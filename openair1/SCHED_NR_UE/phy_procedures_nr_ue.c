--- conflicted
+++ resolved
@@ -2812,13 +2812,8 @@
   //int pbch_tx_ant=0;
   //uint8_t pbch_phase;
   int ret = 0;
-<<<<<<< HEAD
-  uint16_t frame_tx;
-  uint8_t pbch_trials = 0;
-=======
   //static uint8_t first_run = 1;
   //uint8_t pbch_trials = 0;
->>>>>>> 7e99e1f6
 
   DevAssert(ue);
 
