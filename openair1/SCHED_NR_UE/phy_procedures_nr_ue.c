--- conflicted
+++ resolved
@@ -1024,12 +1024,7 @@
 
 
       stop_meas(&ue->dlsch_decoding_stats[proc->thread_id]);
-<<<<<<< HEAD
     LOG_D(PHY, " --> Unscrambling for CW0 %5.3f\n",
-=======
-
-    LOG_I(PHY, " --> Unscrambling for CW0 %5.3f\n",
->>>>>>> b04731d7
           (ue->dlsch_unscrambling_stats.p_time)/(cpuf*1000.0));
     LOG_D(PHY, "AbsSubframe %d.%d --> LDPC Decoding for CW0 %5.3f\n",
           frame_rx%1024, nr_slot_rx,(ue->dlsch_decoding_stats[proc->thread_id].p_time)/(cpuf*1000.0));
@@ -1085,21 +1080,12 @@
       }
 
 
-<<<<<<< HEAD
-    stop_meas(&ue->dlsch_decoding_stats[proc->thread_id]);
-=======
       stop_meas(&ue->dlsch_decoding_stats[proc->thread_id]);
 
->>>>>>> b04731d7
       LOG_D(PHY, " --> Unscrambling for CW1 %5.3f\n",
             (ue->dlsch_unscrambling_stats.p_time)/(cpuf*1000.0));
       LOG_D(PHY, "AbsSubframe %d.%d --> ldpc Decoding for CW1 %5.3f\n",
             frame_rx%1024, nr_slot_rx,(ue->dlsch_decoding_stats[proc->thread_id].p_time)/(cpuf*1000.0));
-<<<<<<< HEAD
-
-=======
->>>>>>> b04731d7
-
       LOG_D(PHY,"AbsSubframe %d.%d --> ldpc Decoding for CW1 %5.3f\n",
             frame_rx%1024, nr_slot_rx,(ue->dlsch_decoding_stats[proc->thread_id].p_time)/(cpuf*1000.0));
 
@@ -1408,10 +1394,6 @@
 
 
     stop_meas(&ue->ue_front_end_per_slot_stat[proc->thread_id][1]);
-<<<<<<< HEAD
-=======
-
->>>>>>> b04731d7
     LOG_D(PHY, "[AbsSFN %d.%d] Slot1: FFT + Channel Estimate + Pdsch Proc Slot0 %5.2f \n",frame_rx,nr_slot_rx,ue->ue_front_end_per_slot_stat[proc->thread_id][1].p_time/(cpuf*1000.0));
 
 
@@ -1502,10 +1484,6 @@
     //printf("Set available LLR slot1 to 1 AbsSubframe %d.%d \n",frame_rx,nr_slot_rx);
 
     stop_meas(&ue->pdsch_procedures_per_slot_stat[proc->thread_id][1]);
-<<<<<<< HEAD
-=======
-
->>>>>>> b04731d7
     LOG_D(PHY, "[AbsSFN %d.%d] Slot1: LLR Computation %5.2f \n",frame_rx,nr_slot_rx,ue->pdsch_procedures_per_slot_stat[proc->thread_id][1].p_time/(cpuf*1000.0));
 
     if (pthread_mutex_lock(&proc->mutex_slot1_dl_processing) != 0) {
@@ -1875,15 +1853,8 @@
 			   dlsch_parallel);
 
   stop_meas(&ue->dlsch_procedures_stat[proc->thread_id]);
-<<<<<<< HEAD
   LOG_D(PHY, "[SFN %d] Slot1:       Pdsch Proc %5.2f\n",nr_slot_rx,ue->pdsch_procedures_stat[proc->thread_id].p_time/(cpuf*1000.0));
   LOG_D(PHY, "[SFN %d] Slot0 Slot1: Dlsch Proc %5.2f\n",nr_slot_rx,ue->dlsch_procedures_stat[proc->thread_id].p_time/(cpuf*1000.0));
-
-=======
-
-  LOG_D(PHY, "[SFN %d] Slot1:       Pdsch Proc %5.2f\n",nr_slot_rx,ue->pdsch_procedures_stat[proc->thread_id].p_time/(cpuf*1000.0));
-  LOG_D(PHY, "[SFN %d] Slot0 Slot1: Dlsch Proc %5.2f\n",nr_slot_rx,ue->dlsch_procedures_stat[proc->thread_id].p_time/(cpuf*1000.0));
->>>>>>> b04731d7
 
 
   // deactivate dlsch once dlsch proc is done
@@ -1959,10 +1930,6 @@
  }
 
 stop_meas(&ue->generic_stat);
-<<<<<<< HEAD
-=======
- LOG_D(PHY,"after tubo until end of Rx %5.2f \n",ue->generic_stat.p_time/(cpuf*1000.0));
->>>>>>> b04731d7
 
 #ifdef EMOS
 phy_procedures_emos_UE_RX(ue,slot,gNB_id);
@@ -1972,10 +1939,6 @@
 VCD_SIGNAL_DUMPER_DUMP_FUNCTION_BY_NAME(VCD_SIGNAL_DUMPER_FUNCTIONS_PHY_PROCEDURES_UE_RX, VCD_FUNCTION_OUT);
 
 stop_meas(&ue->phy_proc_rx[proc->thread_id]);
-<<<<<<< HEAD
-=======
-
->>>>>>> b04731d7
 LOG_D(PHY, "------FULL RX PROC [SFN %d]: %5.2f ------\n",nr_slot_rx,ue->phy_proc_rx[proc->thread_id].p_time/(cpuf*1000.0));
 
 //#endif //pdsch
