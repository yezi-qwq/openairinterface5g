/*
 * Licensed to the OpenAirInterface (OAI) Software Alliance under one or more
 * contributor license agreements.  See the NOTICE file distributed with
 * this work for additional information regarding copyright ownership.
 * The OpenAirInterface Software Alliance licenses this file to You under
 * the OAI Public License, Version 1.1  (the "License"); you may not use this file
 * except in compliance with the License.
 * You may obtain a copy of the License at
 *
 *      http://www.openairinterface.org/?page_id=698
 *
 * Unless required by applicable law or agreed to in writing, software
 * distributed under the License is distributed on an "AS IS" BASIS,
 * WITHOUT WARRANTIES OR CONDITIONS OF ANY KIND, either express or implied.
 * See the License for the specific language governing permissions and
 * limitations under the License.
 *-------------------------------------------------------------------------------
 * For more information about the OpenAirInterface (OAI) Software Alliance:
 *      contact@openairinterface.org
 */

/*! \file phy_procedures_nr_ue.c
 * \brief Implementation of UE procedures from 36.213 LTE specifications
 * \author R. Knopp, F. Kaltenberger, N. Nikaein, A. Mico Pereperez, G. Casati
 * \date 2018
 * \version 0.1
 * \company Eurecom
 * \email: knopp@eurecom.fr,florian.kaltenberger@eurecom.fr, navid.nikaein@eurecom.fr, guido.casati@iis.fraunhofer.de
 * \note
 * \warning
 */

#define _GNU_SOURCE

#include "nr/nr_common.h"
#include "assertions.h"
#include "defs.h"
#include "PHY/defs_nr_UE.h"
#include "PHY/phy_extern_nr_ue.h"
#include "PHY/MODULATION/modulation_UE.h"
#include "PHY/NR_REFSIG/refsig_defs_ue.h"
#include "PHY/NR_UE_TRANSPORT/nr_transport_ue.h"
#include "PHY/NR_UE_TRANSPORT/nr_transport_proto_ue.h"
#include "SCHED_NR_UE/defs.h"
#include "SCHED_NR_UE/pucch_uci_ue_nr.h"
#include "SCHED_NR/extern.h"
#include "SCHED_NR_UE/phy_sch_processing_time.h"
#include "PHY/NR_UE_ESTIMATION/nr_estimation.h"
#include "PHY/NR_TRANSPORT/nr_dci.h"
#ifdef EMOS
#include "SCHED/phy_procedures_emos.h"
#endif
#include "executables/softmodem-common.h"
#include "executables/nr-uesoftmodem.h"
#include "openair2/LAYER2/NR_MAC_UE/mac_proto.h"

//#define DEBUG_PHY_PROC
#define NR_PDCCH_SCHED
//#define NR_PDCCH_SCHED_DEBUG
//#define NR_PUCCH_SCHED
//#define NR_PUCCH_SCHED_DEBUG

#ifndef PUCCH
#define PUCCH
#endif

#include "LAYER2/NR_MAC_UE/mac_defs.h"
#include "LAYER2/NR_MAC_UE/mac_proto.h"
#include "common/utils/LOG/log.h"

#ifdef EMOS
fifo_dump_emos_UE emos_dump_UE;
#endif

#include "common/utils/LOG/vcd_signal_dumper.h"
#include "UTIL/OPT/opt.h"
#include "intertask_interface.h"
#include "T.h"

#define DLSCH_RB_ALLOC 0x1fbf  // skip DC RB (total 23/25 RBs)
#define DLSCH_RB_ALLOC_12 0x0aaa  // skip DC RB (total 23/25 RBs)

#define NS_PER_SLOT 500000

char nr_mode_string[4][20] = {"NOT SYNCHED","PRACH","RAR","PUSCH"};

const uint8_t nr_rv_round_map_ue[4] = {0, 2, 1, 3};

extern double cpuf;

#if defined(EXMIMO) || defined(OAI_USRP) || defined(OAI_BLADERF) || defined(OAI_LMSSDR) || defined(OAI_ADRV9371_ZC706)
extern uint64_t downlink_frequency[MAX_NUM_CCs][4];
#endif

unsigned int gain_table[31] = {100,112,126,141,158,178,200,224,251,282,316,359,398,447,501,562,631,708,794,891,1000,1122,1258,1412,1585,1778,1995,2239,2512,2818,3162};

int get_tx_amp_prach(int power_dBm, int power_max_dBm, int N_RB_UL){

  int gain_dB = power_dBm - power_max_dBm, amp_x_100 = -1;

  switch (N_RB_UL) {
  case 6:
  amp_x_100 = AMP;      // PRACH is 6 PRBS so no scale
  break;
  case 15:
  amp_x_100 = 158*AMP;  // 158 = 100*sqrt(15/6)
  break;
  case 25:
  amp_x_100 = 204*AMP;  // 204 = 100*sqrt(25/6)
  break;
  case 50:
  amp_x_100 = 286*AMP;  // 286 = 100*sqrt(50/6)
  break;
  case 75:
  amp_x_100 = 354*AMP;  // 354 = 100*sqrt(75/6)
  break;
  case 100:
  amp_x_100 = 408*AMP;  // 408 = 100*sqrt(100/6)
  break;
  default:
  LOG_E(PHY, "Unknown PRB size %d\n", N_RB_UL);
  return (amp_x_100);
  break;
  }
  if (gain_dB < -30) {
    return (amp_x_100/3162);
  } else if (gain_dB > 0)
    return (amp_x_100);
  else
    return (amp_x_100/gain_table[-gain_dB]);  // 245 corresponds to the factor sqrt(25/6)

  return (amp_x_100);
}

UE_MODE_t get_nrUE_mode(uint8_t Mod_id,uint8_t CC_id,uint8_t gNB_id){
  return(PHY_vars_UE_g[Mod_id][CC_id]->UE_mode[gNB_id]);
}

// scale the 16 factor in N_TA calculation in 38.213 section 4.2 according to the used FFT size
uint16_t get_bw_scaling(uint16_t nb_rb){
  uint16_t bw_scaling;
<<<<<<< HEAD
  // scale the 16 factor in N_TA calculation in 38.213 section 4.2 according to the used FFT size
  switch (bwp_ul_NB_RB) {
    case 24:  bw_scaling =  4; break;
=======
  switch (nb_rb) {
>>>>>>> 951fdfef
    case 32:  bw_scaling =  4; break;
    case 66:  bw_scaling =  8; break;
    case 106: bw_scaling = 16; break;
    case 217: bw_scaling = 32; break;
    case 245: bw_scaling = 32; break;
    case 273: bw_scaling = 32; break;
    default: AssertFatal(1==0,"N_RB_UL %d not supported\n",bwp_ul_NB_RB);
  }
  return bw_scaling;
}

/* UL time alignment
// If the current tx frame and slot match the TA configuration in ul_time_alignment
// then timing advance is processed and set to be applied in the next UL transmission */
void ue_ta_procedures(PHY_VARS_NR_UE *ue, int slot_tx, int frame_tx){

  if (ue->mac_enabled == 1) {

    uint8_t gNB_id = 0;
    NR_UL_TIME_ALIGNMENT_t *ul_time_alignment = &ue->ul_time_alignment[gNB_id];

    if (frame_tx == ul_time_alignment->ta_frame && slot_tx == ul_time_alignment->ta_slot) {

      uint8_t numerology = ue->frame_parms.numerology_index;
      uint16_t bwp_ul_NB_RB = ue->frame_parms.N_RB_UL;

      LOG_D(PHY, "In %s: applying timing advance -- frame %d -- slot %d\n", __FUNCTION__, frame_tx, slot_tx);

      nr_process_timing_advance(ue->Mod_id, ue->CC_id, ul_time_alignment->ta_command, numerology, bwp_ul_NB_RB);

      ul_time_alignment->ta_frame = -1;
      ul_time_alignment->ta_slot = -1;

    }
  }
}

void nr_process_timing_advance(module_id_t Mod_id, uint8_t CC_id, uint8_t ta_command, uint8_t mu, uint16_t bwp_ul_NB_RB){

  // 3GPP TS 38.213 p4.2
  // scale by the scs numerology
  int factor_mu = 1 << mu;
  uint16_t bw_scaling = get_bw_scaling(bwp_ul_NB_RB);

  PHY_vars_UE_g[Mod_id][CC_id]->timing_advance += (ta_command - 31) * bw_scaling / factor_mu;

  LOG_D(PHY, "[UE %d] Got timing advance command %u from MAC, new value is %d\n", Mod_id, ta_command, PHY_vars_UE_g[Mod_id][CC_id]->timing_advance);
}

// WIP
// - todo: handle TA application as per ch 4.2 TS 38.213
void nr_process_timing_advance_rar(PHY_VARS_NR_UE *ue, int frame_rx, int nr_slot_rx, uint16_t ta_command) {

  int factor_mu = 1 << ue->frame_parms.numerology_index;
  uint16_t bwp_ul_NB_RB = ue->frame_parms.N_RB_UL;
  uint16_t bw_scaling = get_bw_scaling(bwp_ul_NB_RB);

  // Transmission timing adjustment (TS 38.213 p4.2)
  ue->timing_advance = bw_scaling / factor_mu;

  LOG_D(PHY, "[UE %d] Frame %d Slot %d, Received (RAR) timing advance command %d new value is %u \n", ue->Mod_id, frame_rx, nr_slot_rx, ta_command, ue->timing_advance);
}

void phy_procedures_nrUE_TX(PHY_VARS_NR_UE *ue,
                            UE_nr_rxtx_proc_t *proc,
                            uint8_t gNB_id) {
  int slot_tx = proc->nr_slot_tx;
  int frame_tx = proc->frame_tx;
  runmode_t mode = normal_txrx;

  VCD_SIGNAL_DUMPER_DUMP_FUNCTION_BY_NAME(VCD_SIGNAL_DUMPER_FUNCTIONS_PHY_PROCEDURES_UE_TX,VCD_FUNCTION_IN);

  memset(ue->common_vars.txdataF[0], 0, sizeof(int)*14*ue->frame_parms.ofdm_symbol_size);

  LOG_D(PHY,"****** start TX-Chain for AbsSubframe %d.%d ******\n", frame_tx, slot_tx);

#if UE_TIMING_TRACE
  start_meas(&ue->phy_proc_tx);
#endif

  if (ue->UE_mode[gNB_id] <= PUSCH){

    for (uint8_t harq_pid = 0; harq_pid < ue->ulsch[proc->thread_id][gNB_id][0]->number_harq_processes_for_pusch; harq_pid++) {
      if (ue->ulsch[proc->thread_id][gNB_id][0]->harq_processes[harq_pid]->status == ACTIVE)
        nr_ue_ulsch_procedures(ue, harq_pid, frame_tx, slot_tx, proc->thread_id, gNB_id);
    }

    if (get_softmodem_params()->usim_test==0) {
      LOG_D(PHY, "Generating PUCCH\n");
      pucch_procedures_ue_nr(ue,
                             gNB_id,
                             proc,
                             FALSE);
    }

    LOG_D(PHY, "Sending Uplink data \n");
    nr_ue_pusch_common_procedures(ue,
                                  slot_tx,
                                  &ue->frame_parms,1);
                                  //ue->ulsch[proc->thread_id][gNB_id][0]->harq_processes[harq_pid]->pusch_pdu.nrOfLayers);
  }
  //LOG_M("txdata.m","txs",ue->common_vars.txdata[0],1228800,1,1);

  /* RACH */
  if (get_softmodem_params()->do_ra==1) {
    if ((ue->UE_mode[gNB_id] > NOT_SYNCHED && ue->UE_mode[gNB_id] < PUSCH) && (ue->prach_vars[gNB_id]->prach_Config_enabled == 1)) {
      nr_ue_prach_procedures(ue, proc, gNB_id, mode);
    }
  }
  LOG_D(PHY,"****** end TX-Chain for AbsSubframe %d.%d ******\n", frame_tx, slot_tx);

  VCD_SIGNAL_DUMPER_DUMP_FUNCTION_BY_NAME(VCD_SIGNAL_DUMPER_FUNCTIONS_PHY_PROCEDURES_UE_TX, VCD_FUNCTION_OUT);
#if UE_TIMING_TRACE
  stop_meas(&ue->phy_proc_tx);
#endif

}

void nr_ue_measurement_procedures(uint16_t l,
                                  PHY_VARS_NR_UE *ue,
                                  UE_nr_rxtx_proc_t *proc,
                                  uint8_t eNB_id,
                                  uint16_t slot,
                                  runmode_t mode){

  NR_DL_FRAME_PARMS *frame_parms=&ue->frame_parms;
  int frame_rx   = proc->frame_rx;
  int nr_slot_rx = proc->nr_slot_rx;
  VCD_SIGNAL_DUMPER_DUMP_FUNCTION_BY_NAME(VCD_SIGNAL_DUMPER_FUNCTIONS_UE_MEASUREMENT_PROCEDURES, VCD_FUNCTION_IN);

  if (l==2) {

    LOG_D(PHY,"Doing UE measurement procedures in symbol l %u Ncp %d nr_slot_rx %d, rxdata %p\n",
      l,
      ue->frame_parms.Ncp,
      nr_slot_rx,
      ue->common_vars.rxdata);

    nr_ue_measurements(ue, proc, nr_slot_rx);

#if T_TRACER
    if(slot == 0)
      T(T_UE_PHY_MEAS, T_INT(eNB_id),  T_INT(ue->Mod_id), T_INT(frame_rx%1024), T_INT(nr_slot_rx),
	T_INT((int)(10*log10(ue->measurements.rsrp[0])-ue->rx_total_gain_dB)),
	T_INT((int)ue->measurements.rx_rssi_dBm[0]),
	T_INT((int)(ue->measurements.rx_power_avg_dB[0] - ue->measurements.n0_power_avg_dB)),
	T_INT((int)ue->measurements.rx_power_avg_dB[0]),
	T_INT((int)ue->measurements.n0_power_avg_dB),
	T_INT((int)ue->measurements.wideband_cqi_avg[0]),
	T_INT((int)ue->common_vars.freq_offset));
#endif
  }

  // accumulate and filter timing offset estimation every subframe (instead of every frame)
  if (( slot == 2) && (l==(2-frame_parms->Ncp))) {

    // AGC

    VCD_SIGNAL_DUMPER_DUMP_FUNCTION_BY_NAME(VCD_SIGNAL_DUMPER_FUNCTIONS_UE_GAIN_CONTROL, VCD_FUNCTION_IN);


    //printf("start adjust gain power avg db %d\n", ue->measurements.rx_power_avg_dB[eNB_id]);
    phy_adjust_gain_nr (ue,ue->measurements.rx_power_avg_dB[eNB_id],eNB_id);
    
    VCD_SIGNAL_DUMPER_DUMP_FUNCTION_BY_NAME(VCD_SIGNAL_DUMPER_FUNCTIONS_UE_GAIN_CONTROL, VCD_FUNCTION_OUT);

}

  VCD_SIGNAL_DUMPER_DUMP_FUNCTION_BY_NAME(VCD_SIGNAL_DUMPER_FUNCTIONS_UE_MEASUREMENT_PROCEDURES, VCD_FUNCTION_OUT);
}

void nr_ue_pbch_procedures(uint8_t gNB_id,
			   PHY_VARS_NR_UE *ue,
			   UE_nr_rxtx_proc_t *proc,
			   uint8_t abstraction_flag)
{
  //  int i;
  //int pbch_tx_ant=0;
  int ret = 0;
  //static uint8_t first_run = 1;
  //uint8_t pbch_trials = 0;

  DevAssert(ue);

  int frame_rx = proc->frame_rx;
  int nr_slot_rx = proc->nr_slot_rx;

  VCD_SIGNAL_DUMPER_DUMP_FUNCTION_BY_NAME(VCD_SIGNAL_DUMPER_FUNCTIONS_UE_PBCH_PROCEDURES, VCD_FUNCTION_IN);

  LOG_D(PHY,"[UE  %d] Frame %d, Trying PBCH (NidCell %d, gNB_id %d)\n",ue->Mod_id,frame_rx,ue->frame_parms.Nid_cell,gNB_id);

  ret = nr_rx_pbch(ue, proc,
		   ue->pbch_vars[gNB_id],
		   &ue->frame_parms,
		   gNB_id,
		   (ue->frame_parms.ssb_index)&7,
		   SISO,
		   ue->high_speed_flag);

  if (ret==0) {

    ue->pbch_vars[gNB_id]->pdu_errors_conseq = 0;

    // Switch to PRACH state if it is first PBCH after initial synch and no timing correction is performed
    if (ue->UE_mode[gNB_id] == NOT_SYNCHED && ue->no_timing_correction == 1){
      ue->UE_mode[gNB_id] = PRACH;
      ue->prach_resources[gNB_id]->sync_frame = frame_rx;
      ue->prach_resources[gNB_id]->init_msg1 = 0;
    }

#ifdef DEBUG_PHY_PROC
    uint16_t frame_tx;
    LOG_D(PHY,"[UE %d] frame %d, nr_slot_rx %d, Received PBCH (MIB): frame_tx %d. N_RB_DL %d\n",
    ue->Mod_id,
    frame_rx,
    nr_slot_rx,
    frame_tx,
    ue->frame_parms.N_RB_DL);
#endif

  } else {
    LOG_E(PHY,"[UE %d] frame %d, nr_slot_rx %d, Error decoding PBCH!\n",
	  ue->Mod_id,frame_rx, nr_slot_rx);
    /*FILE *fd;
    if ((fd = fopen("rxsig_frame0.dat","w")) != NULL) {
                  fwrite((void *)&ue->common_vars.rxdata[0][0],
                         sizeof(int32_t),
                         ue->frame_parms.samples_per_frame,
                         fd);
                  LOG_I(PHY,"Dummping Frame ... bye bye \n");
                  fclose(fd);
                  exit(0);
                }*/

    /*
    write_output("rxsig0.m","rxs0", ue->common_vars.rxdata[0],ue->frame_parms.samples_per_subframe,1,1);


      write_output("H00.m","h00",&(ue->common_vars.dl_ch_estimates[0][0][0]),((ue->frame_parms.Ncp==0)?7:6)*(ue->frame_parms.ofdm_symbol_size),1,1);
      write_output("H10.m","h10",&(ue->common_vars.dl_ch_estimates[0][2][0]),((ue->frame_parms.Ncp==0)?7:6)*(ue->frame_parms.ofdm_symbol_size),1,1);

      write_output("rxsigF0.m","rxsF0", ue->common_vars.rxdataF[0],8*ue->frame_parms.ofdm_symbol_size,1,1);
      write_output("PBCH_rxF0_ext.m","pbch0_ext",ue->pbch_vars[0]->rxdataF_ext[0],12*4*6,1,1);
      write_output("PBCH_rxF0_comp.m","pbch0_comp",ue->pbch_vars[0]->rxdataF_comp[0],12*4*6,1,1);
      write_output("PBCH_rxF_llr.m","pbch_llr",ue->pbch_vars[0]->llr,(ue->frame_parms.Ncp==0) ? 1920 : 1728,1,4);
      exit(-1);
    */

    ue->pbch_vars[gNB_id]->pdu_errors_conseq++;
    ue->pbch_vars[gNB_id]->pdu_errors++;

    if (ue->pbch_vars[gNB_id]->pdu_errors_conseq>=100) {
      LOG_E(PHY,"More that 100 consecutive PBCH errors! Exiting!\n");
      exit_fun("More that 100 consecutive PBCH errors! Exiting!\n");
    }
  }

  if (frame_rx % 100 == 0) {
    ue->pbch_vars[gNB_id]->pdu_fer = ue->pbch_vars[gNB_id]->pdu_errors - ue->pbch_vars[gNB_id]->pdu_errors_last;
    ue->pbch_vars[gNB_id]->pdu_errors_last = ue->pbch_vars[gNB_id]->pdu_errors;
  }

#ifdef DEBUG_PHY_PROC
  LOG_D(PHY,"[UE %d] frame %d, slot %d, PBCH errors = %d, consecutive errors = %d!\n",
	ue->Mod_id,frame_rx, nr_slot_rx,
	ue->pbch_vars[gNB_id]->pdu_errors,
	ue->pbch_vars[gNB_id]->pdu_errors_conseq);
#endif
  VCD_SIGNAL_DUMPER_DUMP_FUNCTION_BY_NAME(VCD_SIGNAL_DUMPER_FUNCTIONS_UE_PBCH_PROCEDURES, VCD_FUNCTION_OUT);
}



unsigned int nr_get_tx_amp(int power_dBm, int power_max_dBm, int N_RB_UL, int nb_rb)
{

  int gain_dB = power_dBm - power_max_dBm;
  double gain_lin;

  gain_lin = pow(10,.1*gain_dB);
  if ((nb_rb >0) && (nb_rb <= N_RB_UL)) {
    return((int)(AMP*sqrt(gain_lin*N_RB_UL/(double)nb_rb)));
  }
  else {
    LOG_E(PHY,"Illegal nb_rb/N_RB_UL combination (%d/%d)\n",nb_rb,N_RB_UL);
    //mac_xface->macphy_exit("");
  }
  return(0);
}

#ifdef NR_PDCCH_SCHED

int nr_ue_pdcch_procedures(uint8_t gNB_id,
			   PHY_VARS_NR_UE *ue,
			   UE_nr_rxtx_proc_t *proc)
{
  int frame_rx = proc->frame_rx;
  int nr_slot_rx = proc->nr_slot_rx;
  unsigned int dci_cnt=0;

  /*
  //  unsigned int dci_cnt=0, i;  //removed for nr_ue_pdcch_procedures and added in the loop for nb_coreset_active
#ifdef NR_PDCCH_SCHED_DEBUG
  printf("<-NR_PDCCH_PHY_PROCEDURES_LTE_UE (nr_ue_pdcch_procedures)-> Entering function nr_ue_pdcch_procedures() \n");
#endif

  int frame_rx = proc->frame_rx;
  int nr_slot_rx = proc->nr_slot_rx;
  NR_DCI_ALLOC_t dci_alloc_rx[8];
  
  //uint8_t next1_thread_id = proc->thread_id== (RX_NB_TH-1) ? 0:(proc->thread_id+1);
  //uint8_t next2_thread_id = next1_thread_id== (RX_NB_TH-1) ? 0:(next1_thread_id+1);
  

  // table dci_fields_sizes_cnt contains dci_fields_sizes for each time a dci is decoded in the slot
  // each element represents the size in bits for each dci field, for each decoded dci -> [dci_cnt-1]
  // each time a dci is decode at dci_cnt, the values of the table dci_fields_sizes[i][j] will be copied at table dci_fields_sizes_cnt[dci_cnt-1][i][j]
  // table dci_fields_sizes_cnt[dci_cnt-1][i][j] will then be used in function nr_extract_dci_info
  uint8_t dci_fields_sizes_cnt[MAX_NR_DCI_DECODED_SLOT][NBR_NR_DCI_FIELDS][NBR_NR_FORMATS];

  int nb_searchspace_active=0;
  NR_UE_PDCCH **pdcch_vars = ue->pdcch_vars[proc->thread_id];
  NR_UE_PDCCH *pdcch_vars2 = ue->pdcch_vars[proc->thread_id][gNB_id];
  // s in TS 38.212 Subclause 10.1, for each active BWP the UE can deal with 10 different search spaces
  // Higher layers have updated the number of searchSpaces with are active in the current slot and this value is stored in variable nb_searchspace_total
  int nb_searchspace_total = pdcch_vars2->nb_search_space;

  pdcch_vars[gNB_id]->crnti = 0x1234; //to be check how to set when using loop memory

  uint16_t c_rnti=pdcch_vars[gNB_id]->crnti;
  uint16_t cs_rnti=0,new_rnti=0,tc_rnti=0;
  uint16_t p_rnti=P_RNTI;
  uint16_t si_rnti=SI_RNTI;
  uint16_t ra_rnti=99;
  uint16_t sp_csi_rnti=0,sfi_rnti=0,int_rnti=0,tpc_pusch_rnti=0,tpc_pucch_rnti=0,tpc_srs_rnti=0; //FIXME
  uint16_t crc_scrambled_values[TOTAL_NBR_SCRAMBLED_VALUES] =
    {c_rnti,cs_rnti,new_rnti,tc_rnti,p_rnti,si_rnti,ra_rnti,sp_csi_rnti,sfi_rnti,int_rnti,tpc_pusch_rnti,tpc_pucch_rnti,tpc_srs_rnti};
  #ifdef NR_PDCCH_SCHED_DEBUG
  printf("<-NR_PDCCH_PHY_PROCEDURES_LTE_UE (nr_ue_pdcch_procedures)-> there is a bug in FAPI to calculate nb_searchspace_total=%d\n",nb_searchspace_total);
  #endif
  if (nb_searchspace_total>1) nb_searchspace_total=1; // to be removed when fixing bug in FAPI
  #ifdef NR_PDCCH_SCHED_DEBUG
  printf("<-NR_PDCCH_PHY_PROCEDURES_LTE_UE (nr_ue_pdcch_procedures)-> there is a bug in FAPI to calculate nb_searchspace_total so we set it to 1...\n");
  printf("<-NR_PDCCH_PHY_PROCEDURES_LTE_UE (nr_ue_pdcch_procedures)-> the number of searchSpaces active in the current slot(%d) is %d) \n",
	 nr_slot_rx,nb_searchspace_total);
  #endif

  //FK: we define dci_ind and dl_indication as local variables, this way the call to the mac should be thread safe
  fapi_nr_dci_indication_t dci_ind;
  nr_downlink_indication_t dl_indication;
  
  // p in TS 38.212 Subclause 10.1, for each active BWP the UE can deal with 3 different CORESETs (including coresetId 0 for common search space)
  //int nb_coreset_total = NR_NBR_CORESET_ACT_BWP;
  unsigned int dci_cnt=0;
  // this table contains 56 (NBR_NR_DCI_FIELDS) elements for each dci field and format described in TS 38.212. Each element represents the size in bits for each dci field
  //uint8_t dci_fields_sizes[NBR_NR_DCI_FIELDS][NBR_NR_FORMATS] = {{0}};
  // this is the UL bandwidth part. FIXME! To be defined where this value comes from
  //  uint16_t n_RB_ULBWP = 106;
  // this is the DL bandwidth part. FIXME! To be defined where this value comes from

  // First we have to identify each searchSpace active at a time and do PDCCH monitoring corresponding to current searchSpace
  // Up to 10 searchSpaces can be configured to UE (s<=10)
  for (nb_searchspace_active=0; nb_searchspace_active<nb_searchspace_total; nb_searchspace_active++){
    int nb_coreset_active=nb_searchspace_active;
    //int do_pdcch_monitoring_current_slot=1; // this variable can be removed and fapi is handling
    
     // The following code has been removed as it is handled by higher layers (fapi)
     //
     // Verify that monitoring is required at the slot nr_slot_rx. We will run pdcch procedure only if do_pdcch_monitoring_current_slot=1
     // For Type0-PDCCH searchspace, we need to calculate the monitoring slot from Tables 13-1 .. 13-15 in TS 38.213 Subsection 13
     //NR_UE_SLOT_PERIOD_OFFSET_t sl_period_offset_mon = pdcch_vars2->searchSpace[nb_searchspace_active].monitoringSlotPeriodicityAndOffset;
     //if (sl_period_offset_mon == nr_sl1) {
     //do_pdcch_monitoring_current_slot=1; // PDCCH monitoring in every slot
     //} else if (nr_slot_rx%(uint16_t)sl_period_offset_mon == pdcch_vars2->searchSpace[nb_searchspace_active].monitoringSlotPeriodicityAndOffset_offset) {
     //do_pdcch_monitoring_current_slot=1; // PDCCH monitoring in every monitoringSlotPeriodicityAndOffset slot with offset
     //}
    
     // FIXME
     // For PDCCH monitoring when overlap with SS/PBCH according to 38.213 v15.1.0 Section 10
     // To be implemented LATER !!!
     
    //int _offset,_index,_M;
    //int searchSpace_id                              = pdcch_vars2->searchSpace[nb_searchspace_active].searchSpaceId;


    #ifdef NR_PDCCH_SCHED_DEBUG
      printf("<-NR_PDCCH_PHY_PROCEDURES_LTE_UE (nr_ue_pdcch_procedures)-> nb_searchspace_active=%d do_pdcch_monitoring_current_slot=%d (to be removed)\n",
              nb_searchspace_active,
              do_pdcch_monitoring_current_slot);
    #endif

//    if (do_pdcch_monitoring_current_slot) {
      // the searchSpace indicates that we need to monitor PDCCH in current nr_slot_rx
      // get the parameters describing the current SEARCHSPACE
      // the CORESET id applicable to the current SearchSpace
      //int searchSpace_coreset_id                      = pdcch_vars2->searchSpace[nb_searchspace_active].controlResourceSetId;
      // FIXME this variable is a bit string (14 bits) identifying every OFDM symbol in a slot.
      // at the moment we will not take into consideration this variable and we will consider that the OFDM symbol offset is always the first OFDM in a symbol
      uint16_t symbol_within_slot_mon                 = pdcch_vars2->searchSpace[nb_searchspace_active].monitoringSymbolWithinSlot;
      // get the remaining parameters describing the current SEARCHSPACE:     // FIXME! To be defined where we get this information from
      //NR_UE_SEARCHSPACE_nbrCAND_t num_cand_L1         = pdcch_vars2->searchSpace[nb_searchspace_active].nrofCandidates_aggrlevel1;
      //NR_UE_SEARCHSPACE_nbrCAND_t num_cand_L2         = pdcch_vars2->searchSpace[nb_searchspace_active].nrofCandidates_aggrlevel2;
      //NR_UE_SEARCHSPACE_nbrCAND_t num_cand_L4         = pdcch_vars2->searchSpace[nb_searchspace_active].nrofCandidates_aggrlevel4;
      //NR_UE_SEARCHSPACE_nbrCAND_t num_cand_L8         = pdcch_vars2->searchSpace[nb_searchspace_active].nrofCandidates_aggrlevel8;
      //NR_UE_SEARCHSPACE_nbrCAND_t num_cand_L16        = pdcch_vars2->searchSpace[nb_searchspace_active].nrofCandidates_aggrlevel16;
                                                                                                  // FIXME! A table of five enum elements
      // searchSpaceType indicates whether this is a common search space or a UE-specific search space
      //int searchSpaceType                             = pdcch_vars2->searchSpace[nb_searchspace_active].searchSpaceType.type;
      NR_SEARCHSPACE_TYPE_t searchSpaceType                             = ue_specific;//common;
      #ifdef NR_PDCCH_SCHED_DEBUG
        printf("<-NR_PDCCH_PHY_PROCEDURES_LTE_UE (nr_ue_pdcch_procedures)-> searchSpaceType=%d is hardcoded THIS HAS TO BE FIXED!!!\n",
                searchSpaceType);
      #endif

      //while ((searchSpace_coreset_id != pdcch_vars2->coreset[nb_coreset_active].controlResourceSetId) && (nb_coreset_active<nb_coreset_total)) {
        // we need to identify the CORESET associated to the active searchSpace
        //nb_coreset_active++;
      if (nb_coreset_active >= nb_coreset_total) return 0; // the coreset_id could not be found. There is a problem
      }


    
     //we do not need these parameters yet
    
     // get the parameters describing the current CORESET
     //int coreset_duration                                      = pdcch_vars2->coreset[nb_coreset_active].duration;
     //uint64_t coreset_freq_dom                                 = pdcch_vars2->coreset[nb_coreset_active].frequencyDomainResources;
     //int coreset_shift_index                                   = pdcch_vars2->coreset[nb_coreset_active].cce_reg_mappingType.shiftIndex;
    // NR_UE_CORESET_REG_bundlesize_t coreset_bundlesize         = pdcch_vars2->coreset[nb_coreset_active].cce_reg_mappingType.reg_bundlesize;
    // NR_UE_CORESET_interleaversize_t coreset_interleaversize   = pdcch_vars2->coreset[nb_coreset_active].cce_reg_mappingType.interleaversize;
    // NR_UE_CORESET_precoder_granularity_t precoder_granularity = pdcch_vars2->coreset[nb_coreset_active].precoderGranularity;
    // int tci_statesPDCCH                                       = pdcch_vars2->coreset[nb_coreset_active].tciStatesPDCCH;
    // int tci_present                                           = pdcch_vars2->coreset[nb_coreset_active].tciPresentInDCI;
    // uint16_t pdcch_DMRS_scrambling_id                         = pdcch_vars2->coreset[nb_coreset_active].pdcchDMRSScramblingID;
    

    // A set of PDCCH candidates for a UE to monitor is defined in terms of PDCCH search spaces.
    // Searchspace types:
    // Type0-PDCCH  common search space for a DCI format with CRC scrambled by a SI-RNTI
    // number of consecutive resource blocks and a number of consecutive symbols for
    // the control resource set of the Type0-PDCCH common search space from
    // the four most significant bits of RMSI-PDCCH-Config as described in Tables 13-1 through 13-10
    // and determines PDCCH monitoring occasions
    // from the four least significant bits of RMSI-PDCCH-Config,
    // included in MasterInformationBlock, as described in Tables 13-11 through 13-15
    // Type0A-PDCCH common search space for a DCI format with CRC scrambled by a SI-RNTI
    // Type1-PDCCH  common search space for a DCI format with CRC scrambled by a RA-RNTI, or a TC-RNTI, or a C-RNTI
    // Type2-PDCCH  common search space for a DCI format with CRC scrambled by a P-RNTI
    // Type3-PDCCH  common search space for a DCI format with CRC scrambled by INT-RNTI, or SFI-RNTI,
    // or TPC-PUSCH-RNTI, or TPC-PUCCH-RNTI, or TPC-SRS-RNTI, or C-RNTI, or CS-RNTI(s), or SP-CSI-RNTI



    VCD_SIGNAL_DUMPER_DUMP_FUNCTION_BY_NAME(VCD_SIGNAL_DUMPER_FUNCTIONS_UE_PDCCH_PROCEDURES, VCD_FUNCTION_IN);
#if UE_TIMING_TRACE
      start_meas(&ue->dlsch_rx_pdcch_stats);
#endif

      VCD_SIGNAL_DUMPER_DUMP_FUNCTION_BY_NAME(VCD_SIGNAL_DUMPER_FUNCTIONS_RX_PDCCH, VCD_FUNCTION_IN);
#ifdef NR_PDCCH_SCHED_DEBUG
      printf("<-NR_PDCCH_PHY_PROCEDURES_LTE_UE (nr_ue_pdcch_procedures)-> Entering function nr_rx_pdcch with gNB_id=%d (nb_coreset_active=%d, (symbol_within_slot_mon&0x3FFF)=%d, searchSpaceType=%d)\n",
                  gNB_id,nb_coreset_active,(symbol_within_slot_mon&0x3FFF),
                  searchSpaceType);
#endif
        nr_rx_pdcch(ue,
                    frame_rx,
                    nr_slot_rx,
                    gNB_id,
                    //(ue->frame_parms.mode1_flag == 1) ? SISO : ALAMOUTI,
                    SISO,
                    ue->high_speed_flag,
                    ue->is_secondary_ue,
                    nb_coreset_active,
                    (symbol_within_slot_mon&0x3FFF),
                    searchSpaceType);
#ifdef NR_PDCCH_SCHED_DEBUG
          printf("<-NR_PDCCH_PHY_PROCEDURES_LTE_UE (nr_ue_pdcch_procedures)-> Ending function nr_rx_pdcch(nb_coreset_active=%d, (symbol_within_slot_mon&0x3FFF)=%d, searchSpaceType=%d)\n",
                  nb_coreset_active,(symbol_within_slot_mon&0x3FFF),
                  searchSpaceType);
#endif

  */
  
  VCD_SIGNAL_DUMPER_DUMP_FUNCTION_BY_NAME(VCD_SIGNAL_DUMPER_FUNCTIONS_RX_PDCCH, VCD_FUNCTION_IN);
  nr_rx_pdcch(ue, proc);
  VCD_SIGNAL_DUMPER_DUMP_FUNCTION_BY_NAME(VCD_SIGNAL_DUMPER_FUNCTIONS_RX_PDCCH, VCD_FUNCTION_OUT);
  

  VCD_SIGNAL_DUMPER_DUMP_FUNCTION_BY_NAME(VCD_SIGNAL_DUMPER_FUNCTIONS_DCI_DECODING, VCD_FUNCTION_IN);

#ifdef NR_PDCCH_SCHED_DEBUG
  printf("<-NR_PDCCH_PHY_PROCEDURES_LTE_UE (nr_ue_pdcch_procedures)-> Entering function nr_dci_decoding_procedure with (nb_searchspace_active=%d)\n",
	 pdcch_vars->nb_search_space);
#endif

  fapi_nr_dci_indication_t dci_ind={0};
  nr_downlink_indication_t dl_indication={0};
  dci_cnt = nr_dci_decoding_procedure(ue, proc, &dci_ind);

#ifdef NR_PDCCH_SCHED_DEBUG
  LOG_I(PHY,"<-NR_PDCCH_PHY_PROCEDURES_LTE_UE (nr_ue_pdcch_procedures)-> Ending function nr_dci_decoding_procedure() -> dci_cnt=%u\n",dci_cnt);
#endif
  
  VCD_SIGNAL_DUMPER_DUMP_FUNCTION_BY_NAME(VCD_SIGNAL_DUMPER_FUNCTIONS_DCI_DECODING, VCD_FUNCTION_OUT);
  //LOG_D(PHY,"[UE  %d][PUSCH] Frame %d nr_slot_rx %d PHICH RX\n",ue->Mod_id,frame_rx,nr_slot_rx);

  for (int i=0; i<dci_cnt; i++) {
    LOG_D(PHY,"[UE  %d] AbsSubFrame %d.%d, Mode %s: DCI %i of %d total DCIs found --> rnti %x : format %d\n",
      ue->Mod_id,frame_rx%1024,nr_slot_rx,nr_mode_string[ue->UE_mode[gNB_id]],
      i + 1,
      dci_cnt,
      dci_ind.dci_list[i].rnti,
      dci_ind.dci_list[i].dci_format);
  }
  ue->pdcch_vars[proc->thread_id][gNB_id]->dci_received += dci_cnt;

  dci_ind.number_of_dcis = dci_cnt;
    /*
    for (int i=0; i<dci_cnt; i++) {
      
	memset(&dci_ind.dci_list[i].dci,0,sizeof(fapi_nr_dci_pdu_rel15_t));
	
	dci_ind.dci_list[i].rnti = dci_alloc_rx[i].rnti;
	dci_ind.dci_list[i].dci_format = dci_alloc_rx[i].format;
	dci_ind.dci_list[i].n_CCE = dci_alloc_rx[i].firstCCE;
	dci_ind.dci_list[i].N_CCE = (int)dci_alloc_rx[i].L;
	
	status = nr_extract_dci_info(ue,
				     gNB_id,
				     ue->frame_parms.frame_type,
				     dci_alloc_rx[i].dci_length,
				     dci_alloc_rx[i].rnti,
				     dci_alloc_rx[i].dci_pdu,
				     &dci_ind.dci_list[i].dci,
				     dci_fields_sizes_cnt[i],
				     dci_alloc_rx[i].format,
				     nr_slot_rx,
				     pdcch_vars2->n_RB_BWP[nb_searchspace_active],
				     pdcch_vars2->n_RB_BWP[nb_searchspace_active],
				     crc_scrambled_values);
	
	if(status == 0) {
	  LOG_W(PHY,"<-NR_PDCCH_PHY_PROCEDURES_UE (nr_ue_pdcch_procedures)-> bad DCI %d !!! \n",dci_alloc_rx[i].format);
	  return(-1);
	}
	
	LOG_D(PHY,"<-NR_PDCCH_PHY_PROCEDURES_UE (nr_ue_pdcch_procedures)-> Ending function nr_extract_dci_info()\n");
	

        
      } // end for loop dci_cnt
    */

    // fill dl_indication message
    dl_indication.module_id = ue->Mod_id;
    dl_indication.cc_id = ue->CC_id;
    dl_indication.gNB_index = gNB_id;
    dl_indication.frame = frame_rx;
    dl_indication.slot = nr_slot_rx;
    dl_indication.thread_id = proc->thread_id;
    dl_indication.rx_ind = NULL; //no data, only dci for now
    dl_indication.dci_ind = &dci_ind; 
    
    //  send to mac
    ue->if_inst->dl_indication(&dl_indication, NULL);

#if UE_TIMING_TRACE
  stop_meas(&ue->dlsch_rx_pdcch_stats);
#endif
    
  VCD_SIGNAL_DUMPER_DUMP_FUNCTION_BY_NAME(VCD_SIGNAL_DUMPER_FUNCTIONS_UE_PDCCH_PROCEDURES, VCD_FUNCTION_OUT);
  return(dci_cnt);
}
#endif // NR_PDCCH_SCHED

int nr_ue_pdsch_procedures(PHY_VARS_NR_UE *ue, UE_nr_rxtx_proc_t *proc, int eNB_id, PDSCH_t pdsch, NR_UE_DLSCH_t *dlsch0, NR_UE_DLSCH_t *dlsch1) {

  int frame_rx = proc->frame_rx;
  int nr_slot_rx = proc->nr_slot_rx;
  int m;
  int i_mod,eNB_id_i,dual_stream_UE;
  int first_symbol_flag=0;

  if (!dlsch0)
    return 0;
  if (dlsch0->active == 0)
    return 0;

  if (!dlsch1)  {
    int harq_pid = dlsch0->current_harq_pid;
    NR_DL_UE_HARQ_t *dlsch0_harq = dlsch0->harq_processes[harq_pid];
    uint16_t BWPStart       = dlsch0_harq->BWPStart;
    uint16_t pdsch_start_rb = dlsch0_harq->start_rb;
    uint16_t pdsch_nb_rb    = dlsch0_harq->nb_rb;
    uint16_t s0             = dlsch0_harq->start_symbol;
    uint16_t s1             = dlsch0_harq->nb_symbols;

    LOG_D(PHY,"[UE %d] PDSCH type %d active in nr_slot_rx %d, harq_pid %d (%d), rb_start %d, nb_rb %d, symbol_start %d, nb_symbols %d, DMRS mask %x\n",ue->Mod_id,pdsch,nr_slot_rx,harq_pid,dlsch0->harq_processes[harq_pid]->status,pdsch_start_rb,pdsch_nb_rb,s0,s1,dlsch0->harq_processes[harq_pid]->dlDmrsSymbPos);

    for (m = s0; m < (s0 +s1); m++) {
      if (((1<<m)&dlsch0->harq_processes[harq_pid]->dlDmrsSymbPos) > 0) {
        for (uint8_t aatx=0; aatx<1; aatx++) {//for MIMO Config: it shall loop over no_layers
          nr_pdsch_channel_estimation(ue,
                                      proc,
                                      0 /*eNB_id*/,
                                      nr_slot_rx,
                                      aatx /*p*/,
                                      m,
                                      BWPStart,
                                      ue->frame_parms.first_carrier_offset+(BWPStart + pdsch_start_rb)*12,
                                      pdsch_nb_rb);
          LOG_D(PHY,"PDSCH Channel estimation gNB id %d, PDSCH antenna port %d, slot %d, symbol %d\n",0,aatx,nr_slot_rx,m);
#if 0
          ///LOG_M: the channel estimation
          int nr_frame_rx = proc->frame_rx;
          char filename[100];
          for (uint8_t aarx=0; aarx<ue->frame_parms.nb_antennas_rx; aarx++) {
            sprintf(filename,"PDSCH_CHANNEL_frame%d_slot%d_sym%d_port%d_rx%d.m", nr_frame_rx, nr_slot_rx, m, aatx,aarx);
            int **dl_ch_estimates = ue->pdsch_vars[proc->thread_id][eNB_id]->dl_ch_estimates;
            LOG_M(filename,"channel_F",&dl_ch_estimates[aatx*ue->frame_parms.nb_antennas_rx+aarx][ue->frame_parms.ofdm_symbol_size*m],ue->frame_parms.ofdm_symbol_size, 1, 1);
          }
#endif
        }
        if ( ue->high_speed_flag == 0 ) //for slow speed case only estimate the channel once per slot
          break;
      }
    }

    uint16_t first_symbol_with_data = s0;
    uint32_t dmrs_data_re;

    if (ue->dmrs_DownlinkConfig.pdsch_dmrs_type == pdsch_dmrs_type1)
      dmrs_data_re = 12 - 6 * dlsch0_harq->n_dmrs_cdm_groups;
    else
      dmrs_data_re = 12 - 4 * dlsch0_harq->n_dmrs_cdm_groups;

    while ((dmrs_data_re == 0) && (dlsch0_harq->dlDmrsSymbPos & (1 << first_symbol_with_data))) {
      first_symbol_with_data++;
    }

    for (m = s0; m < (s1 + s0); m++) {
 
      dual_stream_UE = 0;
      eNB_id_i = eNB_id+1;
      i_mod = 0;
      if (( m==first_symbol_with_data ) && (m<4))
        first_symbol_flag = 1;
      else
        first_symbol_flag = 0;

#if UE_TIMING_TRACE
      uint8_t slot = 0;
      if(m >= ue->frame_parms.symbols_per_slot>>1)
        slot = 1;
      start_meas(&ue->dlsch_llr_stats_parallelization[proc->thread_id][slot]);
#endif
      // process DLSCH received in first slot
      // skip DMRS symbols (will have to check later if PDSCH/DMRS are multiplexed
      if (((1<<m)&dlsch0->harq_processes[harq_pid]->dlDmrsSymbPos) == 0) { 
        if (nr_rx_pdsch(ue,
                    proc,
                    pdsch,
                    eNB_id,
                    eNB_id_i,
                    frame_rx,
                    nr_slot_rx,
                    m,
                    first_symbol_flag,
                    dual_stream_UE,
                    i_mod,
                    dlsch0->current_harq_pid) < 0)
                      return -1;
        }
      else { // This is to adjust the llr offset in the case of skipping over a dmrs symbol (i.e. in case of no PDSCH REs in DMRS)
        if (pdsch == RA_PDSCH) ue->pdsch_vars[proc->thread_id][eNB_id]->llr_offset[m]=ue->pdsch_vars[proc->thread_id][eNB_id]->llr_offset[m-1];
        else if (pdsch == PDSCH || pdsch == SI_PDSCH) {
          if (nr_rx_pdsch(ue,
                    proc,
                    pdsch,
                    eNB_id,
                    eNB_id_i,
                    frame_rx,
                    nr_slot_rx,
                    m,
                    first_symbol_flag,
                    dual_stream_UE,
                    i_mod,
                    dlsch0->current_harq_pid) < 0)
                      return -1;
        }
        else AssertFatal(1==0,"Not RA_PDSCH, SI_PDSCH or PDSCH\n");
      }
      if (pdsch == PDSCH)  LOG_D(PHY,"Done processing symbol %d : llr_offset %d\n",m,ue->pdsch_vars[proc->thread_id][eNB_id]->llr_offset[m]);
#if UE_TIMING_TRACE
      stop_meas(&ue->dlsch_llr_stats_parallelization[proc->thread_id][slot]);
#if DISABLE_LOG_X
      printf("[AbsSFN %d.%d] LLR Computation Symbol %d %5.2f \n",frame_rx,nr_slot_rx,m,ue->dlsch_llr_stats_parallelization[proc->thread_id][slot].p_time/(cpuf*1000.0));
#else
      LOG_D(PHY, "[AbsSFN %d.%d] LLR Computation Symbol %d %5.2f \n",frame_rx,nr_slot_rx,m,ue->dlsch_llr_stats_parallelization[proc->thread_id][slot].p_time/(cpuf*1000.0));
#endif
#endif

      if(first_symbol_flag)
	{
          proc->first_symbol_available = 1;
	}
    } // CRNTI active
  }
  return 0;
}

// WIP fix:
// - time domain indication hardcoded to 0 for k2 offset
// - extend TS 38.213 ch 8.3 Msg3 PUSCH
// - b buffer
// - ulsch power offset
// - UE_mode == PUSCH case (should be handled by TA updates)
// - harq
// - optimize: mu_pusch, j and table_6_1_2_1_1_2_time_dom_res_alloc_A are already defined in nr_ue_procedures
void nr_process_rar(nr_downlink_indication_t *dl_info) {

  module_id_t module_id = dl_info->module_id;
  int cc_id = dl_info->cc_id, frame_rx = dl_info->frame, nr_slot_rx = dl_info->slot, ta_command;
  uint8_t gNB_index = dl_info->gNB_index; // *rar;
  PHY_VARS_NR_UE *ue = PHY_vars_UE_g[module_id][cc_id];
  NR_UE_DLSCH_t *dlsch0 = ue->dlsch_ra[gNB_index];
  UE_MODE_t UE_mode = ue->UE_mode[gNB_index];
  NR_PRACH_RESOURCES_t *prach_resources = ue->prach_resources[gNB_index];

  LOG_D(PHY,"[UE %d][RAPROC] Frame %d slot %d Received RAR mode %d\n", module_id, frame_rx, nr_slot_rx, UE_mode);

  if (ue->mac_enabled == 1) {
    if ((UE_mode != PUSCH) && (prach_resources->Msg3 != NULL)) {

      LOG_D(PHY,"[UE %d][RAPROC] Frame %d slot %d Invoking MAC for RAR (current preamble %d)\n", module_id, frame_rx, nr_slot_rx, prach_resources->ra_PreambleIndex);

      ta_command = nr_ue_process_rar(ue->Mod_id,
                                     cc_id,
                                     frame_rx,
                                     nr_slot_rx,
                                     dlsch0->harq_processes[0]->b,
                                     &ue->pdcch_vars[dl_info->thread_id][gNB_index]->pdcch_config[0].rnti,
                                     prach_resources->ra_PreambleIndex,
                                     dlsch0->harq_processes[0]->b); // alter the 'b' buffer so it contains only the selected RAR header and RAR payload

      if (ta_command != 0xffff) {
        LOG_D(PHY,"[UE %d][RAPROC] Frame %d slot %d Got Temporary C-RNTI %x and timing advance %d from RAR\n",
          ue->Mod_id,
          frame_rx,
          nr_slot_rx,
          ue->pdcch_vars[dl_info->thread_id][gNB_index]->pdcch_config[0].rnti,
          ta_command);

        nr_process_timing_advance_rar(ue, frame_rx, nr_slot_rx, ta_command);

        if (ue->mode != debug_prach)
          ue->UE_mode[gNB_index] = RA_RESPONSE;

      } else {
        LOG_W(PHY,"[UE %d][RAPROC] Received RAR preamble (%d) doesn't match !!!\n", ue->Mod_id, prach_resources->ra_PreambleIndex);
      }
    }
  } else {
    // rar = dlsch0->harq_processes[0]->b+1;
    // ta_command = ((((uint16_t)(rar[0]&0x7f))<<4) + (rar[1]>>4));
    // nr_process_timing_advance_rar(ue, frame_rx, nr_slot_rx, ta_command);
  }
}

// if contention resolution fails, go back to UE mode PRACH
void nr_ra_failed(uint8_t Mod_id, uint8_t CC_id, uint8_t gNB_index) {

  PHY_VARS_NR_UE *ue = PHY_vars_UE_g[Mod_id][CC_id];
  ue->UE_mode[gNB_index] = PRACH;

  for (int i=0; i <RX_NB_TH_MAX; i++ ) {
    ue->pdcch_vars[i][gNB_index]->pdcch_config[0].rnti = 0;
  }
  LOG_E(PHY,"[UE %d] [RAPROC] Random-access procedure fails, going back to PRACH\n", Mod_id);
}

void nr_ra_succeeded(uint8_t Mod_id,
                     uint8_t CC_id,
                     uint8_t gNB_index){
  LOG_I(PHY,"[UE %d][RAPROC] RA procedure succeeded. UE set to PUSCH mode\n", Mod_id);
  PHY_VARS_NR_UE *ue = PHY_vars_UE_g[Mod_id][CC_id];
  ue->ulsch_Msg3_active[gNB_index] = 0;
  ue->UE_mode[gNB_index] = PUSCH;
}

void nr_ue_dlsch_procedures(PHY_VARS_NR_UE *ue,
       UE_nr_rxtx_proc_t *proc,
       int eNB_id,
       PDSCH_t pdsch,
       NR_UE_DLSCH_t *dlsch0,
       NR_UE_DLSCH_t *dlsch1,
       int *dlsch_errors,
       runmode_t mode,
       uint8_t dlsch_parallel) {

  if (dlsch0==NULL)
    AssertFatal(0,"dlsch0 should be defined at this level \n");

  int harq_pid = dlsch0->current_harq_pid;
  int frame_rx = proc->frame_rx;
  int nr_slot_rx = proc->nr_slot_rx;
  int ret=0, ret1=0;
  NR_UE_PDSCH *pdsch_vars;
  uint8_t is_cw0_active = 0;
  uint8_t is_cw1_active = 0;
  uint8_t dmrs_type, nb_re_dmrs;
  uint16_t dmrs_len = get_num_dmrs(dlsch0->harq_processes[dlsch0->current_harq_pid]->dlDmrsSymbPos);
  uint16_t nb_symb_sch = 9;
  nr_downlink_indication_t dl_indication;
  fapi_nr_rx_indication_t rx_ind;
  // params for UL time alignment procedure
  NR_UL_TIME_ALIGNMENT_t *ul_time_alignment = &ue->ul_time_alignment[eNB_id];
  uint16_t slots_per_frame = ue->frame_parms.slots_per_frame;
  uint16_t slots_per_subframe = ue->frame_parms.slots_per_subframe;
  uint8_t numerology = ue->frame_parms.numerology_index, mapping_type_ul, mapping_type_dl;
  int ul_tx_timing_adjustment, N_TA_max, factor_mu, N_t_1, N_t_2, N_1, N_2, d_1_1 = 0, d_2_1, d;
  uint8_t d_2_2 = 0;// set to 0 because there is only 1 BWP
                    // TODO this should corresponds to the switching time as defined in
                    // TS 38.133
  uint16_t ofdm_symbol_size = ue->frame_parms.ofdm_symbol_size;
  uint16_t nb_prefix_samples = ue->frame_parms.nb_prefix_samples;
  uint32_t t_subframe = 1; // subframe duration of 1 msec
  uint16_t start_symbol;
  float tc_factor;

  is_cw0_active = dlsch0->harq_processes[harq_pid]->status;
  nb_symb_sch = dlsch0->harq_processes[harq_pid]->nb_symbols;
  start_symbol = dlsch0->harq_processes[harq_pid]->start_symbol;
  dmrs_type = dlsch0->harq_processes[harq_pid]->dmrsConfigType;
  if (dmrs_type==NFAPI_NR_DMRS_TYPE1) {
    nb_re_dmrs = 6*dlsch0->harq_processes[harq_pid]->n_dmrs_cdm_groups;
  }
  else {
    nb_re_dmrs = 4*dlsch0->harq_processes[harq_pid]->n_dmrs_cdm_groups;
  }

  if(dlsch1)
    is_cw1_active = dlsch1->harq_processes[harq_pid]->status;

  LOG_D(PHY,"AbsSubframe %d.%d Start LDPC Decoder for CW0 [harq_pid %d] ? %d \n", frame_rx%1024, nr_slot_rx, harq_pid, is_cw0_active);
  LOG_D(PHY,"AbsSubframe %d.%d Start LDPC Decoder for CW1 [harq_pid %d] ? %d \n", frame_rx%1024, nr_slot_rx, harq_pid, is_cw1_active);

  if(is_cw0_active && is_cw1_active)
    {
      dlsch0->Kmimo = 2;
      dlsch1->Kmimo = 2;
    }
  else
    {
      dlsch0->Kmimo = 1;
    }
  if (1) {
    switch (pdsch) {
    case SI_PDSCH:
    case RA_PDSCH:
    case P_PDSCH:
    case PDSCH:
      pdsch_vars = ue->pdsch_vars[proc->thread_id][eNB_id];
      break;
    case PMCH:
    case PDSCH1:
      LOG_E(PHY,"Illegal PDSCH %d for ue_pdsch_procedures\n",pdsch);
      pdsch_vars = NULL;
      return;
      break;
    default:
      pdsch_vars = NULL;
      return;
      break;

    }
    if (frame_rx < *dlsch_errors)
      *dlsch_errors=0;

    if (pdsch == RA_PDSCH) {
      if (ue->prach_resources[eNB_id]!=NULL)
	      dlsch0->rnti = ue->prach_resources[eNB_id]->ra_RNTI;
      else {
	      LOG_E(PHY,"[UE %d] Frame %d, nr_slot_rx %d: FATAL, prach_resources is NULL\n", ue->Mod_id, frame_rx, nr_slot_rx);
	      //mac_xface->macphy_exit("prach_resources is NULL");
	      return;
      }
    }

    // exit dlsch procedures as there are no active dlsch
    if (is_cw0_active != ACTIVE && is_cw1_active != ACTIVE)
      return;

    // start ldpc decode for CW 0
    dlsch0->harq_processes[harq_pid]->G = nr_get_G(dlsch0->harq_processes[harq_pid]->nb_rb,
                                                   nb_symb_sch,
                                                   nb_re_dmrs,
                                                   dmrs_len,
                                                   dlsch0->harq_processes[harq_pid]->Qm,
                                                   dlsch0->harq_processes[harq_pid]->Nl);
#if UE_TIMING_TRACE
      start_meas(&ue->dlsch_unscrambling_stats);
#endif
      nr_dlsch_unscrambling(pdsch_vars->llr[0],
                            dlsch0->harq_processes[harq_pid]->G,
                            0,
                            ue->frame_parms.Nid_cell,
                            dlsch0->rnti);
      

#if UE_TIMING_TRACE
      stop_meas(&ue->dlsch_unscrambling_stats);
#endif

#if 0
      LOG_I(PHY," ------ start ldpc decoder for AbsSubframe %d.%d / %d  ------  \n", frame_rx, nr_slot_rx, harq_pid);
      LOG_I(PHY,"start ldpc decode for CW 0 for AbsSubframe %d.%d / %d --> nb_rb %d \n", frame_rx, nr_slot_rx, harq_pid, dlsch0->harq_processes[harq_pid]->nb_rb);
      LOG_I(PHY,"start ldpc decode for CW 0 for AbsSubframe %d.%d / %d  --> rb_alloc_even %x \n", frame_rx, nr_slot_rx, harq_pid, dlsch0->harq_processes[harq_pid]->rb_alloc_even);
      LOG_I(PHY,"start ldpc decode for CW 0 for AbsSubframe %d.%d / %d  --> Qm %d \n", frame_rx, nr_slot_rx, harq_pid, dlsch0->harq_processes[harq_pid]->Qm);
      LOG_I(PHY,"start ldpc decode for CW 0 for AbsSubframe %d.%d / %d  --> Nl %d \n", frame_rx, nr_slot_rx, harq_pid, dlsch0->harq_processes[harq_pid]->Nl);
      LOG_I(PHY,"start ldpc decode for CW 0 for AbsSubframe %d.%d / %d  --> G  %d \n", frame_rx, nr_slot_rx, harq_pid, dlsch0->harq_processes[harq_pid]->G);
      LOG_I(PHY,"start ldpc decode for CW 0 for AbsSubframe %d.%d / %d  --> Kmimo  %d \n", frame_rx, nr_slot_rx, harq_pid, dlsch0->Kmimo);
      LOG_I(PHY,"start ldpc decode for CW 0 for AbsSubframe %d.%d / %d  --> Pdcch Sym  %d \n", frame_rx, nr_slot_rx, harq_pid, ue->pdcch_vars[proc->thread_id][eNB_id]->num_pdcch_symbols);
#endif

#if UE_TIMING_TRACE
      start_meas(&ue->dlsch_decoding_stats[proc->thread_id]);
#endif

  if( dlsch_parallel)
    {
    ret = nr_dlsch_decoding_mthread(ue,
			   proc,
			   eNB_id,
			   pdsch_vars->llr[0],
			   &ue->frame_parms,
			   dlsch0,
			   dlsch0->harq_processes[harq_pid],
			   frame_rx,
			   nb_symb_sch,
			   nr_slot_rx,
			   harq_pid,
			   pdsch==PDSCH?1:0,
			   dlsch0->harq_processes[harq_pid]->TBS>256?1:0);
    LOG_T(PHY,"dlsch decoding is parallelized, ret = %d\n", ret);
    }
  else
    {
    ret = nr_dlsch_decoding(ue,
			   proc,
			   eNB_id,
			   pdsch_vars->llr[0],
			   &ue->frame_parms,
			   dlsch0,
			   dlsch0->harq_processes[harq_pid],
			   frame_rx,
			   nb_symb_sch,
			   nr_slot_rx,
			   harq_pid,
			   pdsch==PDSCH?1:0,
			   dlsch0->harq_processes[harq_pid]->TBS>256?1:0);
      LOG_T(PHY,"Sequential dlsch decoding , ret = %d\n", ret);
     }


#if UE_TIMING_TRACE
      stop_meas(&ue->dlsch_decoding_stats[proc->thread_id]);
#if DISABLE_LOG_X
      printf(" --> Unscrambling for CW0 %5.3f\n",
              (ue->dlsch_unscrambling_stats.p_time)/(cpuf*1000.0));
      printf("AbsSubframe %d.%d --> LDPC Decoding for CW0 %5.3f\n",
              frame_rx%1024, nr_slot_rx,(ue->dlsch_decoding_stats[proc->thread_id].p_time)/(cpuf*1000.0));
#else
      LOG_I(PHY, " --> Unscrambling for CW0 %5.3f\n",
              (ue->dlsch_unscrambling_stats.p_time)/(cpuf*1000.0));
      LOG_I(PHY, "AbsSubframe %d.%d --> LDPC Decoding for CW0 %5.3f\n",
              frame_rx%1024, nr_slot_rx,(ue->dlsch_decoding_stats[proc->thread_id].p_time)/(cpuf*1000.0));
#endif

#endif
      if(is_cw1_active)
      {
          // start ldpc decode for CW 1
        dlsch1->harq_processes[harq_pid]->G = nr_get_G(dlsch1->harq_processes[harq_pid]->nb_rb,
                                                       nb_symb_sch,
                                                       nb_re_dmrs,
                                                       dmrs_len,
                                                       dlsch1->harq_processes[harq_pid]->Qm,
							 dlsch1->harq_processes[harq_pid]->Nl);
#if UE_TIMING_TRACE
          start_meas(&ue->dlsch_unscrambling_stats);
#endif
          nr_dlsch_unscrambling(pdsch_vars->llr[1],
                                dlsch1->harq_processes[harq_pid]->G,
                                0,
                                ue->frame_parms.Nid_cell,
                                dlsch1->rnti);
#if UE_TIMING_TRACE
          stop_meas(&ue->dlsch_unscrambling_stats);
#endif

#if 0
          LOG_I(PHY,"start ldpc decode for CW 1 for AbsSubframe %d.%d / %d --> nb_rb %d \n", frame_rx, nr_slot_rx, harq_pid, dlsch1->harq_processes[harq_pid]->nb_rb);
          LOG_I(PHY,"start ldpc decode for CW 1 for AbsSubframe %d.%d / %d  --> rb_alloc_even %x \n", frame_rx, nr_slot_rx, harq_pid, dlsch1->harq_processes[harq_pid]->rb_alloc_even);
          LOG_I(PHY,"start ldpc decode for CW 1 for AbsSubframe %d.%d / %d  --> Qm %d \n", frame_rx, nr_slot_rx, harq_pid, dlsch1->harq_processes[harq_pid]->Qm);
          LOG_I(PHY,"start ldpc decode for CW 1 for AbsSubframe %d.%d / %d  --> Nl %d \n", frame_rx, nr_slot_rx, harq_pid, dlsch1->harq_processes[harq_pid]->Nl);
          LOG_I(PHY,"start ldpc decode for CW 1 for AbsSubframe %d.%d / %d  --> G  %d \n", frame_rx, nr_slot_rx, harq_pid, dlsch1->harq_processes[harq_pid]->G);
          LOG_I(PHY,"start ldpc decode for CW 1 for AbsSubframe %d.%d / %d  --> Kmimo  %d \n", frame_rx, nr_slot_rx, harq_pid, dlsch1->Kmimo);
          LOG_I(PHY,"start ldpc decode for CW 1 for AbsSubframe %d.%d / %d  --> Pdcch Sym  %d \n", frame_rx, nr_slot_rx, harq_pid, ue->pdcch_vars[proc->thread_id][eNB_id]->num_pdcch_symbols);
#endif

#if UE_TIMING_TRACE
          start_meas(&ue->dlsch_decoding_stats[proc->thread_id]);
#endif

  if(dlsch_parallel)
    {
    ret1 = nr_dlsch_decoding_mthread(ue,
                                     proc,
                                     eNB_id,
                                     pdsch_vars->llr[1],
                                     &ue->frame_parms,
                                     dlsch1,
                                     dlsch1->harq_processes[harq_pid],
                                     frame_rx,
                                     nb_symb_sch,
				     nr_slot_rx,
                                     harq_pid,
                                     pdsch==PDSCH?1:0,
                                     dlsch1->harq_processes[harq_pid]->TBS>256?1:0);
          LOG_T(PHY,"CW dlsch decoding is parallelized, ret1 = %d\n", ret1);
    }
    else
    {
    ret1 = nr_dlsch_decoding(ue,
			     proc,
			     eNB_id,
                             pdsch_vars->llr[1],
                             &ue->frame_parms,
                             dlsch1,
                             dlsch1->harq_processes[harq_pid],
                             frame_rx,
                             nb_symb_sch,
                             nr_slot_rx,
                             harq_pid,
                             pdsch==PDSCH?1:0,//proc->decoder_switch,
                             dlsch1->harq_processes[harq_pid]->TBS>256?1:0);
    LOG_T(PHY,"CWW sequential dlsch decoding, ret1 = %d\n", ret1);
    }

#if UE_TIMING_TRACE
          stop_meas(&ue->dlsch_decoding_stats[proc->thread_id]);
#if DISABLE_LOG_X
          printf(" --> Unscrambling for CW1 %5.3f\n",
                  (ue->dlsch_unscrambling_stats.p_time)/(cpuf*1000.0));
          printf("AbsSubframe %d.%d --> ldpc Decoding for CW1 %5.3f\n",
                  frame_rx%1024, nr_slot_rx,(ue->dlsch_decoding_stats[proc->thread_id].p_time)/(cpuf*1000.0));
#else
          LOG_D(PHY, " --> Unscrambling for CW1 %5.3f\n",
                  (ue->dlsch_unscrambling_stats.p_time)/(cpuf*1000.0));
          LOG_D(PHY, "AbsSubframe %d.%d --> ldpc Decoding for CW1 %5.3f\n",
                  frame_rx%1024, nr_slot_rx,(ue->dlsch_decoding_stats[proc->thread_id].p_time)/(cpuf*1000.0));
#endif

#endif
          LOG_I(PHY,"AbsSubframe %d.%d --> ldpc Decoding for CW1 %5.3f\n",
                  frame_rx%1024, nr_slot_rx,(ue->dlsch_decoding_stats[proc->thread_id].p_time)/(cpuf*1000.0));

        LOG_D(PHY, "harq_pid: %d, TBS expected dlsch1: %d \n", harq_pid, dlsch1->harq_processes[harq_pid]->TBS);
      }

      LOG_D(PHY," ------ end ldpc decoder for AbsSubframe %d.%d ------  \n", frame_rx, nr_slot_rx);
      LOG_D(PHY, "harq_pid: %d, TBS expected dlsch0: %d  \n",harq_pid, dlsch0->harq_processes[harq_pid]->TBS);
      
      if(ret<dlsch0->max_ldpc_iterations+1){

        // fill dl_indication message
        dl_indication.module_id = ue->Mod_id;
        dl_indication.cc_id = ue->CC_id;
        dl_indication.gNB_index = eNB_id;
        dl_indication.frame = frame_rx;
        dl_indication.slot = nr_slot_rx;
        dl_indication.thread_id = proc->thread_id;
        dl_indication.rx_ind = &rx_ind; //  hang on rx_ind instance
        dl_indication.dci_ind = NULL;

        //dl_indication.rx_ind->number_pdus
        switch (pdsch) {
          case RA_PDSCH:
          rx_ind.rx_indication_body[0].pdu_type = FAPI_NR_RX_PDU_TYPE_RAR;
          break;
          case PDSCH:
          rx_ind.rx_indication_body[0].pdu_type = FAPI_NR_RX_PDU_TYPE_DLSCH;
          break;
          case SI_PDSCH:
            rx_ind.rx_indication_body[0].pdu_type = FAPI_NR_RX_PDU_TYPE_SIB;
            break;
          default:
          break;
        }

        rx_ind.rx_indication_body[0].pdsch_pdu.pdu = dlsch0->harq_processes[harq_pid]->b;
        rx_ind.rx_indication_body[0].pdsch_pdu.pdu_length = dlsch0->harq_processes[harq_pid]->TBS>>3;
        LOG_D(PHY, "PDU length in bits: %d, in bytes: %d \n", dlsch0->harq_processes[harq_pid]->TBS, rx_ind.rx_indication_body[0].pdsch_pdu.pdu_length);
        rx_ind.number_pdus = 1;

        //  send to mac
        if (ue->if_inst && ue->if_inst->dl_indication)
        ue->if_inst->dl_indication(&dl_indication, ul_time_alignment);
      }

      // TODO CRC check for CW0

      // Check CRC for CW 0
      /*if (ret == (1+dlsch0->max_turbo_iterations)) {
        *dlsch_errors=*dlsch_errors+1;
        if(dlsch0->rnti != 0xffff){
          LOG_D(PHY,"[UE  %d][PDSCH %x/%d] AbsSubframe %d.%d : DLSCH CW0 in error (rv %d,round %d, mcs %d,TBS %d)\n",
          ue->Mod_id,dlsch0->rnti,
          harq_pid,frame_rx,nr_slot_rx,
          dlsch0->harq_processes[harq_pid]->rvidx,
          dlsch0->harq_processes[harq_pid]->round,
          dlsch0->harq_processes[harq_pid]->mcs,
          dlsch0->harq_processes[harq_pid]->TBS);
        }
      } else {
        if(dlsch0->rnti != 0xffff){
          LOG_D(PHY,"[UE  %d][PDSCH %x/%d] AbsSubframe %d.%d : Received DLSCH CW0 (rv %d,round %d, mcs %d,TBS %d)\n",
          ue->Mod_id,dlsch0->rnti,
          harq_pid,frame_rx,nr_slot_rx,
          dlsch0->harq_processes[harq_pid]->rvidx,
          dlsch0->harq_processes[harq_pid]->round,
          dlsch0->harq_processes[harq_pid]->mcs,
          dlsch0->harq_processes[harq_pid]->TBS);
        }
        if ( LOG_DEBUGFLAG(DEBUG_UE_PHYPROC)){
          int j;
          LOG_D(PHY,"dlsch harq_pid %d (rx): \n",dlsch0->current_harq_pid);

          for (j=0; j<dlsch0->harq_processes[dlsch0->current_harq_pid]->TBS>>3; j++)
            LOG_T(PHY,"%x.",dlsch0->harq_processes[dlsch0->current_harq_pid]->b[j]);
          LOG_T(PHY,"\n");
      }*/

      if (ue->mac_enabled == 1) {

<<<<<<< HEAD
        // scale the 16 factor in N_TA calculation in 38.213 section 4.2 according to the used FFT size
        switch (ue->frame_parms.N_RB_DL) {
          case 24:  bw_scaling =  4; break;
          case 32:  bw_scaling =  4; break;
          case 66:  bw_scaling =  8; break;
          case 106: bw_scaling = 16; break;
          case 217: bw_scaling = 32; break;
          case 245: bw_scaling = 32; break;
          case 273: bw_scaling = 32; break;
          default: AssertFatal(1==0,"N_RB_DL %d not supported\n",ue->frame_parms.N_RB_DL);
        }
=======
        uint16_t bw_scaling = get_bw_scaling(ue->frame_parms.N_RB_DL);
>>>>>>> 951fdfef

        /* Time Alignment procedure
        // - UE processing capability 1
        // - Setting the TA update to be applied after the reception of the TA command
        // - Timing adjustment computed according to TS 38.213 section 4.2
        // - Durations of N1 and N2 symbols corresponding to PDSCH and PUSCH are
        //   computed according to sections 5.3 and 6.4 of TS 38.214 */
        factor_mu = 1 << numerology;
        N_TA_max = 3846 * bw_scaling / factor_mu;

        /* PDSCH decoding time N_1 for processing capability 1 */
        if (ue->dmrs_DownlinkConfig.pdsch_dmrs_AdditionalPosition == pdsch_dmrs_pos0)
          N_1 = pdsch_N_1_capability_1[numerology][1];
        else if (ue->dmrs_DownlinkConfig.pdsch_dmrs_AdditionalPosition == pdsch_dmrs_pos1 || ue->dmrs_DownlinkConfig.pdsch_dmrs_AdditionalPosition == 2) // TODO set to pdsch_dmrs_pos2 when available
          N_1 = pdsch_N_1_capability_1[numerology][2];
        else
          N_1 = pdsch_N_1_capability_1[numerology][3];

        /* PUSCH preapration time N_2 for processing capability 1 */
        N_2 = pusch_N_2_timing_capability_1[numerology][1];
        mapping_type_dl = ue->PDSCH_Config.pdsch_TimeDomainResourceAllocation[0]->mappingType;
        mapping_type_ul = ue->pusch_config.pusch_TimeDomainResourceAllocation[0]->mappingType;

        /* d_1_1 depending on the number of PDSCH symbols allocated */
        d = 0; // TODO number of overlapping symbols of the scheduling PDCCH and the scheduled PDSCH
        if (mapping_type_dl == typeA)
         if (nb_symb_sch + start_symbol < 7)
          d_1_1 = 7 - (nb_symb_sch + start_symbol);
         else
          d_1_1 = 0;
        else // mapping type B
          switch (nb_symb_sch){
            case 7: d_1_1 = 0; break;
            case 4: d_1_1 = 3; break;
            case 2: d_1_1 = 3 + d; break;
            default: break;
          }

        /* d_2_1 */
        if (mapping_type_ul == typeB && start_symbol != 0)
          d_2_1 = 0;
        else
          d_2_1 = 1;

        /* N_t_1 time duration in msec of N_1 symbols corresponding to a PDSCH reception time
        // N_t_2 time duration in msec of N_2 symbols corresponding to a PUSCH preparation time */
        N_t_1 = (N_1 + d_1_1) * (ofdm_symbol_size + nb_prefix_samples) / factor_mu;
        N_t_2 = (N_2 + d_2_1) * (ofdm_symbol_size + nb_prefix_samples) / factor_mu;
        if (N_t_2 < d_2_2) N_t_2 = d_2_2;

        /* Time alignment procedure */
        // N_t_1 + N_t_2 + N_TA_max is in unit of Ts, therefore must be converted to Tc
        // N_t_1 + N_t_2 + N_TA_max must be in msec
        tc_factor = 64 * 0.509 * 10e-7;
        ul_tx_timing_adjustment = 1 + ceil(slots_per_subframe*((N_t_1 + N_t_2 + N_TA_max)*tc_factor + 0.5)/t_subframe);

        if (ul_time_alignment->apply_ta == 1){
          ul_time_alignment->ta_slot = (nr_slot_rx + ul_tx_timing_adjustment) % slots_per_frame;
          if (nr_slot_rx + ul_tx_timing_adjustment > slots_per_frame){
            ul_time_alignment->ta_frame = (frame_rx + 1) % 1024;
          } else {
            ul_time_alignment->ta_frame = frame_rx;
          }
          // reset TA flag
          ul_time_alignment->apply_ta = 0;
          LOG_D(PHY,"Frame %d slot %d -- Starting UL time alignment procedures. TA update will be applied at frame %d slot %d\n", frame_rx, nr_slot_rx, ul_time_alignment->ta_frame, ul_time_alignment->ta_slot);
        }
      }

      /*ue->total_TBS[eNB_id] =  ue->total_TBS[eNB_id] + dlsch0->harq_processes[dlsch0->current_harq_pid]->TBS;
      ue->total_received_bits[eNB_id] = ue->total_TBS[eNB_id] + dlsch0->harq_processes[dlsch0->current_harq_pid]->TBS;
    }*/

    // TODO CRC check for CW1

  }
}


/*!
 * \brief This is the UE synchronize thread.
 * It performs band scanning and synchonization.
 * \param arg is a pointer to a \ref PHY_VARS_NR_UE structure.
 * \returns a pointer to an int. The storage is not on the heap and must not be freed.
 */
#ifdef UE_SLOT_PARALLELISATION
#define FIFO_PRIORITY   40
void *UE_thread_slot1_dl_processing(void *arg) {

  static __thread int UE_dl_slot1_processing_retval;
  struct rx_tx_thread_data *rtd = arg;
  UE_nr_rxtx_proc_t *proc = rtd->proc;
  PHY_VARS_NR_UE    *ue   = rtd->UE;

  uint8_t pilot1;

  proc->instance_cnt_slot1_dl_processing=-1;
  proc->nr_slot_rx = proc->sub_frame_start * ue->frame_parms.slots_per_subframe;

  char threadname[256];
  sprintf(threadname,"UE_thread_slot1_dl_processing_%d", proc->sub_frame_start);

  cpu_set_t cpuset;
  CPU_ZERO(&cpuset);
  if ( (proc->sub_frame_start+1)%RX_NB_TH == 0 && threads.slot1_proc_one != -1 )
    CPU_SET(threads.slot1_proc_one, &cpuset);
  if ( RX_NB_TH > 1 && (proc->sub_frame_start+1)%RX_NB_TH == 1 && threads.slot1_proc_two != -1 )
    CPU_SET(threads.slot1_proc_two, &cpuset);
  if ( RX_NB_TH > 2 && (proc->sub_frame_start+1)%RX_NB_TH == 2 && threads.slot1_proc_three != -1 )
    CPU_SET(threads.slot1_proc_three, &cpuset);

  init_thread(900000,1000000 , FIFO_PRIORITY-1, &cpuset,
	      threadname);

  while (!oai_exit) {
    if (pthread_mutex_lock(&proc->mutex_slot1_dl_processing) != 0) {
      LOG_E( PHY, "[SCHED][UE] error locking mutex for UE slot1 dl processing\n" );
      exit_fun("nothing to add");
    }
    while (proc->instance_cnt_slot1_dl_processing < 0) {
      // most of the time, the thread is waiting here
      pthread_cond_wait( &proc->cond_slot1_dl_processing, &proc->mutex_slot1_dl_processing );
    }
    if (pthread_mutex_unlock(&proc->mutex_slot1_dl_processing) != 0) {
      LOG_E( PHY, "[SCHED][UE] error unlocking mutex for UE slot1 dl processing \n" );
      exit_fun("nothing to add");
    }

    int frame_rx            = proc->frame_rx;
    uint8_t subframe_rx         = proc->nr_slot_rx / ue->frame_parms.slots_per_subframe;
    uint8_t next_subframe_rx    = (1 + subframe_rx) % NR_NUMBER_OF_SUBFRAMES_PER_FRAME;
    uint8_t next_subframe_slot0 = next_subframe_rx * ue->frame_parms.slots_per_subframe;

    uint8_t slot1  = proc->nr_slot_rx + 1;
    uint8_t pilot0 = 0;

    //printf("AbsSubframe %d.%d execute dl slot1 processing \n", frame_rx, nr_slot_rx);

    if (ue->frame_parms.Ncp == 0) {  // normal prefix
      pilot1 = 4;
    } else { // extended prefix
      pilot1 = 3;
    }

    /**** Slot1 FE Processing ****/
#if UE_TIMING_TRACE
    start_meas(&ue->ue_front_end_per_slot_stat[proc->thread_id][1]);
#endif
    // I- start dl slot1 processing
    // do first symbol of next downlink nr_slot_rx for channel estimation
    /*
    // 1- perform FFT for pilot ofdm symbols first (ofdmSym0 next nr_slot_rx ofdmSym11)
    if (nr_subframe_select(&ue->frame_parms,next_nr_slot_rx) != SF_UL)
    {
    front_end_fft(ue,
    pilot0,
    next_subframe_slot0,
    0,
    0);
    }

    front_end_fft(ue,
    pilot1,
    slot1,
    0,
    0);
    */
    // 1- perform FFT
    for (int l=1; l<ue->frame_parms.symbols_per_slot>>1; l++)
      {
	//if( (l != pilot0) && (l != pilot1))
	{
#if UE_TIMING_TRACE
	  start_meas(&ue->ofdm_demod_stats);
#endif
	  VCD_SIGNAL_DUMPER_DUMP_FUNCTION_BY_NAME(VCD_SIGNAL_DUMPER_FUNCTIONS_UE_SLOT_FEP, VCD_FUNCTION_IN);
	  //printf("AbsSubframe %d.%d FFT slot %d, symbol %d\n", frame_rx,nr_slot_rx,slot1,l);
	  front_end_fft(ue,
                        l,
                        slot1,
                        0,
                        0);
	  VCD_SIGNAL_DUMPER_DUMP_FUNCTION_BY_NAME(VCD_SIGNAL_DUMPER_FUNCTIONS_UE_SLOT_FEP, VCD_FUNCTION_OUT);
#if UE_TIMING_TRACE
	  stop_meas(&ue->ofdm_demod_stats);
#endif
	}
      } // for l=1..l2

    if (nr_subframe_select(&ue->frame_parms,next_nr_slot_rx) != SF_UL)
      {
	//printf("AbsSubframe %d.%d FFT slot %d, symbol %d\n", frame_rx,nr_slot_rx,next_subframe_slot0,pilot0);
	front_end_fft(ue,
		      pilot0,
		      next_subframe_slot0,
		      0,
		      0);
      }

    // 2- perform Channel Estimation for slot1
    for (int l=1; l<ue->frame_parms.symbols_per_slot>>1; l++)
      {
	if(l == pilot1)
	  {
	    //wait until channel estimation for pilot0/slot1 is available
	    uint32_t wait = 0;
	    while(proc->chan_est_pilot0_slot1_available == 0)
	      {
		usleep(1);
		wait++;
	      }
	    //printf("[slot1 dl processing] ChanEst symbol %d slot %d wait%d\n",l,slot1,wait);
	  }
	//printf("AbsSubframe %d.%d ChanEst slot %d, symbol %d\n", frame_rx,nr_slot_rx,slot1,l);
	front_end_chanEst(ue,
			  l,
			  slot1,
			  0);
	ue_measurement_procedures(l-1,ue,proc,0,slot1,0,ue->mode);
      }
    //printf("AbsSubframe %d.%d ChanEst slot %d, symbol %d\n", frame_rx,nr_slot_rx,next_subframe_slot0,pilot0);
    front_end_chanEst(ue,
		      pilot0,
		      next_subframe_slot0,
		      0);

    if ( (nr_slot_rx == 0) && (ue->decode_MIB == 1))
      {
	ue_pbch_procedures(0,ue,proc,0);
      }

    proc->chan_est_slot1_available = 1;
    //printf("Set available slot 1channelEst to 1 AbsSubframe %d.%d \n",frame_rx,nr_slot_rx);
    //printf(" [slot1 dl processing] ==> FFT/CHanEst Done for AbsSubframe %d.%d \n", proc->frame_rx, proc->nr_slot_rx);

    //printf(" [slot1 dl processing] ==> Start LLR Comuptation slot1 for AbsSubframe %d.%d \n", proc->frame_rx, proc->nr_slot_rx);


#if UE_TIMING_TRACE
    stop_meas(&ue->ue_front_end_per_slot_stat[proc->thread_id][1]);
#if DISABLE_LOG_X
    printf("[AbsSFN %d.%d] Slot1: FFT + Channel Estimate + Pdsch Proc Slot0 %5.2f \n",frame_rx,nr_slot_rx,ue->ue_front_end_per_slot_stat[proc->thread_id][1].p_time/(cpuf*1000.0));
#else
    LOG_D(PHY, "[AbsSFN %d.%d] Slot1: FFT + Channel Estimate + Pdsch Proc Slot0 %5.2f \n",frame_rx,nr_slot_rx,ue->ue_front_end_per_slot_stat[proc->thread_id][1].p_time/(cpuf*1000.0));
#endif
#endif


    //wait until pdcch is decoded
    uint32_t wait = 0;
    while(proc->dci_slot0_available == 0)
      {
        usleep(1);
        wait++;
      }
    //printf("[slot1 dl processing] AbsSubframe %d.%d LLR Computation Start wait DCI %d\n",frame_rx,nr_slot_rx,wait);

    /**** Pdsch Procedure Slot1 ****/
    // start slot1 thread for Pdsch Procedure (slot1)
    // do procedures for C-RNTI
    //printf("AbsSubframe %d.%d Pdsch Procedure (slot1)\n",frame_rx,nr_slot_rx);


#if UE_TIMING_TRACE
    start_meas(&ue->pdsch_procedures_per_slot_stat[proc->thread_id][1]);
#endif
    // start slave thread for Pdsch Procedure (slot1)
    // do procedures for C-RNTI
    uint8_t eNB_id = 0;

    if (ue->dlsch[proc->thread_id][eNB_id][0]->active == 1) {
      //wait until first ofdm symbol is processed
      //wait = 0;
      //while(proc->first_symbol_available == 0)
      //{
      //    usleep(1);
      //    wait++;
      //}
      //printf("[slot1 dl processing] AbsSubframe %d.%d LLR Computation Start wait First Ofdm Sym %d\n",frame_rx,nr_slot_rx,wait);

      //VCD_SIGNAL_DUMPER_DUMP_FUNCTION_BY_NAME(VCD_SIGNAL_DUMPER_FUNCTIONS_PDSCH_PROC, VCD_FUNCTION_IN);
      ue_pdsch_procedures(ue,
			  proc,
			  eNB_id,
			  PDSCH,
			  ue->dlsch[proc->thread_id][eNB_id][0],
			  NULL,
			  (ue->frame_parms.symbols_per_slot>>1),
			  ue->frame_parms.symbols_per_slot-1,
			  abstraction_flag);
      LOG_D(PHY," ------ end PDSCH ChannelComp/LLR slot 0: AbsSubframe %d.%d ------  \n", frame_rx%1024, nr_slot_rx);
      LOG_D(PHY," ------ --> PDSCH Turbo Decoder slot 0/1: AbsSubframe %d.%d ------  \n", frame_rx%1024, nr_slot_rx);
    }

    // do procedures for SI-RNTI
    if ((ue->dlsch_SI[eNB_id]) && (ue->dlsch_SI[eNB_id]->active == 1)) {
      ue_pdsch_procedures(ue,
			  proc,
			  eNB_id,
			  SI_PDSCH,
			  ue->dlsch_SI[eNB_id],
			  NULL,
			  (ue->frame_parms.symbols_per_slot>>1),
			  ue->frame_parms.symbols_per_slot-1,
			  abstraction_flag);
    }

    // do procedures for P-RNTI
    if ((ue->dlsch_p[eNB_id]) && (ue->dlsch_p[eNB_id]->active == 1)) {
      ue_pdsch_procedures(ue,
			  proc,
			  eNB_id,
			  P_PDSCH,
			  ue->dlsch_p[eNB_id],
			  NULL,
			  (ue->frame_parms.symbols_per_slot>>1),
			  ue->frame_parms.symbols_per_slot-1,
			  abstraction_flag);
    }
    // do procedures for RA-RNTI
    if ((ue->dlsch_ra[eNB_id]) && (ue->dlsch_ra[eNB_id]->active == 1)) {
      ue_pdsch_procedures(ue,
			  proc,
			  eNB_id,
			  RA_PDSCH,
			  ue->dlsch_ra[eNB_id],
			  NULL,
			  (ue->frame_parms.symbols_per_slot>>1),
			  ue->frame_parms.symbols_per_slot-1,
			  abstraction_flag);
    }

    proc->llr_slot1_available=1;
    //printf("Set available LLR slot1 to 1 AbsSubframe %d.%d \n",frame_rx,nr_slot_rx);

#if UE_TIMING_TRACE
    stop_meas(&ue->pdsch_procedures_per_slot_stat[proc->thread_id][1]);
#if DISABLE_LOG_X
    printf("[AbsSFN %d.%d] Slot1: LLR Computation %5.2f \n",frame_rx,nr_slot_rx,ue->pdsch_procedures_per_slot_stat[proc->thread_id][1].p_time/(cpuf*1000.0));
#else
    LOG_D(PHY, "[AbsSFN %d.%d] Slot1: LLR Computation %5.2f \n",frame_rx,nr_slot_rx,ue->pdsch_procedures_per_slot_stat[proc->thread_id][1].p_time/(cpuf*1000.0));
#endif
#endif

    if (pthread_mutex_lock(&proc->mutex_slot1_dl_processing) != 0) {
      LOG_E( PHY, "[SCHED][UE] error locking mutex for UE RXTX\n" );
      exit_fun("noting to add");
    }
    proc->instance_cnt_slot1_dl_processing--;
    if (pthread_mutex_unlock(&proc->mutex_slot1_dl_processing) != 0) {
      LOG_E( PHY, "[SCHED][UE] error unlocking mutex for UE FEP Slo1\n" );
      exit_fun("noting to add");
    }
  }
  // thread finished
  free(arg);
  return &UE_dl_slot1_processing_retval;
}
#endif

int is_ssb_in_slot(fapi_nr_config_request_t *config, int frame, int slot, NR_DL_FRAME_PARMS *fp)
{
  int mu = fp->numerology_index;
  //uint8_t half_frame_index = fp->half_frame_bit;
  //uint8_t i_ssb = fp->ssb_index;
  uint8_t Lmax = fp->Lmax;

  if (!(frame%(1<<(config->ssb_table.ssb_period-1)))){

    if(Lmax <= 8) {
      if(slot <=3 && (((config->ssb_table.ssb_mask_list[0].ssb_mask << 2*slot)&0x80000000) == 0x80000000 || ((config->ssb_table.ssb_mask_list[0].ssb_mask << (2*slot +1))&0x80000000) == 0x80000000))
      return 1;
      else return 0;
    
    }
    else if(Lmax == 64) {
      if (mu == NR_MU_3){

        if (slot>=0 && slot <= 7){
          if(((config->ssb_table.ssb_mask_list[0].ssb_mask << 2*slot)&0x80000000) == 0x80000000 || ((config->ssb_table.ssb_mask_list[0].ssb_mask << (2*slot +1))&0x80000000) == 0x80000000)
          return 1;
          else return 0;
        }
      else if (slot>=10 && slot <=17){
         if(((config->ssb_table.ssb_mask_list[0].ssb_mask << 2*(slot-2))&0x80000000) == 0x80000000 || ((config->ssb_table.ssb_mask_list[0].ssb_mask << (2*(slot-2) +1))&0x80000000) == 0x80000000)
         return 1;
         else return 0;
      }
      else if (slot>=20 && slot <=27){
         if(((config->ssb_table.ssb_mask_list[1].ssb_mask << 2*(slot-20))&0x80000000) == 0x80000000 || ((config->ssb_table.ssb_mask_list[1].ssb_mask << (2*(slot-20) +1))&0x80000000) == 0x80000000)
         return 1;
         else return 0;
      }
      else if (slot>=30 && slot <=37){
         if(((config->ssb_table.ssb_mask_list[1].ssb_mask << 2*(slot-22))&0x80000000) == 0x80000000 || ((config->ssb_table.ssb_mask_list[1].ssb_mask << (2*(slot-22) +1))&0x80000000) == 0x80000000)
         return 1;
         else return 0;
       }
      else return 0;

    }


    else if (mu == NR_MU_4) {
         AssertFatal(0==1, "not implemented for mu =  %d yet\n", mu);
    }
    else AssertFatal(0==1, "Invalid numerology index %d for the synchronization block\n", mu);
   }
   else AssertFatal(0==1, "Invalid Lmax %u for the synchronization block\n", Lmax);
  }
  else return 0;

}

int is_pbch_in_slot(fapi_nr_config_request_t *config, int frame, int slot, NR_DL_FRAME_PARMS *fp)  {

  int ssb_slot_decoded = (fp->ssb_index>>1) + ((fp->ssb_index>>4)<<1); //slot in which the decoded SSB can be found

  if (config->ssb_table.ssb_period == 0) {  
    // check for pbch in corresponding slot each half frame
    if (fp->half_frame_bit)
      return(slot == ssb_slot_decoded || slot == ssb_slot_decoded - fp->slots_per_frame/2);
    else
      return(slot == ssb_slot_decoded || slot == ssb_slot_decoded + fp->slots_per_frame/2);
  }
  else {
    // if the current frame is supposed to contain ssb
    if (!(frame%(1<<(config->ssb_table.ssb_period-1))))
      return(slot == ssb_slot_decoded);
    else
      return 0;
  }
}


int phy_procedures_nrUE_RX(PHY_VARS_NR_UE *ue,
                           UE_nr_rxtx_proc_t *proc,
                           uint8_t gNB_id,
                           runmode_t mode,
                           uint8_t dlsch_parallel
                           )
{                                         
  int frame_rx = proc->frame_rx;
  int nr_slot_rx = proc->nr_slot_rx;
  int slot_pbch;
  int slot_ssb;
  NR_UE_PDCCH *pdcch_vars  = ue->pdcch_vars[proc->thread_id][0];
  fapi_nr_config_request_t *cfg = &ue->nrUE_config;

  uint8_t nb_symb_pdcch = pdcch_vars->nb_search_space > 0 ? pdcch_vars->pdcch_config[0].coreset.duration : 0;
  uint8_t dci_cnt = 0;
  NR_DL_FRAME_PARMS *fp = &ue->frame_parms;
  
  VCD_SIGNAL_DUMPER_DUMP_FUNCTION_BY_NAME(VCD_SIGNAL_DUMPER_FUNCTIONS_PHY_PROCEDURES_UE_RX, VCD_FUNCTION_IN);

  LOG_D(PHY," ****** start RX-Chain for Frame.Slot %d.%d ******  \n", frame_rx%1024, nr_slot_rx);

  /*
  uint8_t next1_thread_id = proc->thread_id== (RX_NB_TH-1) ? 0:(proc->thread_id+1);
  uint8_t next2_thread_id = next1_thread_id== (RX_NB_TH-1) ? 0:(next1_thread_id+1);
  */

  int coreset_nb_rb=0;
  int coreset_start_rb=0;

  if (pdcch_vars->nb_search_space > 0)
    get_coreset_rballoc(pdcch_vars->pdcch_config[0].coreset.frequency_domain_resource,&coreset_nb_rb,&coreset_start_rb);

  slot_pbch = is_pbch_in_slot(cfg, frame_rx, nr_slot_rx, fp);
  slot_ssb  = is_ssb_in_slot(cfg, frame_rx, nr_slot_rx, fp);

  // looking for pbch only in slot where it is supposed to be
  if (slot_ssb) {
    LOG_D(PHY," ------  PBCH ChannelComp/LLR: frame.slot %d.%d ------  \n", frame_rx%1024, nr_slot_rx);
    for (int i=1; i<4; i++) {

      nr_slot_fep(ue,
                  proc,
                  (ue->symbol_offset+i)%(fp->symbols_per_slot),
                  nr_slot_rx,
                  0,
                  0);

#if UE_TIMING_TRACE
      start_meas(&ue->dlsch_channel_estimation_stats);
#endif
      nr_pbch_channel_estimation(ue,proc,0,nr_slot_rx,(ue->symbol_offset+i)%(fp->symbols_per_slot),i-1,(fp->ssb_index)&7,fp->half_frame_bit);
#if UE_TIMING_TRACE
      stop_meas(&ue->dlsch_channel_estimation_stats);
#endif
    }

    //if (mac->csirc->reportQuantity.choice.ssb_Index_RSRP){
    nr_ue_rsrp_measurements(ue,proc,nr_slot_rx,0);
    //}

    if ((ue->decode_MIB == 1) && slot_pbch) {

      LOG_D(PHY," ------  Decode MIB: frame.slot %d.%d ------  \n", frame_rx%1024, nr_slot_rx);
      nr_ue_pbch_procedures(gNB_id, ue, proc, 0);

      if (ue->no_timing_correction==0) {
        LOG_D(PHY,"start adjust sync slot = %d no timing %d\n", nr_slot_rx, ue->no_timing_correction);
        nr_adjust_synch_ue(fp,
                           ue,
                           gNB_id,
                           frame_rx,
                           nr_slot_rx,
                           0,
                           16384);
      }

      LOG_D(PHY, "Doing N0 measurements in %s\n", __FUNCTION__);
      nr_ue_rrc_measurements(ue, proc, nr_slot_rx);
    }
  }

  if ((frame_rx%64 == 0) && (nr_slot_rx==0)) {
    printf("============================================\n");
    LOG_I(PHY,"Harq round stats for Downlink: %d/%d/%d/%d DLSCH errors: %d\n",ue->dl_stats[0],ue->dl_stats[1],ue->dl_stats[2],ue->dl_stats[3],ue->dl_stats[4]);
    printf("============================================\n");
  }

#ifdef NR_PDCCH_SCHED
  nr_gold_pdcch(ue, 0, 2);

  LOG_D(PHY," ------ --> PDCCH ChannelComp/LLR Frame.slot %d.%d ------  \n", frame_rx%1024, nr_slot_rx);
  for (uint16_t l=0; l<nb_symb_pdcch; l++) {

#if UE_TIMING_TRACE
    start_meas(&ue->ofdm_demod_stats);
#endif
    VCD_SIGNAL_DUMPER_DUMP_FUNCTION_BY_NAME(VCD_SIGNAL_DUMPER_FUNCTIONS_UE_SLOT_FEP, VCD_FUNCTION_IN);
    nr_slot_fep(ue,
                proc,
                l,
                nr_slot_rx,
                0,
                0);

    dci_cnt = 0;
    for(int n_ss = 0; n_ss<pdcch_vars->nb_search_space; n_ss++) {

    // note: this only works if RBs for PDCCH are contigous!
    LOG_D(PHY, "pdcch_channel_estimation: first_carrier_offset %d, BWPStart %d, coreset_start_rb %d\n",
          fp->first_carrier_offset, pdcch_vars->pdcch_config[n_ss].BWPStart, coreset_start_rb);

    if (coreset_nb_rb > 0)
      nr_pdcch_channel_estimation(ue,
                                  proc,
                                  0,
                                  nr_slot_rx,
                                  l,
                                  fp->first_carrier_offset+(pdcch_vars->pdcch_config[n_ss].BWPStart + coreset_start_rb)*12,
                                  coreset_nb_rb);

    VCD_SIGNAL_DUMPER_DUMP_FUNCTION_BY_NAME(VCD_SIGNAL_DUMPER_FUNCTIONS_UE_SLOT_FEP, VCD_FUNCTION_OUT);
#if UE_TIMING_TRACE
    stop_meas(&ue->ofdm_demod_stats);
#endif

      dci_cnt = dci_cnt + nr_ue_pdcch_procedures(gNB_id, ue, proc);
    }
  }

  if (dci_cnt > 0) {

    LOG_D(PHY,"[UE %d] Frame %d, nr_slot_rx %d: found %d DCIs\n", ue->Mod_id, frame_rx, nr_slot_rx, dci_cnt);

    NR_UE_DLSCH_t *dlsch = NULL;
    if (ue->dlsch[proc->thread_id][gNB_id][0]->active == 1){
      dlsch = ue->dlsch[proc->thread_id][gNB_id][0];
    } else if (ue->dlsch_SI[0]->active == 1){
      dlsch = ue->dlsch_SI[0];
    } else if (ue->dlsch_ra[0]->active == 1){
      dlsch = ue->dlsch_ra[0];
    }

    if (dlsch) {
      uint8_t harq_pid = dlsch->current_harq_pid;
      NR_DL_UE_HARQ_t *dlsch0_harq = dlsch->harq_processes[harq_pid];
      uint16_t nb_symb_sch = dlsch0_harq->nb_symbols;
      uint16_t start_symb_sch = dlsch0_harq->start_symbol;
      int symb_dmrs = -1;

      LOG_D(PHY," ------ --> PDSCH ChannelComp/LLR Frame.slot %d.%d ------  \n", frame_rx%1024, nr_slot_rx);
      //to update from pdsch config

      for (int i=0;i<4;i++) if (((1<<i)&dlsch0_harq->dlDmrsSymbPos) > 0) {symb_dmrs=i;break;}
      AssertFatal(symb_dmrs>=0,"no dmrs in 0..3\n");
      LOG_D(PHY,"Initializing dmrs for slot %d DMRS mask %x\n", nr_slot_rx, dlsch0_harq->dlDmrsSymbPos);
      nr_gold_pdsch(ue, nr_slot_rx, 0);
    
      for (uint16_t m=start_symb_sch;m<(nb_symb_sch+start_symb_sch) ; m++){
        nr_slot_fep(ue,
                    proc,
                    m,  //to be updated from higher layer
                    nr_slot_rx,
                    0,
                    0);
      }
    }
  } else {
    LOG_D(PHY,"[UE %d] Frame %d, nr_slot_rx %d: No DCIs found\n", ue->Mod_id, frame_rx, nr_slot_rx);
  }

#endif //NR_PDCCH_SCHED

#if UE_TIMING_TRACE
  start_meas(&ue->generic_stat);
#endif
  // do procedures for C-RNTI
  int ret_pdsch = 0;
  if (ue->dlsch[proc->thread_id][gNB_id][0]->active == 1) {
    //VCD_SIGNAL_DUMPER_DUMP_FUNCTION_BY_NAME(VCD_SIGNAL_DUMPER_FUNCTIONS_PDSCH_PROC, VCD_FUNCTION_IN);
    ret_pdsch = nr_ue_pdsch_procedures(ue,
			   proc,
			   gNB_id,
			   PDSCH,
			   ue->dlsch[proc->thread_id][gNB_id][0],
			   NULL);

    nr_ue_measurement_procedures(2, ue, proc, gNB_id, nr_slot_rx, mode);
  }

  // do procedures for SI-RNTI
  if ((ue->dlsch_SI[gNB_id]) && (ue->dlsch_SI[gNB_id]->active == 1)) {
    VCD_SIGNAL_DUMPER_DUMP_FUNCTION_BY_NAME(VCD_SIGNAL_DUMPER_FUNCTIONS_PDSCH_PROC_SI, VCD_FUNCTION_IN);
    nr_ue_pdsch_procedures(ue,
                           proc,
                           gNB_id,
                           SI_PDSCH,
                           ue->dlsch_SI[gNB_id],
                           NULL);
    
    nr_ue_dlsch_procedures(ue,
                           proc,
                           gNB_id,
                           SI_PDSCH,
                           ue->dlsch_SI[gNB_id],
                           NULL,
                           &ue->dlsch_SI_errors[gNB_id],
                           mode,
                           dlsch_parallel);

    // deactivate dlsch once dlsch proc is done
    ue->dlsch_SI[gNB_id]->active = 0;

    VCD_SIGNAL_DUMPER_DUMP_FUNCTION_BY_NAME(VCD_SIGNAL_DUMPER_FUNCTIONS_PDSCH_PROC_SI, VCD_FUNCTION_OUT);
  }

  // do procedures for P-RNTI
  if ((ue->dlsch_p[gNB_id]) && (ue->dlsch_p[gNB_id]->active == 1)) {
    VCD_SIGNAL_DUMPER_DUMP_FUNCTION_BY_NAME(VCD_SIGNAL_DUMPER_FUNCTIONS_PDSCH_PROC_P, VCD_FUNCTION_IN);
    nr_ue_pdsch_procedures(ue,
                           proc,
                           gNB_id,
                           P_PDSCH,
                           ue->dlsch_p[gNB_id],
                           NULL);

    nr_ue_dlsch_procedures(ue,
                           proc,
                           gNB_id,
                           P_PDSCH,
                           ue->dlsch_p[gNB_id],
                           NULL,
                           &ue->dlsch_p_errors[gNB_id],
                           mode,
                           dlsch_parallel);

    // deactivate dlsch once dlsch proc is done
    ue->dlsch_p[gNB_id]->active = 0;

    VCD_SIGNAL_DUMPER_DUMP_FUNCTION_BY_NAME(VCD_SIGNAL_DUMPER_FUNCTIONS_PDSCH_PROC_P, VCD_FUNCTION_OUT);
  }

  // do procedures for RA-RNTI
  if ((ue->dlsch_ra[gNB_id]) && (ue->dlsch_ra[gNB_id]->active == 1)) {
    VCD_SIGNAL_DUMPER_DUMP_FUNCTION_BY_NAME(VCD_SIGNAL_DUMPER_FUNCTIONS_PDSCH_PROC_RA, VCD_FUNCTION_IN);
    nr_ue_pdsch_procedures(ue,
                           proc,
                           gNB_id,
                           RA_PDSCH,
                           ue->dlsch_ra[gNB_id],
                           NULL);

    nr_ue_dlsch_procedures(ue,
                           proc,
                           gNB_id,
                           RA_PDSCH,
                           ue->dlsch_ra[gNB_id],
                           NULL,
                           &ue->dlsch_ra_errors[gNB_id],
                           mode,
                           dlsch_parallel);

    // deactivate dlsch once dlsch proc is done
    ue->dlsch_ra[gNB_id]->active = 0;

    VCD_SIGNAL_DUMPER_DUMP_FUNCTION_BY_NAME(VCD_SIGNAL_DUMPER_FUNCTIONS_PDSCH_PROC_RA, VCD_FUNCTION_OUT);
  }
    
  // do procedures for C-RNTI
  if (ue->dlsch[proc->thread_id][gNB_id][0]->active == 1) {

    LOG_D(PHY, "DLSCH data reception at nr_slot_rx: %d \n \n", nr_slot_rx);
    VCD_SIGNAL_DUMPER_DUMP_FUNCTION_BY_NAME(VCD_SIGNAL_DUMPER_FUNCTIONS_PDSCH_PROC, VCD_FUNCTION_IN);

#if UE_TIMING_TRACE
    start_meas(&ue->dlsch_procedures_stat[proc->thread_id]);
#endif

    if (ret_pdsch >= 0)
      nr_ue_dlsch_procedures(ue,
			   proc,
			   gNB_id,
			   PDSCH,
			   ue->dlsch[proc->thread_id][gNB_id][0],
			   ue->dlsch[proc->thread_id][gNB_id][1],
			   &ue->dlsch_errors[gNB_id],
			   mode,
			   dlsch_parallel);


#if UE_TIMING_TRACE
  stop_meas(&ue->dlsch_procedures_stat[proc->thread_id]);
#if DISABLE_LOG_X
  printf("[SFN %d] Slot1:       Pdsch Proc %5.2f\n",nr_slot_rx,ue->pdsch_procedures_stat[proc->thread_id].p_time/(cpuf*1000.0));
  printf("[SFN %d] Slot0 Slot1: Dlsch Proc %5.2f\n",nr_slot_rx,ue->dlsch_procedures_stat[proc->thread_id].p_time/(cpuf*1000.0));
#else
  LOG_D(PHY, "[SFN %d] Slot1:       Pdsch Proc %5.2f\n",nr_slot_rx,ue->pdsch_procedures_stat[proc->thread_id].p_time/(cpuf*1000.0));
  LOG_D(PHY, "[SFN %d] Slot0 Slot1: Dlsch Proc %5.2f\n",nr_slot_rx,ue->dlsch_procedures_stat[proc->thread_id].p_time/(cpuf*1000.0));
#endif

#endif

  // deactivate dlsch once dlsch proc is done
  ue->dlsch[proc->thread_id][gNB_id][0]->active = 0;

  VCD_SIGNAL_DUMPER_DUMP_FUNCTION_BY_NAME(VCD_SIGNAL_DUMPER_FUNCTIONS_PDSCH_PROC, VCD_FUNCTION_OUT);

 }
#if UE_TIMING_TRACE
start_meas(&ue->generic_stat);
#endif

#if 0

  if(nr_slot_rx==5 &&  ue->dlsch[proc->thread_id][gNB_id][0]->harq_processes[ue->dlsch[proc->thread_id][gNB_id][0]->current_harq_pid]->nb_rb > 20){
       //write_output("decoder_llr.m","decllr",dlsch_llr,G,1,0);
       //write_output("llr.m","llr",  &ue->pdsch_vars[proc->thread_id][gNB_id]->llr[0][0],(14*nb_rb*12*dlsch1_harq->Qm) - 4*(nb_rb*4*dlsch1_harq->Qm),1,0);

       write_output("rxdataF0_current.m"    , "rxdataF0", &ue->common_vars.common_vars_rx_data_per_thread[proc->thread_id].rxdataF[0][0],14*fp->ofdm_symbol_size,1,1);
       //write_output("rxdataF0_previous.m"    , "rxdataF0_prev_sss", &ue->common_vars.common_vars_rx_data_per_thread[next_thread_id].rxdataF[0][0],14*fp->ofdm_symbol_size,1,1);

       //write_output("rxdataF0_previous.m"    , "rxdataF0_prev", &ue->common_vars.common_vars_rx_data_per_thread[next_thread_id].rxdataF[0][0],14*fp->ofdm_symbol_size,1,1);

       write_output("dl_ch_estimates.m", "dl_ch_estimates_sfn5", &ue->common_vars.common_vars_rx_data_per_thread[proc->thread_id].dl_ch_estimates[0][0][0],14*fp->ofdm_symbol_size,1,1);
       write_output("dl_ch_estimates_ext.m", "dl_ch_estimatesExt_sfn5", &ue->pdsch_vars[proc->thread_id][gNB_id]->dl_ch_estimates_ext[0][0],14*fp->N_RB_DL*12,1,1);
       write_output("rxdataF_comp00.m","rxdataF_comp00",         &ue->pdsch_vars[proc->thread_id][gNB_id]->rxdataF_comp0[0][0],14*fp->N_RB_DL*12,1,1);
       //write_output("magDLFirst.m", "magDLFirst", &phy_vars_ue->pdsch_vars[proc->thread_id][gNB_id]->dl_ch_mag0[0][0],14*fp->N_RB_DL*12,1,1);
       //write_output("magDLSecond.m", "magDLSecond", &phy_vars_ue->pdsch_vars[proc->thread_id][gNB_id]->dl_ch_magb0[0][0],14*fp->N_RB_DL*12,1,1);

       AssertFatal (0,"");
  }
#endif

  // duplicate harq structure
/*
  uint8_t          current_harq_pid        = ue->dlsch[proc->thread_id][gNB_id][0]->current_harq_pid;
  NR_DL_UE_HARQ_t *current_harq_processes = ue->dlsch[proc->thread_id][gNB_id][0]->harq_processes[current_harq_pid];
  NR_DL_UE_HARQ_t *harq_processes_dest    = ue->dlsch[next1_thread_id][gNB_id][0]->harq_processes[current_harq_pid];
  NR_DL_UE_HARQ_t *harq_processes_dest1    = ue->dlsch[next2_thread_id][gNB_id][0]->harq_processes[current_harq_pid];
  */
  /*nr_harq_status_t *current_harq_ack = &ue->dlsch[proc->thread_id][gNB_id][0]->harq_ack[nr_slot_rx];
  nr_harq_status_t *harq_ack_dest    = &ue->dlsch[next1_thread_id][gNB_id][0]->harq_ack[nr_slot_rx];
  nr_harq_status_t *harq_ack_dest1    = &ue->dlsch[next2_thread_id][gNB_id][0]->harq_ack[nr_slot_rx];
*/

  //copy_harq_proc_struct(harq_processes_dest, current_harq_processes);
//copy_ack_struct(harq_ack_dest, current_harq_ack);

//copy_harq_proc_struct(harq_processes_dest1, current_harq_processes);
//copy_ack_struct(harq_ack_dest1, current_harq_ack);

if (nr_slot_rx==9) {
  if (frame_rx % 10 == 0) {
    if ((ue->dlsch_received[gNB_id] - ue->dlsch_received_last[gNB_id]) != 0)
      ue->dlsch_fer[gNB_id] = (100*(ue->dlsch_errors[gNB_id] - ue->dlsch_errors_last[gNB_id]))/(ue->dlsch_received[gNB_id] - ue->dlsch_received_last[gNB_id]);

    ue->dlsch_errors_last[gNB_id] = ue->dlsch_errors[gNB_id];
    ue->dlsch_received_last[gNB_id] = ue->dlsch_received[gNB_id];
  }


  ue->bitrate[gNB_id] = (ue->total_TBS[gNB_id] - ue->total_TBS_last[gNB_id])*100;
  ue->total_TBS_last[gNB_id] = ue->total_TBS[gNB_id];
  LOG_D(PHY,"[UE %d] Calculating bitrate Frame %d: total_TBS = %d, total_TBS_last = %d, bitrate %f kbits\n",
	ue->Mod_id,frame_rx,ue->total_TBS[gNB_id],
	ue->total_TBS_last[gNB_id],(float) ue->bitrate[gNB_id]/1000.0);

#if UE_AUTOTEST_TRACE
  if ((frame_rx % 100 == 0)) {
    LOG_I(PHY,"[UE  %d] AUTOTEST Metric : UE_DLSCH_BITRATE = %5.2f kbps (frame = %d) \n", ue->Mod_id, (float) ue->bitrate[gNB_id]/1000.0, frame_rx);
  }
#endif

 }

#if UE_TIMING_TRACE
stop_meas(&ue->generic_stat);
printf("after tubo until end of Rx %5.2f \n",ue->generic_stat.p_time/(cpuf*1000.0));
#endif

#ifdef EMOS
phy_procedures_emos_UE_RX(ue,slot,gNB_id);
#endif


VCD_SIGNAL_DUMPER_DUMP_FUNCTION_BY_NAME(VCD_SIGNAL_DUMPER_FUNCTIONS_PHY_PROCEDURES_UE_RX, VCD_FUNCTION_OUT);

#if UE_TIMING_TRACE
stop_meas(&ue->phy_proc_rx[proc->thread_id]);
#if DISABLE_LOG_X
printf("------FULL RX PROC [SFN %d]: %5.2f ------\n",nr_slot_rx,ue->phy_proc_rx[proc->thread_id].p_time/(cpuf*1000.0));
#else
LOG_D(PHY, "------FULL RX PROC [SFN %d]: %5.2f ------\n",nr_slot_rx,ue->phy_proc_rx[proc->thread_id].p_time/(cpuf*1000.0));
#endif
#endif

//#endif //pdsch

LOG_D(PHY," ****** end RX-Chain  for AbsSubframe %d.%d ******  \n", frame_rx%1024, nr_slot_rx);
return (0);
}


uint8_t nr_is_cqi_TXOp(PHY_VARS_NR_UE *ue,
		            UE_nr_rxtx_proc_t *proc,
					uint8_t gNB_id)
{
  int subframe = proc->nr_slot_tx / ue->frame_parms.slots_per_subframe;
  int frame    = proc->frame_tx;
  CQI_REPORTPERIODIC *cqirep = &ue->cqi_report_config[gNB_id].CQI_ReportPeriodic;

  //LOG_I(PHY,"[UE %d][CRNTI %x] AbsSubFrame %d.%d Checking for CQI TXOp (cqi_ConfigIndex %d) isCQIOp %d\n",
  //      ue->Mod_id,ue->pdcch_vars[gNB_id]->crnti,frame,subframe,
  //      cqirep->cqi_PMI_ConfigIndex,
  //      (((10*frame + subframe) % cqirep->Npd) == cqirep->N_OFFSET_CQI));

  if (cqirep->cqi_PMI_ConfigIndex==-1)
    return(0);
  else if (((10*frame + subframe) % cqirep->Npd) == cqirep->N_OFFSET_CQI)
    return(1);
  else
    return(0);
}


uint8_t nr_is_ri_TXOp(PHY_VARS_NR_UE *ue,
		           UE_nr_rxtx_proc_t *proc,
				   uint8_t gNB_id)
{
  int subframe = proc->nr_slot_tx / ue->frame_parms.slots_per_subframe;
  int frame    = proc->frame_tx;
  CQI_REPORTPERIODIC *cqirep = &ue->cqi_report_config[gNB_id].CQI_ReportPeriodic;
  int log2Mri = cqirep->ri_ConfigIndex/161;
  int N_OFFSET_RI = cqirep->ri_ConfigIndex % 161;

  //LOG_I(PHY,"[UE %d][CRNTI %x] AbsSubFrame %d.%d Checking for RI TXOp (ri_ConfigIndex %d) isRIOp %d\n",
  //      ue->Mod_id,ue->pdcch_vars[gNB_id]->crnti,frame,subframe,
  //      cqirep->ri_ConfigIndex,
  //      (((10*frame + subframe + cqirep->N_OFFSET_CQI - N_OFFSET_RI) % (cqirep->Npd<<log2Mri)) == 0));
  if (cqirep->ri_ConfigIndex==-1)
    return(0);
  else if (((10*frame + subframe + cqirep->N_OFFSET_CQI - N_OFFSET_RI) % (cqirep->Npd<<log2Mri)) == 0)
    return(1);
  else
    return(0);
}

// WIP
// todo:
// - set tx_total_RE
// - power control as per 38.213 ch 7.4
void nr_ue_prach_procedures(PHY_VARS_NR_UE *ue, UE_nr_rxtx_proc_t *proc, uint8_t gNB_id, runmode_t runmode) {

  int frame_tx = proc->frame_tx, nr_slot_tx = proc->nr_slot_tx, prach_power; // tx_amp
  uint16_t /*preamble_tx = 50,*/ pathloss;
  uint8_t mod_id = ue->Mod_id;
  UE_MODE_t UE_mode = get_nrUE_mode(mod_id, ue->CC_id, gNB_id);
  NR_PRACH_RESOURCES_t * prach_resources = ue->prach_resources[gNB_id];
  uint8_t nr_prach = 0;

  VCD_SIGNAL_DUMPER_DUMP_FUNCTION_BY_NAME(VCD_SIGNAL_DUMPER_FUNCTIONS_PHY_PROCEDURES_UE_TX_PRACH, VCD_FUNCTION_IN);

  if (!prach_resources->init_msg1 && ((MAX_FRAME_NUMBER+frame_tx-ue->prach_resources[gNB_id]->sync_frame)% MAX_FRAME_NUMBER)>150){
    ue->prach_cnt = 0;
    prach_resources->init_msg1 = 1;
  }

  if (ue->mac_enabled == 0){
    //    prach_resources->ra_PreambleIndex = preamble_tx;
    prach_resources->ra_TDD_map_index = 0;
    prach_resources->ra_PREAMBLE_RECEIVED_TARGET_POWER = 10;
    prach_resources->ra_RNTI = 0x1234;
    nr_prach = 1;
  } else {
    // ask L2 for RACH transport
    if ((runmode != rx_calib_ue) && (runmode != rx_calib_ue_med) && (runmode != rx_calib_ue_byp) && (runmode != no_L2_connect) ) {
      LOG_D(PHY, "Getting PRACH resources. Frame %d Slot %d \n", frame_tx, nr_slot_tx);
      // flush Msg3 Buffer
      if (prach_resources->Msg3 == NULL){
        for(int i = 0; i<NUMBER_OF_CONNECTED_gNB_MAX; i++) {
          ue->ulsch_Msg3_active[i] = 0;
        }
      }
      nr_prach = nr_ue_get_rach(ue->prach_resources[gNB_id], &ue->prach_vars[0]->prach_pdu, mod_id, ue->CC_id, UE_mode, frame_tx, gNB_id, nr_slot_tx);
    }
  }

  if (ue->prach_resources[gNB_id] != NULL && nr_prach == 1 && prach_resources->init_msg1) {

    pathloss = get_nr_PL(mod_id, ue->CC_id, gNB_id);
    LOG_D(PHY,"runmode %d\n",runmode);

    if ((ue->mac_enabled == 1) && (runmode != calib_prach_tx)) {
      ue->tx_power_dBm[nr_slot_tx] = prach_resources->ra_PREAMBLE_RECEIVED_TARGET_POWER + pathloss;
    }

    LOG_I(PHY,"[UE %d][RAPROC] Frame %d, nr_slot_tx %d : Generating PRACH, preamble %d, PL %d, P0_PRACH %d, TARGET_RECEIVED_POWER %d dBm, RA-RNTI %x\n",
      ue->Mod_id,
      frame_tx,
      nr_slot_tx,
      prach_resources->ra_PreambleIndex,
      pathloss,
      ue->tx_power_dBm[nr_slot_tx],
      prach_resources->ra_PREAMBLE_RECEIVED_TARGET_POWER,
      prach_resources->ra_RNTI);

    //ue->tx_total_RE[nr_slot_tx] = 96; // todo
    ue->prach_vars[gNB_id]->amp = AMP;

    /* #if defined(EXMIMO) || defined(OAI_USRP) || defined(OAI_BLADERF) || defined(OAI_LMSSDR) || defined(OAI_ADRV9371_ZC706)
      tx_amp = get_tx_amp_prach(ue->tx_power_dBm[nr_slot_tx], ue->tx_power_max_dBm, ue->frame_parms.N_RB_UL);
      if (tx_amp != -1)
        ue->prach_vars[gNB_id]->amp = tx_amp;
    #else
      ue->prach_vars[gNB_id]->amp = AMP;
    #endif */

    if ((runmode == calib_prach_tx) && (((proc->frame_tx&0xfffe)%100)==0))
      LOG_D(PHY,"[UE %d][RAPROC] Frame %d, nr_slot_tx %d : PRACH TX power %d dBm, amp %d\n", ue->Mod_id,
        proc->frame_rx,
        proc->nr_slot_tx,
        ue->tx_power_dBm[nr_slot_tx],
        ue->prach_vars[gNB_id]->amp);

    VCD_SIGNAL_DUMPER_DUMP_FUNCTION_BY_NAME(VCD_SIGNAL_DUMPER_FUNCTIONS_UE_GENERATE_PRACH, VCD_FUNCTION_IN);

    prach_power = generate_nr_prach(ue, gNB_id, nr_slot_tx);

    VCD_SIGNAL_DUMPER_DUMP_FUNCTION_BY_NAME(VCD_SIGNAL_DUMPER_FUNCTIONS_UE_GENERATE_PRACH, VCD_FUNCTION_OUT);

    LOG_D(PHY,"[UE %d][RAPROC] PRACH PL %d dB, power %d dBm, digital power %d dB (amp %d)\n",
      ue->Mod_id,
      pathloss,
      ue->tx_power_dBm[nr_slot_tx],
      dB_fixed(prach_power),
      ue->prach_vars[gNB_id]->amp);

    if (ue->mac_enabled == 1)
      nr_Msg1_transmitted(ue->Mod_id, ue->CC_id, frame_tx, gNB_id);

    LOG_I(PHY,"[UE %d][RAPROC] Frame %d, nr_slot_tx %d: Generated PRACH Msg1 (gNB %d) preamble index %d for UL, TX power %d dBm (PL %d dB) \n",
      ue->Mod_id,
      frame_tx,
      nr_slot_tx,
      gNB_id,
      prach_resources->ra_PreambleIndex,
      ue->tx_power_dBm[nr_slot_tx],
      pathloss);

    LOG_D(PHY,"[UE %d] frame %d nr_slot_tx %d : prach_cnt %d\n", ue->Mod_id, frame_tx, nr_slot_tx, ue->prach_cnt);

    ue->prach_cnt++;

    if (ue->prach_cnt == 3)
      ue->prach_cnt = 0;
  } else if (nr_prach == 2) {
    nr_ra_succeeded(mod_id, ue->CC_id, gNB_id);
  }

  // if we're calibrating the PRACH kill the pointer to its resources so that the RA protocol doesn't continue
  if (runmode == calib_prach_tx)
    ue->prach_resources[gNB_id] = NULL;

  VCD_SIGNAL_DUMPER_DUMP_FUNCTION_BY_NAME(VCD_SIGNAL_DUMPER_FUNCTIONS_PHY_PROCEDURES_UE_TX_PRACH, VCD_FUNCTION_OUT);
}<|MERGE_RESOLUTION|>--- conflicted
+++ resolved
@@ -139,20 +139,16 @@
 // scale the 16 factor in N_TA calculation in 38.213 section 4.2 according to the used FFT size
 uint16_t get_bw_scaling(uint16_t nb_rb){
   uint16_t bw_scaling;
-<<<<<<< HEAD
-  // scale the 16 factor in N_TA calculation in 38.213 section 4.2 according to the used FFT size
-  switch (bwp_ul_NB_RB) {
+
+  switch (nb_rb) {
     case 24:  bw_scaling =  4; break;
-=======
-  switch (nb_rb) {
->>>>>>> 951fdfef
     case 32:  bw_scaling =  4; break;
     case 66:  bw_scaling =  8; break;
     case 106: bw_scaling = 16; break;
     case 217: bw_scaling = 32; break;
     case 245: bw_scaling = 32; break;
     case 273: bw_scaling = 32; break;
-    default: AssertFatal(1==0,"N_RB_UL %d not supported\n",bwp_ul_NB_RB);
+    default: AssertFatal(1==0,"N_RB_UL %d not supported\n",nb_rb);
   }
   return bw_scaling;
 }
@@ -1292,21 +1288,7 @@
 
       if (ue->mac_enabled == 1) {
 
-<<<<<<< HEAD
-        // scale the 16 factor in N_TA calculation in 38.213 section 4.2 according to the used FFT size
-        switch (ue->frame_parms.N_RB_DL) {
-          case 24:  bw_scaling =  4; break;
-          case 32:  bw_scaling =  4; break;
-          case 66:  bw_scaling =  8; break;
-          case 106: bw_scaling = 16; break;
-          case 217: bw_scaling = 32; break;
-          case 245: bw_scaling = 32; break;
-          case 273: bw_scaling = 32; break;
-          default: AssertFatal(1==0,"N_RB_DL %d not supported\n",ue->frame_parms.N_RB_DL);
-        }
-=======
         uint16_t bw_scaling = get_bw_scaling(ue->frame_parms.N_RB_DL);
->>>>>>> 951fdfef
 
         /* Time Alignment procedure
         // - UE processing capability 1
