--- conflicted
+++ resolved
@@ -276,27 +276,7 @@
         nr_ue_ulsch_procedures(ue, harq_pid, frame_tx, slot_tx, proc->thread_id, gNB_id);
     }
 
-<<<<<<< HEAD
-    if (get_softmodem_params()->usim_test==0) {
-      pucch_procedures_ue_nr(ue,
-                             gNB_id,
-                             proc,
-                             FALSE);
-    }
-
-    nr_ue_pusch_common_procedures(ue,
-                                  slot_tx,
-                                  &ue->frame_parms,1);
-
-  }
-
-  if (ue->UE_mode[gNB_id] > NOT_SYNCHED && ue->UE_mode[gNB_id] < PUSCH) {
-    nr_ue_prach_procedures(ue, proc, gNB_id);
-  }
-  LOG_D(PHY,"****** end TX-Chain (%s) for AbsSubframe %d.%d ******\n", nr_mode_string[ue->UE_mode[gNB_id]],frame_tx, slot_tx);
-=======
-  }
->>>>>>> 158c0639
+  }
 
   VCD_SIGNAL_DUMPER_DUMP_FUNCTION_BY_NAME(VCD_SIGNAL_DUMPER_FUNCTIONS_PHY_PROCEDURES_UE_TX, VCD_FUNCTION_OUT);
 #if UE_TIMING_TRACE
@@ -1781,7 +1761,7 @@
   }
 
 #endif //NR_PDCCH_SCHED
-  
+
   // Start PUSCH processing here. It runs in parallel with PDSCH processing
   notifiedFIFO_elt_t *newElt = newNotifiedFIFO_elt(sizeof(nr_rxtx_thread_data_t), proc->nr_slot_tx,txFifo,processSlotTX);
   nr_rxtx_thread_data_t *curMsg=(nr_rxtx_thread_data_t *)NotifiedFifoData(newElt);
@@ -1920,7 +1900,7 @@
   VCD_SIGNAL_DUMPER_DUMP_FUNCTION_BY_NAME(VCD_SIGNAL_DUMPER_FUNCTIONS_PDSCH_PROC, VCD_FUNCTION_OUT);
 
  }
- 
+
 #if UE_TIMING_TRACE
 start_meas(&ue->generic_stat);
 #endif
