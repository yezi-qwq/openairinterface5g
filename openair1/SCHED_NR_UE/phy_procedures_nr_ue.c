--- conflicted
+++ resolved
@@ -2259,39 +2259,19 @@
   } // UE_mode==PUSCH
 */
 
-<<<<<<< HEAD
+
   nr_ue_pusch_common_procedures(ue,
-=======
-	  LOG_D(PHY, "Sending data \n");
-	  nr_ue_pusch_common_procedures(ue,
->>>>>>> b630a983
                                 harq_pid,
                                 slot_tx,
                                 thread_id,
                                 gNB_id,
                                 &ue->frame_parms);
 
-<<<<<<< HEAD
+
   /* RACH */
   if ((ue->UE_mode[gNB_id] == PRACH) && (ue->frame_parms.prach_config_common.prach_Config_enabled == 1)) {
       nr_ue_prach_procedures(ue, proc, gNB_id, mode);
   }
-=======
-  //LOG_M("txdata.m","txs",ue->common_vars.txdata[0],1228800,1,1);
-
-
-/*
-  if ((ue->UE_mode[eNB_id] == PRACH) &&
-      (ue->frame_parms.prach_config_common.prach_Config_enabled==1)) {
-
-    // check if we have PRACH opportunity
-
-    if (is_prach_subframe(&ue->frame_parms,frame_tx,nr_tti_tx)) {
-
-      ue_prach_procedures(ue,proc,eNB_id,abstraction_flag,mode);
-    }
-  } // mode is PRACH
->>>>>>> b630a983
   else {
     ue->generate_nr_prach = 0;
   }
