--- conflicted
+++ resolved
@@ -733,21 +733,8 @@
 
     LOG_D(PHY,"[UE %d] PDSCH type %d active in nr_slot_rx %d, harq_pid %d (%d), rb_start %d, nb_rb %d, symbol_start %d, nb_symbols %d, DMRS mask %x\n",ue->Mod_id,pdsch,nr_slot_rx,harq_pid,dlsch0->harq_processes[harq_pid]->status,pdsch_start_rb,pdsch_nb_rb,s0,s1,dlsch0->harq_processes[harq_pid]->dlDmrsSymbPos);
 
-    // do channel estimation for first DMRS only
     for (m = s0; m < (s0 +s1); m++) {
       if (((1<<m)&dlsch0->harq_processes[harq_pid]->dlDmrsSymbPos) > 0) {
-<<<<<<< HEAD
-        nr_pdsch_channel_estimation(ue,
-                                    0 /*eNB_id*/,
-                                    nr_tti_rx,
-                                    0 /*p*/,
-                                    m,
-                                    ue->frame_parms.first_carrier_offset+(BWPStart + pdsch_start_rb)*12,
-                                    pdsch_nb_rb);
-        LOG_D(PHY,"Channel Estimation in symbol %d\n",m);
-        if ( ue->high_speed_flag == 0 ) //for slow speed case only estimate the channel once per slot
-          break;
-=======
         for (uint8_t aatx=0; aatx<1; aatx++) {//for MIMO Config: it shall loop over no_layers
           nr_pdsch_channel_estimation(ue,
                                       proc,
@@ -764,13 +751,13 @@
           char filename[100];
           for (uint8_t aarx=0; aarx<ue->frame_parms.nb_antennas_rx; aarx++) {
             sprintf(filename,"PDSCH_CHANNEL_frame%d_slot%d_sym%d_port%d_rx%d.m", nr_frame_rx, nr_slot_rx, m, aatx,aarx);
-            int **dl_ch_estimates = ue->pdsch_vars[ue->current_thread_id[nr_slot_rx]][0]->dl_ch_estimates;
+            int **dl_ch_estimates = ue->pdsch_vars[proc->thread_id][eNB_id]->dl_ch_estimates;
             LOG_M(filename,"channel_F",&dl_ch_estimates[aatx*ue->frame_parms.nb_antennas_rx+aarx][ue->frame_parms.ofdm_symbol_size*m],ue->frame_parms.ofdm_symbol_size, 1, 1);
           }
 #endif
         }
-        break;
->>>>>>> 2529c20b
+        if ( ue->high_speed_flag == 0 ) //for slow speed case only estimate the channel once per slot
+          break;
       }
     }
     for (m = s0; m < (s1 + s0); m++) {
@@ -2032,7 +2019,7 @@
 
   if(nr_slot_rx==5 &&  ue->dlsch[proc->thread_id][gNB_id][0]->harq_processes[ue->dlsch[proc->thread_id][gNB_id][0]->current_harq_pid]->nb_rb > 20){
        //write_output("decoder_llr.m","decllr",dlsch_llr,G,1,0);
-       //write_output("llr.m","llr",  &ue->pdsch_vars[gNB_id]->llr[0][0],(14*nb_rb*12*dlsch1_harq->Qm) - 4*(nb_rb*4*dlsch1_harq->Qm),1,0);
+       //write_output("llr.m","llr",  &ue->pdsch_vars[proc->thread_id][gNB_id]->llr[0][0],(14*nb_rb*12*dlsch1_harq->Qm) - 4*(nb_rb*4*dlsch1_harq->Qm),1,0);
 
        write_output("rxdataF0_current.m"    , "rxdataF0", &ue->common_vars.common_vars_rx_data_per_thread[proc->thread_id].rxdataF[0][0],14*fp->ofdm_symbol_size,1,1);
        //write_output("rxdataF0_previous.m"    , "rxdataF0_prev_sss", &ue->common_vars.common_vars_rx_data_per_thread[next_thread_id].rxdataF[0][0],14*fp->ofdm_symbol_size,1,1);
@@ -2040,10 +2027,10 @@
        //write_output("rxdataF0_previous.m"    , "rxdataF0_prev", &ue->common_vars.common_vars_rx_data_per_thread[next_thread_id].rxdataF[0][0],14*fp->ofdm_symbol_size,1,1);
 
        write_output("dl_ch_estimates.m", "dl_ch_estimates_sfn5", &ue->common_vars.common_vars_rx_data_per_thread[proc->thread_id].dl_ch_estimates[0][0][0],14*fp->ofdm_symbol_size,1,1);
-       write_output("dl_ch_estimates_ext.m", "dl_ch_estimatesExt_sfn5", &ue->pdsch_vars[proc->thread_id][0]->dl_ch_estimates_ext[0][0],14*fp->N_RB_DL*12,1,1);
-       write_output("rxdataF_comp00.m","rxdataF_comp00",         &ue->pdsch_vars[proc->thread_id][0]->rxdataF_comp0[0][0],14*fp->N_RB_DL*12,1,1);
-       //write_output("magDLFirst.m", "magDLFirst", &phy_vars_ue->pdsch_vars[proc->thread_id][0]->dl_ch_mag0[0][0],14*fp->N_RB_DL*12,1,1);
-       //write_output("magDLSecond.m", "magDLSecond", &phy_vars_ue->pdsch_vars[proc->thread_id][0]->dl_ch_magb0[0][0],14*fp->N_RB_DL*12,1,1);
+       write_output("dl_ch_estimates_ext.m", "dl_ch_estimatesExt_sfn5", &ue->pdsch_vars[proc->thread_id][gNB_id]->dl_ch_estimates_ext[0][0],14*fp->N_RB_DL*12,1,1);
+       write_output("rxdataF_comp00.m","rxdataF_comp00",         &ue->pdsch_vars[proc->thread_id][gNB_id]->rxdataF_comp0[0][0],14*fp->N_RB_DL*12,1,1);
+       //write_output("magDLFirst.m", "magDLFirst", &phy_vars_ue->pdsch_vars[proc->thread_id][gNB_id]->dl_ch_mag0[0][0],14*fp->N_RB_DL*12,1,1);
+       //write_output("magDLSecond.m", "magDLSecond", &phy_vars_ue->pdsch_vars[proc->thread_id][gNB_id]->dl_ch_magb0[0][0],14*fp->N_RB_DL*12,1,1);
 
        AssertFatal (0,"");
   }
