/*
 * Licensed to the OpenAirInterface (OAI) Software Alliance under one or more
 * contributor license agreements.  See the NOTICE file distributed with
 * this work for additional information regarding copyright ownership.
 * The OpenAirInterface Software Alliance licenses this file to You under
 * the OAI Public License, Version 1.1  (the "License"); you may not use this file
 * except in compliance with the License.
 * You may obtain a copy of the License at
 *
 *      http://www.openairinterface.org/?page_id=698
 *
 * Unless required by applicable law or agreed to in writing, software
 * distributed under the License is distributed on an "AS IS" BASIS,
 * WITHOUT WARRANTIES OR CONDITIONS OF ANY KIND, either express or implied.
 * See the License for the specific language governing permissions and
 * limitations under the License.
 *-------------------------------------------------------------------------------
 * For more information about the OpenAirInterface (OAI) Software Alliance:
 *      contact@openairinterface.org
 */

/*! \file phy_procedures_nr_ue.c
 * \brief Implementation of UE procedures from 36.213 LTE specifications
 * \author R. Knopp, F. Kaltenberger, N. Nikaein, A. Mico Pereperez, G. Casati
 * \date 2018
 * \version 0.1
 * \company Eurecom
 * \email: knopp@eurecom.fr,florian.kaltenberger@eurecom.fr, navid.nikaein@eurecom.fr, guido.casati@iis.fraunhofer.de
 * \note
 * \warning
 */

#define _GNU_SOURCE

#include "nr/nr_common.h"
#include "assertions.h"
#include "defs.h"
#include "PHY/defs_nr_UE.h"
#include "PHY/phy_extern_nr_ue.h"
#include "PHY/MODULATION/modulation_UE.h"
#include "PHY/NR_REFSIG/refsig_defs_ue.h"
#include "PHY/NR_UE_TRANSPORT/nr_transport_ue.h"
#include "PHY/NR_UE_TRANSPORT/nr_transport_proto_ue.h"
#include "SCHED_NR_UE/defs.h"
#include "SCHED_NR_UE/pucch_uci_ue_nr.h"
#include "SCHED_NR/extern.h"
#include "SCHED_NR_UE/phy_sch_processing_time.h"
#include "PHY/NR_UE_ESTIMATION/nr_estimation.h"
#include "PHY/NR_TRANSPORT/nr_dci.h"
#ifdef EMOS
#include "SCHED/phy_procedures_emos.h"
#endif
#include "executables/softmodem-common.h"
#include "executables/nr-uesoftmodem.h"
#include "openair2/LAYER2/NR_MAC_UE/mac_proto.h"

//#define DEBUG_PHY_PROC
#define NR_PDCCH_SCHED
//#define NR_PDCCH_SCHED_DEBUG
//#define NR_PUCCH_SCHED
//#define NR_PUCCH_SCHED_DEBUG

#ifndef PUCCH
#define PUCCH
#endif

#include "LAYER2/NR_MAC_UE/mac_defs.h"
#include "LAYER2/NR_MAC_UE/mac_proto.h"
#include "common/utils/LOG/log.h"

#ifdef EMOS
fifo_dump_emos_UE emos_dump_UE;
#endif

#include "common/utils/LOG/vcd_signal_dumper.h"
#include "UTIL/OPT/opt.h"
#include "intertask_interface.h"
#include "T.h"

char nr_mode_string[NUM_UE_MODE][20] = {"NOT SYNCHED","PRACH","RAR","RA_WAIT_CR", "PUSCH", "RESYNCH"};

const uint8_t nr_rv_round_map_ue[4] = {0, 2, 1, 3};

#if defined(EXMIMO) || defined(OAI_USRP) || defined(OAI_BLADERF) || defined(OAI_LMSSDR) || defined(OAI_ADRV9371_ZC706)
extern uint64_t downlink_frequency[MAX_NUM_CCs][4];
#endif

unsigned int gain_table[31] = {100,112,126,141,158,178,200,224,251,282,316,359,398,447,501,562,631,708,794,891,1000,1122,1258,1412,1585,1778,1995,2239,2512,2818,3162};

void nr_fill_dl_indication(nr_downlink_indication_t *dl_ind,
                           fapi_nr_dci_indication_t *dci_ind,
                           fapi_nr_rx_indication_t *rx_ind,
                           UE_nr_rxtx_proc_t *proc,
                           PHY_VARS_NR_UE *ue,
                           uint8_t gNB_id){

  memset((void*)dl_ind, 0, sizeof(nr_downlink_indication_t));

  dl_ind->gNB_index = gNB_id;
  dl_ind->module_id = ue->Mod_id;
  dl_ind->cc_id     = ue->CC_id;
  dl_ind->frame     = proc->frame_rx;
  dl_ind->slot      = proc->nr_slot_rx;
  dl_ind->thread_id = proc->thread_id;

  if (dci_ind) {

    dl_ind->rx_ind = NULL; //no data, only dci for now
    dl_ind->dci_ind = dci_ind;

  } else if (rx_ind) {

    dl_ind->rx_ind = rx_ind; //  hang on rx_ind instance
    dl_ind->dci_ind = NULL;

  }
}

void nr_fill_rx_indication(fapi_nr_rx_indication_t *rx_ind,
                           uint8_t pdu_type,
                           uint8_t gNB_id,
                           PHY_VARS_NR_UE *ue,
                           NR_UE_DLSCH_t *dlsch0,
                           NR_UE_DLSCH_t *dlsch1,
                           uint16_t n_pdus){


  NR_DL_FRAME_PARMS *frame_parms = &ue->frame_parms;

  if (n_pdus > 1){
    LOG_E(PHY, "In %s: multiple number of DL PDUs not supported yet...\n", __FUNCTION__);
  }

  switch (pdu_type){
    case FAPI_NR_RX_PDU_TYPE_SIB:
      rx_ind->rx_indication_body[n_pdus - 1].pdsch_pdu.harq_pid = dlsch0->current_harq_pid;
      rx_ind->rx_indication_body[n_pdus - 1].pdsch_pdu.ack_nack = dlsch0->harq_processes[dlsch0->current_harq_pid]->ack;
      rx_ind->rx_indication_body[n_pdus - 1].pdsch_pdu.pdu = dlsch0->harq_processes[dlsch0->current_harq_pid]->b;
      rx_ind->rx_indication_body[n_pdus - 1].pdsch_pdu.pdu_length = dlsch0->harq_processes[dlsch0->current_harq_pid]->TBS / 8;
    break;
    case FAPI_NR_RX_PDU_TYPE_DLSCH:
      if(dlsch0) {
        rx_ind->rx_indication_body[n_pdus - 1].pdsch_pdu.harq_pid = dlsch0->current_harq_pid;
        rx_ind->rx_indication_body[n_pdus - 1].pdsch_pdu.ack_nack = dlsch0->harq_processes[dlsch0->current_harq_pid]->ack;
        rx_ind->rx_indication_body[n_pdus - 1].pdsch_pdu.pdu = dlsch0->harq_processes[dlsch0->current_harq_pid]->b;
        rx_ind->rx_indication_body[n_pdus - 1].pdsch_pdu.pdu_length = dlsch0->harq_processes[dlsch0->current_harq_pid]->TBS / 8;
      }
      if(dlsch1) {
        AssertFatal(1==0,"Second codeword currently not supported\n");
      }
      break;
    case FAPI_NR_RX_PDU_TYPE_RAR:
      rx_ind->rx_indication_body[n_pdus - 1].pdsch_pdu.harq_pid = dlsch0->current_harq_pid;
      rx_ind->rx_indication_body[n_pdus - 1].pdsch_pdu.ack_nack = dlsch0->harq_processes[dlsch0->current_harq_pid]->ack;
      rx_ind->rx_indication_body[n_pdus - 1].pdsch_pdu.pdu = dlsch0->harq_processes[dlsch0->current_harq_pid]->b;
      rx_ind->rx_indication_body[n_pdus - 1].pdsch_pdu.pdu_length = dlsch0->harq_processes[dlsch0->current_harq_pid]->TBS / 8;
    break;
    case FAPI_NR_RX_PDU_TYPE_SSB:
      rx_ind->rx_indication_body[n_pdus - 1].ssb_pdu.pdu = ue->pbch_vars[gNB_id]->decoded_output;
      rx_ind->rx_indication_body[n_pdus - 1].ssb_pdu.additional_bits = ue->pbch_vars[gNB_id]->xtra_byte;
      rx_ind->rx_indication_body[n_pdus - 1].ssb_pdu.ssb_index = (frame_parms->ssb_index)&0x7;
      rx_ind->rx_indication_body[n_pdus - 1].ssb_pdu.ssb_length = frame_parms->Lmax;
      rx_ind->rx_indication_body[n_pdus - 1].ssb_pdu.cell_id = frame_parms->Nid_cell;
      rx_ind->rx_indication_body[n_pdus - 1].ssb_pdu.ssb_start_subcarrier = frame_parms->ssb_start_subcarrier;
      rx_ind->rx_indication_body[n_pdus - 1].ssb_pdu.rsrp_dBm = ue->measurements.rsrp_dBm[gNB_id];
    break;
    default:
    break;
  }

  rx_ind->rx_indication_body[n_pdus -1].pdu_type = pdu_type;
  rx_ind->number_pdus = n_pdus;

}

int get_tx_amp_prach(int power_dBm, int power_max_dBm, int N_RB_UL){

  int gain_dB = power_dBm - power_max_dBm, amp_x_100 = -1;

  switch (N_RB_UL) {
  case 6:
  amp_x_100 = AMP;      // PRACH is 6 PRBS so no scale
  break;
  case 15:
  amp_x_100 = 158*AMP;  // 158 = 100*sqrt(15/6)
  break;
  case 25:
  amp_x_100 = 204*AMP;  // 204 = 100*sqrt(25/6)
  break;
  case 50:
  amp_x_100 = 286*AMP;  // 286 = 100*sqrt(50/6)
  break;
  case 75:
  amp_x_100 = 354*AMP;  // 354 = 100*sqrt(75/6)
  break;
  case 100:
  amp_x_100 = 408*AMP;  // 408 = 100*sqrt(100/6)
  break;
  default:
  LOG_E(PHY, "Unknown PRB size %d\n", N_RB_UL);
  return (amp_x_100);
  break;
  }
  if (gain_dB < -30) {
    return (amp_x_100/3162);
  } else if (gain_dB > 0)
    return (amp_x_100);
  else
    return (amp_x_100/gain_table[-gain_dB]);  // 245 corresponds to the factor sqrt(25/6)

  return (amp_x_100);
}

UE_MODE_t get_nrUE_mode(uint8_t Mod_id,uint8_t CC_id,uint8_t gNB_id){
  return(PHY_vars_UE_g[Mod_id][CC_id]->UE_mode[gNB_id]);
}

uint8_t get_ra_PreambleIndex(uint8_t Mod_id, uint8_t CC_id, uint8_t gNB_id){

  return PHY_vars_UE_g[Mod_id][CC_id]->prach_resources[gNB_id]->ra_PreambleIndex;

}

// convert time factor "16 * 64 * T_c / (2^mu)" in N_TA calculation in TS38.213 section 4.2 to samples by multiplying with samples per second
//   16 * 64 * T_c            / (2^mu) * samples_per_second
// = 16 * T_s                 / (2^mu) * samples_per_second
// = 16 * 1 / (15 kHz * 2048) / (2^mu) * (15 kHz * 2^mu * ofdm_symbol_size)
// = 16 * 1 /           2048           *                  ofdm_symbol_size
// = 16 * ofdm_symbol_size / 2048
static inline
uint16_t get_bw_scaling(uint16_t ofdm_symbol_size){
  return 16 * ofdm_symbol_size / 2048;
}

// UL time alignment procedures:
// - If the current tx frame and slot match the TA configuration in ul_time_alignment
//   then timing advance is processed and set to be applied in the next UL transmission
// - Application of timing adjustment according to TS 38.213 p4.2
// todo:
// - handle RAR TA application as per ch 4.2 TS 38.213
void ue_ta_procedures(PHY_VARS_NR_UE *ue, int slot_tx, int frame_tx){

  if (ue->mac_enabled == 1) {

    uint8_t gNB_id = 0;
    NR_UL_TIME_ALIGNMENT_t *ul_time_alignment = &ue->ul_time_alignment[gNB_id];

    if (frame_tx == ul_time_alignment->ta_frame && slot_tx == ul_time_alignment->ta_slot) {

      uint16_t ofdm_symbol_size = ue->frame_parms.ofdm_symbol_size;
      uint16_t bw_scaling = get_bw_scaling(ofdm_symbol_size);

      ue->timing_advance += (ul_time_alignment->ta_command - 31) * bw_scaling;

      LOG_D(PHY, "In %s: [UE %d] [%d.%d] Got timing advance command %u from MAC, new value is %d\n",
        __FUNCTION__,
        ue->Mod_id,
        frame_tx,
        slot_tx,
        ul_time_alignment->ta_command,
        ue->timing_advance);

      ul_time_alignment->ta_frame = -1;
      ul_time_alignment->ta_slot = -1;

    }
  }
}

void phy_procedures_nrUE_TX(PHY_VARS_NR_UE *ue,
                            UE_nr_rxtx_proc_t *proc,
                            uint8_t gNB_id) {

  int slot_tx = proc->nr_slot_tx;
  int frame_tx = proc->frame_tx;

  AssertFatal(ue->CC_id == 0, "Transmission on secondary CCs is not supported yet\n");

  VCD_SIGNAL_DUMPER_DUMP_FUNCTION_BY_NAME(VCD_SIGNAL_DUMPER_FUNCTIONS_PHY_PROCEDURES_UE_TX,VCD_FUNCTION_IN);

  memset(ue->common_vars.txdataF[0], 0, sizeof(int)*14*ue->frame_parms.ofdm_symbol_size);

  LOG_D(PHY,"****** start TX-Chain for AbsSubframe %d.%d ******\n", frame_tx, slot_tx);

#if UE_TIMING_TRACE
  start_meas(&ue->phy_proc_tx);
#endif

  if (ue->UE_mode[gNB_id] <= PUSCH){

    for (uint8_t harq_pid = 0; harq_pid < ue->ulsch[proc->thread_id][gNB_id][0]->number_harq_processes_for_pusch; harq_pid++) {
      if (ue->ulsch[proc->thread_id][gNB_id][0]->harq_processes[harq_pid]->status == ACTIVE)
        nr_ue_ulsch_procedures(ue, harq_pid, frame_tx, slot_tx, proc->thread_id, gNB_id);
    }

  }

  VCD_SIGNAL_DUMPER_DUMP_FUNCTION_BY_NAME(VCD_SIGNAL_DUMPER_FUNCTIONS_PHY_PROCEDURES_UE_TX, VCD_FUNCTION_OUT);
#if UE_TIMING_TRACE
  stop_meas(&ue->phy_proc_tx);
#endif

}

void nr_ue_measurement_procedures(uint16_t l,
                                  PHY_VARS_NR_UE *ue,
                                  UE_nr_rxtx_proc_t *proc,
                                  uint8_t gNB_id,
                                  uint16_t slot){

  NR_DL_FRAME_PARMS *frame_parms=&ue->frame_parms;
  int frame_rx   = proc->frame_rx;
  int nr_slot_rx = proc->nr_slot_rx;
  VCD_SIGNAL_DUMPER_DUMP_FUNCTION_BY_NAME(VCD_SIGNAL_DUMPER_FUNCTIONS_UE_MEASUREMENT_PROCEDURES, VCD_FUNCTION_IN);

  if (l==2) {

    LOG_D(PHY,"Doing UE measurement procedures in symbol l %u Ncp %d nr_slot_rx %d, rxdata %p\n",
      l,
      ue->frame_parms.Ncp,
      nr_slot_rx,
      ue->common_vars.rxdata);

    nr_ue_measurements(ue, proc, nr_slot_rx);

#if T_TRACER
    if(slot == 0)
      T(T_UE_PHY_MEAS, T_INT(gNB_id),  T_INT(ue->Mod_id), T_INT(frame_rx%1024), T_INT(nr_slot_rx),
	T_INT((int)(10*log10(ue->measurements.rsrp[0])-ue->rx_total_gain_dB)),
	T_INT((int)ue->measurements.rx_rssi_dBm[0]),
	T_INT((int)(ue->measurements.rx_power_avg_dB[0] - ue->measurements.n0_power_avg_dB)),
	T_INT((int)ue->measurements.rx_power_avg_dB[0]),
	T_INT((int)ue->measurements.n0_power_avg_dB),
	T_INT((int)ue->measurements.wideband_cqi_avg[0]),
	T_INT((int)ue->common_vars.freq_offset));
#endif
  }

  // accumulate and filter timing offset estimation every subframe (instead of every frame)
  if (( slot == 2) && (l==(2-frame_parms->Ncp))) {

    // AGC

    VCD_SIGNAL_DUMPER_DUMP_FUNCTION_BY_NAME(VCD_SIGNAL_DUMPER_FUNCTIONS_UE_GAIN_CONTROL, VCD_FUNCTION_IN);


    //printf("start adjust gain power avg db %d\n", ue->measurements.rx_power_avg_dB[gNB_id]);
    phy_adjust_gain_nr (ue,ue->measurements.rx_power_avg_dB[gNB_id],gNB_id);
    
    VCD_SIGNAL_DUMPER_DUMP_FUNCTION_BY_NAME(VCD_SIGNAL_DUMPER_FUNCTIONS_UE_GAIN_CONTROL, VCD_FUNCTION_OUT);

}

  VCD_SIGNAL_DUMPER_DUMP_FUNCTION_BY_NAME(VCD_SIGNAL_DUMPER_FUNCTIONS_UE_MEASUREMENT_PROCEDURES, VCD_FUNCTION_OUT);
}

void nr_ue_pbch_procedures(uint8_t gNB_id,
			   PHY_VARS_NR_UE *ue,
			   UE_nr_rxtx_proc_t *proc,
			   uint8_t abstraction_flag)
{
  int ret = 0;

  DevAssert(ue);

  int frame_rx = proc->frame_rx;
  int nr_slot_rx = proc->nr_slot_rx;

  VCD_SIGNAL_DUMPER_DUMP_FUNCTION_BY_NAME(VCD_SIGNAL_DUMPER_FUNCTIONS_UE_PBCH_PROCEDURES, VCD_FUNCTION_IN);

  LOG_D(PHY,"[UE  %d] Frame %d Slot %d, Trying PBCH (NidCell %d, gNB_id %d)\n",ue->Mod_id,frame_rx,nr_slot_rx,ue->frame_parms.Nid_cell,gNB_id);

  ret = nr_rx_pbch(ue, proc,
                   ue->pbch_vars[gNB_id],
                   &ue->frame_parms,
                   gNB_id,
                   (ue->frame_parms.ssb_index)&7,
                   SISO);

  if (ret==0) {

    ue->pbch_vars[gNB_id]->pdu_errors_conseq = 0;

    // Switch to PRACH state if it is first PBCH after initial synch and no timing correction is performed
    if (ue->UE_mode[gNB_id] == NOT_SYNCHED && ue->no_timing_correction == 1){
      if (get_softmodem_params()->do_ra) {
        ue->UE_mode[gNB_id] = PRACH;
        ue->prach_resources[gNB_id]->sync_frame = frame_rx;
        ue->prach_resources[gNB_id]->init_msg1 = 0;
      } else {
        ue->UE_mode[gNB_id] = PUSCH;
      }
    }

#ifdef DEBUG_PHY_PROC
    uint16_t frame_tx;
    LOG_D(PHY,"[UE %d] frame %d, nr_slot_rx %d, Received PBCH (MIB): frame_tx %d. N_RB_DL %d\n",
    ue->Mod_id,
    frame_rx,
    nr_slot_rx,
    frame_tx,
    ue->frame_parms.N_RB_DL);
#endif

  } else {
    LOG_E(PHY,"[UE %d] frame %d, nr_slot_rx %d, Error decoding PBCH!\n",
	  ue->Mod_id,frame_rx, nr_slot_rx);
    /*FILE *fd;
    if ((fd = fopen("rxsig_frame0.dat","w")) != NULL) {
                  fwrite((void *)&ue->common_vars.rxdata[0][0],
                         sizeof(int32_t),
                         ue->frame_parms.samples_per_frame,
                         fd);
                  LOG_I(PHY,"Dummping Frame ... bye bye \n");
                  fclose(fd);
                  exit(0);
                }*/

    /*
    write_output("rxsig0.m","rxs0", ue->common_vars.rxdata[0],ue->frame_parms.samples_per_subframe,1,1);


      write_output("H00.m","h00",&(ue->common_vars.dl_ch_estimates[0][0][0]),((ue->frame_parms.Ncp==0)?7:6)*(ue->frame_parms.ofdm_symbol_size),1,1);
      write_output("H10.m","h10",&(ue->common_vars.dl_ch_estimates[0][2][0]),((ue->frame_parms.Ncp==0)?7:6)*(ue->frame_parms.ofdm_symbol_size),1,1);

      write_output("rxsigF0.m","rxsF0", ue->common_vars.rxdataF[0],8*ue->frame_parms.ofdm_symbol_size,1,1);
      write_output("PBCH_rxF0_ext.m","pbch0_ext",ue->pbch_vars[0]->rxdataF_ext[0],12*4*6,1,1);
      write_output("PBCH_rxF0_comp.m","pbch0_comp",ue->pbch_vars[0]->rxdataF_comp[0],12*4*6,1,1);
      write_output("PBCH_rxF_llr.m","pbch_llr",ue->pbch_vars[0]->llr,(ue->frame_parms.Ncp==0) ? 1920 : 1728,1,4);
      exit(-1);
    */

    ue->pbch_vars[gNB_id]->pdu_errors_conseq++;
    ue->pbch_vars[gNB_id]->pdu_errors++;

    if (ue->pbch_vars[gNB_id]->pdu_errors_conseq>=100) {
      if (get_softmodem_params()->non_stop) {
        LOG_E(PHY,"More that 100 consecutive PBCH errors! Going back to Sync mode!\n");
        ue->lost_sync = 1;
      } else {
        LOG_E(PHY,"More that 100 consecutive PBCH errors! Exiting!\n");
        exit_fun("More that 100 consecutive PBCH errors! Exiting!\n");
      }
    }
  }

  if (frame_rx % 100 == 0) {
    ue->pbch_vars[gNB_id]->pdu_fer = ue->pbch_vars[gNB_id]->pdu_errors - ue->pbch_vars[gNB_id]->pdu_errors_last;
    ue->pbch_vars[gNB_id]->pdu_errors_last = ue->pbch_vars[gNB_id]->pdu_errors;
  }

#ifdef DEBUG_PHY_PROC
  LOG_D(PHY,"[UE %d] frame %d, slot %d, PBCH errors = %d, consecutive errors = %d!\n",
	ue->Mod_id,frame_rx, nr_slot_rx,
	ue->pbch_vars[gNB_id]->pdu_errors,
	ue->pbch_vars[gNB_id]->pdu_errors_conseq);
#endif
  VCD_SIGNAL_DUMPER_DUMP_FUNCTION_BY_NAME(VCD_SIGNAL_DUMPER_FUNCTIONS_UE_PBCH_PROCEDURES, VCD_FUNCTION_OUT);
}



unsigned int nr_get_tx_amp(int power_dBm, int power_max_dBm, int N_RB_UL, int nb_rb)
{

  int gain_dB = power_dBm - power_max_dBm;
  double gain_lin;

  gain_lin = pow(10,.1*gain_dB);
  if ((nb_rb >0) && (nb_rb <= N_RB_UL)) {
    return((int)(AMP*sqrt(gain_lin*N_RB_UL/(double)nb_rb)));
  }
  else {
    LOG_E(PHY,"Illegal nb_rb/N_RB_UL combination (%d/%d)\n",nb_rb,N_RB_UL);
    //mac_xface->macphy_exit("");
  }
  return(0);
}

#ifdef NR_PDCCH_SCHED

int nr_ue_pdcch_procedures(uint8_t gNB_id,
			   PHY_VARS_NR_UE *ue,
			   UE_nr_rxtx_proc_t *proc,
                           int n_ss)
{
  int frame_rx = proc->frame_rx;
  int nr_slot_rx = proc->nr_slot_rx;
  unsigned int dci_cnt=0;
  fapi_nr_dci_indication_t dci_ind = {0};
  nr_downlink_indication_t dl_indication;

  NR_UE_PDCCH *pdcch_vars = ue->pdcch_vars[proc->thread_id][gNB_id];
  fapi_nr_dl_config_dci_dl_pdu_rel15_t *rel15 = &pdcch_vars->pdcch_config[n_ss];

  /*
  //  unsigned int dci_cnt=0, i;  //removed for nr_ue_pdcch_procedures and added in the loop for nb_coreset_active
#ifdef NR_PDCCH_SCHED_DEBUG
  printf("<-NR_PDCCH_PHY_PROCEDURES_LTE_UE (nr_ue_pdcch_procedures)-> Entering function nr_ue_pdcch_procedures() \n");
#endif

  int frame_rx = proc->frame_rx;
  int nr_slot_rx = proc->nr_slot_rx;
  NR_DCI_ALLOC_t dci_alloc_rx[8];
  
  //uint8_t next1_thread_id = proc->thread_id== (RX_NB_TH-1) ? 0:(proc->thread_id+1);
  //uint8_t next2_thread_id = next1_thread_id== (RX_NB_TH-1) ? 0:(next1_thread_id+1);
  

  // table dci_fields_sizes_cnt contains dci_fields_sizes for each time a dci is decoded in the slot
  // each element represents the size in bits for each dci field, for each decoded dci -> [dci_cnt-1]
  // each time a dci is decode at dci_cnt, the values of the table dci_fields_sizes[i][j] will be copied at table dci_fields_sizes_cnt[dci_cnt-1][i][j]
  // table dci_fields_sizes_cnt[dci_cnt-1][i][j] will then be used in function nr_extract_dci_info
  uint8_t dci_fields_sizes_cnt[MAX_NR_DCI_DECODED_SLOT][NBR_NR_DCI_FIELDS][NBR_NR_FORMATS];

  int nb_searchspace_active=0;
  NR_UE_PDCCH **pdcch_vars = ue->pdcch_vars[proc->thread_id];
  NR_UE_PDCCH *pdcch_vars2 = ue->pdcch_vars[proc->thread_id][gNB_id];
  // s in TS 38.212 Subclause 10.1, for each active BWP the UE can deal with 10 different search spaces
  // Higher layers have updated the number of searchSpaces with are active in the current slot and this value is stored in variable nb_searchspace_total
  int nb_searchspace_total = pdcch_vars2->nb_search_space;

  pdcch_vars[gNB_id]->crnti = 0x1234; //to be check how to set when using loop memory

  uint16_t c_rnti=pdcch_vars[gNB_id]->crnti;
  uint16_t cs_rnti=0,new_rnti=0,tc_rnti=0;
  uint16_t p_rnti=P_RNTI;
  uint16_t si_rnti=SI_RNTI;
  uint16_t ra_rnti=99;
  uint16_t sp_csi_rnti=0,sfi_rnti=0,int_rnti=0,tpc_pusch_rnti=0,tpc_pucch_rnti=0,tpc_srs_rnti=0; //FIXME
  uint16_t crc_scrambled_values[TOTAL_NBR_SCRAMBLED_VALUES] =
    {c_rnti,cs_rnti,new_rnti,tc_rnti,p_rnti,si_rnti,ra_rnti,sp_csi_rnti,sfi_rnti,int_rnti,tpc_pusch_rnti,tpc_pucch_rnti,tpc_srs_rnti};
  #ifdef NR_PDCCH_SCHED_DEBUG
  printf("<-NR_PDCCH_PHY_PROCEDURES_LTE_UE (nr_ue_pdcch_procedures)-> there is a bug in FAPI to calculate nb_searchspace_total=%d\n",nb_searchspace_total);
  #endif
  if (nb_searchspace_total>1) nb_searchspace_total=1; // to be removed when fixing bug in FAPI
  #ifdef NR_PDCCH_SCHED_DEBUG
  printf("<-NR_PDCCH_PHY_PROCEDURES_LTE_UE (nr_ue_pdcch_procedures)-> there is a bug in FAPI to calculate nb_searchspace_total so we set it to 1...\n");
  printf("<-NR_PDCCH_PHY_PROCEDURES_LTE_UE (nr_ue_pdcch_procedures)-> the number of searchSpaces active in the current slot(%d) is %d) \n",
	 nr_slot_rx,nb_searchspace_total);
  #endif

  //FK: we define dci_ind and dl_indication as local variables, this way the call to the mac should be thread safe
  fapi_nr_dci_indication_t dci_ind;
  nr_downlink_indication_t dl_indication;
  
  // p in TS 38.212 Subclause 10.1, for each active BWP the UE can deal with 3 different CORESETs (including coresetId 0 for common search space)
  //int nb_coreset_total = NR_NBR_CORESET_ACT_BWP;
  unsigned int dci_cnt=0;
  // this table contains 56 (NBR_NR_DCI_FIELDS) elements for each dci field and format described in TS 38.212. Each element represents the size in bits for each dci field
  //uint8_t dci_fields_sizes[NBR_NR_DCI_FIELDS][NBR_NR_FORMATS] = {{0}};
  // this is the UL bandwidth part. FIXME! To be defined where this value comes from
  //  uint16_t n_RB_ULBWP = 106;
  // this is the DL bandwidth part. FIXME! To be defined where this value comes from

  // First we have to identify each searchSpace active at a time and do PDCCH monitoring corresponding to current searchSpace
  // Up to 10 searchSpaces can be configured to UE (s<=10)
  for (nb_searchspace_active=0; nb_searchspace_active<nb_searchspace_total; nb_searchspace_active++){
    int nb_coreset_active=nb_searchspace_active;
    //int do_pdcch_monitoring_current_slot=1; // this variable can be removed and fapi is handling
    
     // The following code has been removed as it is handled by higher layers (fapi)
     //
     // Verify that monitoring is required at the slot nr_slot_rx. We will run pdcch procedure only if do_pdcch_monitoring_current_slot=1
     // For Type0-PDCCH searchspace, we need to calculate the monitoring slot from Tables 13-1 .. 13-15 in TS 38.213 Subsection 13
     //NR_UE_SLOT_PERIOD_OFFSET_t sl_period_offset_mon = pdcch_vars2->searchSpace[nb_searchspace_active].monitoringSlotPeriodicityAndOffset;
     //if (sl_period_offset_mon == nr_sl1) {
     //do_pdcch_monitoring_current_slot=1; // PDCCH monitoring in every slot
     //} else if (nr_slot_rx%(uint16_t)sl_period_offset_mon == pdcch_vars2->searchSpace[nb_searchspace_active].monitoringSlotPeriodicityAndOffset_offset) {
     //do_pdcch_monitoring_current_slot=1; // PDCCH monitoring in every monitoringSlotPeriodicityAndOffset slot with offset
     //}
    
     // FIXME
     // For PDCCH monitoring when overlap with SS/PBCH according to 38.213 v15.1.0 Section 10
     // To be implemented LATER !!!
     
    //int _offset,_index,_M;
    //int searchSpace_id                              = pdcch_vars2->searchSpace[nb_searchspace_active].searchSpaceId;


    #ifdef NR_PDCCH_SCHED_DEBUG
      printf("<-NR_PDCCH_PHY_PROCEDURES_LTE_UE (nr_ue_pdcch_procedures)-> nb_searchspace_active=%d do_pdcch_monitoring_current_slot=%d (to be removed)\n",
              nb_searchspace_active,
              do_pdcch_monitoring_current_slot);
    #endif

//    if (do_pdcch_monitoring_current_slot) {
      // the searchSpace indicates that we need to monitor PDCCH in current nr_slot_rx
      // get the parameters describing the current SEARCHSPACE
      // the CORESET id applicable to the current SearchSpace
      //int searchSpace_coreset_id                      = pdcch_vars2->searchSpace[nb_searchspace_active].controlResourceSetId;
      // FIXME this variable is a bit string (14 bits) identifying every OFDM symbol in a slot.
      // at the moment we will not take into consideration this variable and we will consider that the OFDM symbol offset is always the first OFDM in a symbol
      uint16_t symbol_within_slot_mon                 = pdcch_vars2->searchSpace[nb_searchspace_active].monitoringSymbolWithinSlot;
      // get the remaining parameters describing the current SEARCHSPACE:     // FIXME! To be defined where we get this information from
      //NR_UE_SEARCHSPACE_nbrCAND_t num_cand_L1         = pdcch_vars2->searchSpace[nb_searchspace_active].nrofCandidates_aggrlevel1;
      //NR_UE_SEARCHSPACE_nbrCAND_t num_cand_L2         = pdcch_vars2->searchSpace[nb_searchspace_active].nrofCandidates_aggrlevel2;
      //NR_UE_SEARCHSPACE_nbrCAND_t num_cand_L4         = pdcch_vars2->searchSpace[nb_searchspace_active].nrofCandidates_aggrlevel4;
      //NR_UE_SEARCHSPACE_nbrCAND_t num_cand_L8         = pdcch_vars2->searchSpace[nb_searchspace_active].nrofCandidates_aggrlevel8;
      //NR_UE_SEARCHSPACE_nbrCAND_t num_cand_L16        = pdcch_vars2->searchSpace[nb_searchspace_active].nrofCandidates_aggrlevel16;
                                                                                                  // FIXME! A table of five enum elements
      // searchSpaceType indicates whether this is a common search space or a UE-specific search space
      //int searchSpaceType                             = pdcch_vars2->searchSpace[nb_searchspace_active].searchSpaceType.type;
      NR_SEARCHSPACE_TYPE_t searchSpaceType                             = ue_specific;//common;
      #ifdef NR_PDCCH_SCHED_DEBUG
        printf("<-NR_PDCCH_PHY_PROCEDURES_LTE_UE (nr_ue_pdcch_procedures)-> searchSpaceType=%d is hardcoded THIS HAS TO BE FIXED!!!\n",
                searchSpaceType);
      #endif

      //while ((searchSpace_coreset_id != pdcch_vars2->coreset[nb_coreset_active].controlResourceSetId) && (nb_coreset_active<nb_coreset_total)) {
        // we need to identify the CORESET associated to the active searchSpace
        //nb_coreset_active++;
      if (nb_coreset_active >= nb_coreset_total) return 0; // the coreset_id could not be found. There is a problem
      }


    
     //we do not need these parameters yet
    
     // get the parameters describing the current CORESET
     //int coreset_duration                                      = pdcch_vars2->coreset[nb_coreset_active].duration;
     //uint64_t coreset_freq_dom                                 = pdcch_vars2->coreset[nb_coreset_active].frequencyDomainResources;
     //int coreset_shift_index                                   = pdcch_vars2->coreset[nb_coreset_active].cce_reg_mappingType.shiftIndex;
    // NR_UE_CORESET_REG_bundlesize_t coreset_bundlesize         = pdcch_vars2->coreset[nb_coreset_active].cce_reg_mappingType.reg_bundlesize;
    // NR_UE_CORESET_interleaversize_t coreset_interleaversize   = pdcch_vars2->coreset[nb_coreset_active].cce_reg_mappingType.interleaversize;
    // NR_UE_CORESET_precoder_granularity_t precoder_granularity = pdcch_vars2->coreset[nb_coreset_active].precoderGranularity;
    // int tci_statesPDCCH                                       = pdcch_vars2->coreset[nb_coreset_active].tciStatesPDCCH;
    // int tci_present                                           = pdcch_vars2->coreset[nb_coreset_active].tciPresentInDCI;
    // uint16_t pdcch_DMRS_scrambling_id                         = pdcch_vars2->coreset[nb_coreset_active].pdcchDMRSScramblingID;
    

    // A set of PDCCH candidates for a UE to monitor is defined in terms of PDCCH search spaces.
    // Searchspace types:
    // Type0-PDCCH  common search space for a DCI format with CRC scrambled by a SI-RNTI
    // number of consecutive resource blocks and a number of consecutive symbols for
    // the control resource set of the Type0-PDCCH common search space from
    // the four most significant bits of RMSI-PDCCH-Config as described in Tables 13-1 through 13-10
    // and determines PDCCH monitoring occasions
    // from the four least significant bits of RMSI-PDCCH-Config,
    // included in MasterInformationBlock, as described in Tables 13-11 through 13-15
    // Type0A-PDCCH common search space for a DCI format with CRC scrambled by a SI-RNTI
    // Type1-PDCCH  common search space for a DCI format with CRC scrambled by a RA-RNTI, or a TC-RNTI, or a C-RNTI
    // Type2-PDCCH  common search space for a DCI format with CRC scrambled by a P-RNTI
    // Type3-PDCCH  common search space for a DCI format with CRC scrambled by INT-RNTI, or SFI-RNTI,
    // or TPC-PUSCH-RNTI, or TPC-PUCCH-RNTI, or TPC-SRS-RNTI, or C-RNTI, or CS-RNTI(s), or SP-CSI-RNTI



    VCD_SIGNAL_DUMPER_DUMP_FUNCTION_BY_NAME(VCD_SIGNAL_DUMPER_FUNCTIONS_UE_PDCCH_PROCEDURES, VCD_FUNCTION_IN);
#if UE_TIMING_TRACE
      start_meas(&ue->dlsch_rx_pdcch_stats);
#endif

      VCD_SIGNAL_DUMPER_DUMP_FUNCTION_BY_NAME(VCD_SIGNAL_DUMPER_FUNCTIONS_RX_PDCCH, VCD_FUNCTION_IN);
#ifdef NR_PDCCH_SCHED_DEBUG
      printf("<-NR_PDCCH_PHY_PROCEDURES_LTE_UE (nr_ue_pdcch_procedures)-> Entering function nr_rx_pdcch with gNB_id=%d (nb_coreset_active=%d, (symbol_within_slot_mon&0x3FFF)=%d, searchSpaceType=%d)\n",
                  gNB_id,nb_coreset_active,(symbol_within_slot_mon&0x3FFF),
                  searchSpaceType);
#endif
        nr_rx_pdcch(ue,
                    frame_rx,
                    nr_slot_rx,
                    gNB_id,
                    //(ue->frame_parms.mode1_flag == 1) ? SISO : ALAMOUTI,
                    SISO,
                    ue->high_speed_flag,
                    ue->is_secondary_ue,
                    nb_coreset_active,
                    (symbol_within_slot_mon&0x3FFF),
                    searchSpaceType);
#ifdef NR_PDCCH_SCHED_DEBUG
          printf("<-NR_PDCCH_PHY_PROCEDURES_LTE_UE (nr_ue_pdcch_procedures)-> Ending function nr_rx_pdcch(nb_coreset_active=%d, (symbol_within_slot_mon&0x3FFF)=%d, searchSpaceType=%d)\n",
                  nb_coreset_active,(symbol_within_slot_mon&0x3FFF),
                  searchSpaceType);
#endif

  */
  
  VCD_SIGNAL_DUMPER_DUMP_FUNCTION_BY_NAME(VCD_SIGNAL_DUMPER_FUNCTIONS_RX_PDCCH, VCD_FUNCTION_IN);
  nr_rx_pdcch(ue, proc, rel15);
  VCD_SIGNAL_DUMPER_DUMP_FUNCTION_BY_NAME(VCD_SIGNAL_DUMPER_FUNCTIONS_RX_PDCCH, VCD_FUNCTION_OUT);
  

  VCD_SIGNAL_DUMPER_DUMP_FUNCTION_BY_NAME(VCD_SIGNAL_DUMPER_FUNCTIONS_DCI_DECODING, VCD_FUNCTION_IN);

#ifdef NR_PDCCH_SCHED_DEBUG
  printf("<-NR_PDCCH_PHY_PROCEDURES_LTE_UE (nr_ue_pdcch_procedures)-> Entering function nr_dci_decoding_procedure for search space %d)\n",
	 n_ss);
#endif

  dci_cnt = nr_dci_decoding_procedure(ue, proc, &dci_ind, rel15);

#ifdef NR_PDCCH_SCHED_DEBUG
  LOG_I(PHY,"<-NR_PDCCH_PHY_PROCEDURES_LTE_UE (nr_ue_pdcch_procedures)-> Ending function nr_dci_decoding_procedure() -> dci_cnt=%u\n",dci_cnt);
#endif
  
  VCD_SIGNAL_DUMPER_DUMP_FUNCTION_BY_NAME(VCD_SIGNAL_DUMPER_FUNCTIONS_DCI_DECODING, VCD_FUNCTION_OUT);
  //LOG_D(PHY,"[UE  %d][PUSCH] Frame %d nr_slot_rx %d PHICH RX\n",ue->Mod_id,frame_rx,nr_slot_rx);

  for (int i=0; i<dci_cnt; i++) {
    LOG_D(PHY,"[UE  %d] AbsSubFrame %d.%d, Mode %s: DCI %i of %d total DCIs found --> rnti %x : format %d\n",
      ue->Mod_id,frame_rx%1024,nr_slot_rx,nr_mode_string[ue->UE_mode[gNB_id]],
      i + 1,
      dci_cnt,
      dci_ind.dci_list[i].rnti,
      dci_ind.dci_list[i].dci_format);
  }
  ue->pdcch_vars[proc->thread_id][gNB_id]->dci_received += dci_cnt;

  dci_ind.number_of_dcis = dci_cnt;
    /*
    for (int i=0; i<dci_cnt; i++) {
      
	memset(&dci_ind.dci_list[i].dci,0,sizeof(fapi_nr_dci_pdu_rel15_t));
	
	dci_ind.dci_list[i].rnti = dci_alloc_rx[i].rnti;
	dci_ind.dci_list[i].dci_format = dci_alloc_rx[i].format;
	dci_ind.dci_list[i].n_CCE = dci_alloc_rx[i].firstCCE;
	dci_ind.dci_list[i].N_CCE = (int)dci_alloc_rx[i].L;
	
	status = nr_extract_dci_info(ue,
				     gNB_id,
				     ue->frame_parms.frame_type,
				     dci_alloc_rx[i].dci_length,
				     dci_alloc_rx[i].rnti,
				     dci_alloc_rx[i].dci_pdu,
				     &dci_ind.dci_list[i].dci,
				     dci_fields_sizes_cnt[i],
				     dci_alloc_rx[i].format,
				     nr_slot_rx,
				     pdcch_vars2->n_RB_BWP[nb_searchspace_active],
				     pdcch_vars2->n_RB_BWP[nb_searchspace_active],
				     crc_scrambled_values);
	
	if(status == 0) {
	  LOG_W(PHY,"<-NR_PDCCH_PHY_PROCEDURES_UE (nr_ue_pdcch_procedures)-> bad DCI %d !!! \n",dci_alloc_rx[i].format);
	  return(-1);
	}
	
	LOG_D(PHY,"<-NR_PDCCH_PHY_PROCEDURES_UE (nr_ue_pdcch_procedures)-> Ending function nr_extract_dci_info()\n");
	

        
      } // end for loop dci_cnt
    */

    // fill dl_indication message
    nr_fill_dl_indication(&dl_indication, &dci_ind, NULL, proc, ue, gNB_id);
    //  send to mac
    ue->if_inst->dl_indication(&dl_indication, NULL);

#if UE_TIMING_TRACE
  stop_meas(&ue->dlsch_rx_pdcch_stats);
#endif
    
  VCD_SIGNAL_DUMPER_DUMP_FUNCTION_BY_NAME(VCD_SIGNAL_DUMPER_FUNCTIONS_UE_PDCCH_PROCEDURES, VCD_FUNCTION_OUT);
  return(dci_cnt);
}
#endif // NR_PDCCH_SCHED

int nr_ue_pdsch_procedures(PHY_VARS_NR_UE *ue, UE_nr_rxtx_proc_t *proc, int gNB_id, PDSCH_t pdsch, NR_UE_DLSCH_t *dlsch0, NR_UE_DLSCH_t *dlsch1) {

  int frame_rx = proc->frame_rx;
  int nr_slot_rx = proc->nr_slot_rx;
  int m;
  int i_mod,gNB_id_i,dual_stream_UE;
  int first_symbol_flag=0;

  if (!dlsch0)
    return 0;
  if (dlsch0->active == 0)
    return 0;

  if (!dlsch1)  {
    int harq_pid = dlsch0->current_harq_pid;
    NR_DL_UE_HARQ_t *dlsch0_harq = dlsch0->harq_processes[harq_pid];
    uint16_t BWPStart       = dlsch0_harq->BWPStart;
    uint16_t pdsch_start_rb = dlsch0_harq->start_rb;
    uint16_t pdsch_nb_rb    = dlsch0_harq->nb_rb;
    uint16_t s0             = dlsch0_harq->start_symbol;
    uint16_t s1             = dlsch0_harq->nb_symbols;
    bool is_SI              = dlsch0->rnti_type == _SI_RNTI_;

    LOG_D(PHY,"[UE %d] PDSCH type %d active in nr_slot_rx %d, harq_pid %d (%d), rb_start %d, nb_rb %d, symbol_start %d, nb_symbols %d, DMRS mask %x\n",ue->Mod_id,pdsch,nr_slot_rx,harq_pid,dlsch0_harq->status,pdsch_start_rb,pdsch_nb_rb,s0,s1,dlsch0_harq->dlDmrsSymbPos);

    for (m = s0; m < (s0 +s1); m++) {
      if (dlsch0_harq->dlDmrsSymbPos & (1 << m)) {
        for (uint8_t aatx=0; aatx<dlsch0_harq->Nl; aatx++) {//for MIMO Config: it shall loop over no_layers
          nr_pdsch_channel_estimation(ue,
                                      proc,
                                      gNB_id,
                                      is_SI,
                                      nr_slot_rx,
                                      aatx /*p*/,
                                      m,
                                      BWPStart,
                                      ue->frame_parms.first_carrier_offset+(BWPStart + pdsch_start_rb)*12,
                                      pdsch_nb_rb);
          LOG_D(PHY,"PDSCH Channel estimation gNB id %d, PDSCH antenna port %d, slot %d, symbol %d\n",0,aatx,nr_slot_rx,m);
#if 0
          ///LOG_M: the channel estimation
          int nr_frame_rx = proc->frame_rx;
          char filename[100];
          for (uint8_t aarx=0; aarx<ue->frame_parms.nb_antennas_rx; aarx++) {
            sprintf(filename,"PDSCH_CHANNEL_frame%d_slot%d_sym%d_port%d_rx%d.m", nr_frame_rx, nr_slot_rx, m, aatx,aarx);
            int **dl_ch_estimates = ue->pdsch_vars[proc->thread_id][gNB_id]->dl_ch_estimates;
            LOG_M(filename,"channel_F",&dl_ch_estimates[aatx*ue->frame_parms.nb_antennas_rx+aarx][ue->frame_parms.ofdm_symbol_size*m],ue->frame_parms.ofdm_symbol_size, 1, 1);
          }
#endif
        }
      }
    }

    uint16_t first_symbol_with_data = s0;
    uint32_t dmrs_data_re;

    if (dlsch0_harq->dmrsConfigType == NFAPI_NR_DMRS_TYPE1)
      dmrs_data_re = 12 - 6 * dlsch0_harq->n_dmrs_cdm_groups;
    else
      dmrs_data_re = 12 - 4 * dlsch0_harq->n_dmrs_cdm_groups;

    while ((dmrs_data_re == 0) && (dlsch0_harq->dlDmrsSymbPos & (1 << first_symbol_with_data))) {
      first_symbol_with_data++;
    }

    for (m = s0; m < (s1 + s0); m++) {
 
      dual_stream_UE = 0;
      gNB_id_i = gNB_id+1;
      i_mod = 0;
      if (( m==first_symbol_with_data ) && (m<4))
        first_symbol_flag = 1;
      else
        first_symbol_flag = 0;

#if UE_TIMING_TRACE
      uint8_t slot = 0;
      if(m >= ue->frame_parms.symbols_per_slot>>1)
        slot = 1;
      start_meas(&ue->dlsch_llr_stats_parallelization[proc->thread_id][slot]);
#endif
      // process DLSCH received symbols in the slot
      // symbol by symbol processing (if data/DMRS are multiplexed is checked inside the function)
      if (pdsch == PDSCH || pdsch == SI_PDSCH || pdsch == RA_PDSCH) {
        if (nr_rx_pdsch(ue,
                        proc,
                        pdsch,
                        gNB_id,
                        gNB_id_i,
                        frame_rx,
                        nr_slot_rx,
                        m,
                        first_symbol_flag,
                        dual_stream_UE,
                        i_mod,
                        harq_pid) < 0)
          return -1;
      } else AssertFatal(1==0,"Not RA_PDSCH, SI_PDSCH or PDSCH\n");

#if UE_TIMING_TRACE
      stop_meas(&ue->dlsch_llr_stats_parallelization[proc->thread_id][slot]);
#if DISABLE_LOG_X
      printf("[AbsSFN %d.%d] LLR Computation Symbol %d %5.2f \n",frame_rx,nr_slot_rx,m,ue->dlsch_llr_stats_parallelization[proc->thread_id][slot].p_time/(cpuf*1000.0));
#else
      LOG_D(PHY, "[AbsSFN %d.%d] LLR Computation Symbol %d %5.2f \n",frame_rx,nr_slot_rx,m,ue->dlsch_llr_stats_parallelization[proc->thread_id][slot].p_time/(cpuf*1000.0));
#endif
#endif

      if(first_symbol_flag) {
        proc->first_symbol_available = 1;
      }
    } // CRNTI active
  }
  return 0;
}

<<<<<<< HEAD
bool nr_ue_dlsch_procedures(PHY_VARS_NR_UE *ue,
=======
void nr_ue_dlsch_procedures(PHY_VARS_NR_UE *ue,
>>>>>>> 8c91e719
                            UE_nr_rxtx_proc_t *proc,
                            int gNB_id,
                            PDSCH_t pdsch,
                            NR_UE_DLSCH_t *dlsch0,
                            NR_UE_DLSCH_t *dlsch1,
                            int *dlsch_errors,
                            uint8_t dlsch_parallel) {

  if (dlsch0==NULL)
    AssertFatal(0,"dlsch0 should be defined at this level \n");
  bool dec = false;
  int harq_pid = dlsch0->current_harq_pid;
  int frame_rx = proc->frame_rx;
  int nr_slot_rx = proc->nr_slot_rx;
  uint32_t ret = UINT32_MAX, ret1 = UINT32_MAX;
  NR_UE_PDSCH *pdsch_vars;
  uint16_t dmrs_len = get_num_dmrs(dlsch0->harq_processes[dlsch0->current_harq_pid]->dlDmrsSymbPos);
  nr_downlink_indication_t dl_indication;
  fapi_nr_rx_indication_t rx_ind;
  uint16_t number_pdus = 1;
  // params for UL time alignment procedure
  NR_UL_TIME_ALIGNMENT_t *ul_time_alignment = &ue->ul_time_alignment[gNB_id];

  uint8_t is_cw0_active = dlsch0->harq_processes[harq_pid]->status;
  uint16_t nb_symb_sch = dlsch0->harq_processes[harq_pid]->nb_symbols;
  uint16_t start_symbol = dlsch0->harq_processes[harq_pid]->start_symbol;
  uint8_t dmrs_type = dlsch0->harq_processes[harq_pid]->dmrsConfigType;

  uint8_t nb_re_dmrs;
  if (dmrs_type==NFAPI_NR_DMRS_TYPE1) {
    nb_re_dmrs = 6*dlsch0->harq_processes[harq_pid]->n_dmrs_cdm_groups;
  }
  else {
    nb_re_dmrs = 4*dlsch0->harq_processes[harq_pid]->n_dmrs_cdm_groups;
  }

  uint8_t is_cw1_active = 0;
  if(dlsch1)
    is_cw1_active = dlsch1->harq_processes[harq_pid]->status;

  LOG_D(PHY,"AbsSubframe %d.%d Start LDPC Decoder for CW0 [harq_pid %d] ? %d \n", frame_rx%1024, nr_slot_rx, harq_pid, is_cw0_active);
  LOG_D(PHY,"AbsSubframe %d.%d Start LDPC Decoder for CW1 [harq_pid %d] ? %d \n", frame_rx%1024, nr_slot_rx, harq_pid, is_cw1_active);

  if(is_cw0_active && is_cw1_active)
    {
      dlsch0->Kmimo = 2;
      dlsch1->Kmimo = 2;
    }
  else
    {
      dlsch0->Kmimo = 1;
    }
  if (1) {
    switch (pdsch) {
    case SI_PDSCH:
    case RA_PDSCH:
    case P_PDSCH:
    case PDSCH:
      pdsch_vars = ue->pdsch_vars[proc->thread_id][gNB_id];
      break;
    case PMCH:
    case PDSCH1:
      LOG_E(PHY,"Illegal PDSCH %d for ue_pdsch_procedures\n",pdsch);
      pdsch_vars = NULL;
      return false;
      break;
    default:
      pdsch_vars = NULL;
      return false;
      break;

    }
    if (frame_rx < *dlsch_errors)
      *dlsch_errors=0;

    if (pdsch == RA_PDSCH) {
      if (ue->prach_resources[gNB_id]!=NULL)
        dlsch0->rnti = ue->prach_resources[gNB_id]->ra_RNTI;
      else {
        LOG_E(PHY,"[UE %d] Frame %d, nr_slot_rx %d: FATAL, prach_resources is NULL\n", ue->Mod_id, frame_rx, nr_slot_rx);
        //mac_xface->macphy_exit("prach_resources is NULL");
        return false;
      }
    }

    // exit dlsch procedures as there are no active dlsch
    if (is_cw0_active != ACTIVE && is_cw1_active != ACTIVE)
      return false;

    // start ldpc decode for CW 0
    dlsch0->harq_processes[harq_pid]->G = nr_get_G(dlsch0->harq_processes[harq_pid]->nb_rb,
                                                   nb_symb_sch,
                                                   nb_re_dmrs,
                                                   dmrs_len,
                                                   dlsch0->harq_processes[harq_pid]->Qm,
                                                   dlsch0->harq_processes[harq_pid]->Nl);
#if UE_TIMING_TRACE
    start_meas(&ue->dlsch_unscrambling_stats);
#endif
    nr_dlsch_unscrambling(pdsch_vars->llr[0],
                          dlsch0->harq_processes[harq_pid]->G,
                          0,
                          ue->frame_parms.Nid_cell,
                          dlsch0->rnti);
      

#if UE_TIMING_TRACE
    stop_meas(&ue->dlsch_unscrambling_stats);
#endif

#if 0
      LOG_I(PHY," ------ start ldpc decoder for AbsSubframe %d.%d / %d  ------  \n", frame_rx, nr_slot_rx, harq_pid);
      LOG_I(PHY,"start ldpc decode for CW 0 for AbsSubframe %d.%d / %d --> nb_rb %d \n", frame_rx, nr_slot_rx, harq_pid, dlsch0->harq_processes[harq_pid]->nb_rb);
      LOG_I(PHY,"start ldpc decode for CW 0 for AbsSubframe %d.%d / %d  --> rb_alloc_even %x \n", frame_rx, nr_slot_rx, harq_pid, dlsch0->harq_processes[harq_pid]->rb_alloc_even);
      LOG_I(PHY,"start ldpc decode for CW 0 for AbsSubframe %d.%d / %d  --> Qm %d \n", frame_rx, nr_slot_rx, harq_pid, dlsch0->harq_processes[harq_pid]->Qm);
      LOG_I(PHY,"start ldpc decode for CW 0 for AbsSubframe %d.%d / %d  --> Nl %d \n", frame_rx, nr_slot_rx, harq_pid, dlsch0->harq_processes[harq_pid]->Nl);
      LOG_I(PHY,"start ldpc decode for CW 0 for AbsSubframe %d.%d / %d  --> G  %d \n", frame_rx, nr_slot_rx, harq_pid, dlsch0->harq_processes[harq_pid]->G);
      LOG_I(PHY,"start ldpc decode for CW 0 for AbsSubframe %d.%d / %d  --> Kmimo  %d \n", frame_rx, nr_slot_rx, harq_pid, dlsch0->Kmimo);
      LOG_I(PHY,"start ldpc decode for CW 0 for AbsSubframe %d.%d / %d  --> Pdcch Sym  %d \n", frame_rx, nr_slot_rx, harq_pid, ue->pdcch_vars[proc->thread_id][gNB_id]->num_pdcch_symbols);
#endif

#if UE_TIMING_TRACE
    start_meas(&ue->dlsch_decoding_stats[proc->thread_id]);
#endif

    if( dlsch_parallel) {
      ret = nr_dlsch_decoding_mthread(ue,
                                      proc,
                                      gNB_id,
                                      pdsch_vars->llr[0],
                                      &ue->frame_parms,
                                      dlsch0,
                                      dlsch0->harq_processes[harq_pid],
                                      frame_rx,
                                      nb_symb_sch,
                                      nr_slot_rx,
                                      harq_pid,
                                      pdsch==PDSCH?1:0,
                                      dlsch0->harq_processes[harq_pid]->TBS>256?1:0);

      LOG_T(PHY,"dlsch decoding is parallelized, ret = %d\n", ret);
    }
    else {
      ret = nr_dlsch_decoding(ue,
                              proc,
                              gNB_id,
                              pdsch_vars->llr[0],
                              &ue->frame_parms,
                              dlsch0,
                              dlsch0->harq_processes[harq_pid],
                              frame_rx,
                              nb_symb_sch,
                              nr_slot_rx,
                              harq_pid,
                              pdsch==PDSCH?1:0,
                              dlsch0->harq_processes[harq_pid]->TBS>256?1:0);
      LOG_T(PHY,"Sequential dlsch decoding , ret = %d\n", ret);
    }


    switch (pdsch) {
      case RA_PDSCH:
        nr_fill_dl_indication(&dl_indication, NULL, &rx_ind, proc, ue, gNB_id);
        nr_fill_rx_indication(&rx_ind, FAPI_NR_RX_PDU_TYPE_RAR, gNB_id, ue, dlsch0, NULL, number_pdus);
        ue->UE_mode[gNB_id] = RA_RESPONSE;
        break;
      case PDSCH:
        nr_fill_dl_indication(&dl_indication, NULL, &rx_ind, proc, ue, gNB_id);
        nr_fill_rx_indication(&rx_ind, FAPI_NR_RX_PDU_TYPE_DLSCH, gNB_id, ue, dlsch0, NULL, number_pdus);
        break;
      case SI_PDSCH:
        nr_fill_dl_indication(&dl_indication, NULL, &rx_ind, proc, ue, gNB_id);
        nr_fill_rx_indication(&rx_ind, FAPI_NR_RX_PDU_TYPE_SIB, gNB_id, ue, dlsch0, NULL, number_pdus);
        break;
      default:
        break;
    }

    LOG_D(PHY, "In %s DL PDU length in bits: %d, in bytes: %d \n", __FUNCTION__, dlsch0->harq_processes[harq_pid]->TBS, dlsch0->harq_processes[harq_pid]->TBS / 8);



#if UE_TIMING_TRACE
    stop_meas(&ue->dlsch_decoding_stats[proc->thread_id]);
#if DISABLE_LOG_X
    printf(" --> Unscrambling for CW0 %5.3f\n",
           (ue->dlsch_unscrambling_stats.p_time)/(cpuf*1000.0));
    printf("AbsSubframe %d.%d --> LDPC Decoding for CW0 %5.3f\n",
           frame_rx%1024, nr_slot_rx,(ue->dlsch_decoding_stats[proc->thread_id].p_time)/(cpuf*1000.0));
#else
    LOG_I(PHY, " --> Unscrambling for CW0 %5.3f\n",
          (ue->dlsch_unscrambling_stats.p_time)/(cpuf*1000.0));
    LOG_I(PHY, "AbsSubframe %d.%d --> LDPC Decoding for CW0 %5.3f\n",
          frame_rx%1024, nr_slot_rx,(ue->dlsch_decoding_stats[proc->thread_id].p_time)/(cpuf*1000.0));
#endif

#endif
    if(is_cw1_active) {
      // start ldpc decode for CW 1
      dlsch1->harq_processes[harq_pid]->G = nr_get_G(dlsch1->harq_processes[harq_pid]->nb_rb,
                                                     nb_symb_sch,
                                                     nb_re_dmrs,
                                                     dmrs_len,
                                                     dlsch1->harq_processes[harq_pid]->Qm,
                                                     dlsch1->harq_processes[harq_pid]->Nl);
#if UE_TIMING_TRACE
<<<<<<< HEAD
        start_meas(&ue->dlsch_unscrambling_stats);
#endif
        nr_dlsch_unscrambling(pdsch_vars->llr[1],
                              dlsch1->harq_processes[harq_pid]->G,
                              0,
                              ue->frame_parms.Nid_cell,
                              dlsch1->rnti);
#if UE_TIMING_TRACE
        stop_meas(&ue->dlsch_unscrambling_stats);
=======
      start_meas(&ue->dlsch_unscrambling_stats);
#endif
      nr_dlsch_unscrambling(pdsch_vars->llr[1],
                            dlsch1->harq_processes[harq_pid]->G,
                            0,
                            ue->frame_parms.Nid_cell,
                            dlsch1->rnti);
#if UE_TIMING_TRACE
      stop_meas(&ue->dlsch_unscrambling_stats);
>>>>>>> 8c91e719
#endif

#if 0
          LOG_I(PHY,"start ldpc decode for CW 1 for AbsSubframe %d.%d / %d --> nb_rb %d \n", frame_rx, nr_slot_rx, harq_pid, dlsch1->harq_processes[harq_pid]->nb_rb);
          LOG_I(PHY,"start ldpc decode for CW 1 for AbsSubframe %d.%d / %d  --> rb_alloc_even %x \n", frame_rx, nr_slot_rx, harq_pid, dlsch1->harq_processes[harq_pid]->rb_alloc_even);
          LOG_I(PHY,"start ldpc decode for CW 1 for AbsSubframe %d.%d / %d  --> Qm %d \n", frame_rx, nr_slot_rx, harq_pid, dlsch1->harq_processes[harq_pid]->Qm);
          LOG_I(PHY,"start ldpc decode for CW 1 for AbsSubframe %d.%d / %d  --> Nl %d \n", frame_rx, nr_slot_rx, harq_pid, dlsch1->harq_processes[harq_pid]->Nl);
          LOG_I(PHY,"start ldpc decode for CW 1 for AbsSubframe %d.%d / %d  --> G  %d \n", frame_rx, nr_slot_rx, harq_pid, dlsch1->harq_processes[harq_pid]->G);
          LOG_I(PHY,"start ldpc decode for CW 1 for AbsSubframe %d.%d / %d  --> Kmimo  %d \n", frame_rx, nr_slot_rx, harq_pid, dlsch1->Kmimo);
          LOG_I(PHY,"start ldpc decode for CW 1 for AbsSubframe %d.%d / %d  --> Pdcch Sym  %d \n", frame_rx, nr_slot_rx, harq_pid, ue->pdcch_vars[proc->thread_id][gNB_id]->num_pdcch_symbols);
#endif

#if UE_TIMING_TRACE
<<<<<<< HEAD
        start_meas(&ue->dlsch_decoding_stats[proc->thread_id]);
#endif

        if(dlsch_parallel) {
          ret1 = nr_dlsch_decoding_mthread(ue,
                                           proc,
                                           gNB_id,
                                           pdsch_vars->llr[1],
                                           &ue->frame_parms,
                                           dlsch1,
                                           dlsch1->harq_processes[harq_pid],
                                           frame_rx,
                                           nb_symb_sch,
                                           nr_slot_rx,
                                           harq_pid,
                                           pdsch==PDSCH?1:0,
                                           dlsch1->harq_processes[harq_pid]->TBS>256?1:0);
          LOG_T(PHY,"CW dlsch decoding is parallelized, ret1 = %d\n", ret1);
        }
        else {
          ret1 = nr_dlsch_decoding(ue,
                                   proc,
                                   gNB_id,
                                   pdsch_vars->llr[1],
                                   &ue->frame_parms,
                                   dlsch1,
                                   dlsch1->harq_processes[harq_pid],
                                   frame_rx,
                                   nb_symb_sch,
                                   nr_slot_rx,
                                   harq_pid,
                                   pdsch==PDSCH?1:0,//proc->decoder_switch,
                                   dlsch1->harq_processes[harq_pid]->TBS>256?1:0);
          LOG_T(PHY,"CWW sequential dlsch decoding, ret1 = %d\n", ret1);
        }

#if UE_TIMING_TRACE
        stop_meas(&ue->dlsch_decoding_stats[proc->thread_id]);
#if DISABLE_LOG_X
        printf(" --> Unscrambling for CW1 %5.3f\n",
               (ue->dlsch_unscrambling_stats.p_time)/(cpuf*1000.0));
        printf("AbsSubframe %d.%d --> ldpc Decoding for CW1 %5.3f\n",
               frame_rx%1024, nr_slot_rx,(ue->dlsch_decoding_stats[proc->thread_id].p_time)/(cpuf*1000.0));
#else
        LOG_D(PHY, " --> Unscrambling for CW1 %5.3f\n",
              (ue->dlsch_unscrambling_stats.p_time)/(cpuf*1000.0));
        LOG_D(PHY, "AbsSubframe %d.%d --> ldpc Decoding for CW1 %5.3f\n",
              frame_rx%1024, nr_slot_rx,(ue->dlsch_decoding_stats[proc->thread_id].p_time)/(cpuf*1000.0));
#endif

#endif
        LOG_I(PHY,"AbsSubframe %d.%d --> ldpc Decoding for CW1 %5.3f\n",
              frame_rx%1024, nr_slot_rx,(ue->dlsch_decoding_stats[proc->thread_id].p_time)/(cpuf*1000.0));
=======
      start_meas(&ue->dlsch_decoding_stats[proc->thread_id]);
#endif

      if(dlsch_parallel) {
        ret1 = nr_dlsch_decoding_mthread(ue,
                                         proc,
                                         gNB_id,
                                         pdsch_vars->llr[1],
                                         &ue->frame_parms,
                                         dlsch1,
                                         dlsch1->harq_processes[harq_pid],
                                         frame_rx,
                                         nb_symb_sch,
				         nr_slot_rx,
                                         harq_pid,
                                         pdsch==PDSCH?1:0,
                                        dlsch1->harq_processes[harq_pid]->TBS>256?1:0);
        LOG_T(PHY,"CW dlsch decoding is parallelized, ret1 = %d\n", ret1);
      }
      else {
        ret1 = nr_dlsch_decoding(ue,
                                 proc,
                                 gNB_id,
                                 pdsch_vars->llr[1],
                                 &ue->frame_parms,
                                 dlsch1,
                                 dlsch1->harq_processes[harq_pid],
                                 frame_rx,
                                 nb_symb_sch,
                                 nr_slot_rx,
                                 harq_pid,
                                 pdsch==PDSCH?1:0,//proc->decoder_switch,
                                 dlsch1->harq_processes[harq_pid]->TBS>256?1:0);
        LOG_T(PHY,"CWW sequential dlsch decoding, ret1 = %d\n", ret1);
      }

#if UE_TIMING_TRACE
      stop_meas(&ue->dlsch_decoding_stats[proc->thread_id]);
#if DISABLE_LOG_X
      printf(" --> Unscrambling for CW1 %5.3f\n",
             (ue->dlsch_unscrambling_stats.p_time)/(cpuf*1000.0));
      printf("AbsSubframe %d.%d --> ldpc Decoding for CW1 %5.3f\n",
             frame_rx%1024, nr_slot_rx,(ue->dlsch_decoding_stats[proc->thread_id].p_time)/(cpuf*1000.0));
#else
      LOG_D(PHY, " --> Unscrambling for CW1 %5.3f\n",
            (ue->dlsch_unscrambling_stats.p_time)/(cpuf*1000.0));
      LOG_D(PHY, "AbsSubframe %d.%d --> ldpc Decoding for CW1 %5.3f\n",
            frame_rx%1024, nr_slot_rx,(ue->dlsch_decoding_stats[proc->thread_id].p_time)/(cpuf*1000.0));
#endif

#endif
      LOG_D(PHY,"AbsSubframe %d.%d --> ldpc Decoding for CW1 %5.3f\n",
            frame_rx%1024, nr_slot_rx,(ue->dlsch_decoding_stats[proc->thread_id].p_time)/(cpuf*1000.0));
>>>>>>> 8c91e719


<<<<<<< HEAD
      LOG_D(PHY," ------ end ldpc decoder for AbsSubframe %d.%d ------ decoded in %d \n", frame_rx, nr_slot_rx, ret);
      LOG_D(PHY, "harq_pid: %d, TBS expected dlsch0: %d  \n",harq_pid, dlsch0->harq_processes[harq_pid]->TBS);

      if(ret<dlsch0->max_ldpc_iterations+1){
        dec = true;
        switch (pdsch) {
          case RA_PDSCH:
            nr_fill_dl_indication(&dl_indication, NULL, &rx_ind, proc, ue, gNB_id);
            nr_fill_rx_indication(&rx_ind, FAPI_NR_RX_PDU_TYPE_RAR, gNB_id, ue, dlsch0, number_pdus);
            ue->UE_mode[gNB_id] = RA_RESPONSE;
            break;
          case PDSCH:
            nr_fill_dl_indication(&dl_indication, NULL, &rx_ind, proc, ue, gNB_id);
            nr_fill_rx_indication(&rx_ind, FAPI_NR_RX_PDU_TYPE_DLSCH, gNB_id, ue, dlsch0, number_pdus);
            break;
          case SI_PDSCH:
            nr_fill_dl_indication(&dl_indication, NULL, &rx_ind, proc, ue, gNB_id);
            nr_fill_rx_indication(&rx_ind, FAPI_NR_RX_PDU_TYPE_SIB, gNB_id, ue, dlsch0, number_pdus);
            break;
          default:
            break;
        }
=======
      LOG_D(PHY, "harq_pid: %d, TBS expected dlsch1: %d \n", harq_pid, dlsch1->harq_processes[harq_pid]->TBS);
    }
>>>>>>> 8c91e719

    LOG_D(PHY," ------ end ldpc decoder for AbsSubframe %d.%d ------ decoded in %d \n", frame_rx, nr_slot_rx, ret);

    //  send to mac
    if (ue->if_inst && ue->if_inst->dl_indication) {
      ue->if_inst->dl_indication(&dl_indication, ul_time_alignment);
    }

    if (ue->mac_enabled == 1) { // TODO: move this from PHY to MAC layer!

      /* Time Alignment procedure
      // - UE processing capability 1
      // - Setting the TA update to be applied after the reception of the TA command
      // - Timing adjustment computed according to TS 38.213 section 4.2
      // - Durations of N1 and N2 symbols corresponding to PDSCH and PUSCH are
      //   computed according to sections 5.3 and 6.4 of TS 38.214 */
      const int numerology = ue->frame_parms.numerology_index;
      const int ofdm_symbol_size = ue->frame_parms.ofdm_symbol_size;
      const int nb_prefix_samples = ue->frame_parms.nb_prefix_samples;
      const int samples_per_subframe = ue->frame_parms.samples_per_subframe;
      const int slots_per_frame = ue->frame_parms.slots_per_frame;
      const int slots_per_subframe = ue->frame_parms.slots_per_subframe;

      const double tc_factor = 1.0 / samples_per_subframe;
      const uint16_t bw_scaling = get_bw_scaling(ofdm_symbol_size);

      const int Ta_max = 3846; // Max value of 12 bits TA Command
      const double N_TA_max = Ta_max * bw_scaling * tc_factor;

      NR_UE_MAC_INST_t *mac = get_mac_inst(0);

      NR_PUSCH_TimeDomainResourceAllocationList_t *pusch_TimeDomainAllocationList = NULL;
      if (mac->ULbwp[0] &&
          mac->ULbwp[0]->bwp_Dedicated &&
          mac->ULbwp[0]->bwp_Dedicated->pusch_Config &&
          mac->ULbwp[0]->bwp_Dedicated->pusch_Config->choice.setup &&
          mac->ULbwp[0]->bwp_Dedicated->pusch_Config->choice.setup->pusch_TimeDomainAllocationList) {
        pusch_TimeDomainAllocationList = mac->ULbwp[0]->bwp_Dedicated->pusch_Config->choice.setup->pusch_TimeDomainAllocationList->choice.setup;
      }
      else if (mac->ULbwp[0] &&
               mac->ULbwp[0]->bwp_Common &&
               mac->ULbwp[0]->bwp_Common->pusch_ConfigCommon &&
               mac->ULbwp[0]->bwp_Common->pusch_ConfigCommon->choice.setup &&
               mac->ULbwp[0]->bwp_Common->pusch_ConfigCommon->choice.setup->pusch_TimeDomainAllocationList) {
        pusch_TimeDomainAllocationList = mac->ULbwp[0]->bwp_Common->pusch_ConfigCommon->choice.setup->pusch_TimeDomainAllocationList;
      }
      else if (mac->scc_SIB &&
               mac->scc_SIB->uplinkConfigCommon &&
               mac->scc_SIB->uplinkConfigCommon->initialUplinkBWP.pusch_ConfigCommon &&
               mac->scc_SIB->uplinkConfigCommon->initialUplinkBWP.pusch_ConfigCommon->choice.setup &&
               mac->scc_SIB->uplinkConfigCommon->initialUplinkBWP.pusch_ConfigCommon->choice.setup->pusch_TimeDomainAllocationList) {
        pusch_TimeDomainAllocationList = mac->scc_SIB->uplinkConfigCommon->initialUplinkBWP.pusch_ConfigCommon->choice.setup->pusch_TimeDomainAllocationList;
      }
      long mapping_type_ul = pusch_TimeDomainAllocationList ? pusch_TimeDomainAllocationList->list.array[0]->mappingType : NR_PUSCH_TimeDomainResourceAllocation__mappingType_typeA;

      NR_PDSCH_Config_t *pdsch_Config = (mac->DLbwp[0] && mac->DLbwp[0]->bwp_Dedicated->pdsch_Config->choice.setup) ? mac->DLbwp[0]->bwp_Dedicated->pdsch_Config->choice.setup : NULL;
      NR_PDSCH_TimeDomainResourceAllocationList_t *pdsch_TimeDomainAllocationList = NULL;
      if (mac->DLbwp[0] && mac->DLbwp[0]->bwp_Dedicated->pdsch_Config->choice.setup->pdsch_TimeDomainAllocationList)
        pdsch_TimeDomainAllocationList = pdsch_Config->pdsch_TimeDomainAllocationList->choice.setup;
      else if (mac->DLbwp[0] && mac->DLbwp[0]->bwp_Common->pdsch_ConfigCommon->choice.setup->pdsch_TimeDomainAllocationList)
        pdsch_TimeDomainAllocationList = mac->DLbwp[0]->bwp_Common->pdsch_ConfigCommon->choice.setup->pdsch_TimeDomainAllocationList;
      else if (mac->scc_SIB && mac->scc_SIB->downlinkConfigCommon.initialDownlinkBWP.pdsch_ConfigCommon->choice.setup)
        pdsch_TimeDomainAllocationList = mac->scc_SIB->downlinkConfigCommon.initialDownlinkBWP.pdsch_ConfigCommon->choice.setup->pdsch_TimeDomainAllocationList;
      long mapping_type_dl = pdsch_TimeDomainAllocationList ? pdsch_TimeDomainAllocationList->list.array[0]->mappingType : NR_PDSCH_TimeDomainResourceAllocation__mappingType_typeA;

      NR_DMRS_DownlinkConfig_t *NR_DMRS_dlconfig = NULL;
      if (pdsch_Config) {
        if (mapping_type_dl == NR_PDSCH_TimeDomainResourceAllocation__mappingType_typeA)
          NR_DMRS_dlconfig = (NR_DMRS_DownlinkConfig_t *)pdsch_Config->dmrs_DownlinkForPDSCH_MappingTypeA->choice.setup;
        else
          NR_DMRS_dlconfig = (NR_DMRS_DownlinkConfig_t *)pdsch_Config->dmrs_DownlinkForPDSCH_MappingTypeB->choice.setup;
      }

      pdsch_dmrs_AdditionalPosition_t add_pos_dl = pdsch_dmrs_pos2;
      if (NR_DMRS_dlconfig && NR_DMRS_dlconfig->dmrs_AdditionalPosition)
        add_pos_dl = *NR_DMRS_dlconfig->dmrs_AdditionalPosition;

      /* PDSCH decoding time N_1 for processing capability 1 */
      int N_1;

      if (add_pos_dl == pdsch_dmrs_pos0)
        N_1 = pdsch_N_1_capability_1[numerology][1];
      else if (add_pos_dl == pdsch_dmrs_pos1 || add_pos_dl == pdsch_dmrs_pos2)
        N_1 = pdsch_N_1_capability_1[numerology][2];
      else
        N_1 = pdsch_N_1_capability_1[numerology][3];

      /* PUSCH preapration time N_2 for processing capability 1 */
      const int N_2 = pusch_N_2_timing_capability_1[numerology][1];

      /* d_1_1 depending on the number of PDSCH symbols allocated */
      const int d = 0; // TODO number of overlapping symbols of the scheduling PDCCH and the scheduled PDSCH
      int d_1_1 = 0;
      if (mapping_type_dl == NR_PDSCH_TimeDomainResourceAllocation__mappingType_typeA)
       if (nb_symb_sch + start_symbol < 7)
          d_1_1 = 7 - (nb_symb_sch + start_symbol);
        else
          d_1_1 = 0;
      else // mapping type B
        switch (nb_symb_sch){
          case 7: d_1_1 = 0; break;
          case 4: d_1_1 = 3; break;
          case 2: d_1_1 = 3 + d; break;
          default: break;
        }

<<<<<<< HEAD
        /* d_2_1 */
        int d_2_1;
        if (mapping_type_ul == NR_PUSCH_TimeDomainResourceAllocation__mappingType_typeB && start_symbol != 0)
          d_2_1 = 0;
        else
          d_2_1 = 1;

        /* d_2_2 */
        const double d_2_2 = 0.0; // set to 0 because there is only 1 BWP: TODO this should corresponds to the switching time as defined in TS 38.133

        /* N_t_1 time duration in msec of N_1 symbols corresponding to a PDSCH reception time
        // N_t_2 time duration in msec of N_2 symbols corresponding to a PUSCH preparation time */
        double N_t_1 = (N_1 + d_1_1) * (ofdm_symbol_size + nb_prefix_samples) * tc_factor;
        double N_t_2 = (N_2 + d_2_1) * (ofdm_symbol_size + nb_prefix_samples) * tc_factor;
        if (N_t_2 < d_2_2) N_t_2 = d_2_2;

        /* Time alignment procedure */
        // N_t_1 + N_t_2 + N_TA_max must be in msec
        const double t_subframe = 1.0; // subframe duration of 1 msec
        const int ul_tx_timing_adjustment = 1 + (int)ceil(slots_per_subframe*(N_t_1 + N_t_2 + N_TA_max + 0.5)/t_subframe);

        if (ul_time_alignment->apply_ta == 1){
          ul_time_alignment->ta_slot = (nr_slot_rx + ul_tx_timing_adjustment) % slots_per_frame;
          if (nr_slot_rx + ul_tx_timing_adjustment > slots_per_frame){
            ul_time_alignment->ta_frame = (frame_rx + 1) % 1024;
          } else {
            ul_time_alignment->ta_frame = frame_rx;
          }
          // reset TA flag
          ul_time_alignment->apply_ta = 0;
          LOG_D(PHY,"Frame %d slot %d -- Starting UL time alignment procedures. TA update will be applied at frame %d slot %d\n",
                frame_rx, nr_slot_rx, ul_time_alignment->ta_frame, ul_time_alignment->ta_slot);
=======
      /* d_2_1 */
      int d_2_1;
      if (mapping_type_ul == NR_PUSCH_TimeDomainResourceAllocation__mappingType_typeB && start_symbol != 0)
        d_2_1 = 0;
      else
        d_2_1 = 1;

      /* d_2_2 */
      const double d_2_2 = 0.0; // set to 0 because there is only 1 BWP: TODO this should corresponds to the switching time as defined in TS 38.133

      /* N_t_1 time duration in msec of N_1 symbols corresponding to a PDSCH reception time
      // N_t_2 time duration in msec of N_2 symbols corresponding to a PUSCH preparation time */
      double N_t_1 = (N_1 + d_1_1) * (ofdm_symbol_size + nb_prefix_samples) * tc_factor;
      double N_t_2 = (N_2 + d_2_1) * (ofdm_symbol_size + nb_prefix_samples) * tc_factor;
      if (N_t_2 < d_2_2) N_t_2 = d_2_2;

      /* Time alignment procedure */
      // N_t_1 + N_t_2 + N_TA_max must be in msec
      const double t_subframe = 1.0; // subframe duration of 1 msec
      const int ul_tx_timing_adjustment = 1 + (int)ceil(slots_per_subframe*(N_t_1 + N_t_2 + N_TA_max + 0.5)/t_subframe);

      if (ul_time_alignment->apply_ta == 1){
        ul_time_alignment->ta_slot = (nr_slot_rx + ul_tx_timing_adjustment) % slots_per_frame;
        if (nr_slot_rx + ul_tx_timing_adjustment > slots_per_frame){
          ul_time_alignment->ta_frame = (frame_rx + 1) % 1024;
        } else {
          ul_time_alignment->ta_frame = frame_rx;
>>>>>>> 8c91e719
        }
        // reset TA flag
        ul_time_alignment->apply_ta = 0;
        LOG_D(PHY,"Frame %d slot %d -- Starting UL time alignment procedures. TA update will be applied at frame %d slot %d\n",
             frame_rx, nr_slot_rx, ul_time_alignment->ta_frame, ul_time_alignment->ta_slot);
      }
    }
  }
  return dec;
}


/*!
 * \brief This is the UE synchronize thread.
 * It performs band scanning and synchonization.
 * \param arg is a pointer to a \ref PHY_VARS_NR_UE structure.
 * \returns a pointer to an int. The storage is not on the heap and must not be freed.
 */
#ifdef UE_SLOT_PARALLELISATION
#define FIFO_PRIORITY   40
void *UE_thread_slot1_dl_processing(void *arg) {

  static __thread int UE_dl_slot1_processing_retval;
  struct rx_tx_thread_data *rtd = arg;
  UE_nr_rxtx_proc_t *proc = rtd->proc;
  PHY_VARS_NR_UE    *ue   = rtd->UE;

  uint8_t pilot1;

  proc->instance_cnt_slot1_dl_processing=-1;
  proc->nr_slot_rx = proc->sub_frame_start * ue->frame_parms.slots_per_subframe;

  char threadname[256];
  sprintf(threadname,"UE_thread_slot1_dl_processing_%d", proc->sub_frame_start);

  cpu_set_t cpuset;
  CPU_ZERO(&cpuset);
  if ( (proc->sub_frame_start+1)%RX_NB_TH == 0 && threads.slot1_proc_one != -1 )
    CPU_SET(threads.slot1_proc_one, &cpuset);
  if ( RX_NB_TH > 1 && (proc->sub_frame_start+1)%RX_NB_TH == 1 && threads.slot1_proc_two != -1 )
    CPU_SET(threads.slot1_proc_two, &cpuset);
  if ( RX_NB_TH > 2 && (proc->sub_frame_start+1)%RX_NB_TH == 2 && threads.slot1_proc_three != -1 )
    CPU_SET(threads.slot1_proc_three, &cpuset);

  init_thread(900000,1000000 , FIFO_PRIORITY-1, &cpuset,
	      threadname);

  while (!oai_exit) {
    if (pthread_mutex_lock(&proc->mutex_slot1_dl_processing) != 0) {
      LOG_E( PHY, "[SCHED][UE] error locking mutex for UE slot1 dl processing\n" );
      exit_fun("nothing to add");
    }
    while (proc->instance_cnt_slot1_dl_processing < 0) {
      // most of the time, the thread is waiting here
      pthread_cond_wait( &proc->cond_slot1_dl_processing, &proc->mutex_slot1_dl_processing );
    }
    if (pthread_mutex_unlock(&proc->mutex_slot1_dl_processing) != 0) {
      LOG_E( PHY, "[SCHED][UE] error unlocking mutex for UE slot1 dl processing \n" );
      exit_fun("nothing to add");
    }

    int frame_rx            = proc->frame_rx;
    uint8_t subframe_rx         = proc->nr_slot_rx / ue->frame_parms.slots_per_subframe;
    uint8_t next_subframe_rx    = (1 + subframe_rx) % NR_NUMBER_OF_SUBFRAMES_PER_FRAME;
    uint8_t next_subframe_slot0 = next_subframe_rx * ue->frame_parms.slots_per_subframe;

    uint8_t slot1  = proc->nr_slot_rx + 1;
    uint8_t pilot0 = 0;

    //printf("AbsSubframe %d.%d execute dl slot1 processing \n", frame_rx, nr_slot_rx);

    if (ue->frame_parms.Ncp == 0) {  // normal prefix
      pilot1 = 4;
    } else { // extended prefix
      pilot1 = 3;
    }

    /**** Slot1 FE Processing ****/
#if UE_TIMING_TRACE
    start_meas(&ue->ue_front_end_per_slot_stat[proc->thread_id][1]);
#endif
    // I- start dl slot1 processing
    // do first symbol of next downlink nr_slot_rx for channel estimation
    /*
    // 1- perform FFT for pilot ofdm symbols first (ofdmSym0 next nr_slot_rx ofdmSym11)
    if (nr_subframe_select(&ue->frame_parms,next_nr_slot_rx) != SF_UL)
    {
    front_end_fft(ue,
    pilot0,
    next_subframe_slot0,
    0,
    0);
    }

    front_end_fft(ue,
    pilot1,
    slot1,
    0,
    0);
    */
    // 1- perform FFT
    for (int l=1; l<ue->frame_parms.symbols_per_slot>>1; l++)
      {
	//if( (l != pilot0) && (l != pilot1))
	{
#if UE_TIMING_TRACE
	  start_meas(&ue->ofdm_demod_stats);
#endif
	  VCD_SIGNAL_DUMPER_DUMP_FUNCTION_BY_NAME(VCD_SIGNAL_DUMPER_FUNCTIONS_UE_SLOT_FEP, VCD_FUNCTION_IN);
	  //printf("AbsSubframe %d.%d FFT slot %d, symbol %d\n", frame_rx,nr_slot_rx,slot1,l);
	  front_end_fft(ue,
                        l,
                        slot1,
                        0,
                        0);
	  VCD_SIGNAL_DUMPER_DUMP_FUNCTION_BY_NAME(VCD_SIGNAL_DUMPER_FUNCTIONS_UE_SLOT_FEP, VCD_FUNCTION_OUT);
#if UE_TIMING_TRACE
	  stop_meas(&ue->ofdm_demod_stats);
#endif
	}
      } // for l=1..l2

    if (nr_subframe_select(&ue->frame_parms,next_nr_slot_rx) != SF_UL)
      {
	//printf("AbsSubframe %d.%d FFT slot %d, symbol %d\n", frame_rx,nr_slot_rx,next_subframe_slot0,pilot0);
	front_end_fft(ue,
		      pilot0,
		      next_subframe_slot0,
		      0,
		      0);
      }

    // 2- perform Channel Estimation for slot1
    for (int l=1; l<ue->frame_parms.symbols_per_slot>>1; l++)
      {
	if(l == pilot1)
	  {
	    //wait until channel estimation for pilot0/slot1 is available
	    uint32_t wait = 0;
	    while(proc->chan_est_pilot0_slot1_available == 0)
	      {
		usleep(1);
		wait++;
	      }
	    //printf("[slot1 dl processing] ChanEst symbol %d slot %d wait%d\n",l,slot1,wait);
	  }
	//printf("AbsSubframe %d.%d ChanEst slot %d, symbol %d\n", frame_rx,nr_slot_rx,slot1,l);
	front_end_chanEst(ue,
			  l,
			  slot1,
			  0);
	ue_measurement_procedures(l-1,ue,proc,0,slot1,0,ue->mode);
      }
    //printf("AbsSubframe %d.%d ChanEst slot %d, symbol %d\n", frame_rx,nr_slot_rx,next_subframe_slot0,pilot0);
    front_end_chanEst(ue,
		      pilot0,
		      next_subframe_slot0,
		      0);

    if ( (nr_slot_rx == 0) && (ue->decode_MIB == 1))
      {
	ue_pbch_procedures(0,ue,proc,0);
      }

    proc->chan_est_slot1_available = 1;
    //printf("Set available slot 1channelEst to 1 AbsSubframe %d.%d \n",frame_rx,nr_slot_rx);
    //printf(" [slot1 dl processing] ==> FFT/CHanEst Done for AbsSubframe %d.%d \n", proc->frame_rx, proc->nr_slot_rx);

    //printf(" [slot1 dl processing] ==> Start LLR Comuptation slot1 for AbsSubframe %d.%d \n", proc->frame_rx, proc->nr_slot_rx);


#if UE_TIMING_TRACE
    stop_meas(&ue->ue_front_end_per_slot_stat[proc->thread_id][1]);
#if DISABLE_LOG_X
    printf("[AbsSFN %d.%d] Slot1: FFT + Channel Estimate + Pdsch Proc Slot0 %5.2f \n",frame_rx,nr_slot_rx,ue->ue_front_end_per_slot_stat[proc->thread_id][1].p_time/(cpuf*1000.0));
#else
    LOG_D(PHY, "[AbsSFN %d.%d] Slot1: FFT + Channel Estimate + Pdsch Proc Slot0 %5.2f \n",frame_rx,nr_slot_rx,ue->ue_front_end_per_slot_stat[proc->thread_id][1].p_time/(cpuf*1000.0));
#endif
#endif


    //wait until pdcch is decoded
    uint32_t wait = 0;
    while(proc->dci_slot0_available == 0)
      {
        usleep(1);
        wait++;
      }
    //printf("[slot1 dl processing] AbsSubframe %d.%d LLR Computation Start wait DCI %d\n",frame_rx,nr_slot_rx,wait);

    /**** Pdsch Procedure Slot1 ****/
    // start slot1 thread for Pdsch Procedure (slot1)
    // do procedures for C-RNTI
    //printf("AbsSubframe %d.%d Pdsch Procedure (slot1)\n",frame_rx,nr_slot_rx);


#if UE_TIMING_TRACE
    start_meas(&ue->pdsch_procedures_per_slot_stat[proc->thread_id][1]);
#endif
    // start slave thread for Pdsch Procedure (slot1)
    // do procedures for C-RNTI
    uint8_t gNB_id = 0;

    if (ue->dlsch[proc->thread_id][gNB_id][0]->active == 1) {
      //wait until first ofdm symbol is processed
      //wait = 0;
      //while(proc->first_symbol_available == 0)
      //{
      //    usleep(1);
      //    wait++;
      //}
      //printf("[slot1 dl processing] AbsSubframe %d.%d LLR Computation Start wait First Ofdm Sym %d\n",frame_rx,nr_slot_rx,wait);

      //VCD_SIGNAL_DUMPER_DUMP_FUNCTION_BY_NAME(VCD_SIGNAL_DUMPER_FUNCTIONS_PDSCH_PROC, VCD_FUNCTION_IN);
      ue_pdsch_procedures(ue,
			  proc,
			  gNB_id,
			  PDSCH,
			  ue->dlsch[proc->thread_id][gNB_id][0],
			  NULL,
			  (ue->frame_parms.symbols_per_slot>>1),
			  ue->frame_parms.symbols_per_slot-1,
			  abstraction_flag);
      LOG_D(PHY," ------ end PDSCH ChannelComp/LLR slot 0: AbsSubframe %d.%d ------  \n", frame_rx%1024, nr_slot_rx);
      LOG_D(PHY," ------ --> PDSCH Turbo Decoder slot 0/1: AbsSubframe %d.%d ------  \n", frame_rx%1024, nr_slot_rx);
    }

    // do procedures for SI-RNTI
    if ((ue->dlsch_SI[gNB_id]) && (ue->dlsch_SI[gNB_id]->active == 1)) {
      ue_pdsch_procedures(ue,
			  proc,
			  gNB_id,
			  SI_PDSCH,
			  ue->dlsch_SI[gNB_id],
			  NULL,
			  (ue->frame_parms.symbols_per_slot>>1),
			  ue->frame_parms.symbols_per_slot-1,
			  abstraction_flag);
    }

    // do procedures for P-RNTI
    if ((ue->dlsch_p[gNB_id]) && (ue->dlsch_p[gNB_id]->active == 1)) {
      ue_pdsch_procedures(ue,
			  proc,
			  gNB_id,
			  P_PDSCH,
			  ue->dlsch_p[gNB_id],
			  NULL,
			  (ue->frame_parms.symbols_per_slot>>1),
			  ue->frame_parms.symbols_per_slot-1,
			  abstraction_flag);
    }
    // do procedures for RA-RNTI
    if ((ue->dlsch_ra[gNB_id]) && (ue->dlsch_ra[gNB_id]->active == 1) && (UE_mode != PUSCH)) {
      ue_pdsch_procedures(ue,
			  proc,
			  gNB_id,
			  RA_PDSCH,
			  ue->dlsch_ra[gNB_id],
			  NULL,
			  (ue->frame_parms.symbols_per_slot>>1),
			  ue->frame_parms.symbols_per_slot-1,
			  abstraction_flag);
    }

    proc->llr_slot1_available=1;
    //printf("Set available LLR slot1 to 1 AbsSubframe %d.%d \n",frame_rx,nr_slot_rx);

#if UE_TIMING_TRACE
    stop_meas(&ue->pdsch_procedures_per_slot_stat[proc->thread_id][1]);
#if DISABLE_LOG_X
    printf("[AbsSFN %d.%d] Slot1: LLR Computation %5.2f \n",frame_rx,nr_slot_rx,ue->pdsch_procedures_per_slot_stat[proc->thread_id][1].p_time/(cpuf*1000.0));
#else
    LOG_D(PHY, "[AbsSFN %d.%d] Slot1: LLR Computation %5.2f \n",frame_rx,nr_slot_rx,ue->pdsch_procedures_per_slot_stat[proc->thread_id][1].p_time/(cpuf*1000.0));
#endif
#endif

    if (pthread_mutex_lock(&proc->mutex_slot1_dl_processing) != 0) {
      LOG_E( PHY, "[SCHED][UE] error locking mutex for UE RXTX\n" );
      exit_fun("noting to add");
    }
    proc->instance_cnt_slot1_dl_processing--;
    if (pthread_mutex_unlock(&proc->mutex_slot1_dl_processing) != 0) {
      LOG_E( PHY, "[SCHED][UE] error unlocking mutex for UE FEP Slo1\n" );
      exit_fun("noting to add");
    }
  }
  // thread finished
  free(arg);
  return &UE_dl_slot1_processing_retval;
}
#endif

int is_ssb_in_slot(fapi_nr_config_request_t *config, int frame, int slot, NR_DL_FRAME_PARMS *fp)
{
  int mu = fp->numerology_index;
  //uint8_t half_frame_index = fp->half_frame_bit;
  //uint8_t i_ssb = fp->ssb_index;
  uint8_t Lmax = fp->Lmax;

  if (!(frame%(1<<(config->ssb_table.ssb_period-1)))){

    if(Lmax <= 8) {
      if(slot <=3 && (((config->ssb_table.ssb_mask_list[0].ssb_mask << 2*slot)&0x80000000) == 0x80000000 || ((config->ssb_table.ssb_mask_list[0].ssb_mask << (2*slot +1))&0x80000000) == 0x80000000))
      return 1;
      else return 0;
    
    }
    else if(Lmax == 64) {
      if (mu == NR_MU_3){

        if (slot>=0 && slot <= 7){
          if(((config->ssb_table.ssb_mask_list[0].ssb_mask << 2*slot)&0x80000000) == 0x80000000 || ((config->ssb_table.ssb_mask_list[0].ssb_mask << (2*slot +1))&0x80000000) == 0x80000000)
          return 1;
          else return 0;
        }
      else if (slot>=10 && slot <=17){
         if(((config->ssb_table.ssb_mask_list[0].ssb_mask << 2*(slot-2))&0x80000000) == 0x80000000 || ((config->ssb_table.ssb_mask_list[0].ssb_mask << (2*(slot-2) +1))&0x80000000) == 0x80000000)
         return 1;
         else return 0;
      }
      else if (slot>=20 && slot <=27){
         if(((config->ssb_table.ssb_mask_list[1].ssb_mask << 2*(slot-20))&0x80000000) == 0x80000000 || ((config->ssb_table.ssb_mask_list[1].ssb_mask << (2*(slot-20) +1))&0x80000000) == 0x80000000)
         return 1;
         else return 0;
      }
      else if (slot>=30 && slot <=37){
         if(((config->ssb_table.ssb_mask_list[1].ssb_mask << 2*(slot-22))&0x80000000) == 0x80000000 || ((config->ssb_table.ssb_mask_list[1].ssb_mask << (2*(slot-22) +1))&0x80000000) == 0x80000000)
         return 1;
         else return 0;
       }
      else return 0;

    }


    else if (mu == NR_MU_4) {
         AssertFatal(0==1, "not implemented for mu =  %d yet\n", mu);
    }
    else AssertFatal(0==1, "Invalid numerology index %d for the synchronization block\n", mu);
   }
   else AssertFatal(0==1, "Invalid Lmax %u for the synchronization block\n", Lmax);
  }
  else return 0;

}

int is_pbch_in_slot(fapi_nr_config_request_t *config, int frame, int slot, NR_DL_FRAME_PARMS *fp)  {

  int ssb_slot_decoded = (fp->ssb_index>>1) + ((fp->ssb_index>>4)<<1); //slot in which the decoded SSB can be found

  if (config->ssb_table.ssb_period == 0) {  
    // check for pbch in corresponding slot each half frame
    if (fp->half_frame_bit)
      return(slot == ssb_slot_decoded || slot == ssb_slot_decoded - fp->slots_per_frame/2);
    else
      return(slot == ssb_slot_decoded || slot == ssb_slot_decoded + fp->slots_per_frame/2);
  }
  else {
    // if the current frame is supposed to contain ssb
    if (!(frame%(1<<(config->ssb_table.ssb_period-1))))
      return(slot == ssb_slot_decoded);
    else
      return 0;
  }
}


int phy_procedures_nrUE_RX(PHY_VARS_NR_UE *ue,
                           UE_nr_rxtx_proc_t *proc,
                           uint8_t gNB_id,
                           uint8_t dlsch_parallel,
                           notifiedFIFO_t *txFifo
                           )
{                                         
  int frame_rx = proc->frame_rx;
  int nr_slot_rx = proc->nr_slot_rx;
  int slot_pbch;
  int slot_ssb;
  NR_UE_PDCCH *pdcch_vars  = ue->pdcch_vars[proc->thread_id][0];
  fapi_nr_config_request_t *cfg = &ue->nrUE_config;

  uint8_t nb_symb_pdcch = pdcch_vars->nb_search_space > 0 ? pdcch_vars->pdcch_config[0].coreset.duration : 0;
  uint8_t dci_cnt = 0;
  NR_DL_FRAME_PARMS *fp = &ue->frame_parms;
  
  VCD_SIGNAL_DUMPER_DUMP_FUNCTION_BY_NAME(VCD_SIGNAL_DUMPER_FUNCTIONS_PHY_PROCEDURES_UE_RX, VCD_FUNCTION_IN);

  LOG_D(PHY," ****** start RX-Chain for Frame.Slot %d.%d ******  \n", frame_rx%1024, nr_slot_rx);

  /*
  uint8_t next1_thread_id = proc->thread_id== (RX_NB_TH-1) ? 0:(proc->thread_id+1);
  uint8_t next2_thread_id = next1_thread_id== (RX_NB_TH-1) ? 0:(next1_thread_id+1);
  */

  int coreset_nb_rb=0;
  int coreset_start_rb=0;

  if (pdcch_vars->nb_search_space > 0)
    get_coreset_rballoc(pdcch_vars->pdcch_config[0].coreset.frequency_domain_resource,&coreset_nb_rb,&coreset_start_rb);

  slot_pbch = is_pbch_in_slot(cfg, frame_rx, nr_slot_rx, fp);
  slot_ssb  = is_ssb_in_slot(cfg, frame_rx, nr_slot_rx, fp);

  // looking for pbch only in slot where it is supposed to be
  if (slot_ssb) {
    VCD_SIGNAL_DUMPER_DUMP_FUNCTION_BY_NAME(VCD_SIGNAL_DUMPER_FUNCTIONS_UE_SLOT_FEP_PBCH, VCD_FUNCTION_IN);
    LOG_D(PHY," ------  PBCH ChannelComp/LLR: frame.slot %d.%d ------  \n", frame_rx%1024, nr_slot_rx);
    for (int i=1; i<4; i++) {

      nr_slot_fep(ue,
                  proc,
                  (ue->symbol_offset+i)%(fp->symbols_per_slot),
                  nr_slot_rx);

#if UE_TIMING_TRACE
      start_meas(&ue->dlsch_channel_estimation_stats);
#endif
      nr_pbch_channel_estimation(ue,proc,gNB_id,nr_slot_rx,(ue->symbol_offset+i)%(fp->symbols_per_slot),i-1,(fp->ssb_index)&7,fp->half_frame_bit);
#if UE_TIMING_TRACE
      stop_meas(&ue->dlsch_channel_estimation_stats);
#endif
    }

    nr_ue_rsrp_measurements(ue, gNB_id, proc, nr_slot_rx, 0);

    if ((ue->decode_MIB == 1) && slot_pbch) {

      LOG_D(PHY," ------  Decode MIB: frame.slot %d.%d ------  \n", frame_rx%1024, nr_slot_rx);
      nr_ue_pbch_procedures(gNB_id, ue, proc, 0);

      if (ue->no_timing_correction==0) {
        LOG_D(PHY,"start adjust sync slot = %d no timing %d\n", nr_slot_rx, ue->no_timing_correction);
        nr_adjust_synch_ue(fp,
                           ue,
                           gNB_id,
                           frame_rx,
                           nr_slot_rx,
                           0,
                           16384);
      }

      LOG_D(PHY, "Doing N0 measurements in %s\n", __FUNCTION__);
      nr_ue_rrc_measurements(ue, proc, nr_slot_rx);
      VCD_SIGNAL_DUMPER_DUMP_FUNCTION_BY_NAME(VCD_SIGNAL_DUMPER_FUNCTIONS_UE_SLOT_FEP_PBCH, VCD_FUNCTION_OUT);
    }
  }

  if ((frame_rx%64 == 0) && (nr_slot_rx==0)) {
    LOG_I(PHY,"============================================\n");
    LOG_I(PHY,"Harq round stats for Downlink: %d/%d/%d/%d DLSCH errors: %d\n",ue->dl_stats[0],ue->dl_stats[1],ue->dl_stats[2],ue->dl_stats[3],ue->dl_stats[4]);
    LOG_I(PHY,"============================================\n");
  }

#ifdef NR_PDCCH_SCHED

  LOG_D(PHY," ------ --> PDCCH ChannelComp/LLR Frame.slot %d.%d ------  \n", frame_rx%1024, nr_slot_rx);
  VCD_SIGNAL_DUMPER_DUMP_FUNCTION_BY_NAME(VCD_SIGNAL_DUMPER_FUNCTIONS_UE_SLOT_FEP_PDCCH, VCD_FUNCTION_IN);

  for (uint16_t l=0; l<nb_symb_pdcch; l++) {

#if UE_TIMING_TRACE
    start_meas(&ue->ofdm_demod_stats);
#endif
    nr_slot_fep(ue,
                proc,
                l,
                nr_slot_rx);
  }

  dci_cnt = 0;
  for(int n_ss = 0; n_ss<pdcch_vars->nb_search_space; n_ss++) {
    for (uint16_t l=0; l<nb_symb_pdcch; l++) {

      // note: this only works if RBs for PDCCH are contigous!
      LOG_D(PHY, "pdcch_channel_estimation: first_carrier_offset %d, BWPStart %d, coreset_start_rb %d\n",
            fp->first_carrier_offset, pdcch_vars->pdcch_config[n_ss].BWPStart, coreset_start_rb);

      if (coreset_nb_rb > 0)
        nr_pdcch_channel_estimation(ue,
                                    proc,
                                    gNB_id,
                                    nr_slot_rx,
                                    l,
                                    fp->first_carrier_offset+(pdcch_vars->pdcch_config[n_ss].BWPStart + coreset_start_rb)*12,
                                    coreset_nb_rb);

#if UE_TIMING_TRACE
      stop_meas(&ue->ofdm_demod_stats);
#endif
    }
    dci_cnt = dci_cnt + nr_ue_pdcch_procedures(gNB_id, ue, proc, n_ss);
  }
  VCD_SIGNAL_DUMPER_DUMP_FUNCTION_BY_NAME(VCD_SIGNAL_DUMPER_FUNCTIONS_UE_SLOT_FEP_PDCCH, VCD_FUNCTION_OUT);

  if (dci_cnt > 0) {

    LOG_D(PHY,"[UE %d] Frame %d, nr_slot_rx %d: found %d DCIs\n", ue->Mod_id, frame_rx, nr_slot_rx, dci_cnt);

    NR_UE_DLSCH_t *dlsch = NULL;
    if (ue->dlsch[proc->thread_id][gNB_id][0]->active == 1){
      dlsch = ue->dlsch[proc->thread_id][gNB_id][0];
    } else if (ue->dlsch_SI[0]->active == 1){
      dlsch = ue->dlsch_SI[0];
    } else if (ue->dlsch_ra[0]->active == 1){
      dlsch = ue->dlsch_ra[0];
    }

    if (dlsch) {
      VCD_SIGNAL_DUMPER_DUMP_FUNCTION_BY_NAME(VCD_SIGNAL_DUMPER_FUNCTIONS_UE_SLOT_FEP_PDSCH, VCD_FUNCTION_IN);
      uint8_t harq_pid = dlsch->current_harq_pid;
      NR_DL_UE_HARQ_t *dlsch0_harq = dlsch->harq_processes[harq_pid];
      uint16_t nb_symb_sch = dlsch0_harq->nb_symbols;
      uint16_t start_symb_sch = dlsch0_harq->start_symbol;

      LOG_D(PHY," ------ --> PDSCH ChannelComp/LLR Frame.slot %d.%d ------  \n", frame_rx%1024, nr_slot_rx);
      //to update from pdsch config

      for (uint16_t m=start_symb_sch;m<(nb_symb_sch+start_symb_sch) ; m++){
        nr_slot_fep(ue,
                    proc,
                    m,  //to be updated from higher layer
                    nr_slot_rx);
      }
      VCD_SIGNAL_DUMPER_DUMP_FUNCTION_BY_NAME(VCD_SIGNAL_DUMPER_FUNCTIONS_UE_SLOT_FEP_PDSCH, VCD_FUNCTION_OUT);
    }
  } else {
    LOG_D(PHY,"[UE %d] Frame %d, nr_slot_rx %d: No DCIs found\n", ue->Mod_id, frame_rx, nr_slot_rx);
  }

#endif //NR_PDCCH_SCHED

  // Start PUSCH processing here. It runs in parallel with PDSCH processing
  notifiedFIFO_elt_t *newElt = newNotifiedFIFO_elt(sizeof(nr_rxtx_thread_data_t), proc->nr_slot_tx,txFifo,processSlotTX);
  nr_rxtx_thread_data_t *curMsg=(nr_rxtx_thread_data_t *)NotifiedFifoData(newElt);
  curMsg->proc = *proc;
  curMsg->UE = ue;
  curMsg->ue_sched_mode = ONLY_PUSCH;
  pushTpool(&(get_nrUE_params()->Tpool), newElt);

#if UE_TIMING_TRACE
  start_meas(&ue->generic_stat);
#endif
  // do procedures for C-RNTI
  int ret_pdsch = 0;
  if (ue->dlsch[proc->thread_id][gNB_id][0]->active == 1) {

    VCD_SIGNAL_DUMPER_DUMP_FUNCTION_BY_NAME(VCD_SIGNAL_DUMPER_FUNCTIONS_PDSCH_PROC_C, VCD_FUNCTION_IN);
    ret_pdsch = nr_ue_pdsch_procedures(ue,
                                       proc,
                                       gNB_id,
                                       PDSCH,
                                       ue->dlsch[proc->thread_id][gNB_id][0],
                                       NULL);

    nr_ue_measurement_procedures(2, ue, proc, gNB_id, nr_slot_rx);
    VCD_SIGNAL_DUMPER_DUMP_FUNCTION_BY_NAME(VCD_SIGNAL_DUMPER_FUNCTIONS_PDSCH_PROC_C, VCD_FUNCTION_OUT);
  }

  // do procedures for SI-RNTI
  if ((ue->dlsch_SI[gNB_id]) && (ue->dlsch_SI[gNB_id]->active == 1)) {
    VCD_SIGNAL_DUMPER_DUMP_FUNCTION_BY_NAME(VCD_SIGNAL_DUMPER_FUNCTIONS_PDSCH_PROC_SI, VCD_FUNCTION_IN);
    nr_ue_pdsch_procedures(ue,
                           proc,
                           gNB_id,
                           SI_PDSCH,
                           ue->dlsch_SI[gNB_id],
                           NULL);
    
    nr_ue_dlsch_procedures(ue,
                           proc,
                           gNB_id,
                           SI_PDSCH,
                           ue->dlsch_SI[gNB_id],
                           NULL,
                           &ue->dlsch_SI_errors[gNB_id],
                           dlsch_parallel);

    // deactivate dlsch once dlsch proc is done
    ue->dlsch_SI[gNB_id]->active = 0;

    VCD_SIGNAL_DUMPER_DUMP_FUNCTION_BY_NAME(VCD_SIGNAL_DUMPER_FUNCTIONS_PDSCH_PROC_SI, VCD_FUNCTION_OUT);
  }

  // do procedures for P-RNTI
  if ((ue->dlsch_p[gNB_id]) && (ue->dlsch_p[gNB_id]->active == 1)) {
    VCD_SIGNAL_DUMPER_DUMP_FUNCTION_BY_NAME(VCD_SIGNAL_DUMPER_FUNCTIONS_PDSCH_PROC_P, VCD_FUNCTION_IN);
    nr_ue_pdsch_procedures(ue,
                           proc,
                           gNB_id,
                           P_PDSCH,
                           ue->dlsch_p[gNB_id],
                           NULL);

    nr_ue_dlsch_procedures(ue,
                           proc,
                           gNB_id,
                           P_PDSCH,
                           ue->dlsch_p[gNB_id],
                           NULL,
                           &ue->dlsch_p_errors[gNB_id],
                           dlsch_parallel);

    // deactivate dlsch once dlsch proc is done
    ue->dlsch_p[gNB_id]->active = 0;
    VCD_SIGNAL_DUMPER_DUMP_FUNCTION_BY_NAME(VCD_SIGNAL_DUMPER_FUNCTIONS_PDSCH_PROC_P, VCD_FUNCTION_OUT);
  }

  // do procedures for RA-RNTI
  if ((ue->dlsch_ra[gNB_id]) && (ue->dlsch_ra[gNB_id]->active == 1) && (ue->UE_mode[gNB_id] != PUSCH)) {
    VCD_SIGNAL_DUMPER_DUMP_FUNCTION_BY_NAME(VCD_SIGNAL_DUMPER_FUNCTIONS_PDSCH_PROC_RA, VCD_FUNCTION_IN);
    nr_ue_pdsch_procedures(ue,
                           proc,
                           gNB_id,
                           RA_PDSCH,
                           ue->dlsch_ra[gNB_id],
                           NULL);

    nr_ue_dlsch_procedures(ue,
                           proc,
                           gNB_id,
                           RA_PDSCH,
                           ue->dlsch_ra[gNB_id],
                           NULL,
                           &ue->dlsch_ra_errors[gNB_id],
                           dlsch_parallel);

    // deactivate dlsch once dlsch proc is done
    ue->dlsch_ra[gNB_id]->active = 0;

    VCD_SIGNAL_DUMPER_DUMP_FUNCTION_BY_NAME(VCD_SIGNAL_DUMPER_FUNCTIONS_PDSCH_PROC_RA, VCD_FUNCTION_OUT);
  }
    
  // do procedures for C-RNTI
  if (ue->dlsch[proc->thread_id][gNB_id][0]->active == 1) {

    LOG_D(PHY, "DLSCH data reception at nr_slot_rx: %d \n \n", nr_slot_rx);
    VCD_SIGNAL_DUMPER_DUMP_FUNCTION_BY_NAME(VCD_SIGNAL_DUMPER_FUNCTIONS_PDSCH_PROC, VCD_FUNCTION_IN);

#if UE_TIMING_TRACE
    start_meas(&ue->dlsch_procedures_stat[proc->thread_id]);
#endif

    if (ret_pdsch >= 0)
      nr_ue_dlsch_procedures(ue,
			   proc,
			   gNB_id,
			   PDSCH,
			   ue->dlsch[proc->thread_id][gNB_id][0],
			   ue->dlsch[proc->thread_id][gNB_id][1],
			   &ue->dlsch_errors[gNB_id],
			   dlsch_parallel);


#if UE_TIMING_TRACE
  stop_meas(&ue->dlsch_procedures_stat[proc->thread_id]);
#if DISABLE_LOG_X
  printf("[SFN %d] Slot1:       Pdsch Proc %5.2f\n",nr_slot_rx,ue->pdsch_procedures_stat[proc->thread_id].p_time/(cpuf*1000.0));
  printf("[SFN %d] Slot0 Slot1: Dlsch Proc %5.2f\n",nr_slot_rx,ue->dlsch_procedures_stat[proc->thread_id].p_time/(cpuf*1000.0));
#else
  LOG_D(PHY, "[SFN %d] Slot1:       Pdsch Proc %5.2f\n",nr_slot_rx,ue->pdsch_procedures_stat[proc->thread_id].p_time/(cpuf*1000.0));
  LOG_D(PHY, "[SFN %d] Slot0 Slot1: Dlsch Proc %5.2f\n",nr_slot_rx,ue->dlsch_procedures_stat[proc->thread_id].p_time/(cpuf*1000.0));
#endif

#endif

  // deactivate dlsch once dlsch proc is done
  ue->dlsch[proc->thread_id][gNB_id][0]->active = 0;

  VCD_SIGNAL_DUMPER_DUMP_FUNCTION_BY_NAME(VCD_SIGNAL_DUMPER_FUNCTIONS_PDSCH_PROC, VCD_FUNCTION_OUT);

 }

#if UE_TIMING_TRACE
start_meas(&ue->generic_stat);
#endif

#if 0

  if(nr_slot_rx==5 &&  ue->dlsch[proc->thread_id][gNB_id][0]->harq_processes[ue->dlsch[proc->thread_id][gNB_id][0]->current_harq_pid]->nb_rb > 20){
       //write_output("decoder_llr.m","decllr",dlsch_llr,G,1,0);
       //write_output("llr.m","llr",  &ue->pdsch_vars[proc->thread_id][gNB_id]->llr[0][0],(14*nb_rb*12*dlsch1_harq->Qm) - 4*(nb_rb*4*dlsch1_harq->Qm),1,0);

       write_output("rxdataF0_current.m"    , "rxdataF0", &ue->common_vars.common_vars_rx_data_per_thread[proc->thread_id].rxdataF[0][0],14*fp->ofdm_symbol_size,1,1);
       //write_output("rxdataF0_previous.m"    , "rxdataF0_prev_sss", &ue->common_vars.common_vars_rx_data_per_thread[next_thread_id].rxdataF[0][0],14*fp->ofdm_symbol_size,1,1);

       //write_output("rxdataF0_previous.m"    , "rxdataF0_prev", &ue->common_vars.common_vars_rx_data_per_thread[next_thread_id].rxdataF[0][0],14*fp->ofdm_symbol_size,1,1);

       write_output("dl_ch_estimates.m", "dl_ch_estimates_sfn5", &ue->common_vars.common_vars_rx_data_per_thread[proc->thread_id].dl_ch_estimates[0][0][0],14*fp->ofdm_symbol_size,1,1);
       write_output("dl_ch_estimates_ext.m", "dl_ch_estimatesExt_sfn5", &ue->pdsch_vars[proc->thread_id][gNB_id]->dl_ch_estimates_ext[0][0],14*fp->N_RB_DL*12,1,1);
       write_output("rxdataF_comp00.m","rxdataF_comp00",         &ue->pdsch_vars[proc->thread_id][gNB_id]->rxdataF_comp0[0][0],14*fp->N_RB_DL*12,1,1);
       //write_output("magDLFirst.m", "magDLFirst", &phy_vars_ue->pdsch_vars[proc->thread_id][gNB_id]->dl_ch_mag0[0][0],14*fp->N_RB_DL*12,1,1);
       //write_output("magDLSecond.m", "magDLSecond", &phy_vars_ue->pdsch_vars[proc->thread_id][gNB_id]->dl_ch_magb0[0][0],14*fp->N_RB_DL*12,1,1);

       AssertFatal (0,"");
  }
#endif

  // duplicate harq structure
/*
  uint8_t          current_harq_pid        = ue->dlsch[proc->thread_id][gNB_id][0]->current_harq_pid;
  NR_DL_UE_HARQ_t *current_harq_processes = ue->dlsch[proc->thread_id][gNB_id][0]->harq_processes[current_harq_pid];
  NR_DL_UE_HARQ_t *harq_processes_dest    = ue->dlsch[next1_thread_id][gNB_id][0]->harq_processes[current_harq_pid];
  NR_DL_UE_HARQ_t *harq_processes_dest1    = ue->dlsch[next2_thread_id][gNB_id][0]->harq_processes[current_harq_pid];
  */
  /*nr_harq_status_t *current_harq_ack = &ue->dlsch[proc->thread_id][gNB_id][0]->harq_ack[nr_slot_rx];
  nr_harq_status_t *harq_ack_dest    = &ue->dlsch[next1_thread_id][gNB_id][0]->harq_ack[nr_slot_rx];
  nr_harq_status_t *harq_ack_dest1    = &ue->dlsch[next2_thread_id][gNB_id][0]->harq_ack[nr_slot_rx];
*/

  //copy_harq_proc_struct(harq_processes_dest, current_harq_processes);
//copy_ack_struct(harq_ack_dest, current_harq_ack);

//copy_harq_proc_struct(harq_processes_dest1, current_harq_processes);
//copy_ack_struct(harq_ack_dest1, current_harq_ack);

if (nr_slot_rx==9) {
  if (frame_rx % 10 == 0) {
    if ((ue->dlsch_received[gNB_id] - ue->dlsch_received_last[gNB_id]) != 0)
      ue->dlsch_fer[gNB_id] = (100*(ue->dlsch_errors[gNB_id] - ue->dlsch_errors_last[gNB_id]))/(ue->dlsch_received[gNB_id] - ue->dlsch_received_last[gNB_id]);

    ue->dlsch_errors_last[gNB_id] = ue->dlsch_errors[gNB_id];
    ue->dlsch_received_last[gNB_id] = ue->dlsch_received[gNB_id];
  }


  ue->bitrate[gNB_id] = (ue->total_TBS[gNB_id] - ue->total_TBS_last[gNB_id])*100;
  ue->total_TBS_last[gNB_id] = ue->total_TBS[gNB_id];
  LOG_D(PHY,"[UE %d] Calculating bitrate Frame %d: total_TBS = %d, total_TBS_last = %d, bitrate %f kbits\n",
	ue->Mod_id,frame_rx,ue->total_TBS[gNB_id],
	ue->total_TBS_last[gNB_id],(float) ue->bitrate[gNB_id]/1000.0);

#if UE_AUTOTEST_TRACE
  if ((frame_rx % 100 == 0)) {
    LOG_I(PHY,"[UE  %d] AUTOTEST Metric : UE_DLSCH_BITRATE = %5.2f kbps (frame = %d) \n", ue->Mod_id, (float) ue->bitrate[gNB_id]/1000.0, frame_rx);
  }
#endif

 }

#if UE_TIMING_TRACE
stop_meas(&ue->generic_stat);
printf("after tubo until end of Rx %5.2f \n",ue->generic_stat.p_time/(cpuf*1000.0));
#endif

#ifdef EMOS
phy_procedures_emos_UE_RX(ue,slot,gNB_id);
#endif


VCD_SIGNAL_DUMPER_DUMP_FUNCTION_BY_NAME(VCD_SIGNAL_DUMPER_FUNCTIONS_PHY_PROCEDURES_UE_RX, VCD_FUNCTION_OUT);

#if UE_TIMING_TRACE
stop_meas(&ue->phy_proc_rx[proc->thread_id]);
#if DISABLE_LOG_X
printf("------FULL RX PROC [SFN %d]: %5.2f ------\n",nr_slot_rx,ue->phy_proc_rx[proc->thread_id].p_time/(cpuf*1000.0));
#else
LOG_D(PHY, "------FULL RX PROC [SFN %d]: %5.2f ------\n",nr_slot_rx,ue->phy_proc_rx[proc->thread_id].p_time/(cpuf*1000.0));
#endif
#endif

//#endif //pdsch

LOG_D(PHY," ****** end RX-Chain  for AbsSubframe %d.%d ******  \n", frame_rx%1024, nr_slot_rx);
return (0);
}


uint8_t nr_is_cqi_TXOp(PHY_VARS_NR_UE *ue,
		            UE_nr_rxtx_proc_t *proc,
					uint8_t gNB_id)
{
  int subframe = proc->nr_slot_tx / ue->frame_parms.slots_per_subframe;
  int frame    = proc->frame_tx;
  CQI_REPORTPERIODIC *cqirep = &ue->cqi_report_config[gNB_id].CQI_ReportPeriodic;

  //LOG_I(PHY,"[UE %d][CRNTI %x] AbsSubFrame %d.%d Checking for CQI TXOp (cqi_ConfigIndex %d) isCQIOp %d\n",
  //      ue->Mod_id,ue->pdcch_vars[gNB_id]->crnti,frame,subframe,
  //      cqirep->cqi_PMI_ConfigIndex,
  //      (((10*frame + subframe) % cqirep->Npd) == cqirep->N_OFFSET_CQI));

  if (cqirep->cqi_PMI_ConfigIndex==-1)
    return(0);
  else if (((10*frame + subframe) % cqirep->Npd) == cqirep->N_OFFSET_CQI)
    return(1);
  else
    return(0);
}


uint8_t nr_is_ri_TXOp(PHY_VARS_NR_UE *ue,
		           UE_nr_rxtx_proc_t *proc,
				   uint8_t gNB_id)
{
  int subframe = proc->nr_slot_tx / ue->frame_parms.slots_per_subframe;
  int frame    = proc->frame_tx;
  CQI_REPORTPERIODIC *cqirep = &ue->cqi_report_config[gNB_id].CQI_ReportPeriodic;
  int log2Mri = cqirep->ri_ConfigIndex/161;
  int N_OFFSET_RI = cqirep->ri_ConfigIndex % 161;

  //LOG_I(PHY,"[UE %d][CRNTI %x] AbsSubFrame %d.%d Checking for RI TXOp (ri_ConfigIndex %d) isRIOp %d\n",
  //      ue->Mod_id,ue->pdcch_vars[gNB_id]->crnti,frame,subframe,
  //      cqirep->ri_ConfigIndex,
  //      (((10*frame + subframe + cqirep->N_OFFSET_CQI - N_OFFSET_RI) % (cqirep->Npd<<log2Mri)) == 0));
  if (cqirep->ri_ConfigIndex==-1)
    return(0);
  else if (((10*frame + subframe + cqirep->N_OFFSET_CQI - N_OFFSET_RI) % (cqirep->Npd<<log2Mri)) == 0)
    return(1);
  else
    return(0);
}

// todo:
// - power control as per 38.213 ch 7.4
void nr_ue_prach_procedures(PHY_VARS_NR_UE *ue, UE_nr_rxtx_proc_t *proc, uint8_t gNB_id) {

  int frame_tx = proc->frame_tx, nr_slot_tx = proc->nr_slot_tx, prach_power; // tx_amp
  uint8_t mod_id = ue->Mod_id;
  NR_PRACH_RESOURCES_t * prach_resources = ue->prach_resources[gNB_id];
  AssertFatal(prach_resources != NULL, "ue->prach_resources[%u] == NULL\n", gNB_id);
  uint8_t nr_prach = 0;

  VCD_SIGNAL_DUMPER_DUMP_FUNCTION_BY_NAME(VCD_SIGNAL_DUMPER_FUNCTIONS_PHY_PROCEDURES_UE_TX_PRACH, VCD_FUNCTION_IN);

  if (ue->mac_enabled == 0){

    prach_resources->ra_TDD_map_index = 0;
    prach_resources->ra_PREAMBLE_RECEIVED_TARGET_POWER = 10;
    prach_resources->ra_RNTI = 0x1234;
    nr_prach = 1;
    prach_resources->init_msg1 = 1;

  } else {

    nr_prach = nr_ue_get_rach(prach_resources, &ue->prach_vars[0]->prach_pdu, mod_id, ue->CC_id, frame_tx, gNB_id, nr_slot_tx);
    LOG_D(PHY, "In %s:[%d.%d] getting PRACH resources : %d\n", __FUNCTION__, frame_tx, nr_slot_tx,nr_prach);
  }

  if (nr_prach == GENERATE_PREAMBLE) {

    if (ue->mac_enabled == 1) {
      int16_t pathloss = get_nr_PL(mod_id, ue->CC_id, gNB_id);
      int16_t ra_preamble_rx_power = (int16_t)(prach_resources->ra_PREAMBLE_RECEIVED_TARGET_POWER - pathloss + 30);
      ue->tx_power_dBm[nr_slot_tx] = min(nr_get_Pcmax(mod_id), ra_preamble_rx_power);

      LOG_D(PHY,"DEBUG [UE %d][RAPROC][%d.%d]: Generating PRACH Msg1 (preamble %d, PL %d dB, P0_PRACH %d, TARGET_RECEIVED_POWER %d dBm, RA-RNTI %x)\n",
        mod_id,
        frame_tx,
        nr_slot_tx,
        prach_resources->ra_PreambleIndex,
        pathloss,
        ue->tx_power_dBm[nr_slot_tx],
        prach_resources->ra_PREAMBLE_RECEIVED_TARGET_POWER,
        prach_resources->ra_RNTI);
    }

    ue->prach_vars[gNB_id]->amp = AMP;

    /* #if defined(EXMIMO) || defined(OAI_USRP) || defined(OAI_BLADERF) || defined(OAI_LMSSDR) || defined(OAI_ADRV9371_ZC706)
      tx_amp = get_tx_amp_prach(ue->tx_power_dBm[nr_slot_tx], ue->tx_power_max_dBm, ue->frame_parms.N_RB_UL);
      if (tx_amp != -1)
        ue->prach_vars[gNB_id]->amp = tx_amp;
    #else
      ue->prach_vars[gNB_id]->amp = AMP;
    #endif */

    VCD_SIGNAL_DUMPER_DUMP_FUNCTION_BY_NAME(VCD_SIGNAL_DUMPER_FUNCTIONS_UE_GENERATE_PRACH, VCD_FUNCTION_IN);

    prach_power = generate_nr_prach(ue, gNB_id, nr_slot_tx);

    VCD_SIGNAL_DUMPER_DUMP_FUNCTION_BY_NAME(VCD_SIGNAL_DUMPER_FUNCTIONS_UE_GENERATE_PRACH, VCD_FUNCTION_OUT);

    LOG_D(PHY, "In %s: [UE %d][RAPROC][%d.%d]: Generated PRACH Msg1 (TX power PRACH %d dBm, digital power %d dBW (amp %d)\n",
      __FUNCTION__,
      mod_id,
      frame_tx,
      nr_slot_tx,
      ue->tx_power_dBm[nr_slot_tx],
      dB_fixed(prach_power),
      ue->prach_vars[gNB_id]->amp);

    if (ue->mac_enabled == 1)
      nr_Msg1_transmitted(mod_id, ue->CC_id, frame_tx, gNB_id);

  } else if (nr_prach == WAIT_CONTENTION_RESOLUTION) {
    LOG_D(PHY, "In %s: [UE %d] RA waiting contention resolution\n", __FUNCTION__, mod_id);
    ue->UE_mode[gNB_id] = RA_WAIT_CR;
  } else if (nr_prach == RA_SUCCEEDED) {
    LOG_D(PHY, "In %s: [UE %d] RA completed, setting UE mode to PUSCH\n", __FUNCTION__, mod_id);
    ue->UE_mode[gNB_id] = PUSCH;
  } else if(nr_prach == RA_FAILED){
    LOG_D(PHY, "In %s: [UE %d] RA failed, setting UE mode to PRACH\n", __FUNCTION__, mod_id);
    ue->UE_mode[gNB_id] = PRACH;
  }

  VCD_SIGNAL_DUMPER_DUMP_FUNCTION_BY_NAME(VCD_SIGNAL_DUMPER_FUNCTIONS_PHY_PROCEDURES_UE_TX_PRACH, VCD_FUNCTION_OUT);

}<|MERGE_RESOLUTION|>--- conflicted
+++ resolved
@@ -874,11 +874,7 @@
   return 0;
 }
 
-<<<<<<< HEAD
 bool nr_ue_dlsch_procedures(PHY_VARS_NR_UE *ue,
-=======
-void nr_ue_dlsch_procedures(PHY_VARS_NR_UE *ue,
->>>>>>> 8c91e719
                             UE_nr_rxtx_proc_t *proc,
                             int gNB_id,
                             PDSCH_t pdsch,
@@ -1085,17 +1081,6 @@
                                                      dlsch1->harq_processes[harq_pid]->Qm,
                                                      dlsch1->harq_processes[harq_pid]->Nl);
 #if UE_TIMING_TRACE
-<<<<<<< HEAD
-        start_meas(&ue->dlsch_unscrambling_stats);
-#endif
-        nr_dlsch_unscrambling(pdsch_vars->llr[1],
-                              dlsch1->harq_processes[harq_pid]->G,
-                              0,
-                              ue->frame_parms.Nid_cell,
-                              dlsch1->rnti);
-#if UE_TIMING_TRACE
-        stop_meas(&ue->dlsch_unscrambling_stats);
-=======
       start_meas(&ue->dlsch_unscrambling_stats);
 #endif
       nr_dlsch_unscrambling(pdsch_vars->llr[1],
@@ -1105,7 +1090,6 @@
                             dlsch1->rnti);
 #if UE_TIMING_TRACE
       stop_meas(&ue->dlsch_unscrambling_stats);
->>>>>>> 8c91e719
 #endif
 
 #if 0
@@ -1119,61 +1103,6 @@
 #endif
 
 #if UE_TIMING_TRACE
-<<<<<<< HEAD
-        start_meas(&ue->dlsch_decoding_stats[proc->thread_id]);
-#endif
-
-        if(dlsch_parallel) {
-          ret1 = nr_dlsch_decoding_mthread(ue,
-                                           proc,
-                                           gNB_id,
-                                           pdsch_vars->llr[1],
-                                           &ue->frame_parms,
-                                           dlsch1,
-                                           dlsch1->harq_processes[harq_pid],
-                                           frame_rx,
-                                           nb_symb_sch,
-                                           nr_slot_rx,
-                                           harq_pid,
-                                           pdsch==PDSCH?1:0,
-                                           dlsch1->harq_processes[harq_pid]->TBS>256?1:0);
-          LOG_T(PHY,"CW dlsch decoding is parallelized, ret1 = %d\n", ret1);
-        }
-        else {
-          ret1 = nr_dlsch_decoding(ue,
-                                   proc,
-                                   gNB_id,
-                                   pdsch_vars->llr[1],
-                                   &ue->frame_parms,
-                                   dlsch1,
-                                   dlsch1->harq_processes[harq_pid],
-                                   frame_rx,
-                                   nb_symb_sch,
-                                   nr_slot_rx,
-                                   harq_pid,
-                                   pdsch==PDSCH?1:0,//proc->decoder_switch,
-                                   dlsch1->harq_processes[harq_pid]->TBS>256?1:0);
-          LOG_T(PHY,"CWW sequential dlsch decoding, ret1 = %d\n", ret1);
-        }
-
-#if UE_TIMING_TRACE
-        stop_meas(&ue->dlsch_decoding_stats[proc->thread_id]);
-#if DISABLE_LOG_X
-        printf(" --> Unscrambling for CW1 %5.3f\n",
-               (ue->dlsch_unscrambling_stats.p_time)/(cpuf*1000.0));
-        printf("AbsSubframe %d.%d --> ldpc Decoding for CW1 %5.3f\n",
-               frame_rx%1024, nr_slot_rx,(ue->dlsch_decoding_stats[proc->thread_id].p_time)/(cpuf*1000.0));
-#else
-        LOG_D(PHY, " --> Unscrambling for CW1 %5.3f\n",
-              (ue->dlsch_unscrambling_stats.p_time)/(cpuf*1000.0));
-        LOG_D(PHY, "AbsSubframe %d.%d --> ldpc Decoding for CW1 %5.3f\n",
-              frame_rx%1024, nr_slot_rx,(ue->dlsch_decoding_stats[proc->thread_id].p_time)/(cpuf*1000.0));
-#endif
-
-#endif
-        LOG_I(PHY,"AbsSubframe %d.%d --> ldpc Decoding for CW1 %5.3f\n",
-              frame_rx%1024, nr_slot_rx,(ue->dlsch_decoding_stats[proc->thread_id].p_time)/(cpuf*1000.0));
-=======
       start_meas(&ue->dlsch_decoding_stats[proc->thread_id]);
 #endif
 
@@ -1190,7 +1119,7 @@
 				         nr_slot_rx,
                                          harq_pid,
                                          pdsch==PDSCH?1:0,
-                                        dlsch1->harq_processes[harq_pid]->TBS>256?1:0);
+                                         dlsch1->harq_processes[harq_pid]->TBS>256?1:0);
         LOG_T(PHY,"CW dlsch decoding is parallelized, ret1 = %d\n", ret1);
       }
       else {
@@ -1227,36 +1156,9 @@
 #endif
       LOG_D(PHY,"AbsSubframe %d.%d --> ldpc Decoding for CW1 %5.3f\n",
             frame_rx%1024, nr_slot_rx,(ue->dlsch_decoding_stats[proc->thread_id].p_time)/(cpuf*1000.0));
->>>>>>> 8c91e719
-
-
-<<<<<<< HEAD
-      LOG_D(PHY," ------ end ldpc decoder for AbsSubframe %d.%d ------ decoded in %d \n", frame_rx, nr_slot_rx, ret);
-      LOG_D(PHY, "harq_pid: %d, TBS expected dlsch0: %d  \n",harq_pid, dlsch0->harq_processes[harq_pid]->TBS);
-
-      if(ret<dlsch0->max_ldpc_iterations+1){
-        dec = true;
-        switch (pdsch) {
-          case RA_PDSCH:
-            nr_fill_dl_indication(&dl_indication, NULL, &rx_ind, proc, ue, gNB_id);
-            nr_fill_rx_indication(&rx_ind, FAPI_NR_RX_PDU_TYPE_RAR, gNB_id, ue, dlsch0, number_pdus);
-            ue->UE_mode[gNB_id] = RA_RESPONSE;
-            break;
-          case PDSCH:
-            nr_fill_dl_indication(&dl_indication, NULL, &rx_ind, proc, ue, gNB_id);
-            nr_fill_rx_indication(&rx_ind, FAPI_NR_RX_PDU_TYPE_DLSCH, gNB_id, ue, dlsch0, number_pdus);
-            break;
-          case SI_PDSCH:
-            nr_fill_dl_indication(&dl_indication, NULL, &rx_ind, proc, ue, gNB_id);
-            nr_fill_rx_indication(&rx_ind, FAPI_NR_RX_PDU_TYPE_SIB, gNB_id, ue, dlsch0, number_pdus);
-            break;
-          default:
-            break;
-        }
-=======
+
       LOG_D(PHY, "harq_pid: %d, TBS expected dlsch1: %d \n", harq_pid, dlsch1->harq_processes[harq_pid]->TBS);
     }
->>>>>>> 8c91e719
 
     LOG_D(PHY," ------ end ldpc decoder for AbsSubframe %d.%d ------ decoded in %d \n", frame_rx, nr_slot_rx, ret);
 
@@ -1363,40 +1265,6 @@
           default: break;
         }
 
-<<<<<<< HEAD
-        /* d_2_1 */
-        int d_2_1;
-        if (mapping_type_ul == NR_PUSCH_TimeDomainResourceAllocation__mappingType_typeB && start_symbol != 0)
-          d_2_1 = 0;
-        else
-          d_2_1 = 1;
-
-        /* d_2_2 */
-        const double d_2_2 = 0.0; // set to 0 because there is only 1 BWP: TODO this should corresponds to the switching time as defined in TS 38.133
-
-        /* N_t_1 time duration in msec of N_1 symbols corresponding to a PDSCH reception time
-        // N_t_2 time duration in msec of N_2 symbols corresponding to a PUSCH preparation time */
-        double N_t_1 = (N_1 + d_1_1) * (ofdm_symbol_size + nb_prefix_samples) * tc_factor;
-        double N_t_2 = (N_2 + d_2_1) * (ofdm_symbol_size + nb_prefix_samples) * tc_factor;
-        if (N_t_2 < d_2_2) N_t_2 = d_2_2;
-
-        /* Time alignment procedure */
-        // N_t_1 + N_t_2 + N_TA_max must be in msec
-        const double t_subframe = 1.0; // subframe duration of 1 msec
-        const int ul_tx_timing_adjustment = 1 + (int)ceil(slots_per_subframe*(N_t_1 + N_t_2 + N_TA_max + 0.5)/t_subframe);
-
-        if (ul_time_alignment->apply_ta == 1){
-          ul_time_alignment->ta_slot = (nr_slot_rx + ul_tx_timing_adjustment) % slots_per_frame;
-          if (nr_slot_rx + ul_tx_timing_adjustment > slots_per_frame){
-            ul_time_alignment->ta_frame = (frame_rx + 1) % 1024;
-          } else {
-            ul_time_alignment->ta_frame = frame_rx;
-          }
-          // reset TA flag
-          ul_time_alignment->apply_ta = 0;
-          LOG_D(PHY,"Frame %d slot %d -- Starting UL time alignment procedures. TA update will be applied at frame %d slot %d\n",
-                frame_rx, nr_slot_rx, ul_time_alignment->ta_frame, ul_time_alignment->ta_slot);
-=======
       /* d_2_1 */
       int d_2_1;
       if (mapping_type_ul == NR_PUSCH_TimeDomainResourceAllocation__mappingType_typeB && start_symbol != 0)
@@ -1424,7 +1292,6 @@
           ul_time_alignment->ta_frame = (frame_rx + 1) % 1024;
         } else {
           ul_time_alignment->ta_frame = frame_rx;
->>>>>>> 8c91e719
         }
         // reset TA flag
         ul_time_alignment->apply_ta = 0;
