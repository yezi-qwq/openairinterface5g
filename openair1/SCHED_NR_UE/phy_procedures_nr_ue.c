--- conflicted
+++ resolved
@@ -1013,31 +1013,17 @@
 
     switch (pdsch) {
       case RA_PDSCH:
-<<<<<<< HEAD
-        nr_fill_dl_indication(&dl_indication, NULL, &rx_ind, proc, ue, gNB_id);
-        nr_fill_rx_indication(&rx_ind, FAPI_NR_RX_PDU_TYPE_RAR, gNB_id, ue, dlsch0, NULL, number_pdus, proc);
-        ue->UE_mode[gNB_id] = RA_RESPONSE;
-        break;
-      case PDSCH:
-        nr_fill_dl_indication(&dl_indication, NULL, &rx_ind, proc, ue, gNB_id);
-        nr_fill_rx_indication(&rx_ind, FAPI_NR_RX_PDU_TYPE_DLSCH, gNB_id, ue, dlsch0, NULL, number_pdus, proc);
-        break;
-      case SI_PDSCH:
-        nr_fill_dl_indication(&dl_indication, NULL, &rx_ind, proc, ue, gNB_id);
-        nr_fill_rx_indication(&rx_ind, FAPI_NR_RX_PDU_TYPE_SIB, gNB_id, ue, dlsch0, NULL, number_pdus, proc);
-=======
         nr_fill_dl_indication(&dl_indication, NULL, rx_ind, proc, ue, gNB_id);
-        nr_fill_rx_indication(rx_ind, FAPI_NR_RX_PDU_TYPE_RAR, gNB_id, ue, dlsch0, NULL, number_pdus);
+        nr_fill_rx_indication(rx_ind, FAPI_NR_RX_PDU_TYPE_RAR, gNB_id, ue, dlsch0, NULL, number_pdus, proc);
         ue->UE_mode[gNB_id] = RA_RESPONSE;
         break;
       case PDSCH:
         nr_fill_dl_indication(&dl_indication, NULL, rx_ind, proc, ue, gNB_id);
-        nr_fill_rx_indication(rx_ind, FAPI_NR_RX_PDU_TYPE_DLSCH, gNB_id, ue, dlsch0, NULL, number_pdus);
+        nr_fill_rx_indication(rx_ind, FAPI_NR_RX_PDU_TYPE_DLSCH, gNB_id, ue, dlsch0, NULL, number_pdus, proc);
         break;
       case SI_PDSCH:
         nr_fill_dl_indication(&dl_indication, NULL, rx_ind, proc, ue, gNB_id);
-        nr_fill_rx_indication(rx_ind, FAPI_NR_RX_PDU_TYPE_SIB, gNB_id, ue, dlsch0, NULL, number_pdus);
->>>>>>> 0ea0965a
+        nr_fill_rx_indication(rx_ind, FAPI_NR_RX_PDU_TYPE_SIB, gNB_id, ue, dlsch0, NULL, number_pdus, proc);
         break;
       default:
         break;
