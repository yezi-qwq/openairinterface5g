/*
 * Licensed to the OpenAirInterface (OAI) Software Alliance under one or more
 * contributor license agreements.  See the NOTICE file distributed with
 * this work for additional information regarding copyright ownership.
 * The OpenAirInterface Software Alliance licenses this file to You under
 * the OAI Public License, Version 1.1  (the "License"); you may not use this file
 * except in compliance with the License.
 * You may obtain a copy of the License at
 *
 *      http://www.openairinterface.org/?page_id=698
 *
 * Unless required by applicable law or agreed to in writing, software
 * distributed under the License is distributed on an "AS IS" BASIS,
 * WITHOUT WARRANTIES OR CONDITIONS OF ANY KIND, either express or implied.
 * See the License for the specific language governing permissions and
 * limitations under the License.
 *-------------------------------------------------------------------------------
 * For more information about the OpenAirInterface (OAI) Software Alliance:
 *      contact@openairinterface.org
 */

/*! \file phy_procedures_nr_ue.c
 * \brief Implementation of UE procedures from 36.213 LTE specifications
 * \author R. Knopp, F. Kaltenberger, N. Nikaein, A. Mico Pereperez, G. Casati
 * \date 2018
 * \version 0.1
 * \company Eurecom
 * \email: knopp@eurecom.fr,florian.kaltenberger@eurecom.fr, navid.nikaein@eurecom.fr, guido.casati@iis.fraunhofer.de
 * \note
 * \warning
 */

#define _GNU_SOURCE

#include "assertions.h"
#include "defs.h"
#include "PHY/defs_nr_UE.h"
#include "PHY/phy_extern_nr_ue.h"
#include "PHY/MODULATION/modulation_UE.h"
#include "PHY/NR_REFSIG/refsig_defs_ue.h"
#include "PHY/NR_UE_TRANSPORT/nr_transport_ue.h"
#include "PHY/NR_UE_TRANSPORT/nr_transport_proto_ue.h"
#include "SCHED_NR_UE/defs.h"
#include "SCHED_NR_UE/pucch_uci_ue_nr.h"
#include "SCHED_NR/extern.h"
#include "SCHED_NR_UE/phy_sch_processing_time.h"
#include "PHY/NR_UE_ESTIMATION/nr_estimation.h"
#include "PHY/NR_TRANSPORT/nr_dci.h"
#ifdef EMOS
#include "SCHED/phy_procedures_emos.h"
#endif
#include "executables/softmodem-common.h"
#include "openair2/LAYER2/NR_MAC_UE/mac_proto.h"

//#define DEBUG_PHY_PROC
#define NR_PDCCH_SCHED
//#define NR_PDCCH_SCHED_DEBUG
//#define NR_PUCCH_SCHED
//#define NR_PUCCH_SCHED_DEBUG

#ifndef PUCCH
#define PUCCH
#endif

#include "LAYER2/NR_MAC_UE/mac_defs.h"
#include "LAYER2/NR_MAC_UE/mac_proto.h"
#include "common/utils/LOG/log.h"

#ifdef EMOS
fifo_dump_emos_UE emos_dump_UE;
#endif

#include "common/utils/LOG/vcd_signal_dumper.h"
#include "UTIL/OPT/opt.h"
#include "intertask_interface.h"
#include "T.h"

#define DLSCH_RB_ALLOC 0x1fbf  // skip DC RB (total 23/25 RBs)
#define DLSCH_RB_ALLOC_12 0x0aaa  // skip DC RB (total 23/25 RBs)

#define NS_PER_SLOT 500000

char nr_mode_string[4][20] = {"NOT SYNCHED","PRACH","RAR","PUSCH"};

const uint8_t nr_rv_round_map_ue[4] = {0, 2, 1, 3};

extern double cpuf;

#if defined(EXMIMO) || defined(OAI_USRP) || defined(OAI_BLADERF) || defined(OAI_LMSSDR) || defined(OAI_ADRV9371_ZC706)
extern uint64_t downlink_frequency[MAX_NUM_CCs][4];
#endif

unsigned int gain_table[31] = {100,112,126,141,158,178,200,224,251,282,316,359,398,447,501,562,631,708,794,891,1000,1122,1258,1412,1585,1778,1995,2239,2512,2818,3162};

int get_tx_amp_prach(int power_dBm, int power_max_dBm, int N_RB_UL){

  int gain_dB = power_dBm - power_max_dBm, amp_x_100 = -1;

  switch (N_RB_UL) {
  case 6:
  amp_x_100 = AMP;      // PRACH is 6 PRBS so no scale
  break;
  case 15:
  amp_x_100 = 158*AMP;  // 158 = 100*sqrt(15/6)
  break;
  case 25:
  amp_x_100 = 204*AMP;  // 204 = 100*sqrt(25/6)
  break;
  case 50:
  amp_x_100 = 286*AMP;  // 286 = 100*sqrt(50/6)
  break;
  case 75:
  amp_x_100 = 354*AMP;  // 354 = 100*sqrt(75/6)
  break;
  case 100:
  amp_x_100 = 408*AMP;  // 408 = 100*sqrt(100/6)
  break;
  default:
  LOG_E(PHY, "Unknown PRB size %d\n", N_RB_UL);
  return (amp_x_100);
  break;
  }
  if (gain_dB < -30) {
    return (amp_x_100/3162);
  } else if (gain_dB > 0)
    return (amp_x_100);
  else
    return (amp_x_100/gain_table[-gain_dB]);  // 245 corresponds to the factor sqrt(25/6)

  return (amp_x_100);
}

UE_MODE_t get_nrUE_mode(uint8_t Mod_id,uint8_t CC_id,uint8_t gNB_id){
  return(PHY_vars_UE_g[Mod_id][CC_id]->UE_mode[gNB_id]);
}

uint16_t get_bw_scaling(uint16_t bwp_ul_NB_RB){
  uint16_t bw_scaling;
  // scale the 16 factor in N_TA calculation in 38.213 section 4.2 according to the used FFT size
  switch (bwp_ul_NB_RB) {
    case 32:  bw_scaling =  4; break;
    case 66:  bw_scaling =  8; break;
    case 106: bw_scaling = 16; break;
    case 217: bw_scaling = 32; break;
    case 245: bw_scaling = 32; break;
    case 273: bw_scaling = 32; break;
    default: abort();
  }
  return bw_scaling;
}

void nr_process_timing_advance(module_id_t Mod_id, uint8_t CC_id, uint8_t ta_command, uint8_t mu, uint16_t bwp_ul_NB_RB){

  // 3GPP TS 38.213 p4.2
  // scale by the scs numerology
  int factor_mu = 1 << mu;
  uint16_t bw_scaling = get_bw_scaling(bwp_ul_NB_RB);

  PHY_vars_UE_g[Mod_id][CC_id]->timing_advance += (ta_command - 31) * bw_scaling / factor_mu;

  LOG_D(PHY, "[UE %d] Got timing advance command %u from MAC, new value is %d\n", Mod_id, ta_command, PHY_vars_UE_g[Mod_id][CC_id]->timing_advance);
}

// WIP
// - todo: handle TA application as per ch 4.2 TS 38.213
void nr_process_timing_advance_rar(PHY_VARS_NR_UE *ue, int frame_rx, int nr_slot_rx, uint16_t ta_command) {

  int factor_mu = 1 << ue->frame_parms.numerology_index;
  uint16_t bwp_ul_NB_RB = ue->frame_parms.N_RB_UL;
  uint16_t bw_scaling = get_bw_scaling(bwp_ul_NB_RB);

  // Transmission timing adjustment (TS 38.213 p4.2)
  ue->timing_advance = bw_scaling / factor_mu;

  LOG_D(PHY, "[UE %d] Frame %d Slot %d, Received (RAR) timing advance command %d new value is %u \n", ue->Mod_id, frame_rx, nr_slot_rx, ta_command, ue->timing_advance);
}

void phy_procedures_nrUE_TX(PHY_VARS_NR_UE *ue,
                            UE_nr_rxtx_proc_t *proc,
                            uint8_t gNB_id) {
  //int32_t ulsch_start=0;
  int slot_tx = proc->nr_slot_tx;
  int frame_tx = proc->frame_tx;
  uint8_t harq_pid = 0;
  runmode_t mode = normal_txrx;

  VCD_SIGNAL_DUMPER_DUMP_FUNCTION_BY_NAME(VCD_SIGNAL_DUMPER_FUNCTIONS_PHY_PROCEDURES_UE_TX,VCD_FUNCTION_IN);

  memset(ue->common_vars.txdataF[0], 0, sizeof(int)*14*ue->frame_parms.ofdm_symbol_size);

  LOG_D(PHY,"****** start TX-Chain for AbsSubframe %d.%d ******\n", frame_tx, slot_tx);

#if UE_TIMING_TRACE
  start_meas(&ue->phy_proc_tx);
#endif

  if (ue->UE_mode[gNB_id] <= PUSCH || get_softmodem_params()->phy_test == 1){

   if (ue->ulsch[proc->thread_id][gNB_id][0]->harq_processes[harq_pid]->status == ACTIVE)
     nr_ue_ulsch_procedures(ue, harq_pid, frame_tx, slot_tx, proc->thread_id, gNB_id);

   if (get_softmodem_params()->usim_test==0) {
      LOG_D(PHY, "Generating PUCCH\n");
      pucch_procedures_ue_nr(ue,
                             gNB_id,
                             proc,
                             FALSE);
   }

    LOG_D(PHY, "Sending Uplink data \n");
    nr_ue_pusch_common_procedures(ue,
                                  slot_tx,
                                  &ue->frame_parms,1);
                                  //ue->ulsch[proc->thread_id][gNB_id][0]->harq_processes[harq_pid]->pusch_pdu.nrOfLayers);
  }
  //LOG_M("txdata.m","txs",ue->common_vars.txdata[0],1228800,1,1);

  /* RACH */
  if (get_softmodem_params()->do_ra==1) {
    if ((ue->UE_mode[gNB_id] > NOT_SYNCHED && ue->UE_mode[gNB_id] < PUSCH) && (ue->prach_vars[gNB_id]->prach_Config_enabled == 1)) {
      nr_ue_prach_procedures(ue, proc, gNB_id, mode);
    }
  }
  LOG_D(PHY,"****** end TX-Chain for AbsSubframe %d.%d ******\n", frame_tx, slot_tx);

  VCD_SIGNAL_DUMPER_DUMP_FUNCTION_BY_NAME(VCD_SIGNAL_DUMPER_FUNCTIONS_PHY_PROCEDURES_UE_TX, VCD_FUNCTION_OUT);
#if UE_TIMING_TRACE
  stop_meas(&ue->phy_proc_tx);
#endif

}

void nr_ue_measurement_procedures(uint16_t l,    // symbol index of each slot [0..6]
								  PHY_VARS_NR_UE *ue,
								  UE_nr_rxtx_proc_t *proc,
								  uint8_t eNB_id,
								  uint16_t slot, // slot index of each radio frame [0..19]
								  runmode_t mode)
{
  LOG_D(PHY,"ue_measurement_procedures l %u Ncp %d\n",l,ue->frame_parms.Ncp);

  NR_DL_FRAME_PARMS *frame_parms=&ue->frame_parms;
  int frame_rx   = proc->frame_rx;
  int nr_slot_rx = proc->nr_slot_rx;
  VCD_SIGNAL_DUMPER_DUMP_FUNCTION_BY_NAME(VCD_SIGNAL_DUMPER_FUNCTIONS_UE_MEASUREMENT_PROCEDURES, VCD_FUNCTION_IN);

  if (l==2) {
    // UE measurements on symbol 0
    LOG_D(PHY,"Calling measurements nr_slot_rx %d, rxdata %p\n",nr_slot_rx,ue->common_vars.rxdata);
/*
    nr_ue_measurements(ue,
                       proc,
                       0,
                       0,
                       0,
                       0,
                       nr_slot_rx);
*/
			  //(nr_slot_rx*frame_parms->samples_per_slot+ue->rx_offset) % frame_parms->samples_per_frame

#if T_TRACER
    if(slot == 0)
      T(T_UE_PHY_MEAS, T_INT(eNB_id),  T_INT(ue->Mod_id), T_INT(frame_rx%1024), T_INT(nr_slot_rx),
	T_INT((int)(10*log10(ue->measurements.rsrp[0])-ue->rx_total_gain_dB)),
	T_INT((int)ue->measurements.rx_rssi_dBm[0]),
	T_INT((int)(ue->measurements.rx_power_avg_dB[0] - ue->measurements.n0_power_avg_dB)),
	T_INT((int)ue->measurements.rx_power_avg_dB[0]),
	T_INT((int)ue->measurements.n0_power_avg_dB),
	T_INT((int)ue->measurements.wideband_cqi_avg[0]),
	T_INT((int)ue->common_vars.freq_offset));
#endif
  }
#if 0
  if (l==(6-ue->frame_parms.Ncp)) {

    // make sure we have signal from PSS/SSS for N0 measurement
    // LOG_I(PHY," l==(6-ue->frame_parms.Ncp) ue_rrc_measurements\n");

    VCD_SIGNAL_DUMPER_DUMP_FUNCTION_BY_NAME(VCD_SIGNAL_DUMPER_FUNCTIONS_UE_RRC_MEASUREMENTS, VCD_FUNCTION_IN);
    ue_rrc_measurements(ue,
			slot,
			abstraction_flag);
    VCD_SIGNAL_DUMPER_DUMP_FUNCTION_BY_NAME(VCD_SIGNAL_DUMPER_FUNCTIONS_UE_RRC_MEASUREMENTS, VCD_FUNCTION_OUT);


  }
#endif

  // accumulate and filter timing offset estimation every subframe (instead of every frame)
  if (( slot == 2) && (l==(2-frame_parms->Ncp))) {

    // AGC

    VCD_SIGNAL_DUMPER_DUMP_FUNCTION_BY_NAME(VCD_SIGNAL_DUMPER_FUNCTIONS_UE_GAIN_CONTROL, VCD_FUNCTION_IN);


    //printf("start adjust gain power avg db %d\n", ue->measurements.rx_power_avg_dB[eNB_id]);
    phy_adjust_gain_nr (ue,ue->measurements.rx_power_avg_dB[eNB_id],eNB_id);
    
    VCD_SIGNAL_DUMPER_DUMP_FUNCTION_BY_NAME(VCD_SIGNAL_DUMPER_FUNCTIONS_UE_GAIN_CONTROL, VCD_FUNCTION_OUT);

}

  VCD_SIGNAL_DUMPER_DUMP_FUNCTION_BY_NAME(VCD_SIGNAL_DUMPER_FUNCTIONS_UE_MEASUREMENT_PROCEDURES, VCD_FUNCTION_OUT);
}

void nr_ue_pbch_procedures(uint8_t gNB_id,
			   PHY_VARS_NR_UE *ue,
			   UE_nr_rxtx_proc_t *proc,
			   uint8_t abstraction_flag)
{
  //  int i;
  //int pbch_tx_ant=0;
  //uint8_t pbch_phase;
  int ret = 0;
  //static uint8_t first_run = 1;
  //uint8_t pbch_trials = 0;

  DevAssert(ue);

  int frame_rx = proc->frame_rx;
  int nr_slot_rx = proc->nr_slot_rx;

  VCD_SIGNAL_DUMPER_DUMP_FUNCTION_BY_NAME(VCD_SIGNAL_DUMPER_FUNCTIONS_UE_PBCH_PROCEDURES, VCD_FUNCTION_IN);

  //LOG_I(PHY,"[UE  %d] Frame %d, Trying PBCH %d (NidCell %d, gNB_id %d)\n",ue->Mod_id,frame_rx,pbch_phase,ue->frame_parms.Nid_cell,gNB_id);

  ret = nr_rx_pbch(ue, proc,
		   ue->pbch_vars[gNB_id],
		   &ue->frame_parms,
		   gNB_id,
		   (ue->frame_parms.ssb_index)&7,
		   SISO,
		   ue->high_speed_flag);

  if (ret==0) {

    ue->pbch_vars[gNB_id]->pdu_errors_conseq = 0;

    // Switch to PRACH state if it is first PBCH after initial synch and no timing correction is performed
    if (ue->UE_mode[gNB_id] == NOT_SYNCHED && ue->no_timing_correction == 1){
      ue->UE_mode[gNB_id] = PRACH;
      ue->prach_resources[gNB_id]->sync_frame = frame_rx;
      ue->prach_resources[gNB_id]->init_msg1 = 0;
    }

#ifdef DEBUG_PHY_PROC
    uint16_t frame_tx;
    LOG_D(PHY,"[UE %d] frame %d, nr_slot_rx %d, Received PBCH (MIB): frame_tx %d. N_RB_DL %d\n",
    ue->Mod_id,
    frame_rx,
    nr_slot_rx,
    frame_tx,
    ue->frame_parms.N_RB_DL);
#endif

  } else {
    LOG_E(PHY,"[UE %d] frame %d, nr_slot_rx %d, Error decoding PBCH!\n",
	  ue->Mod_id,frame_rx, nr_slot_rx);
    /*FILE *fd;
    if ((fd = fopen("rxsig_frame0.dat","w")) != NULL) {
                  fwrite((void *)&ue->common_vars.rxdata[0][0],
                         sizeof(int32_t),
                         ue->frame_parms.samples_per_frame,
                         fd);
                  LOG_I(PHY,"Dummping Frame ... bye bye \n");
                  fclose(fd);
                  exit(0);
                }*/

    /*
    write_output("rxsig0.m","rxs0", ue->common_vars.rxdata[0],ue->frame_parms.samples_per_subframe,1,1);


      write_output("H00.m","h00",&(ue->common_vars.dl_ch_estimates[0][0][0]),((ue->frame_parms.Ncp==0)?7:6)*(ue->frame_parms.ofdm_symbol_size),1,1);
      write_output("H10.m","h10",&(ue->common_vars.dl_ch_estimates[0][2][0]),((ue->frame_parms.Ncp==0)?7:6)*(ue->frame_parms.ofdm_symbol_size),1,1);

      write_output("rxsigF0.m","rxsF0", ue->common_vars.rxdataF[0],8*ue->frame_parms.ofdm_symbol_size,1,1);
      write_output("PBCH_rxF0_ext.m","pbch0_ext",ue->pbch_vars[0]->rxdataF_ext[0],12*4*6,1,1);
      write_output("PBCH_rxF0_comp.m","pbch0_comp",ue->pbch_vars[0]->rxdataF_comp[0],12*4*6,1,1);
      write_output("PBCH_rxF_llr.m","pbch_llr",ue->pbch_vars[0]->llr,(ue->frame_parms.Ncp==0) ? 1920 : 1728,1,4);
      exit(-1);
    */

    ue->pbch_vars[gNB_id]->pdu_errors_conseq++;
    ue->pbch_vars[gNB_id]->pdu_errors++;

    if (ue->pbch_vars[gNB_id]->pdu_errors_conseq>=100) {
      LOG_E(PHY,"More that 100 consecutive PBCH errors! Exiting!\n");
      exit_fun("More that 100 consecutive PBCH errors! Exiting!\n");
    }
  }

  if (frame_rx % 100 == 0) {
    ue->pbch_vars[gNB_id]->pdu_fer = ue->pbch_vars[gNB_id]->pdu_errors - ue->pbch_vars[gNB_id]->pdu_errors_last;
    ue->pbch_vars[gNB_id]->pdu_errors_last = ue->pbch_vars[gNB_id]->pdu_errors;
  }

#ifdef DEBUG_PHY_PROC
  LOG_D(PHY,"[UE %d] frame %d, slot %d, PBCH errors = %d, consecutive errors = %d!\n",
	ue->Mod_id,frame_rx, nr_slot_rx,
	ue->pbch_vars[gNB_id]->pdu_errors,
	ue->pbch_vars[gNB_id]->pdu_errors_conseq);
#endif
  VCD_SIGNAL_DUMPER_DUMP_FUNCTION_BY_NAME(VCD_SIGNAL_DUMPER_FUNCTIONS_UE_PBCH_PROCEDURES, VCD_FUNCTION_OUT);
}



unsigned int nr_get_tx_amp(int power_dBm, int power_max_dBm, int N_RB_UL, int nb_rb)
{

  int gain_dB = power_dBm - power_max_dBm;
  double gain_lin;

  gain_lin = pow(10,.1*gain_dB);
  if ((nb_rb >0) && (nb_rb <= N_RB_UL)) {
    return((int)(AMP*sqrt(gain_lin*N_RB_UL/(double)nb_rb)));
  }
  else {
    LOG_E(PHY,"Illegal nb_rb/N_RB_UL combination (%d/%d)\n",nb_rb,N_RB_UL);
    //mac_xface->macphy_exit("");
  }
  return(0);
}

#ifdef NR_PDCCH_SCHED

int nr_ue_pdcch_procedures(uint8_t gNB_id,
			   PHY_VARS_NR_UE *ue,
			   UE_nr_rxtx_proc_t *proc)
{
  int frame_rx = proc->frame_rx;
  int nr_slot_rx = proc->nr_slot_rx;
  unsigned int dci_cnt=0;

  /*
  //  unsigned int dci_cnt=0, i;  //removed for nr_ue_pdcch_procedures and added in the loop for nb_coreset_active
#ifdef NR_PDCCH_SCHED_DEBUG
  printf("<-NR_PDCCH_PHY_PROCEDURES_LTE_UE (nr_ue_pdcch_procedures)-> Entering function nr_ue_pdcch_procedures() \n");
#endif

  int frame_rx = proc->frame_rx;
  int nr_slot_rx = proc->nr_slot_rx;
  NR_DCI_ALLOC_t dci_alloc_rx[8];
  
  //uint8_t next1_thread_id = proc->thread_id== (RX_NB_TH-1) ? 0:(proc->thread_id+1);
  //uint8_t next2_thread_id = next1_thread_id== (RX_NB_TH-1) ? 0:(next1_thread_id+1);
  

  // table dci_fields_sizes_cnt contains dci_fields_sizes for each time a dci is decoded in the slot
  // each element represents the size in bits for each dci field, for each decoded dci -> [dci_cnt-1]
  // each time a dci is decode at dci_cnt, the values of the table dci_fields_sizes[i][j] will be copied at table dci_fields_sizes_cnt[dci_cnt-1][i][j]
  // table dci_fields_sizes_cnt[dci_cnt-1][i][j] will then be used in function nr_extract_dci_info
  uint8_t dci_fields_sizes_cnt[MAX_NR_DCI_DECODED_SLOT][NBR_NR_DCI_FIELDS][NBR_NR_FORMATS];

  int nb_searchspace_active=0;
  NR_UE_PDCCH **pdcch_vars = ue->pdcch_vars[proc->thread_id];
  NR_UE_PDCCH *pdcch_vars2 = ue->pdcch_vars[proc->thread_id][gNB_id];
  // s in TS 38.212 Subclause 10.1, for each active BWP the UE can deal with 10 different search spaces
  // Higher layers have updated the number of searchSpaces with are active in the current slot and this value is stored in variable nb_searchspace_total
  int nb_searchspace_total = pdcch_vars2->nb_search_space;

  pdcch_vars[gNB_id]->crnti = 0x1234; //to be check how to set when using loop memory

  uint16_t c_rnti=pdcch_vars[gNB_id]->crnti;
  uint16_t cs_rnti=0,new_rnti=0,tc_rnti=0;
  uint16_t p_rnti=P_RNTI;
  uint16_t si_rnti=SI_RNTI;
  uint16_t ra_rnti=99;
  uint16_t sp_csi_rnti=0,sfi_rnti=0,int_rnti=0,tpc_pusch_rnti=0,tpc_pucch_rnti=0,tpc_srs_rnti=0; //FIXME
  uint16_t crc_scrambled_values[TOTAL_NBR_SCRAMBLED_VALUES] =
    {c_rnti,cs_rnti,new_rnti,tc_rnti,p_rnti,si_rnti,ra_rnti,sp_csi_rnti,sfi_rnti,int_rnti,tpc_pusch_rnti,tpc_pucch_rnti,tpc_srs_rnti};
  #ifdef NR_PDCCH_SCHED_DEBUG
  printf("<-NR_PDCCH_PHY_PROCEDURES_LTE_UE (nr_ue_pdcch_procedures)-> there is a bug in FAPI to calculate nb_searchspace_total=%d\n",nb_searchspace_total);
  #endif
  if (nb_searchspace_total>1) nb_searchspace_total=1; // to be removed when fixing bug in FAPI
  #ifdef NR_PDCCH_SCHED_DEBUG
  printf("<-NR_PDCCH_PHY_PROCEDURES_LTE_UE (nr_ue_pdcch_procedures)-> there is a bug in FAPI to calculate nb_searchspace_total so we set it to 1...\n");
  printf("<-NR_PDCCH_PHY_PROCEDURES_LTE_UE (nr_ue_pdcch_procedures)-> the number of searchSpaces active in the current slot(%d) is %d) \n",
	 nr_slot_rx,nb_searchspace_total);
  #endif

  //FK: we define dci_ind and dl_indication as local variables, this way the call to the mac should be thread safe
  fapi_nr_dci_indication_t dci_ind;
  nr_downlink_indication_t dl_indication;
  
  // p in TS 38.212 Subclause 10.1, for each active BWP the UE can deal with 3 different CORESETs (including coresetId 0 for common search space)
  //int nb_coreset_total = NR_NBR_CORESET_ACT_BWP;
  unsigned int dci_cnt=0;
  // this table contains 56 (NBR_NR_DCI_FIELDS) elements for each dci field and format described in TS 38.212. Each element represents the size in bits for each dci field
  //uint8_t dci_fields_sizes[NBR_NR_DCI_FIELDS][NBR_NR_FORMATS] = {{0}};
  // this is the UL bandwidth part. FIXME! To be defined where this value comes from
  //  uint16_t n_RB_ULBWP = 106;
  // this is the DL bandwidth part. FIXME! To be defined where this value comes from

  // First we have to identify each searchSpace active at a time and do PDCCH monitoring corresponding to current searchSpace
  // Up to 10 searchSpaces can be configured to UE (s<=10)
  for (nb_searchspace_active=0; nb_searchspace_active<nb_searchspace_total; nb_searchspace_active++){
    int nb_coreset_active=nb_searchspace_active;
    //int do_pdcch_monitoring_current_slot=1; // this variable can be removed and fapi is handling
    
     // The following code has been removed as it is handled by higher layers (fapi)
     //
     // Verify that monitoring is required at the slot nr_slot_rx. We will run pdcch procedure only if do_pdcch_monitoring_current_slot=1
     // For Type0-PDCCH searchspace, we need to calculate the monitoring slot from Tables 13-1 .. 13-15 in TS 38.213 Subsection 13
     //NR_UE_SLOT_PERIOD_OFFSET_t sl_period_offset_mon = pdcch_vars2->searchSpace[nb_searchspace_active].monitoringSlotPeriodicityAndOffset;
     //if (sl_period_offset_mon == nr_sl1) {
     //do_pdcch_monitoring_current_slot=1; // PDCCH monitoring in every slot
     //} else if (nr_slot_rx%(uint16_t)sl_period_offset_mon == pdcch_vars2->searchSpace[nb_searchspace_active].monitoringSlotPeriodicityAndOffset_offset) {
     //do_pdcch_monitoring_current_slot=1; // PDCCH monitoring in every monitoringSlotPeriodicityAndOffset slot with offset
     //}
    
     // FIXME
     // For PDCCH monitoring when overlap with SS/PBCH according to 38.213 v15.1.0 Section 10
     // To be implemented LATER !!!
     
    //int _offset,_index,_M;
    //int searchSpace_id                              = pdcch_vars2->searchSpace[nb_searchspace_active].searchSpaceId;


    #ifdef NR_PDCCH_SCHED_DEBUG
      printf("<-NR_PDCCH_PHY_PROCEDURES_LTE_UE (nr_ue_pdcch_procedures)-> nb_searchspace_active=%d do_pdcch_monitoring_current_slot=%d (to be removed)\n",
              nb_searchspace_active,
              do_pdcch_monitoring_current_slot);
    #endif

//    if (do_pdcch_monitoring_current_slot) {
      // the searchSpace indicates that we need to monitor PDCCH in current nr_slot_rx
      // get the parameters describing the current SEARCHSPACE
      // the CORESET id applicable to the current SearchSpace
      //int searchSpace_coreset_id                      = pdcch_vars2->searchSpace[nb_searchspace_active].controlResourceSetId;
      // FIXME this variable is a bit string (14 bits) identifying every OFDM symbol in a slot.
      // at the moment we will not take into consideration this variable and we will consider that the OFDM symbol offset is always the first OFDM in a symbol
      uint16_t symbol_within_slot_mon                 = pdcch_vars2->searchSpace[nb_searchspace_active].monitoringSymbolWithinSlot;
      // get the remaining parameters describing the current SEARCHSPACE:     // FIXME! To be defined where we get this information from
      //NR_UE_SEARCHSPACE_nbrCAND_t num_cand_L1         = pdcch_vars2->searchSpace[nb_searchspace_active].nrofCandidates_aggrlevel1;
      //NR_UE_SEARCHSPACE_nbrCAND_t num_cand_L2         = pdcch_vars2->searchSpace[nb_searchspace_active].nrofCandidates_aggrlevel2;
      //NR_UE_SEARCHSPACE_nbrCAND_t num_cand_L4         = pdcch_vars2->searchSpace[nb_searchspace_active].nrofCandidates_aggrlevel4;
      //NR_UE_SEARCHSPACE_nbrCAND_t num_cand_L8         = pdcch_vars2->searchSpace[nb_searchspace_active].nrofCandidates_aggrlevel8;
      //NR_UE_SEARCHSPACE_nbrCAND_t num_cand_L16        = pdcch_vars2->searchSpace[nb_searchspace_active].nrofCandidates_aggrlevel16;
                                                                                                  // FIXME! A table of five enum elements
      // searchSpaceType indicates whether this is a common search space or a UE-specific search space
      //int searchSpaceType                             = pdcch_vars2->searchSpace[nb_searchspace_active].searchSpaceType.type;
      NR_SEARCHSPACE_TYPE_t searchSpaceType                             = ue_specific;//common;
      #ifdef NR_PDCCH_SCHED_DEBUG
        printf("<-NR_PDCCH_PHY_PROCEDURES_LTE_UE (nr_ue_pdcch_procedures)-> searchSpaceType=%d is hardcoded THIS HAS TO BE FIXED!!!\n",
                searchSpaceType);
      #endif

      //while ((searchSpace_coreset_id != pdcch_vars2->coreset[nb_coreset_active].controlResourceSetId) && (nb_coreset_active<nb_coreset_total)) {
        // we need to identify the CORESET associated to the active searchSpace
        //nb_coreset_active++;
      if (nb_coreset_active >= nb_coreset_total) return 0; // the coreset_id could not be found. There is a problem
      }


    
     //we do not need these parameters yet
    
     // get the parameters describing the current CORESET
     //int coreset_duration                                      = pdcch_vars2->coreset[nb_coreset_active].duration;
     //uint64_t coreset_freq_dom                                 = pdcch_vars2->coreset[nb_coreset_active].frequencyDomainResources;
     //int coreset_shift_index                                   = pdcch_vars2->coreset[nb_coreset_active].cce_reg_mappingType.shiftIndex;
    // NR_UE_CORESET_REG_bundlesize_t coreset_bundlesize         = pdcch_vars2->coreset[nb_coreset_active].cce_reg_mappingType.reg_bundlesize;
    // NR_UE_CORESET_interleaversize_t coreset_interleaversize   = pdcch_vars2->coreset[nb_coreset_active].cce_reg_mappingType.interleaversize;
    // NR_UE_CORESET_precoder_granularity_t precoder_granularity = pdcch_vars2->coreset[nb_coreset_active].precoderGranularity;
    // int tci_statesPDCCH                                       = pdcch_vars2->coreset[nb_coreset_active].tciStatesPDCCH;
    // int tci_present                                           = pdcch_vars2->coreset[nb_coreset_active].tciPresentInDCI;
    // uint16_t pdcch_DMRS_scrambling_id                         = pdcch_vars2->coreset[nb_coreset_active].pdcchDMRSScramblingID;
    

    // A set of PDCCH candidates for a UE to monitor is defined in terms of PDCCH search spaces.
    // Searchspace types:
    // Type0-PDCCH  common search space for a DCI format with CRC scrambled by a SI-RNTI
    // number of consecutive resource blocks and a number of consecutive symbols for
    // the control resource set of the Type0-PDCCH common search space from
    // the four most significant bits of RMSI-PDCCH-Config as described in Tables 13-1 through 13-10
    // and determines PDCCH monitoring occasions
    // from the four least significant bits of RMSI-PDCCH-Config,
    // included in MasterInformationBlock, as described in Tables 13-11 through 13-15
    // Type0A-PDCCH common search space for a DCI format with CRC scrambled by a SI-RNTI
    // Type1-PDCCH  common search space for a DCI format with CRC scrambled by a RA-RNTI, or a TC-RNTI, or a C-RNTI
    // Type2-PDCCH  common search space for a DCI format with CRC scrambled by a P-RNTI
    // Type3-PDCCH  common search space for a DCI format with CRC scrambled by INT-RNTI, or SFI-RNTI,
    // or TPC-PUSCH-RNTI, or TPC-PUCCH-RNTI, or TPC-SRS-RNTI, or C-RNTI, or CS-RNTI(s), or SP-CSI-RNTI



    VCD_SIGNAL_DUMPER_DUMP_FUNCTION_BY_NAME(VCD_SIGNAL_DUMPER_FUNCTIONS_UE_PDCCH_PROCEDURES, VCD_FUNCTION_IN);
#if UE_TIMING_TRACE
      start_meas(&ue->dlsch_rx_pdcch_stats);
#endif

      VCD_SIGNAL_DUMPER_DUMP_FUNCTION_BY_NAME(VCD_SIGNAL_DUMPER_FUNCTIONS_RX_PDCCH, VCD_FUNCTION_IN);
#ifdef NR_PDCCH_SCHED_DEBUG
      printf("<-NR_PDCCH_PHY_PROCEDURES_LTE_UE (nr_ue_pdcch_procedures)-> Entering function nr_rx_pdcch with gNB_id=%d (nb_coreset_active=%d, (symbol_within_slot_mon&0x3FFF)=%d, searchSpaceType=%d)\n",
                  gNB_id,nb_coreset_active,(symbol_within_slot_mon&0x3FFF),
                  searchSpaceType);
#endif
        nr_rx_pdcch(ue,
                    frame_rx,
                    nr_slot_rx,
                    gNB_id,
                    //(ue->frame_parms.mode1_flag == 1) ? SISO : ALAMOUTI,
                    SISO,
                    ue->high_speed_flag,
                    ue->is_secondary_ue,
                    nb_coreset_active,
                    (symbol_within_slot_mon&0x3FFF),
                    searchSpaceType);
#ifdef NR_PDCCH_SCHED_DEBUG
          printf("<-NR_PDCCH_PHY_PROCEDURES_LTE_UE (nr_ue_pdcch_procedures)-> Ending function nr_rx_pdcch(nb_coreset_active=%d, (symbol_within_slot_mon&0x3FFF)=%d, searchSpaceType=%d)\n",
                  nb_coreset_active,(symbol_within_slot_mon&0x3FFF),
                  searchSpaceType);
#endif

  */
  
  VCD_SIGNAL_DUMPER_DUMP_FUNCTION_BY_NAME(VCD_SIGNAL_DUMPER_FUNCTIONS_RX_PDCCH, VCD_FUNCTION_IN);
  nr_rx_pdcch(ue, proc);
  VCD_SIGNAL_DUMPER_DUMP_FUNCTION_BY_NAME(VCD_SIGNAL_DUMPER_FUNCTIONS_RX_PDCCH, VCD_FUNCTION_OUT);
  

  VCD_SIGNAL_DUMPER_DUMP_FUNCTION_BY_NAME(VCD_SIGNAL_DUMPER_FUNCTIONS_DCI_DECODING, VCD_FUNCTION_IN);

#ifdef NR_PDCCH_SCHED_DEBUG
  printf("<-NR_PDCCH_PHY_PROCEDURES_LTE_UE (nr_ue_pdcch_procedures)-> Entering function nr_dci_decoding_procedure with (nb_searchspace_active=%d)\n",
	 pdcch_vars->nb_search_space);
#endif

  fapi_nr_dci_indication_t dci_ind={0};
  nr_downlink_indication_t dl_indication={0};
  dci_cnt = nr_dci_decoding_procedure(ue, proc, &dci_ind);

#ifdef NR_PDCCH_SCHED_DEBUG
  LOG_I(PHY,"<-NR_PDCCH_PHY_PROCEDURES_LTE_UE (nr_ue_pdcch_procedures)-> Ending function nr_dci_decoding_procedure() -> dci_cnt=%u\n",dci_cnt);
#endif
  
  VCD_SIGNAL_DUMPER_DUMP_FUNCTION_BY_NAME(VCD_SIGNAL_DUMPER_FUNCTIONS_DCI_DECODING, VCD_FUNCTION_OUT);
  //LOG_D(PHY,"[UE  %d][PUSCH] Frame %d nr_slot_rx %d PHICH RX\n",ue->Mod_id,frame_rx,nr_slot_rx);

  for (int i=0; i<dci_cnt; i++) {
    LOG_D(PHY,"[UE  %d] AbsSubFrame %d.%d, Mode %s: DCI %i of %d total DCIs found --> rnti %x : format %d\n",
      ue->Mod_id,frame_rx%1024,nr_slot_rx,nr_mode_string[ue->UE_mode[gNB_id]],
      i + 1,
      dci_cnt,
      dci_ind.dci_list[i].rnti,
      dci_ind.dci_list[i].dci_format);
  }
  ue->pdcch_vars[proc->thread_id][gNB_id]->dci_received += dci_cnt;

  dci_ind.number_of_dcis = dci_cnt;
    /*
    for (int i=0; i<dci_cnt; i++) {
      
	memset(&dci_ind.dci_list[i].dci,0,sizeof(fapi_nr_dci_pdu_rel15_t));
	
	dci_ind.dci_list[i].rnti = dci_alloc_rx[i].rnti;
	dci_ind.dci_list[i].dci_format = dci_alloc_rx[i].format;
	dci_ind.dci_list[i].n_CCE = dci_alloc_rx[i].firstCCE;
	dci_ind.dci_list[i].N_CCE = (int)dci_alloc_rx[i].L;
	
	status = nr_extract_dci_info(ue,
				     gNB_id,
				     ue->frame_parms.frame_type,
				     dci_alloc_rx[i].dci_length,
				     dci_alloc_rx[i].rnti,
				     dci_alloc_rx[i].dci_pdu,
				     &dci_ind.dci_list[i].dci,
				     dci_fields_sizes_cnt[i],
				     dci_alloc_rx[i].format,
				     nr_slot_rx,
				     pdcch_vars2->n_RB_BWP[nb_searchspace_active],
				     pdcch_vars2->n_RB_BWP[nb_searchspace_active],
				     crc_scrambled_values);
	
	if(status == 0) {
	  LOG_W(PHY,"<-NR_PDCCH_PHY_PROCEDURES_UE (nr_ue_pdcch_procedures)-> bad DCI %d !!! \n",dci_alloc_rx[i].format);
	  return(-1);
	}
	
	LOG_D(PHY,"<-NR_PDCCH_PHY_PROCEDURES_UE (nr_ue_pdcch_procedures)-> Ending function nr_extract_dci_info()\n");
	

        
      } // end for loop dci_cnt
    */

    // fill dl_indication message
    dl_indication.module_id = ue->Mod_id;
    dl_indication.cc_id = ue->CC_id;
    dl_indication.gNB_index = gNB_id;
    dl_indication.frame = frame_rx;
    dl_indication.slot = nr_slot_rx;
    dl_indication.thread_id = proc->thread_id;
    dl_indication.rx_ind = NULL; //no data, only dci for now
    dl_indication.dci_ind = &dci_ind; 
    
    //  send to mac
    ue->if_inst->dl_indication(&dl_indication, NULL);

#if UE_TIMING_TRACE
  stop_meas(&ue->dlsch_rx_pdcch_stats);
#endif
    
  VCD_SIGNAL_DUMPER_DUMP_FUNCTION_BY_NAME(VCD_SIGNAL_DUMPER_FUNCTIONS_UE_PDCCH_PROCEDURES, VCD_FUNCTION_OUT);
  return(dci_cnt);
}
#endif // NR_PDCCH_SCHED

int nr_ue_pdsch_procedures(PHY_VARS_NR_UE *ue, UE_nr_rxtx_proc_t *proc, int eNB_id, PDSCH_t pdsch, NR_UE_DLSCH_t *dlsch0, NR_UE_DLSCH_t *dlsch1) {

  int frame_rx = proc->frame_rx;
  int nr_slot_rx = proc->nr_slot_rx;
  int m;
  int i_mod,eNB_id_i,dual_stream_UE;
  int first_symbol_flag=0;

  if (!dlsch0)
    return 0;
  if (dlsch0->active == 0)
    return 0;

  if (!dlsch1)  {
    int harq_pid = dlsch0->current_harq_pid;
    uint16_t BWPStart       = dlsch0->harq_processes[harq_pid]->BWPStart;
    //    uint16_t BWPSize        = dlsch0->harq_processes[harq_pid]->BWPSize;
    uint16_t pdsch_start_rb = dlsch0->harq_processes[harq_pid]->start_rb;
    uint16_t pdsch_nb_rb    = dlsch0->harq_processes[harq_pid]->nb_rb;
    uint16_t s0             = dlsch0->harq_processes[harq_pid]->start_symbol;
    uint16_t s1             = dlsch0->harq_processes[harq_pid]->nb_symbols;

    LOG_D(PHY,"[UE %d] PDSCH type %d active in nr_slot_rx %d, harq_pid %d (%d), rb_start %d, nb_rb %d, symbol_start %d, nb_symbols %d, DMRS mask %x\n",ue->Mod_id,pdsch,nr_slot_rx,harq_pid,dlsch0->harq_processes[harq_pid]->status,pdsch_start_rb,pdsch_nb_rb,s0,s1,dlsch0->harq_processes[harq_pid]->dlDmrsSymbPos);

    for (m = s0; m < (s0 +s1); m++) {
      if (((1<<m)&dlsch0->harq_processes[harq_pid]->dlDmrsSymbPos) > 0) {
        for (uint8_t aatx=0; aatx<1; aatx++) {//for MIMO Config: it shall loop over no_layers
          nr_pdsch_channel_estimation(ue,
                                      proc,
                                      0 /*eNB_id*/,
                                      nr_slot_rx,
                                      aatx /*p*/,
                                      m,
                                      ue->frame_parms.first_carrier_offset+(BWPStart + pdsch_start_rb)*12,
                                      pdsch_nb_rb);
          LOG_D(PHY,"PDSCH Channel estimation gNB id %d, PDSCH antenna port %d, slot %d, symbol %d\n",0,aatx,nr_slot_rx,m);
#if 0
          ///LOG_M: the channel estimation
          int nr_frame_rx = proc->frame_rx;
          char filename[100];
          for (uint8_t aarx=0; aarx<ue->frame_parms.nb_antennas_rx; aarx++) {
            sprintf(filename,"PDSCH_CHANNEL_frame%d_slot%d_sym%d_port%d_rx%d.m", nr_frame_rx, nr_slot_rx, m, aatx,aarx);
            int **dl_ch_estimates = ue->pdsch_vars[proc->thread_id][eNB_id]->dl_ch_estimates;
            LOG_M(filename,"channel_F",&dl_ch_estimates[aatx*ue->frame_parms.nb_antennas_rx+aarx][ue->frame_parms.ofdm_symbol_size*m],ue->frame_parms.ofdm_symbol_size, 1, 1);
          }
#endif
        }
        if ( ue->high_speed_flag == 0 ) //for slow speed case only estimate the channel once per slot
          break;
      }
    }
    for (m = s0; m < (s1 + s0); m++) {
 
      dual_stream_UE = 0;
      eNB_id_i = eNB_id+1;
      i_mod = 0;

      if ((m==s0) && (m<3))
	first_symbol_flag = 1;
      else
	first_symbol_flag = 0;
#if UE_TIMING_TRACE
      uint8_t slot = 0;
      if(m >= ue->frame_parms.symbols_per_slot>>1)
        slot = 1;
      start_meas(&ue->dlsch_llr_stats_parallelization[proc->thread_id][slot]);
#endif
      // process DLSCH received in first slot
      // skip DMRS symbols (will have to check later if PDSCH/DMRS are multiplexed
      if (((1<<m)&dlsch0->harq_processes[harq_pid]->dlDmrsSymbPos) == 0) { 
	if (nr_rx_pdsch(ue,
                    proc,
                    pdsch,
                    eNB_id,
                    eNB_id_i,
                    frame_rx,
                    nr_slot_rx,
                    m,
                    first_symbol_flag,
                    dual_stream_UE,
                    i_mod,
                    dlsch0->current_harq_pid) < 0)
                      return -1;
      }
      else { // This is to adjust the llr offset in the case of skipping over a dmrs symbol (i.e. in case of no PDSCH REs in DMRS)
	if      (pdsch == RA_PDSCH) ue->pdsch_vars[proc->thread_id][eNB_id]->llr_offset[m]=ue->pdsch_vars[proc->thread_id][eNB_id]->llr_offset[m-1];
	else if (pdsch == PDSCH) {
          if (nr_rx_pdsch(ue,
                    proc,
                    pdsch,
                    eNB_id,
                    eNB_id_i,
                    frame_rx,
                    nr_slot_rx,
                    m,
                    first_symbol_flag,
                    dual_stream_UE,
                    i_mod,
                    dlsch0->current_harq_pid) < 0)
                      return -1;
        }
	else AssertFatal(1==0,"not RA_PDSCH or PDSCH\n");
      }
      if (pdsch == PDSCH)  LOG_D(PHY,"Done processing symbol %d : llr_offset %d\n",m,ue->pdsch_vars[proc->thread_id][eNB_id]->llr_offset[m]);
#if UE_TIMING_TRACE
      stop_meas(&ue->dlsch_llr_stats_parallelization[proc->thread_id][slot]);
#if DISABLE_LOG_X
      printf("[AbsSFN %d.%d] LLR Computation Symbol %d %5.2f \n",frame_rx,nr_slot_rx,m,ue->dlsch_llr_stats_parallelization[proc->thread_id][slot].p_time/(cpuf*1000.0));
#else
      LOG_D(PHY, "[AbsSFN %d.%d] LLR Computation Symbol %d %5.2f \n",frame_rx,nr_slot_rx,m,ue->dlsch_llr_stats_parallelization[proc->thread_id][slot].p_time/(cpuf*1000.0));
#endif
#endif

      if(first_symbol_flag)
	{
          proc->first_symbol_available = 1;
	}
    } // CRNTI active
  }
  return 0;
}

// WIP fix:
// - time domain indication hardcoded to 0 for k2 offset
// - extend TS 38.213 ch 8.3 Msg3 PUSCH
// - b buffer
// - ulsch power offset
// - UE_mode == PUSCH case (should be handled by TA updates)
// - harq
// - optimize: mu_pusch, j and table_6_1_2_1_1_2_time_dom_res_alloc_A are already defined in nr_ue_procedures
void nr_process_rar(nr_downlink_indication_t *dl_info) {

  module_id_t module_id = dl_info->module_id;
  int cc_id = dl_info->cc_id, frame_rx = dl_info->frame, nr_slot_rx = dl_info->slot, ta_command;
  uint8_t gNB_index = dl_info->gNB_index; // *rar;
  PHY_VARS_NR_UE *ue = PHY_vars_UE_g[module_id][cc_id];
  NR_UE_DLSCH_t *dlsch0 = ue->dlsch_ra[gNB_index];
  UE_MODE_t UE_mode = ue->UE_mode[gNB_index];
  NR_PRACH_RESOURCES_t *prach_resources = ue->prach_resources[gNB_index];

  LOG_D(PHY,"[UE %d][RAPROC] Frame %d slot %d Received RAR mode %d\n", module_id, frame_rx, nr_slot_rx, UE_mode);

  if (ue->mac_enabled == 1) {
    if ((UE_mode != PUSCH) && (prach_resources->Msg3 != NULL)) {

      LOG_D(PHY,"[UE %d][RAPROC] Frame %d slot %d Invoking MAC for RAR (current preamble %d)\n", module_id, frame_rx, nr_slot_rx, prach_resources->ra_PreambleIndex);

      ta_command = nr_ue_process_rar(ue->Mod_id,
                                     cc_id,
                                     frame_rx,
                                     nr_slot_rx,
                                     dlsch0->harq_processes[0]->b,
                                     &ue->pdcch_vars[dl_info->thread_id][gNB_index]->pdcch_config[0].rnti,
                                     prach_resources->ra_PreambleIndex,
                                     dlsch0->harq_processes[0]->b); // alter the 'b' buffer so it contains only the selected RAR header and RAR payload

      if (ta_command != 0xffff) {
        LOG_D(PHY,"[UE %d][RAPROC] Frame %d slot %d Got Temporary C-RNTI %x and timing advance %d from RAR\n",
          ue->Mod_id,
          frame_rx,
          nr_slot_rx,
          ue->pdcch_vars[dl_info->thread_id][gNB_index]->pdcch_config[0].rnti,
          ta_command);

        nr_process_timing_advance_rar(ue, frame_rx, nr_slot_rx, ta_command);

        if (ue->mode != debug_prach)
          ue->UE_mode[gNB_index] = RA_RESPONSE;

      } else {
        LOG_W(PHY,"[UE %d][RAPROC] Received RAR preamble (%d) doesn't match !!!\n", ue->Mod_id, prach_resources->ra_PreambleIndex);
      }
    }
  } else {
    // rar = dlsch0->harq_processes[0]->b+1;
    // ta_command = ((((uint16_t)(rar[0]&0x7f))<<4) + (rar[1]>>4));
    // nr_process_timing_advance_rar(ue, frame_rx, nr_slot_rx, ta_command);
  }
}

// if contention resolution fails, go back to UE mode PRACH
void nr_ra_failed(uint8_t Mod_id, uint8_t CC_id, uint8_t gNB_index) {

  PHY_VARS_NR_UE *ue = PHY_vars_UE_g[Mod_id][CC_id];
  ue->UE_mode[gNB_index] = PRACH;

  for (int i=0; i <RX_NB_TH_MAX; i++ ) {
    ue->pdcch_vars[i][gNB_index]->pdcch_config[0].rnti = 0;
  }
  LOG_E(PHY,"[UE %d] [RAPROC] Random-access procedure fails, going back to PRACH\n", Mod_id);
}

void nr_ra_succeeded(uint8_t Mod_id,
                     uint8_t CC_id,
                     uint8_t gNB_index){
  LOG_I(PHY,"[UE %d][RAPROC] RA procedure succeeded. UE set to PUSCH mode\n", Mod_id);
  PHY_VARS_NR_UE *ue = PHY_vars_UE_g[Mod_id][CC_id];
  ue->ulsch_Msg3_active[gNB_index] = 0;
  ue->UE_mode[gNB_index] = PUSCH;
}

void nr_ue_dlsch_procedures(PHY_VARS_NR_UE *ue,
       UE_nr_rxtx_proc_t *proc,
       int eNB_id,
       PDSCH_t pdsch,
       NR_UE_DLSCH_t *dlsch0,
       NR_UE_DLSCH_t *dlsch1,
       int *dlsch_errors,
       runmode_t mode) {

  if (dlsch0==NULL)
    AssertFatal(0,"dlsch0 should be defined at this level \n");

  int harq_pid = dlsch0->current_harq_pid;
  int frame_rx = proc->frame_rx;
  int nr_slot_rx = proc->nr_slot_rx;
  int ret=0, ret1=0;
  NR_UE_PDSCH *pdsch_vars;
  uint8_t is_cw0_active = 0;
  uint8_t is_cw1_active = 0;
  uint8_t dmrs_type, nb_re_dmrs;
  uint16_t dmrs_len = get_num_dmrs(dlsch0->harq_processes[dlsch0->current_harq_pid]->dlDmrsSymbPos);
  uint16_t nb_symb_sch = 9;
  nr_downlink_indication_t dl_indication;
  fapi_nr_rx_indication_t rx_ind;
  // params for UL time alignment procedure
  NR_UL_TIME_ALIGNMENT_t *ul_time_alignment = &ue->ul_time_alignment[eNB_id];
  uint16_t slots_per_frame = ue->frame_parms.slots_per_frame;
  uint16_t slots_per_subframe = ue->frame_parms.slots_per_subframe;
  uint8_t numerology = ue->frame_parms.numerology_index, mapping_type_ul, mapping_type_dl;
  int ul_tx_timing_adjustment, N_TA_max, factor_mu, N_t_1, N_t_2, N_1, N_2, d_1_1 = 0, d_2_1, d;
  uint8_t d_2_2 = 0;// set to 0 because there is only 1 BWP
                    // TODO this should corresponds to the switching time as defined in
                    // TS 38.133
  uint16_t ofdm_symbol_size = ue->frame_parms.ofdm_symbol_size;
  uint16_t nb_prefix_samples = ue->frame_parms.nb_prefix_samples;
  uint32_t t_subframe = 1; // subframe duration of 1 msec
  uint16_t bw_scaling, start_symbol;
  float tc_factor;

  is_cw0_active = dlsch0->harq_processes[harq_pid]->status;
  nb_symb_sch = dlsch0->harq_processes[harq_pid]->nb_symbols;
  start_symbol = dlsch0->harq_processes[harq_pid]->start_symbol;
  dmrs_type = dlsch0->harq_processes[harq_pid]->dmrsConfigType;
  if (dmrs_type==NFAPI_NR_DMRS_TYPE1) {
    nb_re_dmrs = 6*dlsch0->harq_processes[harq_pid]->n_dmrs_cdm_groups;
  }
  else {
    nb_re_dmrs = 4*dlsch0->harq_processes[harq_pid]->n_dmrs_cdm_groups;
  }

  if(dlsch1)
    is_cw1_active = dlsch1->harq_processes[harq_pid]->status;

  LOG_D(PHY,"AbsSubframe %d.%d Start LDPC Decoder for CW0 [harq_pid %d] ? %d \n", frame_rx%1024, nr_slot_rx, harq_pid, is_cw0_active);
  LOG_D(PHY,"AbsSubframe %d.%d Start LDPC Decoder for CW1 [harq_pid %d] ? %d \n", frame_rx%1024, nr_slot_rx, harq_pid, is_cw1_active);

  if(is_cw0_active && is_cw1_active)
    {
      dlsch0->Kmimo = 2;
      dlsch1->Kmimo = 2;
    }
  else
    {
      dlsch0->Kmimo = 1;
    }
  if (1) {
    switch (pdsch) {
    case SI_PDSCH:
    case RA_PDSCH:
    case P_PDSCH:
    case PDSCH:
      pdsch_vars = ue->pdsch_vars[proc->thread_id][eNB_id];
      break;
    case PMCH:
    case PDSCH1:
      LOG_E(PHY,"Illegal PDSCH %d for ue_pdsch_procedures\n",pdsch);
      pdsch_vars = NULL;
      return;
      break;
    default:
      pdsch_vars = NULL;
      return;
      break;

    }
    if (frame_rx < *dlsch_errors)
      *dlsch_errors=0;

    if (pdsch == RA_PDSCH) {
      if (ue->prach_resources[eNB_id]!=NULL)
	      dlsch0->rnti = ue->prach_resources[eNB_id]->ra_RNTI;
      else {
	      LOG_E(PHY,"[UE %d] Frame %d, nr_slot_rx %d: FATAL, prach_resources is NULL\n", ue->Mod_id, frame_rx, nr_slot_rx);
	      //mac_xface->macphy_exit("prach_resources is NULL");
	      return;
      }
    }

    // exit dlsch procedures as there are no active dlsch
    if (is_cw0_active != ACTIVE && is_cw1_active != ACTIVE)
      return;

    // start ldpc decode for CW 0
    dlsch0->harq_processes[harq_pid]->G = nr_get_G(dlsch0->harq_processes[harq_pid]->nb_rb,
                                                   nb_symb_sch,
                                                   nb_re_dmrs,
                                                   dmrs_len,
                                                   dlsch0->harq_processes[harq_pid]->Qm,
                                                   dlsch0->harq_processes[harq_pid]->Nl);
#if UE_TIMING_TRACE
      start_meas(&ue->dlsch_unscrambling_stats);
#endif
      nr_dlsch_unscrambling(pdsch_vars->llr[0],
                            dlsch0->harq_processes[harq_pid]->G,
                            0,
                            ue->frame_parms.Nid_cell,
                            dlsch0->rnti);
      

#if UE_TIMING_TRACE
      stop_meas(&ue->dlsch_unscrambling_stats);
#endif

#if 0
      LOG_I(PHY," ------ start ldpc decoder for AbsSubframe %d.%d / %d  ------  \n", frame_rx, nr_slot_rx, harq_pid);
      LOG_I(PHY,"start ldpc decode for CW 0 for AbsSubframe %d.%d / %d --> nb_rb %d \n", frame_rx, nr_slot_rx, harq_pid, dlsch0->harq_processes[harq_pid]->nb_rb);
      LOG_I(PHY,"start ldpc decode for CW 0 for AbsSubframe %d.%d / %d  --> rb_alloc_even %x \n", frame_rx, nr_slot_rx, harq_pid, dlsch0->harq_processes[harq_pid]->rb_alloc_even);
      LOG_I(PHY,"start ldpc decode for CW 0 for AbsSubframe %d.%d / %d  --> Qm %d \n", frame_rx, nr_slot_rx, harq_pid, dlsch0->harq_processes[harq_pid]->Qm);
      LOG_I(PHY,"start ldpc decode for CW 0 for AbsSubframe %d.%d / %d  --> Nl %d \n", frame_rx, nr_slot_rx, harq_pid, dlsch0->harq_processes[harq_pid]->Nl);
      LOG_I(PHY,"start ldpc decode for CW 0 for AbsSubframe %d.%d / %d  --> G  %d \n", frame_rx, nr_slot_rx, harq_pid, dlsch0->harq_processes[harq_pid]->G);
      LOG_I(PHY,"start ldpc decode for CW 0 for AbsSubframe %d.%d / %d  --> Kmimo  %d \n", frame_rx, nr_slot_rx, harq_pid, dlsch0->Kmimo);
      LOG_I(PHY,"start ldpc decode for CW 0 for AbsSubframe %d.%d / %d  --> Pdcch Sym  %d \n", frame_rx, nr_slot_rx, harq_pid, ue->pdcch_vars[proc->thread_id][eNB_id]->num_pdcch_symbols);
#endif

#if UE_TIMING_TRACE
      start_meas(&ue->dlsch_decoding_stats[proc->thread_id]);
#endif

#ifdef UE_DLSCH_PARALLELISATION
		 ret = nr_dlsch_decoding_mthread(ue,
			   proc,
			   eNB_id,
			   pdsch_vars->llr[0],
			   &ue->frame_parms,
			   dlsch0,
			   dlsch0->harq_processes[harq_pid],
			   frame_rx,
			   nb_symb_sch,
			   nr_slot_rx,
			   harq_pid,
			   pdsch==PDSCH?1:0,
			   dlsch0->harq_processes[harq_pid]->TBS>256?1:0);
		 LOG_T(PHY,"UE_DLSCH_PARALLELISATION is defined, ret = %d\n", ret);
#else
      ret = nr_dlsch_decoding(ue,
			   proc,
			   eNB_id,
			   pdsch_vars->llr[0],
			   &ue->frame_parms,
			   dlsch0,
			   dlsch0->harq_processes[harq_pid],
			   frame_rx,
			   nb_symb_sch,
			   nr_slot_rx,
			   harq_pid,
			   pdsch==PDSCH?1:0,
			   dlsch0->harq_processes[harq_pid]->TBS>256?1:0);
      LOG_T(PHY,"UE_DLSCH_PARALLELISATION is NOT defined, ret = %d\n", ret);
      //printf("start cW0 dlsch decoding\n");
#endif

#if UE_TIMING_TRACE
      stop_meas(&ue->dlsch_decoding_stats[proc->thread_id]);
#if DISABLE_LOG_X
      printf(" --> Unscrambling for CW0 %5.3f\n",
              (ue->dlsch_unscrambling_stats.p_time)/(cpuf*1000.0));
      printf("AbsSubframe %d.%d --> LDPC Decoding for CW0 %5.3f\n",
              frame_rx%1024, nr_slot_rx,(ue->dlsch_decoding_stats[proc->thread_id].p_time)/(cpuf*1000.0));
#else
      LOG_I(PHY, " --> Unscrambling for CW0 %5.3f\n",
              (ue->dlsch_unscrambling_stats.p_time)/(cpuf*1000.0));
      LOG_I(PHY, "AbsSubframe %d.%d --> LDPC Decoding for CW0 %5.3f\n",
              frame_rx%1024, nr_slot_rx,(ue->dlsch_decoding_stats[proc->thread_id].p_time)/(cpuf*1000.0));
#endif

#endif
      if(is_cw1_active)
      {
          // start ldpc decode for CW 1
        dlsch1->harq_processes[harq_pid]->G = nr_get_G(dlsch1->harq_processes[harq_pid]->nb_rb,
                                                       nb_symb_sch,
                                                       nb_re_dmrs,
                                                       dmrs_len,
                                                       dlsch1->harq_processes[harq_pid]->Qm,
							 dlsch1->harq_processes[harq_pid]->Nl);
#if UE_TIMING_TRACE
          start_meas(&ue->dlsch_unscrambling_stats);
#endif
          nr_dlsch_unscrambling(pdsch_vars->llr[1],
                                dlsch1->harq_processes[harq_pid]->G,
                                0,
                                ue->frame_parms.Nid_cell,
                                dlsch1->rnti);
#if UE_TIMING_TRACE
          stop_meas(&ue->dlsch_unscrambling_stats);
#endif

#if 0
          LOG_I(PHY,"start ldpc decode for CW 1 for AbsSubframe %d.%d / %d --> nb_rb %d \n", frame_rx, nr_slot_rx, harq_pid, dlsch1->harq_processes[harq_pid]->nb_rb);
          LOG_I(PHY,"start ldpc decode for CW 1 for AbsSubframe %d.%d / %d  --> rb_alloc_even %x \n", frame_rx, nr_slot_rx, harq_pid, dlsch1->harq_processes[harq_pid]->rb_alloc_even);
          LOG_I(PHY,"start ldpc decode for CW 1 for AbsSubframe %d.%d / %d  --> Qm %d \n", frame_rx, nr_slot_rx, harq_pid, dlsch1->harq_processes[harq_pid]->Qm);
          LOG_I(PHY,"start ldpc decode for CW 1 for AbsSubframe %d.%d / %d  --> Nl %d \n", frame_rx, nr_slot_rx, harq_pid, dlsch1->harq_processes[harq_pid]->Nl);
          LOG_I(PHY,"start ldpc decode for CW 1 for AbsSubframe %d.%d / %d  --> G  %d \n", frame_rx, nr_slot_rx, harq_pid, dlsch1->harq_processes[harq_pid]->G);
          LOG_I(PHY,"start ldpc decode for CW 1 for AbsSubframe %d.%d / %d  --> Kmimo  %d \n", frame_rx, nr_slot_rx, harq_pid, dlsch1->Kmimo);
          LOG_I(PHY,"start ldpc decode for CW 1 for AbsSubframe %d.%d / %d  --> Pdcch Sym  %d \n", frame_rx, nr_slot_rx, harq_pid, ue->pdcch_vars[proc->thread_id][eNB_id]->num_pdcch_symbols);
#endif

#if UE_TIMING_TRACE
          start_meas(&ue->dlsch_decoding_stats[proc->thread_id]);
#endif

#ifdef UE_DLSCH_PARALLELISATION
          ret1 = nr_dlsch_decoding_mthread(ue,
                                           proc,
                                           eNB_id,
                                           pdsch_vars->llr[1],
                                           &ue->frame_parms,
                                           dlsch1,
                                           dlsch1->harq_processes[harq_pid],
                                           frame_rx,
                                           nb_symb_sch,
                                           nr_slot_rx,
                                           harq_pid,
                                           pdsch==PDSCH?1:0,
                                           dlsch1->harq_processes[harq_pid]->TBS>256?1:0);
          LOG_T(PHY,"UE_DLSCH_PARALLELISATION is defined, ret1 = %d\n", ret1);
#else
          ret1 = nr_dlsch_decoding(ue,
                                   proc,
                                   eNB_id,
                                   pdsch_vars->llr[1],
                                   &ue->frame_parms,
                                   dlsch1,
                                   dlsch1->harq_processes[harq_pid],
                                   frame_rx,
                                   nb_symb_sch,
                                   nr_slot_rx,
                                   harq_pid,
                                   pdsch==PDSCH?1:0,//proc->decoder_switch,
                                   dlsch1->harq_processes[harq_pid]->TBS>256?1:0);
          LOG_T(PHY,"UE_DLSCH_PARALLELISATION is NOT defined, ret1 = %d\n", ret1);
          printf("start cw1 dlsch decoding\n");
#endif

#if UE_TIMING_TRACE
          stop_meas(&ue->dlsch_decoding_stats[proc->thread_id]);
#if DISABLE_LOG_X
          printf(" --> Unscrambling for CW1 %5.3f\n",
                  (ue->dlsch_unscrambling_stats.p_time)/(cpuf*1000.0));
          printf("AbsSubframe %d.%d --> ldpc Decoding for CW1 %5.3f\n",
                  frame_rx%1024, nr_slot_rx,(ue->dlsch_decoding_stats[proc->thread_id].p_time)/(cpuf*1000.0));
#else
          LOG_D(PHY, " --> Unscrambling for CW1 %5.3f\n",
                  (ue->dlsch_unscrambling_stats.p_time)/(cpuf*1000.0));
          LOG_D(PHY, "AbsSubframe %d.%d --> ldpc Decoding for CW1 %5.3f\n",
                  frame_rx%1024, nr_slot_rx,(ue->dlsch_decoding_stats[proc->thread_id].p_time)/(cpuf*1000.0));
#endif

#endif
          LOG_I(PHY,"AbsSubframe %d.%d --> ldpc Decoding for CW1 %5.3f\n",
                  frame_rx%1024, nr_slot_rx,(ue->dlsch_decoding_stats[proc->thread_id].p_time)/(cpuf*1000.0));

        LOG_D(PHY, "harq_pid: %d, TBS expected dlsch1: %d \n", harq_pid, dlsch1->harq_processes[harq_pid]->TBS);
      }

      LOG_D(PHY," ------ end ldpc decoder for AbsSubframe %d.%d ------  \n", frame_rx, nr_slot_rx);
      LOG_D(PHY, "harq_pid: %d, TBS expected dlsch0: %d  \n",harq_pid, dlsch0->harq_processes[harq_pid]->TBS);
      
      if(ret<dlsch0->max_ldpc_iterations+1){

        // fill dl_indication message
        dl_indication.module_id = ue->Mod_id;
        dl_indication.cc_id = ue->CC_id;
        dl_indication.gNB_index = eNB_id;
        dl_indication.frame = frame_rx;
        dl_indication.slot = nr_slot_rx;
        dl_indication.thread_id = proc->thread_id;
        dl_indication.rx_ind = &rx_ind; //  hang on rx_ind instance
        dl_indication.dci_ind = NULL;

        //dl_indication.rx_ind->number_pdus
        switch (pdsch) {
          case RA_PDSCH:
          rx_ind.rx_indication_body[0].pdu_type = FAPI_NR_RX_PDU_TYPE_RAR;
          break;
          case PDSCH:
          rx_ind.rx_indication_body[0].pdu_type = FAPI_NR_RX_PDU_TYPE_DLSCH;
          break;
          default:
          break;
        }

        rx_ind.rx_indication_body[0].pdsch_pdu.pdu = dlsch0->harq_processes[harq_pid]->b;
        rx_ind.rx_indication_body[0].pdsch_pdu.pdu_length = dlsch0->harq_processes[harq_pid]->TBS>>3;
        LOG_D(PHY, "PDU length in bits: %d, in bytes: %d \n", dlsch0->harq_processes[harq_pid]->TBS, rx_ind.rx_indication_body[0].pdsch_pdu.pdu_length);
        rx_ind.number_pdus = 1;

        //  send to mac
        if (ue->if_inst && ue->if_inst->dl_indication)
        ue->if_inst->dl_indication(&dl_indication, ul_time_alignment);
      }

      // TODO CRC check for CW0

      // Check CRC for CW 0
      /*if (ret == (1+dlsch0->max_turbo_iterations)) {
        *dlsch_errors=*dlsch_errors+1;
        if(dlsch0->rnti != 0xffff){
          LOG_D(PHY,"[UE  %d][PDSCH %x/%d] AbsSubframe %d.%d : DLSCH CW0 in error (rv %d,round %d, mcs %d,TBS %d)\n",
          ue->Mod_id,dlsch0->rnti,
          harq_pid,frame_rx,nr_slot_rx,
          dlsch0->harq_processes[harq_pid]->rvidx,
          dlsch0->harq_processes[harq_pid]->round,
          dlsch0->harq_processes[harq_pid]->mcs,
          dlsch0->harq_processes[harq_pid]->TBS);
        }
      } else {
        if(dlsch0->rnti != 0xffff){
          LOG_D(PHY,"[UE  %d][PDSCH %x/%d] AbsSubframe %d.%d : Received DLSCH CW0 (rv %d,round %d, mcs %d,TBS %d)\n",
          ue->Mod_id,dlsch0->rnti,
          harq_pid,frame_rx,nr_slot_rx,
          dlsch0->harq_processes[harq_pid]->rvidx,
          dlsch0->harq_processes[harq_pid]->round,
          dlsch0->harq_processes[harq_pid]->mcs,
          dlsch0->harq_processes[harq_pid]->TBS);
        }
        if ( LOG_DEBUGFLAG(DEBUG_UE_PHYPROC)){
          int j;
          LOG_D(PHY,"dlsch harq_pid %d (rx): \n",dlsch0->current_harq_pid);

          for (j=0; j<dlsch0->harq_processes[dlsch0->current_harq_pid]->TBS>>3; j++)
            LOG_T(PHY,"%x.",dlsch0->harq_processes[dlsch0->current_harq_pid]->b[j]);
          LOG_T(PHY,"\n");
      }*/

      if (ue->mac_enabled == 1) {

        // scale the 16 factor in N_TA calculation in 38.213 section 4.2 according to the used FFT size
        switch (ue->frame_parms.N_RB_DL) {
          case 32:  bw_scaling =  4; break;
          case 66:  bw_scaling =  8; break;
          case 106: bw_scaling = 16; break;
          case 217: bw_scaling = 32; break;
          case 245: bw_scaling = 32; break;
          case 273: bw_scaling = 32; break;
          default: abort();
        }

        /* Time Alignment procedure
        // - UE processing capability 1
        // - Setting the TA update to be applied after the reception of the TA command
        // - Timing adjustment computed according to TS 38.213 section 4.2
        // - Durations of N1 and N2 symbols corresponding to PDSCH and PUSCH are
        //   computed according to sections 5.3 and 6.4 of TS 38.214 */
        factor_mu = 1 << numerology;
        N_TA_max = 3846 * bw_scaling / factor_mu;

        /* PDSCH decoding time N_1 for processing capability 1 */
        if (ue->dmrs_DownlinkConfig.pdsch_dmrs_AdditionalPosition == pdsch_dmrs_pos0)
          N_1 = pdsch_N_1_capability_1[numerology][1];
        else if (ue->dmrs_DownlinkConfig.pdsch_dmrs_AdditionalPosition == pdsch_dmrs_pos1 || ue->dmrs_DownlinkConfig.pdsch_dmrs_AdditionalPosition == 2) // TODO set to pdsch_dmrs_pos2 when available
          N_1 = pdsch_N_1_capability_1[numerology][2];
        else
          N_1 = pdsch_N_1_capability_1[numerology][3];

        /* PUSCH preapration time N_2 for processing capability 1 */
        N_2 = pusch_N_2_timing_capability_1[numerology][1];
        mapping_type_dl = ue->PDSCH_Config.pdsch_TimeDomainResourceAllocation[0]->mappingType;
        mapping_type_ul = ue->pusch_config.pusch_TimeDomainResourceAllocation[0]->mappingType;

        /* d_1_1 depending on the number of PDSCH symbols allocated */
        d = 0; // TODO number of overlapping symbols of the scheduling PDCCH and the scheduled PDSCH
        if (mapping_type_dl == typeA)
         if (nb_symb_sch + start_symbol < 7)
          d_1_1 = 7 - (nb_symb_sch + start_symbol);
         else
          d_1_1 = 0;
        else // mapping type B
          switch (nb_symb_sch){
            case 7: d_1_1 = 0; break;
            case 4: d_1_1 = 3; break;
            case 2: d_1_1 = 3 + d; break;
            default: break;
          }

        /* d_2_1 */
        if (mapping_type_ul == typeB && start_symbol != 0)
          d_2_1 = 0;
        else
          d_2_1 = 1;

        /* N_t_1 time duration in msec of N_1 symbols corresponding to a PDSCH reception time
        // N_t_2 time duration in msec of N_2 symbols corresponding to a PUSCH preparation time */
        N_t_1 = (N_1 + d_1_1) * (ofdm_symbol_size + nb_prefix_samples) / factor_mu;
        N_t_2 = (N_2 + d_2_1) * (ofdm_symbol_size + nb_prefix_samples) / factor_mu;
        if (N_t_2 < d_2_2) N_t_2 = d_2_2;

        /* Time alignment procedure */
        // N_t_1 + N_t_2 + N_TA_max is in unit of Ts, therefore must be converted to Tc
        // N_t_1 + N_t_2 + N_TA_max must be in msec
        tc_factor = 64 * 0.509 * 10e-7;
        ul_tx_timing_adjustment = 1 + ceil(slots_per_subframe*((N_t_1 + N_t_2 + N_TA_max)*tc_factor + 0.5)/t_subframe);

        if (ul_time_alignment->apply_ta == 1){
          ul_time_alignment->ta_slot = (nr_slot_rx + ul_tx_timing_adjustment) % slots_per_frame;
          if (nr_slot_rx + ul_tx_timing_adjustment > slots_per_frame){
            ul_time_alignment->ta_frame = (frame_rx + 1) % 1024;
          } else {
            ul_time_alignment->ta_frame = frame_rx;
          }
          // reset TA flag
          ul_time_alignment->apply_ta = 0;
          LOG_D(PHY,"Frame %d slot %d -- Starting UL time alignment procedures. TA update will be applied at frame %d slot %d\n", frame_rx, nr_slot_rx, ul_time_alignment->ta_frame, ul_time_alignment->ta_slot);
        }
      }

      /*ue->total_TBS[eNB_id] =  ue->total_TBS[eNB_id] + dlsch0->harq_processes[dlsch0->current_harq_pid]->TBS;
      ue->total_received_bits[eNB_id] = ue->total_TBS[eNB_id] + dlsch0->harq_processes[dlsch0->current_harq_pid]->TBS;
    }*/

    // TODO CRC check for CW1

  }
}


/*!
 * \brief This is the UE synchronize thread.
 * It performs band scanning and synchonization.
 * \param arg is a pointer to a \ref PHY_VARS_NR_UE structure.
 * \returns a pointer to an int. The storage is not on the heap and must not be freed.
 */
#ifdef UE_SLOT_PARALLELISATION
#define FIFO_PRIORITY   40
void *UE_thread_slot1_dl_processing(void *arg) {

  static __thread int UE_dl_slot1_processing_retval;
  struct rx_tx_thread_data *rtd = arg;
  UE_nr_rxtx_proc_t *proc = rtd->proc;
  PHY_VARS_NR_UE    *ue   = rtd->UE;

  uint8_t pilot1;

  proc->instance_cnt_slot1_dl_processing=-1;
  proc->nr_slot_rx = proc->sub_frame_start * ue->frame_parms.slots_per_subframe;

  char threadname[256];
  sprintf(threadname,"UE_thread_slot1_dl_processing_%d", proc->sub_frame_start);

  cpu_set_t cpuset;
  CPU_ZERO(&cpuset);
  if ( (proc->sub_frame_start+1)%RX_NB_TH == 0 && threads.slot1_proc_one != -1 )
    CPU_SET(threads.slot1_proc_one, &cpuset);
  if ( RX_NB_TH > 1 && (proc->sub_frame_start+1)%RX_NB_TH == 1 && threads.slot1_proc_two != -1 )
    CPU_SET(threads.slot1_proc_two, &cpuset);
  if ( RX_NB_TH > 2 && (proc->sub_frame_start+1)%RX_NB_TH == 2 && threads.slot1_proc_three != -1 )
    CPU_SET(threads.slot1_proc_three, &cpuset);

  init_thread(900000,1000000 , FIFO_PRIORITY-1, &cpuset,
	      threadname);

  while (!oai_exit) {
    if (pthread_mutex_lock(&proc->mutex_slot1_dl_processing) != 0) {
      LOG_E( PHY, "[SCHED][UE] error locking mutex for UE slot1 dl processing\n" );
      exit_fun("nothing to add");
    }
    while (proc->instance_cnt_slot1_dl_processing < 0) {
      // most of the time, the thread is waiting here
      pthread_cond_wait( &proc->cond_slot1_dl_processing, &proc->mutex_slot1_dl_processing );
    }
    if (pthread_mutex_unlock(&proc->mutex_slot1_dl_processing) != 0) {
      LOG_E( PHY, "[SCHED][UE] error unlocking mutex for UE slot1 dl processing \n" );
      exit_fun("nothing to add");
    }

    int frame_rx            = proc->frame_rx;
    uint8_t subframe_rx         = proc->nr_slot_rx / ue->frame_parms.slots_per_subframe;
    uint8_t next_subframe_rx    = (1 + subframe_rx) % NR_NUMBER_OF_SUBFRAMES_PER_FRAME;
    uint8_t next_subframe_slot0 = next_subframe_rx * ue->frame_parms.slots_per_subframe;

    uint8_t slot1  = proc->nr_slot_rx + 1;
    uint8_t pilot0 = 0;

    //printf("AbsSubframe %d.%d execute dl slot1 processing \n", frame_rx, nr_slot_rx);

    if (ue->frame_parms.Ncp == 0) {  // normal prefix
      pilot1 = 4;
    } else { // extended prefix
      pilot1 = 3;
    }

    /**** Slot1 FE Processing ****/
#if UE_TIMING_TRACE
    start_meas(&ue->ue_front_end_per_slot_stat[proc->thread_id][1]);
#endif
    // I- start dl slot1 processing
    // do first symbol of next downlink nr_slot_rx for channel estimation
    /*
    // 1- perform FFT for pilot ofdm symbols first (ofdmSym0 next nr_slot_rx ofdmSym11)
    if (nr_subframe_select(&ue->frame_parms,next_nr_slot_rx) != SF_UL)
    {
    front_end_fft(ue,
    pilot0,
    next_subframe_slot0,
    0,
    0);
    }

    front_end_fft(ue,
    pilot1,
    slot1,
    0,
    0);
    */
    // 1- perform FFT
    for (int l=1; l<ue->frame_parms.symbols_per_slot>>1; l++)
      {
	//if( (l != pilot0) && (l != pilot1))
	{
#if UE_TIMING_TRACE
	  start_meas(&ue->ofdm_demod_stats);
#endif
	  VCD_SIGNAL_DUMPER_DUMP_FUNCTION_BY_NAME(VCD_SIGNAL_DUMPER_FUNCTIONS_UE_SLOT_FEP, VCD_FUNCTION_IN);
	  //printf("AbsSubframe %d.%d FFT slot %d, symbol %d\n", frame_rx,nr_slot_rx,slot1,l);
	  front_end_fft(ue,
                        l,
                        slot1,
                        0,
                        0);
	  VCD_SIGNAL_DUMPER_DUMP_FUNCTION_BY_NAME(VCD_SIGNAL_DUMPER_FUNCTIONS_UE_SLOT_FEP, VCD_FUNCTION_OUT);
#if UE_TIMING_TRACE
	  stop_meas(&ue->ofdm_demod_stats);
#endif
	}
      } // for l=1..l2

    if (nr_subframe_select(&ue->frame_parms,next_nr_slot_rx) != SF_UL)
      {
	//printf("AbsSubframe %d.%d FFT slot %d, symbol %d\n", frame_rx,nr_slot_rx,next_subframe_slot0,pilot0);
	front_end_fft(ue,
		      pilot0,
		      next_subframe_slot0,
		      0,
		      0);
      }

    // 2- perform Channel Estimation for slot1
    for (int l=1; l<ue->frame_parms.symbols_per_slot>>1; l++)
      {
	if(l == pilot1)
	  {
	    //wait until channel estimation for pilot0/slot1 is available
	    uint32_t wait = 0;
	    while(proc->chan_est_pilot0_slot1_available == 0)
	      {
		usleep(1);
		wait++;
	      }
	    //printf("[slot1 dl processing] ChanEst symbol %d slot %d wait%d\n",l,slot1,wait);
	  }
	//printf("AbsSubframe %d.%d ChanEst slot %d, symbol %d\n", frame_rx,nr_slot_rx,slot1,l);
	front_end_chanEst(ue,
			  l,
			  slot1,
			  0);
	ue_measurement_procedures(l-1,ue,proc,0,slot1,0,ue->mode);
      }
    //printf("AbsSubframe %d.%d ChanEst slot %d, symbol %d\n", frame_rx,nr_slot_rx,next_subframe_slot0,pilot0);
    front_end_chanEst(ue,
		      pilot0,
		      next_subframe_slot0,
		      0);

    if ( (nr_slot_rx == 0) && (ue->decode_MIB == 1))
      {
	ue_pbch_procedures(0,ue,proc,0);
      }

    proc->chan_est_slot1_available = 1;
    //printf("Set available slot 1channelEst to 1 AbsSubframe %d.%d \n",frame_rx,nr_slot_rx);
    //printf(" [slot1 dl processing] ==> FFT/CHanEst Done for AbsSubframe %d.%d \n", proc->frame_rx, proc->nr_slot_rx);

    //printf(" [slot1 dl processing] ==> Start LLR Comuptation slot1 for AbsSubframe %d.%d \n", proc->frame_rx, proc->nr_slot_rx);


#if UE_TIMING_TRACE
    stop_meas(&ue->ue_front_end_per_slot_stat[proc->thread_id][1]);
#if DISABLE_LOG_X
    printf("[AbsSFN %d.%d] Slot1: FFT + Channel Estimate + Pdsch Proc Slot0 %5.2f \n",frame_rx,nr_slot_rx,ue->ue_front_end_per_slot_stat[proc->thread_id][1].p_time/(cpuf*1000.0));
#else
    LOG_D(PHY, "[AbsSFN %d.%d] Slot1: FFT + Channel Estimate + Pdsch Proc Slot0 %5.2f \n",frame_rx,nr_slot_rx,ue->ue_front_end_per_slot_stat[proc->thread_id][1].p_time/(cpuf*1000.0));
#endif
#endif


    //wait until pdcch is decoded
    uint32_t wait = 0;
    while(proc->dci_slot0_available == 0)
      {
        usleep(1);
        wait++;
      }
    //printf("[slot1 dl processing] AbsSubframe %d.%d LLR Computation Start wait DCI %d\n",frame_rx,nr_slot_rx,wait);

    /**** Pdsch Procedure Slot1 ****/
    // start slot1 thread for Pdsch Procedure (slot1)
    // do procedures for C-RNTI
    //printf("AbsSubframe %d.%d Pdsch Procedure (slot1)\n",frame_rx,nr_slot_rx);


#if UE_TIMING_TRACE
    start_meas(&ue->pdsch_procedures_per_slot_stat[proc->thread_id][1]);
#endif
    // start slave thread for Pdsch Procedure (slot1)
    // do procedures for C-RNTI
    uint8_t eNB_id = 0;

    if (ue->dlsch[proc->thread_id][eNB_id][0]->active == 1) {
      //wait until first ofdm symbol is processed
      //wait = 0;
      //while(proc->first_symbol_available == 0)
      //{
      //    usleep(1);
      //    wait++;
      //}
      //printf("[slot1 dl processing] AbsSubframe %d.%d LLR Computation Start wait First Ofdm Sym %d\n",frame_rx,nr_slot_rx,wait);

      //VCD_SIGNAL_DUMPER_DUMP_FUNCTION_BY_NAME(VCD_SIGNAL_DUMPER_FUNCTIONS_PDSCH_PROC, VCD_FUNCTION_IN);
      ue_pdsch_procedures(ue,
			  proc,
			  eNB_id,
			  PDSCH,
			  ue->dlsch[proc->thread_id][eNB_id][0],
			  NULL,
			  (ue->frame_parms.symbols_per_slot>>1),
			  ue->frame_parms.symbols_per_slot-1,
			  abstraction_flag);
      LOG_D(PHY," ------ end PDSCH ChannelComp/LLR slot 0: AbsSubframe %d.%d ------  \n", frame_rx%1024, nr_slot_rx);
      LOG_D(PHY," ------ --> PDSCH Turbo Decoder slot 0/1: AbsSubframe %d.%d ------  \n", frame_rx%1024, nr_slot_rx);
    }

    // do procedures for SI-RNTI
    if ((ue->dlsch_SI[eNB_id]) && (ue->dlsch_SI[eNB_id]->active == 1)) {
      ue_pdsch_procedures(ue,
			  proc,
			  eNB_id,
			  SI_PDSCH,
			  ue->dlsch_SI[eNB_id],
			  NULL,
			  (ue->frame_parms.symbols_per_slot>>1),
			  ue->frame_parms.symbols_per_slot-1,
			  abstraction_flag);
    }

    // do procedures for P-RNTI
    if ((ue->dlsch_p[eNB_id]) && (ue->dlsch_p[eNB_id]->active == 1)) {
      ue_pdsch_procedures(ue,
			  proc,
			  eNB_id,
			  P_PDSCH,
			  ue->dlsch_p[eNB_id],
			  NULL,
			  (ue->frame_parms.symbols_per_slot>>1),
			  ue->frame_parms.symbols_per_slot-1,
			  abstraction_flag);
    }
    // do procedures for RA-RNTI
    if ((ue->dlsch_ra[eNB_id]) && (ue->dlsch_ra[eNB_id]->active == 1)) {
      ue_pdsch_procedures(ue,
			  proc,
			  eNB_id,
			  RA_PDSCH,
			  ue->dlsch_ra[eNB_id],
			  NULL,
			  (ue->frame_parms.symbols_per_slot>>1),
			  ue->frame_parms.symbols_per_slot-1,
			  abstraction_flag);
    }

    proc->llr_slot1_available=1;
    //printf("Set available LLR slot1 to 1 AbsSubframe %d.%d \n",frame_rx,nr_slot_rx);

#if UE_TIMING_TRACE
    stop_meas(&ue->pdsch_procedures_per_slot_stat[proc->thread_id][1]);
#if DISABLE_LOG_X
    printf("[AbsSFN %d.%d] Slot1: LLR Computation %5.2f \n",frame_rx,nr_slot_rx,ue->pdsch_procedures_per_slot_stat[proc->thread_id][1].p_time/(cpuf*1000.0));
#else
    LOG_D(PHY, "[AbsSFN %d.%d] Slot1: LLR Computation %5.2f \n",frame_rx,nr_slot_rx,ue->pdsch_procedures_per_slot_stat[proc->thread_id][1].p_time/(cpuf*1000.0));
#endif
#endif

    if (pthread_mutex_lock(&proc->mutex_slot1_dl_processing) != 0) {
      LOG_E( PHY, "[SCHED][UE] error locking mutex for UE RXTX\n" );
      exit_fun("noting to add");
    }
    proc->instance_cnt_slot1_dl_processing--;
    if (pthread_mutex_unlock(&proc->mutex_slot1_dl_processing) != 0) {
      LOG_E( PHY, "[SCHED][UE] error unlocking mutex for UE FEP Slo1\n" );
      exit_fun("noting to add");
    }
  }
  // thread finished
  free(arg);
  return &UE_dl_slot1_processing_retval;
}
#endif

int is_ssb_in_slot(fapi_nr_config_request_t *config, int frame, int slot, NR_DL_FRAME_PARMS *fp)
{
  int mu = fp->numerology_index;
  //uint8_t half_frame_index = fp->half_frame_bit;
  //uint8_t i_ssb = fp->ssb_index;
  uint8_t Lmax = fp->Lmax;

  if (!(frame%(1<<(config->ssb_table.ssb_period-1)))){

    if(Lmax <= 8) {
      if(slot <=3 && (((config->ssb_table.ssb_mask_list[0].ssb_mask << 2*slot)&0x80000000) == 0x80000000 || ((config->ssb_table.ssb_mask_list[0].ssb_mask << (2*slot +1))&0x80000000) == 0x80000000))
      return 1;
      else return 0;
    
    }
    else if(Lmax == 64) {
      if (mu == NR_MU_3){

        if (slot>=0 && slot <= 7){
          if(((config->ssb_table.ssb_mask_list[0].ssb_mask << 2*slot)&0x80000000) == 0x80000000 || ((config->ssb_table.ssb_mask_list[0].ssb_mask << (2*slot +1))&0x80000000) == 0x80000000)
          return 1;
          else return 0;
        }
      else if (slot>=10 && slot <=17){
         if(((config->ssb_table.ssb_mask_list[0].ssb_mask << 2*(slot-2))&0x80000000) == 0x80000000 || ((config->ssb_table.ssb_mask_list[0].ssb_mask << (2*(slot-2) +1))&0x80000000) == 0x80000000)
         return 1;
         else return 0;
      }
      else if (slot>=20 && slot <=27){
         if(((config->ssb_table.ssb_mask_list[1].ssb_mask << 2*(slot-20))&0x80000000) == 0x80000000 || ((config->ssb_table.ssb_mask_list[1].ssb_mask << (2*(slot-20) +1))&0x80000000) == 0x80000000)
         return 1;
         else return 0;
      }
      else if (slot>=30 && slot <=37){
         if(((config->ssb_table.ssb_mask_list[1].ssb_mask << 2*(slot-22))&0x80000000) == 0x80000000 || ((config->ssb_table.ssb_mask_list[1].ssb_mask << (2*(slot-22) +1))&0x80000000) == 0x80000000)
         return 1;
         else return 0;
       }
      else return 0;

    }


    else if (mu == NR_MU_4) {
         AssertFatal(0==1, "not implemented for mu =  %d yet\n", mu);
    }
    else AssertFatal(0==1, "Invalid numerology index %d for the synchronization block\n", mu);
   }
   else AssertFatal(0==1, "Invalid Lmax %u for the synchronization block\n", Lmax);
  }
  else return 0;

}

int is_pbch_in_slot(fapi_nr_config_request_t *config, int frame, int slot, NR_DL_FRAME_PARMS *fp)  {

  int ssb_slot_decoded = (fp->ssb_index>>1) + ((fp->ssb_index>>4)<<1); //slot in which the decoded SSB can be found

  if (config->ssb_table.ssb_period == 0) {  
    // check for pbch in corresponding slot each half frame
    if (fp->half_frame_bit)
      return(slot == ssb_slot_decoded || slot == ssb_slot_decoded - fp->slots_per_frame/2);
    else
      return(slot == ssb_slot_decoded || slot == ssb_slot_decoded + fp->slots_per_frame/2);
  }
  else {
    // if the current frame is supposed to contain ssb
    if (!(frame%(1<<(config->ssb_table.ssb_period-1))))
      return(slot == ssb_slot_decoded);
    else
      return 0;
  }
}


int phy_procedures_nrUE_RX(PHY_VARS_NR_UE *ue,
                           UE_nr_rxtx_proc_t *proc,
                           uint8_t gNB_id,
                           runmode_t mode)
{
  int frame_rx = proc->frame_rx;
  int nr_slot_rx = proc->nr_slot_rx;
  int slot_pbch;
<<<<<<< HEAD
  int slot_ssb;
  NR_UE_PDCCH *pdcch_vars  = ue->pdcch_vars[ue->current_thread_id[nr_tti_rx]][0];
=======
  //int slot_ssb;
  NR_UE_PDCCH *pdcch_vars  = ue->pdcch_vars[proc->thread_id][0];
>>>>>>> 6b8eb372
  fapi_nr_config_request_t *cfg = &ue->nrUE_config;

  uint8_t nb_symb_pdcch = pdcch_vars->nb_search_space > 0 ? pdcch_vars->pdcch_config[0].coreset.duration : 0;
  uint8_t dci_cnt = 0;
  NR_DL_FRAME_PARMS *fp = &ue->frame_parms;

  //NR_UE_MAC_INST_t *mac = get_mac_inst(0);
  
  VCD_SIGNAL_DUMPER_DUMP_FUNCTION_BY_NAME(VCD_SIGNAL_DUMPER_FUNCTIONS_PHY_PROCEDURES_UE_RX, VCD_FUNCTION_IN);

  LOG_D(PHY," ****** start RX-Chain for Frame.Slot %d.%d ******  \n", frame_rx%1024, nr_slot_rx);

  /*
  uint8_t next1_thread_id = proc->thread_id== (RX_NB_TH-1) ? 0:(proc->thread_id+1);
  uint8_t next2_thread_id = next1_thread_id== (RX_NB_TH-1) ? 0:(next1_thread_id+1);
  */

  int coreset_nb_rb=0;
  int coreset_start_rb=0;

  if (pdcch_vars->nb_search_space > 0)
    get_coreset_rballoc(pdcch_vars->pdcch_config[0].coreset.frequency_domain_resource,&coreset_nb_rb,&coreset_start_rb);
  
<<<<<<< HEAD
  slot_pbch = is_pbch_in_slot(cfg, frame_rx, nr_tti_rx, fp);
  slot_ssb  = is_ssb_in_slot(cfg, frame_rx, nr_tti_rx, fp);

  // looking for pbch only in slot where it is supposed to be
  if (slot_ssb) {
    LOG_I(PHY," ------  PBCH ChannelComp/LLR: frame.slot %d.%d ------  \n", frame_rx%1024, nr_tti_rx);
    for (int i=1; i<4; i++) {

      nr_slot_fep(ue,
                  (ue->symbol_offset+i)%(fp->symbols_per_slot),
                  nr_tti_rx,
                  0,
                  0);

#if UE_TIMING_TRACE
      start_meas(&ue->dlsch_channel_estimation_stats);
#endif
      nr_pbch_channel_estimation(ue,0,nr_tti_rx,(ue->symbol_offset+i)%(fp->symbols_per_slot),i-1,(fp->ssb_index)&7,fp->half_frame_bit);
#if UE_TIMING_TRACE
      stop_meas(&ue->dlsch_channel_estimation_stats);
#endif
      
    }
      
    //if (mac->csirc->reportQuantity.choice.ssb_Index_RSRP){
    nr_ue_rsrp_measurements(ue,nr_tti_rx,0);
    //}
      
    if ((ue->decode_MIB == 1) && slot_pbch) {
=======
  slot_pbch = is_pbch_in_slot(cfg, frame_rx, nr_slot_rx, fp);
  //slot_ssb = is_ssb_in_slot(cfg, frame_rx, nr_slot_rx, fp);

  // looking for pbch only in slot where it is supposed to be
  if ((ue->decode_MIB == 1) && slot_pbch)
    {
      LOG_D(PHY," ------  PBCH ChannelComp/LLR: frame.slot %d.%d ------  \n", frame_rx%1024, nr_slot_rx);
      for (int i=1; i<4; i++) {

        nr_slot_fep(ue,
                    proc,
                    (ue->symbol_offset+i)%(fp->symbols_per_slot),
                    nr_slot_rx,
                    0,
                    0);

#if UE_TIMING_TRACE
        start_meas(&ue->dlsch_channel_estimation_stats);
#endif
        nr_pbch_channel_estimation(ue,proc,0,nr_slot_rx,(ue->symbol_offset+i)%(fp->symbols_per_slot),i-1,(fp->ssb_index)&7,fp->half_frame_bit);
#if UE_TIMING_TRACE
        stop_meas(&ue->dlsch_channel_estimation_stats);
#endif

      }
      
      //if (mac->csirc->reportQuantity.choice.ssb_Index_RSRP){ 
        nr_ue_rsrp_measurements(ue, proc, nr_slot_rx, 0);
      //}
	

>>>>>>> 6b8eb372
      nr_ue_pbch_procedures(gNB_id, ue, proc, 0);

      if (ue->no_timing_correction==0) {
        LOG_D(PHY,"start adjust sync slot = %d no timing %d\n", nr_slot_rx, ue->no_timing_correction);
        nr_adjust_synch_ue(fp,
                           ue,
                           gNB_id,
                           frame_rx,
                           nr_slot_rx,
                           0,
                           16384);
      }
    }

<<<<<<< HEAD
  }

  if ((frame_rx%64 == 0) && (nr_tti_rx==0)) {
=======
  if ((frame_rx%64 == 0) && (nr_slot_rx==0)) {
>>>>>>> 6b8eb372
    printf("============================================\n");
    LOG_I(PHY,"Harq round stats for Downlink: %d/%d/%d/%d DLSCH errors: %d\n",ue->dl_stats[0],ue->dl_stats[1],ue->dl_stats[2],ue->dl_stats[3],ue->dl_stats[4]);
    printf("============================================\n");
  }

#ifdef NR_PDCCH_SCHED
  nr_gold_pdcch(ue, 0, 2);

  LOG_D(PHY," ------ --> PDCCH ChannelComp/LLR Frame.slot %d.%d ------  \n", frame_rx%1024, nr_slot_rx);
  for (uint16_t l=0; l<nb_symb_pdcch; l++) {
    
#if UE_TIMING_TRACE
    start_meas(&ue->ofdm_demod_stats);
#endif
    VCD_SIGNAL_DUMPER_DUMP_FUNCTION_BY_NAME(VCD_SIGNAL_DUMPER_FUNCTIONS_UE_SLOT_FEP, VCD_FUNCTION_IN);
    nr_slot_fep(ue,
                proc,
                l,
                nr_slot_rx,
                0,
                0);

    // note: this only works if RBs for PDCCH are contigous!
    LOG_D(PHY,"pdcch_channel_estimation: first_carrier_offset %d, BWPStart %d, coreset_start_rb %d\n",
	  fp->first_carrier_offset,pdcch_vars->pdcch_config[0].BWPStart,coreset_start_rb);
    if (coreset_nb_rb > 0)
      nr_pdcch_channel_estimation(ue,
                                  proc,
                                  0,
                                  nr_slot_rx,
                                  l,
                                  fp->first_carrier_offset+(pdcch_vars->pdcch_config[0].BWPStart + coreset_start_rb)*12,
                                  coreset_nb_rb);

    VCD_SIGNAL_DUMPER_DUMP_FUNCTION_BY_NAME(VCD_SIGNAL_DUMPER_FUNCTIONS_UE_SLOT_FEP, VCD_FUNCTION_OUT);
#if UE_TIMING_TRACE
    stop_meas(&ue->ofdm_demod_stats);
#endif
    
    //printf("phy procedure pdcch start measurement l =%d\n",l);
    //nr_ue_measurement_procedures(l,ue,proc,gNB_id,(nr_slot_rx),mode);
      
  }

  dci_cnt = nr_ue_pdcch_procedures(gNB_id, ue, proc);

  if (dci_cnt > 0) {

    LOG_D(PHY,"[UE %d] Frame %d, nr_slot_rx %d: found %d DCIs\n", ue->Mod_id, frame_rx, nr_slot_rx, dci_cnt);

    NR_UE_DLSCH_t *dlsch = NULL;
    if (ue->dlsch[proc->thread_id][gNB_id][0]->active == 1){
      dlsch = ue->dlsch[proc->thread_id][gNB_id][0];
    } else if (ue->dlsch_ra[0]->active == 1){
      dlsch = ue->dlsch_ra[0];
    }

    if (dlsch) {
      uint8_t harq_pid = dlsch->current_harq_pid;
      NR_DL_UE_HARQ_t *dlsch0_harq = dlsch->harq_processes[harq_pid];
      uint16_t nb_symb_sch = dlsch0_harq->nb_symbols;
      uint16_t start_symb_sch = dlsch0_harq->start_symbol;
      int symb_dmrs = -1;

      LOG_D(PHY," ------ --> PDSCH ChannelComp/LLR Frame.slot %d.%d ------  \n", frame_rx%1024, nr_slot_rx);
      //to update from pdsch config

      for (int i=0;i<4;i++) if (((1<<i)&dlsch0_harq->dlDmrsSymbPos) > 0) {symb_dmrs=i;break;}
      AssertFatal(symb_dmrs>=0,"no dmrs in 0..3\n");
      LOG_D(PHY,"Initializing dmrs for symb %d DMRS mask %x\n",symb_dmrs,dlsch0_harq->dlDmrsSymbPos);
      nr_gold_pdsch(ue,0);
    
      for (uint16_t m=start_symb_sch;m<(nb_symb_sch+start_symb_sch) ; m++){
        nr_slot_fep(ue,
                    proc,
                    m,  //to be updated from higher layer
                    nr_slot_rx,
                    0,
                    0);
      }
    }
  } else {
    LOG_D(PHY,"[UE %d] Frame %d, nr_slot_rx %d: No DCIs found\n", ue->Mod_id, frame_rx, nr_slot_rx);
  }

#endif //NR_PDCCH_SCHED

#if UE_TIMING_TRACE
  start_meas(&ue->generic_stat);
#endif
  // do procedures for C-RNTI
  int ret_pdsch = 0;
  if (ue->dlsch[proc->thread_id][gNB_id][0]->active == 1) {
    //VCD_SIGNAL_DUMPER_DUMP_FUNCTION_BY_NAME(VCD_SIGNAL_DUMPER_FUNCTIONS_PDSCH_PROC, VCD_FUNCTION_IN);
    ret_pdsch = nr_ue_pdsch_procedures(ue,
			   proc,
			   gNB_id,
			   PDSCH,
			   ue->dlsch[proc->thread_id][gNB_id][0],
			   NULL);

    //printf("phy procedure pdsch start measurement\n"); 
    nr_ue_measurement_procedures(2,ue,proc,gNB_id,nr_slot_rx,mode);

    /*
    write_output("rxF.m","rxF",&ue->common_vars.common_vars_rx_data_per_thread[proc->thread_id].rxdataF[0][0],fp->ofdm_symbol_size*14,1,1);
    write_output("rxF_ch.m","rxFch",&ue->pdsch_vars[proc->thread_id][gNB_id]->dl_ch_estimates[0][0],fp->ofdm_symbol_size*14,1,1);
    write_output("rxF_ch_ext.m","rxFche",&ue->pdsch_vars[proc->thread_id][gNB_id]->dl_ch_estimates_ext[0][2*50*12],50*12,1,1);
    write_output("rxF_ext.m","rxFe",&ue->pdsch_vars[proc->thread_id][gNB_id]->rxdataF_ext[0][0],50*12*14,1,1);
    write_output("rxF_comp.m","rxFc",&ue->pdsch_vars[proc->thread_id][gNB_id]->rxdataF_comp0[0][0],fp->N_RB_DL*12*14,1,1);
    write_output("rxF_llr.m","rxFllr",ue->pdsch_vars[proc->thread_id][gNB_id]->llr[0],(nb_symb_sch-1)*50*12+50*6,1,0);
    */

    //VCD_SIGNAL_DUMPER_DUMP_FUNCTION_BY_NAME(VCD_SIGNAL_DUMPER_FUNCTIONS_PDSCH_PROC, VCD_FUNCTION_OUT);
  }

  // do procedures for SI-RNTI
  if ((ue->dlsch_SI[gNB_id]) && (ue->dlsch_SI[gNB_id]->active == 1)) {
    VCD_SIGNAL_DUMPER_DUMP_FUNCTION_BY_NAME(VCD_SIGNAL_DUMPER_FUNCTIONS_PDSCH_PROC_SI, VCD_FUNCTION_IN);
    nr_ue_pdsch_procedures(ue,
                           proc,
                           gNB_id,
                           SI_PDSCH,
                           ue->dlsch_SI[gNB_id],
                           NULL);
    
    nr_ue_dlsch_procedures(ue,
                           proc,
                           gNB_id,
                           SI_PDSCH,
                           ue->dlsch_SI[gNB_id],
                           NULL,
                           &ue->dlsch_SI_errors[gNB_id],
                           mode);

    // deactivate dlsch once dlsch proc is done
    ue->dlsch_SI[gNB_id]->active = 0;

    VCD_SIGNAL_DUMPER_DUMP_FUNCTION_BY_NAME(VCD_SIGNAL_DUMPER_FUNCTIONS_PDSCH_PROC_SI, VCD_FUNCTION_OUT);
  }

  // do procedures for P-RNTI
  if ((ue->dlsch_p[gNB_id]) && (ue->dlsch_p[gNB_id]->active == 1)) {
    VCD_SIGNAL_DUMPER_DUMP_FUNCTION_BY_NAME(VCD_SIGNAL_DUMPER_FUNCTIONS_PDSCH_PROC_P, VCD_FUNCTION_IN);
    nr_ue_pdsch_procedures(ue,
                           proc,
                           gNB_id,
                           P_PDSCH,
                           ue->dlsch_p[gNB_id],
                           NULL);

    nr_ue_dlsch_procedures(ue,
                           proc,
                           gNB_id,
                           P_PDSCH,
                           ue->dlsch_p[gNB_id],
                           NULL,
                           &ue->dlsch_p_errors[gNB_id],
                           mode);

    // deactivate dlsch once dlsch proc is done
    ue->dlsch_p[gNB_id]->active = 0;

    VCD_SIGNAL_DUMPER_DUMP_FUNCTION_BY_NAME(VCD_SIGNAL_DUMPER_FUNCTIONS_PDSCH_PROC_P, VCD_FUNCTION_OUT);
  }

  // do procedures for RA-RNTI
  if ((ue->dlsch_ra[gNB_id]) && (ue->dlsch_ra[gNB_id]->active == 1)) {
    VCD_SIGNAL_DUMPER_DUMP_FUNCTION_BY_NAME(VCD_SIGNAL_DUMPER_FUNCTIONS_PDSCH_PROC_RA, VCD_FUNCTION_IN);
    nr_ue_pdsch_procedures(ue,
                           proc,
                           gNB_id,
                           RA_PDSCH,
                           ue->dlsch_ra[gNB_id],
                           NULL);

    nr_ue_dlsch_procedures(ue,
                           proc,
                           gNB_id,
                           RA_PDSCH,
                           ue->dlsch_ra[gNB_id],
                           NULL,
                           &ue->dlsch_ra_errors[gNB_id],
                           mode);

    // deactivate dlsch once dlsch proc is done
    ue->dlsch_ra[gNB_id]->active = 0;

    VCD_SIGNAL_DUMPER_DUMP_FUNCTION_BY_NAME(VCD_SIGNAL_DUMPER_FUNCTIONS_PDSCH_PROC_RA, VCD_FUNCTION_OUT);
  }
    
  // do procedures for C-RNTI
  if (ue->dlsch[proc->thread_id][gNB_id][0]->active == 1) {

    LOG_D(PHY, "DLSCH data reception at nr_slot_rx: %d \n \n", nr_slot_rx);
    VCD_SIGNAL_DUMPER_DUMP_FUNCTION_BY_NAME(VCD_SIGNAL_DUMPER_FUNCTIONS_PDSCH_PROC, VCD_FUNCTION_IN);

#if UE_TIMING_TRACE
    start_meas(&ue->dlsch_procedures_stat[proc->thread_id]);
#endif

    if (ret_pdsch >= 0)
      nr_ue_dlsch_procedures(ue,
			   proc,
			   gNB_id,
			   PDSCH,
			   ue->dlsch[proc->thread_id][gNB_id][0],
			   ue->dlsch[proc->thread_id][gNB_id][1],
			   &ue->dlsch_errors[gNB_id],
			   mode);


#if UE_TIMING_TRACE
  stop_meas(&ue->dlsch_procedures_stat[proc->thread_id]);
#if DISABLE_LOG_X
  printf("[SFN %d] Slot1:       Pdsch Proc %5.2f\n",nr_slot_rx,ue->pdsch_procedures_stat[proc->thread_id].p_time/(cpuf*1000.0));
  printf("[SFN %d] Slot0 Slot1: Dlsch Proc %5.2f\n",nr_slot_rx,ue->dlsch_procedures_stat[proc->thread_id].p_time/(cpuf*1000.0));
#else
  LOG_D(PHY, "[SFN %d] Slot1:       Pdsch Proc %5.2f\n",nr_slot_rx,ue->pdsch_procedures_stat[proc->thread_id].p_time/(cpuf*1000.0));
  LOG_D(PHY, "[SFN %d] Slot0 Slot1: Dlsch Proc %5.2f\n",nr_slot_rx,ue->dlsch_procedures_stat[proc->thread_id].p_time/(cpuf*1000.0));
#endif

#endif

  // deactivate dlsch once dlsch proc is done
  ue->dlsch[proc->thread_id][gNB_id][0]->active = 0;

  VCD_SIGNAL_DUMPER_DUMP_FUNCTION_BY_NAME(VCD_SIGNAL_DUMPER_FUNCTIONS_PDSCH_PROC, VCD_FUNCTION_OUT);

 }
#if UE_TIMING_TRACE
start_meas(&ue->generic_stat);
#endif

#if 0

  if(nr_slot_rx==5 &&  ue->dlsch[proc->thread_id][gNB_id][0]->harq_processes[ue->dlsch[proc->thread_id][gNB_id][0]->current_harq_pid]->nb_rb > 20){
       //write_output("decoder_llr.m","decllr",dlsch_llr,G,1,0);
       //write_output("llr.m","llr",  &ue->pdsch_vars[proc->thread_id][gNB_id]->llr[0][0],(14*nb_rb*12*dlsch1_harq->Qm) - 4*(nb_rb*4*dlsch1_harq->Qm),1,0);

       write_output("rxdataF0_current.m"    , "rxdataF0", &ue->common_vars.common_vars_rx_data_per_thread[proc->thread_id].rxdataF[0][0],14*fp->ofdm_symbol_size,1,1);
       //write_output("rxdataF0_previous.m"    , "rxdataF0_prev_sss", &ue->common_vars.common_vars_rx_data_per_thread[next_thread_id].rxdataF[0][0],14*fp->ofdm_symbol_size,1,1);

       //write_output("rxdataF0_previous.m"    , "rxdataF0_prev", &ue->common_vars.common_vars_rx_data_per_thread[next_thread_id].rxdataF[0][0],14*fp->ofdm_symbol_size,1,1);

       write_output("dl_ch_estimates.m", "dl_ch_estimates_sfn5", &ue->common_vars.common_vars_rx_data_per_thread[proc->thread_id].dl_ch_estimates[0][0][0],14*fp->ofdm_symbol_size,1,1);
       write_output("dl_ch_estimates_ext.m", "dl_ch_estimatesExt_sfn5", &ue->pdsch_vars[proc->thread_id][gNB_id]->dl_ch_estimates_ext[0][0],14*fp->N_RB_DL*12,1,1);
       write_output("rxdataF_comp00.m","rxdataF_comp00",         &ue->pdsch_vars[proc->thread_id][gNB_id]->rxdataF_comp0[0][0],14*fp->N_RB_DL*12,1,1);
       //write_output("magDLFirst.m", "magDLFirst", &phy_vars_ue->pdsch_vars[proc->thread_id][gNB_id]->dl_ch_mag0[0][0],14*fp->N_RB_DL*12,1,1);
       //write_output("magDLSecond.m", "magDLSecond", &phy_vars_ue->pdsch_vars[proc->thread_id][gNB_id]->dl_ch_magb0[0][0],14*fp->N_RB_DL*12,1,1);

       AssertFatal (0,"");
  }
#endif

  // duplicate harq structure
/*
  uint8_t          current_harq_pid        = ue->dlsch[proc->thread_id][gNB_id][0]->current_harq_pid;
  NR_DL_UE_HARQ_t *current_harq_processes = ue->dlsch[proc->thread_id][gNB_id][0]->harq_processes[current_harq_pid];
  NR_DL_UE_HARQ_t *harq_processes_dest    = ue->dlsch[next1_thread_id][gNB_id][0]->harq_processes[current_harq_pid];
  NR_DL_UE_HARQ_t *harq_processes_dest1    = ue->dlsch[next2_thread_id][gNB_id][0]->harq_processes[current_harq_pid];
  */
  /*nr_harq_status_t *current_harq_ack = &ue->dlsch[proc->thread_id][gNB_id][0]->harq_ack[nr_slot_rx];
  nr_harq_status_t *harq_ack_dest    = &ue->dlsch[next1_thread_id][gNB_id][0]->harq_ack[nr_slot_rx];
  nr_harq_status_t *harq_ack_dest1    = &ue->dlsch[next2_thread_id][gNB_id][0]->harq_ack[nr_slot_rx];
*/

  //copy_harq_proc_struct(harq_processes_dest, current_harq_processes);
//copy_ack_struct(harq_ack_dest, current_harq_ack);

//copy_harq_proc_struct(harq_processes_dest1, current_harq_processes);
//copy_ack_struct(harq_ack_dest1, current_harq_ack);

if (nr_slot_rx==9) {
  if (frame_rx % 10 == 0) {
    if ((ue->dlsch_received[gNB_id] - ue->dlsch_received_last[gNB_id]) != 0)
      ue->dlsch_fer[gNB_id] = (100*(ue->dlsch_errors[gNB_id] - ue->dlsch_errors_last[gNB_id]))/(ue->dlsch_received[gNB_id] - ue->dlsch_received_last[gNB_id]);

    ue->dlsch_errors_last[gNB_id] = ue->dlsch_errors[gNB_id];
    ue->dlsch_received_last[gNB_id] = ue->dlsch_received[gNB_id];
  }


  ue->bitrate[gNB_id] = (ue->total_TBS[gNB_id] - ue->total_TBS_last[gNB_id])*100;
  ue->total_TBS_last[gNB_id] = ue->total_TBS[gNB_id];
  LOG_D(PHY,"[UE %d] Calculating bitrate Frame %d: total_TBS = %d, total_TBS_last = %d, bitrate %f kbits\n",
	ue->Mod_id,frame_rx,ue->total_TBS[gNB_id],
	ue->total_TBS_last[gNB_id],(float) ue->bitrate[gNB_id]/1000.0);

#if UE_AUTOTEST_TRACE
  if ((frame_rx % 100 == 0)) {
    LOG_I(PHY,"[UE  %d] AUTOTEST Metric : UE_DLSCH_BITRATE = %5.2f kbps (frame = %d) \n", ue->Mod_id, (float) ue->bitrate[gNB_id]/1000.0, frame_rx);
  }
#endif

 }

#if UE_TIMING_TRACE
stop_meas(&ue->generic_stat);
printf("after tubo until end of Rx %5.2f \n",ue->generic_stat.p_time/(cpuf*1000.0));
#endif

#ifdef EMOS
phy_procedures_emos_UE_RX(ue,slot,gNB_id);
#endif


VCD_SIGNAL_DUMPER_DUMP_FUNCTION_BY_NAME(VCD_SIGNAL_DUMPER_FUNCTIONS_PHY_PROCEDURES_UE_RX, VCD_FUNCTION_OUT);

#if UE_TIMING_TRACE
stop_meas(&ue->phy_proc_rx[proc->thread_id]);
#if DISABLE_LOG_X
printf("------FULL RX PROC [SFN %d]: %5.2f ------\n",nr_slot_rx,ue->phy_proc_rx[proc->thread_id].p_time/(cpuf*1000.0));
#else
LOG_D(PHY, "------FULL RX PROC [SFN %d]: %5.2f ------\n",nr_slot_rx,ue->phy_proc_rx[proc->thread_id].p_time/(cpuf*1000.0));
#endif
#endif

//#endif //pdsch

LOG_D(PHY," ****** end RX-Chain  for AbsSubframe %d.%d ******  \n", frame_rx%1024, nr_slot_rx);
return (0);
}


uint8_t nr_is_cqi_TXOp(PHY_VARS_NR_UE *ue,
		            UE_nr_rxtx_proc_t *proc,
					uint8_t gNB_id)
{
  int subframe = proc->nr_slot_tx / ue->frame_parms.slots_per_subframe;
  int frame    = proc->frame_tx;
  CQI_REPORTPERIODIC *cqirep = &ue->cqi_report_config[gNB_id].CQI_ReportPeriodic;

  //LOG_I(PHY,"[UE %d][CRNTI %x] AbsSubFrame %d.%d Checking for CQI TXOp (cqi_ConfigIndex %d) isCQIOp %d\n",
  //      ue->Mod_id,ue->pdcch_vars[gNB_id]->crnti,frame,subframe,
  //      cqirep->cqi_PMI_ConfigIndex,
  //      (((10*frame + subframe) % cqirep->Npd) == cqirep->N_OFFSET_CQI));

  if (cqirep->cqi_PMI_ConfigIndex==-1)
    return(0);
  else if (((10*frame + subframe) % cqirep->Npd) == cqirep->N_OFFSET_CQI)
    return(1);
  else
    return(0);
}


uint8_t nr_is_ri_TXOp(PHY_VARS_NR_UE *ue,
		           UE_nr_rxtx_proc_t *proc,
				   uint8_t gNB_id)
{
  int subframe = proc->nr_slot_tx / ue->frame_parms.slots_per_subframe;
  int frame    = proc->frame_tx;
  CQI_REPORTPERIODIC *cqirep = &ue->cqi_report_config[gNB_id].CQI_ReportPeriodic;
  int log2Mri = cqirep->ri_ConfigIndex/161;
  int N_OFFSET_RI = cqirep->ri_ConfigIndex % 161;

  //LOG_I(PHY,"[UE %d][CRNTI %x] AbsSubFrame %d.%d Checking for RI TXOp (ri_ConfigIndex %d) isRIOp %d\n",
  //      ue->Mod_id,ue->pdcch_vars[gNB_id]->crnti,frame,subframe,
  //      cqirep->ri_ConfigIndex,
  //      (((10*frame + subframe + cqirep->N_OFFSET_CQI - N_OFFSET_RI) % (cqirep->Npd<<log2Mri)) == 0));
  if (cqirep->ri_ConfigIndex==-1)
    return(0);
  else if (((10*frame + subframe + cqirep->N_OFFSET_CQI - N_OFFSET_RI) % (cqirep->Npd<<log2Mri)) == 0)
    return(1);
  else
    return(0);
}

// WIP
// todo:
// - set tx_total_RE
// - power control as per 38.213 ch 7.4
void nr_ue_prach_procedures(PHY_VARS_NR_UE *ue, UE_nr_rxtx_proc_t *proc, uint8_t gNB_id, runmode_t runmode) {

  int frame_tx = proc->frame_tx, nr_slot_tx = proc->nr_slot_tx, prach_power; // tx_amp
  uint16_t /*preamble_tx = 50,*/ pathloss;
  uint8_t mod_id = ue->Mod_id;
  UE_MODE_t UE_mode = get_nrUE_mode(mod_id, ue->CC_id, gNB_id);
  NR_PRACH_RESOURCES_t * prach_resources = ue->prach_resources[gNB_id];
  uint8_t nr_prach = 0;

  VCD_SIGNAL_DUMPER_DUMP_FUNCTION_BY_NAME(VCD_SIGNAL_DUMPER_FUNCTIONS_PHY_PROCEDURES_UE_TX_PRACH, VCD_FUNCTION_IN);

  if (!prach_resources->init_msg1 && (frame_tx == (ue->prach_resources[gNB_id]->sync_frame + 150) % MAX_FRAME_NUMBER)){
    ue->prach_cnt = 0;
    prach_resources->init_msg1 = 1;
  }

  if (ue->mac_enabled == 0){
    //    prach_resources->ra_PreambleIndex = preamble_tx;
    prach_resources->ra_TDD_map_index = 0;
    prach_resources->ra_PREAMBLE_RECEIVED_TARGET_POWER = 10;
    prach_resources->ra_RNTI = 0x1234;
    nr_prach = 1;
  } else {
    // ask L2 for RACH transport
    if ((runmode != rx_calib_ue) && (runmode != rx_calib_ue_med) && (runmode != rx_calib_ue_byp) && (runmode != no_L2_connect) ) {
      LOG_D(PHY, "Getting PRACH resources. Frame %d Slot %d \n", frame_tx, nr_slot_tx);
      // flush Msg3 Buffer
      if (prach_resources->Msg3 == NULL){
        for(int i = 0; i<NUMBER_OF_CONNECTED_gNB_MAX; i++) {
          ue->ulsch_Msg3_active[i] = 0;
        }
      }
      nr_prach = nr_ue_get_rach(ue->prach_resources[gNB_id], &ue->prach_vars[0]->prach_pdu, mod_id, ue->CC_id, UE_mode, frame_tx, gNB_id, nr_slot_tx);
    }
  }

  if (ue->prach_resources[gNB_id] != NULL && nr_prach == 1 && prach_resources->init_msg1) {

    pathloss = get_nr_PL(mod_id, ue->CC_id, gNB_id);
    LOG_D(PHY,"runmode %d\n",runmode);

    if ((ue->mac_enabled == 1) && (runmode != calib_prach_tx)) {
      ue->tx_power_dBm[nr_slot_tx] = prach_resources->ra_PREAMBLE_RECEIVED_TARGET_POWER + pathloss;
    }

    LOG_I(PHY,"[UE %d][RAPROC] Frame %d, nr_slot_tx %d : Generating PRACH, preamble %d, PL %d, P0_PRACH %d, TARGET_RECEIVED_POWER %d dBm, RA-RNTI %x\n",
      ue->Mod_id,
      frame_tx,
      nr_slot_tx,
      prach_resources->ra_PreambleIndex,
      pathloss,
      ue->tx_power_dBm[nr_slot_tx],
      prach_resources->ra_PREAMBLE_RECEIVED_TARGET_POWER,
      prach_resources->ra_RNTI);

    //ue->tx_total_RE[nr_slot_tx] = 96; // todo
    ue->prach_vars[gNB_id]->amp = AMP;

    /* #if defined(EXMIMO) || defined(OAI_USRP) || defined(OAI_BLADERF) || defined(OAI_LMSSDR) || defined(OAI_ADRV9371_ZC706)
      tx_amp = get_tx_amp_prach(ue->tx_power_dBm[nr_slot_tx], ue->tx_power_max_dBm, ue->frame_parms.N_RB_UL);
      if (tx_amp != -1)
        ue->prach_vars[gNB_id]->amp = tx_amp;
    #else
      ue->prach_vars[gNB_id]->amp = AMP;
    #endif */

    if ((runmode == calib_prach_tx) && (((proc->frame_tx&0xfffe)%100)==0))
      LOG_D(PHY,"[UE %d][RAPROC] Frame %d, nr_slot_tx %d : PRACH TX power %d dBm, amp %d\n", ue->Mod_id,
        proc->frame_rx,
        proc->nr_slot_tx,
        ue->tx_power_dBm[nr_slot_tx],
        ue->prach_vars[gNB_id]->amp);

    VCD_SIGNAL_DUMPER_DUMP_FUNCTION_BY_NAME(VCD_SIGNAL_DUMPER_FUNCTIONS_UE_GENERATE_PRACH, VCD_FUNCTION_IN);

    prach_power = generate_nr_prach(ue, gNB_id, nr_slot_tx);

    VCD_SIGNAL_DUMPER_DUMP_FUNCTION_BY_NAME(VCD_SIGNAL_DUMPER_FUNCTIONS_UE_GENERATE_PRACH, VCD_FUNCTION_OUT);

    LOG_D(PHY,"[UE %d][RAPROC] PRACH PL %d dB, power %d dBm, digital power %d dB (amp %d)\n",
      ue->Mod_id,
      pathloss,
      ue->tx_power_dBm[nr_slot_tx],
      dB_fixed(prach_power),
      ue->prach_vars[gNB_id]->amp);

    if (ue->mac_enabled == 1)
      nr_Msg1_transmitted(ue->Mod_id, ue->CC_id, frame_tx, gNB_id);

    LOG_I(PHY,"[UE %d][RAPROC] Frame %d, nr_slot_tx %d: Generated PRACH Msg1 (gNB %d) preamble index %d for UL, TX power %d dBm (PL %d dB) \n",
      ue->Mod_id,
      frame_tx,
      nr_slot_tx,
      gNB_id,
      prach_resources->ra_PreambleIndex,
      ue->tx_power_dBm[nr_slot_tx],
      pathloss);

    LOG_D(PHY,"[UE %d] frame %d nr_slot_tx %d : prach_cnt %d\n", ue->Mod_id, frame_tx, nr_slot_tx, ue->prach_cnt);

    ue->prach_cnt++;

    if (ue->prach_cnt == 3)
      ue->prach_cnt = 0;
  } else if (nr_prach == 2) {
    nr_ra_succeeded(mod_id, ue->CC_id, gNB_id);
  }

  // if we're calibrating the PRACH kill the pointer to its resources so that the RA protocol doesn't continue
  if (runmode == calib_prach_tx)
    ue->prach_resources[gNB_id] = NULL;

  VCD_SIGNAL_DUMPER_DUMP_FUNCTION_BY_NAME(VCD_SIGNAL_DUMPER_FUNCTIONS_PHY_PROCEDURES_UE_TX_PRACH, VCD_FUNCTION_OUT);
}<|MERGE_RESOLUTION|>--- conflicted
+++ resolved
@@ -1710,13 +1710,8 @@
   int frame_rx = proc->frame_rx;
   int nr_slot_rx = proc->nr_slot_rx;
   int slot_pbch;
-<<<<<<< HEAD
   int slot_ssb;
-  NR_UE_PDCCH *pdcch_vars  = ue->pdcch_vars[ue->current_thread_id[nr_tti_rx]][0];
-=======
-  //int slot_ssb;
   NR_UE_PDCCH *pdcch_vars  = ue->pdcch_vars[proc->thread_id][0];
->>>>>>> 6b8eb372
   fapi_nr_config_request_t *cfg = &ue->nrUE_config;
 
   uint8_t nb_symb_pdcch = pdcch_vars->nb_search_space > 0 ? pdcch_vars->pdcch_config[0].coreset.duration : 0;
@@ -1739,70 +1734,38 @@
 
   if (pdcch_vars->nb_search_space > 0)
     get_coreset_rballoc(pdcch_vars->pdcch_config[0].coreset.frequency_domain_resource,&coreset_nb_rb,&coreset_start_rb);
-  
-<<<<<<< HEAD
-  slot_pbch = is_pbch_in_slot(cfg, frame_rx, nr_tti_rx, fp);
-  slot_ssb  = is_ssb_in_slot(cfg, frame_rx, nr_tti_rx, fp);
+
+  slot_pbch = is_pbch_in_slot(cfg, frame_rx, nr_slot_rx, fp);
+  slot_ssb  = is_ssb_in_slot(cfg, frame_rx, nr_slot_rx, fp);
 
   // looking for pbch only in slot where it is supposed to be
   if (slot_ssb) {
-    LOG_I(PHY," ------  PBCH ChannelComp/LLR: frame.slot %d.%d ------  \n", frame_rx%1024, nr_tti_rx);
+    LOG_D(PHY," ------  PBCH ChannelComp/LLR: frame.slot %d.%d ------  \n", frame_rx%1024, nr_slot_rx);
     for (int i=1; i<4; i++) {
 
       nr_slot_fep(ue,
+                  proc,
                   (ue->symbol_offset+i)%(fp->symbols_per_slot),
-                  nr_tti_rx,
+                  nr_slot_rx,
                   0,
                   0);
 
 #if UE_TIMING_TRACE
       start_meas(&ue->dlsch_channel_estimation_stats);
 #endif
-      nr_pbch_channel_estimation(ue,0,nr_tti_rx,(ue->symbol_offset+i)%(fp->symbols_per_slot),i-1,(fp->ssb_index)&7,fp->half_frame_bit);
+      nr_pbch_channel_estimation(ue,proc,0,nr_slot_rx,(ue->symbol_offset+i)%(fp->symbols_per_slot),i-1,(fp->ssb_index)&7,fp->half_frame_bit);
 #if UE_TIMING_TRACE
       stop_meas(&ue->dlsch_channel_estimation_stats);
 #endif
-      
-    }
-      
+    }
+
     //if (mac->csirc->reportQuantity.choice.ssb_Index_RSRP){
-    nr_ue_rsrp_measurements(ue,nr_tti_rx,0);
+    nr_ue_rsrp_measurements(ue,proc,nr_slot_rx,0);
     //}
-      
+
     if ((ue->decode_MIB == 1) && slot_pbch) {
-=======
-  slot_pbch = is_pbch_in_slot(cfg, frame_rx, nr_slot_rx, fp);
-  //slot_ssb = is_ssb_in_slot(cfg, frame_rx, nr_slot_rx, fp);
-
-  // looking for pbch only in slot where it is supposed to be
-  if ((ue->decode_MIB == 1) && slot_pbch)
-    {
-      LOG_D(PHY," ------  PBCH ChannelComp/LLR: frame.slot %d.%d ------  \n", frame_rx%1024, nr_slot_rx);
-      for (int i=1; i<4; i++) {
-
-        nr_slot_fep(ue,
-                    proc,
-                    (ue->symbol_offset+i)%(fp->symbols_per_slot),
-                    nr_slot_rx,
-                    0,
-                    0);
-
-#if UE_TIMING_TRACE
-        start_meas(&ue->dlsch_channel_estimation_stats);
-#endif
-        nr_pbch_channel_estimation(ue,proc,0,nr_slot_rx,(ue->symbol_offset+i)%(fp->symbols_per_slot),i-1,(fp->ssb_index)&7,fp->half_frame_bit);
-#if UE_TIMING_TRACE
-        stop_meas(&ue->dlsch_channel_estimation_stats);
-#endif
-
-      }
-      
-      //if (mac->csirc->reportQuantity.choice.ssb_Index_RSRP){ 
-        nr_ue_rsrp_measurements(ue, proc, nr_slot_rx, 0);
-      //}
-	
-
->>>>>>> 6b8eb372
+
+      LOG_D(PHY," ------  Decode MIB: frame.slot %d.%d ------  \n", frame_rx%1024, nr_slot_rx);
       nr_ue_pbch_procedures(gNB_id, ue, proc, 0);
 
       if (ue->no_timing_correction==0) {
@@ -1816,14 +1779,9 @@
                            16384);
       }
     }
-
-<<<<<<< HEAD
-  }
-
-  if ((frame_rx%64 == 0) && (nr_tti_rx==0)) {
-=======
+  }
+
   if ((frame_rx%64 == 0) && (nr_slot_rx==0)) {
->>>>>>> 6b8eb372
     printf("============================================\n");
     LOG_I(PHY,"Harq round stats for Downlink: %d/%d/%d/%d DLSCH errors: %d\n",ue->dl_stats[0],ue->dl_stats[1],ue->dl_stats[2],ue->dl_stats[3],ue->dl_stats[4]);
     printf("============================================\n");
