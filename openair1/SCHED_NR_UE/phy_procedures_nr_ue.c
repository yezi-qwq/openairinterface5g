--- conflicted
+++ resolved
@@ -1080,21 +1080,12 @@
       }
 
 
-<<<<<<< HEAD
-    stop_meas(&ue->dlsch_decoding_stats[proc->thread_id]);
-=======
       stop_meas(&ue->dlsch_decoding_stats[proc->thread_id]);
 
->>>>>>> 264e8299
       LOG_D(PHY, " --> Unscrambling for CW1 %5.3f\n",
             (ue->dlsch_unscrambling_stats.p_time)/(cpuf*1000.0));
       LOG_D(PHY, "AbsSubframe %d.%d --> ldpc Decoding for CW1 %5.3f\n",
             frame_rx%1024, nr_slot_rx,(ue->dlsch_decoding_stats[proc->thread_id].p_time)/(cpuf*1000.0));
-<<<<<<< HEAD
-
-
-=======
->>>>>>> 264e8299
       LOG_D(PHY,"AbsSubframe %d.%d --> ldpc Decoding for CW1 %5.3f\n",
             frame_rx%1024, nr_slot_rx,(ue->dlsch_decoding_stats[proc->thread_id].p_time)/(cpuf*1000.0));
 
@@ -1864,10 +1855,6 @@
   stop_meas(&ue->dlsch_procedures_stat[proc->thread_id]);
   LOG_D(PHY, "[SFN %d] Slot1:       Pdsch Proc %5.2f\n",nr_slot_rx,ue->pdsch_procedures_stat[proc->thread_id].p_time/(cpuf*1000.0));
   LOG_D(PHY, "[SFN %d] Slot0 Slot1: Dlsch Proc %5.2f\n",nr_slot_rx,ue->dlsch_procedures_stat[proc->thread_id].p_time/(cpuf*1000.0));
-<<<<<<< HEAD
-
-=======
->>>>>>> 264e8299
 
 
   // deactivate dlsch once dlsch proc is done
