--- conflicted
+++ resolved
@@ -55,8 +55,8 @@
 
 //#define DEBUG_PHY_PROC
 
-#define NR_PDCCH_SCHED
-#define NR_PDCCH_SCHED_DEBUG
+//#define NR_PDCCH_SCHED
+//#define NR_PDCCH_SCHED_DEBUG
 //#define NR_PUCCH_SCHED
 //#define NR_PUCCH_SCHED_DEBUG
 
@@ -3060,16 +3060,12 @@
   // this is the UL bandwidth part. FIXME! To be defined where this value comes from
   //  uint16_t n_RB_ULBWP = 106;
   // this is the DL bandwidth part. FIXME! To be defined where this value comes from
-<<<<<<< HEAD
-  uint16_t n_RB_DLBWP = 106;
-=======
   //uint16_t n_RB_DLBWP = 106;
   //#ifdef NR_PDCCH_SCHED_DEBUG
   //    printf("<-NR_PDCCH_PHY_PROCEDURES_LTE_UE (nr_ue_pdcch_procedures)-> n_RB_ULBWP=%d n_RB_DLBWP=%d\n",
   //            n_RB_ULBWP,
   //            n_RB_DLBWP);
   //  #endif
->>>>>>> 6650b6cd
 
   // First we have to identify each searchSpace active at a time and do PDCCH monitoring corresponding to current searchSpace
   // Up to 10 searchSpaces can be configured to UE (s<=10)
@@ -3214,43 +3210,6 @@
         crc_scrambled_t crc_scrambled;
         format_found_t format_found=255;
         
-<<<<<<< HEAD
-=======
-        #ifdef NR_PDCCH_SCHED_DEBUG
-        if (searchSpaceType == common) {  // search all possible dci's for COMMON SEARCH SPACES according to the current SEARCHSPACE configuration
-            printf("<-NR_PDCCH_PHY_PROCEDURES_LTE_UE (nr_ue_pdcch_procedures)-> Entering function nr_dci_decoding_procedure with eNB_id=%d (n_RB_BWP=%d, searchSpaceType=%d, nb_searchspace_active=%d, nb_coreset_active=%d) -> dci_cnt=%d\n",
-                    eNB_id,pdcch_vars2->n_RB_BWP[nb_searchspace_active],searchSpaceType,
-                    nb_searchspace_active,
-                    nb_coreset_active,
-                    dci_cnt);
-        }
-        if (searchSpaceType == ue_specific){// search all possible dci's for UE-SPECIFIC SEARCH SPACES according to the current SEARCHSPACE configuration
-             printf("<-NR_PDCCH_PHY_PROCEDURES_LTE_UE (nr_ue_pdcch_procedures)-> Entering function nr_dci_decoding_procedure with eNB_id=%d (n_RB_BWP=%d, searchSpaceType=%d, nb_searchspace_active=%d, nb_coreset_active=%d) -> dci_cnt=%d\n",
-                    eNB_id,pdcch_vars2->n_RB_BWP[nb_searchspace_active],searchSpaceType,
-                    nb_searchspace_active,
-                    nb_coreset_active,
-                    dci_cnt);
-        }
-        #endif
-
-       
-        dci_cnt += nr_dci_decoding_procedure(nb_searchspace_active,
-                                             nb_coreset_active,
-                                             ue,
-                                             &dci_alloc_rx[dci_cnt],
-                                             searchSpaceType,
-                                             eNB_id,
-                                             nr_tti_rx,
-                                             dci_fields_sizes_cnt,
-                                             pdcch_vars2->n_RB_BWP[nb_searchspace_active],
-                                             pdcch_vars2->n_RB_BWP[nb_searchspace_active],
-                                             &crc_scrambled,
-                                             &format_found,
-                                             crc_scrambled_values);
-        #ifdef NR_PDCCH_SCHED_DEBUG
-          printf("<-NR_PDCCH_PHY_PROCEDURES_LTE_UE (nr_ue_pdcch_procedures)-> Ending function nr_dci_decoding_procedure() -> dci_cnt=%d\n",dci_cnt);
-        #endif
->>>>>>> 6650b6cd
 
 #ifdef NR_PDCCH_SCHED_DEBUG
 	printf("<-NR_PDCCH_PHY_PROCEDURES_LTE_UE (nr_ue_pdcch_procedures)-> Entering function nr_dci_decoding_procedure with eNB_id=%d (n_RB_ULBWP=%d, n_RB_DLBWP=%d, searchSpaceType=%d, nb_searchspace_active=%d, nb_coreset_active=%d) -> dci_cnt=%d\n",
@@ -5000,14 +4959,8 @@
 			   uint8_t do_pdcch_flag,runmode_t mode) {
 
 
-<<<<<<< HEAD
-  int l,l2;
-  int pilot1;
-  int pmch_flag=0;
-=======
   //int l,l2;
   //int pilot1;
->>>>>>> 6650b6cd
   int frame_rx = proc->frame_rx;
   int nr_tti_rx = proc->nr_tti_rx;
   uint16_t nb_symb_sch = 8; // to be updated by higher layer
@@ -5040,16 +4993,6 @@
   start_meas(&ue->phy_proc_rx[ue->current_thread_id[nr_tti_rx]]);
   start_meas(&ue->generic_stat);
 #endif
-
-<<<<<<< HEAD
-  pmch_flag = is_pmch_subframe(frame_rx,nr_tti_rx,&ue->frame_parms) ? 1 : 0;
-=======
-
-  
-  
-        
-  
->>>>>>> 6650b6cd
 
   if (do_pdcch_flag) {
   // deactivate reception until we scan pdcch
@@ -5105,18 +5048,12 @@
 
 #ifdef NR_PDCCH_SCHED
   //nr_gold_pdcch(ue,0, 2);
-<<<<<<< HEAD
  if (nr_tti_rx==1){
   for (uint16_t l=0; l<nb_symb_pdcch; l++) {
     if (abstraction_flag == 0) {
-=======
-
-  for (int l=0; l<2; l++) {
->>>>>>> 6650b6cd
 #if UE_TIMING_TRACE
     start_meas(&ue->ofdm_demod_stats);
 #endif
-<<<<<<< HEAD
 
       VCD_SIGNAL_DUMPER_DUMP_FUNCTION_BY_NAME(VCD_SIGNAL_DUMPER_FUNCTIONS_UE_SLOT_FEP, VCD_FUNCTION_IN);
       nr_slot_fep(ue,
@@ -5127,22 +5064,9 @@
 		  1,
 		 NR_PDCCH_EST);
       VCD_SIGNAL_DUMPER_DUMP_FUNCTION_BY_NAME(VCD_SIGNAL_DUMPER_FUNCTIONS_UE_SLOT_FEP, VCD_FUNCTION_OUT);
-=======
-    
-    VCD_SIGNAL_DUMPER_DUMP_FUNCTION_BY_NAME(VCD_SIGNAL_DUMPER_FUNCTIONS_UE_SLOT_FEP, VCD_FUNCTION_IN);
-    nr_slot_fep(ue,
-		l,
-		nr_tti_rx,
-		0,
-		0,
-		1,
-		NR_PDCCH_EST);
-    VCD_SIGNAL_DUMPER_DUMP_FUNCTION_BY_NAME(VCD_SIGNAL_DUMPER_FUNCTIONS_UE_SLOT_FEP, VCD_FUNCTION_OUT);
->>>>>>> 6650b6cd
 #if UE_TIMING_TRACE
     stop_meas(&ue->ofdm_demod_stats);
 #endif
-<<<<<<< HEAD
       //printf("phy procedure pdcch start measurement l =%d\n",l);
       nr_ue_measurement_procedures(l,ue,proc,eNB_id,(nr_tti_rx<<1),abstraction_flag,mode);
 	}
@@ -5154,74 +5078,8 @@
   }
  }
 #endif //NR_PDCCH_SCHED
-=======
-  }
-  
-
-  write_output("rxdataF.m","rxF",ue->common_vars.common_vars_rx_data_per_thread[ue->current_thread_id[nr_tti_rx>>1]].rxdataF[0],ue->frame_parms.ofdm_symbol_size*2,1,1);
-
-  //ue_measurement_procedures(l-1,ue,proc,eNB_id,(nr_tti_rx<<1),abstraction_flag,mode);
-
-  //if (do_pdcch_flag) {
-  //      if ((l==pilot1) || ((pmch_flag==1)&(l==l2)))  {
-  //	LOG_D(PHY,"[UE  %d] Frame %d: Calling pdcch procedures (eNB %d)\n",ue->Mod_id,frame_rx,eNB_id);
-
-  //start_meas(&ue->rx_pdcch_stats[ue->current_thread_id[nr_tti_rx]]);
-	
-  //printf(">>> at phy_procedures_nrUE_RX, nr_ue_pdcch_procedures init, dlsch->active=%d\n",
-  //        ue->dlsch[ue->current_thread_id[nr_tti_rx]][eNB_id][0]->active); 
-
-  if (nr_ue_pdcch_procedures(eNB_id,ue,proc,0) == -1) {
-    LOG_E(PHY,"[UE  %d] Frame %d, nr_tti_rx %d: Error in pdcch procedures\n",ue->Mod_id,frame_rx,nr_tti_rx);
-    return(-1);
-  }
-  //for (int m=0;m<1000;m++) printf("%d",m); 
-  //printf("\n>>> at phy_procedures_nrUE_RX, nr_ue_pdcch_procedures end, dlsch->active=%d\n",
-  //        ue->dlsch[ue->current_thread_id[nr_tti_rx]][eNB_id][0]->active); 
-  
-  // preparing for PDSCH procedures
-  //  if (ue->dlsch[ue->current_thread_id[nr_tti_rx]][eNB_id][0]->active == 1) {
-  //    ue_pdsch_procedures(ue,
-  //			proc,
-  //			eNB_id,
-  //			PDSCH,
-  //			ue->dlsch[ue->current_thread_id[nr_tti_rx]][eNB_id][0],
-  //			NULL,
-  //			ue->pdcch_vars[ue->current_thread_id[nr_tti_rx]][eNB_id]->num_pdcch_symbols,
-  //			ue->frame_parms.symbols_per_tti>>1,
-  //			abstraction_flag);
-  //  }
-#if 0
-  //stop_meas(&ue->rx_pdcch_stats[ue->current_thread_id[nr_tti_rx]]);
-  //printf("nr_tti_rx %d n_pdcch_sym %d pdcch procedures  %5.3f \n",
-  //        nr_tti_rx, ue->pdcch_vars[ue->current_thread_id[nr_tti_rx]][eNB_id]->num_pdcch_symbols,
-  //     (ue->rx_pdcch_stats[ue->current_thread_id[nr_tti_rx]].p_time)/(cpuf*1000.0));
-  LOG_D(PHY,"num_pdcch_symbols %d\n",ue->pdcch_vars[ue->current_thread_id[nr_tti_rx]][eNB_id]->num_pdcch_symbols);
-  //      }
-  //}
-  
-  //  } // for l=1..l2
-  
-  
-  ue_measurement_procedures(l-1,ue,proc,eNB_id,(nr_tti_rx<<1),abstraction_flag,mode);
-
-  LOG_D(PHY," ------  end FFT/ChannelEst/PDCCH slot 0: AbsSubframe %d.%d ------  \n", frame_rx%1024, nr_tti_rx);
-  
-  return 0;
-  }
-
-  nr_slot_fep(ue,
-     0,
-     1+(nr_tti_rx<<1),
-     0,
-     0,
-     0,
-	 NR_PDSCH_EST);
-#endif
->>>>>>> 6650b6cd
 
   LOG_D(PHY," ------ --> PDSCH ChannelComp/LLR slot 0: AbsSubframe %d.%d ------  \n", frame_rx%1024, nr_tti_rx);
-<<<<<<< HEAD
   
   if (nr_tti_rx==1){
     //to update from pdsch config
@@ -5237,7 +5095,7 @@
 		  NR_PDSCH_EST);
       
       //printf("phy procedure pdsch start measurement\n"); 
-      nr_ue_measurement_procedures(m,ue,proc,eNB_id,(nr_tti_rx<<1),abstraction_flag,mode);
+      nr_ue_measurement_procedures(m,ue,proc,eNB_id,(nr_tti_rx<<1),0,mode);
       
     }
     //set active for testing, to be removed
@@ -5245,18 +5103,6 @@
   }
   else 
     ue->dlsch[ue->current_thread_id[nr_tti_rx]][eNB_id][0]->active = 0;
-=======
-  //to update from pdsch config
-  nr_gold_pdsch(ue,0,0, 1);
-
-  nr_slot_fep(ue,
-	      2,  //to be updated from higher layer
-	      (nr_tti_rx<<1),
-	      0,
-	      0,
-	      0,
-	      NR_PDSCH_EST);
->>>>>>> 6650b6cd
 
 #if UE_TIMING_TRACE
   start_meas(&ue->generic_stat);
@@ -5270,15 +5116,9 @@
 			PDSCH,
 			ue->dlsch[ue->current_thread_id[nr_tti_rx]][eNB_id][0],
 			NULL,
-<<<<<<< HEAD
 			nb_symb_pdcch, //ue->pdcch_vars[ue->current_thread_id[nr_tti_rx]][eNB_id]->num_pdcch_symbols,
 			(nb_symb_sch+nb_symb_pdcch-1), //ue->frame_parms.symbols_per_tti>>1,
-			abstraction_flag);
-=======
-			ue->pdcch_vars[ue->current_thread_id[nr_tti_rx]][eNB_id]->num_pdcch_symbols,
-			ue->frame_parms.symbols_per_tti>>1,
 			0);
->>>>>>> 6650b6cd
 
     VCD_SIGNAL_DUMPER_DUMP_FUNCTION_BY_NAME(VCD_SIGNAL_DUMPER_FUNCTIONS_PDSCH_PROC, VCD_FUNCTION_OUT);
   }
@@ -5328,62 +5168,12 @@
 			0);
     VCD_SIGNAL_DUMPER_DUMP_FUNCTION_BY_NAME(VCD_SIGNAL_DUMPER_FUNCTIONS_PDSCH_PROC_RA, VCD_FUNCTION_OUT);
   }
-//#if 0
+
   LOG_D(PHY," ------ slot 1 Processing: AbsSubframe %d.%d ------  \n", frame_rx%1024, nr_tti_rx);
   LOG_D(PHY," ------  --> FFT/ChannelEst/PDCCH slot 1: AbsSubframe %d.%d ------  \n", frame_rx%1024, nr_tti_rx);
 
-  if (nr_subframe_select(&ue->frame_parms,nr_tti_rx) != SF_S) {  // do front-end processing for second slot, and first symbol of next nr_tti_rx
-    for (l=1; l<ue->frame_parms.symbols_per_tti>>1; l++) {
-      if (abstraction_flag == 0) {
-#if UE_TIMING_TRACE
-          start_meas(&ue->ofdm_demod_stats);
-#endif
-	VCD_SIGNAL_DUMPER_DUMP_FUNCTION_BY_NAME(VCD_SIGNAL_DUMPER_FUNCTIONS_UE_SLOT_FEP, VCD_FUNCTION_IN);
-	/*nr_slot_fep(ue,
-		 l,
-		 1+(nr_tti_rx<<1),
-		 0,
-		 0,
-		 0,
-		 NR_PDSCH_EST);*/
-	VCD_SIGNAL_DUMPER_DUMP_FUNCTION_BY_NAME(VCD_SIGNAL_DUMPER_FUNCTIONS_UE_SLOT_FEP, VCD_FUNCTION_OUT);
-#if UE_TIMING_TRACE
-    stop_meas(&ue->ofdm_demod_stats);
-#endif
-      }
-
-      //ue_measurement_procedures(l-1,ue,proc,eNB_id,1+(nr_tti_rx<<1),abstraction_flag,mode);
-
-    } // for l=1..l2
-
-    // do first symbol of next downlink nr_tti_rx for channel estimation
-    int next_nr_tti_rx = (1+nr_tti_rx)%10;
-    if (nr_subframe_select(&ue->frame_parms,next_nr_tti_rx) != SF_UL)
-    {
-      /*nr_slot_fep(ue,
-         0,
-         (next_nr_tti_rx<<1),
-         0,
-         0,
-         0,
-		 NR_PDSCH_EST);*/
-    }
-  } // not an S-subframe
-#if UE_TIMING_TRACE
-  stop_meas(&ue->generic_stat);
-#if DISABLE_LOG_X
-  printf("[SFN %d] Slot1: FFT + Channel Estimate + Pdsch Proc Slot0 %5.2f \n",nr_tti_rx,ue->generic_stat.p_time/(cpuf*1000.0));
-#else
-  LOG_D(PHY, "[SFN %d] Slot1: FFT + Channel Estimate + Pdsch Proc Slot0 %5.2f \n",nr_tti_rx,ue->generic_stat.p_time/(cpuf*1000.0));
-#endif
-
-#endif
-
-  //LOG_D(PHY," ------  end FFT/ChannelEst/PDCCH slot 1: AbsSubframe %d.%d ------  \n", frame_rx%1024, nr_tti_rx);
-
   if ( (nr_tti_rx == 0) && (ue->decode_MIB == 1))
   {
-<<<<<<< HEAD
 	for (int i=0; i<3; i++)
 		nr_slot_fep(ue,
 			      (5+i), //mu=1 case B
@@ -5393,10 +5183,7 @@
 			      1,
 			      NR_PBCH_EST);
 
-    nr_ue_pbch_procedures(eNB_id,ue,proc,abstraction_flag);
-=======
-    ue_pbch_procedures(eNB_id,ue,proc,0);
->>>>>>> 6650b6cd
+    nr_ue_pbch_procedures(eNB_id,ue,proc,0);
   }
 
   // do procedures for C-RNTI
@@ -5433,11 +5220,7 @@
 			ue->dlsch[ue->current_thread_id[nr_tti_rx]][eNB_id][1],
 			&ue->dlsch_errors[eNB_id],
 			mode,
-<<<<<<< HEAD
-			abstraction_flag);
-=======
-			0);*/
->>>>>>> 6650b6cd
+			0);
 #if UE_TIMING_TRACE
     stop_meas(&ue->dlsch_procedures_stat[ue->current_thread_id[nr_tti_rx]]);
 #if DISABLE_LOG_X
