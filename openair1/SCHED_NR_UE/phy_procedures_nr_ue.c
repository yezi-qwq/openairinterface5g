/*
 * Licensed to the OpenAirInterface (OAI) Software Alliance under one or more
 * contributor license agreements.  See the NOTICE file distributed with
 * this work for additional information regarding copyright ownership.
 * The OpenAirInterface Software Alliance licenses this file to You under
 * the OAI Public License, Version 1.1  (the "License"); you may not use this file
 * except in compliance with the License.
 * You may obtain a copy of the License at
 *
 *      http://www.openairinterface.org/?page_id=698
 *
 * Unless required by applicable law or agreed to in writing, software
 * distributed under the License is distributed on an "AS IS" BASIS,
 * WITHOUT WARRANTIES OR CONDITIONS OF ANY KIND, either express or implied.
 * See the License for the specific language governing permissions and
 * limitations under the License.
 *-------------------------------------------------------------------------------
 * For more information about the OpenAirInterface (OAI) Software Alliance:
 *      contact@openairinterface.org
 */

/*! \file phy_procedures_nr_ue.c
 * \brief Implementation of UE procedures from 36.213 LTE specifications
 * \author R. Knopp, F. Kaltenberger, N. Nikaein, A. Mico Pereperez
 * \date 2018
 * \version 0.1
 * \company Eurecom
 * \email: knopp@eurecom.fr,florian.kaltenberger@eurecom.fr, navid.nikaein@eurecom.fr
 * \note
 * \warning
 */

#define _GNU_SOURCE

#include "assertions.h"
#include "defs.h"
//#include "PHY/defs.h"
#include "PHY/defs_nr_UE.h"
//#include "PHY/phy_vars_nr_ue.h"
#include "PHY/phy_extern_nr_ue.h"
#include "PHY/NR_REFSIG/refsig_defs_ue.h"
#include "PHY/MODULATION/modulation_UE.h"
#include "PHY/NR_UE_TRANSPORT/nr_transport_ue.h"
#include "PHY/NR_UE_TRANSPORT/nr_transport_proto_ue.h"
//#include "PHY/extern.h"
#include "SCHED_NR_UE/defs.h"
#include "SCHED_NR/extern.h"
//#include <sched.h>
//#include "targets/RT/USER/nr-softmodem.h"
#include "PHY/NR_UE_ESTIMATION/nr_estimation.h"

#ifdef EMOS
#include "SCHED/phy_procedures_emos.h"
#endif

//#define DEBUG_PHY_PROC

#define NR_PDCCH_SCHED
//#define NR_PDCCH_SCHED_DEBUG
//#define NR_PUCCH_SCHED
//#define NR_PUCCH_SCHED_DEBUG

#ifndef PUCCH
#define PUCCH
#endif

#include "LAYER2/NR_MAC_UE/mac_defs.h"
#include "common/utils/LOG/log.h"

#ifdef EMOS
fifo_dump_emos_UE emos_dump_UE;
#endif

#include "common/utils/LOG/vcd_signal_dumper.h"
#include "UTIL/OPT/opt.h"

#if defined(ENABLE_ITTI)
# include "intertask_interface.h"
#endif

//#include "PHY/defs.h"

//#include "PHY/CODING/extern.h"

#include "T.h"

#define DLSCH_RB_ALLOC 0x1fbf  // skip DC RB (total 23/25 RBs)
#define DLSCH_RB_ALLOC_12 0x0aaa  // skip DC RB (total 23/25 RBs)

#define NS_PER_SLOT 500000

char mode_string[4][20] = {"NOT SYNCHED","PRACH","RAR","PUSCH"};

extern double cpuf;


int32_t nr_rx_pdcch(PHY_VARS_NR_UE *ue,
                    uint32_t frame,
                    uint8_t nr_tti_rx,
                    uint8_t eNB_id,
                    MIMO_mode_t mimo_mode,
                    uint32_t high_speed_flag,
                    uint8_t is_secondary_ue,
                    int nb_coreset_active,
                    uint16_t symbol_mon,
                    NR_SEARCHSPACE_TYPE_t searchSpaceType);

uint8_t nr_dci_decoding_procedure(int s,
                                  int p,
                                  PHY_VARS_NR_UE *ue,
                                  NR_DCI_ALLOC_t *dci_alloc,
                                  NR_SEARCHSPACE_TYPE_t searchSpacetype,
                                  int16_t eNB_id,
                                  uint8_t nr_tti_rx,
                                  uint8_t dci_fields_sizes_cnt[MAX_NR_DCI_DECODED_SLOT][NBR_NR_DCI_FIELDS][NBR_NR_FORMATS],
                                  uint16_t n_RB_ULBWP,
                                  uint16_t n_RB_DLBWP,
                                  crc_scrambled_t *crc_scrambled,
                                  format_found_t *format_found,
                                  uint16_t crc_scrambled_values[TOTAL_NBR_SCRAMBLED_VALUES]);

int nr_generate_ue_ul_dlsch_params_from_dci(PHY_VARS_NR_UE *ue,
					    uint8_t eNB_id,
					    int frame,
					    uint8_t nr_tti_rx,
					    uint64_t dci_pdu[2],
					    uint16_t rnti,
					    uint8_t dci_length,
					    NR_DCI_format_t dci_format,
					    NR_UE_PDCCH *pdcch_vars,
					    NR_UE_PDSCH *pdsch_vars,
					    NR_UE_DLSCH_t **dlsch,
					    NR_UE_ULSCH_t *ulsch,
					    NR_DL_FRAME_PARMS *frame_parms,
					    PDSCH_CONFIG_DEDICATED *pdsch_config_dedicated,
					    uint8_t beamforming_mode,
					    uint8_t dci_fields_sizes[NBR_NR_DCI_FIELDS][NBR_NR_FORMATS],
					    uint16_t n_RB_ULBWP,
					    uint16_t n_RB_DLBWP,
					    uint16_t crc_scrambled_values[TOTAL_NBR_SCRAMBLED_VALUES],
					    NR_DCI_INFO_EXTRACTED_t *nr_dci_info_extracted);


#if defined(EXMIMO) || defined(OAI_USRP) || defined(OAI_BLADERF) || defined(OAI_LMSSDR) || defined(OAI_ADRV9371_ZC706)
extern uint32_t downlink_frequency[MAX_NUM_CCs][4];
#endif


#if 0
void nr_dump_dlsch(PHY_VARS_NR_UE *ue,UE_nr_rxtx_proc_t *proc,uint8_t eNB_id,uint8_t nr_tti_rx,uint8_t harq_pid)
{
  unsigned int coded_bits_per_codeword;
  uint8_t nsymb = (ue->frame_parms.Ncp == 0) ? 14 : 12;

  coded_bits_per_codeword = get_G(&ue->frame_parms,
                                  ue->dlsch[ue->current_thread_id[nr_tti_rx]][eNB_id][0]->harq_processes[harq_pid]->nb_rb,
                                  ue->dlsch[ue->current_thread_id[nr_tti_rx]][eNB_id][0]->harq_processes[harq_pid]->rb_alloc_even,
                                  ue->dlsch[ue->current_thread_id[nr_tti_rx]][eNB_id][0]->harq_processes[harq_pid]->Qm,
                                  ue->dlsch[ue->current_thread_id[nr_tti_rx]][eNB_id][0]->harq_processes[harq_pid]->Nl,
                                  ue->pdcch_vars[0%RX_NB_TH][eNB_id]->num_pdcch_symbols,
                                  proc->frame_rx,
				  nr_tti_rx,
				  ue->transmission_mode[eNB_id]<7?0:ue->transmission_mode[eNB_id]);

  write_output("rxsigF0.m","rxsF0", ue->common_vars.common_vars_rx_data_per_thread[ue->current_thread_id[nr_tti_rx]].rxdataF[0],2*nsymb*ue->frame_parms.ofdm_symbol_size,2,1);
  write_output("rxsigF0_ext.m","rxsF0_ext", ue->pdsch_vars[ue->current_thread_id[nr_tti_rx]][0]->rxdataF_ext[0],2*nsymb*ue->frame_parms.ofdm_symbol_size,1,1);
  write_output("dlsch00_ch0_ext.m","dl00_ch0_ext", ue->pdsch_vars[ue->current_thread_id[nr_tti_rx]][0]->dl_ch_estimates_ext[0],300*nsymb,1,1);
  /*
    write_output("dlsch01_ch0_ext.m","dl01_ch0_ext",pdsch_vars[0]->dl_ch_estimates_ext[1],300*12,1,1);
    write_output("dlsch10_ch0_ext.m","dl10_ch0_ext",pdsch_vars[0]->dl_ch_estimates_ext[2],300*12,1,1);
    write_output("dlsch11_ch0_ext.m","dl11_ch0_ext",pdsch_vars[0]->dl_ch_estimates_ext[3],300*12,1,1);
    write_output("dlsch_rho.m","dl_rho",pdsch_vars[0]->rho[0],300*12,1,1);
  */
  write_output("dlsch_rxF_comp0.m","dlsch0_rxF_comp0", ue->pdsch_vars[ue->current_thread_id[nr_tti_rx]][0]->rxdataF_comp0[0],300*12,1,1);
  write_output("dlsch_rxF_llr.m","dlsch_llr", ue->pdsch_vars[ue->current_thread_id[nr_tti_rx]][0]->llr[0],coded_bits_per_codeword,1,0);

  write_output("dlsch_mag1.m","dlschmag1",ue->pdsch_vars[ue->current_thread_id[nr_tti_rx]][0]->dl_ch_mag0,300*12,1,1);
  write_output("dlsch_mag2.m","dlschmag2",ue->pdsch_vars[ue->current_thread_id[nr_tti_rx]][0]->dl_ch_magb0,300*12,1,1);
}

void nr_dump_dlsch_SI(PHY_VARS_NR_UE *ue,UE_nr_rxtx_proc_t *proc,uint8_t eNB_id,uint8_t nr_tti_rx)
{
  unsigned int coded_bits_per_codeword;
  uint8_t nsymb = ((ue->frame_parms.Ncp == 0) ? 14 : 12);

  coded_bits_per_codeword = get_G(&ue->frame_parms,
                                  ue->dlsch_SI[eNB_id]->harq_processes[0]->nb_rb,
                                  ue->dlsch_SI[eNB_id]->harq_processes[0]->rb_alloc_even,
                                  2,
                                  1,
                                  ue->pdcch_vars[0%RX_NB_TH][eNB_id]->num_pdcch_symbols,
                                  proc->frame_rx,
				  nr_tti_rx,
				  0);
  LOG_D(PHY,"[UE %d] Dumping dlsch_SI : ofdm_symbol_size %d, nsymb %d, nb_rb %d, mcs %d, nb_rb %d, num_pdcch_symbols %d,G %d\n",
        ue->Mod_id,
	ue->frame_parms.ofdm_symbol_size,
	nsymb,
        ue->dlsch_SI[eNB_id]->harq_processes[0]->nb_rb,
        ue->dlsch_SI[eNB_id]->harq_processes[0]->mcs,
        ue->dlsch_SI[eNB_id]->harq_processes[0]->nb_rb,
        ue->pdcch_vars[0%RX_NB_TH][eNB_id]->num_pdcch_symbols,
        coded_bits_per_codeword);

  write_output("rxsig0.m","rxs0", &ue->common_vars.rxdata[0][nr_tti_rx*ue->frame_parms.samples_per_tti],ue->frame_parms.samples_per_tti,1,1);

  write_output("rxsigF0.m","rxsF0", ue->common_vars.common_vars_rx_data_per_thread[ue->current_thread_id[nr_tti_rx]].rxdataF[0],nsymb*ue->frame_parms.ofdm_symbol_size,1,1);
  write_output("rxsigF0_ext.m","rxsF0_ext", ue->pdsch_vars_SI[0]->rxdataF_ext[0],2*nsymb*ue->frame_parms.ofdm_symbol_size,1,1);
  write_output("dlsch00_ch0_ext.m","dl00_ch0_ext", ue->pdsch_vars_SI[0]->dl_ch_estimates_ext[0],ue->frame_parms.N_RB_DL*12*nsymb,1,1);
  /*
    write_output("dlsch01_ch0_ext.m","dl01_ch0_ext",pdsch_vars[0]->dl_ch_estimates_ext[1],300*12,1,1);
    write_output("dlsch10_ch0_ext.m","dl10_ch0_ext",pdsch_vars[0]->dl_ch_estimates_ext[2],300*12,1,1);
    write_output("dlsch11_ch0_ext.m","dl11_ch0_ext",pdsch_vars[0]->dl_ch_estimates_ext[3],300*12,1,1);
    write_output("dlsch_rho.m","dl_rho",pdsch_vars[0]->rho[0],300*12,1,1);
  */
  write_output("dlsch_rxF_comp0.m","dlsch0_rxF_comp0", ue->pdsch_vars_SI[0]->rxdataF_comp0[0],ue->frame_parms.N_RB_DL*12*nsymb,1,1);
  write_output("dlsch_rxF_llr.m","dlsch_llr", ue->pdsch_vars_SI[0]->llr[0],coded_bits_per_codeword,1,0);

  write_output("dlsch_mag1.m","dlschmag1",ue->pdsch_vars_SI[0]->dl_ch_mag0,300*nsymb,1,1);
  write_output("dlsch_mag2.m","dlschmag2",ue->pdsch_vars_SI[0]->dl_ch_magb0,300*nsymb,1,1);
  sleep(1);
  exit(-1);
}

#if defined(EXMIMO) || defined(OAI_USRP) || defined(OAI_BLADERF) || defined(OAI_LMSSDR) || defined(OAI_ADRV9371_ZC706)
//unsigned int gain_table[31] = {100,112,126,141,158,178,200,224,251,282,316,359,398,447,501,562,631,708,794,891,1000,1122,1258,1412,1585,1778,1995,2239,2512,2818,3162};
/*
  unsigned int get_tx_amp_prach(int power_dBm, int power_max_dBm, int N_RB_UL)
  {

  int gain_dB = power_dBm - power_max_dBm;
  int amp_x_100;

  switch (N_RB_UL) {
  case 6:
  amp_x_100 = AMP;      // PRACH is 6 PRBS so no scale
  break;
  case 15:
  amp_x_100 = 158*AMP;  // 158 = 100*sqrt(15/6)
  break;
  case 25:
  amp_x_100 = 204*AMP;  // 204 = 100*sqrt(25/6)
  break;
  case 50:
  amp_x_100 = 286*AMP;  // 286 = 100*sqrt(50/6)
  break;
  case 75:
  amp_x_100 = 354*AMP;  // 354 = 100*sqrt(75/6)
  break;
  case 100:
  amp_x_100 = 408*AMP;  // 408 = 100*sqrt(100/6)
  break;
  default:
  LOG_E(PHY,"Unknown PRB size %d\n",N_RB_UL);
  //mac_xface->macphy_exit("");
  break;
  }
  if (gain_dB < -30) {
  return(amp_x_100/3162);
  } else if (gain_dB>0)
  return(amp_x_100);
  else
  return(amp_x_100/gain_table[-gain_dB]);  // 245 corresponds to the factor sqrt(25/6)
  }
*/

unsigned int get_tx_amp(int power_dBm, int power_max_dBm, int N_RB_UL, int nb_rb)
{

  int gain_dB = power_dBm - power_max_dBm;
  double gain_lin;

  gain_lin = pow(10,.1*gain_dB);
  if ((nb_rb >0) && (nb_rb <= N_RB_UL)) {
    return((int)(AMP*sqrt(gain_lin*N_RB_UL/(double)nb_rb)));
  }
  else {
    LOG_E(PHY,"Illegal nb_rb/N_RB_UL combination (%d/%d)\n",nb_rb,N_RB_UL);
    //mac_xface->macphy_exit("");
  }
  return(0);
}

#endif

void nr_dump_dlsch_ra(PHY_VARS_NR_UE *ue,UE_nr_rxtx_proc_t *proc,uint8_t eNB_id,uint8_t nr_tti_rx)
{
  unsigned int coded_bits_per_codeword;
  uint8_t nsymb = ((ue->frame_parms.Ncp == 0) ? 14 : 12);

  coded_bits_per_codeword = get_G(&ue->frame_parms,
                                  ue->dlsch_ra[eNB_id]->harq_processes[0]->nb_rb,
                                  ue->dlsch_ra[eNB_id]->harq_processes[0]->rb_alloc_even,
                                  2,
                                  1,
                                  ue->pdcch_vars[0%RX_NB_TH][eNB_id]->num_pdcch_symbols,
                                  proc->frame_rx,
				  nr_tti_rx,
				  0);
  LOG_D(PHY,"[UE %d] Dumping dlsch_ra : nb_rb %d, mcs %d, nb_rb %d, num_pdcch_symbols %d,G %d\n",
        ue->Mod_id,
        ue->dlsch_ra[eNB_id]->harq_processes[0]->nb_rb,
        ue->dlsch_ra[eNB_id]->harq_processes[0]->mcs,
        ue->dlsch_ra[eNB_id]->harq_processes[0]->nb_rb,
        ue->pdcch_vars[0%RX_NB_TH][eNB_id]->num_pdcch_symbols,
        coded_bits_per_codeword);

  write_output("rxsigF0.m","rxsF0", ue->common_vars.common_vars_rx_data_per_thread[ue->current_thread_id[nr_tti_rx]].rxdataF[0],2*12*ue->frame_parms.ofdm_symbol_size,2,1);
  write_output("rxsigF0_ext.m","rxsF0_ext", ue->pdsch_vars_ra[0]->rxdataF_ext[0],2*12*ue->frame_parms.ofdm_symbol_size,1,1);
  write_output("dlsch00_ch0_ext.m","dl00_ch0_ext", ue->pdsch_vars_ra[0]->dl_ch_estimates_ext[0],300*nsymb,1,1);
  /*
    write_output("dlsch01_ch0_ext.m","dl01_ch0_ext",pdsch_vars[0]->dl_ch_estimates_ext[1],300*12,1,1);
    write_output("dlsch10_ch0_ext.m","dl10_ch0_ext",pdsch_vars[0]->dl_ch_estimates_ext[2],300*12,1,1);
    write_output("dlsch11_ch0_ext.m","dl11_ch0_ext",pdsch_vars[0]->dl_ch_estimates_ext[3],300*12,1,1);
    write_output("dlsch_rho.m","dl_rho",pdsch_vars[0]->rho[0],300*12,1,1);
  */
  write_output("dlsch_rxF_comp0.m","dlsch0_rxF_comp0", ue->pdsch_vars_ra[0]->rxdataF_comp0[0],300*nsymb,1,1);
  write_output("dlsch_rxF_llr.m","dlsch_llr", ue->pdsch_vars_ra[0]->llr[0],coded_bits_per_codeword,1,0);

  write_output("dlsch_mag1.m","dlschmag1",ue->pdsch_vars_ra[0]->dl_ch_mag0,300*nsymb,1,1);
  write_output("dlsch_mag2.m","dlschmag2",ue->pdsch_vars_ra[0]->dl_ch_magb0,300*nsymb,1,1);
}

void phy_reset_ue(uint8_t Mod_id,uint8_t CC_id,uint8_t eNB_index)
{

  // This flushes ALL DLSCH and ULSCH harq buffers of ALL connected eNBs...add the eNB_index later
  // for more flexibility

  uint8_t i,j,k,s;
  PHY_VARS_NR_UE *ue = PHY_vars_UE_g[Mod_id][CC_id];

  //[NUMBER_OF_RX_THREAD=2][NUMBER_OF_CONNECTED_eNB_MAX][2];
  for(int l=0; l<RX_NB_TH; l++) {
    for(i=0; i<NUMBER_OF_CONNECTED_eNB_MAX; i++) {
      for(j=0; j<2; j++) {
	//DL HARQ
	if(ue->dlsch[l][i][j]) {
	  for(k=0; k<NUMBER_OF_HARQ_PID_MAX && ue->dlsch[l][i][j]->harq_processes[k]; k++) {
	    ue->dlsch[l][i][j]->harq_processes[k]->status = SCH_IDLE;
	    for (s=0; s<10; s++) {
	      // reset ACK/NACK bit to DTX for all nr_tti_rxs s = 0..9
	      ue->dlsch[l][i][j]->harq_ack[s].ack = 2;
	      ue->dlsch[l][i][j]->harq_ack[s].send_harq_status = 0;
	      ue->dlsch[l][i][j]->harq_ack[s].vDAI_UL = 0xff;
	      ue->dlsch[l][i][j]->harq_ack[s].vDAI_DL = 0xff;
	    }
	  }
	}
      }

      //UL HARQ
      if(ue->ulsch[i]) {
	for(k=0; k<NUMBER_OF_HARQ_PID_MAX && ue->ulsch[i]->harq_processes[k]; k++) {
	  ue->ulsch[i]->harq_processes[k]->status = SCH_IDLE;
	  //Set NDIs for all UL HARQs to 0
	  //  ue->ulsch[i]->harq_processes[k]->Ndi = 0;

	}
      }

      // flush Msg3 buffer
      ue->ulsch_Msg3_active[i] = 0;

    }
  }
}

void ra_failed(uint8_t Mod_id,uint8_t CC_id,uint8_t eNB_index)
{

  // if contention resolution fails, go back to PRACH
  PHY_vars_UE_g[Mod_id][CC_id]->UE_mode[eNB_index] = PRACH;
  PHY_vars_UE_g[Mod_id][CC_id]->pdcch_vars[0][eNB_index]->crnti_is_temporary = 0;
  PHY_vars_UE_g[Mod_id][CC_id]->pdcch_vars[0][eNB_index]->crnti = 0;
  PHY_vars_UE_g[Mod_id][CC_id]->pdcch_vars[1][eNB_index]->crnti_is_temporary = 0;
  PHY_vars_UE_g[Mod_id][CC_id]->pdcch_vars[1][eNB_index]->crnti = 0;
  LOG_E(PHY,"[UE %d] Random-access procedure fails, going back to PRACH, setting SIStatus = 0, discard temporary C-RNTI and State RRC_IDLE\n",Mod_id);
  //mac_xface->macphy_exit("");
}

void ra_succeeded(uint8_t Mod_id,uint8_t CC_id,uint8_t eNB_index)
{

  int i;

  LOG_I(PHY,"[UE %d][RAPROC] Random-access procedure succeeded. Set C-RNTI = Temporary C-RNTI\n",Mod_id);

  PHY_vars_UE_g[Mod_id][CC_id]->pdcch_vars[0][eNB_index]->crnti_is_temporary = 0;
  PHY_vars_UE_g[Mod_id][CC_id]->pdcch_vars[1][eNB_index]->crnti_is_temporary = 0;
  PHY_vars_UE_g[Mod_id][CC_id]->ulsch_Msg3_active[eNB_index] = 0;
  PHY_vars_UE_g[Mod_id][CC_id]->UE_mode[eNB_index] = PUSCH;

  for (i=0; i<8; i++) {
    if (PHY_vars_UE_g[Mod_id][CC_id]->ulsch[eNB_index]->harq_processes[i]) {
      PHY_vars_UE_g[Mod_id][CC_id]->ulsch[eNB_index]->harq_processes[i]->status=IDLE;
      PHY_vars_UE_g[Mod_id][CC_id]->dlsch[0][eNB_index][0]->harq_processes[i]->round=0;
      PHY_vars_UE_g[Mod_id][CC_id]->dlsch[1][eNB_index][0]->harq_processes[i]->round=0;
      PHY_vars_UE_g[Mod_id][CC_id]->ulsch[eNB_index]->harq_processes[i]->subframe_scheduling_flag=0;
    }
  }


}

UE_MODE_t get_ue_mode(uint8_t Mod_id,uint8_t CC_id,uint8_t eNB_index)
{

  return(PHY_vars_UE_g[Mod_id][CC_id]->UE_mode[eNB_index]);

}
void nr_process_timing_advance_rar(PHY_VARS_NR_UE *ue,UE_nr_rxtx_proc_t *proc,uint16_t timing_advance) {

  ue->timing_advance = timing_advance*4;


#ifdef DEBUG_PHY_PROC
  /* TODO: fix this log, what is 'HW timing advance'? */
  /*LOG_I(PHY,"[UE %d] AbsoluteSubFrame %d.%d, received (rar) timing_advance %d, HW timing advance %d\n",ue->Mod_id,proc->frame_rx, proc->nr_tti_rx_rx, ue->timing_advance);*/
  LOG_I(PHY,"[UE %d] AbsoluteSubFrame %d.%d, received (rar) timing_advance %d\n",ue->Mod_id,proc->frame_rx, proc->nr_tti_rx, ue->timing_advance);
#endif

}

void nr_process_timing_advance(uint8_t Mod_id,uint8_t CC_id,int16_t timing_advance)
{

  //  uint32_t frame = PHY_vars_UE_g[Mod_id]->frame;

  // timing advance has Q1.5 format
  timing_advance = timing_advance - 31;

  PHY_vars_UE_g[Mod_id][CC_id]->timing_advance = PHY_vars_UE_g[Mod_id][CC_id]->timing_advance+timing_advance*4; //this is for 25RB only!!!


  LOG_D(PHY,"[UE %d] Got timing advance %d from MAC, new value %d\n",Mod_id, timing_advance, PHY_vars_UE_g[Mod_id][CC_id]->timing_advance);


}

uint8_t nr_is_SR_TXOp(PHY_VARS_NR_UE *ue,UE_nr_rxtx_proc_t *proc,uint8_t eNB_id)
{

  int nr_tti_tx=proc->nr_tti_tx;

  LOG_D(PHY,"[UE %d][SR %x] Frame %d nr_tti_tx %d Checking for SR TXOp (sr_ConfigIndex %d)\n",
        ue->Mod_id,ue->pdcch_vars[ue->current_thread_id[proc->nr_tti_rx]][eNB_id]->crnti,proc->frame_tx,nr_tti_tx,
        ue->scheduling_request_config[eNB_id].sr_ConfigIndex);

  if (ue->scheduling_request_config[eNB_id].sr_ConfigIndex <= 4) {        // 5 ms SR period
    if ((nr_tti_tx%5) == ue->scheduling_request_config[eNB_id].sr_ConfigIndex)
      return(1);
  } else if (ue->scheduling_request_config[eNB_id].sr_ConfigIndex <= 14) { // 10 ms SR period
    if (nr_tti_tx==(ue->scheduling_request_config[eNB_id].sr_ConfigIndex-5))
      return(1);
  } else if (ue->scheduling_request_config[eNB_id].sr_ConfigIndex <= 34) { // 20 ms SR period
    if ((10*(proc->frame_tx&1)+nr_tti_tx) == (ue->scheduling_request_config[eNB_id].sr_ConfigIndex-15))
      return(1);
  } else if (ue->scheduling_request_config[eNB_id].sr_ConfigIndex <= 74) { // 40 ms SR period
    if ((10*(proc->frame_tx&3)+nr_tti_tx) == (ue->scheduling_request_config[eNB_id].sr_ConfigIndex-35))
      return(1);
  } else if (ue->scheduling_request_config[eNB_id].sr_ConfigIndex <= 154) { // 80 ms SR period
    if ((10*(proc->frame_tx&7)+nr_tti_tx) == (ue->scheduling_request_config[eNB_id].sr_ConfigIndex-75))
      return(1);
  }

  return(0);
}

uint8_t is_cqi_TXOp(PHY_VARS_NR_UE *ue,UE_nr_rxtx_proc_t *proc,uint8_t eNB_id)
{
  int nr_tti_tx = proc->nr_tti_tx;
  int frame    = proc->frame_tx;
  CQI_REPORTPERIODIC *cqirep = &ue->cqi_report_config[eNB_id].CQI_ReportPeriodic;

  //LOG_I(PHY,"[UE %d][CRNTI %x] AbsSubFrame %d.%d Checking for CQI TXOp (cqi_ConfigIndex %d) isCQIOp %d\n",
  //      ue->Mod_id,ue->pdcch_vars[eNB_id]->crnti,frame,nr_tti_rx,
  //      cqirep->cqi_PMI_ConfigIndex,
  //      (((10*frame + nr_tti_tx) % cqirep->Npd) == cqirep->N_OFFSET_CQI));

  if (cqirep->cqi_PMI_ConfigIndex==-1)
    return(0);
  else if (((10*frame + nr_tti_tx) % cqirep->Npd) == cqirep->N_OFFSET_CQI)
    return(1);
  else
    return(0);
}
uint8_t is_ri_TXOp(PHY_VARS_NR_UE *ue,UE_nr_rxtx_proc_t *proc,uint8_t eNB_id)
{


  int nr_tti_tx = proc->nr_tti_tx;
  int frame    = proc->frame_tx;
  CQI_REPORTPERIODIC *cqirep = &ue->cqi_report_config[eNB_id].CQI_ReportPeriodic;
  int log2Mri = cqirep->ri_ConfigIndex/161;
  int N_OFFSET_RI = cqirep->ri_ConfigIndex % 161;

  //LOG_I(PHY,"[UE %d][CRNTI %x] AbsSubFrame %d.%d Checking for RI TXOp (ri_ConfigIndex %d) isRIOp %d\n",
  //      ue->Mod_id,ue->pdcch_vars[eNB_id]->crnti,frame,nr_tti_tx,
  //      cqirep->ri_ConfigIndex,
  //      (((10*frame + nr_tti_tx + cqirep->N_OFFSET_CQI - N_OFFSET_RI) % (cqirep->Npd<<log2Mri)) == 0));
  if (cqirep->ri_ConfigIndex==-1)
    return(0);
  else if (((10*frame + nr_tti_tx + cqirep->N_OFFSET_CQI - N_OFFSET_RI) % (cqirep->Npd<<log2Mri)) == 0)
    return(1);
  else
    return(0);
}

void compute_cqi_ri_resources(PHY_VARS_NR_UE *ue,
                              NR_UE_ULSCH_t *ulsch,
                              uint8_t eNB_id,
                              uint16_t rnti,
                              uint16_t p_rnti,
                              uint16_t cba_rnti,
                              uint8_t cqi_status,
                              uint8_t ri_status)
{
  //PHY_MEASUREMENTS *meas = &ue->measurements;
  //uint8_t transmission_mode = ue->transmission_mode[eNB_id];


  //LOG_I(PHY,"compute_cqi_ri_resources O_RI %d O %d uci format %d \n",ulsch->O_RI,ulsch->O,ulsch->uci_format);
  if (cqi_status == 1 || ri_status == 1)
    {
      ulsch->O = 4;
    }
}

void ue_compute_srs_occasion(PHY_VARS_NR_UE *ue,UE_nr_rxtx_proc_t *proc,uint8_t eNB_id,uint8_t isSubframeSRS)
{

  NR_DL_FRAME_PARMS *frame_parms = &ue->frame_parms;
  int frame_tx    = proc->frame_tx;
  int nr_tti_tx = proc->nr_tti_tx;
  SOUNDINGRS_UL_CONFIG_DEDICATED *pSoundingrs_ul_config_dedicated=&ue->soundingrs_ul_config_dedicated[eNB_id];
  uint16_t srsPeriodicity;
  uint16_t srsOffset;
  uint8_t is_pucch2_subframe = 0;
  uint8_t is_sr_an_subframe  = 0;

  // check for SRS opportunity
  pSoundingrs_ul_config_dedicated->srsUeSubframe   = 0;
  pSoundingrs_ul_config_dedicated->srsCellSubframe = isSubframeSRS;

  if (isSubframeSRS) {
    LOG_D(PHY," SrsDedicatedSetup: %d \n",pSoundingrs_ul_config_dedicated->srsConfigDedicatedSetup);
    if(pSoundingrs_ul_config_dedicated->srsConfigDedicatedSetup)
      {
	nr_compute_srs_pos(frame_parms->frame_type, pSoundingrs_ul_config_dedicated->srs_ConfigIndex, &srsPeriodicity, &srsOffset);

	LOG_D(PHY," srsPeriodicity: %d srsOffset: %d isSubframeSRS %d \n",srsPeriodicity,srsOffset,isSubframeSRS);

	// transmit SRS if the four following constraints are respected:
	// - UE is configured to transmit SRS
	// - SRS are configured in current nr_tti_rx
	// - UE is configured to send SRS in this nr_tti_tx

	// 36.213 8.2
	// 1- A UE shall not transmit SRS whenever SRS and PUCCH format 2/2a/2b transmissions happen to coincide in the same nr_tti_rx
	// 2- A UE shall not transmit SRS whenever SRS transmit
	//    on and PUCCH transmission carrying ACK/NACK and/or
	//    positive SR happen to coincide in the same nr_tti_rx if the parameter
	//    Simultaneous-AN-and-SRS is FALSE

	// check PUCCH format 2/2a/2b transmissions
	is_pucch2_subframe = is_cqi_TXOp(ue,proc,eNB_id) && (ue->cqi_report_config[eNB_id].CQI_ReportPeriodic.cqi_PMI_ConfigIndex>0);
	is_pucch2_subframe = (is_ri_TXOp(ue,proc,eNB_id) && (ue->cqi_report_config[eNB_id].CQI_ReportPeriodic.ri_ConfigIndex>0)) || is_pucch2_subframe;

	// check ACK/SR transmission
	if(frame_parms->soundingrs_ul_config_common.ackNackSRS_SimultaneousTransmission == FALSE)
          {
	    if(nr_is_SR_TXOp(ue,proc,eNB_id))
              {
		uint32_t SR_payload = 0;
		if (ue->mac_enabled==1)
                  {
		    int Mod_id = ue->Mod_id;
		    int CC_id = ue->CC_id;
		    SR_payload = mac_xface->ue_get_SR(Mod_id,
						      CC_id,
						      frame_tx,
						      eNB_id,
						      ue->pdcch_vars[ue->current_thread_id[proc->nr_tti_rx]][eNB_id]->crnti,
						      nr_tti_tx); // nr_tti_tx used for meas gap

		    if (SR_payload > 0)
		      is_sr_an_subframe = 1;
                  }
              }

	    uint8_t pucch_ack_payload[2];
	    if (nr_get_ack(&ue->frame_parms,
			   ue->dlsch[ue->current_thread_id[proc->nr_tti_rx]][eNB_id][0]->harq_ack,
			   nr_tti_tx,proc->nr_tti_rx,pucch_ack_payload,0) > 0)
              {
		is_sr_an_subframe = 1;
              }
          }

	// check SRS UE opportunity
	if( isSubframeSRS  &&
	    (((10*frame_tx+nr_tti_tx) % srsPeriodicity) == srsOffset)
	    )
          {
	    if ((is_pucch2_subframe == 0) && (is_sr_an_subframe == 0))
              {
		pSoundingrs_ul_config_dedicated->srsUeSubframe = 1;
		ue->ulsch[eNB_id]->srs_active   = 1;
		ue->ulsch[eNB_id]->Nsymb_pusch  = 12-(frame_parms->Ncp<<1)- ue->ulsch[eNB_id]->srs_active;
              }
	    else
              {
		LOG_I(PHY,"DROP UE-SRS-TX for this nr_tti_tx %d.%d: collision with PUCCH2 or SR/AN: PUCCH2-occasion: %d, SR-AN-occasion[simSRS-SR-AN %d]: %d  \n", frame_tx, nr_tti_tx, is_pucch2_subframe, frame_parms->soundingrs_ul_config_common.ackNackSRS_SimultaneousTransmission, is_sr_an_subframe);
              }
          }
      }
    LOG_D(PHY," srsCellSubframe: %d, srsUeSubframe: %d, Nsymb-pusch: %d \n", pSoundingrs_ul_config_dedicated->srsCellSubframe, pSoundingrs_ul_config_dedicated->srsUeSubframe, ue->ulsch[eNB_id]->Nsymb_pusch);
  }
}


void nr_get_cqipmiri_params(PHY_VARS_NR_UE *ue,uint8_t eNB_id)
{

  CQI_REPORTPERIODIC *cqirep = &ue->cqi_report_config[eNB_id].CQI_ReportPeriodic;
  int cqi_PMI_ConfigIndex = cqirep->cqi_PMI_ConfigIndex;

  if (ue->frame_parms.frame_type == FDD) {
    if (cqi_PMI_ConfigIndex <= 1) {        // 2 ms CQI_PMI period
      cqirep->Npd = 2;
      cqirep->N_OFFSET_CQI = cqi_PMI_ConfigIndex;
    } else if (cqi_PMI_ConfigIndex <= 6) { // 5 ms CQI_PMI period
      cqirep->Npd = 5;
      cqirep->N_OFFSET_CQI = cqi_PMI_ConfigIndex-2;
    } else if (cqi_PMI_ConfigIndex <=16) { // 10ms CQI_PMI period
      cqirep->Npd = 10;
      cqirep->N_OFFSET_CQI = cqi_PMI_ConfigIndex-7;
    } else if (cqi_PMI_ConfigIndex <= 36) { // 20 ms CQI_PMI period
      cqirep->Npd = 20;
      cqirep->N_OFFSET_CQI = cqi_PMI_ConfigIndex-17;
    } else if (cqi_PMI_ConfigIndex <= 76) { // 40 ms CQI_PMI period
      cqirep->Npd = 40;
      cqirep->N_OFFSET_CQI = cqi_PMI_ConfigIndex-37;
    } else if (cqi_PMI_ConfigIndex <= 156) { // 80 ms CQI_PMI period
      cqirep->Npd = 80;
      cqirep->N_OFFSET_CQI = cqi_PMI_ConfigIndex-77;
    } else if (cqi_PMI_ConfigIndex <= 316) { // 160 ms CQI_PMI period
      cqirep->Npd = 160;
      cqirep->N_OFFSET_CQI = cqi_PMI_ConfigIndex-157;
    }
    else if (cqi_PMI_ConfigIndex > 317) {

      if (cqi_PMI_ConfigIndex <= 349) { // 32 ms CQI_PMI period
	cqirep->Npd = 32;
	cqirep->N_OFFSET_CQI = cqi_PMI_ConfigIndex-318;
      }
      else if (cqi_PMI_ConfigIndex <= 413) { // 64 ms CQI_PMI period
	cqirep->Npd = 64;
	cqirep->N_OFFSET_CQI = cqi_PMI_ConfigIndex-350;
      }
      else if (cqi_PMI_ConfigIndex <= 541) { // 128 ms CQI_PMI period
	cqirep->Npd = 128;
	cqirep->N_OFFSET_CQI = cqi_PMI_ConfigIndex-414;
      }
    }
  }
  else { // TDD
    if (cqi_PMI_ConfigIndex == 0) {        // all UL subframes
      cqirep->Npd = 1;
      cqirep->N_OFFSET_CQI = 0;
    } else if (cqi_PMI_ConfigIndex <= 6) { // 5 ms CQI_PMI period
      cqirep->Npd = 5;
      cqirep->N_OFFSET_CQI = cqi_PMI_ConfigIndex-1;
    } else if (cqi_PMI_ConfigIndex <=16) { // 10ms CQI_PMI period
      cqirep->Npd = 10;
      cqirep->N_OFFSET_CQI = cqi_PMI_ConfigIndex-6;
    } else if (cqi_PMI_ConfigIndex <= 36) { // 20 ms CQI_PMI period
      cqirep->Npd = 20;
      cqirep->N_OFFSET_CQI = cqi_PMI_ConfigIndex-16;
    } else if (cqi_PMI_ConfigIndex <= 76) { // 40 ms CQI_PMI period
      cqirep->Npd = 40;
      cqirep->N_OFFSET_CQI = cqi_PMI_ConfigIndex-36;
    } else if (cqi_PMI_ConfigIndex <= 156) { // 80 ms CQI_PMI period
      cqirep->Npd = 80;
      cqirep->N_OFFSET_CQI = cqi_PMI_ConfigIndex-76;
    } else if (cqi_PMI_ConfigIndex <= 316) { // 160 ms CQI_PMI period
      cqirep->Npd = 160;
      cqirep->N_OFFSET_CQI = cqi_PMI_ConfigIndex-156;
    }
  }
}

PUCCH_FMT_t get_pucch_format(lte_frame_type_t frame_type,
                             lte_prefix_type_t cyclic_prefix_type,
                             uint8_t SR_payload,
                             uint8_t nb_cw,
                             uint8_t cqi_status,
                             uint8_t ri_status,
                             uint8_t bundling_flag)
{
  if((cqi_status == 0) && (ri_status==0))
    {
      // PUCCH Format 1 1a 1b
      // 1- SR only ==> PUCCH format 1
      // 2- 1bit Ack/Nack with/without SR  ==> PUCCH format 1a
      // 3- 2bits Ack/Nack with/without SR ==> PUCCH format 1b
      if((nb_cw == 1)&&(bundling_flag==bundling))
	{
          return pucch_format1a;
	}
      if((nb_cw == 1)&&(bundling_flag==multiplexing))
	{
          return pucch_format1b;
	}
      if(nb_cw == 2)
	{
          return pucch_format1b;
	}
      if(SR_payload == 1)
	{
          return pucch_format1;
          /*
	    if (frame_type == FDD) {
	    return pucch_format1;
	    } else if (frame_type == TDD) {
	    return pucch_format1b;
	    } else {
	    AssertFatal(1==0,"Unknown frame_type");
	    }*/
	}
    }
  else
    {
      // PUCCH Format 2 2a 2b
      // 1- CQI only or RI only  ==> PUCCH format 2
      // 2- CQI or RI + 1bit Ack/Nack for normal CP  ==> PUCCH format 2a
      // 3- CQI or RI + 2bits Ack/Nack for normal CP ==> PUCCH format 2b
      // 4- CQI or RI + Ack/Nack for extended CP ==> PUCCH format 2
      if(nb_cw == 0)
	{
          return pucch_format2;
	}
      if(cyclic_prefix_type == NORMAL)
	{
          if(nb_cw == 1)
	    {
              return pucch_format2a;
	    }
          if(nb_cw == 2)
	    {
              return pucch_format2b;
	    }
	}
      else
	{
          return pucch_format2;
	}
    }
  return pucch_format1a;
}

uint16_t nr_get_n1_pucch(PHY_VARS_NR_UE *ue,
			 UE_nr_rxtx_proc_t *proc,
			 nr_harq_status_t *harq_ack,
			 uint8_t eNB_id,
			 uint8_t *b,
			 uint8_t SR)
{

  NR_DL_FRAME_PARMS *frame_parms=&ue->frame_parms;
  uint8_t nCCE0,nCCE1,nCCE2,nCCE3,harq_ack1,harq_ack0,harq_ack3,harq_ack2;
  ANFBmode_t bundling_flag;
  uint16_t n1_pucch0=0,n1_pucch1=0,n1_pucch2=0,n1_pucch3=0,n1_pucch_inter;
  static uint8_t candidate_dl[9]; // which downlink(s) the current ACK/NACK is associating to
  uint8_t last_dl=0xff; // the last downlink with valid DL-DCI. for calculating the PUCCH resource index
  int sf;
  int M;
  uint8_t ack_counter=0;
  // clear this, important for case where n1_pucch selection is not used
  int nr_tti_tx=proc->nr_tti_tx;

  ue->pucch_sel[nr_tti_tx] = 0;

  if (frame_parms->frame_type == FDD ) { // FDD
    sf = (nr_tti_tx<4)? nr_tti_tx+6 : nr_tti_tx-4;
    LOG_D(PHY,"n1_pucch_UE: nr_tti_tx %d, nCCE %d\n",sf,ue->pdcch_vars[ue->current_thread_id[proc->nr_tti_rx]][eNB_id]->nCCE[sf]);

    if (SR == 0)
      return(frame_parms->pucch_config_common.n1PUCCH_AN + ue->pdcch_vars[ue->current_thread_id[proc->nr_tti_rx]][eNB_id]->nCCE[sf]);
    else
      return(ue->scheduling_request_config[eNB_id].sr_PUCCH_ResourceIndex);
  } else {

    bundling_flag = ue->pucch_config_dedicated[eNB_id].tdd_AckNackFeedbackMode;
#ifdef DEBUG_PHY_PROC

    if (bundling_flag==bundling) {
      LOG_D(PHY,"[UE%d] Frame %d nr_tti_tx %d : nr_get_n1_pucch, bundling, SR %d/%d\n",ue->Mod_id,proc->frame_tx,nr_tti_tx,SR,
            ue->scheduling_request_config[eNB_id].sr_PUCCH_ResourceIndex);
    } else {
      LOG_D(PHY,"[UE%d] Frame %d nr_tti_tx %d : nr_get_n1_pucch, multiplexing, SR %d/%d\n",ue->Mod_id,proc->frame_tx,nr_tti_tx,SR,
            ue->scheduling_request_config[eNB_id].sr_PUCCH_ResourceIndex);
    }

#endif

    switch (frame_parms->tdd_config) {
    case 1:  // DL:S:UL:UL:DL:DL:S:UL:UL:DL

      harq_ack0 = 2; // DTX
      M=1;

      // This is the offset for a particular nr_tti_tx (2,3,4) => (0,2,4)
      if (nr_tti_tx == 2) {  // ACK nr_tti_txs 5,6
        candidate_dl[0] = 6;
        candidate_dl[1] = 5;
        M=2;
      } else if (nr_tti_tx == 3) { // ACK nr_tti_tx 9
        candidate_dl[0] = 9;
      } else if (nr_tti_tx == 7) { // ACK nr_tti_txs 0,1
        candidate_dl[0] = 1;
        candidate_dl[1] = 0;
        M=2;
      } else if (nr_tti_tx == 8) { // ACK nr_tti_txs 4
        candidate_dl[0] = 4;
      } else {
        LOG_E(PHY,"[UE%d] : Frame %d phy_procedures_lte.c: get_n1pucch, illegal tx-nr_tti_tx %d for tdd_config %d\n",
              ue->Mod_id,proc->frame_tx,nr_tti_tx,frame_parms->tdd_config);
        return(0);
      }

      // checking which downlink candidate is the last downlink with valid DL-DCI
      int k;
      for (k=0;k<M;k++) {
        if (harq_ack[candidate_dl[k]].send_harq_status>0) {
          last_dl = candidate_dl[k];
          break;
        }
      }
      if (last_dl >= 10) {
        LOG_E(PHY,"[UE%d] : Frame %d phy_procedures_lte.c: get_n1pucch, illegal rx-nr_tti_tx %d (tx-nr_tti_tx %d) for tdd_config %d\n",
              ue->Mod_id,proc->frame_tx,last_dl,nr_tti_tx,frame_parms->tdd_config);
        return (0);
      }

      LOG_D(PHY,"SFN/SF %d/%d calculating n1_pucch0 from last_dl=%d\n",
	    proc->frame_tx%1024,
	    proc->nr_tti_tx,
	    last_dl);

      // i=0
      nCCE0 = ue->pdcch_vars[ue->current_thread_id[proc->nr_tti_rx]][eNB_id]->nCCE[last_dl];
      n1_pucch0 = nr_get_Np(frame_parms->N_RB_DL,nCCE0,0) + nCCE0+ frame_parms->pucch_config_common.n1PUCCH_AN;

      harq_ack0 = b[0];

      if (harq_ack0!=2) {  // DTX
        if (frame_parms->frame_type == FDD ) {
          if (SR == 0) {  // last paragraph pg 68 from 36.213 (v8.6), m=0
            b[0]=(M==2) ? 1-harq_ack0 : harq_ack0;
            b[1]=harq_ack0;   // in case we use pucch format 1b (subframes 2,7)
	    ue->pucch_sel[nr_tti_tx] = 0;
            return(n1_pucch0);
          } else { // SR and only 0 or 1 ACKs (first 2 entries in Table 7.3-1 of 36.213)
            b[0]=harq_ack0;
	    return(ue->scheduling_request_config[eNB_id].sr_PUCCH_ResourceIndex);
          }
        } else {
          if (SR == 0) {
            b[0] = harq_ack0;
            b[1] = harq_ack0;
            ue->pucch_sel[nr_tti_tx] = 0;
            return(n1_pucch0);
          } else {
            b[0] = harq_ack0;
            b[1] = harq_ack0;
            return(ue->scheduling_request_config[eNB_id].sr_PUCCH_ResourceIndex);
          }
        }
      }


      break;

    case 3:  // DL:S:UL:UL:UL:DL:DL:DL:DL:DL
      // in this configuration we have M=2 from pg 68 of 36.213 (v8.6)
      // Note: this doesn't allow using nr_tti_tx 1 for PDSCH transmission!!! (i.e. SF 1 cannot be acked in SF 2)
      // set ACK/NAKs to DTX
      harq_ack1 = 2; // DTX
      harq_ack0 = 2; // DTX
      // This is the offset for a particular nr_tti_rx (2,3,4) => (0,2,4)
      last_dl = (nr_tti_tx-2)<<1;
      // i=0
      nCCE0 = ue->pdcch_vars[ue->current_thread_id[proc->nr_tti_rx]][eNB_id]->nCCE[5+last_dl];
      n1_pucch0 = nr_get_Np(frame_parms->N_RB_DL,nCCE0,0) + nCCE0+ frame_parms->pucch_config_common.n1PUCCH_AN;
      // i=1
      nCCE1 = ue->pdcch_vars[ue->current_thread_id[proc->nr_tti_rx]][eNB_id]->nCCE[(6+last_dl)%10];
      n1_pucch1 = nr_get_Np(frame_parms->N_RB_DL,nCCE1,1) + nCCE1 + frame_parms->pucch_config_common.n1PUCCH_AN;

      // set ACK/NAK to values if not DTX
      if (ue->dlsch[ue->current_thread_id[proc->nr_tti_rx]][eNB_id][0]->harq_ack[(6+last_dl)%10].send_harq_status>0)  // n-6 // nr_tti_tx 6 is to be ACK/NAKed
        harq_ack1 = ue->dlsch[ue->current_thread_id[proc->nr_tti_rx]][eNB_id][0]->harq_ack[(6+last_dl)%10].ack;

      if (ue->dlsch[ue->current_thread_id[proc->nr_tti_rx]][eNB_id][0]->harq_ack[5+last_dl].send_harq_status>0)  // n-6 // nr_tti_tx 5 is to be ACK/NAKed
        harq_ack0 = ue->dlsch[ue->current_thread_id[proc->nr_tti_rx]][eNB_id][0]->harq_ack[5+last_dl].ack;

      LOG_D(PHY,"SFN/SF %d/%d calculating n1_pucch cce0=%d n1_pucch0=%d cce1=%d n1_pucch1=%d\n",
	    proc->frame_tx%1024,
	    proc->nr_tti_tx,
	    nCCE0,n1_pucch0,
	    nCCE1,n1_pucch1);

      if (harq_ack1!=2) { // n-6 // nr_tti_tx 6,8,0 and maybe 5,7,9 is to be ACK/NAKed

        if ((bundling_flag==bundling)&&(SR == 0)) {  // This is for bundling without SR,
          // n1_pucch index takes value of smallest element in set {0,1}
          // i.e. 0 if harq_ack0 is not DTX, otherwise 1
          b[0] = harq_ack1;

          if (harq_ack0!=2)
            b[0]=b[0]&harq_ack0;

          ue->pucch_sel[nr_tti_tx] = 1;
          return(n1_pucch1);

        } else if ((bundling_flag==multiplexing)&&(SR==0)) { // Table 10.1
          if (harq_ack0 == 2)
            harq_ack0 = 0;

          b[1] = harq_ack0;
          b[0] = (harq_ack0!=harq_ack1)?0:1;

          if ((harq_ack0 == 1) && (harq_ack1 == 0)) {
            ue->pucch_sel[nr_tti_tx] = 0;
            return(n1_pucch0);
          } else {
            ue->pucch_sel[nr_tti_tx] = 1;
            return(n1_pucch1);
          }
        } else if (SR==1) { // SR and 0,1,or 2 ACKS, (first 3 entries in Table 7.3-1 of 36.213)
          // this should be number of ACKs (including
          if (harq_ack0 == 2)
            harq_ack0 = 0;

          b[0]= harq_ack1 | harq_ack0;
          b[1]= harq_ack1 ^ harq_ack0;
          return(ue->scheduling_request_config[eNB_id].sr_PUCCH_ResourceIndex);
        }
      } else if (harq_ack0!=2) { // n-7  // nr_tti_tx 5,7,9 only is to be ACK/NAKed
        if ((bundling_flag==bundling)&&(SR == 0)) {  // last paragraph pg 68 from 36.213 (v8.6), m=0
          b[0]=harq_ack0;
          ue->pucch_sel[nr_tti_tx] = 0;
          return(n1_pucch0);
        } else if ((bundling_flag==multiplexing)&&(SR==0)) { // Table 10.1 with i=1 set to DTX
          b[0] = harq_ack0;
          b[1] = 1-b[0];
          ue->pucch_sel[nr_tti_tx] = 0;
          return(n1_pucch0);
        } else if (SR==1) { // SR and only 0 or 1 ACKs (first 2 entries in Table 7.3-1 of 36.213)
          b[0]=harq_ack0;
          b[1]=b[0];
          return(ue->scheduling_request_config[eNB_id].sr_PUCCH_ResourceIndex);
        }
      }

      break;

    case 4:  // DL:S:UL:UL:DL:DL:DL:DL:DL:DL
      // in this configuration we have M=4 from pg 68 of 36.213 (v8.6)
      // Note: this doesn't allow using nr_tti_tx 1 for PDSCH transmission!!! (i.e. SF 1 cannot be acked in SF 2)
      // set ACK/NAKs to DTX
      harq_ack3 = 2; // DTX
      harq_ack2 = 2; // DTX
      harq_ack1 = 2; // DTX
      harq_ack0 = 2; // DTX
      // This is the offset for a particular nr_tti_tx (2,3,4) => (0,2,4)
      //last_dl = (nr_tti_tx-2)<<1;
      if (nr_tti_tx == 2) {
	// i=0
	//nCCE0 = ue->pdcch_vars[ue->current_thread_id[proc->nr_tti_rx]][eNB_id]->nCCE[2+nr_tti_tx];
	nCCE0 = ue->pdcch_vars[ue->current_thread_id[proc->nr_tti_rx]][eNB_id]->nCCE[(8+nr_tti_tx)%10];
	n1_pucch0 = 2*nr_get_Np(frame_parms->N_RB_DL,nCCE0,0) + nCCE0+ frame_parms->pucch_config_common.n1PUCCH_AN;
	// i=1
	nCCE1 = ue->pdcch_vars[ue->current_thread_id[proc->nr_tti_rx]][eNB_id]->nCCE[2+nr_tti_tx];
	n1_pucch1 = nr_get_Np(frame_parms->N_RB_DL,nCCE1,0) + nr_get_Np(frame_parms->N_RB_DL,nCCE1,1) + nCCE1 + frame_parms->pucch_config_common.n1PUCCH_AN;
	// i=2
	nCCE2 = ue->pdcch_vars[ue->current_thread_id[proc->nr_tti_rx]][eNB_id]->nCCE[(8+nr_tti_tx)%10];

	n1_pucch2 = 2*nr_get_Np(frame_parms->N_RB_DL,nCCE2,1) + nCCE2+ frame_parms->pucch_config_common.n1PUCCH_AN;
	// i=3
	//nCCE3 = ue->pdcch_vars[ue->current_thread_id[proc->nr_tti_rx]][eNB_id]->nCCE[(9+nr_tti_tx)%10];
	//n1_pucch3 = nr_get_Np(frame_parms->N_RB_DL,nCCE3,1) + nCCE3 + frame_parms->pucch_config_common.n1PUCCH_AN;

	// set ACK/NAK to values if not DTX
	if (ue->dlsch[ue->current_thread_id[proc->nr_tti_rx]][eNB_id][0]->harq_ack[(8+nr_tti_tx)%10].send_harq_status>0)  // n-6 // nr_tti_tx 6 is to be ACK/NAKed
	  harq_ack0 = ue->dlsch[ue->current_thread_id[proc->nr_tti_rx]][eNB_id][0]->harq_ack[(8+nr_tti_tx)%10].ack;

	if (ue->dlsch[ue->current_thread_id[proc->nr_tti_rx]][eNB_id][0]->harq_ack[2+nr_tti_tx].send_harq_status>0)  // n-6 // nr_tti_tx 5 is to be ACK/NAKed
	  harq_ack1 = ue->dlsch[ue->current_thread_id[proc->nr_tti_rx]][eNB_id][0]->harq_ack[2+nr_tti_tx].ack;

	if (ue->dlsch[ue->current_thread_id[proc->nr_tti_rx]][eNB_id][0]->harq_ack[3+nr_tti_tx].send_harq_status>0)  // n-6 // nr_tti_tx 6 is to be ACK/NAKed
	  harq_ack2 = ue->dlsch[ue->current_thread_id[proc->nr_tti_rx]][eNB_id][0]->harq_ack[3+nr_tti_tx].ack;

	//if (ue->dlsch[ue->current_thread_id[proc->nr_tti_rx]][eNB_id][0]->harq_ack[(9+nr_tti_tx)%10].send_harq_status>0)  // n-6 // nr_tti_tx 5 is to be ACK/NAKed
	//harq_ack3 = ue->dlsch[ue->current_thread_id[proc->nr_tti_rx]][eNB_id][0]->harq_ack[(9+nr_tti_tx)%10].ack;
	//LOG_I(PHY,"SFN/SF %d/%d calculating n1_pucch cce0=%d n1_pucch0=%d cce1=%d n1_pucch1=%d cce2=%d n1_pucch2=%d\n",
	//                      proc->frame_tx%1024,
	//                      proc->nr_tti_tx_tx,
	//                      nCCE0,n1_pucch0,
	//                      nCCE1,n1_pucch1, nCCE2, n1_pucch2);
      }else if (nr_tti_tx == 3) {
	// i=0

	nCCE0 = ue->pdcch_vars[ue->current_thread_id[proc->nr_tti_rx]][eNB_id]->nCCE[4+nr_tti_tx];
	n1_pucch0 = 3*nr_get_Np(frame_parms->N_RB_DL,nCCE0,0) + nCCE0+ frame_parms->pucch_config_common.n1PUCCH_AN;
	// i=1
	nCCE1 = ue->pdcch_vars[ue->current_thread_id[proc->nr_tti_rx]][eNB_id]->nCCE[5+nr_tti_tx];
	n1_pucch1 = 2*nr_get_Np(frame_parms->N_RB_DL,nCCE1,0) + nr_get_Np(frame_parms->N_RB_DL,nCCE1,1) + nCCE1 + frame_parms->pucch_config_common.n1PUCCH_AN;
	// i=2
	nCCE2 = ue->pdcch_vars[ue->current_thread_id[proc->nr_tti_rx]][eNB_id]->nCCE[(6+nr_tti_tx)];
	n1_pucch2 = nr_get_Np(frame_parms->N_RB_DL,nCCE2,0) + 2*nr_get_Np(frame_parms->N_RB_DL,nCCE2,1) + nCCE2+ frame_parms->pucch_config_common.n1PUCCH_AN;
	// i=3
	nCCE3 = ue->pdcch_vars[ue->current_thread_id[proc->nr_tti_rx]][eNB_id]->nCCE[(3+nr_tti_tx)];
	n1_pucch3 = 3*nr_get_Np(frame_parms->N_RB_DL,nCCE3,1) + nCCE3 + frame_parms->pucch_config_common.n1PUCCH_AN;

	// set ACK/NAK to values if not DTX
	if (ue->dlsch[ue->current_thread_id[proc->nr_tti_rx]][eNB_id][0]->harq_ack[4+nr_tti_tx].send_harq_status>0)  // n-6 // nr_tti_tx 6 is to be ACK/NAKed
          harq_ack0 = ue->dlsch[ue->current_thread_id[proc->nr_tti_rx]][eNB_id][0]->harq_ack[4+nr_tti_tx].ack;

	if (ue->dlsch[ue->current_thread_id[proc->nr_tti_rx]][eNB_id][0]->harq_ack[5+nr_tti_tx].send_harq_status>0)  // n-6 // nr_tti_tx 5 is to be ACK/NAKed
          harq_ack1 = ue->dlsch[ue->current_thread_id[proc->nr_tti_rx]][eNB_id][0]->harq_ack[5+nr_tti_tx].ack;

	if (ue->dlsch[ue->current_thread_id[proc->nr_tti_rx]][eNB_id][0]->harq_ack[(6+nr_tti_tx)].send_harq_status>0)  // n-6 // nr_tti_tx 6 is to be ACK/NAKed
          harq_ack2 = ue->dlsch[ue->current_thread_id[proc->nr_tti_rx]][eNB_id][0]->harq_ack[(6+nr_tti_tx)].ack;

	if (ue->dlsch[ue->current_thread_id[proc->nr_tti_rx]][eNB_id][0]->harq_ack[(3+nr_tti_tx)].send_harq_status>0)  // n-6 // nr_tti_tx 5 is to be ACK/NAKed
          harq_ack3 = ue->dlsch[ue->current_thread_id[proc->nr_tti_rx]][eNB_id][0]->harq_ack[(3+nr_tti_tx)].ack;
      }

      //LOG_I(PHY,"SFN/SF %d/%d calculating n1_pucch cce0=%d n1_pucch0=%d harq_ack0=%d cce1=%d n1_pucch1=%d harq_ack1=%d cce2=%d n1_pucch2=%d harq_ack2=%d cce3=%d n1_pucch3=%d harq_ack3=%d bundling_flag=%d\n",
      //                                proc->frame_tx%1024,
      //                                proc->nr_tti_tx,
      //                                nCCE0,n1_pucch0,harq_ack0,
      //                                nCCE1,n1_pucch1,harq_ack1, nCCE2, n1_pucch2, harq_ack2,
      //                                nCCE3, n1_pucch3, harq_ack3, bundling_flag);

      if ((bundling_flag==bundling)&&(SR == 0)) {  // This is for bundling without SR,
	b[0] = 1;
	ack_counter = 0;

	if ((harq_ack3!=2) ) {
	  b[0] = b[0]&harq_ack3;
	  n1_pucch_inter = n1_pucch3;
	  ack_counter ++;
	}
	if ((harq_ack0!=2) ) {
	  b[0] = b[0]&harq_ack0;
	  n1_pucch_inter = n1_pucch0;
	  ack_counter ++;
	}
	if ((harq_ack1!=2) ) {
	  b[0] = b[0]&harq_ack1;
	  n1_pucch_inter = n1_pucch1;
	  ack_counter ++;
	}
	if ((harq_ack2!=2) ) {
	  b[0] = b[0]&harq_ack2;
	  n1_pucch_inter = n1_pucch2;
	  ack_counter ++;
	}

	if (ack_counter == 0)
	  b[0] = 0;

	/*if (nr_tti_tx == 3) {
	  n1_pucch_inter = n1_pucch2;
	  } else if (nr_tti_tx == 2) {
	  n1_pucch_inter = n1_pucch1;
	  }*/

	//LOG_I(PHY,"SFN/SF %d/%d calculating n1_pucch n1_pucch_inter=%d  b[0]=%d b[1]=%d \n",
	//                                           proc->frame_tx%1024,
	//                                           proc->nr_tti_tx,n1_pucch_inter,
	//                                           b[0],b[1]);

	return(n1_pucch_inter);

      } else if ((bundling_flag==multiplexing)&&(SR==0)) { // Table 10.1

	if (nr_tti_tx == 3) {
	  LOG_I(PHY, "sbuframe=%d \n",nr_tti_tx);
	  if ((harq_ack0 == 1) && (harq_ack1 == 1) && (harq_ack2 == 1) && (harq_ack3 == 1)) {
	    b[0] = 1;
	    b[1] = 1;
	    return(n1_pucch1);
	  } else if ((harq_ack0 == 1) && (harq_ack1 == 1) && (harq_ack2 == 1) && ((harq_ack3 == 2) || (harq_ack3 == 0))) {
	    b[0] = 1;
	    b[1] = 0;
	    return(n1_pucch1);
	  } else if (((harq_ack0 == 0) || (harq_ack0 == 2)) && ((harq_ack1 == 2) || (harq_ack1 == 0)) && (harq_ack2 == 0) && (harq_ack3 == 2)) {
	    b[0] = 1;
	    b[1] = 1;
	    return(n1_pucch2);
	  } else if ((harq_ack0 == 1) && (harq_ack1 == 1) && ((harq_ack2 == 2) || (harq_ack2 == 0)) && (harq_ack3 == 1)) {
	    b[0] = 1;
	    b[1] = 0;
	    return(n1_pucch1);
	  } else if ((harq_ack0 == 0) && (harq_ack1 == 2) && (harq_ack2 == 2) && (harq_ack3 == 2)) {
	    b[0] = 1;
	    b[1] = 0;
	    return(n1_pucch0);
	  } else if ((harq_ack0 == 1) && (harq_ack1 == 1) && ((harq_ack2 == 2) || (harq_ack2 == 0)) && ((harq_ack3 == 2) || (harq_ack3 == 0))) {
	    b[0] = 1;
	    b[1] = 0;
	    return(n1_pucch1);
	  } else if ((harq_ack0 == 1) && ((harq_ack1 == 2) || (harq_ack1 == 0)) && (harq_ack2 == 1) && (harq_ack3 == 1)) {
	    b[0] = 0;
	    b[1] = 1;
	    return(n1_pucch3);
	  } else if (((harq_ack0 == 0) || (harq_ack0 == 2)) && ((harq_ack1 == 2) || (harq_ack1 == 0)) && ((harq_ack2 == 2) || (harq_ack2 == 0)) && (harq_ack3 == 0)) {
	    b[0] = 1;
	    b[1] = 1;
	    return(n1_pucch3);
	  } else if ((harq_ack0 == 1) && ((harq_ack1 == 2) || (harq_ack1 == 0)) && (harq_ack2 == 1) && ((harq_ack3 == 2) || (harq_ack3 == 0))) {
	    b[0] = 0;
	    b[1] = 1;
	    return(n1_pucch2);
	  } else if ((harq_ack0 == 1) && ((harq_ack1 == 2) || (harq_ack1 == 0)) && ((harq_ack2 == 2) || (harq_ack2 == 0)) && (harq_ack3 == 1)) {
	    b[0] = 0;
	    b[1] = 1;
	    return(n1_pucch0);
	  } else if ((harq_ack0 == 1) && ((harq_ack1 == 2) || (harq_ack1 == 0)) && ((harq_ack2 == 2) || (harq_ack2 == 0)) && ((harq_ack3 == 2) || (harq_ack3 == 0))) {
	    b[0] = 0;
	    b[1] = 1;
	    return(n1_pucch0);
	  } else if (((harq_ack0 == 2) || (harq_ack0 == 0)) && (harq_ack1 == 1) && (harq_ack2 == 1) && (harq_ack3 == 1)) {
	    b[0] = 0;
	    b[1] = 1;
	    return(n1_pucch3);
	  } else if (((harq_ack0 == 2) || (harq_ack0 == 0)) && (harq_ack1 == 0) && (harq_ack2 == 2) && (harq_ack3 == 2)) {
	    b[0] = 0;
	    b[1] = 0;
	    return(n1_pucch1);
	  } else if (((harq_ack0 == 2) || (harq_ack0 == 0)) && (harq_ack1 == 1) && (harq_ack2 == 1) && ((harq_ack3 == 2) || (harq_ack3 == 0))) {
	    b[0] = 1;
	    b[1] = 0;
	    return(n1_pucch2);
	  } else if (((harq_ack0 == 2) || (harq_ack0 == 0)) && (harq_ack1 == 1) && ((harq_ack2 == 2) || (harq_ack2 == 0)) && (harq_ack3 == 1)) {
	    b[0] = 1;
	    b[1] = 0;
	    return(n1_pucch3);
	  } else if (((harq_ack0 == 2) || (harq_ack0 == 0)) && (harq_ack1 == 1) && ((harq_ack2 == 2) || (harq_ack2 == 0)) && ((harq_ack3 == 2) || (harq_ack3 == 0))) {
	    b[0] = 0;
	    b[1] = 1;
	    return(n1_pucch1);
	  } else if (((harq_ack0 == 2) || (harq_ack0 == 0)) && ((harq_ack1 == 2) || (harq_ack1 == 0)) && (harq_ack2 == 1) && (harq_ack3 == 1)) {
	    b[0] = 0;
	    b[1] = 1;
	    return(n1_pucch3);
	  } else if (((harq_ack0 == 2) || (harq_ack0 == 0)) && ((harq_ack1 == 2) || (harq_ack1 == 0)) && (harq_ack2 == 1) && ((harq_ack3 == 2) || (harq_ack3 == 0))) {
	    b[0] = 0;
	    b[1] = 0;
	    return(n1_pucch2);
	  } else if (((harq_ack0 == 2) || (harq_ack0 == 0)) && ((harq_ack1 == 2) || (harq_ack1 == 0)) && (harq_ack3 == 1) && ((harq_ack2 == 2) || (harq_ack2 == 0))) {
	    b[0] = 0;
	    b[1] = 0;
	    return(n1_pucch3);
	  }
	} else if (nr_tti_tx == 2) {
	  if ((harq_ack0 == 1) && (harq_ack1 == 1) && (harq_ack2 == 1)) {
	    b[0] = 1;
	    b[1] = 1;
	    return(n1_pucch2);
	  } else if ((harq_ack0 == 1) && (harq_ack1 == 1) && ((harq_ack2 == 2) || (harq_ack2 == 0))) {
	    b[0] = 1;
	    b[1] = 1;
	    return(n1_pucch1);
	  } else if ((harq_ack0 == 1) && ((harq_ack1 == 2) || (harq_ack1 == 0)) && (harq_ack2 == 1)) {
	    b[0] = 1;
	    b[1] = 1;
	    return(n1_pucch0);
	  } else if ((harq_ack0 == 1) && ((harq_ack1 == 2) || (harq_ack1 == 0)) && ((harq_ack2 == 2) || (harq_ack2 == 0))) {
	    b[0] = 0;
	    b[1] = 1;
	    return(n1_pucch0);
	  } else if (((harq_ack0 == 2) || (harq_ack0 == 0)) && (harq_ack1 == 1) && (harq_ack2 == 1)) {
	    b[0] = 1;
	    b[1] = 0;
	    return(n1_pucch2);
	  } else if (((harq_ack0 == 2) || (harq_ack0 == 0)) && (harq_ack1 == 1) && ((harq_ack2 == 2) || (harq_ack2 == 0))) {
	    b[1] = 0;
	    b[0] = 0;
	    return(n1_pucch1);
	  } else if (((harq_ack0 == 2) || (harq_ack0 == 0)) && ((harq_ack1 == 2) || (harq_ack1 == 0)) && (harq_ack2 == 1)) {
	    b[0] = 0;
	    b[1] = 0;
	    return(n1_pucch2);
	  } else if ((harq_ack0 == 2) && (harq_ack1 == 2) && (harq_ack2 == 0)) {
	    b[0] = 0;
	    b[1] = 1;
	    return(n1_pucch2);
	  } else if ((harq_ack0 == 2) && (harq_ack1 == 0) && ((harq_ack2 == 2) || (harq_ack2 == 0))) {
	    b[0] = 1;
	    b[1] = 0;
	    return(n1_pucch1);
	  } else if ((harq_ack0 == 0) && ((harq_ack1 == 2) || (harq_ack1 == 0)) && ((harq_ack2 == 2) || (harq_ack2 == 0))) {
	    b[0] = 1;
	    b[1] = 0;
	    return(n1_pucch0);
	  }

	}
      } else if (SR==1) { // SR and 0,1,or 2 ACKS, (first 3 entries in Table 7.3-1 of 36.213)
	// this should be number of ACKs (including
	ack_counter = 0;
	if (harq_ack0==1)
	  ack_counter ++;
	if (harq_ack1==1)
	  ack_counter ++;
	if (harq_ack2==1)
	  ack_counter ++;
	if (harq_ack3==1)
	  ack_counter ++;

	switch (ack_counter) {
	case 0:
	  b[0] = 0;
	  b[1] = 0;
	  break;

	case 1:
	  b[0] = 1;
	  b[1] = 1;
	  break;

	case 2:
	  b[0] = 1;
	  b[1] = 0;
	  break;

	case 3:
	  b[0] = 0;
	  b[1] = 1;
	  break;

	case 4:
	  b[0] = 1;
	  b[1] = 1;
	  break;
	}

	ack_counter = 0;
	return(ue->scheduling_request_config[eNB_id].sr_PUCCH_ResourceIndex);
      }

      break;

    }  // switch tdd_config
  }

  LOG_E(PHY,"[UE%d] : Frame %d phy_procedures_lte.c: get_n1pucch, exit without proper return\n", ue->Mod_id, proc->frame_tx);
  return(-1);
}


#ifdef EMOS

void phy_procedures_emos_UE_TX(uint8_t next_slot,uint8_t eNB_id) {
  uint8_t harq_pid;


  if (next_slot%2==0) {
    // get harq_pid from nr_tti_tx relationship
    harq_pid = nr_subframe2harq_pid(&ue->frame_parms,ue->frame,(next_slot>>1));
    if (harq_pid==255) {
      LOG_E(PHY,"[UE%d] Frame %d : FATAL ERROR: illegal harq_pid, returning\n",
	    0,ue->frame);
      return;
    }

    if (ulsch[eNB_id]->harq_processes[harq_pid]->subframe_scheduling_flag == 1) {
      emos_dump_UE.uci_cnt[next_slot>>1] = 1;
      memcpy(emos_dump_UE.UCI_data[0][next_slot>>1].o,ulsch[eNB_id]->o,MAX_CQI_BITS*sizeof(char));
      emos_dump_UE.UCI_data[0][next_slot>>1].O = ulsch[eNB_id]->O;
      memcpy(emos_dump_UE.UCI_data[0][next_slot>>1].o_RI,ulsch[eNB_id]->o_RI,2*sizeof(char));
      emos_dump_UE.UCI_data[0][next_slot>>1].O_RI = ulsch[eNB_id]->O_RI;
      memcpy(emos_dump_UE.UCI_data[0][next_slot>>1].o_ACK,ulsch[eNB_id]->o_ACK,4*sizeof(char));
      emos_dump_UE.UCI_data[0][next_slot>>1].O_ACK = ulsch[eNB_id]->harq_processes[harq_pid]->O_ACK;
    }
    else {
      emos_dump_UE.uci_cnt[next_slot>>1] = 0;
    }
  }
}

#endif

void ulsch_common_procedures(PHY_VARS_NR_UE *ue, UE_nr_rxtx_proc_t *proc, uint8_t empty_subframe) {

  int aa;
  NR_DL_FRAME_PARMS *frame_parms=&ue->frame_parms;

  int nsymb;
  int nr_tti_tx = proc->nr_tti_tx;
  int frame_tx = proc->frame_tx;
  int ulsch_start;
  int overflow=0;
#if defined(EXMIMO) || defined(OAI_USRP) || defined(OAI_BLADERF) || defined(OAI_LMSSDR) || defined(OAI_ADRV9371_ZC706)
  int k,l;
  int dummy_tx_buffer[frame_parms->samples_per_subframe] __attribute__((aligned(16)));
#endif

  VCD_SIGNAL_DUMPER_DUMP_FUNCTION_BY_NAME(VCD_SIGNAL_DUMPER_FUNCTIONS_PHY_PROCEDURES_UE_TX_ULSCH_COMMON,VCD_FUNCTION_IN);
#if UE_TIMING_TRACE
  start_meas(&ue->ofdm_mod_stats);
#endif
  nsymb = (frame_parms->Ncp == 0) ? 14 : 12;

#if defined(EXMIMO) || defined(OAI_USRP) || defined(OAI_BLADERF) || defined(OAI_LMSSDR) || defined(OAI_ADRV9371_ZC706)//this is the EXPRESS MIMO case
  ulsch_start = (ue->rx_offset+nr_tti_tx*frame_parms->samples_per_subframe-
		 ue->hw_timing_advance-
		 ue->timing_advance-
		 ue->N_TA_offset+5);
  //LOG_E(PHY,"ul-signal [nr_tti_rx: %d, ulsch_start %d]\n",nr_tti_tx, ulsch_start);

  if(ulsch_start < 0)
    ulsch_start = ulsch_start + (LTE_NUMBER_OF_SUBFRAMES_PER_FRAME*frame_parms->samples_per_subframe);

  if (ulsch_start > (LTE_NUMBER_OF_SUBFRAMES_PER_FRAME*frame_parms->samples_per_subframe))
    ulsch_start = ulsch_start % (LTE_NUMBER_OF_SUBFRAMES_PER_FRAME*frame_parms->samples_per_subframe);

  //LOG_E(PHY,"ul-signal [nr_tti_rx: %d, ulsch_start %d]\n",nr_tti_tx, ulsch_start);
#else //this is the normal case
  ulsch_start = (frame_parms->samples_per_subframe*nr_tti_tx)-ue->N_TA_offset; //-ue->timing_advance;
#endif //else EXMIMO

  //#if defined(EXMIMO) || defined(OAI_USRP) || defined(OAI_BLADERF) || defined(OAI_LMSSDR) || defined(OAI_ADRV9371_ZC706)
  if (empty_subframe)
    {
      //#if 1
      overflow = ulsch_start - 9*frame_parms->samples_per_subframe;
      for (aa=0; aa<frame_parms->nb_antennas_tx; aa++) {

	if (overflow > 0)
	  {
	    memset(&ue->common_vars.txdata[aa][ulsch_start],0,4*(frame_parms->samples_per_subframe-overflow));
	    memset(&ue->common_vars.txdata[aa][0],0,4*overflow);
	  }
	else
	  {
	    memset(&ue->common_vars.txdata[aa][ulsch_start],0,4*frame_parms->samples_per_subframe);
	  }
      }
      /*#else
	overflow = ulsch_start - 9*frame_parms->samples_per_subframe;
	for (aa=0; aa<frame_parms->nb_antennas_tx; aa++) {
	for (k=ulsch_start; k<cmin(frame_parms->samples_per_subframe*LTE_NUMBER_OF_SUBFRAMES_PER_FRAME,ulsch_start+frame_parms->samples_per_subframe); k++) {
	((short*)ue->common_vars.txdata[aa])[2*k] = 0;
	((short*)ue->common_vars.txdata[aa])[2*k+1] = 0;
	}

	for (k=0; k<overflow; k++) {
	((short*)ue->common_vars.txdata[aa])[2*k] = 0;
	((short*)ue->common_vars.txdata[aa])[2*k+1] = 0;
	}
	}
	endif*/
      return;
    }


  if ((frame_tx%100) == 0)
    LOG_D(PHY,"[UE %d] Frame %d, nr_tti_rx %d: ulsch_start = %d (rxoff %d, HW TA %d, timing advance %d, TA_offset %d\n",
	  ue->Mod_id,frame_tx,nr_tti_tx,
	  ulsch_start,
	  ue->rx_offset,
	  ue->hw_timing_advance,
	  ue->timing_advance,
	  ue->N_TA_offset);


  for (aa=0; aa<frame_parms->nb_antennas_tx; aa++) {
    if (frame_parms->Ncp == 1)
      PHY_ofdm_mod(&ue->common_vars.txdataF[aa][nr_tti_tx*nsymb*frame_parms->ofdm_symbol_size],
#if defined(EXMIMO) || defined(OAI_USRP) || defined(OAI_BLADERF) || defined(OAI_LMSSDR) || defined(OAI_ADRV9371_ZC706)
		   dummy_tx_buffer,
#else
		   &ue->common_vars.txdata[aa][ulsch_start],
#endif
		   frame_parms->ofdm_symbol_size,
		   nsymb,
		   frame_parms->nb_prefix_samples,
		   CYCLIC_PREFIX);
    else
      normal_prefix_mod(&ue->common_vars.txdataF[aa][nr_tti_tx*nsymb*frame_parms->ofdm_symbol_size],
#if defined(EXMIMO) || defined(OAI_USRP) || defined(OAI_BLADERF) || defined(OAI_LMSSDR) || defined(OAI_ADRV9371_ZC706)
			dummy_tx_buffer,
#else
			&ue->common_vars.txdata[aa][ulsch_start],
#endif
			nsymb,
			&ue->frame_parms);


#if defined(EXMIMO) || defined(OAI_USRP) || defined(OAI_BLADERF) || defined(OAI_LMSSDR) || defined(OAI_ADRV9371_ZC706)
    apply_7_5_kHz(ue,dummy_tx_buffer,0);
    apply_7_5_kHz(ue,dummy_tx_buffer,1);
#else
    apply_7_5_kHz(ue,&ue->common_vars.txdata[aa][ulsch_start],0);
    apply_7_5_kHz(ue,&ue->common_vars.txdata[aa][ulsch_start],1);
#endif


#if defined(EXMIMO) || defined(OAI_USRP) || defined(OAI_BLADERF) || defined(OAI_LMSSDR) || defined(OAI_ADRV9371_ZC706)
    overflow = ulsch_start - 9*frame_parms->samples_per_subframe;


    for (k=ulsch_start,l=0; k<cmin(frame_parms->samples_per_subframe*LTE_NUMBER_OF_SUBFRAMES_PER_FRAME,ulsch_start+frame_parms->samples_per_subframe); k++,l++) {
      ((short*)ue->common_vars.txdata[aa])[2*k] = ((short*)dummy_tx_buffer)[2*l]<<4;
      ((short*)ue->common_vars.txdata[aa])[2*k+1] = ((short*)dummy_tx_buffer)[2*l+1]<<4;
    }

    for (k=0; k<overflow; k++,l++) {
      ((short*)ue->common_vars.txdata[aa])[2*k] = ((short*)dummy_tx_buffer)[2*l]<<4;
      ((short*)ue->common_vars.txdata[aa])[2*k+1] = ((short*)dummy_tx_buffer)[2*l+1]<<4;
    }
#if defined(EXMIMO)
    // handle switch before 1st TX nr_tti_rx, guarantee that the slot prior to transmission is switch on
    for (k=ulsch_start - (frame_parms->samples_per_subframe>>1) ; k<ulsch_start ; k++) {
      if (k<0)
	ue->common_vars.txdata[aa][k+frame_parms->samples_per_subframe*LTE_NUMBER_OF_SUBFRAMES_PER_FRAME] &= 0xFFFEFFFE;
      else if (k>(frame_parms->samples_per_subframe*LTE_NUMBER_OF_SUBFRAMES_PER_FRAME))
	ue->common_vars.txdata[aa][k-frame_parms->samples_per_subframe*LTE_NUMBER_OF_SUBFRAMES_PER_FRAME] &= 0xFFFEFFFE;
      else
	ue->common_vars.txdata[aa][k] &= 0xFFFEFFFE;
    }
#endif
#endif
    /*
      only for debug
      LOG_I(PHY,"ul-signal [nr_tti_rx: %d, ulsch_start %d, TA: %d, rxOffset: %d, timing_advance: %d, hw_timing_advance: %d]\n",nr_tti_tx, ulsch_start, ue->N_TA_offset, ue->rx_offset, ue->timing_advance, ue->hw_timing_advance);
      if( (crash == 1) && (nr_tti_tx == 0) )
      {
      LOG_E(PHY,"***** DUMP TX Signal [ulsch_start %d] *****\n",ulsch_start);
      write_output("txBuff.m","txSignal",&ue->common_vars.txdata[aa][ulsch_start],frame_parms->samples_per_subframe,1,1);
      }
    */

  } //nb_antennas_tx

#if UE_TIMING_TRACE
  stop_meas(&ue->ofdm_mod_stats);
#endif

  VCD_SIGNAL_DUMPER_DUMP_FUNCTION_BY_NAME(VCD_SIGNAL_DUMPER_FUNCTIONS_PHY_PROCEDURES_UE_TX_ULSCH_COMMON,VCD_FUNCTION_OUT);

}

void ue_prach_procedures(PHY_VARS_NR_UE *ue,UE_nr_rxtx_proc_t *proc,uint8_t eNB_id,uint8_t abstraction_flag,runmode_t mode) {

  int frame_tx = proc->frame_tx;
  int nr_tti_tx = proc->nr_tti_tx;
  int prach_power;
  PRACH_RESOURCES_t prach_resources_local;

  VCD_SIGNAL_DUMPER_DUMP_FUNCTION_BY_NAME(VCD_SIGNAL_DUMPER_FUNCTIONS_PHY_PROCEDURES_UE_TX_PRACH, VCD_FUNCTION_IN);

  ue->generate_prach=0;

  if (ue->mac_enabled==0){
    ue->prach_resources[eNB_id] = &prach_resources_local;
    prach_resources_local.ra_RNTI = 0xbeef;
    prach_resources_local.ra_PreambleIndex = 0;
  }

  if (ue->mac_enabled==1){
    // ask L2 for RACH transport
    if ((mode != rx_calib_ue) && (mode != rx_calib_ue_med) && (mode != rx_calib_ue_byp) && (mode != no_L2_connect) ) {
      LOG_D(PHY,"Getting PRACH resources\n");
      //ue->prach_resources[eNB_id] = mac_xface->ue_get_rach(ue->Mod_id,
      ue->CC_id,
	frame_tx,
	eNB_id,
	nr_tti_tx);
    LOG_D(PHY,"Got prach_resources for eNB %d address %p, RRCCommon %p\n",eNB_id,ue->prach_resources[eNB_id],UE_mac_inst[ue->Mod_id].radioResourceConfigCommon);
    LOG_D(PHY,"Prach resources %p\n",ue->prach_resources[eNB_id]);
  }
}

if (ue->prach_resources[eNB_id]!=NULL) {

  ue->generate_prach=1;
  ue->prach_cnt=0;
#ifdef SMBV
  ue->prach_resources[eNB_id]->ra_PreambleIndex = 19;
#endif
#ifdef OAI_EMU
  ue->prach_PreambleIndex=ue->prach_resources[eNB_id]->ra_PreambleIndex;
#endif

  if (abstraction_flag == 0) {

    LOG_I(PHY,"mode %d\n",mode);

    if ((ue->mac_enabled==1) && (mode != calib_prach_tx)) {
      ue->tx_power_dBm[nr_tti_tx] = ue->prach_resources[eNB_id]->ra_PREAMBLE_RECEIVED_TARGET_POWER+get_PL(ue->Mod_id,ue->CC_id,eNB_id);
    }
    else {
      ue->tx_power_dBm[nr_tti_tx] = ue->tx_power_max_dBm;
      ue->prach_resources[eNB_id]->ra_PreambleIndex = 19;
    }

    LOG_I(PHY,"[UE  %d][RAPROC] Frame %d, nr_tti_rx %d : Generating PRACH, preamble %d,PL %d,  P0_PRACH %d, TARGET_RECEIVED_POWER %d dBm, PRACH TDD Resource index %d, RA-RNTI %d\n",
	  ue->Mod_id,
	  frame_tx,
	  nr_tti_tx,
	  ue->prach_resources[eNB_id]->ra_PreambleIndex,
	  get_PL(ue->Mod_id,ue->CC_id,eNB_id),
	  ue->tx_power_dBm[nr_tti_tx],
	  ue->prach_resources[eNB_id]->ra_PREAMBLE_RECEIVED_TARGET_POWER,
	  ue->prach_resources[eNB_id]->ra_TDD_map_index,
	  ue->prach_resources[eNB_id]->ra_RNTI);

    ue->tx_total_RE[nr_tti_tx] = 96;

#if defined(EXMIMO) || defined(OAI_USRP) || defined(OAI_BLADERF) || defined(OAI_LMSSDR) || defined(OAI_ADRV9371_ZC706)
    ue->prach_vars[eNB_id]->amp = get_tx_amp(ue->tx_power_dBm[nr_tti_tx],
					     ue->tx_power_max_dBm,
					     ue->frame_parms.N_RB_UL,
					     6);
#else
    ue->prach_vars[eNB_id]->amp = AMP;
#endif
    if ((mode == calib_prach_tx) && (((proc->frame_tx&0xfffe)%100)==0))
      LOG_D(PHY,"[UE  %d][RAPROC] Frame %d, nr_tti_rx %d : PRACH TX power %d dBm, amp %d\n",
	    ue->Mod_id,
	    proc->frame_rx,
	    proc->nr_tti_tx,
	    ue->tx_power_dBm[nr_tti_tx],
	    ue->prach_vars[eNB_id]->amp);


    //      start_meas(&ue->tx_prach);
    VCD_SIGNAL_DUMPER_DUMP_FUNCTION_BY_NAME(VCD_SIGNAL_DUMPER_FUNCTIONS_UE_GENERATE_PRACH, VCD_FUNCTION_IN);
    prach_power = generate_prach(ue,eNB_id,nr_tti_tx,frame_tx);
    VCD_SIGNAL_DUMPER_DUMP_FUNCTION_BY_NAME(VCD_SIGNAL_DUMPER_FUNCTIONS_UE_GENERATE_PRACH, VCD_FUNCTION_OUT);
    //      stop_meas(&ue->tx_prach);
    LOG_D(PHY,"[UE  %d][RAPROC] PRACH PL %d dB, power %d dBm, digital power %d dB (amp %d)\n",
	  ue->Mod_id,
	  get_PL(ue->Mod_id,ue->CC_id,eNB_id),
	  ue->tx_power_dBm[nr_tti_tx],
	  dB_fixed(prach_power),
	  ue->prach_vars[eNB_id]->amp);
  } else {
    UE_transport_info[ue->Mod_id][ue->CC_id].cntl.prach_flag=1;
    UE_transport_info[ue->Mod_id][ue->CC_id].cntl.prach_id=ue->prach_resources[eNB_id]->ra_PreambleIndex;
  }

  if (ue->mac_enabled==1){
    //mac_xface->Msg1_transmitted(ue->Mod_id,
    ue->CC_id,
      frame_tx,
      eNB_id);
 }

LOG_I(PHY,"[UE  %d][RAPROC] Frame %d, nr_tti_rx %d: Generating PRACH (eNB %d) preamble index %d for UL, TX power %d dBm (PL %d dB), l3msg \n",
      ue->Mod_id,frame_tx,nr_tti_tx,eNB_id,
      ue->prach_resources[eNB_id]->ra_PreambleIndex,
      ue->prach_resources[eNB_id]->ra_PREAMBLE_RECEIVED_TARGET_POWER+get_PL(ue->Mod_id,ue->CC_id,eNB_id),
      get_PL(ue->Mod_id,ue->CC_id,eNB_id));

}


// if we're calibrating the PRACH kill the pointer to its resources so that the RA protocol doesn't continue
if (mode == calib_prach_tx)
  ue->prach_resources[eNB_id]=NULL;

LOG_D(PHY,"[UE %d] frame %d nr_tti_rx %d : generate_prach %d, prach_cnt %d\n",
      ue->Mod_id,frame_tx,nr_tti_tx,ue->generate_prach,ue->prach_cnt);

ue->prach_cnt++;

if (ue->prach_cnt==3)
  ue->generate_prach=0;

VCD_SIGNAL_DUMPER_DUMP_FUNCTION_BY_NAME(VCD_SIGNAL_DUMPER_FUNCTIONS_PHY_PROCEDURES_UE_TX_PRACH, VCD_FUNCTION_OUT);
}

#endif

void ue_ulsch_uespec_procedures(PHY_VARS_NR_UE *ue,UE_nr_rxtx_proc_t *proc,uint8_t eNB_id,uint8_t abstraction_flag) {

  int harq_pid;
  int frame_tx=proc->frame_tx;
  int nr_tti_tx=proc->nr_tti_tx;
  unsigned int input_buffer_length;
  int i;
  int aa;
  int tx_amp;
  VCD_SIGNAL_DUMPER_DUMP_FUNCTION_BY_NAME(VCD_SIGNAL_DUMPER_FUNCTIONS_PHY_PROCEDURES_UE_TX_ULSCH_UESPEC,VCD_FUNCTION_IN);

  /* reset harq for tx of current rx slot because it is sure that transmission has already been achieved for this slot */
  set_tx_harq_id(ue->ulsch[eNB_id], NR_MAX_HARQ_PROCESSES, proc->nr_tti_rx);

  /* get harq pid related to this next tx slot */
  harq_pid = get_tx_harq_id(ue->ulsch[eNB_id], nr_tti_tx);

#if 0

  int Mod_id = ue->Mod_id;
  int CC_id = ue->CC_id;
  uint8_t Msg3_flag=0;
  uint16_t first_rb, nb_rb;
  uint8_t ulsch_input_buffer[5477] __attribute__ ((aligned(32)));
  uint8_t access_mode;
  uint8_t Nbundled=0;
  uint8_t NbundledCw1=0;
  uint8_t ack_status_cw0=0;
  uint8_t ack_status_cw1=0;
  uint8_t cqi_status = 0;
  uint8_t ri_status  = 0;
  if (ue->mac_enabled == 1) {
    if ((ue->ulsch_Msg3_active[eNB_id] == 1) &&
	(ue->ulsch_Msg3_frame[eNB_id] == frame_tx) &&
	(ue->ulsch_Msg3_subframe[eNB_id] == nr_tti_tx)) { // Initial Transmission of Msg3

      ue->ulsch[eNB_id]->harq_processes[harq_pid]->subframe_scheduling_flag = 1;

      if (ue->ulsch[eNB_id]->harq_processes[harq_pid]->round==0)
	generate_ue_ulsch_params_from_rar(ue,
					  proc,
					  eNB_id);

      ue->ulsch[eNB_id]->power_offset = 14;
      LOG_D(PHY,"[UE  %d][RAPROC] Frame %d: Setting Msg3_flag in nr_tti_rx %d, for harq_pid %d\n",
	    Mod_id,
	    frame_tx,
	    nr_tti_tx,
	    harq_pid);
      Msg3_flag = 1;
    } else {

      /* no pusch has been scheduled on this transmit slot */
      if (harq_pid == NR_MAX_HARQ_PROCESSES) {
	LOG_E(PHY,"[UE%d] Frame %d nr_tti_rx %d ulsch_decoding.c: FATAL ERROR: illegal harq_pid, returning\n",
	      Mod_id,frame_tx, nr_tti_tx);
	//mac_xface->macphy_exit("Error in ulsch_decoding");
	VCD_SIGNAL_DUMPER_DUMP_FUNCTION_BY_NAME(VCD_SIGNAL_DUMPER_FUNCTIONS_PHY_PROCEDURES_UE_TX, VCD_FUNCTION_OUT);
#if UE_TIMING_TRACE
	stop_meas(&ue->phy_proc_tx);
#endif
	return;
      }

      Msg3_flag=0;
    }
  }

  if (ue->ulsch[eNB_id]->harq_processes[harq_pid]->subframe_scheduling_flag == 1) {

    uint8_t isBad = 0;
    if (ue->frame_parms.N_RB_UL <= ue->ulsch[eNB_id]->harq_processes[harq_pid]->first_rb) {
      LOG_D(PHY,"Invalid PUSCH first_RB=%d for N_RB_UL=%d\n",
	    ue->ulsch[eNB_id]->harq_processes[harq_pid]->first_rb,
	    ue->frame_parms.N_RB_UL);
      isBad = 1;
    }
    if (ue->frame_parms.N_RB_UL < ue->ulsch[eNB_id]->harq_processes[harq_pid]->nb_rb) {
      LOG_D(PHY,"Invalid PUSCH num_RB=%d for N_RB_UL=%d\n",
	    ue->ulsch[eNB_id]->harq_processes[harq_pid]->nb_rb,
	    ue->frame_parms.N_RB_UL);
      isBad = 1;
    }
    if (0 > ue->ulsch[eNB_id]->harq_processes[harq_pid]->first_rb) {
      LOG_D(PHY,"Invalid PUSCH first_RB=%d\n",
	    ue->ulsch[eNB_id]->harq_processes[harq_pid]->first_rb);
      isBad = 1;
    }
    if (0 >= ue->ulsch[eNB_id]->harq_processes[harq_pid]->nb_rb) {
      LOG_D(PHY,"Invalid PUSCH num_RB=%d\n",
	    ue->ulsch[eNB_id]->harq_processes[harq_pid]->nb_rb);
      isBad = 1;
    }
    if (ue->frame_parms.N_RB_UL < (ue->ulsch[eNB_id]->harq_processes[harq_pid]->nb_rb + ue->ulsch[eNB_id]->harq_processes[harq_pid]->first_rb)) {
      LOG_D(PHY,"Invalid PUSCH num_RB=%d + first_RB=%d for N_RB_UL=%d\n",
	    ue->ulsch[eNB_id]->harq_processes[harq_pid]->nb_rb,
	    ue->ulsch[eNB_id]->harq_processes[harq_pid]->first_rb,
	    ue->frame_parms.N_RB_UL);
      isBad = 1;
    }
    if ((0 > ue->ulsch[eNB_id]->harq_processes[harq_pid]->rvidx) ||
        (3 < ue->ulsch[eNB_id]->harq_processes[harq_pid]->rvidx)) {
      LOG_D(PHY,"Invalid PUSCH RV index=%d\n", ue->ulsch[eNB_id]->harq_processes[harq_pid]->rvidx);
      isBad = 1;
    }

    if (20 < ue->ulsch[eNB_id]->harq_processes[harq_pid]->mcs) {
      LOG_D(PHY,"Not supported MCS in OAI mcs=%d\n", ue->ulsch[eNB_id]->harq_processes[harq_pid]->mcs);
      isBad = 1;
    }

    if (isBad) {
      LOG_I(PHY,"Skip PUSCH generation!\n");
      ue->ulsch[eNB_id]->harq_processes[harq_pid]->subframe_scheduling_flag = 0;
    }
  }
  if (ue->ulsch[eNB_id]->harq_processes[harq_pid]->subframe_scheduling_flag == 1) {

    ue->generate_ul_signal[eNB_id] = 1;

    // deactivate service request
    // ue->ulsch[eNB_id]->harq_processes[harq_pid]->subframe_scheduling_flag = 0;
    LOG_D(PHY,"Generating PUSCH (Abssubframe: %d.%d): harq-Id: %d, round: %d, MaxReTrans: %d \n",frame_tx,nr_tti_tx,harq_pid,ue->ulsch[eNB_id]->harq_processes[harq_pid]->round,ue->ulsch[eNB_id]->Mlimit);
    if (ue->ulsch[eNB_id]->harq_processes[harq_pid]->round >= (ue->ulsch[eNB_id]->Mlimit - 1))
      {
        LOG_D(PHY,"PUSCH MAX Retransmission achieved ==> send last pusch\n");
        ue->ulsch[eNB_id]->harq_processes[harq_pid]->subframe_scheduling_flag = 0;
        ue->ulsch[eNB_id]->harq_processes[harq_pid]->round  = 0;
      }

    ack_status_cw0 = nr_reset_ack(&ue->frame_parms,
				  ue->dlsch[ue->current_thread_id[proc->nr_tti_rx]][eNB_id][0]->harq_ack,
				  nr_tti_tx,
				  proc->nr_tti_rx,
				  ue->ulsch[eNB_id]->o_ACK,
				  &Nbundled,
				  0);
    ack_status_cw1 = nr_reset_ack(&ue->frame_parms,
				  ue->dlsch[ue->current_thread_id[proc->nr_tti_rx]][eNB_id][1]->harq_ack,
				  nr_tti_tx,
				  proc->nr_tti_rx,
				  ue->ulsch[eNB_id]->o_ACK,
				  &NbundledCw1,
				  1);

    //Nbundled = ue->dlsch[ue->current_thread_id[proc->nr_tti_rx]][eNB_id][0]->harq_ack;
    //ue->ulsch[eNB_id]->bundling = Nbundled;

    first_rb = ue->ulsch[eNB_id]->harq_processes[harq_pid]->first_rb;
    nb_rb = ue->ulsch[eNB_id]->harq_processes[harq_pid]->nb_rb;


    // check Periodic CQI/RI reporting
    cqi_status = ((ue->cqi_report_config[eNB_id].CQI_ReportPeriodic.cqi_PMI_ConfigIndex>0)&&
		  (is_cqi_TXOp(ue,proc,eNB_id)==1));

    ri_status = ((ue->cqi_report_config[eNB_id].CQI_ReportPeriodic.ri_ConfigIndex>0) &&
		 (is_ri_TXOp(ue,proc,eNB_id)==1));

    // compute CQI/RI resources
    compute_cqi_ri_resources(ue, ue->ulsch[eNB_id], eNB_id, ue->ulsch[eNB_id]->rnti, P_RNTI, CBA_RNTI, cqi_status, ri_status);

    if (ack_status_cw0 > 0) {

      // check if we received a PDSCH at nr_tti_tx - 4
      // ==> send ACK/NACK on PUSCH
      if (ue->frame_parms.frame_type == FDD)
	{
	  ue->ulsch[eNB_id]->harq_processes[harq_pid]->O_ACK = ack_status_cw0 + ack_status_cw1;
	}


#if T_TRACER
      if(ue->ulsch[eNB_id]->o_ACK[0])
	{
	  LOG_I(PHY,"PUSCH ACK\n");
	  T(T_UE_PHY_DLSCH_UE_ACK, T_INT(eNB_id), T_INT(frame_tx%1024), T_INT(nr_tti_tx), T_INT(Mod_id), T_INT(ue->dlsch[ue->current_thread_id[proc->nr_tti_rx]][eNB_id][0]->rnti),
	    T_INT(ue->dlsch[ue->current_thread_id[proc->nr_tti_rx]][eNB_id][0]->current_harq_pid));
	}
      else
	{
	  LOG_I(PHY,"PUSCH NACK\n");
	  T(T_UE_PHY_DLSCH_UE_NACK, T_INT(eNB_id), T_INT(frame_tx%1024), T_INT(nr_tti_tx), T_INT(Mod_id), T_INT(ue->dlsch[ue->current_thread_id[proc->nr_tti_rx]][eNB_id][0]->rnti),
	    T_INT(ue->dlsch[ue->current_thread_id[proc->nr_tti_rx]][eNB_id][0]->current_harq_pid));
	}
#endif
#ifdef UE_DEBUG_TRACE
      LOG_I(PHY,"[UE  %d][PDSCH %x] AbsSubFrame %d.%d Generating ACK (%d,%d) for %d bits on PUSCH\n",
	    Mod_id,
	    ue->ulsch[eNB_id]->rnti,
	    frame_tx%1024,nr_tti_tx,
	    ue->ulsch[eNB_id]->o_ACK[0],ue->ulsch[eNB_id]->o_ACK[1],
	    ue->ulsch[eNB_id]->harq_processes[harq_pid]->O_ACK);
#endif
    }

    //#ifdef UE_DEBUG_TRACE
    LOG_I(PHY,
	  "[UE  %d][PUSCH %d] AbsSubframe %d.%d Generating PUSCH : first_rb %d, nb_rb %d, round %d, mcs %d, tbs %d, rv %d, "
	  "cyclic_shift %d (cyclic_shift_common %d,n_DMRS2 %d,n_PRS %d), ACK (%d,%d), O_ACK %d, ack_status_cw0 %d ack_status_cw1 %d bundling %d, Nbundled %d, CQI %d, RI %d\n",
          Mod_id,harq_pid,frame_tx%1024,nr_tti_tx,
          first_rb,nb_rb,
          ue->ulsch[eNB_id]->harq_processes[harq_pid]->round,
          ue->ulsch[eNB_id]->harq_processes[harq_pid]->mcs,
	  ue->ulsch[eNB_id]->harq_processes[harq_pid]->TBS,
          ue->ulsch[eNB_id]->harq_processes[harq_pid]->rvidx,
          (ue->frame_parms.pusch_config_common.ul_ReferenceSignalsPUSCH.cyclicShift+
           ue->ulsch[eNB_id]->harq_processes[harq_pid]->n_DMRS2+
           ue->frame_parms.pusch_config_common.ul_ReferenceSignalsPUSCH.nPRS[nr_tti_tx<<1])%12,
          ue->frame_parms.pusch_config_common.ul_ReferenceSignalsPUSCH.cyclicShift,
          ue->ulsch[eNB_id]->harq_processes[harq_pid]->n_DMRS2,
          ue->frame_parms.pusch_config_common.ul_ReferenceSignalsPUSCH.nPRS[nr_tti_tx<<1],
          ue->ulsch[eNB_id]->o_ACK[0],ue->ulsch[eNB_id]->o_ACK[1],
          ue->ulsch[eNB_id]->harq_processes[harq_pid]->O_ACK,
          ack_status_cw0,
          ack_status_cw1,
          ue->ulsch[eNB_id]->bundling, Nbundled,
          cqi_status,
          ri_status);
    //#endif





    if (Msg3_flag == 1) {
      LOG_I(PHY,"[UE  %d][RAPROC] Frame %d, nr_tti_rx %d Generating (RRCConnectionRequest) Msg3 (nb_rb %d, first_rb %d, round %d, rvidx %d) Msg3: %x.%x.%x|%x.%x.%x.%x.%x.%x\n",Mod_id,frame_tx,
	    nr_tti_tx,
	    ue->ulsch[eNB_id]->harq_processes[harq_pid]->nb_rb,
	    ue->ulsch[eNB_id]->harq_processes[harq_pid]->first_rb,
	    ue->ulsch[eNB_id]->harq_processes[harq_pid]->round,
	    ue->ulsch[eNB_id]->harq_processes[harq_pid]->rvidx,
	    ue->prach_resources[eNB_id]->Msg3[0],
	    ue->prach_resources[eNB_id]->Msg3[1],
	    ue->prach_resources[eNB_id]->Msg3[2],
	    ue->prach_resources[eNB_id]->Msg3[3],
	    ue->prach_resources[eNB_id]->Msg3[4],
	    ue->prach_resources[eNB_id]->Msg3[5],
	    ue->prach_resources[eNB_id]->Msg3[6],
	    ue->prach_resources[eNB_id]->Msg3[7],
	    ue->prach_resources[eNB_id]->Msg3[8]);
#if UE_TIMING_TRACE
      start_meas(&ue->ulsch_encoding_stats);
#endif

      if (abstraction_flag==0) {
	if (ulsch_encoding(ue->prach_resources[eNB_id]->Msg3,
			   ue,
			   harq_pid,
			   eNB_id,
			   proc->nr_tti_rx,
			   ue->transmission_mode[eNB_id],0,0)!=0) {
	  LOG_E(PHY,"ulsch_coding.c: FATAL ERROR: returning\n");
	  //mac_xface->macphy_exit("Error in ulsch_coding");
	  VCD_SIGNAL_DUMPER_DUMP_FUNCTION_BY_NAME(VCD_SIGNAL_DUMPER_FUNCTIONS_PHY_PROCEDURES_UE_TX, VCD_FUNCTION_OUT);
#if UE_TIMING_TRACE
	  stop_meas(&ue->phy_proc_tx);
	  printf("------FULL TX PROC : %5.2f ------\n",ue->phy_proc_tx.p_time/(cpuf*1000.0));
#endif
	  return;
	}
      }

#ifdef PHY_ABSTRACTION
      else {
        ulsch_encoding_emul(ue->prach_resources[eNB_id]->Msg3,ue,eNB_id,proc->nr_tti_rx,harq_pid,0);
      }

#endif

#if UE_TIMING_TRACE
      stop_meas(&ue->ulsch_encoding_stats);
#endif
      if (ue->mac_enabled == 1) {
	// signal MAC that Msg3 was sent
	//mac_xface->Msg3_transmitted(Mod_id,
	CC_id,
	  frame_tx,
	  eNB_id);
    }
  } // Msg3_flag==1
  else {
    input_buffer_length = ue->ulsch[eNB_id]->harq_processes[harq_pid]->TBS/8;

    if (ue->mac_enabled==1) {
      //  LOG_D(PHY,"[UE  %d] ULSCH : Searching for MAC SDUs\n",Mod_id);
      if (ue->ulsch[eNB_id]->harq_processes[harq_pid]->round==0) {
	//if (ue->ulsch[eNB_id]->harq_processes[harq_pid]->calibration_flag == 0) {
	access_mode=SCHEDULED_ACCESS;
	//mac_xface->ue_get_sdu(Mod_id,
        CC_id,
	  frame_tx,
	  proc->subframe_tx,
	  nr_tti_tx%(ue->frame_parms.ttis_per_subframe),
	  eNB_id,
	  ulsch_input_buffer,
	  input_buffer_length,
	  &access_mode);
    }

#ifdef DEBUG_PHY_PROC
#ifdef DEBUG_ULSCH
    LOG_D(PHY,"[UE] Frame %d, nr_tti_rx %d : ULSCH SDU (TX harq_pid %d)  (%d bytes) : \n",frame_tx,nr_tti_tx,harq_pid, ue->ulsch[eNB_id]->harq_processes[harq_pid]->TBS>>3);

    for (i=0; i<ue->ulsch[eNB_id]->harq_processes[harq_pid]->TBS>>3; i++)
      LOG_T(PHY,"%x.",ulsch_input_buffer[i]);

    LOG_T(PHY,"\n");
#endif
#endif
  }
  else {
    unsigned int taus(void);

    for (i=0; i<input_buffer_length; i++)
      ulsch_input_buffer[i]= (uint8_t)(taus()&0xff);

  }

#if UE_TIMING_TRACE
  start_meas(&ue->ulsch_encoding_stats);
#endif
  if (abstraction_flag==0) {

    if (ulsch_encoding(ulsch_input_buffer,
		       ue,
		       harq_pid,
		       eNB_id,
		       proc->nr_tti_rx,
		       ue->transmission_mode[eNB_id],0,
		       Nbundled)!=0) {
      LOG_E(PHY,"ulsch_coding.c: FATAL ERROR: returning\n");
      VCD_SIGNAL_DUMPER_DUMP_FUNCTION_BY_NAME(VCD_SIGNAL_DUMPER_FUNCTIONS_PHY_PROCEDURES_UE_TX, VCD_FUNCTION_OUT);
#if UE_TIMING_TRACE
      stop_meas(&ue->phy_proc_tx);
#endif
      return;
    }
  }

#ifdef PHY_ABSTRACTION
  else {
    ulsch_encoding_emul(ulsch_input_buffer,ue,eNB_id,proc->nr_tti_rx,harq_pid,0);
  }

#endif
#if UE_TIMING_TRACE
  stop_meas(&ue->ulsch_encoding_stats);
#endif
}

if (abstraction_flag == 0) {
  if (ue->mac_enabled==1) {
    nr_pusch_power_cntl(ue,proc,eNB_id,1, abstraction_flag);
    ue->tx_power_dBm[nr_tti_tx] = ue->ulsch[eNB_id]->Po_PUSCH;
  }
  else {
    ue->tx_power_dBm[nr_tti_tx] = ue->tx_power_max_dBm;
  }
  ue->tx_total_RE[nr_tti_tx] = nb_rb*12;

#if defined(EXMIMO) || defined(OAI_USRP) || defined(OAI_BLADERF) || defined(OAI_LMSSDR) || defined(OAI_ADRV9371_ZC706)
  tx_amp = get_tx_amp(ue->tx_power_dBm[nr_tti_tx],
		      ue->tx_power_max_dBm,
		      ue->frame_parms.N_RB_UL,
		      nb_rb);
#else
  tx_amp = AMP;
#endif
#if T_TRACER
  T(T_UE_PHY_PUSCH_TX_POWER, T_INT(eNB_id),T_INT(Mod_id), T_INT(frame_tx%1024), T_INT(nr_tti_tx),T_INT(ue->tx_power_dBm[nr_tti_tx]),
    T_INT(tx_amp),T_INT(ue->ulsch[eNB_id]->f_pusch),T_INT(get_PL(Mod_id,0,eNB_id)),T_INT(nb_rb));
#endif

#ifdef UE_DEBUG_TRACE
  LOG_I(PHY,"[UE  %d][PUSCH %d] AbsSubFrame %d.%d, generating PUSCH, Po_PUSCH: %d dBm (max %d dBm), amp %d\n",
	Mod_id,harq_pid,frame_tx%1024,nr_tti_tx,ue->tx_power_dBm[nr_tti_tx],ue->tx_power_max_dBm, tx_amp);
#endif

  if (tx_amp>100)
    tx_amp =100;

  //LOG_I(PHY,"[UE  %d][PUSCH %d] after AbsSubFrame %d.%d, generating PUSCH, Po_PUSCH: %d dBm (max %d dBm), amp %d\n",
  //    Mod_id,harq_pid,frame_tx%1024,nr_tti_tx,ue->tx_power_dBm[nr_tti_tx],ue->tx_power_max_dBm, tx_amp);

      
#if UE_TIMING_TRACE

  start_meas(&ue->ulsch_modulation_stats);
#endif
  ulsch_modulation(ue->common_vars.txdataF,
		   tx_amp,
		   frame_tx,
		   nr_tti_tx,
		   &ue->frame_parms,
		   ue->ulsch[eNB_id]);
  for (aa=0; aa<1/*frame_parms->nb_antennas_tx*/; aa++)
    generate_drs_pusch(ue,
		       proc,
		       eNB_id,
		       tx_amp,
		       nr_tti_tx,
		       first_rb,
		       nb_rb,
		       aa);
#if UE_TIMING_TRACE
  stop_meas(&ue->ulsch_modulation_stats);
#endif
 }

if (abstraction_flag==1) {
  // clear SR
  ue->sr[nr_tti_tx]=0;
 }
} // subframe_scheduling_flag==1

VCD_SIGNAL_DUMPER_DUMP_FUNCTION_BY_NAME(VCD_SIGNAL_DUMPER_FUNCTIONS_PHY_PROCEDURES_UE_TX_ULSCH_UESPEC,VCD_FUNCTION_OUT);

#endif

}

#if 0

void ue_srs_procedures(PHY_VARS_NR_UE *ue,UE_nr_rxtx_proc_t *proc,uint8_t eNB_id,uint8_t abstraction_flag)
{

  //NR_DL_FRAME_PARMS *frame_parms = &ue->frame_parms;
  //int8_t  frame_tx    = proc->frame_tx;
  int8_t  nr_tti_tx = proc->nr_tti_tx;
  int16_t tx_amp;
  int16_t Po_SRS;
  uint8_t nb_rb_srs;

  SOUNDINGRS_UL_CONFIG_DEDICATED *pSoundingrs_ul_config_dedicated=&ue->soundingrs_ul_config_dedicated[eNB_id];
  uint8_t isSrsTxOccasion = pSoundingrs_ul_config_dedicated->srsUeSubframe;

  if(isSrsTxOccasion)
    {
      ue->generate_ul_signal[eNB_id] = 1;
      if (ue->mac_enabled==1)
	{
	  srs_power_cntl(ue,proc,eNB_id, (uint8_t*)(&nb_rb_srs), abstraction_flag);
	  Po_SRS = ue->ulsch[eNB_id]->Po_SRS;
	}
      else
	{
	  Po_SRS = ue->tx_power_max_dBm;
	}

#if defined(EXMIMO) || defined(OAI_USRP) || defined(OAI_BLADERF) || defined(OAI_LMSSDR) || defined(OAI_ADRV9371_ZC706)
      if (ue->mac_enabled==1)
	{
	  tx_amp = get_tx_amp(Po_SRS,
			      ue->tx_power_max_dBm,
			      ue->frame_parms.N_RB_UL,
			      nb_rb_srs);
	}
      else
	{
	  tx_amp = AMP;
	}
#else
      tx_amp = AMP;
#endif
      LOG_D(PHY,"SRS PROC; TX_MAX_POWER %d, Po_SRS %d, NB_RB_UL %d, NB_RB_SRS %d TX_AMPL %d\n",ue->tx_power_max_dBm,
            Po_SRS,
            ue->frame_parms.N_RB_UL,
            nb_rb_srs,
            tx_amp);

      uint16_t nsymb = (ue->frame_parms.Ncp==0) ? 14:12;
      uint16_t symbol_offset = (int)ue->frame_parms.ofdm_symbol_size*((nr_tti_tx*nsymb)+(nsymb-1));
      generate_srs(&ue->frame_parms,
		   &ue->soundingrs_ul_config_dedicated[eNB_id],
		   &ue->common_vars.txdataF[eNB_id][symbol_offset],
		   tx_amp,
		   nr_tti_tx);
    }
}

int16_t get_pucch2_cqi(PHY_VARS_NR_UE *ue,int eNB_id,int *len) {

  if ((ue->transmission_mode[eNB_id]<4)||
      (ue->transmission_mode[eNB_id]==7)) { // Mode 1-0 feedback
    // 4-bit CQI message
    /*LOG_I(PHY,"compute CQI value, TM %d, length 4, Cqi Avg %d, value %d \n", ue->transmission_mode[eNB_id],
      ue->measurements.wideband_cqi_avg[eNB_id],
      sinr2cqi((double)ue->measurements.wideband_cqi_avg[eNB_id],
      ue->transmission_mode[eNB_id]));*/
    *len=4;
    return(sinr2cqi((double)ue->measurements.wideband_cqi_avg[eNB_id],
		    ue->transmission_mode[eNB_id]));
  }
  else { // Mode 1-1 feedback, later
    //LOG_I(PHY,"compute CQI value, TM %d, length 0, Cqi Avg 0 \n", ue->transmission_mode[eNB_id]);
    *len=0;
    // 2-antenna ports RI=1, 6 bits (2 PMI, 4 CQI)

    // 2-antenna ports RI=2, 8 bits (1 PMI, 7 CQI/DIFF CQI)
    return(0);
  }
}


int16_t get_pucch2_ri(PHY_VARS_NR_UE *ue,int eNB_id) {

  return(1);
}


void get_pucch_param(PHY_VARS_NR_UE    *ue,
                     UE_nr_rxtx_proc_t *proc,
                     uint8_t        *ack_payload,
                     PUCCH_FMT_t    format,
                     uint8_t        eNB_id,
                     uint8_t        SR,
                     uint8_t        cqi_report,
                     uint16_t       *pucch_resource,
                     uint8_t        *pucch_payload,
                     uint16_t       *plength)
{

  switch (format) {
  case pucch_format1:
    {
      pucch_resource[0] = ue->scheduling_request_config[eNB_id].sr_PUCCH_ResourceIndex;
      pucch_payload[0]  = 0; // payload is ignored in case of format1
      pucch_payload[1]  = 0; // payload is ignored in case of format1
    }
    break;

  case pucch_format1a:
  case pucch_format1b:
    {
      pucch_resource[0] = nr_get_n1_pucch(ue,
					  proc,
					  ue->dlsch[ue->current_thread_id[proc->nr_tti_rx]][eNB_id][0]->harq_ack,
					  eNB_id,
					  ack_payload,
					  SR);
      pucch_payload[0]  = ack_payload[0];
      pucch_payload[1]  = ack_payload[1];
      //pucch_payload[1]  = 1;
    }
    break;

  case pucch_format2:
    {
      pucch_resource[0]    = ue->cqi_report_config[eNB_id].CQI_ReportPeriodic.cqi_PUCCH_ResourceIndex;
      if(cqi_report)
        {
	  pucch_payload[0] = get_pucch2_cqi(ue,eNB_id,(int*)plength);
        }
      else
        {
	  *plength = 1;
	  pucch_payload[0] = get_pucch2_ri(ue,eNB_id);
        }
    }
    break;

  case pucch_format2a:
  case pucch_format2b:
    LOG_E(PHY,"NO Resource available for PUCCH 2a/2b \n");
    break;

  case pucch_format3:
    fprintf(stderr, "PUCCH format 3 not handled\n");
    abort();
  }
}

#ifdef NR_PUCCH_SCHED
void ue_nr_pucch_procedures(PHY_VARS_NR_UE *ue,UE_nr_rxtx_proc_t *proc,uint8_t eNB_id,uint8_t abstraction_flag) {
}
#endif

void ue_pucch_procedures(PHY_VARS_NR_UE *ue,UE_nr_rxtx_proc_t *proc,uint8_t eNB_id,uint8_t abstraction_flag) {


  uint8_t  pucch_ack_payload[2];
  uint16_t pucch_resource;
  ANFBmode_t bundling_flag;
  PUCCH_FMT_t format;

  uint8_t  SR_payload;
  uint8_t  pucch_payload[2];
  uint16_t len;

  NR_DL_FRAME_PARMS *frame_parms = &ue->frame_parms;
  int frame_tx=proc->frame_tx;
  int nr_tti_tx=proc->nr_tti_tx;
  int Mod_id = ue->Mod_id;
  int CC_id = ue->CC_id;
  int tx_amp;
  int16_t Po_PUCCH;
  uint8_t ack_status_cw0=0;
  uint8_t ack_status_cw1=0;
  uint8_t nb_cw=0;
  uint8_t cqi_status=0;
  uint8_t ri_status=0;

  VCD_SIGNAL_DUMPER_DUMP_FUNCTION_BY_NAME(VCD_SIGNAL_DUMPER_FUNCTIONS_PHY_PROCEDURES_UE_TX_PUCCH,VCD_FUNCTION_IN);

  SOUNDINGRS_UL_CONFIG_DEDICATED *pSoundingrs_ul_config_dedicated=&ue->soundingrs_ul_config_dedicated[eNB_id];

  // 36.213 8.2
  /*if ackNackSRS_SimultaneousTransmission ==  TRUE and in the cell specific SRS subframes UE shall transmit
    ACK/NACK and SR using the shortened PUCCH format. This shortened PUCCH format shall be used in a cell
    specific SRS nr_tti_rx even if the UE does not transmit SRS in that nr_tti_rx
  */

  int harq_pid = nr_subframe2harq_pid(&ue->frame_parms,
				      frame_tx,
				      nr_tti_tx);

  if(ue->ulsch[eNB_id]->harq_processes[harq_pid]->subframe_scheduling_flag)
    {
      LOG_D(PHY,"PUSCH is programmed on this nr_tti_rx [pid %d] AbsSuframe %d.%d ==> Skip PUCCH transmission \n",harq_pid,frame_tx,nr_tti_tx);
      VCD_SIGNAL_DUMPER_DUMP_FUNCTION_BY_NAME(VCD_SIGNAL_DUMPER_FUNCTIONS_PHY_PROCEDURES_UE_TX_PUCCH,VCD_FUNCTION_OUT);
      return;
    }

  uint8_t isShortenPucch = (pSoundingrs_ul_config_dedicated->srsCellSubframe && frame_parms->soundingrs_ul_config_common.ackNackSRS_SimultaneousTransmission);

  bundling_flag = ue->pucch_config_dedicated[eNB_id].tdd_AckNackFeedbackMode;

  if ((frame_parms->frame_type==FDD) ||
      (bundling_flag==bundling)    ||
      ((frame_parms->frame_type==TDD)&&(frame_parms->tdd_config==1)&&((nr_tti_tx!=2)||(nr_tti_tx!=7)))) {
    format = pucch_format1a;
    LOG_D(PHY,"[UE] PUCCH 1a\n");
  } else {
    format = pucch_format1b;
    LOG_D(PHY,"[UE] PUCCH 1b\n");
  }

  // Part - I
  // Collect feedback that should be transmitted at this nr_tti_rx
  // - SR
  // - ACK/NACK
  // - CQI
  // - RI

  SR_payload = 0;
  if (nr_is_SR_TXOp(ue,proc,eNB_id)==1)
    {
      if (ue->mac_enabled==1) {
	SR_payload = mac_xface->ue_get_SR(Mod_id,
					  CC_id,
					  frame_tx,
					  eNB_id,
					  ue->pdcch_vars[ue->current_thread_id[proc->nr_tti_rx]][eNB_id]->crnti,
					  nr_tti_tx); // nr_tti_rx used for meas gap
      }
      else {
	SR_payload = 1;
      }
    }

  ack_status_cw0 = nr_get_ack(&ue->frame_parms,
			      ue->dlsch[ue->current_thread_id[proc->nr_tti_rx]][eNB_id][0]->harq_ack,
			      nr_tti_tx,
			      proc->nr_tti_rx,
			      pucch_ack_payload,
			      0);

  ack_status_cw1 = nr_get_ack(&ue->frame_parms,
			      ue->dlsch[ue->current_thread_id[proc->nr_tti_rx]][eNB_id][1]->harq_ack,
			      nr_tti_tx,
			      proc->nr_tti_rx,
			      pucch_ack_payload,
			      1);

  nb_cw = ( (ack_status_cw0 != 0) ? 1:0) + ( (ack_status_cw1 != 0) ? 1:0);

  cqi_status = ((ue->cqi_report_config[eNB_id].CQI_ReportPeriodic.cqi_PMI_ConfigIndex>0)&&
		(is_cqi_TXOp(ue,proc,eNB_id)==1));

  ri_status = ((ue->cqi_report_config[eNB_id].CQI_ReportPeriodic.ri_ConfigIndex>0) &&
	       (is_ri_TXOp(ue,proc,eNB_id)==1));

  // Part - II
  // if nothing to report ==> exit function
  if( (nb_cw==0) && (SR_payload==0) && (cqi_status==0) && (ri_status==0) )
    {
      LOG_D(PHY,"PUCCH No feedback AbsSubframe %d.%d SR_payload %d nb_cw %d pucch_ack_payload[0] %d pucch_ack_payload[1] %d cqi_status %d Return \n",
            frame_tx%1024, nr_tti_tx, SR_payload, nb_cw, pucch_ack_payload[0], pucch_ack_payload[1], cqi_status);
      return;
    }

  // Part - III
  // Decide which PUCCH format should be used if needed
  format = get_pucch_format(frame_parms->frame_type,
                            frame_parms->Ncp,
                            SR_payload,
                            nb_cw,
                            cqi_status,
                            ri_status,
                            bundling_flag);
  // Determine PUCCH resources and payload: mandatory for pucch encoding
  get_pucch_param(ue,
                  proc,
                  pucch_ack_payload,
                  format,
                  eNB_id,
                  SR_payload,
                  cqi_status,
                  &pucch_resource,
                  (uint8_t *)&pucch_payload,
                  &len);


  LOG_D(PHY,"PUCCH feedback AbsSubframe %d.%d SR %d NbCW %d (%d %d) AckNack %d.%d CQI %d RI %d format %d pucch_resource %d pucch_payload %d %d \n",
	frame_tx%1024, nr_tti_tx, SR_payload, nb_cw, ack_status_cw0, ack_status_cw1, pucch_ack_payload[0], pucch_ack_payload[1], cqi_status, ri_status, format, pucch_resource,pucch_payload[0],pucch_payload[1]);

  // Part - IV
  // Generate PUCCH signal
  ue->generate_ul_signal[eNB_id] = 1;

  switch (format) {
  case pucch_format1:
  case pucch_format1a:
  case pucch_format1b:
    {
      if (ue->mac_enabled == 1) {
	Po_PUCCH = nr_pucch_power_cntl(ue,proc,nr_tti_tx,eNB_id,format);
      }
      else {
	Po_PUCCH = ue->tx_power_max_dBm;
      }
      ue->tx_power_dBm[nr_tti_tx] = Po_PUCCH;
      ue->tx_total_RE[nr_tti_tx] = 12;

#if defined(EXMIMO) || defined(OAI_USRP) || defined(OAI_BLADERF) || defined(OAI_LMSSDR) || defined(OAI_ADRV9371_ZC706)
      tx_amp = get_tx_amp(Po_PUCCH,
			  ue->tx_power_max_dBm,
			  ue->frame_parms.N_RB_UL,
			  1);
#else
      tx_amp = AMP;
#endif
#if T_TRACER
      T(T_UE_PHY_PUCCH_TX_POWER, T_INT(eNB_id),T_INT(Mod_id), T_INT(frame_tx%1024), T_INT(nr_tti_tx),T_INT(ue->tx_power_dBm[nr_tti_tx]),
	T_INT(tx_amp),T_INT(ue->dlsch[ue->current_thread_id[proc->nr_tti_rx]][eNB_id][0]->g_pucch),T_INT(get_PL(ue->Mod_id,ue->CC_id,eNB_id)));
#endif

#ifdef UE_DEBUG_TRACE
      if(format == pucch_format1)
	{
          LOG_I(PHY,"[UE  %d][SR %x] AbsSubframe %d.%d Generating PUCCH 1 (SR for PUSCH), an_srs_simultanous %d, shorten_pucch %d, n1_pucch %d, Po_PUCCH %d\n",
		Mod_id,
		ue->dlsch[ue->current_thread_id[proc->nr_tti_rx]][eNB_id][0]->rnti,
		frame_tx%1024, nr_tti_tx,
		frame_parms->soundingrs_ul_config_common.ackNackSRS_SimultaneousTransmission,
		isShortenPucch,
		ue->scheduling_request_config[eNB_id].sr_PUCCH_ResourceIndex,
		Po_PUCCH);
	}
      else
	{
          if (SR_payload>0) {
	    LOG_I(PHY,"[UE  %d][SR %x] AbsSubFrame %d.%d Generating PUCCH %s payload %d,%d (with SR for PUSCH), an_srs_simultanous %d, shorten_pucch %d, n1_pucch %d, Po_PUCCH %d, amp %d\n",
		  Mod_id,
		  ue->dlsch[ue->current_thread_id[proc->nr_tti_rx]][eNB_id][0]->rnti,
		  frame_tx % 1024, nr_tti_tx,
		  (format == pucch_format1a? "1a": (
						    format == pucch_format1b? "1b" : "??")),
		  pucch_ack_payload[0],pucch_ack_payload[1],
		  frame_parms->soundingrs_ul_config_common.ackNackSRS_SimultaneousTransmission,
		  isShortenPucch,
		  pucch_resource,
		  Po_PUCCH,
		  tx_amp);
          } else {
	    LOG_I(PHY,"[UE  %d][PDSCH %x] AbsSubFrame %d.%d rx_offset_diff: %d, Generating PUCCH %s, an_srs_simultanous %d, shorten_pucch %d, n1_pucch %d, b[0]=%d,b[1]=%d (SR_Payload %d), Po_PUCCH %d, amp %d\n",
		  Mod_id,
		  ue->dlsch[ue->current_thread_id[proc->nr_tti_rx]][eNB_id][0]->rnti,
		  frame_tx%1024, nr_tti_tx,ue->rx_offset_diff,
		  (format == pucch_format1a? "1a": (
						    format == pucch_format1b? "1b" : "??")),
		  frame_parms->soundingrs_ul_config_common.ackNackSRS_SimultaneousTransmission,
		  isShortenPucch,
		  pucch_resource,pucch_payload[0],pucch_payload[1],SR_payload,
		  Po_PUCCH,
		  tx_amp);
          }
	}
#endif

#if T_TRACER
      if(pucch_payload[0])
	{
          T(T_UE_PHY_DLSCH_UE_ACK, T_INT(eNB_id), T_INT(frame_tx%1024), T_INT(nr_tti_tx), T_INT(Mod_id), T_INT(ue->dlsch[ue->current_thread_id[proc->nr_tti_rx]][eNB_id][0]->rnti),
	    T_INT(ue->dlsch[ue->current_thread_id[proc->nr_tti_rx]][eNB_id][0]->current_harq_pid));
	}
      else
	{
          T(T_UE_PHY_DLSCH_UE_NACK, T_INT(eNB_id), T_INT(frame_tx%1024), T_INT(nr_tti_tx), T_INT(Mod_id), T_INT(ue->dlsch[ue->current_thread_id[proc->nr_tti_rx]][eNB_id][0]->rnti),
	    T_INT(ue->dlsch[ue->current_thread_id[proc->nr_tti_rx]][eNB_id][0]->current_harq_pid));
	}
#endif

      if (abstraction_flag == 0) {

	generate_pucch1x(ue->common_vars.txdataF,
			 &ue->frame_parms,
			 ue->ncs_cell,
			 format,
			 &ue->pucch_config_dedicated[eNB_id],
			 pucch_resource,
			 isShortenPucch,  // shortened format
			 pucch_payload,
			 tx_amp,
			 nr_tti_tx);

      } else {
#ifdef PHY_ABSTRACTION
	LOG_D(PHY,"Calling generate_pucch_emul ... (ACK %d %d, SR %d)\n",pucch_ack_payload[0],pucch_ack_payload[1],SR_payload);
	generate_pucch_emul(ue,
			    proc,
			    format,
			    ue->frame_parms.pucch_config_common.nCS_AN,
			    pucch_payload,
			    SR_payload);
#endif
      }
    }
    break;


  case pucch_format2:
    {
      if (ue->mac_enabled == 1) {
	Po_PUCCH = nr_pucch_power_cntl(ue,proc,nr_tti_tx,eNB_id,format);
      }
      else {
	Po_PUCCH = ue->tx_power_max_dBm;
      }
      ue->tx_power_dBm[nr_tti_tx] = Po_PUCCH;
      ue->tx_total_RE[nr_tti_tx] = 12;

#if defined(EXMIMO) || defined(OAI_USRP) || defined(OAI_BLADERF) || defined(OAI_LMSSDR) || defined(OAI_ADRV9371_ZC706)
      tx_amp =  get_tx_amp(Po_PUCCH,
			   ue->tx_power_max_dBm,
			   ue->frame_parms.N_RB_UL,
			   1);
#else
      tx_amp = AMP;
#endif
#if T_TRACER
      T(T_UE_PHY_PUCCH_TX_POWER, T_INT(eNB_id),T_INT(Mod_id), T_INT(frame_tx%1024), T_INT(nr_tti_tx),T_INT(ue->tx_power_dBm[nr_tti_tx]),
	T_INT(tx_amp),T_INT(ue->dlsch[ue->current_thread_id[proc->nr_tti_rx]][eNB_id][0]->g_pucch),T_INT(get_PL(ue->Mod_id,ue->CC_id,eNB_id)));
#endif
#ifdef UE_DEBUG_TRACE
      LOG_I(PHY,"[UE  %d][RNTI %x] AbsSubFrame %d.%d Generating PUCCH 2 (RI or CQI), Po_PUCCH %d, isShortenPucch %d, amp %d\n",
	    Mod_id,
	    ue->dlsch[ue->current_thread_id[proc->nr_tti_rx]][eNB_id][0]->rnti,
	    frame_tx%1024, nr_tti_tx,
	    Po_PUCCH,
	    isShortenPucch,
	    tx_amp);
#endif
      generate_pucch2x(ue->common_vars.txdataF,
		       &ue->frame_parms,
		       ue->ncs_cell,
		       format,
		       &ue->pucch_config_dedicated[eNB_id],
		       pucch_resource,
		       pucch_payload,
		       len,          // A
		       0,            // B2 not needed
		       tx_amp,
		       nr_tti_tx,
		       ue->pdcch_vars[ue->current_thread_id[proc->nr_tti_rx]][eNB_id]->crnti);
    }
    break;

  case pucch_format2a:
    LOG_D(PHY,"[UE  %d][RNTI %x] AbsSubFrame %d.%d Generating PUCCH 2a (RI or CQI) Ack/Nack 1bit \n",
	  Mod_id,
	  ue->dlsch[ue->current_thread_id[proc->nr_tti_rx]][eNB_id][0]->rnti,
	  frame_tx%1024, nr_tti_tx);
    break;
  case pucch_format2b:
    LOG_D(PHY,"[UE  %d][RNTI %x] AbsSubFrame %d.%d Generating PUCCH 2b (RI or CQI) Ack/Nack 2bits\n",
	  Mod_id,
	  ue->dlsch[ue->current_thread_id[proc->nr_tti_rx]][eNB_id][0]->rnti,
	  frame_tx%1024, nr_tti_tx);
    break;
  default:
    break;
  }

  VCD_SIGNAL_DUMPER_DUMP_FUNCTION_BY_NAME(VCD_SIGNAL_DUMPER_FUNCTIONS_PHY_PROCEDURES_UE_TX_PUCCH,VCD_FUNCTION_OUT);

}


void phy_procedures_UE_TX(PHY_VARS_NR_UE *ue,UE_nr_rxtx_proc_t *proc,uint8_t eNB_id,uint8_t abstraction_flag,runmode_t mode,relaying_type_t r_type) {


  NR_DL_FRAME_PARMS *frame_parms=&ue->frame_parms;
  //int32_t ulsch_start=0;
  int nr_tti_tx = proc->nr_tti_tx;
  int frame_tx = proc->frame_tx;
  unsigned int aa;
  uint8_t isSubframeSRS;

  uint8_t next1_thread_id = ue->current_thread_id[proc->nr_tti_rx]== (RX_NB_TH-1) ? 0:(ue->current_thread_id[proc->nr_tti_rx]+1);
  uint8_t next2_thread_id = next1_thread_id== (RX_NB_TH-1) ? 0:(next1_thread_id+1);

  VCD_SIGNAL_DUMPER_DUMP_FUNCTION_BY_NAME(VCD_SIGNAL_DUMPER_FUNCTIONS_PHY_PROCEDURES_UE_TX,VCD_FUNCTION_IN);

  LOG_D(PHY,"****** start TX-Chain for AbsSubframe %d.%d ******\n", frame_tx, nr_tti_tx);
#if T_TRACER
  T(T_UE_PHY_UL_TICK, T_INT(ue->Mod_id), T_INT(frame_tx%1024), T_INT(nr_tti_tx));
#endif

  ue->generate_ul_signal[eNB_id] = 0;
#if UE_TIMING_TRACE
  start_meas(&ue->phy_proc_tx);
#endif

#ifdef EMOS
  //phy_procedures_emos_UE_TX(next_slot);
#endif

  ue->tx_power_dBm[nr_tti_tx]=-127;

  if (abstraction_flag==0) {
    for (aa=0; aa<frame_parms->nb_antennas_tx; aa++) {
      memset(&ue->common_vars.txdataF[aa][nr_tti_tx*frame_parms->ofdm_symbol_size*frame_parms->symbols_per_tti],
	     0,
	     frame_parms->ofdm_symbol_size*frame_parms->symbols_per_tti*sizeof(int32_t));
    }
  }

  if (ue->UE_mode[eNB_id] != PRACH) {
    // check cell srs nr_tti_rx and ue srs nr_tti_rx. This has an impact on pusch encoding
    isSubframeSRS = nr_is_srs_occasion_common(&ue->frame_parms,proc->frame_tx,proc->nr_tti_tx);

    ue_compute_srs_occasion(ue,proc,eNB_id,isSubframeSRS);

    ue_ulsch_uespec_procedures(ue,proc,eNB_id,abstraction_flag);

  }

  if (ue->UE_mode[eNB_id] == PUSCH) {
    // check if we need to use PUCCH 1a/1b
    ue_pucch_procedures(ue,proc,eNB_id,abstraction_flag);
    // check if we need to use SRS
    ue_srs_procedures(ue,proc,eNB_id,abstraction_flag);
  } // UE_mode==PUSCH


#ifdef CBA

  if ((ue->ulsch[eNB_id]->harq_processes[harq_pid]->subframe_cba_scheduling_flag >= 1) &&
      (ue->ulsch[eNB_id]->harq_processes[harq_pid]->status == CBA_ACTIVE)) {
    ue->ulsch[eNB_id]->harq_processes[harq_pid]->subframe_scheduling_flag=0; //-=1
    //  ue->ulsch[eNB_id]->harq_processes[harq_pid]->status= IDLE;
    first_rb = ue->ulsch[eNB_id]->harq_processes[harq_pid]->first_rb;
    nb_rb = ue->ulsch[eNB_id]->harq_processes[harq_pid]->nb_rb;
    //cba_mcs=ue->ulsch[eNB_id]->harq_processes[harq_pid]->mcs;
    input_buffer_length = ue->ulsch[eNB_id]->harq_processes[harq_pid]->TBS/8;
    access_mode=CBA_ACCESS;

    LOG_D(PHY,"[UE %d] Frame %d, nr_tti_rx %d: CBA num dci %d\n",
	  Mod_id,frame_tx,nr_tti_tx,
	  ue->ulsch[eNB_id]->num_cba_dci[nr_tti_tx]);

    /*mac_xface->ue_get_sdu(Mod_id,
      CC_id,
      frame_tx,
      proc->subframe_tx,
      nr_tti_tx%(ue->frame_parms.ttis_per_subframe),
      eNB_id,
      ulsch_input_buffer,
      input_buffer_length,
      &access_mode);*/

    ue->ulsch[eNB_id]->num_cba_dci[nr_tti_tx]=0;

    if (access_mode > UNKNOWN_ACCESS) {

      if (abstraction_flag==0) {
        if (ulsch_encoding(ulsch_input_buffer,
                           ue,
                           harq_pid,
                           eNB_id,
                           proc->nr_tti_rx,
                           ue->transmission_mode[eNB_id],0,
                           0)!=0) {  //  Nbundled, to be updated!!!!
          LOG_E(PHY,"ulsch_coding.c: FATAL ERROR: returning\n");
          return;
        }
      }

#ifdef PHY_ABSTRACTION
      else {
        ulsch_encoding_emul(ulsch_input_buffer,ue,eNB_id,proc->nr_tti_rx,harq_pid,0);
      }

#endif
    } else {
      ue->ulsch[eNB_id]->harq_processes[harq_pid]->status= IDLE;
      //reset_cba_uci(ue->ulsch[eNB_id]->o);
      LOG_N(PHY,"[UE %d] Frame %d, nr_tti_rx %d: CBA transmission cancelled or postponed\n",
	    Mod_id, frame_tx,nr_tti_tx);
    }
  }

#endif // end CBA


  if (abstraction_flag == 0) {
    ulsch_common_procedures(ue,proc, (ue->generate_ul_signal[eNB_id] == 0));
  } // mode != PRACH


  if ((ue->UE_mode[eNB_id] == PRACH) &&
      (ue->frame_parms.prach_config_common.prach_Config_enabled==1)) {

    // check if we have PRACH opportunity

    if (is_prach_subframe(&ue->frame_parms,frame_tx,nr_tti_tx)) {

      ue_prach_procedures(ue,proc,eNB_id,abstraction_flag,mode);
    }
  } // mode is PRACH
  else {
    ue->generate_prach=0;
  }

  // reset DL ACK/NACK status
  uint8_t N_bundled = 0;
  if (ue->dlsch[ue->current_thread_id[proc->nr_tti_rx]][eNB_id][0] != NULL)
    {
      nr_reset_ack(&ue->frame_parms,
		   ue->dlsch[ue->current_thread_id[proc->nr_tti_rx]][eNB_id][0]->harq_ack,
		   nr_tti_tx,
		   proc->nr_tti_rx,
		   ue->ulsch[eNB_id]->o_ACK,
		   &N_bundled,
		   0);
      nr_reset_ack(&ue->frame_parms,
		   ue->dlsch[next1_thread_id][eNB_id][0]->harq_ack,
		   nr_tti_tx,
		   proc->nr_tti_rx,
		   ue->ulsch[eNB_id]->o_ACK,
		   &N_bundled,
		   0);
      nr_reset_ack(&ue->frame_parms,
		   ue->dlsch[next2_thread_id][eNB_id][0]->harq_ack,
		   nr_tti_tx,
		   proc->nr_tti_rx,
		   ue->ulsch[eNB_id]->o_ACK,
		   &N_bundled,
		   0);
    }

  if (ue->dlsch_SI[eNB_id] != NULL)
    nr_reset_ack(&ue->frame_parms,
		 ue->dlsch_SI[eNB_id]->harq_ack,
		 nr_tti_tx,
		 proc->nr_tti_rx,
		 ue->ulsch[eNB_id]->o_ACK,
		 &N_bundled,
		 0);


  LOG_D(PHY,"****** end TX-Chain for AbsSubframe %d.%d ******\n", frame_tx, nr_tti_tx);

  VCD_SIGNAL_DUMPER_DUMP_FUNCTION_BY_NAME(VCD_SIGNAL_DUMPER_FUNCTIONS_PHY_PROCEDURES_UE_TX, VCD_FUNCTION_OUT);
#if UE_TIMING_TRACE
  stop_meas(&ue->phy_proc_tx);
#endif
}

void phy_procedures_UE_S_TX(PHY_VARS_NR_UE *ue,uint8_t eNB_id,uint8_t abstraction_flag,relaying_type_t r_type)
{
  int aa;//i,aa;
  NR_DL_FRAME_PARMS *frame_parms=&ue->frame_parms;

  if (abstraction_flag==0) {

    for (aa=0; aa<frame_parms->nb_antennas_tx; aa++) {
#if defined(EXMIMO) //this is the EXPRESS MIMO case
      int i;
      // set the whole tx buffer to RX
      for (i=0; i<LTE_NUMBER_OF_SUBFRAMES_PER_FRAME*frame_parms->samples_per_subframe; i++)
	ue->common_vars.txdata[aa][i] = 0x00010001;

#else //this is the normal case
      memset(&ue->common_vars.txdata[aa][0],0,
	     (LTE_NUMBER_OF_SUBFRAMES_PER_FRAME*frame_parms->samples_per_subframe)*sizeof(int32_t));
#endif //else EXMIMO

    }
  }
}

#endif 

void nr_ue_measurement_procedures(
				  uint16_t l,    // symbol index of each slot [0..6]
				  PHY_VARS_NR_UE *ue,
				  UE_nr_rxtx_proc_t *proc, 
				  uint8_t eNB_id,
				  uint16_t slot, // slot index of each radio frame [0..19]
				  runmode_t mode)
{

  LOG_D(PHY,"ue_measurement_procedures l %u Ncp %d\n",l,ue->frame_parms.Ncp);

  NR_DL_FRAME_PARMS *frame_parms=&ue->frame_parms;

  int nr_tti_rx = proc->nr_tti_rx;

#if 0
  VCD_SIGNAL_DUMPER_DUMP_FUNCTION_BY_NAME(VCD_SIGNAL_DUMPER_FUNCTIONS_UE_MEASUREMENT_PROCEDURES, VCD_FUNCTION_IN);

  if (l==0) {
    // UE measurements on symbol 0
    if (abstraction_flag==0) {
      LOG_D(PHY,"Calling measurements nr_tti_rx %d, rxdata %p\n",nr_tti_rx,ue->common_vars.rxdata);

      lte_ue_measurements(ue,
			  (nr_tti_rx*frame_parms->samples_per_tti+ue->rx_offset)%(frame_parms->samples_per_tti*LTE_NUMBER_OF_SUBFRAMES_PER_FRAME),
			  (nr_tti_rx == 1) ? 1 : 0,
			  0,
			  0,
			  nr_tti_rx);
    } else {
      lte_ue_measurements(ue,
			  0,
			  0,
			  1,
			  0,
			  nr_tti_rx);
    }
#if T_TRACER
    if(slot == 0)
      T(T_UE_PHY_MEAS, T_INT(eNB_id),  T_INT(ue->Mod_id), T_INT(proc->frame_rx%1024), T_INT(proc->nr_tti_rx),
	T_INT((int)(10*log10(ue->measurements.rsrp[0])-ue->rx_total_gain_dB)),
	T_INT((int)ue->measurements.rx_rssi_dBm[0]),
	T_INT((int)(ue->measurements.rx_power_avg_dB[0] - ue->measurements.n0_power_avg_dB)),
	T_INT((int)ue->measurements.rx_power_avg_dB[0]),
	T_INT((int)ue->measurements.n0_power_avg_dB),
	T_INT((int)ue->measurements.wideband_cqi_avg[0]),
	T_INT((int)ue->common_vars.freq_offset));
#endif
  }

  if (l==(6-ue->frame_parms.Ncp)) {

    // make sure we have signal from PSS/SSS for N0 measurement
    // LOG_I(PHY," l==(6-ue->frame_parms.Ncp) ue_rrc_measurements\n");

    VCD_SIGNAL_DUMPER_DUMP_FUNCTION_BY_NAME(VCD_SIGNAL_DUMPER_FUNCTIONS_UE_RRC_MEASUREMENTS, VCD_FUNCTION_IN);
    ue_rrc_measurements(ue,
			slot,
			abstraction_flag);
    VCD_SIGNAL_DUMPER_DUMP_FUNCTION_BY_NAME(VCD_SIGNAL_DUMPER_FUNCTIONS_UE_RRC_MEASUREMENTS, VCD_FUNCTION_OUT);


  }
#endif

  VCD_SIGNAL_DUMPER_DUMP_FUNCTION_BY_NAME(VCD_SIGNAL_DUMPER_FUNCTIONS_UE_MEASUREMENT_PROCEDURES, VCD_FUNCTION_OUT);
}


#ifdef EMOS
void phy_procedures_emos_UE_RX(PHY_VARS_NR_UE *ue,uint8_t last_slot,uint8_t eNB_id)
{

  uint8_t i,j;
  //uint16_t last_slot_emos;
  uint32_t bytes;
  int Mod_id = ue->Mod_id;

  /*
    if (last_slot<2)
    last_slot_emos = last_slot;
    else if (last_slot>9)
    last_slot_emos = last_slot - 8;
    else {
    LOG_E(PHY,"emos rx last_slot_emos %d, last_slot %d\n", last_slot_emos,last_slot);
    //mac_xface->macphy_exit("should never happen");
    }
  */

#ifdef EMOS_CHANNEL

  if ((last_slot==10) || (last_slot==11)) {
    for (i=0; i<ue->frame_parms.nb_antennas_rx; i++)
      for (j=0; j<ue->frame_parms.nb_antennas_tx; j++) {
	// first OFDM symbol with pilots
	memcpy(&emos_dump_UE.channel[i][j][(last_slot%2)*2*ue->frame_parms.ofdm_symbol_size],
	       &ue->common_vars.dl_ch_estimates[eNB_id][(j<<1) + i][0],
	       ue->frame_parms.ofdm_symbol_size*sizeof(int));
	// second OFDM symbol with pilots
	memcpy(&emos_dump_UE.channel[i][j][((last_slot%2)*2+1)*ue->frame_parms.ofdm_symbol_size],
	       &ue->common_vars.dl_ch_estimates[eNB_id][(j<<1) + i][(ue->frame_parms.Ncp == 0 ? 4 : 3)*ue->frame_parms.ofdm_symbol_size],
	       ue->frame_parms.ofdm_symbol_size*sizeof(int));
      }
  }

#endif

  if (last_slot==0) {
    emos_dump_UE.timestamp = rt_get_time_ns();
    emos_dump_UE.frame_rx = proc->frame_rx;
    emos_dump_UE.UE_mode = ue->UE_mode[eNB_id];
    emos_dump_UE.mimo_mode = ue->transmission_mode[eNB_id];
    emos_dump_UE.freq_offset = ue->common_vars.freq_offset;
    emos_dump_UE.timing_advance = ue->timing_advance;
    emos_dump_UE.timing_offset  = ue->rx_offset;
    emos_dump_UE.rx_total_gain_dB = ue->rx_total_gain_dB;
    emos_dump_UE.eNb_id = eNB_id;
    memcpy(&emos_dump_UE.PHY_measurements,&measurements,sizeof(PHY_MEASUREMENTS));
  }

  if (last_slot==1) {
    emos_dump_UE.pbch_errors = ue->pbch_vars[eNB_id]->pdu_errors;
    emos_dump_UE.pbch_errors_last = ue->pbch_vars[eNB_id]->pdu_errors_last;
    emos_dump_UE.pbch_errors_conseq = ue->pbch_vars[eNB_id]->pdu_errors_conseq;
    emos_dump_UE.pbch_fer = ue->pbch_vars[eNB_id]->pdu_fer;
  }

  if (last_slot==19) {
    emos_dump_UE.dlsch_errors = ue->dlsch_errors[eNB_id];
    emos_dump_UE.dlsch_errors_last = ue->dlsch_errors_last[eNB_id];
    emos_dump_UE.dlsch_received = ue->dlsch_received[eNB_id];
    emos_dump_UE.dlsch_received_last = ue->dlsch_received_last[eNB_id];
    emos_dump_UE.dlsch_fer = ue->dlsch_fer[eNB_id];
    emos_dump_UE.dlsch_cntl_errors = ue->dlsch_SI_errors[eNB_id];
    emos_dump_UE.dlsch_ra_errors = ue->dlsch_ra_errors[eNB_id];
    emos_dump_UE.total_TBS = ue->total_TBS[eNB_id];
    emos_dump_UE.total_TBS_last = ue->total_TBS_last[eNB_id];
    emos_dump_UE.bitrate = ue->bitrate[eNB_id];
    emos_dump_UE.total_received_bits = ue->total_received_bits[eNB_id];
    emos_dump_UE.pmi_saved = ue->dlsch[ue->current_thread_id[nr_tti_rx]][eNB_id][0]->pmi_alloc;
    emos_dump_UE.mcs = ue->dlsch[ue->current_thread_id[nr_tti_rx]][eNB_id][0]->harq_processes[ue->dlsch[ue->current_thread_id[nr_tti_rx]][eNB_id][0]->current_harq_pid]->mcs;
    emos_dump_UE.use_ia_receiver = openair_daq_vars.use_ia_receiver;

    bytes = rtf_put(CHANSOUNDER_FIFO_MINOR, &emos_dump_UE, sizeof(fifo_dump_emos_UE));

    if (bytes!=sizeof(fifo_dump_emos_UE)) {
      LOG_W(PHY,"[UE  %d] frame %d, slot %d, Problem writing EMOS data to FIFO\n",Mod_id,proc->frame_rx, last_slot);
    } else {
      if (proc->frame_rx%100==0) {
	LOG_I(PHY,"[UE  %d] frame %d, slot %d, Writing %d bytes EMOS data to FIFO\n",Mod_id,proc->frame_rx, last_slot, bytes);
      }
    }
  }

}
#endif

#if 0
void restart_phy(PHY_VARS_NR_UE *ue,UE_nr_rxtx_proc_t *proc, uint8_t eNB_id,uint8_t abstraction_flag)
{

  //  uint8_t last_slot;
  uint8_t i;
  LOG_I(PHY,"[UE  %d] frame %d, slot %d, restarting PHY!\n",ue->Mod_id,proc->frame_rx,proc->nr_tti_rx);
  //mac_xface->macphy_exit("restart_phy called");
  //   first_run = 1;

  if (abstraction_flag ==0 ) {
    ue->UE_mode[eNB_id] = NOT_SYNCHED;
  } else {
    ue->UE_mode[eNB_id] = PRACH;
    ue->prach_resources[eNB_id]=NULL;
  }

  proc->frame_rx = -1;
  proc->frame_tx = -1;
  //  ue->synch_wait_cnt=0;
  //  ue->sched_cnt=-1;

  ue->pbch_vars[eNB_id]->pdu_errors_conseq=0;
  ue->pbch_vars[eNB_id]->pdu_errors=0;

  ue->pdcch_vars[0][eNB_id]->dci_errors = 0;
  ue->pdcch_vars[0][eNB_id]->dci_missed = 0;
  ue->pdcch_vars[0][eNB_id]->dci_false  = 0;
  ue->pdcch_vars[0][eNB_id]->dci_received = 0;

  ue->pdcch_vars[1][eNB_id]->dci_errors = 0;
  ue->pdcch_vars[1][eNB_id]->dci_missed = 0;
  ue->pdcch_vars[1][eNB_id]->dci_false  = 0;
  ue->pdcch_vars[1][eNB_id]->dci_received = 0;

  ue->dlsch_errors[eNB_id] = 0;
  ue->dlsch_errors_last[eNB_id] = 0;
  ue->dlsch_received[eNB_id] = 0;
  ue->dlsch_received_last[eNB_id] = 0;
  ue->dlsch_fer[eNB_id] = 0;
  ue->dlsch_SI_received[eNB_id] = 0;
  ue->dlsch_ra_received[eNB_id] = 0;
  ue->dlsch_p_received[eNB_id] = 0;
  ue->dlsch_SI_errors[eNB_id] = 0;
  ue->dlsch_ra_errors[eNB_id] = 0;
  ue->dlsch_p_errors[eNB_id] = 0;

  ue->dlsch_mch_received[eNB_id] = 0;

  for (i=0; i < MAX_MBSFN_AREA ; i ++) {
    ue->dlsch_mch_received_sf[i][eNB_id] = 0;
    ue->dlsch_mcch_received[i][eNB_id] = 0;
    ue->dlsch_mtch_received[i][eNB_id] = 0;
    ue->dlsch_mcch_errors[i][eNB_id] = 0;
    ue->dlsch_mtch_errors[i][eNB_id] = 0;
    ue->dlsch_mcch_trials[i][eNB_id] = 0;
    ue->dlsch_mtch_trials[i][eNB_id] = 0;
  }

  //ue->total_TBS[eNB_id] = 0;
  //ue->total_TBS_last[eNB_id] = 0;
  //ue->bitrate[eNB_id] = 0;
  //ue->total_received_bits[eNB_id] = 0;
}
#endif //(0)

void nr_ue_pbch_procedures(uint8_t eNB_id,PHY_VARS_NR_UE *ue,UE_nr_rxtx_proc_t *proc, uint8_t abstraction_flag)
{

  //  int i;
  //int pbch_tx_ant=0;
  //uint8_t pbch_phase;
  int ret = 0;
  uint16_t frame_tx;
  //static uint8_t first_run = 1;
  //uint8_t pbch_trials = 0;

  DevAssert(ue);

  int frame_rx = proc->frame_rx;
  int nr_tti_rx = proc->nr_tti_rx;

  VCD_SIGNAL_DUMPER_DUMP_FUNCTION_BY_NAME(VCD_SIGNAL_DUMPER_FUNCTIONS_UE_PBCH_PROCEDURES, VCD_FUNCTION_IN);

  //LOG_I(PHY,"[UE  %d] Frame %d, Trying PBCH %d (NidCell %d, eNB_id %d)\n",ue->Mod_id,frame_rx,pbch_phase,ue->frame_parms.Nid_cell,eNB_id);
  ret = nr_rx_pbch(ue, proc->subframe_rx,
		   ue->pbch_vars[eNB_id],
		   &ue->frame_parms,
		   eNB_id,
		   ue->rx_ind.rx_indication_body[0].mib_pdu.ssb_index,
		   SISO,
		   ue->high_speed_flag);

  if (ret==0) {
    ue->pbch_vars[eNB_id]->pdu_errors_conseq = 0;


#ifdef DEBUG_PHY_PROC
    LOG_D(PHY,"[UE %d] frame %d, nr_tti_rx %d, Received PBCH (MIB): frame_tx %d. N_RB_DL %d\n",
    ue->Mod_id,
    frame_rx,
    nr_tti_rx,
    frame_tx,
    ue->frame_parms.N_RB_DL);
#endif

  } else {
    LOG_E(PHY,"[UE %d] frame %d, nr_tti_rx %d, Error decoding PBCH!\n",
	  ue->Mod_id,frame_rx, nr_tti_rx);

    /*
    write_output("rxsig0.m","rxs0", ue->common_vars.rxdata[0],ue->frame_parms.samples_per_subframe,1,1);


      write_output("H00.m","h00",&(ue->common_vars.dl_ch_estimates[0][0][0]),((ue->frame_parms.Ncp==0)?7:6)*(ue->frame_parms.ofdm_symbol_size),1,1);
      write_output("H10.m","h10",&(ue->common_vars.dl_ch_estimates[0][2][0]),((ue->frame_parms.Ncp==0)?7:6)*(ue->frame_parms.ofdm_symbol_size),1,1);

      write_output("rxsigF0.m","rxsF0", ue->common_vars.rxdataF[0],8*ue->frame_parms.ofdm_symbol_size,1,1);
      write_output("PBCH_rxF0_ext.m","pbch0_ext",ue->pbch_vars[0]->rxdataF_ext[0],12*4*6,1,1);
      write_output("PBCH_rxF0_comp.m","pbch0_comp",ue->pbch_vars[0]->rxdataF_comp[0],12*4*6,1,1);
      write_output("PBCH_rxF_llr.m","pbch_llr",ue->pbch_vars[0]->llr,(ue->frame_parms.Ncp==0) ? 1920 : 1728,1,4);
      exit(-1);
    */

    ue->pbch_vars[eNB_id]->pdu_errors_conseq++;
    ue->pbch_vars[eNB_id]->pdu_errors++;

    if (ue->pbch_vars[eNB_id]->pdu_errors_conseq>=100) {
      LOG_E(PHY,"More that 100 consecutive PBCH errors! Exiting!\n");
      exit_fun("More that 100 consecutive PBCH errors! Exiting!\n");
    }
  }

  if (frame_rx % 100 == 0) {
    ue->pbch_vars[eNB_id]->pdu_fer = ue->pbch_vars[eNB_id]->pdu_errors - ue->pbch_vars[eNB_id]->pdu_errors_last;
    ue->pbch_vars[eNB_id]->pdu_errors_last = ue->pbch_vars[eNB_id]->pdu_errors;
  }

#ifdef DEBUG_PHY_PROC
  LOG_D(PHY,"[UE %d] frame %d, slot %d, PBCH errors = %d, consecutive errors = %d!\n",
	ue->Mod_id,frame_rx, nr_tti_rx,
	ue->pbch_vars[eNB_id]->pdu_errors,
	ue->pbch_vars[eNB_id]->pdu_errors_conseq);
#endif
  VCD_SIGNAL_DUMPER_DUMP_FUNCTION_BY_NAME(VCD_SIGNAL_DUMPER_FUNCTIONS_UE_PBCH_PROCEDURES, VCD_FUNCTION_OUT);
}



unsigned int get_tx_amp(int power_dBm, int power_max_dBm, int N_RB_UL, int nb_rb)
{

  int gain_dB = power_dBm - power_max_dBm;
  double gain_lin;

  gain_lin = pow(10,.1*gain_dB);
  if ((nb_rb >0) && (nb_rb <= N_RB_UL)) {
    return((int)(AMP*sqrt(gain_lin*N_RB_UL/(double)nb_rb)));
  }
  else {
    LOG_E(PHY,"Illegal nb_rb/N_RB_UL combination (%d/%d)\n",nb_rb,N_RB_UL);
    //mac_xface->macphy_exit("");
  }
  return(0);
}

#ifdef NR_PDCCH_SCHED

int nr_ue_pdcch_procedures(uint8_t eNB_id,
						   PHY_VARS_NR_UE *ue,
						   UE_nr_rxtx_proc_t *proc)
{
  //  unsigned int dci_cnt=0, i;  //removed for nr_ue_pdcch_procedures and added in the loop for nb_coreset_active
#ifdef NR_PDCCH_SCHED_DEBUG
  printf("<-NR_PDCCH_PHY_PROCEDURES_LTE_UE (nr_ue_pdcch_procedures)-> Entering function nr_ue_pdcch_procedures() \n");
#endif

  int frame_rx = proc->frame_rx;
  int nr_tti_rx = proc->nr_tti_rx;
  NR_DCI_ALLOC_t dci_alloc_rx[8];
  uint8_t next1_thread_id = ue->current_thread_id[nr_tti_rx]== (RX_NB_TH-1) ? 0:(ue->current_thread_id[nr_tti_rx]+1);
  uint8_t next2_thread_id = next1_thread_id== (RX_NB_TH-1) ? 0:(next1_thread_id+1);

  // table dci_fields_sizes_cnt contains dci_fields_sizes for each time a dci is decoded in the slot
  // each element represents the size in bits for each dci field, for each decoded dci -> [dci_cnt-1]
  // each time a dci is decode at dci_cnt, the values of the table dci_fields_sizes[i][j] will be copied at table dci_fields_sizes_cnt[dci_cnt-1][i][j]
  // table dci_fields_sizes_cnt[dci_cnt-1][i][j] will then be used in function nr_extract_dci_info
  uint8_t dci_fields_sizes_cnt[MAX_NR_DCI_DECODED_SLOT][NBR_NR_DCI_FIELDS][NBR_NR_FORMATS];

  int nb_searchspace_active=0;
  NR_UE_PDCCH **pdcch_vars = ue->pdcch_vars[ue->current_thread_id[nr_tti_rx]];
  NR_UE_PDCCH *pdcch_vars2 = ue->pdcch_vars[ue->current_thread_id[nr_tti_rx]][eNB_id];
  // s in TS 38.212 Subclause 10.1, for each active BWP the UE can deal with 10 different search spaces
  // Higher layers have updated the number of searchSpaces with are active in the current slot and this value is stored in variable nb_searchspace_total
  int nb_searchspace_total = pdcch_vars2->nb_search_space;

  pdcch_vars[eNB_id]->crnti = 0x1234; //to be check how to set when using loop memory

  uint16_t c_rnti=pdcch_vars[eNB_id]->crnti;
  uint16_t cs_rnti=0,new_rnti=0,tc_rnti;
  uint16_t p_rnti=P_RNTI;
  uint16_t si_rnti=SI_RNTI;
  uint16_t ra_rnti=99;
  uint16_t sp_csi_rnti=0,sfi_rnti=0,int_rnti=0,tpc_pusch_rnti=0,tpc_pucch_rnti=0,tpc_srs_rnti=0; //FIXME
  uint16_t crc_scrambled_values[TOTAL_NBR_SCRAMBLED_VALUES] =
    {c_rnti,cs_rnti,new_rnti,tc_rnti,p_rnti,si_rnti,ra_rnti,sp_csi_rnti,sfi_rnti,int_rnti,tpc_pusch_rnti,tpc_pucch_rnti,tpc_srs_rnti};
  #ifdef NR_PDCCH_SCHED_DEBUG
  printf("<-NR_PDCCH_PHY_PROCEDURES_LTE_UE (nr_ue_pdcch_procedures)-> there is a bug in FAPI to calculate nb_searchspace_total=%d\n",nb_searchspace_total);
  #endif
  if (nb_searchspace_total>1) nb_searchspace_total=1; // to be removed when fixing bug in FAPI
  #ifdef NR_PDCCH_SCHED_DEBUG
  printf("<-NR_PDCCH_PHY_PROCEDURES_LTE_UE (nr_ue_pdcch_procedures)-> there is a bug in FAPI to calculate nb_searchspace_total so we set it to 1...\n");
  printf("<-NR_PDCCH_PHY_PROCEDURES_LTE_UE (nr_ue_pdcch_procedures)-> the number of searchSpaces active in the current slot(%d) is %d) \n",
	 nr_tti_rx,nb_searchspace_total);
  #endif

  // p in TS 38.212 Subclause 10.1, for each active BWP the UE can deal with 3 different CORESETs (including coresetId 0 for common search space)
  //int nb_coreset_total = NR_NBR_CORESET_ACT_BWP;
  unsigned int dci_cnt=0;
  // this table contains 56 (NBR_NR_DCI_FIELDS) elements for each dci field and format described in TS 38.212. Each element represents the size in bits for each dci field
  //uint8_t dci_fields_sizes[NBR_NR_DCI_FIELDS][NBR_NR_FORMATS] = {{0}};
  // this is the UL bandwidth part. FIXME! To be defined where this value comes from
  //  uint16_t n_RB_ULBWP = 106;
  // this is the DL bandwidth part. FIXME! To be defined where this value comes from

  // First we have to identify each searchSpace active at a time and do PDCCH monitoring corresponding to current searchSpace
  // Up to 10 searchSpaces can be configured to UE (s<=10)
  for (nb_searchspace_active=0; nb_searchspace_active<nb_searchspace_total; nb_searchspace_active++){
    int nb_coreset_active=nb_searchspace_active;
    int do_pdcch_monitoring_current_slot=1; // this variable can be removed and fapi is handling
    /*
     * The following code has been removed as it is handled by higher layers (fapi)
     *
     // Verify that monitoring is required at the slot nr_tti_rx. We will run pdcch procedure only if do_pdcch_monitoring_current_slot=1
     // For Type0-PDCCH searchspace, we need to calculate the monitoring slot from Tables 13-1 .. 13-15 in TS 38.213 Subsection 13
     NR_UE_SLOT_PERIOD_OFFSET_t sl_period_offset_mon = pdcch_vars2->searchSpace[nb_searchspace_active].monitoringSlotPeriodicityAndOffset;
     if (sl_period_offset_mon == nr_sl1) {
     do_pdcch_monitoring_current_slot=1; // PDCCH monitoring in every slot
     } else if (nr_tti_rx%(uint16_t)sl_period_offset_mon == pdcch_vars2->searchSpace[nb_searchspace_active].monitoringSlotPeriodicityAndOffset_offset) {
     do_pdcch_monitoring_current_slot=1; // PDCCH monitoring in every monitoringSlotPeriodicityAndOffset slot with offset
     }*/
    /*
     * FIXME
     * For PDCCH monitoring when overlap with SS/PBCH according to 38.213 v15.1.0 Section 10
     * To be implemented LATER !!!
     */
    //int _offset,_index,_M;
    //int searchSpace_id                              = pdcch_vars2->searchSpace[nb_searchspace_active].searchSpaceId;


    #ifdef NR_PDCCH_SCHED_DEBUG
      printf("<-NR_PDCCH_PHY_PROCEDURES_LTE_UE (nr_ue_pdcch_procedures)-> nb_searchspace_active=%d do_pdcch_monitoring_current_slot=%d (to be removed)\n",
              nb_searchspace_active,
              do_pdcch_monitoring_current_slot);
    #endif

//    if (do_pdcch_monitoring_current_slot) {
      // the searchSpace indicates that we need to monitor PDCCH in current nr_tti_rx
      // get the parameters describing the current SEARCHSPACE
      // the CORESET id applicable to the current SearchSpace
      //int searchSpace_coreset_id                      = pdcch_vars2->searchSpace[nb_searchspace_active].controlResourceSetId;
      // FIXME this variable is a bit string (14 bits) identifying every OFDM symbol in a slot.
      // at the moment we will not take into consideration this variable and we will consider that the OFDM symbol offset is always the first OFDM in a symbol
      uint16_t symbol_within_slot_mon                 = pdcch_vars2->searchSpace[nb_searchspace_active].monitoringSymbolWithinSlot;
      // get the remaining parameters describing the current SEARCHSPACE:     // FIXME! To be defined where we get this information from
      //NR_UE_SEARCHSPACE_nbrCAND_t num_cand_L1         = pdcch_vars2->searchSpace[nb_searchspace_active].nrofCandidates_aggrlevel1;
      //NR_UE_SEARCHSPACE_nbrCAND_t num_cand_L2         = pdcch_vars2->searchSpace[nb_searchspace_active].nrofCandidates_aggrlevel2;
      //NR_UE_SEARCHSPACE_nbrCAND_t num_cand_L4         = pdcch_vars2->searchSpace[nb_searchspace_active].nrofCandidates_aggrlevel4;
      //NR_UE_SEARCHSPACE_nbrCAND_t num_cand_L8         = pdcch_vars2->searchSpace[nb_searchspace_active].nrofCandidates_aggrlevel8;
      //NR_UE_SEARCHSPACE_nbrCAND_t num_cand_L16        = pdcch_vars2->searchSpace[nb_searchspace_active].nrofCandidates_aggrlevel16;
                                                                                                  // FIXME! A table of five enum elements
      // searchSpaceType indicates whether this is a common search space or a UE-specific search space
      //int searchSpaceType                             = pdcch_vars2->searchSpace[nb_searchspace_active].searchSpaceType.type;
      NR_SEARCHSPACE_TYPE_t searchSpaceType                             = ue_specific;//common;
      #ifdef NR_PDCCH_SCHED_DEBUG
        printf("<-NR_PDCCH_PHY_PROCEDURES_LTE_UE (nr_ue_pdcch_procedures)-> searchSpaceType=%d is hardcoded THIS HAS TO BE FIXED!!!\n",
                searchSpaceType);
      #endif

      /*while ((searchSpace_coreset_id != pdcch_vars2->coreset[nb_coreset_active].controlResourceSetId) && (nb_coreset_active<nb_coreset_total)) {
        // we need to identify the CORESET associated to the active searchSpace
        nb_coreset_active++;
      if (nb_coreset_active >= nb_coreset_total) return 0; // the coreset_id could not be found. There is a problem
      }*/


    /*
     * we do not need these parameters yet
     *
     // get the parameters describing the current CORESET
     int coreset_duration                                      = pdcch_vars2->coreset[nb_coreset_active].duration;
     uint64_t coreset_freq_dom                                 = pdcch_vars2->coreset[nb_coreset_active].frequencyDomainResources;
     int coreset_shift_index                                   = pdcch_vars2->coreset[nb_coreset_active].cce_reg_mappingType.shiftIndex;
     NR_UE_CORESET_REG_bundlesize_t coreset_bundlesize         = pdcch_vars2->coreset[nb_coreset_active].cce_reg_mappingType.reg_bundlesize;
     NR_UE_CORESET_interleaversize_t coreset_interleaversize   = pdcch_vars2->coreset[nb_coreset_active].cce_reg_mappingType.interleaversize;
     NR_UE_CORESET_precoder_granularity_t precoder_granularity = pdcch_vars2->coreset[nb_coreset_active].precoderGranularity;
     int tci_statesPDCCH                                       = pdcch_vars2->coreset[nb_coreset_active].tciStatesPDCCH;
     int tci_present                                           = pdcch_vars2->coreset[nb_coreset_active].tciPresentInDCI;
     uint16_t pdcch_DMRS_scrambling_id                         = pdcch_vars2->coreset[nb_coreset_active].pdcchDMRSScramblingID;
    */

    // A set of PDCCH candidates for a UE to monitor is defined in terms of PDCCH search spaces.
    // Searchspace types:
    // Type0-PDCCH  common search space for a DCI format with CRC scrambled by a SI-RNTI
    // number of consecutive resource blocks and a number of consecutive symbols for
    // the control resource set of the Type0-PDCCH common search space from
    // the four most significant bits of RMSI-PDCCH-Config as described in Tables 13-1 through 13-10
    // and determines PDCCH monitoring occasions
    // from the four least significant bits of RMSI-PDCCH-Config,
    // included in MasterInformationBlock, as described in Tables 13-11 through 13-15
    // Type0A-PDCCH common search space for a DCI format with CRC scrambled by a SI-RNTI
    // Type1-PDCCH  common search space for a DCI format with CRC scrambled by a RA-RNTI, or a TC-RNTI, or a C-RNTI
    // Type2-PDCCH  common search space for a DCI format with CRC scrambled by a P-RNTI
    // Type3-PDCCH  common search space for a DCI format with CRC scrambled by INT-RNTI, or SFI-RNTI,
    // or TPC-PUSCH-RNTI, or TPC-PUCCH-RNTI, or TPC-SRS-RNTI, or C-RNTI, or CS-RNTI(s), or SP-CSI-RNTI



    VCD_SIGNAL_DUMPER_DUMP_FUNCTION_BY_NAME(VCD_SIGNAL_DUMPER_FUNCTIONS_UE_PDCCH_PROCEDURES, VCD_FUNCTION_IN);
#if UE_TIMING_TRACE
      start_meas(&ue->dlsch_rx_pdcch_stats);
#endif

      VCD_SIGNAL_DUMPER_DUMP_FUNCTION_BY_NAME(VCD_SIGNAL_DUMPER_FUNCTIONS_RX_PDCCH, VCD_FUNCTION_IN);
#ifdef NR_PDCCH_SCHED_DEBUG
      printf("<-NR_PDCCH_PHY_PROCEDURES_LTE_UE (nr_ue_pdcch_procedures)-> Entering function nr_rx_pdcch with eNB_id=%d (nb_coreset_active=%d, (symbol_within_slot_mon&0x3FFF)=%d, searchSpaceType=%d)\n",
                  eNB_id,nb_coreset_active,(symbol_within_slot_mon&0x3FFF),
                  searchSpaceType);
#endif
        nr_rx_pdcch(ue,
                    proc->frame_rx,
                    nr_tti_rx,
                    eNB_id,
                    //(ue->frame_parms.mode1_flag == 1) ? SISO : ALAMOUTI,
                    SISO,
                    ue->high_speed_flag,
                    ue->is_secondary_ue,
                    nb_coreset_active,
                    (symbol_within_slot_mon&0x3FFF),
                    searchSpaceType);
#ifdef NR_PDCCH_SCHED_DEBUG
          printf("<-NR_PDCCH_PHY_PROCEDURES_LTE_UE (nr_ue_pdcch_procedures)-> Ending function nr_rx_pdcch(nb_coreset_active=%d, (symbol_within_slot_mon&0x3FFF)=%d, searchSpaceType=%d)\n",
                  nb_coreset_active,(symbol_within_slot_mon&0x3FFF),
                  searchSpaceType);
#endif

        VCD_SIGNAL_DUMPER_DUMP_FUNCTION_BY_NAME(VCD_SIGNAL_DUMPER_FUNCTIONS_RX_PDCCH, VCD_FUNCTION_OUT);
        VCD_SIGNAL_DUMPER_DUMP_FUNCTION_BY_NAME(VCD_SIGNAL_DUMPER_FUNCTIONS_DCI_DECODING, VCD_FUNCTION_IN);

        crc_scrambled_t crc_scrambled;
        format_found_t format_found=255;
        

#ifdef NR_PDCCH_SCHED_DEBUG
	printf("<-NR_PDCCH_PHY_PROCEDURES_LTE_UE (nr_ue_pdcch_procedures)-> Entering function nr_dci_decoding_procedure with eNB_id=%d (n_RB_ULBWP=%d, n_RB_DLBWP=%d, searchSpaceType=%d, nb_searchspace_active=%d, nb_coreset_active=%d)\n",
	       eNB_id,
	       pdcch_vars2->n_RB_BWP[nb_searchspace_active],
	       pdcch_vars2->n_RB_BWP[nb_searchspace_active],
	       searchSpaceType,
	       nb_searchspace_active,
	       nb_coreset_active);
	
#endif
	

	dci_cnt += nr_dci_decoding_procedure(nb_searchspace_active,
					     nb_coreset_active,
					     ue,
					     &dci_alloc_rx[dci_cnt],
					     searchSpaceType,  // if we're in PUSCH don't listen to common search space,
					     // later when we need paging or RA during connection, update this ...
					     eNB_id,
					     nr_tti_rx,
					     dci_fields_sizes_cnt,
					     pdcch_vars2->n_RB_BWP[nb_searchspace_active],
					     pdcch_vars2->n_RB_BWP[nb_searchspace_active],
					     &crc_scrambled,
					     &format_found,
					     crc_scrambled_values);
#ifdef NR_PDCCH_SCHED_DEBUG
	printf("<-NR_PDCCH_PHY_PROCEDURES_LTE_UE (nr_ue_pdcch_procedures)-> Ending function nr_dci_decoding_procedure() -> dci_cnt=%d\n",dci_cnt);
#endif

        VCD_SIGNAL_DUMPER_DUMP_FUNCTION_BY_NAME(VCD_SIGNAL_DUMPER_FUNCTIONS_DCI_DECODING, VCD_FUNCTION_OUT);
        //LOG_D(PHY,"[UE  %d][PUSCH] Frame %d nr_tti_rx %d PHICH RX\n",ue->Mod_id,frame_rx,nr_tti_rx);


    uint8_t *nCCE_current = &ue->pdcch_vars[ue->current_thread_id[nr_tti_rx]][eNB_id]->nCCE[nr_tti_rx];
    uint8_t *nCCE_dest = &ue->pdcch_vars[next1_thread_id][eNB_id]->nCCE[nr_tti_rx];
    uint8_t *nCCE_dest1 = &ue->pdcch_vars[next2_thread_id][eNB_id]->nCCE[nr_tti_rx];
    memcpy(nCCE_dest, nCCE_current, sizeof(uint8_t));
    memcpy(nCCE_dest1, nCCE_current, sizeof(uint8_t));

    LOG_D(PHY,"current_thread %d next1_thread %d next2_thread %d \n", ue->current_thread_id[nr_tti_rx], next1_thread_id, next2_thread_id);

    LOG_D(PHY,"[UE  %d] AbsSubFrame %d.%d, Mode %s: DCI found %i --> rnti %x / crnti %x : format %d\n",
	  ue->Mod_id,frame_rx%1024,nr_tti_rx,mode_string[ue->UE_mode[eNB_id]],
	  dci_cnt,
	  dci_alloc_rx[0].rnti,
	  ue->pdcch_vars[ue->current_thread_id[nr_tti_rx]][eNB_id]->crnti,
	  dci_alloc_rx[0].format );
    ue->pdcch_vars[ue->current_thread_id[nr_tti_rx]][eNB_id]->dci_received += dci_cnt;

#ifdef EMOS
    //emos_dump_UE.dci_cnt[nr_tti_rx] = dci_cnt;
#endif

    ue->dci_ind.number_of_dcis = dci_cnt;
    ue->dl_indication.dci_ind = &ue->dci_ind; //  hang on rx_ind instance

    for (int i=0; i<dci_cnt; i++) {
      /*
       * This is the NR part
       */

      if ((dci_alloc_rx[i].format == format0_0))
        if ((dci_alloc_rx[i].format == format1_0) &&
            (dci_alloc_rx[i].rnti != crc_scrambled_values[_P_RNTI_]) &&
            (dci_alloc_rx[i].rnti != crc_scrambled_values[_SI_RNTI_]) &&
            (dci_alloc_rx[i].rnti != crc_scrambled_values[_RA_RNTI_])) ue->dlsch_received[eNB_id]++;

        if ((dci_alloc_rx[i].rnti == crc_scrambled_values[_SI_RNTI_]) && (dci_alloc_rx[i].format == format1_0)) ue->dlsch_SI_received[eNB_id]++;
        if ((dci_alloc_rx[i].rnti == crc_scrambled_values[_P_RNTI_]) && (dci_alloc_rx[i].format == format1_0)) ue->dlsch_p_received[eNB_id]++;
        if ((dci_alloc_rx[i].rnti == crc_scrambled_values[_RA_RNTI_]) && (dci_alloc_rx[i].format == format1_0)) ue->dlsch_ra_received[eNB_id]++;
        if ((dci_alloc_rx[i].format == format2_0)){
        }
        if ((dci_alloc_rx[i].format == format2_1)){
        }
        if ((dci_alloc_rx[i].format == format2_2)){
        }
        if ((dci_alloc_rx[i].format == format2_3)){
        }
        if ((dci_alloc_rx[i].format == format0_1)){ // This format not implemented at a first time. FIXME
        }
        if ((dci_alloc_rx[i].format == format1_1)){ // This format not implemented at a first time. FIXME
        }
        NR_DCI_INFO_EXTRACTED_t nr_dci_info_extracted;
        #ifdef NR_PDCCH_SCHED_DEBUG
            printf("<-NR_PDCCH_PHY_PROCEDURES_LTE_UE (nr_ue_pdcch_procedures)-> Entering function nr_generate_ue_ul_dlsch_params_from_dci with eNB_id=%d dci_cnt=%d\n",
                    eNB_id,
                    dci_cnt);
       #endif
       nr_generate_ue_ul_dlsch_params_from_dci(ue,
					       eNB_id,
					       frame_rx,
					       nr_tti_rx,
					       dci_alloc_rx[i].dci_pdu,
					       dci_alloc_rx[i].rnti,
					       dci_alloc_rx[i].dci_length,
					       dci_alloc_rx[i].format,
					       ue->pdcch_vars[ue->current_thread_id[nr_tti_rx]][eNB_id],
					       ue->pdsch_vars[ue->current_thread_id[nr_tti_rx]][eNB_id],
					       ue->dlsch[ue->current_thread_id[nr_tti_rx]][eNB_id],
					       ue->ulsch[eNB_id],
					       &ue->frame_parms,
					       ue->pdsch_config_dedicated,
					       ue->transmission_mode[eNB_id]<7?0:ue->transmission_mode[eNB_id],
					       dci_fields_sizes_cnt[i],
					       pdcch_vars2->n_RB_BWP[nb_searchspace_active],
					       pdcch_vars2->n_RB_BWP[nb_searchspace_active],
					       crc_scrambled_values,
					       &nr_dci_info_extracted);

       ue->dci_ind.dci_list[i].rnti = dci_alloc_rx[i].rnti;
       ue->dci_ind.dci_list[i].dci_format = dci_alloc_rx[i].format;
       ue->dci_ind.dci_list[i].n_CCE = dci_alloc_rx[i].firstCCE;
       ue->dci_ind.dci_list[i].N_CCE = (int)dci_alloc_rx[i].L;
       memcpy(&ue->dci_ind.dci_list[i].dci, &nr_dci_info_extracted, sizeof(fapi_nr_dci_pdu_rel15_t) );
        
      } // end for loop dci_cnt

    //  TODO: check where should we send up this message.
    //ue->if_inst->dl_indication(&ue->dl_indication);


#if UE_TIMING_TRACE
  stop_meas(&ue->dlsch_rx_pdcch_stats);
#endif
  VCD_SIGNAL_DUMPER_DUMP_FUNCTION_BY_NAME(VCD_SIGNAL_DUMPER_FUNCTIONS_UE_PDCCH_PROCEDURES, VCD_FUNCTION_OUT);


  } // end for loop nb_searchspace_active
  return(dci_cnt);
}
#endif // NR_PDCCH_SCHED




#if 0

       if (generate_ue_dlsch_params_from_dci(frame_rx,
       nr_tti_rx,
       (DCI1A_5MHz_TDD_1_6_t *)&dci_alloc_rx[i].dci_pdu,
       ue->prach_resources[eNB_id]->ra_RNTI,
       format1A,
       ue->pdcch_vars[ue->current_thread_id[nr_tti_rx]][eNB_id],
       ue->pdsch_vars_ra[eNB_id],
       &ue->dlsch_ra[eNB_id],
       &ue->frame_parms,
       ue->pdsch_config_dedicated,
       SI_RNTI,
       ue->prach_resources[eNB_id]->ra_RNTI,
       P_RNTI,
       ue->transmission_mode[eNB_id]<7?0:ue->transmission_mode[eNB_id],
       0)==0) {

       ue->dlsch_ra_received[eNB_id]++;

       #ifdef DEBUG_PHY_PROC
       LOG_D(PHY,"[UE  %d] Generate UE DLSCH RA_RNTI format 1A, rb_alloc %x, dlsch_ra[eNB_id] %p\n",
       ue->Mod_id,ue->dlsch_ra[eNB_id]->harq_processes[0]->rb_alloc_even[0],ue->dlsch_ra[eNB_id]);
       #endif
       }
       } else if( (dci_alloc_rx[i].rnti == ue->pdcch_vars[ue->current_thread_id[nr_tti_rx]][eNB_id]->crnti) &&
       (dci_alloc_rx[i].format == format0)) {

       #ifdef DEBUG_PHY_PROC
       LOG_D(PHY,"[UE  %d][PUSCH] Frame %d nr_tti_rx %d: Found rnti %x, format 0, dci_cnt %d\n",
       ue->Mod_id,frame_rx,nr_tti_rx,dci_alloc_rx[i].rnti,i);
       #endif

       ue->ulsch_no_allocation_counter[eNB_id] = 0;
       //dump_dci(&ue->frame_parms,&dci_alloc_rx[i]);

       if ((ue->UE_mode[eNB_id] > PRACH) &&
       (generate_ue_ulsch_params_from_dci((void *)&dci_alloc_rx[i].dci_pdu,
       ue->pdcch_vars[ue->current_thread_id[nr_tti_rx]][eNB_id]->crnti,
       nr_tti_rx,
       format0,
       ue,
       proc,
       SI_RNTI,
       0,
       P_RNTI,
       CBA_RNTI,
       eNB_id,
       0)==0)) {
       #if T_TRACER
       NR_DL_FRAME_PARMS *frame_parms = &ue->frame_parms;
       uint8_t harq_pid = subframe2harq_pid(frame_parms,
       pdcch_alloc2ul_frame(frame_parms,proc->frame_rx,proc->nr_tti_rx),
       pdcch_alloc2ul_subframe(frame_parms,proc->nr_tti_rx));

       T(T_UE_PHY_ULSCH_UE_DCI, T_INT(eNB_id), T_INT(proc->frame_rx%1024), T_INT(proc->nr_tti_rx), T_INT(ue->Mod_id),
       T_INT(dci_alloc_rx[i].rnti), T_INT(harq_pid),
       T_INT(ue->ulsch[eNB_id]->harq_processes[harq_pid]->mcs),
       T_INT(ue->ulsch[eNB_id]->harq_processes[harq_pid]->round),
       T_INT(ue->ulsch[eNB_id]->harq_processes[harq_pid]->first_rb),
       T_INT(ue->ulsch[eNB_id]->harq_processes[harq_pid]->nb_rb),
       T_INT(ue->ulsch[eNB_id]->harq_processes[harq_pid]->TBS));
       #endif
       #ifdef DEBUG_PHY_PROC
       LOG_D(PHY,"[UE  %d] Generate UE ULSCH C_RNTI format 0 (nr_tti_rx %d)\n",ue->Mod_id,nr_tti_rx);
       #endif

       }
       } else if( (dci_alloc_rx[i].rnti == ue->ulsch[eNB_id]->cba_rnti[0]) &&
       (dci_alloc_rx[i].format == format0)) {
       // UE could belong to more than one CBA group
       // ue->Mod_id%ue->ulsch[eNB_id]->num_active_cba_groups]
       #ifdef DEBUG_PHY_PROC
       LOG_D(PHY,"[UE  %d][PUSCH] Frame %d nr_tti_rx %d: Found cba rnti %x, format 0, dci_cnt %d\n",
       ue->Mod_id,frame_rx,nr_tti_rx,dci_alloc_rx[i].rnti,i);

       if (((frame_rx%100) == 0) || (frame_rx < 20))
       dump_dci(&ue->frame_parms, &dci_alloc_rx[i]);

       #endif

       ue->ulsch_no_allocation_counter[eNB_id] = 0;
       //dump_dci(&ue->frame_parms,&dci_alloc_rx[i]);

       if ((ue->UE_mode[eNB_id] > PRACH) &&
       (generate_ue_ulsch_params_from_dci((void *)&dci_alloc_rx[i].dci_pdu,
       ue->ulsch[eNB_id]->cba_rnti[0],
       nr_tti_rx,
       format0,
       ue,
       proc,
       SI_RNTI,
       0,
       P_RNTI,
       CBA_RNTI,
       eNB_id,
       0)==0)) {

       #ifdef DEBUG_PHY_PROC
       LOG_D(PHY,"[UE  %d] Generate UE ULSCH CBA_RNTI format 0 (nr_tti_rx %d)\n",ue->Mod_id,nr_tti_rx);
       #endif
       ue->ulsch[eNB_id]->num_cba_dci[(nr_tti_rx+4)%10]++;
       }
       }

       else {
       #ifdef DEBUG_PHY_PROC
       LOG_D(PHY,"[UE  %d] frame %d, nr_tti_rx %d: received DCI %d with RNTI=%x (C-RNTI:%x, CBA_RNTI %x) and format %d!\n",ue->Mod_id,frame_rx,nr_tti_rx,i,dci_alloc_rx[i].rnti,
       ue->pdcch_vars[ue->current_thread_id[nr_tti_rx]][eNB_id]->crnti,
       ue->ulsch[eNB_id]->cba_rnti[0],
       dci_alloc_rx[i].format);

       //      dump_dci(&ue->frame_parms, &dci_alloc_rx[i]);
       #endif
       }*/

    } // end for loop dci_cnt
#if UE_TIMING_TRACE
    stop_meas(&ue->dlsch_rx_pdcch_stats);
#endif
    VCD_SIGNAL_DUMPER_DUMP_FUNCTION_BY_NAME(VCD_SIGNAL_DUMPER_FUNCTIONS_UE_PDCCH_PROCEDURES, VCD_FUNCTION_OUT);

    //    } // end if do_pdcch_monitoring_current_slot
  } // end for loop nb_searchspace_active
  return(0);
}



#endif

#if 0

void ue_pmch_procedures(PHY_VARS_NR_UE *ue, UE_nr_rxtx_proc_t *proc,int eNB_id,int abstraction_flag) {

  int nr_tti_rx = proc->nr_tti_rx;
  int frame_rx = proc->frame_rx;
  int pmch_mcs=-1;
#if defined(Rel10) || defined(Rel14)
  int CC_id = ue->CC_id;
#endif
  uint8_t sync_area=255;
  uint8_t mcch_active;
  int l;
  int ret=0;

  if (is_pmch_subframe(frame_rx,nr_tti_rx,&ue->frame_parms)) {
    LOG_D(PHY,"ue calling pmch nr_tti_rx ..\n ");

    LOG_D(PHY,"[UE %d] Frame %d, nr_tti_rx %d: Querying for PMCH demodulation\n",
	  ue->Mod_id,(nr_tti_rx==9?-1:0)+frame_rx,nr_tti_rx);
#if defined(Rel10) || defined(Rel14)
    /*pmch_mcs = mac_xface->ue_query_mch(ue->Mod_id,
      CC_id,
      frame_rx,
      nr_tti_rx,
      eNB_id,
      &sync_area,
      &mcch_active);*/

#else
    pmch_mcs=-1;
#endif

    if (pmch_mcs>=0) {
      LOG_D(PHY,"[UE %d] Frame %d, nr_tti_rx %d: Programming PMCH demodulation for mcs %d\n",ue->Mod_id,frame_rx,nr_tti_rx,pmch_mcs);
      fill_UE_dlsch_MCH(ue,pmch_mcs,1,0,0);

      if (abstraction_flag == 0 ) {
	for (l=2; l<12; l++) {

	  slot_fep_mbsfn(ue,
			 l,
			 nr_tti_rx,
			 0,0);//ue->rx_offset,0);
	}

	for (l=2; l<12; l++) {
	  rx_pmch(ue,
		  0,
		  nr_tti_rx,
		  l);
	}


	ue->dlsch_MCH[0]->harq_processes[0]->G = get_G(&ue->frame_parms,
						       ue->dlsch_MCH[0]->harq_processes[0]->nb_rb,
						       ue->dlsch_MCH[0]->harq_processes[0]->rb_alloc_even,
						       ue->dlsch_MCH[0]->harq_processes[0]->Qm,
						       1,
						       2,
						       frame_rx,
						       nr_tti_rx,
						       0);

	dlsch_unscrambling(&ue->frame_parms,1,ue->dlsch_MCH[0],
			   ue->dlsch_MCH[0]->harq_processes[0]->G,
			   ue->pdsch_vars_MCH[0]->llr[0],0,nr_tti_rx<<1);

#ifdef UE_DLSCH_PARALLELISATION
	ret = dlsch_decoding_mthread(ue,proc, eNB_id,
				     ue->pdsch_vars_MCH[0]->llr[0],
				     &ue->frame_parms,
				     ue->dlsch_MCH[0],
				     ue->dlsch_MCH[0]->harq_processes[0],
				     frame_rx,
				     nr_tti_rx,
				     0,
				     0,1);
#else
	ret = dlsch_decoding(ue,
			     ue->pdsch_vars_MCH[0]->llr[0],
			     &ue->frame_parms,
			     ue->dlsch_MCH[0],
			     ue->dlsch_MCH[0]->harq_processes[0],
			     frame_rx,
			     nr_tti_rx,
			     0,
			     0,1);
	printf("start pmch dlsch decoding\n");
#endif
      } else { // abstraction
#ifdef PHY_ABSTRACTION
	ret = dlsch_decoding_emul(ue,
				  nr_tti_rx,
				  5, // PMCH
				  eNB_id);
#endif
      }

      if (mcch_active == 1)
	ue->dlsch_mcch_trials[sync_area][0]++;
      else
	ue->dlsch_mtch_trials[sync_area][0]++;

      if (ret == (1+ue->dlsch_MCH[0]->max_turbo_iterations)) {
	if (mcch_active == 1)
	  ue->dlsch_mcch_errors[sync_area][0]++;
	else
	  ue->dlsch_mtch_errors[sync_area][0]++;

	LOG_D(PHY,"[UE %d] Frame %d, nr_tti_rx %d: PMCH in error (%d,%d), not passing to L2 (TBS %d, iter %d,G %d)\n",
	      ue->Mod_id,
              frame_rx,nr_tti_rx,
	      ue->dlsch_mcch_errors[sync_area][0],
	      ue->dlsch_mtch_errors[sync_area][0],
	      ue->dlsch_MCH[0]->harq_processes[0]->TBS>>3,
	      ue->dlsch_MCH[0]->max_turbo_iterations,
	      ue->dlsch_MCH[0]->harq_processes[0]->G);
	dump_mch(ue,0,ue->dlsch_MCH[0]->harq_processes[0]->G,nr_tti_rx);
#ifdef DEBUG_DLSCH

	for (int i=0; i<ue->dlsch_MCH[0]->harq_processes[0]->TBS>>3; i++) {
	  LOG_T(PHY,"%02x.",ue->dlsch_MCH[0]->harq_processes[0]->c[0][i]);
	}

	LOG_T(PHY,"\n");
#endif

	if (nr_tti_rx==9)
	  //mac_xface->macphy_exit("Why are we exiting here?");
	  } else { // decoding successful
#if defined(Rel10) || defined(Rel14)

	if (mcch_active == 1) {
	  /*mac_xface->ue_send_mch_sdu(ue->Mod_id,
	    CC_id,
	    frame_rx,
	    ue->dlsch_MCH[0]->harq_processes[0]->b,
	    ue->dlsch_MCH[0]->harq_processes[0]->TBS>>3,
	    eNB_id,// not relevant in eMBMS context
	    sync_area);*/
	  ue->dlsch_mcch_received[sync_area][0]++;


	  if (ue->dlsch_mch_received_sf[nr_tti_rx%5][0] == 1 ) {
	    ue->dlsch_mch_received_sf[nr_tti_rx%5][0]=0;
	  } else {
	    ue->dlsch_mch_received[0]+=1;
	    ue->dlsch_mch_received_sf[nr_tti_rx][0]=1;
	  }


	}
#endif // Rel10 || Rel14
      } // decoding sucessful
    } // pmch_mcs>=0
  } // is_pmch_subframe=true
}
#endif

void copy_harq_proc_struct(NR_DL_UE_HARQ_t *harq_processes_dest, NR_DL_UE_HARQ_t *current_harq_processes)
{

  harq_processes_dest->B             = current_harq_processes->B             ;
  harq_processes_dest->C             = current_harq_processes->C             ;
  harq_processes_dest->DCINdi         = current_harq_processes->DCINdi             ;
  harq_processes_dest->F             = current_harq_processes->F             ;
  harq_processes_dest->G             = current_harq_processes->G             ;
  harq_processes_dest->K             = current_harq_processes->K             ;
  harq_processes_dest->Nl             = current_harq_processes->Nl             ;
  harq_processes_dest->Qm             = current_harq_processes->Qm             ;
  harq_processes_dest->TBS            = current_harq_processes->TBS            ;
  harq_processes_dest->b              = current_harq_processes->b              ;
  harq_processes_dest->codeword       = current_harq_processes->codeword       ;
  harq_processes_dest->delta_PUCCH    = current_harq_processes->delta_PUCCH    ;
  harq_processes_dest->dl_power_off   = current_harq_processes->dl_power_off   ;
  harq_processes_dest->first_tx       = current_harq_processes->first_tx       ;
  harq_processes_dest->mcs            = current_harq_processes->mcs            ;
  harq_processes_dest->mimo_mode      = current_harq_processes->mimo_mode      ;
  harq_processes_dest->nb_rb          = current_harq_processes->nb_rb          ;
  harq_processes_dest->pmi_alloc      = current_harq_processes->pmi_alloc      ;
  harq_processes_dest->rb_alloc_even[0]  = current_harq_processes->rb_alloc_even[0] ;
  harq_processes_dest->rb_alloc_even[1]  = current_harq_processes->rb_alloc_even[1] ;
  harq_processes_dest->rb_alloc_even[2]  = current_harq_processes->rb_alloc_even[2] ;
  harq_processes_dest->rb_alloc_even[3]  = current_harq_processes->rb_alloc_even[3] ;
  harq_processes_dest->rb_alloc_odd[0]  = current_harq_processes->rb_alloc_odd[0]  ;
  harq_processes_dest->rb_alloc_odd[1]  = current_harq_processes->rb_alloc_odd[1]  ;
  harq_processes_dest->rb_alloc_odd[2]  = current_harq_processes->rb_alloc_odd[2]  ;
  harq_processes_dest->rb_alloc_odd[3]  = current_harq_processes->rb_alloc_odd[3]  ;
  harq_processes_dest->round          = current_harq_processes->round          ;
  harq_processes_dest->rvidx          = current_harq_processes->rvidx          ;
  harq_processes_dest->status         = current_harq_processes->status         ;
  harq_processes_dest->vrb_type       = current_harq_processes->vrb_type       ;

}

/*void copy_ack_struct(nr_harq_status_t *harq_ack_dest, nr_harq_status_t *current_harq_ack)
  {
  memcpy(harq_ack_dest, current_harq_ack, sizeof(nr_harq_status_t));
  }*/

void nr_ue_pdsch_procedures(PHY_VARS_NR_UE *ue, UE_nr_rxtx_proc_t *proc, int eNB_id, PDSCH_t pdsch, NR_UE_DLSCH_t *dlsch0, NR_UE_DLSCH_t *dlsch1, int s0, int s1) {

  int nr_tti_rx = proc->nr_tti_rx;
  int m;
  int harq_pid;
  int i_mod,eNB_id_i,dual_stream_UE;
  int first_symbol_flag=0;

  if (dlsch0->active == 0)
    return;

  for (m=s0;m<=s1;m++) {

    if (dlsch0 && (!dlsch1))  {
      harq_pid = dlsch0->current_harq_pid;
      LOG_D(PHY,"[UE %d] PDSCH type %d active in nr_tti_rx %d, harq_pid %d Symbol %d\n",ue->Mod_id,pdsch,nr_tti_rx,harq_pid,m);

      if ((pdsch==PDSCH) &&
          (ue->transmission_mode[eNB_id] == 5) &&
          (dlsch0->harq_processes[harq_pid]->dl_power_off==0) &&
          (ue->use_ia_receiver ==1)) {
        dual_stream_UE = 1;
        eNB_id_i = ue->n_connected_eNB;
        i_mod =  dlsch0->harq_processes[harq_pid]->Qm;

      }
      else if((pdsch==PDSCH) && (ue->transmission_mode[eNB_id]==3))
	{
          dual_stream_UE = rx_IC_dual_stream;
          eNB_id_i       = eNB_id;
          i_mod          = 0;
	}
      else {
        dual_stream_UE = 0;
        eNB_id_i = eNB_id+1;
        i_mod = 0;
      }

      //TM7 UE specific channel estimation here!!!
      if (ue->transmission_mode[eNB_id]==7) {
        if (ue->frame_parms.Ncp==0) {
          //if ((m==3) || (m==6) || (m==9) || (m==12))
	  //LOG_D(PHY,"[UE %d] dlsch->active in nr_tti_rx %d => %d, l=%d\n",phy_vars_ue->Mod_id,nr_tti_rx,phy_vars_ue->dlsch_ue[eNB_id][0]->active, l);
	  //lte_dl_bf_channel_estimation(ue,eNB_id,0,nr_tti_rx*2+(m>6?1:0),5,m);
        } else {
          LOG_E(PHY,"[UE %d]Beamforming channel estimation not supported yet for TM7 extented CP.\n",ue->Mod_id);
        }
      }

      if ((m==s0) && (m<3))
	first_symbol_flag = 1;
      else
	first_symbol_flag = 0;
#if UE_TIMING_TRACE
      uint8_t slot = 0;
      if(m >= ue->frame_parms.symbols_per_tti>>1)
        slot = 1;
      start_meas(&ue->dlsch_llr_stats_parallelization[ue->current_thread_id[nr_tti_rx]][slot]);
#endif
      // process DLSCH received in first slot
      nr_rx_pdsch(ue,
	       pdsch,
	       eNB_id,
	       eNB_id_i,
	       proc->frame_rx,
	       nr_tti_rx,  // nr_tti_rx,
	       m,
	       first_symbol_flag,
	       dual_stream_UE,
	       i_mod,
	       dlsch0->current_harq_pid);
#if UE_TIMING_TRACE
      stop_meas(&ue->dlsch_llr_stats_parallelization[ue->current_thread_id[nr_tti_rx]][slot]);
#if DISABLE_LOG_X
      printf("[AbsSFN %d.%d] LLR Computation Symbol %d %5.2f \n",proc->frame_rx,nr_tti_rx,m,ue->dlsch_llr_stats_parallelization[ue->current_thread_id[nr_tti_rx]][slot].p_time/(cpuf*1000.0));
#else
      LOG_D(PHY, "[AbsSFN %d.%d] LLR Computation Symbol %d %5.2f \n",proc->frame_rx,nr_tti_rx,m,ue->dlsch_llr_stats_parallelization[ue->current_thread_id[nr_tti_rx]][slot].p_time/(cpuf*1000.0));
#endif
#endif


      if(first_symbol_flag)
	{
          proc->first_symbol_available = 1;
	}
    } // CRNTI active
  }
}
#if 0
void process_rar(PHY_VARS_NR_UE *ue, UE_nr_rxtx_proc_t *proc, int eNB_id, runmode_t mode, int abstraction_flag) {

  int frame_rx = proc->frame_rx;
  int nr_tti_rx = proc->nr_tti_rx;
  int timing_advance;
  NR_UE_DLSCH_t *dlsch0 = ue->dlsch_ra[eNB_id];
  int harq_pid = 0;
  uint8_t *rar;
  uint8_t next1_thread_id = ue->current_thread_id[nr_tti_rx]== (RX_NB_TH-1) ? 0:(ue->current_thread_id[nr_tti_rx]+1);
  uint8_t next2_thread_id = next1_thread_id== (RX_NB_TH-1) ? 0:(next1_thread_id+1);

  LOG_D(PHY,"[UE  %d][RAPROC] Frame %d nr_tti_rx %d Received RAR  mode %d\n",
	ue->Mod_id,
	frame_rx,
	nr_tti_rx, ue->UE_mode[eNB_id]);


  if (ue->mac_enabled == 1) {
    if ((ue->UE_mode[eNB_id] != PUSCH) &&
	(ue->prach_resources[eNB_id]->Msg3!=NULL)) {
      LOG_D(PHY,"[UE  %d][RAPROC] Frame %d nr_tti_rx %d Invoking MAC for RAR (current preamble %d)\n",
	    ue->Mod_id,frame_rx,
	    nr_tti_rx,
	    ue->prach_resources[eNB_id]->ra_PreambleIndex);
      
      /*      timing_advance = mac_xface->ue_process_rar(ue->Mod_id,
	      ue->CC_id,
	      frame_rx,
	      ue->prach_resources[eNB_id]->ra_RNTI,
	      dlsch0->harq_processes[0]->b,
	      &ue->pdcch_vars[ue->current_thread_id[nr_tti_rx]][eNB_id]->crnti,
	      ue->prach_resources[eNB_id]->ra_PreambleIndex,
	      dlsch0->harq_processes[0]->b); // alter the 'b' buffer so it contains only the selected RAR header and RAR payload
      */
      ue->pdcch_vars[next1_thread_id][eNB_id]->crnti = ue->pdcch_vars[ue->current_thread_id[nr_tti_rx]][eNB_id]->crnti;
      ue->pdcch_vars[next2_thread_id][eNB_id]->crnti = ue->pdcch_vars[ue->current_thread_id[nr_tti_rx]][eNB_id]->crnti;
      
      if (timing_advance!=0xffff) {

	LOG_D(PHY,"[UE  %d][RAPROC] Frame %d nr_tti_rx %d Got rnti %x and timing advance %d from RAR\n",
              ue->Mod_id,
              frame_rx,
              nr_tti_rx,
              ue->pdcch_vars[ue->current_thread_id[nr_tti_rx]][eNB_id]->crnti,
              timing_advance);

	// remember this c-rnti is still a tc-rnti

	ue->pdcch_vars[ue->current_thread_id[nr_tti_rx]][eNB_id]->crnti_is_temporary = 1;
	      
	//timing_advance = 0;
	nr_process_timing_advance_rar(ue,proc,timing_advance);
	      
	if (mode!=debug_prach) {
	  ue->ulsch_Msg3_active[eNB_id]=1;
	  nr_get_Msg3_alloc(&ue->frame_parms,
			    nr_tti_rx,
			    frame_rx,
			    &ue->ulsch_Msg3_frame[eNB_id],
			    &ue->ulsch_Msg3_subframe[eNB_id]);
	  
	  LOG_D(PHY,"[UE  %d][RAPROC] Got Msg3_alloc Frame %d nr_tti_rx %d: Msg3_frame %d, Msg3_subframe %d\n",
		ue->Mod_id,
		frame_rx,
		nr_tti_rx,
		ue->ulsch_Msg3_frame[eNB_id],
		ue->ulsch_Msg3_subframe[eNB_id]);
	  harq_pid = nr_subframe2harq_pid(&ue->frame_parms,
					  ue->ulsch_Msg3_frame[eNB_id],
					  ue->ulsch_Msg3_subframe[eNB_id]);
	  ue->ulsch[eNB_id]->harq_processes[harq_pid]->round = 0;
	  
	  ue->UE_mode[eNB_id] = RA_RESPONSE;
	  //      ue->Msg3_timer[eNB_id] = 10;
	  ue->ulsch[eNB_id]->power_offset = 6;
	  ue->ulsch_no_allocation_counter[eNB_id] = 0;
	}
      } else { // PRACH preamble doesn't match RAR
	LOG_W(PHY,"[UE  %d][RAPROC] Received RAR preamble (%d) doesn't match !!!\n",
	      ue->Mod_id,
	      ue->prach_resources[eNB_id]->ra_PreambleIndex);
      }
    } // mode != PUSCH
  }
  else {
    rar = dlsch0->harq_processes[0]->b+1;
    timing_advance = ((((uint16_t)(rar[0]&0x7f))<<4) + (rar[1]>>4));
    nr_process_timing_advance_rar(ue,proc,timing_advance);
  }

}
#endif

void nr_ue_dlsch_procedures(PHY_VARS_NR_UE *ue,
       UE_nr_rxtx_proc_t *proc,
       int eNB_id,
       PDSCH_t pdsch,
       NR_UE_DLSCH_t *dlsch0,
       NR_UE_DLSCH_t *dlsch1,
       int *dlsch_errors,
       runmode_t mode) {

  int harq_pid;
  int frame_rx = proc->frame_rx;
  int nr_tti_rx = proc->nr_tti_rx;
  int ret=0, ret1=0;
  //int CC_id = ue->CC_id;
  NR_UE_PDSCH *pdsch_vars;
  uint8_t is_cw0_active = 0;
  uint8_t is_cw1_active = 0;
  // to be updated by higher layer
  uint8_t nb_re_dmrs = 6;
  uint16_t length_dmrs = 1;
  uint16_t nb_symb_sch = 8;

  if (dlsch0==NULL)
    AssertFatal(0,"dlsch0 should be defined at this level \n");

  harq_pid = dlsch0->current_harq_pid;
  is_cw0_active = dlsch0->harq_processes[harq_pid]->status;

  if(dlsch1)
    is_cw1_active = dlsch1->harq_processes[harq_pid]->status;

  LOG_D(PHY,"AbsSubframe %d.%d Start LDPC Decoder for CW0 [harq_pid %d] ? %d \n", frame_rx%1024, nr_tti_rx, harq_pid, is_cw0_active);
  LOG_D(PHY,"AbsSubframe %d.%d Start LDPC Decoder for CW1 [harq_pid %d] ? %d \n", frame_rx%1024, nr_tti_rx, harq_pid, is_cw1_active);

  if(is_cw0_active && is_cw1_active)
    {
      dlsch0->Kmimo = 2;
      dlsch1->Kmimo = 2;
    }
  else
    {
      dlsch0->Kmimo = 1;
    }
  if (1) {
    switch (pdsch) {
    case SI_PDSCH:
      pdsch_vars = ue->pdsch_vars_SI[eNB_id];
      break;
    case RA_PDSCH:
      pdsch_vars = ue->pdsch_vars_ra[eNB_id];
      break;
    case P_PDSCH:
      pdsch_vars = ue->pdsch_vars_p[eNB_id];
      break;
    case PDSCH:
      pdsch_vars = ue->pdsch_vars[ue->current_thread_id[nr_tti_rx]][eNB_id];
      break;
    case PMCH:
    case PDSCH1:
      LOG_E(PHY,"Illegal PDSCH %d for ue_pdsch_procedures\n",pdsch);
      pdsch_vars = NULL;
      return;
      break;
    default:
      pdsch_vars = NULL;
      return;
      break;

    }
    if (frame_rx < *dlsch_errors)
      *dlsch_errors=0;

    if (pdsch==RA_PDSCH) {
      if (ue->prach_resources[eNB_id]!=NULL)
	dlsch0->rnti = ue->prach_resources[eNB_id]->ra_RNTI;
      else {
	LOG_E(PHY,"[UE %d] Frame %d, nr_tti_rx %d: FATAL, prach_resources is NULL\n",ue->Mod_id,frame_rx,nr_tti_rx);
	//mac_xface->macphy_exit("prach_resources is NULL");
	return;
      }
    }


      // start ldpc decode for CW 0
      dlsch0->harq_processes[harq_pid]->G = nr_get_G(dlsch0->harq_processes[harq_pid]->nb_rb,
    		  	  	  	  	  	  	  	  	  	  nb_symb_sch,
												  nb_re_dmrs,
												  length_dmrs,
												  dlsch0->harq_processes[harq_pid]->Qm,
												  dlsch0->harq_processes[harq_pid]->Nl);
#if UE_TIMING_TRACE
      start_meas(&ue->dlsch_unscrambling_stats);
#endif
      nr_dlsch_unscrambling(pdsch_vars->llr[0],
    		  	  	  	  	dlsch0->harq_processes[harq_pid]->G,
                            0,
							ue->frame_parms.Nid_cell,
							dlsch0->rnti);


#if UE_TIMING_TRACE
      stop_meas(&ue->dlsch_unscrambling_stats);
#endif

#if 0
      LOG_I(PHY," ------ start ldpc decoder for AbsSubframe %d.%d / %d  ------  \n", frame_rx, nr_tti_rx, harq_pid);
      LOG_I(PHY,"start ldpc decode for CW 0 for AbsSubframe %d.%d / %d --> nb_rb %d \n", frame_rx, nr_tti_rx, harq_pid, dlsch0->harq_processes[harq_pid]->nb_rb);
      LOG_I(PHY,"start ldpc decode for CW 0 for AbsSubframe %d.%d / %d  --> rb_alloc_even %x \n", frame_rx, nr_tti_rx, harq_pid, dlsch0->harq_processes[harq_pid]->rb_alloc_even);
      LOG_I(PHY,"start ldpc decode for CW 0 for AbsSubframe %d.%d / %d  --> Qm %d \n", frame_rx, nr_tti_rx, harq_pid, dlsch0->harq_processes[harq_pid]->Qm);
      LOG_I(PHY,"start ldpc decode for CW 0 for AbsSubframe %d.%d / %d  --> Nl %d \n", frame_rx, nr_tti_rx, harq_pid, dlsch0->harq_processes[harq_pid]->Nl);
      LOG_I(PHY,"start ldpc decode for CW 0 for AbsSubframe %d.%d / %d  --> G  %d \n", frame_rx, nr_tti_rx, harq_pid, dlsch0->harq_processes[harq_pid]->G);
      LOG_I(PHY,"start ldpc decode for CW 0 for AbsSubframe %d.%d / %d  --> Kmimo  %d \n", frame_rx, nr_tti_rx, harq_pid, dlsch0->Kmimo);
      LOG_I(PHY,"start ldpc decode for CW 0 for AbsSubframe %d.%d / %d  --> Pdcch Sym  %d \n", frame_rx, nr_tti_rx, harq_pid, ue->pdcch_vars[ue->current_thread_id[nr_tti_rx]][eNB_id]->num_pdcch_symbols);
#endif

#if UE_TIMING_TRACE
      start_meas(&ue->dlsch_decoding_stats[ue->current_thread_id[nr_tti_rx]]);
#endif

#ifdef UE_DLSCH_PARALLELISATION
		 ret = nr_dlsch_decoding_mthread(ue,proc,eNB_id,
			   pdsch_vars->llr[0],
			   &ue->frame_parms,
			   dlsch0,
			   dlsch0->harq_processes[harq_pid],
			   frame_rx,
			   nb_symb_sch,
			   nr_tti_rx,
			   harq_pid,
			   pdsch==PDSCH?1:0,
			   dlsch0->harq_processes[harq_pid]->TBS>256?1:0);
#else
      ret = nr_dlsch_decoding(ue,
			   pdsch_vars->llr[0],
			   &ue->frame_parms,
			   dlsch0,
			   dlsch0->harq_processes[harq_pid],
			   frame_rx,
			   nb_symb_sch,
			   nr_tti_rx,
			   harq_pid,
			   pdsch==PDSCH?1:0,//proc->decoder_switch,
			   dlsch0->harq_processes[harq_pid]->TBS>256?1:0);
      //printf("start cW0 dlsch decoding\n");
#endif

#if UE_TIMING_TRACE
      stop_meas(&ue->dlsch_decoding_stats[ue->current_thread_id[nr_tti_rx]]);
#if DISABLE_LOG_X
      printf(" --> Unscrambling for CW0 %5.3f\n",
              (ue->dlsch_unscrambling_stats.p_time)/(cpuf*1000.0));
      printf("AbsSubframe %d.%d --> LDPC Decoding for CW0 %5.3f\n",
              frame_rx%1024, nr_tti_rx,(ue->dlsch_decoding_stats[ue->current_thread_id[nr_tti_rx]].p_time)/(cpuf*1000.0));
#else
      LOG_I(PHY, " --> Unscrambling for CW0 %5.3f\n",
              (ue->dlsch_unscrambling_stats.p_time)/(cpuf*1000.0));
      LOG_I(PHY, "AbsSubframe %d.%d --> LDPC Decoding for CW0 %5.3f\n",
              frame_rx%1024, nr_tti_rx,(ue->dlsch_decoding_stats[ue->current_thread_id[nr_tti_rx]].p_time)/(cpuf*1000.0));
#endif

#endif
      if(is_cw1_active)
      {
          // start ldpc decode for CW 1
          dlsch1->harq_processes[harq_pid]->G = nr_get_G(dlsch1->harq_processes[harq_pid]->nb_rb,
              		  	  	  	  	  	  	  	  	  	  nb_symb_sch,
          												  nb_re_dmrs,
          												  length_dmrs,
          												  dlsch1->harq_processes[harq_pid]->Qm,
          												  dlsch1->harq_processes[harq_pid]->Nl);
#if UE_TIMING_TRACE
          start_meas(&ue->dlsch_unscrambling_stats);
#endif
          nr_dlsch_unscrambling(pdsch_vars->llr[1],
              		  	  	  	  	dlsch1->harq_processes[harq_pid]->G,
                                    0,
          							ue->frame_parms.Nid_cell,
          							dlsch1->rnti);
#if UE_TIMING_TRACE
          stop_meas(&ue->dlsch_unscrambling_stats);
#endif

#if 0
          LOG_I(PHY,"start ldpc decode for CW 1 for AbsSubframe %d.%d / %d --> nb_rb %d \n", frame_rx, nr_tti_rx, harq_pid, dlsch1->harq_processes[harq_pid]->nb_rb);
          LOG_I(PHY,"start ldpc decode for CW 1 for AbsSubframe %d.%d / %d  --> rb_alloc_even %x \n", frame_rx, nr_tti_rx, harq_pid, dlsch1->harq_processes[harq_pid]->rb_alloc_even);
          LOG_I(PHY,"start ldpc decode for CW 1 for AbsSubframe %d.%d / %d  --> Qm %d \n", frame_rx, nr_tti_rx, harq_pid, dlsch1->harq_processes[harq_pid]->Qm);
          LOG_I(PHY,"start ldpc decode for CW 1 for AbsSubframe %d.%d / %d  --> Nl %d \n", frame_rx, nr_tti_rx, harq_pid, dlsch1->harq_processes[harq_pid]->Nl);
          LOG_I(PHY,"start ldpc decode for CW 1 for AbsSubframe %d.%d / %d  --> G  %d \n", frame_rx, nr_tti_rx, harq_pid, dlsch1->harq_processes[harq_pid]->G);
          LOG_I(PHY,"start ldpc decode for CW 1 for AbsSubframe %d.%d / %d  --> Kmimo  %d \n", frame_rx, nr_tti_rx, harq_pid, dlsch1->Kmimo);
          LOG_I(PHY,"start ldpc decode for CW 1 for AbsSubframe %d.%d / %d  --> Pdcch Sym  %d \n", frame_rx, nr_tti_rx, harq_pid, ue->pdcch_vars[ue->current_thread_id[nr_tti_rx]][eNB_id]->num_pdcch_symbols);
#endif

#if UE_TIMING_TRACE
          start_meas(&ue->dlsch_decoding_stats[ue->current_thread_id[nr_tti_rx]]);
#endif

#ifdef UE_DLSCH_PARALLELISATION
          ret1 = nr_dlsch_decoding_mthread(ue,proc, eNB_id,
                            pdsch_vars->llr[1],
                            &ue->frame_parms,
                            dlsch1,
                            dlsch1->harq_processes[harq_pid],
                            frame_rx,
                            nb_symb_sch,
                            nr_tti_rx,
                            harq_pid,
                            pdsch==PDSCH?1:0,
                            dlsch1->harq_processes[harq_pid]->TBS>256?1:0);
#else

          ret1 = nr_dlsch_decoding(ue,
                  pdsch_vars->llr[1],
                  &ue->frame_parms,
                  dlsch1,
                  dlsch1->harq_processes[harq_pid],
                  frame_rx,
		  nb_symb_sch,
                  nr_tti_rx,
                  harq_pid,
                  pdsch==PDSCH?1:0,//proc->decoder_switch,
                  dlsch1->harq_processes[harq_pid]->TBS>256?1:0);
          printf("start cw1 dlsch decoding\n");
#endif

#if UE_TIMING_TRACE
          stop_meas(&ue->dlsch_decoding_stats[ue->current_thread_id[nr_tti_rx]]);
#if DISABLE_LOG_X
          printf(" --> Unscrambling for CW1 %5.3f\n",
                  (ue->dlsch_unscrambling_stats.p_time)/(cpuf*1000.0));
          printf("AbsSubframe %d.%d --> ldpc Decoding for CW1 %5.3f\n",
                  frame_rx%1024, nr_tti_rx,(ue->dlsch_decoding_stats[ue->current_thread_id[nr_tti_rx]].p_time)/(cpuf*1000.0));
#else
          LOG_D(PHY, " --> Unscrambling for CW1 %5.3f\n",
                  (ue->dlsch_unscrambling_stats.p_time)/(cpuf*1000.0));
          LOG_D(PHY, "AbsSubframe %d.%d --> ldpc Decoding for CW1 %5.3f\n",
                  frame_rx%1024, nr_tti_rx,(ue->dlsch_decoding_stats[ue->current_thread_id[nr_tti_rx]].p_time)/(cpuf*1000.0));
#endif

#endif
          LOG_I(PHY,"AbsSubframe %d.%d --> ldpc Decoding for CW1 %5.3f\n",
                  frame_rx%1024, nr_tti_rx,(ue->dlsch_decoding_stats[ue->current_thread_id[nr_tti_rx]].p_time)/(cpuf*1000.0));
      }

      LOG_D(PHY," ------ end ldpc decoder for AbsSubframe %d.%d ------  \n", frame_rx, nr_tti_rx);
    }




}


/*!
 * \brief This is the UE synchronize thread.
 * It performs band scanning and synchonization.
 * \param arg is a pointer to a \ref PHY_VARS_NR_UE structure.
 * \returns a pointer to an int. The storage is not on the heap and must not be freed.
 */
#ifdef UE_SLOT_PARALLELISATION
#define FIFO_PRIORITY   40
void *UE_thread_slot1_dl_processing(void *arg) {

  static __thread int UE_dl_slot1_processing_retval;
  struct rx_tx_thread_data *rtd = arg;
  UE_nr_rxtx_proc_t *proc = rtd->proc;
  PHY_VARS_NR_UE    *ue   = rtd->UE;

  int frame_rx;
  uint8_t nr_tti_rx;
  uint8_t pilot0;
  uint8_t pilot1;
  uint8_t slot1;

  uint8_t next_nr_tti_rx;
  uint8_t next_subframe_slot0;

  proc->instance_cnt_slot1_dl_processing=-1;
  proc->nr_tti_rx=proc->sub_frame_start;

  char threadname[256];
  sprintf(threadname,"UE_thread_slot1_dl_processing_%d", proc->sub_frame_start);

  cpu_set_t cpuset;
  CPU_ZERO(&cpuset);
  if ( (proc->sub_frame_start+1)%RX_NB_TH == 0 && threads.slot1_proc_one != -1 )
    CPU_SET(threads.slot1_proc_one, &cpuset);
  if ( (proc->sub_frame_start+1)%RX_NB_TH == 1 && threads.slot1_proc_two != -1 )
    CPU_SET(threads.slot1_proc_two, &cpuset);
  if ( (proc->sub_frame_start+1)%RX_NB_TH == 2 && threads.slot1_proc_three != -1 )
    CPU_SET(threads.slot1_proc_three, &cpuset);

  init_thread(900000,1000000 , FIFO_PRIORITY-1, &cpuset,
	      threadname);

  while (!oai_exit) {
    if (pthread_mutex_lock(&proc->mutex_slot1_dl_processing) != 0) {
      LOG_E( PHY, "[SCHED][UE] error locking mutex for UE slot1 dl processing\n" );
      exit_fun("nothing to add");
    }
    while (proc->instance_cnt_slot1_dl_processing < 0) {
      // most of the time, the thread is waiting here
      pthread_cond_wait( &proc->cond_slot1_dl_processing, &proc->mutex_slot1_dl_processing );
    }
    if (pthread_mutex_unlock(&proc->mutex_slot1_dl_processing) != 0) {
      LOG_E( PHY, "[SCHED][UE] error unlocking mutex for UE slot1 dl processing \n" );
      exit_fun("nothing to add");
    }

    /*for(int th_idx=0; th_idx< RX_NB_TH; th_idx++)
      {
      frame_rx    = ue->proc.proc_rxtx[0].frame_rx;
      nr_tti_rx = ue->proc.proc_rxtx[0].nr_tti_rx;
      printf("AbsSubframe %d.%d execute dl slot1 processing \n", frame_rx, nr_tti_rx);
      }*/
    frame_rx    = proc->frame_rx;
    nr_tti_rx = proc->nr_tti_rx;
    next_nr_tti_rx    = (1+nr_tti_rx)%10;
    next_subframe_slot0 = next_nr_tti_rx<<1;

    slot1  = (nr_tti_rx<<1) + 1;
    pilot0 = 0;

    //printf("AbsSubframe %d.%d execute dl slot1 processing \n", frame_rx, nr_tti_rx);

    if (ue->frame_parms.Ncp == 0) {  // normal prefix
      pilot1 = 4;
    } else { // extended prefix
      pilot1 = 3;
    }

    /**** Slot1 FE Processing ****/
#if UE_TIMING_TRACE
    start_meas(&ue->ue_front_end_per_slot_stat[ue->current_thread_id[nr_tti_rx]][1]);
#endif
    // I- start dl slot1 processing
    // do first symbol of next downlink nr_tti_rx for channel estimation
    /*
    // 1- perform FFT for pilot ofdm symbols first (ofdmSym0 next nr_tti_rx ofdmSym11)
    if (nr_subframe_select(&ue->frame_parms,next_nr_tti_rx) != SF_UL)
    {
    front_end_fft(ue,
    pilot0,
    next_subframe_slot0,
    0,
    0);
    }

    front_end_fft(ue,
    pilot1,
    slot1,
    0,
    0);
    */
    // 1- perform FFT
    for (int l=1; l<ue->frame_parms.symbols_per_tti>>1; l++)
      {
	//if( (l != pilot0) && (l != pilot1))
	{
#if UE_TIMING_TRACE
	  start_meas(&ue->ofdm_demod_stats);
#endif
	  VCD_SIGNAL_DUMPER_DUMP_FUNCTION_BY_NAME(VCD_SIGNAL_DUMPER_FUNCTIONS_UE_SLOT_FEP, VCD_FUNCTION_IN);
	  //printf("AbsSubframe %d.%d FFT slot %d, symbol %d\n", frame_rx,nr_tti_rx,slot1,l);
	  front_end_fft(ue,
                        l,
                        slot1,
                        0,
                        0);
	  VCD_SIGNAL_DUMPER_DUMP_FUNCTION_BY_NAME(VCD_SIGNAL_DUMPER_FUNCTIONS_UE_SLOT_FEP, VCD_FUNCTION_OUT);
#if UE_TIMING_TRACE
	  stop_meas(&ue->ofdm_demod_stats);
#endif
	}
      } // for l=1..l2

    if (nr_subframe_select(&ue->frame_parms,next_nr_tti_rx) != SF_UL)
      {
	//printf("AbsSubframe %d.%d FFT slot %d, symbol %d\n", frame_rx,nr_tti_rx,next_subframe_slot0,pilot0);
	front_end_fft(ue,
		      pilot0,
		      next_subframe_slot0,
		      0,
		      0);
      }

    // 2- perform Channel Estimation for slot1
    for (int l=1; l<ue->frame_parms.symbols_per_tti>>1; l++)
      {
	if(l == pilot1)
	  {
	    //wait until channel estimation for pilot0/slot1 is available
	    uint32_t wait = 0;
	    while(proc->chan_est_pilot0_slot1_available == 0)
	      {
		usleep(1);
		wait++;
	      }
	    //printf("[slot1 dl processing] ChanEst symbol %d slot %d wait%d\n",l,slot1,wait);
	  }
	//printf("AbsSubframe %d.%d ChanEst slot %d, symbol %d\n", frame_rx,nr_tti_rx,slot1,l);
	front_end_chanEst(ue,
			  l,
			  slot1,
			  0);
	ue_measurement_procedures(l-1,ue,proc,0,1+(nr_tti_rx<<1),0,ue->mode);
      }
    //printf("AbsSubframe %d.%d ChanEst slot %d, symbol %d\n", frame_rx,nr_tti_rx,next_subframe_slot0,pilot0);
    front_end_chanEst(ue,
		      pilot0,
		      next_subframe_slot0,
		      0);

    if ( (nr_tti_rx == 0) && (ue->decode_MIB == 1))
      {
	ue_pbch_procedures(0,ue,proc,0);
      }

    proc->chan_est_slot1_available = 1;
    //printf("Set available slot 1channelEst to 1 AbsSubframe %d.%d \n",frame_rx,nr_tti_rx);
    //printf(" [slot1 dl processing] ==> FFT/CHanEst Done for AbsSubframe %d.%d \n", proc->frame_rx, proc->nr_tti_rx);

    //printf(" [slot1 dl processing] ==> Start LLR Comuptation slot1 for AbsSubframe %d.%d \n", proc->frame_rx, proc->nr_tti_rx);


#if UE_TIMING_TRACE
    stop_meas(&ue->ue_front_end_per_slot_stat[ue->current_thread_id[nr_tti_rx]][1]);
#if DISABLE_LOG_X
    printf("[AbsSFN %d.%d] Slot1: FFT + Channel Estimate + Pdsch Proc Slot0 %5.2f \n",frame_rx,nr_tti_rx,ue->ue_front_end_per_slot_stat[ue->current_thread_id[nr_tti_rx]][1].p_time/(cpuf*1000.0));
#else
    LOG_D(PHY, "[AbsSFN %d.%d] Slot1: FFT + Channel Estimate + Pdsch Proc Slot0 %5.2f \n",frame_rx,nr_tti_rx,ue->ue_front_end_per_slot_stat[ue->current_thread_id[nr_tti_rx]][1].p_time/(cpuf*1000.0));
#endif
#endif


    //wait until pdcch is decoded
    uint32_t wait = 0;
    while(proc->dci_slot0_available == 0)
      {
        usleep(1);
        wait++;
      }
    //printf("[slot1 dl processing] AbsSubframe %d.%d LLR Computation Start wait DCI %d\n",frame_rx,nr_tti_rx,wait);


    /**** Pdsch Procedure Slot1 ****/
    // start slot1 thread for Pdsch Procedure (slot1)
    // do procedures for C-RNTI
    //printf("AbsSubframe %d.%d Pdsch Procedure (slot1)\n",frame_rx,nr_tti_rx);


#if UE_TIMING_TRACE
    start_meas(&ue->pdsch_procedures_per_slot_stat[ue->current_thread_id[nr_tti_rx]][1]);
#endif
    // start slave thread for Pdsch Procedure (slot1)
    // do procedures for C-RNTI
    uint8_t eNB_id = 0;

    if (ue->dlsch[ue->current_thread_id[nr_tti_rx]][eNB_id][0]->active == 1) {
      //wait until first ofdm symbol is processed
      //wait = 0;
      //while(proc->first_symbol_available == 0)
      //{
      //    usleep(1);
      //    wait++;
      //}
      //printf("[slot1 dl processing] AbsSubframe %d.%d LLR Computation Start wait First Ofdm Sym %d\n",frame_rx,nr_tti_rx,wait);

      //VCD_SIGNAL_DUMPER_DUMP_FUNCTION_BY_NAME(VCD_SIGNAL_DUMPER_FUNCTIONS_PDSCH_PROC, VCD_FUNCTION_IN);
      ue_pdsch_procedures(ue,
			  proc,
			  eNB_id,
			  PDSCH,
			  ue->dlsch[ue->current_thread_id[nr_tti_rx]][eNB_id][0],
			  NULL,
			  (ue->frame_parms.symbols_per_tti>>1),
			  ue->frame_parms.symbols_per_tti-1,
			  abstraction_flag);
      LOG_D(PHY," ------ end PDSCH ChannelComp/LLR slot 0: AbsSubframe %d.%d ------  \n", frame_rx%1024, nr_tti_rx);
      LOG_D(PHY," ------ --> PDSCH Turbo Decoder slot 0/1: AbsSubframe %d.%d ------  \n", frame_rx%1024, nr_tti_rx);
    }

    // do procedures for SI-RNTI
    if ((ue->dlsch_SI[eNB_id]) && (ue->dlsch_SI[eNB_id]->active == 1)) {
      ue_pdsch_procedures(ue,
			  proc,
			  eNB_id,
			  SI_PDSCH,
			  ue->dlsch_SI[eNB_id],
			  NULL,
			  (ue->frame_parms.symbols_per_tti>>1),
			  ue->frame_parms.symbols_per_tti-1,
			  abstraction_flag);
    }

    // do procedures for P-RNTI
    if ((ue->dlsch_p[eNB_id]) && (ue->dlsch_p[eNB_id]->active == 1)) {
      ue_pdsch_procedures(ue,
			  proc,
			  eNB_id,
			  P_PDSCH,
			  ue->dlsch_p[eNB_id],
			  NULL,
			  (ue->frame_parms.symbols_per_tti>>1),
			  ue->frame_parms.symbols_per_tti-1,
			  abstraction_flag);
    }
    // do procedures for RA-RNTI
    if ((ue->dlsch_ra[eNB_id]) && (ue->dlsch_ra[eNB_id]->active == 1)) {
      ue_pdsch_procedures(ue,
			  proc,
			  eNB_id,
			  RA_PDSCH,
			  ue->dlsch_ra[eNB_id],
			  NULL,
			  (ue->frame_parms.symbols_per_tti>>1),
			  ue->frame_parms.symbols_per_tti-1,
			  abstraction_flag);
    }

    proc->llr_slot1_available=1;
    //printf("Set available LLR slot1 to 1 AbsSubframe %d.%d \n",frame_rx,nr_tti_rx);

#if UE_TIMING_TRACE
    stop_meas(&ue->pdsch_procedures_per_slot_stat[ue->current_thread_id[nr_tti_rx]][1]);
#if DISABLE_LOG_X
    printf("[AbsSFN %d.%d] Slot1: LLR Computation %5.2f \n",frame_rx,nr_tti_rx,ue->pdsch_procedures_per_slot_stat[ue->current_thread_id[nr_tti_rx]][1].p_time/(cpuf*1000.0));
#else
    LOG_D(PHY, "[AbsSFN %d.%d] Slot1: LLR Computation %5.2f \n",frame_rx,nr_tti_rx,ue->pdsch_procedures_per_slot_stat[ue->current_thread_id[nr_tti_rx]][1].p_time/(cpuf*1000.0));
#endif
#endif


    if (pthread_mutex_lock(&proc->mutex_slot1_dl_processing) != 0) {
      LOG_E( PHY, "[SCHED][UE] error locking mutex for UE RXTX\n" );
      exit_fun("noting to add");
    }
    proc->instance_cnt_slot1_dl_processing--;
    if (pthread_mutex_unlock(&proc->mutex_slot1_dl_processing) != 0) {
      LOG_E( PHY, "[SCHED][UE] error unlocking mutex for UE FEP Slo1\n" );
      exit_fun("noting to add");
    }
  }
  // thread finished
  free(arg);
  return &UE_dl_slot1_processing_retval;
}
#endif

#ifdef UE_SLOT_PARALLELISATION
int phy_procedures_slot_parallelization_nrUE_RX(PHY_VARS_NR_UE *ue,UE_nr_rxtx_proc_t *proc,uint8_t eNB_id,
        uint8_t abstraction_flag,uint8_t do_pdcch_flag,runmode_t mode,
        relaying_type_t r_type)  {

  int l,l2;
  int pmch_flag=0;
  int frame_rx = proc->frame_rx;
  int nr_tti_rx = proc->nr_tti_rx;
  uint8_t pilot0;
  uint8_t pilot1;
  uint8_t slot0;
  uint8_t slot1;
  uint8_t first_ofdm_sym;

  VCD_SIGNAL_DUMPER_DUMP_FUNCTION_BY_NAME(VCD_SIGNAL_DUMPER_FUNCTIONS_PHY_PROCEDURES_UE_RX, VCD_FUNCTION_IN);

#if T_TRACER
  T(T_UE_PHY_DL_TICK, T_INT(ue->Mod_id), T_INT(frame_rx%1024), T_INT(nr_tti_rx));

  T(T_UE_PHY_INPUT_SIGNAL, T_INT(ue->Mod_id), T_INT(frame_rx%1024), T_INT(nr_tti_rx), T_INT(0),
    T_BUFFER(&ue->common_vars.rxdata[0][nr_tti_rx*ue->frame_parms.samples_per_subframe],
	     ue->frame_parms.samples_per_subframe * 4));
#endif

  // start timers
#ifdef UE_DEBUG_TRACE
  LOG_I(PHY," ****** start RX-Chain for AbsSubframe %d.%d ******  \n", frame_rx%1024, nr_tti_rx);
#endif

#if UE_TIMING_TRACE
  start_meas(&ue->phy_proc_rx[ue->current_thread_id[nr_tti_rx]]);
  start_meas(&ue->ue_front_end_stat[ue->current_thread_id[nr_tti_rx]]);
#endif

  pmch_flag = is_pmch_subframe(frame_rx,nr_tti_rx,&ue->frame_parms) ? 1 : 0;

  if (do_pdcch_flag) {
    // deactivate reception until we scan pdcch
    if (ue->dlsch[ue->current_thread_id[nr_tti_rx]][eNB_id][0])
      ue->dlsch[ue->current_thread_id[nr_tti_rx]][eNB_id][0]->active = 0;
    if (ue->dlsch[ue->current_thread_id[nr_tti_rx]][eNB_id][1])
      ue->dlsch[ue->current_thread_id[nr_tti_rx]][eNB_id][1]->active = 0;

    if (ue->dlsch_SI[eNB_id])
      ue->dlsch_SI[eNB_id]->active = 0;
    if (ue->dlsch_p[eNB_id])
      ue->dlsch_p[eNB_id]->active = 0;
    if (ue->dlsch_ra[eNB_id])
      ue->dlsch_ra[eNB_id]->active = 0;
  }

#ifdef DEBUG_PHY_PROC
  LOG_D(PHY,"[%s %d] Frame %d nr_tti_rx %d: Doing phy_procedures_UE_RX\n",
	(r_type == multicast_relay) ? "RN/UE" : "UE",
	ue->Mod_id,frame_rx, nr_tti_rx);
#endif




  if (nr_subframe_select(&ue->frame_parms,nr_tti_rx) == SF_S) { // S-subframe, do first 5 symbols only
    l2 = 5;
  } else if (pmch_flag == 1) { // do first 2 symbols only
    l2 = 1;
  } else { // normal nr_tti_rx, last symbol to be processed is the first of the second slot
    l2 = (ue->frame_parms.symbols_per_tti/2)-1;
  }

  int prev_nr_tti_rx = (nr_tti_rx - 1)<0? 9: (nr_tti_rx - 1);
  if (nr_subframe_select(&ue->frame_parms,prev_nr_tti_rx) != SF_DL) {
    //++++++++++++++++++++++++++++++++++++++++++++++++++++++++++++
    // RX processing of symbols l=0...l2
    //++++++++++++++++++++++++++++++++++++++++++++++++++++++++++++
    first_ofdm_sym = 0;
  } else {
    //++++++++++++++++++++++++++++++++++++++++++++++++++++++++++++
    // RX processing of symbols l=1...l2 (l=0 is done in last scheduling epoch)
    //++++++++++++++++++++++++++++++++++++++++++++++++++++++++++++
    first_ofdm_sym = 1;
  }
  slot0  = (nr_tti_rx<<1);
  slot1  = (nr_tti_rx<<1) + 1;
  pilot0 = 0;
  if (ue->frame_parms.Ncp == 0) {  // normal prefix
    pilot1 = 4;
  } else { // extended prefix
    pilot1 = 3;
  }

  //LOG_I(PHY,"Set available channelEst to 0 AbsSubframe %d.%d \n",frame_rx,nr_tti_rx);
  //LOG_I(PHY,"Set available llrs slot1 to 0 AbsSubframe %d.%d \n",frame_rx,nr_tti_rx);
  //LOG_I(PHY,"Set available dci info slot0 to 0 AbsSubframe %d.%d \n",frame_rx,nr_tti_rx);
  proc->chan_est_pilot0_slot1_available=0;
  proc->llr_slot1_available=0;
  proc->dci_slot0_available=0;
  proc->first_symbol_available=0;
  proc->chan_est_slot1_available=0;
  //proc->channel_level=0;

  if (pthread_mutex_lock(&proc->mutex_slot1_dl_processing) != 0) {
    LOG_E( PHY, "[SCHED][UE %d][Slot0] error locking mutex for UE slot1 dl processing\n",ue->Mod_id );
    exit_fun("nothing to add");
  }

  proc->instance_cnt_slot1_dl_processing++;
  if (proc->instance_cnt_slot1_dl_processing == 0)
    {
      LOG_D(PHY,"unblock slot1 dl processing thread blocked on instance_cnt_slot1_dl_processing : %d \n", proc->instance_cnt_slot1_dl_processing );
      if (pthread_cond_signal(&proc->cond_slot1_dl_processing) != 0) {
	LOG_E( PHY, "[SCHED][UE %d][Slot0] ERROR pthread_cond_signal for UE slot1 processing thread\n", ue->Mod_id);
	exit_fun("nothing to add");
      }
      if (pthread_mutex_unlock(&proc->mutex_slot1_dl_processing) != 0) {
	LOG_E( PHY, "[SCHED][UE %d][Slot0] error unlocking mutex for UE slot1 dl processing \n",ue->Mod_id );
	exit_fun("nothing to add");
      }

    } else
    {
      LOG_E( PHY, "[SCHED][UE %d] UE RX thread busy (IC %d)!!\n", ue->Mod_id, proc->instance_cnt_slot1_dl_processing);
      if (proc->instance_cnt_slot1_dl_processing > 2)
	exit_fun("instance_cnt_slot1_dl_processing > 2");
    }
  //AssertFatal(pthread_cond_signal(&proc->cond_slot1_dl_processing) ==0 ,"");
  AssertFatal(pthread_mutex_unlock(&proc->mutex_slot1_dl_processing) ==0,"");


  /**** Slot0 FE Processing ****/
  // I- start main thread for FFT/ChanEst symbol: 0/1 --> 7
#if UE_TIMING_TRACE
  start_meas(&ue->ue_front_end_per_slot_stat[ue->current_thread_id[nr_tti_rx]][0]);
#endif
  // 1- perform FFT for pilot ofdm symbols first (ofdmSym7 ofdmSym4 or (ofdmSym6 ofdmSym3))
  //printf("AbsSubframe %d.%d FFT slot %d, symbol %d\n", frame_rx,nr_tti_rx,slot1,pilot0);
  front_end_fft(ue,
		pilot0,
		slot1,
		0,
		0);
  //printf("AbsSubframe %d.%d FFT slot %d, symbol %d\n", frame_rx,nr_tti_rx,slot0,pilot1);
  front_end_fft(ue,
		pilot1,
		slot0,
		0,
		0);
  //printf("AbsSubframe %d.%d ChanEst slot %d, symbol %d\n", frame_rx,nr_tti_rx,slot0,pilot1);
  front_end_chanEst(ue,
		    pilot1,
		    slot0,
		    0);
  //printf("AbsSubframe %d.%d ChanEst slot %d, symbol %d\n", frame_rx,nr_tti_rx,slot1,pilot0);
  front_end_chanEst(ue,
		    pilot0,
		    slot1,
		    0);
  proc->chan_est_pilot0_slot1_available = 1;
  //printf("Set available channelEst to 1 AbsSubframe %d.%d \n",frame_rx,nr_tti_rx);

  // 2- perform FFT for other ofdm symbols other than pilots
  for (l=first_ofdm_sym; l<=l2; l++)
    {
      if( (l != pilot0) && (l != pilot1))
        {
	  //printf("AbsSubframe %d.%d FFT slot %d, symbol %d\n", frame_rx,nr_tti_rx,slot0,l);
#if UE_TIMING_TRACE
	  start_meas(&ue->ofdm_demod_stats);
#endif
	  VCD_SIGNAL_DUMPER_DUMP_FUNCTION_BY_NAME(VCD_SIGNAL_DUMPER_FUNCTIONS_UE_SLOT_FEP, VCD_FUNCTION_IN);
	  front_end_fft(ue,
			l,
			slot0,
			0,
			0);
	  VCD_SIGNAL_DUMPER_DUMP_FUNCTION_BY_NAME(VCD_SIGNAL_DUMPER_FUNCTIONS_UE_SLOT_FEP, VCD_FUNCTION_OUT);
#if UE_TIMING_TRACE
	  stop_meas(&ue->ofdm_demod_stats);
#endif
        }
    } // for l=1..l2

  // 3- perform Channel Estimation for slot0
  for (l=first_ofdm_sym; l<=l2; l++)
    {
      if( (l != pilot0) && (l != pilot1))
        {
	  //printf("AbsSubframe %d.%d ChanEst slot %d, symbol %d\n", frame_rx,nr_tti_rx,slot0,l);
	  front_end_chanEst(ue,
			    l,
			    slot0,
			    0);
        }
      ue_measurement_procedures(l-1,ue,proc,eNB_id,(nr_tti_rx<<1),abstraction_flag,mode);
    }

  if (do_pdcch_flag) {
#if UE_TIMING_TRACE
    start_meas(&ue->pdcch_procedures_stat[ue->current_thread_id[nr_tti_rx]]);
#endif
    if (ue_pdcch_procedures(eNB_id,ue,proc,abstraction_flag) == -1) {
      LOG_E(PHY,"[UE  %d] Frame %d, nr_tti_rx %d: Error in pdcch procedures\n",ue->Mod_id,frame_rx,nr_tti_rx);
#if UE_TIMING_TRACE
      stop_meas(&ue->pdcch_procedures_stat[ue->current_thread_id[nr_tti_rx]]);
#if DISABLE_LOG_X
      printf("[AbsSFN %d.%d] Slot0: PDCCH %5.2f \n",frame_rx,nr_tti_rx,ue->pdcch_procedures_stat[ue->current_thread_id[nr_tti_rx]].p_time/(cpuf*1000.0));
#else
      LOG_D(PHY, "[AbsSFN %d.%d] Slot0: PDCCH %5.2f \n",frame_rx,nr_tti_rx,ue->pdcch_procedures_stat[ue->current_thread_id[nr_tti_rx]].p_time/(cpuf*1000.0));
#endif
#endif
      //proc->dci_slot0_available = 1;
      return(-1);
    }
    //proc->dci_slot0_available=1;
#if UE_TIMING_TRACE
    stop_meas(&ue->pdcch_procedures_stat[ue->current_thread_id[nr_tti_rx]]);
#if DISABLE_LOG_X
    printf("[AbsSFN %d.%d] Slot0: PDCCH %5.2f \n",frame_rx,nr_tti_rx,ue->pdcch_procedures_stat[ue->current_thread_id[nr_tti_rx]].p_time/(cpuf*1000.0));
#else
    LOG_D(PHY, "[AbsSFN %d.%d] Slot0: PDCCH %5.2f \n",frame_rx,nr_tti_rx,ue->pdcch_procedures_stat[ue->current_thread_id[nr_tti_rx]].p_time/(cpuf*1000.0));
#endif
#endif
  }

  //printf("num_pdcch_symbols %d\n",ue->pdcch_vars[ue->current_thread_id[nr_tti_rx]][eNB_id]->num_pdcch_symbols);

  // first slot has been processed (FFTs + Channel Estimation, PCFICH/PHICH/PDCCH)
#if UE_TIMING_TRACE
  stop_meas(&ue->ue_front_end_per_slot_stat[ue->current_thread_id[nr_tti_rx]][0]);
#if DISABLE_LOG_X
  printf("[AbsSFN %d.%d] Slot0: FFT + Channel Estimate + PCFICH/PHICH/PDCCH %5.2f \n",frame_rx,nr_tti_rx,ue->ue_front_end_per_slot_stat[ue->current_thread_id[nr_tti_rx]][0].p_time/(cpuf*1000.0));
#else
  LOG_D(PHY, "[AbsSFN %d.%d] Slot0: FFT + Channel Estimate + PCFICH/PHICH/PDCCH %5.2f \n",frame_rx,nr_tti_rx,ue->ue_front_end_per_slot_stat[ue->current_thread_id[nr_tti_rx]][0].p_time/(cpuf*1000.0));
#endif
#endif

  //wait until slot1 FE is done
  uint32_t wait = 0;
  while(proc->chan_est_slot1_available == 0)
    {
      usleep(1);
      wait++;
    }

#if UE_TIMING_TRACE
  stop_meas(&ue->ue_front_end_stat[ue->current_thread_id[nr_tti_rx]]);
#if DISABLE_LOG_X
  printf("[AbsSFN %d.%d] FULL FE Processing %5.2f \n",frame_rx,nr_tti_rx,ue->ue_front_end_per_slot_stat[ue->current_thread_id[nr_tti_rx]][0].p_time/(cpuf*1000.0));
#else
  LOG_D(PHY, "[AbsSFN %d.%d] FULL FE Processing %5.2f \n",frame_rx,nr_tti_rx,ue->ue_front_end_per_slot_stat[ue->current_thread_id[nr_tti_rx]][0].p_time/(cpuf*1000.0));
#endif
#endif
  /**** End nr_tti_rx FE Processing ****/


#if 0
  //Trigger LLR parallelized for Slot 1
  proc->dci_slot0_available=1;
  printf("Set available dci slot0 to 1 AbsSubframe %d.%d \n",frame_rx%1024,nr_tti_rx);
#endif

  /**** Pdsch Procedure Slot0 ****/
  // start main thread for Pdsch Procedure (slot0)
  // do procedures for C-RNTI
  //printf("AbsSubframe %d.%d Pdsch Procedure (slot0)\n",frame_rx%1024,nr_tti_rx);
  //printf("AbsSubframe %d.%d Pdsch Procedure PDSCH Active %d \n",frame_rx%1024,nr_tti_rx, ue->dlsch[ue->current_thread_id[nr_tti_rx]][0][0]->active);

#if UE_TIMING_TRACE
  start_meas(&ue->pdsch_procedures_stat[ue->current_thread_id[nr_tti_rx]]);
#endif

#if UE_TIMING_TRACE
  start_meas(&ue->pdsch_procedures_per_slot_stat[ue->current_thread_id[nr_tti_rx]][0]);
#endif
  if (ue->dlsch[ue->current_thread_id[nr_tti_rx]][eNB_id][0]->active == 1) {
    VCD_SIGNAL_DUMPER_DUMP_FUNCTION_BY_NAME(VCD_SIGNAL_DUMPER_FUNCTIONS_PDSCH_PROC, VCD_FUNCTION_IN);
    ue_pdsch_procedures(ue,
			proc,
			eNB_id,
			PDSCH,
			ue->dlsch[ue->current_thread_id[nr_tti_rx]][eNB_id][0],
			NULL,
			ue->pdcch_vars[ue->current_thread_id[nr_tti_rx]][eNB_id]->num_pdcch_symbols,
			(ue->frame_parms.symbols_per_tti>>1)-1,
			abstraction_flag);

    VCD_SIGNAL_DUMPER_DUMP_FUNCTION_BY_NAME(VCD_SIGNAL_DUMPER_FUNCTIONS_PDSCH_PROC, VCD_FUNCTION_OUT);
  }

  // do procedures for SI-RNTI
  if ((ue->dlsch_SI[eNB_id]) && (ue->dlsch_SI[eNB_id]->active == 1)) {
    VCD_SIGNAL_DUMPER_DUMP_FUNCTION_BY_NAME(VCD_SIGNAL_DUMPER_FUNCTIONS_PDSCH_PROC_SI, VCD_FUNCTION_IN);
    ue_pdsch_procedures(ue,
			proc,
			eNB_id,
			SI_PDSCH,
			ue->dlsch_SI[eNB_id],
			NULL,
			ue->pdcch_vars[ue->current_thread_id[nr_tti_rx]][eNB_id]->num_pdcch_symbols,
			(ue->frame_parms.symbols_per_tti>>1)-1,
			abstraction_flag);
    VCD_SIGNAL_DUMPER_DUMP_FUNCTION_BY_NAME(VCD_SIGNAL_DUMPER_FUNCTIONS_PDSCH_PROC_SI, VCD_FUNCTION_OUT);
  }

  // do procedures for SI-RNTI
  if ((ue->dlsch_p[eNB_id]) && (ue->dlsch_p[eNB_id]->active == 1)) {
    VCD_SIGNAL_DUMPER_DUMP_FUNCTION_BY_NAME(VCD_SIGNAL_DUMPER_FUNCTIONS_PDSCH_PROC_P, VCD_FUNCTION_IN);
    ue_pdsch_procedures(ue,
			proc,
			eNB_id,
			P_PDSCH,
			ue->dlsch_p[eNB_id],
			NULL,
			ue->pdcch_vars[ue->current_thread_id[nr_tti_rx]][eNB_id]->num_pdcch_symbols,
			(ue->frame_parms.symbols_per_tti>>1)-1,
			abstraction_flag);
    VCD_SIGNAL_DUMPER_DUMP_FUNCTION_BY_NAME(VCD_SIGNAL_DUMPER_FUNCTIONS_PDSCH_PROC_P, VCD_FUNCTION_OUT);
  }

  // do procedures for RA-RNTI
  if ((ue->dlsch_ra[eNB_id]) && (ue->dlsch_ra[eNB_id]->active == 1)) {
    VCD_SIGNAL_DUMPER_DUMP_FUNCTION_BY_NAME(VCD_SIGNAL_DUMPER_FUNCTIONS_PDSCH_PROC_RA, VCD_FUNCTION_IN);
    ue_pdsch_procedures(ue,
			proc,
			eNB_id,
			RA_PDSCH,
			ue->dlsch_ra[eNB_id],
			NULL,
			ue->pdcch_vars[ue->current_thread_id[nr_tti_rx]][eNB_id]->num_pdcch_symbols,
			(ue->frame_parms.symbols_per_tti>>1)-1,
			abstraction_flag);
    VCD_SIGNAL_DUMPER_DUMP_FUNCTION_BY_NAME(VCD_SIGNAL_DUMPER_FUNCTIONS_PDSCH_PROC_RA, VCD_FUNCTION_OUT);
  }

#if 1
  // LLR linear
  proc->dci_slot0_available=1;
  //printf("Set available dci slot0 to 1 AbsSubframe %d.%d \n",frame_rx%1024,nr_tti_rx);
#endif

#if UE_TIMING_TRACE
  stop_meas(&ue->pdsch_procedures_per_slot_stat[ue->current_thread_id[nr_tti_rx]][0]);
#if DISABLE_LOG_X
  printf("[AbsSFN %d.%d] Slot0: LLR Computation %5.2f \n",frame_rx,nr_tti_rx,ue->pdsch_procedures_per_slot_stat[ue->current_thread_id[nr_tti_rx]][0].p_time/(cpuf*1000.0));
#else
  LOG_D(PHY, "[AbsSFN %d.%d] Slot0: LLR Computation %5.2f \n",frame_rx,nr_tti_rx,ue->pdsch_procedures_per_slot_stat[ue->current_thread_id[nr_tti_rx]][0].p_time/(cpuf*1000.0));
#endif
#endif


  //wait until LLR Slot1 is done
  wait = 0;
  while(proc->llr_slot1_available == 0)
    {
      usleep(1);
      wait++;
    }



#if UE_TIMING_TRACE
  stop_meas(&ue->pdsch_procedures_stat[ue->current_thread_id[nr_tti_rx]]);
#if DISABLE_LOG_X
  printf("[AbsSFN %d.%d] Full LLR Computation %5.2f \n",frame_rx,nr_tti_rx,ue->pdsch_procedures_stat[ue->current_thread_id[nr_tti_rx]].p_time/(cpuf*1000.0));
#else
  LOG_D(PHY, "[AbsSFN %d.%d] Full LLR Computation %5.2f \n",frame_rx,nr_tti_rx,ue->pdsch_procedures_stat[ue->current_thread_id[nr_tti_rx]].p_time/(cpuf*1000.0));
#endif
#endif
  //printf("[slot0 dl processing] AbsSubframe %d.%d Channel Decoder Start wait %d\n",frame_rx,nr_tti_rx,wait);


  //=====================================================================//
#if UE_TIMING_TRACE
  start_meas(&ue->dlsch_procedures_stat[ue->current_thread_id[nr_tti_rx]]);
#endif

  LOG_D(PHY,"==> Start Turbo Decoder active dlsch %d SI %d RA %d \n",ue->dlsch[ue->current_thread_id[nr_tti_rx]][eNB_id][0]->active,
	ue->dlsch_SI[eNB_id]->active,
	//ue->dlsch_p[eNB_id]->active,
	ue->dlsch_ra[eNB_id]->active);
  // Start Turbo decoder
  if (ue->dlsch[ue->current_thread_id[nr_tti_rx]][eNB_id][0]->active == 1) {
    //VCD_SIGNAL_DUMPER_DUMP_FUNCTION_BY_NAME(VCD_SIGNAL_DUMPER_FUNCTIONS_PDSCH_PROC, VCD_FUNCTION_IN);
    ue_dlsch_procedures(ue,
			proc,
			eNB_id,
			PDSCH,
			ue->dlsch[ue->current_thread_id[nr_tti_rx]][eNB_id][0],
			ue->dlsch[ue->current_thread_id[nr_tti_rx]][eNB_id][1],
			&ue->dlsch_errors[eNB_id],
			mode,
			abstraction_flag);
    //VCD_SIGNAL_DUMPER_DUMP_FUNCTION_BY_NAME(VCD_SIGNAL_DUMPER_FUNCTIONS_PDSCH_PROC, VCD_FUNCTION_OUT);
  }

  // do procedures for SI-RNTI
  if ((ue->dlsch_SI[eNB_id]) && (ue->dlsch_SI[eNB_id]->active == 1)) {
    ue_dlsch_procedures(ue,
			proc,
			eNB_id,
			SI_PDSCH,
			ue->dlsch_SI[eNB_id],
			NULL,
			&ue->dlsch_SI_errors[eNB_id],
			mode,
			abstraction_flag);
    ue->dlsch_SI[eNB_id]->active = 0;
  }

  // do procedures for P-RNTI
  if ((ue->dlsch_p[eNB_id]) && (ue->dlsch_p[eNB_id]->active == 1)) {
    ue_dlsch_procedures(ue,
			proc,
			eNB_id,
			P_PDSCH,
			ue->dlsch_p[eNB_id],
			NULL,
			&ue->dlsch_p_errors[eNB_id],
			mode,
			abstraction_flag);
    ue->dlsch_p[eNB_id]->active = 0;
  }
  // do procedures for RA-RNTI
  if ((ue->dlsch_ra[eNB_id]) && (ue->dlsch_ra[eNB_id]->active == 1)) {
    ue_dlsch_procedures(ue,
			proc,
			eNB_id,
			RA_PDSCH,
			ue->dlsch_ra[eNB_id],
			NULL,
			&ue->dlsch_ra_errors[eNB_id],
			mode,
			abstraction_flag);
    ue->dlsch_ra[eNB_id]->active = 0;
  }

#if UE_TIMING_TRACE
  stop_meas(&ue->dlsch_procedures_stat[ue->current_thread_id[nr_tti_rx]]);
#if DISABLE_LOG_X
  printf("[AbsSFN %d.%d] Channel Decoder: %5.2f \n",frame_rx,nr_tti_rx,ue->dlsch_procedures_stat[ue->current_thread_id[nr_tti_rx]].p_time/(cpuf*1000.0));
#else
  LOG_D(PHY, "[AbsSFN %d.%d] Channel Decoder: %5.2f \n",frame_rx,nr_tti_rx,ue->dlsch_procedures_stat[ue->current_thread_id[nr_tti_rx]].p_time/(cpuf*1000.0));
#endif

#endif

  // duplicate harq structure
  uint8_t          current_harq_pid        = ue->dlsch[ue->current_thread_id[nr_tti_rx]][eNB_id][0]->current_harq_pid;
  NR_DL_UE_HARQ_t *current_harq_processes = ue->dlsch[ue->current_thread_id[nr_tti_rx]][eNB_id][0]->harq_processes[current_harq_pid];
  nr_harq_status_t    *current_harq_ack       = &ue->dlsch[ue->current_thread_id[nr_tti_rx]][eNB_id][0]->harq_ack[nr_tti_rx];

  // For Debug parallelisation
  //if (current_harq_ack->ack == 0) {
  //printf("[slot0 dl processing][End of Channel Decoding] AbsSubframe %d.%d Decode Fail for HarqId%d Round%d\n",frame_rx,nr_tti_rx,current_harq_pid,current_harq_processes->round);
  //}
  for(uint8_t rx_th_idx=1; rx_th_idx<RX_NB_TH; rx_th_idx++)
    {
      NR_DL_UE_HARQ_t *harq_processes_dest  = ue->dlsch[ue->current_thread_id[(nr_tti_rx+rx_th_idx)%10]][eNB_id][0]->harq_processes[current_harq_pid];
      nr_harq_status_t    *harq_ack_dest        = &ue->dlsch[ue->current_thread_id[(nr_tti_rx+rx_th_idx)%10]][eNB_id][0]->harq_ack[nr_tti_rx];

      copy_harq_proc_struct(harq_processes_dest, current_harq_processes);
      copy_ack_struct(harq_ack_dest, current_harq_ack);

    }
  /*
    NR_DL_UE_HARQ_t *harq_processes_dest    = ue->dlsch[(nr_tti_rx+1)%RX_NB_TH][eNB_id][0]->harq_processes[current_harq_pid];
    NR_DL_UE_HARQ_t *harq_processes_dest1    = ue->dlsch[(nr_tti_rx+2)%RX_NB_TH][eNB_id][0]->harq_processes[current_harq_pid];

    nr_harq_status_t *current_harq_ack = &ue->dlsch[nr_tti_rx%RX_NB_TH][eNB_id][0]->harq_ack[nr_tti_rx];
    nr_harq_status_t *harq_ack_dest    = &ue->dlsch[(nr_tti_rx+1)%RX_NB_TH][eNB_id][0]->harq_ack[nr_tti_rx];
    nr_harq_status_t *harq_ack_dest1    = &ue->dlsch[(nr_tti_rx+2)%RX_NB_TH][eNB_id][0]->harq_ack[nr_tti_rx];

    copy_harq_proc_struct(harq_processes_dest, current_harq_processes);
    copy_ack_struct(harq_ack_dest, current_harq_ack);

    copy_harq_proc_struct(harq_processes_dest1, current_harq_processes);
    copy_ack_struct(harq_ack_dest1, current_harq_ack);
  */
  if (nr_tti_rx==9) {
    if (frame_rx % 10 == 0) {
      if ((ue->dlsch_received[eNB_id] - ue->dlsch_received_last[eNB_id]) != 0)
	ue->dlsch_fer[eNB_id] = (100*(ue->dlsch_errors[eNB_id] - ue->dlsch_errors_last[eNB_id]))/(ue->dlsch_received[eNB_id] - ue->dlsch_received_last[eNB_id]);

      ue->dlsch_errors_last[eNB_id] = ue->dlsch_errors[eNB_id];
      ue->dlsch_received_last[eNB_id] = ue->dlsch_received[eNB_id];
    }


    ue->bitrate[eNB_id] = (ue->total_TBS[eNB_id] - ue->total_TBS_last[eNB_id])*100;
    ue->total_TBS_last[eNB_id] = ue->total_TBS[eNB_id];
    LOG_D(PHY,"[UE %d] Calculating bitrate Frame %d: total_TBS = %d, total_TBS_last = %d, bitrate %f kbits\n",
	  ue->Mod_id,frame_rx,ue->total_TBS[eNB_id],
	  ue->total_TBS_last[eNB_id],(float) ue->bitrate[eNB_id]/1000.0);

#if UE_AUTOTEST_TRACE
    if ((frame_rx % 100 == 0)) {
      LOG_I(PHY,"[UE  %d] AUTOTEST Metric : UE_DLSCH_BITRATE = %5.2f kbps (frame = %d) \n", ue->Mod_id, (float) ue->bitrate[eNB_id]/1000.0, frame_rx);
    }
#endif

  }

#ifdef EMOS
  phy_procedures_emos_UE_RX(ue,slot,eNB_id);
#endif


  VCD_SIGNAL_DUMPER_DUMP_FUNCTION_BY_NAME(VCD_SIGNAL_DUMPER_FUNCTIONS_PHY_PROCEDURES_UE_RX, VCD_FUNCTION_OUT);

#if UE_TIMING_TRACE
  stop_meas(&ue->phy_proc_rx[ue->current_thread_id[nr_tti_rx]]);
#if DISABLE_LOG_X
  printf("------FULL RX PROC [AbsSFN %d.%d]: %5.2f ------\n",frame_rx,nr_tti_rx,ue->phy_proc_rx[ue->current_thread_id[nr_tti_rx]].p_time/(cpuf*1000.0));
#else
  LOG_D(PHY, "------FULL RX PROC [AbsSFN %d.%d]: %5.2f ------\n",frame_rx,nr_tti_rx,ue->phy_proc_rx[ue->current_thread_id[nr_tti_rx]].p_time/(cpuf*1000.0));
#endif
#endif

  LOG_D(PHY," ****** end RX-Chain  for AbsSubframe %d.%d ******  \n", frame_rx%1024, nr_tti_rx);
  return (0);
}
#endif


int phy_procedures_nrUE_RX(PHY_VARS_NR_UE *ue,
						   UE_nr_rxtx_proc_t *proc,uint8_t eNB_id,
						   uint8_t do_pdcch_flag,
						   runmode_t mode)
{
  int l,l2;
  int pilot1;

  int frame_rx = proc->frame_rx;
  int nr_tti_rx = proc->nr_tti_rx;
  NR_UE_PDCCH *pdcch_vars  = ue->pdcch_vars[ue->current_thread_id[nr_tti_rx]][0];
  uint16_t nb_symb_sch = 8; // to be updated by higher layer
  uint8_t nb_symb_pdcch = pdcch_vars->coreset[0].duration;
  uint8_t dci_cnt = 0;
  
  LOG_D(PHY," ****** start RX-Chain for Frame.Slot %d.%d ******  \n", frame_rx%1024, nr_tti_rx);

  uint8_t next1_thread_id = ue->current_thread_id[nr_tti_rx]== (RX_NB_TH-1) ? 0:(ue->current_thread_id[nr_tti_rx]+1);
  uint8_t next2_thread_id = next1_thread_id== (RX_NB_TH-1) ? 0:(next1_thread_id+1);

#ifdef NR_PDCCH_SCHED
  nr_gold_pdcch(ue,0, 2);
  

  LOG_D(PHY," ------ --> PDCCH ChannelComp/LLR Frame.slot %d.%d ------  \n", frame_rx%1024, nr_tti_rx);
  for (uint16_t l=0; l<nb_symb_pdcch; l++) {
    
#if UE_TIMING_TRACE
    start_meas(&ue->ofdm_demod_stats);
#endif
    VCD_SIGNAL_DUMPER_DUMP_FUNCTION_BY_NAME(VCD_SIGNAL_DUMPER_FUNCTIONS_UE_SLOT_FEP, VCD_FUNCTION_IN);
    nr_slot_fep(ue,
		l,
		nr_tti_rx,
		0,
		0,
		NR_PDCCH_EST);
    VCD_SIGNAL_DUMPER_DUMP_FUNCTION_BY_NAME(VCD_SIGNAL_DUMPER_FUNCTIONS_UE_SLOT_FEP, VCD_FUNCTION_OUT);
#if UE_TIMING_TRACE
    stop_meas(&ue->ofdm_demod_stats);
#endif
    
    //printf("phy procedure pdcch start measurement l =%d\n",l);
    //nr_ue_measurement_procedures(l,ue,proc,eNB_id,(nr_tti_rx),mode);
      
  }

  dci_cnt = nr_ue_pdcch_procedures(eNB_id,ue,proc);

  if (dci_cnt > 0) {

    LOG_I(PHY,"[UE  %d] Frame %d, nr_tti_rx %d: found %d DCIs\n",ue->Mod_id,frame_rx,nr_tti_rx,dci_cnt);
    
    if (0/*ue->no_timing_correction==0*/) {
      LOG_I(PHY,"start adjust sync slot = %d no timing %d\n", nr_tti_rx, ue->no_timing_correction);
      nr_adjust_synch_ue(&ue->frame_parms,
			 ue,
			 eNB_id,
			 nr_tti_rx,
			 0,
			 16384);
    }
  }
  else {
    LOG_D(PHY,"[UE  %d] Frame %d, nr_tti_rx %d: No DCIs found\n",ue->Mod_id,frame_rx,nr_tti_rx);
  }
#endif //NR_PDCCH_SCHED

  
  if (nr_tti_rx==1){
    LOG_D(PHY," ------ --> PDSCH ChannelComp/LLR Frame.slot %d.%d ------  \n", frame_rx%1024, nr_tti_rx);
    //to update from pdsch config
    nr_gold_pdsch(ue,nb_symb_pdcch,0, 1);
    
    for (uint16_t m=nb_symb_pdcch;m<=(nb_symb_sch+nb_symb_pdcch-1) ; m++){
      nr_slot_fep(ue,
		  m,  //to be updated from higher layer
		  nr_tti_rx,
		  0,
		  0,
		  NR_PDSCH_EST);
      
      //printf("phy procedure pdsch start measurement\n"); 
      nr_ue_measurement_procedures(m,ue,proc,eNB_id,(nr_tti_rx<<1),mode);
      
    }
    //set active for testing, to be removed
    ue->dlsch[ue->current_thread_id[nr_tti_rx]][eNB_id][0]->active = 0;
  }
  else 
    ue->dlsch[ue->current_thread_id[nr_tti_rx]][eNB_id][0]->active = 0;

#if UE_TIMING_TRACE
  start_meas(&ue->generic_stat);
#endif
  // do procedures for C-RNTI
  if (ue->dlsch[ue->current_thread_id[nr_tti_rx]][eNB_id][0]->active == 1) {
    VCD_SIGNAL_DUMPER_DUMP_FUNCTION_BY_NAME(VCD_SIGNAL_DUMPER_FUNCTIONS_PDSCH_PROC, VCD_FUNCTION_IN);
    nr_ue_pdsch_procedures(ue,
			   proc,
			   eNB_id,
			   PDSCH,
			   ue->dlsch[ue->current_thread_id[nr_tti_rx]][eNB_id][0],
			   NULL,
			   nb_symb_pdcch, //ue->pdcch_vars[ue->current_thread_id[nr_tti_rx]][eNB_id]->num_pdcch_symbols,
			   (nb_symb_sch+nb_symb_pdcch-1)); //ue->frame_parms.symbols_per_tti>>1,

    VCD_SIGNAL_DUMPER_DUMP_FUNCTION_BY_NAME(VCD_SIGNAL_DUMPER_FUNCTIONS_PDSCH_PROC, VCD_FUNCTION_OUT);
  }

  // do procedures for SI-RNTI
  if ((ue->dlsch_SI[eNB_id]) && (ue->dlsch_SI[eNB_id]->active == 1)) {
    VCD_SIGNAL_DUMPER_DUMP_FUNCTION_BY_NAME(VCD_SIGNAL_DUMPER_FUNCTIONS_PDSCH_PROC_SI, VCD_FUNCTION_IN);
    nr_ue_pdsch_procedures(ue,
			   proc,
			   eNB_id,
			   SI_PDSCH,
			   ue->dlsch_SI[eNB_id],
			   NULL,
			   ue->pdcch_vars[ue->current_thread_id[nr_tti_rx]][eNB_id]->num_pdcch_symbols,
			   ue->frame_parms.symbols_per_tti>>1);
    VCD_SIGNAL_DUMPER_DUMP_FUNCTION_BY_NAME(VCD_SIGNAL_DUMPER_FUNCTIONS_PDSCH_PROC_SI, VCD_FUNCTION_OUT);
  }

  // do procedures for SI-RNTI
  if ((ue->dlsch_p[eNB_id]) && (ue->dlsch_p[eNB_id]->active == 1)) {
    VCD_SIGNAL_DUMPER_DUMP_FUNCTION_BY_NAME(VCD_SIGNAL_DUMPER_FUNCTIONS_PDSCH_PROC_P, VCD_FUNCTION_IN);
    nr_ue_pdsch_procedures(ue,
			   proc,
			   eNB_id,
			   P_PDSCH,
			   ue->dlsch_p[eNB_id],
			   NULL,
			   ue->pdcch_vars[ue->current_thread_id[nr_tti_rx]][eNB_id]->num_pdcch_symbols,
			   ue->frame_parms.symbols_per_tti>>1);
    VCD_SIGNAL_DUMPER_DUMP_FUNCTION_BY_NAME(VCD_SIGNAL_DUMPER_FUNCTIONS_PDSCH_PROC_P, VCD_FUNCTION_OUT);
  }

  // do procedures for RA-RNTI
  if ((ue->dlsch_ra[eNB_id]) && (ue->dlsch_ra[eNB_id]->active == 1)) {
    VCD_SIGNAL_DUMPER_DUMP_FUNCTION_BY_NAME(VCD_SIGNAL_DUMPER_FUNCTIONS_PDSCH_PROC_RA, VCD_FUNCTION_IN);
    nr_ue_pdsch_procedures(ue,
			   proc,
			   eNB_id,
			   RA_PDSCH,
			   ue->dlsch_ra[eNB_id],
			   NULL,
			   ue->pdcch_vars[ue->current_thread_id[nr_tti_rx]][eNB_id]->num_pdcch_symbols,
			   ue->frame_parms.symbols_per_tti>>1);
    VCD_SIGNAL_DUMPER_DUMP_FUNCTION_BY_NAME(VCD_SIGNAL_DUMPER_FUNCTIONS_PDSCH_PROC_RA, VCD_FUNCTION_OUT);
  }



<<<<<<< HEAD
    // do first symbol of next downlink nr_tti_rx for channel estimation
  //int next_nr_tti_rx = (1+nr_tti_rx)%10;
  /*  if (nr_subframe_select(&ue->frame_parms,next_nr_tti_rx) != SF_UL)*/
=======
  if ( (nr_tti_rx == 0) && (ue->decode_MIB == 1))
>>>>>>> 5db1b116
    {
      LOG_D(PHY," ------  PBCH ChannelComp/LLR: frame.slot %d.%d ------  \n", frame_rx%1024, nr_tti_rx);

      uint8_t i_ssb = ue->rx_ind.rx_indication_body[0].mib_pdu.ssb_index;
      uint8_t n_hf = (((ue->rx_ind.rx_indication_body[0].mib_pdu.additional_bits)>>4)&0x01);

      for (int i=1; i<4; i++) {
	nr_slot_fep(ue,
		    (ue->symbol_offset+i), //mu=1 case B
		    nr_tti_rx,
		    0,
		    0,
		    NR_PBCH_EST);

#if UE_TIMING_TRACE
  	start_meas(&ue->dlsch_channel_estimation_stats);
#endif
   	nr_pbch_channel_estimation(ue,0,0,ue->symbol_offset+i,i-1,i_ssb,n_hf);
#if UE_TIMING_TRACE
  	stop_meas(&ue->dlsch_channel_estimation_stats);
#endif
      
      }
      nr_ue_pbch_procedures(eNB_id,ue,proc,0);
    }
  
  // do procedures for C-RNTI
  if (ue->dlsch[ue->current_thread_id[nr_tti_rx]][eNB_id][0]->active == 1) {
    
    VCD_SIGNAL_DUMPER_DUMP_FUNCTION_BY_NAME(VCD_SIGNAL_DUMPER_FUNCTIONS_PDSCH_PROC, VCD_FUNCTION_IN);
#if UE_TIMING_TRACE
    
    start_meas(&ue->pdsch_procedures_stat[ue->current_thread_id[nr_tti_rx]]);
#endif
    /*nr_ue_pdsch_procedures(ue,
      proc,
      eNB_id,
			PDSCH,
			ue->dlsch[ue->current_thread_id[nr_tti_rx]][eNB_id][0],
			NULL,
			1+(ue->frame_parms.symbols_per_tti>>1),
			ue->frame_parms.symbols_per_tti-1,
			abstraction_flag);
    LOG_D(PHY," ------ end PDSCH ChannelComp/LLR slot 0: AbsSubframe %d.%d ------  \n", frame_rx%1024, nr_tti_rx);
    LOG_D(PHY," ------ --> PDSCH Turbo Decoder slot 0/1: AbsSubframe %d.%d ------  \n", frame_rx%1024, nr_tti_rx);*/
#if UE_TIMING_TRACE
    stop_meas(&ue->pdsch_procedures_stat[ue->current_thread_id[nr_tti_rx]]);
    start_meas(&ue->dlsch_procedures_stat[ue->current_thread_id[nr_tti_rx]]);
#endif

//#endif //slot 1

    nr_ue_dlsch_procedures(ue,
			   proc,
			   eNB_id,
			   PDSCH,
			   ue->dlsch[ue->current_thread_id[nr_tti_rx]][eNB_id][0],
			   ue->dlsch[ue->current_thread_id[nr_tti_rx]][eNB_id][1],
			   &ue->dlsch_errors[eNB_id],
			   mode);


#if UE_TIMING_TRACE
  stop_meas(&ue->dlsch_procedures_stat[ue->current_thread_id[nr_tti_rx]]);
#if DISABLE_LOG_X
  printf("[SFN %d] Slot1:       Pdsch Proc %5.2f\n",nr_tti_rx,ue->pdsch_procedures_stat[ue->current_thread_id[nr_tti_rx]].p_time/(cpuf*1000.0));
  printf("[SFN %d] Slot0 Slot1: Dlsch Proc %5.2f\n",nr_tti_rx,ue->dlsch_procedures_stat[ue->current_thread_id[nr_tti_rx]].p_time/(cpuf*1000.0));
#else
  LOG_D(PHY, "[SFN %d] Slot1:       Pdsch Proc %5.2f\n",nr_tti_rx,ue->pdsch_procedures_stat[ue->current_thread_id[nr_tti_rx]].p_time/(cpuf*1000.0));
  LOG_D(PHY, "[SFN %d] Slot0 Slot1: Dlsch Proc %5.2f\n",nr_tti_rx,ue->dlsch_procedures_stat[ue->current_thread_id[nr_tti_rx]].p_time/(cpuf*1000.0));
#endif

#endif

  VCD_SIGNAL_DUMPER_DUMP_FUNCTION_BY_NAME(VCD_SIGNAL_DUMPER_FUNCTIONS_PDSCH_PROC, VCD_FUNCTION_OUT);

 }
#if UE_TIMING_TRACE
start_meas(&ue->generic_stat);
#endif

#if 0

  if(nr_tti_rx==5 &&  ue->dlsch[ue->current_thread_id[nr_tti_rx]][eNB_id][0]->harq_processes[ue->dlsch[ue->current_thread_id[nr_tti_rx]][eNB_id][0]->current_harq_pid]->nb_rb > 20){
       //write_output("decoder_llr.m","decllr",dlsch_llr,G,1,0);
       //write_output("llr.m","llr",  &ue->pdsch_vars[eNB_id]->llr[0][0],(14*nb_rb*12*dlsch1_harq->Qm) - 4*(nb_rb*4*dlsch1_harq->Qm),1,0);

       write_output("rxdataF0_current.m"    , "rxdataF0", &ue->common_vars.common_vars_rx_data_per_thread[ue->current_thread_id[nr_tti_rx]].rxdataF[0][0],14*ue->frame_parms.ofdm_symbol_size,1,1);
       //write_output("rxdataF0_previous.m"    , "rxdataF0_prev_sss", &ue->common_vars.common_vars_rx_data_per_thread[next_thread_id].rxdataF[0][0],14*ue->frame_parms.ofdm_symbol_size,1,1);

       //write_output("rxdataF0_previous.m"    , "rxdataF0_prev", &ue->common_vars.common_vars_rx_data_per_thread[next_thread_id].rxdataF[0][0],14*ue->frame_parms.ofdm_symbol_size,1,1);

       write_output("dl_ch_estimates.m", "dl_ch_estimates_sfn5", &ue->common_vars.common_vars_rx_data_per_thread[ue->current_thread_id[nr_tti_rx]].dl_ch_estimates[0][0][0],14*ue->frame_parms.ofdm_symbol_size,1,1);
       write_output("dl_ch_estimates_ext.m", "dl_ch_estimatesExt_sfn5", &ue->pdsch_vars[ue->current_thread_id[nr_tti_rx]][0]->dl_ch_estimates_ext[0][0],14*ue->frame_parms.N_RB_DL*12,1,1);
       write_output("rxdataF_comp00.m","rxdataF_comp00",         &ue->pdsch_vars[ue->current_thread_id[nr_tti_rx]][0]->rxdataF_comp0[0][0],14*ue->frame_parms.N_RB_DL*12,1,1);
       //write_output("magDLFirst.m", "magDLFirst", &phy_vars_ue->pdsch_vars[ue->current_thread_id[nr_tti_rx]][0]->dl_ch_mag0[0][0],14*frame_parms->N_RB_DL*12,1,1);
       //write_output("magDLSecond.m", "magDLSecond", &phy_vars_ue->pdsch_vars[ue->current_thread_id[nr_tti_rx]][0]->dl_ch_magb0[0][0],14*frame_parms->N_RB_DL*12,1,1);

       AssertFatal (0,"");
  }
#endif

  // do procedures for SI-RNTI
  if ((ue->dlsch_SI[eNB_id]) && (ue->dlsch_SI[eNB_id]->active == 1)) {
    nr_ue_pdsch_procedures(ue,
			   proc,
			   eNB_id,
			   SI_PDSCH,
			   ue->dlsch_SI[eNB_id],
			   NULL,
			   1+(ue->frame_parms.symbols_per_tti>>1),
			   ue->frame_parms.symbols_per_tti-1);

    /*ue_dlsch_procedures(ue,
      proc,
      eNB_id,
      SI_PDSCH,
      ue->dlsch_SI[eNB_id],
      NULL,
      &ue->dlsch_SI_errors[eNB_id],
      mode,
      abstraction_flag);
    ue->dlsch_SI[eNB_id]->active = 0;*/
  }

  // do procedures for P-RNTI
  if ((ue->dlsch_p[eNB_id]) && (ue->dlsch_p[eNB_id]->active == 1)) {
    nr_ue_pdsch_procedures(ue,
			   proc,
			   eNB_id,
			   P_PDSCH,
			   ue->dlsch_p[eNB_id],
			   NULL,
			   1+(ue->frame_parms.symbols_per_tti>>1),
			   ue->frame_parms.symbols_per_tti-1);


    /*ue_dlsch_procedures(ue,
      proc,
      eNB_id,
      P_PDSCH,
      ue->dlsch_p[eNB_id],
      NULL,
      &ue->dlsch_p_errors[eNB_id],
      mode,
      abstraction_flag);*/
    ue->dlsch_p[eNB_id]->active = 0;
  }
  // do procedures for RA-RNTI
  if ((ue->dlsch_ra[eNB_id]) && (ue->dlsch_ra[eNB_id]->active == 1)) {
    nr_ue_pdsch_procedures(ue,
			   proc,
			   eNB_id,
			   RA_PDSCH,
			   ue->dlsch_ra[eNB_id],
			   NULL,
			   1+(ue->frame_parms.symbols_per_tti>>1),
			   ue->frame_parms.symbols_per_tti-1);

    /*ue_dlsch_procedures(ue,
      proc,
      eNB_id,
      RA_PDSCH,
      ue->dlsch_ra[eNB_id],
      NULL,
      &ue->dlsch_ra_errors[eNB_id],
      mode,
      abstraction_flag);*/
    ue->dlsch_ra[eNB_id]->active = 0;
  }

  // duplicate harq structure

  uint8_t          current_harq_pid        = ue->dlsch[ue->current_thread_id[nr_tti_rx]][eNB_id][0]->current_harq_pid;
  NR_DL_UE_HARQ_t *current_harq_processes = ue->dlsch[ue->current_thread_id[nr_tti_rx]][eNB_id][0]->harq_processes[current_harq_pid];
  NR_DL_UE_HARQ_t *harq_processes_dest    = ue->dlsch[next1_thread_id][eNB_id][0]->harq_processes[current_harq_pid];
  NR_DL_UE_HARQ_t *harq_processes_dest1    = ue->dlsch[next2_thread_id][eNB_id][0]->harq_processes[current_harq_pid];

  /*nr_harq_status_t *current_harq_ack = &ue->dlsch[ue->current_thread_id[nr_tti_rx]][eNB_id][0]->harq_ack[nr_tti_rx];
  nr_harq_status_t *harq_ack_dest    = &ue->dlsch[next1_thread_id][eNB_id][0]->harq_ack[nr_tti_rx];
  nr_harq_status_t *harq_ack_dest1    = &ue->dlsch[next2_thread_id][eNB_id][0]->harq_ack[nr_tti_rx];
*/

copy_harq_proc_struct(harq_processes_dest, current_harq_processes);
//copy_ack_struct(harq_ack_dest, current_harq_ack);

copy_harq_proc_struct(harq_processes_dest1, current_harq_processes);
//copy_ack_struct(harq_ack_dest1, current_harq_ack);

if (nr_tti_rx==9) {
  if (frame_rx % 10 == 0) {
    if ((ue->dlsch_received[eNB_id] - ue->dlsch_received_last[eNB_id]) != 0)
      ue->dlsch_fer[eNB_id] = (100*(ue->dlsch_errors[eNB_id] - ue->dlsch_errors_last[eNB_id]))/(ue->dlsch_received[eNB_id] - ue->dlsch_received_last[eNB_id]);

    ue->dlsch_errors_last[eNB_id] = ue->dlsch_errors[eNB_id];
    ue->dlsch_received_last[eNB_id] = ue->dlsch_received[eNB_id];
  }


  ue->bitrate[eNB_id] = (ue->total_TBS[eNB_id] - ue->total_TBS_last[eNB_id])*100;
  ue->total_TBS_last[eNB_id] = ue->total_TBS[eNB_id];
  LOG_D(PHY,"[UE %d] Calculating bitrate Frame %d: total_TBS = %d, total_TBS_last = %d, bitrate %f kbits\n",
	ue->Mod_id,frame_rx,ue->total_TBS[eNB_id],
	ue->total_TBS_last[eNB_id],(float) ue->bitrate[eNB_id]/1000.0);

#if UE_AUTOTEST_TRACE
  if ((frame_rx % 100 == 0)) {
    LOG_I(PHY,"[UE  %d] AUTOTEST Metric : UE_DLSCH_BITRATE = %5.2f kbps (frame = %d) \n", ue->Mod_id, (float) ue->bitrate[eNB_id]/1000.0, frame_rx);
  }
#endif

 }

#if UE_TIMING_TRACE
stop_meas(&ue->generic_stat);
printf("after tubo until end of Rx %5.2f \n",ue->generic_stat.p_time/(cpuf*1000.0));
#endif

#ifdef EMOS
phy_procedures_emos_UE_RX(ue,slot,eNB_id);
#endif


VCD_SIGNAL_DUMPER_DUMP_FUNCTION_BY_NAME(VCD_SIGNAL_DUMPER_FUNCTIONS_PHY_PROCEDURES_UE_RX, VCD_FUNCTION_OUT);

#if UE_TIMING_TRACE
stop_meas(&ue->phy_proc_rx[ue->current_thread_id[nr_tti_rx]]);
#if DISABLE_LOG_X
printf("------FULL RX PROC [SFN %d]: %5.2f ------\n",nr_tti_rx,ue->phy_proc_rx[ue->current_thread_id[nr_tti_rx]].p_time/(cpuf*1000.0));
#else
LOG_D(PHY, "------FULL RX PROC [SFN %d]: %5.2f ------\n",nr_tti_rx,ue->phy_proc_rx[ue->current_thread_id[nr_tti_rx]].p_time/(cpuf*1000.0));
#endif
#endif

//#endif //pdsch

LOG_D(PHY," ****** end RX-Chain  for AbsSubframe %d.%d ******  \n", frame_rx%1024, nr_tti_rx);
return (0);
}


#if 0
#if defined(Rel10) || defined(Rel14)

int phy_procedures_RN_UE_RX(uint8_t slot_rx, uint8_t next_slot, relaying_type_t r_type)
{

  int do_proc =0; // do nothing by default

  switch(r_type) {
  case no_relay:
    do_proc=no_relay; // perform the normal UE operation
    break;

  case multicast_relay:
    if (slot_rx > 12)
      do_proc = 0; // do nothing
    else // SF#1, SF#2, SF3, SF#3, SF#4, SF#5, SF#6(do rx slot 12)
      do_proc = multicast_relay ; // do PHY procedures UE RX

    break;

  default: // should'not be here
    LOG_W(PHY,"Not supported relay type %d, do nothing \n", r_type);
    do_proc= 0;
    break;
  }

  return do_proc;
}
#endif

void phy_procedures_UE_lte(PHY_VARS_NR_UE *ue,UE_nr_rxtx_proc_t *proc,uint8_t eNB_id,uint8_t abstraction_flag,uint8_t do_pdcch_flag,runmode_t mode,
			   relaying_type_t r_type)
{
#if defined(ENABLE_ITTI)
  MessageDef   *msg_p;
  const char   *msg_name;
  instance_t    instance;
  unsigned int  Mod_id;
  int           result;
#endif

  int           frame_rx = proc->frame_rx;
  int           frame_tx = proc->frame_tx;
  int           nr_tti_rx = proc->nr_tti_rx;
  int           nr_tti_tx = proc->nr_tti_tx;
  //#ifdef UE_NR_PHY_DEMO
  //  int           nr_tti_rx = proc->nr_tti_rx;
  //  int           nr_tti_tx = proc->nr_tti_tx;
  //#endif

#undef DEBUG_PHY_PROC

  UE_L2_STATE_t ret;
  int slot;

  if (ue->mac_enabled == 0) {
    ue->UE_mode[eNB_id]=PUSCH;
  }


  VCD_SIGNAL_DUMPER_DUMP_FUNCTION_BY_NAME(VCD_SIGNAL_DUMPER_FUNCTIONS_PHY_PROCEDURES_UE_LTE,1);
#if UE_TIMING_TRACE
  start_meas(&ue->phy_proc[ue->current_thread_id[nr_tti_rx]]);
#endif
#if defined(ENABLE_ITTI)

  do {
    // Checks if a message has been sent to PHY sub-task
    itti_poll_msg (TASK_PHY_UE, &msg_p);

    if (msg_p != NULL) {
      msg_name = ITTI_MSG_NAME (msg_p);
      instance = ITTI_MSG_INSTANCE (msg_p);
      Mod_id = instance - NB_eNB_INST;

      switch (ITTI_MSG_ID(msg_p)) {
      case PHY_FIND_CELL_REQ:
	LOG_I(PHY, "[UE %d] Received %s\n", Mod_id, msg_name);

	/* TODO process the message */
	break;

      default:
	LOG_E(PHY, "[UE %d] Received unexpected message %s\n", Mod_id, msg_name);
	break;
      }

      result = itti_free (ITTI_MSG_ORIGIN_ID(msg_p), msg_p);
      AssertFatal (result == EXIT_SUCCESS, "Failed to free memory (%d)!\n", result);
    }
  } while(msg_p != NULL);

#endif

  for (slot=0;slot<2;slot++) {

    if ((nr_subframe_select(&ue->frame_parms,nr_tti_tx)==SF_UL)||
	(ue->frame_parms.frame_type == FDD)) {
      phy_procedures_UE_TX(ue,proc,eNB_id,abstraction_flag,mode,r_type);
    }

    if ((nr_subframe_select(&ue->frame_parms,nr_tti_rx)==SF_DL) ||
	(ue->frame_parms.frame_type == FDD)) {
#if defined(Rel10) || defined(Rel14)

      if (phy_procedures_RN_UE_RX(nr_tti_rx, nr_tti_tx, r_type) != 0 )
#endif
	phy_procedures_UE_RX(ue,proc,eNB_id,abstraction_flag,do_pdcch_flag,mode,r_type);
    }

    if ((nr_subframe_select(&ue->frame_parms,nr_tti_tx)==SF_S) &&
	(slot==1)) {
      phy_procedures_UE_S_TX(ue,eNB_id,abstraction_flag,r_type);
    }

    if ((nr_subframe_select(&ue->frame_parms,nr_tti_rx)==SF_S) &&
	(slot==0)) {
#if defined(Rel10) || defined(Rel14)

      if (phy_procedures_RN_UE_RX(nr_tti_rx, nr_tti_tx, r_type) != 0 )
#endif
	phy_procedures_UE_RX(ue,proc,eNB_id,abstraction_flag,do_pdcch_flag,mode,r_type);
    }

    if (ue->mac_enabled==1) {
      if (slot==0) {
	//#ifdef UE_NR_PHY_DEMO
        ret = mac_xface->ue_scheduler(ue->Mod_id,
				      frame_rx,
				      proc->subframe_rx,
				      nr_tti_rx%(ue->frame_parms.ttis_per_subframe),
				      frame_tx,
				      proc->subframe_tx,
				      nr_tti_tx%(ue->frame_parms.ttis_per_subframe),
				      nr_subframe_select(&ue->frame_parms,nr_tti_tx),
				      eNB_id,
				      0/*FIXME CC_id*/);
	//#else
	/*        ret = mac_xface->ue_scheduler(ue->Mod_id,
		  frame_rx,
		  nr_tti_rx,
		  frame_tx,
		  nr_tti_tx,
		  nr_subframe_select(&ue->frame_parms,nr_tti_tx),
		  eNB_id,*/
	//            0/*FIXME CC_id*/);
	//#endif

	if (ret == CONNECTION_LOST) {
	  LOG_E(PHY,"[UE %d] Frame %d, nr_tti_rx %d RRC Connection lost, returning to PRACH\n",ue->Mod_id,
		frame_rx,nr_tti_tx);
	  ue->UE_mode[eNB_id] = PRACH;
	  //      mac_xface->macphy_exit("Connection lost");
	} else if (ret == PHY_RESYNCH) {
	  LOG_E(PHY,"[UE %d] Frame %d, nr_tti_rx %d RRC Connection lost, trying to resynch\n",
		ue->Mod_id,
		frame_rx,nr_tti_tx);
	  ue->UE_mode[eNB_id] = RESYNCH;
	  //     mac_xface->macphy_exit("Connection lost");
	} else if (ret == PHY_HO_PRACH) {
	  LOG_I(PHY,"[UE %d] Frame %d, nr_tti_rx %d, return to PRACH and perform a contention-free access\n",
		ue->Mod_id,frame_rx,nr_tti_tx);
	  ue->UE_mode[eNB_id] = PRACH;
	}
      }
    }

    VCD_SIGNAL_DUMPER_DUMP_FUNCTION_BY_NAME(VCD_SIGNAL_DUMPER_FUNCTIONS_PHY_PROCEDURES_UE_LTE,0);
#if UE_TIMING_TRACE
    stop_meas(&ue->phy_proc[ue->current_thread_id[nr_tti_rx]]);
#endif
  } // slot
}




#endif


uint8_t is_cqi_TXOp(PHY_VARS_NR_UE *ue,UE_nr_rxtx_proc_t *proc,uint8_t gNB_id)
{
  int subframe = proc->subframe_tx;
  int frame    = proc->frame_tx;
  CQI_REPORTPERIODIC *cqirep = &ue->cqi_report_config[gNB_id].CQI_ReportPeriodic;

  //LOG_I(PHY,"[UE %d][CRNTI %x] AbsSubFrame %d.%d Checking for CQI TXOp (cqi_ConfigIndex %d) isCQIOp %d\n",
  //      ue->Mod_id,ue->pdcch_vars[gNB_id]->crnti,frame,subframe,
  //      cqirep->cqi_PMI_ConfigIndex,
  //      (((10*frame + subframe) % cqirep->Npd) == cqirep->N_OFFSET_CQI));

  if (cqirep->cqi_PMI_ConfigIndex==-1)
    return(0);
  else if (((10*frame + subframe) % cqirep->Npd) == cqirep->N_OFFSET_CQI)
    return(1);
  else
    return(0);
}


uint8_t is_ri_TXOp(PHY_VARS_NR_UE *ue,UE_nr_rxtx_proc_t *proc,uint8_t gNB_id)
{


  int subframe = proc->subframe_tx;
  int frame    = proc->frame_tx;
  CQI_REPORTPERIODIC *cqirep = &ue->cqi_report_config[gNB_id].CQI_ReportPeriodic;
  int log2Mri = cqirep->ri_ConfigIndex/161;
  int N_OFFSET_RI = cqirep->ri_ConfigIndex % 161;

  //LOG_I(PHY,"[UE %d][CRNTI %x] AbsSubFrame %d.%d Checking for RI TXOp (ri_ConfigIndex %d) isRIOp %d\n",
  //      ue->Mod_id,ue->pdcch_vars[gNB_id]->crnti,frame,subframe,
  //      cqirep->ri_ConfigIndex,
  //      (((10*frame + subframe + cqirep->N_OFFSET_CQI - N_OFFSET_RI) % (cqirep->Npd<<log2Mri)) == 0));
  if (cqirep->ri_ConfigIndex==-1)
    return(0);
  else if (((10*frame + subframe + cqirep->N_OFFSET_CQI - N_OFFSET_RI) % (cqirep->Npd<<log2Mri)) == 0)
    return(1);
  else
    return(0);
}<|MERGE_RESOLUTION|>--- conflicted
+++ resolved
@@ -5081,13 +5081,7 @@
 
 
 
-<<<<<<< HEAD
-    // do first symbol of next downlink nr_tti_rx for channel estimation
-  //int next_nr_tti_rx = (1+nr_tti_rx)%10;
-  /*  if (nr_subframe_select(&ue->frame_parms,next_nr_tti_rx) != SF_UL)*/
-=======
   if ( (nr_tti_rx == 0) && (ue->decode_MIB == 1))
->>>>>>> 5db1b116
     {
       LOG_D(PHY," ------  PBCH ChannelComp/LLR: frame.slot %d.%d ------  \n", frame_rx%1024, nr_tti_rx);
 
