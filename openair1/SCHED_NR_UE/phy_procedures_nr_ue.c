/*
 * Licensed to the OpenAirInterface (OAI) Software Alliance under one or more
 * contributor license agreements.  See the NOTICE file distributed with
 * this work for additional information regarding copyright ownership.
 * The OpenAirInterface Software Alliance licenses this file to You under
 * the OAI Public License, Version 1.1  (the "License"); you may not use this file
 * except in compliance with the License.
 * You may obtain a copy of the License at
 *
 *      http://www.openairinterface.org/?page_id=698
 *
 * Unless required by applicable law or agreed to in writing, software
 * distributed under the License is distributed on an "AS IS" BASIS,
 * WITHOUT WARRANTIES OR CONDITIONS OF ANY KIND, either express or implied.
 * See the License for the specific language governing permissions and
 * limitations under the License.
 *-------------------------------------------------------------------------------
 * For more information about the OpenAirInterface (OAI) Software Alliance:
 *      contact@openairinterface.org
 */

/*! \file phy_procedures_nr_ue.c
 * \brief Implementation of UE procedures from 36.213 LTE specifications
 * \author R. Knopp, F. Kaltenberger, N. Nikaein, A. Mico Pereperez, G. Casati
 * \date 2018
 * \version 0.1
 * \company Eurecom
 * \email: knopp@eurecom.fr,florian.kaltenberger@eurecom.fr, navid.nikaein@eurecom.fr, guido.casati@iis.fraunhofer.de
 * \note
 * \warning
 */

#define _GNU_SOURCE

#include <nr/nr_common.h>
#include "assertions.h"
#include "defs.h"
#include "PHY/defs_nr_UE.h"
#include "PHY/phy_extern_nr_ue.h"
#include "PHY/MODULATION/modulation_UE.h"
#include "PHY/NR_REFSIG/refsig_defs_ue.h"
#include "PHY/NR_UE_TRANSPORT/nr_transport_ue.h"
#include "PHY/NR_UE_TRANSPORT/nr_transport_proto_ue.h"
#include "SCHED_NR_UE/defs.h"
#include "SCHED_NR_UE/pucch_uci_ue_nr.h"
#include "SCHED_NR/extern.h"
#include "SCHED_NR_UE/phy_sch_processing_time.h"
#include "PHY/NR_UE_ESTIMATION/nr_estimation.h"
#include "PHY/NR_TRANSPORT/nr_dci.h"
#ifdef EMOS
#include "SCHED/phy_procedures_emos.h"
#endif
#include "executables/softmodem-common.h"
#include "openair2/LAYER2/NR_MAC_UE/mac_proto.h"

//#define DEBUG_PHY_PROC
#define NR_PDCCH_SCHED
//#define NR_PDCCH_SCHED_DEBUG
//#define NR_PUCCH_SCHED
//#define NR_PUCCH_SCHED_DEBUG

#ifndef PUCCH
#define PUCCH
#endif

#include "LAYER2/NR_MAC_UE/mac_defs.h"
#include "LAYER2/NR_MAC_UE/mac_proto.h"
#include "common/utils/LOG/log.h"

#ifdef EMOS
fifo_dump_emos_UE emos_dump_UE;
#endif

#include "common/utils/LOG/vcd_signal_dumper.h"
#include "UTIL/OPT/opt.h"
#include "intertask_interface.h"
#include "T.h"

#define DLSCH_RB_ALLOC 0x1fbf  // skip DC RB (total 23/25 RBs)
#define DLSCH_RB_ALLOC_12 0x0aaa  // skip DC RB (total 23/25 RBs)

#define NS_PER_SLOT 500000

char nr_mode_string[4][20] = {"NOT SYNCHED","PRACH","RAR","PUSCH"};

const uint8_t nr_rv_round_map_ue[4] = {0, 2, 1, 3};

extern double cpuf;

#if defined(EXMIMO) || defined(OAI_USRP) || defined(OAI_BLADERF) || defined(OAI_LMSSDR) || defined(OAI_ADRV9371_ZC706)
extern uint64_t downlink_frequency[MAX_NUM_CCs][4];
#endif

unsigned int gain_table[31] = {100,112,126,141,158,178,200,224,251,282,316,359,398,447,501,562,631,708,794,891,1000,1122,1258,1412,1585,1778,1995,2239,2512,2818,3162};

int get_tx_amp_prach(int power_dBm, int power_max_dBm, int N_RB_UL){

  int gain_dB = power_dBm - power_max_dBm, amp_x_100 = -1;

  switch (N_RB_UL) {
  case 6:
  amp_x_100 = AMP;      // PRACH is 6 PRBS so no scale
  break;
  case 15:
  amp_x_100 = 158*AMP;  // 158 = 100*sqrt(15/6)
  break;
  case 25:
  amp_x_100 = 204*AMP;  // 204 = 100*sqrt(25/6)
  break;
  case 50:
  amp_x_100 = 286*AMP;  // 286 = 100*sqrt(50/6)
  break;
  case 75:
  amp_x_100 = 354*AMP;  // 354 = 100*sqrt(75/6)
  break;
  case 100:
  amp_x_100 = 408*AMP;  // 408 = 100*sqrt(100/6)
  break;
  default:
  LOG_E(PHY, "Unknown PRB size %d\n", N_RB_UL);
  return (amp_x_100);
  break;
  }
  if (gain_dB < -30) {
    return (amp_x_100/3162);
  } else if (gain_dB > 0)
    return (amp_x_100);
  else
    return (amp_x_100/gain_table[-gain_dB]);  // 245 corresponds to the factor sqrt(25/6)

  return (amp_x_100);
}

UE_MODE_t get_nrUE_mode(uint8_t Mod_id,uint8_t CC_id,uint8_t gNB_id){
  return(PHY_vars_UE_g[Mod_id][CC_id]->UE_mode[gNB_id]);
}

uint16_t get_bw_scaling(uint16_t bwp_ul_NB_RB){
  uint16_t bw_scaling;
  // scale the 16 factor in N_TA calculation in 38.213 section 4.2 according to the used FFT size
  switch (bwp_ul_NB_RB) {
    case 32:  bw_scaling =  4; break;
    case 66:  bw_scaling =  8; break;
    case 106: bw_scaling = 16; break;
    case 217: bw_scaling = 32; break;
    case 245: bw_scaling = 32; break;
    case 273: bw_scaling = 32; break;
    default: abort();
  }
  return bw_scaling;
}

void nr_process_timing_advance(module_id_t Mod_id, uint8_t CC_id, uint8_t ta_command, uint8_t mu, uint16_t bwp_ul_NB_RB){

  // 3GPP TS 38.213 p4.2
  // scale by the scs numerology
  int factor_mu = 1 << mu;
  uint16_t bw_scaling = get_bw_scaling(bwp_ul_NB_RB);

  PHY_vars_UE_g[Mod_id][CC_id]->timing_advance += (ta_command - 31) * bw_scaling / factor_mu;

  LOG_D(PHY, "[UE %d] Got timing advance command %u from MAC, new value is %d\n", Mod_id, ta_command, PHY_vars_UE_g[Mod_id][CC_id]->timing_advance);
}

// WIP
// - todo: handle TA application as per ch 4.2 TS 38.213
void nr_process_timing_advance_rar(PHY_VARS_NR_UE *ue, int frame_rx, int nr_slot_rx, uint16_t ta_command) {

  int factor_mu = 1 << ue->frame_parms.numerology_index;
  uint16_t bwp_ul_NB_RB = ue->frame_parms.N_RB_UL;
  uint16_t bw_scaling = get_bw_scaling(bwp_ul_NB_RB);

  // Transmission timing adjustment (TS 38.213 p4.2)
  ue->timing_advance = bw_scaling / factor_mu;

  LOG_D(PHY, "[UE %d] Frame %d Slot %d, Received (RAR) timing advance command %d new value is %u \n", ue->Mod_id, frame_rx, nr_slot_rx, ta_command, ue->timing_advance);
}

void phy_procedures_nrUE_TX(PHY_VARS_NR_UE *ue,
                            UE_nr_rxtx_proc_t *proc,
                            uint8_t gNB_id) {
  //int32_t ulsch_start=0;
  int slot_tx = proc->nr_slot_tx;
  int frame_tx = proc->frame_tx;
  uint8_t harq_pid = 0;
  runmode_t mode = normal_txrx;

  VCD_SIGNAL_DUMPER_DUMP_FUNCTION_BY_NAME(VCD_SIGNAL_DUMPER_FUNCTIONS_PHY_PROCEDURES_UE_TX,VCD_FUNCTION_IN);

  memset(ue->common_vars.txdataF[0], 0, sizeof(int)*14*ue->frame_parms.ofdm_symbol_size);

  LOG_D(PHY,"****** start TX-Chain for AbsSubframe %d.%d ******\n", frame_tx, slot_tx);

#if UE_TIMING_TRACE
  start_meas(&ue->phy_proc_tx);
#endif

  if (ue->UE_mode[gNB_id] <= PUSCH || get_softmodem_params()->phy_test == 1){

   if (ue->ulsch[proc->thread_id][gNB_id][0]->harq_processes[harq_pid]->status == ACTIVE)
     nr_ue_ulsch_procedures(ue, harq_pid, frame_tx, slot_tx, proc->thread_id, gNB_id);

   if (get_softmodem_params()->usim_test==0) {
      LOG_D(PHY, "Generating PUCCH\n");
      pucch_procedures_ue_nr(ue,
                             gNB_id,
                             proc,
                             FALSE);
   }

    LOG_D(PHY, "Sending Uplink data \n");
    nr_ue_pusch_common_procedures(ue,
                                  slot_tx,
                                  &ue->frame_parms,1);
                                  //ue->ulsch[proc->thread_id][gNB_id][0]->harq_processes[harq_pid]->pusch_pdu.nrOfLayers);
  }
  //LOG_M("txdata.m","txs",ue->common_vars.txdata[0],1228800,1,1);

  /* RACH */
  if (get_softmodem_params()->do_ra==1) {
    if ((ue->UE_mode[gNB_id] > NOT_SYNCHED && ue->UE_mode[gNB_id] < PUSCH) && (ue->prach_vars[gNB_id]->prach_Config_enabled == 1)) {
      nr_ue_prach_procedures(ue, proc, gNB_id, mode);
    }
  }
  LOG_D(PHY,"****** end TX-Chain for AbsSubframe %d.%d ******\n", frame_tx, slot_tx);

  VCD_SIGNAL_DUMPER_DUMP_FUNCTION_BY_NAME(VCD_SIGNAL_DUMPER_FUNCTIONS_PHY_PROCEDURES_UE_TX, VCD_FUNCTION_OUT);
#if UE_TIMING_TRACE
  stop_meas(&ue->phy_proc_tx);
#endif

}

void nr_ue_measurement_procedures(uint16_t l,    // symbol index of each slot [0..6]
								  PHY_VARS_NR_UE *ue,
								  UE_nr_rxtx_proc_t *proc,
								  uint8_t eNB_id,
								  uint16_t slot, // slot index of each radio frame [0..19]
								  runmode_t mode)
{
  LOG_D(PHY,"ue_measurement_procedures l %u Ncp %d\n",l,ue->frame_parms.Ncp);

  NR_DL_FRAME_PARMS *frame_parms=&ue->frame_parms;
  int frame_rx   = proc->frame_rx;
  int nr_slot_rx = proc->nr_slot_rx;
  VCD_SIGNAL_DUMPER_DUMP_FUNCTION_BY_NAME(VCD_SIGNAL_DUMPER_FUNCTIONS_UE_MEASUREMENT_PROCEDURES, VCD_FUNCTION_IN);

  if (l==2) {
    // UE measurements on symbol 0
    LOG_D(PHY,"Calling measurements nr_slot_rx %d, rxdata %p\n",nr_slot_rx,ue->common_vars.rxdata);
/*
    nr_ue_measurements(ue,
                       proc,
                       0,
                       0,
                       0,
                       0,
                       nr_slot_rx);
*/
			  //(nr_slot_rx*frame_parms->samples_per_slot+ue->rx_offset) % frame_parms->samples_per_frame

#if T_TRACER
    if(slot == 0)
      T(T_UE_PHY_MEAS, T_INT(eNB_id),  T_INT(ue->Mod_id), T_INT(frame_rx%1024), T_INT(nr_slot_rx),
	T_INT((int)(10*log10(ue->measurements.rsrp[0])-ue->rx_total_gain_dB)),
	T_INT((int)ue->measurements.rx_rssi_dBm[0]),
	T_INT((int)(ue->measurements.rx_power_avg_dB[0] - ue->measurements.n0_power_avg_dB)),
	T_INT((int)ue->measurements.rx_power_avg_dB[0]),
	T_INT((int)ue->measurements.n0_power_avg_dB),
	T_INT((int)ue->measurements.wideband_cqi_avg[0]),
	T_INT((int)ue->common_vars.freq_offset));
#endif
  }
#if 0
  if (l==(6-ue->frame_parms.Ncp)) {

    // make sure we have signal from PSS/SSS for N0 measurement
    // LOG_I(PHY," l==(6-ue->frame_parms.Ncp) ue_rrc_measurements\n");

    VCD_SIGNAL_DUMPER_DUMP_FUNCTION_BY_NAME(VCD_SIGNAL_DUMPER_FUNCTIONS_UE_RRC_MEASUREMENTS, VCD_FUNCTION_IN);
    ue_rrc_measurements(ue,
			slot,
			abstraction_flag);
    VCD_SIGNAL_DUMPER_DUMP_FUNCTION_BY_NAME(VCD_SIGNAL_DUMPER_FUNCTIONS_UE_RRC_MEASUREMENTS, VCD_FUNCTION_OUT);


  }
#endif

  // accumulate and filter timing offset estimation every subframe (instead of every frame)
  if (( slot == 2) && (l==(2-frame_parms->Ncp))) {

    // AGC

    VCD_SIGNAL_DUMPER_DUMP_FUNCTION_BY_NAME(VCD_SIGNAL_DUMPER_FUNCTIONS_UE_GAIN_CONTROL, VCD_FUNCTION_IN);


    //printf("start adjust gain power avg db %d\n", ue->measurements.rx_power_avg_dB[eNB_id]);
    phy_adjust_gain_nr (ue,ue->measurements.rx_power_avg_dB[eNB_id],eNB_id);
    
    VCD_SIGNAL_DUMPER_DUMP_FUNCTION_BY_NAME(VCD_SIGNAL_DUMPER_FUNCTIONS_UE_GAIN_CONTROL, VCD_FUNCTION_OUT);

}

  VCD_SIGNAL_DUMPER_DUMP_FUNCTION_BY_NAME(VCD_SIGNAL_DUMPER_FUNCTIONS_UE_MEASUREMENT_PROCEDURES, VCD_FUNCTION_OUT);
}

void nr_ue_pbch_procedures(uint8_t gNB_id,
			   PHY_VARS_NR_UE *ue,
			   UE_nr_rxtx_proc_t *proc,
			   uint8_t abstraction_flag)
{
  //  int i;
  //int pbch_tx_ant=0;
  //uint8_t pbch_phase;
  int ret = 0;
  //static uint8_t first_run = 1;
  //uint8_t pbch_trials = 0;

  DevAssert(ue);

  int frame_rx = proc->frame_rx;
  int nr_slot_rx = proc->nr_slot_rx;

  VCD_SIGNAL_DUMPER_DUMP_FUNCTION_BY_NAME(VCD_SIGNAL_DUMPER_FUNCTIONS_UE_PBCH_PROCEDURES, VCD_FUNCTION_IN);

  //LOG_I(PHY,"[UE  %d] Frame %d, Trying PBCH %d (NidCell %d, gNB_id %d)\n",ue->Mod_id,frame_rx,pbch_phase,ue->frame_parms.Nid_cell,gNB_id);

  ret = nr_rx_pbch(ue, proc,
		   ue->pbch_vars[gNB_id],
		   &ue->frame_parms,
		   gNB_id,
		   (ue->frame_parms.ssb_index)&7,
		   SISO,
		   ue->high_speed_flag);

  if (ret==0) {

    ue->pbch_vars[gNB_id]->pdu_errors_conseq = 0;

    // Switch to PRACH state if it is first PBCH after initial synch and no timing correction is performed
    if (ue->UE_mode[gNB_id] == NOT_SYNCHED && ue->no_timing_correction == 1){
      ue->UE_mode[gNB_id] = PRACH;
      ue->prach_resources[gNB_id]->sync_frame = frame_rx;
      ue->prach_resources[gNB_id]->init_msg1 = 0;
    }

#ifdef DEBUG_PHY_PROC
    uint16_t frame_tx;
    LOG_D(PHY,"[UE %d] frame %d, nr_slot_rx %d, Received PBCH (MIB): frame_tx %d. N_RB_DL %d\n",
    ue->Mod_id,
    frame_rx,
    nr_slot_rx,
    frame_tx,
    ue->frame_parms.N_RB_DL);
#endif

  } else {
    LOG_E(PHY,"[UE %d] frame %d, nr_slot_rx %d, Error decoding PBCH!\n",
	  ue->Mod_id,frame_rx, nr_slot_rx);
    /*FILE *fd;
    if ((fd = fopen("rxsig_frame0.dat","w")) != NULL) {
                  fwrite((void *)&ue->common_vars.rxdata[0][0],
                         sizeof(int32_t),
                         ue->frame_parms.samples_per_frame,
                         fd);
                  LOG_I(PHY,"Dummping Frame ... bye bye \n");
                  fclose(fd);
                  exit(0);
                }*/

    /*
    write_output("rxsig0.m","rxs0", ue->common_vars.rxdata[0],ue->frame_parms.samples_per_subframe,1,1);


      write_output("H00.m","h00",&(ue->common_vars.dl_ch_estimates[0][0][0]),((ue->frame_parms.Ncp==0)?7:6)*(ue->frame_parms.ofdm_symbol_size),1,1);
      write_output("H10.m","h10",&(ue->common_vars.dl_ch_estimates[0][2][0]),((ue->frame_parms.Ncp==0)?7:6)*(ue->frame_parms.ofdm_symbol_size),1,1);

      write_output("rxsigF0.m","rxsF0", ue->common_vars.rxdataF[0],8*ue->frame_parms.ofdm_symbol_size,1,1);
      write_output("PBCH_rxF0_ext.m","pbch0_ext",ue->pbch_vars[0]->rxdataF_ext[0],12*4*6,1,1);
      write_output("PBCH_rxF0_comp.m","pbch0_comp",ue->pbch_vars[0]->rxdataF_comp[0],12*4*6,1,1);
      write_output("PBCH_rxF_llr.m","pbch_llr",ue->pbch_vars[0]->llr,(ue->frame_parms.Ncp==0) ? 1920 : 1728,1,4);
      exit(-1);
    */

    ue->pbch_vars[gNB_id]->pdu_errors_conseq++;
    ue->pbch_vars[gNB_id]->pdu_errors++;

    if (ue->pbch_vars[gNB_id]->pdu_errors_conseq>=100) {
      LOG_E(PHY,"More that 100 consecutive PBCH errors! Exiting!\n");
      exit_fun("More that 100 consecutive PBCH errors! Exiting!\n");
    }
  }

  if (frame_rx % 100 == 0) {
    ue->pbch_vars[gNB_id]->pdu_fer = ue->pbch_vars[gNB_id]->pdu_errors - ue->pbch_vars[gNB_id]->pdu_errors_last;
    ue->pbch_vars[gNB_id]->pdu_errors_last = ue->pbch_vars[gNB_id]->pdu_errors;
  }

#ifdef DEBUG_PHY_PROC
  LOG_D(PHY,"[UE %d] frame %d, slot %d, PBCH errors = %d, consecutive errors = %d!\n",
	ue->Mod_id,frame_rx, nr_slot_rx,
	ue->pbch_vars[gNB_id]->pdu_errors,
	ue->pbch_vars[gNB_id]->pdu_errors_conseq);
#endif
  VCD_SIGNAL_DUMPER_DUMP_FUNCTION_BY_NAME(VCD_SIGNAL_DUMPER_FUNCTIONS_UE_PBCH_PROCEDURES, VCD_FUNCTION_OUT);
}



unsigned int nr_get_tx_amp(int power_dBm, int power_max_dBm, int N_RB_UL, int nb_rb)
{

  int gain_dB = power_dBm - power_max_dBm;
  double gain_lin;

  gain_lin = pow(10,.1*gain_dB);
  if ((nb_rb >0) && (nb_rb <= N_RB_UL)) {
    return((int)(AMP*sqrt(gain_lin*N_RB_UL/(double)nb_rb)));
  }
  else {
    LOG_E(PHY,"Illegal nb_rb/N_RB_UL combination (%d/%d)\n",nb_rb,N_RB_UL);
    //mac_xface->macphy_exit("");
  }
  return(0);
}

#ifdef NR_PDCCH_SCHED

int nr_ue_pdcch_procedures(uint8_t gNB_id,
			   PHY_VARS_NR_UE *ue,
			   UE_nr_rxtx_proc_t *proc)
{
  int frame_rx = proc->frame_rx;
  int nr_slot_rx = proc->nr_slot_rx;
  unsigned int dci_cnt=0;

  /*
  //  unsigned int dci_cnt=0, i;  //removed for nr_ue_pdcch_procedures and added in the loop for nb_coreset_active
#ifdef NR_PDCCH_SCHED_DEBUG
  printf("<-NR_PDCCH_PHY_PROCEDURES_LTE_UE (nr_ue_pdcch_procedures)-> Entering function nr_ue_pdcch_procedures() \n");
#endif

  int frame_rx = proc->frame_rx;
  int nr_slot_rx = proc->nr_slot_rx;
  NR_DCI_ALLOC_t dci_alloc_rx[8];
  
  //uint8_t next1_thread_id = proc->thread_id== (RX_NB_TH-1) ? 0:(proc->thread_id+1);
  //uint8_t next2_thread_id = next1_thread_id== (RX_NB_TH-1) ? 0:(next1_thread_id+1);
  

  // table dci_fields_sizes_cnt contains dci_fields_sizes for each time a dci is decoded in the slot
  // each element represents the size in bits for each dci field, for each decoded dci -> [dci_cnt-1]
  // each time a dci is decode at dci_cnt, the values of the table dci_fields_sizes[i][j] will be copied at table dci_fields_sizes_cnt[dci_cnt-1][i][j]
  // table dci_fields_sizes_cnt[dci_cnt-1][i][j] will then be used in function nr_extract_dci_info
  uint8_t dci_fields_sizes_cnt[MAX_NR_DCI_DECODED_SLOT][NBR_NR_DCI_FIELDS][NBR_NR_FORMATS];

  int nb_searchspace_active=0;
  NR_UE_PDCCH **pdcch_vars = ue->pdcch_vars[proc->thread_id];
  NR_UE_PDCCH *pdcch_vars2 = ue->pdcch_vars[proc->thread_id][gNB_id];
  // s in TS 38.212 Subclause 10.1, for each active BWP the UE can deal with 10 different search spaces
  // Higher layers have updated the number of searchSpaces with are active in the current slot and this value is stored in variable nb_searchspace_total
  int nb_searchspace_total = pdcch_vars2->nb_search_space;

  pdcch_vars[gNB_id]->crnti = 0x1234; //to be check how to set when using loop memory

  uint16_t c_rnti=pdcch_vars[gNB_id]->crnti;
  uint16_t cs_rnti=0,new_rnti=0,tc_rnti=0;
  uint16_t p_rnti=P_RNTI;
  uint16_t si_rnti=SI_RNTI;
  uint16_t ra_rnti=99;
  uint16_t sp_csi_rnti=0,sfi_rnti=0,int_rnti=0,tpc_pusch_rnti=0,tpc_pucch_rnti=0,tpc_srs_rnti=0; //FIXME
  uint16_t crc_scrambled_values[TOTAL_NBR_SCRAMBLED_VALUES] =
    {c_rnti,cs_rnti,new_rnti,tc_rnti,p_rnti,si_rnti,ra_rnti,sp_csi_rnti,sfi_rnti,int_rnti,tpc_pusch_rnti,tpc_pucch_rnti,tpc_srs_rnti};
  #ifdef NR_PDCCH_SCHED_DEBUG
  printf("<-NR_PDCCH_PHY_PROCEDURES_LTE_UE (nr_ue_pdcch_procedures)-> there is a bug in FAPI to calculate nb_searchspace_total=%d\n",nb_searchspace_total);
  #endif
  if (nb_searchspace_total>1) nb_searchspace_total=1; // to be removed when fixing bug in FAPI
  #ifdef NR_PDCCH_SCHED_DEBUG
  printf("<-NR_PDCCH_PHY_PROCEDURES_LTE_UE (nr_ue_pdcch_procedures)-> there is a bug in FAPI to calculate nb_searchspace_total so we set it to 1...\n");
  printf("<-NR_PDCCH_PHY_PROCEDURES_LTE_UE (nr_ue_pdcch_procedures)-> the number of searchSpaces active in the current slot(%d) is %d) \n",
	 nr_slot_rx,nb_searchspace_total);
  #endif

  //FK: we define dci_ind and dl_indication as local variables, this way the call to the mac should be thread safe
  fapi_nr_dci_indication_t dci_ind;
  nr_downlink_indication_t dl_indication;
  
  // p in TS 38.212 Subclause 10.1, for each active BWP the UE can deal with 3 different CORESETs (including coresetId 0 for common search space)
  //int nb_coreset_total = NR_NBR_CORESET_ACT_BWP;
  unsigned int dci_cnt=0;
  // this table contains 56 (NBR_NR_DCI_FIELDS) elements for each dci field and format described in TS 38.212. Each element represents the size in bits for each dci field
  //uint8_t dci_fields_sizes[NBR_NR_DCI_FIELDS][NBR_NR_FORMATS] = {{0}};
  // this is the UL bandwidth part. FIXME! To be defined where this value comes from
  //  uint16_t n_RB_ULBWP = 106;
  // this is the DL bandwidth part. FIXME! To be defined where this value comes from

  // First we have to identify each searchSpace active at a time and do PDCCH monitoring corresponding to current searchSpace
  // Up to 10 searchSpaces can be configured to UE (s<=10)
  for (nb_searchspace_active=0; nb_searchspace_active<nb_searchspace_total; nb_searchspace_active++){
    int nb_coreset_active=nb_searchspace_active;
    //int do_pdcch_monitoring_current_slot=1; // this variable can be removed and fapi is handling
    
     // The following code has been removed as it is handled by higher layers (fapi)
     //
     // Verify that monitoring is required at the slot nr_slot_rx. We will run pdcch procedure only if do_pdcch_monitoring_current_slot=1
     // For Type0-PDCCH searchspace, we need to calculate the monitoring slot from Tables 13-1 .. 13-15 in TS 38.213 Subsection 13
     //NR_UE_SLOT_PERIOD_OFFSET_t sl_period_offset_mon = pdcch_vars2->searchSpace[nb_searchspace_active].monitoringSlotPeriodicityAndOffset;
     //if (sl_period_offset_mon == nr_sl1) {
     //do_pdcch_monitoring_current_slot=1; // PDCCH monitoring in every slot
     //} else if (nr_slot_rx%(uint16_t)sl_period_offset_mon == pdcch_vars2->searchSpace[nb_searchspace_active].monitoringSlotPeriodicityAndOffset_offset) {
     //do_pdcch_monitoring_current_slot=1; // PDCCH monitoring in every monitoringSlotPeriodicityAndOffset slot with offset
     //}
    
     // FIXME
     // For PDCCH monitoring when overlap with SS/PBCH according to 38.213 v15.1.0 Section 10
     // To be implemented LATER !!!
     
    //int _offset,_index,_M;
    //int searchSpace_id                              = pdcch_vars2->searchSpace[nb_searchspace_active].searchSpaceId;


    #ifdef NR_PDCCH_SCHED_DEBUG
      printf("<-NR_PDCCH_PHY_PROCEDURES_LTE_UE (nr_ue_pdcch_procedures)-> nb_searchspace_active=%d do_pdcch_monitoring_current_slot=%d (to be removed)\n",
              nb_searchspace_active,
              do_pdcch_monitoring_current_slot);
    #endif

//    if (do_pdcch_monitoring_current_slot) {
      // the searchSpace indicates that we need to monitor PDCCH in current nr_slot_rx
      // get the parameters describing the current SEARCHSPACE
      // the CORESET id applicable to the current SearchSpace
      //int searchSpace_coreset_id                      = pdcch_vars2->searchSpace[nb_searchspace_active].controlResourceSetId;
      // FIXME this variable is a bit string (14 bits) identifying every OFDM symbol in a slot.
      // at the moment we will not take into consideration this variable and we will consider that the OFDM symbol offset is always the first OFDM in a symbol
      uint16_t symbol_within_slot_mon                 = pdcch_vars2->searchSpace[nb_searchspace_active].monitoringSymbolWithinSlot;
      // get the remaining parameters describing the current SEARCHSPACE:     // FIXME! To be defined where we get this information from
      //NR_UE_SEARCHSPACE_nbrCAND_t num_cand_L1         = pdcch_vars2->searchSpace[nb_searchspace_active].nrofCandidates_aggrlevel1;
      //NR_UE_SEARCHSPACE_nbrCAND_t num_cand_L2         = pdcch_vars2->searchSpace[nb_searchspace_active].nrofCandidates_aggrlevel2;
      //NR_UE_SEARCHSPACE_nbrCAND_t num_cand_L4         = pdcch_vars2->searchSpace[nb_searchspace_active].nrofCandidates_aggrlevel4;
      //NR_UE_SEARCHSPACE_nbrCAND_t num_cand_L8         = pdcch_vars2->searchSpace[nb_searchspace_active].nrofCandidates_aggrlevel8;
      //NR_UE_SEARCHSPACE_nbrCAND_t num_cand_L16        = pdcch_vars2->searchSpace[nb_searchspace_active].nrofCandidates_aggrlevel16;
                                                                                                  // FIXME! A table of five enum elements
      // searchSpaceType indicates whether this is a common search space or a UE-specific search space
      //int searchSpaceType                             = pdcch_vars2->searchSpace[nb_searchspace_active].searchSpaceType.type;
      NR_SEARCHSPACE_TYPE_t searchSpaceType                             = ue_specific;//common;
      #ifdef NR_PDCCH_SCHED_DEBUG
        printf("<-NR_PDCCH_PHY_PROCEDURES_LTE_UE (nr_ue_pdcch_procedures)-> searchSpaceType=%d is hardcoded THIS HAS TO BE FIXED!!!\n",
                searchSpaceType);
      #endif

      //while ((searchSpace_coreset_id != pdcch_vars2->coreset[nb_coreset_active].controlResourceSetId) && (nb_coreset_active<nb_coreset_total)) {
        // we need to identify the CORESET associated to the active searchSpace
        //nb_coreset_active++;
      if (nb_coreset_active >= nb_coreset_total) return 0; // the coreset_id could not be found. There is a problem
      }


    
     //we do not need these parameters yet
    
     // get the parameters describing the current CORESET
     //int coreset_duration                                      = pdcch_vars2->coreset[nb_coreset_active].duration;
     //uint64_t coreset_freq_dom                                 = pdcch_vars2->coreset[nb_coreset_active].frequencyDomainResources;
     //int coreset_shift_index                                   = pdcch_vars2->coreset[nb_coreset_active].cce_reg_mappingType.shiftIndex;
    // NR_UE_CORESET_REG_bundlesize_t coreset_bundlesize         = pdcch_vars2->coreset[nb_coreset_active].cce_reg_mappingType.reg_bundlesize;
    // NR_UE_CORESET_interleaversize_t coreset_interleaversize   = pdcch_vars2->coreset[nb_coreset_active].cce_reg_mappingType.interleaversize;
    // NR_UE_CORESET_precoder_granularity_t precoder_granularity = pdcch_vars2->coreset[nb_coreset_active].precoderGranularity;
    // int tci_statesPDCCH                                       = pdcch_vars2->coreset[nb_coreset_active].tciStatesPDCCH;
    // int tci_present                                           = pdcch_vars2->coreset[nb_coreset_active].tciPresentInDCI;
    // uint16_t pdcch_DMRS_scrambling_id                         = pdcch_vars2->coreset[nb_coreset_active].pdcchDMRSScramblingID;
    

    // A set of PDCCH candidates for a UE to monitor is defined in terms of PDCCH search spaces.
    // Searchspace types:
    // Type0-PDCCH  common search space for a DCI format with CRC scrambled by a SI-RNTI
    // number of consecutive resource blocks and a number of consecutive symbols for
    // the control resource set of the Type0-PDCCH common search space from
    // the four most significant bits of RMSI-PDCCH-Config as described in Tables 13-1 through 13-10
    // and determines PDCCH monitoring occasions
    // from the four least significant bits of RMSI-PDCCH-Config,
    // included in MasterInformationBlock, as described in Tables 13-11 through 13-15
    // Type0A-PDCCH common search space for a DCI format with CRC scrambled by a SI-RNTI
    // Type1-PDCCH  common search space for a DCI format with CRC scrambled by a RA-RNTI, or a TC-RNTI, or a C-RNTI
    // Type2-PDCCH  common search space for a DCI format with CRC scrambled by a P-RNTI
    // Type3-PDCCH  common search space for a DCI format with CRC scrambled by INT-RNTI, or SFI-RNTI,
    // or TPC-PUSCH-RNTI, or TPC-PUCCH-RNTI, or TPC-SRS-RNTI, or C-RNTI, or CS-RNTI(s), or SP-CSI-RNTI



    VCD_SIGNAL_DUMPER_DUMP_FUNCTION_BY_NAME(VCD_SIGNAL_DUMPER_FUNCTIONS_UE_PDCCH_PROCEDURES, VCD_FUNCTION_IN);
#if UE_TIMING_TRACE
      start_meas(&ue->dlsch_rx_pdcch_stats);
#endif

      VCD_SIGNAL_DUMPER_DUMP_FUNCTION_BY_NAME(VCD_SIGNAL_DUMPER_FUNCTIONS_RX_PDCCH, VCD_FUNCTION_IN);
#ifdef NR_PDCCH_SCHED_DEBUG
      printf("<-NR_PDCCH_PHY_PROCEDURES_LTE_UE (nr_ue_pdcch_procedures)-> Entering function nr_rx_pdcch with gNB_id=%d (nb_coreset_active=%d, (symbol_within_slot_mon&0x3FFF)=%d, searchSpaceType=%d)\n",
                  gNB_id,nb_coreset_active,(symbol_within_slot_mon&0x3FFF),
                  searchSpaceType);
#endif
        nr_rx_pdcch(ue,
                    frame_rx,
                    nr_slot_rx,
                    gNB_id,
                    //(ue->frame_parms.mode1_flag == 1) ? SISO : ALAMOUTI,
                    SISO,
                    ue->high_speed_flag,
                    ue->is_secondary_ue,
                    nb_coreset_active,
                    (symbol_within_slot_mon&0x3FFF),
                    searchSpaceType);
#ifdef NR_PDCCH_SCHED_DEBUG
          printf("<-NR_PDCCH_PHY_PROCEDURES_LTE_UE (nr_ue_pdcch_procedures)-> Ending function nr_rx_pdcch(nb_coreset_active=%d, (symbol_within_slot_mon&0x3FFF)=%d, searchSpaceType=%d)\n",
                  nb_coreset_active,(symbol_within_slot_mon&0x3FFF),
                  searchSpaceType);
#endif

  */
  
  VCD_SIGNAL_DUMPER_DUMP_FUNCTION_BY_NAME(VCD_SIGNAL_DUMPER_FUNCTIONS_RX_PDCCH, VCD_FUNCTION_IN);
  nr_rx_pdcch(ue, proc);
  VCD_SIGNAL_DUMPER_DUMP_FUNCTION_BY_NAME(VCD_SIGNAL_DUMPER_FUNCTIONS_RX_PDCCH, VCD_FUNCTION_OUT);
  

  VCD_SIGNAL_DUMPER_DUMP_FUNCTION_BY_NAME(VCD_SIGNAL_DUMPER_FUNCTIONS_DCI_DECODING, VCD_FUNCTION_IN);

#ifdef NR_PDCCH_SCHED_DEBUG
  printf("<-NR_PDCCH_PHY_PROCEDURES_LTE_UE (nr_ue_pdcch_procedures)-> Entering function nr_dci_decoding_procedure with (nb_searchspace_active=%d)\n",
	 pdcch_vars->nb_search_space);
#endif

  fapi_nr_dci_indication_t dci_ind={0};
  nr_downlink_indication_t dl_indication={0};
  dci_cnt = nr_dci_decoding_procedure(ue, proc, &dci_ind);

#ifdef NR_PDCCH_SCHED_DEBUG
  LOG_I(PHY,"<-NR_PDCCH_PHY_PROCEDURES_LTE_UE (nr_ue_pdcch_procedures)-> Ending function nr_dci_decoding_procedure() -> dci_cnt=%u\n",dci_cnt);
#endif
  
  VCD_SIGNAL_DUMPER_DUMP_FUNCTION_BY_NAME(VCD_SIGNAL_DUMPER_FUNCTIONS_DCI_DECODING, VCD_FUNCTION_OUT);
  //LOG_D(PHY,"[UE  %d][PUSCH] Frame %d nr_slot_rx %d PHICH RX\n",ue->Mod_id,frame_rx,nr_slot_rx);

  for (int i=0; i<dci_cnt; i++) {
    LOG_D(PHY,"[UE  %d] AbsSubFrame %d.%d, Mode %s: DCI %i of %d total DCIs found --> rnti %x : format %d\n",
      ue->Mod_id,frame_rx%1024,nr_slot_rx,nr_mode_string[ue->UE_mode[gNB_id]],
      i + 1,
      dci_cnt,
      dci_ind.dci_list[i].rnti,
      dci_ind.dci_list[i].dci_format);
  }
  ue->pdcch_vars[proc->thread_id][gNB_id]->dci_received += dci_cnt;

  dci_ind.number_of_dcis = dci_cnt;
    /*
    for (int i=0; i<dci_cnt; i++) {
      
	memset(&dci_ind.dci_list[i].dci,0,sizeof(fapi_nr_dci_pdu_rel15_t));
	
	dci_ind.dci_list[i].rnti = dci_alloc_rx[i].rnti;
	dci_ind.dci_list[i].dci_format = dci_alloc_rx[i].format;
	dci_ind.dci_list[i].n_CCE = dci_alloc_rx[i].firstCCE;
	dci_ind.dci_list[i].N_CCE = (int)dci_alloc_rx[i].L;
	
	status = nr_extract_dci_info(ue,
				     gNB_id,
				     ue->frame_parms.frame_type,
				     dci_alloc_rx[i].dci_length,
				     dci_alloc_rx[i].rnti,
				     dci_alloc_rx[i].dci_pdu,
				     &dci_ind.dci_list[i].dci,
				     dci_fields_sizes_cnt[i],
				     dci_alloc_rx[i].format,
				     nr_slot_rx,
				     pdcch_vars2->n_RB_BWP[nb_searchspace_active],
				     pdcch_vars2->n_RB_BWP[nb_searchspace_active],
				     crc_scrambled_values);
	
	if(status == 0) {
	  LOG_W(PHY,"<-NR_PDCCH_PHY_PROCEDURES_UE (nr_ue_pdcch_procedures)-> bad DCI %d !!! \n",dci_alloc_rx[i].format);
	  return(-1);
	}
	
	LOG_D(PHY,"<-NR_PDCCH_PHY_PROCEDURES_UE (nr_ue_pdcch_procedures)-> Ending function nr_extract_dci_info()\n");
	

        
      } // end for loop dci_cnt
    */

    // fill dl_indication message
    dl_indication.module_id = ue->Mod_id;
    dl_indication.cc_id = ue->CC_id;
    dl_indication.gNB_index = gNB_id;
    dl_indication.frame = frame_rx;
    dl_indication.slot = nr_slot_rx;
    dl_indication.thread_id = proc->thread_id;
    dl_indication.rx_ind = NULL; //no data, only dci for now
    dl_indication.dci_ind = &dci_ind; 
    
    //  send to mac
    ue->if_inst->dl_indication(&dl_indication, NULL);

#if UE_TIMING_TRACE
  stop_meas(&ue->dlsch_rx_pdcch_stats);
#endif
    
  VCD_SIGNAL_DUMPER_DUMP_FUNCTION_BY_NAME(VCD_SIGNAL_DUMPER_FUNCTIONS_UE_PDCCH_PROCEDURES, VCD_FUNCTION_OUT);
  return(dci_cnt);
}
#endif // NR_PDCCH_SCHED

int nr_ue_pdsch_procedures(PHY_VARS_NR_UE *ue, UE_nr_rxtx_proc_t *proc, int eNB_id, PDSCH_t pdsch, NR_UE_DLSCH_t *dlsch0, NR_UE_DLSCH_t *dlsch1) {

  int frame_rx = proc->frame_rx;
  int nr_slot_rx = proc->nr_slot_rx;
  int m;
  int i_mod,eNB_id_i,dual_stream_UE;
  int first_symbol_flag=0;

  if (!dlsch0)
    return 0;
  if (dlsch0->active == 0)
    return 0;

  if (!dlsch1)  {
    int harq_pid = dlsch0->current_harq_pid;
    uint16_t BWPStart       = dlsch0->harq_processes[harq_pid]->BWPStart;
    //    uint16_t BWPSize        = dlsch0->harq_processes[harq_pid]->BWPSize;
    uint16_t pdsch_start_rb = dlsch0->harq_processes[harq_pid]->start_rb;
    uint16_t pdsch_nb_rb    = dlsch0->harq_processes[harq_pid]->nb_rb;
    uint16_t s0             = dlsch0->harq_processes[harq_pid]->start_symbol;
    uint16_t s1             = dlsch0->harq_processes[harq_pid]->nb_symbols;

    LOG_D(PHY,"[UE %d] PDSCH type %d active in nr_slot_rx %d, harq_pid %d (%d), rb_start %d, nb_rb %d, symbol_start %d, nb_symbols %d, DMRS mask %x\n",ue->Mod_id,pdsch,nr_slot_rx,harq_pid,dlsch0->harq_processes[harq_pid]->status,pdsch_start_rb,pdsch_nb_rb,s0,s1,dlsch0->harq_processes[harq_pid]->dlDmrsSymbPos);

    // do channel estimation for first DMRS only
    for (m = s0; m < 3; m++) {
      if (((1<<m)&dlsch0->harq_processes[harq_pid]->dlDmrsSymbPos) > 0) {
<<<<<<< HEAD
        nr_pdsch_channel_estimation(ue,
                  0 /*eNB_id*/,
                  nr_tti_rx,
                  0 /*p*/,
                  m,
                  BWPStart,
                  ue->frame_parms.first_carrier_offset+(BWPStart+pdsch_start_rb)*12,
                  pdsch_nb_rb);
        LOG_D(PHY,"Channel Estimation in symbol %d\n",m);
=======
        for (uint8_t aatx=0; aatx<1; aatx++) {//for MIMO Config: it shall loop over no_layers
          nr_pdsch_channel_estimation(ue,
                                      proc,
                                      0 /*eNB_id*/,
                                      nr_slot_rx,
                                      aatx /*p*/,
                                      m,
                                      ue->frame_parms.first_carrier_offset+(BWPStart + pdsch_start_rb)*12,
                                      pdsch_nb_rb);
          LOG_D(PHY,"PDSCH Channel estimation gNB id %d, PDSCH antenna port %d, slot %d, symbol %d\n",0,aatx,nr_slot_rx,m);
#if 0
          ///LOG_M: the channel estimation
          int nr_frame_rx = proc->frame_rx;
          char filename[100];
          for (uint8_t aarx=0; aarx<ue->frame_parms.nb_antennas_rx; aarx++) {
            sprintf(filename,"PDSCH_CHANNEL_frame%d_slot%d_sym%d_port%d_rx%d.m", nr_frame_rx, nr_slot_rx, m, aatx,aarx);
            int **dl_ch_estimates = ue->pdsch_vars[ue->current_thread_id[nr_slot_rx]][0]->dl_ch_estimates;
            LOG_M(filename,"channel_F",&dl_ch_estimates[aatx*ue->frame_parms.nb_antennas_rx+aarx][ue->frame_parms.ofdm_symbol_size*m],ue->frame_parms.ofdm_symbol_size, 1, 1);
          }
#endif
        }
>>>>>>> 2529c20b
        break;
      }
    }
    for (m = s0; m < (s1 + s0); m++) {
 
      dual_stream_UE = 0;
      eNB_id_i = eNB_id+1;
      i_mod = 0;

      if ((m==s0) && (m<3))
	first_symbol_flag = 1;
      else
	first_symbol_flag = 0;
#if UE_TIMING_TRACE
      uint8_t slot = 0;
      if(m >= ue->frame_parms.symbols_per_slot>>1)
        slot = 1;
      start_meas(&ue->dlsch_llr_stats_parallelization[proc->thread_id][slot]);
#endif
      // process DLSCH received in first slot
      // skip DMRS symbols (will have to check later if PDSCH/DMRS are multiplexed
      if (((1<<m)&dlsch0->harq_processes[harq_pid]->dlDmrsSymbPos) == 0) { 
	if (nr_rx_pdsch(ue,
                    proc,
                    pdsch,
                    eNB_id,
                    eNB_id_i,
                    frame_rx,
                    nr_slot_rx,
                    m,
                    first_symbol_flag,
                    dual_stream_UE,
                    i_mod,
                    dlsch0->current_harq_pid) < 0)
                      return -1;
      }
      else { // This is to adjust the llr offset in the case of skipping over a dmrs symbol (i.e. in case of no PDSCH REs in DMRS)
<<<<<<< HEAD
	if (pdsch == RA_PDSCH) ue->pdsch_vars[ue->current_thread_id[nr_tti_rx]][eNB_id]->llr_offset[m]=ue->pdsch_vars[ue->current_thread_id[nr_tti_rx]][eNB_id]->llr_offset[m-1];
	else if (pdsch == PDSCH || pdsch == SI_PDSCH) {
=======
	if      (pdsch == RA_PDSCH) ue->pdsch_vars[proc->thread_id][eNB_id]->llr_offset[m]=ue->pdsch_vars[proc->thread_id][eNB_id]->llr_offset[m-1];
	else if (pdsch == PDSCH) {
>>>>>>> 2529c20b
          if (nr_rx_pdsch(ue,
                    proc,
                    pdsch,
                    eNB_id,
                    eNB_id_i,
                    frame_rx,
                    nr_slot_rx,
                    m,
                    first_symbol_flag,
                    dual_stream_UE,
                    i_mod,
                    dlsch0->current_harq_pid) < 0)
                      return -1;
        }
	else AssertFatal(1==0,"not RA_PDSCH, SI_PDSCH or PDSCH\n");
      }
      if (pdsch == PDSCH)  LOG_D(PHY,"Done processing symbol %d : llr_offset %d\n",m,ue->pdsch_vars[proc->thread_id][eNB_id]->llr_offset[m]);
#if UE_TIMING_TRACE
      stop_meas(&ue->dlsch_llr_stats_parallelization[proc->thread_id][slot]);
#if DISABLE_LOG_X
      printf("[AbsSFN %d.%d] LLR Computation Symbol %d %5.2f \n",frame_rx,nr_slot_rx,m,ue->dlsch_llr_stats_parallelization[proc->thread_id][slot].p_time/(cpuf*1000.0));
#else
      LOG_D(PHY, "[AbsSFN %d.%d] LLR Computation Symbol %d %5.2f \n",frame_rx,nr_slot_rx,m,ue->dlsch_llr_stats_parallelization[proc->thread_id][slot].p_time/(cpuf*1000.0));
#endif
#endif

      if(first_symbol_flag)
	{
          proc->first_symbol_available = 1;
	}
    } // CRNTI active
  }
  return 0;
}

// WIP fix:
// - time domain indication hardcoded to 0 for k2 offset
// - extend TS 38.213 ch 8.3 Msg3 PUSCH
// - b buffer
// - ulsch power offset
// - UE_mode == PUSCH case (should be handled by TA updates)
// - harq
// - optimize: mu_pusch, j and table_6_1_2_1_1_2_time_dom_res_alloc_A are already defined in nr_ue_procedures
void nr_process_rar(nr_downlink_indication_t *dl_info) {

  module_id_t module_id = dl_info->module_id;
  int cc_id = dl_info->cc_id, frame_rx = dl_info->frame, nr_slot_rx = dl_info->slot, ta_command;
  uint8_t gNB_index = dl_info->gNB_index; // *rar;
  PHY_VARS_NR_UE *ue = PHY_vars_UE_g[module_id][cc_id];
  NR_UE_DLSCH_t *dlsch0 = ue->dlsch_ra[gNB_index];
  UE_MODE_t UE_mode = ue->UE_mode[gNB_index];
  NR_PRACH_RESOURCES_t *prach_resources = ue->prach_resources[gNB_index];

  LOG_D(PHY,"[UE %d][RAPROC] Frame %d slot %d Received RAR mode %d\n", module_id, frame_rx, nr_slot_rx, UE_mode);

  if (ue->mac_enabled == 1) {
    if ((UE_mode != PUSCH) && (prach_resources->Msg3 != NULL)) {

      LOG_D(PHY,"[UE %d][RAPROC] Frame %d slot %d Invoking MAC for RAR (current preamble %d)\n", module_id, frame_rx, nr_slot_rx, prach_resources->ra_PreambleIndex);

      ta_command = nr_ue_process_rar(ue->Mod_id,
                                     cc_id,
                                     frame_rx,
                                     nr_slot_rx,
                                     dlsch0->harq_processes[0]->b,
                                     &ue->pdcch_vars[dl_info->thread_id][gNB_index]->pdcch_config[0].rnti,
                                     prach_resources->ra_PreambleIndex,
                                     dlsch0->harq_processes[0]->b); // alter the 'b' buffer so it contains only the selected RAR header and RAR payload

      if (ta_command != 0xffff) {
        LOG_D(PHY,"[UE %d][RAPROC] Frame %d slot %d Got Temporary C-RNTI %x and timing advance %d from RAR\n",
          ue->Mod_id,
          frame_rx,
          nr_slot_rx,
          ue->pdcch_vars[dl_info->thread_id][gNB_index]->pdcch_config[0].rnti,
          ta_command);

        nr_process_timing_advance_rar(ue, frame_rx, nr_slot_rx, ta_command);

        if (ue->mode != debug_prach)
          ue->UE_mode[gNB_index] = RA_RESPONSE;

      } else {
        LOG_W(PHY,"[UE %d][RAPROC] Received RAR preamble (%d) doesn't match !!!\n", ue->Mod_id, prach_resources->ra_PreambleIndex);
      }
    }
  } else {
    // rar = dlsch0->harq_processes[0]->b+1;
    // ta_command = ((((uint16_t)(rar[0]&0x7f))<<4) + (rar[1]>>4));
    // nr_process_timing_advance_rar(ue, frame_rx, nr_slot_rx, ta_command);
  }
}

// if contention resolution fails, go back to UE mode PRACH
void nr_ra_failed(uint8_t Mod_id, uint8_t CC_id, uint8_t gNB_index) {

  PHY_VARS_NR_UE *ue = PHY_vars_UE_g[Mod_id][CC_id];
  ue->UE_mode[gNB_index] = PRACH;

  for (int i=0; i <RX_NB_TH_MAX; i++ ) {
    ue->pdcch_vars[i][gNB_index]->pdcch_config[0].rnti = 0;
  }
  LOG_E(PHY,"[UE %d] [RAPROC] Random-access procedure fails, going back to PRACH\n", Mod_id);
}

void nr_ra_succeeded(uint8_t Mod_id,
                     uint8_t CC_id,
                     uint8_t gNB_index){
  LOG_I(PHY,"[UE %d][RAPROC] RA procedure succeeded. UE set to PUSCH mode\n", Mod_id);
  PHY_VARS_NR_UE *ue = PHY_vars_UE_g[Mod_id][CC_id];
  ue->ulsch_Msg3_active[gNB_index] = 0;
  ue->UE_mode[gNB_index] = PUSCH;
}

void nr_ue_dlsch_procedures(PHY_VARS_NR_UE *ue,
       UE_nr_rxtx_proc_t *proc,
       int eNB_id,
       PDSCH_t pdsch,
       NR_UE_DLSCH_t *dlsch0,
       NR_UE_DLSCH_t *dlsch1,
       int *dlsch_errors,
       runmode_t mode) {

  if (dlsch0==NULL)
    AssertFatal(0,"dlsch0 should be defined at this level \n");

  int harq_pid = dlsch0->current_harq_pid;
  int frame_rx = proc->frame_rx;
  int nr_slot_rx = proc->nr_slot_rx;
  int ret=0, ret1=0;
  NR_UE_PDSCH *pdsch_vars;
  uint8_t is_cw0_active = 0;
  uint8_t is_cw1_active = 0;
  uint8_t dmrs_type, nb_re_dmrs;
  uint16_t length_dmrs = 1; 
  uint16_t nb_symb_sch = 9;
  nr_downlink_indication_t dl_indication;
  fapi_nr_rx_indication_t rx_ind;
  // params for UL time alignment procedure
  NR_UL_TIME_ALIGNMENT_t *ul_time_alignment = &ue->ul_time_alignment[eNB_id];
  uint16_t slots_per_frame = ue->frame_parms.slots_per_frame;
  uint16_t slots_per_subframe = ue->frame_parms.slots_per_subframe;
  uint8_t numerology = ue->frame_parms.numerology_index, mapping_type_ul, mapping_type_dl;
  int ul_tx_timing_adjustment, N_TA_max, factor_mu, N_t_1, N_t_2, N_1, N_2, d_1_1 = 0, d_2_1, d;
  uint8_t d_2_2 = 0;// set to 0 because there is only 1 BWP
                    // TODO this should corresponds to the switching time as defined in
                    // TS 38.133
  uint16_t ofdm_symbol_size = ue->frame_parms.ofdm_symbol_size;
  uint16_t nb_prefix_samples = ue->frame_parms.nb_prefix_samples;
  uint32_t t_subframe = 1; // subframe duration of 1 msec
  uint16_t bw_scaling, start_symbol;
  float tc_factor;

  is_cw0_active = dlsch0->harq_processes[harq_pid]->status;
  nb_symb_sch = dlsch0->harq_processes[harq_pid]->nb_symbols;
  start_symbol = dlsch0->harq_processes[harq_pid]->start_symbol;
  dmrs_type = dlsch0->harq_processes[harq_pid]->dmrsConfigType;
  if (dmrs_type==NFAPI_NR_DMRS_TYPE1) {
    nb_re_dmrs = 6*dlsch0->harq_processes[harq_pid]->n_dmrs_cdm_groups;
  }
  else {
    nb_re_dmrs = 4*dlsch0->harq_processes[harq_pid]->n_dmrs_cdm_groups;
  }

  if(dlsch1)
    is_cw1_active = dlsch1->harq_processes[harq_pid]->status;

  LOG_D(PHY,"AbsSubframe %d.%d Start LDPC Decoder for CW0 [harq_pid %d] ? %d \n", frame_rx%1024, nr_slot_rx, harq_pid, is_cw0_active);
  LOG_D(PHY,"AbsSubframe %d.%d Start LDPC Decoder for CW1 [harq_pid %d] ? %d \n", frame_rx%1024, nr_slot_rx, harq_pid, is_cw1_active);

  if(is_cw0_active && is_cw1_active)
    {
      dlsch0->Kmimo = 2;
      dlsch1->Kmimo = 2;
    }
  else
    {
      dlsch0->Kmimo = 1;
    }
  if (1) {
    switch (pdsch) {
    case SI_PDSCH:
    case RA_PDSCH:
    case P_PDSCH:
    case PDSCH:
      pdsch_vars = ue->pdsch_vars[proc->thread_id][eNB_id];
      break;
    case PMCH:
    case PDSCH1:
      LOG_E(PHY,"Illegal PDSCH %d for ue_pdsch_procedures\n",pdsch);
      pdsch_vars = NULL;
      return;
      break;
    default:
      pdsch_vars = NULL;
      return;
      break;

    }
    if (frame_rx < *dlsch_errors)
      *dlsch_errors=0;

    if (pdsch == RA_PDSCH) {
      if (ue->prach_resources[eNB_id]!=NULL)
	      dlsch0->rnti = ue->prach_resources[eNB_id]->ra_RNTI;
      else {
	      LOG_E(PHY,"[UE %d] Frame %d, nr_slot_rx %d: FATAL, prach_resources is NULL\n", ue->Mod_id, frame_rx, nr_slot_rx);
	      //mac_xface->macphy_exit("prach_resources is NULL");
	      return;
      }
    }

    // exit dlsch procedures as there are no active dlsch
    if (is_cw0_active != ACTIVE && is_cw1_active != ACTIVE)
      return;

    // start ldpc decode for CW 0
    dlsch0->harq_processes[harq_pid]->G = nr_get_G(dlsch0->harq_processes[harq_pid]->nb_rb,
                                                   nb_symb_sch,
                                                   nb_re_dmrs,
                                                   length_dmrs,
                                                   dlsch0->harq_processes[harq_pid]->Qm,
                                                   dlsch0->harq_processes[harq_pid]->Nl);
#if UE_TIMING_TRACE
      start_meas(&ue->dlsch_unscrambling_stats);
#endif
      nr_dlsch_unscrambling(pdsch_vars->llr[0],
                            dlsch0->harq_processes[harq_pid]->G,
                            0,
                            ue->frame_parms.Nid_cell,
                            dlsch0->rnti);
      

#if UE_TIMING_TRACE
      stop_meas(&ue->dlsch_unscrambling_stats);
#endif

#if 0
      LOG_I(PHY," ------ start ldpc decoder for AbsSubframe %d.%d / %d  ------  \n", frame_rx, nr_slot_rx, harq_pid);
      LOG_I(PHY,"start ldpc decode for CW 0 for AbsSubframe %d.%d / %d --> nb_rb %d \n", frame_rx, nr_slot_rx, harq_pid, dlsch0->harq_processes[harq_pid]->nb_rb);
      LOG_I(PHY,"start ldpc decode for CW 0 for AbsSubframe %d.%d / %d  --> rb_alloc_even %x \n", frame_rx, nr_slot_rx, harq_pid, dlsch0->harq_processes[harq_pid]->rb_alloc_even);
      LOG_I(PHY,"start ldpc decode for CW 0 for AbsSubframe %d.%d / %d  --> Qm %d \n", frame_rx, nr_slot_rx, harq_pid, dlsch0->harq_processes[harq_pid]->Qm);
      LOG_I(PHY,"start ldpc decode for CW 0 for AbsSubframe %d.%d / %d  --> Nl %d \n", frame_rx, nr_slot_rx, harq_pid, dlsch0->harq_processes[harq_pid]->Nl);
      LOG_I(PHY,"start ldpc decode for CW 0 for AbsSubframe %d.%d / %d  --> G  %d \n", frame_rx, nr_slot_rx, harq_pid, dlsch0->harq_processes[harq_pid]->G);
      LOG_I(PHY,"start ldpc decode for CW 0 for AbsSubframe %d.%d / %d  --> Kmimo  %d \n", frame_rx, nr_slot_rx, harq_pid, dlsch0->Kmimo);
      LOG_I(PHY,"start ldpc decode for CW 0 for AbsSubframe %d.%d / %d  --> Pdcch Sym  %d \n", frame_rx, nr_slot_rx, harq_pid, ue->pdcch_vars[proc->thread_id][eNB_id]->num_pdcch_symbols);
#endif

#if UE_TIMING_TRACE
      start_meas(&ue->dlsch_decoding_stats[proc->thread_id]);
#endif

#ifdef UE_DLSCH_PARALLELISATION
		 ret = nr_dlsch_decoding_mthread(ue,
			   proc,
			   eNB_id,
			   pdsch_vars->llr[0],
			   &ue->frame_parms,
			   dlsch0,
			   dlsch0->harq_processes[harq_pid],
			   frame_rx,
			   nb_symb_sch,
			   nr_slot_rx,
			   harq_pid,
			   pdsch==PDSCH?1:0,
			   dlsch0->harq_processes[harq_pid]->TBS>256?1:0);
		 LOG_T(PHY,"UE_DLSCH_PARALLELISATION is defined, ret = %d\n", ret);
#else
      ret = nr_dlsch_decoding(ue,
			   proc,
			   eNB_id,
			   pdsch_vars->llr[0],
			   &ue->frame_parms,
			   dlsch0,
			   dlsch0->harq_processes[harq_pid],
			   frame_rx,
			   nb_symb_sch,
			   nr_slot_rx,
			   harq_pid,
			   pdsch==PDSCH?1:0,
			   dlsch0->harq_processes[harq_pid]->TBS>256?1:0);
      LOG_T(PHY,"UE_DLSCH_PARALLELISATION is NOT defined, ret = %d\n", ret);
      //printf("start cW0 dlsch decoding\n");
#endif

#if UE_TIMING_TRACE
      stop_meas(&ue->dlsch_decoding_stats[proc->thread_id]);
#if DISABLE_LOG_X
      printf(" --> Unscrambling for CW0 %5.3f\n",
              (ue->dlsch_unscrambling_stats.p_time)/(cpuf*1000.0));
      printf("AbsSubframe %d.%d --> LDPC Decoding for CW0 %5.3f\n",
              frame_rx%1024, nr_slot_rx,(ue->dlsch_decoding_stats[proc->thread_id].p_time)/(cpuf*1000.0));
#else
      LOG_I(PHY, " --> Unscrambling for CW0 %5.3f\n",
              (ue->dlsch_unscrambling_stats.p_time)/(cpuf*1000.0));
      LOG_I(PHY, "AbsSubframe %d.%d --> LDPC Decoding for CW0 %5.3f\n",
              frame_rx%1024, nr_slot_rx,(ue->dlsch_decoding_stats[proc->thread_id].p_time)/(cpuf*1000.0));
#endif

#endif
      if(is_cw1_active)
      {
          // start ldpc decode for CW 1
          dlsch1->harq_processes[harq_pid]->G = nr_get_G(dlsch1->harq_processes[harq_pid]->nb_rb,
							 nb_symb_sch,
							 nb_re_dmrs,
							 length_dmrs,
							 dlsch1->harq_processes[harq_pid]->Qm,
							 dlsch1->harq_processes[harq_pid]->Nl);
#if UE_TIMING_TRACE
          start_meas(&ue->dlsch_unscrambling_stats);
#endif
          nr_dlsch_unscrambling(pdsch_vars->llr[1],
                                dlsch1->harq_processes[harq_pid]->G,
                                0,
                                ue->frame_parms.Nid_cell,
                                dlsch1->rnti);
#if UE_TIMING_TRACE
          stop_meas(&ue->dlsch_unscrambling_stats);
#endif

#if 0
          LOG_I(PHY,"start ldpc decode for CW 1 for AbsSubframe %d.%d / %d --> nb_rb %d \n", frame_rx, nr_slot_rx, harq_pid, dlsch1->harq_processes[harq_pid]->nb_rb);
          LOG_I(PHY,"start ldpc decode for CW 1 for AbsSubframe %d.%d / %d  --> rb_alloc_even %x \n", frame_rx, nr_slot_rx, harq_pid, dlsch1->harq_processes[harq_pid]->rb_alloc_even);
          LOG_I(PHY,"start ldpc decode for CW 1 for AbsSubframe %d.%d / %d  --> Qm %d \n", frame_rx, nr_slot_rx, harq_pid, dlsch1->harq_processes[harq_pid]->Qm);
          LOG_I(PHY,"start ldpc decode for CW 1 for AbsSubframe %d.%d / %d  --> Nl %d \n", frame_rx, nr_slot_rx, harq_pid, dlsch1->harq_processes[harq_pid]->Nl);
          LOG_I(PHY,"start ldpc decode for CW 1 for AbsSubframe %d.%d / %d  --> G  %d \n", frame_rx, nr_slot_rx, harq_pid, dlsch1->harq_processes[harq_pid]->G);
          LOG_I(PHY,"start ldpc decode for CW 1 for AbsSubframe %d.%d / %d  --> Kmimo  %d \n", frame_rx, nr_slot_rx, harq_pid, dlsch1->Kmimo);
          LOG_I(PHY,"start ldpc decode for CW 1 for AbsSubframe %d.%d / %d  --> Pdcch Sym  %d \n", frame_rx, nr_slot_rx, harq_pid, ue->pdcch_vars[proc->thread_id][eNB_id]->num_pdcch_symbols);
#endif

#if UE_TIMING_TRACE
          start_meas(&ue->dlsch_decoding_stats[proc->thread_id]);
#endif

#ifdef UE_DLSCH_PARALLELISATION
          ret1 = nr_dlsch_decoding_mthread(ue,
                                           proc,
                                           eNB_id,
                                           pdsch_vars->llr[1],
                                           &ue->frame_parms,
                                           dlsch1,
                                           dlsch1->harq_processes[harq_pid],
                                           frame_rx,
                                           nb_symb_sch,
                                           nr_slot_rx,
                                           harq_pid,
                                           pdsch==PDSCH?1:0,
                                           dlsch1->harq_processes[harq_pid]->TBS>256?1:0);
          LOG_T(PHY,"UE_DLSCH_PARALLELISATION is defined, ret1 = %d\n", ret1);
#else
          ret1 = nr_dlsch_decoding(ue,
                                   proc,
                                   eNB_id,
                                   pdsch_vars->llr[1],
                                   &ue->frame_parms,
                                   dlsch1,
                                   dlsch1->harq_processes[harq_pid],
                                   frame_rx,
                                   nb_symb_sch,
                                   nr_slot_rx,
                                   harq_pid,
                                   pdsch==PDSCH?1:0,//proc->decoder_switch,
                                   dlsch1->harq_processes[harq_pid]->TBS>256?1:0);
          LOG_T(PHY,"UE_DLSCH_PARALLELISATION is NOT defined, ret1 = %d\n", ret1);
          printf("start cw1 dlsch decoding\n");
#endif

#if UE_TIMING_TRACE
          stop_meas(&ue->dlsch_decoding_stats[proc->thread_id]);
#if DISABLE_LOG_X
          printf(" --> Unscrambling for CW1 %5.3f\n",
                  (ue->dlsch_unscrambling_stats.p_time)/(cpuf*1000.0));
          printf("AbsSubframe %d.%d --> ldpc Decoding for CW1 %5.3f\n",
                  frame_rx%1024, nr_slot_rx,(ue->dlsch_decoding_stats[proc->thread_id].p_time)/(cpuf*1000.0));
#else
          LOG_D(PHY, " --> Unscrambling for CW1 %5.3f\n",
                  (ue->dlsch_unscrambling_stats.p_time)/(cpuf*1000.0));
          LOG_D(PHY, "AbsSubframe %d.%d --> ldpc Decoding for CW1 %5.3f\n",
                  frame_rx%1024, nr_slot_rx,(ue->dlsch_decoding_stats[proc->thread_id].p_time)/(cpuf*1000.0));
#endif

#endif
          LOG_I(PHY,"AbsSubframe %d.%d --> ldpc Decoding for CW1 %5.3f\n",
                  frame_rx%1024, nr_slot_rx,(ue->dlsch_decoding_stats[proc->thread_id].p_time)/(cpuf*1000.0));

        LOG_D(PHY, "harq_pid: %d, TBS expected dlsch1: %d \n", harq_pid, dlsch1->harq_processes[harq_pid]->TBS);
      }

      LOG_D(PHY," ------ end ldpc decoder for AbsSubframe %d.%d ------  \n", frame_rx, nr_slot_rx);
      LOG_D(PHY, "harq_pid: %d, TBS expected dlsch0: %d  \n",harq_pid, dlsch0->harq_processes[harq_pid]->TBS);
      
      if(ret<dlsch0->max_ldpc_iterations+1){

        // fill dl_indication message
        dl_indication.module_id = ue->Mod_id;
        dl_indication.cc_id = ue->CC_id;
        dl_indication.gNB_index = eNB_id;
        dl_indication.frame = frame_rx;
        dl_indication.slot = nr_slot_rx;
        dl_indication.thread_id = proc->thread_id;
        dl_indication.rx_ind = &rx_ind; //  hang on rx_ind instance
        dl_indication.dci_ind = NULL;

        //dl_indication.rx_ind->number_pdus
        switch (pdsch) {
          case RA_PDSCH:
          rx_ind.rx_indication_body[0].pdu_type = FAPI_NR_RX_PDU_TYPE_RAR;
          break;
          case PDSCH:
          rx_ind.rx_indication_body[0].pdu_type = FAPI_NR_RX_PDU_TYPE_DLSCH;
          break;
          case SI_PDSCH:
            rx_ind.rx_indication_body[0].pdu_type = FAPI_NR_RX_PDU_TYPE_SIB;
            break;
          default:
          break;
        }

        rx_ind.rx_indication_body[0].pdsch_pdu.pdu = dlsch0->harq_processes[harq_pid]->b;
        rx_ind.rx_indication_body[0].pdsch_pdu.pdu_length = dlsch0->harq_processes[harq_pid]->TBS>>3;
        LOG_D(PHY, "PDU length in bits: %d, in bytes: %d \n", dlsch0->harq_processes[harq_pid]->TBS, rx_ind.rx_indication_body[0].pdsch_pdu.pdu_length);
        rx_ind.number_pdus = 1;

        //  send to mac
        if (ue->if_inst && ue->if_inst->dl_indication)
        ue->if_inst->dl_indication(&dl_indication, ul_time_alignment);
      }

      // TODO CRC check for CW0

      // Check CRC for CW 0
      /*if (ret == (1+dlsch0->max_turbo_iterations)) {
        *dlsch_errors=*dlsch_errors+1;
        if(dlsch0->rnti != 0xffff){
          LOG_D(PHY,"[UE  %d][PDSCH %x/%d] AbsSubframe %d.%d : DLSCH CW0 in error (rv %d,round %d, mcs %d,TBS %d)\n",
          ue->Mod_id,dlsch0->rnti,
          harq_pid,frame_rx,nr_slot_rx,
          dlsch0->harq_processes[harq_pid]->rvidx,
          dlsch0->harq_processes[harq_pid]->round,
          dlsch0->harq_processes[harq_pid]->mcs,
          dlsch0->harq_processes[harq_pid]->TBS);
        }
      } else {
        if(dlsch0->rnti != 0xffff){
          LOG_D(PHY,"[UE  %d][PDSCH %x/%d] AbsSubframe %d.%d : Received DLSCH CW0 (rv %d,round %d, mcs %d,TBS %d)\n",
          ue->Mod_id,dlsch0->rnti,
          harq_pid,frame_rx,nr_slot_rx,
          dlsch0->harq_processes[harq_pid]->rvidx,
          dlsch0->harq_processes[harq_pid]->round,
          dlsch0->harq_processes[harq_pid]->mcs,
          dlsch0->harq_processes[harq_pid]->TBS);
        }
        if ( LOG_DEBUGFLAG(DEBUG_UE_PHYPROC)){
          int j;
          LOG_D(PHY,"dlsch harq_pid %d (rx): \n",dlsch0->current_harq_pid);

          for (j=0; j<dlsch0->harq_processes[dlsch0->current_harq_pid]->TBS>>3; j++)
            LOG_T(PHY,"%x.",dlsch0->harq_processes[dlsch0->current_harq_pid]->b[j]);
          LOG_T(PHY,"\n");
      }*/

      if (ue->mac_enabled == 1) {

        // scale the 16 factor in N_TA calculation in 38.213 section 4.2 according to the used FFT size
        switch (ue->frame_parms.N_RB_DL) {
          case 32:  bw_scaling =  4; break;
          case 66:  bw_scaling =  8; break;
          case 106: bw_scaling = 16; break;
          case 217: bw_scaling = 32; break;
          case 245: bw_scaling = 32; break;
          case 273: bw_scaling = 32; break;
          default: abort();
        }

        /* Time Alignment procedure
        // - UE processing capability 1
        // - Setting the TA update to be applied after the reception of the TA command
        // - Timing adjustment computed according to TS 38.213 section 4.2
        // - Durations of N1 and N2 symbols corresponding to PDSCH and PUSCH are
        //   computed according to sections 5.3 and 6.4 of TS 38.214 */
        factor_mu = 1 << numerology;
        N_TA_max = 3846 * bw_scaling / factor_mu;

        /* PDSCH decoding time N_1 for processing capability 1 */
        if (ue->dmrs_DownlinkConfig.pdsch_dmrs_AdditionalPosition == pdsch_dmrs_pos0)
          N_1 = pdsch_N_1_capability_1[numerology][1];
        else if (ue->dmrs_DownlinkConfig.pdsch_dmrs_AdditionalPosition == pdsch_dmrs_pos1 || ue->dmrs_DownlinkConfig.pdsch_dmrs_AdditionalPosition == 2) // TODO set to pdsch_dmrs_pos2 when available
          N_1 = pdsch_N_1_capability_1[numerology][2];
        else
          N_1 = pdsch_N_1_capability_1[numerology][3];

        /* PUSCH preapration time N_2 for processing capability 1 */
        N_2 = pusch_N_2_timing_capability_1[numerology][1];
        mapping_type_dl = ue->PDSCH_Config.pdsch_TimeDomainResourceAllocation[0]->mappingType;
        mapping_type_ul = ue->pusch_config.pusch_TimeDomainResourceAllocation[0]->mappingType;

        /* d_1_1 depending on the number of PDSCH symbols allocated */
        d = 0; // TODO number of overlapping symbols of the scheduling PDCCH and the scheduled PDSCH
        if (mapping_type_dl == typeA)
         if (nb_symb_sch + start_symbol < 7)
          d_1_1 = 7 - (nb_symb_sch + start_symbol);
         else
          d_1_1 = 0;
        else // mapping type B
          switch (nb_symb_sch){
            case 7: d_1_1 = 0; break;
            case 4: d_1_1 = 3; break;
            case 2: d_1_1 = 3 + d; break;
            default: break;
          }

        /* d_2_1 */
        if (mapping_type_ul == typeB && start_symbol != 0)
          d_2_1 = 0;
        else
          d_2_1 = 1;

        /* N_t_1 time duration in msec of N_1 symbols corresponding to a PDSCH reception time
        // N_t_2 time duration in msec of N_2 symbols corresponding to a PUSCH preparation time */
        N_t_1 = (N_1 + d_1_1) * (ofdm_symbol_size + nb_prefix_samples) / factor_mu;
        N_t_2 = (N_2 + d_2_1) * (ofdm_symbol_size + nb_prefix_samples) / factor_mu;
        if (N_t_2 < d_2_2) N_t_2 = d_2_2;

        /* Time alignment procedure */
        // N_t_1 + N_t_2 + N_TA_max is in unit of Ts, therefore must be converted to Tc
        // N_t_1 + N_t_2 + N_TA_max must be in msec
        tc_factor = 64 * 0.509 * 10e-7;
        ul_tx_timing_adjustment = 1 + ceil(slots_per_subframe*((N_t_1 + N_t_2 + N_TA_max)*tc_factor + 0.5)/t_subframe);

        if (ul_time_alignment->apply_ta == 1){
          ul_time_alignment->ta_slot = (nr_slot_rx + ul_tx_timing_adjustment) % slots_per_frame;
          if (nr_slot_rx + ul_tx_timing_adjustment > slots_per_frame){
            ul_time_alignment->ta_frame = (frame_rx + 1) % 1024;
          } else {
            ul_time_alignment->ta_frame = frame_rx;
          }
          // reset TA flag
          ul_time_alignment->apply_ta = 0;
          LOG_D(PHY,"Frame %d slot %d -- Starting UL time alignment procedures. TA update will be applied at frame %d slot %d\n", frame_rx, nr_slot_rx, ul_time_alignment->ta_frame, ul_time_alignment->ta_slot);
        }
      }

      /*ue->total_TBS[eNB_id] =  ue->total_TBS[eNB_id] + dlsch0->harq_processes[dlsch0->current_harq_pid]->TBS;
      ue->total_received_bits[eNB_id] = ue->total_TBS[eNB_id] + dlsch0->harq_processes[dlsch0->current_harq_pid]->TBS;
    }*/

    // TODO CRC check for CW1

  }
}


/*!
 * \brief This is the UE synchronize thread.
 * It performs band scanning and synchonization.
 * \param arg is a pointer to a \ref PHY_VARS_NR_UE structure.
 * \returns a pointer to an int. The storage is not on the heap and must not be freed.
 */
#ifdef UE_SLOT_PARALLELISATION
#define FIFO_PRIORITY   40
void *UE_thread_slot1_dl_processing(void *arg) {

  static __thread int UE_dl_slot1_processing_retval;
  struct rx_tx_thread_data *rtd = arg;
  UE_nr_rxtx_proc_t *proc = rtd->proc;
  PHY_VARS_NR_UE    *ue   = rtd->UE;

  uint8_t pilot1;

  proc->instance_cnt_slot1_dl_processing=-1;
  proc->nr_slot_rx = proc->sub_frame_start * ue->frame_parms.slots_per_subframe;

  char threadname[256];
  sprintf(threadname,"UE_thread_slot1_dl_processing_%d", proc->sub_frame_start);

  cpu_set_t cpuset;
  CPU_ZERO(&cpuset);
  if ( (proc->sub_frame_start+1)%RX_NB_TH == 0 && threads.slot1_proc_one != -1 )
    CPU_SET(threads.slot1_proc_one, &cpuset);
  if ( RX_NB_TH > 1 && (proc->sub_frame_start+1)%RX_NB_TH == 1 && threads.slot1_proc_two != -1 )
    CPU_SET(threads.slot1_proc_two, &cpuset);
  if ( RX_NB_TH > 2 && (proc->sub_frame_start+1)%RX_NB_TH == 2 && threads.slot1_proc_three != -1 )
    CPU_SET(threads.slot1_proc_three, &cpuset);

  init_thread(900000,1000000 , FIFO_PRIORITY-1, &cpuset,
	      threadname);

  while (!oai_exit) {
    if (pthread_mutex_lock(&proc->mutex_slot1_dl_processing) != 0) {
      LOG_E( PHY, "[SCHED][UE] error locking mutex for UE slot1 dl processing\n" );
      exit_fun("nothing to add");
    }
    while (proc->instance_cnt_slot1_dl_processing < 0) {
      // most of the time, the thread is waiting here
      pthread_cond_wait( &proc->cond_slot1_dl_processing, &proc->mutex_slot1_dl_processing );
    }
    if (pthread_mutex_unlock(&proc->mutex_slot1_dl_processing) != 0) {
      LOG_E( PHY, "[SCHED][UE] error unlocking mutex for UE slot1 dl processing \n" );
      exit_fun("nothing to add");
    }

    int frame_rx            = proc->frame_rx;
    uint8_t subframe_rx         = proc->nr_slot_rx / ue->frame_parms.slots_per_subframe;
    uint8_t next_subframe_rx    = (1 + subframe_rx) % NR_NUMBER_OF_SUBFRAMES_PER_FRAME;
    uint8_t next_subframe_slot0 = next_subframe_rx * ue->frame_parms.slots_per_subframe;

    uint8_t slot1  = proc->nr_slot_rx + 1;
    uint8_t pilot0 = 0;

    //printf("AbsSubframe %d.%d execute dl slot1 processing \n", frame_rx, nr_slot_rx);

    if (ue->frame_parms.Ncp == 0) {  // normal prefix
      pilot1 = 4;
    } else { // extended prefix
      pilot1 = 3;
    }

    /**** Slot1 FE Processing ****/
#if UE_TIMING_TRACE
    start_meas(&ue->ue_front_end_per_slot_stat[proc->thread_id][1]);
#endif
    // I- start dl slot1 processing
    // do first symbol of next downlink nr_slot_rx for channel estimation
    /*
    // 1- perform FFT for pilot ofdm symbols first (ofdmSym0 next nr_slot_rx ofdmSym11)
    if (nr_subframe_select(&ue->frame_parms,next_nr_slot_rx) != SF_UL)
    {
    front_end_fft(ue,
    pilot0,
    next_subframe_slot0,
    0,
    0);
    }

    front_end_fft(ue,
    pilot1,
    slot1,
    0,
    0);
    */
    // 1- perform FFT
    for (int l=1; l<ue->frame_parms.symbols_per_slot>>1; l++)
      {
	//if( (l != pilot0) && (l != pilot1))
	{
#if UE_TIMING_TRACE
	  start_meas(&ue->ofdm_demod_stats);
#endif
	  VCD_SIGNAL_DUMPER_DUMP_FUNCTION_BY_NAME(VCD_SIGNAL_DUMPER_FUNCTIONS_UE_SLOT_FEP, VCD_FUNCTION_IN);
	  //printf("AbsSubframe %d.%d FFT slot %d, symbol %d\n", frame_rx,nr_slot_rx,slot1,l);
	  front_end_fft(ue,
                        l,
                        slot1,
                        0,
                        0);
	  VCD_SIGNAL_DUMPER_DUMP_FUNCTION_BY_NAME(VCD_SIGNAL_DUMPER_FUNCTIONS_UE_SLOT_FEP, VCD_FUNCTION_OUT);
#if UE_TIMING_TRACE
	  stop_meas(&ue->ofdm_demod_stats);
#endif
	}
      } // for l=1..l2

    if (nr_subframe_select(&ue->frame_parms,next_nr_slot_rx) != SF_UL)
      {
	//printf("AbsSubframe %d.%d FFT slot %d, symbol %d\n", frame_rx,nr_slot_rx,next_subframe_slot0,pilot0);
	front_end_fft(ue,
		      pilot0,
		      next_subframe_slot0,
		      0,
		      0);
      }

    // 2- perform Channel Estimation for slot1
    for (int l=1; l<ue->frame_parms.symbols_per_slot>>1; l++)
      {
	if(l == pilot1)
	  {
	    //wait until channel estimation for pilot0/slot1 is available
	    uint32_t wait = 0;
	    while(proc->chan_est_pilot0_slot1_available == 0)
	      {
		usleep(1);
		wait++;
	      }
	    //printf("[slot1 dl processing] ChanEst symbol %d slot %d wait%d\n",l,slot1,wait);
	  }
	//printf("AbsSubframe %d.%d ChanEst slot %d, symbol %d\n", frame_rx,nr_slot_rx,slot1,l);
	front_end_chanEst(ue,
			  l,
			  slot1,
			  0);
	ue_measurement_procedures(l-1,ue,proc,0,slot1,0,ue->mode);
      }
    //printf("AbsSubframe %d.%d ChanEst slot %d, symbol %d\n", frame_rx,nr_slot_rx,next_subframe_slot0,pilot0);
    front_end_chanEst(ue,
		      pilot0,
		      next_subframe_slot0,
		      0);

    if ( (nr_slot_rx == 0) && (ue->decode_MIB == 1))
      {
	ue_pbch_procedures(0,ue,proc,0);
      }

    proc->chan_est_slot1_available = 1;
    //printf("Set available slot 1channelEst to 1 AbsSubframe %d.%d \n",frame_rx,nr_slot_rx);
    //printf(" [slot1 dl processing] ==> FFT/CHanEst Done for AbsSubframe %d.%d \n", proc->frame_rx, proc->nr_slot_rx);

    //printf(" [slot1 dl processing] ==> Start LLR Comuptation slot1 for AbsSubframe %d.%d \n", proc->frame_rx, proc->nr_slot_rx);


#if UE_TIMING_TRACE
    stop_meas(&ue->ue_front_end_per_slot_stat[proc->thread_id][1]);
#if DISABLE_LOG_X
    printf("[AbsSFN %d.%d] Slot1: FFT + Channel Estimate + Pdsch Proc Slot0 %5.2f \n",frame_rx,nr_slot_rx,ue->ue_front_end_per_slot_stat[proc->thread_id][1].p_time/(cpuf*1000.0));
#else
    LOG_D(PHY, "[AbsSFN %d.%d] Slot1: FFT + Channel Estimate + Pdsch Proc Slot0 %5.2f \n",frame_rx,nr_slot_rx,ue->ue_front_end_per_slot_stat[proc->thread_id][1].p_time/(cpuf*1000.0));
#endif
#endif


    //wait until pdcch is decoded
    uint32_t wait = 0;
    while(proc->dci_slot0_available == 0)
      {
        usleep(1);
        wait++;
      }
    //printf("[slot1 dl processing] AbsSubframe %d.%d LLR Computation Start wait DCI %d\n",frame_rx,nr_slot_rx,wait);

    /**** Pdsch Procedure Slot1 ****/
    // start slot1 thread for Pdsch Procedure (slot1)
    // do procedures for C-RNTI
    //printf("AbsSubframe %d.%d Pdsch Procedure (slot1)\n",frame_rx,nr_slot_rx);


#if UE_TIMING_TRACE
    start_meas(&ue->pdsch_procedures_per_slot_stat[proc->thread_id][1]);
#endif
    // start slave thread for Pdsch Procedure (slot1)
    // do procedures for C-RNTI
    uint8_t eNB_id = 0;

    if (ue->dlsch[proc->thread_id][eNB_id][0]->active == 1) {
      //wait until first ofdm symbol is processed
      //wait = 0;
      //while(proc->first_symbol_available == 0)
      //{
      //    usleep(1);
      //    wait++;
      //}
      //printf("[slot1 dl processing] AbsSubframe %d.%d LLR Computation Start wait First Ofdm Sym %d\n",frame_rx,nr_slot_rx,wait);

      //VCD_SIGNAL_DUMPER_DUMP_FUNCTION_BY_NAME(VCD_SIGNAL_DUMPER_FUNCTIONS_PDSCH_PROC, VCD_FUNCTION_IN);
      ue_pdsch_procedures(ue,
			  proc,
			  eNB_id,
			  PDSCH,
			  ue->dlsch[proc->thread_id][eNB_id][0],
			  NULL,
			  (ue->frame_parms.symbols_per_slot>>1),
			  ue->frame_parms.symbols_per_slot-1,
			  abstraction_flag);
      LOG_D(PHY," ------ end PDSCH ChannelComp/LLR slot 0: AbsSubframe %d.%d ------  \n", frame_rx%1024, nr_slot_rx);
      LOG_D(PHY," ------ --> PDSCH Turbo Decoder slot 0/1: AbsSubframe %d.%d ------  \n", frame_rx%1024, nr_slot_rx);
    }

    // do procedures for SI-RNTI
    if ((ue->dlsch_SI[eNB_id]) && (ue->dlsch_SI[eNB_id]->active == 1)) {
      ue_pdsch_procedures(ue,
			  proc,
			  eNB_id,
			  SI_PDSCH,
			  ue->dlsch_SI[eNB_id],
			  NULL,
			  (ue->frame_parms.symbols_per_slot>>1),
			  ue->frame_parms.symbols_per_slot-1,
			  abstraction_flag);
    }

    // do procedures for P-RNTI
    if ((ue->dlsch_p[eNB_id]) && (ue->dlsch_p[eNB_id]->active == 1)) {
      ue_pdsch_procedures(ue,
			  proc,
			  eNB_id,
			  P_PDSCH,
			  ue->dlsch_p[eNB_id],
			  NULL,
			  (ue->frame_parms.symbols_per_slot>>1),
			  ue->frame_parms.symbols_per_slot-1,
			  abstraction_flag);
    }
    // do procedures for RA-RNTI
    if ((ue->dlsch_ra[eNB_id]) && (ue->dlsch_ra[eNB_id]->active == 1)) {
      ue_pdsch_procedures(ue,
			  proc,
			  eNB_id,
			  RA_PDSCH,
			  ue->dlsch_ra[eNB_id],
			  NULL,
			  (ue->frame_parms.symbols_per_slot>>1),
			  ue->frame_parms.symbols_per_slot-1,
			  abstraction_flag);
    }

    proc->llr_slot1_available=1;
    //printf("Set available LLR slot1 to 1 AbsSubframe %d.%d \n",frame_rx,nr_slot_rx);

#if UE_TIMING_TRACE
    stop_meas(&ue->pdsch_procedures_per_slot_stat[proc->thread_id][1]);
#if DISABLE_LOG_X
    printf("[AbsSFN %d.%d] Slot1: LLR Computation %5.2f \n",frame_rx,nr_slot_rx,ue->pdsch_procedures_per_slot_stat[proc->thread_id][1].p_time/(cpuf*1000.0));
#else
    LOG_D(PHY, "[AbsSFN %d.%d] Slot1: LLR Computation %5.2f \n",frame_rx,nr_slot_rx,ue->pdsch_procedures_per_slot_stat[proc->thread_id][1].p_time/(cpuf*1000.0));
#endif
#endif

    if (pthread_mutex_lock(&proc->mutex_slot1_dl_processing) != 0) {
      LOG_E( PHY, "[SCHED][UE] error locking mutex for UE RXTX\n" );
      exit_fun("noting to add");
    }
    proc->instance_cnt_slot1_dl_processing--;
    if (pthread_mutex_unlock(&proc->mutex_slot1_dl_processing) != 0) {
      LOG_E( PHY, "[SCHED][UE] error unlocking mutex for UE FEP Slo1\n" );
      exit_fun("noting to add");
    }
  }
  // thread finished
  free(arg);
  return &UE_dl_slot1_processing_retval;
}
#endif

int is_ssb_in_slot(fapi_nr_config_request_t *config, int frame, int slot, NR_DL_FRAME_PARMS *fp)
{
  int mu = fp->numerology_index;
  //uint8_t half_frame_index = fp->half_frame_bit;
  //uint8_t i_ssb = fp->ssb_index;
  uint8_t Lmax = fp->Lmax;

  if (!(frame%(1<<(config->ssb_table.ssb_period-1)))){

    if(Lmax <= 8) {
      if(slot <=3 && (((config->ssb_table.ssb_mask_list[0].ssb_mask << 2*slot)&0x80000000) == 0x80000000 || ((config->ssb_table.ssb_mask_list[0].ssb_mask << (2*slot +1))&0x80000000) == 0x80000000))
      return 1;
      else return 0;
    
    }
    else if(Lmax == 64) {
      if (mu == NR_MU_3){

        if (slot>=0 && slot <= 7){
          if(((config->ssb_table.ssb_mask_list[0].ssb_mask << 2*slot)&0x80000000) == 0x80000000 || ((config->ssb_table.ssb_mask_list[0].ssb_mask << (2*slot +1))&0x80000000) == 0x80000000)
          return 1;
          else return 0;
        }
      else if (slot>=10 && slot <=17){
         if(((config->ssb_table.ssb_mask_list[0].ssb_mask << 2*(slot-2))&0x80000000) == 0x80000000 || ((config->ssb_table.ssb_mask_list[0].ssb_mask << (2*(slot-2) +1))&0x80000000) == 0x80000000)
         return 1;
         else return 0;
      }
      else if (slot>=20 && slot <=27){
         if(((config->ssb_table.ssb_mask_list[1].ssb_mask << 2*(slot-20))&0x80000000) == 0x80000000 || ((config->ssb_table.ssb_mask_list[1].ssb_mask << (2*(slot-20) +1))&0x80000000) == 0x80000000)
         return 1;
         else return 0;
      }
      else if (slot>=30 && slot <=37){
         if(((config->ssb_table.ssb_mask_list[1].ssb_mask << 2*(slot-22))&0x80000000) == 0x80000000 || ((config->ssb_table.ssb_mask_list[1].ssb_mask << (2*(slot-22) +1))&0x80000000) == 0x80000000)
         return 1;
         else return 0;
       }
      else return 0;

    }


    else if (mu == NR_MU_4) {
         AssertFatal(0==1, "not implemented for mu =  %d yet\n", mu);
    }
    else AssertFatal(0==1, "Invalid numerology index %d for the synchronization block\n", mu);
   }
   else AssertFatal(0==1, "Invalid Lmax %u for the synchronization block\n", Lmax);
  }
  else return 0;

}

int is_pbch_in_slot(fapi_nr_config_request_t *config, int frame, int slot, NR_DL_FRAME_PARMS *fp)  {

  int ssb_slot_decoded = (fp->ssb_index>>1) + ((fp->ssb_index>>4)<<1); //slot in which the decoded SSB can be found

  if (config->ssb_table.ssb_period == 0) {  
    // check for pbch in corresponding slot each half frame
    if (fp->half_frame_bit)
      return(slot == ssb_slot_decoded || slot == ssb_slot_decoded - fp->slots_per_frame/2);
    else
      return(slot == ssb_slot_decoded || slot == ssb_slot_decoded + fp->slots_per_frame/2);
  }
  else {
    // if the current frame is supposed to contain ssb
    if (!(frame%(1<<(config->ssb_table.ssb_period-1))))
      return(slot == ssb_slot_decoded);
    else
      return 0;
  }
}


int phy_procedures_nrUE_RX(PHY_VARS_NR_UE *ue,
                           UE_nr_rxtx_proc_t *proc,
                           uint8_t gNB_id,
                           runmode_t mode)
{
  int frame_rx = proc->frame_rx;
  int nr_slot_rx = proc->nr_slot_rx;
  int slot_pbch;
  //int slot_ssb;
  NR_UE_PDCCH *pdcch_vars  = ue->pdcch_vars[proc->thread_id][0];
  fapi_nr_config_request_t *cfg = &ue->nrUE_config;

  uint8_t nb_symb_pdcch = pdcch_vars->nb_search_space > 0 ? pdcch_vars->pdcch_config[0].coreset.duration : 0;
  uint8_t dci_cnt = 0;
  NR_DL_FRAME_PARMS *fp = &ue->frame_parms;

  //NR_UE_MAC_INST_t *mac = get_mac_inst(0);

  VCD_SIGNAL_DUMPER_DUMP_FUNCTION_BY_NAME(VCD_SIGNAL_DUMPER_FUNCTIONS_PHY_PROCEDURES_UE_RX, VCD_FUNCTION_IN);

  LOG_D(PHY," ****** start RX-Chain for Frame.Slot %d.%d ******  \n", frame_rx%1024, nr_slot_rx);

  /*
  uint8_t next1_thread_id = proc->thread_id== (RX_NB_TH-1) ? 0:(proc->thread_id+1);
  uint8_t next2_thread_id = next1_thread_id== (RX_NB_TH-1) ? 0:(next1_thread_id+1);
  */

  int coreset_nb_rb=0;
  int coreset_start_rb=0;

  if (pdcch_vars->nb_search_space > 0)
    get_coreset_rballoc(pdcch_vars->pdcch_config[0].coreset.frequency_domain_resource,&coreset_nb_rb,&coreset_start_rb);
  
  slot_pbch = is_pbch_in_slot(cfg, frame_rx, nr_slot_rx, fp);
  //slot_ssb = is_ssb_in_slot(cfg, frame_rx, nr_slot_rx, fp);

  // looking for pbch only in slot where it is supposed to be
  if ((ue->decode_MIB == 1) && slot_pbch)
    {
      LOG_D(PHY," ------  PBCH ChannelComp/LLR: frame.slot %d.%d ------  \n", frame_rx%1024, nr_slot_rx);
      for (int i=1; i<4; i++) {

        nr_slot_fep(ue,
                    proc,
                    (ue->symbol_offset+i)%(fp->symbols_per_slot),
                    nr_slot_rx,
                    0,
                    0);

#if UE_TIMING_TRACE
        start_meas(&ue->dlsch_channel_estimation_stats);
#endif
        nr_pbch_channel_estimation(ue,proc,0,nr_slot_rx,(ue->symbol_offset+i)%(fp->symbols_per_slot),i-1,(fp->ssb_index)&7,fp->half_frame_bit);
#if UE_TIMING_TRACE
        stop_meas(&ue->dlsch_channel_estimation_stats);
#endif

      }
      
      //if (mac->csirc->reportQuantity.choice.ssb_Index_RSRP){ 
        nr_ue_rsrp_measurements(ue, proc, nr_slot_rx, 0);
      //}
	

      nr_ue_pbch_procedures(gNB_id, ue, proc, 0);

      if (ue->no_timing_correction==0) {
        LOG_D(PHY,"start adjust sync slot = %d no timing %d\n", nr_slot_rx, ue->no_timing_correction);
        nr_adjust_synch_ue(fp,
                           ue,
                           gNB_id,
                           frame_rx,
                           nr_slot_rx,
                           0,
                           16384);
      }
    }

  if ((frame_rx%64 == 0) && (nr_slot_rx==0)) {
    printf("============================================\n");
    LOG_I(PHY,"Harq round stats for Downlink: %d/%d/%d/%d DLSCH errors: %d\n",ue->dl_stats[0],ue->dl_stats[1],ue->dl_stats[2],ue->dl_stats[3],ue->dl_stats[4]);
    printf("============================================\n");
  }

#ifdef NR_PDCCH_SCHED
  nr_gold_pdcch(ue, 0, 2);

  LOG_D(PHY," ------ --> PDCCH ChannelComp/LLR Frame.slot %d.%d ------  \n", frame_rx%1024, nr_slot_rx);
  for (uint16_t l=0; l<nb_symb_pdcch; l++) {
    
#if UE_TIMING_TRACE
    start_meas(&ue->ofdm_demod_stats);
#endif
    VCD_SIGNAL_DUMPER_DUMP_FUNCTION_BY_NAME(VCD_SIGNAL_DUMPER_FUNCTIONS_UE_SLOT_FEP, VCD_FUNCTION_IN);
    nr_slot_fep(ue,
                proc,
                l,
                nr_slot_rx,
                0,
                0);

    fapi_nr_dl_config_dci_dl_pdu_rel15_t *rel15;

    dci_cnt = 0;
    for(int n_ss = 0; n_ss<pdcch_vars->nb_search_space; n_ss++) {

    // note: this only works if RBs for PDCCH are contigous!
    LOG_D(PHY, "pdcch_channel_estimation: first_carrier_offset %d, BWPStart %d, coreset_start_rb %d\n",
          fp->first_carrier_offset, pdcch_vars->pdcch_config[n_ss].BWPStart, coreset_start_rb);

    rel15 = &pdcch_vars->pdcch_config[n_ss];

    if (coreset_nb_rb > 0)
      nr_pdcch_channel_estimation(ue,
<<<<<<< HEAD
                                  0,
                                  nr_tti_rx,
                                  l,
                                  fp->first_carrier_offset +
                                  (pdcch_vars->pdcch_config[n_ss].BWPStart + coreset_start_rb) * 12,
=======
                                  proc,
                                  0,
                                  nr_slot_rx,
                                  l,
                                  fp->first_carrier_offset+(pdcch_vars->pdcch_config[0].BWPStart + coreset_start_rb)*12,
>>>>>>> 2529c20b
                                  coreset_nb_rb);

    VCD_SIGNAL_DUMPER_DUMP_FUNCTION_BY_NAME(VCD_SIGNAL_DUMPER_FUNCTIONS_UE_SLOT_FEP, VCD_FUNCTION_OUT);
#if UE_TIMING_TRACE
    stop_meas(&ue->ofdm_demod_stats);
#endif
<<<<<<< HEAD
=======
    
    //printf("phy procedure pdcch start measurement l =%d\n",l);
    //nr_ue_measurement_procedures(l,ue,proc,gNB_id,(nr_slot_rx),mode);
      
  }
>>>>>>> 2529c20b

    dci_cnt = dci_cnt + nr_ue_pdcch_procedures(gNB_id, ue, proc);

    }
  }

  if (dci_cnt > 0) {

    LOG_D(PHY,"[UE %d] Frame %d, nr_slot_rx %d: found %d DCIs\n", ue->Mod_id, frame_rx, nr_slot_rx, dci_cnt);

    NR_UE_DLSCH_t *dlsch = NULL;
<<<<<<< HEAD
    if (ue->dlsch[ue->current_thread_id[nr_tti_rx]][gNB_id][0]->active == 1){
      dlsch = ue->dlsch[ue->current_thread_id[nr_tti_rx]][gNB_id][0];
    } else if (ue->dlsch_SI[0]->active == 1){
      dlsch = ue->dlsch_SI[0];
=======
    if (ue->dlsch[proc->thread_id][gNB_id][0]->active == 1){
      dlsch = ue->dlsch[proc->thread_id][gNB_id][0];
>>>>>>> 2529c20b
    } else if (ue->dlsch_ra[0]->active == 1){
      dlsch = ue->dlsch_ra[0];
    }

    if (dlsch) {
      uint8_t harq_pid = dlsch->current_harq_pid;
      NR_DL_UE_HARQ_t *dlsch0_harq = dlsch->harq_processes[harq_pid];
      uint16_t nb_symb_sch = dlsch0_harq->nb_symbols;
      uint16_t start_symb_sch = dlsch0_harq->start_symbol;
      int symb_dmrs = -1;

      LOG_D(PHY," ------ --> PDSCH ChannelComp/LLR Frame.slot %d.%d ------  \n", frame_rx%1024, nr_slot_rx);
      //to update from pdsch config

      for (int i=0;i<4;i++) if (((1<<i)&dlsch0_harq->dlDmrsSymbPos) > 0) {symb_dmrs=i;break;}
      AssertFatal(symb_dmrs>=0,"no dmrs in 0..3\n");
      LOG_D(PHY,"Initializing dmrs for symb %d DMRS mask %x\n",symb_dmrs,dlsch0_harq->dlDmrsSymbPos);
      nr_gold_pdsch(ue,symb_dmrs,0, 1);
    
      for (uint16_t m=start_symb_sch;m<(nb_symb_sch+start_symb_sch) ; m++){
        nr_slot_fep(ue,
                    proc,
                    m,  //to be updated from higher layer
                    nr_slot_rx,
                    0,
                    0);
      }
    }
  } else {
    LOG_D(PHY,"[UE %d] Frame %d, nr_slot_rx %d: No DCIs found\n", ue->Mod_id, frame_rx, nr_slot_rx);
  }

#endif //NR_PDCCH_SCHED

#if UE_TIMING_TRACE
  start_meas(&ue->generic_stat);
#endif
  // do procedures for C-RNTI
  int ret_pdsch = 0;
  if (ue->dlsch[proc->thread_id][gNB_id][0]->active == 1) {
    //VCD_SIGNAL_DUMPER_DUMP_FUNCTION_BY_NAME(VCD_SIGNAL_DUMPER_FUNCTIONS_PDSCH_PROC, VCD_FUNCTION_IN);
    ret_pdsch = nr_ue_pdsch_procedures(ue,
			   proc,
			   gNB_id,
			   PDSCH,
			   ue->dlsch[proc->thread_id][gNB_id][0],
			   NULL);

<<<<<<< HEAD
    //printf("phy procedure pdsch start measurement\n");
    nr_ue_measurement_procedures(2,ue,proc,gNB_id,nr_tti_rx,mode);
=======
    //printf("phy procedure pdsch start measurement\n"); 
    nr_ue_measurement_procedures(2,ue,proc,gNB_id,nr_slot_rx,mode);
>>>>>>> 2529c20b

    /*
    write_output("rxF.m","rxF",&ue->common_vars.common_vars_rx_data_per_thread[proc->thread_id].rxdataF[0][0],fp->ofdm_symbol_size*14,1,1);
    write_output("rxF_ch.m","rxFch",&ue->pdsch_vars[proc->thread_id][gNB_id]->dl_ch_estimates[0][0],fp->ofdm_symbol_size*14,1,1);
    write_output("rxF_ch_ext.m","rxFche",&ue->pdsch_vars[proc->thread_id][gNB_id]->dl_ch_estimates_ext[0][2*50*12],50*12,1,1);
    write_output("rxF_ext.m","rxFe",&ue->pdsch_vars[proc->thread_id][gNB_id]->rxdataF_ext[0][0],50*12*14,1,1);
    write_output("rxF_comp.m","rxFc",&ue->pdsch_vars[proc->thread_id][gNB_id]->rxdataF_comp0[0][0],fp->N_RB_DL*12*14,1,1);
    write_output("rxF_llr.m","rxFllr",ue->pdsch_vars[proc->thread_id][gNB_id]->llr[0],(nb_symb_sch-1)*50*12+50*6,1,0);
    */

    //VCD_SIGNAL_DUMPER_DUMP_FUNCTION_BY_NAME(VCD_SIGNAL_DUMPER_FUNCTIONS_PDSCH_PROC, VCD_FUNCTION_OUT);
  }

  // do procedures for SI-RNTI
  if ((ue->dlsch_SI[gNB_id]) && (ue->dlsch_SI[gNB_id]->active == 1)) {
    VCD_SIGNAL_DUMPER_DUMP_FUNCTION_BY_NAME(VCD_SIGNAL_DUMPER_FUNCTIONS_PDSCH_PROC_SI, VCD_FUNCTION_IN);
    nr_ue_pdsch_procedures(ue,
                           proc,
                           gNB_id,
                           SI_PDSCH,
                           ue->dlsch_SI[gNB_id],
                           NULL);
    
    nr_ue_dlsch_procedures(ue,
                           proc,
                           gNB_id,
                           SI_PDSCH,
                           ue->dlsch_SI[gNB_id],
                           NULL,
                           &ue->dlsch_SI_errors[gNB_id],
                           mode);

    // deactivate dlsch once dlsch proc is done
    ue->dlsch_SI[gNB_id]->active = 0;

    // FIXME: It was assumed that SIB1 has only one segment
    int harq_pid = PHY_vars_UE_g[0][0]->dlsch_SI[0]->current_harq_pid;
    if(ue->dlsch_SI[gNB_id]->harq_processes[harq_pid]->harq_ack.ack == 1) {
      nr_rrc_ue_decode_NR_SIB1_Message(&ue->dlsch_SI[gNB_id]->harq_processes[harq_pid]->c[0][0],
                                       ue->dlsch_SI[gNB_id]->harq_processes[harq_pid]->TBS);
    } else {
      LOG_D(PHY,"SIB1 CRC NOT OK");
    }

    VCD_SIGNAL_DUMPER_DUMP_FUNCTION_BY_NAME(VCD_SIGNAL_DUMPER_FUNCTIONS_PDSCH_PROC_SI, VCD_FUNCTION_OUT);
  }

  // do procedures for P-RNTI
  if ((ue->dlsch_p[gNB_id]) && (ue->dlsch_p[gNB_id]->active == 1)) {
    VCD_SIGNAL_DUMPER_DUMP_FUNCTION_BY_NAME(VCD_SIGNAL_DUMPER_FUNCTIONS_PDSCH_PROC_P, VCD_FUNCTION_IN);
    nr_ue_pdsch_procedures(ue,
                           proc,
                           gNB_id,
                           P_PDSCH,
                           ue->dlsch_p[gNB_id],
                           NULL);

    nr_ue_dlsch_procedures(ue,
                           proc,
                           gNB_id,
                           P_PDSCH,
                           ue->dlsch_p[gNB_id],
                           NULL,
                           &ue->dlsch_p_errors[gNB_id],
                           mode);

    // deactivate dlsch once dlsch proc is done
    ue->dlsch_p[gNB_id]->active = 0;

    VCD_SIGNAL_DUMPER_DUMP_FUNCTION_BY_NAME(VCD_SIGNAL_DUMPER_FUNCTIONS_PDSCH_PROC_P, VCD_FUNCTION_OUT);
  }

  // do procedures for RA-RNTI
  if ((ue->dlsch_ra[gNB_id]) && (ue->dlsch_ra[gNB_id]->active == 1)) {
    VCD_SIGNAL_DUMPER_DUMP_FUNCTION_BY_NAME(VCD_SIGNAL_DUMPER_FUNCTIONS_PDSCH_PROC_RA, VCD_FUNCTION_IN);
    nr_ue_pdsch_procedures(ue,
                           proc,
                           gNB_id,
                           RA_PDSCH,
                           ue->dlsch_ra[gNB_id],
                           NULL);

    nr_ue_dlsch_procedures(ue,
                           proc,
                           gNB_id,
                           RA_PDSCH,
                           ue->dlsch_ra[gNB_id],
                           NULL,
                           &ue->dlsch_ra_errors[gNB_id],
                           mode);

    // deactivate dlsch once dlsch proc is done
    ue->dlsch_ra[gNB_id]->active = 0;

    VCD_SIGNAL_DUMPER_DUMP_FUNCTION_BY_NAME(VCD_SIGNAL_DUMPER_FUNCTIONS_PDSCH_PROC_RA, VCD_FUNCTION_OUT);
  }

  // do procedures for C-RNTI
  if (ue->dlsch[proc->thread_id][gNB_id][0]->active == 1) {

    LOG_D(PHY, "DLSCH data reception at nr_slot_rx: %d \n \n", nr_slot_rx);
    VCD_SIGNAL_DUMPER_DUMP_FUNCTION_BY_NAME(VCD_SIGNAL_DUMPER_FUNCTIONS_PDSCH_PROC, VCD_FUNCTION_IN);

#if UE_TIMING_TRACE
    start_meas(&ue->dlsch_procedures_stat[proc->thread_id]);
#endif

    if (ret_pdsch >= 0)
      nr_ue_dlsch_procedures(ue,
			   proc,
			   gNB_id,
			   PDSCH,
			   ue->dlsch[proc->thread_id][gNB_id][0],
			   ue->dlsch[proc->thread_id][gNB_id][1],
			   &ue->dlsch_errors[gNB_id],
			   mode);


#if UE_TIMING_TRACE
  stop_meas(&ue->dlsch_procedures_stat[proc->thread_id]);
#if DISABLE_LOG_X
  printf("[SFN %d] Slot1:       Pdsch Proc %5.2f\n",nr_slot_rx,ue->pdsch_procedures_stat[proc->thread_id].p_time/(cpuf*1000.0));
  printf("[SFN %d] Slot0 Slot1: Dlsch Proc %5.2f\n",nr_slot_rx,ue->dlsch_procedures_stat[proc->thread_id].p_time/(cpuf*1000.0));
#else
  LOG_D(PHY, "[SFN %d] Slot1:       Pdsch Proc %5.2f\n",nr_slot_rx,ue->pdsch_procedures_stat[proc->thread_id].p_time/(cpuf*1000.0));
  LOG_D(PHY, "[SFN %d] Slot0 Slot1: Dlsch Proc %5.2f\n",nr_slot_rx,ue->dlsch_procedures_stat[proc->thread_id].p_time/(cpuf*1000.0));
#endif

#endif

  // deactivate dlsch once dlsch proc is done
  ue->dlsch[proc->thread_id][gNB_id][0]->active = 0;

  VCD_SIGNAL_DUMPER_DUMP_FUNCTION_BY_NAME(VCD_SIGNAL_DUMPER_FUNCTIONS_PDSCH_PROC, VCD_FUNCTION_OUT);

 }
#if UE_TIMING_TRACE
start_meas(&ue->generic_stat);
#endif

#if 0

  if(nr_slot_rx==5 &&  ue->dlsch[proc->thread_id][gNB_id][0]->harq_processes[ue->dlsch[proc->thread_id][gNB_id][0]->current_harq_pid]->nb_rb > 20){
       //write_output("decoder_llr.m","decllr",dlsch_llr,G,1,0);
       //write_output("llr.m","llr",  &ue->pdsch_vars[gNB_id]->llr[0][0],(14*nb_rb*12*dlsch1_harq->Qm) - 4*(nb_rb*4*dlsch1_harq->Qm),1,0);

       write_output("rxdataF0_current.m"    , "rxdataF0", &ue->common_vars.common_vars_rx_data_per_thread[proc->thread_id].rxdataF[0][0],14*fp->ofdm_symbol_size,1,1);
       //write_output("rxdataF0_previous.m"    , "rxdataF0_prev_sss", &ue->common_vars.common_vars_rx_data_per_thread[next_thread_id].rxdataF[0][0],14*fp->ofdm_symbol_size,1,1);

       //write_output("rxdataF0_previous.m"    , "rxdataF0_prev", &ue->common_vars.common_vars_rx_data_per_thread[next_thread_id].rxdataF[0][0],14*fp->ofdm_symbol_size,1,1);

       write_output("dl_ch_estimates.m", "dl_ch_estimates_sfn5", &ue->common_vars.common_vars_rx_data_per_thread[proc->thread_id].dl_ch_estimates[0][0][0],14*fp->ofdm_symbol_size,1,1);
       write_output("dl_ch_estimates_ext.m", "dl_ch_estimatesExt_sfn5", &ue->pdsch_vars[proc->thread_id][0]->dl_ch_estimates_ext[0][0],14*fp->N_RB_DL*12,1,1);
       write_output("rxdataF_comp00.m","rxdataF_comp00",         &ue->pdsch_vars[proc->thread_id][0]->rxdataF_comp0[0][0],14*fp->N_RB_DL*12,1,1);
       //write_output("magDLFirst.m", "magDLFirst", &phy_vars_ue->pdsch_vars[proc->thread_id][0]->dl_ch_mag0[0][0],14*fp->N_RB_DL*12,1,1);
       //write_output("magDLSecond.m", "magDLSecond", &phy_vars_ue->pdsch_vars[proc->thread_id][0]->dl_ch_magb0[0][0],14*fp->N_RB_DL*12,1,1);

       AssertFatal (0,"");
  }
#endif

  // duplicate harq structure
/*
  uint8_t          current_harq_pid        = ue->dlsch[proc->thread_id][gNB_id][0]->current_harq_pid;
  NR_DL_UE_HARQ_t *current_harq_processes = ue->dlsch[proc->thread_id][gNB_id][0]->harq_processes[current_harq_pid];
  NR_DL_UE_HARQ_t *harq_processes_dest    = ue->dlsch[next1_thread_id][gNB_id][0]->harq_processes[current_harq_pid];
  NR_DL_UE_HARQ_t *harq_processes_dest1    = ue->dlsch[next2_thread_id][gNB_id][0]->harq_processes[current_harq_pid];
  */
  /*nr_harq_status_t *current_harq_ack = &ue->dlsch[proc->thread_id][gNB_id][0]->harq_ack[nr_slot_rx];
  nr_harq_status_t *harq_ack_dest    = &ue->dlsch[next1_thread_id][gNB_id][0]->harq_ack[nr_slot_rx];
  nr_harq_status_t *harq_ack_dest1    = &ue->dlsch[next2_thread_id][gNB_id][0]->harq_ack[nr_slot_rx];
*/

  //copy_harq_proc_struct(harq_processes_dest, current_harq_processes);
//copy_ack_struct(harq_ack_dest, current_harq_ack);

//copy_harq_proc_struct(harq_processes_dest1, current_harq_processes);
//copy_ack_struct(harq_ack_dest1, current_harq_ack);

if (nr_slot_rx==9) {
  if (frame_rx % 10 == 0) {
    if ((ue->dlsch_received[gNB_id] - ue->dlsch_received_last[gNB_id]) != 0)
      ue->dlsch_fer[gNB_id] = (100*(ue->dlsch_errors[gNB_id] - ue->dlsch_errors_last[gNB_id]))/(ue->dlsch_received[gNB_id] - ue->dlsch_received_last[gNB_id]);

    ue->dlsch_errors_last[gNB_id] = ue->dlsch_errors[gNB_id];
    ue->dlsch_received_last[gNB_id] = ue->dlsch_received[gNB_id];
  }


  ue->bitrate[gNB_id] = (ue->total_TBS[gNB_id] - ue->total_TBS_last[gNB_id])*100;
  ue->total_TBS_last[gNB_id] = ue->total_TBS[gNB_id];
  LOG_D(PHY,"[UE %d] Calculating bitrate Frame %d: total_TBS = %d, total_TBS_last = %d, bitrate %f kbits\n",
	ue->Mod_id,frame_rx,ue->total_TBS[gNB_id],
	ue->total_TBS_last[gNB_id],(float) ue->bitrate[gNB_id]/1000.0);

#if UE_AUTOTEST_TRACE
  if ((frame_rx % 100 == 0)) {
    LOG_I(PHY,"[UE  %d] AUTOTEST Metric : UE_DLSCH_BITRATE = %5.2f kbps (frame = %d) \n", ue->Mod_id, (float) ue->bitrate[gNB_id]/1000.0, frame_rx);
  }
#endif

 }

#if UE_TIMING_TRACE
stop_meas(&ue->generic_stat);
printf("after tubo until end of Rx %5.2f \n",ue->generic_stat.p_time/(cpuf*1000.0));
#endif

#ifdef EMOS
phy_procedures_emos_UE_RX(ue,slot,gNB_id);
#endif


VCD_SIGNAL_DUMPER_DUMP_FUNCTION_BY_NAME(VCD_SIGNAL_DUMPER_FUNCTIONS_PHY_PROCEDURES_UE_RX, VCD_FUNCTION_OUT);

#if UE_TIMING_TRACE
stop_meas(&ue->phy_proc_rx[proc->thread_id]);
#if DISABLE_LOG_X
printf("------FULL RX PROC [SFN %d]: %5.2f ------\n",nr_slot_rx,ue->phy_proc_rx[proc->thread_id].p_time/(cpuf*1000.0));
#else
LOG_D(PHY, "------FULL RX PROC [SFN %d]: %5.2f ------\n",nr_slot_rx,ue->phy_proc_rx[proc->thread_id].p_time/(cpuf*1000.0));
#endif
#endif

//#endif //pdsch

LOG_D(PHY," ****** end RX-Chain  for AbsSubframe %d.%d ******  \n", frame_rx%1024, nr_slot_rx);
return (0);
}


uint8_t nr_is_cqi_TXOp(PHY_VARS_NR_UE *ue,
		            UE_nr_rxtx_proc_t *proc,
					uint8_t gNB_id)
{
  int subframe = proc->nr_slot_tx / ue->frame_parms.slots_per_subframe;
  int frame    = proc->frame_tx;
  CQI_REPORTPERIODIC *cqirep = &ue->cqi_report_config[gNB_id].CQI_ReportPeriodic;

  //LOG_I(PHY,"[UE %d][CRNTI %x] AbsSubFrame %d.%d Checking for CQI TXOp (cqi_ConfigIndex %d) isCQIOp %d\n",
  //      ue->Mod_id,ue->pdcch_vars[gNB_id]->crnti,frame,subframe,
  //      cqirep->cqi_PMI_ConfigIndex,
  //      (((10*frame + subframe) % cqirep->Npd) == cqirep->N_OFFSET_CQI));

  if (cqirep->cqi_PMI_ConfigIndex==-1)
    return(0);
  else if (((10*frame + subframe) % cqirep->Npd) == cqirep->N_OFFSET_CQI)
    return(1);
  else
    return(0);
}


uint8_t nr_is_ri_TXOp(PHY_VARS_NR_UE *ue,
		           UE_nr_rxtx_proc_t *proc,
				   uint8_t gNB_id)
{
  int subframe = proc->nr_slot_tx / ue->frame_parms.slots_per_subframe;
  int frame    = proc->frame_tx;
  CQI_REPORTPERIODIC *cqirep = &ue->cqi_report_config[gNB_id].CQI_ReportPeriodic;
  int log2Mri = cqirep->ri_ConfigIndex/161;
  int N_OFFSET_RI = cqirep->ri_ConfigIndex % 161;

  //LOG_I(PHY,"[UE %d][CRNTI %x] AbsSubFrame %d.%d Checking for RI TXOp (ri_ConfigIndex %d) isRIOp %d\n",
  //      ue->Mod_id,ue->pdcch_vars[gNB_id]->crnti,frame,subframe,
  //      cqirep->ri_ConfigIndex,
  //      (((10*frame + subframe + cqirep->N_OFFSET_CQI - N_OFFSET_RI) % (cqirep->Npd<<log2Mri)) == 0));
  if (cqirep->ri_ConfigIndex==-1)
    return(0);
  else if (((10*frame + subframe + cqirep->N_OFFSET_CQI - N_OFFSET_RI) % (cqirep->Npd<<log2Mri)) == 0)
    return(1);
  else
    return(0);
}

// WIP
// todo:
// - set tx_total_RE
// - power control as per 38.213 ch 7.4
void nr_ue_prach_procedures(PHY_VARS_NR_UE *ue, UE_nr_rxtx_proc_t *proc, uint8_t gNB_id, runmode_t runmode) {

  int frame_tx = proc->frame_tx, nr_slot_tx = proc->nr_slot_tx, prach_power; // tx_amp
  uint16_t /*preamble_tx = 50,*/ pathloss;
  uint8_t mod_id = ue->Mod_id;
  UE_MODE_t UE_mode = get_nrUE_mode(mod_id, ue->CC_id, gNB_id);
  NR_PRACH_RESOURCES_t * prach_resources = ue->prach_resources[gNB_id];
  uint8_t nr_prach = 0;

  VCD_SIGNAL_DUMPER_DUMP_FUNCTION_BY_NAME(VCD_SIGNAL_DUMPER_FUNCTIONS_PHY_PROCEDURES_UE_TX_PRACH, VCD_FUNCTION_IN);

  if (!prach_resources->init_msg1 && (frame_tx == (ue->prach_resources[gNB_id]->sync_frame + 150) % MAX_FRAME_NUMBER)){
    ue->prach_cnt = 0;
    prach_resources->init_msg1 = 1;
  }

  if (ue->mac_enabled == 0){
    //    prach_resources->ra_PreambleIndex = preamble_tx;
    prach_resources->ra_TDD_map_index = 0;
    prach_resources->ra_PREAMBLE_RECEIVED_TARGET_POWER = 10;
    prach_resources->ra_RNTI = 0x1234;
    nr_prach = 1;
  } else {
    // ask L2 for RACH transport
    if ((runmode != rx_calib_ue) && (runmode != rx_calib_ue_med) && (runmode != rx_calib_ue_byp) && (runmode != no_L2_connect) ) {
      LOG_D(PHY, "Getting PRACH resources. Frame %d Slot %d \n", frame_tx, nr_slot_tx);
      // flush Msg3 Buffer
      if (prach_resources->Msg3 == NULL){
        for(int i = 0; i<NUMBER_OF_CONNECTED_gNB_MAX; i++) {
          ue->ulsch_Msg3_active[i] = 0;
        }
      }
      nr_prach = nr_ue_get_rach(ue->prach_resources[gNB_id], &ue->prach_vars[0]->prach_pdu, mod_id, ue->CC_id, UE_mode, frame_tx, gNB_id, nr_slot_tx);
    }
  }

  if (ue->prach_resources[gNB_id] != NULL && nr_prach == 1 && prach_resources->init_msg1) {

    pathloss = get_nr_PL(mod_id, ue->CC_id, gNB_id);
    LOG_D(PHY,"runmode %d\n",runmode);

    if ((ue->mac_enabled == 1) && (runmode != calib_prach_tx)) {
      ue->tx_power_dBm[nr_slot_tx] = prach_resources->ra_PREAMBLE_RECEIVED_TARGET_POWER + pathloss;
    }

    LOG_I(PHY,"[UE %d][RAPROC] Frame %d, nr_slot_tx %d : Generating PRACH, preamble %d, PL %d, P0_PRACH %d, TARGET_RECEIVED_POWER %d dBm, RA-RNTI %x\n",
      ue->Mod_id,
      frame_tx,
      nr_slot_tx,
      prach_resources->ra_PreambleIndex,
      pathloss,
      ue->tx_power_dBm[nr_slot_tx],
      prach_resources->ra_PREAMBLE_RECEIVED_TARGET_POWER,
      prach_resources->ra_RNTI);

    //ue->tx_total_RE[nr_slot_tx] = 96; // todo
    ue->prach_vars[gNB_id]->amp = AMP;

    /* #if defined(EXMIMO) || defined(OAI_USRP) || defined(OAI_BLADERF) || defined(OAI_LMSSDR) || defined(OAI_ADRV9371_ZC706)
      tx_amp = get_tx_amp_prach(ue->tx_power_dBm[nr_slot_tx], ue->tx_power_max_dBm, ue->frame_parms.N_RB_UL);
      if (tx_amp != -1)
        ue->prach_vars[gNB_id]->amp = tx_amp;
    #else
      ue->prach_vars[gNB_id]->amp = AMP;
    #endif */

    if ((runmode == calib_prach_tx) && (((proc->frame_tx&0xfffe)%100)==0))
      LOG_D(PHY,"[UE %d][RAPROC] Frame %d, nr_slot_tx %d : PRACH TX power %d dBm, amp %d\n", ue->Mod_id,
        proc->frame_rx,
        proc->nr_slot_tx,
        ue->tx_power_dBm[nr_slot_tx],
        ue->prach_vars[gNB_id]->amp);

    VCD_SIGNAL_DUMPER_DUMP_FUNCTION_BY_NAME(VCD_SIGNAL_DUMPER_FUNCTIONS_UE_GENERATE_PRACH, VCD_FUNCTION_IN);

    prach_power = generate_nr_prach(ue, gNB_id, nr_slot_tx);

    VCD_SIGNAL_DUMPER_DUMP_FUNCTION_BY_NAME(VCD_SIGNAL_DUMPER_FUNCTIONS_UE_GENERATE_PRACH, VCD_FUNCTION_OUT);

    LOG_D(PHY,"[UE %d][RAPROC] PRACH PL %d dB, power %d dBm, digital power %d dB (amp %d)\n",
      ue->Mod_id,
      pathloss,
      ue->tx_power_dBm[nr_slot_tx],
      dB_fixed(prach_power),
      ue->prach_vars[gNB_id]->amp);

    if (ue->mac_enabled == 1)
      nr_Msg1_transmitted(ue->Mod_id, ue->CC_id, frame_tx, gNB_id);

    LOG_I(PHY,"[UE %d][RAPROC] Frame %d, nr_slot_tx %d: Generated PRACH Msg1 (gNB %d) preamble index %d for UL, TX power %d dBm (PL %d dB) \n",
      ue->Mod_id,
      frame_tx,
      nr_slot_tx,
      gNB_id,
      prach_resources->ra_PreambleIndex,
      ue->tx_power_dBm[nr_slot_tx],
      pathloss);

    LOG_D(PHY,"[UE %d] frame %d nr_slot_tx %d : prach_cnt %d\n", ue->Mod_id, frame_tx, nr_slot_tx, ue->prach_cnt);

    ue->prach_cnt++;

    if (ue->prach_cnt == 3)
      ue->prach_cnt = 0;
  } else if (nr_prach == 2) {
    nr_ra_succeeded(mod_id, ue->CC_id, gNB_id);
  }

  // if we're calibrating the PRACH kill the pointer to its resources so that the RA protocol doesn't continue
  if (runmode == calib_prach_tx)
    ue->prach_resources[gNB_id] = NULL;

  VCD_SIGNAL_DUMPER_DUMP_FUNCTION_BY_NAME(VCD_SIGNAL_DUMPER_FUNCTIONS_PHY_PROCEDURES_UE_TX_PRACH, VCD_FUNCTION_OUT);
}<|MERGE_RESOLUTION|>--- conflicted
+++ resolved
@@ -737,17 +737,6 @@
     // do channel estimation for first DMRS only
     for (m = s0; m < 3; m++) {
       if (((1<<m)&dlsch0->harq_processes[harq_pid]->dlDmrsSymbPos) > 0) {
-<<<<<<< HEAD
-        nr_pdsch_channel_estimation(ue,
-                  0 /*eNB_id*/,
-                  nr_tti_rx,
-                  0 /*p*/,
-                  m,
-                  BWPStart,
-                  ue->frame_parms.first_carrier_offset+(BWPStart+pdsch_start_rb)*12,
-                  pdsch_nb_rb);
-        LOG_D(PHY,"Channel Estimation in symbol %d\n",m);
-=======
         for (uint8_t aatx=0; aatx<1; aatx++) {//for MIMO Config: it shall loop over no_layers
           nr_pdsch_channel_estimation(ue,
                                       proc,
@@ -769,7 +758,6 @@
           }
 #endif
         }
->>>>>>> 2529c20b
         break;
       }
     }
@@ -807,13 +795,8 @@
                       return -1;
       }
       else { // This is to adjust the llr offset in the case of skipping over a dmrs symbol (i.e. in case of no PDSCH REs in DMRS)
-<<<<<<< HEAD
-	if (pdsch == RA_PDSCH) ue->pdsch_vars[ue->current_thread_id[nr_tti_rx]][eNB_id]->llr_offset[m]=ue->pdsch_vars[ue->current_thread_id[nr_tti_rx]][eNB_id]->llr_offset[m-1];
-	else if (pdsch == PDSCH || pdsch == SI_PDSCH) {
-=======
 	if      (pdsch == RA_PDSCH) ue->pdsch_vars[proc->thread_id][eNB_id]->llr_offset[m]=ue->pdsch_vars[proc->thread_id][eNB_id]->llr_offset[m-1];
-	else if (pdsch == PDSCH) {
->>>>>>> 2529c20b
+  else if (pdsch == PDSCH || pdsch == SI_PDSCH) {
           if (nr_rx_pdsch(ue,
                     proc,
                     pdsch,
@@ -1740,7 +1723,7 @@
   NR_DL_FRAME_PARMS *fp = &ue->frame_parms;
 
   //NR_UE_MAC_INST_t *mac = get_mac_inst(0);
-
+  
   VCD_SIGNAL_DUMPER_DUMP_FUNCTION_BY_NAME(VCD_SIGNAL_DUMPER_FUNCTIONS_PHY_PROCEDURES_UE_RX, VCD_FUNCTION_IN);
 
   LOG_D(PHY," ****** start RX-Chain for Frame.Slot %d.%d ******  \n", frame_rx%1024, nr_slot_rx);
@@ -1837,33 +1820,21 @@
 
     if (coreset_nb_rb > 0)
       nr_pdcch_channel_estimation(ue,
-<<<<<<< HEAD
-                                  0,
-                                  nr_tti_rx,
-                                  l,
-                                  fp->first_carrier_offset +
-                                  (pdcch_vars->pdcch_config[n_ss].BWPStart + coreset_start_rb) * 12,
-=======
                                   proc,
                                   0,
                                   nr_slot_rx,
                                   l,
-                                  fp->first_carrier_offset+(pdcch_vars->pdcch_config[0].BWPStart + coreset_start_rb)*12,
->>>>>>> 2529c20b
+                                  (pdcch_vars->pdcch_config[n_ss].BWPStart + coreset_start_rb) * 12,
                                   coreset_nb_rb);
 
     VCD_SIGNAL_DUMPER_DUMP_FUNCTION_BY_NAME(VCD_SIGNAL_DUMPER_FUNCTIONS_UE_SLOT_FEP, VCD_FUNCTION_OUT);
 #if UE_TIMING_TRACE
     stop_meas(&ue->ofdm_demod_stats);
 #endif
-<<<<<<< HEAD
-=======
     
     //printf("phy procedure pdcch start measurement l =%d\n",l);
     //nr_ue_measurement_procedures(l,ue,proc,gNB_id,(nr_slot_rx),mode);
       
-  }
->>>>>>> 2529c20b
 
     dci_cnt = dci_cnt + nr_ue_pdcch_procedures(gNB_id, ue, proc);
 
@@ -1875,15 +1846,10 @@
     LOG_D(PHY,"[UE %d] Frame %d, nr_slot_rx %d: found %d DCIs\n", ue->Mod_id, frame_rx, nr_slot_rx, dci_cnt);
 
     NR_UE_DLSCH_t *dlsch = NULL;
-<<<<<<< HEAD
-    if (ue->dlsch[ue->current_thread_id[nr_tti_rx]][gNB_id][0]->active == 1){
-      dlsch = ue->dlsch[ue->current_thread_id[nr_tti_rx]][gNB_id][0];
+    if (ue->dlsch[proc->thread_id][gNB_id][0]->active == 1){
+      dlsch = ue->dlsch[proc->thread_id][gNB_id][0];
     } else if (ue->dlsch_SI[0]->active == 1){
       dlsch = ue->dlsch_SI[0];
-=======
-    if (ue->dlsch[proc->thread_id][gNB_id][0]->active == 1){
-      dlsch = ue->dlsch[proc->thread_id][gNB_id][0];
->>>>>>> 2529c20b
     } else if (ue->dlsch_ra[0]->active == 1){
       dlsch = ue->dlsch_ra[0];
     }
@@ -1932,13 +1898,8 @@
 			   ue->dlsch[proc->thread_id][gNB_id][0],
 			   NULL);
 
-<<<<<<< HEAD
-    //printf("phy procedure pdsch start measurement\n");
-    nr_ue_measurement_procedures(2,ue,proc,gNB_id,nr_tti_rx,mode);
-=======
     //printf("phy procedure pdsch start measurement\n"); 
     nr_ue_measurement_procedures(2,ue,proc,gNB_id,nr_slot_rx,mode);
->>>>>>> 2529c20b
 
     /*
     write_output("rxF.m","rxF",&ue->common_vars.common_vars_rx_data_per_thread[proc->thread_id].rxdataF[0][0],fp->ofdm_symbol_size*14,1,1);
@@ -2035,7 +1996,7 @@
 
     VCD_SIGNAL_DUMPER_DUMP_FUNCTION_BY_NAME(VCD_SIGNAL_DUMPER_FUNCTIONS_PDSCH_PROC_RA, VCD_FUNCTION_OUT);
   }
-
+    
   // do procedures for C-RNTI
   if (ue->dlsch[proc->thread_id][gNB_id][0]->active == 1) {
 
