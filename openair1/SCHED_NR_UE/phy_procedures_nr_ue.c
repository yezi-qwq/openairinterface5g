--- conflicted
+++ resolved
@@ -5566,19 +5566,11 @@
 
       VCD_SIGNAL_DUMPER_DUMP_FUNCTION_BY_NAME(VCD_SIGNAL_DUMPER_FUNCTIONS_UE_SLOT_FEP, VCD_FUNCTION_IN);
       nr_slot_fep(ue,
-<<<<<<< HEAD
-         l,
-         nr_tti_rx,
-         ue->ssb_offset,
-         0,
-         1,
-=======
 		  l,
 		  nr_tti_rx,
 		  0,
 		  0,
 		  1,
->>>>>>> e1757a8a
 		 NR_PDCCH_EST);
       VCD_SIGNAL_DUMPER_DUMP_FUNCTION_BY_NAME(VCD_SIGNAL_DUMPER_FUNCTIONS_UE_SLOT_FEP, VCD_FUNCTION_OUT);
 #if UE_TIMING_TRACE
@@ -5589,24 +5581,6 @@
 
   write_output("rxdataF.m","rxF",ue->common_vars.common_vars_rx_data_per_thread[ue->current_thread_id[nr_tti_rx>>1]].rxdataF[0],ue->frame_parms.ofdm_symbol_size*2,1,1);
 
-<<<<<<< HEAD
-	//start_meas(&ue->rx_pdcch_stats[ue->current_thread_id[nr_tti_rx]]);
-	if (nr_ue_pdcch_procedures(eNB_id,ue,proc,abstraction_flag) == -1) {
-	  LOG_E(PHY,"[UE  %d] Frame %d, nr_tti_rx %d: Error in pdcch procedures\n",ue->Mod_id,frame_rx,nr_tti_rx);
-	  return(-1);
-	}
-	//stop_meas(&ue->rx_pdcch_stats[ue->current_thread_id[nr_tti_rx]]);
-    //printf("nr_tti_rx %d n_pdcch_sym %d pdcch procedures  %5.3f \n",
-    //        nr_tti_rx, ue->pdcch_vars[ue->current_thread_id[nr_tti_rx]][eNB_id]->num_pdcch_symbols,
-    //     (ue->rx_pdcch_stats[ue->current_thread_id[nr_tti_rx]].p_time)/(cpuf*1000.0));
-	LOG_D(PHY,"num_pdcch_symbols %d\n",ue->pdcch_vars[ue->current_thread_id[nr_tti_rx]][eNB_id]->num_pdcch_symbols);
-//      }
-    //}
-
-//  } // for l=1..l2
-
-#if 0
-=======
   //ue_measurement_procedures(l-1,ue,proc,eNB_id,(nr_tti_rx<<1),abstraction_flag,mode);
 
   //if (do_pdcch_flag) {
@@ -5649,7 +5623,6 @@
   //  } // for l=1..l2
   
   
->>>>>>> e1757a8a
   ue_measurement_procedures(l-1,ue,proc,eNB_id,(nr_tti_rx<<1),abstraction_flag,mode);
 
   LOG_D(PHY," ------  end FFT/ChannelEst/PDCCH slot 0: AbsSubframe %d.%d ------  \n", frame_rx%1024, nr_tti_rx);
