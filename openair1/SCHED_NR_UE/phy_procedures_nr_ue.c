/*
 * Licensed to the OpenAirInterface (OAI) Software Alliance under one or more
 * contributor license agreements.  See the NOTICE file distributed with
 * this work for additional information regarding copyright ownership.
 * The OpenAirInterface Software Alliance licenses this file to You under
 * the OAI Public License, Version 1.1  (the "License"); you may not use this file
 * except in compliance with the License.
 * You may obtain a copy of the License at
 *
 *      http://www.openairinterface.org/?page_id=698
 *
 * Unless required by applicable law or agreed to in writing, software
 * distributed under the License is distributed on an "AS IS" BASIS,
 * WITHOUT WARRANTIES OR CONDITIONS OF ANY KIND, either express or implied.
 * See the License for the specific language governing permissions and
 * limitations under the License.
 *-------------------------------------------------------------------------------
 * For more information about the OpenAirInterface (OAI) Software Alliance:
 *      contact@openairinterface.org
 */

/*! \file phy_procedures_nr_ue.c
 * \brief Implementation of UE procedures from 36.213 LTE specifications
 * \author R. Knopp, F. Kaltenberger, N. Nikaein, A. Mico Pereperez, G. Casati
 * \date 2018
 * \version 0.1
 * \company Eurecom
 * \email: knopp@eurecom.fr,florian.kaltenberger@eurecom.fr, navid.nikaein@eurecom.fr, guido.casati@iis.fraunhofer.de
 * \note
 * \warning
 */

#define _GNU_SOURCE

#include "nr/nr_common.h"
#include "assertions.h"
#include "defs.h"
#include "PHY/defs_nr_UE.h"
#include "PHY/phy_extern_nr_ue.h"
#include "PHY/MODULATION/modulation_UE.h"
#include "PHY/NR_REFSIG/refsig_defs_ue.h"
#include "PHY/NR_UE_TRANSPORT/nr_transport_ue.h"
#include "PHY/NR_UE_TRANSPORT/nr_transport_proto_ue.h"
#include "SCHED_NR_UE/defs.h"
#include "SCHED_NR_UE/pucch_uci_ue_nr.h"
#include "SCHED_NR/extern.h"
#include "SCHED_NR_UE/phy_sch_processing_time.h"
#include "PHY/NR_UE_ESTIMATION/nr_estimation.h"
#include "PHY/NR_TRANSPORT/nr_dci.h"
#ifdef EMOS
#include "SCHED/phy_procedures_emos.h"
#endif
#include "executables/softmodem-common.h"
#include "executables/nr-uesoftmodem.h"
#include "LAYER2/NR_MAC_UE/mac_proto.h"
#include "LAYER2/NR_MAC_UE/nr_l1_helpers.h"

//#define DEBUG_PHY_PROC
#define NR_PDCCH_SCHED
//#define NR_PDCCH_SCHED_DEBUG
//#define NR_PUCCH_SCHED
//#define NR_PUCCH_SCHED_DEBUG

#ifndef PUCCH
#define PUCCH
#endif

#include "common/utils/LOG/log.h"

#ifdef EMOS
fifo_dump_emos_UE emos_dump_UE;
#endif

#include "common/utils/LOG/vcd_signal_dumper.h"
#include "UTIL/OPT/opt.h"
#include "intertask_interface.h"
#include "T.h"

char nr_mode_string[NUM_UE_MODE][20] = {"NOT SYNCHED","PRACH","RAR","RA_WAIT_CR", "PUSCH", "RESYNCH"};

const uint8_t nr_rv_round_map_ue[4] = {0, 2, 1, 3};

#if defined(EXMIMO) || defined(OAI_USRP) || defined(OAI_BLADERF) || defined(OAI_LMSSDR) || defined(OAI_ADRV9371_ZC706)
extern uint64_t downlink_frequency[MAX_NUM_CCs][4];
#endif

unsigned int gain_table[31] = {100,112,126,141,158,178,200,224,251,282,316,359,398,447,501,562,631,708,794,891,1000,1122,1258,1412,1585,1778,1995,2239,2512,2818,3162};

void nr_fill_dl_indication(nr_downlink_indication_t *dl_ind,
                           fapi_nr_dci_indication_t *dci_ind,
                           fapi_nr_rx_indication_t *rx_ind,
                           UE_nr_rxtx_proc_t *proc,
                           PHY_VARS_NR_UE *ue,
                           uint8_t gNB_id){

  memset((void*)dl_ind, 0, sizeof(nr_downlink_indication_t));

  dl_ind->gNB_index = gNB_id;
  dl_ind->module_id = ue->Mod_id;
  dl_ind->cc_id     = ue->CC_id;
  dl_ind->frame     = proc->frame_rx;
  dl_ind->slot      = proc->nr_slot_rx;
  dl_ind->thread_id = proc->thread_id;

  if (dci_ind) {

    dl_ind->rx_ind = NULL; //no data, only dci for now
    dl_ind->dci_ind = dci_ind;

  } else if (rx_ind) {

    dl_ind->rx_ind = rx_ind; //  hang on rx_ind instance
    dl_ind->dci_ind = NULL;

  }
}

void nr_fill_rx_indication(fapi_nr_rx_indication_t *rx_ind,
                           uint8_t pdu_type,
                           uint8_t gNB_id,
                           PHY_VARS_NR_UE *ue,
                           NR_UE_DLSCH_t *dlsch0,
                           NR_UE_DLSCH_t *dlsch1,
                           uint16_t n_pdus){


  NR_DL_FRAME_PARMS *frame_parms = &ue->frame_parms;

  if (n_pdus > 1){
    LOG_E(PHY, "In %s: multiple number of DL PDUs not supported yet...\n", __FUNCTION__);
  }

  switch (pdu_type){
    case FAPI_NR_RX_PDU_TYPE_SIB:
      rx_ind->rx_indication_body[n_pdus - 1].pdsch_pdu.harq_pid = dlsch0->current_harq_pid;
      rx_ind->rx_indication_body[n_pdus - 1].pdsch_pdu.ack_nack = dlsch0->harq_processes[dlsch0->current_harq_pid]->ack;
      rx_ind->rx_indication_body[n_pdus - 1].pdsch_pdu.pdu = dlsch0->harq_processes[dlsch0->current_harq_pid]->b;
      rx_ind->rx_indication_body[n_pdus - 1].pdsch_pdu.pdu_length = dlsch0->harq_processes[dlsch0->current_harq_pid]->TBS / 8;
    break;
    case FAPI_NR_RX_PDU_TYPE_DLSCH:
      if(dlsch0) {
        rx_ind->rx_indication_body[n_pdus - 1].pdsch_pdu.harq_pid = dlsch0->current_harq_pid;
        rx_ind->rx_indication_body[n_pdus - 1].pdsch_pdu.ack_nack = dlsch0->harq_processes[dlsch0->current_harq_pid]->ack;
        rx_ind->rx_indication_body[n_pdus - 1].pdsch_pdu.pdu = dlsch0->harq_processes[dlsch0->current_harq_pid]->b;
        rx_ind->rx_indication_body[n_pdus - 1].pdsch_pdu.pdu_length = dlsch0->harq_processes[dlsch0->current_harq_pid]->TBS / 8;
      }
      if(dlsch1) {
        AssertFatal(1==0,"Second codeword currently not supported\n");
      }
      break;
    case FAPI_NR_RX_PDU_TYPE_RAR:
      rx_ind->rx_indication_body[n_pdus - 1].pdsch_pdu.harq_pid = dlsch0->current_harq_pid;
      rx_ind->rx_indication_body[n_pdus - 1].pdsch_pdu.ack_nack = dlsch0->harq_processes[dlsch0->current_harq_pid]->ack;
      rx_ind->rx_indication_body[n_pdus - 1].pdsch_pdu.pdu = dlsch0->harq_processes[dlsch0->current_harq_pid]->b;
      rx_ind->rx_indication_body[n_pdus - 1].pdsch_pdu.pdu_length = dlsch0->harq_processes[dlsch0->current_harq_pid]->TBS / 8;
    break;
    case FAPI_NR_RX_PDU_TYPE_SSB:
      rx_ind->rx_indication_body[n_pdus - 1].ssb_pdu.pdu = ue->pbch_vars[gNB_id]->decoded_output;
      rx_ind->rx_indication_body[n_pdus - 1].ssb_pdu.additional_bits = ue->pbch_vars[gNB_id]->xtra_byte;
      rx_ind->rx_indication_body[n_pdus - 1].ssb_pdu.ssb_index = (frame_parms->ssb_index)&0x7;
      rx_ind->rx_indication_body[n_pdus - 1].ssb_pdu.ssb_length = frame_parms->Lmax;
      rx_ind->rx_indication_body[n_pdus - 1].ssb_pdu.cell_id = frame_parms->Nid_cell;
      rx_ind->rx_indication_body[n_pdus - 1].ssb_pdu.ssb_start_subcarrier = frame_parms->ssb_start_subcarrier;
      rx_ind->rx_indication_body[n_pdus - 1].ssb_pdu.rsrp_dBm = ue->measurements.rsrp_dBm[gNB_id];
    break;
    default:
    break;
  }

  rx_ind->rx_indication_body[n_pdus -1].pdu_type = pdu_type;
  rx_ind->number_pdus = n_pdus;

}

int get_tx_amp_prach(int power_dBm, int power_max_dBm, int N_RB_UL){

  int gain_dB = power_dBm - power_max_dBm, amp_x_100 = -1;

  switch (N_RB_UL) {
  case 6:
  amp_x_100 = AMP;      // PRACH is 6 PRBS so no scale
  break;
  case 15:
  amp_x_100 = 158*AMP;  // 158 = 100*sqrt(15/6)
  break;
  case 25:
  amp_x_100 = 204*AMP;  // 204 = 100*sqrt(25/6)
  break;
  case 50:
  amp_x_100 = 286*AMP;  // 286 = 100*sqrt(50/6)
  break;
  case 75:
  amp_x_100 = 354*AMP;  // 354 = 100*sqrt(75/6)
  break;
  case 100:
  amp_x_100 = 408*AMP;  // 408 = 100*sqrt(100/6)
  break;
  default:
  LOG_E(PHY, "Unknown PRB size %d\n", N_RB_UL);
  return (amp_x_100);
  break;
  }
  if (gain_dB < -30) {
    return (amp_x_100/3162);
  } else if (gain_dB > 0)
    return (amp_x_100);
  else
    return (amp_x_100/gain_table[-gain_dB]);  // 245 corresponds to the factor sqrt(25/6)

  return (amp_x_100);
}

UE_MODE_t get_nrUE_mode(uint8_t Mod_id,uint8_t CC_id,uint8_t gNB_id){
  return(PHY_vars_UE_g[Mod_id][CC_id]->UE_mode[gNB_id]);
}

// convert time factor "16 * 64 * T_c / (2^mu)" in N_TA calculation in TS38.213 section 4.2 to samples by multiplying with samples per second
//   16 * 64 * T_c            / (2^mu) * samples_per_second
// = 16 * T_s                 / (2^mu) * samples_per_second
// = 16 * 1 / (15 kHz * 2048) / (2^mu) * (15 kHz * 2^mu * ofdm_symbol_size)
// = 16 * 1 /           2048           *                  ofdm_symbol_size
// = 16 * ofdm_symbol_size / 2048
static inline
uint16_t get_bw_scaling(uint16_t ofdm_symbol_size){
  return 16 * ofdm_symbol_size / 2048;
}

// UL time alignment procedures:
// - If the current tx frame and slot match the TA configuration in ul_time_alignment
//   then timing advance is processed and set to be applied in the next UL transmission
// - Application of timing adjustment according to TS 38.213 p4.2
// todo:
// - handle RAR TA application as per ch 4.2 TS 38.213
void ue_ta_procedures(PHY_VARS_NR_UE *ue, int slot_tx, int frame_tx){

  if (ue->mac_enabled == 1) {

    uint8_t gNB_id = 0;
    NR_UL_TIME_ALIGNMENT_t *ul_time_alignment = &ue->ul_time_alignment[gNB_id];

    if (frame_tx == ul_time_alignment->ta_frame && slot_tx == ul_time_alignment->ta_slot) {

      uint16_t ofdm_symbol_size = ue->frame_parms.ofdm_symbol_size;
      uint16_t bw_scaling = get_bw_scaling(ofdm_symbol_size);

      ue->timing_advance += (ul_time_alignment->ta_command - 31) * bw_scaling;

      LOG_D(PHY, "In %s: [UE %d] [%d.%d] Got timing advance command %u from MAC, new value is %d\n",
        __FUNCTION__,
        ue->Mod_id,
        frame_tx,
        slot_tx,
        ul_time_alignment->ta_command,
        ue->timing_advance);

      ul_time_alignment->ta_frame = -1;
      ul_time_alignment->ta_slot = -1;

    }
  }
}

void phy_procedures_nrUE_TX(PHY_VARS_NR_UE *ue,
                            UE_nr_rxtx_proc_t *proc,
                            uint8_t gNB_id) {

  int slot_tx = proc->nr_slot_tx;
  int frame_tx = proc->frame_tx;

  AssertFatal(ue->CC_id == 0, "Transmission on secondary CCs is not supported yet\n");

  VCD_SIGNAL_DUMPER_DUMP_FUNCTION_BY_NAME(VCD_SIGNAL_DUMPER_FUNCTIONS_PHY_PROCEDURES_UE_TX,VCD_FUNCTION_IN);

  memset(ue->common_vars.txdataF[0], 0, sizeof(int)*14*ue->frame_parms.ofdm_symbol_size);

  LOG_D(PHY,"****** start TX-Chain for AbsSubframe %d.%d ******\n", frame_tx, slot_tx);


  start_meas(&ue->phy_proc_tx);

  if (ue->UE_mode[gNB_id] <= PUSCH){

    for (uint8_t harq_pid = 0; harq_pid < ue->ulsch[proc->thread_id][gNB_id][0]->number_harq_processes_for_pusch; harq_pid++) {
      if (ue->ulsch[proc->thread_id][gNB_id][0]->harq_processes[harq_pid]->status == ACTIVE)
        nr_ue_ulsch_procedures(ue, harq_pid, frame_tx, slot_tx, proc->thread_id, gNB_id);
    }

  }

  VCD_SIGNAL_DUMPER_DUMP_FUNCTION_BY_NAME(VCD_SIGNAL_DUMPER_FUNCTIONS_PHY_PROCEDURES_UE_TX, VCD_FUNCTION_OUT);
  stop_meas(&ue->phy_proc_tx);


}

void nr_ue_measurement_procedures(uint16_t l,
                                  PHY_VARS_NR_UE *ue,
                                  UE_nr_rxtx_proc_t *proc,
                                  uint8_t gNB_id,
                                  uint16_t slot){

  NR_DL_FRAME_PARMS *frame_parms=&ue->frame_parms;
  int frame_rx   = proc->frame_rx;
  int nr_slot_rx = proc->nr_slot_rx;
  VCD_SIGNAL_DUMPER_DUMP_FUNCTION_BY_NAME(VCD_SIGNAL_DUMPER_FUNCTIONS_UE_MEASUREMENT_PROCEDURES, VCD_FUNCTION_IN);

  if (l==2) {

    LOG_D(PHY,"Doing UE measurement procedures in symbol l %u Ncp %d nr_slot_rx %d, rxdata %p\n",
      l,
      ue->frame_parms.Ncp,
      nr_slot_rx,
      ue->common_vars.rxdata);

    nr_ue_measurements(ue, proc, nr_slot_rx);

#if T_TRACER
    if(slot == 0)
      T(T_UE_PHY_MEAS, T_INT(gNB_id),  T_INT(ue->Mod_id), T_INT(frame_rx%1024), T_INT(nr_slot_rx),
	T_INT((int)(10*log10(ue->measurements.rsrp[0])-ue->rx_total_gain_dB)),
	T_INT((int)ue->measurements.rx_rssi_dBm[0]),
	T_INT((int)(ue->measurements.rx_power_avg_dB[0] - ue->measurements.n0_power_avg_dB)),
	T_INT((int)ue->measurements.rx_power_avg_dB[0]),
	T_INT((int)ue->measurements.n0_power_avg_dB),
	T_INT((int)ue->measurements.wideband_cqi_avg[0]),
	T_INT((int)ue->common_vars.freq_offset));
#endif
  }

  // accumulate and filter timing offset estimation every subframe (instead of every frame)
  if (( slot == 2) && (l==(2-frame_parms->Ncp))) {

    // AGC

    VCD_SIGNAL_DUMPER_DUMP_FUNCTION_BY_NAME(VCD_SIGNAL_DUMPER_FUNCTIONS_UE_GAIN_CONTROL, VCD_FUNCTION_IN);


    //printf("start adjust gain power avg db %d\n", ue->measurements.rx_power_avg_dB[gNB_id]);
    phy_adjust_gain_nr (ue,ue->measurements.rx_power_avg_dB[gNB_id],gNB_id);
    
    VCD_SIGNAL_DUMPER_DUMP_FUNCTION_BY_NAME(VCD_SIGNAL_DUMPER_FUNCTIONS_UE_GAIN_CONTROL, VCD_FUNCTION_OUT);

}

  VCD_SIGNAL_DUMPER_DUMP_FUNCTION_BY_NAME(VCD_SIGNAL_DUMPER_FUNCTIONS_UE_MEASUREMENT_PROCEDURES, VCD_FUNCTION_OUT);
}

void nr_ue_pbch_procedures(uint8_t gNB_id,
			   PHY_VARS_NR_UE *ue,
			   UE_nr_rxtx_proc_t *proc,
			   uint8_t abstraction_flag)
{
  int ret = 0;

  DevAssert(ue);

  int frame_rx = proc->frame_rx;
  int nr_slot_rx = proc->nr_slot_rx;

  VCD_SIGNAL_DUMPER_DUMP_FUNCTION_BY_NAME(VCD_SIGNAL_DUMPER_FUNCTIONS_UE_PBCH_PROCEDURES, VCD_FUNCTION_IN);

  LOG_D(PHY,"[UE  %d] Frame %d Slot %d, Trying PBCH (NidCell %d, gNB_id %d)\n",ue->Mod_id,frame_rx,nr_slot_rx,ue->frame_parms.Nid_cell,gNB_id);

  ret = nr_rx_pbch(ue, proc,
                   ue->pbch_vars[gNB_id],
                   &ue->frame_parms,
                   gNB_id,
                   (ue->frame_parms.ssb_index)&7,
                   SISO);

  if (ret==0) {

    ue->pbch_vars[gNB_id]->pdu_errors_conseq = 0;

    // Switch to PRACH state if it is first PBCH after initial synch and no timing correction is performed
    if (ue->UE_mode[gNB_id] == NOT_SYNCHED && ue->no_timing_correction == 1){
      if (get_softmodem_params()->do_ra) {
        ue->UE_mode[gNB_id] = PRACH;
        ue->prach_resources[gNB_id]->sync_frame = frame_rx;
        ue->prach_resources[gNB_id]->init_msg1 = 0;
      } else {
        ue->UE_mode[gNB_id] = PUSCH;
      }
    }

#ifdef DEBUG_PHY_PROC
    uint16_t frame_tx;
    LOG_D(PHY,"[UE %d] frame %d, nr_slot_rx %d, Received PBCH (MIB): frame_tx %d. N_RB_DL %d\n",
    ue->Mod_id,
    frame_rx,
    nr_slot_rx,
    frame_tx,
    ue->frame_parms.N_RB_DL);
#endif

  } else {
    LOG_E(PHY,"[UE %d] frame %d, nr_slot_rx %d, Error decoding PBCH!\n",
	  ue->Mod_id,frame_rx, nr_slot_rx);
    /*FILE *fd;
    if ((fd = fopen("rxsig_frame0.dat","w")) != NULL) {
                  fwrite((void *)&ue->common_vars.rxdata[0][0],
                         sizeof(int32_t),
                         ue->frame_parms.samples_per_frame,
                         fd);
                  LOG_I(PHY,"Dummping Frame ... bye bye \n");
                  fclose(fd);
                  exit(0);
                }*/

    /*
    write_output("rxsig0.m","rxs0", ue->common_vars.rxdata[0],ue->frame_parms.samples_per_subframe,1,1);


      write_output("H00.m","h00",&(ue->common_vars.dl_ch_estimates[0][0][0]),((ue->frame_parms.Ncp==0)?7:6)*(ue->frame_parms.ofdm_symbol_size),1,1);
      write_output("H10.m","h10",&(ue->common_vars.dl_ch_estimates[0][2][0]),((ue->frame_parms.Ncp==0)?7:6)*(ue->frame_parms.ofdm_symbol_size),1,1);

      write_output("rxsigF0.m","rxsF0", ue->common_vars.rxdataF[0],8*ue->frame_parms.ofdm_symbol_size,1,1);
      write_output("PBCH_rxF0_ext.m","pbch0_ext",ue->pbch_vars[0]->rxdataF_ext[0],12*4*6,1,1);
      write_output("PBCH_rxF0_comp.m","pbch0_comp",ue->pbch_vars[0]->rxdataF_comp[0],12*4*6,1,1);
      write_output("PBCH_rxF_llr.m","pbch_llr",ue->pbch_vars[0]->llr,(ue->frame_parms.Ncp==0) ? 1920 : 1728,1,4);
      exit(-1);
    */

    ue->pbch_vars[gNB_id]->pdu_errors_conseq++;
    ue->pbch_vars[gNB_id]->pdu_errors++;

    if (ue->pbch_vars[gNB_id]->pdu_errors_conseq>=100) {
      if (get_softmodem_params()->non_stop) {
        LOG_E(PHY,"More that 100 consecutive PBCH errors! Going back to Sync mode!\n");
        ue->lost_sync = 1;
      } else {
        LOG_E(PHY,"More that 100 consecutive PBCH errors! Exiting!\n");
        exit_fun("More that 100 consecutive PBCH errors! Exiting!\n");
      }
    }
  }

  if (frame_rx % 100 == 0) {
    ue->pbch_vars[gNB_id]->pdu_fer = ue->pbch_vars[gNB_id]->pdu_errors - ue->pbch_vars[gNB_id]->pdu_errors_last;
    ue->pbch_vars[gNB_id]->pdu_errors_last = ue->pbch_vars[gNB_id]->pdu_errors;
  }

#ifdef DEBUG_PHY_PROC
  LOG_D(PHY,"[UE %d] frame %d, slot %d, PBCH errors = %d, consecutive errors = %d!\n",
	ue->Mod_id,frame_rx, nr_slot_rx,
	ue->pbch_vars[gNB_id]->pdu_errors,
	ue->pbch_vars[gNB_id]->pdu_errors_conseq);
#endif
  VCD_SIGNAL_DUMPER_DUMP_FUNCTION_BY_NAME(VCD_SIGNAL_DUMPER_FUNCTIONS_UE_PBCH_PROCEDURES, VCD_FUNCTION_OUT);
}



unsigned int nr_get_tx_amp(int power_dBm, int power_max_dBm, int N_RB_UL, int nb_rb)
{

  int gain_dB = power_dBm - power_max_dBm;
  double gain_lin;

  gain_lin = pow(10,.1*gain_dB);
  if ((nb_rb >0) && (nb_rb <= N_RB_UL)) {
    return((int)(AMP*sqrt(gain_lin*N_RB_UL/(double)nb_rb)));
  }
  else {
    LOG_E(PHY,"Illegal nb_rb/N_RB_UL combination (%d/%d)\n",nb_rb,N_RB_UL);
    //mac_xface->macphy_exit("");
  }
  return(0);
}

#ifdef NR_PDCCH_SCHED

int nr_ue_pdcch_procedures(uint8_t gNB_id,
                           PHY_VARS_NR_UE *ue,
                           UE_nr_rxtx_proc_t *proc,
                           int n_ss)
{
  int frame_rx = proc->frame_rx;
  int nr_slot_rx = proc->nr_slot_rx;
  unsigned int dci_cnt=0;
  fapi_nr_dci_indication_t dci_ind = {0};
  nr_downlink_indication_t dl_indication;

  NR_UE_PDCCH *pdcch_vars = ue->pdcch_vars[proc->thread_id][gNB_id];
  fapi_nr_dl_config_dci_dl_pdu_rel15_t *rel15 = &pdcch_vars->pdcch_config[n_ss];

  /*
  //  unsigned int dci_cnt=0, i;  //removed for nr_ue_pdcch_procedures and added in the loop for nb_coreset_active
#ifdef NR_PDCCH_SCHED_DEBUG
  printf("<-NR_PDCCH_PHY_PROCEDURES_LTE_UE (nr_ue_pdcch_procedures)-> Entering function nr_ue_pdcch_procedures() \n");
#endif

  int frame_rx = proc->frame_rx;
  int nr_slot_rx = proc->nr_slot_rx;
  NR_DCI_ALLOC_t dci_alloc_rx[8];
  
  //uint8_t next1_thread_id = proc->thread_id== (RX_NB_TH-1) ? 0:(proc->thread_id+1);
  //uint8_t next2_thread_id = next1_thread_id== (RX_NB_TH-1) ? 0:(next1_thread_id+1);
  

  // table dci_fields_sizes_cnt contains dci_fields_sizes for each time a dci is decoded in the slot
  // each element represents the size in bits for each dci field, for each decoded dci -> [dci_cnt-1]
  // each time a dci is decode at dci_cnt, the values of the table dci_fields_sizes[i][j] will be copied at table dci_fields_sizes_cnt[dci_cnt-1][i][j]
  // table dci_fields_sizes_cnt[dci_cnt-1][i][j] will then be used in function nr_extract_dci_info
  uint8_t dci_fields_sizes_cnt[MAX_NR_DCI_DECODED_SLOT][NBR_NR_DCI_FIELDS][NBR_NR_FORMATS];

  int nb_searchspace_active=0;
  NR_UE_PDCCH **pdcch_vars = ue->pdcch_vars[proc->thread_id];
  NR_UE_PDCCH *pdcch_vars2 = ue->pdcch_vars[proc->thread_id][gNB_id];
  // s in TS 38.212 Subclause 10.1, for each active BWP the UE can deal with 10 different search spaces
  // Higher layers have updated the number of searchSpaces with are active in the current slot and this value is stored in variable nb_searchspace_total
  int nb_searchspace_total = pdcch_vars2->nb_search_space;

  pdcch_vars[gNB_id]->crnti = 0x1234; //to be check how to set when using loop memory

  uint16_t c_rnti=pdcch_vars[gNB_id]->crnti;
  uint16_t cs_rnti=0,new_rnti=0,tc_rnti=0;
  uint16_t p_rnti=P_RNTI;
  uint16_t si_rnti=SI_RNTI;
  uint16_t ra_rnti=99;
  uint16_t sp_csi_rnti=0,sfi_rnti=0,int_rnti=0,tpc_pusch_rnti=0,tpc_pucch_rnti=0,tpc_srs_rnti=0; //FIXME
  uint16_t crc_scrambled_values[TOTAL_NBR_SCRAMBLED_VALUES] =
    {c_rnti,cs_rnti,new_rnti,tc_rnti,p_rnti,si_rnti,ra_rnti,sp_csi_rnti,sfi_rnti,int_rnti,tpc_pusch_rnti,tpc_pucch_rnti,tpc_srs_rnti};
  #ifdef NR_PDCCH_SCHED_DEBUG
  printf("<-NR_PDCCH_PHY_PROCEDURES_LTE_UE (nr_ue_pdcch_procedures)-> there is a bug in FAPI to calculate nb_searchspace_total=%d\n",nb_searchspace_total);
  #endif
  if (nb_searchspace_total>1) nb_searchspace_total=1; // to be removed when fixing bug in FAPI
  #ifdef NR_PDCCH_SCHED_DEBUG
  printf("<-NR_PDCCH_PHY_PROCEDURES_LTE_UE (nr_ue_pdcch_procedures)-> there is a bug in FAPI to calculate nb_searchspace_total so we set it to 1...\n");
  printf("<-NR_PDCCH_PHY_PROCEDURES_LTE_UE (nr_ue_pdcch_procedures)-> the number of searchSpaces active in the current slot(%d) is %d) \n",
	 nr_slot_rx,nb_searchspace_total);
  #endif

  //FK: we define dci_ind and dl_indication as local variables, this way the call to the mac should be thread safe
  fapi_nr_dci_indication_t dci_ind;
  nr_downlink_indication_t dl_indication;
  
  // p in TS 38.212 Subclause 10.1, for each active BWP the UE can deal with 3 different CORESETs (including coresetId 0 for common search space)
  //int nb_coreset_total = NR_NBR_CORESET_ACT_BWP;
  unsigned int dci_cnt=0;
  // this table contains 56 (NBR_NR_DCI_FIELDS) elements for each dci field and format described in TS 38.212. Each element represents the size in bits for each dci field
  //uint8_t dci_fields_sizes[NBR_NR_DCI_FIELDS][NBR_NR_FORMATS] = {{0}};
  // this is the UL bandwidth part. FIXME! To be defined where this value comes from
  //  uint16_t n_RB_ULBWP = 106;
  // this is the DL bandwidth part. FIXME! To be defined where this value comes from

  // First we have to identify each searchSpace active at a time and do PDCCH monitoring corresponding to current searchSpace
  // Up to 10 searchSpaces can be configured to UE (s<=10)
  for (nb_searchspace_active=0; nb_searchspace_active<nb_searchspace_total; nb_searchspace_active++){
    int nb_coreset_active=nb_searchspace_active;
    //int do_pdcch_monitoring_current_slot=1; // this variable can be removed and fapi is handling
    
     // The following code has been removed as it is handled by higher layers (fapi)
     //
     // Verify that monitoring is required at the slot nr_slot_rx. We will run pdcch procedure only if do_pdcch_monitoring_current_slot=1
     // For Type0-PDCCH searchspace, we need to calculate the monitoring slot from Tables 13-1 .. 13-15 in TS 38.213 Subsection 13
     //NR_UE_SLOT_PERIOD_OFFSET_t sl_period_offset_mon = pdcch_vars2->searchSpace[nb_searchspace_active].monitoringSlotPeriodicityAndOffset;
     //if (sl_period_offset_mon == nr_sl1) {
     //do_pdcch_monitoring_current_slot=1; // PDCCH monitoring in every slot
     //} else if (nr_slot_rx%(uint16_t)sl_period_offset_mon == pdcch_vars2->searchSpace[nb_searchspace_active].monitoringSlotPeriodicityAndOffset_offset) {
     //do_pdcch_monitoring_current_slot=1; // PDCCH monitoring in every monitoringSlotPeriodicityAndOffset slot with offset
     //}
    
     // FIXME
     // For PDCCH monitoring when overlap with SS/PBCH according to 38.213 v15.1.0 Section 10
     // To be implemented LATER !!!
     
    //int _offset,_index,_M;
    //int searchSpace_id                              = pdcch_vars2->searchSpace[nb_searchspace_active].searchSpaceId;


    #ifdef NR_PDCCH_SCHED_DEBUG
      printf("<-NR_PDCCH_PHY_PROCEDURES_LTE_UE (nr_ue_pdcch_procedures)-> nb_searchspace_active=%d do_pdcch_monitoring_current_slot=%d (to be removed)\n",
              nb_searchspace_active,
              do_pdcch_monitoring_current_slot);
    #endif

//    if (do_pdcch_monitoring_current_slot) {
      // the searchSpace indicates that we need to monitor PDCCH in current nr_slot_rx
      // get the parameters describing the current SEARCHSPACE
      // the CORESET id applicable to the current SearchSpace
      //int searchSpace_coreset_id                      = pdcch_vars2->searchSpace[nb_searchspace_active].controlResourceSetId;
      // FIXME this variable is a bit string (14 bits) identifying every OFDM symbol in a slot.
      // at the moment we will not take into consideration this variable and we will consider that the OFDM symbol offset is always the first OFDM in a symbol
      uint16_t symbol_within_slot_mon                 = pdcch_vars2->searchSpace[nb_searchspace_active].monitoringSymbolWithinSlot;
      // get the remaining parameters describing the current SEARCHSPACE:     // FIXME! To be defined where we get this information from
      //NR_UE_SEARCHSPACE_nbrCAND_t num_cand_L1         = pdcch_vars2->searchSpace[nb_searchspace_active].nrofCandidates_aggrlevel1;
      //NR_UE_SEARCHSPACE_nbrCAND_t num_cand_L2         = pdcch_vars2->searchSpace[nb_searchspace_active].nrofCandidates_aggrlevel2;
      //NR_UE_SEARCHSPACE_nbrCAND_t num_cand_L4         = pdcch_vars2->searchSpace[nb_searchspace_active].nrofCandidates_aggrlevel4;
      //NR_UE_SEARCHSPACE_nbrCAND_t num_cand_L8         = pdcch_vars2->searchSpace[nb_searchspace_active].nrofCandidates_aggrlevel8;
      //NR_UE_SEARCHSPACE_nbrCAND_t num_cand_L16        = pdcch_vars2->searchSpace[nb_searchspace_active].nrofCandidates_aggrlevel16;
                                                                                                  // FIXME! A table of five enum elements
      // searchSpaceType indicates whether this is a common search space or a UE-specific search space
      //int searchSpaceType                             = pdcch_vars2->searchSpace[nb_searchspace_active].searchSpaceType.type;
      NR_SEARCHSPACE_TYPE_t searchSpaceType                             = ue_specific;//common;
      #ifdef NR_PDCCH_SCHED_DEBUG
        printf("<-NR_PDCCH_PHY_PROCEDURES_LTE_UE (nr_ue_pdcch_procedures)-> searchSpaceType=%d is hardcoded THIS HAS TO BE FIXED!!!\n",
                searchSpaceType);
      #endif

      //while ((searchSpace_coreset_id != pdcch_vars2->coreset[nb_coreset_active].controlResourceSetId) && (nb_coreset_active<nb_coreset_total)) {
        // we need to identify the CORESET associated to the active searchSpace
        //nb_coreset_active++;
      if (nb_coreset_active >= nb_coreset_total) return 0; // the coreset_id could not be found. There is a problem
      }


    
     //we do not need these parameters yet
    
     // get the parameters describing the current CORESET
     //int coreset_duration                                      = pdcch_vars2->coreset[nb_coreset_active].duration;
     //uint64_t coreset_freq_dom                                 = pdcch_vars2->coreset[nb_coreset_active].frequencyDomainResources;
     //int coreset_shift_index                                   = pdcch_vars2->coreset[nb_coreset_active].cce_reg_mappingType.shiftIndex;
    // NR_UE_CORESET_REG_bundlesize_t coreset_bundlesize         = pdcch_vars2->coreset[nb_coreset_active].cce_reg_mappingType.reg_bundlesize;
    // NR_UE_CORESET_interleaversize_t coreset_interleaversize   = pdcch_vars2->coreset[nb_coreset_active].cce_reg_mappingType.interleaversize;
    // NR_UE_CORESET_precoder_granularity_t precoder_granularity = pdcch_vars2->coreset[nb_coreset_active].precoderGranularity;
    // int tci_statesPDCCH                                       = pdcch_vars2->coreset[nb_coreset_active].tciStatesPDCCH;
    // int tci_present                                           = pdcch_vars2->coreset[nb_coreset_active].tciPresentInDCI;
    // uint16_t pdcch_DMRS_scrambling_id                         = pdcch_vars2->coreset[nb_coreset_active].pdcchDMRSScramblingID;
    

    // A set of PDCCH candidates for a UE to monitor is defined in terms of PDCCH search spaces.
    // Searchspace types:
    // Type0-PDCCH  common search space for a DCI format with CRC scrambled by a SI-RNTI
    // number of consecutive resource blocks and a number of consecutive symbols for
    // the control resource set of the Type0-PDCCH common search space from
    // the four most significant bits of RMSI-PDCCH-Config as described in Tables 13-1 through 13-10
    // and determines PDCCH monitoring occasions
    // from the four least significant bits of RMSI-PDCCH-Config,
    // included in MasterInformationBlock, as described in Tables 13-11 through 13-15
    // Type0A-PDCCH common search space for a DCI format with CRC scrambled by a SI-RNTI
    // Type1-PDCCH  common search space for a DCI format with CRC scrambled by a RA-RNTI, or a TC-RNTI, or a C-RNTI
    // Type2-PDCCH  common search space for a DCI format with CRC scrambled by a P-RNTI
    // Type3-PDCCH  common search space for a DCI format with CRC scrambled by INT-RNTI, or SFI-RNTI,
    // or TPC-PUSCH-RNTI, or TPC-PUCCH-RNTI, or TPC-SRS-RNTI, or C-RNTI, or CS-RNTI(s), or SP-CSI-RNTI



    VCD_SIGNAL_DUMPER_DUMP_FUNCTION_BY_NAME(VCD_SIGNAL_DUMPER_FUNCTIONS_UE_PDCCH_PROCEDURES, VCD_FUNCTION_IN);
    start_meas(&ue->dlsch_rx_pdcch_stats);

      VCD_SIGNAL_DUMPER_DUMP_FUNCTION_BY_NAME(VCD_SIGNAL_DUMPER_FUNCTIONS_RX_PDCCH, VCD_FUNCTION_IN);
#ifdef NR_PDCCH_SCHED_DEBUG
      printf("<-NR_PDCCH_PHY_PROCEDURES_LTE_UE (nr_ue_pdcch_procedures)-> Entering function nr_rx_pdcch with gNB_id=%d (nb_coreset_active=%d, (symbol_within_slot_mon&0x3FFF)=%d, searchSpaceType=%d)\n",
                  gNB_id,nb_coreset_active,(symbol_within_slot_mon&0x3FFF),
                  searchSpaceType);
#endif
        nr_rx_pdcch(ue,
                    frame_rx,
                    nr_slot_rx,
                    gNB_id,
                    //(ue->frame_parms.mode1_flag == 1) ? SISO : ALAMOUTI,
                    SISO,
                    ue->high_speed_flag,
                    ue->is_secondary_ue,
                    nb_coreset_active,
                    (symbol_within_slot_mon&0x3FFF),
                    searchSpaceType);
#ifdef NR_PDCCH_SCHED_DEBUG
          printf("<-NR_PDCCH_PHY_PROCEDURES_LTE_UE (nr_ue_pdcch_procedures)-> Ending function nr_rx_pdcch(nb_coreset_active=%d, (symbol_within_slot_mon&0x3FFF)=%d, searchSpaceType=%d)\n",
                  nb_coreset_active,(symbol_within_slot_mon&0x3FFF),
                  searchSpaceType);
#endif

  */
  
  VCD_SIGNAL_DUMPER_DUMP_FUNCTION_BY_NAME(VCD_SIGNAL_DUMPER_FUNCTIONS_RX_PDCCH, VCD_FUNCTION_IN);
  nr_rx_pdcch(ue, proc, rel15);
  VCD_SIGNAL_DUMPER_DUMP_FUNCTION_BY_NAME(VCD_SIGNAL_DUMPER_FUNCTIONS_RX_PDCCH, VCD_FUNCTION_OUT);
  

  VCD_SIGNAL_DUMPER_DUMP_FUNCTION_BY_NAME(VCD_SIGNAL_DUMPER_FUNCTIONS_DCI_DECODING, VCD_FUNCTION_IN);

#ifdef NR_PDCCH_SCHED_DEBUG
  printf("<-NR_PDCCH_PHY_PROCEDURES_LTE_UE (nr_ue_pdcch_procedures)-> Entering function nr_dci_decoding_procedure for search space %d)\n",
	 n_ss);
#endif

  dci_cnt = nr_dci_decoding_procedure(ue, proc, &dci_ind, rel15);

#ifdef NR_PDCCH_SCHED_DEBUG
  LOG_I(PHY,"<-NR_PDCCH_PHY_PROCEDURES_LTE_UE (nr_ue_pdcch_procedures)-> Ending function nr_dci_decoding_procedure() -> dci_cnt=%u\n",dci_cnt);
#endif
  
  VCD_SIGNAL_DUMPER_DUMP_FUNCTION_BY_NAME(VCD_SIGNAL_DUMPER_FUNCTIONS_DCI_DECODING, VCD_FUNCTION_OUT);
  //LOG_D(PHY,"[UE  %d][PUSCH] Frame %d nr_slot_rx %d PHICH RX\n",ue->Mod_id,frame_rx,nr_slot_rx);

  for (int i=0; i<dci_cnt; i++) {
    LOG_D(PHY,"[UE  %d] AbsSubFrame %d.%d, Mode %s: DCI %i of %d total DCIs found --> rnti %x : format %d\n",
      ue->Mod_id,frame_rx%1024,nr_slot_rx,nr_mode_string[ue->UE_mode[gNB_id]],
      i + 1,
      dci_cnt,
      dci_ind.dci_list[i].rnti,
      dci_ind.dci_list[i].dci_format);
  }
  ue->pdcch_vars[proc->thread_id][gNB_id]->dci_received += dci_cnt;

  dci_ind.number_of_dcis = dci_cnt;
    /*
    for (int i=0; i<dci_cnt; i++) {
      
	memset(&dci_ind.dci_list[i].dci,0,sizeof(fapi_nr_dci_pdu_rel15_t));
	
	dci_ind.dci_list[i].rnti = dci_alloc_rx[i].rnti;
	dci_ind.dci_list[i].dci_format = dci_alloc_rx[i].format;
	dci_ind.dci_list[i].n_CCE = dci_alloc_rx[i].firstCCE;
	dci_ind.dci_list[i].N_CCE = (int)dci_alloc_rx[i].L;
	
	status = nr_extract_dci_info(ue,
				     gNB_id,
				     ue->frame_parms.frame_type,
				     dci_alloc_rx[i].dci_length,
				     dci_alloc_rx[i].rnti,
				     dci_alloc_rx[i].dci_pdu,
				     &dci_ind.dci_list[i].dci,
				     dci_fields_sizes_cnt[i],
				     dci_alloc_rx[i].format,
				     nr_slot_rx,
				     pdcch_vars2->n_RB_BWP[nb_searchspace_active],
				     pdcch_vars2->n_RB_BWP[nb_searchspace_active],
				     crc_scrambled_values);
	
	if(status == 0) {
	  LOG_W(PHY,"<-NR_PDCCH_PHY_PROCEDURES_UE (nr_ue_pdcch_procedures)-> bad DCI %d !!! \n",dci_alloc_rx[i].format);
	  return(-1);
	}
	
	LOG_D(PHY,"<-NR_PDCCH_PHY_PROCEDURES_UE (nr_ue_pdcch_procedures)-> Ending function nr_extract_dci_info()\n");
	

        
      } // end for loop dci_cnt
    */

    // fill dl_indication message
    nr_fill_dl_indication(&dl_indication, &dci_ind, NULL, proc, ue, gNB_id);
    //  send to mac
    ue->if_inst->dl_indication(&dl_indication, NULL);

  stop_meas(&ue->dlsch_rx_pdcch_stats);
    
  VCD_SIGNAL_DUMPER_DUMP_FUNCTION_BY_NAME(VCD_SIGNAL_DUMPER_FUNCTIONS_UE_PDCCH_PROCEDURES, VCD_FUNCTION_OUT);
  return(dci_cnt);
}
#endif // NR_PDCCH_SCHED

int nr_ue_pdsch_procedures(PHY_VARS_NR_UE *ue, UE_nr_rxtx_proc_t *proc, int gNB_id, PDSCH_t pdsch, NR_UE_DLSCH_t *dlsch0, NR_UE_DLSCH_t *dlsch1) {

  int frame_rx = proc->frame_rx;
  int nr_slot_rx = proc->nr_slot_rx;
  int m;
  int i_mod,gNB_id_i,dual_stream_UE;
  int first_symbol_flag=0;

  if (!dlsch0)
    return 0;
  if (dlsch0->active == 0)
    return 0;

  if (!dlsch1)  {
    int harq_pid = dlsch0->current_harq_pid;
    NR_DL_UE_HARQ_t *dlsch0_harq = dlsch0->harq_processes[harq_pid];
    uint16_t BWPStart       = dlsch0_harq->BWPStart;
    uint16_t pdsch_start_rb = dlsch0_harq->start_rb;
    uint16_t pdsch_nb_rb    = dlsch0_harq->nb_rb;
    uint16_t s0             = dlsch0_harq->start_symbol;
    uint16_t s1             = dlsch0_harq->nb_symbols;
    bool is_SI              = dlsch0->rnti_type == _SI_RNTI_;

<<<<<<< HEAD
    LOG_D(PHY,"[UE %d] PDSCH type %d active in nr_slot_rx %d, harq_pid %d (%d), rb_start %d, nb_rb %d, symbol_start %d, nb_symbols %d, DMRS mask %x\n",
          ue->Mod_id,pdsch,nr_slot_rx,harq_pid,dlsch0_harq->status,pdsch_start_rb,pdsch_nb_rb,s0,s1,dlsch0_harq->dlDmrsSymbPos);
=======
    LOG_D(PHY,"[UE %d] PDSCH type %d active in nr_slot_rx %d, harq_pid %d (%d), rb_start %d, nb_rb %d, symbol_start %d, nb_symbols %d, DMRS mask %x, Nl %d\n",
          ue->Mod_id,pdsch,nr_slot_rx,harq_pid,dlsch0_harq->status,pdsch_start_rb,pdsch_nb_rb,s0,s1,dlsch0_harq->dlDmrsSymbPos, dlsch0_harq->Nl);
>>>>>>> fa2ce6e6

    for (m = s0; m < (s0 +s1); m++) {
      if (dlsch0_harq->dlDmrsSymbPos & (1 << m)) {
        for (uint8_t aatx=0; aatx<dlsch0_harq->Nl; aatx++) {//for MIMO Config: it shall loop over no_layers
          LOG_D(PHY,"PDSCH Channel estimation gNB id %d, PDSCH antenna port %d, slot %d, symbol %d\n",0,aatx,nr_slot_rx,m);
          nr_pdsch_channel_estimation(ue,
                                      proc,
                                      gNB_id,
                                      is_SI,
                                      nr_slot_rx,
                                      get_dmrs_port(aatx,dlsch0_harq->dmrs_ports),
                                      m,
                                      BWPStart,
                                      ue->frame_parms.first_carrier_offset+(BWPStart + pdsch_start_rb)*12,
                                      pdsch_nb_rb);
#if 0
          ///LOG_M: the channel estimation
          int nr_frame_rx = proc->frame_rx;
          char filename[100];
          for (uint8_t aarx=0; aarx<ue->frame_parms.nb_antennas_rx; aarx++) {
            sprintf(filename,"PDSCH_CHANNEL_frame%d_slot%d_sym%d_port%d_rx%d.m", nr_frame_rx, nr_slot_rx, m, aatx,aarx);
            int **dl_ch_estimates = ue->pdsch_vars[proc->thread_id][gNB_id]->dl_ch_estimates;
            LOG_M(filename,"channel_F",&dl_ch_estimates[aatx*ue->frame_parms.nb_antennas_rx+aarx][ue->frame_parms.ofdm_symbol_size*m],ue->frame_parms.ofdm_symbol_size, 1, 1);
          }
#endif
        }
      }
    }

    uint16_t first_symbol_with_data = s0;
    uint32_t dmrs_data_re;

    if (dlsch0_harq->dmrsConfigType == NFAPI_NR_DMRS_TYPE1)
      dmrs_data_re = 12 - 6 * dlsch0_harq->n_dmrs_cdm_groups;
    else
      dmrs_data_re = 12 - 4 * dlsch0_harq->n_dmrs_cdm_groups;

    while ((dmrs_data_re == 0) && (dlsch0_harq->dlDmrsSymbPos & (1 << first_symbol_with_data))) {
      first_symbol_with_data++;
    }

    for (m = s0; m < (s1 + s0); m++) {
 
      dual_stream_UE = 0;
      gNB_id_i = gNB_id+1;
      i_mod = 0;
      if (( m==first_symbol_with_data ) && (m<4))
        first_symbol_flag = 1;
      else
        first_symbol_flag = 0;

      uint8_t slot = 0;
      if(m >= ue->frame_parms.symbols_per_slot>>1)
        slot = 1;
      start_meas(&ue->dlsch_llr_stats_parallelization[proc->thread_id][slot]);
      // process DLSCH received symbols in the slot
      // symbol by symbol processing (if data/DMRS are multiplexed is checked inside the function)
      if (pdsch == PDSCH || pdsch == SI_PDSCH || pdsch == RA_PDSCH) {
        if (nr_rx_pdsch(ue,
                        proc,
                        pdsch,
                        gNB_id,
                        gNB_id_i,
                        frame_rx,
                        nr_slot_rx,
                        m,
                        first_symbol_flag,
                        dual_stream_UE,
                        i_mod,
                        harq_pid) < 0)
          return -1;
      } else AssertFatal(1==0,"Not RA_PDSCH, SI_PDSCH or PDSCH\n");

      stop_meas(&ue->dlsch_llr_stats_parallelization[proc->thread_id][slot]);
#if PHYSIM
      printf("[AbsSFN %d.%d] LLR Computation Symbol %d %5.2f \n",frame_rx,nr_slot_rx,m,ue->dlsch_llr_stats_parallelization[proc->thread_id][slot].p_time/(cpuf*1000.0));
#else
      LOG_D(PHY, "[AbsSFN %d.%d] LLR Computation Symbol %d %5.2f \n",frame_rx,nr_slot_rx,m,ue->dlsch_llr_stats_parallelization[proc->thread_id][slot].p_time/(cpuf*1000.0));
#endif

      if(first_symbol_flag) {
        proc->first_symbol_available = 1;
      }
    } // CRNTI active
  }
  return 0;
}

bool nr_ue_dlsch_procedures(PHY_VARS_NR_UE *ue,
                            UE_nr_rxtx_proc_t *proc,
                            int gNB_id,
                            PDSCH_t pdsch,
                            NR_UE_DLSCH_t *dlsch0,
                            NR_UE_DLSCH_t *dlsch1,
                            int *dlsch_errors,
                            uint8_t dlsch_parallel) {

  if (dlsch0==NULL)
    AssertFatal(0,"dlsch0 should be defined at this level \n");
  bool dec = false;
  int harq_pid = dlsch0->current_harq_pid;
  int frame_rx = proc->frame_rx;
  int nr_slot_rx = proc->nr_slot_rx;
  uint32_t ret = UINT32_MAX, ret1 = UINT32_MAX;
  NR_UE_PDSCH *pdsch_vars;
  uint16_t dmrs_len = get_num_dmrs(dlsch0->harq_processes[dlsch0->current_harq_pid]->dlDmrsSymbPos);
  nr_downlink_indication_t dl_indication;
  fapi_nr_rx_indication_t rx_ind;
  uint16_t number_pdus = 1;
  // params for UL time alignment procedure
  NR_UL_TIME_ALIGNMENT_t *ul_time_alignment = &ue->ul_time_alignment[gNB_id];

  uint8_t is_cw0_active = dlsch0->harq_processes[harq_pid]->status;
  uint16_t nb_symb_sch = dlsch0->harq_processes[harq_pid]->nb_symbols;
  uint16_t start_symbol = dlsch0->harq_processes[harq_pid]->start_symbol;
  uint8_t dmrs_type = dlsch0->harq_processes[harq_pid]->dmrsConfigType;

  uint8_t nb_re_dmrs;
  if (dmrs_type==NFAPI_NR_DMRS_TYPE1) {
    nb_re_dmrs = 6*dlsch0->harq_processes[harq_pid]->n_dmrs_cdm_groups;
  }
  else {
    nb_re_dmrs = 4*dlsch0->harq_processes[harq_pid]->n_dmrs_cdm_groups;
  }

  uint8_t is_cw1_active = 0;
  if(dlsch1)
    is_cw1_active = dlsch1->harq_processes[harq_pid]->status;

  LOG_D(PHY,"AbsSubframe %d.%d Start LDPC Decoder for CW0 [harq_pid %d] ? %d \n", frame_rx%1024, nr_slot_rx, harq_pid, is_cw0_active);
  LOG_D(PHY,"AbsSubframe %d.%d Start LDPC Decoder for CW1 [harq_pid %d] ? %d \n", frame_rx%1024, nr_slot_rx, harq_pid, is_cw1_active);

  if(is_cw0_active && is_cw1_active)
    {
      dlsch0->Kmimo = 2;
      dlsch1->Kmimo = 2;
    }
  else
    {
      dlsch0->Kmimo = 1;
    }
  if (1) {
    switch (pdsch) {
    case SI_PDSCH:
    case RA_PDSCH:
    case P_PDSCH:
    case PDSCH:
      pdsch_vars = ue->pdsch_vars[proc->thread_id][gNB_id];
      break;
    case PMCH:
    case PDSCH1:
      LOG_E(PHY,"Illegal PDSCH %d for ue_pdsch_procedures\n",pdsch);
      pdsch_vars = NULL;
      return false;
      break;
    default:
      pdsch_vars = NULL;
      return false;
      break;

    }
    if (frame_rx < *dlsch_errors)
      *dlsch_errors=0;

    if (pdsch == RA_PDSCH) {
      if (ue->prach_resources[gNB_id]!=NULL)
        dlsch0->rnti = ue->prach_resources[gNB_id]->ra_RNTI;
      else {
        LOG_E(PHY,"[UE %d] Frame %d, nr_slot_rx %d: FATAL, prach_resources is NULL\n", ue->Mod_id, frame_rx, nr_slot_rx);
        //mac_xface->macphy_exit("prach_resources is NULL");
        return false;
      }
    }

    // exit dlsch procedures as there are no active dlsch
    if (is_cw0_active != ACTIVE && is_cw1_active != ACTIVE)
      return false;

    // start ldpc decode for CW 0
    dlsch0->harq_processes[harq_pid]->G = nr_get_G(dlsch0->harq_processes[harq_pid]->nb_rb,
                                                   nb_symb_sch,
                                                   nb_re_dmrs,
                                                   dmrs_len,
                                                   dlsch0->harq_processes[harq_pid]->Qm,
                                                   dlsch0->harq_processes[harq_pid]->Nl);

      start_meas(&ue->dlsch_unscrambling_stats);
      nr_dlsch_unscrambling(pdsch_vars->llr[0],
                            dlsch0->harq_processes[harq_pid]->G,
                            0,
                            ue->frame_parms.Nid_cell,
                            dlsch0->rnti);
      

      stop_meas(&ue->dlsch_unscrambling_stats);


#if 0
      LOG_I(PHY," ------ start ldpc decoder for AbsSubframe %d.%d / %d  ------  \n", frame_rx, nr_slot_rx, harq_pid);
      LOG_I(PHY,"start ldpc decode for CW 0 for AbsSubframe %d.%d / %d --> nb_rb %d \n", frame_rx, nr_slot_rx, harq_pid, dlsch0->harq_processes[harq_pid]->nb_rb);
      LOG_I(PHY,"start ldpc decode for CW 0 for AbsSubframe %d.%d / %d  --> rb_alloc_even %x \n", frame_rx, nr_slot_rx, harq_pid, dlsch0->harq_processes[harq_pid]->rb_alloc_even);
      LOG_I(PHY,"start ldpc decode for CW 0 for AbsSubframe %d.%d / %d  --> Qm %d \n", frame_rx, nr_slot_rx, harq_pid, dlsch0->harq_processes[harq_pid]->Qm);
      LOG_I(PHY,"start ldpc decode for CW 0 for AbsSubframe %d.%d / %d  --> Nl %d \n", frame_rx, nr_slot_rx, harq_pid, dlsch0->harq_processes[harq_pid]->Nl);
      LOG_I(PHY,"start ldpc decode for CW 0 for AbsSubframe %d.%d / %d  --> G  %d \n", frame_rx, nr_slot_rx, harq_pid, dlsch0->harq_processes[harq_pid]->G);
      LOG_I(PHY,"start ldpc decode for CW 0 for AbsSubframe %d.%d / %d  --> Kmimo  %d \n", frame_rx, nr_slot_rx, harq_pid, dlsch0->Kmimo);
      LOG_I(PHY,"start ldpc decode for CW 0 for AbsSubframe %d.%d / %d  --> Pdcch Sym  %d \n", frame_rx, nr_slot_rx, harq_pid, ue->pdcch_vars[proc->thread_id][gNB_id]->num_pdcch_symbols);
#endif


   start_meas(&ue->dlsch_decoding_stats[proc->thread_id]);

    if( dlsch_parallel) {
      ret = nr_dlsch_decoding_mthread(ue,
                                      proc,
                                      gNB_id,
                                      pdsch_vars->llr[0],
                                      &ue->frame_parms,
                                      dlsch0,
                                      dlsch0->harq_processes[harq_pid],
                                      frame_rx,
                                      nb_symb_sch,
                                      nr_slot_rx,
                                      harq_pid,
                                      pdsch==PDSCH?1:0,
                                      dlsch0->harq_processes[harq_pid]->TBS>256?1:0);

      LOG_T(PHY,"dlsch decoding is parallelized, ret = %d\n", ret);
    }
    else {
      ret = nr_dlsch_decoding(ue,
                              proc,
                              gNB_id,
                              pdsch_vars->llr[0],
                              &ue->frame_parms,
                              dlsch0,
                              dlsch0->harq_processes[harq_pid],
                              frame_rx,
                              nb_symb_sch,
                              nr_slot_rx,
                              harq_pid,
                              pdsch==PDSCH?1:0,
                              dlsch0->harq_processes[harq_pid]->TBS>256?1:0);
      LOG_T(PHY,"Sequential dlsch decoding , ret = %d\n", ret);
    }

    if(ret<dlsch0->max_ldpc_iterations+1)
      dec = true;

    switch (pdsch) {
      case RA_PDSCH:
        nr_fill_dl_indication(&dl_indication, NULL, &rx_ind, proc, ue, gNB_id);
        nr_fill_rx_indication(&rx_ind, FAPI_NR_RX_PDU_TYPE_RAR, gNB_id, ue, dlsch0, NULL, number_pdus);
        ue->UE_mode[gNB_id] = RA_RESPONSE;
        break;
      case PDSCH:
        nr_fill_dl_indication(&dl_indication, NULL, &rx_ind, proc, ue, gNB_id);
        nr_fill_rx_indication(&rx_ind, FAPI_NR_RX_PDU_TYPE_DLSCH, gNB_id, ue, dlsch0, NULL, number_pdus);
        break;
      case SI_PDSCH:
        nr_fill_dl_indication(&dl_indication, NULL, &rx_ind, proc, ue, gNB_id);
        nr_fill_rx_indication(&rx_ind, FAPI_NR_RX_PDU_TYPE_SIB, gNB_id, ue, dlsch0, NULL, number_pdus);
        break;
      default:
        break;
    }

    LOG_D(PHY, "In %s DL PDU length in bits: %d, in bytes: %d \n", __FUNCTION__, dlsch0->harq_processes[harq_pid]->TBS, dlsch0->harq_processes[harq_pid]->TBS / 8);




      stop_meas(&ue->dlsch_decoding_stats[proc->thread_id]);
#if PHYSIM
    printf(" --> Unscrambling for CW0 %5.3f\n",
           (ue->dlsch_unscrambling_stats.p_time)/(cpuf*1000.0));
    printf("AbsSubframe %d.%d --> LDPC Decoding for CW0 %5.3f\n",
           frame_rx%1024, nr_slot_rx,(ue->dlsch_decoding_stats[proc->thread_id].p_time)/(cpuf*1000.0));
#else
    LOG_I(PHY, " --> Unscrambling for CW0 %5.3f\n",
          (ue->dlsch_unscrambling_stats.p_time)/(cpuf*1000.0));
    LOG_I(PHY, "AbsSubframe %d.%d --> LDPC Decoding for CW0 %5.3f\n",
          frame_rx%1024, nr_slot_rx,(ue->dlsch_decoding_stats[proc->thread_id].p_time)/(cpuf*1000.0));
#endif

    if(is_cw1_active) {
      // start ldpc decode for CW 1
      dlsch1->harq_processes[harq_pid]->G = nr_get_G(dlsch1->harq_processes[harq_pid]->nb_rb,
                                                     nb_symb_sch,
                                                     nb_re_dmrs,
                                                     dmrs_len,
                                                     dlsch1->harq_processes[harq_pid]->Qm,
                                                     dlsch1->harq_processes[harq_pid]->Nl);
      start_meas(&ue->dlsch_unscrambling_stats);
      nr_dlsch_unscrambling(pdsch_vars->llr[1],
                            dlsch1->harq_processes[harq_pid]->G,
                            0,
                            ue->frame_parms.Nid_cell,
                            dlsch1->rnti);
      stop_meas(&ue->dlsch_unscrambling_stats);

#if 0
          LOG_I(PHY,"start ldpc decode for CW 1 for AbsSubframe %d.%d / %d --> nb_rb %d \n", frame_rx, nr_slot_rx, harq_pid, dlsch1->harq_processes[harq_pid]->nb_rb);
          LOG_I(PHY,"start ldpc decode for CW 1 for AbsSubframe %d.%d / %d  --> rb_alloc_even %x \n", frame_rx, nr_slot_rx, harq_pid, dlsch1->harq_processes[harq_pid]->rb_alloc_even);
          LOG_I(PHY,"start ldpc decode for CW 1 for AbsSubframe %d.%d / %d  --> Qm %d \n", frame_rx, nr_slot_rx, harq_pid, dlsch1->harq_processes[harq_pid]->Qm);
          LOG_I(PHY,"start ldpc decode for CW 1 for AbsSubframe %d.%d / %d  --> Nl %d \n", frame_rx, nr_slot_rx, harq_pid, dlsch1->harq_processes[harq_pid]->Nl);
          LOG_I(PHY,"start ldpc decode for CW 1 for AbsSubframe %d.%d / %d  --> G  %d \n", frame_rx, nr_slot_rx, harq_pid, dlsch1->harq_processes[harq_pid]->G);
          LOG_I(PHY,"start ldpc decode for CW 1 for AbsSubframe %d.%d / %d  --> Kmimo  %d \n", frame_rx, nr_slot_rx, harq_pid, dlsch1->Kmimo);
          LOG_I(PHY,"start ldpc decode for CW 1 for AbsSubframe %d.%d / %d  --> Pdcch Sym  %d \n", frame_rx, nr_slot_rx, harq_pid, ue->pdcch_vars[proc->thread_id][gNB_id]->num_pdcch_symbols);
#endif

      start_meas(&ue->dlsch_decoding_stats[proc->thread_id]);


      if(dlsch_parallel) {
        ret1 = nr_dlsch_decoding_mthread(ue,
                                         proc,
                                         gNB_id,
                                         pdsch_vars->llr[1],
                                         &ue->frame_parms,
                                         dlsch1,
                                         dlsch1->harq_processes[harq_pid],
                                         frame_rx,
                                         nb_symb_sch,
				         nr_slot_rx,
                                         harq_pid,
                                         pdsch==PDSCH?1:0,
                                         dlsch1->harq_processes[harq_pid]->TBS>256?1:0);
        LOG_T(PHY,"CW dlsch decoding is parallelized, ret1 = %d\n", ret1);
      }
      else {
        ret1 = nr_dlsch_decoding(ue,
                                 proc,
                                 gNB_id,
                                 pdsch_vars->llr[1],
                                 &ue->frame_parms,
                                 dlsch1,
                                 dlsch1->harq_processes[harq_pid],
                                 frame_rx,
                                 nb_symb_sch,
                                 nr_slot_rx,
                                 harq_pid,
                                 pdsch==PDSCH?1:0,//proc->decoder_switch,
                                 dlsch1->harq_processes[harq_pid]->TBS>256?1:0);
        LOG_T(PHY,"CWW sequential dlsch decoding, ret1 = %d\n", ret1);
      }


    stop_meas(&ue->dlsch_decoding_stats[proc->thread_id]);
#if PHYSIM
      printf(" --> Unscrambling for CW1 %5.3f\n",
             (ue->dlsch_unscrambling_stats.p_time)/(cpuf*1000.0));
      printf("AbsSubframe %d.%d --> ldpc Decoding for CW1 %5.3f\n",
             frame_rx%1024, nr_slot_rx,(ue->dlsch_decoding_stats[proc->thread_id].p_time)/(cpuf*1000.0));
#else
      LOG_D(PHY, " --> Unscrambling for CW1 %5.3f\n",
            (ue->dlsch_unscrambling_stats.p_time)/(cpuf*1000.0));
      LOG_D(PHY, "AbsSubframe %d.%d --> ldpc Decoding for CW1 %5.3f\n",
            frame_rx%1024, nr_slot_rx,(ue->dlsch_decoding_stats[proc->thread_id].p_time)/(cpuf*1000.0));
#endif


      LOG_D(PHY,"AbsSubframe %d.%d --> ldpc Decoding for CW1 %5.3f\n",
            frame_rx%1024, nr_slot_rx,(ue->dlsch_decoding_stats[proc->thread_id].p_time)/(cpuf*1000.0));

      LOG_D(PHY, "harq_pid: %d, TBS expected dlsch1: %d \n", harq_pid, dlsch1->harq_processes[harq_pid]->TBS);
    }

    LOG_D(PHY," ------ end ldpc decoder for AbsSubframe %d.%d ------ decoded in %d \n", frame_rx, nr_slot_rx, ret);

    //  send to mac
    if (ue->if_inst && ue->if_inst->dl_indication) {
      ue->if_inst->dl_indication(&dl_indication, ul_time_alignment);
    }

    if (ue->mac_enabled == 1) { // TODO: move this from PHY to MAC layer!

      /* Time Alignment procedure
      // - UE processing capability 1
      // - Setting the TA update to be applied after the reception of the TA command
      // - Timing adjustment computed according to TS 38.213 section 4.2
      // - Durations of N1 and N2 symbols corresponding to PDSCH and PUSCH are
      //   computed according to sections 5.3 and 6.4 of TS 38.214 */
      const int numerology = ue->frame_parms.numerology_index;
      const int ofdm_symbol_size = ue->frame_parms.ofdm_symbol_size;
      const int nb_prefix_samples = ue->frame_parms.nb_prefix_samples;
      const int samples_per_subframe = ue->frame_parms.samples_per_subframe;
      const int slots_per_frame = ue->frame_parms.slots_per_frame;
      const int slots_per_subframe = ue->frame_parms.slots_per_subframe;

      const double tc_factor = 1.0 / samples_per_subframe;
      const uint16_t bw_scaling = get_bw_scaling(ofdm_symbol_size);

      const int Ta_max = 3846; // Max value of 12 bits TA Command
      const double N_TA_max = Ta_max * bw_scaling * tc_factor;

      NR_UE_MAC_INST_t *mac = get_mac_inst(0);

      NR_PUSCH_TimeDomainResourceAllocationList_t *pusch_TimeDomainAllocationList = NULL;
      if (mac->ULbwp[0] &&
          mac->ULbwp[0]->bwp_Dedicated &&
          mac->ULbwp[0]->bwp_Dedicated->pusch_Config &&
          mac->ULbwp[0]->bwp_Dedicated->pusch_Config->choice.setup &&
          mac->ULbwp[0]->bwp_Dedicated->pusch_Config->choice.setup->pusch_TimeDomainAllocationList) {
        pusch_TimeDomainAllocationList = mac->ULbwp[0]->bwp_Dedicated->pusch_Config->choice.setup->pusch_TimeDomainAllocationList->choice.setup;
      }
      else if (mac->ULbwp[0] &&
               mac->ULbwp[0]->bwp_Common &&
               mac->ULbwp[0]->bwp_Common->pusch_ConfigCommon &&
               mac->ULbwp[0]->bwp_Common->pusch_ConfigCommon->choice.setup &&
               mac->ULbwp[0]->bwp_Common->pusch_ConfigCommon->choice.setup->pusch_TimeDomainAllocationList) {
        pusch_TimeDomainAllocationList = mac->ULbwp[0]->bwp_Common->pusch_ConfigCommon->choice.setup->pusch_TimeDomainAllocationList;
      }
      else if (mac->scc_SIB &&
               mac->scc_SIB->uplinkConfigCommon &&
               mac->scc_SIB->uplinkConfigCommon->initialUplinkBWP.pusch_ConfigCommon &&
               mac->scc_SIB->uplinkConfigCommon->initialUplinkBWP.pusch_ConfigCommon->choice.setup &&
               mac->scc_SIB->uplinkConfigCommon->initialUplinkBWP.pusch_ConfigCommon->choice.setup->pusch_TimeDomainAllocationList) {
        pusch_TimeDomainAllocationList = mac->scc_SIB->uplinkConfigCommon->initialUplinkBWP.pusch_ConfigCommon->choice.setup->pusch_TimeDomainAllocationList;
      }
      long mapping_type_ul = pusch_TimeDomainAllocationList ? pusch_TimeDomainAllocationList->list.array[0]->mappingType : NR_PUSCH_TimeDomainResourceAllocation__mappingType_typeA;

      NR_PDSCH_Config_t *pdsch_Config = (mac->DLbwp[0] && mac->DLbwp[0]->bwp_Dedicated->pdsch_Config->choice.setup) ? mac->DLbwp[0]->bwp_Dedicated->pdsch_Config->choice.setup : NULL;
      NR_PDSCH_TimeDomainResourceAllocationList_t *pdsch_TimeDomainAllocationList = NULL;
      if (mac->DLbwp[0] && mac->DLbwp[0]->bwp_Dedicated->pdsch_Config->choice.setup->pdsch_TimeDomainAllocationList)
        pdsch_TimeDomainAllocationList = pdsch_Config->pdsch_TimeDomainAllocationList->choice.setup;
      else if (mac->DLbwp[0] && mac->DLbwp[0]->bwp_Common->pdsch_ConfigCommon->choice.setup->pdsch_TimeDomainAllocationList)
        pdsch_TimeDomainAllocationList = mac->DLbwp[0]->bwp_Common->pdsch_ConfigCommon->choice.setup->pdsch_TimeDomainAllocationList;
      else if (mac->scc_SIB && mac->scc_SIB->downlinkConfigCommon.initialDownlinkBWP.pdsch_ConfigCommon->choice.setup)
        pdsch_TimeDomainAllocationList = mac->scc_SIB->downlinkConfigCommon.initialDownlinkBWP.pdsch_ConfigCommon->choice.setup->pdsch_TimeDomainAllocationList;
      long mapping_type_dl = pdsch_TimeDomainAllocationList ? pdsch_TimeDomainAllocationList->list.array[0]->mappingType : NR_PDSCH_TimeDomainResourceAllocation__mappingType_typeA;

      NR_DMRS_DownlinkConfig_t *NR_DMRS_dlconfig = NULL;
      if (pdsch_Config) {
        if (mapping_type_dl == NR_PDSCH_TimeDomainResourceAllocation__mappingType_typeA)
          NR_DMRS_dlconfig = (NR_DMRS_DownlinkConfig_t *)pdsch_Config->dmrs_DownlinkForPDSCH_MappingTypeA->choice.setup;
        else
          NR_DMRS_dlconfig = (NR_DMRS_DownlinkConfig_t *)pdsch_Config->dmrs_DownlinkForPDSCH_MappingTypeB->choice.setup;
      }

      pdsch_dmrs_AdditionalPosition_t add_pos_dl = pdsch_dmrs_pos2;
      if (NR_DMRS_dlconfig && NR_DMRS_dlconfig->dmrs_AdditionalPosition)
        add_pos_dl = *NR_DMRS_dlconfig->dmrs_AdditionalPosition;

      /* PDSCH decoding time N_1 for processing capability 1 */
      int N_1;

      if (add_pos_dl == pdsch_dmrs_pos0)
        N_1 = pdsch_N_1_capability_1[numerology][1];
      else if (add_pos_dl == pdsch_dmrs_pos1 || add_pos_dl == pdsch_dmrs_pos2)
        N_1 = pdsch_N_1_capability_1[numerology][2];
      else
        N_1 = pdsch_N_1_capability_1[numerology][3];

      /* PUSCH preapration time N_2 for processing capability 1 */
      const int N_2 = pusch_N_2_timing_capability_1[numerology][1];

      /* d_1_1 depending on the number of PDSCH symbols allocated */
      const int d = 0; // TODO number of overlapping symbols of the scheduling PDCCH and the scheduled PDSCH
      int d_1_1 = 0;
      if (mapping_type_dl == NR_PDSCH_TimeDomainResourceAllocation__mappingType_typeA)
       if (nb_symb_sch + start_symbol < 7)
          d_1_1 = 7 - (nb_symb_sch + start_symbol);
        else
          d_1_1 = 0;
      else // mapping type B
        switch (nb_symb_sch){
          case 7: d_1_1 = 0; break;
          case 4: d_1_1 = 3; break;
          case 2: d_1_1 = 3 + d; break;
          default: break;
        }

      /* d_2_1 */
      int d_2_1;
      if (mapping_type_ul == NR_PUSCH_TimeDomainResourceAllocation__mappingType_typeB && start_symbol != 0)
        d_2_1 = 0;
      else
        d_2_1 = 1;

      /* d_2_2 */
      const double d_2_2 = 0.0; // set to 0 because there is only 1 BWP: TODO this should corresponds to the switching time as defined in TS 38.133

      /* N_t_1 time duration in msec of N_1 symbols corresponding to a PDSCH reception time
      // N_t_2 time duration in msec of N_2 symbols corresponding to a PUSCH preparation time */
      double N_t_1 = (N_1 + d_1_1) * (ofdm_symbol_size + nb_prefix_samples) * tc_factor;
      double N_t_2 = (N_2 + d_2_1) * (ofdm_symbol_size + nb_prefix_samples) * tc_factor;
      if (N_t_2 < d_2_2) N_t_2 = d_2_2;

      /* Time alignment procedure */
      // N_t_1 + N_t_2 + N_TA_max must be in msec
      const double t_subframe = 1.0; // subframe duration of 1 msec
      const int ul_tx_timing_adjustment = 1 + (int)ceil(slots_per_subframe*(N_t_1 + N_t_2 + N_TA_max + 0.5)/t_subframe);

      if (ul_time_alignment->apply_ta == 1){
        ul_time_alignment->ta_slot = (nr_slot_rx + ul_tx_timing_adjustment) % slots_per_frame;
        if (nr_slot_rx + ul_tx_timing_adjustment > slots_per_frame){
          ul_time_alignment->ta_frame = (frame_rx + 1) % 1024;
        } else {
          ul_time_alignment->ta_frame = frame_rx;
        }
        // reset TA flag
        ul_time_alignment->apply_ta = 0;
        LOG_D(PHY,"Frame %d slot %d -- Starting UL time alignment procedures. TA update will be applied at frame %d slot %d\n",
             frame_rx, nr_slot_rx, ul_time_alignment->ta_frame, ul_time_alignment->ta_slot);
      }
    }
  }
  return dec;
}


/*!
 * \brief This is the UE synchronize thread.
 * It performs band scanning and synchonization.
 * \param arg is a pointer to a \ref PHY_VARS_NR_UE structure.
 * \returns a pointer to an int. The storage is not on the heap and must not be freed.
 */
#ifdef UE_SLOT_PARALLELISATION
#define FIFO_PRIORITY   40
void *UE_thread_slot1_dl_processing(void *arg) {

  static __thread int UE_dl_slot1_processing_retval;
  struct rx_tx_thread_data *rtd = arg;
  UE_nr_rxtx_proc_t *proc = rtd->proc;
  PHY_VARS_NR_UE    *ue   = rtd->UE;

  uint8_t pilot1;

  proc->instance_cnt_slot1_dl_processing=-1;
  proc->nr_slot_rx = proc->sub_frame_start * ue->frame_parms.slots_per_subframe;

  char threadname[256];
  sprintf(threadname,"UE_thread_slot1_dl_processing_%d", proc->sub_frame_start);

  cpu_set_t cpuset;
  CPU_ZERO(&cpuset);
  if ( (proc->sub_frame_start+1)%RX_NB_TH == 0 && threads.slot1_proc_one != -1 )
    CPU_SET(threads.slot1_proc_one, &cpuset);
  if ( RX_NB_TH > 1 && (proc->sub_frame_start+1)%RX_NB_TH == 1 && threads.slot1_proc_two != -1 )
    CPU_SET(threads.slot1_proc_two, &cpuset);
  if ( RX_NB_TH > 2 && (proc->sub_frame_start+1)%RX_NB_TH == 2 && threads.slot1_proc_three != -1 )
    CPU_SET(threads.slot1_proc_three, &cpuset);

  init_thread(900000,1000000 , FIFO_PRIORITY-1, &cpuset,
	      threadname);

  while (!oai_exit) {
    if (pthread_mutex_lock(&proc->mutex_slot1_dl_processing) != 0) {
      LOG_E( PHY, "[SCHED][UE] error locking mutex for UE slot1 dl processing\n" );
      exit_fun("nothing to add");
    }
    while (proc->instance_cnt_slot1_dl_processing < 0) {
      // most of the time, the thread is waiting here
      pthread_cond_wait( &proc->cond_slot1_dl_processing, &proc->mutex_slot1_dl_processing );
    }
    if (pthread_mutex_unlock(&proc->mutex_slot1_dl_processing) != 0) {
      LOG_E( PHY, "[SCHED][UE] error unlocking mutex for UE slot1 dl processing \n" );
      exit_fun("nothing to add");
    }

    int frame_rx            = proc->frame_rx;
    uint8_t subframe_rx         = proc->nr_slot_rx / ue->frame_parms.slots_per_subframe;
    uint8_t next_subframe_rx    = (1 + subframe_rx) % NR_NUMBER_OF_SUBFRAMES_PER_FRAME;
    uint8_t next_subframe_slot0 = next_subframe_rx * ue->frame_parms.slots_per_subframe;

    uint8_t slot1  = proc->nr_slot_rx + 1;
    uint8_t pilot0 = 0;

    //printf("AbsSubframe %d.%d execute dl slot1 processing \n", frame_rx, nr_slot_rx);

    if (ue->frame_parms.Ncp == 0) {  // normal prefix
      pilot1 = 4;
    } else { // extended prefix
      pilot1 = 3;
    }

    /**** Slot1 FE Processing ****/

    start_meas(&ue->ue_front_end_per_slot_stat[proc->thread_id][1]);

    // I- start dl slot1 processing
    // do first symbol of next downlink nr_slot_rx for channel estimation
    /*
    // 1- perform FFT for pilot ofdm symbols first (ofdmSym0 next nr_slot_rx ofdmSym11)
    if (nr_subframe_select(&ue->frame_parms,next_nr_slot_rx) != SF_UL)
    {
    front_end_fft(ue,
    pilot0,
    next_subframe_slot0,
    0,
    0);
    }

    front_end_fft(ue,
    pilot1,
    slot1,
    0,
    0);
    */
    // 1- perform FFT
    for (int l=1; l<ue->frame_parms.symbols_per_slot>>1; l++)
      {
	//if( (l != pilot0) && (l != pilot1))
	{

	  start_meas(&ue->ofdm_demod_stats);
	  VCD_SIGNAL_DUMPER_DUMP_FUNCTION_BY_NAME(VCD_SIGNAL_DUMPER_FUNCTIONS_UE_SLOT_FEP, VCD_FUNCTION_IN);
	  //printf("AbsSubframe %d.%d FFT slot %d, symbol %d\n", frame_rx,nr_slot_rx,slot1,l);
	  front_end_fft(ue,
                        l,
                        slot1,
                        0,
                        0);
	  VCD_SIGNAL_DUMPER_DUMP_FUNCTION_BY_NAME(VCD_SIGNAL_DUMPER_FUNCTIONS_UE_SLOT_FEP, VCD_FUNCTION_OUT);
	  stop_meas(&ue->ofdm_demod_stats);
	}
      } // for l=1..l2

    if (nr_subframe_select(&ue->frame_parms,next_nr_slot_rx) != SF_UL)
      {
	//printf("AbsSubframe %d.%d FFT slot %d, symbol %d\n", frame_rx,nr_slot_rx,next_subframe_slot0,pilot0);
	front_end_fft(ue,
		      pilot0,
		      next_subframe_slot0,
		      0,
		      0);
      }

    // 2- perform Channel Estimation for slot1
    for (int l=1; l<ue->frame_parms.symbols_per_slot>>1; l++)
      {
	if(l == pilot1)
	  {
	    //wait until channel estimation for pilot0/slot1 is available
	    uint32_t wait = 0;
	    while(proc->chan_est_pilot0_slot1_available == 0)
	      {
		usleep(1);
		wait++;
	      }
	    //printf("[slot1 dl processing] ChanEst symbol %d slot %d wait%d\n",l,slot1,wait);
	  }
	//printf("AbsSubframe %d.%d ChanEst slot %d, symbol %d\n", frame_rx,nr_slot_rx,slot1,l);
	front_end_chanEst(ue,
			  l,
			  slot1,
			  0);
	ue_measurement_procedures(l-1,ue,proc,0,slot1,0,ue->mode);
      }
    //printf("AbsSubframe %d.%d ChanEst slot %d, symbol %d\n", frame_rx,nr_slot_rx,next_subframe_slot0,pilot0);
    front_end_chanEst(ue,
		      pilot0,
		      next_subframe_slot0,
		      0);

    if ( (nr_slot_rx == 0) && (ue->decode_MIB == 1))
      {
	ue_pbch_procedures(0,ue,proc,0);
      }

    proc->chan_est_slot1_available = 1;
    //printf("Set available slot 1channelEst to 1 AbsSubframe %d.%d \n",frame_rx,nr_slot_rx);
    //printf(" [slot1 dl processing] ==> FFT/CHanEst Done for AbsSubframe %d.%d \n", proc->frame_rx, proc->nr_slot_rx);

    //printf(" [slot1 dl processing] ==> Start LLR Comuptation slot1 for AbsSubframe %d.%d \n", proc->frame_rx, proc->nr_slot_rx);



    stop_meas(&ue->ue_front_end_per_slot_stat[proc->thread_id][1]);
#if PHYSIM
    printf("[AbsSFN %d.%d] Slot1: FFT + Channel Estimate + Pdsch Proc Slot0 %5.2f \n",frame_rx,nr_slot_rx,ue->ue_front_end_per_slot_stat[proc->thread_id][1].p_time/(cpuf*1000.0));
#else
    LOG_D(PHY, "[AbsSFN %d.%d] Slot1: FFT + Channel Estimate + Pdsch Proc Slot0 %5.2f \n",frame_rx,nr_slot_rx,ue->ue_front_end_per_slot_stat[proc->thread_id][1].p_time/(cpuf*1000.0));
#endif


    //wait until pdcch is decoded
    uint32_t wait = 0;
    while(proc->dci_slot0_available == 0)
      {
        usleep(1);
        wait++;
      }
    //printf("[slot1 dl processing] AbsSubframe %d.%d LLR Computation Start wait DCI %d\n",frame_rx,nr_slot_rx,wait);

    /**** Pdsch Procedure Slot1 ****/
    // start slot1 thread for Pdsch Procedure (slot1)
    // do procedures for C-RNTI
    //printf("AbsSubframe %d.%d Pdsch Procedure (slot1)\n",frame_rx,nr_slot_rx);


    start_meas(&ue->pdsch_procedures_per_slot_stat[proc->thread_id][1]);

    // start slave thread for Pdsch Procedure (slot1)
    // do procedures for C-RNTI
    uint8_t gNB_id = 0;

    if (ue->dlsch[proc->thread_id][gNB_id][0]->active == 1) {
      //wait until first ofdm symbol is processed
      //wait = 0;
      //while(proc->first_symbol_available == 0)
      //{
      //    usleep(1);
      //    wait++;
      //}
      //printf("[slot1 dl processing] AbsSubframe %d.%d LLR Computation Start wait First Ofdm Sym %d\n",frame_rx,nr_slot_rx,wait);

      //VCD_SIGNAL_DUMPER_DUMP_FUNCTION_BY_NAME(VCD_SIGNAL_DUMPER_FUNCTIONS_PDSCH_PROC, VCD_FUNCTION_IN);
      ue_pdsch_procedures(ue,
			  proc,
			  gNB_id,
			  PDSCH,
			  ue->dlsch[proc->thread_id][gNB_id][0],
			  NULL,
			  (ue->frame_parms.symbols_per_slot>>1),
			  ue->frame_parms.symbols_per_slot-1,
			  abstraction_flag);
      LOG_D(PHY," ------ end PDSCH ChannelComp/LLR slot 0: AbsSubframe %d.%d ------  \n", frame_rx%1024, nr_slot_rx);
      LOG_D(PHY," ------ --> PDSCH Turbo Decoder slot 0/1: AbsSubframe %d.%d ------  \n", frame_rx%1024, nr_slot_rx);
    }

    // do procedures for SI-RNTI
    if ((ue->dlsch_SI[gNB_id]) && (ue->dlsch_SI[gNB_id]->active == 1)) {
      ue_pdsch_procedures(ue,
			  proc,
			  gNB_id,
			  SI_PDSCH,
			  ue->dlsch_SI[gNB_id],
			  NULL,
			  (ue->frame_parms.symbols_per_slot>>1),
			  ue->frame_parms.symbols_per_slot-1,
			  abstraction_flag);
    }

    // do procedures for P-RNTI
    if ((ue->dlsch_p[gNB_id]) && (ue->dlsch_p[gNB_id]->active == 1)) {
      ue_pdsch_procedures(ue,
			  proc,
			  gNB_id,
			  P_PDSCH,
			  ue->dlsch_p[gNB_id],
			  NULL,
			  (ue->frame_parms.symbols_per_slot>>1),
			  ue->frame_parms.symbols_per_slot-1,
			  abstraction_flag);
    }
    // do procedures for RA-RNTI
    if ((ue->dlsch_ra[gNB_id]) && (ue->dlsch_ra[gNB_id]->active == 1) && (UE_mode != PUSCH)) {
      ue_pdsch_procedures(ue,
			  proc,
			  gNB_id,
			  RA_PDSCH,
			  ue->dlsch_ra[gNB_id],
			  NULL,
			  (ue->frame_parms.symbols_per_slot>>1),
			  ue->frame_parms.symbols_per_slot-1,
			  abstraction_flag);
    }

    proc->llr_slot1_available=1;
    //printf("Set available LLR slot1 to 1 AbsSubframe %d.%d \n",frame_rx,nr_slot_rx);

    stop_meas(&ue->pdsch_procedures_per_slot_stat[proc->thread_id][1]);
#if PHYSIM
    printf("[AbsSFN %d.%d] Slot1: LLR Computation %5.2f \n",frame_rx,nr_slot_rx,ue->pdsch_procedures_per_slot_stat[proc->thread_id][1].p_time/(cpuf*1000.0));
#else
    LOG_D(PHY, "[AbsSFN %d.%d] Slot1: LLR Computation %5.2f \n",frame_rx,nr_slot_rx,ue->pdsch_procedures_per_slot_stat[proc->thread_id][1].p_time/(cpuf*1000.0));
#endif

    if (pthread_mutex_lock(&proc->mutex_slot1_dl_processing) != 0) {
      LOG_E( PHY, "[SCHED][UE] error locking mutex for UE RXTX\n" );
      exit_fun("noting to add");
    }
    proc->instance_cnt_slot1_dl_processing--;
    if (pthread_mutex_unlock(&proc->mutex_slot1_dl_processing) != 0) {
      LOG_E( PHY, "[SCHED][UE] error unlocking mutex for UE FEP Slo1\n" );
      exit_fun("noting to add");
    }
  }
  // thread finished
  free(arg);
  return &UE_dl_slot1_processing_retval;
}
#endif

int is_ssb_in_slot(fapi_nr_config_request_t *config, int frame, int slot, NR_DL_FRAME_PARMS *fp)
{
  int mu = fp->numerology_index;
  //uint8_t half_frame_index = fp->half_frame_bit;
  //uint8_t i_ssb = fp->ssb_index;
  uint8_t Lmax = fp->Lmax;

  if (!(frame%(1<<(config->ssb_table.ssb_period-1)))){

    if(Lmax <= 8) {
      if(slot <=3 && (((config->ssb_table.ssb_mask_list[0].ssb_mask << 2*slot)&0x80000000) == 0x80000000 || ((config->ssb_table.ssb_mask_list[0].ssb_mask << (2*slot +1))&0x80000000) == 0x80000000))
      return 1;
      else return 0;
    
    }
    else if(Lmax == 64) {
      if (mu == NR_MU_3){

        if (slot>=0 && slot <= 7){
          if(((config->ssb_table.ssb_mask_list[0].ssb_mask << 2*slot)&0x80000000) == 0x80000000 || ((config->ssb_table.ssb_mask_list[0].ssb_mask << (2*slot +1))&0x80000000) == 0x80000000)
          return 1;
          else return 0;
        }
      else if (slot>=10 && slot <=17){
         if(((config->ssb_table.ssb_mask_list[0].ssb_mask << 2*(slot-2))&0x80000000) == 0x80000000 || ((config->ssb_table.ssb_mask_list[0].ssb_mask << (2*(slot-2) +1))&0x80000000) == 0x80000000)
         return 1;
         else return 0;
      }
      else if (slot>=20 && slot <=27){
         if(((config->ssb_table.ssb_mask_list[1].ssb_mask << 2*(slot-20))&0x80000000) == 0x80000000 || ((config->ssb_table.ssb_mask_list[1].ssb_mask << (2*(slot-20) +1))&0x80000000) == 0x80000000)
         return 1;
         else return 0;
      }
      else if (slot>=30 && slot <=37){
         if(((config->ssb_table.ssb_mask_list[1].ssb_mask << 2*(slot-22))&0x80000000) == 0x80000000 || ((config->ssb_table.ssb_mask_list[1].ssb_mask << (2*(slot-22) +1))&0x80000000) == 0x80000000)
         return 1;
         else return 0;
       }
      else return 0;

    }


    else if (mu == NR_MU_4) {
         AssertFatal(0==1, "not implemented for mu =  %d yet\n", mu);
    }
    else AssertFatal(0==1, "Invalid numerology index %d for the synchronization block\n", mu);
   }
   else AssertFatal(0==1, "Invalid Lmax %u for the synchronization block\n", Lmax);
  }
  else return 0;

}

int is_pbch_in_slot(fapi_nr_config_request_t *config, int frame, int slot, NR_DL_FRAME_PARMS *fp)  {

  int ssb_slot_decoded = (fp->ssb_index>>1) + ((fp->ssb_index>>4)<<1); //slot in which the decoded SSB can be found

  if (config->ssb_table.ssb_period == 0) {  
    // check for pbch in corresponding slot each half frame
    if (fp->half_frame_bit)
      return(slot == ssb_slot_decoded || slot == ssb_slot_decoded - fp->slots_per_frame/2);
    else
      return(slot == ssb_slot_decoded || slot == ssb_slot_decoded + fp->slots_per_frame/2);
  }
  else {
    // if the current frame is supposed to contain ssb
    if (!(frame%(1<<(config->ssb_table.ssb_period-1))))
      return(slot == ssb_slot_decoded);
    else
      return 0;
  }
}


int phy_procedures_nrUE_RX(PHY_VARS_NR_UE *ue,
                           UE_nr_rxtx_proc_t *proc,
                           uint8_t gNB_id,
                           uint8_t dlsch_parallel,
                           notifiedFIFO_t *txFifo
                           )
{                                         
  int frame_rx = proc->frame_rx;
  int nr_slot_rx = proc->nr_slot_rx;
  int slot_pbch;
  int slot_ssb;
  NR_UE_PDCCH *pdcch_vars  = ue->pdcch_vars[proc->thread_id][0];
  fapi_nr_config_request_t *cfg = &ue->nrUE_config;

  uint8_t nb_symb_pdcch = pdcch_vars->nb_search_space > 0 ? pdcch_vars->pdcch_config[0].coreset.duration : 0;
  uint8_t dci_cnt = 0;
  NR_DL_FRAME_PARMS *fp = &ue->frame_parms;
  
  VCD_SIGNAL_DUMPER_DUMP_FUNCTION_BY_NAME(VCD_SIGNAL_DUMPER_FUNCTIONS_PHY_PROCEDURES_UE_RX, VCD_FUNCTION_IN);

  LOG_D(PHY," ****** start RX-Chain for Frame.Slot %d.%d (energy %d dB)******  \n",
        frame_rx%1024, nr_slot_rx,
        dB_fixed(signal_energy(ue->common_vars.common_vars_rx_data_per_thread[proc->thread_id].rxdataF[0],2048*14)));

  /*
  uint8_t next1_thread_id = proc->thread_id== (RX_NB_TH-1) ? 0:(proc->thread_id+1);
  uint8_t next2_thread_id = next1_thread_id== (RX_NB_TH-1) ? 0:(next1_thread_id+1);
  */

  int coreset_nb_rb=0;
  int coreset_start_rb=0;

  if (pdcch_vars->nb_search_space > 0)
    get_coreset_rballoc(pdcch_vars->pdcch_config[0].coreset.frequency_domain_resource,&coreset_nb_rb,&coreset_start_rb);

  slot_pbch = is_pbch_in_slot(cfg, frame_rx, nr_slot_rx, fp);
  slot_ssb  = is_ssb_in_slot(cfg, frame_rx, nr_slot_rx, fp);

  // looking for pbch only in slot where it is supposed to be
  if (slot_ssb) {
    VCD_SIGNAL_DUMPER_DUMP_FUNCTION_BY_NAME(VCD_SIGNAL_DUMPER_FUNCTIONS_UE_SLOT_FEP_PBCH, VCD_FUNCTION_IN);
    LOG_D(PHY," ------  PBCH ChannelComp/LLR: frame.slot %d.%d ------  \n", frame_rx%1024, nr_slot_rx);
    for (int i=1; i<4; i++) {

      nr_slot_fep(ue,
                  proc,
                  (ue->symbol_offset+i)%(fp->symbols_per_slot),
                  nr_slot_rx);


      start_meas(&ue->dlsch_channel_estimation_stats);
      nr_pbch_channel_estimation(ue,proc,gNB_id,nr_slot_rx,(ue->symbol_offset+i)%(fp->symbols_per_slot),i-1,(fp->ssb_index)&7,fp->half_frame_bit);
      stop_meas(&ue->dlsch_channel_estimation_stats);
    }

    nr_ue_rsrp_measurements(ue, gNB_id, proc, nr_slot_rx, 0);

    if ((ue->decode_MIB == 1) && slot_pbch) {

      LOG_D(PHY," ------  Decode MIB: frame.slot %d.%d ------  \n", frame_rx%1024, nr_slot_rx);
      nr_ue_pbch_procedures(gNB_id, ue, proc, 0);

      if (ue->no_timing_correction==0) {
        LOG_D(PHY,"start adjust sync slot = %d no timing %d\n", nr_slot_rx, ue->no_timing_correction);
        nr_adjust_synch_ue(fp,
                           ue,
                           gNB_id,
                           frame_rx,
                           nr_slot_rx,
                           0,
                           16384);
      }

      LOG_D(PHY, "Doing N0 measurements in %s\n", __FUNCTION__);
      nr_ue_rrc_measurements(ue, proc, nr_slot_rx);
      VCD_SIGNAL_DUMPER_DUMP_FUNCTION_BY_NAME(VCD_SIGNAL_DUMPER_FUNCTIONS_UE_SLOT_FEP_PBCH, VCD_FUNCTION_OUT);
    }
  }

  if ((frame_rx%64 == 0) && (nr_slot_rx==0)) {
    LOG_I(NR_PHY,"============================================\n");
    LOG_I(NR_PHY,"Harq round stats for Downlink: %d/%d/%d/%d DLSCH errors: %d\n",ue->dl_stats[0],ue->dl_stats[1],ue->dl_stats[2],ue->dl_stats[3],ue->dl_stats[4]);
    LOG_I(NR_PHY,"============================================\n");
  }

#ifdef NR_PDCCH_SCHED

  LOG_D(PHY," ------ --> PDCCH ChannelComp/LLR Frame.slot %d.%d ------  \n", frame_rx%1024, nr_slot_rx);
  VCD_SIGNAL_DUMPER_DUMP_FUNCTION_BY_NAME(VCD_SIGNAL_DUMPER_FUNCTIONS_UE_SLOT_FEP_PDCCH, VCD_FUNCTION_IN);

  for (uint16_t l=0; l<nb_symb_pdcch; l++) {

    start_meas(&ue->ofdm_demod_stats);
    nr_slot_fep(ue,
                proc,
                l,
                nr_slot_rx);
  }

  dci_cnt = 0;
  for(int n_ss = 0; n_ss<pdcch_vars->nb_search_space; n_ss++) {
    for (uint16_t l=0; l<nb_symb_pdcch; l++) {

      // note: this only works if RBs for PDCCH are contigous!
      LOG_D(PHY, "pdcch_channel_estimation: first_carrier_offset %d, BWPStart %d, coreset_start_rb %d, coreset_nb_rb %d\n",
            fp->first_carrier_offset, pdcch_vars->pdcch_config[n_ss].BWPStart, coreset_start_rb, coreset_nb_rb);

      if (coreset_nb_rb > 0)
        nr_pdcch_channel_estimation(ue,
                                    proc,
                                    gNB_id,
                                    nr_slot_rx,
                                    l,
                                    fp->first_carrier_offset+(pdcch_vars->pdcch_config[n_ss].BWPStart + coreset_start_rb)*12,
                                    coreset_nb_rb);

      stop_meas(&ue->ofdm_demod_stats);

    }
    dci_cnt = dci_cnt + nr_ue_pdcch_procedures(gNB_id, ue, proc, n_ss);
  }
  VCD_SIGNAL_DUMPER_DUMP_FUNCTION_BY_NAME(VCD_SIGNAL_DUMPER_FUNCTIONS_UE_SLOT_FEP_PDCCH, VCD_FUNCTION_OUT);

  if (dci_cnt > 0) {

    LOG_D(PHY,"[UE %d] Frame %d, nr_slot_rx %d: found %d DCIs\n", ue->Mod_id, frame_rx, nr_slot_rx, dci_cnt);

    NR_UE_DLSCH_t *dlsch = NULL;
    if (ue->dlsch[proc->thread_id][gNB_id][0]->active == 1){
      dlsch = ue->dlsch[proc->thread_id][gNB_id][0];
    } else if (ue->dlsch_SI[0]->active == 1){
      dlsch = ue->dlsch_SI[0];
    } else if (ue->dlsch_ra[0]->active == 1){
      dlsch = ue->dlsch_ra[0];
    }

    if (dlsch) {
      VCD_SIGNAL_DUMPER_DUMP_FUNCTION_BY_NAME(VCD_SIGNAL_DUMPER_FUNCTIONS_UE_SLOT_FEP_PDSCH, VCD_FUNCTION_IN);
      uint8_t harq_pid = dlsch->current_harq_pid;
      NR_DL_UE_HARQ_t *dlsch0_harq = dlsch->harq_processes[harq_pid];
      uint16_t nb_symb_sch = dlsch0_harq->nb_symbols;
      uint16_t start_symb_sch = dlsch0_harq->start_symbol;

      LOG_D(PHY," ------ --> PDSCH ChannelComp/LLR Frame.slot %d.%d ------  \n", frame_rx%1024, nr_slot_rx);
      //to update from pdsch config

      for (uint16_t m=start_symb_sch;m<(nb_symb_sch+start_symb_sch) ; m++){
        nr_slot_fep(ue,
                    proc,
                    m,  //to be updated from higher layer
                    nr_slot_rx);
      }
      VCD_SIGNAL_DUMPER_DUMP_FUNCTION_BY_NAME(VCD_SIGNAL_DUMPER_FUNCTIONS_UE_SLOT_FEP_PDSCH, VCD_FUNCTION_OUT);
    }
  } else {
    LOG_D(PHY,"[UE %d] Frame %d, nr_slot_rx %d: No DCIs found\n", ue->Mod_id, frame_rx, nr_slot_rx);
  }

#endif //NR_PDCCH_SCHED

  // Start PUSCH processing here. It runs in parallel with PDSCH processing
  notifiedFIFO_elt_t *newElt = newNotifiedFIFO_elt(sizeof(nr_rxtx_thread_data_t), proc->nr_slot_tx,txFifo,processSlotTX);
  nr_rxtx_thread_data_t *curMsg=(nr_rxtx_thread_data_t *)NotifiedFifoData(newElt);
  curMsg->proc = *proc;
  curMsg->UE = ue;
  curMsg->ue_sched_mode = ONLY_PUSCH;
  pushTpool(&(get_nrUE_params()->Tpool), newElt);
  start_meas(&ue->generic_stat);
  // do procedures for C-RNTI
  int ret_pdsch = 0;
  if (ue->dlsch[proc->thread_id][gNB_id][0]->active == 1) {
    VCD_SIGNAL_DUMPER_DUMP_FUNCTION_BY_NAME(VCD_SIGNAL_DUMPER_FUNCTIONS_PDSCH_PROC_C, VCD_FUNCTION_IN);
    ret_pdsch = nr_ue_pdsch_procedures(ue,
                                       proc,
                                       gNB_id,
                                       PDSCH,
                                       ue->dlsch[proc->thread_id][gNB_id][0],
                                       NULL);

    nr_ue_measurement_procedures(2, ue, proc, gNB_id, nr_slot_rx);
    VCD_SIGNAL_DUMPER_DUMP_FUNCTION_BY_NAME(VCD_SIGNAL_DUMPER_FUNCTIONS_PDSCH_PROC_C, VCD_FUNCTION_OUT);
  }

  // do procedures for SI-RNTI
  if ((ue->dlsch_SI[gNB_id]) && (ue->dlsch_SI[gNB_id]->active == 1)) {
    VCD_SIGNAL_DUMPER_DUMP_FUNCTION_BY_NAME(VCD_SIGNAL_DUMPER_FUNCTIONS_PDSCH_PROC_SI, VCD_FUNCTION_IN);
    nr_ue_pdsch_procedures(ue,
                           proc,
                           gNB_id,
                           SI_PDSCH,
                           ue->dlsch_SI[gNB_id],
                           NULL);
    
    nr_ue_dlsch_procedures(ue,
                           proc,
                           gNB_id,
                           SI_PDSCH,
                           ue->dlsch_SI[gNB_id],
                           NULL,
                           &ue->dlsch_SI_errors[gNB_id],
                           dlsch_parallel);

    // deactivate dlsch once dlsch proc is done
    ue->dlsch_SI[gNB_id]->active = 0;

    VCD_SIGNAL_DUMPER_DUMP_FUNCTION_BY_NAME(VCD_SIGNAL_DUMPER_FUNCTIONS_PDSCH_PROC_SI, VCD_FUNCTION_OUT);
  }

  // do procedures for P-RNTI
  if ((ue->dlsch_p[gNB_id]) && (ue->dlsch_p[gNB_id]->active == 1)) {
    VCD_SIGNAL_DUMPER_DUMP_FUNCTION_BY_NAME(VCD_SIGNAL_DUMPER_FUNCTIONS_PDSCH_PROC_P, VCD_FUNCTION_IN);
    nr_ue_pdsch_procedures(ue,
                           proc,
                           gNB_id,
                           P_PDSCH,
                           ue->dlsch_p[gNB_id],
                           NULL);

    nr_ue_dlsch_procedures(ue,
                           proc,
                           gNB_id,
                           P_PDSCH,
                           ue->dlsch_p[gNB_id],
                           NULL,
                           &ue->dlsch_p_errors[gNB_id],
                           dlsch_parallel);

    // deactivate dlsch once dlsch proc is done
    ue->dlsch_p[gNB_id]->active = 0;
    VCD_SIGNAL_DUMPER_DUMP_FUNCTION_BY_NAME(VCD_SIGNAL_DUMPER_FUNCTIONS_PDSCH_PROC_P, VCD_FUNCTION_OUT);
  }

  // do procedures for RA-RNTI
  if ((ue->dlsch_ra[gNB_id]) && (ue->dlsch_ra[gNB_id]->active == 1) && (ue->UE_mode[gNB_id] != PUSCH)) {
    VCD_SIGNAL_DUMPER_DUMP_FUNCTION_BY_NAME(VCD_SIGNAL_DUMPER_FUNCTIONS_PDSCH_PROC_RA, VCD_FUNCTION_IN);
    nr_ue_pdsch_procedures(ue,
                           proc,
                           gNB_id,
                           RA_PDSCH,
                           ue->dlsch_ra[gNB_id],
                           NULL);

    nr_ue_dlsch_procedures(ue,
                           proc,
                           gNB_id,
                           RA_PDSCH,
                           ue->dlsch_ra[gNB_id],
                           NULL,
                           &ue->dlsch_ra_errors[gNB_id],
                           dlsch_parallel);

    // deactivate dlsch once dlsch proc is done
    ue->dlsch_ra[gNB_id]->active = 0;

    VCD_SIGNAL_DUMPER_DUMP_FUNCTION_BY_NAME(VCD_SIGNAL_DUMPER_FUNCTIONS_PDSCH_PROC_RA, VCD_FUNCTION_OUT);
  }
    
  // do procedures for C-RNTI
  if (ue->dlsch[proc->thread_id][gNB_id][0]->active == 1) {

    LOG_D(PHY, "DLSCH data reception at nr_slot_rx: %d \n \n", nr_slot_rx);
    VCD_SIGNAL_DUMPER_DUMP_FUNCTION_BY_NAME(VCD_SIGNAL_DUMPER_FUNCTIONS_PDSCH_PROC, VCD_FUNCTION_IN);

    start_meas(&ue->dlsch_procedures_stat[proc->thread_id]);

    if (ret_pdsch >= 0)
      nr_ue_dlsch_procedures(ue,
			   proc,
			   gNB_id,
			   PDSCH,
			   ue->dlsch[proc->thread_id][gNB_id][0],
			   ue->dlsch[proc->thread_id][gNB_id][1],
			   &ue->dlsch_errors[gNB_id],
			   dlsch_parallel);

  stop_meas(&ue->dlsch_procedures_stat[proc->thread_id]);
#if PHYSIM
  printf("[SFN %d] Slot1:       Pdsch Proc %5.2f\n",nr_slot_rx,ue->pdsch_procedures_stat[proc->thread_id].p_time/(cpuf*1000.0));
  printf("[SFN %d] Slot0 Slot1: Dlsch Proc %5.2f\n",nr_slot_rx,ue->dlsch_procedures_stat[proc->thread_id].p_time/(cpuf*1000.0));
#else
  LOG_D(PHY, "[SFN %d] Slot1:       Pdsch Proc %5.2f\n",nr_slot_rx,ue->pdsch_procedures_stat[proc->thread_id].p_time/(cpuf*1000.0));
  LOG_D(PHY, "[SFN %d] Slot0 Slot1: Dlsch Proc %5.2f\n",nr_slot_rx,ue->dlsch_procedures_stat[proc->thread_id].p_time/(cpuf*1000.0));
#endif



  // deactivate dlsch once dlsch proc is done
  ue->dlsch[proc->thread_id][gNB_id][0]->active = 0;

  VCD_SIGNAL_DUMPER_DUMP_FUNCTION_BY_NAME(VCD_SIGNAL_DUMPER_FUNCTIONS_PDSCH_PROC, VCD_FUNCTION_OUT);

 }

start_meas(&ue->generic_stat);

#if 0

  if(nr_slot_rx==5 &&  ue->dlsch[proc->thread_id][gNB_id][0]->harq_processes[ue->dlsch[proc->thread_id][gNB_id][0]->current_harq_pid]->nb_rb > 20){
       //write_output("decoder_llr.m","decllr",dlsch_llr,G,1,0);
       //write_output("llr.m","llr",  &ue->pdsch_vars[proc->thread_id][gNB_id]->llr[0][0],(14*nb_rb*12*dlsch1_harq->Qm) - 4*(nb_rb*4*dlsch1_harq->Qm),1,0);

       write_output("rxdataF0_current.m"    , "rxdataF0", &ue->common_vars.common_vars_rx_data_per_thread[proc->thread_id].rxdataF[0][0],14*fp->ofdm_symbol_size,1,1);
       //write_output("rxdataF0_previous.m"    , "rxdataF0_prev_sss", &ue->common_vars.common_vars_rx_data_per_thread[next_thread_id].rxdataF[0][0],14*fp->ofdm_symbol_size,1,1);

       //write_output("rxdataF0_previous.m"    , "rxdataF0_prev", &ue->common_vars.common_vars_rx_data_per_thread[next_thread_id].rxdataF[0][0],14*fp->ofdm_symbol_size,1,1);

       write_output("dl_ch_estimates.m", "dl_ch_estimates_sfn5", &ue->common_vars.common_vars_rx_data_per_thread[proc->thread_id].dl_ch_estimates[0][0][0],14*fp->ofdm_symbol_size,1,1);
       write_output("dl_ch_estimates_ext.m", "dl_ch_estimatesExt_sfn5", &ue->pdsch_vars[proc->thread_id][gNB_id]->dl_ch_estimates_ext[0][0],14*fp->N_RB_DL*12,1,1);
       write_output("rxdataF_comp00.m","rxdataF_comp00",         &ue->pdsch_vars[proc->thread_id][gNB_id]->rxdataF_comp0[0][0],14*fp->N_RB_DL*12,1,1);
       //write_output("magDLFirst.m", "magDLFirst", &phy_vars_ue->pdsch_vars[proc->thread_id][gNB_id]->dl_ch_mag0[0][0],14*fp->N_RB_DL*12,1,1);
       //write_output("magDLSecond.m", "magDLSecond", &phy_vars_ue->pdsch_vars[proc->thread_id][gNB_id]->dl_ch_magb0[0][0],14*fp->N_RB_DL*12,1,1);

       AssertFatal (0,"");
  }
#endif

  // duplicate harq structure
/*
  uint8_t          current_harq_pid        = ue->dlsch[proc->thread_id][gNB_id][0]->current_harq_pid;
  NR_DL_UE_HARQ_t *current_harq_processes = ue->dlsch[proc->thread_id][gNB_id][0]->harq_processes[current_harq_pid];
  NR_DL_UE_HARQ_t *harq_processes_dest    = ue->dlsch[next1_thread_id][gNB_id][0]->harq_processes[current_harq_pid];
  NR_DL_UE_HARQ_t *harq_processes_dest1    = ue->dlsch[next2_thread_id][gNB_id][0]->harq_processes[current_harq_pid];
  */
  /*nr_harq_status_t *current_harq_ack = &ue->dlsch[proc->thread_id][gNB_id][0]->harq_ack[nr_slot_rx];
  nr_harq_status_t *harq_ack_dest    = &ue->dlsch[next1_thread_id][gNB_id][0]->harq_ack[nr_slot_rx];
  nr_harq_status_t *harq_ack_dest1    = &ue->dlsch[next2_thread_id][gNB_id][0]->harq_ack[nr_slot_rx];
*/

  //copy_harq_proc_struct(harq_processes_dest, current_harq_processes);
//copy_ack_struct(harq_ack_dest, current_harq_ack);

//copy_harq_proc_struct(harq_processes_dest1, current_harq_processes);
//copy_ack_struct(harq_ack_dest1, current_harq_ack);

if (nr_slot_rx==9) {
  if (frame_rx % 10 == 0) {
    if ((ue->dlsch_received[gNB_id] - ue->dlsch_received_last[gNB_id]) != 0)
      ue->dlsch_fer[gNB_id] = (100*(ue->dlsch_errors[gNB_id] - ue->dlsch_errors_last[gNB_id]))/(ue->dlsch_received[gNB_id] - ue->dlsch_received_last[gNB_id]);

    ue->dlsch_errors_last[gNB_id] = ue->dlsch_errors[gNB_id];
    ue->dlsch_received_last[gNB_id] = ue->dlsch_received[gNB_id];
  }


  ue->bitrate[gNB_id] = (ue->total_TBS[gNB_id] - ue->total_TBS_last[gNB_id])*100;
  ue->total_TBS_last[gNB_id] = ue->total_TBS[gNB_id];
  LOG_D(PHY,"[UE %d] Calculating bitrate Frame %d: total_TBS = %d, total_TBS_last = %d, bitrate %f kbits\n",
	ue->Mod_id,frame_rx,ue->total_TBS[gNB_id],
	ue->total_TBS_last[gNB_id],(float) ue->bitrate[gNB_id]/1000.0);

#if UE_AUTOTEST_TRACE
  if ((frame_rx % 100 == 0)) {
    LOG_I(PHY,"[UE  %d] AUTOTEST Metric : UE_DLSCH_BITRATE = %5.2f kbps (frame = %d) \n", ue->Mod_id, (float) ue->bitrate[gNB_id]/1000.0, frame_rx);
  }
#endif

 }

stop_meas(&ue->generic_stat);
#if PHYSIM
printf("after tubo until end of Rx %5.2f \n",ue->generic_stat.p_time/(cpuf*1000.0));
#endif

#ifdef EMOS
phy_procedures_emos_UE_RX(ue,slot,gNB_id);
#endif


VCD_SIGNAL_DUMPER_DUMP_FUNCTION_BY_NAME(VCD_SIGNAL_DUMPER_FUNCTIONS_PHY_PROCEDURES_UE_RX, VCD_FUNCTION_OUT);

stop_meas(&ue->phy_proc_rx[proc->thread_id]);
#if PHYSIM
printf("------FULL RX PROC [SFN %d]: %5.2f ------\n",nr_slot_rx,ue->phy_proc_rx[proc->thread_id].p_time/(cpuf*1000.0));
#else
LOG_D(PHY, "------FULL RX PROC [SFN %d]: %5.2f ------\n",nr_slot_rx,ue->phy_proc_rx[proc->thread_id].p_time/(cpuf*1000.0));
#endif

//#endif //pdsch

LOG_D(PHY," ****** end RX-Chain  for AbsSubframe %d.%d ******  \n", frame_rx%1024, nr_slot_rx);
return (0);
}


uint8_t nr_is_cqi_TXOp(PHY_VARS_NR_UE *ue,
		            UE_nr_rxtx_proc_t *proc,
					uint8_t gNB_id)
{
  int subframe = proc->nr_slot_tx / ue->frame_parms.slots_per_subframe;
  int frame    = proc->frame_tx;
  CQI_REPORTPERIODIC *cqirep = &ue->cqi_report_config[gNB_id].CQI_ReportPeriodic;

  //LOG_I(PHY,"[UE %d][CRNTI %x] AbsSubFrame %d.%d Checking for CQI TXOp (cqi_ConfigIndex %d) isCQIOp %d\n",
  //      ue->Mod_id,ue->pdcch_vars[gNB_id]->crnti,frame,subframe,
  //      cqirep->cqi_PMI_ConfigIndex,
  //      (((10*frame + subframe) % cqirep->Npd) == cqirep->N_OFFSET_CQI));

  if (cqirep->cqi_PMI_ConfigIndex==-1)
    return(0);
  else if (((10*frame + subframe) % cqirep->Npd) == cqirep->N_OFFSET_CQI)
    return(1);
  else
    return(0);
}


uint8_t nr_is_ri_TXOp(PHY_VARS_NR_UE *ue,
		           UE_nr_rxtx_proc_t *proc,
				   uint8_t gNB_id)
{
  int subframe = proc->nr_slot_tx / ue->frame_parms.slots_per_subframe;
  int frame    = proc->frame_tx;
  CQI_REPORTPERIODIC *cqirep = &ue->cqi_report_config[gNB_id].CQI_ReportPeriodic;
  int log2Mri = cqirep->ri_ConfigIndex/161;
  int N_OFFSET_RI = cqirep->ri_ConfigIndex % 161;

  //LOG_I(PHY,"[UE %d][CRNTI %x] AbsSubFrame %d.%d Checking for RI TXOp (ri_ConfigIndex %d) isRIOp %d\n",
  //      ue->Mod_id,ue->pdcch_vars[gNB_id]->crnti,frame,subframe,
  //      cqirep->ri_ConfigIndex,
  //      (((10*frame + subframe + cqirep->N_OFFSET_CQI - N_OFFSET_RI) % (cqirep->Npd<<log2Mri)) == 0));
  if (cqirep->ri_ConfigIndex==-1)
    return(0);
  else if (((10*frame + subframe + cqirep->N_OFFSET_CQI - N_OFFSET_RI) % (cqirep->Npd<<log2Mri)) == 0)
    return(1);
  else
    return(0);
}

// todo:
// - power control as per 38.213 ch 7.4
void nr_ue_prach_procedures(PHY_VARS_NR_UE *ue, UE_nr_rxtx_proc_t *proc, uint8_t gNB_id) {

  int frame_tx = proc->frame_tx, nr_slot_tx = proc->nr_slot_tx, prach_power; // tx_amp
  uint8_t mod_id = ue->Mod_id;
  NR_PRACH_RESOURCES_t * prach_resources = ue->prach_resources[gNB_id];
  AssertFatal(prach_resources != NULL, "ue->prach_resources[%u] == NULL\n", gNB_id);
  uint8_t nr_prach = 0;

  VCD_SIGNAL_DUMPER_DUMP_FUNCTION_BY_NAME(VCD_SIGNAL_DUMPER_FUNCTIONS_PHY_PROCEDURES_UE_TX_PRACH, VCD_FUNCTION_IN);

  if (ue->mac_enabled == 0){

    prach_resources->ra_TDD_map_index = 0;
    prach_resources->ra_PREAMBLE_RECEIVED_TARGET_POWER = 10;
    prach_resources->ra_RNTI = 0x1234;
    nr_prach = 1;
    prach_resources->init_msg1 = 1;

  } else {

    nr_prach = nr_ue_get_rach(prach_resources, &ue->prach_vars[0]->prach_pdu, mod_id, ue->CC_id, frame_tx, gNB_id, nr_slot_tx);
    LOG_D(PHY, "In %s:[%d.%d] getting PRACH resources : %d\n", __FUNCTION__, frame_tx, nr_slot_tx,nr_prach);
  }

  if (nr_prach == GENERATE_PREAMBLE) {

    if (ue->mac_enabled == 1) {
      int16_t pathloss = get_nr_PL(mod_id, ue->CC_id, gNB_id);
      int16_t ra_preamble_rx_power = (int16_t)(prach_resources->ra_PREAMBLE_RECEIVED_TARGET_POWER - pathloss + 30);
      ue->tx_power_dBm[nr_slot_tx] = min(nr_get_Pcmax(mod_id), ra_preamble_rx_power);

      LOG_D(PHY, "In %s: [UE %d][RAPROC][%d.%d]: Generating PRACH Msg1 (preamble %d, PL %d dB, P0_PRACH %d, TARGET_RECEIVED_POWER %d dBm, RA-RNTI %x)\n",
        __FUNCTION__,
        mod_id,
        frame_tx,
        nr_slot_tx,
        prach_resources->ra_PreambleIndex,
        pathloss,
        ue->tx_power_dBm[nr_slot_tx],
        prach_resources->ra_PREAMBLE_RECEIVED_TARGET_POWER,
        prach_resources->ra_RNTI);
    }

    ue->prach_vars[gNB_id]->amp = AMP;

    /* #if defined(EXMIMO) || defined(OAI_USRP) || defined(OAI_BLADERF) || defined(OAI_LMSSDR) || defined(OAI_ADRV9371_ZC706)
      tx_amp = get_tx_amp_prach(ue->tx_power_dBm[nr_slot_tx], ue->tx_power_max_dBm, ue->frame_parms.N_RB_UL);
      if (tx_amp != -1)
        ue->prach_vars[gNB_id]->amp = tx_amp;
    #else
      ue->prach_vars[gNB_id]->amp = AMP;
    #endif */

    VCD_SIGNAL_DUMPER_DUMP_FUNCTION_BY_NAME(VCD_SIGNAL_DUMPER_FUNCTIONS_UE_GENERATE_PRACH, VCD_FUNCTION_IN);

    prach_power = generate_nr_prach(ue, gNB_id, nr_slot_tx);

    VCD_SIGNAL_DUMPER_DUMP_FUNCTION_BY_NAME(VCD_SIGNAL_DUMPER_FUNCTIONS_UE_GENERATE_PRACH, VCD_FUNCTION_OUT);

    LOG_D(PHY, "In %s: [UE %d][RAPROC][%d.%d]: Generated PRACH Msg1 (TX power PRACH %d dBm, digital power %d dBW (amp %d)\n",
      __FUNCTION__,
      mod_id,
      frame_tx,
      nr_slot_tx,
      ue->tx_power_dBm[nr_slot_tx],
      dB_fixed(prach_power),
      ue->prach_vars[gNB_id]->amp);

    if (ue->mac_enabled == 1)
      nr_Msg1_transmitted(mod_id, ue->CC_id, frame_tx, gNB_id);

  } else if (nr_prach == WAIT_CONTENTION_RESOLUTION) {
    LOG_D(PHY, "In %s: [UE %d] RA waiting contention resolution\n", __FUNCTION__, mod_id);
    ue->UE_mode[gNB_id] = RA_WAIT_CR;
  } else if (nr_prach == RA_SUCCEEDED) {
    LOG_D(PHY, "In %s: [UE %d] RA completed, setting UE mode to PUSCH\n", __FUNCTION__, mod_id);
    ue->UE_mode[gNB_id] = PUSCH;
  } else if(nr_prach == RA_FAILED){
    LOG_D(PHY, "In %s: [UE %d] RA failed, setting UE mode to PRACH\n", __FUNCTION__, mod_id);
    ue->UE_mode[gNB_id] = PRACH;
  }

  VCD_SIGNAL_DUMPER_DUMP_FUNCTION_BY_NAME(VCD_SIGNAL_DUMPER_FUNCTIONS_PHY_PROCEDURES_UE_TX_PRACH, VCD_FUNCTION_OUT);

}<|MERGE_RESOLUTION|>--- conflicted
+++ resolved
@@ -768,13 +768,8 @@
     uint16_t s1             = dlsch0_harq->nb_symbols;
     bool is_SI              = dlsch0->rnti_type == _SI_RNTI_;
 
-<<<<<<< HEAD
-    LOG_D(PHY,"[UE %d] PDSCH type %d active in nr_slot_rx %d, harq_pid %d (%d), rb_start %d, nb_rb %d, symbol_start %d, nb_symbols %d, DMRS mask %x\n",
-          ue->Mod_id,pdsch,nr_slot_rx,harq_pid,dlsch0_harq->status,pdsch_start_rb,pdsch_nb_rb,s0,s1,dlsch0_harq->dlDmrsSymbPos);
-=======
     LOG_D(PHY,"[UE %d] PDSCH type %d active in nr_slot_rx %d, harq_pid %d (%d), rb_start %d, nb_rb %d, symbol_start %d, nb_symbols %d, DMRS mask %x, Nl %d\n",
           ue->Mod_id,pdsch,nr_slot_rx,harq_pid,dlsch0_harq->status,pdsch_start_rb,pdsch_nb_rb,s0,s1,dlsch0_harq->dlDmrsSymbPos, dlsch0_harq->Nl);
->>>>>>> fa2ce6e6
 
     for (m = s0; m < (s0 +s1); m++) {
       if (dlsch0_harq->dlDmrsSymbPos & (1 << m)) {
