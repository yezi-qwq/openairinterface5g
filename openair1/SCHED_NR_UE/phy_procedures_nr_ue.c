/*
 * Licensed to the OpenAirInterface (OAI) Software Alliance under one or more
 * contributor license agreements.  See the NOTICE file distributed with
 * this work for additional information regarding copyright ownership.
 * The OpenAirInterface Software Alliance licenses this file to You under
 * the OAI Public License, Version 1.1  (the "License"); you may not use this file
 * except in compliance with the License.
 * You may obtain a copy of the License at
 *
 *      http://www.openairinterface.org/?page_id=698
 *
 * Unless required by applicable law or agreed to in writing, software
 * distributed under the License is distributed on an "AS IS" BASIS,
 * WITHOUT WARRANTIES OR CONDITIONS OF ANY KIND, either express or implied.
 * See the License for the specific language governing permissions and
 * limitations under the License.
 *-------------------------------------------------------------------------------
 * For more information about the OpenAirInterface (OAI) Software Alliance:
 *      contact@openairinterface.org
 */

/*! \file phy_procedures_nr_ue.c
 * \brief Implementation of UE procedures from 36.213 LTE specifications
 * \author R. Knopp, F. Kaltenberger, N. Nikaein, A. Mico Pereperez, G. Casati
 * \date 2018
 * \version 0.1
 * \company Eurecom
 * \email: knopp@eurecom.fr,florian.kaltenberger@eurecom.fr, navid.nikaein@eurecom.fr, guido.casati@iis.fraunhofer.de
 * \note
 * \warning
 */

#define _GNU_SOURCE

#include "nr/nr_common.h"
#include "assertions.h"
#include "defs.h"
#include "PHY/defs_nr_UE.h"
#include "PHY/phy_extern_nr_ue.h"
#include "PHY/MODULATION/modulation_UE.h"
#include "PHY/NR_REFSIG/refsig_defs_ue.h"
#include "PHY/NR_UE_TRANSPORT/nr_transport_ue.h"
#include "PHY/NR_UE_TRANSPORT/nr_transport_proto_ue.h"
#include "SCHED_NR_UE/defs.h"
#include "SCHED_NR_UE/pucch_uci_ue_nr.h"
#include "SCHED_NR/extern.h"
#include "SCHED_NR_UE/phy_sch_processing_time.h"
#include "PHY/NR_UE_ESTIMATION/nr_estimation.h"
#include "PHY/NR_TRANSPORT/nr_dci.h"
#ifdef EMOS
#include "SCHED/phy_procedures_emos.h"
#endif
#include "executables/softmodem-common.h"
#include "executables/nr-uesoftmodem.h"
#include "openair2/LAYER2/NR_MAC_UE/mac_proto.h"

//#define DEBUG_PHY_PROC
#define NR_PDCCH_SCHED
//#define NR_PDCCH_SCHED_DEBUG
//#define NR_PUCCH_SCHED
//#define NR_PUCCH_SCHED_DEBUG

#ifndef PUCCH
#define PUCCH
#endif

#include "LAYER2/NR_MAC_UE/mac_defs.h"
#include "LAYER2/NR_MAC_UE/mac_proto.h"
#include "common/utils/LOG/log.h"

#ifdef EMOS
fifo_dump_emos_UE emos_dump_UE;
#endif

#include "common/utils/LOG/vcd_signal_dumper.h"
#include "UTIL/OPT/opt.h"
#include "intertask_interface.h"
#include "T.h"

char nr_mode_string[NUM_UE_MODE][20] = {"NOT SYNCHED","PRACH","RAR","RA_WAIT_CR", "PUSCH", "RESYNCH"};

const uint8_t nr_rv_round_map_ue[4] = {0, 2, 1, 3};

#if defined(EXMIMO) || defined(OAI_USRP) || defined(OAI_BLADERF) || defined(OAI_LMSSDR) || defined(OAI_ADRV9371_ZC706)
extern uint64_t downlink_frequency[MAX_NUM_CCs][4];
#endif

unsigned int gain_table[31] = {100,112,126,141,158,178,200,224,251,282,316,359,398,447,501,562,631,708,794,891,1000,1122,1258,1412,1585,1778,1995,2239,2512,2818,3162};

void nr_fill_dl_indication(nr_downlink_indication_t *dl_ind,
                           fapi_nr_dci_indication_t *dci_ind,
                           fapi_nr_rx_indication_t *rx_ind,
                           UE_nr_rxtx_proc_t *proc,
                           PHY_VARS_NR_UE *ue,
                           uint8_t gNB_id){

  memset((void*)dl_ind, 0, sizeof(nr_downlink_indication_t));

  dl_ind->gNB_index = gNB_id;
  dl_ind->module_id = ue->Mod_id;
  dl_ind->cc_id     = ue->CC_id;
  dl_ind->frame     = proc->frame_rx;
  dl_ind->slot      = proc->nr_slot_rx;
  dl_ind->thread_id = proc->thread_id;

  if (dci_ind) {

    dl_ind->rx_ind = NULL; //no data, only dci for now
    dl_ind->dci_ind = dci_ind;

  } else if (rx_ind) {

    dl_ind->rx_ind = rx_ind; //  hang on rx_ind instance
    dl_ind->dci_ind = NULL;

  }

}

void nr_fill_rx_indication(fapi_nr_rx_indication_t *rx_ind,
                           uint8_t pdu_type,
                           uint8_t gNB_id,
                           PHY_VARS_NR_UE *ue,
                           NR_UE_DLSCH_t *dlsch0,
                           NR_UE_DLSCH_t *dlsch1,
                           uint16_t n_pdus){


  NR_DL_FRAME_PARMS *frame_parms = &ue->frame_parms;

  if (n_pdus > 1){
    LOG_E(PHY, "In %s: multiple number of DL PDUs not supported yet...\n", __FUNCTION__);
  }

  switch (pdu_type){
    case FAPI_NR_RX_PDU_TYPE_SIB:
      rx_ind->rx_indication_body[n_pdus - 1].pdsch_pdu.harq_pid = dlsch0->current_harq_pid;
      rx_ind->rx_indication_body[n_pdus - 1].pdsch_pdu.ack_nack = dlsch0->harq_processes[dlsch0->current_harq_pid]->ack;
      rx_ind->rx_indication_body[n_pdus - 1].pdsch_pdu.pdu = dlsch0->harq_processes[dlsch0->current_harq_pid]->b;
      rx_ind->rx_indication_body[n_pdus - 1].pdsch_pdu.pdu_length = dlsch0->harq_processes[dlsch0->current_harq_pid]->TBS / 8;
    break;
    case FAPI_NR_RX_PDU_TYPE_DLSCH:
      if(dlsch0) {
        rx_ind->rx_indication_body[n_pdus - 1].pdsch_pdu.harq_pid = dlsch0->current_harq_pid;
        rx_ind->rx_indication_body[n_pdus - 1].pdsch_pdu.ack_nack = dlsch0->harq_processes[dlsch0->current_harq_pid]->ack;
        rx_ind->rx_indication_body[n_pdus - 1].pdsch_pdu.pdu = dlsch0->harq_processes[dlsch0->current_harq_pid]->b;
        rx_ind->rx_indication_body[n_pdus - 1].pdsch_pdu.pdu_length = dlsch0->harq_processes[dlsch0->current_harq_pid]->TBS / 8;
      }
      if(dlsch1) {
        AssertFatal(1==0,"Second codeword currently not supported\n");
      }
      break;
    case FAPI_NR_RX_PDU_TYPE_RAR:
      rx_ind->rx_indication_body[n_pdus - 1].pdsch_pdu.harq_pid = dlsch0->current_harq_pid;
      rx_ind->rx_indication_body[n_pdus - 1].pdsch_pdu.ack_nack = dlsch0->harq_processes[dlsch0->current_harq_pid]->ack;
      rx_ind->rx_indication_body[n_pdus - 1].pdsch_pdu.pdu = dlsch0->harq_processes[dlsch0->current_harq_pid]->b;
      rx_ind->rx_indication_body[n_pdus - 1].pdsch_pdu.pdu_length = dlsch0->harq_processes[dlsch0->current_harq_pid]->TBS / 8;
    break;
    case FAPI_NR_RX_PDU_TYPE_SSB:
      rx_ind->rx_indication_body[n_pdus - 1].ssb_pdu.pdu = ue->pbch_vars[gNB_id]->decoded_output;
      rx_ind->rx_indication_body[n_pdus - 1].ssb_pdu.additional_bits = ue->pbch_vars[gNB_id]->xtra_byte;
      rx_ind->rx_indication_body[n_pdus - 1].ssb_pdu.ssb_index = (frame_parms->ssb_index)&0x7;
      rx_ind->rx_indication_body[n_pdus - 1].ssb_pdu.ssb_length = frame_parms->Lmax;
      rx_ind->rx_indication_body[n_pdus - 1].ssb_pdu.cell_id = frame_parms->Nid_cell;
      rx_ind->rx_indication_body[n_pdus - 1].ssb_pdu.ssb_start_subcarrier = frame_parms->ssb_start_subcarrier;
      rx_ind->rx_indication_body[n_pdus - 1].ssb_pdu.rsrp_dBm = ue->measurements.rsrp_dBm[gNB_id];
    break;
    default:
    break;
  }

  rx_ind->rx_indication_body[n_pdus -1].pdu_type = pdu_type;
  rx_ind->number_pdus = n_pdus;

}

int get_tx_amp_prach(int power_dBm, int power_max_dBm, int N_RB_UL){

  int gain_dB = power_dBm - power_max_dBm, amp_x_100 = -1;

  switch (N_RB_UL) {
  case 6:
  amp_x_100 = AMP;      // PRACH is 6 PRBS so no scale
  break;
  case 15:
  amp_x_100 = 158*AMP;  // 158 = 100*sqrt(15/6)
  break;
  case 25:
  amp_x_100 = 204*AMP;  // 204 = 100*sqrt(25/6)
  break;
  case 50:
  amp_x_100 = 286*AMP;  // 286 = 100*sqrt(50/6)
  break;
  case 75:
  amp_x_100 = 354*AMP;  // 354 = 100*sqrt(75/6)
  break;
  case 100:
  amp_x_100 = 408*AMP;  // 408 = 100*sqrt(100/6)
  break;
  default:
  LOG_E(PHY, "Unknown PRB size %d\n", N_RB_UL);
  return (amp_x_100);
  break;
  }
  if (gain_dB < -30) {
    return (amp_x_100/3162);
  } else if (gain_dB > 0)
    return (amp_x_100);
  else
    return (amp_x_100/gain_table[-gain_dB]);  // 245 corresponds to the factor sqrt(25/6)

  return (amp_x_100);
}

UE_MODE_t get_nrUE_mode(uint8_t Mod_id,uint8_t CC_id,uint8_t gNB_id){
  return(PHY_vars_UE_g[Mod_id][CC_id]->UE_mode[gNB_id]);
}

uint8_t get_ra_PreambleIndex(uint8_t Mod_id, uint8_t CC_id, uint8_t gNB_id){

  return PHY_vars_UE_g[Mod_id][CC_id]->prach_resources[gNB_id]->ra_PreambleIndex;

}

// convert time factor "16 * 64 * T_c / (2^mu)" in N_TA calculation in TS38.213 section 4.2 to samples by multiplying with samples per second
//   16 * 64 * T_c            / (2^mu) * samples_per_second
// = 16 * T_s                 / (2^mu) * samples_per_second
// = 16 * 1 / (15 kHz * 2048) / (2^mu) * (15 kHz * 2^mu * ofdm_symbol_size)
// = 16 * 1 /           2048           *                  ofdm_symbol_size
// = 16 * ofdm_symbol_size / 2048
static inline
uint16_t get_bw_scaling(uint16_t ofdm_symbol_size){
  return 16 * ofdm_symbol_size / 2048;
}

// UL time alignment procedures:
// - If the current tx frame and slot match the TA configuration in ul_time_alignment
//   then timing advance is processed and set to be applied in the next UL transmission
// - Application of timing adjustment according to TS 38.213 p4.2
// todo:
// - handle RAR TA application as per ch 4.2 TS 38.213
void ue_ta_procedures(PHY_VARS_NR_UE *ue, int slot_tx, int frame_tx){

  if (ue->mac_enabled == 1) {

    uint8_t gNB_id = 0;
    NR_UL_TIME_ALIGNMENT_t *ul_time_alignment = &ue->ul_time_alignment[gNB_id];

    if (frame_tx == ul_time_alignment->ta_frame && slot_tx == ul_time_alignment->ta_slot) {

      uint16_t ofdm_symbol_size = ue->frame_parms.ofdm_symbol_size;
      uint16_t bw_scaling = get_bw_scaling(ofdm_symbol_size);

      ue->timing_advance += (ul_time_alignment->ta_command - 31) * bw_scaling;

      LOG_I(PHY, "In %s: [UE %d] [%d.%d] Got timing advance command %u from MAC, new value is %d\n",
        __FUNCTION__,
        ue->Mod_id,
        frame_tx,
        slot_tx,
        ul_time_alignment->ta_command,
        ue->timing_advance);

      ul_time_alignment->ta_frame = -1;
      ul_time_alignment->ta_slot = -1;

    }
  }
}

void phy_procedures_nrUE_TX(PHY_VARS_NR_UE *ue,
                            UE_nr_rxtx_proc_t *proc,
                            uint8_t gNB_id) {

  int slot_tx = proc->nr_slot_tx;
  int frame_tx = proc->frame_tx;

  AssertFatal(ue->CC_id == 0, "Transmission on secondary CCs is not supported yet\n");

  VCD_SIGNAL_DUMPER_DUMP_FUNCTION_BY_NAME(VCD_SIGNAL_DUMPER_FUNCTIONS_PHY_PROCEDURES_UE_TX,VCD_FUNCTION_IN);

  memset(ue->common_vars.txdataF[0], 0, sizeof(int)*14*ue->frame_parms.ofdm_symbol_size);

  LOG_D(PHY,"****** start TX-Chain for AbsSubframe %d.%d ******\n", frame_tx, slot_tx);

#if UE_TIMING_TRACE
  start_meas(&ue->phy_proc_tx);
#endif

  if (ue->UE_mode[gNB_id] <= PUSCH){

    for (uint8_t harq_pid = 0; harq_pid < ue->ulsch[proc->thread_id][gNB_id][0]->number_harq_processes_for_pusch; harq_pid++) {
      if (ue->ulsch[proc->thread_id][gNB_id][0]->harq_processes[harq_pid]->status == ACTIVE)
        nr_ue_ulsch_procedures(ue, harq_pid, frame_tx, slot_tx, proc->thread_id, gNB_id);
    }

  }

  VCD_SIGNAL_DUMPER_DUMP_FUNCTION_BY_NAME(VCD_SIGNAL_DUMPER_FUNCTIONS_PHY_PROCEDURES_UE_TX, VCD_FUNCTION_OUT);
#if UE_TIMING_TRACE
  stop_meas(&ue->phy_proc_tx);
#endif

}

void nr_ue_measurement_procedures(uint16_t l,
                                  PHY_VARS_NR_UE *ue,
                                  UE_nr_rxtx_proc_t *proc,
                                  uint8_t gNB_id,
                                  uint16_t slot){

  NR_DL_FRAME_PARMS *frame_parms=&ue->frame_parms;
  int frame_rx   = proc->frame_rx;
  int nr_slot_rx = proc->nr_slot_rx;
  VCD_SIGNAL_DUMPER_DUMP_FUNCTION_BY_NAME(VCD_SIGNAL_DUMPER_FUNCTIONS_UE_MEASUREMENT_PROCEDURES, VCD_FUNCTION_IN);

  if (l==2) {

    LOG_D(PHY,"Doing UE measurement procedures in symbol l %u Ncp %d nr_slot_rx %d, rxdata %p\n",
      l,
      ue->frame_parms.Ncp,
      nr_slot_rx,
      ue->common_vars.rxdata);

    nr_ue_measurements(ue, proc, nr_slot_rx);

#if T_TRACER
    if(slot == 0)
      T(T_UE_PHY_MEAS, T_INT(gNB_id),  T_INT(ue->Mod_id), T_INT(frame_rx%1024), T_INT(nr_slot_rx),
	T_INT((int)(10*log10(ue->measurements.rsrp[0])-ue->rx_total_gain_dB)),
	T_INT((int)ue->measurements.rx_rssi_dBm[0]),
	T_INT((int)(ue->measurements.rx_power_avg_dB[0] - ue->measurements.n0_power_avg_dB)),
	T_INT((int)ue->measurements.rx_power_avg_dB[0]),
	T_INT((int)ue->measurements.n0_power_avg_dB),
	T_INT((int)ue->measurements.wideband_cqi_avg[0]),
	T_INT((int)ue->common_vars.freq_offset));
#endif
  }

  // accumulate and filter timing offset estimation every subframe (instead of every frame)
  if (( slot == 2) && (l==(2-frame_parms->Ncp))) {

    // AGC

    VCD_SIGNAL_DUMPER_DUMP_FUNCTION_BY_NAME(VCD_SIGNAL_DUMPER_FUNCTIONS_UE_GAIN_CONTROL, VCD_FUNCTION_IN);


    //printf("start adjust gain power avg db %d\n", ue->measurements.rx_power_avg_dB[gNB_id]);
    phy_adjust_gain_nr (ue,ue->measurements.rx_power_avg_dB[gNB_id],gNB_id);
    
    VCD_SIGNAL_DUMPER_DUMP_FUNCTION_BY_NAME(VCD_SIGNAL_DUMPER_FUNCTIONS_UE_GAIN_CONTROL, VCD_FUNCTION_OUT);

}

  VCD_SIGNAL_DUMPER_DUMP_FUNCTION_BY_NAME(VCD_SIGNAL_DUMPER_FUNCTIONS_UE_MEASUREMENT_PROCEDURES, VCD_FUNCTION_OUT);
}

void nr_ue_pbch_procedures(uint8_t gNB_id,
			   PHY_VARS_NR_UE *ue,
			   UE_nr_rxtx_proc_t *proc,
			   uint8_t abstraction_flag)
{
  int ret = 0;

  DevAssert(ue);

  int frame_rx = proc->frame_rx;
  int nr_slot_rx = proc->nr_slot_rx;

  VCD_SIGNAL_DUMPER_DUMP_FUNCTION_BY_NAME(VCD_SIGNAL_DUMPER_FUNCTIONS_UE_PBCH_PROCEDURES, VCD_FUNCTION_IN);

  LOG_D(PHY,"[UE  %d] Frame %d Slot %d, Trying PBCH (NidCell %d, gNB_id %d)\n",ue->Mod_id,frame_rx,nr_slot_rx,ue->frame_parms.Nid_cell,gNB_id);

  ret = nr_rx_pbch(ue, proc,
                   ue->pbch_vars[gNB_id],
                   &ue->frame_parms,
                   gNB_id,
                   (ue->frame_parms.ssb_index)&7,
                   SISO);

  if (ret==0) {

    ue->pbch_vars[gNB_id]->pdu_errors_conseq = 0;

    // Switch to PRACH state if it is first PBCH after initial synch and no timing correction is performed
    if (ue->UE_mode[gNB_id] == NOT_SYNCHED && ue->no_timing_correction == 1){
      if (get_softmodem_params()->do_ra) {
        ue->UE_mode[gNB_id] = PRACH;
        ue->prach_resources[gNB_id]->sync_frame = frame_rx;
        ue->prach_resources[gNB_id]->init_msg1 = 0;
      } else {
        ue->UE_mode[gNB_id] = PUSCH;
      }
    }

#ifdef DEBUG_PHY_PROC
    uint16_t frame_tx;
    LOG_D(PHY,"[UE %d] frame %d, nr_slot_rx %d, Received PBCH (MIB): frame_tx %d. N_RB_DL %d\n",
    ue->Mod_id,
    frame_rx,
    nr_slot_rx,
    frame_tx,
    ue->frame_parms.N_RB_DL);
#endif

  } else {
    LOG_E(PHY,"[UE %d] frame %d, nr_slot_rx %d, Error decoding PBCH!\n",
	  ue->Mod_id,frame_rx, nr_slot_rx);
    /*FILE *fd;
    if ((fd = fopen("rxsig_frame0.dat","w")) != NULL) {
                  fwrite((void *)&ue->common_vars.rxdata[0][0],
                         sizeof(int32_t),
                         ue->frame_parms.samples_per_frame,
                         fd);
                  LOG_I(PHY,"Dummping Frame ... bye bye \n");
                  fclose(fd);
                  exit(0);
                }*/

    /*
    write_output("rxsig0.m","rxs0", ue->common_vars.rxdata[0],ue->frame_parms.samples_per_subframe,1,1);


      write_output("H00.m","h00",&(ue->common_vars.dl_ch_estimates[0][0][0]),((ue->frame_parms.Ncp==0)?7:6)*(ue->frame_parms.ofdm_symbol_size),1,1);
      write_output("H10.m","h10",&(ue->common_vars.dl_ch_estimates[0][2][0]),((ue->frame_parms.Ncp==0)?7:6)*(ue->frame_parms.ofdm_symbol_size),1,1);

      write_output("rxsigF0.m","rxsF0", ue->common_vars.rxdataF[0],8*ue->frame_parms.ofdm_symbol_size,1,1);
      write_output("PBCH_rxF0_ext.m","pbch0_ext",ue->pbch_vars[0]->rxdataF_ext[0],12*4*6,1,1);
      write_output("PBCH_rxF0_comp.m","pbch0_comp",ue->pbch_vars[0]->rxdataF_comp[0],12*4*6,1,1);
      write_output("PBCH_rxF_llr.m","pbch_llr",ue->pbch_vars[0]->llr,(ue->frame_parms.Ncp==0) ? 1920 : 1728,1,4);
      exit(-1);
    */

    ue->pbch_vars[gNB_id]->pdu_errors_conseq++;
    ue->pbch_vars[gNB_id]->pdu_errors++;

    if (ue->pbch_vars[gNB_id]->pdu_errors_conseq>=100) {
      if (get_softmodem_params()->non_stop) {
        LOG_E(PHY,"More that 100 consecutive PBCH errors! Going back to Sync mode!\n");
        ue->lost_sync = 1;
      } else {
        LOG_E(PHY,"More that 100 consecutive PBCH errors! Exiting!\n");
        exit_fun("More that 100 consecutive PBCH errors! Exiting!\n");
      }
    }
  }

  if (frame_rx % 100 == 0) {
    ue->pbch_vars[gNB_id]->pdu_fer = ue->pbch_vars[gNB_id]->pdu_errors - ue->pbch_vars[gNB_id]->pdu_errors_last;
    ue->pbch_vars[gNB_id]->pdu_errors_last = ue->pbch_vars[gNB_id]->pdu_errors;
  }

#ifdef DEBUG_PHY_PROC
  LOG_D(PHY,"[UE %d] frame %d, slot %d, PBCH errors = %d, consecutive errors = %d!\n",
	ue->Mod_id,frame_rx, nr_slot_rx,
	ue->pbch_vars[gNB_id]->pdu_errors,
	ue->pbch_vars[gNB_id]->pdu_errors_conseq);
#endif
  VCD_SIGNAL_DUMPER_DUMP_FUNCTION_BY_NAME(VCD_SIGNAL_DUMPER_FUNCTIONS_UE_PBCH_PROCEDURES, VCD_FUNCTION_OUT);
}



unsigned int nr_get_tx_amp(int power_dBm, int power_max_dBm, int N_RB_UL, int nb_rb)
{

  int gain_dB = power_dBm - power_max_dBm;
  double gain_lin;

  gain_lin = pow(10,.1*gain_dB);
  if ((nb_rb >0) && (nb_rb <= N_RB_UL)) {
    return((int)(AMP*sqrt(gain_lin*N_RB_UL/(double)nb_rb)));
  }
  else {
    LOG_E(PHY,"Illegal nb_rb/N_RB_UL combination (%d/%d)\n",nb_rb,N_RB_UL);
    //mac_xface->macphy_exit("");
  }
  return(0);
}

#ifdef NR_PDCCH_SCHED

int nr_ue_pdcch_procedures(uint8_t gNB_id,
			   PHY_VARS_NR_UE *ue,
			   UE_nr_rxtx_proc_t *proc)
{
  int frame_rx = proc->frame_rx;
  int nr_slot_rx = proc->nr_slot_rx;
  unsigned int dci_cnt=0;
  fapi_nr_dci_indication_t dci_ind = {0};
  nr_downlink_indication_t dl_indication;

  /*
  //  unsigned int dci_cnt=0, i;  //removed for nr_ue_pdcch_procedures and added in the loop for nb_coreset_active
#ifdef NR_PDCCH_SCHED_DEBUG
  printf("<-NR_PDCCH_PHY_PROCEDURES_LTE_UE (nr_ue_pdcch_procedures)-> Entering function nr_ue_pdcch_procedures() \n");
#endif

  int frame_rx = proc->frame_rx;
  int nr_slot_rx = proc->nr_slot_rx;
  NR_DCI_ALLOC_t dci_alloc_rx[8];
  
  //uint8_t next1_thread_id = proc->thread_id== (RX_NB_TH-1) ? 0:(proc->thread_id+1);
  //uint8_t next2_thread_id = next1_thread_id== (RX_NB_TH-1) ? 0:(next1_thread_id+1);
  

  // table dci_fields_sizes_cnt contains dci_fields_sizes for each time a dci is decoded in the slot
  // each element represents the size in bits for each dci field, for each decoded dci -> [dci_cnt-1]
  // each time a dci is decode at dci_cnt, the values of the table dci_fields_sizes[i][j] will be copied at table dci_fields_sizes_cnt[dci_cnt-1][i][j]
  // table dci_fields_sizes_cnt[dci_cnt-1][i][j] will then be used in function nr_extract_dci_info
  uint8_t dci_fields_sizes_cnt[MAX_NR_DCI_DECODED_SLOT][NBR_NR_DCI_FIELDS][NBR_NR_FORMATS];

  int nb_searchspace_active=0;
  NR_UE_PDCCH **pdcch_vars = ue->pdcch_vars[proc->thread_id];
  NR_UE_PDCCH *pdcch_vars2 = ue->pdcch_vars[proc->thread_id][gNB_id];
  // s in TS 38.212 Subclause 10.1, for each active BWP the UE can deal with 10 different search spaces
  // Higher layers have updated the number of searchSpaces with are active in the current slot and this value is stored in variable nb_searchspace_total
  int nb_searchspace_total = pdcch_vars2->nb_search_space;

  pdcch_vars[gNB_id]->crnti = 0x1234; //to be check how to set when using loop memory

  uint16_t c_rnti=pdcch_vars[gNB_id]->crnti;
  uint16_t cs_rnti=0,new_rnti=0,tc_rnti=0;
  uint16_t p_rnti=P_RNTI;
  uint16_t si_rnti=SI_RNTI;
  uint16_t ra_rnti=99;
  uint16_t sp_csi_rnti=0,sfi_rnti=0,int_rnti=0,tpc_pusch_rnti=0,tpc_pucch_rnti=0,tpc_srs_rnti=0; //FIXME
  uint16_t crc_scrambled_values[TOTAL_NBR_SCRAMBLED_VALUES] =
    {c_rnti,cs_rnti,new_rnti,tc_rnti,p_rnti,si_rnti,ra_rnti,sp_csi_rnti,sfi_rnti,int_rnti,tpc_pusch_rnti,tpc_pucch_rnti,tpc_srs_rnti};
  #ifdef NR_PDCCH_SCHED_DEBUG
  printf("<-NR_PDCCH_PHY_PROCEDURES_LTE_UE (nr_ue_pdcch_procedures)-> there is a bug in FAPI to calculate nb_searchspace_total=%d\n",nb_searchspace_total);
  #endif
  if (nb_searchspace_total>1) nb_searchspace_total=1; // to be removed when fixing bug in FAPI
  #ifdef NR_PDCCH_SCHED_DEBUG
  printf("<-NR_PDCCH_PHY_PROCEDURES_LTE_UE (nr_ue_pdcch_procedures)-> there is a bug in FAPI to calculate nb_searchspace_total so we set it to 1...\n");
  printf("<-NR_PDCCH_PHY_PROCEDURES_LTE_UE (nr_ue_pdcch_procedures)-> the number of searchSpaces active in the current slot(%d) is %d) \n",
	 nr_slot_rx,nb_searchspace_total);
  #endif

  //FK: we define dci_ind and dl_indication as local variables, this way the call to the mac should be thread safe
  fapi_nr_dci_indication_t dci_ind;
  nr_downlink_indication_t dl_indication;
  
  // p in TS 38.212 Subclause 10.1, for each active BWP the UE can deal with 3 different CORESETs (including coresetId 0 for common search space)
  //int nb_coreset_total = NR_NBR_CORESET_ACT_BWP;
  unsigned int dci_cnt=0;
  // this table contains 56 (NBR_NR_DCI_FIELDS) elements for each dci field and format described in TS 38.212. Each element represents the size in bits for each dci field
  //uint8_t dci_fields_sizes[NBR_NR_DCI_FIELDS][NBR_NR_FORMATS] = {{0}};
  // this is the UL bandwidth part. FIXME! To be defined where this value comes from
  //  uint16_t n_RB_ULBWP = 106;
  // this is the DL bandwidth part. FIXME! To be defined where this value comes from

  // First we have to identify each searchSpace active at a time and do PDCCH monitoring corresponding to current searchSpace
  // Up to 10 searchSpaces can be configured to UE (s<=10)
  for (nb_searchspace_active=0; nb_searchspace_active<nb_searchspace_total; nb_searchspace_active++){
    int nb_coreset_active=nb_searchspace_active;
    //int do_pdcch_monitoring_current_slot=1; // this variable can be removed and fapi is handling
    
     // The following code has been removed as it is handled by higher layers (fapi)
     //
     // Verify that monitoring is required at the slot nr_slot_rx. We will run pdcch procedure only if do_pdcch_monitoring_current_slot=1
     // For Type0-PDCCH searchspace, we need to calculate the monitoring slot from Tables 13-1 .. 13-15 in TS 38.213 Subsection 13
     //NR_UE_SLOT_PERIOD_OFFSET_t sl_period_offset_mon = pdcch_vars2->searchSpace[nb_searchspace_active].monitoringSlotPeriodicityAndOffset;
     //if (sl_period_offset_mon == nr_sl1) {
     //do_pdcch_monitoring_current_slot=1; // PDCCH monitoring in every slot
     //} else if (nr_slot_rx%(uint16_t)sl_period_offset_mon == pdcch_vars2->searchSpace[nb_searchspace_active].monitoringSlotPeriodicityAndOffset_offset) {
     //do_pdcch_monitoring_current_slot=1; // PDCCH monitoring in every monitoringSlotPeriodicityAndOffset slot with offset
     //}
    
     // FIXME
     // For PDCCH monitoring when overlap with SS/PBCH according to 38.213 v15.1.0 Section 10
     // To be implemented LATER !!!
     
    //int _offset,_index,_M;
    //int searchSpace_id                              = pdcch_vars2->searchSpace[nb_searchspace_active].searchSpaceId;


    #ifdef NR_PDCCH_SCHED_DEBUG
      printf("<-NR_PDCCH_PHY_PROCEDURES_LTE_UE (nr_ue_pdcch_procedures)-> nb_searchspace_active=%d do_pdcch_monitoring_current_slot=%d (to be removed)\n",
              nb_searchspace_active,
              do_pdcch_monitoring_current_slot);
    #endif

//    if (do_pdcch_monitoring_current_slot) {
      // the searchSpace indicates that we need to monitor PDCCH in current nr_slot_rx
      // get the parameters describing the current SEARCHSPACE
      // the CORESET id applicable to the current SearchSpace
      //int searchSpace_coreset_id                      = pdcch_vars2->searchSpace[nb_searchspace_active].controlResourceSetId;
      // FIXME this variable is a bit string (14 bits) identifying every OFDM symbol in a slot.
      // at the moment we will not take into consideration this variable and we will consider that the OFDM symbol offset is always the first OFDM in a symbol
      uint16_t symbol_within_slot_mon                 = pdcch_vars2->searchSpace[nb_searchspace_active].monitoringSymbolWithinSlot;
      // get the remaining parameters describing the current SEARCHSPACE:     // FIXME! To be defined where we get this information from
      //NR_UE_SEARCHSPACE_nbrCAND_t num_cand_L1         = pdcch_vars2->searchSpace[nb_searchspace_active].nrofCandidates_aggrlevel1;
      //NR_UE_SEARCHSPACE_nbrCAND_t num_cand_L2         = pdcch_vars2->searchSpace[nb_searchspace_active].nrofCandidates_aggrlevel2;
      //NR_UE_SEARCHSPACE_nbrCAND_t num_cand_L4         = pdcch_vars2->searchSpace[nb_searchspace_active].nrofCandidates_aggrlevel4;
      //NR_UE_SEARCHSPACE_nbrCAND_t num_cand_L8         = pdcch_vars2->searchSpace[nb_searchspace_active].nrofCandidates_aggrlevel8;
      //NR_UE_SEARCHSPACE_nbrCAND_t num_cand_L16        = pdcch_vars2->searchSpace[nb_searchspace_active].nrofCandidates_aggrlevel16;
                                                                                                  // FIXME! A table of five enum elements
      // searchSpaceType indicates whether this is a common search space or a UE-specific search space
      //int searchSpaceType                             = pdcch_vars2->searchSpace[nb_searchspace_active].searchSpaceType.type;
      NR_SEARCHSPACE_TYPE_t searchSpaceType                             = ue_specific;//common;
      #ifdef NR_PDCCH_SCHED_DEBUG
        printf("<-NR_PDCCH_PHY_PROCEDURES_LTE_UE (nr_ue_pdcch_procedures)-> searchSpaceType=%d is hardcoded THIS HAS TO BE FIXED!!!\n",
                searchSpaceType);
      #endif

      //while ((searchSpace_coreset_id != pdcch_vars2->coreset[nb_coreset_active].controlResourceSetId) && (nb_coreset_active<nb_coreset_total)) {
        // we need to identify the CORESET associated to the active searchSpace
        //nb_coreset_active++;
      if (nb_coreset_active >= nb_coreset_total) return 0; // the coreset_id could not be found. There is a problem
      }


    
     //we do not need these parameters yet
    
     // get the parameters describing the current CORESET
     //int coreset_duration                                      = pdcch_vars2->coreset[nb_coreset_active].duration;
     //uint64_t coreset_freq_dom                                 = pdcch_vars2->coreset[nb_coreset_active].frequencyDomainResources;
     //int coreset_shift_index                                   = pdcch_vars2->coreset[nb_coreset_active].cce_reg_mappingType.shiftIndex;
    // NR_UE_CORESET_REG_bundlesize_t coreset_bundlesize         = pdcch_vars2->coreset[nb_coreset_active].cce_reg_mappingType.reg_bundlesize;
    // NR_UE_CORESET_interleaversize_t coreset_interleaversize   = pdcch_vars2->coreset[nb_coreset_active].cce_reg_mappingType.interleaversize;
    // NR_UE_CORESET_precoder_granularity_t precoder_granularity = pdcch_vars2->coreset[nb_coreset_active].precoderGranularity;
    // int tci_statesPDCCH                                       = pdcch_vars2->coreset[nb_coreset_active].tciStatesPDCCH;
    // int tci_present                                           = pdcch_vars2->coreset[nb_coreset_active].tciPresentInDCI;
    // uint16_t pdcch_DMRS_scrambling_id                         = pdcch_vars2->coreset[nb_coreset_active].pdcchDMRSScramblingID;
    

    // A set of PDCCH candidates for a UE to monitor is defined in terms of PDCCH search spaces.
    // Searchspace types:
    // Type0-PDCCH  common search space for a DCI format with CRC scrambled by a SI-RNTI
    // number of consecutive resource blocks and a number of consecutive symbols for
    // the control resource set of the Type0-PDCCH common search space from
    // the four most significant bits of RMSI-PDCCH-Config as described in Tables 13-1 through 13-10
    // and determines PDCCH monitoring occasions
    // from the four least significant bits of RMSI-PDCCH-Config,
    // included in MasterInformationBlock, as described in Tables 13-11 through 13-15
    // Type0A-PDCCH common search space for a DCI format with CRC scrambled by a SI-RNTI
    // Type1-PDCCH  common search space for a DCI format with CRC scrambled by a RA-RNTI, or a TC-RNTI, or a C-RNTI
    // Type2-PDCCH  common search space for a DCI format with CRC scrambled by a P-RNTI
    // Type3-PDCCH  common search space for a DCI format with CRC scrambled by INT-RNTI, or SFI-RNTI,
    // or TPC-PUSCH-RNTI, or TPC-PUCCH-RNTI, or TPC-SRS-RNTI, or C-RNTI, or CS-RNTI(s), or SP-CSI-RNTI



    VCD_SIGNAL_DUMPER_DUMP_FUNCTION_BY_NAME(VCD_SIGNAL_DUMPER_FUNCTIONS_UE_PDCCH_PROCEDURES, VCD_FUNCTION_IN);
#if UE_TIMING_TRACE
      start_meas(&ue->dlsch_rx_pdcch_stats);
#endif

      VCD_SIGNAL_DUMPER_DUMP_FUNCTION_BY_NAME(VCD_SIGNAL_DUMPER_FUNCTIONS_RX_PDCCH, VCD_FUNCTION_IN);
#ifdef NR_PDCCH_SCHED_DEBUG
      printf("<-NR_PDCCH_PHY_PROCEDURES_LTE_UE (nr_ue_pdcch_procedures)-> Entering function nr_rx_pdcch with gNB_id=%d (nb_coreset_active=%d, (symbol_within_slot_mon&0x3FFF)=%d, searchSpaceType=%d)\n",
                  gNB_id,nb_coreset_active,(symbol_within_slot_mon&0x3FFF),
                  searchSpaceType);
#endif
        nr_rx_pdcch(ue,
                    frame_rx,
                    nr_slot_rx,
                    gNB_id,
                    //(ue->frame_parms.mode1_flag == 1) ? SISO : ALAMOUTI,
                    SISO,
                    ue->high_speed_flag,
                    ue->is_secondary_ue,
                    nb_coreset_active,
                    (symbol_within_slot_mon&0x3FFF),
                    searchSpaceType);
#ifdef NR_PDCCH_SCHED_DEBUG
          printf("<-NR_PDCCH_PHY_PROCEDURES_LTE_UE (nr_ue_pdcch_procedures)-> Ending function nr_rx_pdcch(nb_coreset_active=%d, (symbol_within_slot_mon&0x3FFF)=%d, searchSpaceType=%d)\n",
                  nb_coreset_active,(symbol_within_slot_mon&0x3FFF),
                  searchSpaceType);
#endif

  */
  
  VCD_SIGNAL_DUMPER_DUMP_FUNCTION_BY_NAME(VCD_SIGNAL_DUMPER_FUNCTIONS_RX_PDCCH, VCD_FUNCTION_IN);
  nr_rx_pdcch(ue, proc);
  VCD_SIGNAL_DUMPER_DUMP_FUNCTION_BY_NAME(VCD_SIGNAL_DUMPER_FUNCTIONS_RX_PDCCH, VCD_FUNCTION_OUT);
  

  VCD_SIGNAL_DUMPER_DUMP_FUNCTION_BY_NAME(VCD_SIGNAL_DUMPER_FUNCTIONS_DCI_DECODING, VCD_FUNCTION_IN);

#ifdef NR_PDCCH_SCHED_DEBUG
  printf("<-NR_PDCCH_PHY_PROCEDURES_LTE_UE (nr_ue_pdcch_procedures)-> Entering function nr_dci_decoding_procedure with (nb_searchspace_active=%d)\n",
	 pdcch_vars->nb_search_space);
#endif

  dci_cnt = nr_dci_decoding_procedure(ue, proc, &dci_ind);

#ifdef NR_PDCCH_SCHED_DEBUG
  LOG_I(PHY,"<-NR_PDCCH_PHY_PROCEDURES_LTE_UE (nr_ue_pdcch_procedures)-> Ending function nr_dci_decoding_procedure() -> dci_cnt=%u\n",dci_cnt);
#endif
  
  VCD_SIGNAL_DUMPER_DUMP_FUNCTION_BY_NAME(VCD_SIGNAL_DUMPER_FUNCTIONS_DCI_DECODING, VCD_FUNCTION_OUT);
  //LOG_D(PHY,"[UE  %d][PUSCH] Frame %d nr_slot_rx %d PHICH RX\n",ue->Mod_id,frame_rx,nr_slot_rx);

  for (int i=0; i<dci_cnt; i++) {
    LOG_D(PHY,"[UE  %d] AbsSubFrame %d.%d, Mode %s: DCI %i of %d total DCIs found --> rnti %x : format %d\n",
      ue->Mod_id,frame_rx%1024,nr_slot_rx,nr_mode_string[ue->UE_mode[gNB_id]],
      i + 1,
      dci_cnt,
      dci_ind.dci_list[i].rnti,
      dci_ind.dci_list[i].dci_format);
  }
  ue->pdcch_vars[proc->thread_id][gNB_id]->dci_received += dci_cnt;

  dci_ind.number_of_dcis = dci_cnt;
    /*
    for (int i=0; i<dci_cnt; i++) {
      
	memset(&dci_ind.dci_list[i].dci,0,sizeof(fapi_nr_dci_pdu_rel15_t));
	
	dci_ind.dci_list[i].rnti = dci_alloc_rx[i].rnti;
	dci_ind.dci_list[i].dci_format = dci_alloc_rx[i].format;
	dci_ind.dci_list[i].n_CCE = dci_alloc_rx[i].firstCCE;
	dci_ind.dci_list[i].N_CCE = (int)dci_alloc_rx[i].L;
	
	status = nr_extract_dci_info(ue,
				     gNB_id,
				     ue->frame_parms.frame_type,
				     dci_alloc_rx[i].dci_length,
				     dci_alloc_rx[i].rnti,
				     dci_alloc_rx[i].dci_pdu,
				     &dci_ind.dci_list[i].dci,
				     dci_fields_sizes_cnt[i],
				     dci_alloc_rx[i].format,
				     nr_slot_rx,
				     pdcch_vars2->n_RB_BWP[nb_searchspace_active],
				     pdcch_vars2->n_RB_BWP[nb_searchspace_active],
				     crc_scrambled_values);
	
	if(status == 0) {
	  LOG_W(PHY,"<-NR_PDCCH_PHY_PROCEDURES_UE (nr_ue_pdcch_procedures)-> bad DCI %d !!! \n",dci_alloc_rx[i].format);
	  return(-1);
	}
	
	LOG_D(PHY,"<-NR_PDCCH_PHY_PROCEDURES_UE (nr_ue_pdcch_procedures)-> Ending function nr_extract_dci_info()\n");
	

        
      } // end for loop dci_cnt
    */

    // fill dl_indication message
    nr_fill_dl_indication(&dl_indication, &dci_ind, NULL, proc, ue, gNB_id);
    //  send to mac
    ue->if_inst->dl_indication(&dl_indication, NULL);

#if UE_TIMING_TRACE
  stop_meas(&ue->dlsch_rx_pdcch_stats);
#endif
    
  VCD_SIGNAL_DUMPER_DUMP_FUNCTION_BY_NAME(VCD_SIGNAL_DUMPER_FUNCTIONS_UE_PDCCH_PROCEDURES, VCD_FUNCTION_OUT);
  return(dci_cnt);
}
#endif // NR_PDCCH_SCHED

int nr_ue_pdsch_procedures(PHY_VARS_NR_UE *ue, UE_nr_rxtx_proc_t *proc, int gNB_id, PDSCH_t pdsch, NR_UE_DLSCH_t *dlsch0, NR_UE_DLSCH_t *dlsch1) {

  int frame_rx = proc->frame_rx;
  int nr_slot_rx = proc->nr_slot_rx;
  int m;
  int i_mod,gNB_id_i,dual_stream_UE;
  int first_symbol_flag=0;

  if (!dlsch0)
    return 0;
  if (dlsch0->active == 0)
    return 0;

  if (!dlsch1)  {
    int harq_pid = dlsch0->current_harq_pid;
    NR_DL_UE_HARQ_t *dlsch0_harq = dlsch0->harq_processes[harq_pid];
    uint16_t BWPStart       = dlsch0_harq->BWPStart;
    uint16_t pdsch_start_rb = dlsch0_harq->start_rb;
    uint16_t pdsch_nb_rb    = dlsch0_harq->nb_rb;
    uint16_t s0             = dlsch0_harq->start_symbol;
    uint16_t s1             = dlsch0_harq->nb_symbols;
    bool is_SI              = dlsch0->rnti_type == _SI_RNTI_;

    LOG_D(PHY,"[UE %d] PDSCH type %d active in nr_slot_rx %d, harq_pid %d (%d), rb_start %d, nb_rb %d, symbol_start %d, nb_symbols %d, DMRS mask %x\n",ue->Mod_id,pdsch,nr_slot_rx,harq_pid,dlsch0_harq->status,pdsch_start_rb,pdsch_nb_rb,s0,s1,dlsch0_harq->dlDmrsSymbPos);

    for (m = s0; m < (s0 +s1); m++) {
      if (dlsch0_harq->dlDmrsSymbPos & (1 << m)) {
        for (uint8_t aatx=0; aatx<dlsch0_harq->Nl; aatx++) {//for MIMO Config: it shall loop over no_layers
          nr_pdsch_channel_estimation(ue,
                                      proc,
                                      gNB_id,
                                      is_SI,
                                      nr_slot_rx,
                                      aatx /*p*/,
                                      m,
                                      BWPStart,
                                      ue->frame_parms.first_carrier_offset+(BWPStart + pdsch_start_rb)*12,
                                      pdsch_nb_rb);
          LOG_D(PHY,"PDSCH Channel estimation gNB id %d, PDSCH antenna port %d, slot %d, symbol %d\n",0,aatx,nr_slot_rx,m);
#if 0
          ///LOG_M: the channel estimation
          int nr_frame_rx = proc->frame_rx;
          char filename[100];
          for (uint8_t aarx=0; aarx<ue->frame_parms.nb_antennas_rx; aarx++) {
            sprintf(filename,"PDSCH_CHANNEL_frame%d_slot%d_sym%d_port%d_rx%d.m", nr_frame_rx, nr_slot_rx, m, aatx,aarx);
            int **dl_ch_estimates = ue->pdsch_vars[proc->thread_id][gNB_id]->dl_ch_estimates;
            LOG_M(filename,"channel_F",&dl_ch_estimates[aatx*ue->frame_parms.nb_antennas_rx+aarx][ue->frame_parms.ofdm_symbol_size*m],ue->frame_parms.ofdm_symbol_size, 1, 1);
          }
#endif
        }
      }
    }

    uint16_t first_symbol_with_data = s0;
    uint32_t dmrs_data_re;

    if (dlsch0_harq->dmrsConfigType == NFAPI_NR_DMRS_TYPE1)
      dmrs_data_re = 12 - 6 * dlsch0_harq->n_dmrs_cdm_groups;
    else
      dmrs_data_re = 12 - 4 * dlsch0_harq->n_dmrs_cdm_groups;

    while ((dmrs_data_re == 0) && (dlsch0_harq->dlDmrsSymbPos & (1 << first_symbol_with_data))) {
      first_symbol_with_data++;
    }

    for (m = s0; m < (s1 + s0); m++) {
 
      dual_stream_UE = 0;
      gNB_id_i = gNB_id+1;
      i_mod = 0;
      if (( m==first_symbol_with_data ) && (m<4))
        first_symbol_flag = 1;
      else
        first_symbol_flag = 0;

#if UE_TIMING_TRACE
      uint8_t slot = 0;
      if(m >= ue->frame_parms.symbols_per_slot>>1)
        slot = 1;
      start_meas(&ue->dlsch_llr_stats_parallelization[proc->thread_id][slot]);
#endif
      // process DLSCH received symbols in the slot
      // symbol by symbol processing (if data/DMRS are multiplexed is checked inside the function)
      if (pdsch == PDSCH || pdsch == SI_PDSCH || pdsch == RA_PDSCH) {
        if (nr_rx_pdsch(ue,
                        proc,
                        pdsch,
                        gNB_id,
                        gNB_id_i,
                        frame_rx,
                        nr_slot_rx,
                        m,
                        first_symbol_flag,
                        dual_stream_UE,
                        i_mod,
                        harq_pid) < 0)
          return -1;
      } else AssertFatal(1==0,"Not RA_PDSCH, SI_PDSCH or PDSCH\n");

#if UE_TIMING_TRACE
      stop_meas(&ue->dlsch_llr_stats_parallelization[proc->thread_id][slot]);
#if DISABLE_LOG_X
      printf("[AbsSFN %d.%d] LLR Computation Symbol %d %5.2f \n",frame_rx,nr_slot_rx,m,ue->dlsch_llr_stats_parallelization[proc->thread_id][slot].p_time/(cpuf*1000.0));
#else
      LOG_D(PHY, "[AbsSFN %d.%d] LLR Computation Symbol %d %5.2f \n",frame_rx,nr_slot_rx,m,ue->dlsch_llr_stats_parallelization[proc->thread_id][slot].p_time/(cpuf*1000.0));
#endif
#endif

      if(first_symbol_flag) {
        proc->first_symbol_available = 1;
      }
    } // CRNTI active
  }
  return 0;
}

void nr_ue_dlsch_procedures(PHY_VARS_NR_UE *ue,
                            UE_nr_rxtx_proc_t *proc,
                            int gNB_id,
                            PDSCH_t pdsch,
                            NR_UE_DLSCH_t *dlsch0,
                            NR_UE_DLSCH_t *dlsch1,
                            int *dlsch_errors,
                            uint8_t dlsch_parallel) {

  if (dlsch0==NULL)
    AssertFatal(0,"dlsch0 should be defined at this level \n");

  int harq_pid = dlsch0->current_harq_pid;
  int frame_rx = proc->frame_rx;
  int nr_slot_rx = proc->nr_slot_rx;
  uint32_t ret = UINT32_MAX, ret1 = UINT32_MAX;
  NR_UE_PDSCH *pdsch_vars;
  uint16_t dmrs_len = get_num_dmrs(dlsch0->harq_processes[dlsch0->current_harq_pid]->dlDmrsSymbPos);
  nr_downlink_indication_t dl_indication;
  fapi_nr_rx_indication_t rx_ind;
  uint16_t number_pdus = 1;
  // params for UL time alignment procedure
  NR_UL_TIME_ALIGNMENT_t *ul_time_alignment = &ue->ul_time_alignment[gNB_id];

  uint8_t is_cw0_active = dlsch0->harq_processes[harq_pid]->status;
  uint16_t nb_symb_sch = dlsch0->harq_processes[harq_pid]->nb_symbols;
  uint16_t start_symbol = dlsch0->harq_processes[harq_pid]->start_symbol;
  uint8_t dmrs_type = dlsch0->harq_processes[harq_pid]->dmrsConfigType;

  uint8_t nb_re_dmrs;
  if (dmrs_type==NFAPI_NR_DMRS_TYPE1) {
    nb_re_dmrs = 6*dlsch0->harq_processes[harq_pid]->n_dmrs_cdm_groups;
  }
  else {
    nb_re_dmrs = 4*dlsch0->harq_processes[harq_pid]->n_dmrs_cdm_groups;
  }

  uint8_t is_cw1_active = 0;
  if(dlsch1)
    is_cw1_active = dlsch1->harq_processes[harq_pid]->status;

  LOG_D(PHY,"AbsSubframe %d.%d Start LDPC Decoder for CW0 [harq_pid %d] ? %d \n", frame_rx%1024, nr_slot_rx, harq_pid, is_cw0_active);
  LOG_D(PHY,"AbsSubframe %d.%d Start LDPC Decoder for CW1 [harq_pid %d] ? %d \n", frame_rx%1024, nr_slot_rx, harq_pid, is_cw1_active);

  if(is_cw0_active && is_cw1_active)
    {
      dlsch0->Kmimo = 2;
      dlsch1->Kmimo = 2;
    }
  else
    {
      dlsch0->Kmimo = 1;
    }
  if (1) {
    switch (pdsch) {
    case SI_PDSCH:
    case RA_PDSCH:
    case P_PDSCH:
    case PDSCH:
      pdsch_vars = ue->pdsch_vars[proc->thread_id][gNB_id];
      break;
    case PMCH:
    case PDSCH1:
      LOG_E(PHY,"Illegal PDSCH %d for ue_pdsch_procedures\n",pdsch);
      pdsch_vars = NULL;
      return;
      break;
    default:
      pdsch_vars = NULL;
      return;
      break;

    }
    if (frame_rx < *dlsch_errors)
      *dlsch_errors=0;

    if (pdsch == RA_PDSCH) {
      if (ue->prach_resources[gNB_id]!=NULL)
        dlsch0->rnti = ue->prach_resources[gNB_id]->ra_RNTI;
      else {
        LOG_E(PHY,"[UE %d] Frame %d, nr_slot_rx %d: FATAL, prach_resources is NULL\n", ue->Mod_id, frame_rx, nr_slot_rx);
        //mac_xface->macphy_exit("prach_resources is NULL");
        return;
      }
    }

    // exit dlsch procedures as there are no active dlsch
    if (is_cw0_active != ACTIVE && is_cw1_active != ACTIVE)
      return;

    // start ldpc decode for CW 0
    dlsch0->harq_processes[harq_pid]->G = nr_get_G(dlsch0->harq_processes[harq_pid]->nb_rb,
                                                   nb_symb_sch,
                                                   nb_re_dmrs,
                                                   dmrs_len,
                                                   dlsch0->harq_processes[harq_pid]->Qm,
                                                   dlsch0->harq_processes[harq_pid]->Nl);
#if UE_TIMING_TRACE
    start_meas(&ue->dlsch_unscrambling_stats);
#endif
    nr_dlsch_unscrambling(pdsch_vars->llr[0],
                          dlsch0->harq_processes[harq_pid]->G,
                          0,
                          ue->frame_parms.Nid_cell,
                          dlsch0->rnti);
      

#if UE_TIMING_TRACE
    stop_meas(&ue->dlsch_unscrambling_stats);
#endif

#if 0
      LOG_I(PHY," ------ start ldpc decoder for AbsSubframe %d.%d / %d  ------  \n", frame_rx, nr_slot_rx, harq_pid);
      LOG_I(PHY,"start ldpc decode for CW 0 for AbsSubframe %d.%d / %d --> nb_rb %d \n", frame_rx, nr_slot_rx, harq_pid, dlsch0->harq_processes[harq_pid]->nb_rb);
      LOG_I(PHY,"start ldpc decode for CW 0 for AbsSubframe %d.%d / %d  --> rb_alloc_even %x \n", frame_rx, nr_slot_rx, harq_pid, dlsch0->harq_processes[harq_pid]->rb_alloc_even);
      LOG_I(PHY,"start ldpc decode for CW 0 for AbsSubframe %d.%d / %d  --> Qm %d \n", frame_rx, nr_slot_rx, harq_pid, dlsch0->harq_processes[harq_pid]->Qm);
      LOG_I(PHY,"start ldpc decode for CW 0 for AbsSubframe %d.%d / %d  --> Nl %d \n", frame_rx, nr_slot_rx, harq_pid, dlsch0->harq_processes[harq_pid]->Nl);
      LOG_I(PHY,"start ldpc decode for CW 0 for AbsSubframe %d.%d / %d  --> G  %d \n", frame_rx, nr_slot_rx, harq_pid, dlsch0->harq_processes[harq_pid]->G);
      LOG_I(PHY,"start ldpc decode for CW 0 for AbsSubframe %d.%d / %d  --> Kmimo  %d \n", frame_rx, nr_slot_rx, harq_pid, dlsch0->Kmimo);
      LOG_I(PHY,"start ldpc decode for CW 0 for AbsSubframe %d.%d / %d  --> Pdcch Sym  %d \n", frame_rx, nr_slot_rx, harq_pid, ue->pdcch_vars[proc->thread_id][gNB_id]->num_pdcch_symbols);
#endif

#if UE_TIMING_TRACE
    start_meas(&ue->dlsch_decoding_stats[proc->thread_id]);
#endif

    if( dlsch_parallel) {
      ret = nr_dlsch_decoding_mthread(ue,
                                      proc,
                                      gNB_id,
                                      pdsch_vars->llr[0],
                                      &ue->frame_parms,
                                      dlsch0,
                                      dlsch0->harq_processes[harq_pid],
                                      frame_rx,
                                      nb_symb_sch,
                                      nr_slot_rx,
                                      harq_pid,
                                      pdsch==PDSCH?1:0,
                                      dlsch0->harq_processes[harq_pid]->TBS>256?1:0);

      LOG_T(PHY,"dlsch decoding is parallelized, ret = %d\n", ret);
    }
    else {
      ret = nr_dlsch_decoding(ue,
                              proc,
                              gNB_id,
                              pdsch_vars->llr[0],
                              &ue->frame_parms,
                              dlsch0,
                              dlsch0->harq_processes[harq_pid],
                              frame_rx,
                              nb_symb_sch,
                              nr_slot_rx,
                              harq_pid,
                              pdsch==PDSCH?1:0,
                              dlsch0->harq_processes[harq_pid]->TBS>256?1:0);
      LOG_T(PHY,"Sequential dlsch decoding , ret = %d\n", ret);
    }


    switch (pdsch) {
      case RA_PDSCH:
        nr_fill_dl_indication(&dl_indication, NULL, &rx_ind, proc, ue, gNB_id);
        nr_fill_rx_indication(&rx_ind, FAPI_NR_RX_PDU_TYPE_RAR, gNB_id, ue, dlsch0, NULL, number_pdus);
        ue->UE_mode[gNB_id] = RA_RESPONSE;
        break;
      case PDSCH:
        nr_fill_dl_indication(&dl_indication, NULL, &rx_ind, proc, ue, gNB_id);
        nr_fill_rx_indication(&rx_ind, FAPI_NR_RX_PDU_TYPE_DLSCH, gNB_id, ue, dlsch0, NULL, number_pdus);
        break;
      case SI_PDSCH:
        nr_fill_dl_indication(&dl_indication, NULL, &rx_ind, proc, ue, gNB_id);
        nr_fill_rx_indication(&rx_ind, FAPI_NR_RX_PDU_TYPE_SIB, gNB_id, ue, dlsch0, NULL, number_pdus);
        break;
      default:
        break;
    }

    LOG_D(PHY, "In %s DL PDU length in bits: %d, in bytes: %d \n", __FUNCTION__, dlsch0->harq_processes[harq_pid]->TBS, dlsch0->harq_processes[harq_pid]->TBS / 8);



#if UE_TIMING_TRACE
    stop_meas(&ue->dlsch_decoding_stats[proc->thread_id]);
#if DISABLE_LOG_X
    printf(" --> Unscrambling for CW0 %5.3f\n",
           (ue->dlsch_unscrambling_stats.p_time)/(cpuf*1000.0));
    printf("AbsSubframe %d.%d --> LDPC Decoding for CW0 %5.3f\n",
           frame_rx%1024, nr_slot_rx,(ue->dlsch_decoding_stats[proc->thread_id].p_time)/(cpuf*1000.0));
#else
    LOG_I(PHY, " --> Unscrambling for CW0 %5.3f\n",
          (ue->dlsch_unscrambling_stats.p_time)/(cpuf*1000.0));
    LOG_I(PHY, "AbsSubframe %d.%d --> LDPC Decoding for CW0 %5.3f\n",
          frame_rx%1024, nr_slot_rx,(ue->dlsch_decoding_stats[proc->thread_id].p_time)/(cpuf*1000.0));
#endif

#endif
    if(is_cw1_active) {
      // start ldpc decode for CW 1
      dlsch1->harq_processes[harq_pid]->G = nr_get_G(dlsch1->harq_processes[harq_pid]->nb_rb,
                                                     nb_symb_sch,
                                                     nb_re_dmrs,
                                                     dmrs_len,
                                                     dlsch1->harq_processes[harq_pid]->Qm,
                                                     dlsch1->harq_processes[harq_pid]->Nl);
#if UE_TIMING_TRACE
      start_meas(&ue->dlsch_unscrambling_stats);
#endif
      nr_dlsch_unscrambling(pdsch_vars->llr[1],
                            dlsch1->harq_processes[harq_pid]->G,
                            0,
                            ue->frame_parms.Nid_cell,
                            dlsch1->rnti);
#if UE_TIMING_TRACE
      stop_meas(&ue->dlsch_unscrambling_stats);
#endif

#if 0
          LOG_I(PHY,"start ldpc decode for CW 1 for AbsSubframe %d.%d / %d --> nb_rb %d \n", frame_rx, nr_slot_rx, harq_pid, dlsch1->harq_processes[harq_pid]->nb_rb);
          LOG_I(PHY,"start ldpc decode for CW 1 for AbsSubframe %d.%d / %d  --> rb_alloc_even %x \n", frame_rx, nr_slot_rx, harq_pid, dlsch1->harq_processes[harq_pid]->rb_alloc_even);
          LOG_I(PHY,"start ldpc decode for CW 1 for AbsSubframe %d.%d / %d  --> Qm %d \n", frame_rx, nr_slot_rx, harq_pid, dlsch1->harq_processes[harq_pid]->Qm);
          LOG_I(PHY,"start ldpc decode for CW 1 for AbsSubframe %d.%d / %d  --> Nl %d \n", frame_rx, nr_slot_rx, harq_pid, dlsch1->harq_processes[harq_pid]->Nl);
          LOG_I(PHY,"start ldpc decode for CW 1 for AbsSubframe %d.%d / %d  --> G  %d \n", frame_rx, nr_slot_rx, harq_pid, dlsch1->harq_processes[harq_pid]->G);
          LOG_I(PHY,"start ldpc decode for CW 1 for AbsSubframe %d.%d / %d  --> Kmimo  %d \n", frame_rx, nr_slot_rx, harq_pid, dlsch1->Kmimo);
          LOG_I(PHY,"start ldpc decode for CW 1 for AbsSubframe %d.%d / %d  --> Pdcch Sym  %d \n", frame_rx, nr_slot_rx, harq_pid, ue->pdcch_vars[proc->thread_id][gNB_id]->num_pdcch_symbols);
#endif

#if UE_TIMING_TRACE
      start_meas(&ue->dlsch_decoding_stats[proc->thread_id]);
#endif

      if(dlsch_parallel) {
        ret1 = nr_dlsch_decoding_mthread(ue,
                                         proc,
                                         gNB_id,
                                         pdsch_vars->llr[1],
                                         &ue->frame_parms,
                                         dlsch1,
                                         dlsch1->harq_processes[harq_pid],
                                         frame_rx,
                                         nb_symb_sch,
				         nr_slot_rx,
                                         harq_pid,
                                         pdsch==PDSCH?1:0,
                                        dlsch1->harq_processes[harq_pid]->TBS>256?1:0);
        LOG_T(PHY,"CW dlsch decoding is parallelized, ret1 = %d\n", ret1);
      }
      else {
        ret1 = nr_dlsch_decoding(ue,
                                 proc,
                                 gNB_id,
                                 pdsch_vars->llr[1],
                                 &ue->frame_parms,
                                 dlsch1,
                                 dlsch1->harq_processes[harq_pid],
                                 frame_rx,
                                 nb_symb_sch,
                                 nr_slot_rx,
                                 harq_pid,
                                 pdsch==PDSCH?1:0,//proc->decoder_switch,
                                 dlsch1->harq_processes[harq_pid]->TBS>256?1:0);
        LOG_T(PHY,"CWW sequential dlsch decoding, ret1 = %d\n", ret1);
      }

#if UE_TIMING_TRACE
      stop_meas(&ue->dlsch_decoding_stats[proc->thread_id]);
#if DISABLE_LOG_X
      printf(" --> Unscrambling for CW1 %5.3f\n",
             (ue->dlsch_unscrambling_stats.p_time)/(cpuf*1000.0));
      printf("AbsSubframe %d.%d --> ldpc Decoding for CW1 %5.3f\n",
             frame_rx%1024, nr_slot_rx,(ue->dlsch_decoding_stats[proc->thread_id].p_time)/(cpuf*1000.0));
#else
      LOG_D(PHY, " --> Unscrambling for CW1 %5.3f\n",
            (ue->dlsch_unscrambling_stats.p_time)/(cpuf*1000.0));
      LOG_D(PHY, "AbsSubframe %d.%d --> ldpc Decoding for CW1 %5.3f\n",
            frame_rx%1024, nr_slot_rx,(ue->dlsch_decoding_stats[proc->thread_id].p_time)/(cpuf*1000.0));
#endif

#endif
      LOG_D(PHY,"AbsSubframe %d.%d --> ldpc Decoding for CW1 %5.3f\n",
            frame_rx%1024, nr_slot_rx,(ue->dlsch_decoding_stats[proc->thread_id].p_time)/(cpuf*1000.0));


      LOG_D(PHY, "harq_pid: %d, TBS expected dlsch1: %d \n", harq_pid, dlsch1->harq_processes[harq_pid]->TBS);
    }

    LOG_D(PHY," ------ end ldpc decoder for AbsSubframe %d.%d ------ decoded in %d \n", frame_rx, nr_slot_rx, ret);

    //  send to mac
    if (ue->if_inst && ue->if_inst->dl_indication) {
      ue->if_inst->dl_indication(&dl_indication, ul_time_alignment);
    }

      if (ue->mac_enabled == 1) { // TODO: move this from PHY to MAC layer!

        /* Time Alignment procedure
        // - UE processing capability 1
        // - Setting the TA update to be applied after the reception of the TA command
        // - Timing adjustment computed according to TS 38.213 section 4.2
        // - Durations of N1 and N2 symbols corresponding to PDSCH and PUSCH are
        //   computed according to sections 5.3 and 6.4 of TS 38.214 */
        const int numerology = ue->frame_parms.numerology_index;
        const int ofdm_symbol_size = ue->frame_parms.ofdm_symbol_size;
        const int nb_prefix_samples = ue->frame_parms.nb_prefix_samples;
        const int samples_per_subframe = ue->frame_parms.samples_per_subframe;
        const int slots_per_frame = ue->frame_parms.slots_per_frame;
        const int slots_per_subframe = ue->frame_parms.slots_per_subframe;

        const double tc_factor = 1.0 / samples_per_subframe;
        const uint16_t bw_scaling = get_bw_scaling(ofdm_symbol_size);

        const int Ta_max = 3846; // Max value of 12 bits TA Command
        const double N_TA_max = Ta_max * bw_scaling * tc_factor;

        NR_UE_MAC_INST_t *mac = get_mac_inst(0);
        NR_BWP_Id_t dl_bwp = mac->DL_BWP_Id; 
        NR_BWP_Id_t ul_bwp = mac->UL_BWP_Id;

        NR_PUSCH_TimeDomainResourceAllocationList_t *pusch_TimeDomainAllocationList = NULL;
        if(ul_bwp){
          if (mac->ULbwp[ul_bwp-1] &&
            mac->ULbwp[ul_bwp-1]->bwp_Dedicated &&
            mac->ULbwp[ul_bwp-1]->bwp_Dedicated->pusch_Config &&
            mac->ULbwp[ul_bwp-1]->bwp_Dedicated->pusch_Config->choice.setup &&
            mac->ULbwp[ul_bwp-1]->bwp_Dedicated->pusch_Config->choice.setup->pusch_TimeDomainAllocationList) {
              pusch_TimeDomainAllocationList = mac->ULbwp[ul_bwp-1]->bwp_Dedicated->pusch_Config->choice.setup->pusch_TimeDomainAllocationList->choice.setup;
          }
          else if (mac->ULbwp[ul_bwp-1] &&
            mac->ULbwp[ul_bwp-1]->bwp_Common &&
            mac->ULbwp[ul_bwp-1]->bwp_Common->pusch_ConfigCommon &&
            mac->ULbwp[ul_bwp-1]->bwp_Common->pusch_ConfigCommon->choice.setup &&
            mac->ULbwp[ul_bwp-1]->bwp_Common->pusch_ConfigCommon->choice.setup->pusch_TimeDomainAllocationList) {
              pusch_TimeDomainAllocationList = mac->ULbwp[ul_bwp-1]->bwp_Common->pusch_ConfigCommon->choice.setup->pusch_TimeDomainAllocationList;
          }
        } 
        else if (mac->scc_SIB &&
                 mac->scc_SIB->uplinkConfigCommon &&
                 mac->scc_SIB->uplinkConfigCommon->initialUplinkBWP.pusch_ConfigCommon &&
                 mac->scc_SIB->uplinkConfigCommon->initialUplinkBWP.pusch_ConfigCommon->choice.setup &&
                 mac->scc_SIB->uplinkConfigCommon->initialUplinkBWP.pusch_ConfigCommon->choice.setup->pusch_TimeDomainAllocationList) {
          pusch_TimeDomainAllocationList = mac->scc_SIB->uplinkConfigCommon->initialUplinkBWP.pusch_ConfigCommon->choice.setup->pusch_TimeDomainAllocationList;
        }
        long mapping_type_ul = pusch_TimeDomainAllocationList ? pusch_TimeDomainAllocationList->list.array[0]->mappingType : NR_PUSCH_TimeDomainResourceAllocation__mappingType_typeA;

        NR_PDSCH_Config_t *pdsch_Config = NULL;
        NR_PDSCH_TimeDomainResourceAllocationList_t *pdsch_TimeDomainAllocationList = NULL;
        if(dl_bwp){
          pdsch_Config = (mac->DLbwp[dl_bwp-1] && mac->DLbwp[dl_bwp-1]->bwp_Dedicated->pdsch_Config->choice.setup) ? mac->DLbwp[dl_bwp-1]->bwp_Dedicated->pdsch_Config->choice.setup : NULL;
          if (mac->DLbwp[dl_bwp-1] && mac->DLbwp[dl_bwp-1]->bwp_Dedicated->pdsch_Config->choice.setup->pdsch_TimeDomainAllocationList)
            pdsch_TimeDomainAllocationList = pdsch_Config->pdsch_TimeDomainAllocationList->choice.setup;
          else if (mac->DLbwp[dl_bwp-1] && mac->DLbwp[dl_bwp-1]->bwp_Common->pdsch_ConfigCommon->choice.setup->pdsch_TimeDomainAllocationList)
            pdsch_TimeDomainAllocationList = mac->DLbwp[dl_bwp-1]->bwp_Common->pdsch_ConfigCommon->choice.setup->pdsch_TimeDomainAllocationList;
        }
        else if (mac->scc_SIB && mac->scc_SIB->downlinkConfigCommon.initialDownlinkBWP.pdsch_ConfigCommon->choice.setup)
          pdsch_TimeDomainAllocationList = mac->scc_SIB->downlinkConfigCommon.initialDownlinkBWP.pdsch_ConfigCommon->choice.setup->pdsch_TimeDomainAllocationList;
        long mapping_type_dl = pdsch_TimeDomainAllocationList ? pdsch_TimeDomainAllocationList->list.array[0]->mappingType : NR_PDSCH_TimeDomainResourceAllocation__mappingType_typeA;

        NR_DMRS_DownlinkConfig_t *NR_DMRS_dlconfig = NULL;
        if (pdsch_Config) {
          if (mapping_type_dl == NR_PDSCH_TimeDomainResourceAllocation__mappingType_typeA)
            NR_DMRS_dlconfig = (NR_DMRS_DownlinkConfig_t *)pdsch_Config->dmrs_DownlinkForPDSCH_MappingTypeA->choice.setup;
          else
            NR_DMRS_dlconfig = (NR_DMRS_DownlinkConfig_t *)pdsch_Config->dmrs_DownlinkForPDSCH_MappingTypeB->choice.setup;
        }

      pdsch_dmrs_AdditionalPosition_t add_pos_dl = pdsch_dmrs_pos2;
      if (NR_DMRS_dlconfig && NR_DMRS_dlconfig->dmrs_AdditionalPosition)
        add_pos_dl = *NR_DMRS_dlconfig->dmrs_AdditionalPosition;

      /* PDSCH decoding time N_1 for processing capability 1 */
      int N_1;

      if (add_pos_dl == pdsch_dmrs_pos0)
        N_1 = pdsch_N_1_capability_1[numerology][1];
      else if (add_pos_dl == pdsch_dmrs_pos1 || add_pos_dl == pdsch_dmrs_pos2)
        N_1 = pdsch_N_1_capability_1[numerology][2];
      else
        N_1 = pdsch_N_1_capability_1[numerology][3];

      /* PUSCH preapration time N_2 for processing capability 1 */
      const int N_2 = pusch_N_2_timing_capability_1[numerology][1];

      /* d_1_1 depending on the number of PDSCH symbols allocated */
      const int d = 0; // TODO number of overlapping symbols of the scheduling PDCCH and the scheduled PDSCH
      int d_1_1 = 0;
      if (mapping_type_dl == NR_PDSCH_TimeDomainResourceAllocation__mappingType_typeA)
       if (nb_symb_sch + start_symbol < 7)
          d_1_1 = 7 - (nb_symb_sch + start_symbol);
        else
          d_1_1 = 0;
      else // mapping type B
        switch (nb_symb_sch){
          case 7: d_1_1 = 0; break;
          case 4: d_1_1 = 3; break;
          case 2: d_1_1 = 3 + d; break;
          default: break;
        }

      /* d_2_1 */
      int d_2_1;
      if (mapping_type_ul == NR_PUSCH_TimeDomainResourceAllocation__mappingType_typeB && start_symbol != 0)
        d_2_1 = 0;
      else
        d_2_1 = 1;

      /* d_2_2 */
      const double d_2_2 = pusch_d_2_2_timing_capability_1[numerology][1];

      /* N_t_1 time duration in msec of N_1 symbols corresponding to a PDSCH reception time
      // N_t_2 time duration in msec of N_2 symbols corresponding to a PUSCH preparation time */
      double N_t_1 = (N_1 + d_1_1) * (ofdm_symbol_size + nb_prefix_samples) * tc_factor;
      double N_t_2 = (N_2 + d_2_1) * (ofdm_symbol_size + nb_prefix_samples) * tc_factor;
      if (N_t_2 < d_2_2) N_t_2 = d_2_2;

      /* Time alignment procedure */
      // N_t_1 + N_t_2 + N_TA_max must be in msec
      const double t_subframe = 1.0; // subframe duration of 1 msec
      const int ul_tx_timing_adjustment = 1 + (int)ceil(slots_per_subframe*(N_t_1 + N_t_2 + N_TA_max + 0.5)/t_subframe);

      if (ul_time_alignment->apply_ta == 1){
        ul_time_alignment->ta_slot = (nr_slot_rx + ul_tx_timing_adjustment) % slots_per_frame;
        if (nr_slot_rx + ul_tx_timing_adjustment > slots_per_frame){
          ul_time_alignment->ta_frame = (frame_rx + 1) % 1024;
        } else {
          ul_time_alignment->ta_frame = frame_rx;
<<<<<<< HEAD
=======
        }
        // reset TA flag
        ul_time_alignment->apply_ta = 0;
        LOG_D(PHY,"Frame %d slot %d -- Starting UL time alignment procedures. TA update will be applied at frame %d slot %d\n", frame_rx, nr_slot_rx, ul_time_alignment->ta_frame, ul_time_alignment->ta_slot);
>>>>>>> 1c60147e
        }
        // reset TA flag
        ul_time_alignment->apply_ta = 0;
        LOG_D(PHY,"Frame %d slot %d -- Starting UL time alignment procedures. TA update will be applied at frame %d slot %d\n", frame_rx, nr_slot_rx, ul_time_alignment->ta_frame, ul_time_alignment->ta_slot);
      }
    }
  }
}


/*!
 * \brief This is the UE synchronize thread.
 * It performs band scanning and synchonization.
 * \param arg is a pointer to a \ref PHY_VARS_NR_UE structure.
 * \returns a pointer to an int. The storage is not on the heap and must not be freed.
 */
#ifdef UE_SLOT_PARALLELISATION
#define FIFO_PRIORITY   40
void *UE_thread_slot1_dl_processing(void *arg) {

  static __thread int UE_dl_slot1_processing_retval;
  struct rx_tx_thread_data *rtd = arg;
  UE_nr_rxtx_proc_t *proc = rtd->proc;
  PHY_VARS_NR_UE    *ue   = rtd->UE;

  uint8_t pilot1;

  proc->instance_cnt_slot1_dl_processing=-1;
  proc->nr_slot_rx = proc->sub_frame_start * ue->frame_parms.slots_per_subframe;

  char threadname[256];
  sprintf(threadname,"UE_thread_slot1_dl_processing_%d", proc->sub_frame_start);

  cpu_set_t cpuset;
  CPU_ZERO(&cpuset);
  if ( (proc->sub_frame_start+1)%RX_NB_TH == 0 && threads.slot1_proc_one != -1 )
    CPU_SET(threads.slot1_proc_one, &cpuset);
  if ( RX_NB_TH > 1 && (proc->sub_frame_start+1)%RX_NB_TH == 1 && threads.slot1_proc_two != -1 )
    CPU_SET(threads.slot1_proc_two, &cpuset);
  if ( RX_NB_TH > 2 && (proc->sub_frame_start+1)%RX_NB_TH == 2 && threads.slot1_proc_three != -1 )
    CPU_SET(threads.slot1_proc_three, &cpuset);

  init_thread(900000,1000000 , FIFO_PRIORITY-1, &cpuset,
	      threadname);

  while (!oai_exit) {
    if (pthread_mutex_lock(&proc->mutex_slot1_dl_processing) != 0) {
      LOG_E( PHY, "[SCHED][UE] error locking mutex for UE slot1 dl processing\n" );
      exit_fun("nothing to add");
    }
    while (proc->instance_cnt_slot1_dl_processing < 0) {
      // most of the time, the thread is waiting here
      pthread_cond_wait( &proc->cond_slot1_dl_processing, &proc->mutex_slot1_dl_processing );
    }
    if (pthread_mutex_unlock(&proc->mutex_slot1_dl_processing) != 0) {
      LOG_E( PHY, "[SCHED][UE] error unlocking mutex for UE slot1 dl processing \n" );
      exit_fun("nothing to add");
    }

    int frame_rx            = proc->frame_rx;
    uint8_t subframe_rx         = proc->nr_slot_rx / ue->frame_parms.slots_per_subframe;
    uint8_t next_subframe_rx    = (1 + subframe_rx) % NR_NUMBER_OF_SUBFRAMES_PER_FRAME;
    uint8_t next_subframe_slot0 = next_subframe_rx * ue->frame_parms.slots_per_subframe;

    uint8_t slot1  = proc->nr_slot_rx + 1;
    uint8_t pilot0 = 0;

    //printf("AbsSubframe %d.%d execute dl slot1 processing \n", frame_rx, nr_slot_rx);

    if (ue->frame_parms.Ncp == 0) {  // normal prefix
      pilot1 = 4;
    } else { // extended prefix
      pilot1 = 3;
    }

    /**** Slot1 FE Processing ****/
#if UE_TIMING_TRACE
    start_meas(&ue->ue_front_end_per_slot_stat[proc->thread_id][1]);
#endif
    // I- start dl slot1 processing
    // do first symbol of next downlink nr_slot_rx for channel estimation
    /*
    // 1- perform FFT for pilot ofdm symbols first (ofdmSym0 next nr_slot_rx ofdmSym11)
    if (nr_subframe_select(&ue->frame_parms,next_nr_slot_rx) != SF_UL)
    {
    front_end_fft(ue,
    pilot0,
    next_subframe_slot0,
    0,
    0);
    }

    front_end_fft(ue,
    pilot1,
    slot1,
    0,
    0);
    */
    // 1- perform FFT
    for (int l=1; l<ue->frame_parms.symbols_per_slot>>1; l++)
      {
	//if( (l != pilot0) && (l != pilot1))
	{
#if UE_TIMING_TRACE
	  start_meas(&ue->ofdm_demod_stats);
#endif
	  VCD_SIGNAL_DUMPER_DUMP_FUNCTION_BY_NAME(VCD_SIGNAL_DUMPER_FUNCTIONS_UE_SLOT_FEP, VCD_FUNCTION_IN);
	  //printf("AbsSubframe %d.%d FFT slot %d, symbol %d\n", frame_rx,nr_slot_rx,slot1,l);
	  front_end_fft(ue,
                        l,
                        slot1,
                        0,
                        0);
	  VCD_SIGNAL_DUMPER_DUMP_FUNCTION_BY_NAME(VCD_SIGNAL_DUMPER_FUNCTIONS_UE_SLOT_FEP, VCD_FUNCTION_OUT);
#if UE_TIMING_TRACE
	  stop_meas(&ue->ofdm_demod_stats);
#endif
	}
      } // for l=1..l2

    if (nr_subframe_select(&ue->frame_parms,next_nr_slot_rx) != SF_UL)
      {
	//printf("AbsSubframe %d.%d FFT slot %d, symbol %d\n", frame_rx,nr_slot_rx,next_subframe_slot0,pilot0);
	front_end_fft(ue,
		      pilot0,
		      next_subframe_slot0,
		      0,
		      0);
      }

    // 2- perform Channel Estimation for slot1
    for (int l=1; l<ue->frame_parms.symbols_per_slot>>1; l++)
      {
	if(l == pilot1)
	  {
	    //wait until channel estimation for pilot0/slot1 is available
	    uint32_t wait = 0;
	    while(proc->chan_est_pilot0_slot1_available == 0)
	      {
		usleep(1);
		wait++;
	      }
	    //printf("[slot1 dl processing] ChanEst symbol %d slot %d wait%d\n",l,slot1,wait);
	  }
	//printf("AbsSubframe %d.%d ChanEst slot %d, symbol %d\n", frame_rx,nr_slot_rx,slot1,l);
	front_end_chanEst(ue,
			  l,
			  slot1,
			  0);
	ue_measurement_procedures(l-1,ue,proc,0,slot1,0,ue->mode);
      }
    //printf("AbsSubframe %d.%d ChanEst slot %d, symbol %d\n", frame_rx,nr_slot_rx,next_subframe_slot0,pilot0);
    front_end_chanEst(ue,
		      pilot0,
		      next_subframe_slot0,
		      0);

    if ( (nr_slot_rx == 0) && (ue->decode_MIB == 1))
      {
	ue_pbch_procedures(0,ue,proc,0);
      }

    proc->chan_est_slot1_available = 1;
    //printf("Set available slot 1channelEst to 1 AbsSubframe %d.%d \n",frame_rx,nr_slot_rx);
    //printf(" [slot1 dl processing] ==> FFT/CHanEst Done for AbsSubframe %d.%d \n", proc->frame_rx, proc->nr_slot_rx);

    //printf(" [slot1 dl processing] ==> Start LLR Comuptation slot1 for AbsSubframe %d.%d \n", proc->frame_rx, proc->nr_slot_rx);


#if UE_TIMING_TRACE
    stop_meas(&ue->ue_front_end_per_slot_stat[proc->thread_id][1]);
#if DISABLE_LOG_X
    printf("[AbsSFN %d.%d] Slot1: FFT + Channel Estimate + Pdsch Proc Slot0 %5.2f \n",frame_rx,nr_slot_rx,ue->ue_front_end_per_slot_stat[proc->thread_id][1].p_time/(cpuf*1000.0));
#else
    LOG_D(PHY, "[AbsSFN %d.%d] Slot1: FFT + Channel Estimate + Pdsch Proc Slot0 %5.2f \n",frame_rx,nr_slot_rx,ue->ue_front_end_per_slot_stat[proc->thread_id][1].p_time/(cpuf*1000.0));
#endif
#endif


    //wait until pdcch is decoded
    uint32_t wait = 0;
    while(proc->dci_slot0_available == 0)
      {
        usleep(1);
        wait++;
      }
    //printf("[slot1 dl processing] AbsSubframe %d.%d LLR Computation Start wait DCI %d\n",frame_rx,nr_slot_rx,wait);

    /**** Pdsch Procedure Slot1 ****/
    // start slot1 thread for Pdsch Procedure (slot1)
    // do procedures for C-RNTI
    //printf("AbsSubframe %d.%d Pdsch Procedure (slot1)\n",frame_rx,nr_slot_rx);


#if UE_TIMING_TRACE
    start_meas(&ue->pdsch_procedures_per_slot_stat[proc->thread_id][1]);
#endif
    // start slave thread for Pdsch Procedure (slot1)
    // do procedures for C-RNTI
    uint8_t gNB_id = 0;

    if (ue->dlsch[proc->thread_id][gNB_id][0]->active == 1) {
      //wait until first ofdm symbol is processed
      //wait = 0;
      //while(proc->first_symbol_available == 0)
      //{
      //    usleep(1);
      //    wait++;
      //}
      //printf("[slot1 dl processing] AbsSubframe %d.%d LLR Computation Start wait First Ofdm Sym %d\n",frame_rx,nr_slot_rx,wait);

      //VCD_SIGNAL_DUMPER_DUMP_FUNCTION_BY_NAME(VCD_SIGNAL_DUMPER_FUNCTIONS_PDSCH_PROC, VCD_FUNCTION_IN);
      ue_pdsch_procedures(ue,
			  proc,
			  gNB_id,
			  PDSCH,
			  ue->dlsch[proc->thread_id][gNB_id][0],
			  NULL,
			  (ue->frame_parms.symbols_per_slot>>1),
			  ue->frame_parms.symbols_per_slot-1,
			  abstraction_flag);
      LOG_D(PHY," ------ end PDSCH ChannelComp/LLR slot 0: AbsSubframe %d.%d ------  \n", frame_rx%1024, nr_slot_rx);
      LOG_D(PHY," ------ --> PDSCH Turbo Decoder slot 0/1: AbsSubframe %d.%d ------  \n", frame_rx%1024, nr_slot_rx);
    }

    // do procedures for SI-RNTI
    if ((ue->dlsch_SI[gNB_id]) && (ue->dlsch_SI[gNB_id]->active == 1)) {
      ue_pdsch_procedures(ue,
			  proc,
			  gNB_id,
			  SI_PDSCH,
			  ue->dlsch_SI[gNB_id],
			  NULL,
			  (ue->frame_parms.symbols_per_slot>>1),
			  ue->frame_parms.symbols_per_slot-1,
			  abstraction_flag);
    }

    // do procedures for P-RNTI
    if ((ue->dlsch_p[gNB_id]) && (ue->dlsch_p[gNB_id]->active == 1)) {
      ue_pdsch_procedures(ue,
			  proc,
			  gNB_id,
			  P_PDSCH,
			  ue->dlsch_p[gNB_id],
			  NULL,
			  (ue->frame_parms.symbols_per_slot>>1),
			  ue->frame_parms.symbols_per_slot-1,
			  abstraction_flag);
    }
    // do procedures for RA-RNTI
    if ((ue->dlsch_ra[gNB_id]) && (ue->dlsch_ra[gNB_id]->active == 1) && (UE_mode != PUSCH)) {
      ue_pdsch_procedures(ue,
			  proc,
			  gNB_id,
			  RA_PDSCH,
			  ue->dlsch_ra[gNB_id],
			  NULL,
			  (ue->frame_parms.symbols_per_slot>>1),
			  ue->frame_parms.symbols_per_slot-1,
			  abstraction_flag);
    }

    proc->llr_slot1_available=1;
    //printf("Set available LLR slot1 to 1 AbsSubframe %d.%d \n",frame_rx,nr_slot_rx);

#if UE_TIMING_TRACE
    stop_meas(&ue->pdsch_procedures_per_slot_stat[proc->thread_id][1]);
#if DISABLE_LOG_X
    printf("[AbsSFN %d.%d] Slot1: LLR Computation %5.2f \n",frame_rx,nr_slot_rx,ue->pdsch_procedures_per_slot_stat[proc->thread_id][1].p_time/(cpuf*1000.0));
#else
    LOG_D(PHY, "[AbsSFN %d.%d] Slot1: LLR Computation %5.2f \n",frame_rx,nr_slot_rx,ue->pdsch_procedures_per_slot_stat[proc->thread_id][1].p_time/(cpuf*1000.0));
#endif
#endif

    if (pthread_mutex_lock(&proc->mutex_slot1_dl_processing) != 0) {
      LOG_E( PHY, "[SCHED][UE] error locking mutex for UE RXTX\n" );
      exit_fun("noting to add");
    }
    proc->instance_cnt_slot1_dl_processing--;
    if (pthread_mutex_unlock(&proc->mutex_slot1_dl_processing) != 0) {
      LOG_E( PHY, "[SCHED][UE] error unlocking mutex for UE FEP Slo1\n" );
      exit_fun("noting to add");
    }
  }
  // thread finished
  free(arg);
  return &UE_dl_slot1_processing_retval;
}
#endif

int is_ssb_in_slot(fapi_nr_config_request_t *config, int frame, int slot, NR_DL_FRAME_PARMS *fp)
{
  int mu = fp->numerology_index;
  //uint8_t half_frame_index = fp->half_frame_bit;
  //uint8_t i_ssb = fp->ssb_index;
  uint8_t Lmax = fp->Lmax;

  if (!(frame%(1<<(config->ssb_table.ssb_period-1)))){

    if(Lmax <= 8) {
      if(slot <=3 && (((config->ssb_table.ssb_mask_list[0].ssb_mask << 2*slot)&0x80000000) == 0x80000000 || ((config->ssb_table.ssb_mask_list[0].ssb_mask << (2*slot +1))&0x80000000) == 0x80000000))
      return 1;
      else return 0;
    
    }
    else if(Lmax == 64) {
      if (mu == NR_MU_3){

        if (slot>=0 && slot <= 7){
          if(((config->ssb_table.ssb_mask_list[0].ssb_mask << 2*slot)&0x80000000) == 0x80000000 || ((config->ssb_table.ssb_mask_list[0].ssb_mask << (2*slot +1))&0x80000000) == 0x80000000)
          return 1;
          else return 0;
        }
      else if (slot>=10 && slot <=17){
         if(((config->ssb_table.ssb_mask_list[0].ssb_mask << 2*(slot-2))&0x80000000) == 0x80000000 || ((config->ssb_table.ssb_mask_list[0].ssb_mask << (2*(slot-2) +1))&0x80000000) == 0x80000000)
         return 1;
         else return 0;
      }
      else if (slot>=20 && slot <=27){
         if(((config->ssb_table.ssb_mask_list[1].ssb_mask << 2*(slot-20))&0x80000000) == 0x80000000 || ((config->ssb_table.ssb_mask_list[1].ssb_mask << (2*(slot-20) +1))&0x80000000) == 0x80000000)
         return 1;
         else return 0;
      }
      else if (slot>=30 && slot <=37){
         if(((config->ssb_table.ssb_mask_list[1].ssb_mask << 2*(slot-22))&0x80000000) == 0x80000000 || ((config->ssb_table.ssb_mask_list[1].ssb_mask << (2*(slot-22) +1))&0x80000000) == 0x80000000)
         return 1;
         else return 0;
       }
      else return 0;

    }


    else if (mu == NR_MU_4) {
         AssertFatal(0==1, "not implemented for mu =  %d yet\n", mu);
    }
    else AssertFatal(0==1, "Invalid numerology index %d for the synchronization block\n", mu);
   }
   else AssertFatal(0==1, "Invalid Lmax %u for the synchronization block\n", Lmax);
  }
  else return 0;

}

int is_pbch_in_slot(fapi_nr_config_request_t *config, int frame, int slot, NR_DL_FRAME_PARMS *fp)  {

  int ssb_slot_decoded = (fp->ssb_index>>1) + ((fp->ssb_index>>4)<<1); //slot in which the decoded SSB can be found

  if (config->ssb_table.ssb_period == 0) {  
    // check for pbch in corresponding slot each half frame
    if (fp->half_frame_bit)
      return(slot == ssb_slot_decoded || slot == ssb_slot_decoded - fp->slots_per_frame/2);
    else
      return(slot == ssb_slot_decoded || slot == ssb_slot_decoded + fp->slots_per_frame/2);
  }
  else {
    // if the current frame is supposed to contain ssb
    if (!(frame%(1<<(config->ssb_table.ssb_period-1))))
      return(slot == ssb_slot_decoded);
    else
      return 0;
  }
}


int phy_procedures_nrUE_RX(PHY_VARS_NR_UE *ue,
                           UE_nr_rxtx_proc_t *proc,
                           uint8_t gNB_id,
                           uint8_t dlsch_parallel,
                           notifiedFIFO_t *txFifo
                           )
{                                         
  int frame_rx = proc->frame_rx;
  int nr_slot_rx = proc->nr_slot_rx;
  int slot_pbch;
  int slot_ssb;
  NR_UE_PDCCH *pdcch_vars  = ue->pdcch_vars[proc->thread_id][0];
  fapi_nr_config_request_t *cfg = &ue->nrUE_config;

  uint8_t nb_symb_pdcch = pdcch_vars->nb_search_space > 0 ? pdcch_vars->pdcch_config[0].coreset.duration : 0;
  uint8_t dci_cnt = 0;
  NR_DL_FRAME_PARMS *fp = &ue->frame_parms;
  
  VCD_SIGNAL_DUMPER_DUMP_FUNCTION_BY_NAME(VCD_SIGNAL_DUMPER_FUNCTIONS_PHY_PROCEDURES_UE_RX, VCD_FUNCTION_IN);

  LOG_D(PHY," ****** start RX-Chain for Frame.Slot %d.%d ******  \n", frame_rx%1024, nr_slot_rx);

  /*
  uint8_t next1_thread_id = proc->thread_id== (RX_NB_TH-1) ? 0:(proc->thread_id+1);
  uint8_t next2_thread_id = next1_thread_id== (RX_NB_TH-1) ? 0:(next1_thread_id+1);
  */

  int coreset_nb_rb=0;
  int coreset_start_rb=0;

  if (pdcch_vars->nb_search_space > 0)
    get_coreset_rballoc(pdcch_vars->pdcch_config[0].coreset.frequency_domain_resource,&coreset_nb_rb,&coreset_start_rb);

  slot_pbch = is_pbch_in_slot(cfg, frame_rx, nr_slot_rx, fp);
  slot_ssb  = is_ssb_in_slot(cfg, frame_rx, nr_slot_rx, fp);

  // looking for pbch only in slot where it is supposed to be
  if (slot_ssb) {
    VCD_SIGNAL_DUMPER_DUMP_FUNCTION_BY_NAME(VCD_SIGNAL_DUMPER_FUNCTIONS_UE_SLOT_FEP_PBCH, VCD_FUNCTION_IN);
    LOG_D(PHY," ------  PBCH ChannelComp/LLR: frame.slot %d.%d ------  \n", frame_rx%1024, nr_slot_rx);
    for (int i=1; i<4; i++) {

      nr_slot_fep(ue,
                  proc,
                  (ue->symbol_offset+i)%(fp->symbols_per_slot),
                  nr_slot_rx);

#if UE_TIMING_TRACE
      start_meas(&ue->dlsch_channel_estimation_stats);
#endif
      nr_pbch_channel_estimation(ue,proc,gNB_id,nr_slot_rx,(ue->symbol_offset+i)%(fp->symbols_per_slot),i-1,(fp->ssb_index)&7,fp->half_frame_bit);
#if UE_TIMING_TRACE
      stop_meas(&ue->dlsch_channel_estimation_stats);
#endif
    }

    nr_ue_rsrp_measurements(ue, gNB_id, proc, nr_slot_rx, 0);

    if ((ue->decode_MIB == 1) && slot_pbch) {

      LOG_D(PHY," ------  Decode MIB: frame.slot %d.%d ------  \n", frame_rx%1024, nr_slot_rx);
      nr_ue_pbch_procedures(gNB_id, ue, proc, 0);

      if (ue->no_timing_correction==0) {
        LOG_D(PHY,"start adjust sync slot = %d no timing %d\n", nr_slot_rx, ue->no_timing_correction);
        nr_adjust_synch_ue(fp,
                           ue,
                           gNB_id,
                           frame_rx,
                           nr_slot_rx,
                           0,
                           16384);
      }

      LOG_D(PHY, "Doing N0 measurements in %s\n", __FUNCTION__);
      nr_ue_rrc_measurements(ue, proc, nr_slot_rx);
      VCD_SIGNAL_DUMPER_DUMP_FUNCTION_BY_NAME(VCD_SIGNAL_DUMPER_FUNCTIONS_UE_SLOT_FEP_PBCH, VCD_FUNCTION_OUT);
    }
  }

  if ((frame_rx%64 == 0) && (nr_slot_rx==0)) {
    LOG_I(PHY,"============================================\n");
    LOG_I(PHY,"Harq round stats for Downlink: %d/%d/%d/%d DLSCH errors: %d\n",ue->dl_stats[0],ue->dl_stats[1],ue->dl_stats[2],ue->dl_stats[3],ue->dl_stats[4]);
    LOG_I(PHY,"============================================\n");
  }

#ifdef NR_PDCCH_SCHED

  LOG_D(PHY," ------ --> PDCCH ChannelComp/LLR Frame.slot %d.%d ------  \n", frame_rx%1024, nr_slot_rx);
  VCD_SIGNAL_DUMPER_DUMP_FUNCTION_BY_NAME(VCD_SIGNAL_DUMPER_FUNCTIONS_UE_SLOT_FEP_PDCCH, VCD_FUNCTION_IN);
  for (uint16_t l=0; l<nb_symb_pdcch; l++) {

#if UE_TIMING_TRACE
    start_meas(&ue->ofdm_demod_stats);
#endif
    nr_slot_fep(ue,
                proc,
                l,
                nr_slot_rx);

    dci_cnt = 0;
    for(int n_ss = 0; n_ss<pdcch_vars->nb_search_space; n_ss++) {

    // note: this only works if RBs for PDCCH are contigous!
    LOG_D(PHY, "pdcch_channel_estimation: first_carrier_offset %d, BWPStart %d, coreset_start_rb %d\n",
          fp->first_carrier_offset, pdcch_vars->pdcch_config[n_ss].BWPStart, coreset_start_rb);

    if (coreset_nb_rb > 0)
      nr_pdcch_channel_estimation(ue,
                                  proc,
                                  gNB_id,
                                  nr_slot_rx,
                                  l,
                                  fp->first_carrier_offset+(pdcch_vars->pdcch_config[n_ss].BWPStart + coreset_start_rb)*12,
                                  coreset_nb_rb);

#if UE_TIMING_TRACE
    stop_meas(&ue->ofdm_demod_stats);
#endif

      dci_cnt = dci_cnt + nr_ue_pdcch_procedures(gNB_id, ue, proc);
    }
  }
  VCD_SIGNAL_DUMPER_DUMP_FUNCTION_BY_NAME(VCD_SIGNAL_DUMPER_FUNCTIONS_UE_SLOT_FEP_PDCCH, VCD_FUNCTION_OUT);

  if (dci_cnt > 0) {

    LOG_D(PHY,"[UE %d] Frame %d, nr_slot_rx %d: found %d DCIs\n", ue->Mod_id, frame_rx, nr_slot_rx, dci_cnt);

    NR_UE_DLSCH_t *dlsch = NULL;
    if (ue->dlsch[proc->thread_id][gNB_id][0]->active == 1){
      dlsch = ue->dlsch[proc->thread_id][gNB_id][0];
    } else if (ue->dlsch_SI[0]->active == 1){
      dlsch = ue->dlsch_SI[0];
    } else if (ue->dlsch_ra[0]->active == 1){
      dlsch = ue->dlsch_ra[0];
    }

    if (dlsch) {
      VCD_SIGNAL_DUMPER_DUMP_FUNCTION_BY_NAME(VCD_SIGNAL_DUMPER_FUNCTIONS_UE_SLOT_FEP_PDSCH, VCD_FUNCTION_IN);
      uint8_t harq_pid = dlsch->current_harq_pid;
      NR_DL_UE_HARQ_t *dlsch0_harq = dlsch->harq_processes[harq_pid];
      uint16_t nb_symb_sch = dlsch0_harq->nb_symbols;
      uint16_t start_symb_sch = dlsch0_harq->start_symbol;

      LOG_D(PHY," ------ --> PDSCH ChannelComp/LLR Frame.slot %d.%d ------  \n", frame_rx%1024, nr_slot_rx);
      //to update from pdsch config

      for (uint16_t m=start_symb_sch;m<(nb_symb_sch+start_symb_sch) ; m++){
        nr_slot_fep(ue,
                    proc,
                    m,  //to be updated from higher layer
                    nr_slot_rx);
      }
      VCD_SIGNAL_DUMPER_DUMP_FUNCTION_BY_NAME(VCD_SIGNAL_DUMPER_FUNCTIONS_UE_SLOT_FEP_PDSCH, VCD_FUNCTION_OUT);
    }
  } else {
    LOG_D(PHY,"[UE %d] Frame %d, nr_slot_rx %d: No DCIs found\n", ue->Mod_id, frame_rx, nr_slot_rx);
  }

#endif //NR_PDCCH_SCHED

  // Start PUSCH processing here. It runs in parallel with PDSCH processing
  notifiedFIFO_elt_t *newElt = newNotifiedFIFO_elt(sizeof(nr_rxtx_thread_data_t), proc->nr_slot_tx,txFifo,processSlotTX);
  nr_rxtx_thread_data_t *curMsg=(nr_rxtx_thread_data_t *)NotifiedFifoData(newElt);
  curMsg->proc = *proc;
  curMsg->UE = ue;
  curMsg->ue_sched_mode = ONLY_PUSCH;
  pushTpool(&(get_nrUE_params()->Tpool), newElt);

#if UE_TIMING_TRACE
  start_meas(&ue->generic_stat);
#endif
  // do procedures for C-RNTI
  int ret_pdsch = 0;
  if (ue->dlsch[proc->thread_id][gNB_id][0]->active == 1) {

    VCD_SIGNAL_DUMPER_DUMP_FUNCTION_BY_NAME(VCD_SIGNAL_DUMPER_FUNCTIONS_PDSCH_PROC_C, VCD_FUNCTION_IN);
    ret_pdsch = nr_ue_pdsch_procedures(ue,
                                       proc,
                                       gNB_id,
                                       PDSCH,
                                       ue->dlsch[proc->thread_id][gNB_id][0],
                                       NULL);

    nr_ue_measurement_procedures(2, ue, proc, gNB_id, nr_slot_rx);
    VCD_SIGNAL_DUMPER_DUMP_FUNCTION_BY_NAME(VCD_SIGNAL_DUMPER_FUNCTIONS_PDSCH_PROC_C, VCD_FUNCTION_OUT);
  }

  // do procedures for SI-RNTI
  if ((ue->dlsch_SI[gNB_id]) && (ue->dlsch_SI[gNB_id]->active == 1)) {
    VCD_SIGNAL_DUMPER_DUMP_FUNCTION_BY_NAME(VCD_SIGNAL_DUMPER_FUNCTIONS_PDSCH_PROC_SI, VCD_FUNCTION_IN);
    nr_ue_pdsch_procedures(ue,
                           proc,
                           gNB_id,
                           SI_PDSCH,
                           ue->dlsch_SI[gNB_id],
                           NULL);
    
    nr_ue_dlsch_procedures(ue,
                           proc,
                           gNB_id,
                           SI_PDSCH,
                           ue->dlsch_SI[gNB_id],
                           NULL,
                           &ue->dlsch_SI_errors[gNB_id],
                           dlsch_parallel);

    // deactivate dlsch once dlsch proc is done
    ue->dlsch_SI[gNB_id]->active = 0;

    VCD_SIGNAL_DUMPER_DUMP_FUNCTION_BY_NAME(VCD_SIGNAL_DUMPER_FUNCTIONS_PDSCH_PROC_SI, VCD_FUNCTION_OUT);
  }

  // do procedures for P-RNTI
  if ((ue->dlsch_p[gNB_id]) && (ue->dlsch_p[gNB_id]->active == 1)) {
    VCD_SIGNAL_DUMPER_DUMP_FUNCTION_BY_NAME(VCD_SIGNAL_DUMPER_FUNCTIONS_PDSCH_PROC_P, VCD_FUNCTION_IN);
    nr_ue_pdsch_procedures(ue,
                           proc,
                           gNB_id,
                           P_PDSCH,
                           ue->dlsch_p[gNB_id],
                           NULL);

    nr_ue_dlsch_procedures(ue,
                           proc,
                           gNB_id,
                           P_PDSCH,
                           ue->dlsch_p[gNB_id],
                           NULL,
                           &ue->dlsch_p_errors[gNB_id],
                           dlsch_parallel);

    // deactivate dlsch once dlsch proc is done
    ue->dlsch_p[gNB_id]->active = 0;
    VCD_SIGNAL_DUMPER_DUMP_FUNCTION_BY_NAME(VCD_SIGNAL_DUMPER_FUNCTIONS_PDSCH_PROC_P, VCD_FUNCTION_OUT);
  }

  // do procedures for RA-RNTI
  if ((ue->dlsch_ra[gNB_id]) && (ue->dlsch_ra[gNB_id]->active == 1) && (ue->UE_mode[gNB_id] != PUSCH)) {
    VCD_SIGNAL_DUMPER_DUMP_FUNCTION_BY_NAME(VCD_SIGNAL_DUMPER_FUNCTIONS_PDSCH_PROC_RA, VCD_FUNCTION_IN);
    nr_ue_pdsch_procedures(ue,
                           proc,
                           gNB_id,
                           RA_PDSCH,
                           ue->dlsch_ra[gNB_id],
                           NULL);

    nr_ue_dlsch_procedures(ue,
                           proc,
                           gNB_id,
                           RA_PDSCH,
                           ue->dlsch_ra[gNB_id],
                           NULL,
                           &ue->dlsch_ra_errors[gNB_id],
                           dlsch_parallel);

    // deactivate dlsch once dlsch proc is done
    ue->dlsch_ra[gNB_id]->active = 0;

    VCD_SIGNAL_DUMPER_DUMP_FUNCTION_BY_NAME(VCD_SIGNAL_DUMPER_FUNCTIONS_PDSCH_PROC_RA, VCD_FUNCTION_OUT);
  }
    
  // do procedures for C-RNTI
  if (ue->dlsch[proc->thread_id][gNB_id][0]->active == 1) {

    LOG_D(PHY, "DLSCH data reception at nr_slot_rx: %d \n \n", nr_slot_rx);
    VCD_SIGNAL_DUMPER_DUMP_FUNCTION_BY_NAME(VCD_SIGNAL_DUMPER_FUNCTIONS_PDSCH_PROC, VCD_FUNCTION_IN);

#if UE_TIMING_TRACE
    start_meas(&ue->dlsch_procedures_stat[proc->thread_id]);
#endif

    if (ret_pdsch >= 0)
      nr_ue_dlsch_procedures(ue,
			   proc,
			   gNB_id,
			   PDSCH,
			   ue->dlsch[proc->thread_id][gNB_id][0],
			   ue->dlsch[proc->thread_id][gNB_id][1],
			   &ue->dlsch_errors[gNB_id],
			   dlsch_parallel);


#if UE_TIMING_TRACE
  stop_meas(&ue->dlsch_procedures_stat[proc->thread_id]);
#if DISABLE_LOG_X
  printf("[SFN %d] Slot1:       Pdsch Proc %5.2f\n",nr_slot_rx,ue->pdsch_procedures_stat[proc->thread_id].p_time/(cpuf*1000.0));
  printf("[SFN %d] Slot0 Slot1: Dlsch Proc %5.2f\n",nr_slot_rx,ue->dlsch_procedures_stat[proc->thread_id].p_time/(cpuf*1000.0));
#else
  LOG_D(PHY, "[SFN %d] Slot1:       Pdsch Proc %5.2f\n",nr_slot_rx,ue->pdsch_procedures_stat[proc->thread_id].p_time/(cpuf*1000.0));
  LOG_D(PHY, "[SFN %d] Slot0 Slot1: Dlsch Proc %5.2f\n",nr_slot_rx,ue->dlsch_procedures_stat[proc->thread_id].p_time/(cpuf*1000.0));
#endif

#endif

  // deactivate dlsch once dlsch proc is done
  ue->dlsch[proc->thread_id][gNB_id][0]->active = 0;

  VCD_SIGNAL_DUMPER_DUMP_FUNCTION_BY_NAME(VCD_SIGNAL_DUMPER_FUNCTIONS_PDSCH_PROC, VCD_FUNCTION_OUT);

 }

#if UE_TIMING_TRACE
start_meas(&ue->generic_stat);
#endif

#if 0

  if(nr_slot_rx==5 &&  ue->dlsch[proc->thread_id][gNB_id][0]->harq_processes[ue->dlsch[proc->thread_id][gNB_id][0]->current_harq_pid]->nb_rb > 20){
       //write_output("decoder_llr.m","decllr",dlsch_llr,G,1,0);
       //write_output("llr.m","llr",  &ue->pdsch_vars[proc->thread_id][gNB_id]->llr[0][0],(14*nb_rb*12*dlsch1_harq->Qm) - 4*(nb_rb*4*dlsch1_harq->Qm),1,0);

       write_output("rxdataF0_current.m"    , "rxdataF0", &ue->common_vars.common_vars_rx_data_per_thread[proc->thread_id].rxdataF[0][0],14*fp->ofdm_symbol_size,1,1);
       //write_output("rxdataF0_previous.m"    , "rxdataF0_prev_sss", &ue->common_vars.common_vars_rx_data_per_thread[next_thread_id].rxdataF[0][0],14*fp->ofdm_symbol_size,1,1);

       //write_output("rxdataF0_previous.m"    , "rxdataF0_prev", &ue->common_vars.common_vars_rx_data_per_thread[next_thread_id].rxdataF[0][0],14*fp->ofdm_symbol_size,1,1);

       write_output("dl_ch_estimates.m", "dl_ch_estimates_sfn5", &ue->common_vars.common_vars_rx_data_per_thread[proc->thread_id].dl_ch_estimates[0][0][0],14*fp->ofdm_symbol_size,1,1);
       write_output("dl_ch_estimates_ext.m", "dl_ch_estimatesExt_sfn5", &ue->pdsch_vars[proc->thread_id][gNB_id]->dl_ch_estimates_ext[0][0],14*fp->N_RB_DL*12,1,1);
       write_output("rxdataF_comp00.m","rxdataF_comp00",         &ue->pdsch_vars[proc->thread_id][gNB_id]->rxdataF_comp0[0][0],14*fp->N_RB_DL*12,1,1);
       //write_output("magDLFirst.m", "magDLFirst", &phy_vars_ue->pdsch_vars[proc->thread_id][gNB_id]->dl_ch_mag0[0][0],14*fp->N_RB_DL*12,1,1);
       //write_output("magDLSecond.m", "magDLSecond", &phy_vars_ue->pdsch_vars[proc->thread_id][gNB_id]->dl_ch_magb0[0][0],14*fp->N_RB_DL*12,1,1);

       AssertFatal (0,"");
  }
#endif

  // duplicate harq structure
/*
  uint8_t          current_harq_pid        = ue->dlsch[proc->thread_id][gNB_id][0]->current_harq_pid;
  NR_DL_UE_HARQ_t *current_harq_processes = ue->dlsch[proc->thread_id][gNB_id][0]->harq_processes[current_harq_pid];
  NR_DL_UE_HARQ_t *harq_processes_dest    = ue->dlsch[next1_thread_id][gNB_id][0]->harq_processes[current_harq_pid];
  NR_DL_UE_HARQ_t *harq_processes_dest1    = ue->dlsch[next2_thread_id][gNB_id][0]->harq_processes[current_harq_pid];
  */
  /*nr_harq_status_t *current_harq_ack = &ue->dlsch[proc->thread_id][gNB_id][0]->harq_ack[nr_slot_rx];
  nr_harq_status_t *harq_ack_dest    = &ue->dlsch[next1_thread_id][gNB_id][0]->harq_ack[nr_slot_rx];
  nr_harq_status_t *harq_ack_dest1    = &ue->dlsch[next2_thread_id][gNB_id][0]->harq_ack[nr_slot_rx];
*/

  //copy_harq_proc_struct(harq_processes_dest, current_harq_processes);
//copy_ack_struct(harq_ack_dest, current_harq_ack);

//copy_harq_proc_struct(harq_processes_dest1, current_harq_processes);
//copy_ack_struct(harq_ack_dest1, current_harq_ack);

if (nr_slot_rx==9) {
  if (frame_rx % 10 == 0) {
    if ((ue->dlsch_received[gNB_id] - ue->dlsch_received_last[gNB_id]) != 0)
      ue->dlsch_fer[gNB_id] = (100*(ue->dlsch_errors[gNB_id] - ue->dlsch_errors_last[gNB_id]))/(ue->dlsch_received[gNB_id] - ue->dlsch_received_last[gNB_id]);

    ue->dlsch_errors_last[gNB_id] = ue->dlsch_errors[gNB_id];
    ue->dlsch_received_last[gNB_id] = ue->dlsch_received[gNB_id];
  }


  ue->bitrate[gNB_id] = (ue->total_TBS[gNB_id] - ue->total_TBS_last[gNB_id])*100;
  ue->total_TBS_last[gNB_id] = ue->total_TBS[gNB_id];
  LOG_D(PHY,"[UE %d] Calculating bitrate Frame %d: total_TBS = %d, total_TBS_last = %d, bitrate %f kbits\n",
	ue->Mod_id,frame_rx,ue->total_TBS[gNB_id],
	ue->total_TBS_last[gNB_id],(float) ue->bitrate[gNB_id]/1000.0);

#if UE_AUTOTEST_TRACE
  if ((frame_rx % 100 == 0)) {
    LOG_I(PHY,"[UE  %d] AUTOTEST Metric : UE_DLSCH_BITRATE = %5.2f kbps (frame = %d) \n", ue->Mod_id, (float) ue->bitrate[gNB_id]/1000.0, frame_rx);
  }
#endif

 }

#if UE_TIMING_TRACE
stop_meas(&ue->generic_stat);
printf("after tubo until end of Rx %5.2f \n",ue->generic_stat.p_time/(cpuf*1000.0));
#endif

#ifdef EMOS
phy_procedures_emos_UE_RX(ue,slot,gNB_id);
#endif


VCD_SIGNAL_DUMPER_DUMP_FUNCTION_BY_NAME(VCD_SIGNAL_DUMPER_FUNCTIONS_PHY_PROCEDURES_UE_RX, VCD_FUNCTION_OUT);

#if UE_TIMING_TRACE
stop_meas(&ue->phy_proc_rx[proc->thread_id]);
#if DISABLE_LOG_X
printf("------FULL RX PROC [SFN %d]: %5.2f ------\n",nr_slot_rx,ue->phy_proc_rx[proc->thread_id].p_time/(cpuf*1000.0));
#else
LOG_D(PHY, "------FULL RX PROC [SFN %d]: %5.2f ------\n",nr_slot_rx,ue->phy_proc_rx[proc->thread_id].p_time/(cpuf*1000.0));
#endif
#endif

//#endif //pdsch

LOG_D(PHY," ****** end RX-Chain  for AbsSubframe %d.%d ******  \n", frame_rx%1024, nr_slot_rx);
return (0);
}


uint8_t nr_is_cqi_TXOp(PHY_VARS_NR_UE *ue,
		            UE_nr_rxtx_proc_t *proc,
					uint8_t gNB_id)
{
  int subframe = proc->nr_slot_tx / ue->frame_parms.slots_per_subframe;
  int frame    = proc->frame_tx;
  CQI_REPORTPERIODIC *cqirep = &ue->cqi_report_config[gNB_id].CQI_ReportPeriodic;

  //LOG_I(PHY,"[UE %d][CRNTI %x] AbsSubFrame %d.%d Checking for CQI TXOp (cqi_ConfigIndex %d) isCQIOp %d\n",
  //      ue->Mod_id,ue->pdcch_vars[gNB_id]->crnti,frame,subframe,
  //      cqirep->cqi_PMI_ConfigIndex,
  //      (((10*frame + subframe) % cqirep->Npd) == cqirep->N_OFFSET_CQI));

  if (cqirep->cqi_PMI_ConfigIndex==-1)
    return(0);
  else if (((10*frame + subframe) % cqirep->Npd) == cqirep->N_OFFSET_CQI)
    return(1);
  else
    return(0);
}


uint8_t nr_is_ri_TXOp(PHY_VARS_NR_UE *ue,
		           UE_nr_rxtx_proc_t *proc,
				   uint8_t gNB_id)
{
  int subframe = proc->nr_slot_tx / ue->frame_parms.slots_per_subframe;
  int frame    = proc->frame_tx;
  CQI_REPORTPERIODIC *cqirep = &ue->cqi_report_config[gNB_id].CQI_ReportPeriodic;
  int log2Mri = cqirep->ri_ConfigIndex/161;
  int N_OFFSET_RI = cqirep->ri_ConfigIndex % 161;

  //LOG_I(PHY,"[UE %d][CRNTI %x] AbsSubFrame %d.%d Checking for RI TXOp (ri_ConfigIndex %d) isRIOp %d\n",
  //      ue->Mod_id,ue->pdcch_vars[gNB_id]->crnti,frame,subframe,
  //      cqirep->ri_ConfigIndex,
  //      (((10*frame + subframe + cqirep->N_OFFSET_CQI - N_OFFSET_RI) % (cqirep->Npd<<log2Mri)) == 0));
  if (cqirep->ri_ConfigIndex==-1)
    return(0);
  else if (((10*frame + subframe + cqirep->N_OFFSET_CQI - N_OFFSET_RI) % (cqirep->Npd<<log2Mri)) == 0)
    return(1);
  else
    return(0);
}

// todo:
// - power control as per 38.213 ch 7.4
void nr_ue_prach_procedures(PHY_VARS_NR_UE *ue, UE_nr_rxtx_proc_t *proc, uint8_t gNB_id) {

  int frame_tx = proc->frame_tx, nr_slot_tx = proc->nr_slot_tx, prach_power; // tx_amp
  uint8_t mod_id = ue->Mod_id;
  NR_PRACH_RESOURCES_t * prach_resources = ue->prach_resources[gNB_id];
  AssertFatal(prach_resources != NULL, "ue->prach_resources[%u] == NULL\n", gNB_id);
  uint8_t nr_prach = 0;

  VCD_SIGNAL_DUMPER_DUMP_FUNCTION_BY_NAME(VCD_SIGNAL_DUMPER_FUNCTIONS_PHY_PROCEDURES_UE_TX_PRACH, VCD_FUNCTION_IN);

  if (ue->mac_enabled == 0){

    prach_resources->ra_TDD_map_index = 0;
    prach_resources->ra_PREAMBLE_RECEIVED_TARGET_POWER = 10;
    prach_resources->ra_RNTI = 0x1234;
    nr_prach = 1;
    prach_resources->init_msg1 = 1;

  } else {

    nr_prach = nr_ue_get_rach(prach_resources, &ue->prach_vars[0]->prach_pdu, mod_id, ue->CC_id, frame_tx, gNB_id, nr_slot_tx);
    LOG_D(PHY, "In %s:[%d.%d] getting PRACH resources : %d\n", __FUNCTION__, frame_tx, nr_slot_tx,nr_prach);
  }

  if (nr_prach == GENERATE_PREAMBLE) {

    if (ue->mac_enabled == 1) {
      int16_t pathloss = get_nr_PL(mod_id, ue->CC_id, gNB_id);
      int16_t ra_preamble_rx_power = (int16_t)(prach_resources->ra_PREAMBLE_RECEIVED_TARGET_POWER - pathloss + 30);
      ue->tx_power_dBm[nr_slot_tx] = min(nr_get_Pcmax(mod_id), ra_preamble_rx_power);

      LOG_D(PHY, "In %s: [UE %d][RAPROC][%d.%d]: Generating PRACH Msg1 (preamble %d, PL %d dB, P0_PRACH %d, TARGET_RECEIVED_POWER %d dBm, RA-RNTI %x)\n",
        __FUNCTION__,
        mod_id,
        frame_tx,
        nr_slot_tx,
        prach_resources->ra_PreambleIndex,
        pathloss,
        ue->tx_power_dBm[nr_slot_tx],
        prach_resources->ra_PREAMBLE_RECEIVED_TARGET_POWER,
        prach_resources->ra_RNTI);
    }

    ue->prach_vars[gNB_id]->amp = AMP;

    /* #if defined(EXMIMO) || defined(OAI_USRP) || defined(OAI_BLADERF) || defined(OAI_LMSSDR) || defined(OAI_ADRV9371_ZC706)
      tx_amp = get_tx_amp_prach(ue->tx_power_dBm[nr_slot_tx], ue->tx_power_max_dBm, ue->frame_parms.N_RB_UL);
      if (tx_amp != -1)
        ue->prach_vars[gNB_id]->amp = tx_amp;
    #else
      ue->prach_vars[gNB_id]->amp = AMP;
    #endif */

    VCD_SIGNAL_DUMPER_DUMP_FUNCTION_BY_NAME(VCD_SIGNAL_DUMPER_FUNCTIONS_UE_GENERATE_PRACH, VCD_FUNCTION_IN);

    prach_power = generate_nr_prach(ue, gNB_id, nr_slot_tx);

    VCD_SIGNAL_DUMPER_DUMP_FUNCTION_BY_NAME(VCD_SIGNAL_DUMPER_FUNCTIONS_UE_GENERATE_PRACH, VCD_FUNCTION_OUT);

    LOG_D(PHY, "In %s: [UE %d][RAPROC][%d.%d]: Generated PRACH Msg1 (TX power PRACH %d dBm, digital power %d dBW (amp %d)\n",
      __FUNCTION__,
      mod_id,
      frame_tx,
      nr_slot_tx,
      ue->tx_power_dBm[nr_slot_tx],
      dB_fixed(prach_power),
      ue->prach_vars[gNB_id]->amp);

    if (ue->mac_enabled == 1)
      nr_Msg1_transmitted(mod_id, ue->CC_id, frame_tx, gNB_id);

  } else if (nr_prach == WAIT_CONTENTION_RESOLUTION) {
    LOG_D(PHY, "In %s: [UE %d] RA waiting contention resolution\n", __FUNCTION__, mod_id);
    ue->UE_mode[gNB_id] = RA_WAIT_CR;
  } else if (nr_prach == RA_SUCCEEDED) {
    LOG_D(PHY, "In %s: [UE %d] RA completed, setting UE mode to PUSCH\n", __FUNCTION__, mod_id);
    ue->UE_mode[gNB_id] = PUSCH;
  } else if(nr_prach == RA_FAILED){
    LOG_D(PHY, "In %s: [UE %d] RA failed, setting UE mode to PRACH\n", __FUNCTION__, mod_id);
    ue->UE_mode[gNB_id] = PRACH;
  }

  VCD_SIGNAL_DUMPER_DUMP_FUNCTION_BY_NAME(VCD_SIGNAL_DUMPER_FUNCTIONS_PHY_PROCEDURES_UE_TX_PRACH, VCD_FUNCTION_OUT);

}<|MERGE_RESOLUTION|>--- conflicted
+++ resolved
@@ -1297,13 +1297,10 @@
           ul_time_alignment->ta_frame = (frame_rx + 1) % 1024;
         } else {
           ul_time_alignment->ta_frame = frame_rx;
-<<<<<<< HEAD
-=======
         }
         // reset TA flag
         ul_time_alignment->apply_ta = 0;
         LOG_D(PHY,"Frame %d slot %d -- Starting UL time alignment procedures. TA update will be applied at frame %d slot %d\n", frame_rx, nr_slot_rx, ul_time_alignment->ta_frame, ul_time_alignment->ta_slot);
->>>>>>> 1c60147e
         }
         // reset TA flag
         ul_time_alignment->apply_ta = 0;
