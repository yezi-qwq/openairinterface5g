/*
 * Licensed to the OpenAirInterface (OAI) Software Alliance under one or more
 * contributor license agreements.  See the NOTICE file distributed with
 * this work for additional information regarding copyright ownership.
 * The OpenAirInterface Software Alliance licenses this file to You under
 * the OAI Public License, Version 1.1  (the "License"); you may not use this file
 * except in compliance with the License.
 * You may obtain a copy of the License at
 *
 *      http://www.openairinterface.org/?page_id=698
 *
 * Unless required by applicable law or agreed to in writing, software
 * distributed under the License is distributed on an "AS IS" BASIS,
 * WITHOUT WARRANTIES OR CONDITIONS OF ANY KIND, either express or implied.
 * See the License for the specific language governing permissions and
 * limitations under the License.
 *-------------------------------------------------------------------------------
 * For more information about the OpenAirInterface (OAI) Software Alliance:
 *      contact@openairinterface.org
 */

/*! \file phy_procedures_nr_ue.c
 * \brief Implementation of UE procedures from 36.213 LTE specifications
 * \author R. Knopp, F. Kaltenberger, N. Nikaein, A. Mico Pereperez, G. Casati
 * \date 2018
 * \version 0.1
 * \company Eurecom
 * \email: knopp@eurecom.fr,florian.kaltenberger@eurecom.fr, navid.nikaein@eurecom.fr, guido.casati@iis.fraunhofer.de
 * \note
 * \warning
 */

#define _GNU_SOURCE

#include <nr/nr_common.h>
#include "assertions.h"
#include "defs.h"
#include "PHY/defs_nr_UE.h"
#include "PHY/phy_extern_nr_ue.h"
#include "PHY/MODULATION/modulation_UE.h"
#include "PHY/NR_REFSIG/refsig_defs_ue.h"
#include "PHY/NR_UE_TRANSPORT/nr_transport_ue.h"
#include "PHY/NR_UE_TRANSPORT/nr_transport_proto_ue.h"
#include "SCHED_NR_UE/defs.h"
#include "SCHED_NR_UE/pucch_uci_ue_nr.h"
#include "SCHED_NR/extern.h"
#include "SCHED_NR_UE/phy_sch_processing_time.h"
#include "PHY/NR_UE_ESTIMATION/nr_estimation.h"
#include "PHY/NR_TRANSPORT/nr_dci.h"
#ifdef EMOS
#include "SCHED/phy_procedures_emos.h"
#endif
#include "executables/softmodem-common.h"
#include "openair2/LAYER2/NR_MAC_UE/mac_proto.h"

//#define DEBUG_PHY_PROC
#define NR_PDCCH_SCHED
//#define NR_PDCCH_SCHED_DEBUG
//#define NR_PUCCH_SCHED
//#define NR_PUCCH_SCHED_DEBUG

#ifndef PUCCH
#define PUCCH
#endif

#include "LAYER2/NR_MAC_UE/mac_defs.h"
#include "LAYER2/NR_MAC_UE/mac_proto.h"
#include "common/utils/LOG/log.h"

#ifdef EMOS
fifo_dump_emos_UE emos_dump_UE;
#endif

#include "common/utils/LOG/vcd_signal_dumper.h"
#include "UTIL/OPT/opt.h"
#include "intertask_interface.h"
#include "T.h"

#define DLSCH_RB_ALLOC 0x1fbf  // skip DC RB (total 23/25 RBs)
#define DLSCH_RB_ALLOC_12 0x0aaa  // skip DC RB (total 23/25 RBs)

#define NS_PER_SLOT 500000

char nr_mode_string[4][20] = {"NOT SYNCHED","PRACH","RAR","PUSCH"};

const uint8_t nr_rv_round_map_ue[4] = {0, 2, 1, 3};

extern double cpuf;

#if defined(EXMIMO) || defined(OAI_USRP) || defined(OAI_BLADERF) || defined(OAI_LMSSDR) || defined(OAI_ADRV9371_ZC706)
extern uint64_t downlink_frequency[MAX_NUM_CCs][4];
#endif

unsigned int gain_table[31] = {100,112,126,141,158,178,200,224,251,282,316,359,398,447,501,562,631,708,794,891,1000,1122,1258,1412,1585,1778,1995,2239,2512,2818,3162};

int get_tx_amp_prach(int power_dBm, int power_max_dBm, int N_RB_UL){

  int gain_dB = power_dBm - power_max_dBm, amp_x_100 = -1;

  switch (N_RB_UL) {
  case 6:
  amp_x_100 = AMP;      // PRACH is 6 PRBS so no scale
  break;
  case 15:
  amp_x_100 = 158*AMP;  // 158 = 100*sqrt(15/6)
  break;
  case 25:
  amp_x_100 = 204*AMP;  // 204 = 100*sqrt(25/6)
  break;
  case 50:
  amp_x_100 = 286*AMP;  // 286 = 100*sqrt(50/6)
  break;
  case 75:
  amp_x_100 = 354*AMP;  // 354 = 100*sqrt(75/6)
  break;
  case 100:
  amp_x_100 = 408*AMP;  // 408 = 100*sqrt(100/6)
  break;
  default:
  LOG_E(PHY, "Unknown PRB size %d\n", N_RB_UL);
  return (amp_x_100);
  break;
  }
  if (gain_dB < -30) {
    return (amp_x_100/3162);
  } else if (gain_dB > 0)
    return (amp_x_100);
  else
    return (amp_x_100/gain_table[-gain_dB]);  // 245 corresponds to the factor sqrt(25/6)

  return (amp_x_100);
}

UE_MODE_t get_nrUE_mode(uint8_t Mod_id,uint8_t CC_id,uint8_t gNB_id){
  return(PHY_vars_UE_g[Mod_id][CC_id]->UE_mode[gNB_id]);
}

uint16_t get_bw_scaling(uint16_t bwp_ul_NB_RB){
  uint16_t bw_scaling;
  // scale the 16 factor in N_TA calculation in 38.213 section 4.2 according to the used FFT size
  switch (bwp_ul_NB_RB) {
    case 32:  bw_scaling =  4; break;
    case 66:  bw_scaling =  8; break;
    case 106: bw_scaling = 16; break;
    case 217: bw_scaling = 32; break;
    case 245: bw_scaling = 32; break;
    case 273: bw_scaling = 32; break;
    default: abort();
  }
  return bw_scaling;
}

void nr_process_timing_advance(module_id_t Mod_id, uint8_t CC_id, uint8_t ta_command, uint8_t mu, uint16_t bwp_ul_NB_RB){

  // 3GPP TS 38.213 p4.2
  // scale by the scs numerology
  int factor_mu = 1 << mu;
  uint16_t bw_scaling = get_bw_scaling(bwp_ul_NB_RB);

  PHY_vars_UE_g[Mod_id][CC_id]->timing_advance += (ta_command - 31) * bw_scaling / factor_mu;

  LOG_D(PHY, "[UE %d] Got timing advance command %u from MAC, new value is %d\n", Mod_id, ta_command, PHY_vars_UE_g[Mod_id][CC_id]->timing_advance);
}

// WIP
// - todo: handle TA application as per ch 4.2 TS 38.213
void nr_process_timing_advance_rar(PHY_VARS_NR_UE *ue, UE_nr_rxtx_proc_t *proc, uint16_t ta_command) {

  int factor_mu = 1 << ue->frame_parms.numerology_index;
  uint16_t bwp_ul_NB_RB = ue->frame_parms.N_RB_UL;
  uint16_t bw_scaling = get_bw_scaling(bwp_ul_NB_RB);

  // Transmission timing adjustment (TS 38.213 p4.2)
  ue->timing_advance = bw_scaling / factor_mu;

  LOG_D(PHY, "[UE %d] Frame %d Slot %d, Received (RAR) timing advance command %d new value is %u \n", ue->Mod_id, proc->frame_rx, proc->nr_tti_rx, ta_command, ue->timing_advance);
}

void phy_procedures_nrUE_TX(PHY_VARS_NR_UE *ue,
                            UE_nr_rxtx_proc_t *proc,
                            uint8_t gNB_id,
                            uint8_t thread_id){
  //int32_t ulsch_start=0;
  int slot_tx = proc->nr_tti_tx;
  int frame_tx = proc->frame_tx;
  uint8_t harq_pid = 0;
  runmode_t mode = normal_txrx;

  VCD_SIGNAL_DUMPER_DUMP_FUNCTION_BY_NAME(VCD_SIGNAL_DUMPER_FUNCTIONS_PHY_PROCEDURES_UE_TX,VCD_FUNCTION_IN);

  memset(ue->common_vars.txdataF[0], 0, sizeof(int)*14*ue->frame_parms.ofdm_symbol_size);

  LOG_D(PHY,"****** start TX-Chain for AbsSubframe %d.%d ******\n", frame_tx, slot_tx);

#if UE_TIMING_TRACE
  start_meas(&ue->phy_proc_tx);
#endif

  if (ue->UE_mode[gNB_id] <= PUSCH || get_softmodem_params()->phy_test == 1){

   if (ue->ulsch[thread_id][gNB_id][0]->harq_processes[harq_pid]->status == ACTIVE)
     nr_ue_ulsch_procedures(ue, harq_pid, frame_tx, slot_tx, thread_id, gNB_id);

   if (get_softmodem_params()->usim_test==0) {
      LOG_D(PHY, "Generating PUCCH\n");
      pucch_procedures_ue_nr(ue,
                             gNB_id,
                             proc,
                             FALSE);
   }

    LOG_D(PHY, "Sending Uplink data \n");
    nr_ue_pusch_common_procedures(ue,
                                  slot_tx,
                                  &ue->frame_parms,1);
                                  //ue->ulsch[thread_id][gNB_id][0]->harq_processes[harq_pid]->pusch_pdu.nrOfLayers);
  }
  //LOG_M("txdata.m","txs",ue->common_vars.txdata[0],1228800,1,1);

  /* RACH */
  if (get_softmodem_params()->do_ra==1) {
    if ((ue->UE_mode[gNB_id] > NOT_SYNCHED && ue->UE_mode[gNB_id] < PUSCH) && (ue->prach_vars[gNB_id]->prach_Config_enabled == 1)) {
      nr_ue_prach_procedures(ue, proc, gNB_id, mode);
    }
  }
  LOG_D(PHY,"****** end TX-Chain for AbsSubframe %d.%d ******\n", frame_tx, slot_tx);

  VCD_SIGNAL_DUMPER_DUMP_FUNCTION_BY_NAME(VCD_SIGNAL_DUMPER_FUNCTIONS_PHY_PROCEDURES_UE_TX, VCD_FUNCTION_OUT);
#if UE_TIMING_TRACE
  stop_meas(&ue->phy_proc_tx);
#endif

}

void nr_ue_measurement_procedures(uint16_t l,    // symbol index of each slot [0..6]
								  PHY_VARS_NR_UE *ue,
								  UE_nr_rxtx_proc_t *proc,
								  uint8_t eNB_id,
								  uint16_t slot, // slot index of each radio frame [0..19]
								  runmode_t mode)
{
  LOG_D(PHY,"ue_measurement_procedures l %u Ncp %d\n",l,ue->frame_parms.Ncp);

  NR_DL_FRAME_PARMS *frame_parms=&ue->frame_parms;
  int nr_tti_rx = proc->nr_tti_rx;
  VCD_SIGNAL_DUMPER_DUMP_FUNCTION_BY_NAME(VCD_SIGNAL_DUMPER_FUNCTIONS_UE_MEASUREMENT_PROCEDURES, VCD_FUNCTION_IN);

  if (l==2) {
    // UE measurements on symbol 0
      LOG_D(PHY,"Calling measurements nr_tti_rx %d, rxdata %p\n",nr_tti_rx,ue->common_vars.rxdata);
/*
      nr_ue_measurements(ue,
			  0,
			  0,
			  0,
			  0,
			  nr_tti_rx);
*/			  
			  //(nr_tti_rx*frame_parms->samples_per_tti+ue->rx_offset)%(frame_parms->samples_per_tti*LTE_NUMBER_OF_SUBFRAMES_PER_FRAME)

#if T_TRACER
    if(slot == 0)
      T(T_UE_PHY_MEAS, T_INT(eNB_id),  T_INT(ue->Mod_id), T_INT(proc->frame_rx%1024), T_INT(proc->nr_tti_rx),
	T_INT((int)(10*log10(ue->measurements.rsrp[0])-ue->rx_total_gain_dB)),
	T_INT((int)ue->measurements.rx_rssi_dBm[0]),
	T_INT((int)(ue->measurements.rx_power_avg_dB[0] - ue->measurements.n0_power_avg_dB)),
	T_INT((int)ue->measurements.rx_power_avg_dB[0]),
	T_INT((int)ue->measurements.n0_power_avg_dB),
	T_INT((int)ue->measurements.wideband_cqi_avg[0]),
	T_INT((int)ue->common_vars.freq_offset));
#endif
  }
#if 0
  if (l==(6-ue->frame_parms.Ncp)) {

    // make sure we have signal from PSS/SSS for N0 measurement
    // LOG_I(PHY," l==(6-ue->frame_parms.Ncp) ue_rrc_measurements\n");

    VCD_SIGNAL_DUMPER_DUMP_FUNCTION_BY_NAME(VCD_SIGNAL_DUMPER_FUNCTIONS_UE_RRC_MEASUREMENTS, VCD_FUNCTION_IN);
    ue_rrc_measurements(ue,
			slot,
			abstraction_flag);
    VCD_SIGNAL_DUMPER_DUMP_FUNCTION_BY_NAME(VCD_SIGNAL_DUMPER_FUNCTIONS_UE_RRC_MEASUREMENTS, VCD_FUNCTION_OUT);


  }
#endif

  // accumulate and filter timing offset estimation every subframe (instead of every frame)
  if (( slot == 2) && (l==(2-frame_parms->Ncp))) {

    // AGC

    VCD_SIGNAL_DUMPER_DUMP_FUNCTION_BY_NAME(VCD_SIGNAL_DUMPER_FUNCTIONS_UE_GAIN_CONTROL, VCD_FUNCTION_IN);


    //printf("start adjust gain power avg db %d\n", ue->measurements.rx_power_avg_dB[eNB_id]);
    phy_adjust_gain_nr (ue,ue->measurements.rx_power_avg_dB[eNB_id],eNB_id);
    
    VCD_SIGNAL_DUMPER_DUMP_FUNCTION_BY_NAME(VCD_SIGNAL_DUMPER_FUNCTIONS_UE_GAIN_CONTROL, VCD_FUNCTION_OUT);

}

  VCD_SIGNAL_DUMPER_DUMP_FUNCTION_BY_NAME(VCD_SIGNAL_DUMPER_FUNCTIONS_UE_MEASUREMENT_PROCEDURES, VCD_FUNCTION_OUT);
}

void nr_ue_pbch_procedures(uint8_t gNB_id,
			   PHY_VARS_NR_UE *ue,
			   UE_nr_rxtx_proc_t *proc,
			   uint8_t abstraction_flag)
{
  //  int i;
  //int pbch_tx_ant=0;
  //uint8_t pbch_phase;
  int ret = 0;
  //static uint8_t first_run = 1;
  //uint8_t pbch_trials = 0;

  DevAssert(ue);

  int frame_rx = proc->frame_rx;
  int nr_tti_rx = proc->nr_tti_rx;

  VCD_SIGNAL_DUMPER_DUMP_FUNCTION_BY_NAME(VCD_SIGNAL_DUMPER_FUNCTIONS_UE_PBCH_PROCEDURES, VCD_FUNCTION_IN);

  //LOG_I(PHY,"[UE  %d] Frame %d, Trying PBCH %d (NidCell %d, gNB_id %d)\n",ue->Mod_id,frame_rx,pbch_phase,ue->frame_parms.Nid_cell,gNB_id);

  ret = nr_rx_pbch(ue, proc,
		   ue->pbch_vars[gNB_id],
		   &ue->frame_parms,
		   gNB_id,
		   (ue->frame_parms.ssb_index)&7,
		   SISO,
		   ue->high_speed_flag);

  if (ret==0) {

    ue->pbch_vars[gNB_id]->pdu_errors_conseq = 0;

    // Switch to PRACH state if it is first PBCH after initial synch and no timing correction is performed
    if (ue->UE_mode[gNB_id] == NOT_SYNCHED && ue->no_timing_correction == 1){
      ue->UE_mode[gNB_id] = PRACH;
      ue->prach_resources[gNB_id]->sync_frame = frame_rx;
      ue->prach_resources[gNB_id]->init_msg1 = 0;
    }

#ifdef DEBUG_PHY_PROC
    uint16_t frame_tx;
    LOG_D(PHY,"[UE %d] frame %d, nr_tti_rx %d, Received PBCH (MIB): frame_tx %d. N_RB_DL %d\n",
    ue->Mod_id,
    frame_rx,
    nr_tti_rx,
    frame_tx,
    ue->frame_parms.N_RB_DL);
#endif

  } else {
    LOG_E(PHY,"[UE %d] frame %d, nr_tti_rx %d, Error decoding PBCH!\n",
	  ue->Mod_id,frame_rx, nr_tti_rx);
    /*FILE *fd;
    if ((fd = fopen("rxsig_frame0.dat","w")) != NULL) {
                  fwrite((void *)&ue->common_vars.rxdata[0][0],
                         sizeof(int32_t),
                         ue->frame_parms.samples_per_frame,
                         fd);
                  LOG_I(PHY,"Dummping Frame ... bye bye \n");
                  fclose(fd);
                  exit(0);
                }*/

    /*
    write_output("rxsig0.m","rxs0", ue->common_vars.rxdata[0],ue->frame_parms.samples_per_subframe,1,1);


      write_output("H00.m","h00",&(ue->common_vars.dl_ch_estimates[0][0][0]),((ue->frame_parms.Ncp==0)?7:6)*(ue->frame_parms.ofdm_symbol_size),1,1);
      write_output("H10.m","h10",&(ue->common_vars.dl_ch_estimates[0][2][0]),((ue->frame_parms.Ncp==0)?7:6)*(ue->frame_parms.ofdm_symbol_size),1,1);

      write_output("rxsigF0.m","rxsF0", ue->common_vars.rxdataF[0],8*ue->frame_parms.ofdm_symbol_size,1,1);
      write_output("PBCH_rxF0_ext.m","pbch0_ext",ue->pbch_vars[0]->rxdataF_ext[0],12*4*6,1,1);
      write_output("PBCH_rxF0_comp.m","pbch0_comp",ue->pbch_vars[0]->rxdataF_comp[0],12*4*6,1,1);
      write_output("PBCH_rxF_llr.m","pbch_llr",ue->pbch_vars[0]->llr,(ue->frame_parms.Ncp==0) ? 1920 : 1728,1,4);
      exit(-1);
    */

    ue->pbch_vars[gNB_id]->pdu_errors_conseq++;
    ue->pbch_vars[gNB_id]->pdu_errors++;

    if (ue->pbch_vars[gNB_id]->pdu_errors_conseq>=100) {
      LOG_E(PHY,"More that 100 consecutive PBCH errors! Exiting!\n");
      exit_fun("More that 100 consecutive PBCH errors! Exiting!\n");
    }
  }

  if (frame_rx % 100 == 0) {
    ue->pbch_vars[gNB_id]->pdu_fer = ue->pbch_vars[gNB_id]->pdu_errors - ue->pbch_vars[gNB_id]->pdu_errors_last;
    ue->pbch_vars[gNB_id]->pdu_errors_last = ue->pbch_vars[gNB_id]->pdu_errors;
  }

#ifdef DEBUG_PHY_PROC
  LOG_D(PHY,"[UE %d] frame %d, slot %d, PBCH errors = %d, consecutive errors = %d!\n",
	ue->Mod_id,frame_rx, nr_tti_rx,
	ue->pbch_vars[gNB_id]->pdu_errors,
	ue->pbch_vars[gNB_id]->pdu_errors_conseq);
#endif
  VCD_SIGNAL_DUMPER_DUMP_FUNCTION_BY_NAME(VCD_SIGNAL_DUMPER_FUNCTIONS_UE_PBCH_PROCEDURES, VCD_FUNCTION_OUT);
}



unsigned int nr_get_tx_amp(int power_dBm, int power_max_dBm, int N_RB_UL, int nb_rb)
{

  int gain_dB = power_dBm - power_max_dBm;
  double gain_lin;

  gain_lin = pow(10,.1*gain_dB);
  if ((nb_rb >0) && (nb_rb <= N_RB_UL)) {
    return((int)(AMP*sqrt(gain_lin*N_RB_UL/(double)nb_rb)));
  }
  else {
    LOG_E(PHY,"Illegal nb_rb/N_RB_UL combination (%d/%d)\n",nb_rb,N_RB_UL);
    //mac_xface->macphy_exit("");
  }
  return(0);
}

#ifdef NR_PDCCH_SCHED

int nr_ue_pdcch_procedures(uint8_t gNB_id,
			   PHY_VARS_NR_UE *ue,
			   UE_nr_rxtx_proc_t *proc)
{
  int frame_rx = proc->frame_rx;
  int nr_tti_rx = proc->nr_tti_rx;
  unsigned int dci_cnt=0;

  /*
  //  unsigned int dci_cnt=0, i;  //removed for nr_ue_pdcch_procedures and added in the loop for nb_coreset_active
#ifdef NR_PDCCH_SCHED_DEBUG
  printf("<-NR_PDCCH_PHY_PROCEDURES_LTE_UE (nr_ue_pdcch_procedures)-> Entering function nr_ue_pdcch_procedures() \n");
#endif

  int frame_rx = proc->frame_rx;
  int nr_tti_rx = proc->nr_tti_rx;
  NR_DCI_ALLOC_t dci_alloc_rx[8];
  
  //uint8_t next1_thread_id = ue->current_thread_id[nr_tti_rx]== (RX_NB_TH-1) ? 0:(ue->current_thread_id[nr_tti_rx]+1);
  //uint8_t next2_thread_id = next1_thread_id== (RX_NB_TH-1) ? 0:(next1_thread_id+1);
  

  // table dci_fields_sizes_cnt contains dci_fields_sizes for each time a dci is decoded in the slot
  // each element represents the size in bits for each dci field, for each decoded dci -> [dci_cnt-1]
  // each time a dci is decode at dci_cnt, the values of the table dci_fields_sizes[i][j] will be copied at table dci_fields_sizes_cnt[dci_cnt-1][i][j]
  // table dci_fields_sizes_cnt[dci_cnt-1][i][j] will then be used in function nr_extract_dci_info
  uint8_t dci_fields_sizes_cnt[MAX_NR_DCI_DECODED_SLOT][NBR_NR_DCI_FIELDS][NBR_NR_FORMATS];

  int nb_searchspace_active=0;
  NR_UE_PDCCH **pdcch_vars = ue->pdcch_vars[ue->current_thread_id[nr_tti_rx]];
  NR_UE_PDCCH *pdcch_vars2 = ue->pdcch_vars[ue->current_thread_id[nr_tti_rx]][gNB_id];
  // s in TS 38.212 Subclause 10.1, for each active BWP the UE can deal with 10 different search spaces
  // Higher layers have updated the number of searchSpaces with are active in the current slot and this value is stored in variable nb_searchspace_total
  int nb_searchspace_total = pdcch_vars2->nb_search_space;

  pdcch_vars[gNB_id]->crnti = 0x1234; //to be check how to set when using loop memory

  uint16_t c_rnti=pdcch_vars[gNB_id]->crnti;
  uint16_t cs_rnti=0,new_rnti=0,tc_rnti=0;
  uint16_t p_rnti=P_RNTI;
  uint16_t si_rnti=SI_RNTI;
  uint16_t ra_rnti=99;
  uint16_t sp_csi_rnti=0,sfi_rnti=0,int_rnti=0,tpc_pusch_rnti=0,tpc_pucch_rnti=0,tpc_srs_rnti=0; //FIXME
  uint16_t crc_scrambled_values[TOTAL_NBR_SCRAMBLED_VALUES] =
    {c_rnti,cs_rnti,new_rnti,tc_rnti,p_rnti,si_rnti,ra_rnti,sp_csi_rnti,sfi_rnti,int_rnti,tpc_pusch_rnti,tpc_pucch_rnti,tpc_srs_rnti};
  #ifdef NR_PDCCH_SCHED_DEBUG
  printf("<-NR_PDCCH_PHY_PROCEDURES_LTE_UE (nr_ue_pdcch_procedures)-> there is a bug in FAPI to calculate nb_searchspace_total=%d\n",nb_searchspace_total);
  #endif
  if (nb_searchspace_total>1) nb_searchspace_total=1; // to be removed when fixing bug in FAPI
  #ifdef NR_PDCCH_SCHED_DEBUG
  printf("<-NR_PDCCH_PHY_PROCEDURES_LTE_UE (nr_ue_pdcch_procedures)-> there is a bug in FAPI to calculate nb_searchspace_total so we set it to 1...\n");
  printf("<-NR_PDCCH_PHY_PROCEDURES_LTE_UE (nr_ue_pdcch_procedures)-> the number of searchSpaces active in the current slot(%d) is %d) \n",
	 nr_tti_rx,nb_searchspace_total);
  #endif

  //FK: we define dci_ind and dl_indication as local variables, this way the call to the mac should be thread safe
  fapi_nr_dci_indication_t dci_ind;
  nr_downlink_indication_t dl_indication;
  
  // p in TS 38.212 Subclause 10.1, for each active BWP the UE can deal with 3 different CORESETs (including coresetId 0 for common search space)
  //int nb_coreset_total = NR_NBR_CORESET_ACT_BWP;
  unsigned int dci_cnt=0;
  // this table contains 56 (NBR_NR_DCI_FIELDS) elements for each dci field and format described in TS 38.212. Each element represents the size in bits for each dci field
  //uint8_t dci_fields_sizes[NBR_NR_DCI_FIELDS][NBR_NR_FORMATS] = {{0}};
  // this is the UL bandwidth part. FIXME! To be defined where this value comes from
  //  uint16_t n_RB_ULBWP = 106;
  // this is the DL bandwidth part. FIXME! To be defined where this value comes from

  // First we have to identify each searchSpace active at a time and do PDCCH monitoring corresponding to current searchSpace
  // Up to 10 searchSpaces can be configured to UE (s<=10)
  for (nb_searchspace_active=0; nb_searchspace_active<nb_searchspace_total; nb_searchspace_active++){
    int nb_coreset_active=nb_searchspace_active;
    //int do_pdcch_monitoring_current_slot=1; // this variable can be removed and fapi is handling
    
     // The following code has been removed as it is handled by higher layers (fapi)
     //
     // Verify that monitoring is required at the slot nr_tti_rx. We will run pdcch procedure only if do_pdcch_monitoring_current_slot=1
     // For Type0-PDCCH searchspace, we need to calculate the monitoring slot from Tables 13-1 .. 13-15 in TS 38.213 Subsection 13
     //NR_UE_SLOT_PERIOD_OFFSET_t sl_period_offset_mon = pdcch_vars2->searchSpace[nb_searchspace_active].monitoringSlotPeriodicityAndOffset;
     //if (sl_period_offset_mon == nr_sl1) {
     //do_pdcch_monitoring_current_slot=1; // PDCCH monitoring in every slot
     //} else if (nr_tti_rx%(uint16_t)sl_period_offset_mon == pdcch_vars2->searchSpace[nb_searchspace_active].monitoringSlotPeriodicityAndOffset_offset) {
     //do_pdcch_monitoring_current_slot=1; // PDCCH monitoring in every monitoringSlotPeriodicityAndOffset slot with offset
     //}
    
     // FIXME
     // For PDCCH monitoring when overlap with SS/PBCH according to 38.213 v15.1.0 Section 10
     // To be implemented LATER !!!
     
    //int _offset,_index,_M;
    //int searchSpace_id                              = pdcch_vars2->searchSpace[nb_searchspace_active].searchSpaceId;


    #ifdef NR_PDCCH_SCHED_DEBUG
      printf("<-NR_PDCCH_PHY_PROCEDURES_LTE_UE (nr_ue_pdcch_procedures)-> nb_searchspace_active=%d do_pdcch_monitoring_current_slot=%d (to be removed)\n",
              nb_searchspace_active,
              do_pdcch_monitoring_current_slot);
    #endif

//    if (do_pdcch_monitoring_current_slot) {
      // the searchSpace indicates that we need to monitor PDCCH in current nr_tti_rx
      // get the parameters describing the current SEARCHSPACE
      // the CORESET id applicable to the current SearchSpace
      //int searchSpace_coreset_id                      = pdcch_vars2->searchSpace[nb_searchspace_active].controlResourceSetId;
      // FIXME this variable is a bit string (14 bits) identifying every OFDM symbol in a slot.
      // at the moment we will not take into consideration this variable and we will consider that the OFDM symbol offset is always the first OFDM in a symbol
      uint16_t symbol_within_slot_mon                 = pdcch_vars2->searchSpace[nb_searchspace_active].monitoringSymbolWithinSlot;
      // get the remaining parameters describing the current SEARCHSPACE:     // FIXME! To be defined where we get this information from
      //NR_UE_SEARCHSPACE_nbrCAND_t num_cand_L1         = pdcch_vars2->searchSpace[nb_searchspace_active].nrofCandidates_aggrlevel1;
      //NR_UE_SEARCHSPACE_nbrCAND_t num_cand_L2         = pdcch_vars2->searchSpace[nb_searchspace_active].nrofCandidates_aggrlevel2;
      //NR_UE_SEARCHSPACE_nbrCAND_t num_cand_L4         = pdcch_vars2->searchSpace[nb_searchspace_active].nrofCandidates_aggrlevel4;
      //NR_UE_SEARCHSPACE_nbrCAND_t num_cand_L8         = pdcch_vars2->searchSpace[nb_searchspace_active].nrofCandidates_aggrlevel8;
      //NR_UE_SEARCHSPACE_nbrCAND_t num_cand_L16        = pdcch_vars2->searchSpace[nb_searchspace_active].nrofCandidates_aggrlevel16;
                                                                                                  // FIXME! A table of five enum elements
      // searchSpaceType indicates whether this is a common search space or a UE-specific search space
      //int searchSpaceType                             = pdcch_vars2->searchSpace[nb_searchspace_active].searchSpaceType.type;
      NR_SEARCHSPACE_TYPE_t searchSpaceType                             = ue_specific;//common;
      #ifdef NR_PDCCH_SCHED_DEBUG
        printf("<-NR_PDCCH_PHY_PROCEDURES_LTE_UE (nr_ue_pdcch_procedures)-> searchSpaceType=%d is hardcoded THIS HAS TO BE FIXED!!!\n",
                searchSpaceType);
      #endif

      //while ((searchSpace_coreset_id != pdcch_vars2->coreset[nb_coreset_active].controlResourceSetId) && (nb_coreset_active<nb_coreset_total)) {
        // we need to identify the CORESET associated to the active searchSpace
        //nb_coreset_active++;
      if (nb_coreset_active >= nb_coreset_total) return 0; // the coreset_id could not be found. There is a problem
      }


    
     //we do not need these parameters yet
    
     // get the parameters describing the current CORESET
     //int coreset_duration                                      = pdcch_vars2->coreset[nb_coreset_active].duration;
     //uint64_t coreset_freq_dom                                 = pdcch_vars2->coreset[nb_coreset_active].frequencyDomainResources;
     //int coreset_shift_index                                   = pdcch_vars2->coreset[nb_coreset_active].cce_reg_mappingType.shiftIndex;
    // NR_UE_CORESET_REG_bundlesize_t coreset_bundlesize         = pdcch_vars2->coreset[nb_coreset_active].cce_reg_mappingType.reg_bundlesize;
    // NR_UE_CORESET_interleaversize_t coreset_interleaversize   = pdcch_vars2->coreset[nb_coreset_active].cce_reg_mappingType.interleaversize;
    // NR_UE_CORESET_precoder_granularity_t precoder_granularity = pdcch_vars2->coreset[nb_coreset_active].precoderGranularity;
    // int tci_statesPDCCH                                       = pdcch_vars2->coreset[nb_coreset_active].tciStatesPDCCH;
    // int tci_present                                           = pdcch_vars2->coreset[nb_coreset_active].tciPresentInDCI;
    // uint16_t pdcch_DMRS_scrambling_id                         = pdcch_vars2->coreset[nb_coreset_active].pdcchDMRSScramblingID;
    

    // A set of PDCCH candidates for a UE to monitor is defined in terms of PDCCH search spaces.
    // Searchspace types:
    // Type0-PDCCH  common search space for a DCI format with CRC scrambled by a SI-RNTI
    // number of consecutive resource blocks and a number of consecutive symbols for
    // the control resource set of the Type0-PDCCH common search space from
    // the four most significant bits of RMSI-PDCCH-Config as described in Tables 13-1 through 13-10
    // and determines PDCCH monitoring occasions
    // from the four least significant bits of RMSI-PDCCH-Config,
    // included in MasterInformationBlock, as described in Tables 13-11 through 13-15
    // Type0A-PDCCH common search space for a DCI format with CRC scrambled by a SI-RNTI
    // Type1-PDCCH  common search space for a DCI format with CRC scrambled by a RA-RNTI, or a TC-RNTI, or a C-RNTI
    // Type2-PDCCH  common search space for a DCI format with CRC scrambled by a P-RNTI
    // Type3-PDCCH  common search space for a DCI format with CRC scrambled by INT-RNTI, or SFI-RNTI,
    // or TPC-PUSCH-RNTI, or TPC-PUCCH-RNTI, or TPC-SRS-RNTI, or C-RNTI, or CS-RNTI(s), or SP-CSI-RNTI



    VCD_SIGNAL_DUMPER_DUMP_FUNCTION_BY_NAME(VCD_SIGNAL_DUMPER_FUNCTIONS_UE_PDCCH_PROCEDURES, VCD_FUNCTION_IN);
#if UE_TIMING_TRACE
      start_meas(&ue->dlsch_rx_pdcch_stats);
#endif

      VCD_SIGNAL_DUMPER_DUMP_FUNCTION_BY_NAME(VCD_SIGNAL_DUMPER_FUNCTIONS_RX_PDCCH, VCD_FUNCTION_IN);
#ifdef NR_PDCCH_SCHED_DEBUG
      printf("<-NR_PDCCH_PHY_PROCEDURES_LTE_UE (nr_ue_pdcch_procedures)-> Entering function nr_rx_pdcch with gNB_id=%d (nb_coreset_active=%d, (symbol_within_slot_mon&0x3FFF)=%d, searchSpaceType=%d)\n",
                  gNB_id,nb_coreset_active,(symbol_within_slot_mon&0x3FFF),
                  searchSpaceType);
#endif
        nr_rx_pdcch(ue,
                    proc->frame_rx,
                    nr_tti_rx,
                    gNB_id,
                    //(ue->frame_parms.mode1_flag == 1) ? SISO : ALAMOUTI,
                    SISO,
                    ue->high_speed_flag,
                    ue->is_secondary_ue,
                    nb_coreset_active,
                    (symbol_within_slot_mon&0x3FFF),
                    searchSpaceType);
#ifdef NR_PDCCH_SCHED_DEBUG
          printf("<-NR_PDCCH_PHY_PROCEDURES_LTE_UE (nr_ue_pdcch_procedures)-> Ending function nr_rx_pdcch(nb_coreset_active=%d, (symbol_within_slot_mon&0x3FFF)=%d, searchSpaceType=%d)\n",
                  nb_coreset_active,(symbol_within_slot_mon&0x3FFF),
                  searchSpaceType);
#endif

  */
  
  VCD_SIGNAL_DUMPER_DUMP_FUNCTION_BY_NAME(VCD_SIGNAL_DUMPER_FUNCTIONS_RX_PDCCH, VCD_FUNCTION_IN);
  nr_rx_pdcch(ue,
	      proc->frame_rx,
	      nr_tti_rx);  
  VCD_SIGNAL_DUMPER_DUMP_FUNCTION_BY_NAME(VCD_SIGNAL_DUMPER_FUNCTIONS_RX_PDCCH, VCD_FUNCTION_OUT);
  

  VCD_SIGNAL_DUMPER_DUMP_FUNCTION_BY_NAME(VCD_SIGNAL_DUMPER_FUNCTIONS_DCI_DECODING, VCD_FUNCTION_IN);

#ifdef NR_PDCCH_SCHED_DEBUG
  printf("<-NR_PDCCH_PHY_PROCEDURES_LTE_UE (nr_ue_pdcch_procedures)-> Entering function nr_dci_decoding_procedure with (nb_searchspace_active=%d)\n",
	 pdcch_vars->nb_search_space);
#endif

  fapi_nr_dci_indication_t dci_ind={0};
  nr_downlink_indication_t dl_indication={0};
  dci_cnt = nr_dci_decoding_procedure(ue,
				      proc->frame_rx,
				      nr_tti_rx,
				      &dci_ind);

#ifdef NR_PDCCH_SCHED_DEBUG
  LOG_I(PHY,"<-NR_PDCCH_PHY_PROCEDURES_LTE_UE (nr_ue_pdcch_procedures)-> Ending function nr_dci_decoding_procedure() -> dci_cnt=%u\n",dci_cnt);
#endif
  
  VCD_SIGNAL_DUMPER_DUMP_FUNCTION_BY_NAME(VCD_SIGNAL_DUMPER_FUNCTIONS_DCI_DECODING, VCD_FUNCTION_OUT);
  //LOG_D(PHY,"[UE  %d][PUSCH] Frame %d nr_tti_rx %d PHICH RX\n",ue->Mod_id,frame_rx,nr_tti_rx);

  for (int i=0; i<dci_cnt; i++) {
    LOG_D(PHY,"[UE  %d] AbsSubFrame %d.%d, Mode %s: DCI %i of %d total DCIs found --> rnti %x : format %d\n",
      ue->Mod_id,frame_rx%1024,nr_tti_rx,nr_mode_string[ue->UE_mode[gNB_id]],
      i + 1,
      dci_cnt,
      dci_ind.dci_list[i].rnti,
      dci_ind.dci_list[i].dci_format);
  }
  ue->pdcch_vars[ue->current_thread_id[nr_tti_rx]][gNB_id]->dci_received += dci_cnt;

  dci_ind.number_of_dcis = dci_cnt;
    /*
    for (int i=0; i<dci_cnt; i++) {
      
	memset(&dci_ind.dci_list[i].dci,0,sizeof(fapi_nr_dci_pdu_rel15_t));
	
	dci_ind.dci_list[i].rnti = dci_alloc_rx[i].rnti;
	dci_ind.dci_list[i].dci_format = dci_alloc_rx[i].format;
	dci_ind.dci_list[i].n_CCE = dci_alloc_rx[i].firstCCE;
	dci_ind.dci_list[i].N_CCE = (int)dci_alloc_rx[i].L;
	
	status = nr_extract_dci_info(ue,
				     gNB_id,
				     ue->frame_parms.frame_type,
				     dci_alloc_rx[i].dci_length,
				     dci_alloc_rx[i].rnti,
				     dci_alloc_rx[i].dci_pdu,
				     &dci_ind.dci_list[i].dci,
				     dci_fields_sizes_cnt[i],
				     dci_alloc_rx[i].format,
				     nr_tti_rx,
				     pdcch_vars2->n_RB_BWP[nb_searchspace_active],
				     pdcch_vars2->n_RB_BWP[nb_searchspace_active],
				     crc_scrambled_values);
	
	if(status == 0) {
	  LOG_W(PHY,"<-NR_PDCCH_PHY_PROCEDURES_UE (nr_ue_pdcch_procedures)-> bad DCI %d !!! \n",dci_alloc_rx[i].format);
	  return(-1);
	}
	
	LOG_D(PHY,"<-NR_PDCCH_PHY_PROCEDURES_UE (nr_ue_pdcch_procedures)-> Ending function nr_extract_dci_info()\n");
	

        
      } // end for loop dci_cnt
    */

    // fill dl_indication message
    dl_indication.module_id = ue->Mod_id;
    dl_indication.cc_id = ue->CC_id;
    dl_indication.gNB_index = gNB_id;
    dl_indication.frame = frame_rx;
    dl_indication.slot = nr_tti_rx;
    dl_indication.rx_ind = NULL; //no data, only dci for now
    dl_indication.dci_ind = &dci_ind; 
    
    //  send to mac
    ue->if_inst->dl_indication(&dl_indication, NULL);

#if UE_TIMING_TRACE
  stop_meas(&ue->dlsch_rx_pdcch_stats);
#endif
    
  VCD_SIGNAL_DUMPER_DUMP_FUNCTION_BY_NAME(VCD_SIGNAL_DUMPER_FUNCTIONS_UE_PDCCH_PROCEDURES, VCD_FUNCTION_OUT);
  return(dci_cnt);
}
#endif // NR_PDCCH_SCHED

int nr_ue_pdsch_procedures(PHY_VARS_NR_UE *ue, UE_nr_rxtx_proc_t *proc, int eNB_id, PDSCH_t pdsch, NR_UE_DLSCH_t *dlsch0, NR_UE_DLSCH_t *dlsch1) {

  int nr_tti_rx = proc->nr_tti_rx;
  int m;
  int i_mod,eNB_id_i,dual_stream_UE;
  int first_symbol_flag=0;

  if (!dlsch0)
    return 0;
  if (dlsch0->active == 0)
    return 0;

  if (!dlsch1)  {
    int harq_pid = dlsch0->current_harq_pid;
    uint16_t BWPStart       = dlsch0->harq_processes[harq_pid]->BWPStart;
    //    uint16_t BWPSize        = dlsch0->harq_processes[harq_pid]->BWPSize;
    uint16_t pdsch_start_rb = dlsch0->harq_processes[harq_pid]->start_rb;
    uint16_t pdsch_nb_rb    = dlsch0->harq_processes[harq_pid]->nb_rb;
    uint16_t s0             = dlsch0->harq_processes[harq_pid]->start_symbol;
    uint16_t s1             = dlsch0->harq_processes[harq_pid]->nb_symbols;

    LOG_D(PHY,"[UE %d] PDSCH type %d active in nr_tti_rx %d, harq_pid %d (%d), rb_start %d, nb_rb %d, symbol_start %d, nb_symbols %d, DMRS mask %x\n",ue->Mod_id,pdsch,nr_tti_rx,harq_pid,dlsch0->harq_processes[harq_pid]->status,pdsch_start_rb,pdsch_nb_rb,s0,s1,dlsch0->harq_processes[harq_pid]->dlDmrsSymbPos);

    // do channel estimation for first DMRS only
    for (m = s0; m < 3; m++) {
      if (((1<<m)&dlsch0->harq_processes[harq_pid]->dlDmrsSymbPos) > 0) {
        nr_pdsch_channel_estimation(ue,
                  0 /*eNB_id*/,
                  nr_tti_rx,
                  0 /*p*/,
                  m,
                  BWPStart,
                  ue->frame_parms.first_carrier_offset+(BWPStart+pdsch_start_rb)*12,
                  pdsch_nb_rb);
        LOG_D(PHY,"Channel Estimation in symbol %d\n",m);
        break;
      }
    }
    for (m = s0; m < (s1 + s0); m++) {
 
      dual_stream_UE = 0;
      eNB_id_i = eNB_id+1;
      i_mod = 0;

      if ((m==s0) && (m<3))
	first_symbol_flag = 1;
      else
	first_symbol_flag = 0;
#if UE_TIMING_TRACE
      uint8_t slot = 0;
      if(m >= ue->frame_parms.symbols_per_slot>>1)
        slot = 1;
      start_meas(&ue->dlsch_llr_stats_parallelization[ue->current_thread_id[nr_tti_rx]][slot]);
#endif
      // process DLSCH received in first slot
      // skip DMRS symbols (will have to check later if PDSCH/DMRS are multiplexed
      if (((1<<m)&dlsch0->harq_processes[harq_pid]->dlDmrsSymbPos) == 0) { 
	if (nr_rx_pdsch(ue,
		    pdsch,
		    eNB_id,
		    eNB_id_i,
		    proc->frame_rx,
		    nr_tti_rx,  // nr_tti_rx,
		    m,
		    first_symbol_flag,
		    dual_stream_UE,
		    i_mod,
		    dlsch0->current_harq_pid) < 0)
                      return -1;
      }
      else { // This is to adjust the llr offset in the case of skipping over a dmrs symbol (i.e. in case of no PDSCH REs in DMRS)
	if (pdsch == RA_PDSCH) ue->pdsch_vars[ue->current_thread_id[nr_tti_rx]][eNB_id]->llr_offset[m]=ue->pdsch_vars[ue->current_thread_id[nr_tti_rx]][eNB_id]->llr_offset[m-1];
	else if (pdsch == PDSCH || pdsch == SI_PDSCH) {
          if (nr_rx_pdsch(ue,
                    pdsch,
                    eNB_id,
                    eNB_id_i,
                    proc->frame_rx,
                    nr_tti_rx,  // nr_tti_rx,
                    m,
                    first_symbol_flag,
                    dual_stream_UE,
                    i_mod,
                    dlsch0->current_harq_pid) < 0)
                      return -1;
        }
	else AssertFatal(1==0,"not RA_PDSCH, SI_PDSCH or PDSCH\n");
      }
      if (pdsch == PDSCH)  LOG_D(PHY,"Done processing symbol %d : llr_offset %d\n",m,ue->pdsch_vars[ue->current_thread_id[nr_tti_rx]][eNB_id]->llr_offset[m]);
#if UE_TIMING_TRACE
      stop_meas(&ue->dlsch_llr_stats_parallelization[ue->current_thread_id[nr_tti_rx]][slot]);
#if DISABLE_LOG_X
      printf("[AbsSFN %d.%d] LLR Computation Symbol %d %5.2f \n",proc->frame_rx,nr_tti_rx,m,ue->dlsch_llr_stats_parallelization[ue->current_thread_id[nr_tti_rx]][slot].p_time/(cpuf*1000.0));
#else
      LOG_D(PHY, "[AbsSFN %d.%d] LLR Computation Symbol %d %5.2f \n",proc->frame_rx,nr_tti_rx,m,ue->dlsch_llr_stats_parallelization[ue->current_thread_id[nr_tti_rx]][slot].p_time/(cpuf*1000.0));
#endif
#endif

      if(first_symbol_flag)
	{
          proc->first_symbol_available = 1;
	}
    } // CRNTI active
  }
  return 0;
}

// WIP fix:
// - time domain indication hardcoded to 0 for k2 offset
// - extend TS 38.213 ch 8.3 Msg3 PUSCH
// - b buffer
// - ulsch power offset
// - UE_mode == PUSCH case (should be handled by TA updates)
// - harq
// - optimize: mu_pusch, j and table_6_1_2_1_1_2_time_dom_res_alloc_A are already defined in nr_ue_procedures
void nr_process_rar(nr_downlink_indication_t *dl_info) {

  module_id_t module_id = dl_info->module_id;
  int cc_id = dl_info->cc_id, frame_rx = dl_info->proc->frame_rx, nr_tti_rx = dl_info->proc->nr_tti_rx, ta_command;
  uint8_t gNB_index = dl_info->gNB_index; // *rar;
  PHY_VARS_NR_UE *ue = PHY_vars_UE_g[module_id][cc_id];
  NR_UE_DLSCH_t *dlsch0 = ue->dlsch_ra[gNB_index];
  UE_MODE_t UE_mode = ue->UE_mode[gNB_index];
  NR_PRACH_RESOURCES_t *prach_resources = ue->prach_resources[gNB_index];

  LOG_D(PHY,"[UE %d][RAPROC] Frame %d subframe %d Received RAR mode %d\n", module_id, frame_rx, nr_tti_rx, UE_mode);

  if (ue->mac_enabled == 1) {
    if ((UE_mode != PUSCH) && (prach_resources->Msg3 != NULL)) {

      LOG_D(PHY,"[UE %d][RAPROC] Frame %d subframe %d Invoking MAC for RAR (current preamble %d)\n", module_id, frame_rx, nr_tti_rx, prach_resources->ra_PreambleIndex);

      ta_command = nr_ue_process_rar(ue->Mod_id,
                                     cc_id,
                                     frame_rx,
                                     nr_tti_rx,
                                     dlsch0->harq_processes[0]->b,
                                     &ue->pdcch_vars[ue->current_thread_id[nr_tti_rx]][gNB_index]->pdcch_config[0].rnti,
                                     prach_resources->ra_PreambleIndex,
                                     dlsch0->harq_processes[0]->b); // alter the 'b' buffer so it contains only the selected RAR header and RAR payload

      if (ta_command != 0xffff) {
        LOG_D(PHY,"[UE %d][RAPROC] Frame %d subframe %d Got Temporary C-RNTI %x and timing advance %d from RAR\n",
          ue->Mod_id,
          frame_rx,
          nr_tti_rx,
          ue->pdcch_vars[ue->current_thread_id[nr_tti_rx]][gNB_index]->pdcch_config[0].rnti,
          ta_command);

        nr_process_timing_advance_rar(ue, dl_info->proc, ta_command);

        if (ue->mode != debug_prach)
          ue->UE_mode[gNB_index] = RA_RESPONSE;

      } else {
        LOG_W(PHY,"[UE %d][RAPROC] Received RAR preamble (%d) doesn't match !!!\n", ue->Mod_id, prach_resources->ra_PreambleIndex);
      }
    }
  } else {
    // rar = dlsch0->harq_processes[0]->b+1;
    // ta_command = ((((uint16_t)(rar[0]&0x7f))<<4) + (rar[1]>>4));
    // nr_process_timing_advance_rar(ue, dl_info->proc, ta_command);
  }
}

// if contention resolution fails, go back to UE mode PRACH
void nr_ra_failed(uint8_t Mod_id, uint8_t CC_id, uint8_t gNB_index) {

  PHY_VARS_NR_UE *ue = PHY_vars_UE_g[Mod_id][CC_id];
  ue->UE_mode[gNB_index] = PRACH;

  for (int i=0; i <RX_NB_TH_MAX; i++ ) {
    ue->pdcch_vars[i][gNB_index]->pdcch_config[0].rnti = 0;
  }
  LOG_E(PHY,"[UE %d] [RAPROC] Random-access procedure fails, going back to PRACH\n", Mod_id);
}

void nr_ra_succeeded(uint8_t Mod_id,
                     uint8_t CC_id,
                     uint8_t gNB_index){
  LOG_I(PHY,"[UE %d][RAPROC] RA procedure succeeded. UE set to PUSCH mode\n", Mod_id);
  PHY_VARS_NR_UE *ue = PHY_vars_UE_g[Mod_id][CC_id];
  ue->ulsch_Msg3_active[gNB_index] = 0;
  ue->UE_mode[gNB_index] = PUSCH;
}

void nr_ue_dlsch_procedures(PHY_VARS_NR_UE *ue,
       UE_nr_rxtx_proc_t *proc,
       int eNB_id,
       PDSCH_t pdsch,
       NR_UE_DLSCH_t *dlsch0,
       NR_UE_DLSCH_t *dlsch1,
       int *dlsch_errors,
       runmode_t mode) {

  if (dlsch0==NULL)
    AssertFatal(0,"dlsch0 should be defined at this level \n");

  int harq_pid = dlsch0->current_harq_pid;
  int frame_rx = proc->frame_rx;
  int nr_tti_rx = proc->nr_tti_rx;
  int ret=0, ret1=0;
  NR_UE_PDSCH *pdsch_vars;
  uint8_t is_cw0_active = 0;
  uint8_t is_cw1_active = 0;
  uint8_t dmrs_type, nb_re_dmrs;
  uint16_t length_dmrs = 1; 
  uint16_t nb_symb_sch = 9;
  nr_downlink_indication_t dl_indication;
  fapi_nr_rx_indication_t rx_ind;
  // params for UL time alignment procedure
  NR_UL_TIME_ALIGNMENT_t *ul_time_alignment = &ue->ul_time_alignment[eNB_id];
  uint16_t slots_per_frame = ue->frame_parms.slots_per_frame;
  uint16_t slots_per_subframe = ue->frame_parms.slots_per_subframe;
  uint8_t numerology = ue->frame_parms.numerology_index, mapping_type_ul, mapping_type_dl;
  int ul_tx_timing_adjustment, N_TA_max, factor_mu, N_t_1, N_t_2, N_1, N_2, d_1_1 = 0, d_2_1, d;
  uint8_t d_2_2 = 0;// set to 0 because there is only 1 BWP
                    // TODO this should corresponds to the switching time as defined in
                    // TS 38.133
  uint16_t ofdm_symbol_size = ue->frame_parms.ofdm_symbol_size;
  uint16_t nb_prefix_samples = ue->frame_parms.nb_prefix_samples;
  uint32_t t_subframe = 1; // subframe duration of 1 msec
  uint16_t bw_scaling, start_symbol;
  float tc_factor;

  is_cw0_active = dlsch0->harq_processes[harq_pid]->status;
  nb_symb_sch = dlsch0->harq_processes[harq_pid]->nb_symbols;
  start_symbol = dlsch0->harq_processes[harq_pid]->start_symbol;
  dmrs_type = dlsch0->harq_processes[harq_pid]->dmrsConfigType;
  if (dmrs_type==NFAPI_NR_DMRS_TYPE1) {
    nb_re_dmrs = 6*dlsch0->harq_processes[harq_pid]->n_dmrs_cdm_groups;
  }
  else {
    nb_re_dmrs = 4*dlsch0->harq_processes[harq_pid]->n_dmrs_cdm_groups;
  }

  if(dlsch1)
    is_cw1_active = dlsch1->harq_processes[harq_pid]->status;

  LOG_D(PHY,"AbsSubframe %d.%d Start LDPC Decoder for CW0 [harq_pid %d] ? %d \n", frame_rx%1024, nr_tti_rx, harq_pid, is_cw0_active);
  LOG_D(PHY,"AbsSubframe %d.%d Start LDPC Decoder for CW1 [harq_pid %d] ? %d \n", frame_rx%1024, nr_tti_rx, harq_pid, is_cw1_active);

  if(is_cw0_active && is_cw1_active)
    {
      dlsch0->Kmimo = 2;
      dlsch1->Kmimo = 2;
    }
  else
    {
      dlsch0->Kmimo = 1;
    }
  if (1) {
    switch (pdsch) {
    case SI_PDSCH:
    case RA_PDSCH:
    case P_PDSCH:
    case PDSCH:
      pdsch_vars = ue->pdsch_vars[ue->current_thread_id[nr_tti_rx]][eNB_id];
      break;
    case PMCH:
    case PDSCH1:
      LOG_E(PHY,"Illegal PDSCH %d for ue_pdsch_procedures\n",pdsch);
      pdsch_vars = NULL;
      return;
      break;
    default:
      pdsch_vars = NULL;
      return;
      break;

    }
    if (frame_rx < *dlsch_errors)
      *dlsch_errors=0;

    if (pdsch == RA_PDSCH) {
      if (ue->prach_resources[eNB_id]!=NULL)
	      dlsch0->rnti = ue->prach_resources[eNB_id]->ra_RNTI;
      else {
	      LOG_E(PHY,"[UE %d] Frame %d, nr_tti_rx %d: FATAL, prach_resources is NULL\n", ue->Mod_id, frame_rx, nr_tti_rx);
	      //mac_xface->macphy_exit("prach_resources is NULL");
	      return;
      }
    }

    // exit dlsch procedures as there are no active dlsch
    if (is_cw0_active != ACTIVE && is_cw1_active != ACTIVE)
      return;

    // start ldpc decode for CW 0
    dlsch0->harq_processes[harq_pid]->G = nr_get_G(dlsch0->harq_processes[harq_pid]->nb_rb,
                                                   nb_symb_sch,
                                                   nb_re_dmrs,
                                                   length_dmrs,
                                                   dlsch0->harq_processes[harq_pid]->Qm,
                                                   dlsch0->harq_processes[harq_pid]->Nl);
#if UE_TIMING_TRACE
      start_meas(&ue->dlsch_unscrambling_stats);
#endif
      nr_dlsch_unscrambling(pdsch_vars->llr[0],
                            dlsch0->harq_processes[harq_pid]->G,
                            0,
                            ue->frame_parms.Nid_cell,
                            dlsch0->rnti);
      

#if UE_TIMING_TRACE
      stop_meas(&ue->dlsch_unscrambling_stats);
#endif

#if 0
      LOG_I(PHY," ------ start ldpc decoder for AbsSubframe %d.%d / %d  ------  \n", frame_rx, nr_tti_rx, harq_pid);
      LOG_I(PHY,"start ldpc decode for CW 0 for AbsSubframe %d.%d / %d --> nb_rb %d \n", frame_rx, nr_tti_rx, harq_pid, dlsch0->harq_processes[harq_pid]->nb_rb);
      LOG_I(PHY,"start ldpc decode for CW 0 for AbsSubframe %d.%d / %d  --> rb_alloc_even %x \n", frame_rx, nr_tti_rx, harq_pid, dlsch0->harq_processes[harq_pid]->rb_alloc_even);
      LOG_I(PHY,"start ldpc decode for CW 0 for AbsSubframe %d.%d / %d  --> Qm %d \n", frame_rx, nr_tti_rx, harq_pid, dlsch0->harq_processes[harq_pid]->Qm);
      LOG_I(PHY,"start ldpc decode for CW 0 for AbsSubframe %d.%d / %d  --> Nl %d \n", frame_rx, nr_tti_rx, harq_pid, dlsch0->harq_processes[harq_pid]->Nl);
      LOG_I(PHY,"start ldpc decode for CW 0 for AbsSubframe %d.%d / %d  --> G  %d \n", frame_rx, nr_tti_rx, harq_pid, dlsch0->harq_processes[harq_pid]->G);
      LOG_I(PHY,"start ldpc decode for CW 0 for AbsSubframe %d.%d / %d  --> Kmimo  %d \n", frame_rx, nr_tti_rx, harq_pid, dlsch0->Kmimo);
      LOG_I(PHY,"start ldpc decode for CW 0 for AbsSubframe %d.%d / %d  --> Pdcch Sym  %d \n", frame_rx, nr_tti_rx, harq_pid, ue->pdcch_vars[ue->current_thread_id[nr_tti_rx]][eNB_id]->num_pdcch_symbols);
#endif

#if UE_TIMING_TRACE
      start_meas(&ue->dlsch_decoding_stats[ue->current_thread_id[nr_tti_rx]]);
#endif

#ifdef UE_DLSCH_PARALLELISATION
		 ret = nr_dlsch_decoding_mthread(ue,
			   proc,
			   eNB_id,
			   pdsch_vars->llr[0],
			   &ue->frame_parms,
			   dlsch0,
			   dlsch0->harq_processes[harq_pid],
			   frame_rx,
			   nb_symb_sch,
			   nr_tti_rx,
			   harq_pid,
			   pdsch==PDSCH?1:0,
			   dlsch0->harq_processes[harq_pid]->TBS>256?1:0);
		 LOG_T(PHY,"UE_DLSCH_PARALLELISATION is defined, ret = %d\n", ret);
#else
      ret = nr_dlsch_decoding(ue,
			   pdsch_vars->llr[0],
			   &ue->frame_parms,
			   dlsch0,
			   dlsch0->harq_processes[harq_pid],
			   frame_rx,
			   nb_symb_sch,
			   nr_tti_rx,
			   harq_pid,
			   pdsch==PDSCH?1:0,
			   dlsch0->harq_processes[harq_pid]->TBS>256?1:0);
      LOG_T(PHY,"UE_DLSCH_PARALLELISATION is NOT defined, ret = %d\n", ret);
      //printf("start cW0 dlsch decoding\n");
#endif

#if UE_TIMING_TRACE
      stop_meas(&ue->dlsch_decoding_stats[ue->current_thread_id[nr_tti_rx]]);
#if DISABLE_LOG_X
      printf(" --> Unscrambling for CW0 %5.3f\n",
              (ue->dlsch_unscrambling_stats.p_time)/(cpuf*1000.0));
      printf("AbsSubframe %d.%d --> LDPC Decoding for CW0 %5.3f\n",
              frame_rx%1024, nr_tti_rx,(ue->dlsch_decoding_stats[ue->current_thread_id[nr_tti_rx]].p_time)/(cpuf*1000.0));
#else
      LOG_I(PHY, " --> Unscrambling for CW0 %5.3f\n",
              (ue->dlsch_unscrambling_stats.p_time)/(cpuf*1000.0));
      LOG_I(PHY, "AbsSubframe %d.%d --> LDPC Decoding for CW0 %5.3f\n",
              frame_rx%1024, nr_tti_rx,(ue->dlsch_decoding_stats[ue->current_thread_id[nr_tti_rx]].p_time)/(cpuf*1000.0));
#endif

#endif
      if(is_cw1_active)
      {
          // start ldpc decode for CW 1
          dlsch1->harq_processes[harq_pid]->G = nr_get_G(dlsch1->harq_processes[harq_pid]->nb_rb,
							 nb_symb_sch,
							 nb_re_dmrs,
							 length_dmrs,
							 dlsch1->harq_processes[harq_pid]->Qm,
							 dlsch1->harq_processes[harq_pid]->Nl);
#if UE_TIMING_TRACE
          start_meas(&ue->dlsch_unscrambling_stats);
#endif
          nr_dlsch_unscrambling(pdsch_vars->llr[1],
                                dlsch1->harq_processes[harq_pid]->G,
                                0,
                                ue->frame_parms.Nid_cell,
                                dlsch1->rnti);
#if UE_TIMING_TRACE
          stop_meas(&ue->dlsch_unscrambling_stats);
#endif

#if 0
          LOG_I(PHY,"start ldpc decode for CW 1 for AbsSubframe %d.%d / %d --> nb_rb %d \n", frame_rx, nr_tti_rx, harq_pid, dlsch1->harq_processes[harq_pid]->nb_rb);
          LOG_I(PHY,"start ldpc decode for CW 1 for AbsSubframe %d.%d / %d  --> rb_alloc_even %x \n", frame_rx, nr_tti_rx, harq_pid, dlsch1->harq_processes[harq_pid]->rb_alloc_even);
          LOG_I(PHY,"start ldpc decode for CW 1 for AbsSubframe %d.%d / %d  --> Qm %d \n", frame_rx, nr_tti_rx, harq_pid, dlsch1->harq_processes[harq_pid]->Qm);
          LOG_I(PHY,"start ldpc decode for CW 1 for AbsSubframe %d.%d / %d  --> Nl %d \n", frame_rx, nr_tti_rx, harq_pid, dlsch1->harq_processes[harq_pid]->Nl);
          LOG_I(PHY,"start ldpc decode for CW 1 for AbsSubframe %d.%d / %d  --> G  %d \n", frame_rx, nr_tti_rx, harq_pid, dlsch1->harq_processes[harq_pid]->G);
          LOG_I(PHY,"start ldpc decode for CW 1 for AbsSubframe %d.%d / %d  --> Kmimo  %d \n", frame_rx, nr_tti_rx, harq_pid, dlsch1->Kmimo);
          LOG_I(PHY,"start ldpc decode for CW 1 for AbsSubframe %d.%d / %d  --> Pdcch Sym  %d \n", frame_rx, nr_tti_rx, harq_pid, ue->pdcch_vars[ue->current_thread_id[nr_tti_rx]][eNB_id]->num_pdcch_symbols);
#endif

#if UE_TIMING_TRACE
          start_meas(&ue->dlsch_decoding_stats[ue->current_thread_id[nr_tti_rx]]);
#endif

#ifdef UE_DLSCH_PARALLELISATION
          ret1 = nr_dlsch_decoding_mthread(ue,
                                           proc,
                                           eNB_id,
                                           pdsch_vars->llr[1],
                                           &ue->frame_parms,
                                           dlsch1,
                                           dlsch1->harq_processes[harq_pid],
                                           frame_rx,
                                           nb_symb_sch,
                                           nr_tti_rx,
                                           harq_pid,
                                           pdsch==PDSCH?1:0,
                                           dlsch1->harq_processes[harq_pid]->TBS>256?1:0);
          LOG_T(PHY,"UE_DLSCH_PARALLELISATION is defined, ret1 = %d\n", ret1);
#else
          ret1 = nr_dlsch_decoding(ue,
                                   pdsch_vars->llr[1],
                                   &ue->frame_parms,
                                   dlsch1,
                                   dlsch1->harq_processes[harq_pid],
                                   frame_rx,
                                   nb_symb_sch,
                                   nr_tti_rx,
                                   harq_pid,
                                   pdsch==PDSCH?1:0,//proc->decoder_switch,
                                   dlsch1->harq_processes[harq_pid]->TBS>256?1:0);
          LOG_T(PHY,"UE_DLSCH_PARALLELISATION is NOT defined, ret1 = %d\n", ret1);
          printf("start cw1 dlsch decoding\n");
#endif

#if UE_TIMING_TRACE
          stop_meas(&ue->dlsch_decoding_stats[ue->current_thread_id[nr_tti_rx]]);
#if DISABLE_LOG_X
          printf(" --> Unscrambling for CW1 %5.3f\n",
                  (ue->dlsch_unscrambling_stats.p_time)/(cpuf*1000.0));
          printf("AbsSubframe %d.%d --> ldpc Decoding for CW1 %5.3f\n",
                  frame_rx%1024, nr_tti_rx,(ue->dlsch_decoding_stats[ue->current_thread_id[nr_tti_rx]].p_time)/(cpuf*1000.0));
#else
          LOG_D(PHY, " --> Unscrambling for CW1 %5.3f\n",
                  (ue->dlsch_unscrambling_stats.p_time)/(cpuf*1000.0));
          LOG_D(PHY, "AbsSubframe %d.%d --> ldpc Decoding for CW1 %5.3f\n",
                  frame_rx%1024, nr_tti_rx,(ue->dlsch_decoding_stats[ue->current_thread_id[nr_tti_rx]].p_time)/(cpuf*1000.0));
#endif

#endif
          LOG_I(PHY,"AbsSubframe %d.%d --> ldpc Decoding for CW1 %5.3f\n",
                  frame_rx%1024, nr_tti_rx,(ue->dlsch_decoding_stats[ue->current_thread_id[nr_tti_rx]].p_time)/(cpuf*1000.0));

        LOG_D(PHY, "harq_pid: %d, TBS expected dlsch1: %d \n", harq_pid, dlsch1->harq_processes[harq_pid]->TBS);
      }

      LOG_D(PHY," ------ end ldpc decoder for AbsSubframe %d.%d ------  \n", frame_rx, nr_tti_rx);
      LOG_D(PHY, "harq_pid: %d, TBS expected dlsch0: %d  \n",harq_pid, dlsch0->harq_processes[harq_pid]->TBS);
      
      if(ret<dlsch0->max_ldpc_iterations+1){

        // fill dl_indication message
        dl_indication.module_id = ue->Mod_id;
        dl_indication.cc_id = ue->CC_id;
        dl_indication.gNB_index = eNB_id;
        dl_indication.frame = frame_rx;
        dl_indication.slot = nr_tti_rx;
        dl_indication.rx_ind = &rx_ind; //  hang on rx_ind instance
        dl_indication.proc=proc;

        //dl_indication.rx_ind->number_pdus
        switch (pdsch) {
          case RA_PDSCH:
          rx_ind.rx_indication_body[0].pdu_type = FAPI_NR_RX_PDU_TYPE_RAR;
          break;
          case PDSCH:
          rx_ind.rx_indication_body[0].pdu_type = FAPI_NR_RX_PDU_TYPE_DLSCH;
          break;
          case SI_PDSCH:
            rx_ind.rx_indication_body[0].pdu_type = FAPI_NR_RX_PDU_TYPE_SIB;
            break;
          default:
          break;
        }

        rx_ind.rx_indication_body[0].pdsch_pdu.pdu = dlsch0->harq_processes[harq_pid]->b;
        rx_ind.rx_indication_body[0].pdsch_pdu.pdu_length = dlsch0->harq_processes[harq_pid]->TBS>>3;
        LOG_D(PHY, "PDU length in bits: %d, in bytes: %d \n", dlsch0->harq_processes[harq_pid]->TBS, rx_ind.rx_indication_body[0].pdsch_pdu.pdu_length);
        rx_ind.number_pdus = 1;

        //ue->dl_indication.rx_ind = &dlsch1->harq_processes[harq_pid]->b; //no data, only dci for now
        dl_indication.dci_ind = NULL; //&ue->dci_ind;
        //  send to mac
        if (ue->if_inst && ue->if_inst->dl_indication)
        ue->if_inst->dl_indication(&dl_indication, ul_time_alignment);
      }

      // TODO CRC check for CW0

      // Check CRC for CW 0
      /*if (ret == (1+dlsch0->max_turbo_iterations)) {
        *dlsch_errors=*dlsch_errors+1;
        if(dlsch0->rnti != 0xffff){
          LOG_D(PHY,"[UE  %d][PDSCH %x/%d] AbsSubframe %d.%d : DLSCH CW0 in error (rv %d,round %d, mcs %d,TBS %d)\n",
          ue->Mod_id,dlsch0->rnti,
          harq_pid,frame_rx,subframe_rx,
          dlsch0->harq_processes[harq_pid]->rvidx,
          dlsch0->harq_processes[harq_pid]->round,
          dlsch0->harq_processes[harq_pid]->mcs,
          dlsch0->harq_processes[harq_pid]->TBS);
        }
      } else {
        if(dlsch0->rnti != 0xffff){
          LOG_D(PHY,"[UE  %d][PDSCH %x/%d] AbsSubframe %d.%d : Received DLSCH CW0 (rv %d,round %d, mcs %d,TBS %d)\n",
          ue->Mod_id,dlsch0->rnti,
          harq_pid,frame_rx,subframe_rx,
          dlsch0->harq_processes[harq_pid]->rvidx,
          dlsch0->harq_processes[harq_pid]->round,
          dlsch0->harq_processes[harq_pid]->mcs,
          dlsch0->harq_processes[harq_pid]->TBS);
        }
        if ( LOG_DEBUGFLAG(DEBUG_UE_PHYPROC)){
          int j;
          LOG_D(PHY,"dlsch harq_pid %d (rx): \n",dlsch0->current_harq_pid);

          for (j=0; j<dlsch0->harq_processes[dlsch0->current_harq_pid]->TBS>>3; j++)
            LOG_T(PHY,"%x.",dlsch0->harq_processes[dlsch0->current_harq_pid]->b[j]);
          LOG_T(PHY,"\n");
      }*/

      if (ue->mac_enabled == 1) {

        // scale the 16 factor in N_TA calculation in 38.213 section 4.2 according to the used FFT size
        switch (ue->frame_parms.N_RB_DL) {
          case 32:  bw_scaling =  4; break;
          case 66:  bw_scaling =  8; break;
          case 106: bw_scaling = 16; break;
          case 217: bw_scaling = 32; break;
          case 245: bw_scaling = 32; break;
          case 273: bw_scaling = 32; break;
          default: abort();
        }

        /* Time Alignment procedure
        // - UE processing capability 1
        // - Setting the TA update to be applied after the reception of the TA command
        // - Timing adjustment computed according to TS 38.213 section 4.2
        // - Durations of N1 and N2 symbols corresponding to PDSCH and PUSCH are
        //   computed according to sections 5.3 and 6.4 of TS 38.214 */
        factor_mu = 1 << numerology;
        N_TA_max = 3846 * bw_scaling / factor_mu;

        /* PDSCH decoding time N_1 for processing capability 1 */
        if (ue->dmrs_DownlinkConfig.pdsch_dmrs_AdditionalPosition == pdsch_dmrs_pos0)
          N_1 = pdsch_N_1_capability_1[numerology][1];
        else if (ue->dmrs_DownlinkConfig.pdsch_dmrs_AdditionalPosition == pdsch_dmrs_pos1 || ue->dmrs_DownlinkConfig.pdsch_dmrs_AdditionalPosition == 2) // TODO set to pdsch_dmrs_pos2 when available
          N_1 = pdsch_N_1_capability_1[numerology][2];
        else
          N_1 = pdsch_N_1_capability_1[numerology][3];

        /* PUSCH preapration time N_2 for processing capability 1 */
        N_2 = pusch_N_2_timing_capability_1[numerology][1];
        mapping_type_dl = ue->PDSCH_Config.pdsch_TimeDomainResourceAllocation[0]->mappingType;
        mapping_type_ul = ue->pusch_config.pusch_TimeDomainResourceAllocation[0]->mappingType;

        /* d_1_1 depending on the number of PDSCH symbols allocated */
        d = 0; // TODO number of overlapping symbols of the scheduling PDCCH and the scheduled PDSCH
        if (mapping_type_dl == typeA)
         if (nb_symb_sch + start_symbol < 7)
          d_1_1 = 7 - (nb_symb_sch + start_symbol);
         else
          d_1_1 = 0;
        else // mapping type B
          switch (nb_symb_sch){
            case 7: d_1_1 = 0; break;
            case 4: d_1_1 = 3; break;
            case 2: d_1_1 = 3 + d; break;
            default: break;
          }

        /* d_2_1 */
        if (mapping_type_ul == typeB && start_symbol != 0)
          d_2_1 = 0;
        else
          d_2_1 = 1;

        /* N_t_1 time duration in msec of N_1 symbols corresponding to a PDSCH reception time
        // N_t_2 time duration in msec of N_2 symbols corresponding to a PUSCH preparation time */
        N_t_1 = (N_1 + d_1_1) * (ofdm_symbol_size + nb_prefix_samples) / factor_mu;
        N_t_2 = (N_2 + d_2_1) * (ofdm_symbol_size + nb_prefix_samples) / factor_mu;
        if (N_t_2 < d_2_2) N_t_2 = d_2_2;

        /* Time alignment procedure */
        // N_t_1 + N_t_2 + N_TA_max is in unit of Ts, therefore must be converted to Tc
        // N_t_1 + N_t_2 + N_TA_max must be in msec
        tc_factor = 64 * 0.509 * 10e-7;
        ul_tx_timing_adjustment = 1 + ceil(slots_per_subframe*((N_t_1 + N_t_2 + N_TA_max)*tc_factor + 0.5)/t_subframe);

        if (ul_time_alignment->apply_ta == 1){
          ul_time_alignment->ta_slot = (nr_tti_rx + ul_tx_timing_adjustment) % slots_per_frame;
          if (nr_tti_rx + ul_tx_timing_adjustment > slots_per_frame){
            ul_time_alignment->ta_frame = (frame_rx + 1) % 1024;
          } else {
            ul_time_alignment->ta_frame = frame_rx;
          }
          // reset TA flag
          ul_time_alignment->apply_ta = 0;
          LOG_D(PHY,"Frame %d slot %d -- Starting UL time alignment procedures. TA update will be applied at frame %d slot %d\n", frame_rx, nr_tti_rx, ul_time_alignment->ta_frame, ul_time_alignment->ta_slot);
        }
      }

      /*ue->total_TBS[eNB_id] =  ue->total_TBS[eNB_id] + dlsch0->harq_processes[dlsch0->current_harq_pid]->TBS;
      ue->total_received_bits[eNB_id] = ue->total_TBS[eNB_id] + dlsch0->harq_processes[dlsch0->current_harq_pid]->TBS;
    }*/

    // TODO CRC check for CW1

  }
}


/*!
 * \brief This is the UE synchronize thread.
 * It performs band scanning and synchonization.
 * \param arg is a pointer to a \ref PHY_VARS_NR_UE structure.
 * \returns a pointer to an int. The storage is not on the heap and must not be freed.
 */
#ifdef UE_SLOT_PARALLELISATION
#define FIFO_PRIORITY   40
void *UE_thread_slot1_dl_processing(void *arg) {

  static __thread int UE_dl_slot1_processing_retval;
  struct rx_tx_thread_data *rtd = arg;
  UE_nr_rxtx_proc_t *proc = rtd->proc;
  PHY_VARS_NR_UE    *ue   = rtd->UE;

  int frame_rx;
  uint8_t nr_tti_rx;
  uint8_t pilot0; 
  uint8_t pilot1;
  uint8_t slot1;

  uint8_t next_nr_tti_rx;
  uint8_t next_subframe_slot0;

  proc->instance_cnt_slot1_dl_processing=-1;
  proc->nr_tti_rx=proc->sub_frame_start;

  char threadname[256];
  sprintf(threadname,"UE_thread_slot1_dl_processing_%d", proc->sub_frame_start);

  cpu_set_t cpuset;
  CPU_ZERO(&cpuset);
  if ( (proc->sub_frame_start+1)%RX_NB_TH == 0 && threads.slot1_proc_one != -1 )
    CPU_SET(threads.slot1_proc_one, &cpuset);
  if ( (proc->sub_frame_start+1)%RX_NB_TH == 1 && threads.slot1_proc_two != -1 )
    CPU_SET(threads.slot1_proc_two, &cpuset);
  if ( (proc->sub_frame_start+1)%RX_NB_TH == 2 && threads.slot1_proc_three != -1 )
    CPU_SET(threads.slot1_proc_three, &cpuset);

  init_thread(900000,1000000 , FIFO_PRIORITY-1, &cpuset,
	      threadname);

  while (!oai_exit) {
    if (pthread_mutex_lock(&proc->mutex_slot1_dl_processing) != 0) {
      LOG_E( PHY, "[SCHED][UE] error locking mutex for UE slot1 dl processing\n" );
      exit_fun("nothing to add");
    }
    while (proc->instance_cnt_slot1_dl_processing < 0) {
      // most of the time, the thread is waiting here
      pthread_cond_wait( &proc->cond_slot1_dl_processing, &proc->mutex_slot1_dl_processing );
    }
    if (pthread_mutex_unlock(&proc->mutex_slot1_dl_processing) != 0) {
      LOG_E( PHY, "[SCHED][UE] error unlocking mutex for UE slot1 dl processing \n" );
      exit_fun("nothing to add");
    }

    /*for(int th_idx=0; th_idx< RX_NB_TH; th_idx++)
      {
      frame_rx    = ue->proc.proc_rxtx[0].frame_rx;
      nr_tti_rx = ue->proc.proc_rxtx[0].nr_tti_rx;
      printf("AbsSubframe %d.%d execute dl slot1 processing \n", frame_rx, nr_tti_rx);
      }*/
    frame_rx    = proc->frame_rx;
    nr_tti_rx = proc->nr_tti_rx;
    next_nr_tti_rx    = (1+nr_tti_rx)%10;
    next_subframe_slot0 = next_nr_tti_rx<<1;

    slot1  = (nr_tti_rx<<1) + 1;
    pilot0 = 0;

    //printf("AbsSubframe %d.%d execute dl slot1 processing \n", frame_rx, nr_tti_rx);

    if (ue->frame_parms.Ncp == 0) {  // normal prefix
      pilot1 = 4;
    } else { // extended prefix
      pilot1 = 3;
    }

    /**** Slot1 FE Processing ****/
#if UE_TIMING_TRACE
    start_meas(&ue->ue_front_end_per_slot_stat[ue->current_thread_id[nr_tti_rx]][1]);
#endif
    // I- start dl slot1 processing
    // do first symbol of next downlink nr_tti_rx for channel estimation
    /*
    // 1- perform FFT for pilot ofdm symbols first (ofdmSym0 next nr_tti_rx ofdmSym11)
    if (nr_subframe_select(&ue->frame_parms,next_nr_tti_rx) != SF_UL)
    {
    front_end_fft(ue,
    pilot0,
    next_subframe_slot0,
    0,
    0);
    }

    front_end_fft(ue,
    pilot1,
    slot1,
    0,
    0);
    */
    // 1- perform FFT
    for (int l=1; l<ue->frame_parms.symbols_per_slot>>1; l++)
      {
	//if( (l != pilot0) && (l != pilot1))
	{
#if UE_TIMING_TRACE
	  start_meas(&ue->ofdm_demod_stats);
#endif
	  VCD_SIGNAL_DUMPER_DUMP_FUNCTION_BY_NAME(VCD_SIGNAL_DUMPER_FUNCTIONS_UE_SLOT_FEP, VCD_FUNCTION_IN);
	  //printf("AbsSubframe %d.%d FFT slot %d, symbol %d\n", frame_rx,nr_tti_rx,slot1,l);
	  front_end_fft(ue,
                        l,
                        slot1,
                        0,
                        0);
	  VCD_SIGNAL_DUMPER_DUMP_FUNCTION_BY_NAME(VCD_SIGNAL_DUMPER_FUNCTIONS_UE_SLOT_FEP, VCD_FUNCTION_OUT);
#if UE_TIMING_TRACE
	  stop_meas(&ue->ofdm_demod_stats);
#endif
	}
      } // for l=1..l2

    if (nr_subframe_select(&ue->frame_parms,next_nr_tti_rx) != SF_UL)
      {
	//printf("AbsSubframe %d.%d FFT slot %d, symbol %d\n", frame_rx,nr_tti_rx,next_subframe_slot0,pilot0);
	front_end_fft(ue,
		      pilot0,
		      next_subframe_slot0,
		      0,
		      0);
      }

    // 2- perform Channel Estimation for slot1
    for (int l=1; l<ue->frame_parms.symbols_per_slot>>1; l++)
      {
	if(l == pilot1)
	  {
	    //wait until channel estimation for pilot0/slot1 is available
	    uint32_t wait = 0;
	    while(proc->chan_est_pilot0_slot1_available == 0)
	      {
		usleep(1);
		wait++;
	      }
	    //printf("[slot1 dl processing] ChanEst symbol %d slot %d wait%d\n",l,slot1,wait);
	  }
	//printf("AbsSubframe %d.%d ChanEst slot %d, symbol %d\n", frame_rx,nr_tti_rx,slot1,l);
	front_end_chanEst(ue,
			  l,
			  slot1,
			  0);
	ue_measurement_procedures(l-1,ue,proc,0,1+(nr_tti_rx<<1),0,ue->mode);
      }
    //printf("AbsSubframe %d.%d ChanEst slot %d, symbol %d\n", frame_rx,nr_tti_rx,next_subframe_slot0,pilot0);
    front_end_chanEst(ue,
		      pilot0,
		      next_subframe_slot0,
		      0);

    if ( (nr_tti_rx == 0) && (ue->decode_MIB == 1))
      {
	ue_pbch_procedures(0,ue,proc,0);
      }

    proc->chan_est_slot1_available = 1;
    //printf("Set available slot 1channelEst to 1 AbsSubframe %d.%d \n",frame_rx,nr_tti_rx);
    //printf(" [slot1 dl processing] ==> FFT/CHanEst Done for AbsSubframe %d.%d \n", proc->frame_rx, proc->nr_tti_rx);

    //printf(" [slot1 dl processing] ==> Start LLR Comuptation slot1 for AbsSubframe %d.%d \n", proc->frame_rx, proc->nr_tti_rx);


#if UE_TIMING_TRACE
    stop_meas(&ue->ue_front_end_per_slot_stat[ue->current_thread_id[nr_tti_rx]][1]);
#if DISABLE_LOG_X
    printf("[AbsSFN %d.%d] Slot1: FFT + Channel Estimate + Pdsch Proc Slot0 %5.2f \n",frame_rx,nr_tti_rx,ue->ue_front_end_per_slot_stat[ue->current_thread_id[nr_tti_rx]][1].p_time/(cpuf*1000.0));
#else
    LOG_D(PHY, "[AbsSFN %d.%d] Slot1: FFT + Channel Estimate + Pdsch Proc Slot0 %5.2f \n",frame_rx,nr_tti_rx,ue->ue_front_end_per_slot_stat[ue->current_thread_id[nr_tti_rx]][1].p_time/(cpuf*1000.0));
#endif
#endif


    //wait until pdcch is decoded
    uint32_t wait = 0;
    while(proc->dci_slot0_available == 0)
      {
        usleep(1);
        wait++;
      }
    //printf("[slot1 dl processing] AbsSubframe %d.%d LLR Computation Start wait DCI %d\n",frame_rx,nr_tti_rx,wait);

    /**** Pdsch Procedure Slot1 ****/
    // start slot1 thread for Pdsch Procedure (slot1)
    // do procedures for C-RNTI
    //printf("AbsSubframe %d.%d Pdsch Procedure (slot1)\n",frame_rx,nr_tti_rx);


#if UE_TIMING_TRACE
    start_meas(&ue->pdsch_procedures_per_slot_stat[ue->current_thread_id[nr_tti_rx]][1]);
#endif
    // start slave thread for Pdsch Procedure (slot1)
    // do procedures for C-RNTI
    uint8_t eNB_id = 0;

    if (ue->dlsch[ue->current_thread_id[nr_tti_rx]][eNB_id][0]->active == 1) {
      //wait until first ofdm symbol is processed
      //wait = 0;
      //while(proc->first_symbol_available == 0)
      //{
      //    usleep(1);
      //    wait++;
      //}
      //printf("[slot1 dl processing] AbsSubframe %d.%d LLR Computation Start wait First Ofdm Sym %d\n",frame_rx,nr_tti_rx,wait);

      //VCD_SIGNAL_DUMPER_DUMP_FUNCTION_BY_NAME(VCD_SIGNAL_DUMPER_FUNCTIONS_PDSCH_PROC, VCD_FUNCTION_IN);
      ue_pdsch_procedures(ue,
			  proc,
			  eNB_id,
			  PDSCH,
			  ue->dlsch[ue->current_thread_id[nr_tti_rx]][eNB_id][0],
			  NULL,
			  (ue->frame_parms.symbols_per_slot>>1),
			  ue->frame_parms.symbols_per_slot-1,
			  abstraction_flag);
      LOG_D(PHY," ------ end PDSCH ChannelComp/LLR slot 0: AbsSubframe %d.%d ------  \n", frame_rx%1024, nr_tti_rx);
      LOG_D(PHY," ------ --> PDSCH Turbo Decoder slot 0/1: AbsSubframe %d.%d ------  \n", frame_rx%1024, nr_tti_rx);
    }

    // do procedures for SI-RNTI
    if ((ue->dlsch_SI[eNB_id]) && (ue->dlsch_SI[eNB_id]->active == 1)) {
      ue_pdsch_procedures(ue,
			  proc,
			  eNB_id,
			  SI_PDSCH,
			  ue->dlsch_SI[eNB_id],
			  NULL,
			  (ue->frame_parms.symbols_per_slot>>1),
			  ue->frame_parms.symbols_per_slot-1,
			  abstraction_flag);
    }

    // do procedures for P-RNTI
    if ((ue->dlsch_p[eNB_id]) && (ue->dlsch_p[eNB_id]->active == 1)) {
      ue_pdsch_procedures(ue,
			  proc,
			  eNB_id,
			  P_PDSCH,
			  ue->dlsch_p[eNB_id],
			  NULL,
			  (ue->frame_parms.symbols_per_slot>>1),
			  ue->frame_parms.symbols_per_slot-1,
			  abstraction_flag);
    }
    // do procedures for RA-RNTI
    if ((ue->dlsch_ra[eNB_id]) && (ue->dlsch_ra[eNB_id]->active == 1)) {
      ue_pdsch_procedures(ue,
			  proc,
			  eNB_id,
			  RA_PDSCH,
			  ue->dlsch_ra[eNB_id],
			  NULL,
			  (ue->frame_parms.symbols_per_slot>>1),
			  ue->frame_parms.symbols_per_slot-1,
			  abstraction_flag);
    }

    proc->llr_slot1_available=1;
    //printf("Set available LLR slot1 to 1 AbsSubframe %d.%d \n",frame_rx,nr_tti_rx);

#if UE_TIMING_TRACE
    stop_meas(&ue->pdsch_procedures_per_slot_stat[ue->current_thread_id[nr_tti_rx]][1]);
#if DISABLE_LOG_X
    printf("[AbsSFN %d.%d] Slot1: LLR Computation %5.2f \n",frame_rx,nr_tti_rx,ue->pdsch_procedures_per_slot_stat[ue->current_thread_id[nr_tti_rx]][1].p_time/(cpuf*1000.0));
#else
    LOG_D(PHY, "[AbsSFN %d.%d] Slot1: LLR Computation %5.2f \n",frame_rx,nr_tti_rx,ue->pdsch_procedures_per_slot_stat[ue->current_thread_id[nr_tti_rx]][1].p_time/(cpuf*1000.0));
#endif
#endif

    if (pthread_mutex_lock(&proc->mutex_slot1_dl_processing) != 0) {
      LOG_E( PHY, "[SCHED][UE] error locking mutex for UE RXTX\n" );
      exit_fun("noting to add");
    }
    proc->instance_cnt_slot1_dl_processing--;
    if (pthread_mutex_unlock(&proc->mutex_slot1_dl_processing) != 0) {
      LOG_E( PHY, "[SCHED][UE] error unlocking mutex for UE FEP Slo1\n" );
      exit_fun("noting to add");
    }
  }
  // thread finished
  free(arg);
  return &UE_dl_slot1_processing_retval;
}
#endif

int is_ssb_in_slot(fapi_nr_config_request_t *config, int frame, int slot, NR_DL_FRAME_PARMS *fp)
{
  int mu = fp->numerology_index;
  //uint8_t half_frame_index = fp->half_frame_bit;
  //uint8_t i_ssb = fp->ssb_index;
  uint8_t Lmax = fp->Lmax;

  if (!(frame%(1<<(config->ssb_table.ssb_period-1)))){

    if(Lmax <= 8) {
      if(slot <=3 && (((config->ssb_table.ssb_mask_list[0].ssb_mask << 2*slot)&0x80000000) == 0x80000000 || ((config->ssb_table.ssb_mask_list[0].ssb_mask << (2*slot +1))&0x80000000) == 0x80000000))
      return 1;
      else return 0;
    
    }
    else if(Lmax == 64) {
      if (mu == NR_MU_3){

        if (slot>=0 && slot <= 7){
          if(((config->ssb_table.ssb_mask_list[0].ssb_mask << 2*slot)&0x80000000) == 0x80000000 || ((config->ssb_table.ssb_mask_list[0].ssb_mask << (2*slot +1))&0x80000000) == 0x80000000)
          return 1;
          else return 0;
        }
      else if (slot>=10 && slot <=17){
         if(((config->ssb_table.ssb_mask_list[0].ssb_mask << 2*(slot-2))&0x80000000) == 0x80000000 || ((config->ssb_table.ssb_mask_list[0].ssb_mask << (2*(slot-2) +1))&0x80000000) == 0x80000000)
         return 1;
         else return 0;
      }
      else if (slot>=20 && slot <=27){
         if(((config->ssb_table.ssb_mask_list[1].ssb_mask << 2*(slot-20))&0x80000000) == 0x80000000 || ((config->ssb_table.ssb_mask_list[1].ssb_mask << (2*(slot-20) +1))&0x80000000) == 0x80000000)
         return 1;
         else return 0;
      }
      else if (slot>=30 && slot <=37){
         if(((config->ssb_table.ssb_mask_list[1].ssb_mask << 2*(slot-22))&0x80000000) == 0x80000000 || ((config->ssb_table.ssb_mask_list[1].ssb_mask << (2*(slot-22) +1))&0x80000000) == 0x80000000)
         return 1;
         else return 0;
       }
      else return 0;

    }


    else if (mu == NR_MU_4) {
         AssertFatal(0==1, "not implemented for mu =  %d yet\n", mu);
    }
    else AssertFatal(0==1, "Invalid numerology index %d for the synchronization block\n", mu);
   }
   else AssertFatal(0==1, "Invalid Lmax %u for the synchronization block\n", Lmax);
  }
  else return 0;

}

int is_pbch_in_slot(fapi_nr_config_request_t *config, int frame, int slot, NR_DL_FRAME_PARMS *fp)  {

  int ssb_slot_decoded = (fp->ssb_index>>1) + ((fp->ssb_index>>4)<<1); //slot in which the decoded SSB can be found

  if (config->ssb_table.ssb_period == 0) {  
    // check for pbch in corresponding slot each half frame
    if (fp->half_frame_bit)
      return(slot == ssb_slot_decoded || slot == ssb_slot_decoded - fp->slots_per_frame/2);
    else
      return(slot == ssb_slot_decoded || slot == ssb_slot_decoded + fp->slots_per_frame/2);
  }
  else {
    // if the current frame is supposed to contain ssb
    if (!(frame%(1<<(config->ssb_table.ssb_period-1))))
      return(slot == ssb_slot_decoded);
    else
      return 0;
  }
}


int phy_procedures_nrUE_RX(PHY_VARS_NR_UE *ue,
                           UE_nr_rxtx_proc_t *proc,
                           uint8_t gNB_id,
                           runmode_t mode) {
  int frame_rx = proc->frame_rx;
  int nr_tti_rx = proc->nr_tti_rx;
  int slot_pbch;
<<<<<<< HEAD
  NR_UE_PDCCH *pdcch_vars = ue->pdcch_vars[ue->current_thread_id[nr_tti_rx]][0];
=======
  //int slot_ssb;
  NR_UE_PDCCH *pdcch_vars  = ue->pdcch_vars[ue->current_thread_id[nr_tti_rx]][0];
>>>>>>> 8f03a80a
  fapi_nr_config_request_t *cfg = &ue->nrUE_config;

  NR_UE_MAC_INST_t *mac = get_mac_inst(ue->Mod_id);
  fapi_nr_dl_config_request_t *dl_config = &mac->dl_config_request;

  uint8_t nb_symb_pdcch = pdcch_vars->nb_search_space > 0 ? pdcch_vars->pdcch_config[0].coreset.duration : 0;
  uint8_t dci_cnt = 0;
  NR_DL_FRAME_PARMS *fp = &ue->frame_parms;

  VCD_SIGNAL_DUMPER_DUMP_FUNCTION_BY_NAME(VCD_SIGNAL_DUMPER_FUNCTIONS_PHY_PROCEDURES_UE_RX, VCD_FUNCTION_IN);

  LOG_D(PHY, " ****** start RX-Chain for Frame.Slot %d.%d ******  \n", frame_rx % 1024, nr_tti_rx);

  /*
  uint8_t next1_thread_id = ue->current_thread_id[nr_tti_rx]== (RX_NB_TH-1) ? 0:(ue->current_thread_id[nr_tti_rx]+1);
  uint8_t next2_thread_id = next1_thread_id== (RX_NB_TH-1) ? 0:(next1_thread_id+1);
  */

  int coreset_nb_rb = 0;
  int coreset_start_rb = 0;

  if (pdcch_vars->nb_search_space > 0)
    get_coreset_rballoc(pdcch_vars->pdcch_config[0].coreset.frequency_domain_resource, &coreset_nb_rb,
                        &coreset_start_rb);

  slot_pbch = is_pbch_in_slot(cfg, frame_rx, nr_tti_rx, fp);
  //slot_ssb = is_ssb_in_slot(cfg, frame_rx, nr_tti_rx, fp);

  // looking for pbch only in slot where it is supposed to be
  if ((ue->decode_MIB == 1) && slot_pbch) {
    LOG_D(PHY, " ------  PBCH ChannelComp/LLR: frame.slot %d.%d ------  \n", frame_rx % 1024, nr_tti_rx);
    for (int i = 1; i < 4; i++) {

      nr_slot_fep(ue,
                  (ue->symbol_offset + i) % (fp->symbols_per_slot),
                  nr_tti_rx,
                  0,
                  0);

#if UE_TIMING_TRACE
      start_meas(&ue->dlsch_channel_estimation_stats);
#endif
      nr_pbch_channel_estimation(ue, 0, nr_tti_rx, (ue->symbol_offset + i) % (fp->symbols_per_slot), i - 1,
                                 (fp->ssb_index) & 7, fp->half_frame_bit);
#if UE_TIMING_TRACE
      stop_meas(&ue->dlsch_channel_estimation_stats);
#endif

    }
    nr_ue_pbch_procedures(gNB_id, ue, proc, 0);

    if (ue->no_timing_correction == 0) {
      LOG_D(PHY, "start adjust sync slot = %d no timing %d\n", nr_tti_rx, ue->no_timing_correction);
      nr_adjust_synch_ue(fp,
                         ue,
                         gNB_id,
                         frame_rx,
                         nr_tti_rx,
                         0,
                         16384);
    }
  }

  if ((frame_rx%64 == 0) && (nr_tti_rx==0)) {
    printf("============================================\n");
    LOG_I(PHY,"Harq round stats for Downlink: %d/%d/%d/%d DLSCH errors: %d\n",ue->dl_stats[0],ue->dl_stats[1],ue->dl_stats[2],ue->dl_stats[3],ue->dl_stats[4]);
    printf("============================================\n");
  }

#ifdef NR_PDCCH_SCHED
  nr_gold_pdcch(ue, 0, 2);

  LOG_D(PHY, " ------ --> PDCCH ChannelComp/LLR Frame.slot %d.%d ------  \n", frame_rx % 1024, nr_tti_rx);

  for (uint16_t l = 0; l < nb_symb_pdcch; l++) {

#if UE_TIMING_TRACE
    start_meas(&ue->ofdm_demod_stats);
#endif
    VCD_SIGNAL_DUMPER_DUMP_FUNCTION_BY_NAME(VCD_SIGNAL_DUMPER_FUNCTIONS_UE_SLOT_FEP, VCD_FUNCTION_IN);
    nr_slot_fep(ue,
                l,
                nr_tti_rx,
                0,
                0);

    fapi_nr_dl_config_dci_dl_pdu_rel15_t *rel15;

    dci_cnt = 0;
    for(int n_ss = 0; n_ss<pdcch_vars->nb_search_space; n_ss++) {

    // note: this only works if RBs for PDCCH are contigous!
    LOG_D(PHY, "pdcch_channel_estimation: first_carrier_offset %d, BWPStart %d, coreset_start_rb %d\n",
          fp->first_carrier_offset, pdcch_vars->pdcch_config[n_ss].BWPStart, coreset_start_rb);

    rel15 = &pdcch_vars->pdcch_config[n_ss];

    if (coreset_nb_rb > 0)
      nr_pdcch_channel_estimation(ue,
                                  0,
                                  nr_tti_rx,
                                  l,
                                  fp->first_carrier_offset +
                                  (pdcch_vars->pdcch_config[n_ss].BWPStart + coreset_start_rb) * 12,
                                  coreset_nb_rb);

    VCD_SIGNAL_DUMPER_DUMP_FUNCTION_BY_NAME(VCD_SIGNAL_DUMPER_FUNCTIONS_UE_SLOT_FEP, VCD_FUNCTION_OUT);
#if UE_TIMING_TRACE
    stop_meas(&ue->ofdm_demod_stats);
#endif

    dci_cnt = dci_cnt + nr_ue_pdcch_procedures(gNB_id, ue, proc);

    }
  }

  if (dci_cnt > 0) {

    LOG_D(PHY,"[UE %d] Frame %d, nr_tti_rx %d: found %d DCIs\n", ue->Mod_id, frame_rx, nr_tti_rx, dci_cnt);

    NR_UE_DLSCH_t *dlsch = NULL;
    if (ue->dlsch[ue->current_thread_id[nr_tti_rx]][gNB_id][0]->active == 1){
      dlsch = ue->dlsch[ue->current_thread_id[nr_tti_rx]][gNB_id][0];
    } else if (ue->dlsch_SI[0]->active == 1){
      dlsch = ue->dlsch_SI[0];
    } else if (ue->dlsch_ra[0]->active == 1){
      dlsch = ue->dlsch_ra[0];
    }

    if (dlsch) {
      uint8_t harq_pid = dlsch->current_harq_pid;
      NR_DL_UE_HARQ_t *dlsch0_harq = dlsch->harq_processes[harq_pid];
      uint16_t nb_symb_sch = dlsch0_harq->nb_symbols;
      uint16_t start_symb_sch = dlsch0_harq->start_symbol;
      int symb_dmrs = -1;

      LOG_D(PHY," ------ --> PDSCH ChannelComp/LLR Frame.slot %d.%d ------  \n", frame_rx%1024, nr_tti_rx);
      //to update from pdsch config

      for (int i=0;i<4;i++) if (((1<<i)&dlsch0_harq->dlDmrsSymbPos) > 0) {symb_dmrs=i;break;}
      AssertFatal(symb_dmrs>=0,"no dmrs in 0..3\n");
      LOG_D(PHY,"Initializing dmrs for symb %d DMRS mask %x\n",symb_dmrs,dlsch0_harq->dlDmrsSymbPos);
      nr_gold_pdsch(ue,symb_dmrs,0, 1);
    
      for (uint16_t m=start_symb_sch;m<(nb_symb_sch+start_symb_sch) ; m++){
        nr_slot_fep(ue,
                  m,  //to be updated from higher layer
                  nr_tti_rx,
                  0,
                  0);
      }
    }
  } else {
    LOG_D(PHY,"[UE %d] Frame %d, nr_tti_rx %d: No DCIs found\n", ue->Mod_id, frame_rx, nr_tti_rx);
  }

#endif //NR_PDCCH_SCHED

#if UE_TIMING_TRACE
  start_meas(&ue->generic_stat);
#endif
  // do procedures for C-RNTI
  int ret_pdsch = 0;
  if (ue->dlsch[ue->current_thread_id[nr_tti_rx]][gNB_id][0]->active == 1) {
    VCD_SIGNAL_DUMPER_DUMP_FUNCTION_BY_NAME(VCD_SIGNAL_DUMPER_FUNCTIONS_PDSCH_PROC, VCD_FUNCTION_IN);

    fapi_nr_dl_config_dlsch_pdu_rel15_t *dlsch_config_pdu = &dl_config->dl_config_list[dl_config->number_pdus].dlsch_config_pdu.dlsch_config_rel15;
    dlsch_config_pdu->BWPSize = NRRIV2BW(mac->DLbwp[0]->bwp_Common->genericParameters.locationAndBandwidth,275);
    dlsch_config_pdu->BWPStart = NRRIV2PRBOFFSET(mac->DLbwp[0]->bwp_Common->genericParameters.locationAndBandwidth,275);
    dlsch_config_pdu->SubcarrierSpacing = mac->DLbwp[0]->bwp_Common->genericParameters.subcarrierSpacing;

    ret_pdsch = nr_ue_pdsch_procedures(ue,
			   proc,
			   gNB_id,
			   PDSCH,
			   ue->dlsch[ue->current_thread_id[nr_tti_rx]][gNB_id][0],
			   NULL);

    if (ret_pdsch >= 0)
      nr_ue_dlsch_procedures(ue,
                             proc,
                             gNB_id,
                             PDSCH,
                             ue->dlsch[ue->current_thread_id[nr_tti_rx]][gNB_id][0],
                             ue->dlsch[ue->current_thread_id[nr_tti_rx]][gNB_id][1],
                             &ue->dlsch_errors[gNB_id],
                             mode);

    nr_ue_measurement_procedures(2,ue,proc,gNB_id,nr_tti_rx,mode);

    // deactivate dlsch once dlsch proc is done
    ue->dlsch[ue->current_thread_id[nr_tti_rx]][gNB_id][0]->active = 0;

    VCD_SIGNAL_DUMPER_DUMP_FUNCTION_BY_NAME(VCD_SIGNAL_DUMPER_FUNCTIONS_PDSCH_PROC, VCD_FUNCTION_OUT);
  }

  // do procedures for SI-RNTI
  if ((ue->dlsch_SI[gNB_id]) && (ue->dlsch_SI[gNB_id]->active == 1)) {
    VCD_SIGNAL_DUMPER_DUMP_FUNCTION_BY_NAME(VCD_SIGNAL_DUMPER_FUNCTIONS_PDSCH_PROC_SI, VCD_FUNCTION_IN);

    fapi_nr_dl_config_dlsch_pdu_rel15_t *dlsch_config_pdu = &dl_config->dl_config_list[dl_config->number_pdus].dlsch_config_pdu.dlsch_config_rel15;
    dlsch_config_pdu->BWPSize = mac->type0_PDCCH_CSS_config.num_rbs;
    dlsch_config_pdu->BWPStart = mac->type0_PDCCH_CSS_config.cset_start_rb;
    dlsch_config_pdu->SubcarrierSpacing = mac->mib->subCarrierSpacingCommon;

    nr_ue_pdsch_procedures(ue,
                           proc,
                           gNB_id,
                           SI_PDSCH,
                           ue->dlsch_SI[gNB_id],
                           NULL);

    nr_ue_dlsch_procedures(ue,
                           proc,
                           gNB_id,
                           SI_PDSCH,
                           ue->dlsch_SI[gNB_id],
                           NULL,
                           &ue->dlsch_SI_errors[gNB_id],
                           mode);

    // deactivate dlsch once dlsch proc is done
    ue->dlsch_SI[gNB_id]->active = 0;

    // FIXME: It was assumed that SIB1 has only one segment
    int harq_pid = PHY_vars_UE_g[0][0]->dlsch_SI[0]->current_harq_pid;
    if(ue->dlsch_SI[gNB_id]->harq_processes[harq_pid]->harq_ack.ack == 1) {
      nr_rrc_ue_decode_NR_SIB1_Message(&ue->dlsch_SI[gNB_id]->harq_processes[harq_pid]->c[0][0],
                                       ue->dlsch_SI[gNB_id]->harq_processes[harq_pid]->TBS);
    } else {
      LOG_D(PHY,"SIB1 CRC NOT OK");
    }

    VCD_SIGNAL_DUMPER_DUMP_FUNCTION_BY_NAME(VCD_SIGNAL_DUMPER_FUNCTIONS_PDSCH_PROC_SI, VCD_FUNCTION_OUT);
  }

  // do procedures for P-RNTI
  if ((ue->dlsch_p[gNB_id]) && (ue->dlsch_p[gNB_id]->active == 1)) {
    VCD_SIGNAL_DUMPER_DUMP_FUNCTION_BY_NAME(VCD_SIGNAL_DUMPER_FUNCTIONS_PDSCH_PROC_P, VCD_FUNCTION_IN);

    fapi_nr_dl_config_dlsch_pdu_rel15_t *dlsch_config_pdu = &dl_config->dl_config_list[dl_config->number_pdus].dlsch_config_pdu.dlsch_config_rel15;
    dlsch_config_pdu->BWPSize = NRRIV2BW(mac->DLbwp[0]->bwp_Common->genericParameters.locationAndBandwidth,275);
    dlsch_config_pdu->BWPStart = NRRIV2PRBOFFSET(mac->DLbwp[0]->bwp_Common->genericParameters.locationAndBandwidth,275);
    dlsch_config_pdu->SubcarrierSpacing = mac->DLbwp[0]->bwp_Common->genericParameters.subcarrierSpacing;

    nr_ue_pdsch_procedures(ue,
                           proc,
                           gNB_id,
                           P_PDSCH,
                           ue->dlsch_p[gNB_id],
                           NULL);

    nr_ue_dlsch_procedures(ue,
                           proc,
                           gNB_id,
                           P_PDSCH,
                           ue->dlsch_p[gNB_id],
                           NULL,
                           &ue->dlsch_p_errors[gNB_id],
                           mode);

    // deactivate dlsch once dlsch proc is done
    ue->dlsch_p[gNB_id]->active = 0;

    VCD_SIGNAL_DUMPER_DUMP_FUNCTION_BY_NAME(VCD_SIGNAL_DUMPER_FUNCTIONS_PDSCH_PROC_P, VCD_FUNCTION_OUT);
  }

  // do procedures for RA-RNTI
  if ((ue->dlsch_ra[gNB_id]) && (ue->dlsch_ra[gNB_id]->active == 1)) {
    VCD_SIGNAL_DUMPER_DUMP_FUNCTION_BY_NAME(VCD_SIGNAL_DUMPER_FUNCTIONS_PDSCH_PROC_RA, VCD_FUNCTION_IN);

    fapi_nr_dl_config_dlsch_pdu_rel15_t *dlsch_config_pdu = &dl_config->dl_config_list[dl_config->number_pdus].dlsch_config_pdu.dlsch_config_rel15;
    dlsch_config_pdu->BWPSize = NRRIV2BW(mac->scc->downlinkConfigCommon->initialDownlinkBWP->genericParameters.locationAndBandwidth, 275);
    dlsch_config_pdu->BWPStart = NRRIV2PRBOFFSET(mac->scc->downlinkConfigCommon->initialDownlinkBWP->genericParameters.locationAndBandwidth, 275);
    dlsch_config_pdu->SubcarrierSpacing = mac->mib->subCarrierSpacingCommon;

    nr_ue_pdsch_procedures(ue,
                           proc,
                           gNB_id,
                           RA_PDSCH,
                           ue->dlsch_ra[gNB_id],
                           NULL);

    nr_ue_dlsch_procedures(ue,
                           proc,
                           gNB_id,
                           RA_PDSCH,
                           ue->dlsch_ra[gNB_id],
                           NULL,
                           &ue->dlsch_ra_errors[gNB_id],
                           mode);

    // deactivate dlsch once dlsch proc is done
    ue->dlsch_ra[gNB_id]->active = 0;

    VCD_SIGNAL_DUMPER_DUMP_FUNCTION_BY_NAME(VCD_SIGNAL_DUMPER_FUNCTIONS_PDSCH_PROC_RA, VCD_FUNCTION_OUT);
  }

#if UE_TIMING_TRACE
start_meas(&ue->generic_stat);
#endif

#if 0

  if(nr_tti_rx==5 &&  ue->dlsch[ue->current_thread_id[nr_tti_rx]][gNB_id][0]->harq_processes[ue->dlsch[ue->current_thread_id[nr_tti_rx]][gNB_id][0]->current_harq_pid]->nb_rb > 20){
       //write_output("decoder_llr.m","decllr",dlsch_llr,G,1,0);
       //write_output("llr.m","llr",  &ue->pdsch_vars[gNB_id]->llr[0][0],(14*nb_rb*12*dlsch1_harq->Qm) - 4*(nb_rb*4*dlsch1_harq->Qm),1,0);

       write_output("rxdataF0_current.m"    , "rxdataF0", &ue->common_vars.common_vars_rx_data_per_thread[ue->current_thread_id[nr_tti_rx]].rxdataF[0][0],14*fp->ofdm_symbol_size,1,1);
       //write_output("rxdataF0_previous.m"    , "rxdataF0_prev_sss", &ue->common_vars.common_vars_rx_data_per_thread[next_thread_id].rxdataF[0][0],14*fp->ofdm_symbol_size,1,1);

       //write_output("rxdataF0_previous.m"    , "rxdataF0_prev", &ue->common_vars.common_vars_rx_data_per_thread[next_thread_id].rxdataF[0][0],14*fp->ofdm_symbol_size,1,1);

       write_output("dl_ch_estimates.m", "dl_ch_estimates_sfn5", &ue->common_vars.common_vars_rx_data_per_thread[ue->current_thread_id[nr_tti_rx]].dl_ch_estimates[0][0][0],14*fp->ofdm_symbol_size,1,1);
       write_output("dl_ch_estimates_ext.m", "dl_ch_estimatesExt_sfn5", &ue->pdsch_vars[ue->current_thread_id[nr_tti_rx]][0]->dl_ch_estimates_ext[0][0],14*fp->N_RB_DL*12,1,1);
       write_output("rxdataF_comp00.m","rxdataF_comp00",         &ue->pdsch_vars[ue->current_thread_id[nr_tti_rx]][0]->rxdataF_comp0[0][0],14*fp->N_RB_DL*12,1,1);
       //write_output("magDLFirst.m", "magDLFirst", &phy_vars_ue->pdsch_vars[ue->current_thread_id[nr_tti_rx]][0]->dl_ch_mag0[0][0],14*fp->N_RB_DL*12,1,1);
       //write_output("magDLSecond.m", "magDLSecond", &phy_vars_ue->pdsch_vars[ue->current_thread_id[nr_tti_rx]][0]->dl_ch_magb0[0][0],14*fp->N_RB_DL*12,1,1);

       AssertFatal (0,"");
  }
#endif

  // duplicate harq structure
/*
  uint8_t          current_harq_pid        = ue->dlsch[ue->current_thread_id[nr_tti_rx]][gNB_id][0]->current_harq_pid;
  NR_DL_UE_HARQ_t *current_harq_processes = ue->dlsch[ue->current_thread_id[nr_tti_rx]][gNB_id][0]->harq_processes[current_harq_pid];
  NR_DL_UE_HARQ_t *harq_processes_dest    = ue->dlsch[next1_thread_id][gNB_id][0]->harq_processes[current_harq_pid];
  NR_DL_UE_HARQ_t *harq_processes_dest1    = ue->dlsch[next2_thread_id][gNB_id][0]->harq_processes[current_harq_pid];
  */
  /*nr_harq_status_t *current_harq_ack = &ue->dlsch[ue->current_thread_id[nr_tti_rx]][gNB_id][0]->harq_ack[nr_tti_rx];
  nr_harq_status_t *harq_ack_dest    = &ue->dlsch[next1_thread_id][gNB_id][0]->harq_ack[nr_tti_rx];
  nr_harq_status_t *harq_ack_dest1    = &ue->dlsch[next2_thread_id][gNB_id][0]->harq_ack[nr_tti_rx];
*/

  //copy_harq_proc_struct(harq_processes_dest, current_harq_processes);
//copy_ack_struct(harq_ack_dest, current_harq_ack);

//copy_harq_proc_struct(harq_processes_dest1, current_harq_processes);
//copy_ack_struct(harq_ack_dest1, current_harq_ack);

if (nr_tti_rx==9) {
  if (frame_rx % 10 == 0) {
    if ((ue->dlsch_received[gNB_id] - ue->dlsch_received_last[gNB_id]) != 0)
      ue->dlsch_fer[gNB_id] = (100*(ue->dlsch_errors[gNB_id] - ue->dlsch_errors_last[gNB_id]))/(ue->dlsch_received[gNB_id] - ue->dlsch_received_last[gNB_id]);

    ue->dlsch_errors_last[gNB_id] = ue->dlsch_errors[gNB_id];
    ue->dlsch_received_last[gNB_id] = ue->dlsch_received[gNB_id];
  }


  ue->bitrate[gNB_id] = (ue->total_TBS[gNB_id] - ue->total_TBS_last[gNB_id])*100;
  ue->total_TBS_last[gNB_id] = ue->total_TBS[gNB_id];
  LOG_D(PHY,"[UE %d] Calculating bitrate Frame %d: total_TBS = %d, total_TBS_last = %d, bitrate %f kbits\n",
	ue->Mod_id,frame_rx,ue->total_TBS[gNB_id],
	ue->total_TBS_last[gNB_id],(float) ue->bitrate[gNB_id]/1000.0);

#if UE_AUTOTEST_TRACE
  if ((frame_rx % 100 == 0)) {
    LOG_I(PHY,"[UE  %d] AUTOTEST Metric : UE_DLSCH_BITRATE = %5.2f kbps (frame = %d) \n", ue->Mod_id, (float) ue->bitrate[gNB_id]/1000.0, frame_rx);
  }
#endif

 }

#if UE_TIMING_TRACE
stop_meas(&ue->generic_stat);
printf("after tubo until end of Rx %5.2f \n",ue->generic_stat.p_time/(cpuf*1000.0));
#endif

#ifdef EMOS
phy_procedures_emos_UE_RX(ue,slot,gNB_id);
#endif


VCD_SIGNAL_DUMPER_DUMP_FUNCTION_BY_NAME(VCD_SIGNAL_DUMPER_FUNCTIONS_PHY_PROCEDURES_UE_RX, VCD_FUNCTION_OUT);

#if UE_TIMING_TRACE
stop_meas(&ue->phy_proc_rx[ue->current_thread_id[nr_tti_rx]]);
#if DISABLE_LOG_X
printf("------FULL RX PROC [SFN %d]: %5.2f ------\n",nr_tti_rx,ue->phy_proc_rx[ue->current_thread_id[nr_tti_rx]].p_time/(cpuf*1000.0));
#else
LOG_D(PHY, "------FULL RX PROC [SFN %d]: %5.2f ------\n",nr_tti_rx,ue->phy_proc_rx[ue->current_thread_id[nr_tti_rx]].p_time/(cpuf*1000.0));
#endif
#endif

//#endif //pdsch

LOG_D(PHY," ****** end RX-Chain  for AbsSubframe %d.%d ******  \n", frame_rx%1024, nr_tti_rx);

 // }


return (0);
}


uint8_t nr_is_cqi_TXOp(PHY_VARS_NR_UE *ue,
		            UE_nr_rxtx_proc_t *proc,
					uint8_t gNB_id)
{
  int subframe = proc->subframe_tx;
  int frame    = proc->frame_tx;
  CQI_REPORTPERIODIC *cqirep = &ue->cqi_report_config[gNB_id].CQI_ReportPeriodic;

  //LOG_I(PHY,"[UE %d][CRNTI %x] AbsSubFrame %d.%d Checking for CQI TXOp (cqi_ConfigIndex %d) isCQIOp %d\n",
  //      ue->Mod_id,ue->pdcch_vars[gNB_id]->crnti,frame,subframe,
  //      cqirep->cqi_PMI_ConfigIndex,
  //      (((10*frame + subframe) % cqirep->Npd) == cqirep->N_OFFSET_CQI));

  if (cqirep->cqi_PMI_ConfigIndex==-1)
    return(0);
  else if (((10*frame + subframe) % cqirep->Npd) == cqirep->N_OFFSET_CQI)
    return(1);
  else
    return(0);
}


uint8_t nr_is_ri_TXOp(PHY_VARS_NR_UE *ue,
		           UE_nr_rxtx_proc_t *proc,
				   uint8_t gNB_id)
{
  int subframe = proc->subframe_tx;
  int frame    = proc->frame_tx;
  CQI_REPORTPERIODIC *cqirep = &ue->cqi_report_config[gNB_id].CQI_ReportPeriodic;
  int log2Mri = cqirep->ri_ConfigIndex/161;
  int N_OFFSET_RI = cqirep->ri_ConfigIndex % 161;

  //LOG_I(PHY,"[UE %d][CRNTI %x] AbsSubFrame %d.%d Checking for RI TXOp (ri_ConfigIndex %d) isRIOp %d\n",
  //      ue->Mod_id,ue->pdcch_vars[gNB_id]->crnti,frame,subframe,
  //      cqirep->ri_ConfigIndex,
  //      (((10*frame + subframe + cqirep->N_OFFSET_CQI - N_OFFSET_RI) % (cqirep->Npd<<log2Mri)) == 0));
  if (cqirep->ri_ConfigIndex==-1)
    return(0);
  else if (((10*frame + subframe + cqirep->N_OFFSET_CQI - N_OFFSET_RI) % (cqirep->Npd<<log2Mri)) == 0)
    return(1);
  else
    return(0);
}

// WIP
// todo:
// - set tx_total_RE
// - power control as per 38.213 ch 7.4
void nr_ue_prach_procedures(PHY_VARS_NR_UE *ue, UE_nr_rxtx_proc_t *proc, uint8_t gNB_id, runmode_t runmode) {

  int frame_tx = proc->frame_tx, nr_tti_tx = proc->nr_tti_tx, prach_power; // tx_amp
  uint16_t /*preamble_tx = 50,*/ pathloss;
  uint8_t mod_id = ue->Mod_id;
  UE_MODE_t UE_mode = get_nrUE_mode(mod_id, ue->CC_id, gNB_id);
  NR_PRACH_RESOURCES_t * prach_resources = ue->prach_resources[gNB_id];
  uint8_t nr_prach = 0;

  VCD_SIGNAL_DUMPER_DUMP_FUNCTION_BY_NAME(VCD_SIGNAL_DUMPER_FUNCTIONS_PHY_PROCEDURES_UE_TX_PRACH, VCD_FUNCTION_IN);

  if (!prach_resources->init_msg1 && (frame_tx == (ue->prach_resources[gNB_id]->sync_frame + 150) % MAX_FRAME_NUMBER)){
    ue->prach_cnt = 0;
    prach_resources->init_msg1 = 1;
  }

  if (ue->mac_enabled == 0){
    //    prach_resources->ra_PreambleIndex = preamble_tx;
    prach_resources->ra_TDD_map_index = 0;
    prach_resources->ra_PREAMBLE_RECEIVED_TARGET_POWER = 10;
    prach_resources->ra_RNTI = 0x1234;
    nr_prach = 1;
  } else {
    // ask L2 for RACH transport
    if ((runmode != rx_calib_ue) && (runmode != rx_calib_ue_med) && (runmode != rx_calib_ue_byp) && (runmode != no_L2_connect) ) {
      LOG_D(PHY, "Getting PRACH resources. Frame %d Slot %d \n", frame_tx, nr_tti_tx);
      // flush Msg3 Buffer
      if (prach_resources->Msg3 == NULL){
        for(int i = 0; i<NUMBER_OF_CONNECTED_gNB_MAX; i++) {
          ue->ulsch_Msg3_active[i] = 0;
        }
      }
      nr_prach = nr_ue_get_rach(ue->prach_resources[gNB_id], &ue->prach_vars[0]->prach_pdu, mod_id, ue->CC_id, UE_mode, frame_tx, gNB_id, nr_tti_tx);
    }
  }

  if (ue->prach_resources[gNB_id] != NULL && nr_prach == 1 && prach_resources->init_msg1) {

    pathloss = get_nr_PL(mod_id, ue->CC_id, gNB_id);
    LOG_D(PHY,"runmode %d\n",runmode);

    if ((ue->mac_enabled == 1) && (runmode != calib_prach_tx)) {
      ue->tx_power_dBm[nr_tti_tx] = prach_resources->ra_PREAMBLE_RECEIVED_TARGET_POWER + pathloss;
    }

    LOG_I(PHY,"[UE %d][RAPROC] Frame %d, nr_tti_tx %d : Generating PRACH, preamble %d, PL %d, P0_PRACH %d, TARGET_RECEIVED_POWER %d dBm, RA-RNTI %x\n",
      ue->Mod_id,
      frame_tx,
      nr_tti_tx,
      prach_resources->ra_PreambleIndex,
      pathloss,
      ue->tx_power_dBm[nr_tti_tx],
      prach_resources->ra_PREAMBLE_RECEIVED_TARGET_POWER,
      prach_resources->ra_RNTI);

    //ue->tx_total_RE[nr_tti_tx] = 96; // todo
    ue->prach_vars[gNB_id]->amp = AMP;

    /* #if defined(EXMIMO) || defined(OAI_USRP) || defined(OAI_BLADERF) || defined(OAI_LMSSDR) || defined(OAI_ADRV9371_ZC706)
      tx_amp = get_tx_amp_prach(ue->tx_power_dBm[nr_tti_tx], ue->tx_power_max_dBm, ue->frame_parms.N_RB_UL);
      if (tx_amp != -1)
        ue->prach_vars[gNB_id]->amp = tx_amp;
    #else
      ue->prach_vars[gNB_id]->amp = AMP;
    #endif */

    if ((runmode == calib_prach_tx) && (((proc->frame_tx&0xfffe)%100)==0))
      LOG_D(PHY,"[UE %d][RAPROC] Frame %d, nr_tti_tx %d : PRACH TX power %d dBm, amp %d\n", ue->Mod_id,
        proc->frame_rx,
        proc->nr_tti_tx,
        ue->tx_power_dBm[nr_tti_tx],
        ue->prach_vars[gNB_id]->amp);

    VCD_SIGNAL_DUMPER_DUMP_FUNCTION_BY_NAME(VCD_SIGNAL_DUMPER_FUNCTIONS_UE_GENERATE_PRACH, VCD_FUNCTION_IN);

    prach_power = generate_nr_prach(ue, gNB_id, nr_tti_tx);

    VCD_SIGNAL_DUMPER_DUMP_FUNCTION_BY_NAME(VCD_SIGNAL_DUMPER_FUNCTIONS_UE_GENERATE_PRACH, VCD_FUNCTION_OUT);

    LOG_D(PHY,"[UE %d][RAPROC] PRACH PL %d dB, power %d dBm, digital power %d dB (amp %d)\n",
      ue->Mod_id,
      pathloss,
      ue->tx_power_dBm[nr_tti_tx],
      dB_fixed(prach_power),
      ue->prach_vars[gNB_id]->amp);

    if (ue->mac_enabled == 1)
      nr_Msg1_transmitted(ue->Mod_id, ue->CC_id, frame_tx, gNB_id);

    LOG_I(PHY,"[UE %d][RAPROC] Frame %d, nr_tti_tx %d: Generated PRACH Msg1 (gNB %d) preamble index %d for UL, TX power %d dBm (PL %d dB) \n",
      ue->Mod_id,
      frame_tx,
      nr_tti_tx,
      gNB_id,
      prach_resources->ra_PreambleIndex,
      ue->tx_power_dBm[nr_tti_tx],
      pathloss);

    LOG_D(PHY,"[UE %d] frame %d nr_tti_tx %d : prach_cnt %d\n", ue->Mod_id, frame_tx, nr_tti_tx, ue->prach_cnt);

    ue->prach_cnt++;

    if (ue->prach_cnt == 3)
      ue->prach_cnt = 0;
  } else if (nr_prach == 2) {
    nr_ra_succeeded(mod_id, ue->CC_id, gNB_id);
  }

  // if we're calibrating the PRACH kill the pointer to its resources so that the RA protocol doesn't continue
  if (runmode == calib_prach_tx)
    ue->prach_resources[gNB_id] = NULL;

  VCD_SIGNAL_DUMPER_DUMP_FUNCTION_BY_NAME(VCD_SIGNAL_DUMPER_FUNCTIONS_PHY_PROCEDURES_UE_TX_PRACH, VCD_FUNCTION_OUT);
}<|MERGE_RESOLUTION|>--- conflicted
+++ resolved
@@ -1642,7 +1642,7 @@
       if(slot <=3 && (((config->ssb_table.ssb_mask_list[0].ssb_mask << 2*slot)&0x80000000) == 0x80000000 || ((config->ssb_table.ssb_mask_list[0].ssb_mask << (2*slot +1))&0x80000000) == 0x80000000))
       return 1;
       else return 0;
-    
+
     }
     else if(Lmax == 64) {
       if (mu == NR_MU_3){
@@ -1707,16 +1707,13 @@
 int phy_procedures_nrUE_RX(PHY_VARS_NR_UE *ue,
                            UE_nr_rxtx_proc_t *proc,
                            uint8_t gNB_id,
-                           runmode_t mode) {
+                           runmode_t mode)
+{
   int frame_rx = proc->frame_rx;
   int nr_tti_rx = proc->nr_tti_rx;
   int slot_pbch;
-<<<<<<< HEAD
-  NR_UE_PDCCH *pdcch_vars = ue->pdcch_vars[ue->current_thread_id[nr_tti_rx]][0];
-=======
   //int slot_ssb;
   NR_UE_PDCCH *pdcch_vars  = ue->pdcch_vars[ue->current_thread_id[nr_tti_rx]][0];
->>>>>>> 8f03a80a
   fapi_nr_config_request_t *cfg = &ue->nrUE_config;
 
   NR_UE_MAC_INST_t *mac = get_mac_inst(ue->Mod_id);
@@ -1735,50 +1732,55 @@
   uint8_t next2_thread_id = next1_thread_id== (RX_NB_TH-1) ? 0:(next1_thread_id+1);
   */
 
-  int coreset_nb_rb = 0;
-  int coreset_start_rb = 0;
+  int coreset_nb_rb=0;
+  int coreset_start_rb=0;
 
   if (pdcch_vars->nb_search_space > 0)
-    get_coreset_rballoc(pdcch_vars->pdcch_config[0].coreset.frequency_domain_resource, &coreset_nb_rb,
-                        &coreset_start_rb);
-
+    get_coreset_rballoc(pdcch_vars->pdcch_config[0].coreset.frequency_domain_resource,&coreset_nb_rb,&coreset_start_rb);
+  
   slot_pbch = is_pbch_in_slot(cfg, frame_rx, nr_tti_rx, fp);
   //slot_ssb = is_ssb_in_slot(cfg, frame_rx, nr_tti_rx, fp);
 
   // looking for pbch only in slot where it is supposed to be
-  if ((ue->decode_MIB == 1) && slot_pbch) {
-    LOG_D(PHY, " ------  PBCH ChannelComp/LLR: frame.slot %d.%d ------  \n", frame_rx % 1024, nr_tti_rx);
-    for (int i = 1; i < 4; i++) {
-
-      nr_slot_fep(ue,
-                  (ue->symbol_offset + i) % (fp->symbols_per_slot),
-                  nr_tti_rx,
-                  0,
-                  0);
-
-#if UE_TIMING_TRACE
-      start_meas(&ue->dlsch_channel_estimation_stats);
-#endif
-      nr_pbch_channel_estimation(ue, 0, nr_tti_rx, (ue->symbol_offset + i) % (fp->symbols_per_slot), i - 1,
-                                 (fp->ssb_index) & 7, fp->half_frame_bit);
-#if UE_TIMING_TRACE
-      stop_meas(&ue->dlsch_channel_estimation_stats);
-#endif
-
-    }
-    nr_ue_pbch_procedures(gNB_id, ue, proc, 0);
-
-    if (ue->no_timing_correction == 0) {
-      LOG_D(PHY, "start adjust sync slot = %d no timing %d\n", nr_tti_rx, ue->no_timing_correction);
-      nr_adjust_synch_ue(fp,
-                         ue,
-                         gNB_id,
-                         frame_rx,
-                         nr_tti_rx,
-                         0,
-                         16384);
-    }
-  }
+  if ((ue->decode_MIB == 1) && slot_pbch)
+    {
+      LOG_D(PHY," ------  PBCH ChannelComp/LLR: frame.slot %d.%d ------  \n", frame_rx%1024, nr_tti_rx);
+      for (int i=1; i<4; i++) {
+
+	nr_slot_fep(ue,
+		    (ue->symbol_offset+i)%(fp->symbols_per_slot),
+		    nr_tti_rx,
+		    0,
+		    0);
+
+#if UE_TIMING_TRACE
+  	start_meas(&ue->dlsch_channel_estimation_stats);
+#endif
+   	nr_pbch_channel_estimation(ue,0,nr_tti_rx,(ue->symbol_offset+i)%(fp->symbols_per_slot),i-1,(fp->ssb_index)&7,fp->half_frame_bit);
+#if UE_TIMING_TRACE
+  	stop_meas(&ue->dlsch_channel_estimation_stats);
+#endif
+      
+      }
+      
+      //if (mac->csirc->reportQuantity.choice.ssb_Index_RSRP){ 
+        nr_ue_rsrp_measurements(ue,nr_tti_rx,0);
+      //}
+	
+
+      nr_ue_pbch_procedures(gNB_id, ue, proc, 0);
+
+      if (ue->no_timing_correction==0) {
+        LOG_D(PHY,"start adjust sync slot = %d no timing %d\n", nr_tti_rx, ue->no_timing_correction);
+        nr_adjust_synch_ue(fp,
+                           ue,
+                           gNB_id,
+                           frame_rx,
+                           nr_tti_rx,
+                           0,
+                           16384);
+      }
+    }
 
   if ((frame_rx%64 == 0) && (nr_tti_rx==0)) {
     printf("============================================\n");
@@ -1789,10 +1791,9 @@
 #ifdef NR_PDCCH_SCHED
   nr_gold_pdcch(ue, 0, 2);
 
-  LOG_D(PHY, " ------ --> PDCCH ChannelComp/LLR Frame.slot %d.%d ------  \n", frame_rx % 1024, nr_tti_rx);
-
-  for (uint16_t l = 0; l < nb_symb_pdcch; l++) {
-
+  LOG_D(PHY," ------ --> PDCCH ChannelComp/LLR Frame.slot %d.%d ------  \n", frame_rx%1024, nr_tti_rx);
+  for (uint16_t l=0; l<nb_symb_pdcch; l++) {
+    
 #if UE_TIMING_TRACE
     start_meas(&ue->ofdm_demod_stats);
 #endif
@@ -1928,7 +1929,7 @@
                            SI_PDSCH,
                            ue->dlsch_SI[gNB_id],
                            NULL);
-
+    
     nr_ue_dlsch_procedures(ue,
                            proc,
                            gNB_id,
@@ -2106,10 +2107,6 @@
 //#endif //pdsch
 
 LOG_D(PHY," ****** end RX-Chain  for AbsSubframe %d.%d ******  \n", frame_rx%1024, nr_tti_rx);
-
- // }
-
-
 return (0);
 }
 
