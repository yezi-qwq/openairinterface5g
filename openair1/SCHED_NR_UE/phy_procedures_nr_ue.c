/*
 * Licensed to the OpenAirInterface (OAI) Software Alliance under one or more
 * contributor license agreements.  See the NOTICE file distributed with
 * this work for additional information regarding copyright ownership.
 * The OpenAirInterface Software Alliance licenses this file to You under
 * the OAI Public License, Version 1.1  (the "License"); you may not use this file
 * except in compliance with the License.
 * You may obtain a copy of the License at
 *
 *      http://www.openairinterface.org/?page_id=698
 *
 * Unless required by applicable law or agreed to in writing, software
 * distributed under the License is distributed on an "AS IS" BASIS,
 * WITHOUT WARRANTIES OR CONDITIONS OF ANY KIND, either express or implied.
 * See the License for the specific language governing permissions and
 * limitations under the License.
 *-------------------------------------------------------------------------------
 * For more information about the OpenAirInterface (OAI) Software Alliance:
 *      contact@openairinterface.org
 */

/*! \file phy_procedures_nr_ue.c
 * \brief Implementation of UE procedures from 36.213 LTE specifications
 * \author R. Knopp, F. Kaltenberger, N. Nikaein, A. Mico Pereperez, G. Casati
 * \date 2018
 * \version 0.1
 * \company Eurecom
 * \email: knopp@eurecom.fr,florian.kaltenberger@eurecom.fr, navid.nikaein@eurecom.fr, guido.casati@iis.fraunhofer.de
 * \note
 * \warning
 */

#define _GNU_SOURCE

#include "nr/nr_common.h"
#include "assertions.h"
#include "defs.h"
#include "PHY/defs_nr_UE.h"
#include "PHY/phy_extern_nr_ue.h"
#include "PHY/MODULATION/modulation_UE.h"
#include "PHY/NR_UE_TRANSPORT/nr_transport_ue.h"
#include "PHY/NR_UE_TRANSPORT/nr_transport_proto_ue.h"
#include "PHY/NR_UE_TRANSPORT/srs_modulation_nr.h"
#include "SCHED_NR/extern.h"
#include "SCHED_NR_UE/phy_sch_processing_time.h"
#include "PHY/NR_UE_ESTIMATION/nr_estimation.h"
#ifdef EMOS
#include "SCHED/phy_procedures_emos.h"
#endif
#include "executables/softmodem-common.h"
#include "executables/nr-uesoftmodem.h"
#include "LAYER2/NR_MAC_UE/mac_proto.h"
#include "LAYER2/NR_MAC_UE/nr_l1_helpers.h"

//#define DEBUG_PHY_PROC
#define NR_PDCCH_SCHED
//#define NR_PDCCH_SCHED_DEBUG
//#define NR_PUCCH_SCHED
//#define NR_PUCCH_SCHED_DEBUG
//#define NR_PDSCH_DEBUG

#ifndef PUCCH
#define PUCCH
#endif

#include "common/utils/LOG/log.h"

#ifdef EMOS
fifo_dump_emos_UE emos_dump_UE;
#endif

#include "common/utils/LOG/vcd_signal_dumper.h"
#include "UTIL/OPT/opt.h"
#include "intertask_interface.h"
#include "T.h"

char nr_mode_string[NUM_UE_MODE][20] = {"NOT SYNCHED","PRACH","RAR","RA_WAIT_CR", "PUSCH", "RESYNCH"};

const uint8_t nr_rv_round_map_ue[4] = {0, 2, 1, 3};

#if defined(EXMIMO) || defined(OAI_USRP) || defined(OAI_BLADERF) || defined(OAI_LMSSDR) || defined(OAI_ADRV9371_ZC706)
extern uint64_t downlink_frequency[MAX_NUM_CCs][4];
#endif

unsigned int gain_table[31] = {100,112,126,141,158,178,200,224,251,282,316,359,398,447,501,562,631,708,794,891,1000,1122,1258,1412,1585,1778,1995,2239,2512,2818,3162};

void nr_fill_dl_indication(nr_downlink_indication_t *dl_ind,
                           fapi_nr_dci_indication_t *dci_ind,
                           fapi_nr_rx_indication_t *rx_ind,
                           UE_nr_rxtx_proc_t *proc,
                           PHY_VARS_NR_UE *ue,
                           uint8_t gNB_id){

  memset((void*)dl_ind, 0, sizeof(nr_downlink_indication_t));

  dl_ind->gNB_index = gNB_id;
  dl_ind->module_id = ue->Mod_id;
  dl_ind->cc_id     = ue->CC_id;
  dl_ind->frame     = proc->frame_rx;
  dl_ind->slot      = proc->nr_slot_rx;
  dl_ind->thread_id = proc->thread_id;

  if (dci_ind) {

    dl_ind->rx_ind = NULL; //no data, only dci for now
    dl_ind->dci_ind = dci_ind;

  } else if (rx_ind) {

    dl_ind->rx_ind = rx_ind; //  hang on rx_ind instance
    dl_ind->dci_ind = NULL;

  }
}

void nr_fill_rx_indication(fapi_nr_rx_indication_t *rx_ind,
                           uint8_t pdu_type,
                           uint8_t gNB_id,
                           PHY_VARS_NR_UE *ue,
                           NR_UE_DLSCH_t *dlsch0,
                           NR_UE_DLSCH_t *dlsch1,
                           uint16_t n_pdus){


  NR_DL_FRAME_PARMS *frame_parms = &ue->frame_parms;

  if (n_pdus > 1){
    LOG_E(PHY, "In %s: multiple number of DL PDUs not supported yet...\n", __FUNCTION__);
  }

  switch (pdu_type){
    case FAPI_NR_RX_PDU_TYPE_SIB:
      rx_ind->rx_indication_body[n_pdus - 1].pdsch_pdu.harq_pid = dlsch0->current_harq_pid;
      rx_ind->rx_indication_body[n_pdus - 1].pdsch_pdu.ack_nack = dlsch0->harq_processes[dlsch0->current_harq_pid]->ack;
      rx_ind->rx_indication_body[n_pdus - 1].pdsch_pdu.pdu = dlsch0->harq_processes[dlsch0->current_harq_pid]->b;
      rx_ind->rx_indication_body[n_pdus - 1].pdsch_pdu.pdu_length = dlsch0->harq_processes[dlsch0->current_harq_pid]->TBS / 8;
    break;
    case FAPI_NR_RX_PDU_TYPE_DLSCH:
      if(dlsch0) {
        rx_ind->rx_indication_body[n_pdus - 1].pdsch_pdu.harq_pid = dlsch0->current_harq_pid;
        rx_ind->rx_indication_body[n_pdus - 1].pdsch_pdu.ack_nack = dlsch0->harq_processes[dlsch0->current_harq_pid]->ack;
        rx_ind->rx_indication_body[n_pdus - 1].pdsch_pdu.pdu = dlsch0->harq_processes[dlsch0->current_harq_pid]->b;
        rx_ind->rx_indication_body[n_pdus - 1].pdsch_pdu.pdu_length = dlsch0->harq_processes[dlsch0->current_harq_pid]->TBS / 8;
      }
      if(dlsch1) {
        AssertFatal(1==0,"Second codeword currently not supported\n");
      }
      break;
    case FAPI_NR_RX_PDU_TYPE_RAR:
      rx_ind->rx_indication_body[n_pdus - 1].pdsch_pdu.harq_pid = dlsch0->current_harq_pid;
      rx_ind->rx_indication_body[n_pdus - 1].pdsch_pdu.ack_nack = dlsch0->harq_processes[dlsch0->current_harq_pid]->ack;
      rx_ind->rx_indication_body[n_pdus - 1].pdsch_pdu.pdu = dlsch0->harq_processes[dlsch0->current_harq_pid]->b;
      rx_ind->rx_indication_body[n_pdus - 1].pdsch_pdu.pdu_length = dlsch0->harq_processes[dlsch0->current_harq_pid]->TBS / 8;
    break;
    case FAPI_NR_RX_PDU_TYPE_SSB:
      rx_ind->rx_indication_body[n_pdus - 1].ssb_pdu.pdu = ue->pbch_vars[gNB_id]->decoded_output;
      rx_ind->rx_indication_body[n_pdus - 1].ssb_pdu.additional_bits = ue->pbch_vars[gNB_id]->xtra_byte;
      rx_ind->rx_indication_body[n_pdus - 1].ssb_pdu.ssb_index = (frame_parms->ssb_index)&0x7;
      rx_ind->rx_indication_body[n_pdus - 1].ssb_pdu.ssb_length = frame_parms->Lmax;
      rx_ind->rx_indication_body[n_pdus - 1].ssb_pdu.cell_id = frame_parms->Nid_cell;
      rx_ind->rx_indication_body[n_pdus - 1].ssb_pdu.ssb_start_subcarrier = frame_parms->ssb_start_subcarrier;
      rx_ind->rx_indication_body[n_pdus - 1].ssb_pdu.rsrp_dBm = ue->measurements.rsrp_dBm[gNB_id];
    break;
    default:
    break;
  }

  rx_ind->rx_indication_body[n_pdus -1].pdu_type = pdu_type;
  rx_ind->number_pdus = n_pdus;

}

int get_tx_amp_prach(int power_dBm, int power_max_dBm, int N_RB_UL){

  int gain_dB = power_dBm - power_max_dBm, amp_x_100 = -1;

  switch (N_RB_UL) {
  case 6:
  amp_x_100 = AMP;      // PRACH is 6 PRBS so no scale
  break;
  case 15:
  amp_x_100 = 158*AMP;  // 158 = 100*sqrt(15/6)
  break;
  case 25:
  amp_x_100 = 204*AMP;  // 204 = 100*sqrt(25/6)
  break;
  case 50:
  amp_x_100 = 286*AMP;  // 286 = 100*sqrt(50/6)
  break;
  case 75:
  amp_x_100 = 354*AMP;  // 354 = 100*sqrt(75/6)
  break;
  case 100:
  amp_x_100 = 408*AMP;  // 408 = 100*sqrt(100/6)
  break;
  default:
  LOG_E(PHY, "Unknown PRB size %d\n", N_RB_UL);
  return (amp_x_100);
  break;
  }
  if (gain_dB < -30) {
    return (amp_x_100/3162);
  } else if (gain_dB > 0)
    return (amp_x_100);
  else
    return (amp_x_100/gain_table[-gain_dB]);  // 245 corresponds to the factor sqrt(25/6)

  return (amp_x_100);
}

UE_MODE_t get_nrUE_mode(uint8_t Mod_id,uint8_t CC_id,uint8_t gNB_id){
  return(PHY_vars_UE_g[Mod_id][CC_id]->UE_mode[gNB_id]);
}

// convert time factor "16 * 64 * T_c / (2^mu)" in N_TA calculation in TS38.213 section 4.2 to samples by multiplying with samples per second
//   16 * 64 * T_c            / (2^mu) * samples_per_second
// = 16 * T_s                 / (2^mu) * samples_per_second
// = 16 * 1 / (15 kHz * 2048) / (2^mu) * (15 kHz * 2^mu * ofdm_symbol_size)
// = 16 * 1 /           2048           *                  ofdm_symbol_size
// = 16 * ofdm_symbol_size / 2048
static inline
uint16_t get_bw_scaling(uint16_t ofdm_symbol_size){
  return 16 * ofdm_symbol_size / 2048;
}

// UL time alignment procedures:
// - If the current tx frame and slot match the TA configuration in ul_time_alignment
//   then timing advance is processed and set to be applied in the next UL transmission
// - Application of timing adjustment according to TS 38.213 p4.2
// todo:
// - handle RAR TA application as per ch 4.2 TS 38.213
void ue_ta_procedures(PHY_VARS_NR_UE *ue, int slot_tx, int frame_tx){

  if (ue->mac_enabled == 1) {

    uint8_t gNB_id = 0;
    NR_UL_TIME_ALIGNMENT_t *ul_time_alignment = &ue->ul_time_alignment[gNB_id];

    if (frame_tx == ul_time_alignment->ta_frame && slot_tx == ul_time_alignment->ta_slot) {

      uint16_t ofdm_symbol_size = ue->frame_parms.ofdm_symbol_size;
      uint16_t bw_scaling = get_bw_scaling(ofdm_symbol_size);

      ue->timing_advance += (ul_time_alignment->ta_command - 31) * bw_scaling;

      LOG_D(PHY, "In %s: [UE %d] [%d.%d] Got timing advance command %u from MAC, new value is %d\n",
        __FUNCTION__,
        ue->Mod_id,
        frame_tx,
        slot_tx,
        ul_time_alignment->ta_command,
        ue->timing_advance);

      ul_time_alignment->ta_frame = -1;
      ul_time_alignment->ta_slot = -1;

    }
  }
}

void phy_procedures_nrUE_TX(PHY_VARS_NR_UE *ue,
                            UE_nr_rxtx_proc_t *proc,
                            uint8_t gNB_id) {

  int slot_tx = proc->nr_slot_tx;
  int frame_tx = proc->frame_tx;

  AssertFatal(ue->CC_id == 0, "Transmission on secondary CCs is not supported yet\n");

  VCD_SIGNAL_DUMPER_DUMP_FUNCTION_BY_NAME(VCD_SIGNAL_DUMPER_FUNCTIONS_PHY_PROCEDURES_UE_TX,VCD_FUNCTION_IN);

  memset(ue->common_vars.txdataF[0], 0, sizeof(int)*14*ue->frame_parms.ofdm_symbol_size);

  LOG_D(PHY,"****** start TX-Chain for AbsSubframe %d.%d ******\n", frame_tx, slot_tx);

  start_meas(&ue->phy_proc_tx);

  if (ue->UE_mode[gNB_id] <= PUSCH){
    for (uint8_t harq_pid = 0; harq_pid < ue->ulsch[proc->thread_id][gNB_id][0]->number_harq_processes_for_pusch; harq_pid++) {
      if (ue->ulsch[proc->thread_id][gNB_id][0]->harq_processes[harq_pid]->status == ACTIVE)
        nr_ue_ulsch_procedures(ue, harq_pid, frame_tx, slot_tx, proc->thread_id, gNB_id);
    }
  }

  if (ue->UE_mode[gNB_id] == PUSCH) {
    ue_srs_procedures_nr(ue, proc, gNB_id);
  }

  VCD_SIGNAL_DUMPER_DUMP_FUNCTION_BY_NAME(VCD_SIGNAL_DUMPER_FUNCTIONS_PHY_PROCEDURES_UE_TX, VCD_FUNCTION_OUT);
  stop_meas(&ue->phy_proc_tx);


}

void nr_ue_measurement_procedures(uint16_t l,
                                  PHY_VARS_NR_UE *ue,
                                  UE_nr_rxtx_proc_t *proc,
                                  uint8_t gNB_id,
                                  uint16_t slot){

  NR_DL_FRAME_PARMS *frame_parms=&ue->frame_parms;
  int frame_rx   = proc->frame_rx;
  int nr_slot_rx = proc->nr_slot_rx;
  VCD_SIGNAL_DUMPER_DUMP_FUNCTION_BY_NAME(VCD_SIGNAL_DUMPER_FUNCTIONS_UE_MEASUREMENT_PROCEDURES, VCD_FUNCTION_IN);

  if (l==2) {

    LOG_D(PHY,"Doing UE measurement procedures in symbol l %u Ncp %d nr_slot_rx %d, rxdata %p\n",
      l,
      ue->frame_parms.Ncp,
      nr_slot_rx,
      ue->common_vars.rxdata);

    nr_ue_measurements(ue, proc, nr_slot_rx);

#if T_TRACER
    if(slot == 0)
      T(T_UE_PHY_MEAS, T_INT(gNB_id),  T_INT(ue->Mod_id), T_INT(frame_rx%1024), T_INT(nr_slot_rx),
	T_INT((int)(10*log10(ue->measurements.rsrp[0])-ue->rx_total_gain_dB)),
	T_INT((int)ue->measurements.rx_rssi_dBm[0]),
	T_INT((int)(ue->measurements.rx_power_avg_dB[0] - ue->measurements.n0_power_avg_dB)),
	T_INT((int)ue->measurements.rx_power_avg_dB[0]),
	T_INT((int)ue->measurements.n0_power_avg_dB),
	T_INT((int)ue->measurements.wideband_cqi_avg[0]),
	T_INT((int)ue->common_vars.freq_offset));
#endif
  }

  // accumulate and filter timing offset estimation every subframe (instead of every frame)
  if (( slot == 2) && (l==(2-frame_parms->Ncp))) {

    // AGC

    VCD_SIGNAL_DUMPER_DUMP_FUNCTION_BY_NAME(VCD_SIGNAL_DUMPER_FUNCTIONS_UE_GAIN_CONTROL, VCD_FUNCTION_IN);


    //printf("start adjust gain power avg db %d\n", ue->measurements.rx_power_avg_dB[gNB_id]);
    phy_adjust_gain_nr (ue,ue->measurements.rx_power_avg_dB[gNB_id],gNB_id);
    
    VCD_SIGNAL_DUMPER_DUMP_FUNCTION_BY_NAME(VCD_SIGNAL_DUMPER_FUNCTIONS_UE_GAIN_CONTROL, VCD_FUNCTION_OUT);

}

  VCD_SIGNAL_DUMPER_DUMP_FUNCTION_BY_NAME(VCD_SIGNAL_DUMPER_FUNCTIONS_UE_MEASUREMENT_PROCEDURES, VCD_FUNCTION_OUT);
}

void nr_ue_pbch_procedures(uint8_t gNB_id,
			   PHY_VARS_NR_UE *ue,
			   UE_nr_rxtx_proc_t *proc,
			   uint8_t abstraction_flag)
{
  int ret = 0;

  DevAssert(ue);

  int frame_rx = proc->frame_rx;
  int nr_slot_rx = proc->nr_slot_rx;

  VCD_SIGNAL_DUMPER_DUMP_FUNCTION_BY_NAME(VCD_SIGNAL_DUMPER_FUNCTIONS_UE_PBCH_PROCEDURES, VCD_FUNCTION_IN);

  LOG_D(PHY,"[UE  %d] Frame %d Slot %d, Trying PBCH (NidCell %d, gNB_id %d)\n",ue->Mod_id,frame_rx,nr_slot_rx,ue->frame_parms.Nid_cell,gNB_id);

  ret = nr_rx_pbch(ue, proc,
                   ue->pbch_vars[gNB_id],
                   &ue->frame_parms,
                   gNB_id,
                   (ue->frame_parms.ssb_index)&7,
                   SISO);

  if (ret==0) {

    ue->pbch_vars[gNB_id]->pdu_errors_conseq = 0;

    // Switch to PRACH state if it is first PBCH after initial synch and no timing correction is performed
    if (ue->UE_mode[gNB_id] == NOT_SYNCHED && ue->no_timing_correction == 1){
      if (get_softmodem_params()->do_ra) {
        ue->UE_mode[gNB_id] = PRACH;
        ue->prach_resources[gNB_id]->sync_frame = frame_rx;
        ue->prach_resources[gNB_id]->init_msg1 = 0;
      } else {
        ue->UE_mode[gNB_id] = PUSCH;
      }
    }

#ifdef DEBUG_PHY_PROC
    uint16_t frame_tx;
    LOG_D(PHY,"[UE %d] frame %d, nr_slot_rx %d, Received PBCH (MIB): frame_tx %d. N_RB_DL %d\n",
    ue->Mod_id,
    frame_rx,
    nr_slot_rx,
    frame_tx,
    ue->frame_parms.N_RB_DL);
#endif

  } else {
    LOG_E(PHY,"[UE %d] frame %d, nr_slot_rx %d, Error decoding PBCH!\n",
	  ue->Mod_id,frame_rx, nr_slot_rx);
    /*FILE *fd;
    if ((fd = fopen("rxsig_frame0.dat","w")) != NULL) {
                  fwrite((void *)&ue->common_vars.rxdata[0][0],
                         sizeof(int32_t),
                         ue->frame_parms.samples_per_frame,
                         fd);
                  LOG_I(PHY,"Dummping Frame ... bye bye \n");
                  fclose(fd);
                  exit(0);
                }*/

    /*
    write_output("rxsig0.m","rxs0", ue->common_vars.rxdata[0],ue->frame_parms.samples_per_subframe,1,1);


      write_output("H00.m","h00",&(ue->common_vars.dl_ch_estimates[0][0][0]),((ue->frame_parms.Ncp==0)?7:6)*(ue->frame_parms.ofdm_symbol_size),1,1);
      write_output("H10.m","h10",&(ue->common_vars.dl_ch_estimates[0][2][0]),((ue->frame_parms.Ncp==0)?7:6)*(ue->frame_parms.ofdm_symbol_size),1,1);

      write_output("rxsigF0.m","rxsF0", ue->common_vars.rxdataF[0],8*ue->frame_parms.ofdm_symbol_size,1,1);
      write_output("PBCH_rxF0_ext.m","pbch0_ext",ue->pbch_vars[0]->rxdataF_ext[0],12*4*6,1,1);
      write_output("PBCH_rxF0_comp.m","pbch0_comp",ue->pbch_vars[0]->rxdataF_comp[0],12*4*6,1,1);
      write_output("PBCH_rxF_llr.m","pbch_llr",ue->pbch_vars[0]->llr,(ue->frame_parms.Ncp==0) ? 1920 : 1728,1,4);
      exit(-1);
    */

    ue->pbch_vars[gNB_id]->pdu_errors_conseq++;
    ue->pbch_vars[gNB_id]->pdu_errors++;

    if (ue->pbch_vars[gNB_id]->pdu_errors_conseq>=100) {
      if (get_softmodem_params()->non_stop) {
        LOG_E(PHY,"More that 100 consecutive PBCH errors! Going back to Sync mode!\n");
        ue->lost_sync = 1;
      } else {
        LOG_E(PHY,"More that 100 consecutive PBCH errors! Exiting!\n");
        exit_fun("More that 100 consecutive PBCH errors! Exiting!\n");
      }
    }
  }

  if (frame_rx % 100 == 0) {
    ue->pbch_vars[gNB_id]->pdu_fer = ue->pbch_vars[gNB_id]->pdu_errors - ue->pbch_vars[gNB_id]->pdu_errors_last;
    ue->pbch_vars[gNB_id]->pdu_errors_last = ue->pbch_vars[gNB_id]->pdu_errors;
  }

#ifdef DEBUG_PHY_PROC
  LOG_D(PHY,"[UE %d] frame %d, slot %d, PBCH errors = %d, consecutive errors = %d!\n",
	ue->Mod_id,frame_rx, nr_slot_rx,
	ue->pbch_vars[gNB_id]->pdu_errors,
	ue->pbch_vars[gNB_id]->pdu_errors_conseq);
#endif
  VCD_SIGNAL_DUMPER_DUMP_FUNCTION_BY_NAME(VCD_SIGNAL_DUMPER_FUNCTIONS_UE_PBCH_PROCEDURES, VCD_FUNCTION_OUT);
}



unsigned int nr_get_tx_amp(int power_dBm, int power_max_dBm, int N_RB_UL, int nb_rb)
{

  int gain_dB = power_dBm - power_max_dBm;
  double gain_lin;

  gain_lin = pow(10,.1*gain_dB);
  if ((nb_rb >0) && (nb_rb <= N_RB_UL)) {
    return((int)(AMP*sqrt(gain_lin*N_RB_UL/(double)nb_rb)));
  }
  else {
    LOG_E(PHY,"Illegal nb_rb/N_RB_UL combination (%d/%d)\n",nb_rb,N_RB_UL);
    //mac_xface->macphy_exit("");
  }
  return(0);
}

#ifdef NR_PDCCH_SCHED

int nr_ue_pdcch_procedures(uint8_t gNB_id,
                           PHY_VARS_NR_UE *ue,
                           UE_nr_rxtx_proc_t *proc,
                           int n_ss)
{
  int frame_rx = proc->frame_rx;
  int nr_slot_rx = proc->nr_slot_rx;
  unsigned int dci_cnt=0;
  fapi_nr_dci_indication_t dci_ind = {0};
  nr_downlink_indication_t dl_indication;

  NR_UE_PDCCH *pdcch_vars = ue->pdcch_vars[proc->thread_id][gNB_id];
  fapi_nr_dl_config_dci_dl_pdu_rel15_t *rel15 = &pdcch_vars->pdcch_config[n_ss];

  /*
  //  unsigned int dci_cnt=0, i;  //removed for nr_ue_pdcch_procedures and added in the loop for nb_coreset_active
#ifdef NR_PDCCH_SCHED_DEBUG
  printf("<-NR_PDCCH_PHY_PROCEDURES_LTE_UE (nr_ue_pdcch_procedures)-> Entering function nr_ue_pdcch_procedures() \n");
#endif

  int frame_rx = proc->frame_rx;
  int nr_slot_rx = proc->nr_slot_rx;
  NR_DCI_ALLOC_t dci_alloc_rx[8];
  
  //uint8_t next1_thread_id = proc->thread_id== (RX_NB_TH-1) ? 0:(proc->thread_id+1);
  //uint8_t next2_thread_id = next1_thread_id== (RX_NB_TH-1) ? 0:(next1_thread_id+1);
  

  // table dci_fields_sizes_cnt contains dci_fields_sizes for each time a dci is decoded in the slot
  // each element represents the size in bits for each dci field, for each decoded dci -> [dci_cnt-1]
  // each time a dci is decode at dci_cnt, the values of the table dci_fields_sizes[i][j] will be copied at table dci_fields_sizes_cnt[dci_cnt-1][i][j]
  // table dci_fields_sizes_cnt[dci_cnt-1][i][j] will then be used in function nr_extract_dci_info
  uint8_t dci_fields_sizes_cnt[MAX_NR_DCI_DECODED_SLOT][NBR_NR_DCI_FIELDS][NBR_NR_FORMATS];

  int nb_searchspace_active=0;
  NR_UE_PDCCH **pdcch_vars = ue->pdcch_vars[proc->thread_id];
  NR_UE_PDCCH *pdcch_vars2 = ue->pdcch_vars[proc->thread_id][gNB_id];
  // s in TS 38.212 Subclause 10.1, for each active BWP the UE can deal with 10 different search spaces
  // Higher layers have updated the number of searchSpaces with are active in the current slot and this value is stored in variable nb_searchspace_total
  int nb_searchspace_total = pdcch_vars2->nb_search_space;

  pdcch_vars[gNB_id]->crnti = 0x1234; //to be check how to set when using loop memory

  uint16_t c_rnti=pdcch_vars[gNB_id]->crnti;
  uint16_t cs_rnti=0,new_rnti=0,tc_rnti=0;
  uint16_t p_rnti=P_RNTI;
  uint16_t si_rnti=SI_RNTI;
  uint16_t ra_rnti=99;
  uint16_t sp_csi_rnti=0,sfi_rnti=0,int_rnti=0,tpc_pusch_rnti=0,tpc_pucch_rnti=0,tpc_srs_rnti=0; //FIXME
  uint16_t crc_scrambled_values[TOTAL_NBR_SCRAMBLED_VALUES] =
    {c_rnti,cs_rnti,new_rnti,tc_rnti,p_rnti,si_rnti,ra_rnti,sp_csi_rnti,sfi_rnti,int_rnti,tpc_pusch_rnti,tpc_pucch_rnti,tpc_srs_rnti};
  #ifdef NR_PDCCH_SCHED_DEBUG
  printf("<-NR_PDCCH_PHY_PROCEDURES_LTE_UE (nr_ue_pdcch_procedures)-> there is a bug in FAPI to calculate nb_searchspace_total=%d\n",nb_searchspace_total);
  #endif
  if (nb_searchspace_total>1) nb_searchspace_total=1; // to be removed when fixing bug in FAPI
  #ifdef NR_PDCCH_SCHED_DEBUG
  printf("<-NR_PDCCH_PHY_PROCEDURES_LTE_UE (nr_ue_pdcch_procedures)-> there is a bug in FAPI to calculate nb_searchspace_total so we set it to 1...\n");
  printf("<-NR_PDCCH_PHY_PROCEDURES_LTE_UE (nr_ue_pdcch_procedures)-> the number of searchSpaces active in the current slot(%d) is %d) \n",
	 nr_slot_rx,nb_searchspace_total);
  #endif

  //FK: we define dci_ind and dl_indication as local variables, this way the call to the mac should be thread safe
  fapi_nr_dci_indication_t dci_ind;
  nr_downlink_indication_t dl_indication;
  
  // p in TS 38.212 Subclause 10.1, for each active BWP the UE can deal with 3 different CORESETs (including coresetId 0 for common search space)
  //int nb_coreset_total = NR_NBR_CORESET_ACT_BWP;
  unsigned int dci_cnt=0;
  // this table contains 56 (NBR_NR_DCI_FIELDS) elements for each dci field and format described in TS 38.212. Each element represents the size in bits for each dci field
  //uint8_t dci_fields_sizes[NBR_NR_DCI_FIELDS][NBR_NR_FORMATS] = {{0}};
  // this is the UL bandwidth part. FIXME! To be defined where this value comes from
  //  uint16_t n_RB_ULBWP = 106;
  // this is the DL bandwidth part. FIXME! To be defined where this value comes from

  // First we have to identify each searchSpace active at a time and do PDCCH monitoring corresponding to current searchSpace
  // Up to 10 searchSpaces can be configured to UE (s<=10)
  for (nb_searchspace_active=0; nb_searchspace_active<nb_searchspace_total; nb_searchspace_active++){
    int nb_coreset_active=nb_searchspace_active;
    //int do_pdcch_monitoring_current_slot=1; // this variable can be removed and fapi is handling
    
     // The following code has been removed as it is handled by higher layers (fapi)
     //
     // Verify that monitoring is required at the slot nr_slot_rx. We will run pdcch procedure only if do_pdcch_monitoring_current_slot=1
     // For Type0-PDCCH searchspace, we need to calculate the monitoring slot from Tables 13-1 .. 13-15 in TS 38.213 Subsection 13
     //NR_UE_SLOT_PERIOD_OFFSET_t sl_period_offset_mon = pdcch_vars2->searchSpace[nb_searchspace_active].monitoringSlotPeriodicityAndOffset;
     //if (sl_period_offset_mon == nr_sl1) {
     //do_pdcch_monitoring_current_slot=1; // PDCCH monitoring in every slot
     //} else if (nr_slot_rx%(uint16_t)sl_period_offset_mon == pdcch_vars2->searchSpace[nb_searchspace_active].monitoringSlotPeriodicityAndOffset_offset) {
     //do_pdcch_monitoring_current_slot=1; // PDCCH monitoring in every monitoringSlotPeriodicityAndOffset slot with offset
     //}
    
     // FIXME
     // For PDCCH monitoring when overlap with SS/PBCH according to 38.213 v15.1.0 Section 10
     // To be implemented LATER !!!
     
    //int _offset,_index,_M;
    //int searchSpace_id                              = pdcch_vars2->searchSpace[nb_searchspace_active].searchSpaceId;


    #ifdef NR_PDCCH_SCHED_DEBUG
      printf("<-NR_PDCCH_PHY_PROCEDURES_LTE_UE (nr_ue_pdcch_procedures)-> nb_searchspace_active=%d do_pdcch_monitoring_current_slot=%d (to be removed)\n",
              nb_searchspace_active,
              do_pdcch_monitoring_current_slot);
    #endif

//    if (do_pdcch_monitoring_current_slot) {
      // the searchSpace indicates that we need to monitor PDCCH in current nr_slot_rx
      // get the parameters describing the current SEARCHSPACE
      // the CORESET id applicable to the current SearchSpace
      //int searchSpace_coreset_id                      = pdcch_vars2->searchSpace[nb_searchspace_active].controlResourceSetId;
      // FIXME this variable is a bit string (14 bits) identifying every OFDM symbol in a slot.
      // at the moment we will not take into consideration this variable and we will consider that the OFDM symbol offset is always the first OFDM in a symbol
      uint16_t symbol_within_slot_mon                 = pdcch_vars2->searchSpace[nb_searchspace_active].monitoringSymbolWithinSlot;
      // get the remaining parameters describing the current SEARCHSPACE:     // FIXME! To be defined where we get this information from
      //NR_UE_SEARCHSPACE_nbrCAND_t num_cand_L1         = pdcch_vars2->searchSpace[nb_searchspace_active].nrofCandidates_aggrlevel1;
      //NR_UE_SEARCHSPACE_nbrCAND_t num_cand_L2         = pdcch_vars2->searchSpace[nb_searchspace_active].nrofCandidates_aggrlevel2;
      //NR_UE_SEARCHSPACE_nbrCAND_t num_cand_L4         = pdcch_vars2->searchSpace[nb_searchspace_active].nrofCandidates_aggrlevel4;
      //NR_UE_SEARCHSPACE_nbrCAND_t num_cand_L8         = pdcch_vars2->searchSpace[nb_searchspace_active].nrofCandidates_aggrlevel8;
      //NR_UE_SEARCHSPACE_nbrCAND_t num_cand_L16        = pdcch_vars2->searchSpace[nb_searchspace_active].nrofCandidates_aggrlevel16;
                                                                                                  // FIXME! A table of five enum elements
      // searchSpaceType indicates whether this is a common search space or a UE-specific search space
      //int searchSpaceType                             = pdcch_vars2->searchSpace[nb_searchspace_active].searchSpaceType.type;
      NR_SEARCHSPACE_TYPE_t searchSpaceType                             = ue_specific;//common;
      #ifdef NR_PDCCH_SCHED_DEBUG
        printf("<-NR_PDCCH_PHY_PROCEDURES_LTE_UE (nr_ue_pdcch_procedures)-> searchSpaceType=%d is hardcoded THIS HAS TO BE FIXED!!!\n",
                searchSpaceType);
      #endif

      //while ((searchSpace_coreset_id != pdcch_vars2->coreset[nb_coreset_active].controlResourceSetId) && (nb_coreset_active<nb_coreset_total)) {
        // we need to identify the CORESET associated to the active searchSpace
        //nb_coreset_active++;
      if (nb_coreset_active >= nb_coreset_total) return 0; // the coreset_id could not be found. There is a problem
      }


    
     //we do not need these parameters yet
    
     // get the parameters describing the current CORESET
     //int coreset_duration                                      = pdcch_vars2->coreset[nb_coreset_active].duration;
     //uint64_t coreset_freq_dom                                 = pdcch_vars2->coreset[nb_coreset_active].frequencyDomainResources;
     //int coreset_shift_index                                   = pdcch_vars2->coreset[nb_coreset_active].cce_reg_mappingType.shiftIndex;
    // NR_UE_CORESET_REG_bundlesize_t coreset_bundlesize         = pdcch_vars2->coreset[nb_coreset_active].cce_reg_mappingType.reg_bundlesize;
    // NR_UE_CORESET_interleaversize_t coreset_interleaversize   = pdcch_vars2->coreset[nb_coreset_active].cce_reg_mappingType.interleaversize;
    // NR_UE_CORESET_precoder_granularity_t precoder_granularity = pdcch_vars2->coreset[nb_coreset_active].precoderGranularity;
    // int tci_statesPDCCH                                       = pdcch_vars2->coreset[nb_coreset_active].tciStatesPDCCH;
    // int tci_present                                           = pdcch_vars2->coreset[nb_coreset_active].tciPresentInDCI;
    // uint16_t pdcch_DMRS_scrambling_id                         = pdcch_vars2->coreset[nb_coreset_active].pdcchDMRSScramblingID;
    

    // A set of PDCCH candidates for a UE to monitor is defined in terms of PDCCH search spaces.
    // Searchspace types:
    // Type0-PDCCH  common search space for a DCI format with CRC scrambled by a SI-RNTI
    // number of consecutive resource blocks and a number of consecutive symbols for
    // the control resource set of the Type0-PDCCH common search space from
    // the four most significant bits of RMSI-PDCCH-Config as described in Tables 13-1 through 13-10
    // and determines PDCCH monitoring occasions
    // from the four least significant bits of RMSI-PDCCH-Config,
    // included in MasterInformationBlock, as described in Tables 13-11 through 13-15
    // Type0A-PDCCH common search space for a DCI format with CRC scrambled by a SI-RNTI
    // Type1-PDCCH  common search space for a DCI format with CRC scrambled by a RA-RNTI, or a TC-RNTI, or a C-RNTI
    // Type2-PDCCH  common search space for a DCI format with CRC scrambled by a P-RNTI
    // Type3-PDCCH  common search space for a DCI format with CRC scrambled by INT-RNTI, or SFI-RNTI,
    // or TPC-PUSCH-RNTI, or TPC-PUCCH-RNTI, or TPC-SRS-RNTI, or C-RNTI, or CS-RNTI(s), or SP-CSI-RNTI



    VCD_SIGNAL_DUMPER_DUMP_FUNCTION_BY_NAME(VCD_SIGNAL_DUMPER_FUNCTIONS_UE_PDCCH_PROCEDURES, VCD_FUNCTION_IN);
    start_meas(&ue->dlsch_rx_pdcch_stats);

      VCD_SIGNAL_DUMPER_DUMP_FUNCTION_BY_NAME(VCD_SIGNAL_DUMPER_FUNCTIONS_RX_PDCCH, VCD_FUNCTION_IN);
#ifdef NR_PDCCH_SCHED_DEBUG
      printf("<-NR_PDCCH_PHY_PROCEDURES_LTE_UE (nr_ue_pdcch_procedures)-> Entering function nr_rx_pdcch with gNB_id=%d (nb_coreset_active=%d, (symbol_within_slot_mon&0x3FFF)=%d, searchSpaceType=%d)\n",
                  gNB_id,nb_coreset_active,(symbol_within_slot_mon&0x3FFF),
                  searchSpaceType);
#endif
        nr_rx_pdcch(ue,
                    frame_rx,
                    nr_slot_rx,
                    gNB_id,
                    //(ue->frame_parms.mode1_flag == 1) ? SISO : ALAMOUTI,
                    SISO,
                    ue->high_speed_flag,
                    ue->is_secondary_ue,
                    nb_coreset_active,
                    (symbol_within_slot_mon&0x3FFF),
                    searchSpaceType);
#ifdef NR_PDCCH_SCHED_DEBUG
          printf("<-NR_PDCCH_PHY_PROCEDURES_LTE_UE (nr_ue_pdcch_procedures)-> Ending function nr_rx_pdcch(nb_coreset_active=%d, (symbol_within_slot_mon&0x3FFF)=%d, searchSpaceType=%d)\n",
                  nb_coreset_active,(symbol_within_slot_mon&0x3FFF),
                  searchSpaceType);
#endif

  */
  
  VCD_SIGNAL_DUMPER_DUMP_FUNCTION_BY_NAME(VCD_SIGNAL_DUMPER_FUNCTIONS_RX_PDCCH, VCD_FUNCTION_IN);
  nr_rx_pdcch(ue, proc, rel15);
  VCD_SIGNAL_DUMPER_DUMP_FUNCTION_BY_NAME(VCD_SIGNAL_DUMPER_FUNCTIONS_RX_PDCCH, VCD_FUNCTION_OUT);
  

  VCD_SIGNAL_DUMPER_DUMP_FUNCTION_BY_NAME(VCD_SIGNAL_DUMPER_FUNCTIONS_DCI_DECODING, VCD_FUNCTION_IN);

#ifdef NR_PDCCH_SCHED_DEBUG
  printf("<-NR_PDCCH_PHY_PROCEDURES_LTE_UE (nr_ue_pdcch_procedures)-> Entering function nr_dci_decoding_procedure for search space %d)\n",
	 n_ss);
#endif

  dci_cnt = nr_dci_decoding_procedure(ue, proc, &dci_ind, rel15);

#ifdef NR_PDCCH_SCHED_DEBUG
  LOG_I(PHY,"<-NR_PDCCH_PHY_PROCEDURES_LTE_UE (nr_ue_pdcch_procedures)-> Ending function nr_dci_decoding_procedure() -> dci_cnt=%u\n",dci_cnt);
#endif
  
  VCD_SIGNAL_DUMPER_DUMP_FUNCTION_BY_NAME(VCD_SIGNAL_DUMPER_FUNCTIONS_DCI_DECODING, VCD_FUNCTION_OUT);
  //LOG_D(PHY,"[UE  %d][PUSCH] Frame %d nr_slot_rx %d PHICH RX\n",ue->Mod_id,frame_rx,nr_slot_rx);

  for (int i=0; i<dci_cnt; i++) {
    LOG_D(PHY,"[UE  %d] AbsSubFrame %d.%d, Mode %s: DCI %i of %d total DCIs found --> rnti %x : format %d\n",
      ue->Mod_id,frame_rx%1024,nr_slot_rx,nr_mode_string[ue->UE_mode[gNB_id]],
      i + 1,
      dci_cnt,
      dci_ind.dci_list[i].rnti,
      dci_ind.dci_list[i].dci_format);
  }
  ue->pdcch_vars[proc->thread_id][gNB_id]->dci_received += dci_cnt;

  dci_ind.number_of_dcis = dci_cnt;
    /*
    for (int i=0; i<dci_cnt; i++) {
      
	memset(&dci_ind.dci_list[i].dci,0,sizeof(fapi_nr_dci_pdu_rel15_t));
	
	dci_ind.dci_list[i].rnti = dci_alloc_rx[i].rnti;
	dci_ind.dci_list[i].dci_format = dci_alloc_rx[i].format;
	dci_ind.dci_list[i].n_CCE = dci_alloc_rx[i].firstCCE;
	dci_ind.dci_list[i].N_CCE = (int)dci_alloc_rx[i].L;
	
	status = nr_extract_dci_info(ue,
				     gNB_id,
				     ue->frame_parms.frame_type,
				     dci_alloc_rx[i].dci_length,
				     dci_alloc_rx[i].rnti,
				     dci_alloc_rx[i].dci_pdu,
				     &dci_ind.dci_list[i].dci,
				     dci_fields_sizes_cnt[i],
				     dci_alloc_rx[i].format,
				     nr_slot_rx,
				     pdcch_vars2->n_RB_BWP[nb_searchspace_active],
				     pdcch_vars2->n_RB_BWP[nb_searchspace_active],
				     crc_scrambled_values);
	
	if(status == 0) {
	  LOG_W(PHY,"<-NR_PDCCH_PHY_PROCEDURES_UE (nr_ue_pdcch_procedures)-> bad DCI %d !!! \n",dci_alloc_rx[i].format);
	  return(-1);
	}
	
	LOG_D(PHY,"<-NR_PDCCH_PHY_PROCEDURES_UE (nr_ue_pdcch_procedures)-> Ending function nr_extract_dci_info()\n");
	

        
      } // end for loop dci_cnt
    */

    // fill dl_indication message
    nr_fill_dl_indication(&dl_indication, &dci_ind, NULL, proc, ue, gNB_id);
    //  send to mac
    ue->if_inst->dl_indication(&dl_indication, NULL);

  stop_meas(&ue->dlsch_rx_pdcch_stats);
    
  VCD_SIGNAL_DUMPER_DUMP_FUNCTION_BY_NAME(VCD_SIGNAL_DUMPER_FUNCTIONS_UE_PDCCH_PROCEDURES, VCD_FUNCTION_OUT);
  return(dci_cnt);
}
#endif // NR_PDCCH_SCHED

int nr_ue_pdsch_procedures(PHY_VARS_NR_UE *ue, UE_nr_rxtx_proc_t *proc, int gNB_id, PDSCH_t pdsch, NR_UE_DLSCH_t *dlsch0, NR_UE_DLSCH_t *dlsch1) {

  int frame_rx = proc->frame_rx;
  int nr_slot_rx = proc->nr_slot_rx;
  int m;
  int i_mod,gNB_id_i,dual_stream_UE;
  int first_symbol_flag=0;

  if (!dlsch0)
    return 0;
  if (dlsch0->active == 0)
    return 0;

  if (!dlsch1)  {
    int harq_pid = dlsch0->current_harq_pid;
    NR_DL_UE_HARQ_t *dlsch0_harq = dlsch0->harq_processes[harq_pid];
    uint16_t BWPStart       = dlsch0_harq->BWPStart;
    uint16_t pdsch_start_rb = dlsch0_harq->start_rb;
    uint16_t pdsch_nb_rb    = dlsch0_harq->nb_rb;
    uint16_t s0             = dlsch0_harq->start_symbol;
    uint16_t s1             = dlsch0_harq->nb_symbols;
    bool is_SI              = dlsch0->rnti_type == _SI_RNTI_;

    LOG_D(PHY,"[UE %d] PDSCH type %d active in nr_slot_rx %d, harq_pid %d (%d), rb_start %d, nb_rb %d, symbol_start %d, nb_symbols %d, DMRS mask %x\n",
          ue->Mod_id,pdsch,nr_slot_rx,harq_pid,dlsch0_harq->status,pdsch_start_rb,pdsch_nb_rb,s0,s1,dlsch0_harq->dlDmrsSymbPos);

    for (m = s0; m < (s0 +s1); m++) {
      if (dlsch0_harq->dlDmrsSymbPos & (1 << m)) {
        for (uint8_t aatx=0; aatx<dlsch0_harq->Nl; aatx++) {//for MIMO Config: it shall loop over no_layers
          nr_pdsch_channel_estimation(ue,
                                      proc,
                                      gNB_id,
                                      is_SI,
                                      nr_slot_rx,
                                      aatx /*p*/,
                                      m,
                                      BWPStart,
                                      ue->frame_parms.first_carrier_offset+(BWPStart + pdsch_start_rb)*12,
                                      pdsch_nb_rb);
          LOG_D(PHY,"PDSCH Channel estimation gNB id %d, PDSCH antenna port %d, slot %d, symbol %d\n",0,aatx,nr_slot_rx,m);
#if 0
          ///LOG_M: the channel estimation
          int nr_frame_rx = proc->frame_rx;
          char filename[100];
          for (uint8_t aarx=0; aarx<ue->frame_parms.nb_antennas_rx; aarx++) {
            sprintf(filename,"PDSCH_CHANNEL_frame%d_slot%d_sym%d_port%d_rx%d.m", nr_frame_rx, nr_slot_rx, m, aatx,aarx);
            int **dl_ch_estimates = ue->pdsch_vars[proc->thread_id][gNB_id]->dl_ch_estimates;
            LOG_M(filename,"channel_F",&dl_ch_estimates[aatx*ue->frame_parms.nb_antennas_rx+aarx][ue->frame_parms.ofdm_symbol_size*m],ue->frame_parms.ofdm_symbol_size, 1, 1);
          }
#endif
        }
      }
    }

    uint16_t first_symbol_with_data = s0;
    uint32_t dmrs_data_re;

    if (dlsch0_harq->dmrsConfigType == NFAPI_NR_DMRS_TYPE1)
      dmrs_data_re = 12 - 6 * dlsch0_harq->n_dmrs_cdm_groups;
    else
      dmrs_data_re = 12 - 4 * dlsch0_harq->n_dmrs_cdm_groups;

    while ((dmrs_data_re == 0) && (dlsch0_harq->dlDmrsSymbPos & (1 << first_symbol_with_data))) {
      first_symbol_with_data++;
    }

    for (m = s0; m < (s1 + s0); m++) {
 
      dual_stream_UE = 0;
      gNB_id_i = gNB_id+1;
      i_mod = 0;
      if (( m==first_symbol_with_data ) && (m<4))
        first_symbol_flag = 1;
      else
        first_symbol_flag = 0;

      uint8_t slot = 0;
      if(m >= ue->frame_parms.symbols_per_slot>>1)
        slot = 1;
      start_meas(&ue->dlsch_llr_stats_parallelization[proc->thread_id][slot]);
      // process DLSCH received symbols in the slot
      // symbol by symbol processing (if data/DMRS are multiplexed is checked inside the function)
      if (pdsch == PDSCH || pdsch == SI_PDSCH || pdsch == RA_PDSCH) {
        if (nr_rx_pdsch(ue,
                        proc,
                        pdsch,
                        gNB_id,
                        gNB_id_i,
                        frame_rx,
                        nr_slot_rx,
                        m,
                        first_symbol_flag,
                        dual_stream_UE,
                        i_mod,
                        harq_pid) < 0)
          return -1;
      } else AssertFatal(1==0,"Not RA_PDSCH, SI_PDSCH or PDSCH\n");

      stop_meas(&ue->dlsch_llr_stats_parallelization[proc->thread_id][slot]);
      LOG_D(PHY, "[AbsSFN %d.%d] LLR Computation Symbol %d %5.2f \n",frame_rx,nr_slot_rx,m,ue->dlsch_llr_stats_parallelization[proc->thread_id][slot].p_time/(cpuf*1000.0));

      if(first_symbol_flag) {
        proc->first_symbol_available = 1;
      }
    } // CRNTI active
  }
  return 0;
}

bool nr_ue_dlsch_procedures(PHY_VARS_NR_UE *ue,
                            UE_nr_rxtx_proc_t *proc,
                            int gNB_id,
                            PDSCH_t pdsch,
                            NR_UE_DLSCH_t *dlsch0,
                            NR_UE_DLSCH_t *dlsch1,
                            int *dlsch_errors,
                            uint8_t dlsch_parallel) {

  if (dlsch0==NULL)
    AssertFatal(0,"dlsch0 should be defined at this level \n");
  bool dec = false;
  int harq_pid = dlsch0->current_harq_pid;
  int frame_rx = proc->frame_rx;
  int nr_slot_rx = proc->nr_slot_rx;
  uint32_t ret = UINT32_MAX, ret1 = UINT32_MAX;
  NR_UE_PDSCH *pdsch_vars;
  uint16_t dmrs_len = get_num_dmrs(dlsch0->harq_processes[dlsch0->current_harq_pid]->dlDmrsSymbPos);
  nr_downlink_indication_t dl_indication;
  fapi_nr_rx_indication_t rx_ind;
  uint16_t number_pdus = 1;
  // params for UL time alignment procedure
  NR_UL_TIME_ALIGNMENT_t *ul_time_alignment = &ue->ul_time_alignment[gNB_id];

  uint8_t is_cw0_active = dlsch0->harq_processes[harq_pid]->status;
  uint16_t nb_symb_sch = dlsch0->harq_processes[harq_pid]->nb_symbols;
  uint16_t start_symbol = dlsch0->harq_processes[harq_pid]->start_symbol;
  uint8_t dmrs_type = dlsch0->harq_processes[harq_pid]->dmrsConfigType;

  uint8_t nb_re_dmrs;
  if (dmrs_type==NFAPI_NR_DMRS_TYPE1) {
    nb_re_dmrs = 6*dlsch0->harq_processes[harq_pid]->n_dmrs_cdm_groups;
  }
  else {
    nb_re_dmrs = 4*dlsch0->harq_processes[harq_pid]->n_dmrs_cdm_groups;
  }

  uint8_t is_cw1_active = 0;
  if(dlsch1)
    is_cw1_active = dlsch1->harq_processes[harq_pid]->status;

  LOG_D(PHY,"AbsSubframe %d.%d Start LDPC Decoder for CW0 [harq_pid %d] ? %d \n", frame_rx%1024, nr_slot_rx, harq_pid, is_cw0_active);
  LOG_D(PHY,"AbsSubframe %d.%d Start LDPC Decoder for CW1 [harq_pid %d] ? %d \n", frame_rx%1024, nr_slot_rx, harq_pid, is_cw1_active);

  if(is_cw0_active && is_cw1_active)
    {
      dlsch0->Kmimo = 2;
      dlsch1->Kmimo = 2;
    }
  else
    {
      dlsch0->Kmimo = 1;
    }
  if (1) {
    switch (pdsch) {
    case SI_PDSCH:
    case RA_PDSCH:
    case P_PDSCH:
    case PDSCH:
      pdsch_vars = ue->pdsch_vars[proc->thread_id][gNB_id];
      break;
    case PMCH:
    case PDSCH1:
      LOG_E(PHY,"Illegal PDSCH %d for ue_pdsch_procedures\n",pdsch);
      pdsch_vars = NULL;
      return false;
      break;
    default:
      pdsch_vars = NULL;
      return false;
      break;

    }
    if (frame_rx < *dlsch_errors)
      *dlsch_errors=0;

    if (pdsch == RA_PDSCH) {
      if (ue->prach_resources[gNB_id]!=NULL)
        dlsch0->rnti = ue->prach_resources[gNB_id]->ra_RNTI;
      else {
        LOG_E(PHY,"[UE %d] Frame %d, nr_slot_rx %d: FATAL, prach_resources is NULL\n", ue->Mod_id, frame_rx, nr_slot_rx);
        //mac_xface->macphy_exit("prach_resources is NULL");
        return false;
      }
    }

    // exit dlsch procedures as there are no active dlsch
    if (is_cw0_active != ACTIVE && is_cw1_active != ACTIVE)
      return false;

    // start ldpc decode for CW 0
    dlsch0->harq_processes[harq_pid]->G = nr_get_G(dlsch0->harq_processes[harq_pid]->nb_rb,
                                                   nb_symb_sch,
                                                   nb_re_dmrs,
                                                   dmrs_len,
                                                   dlsch0->harq_processes[harq_pid]->Qm,
                                                   dlsch0->harq_processes[harq_pid]->Nl);

      start_meas(&ue->dlsch_unscrambling_stats);
      nr_dlsch_unscrambling(pdsch_vars->llr[0],
                            dlsch0->harq_processes[harq_pid]->G,
                            0,
                            ue->frame_parms.Nid_cell,
                            dlsch0->rnti);
      

      stop_meas(&ue->dlsch_unscrambling_stats);


#if 0
      LOG_I(PHY," ------ start ldpc decoder for AbsSubframe %d.%d / %d  ------  \n", frame_rx, nr_slot_rx, harq_pid);
      LOG_I(PHY,"start ldpc decode for CW 0 for AbsSubframe %d.%d / %d --> nb_rb %d \n", frame_rx, nr_slot_rx, harq_pid, dlsch0->harq_processes[harq_pid]->nb_rb);
      LOG_I(PHY,"start ldpc decode for CW 0 for AbsSubframe %d.%d / %d  --> rb_alloc_even %x \n", frame_rx, nr_slot_rx, harq_pid, dlsch0->harq_processes[harq_pid]->rb_alloc_even);
      LOG_I(PHY,"start ldpc decode for CW 0 for AbsSubframe %d.%d / %d  --> Qm %d \n", frame_rx, nr_slot_rx, harq_pid, dlsch0->harq_processes[harq_pid]->Qm);
      LOG_I(PHY,"start ldpc decode for CW 0 for AbsSubframe %d.%d / %d  --> Nl %d \n", frame_rx, nr_slot_rx, harq_pid, dlsch0->harq_processes[harq_pid]->Nl);
      LOG_I(PHY,"start ldpc decode for CW 0 for AbsSubframe %d.%d / %d  --> G  %d \n", frame_rx, nr_slot_rx, harq_pid, dlsch0->harq_processes[harq_pid]->G);
      LOG_I(PHY,"start ldpc decode for CW 0 for AbsSubframe %d.%d / %d  --> Kmimo  %d \n", frame_rx, nr_slot_rx, harq_pid, dlsch0->Kmimo);
      LOG_I(PHY,"start ldpc decode for CW 0 for AbsSubframe %d.%d / %d  --> Pdcch Sym  %d \n", frame_rx, nr_slot_rx, harq_pid, ue->pdcch_vars[proc->thread_id][gNB_id]->num_pdcch_symbols);
#endif


   start_meas(&ue->dlsch_decoding_stats[proc->thread_id]);

    ret = nr_dlsch_decoding(ue,
                            proc,
                            gNB_id,
                            pdsch_vars->llr[0],
                            &ue->frame_parms,
                            dlsch0,
                            dlsch0->harq_processes[harq_pid],
                            frame_rx,
                            nb_symb_sch,
                            nr_slot_rx,
                            harq_pid,
                            pdsch==PDSCH?1:0,
                            dlsch0->harq_processes[harq_pid]->TBS>256?1:0);
    if( dlsch_parallel) {
      LOG_T(PHY,"dlsch decoding is parallelized, ret = %d\n", ret);
    }
    else {
      LOG_T(PHY,"Sequential dlsch decoding , ret = %d\n", ret);
    }

    if(ret<dlsch0->max_ldpc_iterations+1)
      dec = true;

    switch (pdsch) {
      case RA_PDSCH:
        nr_fill_dl_indication(&dl_indication, NULL, &rx_ind, proc, ue, gNB_id);
        nr_fill_rx_indication(&rx_ind, FAPI_NR_RX_PDU_TYPE_RAR, gNB_id, ue, dlsch0, NULL, number_pdus);
        ue->UE_mode[gNB_id] = RA_RESPONSE;
        break;
      case PDSCH:
        nr_fill_dl_indication(&dl_indication, NULL, &rx_ind, proc, ue, gNB_id);
        nr_fill_rx_indication(&rx_ind, FAPI_NR_RX_PDU_TYPE_DLSCH, gNB_id, ue, dlsch0, NULL, number_pdus);
        break;
      case SI_PDSCH:
        nr_fill_dl_indication(&dl_indication, NULL, &rx_ind, proc, ue, gNB_id);
        nr_fill_rx_indication(&rx_ind, FAPI_NR_RX_PDU_TYPE_SIB, gNB_id, ue, dlsch0, NULL, number_pdus);
        break;
      default:
        break;
    }

    LOG_D(PHY, "In %s DL PDU length in bits: %d, in bytes: %d \n", __FUNCTION__, dlsch0->harq_processes[harq_pid]->TBS, dlsch0->harq_processes[harq_pid]->TBS / 8);

      stop_meas(&ue->dlsch_decoding_stats[proc->thread_id]);
<<<<<<< HEAD

#ifdef NR_PDSCH_DEBUG
    LOG_I(PHY, " --> Unscrambling for CW0 %5.3f\n",
=======
    LOG_D(PHY, " --> Unscrambling for CW0 %5.3f\n",
>>>>>>> 264e8299
          (ue->dlsch_unscrambling_stats.p_time)/(cpuf*1000.0));
    LOG_D(PHY, "AbsSubframe %d.%d --> LDPC Decoding for CW0 %5.3f\n",
          frame_rx%1024, nr_slot_rx,(ue->dlsch_decoding_stats[proc->thread_id].p_time)/(cpuf*1000.0));
#endif

    if(is_cw1_active) {
      // start ldpc decode for CW 1
      dlsch1->harq_processes[harq_pid]->G = nr_get_G(dlsch1->harq_processes[harq_pid]->nb_rb,
                                                     nb_symb_sch,
                                                     nb_re_dmrs,
                                                     dmrs_len,
                                                     dlsch1->harq_processes[harq_pid]->Qm,
                                                     dlsch1->harq_processes[harq_pid]->Nl);
      start_meas(&ue->dlsch_unscrambling_stats);
      nr_dlsch_unscrambling(pdsch_vars->llr[1],
                            dlsch1->harq_processes[harq_pid]->G,
                            0,
                            ue->frame_parms.Nid_cell,
                            dlsch1->rnti);
      stop_meas(&ue->dlsch_unscrambling_stats);

#if 0
          LOG_I(PHY,"start ldpc decode for CW 1 for AbsSubframe %d.%d / %d --> nb_rb %d \n", frame_rx, nr_slot_rx, harq_pid, dlsch1->harq_processes[harq_pid]->nb_rb);
          LOG_I(PHY,"start ldpc decode for CW 1 for AbsSubframe %d.%d / %d  --> rb_alloc_even %x \n", frame_rx, nr_slot_rx, harq_pid, dlsch1->harq_processes[harq_pid]->rb_alloc_even);
          LOG_I(PHY,"start ldpc decode for CW 1 for AbsSubframe %d.%d / %d  --> Qm %d \n", frame_rx, nr_slot_rx, harq_pid, dlsch1->harq_processes[harq_pid]->Qm);
          LOG_I(PHY,"start ldpc decode for CW 1 for AbsSubframe %d.%d / %d  --> Nl %d \n", frame_rx, nr_slot_rx, harq_pid, dlsch1->harq_processes[harq_pid]->Nl);
          LOG_I(PHY,"start ldpc decode for CW 1 for AbsSubframe %d.%d / %d  --> G  %d \n", frame_rx, nr_slot_rx, harq_pid, dlsch1->harq_processes[harq_pid]->G);
          LOG_I(PHY,"start ldpc decode for CW 1 for AbsSubframe %d.%d / %d  --> Kmimo  %d \n", frame_rx, nr_slot_rx, harq_pid, dlsch1->Kmimo);
          LOG_I(PHY,"start ldpc decode for CW 1 for AbsSubframe %d.%d / %d  --> Pdcch Sym  %d \n", frame_rx, nr_slot_rx, harq_pid, ue->pdcch_vars[proc->thread_id][gNB_id]->num_pdcch_symbols);
#endif

      start_meas(&ue->dlsch_decoding_stats[proc->thread_id]);


      ret1 = nr_dlsch_decoding(ue,
                               proc,
                               gNB_id,
                               pdsch_vars->llr[1],
                               &ue->frame_parms,
                               dlsch1,
                               dlsch1->harq_processes[harq_pid],
                               frame_rx,
                               nb_symb_sch,
                               nr_slot_rx,
                               harq_pid,
                               pdsch==PDSCH?1:0,//proc->decoder_switch,
                               dlsch1->harq_processes[harq_pid]->TBS>256?1:0);
      if(dlsch_parallel) {
        LOG_T(PHY,"CW dlsch decoding is parallelized, ret1 = %d\n", ret1);
      }
      else {

        LOG_T(PHY,"CWW sequential dlsch decoding, ret1 = %d\n", ret1);
      }


      stop_meas(&ue->dlsch_decoding_stats[proc->thread_id]);

      LOG_D(PHY, " --> Unscrambling for CW1 %5.3f\n",
            (ue->dlsch_unscrambling_stats.p_time)/(cpuf*1000.0));
      LOG_D(PHY, "AbsSubframe %d.%d --> ldpc Decoding for CW1 %5.3f\n",
            frame_rx%1024, nr_slot_rx,(ue->dlsch_decoding_stats[proc->thread_id].p_time)/(cpuf*1000.0));
      LOG_D(PHY,"AbsSubframe %d.%d --> ldpc Decoding for CW1 %5.3f\n",
            frame_rx%1024, nr_slot_rx,(ue->dlsch_decoding_stats[proc->thread_id].p_time)/(cpuf*1000.0));

      LOG_D(PHY, "harq_pid: %d, TBS expected dlsch1: %d \n", harq_pid, dlsch1->harq_processes[harq_pid]->TBS);
    }

    LOG_D(PHY," ------ end ldpc decoder for AbsSubframe %d.%d ------ decoded in %d \n", frame_rx, nr_slot_rx, ret);

    //  send to mac
    if (ue->if_inst && ue->if_inst->dl_indication) {
      ue->if_inst->dl_indication(&dl_indication, ul_time_alignment);
    }

    if (ue->mac_enabled == 1) { // TODO: move this from PHY to MAC layer!

      /* Time Alignment procedure
      // - UE processing capability 1
      // - Setting the TA update to be applied after the reception of the TA command
      // - Timing adjustment computed according to TS 38.213 section 4.2
      // - Durations of N1 and N2 symbols corresponding to PDSCH and PUSCH are
      //   computed according to sections 5.3 and 6.4 of TS 38.214 */
      const int numerology = ue->frame_parms.numerology_index;
      const int ofdm_symbol_size = ue->frame_parms.ofdm_symbol_size;
      const int nb_prefix_samples = ue->frame_parms.nb_prefix_samples;
      const int samples_per_subframe = ue->frame_parms.samples_per_subframe;
      const int slots_per_frame = ue->frame_parms.slots_per_frame;
      const int slots_per_subframe = ue->frame_parms.slots_per_subframe;

      const double tc_factor = 1.0 / samples_per_subframe;
      const uint16_t bw_scaling = get_bw_scaling(ofdm_symbol_size);

      const int Ta_max = 3846; // Max value of 12 bits TA Command
      const double N_TA_max = Ta_max * bw_scaling * tc_factor;

      NR_UE_MAC_INST_t *mac = get_mac_inst(0);

      NR_PUSCH_TimeDomainResourceAllocationList_t *pusch_TimeDomainAllocationList = NULL;
      if (mac->ULbwp[0] &&
          mac->ULbwp[0]->bwp_Dedicated &&
          mac->ULbwp[0]->bwp_Dedicated->pusch_Config &&
          mac->ULbwp[0]->bwp_Dedicated->pusch_Config->choice.setup &&
          mac->ULbwp[0]->bwp_Dedicated->pusch_Config->choice.setup->pusch_TimeDomainAllocationList) {
        pusch_TimeDomainAllocationList = mac->ULbwp[0]->bwp_Dedicated->pusch_Config->choice.setup->pusch_TimeDomainAllocationList->choice.setup;
      }
      else if (mac->ULbwp[0] &&
               mac->ULbwp[0]->bwp_Common &&
               mac->ULbwp[0]->bwp_Common->pusch_ConfigCommon &&
               mac->ULbwp[0]->bwp_Common->pusch_ConfigCommon->choice.setup &&
               mac->ULbwp[0]->bwp_Common->pusch_ConfigCommon->choice.setup->pusch_TimeDomainAllocationList) {
        pusch_TimeDomainAllocationList = mac->ULbwp[0]->bwp_Common->pusch_ConfigCommon->choice.setup->pusch_TimeDomainAllocationList;
      }
      else if (mac->scc_SIB &&
               mac->scc_SIB->uplinkConfigCommon &&
               mac->scc_SIB->uplinkConfigCommon->initialUplinkBWP.pusch_ConfigCommon &&
               mac->scc_SIB->uplinkConfigCommon->initialUplinkBWP.pusch_ConfigCommon->choice.setup &&
               mac->scc_SIB->uplinkConfigCommon->initialUplinkBWP.pusch_ConfigCommon->choice.setup->pusch_TimeDomainAllocationList) {
        pusch_TimeDomainAllocationList = mac->scc_SIB->uplinkConfigCommon->initialUplinkBWP.pusch_ConfigCommon->choice.setup->pusch_TimeDomainAllocationList;
      }
      long mapping_type_ul = pusch_TimeDomainAllocationList ? pusch_TimeDomainAllocationList->list.array[0]->mappingType : NR_PUSCH_TimeDomainResourceAllocation__mappingType_typeA;

      NR_PDSCH_Config_t *pdsch_Config = (mac->DLbwp[0] && mac->DLbwp[0]->bwp_Dedicated->pdsch_Config->choice.setup) ? mac->DLbwp[0]->bwp_Dedicated->pdsch_Config->choice.setup : NULL;
      NR_PDSCH_TimeDomainResourceAllocationList_t *pdsch_TimeDomainAllocationList = NULL;
      if (mac->DLbwp[0] && mac->DLbwp[0]->bwp_Dedicated->pdsch_Config->choice.setup->pdsch_TimeDomainAllocationList)
        pdsch_TimeDomainAllocationList = pdsch_Config->pdsch_TimeDomainAllocationList->choice.setup;
      else if (mac->DLbwp[0] && mac->DLbwp[0]->bwp_Common->pdsch_ConfigCommon->choice.setup->pdsch_TimeDomainAllocationList)
        pdsch_TimeDomainAllocationList = mac->DLbwp[0]->bwp_Common->pdsch_ConfigCommon->choice.setup->pdsch_TimeDomainAllocationList;
      else if (mac->scc_SIB && mac->scc_SIB->downlinkConfigCommon.initialDownlinkBWP.pdsch_ConfigCommon->choice.setup)
        pdsch_TimeDomainAllocationList = mac->scc_SIB->downlinkConfigCommon.initialDownlinkBWP.pdsch_ConfigCommon->choice.setup->pdsch_TimeDomainAllocationList;
      long mapping_type_dl = pdsch_TimeDomainAllocationList ? pdsch_TimeDomainAllocationList->list.array[0]->mappingType : NR_PDSCH_TimeDomainResourceAllocation__mappingType_typeA;

      NR_DMRS_DownlinkConfig_t *NR_DMRS_dlconfig = NULL;
      if (pdsch_Config) {
        if (mapping_type_dl == NR_PDSCH_TimeDomainResourceAllocation__mappingType_typeA)
          NR_DMRS_dlconfig = (NR_DMRS_DownlinkConfig_t *)pdsch_Config->dmrs_DownlinkForPDSCH_MappingTypeA->choice.setup;
        else
          NR_DMRS_dlconfig = (NR_DMRS_DownlinkConfig_t *)pdsch_Config->dmrs_DownlinkForPDSCH_MappingTypeB->choice.setup;
      }

      pdsch_dmrs_AdditionalPosition_t add_pos_dl = pdsch_dmrs_pos2;
      if (NR_DMRS_dlconfig && NR_DMRS_dlconfig->dmrs_AdditionalPosition)
        add_pos_dl = *NR_DMRS_dlconfig->dmrs_AdditionalPosition;

      /* PDSCH decoding time N_1 for processing capability 1 */
      int N_1;

      if (add_pos_dl == pdsch_dmrs_pos0)
        N_1 = pdsch_N_1_capability_1[numerology][1];
      else if (add_pos_dl == pdsch_dmrs_pos1 || add_pos_dl == pdsch_dmrs_pos2)
        N_1 = pdsch_N_1_capability_1[numerology][2];
      else
        N_1 = pdsch_N_1_capability_1[numerology][3];

      /* PUSCH preapration time N_2 for processing capability 1 */
      const int N_2 = pusch_N_2_timing_capability_1[numerology][1];

      /* d_1_1 depending on the number of PDSCH symbols allocated */
      const int d = 0; // TODO number of overlapping symbols of the scheduling PDCCH and the scheduled PDSCH
      int d_1_1 = 0;
      if (mapping_type_dl == NR_PDSCH_TimeDomainResourceAllocation__mappingType_typeA)
       if (nb_symb_sch + start_symbol < 7)
          d_1_1 = 7 - (nb_symb_sch + start_symbol);
        else
          d_1_1 = 0;
      else // mapping type B
        switch (nb_symb_sch){
          case 7: d_1_1 = 0; break;
          case 4: d_1_1 = 3; break;
          case 2: d_1_1 = 3 + d; break;
          default: break;
        }

      /* d_2_1 */
      int d_2_1;
      if (mapping_type_ul == NR_PUSCH_TimeDomainResourceAllocation__mappingType_typeB && start_symbol != 0)
        d_2_1 = 0;
      else
        d_2_1 = 1;

      /* d_2_2 */
      const double d_2_2 = 0.0; // set to 0 because there is only 1 BWP: TODO this should corresponds to the switching time as defined in TS 38.133

      /* N_t_1 time duration in msec of N_1 symbols corresponding to a PDSCH reception time
      // N_t_2 time duration in msec of N_2 symbols corresponding to a PUSCH preparation time */
      double N_t_1 = (N_1 + d_1_1) * (ofdm_symbol_size + nb_prefix_samples) * tc_factor;
      double N_t_2 = (N_2 + d_2_1) * (ofdm_symbol_size + nb_prefix_samples) * tc_factor;
      if (N_t_2 < d_2_2) N_t_2 = d_2_2;

      /* Time alignment procedure */
      // N_t_1 + N_t_2 + N_TA_max must be in msec
      const double t_subframe = 1.0; // subframe duration of 1 msec
      const int ul_tx_timing_adjustment = 1 + (int)ceil(slots_per_subframe*(N_t_1 + N_t_2 + N_TA_max + 0.5)/t_subframe);

      if (ul_time_alignment->apply_ta == 1){
        ul_time_alignment->ta_slot = (nr_slot_rx + ul_tx_timing_adjustment) % slots_per_frame;
        if (nr_slot_rx + ul_tx_timing_adjustment > slots_per_frame){
          ul_time_alignment->ta_frame = (frame_rx + 1) % 1024;
        } else {
          ul_time_alignment->ta_frame = frame_rx;
        }
        // reset TA flag
        ul_time_alignment->apply_ta = 0;
        LOG_D(PHY,"Frame %d slot %d -- Starting UL time alignment procedures. TA update will be applied at frame %d slot %d\n",
             frame_rx, nr_slot_rx, ul_time_alignment->ta_frame, ul_time_alignment->ta_slot);
      }
    }
  }
  return dec;
}


/*!
 * \brief This is the UE synchronize thread.
 * It performs band scanning and synchonization.
 * \param arg is a pointer to a \ref PHY_VARS_NR_UE structure.
 * \returns a pointer to an int. The storage is not on the heap and must not be freed.
 */
#ifdef UE_SLOT_PARALLELISATION
#define FIFO_PRIORITY   40
void *UE_thread_slot1_dl_processing(void *arg) {

  static __thread int UE_dl_slot1_processing_retval;
  struct rx_tx_thread_data *rtd = arg;
  UE_nr_rxtx_proc_t *proc = rtd->proc;
  PHY_VARS_NR_UE    *ue   = rtd->UE;

  uint8_t pilot1;

  proc->instance_cnt_slot1_dl_processing=-1;
  proc->nr_slot_rx = proc->sub_frame_start * ue->frame_parms.slots_per_subframe;

  char threadname[256];
  sprintf(threadname,"UE_thread_slot1_dl_processing_%d", proc->sub_frame_start);

  cpu_set_t cpuset;
  CPU_ZERO(&cpuset);
  if ( (proc->sub_frame_start+1)%RX_NB_TH == 0 && threads.slot1_proc_one != -1 )
    CPU_SET(threads.slot1_proc_one, &cpuset);
  if ( RX_NB_TH > 1 && (proc->sub_frame_start+1)%RX_NB_TH == 1 && threads.slot1_proc_two != -1 )
    CPU_SET(threads.slot1_proc_two, &cpuset);
  if ( RX_NB_TH > 2 && (proc->sub_frame_start+1)%RX_NB_TH == 2 && threads.slot1_proc_three != -1 )
    CPU_SET(threads.slot1_proc_three, &cpuset);

  init_thread(900000,1000000 , FIFO_PRIORITY-1, &cpuset,
	      threadname);

  while (!oai_exit) {
    if (pthread_mutex_lock(&proc->mutex_slot1_dl_processing) != 0) {
      LOG_E( PHY, "[SCHED][UE] error locking mutex for UE slot1 dl processing\n" );
      exit_fun("nothing to add");
    }
    while (proc->instance_cnt_slot1_dl_processing < 0) {
      // most of the time, the thread is waiting here
      pthread_cond_wait( &proc->cond_slot1_dl_processing, &proc->mutex_slot1_dl_processing );
    }
    if (pthread_mutex_unlock(&proc->mutex_slot1_dl_processing) != 0) {
      LOG_E( PHY, "[SCHED][UE] error unlocking mutex for UE slot1 dl processing \n" );
      exit_fun("nothing to add");
    }

    int frame_rx            = proc->frame_rx;
    uint8_t subframe_rx         = proc->nr_slot_rx / ue->frame_parms.slots_per_subframe;
    uint8_t next_subframe_rx    = (1 + subframe_rx) % NR_NUMBER_OF_SUBFRAMES_PER_FRAME;
    uint8_t next_subframe_slot0 = next_subframe_rx * ue->frame_parms.slots_per_subframe;

    uint8_t slot1  = proc->nr_slot_rx + 1;
    uint8_t pilot0 = 0;

    //printf("AbsSubframe %d.%d execute dl slot1 processing \n", frame_rx, nr_slot_rx);

    if (ue->frame_parms.Ncp == 0) {  // normal prefix
      pilot1 = 4;
    } else { // extended prefix
      pilot1 = 3;
    }

    /**** Slot1 FE Processing ****/

    start_meas(&ue->ue_front_end_per_slot_stat[proc->thread_id][1]);

    // I- start dl slot1 processing
    // do first symbol of next downlink nr_slot_rx for channel estimation
    /*
    // 1- perform FFT for pilot ofdm symbols first (ofdmSym0 next nr_slot_rx ofdmSym11)
    if (nr_subframe_select(&ue->frame_parms,next_nr_slot_rx) != SF_UL)
    {
    front_end_fft(ue,
    pilot0,
    next_subframe_slot0,
    0,
    0);
    }

    front_end_fft(ue,
    pilot1,
    slot1,
    0,
    0);
    */
    // 1- perform FFT
    for (int l=1; l<ue->frame_parms.symbols_per_slot>>1; l++)
      {
	//if( (l != pilot0) && (l != pilot1))
	{

	  start_meas(&ue->ofdm_demod_stats);
	  VCD_SIGNAL_DUMPER_DUMP_FUNCTION_BY_NAME(VCD_SIGNAL_DUMPER_FUNCTIONS_UE_SLOT_FEP, VCD_FUNCTION_IN);
	  //printf("AbsSubframe %d.%d FFT slot %d, symbol %d\n", frame_rx,nr_slot_rx,slot1,l);
	  front_end_fft(ue,
                        l,
                        slot1,
                        0,
                        0);
	  VCD_SIGNAL_DUMPER_DUMP_FUNCTION_BY_NAME(VCD_SIGNAL_DUMPER_FUNCTIONS_UE_SLOT_FEP, VCD_FUNCTION_OUT);
	  stop_meas(&ue->ofdm_demod_stats);
	}
      } // for l=1..l2

    if (nr_subframe_select(&ue->frame_parms,next_nr_slot_rx) != SF_UL)
      {
	//printf("AbsSubframe %d.%d FFT slot %d, symbol %d\n", frame_rx,nr_slot_rx,next_subframe_slot0,pilot0);
	front_end_fft(ue,
		      pilot0,
		      next_subframe_slot0,
		      0,
		      0);
      }

    // 2- perform Channel Estimation for slot1
    for (int l=1; l<ue->frame_parms.symbols_per_slot>>1; l++)
      {
	if(l == pilot1)
	  {
	    //wait until channel estimation for pilot0/slot1 is available
	    uint32_t wait = 0;
	    while(proc->chan_est_pilot0_slot1_available == 0)
	      {
		usleep(1);
		wait++;
	      }
	    //printf("[slot1 dl processing] ChanEst symbol %d slot %d wait%d\n",l,slot1,wait);
	  }
	//printf("AbsSubframe %d.%d ChanEst slot %d, symbol %d\n", frame_rx,nr_slot_rx,slot1,l);
	front_end_chanEst(ue,
			  l,
			  slot1,
			  0);
	ue_measurement_procedures(l-1,ue,proc,0,slot1,0,ue->mode);
      }
    //printf("AbsSubframe %d.%d ChanEst slot %d, symbol %d\n", frame_rx,nr_slot_rx,next_subframe_slot0,pilot0);
    front_end_chanEst(ue,
		      pilot0,
		      next_subframe_slot0,
		      0);

    if ( (nr_slot_rx == 0) && (ue->decode_MIB == 1))
      {
	ue_pbch_procedures(0,ue,proc,0);
      }

    proc->chan_est_slot1_available = 1;
    //printf("Set available slot 1channelEst to 1 AbsSubframe %d.%d \n",frame_rx,nr_slot_rx);
    //printf(" [slot1 dl processing] ==> FFT/CHanEst Done for AbsSubframe %d.%d \n", proc->frame_rx, proc->nr_slot_rx);

    //printf(" [slot1 dl processing] ==> Start LLR Comuptation slot1 for AbsSubframe %d.%d \n", proc->frame_rx, proc->nr_slot_rx);



    stop_meas(&ue->ue_front_end_per_slot_stat[proc->thread_id][1]);
    LOG_D(PHY, "[AbsSFN %d.%d] Slot1: FFT + Channel Estimate + Pdsch Proc Slot0 %5.2f \n",frame_rx,nr_slot_rx,ue->ue_front_end_per_slot_stat[proc->thread_id][1].p_time/(cpuf*1000.0));


    //wait until pdcch is decoded
    uint32_t wait = 0;
    while(proc->dci_slot0_available == 0)
      {
        usleep(1);
        wait++;
      }
    //printf("[slot1 dl processing] AbsSubframe %d.%d LLR Computation Start wait DCI %d\n",frame_rx,nr_slot_rx,wait);

    /**** Pdsch Procedure Slot1 ****/
    // start slot1 thread for Pdsch Procedure (slot1)
    // do procedures for C-RNTI
    //printf("AbsSubframe %d.%d Pdsch Procedure (slot1)\n",frame_rx,nr_slot_rx);


    start_meas(&ue->pdsch_procedures_per_slot_stat[proc->thread_id][1]);

    // start slave thread for Pdsch Procedure (slot1)
    // do procedures for C-RNTI
    uint8_t gNB_id = 0;

    if (ue->dlsch[proc->thread_id][gNB_id][0]->active == 1) {
      //wait until first ofdm symbol is processed
      //wait = 0;
      //while(proc->first_symbol_available == 0)
      //{
      //    usleep(1);
      //    wait++;
      //}
      //printf("[slot1 dl processing] AbsSubframe %d.%d LLR Computation Start wait First Ofdm Sym %d\n",frame_rx,nr_slot_rx,wait);

      //VCD_SIGNAL_DUMPER_DUMP_FUNCTION_BY_NAME(VCD_SIGNAL_DUMPER_FUNCTIONS_PDSCH_PROC, VCD_FUNCTION_IN);
      ue_pdsch_procedures(ue,
			  proc,
			  gNB_id,
			  PDSCH,
			  ue->dlsch[proc->thread_id][gNB_id][0],
			  NULL,
			  (ue->frame_parms.symbols_per_slot>>1),
			  ue->frame_parms.symbols_per_slot-1,
			  abstraction_flag);
      LOG_D(PHY," ------ end PDSCH ChannelComp/LLR slot 0: AbsSubframe %d.%d ------  \n", frame_rx%1024, nr_slot_rx);
      LOG_D(PHY," ------ --> PDSCH Turbo Decoder slot 0/1: AbsSubframe %d.%d ------  \n", frame_rx%1024, nr_slot_rx);
    }

    // do procedures for SI-RNTI
    if ((ue->dlsch_SI[gNB_id]) && (ue->dlsch_SI[gNB_id]->active == 1)) {
      ue_pdsch_procedures(ue,
			  proc,
			  gNB_id,
			  SI_PDSCH,
			  ue->dlsch_SI[gNB_id],
			  NULL,
			  (ue->frame_parms.symbols_per_slot>>1),
			  ue->frame_parms.symbols_per_slot-1,
			  abstraction_flag);
    }

    // do procedures for P-RNTI
    if ((ue->dlsch_p[gNB_id]) && (ue->dlsch_p[gNB_id]->active == 1)) {
      ue_pdsch_procedures(ue,
			  proc,
			  gNB_id,
			  P_PDSCH,
			  ue->dlsch_p[gNB_id],
			  NULL,
			  (ue->frame_parms.symbols_per_slot>>1),
			  ue->frame_parms.symbols_per_slot-1,
			  abstraction_flag);
    }
    // do procedures for RA-RNTI
    if ((ue->dlsch_ra[gNB_id]) && (ue->dlsch_ra[gNB_id]->active == 1) && (UE_mode != PUSCH)) {
      ue_pdsch_procedures(ue,
			  proc,
			  gNB_id,
			  RA_PDSCH,
			  ue->dlsch_ra[gNB_id],
			  NULL,
			  (ue->frame_parms.symbols_per_slot>>1),
			  ue->frame_parms.symbols_per_slot-1,
			  abstraction_flag);
    }

    proc->llr_slot1_available=1;
    //printf("Set available LLR slot1 to 1 AbsSubframe %d.%d \n",frame_rx,nr_slot_rx);

    stop_meas(&ue->pdsch_procedures_per_slot_stat[proc->thread_id][1]);
    LOG_D(PHY, "[AbsSFN %d.%d] Slot1: LLR Computation %5.2f \n",frame_rx,nr_slot_rx,ue->pdsch_procedures_per_slot_stat[proc->thread_id][1].p_time/(cpuf*1000.0));

    if (pthread_mutex_lock(&proc->mutex_slot1_dl_processing) != 0) {
      LOG_E( PHY, "[SCHED][UE] error locking mutex for UE RXTX\n" );
      exit_fun("noting to add");
    }
    proc->instance_cnt_slot1_dl_processing--;
    if (pthread_mutex_unlock(&proc->mutex_slot1_dl_processing) != 0) {
      LOG_E( PHY, "[SCHED][UE] error unlocking mutex for UE FEP Slo1\n" );
      exit_fun("noting to add");
    }
  }
  // thread finished
  free(arg);
  return &UE_dl_slot1_processing_retval;
}
#endif

int is_ssb_in_slot(fapi_nr_config_request_t *config, int frame, int slot, NR_DL_FRAME_PARMS *fp)
{
  int mu = fp->numerology_index;
  //uint8_t half_frame_index = fp->half_frame_bit;
  //uint8_t i_ssb = fp->ssb_index;
  uint8_t Lmax = fp->Lmax;

  if (!(frame%(1<<(config->ssb_table.ssb_period-1)))){

    if(Lmax <= 8) {
      if(slot <=3 && (((config->ssb_table.ssb_mask_list[0].ssb_mask << 2*slot)&0x80000000) == 0x80000000 || ((config->ssb_table.ssb_mask_list[0].ssb_mask << (2*slot +1))&0x80000000) == 0x80000000))
      return 1;
      else return 0;
    
    }
    else if(Lmax == 64) {
      if (mu == NR_MU_3){

        if (slot>=0 && slot <= 7){
          if(((config->ssb_table.ssb_mask_list[0].ssb_mask << 2*slot)&0x80000000) == 0x80000000 || ((config->ssb_table.ssb_mask_list[0].ssb_mask << (2*slot +1))&0x80000000) == 0x80000000)
          return 1;
          else return 0;
        }
      else if (slot>=10 && slot <=17){
         if(((config->ssb_table.ssb_mask_list[0].ssb_mask << 2*(slot-2))&0x80000000) == 0x80000000 || ((config->ssb_table.ssb_mask_list[0].ssb_mask << (2*(slot-2) +1))&0x80000000) == 0x80000000)
         return 1;
         else return 0;
      }
      else if (slot>=20 && slot <=27){
         if(((config->ssb_table.ssb_mask_list[1].ssb_mask << 2*(slot-20))&0x80000000) == 0x80000000 || ((config->ssb_table.ssb_mask_list[1].ssb_mask << (2*(slot-20) +1))&0x80000000) == 0x80000000)
         return 1;
         else return 0;
      }
      else if (slot>=30 && slot <=37){
         if(((config->ssb_table.ssb_mask_list[1].ssb_mask << 2*(slot-22))&0x80000000) == 0x80000000 || ((config->ssb_table.ssb_mask_list[1].ssb_mask << (2*(slot-22) +1))&0x80000000) == 0x80000000)
         return 1;
         else return 0;
       }
      else return 0;

    }


    else if (mu == NR_MU_4) {
         AssertFatal(0==1, "not implemented for mu =  %d yet\n", mu);
    }
    else AssertFatal(0==1, "Invalid numerology index %d for the synchronization block\n", mu);
   }
   else AssertFatal(0==1, "Invalid Lmax %u for the synchronization block\n", Lmax);
  }
  else return 0;

}

int is_pbch_in_slot(fapi_nr_config_request_t *config, int frame, int slot, NR_DL_FRAME_PARMS *fp)  {

  int ssb_slot_decoded = (fp->ssb_index>>1) + ((fp->ssb_index>>4)<<1); //slot in which the decoded SSB can be found

  if (config->ssb_table.ssb_period == 0) {  
    // check for pbch in corresponding slot each half frame
    if (fp->half_frame_bit)
      return(slot == ssb_slot_decoded || slot == ssb_slot_decoded - fp->slots_per_frame/2);
    else
      return(slot == ssb_slot_decoded || slot == ssb_slot_decoded + fp->slots_per_frame/2);
  }
  else {
    // if the current frame is supposed to contain ssb
    if (!(frame%(1<<(config->ssb_table.ssb_period-1))))
      return(slot == ssb_slot_decoded);
    else
      return 0;
  }
}


int phy_procedures_nrUE_RX(PHY_VARS_NR_UE *ue,
                           UE_nr_rxtx_proc_t *proc,
                           uint8_t gNB_id,
                           uint8_t dlsch_parallel,
                           notifiedFIFO_t *txFifo
                           )
{                                         
  int frame_rx = proc->frame_rx;
  int nr_slot_rx = proc->nr_slot_rx;
  int slot_pbch;
  int slot_ssb;
  NR_UE_PDCCH *pdcch_vars  = ue->pdcch_vars[proc->thread_id][0];
  fapi_nr_config_request_t *cfg = &ue->nrUE_config;

  uint8_t nb_symb_pdcch = pdcch_vars->nb_search_space > 0 ? pdcch_vars->pdcch_config[0].coreset.duration : 0;
  uint8_t dci_cnt = 0;
  NR_DL_FRAME_PARMS *fp = &ue->frame_parms;
  
  VCD_SIGNAL_DUMPER_DUMP_FUNCTION_BY_NAME(VCD_SIGNAL_DUMPER_FUNCTIONS_PHY_PROCEDURES_UE_RX, VCD_FUNCTION_IN);

  LOG_D(PHY," ****** start RX-Chain for Frame.Slot %d.%d (energy %d dB)******  \n",
        frame_rx%1024, nr_slot_rx,
        dB_fixed(signal_energy(ue->common_vars.common_vars_rx_data_per_thread[proc->thread_id].rxdataF[0],2048*14)));

  /*
  uint8_t next1_thread_id = proc->thread_id== (RX_NB_TH-1) ? 0:(proc->thread_id+1);
  uint8_t next2_thread_id = next1_thread_id== (RX_NB_TH-1) ? 0:(next1_thread_id+1);
  */

  int coreset_nb_rb=0;
  int coreset_start_rb=0;

  if (pdcch_vars->nb_search_space > 0)
    get_coreset_rballoc(pdcch_vars->pdcch_config[0].coreset.frequency_domain_resource,&coreset_nb_rb,&coreset_start_rb);

  slot_pbch = is_pbch_in_slot(cfg, frame_rx, nr_slot_rx, fp);
  slot_ssb  = is_ssb_in_slot(cfg, frame_rx, nr_slot_rx, fp);

  // looking for pbch only in slot where it is supposed to be
  if (slot_ssb) {
    VCD_SIGNAL_DUMPER_DUMP_FUNCTION_BY_NAME(VCD_SIGNAL_DUMPER_FUNCTIONS_UE_SLOT_FEP_PBCH, VCD_FUNCTION_IN);
    LOG_D(PHY," ------  PBCH ChannelComp/LLR: frame.slot %d.%d ------  \n", frame_rx%1024, nr_slot_rx);
    for (int i=1; i<4; i++) {

      nr_slot_fep(ue,
                  proc,
                  (ue->symbol_offset+i)%(fp->symbols_per_slot),
                  nr_slot_rx);


      start_meas(&ue->dlsch_channel_estimation_stats);
      nr_pbch_channel_estimation(ue,proc,gNB_id,nr_slot_rx,(ue->symbol_offset+i)%(fp->symbols_per_slot),i-1,(fp->ssb_index)&7,fp->half_frame_bit);
      stop_meas(&ue->dlsch_channel_estimation_stats);
    }

    nr_ue_rsrp_measurements(ue, gNB_id, proc, nr_slot_rx, 0);

    if ((ue->decode_MIB == 1) && slot_pbch) {

      LOG_D(PHY," ------  Decode MIB: frame.slot %d.%d ------  \n", frame_rx%1024, nr_slot_rx);
      nr_ue_pbch_procedures(gNB_id, ue, proc, 0);

      if (ue->no_timing_correction==0) {
        LOG_D(PHY,"start adjust sync slot = %d no timing %d\n", nr_slot_rx, ue->no_timing_correction);
        nr_adjust_synch_ue(fp,
                           ue,
                           gNB_id,
                           frame_rx,
                           nr_slot_rx,
                           0,
                           16384);
      }

      LOG_D(PHY, "Doing N0 measurements in %s\n", __FUNCTION__);
      nr_ue_rrc_measurements(ue, proc, nr_slot_rx);
      VCD_SIGNAL_DUMPER_DUMP_FUNCTION_BY_NAME(VCD_SIGNAL_DUMPER_FUNCTIONS_UE_SLOT_FEP_PBCH, VCD_FUNCTION_OUT);
    }
  }

  if ((frame_rx%64 == 0) && (nr_slot_rx==0)) {
    LOG_I(NR_PHY,"============================================\n");
    LOG_I(NR_PHY,"Harq round stats for Downlink: %d/%d/%d/%d DLSCH errors: %d\n",ue->dl_stats[0],ue->dl_stats[1],ue->dl_stats[2],ue->dl_stats[3],ue->dl_stats[4]);
    LOG_I(NR_PHY,"============================================\n");
  }

#ifdef NR_PDCCH_SCHED

  LOG_D(PHY," ------ --> PDCCH ChannelComp/LLR Frame.slot %d.%d ------  \n", frame_rx%1024, nr_slot_rx);
  VCD_SIGNAL_DUMPER_DUMP_FUNCTION_BY_NAME(VCD_SIGNAL_DUMPER_FUNCTIONS_UE_SLOT_FEP_PDCCH, VCD_FUNCTION_IN);

  for (uint16_t l=0; l<nb_symb_pdcch; l++) {

    start_meas(&ue->ofdm_demod_stats);
    nr_slot_fep(ue,
                proc,
                l,
                nr_slot_rx);
  }

  dci_cnt = 0;
  for(int n_ss = 0; n_ss<pdcch_vars->nb_search_space; n_ss++) {
    for (uint16_t l=0; l<nb_symb_pdcch; l++) {

      // note: this only works if RBs for PDCCH are contigous!
      LOG_D(PHY, "pdcch_channel_estimation: first_carrier_offset %d, BWPStart %d, coreset_start_rb %d, coreset_nb_rb %d\n",
            fp->first_carrier_offset, pdcch_vars->pdcch_config[n_ss].BWPStart, coreset_start_rb, coreset_nb_rb);

      if (coreset_nb_rb > 0)
        nr_pdcch_channel_estimation(ue,
                                    proc,
                                    gNB_id,
                                    nr_slot_rx,
                                    l,
                                    fp->first_carrier_offset+(pdcch_vars->pdcch_config[n_ss].BWPStart + coreset_start_rb)*12,
                                    coreset_nb_rb);

      stop_meas(&ue->ofdm_demod_stats);

    }
    dci_cnt = dci_cnt + nr_ue_pdcch_procedures(gNB_id, ue, proc, n_ss);
  }
  VCD_SIGNAL_DUMPER_DUMP_FUNCTION_BY_NAME(VCD_SIGNAL_DUMPER_FUNCTIONS_UE_SLOT_FEP_PDCCH, VCD_FUNCTION_OUT);

  if (dci_cnt > 0) {

    LOG_D(PHY,"[UE %d] Frame %d, nr_slot_rx %d: found %d DCIs\n", ue->Mod_id, frame_rx, nr_slot_rx, dci_cnt);

    NR_UE_DLSCH_t *dlsch = NULL;
    if (ue->dlsch[proc->thread_id][gNB_id][0]->active == 1){
      dlsch = ue->dlsch[proc->thread_id][gNB_id][0];
    } else if (ue->dlsch_SI[0]->active == 1){
      dlsch = ue->dlsch_SI[0];
    } else if (ue->dlsch_ra[0]->active == 1){
      dlsch = ue->dlsch_ra[0];
    }

    if (dlsch) {
      VCD_SIGNAL_DUMPER_DUMP_FUNCTION_BY_NAME(VCD_SIGNAL_DUMPER_FUNCTIONS_UE_SLOT_FEP_PDSCH, VCD_FUNCTION_IN);
      uint8_t harq_pid = dlsch->current_harq_pid;
      NR_DL_UE_HARQ_t *dlsch0_harq = dlsch->harq_processes[harq_pid];
      uint16_t nb_symb_sch = dlsch0_harq->nb_symbols;
      uint16_t start_symb_sch = dlsch0_harq->start_symbol;

      LOG_D(PHY," ------ --> PDSCH ChannelComp/LLR Frame.slot %d.%d ------  \n", frame_rx%1024, nr_slot_rx);
      //to update from pdsch config

      for (uint16_t m=start_symb_sch;m<(nb_symb_sch+start_symb_sch) ; m++){
        nr_slot_fep(ue,
                    proc,
                    m,  //to be updated from higher layer
                    nr_slot_rx);
      }
      VCD_SIGNAL_DUMPER_DUMP_FUNCTION_BY_NAME(VCD_SIGNAL_DUMPER_FUNCTIONS_UE_SLOT_FEP_PDSCH, VCD_FUNCTION_OUT);
    }
  } else {
    LOG_D(PHY,"[UE %d] Frame %d, nr_slot_rx %d: No DCIs found\n", ue->Mod_id, frame_rx, nr_slot_rx);
  }

#endif //NR_PDCCH_SCHED

  // Start PUSCH processing here. It runs in parallel with PDSCH processing
  notifiedFIFO_elt_t *newElt = newNotifiedFIFO_elt(sizeof(nr_rxtx_thread_data_t), proc->nr_slot_tx,txFifo,processSlotTX);
  nr_rxtx_thread_data_t *curMsg=(nr_rxtx_thread_data_t *)NotifiedFifoData(newElt);
  curMsg->proc = *proc;
  curMsg->UE = ue;
  curMsg->ue_sched_mode = ONLY_PUSCH;
  pushTpool(&(get_nrUE_params()->Tpool), newElt);
  start_meas(&ue->generic_stat);
  // do procedures for C-RNTI
  int ret_pdsch = 0;
  if (ue->dlsch[proc->thread_id][gNB_id][0]->active == 1) {

    VCD_SIGNAL_DUMPER_DUMP_FUNCTION_BY_NAME(VCD_SIGNAL_DUMPER_FUNCTIONS_PDSCH_PROC_C, VCD_FUNCTION_IN);
    ret_pdsch = nr_ue_pdsch_procedures(ue,
                                       proc,
                                       gNB_id,
                                       PDSCH,
                                       ue->dlsch[proc->thread_id][gNB_id][0],
                                       NULL);

    nr_ue_measurement_procedures(2, ue, proc, gNB_id, nr_slot_rx);
    VCD_SIGNAL_DUMPER_DUMP_FUNCTION_BY_NAME(VCD_SIGNAL_DUMPER_FUNCTIONS_PDSCH_PROC_C, VCD_FUNCTION_OUT);
  }

  // do procedures for SI-RNTI
  if ((ue->dlsch_SI[gNB_id]) && (ue->dlsch_SI[gNB_id]->active == 1)) {
    VCD_SIGNAL_DUMPER_DUMP_FUNCTION_BY_NAME(VCD_SIGNAL_DUMPER_FUNCTIONS_PDSCH_PROC_SI, VCD_FUNCTION_IN);
    nr_ue_pdsch_procedures(ue,
                           proc,
                           gNB_id,
                           SI_PDSCH,
                           ue->dlsch_SI[gNB_id],
                           NULL);
    
    nr_ue_dlsch_procedures(ue,
                           proc,
                           gNB_id,
                           SI_PDSCH,
                           ue->dlsch_SI[gNB_id],
                           NULL,
                           &ue->dlsch_SI_errors[gNB_id],
                           dlsch_parallel);

    // deactivate dlsch once dlsch proc is done
    ue->dlsch_SI[gNB_id]->active = 0;

    VCD_SIGNAL_DUMPER_DUMP_FUNCTION_BY_NAME(VCD_SIGNAL_DUMPER_FUNCTIONS_PDSCH_PROC_SI, VCD_FUNCTION_OUT);
  }

  // do procedures for P-RNTI
  if ((ue->dlsch_p[gNB_id]) && (ue->dlsch_p[gNB_id]->active == 1)) {
    VCD_SIGNAL_DUMPER_DUMP_FUNCTION_BY_NAME(VCD_SIGNAL_DUMPER_FUNCTIONS_PDSCH_PROC_P, VCD_FUNCTION_IN);
    nr_ue_pdsch_procedures(ue,
                           proc,
                           gNB_id,
                           P_PDSCH,
                           ue->dlsch_p[gNB_id],
                           NULL);

    nr_ue_dlsch_procedures(ue,
                           proc,
                           gNB_id,
                           P_PDSCH,
                           ue->dlsch_p[gNB_id],
                           NULL,
                           &ue->dlsch_p_errors[gNB_id],
                           dlsch_parallel);

    // deactivate dlsch once dlsch proc is done
    ue->dlsch_p[gNB_id]->active = 0;
    VCD_SIGNAL_DUMPER_DUMP_FUNCTION_BY_NAME(VCD_SIGNAL_DUMPER_FUNCTIONS_PDSCH_PROC_P, VCD_FUNCTION_OUT);
  }

  // do procedures for RA-RNTI
  if ((ue->dlsch_ra[gNB_id]) && (ue->dlsch_ra[gNB_id]->active == 1) && (ue->UE_mode[gNB_id] != PUSCH)) {
    VCD_SIGNAL_DUMPER_DUMP_FUNCTION_BY_NAME(VCD_SIGNAL_DUMPER_FUNCTIONS_PDSCH_PROC_RA, VCD_FUNCTION_IN);
    nr_ue_pdsch_procedures(ue,
                           proc,
                           gNB_id,
                           RA_PDSCH,
                           ue->dlsch_ra[gNB_id],
                           NULL);

    nr_ue_dlsch_procedures(ue,
                           proc,
                           gNB_id,
                           RA_PDSCH,
                           ue->dlsch_ra[gNB_id],
                           NULL,
                           &ue->dlsch_ra_errors[gNB_id],
                           dlsch_parallel);

    // deactivate dlsch once dlsch proc is done
    ue->dlsch_ra[gNB_id]->active = 0;

    VCD_SIGNAL_DUMPER_DUMP_FUNCTION_BY_NAME(VCD_SIGNAL_DUMPER_FUNCTIONS_PDSCH_PROC_RA, VCD_FUNCTION_OUT);
  }
  // do procedures for C-RNTI
  if (ue->dlsch[proc->thread_id][gNB_id][0]->active == 1) {

    LOG_D(PHY, "DLSCH data reception at nr_slot_rx: %d\n", nr_slot_rx);
    VCD_SIGNAL_DUMPER_DUMP_FUNCTION_BY_NAME(VCD_SIGNAL_DUMPER_FUNCTIONS_PDSCH_PROC, VCD_FUNCTION_IN);

    start_meas(&ue->dlsch_procedures_stat[proc->thread_id]);

    if (ret_pdsch >= 0)
      nr_ue_dlsch_procedures(ue,
			   proc,
			   gNB_id,
			   PDSCH,
			   ue->dlsch[proc->thread_id][gNB_id][0],
			   ue->dlsch[proc->thread_id][gNB_id][1],
			   &ue->dlsch_errors[gNB_id],
			   dlsch_parallel);

  stop_meas(&ue->dlsch_procedures_stat[proc->thread_id]);
  LOG_D(PHY, "[SFN %d] Slot1:       Pdsch Proc %5.2f\n",nr_slot_rx,ue->pdsch_procedures_stat[proc->thread_id].p_time/(cpuf*1000.0));
  LOG_D(PHY, "[SFN %d] Slot0 Slot1: Dlsch Proc %5.2f\n",nr_slot_rx,ue->dlsch_procedures_stat[proc->thread_id].p_time/(cpuf*1000.0));

  // deactivate dlsch once dlsch proc is done
  ue->dlsch[proc->thread_id][gNB_id][0]->active = 0;

  VCD_SIGNAL_DUMPER_DUMP_FUNCTION_BY_NAME(VCD_SIGNAL_DUMPER_FUNCTIONS_PDSCH_PROC, VCD_FUNCTION_OUT);

 }

start_meas(&ue->generic_stat);

#if 0

  if(nr_slot_rx==5 &&  ue->dlsch[proc->thread_id][gNB_id][0]->harq_processes[ue->dlsch[proc->thread_id][gNB_id][0]->current_harq_pid]->nb_rb > 20){
       //write_output("decoder_llr.m","decllr",dlsch_llr,G,1,0);
       //write_output("llr.m","llr",  &ue->pdsch_vars[proc->thread_id][gNB_id]->llr[0][0],(14*nb_rb*12*dlsch1_harq->Qm) - 4*(nb_rb*4*dlsch1_harq->Qm),1,0);

       write_output("rxdataF0_current.m"    , "rxdataF0", &ue->common_vars.common_vars_rx_data_per_thread[proc->thread_id].rxdataF[0][0],14*fp->ofdm_symbol_size,1,1);
       //write_output("rxdataF0_previous.m"    , "rxdataF0_prev_sss", &ue->common_vars.common_vars_rx_data_per_thread[next_thread_id].rxdataF[0][0],14*fp->ofdm_symbol_size,1,1);

       //write_output("rxdataF0_previous.m"    , "rxdataF0_prev", &ue->common_vars.common_vars_rx_data_per_thread[next_thread_id].rxdataF[0][0],14*fp->ofdm_symbol_size,1,1);

       write_output("dl_ch_estimates.m", "dl_ch_estimates_sfn5", &ue->common_vars.common_vars_rx_data_per_thread[proc->thread_id].dl_ch_estimates[0][0][0],14*fp->ofdm_symbol_size,1,1);
       write_output("dl_ch_estimates_ext.m", "dl_ch_estimatesExt_sfn5", &ue->pdsch_vars[proc->thread_id][gNB_id]->dl_ch_estimates_ext[0][0],14*fp->N_RB_DL*12,1,1);
       write_output("rxdataF_comp00.m","rxdataF_comp00",         &ue->pdsch_vars[proc->thread_id][gNB_id]->rxdataF_comp0[0][0],14*fp->N_RB_DL*12,1,1);
       //write_output("magDLFirst.m", "magDLFirst", &phy_vars_ue->pdsch_vars[proc->thread_id][gNB_id]->dl_ch_mag0[0][0],14*fp->N_RB_DL*12,1,1);
       //write_output("magDLSecond.m", "magDLSecond", &phy_vars_ue->pdsch_vars[proc->thread_id][gNB_id]->dl_ch_magb0[0][0],14*fp->N_RB_DL*12,1,1);

       AssertFatal (0,"");
  }
#endif

  // duplicate harq structure
/*
  uint8_t          current_harq_pid        = ue->dlsch[proc->thread_id][gNB_id][0]->current_harq_pid;
  NR_DL_UE_HARQ_t *current_harq_processes = ue->dlsch[proc->thread_id][gNB_id][0]->harq_processes[current_harq_pid];
  NR_DL_UE_HARQ_t *harq_processes_dest    = ue->dlsch[next1_thread_id][gNB_id][0]->harq_processes[current_harq_pid];
  NR_DL_UE_HARQ_t *harq_processes_dest1    = ue->dlsch[next2_thread_id][gNB_id][0]->harq_processes[current_harq_pid];
  */
  /*nr_harq_status_t *current_harq_ack = &ue->dlsch[proc->thread_id][gNB_id][0]->harq_ack[nr_slot_rx];
  nr_harq_status_t *harq_ack_dest    = &ue->dlsch[next1_thread_id][gNB_id][0]->harq_ack[nr_slot_rx];
  nr_harq_status_t *harq_ack_dest1    = &ue->dlsch[next2_thread_id][gNB_id][0]->harq_ack[nr_slot_rx];
*/

  //copy_harq_proc_struct(harq_processes_dest, current_harq_processes);
//copy_ack_struct(harq_ack_dest, current_harq_ack);

//copy_harq_proc_struct(harq_processes_dest1, current_harq_processes);
//copy_ack_struct(harq_ack_dest1, current_harq_ack);

if (nr_slot_rx==9) {
  if (frame_rx % 10 == 0) {
    if ((ue->dlsch_received[gNB_id] - ue->dlsch_received_last[gNB_id]) != 0)
      ue->dlsch_fer[gNB_id] = (100*(ue->dlsch_errors[gNB_id] - ue->dlsch_errors_last[gNB_id]))/(ue->dlsch_received[gNB_id] - ue->dlsch_received_last[gNB_id]);

    ue->dlsch_errors_last[gNB_id] = ue->dlsch_errors[gNB_id];
    ue->dlsch_received_last[gNB_id] = ue->dlsch_received[gNB_id];
  }


  ue->bitrate[gNB_id] = (ue->total_TBS[gNB_id] - ue->total_TBS_last[gNB_id])*100;
  ue->total_TBS_last[gNB_id] = ue->total_TBS[gNB_id];
  LOG_D(PHY,"[UE %d] Calculating bitrate Frame %d: total_TBS = %d, total_TBS_last = %d, bitrate %f kbits\n",
	ue->Mod_id,frame_rx,ue->total_TBS[gNB_id],
	ue->total_TBS_last[gNB_id],(float) ue->bitrate[gNB_id]/1000.0);

#if UE_AUTOTEST_TRACE
  if ((frame_rx % 100 == 0)) {
    LOG_I(PHY,"[UE  %d] AUTOTEST Metric : UE_DLSCH_BITRATE = %5.2f kbps (frame = %d) \n", ue->Mod_id, (float) ue->bitrate[gNB_id]/1000.0, frame_rx);
  }
#endif

 }

stop_meas(&ue->generic_stat);

#ifdef EMOS
phy_procedures_emos_UE_RX(ue,slot,gNB_id);
#endif


VCD_SIGNAL_DUMPER_DUMP_FUNCTION_BY_NAME(VCD_SIGNAL_DUMPER_FUNCTIONS_PHY_PROCEDURES_UE_RX, VCD_FUNCTION_OUT);

stop_meas(&ue->phy_proc_rx[proc->thread_id]);
LOG_D(PHY, "------FULL RX PROC [SFN %d]: %5.2f ------\n",nr_slot_rx,ue->phy_proc_rx[proc->thread_id].p_time/(cpuf*1000.0));

//#endif //pdsch

LOG_D(PHY," ****** end RX-Chain  for AbsSubframe %d.%d ******  \n", frame_rx%1024, nr_slot_rx);
return (0);
}


uint8_t nr_is_cqi_TXOp(PHY_VARS_NR_UE *ue,
		            UE_nr_rxtx_proc_t *proc,
					uint8_t gNB_id)
{
  int subframe = proc->nr_slot_tx / ue->frame_parms.slots_per_subframe;
  int frame    = proc->frame_tx;
  CQI_REPORTPERIODIC *cqirep = &ue->cqi_report_config[gNB_id].CQI_ReportPeriodic;

  //LOG_I(PHY,"[UE %d][CRNTI %x] AbsSubFrame %d.%d Checking for CQI TXOp (cqi_ConfigIndex %d) isCQIOp %d\n",
  //      ue->Mod_id,ue->pdcch_vars[gNB_id]->crnti,frame,subframe,
  //      cqirep->cqi_PMI_ConfigIndex,
  //      (((10*frame + subframe) % cqirep->Npd) == cqirep->N_OFFSET_CQI));

  if (cqirep->cqi_PMI_ConfigIndex==-1)
    return(0);
  else if (((10*frame + subframe) % cqirep->Npd) == cqirep->N_OFFSET_CQI)
    return(1);
  else
    return(0);
}


uint8_t nr_is_ri_TXOp(PHY_VARS_NR_UE *ue,
		           UE_nr_rxtx_proc_t *proc,
				   uint8_t gNB_id)
{
  int subframe = proc->nr_slot_tx / ue->frame_parms.slots_per_subframe;
  int frame    = proc->frame_tx;
  CQI_REPORTPERIODIC *cqirep = &ue->cqi_report_config[gNB_id].CQI_ReportPeriodic;
  int log2Mri = cqirep->ri_ConfigIndex/161;
  int N_OFFSET_RI = cqirep->ri_ConfigIndex % 161;

  //LOG_I(PHY,"[UE %d][CRNTI %x] AbsSubFrame %d.%d Checking for RI TXOp (ri_ConfigIndex %d) isRIOp %d\n",
  //      ue->Mod_id,ue->pdcch_vars[gNB_id]->crnti,frame,subframe,
  //      cqirep->ri_ConfigIndex,
  //      (((10*frame + subframe + cqirep->N_OFFSET_CQI - N_OFFSET_RI) % (cqirep->Npd<<log2Mri)) == 0));
  if (cqirep->ri_ConfigIndex==-1)
    return(0);
  else if (((10*frame + subframe + cqirep->N_OFFSET_CQI - N_OFFSET_RI) % (cqirep->Npd<<log2Mri)) == 0)
    return(1);
  else
    return(0);
}

// todo:
// - power control as per 38.213 ch 7.4
void nr_ue_prach_procedures(PHY_VARS_NR_UE *ue, UE_nr_rxtx_proc_t *proc, uint8_t gNB_id) {

  int frame_tx = proc->frame_tx, nr_slot_tx = proc->nr_slot_tx, prach_power; // tx_amp
  uint8_t mod_id = ue->Mod_id;
  NR_PRACH_RESOURCES_t * prach_resources = ue->prach_resources[gNB_id];
  AssertFatal(prach_resources != NULL, "ue->prach_resources[%u] == NULL\n", gNB_id);
  uint8_t nr_prach = 0;

  VCD_SIGNAL_DUMPER_DUMP_FUNCTION_BY_NAME(VCD_SIGNAL_DUMPER_FUNCTIONS_PHY_PROCEDURES_UE_TX_PRACH, VCD_FUNCTION_IN);

  if (ue->mac_enabled == 0){

    prach_resources->ra_TDD_map_index = 0;
    prach_resources->ra_PREAMBLE_RECEIVED_TARGET_POWER = 10;
    prach_resources->ra_RNTI = 0x1234;
    nr_prach = 1;
    prach_resources->init_msg1 = 1;

  } else {

    nr_prach = nr_ue_get_rach(prach_resources, &ue->prach_vars[0]->prach_pdu, mod_id, ue->CC_id, frame_tx, gNB_id, nr_slot_tx);
    LOG_D(PHY, "In %s:[%d.%d] getting PRACH resources : %d\n", __FUNCTION__, frame_tx, nr_slot_tx,nr_prach);
  }

  if (nr_prach == GENERATE_PREAMBLE) {

    if (ue->mac_enabled == 1) {
      int16_t pathloss = get_nr_PL(mod_id, ue->CC_id, gNB_id);
      int16_t ra_preamble_rx_power = (int16_t)(prach_resources->ra_PREAMBLE_RECEIVED_TARGET_POWER - pathloss + 30);
      ue->tx_power_dBm[nr_slot_tx] = min(nr_get_Pcmax(mod_id), ra_preamble_rx_power);

      LOG_D(PHY, "In %s: [UE %d][RAPROC][%d.%d]: Generating PRACH Msg1 (preamble %d, PL %d dB, P0_PRACH %d, TARGET_RECEIVED_POWER %d dBm, RA-RNTI %x)\n",
        __FUNCTION__,
        mod_id,
        frame_tx,
        nr_slot_tx,
        prach_resources->ra_PreambleIndex,
        pathloss,
        ue->tx_power_dBm[nr_slot_tx],
        prach_resources->ra_PREAMBLE_RECEIVED_TARGET_POWER,
        prach_resources->ra_RNTI);
    }

    ue->prach_vars[gNB_id]->amp = AMP;

    /* #if defined(EXMIMO) || defined(OAI_USRP) || defined(OAI_BLADERF) || defined(OAI_LMSSDR) || defined(OAI_ADRV9371_ZC706)
      tx_amp = get_tx_amp_prach(ue->tx_power_dBm[nr_slot_tx], ue->tx_power_max_dBm, ue->frame_parms.N_RB_UL);
      if (tx_amp != -1)
        ue->prach_vars[gNB_id]->amp = tx_amp;
    #else
      ue->prach_vars[gNB_id]->amp = AMP;
    #endif */

    VCD_SIGNAL_DUMPER_DUMP_FUNCTION_BY_NAME(VCD_SIGNAL_DUMPER_FUNCTIONS_UE_GENERATE_PRACH, VCD_FUNCTION_IN);

    prach_power = generate_nr_prach(ue, gNB_id, nr_slot_tx);

    VCD_SIGNAL_DUMPER_DUMP_FUNCTION_BY_NAME(VCD_SIGNAL_DUMPER_FUNCTIONS_UE_GENERATE_PRACH, VCD_FUNCTION_OUT);

    LOG_D(PHY, "In %s: [UE %d][RAPROC][%d.%d]: Generated PRACH Msg1 (TX power PRACH %d dBm, digital power %d dBW (amp %d)\n",
      __FUNCTION__,
      mod_id,
      frame_tx,
      nr_slot_tx,
      ue->tx_power_dBm[nr_slot_tx],
      dB_fixed(prach_power),
      ue->prach_vars[gNB_id]->amp);

    if (ue->mac_enabled == 1)
      nr_Msg1_transmitted(mod_id, ue->CC_id, frame_tx, gNB_id);

  } else if (nr_prach == WAIT_CONTENTION_RESOLUTION) {
    LOG_D(PHY, "In %s: [UE %d] RA waiting contention resolution\n", __FUNCTION__, mod_id);
    ue->UE_mode[gNB_id] = RA_WAIT_CR;
  } else if (nr_prach == RA_SUCCEEDED) {
    LOG_D(PHY, "In %s: [UE %d] RA completed, setting UE mode to PUSCH\n", __FUNCTION__, mod_id);
    ue->UE_mode[gNB_id] = PUSCH;
  } else if(nr_prach == RA_FAILED){
    LOG_D(PHY, "In %s: [UE %d] RA failed, setting UE mode to PRACH\n", __FUNCTION__, mod_id);
    ue->UE_mode[gNB_id] = PRACH;
  }

  VCD_SIGNAL_DUMPER_DUMP_FUNCTION_BY_NAME(VCD_SIGNAL_DUMPER_FUNCTIONS_PHY_PROCEDURES_UE_TX_PRACH, VCD_FUNCTION_OUT);

}<|MERGE_RESOLUTION|>--- conflicted
+++ resolved
@@ -1020,15 +1020,11 @@
     LOG_D(PHY, "In %s DL PDU length in bits: %d, in bytes: %d \n", __FUNCTION__, dlsch0->harq_processes[harq_pid]->TBS, dlsch0->harq_processes[harq_pid]->TBS / 8);
 
       stop_meas(&ue->dlsch_decoding_stats[proc->thread_id]);
-<<<<<<< HEAD
 
 #ifdef NR_PDSCH_DEBUG
     LOG_I(PHY, " --> Unscrambling for CW0 %5.3f\n",
-=======
-    LOG_D(PHY, " --> Unscrambling for CW0 %5.3f\n",
->>>>>>> 264e8299
           (ue->dlsch_unscrambling_stats.p_time)/(cpuf*1000.0));
-    LOG_D(PHY, "AbsSubframe %d.%d --> LDPC Decoding for CW0 %5.3f\n",
+    LOG_I(PHY, "AbsSubframe %d.%d --> LDPC Decoding for CW0 %5.3f\n",
           frame_rx%1024, nr_slot_rx,(ue->dlsch_decoding_stats[proc->thread_id].p_time)/(cpuf*1000.0));
 #endif
 
@@ -1397,6 +1393,7 @@
 
 
     stop_meas(&ue->ue_front_end_per_slot_stat[proc->thread_id][1]);
+
     LOG_D(PHY, "[AbsSFN %d.%d] Slot1: FFT + Channel Estimate + Pdsch Proc Slot0 %5.2f \n",frame_rx,nr_slot_rx,ue->ue_front_end_per_slot_stat[proc->thread_id][1].p_time/(cpuf*1000.0));
 
 
@@ -1487,6 +1484,7 @@
     //printf("Set available LLR slot1 to 1 AbsSubframe %d.%d \n",frame_rx,nr_slot_rx);
 
     stop_meas(&ue->pdsch_procedures_per_slot_stat[proc->thread_id][1]);
+
     LOG_D(PHY, "[AbsSFN %d.%d] Slot1: LLR Computation %5.2f \n",frame_rx,nr_slot_rx,ue->pdsch_procedures_per_slot_stat[proc->thread_id][1].p_time/(cpuf*1000.0));
 
     if (pthread_mutex_lock(&proc->mutex_slot1_dl_processing) != 0) {
@@ -1856,6 +1854,7 @@
 			   dlsch_parallel);
 
   stop_meas(&ue->dlsch_procedures_stat[proc->thread_id]);
+
   LOG_D(PHY, "[SFN %d] Slot1:       Pdsch Proc %5.2f\n",nr_slot_rx,ue->pdsch_procedures_stat[proc->thread_id].p_time/(cpuf*1000.0));
   LOG_D(PHY, "[SFN %d] Slot0 Slot1: Dlsch Proc %5.2f\n",nr_slot_rx,ue->dlsch_procedures_stat[proc->thread_id].p_time/(cpuf*1000.0));
 
@@ -1941,6 +1940,7 @@
 VCD_SIGNAL_DUMPER_DUMP_FUNCTION_BY_NAME(VCD_SIGNAL_DUMPER_FUNCTIONS_PHY_PROCEDURES_UE_RX, VCD_FUNCTION_OUT);
 
 stop_meas(&ue->phy_proc_rx[proc->thread_id]);
+
 LOG_D(PHY, "------FULL RX PROC [SFN %d]: %5.2f ------\n",nr_slot_rx,ue->phy_proc_rx[proc->thread_id].p_time/(cpuf*1000.0));
 
 //#endif //pdsch
