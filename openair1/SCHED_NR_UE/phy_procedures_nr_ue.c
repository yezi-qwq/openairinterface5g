--- conflicted
+++ resolved
@@ -1861,12 +1861,8 @@
 			   ue->dlsch[proc->thread_id][gNB_id][0],
 			   NULL);
 
-<<<<<<< HEAD
-    nr_ue_measurement_procedures(2, ue, proc, gNB_id, nr_slot_rx, mode);
+    nr_ue_measurement_procedures(2, ue, proc, gNB_id, nr_slot_rx);
     VCD_SIGNAL_DUMPER_DUMP_FUNCTION_BY_NAME(VCD_SIGNAL_DUMPER_FUNCTIONS_PDSCH_PROC_C, VCD_FUNCTION_OUT);
-=======
-    nr_ue_measurement_procedures(2, ue, proc, gNB_id, nr_slot_rx);
->>>>>>> 403db5f6
   }
 
   // do procedures for SI-RNTI
