/*
 * Licensed to the OpenAirInterface (OAI) Software Alliance under one or more
 * contributor license agreements.  See the NOTICE file distributed with
 * this work for additional information regarding copyright ownership.
 * The OpenAirInterface Software Alliance licenses this file to You under
 * the OAI Public License, Version 1.1  (the "License"); you may not use this file
 * except in compliance with the License.
 * You may obtain a copy of the License at
 *
 *      http://www.openairinterface.org/?page_id=698
 *
 * Unless required by applicable law or agreed to in writing, software
 * distributed under the License is distributed on an "AS IS" BASIS,
 * WITHOUT WARRANTIES OR CONDITIONS OF ANY KIND, either express or implied.
 * See the License for the specific language governing permissions and
 * limitations under the License.
 *-------------------------------------------------------------------------------
 * For more information about the OpenAirInterface (OAI) Software Alliance:
 *      contact@openairinterface.org
 */

/*! \file phy_procedures_nr_ue.c
 * \brief Implementation of UE procedures from 36.213 LTE specifications
 * \author R. Knopp, F. Kaltenberger, N. Nikaein, A. Mico Pereperez, G. Casati
 * \date 2018
 * \version 0.1
 * \company Eurecom
 * \email: knopp@eurecom.fr,florian.kaltenberger@eurecom.fr, navid.nikaein@eurecom.fr, guido.casati@iis.fraunhofer.de
 * \note
 * \warning
 */

#define _GNU_SOURCE

#include "nr/nr_common.h"
#include "assertions.h"
#include "defs.h"
#include "PHY/defs_nr_UE.h"
#include "PHY/phy_extern_nr_ue.h"
#include "PHY/MODULATION/modulation_UE.h"
#include "PHY/NR_UE_TRANSPORT/nr_transport_ue.h"
#include "PHY/NR_UE_TRANSPORT/nr_transport_proto_ue.h"
#include "PHY/NR_UE_TRANSPORT/srs_modulation_nr.h"
#include "SCHED_NR/extern.h"
#include "SCHED_NR_UE/phy_sch_processing_time.h"
#include "PHY/NR_UE_ESTIMATION/nr_estimation.h"
#ifdef EMOS
#include "SCHED/phy_procedures_emos.h"
#endif
#include "executables/softmodem-common.h"
#include "executables/nr-uesoftmodem.h"
#include "LAYER2/NR_MAC_UE/mac_proto.h"
#include "LAYER2/NR_MAC_UE/nr_l1_helpers.h"

//#define DEBUG_PHY_PROC
#define NR_PDCCH_SCHED
//#define NR_PDCCH_SCHED_DEBUG
//#define NR_PUCCH_SCHED
//#define NR_PUCCH_SCHED_DEBUG
//#define NR_PDSCH_DEBUG

#ifndef PUCCH
#define PUCCH
#endif

#include "common/utils/LOG/log.h"

#ifdef EMOS
fifo_dump_emos_UE emos_dump_UE;
#endif

#include "common/utils/LOG/vcd_signal_dumper.h"
#include "UTIL/OPT/opt.h"
#include "intertask_interface.h"
#include "T.h"

char nr_mode_string[NUM_UE_MODE][20] = {"NOT SYNCHED","PRACH","RAR","RA_WAIT_CR", "PUSCH", "RESYNCH"};

#if defined(EXMIMO) || defined(OAI_USRP) || defined(OAI_BLADERF) || defined(OAI_LMSSDR) || defined(OAI_ADRV9371_ZC706)
extern uint64_t downlink_frequency[MAX_NUM_CCs][4];
#endif

unsigned int gain_table[31] = {100,112,126,141,158,178,200,224,251,282,316,359,398,447,501,562,631,708,794,891,1000,1122,1258,1412,1585,1778,1995,2239,2512,2818,3162};

void nr_fill_dl_indication(nr_downlink_indication_t *dl_ind,
                           fapi_nr_dci_indication_t *dci_ind,
                           fapi_nr_rx_indication_t *rx_ind,
                           UE_nr_rxtx_proc_t *proc,
                           PHY_VARS_NR_UE *ue,
                           uint8_t gNB_id){

  memset((void*)dl_ind, 0, sizeof(nr_downlink_indication_t));

  dl_ind->gNB_index = gNB_id;
  dl_ind->module_id = ue->Mod_id;
  dl_ind->cc_id     = ue->CC_id;
  dl_ind->frame     = proc->frame_rx;
  dl_ind->slot      = proc->nr_slot_rx;
  dl_ind->thread_id = proc->thread_id;

  if (dci_ind) {

    dl_ind->rx_ind = NULL; //no data, only dci for now
    dl_ind->dci_ind = dci_ind;

  } else if (rx_ind) {

    dl_ind->rx_ind = rx_ind; //  hang on rx_ind instance
    dl_ind->dci_ind = NULL;

  }
}

void nr_fill_rx_indication(fapi_nr_rx_indication_t *rx_ind,
                           uint8_t pdu_type,
                           uint8_t gNB_id,
                           PHY_VARS_NR_UE *ue,
                           NR_UE_DLSCH_t *dlsch0,
                           NR_UE_DLSCH_t *dlsch1,
                           uint16_t n_pdus,
			   UE_nr_rxtx_proc_t *proc ){


  NR_DL_FRAME_PARMS *frame_parms = &ue->frame_parms;

  if (n_pdus > 1){
    LOG_E(PHY, "In %s: multiple number of DL PDUs not supported yet...\n", __FUNCTION__);
  }

  if (pdu_type !=  FAPI_NR_RX_PDU_TYPE_SSB)
    trace_NRpdu(DIRECTION_DOWNLINK,
		dlsch0->harq_processes[dlsch0->current_harq_pid]->b,
		dlsch0->harq_processes[dlsch0->current_harq_pid]->TBS / 8,
		pdu_type,
		WS_C_RNTI,
		dlsch0->rnti,
		proc->frame_rx,
		proc->nr_slot_rx,
		0,0);
  switch (pdu_type){
    case FAPI_NR_RX_PDU_TYPE_SIB:
      rx_ind->rx_indication_body[n_pdus - 1].pdsch_pdu.harq_pid = dlsch0->current_harq_pid;
      rx_ind->rx_indication_body[n_pdus - 1].pdsch_pdu.ack_nack = dlsch0->harq_processes[dlsch0->current_harq_pid]->ack;
      rx_ind->rx_indication_body[n_pdus - 1].pdsch_pdu.pdu = dlsch0->harq_processes[dlsch0->current_harq_pid]->b;
      rx_ind->rx_indication_body[n_pdus - 1].pdsch_pdu.pdu_length = dlsch0->harq_processes[dlsch0->current_harq_pid]->TBS / 8;
    break;
    case FAPI_NR_RX_PDU_TYPE_DLSCH:
      if(dlsch0) {
        rx_ind->rx_indication_body[n_pdus - 1].pdsch_pdu.harq_pid = dlsch0->current_harq_pid;
        rx_ind->rx_indication_body[n_pdus - 1].pdsch_pdu.ack_nack = dlsch0->harq_processes[dlsch0->current_harq_pid]->ack;
        rx_ind->rx_indication_body[n_pdus - 1].pdsch_pdu.pdu = dlsch0->harq_processes[dlsch0->current_harq_pid]->b;
        rx_ind->rx_indication_body[n_pdus - 1].pdsch_pdu.pdu_length = dlsch0->harq_processes[dlsch0->current_harq_pid]->TBS / 8;
      }
      if(dlsch1) {
        AssertFatal(1==0,"Second codeword currently not supported\n");
      }
      break;
    case FAPI_NR_RX_PDU_TYPE_RAR:
      rx_ind->rx_indication_body[n_pdus - 1].pdsch_pdu.harq_pid = dlsch0->current_harq_pid;
      rx_ind->rx_indication_body[n_pdus - 1].pdsch_pdu.ack_nack = dlsch0->harq_processes[dlsch0->current_harq_pid]->ack;
      rx_ind->rx_indication_body[n_pdus - 1].pdsch_pdu.pdu = dlsch0->harq_processes[dlsch0->current_harq_pid]->b;
      rx_ind->rx_indication_body[n_pdus - 1].pdsch_pdu.pdu_length = dlsch0->harq_processes[dlsch0->current_harq_pid]->TBS / 8;
    break;
    case FAPI_NR_RX_PDU_TYPE_SSB:
      rx_ind->rx_indication_body[n_pdus - 1].ssb_pdu.pdu = ue->pbch_vars[gNB_id]->decoded_output;
      rx_ind->rx_indication_body[n_pdus - 1].ssb_pdu.additional_bits = ue->pbch_vars[gNB_id]->xtra_byte;
      rx_ind->rx_indication_body[n_pdus - 1].ssb_pdu.ssb_index = (frame_parms->ssb_index)&0x7;
      rx_ind->rx_indication_body[n_pdus - 1].ssb_pdu.ssb_length = frame_parms->Lmax;
      rx_ind->rx_indication_body[n_pdus - 1].ssb_pdu.cell_id = frame_parms->Nid_cell;
      rx_ind->rx_indication_body[n_pdus - 1].ssb_pdu.ssb_start_subcarrier = frame_parms->ssb_start_subcarrier;
      rx_ind->rx_indication_body[n_pdus - 1].ssb_pdu.rsrp_dBm = ue->measurements.rsrp_dBm[gNB_id];
    break;
    default:
    break;
  }

  rx_ind->rx_indication_body[n_pdus -1].pdu_type = pdu_type;
  rx_ind->number_pdus = n_pdus;

}

int get_tx_amp_prach(int power_dBm, int power_max_dBm, int N_RB_UL){

  int gain_dB = power_dBm - power_max_dBm, amp_x_100 = -1;

  switch (N_RB_UL) {
  case 6:
  amp_x_100 = AMP;      // PRACH is 6 PRBS so no scale
  break;
  case 15:
  amp_x_100 = 158*AMP;  // 158 = 100*sqrt(15/6)
  break;
  case 25:
  amp_x_100 = 204*AMP;  // 204 = 100*sqrt(25/6)
  break;
  case 50:
  amp_x_100 = 286*AMP;  // 286 = 100*sqrt(50/6)
  break;
  case 75:
  amp_x_100 = 354*AMP;  // 354 = 100*sqrt(75/6)
  break;
  case 100:
  amp_x_100 = 408*AMP;  // 408 = 100*sqrt(100/6)
  break;
  default:
  LOG_E(PHY, "Unknown PRB size %d\n", N_RB_UL);
  return (amp_x_100);
  break;
  }
  if (gain_dB < -30) {
    return (amp_x_100/3162);
  } else if (gain_dB > 0)
    return (amp_x_100);
  else
    return (amp_x_100/gain_table[-gain_dB]);  // 245 corresponds to the factor sqrt(25/6)

  return (amp_x_100);
}

UE_MODE_t get_nrUE_mode(uint8_t Mod_id,uint8_t CC_id,uint8_t gNB_id){
  return(PHY_vars_UE_g[Mod_id][CC_id]->UE_mode[gNB_id]);
}

// convert time factor "16 * 64 * T_c / (2^mu)" in N_TA calculation in TS38.213 section 4.2 to samples by multiplying with samples per second
//   16 * 64 * T_c            / (2^mu) * samples_per_second
// = 16 * T_s                 / (2^mu) * samples_per_second
// = 16 * 1 / (15 kHz * 2048) / (2^mu) * (15 kHz * 2^mu * ofdm_symbol_size)
// = 16 * 1 /           2048           *                  ofdm_symbol_size
// = 16 * ofdm_symbol_size / 2048
static inline
uint16_t get_bw_scaling(uint16_t ofdm_symbol_size){
  return 16 * ofdm_symbol_size / 2048;
}

// UL time alignment procedures:
// - If the current tx frame and slot match the TA configuration in ul_time_alignment
//   then timing advance is processed and set to be applied in the next UL transmission
// - Application of timing adjustment according to TS 38.213 p4.2
// todo:
// - handle RAR TA application as per ch 4.2 TS 38.213
void ue_ta_procedures(PHY_VARS_NR_UE *ue, int slot_tx, int frame_tx){

  if (ue->mac_enabled == 1) {

    uint8_t gNB_id = 0;
    NR_UL_TIME_ALIGNMENT_t *ul_time_alignment = &ue->ul_time_alignment[gNB_id];

    if (frame_tx == ul_time_alignment->ta_frame && slot_tx == ul_time_alignment->ta_slot) {

      uint16_t ofdm_symbol_size = ue->frame_parms.ofdm_symbol_size;
      uint16_t bw_scaling = get_bw_scaling(ofdm_symbol_size);

      ue->timing_advance += (ul_time_alignment->ta_command - 31) * bw_scaling;

      LOG_D(PHY, "In %s: [UE %d] [%d.%d] Got timing advance command %u from MAC, new value is %d\n",
        __FUNCTION__,
        ue->Mod_id,
        frame_tx,
        slot_tx,
        ul_time_alignment->ta_command,
        ue->timing_advance);

      ul_time_alignment->ta_frame = -1;
      ul_time_alignment->ta_slot = -1;

    }
  }
}

void phy_procedures_nrUE_TX(PHY_VARS_NR_UE *ue,
                            UE_nr_rxtx_proc_t *proc,
                            uint8_t gNB_id) {

  int slot_tx = proc->nr_slot_tx;
  int frame_tx = proc->frame_tx;

  AssertFatal(ue->CC_id == 0, "Transmission on secondary CCs is not supported yet\n");

  VCD_SIGNAL_DUMPER_DUMP_FUNCTION_BY_NAME(VCD_SIGNAL_DUMPER_FUNCTIONS_PHY_PROCEDURES_UE_TX,VCD_FUNCTION_IN);

  memset(ue->common_vars.txdataF[0], 0, sizeof(int)*14*ue->frame_parms.ofdm_symbol_size);

  LOG_D(PHY,"****** start TX-Chain for AbsSubframe %d.%d ******\n", frame_tx, slot_tx);

  start_meas(&ue->phy_proc_tx);

  if (ue->UE_mode[gNB_id] <= PUSCH){
<<<<<<< HEAD

    for (uint8_t harq_pid = 0; harq_pid < ue->ulsch[proc->thread_id][gNB_id]->number_harq_processes_for_pusch; harq_pid++) {
      if (ue->ulsch[proc->thread_id][gNB_id]->harq_processes[harq_pid]->status == ACTIVE)
=======
    for (uint8_t harq_pid = 0; harq_pid < ue->ulsch[proc->thread_id][gNB_id][0]->number_harq_processes_for_pusch; harq_pid++) {
      if (ue->ulsch[proc->thread_id][gNB_id][0]->harq_processes[harq_pid]->status == ACTIVE)
>>>>>>> af6836d9
        nr_ue_ulsch_procedures(ue, harq_pid, frame_tx, slot_tx, proc->thread_id, gNB_id);
    }
  }

  if (ue->UE_mode[gNB_id] == PUSCH) {
    ue_srs_procedures_nr(ue, proc, gNB_id);
  }

  VCD_SIGNAL_DUMPER_DUMP_FUNCTION_BY_NAME(VCD_SIGNAL_DUMPER_FUNCTIONS_PHY_PROCEDURES_UE_TX, VCD_FUNCTION_OUT);
  stop_meas(&ue->phy_proc_tx);


}

void nr_ue_measurement_procedures(uint16_t l,
                                  PHY_VARS_NR_UE *ue,
                                  UE_nr_rxtx_proc_t *proc,
                                  uint8_t gNB_id,
                                  uint16_t slot){

  NR_DL_FRAME_PARMS *frame_parms=&ue->frame_parms;
  int frame_rx   = proc->frame_rx;
  int nr_slot_rx = proc->nr_slot_rx;
  VCD_SIGNAL_DUMPER_DUMP_FUNCTION_BY_NAME(VCD_SIGNAL_DUMPER_FUNCTIONS_UE_MEASUREMENT_PROCEDURES, VCD_FUNCTION_IN);

  if (l==2) {

    LOG_D(PHY,"Doing UE measurement procedures in symbol l %u Ncp %d nr_slot_rx %d, rxdata %p\n",
      l,
      ue->frame_parms.Ncp,
      nr_slot_rx,
      ue->common_vars.rxdata);

    nr_ue_measurements(ue, proc, nr_slot_rx);

#if T_TRACER
    if(slot == 0)
      T(T_UE_PHY_MEAS, T_INT(gNB_id),  T_INT(ue->Mod_id), T_INT(frame_rx%1024), T_INT(nr_slot_rx),
	T_INT((int)(10*log10(ue->measurements.rsrp[0])-ue->rx_total_gain_dB)),
	T_INT((int)ue->measurements.rx_rssi_dBm[0]),
	T_INT((int)(ue->measurements.rx_power_avg_dB[0] - ue->measurements.n0_power_avg_dB)),
	T_INT((int)ue->measurements.rx_power_avg_dB[0]),
	T_INT((int)ue->measurements.n0_power_avg_dB),
	T_INT((int)ue->measurements.wideband_cqi_avg[0]),
	T_INT((int)ue->common_vars.freq_offset));
#endif
  }

  // accumulate and filter timing offset estimation every subframe (instead of every frame)
  if (( slot == 2) && (l==(2-frame_parms->Ncp))) {

    // AGC

    VCD_SIGNAL_DUMPER_DUMP_FUNCTION_BY_NAME(VCD_SIGNAL_DUMPER_FUNCTIONS_UE_GAIN_CONTROL, VCD_FUNCTION_IN);


    //printf("start adjust gain power avg db %d\n", ue->measurements.rx_power_avg_dB[gNB_id]);
    phy_adjust_gain_nr (ue,ue->measurements.rx_power_avg_dB[gNB_id],gNB_id);
    
    VCD_SIGNAL_DUMPER_DUMP_FUNCTION_BY_NAME(VCD_SIGNAL_DUMPER_FUNCTIONS_UE_GAIN_CONTROL, VCD_FUNCTION_OUT);

}

  VCD_SIGNAL_DUMPER_DUMP_FUNCTION_BY_NAME(VCD_SIGNAL_DUMPER_FUNCTIONS_UE_MEASUREMENT_PROCEDURES, VCD_FUNCTION_OUT);
}

void nr_ue_pbch_procedures(uint8_t gNB_id,
			   PHY_VARS_NR_UE *ue,
			   UE_nr_rxtx_proc_t *proc,
			   uint8_t abstraction_flag)
{
  int ret = 0;

  DevAssert(ue);

  int frame_rx = proc->frame_rx;
  int nr_slot_rx = proc->nr_slot_rx;

  VCD_SIGNAL_DUMPER_DUMP_FUNCTION_BY_NAME(VCD_SIGNAL_DUMPER_FUNCTIONS_UE_PBCH_PROCEDURES, VCD_FUNCTION_IN);

  LOG_D(PHY,"[UE  %d] Frame %d Slot %d, Trying PBCH (NidCell %d, gNB_id %d)\n",ue->Mod_id,frame_rx,nr_slot_rx,ue->frame_parms.Nid_cell,gNB_id);

  ret = nr_rx_pbch(ue, proc,
                   ue->pbch_vars[gNB_id],
                   &ue->frame_parms,
                   gNB_id,
                   (ue->frame_parms.ssb_index)&7,
                   SISO);

  if (ret==0) {

    ue->pbch_vars[gNB_id]->pdu_errors_conseq = 0;

    // Switch to PRACH state if it is first PBCH after initial synch and no timing correction is performed
    if (ue->UE_mode[gNB_id] == NOT_SYNCHED && ue->no_timing_correction == 1){
      if (get_softmodem_params()->do_ra) {
        ue->UE_mode[gNB_id] = PRACH;
        ue->prach_resources[gNB_id]->sync_frame = frame_rx;
        ue->prach_resources[gNB_id]->init_msg1 = 0;
      } else {
        ue->UE_mode[gNB_id] = PUSCH;
      }
    }

#ifdef DEBUG_PHY_PROC
    uint16_t frame_tx;
    LOG_D(PHY,"[UE %d] frame %d, nr_slot_rx %d, Received PBCH (MIB): frame_tx %d. N_RB_DL %d\n",
    ue->Mod_id,
    frame_rx,
    nr_slot_rx,
    frame_tx,
    ue->frame_parms.N_RB_DL);
#endif

  } else {
    LOG_E(PHY,"[UE %d] frame %d, nr_slot_rx %d, Error decoding PBCH!\n",
	  ue->Mod_id,frame_rx, nr_slot_rx);
    /*FILE *fd;
    if ((fd = fopen("rxsig_frame0.dat","w")) != NULL) {
                  fwrite((void *)&ue->common_vars.rxdata[0][0],
                         sizeof(int32_t),
                         ue->frame_parms.samples_per_frame,
                         fd);
                  LOG_I(PHY,"Dummping Frame ... bye bye \n");
                  fclose(fd);
                  exit(0);
                }*/

    /*
    write_output("rxsig0.m","rxs0", ue->common_vars.rxdata[0],ue->frame_parms.samples_per_subframe,1,1);


      write_output("H00.m","h00",&(ue->common_vars.dl_ch_estimates[0][0][0]),((ue->frame_parms.Ncp==0)?7:6)*(ue->frame_parms.ofdm_symbol_size),1,1);
      write_output("H10.m","h10",&(ue->common_vars.dl_ch_estimates[0][2][0]),((ue->frame_parms.Ncp==0)?7:6)*(ue->frame_parms.ofdm_symbol_size),1,1);

      write_output("rxsigF0.m","rxsF0", ue->common_vars.rxdataF[0],8*ue->frame_parms.ofdm_symbol_size,1,1);
      write_output("PBCH_rxF0_ext.m","pbch0_ext",ue->pbch_vars[0]->rxdataF_ext[0],12*4*6,1,1);
      write_output("PBCH_rxF0_comp.m","pbch0_comp",ue->pbch_vars[0]->rxdataF_comp[0],12*4*6,1,1);
      write_output("PBCH_rxF_llr.m","pbch_llr",ue->pbch_vars[0]->llr,(ue->frame_parms.Ncp==0) ? 1920 : 1728,1,4);
      exit(-1);
    */

    ue->pbch_vars[gNB_id]->pdu_errors_conseq++;
    ue->pbch_vars[gNB_id]->pdu_errors++;

    if (ue->pbch_vars[gNB_id]->pdu_errors_conseq>=100) {
      if (get_softmodem_params()->non_stop) {
        LOG_E(PHY,"More that 100 consecutive PBCH errors! Going back to Sync mode!\n");
        ue->lost_sync = 1;
      } else {
        LOG_E(PHY,"More that 100 consecutive PBCH errors! Exiting!\n");
        exit_fun("More that 100 consecutive PBCH errors! Exiting!\n");
      }
    }
  }

  if (frame_rx % 100 == 0) {
    ue->pbch_vars[gNB_id]->pdu_fer = ue->pbch_vars[gNB_id]->pdu_errors - ue->pbch_vars[gNB_id]->pdu_errors_last;
    ue->pbch_vars[gNB_id]->pdu_errors_last = ue->pbch_vars[gNB_id]->pdu_errors;
  }

#ifdef DEBUG_PHY_PROC
  LOG_D(PHY,"[UE %d] frame %d, slot %d, PBCH errors = %d, consecutive errors = %d!\n",
	ue->Mod_id,frame_rx, nr_slot_rx,
	ue->pbch_vars[gNB_id]->pdu_errors,
	ue->pbch_vars[gNB_id]->pdu_errors_conseq);
#endif
  VCD_SIGNAL_DUMPER_DUMP_FUNCTION_BY_NAME(VCD_SIGNAL_DUMPER_FUNCTIONS_UE_PBCH_PROCEDURES, VCD_FUNCTION_OUT);
}



unsigned int nr_get_tx_amp(int power_dBm, int power_max_dBm, int N_RB_UL, int nb_rb)
{

  int gain_dB = power_dBm - power_max_dBm;
  double gain_lin;

  gain_lin = pow(10,.1*gain_dB);
  if ((nb_rb >0) && (nb_rb <= N_RB_UL)) {
    return((int)(AMP*sqrt(gain_lin*N_RB_UL/(double)nb_rb)));
  }
  else {
    LOG_E(PHY,"Illegal nb_rb/N_RB_UL combination (%d/%d)\n",nb_rb,N_RB_UL);
    //mac_xface->macphy_exit("");
  }
  return(0);
}

#ifdef NR_PDCCH_SCHED

int nr_ue_pdcch_procedures(uint8_t gNB_id,
                           PHY_VARS_NR_UE *ue,
                           UE_nr_rxtx_proc_t *proc,
                           int n_ss)
{
  int frame_rx = proc->frame_rx;
  int nr_slot_rx = proc->nr_slot_rx;
  unsigned int dci_cnt=0;
  fapi_nr_dci_indication_t *dci_ind = calloc(1, sizeof(*dci_ind));
  nr_downlink_indication_t dl_indication;

  NR_UE_PDCCH *pdcch_vars = ue->pdcch_vars[proc->thread_id][gNB_id];
  fapi_nr_dl_config_dci_dl_pdu_rel15_t *rel15 = &pdcch_vars->pdcch_config[n_ss];

  start_meas(&ue->dlsch_rx_pdcch_stats);

  VCD_SIGNAL_DUMPER_DUMP_FUNCTION_BY_NAME(VCD_SIGNAL_DUMPER_FUNCTIONS_RX_PDCCH, VCD_FUNCTION_IN);
  nr_rx_pdcch(ue, proc, rel15);
  VCD_SIGNAL_DUMPER_DUMP_FUNCTION_BY_NAME(VCD_SIGNAL_DUMPER_FUNCTIONS_RX_PDCCH, VCD_FUNCTION_OUT);
  

  VCD_SIGNAL_DUMPER_DUMP_FUNCTION_BY_NAME(VCD_SIGNAL_DUMPER_FUNCTIONS_DCI_DECODING, VCD_FUNCTION_IN);

#ifdef NR_PDCCH_SCHED_DEBUG
  printf("<-NR_PDCCH_PHY_PROCEDURES_LTE_UE (nr_ue_pdcch_procedures)-> Entering function nr_dci_decoding_procedure for search space %d)\n",
	 n_ss);
#endif

  dci_cnt = nr_dci_decoding_procedure(ue, proc, dci_ind, rel15);

#ifdef NR_PDCCH_SCHED_DEBUG
  LOG_I(PHY,"<-NR_PDCCH_PHY_PROCEDURES_LTE_UE (nr_ue_pdcch_procedures)-> Ending function nr_dci_decoding_procedure() -> dci_cnt=%u\n",dci_cnt);
#endif
  
  VCD_SIGNAL_DUMPER_DUMP_FUNCTION_BY_NAME(VCD_SIGNAL_DUMPER_FUNCTIONS_DCI_DECODING, VCD_FUNCTION_OUT);
  //LOG_D(PHY,"[UE  %d][PUSCH] Frame %d nr_slot_rx %d PHICH RX\n",ue->Mod_id,frame_rx,nr_slot_rx);

  for (int i=0; i<dci_cnt; i++) {
    LOG_D(PHY,"[UE  %d] AbsSubFrame %d.%d, Mode %s: DCI %i of %d total DCIs found --> rnti %x : format %d\n",
      ue->Mod_id,frame_rx%1024,nr_slot_rx,nr_mode_string[ue->UE_mode[gNB_id]],
      i + 1,
      dci_cnt,
      dci_ind->dci_list[i].rnti,
      dci_ind->dci_list[i].dci_format);
  }
  ue->pdcch_vars[proc->thread_id][gNB_id]->dci_received += dci_cnt;

  dci_ind->number_of_dcis = dci_cnt;
  // fill dl_indication message
  nr_fill_dl_indication(&dl_indication, dci_ind, NULL, proc, ue, gNB_id);
  //  send to mac
  ue->if_inst->dl_indication(&dl_indication, NULL);

  stop_meas(&ue->dlsch_rx_pdcch_stats);
    
  VCD_SIGNAL_DUMPER_DUMP_FUNCTION_BY_NAME(VCD_SIGNAL_DUMPER_FUNCTIONS_UE_PDCCH_PROCEDURES, VCD_FUNCTION_OUT);
  return(dci_cnt);
}
#endif // NR_PDCCH_SCHED

int nr_ue_pdsch_procedures(PHY_VARS_NR_UE *ue, UE_nr_rxtx_proc_t *proc, int gNB_id, PDSCH_t pdsch, NR_UE_DLSCH_t *dlsch0, NR_UE_DLSCH_t *dlsch1) {

  int frame_rx = proc->frame_rx;
  int nr_slot_rx = proc->nr_slot_rx;
  int m;
  int i_mod,gNB_id_i,dual_stream_UE;
  int first_symbol_flag=0;

  if (!dlsch0)
    return 0;
  if (dlsch0->active == 0)
    return 0;

  if (!dlsch1)  {
    int harq_pid = dlsch0->current_harq_pid;
    NR_DL_UE_HARQ_t *dlsch0_harq = dlsch0->harq_processes[harq_pid];
    uint16_t BWPStart       = dlsch0_harq->BWPStart;
    uint16_t pdsch_start_rb = dlsch0_harq->start_rb;
    uint16_t pdsch_nb_rb    = dlsch0_harq->nb_rb;
    uint16_t s0             = dlsch0_harq->start_symbol;
    uint16_t s1             = dlsch0_harq->nb_symbols;
    bool is_SI              = dlsch0->rnti_type == _SI_RNTI_;

    LOG_D(PHY,"[UE %d] PDSCH type %d active in nr_slot_rx %d, harq_pid %d (%d), rb_start %d, nb_rb %d, symbol_start %d, nb_symbols %d, DMRS mask %x\n",
          ue->Mod_id,pdsch,nr_slot_rx,harq_pid,dlsch0_harq->status,pdsch_start_rb,pdsch_nb_rb,s0,s1,dlsch0_harq->dlDmrsSymbPos);

    for (m = s0; m < (s0 +s1); m++) {
      if (dlsch0_harq->dlDmrsSymbPos & (1 << m)) {
        for (uint8_t aatx=0; aatx<dlsch0_harq->Nl; aatx++) {//for MIMO Config: it shall loop over no_layers
          nr_pdsch_channel_estimation(ue,
                                      proc,
                                      gNB_id,
                                      is_SI,
                                      nr_slot_rx,
                                      aatx /*p*/,
                                      m,
                                      BWPStart,
                                      ue->frame_parms.first_carrier_offset+(BWPStart + pdsch_start_rb)*12,
                                      pdsch_nb_rb);
          LOG_D(PHY,"PDSCH Channel estimation gNB id %d, PDSCH antenna port %d, slot %d, symbol %d\n",0,aatx,nr_slot_rx,m);
#if 0
          ///LOG_M: the channel estimation
          int nr_frame_rx = proc->frame_rx;
          char filename[100];
          for (uint8_t aarx=0; aarx<ue->frame_parms.nb_antennas_rx; aarx++) {
            sprintf(filename,"PDSCH_CHANNEL_frame%d_slot%d_sym%d_port%d_rx%d.m", nr_frame_rx, nr_slot_rx, m, aatx,aarx);
            int **dl_ch_estimates = ue->pdsch_vars[proc->thread_id][gNB_id]->dl_ch_estimates;
            LOG_M(filename,"channel_F",&dl_ch_estimates[aatx*ue->frame_parms.nb_antennas_rx+aarx][ue->frame_parms.ofdm_symbol_size*m],ue->frame_parms.ofdm_symbol_size, 1, 1);
          }
#endif
        }
      }
    }

    uint16_t first_symbol_with_data = s0;
    uint32_t dmrs_data_re;

    if (dlsch0_harq->dmrsConfigType == NFAPI_NR_DMRS_TYPE1)
      dmrs_data_re = 12 - 6 * dlsch0_harq->n_dmrs_cdm_groups;
    else
      dmrs_data_re = 12 - 4 * dlsch0_harq->n_dmrs_cdm_groups;

    while ((dmrs_data_re == 0) && (dlsch0_harq->dlDmrsSymbPos & (1 << first_symbol_with_data))) {
      first_symbol_with_data++;
    }

    start_meas(&ue->rx_pdsch_stats);
    for (m = s0; m < (s1 + s0); m++) {
 
      dual_stream_UE = 0;
      gNB_id_i = gNB_id+1;
      i_mod = 0;
      if (( m==first_symbol_with_data ) && (m<4))
        first_symbol_flag = 1;
      else
        first_symbol_flag = 0;

      uint8_t slot = 0;
      if(m >= ue->frame_parms.symbols_per_slot>>1)
        slot = 1;
      start_meas(&ue->dlsch_llr_stats_parallelization[proc->thread_id][slot]);
      // process DLSCH received symbols in the slot
      // symbol by symbol processing (if data/DMRS are multiplexed is checked inside the function)
      if (pdsch == PDSCH || pdsch == SI_PDSCH || pdsch == RA_PDSCH) {
        if (nr_rx_pdsch(ue,
                        proc,
                        pdsch,
                        gNB_id,
                        gNB_id_i,
                        frame_rx,
                        nr_slot_rx,
                        m,
                        first_symbol_flag,
                        dual_stream_UE,
                        i_mod,
                        harq_pid) < 0)
          return -1;
      } else AssertFatal(1==0,"Not RA_PDSCH, SI_PDSCH or PDSCH\n");

      stop_meas(&ue->dlsch_llr_stats_parallelization[proc->thread_id][slot]);
      if (cpumeas(CPUMEAS_GETSTATE))
        LOG_D(PHY, "[AbsSFN %d.%d] LLR Computation Symbol %d %5.2f \n",frame_rx,nr_slot_rx,m,ue->dlsch_llr_stats_parallelization[proc->thread_id][slot].p_time/(cpuf*1000.0));
      if(first_symbol_flag) {
        proc->first_symbol_available = 1;
      }
    } // CRNTI active
    stop_meas(&ue->rx_pdsch_stats);
  }
  return 0;
}

bool nr_ue_dlsch_procedures(PHY_VARS_NR_UE *ue,
                            UE_nr_rxtx_proc_t *proc,
                            int gNB_id,
                            PDSCH_t pdsch,
                            NR_UE_DLSCH_t *dlsch0,
                            NR_UE_DLSCH_t *dlsch1,
                            int *dlsch_errors) {

  if (dlsch0==NULL)
    AssertFatal(0,"dlsch0 should be defined at this level \n");
  bool dec = false;
  int harq_pid = dlsch0->current_harq_pid;
  int frame_rx = proc->frame_rx;
  int nr_slot_rx = proc->nr_slot_rx;
  uint32_t ret = UINT32_MAX, ret1 = UINT32_MAX;
  NR_UE_PDSCH *pdsch_vars;
  uint16_t dmrs_len = get_num_dmrs(dlsch0->harq_processes[dlsch0->current_harq_pid]->dlDmrsSymbPos);
  nr_downlink_indication_t dl_indication;
  fapi_nr_rx_indication_t *rx_ind = calloc(1, sizeof(*rx_ind));
  uint16_t number_pdus = 1;
  // params for UL time alignment procedure
  NR_UL_TIME_ALIGNMENT_t *ul_time_alignment = &ue->ul_time_alignment[gNB_id];

  uint8_t is_cw0_active = dlsch0->harq_processes[harq_pid]->status;
  uint16_t nb_symb_sch = dlsch0->harq_processes[harq_pid]->nb_symbols;
  uint16_t start_symbol = dlsch0->harq_processes[harq_pid]->start_symbol;
  uint8_t dmrs_type = dlsch0->harq_processes[harq_pid]->dmrsConfigType;

  uint8_t nb_re_dmrs;
  if (dmrs_type==NFAPI_NR_DMRS_TYPE1) {
    nb_re_dmrs = 6*dlsch0->harq_processes[harq_pid]->n_dmrs_cdm_groups;
  }
  else {
    nb_re_dmrs = 4*dlsch0->harq_processes[harq_pid]->n_dmrs_cdm_groups;
  }

  uint8_t is_cw1_active = 0;
  if(dlsch1)
    is_cw1_active = dlsch1->harq_processes[harq_pid]->status;

  LOG_D(PHY,"AbsSubframe %d.%d Start LDPC Decoder for CW0 [harq_pid %d] ? %d \n", frame_rx%1024, nr_slot_rx, harq_pid, is_cw0_active);
  LOG_D(PHY,"AbsSubframe %d.%d Start LDPC Decoder for CW1 [harq_pid %d] ? %d \n", frame_rx%1024, nr_slot_rx, harq_pid, is_cw1_active);

  if(is_cw0_active && is_cw1_active)
    {
      dlsch0->Kmimo = 2;
      dlsch1->Kmimo = 2;
    }
  else
    {
      dlsch0->Kmimo = 1;
    }
  if (1) {
    switch (pdsch) {
    case SI_PDSCH:
    case RA_PDSCH:
    case P_PDSCH:
    case PDSCH:
      pdsch_vars = ue->pdsch_vars[proc->thread_id][gNB_id];
      break;
    case PMCH:
    case PDSCH1:
      LOG_E(PHY,"Illegal PDSCH %d for ue_pdsch_procedures\n",pdsch);
      pdsch_vars = NULL;
      return false;
      break;
    default:
      pdsch_vars = NULL;
      return false;
      break;

    }
    if (frame_rx < *dlsch_errors)
      *dlsch_errors=0;

    if (pdsch == RA_PDSCH) {
      if (ue->prach_resources[gNB_id]!=NULL)
        dlsch0->rnti = ue->prach_resources[gNB_id]->ra_RNTI;
      else {
        LOG_E(PHY,"[UE %d] Frame %d, nr_slot_rx %d: FATAL, prach_resources is NULL\n", ue->Mod_id, frame_rx, nr_slot_rx);
        //mac_xface->macphy_exit("prach_resources is NULL");
        return false;
      }
    }

    // exit dlsch procedures as there are no active dlsch
    if (is_cw0_active != ACTIVE && is_cw1_active != ACTIVE)
      return false;

    // start ldpc decode for CW 0
    dlsch0->harq_processes[harq_pid]->G = nr_get_G(dlsch0->harq_processes[harq_pid]->nb_rb,
                                                   nb_symb_sch,
                                                   nb_re_dmrs,
                                                   dmrs_len,
                                                   dlsch0->harq_processes[harq_pid]->Qm,
                                                   dlsch0->harq_processes[harq_pid]->Nl);

      start_meas(&ue->dlsch_unscrambling_stats);
      nr_dlsch_unscrambling(pdsch_vars->llr[0],
                            dlsch0->harq_processes[harq_pid]->G,
                            0,
                            ue->frame_parms.Nid_cell,
                            dlsch0->rnti);
      

      stop_meas(&ue->dlsch_unscrambling_stats);


#if 0
      LOG_I(PHY," ------ start ldpc decoder for AbsSubframe %d.%d / %d  ------  \n", frame_rx, nr_slot_rx, harq_pid);
      LOG_I(PHY,"start ldpc decode for CW 0 for AbsSubframe %d.%d / %d --> nb_rb %d \n", frame_rx, nr_slot_rx, harq_pid, dlsch0->harq_processes[harq_pid]->nb_rb);
      LOG_I(PHY,"start ldpc decode for CW 0 for AbsSubframe %d.%d / %d  --> rb_alloc_even %x \n", frame_rx, nr_slot_rx, harq_pid, dlsch0->harq_processes[harq_pid]->rb_alloc_even);
      LOG_I(PHY,"start ldpc decode for CW 0 for AbsSubframe %d.%d / %d  --> Qm %d \n", frame_rx, nr_slot_rx, harq_pid, dlsch0->harq_processes[harq_pid]->Qm);
      LOG_I(PHY,"start ldpc decode for CW 0 for AbsSubframe %d.%d / %d  --> Nl %d \n", frame_rx, nr_slot_rx, harq_pid, dlsch0->harq_processes[harq_pid]->Nl);
      LOG_I(PHY,"start ldpc decode for CW 0 for AbsSubframe %d.%d / %d  --> G  %d \n", frame_rx, nr_slot_rx, harq_pid, dlsch0->harq_processes[harq_pid]->G);
      LOG_I(PHY,"start ldpc decode for CW 0 for AbsSubframe %d.%d / %d  --> Kmimo  %d \n", frame_rx, nr_slot_rx, harq_pid, dlsch0->Kmimo);
      LOG_I(PHY,"start ldpc decode for CW 0 for AbsSubframe %d.%d / %d  --> Pdcch Sym  %d \n", frame_rx, nr_slot_rx, harq_pid, ue->pdcch_vars[proc->thread_id][gNB_id]->num_pdcch_symbols);
#endif


   start_meas(&ue->dlsch_decoding_stats[proc->thread_id]);

    ret = nr_dlsch_decoding(ue,
                            proc,
                            gNB_id,
                            pdsch_vars->llr[0],
                            &ue->frame_parms,
                            dlsch0,
                            dlsch0->harq_processes[harq_pid],
                            frame_rx,
                            nb_symb_sch,
                            nr_slot_rx,
                            harq_pid,
                            pdsch==PDSCH?1:0,
                            dlsch0->harq_processes[harq_pid]->TBS>256?1:0);

    LOG_T(PHY,"dlsch decoding, ret = %d\n", ret);


    if(ret<dlsch0->max_ldpc_iterations+1)
      dec = true;

    switch (pdsch) {
      case RA_PDSCH:
        nr_fill_dl_indication(&dl_indication, NULL, rx_ind, proc, ue, gNB_id);
        nr_fill_rx_indication(rx_ind, FAPI_NR_RX_PDU_TYPE_RAR, gNB_id, ue, dlsch0, NULL, number_pdus, proc);
        ue->UE_mode[gNB_id] = RA_RESPONSE;
        break;
      case PDSCH:
        nr_fill_dl_indication(&dl_indication, NULL, rx_ind, proc, ue, gNB_id);
        nr_fill_rx_indication(rx_ind, FAPI_NR_RX_PDU_TYPE_DLSCH, gNB_id, ue, dlsch0, NULL, number_pdus, proc);
        break;
      case SI_PDSCH:
        nr_fill_dl_indication(&dl_indication, NULL, rx_ind, proc, ue, gNB_id);
        nr_fill_rx_indication(rx_ind, FAPI_NR_RX_PDU_TYPE_SIB, gNB_id, ue, dlsch0, NULL, number_pdus, proc);
        break;
      default:
        break;
    }

    LOG_D(PHY, "In %s DL PDU length in bits: %d, in bytes: %d \n", __FUNCTION__, dlsch0->harq_processes[harq_pid]->TBS, dlsch0->harq_processes[harq_pid]->TBS / 8);

    stop_meas(&ue->dlsch_decoding_stats[proc->thread_id]);
    if (cpumeas(CPUMEAS_GETSTATE))  {
      LOG_D(PHY, " --> Unscrambling for CW0 %5.3f\n",
            (ue->dlsch_unscrambling_stats.p_time)/(cpuf*1000.0));
      LOG_D(PHY, "AbsSubframe %d.%d --> LDPC Decoding for CW0 %5.3f\n",
            frame_rx%1024, nr_slot_rx,(ue->dlsch_decoding_stats[proc->thread_id].p_time)/(cpuf*1000.0));
    }

    if(is_cw1_active) {
      // start ldpc decode for CW 1
      dlsch1->harq_processes[harq_pid]->G = nr_get_G(dlsch1->harq_processes[harq_pid]->nb_rb,
                                                     nb_symb_sch,
                                                     nb_re_dmrs,
                                                     dmrs_len,
                                                     dlsch1->harq_processes[harq_pid]->Qm,
                                                     dlsch1->harq_processes[harq_pid]->Nl);
      start_meas(&ue->dlsch_unscrambling_stats);
      nr_dlsch_unscrambling(pdsch_vars->llr[1],
                            dlsch1->harq_processes[harq_pid]->G,
                            0,
                            ue->frame_parms.Nid_cell,
                            dlsch1->rnti);
      stop_meas(&ue->dlsch_unscrambling_stats);

#if 0
          LOG_I(PHY,"start ldpc decode for CW 1 for AbsSubframe %d.%d / %d --> nb_rb %d \n", frame_rx, nr_slot_rx, harq_pid, dlsch1->harq_processes[harq_pid]->nb_rb);
          LOG_I(PHY,"start ldpc decode for CW 1 for AbsSubframe %d.%d / %d  --> rb_alloc_even %x \n", frame_rx, nr_slot_rx, harq_pid, dlsch1->harq_processes[harq_pid]->rb_alloc_even);
          LOG_I(PHY,"start ldpc decode for CW 1 for AbsSubframe %d.%d / %d  --> Qm %d \n", frame_rx, nr_slot_rx, harq_pid, dlsch1->harq_processes[harq_pid]->Qm);
          LOG_I(PHY,"start ldpc decode for CW 1 for AbsSubframe %d.%d / %d  --> Nl %d \n", frame_rx, nr_slot_rx, harq_pid, dlsch1->harq_processes[harq_pid]->Nl);
          LOG_I(PHY,"start ldpc decode for CW 1 for AbsSubframe %d.%d / %d  --> G  %d \n", frame_rx, nr_slot_rx, harq_pid, dlsch1->harq_processes[harq_pid]->G);
          LOG_I(PHY,"start ldpc decode for CW 1 for AbsSubframe %d.%d / %d  --> Kmimo  %d \n", frame_rx, nr_slot_rx, harq_pid, dlsch1->Kmimo);
          LOG_I(PHY,"start ldpc decode for CW 1 for AbsSubframe %d.%d / %d  --> Pdcch Sym  %d \n", frame_rx, nr_slot_rx, harq_pid, ue->pdcch_vars[proc->thread_id][gNB_id]->num_pdcch_symbols);
#endif

      start_meas(&ue->dlsch_decoding_stats[proc->thread_id]);


      ret1 = nr_dlsch_decoding(ue,
                               proc,
                               gNB_id,
                               pdsch_vars->llr[1],
                               &ue->frame_parms,
                               dlsch1,
                               dlsch1->harq_processes[harq_pid],
                               frame_rx,
                               nb_symb_sch,
                               nr_slot_rx,
                               harq_pid,
                               pdsch==PDSCH?1:0,//proc->decoder_switch,
                               dlsch1->harq_processes[harq_pid]->TBS>256?1:0);
      LOG_T(PHY,"CW dlsch decoding, ret1 = %d\n", ret1);

      stop_meas(&ue->dlsch_decoding_stats[proc->thread_id]);
      if (cpumeas(CPUMEAS_GETSTATE)) {
        LOG_D(PHY, " --> Unscrambling for CW1 %5.3f\n",
              (ue->dlsch_unscrambling_stats.p_time)/(cpuf*1000.0));
        LOG_D(PHY, "AbsSubframe %d.%d --> ldpc Decoding for CW1 %5.3f\n",
              frame_rx%1024, nr_slot_rx,(ue->dlsch_decoding_stats[proc->thread_id].p_time)/(cpuf*1000.0));
        }
    LOG_D(PHY, "harq_pid: %d, TBS expected dlsch1: %d \n", harq_pid, dlsch1->harq_processes[harq_pid]->TBS);
    }
    //  send to mac
    if (ue->if_inst && ue->if_inst->dl_indication) {
      ue->if_inst->dl_indication(&dl_indication, ul_time_alignment);
    }

    if (ue->mac_enabled == 1) { // TODO: move this from PHY to MAC layer!

      /* Time Alignment procedure
      // - UE processing capability 1
      // - Setting the TA update to be applied after the reception of the TA command
      // - Timing adjustment computed according to TS 38.213 section 4.2
      // - Durations of N1 and N2 symbols corresponding to PDSCH and PUSCH are
      //   computed according to sections 5.3 and 6.4 of TS 38.214 */
      const int numerology = ue->frame_parms.numerology_index;
      const int ofdm_symbol_size = ue->frame_parms.ofdm_symbol_size;
      const int nb_prefix_samples = ue->frame_parms.nb_prefix_samples;
      const int samples_per_subframe = ue->frame_parms.samples_per_subframe;
      const int slots_per_frame = ue->frame_parms.slots_per_frame;
      const int slots_per_subframe = ue->frame_parms.slots_per_subframe;

      const double tc_factor = 1.0 / samples_per_subframe;
      const uint16_t bw_scaling = get_bw_scaling(ofdm_symbol_size);

      const int Ta_max = 3846; // Max value of 12 bits TA Command
      const double N_TA_max = Ta_max * bw_scaling * tc_factor;

      NR_UE_MAC_INST_t *mac = get_mac_inst(0);

      NR_PUSCH_TimeDomainResourceAllocationList_t *pusch_TimeDomainAllocationList = NULL;
      if (mac->ULbwp[0] &&
          mac->ULbwp[0]->bwp_Dedicated &&
          mac->ULbwp[0]->bwp_Dedicated->pusch_Config &&
          mac->ULbwp[0]->bwp_Dedicated->pusch_Config->choice.setup &&
          mac->ULbwp[0]->bwp_Dedicated->pusch_Config->choice.setup->pusch_TimeDomainAllocationList) {
        pusch_TimeDomainAllocationList = mac->ULbwp[0]->bwp_Dedicated->pusch_Config->choice.setup->pusch_TimeDomainAllocationList->choice.setup;
      }
      else if (mac->ULbwp[0] &&
               mac->ULbwp[0]->bwp_Common &&
               mac->ULbwp[0]->bwp_Common->pusch_ConfigCommon &&
               mac->ULbwp[0]->bwp_Common->pusch_ConfigCommon->choice.setup &&
               mac->ULbwp[0]->bwp_Common->pusch_ConfigCommon->choice.setup->pusch_TimeDomainAllocationList) {
        pusch_TimeDomainAllocationList = mac->ULbwp[0]->bwp_Common->pusch_ConfigCommon->choice.setup->pusch_TimeDomainAllocationList;
      }
      else if (mac->scc_SIB &&
               mac->scc_SIB->uplinkConfigCommon &&
               mac->scc_SIB->uplinkConfigCommon->initialUplinkBWP.pusch_ConfigCommon &&
               mac->scc_SIB->uplinkConfigCommon->initialUplinkBWP.pusch_ConfigCommon->choice.setup &&
               mac->scc_SIB->uplinkConfigCommon->initialUplinkBWP.pusch_ConfigCommon->choice.setup->pusch_TimeDomainAllocationList) {
        pusch_TimeDomainAllocationList = mac->scc_SIB->uplinkConfigCommon->initialUplinkBWP.pusch_ConfigCommon->choice.setup->pusch_TimeDomainAllocationList;
      }
      long mapping_type_ul = pusch_TimeDomainAllocationList ? pusch_TimeDomainAllocationList->list.array[0]->mappingType : NR_PUSCH_TimeDomainResourceAllocation__mappingType_typeA;

      NR_PDSCH_Config_t *pdsch_Config = (mac->DLbwp[0] && mac->DLbwp[0]->bwp_Dedicated->pdsch_Config->choice.setup) ? mac->DLbwp[0]->bwp_Dedicated->pdsch_Config->choice.setup : NULL;
      NR_PDSCH_TimeDomainResourceAllocationList_t *pdsch_TimeDomainAllocationList = NULL;
      if (mac->DLbwp[0] && mac->DLbwp[0]->bwp_Dedicated->pdsch_Config->choice.setup->pdsch_TimeDomainAllocationList)
        pdsch_TimeDomainAllocationList = pdsch_Config->pdsch_TimeDomainAllocationList->choice.setup;
      else if (mac->DLbwp[0] && mac->DLbwp[0]->bwp_Common->pdsch_ConfigCommon->choice.setup->pdsch_TimeDomainAllocationList)
        pdsch_TimeDomainAllocationList = mac->DLbwp[0]->bwp_Common->pdsch_ConfigCommon->choice.setup->pdsch_TimeDomainAllocationList;
      else if (mac->scc_SIB && mac->scc_SIB->downlinkConfigCommon.initialDownlinkBWP.pdsch_ConfigCommon->choice.setup)
        pdsch_TimeDomainAllocationList = mac->scc_SIB->downlinkConfigCommon.initialDownlinkBWP.pdsch_ConfigCommon->choice.setup->pdsch_TimeDomainAllocationList;
      long mapping_type_dl = pdsch_TimeDomainAllocationList ? pdsch_TimeDomainAllocationList->list.array[0]->mappingType : NR_PDSCH_TimeDomainResourceAllocation__mappingType_typeA;

      NR_DMRS_DownlinkConfig_t *NR_DMRS_dlconfig = NULL;
      if (pdsch_Config) {
        if (mapping_type_dl == NR_PDSCH_TimeDomainResourceAllocation__mappingType_typeA)
          NR_DMRS_dlconfig = (NR_DMRS_DownlinkConfig_t *)pdsch_Config->dmrs_DownlinkForPDSCH_MappingTypeA->choice.setup;
        else
          NR_DMRS_dlconfig = (NR_DMRS_DownlinkConfig_t *)pdsch_Config->dmrs_DownlinkForPDSCH_MappingTypeB->choice.setup;
      }

      pdsch_dmrs_AdditionalPosition_t add_pos_dl = pdsch_dmrs_pos2;
      if (NR_DMRS_dlconfig && NR_DMRS_dlconfig->dmrs_AdditionalPosition)
        add_pos_dl = *NR_DMRS_dlconfig->dmrs_AdditionalPosition;

      /* PDSCH decoding time N_1 for processing capability 1 */
      int N_1;

      if (add_pos_dl == pdsch_dmrs_pos0)
        N_1 = pdsch_N_1_capability_1[numerology][1];
      else if (add_pos_dl == pdsch_dmrs_pos1 || add_pos_dl == pdsch_dmrs_pos2)
        N_1 = pdsch_N_1_capability_1[numerology][2];
      else
        N_1 = pdsch_N_1_capability_1[numerology][3];

      /* PUSCH preapration time N_2 for processing capability 1 */
      const int N_2 = pusch_N_2_timing_capability_1[numerology][1];

      /* d_1_1 depending on the number of PDSCH symbols allocated */
      const int d = 0; // TODO number of overlapping symbols of the scheduling PDCCH and the scheduled PDSCH
      int d_1_1 = 0;
      if (mapping_type_dl == NR_PDSCH_TimeDomainResourceAllocation__mappingType_typeA)
       if (nb_symb_sch + start_symbol < 7)
          d_1_1 = 7 - (nb_symb_sch + start_symbol);
        else
          d_1_1 = 0;
      else // mapping type B
        switch (nb_symb_sch){
          case 7: d_1_1 = 0; break;
          case 4: d_1_1 = 3; break;
          case 2: d_1_1 = 3 + d; break;
          default: break;
        }

      /* d_2_1 */
      int d_2_1;
      if (mapping_type_ul == NR_PUSCH_TimeDomainResourceAllocation__mappingType_typeB && start_symbol != 0)
        d_2_1 = 0;
      else
        d_2_1 = 1;

      /* d_2_2 */
      const double d_2_2 = 0.0; // set to 0 because there is only 1 BWP: TODO this should corresponds to the switching time as defined in TS 38.133

      /* N_t_1 time duration in msec of N_1 symbols corresponding to a PDSCH reception time
      // N_t_2 time duration in msec of N_2 symbols corresponding to a PUSCH preparation time */
      double N_t_1 = (N_1 + d_1_1) * (ofdm_symbol_size + nb_prefix_samples) * tc_factor;
      double N_t_2 = (N_2 + d_2_1) * (ofdm_symbol_size + nb_prefix_samples) * tc_factor;
      if (N_t_2 < d_2_2) N_t_2 = d_2_2;

      /* Time alignment procedure */
      // N_t_1 + N_t_2 + N_TA_max must be in msec
      const double t_subframe = 1.0; // subframe duration of 1 msec
      const int ul_tx_timing_adjustment = 1 + (int)ceil(slots_per_subframe*(N_t_1 + N_t_2 + N_TA_max + 0.5)/t_subframe);

      if (ul_time_alignment->apply_ta == 1){
        ul_time_alignment->ta_slot = (nr_slot_rx + ul_tx_timing_adjustment) % slots_per_frame;
        if (nr_slot_rx + ul_tx_timing_adjustment > slots_per_frame){
          ul_time_alignment->ta_frame = (frame_rx + 1) % 1024;
        } else {
          ul_time_alignment->ta_frame = frame_rx;
        }
        // reset TA flag
        ul_time_alignment->apply_ta = 0;
        LOG_D(PHY,"Frame %d slot %d -- Starting UL time alignment procedures. TA update will be applied at frame %d slot %d\n",
             frame_rx, nr_slot_rx, ul_time_alignment->ta_frame, ul_time_alignment->ta_slot);
      }
    }
  }
  return dec;
}


/*!
 * \brief This is the UE synchronize thread.
 * It performs band scanning and synchonization.
 * \param arg is a pointer to a \ref PHY_VARS_NR_UE structure.
 * \returns a pointer to an int. The storage is not on the heap and must not be freed.
 */
#ifdef UE_SLOT_PARALLELISATION
#define FIFO_PRIORITY   40
void *UE_thread_slot1_dl_processing(void *arg) {

  static __thread int UE_dl_slot1_processing_retval;
  struct rx_tx_thread_data *rtd = arg;
  UE_nr_rxtx_proc_t *proc = rtd->proc;
  PHY_VARS_NR_UE    *ue   = rtd->UE;

  uint8_t pilot1;

  proc->instance_cnt_slot1_dl_processing=-1;
  proc->nr_slot_rx = proc->sub_frame_start * ue->frame_parms.slots_per_subframe;

  char threadname[256];
  sprintf(threadname,"UE_thread_slot1_dl_processing_%d", proc->sub_frame_start);

  cpu_set_t cpuset;
  CPU_ZERO(&cpuset);
  if ( (proc->sub_frame_start+1)%RX_NB_TH == 0 && threads.slot1_proc_one != -1 )
    CPU_SET(threads.slot1_proc_one, &cpuset);
  if ( RX_NB_TH > 1 && (proc->sub_frame_start+1)%RX_NB_TH == 1 && threads.slot1_proc_two != -1 )
    CPU_SET(threads.slot1_proc_two, &cpuset);
  if ( RX_NB_TH > 2 && (proc->sub_frame_start+1)%RX_NB_TH == 2 && threads.slot1_proc_three != -1 )
    CPU_SET(threads.slot1_proc_three, &cpuset);

  init_thread(900000,1000000 , FIFO_PRIORITY-1, &cpuset,
	      threadname);

  while (!oai_exit) {
    if (pthread_mutex_lock(&proc->mutex_slot1_dl_processing) != 0) {
      LOG_E( PHY, "[SCHED][UE] error locking mutex for UE slot1 dl processing\n" );
      exit_fun("nothing to add");
    }
    while (proc->instance_cnt_slot1_dl_processing < 0) {
      // most of the time, the thread is waiting here
      pthread_cond_wait( &proc->cond_slot1_dl_processing, &proc->mutex_slot1_dl_processing );
    }
    if (pthread_mutex_unlock(&proc->mutex_slot1_dl_processing) != 0) {
      LOG_E( PHY, "[SCHED][UE] error unlocking mutex for UE slot1 dl processing \n" );
      exit_fun("nothing to add");
    }

    int frame_rx            = proc->frame_rx;
    uint8_t subframe_rx         = proc->nr_slot_rx / ue->frame_parms.slots_per_subframe;
    uint8_t next_subframe_rx    = (1 + subframe_rx) % NR_NUMBER_OF_SUBFRAMES_PER_FRAME;
    uint8_t next_subframe_slot0 = next_subframe_rx * ue->frame_parms.slots_per_subframe;

    uint8_t slot1  = proc->nr_slot_rx + 1;
    uint8_t pilot0 = 0;

    //printf("AbsSubframe %d.%d execute dl slot1 processing \n", frame_rx, nr_slot_rx);

    if (ue->frame_parms.Ncp == 0) {  // normal prefix
      pilot1 = 4;
    } else { // extended prefix
      pilot1 = 3;
    }

    /**** Slot1 FE Processing ****/

    start_meas(&ue->ue_front_end_per_slot_stat[proc->thread_id][1]);

    // I- start dl slot1 processing
    // do first symbol of next downlink nr_slot_rx for channel estimation
    /*
    // 1- perform FFT for pilot ofdm symbols first (ofdmSym0 next nr_slot_rx ofdmSym11)
    if (nr_subframe_select(&ue->frame_parms,next_nr_slot_rx) != SF_UL)
    {
    front_end_fft(ue,
    pilot0,
    next_subframe_slot0,
    0,
    0);
    }

    front_end_fft(ue,
    pilot1,
    slot1,
    0,
    0);
    */
    // 1- perform FFT
    for (int l=1; l<ue->frame_parms.symbols_per_slot>>1; l++)
      {
	//if( (l != pilot0) && (l != pilot1))
	{

	  start_meas(&ue->ofdm_demod_stats);
	  VCD_SIGNAL_DUMPER_DUMP_FUNCTION_BY_NAME(VCD_SIGNAL_DUMPER_FUNCTIONS_UE_SLOT_FEP, VCD_FUNCTION_IN);
	  //printf("AbsSubframe %d.%d FFT slot %d, symbol %d\n", frame_rx,nr_slot_rx,slot1,l);
	  front_end_fft(ue,
                        l,
                        slot1,
                        0,
                        0);
	  VCD_SIGNAL_DUMPER_DUMP_FUNCTION_BY_NAME(VCD_SIGNAL_DUMPER_FUNCTIONS_UE_SLOT_FEP, VCD_FUNCTION_OUT);
	  stop_meas(&ue->ofdm_demod_stats);
	}
      } // for l=1..l2

    if (nr_subframe_select(&ue->frame_parms,next_nr_slot_rx) != SF_UL)
      {
	//printf("AbsSubframe %d.%d FFT slot %d, symbol %d\n", frame_rx,nr_slot_rx,next_subframe_slot0,pilot0);
	front_end_fft(ue,
		      pilot0,
		      next_subframe_slot0,
		      0,
		      0);
      }

    // 2- perform Channel Estimation for slot1
    for (int l=1; l<ue->frame_parms.symbols_per_slot>>1; l++)
      {
	if(l == pilot1)
	  {
	    //wait until channel estimation for pilot0/slot1 is available
	    uint32_t wait = 0;
	    while(proc->chan_est_pilot0_slot1_available == 0)
	      {
		usleep(1);
		wait++;
	      }
	    //printf("[slot1 dl processing] ChanEst symbol %d slot %d wait%d\n",l,slot1,wait);
	  }
	//printf("AbsSubframe %d.%d ChanEst slot %d, symbol %d\n", frame_rx,nr_slot_rx,slot1,l);
	front_end_chanEst(ue,
			  l,
			  slot1,
			  0);
	ue_measurement_procedures(l-1,ue,proc,0,slot1,0,ue->mode);
      }
    //printf("AbsSubframe %d.%d ChanEst slot %d, symbol %d\n", frame_rx,nr_slot_rx,next_subframe_slot0,pilot0);
    front_end_chanEst(ue,
		      pilot0,
		      next_subframe_slot0,
		      0);

    if ( (nr_slot_rx == 0) && (ue->decode_MIB == 1))
      {
	ue_pbch_procedures(0,ue,proc,0);
      }

    proc->chan_est_slot1_available = 1;
    //printf("Set available slot 1channelEst to 1 AbsSubframe %d.%d \n",frame_rx,nr_slot_rx);
    //printf(" [slot1 dl processing] ==> FFT/CHanEst Done for AbsSubframe %d.%d \n", proc->frame_rx, proc->nr_slot_rx);

    //printf(" [slot1 dl processing] ==> Start LLR Comuptation slot1 for AbsSubframe %d.%d \n", proc->frame_rx, proc->nr_slot_rx);



    stop_meas(&ue->ue_front_end_per_slot_stat[proc->thread_id][1]);
    if (cpumeas(CPUMEAS_GETSTATE))
      LOG_D(PHY, "[AbsSFN %d.%d] Slot1: FFT + Channel Estimate + Pdsch Proc Slot0 %5.2f \n",frame_rx,nr_slot_rx,ue->ue_front_end_per_slot_stat[proc->thread_id][1].p_time/(cpuf*1000.0));

    //wait until pdcch is decoded
    uint32_t wait = 0;
    while(proc->dci_slot0_available == 0)
      {
        usleep(1);
        wait++;
      }
    //printf("[slot1 dl processing] AbsSubframe %d.%d LLR Computation Start wait DCI %d\n",frame_rx,nr_slot_rx,wait);

    /**** Pdsch Procedure Slot1 ****/
    // start slot1 thread for Pdsch Procedure (slot1)
    // do procedures for C-RNTI
    //printf("AbsSubframe %d.%d Pdsch Procedure (slot1)\n",frame_rx,nr_slot_rx);


    start_meas(&ue->pdsch_procedures_per_slot_stat[proc->thread_id][1]);

    // start slave thread for Pdsch Procedure (slot1)
    // do procedures for C-RNTI
    uint8_t gNB_id = 0;

    if (ue->dlsch[proc->thread_id][gNB_id][0]->active == 1) {
      //wait until first ofdm symbol is processed
      //wait = 0;
      //while(proc->first_symbol_available == 0)
      //{
      //    usleep(1);
      //    wait++;
      //}
      //printf("[slot1 dl processing] AbsSubframe %d.%d LLR Computation Start wait First Ofdm Sym %d\n",frame_rx,nr_slot_rx,wait);

      //VCD_SIGNAL_DUMPER_DUMP_FUNCTION_BY_NAME(VCD_SIGNAL_DUMPER_FUNCTIONS_PDSCH_PROC, VCD_FUNCTION_IN);
      ue_pdsch_procedures(ue,
			  proc,
			  gNB_id,
			  PDSCH,
			  ue->dlsch[proc->thread_id][gNB_id][0],
			  NULL,
			  (ue->frame_parms.symbols_per_slot>>1),
			  ue->frame_parms.symbols_per_slot-1,
			  abstraction_flag);
      LOG_D(PHY," ------ end PDSCH ChannelComp/LLR slot 0: AbsSubframe %d.%d ------  \n", frame_rx%1024, nr_slot_rx);
      LOG_D(PHY," ------ --> PDSCH Turbo Decoder slot 0/1: AbsSubframe %d.%d ------  \n", frame_rx%1024, nr_slot_rx);
    }

    // do procedures for SI-RNTI
    if ((ue->dlsch_SI[gNB_id]) && (ue->dlsch_SI[gNB_id]->active == 1)) {
      ue_pdsch_procedures(ue,
			  proc,
			  gNB_id,
			  SI_PDSCH,
			  ue->dlsch_SI[gNB_id],
			  NULL,
			  (ue->frame_parms.symbols_per_slot>>1),
			  ue->frame_parms.symbols_per_slot-1,
			  abstraction_flag);
    }

    // do procedures for P-RNTI
    if ((ue->dlsch_p[gNB_id]) && (ue->dlsch_p[gNB_id]->active == 1)) {
      ue_pdsch_procedures(ue,
			  proc,
			  gNB_id,
			  P_PDSCH,
			  ue->dlsch_p[gNB_id],
			  NULL,
			  (ue->frame_parms.symbols_per_slot>>1),
			  ue->frame_parms.symbols_per_slot-1,
			  abstraction_flag);
    }
    // do procedures for RA-RNTI
    if ((ue->dlsch_ra[gNB_id]) && (ue->dlsch_ra[gNB_id]->active == 1) && (UE_mode != PUSCH)) {
      ue_pdsch_procedures(ue,
			  proc,
			  gNB_id,
			  RA_PDSCH,
			  ue->dlsch_ra[gNB_id],
			  NULL,
			  (ue->frame_parms.symbols_per_slot>>1),
			  ue->frame_parms.symbols_per_slot-1,
			  abstraction_flag);
    }

    proc->llr_slot1_available=1;
    //printf("Set available LLR slot1 to 1 AbsSubframe %d.%d \n",frame_rx,nr_slot_rx);

    stop_meas(&ue->pdsch_procedures_per_slot_stat[proc->thread_id][1]);
    if (cpumeas(CPUMEAS_GETSTATE))
      LOG_D(PHY, "[AbsSFN %d.%d] Slot1: LLR Computation %5.2f \n",frame_rx,nr_slot_rx,ue->pdsch_procedures_per_slot_stat[proc->thread_id][1].p_time/(cpuf*1000.0));

    if (pthread_mutex_lock(&proc->mutex_slot1_dl_processing) != 0) {
      LOG_E( PHY, "[SCHED][UE] error locking mutex for UE RXTX\n" );
      exit_fun("noting to add");
    }
    proc->instance_cnt_slot1_dl_processing--;
    if (pthread_mutex_unlock(&proc->mutex_slot1_dl_processing) != 0) {
      LOG_E( PHY, "[SCHED][UE] error unlocking mutex for UE FEP Slo1\n" );
      exit_fun("noting to add");
    }
  }
  // thread finished
  free(arg);
  return &UE_dl_slot1_processing_retval;
}
#endif

int is_ssb_in_slot(fapi_nr_config_request_t *config, int frame, int slot, NR_DL_FRAME_PARMS *fp)
{
  int mu = fp->numerology_index;
  //uint8_t half_frame_index = fp->half_frame_bit;
  //uint8_t i_ssb = fp->ssb_index;
  uint8_t Lmax = fp->Lmax;

  if (!(frame%(1<<(config->ssb_table.ssb_period-1)))){

    if(Lmax <= 8) {
      if(slot <=3 && (((config->ssb_table.ssb_mask_list[0].ssb_mask << 2*slot)&0x80000000) == 0x80000000 || ((config->ssb_table.ssb_mask_list[0].ssb_mask << (2*slot +1))&0x80000000) == 0x80000000))
      return 1;
      else return 0;
    
    }
    else if(Lmax == 64) {
      if (mu == NR_MU_3){

        if (slot>=0 && slot <= 7){
          if(((config->ssb_table.ssb_mask_list[0].ssb_mask << 2*slot)&0x80000000) == 0x80000000 || ((config->ssb_table.ssb_mask_list[0].ssb_mask << (2*slot +1))&0x80000000) == 0x80000000)
          return 1;
          else return 0;
        }
      else if (slot>=10 && slot <=17){
         if(((config->ssb_table.ssb_mask_list[0].ssb_mask << 2*(slot-2))&0x80000000) == 0x80000000 || ((config->ssb_table.ssb_mask_list[0].ssb_mask << (2*(slot-2) +1))&0x80000000) == 0x80000000)
         return 1;
         else return 0;
      }
      else if (slot>=20 && slot <=27){
         if(((config->ssb_table.ssb_mask_list[1].ssb_mask << 2*(slot-20))&0x80000000) == 0x80000000 || ((config->ssb_table.ssb_mask_list[1].ssb_mask << (2*(slot-20) +1))&0x80000000) == 0x80000000)
         return 1;
         else return 0;
      }
      else if (slot>=30 && slot <=37){
         if(((config->ssb_table.ssb_mask_list[1].ssb_mask << 2*(slot-22))&0x80000000) == 0x80000000 || ((config->ssb_table.ssb_mask_list[1].ssb_mask << (2*(slot-22) +1))&0x80000000) == 0x80000000)
         return 1;
         else return 0;
       }
      else return 0;

    }


    else if (mu == NR_MU_4) {
         AssertFatal(0==1, "not implemented for mu =  %d yet\n", mu);
    }
    else AssertFatal(0==1, "Invalid numerology index %d for the synchronization block\n", mu);
   }
   else AssertFatal(0==1, "Invalid Lmax %u for the synchronization block\n", Lmax);
  }
  else return 0;

}

int is_pbch_in_slot(fapi_nr_config_request_t *config, int frame, int slot, NR_DL_FRAME_PARMS *fp)  {

  int ssb_slot_decoded = (fp->ssb_index>>1) + ((fp->ssb_index>>4)<<1); //slot in which the decoded SSB can be found

  if (config->ssb_table.ssb_period == 0) {  
    // check for pbch in corresponding slot each half frame
    if (fp->half_frame_bit)
      return(slot == ssb_slot_decoded || slot == ssb_slot_decoded - fp->slots_per_frame/2);
    else
      return(slot == ssb_slot_decoded || slot == ssb_slot_decoded + fp->slots_per_frame/2);
  }
  else {
    // if the current frame is supposed to contain ssb
    if (!(frame%(1<<(config->ssb_table.ssb_period-1))))
      return(slot == ssb_slot_decoded);
    else
      return 0;
  }
}


int phy_procedures_nrUE_RX(PHY_VARS_NR_UE *ue,
                           UE_nr_rxtx_proc_t *proc,
                           uint8_t gNB_id,
                           uint8_t dlsch_parallel,
                           notifiedFIFO_t *txFifo
                           )
{                                         
  int frame_rx = proc->frame_rx;
  int nr_slot_rx = proc->nr_slot_rx;
  int slot_pbch;
  int slot_ssb;
  NR_UE_PDCCH *pdcch_vars  = ue->pdcch_vars[proc->thread_id][0];
  fapi_nr_config_request_t *cfg = &ue->nrUE_config;

  uint8_t nb_symb_pdcch = pdcch_vars->nb_search_space > 0 ? pdcch_vars->pdcch_config[0].coreset.duration : 0;
  uint8_t dci_cnt = 0;
  NR_DL_FRAME_PARMS *fp = &ue->frame_parms;
  
  VCD_SIGNAL_DUMPER_DUMP_FUNCTION_BY_NAME(VCD_SIGNAL_DUMPER_FUNCTIONS_PHY_PROCEDURES_UE_RX, VCD_FUNCTION_IN);
  start_meas(&ue->phy_proc_rx[proc->thread_id]);

  LOG_D(PHY," ****** start RX-Chain for Frame.Slot %d.%d (energy %d dB)******  \n",
        frame_rx%1024, nr_slot_rx,
        dB_fixed(signal_energy(ue->common_vars.common_vars_rx_data_per_thread[proc->thread_id].rxdataF[0],2048*14)));

  /*
  uint8_t next1_thread_id = proc->thread_id== (RX_NB_TH-1) ? 0:(proc->thread_id+1);
  uint8_t next2_thread_id = next1_thread_id== (RX_NB_TH-1) ? 0:(next1_thread_id+1);
  */

  int coreset_nb_rb=0;
  int coreset_start_rb=0;

  if (pdcch_vars->nb_search_space > 0)
    get_coreset_rballoc(pdcch_vars->pdcch_config[0].coreset.frequency_domain_resource,&coreset_nb_rb,&coreset_start_rb);

  slot_pbch = is_pbch_in_slot(cfg, frame_rx, nr_slot_rx, fp);
  slot_ssb  = is_ssb_in_slot(cfg, frame_rx, nr_slot_rx, fp);

  // looking for pbch only in slot where it is supposed to be
  if (slot_ssb) {
    VCD_SIGNAL_DUMPER_DUMP_FUNCTION_BY_NAME(VCD_SIGNAL_DUMPER_FUNCTIONS_UE_SLOT_FEP_PBCH, VCD_FUNCTION_IN);
    LOG_D(PHY," ------  PBCH ChannelComp/LLR: frame.slot %d.%d ------  \n", frame_rx%1024, nr_slot_rx);
    for (int i=1; i<4; i++) {

      nr_slot_fep(ue,
                  proc,
                  (ue->symbol_offset+i)%(fp->symbols_per_slot),
                  nr_slot_rx);


      start_meas(&ue->dlsch_channel_estimation_stats);
      nr_pbch_channel_estimation(ue,proc,gNB_id,nr_slot_rx,(ue->symbol_offset+i)%(fp->symbols_per_slot),i-1,(fp->ssb_index)&7,fp->half_frame_bit);
      stop_meas(&ue->dlsch_channel_estimation_stats);
    }

    nr_ue_rsrp_measurements(ue, gNB_id, proc, nr_slot_rx, 0);

    if ((ue->decode_MIB == 1) && slot_pbch) {

      LOG_D(PHY," ------  Decode MIB: frame.slot %d.%d ------  \n", frame_rx%1024, nr_slot_rx);
      nr_ue_pbch_procedures(gNB_id, ue, proc, 0);

      if (ue->no_timing_correction==0) {
        LOG_D(PHY,"start adjust sync slot = %d no timing %d\n", nr_slot_rx, ue->no_timing_correction);
        nr_adjust_synch_ue(fp,
                           ue,
                           gNB_id,
                           frame_rx,
                           nr_slot_rx,
                           0,
                           16384);
      }

      LOG_D(PHY, "Doing N0 measurements in %s\n", __FUNCTION__);
      nr_ue_rrc_measurements(ue, proc, nr_slot_rx);
      VCD_SIGNAL_DUMPER_DUMP_FUNCTION_BY_NAME(VCD_SIGNAL_DUMPER_FUNCTIONS_UE_SLOT_FEP_PBCH, VCD_FUNCTION_OUT);
    }
  }

  if ((frame_rx%64 == 0) && (nr_slot_rx==0)) {
    LOG_I(NR_PHY,"============================================\n");
    LOG_I(NR_PHY,"Harq round stats for Downlink: %d/%d/%d/%d DLSCH errors: %d\n",ue->dl_stats[0],ue->dl_stats[1],ue->dl_stats[2],ue->dl_stats[3],ue->dl_stats[4]);
    LOG_I(NR_PHY,"============================================\n");
  }

#ifdef NR_PDCCH_SCHED

  LOG_D(PHY," ------ --> PDCCH ChannelComp/LLR Frame.slot %d.%d ------  \n", frame_rx%1024, nr_slot_rx);
  VCD_SIGNAL_DUMPER_DUMP_FUNCTION_BY_NAME(VCD_SIGNAL_DUMPER_FUNCTIONS_UE_SLOT_FEP_PDCCH, VCD_FUNCTION_IN);

  for (uint16_t l=0; l<nb_symb_pdcch; l++) {

    start_meas(&ue->ofdm_demod_stats);
    nr_slot_fep(ue,
                proc,
                l,
                nr_slot_rx);
  }

  dci_cnt = 0;
  for(int n_ss = 0; n_ss<pdcch_vars->nb_search_space; n_ss++) {
    for (uint16_t l=0; l<nb_symb_pdcch; l++) {

      // note: this only works if RBs for PDCCH are contigous!
      LOG_D(PHY, "pdcch_channel_estimation: first_carrier_offset %d, BWPStart %d, coreset_start_rb %d, coreset_nb_rb %d\n",
            fp->first_carrier_offset, pdcch_vars->pdcch_config[n_ss].BWPStart, coreset_start_rb, coreset_nb_rb);

      if (coreset_nb_rb > 0)
        nr_pdcch_channel_estimation(ue,
                                    proc,
                                    gNB_id,
                                    nr_slot_rx,
                                    l,
                                    fp->first_carrier_offset+(pdcch_vars->pdcch_config[n_ss].BWPStart + coreset_start_rb)*12,
                                    coreset_nb_rb);

      stop_meas(&ue->ofdm_demod_stats);

    }
    dci_cnt = dci_cnt + nr_ue_pdcch_procedures(gNB_id, ue, proc, n_ss);
  }
  VCD_SIGNAL_DUMPER_DUMP_FUNCTION_BY_NAME(VCD_SIGNAL_DUMPER_FUNCTIONS_UE_SLOT_FEP_PDCCH, VCD_FUNCTION_OUT);

  if (dci_cnt > 0) {

    LOG_D(PHY,"[UE %d] Frame %d, nr_slot_rx %d: found %d DCIs\n", ue->Mod_id, frame_rx, nr_slot_rx, dci_cnt);

    NR_UE_DLSCH_t *dlsch = NULL;
    if (ue->dlsch[proc->thread_id][gNB_id][0]->active == 1){
      dlsch = ue->dlsch[proc->thread_id][gNB_id][0];
    } else if (ue->dlsch_SI[0]->active == 1){
      dlsch = ue->dlsch_SI[0];
    } else if (ue->dlsch_ra[0]->active == 1){
      dlsch = ue->dlsch_ra[0];
    }

    if (dlsch) {
      VCD_SIGNAL_DUMPER_DUMP_FUNCTION_BY_NAME(VCD_SIGNAL_DUMPER_FUNCTIONS_UE_SLOT_FEP_PDSCH, VCD_FUNCTION_IN);
      uint8_t harq_pid = dlsch->current_harq_pid;
      NR_DL_UE_HARQ_t *dlsch0_harq = dlsch->harq_processes[harq_pid];
      uint16_t nb_symb_sch = dlsch0_harq->nb_symbols;
      uint16_t start_symb_sch = dlsch0_harq->start_symbol;

      LOG_D(PHY," ------ --> PDSCH ChannelComp/LLR Frame.slot %d.%d ------  \n", frame_rx%1024, nr_slot_rx);
      //to update from pdsch config

      for (uint16_t m=start_symb_sch;m<(nb_symb_sch+start_symb_sch) ; m++){
        nr_slot_fep(ue,
                    proc,
                    m,  //to be updated from higher layer
                    nr_slot_rx);
      }
      VCD_SIGNAL_DUMPER_DUMP_FUNCTION_BY_NAME(VCD_SIGNAL_DUMPER_FUNCTIONS_UE_SLOT_FEP_PDSCH, VCD_FUNCTION_OUT);
    }
  } else {
    LOG_D(PHY,"[UE %d] Frame %d, nr_slot_rx %d: No DCIs found\n", ue->Mod_id, frame_rx, nr_slot_rx);
  }

#endif //NR_PDCCH_SCHED

  // Start PUSCH processing here. It runs in parallel with PDSCH processing
  notifiedFIFO_elt_t *newElt = newNotifiedFIFO_elt(sizeof(nr_rxtx_thread_data_t), proc->nr_slot_tx,txFifo,processSlotTX);
  nr_rxtx_thread_data_t *curMsg=(nr_rxtx_thread_data_t *)NotifiedFifoData(newElt);
  curMsg->proc = *proc;
  curMsg->UE = ue;
  curMsg->ue_sched_mode = ONLY_PUSCH;
  pushTpool(&(get_nrUE_params()->Tpool), newElt);
  start_meas(&ue->generic_stat);
  // do procedures for C-RNTI
  int ret_pdsch = 0;
  if (ue->dlsch[proc->thread_id][gNB_id][0]->active == 1) {

    VCD_SIGNAL_DUMPER_DUMP_FUNCTION_BY_NAME(VCD_SIGNAL_DUMPER_FUNCTIONS_PDSCH_PROC_C, VCD_FUNCTION_IN);
    ret_pdsch = nr_ue_pdsch_procedures(ue,
                                       proc,
                                       gNB_id,
                                       PDSCH,
                                       ue->dlsch[proc->thread_id][gNB_id][0],
                                       NULL);

    nr_ue_measurement_procedures(2, ue, proc, gNB_id, nr_slot_rx);
    VCD_SIGNAL_DUMPER_DUMP_FUNCTION_BY_NAME(VCD_SIGNAL_DUMPER_FUNCTIONS_PDSCH_PROC_C, VCD_FUNCTION_OUT);
  }

  // do procedures for SI-RNTI
  if ((ue->dlsch_SI[gNB_id]) && (ue->dlsch_SI[gNB_id]->active == 1)) {
    VCD_SIGNAL_DUMPER_DUMP_FUNCTION_BY_NAME(VCD_SIGNAL_DUMPER_FUNCTIONS_PDSCH_PROC_SI, VCD_FUNCTION_IN);
    nr_ue_pdsch_procedures(ue,
                           proc,
                           gNB_id,
                           SI_PDSCH,
                           ue->dlsch_SI[gNB_id],
                           NULL);
    
    nr_ue_dlsch_procedures(ue,
                           proc,
                           gNB_id,
                           SI_PDSCH,
                           ue->dlsch_SI[gNB_id],
                           NULL,
                           &ue->dlsch_SI_errors[gNB_id]);

    // deactivate dlsch once dlsch proc is done
    ue->dlsch_SI[gNB_id]->active = 0;

    VCD_SIGNAL_DUMPER_DUMP_FUNCTION_BY_NAME(VCD_SIGNAL_DUMPER_FUNCTIONS_PDSCH_PROC_SI, VCD_FUNCTION_OUT);
  }

  // do procedures for P-RNTI
  if ((ue->dlsch_p[gNB_id]) && (ue->dlsch_p[gNB_id]->active == 1)) {
    VCD_SIGNAL_DUMPER_DUMP_FUNCTION_BY_NAME(VCD_SIGNAL_DUMPER_FUNCTIONS_PDSCH_PROC_P, VCD_FUNCTION_IN);
    nr_ue_pdsch_procedures(ue,
                           proc,
                           gNB_id,
                           P_PDSCH,
                           ue->dlsch_p[gNB_id],
                           NULL);

    nr_ue_dlsch_procedures(ue,
                           proc,
                           gNB_id,
                           P_PDSCH,
                           ue->dlsch_p[gNB_id],
                           NULL,
                           &ue->dlsch_p_errors[gNB_id]);

    // deactivate dlsch once dlsch proc is done
    ue->dlsch_p[gNB_id]->active = 0;
    VCD_SIGNAL_DUMPER_DUMP_FUNCTION_BY_NAME(VCD_SIGNAL_DUMPER_FUNCTIONS_PDSCH_PROC_P, VCD_FUNCTION_OUT);
  }

  // do procedures for RA-RNTI
  if ((ue->dlsch_ra[gNB_id]) && (ue->dlsch_ra[gNB_id]->active == 1) && (ue->UE_mode[gNB_id] != PUSCH)) {
    VCD_SIGNAL_DUMPER_DUMP_FUNCTION_BY_NAME(VCD_SIGNAL_DUMPER_FUNCTIONS_PDSCH_PROC_RA, VCD_FUNCTION_IN);
    nr_ue_pdsch_procedures(ue,
                           proc,
                           gNB_id,
                           RA_PDSCH,
                           ue->dlsch_ra[gNB_id],
                           NULL);

    nr_ue_dlsch_procedures(ue,
                           proc,
                           gNB_id,
                           RA_PDSCH,
                           ue->dlsch_ra[gNB_id],
                           NULL,
                           &ue->dlsch_ra_errors[gNB_id]);

    // deactivate dlsch once dlsch proc is done
    ue->dlsch_ra[gNB_id]->active = 0;

    VCD_SIGNAL_DUMPER_DUMP_FUNCTION_BY_NAME(VCD_SIGNAL_DUMPER_FUNCTIONS_PDSCH_PROC_RA, VCD_FUNCTION_OUT);
  }
  // do procedures for C-RNTI
  if (ue->dlsch[proc->thread_id][gNB_id][0]->active == 1) {

    LOG_D(PHY, "DLSCH data reception at nr_slot_rx: %d\n", nr_slot_rx);
    VCD_SIGNAL_DUMPER_DUMP_FUNCTION_BY_NAME(VCD_SIGNAL_DUMPER_FUNCTIONS_PDSCH_PROC, VCD_FUNCTION_IN);

    start_meas(&ue->dlsch_procedures_stat[proc->thread_id]);

    NR_UE_DLSCH_t *dlsch1 = NULL;
    if (NR_MAX_NB_LAYERS>4)
      dlsch1 = ue->dlsch[proc->thread_id][gNB_id][1];

    if (ret_pdsch >= 0)
      nr_ue_dlsch_procedures(ue,
			   proc,
			   gNB_id,
			   PDSCH,
			   ue->dlsch[proc->thread_id][gNB_id][0],
<<<<<<< HEAD
			   dlsch1,
			   &ue->dlsch_errors[gNB_id],
			   dlsch_parallel);
=======
			   ue->dlsch[proc->thread_id][gNB_id][1],
			   &ue->dlsch_errors[gNB_id]);
>>>>>>> af6836d9

  stop_meas(&ue->dlsch_procedures_stat[proc->thread_id]);
  if (cpumeas(CPUMEAS_GETSTATE)) {
    LOG_D(PHY, "[SFN %d] Slot1:       Pdsch Proc %5.2f\n",nr_slot_rx,ue->pdsch_procedures_stat[proc->thread_id].p_time/(cpuf*1000.0));
    LOG_D(PHY, "[SFN %d] Slot0 Slot1: Dlsch Proc %5.2f\n",nr_slot_rx,ue->dlsch_procedures_stat[proc->thread_id].p_time/(cpuf*1000.0));
  }

  // deactivate dlsch once dlsch proc is done
  ue->dlsch[proc->thread_id][gNB_id][0]->active = 0;

  VCD_SIGNAL_DUMPER_DUMP_FUNCTION_BY_NAME(VCD_SIGNAL_DUMPER_FUNCTIONS_PDSCH_PROC, VCD_FUNCTION_OUT);

 }

  start_meas(&ue->generic_stat);

  if (nr_slot_rx==9) {
    if (frame_rx % 10 == 0) {
      if ((ue->dlsch_received[gNB_id] - ue->dlsch_received_last[gNB_id]) != 0)
        ue->dlsch_fer[gNB_id] = (100*(ue->dlsch_errors[gNB_id] - ue->dlsch_errors_last[gNB_id]))/(ue->dlsch_received[gNB_id] - ue->dlsch_received_last[gNB_id]);

      ue->dlsch_errors_last[gNB_id] = ue->dlsch_errors[gNB_id];
      ue->dlsch_received_last[gNB_id] = ue->dlsch_received[gNB_id];
    }


    ue->bitrate[gNB_id] = (ue->total_TBS[gNB_id] - ue->total_TBS_last[gNB_id])*100;
    ue->total_TBS_last[gNB_id] = ue->total_TBS[gNB_id];
    LOG_D(PHY,"[UE %d] Calculating bitrate Frame %d: total_TBS = %d, total_TBS_last = %d, bitrate %f kbits\n",
          ue->Mod_id,frame_rx,ue->total_TBS[gNB_id],
          ue->total_TBS_last[gNB_id],(float) ue->bitrate[gNB_id]/1000.0);

#if UE_AUTOTEST_TRACE
    if ((frame_rx % 100 == 0)) {
      LOG_I(PHY,"[UE  %d] AUTOTEST Metric : UE_DLSCH_BITRATE = %5.2f kbps (frame = %d) \n", ue->Mod_id, (float) ue->bitrate[gNB_id]/1000.0, frame_rx);
    }
#endif

  }

  stop_meas(&ue->generic_stat);
  if (cpumeas(CPUMEAS_GETSTATE))
    LOG_D(PHY,"after tubo until end of Rx %5.2f \n",ue->generic_stat.p_time/(cpuf*1000.0));

#ifdef EMOS
  phy_procedures_emos_UE_RX(ue,slot,gNB_id);
#endif


  VCD_SIGNAL_DUMPER_DUMP_FUNCTION_BY_NAME(VCD_SIGNAL_DUMPER_FUNCTIONS_PHY_PROCEDURES_UE_RX, VCD_FUNCTION_OUT);

  stop_meas(&ue->phy_proc_rx[proc->thread_id]);
  if (cpumeas(CPUMEAS_GETSTATE))
    LOG_D(PHY, "------FULL RX PROC [SFN %d]: %5.2f ------\n",nr_slot_rx,ue->phy_proc_rx[proc->thread_id].p_time/(cpuf*1000.0));

  LOG_D(PHY," ****** end RX-Chain  for AbsSubframe %d.%d ******  \n", frame_rx%1024, nr_slot_rx);
  return (0);
}


uint8_t nr_is_cqi_TXOp(PHY_VARS_NR_UE *ue,
		            UE_nr_rxtx_proc_t *proc,
					uint8_t gNB_id)
{
  int subframe = proc->nr_slot_tx / ue->frame_parms.slots_per_subframe;
  int frame    = proc->frame_tx;
  CQI_REPORTPERIODIC *cqirep = &ue->cqi_report_config[gNB_id].CQI_ReportPeriodic;

  //LOG_I(PHY,"[UE %d][CRNTI %x] AbsSubFrame %d.%d Checking for CQI TXOp (cqi_ConfigIndex %d) isCQIOp %d\n",
  //      ue->Mod_id,ue->pdcch_vars[gNB_id]->crnti,frame,subframe,
  //      cqirep->cqi_PMI_ConfigIndex,
  //      (((10*frame + subframe) % cqirep->Npd) == cqirep->N_OFFSET_CQI));

  if (cqirep->cqi_PMI_ConfigIndex==-1)
    return(0);
  else if (((10*frame + subframe) % cqirep->Npd) == cqirep->N_OFFSET_CQI)
    return(1);
  else
    return(0);
}


uint8_t nr_is_ri_TXOp(PHY_VARS_NR_UE *ue,
		           UE_nr_rxtx_proc_t *proc,
				   uint8_t gNB_id)
{
  int subframe = proc->nr_slot_tx / ue->frame_parms.slots_per_subframe;
  int frame    = proc->frame_tx;
  CQI_REPORTPERIODIC *cqirep = &ue->cqi_report_config[gNB_id].CQI_ReportPeriodic;
  int log2Mri = cqirep->ri_ConfigIndex/161;
  int N_OFFSET_RI = cqirep->ri_ConfigIndex % 161;

  //LOG_I(PHY,"[UE %d][CRNTI %x] AbsSubFrame %d.%d Checking for RI TXOp (ri_ConfigIndex %d) isRIOp %d\n",
  //      ue->Mod_id,ue->pdcch_vars[gNB_id]->crnti,frame,subframe,
  //      cqirep->ri_ConfigIndex,
  //      (((10*frame + subframe + cqirep->N_OFFSET_CQI - N_OFFSET_RI) % (cqirep->Npd<<log2Mri)) == 0));
  if (cqirep->ri_ConfigIndex==-1)
    return(0);
  else if (((10*frame + subframe + cqirep->N_OFFSET_CQI - N_OFFSET_RI) % (cqirep->Npd<<log2Mri)) == 0)
    return(1);
  else
    return(0);
}

// todo:
// - power control as per 38.213 ch 7.4
void nr_ue_prach_procedures(PHY_VARS_NR_UE *ue, UE_nr_rxtx_proc_t *proc, uint8_t gNB_id) {

  int frame_tx = proc->frame_tx, nr_slot_tx = proc->nr_slot_tx, prach_power; // tx_amp
  uint8_t mod_id = ue->Mod_id;
  NR_PRACH_RESOURCES_t * prach_resources = ue->prach_resources[gNB_id];
  AssertFatal(prach_resources != NULL, "ue->prach_resources[%u] == NULL\n", gNB_id);
  uint8_t nr_prach = 0;

  VCD_SIGNAL_DUMPER_DUMP_FUNCTION_BY_NAME(VCD_SIGNAL_DUMPER_FUNCTIONS_PHY_PROCEDURES_UE_TX_PRACH, VCD_FUNCTION_IN);

  if (ue->mac_enabled == 0){

    prach_resources->ra_TDD_map_index = 0;
    prach_resources->ra_PREAMBLE_RECEIVED_TARGET_POWER = 10;
    prach_resources->ra_RNTI = 0x1234;
    nr_prach = 1;
    prach_resources->init_msg1 = 1;

  } else {

    nr_prach = nr_ue_get_rach(prach_resources, &ue->prach_vars[0]->prach_pdu, mod_id, ue->CC_id, frame_tx, gNB_id, nr_slot_tx);
    LOG_D(PHY, "In %s:[%d.%d] getting PRACH resources : %d\n", __FUNCTION__, frame_tx, nr_slot_tx,nr_prach);
  }

  if (nr_prach == GENERATE_PREAMBLE) {

    if (ue->mac_enabled == 1) {
      int16_t pathloss = get_nr_PL(mod_id, ue->CC_id, gNB_id);
      int16_t ra_preamble_rx_power = (int16_t)(prach_resources->ra_PREAMBLE_RECEIVED_TARGET_POWER - pathloss + 30);
      ue->tx_power_dBm[nr_slot_tx] = min(nr_get_Pcmax(mod_id), ra_preamble_rx_power);

      LOG_D(PHY, "In %s: [UE %d][RAPROC][%d.%d]: Generating PRACH Msg1 (preamble %d, PL %d dB, P0_PRACH %d, TARGET_RECEIVED_POWER %d dBm, RA-RNTI %x)\n",
        __FUNCTION__,
        mod_id,
        frame_tx,
        nr_slot_tx,
        prach_resources->ra_PreambleIndex,
        pathloss,
        ue->tx_power_dBm[nr_slot_tx],
        prach_resources->ra_PREAMBLE_RECEIVED_TARGET_POWER,
        prach_resources->ra_RNTI);
    }

    ue->prach_vars[gNB_id]->amp = AMP;

    /* #if defined(EXMIMO) || defined(OAI_USRP) || defined(OAI_BLADERF) || defined(OAI_LMSSDR) || defined(OAI_ADRV9371_ZC706)
      tx_amp = get_tx_amp_prach(ue->tx_power_dBm[nr_slot_tx], ue->tx_power_max_dBm, ue->frame_parms.N_RB_UL);
      if (tx_amp != -1)
        ue->prach_vars[gNB_id]->amp = tx_amp;
    #else
      ue->prach_vars[gNB_id]->amp = AMP;
    #endif */

    VCD_SIGNAL_DUMPER_DUMP_FUNCTION_BY_NAME(VCD_SIGNAL_DUMPER_FUNCTIONS_UE_GENERATE_PRACH, VCD_FUNCTION_IN);

    prach_power = generate_nr_prach(ue, gNB_id, nr_slot_tx);

    VCD_SIGNAL_DUMPER_DUMP_FUNCTION_BY_NAME(VCD_SIGNAL_DUMPER_FUNCTIONS_UE_GENERATE_PRACH, VCD_FUNCTION_OUT);

    LOG_D(PHY, "In %s: [UE %d][RAPROC][%d.%d]: Generated PRACH Msg1 (TX power PRACH %d dBm, digital power %d dBW (amp %d)\n",
      __FUNCTION__,
      mod_id,
      frame_tx,
      nr_slot_tx,
      ue->tx_power_dBm[nr_slot_tx],
      dB_fixed(prach_power),
      ue->prach_vars[gNB_id]->amp);

    if (ue->mac_enabled == 1)
      nr_Msg1_transmitted(mod_id, ue->CC_id, frame_tx, gNB_id);

  } else if (nr_prach == WAIT_CONTENTION_RESOLUTION) {
    LOG_D(PHY, "In %s: [UE %d] RA waiting contention resolution\n", __FUNCTION__, mod_id);
    ue->UE_mode[gNB_id] = RA_WAIT_CR;
  } else if (nr_prach == RA_SUCCEEDED) {
    LOG_D(PHY, "In %s: [UE %d] RA completed, setting UE mode to PUSCH\n", __FUNCTION__, mod_id);
    ue->UE_mode[gNB_id] = PUSCH;
  } else if(nr_prach == RA_FAILED){
    LOG_D(PHY, "In %s: [UE %d] RA failed, setting UE mode to PRACH\n", __FUNCTION__, mod_id);
    ue->UE_mode[gNB_id] = PRACH;
  }

  VCD_SIGNAL_DUMPER_DUMP_FUNCTION_BY_NAME(VCD_SIGNAL_DUMPER_FUNCTIONS_PHY_PROCEDURES_UE_TX_PRACH, VCD_FUNCTION_OUT);

}<|MERGE_RESOLUTION|>--- conflicted
+++ resolved
@@ -285,14 +285,9 @@
   start_meas(&ue->phy_proc_tx);
 
   if (ue->UE_mode[gNB_id] <= PUSCH){
-<<<<<<< HEAD
 
     for (uint8_t harq_pid = 0; harq_pid < ue->ulsch[proc->thread_id][gNB_id]->number_harq_processes_for_pusch; harq_pid++) {
       if (ue->ulsch[proc->thread_id][gNB_id]->harq_processes[harq_pid]->status == ACTIVE)
-=======
-    for (uint8_t harq_pid = 0; harq_pid < ue->ulsch[proc->thread_id][gNB_id][0]->number_harq_processes_for_pusch; harq_pid++) {
-      if (ue->ulsch[proc->thread_id][gNB_id][0]->harq_processes[harq_pid]->status == ACTIVE)
->>>>>>> af6836d9
         nr_ue_ulsch_procedures(ue, harq_pid, frame_tx, slot_tx, proc->thread_id, gNB_id);
     }
   }
@@ -1635,14 +1630,8 @@
 			   gNB_id,
 			   PDSCH,
 			   ue->dlsch[proc->thread_id][gNB_id][0],
-<<<<<<< HEAD
 			   dlsch1,
-			   &ue->dlsch_errors[gNB_id],
-			   dlsch_parallel);
-=======
-			   ue->dlsch[proc->thread_id][gNB_id][1],
 			   &ue->dlsch_errors[gNB_id]);
->>>>>>> af6836d9
 
   stop_meas(&ue->dlsch_procedures_stat[proc->thread_id]);
   if (cpumeas(CPUMEAS_GETSTATE)) {
