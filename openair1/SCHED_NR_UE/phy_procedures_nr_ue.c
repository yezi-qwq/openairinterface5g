--- conflicted
+++ resolved
@@ -914,13 +914,8 @@
        PDSCH_t pdsch,
        NR_UE_DLSCH_t *dlsch0,
        NR_UE_DLSCH_t *dlsch1,
-<<<<<<< HEAD
-       int *dlsch_errors) {
-=======
        int *dlsch_errors,
-       runmode_t mode,
        uint8_t dlsch_parallel) {
->>>>>>> 951fdfef
 
   if (dlsch0==NULL)
     AssertFatal(0,"dlsch0 should be defined at this level \n");
@@ -1704,16 +1699,10 @@
 
 int phy_procedures_nrUE_RX(PHY_VARS_NR_UE *ue,
                            UE_nr_rxtx_proc_t *proc,
-<<<<<<< HEAD
-                           uint8_t gNB_id)
-{
-=======
                            uint8_t gNB_id,
-                           runmode_t mode,
                            uint8_t dlsch_parallel
                            )
 {                                         
->>>>>>> 951fdfef
   int frame_rx = proc->frame_rx;
   int nr_slot_rx = proc->nr_slot_rx;
   int slot_pbch;
@@ -1911,13 +1900,8 @@
                            SI_PDSCH,
                            ue->dlsch_SI[gNB_id],
                            NULL,
-<<<<<<< HEAD
-                           &ue->dlsch_SI_errors[gNB_id]);
-=======
                            &ue->dlsch_SI_errors[gNB_id],
-                           mode,
                            dlsch_parallel);
->>>>>>> 951fdfef
 
     // deactivate dlsch once dlsch proc is done
     ue->dlsch_SI[gNB_id]->active = 0;
@@ -1941,13 +1925,8 @@
                            P_PDSCH,
                            ue->dlsch_p[gNB_id],
                            NULL,
-<<<<<<< HEAD
-                           &ue->dlsch_p_errors[gNB_id]);
-=======
                            &ue->dlsch_p_errors[gNB_id],
-                           mode,
                            dlsch_parallel);
->>>>>>> 951fdfef
 
     // deactivate dlsch once dlsch proc is done
     ue->dlsch_p[gNB_id]->active = 0;
@@ -1971,13 +1950,8 @@
                            RA_PDSCH,
                            ue->dlsch_ra[gNB_id],
                            NULL,
-<<<<<<< HEAD
-                           &ue->dlsch_ra_errors[gNB_id]);
-=======
                            &ue->dlsch_ra_errors[gNB_id],
-                           mode,
                            dlsch_parallel);
->>>>>>> 951fdfef
 
     // deactivate dlsch once dlsch proc is done
     ue->dlsch_ra[gNB_id]->active = 0;
@@ -2002,13 +1976,8 @@
 			   PDSCH,
 			   ue->dlsch[proc->thread_id][gNB_id][0],
 			   ue->dlsch[proc->thread_id][gNB_id][1],
-<<<<<<< HEAD
-			   &ue->dlsch_errors[gNB_id]);
-=======
 			   &ue->dlsch_errors[gNB_id],
-			   mode,
 			   dlsch_parallel);
->>>>>>> 951fdfef
 
 
 #if UE_TIMING_TRACE
