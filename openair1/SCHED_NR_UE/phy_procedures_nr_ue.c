/*
 * Licensed to the OpenAirInterface (OAI) Software Alliance under one or more
 * contributor license agreements.  See the NOTICE file distributed with
 * this work for additional information regarding copyright ownership.
 * The OpenAirInterface Software Alliance licenses this file to You under
 * the OAI Public License, Version 1.1  (the "License"); you may not use this file
 * except in compliance with the License.
 * You may obtain a copy of the License at
 *
 *      http://www.openairinterface.org/?page_id=698
 *
 * Unless required by applicable law or agreed to in writing, software
 * distributed under the License is distributed on an "AS IS" BASIS,
 * WITHOUT WARRANTIES OR CONDITIONS OF ANY KIND, either express or implied.
 * See the License for the specific language governing permissions and
 * limitations under the License.
 *-------------------------------------------------------------------------------
 * For more information about the OpenAirInterface (OAI) Software Alliance:
 *      contact@openairinterface.org
 */

/*! \file phy_procedures_nr_ue.c
 * \brief Implementation of UE procedures from 36.213 LTE specifications
 * \author R. Knopp, F. Kaltenberger, N. Nikaein, A. Mico Pereperez
 * \date 2018
 * \version 0.1
 * \company Eurecom
 * \email: knopp@eurecom.fr,florian.kaltenberger@eurecom.fr, navid.nikaein@eurecom.fr
 * \note
 * \warning
 */

#define _GNU_SOURCE

#include "assertions.h"
#include "defs.h"
//#include "PHY/defs.h"
#include "PHY/defs_nr_UE.h"
//#include "PHY/phy_vars_nr_ue.h"
#include "PHY/phy_extern_nr_ue.h"
#include "PHY/MODULATION/modulation_UE.h"
#include "PHY/NR_REFSIG/refsig_defs_ue.h"
#include "PHY/NR_UE_TRANSPORT/nr_transport_ue.h"
#include "PHY/NR_UE_TRANSPORT/nr_transport_proto_ue.h"
//#include "PHY/extern.h"
#include "SCHED_NR_UE/defs.h"
#include "SCHED_NR/extern.h"
//#include <sched.h>
//#include "targets/RT/USER/nr-softmodem.h"
#include "PHY/NR_UE_ESTIMATION/nr_estimation.h"

#ifdef EMOS
#include "SCHED/phy_procedures_emos.h"
#endif

//#define DEBUG_PHY_PROC

#define NR_PDCCH_SCHED
//#define NR_PDCCH_SCHED_DEBUG
//#define NR_PUCCH_SCHED
//#define NR_PUCCH_SCHED_DEBUG

#ifndef PUCCH
#define PUCCH
#endif

#include "LAYER2/NR_MAC_UE/mac_defs.h"
#include "common/utils/LOG/log.h"

#ifdef EMOS
fifo_dump_emos_UE emos_dump_UE;
#endif

#include "common/utils/LOG/vcd_signal_dumper.h"
#include "UTIL/OPT/opt.h"

#if defined(ENABLE_ITTI)
# include "intertask_interface.h"
#endif

//#include "PHY/defs.h"

//#include "PHY/CODING/extern.h"

#include "T.h"

#define DLSCH_RB_ALLOC 0x1fbf  // skip DC RB (total 23/25 RBs)
#define DLSCH_RB_ALLOC_12 0x0aaa  // skip DC RB (total 23/25 RBs)

#define NS_PER_SLOT 500000

char mode_string[4][20] = {"NOT SYNCHED","PRACH","RAR","PUSCH"};

extern double cpuf;


int32_t nr_rx_pdcch(PHY_VARS_NR_UE *ue,
                    uint32_t frame,
                    uint8_t nr_tti_rx,
                    uint8_t eNB_id,
                    MIMO_mode_t mimo_mode,
                    uint32_t high_speed_flag,
                    uint8_t is_secondary_ue,
                    int nb_coreset_active,
                    uint16_t symbol_mon,
                    NR_SEARCHSPACE_TYPE_t searchSpaceType);

uint8_t nr_dci_decoding_procedure(int s,
                                  int p,
                                  PHY_VARS_NR_UE *ue,
                                  NR_DCI_ALLOC_t *dci_alloc,
                                  NR_SEARCHSPACE_TYPE_t searchSpacetype,
                                  int16_t eNB_id,
                                  uint8_t nr_tti_rx,
                                  uint8_t dci_fields_sizes_cnt[MAX_NR_DCI_DECODED_SLOT][NBR_NR_DCI_FIELDS][NBR_NR_FORMATS],
                                  uint16_t n_RB_ULBWP,
                                  uint16_t n_RB_DLBWP,
                                  crc_scrambled_t *crc_scrambled,
                                  format_found_t *format_found,
                                  uint16_t crc_scrambled_values[TOTAL_NBR_SCRAMBLED_VALUES]);

/*
int nr_generate_ue_ul_dlsch_params_from_dci(PHY_VARS_NR_UE *ue,
					    uint8_t eNB_id,
					    int frame,
					    uint8_t nr_tti_rx,
					    uint64_t dci_pdu[2],
					    uint16_t rnti,
					    uint8_t dci_length,
					    NR_DCI_format_t dci_format,
					    NR_UE_PDCCH *pdcch_vars,
					    NR_UE_PDSCH *pdsch_vars,
					    NR_UE_DLSCH_t **dlsch,
					    NR_UE_ULSCH_t *ulsch,
					    NR_DL_FRAME_PARMS *frame_parms,
					    PDSCH_CONFIG_DEDICATED *pdsch_config_dedicated,
					    uint8_t beamforming_mode,
					    uint8_t dci_fields_sizes[NBR_NR_DCI_FIELDS][NBR_NR_FORMATS],
					    uint16_t n_RB_ULBWP,
					    uint16_t n_RB_DLBWP,
					    uint16_t crc_scrambled_values[TOTAL_NBR_SCRAMBLED_VALUES],
					    NR_DCI_INFO_EXTRACTED_t *nr_dci_info_extracted);
*/

#if defined(EXMIMO) || defined(OAI_USRP) || defined(OAI_BLADERF) || defined(OAI_LMSSDR) || defined(OAI_ADRV9371_ZC706)
extern uint32_t downlink_frequency[MAX_NUM_CCs][4];
#endif


#if 0
void nr_dump_dlsch(PHY_VARS_NR_UE *ue,UE_nr_rxtx_proc_t *proc,uint8_t eNB_id,uint8_t nr_tti_rx,uint8_t harq_pid)
{
  unsigned int coded_bits_per_codeword;
  uint8_t nsymb = (ue->frame_parms.Ncp == 0) ? 14 : 12;

  coded_bits_per_codeword = get_G(&ue->frame_parms,
                                  ue->dlsch[ue->current_thread_id[nr_tti_rx]][eNB_id][0]->harq_processes[harq_pid]->nb_rb,
                                  ue->dlsch[ue->current_thread_id[nr_tti_rx]][eNB_id][0]->harq_processes[harq_pid]->rb_alloc_even,
                                  ue->dlsch[ue->current_thread_id[nr_tti_rx]][eNB_id][0]->harq_processes[harq_pid]->Qm,
                                  ue->dlsch[ue->current_thread_id[nr_tti_rx]][eNB_id][0]->harq_processes[harq_pid]->Nl,
                                  ue->pdcch_vars[0%RX_NB_TH][eNB_id]->num_pdcch_symbols,
                                  proc->frame_rx,
				  nr_tti_rx,
				  ue->transmission_mode[eNB_id]<7?0:ue->transmission_mode[eNB_id]);

  write_output("rxsigF0.m","rxsF0", ue->common_vars.common_vars_rx_data_per_thread[ue->current_thread_id[nr_tti_rx]].rxdataF[0],2*nsymb*ue->frame_parms.ofdm_symbol_size,2,1);
  write_output("rxsigF0_ext.m","rxsF0_ext", ue->pdsch_vars[ue->current_thread_id[nr_tti_rx]][0]->rxdataF_ext[0],2*nsymb*ue->frame_parms.ofdm_symbol_size,1,1);
  write_output("dlsch00_ch0_ext.m","dl00_ch0_ext", ue->pdsch_vars[ue->current_thread_id[nr_tti_rx]][0]->dl_ch_estimates_ext[0],300*nsymb,1,1);
  /*
    write_output("dlsch01_ch0_ext.m","dl01_ch0_ext",pdsch_vars[0]->dl_ch_estimates_ext[1],300*12,1,1);
    write_output("dlsch10_ch0_ext.m","dl10_ch0_ext",pdsch_vars[0]->dl_ch_estimates_ext[2],300*12,1,1);
    write_output("dlsch11_ch0_ext.m","dl11_ch0_ext",pdsch_vars[0]->dl_ch_estimates_ext[3],300*12,1,1);
    write_output("dlsch_rho.m","dl_rho",pdsch_vars[0]->rho[0],300*12,1,1);
  */
  write_output("dlsch_rxF_comp0.m","dlsch0_rxF_comp0", ue->pdsch_vars[ue->current_thread_id[nr_tti_rx]][0]->rxdataF_comp0[0],300*12,1,1);
  write_output("dlsch_rxF_llr.m","dlsch_llr", ue->pdsch_vars[ue->current_thread_id[nr_tti_rx]][0]->llr[0],coded_bits_per_codeword,1,0);

  write_output("dlsch_mag1.m","dlschmag1",ue->pdsch_vars[ue->current_thread_id[nr_tti_rx]][0]->dl_ch_mag0,300*12,1,1);
  write_output("dlsch_mag2.m","dlschmag2",ue->pdsch_vars[ue->current_thread_id[nr_tti_rx]][0]->dl_ch_magb0,300*12,1,1);
}

void nr_dump_dlsch_SI(PHY_VARS_NR_UE *ue,UE_nr_rxtx_proc_t *proc,uint8_t eNB_id,uint8_t nr_tti_rx)
{
  unsigned int coded_bits_per_codeword;
  uint8_t nsymb = ((ue->frame_parms.Ncp == 0) ? 14 : 12);

  coded_bits_per_codeword = get_G(&ue->frame_parms,
                                  ue->dlsch_SI[eNB_id]->harq_processes[0]->nb_rb,
                                  ue->dlsch_SI[eNB_id]->harq_processes[0]->rb_alloc_even,
                                  2,
                                  1,
                                  ue->pdcch_vars[0%RX_NB_TH][eNB_id]->num_pdcch_symbols,
                                  proc->frame_rx,
				  nr_tti_rx,
				  0);
  LOG_D(PHY,"[UE %d] Dumping dlsch_SI : ofdm_symbol_size %d, nsymb %d, nb_rb %d, mcs %d, nb_rb %d, num_pdcch_symbols %d,G %d\n",
        ue->Mod_id,
	ue->frame_parms.ofdm_symbol_size,
	nsymb,
        ue->dlsch_SI[eNB_id]->harq_processes[0]->nb_rb,
        ue->dlsch_SI[eNB_id]->harq_processes[0]->mcs,
        ue->dlsch_SI[eNB_id]->harq_processes[0]->nb_rb,
        ue->pdcch_vars[0%RX_NB_TH][eNB_id]->num_pdcch_symbols,
        coded_bits_per_codeword);

  write_output("rxsig0.m","rxs0", &ue->common_vars.rxdata[0][nr_tti_rx*ue->frame_parms.samples_per_tti],ue->frame_parms.samples_per_tti,1,1);

  write_output("rxsigF0.m","rxsF0", ue->common_vars.common_vars_rx_data_per_thread[ue->current_thread_id[nr_tti_rx]].rxdataF[0],nsymb*ue->frame_parms.ofdm_symbol_size,1,1);
  write_output("rxsigF0_ext.m","rxsF0_ext", ue->pdsch_vars_SI[0]->rxdataF_ext[0],2*nsymb*ue->frame_parms.ofdm_symbol_size,1,1);
  write_output("dlsch00_ch0_ext.m","dl00_ch0_ext", ue->pdsch_vars_SI[0]->dl_ch_estimates_ext[0],ue->frame_parms.N_RB_DL*12*nsymb,1,1);
  /*
    write_output("dlsch01_ch0_ext.m","dl01_ch0_ext",pdsch_vars[0]->dl_ch_estimates_ext[1],300*12,1,1);
    write_output("dlsch10_ch0_ext.m","dl10_ch0_ext",pdsch_vars[0]->dl_ch_estimates_ext[2],300*12,1,1);
    write_output("dlsch11_ch0_ext.m","dl11_ch0_ext",pdsch_vars[0]->dl_ch_estimates_ext[3],300*12,1,1);
    write_output("dlsch_rho.m","dl_rho",pdsch_vars[0]->rho[0],300*12,1,1);
  */
  write_output("dlsch_rxF_comp0.m","dlsch0_rxF_comp0", ue->pdsch_vars_SI[0]->rxdataF_comp0[0],ue->frame_parms.N_RB_DL*12*nsymb,1,1);
  write_output("dlsch_rxF_llr.m","dlsch_llr", ue->pdsch_vars_SI[0]->llr[0],coded_bits_per_codeword,1,0);

  write_output("dlsch_mag1.m","dlschmag1",ue->pdsch_vars_SI[0]->dl_ch_mag0,300*nsymb,1,1);
  write_output("dlsch_mag2.m","dlschmag2",ue->pdsch_vars_SI[0]->dl_ch_magb0,300*nsymb,1,1);
  sleep(1);
  exit(-1);
}

#if defined(EXMIMO) || defined(OAI_USRP) || defined(OAI_BLADERF) || defined(OAI_LMSSDR) || defined(OAI_ADRV9371_ZC706)
//unsigned int gain_table[31] = {100,112,126,141,158,178,200,224,251,282,316,359,398,447,501,562,631,708,794,891,1000,1122,1258,1412,1585,1778,1995,2239,2512,2818,3162};
/*
  unsigned int get_tx_amp_prach(int power_dBm, int power_max_dBm, int N_RB_UL)
  {

  int gain_dB = power_dBm - power_max_dBm;
  int amp_x_100;

  switch (N_RB_UL) {
  case 6:
  amp_x_100 = AMP;      // PRACH is 6 PRBS so no scale
  break;
  case 15:
  amp_x_100 = 158*AMP;  // 158 = 100*sqrt(15/6)
  break;
  case 25:
  amp_x_100 = 204*AMP;  // 204 = 100*sqrt(25/6)
  break;
  case 50:
  amp_x_100 = 286*AMP;  // 286 = 100*sqrt(50/6)
  break;
  case 75:
  amp_x_100 = 354*AMP;  // 354 = 100*sqrt(75/6)
  break;
  case 100:
  amp_x_100 = 408*AMP;  // 408 = 100*sqrt(100/6)
  break;
  default:
  LOG_E(PHY,"Unknown PRB size %d\n",N_RB_UL);
  //mac_xface->macphy_exit("");
  break;
  }
  if (gain_dB < -30) {
  return(amp_x_100/3162);
  } else if (gain_dB>0)
  return(amp_x_100);
  else
  return(amp_x_100/gain_table[-gain_dB]);  // 245 corresponds to the factor sqrt(25/6)
  }
*/

unsigned int get_tx_amp(int power_dBm, int power_max_dBm, int N_RB_UL, int nb_rb)
{

  int gain_dB = power_dBm - power_max_dBm;
  double gain_lin;

  gain_lin = pow(10,.1*gain_dB);
  if ((nb_rb >0) && (nb_rb <= N_RB_UL)) {
    return((int)(AMP*sqrt(gain_lin*N_RB_UL/(double)nb_rb)));
  }
  else {
    LOG_E(PHY,"Illegal nb_rb/N_RB_UL combination (%d/%d)\n",nb_rb,N_RB_UL);
    //mac_xface->macphy_exit("");
  }
  return(0);
}

#endif

void nr_dump_dlsch_ra(PHY_VARS_NR_UE *ue,UE_nr_rxtx_proc_t *proc,uint8_t eNB_id,uint8_t nr_tti_rx)
{
  unsigned int coded_bits_per_codeword;
  uint8_t nsymb = ((ue->frame_parms.Ncp == 0) ? 14 : 12);

  coded_bits_per_codeword = get_G(&ue->frame_parms,
                                  ue->dlsch_ra[eNB_id]->harq_processes[0]->nb_rb,
                                  ue->dlsch_ra[eNB_id]->harq_processes[0]->rb_alloc_even,
                                  2,
                                  1,
                                  ue->pdcch_vars[0%RX_NB_TH][eNB_id]->num_pdcch_symbols,
                                  proc->frame_rx,
				  nr_tti_rx,
				  0);
  LOG_D(PHY,"[UE %d] Dumping dlsch_ra : nb_rb %d, mcs %d, nb_rb %d, num_pdcch_symbols %d,G %d\n",
        ue->Mod_id,
        ue->dlsch_ra[eNB_id]->harq_processes[0]->nb_rb,
        ue->dlsch_ra[eNB_id]->harq_processes[0]->mcs,
        ue->dlsch_ra[eNB_id]->harq_processes[0]->nb_rb,
        ue->pdcch_vars[0%RX_NB_TH][eNB_id]->num_pdcch_symbols,
        coded_bits_per_codeword);

  write_output("rxsigF0.m","rxsF0", ue->common_vars.common_vars_rx_data_per_thread[ue->current_thread_id[nr_tti_rx]].rxdataF[0],2*12*ue->frame_parms.ofdm_symbol_size,2,1);
  write_output("rxsigF0_ext.m","rxsF0_ext", ue->pdsch_vars_ra[0]->rxdataF_ext[0],2*12*ue->frame_parms.ofdm_symbol_size,1,1);
  write_output("dlsch00_ch0_ext.m","dl00_ch0_ext", ue->pdsch_vars_ra[0]->dl_ch_estimates_ext[0],300*nsymb,1,1);
  /*
    write_output("dlsch01_ch0_ext.m","dl01_ch0_ext",pdsch_vars[0]->dl_ch_estimates_ext[1],300*12,1,1);
    write_output("dlsch10_ch0_ext.m","dl10_ch0_ext",pdsch_vars[0]->dl_ch_estimates_ext[2],300*12,1,1);
    write_output("dlsch11_ch0_ext.m","dl11_ch0_ext",pdsch_vars[0]->dl_ch_estimates_ext[3],300*12,1,1);
    write_output("dlsch_rho.m","dl_rho",pdsch_vars[0]->rho[0],300*12,1,1);
  */
  write_output("dlsch_rxF_comp0.m","dlsch0_rxF_comp0", ue->pdsch_vars_ra[0]->rxdataF_comp0[0],300*nsymb,1,1);
  write_output("dlsch_rxF_llr.m","dlsch_llr", ue->pdsch_vars_ra[0]->llr[0],coded_bits_per_codeword,1,0);

  write_output("dlsch_mag1.m","dlschmag1",ue->pdsch_vars_ra[0]->dl_ch_mag0,300*nsymb,1,1);
  write_output("dlsch_mag2.m","dlschmag2",ue->pdsch_vars_ra[0]->dl_ch_magb0,300*nsymb,1,1);
}

void phy_reset_ue(uint8_t Mod_id,uint8_t CC_id,uint8_t eNB_index)
{

  // This flushes ALL DLSCH and ULSCH harq buffers of ALL connected eNBs...add the eNB_index later
  // for more flexibility

  uint8_t i,j,k,s;
  PHY_VARS_NR_UE *ue = PHY_vars_UE_g[Mod_id][CC_id];

  //[NUMBER_OF_RX_THREAD=2][NUMBER_OF_CONNECTED_eNB_MAX][2];
  for(int l=0; l<RX_NB_TH; l++) {
    for(i=0; i<NUMBER_OF_CONNECTED_eNB_MAX; i++) {
      for(j=0; j<2; j++) {
	//DL HARQ
	if(ue->dlsch[l][i][j]) {
	  for(k=0; k<NR_MAX_DLSCH_HARQ_PROCESSES && ue->dlsch[l][i][j]->harq_processes[k]; k++) {
	    ue->dlsch[l][i][j]->harq_processes[k]->status = SCH_IDLE;
	    for (s=0; s<10; s++) {
	      // reset ACK/NACK bit to DTX for all nr_tti_rxs s = 0..9
	      ue->dlsch[l][i][j]->harq_ack[s].ack = 2;
	      ue->dlsch[l][i][j]->harq_ack[s].send_harq_status = 0;
	      ue->dlsch[l][i][j]->harq_ack[s].vDAI_UL = 0xff;
	      ue->dlsch[l][i][j]->harq_ack[s].vDAI_DL = 0xff;
	    }
	  }
	}
      }

      //UL HARQ
      if(ue->ulsch[i]) {
	for(k=0; k<NR_MAX_ULSCH_HARQ_PROCESSES && ue->ulsch[i]->harq_processes[k]; k++) {
	  ue->ulsch[i]->harq_processes[k]->status = SCH_IDLE;
	  //Set NDIs for all UL HARQs to 0
	  //  ue->ulsch[i]->harq_processes[k]->Ndi = 0;

	}
      }

      // flush Msg3 buffer
      ue->ulsch_Msg3_active[i] = 0;

    }
  }
}

void ra_failed(uint8_t Mod_id,uint8_t CC_id,uint8_t eNB_index)
{

  // if contention resolution fails, go back to PRACH
  PHY_vars_UE_g[Mod_id][CC_id]->UE_mode[eNB_index] = PRACH;
  PHY_vars_UE_g[Mod_id][CC_id]->pdcch_vars[0][eNB_index]->crnti_is_temporary = 0;
  PHY_vars_UE_g[Mod_id][CC_id]->pdcch_vars[0][eNB_index]->crnti = 0;
  PHY_vars_UE_g[Mod_id][CC_id]->pdcch_vars[1][eNB_index]->crnti_is_temporary = 0;
  PHY_vars_UE_g[Mod_id][CC_id]->pdcch_vars[1][eNB_index]->crnti = 0;
  LOG_E(PHY,"[UE %d] Random-access procedure fails, going back to PRACH, setting SIStatus = 0, discard temporary C-RNTI and State RRC_IDLE\n",Mod_id);
  //mac_xface->macphy_exit("");
}

void ra_succeeded(uint8_t Mod_id,uint8_t CC_id,uint8_t eNB_index)
{

  int i;

  LOG_I(PHY,"[UE %d][RAPROC] Random-access procedure succeeded. Set C-RNTI = Temporary C-RNTI\n",Mod_id);

  PHY_vars_UE_g[Mod_id][CC_id]->pdcch_vars[0][eNB_index]->crnti_is_temporary = 0;
  PHY_vars_UE_g[Mod_id][CC_id]->pdcch_vars[1][eNB_index]->crnti_is_temporary = 0;
  PHY_vars_UE_g[Mod_id][CC_id]->ulsch_Msg3_active[eNB_index] = 0;
  PHY_vars_UE_g[Mod_id][CC_id]->UE_mode[eNB_index] = PUSCH;

  for (i=0; i<8; i++) {
    if (PHY_vars_UE_g[Mod_id][CC_id]->ulsch[eNB_index]->harq_processes[i]) {
      PHY_vars_UE_g[Mod_id][CC_id]->ulsch[eNB_index]->harq_processes[i]->status=IDLE;
      PHY_vars_UE_g[Mod_id][CC_id]->dlsch[0][eNB_index][0]->harq_processes[i]->round=0;
      PHY_vars_UE_g[Mod_id][CC_id]->dlsch[1][eNB_index][0]->harq_processes[i]->round=0;
      PHY_vars_UE_g[Mod_id][CC_id]->ulsch[eNB_index]->harq_processes[i]->subframe_scheduling_flag=0;
    }
  }


}

UE_MODE_t get_ue_mode(uint8_t Mod_id,uint8_t CC_id,uint8_t eNB_index)
{

  return(PHY_vars_UE_g[Mod_id][CC_id]->UE_mode[eNB_index]);

}
void nr_process_timing_advance_rar(PHY_VARS_NR_UE *ue,UE_nr_rxtx_proc_t *proc,uint16_t timing_advance) {

  ue->timing_advance = timing_advance*4;


#ifdef DEBUG_PHY_PROC
  /* TODO: fix this log, what is 'HW timing advance'? */
  /*LOG_I(PHY,"[UE %d] AbsoluteSubFrame %d.%d, received (rar) timing_advance %d, HW timing advance %d\n",ue->Mod_id,proc->frame_rx, proc->nr_tti_rx_rx, ue->timing_advance);*/
  LOG_I(PHY,"[UE %d] AbsoluteSubFrame %d.%d, received (rar) timing_advance %d\n",ue->Mod_id,proc->frame_rx, proc->nr_tti_rx, ue->timing_advance);
#endif

}

void nr_process_timing_advance(uint8_t Mod_id,uint8_t CC_id,int16_t timing_advance)
{

  //  uint32_t frame = PHY_vars_UE_g[Mod_id]->frame;

  // timing advance has Q1.5 format
  timing_advance = timing_advance - 31;

  PHY_vars_UE_g[Mod_id][CC_id]->timing_advance = PHY_vars_UE_g[Mod_id][CC_id]->timing_advance+timing_advance*4; //this is for 25RB only!!!


  LOG_D(PHY,"[UE %d] Got timing advance %d from MAC, new value %d\n",Mod_id, timing_advance, PHY_vars_UE_g[Mod_id][CC_id]->timing_advance);


}

uint8_t nr_is_SR_TXOp(PHY_VARS_NR_UE *ue,UE_nr_rxtx_proc_t *proc,uint8_t eNB_id)
{

  int nr_tti_tx=proc->nr_tti_tx;

  LOG_D(PHY,"[UE %d][SR %x] Frame %d nr_tti_tx %d Checking for SR TXOp (sr_ConfigIndex %d)\n",
        ue->Mod_id,ue->pdcch_vars[ue->current_thread_id[proc->nr_tti_rx]][eNB_id]->crnti,proc->frame_tx,nr_tti_tx,
        ue->scheduling_request_config[eNB_id].sr_ConfigIndex);

  if (ue->scheduling_request_config[eNB_id].sr_ConfigIndex <= 4) {        // 5 ms SR period
    if ((nr_tti_tx%5) == ue->scheduling_request_config[eNB_id].sr_ConfigIndex)
      return(1);
  } else if (ue->scheduling_request_config[eNB_id].sr_ConfigIndex <= 14) { // 10 ms SR period
    if (nr_tti_tx==(ue->scheduling_request_config[eNB_id].sr_ConfigIndex-5))
      return(1);
  } else if (ue->scheduling_request_config[eNB_id].sr_ConfigIndex <= 34) { // 20 ms SR period
    if ((10*(proc->frame_tx&1)+nr_tti_tx) == (ue->scheduling_request_config[eNB_id].sr_ConfigIndex-15))
      return(1);
  } else if (ue->scheduling_request_config[eNB_id].sr_ConfigIndex <= 74) { // 40 ms SR period
    if ((10*(proc->frame_tx&3)+nr_tti_tx) == (ue->scheduling_request_config[eNB_id].sr_ConfigIndex-35))
      return(1);
  } else if (ue->scheduling_request_config[eNB_id].sr_ConfigIndex <= 154) { // 80 ms SR period
    if ((10*(proc->frame_tx&7)+nr_tti_tx) == (ue->scheduling_request_config[eNB_id].sr_ConfigIndex-75))
      return(1);
  }

  return(0);
}

uint8_t is_cqi_TXOp(PHY_VARS_NR_UE *ue,UE_nr_rxtx_proc_t *proc,uint8_t eNB_id)
{
  int nr_tti_tx = proc->nr_tti_tx;
  int frame    = proc->frame_tx;
  CQI_REPORTPERIODIC *cqirep = &ue->cqi_report_config[eNB_id].CQI_ReportPeriodic;

  //LOG_I(PHY,"[UE %d][CRNTI %x] AbsSubFrame %d.%d Checking for CQI TXOp (cqi_ConfigIndex %d) isCQIOp %d\n",
  //      ue->Mod_id,ue->pdcch_vars[eNB_id]->crnti,frame,nr_tti_rx,
  //      cqirep->cqi_PMI_ConfigIndex,
  //      (((10*frame + nr_tti_tx) % cqirep->Npd) == cqirep->N_OFFSET_CQI));

  if (cqirep->cqi_PMI_ConfigIndex==-1)
    return(0);
  else if (((10*frame + nr_tti_tx) % cqirep->Npd) == cqirep->N_OFFSET_CQI)
    return(1);
  else
    return(0);
}
uint8_t is_ri_TXOp(PHY_VARS_NR_UE *ue,UE_nr_rxtx_proc_t *proc,uint8_t eNB_id)
{


  int nr_tti_tx = proc->nr_tti_tx;
  int frame    = proc->frame_tx;
  CQI_REPORTPERIODIC *cqirep = &ue->cqi_report_config[eNB_id].CQI_ReportPeriodic;
  int log2Mri = cqirep->ri_ConfigIndex/161;
  int N_OFFSET_RI = cqirep->ri_ConfigIndex % 161;

  //LOG_I(PHY,"[UE %d][CRNTI %x] AbsSubFrame %d.%d Checking for RI TXOp (ri_ConfigIndex %d) isRIOp %d\n",
  //      ue->Mod_id,ue->pdcch_vars[eNB_id]->crnti,frame,nr_tti_tx,
  //      cqirep->ri_ConfigIndex,
  //      (((10*frame + nr_tti_tx + cqirep->N_OFFSET_CQI - N_OFFSET_RI) % (cqirep->Npd<<log2Mri)) == 0));
  if (cqirep->ri_ConfigIndex==-1)
    return(0);
  else if (((10*frame + nr_tti_tx + cqirep->N_OFFSET_CQI - N_OFFSET_RI) % (cqirep->Npd<<log2Mri)) == 0)
    return(1);
  else
    return(0);
}

void compute_cqi_ri_resources(PHY_VARS_NR_UE *ue,
                              NR_UE_ULSCH_t *ulsch,
                              uint8_t eNB_id,
                              uint16_t rnti,
                              uint16_t p_rnti,
                              uint16_t cba_rnti,
                              uint8_t cqi_status,
                              uint8_t ri_status)
{
  //PHY_MEASUREMENTS *meas = &ue->measurements;
  //uint8_t transmission_mode = ue->transmission_mode[eNB_id];


  //LOG_I(PHY,"compute_cqi_ri_resources O_RI %d O %d uci format %d \n",ulsch->O_RI,ulsch->O,ulsch->uci_format);
  if (cqi_status == 1 || ri_status == 1)
    {
      ulsch->O = 4;
    }
}

void ue_compute_srs_occasion(PHY_VARS_NR_UE *ue,UE_nr_rxtx_proc_t *proc,uint8_t eNB_id,uint8_t isSubframeSRS)
{

  NR_DL_FRAME_PARMS *frame_parms = &ue->frame_parms;
  int frame_tx    = proc->frame_tx;
  int nr_tti_tx = proc->nr_tti_tx;
  SOUNDINGRS_UL_CONFIG_DEDICATED *pSoundingrs_ul_config_dedicated=&ue->soundingrs_ul_config_dedicated[eNB_id];
  uint16_t srsPeriodicity;
  uint16_t srsOffset;
  uint8_t is_pucch2_subframe = 0;
  uint8_t is_sr_an_subframe  = 0;

  // check for SRS opportunity
  pSoundingrs_ul_config_dedicated->srsUeSubframe   = 0;
  pSoundingrs_ul_config_dedicated->srsCellSubframe = isSubframeSRS;

  if (isSubframeSRS) {
    LOG_D(PHY," SrsDedicatedSetup: %d \n",pSoundingrs_ul_config_dedicated->srsConfigDedicatedSetup);
    if(pSoundingrs_ul_config_dedicated->srsConfigDedicatedSetup)
      {
	nr_compute_srs_pos(frame_parms->frame_type, pSoundingrs_ul_config_dedicated->srs_ConfigIndex, &srsPeriodicity, &srsOffset);

	LOG_D(PHY," srsPeriodicity: %d srsOffset: %d isSubframeSRS %d \n",srsPeriodicity,srsOffset,isSubframeSRS);

	// transmit SRS if the four following constraints are respected:
	// - UE is configured to transmit SRS
	// - SRS are configured in current nr_tti_rx
	// - UE is configured to send SRS in this nr_tti_tx

	// 36.213 8.2
	// 1- A UE shall not transmit SRS whenever SRS and PUCCH format 2/2a/2b transmissions happen to coincide in the same nr_tti_rx
	// 2- A UE shall not transmit SRS whenever SRS transmit
	//    on and PUCCH transmission carrying ACK/NACK and/or
	//    positive SR happen to coincide in the same nr_tti_rx if the parameter
	//    Simultaneous-AN-and-SRS is FALSE

	// check PUCCH format 2/2a/2b transmissions
	is_pucch2_subframe = is_cqi_TXOp(ue,proc,eNB_id) && (ue->cqi_report_config[eNB_id].CQI_ReportPeriodic.cqi_PMI_ConfigIndex>0);
	is_pucch2_subframe = (is_ri_TXOp(ue,proc,eNB_id) && (ue->cqi_report_config[eNB_id].CQI_ReportPeriodic.ri_ConfigIndex>0)) || is_pucch2_subframe;

	// check ACK/SR transmission
	if(frame_parms->soundingrs_ul_config_common.ackNackSRS_SimultaneousTransmission == FALSE)
          {
	    if(nr_is_SR_TXOp(ue,proc,eNB_id))
              {
		uint32_t SR_payload = 0;
		if (ue->mac_enabled==1)
                  {
		    int Mod_id = ue->Mod_id;
		    int CC_id = ue->CC_id;
		    SR_payload = mac_xface->ue_get_SR(Mod_id,
						      CC_id,
						      frame_tx,
						      eNB_id,
						      ue->pdcch_vars[ue->current_thread_id[proc->nr_tti_rx]][eNB_id]->crnti,
						      nr_tti_tx); // nr_tti_tx used for meas gap

		    if (SR_payload > 0)
		      is_sr_an_subframe = 1;
                  }
              }

	    uint8_t pucch_ack_payload[2];
	    if (nr_get_ack(&ue->frame_parms,
			   ue->dlsch[ue->current_thread_id[proc->nr_tti_rx]][eNB_id][0]->harq_ack,
			   nr_tti_tx,proc->nr_tti_rx,pucch_ack_payload,0) > 0)
              {
		is_sr_an_subframe = 1;
              }
          }

	// check SRS UE opportunity
	if( isSubframeSRS  &&
	    (((10*frame_tx+nr_tti_tx) % srsPeriodicity) == srsOffset)
	    )
          {
	    if ((is_pucch2_subframe == 0) && (is_sr_an_subframe == 0))
              {
		pSoundingrs_ul_config_dedicated->srsUeSubframe = 1;
		ue->ulsch[eNB_id]->srs_active   = 1;
		ue->ulsch[eNB_id]->Nsymb_pusch  = 12-(frame_parms->Ncp<<1)- ue->ulsch[eNB_id]->srs_active;
              }
	    else
              {
		LOG_I(PHY,"DROP UE-SRS-TX for this nr_tti_tx %d.%d: collision with PUCCH2 or SR/AN: PUCCH2-occasion: %d, SR-AN-occasion[simSRS-SR-AN %d]: %d  \n", frame_tx, nr_tti_tx, is_pucch2_subframe, frame_parms->soundingrs_ul_config_common.ackNackSRS_SimultaneousTransmission, is_sr_an_subframe);
              }
          }
      }
    LOG_D(PHY," srsCellSubframe: %d, srsUeSubframe: %d, Nsymb-pusch: %d \n", pSoundingrs_ul_config_dedicated->srsCellSubframe, pSoundingrs_ul_config_dedicated->srsUeSubframe, ue->ulsch[eNB_id]->Nsymb_pusch);
  }
}


void nr_get_cqipmiri_params(PHY_VARS_NR_UE *ue,uint8_t eNB_id)
{

  CQI_REPORTPERIODIC *cqirep = &ue->cqi_report_config[eNB_id].CQI_ReportPeriodic;
  int cqi_PMI_ConfigIndex = cqirep->cqi_PMI_ConfigIndex;

  if (ue->frame_parms.frame_type == FDD) {
    if (cqi_PMI_ConfigIndex <= 1) {        // 2 ms CQI_PMI period
      cqirep->Npd = 2;
      cqirep->N_OFFSET_CQI = cqi_PMI_ConfigIndex;
    } else if (cqi_PMI_ConfigIndex <= 6) { // 5 ms CQI_PMI period
      cqirep->Npd = 5;
      cqirep->N_OFFSET_CQI = cqi_PMI_ConfigIndex-2;
    } else if (cqi_PMI_ConfigIndex <=16) { // 10ms CQI_PMI period
      cqirep->Npd = 10;
      cqirep->N_OFFSET_CQI = cqi_PMI_ConfigIndex-7;
    } else if (cqi_PMI_ConfigIndex <= 36) { // 20 ms CQI_PMI period
      cqirep->Npd = 20;
      cqirep->N_OFFSET_CQI = cqi_PMI_ConfigIndex-17;
    } else if (cqi_PMI_ConfigIndex <= 76) { // 40 ms CQI_PMI period
      cqirep->Npd = 40;
      cqirep->N_OFFSET_CQI = cqi_PMI_ConfigIndex-37;
    } else if (cqi_PMI_ConfigIndex <= 156) { // 80 ms CQI_PMI period
      cqirep->Npd = 80;
      cqirep->N_OFFSET_CQI = cqi_PMI_ConfigIndex-77;
    } else if (cqi_PMI_ConfigIndex <= 316) { // 160 ms CQI_PMI period
      cqirep->Npd = 160;
      cqirep->N_OFFSET_CQI = cqi_PMI_ConfigIndex-157;
    }
    else if (cqi_PMI_ConfigIndex > 317) {

      if (cqi_PMI_ConfigIndex <= 349) { // 32 ms CQI_PMI period
	cqirep->Npd = 32;
	cqirep->N_OFFSET_CQI = cqi_PMI_ConfigIndex-318;
      }
      else if (cqi_PMI_ConfigIndex <= 413) { // 64 ms CQI_PMI period
	cqirep->Npd = 64;
	cqirep->N_OFFSET_CQI = cqi_PMI_ConfigIndex-350;
      }
      else if (cqi_PMI_ConfigIndex <= 541) { // 128 ms CQI_PMI period
	cqirep->Npd = 128;
	cqirep->N_OFFSET_CQI = cqi_PMI_ConfigIndex-414;
      }
    }
  }
  else { // TDD
    if (cqi_PMI_ConfigIndex == 0) {        // all UL subframes
      cqirep->Npd = 1;
      cqirep->N_OFFSET_CQI = 0;
    } else if (cqi_PMI_ConfigIndex <= 6) { // 5 ms CQI_PMI period
      cqirep->Npd = 5;
      cqirep->N_OFFSET_CQI = cqi_PMI_ConfigIndex-1;
    } else if (cqi_PMI_ConfigIndex <=16) { // 10ms CQI_PMI period
      cqirep->Npd = 10;
      cqirep->N_OFFSET_CQI = cqi_PMI_ConfigIndex-6;
    } else if (cqi_PMI_ConfigIndex <= 36) { // 20 ms CQI_PMI period
      cqirep->Npd = 20;
      cqirep->N_OFFSET_CQI = cqi_PMI_ConfigIndex-16;
    } else if (cqi_PMI_ConfigIndex <= 76) { // 40 ms CQI_PMI period
      cqirep->Npd = 40;
      cqirep->N_OFFSET_CQI = cqi_PMI_ConfigIndex-36;
    } else if (cqi_PMI_ConfigIndex <= 156) { // 80 ms CQI_PMI period
      cqirep->Npd = 80;
      cqirep->N_OFFSET_CQI = cqi_PMI_ConfigIndex-76;
    } else if (cqi_PMI_ConfigIndex <= 316) { // 160 ms CQI_PMI period
      cqirep->Npd = 160;
      cqirep->N_OFFSET_CQI = cqi_PMI_ConfigIndex-156;
    }
  }
}

PUCCH_FMT_t get_pucch_format(lte_frame_type_t frame_type,
                             lte_prefix_type_t cyclic_prefix_type,
                             uint8_t SR_payload,
                             uint8_t nb_cw,
                             uint8_t cqi_status,
                             uint8_t ri_status,
                             uint8_t bundling_flag)
{
  if((cqi_status == 0) && (ri_status==0))
    {
      // PUCCH Format 1 1a 1b
      // 1- SR only ==> PUCCH format 1
      // 2- 1bit Ack/Nack with/without SR  ==> PUCCH format 1a
      // 3- 2bits Ack/Nack with/without SR ==> PUCCH format 1b
      if((nb_cw == 1)&&(bundling_flag==bundling))
	{
          return pucch_format1a;
	}
      if((nb_cw == 1)&&(bundling_flag==multiplexing))
	{
          return pucch_format1b;
	}
      if(nb_cw == 2)
	{
          return pucch_format1b;
	}
      if(SR_payload == 1)
	{
          return pucch_format1;
          /*
	    if (frame_type == FDD) {
	    return pucch_format1;
	    } else if (frame_type == TDD) {
	    return pucch_format1b;
	    } else {
	    AssertFatal(1==0,"Unknown frame_type");
	    }*/
	}
    }
  else
    {
      // PUCCH Format 2 2a 2b
      // 1- CQI only or RI only  ==> PUCCH format 2
      // 2- CQI or RI + 1bit Ack/Nack for normal CP  ==> PUCCH format 2a
      // 3- CQI or RI + 2bits Ack/Nack for normal CP ==> PUCCH format 2b
      // 4- CQI or RI + Ack/Nack for extended CP ==> PUCCH format 2
      if(nb_cw == 0)
	{
          return pucch_format2;
	}
      if(cyclic_prefix_type == NORMAL)
	{
          if(nb_cw == 1)
	    {
              return pucch_format2a;
	    }
          if(nb_cw == 2)
	    {
              return pucch_format2b;
	    }
	}
      else
	{
          return pucch_format2;
	}
    }
  return pucch_format1a;
}

uint16_t nr_get_n1_pucch(PHY_VARS_NR_UE *ue,
			 UE_nr_rxtx_proc_t *proc,
			 nr_harq_status_t *harq_ack,
			 uint8_t eNB_id,
			 uint8_t *b,
			 uint8_t SR)
{

  NR_DL_FRAME_PARMS *frame_parms=&ue->frame_parms;
  uint8_t nCCE0,nCCE1,nCCE2,nCCE3,harq_ack1,harq_ack0,harq_ack3,harq_ack2;
  ANFBmode_t bundling_flag;
  uint16_t n1_pucch0=0,n1_pucch1=0,n1_pucch2=0,n1_pucch3=0,n1_pucch_inter;
  static uint8_t candidate_dl[9]; // which downlink(s) the current ACK/NACK is associating to
  uint8_t last_dl=0xff; // the last downlink with valid DL-DCI. for calculating the PUCCH resource index
  int sf;
  int M;
  uint8_t ack_counter=0;
  // clear this, important for case where n1_pucch selection is not used
  int nr_tti_tx=proc->nr_tti_tx;

  ue->pucch_sel[nr_tti_tx] = 0;

  if (frame_parms->frame_type == FDD ) { // FDD
    sf = (nr_tti_tx<4)? nr_tti_tx+6 : nr_tti_tx-4;
    LOG_D(PHY,"n1_pucch_UE: nr_tti_tx %d, nCCE %d\n",sf,ue->pdcch_vars[ue->current_thread_id[proc->nr_tti_rx]][eNB_id]->nCCE[sf]);

    if (SR == 0)
      return(frame_parms->pucch_config_common.n1PUCCH_AN + ue->pdcch_vars[ue->current_thread_id[proc->nr_tti_rx]][eNB_id]->nCCE[sf]);
    else
      return(ue->scheduling_request_config[eNB_id].sr_PUCCH_ResourceIndex);
  } else {

    bundling_flag = ue->pucch_config_dedicated[eNB_id].tdd_AckNackFeedbackMode;
#ifdef DEBUG_PHY_PROC

    if (bundling_flag==bundling) {
      LOG_D(PHY,"[UE%d] Frame %d nr_tti_tx %d : nr_get_n1_pucch, bundling, SR %d/%d\n",ue->Mod_id,proc->frame_tx,nr_tti_tx,SR,
            ue->scheduling_request_config[eNB_id].sr_PUCCH_ResourceIndex);
    } else {
      LOG_D(PHY,"[UE%d] Frame %d nr_tti_tx %d : nr_get_n1_pucch, multiplexing, SR %d/%d\n",ue->Mod_id,proc->frame_tx,nr_tti_tx,SR,
            ue->scheduling_request_config[eNB_id].sr_PUCCH_ResourceIndex);
    }

#endif

    switch (frame_parms->tdd_config) {
    case 1:  // DL:S:UL:UL:DL:DL:S:UL:UL:DL

      harq_ack0 = 2; // DTX
      M=1;

      // This is the offset for a particular nr_tti_tx (2,3,4) => (0,2,4)
      if (nr_tti_tx == 2) {  // ACK nr_tti_txs 5,6
        candidate_dl[0] = 6;
        candidate_dl[1] = 5;
        M=2;
      } else if (nr_tti_tx == 3) { // ACK nr_tti_tx 9
        candidate_dl[0] = 9;
      } else if (nr_tti_tx == 7) { // ACK nr_tti_txs 0,1
        candidate_dl[0] = 1;
        candidate_dl[1] = 0;
        M=2;
      } else if (nr_tti_tx == 8) { // ACK nr_tti_txs 4
        candidate_dl[0] = 4;
      } else {
        LOG_E(PHY,"[UE%d] : Frame %d phy_procedures_lte.c: get_n1pucch, illegal tx-nr_tti_tx %d for tdd_config %d\n",
              ue->Mod_id,proc->frame_tx,nr_tti_tx,frame_parms->tdd_config);
        return(0);
      }

      // checking which downlink candidate is the last downlink with valid DL-DCI
      int k;
      for (k=0;k<M;k++) {
        if (harq_ack[candidate_dl[k]].send_harq_status>0) {
          last_dl = candidate_dl[k];
          break;
        }
      }
      if (last_dl >= 10) {
        LOG_E(PHY,"[UE%d] : Frame %d phy_procedures_lte.c: get_n1pucch, illegal rx-nr_tti_tx %d (tx-nr_tti_tx %d) for tdd_config %d\n",
              ue->Mod_id,proc->frame_tx,last_dl,nr_tti_tx,frame_parms->tdd_config);
        return (0);
      }

      LOG_D(PHY,"SFN/SF %d/%d calculating n1_pucch0 from last_dl=%d\n",
	    proc->frame_tx%1024,
	    proc->nr_tti_tx,
	    last_dl);

      // i=0
      nCCE0 = ue->pdcch_vars[ue->current_thread_id[proc->nr_tti_rx]][eNB_id]->nCCE[last_dl];
      n1_pucch0 = nr_get_Np(frame_parms->N_RB_DL,nCCE0,0) + nCCE0+ frame_parms->pucch_config_common.n1PUCCH_AN;

      harq_ack0 = b[0];

      if (harq_ack0!=2) {  // DTX
        if (frame_parms->frame_type == FDD ) {
          if (SR == 0) {  // last paragraph pg 68 from 36.213 (v8.6), m=0
            b[0]=(M==2) ? 1-harq_ack0 : harq_ack0;
            b[1]=harq_ack0;   // in case we use pucch format 1b (subframes 2,7)
	    ue->pucch_sel[nr_tti_tx] = 0;
            return(n1_pucch0);
          } else { // SR and only 0 or 1 ACKs (first 2 entries in Table 7.3-1 of 36.213)
            b[0]=harq_ack0;
	    return(ue->scheduling_request_config[eNB_id].sr_PUCCH_ResourceIndex);
          }
        } else {
          if (SR == 0) {
            b[0] = harq_ack0;
            b[1] = harq_ack0;
            ue->pucch_sel[nr_tti_tx] = 0;
            return(n1_pucch0);
          } else {
            b[0] = harq_ack0;
            b[1] = harq_ack0;
            return(ue->scheduling_request_config[eNB_id].sr_PUCCH_ResourceIndex);
          }
        }
      }


      break;

    case 3:  // DL:S:UL:UL:UL:DL:DL:DL:DL:DL
      // in this configuration we have M=2 from pg 68 of 36.213 (v8.6)
      // Note: this doesn't allow using nr_tti_tx 1 for PDSCH transmission!!! (i.e. SF 1 cannot be acked in SF 2)
      // set ACK/NAKs to DTX
      harq_ack1 = 2; // DTX
      harq_ack0 = 2; // DTX
      // This is the offset for a particular nr_tti_rx (2,3,4) => (0,2,4)
      last_dl = (nr_tti_tx-2)<<1;
      // i=0
      nCCE0 = ue->pdcch_vars[ue->current_thread_id[proc->nr_tti_rx]][eNB_id]->nCCE[5+last_dl];
      n1_pucch0 = nr_get_Np(frame_parms->N_RB_DL,nCCE0,0) + nCCE0+ frame_parms->pucch_config_common.n1PUCCH_AN;
      // i=1
      nCCE1 = ue->pdcch_vars[ue->current_thread_id[proc->nr_tti_rx]][eNB_id]->nCCE[(6+last_dl)%10];
      n1_pucch1 = nr_get_Np(frame_parms->N_RB_DL,nCCE1,1) + nCCE1 + frame_parms->pucch_config_common.n1PUCCH_AN;

      // set ACK/NAK to values if not DTX
      if (ue->dlsch[ue->current_thread_id[proc->nr_tti_rx]][eNB_id][0]->harq_ack[(6+last_dl)%10].send_harq_status>0)  // n-6 // nr_tti_tx 6 is to be ACK/NAKed
        harq_ack1 = ue->dlsch[ue->current_thread_id[proc->nr_tti_rx]][eNB_id][0]->harq_ack[(6+last_dl)%10].ack;

      if (ue->dlsch[ue->current_thread_id[proc->nr_tti_rx]][eNB_id][0]->harq_ack[5+last_dl].send_harq_status>0)  // n-6 // nr_tti_tx 5 is to be ACK/NAKed
        harq_ack0 = ue->dlsch[ue->current_thread_id[proc->nr_tti_rx]][eNB_id][0]->harq_ack[5+last_dl].ack;

      LOG_D(PHY,"SFN/SF %d/%d calculating n1_pucch cce0=%d n1_pucch0=%d cce1=%d n1_pucch1=%d\n",
	    proc->frame_tx%1024,
	    proc->nr_tti_tx,
	    nCCE0,n1_pucch0,
	    nCCE1,n1_pucch1);

      if (harq_ack1!=2) { // n-6 // nr_tti_tx 6,8,0 and maybe 5,7,9 is to be ACK/NAKed

        if ((bundling_flag==bundling)&&(SR == 0)) {  // This is for bundling without SR,
          // n1_pucch index takes value of smallest element in set {0,1}
          // i.e. 0 if harq_ack0 is not DTX, otherwise 1
          b[0] = harq_ack1;

          if (harq_ack0!=2)
            b[0]=b[0]&harq_ack0;

          ue->pucch_sel[nr_tti_tx] = 1;
          return(n1_pucch1);

        } else if ((bundling_flag==multiplexing)&&(SR==0)) { // Table 10.1
          if (harq_ack0 == 2)
            harq_ack0 = 0;

          b[1] = harq_ack0;
          b[0] = (harq_ack0!=harq_ack1)?0:1;

          if ((harq_ack0 == 1) && (harq_ack1 == 0)) {
            ue->pucch_sel[nr_tti_tx] = 0;
            return(n1_pucch0);
          } else {
            ue->pucch_sel[nr_tti_tx] = 1;
            return(n1_pucch1);
          }
        } else if (SR==1) { // SR and 0,1,or 2 ACKS, (first 3 entries in Table 7.3-1 of 36.213)
          // this should be number of ACKs (including
          if (harq_ack0 == 2)
            harq_ack0 = 0;

          b[0]= harq_ack1 | harq_ack0;
          b[1]= harq_ack1 ^ harq_ack0;
          return(ue->scheduling_request_config[eNB_id].sr_PUCCH_ResourceIndex);
        }
      } else if (harq_ack0!=2) { // n-7  // nr_tti_tx 5,7,9 only is to be ACK/NAKed
        if ((bundling_flag==bundling)&&(SR == 0)) {  // last paragraph pg 68 from 36.213 (v8.6), m=0
          b[0]=harq_ack0;
          ue->pucch_sel[nr_tti_tx] = 0;
          return(n1_pucch0);
        } else if ((bundling_flag==multiplexing)&&(SR==0)) { // Table 10.1 with i=1 set to DTX
          b[0] = harq_ack0;
          b[1] = 1-b[0];
          ue->pucch_sel[nr_tti_tx] = 0;
          return(n1_pucch0);
        } else if (SR==1) { // SR and only 0 or 1 ACKs (first 2 entries in Table 7.3-1 of 36.213)
          b[0]=harq_ack0;
          b[1]=b[0];
          return(ue->scheduling_request_config[eNB_id].sr_PUCCH_ResourceIndex);
        }
      }

      break;

    case 4:  // DL:S:UL:UL:DL:DL:DL:DL:DL:DL
      // in this configuration we have M=4 from pg 68 of 36.213 (v8.6)
      // Note: this doesn't allow using nr_tti_tx 1 for PDSCH transmission!!! (i.e. SF 1 cannot be acked in SF 2)
      // set ACK/NAKs to DTX
      harq_ack3 = 2; // DTX
      harq_ack2 = 2; // DTX
      harq_ack1 = 2; // DTX
      harq_ack0 = 2; // DTX
      // This is the offset for a particular nr_tti_tx (2,3,4) => (0,2,4)
      //last_dl = (nr_tti_tx-2)<<1;
      if (nr_tti_tx == 2) {
	// i=0
	//nCCE0 = ue->pdcch_vars[ue->current_thread_id[proc->nr_tti_rx]][eNB_id]->nCCE[2+nr_tti_tx];
	nCCE0 = ue->pdcch_vars[ue->current_thread_id[proc->nr_tti_rx]][eNB_id]->nCCE[(8+nr_tti_tx)%10];
	n1_pucch0 = 2*nr_get_Np(frame_parms->N_RB_DL,nCCE0,0) + nCCE0+ frame_parms->pucch_config_common.n1PUCCH_AN;
	// i=1
	nCCE1 = ue->pdcch_vars[ue->current_thread_id[proc->nr_tti_rx]][eNB_id]->nCCE[2+nr_tti_tx];
	n1_pucch1 = nr_get_Np(frame_parms->N_RB_DL,nCCE1,0) + nr_get_Np(frame_parms->N_RB_DL,nCCE1,1) + nCCE1 + frame_parms->pucch_config_common.n1PUCCH_AN;
	// i=2
	nCCE2 = ue->pdcch_vars[ue->current_thread_id[proc->nr_tti_rx]][eNB_id]->nCCE[(8+nr_tti_tx)%10];

	n1_pucch2 = 2*nr_get_Np(frame_parms->N_RB_DL,nCCE2,1) + nCCE2+ frame_parms->pucch_config_common.n1PUCCH_AN;
	// i=3
	//nCCE3 = ue->pdcch_vars[ue->current_thread_id[proc->nr_tti_rx]][eNB_id]->nCCE[(9+nr_tti_tx)%10];
	//n1_pucch3 = nr_get_Np(frame_parms->N_RB_DL,nCCE3,1) + nCCE3 + frame_parms->pucch_config_common.n1PUCCH_AN;

	// set ACK/NAK to values if not DTX
	if (ue->dlsch[ue->current_thread_id[proc->nr_tti_rx]][eNB_id][0]->harq_ack[(8+nr_tti_tx)%10].send_harq_status>0)  // n-6 // nr_tti_tx 6 is to be ACK/NAKed
	  harq_ack0 = ue->dlsch[ue->current_thread_id[proc->nr_tti_rx]][eNB_id][0]->harq_ack[(8+nr_tti_tx)%10].ack;

	if (ue->dlsch[ue->current_thread_id[proc->nr_tti_rx]][eNB_id][0]->harq_ack[2+nr_tti_tx].send_harq_status>0)  // n-6 // nr_tti_tx 5 is to be ACK/NAKed
	  harq_ack1 = ue->dlsch[ue->current_thread_id[proc->nr_tti_rx]][eNB_id][0]->harq_ack[2+nr_tti_tx].ack;

	if (ue->dlsch[ue->current_thread_id[proc->nr_tti_rx]][eNB_id][0]->harq_ack[3+nr_tti_tx].send_harq_status>0)  // n-6 // nr_tti_tx 6 is to be ACK/NAKed
	  harq_ack2 = ue->dlsch[ue->current_thread_id[proc->nr_tti_rx]][eNB_id][0]->harq_ack[3+nr_tti_tx].ack;

	//if (ue->dlsch[ue->current_thread_id[proc->nr_tti_rx]][eNB_id][0]->harq_ack[(9+nr_tti_tx)%10].send_harq_status>0)  // n-6 // nr_tti_tx 5 is to be ACK/NAKed
	//harq_ack3 = ue->dlsch[ue->current_thread_id[proc->nr_tti_rx]][eNB_id][0]->harq_ack[(9+nr_tti_tx)%10].ack;
	//LOG_I(PHY,"SFN/SF %d/%d calculating n1_pucch cce0=%d n1_pucch0=%d cce1=%d n1_pucch1=%d cce2=%d n1_pucch2=%d\n",
	//                      proc->frame_tx%1024,
	//                      proc->nr_tti_tx_tx,
	//                      nCCE0,n1_pucch0,
	//                      nCCE1,n1_pucch1, nCCE2, n1_pucch2);
      }else if (nr_tti_tx == 3) {
	// i=0

	nCCE0 = ue->pdcch_vars[ue->current_thread_id[proc->nr_tti_rx]][eNB_id]->nCCE[4+nr_tti_tx];
	n1_pucch0 = 3*nr_get_Np(frame_parms->N_RB_DL,nCCE0,0) + nCCE0+ frame_parms->pucch_config_common.n1PUCCH_AN;
	// i=1
	nCCE1 = ue->pdcch_vars[ue->current_thread_id[proc->nr_tti_rx]][eNB_id]->nCCE[5+nr_tti_tx];
	n1_pucch1 = 2*nr_get_Np(frame_parms->N_RB_DL,nCCE1,0) + nr_get_Np(frame_parms->N_RB_DL,nCCE1,1) + nCCE1 + frame_parms->pucch_config_common.n1PUCCH_AN;
	// i=2
	nCCE2 = ue->pdcch_vars[ue->current_thread_id[proc->nr_tti_rx]][eNB_id]->nCCE[(6+nr_tti_tx)];
	n1_pucch2 = nr_get_Np(frame_parms->N_RB_DL,nCCE2,0) + 2*nr_get_Np(frame_parms->N_RB_DL,nCCE2,1) + nCCE2+ frame_parms->pucch_config_common.n1PUCCH_AN;
	// i=3
	nCCE3 = ue->pdcch_vars[ue->current_thread_id[proc->nr_tti_rx]][eNB_id]->nCCE[(3+nr_tti_tx)];
	n1_pucch3 = 3*nr_get_Np(frame_parms->N_RB_DL,nCCE3,1) + nCCE3 + frame_parms->pucch_config_common.n1PUCCH_AN;

	// set ACK/NAK to values if not DTX
	if (ue->dlsch[ue->current_thread_id[proc->nr_tti_rx]][eNB_id][0]->harq_ack[4+nr_tti_tx].send_harq_status>0)  // n-6 // nr_tti_tx 6 is to be ACK/NAKed
          harq_ack0 = ue->dlsch[ue->current_thread_id[proc->nr_tti_rx]][eNB_id][0]->harq_ack[4+nr_tti_tx].ack;

	if (ue->dlsch[ue->current_thread_id[proc->nr_tti_rx]][eNB_id][0]->harq_ack[5+nr_tti_tx].send_harq_status>0)  // n-6 // nr_tti_tx 5 is to be ACK/NAKed
          harq_ack1 = ue->dlsch[ue->current_thread_id[proc->nr_tti_rx]][eNB_id][0]->harq_ack[5+nr_tti_tx].ack;

	if (ue->dlsch[ue->current_thread_id[proc->nr_tti_rx]][eNB_id][0]->harq_ack[(6+nr_tti_tx)].send_harq_status>0)  // n-6 // nr_tti_tx 6 is to be ACK/NAKed
          harq_ack2 = ue->dlsch[ue->current_thread_id[proc->nr_tti_rx]][eNB_id][0]->harq_ack[(6+nr_tti_tx)].ack;

	if (ue->dlsch[ue->current_thread_id[proc->nr_tti_rx]][eNB_id][0]->harq_ack[(3+nr_tti_tx)].send_harq_status>0)  // n-6 // nr_tti_tx 5 is to be ACK/NAKed
          harq_ack3 = ue->dlsch[ue->current_thread_id[proc->nr_tti_rx]][eNB_id][0]->harq_ack[(3+nr_tti_tx)].ack;
      }

      //LOG_I(PHY,"SFN/SF %d/%d calculating n1_pucch cce0=%d n1_pucch0=%d harq_ack0=%d cce1=%d n1_pucch1=%d harq_ack1=%d cce2=%d n1_pucch2=%d harq_ack2=%d cce3=%d n1_pucch3=%d harq_ack3=%d bundling_flag=%d\n",
      //                                proc->frame_tx%1024,
      //                                proc->nr_tti_tx,
      //                                nCCE0,n1_pucch0,harq_ack0,
      //                                nCCE1,n1_pucch1,harq_ack1, nCCE2, n1_pucch2, harq_ack2,
      //                                nCCE3, n1_pucch3, harq_ack3, bundling_flag);

      if ((bundling_flag==bundling)&&(SR == 0)) {  // This is for bundling without SR,
	b[0] = 1;
	ack_counter = 0;

	if ((harq_ack3!=2) ) {
	  b[0] = b[0]&harq_ack3;
	  n1_pucch_inter = n1_pucch3;
	  ack_counter ++;
	}
	if ((harq_ack0!=2) ) {
	  b[0] = b[0]&harq_ack0;
	  n1_pucch_inter = n1_pucch0;
	  ack_counter ++;
	}
	if ((harq_ack1!=2) ) {
	  b[0] = b[0]&harq_ack1;
	  n1_pucch_inter = n1_pucch1;
	  ack_counter ++;
	}
	if ((harq_ack2!=2) ) {
	  b[0] = b[0]&harq_ack2;
	  n1_pucch_inter = n1_pucch2;
	  ack_counter ++;
	}

	if (ack_counter == 0)
	  b[0] = 0;

	/*if (nr_tti_tx == 3) {
	  n1_pucch_inter = n1_pucch2;
	  } else if (nr_tti_tx == 2) {
	  n1_pucch_inter = n1_pucch1;
	  }*/

	//LOG_I(PHY,"SFN/SF %d/%d calculating n1_pucch n1_pucch_inter=%d  b[0]=%d b[1]=%d \n",
	//                                           proc->frame_tx%1024,
	//                                           proc->nr_tti_tx,n1_pucch_inter,
	//                                           b[0],b[1]);

	return(n1_pucch_inter);

      } else if ((bundling_flag==multiplexing)&&(SR==0)) { // Table 10.1

	if (nr_tti_tx == 3) {
	  LOG_I(PHY, "sbuframe=%d \n",nr_tti_tx);
	  if ((harq_ack0 == 1) && (harq_ack1 == 1) && (harq_ack2 == 1) && (harq_ack3 == 1)) {
	    b[0] = 1;
	    b[1] = 1;
	    return(n1_pucch1);
	  } else if ((harq_ack0 == 1) && (harq_ack1 == 1) && (harq_ack2 == 1) && ((harq_ack3 == 2) || (harq_ack3 == 0))) {
	    b[0] = 1;
	    b[1] = 0;
	    return(n1_pucch1);
	  } else if (((harq_ack0 == 0) || (harq_ack0 == 2)) && ((harq_ack1 == 2) || (harq_ack1 == 0)) && (harq_ack2 == 0) && (harq_ack3 == 2)) {
	    b[0] = 1;
	    b[1] = 1;
	    return(n1_pucch2);
	  } else if ((harq_ack0 == 1) && (harq_ack1 == 1) && ((harq_ack2 == 2) || (harq_ack2 == 0)) && (harq_ack3 == 1)) {
	    b[0] = 1;
	    b[1] = 0;
	    return(n1_pucch1);
	  } else if ((harq_ack0 == 0) && (harq_ack1 == 2) && (harq_ack2 == 2) && (harq_ack3 == 2)) {
	    b[0] = 1;
	    b[1] = 0;
	    return(n1_pucch0);
	  } else if ((harq_ack0 == 1) && (harq_ack1 == 1) && ((harq_ack2 == 2) || (harq_ack2 == 0)) && ((harq_ack3 == 2) || (harq_ack3 == 0))) {
	    b[0] = 1;
	    b[1] = 0;
	    return(n1_pucch1);
	  } else if ((harq_ack0 == 1) && ((harq_ack1 == 2) || (harq_ack1 == 0)) && (harq_ack2 == 1) && (harq_ack3 == 1)) {
	    b[0] = 0;
	    b[1] = 1;
	    return(n1_pucch3);
	  } else if (((harq_ack0 == 0) || (harq_ack0 == 2)) && ((harq_ack1 == 2) || (harq_ack1 == 0)) && ((harq_ack2 == 2) || (harq_ack2 == 0)) && (harq_ack3 == 0)) {
	    b[0] = 1;
	    b[1] = 1;
	    return(n1_pucch3);
	  } else if ((harq_ack0 == 1) && ((harq_ack1 == 2) || (harq_ack1 == 0)) && (harq_ack2 == 1) && ((harq_ack3 == 2) || (harq_ack3 == 0))) {
	    b[0] = 0;
	    b[1] = 1;
	    return(n1_pucch2);
	  } else if ((harq_ack0 == 1) && ((harq_ack1 == 2) || (harq_ack1 == 0)) && ((harq_ack2 == 2) || (harq_ack2 == 0)) && (harq_ack3 == 1)) {
	    b[0] = 0;
	    b[1] = 1;
	    return(n1_pucch0);
	  } else if ((harq_ack0 == 1) && ((harq_ack1 == 2) || (harq_ack1 == 0)) && ((harq_ack2 == 2) || (harq_ack2 == 0)) && ((harq_ack3 == 2) || (harq_ack3 == 0))) {
	    b[0] = 0;
	    b[1] = 1;
	    return(n1_pucch0);
	  } else if (((harq_ack0 == 2) || (harq_ack0 == 0)) && (harq_ack1 == 1) && (harq_ack2 == 1) && (harq_ack3 == 1)) {
	    b[0] = 0;
	    b[1] = 1;
	    return(n1_pucch3);
	  } else if (((harq_ack0 == 2) || (harq_ack0 == 0)) && (harq_ack1 == 0) && (harq_ack2 == 2) && (harq_ack3 == 2)) {
	    b[0] = 0;
	    b[1] = 0;
	    return(n1_pucch1);
	  } else if (((harq_ack0 == 2) || (harq_ack0 == 0)) && (harq_ack1 == 1) && (harq_ack2 == 1) && ((harq_ack3 == 2) || (harq_ack3 == 0))) {
	    b[0] = 1;
	    b[1] = 0;
	    return(n1_pucch2);
	  } else if (((harq_ack0 == 2) || (harq_ack0 == 0)) && (harq_ack1 == 1) && ((harq_ack2 == 2) || (harq_ack2 == 0)) && (harq_ack3 == 1)) {
	    b[0] = 1;
	    b[1] = 0;
	    return(n1_pucch3);
	  } else if (((harq_ack0 == 2) || (harq_ack0 == 0)) && (harq_ack1 == 1) && ((harq_ack2 == 2) || (harq_ack2 == 0)) && ((harq_ack3 == 2) || (harq_ack3 == 0))) {
	    b[0] = 0;
	    b[1] = 1;
	    return(n1_pucch1);
	  } else if (((harq_ack0 == 2) || (harq_ack0 == 0)) && ((harq_ack1 == 2) || (harq_ack1 == 0)) && (harq_ack2 == 1) && (harq_ack3 == 1)) {
	    b[0] = 0;
	    b[1] = 1;
	    return(n1_pucch3);
	  } else if (((harq_ack0 == 2) || (harq_ack0 == 0)) && ((harq_ack1 == 2) || (harq_ack1 == 0)) && (harq_ack2 == 1) && ((harq_ack3 == 2) || (harq_ack3 == 0))) {
	    b[0] = 0;
	    b[1] = 0;
	    return(n1_pucch2);
	  } else if (((harq_ack0 == 2) || (harq_ack0 == 0)) && ((harq_ack1 == 2) || (harq_ack1 == 0)) && (harq_ack3 == 1) && ((harq_ack2 == 2) || (harq_ack2 == 0))) {
	    b[0] = 0;
	    b[1] = 0;
	    return(n1_pucch3);
	  }
	} else if (nr_tti_tx == 2) {
	  if ((harq_ack0 == 1) && (harq_ack1 == 1) && (harq_ack2 == 1)) {
	    b[0] = 1;
	    b[1] = 1;
	    return(n1_pucch2);
	  } else if ((harq_ack0 == 1) && (harq_ack1 == 1) && ((harq_ack2 == 2) || (harq_ack2 == 0))) {
	    b[0] = 1;
	    b[1] = 1;
	    return(n1_pucch1);
	  } else if ((harq_ack0 == 1) && ((harq_ack1 == 2) || (harq_ack1 == 0)) && (harq_ack2 == 1)) {
	    b[0] = 1;
	    b[1] = 1;
	    return(n1_pucch0);
	  } else if ((harq_ack0 == 1) && ((harq_ack1 == 2) || (harq_ack1 == 0)) && ((harq_ack2 == 2) || (harq_ack2 == 0))) {
	    b[0] = 0;
	    b[1] = 1;
	    return(n1_pucch0);
	  } else if (((harq_ack0 == 2) || (harq_ack0 == 0)) && (harq_ack1 == 1) && (harq_ack2 == 1)) {
	    b[0] = 1;
	    b[1] = 0;
	    return(n1_pucch2);
	  } else if (((harq_ack0 == 2) || (harq_ack0 == 0)) && (harq_ack1 == 1) && ((harq_ack2 == 2) || (harq_ack2 == 0))) {
	    b[1] = 0;
	    b[0] = 0;
	    return(n1_pucch1);
	  } else if (((harq_ack0 == 2) || (harq_ack0 == 0)) && ((harq_ack1 == 2) || (harq_ack1 == 0)) && (harq_ack2 == 1)) {
	    b[0] = 0;
	    b[1] = 0;
	    return(n1_pucch2);
	  } else if ((harq_ack0 == 2) && (harq_ack1 == 2) && (harq_ack2 == 0)) {
	    b[0] = 0;
	    b[1] = 1;
	    return(n1_pucch2);
	  } else if ((harq_ack0 == 2) && (harq_ack1 == 0) && ((harq_ack2 == 2) || (harq_ack2 == 0))) {
	    b[0] = 1;
	    b[1] = 0;
	    return(n1_pucch1);
	  } else if ((harq_ack0 == 0) && ((harq_ack1 == 2) || (harq_ack1 == 0)) && ((harq_ack2 == 2) || (harq_ack2 == 0))) {
	    b[0] = 1;
	    b[1] = 0;
	    return(n1_pucch0);
	  }

	}
      } else if (SR==1) { // SR and 0,1,or 2 ACKS, (first 3 entries in Table 7.3-1 of 36.213)
	// this should be number of ACKs (including
	ack_counter = 0;
	if (harq_ack0==1)
	  ack_counter ++;
	if (harq_ack1==1)
	  ack_counter ++;
	if (harq_ack2==1)
	  ack_counter ++;
	if (harq_ack3==1)
	  ack_counter ++;

	switch (ack_counter) {
	case 0:
	  b[0] = 0;
	  b[1] = 0;
	  break;

	case 1:
	  b[0] = 1;
	  b[1] = 1;
	  break;

	case 2:
	  b[0] = 1;
	  b[1] = 0;
	  break;

	case 3:
	  b[0] = 0;
	  b[1] = 1;
	  break;

	case 4:
	  b[0] = 1;
	  b[1] = 1;
	  break;
	}

	ack_counter = 0;
	return(ue->scheduling_request_config[eNB_id].sr_PUCCH_ResourceIndex);
      }

      break;

    }  // switch tdd_config
  }

  LOG_E(PHY,"[UE%d] : Frame %d phy_procedures_lte.c: get_n1pucch, exit without proper return\n", ue->Mod_id, proc->frame_tx);
  return(-1);
}



void ulsch_common_procedures(PHY_VARS_NR_UE *ue, UE_nr_rxtx_proc_t *proc, uint8_t empty_subframe) {

  int aa;
  NR_DL_FRAME_PARMS *frame_parms=&ue->frame_parms;

  int nsymb;
  int nr_tti_tx = proc->nr_tti_tx;
  int frame_tx = proc->frame_tx;
  int ulsch_start;
  int overflow=0;
#if defined(EXMIMO) || defined(OAI_USRP) || defined(OAI_BLADERF) || defined(OAI_LMSSDR) || defined(OAI_ADRV9371_ZC706)
  int k,l;
  int dummy_tx_buffer[frame_parms->samples_per_subframe] __attribute__((aligned(16)));
#endif

  VCD_SIGNAL_DUMPER_DUMP_FUNCTION_BY_NAME(VCD_SIGNAL_DUMPER_FUNCTIONS_PHY_PROCEDURES_UE_TX_ULSCH_COMMON,VCD_FUNCTION_IN);
#if UE_TIMING_TRACE
  start_meas(&ue->ofdm_mod_stats);
#endif
  nsymb = (frame_parms->Ncp == 0) ? 14 : 12;

#if defined(EXMIMO) || defined(OAI_USRP) || defined(OAI_BLADERF) || defined(OAI_LMSSDR) || defined(OAI_ADRV9371_ZC706)//this is the EXPRESS MIMO case
  ulsch_start = (ue->rx_offset+nr_tti_tx*frame_parms->samples_per_subframe-
		 ue->hw_timing_advance-
		 ue->timing_advance-
		 ue->N_TA_offset+5);
  //LOG_E(PHY,"ul-signal [nr_tti_rx: %d, ulsch_start %d]\n",nr_tti_tx, ulsch_start);

  if(ulsch_start < 0)
    ulsch_start = ulsch_start + (LTE_NUMBER_OF_SUBFRAMES_PER_FRAME*frame_parms->samples_per_subframe);

  if (ulsch_start > (LTE_NUMBER_OF_SUBFRAMES_PER_FRAME*frame_parms->samples_per_subframe))
    ulsch_start = ulsch_start % (LTE_NUMBER_OF_SUBFRAMES_PER_FRAME*frame_parms->samples_per_subframe);

  //LOG_E(PHY,"ul-signal [nr_tti_rx: %d, ulsch_start %d]\n",nr_tti_tx, ulsch_start);
#else //this is the normal case
  ulsch_start = (frame_parms->samples_per_subframe*nr_tti_tx)-ue->N_TA_offset; //-ue->timing_advance;
#endif //else EXMIMO

  //#if defined(EXMIMO) || defined(OAI_USRP) || defined(OAI_BLADERF) || defined(OAI_LMSSDR) || defined(OAI_ADRV9371_ZC706)
  if (empty_subframe)
    {
      //#if 1
      overflow = ulsch_start - 9*frame_parms->samples_per_subframe;
      for (aa=0; aa<frame_parms->nb_antennas_tx; aa++) {

	if (overflow > 0)
	  {
	    memset(&ue->common_vars.txdata[aa][ulsch_start],0,4*(frame_parms->samples_per_subframe-overflow));
	    memset(&ue->common_vars.txdata[aa][0],0,4*overflow);
	  }
	else
	  {
	    memset(&ue->common_vars.txdata[aa][ulsch_start],0,4*frame_parms->samples_per_subframe);
	  }
      }
      /*#else
	overflow = ulsch_start - 9*frame_parms->samples_per_subframe;
	for (aa=0; aa<frame_parms->nb_antennas_tx; aa++) {
	for (k=ulsch_start; k<cmin(frame_parms->samples_per_subframe*LTE_NUMBER_OF_SUBFRAMES_PER_FRAME,ulsch_start+frame_parms->samples_per_subframe); k++) {
	((short*)ue->common_vars.txdata[aa])[2*k] = 0;
	((short*)ue->common_vars.txdata[aa])[2*k+1] = 0;
	}

	for (k=0; k<overflow; k++) {
	((short*)ue->common_vars.txdata[aa])[2*k] = 0;
	((short*)ue->common_vars.txdata[aa])[2*k+1] = 0;
	}
	}
	endif*/
      return;
    }


  if ((frame_tx%100) == 0)
    LOG_D(PHY,"[UE %d] Frame %d, nr_tti_rx %d: ulsch_start = %d (rxoff %d, HW TA %d, timing advance %d, TA_offset %d\n",
	  ue->Mod_id,frame_tx,nr_tti_tx,
	  ulsch_start,
	  ue->rx_offset,
	  ue->hw_timing_advance,
	  ue->timing_advance,
	  ue->N_TA_offset);


  for (aa=0; aa<frame_parms->nb_antennas_tx; aa++) {
    if (frame_parms->Ncp == 1)
      PHY_ofdm_mod(&ue->common_vars.txdataF[aa][nr_tti_tx*nsymb*frame_parms->ofdm_symbol_size],
#if defined(EXMIMO) || defined(OAI_USRP) || defined(OAI_BLADERF) || defined(OAI_LMSSDR) || defined(OAI_ADRV9371_ZC706)
		   dummy_tx_buffer,
#else
		   &ue->common_vars.txdata[aa][ulsch_start],
#endif
		   frame_parms->ofdm_symbol_size,
		   nsymb,
		   frame_parms->nb_prefix_samples,
		   CYCLIC_PREFIX);
    else
      normal_prefix_mod(&ue->common_vars.txdataF[aa][nr_tti_tx*nsymb*frame_parms->ofdm_symbol_size],
#if defined(EXMIMO) || defined(OAI_USRP) || defined(OAI_BLADERF) || defined(OAI_LMSSDR) || defined(OAI_ADRV9371_ZC706)
			dummy_tx_buffer,
#else
			&ue->common_vars.txdata[aa][ulsch_start],
#endif
			nsymb,
			&ue->frame_parms);


#if defined(EXMIMO) || defined(OAI_USRP) || defined(OAI_BLADERF) || defined(OAI_LMSSDR) || defined(OAI_ADRV9371_ZC706)
    apply_7_5_kHz(ue,dummy_tx_buffer,0);
    apply_7_5_kHz(ue,dummy_tx_buffer,1);
#else
    apply_7_5_kHz(ue,&ue->common_vars.txdata[aa][ulsch_start],0);
    apply_7_5_kHz(ue,&ue->common_vars.txdata[aa][ulsch_start],1);
#endif


#if defined(EXMIMO) || defined(OAI_USRP) || defined(OAI_BLADERF) || defined(OAI_LMSSDR) || defined(OAI_ADRV9371_ZC706)
    overflow = ulsch_start - 9*frame_parms->samples_per_subframe;


    for (k=ulsch_start,l=0; k<cmin(frame_parms->samples_per_subframe*LTE_NUMBER_OF_SUBFRAMES_PER_FRAME,ulsch_start+frame_parms->samples_per_subframe); k++,l++) {
      ((short*)ue->common_vars.txdata[aa])[2*k] = ((short*)dummy_tx_buffer)[2*l]<<4;
      ((short*)ue->common_vars.txdata[aa])[2*k+1] = ((short*)dummy_tx_buffer)[2*l+1]<<4;
    }

    for (k=0; k<overflow; k++,l++) {
      ((short*)ue->common_vars.txdata[aa])[2*k] = ((short*)dummy_tx_buffer)[2*l]<<4;
      ((short*)ue->common_vars.txdata[aa])[2*k+1] = ((short*)dummy_tx_buffer)[2*l+1]<<4;
    }
#if defined(EXMIMO)
    // handle switch before 1st TX nr_tti_rx, guarantee that the slot prior to transmission is switch on
    for (k=ulsch_start - (frame_parms->samples_per_subframe>>1) ; k<ulsch_start ; k++) {
      if (k<0)
	ue->common_vars.txdata[aa][k+frame_parms->samples_per_subframe*LTE_NUMBER_OF_SUBFRAMES_PER_FRAME] &= 0xFFFEFFFE;
      else if (k>(frame_parms->samples_per_subframe*LTE_NUMBER_OF_SUBFRAMES_PER_FRAME))
	ue->common_vars.txdata[aa][k-frame_parms->samples_per_subframe*LTE_NUMBER_OF_SUBFRAMES_PER_FRAME] &= 0xFFFEFFFE;
      else
	ue->common_vars.txdata[aa][k] &= 0xFFFEFFFE;
    }
#endif
#endif
    /*
      only for debug
      LOG_I(PHY,"ul-signal [nr_tti_rx: %d, ulsch_start %d, TA: %d, rxOffset: %d, timing_advance: %d, hw_timing_advance: %d]\n",nr_tti_tx, ulsch_start, ue->N_TA_offset, ue->rx_offset, ue->timing_advance, ue->hw_timing_advance);
      if( (crash == 1) && (nr_tti_tx == 0) )
      {
      LOG_E(PHY,"***** DUMP TX Signal [ulsch_start %d] *****\n",ulsch_start);
      write_output("txBuff.m","txSignal",&ue->common_vars.txdata[aa][ulsch_start],frame_parms->samples_per_subframe,1,1);
      }
    */

  } //nb_antennas_tx

#if UE_TIMING_TRACE
  stop_meas(&ue->ofdm_mod_stats);
#endif

  VCD_SIGNAL_DUMPER_DUMP_FUNCTION_BY_NAME(VCD_SIGNAL_DUMPER_FUNCTIONS_PHY_PROCEDURES_UE_TX_ULSCH_COMMON,VCD_FUNCTION_OUT);

}

void ue_prach_procedures(PHY_VARS_NR_UE *ue,UE_nr_rxtx_proc_t *proc,uint8_t eNB_id,uint8_t abstraction_flag,runmode_t mode) {

  int frame_tx = proc->frame_tx;
  int nr_tti_tx = proc->nr_tti_tx;
  int prach_power;
  PRACH_RESOURCES_t prach_resources_local;

  VCD_SIGNAL_DUMPER_DUMP_FUNCTION_BY_NAME(VCD_SIGNAL_DUMPER_FUNCTIONS_PHY_PROCEDURES_UE_TX_PRACH, VCD_FUNCTION_IN);

  ue->generate_prach=0;

  if (ue->mac_enabled==0){
    ue->prach_resources[eNB_id] = &prach_resources_local;
    prach_resources_local.ra_RNTI = 0xbeef;
    prach_resources_local.ra_PreambleIndex = 0;
  }

  if (ue->mac_enabled==1){
    // ask L2 for RACH transport
    if ((mode != rx_calib_ue) && (mode != rx_calib_ue_med) && (mode != rx_calib_ue_byp) && (mode != no_L2_connect) ) {
      LOG_D(PHY,"Getting PRACH resources\n");
      //ue->prach_resources[eNB_id] = mac_xface->ue_get_rach(ue->Mod_id,
      ue->CC_id,
	frame_tx,
	eNB_id,
	nr_tti_tx);
    LOG_D(PHY,"Got prach_resources for eNB %d address %p, RRCCommon %p\n",eNB_id,ue->prach_resources[eNB_id],UE_mac_inst[ue->Mod_id].radioResourceConfigCommon);
    LOG_D(PHY,"Prach resources %p\n",ue->prach_resources[eNB_id]);
  }
}

if (ue->prach_resources[eNB_id]!=NULL) {

  ue->generate_prach=1;
  ue->prach_cnt=0;
#ifdef SMBV
  ue->prach_resources[eNB_id]->ra_PreambleIndex = 19;
#endif
#ifdef OAI_EMU
  ue->prach_PreambleIndex=ue->prach_resources[eNB_id]->ra_PreambleIndex;
#endif

  if (abstraction_flag == 0) {

    LOG_I(PHY,"mode %d\n",mode);

    if ((ue->mac_enabled==1) && (mode != calib_prach_tx)) {
      ue->tx_power_dBm[nr_tti_tx] = ue->prach_resources[eNB_id]->ra_PREAMBLE_RECEIVED_TARGET_POWER+get_PL(ue->Mod_id,ue->CC_id,eNB_id);
    }
    else {
      ue->tx_power_dBm[nr_tti_tx] = ue->tx_power_max_dBm;
      ue->prach_resources[eNB_id]->ra_PreambleIndex = 19;
    }

    LOG_I(PHY,"[UE  %d][RAPROC] Frame %d, nr_tti_rx %d : Generating PRACH, preamble %d,PL %d,  P0_PRACH %d, TARGET_RECEIVED_POWER %d dBm, PRACH TDD Resource index %d, RA-RNTI %d\n",
	  ue->Mod_id,
	  frame_tx,
	  nr_tti_tx,
	  ue->prach_resources[eNB_id]->ra_PreambleIndex,
	  get_PL(ue->Mod_id,ue->CC_id,eNB_id),
	  ue->tx_power_dBm[nr_tti_tx],
	  ue->prach_resources[eNB_id]->ra_PREAMBLE_RECEIVED_TARGET_POWER,
	  ue->prach_resources[eNB_id]->ra_TDD_map_index,
	  ue->prach_resources[eNB_id]->ra_RNTI);

    ue->tx_total_RE[nr_tti_tx] = 96;

#if defined(EXMIMO) || defined(OAI_USRP) || defined(OAI_BLADERF) || defined(OAI_LMSSDR) || defined(OAI_ADRV9371_ZC706)
    ue->prach_vars[eNB_id]->amp = get_tx_amp(ue->tx_power_dBm[nr_tti_tx],
					     ue->tx_power_max_dBm,
					     ue->frame_parms.N_RB_UL,
					     6);
#else
    ue->prach_vars[eNB_id]->amp = AMP;
#endif
    if ((mode == calib_prach_tx) && (((proc->frame_tx&0xfffe)%100)==0))
      LOG_D(PHY,"[UE  %d][RAPROC] Frame %d, nr_tti_rx %d : PRACH TX power %d dBm, amp %d\n",
	    ue->Mod_id,
	    proc->frame_rx,
	    proc->nr_tti_tx,
	    ue->tx_power_dBm[nr_tti_tx],
	    ue->prach_vars[eNB_id]->amp);


    //      start_meas(&ue->tx_prach);
    VCD_SIGNAL_DUMPER_DUMP_FUNCTION_BY_NAME(VCD_SIGNAL_DUMPER_FUNCTIONS_UE_GENERATE_PRACH, VCD_FUNCTION_IN);
    prach_power = generate_prach(ue,eNB_id,nr_tti_tx,frame_tx);
    VCD_SIGNAL_DUMPER_DUMP_FUNCTION_BY_NAME(VCD_SIGNAL_DUMPER_FUNCTIONS_UE_GENERATE_PRACH, VCD_FUNCTION_OUT);
    //      stop_meas(&ue->tx_prach);
    LOG_D(PHY,"[UE  %d][RAPROC] PRACH PL %d dB, power %d dBm, digital power %d dB (amp %d)\n",
	  ue->Mod_id,
	  get_PL(ue->Mod_id,ue->CC_id,eNB_id),
	  ue->tx_power_dBm[nr_tti_tx],
	  dB_fixed(prach_power),
	  ue->prach_vars[eNB_id]->amp);
  } else {
    UE_transport_info[ue->Mod_id][ue->CC_id].cntl.prach_flag=1;
    UE_transport_info[ue->Mod_id][ue->CC_id].cntl.prach_id=ue->prach_resources[eNB_id]->ra_PreambleIndex;
  }

  if (ue->mac_enabled==1){
    //mac_xface->Msg1_transmitted(ue->Mod_id,
    ue->CC_id,
      frame_tx,
      eNB_id);
 }

LOG_I(PHY,"[UE  %d][RAPROC] Frame %d, nr_tti_rx %d: Generating PRACH (eNB %d) preamble index %d for UL, TX power %d dBm (PL %d dB), l3msg \n",
      ue->Mod_id,frame_tx,nr_tti_tx,eNB_id,
      ue->prach_resources[eNB_id]->ra_PreambleIndex,
      ue->prach_resources[eNB_id]->ra_PREAMBLE_RECEIVED_TARGET_POWER+get_PL(ue->Mod_id,ue->CC_id,eNB_id),
      get_PL(ue->Mod_id,ue->CC_id,eNB_id));

}


// if we're calibrating the PRACH kill the pointer to its resources so that the RA protocol doesn't continue
if (mode == calib_prach_tx)
  ue->prach_resources[eNB_id]=NULL;

LOG_D(PHY,"[UE %d] frame %d nr_tti_rx %d : generate_prach %d, prach_cnt %d\n",
      ue->Mod_id,frame_tx,nr_tti_tx,ue->generate_prach,ue->prach_cnt);

ue->prach_cnt++;

if (ue->prach_cnt==3)
  ue->generate_prach=0;

VCD_SIGNAL_DUMPER_DUMP_FUNCTION_BY_NAME(VCD_SIGNAL_DUMPER_FUNCTIONS_PHY_PROCEDURES_UE_TX_PRACH, VCD_FUNCTION_OUT);
}

#endif

void ue_ulsch_uespec_procedures(PHY_VARS_NR_UE *ue,
								UE_nr_rxtx_proc_t *proc,
								uint8_t eNB_id,
								uint8_t abstraction_flag)
{
  int nr_tti_tx=proc->nr_tti_tx;

  VCD_SIGNAL_DUMPER_DUMP_FUNCTION_BY_NAME(VCD_SIGNAL_DUMPER_FUNCTIONS_PHY_PROCEDURES_UE_TX_ULSCH_UESPEC,VCD_FUNCTION_IN);

  /* reset harq for tx of current rx slot because it is sure that transmission has already been achieved for this slot */
  set_tx_harq_id(ue->ulsch[ue->current_thread_id[nr_tti_tx]][eNB_id][0], NR_MAX_HARQ_PROCESSES, proc->nr_tti_rx);

#if 0
  int frame_tx=proc->frame_tx;
  int harq_pid;
  /* get harq pid related to this next tx slot */
  harq_pid = get_tx_harq_id(ue->ulsch[ue->current_thread_id[nr_tti_tx]][eNB_id][0], nr_tti_tx);

  int tx_amp;
  unsigned int input_buffer_length;
  int Mod_id = ue->Mod_id;
  int CC_id = ue->CC_id;
  uint8_t Msg3_flag=0;
  uint16_t first_rb, nb_rb;
  uint8_t ulsch_input_buffer[5477] __attribute__ ((aligned(32)));
  uint8_t access_mode;
  uint8_t Nbundled=0;
  uint8_t NbundledCw1=0;
  uint8_t ack_status_cw0=0;
  uint8_t ack_status_cw1=0;
  uint8_t cqi_status = 0;
  uint8_t ri_status  = 0;
  if (ue->mac_enabled == 1) {
    if ((ue->ulsch_Msg3_active[eNB_id] == 1) &&
	(ue->ulsch_Msg3_frame[eNB_id] == frame_tx) &&
	(ue->ulsch_Msg3_subframe[eNB_id] == nr_tti_tx)) { // Initial Transmission of Msg3

      ue->ulsch[eNB_id]->harq_processes[harq_pid]->subframe_scheduling_flag = 1;

      if (ue->ulsch[eNB_id]->harq_processes[harq_pid]->round==0)
    	  generate_ue_ulsch_params_from_rar(ue,
    			                            proc,
											eNB_id);

      ue->ulsch[eNB_id]->power_offset = 14;
      LOG_D(PHY,"[UE  %d][RAPROC] Frame %d: Setting Msg3_flag in nr_tti_rx %d, for harq_pid %d\n",
	    Mod_id,
	    frame_tx,
	    nr_tti_tx,
	    harq_pid);
      Msg3_flag = 1;
    } else {

      /* no pusch has been scheduled on this transmit slot */
      if (harq_pid == NR_MAX_HARQ_PROCESSES) {
	LOG_E(PHY,"[UE%d] Frame %d nr_tti_rx %d ulsch_decoding.c: FATAL ERROR: illegal harq_pid, returning\n",
	      Mod_id,frame_tx, nr_tti_tx);
	//mac_xface->macphy_exit("Error in ulsch_decoding");
	VCD_SIGNAL_DUMPER_DUMP_FUNCTION_BY_NAME(VCD_SIGNAL_DUMPER_FUNCTIONS_PHY_PROCEDURES_UE_TX, VCD_FUNCTION_OUT);
#if UE_TIMING_TRACE
	stop_meas(&ue->phy_proc_tx);
#endif
	return;
      }

      Msg3_flag=0;
    }
  }

  if (ue->ulsch[eNB_id]->harq_processes[harq_pid]->subframe_scheduling_flag == 1) {

    uint8_t isBad = 0;
    if (ue->frame_parms.N_RB_UL <= ue->ulsch[eNB_id]->harq_processes[harq_pid]->first_rb) {
      LOG_D(PHY,"Invalid PUSCH first_RB=%d for N_RB_UL=%d\n",
	    ue->ulsch[eNB_id]->harq_processes[harq_pid]->first_rb,
	    ue->frame_parms.N_RB_UL);
      isBad = 1;
    }
    if (ue->frame_parms.N_RB_UL < ue->ulsch[eNB_id]->harq_processes[harq_pid]->nb_rb) {
      LOG_D(PHY,"Invalid PUSCH num_RB=%d for N_RB_UL=%d\n",
	    ue->ulsch[eNB_id]->harq_processes[harq_pid]->nb_rb,
	    ue->frame_parms.N_RB_UL);
      isBad = 1;
    }
    if (0 > ue->ulsch[eNB_id]->harq_processes[harq_pid]->first_rb) {
      LOG_D(PHY,"Invalid PUSCH first_RB=%d\n",
	    ue->ulsch[eNB_id]->harq_processes[harq_pid]->first_rb);
      isBad = 1;
    }
    if (0 >= ue->ulsch[eNB_id]->harq_processes[harq_pid]->nb_rb) {
      LOG_D(PHY,"Invalid PUSCH num_RB=%d\n",
	    ue->ulsch[eNB_id]->harq_processes[harq_pid]->nb_rb);
      isBad = 1;
    }
    if (ue->frame_parms.N_RB_UL < (ue->ulsch[eNB_id]->harq_processes[harq_pid]->nb_rb + ue->ulsch[eNB_id]->harq_processes[harq_pid]->first_rb)) {
      LOG_D(PHY,"Invalid PUSCH num_RB=%d + first_RB=%d for N_RB_UL=%d\n",
	    ue->ulsch[eNB_id]->harq_processes[harq_pid]->nb_rb,
	    ue->ulsch[eNB_id]->harq_processes[harq_pid]->first_rb,
	    ue->frame_parms.N_RB_UL);
      isBad = 1;
    }
    if ((0 > ue->ulsch[eNB_id]->harq_processes[harq_pid]->rvidx) ||
        (3 < ue->ulsch[eNB_id]->harq_processes[harq_pid]->rvidx)) {
      LOG_D(PHY,"Invalid PUSCH RV index=%d\n", ue->ulsch[eNB_id]->harq_processes[harq_pid]->rvidx);
      isBad = 1;
    }

    if (20 < ue->ulsch[eNB_id]->harq_processes[harq_pid]->mcs) {
      LOG_D(PHY,"Not supported MCS in OAI mcs=%d\n", ue->ulsch[eNB_id]->harq_processes[harq_pid]->mcs);
      isBad = 1;
    }

    if (isBad) {
      LOG_I(PHY,"Skip PUSCH generation!\n");
      ue->ulsch[eNB_id]->harq_processes[harq_pid]->subframe_scheduling_flag = 0;
    }
  }
  if (ue->ulsch[eNB_id]->harq_processes[harq_pid]->subframe_scheduling_flag == 1) {

    ue->generate_ul_signal[eNB_id] = 1;

    // deactivate service request
    // ue->ulsch[eNB_id]->harq_processes[harq_pid]->subframe_scheduling_flag = 0;
    LOG_D(PHY,"Generating PUSCH (Abssubframe: %d.%d): harq-Id: %d, round: %d, MaxReTrans: %d \n",frame_tx,nr_tti_tx,harq_pid,ue->ulsch[eNB_id]->harq_processes[harq_pid]->round,ue->ulsch[eNB_id]->Mlimit);
    if (ue->ulsch[eNB_id]->harq_processes[harq_pid]->round >= (ue->ulsch[eNB_id]->Mlimit - 1))
      {
        LOG_D(PHY,"PUSCH MAX Retransmission achieved ==> send last pusch\n");
        ue->ulsch[eNB_id]->harq_processes[harq_pid]->subframe_scheduling_flag = 0;
        ue->ulsch[eNB_id]->harq_processes[harq_pid]->round  = 0;
      }

    ack_status_cw0 = nr_reset_ack(&ue->frame_parms,
				  ue->dlsch[ue->current_thread_id[proc->nr_tti_rx]][eNB_id][0]->harq_ack,
				  nr_tti_tx,
				  proc->nr_tti_rx,
				  ue->ulsch[eNB_id]->o_ACK,
				  &Nbundled,
				  0);
    ack_status_cw1 = nr_reset_ack(&ue->frame_parms,
				  ue->dlsch[ue->current_thread_id[proc->nr_tti_rx]][eNB_id][1]->harq_ack,
				  nr_tti_tx,
				  proc->nr_tti_rx,
				  ue->ulsch[eNB_id]->o_ACK,
				  &NbundledCw1,
				  1);

    //Nbundled = ue->dlsch[ue->current_thread_id[proc->nr_tti_rx]][eNB_id][0]->harq_ack;
    //ue->ulsch[eNB_id]->bundling = Nbundled;

    first_rb = ue->ulsch[eNB_id]->harq_processes[harq_pid]->first_rb;
    nb_rb = ue->ulsch[eNB_id]->harq_processes[harq_pid]->nb_rb;


    // check Periodic CQI/RI reporting
    cqi_status = ((ue->cqi_report_config[eNB_id].CQI_ReportPeriodic.cqi_PMI_ConfigIndex>0)&&
		  (is_cqi_TXOp(ue,proc,eNB_id)==1));

    ri_status = ((ue->cqi_report_config[eNB_id].CQI_ReportPeriodic.ri_ConfigIndex>0) &&
		 (is_ri_TXOp(ue,proc,eNB_id)==1));

    // compute CQI/RI resources
    compute_cqi_ri_resources(ue, ue->ulsch[eNB_id], eNB_id, ue->ulsch[eNB_id]->rnti, P_RNTI, CBA_RNTI, cqi_status, ri_status);

    if (ack_status_cw0 > 0) {

      // check if we received a PDSCH at nr_tti_tx - 4
      // ==> send ACK/NACK on PUSCH
      if (ue->frame_parms.frame_type == FDD)
	{
	  ue->ulsch[eNB_id]->harq_processes[harq_pid]->O_ACK = ack_status_cw0 + ack_status_cw1;
	}


#if T_TRACER
      if(ue->ulsch[eNB_id]->o_ACK[0])
	{
	  LOG_I(PHY,"PUSCH ACK\n");
	  T(T_UE_PHY_DLSCH_UE_ACK, T_INT(eNB_id), T_INT(frame_tx%1024), T_INT(nr_tti_tx), T_INT(Mod_id), T_INT(ue->dlsch[ue->current_thread_id[proc->nr_tti_rx]][eNB_id][0]->rnti),
	    T_INT(ue->dlsch[ue->current_thread_id[proc->nr_tti_rx]][eNB_id][0]->current_harq_pid));
	}
      else
	{
	  LOG_I(PHY,"PUSCH NACK\n");
	  T(T_UE_PHY_DLSCH_UE_NACK, T_INT(eNB_id), T_INT(frame_tx%1024), T_INT(nr_tti_tx), T_INT(Mod_id), T_INT(ue->dlsch[ue->current_thread_id[proc->nr_tti_rx]][eNB_id][0]->rnti),
	    T_INT(ue->dlsch[ue->current_thread_id[proc->nr_tti_rx]][eNB_id][0]->current_harq_pid));
	}
#endif
#ifdef UE_DEBUG_TRACE
      LOG_I(PHY,"[UE  %d][PDSCH %x] AbsSubFrame %d.%d Generating ACK (%d,%d) for %d bits on PUSCH\n",
	    Mod_id,
	    ue->ulsch[eNB_id]->rnti,
	    frame_tx%1024,nr_tti_tx,
	    ue->ulsch[eNB_id]->o_ACK[0],ue->ulsch[eNB_id]->o_ACK[1],
	    ue->ulsch[eNB_id]->harq_processes[harq_pid]->O_ACK);
#endif
    }

    //#ifdef UE_DEBUG_TRACE
    LOG_I(PHY,
	  "[UE  %d][PUSCH %d] AbsSubframe %d.%d Generating PUSCH : first_rb %d, nb_rb %d, round %d, mcs %d, tbs %d, rv %d, "
	  "cyclic_shift %d (cyclic_shift_common %d,n_DMRS2 %d,n_PRS %d), ACK (%d,%d), O_ACK %d, ack_status_cw0 %d ack_status_cw1 %d bundling %d, Nbundled %d, CQI %d, RI %d\n",
          Mod_id,harq_pid,frame_tx%1024,nr_tti_tx,
          first_rb,nb_rb,
          ue->ulsch[eNB_id]->harq_processes[harq_pid]->round,
          ue->ulsch[eNB_id]->harq_processes[harq_pid]->mcs,
	  ue->ulsch[eNB_id]->harq_processes[harq_pid]->TBS,
          ue->ulsch[eNB_id]->harq_processes[harq_pid]->rvidx,
          (ue->frame_parms.pusch_config_common.ul_ReferenceSignalsPUSCH.cyclicShift+
           ue->ulsch[eNB_id]->harq_processes[harq_pid]->n_DMRS2+
           ue->frame_parms.pusch_config_common.ul_ReferenceSignalsPUSCH.nPRS[nr_tti_tx<<1])%12,
          ue->frame_parms.pusch_config_common.ul_ReferenceSignalsPUSCH.cyclicShift,
          ue->ulsch[eNB_id]->harq_processes[harq_pid]->n_DMRS2,
          ue->frame_parms.pusch_config_common.ul_ReferenceSignalsPUSCH.nPRS[nr_tti_tx<<1],
          ue->ulsch[eNB_id]->o_ACK[0],ue->ulsch[eNB_id]->o_ACK[1],
          ue->ulsch[eNB_id]->harq_processes[harq_pid]->O_ACK,
          ack_status_cw0,
          ack_status_cw1,
          ue->ulsch[eNB_id]->bundling, Nbundled,
          cqi_status,
          ri_status);
    //#endif





    if (Msg3_flag == 1) {
      LOG_I(PHY,"[UE  %d][RAPROC] Frame %d, nr_tti_rx %d Generating (RRCConnectionRequest) Msg3 (nb_rb %d, first_rb %d, round %d, rvidx %d) Msg3: %x.%x.%x|%x.%x.%x.%x.%x.%x\n",Mod_id,frame_tx,
	    nr_tti_tx,
	    ue->ulsch[eNB_id]->harq_processes[harq_pid]->nb_rb,
	    ue->ulsch[eNB_id]->harq_processes[harq_pid]->first_rb,
	    ue->ulsch[eNB_id]->harq_processes[harq_pid]->round,
	    ue->ulsch[eNB_id]->harq_processes[harq_pid]->rvidx,
	    ue->prach_resources[eNB_id]->Msg3[0],
	    ue->prach_resources[eNB_id]->Msg3[1],
	    ue->prach_resources[eNB_id]->Msg3[2],
	    ue->prach_resources[eNB_id]->Msg3[3],
	    ue->prach_resources[eNB_id]->Msg3[4],
	    ue->prach_resources[eNB_id]->Msg3[5],
	    ue->prach_resources[eNB_id]->Msg3[6],
	    ue->prach_resources[eNB_id]->Msg3[7],
	    ue->prach_resources[eNB_id]->Msg3[8]);
#if UE_TIMING_TRACE
      start_meas(&ue->ulsch_encoding_stats);
#endif

      if (abstraction_flag==0) {
	if (ulsch_encoding(ue->prach_resources[eNB_id]->Msg3,
			   ue,
			   harq_pid,
			   eNB_id,
			   proc->nr_tti_rx,
			   ue->transmission_mode[eNB_id],0,0)!=0) {
	  LOG_E(PHY,"ulsch_coding.c: FATAL ERROR: returning\n");
	  //mac_xface->macphy_exit("Error in ulsch_coding");
	  VCD_SIGNAL_DUMPER_DUMP_FUNCTION_BY_NAME(VCD_SIGNAL_DUMPER_FUNCTIONS_PHY_PROCEDURES_UE_TX, VCD_FUNCTION_OUT);
#if UE_TIMING_TRACE
	  stop_meas(&ue->phy_proc_tx);
	  printf("------FULL TX PROC : %5.2f ------\n",ue->phy_proc_tx.p_time/(cpuf*1000.0));
#endif
	  return;
	}
      }

#ifdef PHY_ABSTRACTION
      else {
        ulsch_encoding_emul(ue->prach_resources[eNB_id]->Msg3,ue,eNB_id,proc->nr_tti_rx,harq_pid,0);
      }

#endif

#if UE_TIMING_TRACE
      stop_meas(&ue->ulsch_encoding_stats);
#endif
      if (ue->mac_enabled == 1) {
	// signal MAC that Msg3 was sent
	//mac_xface->Msg3_transmitted(Mod_id,
	CC_id,
	  frame_tx,
	  eNB_id);
    }
  } // Msg3_flag==1
  else {
    input_buffer_length = ue->ulsch[eNB_id]->harq_processes[harq_pid]->TBS/8;

    if (ue->mac_enabled==1) {
      //  LOG_D(PHY,"[UE  %d] ULSCH : Searching for MAC SDUs\n",Mod_id);
      if (ue->ulsch[eNB_id]->harq_processes[harq_pid]->round==0) {
	//if (ue->ulsch[eNB_id]->harq_processes[harq_pid]->calibration_flag == 0) {
	access_mode=SCHEDULED_ACCESS;
	//mac_xface->ue_get_sdu(Mod_id,
        CC_id,
	  frame_tx,
	  proc->subframe_tx,
	  nr_tti_tx%(ue->frame_parms.ttis_per_subframe),
	  eNB_id,
	  ulsch_input_buffer,
	  input_buffer_length,
	  &access_mode);
    }

#ifdef DEBUG_PHY_PROC
#ifdef DEBUG_ULSCH
    LOG_D(PHY,"[UE] Frame %d, nr_tti_rx %d : ULSCH SDU (TX harq_pid %d)  (%d bytes) : \n",frame_tx,nr_tti_tx,harq_pid, ue->ulsch[eNB_id]->harq_processes[harq_pid]->TBS>>3);

    for (int i=0; i<ue->ulsch[eNB_id]->harq_processes[harq_pid]->TBS>>3; i++)
      LOG_T(PHY,"%x.",ulsch_input_buffer[i]);

    LOG_T(PHY,"\n");
#endif
#endif
  }
  else {
    unsigned int taus(void);

    for (int i=0; i<input_buffer_length; i++)
      ulsch_input_buffer[i]= (uint8_t)(taus()&0xff);

  }

#if UE_TIMING_TRACE
  start_meas(&ue->ulsch_encoding_stats);
#endif
  if (abstraction_flag==0) {

    if (ulsch_encoding(ulsch_input_buffer,
		       ue,
		       harq_pid,
		       eNB_id,
		       proc->nr_tti_rx,
		       ue->transmission_mode[eNB_id],0,
		       Nbundled)!=0) {
      LOG_E(PHY,"ulsch_coding.c: FATAL ERROR: returning\n");
      VCD_SIGNAL_DUMPER_DUMP_FUNCTION_BY_NAME(VCD_SIGNAL_DUMPER_FUNCTIONS_PHY_PROCEDURES_UE_TX, VCD_FUNCTION_OUT);
#if UE_TIMING_TRACE
      stop_meas(&ue->phy_proc_tx);
#endif
      return;
    }
  }

#ifdef PHY_ABSTRACTION
  else {
    ulsch_encoding_emul(ulsch_input_buffer,ue,eNB_id,proc->nr_tti_rx,harq_pid,0);
  }

#endif
#if UE_TIMING_TRACE
  stop_meas(&ue->ulsch_encoding_stats);
#endif
}

if (abstraction_flag == 0) {
  if (ue->mac_enabled==1) {
    nr_pusch_power_cntl(ue,proc,eNB_id,1, abstraction_flag);
    ue->tx_power_dBm[nr_tti_tx] = ue->ulsch[eNB_id]->Po_PUSCH;
  }
  else {
    ue->tx_power_dBm[nr_tti_tx] = ue->tx_power_max_dBm;
  }
  ue->tx_total_RE[nr_tti_tx] = nb_rb*12;

#if defined(EXMIMO) || defined(OAI_USRP) || defined(OAI_BLADERF) || defined(OAI_LMSSDR) || defined(OAI_ADRV9371_ZC706)
  tx_amp = get_tx_amp(ue->tx_power_dBm[nr_tti_tx],
		      ue->tx_power_max_dBm,
		      ue->frame_parms.N_RB_UL,
		      nb_rb);
#else
  tx_amp = AMP;
#endif
#if T_TRACER
  T(T_UE_PHY_PUSCH_TX_POWER, T_INT(eNB_id),T_INT(Mod_id), T_INT(frame_tx%1024), T_INT(nr_tti_tx),T_INT(ue->tx_power_dBm[nr_tti_tx]),
    T_INT(tx_amp),T_INT(ue->ulsch[eNB_id]->f_pusch),T_INT(get_PL(Mod_id,0,eNB_id)),T_INT(nb_rb));
#endif

#ifdef UE_DEBUG_TRACE
  LOG_I(PHY,"[UE  %d][PUSCH %d] AbsSubFrame %d.%d, generating PUSCH, Po_PUSCH: %d dBm (max %d dBm), amp %d\n",
	Mod_id,harq_pid,frame_tx%1024,nr_tti_tx,ue->tx_power_dBm[nr_tti_tx],ue->tx_power_max_dBm, tx_amp);
#endif

  if (tx_amp>100)
    tx_amp =100;

  //LOG_I(PHY,"[UE  %d][PUSCH %d] after AbsSubFrame %d.%d, generating PUSCH, Po_PUSCH: %d dBm (max %d dBm), amp %d\n",
  //    Mod_id,harq_pid,frame_tx%1024,nr_tti_tx,ue->tx_power_dBm[nr_tti_tx],ue->tx_power_max_dBm, tx_amp);

      
#if UE_TIMING_TRACE

  start_meas(&ue->ulsch_modulation_stats);
#endif
  ulsch_modulation(ue->common_vars.txdataF,
		   tx_amp,
		   frame_tx,
		   nr_tti_tx,
		   &ue->frame_parms,
		   ue->ulsch[eNB_id]);
  for (int aa=0; aa<1/*frame_parms->nb_antennas_tx*/; aa++)
    generate_drs_pusch(ue,
		       proc,
		       eNB_id,
		       tx_amp,
		       nr_tti_tx,
		       first_rb,
		       nb_rb,
		       aa);
#if UE_TIMING_TRACE
  stop_meas(&ue->ulsch_modulation_stats);
#endif
 }

if (abstraction_flag==1) {
  // clear SR
  ue->sr[nr_tti_tx]=0;
 }
} // subframe_scheduling_flag==1

VCD_SIGNAL_DUMPER_DUMP_FUNCTION_BY_NAME(VCD_SIGNAL_DUMPER_FUNCTIONS_PHY_PROCEDURES_UE_TX_ULSCH_UESPEC,VCD_FUNCTION_OUT);

#endif

}

#if 0

void ue_srs_procedures(PHY_VARS_NR_UE *ue,UE_nr_rxtx_proc_t *proc,uint8_t eNB_id,uint8_t abstraction_flag)
{

  //NR_DL_FRAME_PARMS *frame_parms = &ue->frame_parms;
  //int8_t  frame_tx    = proc->frame_tx;
  int8_t  nr_tti_tx = proc->nr_tti_tx;
  int16_t tx_amp;
  int16_t Po_SRS;
  uint8_t nb_rb_srs;

  SOUNDINGRS_UL_CONFIG_DEDICATED *pSoundingrs_ul_config_dedicated=&ue->soundingrs_ul_config_dedicated[eNB_id];
  uint8_t isSrsTxOccasion = pSoundingrs_ul_config_dedicated->srsUeSubframe;

  if(isSrsTxOccasion)
    {
      ue->generate_ul_signal[eNB_id] = 1;
      if (ue->mac_enabled==1)
	{
	  srs_power_cntl(ue,proc,eNB_id, (uint8_t*)(&nb_rb_srs), abstraction_flag);
	  Po_SRS = ue->ulsch[eNB_id]->Po_SRS;
	}
      else
	{
	  Po_SRS = ue->tx_power_max_dBm;
	}

#if defined(EXMIMO) || defined(OAI_USRP) || defined(OAI_BLADERF) || defined(OAI_LMSSDR) || defined(OAI_ADRV9371_ZC706)
      if (ue->mac_enabled==1)
	{
	  tx_amp = get_tx_amp(Po_SRS,
			      ue->tx_power_max_dBm,
			      ue->frame_parms.N_RB_UL,
			      nb_rb_srs);
	}
      else
	{
	  tx_amp = AMP;
	}
#else
      tx_amp = AMP;
#endif
      LOG_D(PHY,"SRS PROC; TX_MAX_POWER %d, Po_SRS %d, NB_RB_UL %d, NB_RB_SRS %d TX_AMPL %d\n",ue->tx_power_max_dBm,
            Po_SRS,
            ue->frame_parms.N_RB_UL,
            nb_rb_srs,
            tx_amp);

      uint16_t nsymb = (ue->frame_parms.Ncp==0) ? 14:12;
      uint16_t symbol_offset = (int)ue->frame_parms.ofdm_symbol_size*((nr_tti_tx*nsymb)+(nsymb-1));
      generate_srs(&ue->frame_parms,
		   &ue->soundingrs_ul_config_dedicated[eNB_id],
		   &ue->common_vars.txdataF[eNB_id][symbol_offset],
		   tx_amp,
		   nr_tti_tx);
    }
}

int16_t get_pucch2_cqi(PHY_VARS_NR_UE *ue,int eNB_id,int *len) {

  if ((ue->transmission_mode[eNB_id]<4)||
      (ue->transmission_mode[eNB_id]==7)) { // Mode 1-0 feedback
    // 4-bit CQI message
    /*LOG_I(PHY,"compute CQI value, TM %d, length 4, Cqi Avg %d, value %d \n", ue->transmission_mode[eNB_id],
      ue->measurements.wideband_cqi_avg[eNB_id],
      sinr2cqi((double)ue->measurements.wideband_cqi_avg[eNB_id],
      ue->transmission_mode[eNB_id]));*/
    *len=4;
    return(sinr2cqi((double)ue->measurements.wideband_cqi_avg[eNB_id],
		    ue->transmission_mode[eNB_id]));
  }
  else { // Mode 1-1 feedback, later
    //LOG_I(PHY,"compute CQI value, TM %d, length 0, Cqi Avg 0 \n", ue->transmission_mode[eNB_id]);
    *len=0;
    // 2-antenna ports RI=1, 6 bits (2 PMI, 4 CQI)

    // 2-antenna ports RI=2, 8 bits (1 PMI, 7 CQI/DIFF CQI)
    return(0);
  }
}


int16_t get_pucch2_ri(PHY_VARS_NR_UE *ue,int eNB_id) {

  return(1);
}


void get_pucch_param(PHY_VARS_NR_UE    *ue,
                     UE_nr_rxtx_proc_t *proc,
                     uint8_t        *ack_payload,
                     PUCCH_FMT_t    format,
                     uint8_t        eNB_id,
                     uint8_t        SR,
                     uint8_t        cqi_report,
                     uint16_t       *pucch_resource,
                     uint8_t        *pucch_payload,
                     uint16_t       *plength)
{

  switch (format) {
  case pucch_format1:
    {
      pucch_resource[0] = ue->scheduling_request_config[eNB_id].sr_PUCCH_ResourceIndex;
      pucch_payload[0]  = 0; // payload is ignored in case of format1
      pucch_payload[1]  = 0; // payload is ignored in case of format1
    }
    break;

  case pucch_format1a:
  case pucch_format1b:
    {
      pucch_resource[0] = nr_get_n1_pucch(ue,
					  proc,
					  ue->dlsch[ue->current_thread_id[proc->nr_tti_rx]][eNB_id][0]->harq_ack,
					  eNB_id,
					  ack_payload,
					  SR);
      pucch_payload[0]  = ack_payload[0];
      pucch_payload[1]  = ack_payload[1];
      //pucch_payload[1]  = 1;
    }
    break;

  case pucch_format2:
    {
      pucch_resource[0]    = ue->cqi_report_config[eNB_id].CQI_ReportPeriodic.cqi_PUCCH_ResourceIndex;
      if(cqi_report)
        {
	  pucch_payload[0] = get_pucch2_cqi(ue,eNB_id,(int*)plength);
        }
      else
        {
	  *plength = 1;
	  pucch_payload[0] = get_pucch2_ri(ue,eNB_id);
        }
    }
    break;

  case pucch_format2a:
  case pucch_format2b:
    LOG_E(PHY,"NO Resource available for PUCCH 2a/2b \n");
    break;

  case pucch_format3:
    fprintf(stderr, "PUCCH format 3 not handled\n");
    abort();
  }
}

#ifdef NR_PUCCH_SCHED
void ue_nr_pucch_procedures(PHY_VARS_NR_UE *ue,UE_nr_rxtx_proc_t *proc,uint8_t eNB_id,uint8_t abstraction_flag) {
}
#endif

void ue_pucch_procedures(PHY_VARS_NR_UE *ue,UE_nr_rxtx_proc_t *proc,uint8_t eNB_id,uint8_t abstraction_flag) {


  uint8_t  pucch_ack_payload[2];
  uint16_t pucch_resource;
  ANFBmode_t bundling_flag;
  PUCCH_FMT_t format;

  uint8_t  SR_payload;
  uint8_t  pucch_payload[2];
  uint16_t len;

  NR_DL_FRAME_PARMS *frame_parms = &ue->frame_parms;
  int frame_tx=proc->frame_tx;
  int nr_tti_tx=proc->nr_tti_tx;
  int Mod_id = ue->Mod_id;
  int CC_id = ue->CC_id;
  int tx_amp;
  int16_t Po_PUCCH;
  uint8_t ack_status_cw0=0;
  uint8_t ack_status_cw1=0;
  uint8_t nb_cw=0;
  uint8_t cqi_status=0;
  uint8_t ri_status=0;

  VCD_SIGNAL_DUMPER_DUMP_FUNCTION_BY_NAME(VCD_SIGNAL_DUMPER_FUNCTIONS_PHY_PROCEDURES_UE_TX_PUCCH,VCD_FUNCTION_IN);

  SOUNDINGRS_UL_CONFIG_DEDICATED *pSoundingrs_ul_config_dedicated=&ue->soundingrs_ul_config_dedicated[eNB_id];

  // 36.213 8.2
  /*if ackNackSRS_SimultaneousTransmission ==  TRUE and in the cell specific SRS subframes UE shall transmit
    ACK/NACK and SR using the shortened PUCCH format. This shortened PUCCH format shall be used in a cell
    specific SRS nr_tti_rx even if the UE does not transmit SRS in that nr_tti_rx
  */

  int harq_pid = nr_subframe2harq_pid(&ue->frame_parms,
				      frame_tx,
				      nr_tti_tx);

  if(ue->ulsch[eNB_id]->harq_processes[harq_pid]->subframe_scheduling_flag)
    {
      LOG_D(PHY,"PUSCH is programmed on this nr_tti_rx [pid %d] AbsSuframe %d.%d ==> Skip PUCCH transmission \n",harq_pid,frame_tx,nr_tti_tx);
      VCD_SIGNAL_DUMPER_DUMP_FUNCTION_BY_NAME(VCD_SIGNAL_DUMPER_FUNCTIONS_PHY_PROCEDURES_UE_TX_PUCCH,VCD_FUNCTION_OUT);
      return;
    }

  uint8_t isShortenPucch = (pSoundingrs_ul_config_dedicated->srsCellSubframe && frame_parms->soundingrs_ul_config_common.ackNackSRS_SimultaneousTransmission);

  bundling_flag = ue->pucch_config_dedicated[eNB_id].tdd_AckNackFeedbackMode;

  if ((frame_parms->frame_type==FDD) ||
      (bundling_flag==bundling)    ||
      ((frame_parms->frame_type==TDD)&&(frame_parms->tdd_config==1)&&((nr_tti_tx!=2)||(nr_tti_tx!=7)))) {
    format = pucch_format1a;
    LOG_D(PHY,"[UE] PUCCH 1a\n");
  } else {
    format = pucch_format1b;
    LOG_D(PHY,"[UE] PUCCH 1b\n");
  }

  // Part - I
  // Collect feedback that should be transmitted at this nr_tti_rx
  // - SR
  // - ACK/NACK
  // - CQI
  // - RI

  SR_payload = 0;
  if (nr_is_SR_TXOp(ue,proc,eNB_id)==1)
    {
      if (ue->mac_enabled==1) {
	SR_payload = mac_xface->ue_get_SR(Mod_id,
					  CC_id,
					  frame_tx,
					  eNB_id,
					  ue->pdcch_vars[ue->current_thread_id[proc->nr_tti_rx]][eNB_id]->crnti,
					  nr_tti_tx); // nr_tti_rx used for meas gap
      }
      else {
	SR_payload = 1;
      }
    }

  ack_status_cw0 = nr_get_ack(&ue->frame_parms,
			      ue->dlsch[ue->current_thread_id[proc->nr_tti_rx]][eNB_id][0]->harq_ack,
			      nr_tti_tx,
			      proc->nr_tti_rx,
			      pucch_ack_payload,
			      0);

  ack_status_cw1 = nr_get_ack(&ue->frame_parms,
			      ue->dlsch[ue->current_thread_id[proc->nr_tti_rx]][eNB_id][1]->harq_ack,
			      nr_tti_tx,
			      proc->nr_tti_rx,
			      pucch_ack_payload,
			      1);

  nb_cw = ( (ack_status_cw0 != 0) ? 1:0) + ( (ack_status_cw1 != 0) ? 1:0);

  cqi_status = ((ue->cqi_report_config[eNB_id].CQI_ReportPeriodic.cqi_PMI_ConfigIndex>0)&&
		(is_cqi_TXOp(ue,proc,eNB_id)==1));

  ri_status = ((ue->cqi_report_config[eNB_id].CQI_ReportPeriodic.ri_ConfigIndex>0) &&
	       (is_ri_TXOp(ue,proc,eNB_id)==1));

  // Part - II
  // if nothing to report ==> exit function
  if( (nb_cw==0) && (SR_payload==0) && (cqi_status==0) && (ri_status==0) )
    {
      LOG_D(PHY,"PUCCH No feedback AbsSubframe %d.%d SR_payload %d nb_cw %d pucch_ack_payload[0] %d pucch_ack_payload[1] %d cqi_status %d Return \n",
            frame_tx%1024, nr_tti_tx, SR_payload, nb_cw, pucch_ack_payload[0], pucch_ack_payload[1], cqi_status);
      return;
    }

  // Part - III
  // Decide which PUCCH format should be used if needed
  format = get_pucch_format(frame_parms->frame_type,
                            frame_parms->Ncp,
                            SR_payload,
                            nb_cw,
                            cqi_status,
                            ri_status,
                            bundling_flag);
  // Determine PUCCH resources and payload: mandatory for pucch encoding
  get_pucch_param(ue,
                  proc,
                  pucch_ack_payload,
                  format,
                  eNB_id,
                  SR_payload,
                  cqi_status,
                  &pucch_resource,
                  (uint8_t *)&pucch_payload,
                  &len);


  LOG_D(PHY,"PUCCH feedback AbsSubframe %d.%d SR %d NbCW %d (%d %d) AckNack %d.%d CQI %d RI %d format %d pucch_resource %d pucch_payload %d %d \n",
	frame_tx%1024, nr_tti_tx, SR_payload, nb_cw, ack_status_cw0, ack_status_cw1, pucch_ack_payload[0], pucch_ack_payload[1], cqi_status, ri_status, format, pucch_resource,pucch_payload[0],pucch_payload[1]);

  // Part - IV
  // Generate PUCCH signal
  ue->generate_ul_signal[eNB_id] = 1;

  switch (format) {
  case pucch_format1:
  case pucch_format1a:
  case pucch_format1b:
    {
      if (ue->mac_enabled == 1) {
	Po_PUCCH = nr_pucch_power_cntl(ue,proc,nr_tti_tx,eNB_id,format);
      }
      else {
	Po_PUCCH = ue->tx_power_max_dBm;
      }
      ue->tx_power_dBm[nr_tti_tx] = Po_PUCCH;
      ue->tx_total_RE[nr_tti_tx] = 12;

#if defined(EXMIMO) || defined(OAI_USRP) || defined(OAI_BLADERF) || defined(OAI_LMSSDR) || defined(OAI_ADRV9371_ZC706)
      tx_amp = get_tx_amp(Po_PUCCH,
			  ue->tx_power_max_dBm,
			  ue->frame_parms.N_RB_UL,
			  1);
#else
      tx_amp = AMP;
#endif
#if T_TRACER
      T(T_UE_PHY_PUCCH_TX_POWER, T_INT(eNB_id),T_INT(Mod_id), T_INT(frame_tx%1024), T_INT(nr_tti_tx),T_INT(ue->tx_power_dBm[nr_tti_tx]),
	T_INT(tx_amp),T_INT(ue->dlsch[ue->current_thread_id[proc->nr_tti_rx]][eNB_id][0]->g_pucch),T_INT(get_PL(ue->Mod_id,ue->CC_id,eNB_id)));
#endif

#ifdef UE_DEBUG_TRACE
      if(format == pucch_format1)
	{
          LOG_I(PHY,"[UE  %d][SR %x] AbsSubframe %d.%d Generating PUCCH 1 (SR for PUSCH), an_srs_simultanous %d, shorten_pucch %d, n1_pucch %d, Po_PUCCH %d\n",
		Mod_id,
		ue->dlsch[ue->current_thread_id[proc->nr_tti_rx]][eNB_id][0]->rnti,
		frame_tx%1024, nr_tti_tx,
		frame_parms->soundingrs_ul_config_common.ackNackSRS_SimultaneousTransmission,
		isShortenPucch,
		ue->scheduling_request_config[eNB_id].sr_PUCCH_ResourceIndex,
		Po_PUCCH);
	}
      else
	{
          if (SR_payload>0) {
	    LOG_I(PHY,"[UE  %d][SR %x] AbsSubFrame %d.%d Generating PUCCH %s payload %d,%d (with SR for PUSCH), an_srs_simultanous %d, shorten_pucch %d, n1_pucch %d, Po_PUCCH %d, amp %d\n",
		  Mod_id,
		  ue->dlsch[ue->current_thread_id[proc->nr_tti_rx]][eNB_id][0]->rnti,
		  frame_tx % 1024, nr_tti_tx,
		  (format == pucch_format1a? "1a": (
						    format == pucch_format1b? "1b" : "??")),
		  pucch_ack_payload[0],pucch_ack_payload[1],
		  frame_parms->soundingrs_ul_config_common.ackNackSRS_SimultaneousTransmission,
		  isShortenPucch,
		  pucch_resource,
		  Po_PUCCH,
		  tx_amp);
          } else {
	    LOG_I(PHY,"[UE  %d][PDSCH %x] AbsSubFrame %d.%d rx_offset_diff: %d, Generating PUCCH %s, an_srs_simultanous %d, shorten_pucch %d, n1_pucch %d, b[0]=%d,b[1]=%d (SR_Payload %d), Po_PUCCH %d, amp %d\n",
		  Mod_id,
		  ue->dlsch[ue->current_thread_id[proc->nr_tti_rx]][eNB_id][0]->rnti,
		  frame_tx%1024, nr_tti_tx,ue->rx_offset_diff,
		  (format == pucch_format1a? "1a": (
						    format == pucch_format1b? "1b" : "??")),
		  frame_parms->soundingrs_ul_config_common.ackNackSRS_SimultaneousTransmission,
		  isShortenPucch,
		  pucch_resource,pucch_payload[0],pucch_payload[1],SR_payload,
		  Po_PUCCH,
		  tx_amp);
          }
	}
#endif

#if T_TRACER
      if(pucch_payload[0])
	{
          T(T_UE_PHY_DLSCH_UE_ACK, T_INT(eNB_id), T_INT(frame_tx%1024), T_INT(nr_tti_tx), T_INT(Mod_id), T_INT(ue->dlsch[ue->current_thread_id[proc->nr_tti_rx]][eNB_id][0]->rnti),
	    T_INT(ue->dlsch[ue->current_thread_id[proc->nr_tti_rx]][eNB_id][0]->current_harq_pid));
	}
      else
	{
          T(T_UE_PHY_DLSCH_UE_NACK, T_INT(eNB_id), T_INT(frame_tx%1024), T_INT(nr_tti_tx), T_INT(Mod_id), T_INT(ue->dlsch[ue->current_thread_id[proc->nr_tti_rx]][eNB_id][0]->rnti),
	    T_INT(ue->dlsch[ue->current_thread_id[proc->nr_tti_rx]][eNB_id][0]->current_harq_pid));
	}
#endif

      if (abstraction_flag == 0) {

	generate_pucch1x(ue->common_vars.txdataF,
			 &ue->frame_parms,
			 ue->ncs_cell,
			 format,
			 &ue->pucch_config_dedicated[eNB_id],
			 pucch_resource,
			 isShortenPucch,  // shortened format
			 pucch_payload,
			 tx_amp,
			 nr_tti_tx);

      } else {
#ifdef PHY_ABSTRACTION
	LOG_D(PHY,"Calling generate_pucch_emul ... (ACK %d %d, SR %d)\n",pucch_ack_payload[0],pucch_ack_payload[1],SR_payload);
	generate_pucch_emul(ue,
			    proc,
			    format,
			    ue->frame_parms.pucch_config_common.nCS_AN,
			    pucch_payload,
			    SR_payload);
#endif
      }
    }
    break;


  case pucch_format2:
    {
      if (ue->mac_enabled == 1) {
	Po_PUCCH = nr_pucch_power_cntl(ue,proc,nr_tti_tx,eNB_id,format);
      }
      else {
	Po_PUCCH = ue->tx_power_max_dBm;
      }
      ue->tx_power_dBm[nr_tti_tx] = Po_PUCCH;
      ue->tx_total_RE[nr_tti_tx] = 12;

#if defined(EXMIMO) || defined(OAI_USRP) || defined(OAI_BLADERF) || defined(OAI_LMSSDR) || defined(OAI_ADRV9371_ZC706)
      tx_amp =  get_tx_amp(Po_PUCCH,
			   ue->tx_power_max_dBm,
			   ue->frame_parms.N_RB_UL,
			   1);
#else
      tx_amp = AMP;
#endif
#if T_TRACER
      T(T_UE_PHY_PUCCH_TX_POWER, T_INT(eNB_id),T_INT(Mod_id), T_INT(frame_tx%1024), T_INT(nr_tti_tx),T_INT(ue->tx_power_dBm[nr_tti_tx]),
	T_INT(tx_amp),T_INT(ue->dlsch[ue->current_thread_id[proc->nr_tti_rx]][eNB_id][0]->g_pucch),T_INT(get_PL(ue->Mod_id,ue->CC_id,eNB_id)));
#endif
#ifdef UE_DEBUG_TRACE
      LOG_I(PHY,"[UE  %d][RNTI %x] AbsSubFrame %d.%d Generating PUCCH 2 (RI or CQI), Po_PUCCH %d, isShortenPucch %d, amp %d\n",
	    Mod_id,
	    ue->dlsch[ue->current_thread_id[proc->nr_tti_rx]][eNB_id][0]->rnti,
	    frame_tx%1024, nr_tti_tx,
	    Po_PUCCH,
	    isShortenPucch,
	    tx_amp);
#endif
      generate_pucch2x(ue->common_vars.txdataF,
		       &ue->frame_parms,
		       ue->ncs_cell,
		       format,
		       &ue->pucch_config_dedicated[eNB_id],
		       pucch_resource,
		       pucch_payload,
		       len,          // A
		       0,            // B2 not needed
		       tx_amp,
		       nr_tti_tx,
		       ue->pdcch_vars[ue->current_thread_id[proc->nr_tti_rx]][eNB_id]->crnti);
    }
    break;

  case pucch_format2a:
    LOG_D(PHY,"[UE  %d][RNTI %x] AbsSubFrame %d.%d Generating PUCCH 2a (RI or CQI) Ack/Nack 1bit \n",
	  Mod_id,
	  ue->dlsch[ue->current_thread_id[proc->nr_tti_rx]][eNB_id][0]->rnti,
	  frame_tx%1024, nr_tti_tx);
    break;
  case pucch_format2b:
    LOG_D(PHY,"[UE  %d][RNTI %x] AbsSubFrame %d.%d Generating PUCCH 2b (RI or CQI) Ack/Nack 2bits\n",
	  Mod_id,
	  ue->dlsch[ue->current_thread_id[proc->nr_tti_rx]][eNB_id][0]->rnti,
	  frame_tx%1024, nr_tti_tx);
    break;
  default:
    break;
  }

  VCD_SIGNAL_DUMPER_DUMP_FUNCTION_BY_NAME(VCD_SIGNAL_DUMPER_FUNCTIONS_PHY_PROCEDURES_UE_TX_PUCCH,VCD_FUNCTION_OUT);

}

#endif


void phy_procedures_nrUE_TX(PHY_VARS_NR_UE *ue,
<<<<<<< HEAD
		            UE_nr_rxtx_proc_t *proc,
			    uint8_t gNB_id,
			    uint8_t thread_id)
=======
                            UE_nr_rxtx_proc_t *proc,
                            uint8_t gNB_id,
                            uint8_t thread_id)
>>>>>>> 7a6d1740
{
  //int32_t ulsch_start=0;
  int slot_tx = proc->nr_tti_tx;
  int frame_tx = proc->frame_tx;

  VCD_SIGNAL_DUMPER_DUMP_FUNCTION_BY_NAME(VCD_SIGNAL_DUMPER_FUNCTIONS_PHY_PROCEDURES_UE_TX,VCD_FUNCTION_IN);

  LOG_I(PHY,"****** start TX-Chain for AbsSubframe %d.%d ******\n", frame_tx, slot_tx);

#if UE_TIMING_TRACE
  start_meas(&ue->phy_proc_tx);
#endif

<<<<<<< HEAD

  harq_pid = 0; //temporary implementation

  /*
  generate_ue_ulsch_params(ue,
                           0,
                           gNB_id,
                           harq_pid);
  */
  
  ulsch_ue = ue->ulsch[thread_id][gNB_id][0]; // cwd_index = 0
  harq_process_ul_ue = ulsch_ue->harq_processes[harq_pid];

//-----------------------------------------------------//
  // to be removed later when MAC is ready

  uint8_t Qm = nr_get_Qm_ul(harq_process_ul_ue->mcs, 1);
  uint16_t R = nr_get_code_rate_ul(harq_process_ul_ue->mcs, 1);
  TBS = nr_compute_tbs( Qm, R, harq_process_ul_ue->nb_rb, ulsch_ue->Nsymb_pusch, ulsch_ue->nb_re_dmrs, ulsch_ue->length_dmrs, harq_process_ul_ue->Nl);


  for (i = 0; i < TBS / 8; i++)
    harq_process_ul_ue->a[i] = (unsigned char) rand();

//-----------------------------------------------------//
=======
  uint8_t harq_pid = 0; //temporary implementation
>>>>>>> 7a6d1740

  nr_ue_ulsch_procedures(ue,
                         harq_pid,
                         slot_tx,
                         thread_id,
                         gNB_id);


/*
  if (ue->UE_mode[eNB_id] == PUSCH) {
    // check if we need to use PUCCH 1a/1b
    ue_pucch_procedures(ue,proc,eNB_id,abstraction_flag);
    // check if we need to use SRS
    ue_srs_procedures(ue,proc,eNB_id,abstraction_flag);
  } // UE_mode==PUSCH
*/


  nr_ue_pusch_common_procedures(ue,
                                harq_pid,
                                slot_tx,
                                thread_id,
                                gNB_id,
                                &ue->frame_parms);



/*
  if ((ue->UE_mode[eNB_id] == PRACH) &&
      (ue->frame_parms.prach_config_common.prach_Config_enabled==1)) {

    // check if we have PRACH opportunity

    if (is_prach_subframe(&ue->frame_parms,frame_tx,nr_tti_tx)) {

      ue_prach_procedures(ue,proc,eNB_id,abstraction_flag,mode);
    }
  } // mode is PRACH
  else {
    ue->generate_prach=0;
  }
*/

  LOG_I(PHY,"****** end TX-Chain for AbsSubframe %d.%d ******\n", frame_tx, slot_tx);

  VCD_SIGNAL_DUMPER_DUMP_FUNCTION_BY_NAME(VCD_SIGNAL_DUMPER_FUNCTIONS_PHY_PROCEDURES_UE_TX, VCD_FUNCTION_OUT);
#if UE_TIMING_TRACE
  stop_meas(&ue->phy_proc_tx);
#endif

}


/*
void phy_procedures_UE_S_TX(PHY_VARS_NR_UE *ue,uint8_t eNB_id,uint8_t abstraction_flag,relaying_type_t r_type)
{
  int aa;//i,aa;
  NR_DL_FRAME_PARMS *frame_parms=&ue->frame_parms;

  if (abstraction_flag==0) {

    for (aa=0; aa<frame_parms->nb_antennas_tx; aa++) {
#if defined(EXMIMO) //this is the EXPRESS MIMO case
      int i;
      // set the whole tx buffer to RX
      for (i=0; i<LTE_NUMBER_OF_SUBFRAMES_PER_FRAME*frame_parms->samples_per_subframe; i++)
	ue->common_vars.txdata[aa][i] = 0x00010001;

#else //this is the normal case
      memset(&ue->common_vars.txdata[aa][0],0,
	     (LTE_NUMBER_OF_SUBFRAMES_PER_FRAME*frame_parms->samples_per_subframe)*sizeof(int32_t));
#endif //else EXMIMO

    }
  }
}

*/

void nr_ue_measurement_procedures(uint16_t l,    // symbol index of each slot [0..6]
								  PHY_VARS_NR_UE *ue,
								  UE_nr_rxtx_proc_t *proc,
								  uint8_t eNB_id,
								  uint16_t slot, // slot index of each radio frame [0..19]
								  runmode_t mode)
{
  LOG_D(PHY,"ue_measurement_procedures l %u Ncp %d\n",l,ue->frame_parms.Ncp);

  NR_DL_FRAME_PARMS *frame_parms=&ue->frame_parms;
  int nr_tti_rx = proc->nr_tti_rx;
  VCD_SIGNAL_DUMPER_DUMP_FUNCTION_BY_NAME(VCD_SIGNAL_DUMPER_FUNCTIONS_UE_MEASUREMENT_PROCEDURES, VCD_FUNCTION_IN);

  if (l==2) {
    // UE measurements on symbol 0
      LOG_D(PHY,"Calling measurements nr_tti_rx %d, rxdata %p\n",nr_tti_rx,ue->common_vars.rxdata);

      nr_ue_measurements(ue,
			  0,
			  0,
			  0,
			  0,
			  nr_tti_rx);
			  
			  //(nr_tti_rx*frame_parms->samples_per_tti+ue->rx_offset)%(frame_parms->samples_per_tti*LTE_NUMBER_OF_SUBFRAMES_PER_FRAME)

#if T_TRACER
    if(slot == 0)
      T(T_UE_PHY_MEAS, T_INT(eNB_id),  T_INT(ue->Mod_id), T_INT(proc->frame_rx%1024), T_INT(proc->nr_tti_rx),
	T_INT((int)(10*log10(ue->measurements.rsrp[0])-ue->rx_total_gain_dB)),
	T_INT((int)ue->measurements.rx_rssi_dBm[0]),
	T_INT((int)(ue->measurements.rx_power_avg_dB[0] - ue->measurements.n0_power_avg_dB)),
	T_INT((int)ue->measurements.rx_power_avg_dB[0]),
	T_INT((int)ue->measurements.n0_power_avg_dB),
	T_INT((int)ue->measurements.wideband_cqi_avg[0]),
	T_INT((int)ue->common_vars.freq_offset));
#endif
  }
#if 0
  if (l==(6-ue->frame_parms.Ncp)) {

    // make sure we have signal from PSS/SSS for N0 measurement
    // LOG_I(PHY," l==(6-ue->frame_parms.Ncp) ue_rrc_measurements\n");

    VCD_SIGNAL_DUMPER_DUMP_FUNCTION_BY_NAME(VCD_SIGNAL_DUMPER_FUNCTIONS_UE_RRC_MEASUREMENTS, VCD_FUNCTION_IN);
    ue_rrc_measurements(ue,
			slot,
			abstraction_flag);
    VCD_SIGNAL_DUMPER_DUMP_FUNCTION_BY_NAME(VCD_SIGNAL_DUMPER_FUNCTIONS_UE_RRC_MEASUREMENTS, VCD_FUNCTION_OUT);


  }
#endif

  // accumulate and filter timing offset estimation every subframe (instead of every frame)
  if (( slot == 2) && (l==(2-frame_parms->Ncp))) {

    // AGC

    VCD_SIGNAL_DUMPER_DUMP_FUNCTION_BY_NAME(VCD_SIGNAL_DUMPER_FUNCTIONS_UE_GAIN_CONTROL, VCD_FUNCTION_IN);


    //printf("start adjust gain power avg db %d\n", ue->measurements.rx_power_avg_dB[eNB_id]);
    phy_adjust_gain_nr (ue,ue->measurements.rx_power_avg_dB[eNB_id],eNB_id);

}

  VCD_SIGNAL_DUMPER_DUMP_FUNCTION_BY_NAME(VCD_SIGNAL_DUMPER_FUNCTIONS_UE_MEASUREMENT_PROCEDURES, VCD_FUNCTION_OUT);
}



#if 0
void restart_phy(PHY_VARS_NR_UE *ue,UE_nr_rxtx_proc_t *proc, uint8_t eNB_id,uint8_t abstraction_flag)
{

  //  uint8_t last_slot;
  uint8_t i;
  LOG_I(PHY,"[UE  %d] frame %d, slot %d, restarting PHY!\n",ue->Mod_id,proc->frame_rx,proc->nr_tti_rx);
  //mac_xface->macphy_exit("restart_phy called");
  //   first_run = 1;

  if (abstraction_flag ==0 ) {
    ue->UE_mode[eNB_id] = NOT_SYNCHED;
  } else {
    ue->UE_mode[eNB_id] = PRACH;
    ue->prach_resources[eNB_id]=NULL;
  }

  proc->frame_rx = -1;
  proc->frame_tx = -1;
  //  ue->synch_wait_cnt=0;
  //  ue->sched_cnt=-1;

  ue->pbch_vars[eNB_id]->pdu_errors_conseq=0;
  ue->pbch_vars[eNB_id]->pdu_errors=0;

  ue->pdcch_vars[0][eNB_id]->dci_errors = 0;
  ue->pdcch_vars[0][eNB_id]->dci_missed = 0;
  ue->pdcch_vars[0][eNB_id]->dci_false  = 0;
  ue->pdcch_vars[0][eNB_id]->dci_received = 0;

  ue->pdcch_vars[1][eNB_id]->dci_errors = 0;
  ue->pdcch_vars[1][eNB_id]->dci_missed = 0;
  ue->pdcch_vars[1][eNB_id]->dci_false  = 0;
  ue->pdcch_vars[1][eNB_id]->dci_received = 0;

  ue->dlsch_errors[eNB_id] = 0;
  ue->dlsch_errors_last[eNB_id] = 0;
  ue->dlsch_received[eNB_id] = 0;
  ue->dlsch_received_last[eNB_id] = 0;
  ue->dlsch_fer[eNB_id] = 0;
  ue->dlsch_SI_received[eNB_id] = 0;
  ue->dlsch_ra_received[eNB_id] = 0;
  ue->dlsch_p_received[eNB_id] = 0;
  ue->dlsch_SI_errors[eNB_id] = 0;
  ue->dlsch_ra_errors[eNB_id] = 0;
  ue->dlsch_p_errors[eNB_id] = 0;

  ue->dlsch_mch_received[eNB_id] = 0;

  for (i=0; i < MAX_MBSFN_AREA ; i ++) {
    ue->dlsch_mch_received_sf[i][eNB_id] = 0;
    ue->dlsch_mcch_received[i][eNB_id] = 0;
    ue->dlsch_mtch_received[i][eNB_id] = 0;
    ue->dlsch_mcch_errors[i][eNB_id] = 0;
    ue->dlsch_mtch_errors[i][eNB_id] = 0;
    ue->dlsch_mcch_trials[i][eNB_id] = 0;
    ue->dlsch_mtch_trials[i][eNB_id] = 0;
  }

  //ue->total_TBS[eNB_id] = 0;
  //ue->total_TBS_last[eNB_id] = 0;
  //ue->bitrate[eNB_id] = 0;
  //ue->total_received_bits[eNB_id] = 0;
}
#endif //(0)

void nr_ue_pbch_procedures(uint8_t eNB_id,
						   PHY_VARS_NR_UE *ue,
						   UE_nr_rxtx_proc_t *proc,
						   uint8_t abstraction_flag)
{
  //  int i;
  //int pbch_tx_ant=0;
  //uint8_t pbch_phase;
  int ret = 0;
  //static uint8_t first_run = 1;
  //uint8_t pbch_trials = 0;

  DevAssert(ue);

  int frame_rx = proc->frame_rx;
  int nr_tti_rx = proc->nr_tti_rx;

  VCD_SIGNAL_DUMPER_DUMP_FUNCTION_BY_NAME(VCD_SIGNAL_DUMPER_FUNCTIONS_UE_PBCH_PROCEDURES, VCD_FUNCTION_IN);

  //LOG_I(PHY,"[UE  %d] Frame %d, Trying PBCH %d (NidCell %d, eNB_id %d)\n",ue->Mod_id,frame_rx,pbch_phase,ue->frame_parms.Nid_cell,eNB_id);

  ret = nr_rx_pbch(ue, proc,
		   ue->pbch_vars[eNB_id],
		   &ue->frame_parms,
		   eNB_id,
		   ue->nrUE_config.pbch_config.ssb_index,
		   SISO,
		   ue->high_speed_flag);

  if (ret==0) {

    ue->pbch_vars[eNB_id]->pdu_errors_conseq = 0;


#ifdef DEBUG_PHY_PROC
    uint16_t frame_tx;
    LOG_D(PHY,"[UE %d] frame %d, nr_tti_rx %d, Received PBCH (MIB): frame_tx %d. N_RB_DL %d\n",
    ue->Mod_id,
    frame_rx,
    nr_tti_rx,
    frame_tx,
    ue->frame_parms.N_RB_DL);
#endif

  } else {
    LOG_E(PHY,"[UE %d] frame %d, nr_tti_rx %d, Error decoding PBCH!\n",
	  ue->Mod_id,frame_rx, nr_tti_rx);

    /*
    write_output("rxsig0.m","rxs0", ue->common_vars.rxdata[0],ue->frame_parms.samples_per_subframe,1,1);


      write_output("H00.m","h00",&(ue->common_vars.dl_ch_estimates[0][0][0]),((ue->frame_parms.Ncp==0)?7:6)*(ue->frame_parms.ofdm_symbol_size),1,1);
      write_output("H10.m","h10",&(ue->common_vars.dl_ch_estimates[0][2][0]),((ue->frame_parms.Ncp==0)?7:6)*(ue->frame_parms.ofdm_symbol_size),1,1);

      write_output("rxsigF0.m","rxsF0", ue->common_vars.rxdataF[0],8*ue->frame_parms.ofdm_symbol_size,1,1);
      write_output("PBCH_rxF0_ext.m","pbch0_ext",ue->pbch_vars[0]->rxdataF_ext[0],12*4*6,1,1);
      write_output("PBCH_rxF0_comp.m","pbch0_comp",ue->pbch_vars[0]->rxdataF_comp[0],12*4*6,1,1);
      write_output("PBCH_rxF_llr.m","pbch_llr",ue->pbch_vars[0]->llr,(ue->frame_parms.Ncp==0) ? 1920 : 1728,1,4);
      exit(-1);
    */

    ue->pbch_vars[eNB_id]->pdu_errors_conseq++;
    ue->pbch_vars[eNB_id]->pdu_errors++;

    if (ue->pbch_vars[eNB_id]->pdu_errors_conseq>=100) {
      LOG_E(PHY,"More that 100 consecutive PBCH errors! Exiting!\n");
      exit_fun("More that 100 consecutive PBCH errors! Exiting!\n");
    }
  }

  if (frame_rx % 100 == 0) {
    ue->pbch_vars[eNB_id]->pdu_fer = ue->pbch_vars[eNB_id]->pdu_errors - ue->pbch_vars[eNB_id]->pdu_errors_last;
    ue->pbch_vars[eNB_id]->pdu_errors_last = ue->pbch_vars[eNB_id]->pdu_errors;
  }

#ifdef DEBUG_PHY_PROC
  LOG_D(PHY,"[UE %d] frame %d, slot %d, PBCH errors = %d, consecutive errors = %d!\n",
	ue->Mod_id,frame_rx, nr_tti_rx,
	ue->pbch_vars[eNB_id]->pdu_errors,
	ue->pbch_vars[eNB_id]->pdu_errors_conseq);
#endif
  VCD_SIGNAL_DUMPER_DUMP_FUNCTION_BY_NAME(VCD_SIGNAL_DUMPER_FUNCTIONS_UE_PBCH_PROCEDURES, VCD_FUNCTION_OUT);
}



unsigned int get_tx_amp(int power_dBm, int power_max_dBm, int N_RB_UL, int nb_rb)
{

  int gain_dB = power_dBm - power_max_dBm;
  double gain_lin;

  gain_lin = pow(10,.1*gain_dB);
  if ((nb_rb >0) && (nb_rb <= N_RB_UL)) {
    return((int)(AMP*sqrt(gain_lin*N_RB_UL/(double)nb_rb)));
  }
  else {
    LOG_E(PHY,"Illegal nb_rb/N_RB_UL combination (%d/%d)\n",nb_rb,N_RB_UL);
    //mac_xface->macphy_exit("");
  }
  return(0);
}

#ifdef NR_PDCCH_SCHED

int nr_ue_pdcch_procedures(uint8_t eNB_id,
						   PHY_VARS_NR_UE *ue,
						   UE_nr_rxtx_proc_t *proc)
{
  //  unsigned int dci_cnt=0, i;  //removed for nr_ue_pdcch_procedures and added in the loop for nb_coreset_active
#ifdef NR_PDCCH_SCHED_DEBUG
  printf("<-NR_PDCCH_PHY_PROCEDURES_LTE_UE (nr_ue_pdcch_procedures)-> Entering function nr_ue_pdcch_procedures() \n");
#endif

  int frame_rx = proc->frame_rx;
  int nr_tti_rx = proc->nr_tti_rx;
  NR_DCI_ALLOC_t dci_alloc_rx[8];
  /*
  uint8_t next1_thread_id = ue->current_thread_id[nr_tti_rx]== (RX_NB_TH-1) ? 0:(ue->current_thread_id[nr_tti_rx]+1);
  uint8_t next2_thread_id = next1_thread_id== (RX_NB_TH-1) ? 0:(next1_thread_id+1);
  */

  // table dci_fields_sizes_cnt contains dci_fields_sizes for each time a dci is decoded in the slot
  // each element represents the size in bits for each dci field, for each decoded dci -> [dci_cnt-1]
  // each time a dci is decode at dci_cnt, the values of the table dci_fields_sizes[i][j] will be copied at table dci_fields_sizes_cnt[dci_cnt-1][i][j]
  // table dci_fields_sizes_cnt[dci_cnt-1][i][j] will then be used in function nr_extract_dci_info
  uint8_t dci_fields_sizes_cnt[MAX_NR_DCI_DECODED_SLOT][NBR_NR_DCI_FIELDS][NBR_NR_FORMATS];

  int nb_searchspace_active=0;
  NR_UE_PDCCH **pdcch_vars = ue->pdcch_vars[ue->current_thread_id[nr_tti_rx]];
  NR_UE_PDCCH *pdcch_vars2 = ue->pdcch_vars[ue->current_thread_id[nr_tti_rx]][eNB_id];
  // s in TS 38.212 Subclause 10.1, for each active BWP the UE can deal with 10 different search spaces
  // Higher layers have updated the number of searchSpaces with are active in the current slot and this value is stored in variable nb_searchspace_total
  int nb_searchspace_total = pdcch_vars2->nb_search_space;

  pdcch_vars[eNB_id]->crnti = 0x1234; //to be check how to set when using loop memory

  uint16_t c_rnti=pdcch_vars[eNB_id]->crnti;
  uint16_t cs_rnti=0,new_rnti=0,tc_rnti=0;
  uint16_t p_rnti=P_RNTI;
  uint16_t si_rnti=SI_RNTI;
  uint16_t ra_rnti=99;
  uint16_t sp_csi_rnti=0,sfi_rnti=0,int_rnti=0,tpc_pusch_rnti=0,tpc_pucch_rnti=0,tpc_srs_rnti=0; //FIXME
  uint16_t crc_scrambled_values[TOTAL_NBR_SCRAMBLED_VALUES] =
    {c_rnti,cs_rnti,new_rnti,tc_rnti,p_rnti,si_rnti,ra_rnti,sp_csi_rnti,sfi_rnti,int_rnti,tpc_pusch_rnti,tpc_pucch_rnti,tpc_srs_rnti};
  #ifdef NR_PDCCH_SCHED_DEBUG
  printf("<-NR_PDCCH_PHY_PROCEDURES_LTE_UE (nr_ue_pdcch_procedures)-> there is a bug in FAPI to calculate nb_searchspace_total=%d\n",nb_searchspace_total);
  #endif
  if (nb_searchspace_total>1) nb_searchspace_total=1; // to be removed when fixing bug in FAPI
  #ifdef NR_PDCCH_SCHED_DEBUG
  printf("<-NR_PDCCH_PHY_PROCEDURES_LTE_UE (nr_ue_pdcch_procedures)-> there is a bug in FAPI to calculate nb_searchspace_total so we set it to 1...\n");
  printf("<-NR_PDCCH_PHY_PROCEDURES_LTE_UE (nr_ue_pdcch_procedures)-> the number of searchSpaces active in the current slot(%d) is %d) \n",
	 nr_tti_rx,nb_searchspace_total);
  #endif

  //FK: we define dci_ind and dl_indication as local variables, this way the call to the mac should be thread safe
  fapi_nr_dci_indication_t dci_ind;
  nr_downlink_indication_t dl_indication;
  
  // p in TS 38.212 Subclause 10.1, for each active BWP the UE can deal with 3 different CORESETs (including coresetId 0 for common search space)
  //int nb_coreset_total = NR_NBR_CORESET_ACT_BWP;
  unsigned int dci_cnt=0;
  // this table contains 56 (NBR_NR_DCI_FIELDS) elements for each dci field and format described in TS 38.212. Each element represents the size in bits for each dci field
  //uint8_t dci_fields_sizes[NBR_NR_DCI_FIELDS][NBR_NR_FORMATS] = {{0}};
  // this is the UL bandwidth part. FIXME! To be defined where this value comes from
  //  uint16_t n_RB_ULBWP = 106;
  // this is the DL bandwidth part. FIXME! To be defined where this value comes from

  // First we have to identify each searchSpace active at a time and do PDCCH monitoring corresponding to current searchSpace
  // Up to 10 searchSpaces can be configured to UE (s<=10)
  for (nb_searchspace_active=0; nb_searchspace_active<nb_searchspace_total; nb_searchspace_active++){
    int nb_coreset_active=nb_searchspace_active;
    //int do_pdcch_monitoring_current_slot=1; // this variable can be removed and fapi is handling
    /*
     * The following code has been removed as it is handled by higher layers (fapi)
     *
     // Verify that monitoring is required at the slot nr_tti_rx. We will run pdcch procedure only if do_pdcch_monitoring_current_slot=1
     // For Type0-PDCCH searchspace, we need to calculate the monitoring slot from Tables 13-1 .. 13-15 in TS 38.213 Subsection 13
     NR_UE_SLOT_PERIOD_OFFSET_t sl_period_offset_mon = pdcch_vars2->searchSpace[nb_searchspace_active].monitoringSlotPeriodicityAndOffset;
     if (sl_period_offset_mon == nr_sl1) {
     do_pdcch_monitoring_current_slot=1; // PDCCH monitoring in every slot
     } else if (nr_tti_rx%(uint16_t)sl_period_offset_mon == pdcch_vars2->searchSpace[nb_searchspace_active].monitoringSlotPeriodicityAndOffset_offset) {
     do_pdcch_monitoring_current_slot=1; // PDCCH monitoring in every monitoringSlotPeriodicityAndOffset slot with offset
     }*/
    /*
     * FIXME
     * For PDCCH monitoring when overlap with SS/PBCH according to 38.213 v15.1.0 Section 10
     * To be implemented LATER !!!
     */
    //int _offset,_index,_M;
    //int searchSpace_id                              = pdcch_vars2->searchSpace[nb_searchspace_active].searchSpaceId;


    #ifdef NR_PDCCH_SCHED_DEBUG
      printf("<-NR_PDCCH_PHY_PROCEDURES_LTE_UE (nr_ue_pdcch_procedures)-> nb_searchspace_active=%d do_pdcch_monitoring_current_slot=%d (to be removed)\n",
              nb_searchspace_active,
              do_pdcch_monitoring_current_slot);
    #endif

//    if (do_pdcch_monitoring_current_slot) {
      // the searchSpace indicates that we need to monitor PDCCH in current nr_tti_rx
      // get the parameters describing the current SEARCHSPACE
      // the CORESET id applicable to the current SearchSpace
      //int searchSpace_coreset_id                      = pdcch_vars2->searchSpace[nb_searchspace_active].controlResourceSetId;
      // FIXME this variable is a bit string (14 bits) identifying every OFDM symbol in a slot.
      // at the moment we will not take into consideration this variable and we will consider that the OFDM symbol offset is always the first OFDM in a symbol
      uint16_t symbol_within_slot_mon                 = pdcch_vars2->searchSpace[nb_searchspace_active].monitoringSymbolWithinSlot;
      // get the remaining parameters describing the current SEARCHSPACE:     // FIXME! To be defined where we get this information from
      /*NR_UE_SEARCHSPACE_nbrCAND_t num_cand_L1         = pdcch_vars2->searchSpace[nb_searchspace_active].nrofCandidates_aggrlevel1;
      NR_UE_SEARCHSPACE_nbrCAND_t num_cand_L2         = pdcch_vars2->searchSpace[nb_searchspace_active].nrofCandidates_aggrlevel2;
      NR_UE_SEARCHSPACE_nbrCAND_t num_cand_L4         = pdcch_vars2->searchSpace[nb_searchspace_active].nrofCandidates_aggrlevel4;
      NR_UE_SEARCHSPACE_nbrCAND_t num_cand_L8         = pdcch_vars2->searchSpace[nb_searchspace_active].nrofCandidates_aggrlevel8;
      NR_UE_SEARCHSPACE_nbrCAND_t num_cand_L16        = pdcch_vars2->searchSpace[nb_searchspace_active].nrofCandidates_aggrlevel16;*/
                                                                                                  // FIXME! A table of five enum elements
      // searchSpaceType indicates whether this is a common search space or a UE-specific search space
      //int searchSpaceType                             = pdcch_vars2->searchSpace[nb_searchspace_active].searchSpaceType.type;
      NR_SEARCHSPACE_TYPE_t searchSpaceType                             = ue_specific;//common;
      #ifdef NR_PDCCH_SCHED_DEBUG
        printf("<-NR_PDCCH_PHY_PROCEDURES_LTE_UE (nr_ue_pdcch_procedures)-> searchSpaceType=%d is hardcoded THIS HAS TO BE FIXED!!!\n",
                searchSpaceType);
      #endif

      /*while ((searchSpace_coreset_id != pdcch_vars2->coreset[nb_coreset_active].controlResourceSetId) && (nb_coreset_active<nb_coreset_total)) {
        // we need to identify the CORESET associated to the active searchSpace
        nb_coreset_active++;
      if (nb_coreset_active >= nb_coreset_total) return 0; // the coreset_id could not be found. There is a problem
      }*/


    /*
     * we do not need these parameters yet
     *
     // get the parameters describing the current CORESET
     int coreset_duration                                      = pdcch_vars2->coreset[nb_coreset_active].duration;
     uint64_t coreset_freq_dom                                 = pdcch_vars2->coreset[nb_coreset_active].frequencyDomainResources;
     int coreset_shift_index                                   = pdcch_vars2->coreset[nb_coreset_active].cce_reg_mappingType.shiftIndex;
     NR_UE_CORESET_REG_bundlesize_t coreset_bundlesize         = pdcch_vars2->coreset[nb_coreset_active].cce_reg_mappingType.reg_bundlesize;
     NR_UE_CORESET_interleaversize_t coreset_interleaversize   = pdcch_vars2->coreset[nb_coreset_active].cce_reg_mappingType.interleaversize;
     NR_UE_CORESET_precoder_granularity_t precoder_granularity = pdcch_vars2->coreset[nb_coreset_active].precoderGranularity;
     int tci_statesPDCCH                                       = pdcch_vars2->coreset[nb_coreset_active].tciStatesPDCCH;
     int tci_present                                           = pdcch_vars2->coreset[nb_coreset_active].tciPresentInDCI;
     uint16_t pdcch_DMRS_scrambling_id                         = pdcch_vars2->coreset[nb_coreset_active].pdcchDMRSScramblingID;
    */

    // A set of PDCCH candidates for a UE to monitor is defined in terms of PDCCH search spaces.
    // Searchspace types:
    // Type0-PDCCH  common search space for a DCI format with CRC scrambled by a SI-RNTI
    // number of consecutive resource blocks and a number of consecutive symbols for
    // the control resource set of the Type0-PDCCH common search space from
    // the four most significant bits of RMSI-PDCCH-Config as described in Tables 13-1 through 13-10
    // and determines PDCCH monitoring occasions
    // from the four least significant bits of RMSI-PDCCH-Config,
    // included in MasterInformationBlock, as described in Tables 13-11 through 13-15
    // Type0A-PDCCH common search space for a DCI format with CRC scrambled by a SI-RNTI
    // Type1-PDCCH  common search space for a DCI format with CRC scrambled by a RA-RNTI, or a TC-RNTI, or a C-RNTI
    // Type2-PDCCH  common search space for a DCI format with CRC scrambled by a P-RNTI
    // Type3-PDCCH  common search space for a DCI format with CRC scrambled by INT-RNTI, or SFI-RNTI,
    // or TPC-PUSCH-RNTI, or TPC-PUCCH-RNTI, or TPC-SRS-RNTI, or C-RNTI, or CS-RNTI(s), or SP-CSI-RNTI



    VCD_SIGNAL_DUMPER_DUMP_FUNCTION_BY_NAME(VCD_SIGNAL_DUMPER_FUNCTIONS_UE_PDCCH_PROCEDURES, VCD_FUNCTION_IN);
#if UE_TIMING_TRACE
      start_meas(&ue->dlsch_rx_pdcch_stats);
#endif

      VCD_SIGNAL_DUMPER_DUMP_FUNCTION_BY_NAME(VCD_SIGNAL_DUMPER_FUNCTIONS_RX_PDCCH, VCD_FUNCTION_IN);
#ifdef NR_PDCCH_SCHED_DEBUG
      printf("<-NR_PDCCH_PHY_PROCEDURES_LTE_UE (nr_ue_pdcch_procedures)-> Entering function nr_rx_pdcch with eNB_id=%d (nb_coreset_active=%d, (symbol_within_slot_mon&0x3FFF)=%d, searchSpaceType=%d)\n",
                  eNB_id,nb_coreset_active,(symbol_within_slot_mon&0x3FFF),
                  searchSpaceType);
#endif
        nr_rx_pdcch(ue,
                    proc->frame_rx,
                    nr_tti_rx,
                    eNB_id,
                    //(ue->frame_parms.mode1_flag == 1) ? SISO : ALAMOUTI,
                    SISO,
                    ue->high_speed_flag,
                    ue->is_secondary_ue,
                    nb_coreset_active,
                    (symbol_within_slot_mon&0x3FFF),
                    searchSpaceType);
#ifdef NR_PDCCH_SCHED_DEBUG
          printf("<-NR_PDCCH_PHY_PROCEDURES_LTE_UE (nr_ue_pdcch_procedures)-> Ending function nr_rx_pdcch(nb_coreset_active=%d, (symbol_within_slot_mon&0x3FFF)=%d, searchSpaceType=%d)\n",
                  nb_coreset_active,(symbol_within_slot_mon&0x3FFF),
                  searchSpaceType);
#endif

        VCD_SIGNAL_DUMPER_DUMP_FUNCTION_BY_NAME(VCD_SIGNAL_DUMPER_FUNCTIONS_RX_PDCCH, VCD_FUNCTION_OUT);
        VCD_SIGNAL_DUMPER_DUMP_FUNCTION_BY_NAME(VCD_SIGNAL_DUMPER_FUNCTIONS_DCI_DECODING, VCD_FUNCTION_IN);

        crc_scrambled_t crc_scrambled;
        format_found_t format_found=255;
        

#ifdef NR_PDCCH_SCHED_DEBUG
	printf("<-NR_PDCCH_PHY_PROCEDURES_LTE_UE (nr_ue_pdcch_procedures)-> Entering function nr_dci_decoding_procedure with eNB_id=%d (n_RB_ULBWP=%d, n_RB_DLBWP=%d, searchSpaceType=%d, nb_searchspace_active=%d, nb_coreset_active=%d)\n",
	       eNB_id,
	       pdcch_vars2->n_RB_BWP[nb_searchspace_active],
	       pdcch_vars2->n_RB_BWP[nb_searchspace_active],
	       searchSpaceType,
	       nb_searchspace_active,
	       nb_coreset_active);
	
#endif
	

	dci_cnt += nr_dci_decoding_procedure(nb_searchspace_active,
					     nb_coreset_active,
					     ue,
					     &dci_alloc_rx[dci_cnt],
					     searchSpaceType,  // if we're in PUSCH don't listen to common search space,
					     // later when we need paging or RA during connection, update this ...
					     eNB_id,
					     nr_tti_rx,
					     dci_fields_sizes_cnt,
					     pdcch_vars2->n_RB_BWP[nb_searchspace_active],
					     pdcch_vars2->n_RB_BWP[nb_searchspace_active],
					     &crc_scrambled,
					     &format_found,
					     crc_scrambled_values);
#ifdef NR_PDCCH_SCHED_DEBUG
	printf("<-NR_PDCCH_PHY_PROCEDURES_LTE_UE (nr_ue_pdcch_procedures)-> Ending function nr_dci_decoding_procedure() -> dci_cnt=%u\n",dci_cnt);
#endif

        VCD_SIGNAL_DUMPER_DUMP_FUNCTION_BY_NAME(VCD_SIGNAL_DUMPER_FUNCTIONS_DCI_DECODING, VCD_FUNCTION_OUT);
        //LOG_D(PHY,"[UE  %d][PUSCH] Frame %d nr_tti_rx %d PHICH RX\n",ue->Mod_id,frame_rx,nr_tti_rx);

    /*
    uint8_t *nCCE_current = &ue->pdcch_vars[ue->current_thread_id[nr_tti_rx]][eNB_id]->nCCE[nr_tti_rx];
    uint8_t *nCCE_dest = &ue->pdcch_vars[next1_thread_id][eNB_id]->nCCE[nr_tti_rx];
    uint8_t *nCCE_dest1 = &ue->pdcch_vars[next2_thread_id][eNB_id]->nCCE[nr_tti_rx];
    memcpy(nCCE_dest, nCCE_current, sizeof(uint8_t));
    memcpy(nCCE_dest1, nCCE_current, sizeof(uint8_t));

    LOG_D(PHY,"current_thread %d next1_thread %d next2_thread %d \n", ue->current_thread_id[nr_tti_rx], next1_thread_id, next2_thread_id);
    */

    LOG_D(PHY,"[UE  %d] AbsSubFrame %d.%d, Mode %s: DCI found %i --> rnti %x / crnti %x : format %d\n",
	  ue->Mod_id,frame_rx%1024,nr_tti_rx,mode_string[ue->UE_mode[eNB_id]],
	  dci_cnt,
	  dci_alloc_rx[0].rnti,
	  ue->pdcch_vars[ue->current_thread_id[nr_tti_rx]][eNB_id]->crnti,
	  dci_alloc_rx[0].format );
    ue->pdcch_vars[ue->current_thread_id[nr_tti_rx]][eNB_id]->dci_received += dci_cnt;

#ifdef EMOS
    //emos_dump_UE.dci_cnt[nr_tti_rx] = dci_cnt;
#endif

    dci_ind.number_of_dcis = dci_cnt;

    for (int i=0; i<dci_cnt; i++) {
      /*
       * This is the NR part
       */
      if ((dci_alloc_rx[i].format == format0_0)){
      }
      
      if (dci_alloc_rx[i].format == format1_0) {
	if ((dci_alloc_rx[i].rnti != crc_scrambled_values[_P_RNTI_]) &&
	    (dci_alloc_rx[i].rnti != crc_scrambled_values[_SI_RNTI_]) &&
	    (dci_alloc_rx[i].rnti != crc_scrambled_values[_RA_RNTI_]))
	  ue->dlsch_received[eNB_id]++;
	
	if (dci_alloc_rx[i].rnti == crc_scrambled_values[_SI_RNTI_])
	  ue->dlsch_SI_received[eNB_id]++;
	if (dci_alloc_rx[i].rnti == crc_scrambled_values[_P_RNTI_])
	  ue->dlsch_p_received[eNB_id]++;
	if (dci_alloc_rx[i].rnti == crc_scrambled_values[_RA_RNTI_])
	  ue->dlsch_ra_received[eNB_id]++;
      }
      
      if ((dci_alloc_rx[i].format == format2_0)){
      }
      if ((dci_alloc_rx[i].format == format2_1)){
      }
      if ((dci_alloc_rx[i].format == format2_2)){
      }
      if ((dci_alloc_rx[i].format == format2_3)){
      }
      if ((dci_alloc_rx[i].format == format0_1)){ // This format not implemented at a first time. FIXME
      }
      if ((dci_alloc_rx[i].format == format1_1)){ // This format not implemented at a first time. FIXME
      }
      
	uint8_t status=0;
	
	LOG_D(PHY,"<-NR_PDCCH_PHY_PROCEDURES_UE (nr_ue_pdcch_procedures)-> dci_format=%d, rnti=%d, dci_length=%d, dci_pdu[0]=0x%lx, dci_pdu[1]=0x%lx\n",dci_alloc_rx[i].format,dci_alloc_rx[i].rnti,dci_alloc_rx[i].dci_length,dci_alloc_rx[i].dci_pdu[0],dci_alloc_rx[i].dci_pdu[1]);
	
	memset(&dci_ind.dci_list[i].dci,0,sizeof(fapi_nr_dci_pdu_rel15_t));
	
	dci_ind.dci_list[i].rnti = dci_alloc_rx[i].rnti;
	dci_ind.dci_list[i].dci_format = dci_alloc_rx[i].format;
	dci_ind.dci_list[i].n_CCE = dci_alloc_rx[i].firstCCE;
	dci_ind.dci_list[i].N_CCE = (int)dci_alloc_rx[i].L;
	
	status = nr_extract_dci_info(ue,
				     eNB_id,
				     ue->frame_parms.frame_type,
				     dci_alloc_rx[i].dci_length,
				     dci_alloc_rx[i].rnti,
				     dci_alloc_rx[i].dci_pdu,
				     &dci_ind.dci_list[i].dci,
				     dci_fields_sizes_cnt[i],
				     dci_alloc_rx[i].format,
				     nr_tti_rx,
				     pdcch_vars2->n_RB_BWP[nb_searchspace_active],
				     pdcch_vars2->n_RB_BWP[nb_searchspace_active],
				     crc_scrambled_values);
	
	if(status == 0) {
	  LOG_W(PHY,"<-NR_PDCCH_PHY_PROCEDURES_UE (nr_ue_pdcch_procedures)-> bad DCI %d !!! \n",dci_alloc_rx[i].format);
	  return(-1);
	}
	
	LOG_D(PHY,"<-NR_PDCCH_PHY_PROCEDURES_UE (nr_ue_pdcch_procedures)-> Ending function nr_extract_dci_info()\n");
	
	/*
       nr_generate_ue_ul_dlsch_params_from_dci(ue,
					       eNB_id,
					       frame_rx,
					       nr_tti_rx,
					       dci_alloc_rx[i].dci_pdu,
					       dci_alloc_rx[i].rnti,
					       dci_alloc_rx[i].dci_length,
					       dci_alloc_rx[i].format,
					       ue->pdcch_vars[ue->current_thread_id[nr_tti_rx]][eNB_id],
					       ue->pdsch_vars[ue->current_thread_id[nr_tti_rx]][eNB_id],
					       ue->dlsch[ue->current_thread_id[nr_tti_rx]][eNB_id],
					       ue->ulsch[ue->current_thread_id[nr_tti_rx]][eNB_id][0],
					       &ue->frame_parms,
					       ue->pdsch_config_dedicated,
					       ue->transmission_mode[eNB_id]<7?0:ue->transmission_mode[eNB_id],
					       dci_fields_sizes_cnt[i],
					       pdcch_vars2->n_RB_BWP[nb_searchspace_active],
					       pdcch_vars2->n_RB_BWP[nb_searchspace_active],
					       crc_scrambled_values,
					       &nr_dci_info_extracted);
  */

        
      } // end for loop dci_cnt

    // fill dl_indication message
    dl_indication.module_id = ue->Mod_id;
    dl_indication.cc_id = ue->CC_id;
    dl_indication.gNB_index = eNB_id;
    dl_indication.frame = frame_rx;
    dl_indication.slot = nr_tti_rx;
    dl_indication.rx_ind = NULL; //no data, only dci for now
    dl_indication.dci_ind = &dci_ind; 
    
    //  send to mac
    ue->if_inst->dl_indication(&dl_indication);

#if UE_TIMING_TRACE
  stop_meas(&ue->dlsch_rx_pdcch_stats);
#endif
  VCD_SIGNAL_DUMPER_DUMP_FUNCTION_BY_NAME(VCD_SIGNAL_DUMPER_FUNCTIONS_UE_PDCCH_PROCEDURES, VCD_FUNCTION_OUT);


  } // end for loop nb_searchspace_active
  return(dci_cnt);
}
#endif // NR_PDCCH_SCHED




#if 0

       if (generate_ue_dlsch_params_from_dci(frame_rx,
       nr_tti_rx,
       (DCI1A_5MHz_TDD_1_6_t *)&dci_alloc_rx[i].dci_pdu,
       ue->prach_resources[eNB_id]->ra_RNTI,
       format1A,
       ue->pdcch_vars[ue->current_thread_id[nr_tti_rx]][eNB_id],
       ue->pdsch_vars_ra[eNB_id],
       &ue->dlsch_ra[eNB_id],
       &ue->frame_parms,
       ue->pdsch_config_dedicated,
       SI_RNTI,
       ue->prach_resources[eNB_id]->ra_RNTI,
       P_RNTI,
       ue->transmission_mode[eNB_id]<7?0:ue->transmission_mode[eNB_id],
       0)==0) {

       ue->dlsch_ra_received[eNB_id]++;

       #ifdef DEBUG_PHY_PROC
       LOG_D(PHY,"[UE  %d] Generate UE DLSCH RA_RNTI format 1A, rb_alloc %x, dlsch_ra[eNB_id] %p\n",
       ue->Mod_id,ue->dlsch_ra[eNB_id]->harq_processes[0]->rb_alloc_even[0],ue->dlsch_ra[eNB_id]);
       #endif
       }
       } else if( (dci_alloc_rx[i].rnti == ue->pdcch_vars[ue->current_thread_id[nr_tti_rx]][eNB_id]->crnti) &&
       (dci_alloc_rx[i].format == format0)) {

       #ifdef DEBUG_PHY_PROC
       LOG_D(PHY,"[UE  %d][PUSCH] Frame %d nr_tti_rx %d: Found rnti %x, format 0, dci_cnt %d\n",
       ue->Mod_id,frame_rx,nr_tti_rx,dci_alloc_rx[i].rnti,i);
       #endif

       ue->ulsch_no_allocation_counter[eNB_id] = 0;
       //dump_dci(&ue->frame_parms,&dci_alloc_rx[i]);

       if ((ue->UE_mode[eNB_id] > PRACH) &&
       (generate_ue_ulsch_params_from_dci((void *)&dci_alloc_rx[i].dci_pdu,
       ue->pdcch_vars[ue->current_thread_id[nr_tti_rx]][eNB_id]->crnti,
       nr_tti_rx,
       format0,
       ue,
       proc,
       SI_RNTI,
       0,
       P_RNTI,
       CBA_RNTI,
       eNB_id,
       0)==0)) {
       #if T_TRACER
       NR_DL_FRAME_PARMS *frame_parms = &ue->frame_parms;
       uint8_t harq_pid = subframe2harq_pid(frame_parms,
       pdcch_alloc2ul_frame(frame_parms,proc->frame_rx,proc->nr_tti_rx),
       pdcch_alloc2ul_subframe(frame_parms,proc->nr_tti_rx));

       T(T_UE_PHY_ULSCH_UE_DCI, T_INT(eNB_id), T_INT(proc->frame_rx%1024), T_INT(proc->nr_tti_rx), T_INT(ue->Mod_id),
       T_INT(dci_alloc_rx[i].rnti), T_INT(harq_pid),
       T_INT(ue->ulsch[eNB_id]->harq_processes[harq_pid]->mcs),
       T_INT(ue->ulsch[eNB_id]->harq_processes[harq_pid]->round),
       T_INT(ue->ulsch[eNB_id]->harq_processes[harq_pid]->first_rb),
       T_INT(ue->ulsch[eNB_id]->harq_processes[harq_pid]->nb_rb),
       T_INT(ue->ulsch[eNB_id]->harq_processes[harq_pid]->TBS));
       #endif
       #ifdef DEBUG_PHY_PROC
       LOG_D(PHY,"[UE  %d] Generate UE ULSCH C_RNTI format 0 (nr_tti_rx %d)\n",ue->Mod_id,nr_tti_rx);
       #endif

       }
       } else if( (dci_alloc_rx[i].rnti == ue->ulsch[eNB_id]->cba_rnti[0]) &&
       (dci_alloc_rx[i].format == format0)) {
       // UE could belong to more than one CBA group
       // ue->Mod_id%ue->ulsch[eNB_id]->num_active_cba_groups]
       #ifdef DEBUG_PHY_PROC
       LOG_D(PHY,"[UE  %d][PUSCH] Frame %d nr_tti_rx %d: Found cba rnti %x, format 0, dci_cnt %d\n",
       ue->Mod_id,frame_rx,nr_tti_rx,dci_alloc_rx[i].rnti,i);

       if (((frame_rx%100) == 0) || (frame_rx < 20))
       dump_dci(&ue->frame_parms, &dci_alloc_rx[i]);

       #endif

       ue->ulsch_no_allocation_counter[eNB_id] = 0;
       //dump_dci(&ue->frame_parms,&dci_alloc_rx[i]);

       if ((ue->UE_mode[eNB_id] > PRACH) &&
       (generate_ue_ulsch_params_from_dci((void *)&dci_alloc_rx[i].dci_pdu,
       ue->ulsch[eNB_id]->cba_rnti[0],
       nr_tti_rx,
       format0,
       ue,
       proc,
       SI_RNTI,
       0,
       P_RNTI,
       CBA_RNTI,
       eNB_id,
       0)==0)) {

       #ifdef DEBUG_PHY_PROC
       LOG_D(PHY,"[UE  %d] Generate UE ULSCH CBA_RNTI format 0 (nr_tti_rx %d)\n",ue->Mod_id,nr_tti_rx);
       #endif
       ue->ulsch[eNB_id]->num_cba_dci[(nr_tti_rx+4)%10]++;
       }
       }

       else {
       #ifdef DEBUG_PHY_PROC
       LOG_D(PHY,"[UE  %d] frame %d, nr_tti_rx %d: received DCI %d with RNTI=%x (C-RNTI:%x, CBA_RNTI %x) and format %d!\n",ue->Mod_id,frame_rx,nr_tti_rx,i,dci_alloc_rx[i].rnti,
       ue->pdcch_vars[ue->current_thread_id[nr_tti_rx]][eNB_id]->crnti,
       ue->ulsch[eNB_id]->cba_rnti[0],
       dci_alloc_rx[i].format);

       //      dump_dci(&ue->frame_parms, &dci_alloc_rx[i]);
       #endif
       }*/

    } // end for loop dci_cnt
#if UE_TIMING_TRACE
    stop_meas(&ue->dlsch_rx_pdcch_stats);
#endif
    VCD_SIGNAL_DUMPER_DUMP_FUNCTION_BY_NAME(VCD_SIGNAL_DUMPER_FUNCTIONS_UE_PDCCH_PROCEDURES, VCD_FUNCTION_OUT);

    //    } // end if do_pdcch_monitoring_current_slot
  } // end for loop nb_searchspace_active
  return(0);
}



#endif


void copy_harq_proc_struct(NR_DL_UE_HARQ_t *harq_processes_dest, NR_DL_UE_HARQ_t *current_harq_processes)
{

  harq_processes_dest->B             = current_harq_processes->B             ;
  harq_processes_dest->C             = current_harq_processes->C             ;
  harq_processes_dest->DCINdi         = current_harq_processes->DCINdi             ;
  harq_processes_dest->F             = current_harq_processes->F             ;
  harq_processes_dest->G             = current_harq_processes->G             ;
  harq_processes_dest->K             = current_harq_processes->K             ;
  harq_processes_dest->Nl             = current_harq_processes->Nl             ;
  harq_processes_dest->Qm             = current_harq_processes->Qm             ;
  harq_processes_dest->TBS            = current_harq_processes->TBS            ;
  harq_processes_dest->b              = current_harq_processes->b              ;
  harq_processes_dest->codeword       = current_harq_processes->codeword       ;
  harq_processes_dest->delta_PUCCH    = current_harq_processes->delta_PUCCH    ;
  harq_processes_dest->dl_power_off   = current_harq_processes->dl_power_off   ;
  harq_processes_dest->first_tx       = current_harq_processes->first_tx       ;
  harq_processes_dest->mcs            = current_harq_processes->mcs            ;
  harq_processes_dest->mimo_mode      = current_harq_processes->mimo_mode      ;
  harq_processes_dest->nb_rb          = current_harq_processes->nb_rb          ;
  harq_processes_dest->pmi_alloc      = current_harq_processes->pmi_alloc      ;
  harq_processes_dest->rb_alloc_even[0]  = current_harq_processes->rb_alloc_even[0] ;
  harq_processes_dest->rb_alloc_even[1]  = current_harq_processes->rb_alloc_even[1] ;
  harq_processes_dest->rb_alloc_even[2]  = current_harq_processes->rb_alloc_even[2] ;
  harq_processes_dest->rb_alloc_even[3]  = current_harq_processes->rb_alloc_even[3] ;
  harq_processes_dest->rb_alloc_odd[0]  = current_harq_processes->rb_alloc_odd[0]  ;
  harq_processes_dest->rb_alloc_odd[1]  = current_harq_processes->rb_alloc_odd[1]  ;
  harq_processes_dest->rb_alloc_odd[2]  = current_harq_processes->rb_alloc_odd[2]  ;
  harq_processes_dest->rb_alloc_odd[3]  = current_harq_processes->rb_alloc_odd[3]  ;
  harq_processes_dest->round          = current_harq_processes->round          ;
  harq_processes_dest->rvidx          = current_harq_processes->rvidx          ;
  harq_processes_dest->status         = current_harq_processes->status         ;
  harq_processes_dest->vrb_type       = current_harq_processes->vrb_type       ;

}

/*void copy_ack_struct(nr_harq_status_t *harq_ack_dest, nr_harq_status_t *current_harq_ack)
  {
  memcpy(harq_ack_dest, current_harq_ack, sizeof(nr_harq_status_t));
  }*/

void nr_ue_pdsch_procedures(PHY_VARS_NR_UE *ue, UE_nr_rxtx_proc_t *proc, int eNB_id, PDSCH_t pdsch, NR_UE_DLSCH_t *dlsch0, NR_UE_DLSCH_t *dlsch1) {

  int nr_tti_rx = proc->nr_tti_rx;
  int m;
  int i_mod,eNB_id_i,dual_stream_UE;
  int first_symbol_flag=0;

  if (dlsch0->active == 0)
    return;

  if (dlsch0 && (!dlsch1))  {
    int harq_pid = dlsch0->current_harq_pid;
    uint16_t pdsch_start_rb = dlsch0->harq_processes[harq_pid]->start_rb;
    uint16_t pdsch_nb_rb =  dlsch0->harq_processes[harq_pid]->nb_rb;
    uint16_t s0 =  dlsch0->harq_processes[harq_pid]->start_symbol;
    uint16_t s1 =  dlsch0->harq_processes[harq_pid]->nb_symbols;

    LOG_D(PHY,"[UE %d] PDSCH type %d active in nr_tti_rx %d, harq_pid %d, rb_start %d, nb_rb %d, symbol_start %d, nb_symbols %d\n",ue->Mod_id,pdsch,nr_tti_rx,harq_pid,pdsch_start_rb,pdsch_nb_rb,s0,s1);

    for (m = s0; m < (s1 + s0); m++) {

      if (m==s0)
	nr_pdsch_channel_estimation(ue,
				    0 /*eNB_id*/,
				    nr_tti_rx,
				    0 /*p*/,
				    m,
				    ue->frame_parms.first_carrier_offset+pdsch_start_rb*12,
				    pdsch_nb_rb);
      

      dual_stream_UE = 0;
      eNB_id_i = eNB_id+1;
      i_mod = 0;

      if ((m==s0) && (m<3))
	first_symbol_flag = 1;
      else
	first_symbol_flag = 0;
#if UE_TIMING_TRACE
      uint8_t slot = 0;
      if(m >= ue->frame_parms.symbols_per_slot>>1)
        slot = 1;
      start_meas(&ue->dlsch_llr_stats_parallelization[ue->current_thread_id[nr_tti_rx]][slot]);
#endif
      // process DLSCH received in first slot
      nr_rx_pdsch(ue,
	       pdsch,
	       eNB_id,
	       eNB_id_i,
	       proc->frame_rx,
	       nr_tti_rx,  // nr_tti_rx,
	       m,
	       first_symbol_flag,
	       dual_stream_UE,
	       i_mod,
	       dlsch0->current_harq_pid);
#if UE_TIMING_TRACE
      stop_meas(&ue->dlsch_llr_stats_parallelization[ue->current_thread_id[nr_tti_rx]][slot]);
#if DISABLE_LOG_X
      printf("[AbsSFN %d.%d] LLR Computation Symbol %d %5.2f \n",proc->frame_rx,nr_tti_rx,m,ue->dlsch_llr_stats_parallelization[ue->current_thread_id[nr_tti_rx]][slot].p_time/(cpuf*1000.0));
#else
      LOG_D(PHY, "[AbsSFN %d.%d] LLR Computation Symbol %d %5.2f \n",proc->frame_rx,nr_tti_rx,m,ue->dlsch_llr_stats_parallelization[ue->current_thread_id[nr_tti_rx]][slot].p_time/(cpuf*1000.0));
#endif
#endif

      if(first_symbol_flag)
	{
          proc->first_symbol_available = 1;
	}
    } // CRNTI active
  }
}
#if 0
void process_rar(PHY_VARS_NR_UE *ue, UE_nr_rxtx_proc_t *proc, int eNB_id, runmode_t mode, int abstraction_flag) {

  int frame_rx = proc->frame_rx;
  int nr_tti_rx = proc->nr_tti_rx;
  int timing_advance;
  NR_UE_DLSCH_t *dlsch0 = ue->dlsch_ra[eNB_id];
  int harq_pid = 0;
  uint8_t *rar;
  /*
  uint8_t next1_thread_id = ue->current_thread_id[nr_tti_rx]== (RX_NB_TH-1) ? 0:(ue->current_thread_id[nr_tti_rx]+1);
  uint8_t next2_thread_id = next1_thread_id== (RX_NB_TH-1) ? 0:(next1_thread_id+1);
  */

  LOG_D(PHY,"[UE  %d][RAPROC] Frame %d nr_tti_rx %d Received RAR  mode %d\n",
	ue->Mod_id,
	frame_rx,
	nr_tti_rx, ue->UE_mode[eNB_id]);


  if (ue->mac_enabled == 1) {
    if ((ue->UE_mode[eNB_id] != PUSCH) &&
	(ue->prach_resources[eNB_id]->Msg3!=NULL)) {
      LOG_D(PHY,"[UE  %d][RAPROC] Frame %d nr_tti_rx %d Invoking MAC for RAR (current preamble %d)\n",
	    ue->Mod_id,frame_rx,
	    nr_tti_rx,
	    ue->prach_resources[eNB_id]->ra_PreambleIndex);
      
      /*      timing_advance = mac_xface->ue_process_rar(ue->Mod_id,
	      ue->CC_id,
	      frame_rx,
	      ue->prach_resources[eNB_id]->ra_RNTI,
	      dlsch0->harq_processes[0]->b,
	      &ue->pdcch_vars[ue->current_thread_id[nr_tti_rx]][eNB_id]->crnti,
	      ue->prach_resources[eNB_id]->ra_PreambleIndex,
	      dlsch0->harq_processes[0]->b); // alter the 'b' buffer so it contains only the selected RAR header and RAR payload
      */
      /*
      ue->pdcch_vars[next1_thread_id][eNB_id]->crnti = ue->pdcch_vars[ue->current_thread_id[nr_tti_rx]][eNB_id]->crnti;
      ue->pdcch_vars[next2_thread_id][eNB_id]->crnti = ue->pdcch_vars[ue->current_thread_id[nr_tti_rx]][eNB_id]->crnti;
      */

      if (timing_advance!=0xffff) {

	LOG_D(PHY,"[UE  %d][RAPROC] Frame %d nr_tti_rx %d Got rnti %x and timing advance %d from RAR\n",
              ue->Mod_id,
              frame_rx,
              nr_tti_rx,
              ue->pdcch_vars[ue->current_thread_id[nr_tti_rx]][eNB_id]->crnti,
              timing_advance);

	// remember this c-rnti is still a tc-rnti

	ue->pdcch_vars[ue->current_thread_id[nr_tti_rx]][eNB_id]->crnti_is_temporary = 1;
	      
	//timing_advance = 0;
	nr_process_timing_advance_rar(ue,proc,timing_advance);
	      
	if (mode!=debug_prach) {
	  ue->ulsch_Msg3_active[eNB_id]=1;
	  nr_get_Msg3_alloc(&ue->frame_parms,
			    nr_tti_rx,
			    frame_rx,
			    &ue->ulsch_Msg3_frame[eNB_id],
			    &ue->ulsch_Msg3_subframe[eNB_id]);
	  
	  LOG_D(PHY,"[UE  %d][RAPROC] Got Msg3_alloc Frame %d nr_tti_rx %d: Msg3_frame %d, Msg3_subframe %d\n",
		ue->Mod_id,
		frame_rx,
		nr_tti_rx,
		ue->ulsch_Msg3_frame[eNB_id],
		ue->ulsch_Msg3_subframe[eNB_id]);
	  harq_pid = nr_subframe2harq_pid(&ue->frame_parms,
					  ue->ulsch_Msg3_frame[eNB_id],
					  ue->ulsch_Msg3_subframe[eNB_id]);
	  ue->ulsch[eNB_id]->harq_processes[harq_pid]->round = 0;
	  
	  ue->UE_mode[eNB_id] = RA_RESPONSE;
	  //      ue->Msg3_timer[eNB_id] = 10;
	  ue->ulsch[eNB_id]->power_offset = 6;
	  ue->ulsch_no_allocation_counter[eNB_id] = 0;
	}
      } else { // PRACH preamble doesn't match RAR
	LOG_W(PHY,"[UE  %d][RAPROC] Received RAR preamble (%d) doesn't match !!!\n",
	      ue->Mod_id,
	      ue->prach_resources[eNB_id]->ra_PreambleIndex);
      }
    } // mode != PUSCH
  }
  else {
    rar = dlsch0->harq_processes[0]->b+1;
    timing_advance = ((((uint16_t)(rar[0]&0x7f))<<4) + (rar[1]>>4));
    nr_process_timing_advance_rar(ue,proc,timing_advance);
  }

}
#endif

void nr_ue_dlsch_procedures(PHY_VARS_NR_UE *ue,
       UE_nr_rxtx_proc_t *proc,
       int eNB_id,
       PDSCH_t pdsch,
       NR_UE_DLSCH_t *dlsch0,
       NR_UE_DLSCH_t *dlsch1,
       int *dlsch_errors,
       runmode_t mode) {

  int harq_pid;
  int frame_rx = proc->frame_rx;
  int nr_tti_rx = proc->nr_tti_rx;
  int ret=0, ret1=0;
  //int CC_id = ue->CC_id;
  NR_UE_PDSCH *pdsch_vars;
  uint8_t is_cw0_active = 0;
  uint8_t is_cw1_active = 0;
  //nfapi_nr_config_request_t *cfg = &ue->nrUE_config;
  //uint8_t dmrs_type = cfg->pdsch_config.dmrs_type.value;
  uint8_t nb_re_dmrs = 6; //(dmrs_type==NFAPI_NR_DMRS_TYPE1)?6:4;
  uint16_t length_dmrs = 1; //cfg->pdsch_config.dmrs_max_length.value;
  uint16_t nb_symb_sch = 9;
  nr_downlink_indication_t dl_indication;
  fapi_nr_rx_indication_t rx_ind;

  if (dlsch0==NULL)
    AssertFatal(0,"dlsch0 should be defined at this level \n");


  harq_pid = dlsch0->current_harq_pid;
  is_cw0_active = dlsch0->harq_processes[harq_pid]->status;
  nb_symb_sch = dlsch0->harq_processes[harq_pid]->nb_symbols;



  if(dlsch1)
    is_cw1_active = dlsch1->harq_processes[harq_pid]->status;

  LOG_D(PHY,"AbsSubframe %d.%d Start LDPC Decoder for CW0 [harq_pid %d] ? %d \n", frame_rx%1024, nr_tti_rx, harq_pid, is_cw0_active);
  LOG_D(PHY,"AbsSubframe %d.%d Start LDPC Decoder for CW1 [harq_pid %d] ? %d \n", frame_rx%1024, nr_tti_rx, harq_pid, is_cw1_active);

  if(is_cw0_active && is_cw1_active)
    {
      dlsch0->Kmimo = 2;
      dlsch1->Kmimo = 2;
    }
  else
    {
      dlsch0->Kmimo = 1;
    }
  if (1) {
    switch (pdsch) {
    case SI_PDSCH:
      pdsch_vars = ue->pdsch_vars_SI[eNB_id];
      break;
    case RA_PDSCH:
      pdsch_vars = ue->pdsch_vars_ra[eNB_id];
      break;
    case P_PDSCH:
      pdsch_vars = ue->pdsch_vars_p[eNB_id];
      break;
    case PDSCH:
      pdsch_vars = ue->pdsch_vars[ue->current_thread_id[nr_tti_rx]][eNB_id];
      break;
    case PMCH:
    case PDSCH1:
      LOG_E(PHY,"Illegal PDSCH %d for ue_pdsch_procedures\n",pdsch);
      pdsch_vars = NULL;
      return;
      break;
    default:
      pdsch_vars = NULL;
      return;
      break;

    }
    if (frame_rx < *dlsch_errors)
      *dlsch_errors=0;

    if (pdsch==RA_PDSCH) {
      if (ue->prach_resources[eNB_id]!=NULL)
	dlsch0->rnti = ue->prach_resources[eNB_id]->ra_RNTI;
      else {
	LOG_E(PHY,"[UE %d] Frame %d, nr_tti_rx %d: FATAL, prach_resources is NULL\n",ue->Mod_id,frame_rx,nr_tti_rx);
	//mac_xface->macphy_exit("prach_resources is NULL");
	return;
      }
    }


      // start ldpc decode for CW 0
      dlsch0->harq_processes[harq_pid]->G = nr_get_G(dlsch0->harq_processes[harq_pid]->nb_rb,
						     nb_symb_sch,
						     nb_re_dmrs,
						     length_dmrs,
						     dlsch0->harq_processes[harq_pid]->Qm,
						     dlsch0->harq_processes[harq_pid]->Nl);
#if UE_TIMING_TRACE
      start_meas(&ue->dlsch_unscrambling_stats);
#endif
      nr_dlsch_unscrambling(pdsch_vars->llr[0],
    		  	  	  	    dlsch0->harq_processes[harq_pid]->G,
							0,
							ue->frame_parms.Nid_cell,
							dlsch0->rnti);
      

#if UE_TIMING_TRACE
      stop_meas(&ue->dlsch_unscrambling_stats);
#endif

#if 0
      LOG_I(PHY," ------ start ldpc decoder for AbsSubframe %d.%d / %d  ------  \n", frame_rx, nr_tti_rx, harq_pid);
      LOG_I(PHY,"start ldpc decode for CW 0 for AbsSubframe %d.%d / %d --> nb_rb %d \n", frame_rx, nr_tti_rx, harq_pid, dlsch0->harq_processes[harq_pid]->nb_rb);
      LOG_I(PHY,"start ldpc decode for CW 0 for AbsSubframe %d.%d / %d  --> rb_alloc_even %x \n", frame_rx, nr_tti_rx, harq_pid, dlsch0->harq_processes[harq_pid]->rb_alloc_even);
      LOG_I(PHY,"start ldpc decode for CW 0 for AbsSubframe %d.%d / %d  --> Qm %d \n", frame_rx, nr_tti_rx, harq_pid, dlsch0->harq_processes[harq_pid]->Qm);
      LOG_I(PHY,"start ldpc decode for CW 0 for AbsSubframe %d.%d / %d  --> Nl %d \n", frame_rx, nr_tti_rx, harq_pid, dlsch0->harq_processes[harq_pid]->Nl);
      LOG_I(PHY,"start ldpc decode for CW 0 for AbsSubframe %d.%d / %d  --> G  %d \n", frame_rx, nr_tti_rx, harq_pid, dlsch0->harq_processes[harq_pid]->G);
      LOG_I(PHY,"start ldpc decode for CW 0 for AbsSubframe %d.%d / %d  --> Kmimo  %d \n", frame_rx, nr_tti_rx, harq_pid, dlsch0->Kmimo);
      LOG_I(PHY,"start ldpc decode for CW 0 for AbsSubframe %d.%d / %d  --> Pdcch Sym  %d \n", frame_rx, nr_tti_rx, harq_pid, ue->pdcch_vars[ue->current_thread_id[nr_tti_rx]][eNB_id]->num_pdcch_symbols);
#endif

#if UE_TIMING_TRACE
      start_meas(&ue->dlsch_decoding_stats[ue->current_thread_id[nr_tti_rx]]);
#endif

#ifdef UE_DLSCH_PARALLELISATION
		 ret = nr_dlsch_decoding_mthread(ue,
			   proc,
			   eNB_id,
			   pdsch_vars->llr[0],
			   &ue->frame_parms,
			   dlsch0,
			   dlsch0->harq_processes[harq_pid],
			   frame_rx,
			   nb_symb_sch,
			   nr_tti_rx,
			   harq_pid,
			   pdsch==PDSCH?1:0,
			   dlsch0->harq_processes[harq_pid]->TBS>256?1:0);
		 LOG_T(PHY,"UE_DLSCH_PARALLELISATION is defined, ret = %d\n", ret);
#else
      ret = nr_dlsch_decoding(ue,
			   pdsch_vars->llr[0],
			   &ue->frame_parms,
			   dlsch0,
			   dlsch0->harq_processes[harq_pid],
			   frame_rx,
			   nb_symb_sch,
			   nr_tti_rx,
			   harq_pid,
			   pdsch==PDSCH?1:0,
			   dlsch0->harq_processes[harq_pid]->TBS>256?1:0);
      LOG_T(PHY,"UE_DLSCH_PARALLELISATION is NOT defined, ret = %d\n", ret);
      //printf("start cW0 dlsch decoding\n");
#endif

#if UE_TIMING_TRACE
      stop_meas(&ue->dlsch_decoding_stats[ue->current_thread_id[nr_tti_rx]]);
#if DISABLE_LOG_X
      printf(" --> Unscrambling for CW0 %5.3f\n",
              (ue->dlsch_unscrambling_stats.p_time)/(cpuf*1000.0));
      printf("AbsSubframe %d.%d --> LDPC Decoding for CW0 %5.3f\n",
              frame_rx%1024, nr_tti_rx,(ue->dlsch_decoding_stats[ue->current_thread_id[nr_tti_rx]].p_time)/(cpuf*1000.0));
#else
      LOG_I(PHY, " --> Unscrambling for CW0 %5.3f\n",
              (ue->dlsch_unscrambling_stats.p_time)/(cpuf*1000.0));
      LOG_I(PHY, "AbsSubframe %d.%d --> LDPC Decoding for CW0 %5.3f\n",
              frame_rx%1024, nr_tti_rx,(ue->dlsch_decoding_stats[ue->current_thread_id[nr_tti_rx]].p_time)/(cpuf*1000.0));
#endif

#endif
      if(is_cw1_active)
      {
          // start ldpc decode for CW 1
          dlsch1->harq_processes[harq_pid]->G = nr_get_G(dlsch1->harq_processes[harq_pid]->nb_rb,
							 nb_symb_sch,
							 nb_re_dmrs,
							 length_dmrs,
							 dlsch1->harq_processes[harq_pid]->Qm,
							 dlsch1->harq_processes[harq_pid]->Nl);
#if UE_TIMING_TRACE
          start_meas(&ue->dlsch_unscrambling_stats);
#endif
          nr_dlsch_unscrambling(pdsch_vars->llr[1],
              		  	  	  	  	dlsch1->harq_processes[harq_pid]->G,
                                    0,
          							ue->frame_parms.Nid_cell,
          							dlsch1->rnti);
#if UE_TIMING_TRACE
          stop_meas(&ue->dlsch_unscrambling_stats);
#endif

#if 0
          LOG_I(PHY,"start ldpc decode for CW 1 for AbsSubframe %d.%d / %d --> nb_rb %d \n", frame_rx, nr_tti_rx, harq_pid, dlsch1->harq_processes[harq_pid]->nb_rb);
          LOG_I(PHY,"start ldpc decode for CW 1 for AbsSubframe %d.%d / %d  --> rb_alloc_even %x \n", frame_rx, nr_tti_rx, harq_pid, dlsch1->harq_processes[harq_pid]->rb_alloc_even);
          LOG_I(PHY,"start ldpc decode for CW 1 for AbsSubframe %d.%d / %d  --> Qm %d \n", frame_rx, nr_tti_rx, harq_pid, dlsch1->harq_processes[harq_pid]->Qm);
          LOG_I(PHY,"start ldpc decode for CW 1 for AbsSubframe %d.%d / %d  --> Nl %d \n", frame_rx, nr_tti_rx, harq_pid, dlsch1->harq_processes[harq_pid]->Nl);
          LOG_I(PHY,"start ldpc decode for CW 1 for AbsSubframe %d.%d / %d  --> G  %d \n", frame_rx, nr_tti_rx, harq_pid, dlsch1->harq_processes[harq_pid]->G);
          LOG_I(PHY,"start ldpc decode for CW 1 for AbsSubframe %d.%d / %d  --> Kmimo  %d \n", frame_rx, nr_tti_rx, harq_pid, dlsch1->Kmimo);
          LOG_I(PHY,"start ldpc decode for CW 1 for AbsSubframe %d.%d / %d  --> Pdcch Sym  %d \n", frame_rx, nr_tti_rx, harq_pid, ue->pdcch_vars[ue->current_thread_id[nr_tti_rx]][eNB_id]->num_pdcch_symbols);
#endif

#if UE_TIMING_TRACE
          start_meas(&ue->dlsch_decoding_stats[ue->current_thread_id[nr_tti_rx]]);
#endif

#ifdef UE_DLSCH_PARALLELISATION
          ret1 = nr_dlsch_decoding_mthread(ue,
        		  	  	  	proc,
        		  	  	    eNB_id,
                            pdsch_vars->llr[1],
                            &ue->frame_parms,
                            dlsch1,
                            dlsch1->harq_processes[harq_pid],
                            frame_rx,
                            nb_symb_sch,
                            nr_tti_rx,
                            harq_pid,
                            pdsch==PDSCH?1:0,
                            dlsch1->harq_processes[harq_pid]->TBS>256?1:0);
          LOG_T(PHY,"UE_DLSCH_PARALLELISATION is defined, ret1 = %d\n", ret1);
#else
          ret1 = nr_dlsch_decoding(ue,
                  pdsch_vars->llr[1],
                  &ue->frame_parms,
                  dlsch1,
                  dlsch1->harq_processes[harq_pid],
                  frame_rx,
				  nb_symb_sch,
                  nr_tti_rx,
                  harq_pid,
                  pdsch==PDSCH?1:0,//proc->decoder_switch,
                  dlsch1->harq_processes[harq_pid]->TBS>256?1:0);
          LOG_T(PHY,"UE_DLSCH_PARALLELISATION is NOT defined, ret1 = %d\n", ret1);
          printf("start cw1 dlsch decoding\n");
#endif

#if UE_TIMING_TRACE
          stop_meas(&ue->dlsch_decoding_stats[ue->current_thread_id[nr_tti_rx]]);
#if DISABLE_LOG_X
          printf(" --> Unscrambling for CW1 %5.3f\n",
                  (ue->dlsch_unscrambling_stats.p_time)/(cpuf*1000.0));
          printf("AbsSubframe %d.%d --> ldpc Decoding for CW1 %5.3f\n",
                  frame_rx%1024, nr_tti_rx,(ue->dlsch_decoding_stats[ue->current_thread_id[nr_tti_rx]].p_time)/(cpuf*1000.0));
#else
          LOG_D(PHY, " --> Unscrambling for CW1 %5.3f\n",
                  (ue->dlsch_unscrambling_stats.p_time)/(cpuf*1000.0));
          LOG_D(PHY, "AbsSubframe %d.%d --> ldpc Decoding for CW1 %5.3f\n",
                  frame_rx%1024, nr_tti_rx,(ue->dlsch_decoding_stats[ue->current_thread_id[nr_tti_rx]].p_time)/(cpuf*1000.0));
#endif

#endif
          LOG_I(PHY,"AbsSubframe %d.%d --> ldpc Decoding for CW1 %5.3f\n",
                  frame_rx%1024, nr_tti_rx,(ue->dlsch_decoding_stats[ue->current_thread_id[nr_tti_rx]].p_time)/(cpuf*1000.0));
      }

      LOG_D(PHY," ------ end ldpc decoder for AbsSubframe %d.%d ------  \n", frame_rx, nr_tti_rx);

      LOG_I(PHY, "harq_pid: %d, TBS expected dlsch0: %d, TBS expected dlsch1: %d  \n",harq_pid, dlsch0->harq_processes[harq_pid]->TBS, dlsch1->harq_processes[harq_pid]->TBS);
      
      if(ret<dlsch0->max_ldpc_iterations+1){
      // fill dl_indication message
      dl_indication.module_id = ue->Mod_id;
      dl_indication.cc_id = ue->CC_id;
      dl_indication.gNB_index = eNB_id;
      dl_indication.frame = frame_rx;
      dl_indication.slot = nr_tti_rx;

      dl_indication.rx_ind = &rx_ind; //  hang on rx_ind instance
      dl_indication.proc=proc;

      //dl_indication.rx_ind->number_pdus
      rx_ind.rx_indication_body[0].pdu_type = FAPI_NR_RX_PDU_TYPE_DLSCH;
      rx_ind.rx_indication_body[0].pdsch_pdu.pdu = dlsch0->harq_processes[harq_pid]->b;
      rx_ind.rx_indication_body[0].pdsch_pdu.pdu_length = dlsch0->harq_processes[harq_pid]->TBS>>3;
      LOG_D(PHY, "PDU length in bits: %d, in bytes: %d \n", dlsch0->harq_processes[harq_pid]->TBS, rx_ind.rx_indication_body[0].pdsch_pdu.pdu_length);
      rx_ind.number_pdus = 1;

      //ue->dl_indication.rx_ind = &dlsch1->harq_processes[harq_pid]->b; //no data, only dci for now
      dl_indication.dci_ind = NULL; //&ue->dci_ind;
      //  send to mac
      if (ue->if_inst && ue->if_inst->dl_indication)
      ue->if_inst->dl_indication(&dl_indication);
      }
    }




}


/*!
 * \brief This is the UE synchronize thread.
 * It performs band scanning and synchonization.
 * \param arg is a pointer to a \ref PHY_VARS_NR_UE structure.
 * \returns a pointer to an int. The storage is not on the heap and must not be freed.
 */
#ifdef UE_SLOT_PARALLELISATION
#define FIFO_PRIORITY   40
void *UE_thread_slot1_dl_processing(void *arg) {

  static __thread int UE_dl_slot1_processing_retval;
  struct rx_tx_thread_data *rtd = arg;
  UE_nr_rxtx_proc_t *proc = rtd->proc;
  PHY_VARS_NR_UE    *ue   = rtd->UE;

  int frame_rx;
  uint8_t nr_tti_rx;
  uint8_t pilot0;
  uint8_t pilot1;
  uint8_t slot1;

  uint8_t next_nr_tti_rx;
  uint8_t next_subframe_slot0;

  proc->instance_cnt_slot1_dl_processing=-1;
  proc->nr_tti_rx=proc->sub_frame_start;

  char threadname[256];
  sprintf(threadname,"UE_thread_slot1_dl_processing_%d", proc->sub_frame_start);

  cpu_set_t cpuset;
  CPU_ZERO(&cpuset);
  if ( (proc->sub_frame_start+1)%RX_NB_TH == 0 && threads.slot1_proc_one != -1 )
    CPU_SET(threads.slot1_proc_one, &cpuset);
  if ( (proc->sub_frame_start+1)%RX_NB_TH == 1 && threads.slot1_proc_two != -1 )
    CPU_SET(threads.slot1_proc_two, &cpuset);
  if ( (proc->sub_frame_start+1)%RX_NB_TH == 2 && threads.slot1_proc_three != -1 )
    CPU_SET(threads.slot1_proc_three, &cpuset);

  init_thread(900000,1000000 , FIFO_PRIORITY-1, &cpuset,
	      threadname);

  while (!oai_exit) {
    if (pthread_mutex_lock(&proc->mutex_slot1_dl_processing) != 0) {
      LOG_E( PHY, "[SCHED][UE] error locking mutex for UE slot1 dl processing\n" );
      exit_fun("nothing to add");
    }
    while (proc->instance_cnt_slot1_dl_processing < 0) {
      // most of the time, the thread is waiting here
      pthread_cond_wait( &proc->cond_slot1_dl_processing, &proc->mutex_slot1_dl_processing );
    }
    if (pthread_mutex_unlock(&proc->mutex_slot1_dl_processing) != 0) {
      LOG_E( PHY, "[SCHED][UE] error unlocking mutex for UE slot1 dl processing \n" );
      exit_fun("nothing to add");
    }

    /*for(int th_idx=0; th_idx< RX_NB_TH; th_idx++)
      {
      frame_rx    = ue->proc.proc_rxtx[0].frame_rx;
      nr_tti_rx = ue->proc.proc_rxtx[0].nr_tti_rx;
      printf("AbsSubframe %d.%d execute dl slot1 processing \n", frame_rx, nr_tti_rx);
      }*/
    frame_rx    = proc->frame_rx;
    nr_tti_rx = proc->nr_tti_rx;
    next_nr_tti_rx    = (1+nr_tti_rx)%10;
    next_subframe_slot0 = next_nr_tti_rx<<1;

    slot1  = (nr_tti_rx<<1) + 1;
    pilot0 = 0;

    //printf("AbsSubframe %d.%d execute dl slot1 processing \n", frame_rx, nr_tti_rx);

    if (ue->frame_parms.Ncp == 0) {  // normal prefix
      pilot1 = 4;
    } else { // extended prefix
      pilot1 = 3;
    }

    /**** Slot1 FE Processing ****/
#if UE_TIMING_TRACE
    start_meas(&ue->ue_front_end_per_slot_stat[ue->current_thread_id[nr_tti_rx]][1]);
#endif
    // I- start dl slot1 processing
    // do first symbol of next downlink nr_tti_rx for channel estimation
    /*
    // 1- perform FFT for pilot ofdm symbols first (ofdmSym0 next nr_tti_rx ofdmSym11)
    if (nr_subframe_select(&ue->frame_parms,next_nr_tti_rx) != SF_UL)
    {
    front_end_fft(ue,
    pilot0,
    next_subframe_slot0,
    0,
    0);
    }

    front_end_fft(ue,
    pilot1,
    slot1,
    0,
    0);
    */
    // 1- perform FFT
    for (int l=1; l<ue->frame_parms.symbols_per_slot>>1; l++)
      {
	//if( (l != pilot0) && (l != pilot1))
	{
#if UE_TIMING_TRACE
	  start_meas(&ue->ofdm_demod_stats);
#endif
	  VCD_SIGNAL_DUMPER_DUMP_FUNCTION_BY_NAME(VCD_SIGNAL_DUMPER_FUNCTIONS_UE_SLOT_FEP, VCD_FUNCTION_IN);
	  //printf("AbsSubframe %d.%d FFT slot %d, symbol %d\n", frame_rx,nr_tti_rx,slot1,l);
	  front_end_fft(ue,
                        l,
                        slot1,
                        0,
                        0);
	  VCD_SIGNAL_DUMPER_DUMP_FUNCTION_BY_NAME(VCD_SIGNAL_DUMPER_FUNCTIONS_UE_SLOT_FEP, VCD_FUNCTION_OUT);
#if UE_TIMING_TRACE
	  stop_meas(&ue->ofdm_demod_stats);
#endif
	}
      } // for l=1..l2

    if (nr_subframe_select(&ue->frame_parms,next_nr_tti_rx) != SF_UL)
      {
	//printf("AbsSubframe %d.%d FFT slot %d, symbol %d\n", frame_rx,nr_tti_rx,next_subframe_slot0,pilot0);
	front_end_fft(ue,
		      pilot0,
		      next_subframe_slot0,
		      0,
		      0);
      }

    // 2- perform Channel Estimation for slot1
    for (int l=1; l<ue->frame_parms.symbols_per_slot>>1; l++)
      {
	if(l == pilot1)
	  {
	    //wait until channel estimation for pilot0/slot1 is available
	    uint32_t wait = 0;
	    while(proc->chan_est_pilot0_slot1_available == 0)
	      {
		usleep(1);
		wait++;
	      }
	    //printf("[slot1 dl processing] ChanEst symbol %d slot %d wait%d\n",l,slot1,wait);
	  }
	//printf("AbsSubframe %d.%d ChanEst slot %d, symbol %d\n", frame_rx,nr_tti_rx,slot1,l);
	front_end_chanEst(ue,
			  l,
			  slot1,
			  0);
	ue_measurement_procedures(l-1,ue,proc,0,1+(nr_tti_rx<<1),0,ue->mode);
      }
    //printf("AbsSubframe %d.%d ChanEst slot %d, symbol %d\n", frame_rx,nr_tti_rx,next_subframe_slot0,pilot0);
    front_end_chanEst(ue,
		      pilot0,
		      next_subframe_slot0,
		      0);

    if ( (nr_tti_rx == 0) && (ue->decode_MIB == 1))
      {
	ue_pbch_procedures(0,ue,proc,0);
      }

    proc->chan_est_slot1_available = 1;
    //printf("Set available slot 1channelEst to 1 AbsSubframe %d.%d \n",frame_rx,nr_tti_rx);
    //printf(" [slot1 dl processing] ==> FFT/CHanEst Done for AbsSubframe %d.%d \n", proc->frame_rx, proc->nr_tti_rx);

    //printf(" [slot1 dl processing] ==> Start LLR Comuptation slot1 for AbsSubframe %d.%d \n", proc->frame_rx, proc->nr_tti_rx);


#if UE_TIMING_TRACE
    stop_meas(&ue->ue_front_end_per_slot_stat[ue->current_thread_id[nr_tti_rx]][1]);
#if DISABLE_LOG_X
    printf("[AbsSFN %d.%d] Slot1: FFT + Channel Estimate + Pdsch Proc Slot0 %5.2f \n",frame_rx,nr_tti_rx,ue->ue_front_end_per_slot_stat[ue->current_thread_id[nr_tti_rx]][1].p_time/(cpuf*1000.0));
#else
    LOG_D(PHY, "[AbsSFN %d.%d] Slot1: FFT + Channel Estimate + Pdsch Proc Slot0 %5.2f \n",frame_rx,nr_tti_rx,ue->ue_front_end_per_slot_stat[ue->current_thread_id[nr_tti_rx]][1].p_time/(cpuf*1000.0));
#endif
#endif


    //wait until pdcch is decoded
    uint32_t wait = 0;
    while(proc->dci_slot0_available == 0)
      {
        usleep(1);
        wait++;
      }
    //printf("[slot1 dl processing] AbsSubframe %d.%d LLR Computation Start wait DCI %d\n",frame_rx,nr_tti_rx,wait);


    /**** Pdsch Procedure Slot1 ****/
    // start slot1 thread for Pdsch Procedure (slot1)
    // do procedures for C-RNTI
    //printf("AbsSubframe %d.%d Pdsch Procedure (slot1)\n",frame_rx,nr_tti_rx);


#if UE_TIMING_TRACE
    start_meas(&ue->pdsch_procedures_per_slot_stat[ue->current_thread_id[nr_tti_rx]][1]);
#endif
    // start slave thread for Pdsch Procedure (slot1)
    // do procedures for C-RNTI
    uint8_t eNB_id = 0;

    if (ue->dlsch[ue->current_thread_id[nr_tti_rx]][eNB_id][0]->active == 1) {
      //wait until first ofdm symbol is processed
      //wait = 0;
      //while(proc->first_symbol_available == 0)
      //{
      //    usleep(1);
      //    wait++;
      //}
      //printf("[slot1 dl processing] AbsSubframe %d.%d LLR Computation Start wait First Ofdm Sym %d\n",frame_rx,nr_tti_rx,wait);

      //VCD_SIGNAL_DUMPER_DUMP_FUNCTION_BY_NAME(VCD_SIGNAL_DUMPER_FUNCTIONS_PDSCH_PROC, VCD_FUNCTION_IN);
      ue_pdsch_procedures(ue,
			  proc,
			  eNB_id,
			  PDSCH,
			  ue->dlsch[ue->current_thread_id[nr_tti_rx]][eNB_id][0],
			  NULL,
			  (ue->frame_parms.symbols_per_slot>>1),
			  ue->frame_parms.symbols_per_slot-1,
			  abstraction_flag);
      LOG_D(PHY," ------ end PDSCH ChannelComp/LLR slot 0: AbsSubframe %d.%d ------  \n", frame_rx%1024, nr_tti_rx);
      LOG_D(PHY," ------ --> PDSCH Turbo Decoder slot 0/1: AbsSubframe %d.%d ------  \n", frame_rx%1024, nr_tti_rx);
    }

    // do procedures for SI-RNTI
    if ((ue->dlsch_SI[eNB_id]) && (ue->dlsch_SI[eNB_id]->active == 1)) {
      ue_pdsch_procedures(ue,
			  proc,
			  eNB_id,
			  SI_PDSCH,
			  ue->dlsch_SI[eNB_id],
			  NULL,
			  (ue->frame_parms.symbols_per_slot>>1),
			  ue->frame_parms.symbols_per_slot-1,
			  abstraction_flag);
    }

    // do procedures for P-RNTI
    if ((ue->dlsch_p[eNB_id]) && (ue->dlsch_p[eNB_id]->active == 1)) {
      ue_pdsch_procedures(ue,
			  proc,
			  eNB_id,
			  P_PDSCH,
			  ue->dlsch_p[eNB_id],
			  NULL,
			  (ue->frame_parms.symbols_per_slot>>1),
			  ue->frame_parms.symbols_per_slot-1,
			  abstraction_flag);
    }
    // do procedures for RA-RNTI
    if ((ue->dlsch_ra[eNB_id]) && (ue->dlsch_ra[eNB_id]->active == 1)) {
      ue_pdsch_procedures(ue,
			  proc,
			  eNB_id,
			  RA_PDSCH,
			  ue->dlsch_ra[eNB_id],
			  NULL,
			  (ue->frame_parms.symbols_per_slot>>1),
			  ue->frame_parms.symbols_per_slot-1,
			  abstraction_flag);
    }

    proc->llr_slot1_available=1;
    //printf("Set available LLR slot1 to 1 AbsSubframe %d.%d \n",frame_rx,nr_tti_rx);

#if UE_TIMING_TRACE
    stop_meas(&ue->pdsch_procedures_per_slot_stat[ue->current_thread_id[nr_tti_rx]][1]);
#if DISABLE_LOG_X
    printf("[AbsSFN %d.%d] Slot1: LLR Computation %5.2f \n",frame_rx,nr_tti_rx,ue->pdsch_procedures_per_slot_stat[ue->current_thread_id[nr_tti_rx]][1].p_time/(cpuf*1000.0));
#else
    LOG_D(PHY, "[AbsSFN %d.%d] Slot1: LLR Computation %5.2f \n",frame_rx,nr_tti_rx,ue->pdsch_procedures_per_slot_stat[ue->current_thread_id[nr_tti_rx]][1].p_time/(cpuf*1000.0));
#endif
#endif


    if (pthread_mutex_lock(&proc->mutex_slot1_dl_processing) != 0) {
      LOG_E( PHY, "[SCHED][UE] error locking mutex for UE RXTX\n" );
      exit_fun("noting to add");
    }
    proc->instance_cnt_slot1_dl_processing--;
    if (pthread_mutex_unlock(&proc->mutex_slot1_dl_processing) != 0) {
      LOG_E( PHY, "[SCHED][UE] error unlocking mutex for UE FEP Slo1\n" );
      exit_fun("noting to add");
    }
  }
  // thread finished
  free(arg);
  return &UE_dl_slot1_processing_retval;
}
#endif


int is_pbch_in_slot(fapi_nr_pbch_config_t *pbch_config, int frame, int slot, int periodicity, uint16_t slots_per_frame)  {

  int ssb_slot_decoded = (pbch_config->ssb_index)/2;

  if (periodicity == 5) {  
    // check for pbch in corresponding slot each half frame
    if (pbch_config->half_frame_bit)
      return(slot == ssb_slot_decoded || slot == ssb_slot_decoded - slots_per_frame/2);
    else
      return(slot == ssb_slot_decoded || slot == ssb_slot_decoded + slots_per_frame/2);
  }
  else {
    // if the current frame is supposed to contain ssb
    if (!((frame-(pbch_config->system_frame_number))%(periodicity/10)))
      return(slot == ssb_slot_decoded);
    else
      return 0;
  }
}


int phy_procedures_nrUE_RX(PHY_VARS_NR_UE *ue,
                           UE_nr_rxtx_proc_t *proc,
                           uint8_t eNB_id,
                           uint8_t do_pdcch_flag,
                           runmode_t mode)
{
  int frame_rx = proc->frame_rx;
  int nr_tti_rx = proc->nr_tti_rx;
  int slot_pbch;
  NR_UE_PDCCH *pdcch_vars  = ue->pdcch_vars[ue->current_thread_id[nr_tti_rx]][0];
  NR_UE_DLSCH_t   **dlsch = ue->dlsch[ue->current_thread_id[nr_tti_rx]][eNB_id];
  uint8_t harq_pid = ue->dlsch[ue->current_thread_id[nr_tti_rx]][eNB_id][0]->current_harq_pid;
  NR_DL_UE_HARQ_t *dlsch0_harq = dlsch[0]->harq_processes[harq_pid];
  uint16_t nb_symb_sch = dlsch0_harq->nb_symbols;
  uint16_t start_symb_sch = dlsch0_harq->start_symbol;
  uint8_t nb_symb_pdcch = pdcch_vars->coreset[0].duration;
  uint8_t ssb_periodicity = 10;// ue->ssb_periodicity; // initialized to 5ms in nr_init_ue for scenarios where UE is not configured (otherwise acquired by cell configuration from gNB or LTE)
  uint8_t dci_cnt = 0;
  fapi_nr_pbch_config_t *pbch_config = &ue->nrUE_config.pbch_config;
  
  LOG_D(PHY," ****** start RX-Chain for Frame.Slot %d.%d ******  \n", frame_rx%1024, nr_tti_rx);

  /*
  uint8_t next1_thread_id = ue->current_thread_id[nr_tti_rx]== (RX_NB_TH-1) ? 0:(ue->current_thread_id[nr_tti_rx]+1);
  uint8_t next2_thread_id = next1_thread_id== (RX_NB_TH-1) ? 0:(next1_thread_id+1);
  */

  uint8_t coreset_start=0, coreset_start_set=0;
  uint16_t coreset_count = 0;
  uint64_t coreset_freq_dom  = pdcch_vars->coreset[0].frequencyDomainResources;
  for (int i = 0; i < 45; i++) {
    if (((coreset_freq_dom & 0x1FFFFFFFFFFF) >> (44-i)) & 0x1) {
      if (!coreset_start_set) {
        coreset_start = i;
        coreset_start_set = 1;
      }
      coreset_count++;
    }
  }
  uint16_t coreset_nb_rb = 6 * coreset_count;
  uint16_t coreset_start_rb = 6 * coreset_start;

#ifdef NR_PDCCH_SCHED
  nr_gold_pdcch(ue, 0, 2);

  LOG_D(PHY," ------ --> PDCCH ChannelComp/LLR Frame.slot %d.%d ------  \n", frame_rx%1024, nr_tti_rx);
  for (uint16_t l=0; l<nb_symb_pdcch; l++) {
    
#if UE_TIMING_TRACE
    start_meas(&ue->ofdm_demod_stats);
#endif
    VCD_SIGNAL_DUMPER_DUMP_FUNCTION_BY_NAME(VCD_SIGNAL_DUMPER_FUNCTIONS_UE_SLOT_FEP, VCD_FUNCTION_IN);
    nr_slot_fep(ue,
    		    l,
				nr_tti_rx,
				0,
				0);

    nr_pdcch_channel_estimation(ue,
    		                    0,
								nr_tti_rx,
								l,
								ue->frame_parms.first_carrier_offset+coreset_start_rb*12,
								coreset_nb_rb);
    
    VCD_SIGNAL_DUMPER_DUMP_FUNCTION_BY_NAME(VCD_SIGNAL_DUMPER_FUNCTIONS_UE_SLOT_FEP, VCD_FUNCTION_OUT);
#if UE_TIMING_TRACE
    stop_meas(&ue->ofdm_demod_stats);
#endif
    
    //printf("phy procedure pdcch start measurement l =%d\n",l);
    //nr_ue_measurement_procedures(l,ue,proc,eNB_id,(nr_tti_rx),mode);
      
  }

  dci_cnt = nr_ue_pdcch_procedures(eNB_id, ue, proc);

  if (dci_cnt > 0) {

    LOG_I(PHY,"[UE  %d] Frame %d, nr_tti_rx %d: found %d DCIs\n",ue->Mod_id,frame_rx,nr_tti_rx,dci_cnt);
    
    if (ue->no_timing_correction==0) {
      LOG_D(PHY,"start adjust sync slot = %d no timing %d\n", nr_tti_rx, ue->no_timing_correction);
      nr_adjust_synch_ue(&ue->frame_parms,
    		             ue,
						 eNB_id,
						 nr_tti_rx,
						 0,
						 16384);
    }
  } else {
    LOG_D(PHY,"[UE  %d] Frame %d, nr_tti_rx %d: No DCIs found\n",ue->Mod_id,frame_rx,nr_tti_rx);
  }
#endif //NR_PDCCH_SCHED

  
  if (dci_cnt > 0){
    LOG_D(PHY," ------ --> PDSCH ChannelComp/LLR Frame.slot %d.%d ------  \n", frame_rx%1024, nr_tti_rx);
    //to update from pdsch config
    start_symb_sch = dlsch0_harq->start_symbol;
    nr_gold_pdsch(ue,start_symb_sch,0, 1);

    nb_symb_sch = dlsch0_harq->nb_symbols;
    
    for (uint16_t m=start_symb_sch;m<(nb_symb_sch+start_symb_sch) ; m++){
      nr_slot_fep(ue,
		  m,  //to be updated from higher layer
		  nr_tti_rx,
		  0,
		  0);
 
      
    }
    //set active for testing, to be removed
    ue->dlsch[ue->current_thread_id[nr_tti_rx]][eNB_id][0]->active = 1;
  }
  else
    ue->dlsch[ue->current_thread_id[nr_tti_rx]][eNB_id][0]->active = 0;

#if UE_TIMING_TRACE
  start_meas(&ue->generic_stat);
#endif
  // do procedures for C-RNTI
  if (ue->dlsch[ue->current_thread_id[nr_tti_rx]][eNB_id][0]->active == 1) {
    VCD_SIGNAL_DUMPER_DUMP_FUNCTION_BY_NAME(VCD_SIGNAL_DUMPER_FUNCTIONS_PDSCH_PROC, VCD_FUNCTION_IN);
    nr_ue_pdsch_procedures(ue,
			   proc,
			   eNB_id,
			   PDSCH,
			   ue->dlsch[ue->current_thread_id[nr_tti_rx]][eNB_id][0],
			   NULL);
			   
    //printf("phy procedure pdsch start measurement\n"); 
    nr_ue_measurement_procedures(2,ue,proc,eNB_id,nr_tti_rx,mode);

    /*
    write_output("rxF.m","rxF",&ue->common_vars.common_vars_rx_data_per_thread[ue->current_thread_id[nr_tti_rx]].rxdataF[0][0],ue->frame_parms.ofdm_symbol_size*14,1,1);
    write_output("rxF_ch.m","rxFch",&ue->pdsch_vars[ue->current_thread_id[nr_tti_rx]][eNB_id]->dl_ch_estimates[0][0],ue->frame_parms.ofdm_symbol_size*14,1,1);
    write_output("rxF_ch_ext.m","rxFche",&ue->pdsch_vars[ue->current_thread_id[nr_tti_rx]][eNB_id]->dl_ch_estimates_ext[0][2*50*12],50*12,1,1);
    write_output("rxF_ext.m","rxFe",&ue->pdsch_vars[ue->current_thread_id[nr_tti_rx]][eNB_id]->rxdataF_ext[0][0],50*12*14,1,1);
    write_output("rxF_comp.m","rxFc",&ue->pdsch_vars[ue->current_thread_id[nr_tti_rx]][eNB_id]->rxdataF_comp0[0][0],ue->frame_parms.N_RB_DL*12*14,1,1);
    write_output("rxF_llr.m","rxFllr",ue->pdsch_vars[ue->current_thread_id[nr_tti_rx]][eNB_id]->llr[0],(nb_symb_sch-1)*50*12+50*6,1,0);
    */
    
    VCD_SIGNAL_DUMPER_DUMP_FUNCTION_BY_NAME(VCD_SIGNAL_DUMPER_FUNCTIONS_PDSCH_PROC, VCD_FUNCTION_OUT);
  }

  // do procedures for SI-RNTI
  if ((ue->dlsch_SI[eNB_id]) && (ue->dlsch_SI[eNB_id]->active == 1)) {
    VCD_SIGNAL_DUMPER_DUMP_FUNCTION_BY_NAME(VCD_SIGNAL_DUMPER_FUNCTIONS_PDSCH_PROC_SI, VCD_FUNCTION_IN);
    nr_ue_pdsch_procedures(ue,
			   proc,
			   eNB_id,
			   SI_PDSCH,
			   ue->dlsch_SI[eNB_id],
			   NULL);
    
    VCD_SIGNAL_DUMPER_DUMP_FUNCTION_BY_NAME(VCD_SIGNAL_DUMPER_FUNCTIONS_PDSCH_PROC_SI, VCD_FUNCTION_OUT);
  }

  // do procedures for SI-RNTI
  if ((ue->dlsch_p[eNB_id]) && (ue->dlsch_p[eNB_id]->active == 1)) {
    VCD_SIGNAL_DUMPER_DUMP_FUNCTION_BY_NAME(VCD_SIGNAL_DUMPER_FUNCTIONS_PDSCH_PROC_P, VCD_FUNCTION_IN);
    nr_ue_pdsch_procedures(ue,
			   proc,
			   eNB_id,
			   P_PDSCH,
			   ue->dlsch_p[eNB_id],
			   NULL);

    VCD_SIGNAL_DUMPER_DUMP_FUNCTION_BY_NAME(VCD_SIGNAL_DUMPER_FUNCTIONS_PDSCH_PROC_P, VCD_FUNCTION_OUT);
  }

  // do procedures for RA-RNTI
  if ((ue->dlsch_ra[eNB_id]) && (ue->dlsch_ra[eNB_id]->active == 1)) {
    VCD_SIGNAL_DUMPER_DUMP_FUNCTION_BY_NAME(VCD_SIGNAL_DUMPER_FUNCTIONS_PDSCH_PROC_RA, VCD_FUNCTION_IN);
    nr_ue_pdsch_procedures(ue,
			   proc,
			   eNB_id,
			   RA_PDSCH,
			   ue->dlsch_ra[eNB_id],
			   NULL);

    VCD_SIGNAL_DUMPER_DUMP_FUNCTION_BY_NAME(VCD_SIGNAL_DUMPER_FUNCTIONS_PDSCH_PROC_RA, VCD_FUNCTION_OUT);
  }

  slot_pbch = is_pbch_in_slot(pbch_config, frame_rx, nr_tti_rx, ssb_periodicity, ue->frame_parms.slots_per_frame);

  // looking for pbch only in slot where it is supposed to be
  if ((ue->decode_MIB == 1) && slot_pbch)
    {
      LOG_I(PHY," ------  PBCH ChannelComp/LLR: frame.slot %d.%d ------  \n", frame_rx%1024, nr_tti_rx);

      for (int i=1; i<4; i++) {

	nr_slot_fep(ue,
		    (ue->symbol_offset+i)%(ue->frame_parms.symbols_per_slot),
		    nr_tti_rx,
		    0,
		    0);

#if UE_TIMING_TRACE
  	start_meas(&ue->dlsch_channel_estimation_stats);
#endif
   	nr_pbch_channel_estimation(ue,0,nr_tti_rx,(ue->symbol_offset+i)%(ue->frame_parms.symbols_per_slot),i-1,(pbch_config->ssb_index)&7,pbch_config->half_frame_bit);
#if UE_TIMING_TRACE
  	stop_meas(&ue->dlsch_channel_estimation_stats);
#endif
      
      }
      nr_ue_pbch_procedures(eNB_id,ue,proc,0);
    }
  
  // do procedures for C-RNTI
  if (ue->dlsch[ue->current_thread_id[nr_tti_rx]][eNB_id][0]->active == 1) {
    
	  LOG_I(PHY, "DLSCH data reception at nr_tti_rx: %d \n \n", nr_tti_rx);
    VCD_SIGNAL_DUMPER_DUMP_FUNCTION_BY_NAME(VCD_SIGNAL_DUMPER_FUNCTIONS_PDSCH_PROC, VCD_FUNCTION_IN);

#if UE_TIMING_TRACE
    start_meas(&ue->dlsch_procedures_stat[ue->current_thread_id[nr_tti_rx]]);
#endif

    nr_ue_dlsch_procedures(ue,
			   proc,
			   eNB_id,
			   PDSCH,
			   ue->dlsch[ue->current_thread_id[nr_tti_rx]][eNB_id][0],
			   ue->dlsch[ue->current_thread_id[nr_tti_rx]][eNB_id][1],
			   &ue->dlsch_errors[eNB_id],
			   mode);


#if UE_TIMING_TRACE
  stop_meas(&ue->dlsch_procedures_stat[ue->current_thread_id[nr_tti_rx]]);
#if DISABLE_LOG_X
  printf("[SFN %d] Slot1:       Pdsch Proc %5.2f\n",nr_tti_rx,ue->pdsch_procedures_stat[ue->current_thread_id[nr_tti_rx]].p_time/(cpuf*1000.0));
  printf("[SFN %d] Slot0 Slot1: Dlsch Proc %5.2f\n",nr_tti_rx,ue->dlsch_procedures_stat[ue->current_thread_id[nr_tti_rx]].p_time/(cpuf*1000.0));
#else
  LOG_D(PHY, "[SFN %d] Slot1:       Pdsch Proc %5.2f\n",nr_tti_rx,ue->pdsch_procedures_stat[ue->current_thread_id[nr_tti_rx]].p_time/(cpuf*1000.0));
  LOG_D(PHY, "[SFN %d] Slot0 Slot1: Dlsch Proc %5.2f\n",nr_tti_rx,ue->dlsch_procedures_stat[ue->current_thread_id[nr_tti_rx]].p_time/(cpuf*1000.0));
#endif

#endif

  VCD_SIGNAL_DUMPER_DUMP_FUNCTION_BY_NAME(VCD_SIGNAL_DUMPER_FUNCTIONS_PDSCH_PROC, VCD_FUNCTION_OUT);

 }
#if UE_TIMING_TRACE
start_meas(&ue->generic_stat);
#endif

#if 0

  if(nr_tti_rx==5 &&  ue->dlsch[ue->current_thread_id[nr_tti_rx]][eNB_id][0]->harq_processes[ue->dlsch[ue->current_thread_id[nr_tti_rx]][eNB_id][0]->current_harq_pid]->nb_rb > 20){
       //write_output("decoder_llr.m","decllr",dlsch_llr,G,1,0);
       //write_output("llr.m","llr",  &ue->pdsch_vars[eNB_id]->llr[0][0],(14*nb_rb*12*dlsch1_harq->Qm) - 4*(nb_rb*4*dlsch1_harq->Qm),1,0);

       write_output("rxdataF0_current.m"    , "rxdataF0", &ue->common_vars.common_vars_rx_data_per_thread[ue->current_thread_id[nr_tti_rx]].rxdataF[0][0],14*ue->frame_parms.ofdm_symbol_size,1,1);
       //write_output("rxdataF0_previous.m"    , "rxdataF0_prev_sss", &ue->common_vars.common_vars_rx_data_per_thread[next_thread_id].rxdataF[0][0],14*ue->frame_parms.ofdm_symbol_size,1,1);

       //write_output("rxdataF0_previous.m"    , "rxdataF0_prev", &ue->common_vars.common_vars_rx_data_per_thread[next_thread_id].rxdataF[0][0],14*ue->frame_parms.ofdm_symbol_size,1,1);

       write_output("dl_ch_estimates.m", "dl_ch_estimates_sfn5", &ue->common_vars.common_vars_rx_data_per_thread[ue->current_thread_id[nr_tti_rx]].dl_ch_estimates[0][0][0],14*ue->frame_parms.ofdm_symbol_size,1,1);
       write_output("dl_ch_estimates_ext.m", "dl_ch_estimatesExt_sfn5", &ue->pdsch_vars[ue->current_thread_id[nr_tti_rx]][0]->dl_ch_estimates_ext[0][0],14*ue->frame_parms.N_RB_DL*12,1,1);
       write_output("rxdataF_comp00.m","rxdataF_comp00",         &ue->pdsch_vars[ue->current_thread_id[nr_tti_rx]][0]->rxdataF_comp0[0][0],14*ue->frame_parms.N_RB_DL*12,1,1);
       //write_output("magDLFirst.m", "magDLFirst", &phy_vars_ue->pdsch_vars[ue->current_thread_id[nr_tti_rx]][0]->dl_ch_mag0[0][0],14*frame_parms->N_RB_DL*12,1,1);
       //write_output("magDLSecond.m", "magDLSecond", &phy_vars_ue->pdsch_vars[ue->current_thread_id[nr_tti_rx]][0]->dl_ch_magb0[0][0],14*frame_parms->N_RB_DL*12,1,1);

       AssertFatal (0,"");
  }
#endif

  // do procedures for SI-RNTI
  if ((ue->dlsch_SI[eNB_id]) && (ue->dlsch_SI[eNB_id]->active == 1)) {
    nr_ue_pdsch_procedures(ue,
			   proc,
			   eNB_id,
			   SI_PDSCH,
			   ue->dlsch_SI[eNB_id],
			   NULL);

    /*ue_dlsch_procedures(ue,
      proc,
      eNB_id,
      SI_PDSCH,
      ue->dlsch_SI[eNB_id],
      NULL,
      &ue->dlsch_SI_errors[eNB_id],
      mode,
      abstraction_flag);
    ue->dlsch_SI[eNB_id]->active = 0;*/
  }

  // do procedures for P-RNTI
  if ((ue->dlsch_p[eNB_id]) && (ue->dlsch_p[eNB_id]->active == 1)) {
    nr_ue_pdsch_procedures(ue,
			   proc,
			   eNB_id,
			   P_PDSCH,
			   ue->dlsch_p[eNB_id],
			   NULL);


    /*ue_dlsch_procedures(ue,
      proc,
      eNB_id,
      P_PDSCH,
      ue->dlsch_p[eNB_id],
      NULL,
      &ue->dlsch_p_errors[eNB_id],
      mode,
      abstraction_flag);*/
    ue->dlsch_p[eNB_id]->active = 0;
  }
  // do procedures for RA-RNTI
  if ((ue->dlsch_ra[eNB_id]) && (ue->dlsch_ra[eNB_id]->active == 1)) {
    nr_ue_pdsch_procedures(ue,
			   proc,
			   eNB_id,
			   RA_PDSCH,
			   ue->dlsch_ra[eNB_id],
			   NULL);

    /*ue_dlsch_procedures(ue,
      proc,
      eNB_id,
      RA_PDSCH,
      ue->dlsch_ra[eNB_id],
      NULL,
      &ue->dlsch_ra_errors[eNB_id],
      mode,
      abstraction_flag);*/
    ue->dlsch_ra[eNB_id]->active = 0;
  }

  // duplicate harq structure
  /*
  uint8_t          current_harq_pid        = ue->dlsch[ue->current_thread_id[nr_tti_rx]][eNB_id][0]->current_harq_pid;
  NR_DL_UE_HARQ_t *current_harq_processes = ue->dlsch[ue->current_thread_id[nr_tti_rx]][eNB_id][0]->harq_processes[current_harq_pid];
  NR_DL_UE_HARQ_t *harq_processes_dest    = ue->dlsch[next1_thread_id][eNB_id][0]->harq_processes[current_harq_pid];
  NR_DL_UE_HARQ_t *harq_processes_dest1    = ue->dlsch[next2_thread_id][eNB_id][0]->harq_processes[current_harq_pid];
  */
  /*nr_harq_status_t *current_harq_ack = &ue->dlsch[ue->current_thread_id[nr_tti_rx]][eNB_id][0]->harq_ack[nr_tti_rx];
  nr_harq_status_t *harq_ack_dest    = &ue->dlsch[next1_thread_id][eNB_id][0]->harq_ack[nr_tti_rx];
  nr_harq_status_t *harq_ack_dest1    = &ue->dlsch[next2_thread_id][eNB_id][0]->harq_ack[nr_tti_rx];
*/

  //copy_harq_proc_struct(harq_processes_dest, current_harq_processes);
//copy_ack_struct(harq_ack_dest, current_harq_ack);

//copy_harq_proc_struct(harq_processes_dest1, current_harq_processes);
//copy_ack_struct(harq_ack_dest1, current_harq_ack);

if (nr_tti_rx==9) {
  if (frame_rx % 10 == 0) {
    if ((ue->dlsch_received[eNB_id] - ue->dlsch_received_last[eNB_id]) != 0)
      ue->dlsch_fer[eNB_id] = (100*(ue->dlsch_errors[eNB_id] - ue->dlsch_errors_last[eNB_id]))/(ue->dlsch_received[eNB_id] - ue->dlsch_received_last[eNB_id]);

    ue->dlsch_errors_last[eNB_id] = ue->dlsch_errors[eNB_id];
    ue->dlsch_received_last[eNB_id] = ue->dlsch_received[eNB_id];
  }


  ue->bitrate[eNB_id] = (ue->total_TBS[eNB_id] - ue->total_TBS_last[eNB_id])*100;
  ue->total_TBS_last[eNB_id] = ue->total_TBS[eNB_id];
  LOG_D(PHY,"[UE %d] Calculating bitrate Frame %d: total_TBS = %d, total_TBS_last = %d, bitrate %f kbits\n",
	ue->Mod_id,frame_rx,ue->total_TBS[eNB_id],
	ue->total_TBS_last[eNB_id],(float) ue->bitrate[eNB_id]/1000.0);

#if UE_AUTOTEST_TRACE
  if ((frame_rx % 100 == 0)) {
    LOG_I(PHY,"[UE  %d] AUTOTEST Metric : UE_DLSCH_BITRATE = %5.2f kbps (frame = %d) \n", ue->Mod_id, (float) ue->bitrate[eNB_id]/1000.0, frame_rx);
  }
#endif

 }

#if UE_TIMING_TRACE
stop_meas(&ue->generic_stat);
printf("after tubo until end of Rx %5.2f \n",ue->generic_stat.p_time/(cpuf*1000.0));
#endif

#ifdef EMOS
phy_procedures_emos_UE_RX(ue,slot,eNB_id);
#endif


VCD_SIGNAL_DUMPER_DUMP_FUNCTION_BY_NAME(VCD_SIGNAL_DUMPER_FUNCTIONS_PHY_PROCEDURES_UE_RX, VCD_FUNCTION_OUT);

#if UE_TIMING_TRACE
stop_meas(&ue->phy_proc_rx[ue->current_thread_id[nr_tti_rx]]);
#if DISABLE_LOG_X
printf("------FULL RX PROC [SFN %d]: %5.2f ------\n",nr_tti_rx,ue->phy_proc_rx[ue->current_thread_id[nr_tti_rx]].p_time/(cpuf*1000.0));
#else
LOG_D(PHY, "------FULL RX PROC [SFN %d]: %5.2f ------\n",nr_tti_rx,ue->phy_proc_rx[ue->current_thread_id[nr_tti_rx]].p_time/(cpuf*1000.0));
#endif
#endif

//#endif //pdsch

LOG_D(PHY," ****** end RX-Chain  for AbsSubframe %d.%d ******  \n", frame_rx%1024, nr_tti_rx);
return (0);
}


uint8_t is_cqi_TXOp(PHY_VARS_NR_UE *ue,
		            UE_nr_rxtx_proc_t *proc,
					uint8_t gNB_id)
{
  int subframe = proc->subframe_tx;
  int frame    = proc->frame_tx;
  CQI_REPORTPERIODIC *cqirep = &ue->cqi_report_config[gNB_id].CQI_ReportPeriodic;

  //LOG_I(PHY,"[UE %d][CRNTI %x] AbsSubFrame %d.%d Checking for CQI TXOp (cqi_ConfigIndex %d) isCQIOp %d\n",
  //      ue->Mod_id,ue->pdcch_vars[gNB_id]->crnti,frame,subframe,
  //      cqirep->cqi_PMI_ConfigIndex,
  //      (((10*frame + subframe) % cqirep->Npd) == cqirep->N_OFFSET_CQI));

  if (cqirep->cqi_PMI_ConfigIndex==-1)
    return(0);
  else if (((10*frame + subframe) % cqirep->Npd) == cqirep->N_OFFSET_CQI)
    return(1);
  else
    return(0);
}


uint8_t is_ri_TXOp(PHY_VARS_NR_UE *ue,
		           UE_nr_rxtx_proc_t *proc,
				   uint8_t gNB_id)
{
  int subframe = proc->subframe_tx;
  int frame    = proc->frame_tx;
  CQI_REPORTPERIODIC *cqirep = &ue->cqi_report_config[gNB_id].CQI_ReportPeriodic;
  int log2Mri = cqirep->ri_ConfigIndex/161;
  int N_OFFSET_RI = cqirep->ri_ConfigIndex % 161;

  //LOG_I(PHY,"[UE %d][CRNTI %x] AbsSubFrame %d.%d Checking for RI TXOp (ri_ConfigIndex %d) isRIOp %d\n",
  //      ue->Mod_id,ue->pdcch_vars[gNB_id]->crnti,frame,subframe,
  //      cqirep->ri_ConfigIndex,
  //      (((10*frame + subframe + cqirep->N_OFFSET_CQI - N_OFFSET_RI) % (cqirep->Npd<<log2Mri)) == 0));
  if (cqirep->ri_ConfigIndex==-1)
    return(0);
  else if (((10*frame + subframe + cqirep->N_OFFSET_CQI - N_OFFSET_RI) % (cqirep->Npd<<log2Mri)) == 0)
    return(1);
  else
    return(0);
}<|MERGE_RESOLUTION|>--- conflicted
+++ resolved
@@ -2464,15 +2464,9 @@
 
 
 void phy_procedures_nrUE_TX(PHY_VARS_NR_UE *ue,
-<<<<<<< HEAD
-		            UE_nr_rxtx_proc_t *proc,
-			    uint8_t gNB_id,
-			    uint8_t thread_id)
-=======
                             UE_nr_rxtx_proc_t *proc,
                             uint8_t gNB_id,
                             uint8_t thread_id)
->>>>>>> 7a6d1740
 {
   //int32_t ulsch_start=0;
   int slot_tx = proc->nr_tti_tx;
@@ -2486,35 +2480,7 @@
   start_meas(&ue->phy_proc_tx);
 #endif
 
-<<<<<<< HEAD
-
-  harq_pid = 0; //temporary implementation
-
-  /*
-  generate_ue_ulsch_params(ue,
-                           0,
-                           gNB_id,
-                           harq_pid);
-  */
-  
-  ulsch_ue = ue->ulsch[thread_id][gNB_id][0]; // cwd_index = 0
-  harq_process_ul_ue = ulsch_ue->harq_processes[harq_pid];
-
-//-----------------------------------------------------//
-  // to be removed later when MAC is ready
-
-  uint8_t Qm = nr_get_Qm_ul(harq_process_ul_ue->mcs, 1);
-  uint16_t R = nr_get_code_rate_ul(harq_process_ul_ue->mcs, 1);
-  TBS = nr_compute_tbs( Qm, R, harq_process_ul_ue->nb_rb, ulsch_ue->Nsymb_pusch, ulsch_ue->nb_re_dmrs, ulsch_ue->length_dmrs, harq_process_ul_ue->Nl);
-
-
-  for (i = 0; i < TBS / 8; i++)
-    harq_process_ul_ue->a[i] = (unsigned char) rand();
-
-//-----------------------------------------------------//
-=======
   uint8_t harq_pid = 0; //temporary implementation
->>>>>>> 7a6d1740
 
   nr_ue_ulsch_procedures(ue,
                          harq_pid,
