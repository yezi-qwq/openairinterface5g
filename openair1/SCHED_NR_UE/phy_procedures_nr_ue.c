--- conflicted
+++ resolved
@@ -139,7 +139,6 @@
       rx_ind->rx_indication_body[n_pdus - 1].pdsch_pdu.pdu = dlsch0->harq_processes[harq_pid]->b;
       rx_ind->rx_indication_body[n_pdus - 1].pdsch_pdu.pdu_length = dlsch0->harq_processes[harq_pid]->TBS / 8;
     break;
-<<<<<<< HEAD
     case FAPI_NR_RX_PDU_TYPE_SSB:
       rx_ind->rx_indication_body[n_pdus - 1].ssb_pdu.pdu = ue->pbch_vars[gNB_id]->decoded_output;
       rx_ind->rx_indication_body[n_pdus - 1].ssb_pdu.additional_bits = ue->pbch_vars[gNB_id]->xtra_byte;
@@ -147,14 +146,6 @@
       rx_ind->rx_indication_body[n_pdus - 1].ssb_pdu.ssb_length = frame_parms->Lmax;
       rx_ind->rx_indication_body[n_pdus - 1].ssb_pdu.cell_id = frame_parms->Nid_cell;
       rx_ind->rx_indication_body[n_pdus - 1].ssb_pdu.ssb_start_subcarrier = frame_parms->ssb_start_subcarrier;
-=======
-    case FAPI_NR_RX_PDU_TYPE_MIB:
-      rx_ind->rx_indication_body[n_pdus - 1].mib_pdu.pdu = ue->pbch_vars[gNB_id]->decoded_output;
-      rx_ind->rx_indication_body[n_pdus - 1].mib_pdu.additional_bits = ue->pbch_vars[gNB_id]->xtra_byte;
-      rx_ind->rx_indication_body[n_pdus - 1].mib_pdu.ssb_index = (frame_parms->ssb_index)&0x7;
-      rx_ind->rx_indication_body[n_pdus - 1].mib_pdu.ssb_length = frame_parms->Lmax;
-      rx_ind->rx_indication_body[n_pdus - 1].mib_pdu.cell_id = frame_parms->Nid_cell;
->>>>>>> cf1822be
     break;
     default:
     break;
