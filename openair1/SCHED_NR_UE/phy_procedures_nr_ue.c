/*
 * Licensed to the OpenAirInterface (OAI) Software Alliance under one or more
 * contributor license agreements.  See the NOTICE file distributed with
 * this work for additional information regarding copyright ownership.
 * The OpenAirInterface Software Alliance licenses this file to You under
 * the OAI Public License, Version 1.1  (the "License"); you may not use this file
 * except in compliance with the License.
 * You may obtain a copy of the License at
 *
 *      http://www.openairinterface.org/?page_id=698
 *
 * Unless required by applicable law or agreed to in writing, software
 * distributed under the License is distributed on an "AS IS" BASIS,
 * WITHOUT WARRANTIES OR CONDITIONS OF ANY KIND, either express or implied.
 * See the License for the specific language governing permissions and
 * limitations under the License.
 *-------------------------------------------------------------------------------
 * For more information about the OpenAirInterface (OAI) Software Alliance:
 *      contact@openairinterface.org
 */

/*! \file phy_procedures_nr_ue.c
 * \brief Implementation of UE procedures from 36.213 LTE specifications
 * \author R. Knopp, F. Kaltenberger, N. Nikaein, A. Mico Pereperez, G. Casati
 * \date 2018
 * \version 0.1
 * \company Eurecom
 * \email: knopp@eurecom.fr,florian.kaltenberger@eurecom.fr, navid.nikaein@eurecom.fr, guido.casati@iis.fraunhofer.de
 * \note
 * \warning
 */

#define _GNU_SOURCE

#include "nr/nr_common.h"
#include "assertions.h"
#include "defs.h"
#include "PHY/defs_nr_UE.h"
#include "PHY/phy_extern_nr_ue.h"
#include "PHY/MODULATION/modulation_UE.h"
#include "PHY/NR_REFSIG/refsig_defs_ue.h"
#include "PHY/NR_UE_TRANSPORT/nr_transport_ue.h"
#include "PHY/NR_UE_TRANSPORT/nr_transport_proto_ue.h"
#include "SCHED_NR_UE/defs.h"
#include "SCHED_NR_UE/pucch_uci_ue_nr.h"
#include "SCHED_NR/extern.h"
#include "SCHED_NR_UE/phy_sch_processing_time.h"
#include "PHY/NR_UE_ESTIMATION/nr_estimation.h"
#include "PHY/NR_TRANSPORT/nr_dci.h"
#ifdef EMOS
#include "SCHED/phy_procedures_emos.h"
#endif
#include "executables/softmodem-common.h"
#include "executables/nr-uesoftmodem.h"
#include "openair2/LAYER2/NR_MAC_UE/mac_proto.h"

//#define DEBUG_PHY_PROC
#define NR_PDCCH_SCHED
//#define NR_PDCCH_SCHED_DEBUG
//#define NR_PUCCH_SCHED
//#define NR_PUCCH_SCHED_DEBUG

#ifndef PUCCH
#define PUCCH
#endif

#include "LAYER2/NR_MAC_UE/mac_defs.h"
#include "LAYER2/NR_MAC_UE/mac_proto.h"
#include "common/utils/LOG/log.h"

#ifdef EMOS
fifo_dump_emos_UE emos_dump_UE;
#endif

#include "common/utils/LOG/vcd_signal_dumper.h"
#include "UTIL/OPT/opt.h"
#include "intertask_interface.h"
#include "T.h"

char nr_mode_string[NUM_UE_MODE][20] = {"NOT SYNCHED","PRACH","RAR","RA_WAIT_CR", "PUSCH", "RESYNCH"};

const uint8_t nr_rv_round_map_ue[4] = {0, 2, 1, 3};

#if defined(EXMIMO) || defined(OAI_USRP) || defined(OAI_BLADERF) || defined(OAI_LMSSDR) || defined(OAI_ADRV9371_ZC706)
extern uint64_t downlink_frequency[MAX_NUM_CCs][4];
#endif

unsigned int gain_table[31] = {100,112,126,141,158,178,200,224,251,282,316,359,398,447,501,562,631,708,794,891,1000,1122,1258,1412,1585,1778,1995,2239,2512,2818,3162};

void nr_fill_dl_indication(nr_downlink_indication_t *dl_ind,
                           fapi_nr_dci_indication_t *dci_ind,
                           fapi_nr_rx_indication_t *rx_ind,
                           UE_nr_rxtx_proc_t *proc,
                           PHY_VARS_NR_UE *ue,
                           uint8_t gNB_id){

  memset((void*)dl_ind, 0, sizeof(nr_downlink_indication_t));

  dl_ind->gNB_index = gNB_id;
  dl_ind->module_id = ue->Mod_id;
  dl_ind->cc_id     = ue->CC_id;
  dl_ind->frame     = proc->frame_rx;
  dl_ind->slot      = proc->nr_slot_rx;
  dl_ind->thread_id = proc->thread_id;

  if (dci_ind) {

    dl_ind->rx_ind = NULL; //no data, only dci for now
    dl_ind->dci_ind = dci_ind;

  } else if (rx_ind) {

    dl_ind->rx_ind = rx_ind; //  hang on rx_ind instance
    dl_ind->dci_ind = NULL;

  }

}

void nr_fill_rx_indication(fapi_nr_rx_indication_t *rx_ind,
                           uint8_t pdu_type,
                           uint8_t gNB_id,
                           PHY_VARS_NR_UE *ue,
                           NR_UE_DLSCH_t *dlsch0,
                           uint16_t n_pdus){

  int harq_pid;
  NR_DL_FRAME_PARMS *frame_parms = &ue->frame_parms;

  if (n_pdus > 1){
    LOG_E(PHY, "In %s: multiple number of DL PDUs not supported yet...\n", __FUNCTION__);
  }

  switch (pdu_type){
    case FAPI_NR_RX_PDU_TYPE_SIB:
    case FAPI_NR_RX_PDU_TYPE_DLSCH:
    case FAPI_NR_RX_PDU_TYPE_RAR:
      harq_pid = dlsch0->current_harq_pid;
      rx_ind->rx_indication_body[n_pdus - 1].pdsch_pdu.pdu = dlsch0->harq_processes[harq_pid]->b;
      rx_ind->rx_indication_body[n_pdus - 1].pdsch_pdu.pdu_length = dlsch0->harq_processes[harq_pid]->TBS / 8;
    break;
    case FAPI_NR_RX_PDU_TYPE_SSB:
      rx_ind->rx_indication_body[n_pdus - 1].ssb_pdu.pdu = ue->pbch_vars[gNB_id]->decoded_output;
      rx_ind->rx_indication_body[n_pdus - 1].ssb_pdu.additional_bits = ue->pbch_vars[gNB_id]->xtra_byte;
      rx_ind->rx_indication_body[n_pdus - 1].ssb_pdu.ssb_index = (frame_parms->ssb_index)&0x7;
      rx_ind->rx_indication_body[n_pdus - 1].ssb_pdu.ssb_length = frame_parms->Lmax;
      rx_ind->rx_indication_body[n_pdus - 1].ssb_pdu.cell_id = frame_parms->Nid_cell;
      rx_ind->rx_indication_body[n_pdus - 1].ssb_pdu.ssb_start_subcarrier = frame_parms->ssb_start_subcarrier;
    break;
    default:
    break;
  }

  rx_ind->rx_indication_body[n_pdus -1].pdu_type = pdu_type;
  rx_ind->number_pdus = n_pdus;

}

int get_tx_amp_prach(int power_dBm, int power_max_dBm, int N_RB_UL){

  int gain_dB = power_dBm - power_max_dBm, amp_x_100 = -1;

  switch (N_RB_UL) {
  case 6:
  amp_x_100 = AMP;      // PRACH is 6 PRBS so no scale
  break;
  case 15:
  amp_x_100 = 158*AMP;  // 158 = 100*sqrt(15/6)
  break;
  case 25:
  amp_x_100 = 204*AMP;  // 204 = 100*sqrt(25/6)
  break;
  case 50:
  amp_x_100 = 286*AMP;  // 286 = 100*sqrt(50/6)
  break;
  case 75:
  amp_x_100 = 354*AMP;  // 354 = 100*sqrt(75/6)
  break;
  case 100:
  amp_x_100 = 408*AMP;  // 408 = 100*sqrt(100/6)
  break;
  default:
  LOG_E(PHY, "Unknown PRB size %d\n", N_RB_UL);
  return (amp_x_100);
  break;
  }
  if (gain_dB < -30) {
    return (amp_x_100/3162);
  } else if (gain_dB > 0)
    return (amp_x_100);
  else
    return (amp_x_100/gain_table[-gain_dB]);  // 245 corresponds to the factor sqrt(25/6)

  return (amp_x_100);
}

UE_MODE_t get_nrUE_mode(uint8_t Mod_id,uint8_t CC_id,uint8_t gNB_id){
  return(PHY_vars_UE_g[Mod_id][CC_id]->UE_mode[gNB_id]);
}

uint8_t get_ra_PreambleIndex(uint8_t Mod_id, uint8_t CC_id, uint8_t gNB_id){

  return PHY_vars_UE_g[Mod_id][CC_id]->prach_resources[gNB_id]->ra_PreambleIndex;

}

// convert time factor "16 * 64 * T_c / (2^mu)" in N_TA calculation in TS38.213 section 4.2 to samples by multiplying with samples per second
//   16 * 64 * T_c            / (2^mu) * samples_per_second
// = 16 * T_s                 / (2^mu) * samples_per_second
// = 16 * 1 / (15 kHz * 2048) / (2^mu) * (15 kHz * 2^mu * ofdm_symbol_size)
// = 16 * 1 /           2048           *                  ofdm_symbol_size
// = 16 * ofdm_symbol_size / 2048
static inline
uint16_t get_bw_scaling(uint16_t ofdm_symbol_size){
  return 16 * ofdm_symbol_size / 2048;
}

// UL time alignment procedures:
// - If the current tx frame and slot match the TA configuration in ul_time_alignment
//   then timing advance is processed and set to be applied in the next UL transmission
// - Application of timing adjustment according to TS 38.213 p4.2
// todo:
// - handle RAR TA application as per ch 4.2 TS 38.213
void ue_ta_procedures(PHY_VARS_NR_UE *ue, int slot_tx, int frame_tx){

  if (ue->mac_enabled == 1) {

    uint8_t gNB_id = 0;
    NR_UL_TIME_ALIGNMENT_t *ul_time_alignment = &ue->ul_time_alignment[gNB_id];

    if (frame_tx == ul_time_alignment->ta_frame && slot_tx == ul_time_alignment->ta_slot) {

      uint16_t ofdm_symbol_size = ue->frame_parms.ofdm_symbol_size;
      uint16_t bw_scaling = get_bw_scaling(ofdm_symbol_size);

      ue->timing_advance += (ul_time_alignment->ta_command - 31) * bw_scaling;

      LOG_D(PHY, "In %s: [UE %d] [%d.%d] Got timing advance command %u from MAC, new value is %d\n",
        __FUNCTION__,
        ue->Mod_id,
        frame_tx,
        slot_tx,
        ul_time_alignment->ta_command,
        ue->timing_advance);

      ul_time_alignment->ta_frame = -1;
      ul_time_alignment->ta_slot = -1;

    }
  }
}

void phy_procedures_nrUE_TX(PHY_VARS_NR_UE *ue,
                            UE_nr_rxtx_proc_t *proc,
                            uint8_t gNB_id) {

  int slot_tx = proc->nr_slot_tx;
  int frame_tx = proc->frame_tx;

  AssertFatal(ue->CC_id == 0, "Transmission on secondary CCs is not supported yet\n");

  VCD_SIGNAL_DUMPER_DUMP_FUNCTION_BY_NAME(VCD_SIGNAL_DUMPER_FUNCTIONS_PHY_PROCEDURES_UE_TX,VCD_FUNCTION_IN);

  memset(ue->common_vars.txdataF[0], 0, sizeof(int)*14*ue->frame_parms.ofdm_symbol_size);

  LOG_D(PHY,"****** start TX-Chain for AbsSubframe %d.%d ******\n", frame_tx, slot_tx);

#if UE_TIMING_TRACE
  start_meas(&ue->phy_proc_tx);
#endif

  if (ue->UE_mode[gNB_id] <= PUSCH){

    for (uint8_t harq_pid = 0; harq_pid < ue->ulsch[proc->thread_id][gNB_id][0]->number_harq_processes_for_pusch; harq_pid++) {
      if (ue->ulsch[proc->thread_id][gNB_id][0]->harq_processes[harq_pid]->status == ACTIVE)
        nr_ue_ulsch_procedures(ue, harq_pid, frame_tx, slot_tx, proc->thread_id, gNB_id);
    }

  }

  VCD_SIGNAL_DUMPER_DUMP_FUNCTION_BY_NAME(VCD_SIGNAL_DUMPER_FUNCTIONS_PHY_PROCEDURES_UE_TX, VCD_FUNCTION_OUT);
#if UE_TIMING_TRACE
  stop_meas(&ue->phy_proc_tx);
#endif

}

void nr_ue_measurement_procedures(uint16_t l,
                                  PHY_VARS_NR_UE *ue,
                                  UE_nr_rxtx_proc_t *proc,
                                  uint8_t gNB_id,
                                  uint16_t slot){

  NR_DL_FRAME_PARMS *frame_parms=&ue->frame_parms;
  int frame_rx   = proc->frame_rx;
  int nr_slot_rx = proc->nr_slot_rx;
  VCD_SIGNAL_DUMPER_DUMP_FUNCTION_BY_NAME(VCD_SIGNAL_DUMPER_FUNCTIONS_UE_MEASUREMENT_PROCEDURES, VCD_FUNCTION_IN);

  if (l==2) {

    LOG_D(PHY,"Doing UE measurement procedures in symbol l %u Ncp %d nr_slot_rx %d, rxdata %p\n",
      l,
      ue->frame_parms.Ncp,
      nr_slot_rx,
      ue->common_vars.rxdata);

    nr_ue_measurements(ue, proc, nr_slot_rx);

#if T_TRACER
    if(slot == 0)
      T(T_UE_PHY_MEAS, T_INT(gNB_id),  T_INT(ue->Mod_id), T_INT(frame_rx%1024), T_INT(nr_slot_rx),
	T_INT((int)(10*log10(ue->measurements.rsrp[0])-ue->rx_total_gain_dB)),
	T_INT((int)ue->measurements.rx_rssi_dBm[0]),
	T_INT((int)(ue->measurements.rx_power_avg_dB[0] - ue->measurements.n0_power_avg_dB)),
	T_INT((int)ue->measurements.rx_power_avg_dB[0]),
	T_INT((int)ue->measurements.n0_power_avg_dB),
	T_INT((int)ue->measurements.wideband_cqi_avg[0]),
	T_INT((int)ue->common_vars.freq_offset));
#endif
  }

  // accumulate and filter timing offset estimation every subframe (instead of every frame)
  if (( slot == 2) && (l==(2-frame_parms->Ncp))) {

    // AGC

    VCD_SIGNAL_DUMPER_DUMP_FUNCTION_BY_NAME(VCD_SIGNAL_DUMPER_FUNCTIONS_UE_GAIN_CONTROL, VCD_FUNCTION_IN);


    //printf("start adjust gain power avg db %d\n", ue->measurements.rx_power_avg_dB[gNB_id]);
    phy_adjust_gain_nr (ue,ue->measurements.rx_power_avg_dB[gNB_id],gNB_id);
    
    VCD_SIGNAL_DUMPER_DUMP_FUNCTION_BY_NAME(VCD_SIGNAL_DUMPER_FUNCTIONS_UE_GAIN_CONTROL, VCD_FUNCTION_OUT);

}

  VCD_SIGNAL_DUMPER_DUMP_FUNCTION_BY_NAME(VCD_SIGNAL_DUMPER_FUNCTIONS_UE_MEASUREMENT_PROCEDURES, VCD_FUNCTION_OUT);
}

void nr_ue_pbch_procedures(uint8_t gNB_id,
			   PHY_VARS_NR_UE *ue,
			   UE_nr_rxtx_proc_t *proc,
			   uint8_t abstraction_flag)
{
  int ret = 0;

  DevAssert(ue);

  int frame_rx = proc->frame_rx;
  int nr_slot_rx = proc->nr_slot_rx;

  VCD_SIGNAL_DUMPER_DUMP_FUNCTION_BY_NAME(VCD_SIGNAL_DUMPER_FUNCTIONS_UE_PBCH_PROCEDURES, VCD_FUNCTION_IN);

  LOG_D(PHY,"[UE  %d] Frame %d Slot %d, Trying PBCH (NidCell %d, gNB_id %d)\n",ue->Mod_id,frame_rx,nr_slot_rx,ue->frame_parms.Nid_cell,gNB_id);

  ret = nr_rx_pbch(ue, proc,
                   ue->pbch_vars[gNB_id],
                   &ue->frame_parms,
                   gNB_id,
                   (ue->frame_parms.ssb_index)&7,
                   SISO);

  if (ret==0) {

    ue->pbch_vars[gNB_id]->pdu_errors_conseq = 0;

    // Switch to PRACH state if it is first PBCH after initial synch and no timing correction is performed
    if (ue->UE_mode[gNB_id] == NOT_SYNCHED && ue->no_timing_correction == 1){
      if (get_softmodem_params()->do_ra) {
        ue->UE_mode[gNB_id] = PRACH;
        ue->prach_resources[gNB_id]->sync_frame = frame_rx;
        ue->prach_resources[gNB_id]->init_msg1 = 0;
      } else {
        ue->UE_mode[gNB_id] = PUSCH;
      }
    }

#ifdef DEBUG_PHY_PROC
    uint16_t frame_tx;
    LOG_D(PHY,"[UE %d] frame %d, nr_slot_rx %d, Received PBCH (MIB): frame_tx %d. N_RB_DL %d\n",
    ue->Mod_id,
    frame_rx,
    nr_slot_rx,
    frame_tx,
    ue->frame_parms.N_RB_DL);
#endif

  } else {
    LOG_E(PHY,"[UE %d] frame %d, nr_slot_rx %d, Error decoding PBCH!\n",
	  ue->Mod_id,frame_rx, nr_slot_rx);
    /*FILE *fd;
    if ((fd = fopen("rxsig_frame0.dat","w")) != NULL) {
                  fwrite((void *)&ue->common_vars.rxdata[0][0],
                         sizeof(int32_t),
                         ue->frame_parms.samples_per_frame,
                         fd);
                  LOG_I(PHY,"Dummping Frame ... bye bye \n");
                  fclose(fd);
                  exit(0);
                }*/

    /*
    write_output("rxsig0.m","rxs0", ue->common_vars.rxdata[0],ue->frame_parms.samples_per_subframe,1,1);


      write_output("H00.m","h00",&(ue->common_vars.dl_ch_estimates[0][0][0]),((ue->frame_parms.Ncp==0)?7:6)*(ue->frame_parms.ofdm_symbol_size),1,1);
      write_output("H10.m","h10",&(ue->common_vars.dl_ch_estimates[0][2][0]),((ue->frame_parms.Ncp==0)?7:6)*(ue->frame_parms.ofdm_symbol_size),1,1);

      write_output("rxsigF0.m","rxsF0", ue->common_vars.rxdataF[0],8*ue->frame_parms.ofdm_symbol_size,1,1);
      write_output("PBCH_rxF0_ext.m","pbch0_ext",ue->pbch_vars[0]->rxdataF_ext[0],12*4*6,1,1);
      write_output("PBCH_rxF0_comp.m","pbch0_comp",ue->pbch_vars[0]->rxdataF_comp[0],12*4*6,1,1);
      write_output("PBCH_rxF_llr.m","pbch_llr",ue->pbch_vars[0]->llr,(ue->frame_parms.Ncp==0) ? 1920 : 1728,1,4);
      exit(-1);
    */

    ue->pbch_vars[gNB_id]->pdu_errors_conseq++;
    ue->pbch_vars[gNB_id]->pdu_errors++;

    if (ue->pbch_vars[gNB_id]->pdu_errors_conseq>=100) {
      if (get_softmodem_params()->non_stop) {
        LOG_E(PHY,"More that 100 consecutive PBCH errors! Going back to Sync mode!\n");
        ue->lost_sync = 1;
      } else {
        LOG_E(PHY,"More that 100 consecutive PBCH errors! Exiting!\n");
        exit_fun("More that 100 consecutive PBCH errors! Exiting!\n");
      }
    }
  }

  if (frame_rx % 100 == 0) {
    ue->pbch_vars[gNB_id]->pdu_fer = ue->pbch_vars[gNB_id]->pdu_errors - ue->pbch_vars[gNB_id]->pdu_errors_last;
    ue->pbch_vars[gNB_id]->pdu_errors_last = ue->pbch_vars[gNB_id]->pdu_errors;
  }

#ifdef DEBUG_PHY_PROC
  LOG_D(PHY,"[UE %d] frame %d, slot %d, PBCH errors = %d, consecutive errors = %d!\n",
	ue->Mod_id,frame_rx, nr_slot_rx,
	ue->pbch_vars[gNB_id]->pdu_errors,
	ue->pbch_vars[gNB_id]->pdu_errors_conseq);
#endif
  VCD_SIGNAL_DUMPER_DUMP_FUNCTION_BY_NAME(VCD_SIGNAL_DUMPER_FUNCTIONS_UE_PBCH_PROCEDURES, VCD_FUNCTION_OUT);
}



unsigned int nr_get_tx_amp(int power_dBm, int power_max_dBm, int N_RB_UL, int nb_rb)
{

  int gain_dB = power_dBm - power_max_dBm;
  double gain_lin;

  gain_lin = pow(10,.1*gain_dB);
  if ((nb_rb >0) && (nb_rb <= N_RB_UL)) {
    return((int)(AMP*sqrt(gain_lin*N_RB_UL/(double)nb_rb)));
  }
  else {
    LOG_E(PHY,"Illegal nb_rb/N_RB_UL combination (%d/%d)\n",nb_rb,N_RB_UL);
    //mac_xface->macphy_exit("");
  }
  return(0);
}

#ifdef NR_PDCCH_SCHED

int nr_ue_pdcch_procedures(uint8_t gNB_id,
			   PHY_VARS_NR_UE *ue,
			   UE_nr_rxtx_proc_t *proc)
{
  int frame_rx = proc->frame_rx;
  int nr_slot_rx = proc->nr_slot_rx;
  unsigned int dci_cnt=0;
  fapi_nr_dci_indication_t dci_ind = {0};
  nr_downlink_indication_t dl_indication;

  /*
  //  unsigned int dci_cnt=0, i;  //removed for nr_ue_pdcch_procedures and added in the loop for nb_coreset_active
#ifdef NR_PDCCH_SCHED_DEBUG
  printf("<-NR_PDCCH_PHY_PROCEDURES_LTE_UE (nr_ue_pdcch_procedures)-> Entering function nr_ue_pdcch_procedures() \n");
#endif

  int frame_rx = proc->frame_rx;
  int nr_slot_rx = proc->nr_slot_rx;
  NR_DCI_ALLOC_t dci_alloc_rx[8];
  
  //uint8_t next1_thread_id = proc->thread_id== (RX_NB_TH-1) ? 0:(proc->thread_id+1);
  //uint8_t next2_thread_id = next1_thread_id== (RX_NB_TH-1) ? 0:(next1_thread_id+1);
  

  // table dci_fields_sizes_cnt contains dci_fields_sizes for each time a dci is decoded in the slot
  // each element represents the size in bits for each dci field, for each decoded dci -> [dci_cnt-1]
  // each time a dci is decode at dci_cnt, the values of the table dci_fields_sizes[i][j] will be copied at table dci_fields_sizes_cnt[dci_cnt-1][i][j]
  // table dci_fields_sizes_cnt[dci_cnt-1][i][j] will then be used in function nr_extract_dci_info
  uint8_t dci_fields_sizes_cnt[MAX_NR_DCI_DECODED_SLOT][NBR_NR_DCI_FIELDS][NBR_NR_FORMATS];

  int nb_searchspace_active=0;
  NR_UE_PDCCH **pdcch_vars = ue->pdcch_vars[proc->thread_id];
  NR_UE_PDCCH *pdcch_vars2 = ue->pdcch_vars[proc->thread_id][gNB_id];
  // s in TS 38.212 Subclause 10.1, for each active BWP the UE can deal with 10 different search spaces
  // Higher layers have updated the number of searchSpaces with are active in the current slot and this value is stored in variable nb_searchspace_total
  int nb_searchspace_total = pdcch_vars2->nb_search_space;

  pdcch_vars[gNB_id]->crnti = 0x1234; //to be check how to set when using loop memory

  uint16_t c_rnti=pdcch_vars[gNB_id]->crnti;
  uint16_t cs_rnti=0,new_rnti=0,tc_rnti=0;
  uint16_t p_rnti=P_RNTI;
  uint16_t si_rnti=SI_RNTI;
  uint16_t ra_rnti=99;
  uint16_t sp_csi_rnti=0,sfi_rnti=0,int_rnti=0,tpc_pusch_rnti=0,tpc_pucch_rnti=0,tpc_srs_rnti=0; //FIXME
  uint16_t crc_scrambled_values[TOTAL_NBR_SCRAMBLED_VALUES] =
    {c_rnti,cs_rnti,new_rnti,tc_rnti,p_rnti,si_rnti,ra_rnti,sp_csi_rnti,sfi_rnti,int_rnti,tpc_pusch_rnti,tpc_pucch_rnti,tpc_srs_rnti};
  #ifdef NR_PDCCH_SCHED_DEBUG
  printf("<-NR_PDCCH_PHY_PROCEDURES_LTE_UE (nr_ue_pdcch_procedures)-> there is a bug in FAPI to calculate nb_searchspace_total=%d\n",nb_searchspace_total);
  #endif
  if (nb_searchspace_total>1) nb_searchspace_total=1; // to be removed when fixing bug in FAPI
  #ifdef NR_PDCCH_SCHED_DEBUG
  printf("<-NR_PDCCH_PHY_PROCEDURES_LTE_UE (nr_ue_pdcch_procedures)-> there is a bug in FAPI to calculate nb_searchspace_total so we set it to 1...\n");
  printf("<-NR_PDCCH_PHY_PROCEDURES_LTE_UE (nr_ue_pdcch_procedures)-> the number of searchSpaces active in the current slot(%d) is %d) \n",
	 nr_slot_rx,nb_searchspace_total);
  #endif

  //FK: we define dci_ind and dl_indication as local variables, this way the call to the mac should be thread safe
  fapi_nr_dci_indication_t dci_ind;
  nr_downlink_indication_t dl_indication;
  
  // p in TS 38.212 Subclause 10.1, for each active BWP the UE can deal with 3 different CORESETs (including coresetId 0 for common search space)
  //int nb_coreset_total = NR_NBR_CORESET_ACT_BWP;
  unsigned int dci_cnt=0;
  // this table contains 56 (NBR_NR_DCI_FIELDS) elements for each dci field and format described in TS 38.212. Each element represents the size in bits for each dci field
  //uint8_t dci_fields_sizes[NBR_NR_DCI_FIELDS][NBR_NR_FORMATS] = {{0}};
  // this is the UL bandwidth part. FIXME! To be defined where this value comes from
  //  uint16_t n_RB_ULBWP = 106;
  // this is the DL bandwidth part. FIXME! To be defined where this value comes from

  // First we have to identify each searchSpace active at a time and do PDCCH monitoring corresponding to current searchSpace
  // Up to 10 searchSpaces can be configured to UE (s<=10)
  for (nb_searchspace_active=0; nb_searchspace_active<nb_searchspace_total; nb_searchspace_active++){
    int nb_coreset_active=nb_searchspace_active;
    //int do_pdcch_monitoring_current_slot=1; // this variable can be removed and fapi is handling
    
     // The following code has been removed as it is handled by higher layers (fapi)
     //
     // Verify that monitoring is required at the slot nr_slot_rx. We will run pdcch procedure only if do_pdcch_monitoring_current_slot=1
     // For Type0-PDCCH searchspace, we need to calculate the monitoring slot from Tables 13-1 .. 13-15 in TS 38.213 Subsection 13
     //NR_UE_SLOT_PERIOD_OFFSET_t sl_period_offset_mon = pdcch_vars2->searchSpace[nb_searchspace_active].monitoringSlotPeriodicityAndOffset;
     //if (sl_period_offset_mon == nr_sl1) {
     //do_pdcch_monitoring_current_slot=1; // PDCCH monitoring in every slot
     //} else if (nr_slot_rx%(uint16_t)sl_period_offset_mon == pdcch_vars2->searchSpace[nb_searchspace_active].monitoringSlotPeriodicityAndOffset_offset) {
     //do_pdcch_monitoring_current_slot=1; // PDCCH monitoring in every monitoringSlotPeriodicityAndOffset slot with offset
     //}
    
     // FIXME
     // For PDCCH monitoring when overlap with SS/PBCH according to 38.213 v15.1.0 Section 10
     // To be implemented LATER !!!
     
    //int _offset,_index,_M;
    //int searchSpace_id                              = pdcch_vars2->searchSpace[nb_searchspace_active].searchSpaceId;


    #ifdef NR_PDCCH_SCHED_DEBUG
      printf("<-NR_PDCCH_PHY_PROCEDURES_LTE_UE (nr_ue_pdcch_procedures)-> nb_searchspace_active=%d do_pdcch_monitoring_current_slot=%d (to be removed)\n",
              nb_searchspace_active,
              do_pdcch_monitoring_current_slot);
    #endif

//    if (do_pdcch_monitoring_current_slot) {
      // the searchSpace indicates that we need to monitor PDCCH in current nr_slot_rx
      // get the parameters describing the current SEARCHSPACE
      // the CORESET id applicable to the current SearchSpace
      //int searchSpace_coreset_id                      = pdcch_vars2->searchSpace[nb_searchspace_active].controlResourceSetId;
      // FIXME this variable is a bit string (14 bits) identifying every OFDM symbol in a slot.
      // at the moment we will not take into consideration this variable and we will consider that the OFDM symbol offset is always the first OFDM in a symbol
      uint16_t symbol_within_slot_mon                 = pdcch_vars2->searchSpace[nb_searchspace_active].monitoringSymbolWithinSlot;
      // get the remaining parameters describing the current SEARCHSPACE:     // FIXME! To be defined where we get this information from
      //NR_UE_SEARCHSPACE_nbrCAND_t num_cand_L1         = pdcch_vars2->searchSpace[nb_searchspace_active].nrofCandidates_aggrlevel1;
      //NR_UE_SEARCHSPACE_nbrCAND_t num_cand_L2         = pdcch_vars2->searchSpace[nb_searchspace_active].nrofCandidates_aggrlevel2;
      //NR_UE_SEARCHSPACE_nbrCAND_t num_cand_L4         = pdcch_vars2->searchSpace[nb_searchspace_active].nrofCandidates_aggrlevel4;
      //NR_UE_SEARCHSPACE_nbrCAND_t num_cand_L8         = pdcch_vars2->searchSpace[nb_searchspace_active].nrofCandidates_aggrlevel8;
      //NR_UE_SEARCHSPACE_nbrCAND_t num_cand_L16        = pdcch_vars2->searchSpace[nb_searchspace_active].nrofCandidates_aggrlevel16;
                                                                                                  // FIXME! A table of five enum elements
      // searchSpaceType indicates whether this is a common search space or a UE-specific search space
      //int searchSpaceType                             = pdcch_vars2->searchSpace[nb_searchspace_active].searchSpaceType.type;
      NR_SEARCHSPACE_TYPE_t searchSpaceType                             = ue_specific;//common;
      #ifdef NR_PDCCH_SCHED_DEBUG
        printf("<-NR_PDCCH_PHY_PROCEDURES_LTE_UE (nr_ue_pdcch_procedures)-> searchSpaceType=%d is hardcoded THIS HAS TO BE FIXED!!!\n",
                searchSpaceType);
      #endif

      //while ((searchSpace_coreset_id != pdcch_vars2->coreset[nb_coreset_active].controlResourceSetId) && (nb_coreset_active<nb_coreset_total)) {
        // we need to identify the CORESET associated to the active searchSpace
        //nb_coreset_active++;
      if (nb_coreset_active >= nb_coreset_total) return 0; // the coreset_id could not be found. There is a problem
      }


    
     //we do not need these parameters yet
    
     // get the parameters describing the current CORESET
     //int coreset_duration                                      = pdcch_vars2->coreset[nb_coreset_active].duration;
     //uint64_t coreset_freq_dom                                 = pdcch_vars2->coreset[nb_coreset_active].frequencyDomainResources;
     //int coreset_shift_index                                   = pdcch_vars2->coreset[nb_coreset_active].cce_reg_mappingType.shiftIndex;
    // NR_UE_CORESET_REG_bundlesize_t coreset_bundlesize         = pdcch_vars2->coreset[nb_coreset_active].cce_reg_mappingType.reg_bundlesize;
    // NR_UE_CORESET_interleaversize_t coreset_interleaversize   = pdcch_vars2->coreset[nb_coreset_active].cce_reg_mappingType.interleaversize;
    // NR_UE_CORESET_precoder_granularity_t precoder_granularity = pdcch_vars2->coreset[nb_coreset_active].precoderGranularity;
    // int tci_statesPDCCH                                       = pdcch_vars2->coreset[nb_coreset_active].tciStatesPDCCH;
    // int tci_present                                           = pdcch_vars2->coreset[nb_coreset_active].tciPresentInDCI;
    // uint16_t pdcch_DMRS_scrambling_id                         = pdcch_vars2->coreset[nb_coreset_active].pdcchDMRSScramblingID;
    

    // A set of PDCCH candidates for a UE to monitor is defined in terms of PDCCH search spaces.
    // Searchspace types:
    // Type0-PDCCH  common search space for a DCI format with CRC scrambled by a SI-RNTI
    // number of consecutive resource blocks and a number of consecutive symbols for
    // the control resource set of the Type0-PDCCH common search space from
    // the four most significant bits of RMSI-PDCCH-Config as described in Tables 13-1 through 13-10
    // and determines PDCCH monitoring occasions
    // from the four least significant bits of RMSI-PDCCH-Config,
    // included in MasterInformationBlock, as described in Tables 13-11 through 13-15
    // Type0A-PDCCH common search space for a DCI format with CRC scrambled by a SI-RNTI
    // Type1-PDCCH  common search space for a DCI format with CRC scrambled by a RA-RNTI, or a TC-RNTI, or a C-RNTI
    // Type2-PDCCH  common search space for a DCI format with CRC scrambled by a P-RNTI
    // Type3-PDCCH  common search space for a DCI format with CRC scrambled by INT-RNTI, or SFI-RNTI,
    // or TPC-PUSCH-RNTI, or TPC-PUCCH-RNTI, or TPC-SRS-RNTI, or C-RNTI, or CS-RNTI(s), or SP-CSI-RNTI



    VCD_SIGNAL_DUMPER_DUMP_FUNCTION_BY_NAME(VCD_SIGNAL_DUMPER_FUNCTIONS_UE_PDCCH_PROCEDURES, VCD_FUNCTION_IN);
#if UE_TIMING_TRACE
      start_meas(&ue->dlsch_rx_pdcch_stats);
#endif

      VCD_SIGNAL_DUMPER_DUMP_FUNCTION_BY_NAME(VCD_SIGNAL_DUMPER_FUNCTIONS_RX_PDCCH, VCD_FUNCTION_IN);
#ifdef NR_PDCCH_SCHED_DEBUG
      printf("<-NR_PDCCH_PHY_PROCEDURES_LTE_UE (nr_ue_pdcch_procedures)-> Entering function nr_rx_pdcch with gNB_id=%d (nb_coreset_active=%d, (symbol_within_slot_mon&0x3FFF)=%d, searchSpaceType=%d)\n",
                  gNB_id,nb_coreset_active,(symbol_within_slot_mon&0x3FFF),
                  searchSpaceType);
#endif
        nr_rx_pdcch(ue,
                    frame_rx,
                    nr_slot_rx,
                    gNB_id,
                    //(ue->frame_parms.mode1_flag == 1) ? SISO : ALAMOUTI,
                    SISO,
                    ue->high_speed_flag,
                    ue->is_secondary_ue,
                    nb_coreset_active,
                    (symbol_within_slot_mon&0x3FFF),
                    searchSpaceType);
#ifdef NR_PDCCH_SCHED_DEBUG
          printf("<-NR_PDCCH_PHY_PROCEDURES_LTE_UE (nr_ue_pdcch_procedures)-> Ending function nr_rx_pdcch(nb_coreset_active=%d, (symbol_within_slot_mon&0x3FFF)=%d, searchSpaceType=%d)\n",
                  nb_coreset_active,(symbol_within_slot_mon&0x3FFF),
                  searchSpaceType);
#endif

  */
  
  VCD_SIGNAL_DUMPER_DUMP_FUNCTION_BY_NAME(VCD_SIGNAL_DUMPER_FUNCTIONS_RX_PDCCH, VCD_FUNCTION_IN);
  nr_rx_pdcch(ue, proc);
  VCD_SIGNAL_DUMPER_DUMP_FUNCTION_BY_NAME(VCD_SIGNAL_DUMPER_FUNCTIONS_RX_PDCCH, VCD_FUNCTION_OUT);
  

  VCD_SIGNAL_DUMPER_DUMP_FUNCTION_BY_NAME(VCD_SIGNAL_DUMPER_FUNCTIONS_DCI_DECODING, VCD_FUNCTION_IN);

#ifdef NR_PDCCH_SCHED_DEBUG
  printf("<-NR_PDCCH_PHY_PROCEDURES_LTE_UE (nr_ue_pdcch_procedures)-> Entering function nr_dci_decoding_procedure with (nb_searchspace_active=%d)\n",
	 pdcch_vars->nb_search_space);
#endif

  dci_cnt = nr_dci_decoding_procedure(ue, proc, &dci_ind);

#ifdef NR_PDCCH_SCHED_DEBUG
  LOG_I(PHY,"<-NR_PDCCH_PHY_PROCEDURES_LTE_UE (nr_ue_pdcch_procedures)-> Ending function nr_dci_decoding_procedure() -> dci_cnt=%u\n",dci_cnt);
#endif
  
  VCD_SIGNAL_DUMPER_DUMP_FUNCTION_BY_NAME(VCD_SIGNAL_DUMPER_FUNCTIONS_DCI_DECODING, VCD_FUNCTION_OUT);
  //LOG_D(PHY,"[UE  %d][PUSCH] Frame %d nr_slot_rx %d PHICH RX\n",ue->Mod_id,frame_rx,nr_slot_rx);

  for (int i=0; i<dci_cnt; i++) {
    LOG_D(PHY,"[UE  %d] AbsSubFrame %d.%d, Mode %s: DCI %i of %d total DCIs found --> rnti %x : format %d\n",
      ue->Mod_id,frame_rx%1024,nr_slot_rx,nr_mode_string[ue->UE_mode[gNB_id]],
      i + 1,
      dci_cnt,
      dci_ind.dci_list[i].rnti,
      dci_ind.dci_list[i].dci_format);
  }
  ue->pdcch_vars[proc->thread_id][gNB_id]->dci_received += dci_cnt;

  dci_ind.number_of_dcis = dci_cnt;
    /*
    for (int i=0; i<dci_cnt; i++) {
      
	memset(&dci_ind.dci_list[i].dci,0,sizeof(fapi_nr_dci_pdu_rel15_t));
	
	dci_ind.dci_list[i].rnti = dci_alloc_rx[i].rnti;
	dci_ind.dci_list[i].dci_format = dci_alloc_rx[i].format;
	dci_ind.dci_list[i].n_CCE = dci_alloc_rx[i].firstCCE;
	dci_ind.dci_list[i].N_CCE = (int)dci_alloc_rx[i].L;
	
	status = nr_extract_dci_info(ue,
				     gNB_id,
				     ue->frame_parms.frame_type,
				     dci_alloc_rx[i].dci_length,
				     dci_alloc_rx[i].rnti,
				     dci_alloc_rx[i].dci_pdu,
				     &dci_ind.dci_list[i].dci,
				     dci_fields_sizes_cnt[i],
				     dci_alloc_rx[i].format,
				     nr_slot_rx,
				     pdcch_vars2->n_RB_BWP[nb_searchspace_active],
				     pdcch_vars2->n_RB_BWP[nb_searchspace_active],
				     crc_scrambled_values);
	
	if(status == 0) {
	  LOG_W(PHY,"<-NR_PDCCH_PHY_PROCEDURES_UE (nr_ue_pdcch_procedures)-> bad DCI %d !!! \n",dci_alloc_rx[i].format);
	  return(-1);
	}
	
	LOG_D(PHY,"<-NR_PDCCH_PHY_PROCEDURES_UE (nr_ue_pdcch_procedures)-> Ending function nr_extract_dci_info()\n");
	

        
      } // end for loop dci_cnt
    */

    // fill dl_indication message
    nr_fill_dl_indication(&dl_indication, &dci_ind, NULL, proc, ue, gNB_id);
    //  send to mac
    ue->if_inst->dl_indication(&dl_indication, NULL);

#if UE_TIMING_TRACE
  stop_meas(&ue->dlsch_rx_pdcch_stats);
#endif
    
  VCD_SIGNAL_DUMPER_DUMP_FUNCTION_BY_NAME(VCD_SIGNAL_DUMPER_FUNCTIONS_UE_PDCCH_PROCEDURES, VCD_FUNCTION_OUT);
  return(dci_cnt);
}
#endif // NR_PDCCH_SCHED

int nr_ue_pdsch_procedures(PHY_VARS_NR_UE *ue, UE_nr_rxtx_proc_t *proc, int gNB_id, PDSCH_t pdsch, NR_UE_DLSCH_t *dlsch0, NR_UE_DLSCH_t *dlsch1) {

  int frame_rx = proc->frame_rx;
  int nr_slot_rx = proc->nr_slot_rx;
  int m;
  int i_mod,gNB_id_i,dual_stream_UE;
  int first_symbol_flag=0;

  if (!dlsch0)
    return 0;
  if (dlsch0->active == 0)
    return 0;

  if (!dlsch1)  {
    int harq_pid = dlsch0->current_harq_pid;
    NR_DL_UE_HARQ_t *dlsch0_harq = dlsch0->harq_processes[harq_pid];
    uint16_t BWPStart       = dlsch0_harq->BWPStart;
    uint16_t pdsch_start_rb = dlsch0_harq->start_rb;
    uint16_t pdsch_nb_rb    = dlsch0_harq->nb_rb;
    uint16_t s0             = dlsch0_harq->start_symbol;
    uint16_t s1             = dlsch0_harq->nb_symbols;
    bool is_SI              = dlsch0->rnti_type == _SI_RNTI_;

<<<<<<< HEAD
    LOG_D(PHY,"[UE %d] PDSCH type %d active in nr_slot_rx %d, harq_pid %d (%d), rb_start %d, nb_rb %d, symbol_start %d, nb_symbols %d, DMRS mask %x\n",
          ue->Mod_id,pdsch,nr_slot_rx,harq_pid,dlsch0_harq->status,pdsch_start_rb,pdsch_nb_rb,s0,s1,dlsch0_harq->dlDmrsSymbPos);

    for (m = s0; m < (s0 +s1); m++) {
      if (((1<<m)&dlsch0_harq->dlDmrsSymbPos) > 0) {
=======
    LOG_D(PHY,"[UE %d] PDSCH type %d active in nr_slot_rx %d, harq_pid %d (%d), rb_start %d, nb_rb %d, symbol_start %d, nb_symbols %d, DMRS mask %x\n",ue->Mod_id,pdsch,nr_slot_rx,harq_pid,dlsch0_harq->status,pdsch_start_rb,pdsch_nb_rb,s0,s1,dlsch0_harq->dlDmrsSymbPos);

    for (m = s0; m < (s0 +s1); m++) {
      if (dlsch0_harq->dlDmrsSymbPos & (1 << m)) {
>>>>>>> 4bfbb6f1
        for (uint8_t aatx=0; aatx<dlsch0_harq->Nl; aatx++) {//for MIMO Config: it shall loop over no_layers
          nr_pdsch_channel_estimation(ue,
                                      proc,
                                      gNB_id,
                                      is_SI,
                                      nr_slot_rx,
                                      get_dmrs_port(aatx,dlsch0_harq->dmrs_ports),
                                      m,
                                      BWPStart,
                                      ue->frame_parms.first_carrier_offset+(BWPStart + pdsch_start_rb)*12,
                                      pdsch_nb_rb);
          LOG_D(PHY,"PDSCH Channel estimation gNB id %d, PDSCH antenna port %d, slot %d, symbol %d\n",0,aatx,nr_slot_rx,m);
#if 0
          ///LOG_M: the channel estimation
          int nr_frame_rx = proc->frame_rx;
          char filename[100];
          for (uint8_t aarx=0; aarx<ue->frame_parms.nb_antennas_rx; aarx++) {
            sprintf(filename,"PDSCH_CHANNEL_frame%d_slot%d_sym%d_port%d_rx%d.m", nr_frame_rx, nr_slot_rx, m, aatx,aarx);
            int **dl_ch_estimates = ue->pdsch_vars[proc->thread_id][gNB_id]->dl_ch_estimates;
            LOG_M(filename,"channel_F",&dl_ch_estimates[aatx*ue->frame_parms.nb_antennas_rx+aarx][ue->frame_parms.ofdm_symbol_size*m],ue->frame_parms.ofdm_symbol_size, 1, 1);
          }
#endif
        }
      }
    }

    uint16_t first_symbol_with_data = s0;
    uint32_t dmrs_data_re;

    if (dlsch0_harq->dmrsConfigType == NFAPI_NR_DMRS_TYPE1)
      dmrs_data_re = 12 - 6 * dlsch0_harq->n_dmrs_cdm_groups;
    else
      dmrs_data_re = 12 - 4 * dlsch0_harq->n_dmrs_cdm_groups;

    while ((dmrs_data_re == 0) && (dlsch0_harq->dlDmrsSymbPos & (1 << first_symbol_with_data))) {
      first_symbol_with_data++;
    }

    for (m = s0; m < (s1 + s0); m++) {
 
      dual_stream_UE = 0;
      gNB_id_i = gNB_id+1;
      i_mod = 0;
      if (( m==first_symbol_with_data ) && (m<4))
        first_symbol_flag = 1;
      else
        first_symbol_flag = 0;

#if UE_TIMING_TRACE
      uint8_t slot = 0;
      if(m >= ue->frame_parms.symbols_per_slot>>1)
        slot = 1;
      start_meas(&ue->dlsch_llr_stats_parallelization[proc->thread_id][slot]);
#endif
      // process DLSCH received symbols in the slot
      // symbol by symbol processing (if data/DMRS are multiplexed is checked inside the function)
      if (pdsch == PDSCH || pdsch == SI_PDSCH || pdsch == RA_PDSCH) {
        if (nr_rx_pdsch(ue,
                        proc,
                        pdsch,
                        gNB_id,
                        gNB_id_i,
                        frame_rx,
                        nr_slot_rx,
                        m,
                        first_symbol_flag,
                        dual_stream_UE,
                        i_mod,
                        harq_pid) < 0)
          return -1;
      } else AssertFatal(1==0,"Not RA_PDSCH, SI_PDSCH or PDSCH\n");

#if UE_TIMING_TRACE
      stop_meas(&ue->dlsch_llr_stats_parallelization[proc->thread_id][slot]);
#if DISABLE_LOG_X
      printf("[AbsSFN %d.%d] LLR Computation Symbol %d %5.2f \n",frame_rx,nr_slot_rx,m,ue->dlsch_llr_stats_parallelization[proc->thread_id][slot].p_time/(cpuf*1000.0));
#else
      LOG_D(PHY, "[AbsSFN %d.%d] LLR Computation Symbol %d %5.2f \n",frame_rx,nr_slot_rx,m,ue->dlsch_llr_stats_parallelization[proc->thread_id][slot].p_time/(cpuf*1000.0));
#endif
#endif

      if(first_symbol_flag) {
        proc->first_symbol_available = 1;
      }
    } // CRNTI active
  }
  return 0;
}

void nr_ue_dlsch_procedures(PHY_VARS_NR_UE *ue,
       UE_nr_rxtx_proc_t *proc,
       int gNB_id,
       PDSCH_t pdsch,
       NR_UE_DLSCH_t *dlsch0,
       NR_UE_DLSCH_t *dlsch1,
       int *dlsch_errors,
       uint8_t dlsch_parallel) {

  if (dlsch0==NULL)
    AssertFatal(0,"dlsch0 should be defined at this level \n");

  int harq_pid = dlsch0->current_harq_pid;
  int frame_rx = proc->frame_rx;
  int nr_slot_rx = proc->nr_slot_rx;
  uint32_t ret = UINT32_MAX, ret1 = UINT32_MAX;
  NR_UE_PDSCH *pdsch_vars;
  uint16_t dmrs_len = get_num_dmrs(dlsch0->harq_processes[dlsch0->current_harq_pid]->dlDmrsSymbPos);
  nr_downlink_indication_t dl_indication;
  fapi_nr_rx_indication_t rx_ind;
  uint16_t number_pdus = 1;
  // params for UL time alignment procedure
  NR_UL_TIME_ALIGNMENT_t *ul_time_alignment = &ue->ul_time_alignment[gNB_id];

  uint8_t is_cw0_active = dlsch0->harq_processes[harq_pid]->status;
  uint16_t nb_symb_sch = dlsch0->harq_processes[harq_pid]->nb_symbols;
  uint16_t start_symbol = dlsch0->harq_processes[harq_pid]->start_symbol;
  uint8_t dmrs_type = dlsch0->harq_processes[harq_pid]->dmrsConfigType;

  uint8_t nb_re_dmrs;
  if (dmrs_type==NFAPI_NR_DMRS_TYPE1) {
    nb_re_dmrs = 6*dlsch0->harq_processes[harq_pid]->n_dmrs_cdm_groups;
  }
  else {
    nb_re_dmrs = 4*dlsch0->harq_processes[harq_pid]->n_dmrs_cdm_groups;
  }

  uint8_t is_cw1_active = 0;
  if(dlsch1)
    is_cw1_active = dlsch1->harq_processes[harq_pid]->status;

  LOG_D(PHY,"AbsSubframe %d.%d Start LDPC Decoder for CW0 [harq_pid %d] ? %d \n", frame_rx%1024, nr_slot_rx, harq_pid, is_cw0_active);
  LOG_D(PHY,"AbsSubframe %d.%d Start LDPC Decoder for CW1 [harq_pid %d] ? %d \n", frame_rx%1024, nr_slot_rx, harq_pid, is_cw1_active);

  if(is_cw0_active && is_cw1_active)
    {
      dlsch0->Kmimo = 2;
      dlsch1->Kmimo = 2;
    }
  else
    {
      dlsch0->Kmimo = 1;
    }
  if (1) {
    switch (pdsch) {
    case SI_PDSCH:
    case RA_PDSCH:
    case P_PDSCH:
    case PDSCH:
      pdsch_vars = ue->pdsch_vars[proc->thread_id][gNB_id];
      break;
    case PMCH:
    case PDSCH1:
      LOG_E(PHY,"Illegal PDSCH %d for ue_pdsch_procedures\n",pdsch);
      pdsch_vars = NULL;
      return;
      break;
    default:
      pdsch_vars = NULL;
      return;
      break;

    }
    if (frame_rx < *dlsch_errors)
      *dlsch_errors=0;

    if (pdsch == RA_PDSCH) {
      if (ue->prach_resources[gNB_id]!=NULL)
	      dlsch0->rnti = ue->prach_resources[gNB_id]->ra_RNTI;
      else {
	      LOG_E(PHY,"[UE %d] Frame %d, nr_slot_rx %d: FATAL, prach_resources is NULL\n", ue->Mod_id, frame_rx, nr_slot_rx);
	      //mac_xface->macphy_exit("prach_resources is NULL");
	      return;
      }
    }

    // exit dlsch procedures as there are no active dlsch
    if (is_cw0_active != ACTIVE && is_cw1_active != ACTIVE)
      return;

    // start ldpc decode for CW 0
    dlsch0->harq_processes[harq_pid]->G = nr_get_G(dlsch0->harq_processes[harq_pid]->nb_rb,
                                                   nb_symb_sch,
                                                   nb_re_dmrs,
                                                   dmrs_len,
                                                   dlsch0->harq_processes[harq_pid]->Qm,
                                                   dlsch0->harq_processes[harq_pid]->Nl);
#if UE_TIMING_TRACE
      start_meas(&ue->dlsch_unscrambling_stats);
#endif
      nr_dlsch_unscrambling(pdsch_vars->llr[0],
                            dlsch0->harq_processes[harq_pid]->G,
                            0,
                            ue->frame_parms.Nid_cell,
                            dlsch0->rnti);
      

#if UE_TIMING_TRACE
      stop_meas(&ue->dlsch_unscrambling_stats);
#endif

#if 0
      LOG_I(PHY," ------ start ldpc decoder for AbsSubframe %d.%d / %d  ------  \n", frame_rx, nr_slot_rx, harq_pid);
      LOG_I(PHY,"start ldpc decode for CW 0 for AbsSubframe %d.%d / %d --> nb_rb %d \n", frame_rx, nr_slot_rx, harq_pid, dlsch0->harq_processes[harq_pid]->nb_rb);
      LOG_I(PHY,"start ldpc decode for CW 0 for AbsSubframe %d.%d / %d  --> rb_alloc_even %x \n", frame_rx, nr_slot_rx, harq_pid, dlsch0->harq_processes[harq_pid]->rb_alloc_even);
      LOG_I(PHY,"start ldpc decode for CW 0 for AbsSubframe %d.%d / %d  --> Qm %d \n", frame_rx, nr_slot_rx, harq_pid, dlsch0->harq_processes[harq_pid]->Qm);
      LOG_I(PHY,"start ldpc decode for CW 0 for AbsSubframe %d.%d / %d  --> Nl %d \n", frame_rx, nr_slot_rx, harq_pid, dlsch0->harq_processes[harq_pid]->Nl);
      LOG_I(PHY,"start ldpc decode for CW 0 for AbsSubframe %d.%d / %d  --> G  %d \n", frame_rx, nr_slot_rx, harq_pid, dlsch0->harq_processes[harq_pid]->G);
      LOG_I(PHY,"start ldpc decode for CW 0 for AbsSubframe %d.%d / %d  --> Kmimo  %d \n", frame_rx, nr_slot_rx, harq_pid, dlsch0->Kmimo);
      LOG_I(PHY,"start ldpc decode for CW 0 for AbsSubframe %d.%d / %d  --> Pdcch Sym  %d \n", frame_rx, nr_slot_rx, harq_pid, ue->pdcch_vars[proc->thread_id][gNB_id]->num_pdcch_symbols);
#endif

#if UE_TIMING_TRACE
      start_meas(&ue->dlsch_decoding_stats[proc->thread_id]);
#endif

  if( dlsch_parallel)
    {
    ret = nr_dlsch_decoding_mthread(ue,
			   proc,
			   gNB_id,
			   pdsch_vars->llr[0],
			   &ue->frame_parms,
			   dlsch0,
			   dlsch0->harq_processes[harq_pid],
			   frame_rx,
			   nb_symb_sch,
			   nr_slot_rx,
			   harq_pid,
			   pdsch==PDSCH?1:0,
			   dlsch0->harq_processes[harq_pid]->TBS>256?1:0);
    LOG_T(PHY,"dlsch decoding is parallelized, ret = %d\n", ret);
    }
  else
    {
    ret = nr_dlsch_decoding(ue,
			   proc,
			   gNB_id,
			   pdsch_vars->llr[0],
			   &ue->frame_parms,
			   dlsch0,
			   dlsch0->harq_processes[harq_pid],
			   frame_rx,
			   nb_symb_sch,
			   nr_slot_rx,
			   harq_pid,
			   pdsch==PDSCH?1:0,
			   dlsch0->harq_processes[harq_pid]->TBS>256?1:0);
      LOG_T(PHY,"Sequential dlsch decoding , ret = %d\n", ret);
     }


#if UE_TIMING_TRACE
      stop_meas(&ue->dlsch_decoding_stats[proc->thread_id]);
#if DISABLE_LOG_X
      printf(" --> Unscrambling for CW0 %5.3f\n",
              (ue->dlsch_unscrambling_stats.p_time)/(cpuf*1000.0));
      printf("AbsSubframe %d.%d --> LDPC Decoding for CW0 %5.3f\n",
              frame_rx%1024, nr_slot_rx,(ue->dlsch_decoding_stats[proc->thread_id].p_time)/(cpuf*1000.0));
#else
      LOG_I(PHY, " --> Unscrambling for CW0 %5.3f\n",
              (ue->dlsch_unscrambling_stats.p_time)/(cpuf*1000.0));
      LOG_I(PHY, "AbsSubframe %d.%d --> LDPC Decoding for CW0 %5.3f\n",
              frame_rx%1024, nr_slot_rx,(ue->dlsch_decoding_stats[proc->thread_id].p_time)/(cpuf*1000.0));
#endif

#endif
      if(is_cw1_active)
      {
          // start ldpc decode for CW 1
        dlsch1->harq_processes[harq_pid]->G = nr_get_G(dlsch1->harq_processes[harq_pid]->nb_rb,
                                                       nb_symb_sch,
                                                       nb_re_dmrs,
                                                       dmrs_len,
                                                       dlsch1->harq_processes[harq_pid]->Qm,
							 dlsch1->harq_processes[harq_pid]->Nl);
#if UE_TIMING_TRACE
          start_meas(&ue->dlsch_unscrambling_stats);
#endif
          nr_dlsch_unscrambling(pdsch_vars->llr[1],
                                dlsch1->harq_processes[harq_pid]->G,
                                0,
                                ue->frame_parms.Nid_cell,
                                dlsch1->rnti);
#if UE_TIMING_TRACE
          stop_meas(&ue->dlsch_unscrambling_stats);
#endif

#if 0
          LOG_I(PHY,"start ldpc decode for CW 1 for AbsSubframe %d.%d / %d --> nb_rb %d \n", frame_rx, nr_slot_rx, harq_pid, dlsch1->harq_processes[harq_pid]->nb_rb);
          LOG_I(PHY,"start ldpc decode for CW 1 for AbsSubframe %d.%d / %d  --> rb_alloc_even %x \n", frame_rx, nr_slot_rx, harq_pid, dlsch1->harq_processes[harq_pid]->rb_alloc_even);
          LOG_I(PHY,"start ldpc decode for CW 1 for AbsSubframe %d.%d / %d  --> Qm %d \n", frame_rx, nr_slot_rx, harq_pid, dlsch1->harq_processes[harq_pid]->Qm);
          LOG_I(PHY,"start ldpc decode for CW 1 for AbsSubframe %d.%d / %d  --> Nl %d \n", frame_rx, nr_slot_rx, harq_pid, dlsch1->harq_processes[harq_pid]->Nl);
          LOG_I(PHY,"start ldpc decode for CW 1 for AbsSubframe %d.%d / %d  --> G  %d \n", frame_rx, nr_slot_rx, harq_pid, dlsch1->harq_processes[harq_pid]->G);
          LOG_I(PHY,"start ldpc decode for CW 1 for AbsSubframe %d.%d / %d  --> Kmimo  %d \n", frame_rx, nr_slot_rx, harq_pid, dlsch1->Kmimo);
          LOG_I(PHY,"start ldpc decode for CW 1 for AbsSubframe %d.%d / %d  --> Pdcch Sym  %d \n", frame_rx, nr_slot_rx, harq_pid, ue->pdcch_vars[proc->thread_id][gNB_id]->num_pdcch_symbols);
#endif

#if UE_TIMING_TRACE
          start_meas(&ue->dlsch_decoding_stats[proc->thread_id]);
#endif

  if(dlsch_parallel)
    {
    ret1 = nr_dlsch_decoding_mthread(ue,
                                     proc,
                                     gNB_id,
                                     pdsch_vars->llr[1],
                                     &ue->frame_parms,
                                     dlsch1,
                                     dlsch1->harq_processes[harq_pid],
                                     frame_rx,
                                     nb_symb_sch,
				     nr_slot_rx,
                                     harq_pid,
                                     pdsch==PDSCH?1:0,
                                     dlsch1->harq_processes[harq_pid]->TBS>256?1:0);
          LOG_T(PHY,"CW dlsch decoding is parallelized, ret1 = %d\n", ret1);
    }
    else
    {
    ret1 = nr_dlsch_decoding(ue,
			     proc,
			     gNB_id,
                             pdsch_vars->llr[1],
                             &ue->frame_parms,
                             dlsch1,
                             dlsch1->harq_processes[harq_pid],
                             frame_rx,
                             nb_symb_sch,
                             nr_slot_rx,
                             harq_pid,
                             pdsch==PDSCH?1:0,//proc->decoder_switch,
                             dlsch1->harq_processes[harq_pid]->TBS>256?1:0);
    LOG_T(PHY,"CWW sequential dlsch decoding, ret1 = %d\n", ret1);
    }

#if UE_TIMING_TRACE
          stop_meas(&ue->dlsch_decoding_stats[proc->thread_id]);
#if DISABLE_LOG_X
          printf(" --> Unscrambling for CW1 %5.3f\n",
                  (ue->dlsch_unscrambling_stats.p_time)/(cpuf*1000.0));
          printf("AbsSubframe %d.%d --> ldpc Decoding for CW1 %5.3f\n",
                  frame_rx%1024, nr_slot_rx,(ue->dlsch_decoding_stats[proc->thread_id].p_time)/(cpuf*1000.0));
#else
          LOG_D(PHY, " --> Unscrambling for CW1 %5.3f\n",
                  (ue->dlsch_unscrambling_stats.p_time)/(cpuf*1000.0));
          LOG_D(PHY, "AbsSubframe %d.%d --> ldpc Decoding for CW1 %5.3f\n",
                  frame_rx%1024, nr_slot_rx,(ue->dlsch_decoding_stats[proc->thread_id].p_time)/(cpuf*1000.0));
#endif

#endif
          LOG_I(PHY,"AbsSubframe %d.%d --> ldpc Decoding for CW1 %5.3f\n",
                  frame_rx%1024, nr_slot_rx,(ue->dlsch_decoding_stats[proc->thread_id].p_time)/(cpuf*1000.0));

        LOG_D(PHY, "harq_pid: %d, TBS expected dlsch1: %d \n", harq_pid, dlsch1->harq_processes[harq_pid]->TBS);
      }

      LOG_D(PHY," ------ end ldpc decoder for AbsSubframe %d.%d ------ decoded in %d \n", frame_rx, nr_slot_rx, ret);
      LOG_D(PHY, "harq_pid: %d, TBS expected dlsch0: %d  \n",harq_pid, dlsch0->harq_processes[harq_pid]->TBS);

      if(ret<dlsch0->max_ldpc_iterations+1){

        switch (pdsch) {
          case RA_PDSCH:
            nr_fill_dl_indication(&dl_indication, NULL, &rx_ind, proc, ue, gNB_id);
            nr_fill_rx_indication(&rx_ind, FAPI_NR_RX_PDU_TYPE_RAR, gNB_id, ue, dlsch0, number_pdus);

            ue->UE_mode[gNB_id] = RA_RESPONSE;
            break;
          case PDSCH:
            nr_fill_dl_indication(&dl_indication, NULL, &rx_ind, proc, ue, gNB_id);
            nr_fill_rx_indication(&rx_ind, FAPI_NR_RX_PDU_TYPE_DLSCH, gNB_id, ue, dlsch0, number_pdus);
            break;
          case SI_PDSCH:
            nr_fill_dl_indication(&dl_indication, NULL, &rx_ind, proc, ue, gNB_id);
            nr_fill_rx_indication(&rx_ind, FAPI_NR_RX_PDU_TYPE_SIB, gNB_id, ue, dlsch0, number_pdus);
            break;
          default:
            break;
        }

        LOG_D(PHY, "In %s DL PDU length in bits: %d, in bytes: %d \n", __FUNCTION__, dlsch0->harq_processes[harq_pid]->TBS, dlsch0->harq_processes[harq_pid]->TBS / 8);

        //  send to mac
        if (ue->if_inst && ue->if_inst->dl_indication) {
          ue->if_inst->dl_indication(&dl_indication, ul_time_alignment);
        }
      }

      if (ue->mac_enabled == 1) { // TODO: move this from PHY to MAC layer!

        /* Time Alignment procedure
        // - UE processing capability 1
        // - Setting the TA update to be applied after the reception of the TA command
        // - Timing adjustment computed according to TS 38.213 section 4.2
        // - Durations of N1 and N2 symbols corresponding to PDSCH and PUSCH are
        //   computed according to sections 5.3 and 6.4 of TS 38.214 */
        const int numerology = ue->frame_parms.numerology_index;
        const int ofdm_symbol_size = ue->frame_parms.ofdm_symbol_size;
        const int nb_prefix_samples = ue->frame_parms.nb_prefix_samples;
        const int samples_per_subframe = ue->frame_parms.samples_per_subframe;
        const int slots_per_frame = ue->frame_parms.slots_per_frame;
        const int slots_per_subframe = ue->frame_parms.slots_per_subframe;

        const double tc_factor = 1.0 / samples_per_subframe;
        const uint16_t bw_scaling = get_bw_scaling(ofdm_symbol_size);

        const int Ta_max = 3846; // Max value of 12 bits TA Command
        const double N_TA_max = Ta_max * bw_scaling * tc_factor;

        NR_UE_MAC_INST_t *mac = get_mac_inst(0);

        NR_PUSCH_TimeDomainResourceAllocationList_t *pusch_TimeDomainAllocationList = NULL;
        if (mac->ULbwp[0] &&
            mac->ULbwp[0]->bwp_Dedicated &&
            mac->ULbwp[0]->bwp_Dedicated->pusch_Config &&
            mac->ULbwp[0]->bwp_Dedicated->pusch_Config->choice.setup &&
            mac->ULbwp[0]->bwp_Dedicated->pusch_Config->choice.setup->pusch_TimeDomainAllocationList) {
          pusch_TimeDomainAllocationList = mac->ULbwp[0]->bwp_Dedicated->pusch_Config->choice.setup->pusch_TimeDomainAllocationList->choice.setup;
        }
        else if (mac->ULbwp[0] &&
                 mac->ULbwp[0]->bwp_Common &&
                 mac->ULbwp[0]->bwp_Common->pusch_ConfigCommon &&
                 mac->ULbwp[0]->bwp_Common->pusch_ConfigCommon->choice.setup &&
                 mac->ULbwp[0]->bwp_Common->pusch_ConfigCommon->choice.setup->pusch_TimeDomainAllocationList) {
          pusch_TimeDomainAllocationList = mac->ULbwp[0]->bwp_Common->pusch_ConfigCommon->choice.setup->pusch_TimeDomainAllocationList;
        }
        else if (mac->scc_SIB &&
                 mac->scc_SIB->uplinkConfigCommon &&
                 mac->scc_SIB->uplinkConfigCommon->initialUplinkBWP.pusch_ConfigCommon &&
                 mac->scc_SIB->uplinkConfigCommon->initialUplinkBWP.pusch_ConfigCommon->choice.setup &&
                 mac->scc_SIB->uplinkConfigCommon->initialUplinkBWP.pusch_ConfigCommon->choice.setup->pusch_TimeDomainAllocationList) {
          pusch_TimeDomainAllocationList = mac->scc_SIB->uplinkConfigCommon->initialUplinkBWP.pusch_ConfigCommon->choice.setup->pusch_TimeDomainAllocationList;
        }
        long mapping_type_ul = pusch_TimeDomainAllocationList ? pusch_TimeDomainAllocationList->list.array[0]->mappingType : NR_PUSCH_TimeDomainResourceAllocation__mappingType_typeA;

        NR_PDSCH_Config_t *pdsch_Config = (mac->DLbwp[0] && mac->DLbwp[0]->bwp_Dedicated->pdsch_Config->choice.setup) ? mac->DLbwp[0]->bwp_Dedicated->pdsch_Config->choice.setup : NULL;
        NR_PDSCH_TimeDomainResourceAllocationList_t *pdsch_TimeDomainAllocationList = NULL;
        if (mac->DLbwp[0] && mac->DLbwp[0]->bwp_Dedicated->pdsch_Config->choice.setup->pdsch_TimeDomainAllocationList)
          pdsch_TimeDomainAllocationList = pdsch_Config->pdsch_TimeDomainAllocationList->choice.setup;
        else if (mac->DLbwp[0] && mac->DLbwp[0]->bwp_Common->pdsch_ConfigCommon->choice.setup->pdsch_TimeDomainAllocationList)
          pdsch_TimeDomainAllocationList = mac->DLbwp[0]->bwp_Common->pdsch_ConfigCommon->choice.setup->pdsch_TimeDomainAllocationList;
        else if (mac->scc_SIB && mac->scc_SIB->downlinkConfigCommon.initialDownlinkBWP.pdsch_ConfigCommon->choice.setup)
          pdsch_TimeDomainAllocationList = mac->scc_SIB->downlinkConfigCommon.initialDownlinkBWP.pdsch_ConfigCommon->choice.setup->pdsch_TimeDomainAllocationList;
        long mapping_type_dl = pdsch_TimeDomainAllocationList ? pdsch_TimeDomainAllocationList->list.array[0]->mappingType : NR_PDSCH_TimeDomainResourceAllocation__mappingType_typeA;

        NR_DMRS_DownlinkConfig_t *NR_DMRS_dlconfig = NULL;
        if (pdsch_Config) {
          if (mapping_type_dl == NR_PDSCH_TimeDomainResourceAllocation__mappingType_typeA)
            NR_DMRS_dlconfig = (NR_DMRS_DownlinkConfig_t *)pdsch_Config->dmrs_DownlinkForPDSCH_MappingTypeA->choice.setup;
          else
            NR_DMRS_dlconfig = (NR_DMRS_DownlinkConfig_t *)pdsch_Config->dmrs_DownlinkForPDSCH_MappingTypeB->choice.setup;
        }

        pdsch_dmrs_AdditionalPosition_t add_pos_dl = pdsch_dmrs_pos2;
        if (NR_DMRS_dlconfig && NR_DMRS_dlconfig->dmrs_AdditionalPosition)
          add_pos_dl = *NR_DMRS_dlconfig->dmrs_AdditionalPosition;

        /* PDSCH decoding time N_1 for processing capability 1 */
        int N_1;

        if (add_pos_dl == pdsch_dmrs_pos0)
          N_1 = pdsch_N_1_capability_1[numerology][1];
        else if (add_pos_dl == pdsch_dmrs_pos1 || add_pos_dl == pdsch_dmrs_pos2)
          N_1 = pdsch_N_1_capability_1[numerology][2];
        else
          N_1 = pdsch_N_1_capability_1[numerology][3];

        /* PUSCH preapration time N_2 for processing capability 1 */
        const int N_2 = pusch_N_2_timing_capability_1[numerology][1];

        /* d_1_1 depending on the number of PDSCH symbols allocated */
        const int d = 0; // TODO number of overlapping symbols of the scheduling PDCCH and the scheduled PDSCH
        int d_1_1 = 0;
        if (mapping_type_dl == NR_PDSCH_TimeDomainResourceAllocation__mappingType_typeA)
         if (nb_symb_sch + start_symbol < 7)
          d_1_1 = 7 - (nb_symb_sch + start_symbol);
         else
          d_1_1 = 0;
        else // mapping type B
          switch (nb_symb_sch){
            case 7: d_1_1 = 0; break;
            case 4: d_1_1 = 3; break;
            case 2: d_1_1 = 3 + d; break;
            default: break;
          }

        /* d_2_1 */
        int d_2_1;
        if (mapping_type_ul == NR_PUSCH_TimeDomainResourceAllocation__mappingType_typeB && start_symbol != 0)
          d_2_1 = 0;
        else
          d_2_1 = 1;

        /* d_2_2 */
        const double d_2_2 = 0.0; // set to 0 because there is only 1 BWP: TODO this should corresponds to the switching time as defined in TS 38.133

        /* N_t_1 time duration in msec of N_1 symbols corresponding to a PDSCH reception time
        // N_t_2 time duration in msec of N_2 symbols corresponding to a PUSCH preparation time */
        double N_t_1 = (N_1 + d_1_1) * (ofdm_symbol_size + nb_prefix_samples) * tc_factor;
        double N_t_2 = (N_2 + d_2_1) * (ofdm_symbol_size + nb_prefix_samples) * tc_factor;
        if (N_t_2 < d_2_2) N_t_2 = d_2_2;

        /* Time alignment procedure */
        // N_t_1 + N_t_2 + N_TA_max must be in msec
        const double t_subframe = 1.0; // subframe duration of 1 msec
        const int ul_tx_timing_adjustment = 1 + (int)ceil(slots_per_subframe*(N_t_1 + N_t_2 + N_TA_max + 0.5)/t_subframe);

        if (ul_time_alignment->apply_ta == 1){
          ul_time_alignment->ta_slot = (nr_slot_rx + ul_tx_timing_adjustment) % slots_per_frame;
          if (nr_slot_rx + ul_tx_timing_adjustment > slots_per_frame){
            ul_time_alignment->ta_frame = (frame_rx + 1) % 1024;
          } else {
            ul_time_alignment->ta_frame = frame_rx;
          }
          // reset TA flag
          ul_time_alignment->apply_ta = 0;
          LOG_D(PHY,"Frame %d slot %d -- Starting UL time alignment procedures. TA update will be applied at frame %d slot %d\n", frame_rx, nr_slot_rx, ul_time_alignment->ta_frame, ul_time_alignment->ta_slot);
        }
      }
  }
}


/*!
 * \brief This is the UE synchronize thread.
 * It performs band scanning and synchonization.
 * \param arg is a pointer to a \ref PHY_VARS_NR_UE structure.
 * \returns a pointer to an int. The storage is not on the heap and must not be freed.
 */
#ifdef UE_SLOT_PARALLELISATION
#define FIFO_PRIORITY   40
void *UE_thread_slot1_dl_processing(void *arg) {

  static __thread int UE_dl_slot1_processing_retval;
  struct rx_tx_thread_data *rtd = arg;
  UE_nr_rxtx_proc_t *proc = rtd->proc;
  PHY_VARS_NR_UE    *ue   = rtd->UE;

  uint8_t pilot1;

  proc->instance_cnt_slot1_dl_processing=-1;
  proc->nr_slot_rx = proc->sub_frame_start * ue->frame_parms.slots_per_subframe;

  char threadname[256];
  sprintf(threadname,"UE_thread_slot1_dl_processing_%d", proc->sub_frame_start);

  cpu_set_t cpuset;
  CPU_ZERO(&cpuset);
  if ( (proc->sub_frame_start+1)%RX_NB_TH == 0 && threads.slot1_proc_one != -1 )
    CPU_SET(threads.slot1_proc_one, &cpuset);
  if ( RX_NB_TH > 1 && (proc->sub_frame_start+1)%RX_NB_TH == 1 && threads.slot1_proc_two != -1 )
    CPU_SET(threads.slot1_proc_two, &cpuset);
  if ( RX_NB_TH > 2 && (proc->sub_frame_start+1)%RX_NB_TH == 2 && threads.slot1_proc_three != -1 )
    CPU_SET(threads.slot1_proc_three, &cpuset);

  init_thread(900000,1000000 , FIFO_PRIORITY-1, &cpuset,
	      threadname);

  while (!oai_exit) {
    if (pthread_mutex_lock(&proc->mutex_slot1_dl_processing) != 0) {
      LOG_E( PHY, "[SCHED][UE] error locking mutex for UE slot1 dl processing\n" );
      exit_fun("nothing to add");
    }
    while (proc->instance_cnt_slot1_dl_processing < 0) {
      // most of the time, the thread is waiting here
      pthread_cond_wait( &proc->cond_slot1_dl_processing, &proc->mutex_slot1_dl_processing );
    }
    if (pthread_mutex_unlock(&proc->mutex_slot1_dl_processing) != 0) {
      LOG_E( PHY, "[SCHED][UE] error unlocking mutex for UE slot1 dl processing \n" );
      exit_fun("nothing to add");
    }

    int frame_rx            = proc->frame_rx;
    uint8_t subframe_rx         = proc->nr_slot_rx / ue->frame_parms.slots_per_subframe;
    uint8_t next_subframe_rx    = (1 + subframe_rx) % NR_NUMBER_OF_SUBFRAMES_PER_FRAME;
    uint8_t next_subframe_slot0 = next_subframe_rx * ue->frame_parms.slots_per_subframe;

    uint8_t slot1  = proc->nr_slot_rx + 1;
    uint8_t pilot0 = 0;

    //printf("AbsSubframe %d.%d execute dl slot1 processing \n", frame_rx, nr_slot_rx);

    if (ue->frame_parms.Ncp == 0) {  // normal prefix
      pilot1 = 4;
    } else { // extended prefix
      pilot1 = 3;
    }

    /**** Slot1 FE Processing ****/
#if UE_TIMING_TRACE
    start_meas(&ue->ue_front_end_per_slot_stat[proc->thread_id][1]);
#endif
    // I- start dl slot1 processing
    // do first symbol of next downlink nr_slot_rx for channel estimation
    /*
    // 1- perform FFT for pilot ofdm symbols first (ofdmSym0 next nr_slot_rx ofdmSym11)
    if (nr_subframe_select(&ue->frame_parms,next_nr_slot_rx) != SF_UL)
    {
    front_end_fft(ue,
    pilot0,
    next_subframe_slot0,
    0,
    0);
    }

    front_end_fft(ue,
    pilot1,
    slot1,
    0,
    0);
    */
    // 1- perform FFT
    for (int l=1; l<ue->frame_parms.symbols_per_slot>>1; l++)
      {
	//if( (l != pilot0) && (l != pilot1))
	{
#if UE_TIMING_TRACE
	  start_meas(&ue->ofdm_demod_stats);
#endif
	  VCD_SIGNAL_DUMPER_DUMP_FUNCTION_BY_NAME(VCD_SIGNAL_DUMPER_FUNCTIONS_UE_SLOT_FEP, VCD_FUNCTION_IN);
	  //printf("AbsSubframe %d.%d FFT slot %d, symbol %d\n", frame_rx,nr_slot_rx,slot1,l);
	  front_end_fft(ue,
                        l,
                        slot1,
                        0,
                        0);
	  VCD_SIGNAL_DUMPER_DUMP_FUNCTION_BY_NAME(VCD_SIGNAL_DUMPER_FUNCTIONS_UE_SLOT_FEP, VCD_FUNCTION_OUT);
#if UE_TIMING_TRACE
	  stop_meas(&ue->ofdm_demod_stats);
#endif
	}
      } // for l=1..l2

    if (nr_subframe_select(&ue->frame_parms,next_nr_slot_rx) != SF_UL)
      {
	//printf("AbsSubframe %d.%d FFT slot %d, symbol %d\n", frame_rx,nr_slot_rx,next_subframe_slot0,pilot0);
	front_end_fft(ue,
		      pilot0,
		      next_subframe_slot0,
		      0,
		      0);
      }

    // 2- perform Channel Estimation for slot1
    for (int l=1; l<ue->frame_parms.symbols_per_slot>>1; l++)
      {
	if(l == pilot1)
	  {
	    //wait until channel estimation for pilot0/slot1 is available
	    uint32_t wait = 0;
	    while(proc->chan_est_pilot0_slot1_available == 0)
	      {
		usleep(1);
		wait++;
	      }
	    //printf("[slot1 dl processing] ChanEst symbol %d slot %d wait%d\n",l,slot1,wait);
	  }
	//printf("AbsSubframe %d.%d ChanEst slot %d, symbol %d\n", frame_rx,nr_slot_rx,slot1,l);
	front_end_chanEst(ue,
			  l,
			  slot1,
			  0);
	ue_measurement_procedures(l-1,ue,proc,0,slot1,0,ue->mode);
      }
    //printf("AbsSubframe %d.%d ChanEst slot %d, symbol %d\n", frame_rx,nr_slot_rx,next_subframe_slot0,pilot0);
    front_end_chanEst(ue,
		      pilot0,
		      next_subframe_slot0,
		      0);

    if ( (nr_slot_rx == 0) && (ue->decode_MIB == 1))
      {
	ue_pbch_procedures(0,ue,proc,0);
      }

    proc->chan_est_slot1_available = 1;
    //printf("Set available slot 1channelEst to 1 AbsSubframe %d.%d \n",frame_rx,nr_slot_rx);
    //printf(" [slot1 dl processing] ==> FFT/CHanEst Done for AbsSubframe %d.%d \n", proc->frame_rx, proc->nr_slot_rx);

    //printf(" [slot1 dl processing] ==> Start LLR Comuptation slot1 for AbsSubframe %d.%d \n", proc->frame_rx, proc->nr_slot_rx);


#if UE_TIMING_TRACE
    stop_meas(&ue->ue_front_end_per_slot_stat[proc->thread_id][1]);
#if DISABLE_LOG_X
    printf("[AbsSFN %d.%d] Slot1: FFT + Channel Estimate + Pdsch Proc Slot0 %5.2f \n",frame_rx,nr_slot_rx,ue->ue_front_end_per_slot_stat[proc->thread_id][1].p_time/(cpuf*1000.0));
#else
    LOG_D(PHY, "[AbsSFN %d.%d] Slot1: FFT + Channel Estimate + Pdsch Proc Slot0 %5.2f \n",frame_rx,nr_slot_rx,ue->ue_front_end_per_slot_stat[proc->thread_id][1].p_time/(cpuf*1000.0));
#endif
#endif


    //wait until pdcch is decoded
    uint32_t wait = 0;
    while(proc->dci_slot0_available == 0)
      {
        usleep(1);
        wait++;
      }
    //printf("[slot1 dl processing] AbsSubframe %d.%d LLR Computation Start wait DCI %d\n",frame_rx,nr_slot_rx,wait);

    /**** Pdsch Procedure Slot1 ****/
    // start slot1 thread for Pdsch Procedure (slot1)
    // do procedures for C-RNTI
    //printf("AbsSubframe %d.%d Pdsch Procedure (slot1)\n",frame_rx,nr_slot_rx);


#if UE_TIMING_TRACE
    start_meas(&ue->pdsch_procedures_per_slot_stat[proc->thread_id][1]);
#endif
    // start slave thread for Pdsch Procedure (slot1)
    // do procedures for C-RNTI
    uint8_t gNB_id = 0;

    if (ue->dlsch[proc->thread_id][gNB_id][0]->active == 1) {
      //wait until first ofdm symbol is processed
      //wait = 0;
      //while(proc->first_symbol_available == 0)
      //{
      //    usleep(1);
      //    wait++;
      //}
      //printf("[slot1 dl processing] AbsSubframe %d.%d LLR Computation Start wait First Ofdm Sym %d\n",frame_rx,nr_slot_rx,wait);

      //VCD_SIGNAL_DUMPER_DUMP_FUNCTION_BY_NAME(VCD_SIGNAL_DUMPER_FUNCTIONS_PDSCH_PROC, VCD_FUNCTION_IN);
      ue_pdsch_procedures(ue,
			  proc,
			  gNB_id,
			  PDSCH,
			  ue->dlsch[proc->thread_id][gNB_id][0],
			  NULL,
			  (ue->frame_parms.symbols_per_slot>>1),
			  ue->frame_parms.symbols_per_slot-1,
			  abstraction_flag);
      LOG_D(PHY," ------ end PDSCH ChannelComp/LLR slot 0: AbsSubframe %d.%d ------  \n", frame_rx%1024, nr_slot_rx);
      LOG_D(PHY," ------ --> PDSCH Turbo Decoder slot 0/1: AbsSubframe %d.%d ------  \n", frame_rx%1024, nr_slot_rx);
    }

    // do procedures for SI-RNTI
    if ((ue->dlsch_SI[gNB_id]) && (ue->dlsch_SI[gNB_id]->active == 1)) {
      ue_pdsch_procedures(ue,
			  proc,
			  gNB_id,
			  SI_PDSCH,
			  ue->dlsch_SI[gNB_id],
			  NULL,
			  (ue->frame_parms.symbols_per_slot>>1),
			  ue->frame_parms.symbols_per_slot-1,
			  abstraction_flag);
    }

    // do procedures for P-RNTI
    if ((ue->dlsch_p[gNB_id]) && (ue->dlsch_p[gNB_id]->active == 1)) {
      ue_pdsch_procedures(ue,
			  proc,
			  gNB_id,
			  P_PDSCH,
			  ue->dlsch_p[gNB_id],
			  NULL,
			  (ue->frame_parms.symbols_per_slot>>1),
			  ue->frame_parms.symbols_per_slot-1,
			  abstraction_flag);
    }
    // do procedures for RA-RNTI
    if ((ue->dlsch_ra[gNB_id]) && (ue->dlsch_ra[gNB_id]->active == 1) && (UE_mode != PUSCH)) {
      ue_pdsch_procedures(ue,
			  proc,
			  gNB_id,
			  RA_PDSCH,
			  ue->dlsch_ra[gNB_id],
			  NULL,
			  (ue->frame_parms.symbols_per_slot>>1),
			  ue->frame_parms.symbols_per_slot-1,
			  abstraction_flag);
    }

    proc->llr_slot1_available=1;
    //printf("Set available LLR slot1 to 1 AbsSubframe %d.%d \n",frame_rx,nr_slot_rx);

#if UE_TIMING_TRACE
    stop_meas(&ue->pdsch_procedures_per_slot_stat[proc->thread_id][1]);
#if DISABLE_LOG_X
    printf("[AbsSFN %d.%d] Slot1: LLR Computation %5.2f \n",frame_rx,nr_slot_rx,ue->pdsch_procedures_per_slot_stat[proc->thread_id][1].p_time/(cpuf*1000.0));
#else
    LOG_D(PHY, "[AbsSFN %d.%d] Slot1: LLR Computation %5.2f \n",frame_rx,nr_slot_rx,ue->pdsch_procedures_per_slot_stat[proc->thread_id][1].p_time/(cpuf*1000.0));
#endif
#endif

    if (pthread_mutex_lock(&proc->mutex_slot1_dl_processing) != 0) {
      LOG_E( PHY, "[SCHED][UE] error locking mutex for UE RXTX\n" );
      exit_fun("noting to add");
    }
    proc->instance_cnt_slot1_dl_processing--;
    if (pthread_mutex_unlock(&proc->mutex_slot1_dl_processing) != 0) {
      LOG_E( PHY, "[SCHED][UE] error unlocking mutex for UE FEP Slo1\n" );
      exit_fun("noting to add");
    }
  }
  // thread finished
  free(arg);
  return &UE_dl_slot1_processing_retval;
}
#endif

int is_ssb_in_slot(fapi_nr_config_request_t *config, int frame, int slot, NR_DL_FRAME_PARMS *fp)
{
  int mu = fp->numerology_index;
  //uint8_t half_frame_index = fp->half_frame_bit;
  //uint8_t i_ssb = fp->ssb_index;
  uint8_t Lmax = fp->Lmax;

  if (!(frame%(1<<(config->ssb_table.ssb_period-1)))){

    if(Lmax <= 8) {
      if(slot <=3 && (((config->ssb_table.ssb_mask_list[0].ssb_mask << 2*slot)&0x80000000) == 0x80000000 || ((config->ssb_table.ssb_mask_list[0].ssb_mask << (2*slot +1))&0x80000000) == 0x80000000))
      return 1;
      else return 0;
    
    }
    else if(Lmax == 64) {
      if (mu == NR_MU_3){

        if (slot>=0 && slot <= 7){
          if(((config->ssb_table.ssb_mask_list[0].ssb_mask << 2*slot)&0x80000000) == 0x80000000 || ((config->ssb_table.ssb_mask_list[0].ssb_mask << (2*slot +1))&0x80000000) == 0x80000000)
          return 1;
          else return 0;
        }
      else if (slot>=10 && slot <=17){
         if(((config->ssb_table.ssb_mask_list[0].ssb_mask << 2*(slot-2))&0x80000000) == 0x80000000 || ((config->ssb_table.ssb_mask_list[0].ssb_mask << (2*(slot-2) +1))&0x80000000) == 0x80000000)
         return 1;
         else return 0;
      }
      else if (slot>=20 && slot <=27){
         if(((config->ssb_table.ssb_mask_list[1].ssb_mask << 2*(slot-20))&0x80000000) == 0x80000000 || ((config->ssb_table.ssb_mask_list[1].ssb_mask << (2*(slot-20) +1))&0x80000000) == 0x80000000)
         return 1;
         else return 0;
      }
      else if (slot>=30 && slot <=37){
         if(((config->ssb_table.ssb_mask_list[1].ssb_mask << 2*(slot-22))&0x80000000) == 0x80000000 || ((config->ssb_table.ssb_mask_list[1].ssb_mask << (2*(slot-22) +1))&0x80000000) == 0x80000000)
         return 1;
         else return 0;
       }
      else return 0;

    }


    else if (mu == NR_MU_4) {
         AssertFatal(0==1, "not implemented for mu =  %d yet\n", mu);
    }
    else AssertFatal(0==1, "Invalid numerology index %d for the synchronization block\n", mu);
   }
   else AssertFatal(0==1, "Invalid Lmax %u for the synchronization block\n", Lmax);
  }
  else return 0;

}

int is_pbch_in_slot(fapi_nr_config_request_t *config, int frame, int slot, NR_DL_FRAME_PARMS *fp)  {

  int ssb_slot_decoded = (fp->ssb_index>>1) + ((fp->ssb_index>>4)<<1); //slot in which the decoded SSB can be found

  if (config->ssb_table.ssb_period == 0) {  
    // check for pbch in corresponding slot each half frame
    if (fp->half_frame_bit)
      return(slot == ssb_slot_decoded || slot == ssb_slot_decoded - fp->slots_per_frame/2);
    else
      return(slot == ssb_slot_decoded || slot == ssb_slot_decoded + fp->slots_per_frame/2);
  }
  else {
    // if the current frame is supposed to contain ssb
    if (!(frame%(1<<(config->ssb_table.ssb_period-1))))
      return(slot == ssb_slot_decoded);
    else
      return 0;
  }
}


int phy_procedures_nrUE_RX(PHY_VARS_NR_UE *ue,
                           UE_nr_rxtx_proc_t *proc,
                           uint8_t gNB_id,
                           uint8_t dlsch_parallel,
                           notifiedFIFO_t *txFifo
                           )
{                                         
  int frame_rx = proc->frame_rx;
  int nr_slot_rx = proc->nr_slot_rx;
  int slot_pbch;
  int slot_ssb;
  NR_UE_PDCCH *pdcch_vars  = ue->pdcch_vars[proc->thread_id][0];
  fapi_nr_config_request_t *cfg = &ue->nrUE_config;

  uint8_t nb_symb_pdcch = pdcch_vars->nb_search_space > 0 ? pdcch_vars->pdcch_config[0].coreset.duration : 0;
  uint8_t dci_cnt = 0;
  NR_DL_FRAME_PARMS *fp = &ue->frame_parms;
  
  VCD_SIGNAL_DUMPER_DUMP_FUNCTION_BY_NAME(VCD_SIGNAL_DUMPER_FUNCTIONS_PHY_PROCEDURES_UE_RX, VCD_FUNCTION_IN);

  LOG_D(PHY," ****** start RX-Chain for Frame.Slot %d.%d ******  \n", frame_rx%1024, nr_slot_rx);

  /*
  uint8_t next1_thread_id = proc->thread_id== (RX_NB_TH-1) ? 0:(proc->thread_id+1);
  uint8_t next2_thread_id = next1_thread_id== (RX_NB_TH-1) ? 0:(next1_thread_id+1);
  */

  int coreset_nb_rb=0;
  int coreset_start_rb=0;

  if (pdcch_vars->nb_search_space > 0)
    get_coreset_rballoc(pdcch_vars->pdcch_config[0].coreset.frequency_domain_resource,&coreset_nb_rb,&coreset_start_rb);

  slot_pbch = is_pbch_in_slot(cfg, frame_rx, nr_slot_rx, fp);
  slot_ssb  = is_ssb_in_slot(cfg, frame_rx, nr_slot_rx, fp);

  // looking for pbch only in slot where it is supposed to be
  if (slot_ssb) {
    VCD_SIGNAL_DUMPER_DUMP_FUNCTION_BY_NAME(VCD_SIGNAL_DUMPER_FUNCTIONS_UE_SLOT_FEP_PBCH, VCD_FUNCTION_IN);
    LOG_D(PHY," ------  PBCH ChannelComp/LLR: frame.slot %d.%d ------  \n", frame_rx%1024, nr_slot_rx);
    for (int i=1; i<4; i++) {

      nr_slot_fep(ue,
                  proc,
                  (ue->symbol_offset+i)%(fp->symbols_per_slot),
                  nr_slot_rx);

#if UE_TIMING_TRACE
      start_meas(&ue->dlsch_channel_estimation_stats);
#endif
      nr_pbch_channel_estimation(ue,proc,gNB_id,nr_slot_rx,(ue->symbol_offset+i)%(fp->symbols_per_slot),i-1,(fp->ssb_index)&7,fp->half_frame_bit);
#if UE_TIMING_TRACE
      stop_meas(&ue->dlsch_channel_estimation_stats);
#endif
    }

    nr_ue_rsrp_measurements(ue, gNB_id, proc, nr_slot_rx, 0);

    if ((ue->decode_MIB == 1) && slot_pbch) {

      LOG_D(PHY," ------  Decode MIB: frame.slot %d.%d ------  \n", frame_rx%1024, nr_slot_rx);
      nr_ue_pbch_procedures(gNB_id, ue, proc, 0);

      if (ue->no_timing_correction==0) {
        LOG_D(PHY,"start adjust sync slot = %d no timing %d\n", nr_slot_rx, ue->no_timing_correction);
        nr_adjust_synch_ue(fp,
                           ue,
                           gNB_id,
                           frame_rx,
                           nr_slot_rx,
                           0,
                           16384);
      }

      LOG_D(PHY, "Doing N0 measurements in %s\n", __FUNCTION__);
      nr_ue_rrc_measurements(ue, proc, nr_slot_rx);
      VCD_SIGNAL_DUMPER_DUMP_FUNCTION_BY_NAME(VCD_SIGNAL_DUMPER_FUNCTIONS_UE_SLOT_FEP_PBCH, VCD_FUNCTION_OUT);
    }
  }

  if ((frame_rx%64 == 0) && (nr_slot_rx==0)) {
    LOG_I(PHY,"============================================\n");
    LOG_I(PHY,"Harq round stats for Downlink: %d/%d/%d/%d DLSCH errors: %d\n",ue->dl_stats[0],ue->dl_stats[1],ue->dl_stats[2],ue->dl_stats[3],ue->dl_stats[4]);
    LOG_I(PHY,"============================================\n");
  }

#ifdef NR_PDCCH_SCHED

  LOG_D(PHY," ------ --> PDCCH ChannelComp/LLR Frame.slot %d.%d ------  \n", frame_rx%1024, nr_slot_rx);
  VCD_SIGNAL_DUMPER_DUMP_FUNCTION_BY_NAME(VCD_SIGNAL_DUMPER_FUNCTIONS_UE_SLOT_FEP_PDCCH, VCD_FUNCTION_IN);
  for (uint16_t l=0; l<nb_symb_pdcch; l++) {

#if UE_TIMING_TRACE
    start_meas(&ue->ofdm_demod_stats);
#endif
    nr_slot_fep(ue,
                proc,
                l,
                nr_slot_rx);

    dci_cnt = 0;
    for(int n_ss = 0; n_ss<pdcch_vars->nb_search_space; n_ss++) {

    // note: this only works if RBs for PDCCH are contigous!
    LOG_D(PHY, "pdcch_channel_estimation: first_carrier_offset %d, BWPStart %d, coreset_start_rb %d\n",
          fp->first_carrier_offset, pdcch_vars->pdcch_config[n_ss].BWPStart, coreset_start_rb);

    if (coreset_nb_rb > 0)
      nr_pdcch_channel_estimation(ue,
                                  proc,
                                  gNB_id,
                                  nr_slot_rx,
                                  l,
                                  fp->first_carrier_offset+(pdcch_vars->pdcch_config[n_ss].BWPStart + coreset_start_rb)*12,
                                  coreset_nb_rb);

#if UE_TIMING_TRACE
    stop_meas(&ue->ofdm_demod_stats);
#endif

      dci_cnt = dci_cnt + nr_ue_pdcch_procedures(gNB_id, ue, proc);
    }
  }
  VCD_SIGNAL_DUMPER_DUMP_FUNCTION_BY_NAME(VCD_SIGNAL_DUMPER_FUNCTIONS_UE_SLOT_FEP_PDCCH, VCD_FUNCTION_OUT);

  if (dci_cnt > 0) {

    LOG_D(PHY,"[UE %d] Frame %d, nr_slot_rx %d: found %d DCIs\n", ue->Mod_id, frame_rx, nr_slot_rx, dci_cnt);

    NR_UE_DLSCH_t *dlsch = NULL;
    if (ue->dlsch[proc->thread_id][gNB_id][0]->active == 1){
      dlsch = ue->dlsch[proc->thread_id][gNB_id][0];
    } else if (ue->dlsch_SI[0]->active == 1){
      dlsch = ue->dlsch_SI[0];
    } else if (ue->dlsch_ra[0]->active == 1){
      dlsch = ue->dlsch_ra[0];
    }

    if (dlsch) {
      VCD_SIGNAL_DUMPER_DUMP_FUNCTION_BY_NAME(VCD_SIGNAL_DUMPER_FUNCTIONS_UE_SLOT_FEP_PDSCH, VCD_FUNCTION_IN);
      uint8_t harq_pid = dlsch->current_harq_pid;
      NR_DL_UE_HARQ_t *dlsch0_harq = dlsch->harq_processes[harq_pid];
      uint16_t nb_symb_sch = dlsch0_harq->nb_symbols;
      uint16_t start_symb_sch = dlsch0_harq->start_symbol;

      LOG_D(PHY," ------ --> PDSCH ChannelComp/LLR Frame.slot %d.%d ------  \n", frame_rx%1024, nr_slot_rx);
      //to update from pdsch config

      for (uint16_t m=start_symb_sch;m<(nb_symb_sch+start_symb_sch) ; m++){
        nr_slot_fep(ue,
                    proc,
                    m,  //to be updated from higher layer
                    nr_slot_rx);
      }
      VCD_SIGNAL_DUMPER_DUMP_FUNCTION_BY_NAME(VCD_SIGNAL_DUMPER_FUNCTIONS_UE_SLOT_FEP_PDSCH, VCD_FUNCTION_OUT);
    }
  } else {
    LOG_D(PHY,"[UE %d] Frame %d, nr_slot_rx %d: No DCIs found\n", ue->Mod_id, frame_rx, nr_slot_rx);
  }

#endif //NR_PDCCH_SCHED

  // Start PUSCH processing here. It runs in parallel with PDSCH processing
  notifiedFIFO_elt_t *newElt = newNotifiedFIFO_elt(sizeof(nr_rxtx_thread_data_t), proc->nr_slot_tx,txFifo,processSlotTX);
  nr_rxtx_thread_data_t *curMsg=(nr_rxtx_thread_data_t *)NotifiedFifoData(newElt);
  curMsg->proc = *proc;
  curMsg->UE = ue;
  pushTpool(&(get_nrUE_params()->Tpool), newElt);

#if UE_TIMING_TRACE
  start_meas(&ue->generic_stat);
#endif
  // do procedures for C-RNTI
  int ret_pdsch = 0;
  if (ue->dlsch[proc->thread_id][gNB_id][0]->active == 1) {
    VCD_SIGNAL_DUMPER_DUMP_FUNCTION_BY_NAME(VCD_SIGNAL_DUMPER_FUNCTIONS_PDSCH_PROC_C, VCD_FUNCTION_IN);
    ret_pdsch = nr_ue_pdsch_procedures(ue,
			   proc,
			   gNB_id,
			   PDSCH,
			   ue->dlsch[proc->thread_id][gNB_id][0],
			   NULL);

    nr_ue_measurement_procedures(2, ue, proc, gNB_id, nr_slot_rx);
    VCD_SIGNAL_DUMPER_DUMP_FUNCTION_BY_NAME(VCD_SIGNAL_DUMPER_FUNCTIONS_PDSCH_PROC_C, VCD_FUNCTION_OUT);
  }

  // do procedures for SI-RNTI
  if ((ue->dlsch_SI[gNB_id]) && (ue->dlsch_SI[gNB_id]->active == 1)) {
    VCD_SIGNAL_DUMPER_DUMP_FUNCTION_BY_NAME(VCD_SIGNAL_DUMPER_FUNCTIONS_PDSCH_PROC_SI, VCD_FUNCTION_IN);
    nr_ue_pdsch_procedures(ue,
                           proc,
                           gNB_id,
                           SI_PDSCH,
                           ue->dlsch_SI[gNB_id],
                           NULL);
    
    nr_ue_dlsch_procedures(ue,
                           proc,
                           gNB_id,
                           SI_PDSCH,
                           ue->dlsch_SI[gNB_id],
                           NULL,
                           &ue->dlsch_SI_errors[gNB_id],
                           dlsch_parallel);

    // deactivate dlsch once dlsch proc is done
    ue->dlsch_SI[gNB_id]->active = 0;

    VCD_SIGNAL_DUMPER_DUMP_FUNCTION_BY_NAME(VCD_SIGNAL_DUMPER_FUNCTIONS_PDSCH_PROC_SI, VCD_FUNCTION_OUT);
  }

  // do procedures for P-RNTI
  if ((ue->dlsch_p[gNB_id]) && (ue->dlsch_p[gNB_id]->active == 1)) {
    VCD_SIGNAL_DUMPER_DUMP_FUNCTION_BY_NAME(VCD_SIGNAL_DUMPER_FUNCTIONS_PDSCH_PROC_P, VCD_FUNCTION_IN);
    nr_ue_pdsch_procedures(ue,
                           proc,
                           gNB_id,
                           P_PDSCH,
                           ue->dlsch_p[gNB_id],
                           NULL);

    nr_ue_dlsch_procedures(ue,
                           proc,
                           gNB_id,
                           P_PDSCH,
                           ue->dlsch_p[gNB_id],
                           NULL,
                           &ue->dlsch_p_errors[gNB_id],
                           dlsch_parallel);

    // deactivate dlsch once dlsch proc is done
    ue->dlsch_p[gNB_id]->active = 0;
    VCD_SIGNAL_DUMPER_DUMP_FUNCTION_BY_NAME(VCD_SIGNAL_DUMPER_FUNCTIONS_PDSCH_PROC_P, VCD_FUNCTION_OUT);
  }

  // do procedures for RA-RNTI
  if ((ue->dlsch_ra[gNB_id]) && (ue->dlsch_ra[gNB_id]->active == 1) && (ue->UE_mode[gNB_id] != PUSCH)) {
    VCD_SIGNAL_DUMPER_DUMP_FUNCTION_BY_NAME(VCD_SIGNAL_DUMPER_FUNCTIONS_PDSCH_PROC_RA, VCD_FUNCTION_IN);
    nr_ue_pdsch_procedures(ue,
                           proc,
                           gNB_id,
                           RA_PDSCH,
                           ue->dlsch_ra[gNB_id],
                           NULL);

    nr_ue_dlsch_procedures(ue,
                           proc,
                           gNB_id,
                           RA_PDSCH,
                           ue->dlsch_ra[gNB_id],
                           NULL,
                           &ue->dlsch_ra_errors[gNB_id],
                           dlsch_parallel);

    // deactivate dlsch once dlsch proc is done
    ue->dlsch_ra[gNB_id]->active = 0;

    VCD_SIGNAL_DUMPER_DUMP_FUNCTION_BY_NAME(VCD_SIGNAL_DUMPER_FUNCTIONS_PDSCH_PROC_RA, VCD_FUNCTION_OUT);
  }
    
  // do procedures for C-RNTI
  if (ue->dlsch[proc->thread_id][gNB_id][0]->active == 1) {

    LOG_D(PHY, "DLSCH data reception at nr_slot_rx: %d \n \n", nr_slot_rx);
    VCD_SIGNAL_DUMPER_DUMP_FUNCTION_BY_NAME(VCD_SIGNAL_DUMPER_FUNCTIONS_PDSCH_PROC, VCD_FUNCTION_IN);

#if UE_TIMING_TRACE
    start_meas(&ue->dlsch_procedures_stat[proc->thread_id]);
#endif

    if (ret_pdsch >= 0)
      nr_ue_dlsch_procedures(ue,
			   proc,
			   gNB_id,
			   PDSCH,
			   ue->dlsch[proc->thread_id][gNB_id][0],
			   ue->dlsch[proc->thread_id][gNB_id][1],
			   &ue->dlsch_errors[gNB_id],
			   dlsch_parallel);


#if UE_TIMING_TRACE
  stop_meas(&ue->dlsch_procedures_stat[proc->thread_id]);
#if DISABLE_LOG_X
  printf("[SFN %d] Slot1:       Pdsch Proc %5.2f\n",nr_slot_rx,ue->pdsch_procedures_stat[proc->thread_id].p_time/(cpuf*1000.0));
  printf("[SFN %d] Slot0 Slot1: Dlsch Proc %5.2f\n",nr_slot_rx,ue->dlsch_procedures_stat[proc->thread_id].p_time/(cpuf*1000.0));
#else
  LOG_D(PHY, "[SFN %d] Slot1:       Pdsch Proc %5.2f\n",nr_slot_rx,ue->pdsch_procedures_stat[proc->thread_id].p_time/(cpuf*1000.0));
  LOG_D(PHY, "[SFN %d] Slot0 Slot1: Dlsch Proc %5.2f\n",nr_slot_rx,ue->dlsch_procedures_stat[proc->thread_id].p_time/(cpuf*1000.0));
#endif

#endif

  // deactivate dlsch once dlsch proc is done
  ue->dlsch[proc->thread_id][gNB_id][0]->active = 0;

  VCD_SIGNAL_DUMPER_DUMP_FUNCTION_BY_NAME(VCD_SIGNAL_DUMPER_FUNCTIONS_PDSCH_PROC, VCD_FUNCTION_OUT);

 }

#if UE_TIMING_TRACE
start_meas(&ue->generic_stat);
#endif

#if 0

  if(nr_slot_rx==5 &&  ue->dlsch[proc->thread_id][gNB_id][0]->harq_processes[ue->dlsch[proc->thread_id][gNB_id][0]->current_harq_pid]->nb_rb > 20){
       //write_output("decoder_llr.m","decllr",dlsch_llr,G,1,0);
       //write_output("llr.m","llr",  &ue->pdsch_vars[proc->thread_id][gNB_id]->llr[0][0],(14*nb_rb*12*dlsch1_harq->Qm) - 4*(nb_rb*4*dlsch1_harq->Qm),1,0);

       write_output("rxdataF0_current.m"    , "rxdataF0", &ue->common_vars.common_vars_rx_data_per_thread[proc->thread_id].rxdataF[0][0],14*fp->ofdm_symbol_size,1,1);
       //write_output("rxdataF0_previous.m"    , "rxdataF0_prev_sss", &ue->common_vars.common_vars_rx_data_per_thread[next_thread_id].rxdataF[0][0],14*fp->ofdm_symbol_size,1,1);

       //write_output("rxdataF0_previous.m"    , "rxdataF0_prev", &ue->common_vars.common_vars_rx_data_per_thread[next_thread_id].rxdataF[0][0],14*fp->ofdm_symbol_size,1,1);

       write_output("dl_ch_estimates.m", "dl_ch_estimates_sfn5", &ue->common_vars.common_vars_rx_data_per_thread[proc->thread_id].dl_ch_estimates[0][0][0],14*fp->ofdm_symbol_size,1,1);
       write_output("dl_ch_estimates_ext.m", "dl_ch_estimatesExt_sfn5", &ue->pdsch_vars[proc->thread_id][gNB_id]->dl_ch_estimates_ext[0][0],14*fp->N_RB_DL*12,1,1);
       write_output("rxdataF_comp00.m","rxdataF_comp00",         &ue->pdsch_vars[proc->thread_id][gNB_id]->rxdataF_comp0[0][0],14*fp->N_RB_DL*12,1,1);
       //write_output("magDLFirst.m", "magDLFirst", &phy_vars_ue->pdsch_vars[proc->thread_id][gNB_id]->dl_ch_mag0[0][0],14*fp->N_RB_DL*12,1,1);
       //write_output("magDLSecond.m", "magDLSecond", &phy_vars_ue->pdsch_vars[proc->thread_id][gNB_id]->dl_ch_magb0[0][0],14*fp->N_RB_DL*12,1,1);

       AssertFatal (0,"");
  }
#endif

  // duplicate harq structure
/*
  uint8_t          current_harq_pid        = ue->dlsch[proc->thread_id][gNB_id][0]->current_harq_pid;
  NR_DL_UE_HARQ_t *current_harq_processes = ue->dlsch[proc->thread_id][gNB_id][0]->harq_processes[current_harq_pid];
  NR_DL_UE_HARQ_t *harq_processes_dest    = ue->dlsch[next1_thread_id][gNB_id][0]->harq_processes[current_harq_pid];
  NR_DL_UE_HARQ_t *harq_processes_dest1    = ue->dlsch[next2_thread_id][gNB_id][0]->harq_processes[current_harq_pid];
  */
  /*nr_harq_status_t *current_harq_ack = &ue->dlsch[proc->thread_id][gNB_id][0]->harq_ack[nr_slot_rx];
  nr_harq_status_t *harq_ack_dest    = &ue->dlsch[next1_thread_id][gNB_id][0]->harq_ack[nr_slot_rx];
  nr_harq_status_t *harq_ack_dest1    = &ue->dlsch[next2_thread_id][gNB_id][0]->harq_ack[nr_slot_rx];
*/

  //copy_harq_proc_struct(harq_processes_dest, current_harq_processes);
//copy_ack_struct(harq_ack_dest, current_harq_ack);

//copy_harq_proc_struct(harq_processes_dest1, current_harq_processes);
//copy_ack_struct(harq_ack_dest1, current_harq_ack);

if (nr_slot_rx==9) {
  if (frame_rx % 10 == 0) {
    if ((ue->dlsch_received[gNB_id] - ue->dlsch_received_last[gNB_id]) != 0)
      ue->dlsch_fer[gNB_id] = (100*(ue->dlsch_errors[gNB_id] - ue->dlsch_errors_last[gNB_id]))/(ue->dlsch_received[gNB_id] - ue->dlsch_received_last[gNB_id]);

    ue->dlsch_errors_last[gNB_id] = ue->dlsch_errors[gNB_id];
    ue->dlsch_received_last[gNB_id] = ue->dlsch_received[gNB_id];
  }


  ue->bitrate[gNB_id] = (ue->total_TBS[gNB_id] - ue->total_TBS_last[gNB_id])*100;
  ue->total_TBS_last[gNB_id] = ue->total_TBS[gNB_id];
  LOG_D(PHY,"[UE %d] Calculating bitrate Frame %d: total_TBS = %d, total_TBS_last = %d, bitrate %f kbits\n",
	ue->Mod_id,frame_rx,ue->total_TBS[gNB_id],
	ue->total_TBS_last[gNB_id],(float) ue->bitrate[gNB_id]/1000.0);

#if UE_AUTOTEST_TRACE
  if ((frame_rx % 100 == 0)) {
    LOG_I(PHY,"[UE  %d] AUTOTEST Metric : UE_DLSCH_BITRATE = %5.2f kbps (frame = %d) \n", ue->Mod_id, (float) ue->bitrate[gNB_id]/1000.0, frame_rx);
  }
#endif

 }

#if UE_TIMING_TRACE
stop_meas(&ue->generic_stat);
printf("after tubo until end of Rx %5.2f \n",ue->generic_stat.p_time/(cpuf*1000.0));
#endif

#ifdef EMOS
phy_procedures_emos_UE_RX(ue,slot,gNB_id);
#endif


VCD_SIGNAL_DUMPER_DUMP_FUNCTION_BY_NAME(VCD_SIGNAL_DUMPER_FUNCTIONS_PHY_PROCEDURES_UE_RX, VCD_FUNCTION_OUT);

#if UE_TIMING_TRACE
stop_meas(&ue->phy_proc_rx[proc->thread_id]);
#if DISABLE_LOG_X
printf("------FULL RX PROC [SFN %d]: %5.2f ------\n",nr_slot_rx,ue->phy_proc_rx[proc->thread_id].p_time/(cpuf*1000.0));
#else
LOG_D(PHY, "------FULL RX PROC [SFN %d]: %5.2f ------\n",nr_slot_rx,ue->phy_proc_rx[proc->thread_id].p_time/(cpuf*1000.0));
#endif
#endif

//#endif //pdsch

LOG_D(PHY," ****** end RX-Chain  for AbsSubframe %d.%d ******  \n", frame_rx%1024, nr_slot_rx);
return (0);
}


uint8_t nr_is_cqi_TXOp(PHY_VARS_NR_UE *ue,
		            UE_nr_rxtx_proc_t *proc,
					uint8_t gNB_id)
{
  int subframe = proc->nr_slot_tx / ue->frame_parms.slots_per_subframe;
  int frame    = proc->frame_tx;
  CQI_REPORTPERIODIC *cqirep = &ue->cqi_report_config[gNB_id].CQI_ReportPeriodic;

  //LOG_I(PHY,"[UE %d][CRNTI %x] AbsSubFrame %d.%d Checking for CQI TXOp (cqi_ConfigIndex %d) isCQIOp %d\n",
  //      ue->Mod_id,ue->pdcch_vars[gNB_id]->crnti,frame,subframe,
  //      cqirep->cqi_PMI_ConfigIndex,
  //      (((10*frame + subframe) % cqirep->Npd) == cqirep->N_OFFSET_CQI));

  if (cqirep->cqi_PMI_ConfigIndex==-1)
    return(0);
  else if (((10*frame + subframe) % cqirep->Npd) == cqirep->N_OFFSET_CQI)
    return(1);
  else
    return(0);
}


uint8_t nr_is_ri_TXOp(PHY_VARS_NR_UE *ue,
		           UE_nr_rxtx_proc_t *proc,
				   uint8_t gNB_id)
{
  int subframe = proc->nr_slot_tx / ue->frame_parms.slots_per_subframe;
  int frame    = proc->frame_tx;
  CQI_REPORTPERIODIC *cqirep = &ue->cqi_report_config[gNB_id].CQI_ReportPeriodic;
  int log2Mri = cqirep->ri_ConfigIndex/161;
  int N_OFFSET_RI = cqirep->ri_ConfigIndex % 161;

  //LOG_I(PHY,"[UE %d][CRNTI %x] AbsSubFrame %d.%d Checking for RI TXOp (ri_ConfigIndex %d) isRIOp %d\n",
  //      ue->Mod_id,ue->pdcch_vars[gNB_id]->crnti,frame,subframe,
  //      cqirep->ri_ConfigIndex,
  //      (((10*frame + subframe + cqirep->N_OFFSET_CQI - N_OFFSET_RI) % (cqirep->Npd<<log2Mri)) == 0));
  if (cqirep->ri_ConfigIndex==-1)
    return(0);
  else if (((10*frame + subframe + cqirep->N_OFFSET_CQI - N_OFFSET_RI) % (cqirep->Npd<<log2Mri)) == 0)
    return(1);
  else
    return(0);
}

// todo:
// - power control as per 38.213 ch 7.4
void nr_ue_prach_procedures(PHY_VARS_NR_UE *ue, UE_nr_rxtx_proc_t *proc, uint8_t gNB_id) {

  int frame_tx = proc->frame_tx, nr_slot_tx = proc->nr_slot_tx, prach_power; // tx_amp
  uint8_t mod_id = ue->Mod_id;
  NR_PRACH_RESOURCES_t * prach_resources = ue->prach_resources[gNB_id];
  AssertFatal(prach_resources != NULL, "ue->prach_resources[%u] == NULL\n", gNB_id);
  uint8_t nr_prach = 0;

  VCD_SIGNAL_DUMPER_DUMP_FUNCTION_BY_NAME(VCD_SIGNAL_DUMPER_FUNCTIONS_PHY_PROCEDURES_UE_TX_PRACH, VCD_FUNCTION_IN);

  if (ue->mac_enabled == 0){

    prach_resources->ra_TDD_map_index = 0;
    prach_resources->ra_PREAMBLE_RECEIVED_TARGET_POWER = 10;
    prach_resources->ra_RNTI = 0x1234;
    nr_prach = 1;
    prach_resources->init_msg1 = 1;

  } else {

    nr_prach = nr_ue_get_rach(prach_resources, &ue->prach_vars[0]->prach_pdu, mod_id, ue->CC_id, frame_tx, gNB_id, nr_slot_tx);
    LOG_D(PHY, "In %s:[%d.%d] getting PRACH resources : %d\n", __FUNCTION__, frame_tx, nr_slot_tx,nr_prach);
  }

  if (nr_prach == GENERATE_PREAMBLE) {

    if (ue->mac_enabled == 1) {
      int16_t pathloss = get_nr_PL(mod_id, ue->CC_id, gNB_id);
      int16_t ra_preamble_rx_power = (int16_t)(prach_resources->ra_PREAMBLE_RECEIVED_TARGET_POWER - pathloss + 30);
      ue->tx_power_dBm[nr_slot_tx] = min(nr_get_Pcmax(mod_id), ra_preamble_rx_power);

      LOG_D(PHY,"DEBUG [UE %d][RAPROC][%d.%d]: Generating PRACH Msg1 (preamble %d, PL %d dB, P0_PRACH %d, TARGET_RECEIVED_POWER %d dBm, RA-RNTI %x)\n",
        mod_id,
        frame_tx,
        nr_slot_tx,
        prach_resources->ra_PreambleIndex,
        pathloss,
        ue->tx_power_dBm[nr_slot_tx],
        prach_resources->ra_PREAMBLE_RECEIVED_TARGET_POWER,
        prach_resources->ra_RNTI);
    }

    ue->prach_vars[gNB_id]->amp = AMP;

    /* #if defined(EXMIMO) || defined(OAI_USRP) || defined(OAI_BLADERF) || defined(OAI_LMSSDR) || defined(OAI_ADRV9371_ZC706)
      tx_amp = get_tx_amp_prach(ue->tx_power_dBm[nr_slot_tx], ue->tx_power_max_dBm, ue->frame_parms.N_RB_UL);
      if (tx_amp != -1)
        ue->prach_vars[gNB_id]->amp = tx_amp;
    #else
      ue->prach_vars[gNB_id]->amp = AMP;
    #endif */

    VCD_SIGNAL_DUMPER_DUMP_FUNCTION_BY_NAME(VCD_SIGNAL_DUMPER_FUNCTIONS_UE_GENERATE_PRACH, VCD_FUNCTION_IN);

    prach_power = generate_nr_prach(ue, gNB_id, nr_slot_tx);

    VCD_SIGNAL_DUMPER_DUMP_FUNCTION_BY_NAME(VCD_SIGNAL_DUMPER_FUNCTIONS_UE_GENERATE_PRACH, VCD_FUNCTION_OUT);

    LOG_D(PHY, "In %s: [UE %d][RAPROC][%d.%d]: Generated PRACH Msg1 (TX power PRACH %d dBm, digital power %d dBW (amp %d)\n",
      __FUNCTION__,
      mod_id,
      frame_tx,
      nr_slot_tx,
      ue->tx_power_dBm[nr_slot_tx],
      dB_fixed(prach_power),
      ue->prach_vars[gNB_id]->amp);

    if (ue->mac_enabled == 1)
      nr_Msg1_transmitted(mod_id, ue->CC_id, frame_tx, gNB_id);

  } else if (nr_prach == WAIT_CONTENTION_RESOLUTION) {
    LOG_D(PHY, "In %s: [UE %d] RA waiting contention resolution\n", __FUNCTION__, mod_id);
    ue->UE_mode[gNB_id] = RA_WAIT_CR;
  } else if (nr_prach == RA_SUCCEEDED) {
    LOG_D(PHY, "In %s: [UE %d] RA completed, setting UE mode to PUSCH\n", __FUNCTION__, mod_id);
    ue->UE_mode[gNB_id] = PUSCH;
  } else if(nr_prach == RA_FAILED){
    LOG_D(PHY, "In %s: [UE %d] RA failed, setting UE mode to PRACH\n", __FUNCTION__, mod_id);
    ue->UE_mode[gNB_id] = PRACH;
  }

  VCD_SIGNAL_DUMPER_DUMP_FUNCTION_BY_NAME(VCD_SIGNAL_DUMPER_FUNCTIONS_PHY_PROCEDURES_UE_TX_PRACH, VCD_FUNCTION_OUT);

}<|MERGE_RESOLUTION|>--- conflicted
+++ resolved
@@ -760,18 +760,11 @@
     uint16_t s1             = dlsch0_harq->nb_symbols;
     bool is_SI              = dlsch0->rnti_type == _SI_RNTI_;
 
-<<<<<<< HEAD
     LOG_D(PHY,"[UE %d] PDSCH type %d active in nr_slot_rx %d, harq_pid %d (%d), rb_start %d, nb_rb %d, symbol_start %d, nb_symbols %d, DMRS mask %x\n",
           ue->Mod_id,pdsch,nr_slot_rx,harq_pid,dlsch0_harq->status,pdsch_start_rb,pdsch_nb_rb,s0,s1,dlsch0_harq->dlDmrsSymbPos);
 
     for (m = s0; m < (s0 +s1); m++) {
-      if (((1<<m)&dlsch0_harq->dlDmrsSymbPos) > 0) {
-=======
-    LOG_D(PHY,"[UE %d] PDSCH type %d active in nr_slot_rx %d, harq_pid %d (%d), rb_start %d, nb_rb %d, symbol_start %d, nb_symbols %d, DMRS mask %x\n",ue->Mod_id,pdsch,nr_slot_rx,harq_pid,dlsch0_harq->status,pdsch_start_rb,pdsch_nb_rb,s0,s1,dlsch0_harq->dlDmrsSymbPos);
-
-    for (m = s0; m < (s0 +s1); m++) {
       if (dlsch0_harq->dlDmrsSymbPos & (1 << m)) {
->>>>>>> 4bfbb6f1
         for (uint8_t aatx=0; aatx<dlsch0_harq->Nl; aatx++) {//for MIMO Config: it shall loop over no_layers
           nr_pdsch_channel_estimation(ue,
                                       proc,
