/*
 * Licensed to the OpenAirInterface (OAI) Software Alliance under one or more
 * contributor license agreements.  See the NOTICE file distributed with
 * this work for additional information regarding copyright ownership.
 * The OpenAirInterface Software Alliance licenses this file to You under
 * the OAI Public License, Version 1.1  (the "License"); you may not use this file
 * except in compliance with the License.
 * You may obtain a copy of the License at
 *
 *      http://www.openairinterface.org/?page_id=698
 *
 * Unless required by applicable law or agreed to in writing, software
 * distributed under the License is distributed on an "AS IS" BASIS,
 * WITHOUT WARRANTIES OR CONDITIONS OF ANY KIND, either express or implied.
 * See the License for the specific language governing permissions and
 * limitations under the License.
 *-------------------------------------------------------------------------------
 * For more information about the OpenAirInterface (OAI) Software Alliance:
 *      contact@openairinterface.org
 */

/*! \file phy_procedures_nr_ue.c
 * \brief Implementation of UE procedures from 36.213 LTE specifications
 * \author R. Knopp, F. Kaltenberger, N. Nikaein, A. Mico Pereperez
 * \date 2018
 * \version 0.1
 * \company Eurecom
 * \email: knopp@eurecom.fr,florian.kaltenberger@eurecom.fr, navid.nikaein@eurecom.fr
 * \note
 * \warning
 */

#define _GNU_SOURCE

#include "assertions.h"
#include "defs.h"
//#include "PHY/defs.h"
#include "PHY/defs_nr_UE.h"
//#include "PHY/phy_vars_nr_ue.h"
#include "PHY/phy_extern_nr_ue.h"
#include "PHY/NR_REFSIG/refsig_defs_ue.h"
#include "PHY/MODULATION/modulation_UE.h"
#include "PHY/NR_UE_TRANSPORT/nr_transport_ue.h"
#include "PHY/NR_UE_TRANSPORT/nr_transport_proto_ue.h"
//#include "PHY/extern.h"
#include "SCHED_NR_UE/defs.h"
#include "SCHED_NR/extern.h"
//#include <sched.h>
//#include "targets/RT/USER/nr-softmodem.h"
#include "PHY/NR_UE_ESTIMATION/nr_estimation.h"

#ifdef EMOS
#include "SCHED/phy_procedures_emos.h"
#endif

//#define DEBUG_PHY_PROC

#define NR_PDCCH_SCHED
//#define NR_PDCCH_SCHED_DEBUG
//#define NR_PUCCH_SCHED
//#define NR_PUCCH_SCHED_DEBUG

#ifndef PUCCH
#define PUCCH
#endif

#include "LAYER2/NR_MAC_UE/mac_defs.h"
#include "common/utils/LOG/log.h"

#ifdef EMOS
fifo_dump_emos_UE emos_dump_UE;
#endif

#include "common/utils/LOG/vcd_signal_dumper.h"
#include "UTIL/OPT/opt.h"

#if defined(ENABLE_ITTI)
# include "intertask_interface.h"
#endif

//#include "PHY/defs.h"

//#include "PHY/CODING/extern.h"

#include "T.h"

#define DLSCH_RB_ALLOC 0x1fbf  // skip DC RB (total 23/25 RBs)
#define DLSCH_RB_ALLOC_12 0x0aaa  // skip DC RB (total 23/25 RBs)

#define NS_PER_SLOT 500000

char mode_string[4][20] = {"NOT SYNCHED","PRACH","RAR","PUSCH"};

extern double cpuf;


int32_t nr_rx_pdcch(PHY_VARS_NR_UE *ue,
                    uint32_t frame,
                    uint8_t nr_tti_rx,
                    uint8_t eNB_id,
                    MIMO_mode_t mimo_mode,
                    uint32_t high_speed_flag,
                    uint8_t is_secondary_ue,
                    int nb_coreset_active,
                    uint16_t symbol_mon,
                    NR_SEARCHSPACE_TYPE_t searchSpaceType);

uint8_t nr_dci_decoding_procedure(int s,
                                  int p,
                                  PHY_VARS_NR_UE *ue,
                                  NR_DCI_ALLOC_t *dci_alloc,
                                  NR_SEARCHSPACE_TYPE_t searchSpacetype,
                                  int16_t eNB_id,
                                  uint8_t nr_tti_rx,
                                  uint8_t dci_fields_sizes_cnt[MAX_NR_DCI_DECODED_SLOT][NBR_NR_DCI_FIELDS][NBR_NR_FORMATS],
                                  uint16_t n_RB_ULBWP,
                                  uint16_t n_RB_DLBWP,
                                  crc_scrambled_t *crc_scrambled,
                                  format_found_t *format_found,
                                  uint16_t crc_scrambled_values[TOTAL_NBR_SCRAMBLED_VALUES]);

/*
int nr_generate_ue_ul_dlsch_params_from_dci(PHY_VARS_NR_UE *ue,
					    uint8_t eNB_id,
					    int frame,
					    uint8_t nr_tti_rx,
					    uint64_t dci_pdu[2],
					    uint16_t rnti,
					    uint8_t dci_length,
					    NR_DCI_format_t dci_format,
					    NR_UE_PDCCH *pdcch_vars,
					    NR_UE_PDSCH *pdsch_vars,
					    NR_UE_DLSCH_t **dlsch,
					    NR_UE_ULSCH_t *ulsch,
					    NR_DL_FRAME_PARMS *frame_parms,
					    PDSCH_CONFIG_DEDICATED *pdsch_config_dedicated,
					    uint8_t beamforming_mode,
					    uint8_t dci_fields_sizes[NBR_NR_DCI_FIELDS][NBR_NR_FORMATS],
					    uint16_t n_RB_ULBWP,
					    uint16_t n_RB_DLBWP,
					    uint16_t crc_scrambled_values[TOTAL_NBR_SCRAMBLED_VALUES],
					    NR_DCI_INFO_EXTRACTED_t *nr_dci_info_extracted);
*/

#if defined(EXMIMO) || defined(OAI_USRP) || defined(OAI_BLADERF) || defined(OAI_LMSSDR) || defined(OAI_ADRV9371_ZC706)
extern uint32_t downlink_frequency[MAX_NUM_CCs][4];
#endif


#if 0
void nr_dump_dlsch(PHY_VARS_NR_UE *ue,UE_nr_rxtx_proc_t *proc,uint8_t eNB_id,uint8_t nr_tti_rx,uint8_t harq_pid)
{
  unsigned int coded_bits_per_codeword;
  uint8_t nsymb = (ue->frame_parms.Ncp == 0) ? 14 : 12;

  coded_bits_per_codeword = get_G(&ue->frame_parms,
                                  ue->dlsch[ue->current_thread_id[nr_tti_rx]][eNB_id][0]->harq_processes[harq_pid]->nb_rb,
                                  ue->dlsch[ue->current_thread_id[nr_tti_rx]][eNB_id][0]->harq_processes[harq_pid]->rb_alloc_even,
                                  ue->dlsch[ue->current_thread_id[nr_tti_rx]][eNB_id][0]->harq_processes[harq_pid]->Qm,
                                  ue->dlsch[ue->current_thread_id[nr_tti_rx]][eNB_id][0]->harq_processes[harq_pid]->Nl,
                                  ue->pdcch_vars[0%RX_NB_TH][eNB_id]->num_pdcch_symbols,
                                  proc->frame_rx,
				  nr_tti_rx,
				  ue->transmission_mode[eNB_id]<7?0:ue->transmission_mode[eNB_id]);

  write_output("rxsigF0.m","rxsF0", ue->common_vars.common_vars_rx_data_per_thread[ue->current_thread_id[nr_tti_rx]].rxdataF[0],2*nsymb*ue->frame_parms.ofdm_symbol_size,2,1);
  write_output("rxsigF0_ext.m","rxsF0_ext", ue->pdsch_vars[ue->current_thread_id[nr_tti_rx]][0]->rxdataF_ext[0],2*nsymb*ue->frame_parms.ofdm_symbol_size,1,1);
  write_output("dlsch00_ch0_ext.m","dl00_ch0_ext", ue->pdsch_vars[ue->current_thread_id[nr_tti_rx]][0]->dl_ch_estimates_ext[0],300*nsymb,1,1);
  /*
    write_output("dlsch01_ch0_ext.m","dl01_ch0_ext",pdsch_vars[0]->dl_ch_estimates_ext[1],300*12,1,1);
    write_output("dlsch10_ch0_ext.m","dl10_ch0_ext",pdsch_vars[0]->dl_ch_estimates_ext[2],300*12,1,1);
    write_output("dlsch11_ch0_ext.m","dl11_ch0_ext",pdsch_vars[0]->dl_ch_estimates_ext[3],300*12,1,1);
    write_output("dlsch_rho.m","dl_rho",pdsch_vars[0]->rho[0],300*12,1,1);
  */
  write_output("dlsch_rxF_comp0.m","dlsch0_rxF_comp0", ue->pdsch_vars[ue->current_thread_id[nr_tti_rx]][0]->rxdataF_comp0[0],300*12,1,1);
  write_output("dlsch_rxF_llr.m","dlsch_llr", ue->pdsch_vars[ue->current_thread_id[nr_tti_rx]][0]->llr[0],coded_bits_per_codeword,1,0);

  write_output("dlsch_mag1.m","dlschmag1",ue->pdsch_vars[ue->current_thread_id[nr_tti_rx]][0]->dl_ch_mag0,300*12,1,1);
  write_output("dlsch_mag2.m","dlschmag2",ue->pdsch_vars[ue->current_thread_id[nr_tti_rx]][0]->dl_ch_magb0,300*12,1,1);
}

void nr_dump_dlsch_SI(PHY_VARS_NR_UE *ue,UE_nr_rxtx_proc_t *proc,uint8_t eNB_id,uint8_t nr_tti_rx)
{
  unsigned int coded_bits_per_codeword;
  uint8_t nsymb = ((ue->frame_parms.Ncp == 0) ? 14 : 12);

  coded_bits_per_codeword = get_G(&ue->frame_parms,
                                  ue->dlsch_SI[eNB_id]->harq_processes[0]->nb_rb,
                                  ue->dlsch_SI[eNB_id]->harq_processes[0]->rb_alloc_even,
                                  2,
                                  1,
                                  ue->pdcch_vars[0%RX_NB_TH][eNB_id]->num_pdcch_symbols,
                                  proc->frame_rx,
				  nr_tti_rx,
				  0);
  LOG_D(PHY,"[UE %d] Dumping dlsch_SI : ofdm_symbol_size %d, nsymb %d, nb_rb %d, mcs %d, nb_rb %d, num_pdcch_symbols %d,G %d\n",
        ue->Mod_id,
	ue->frame_parms.ofdm_symbol_size,
	nsymb,
        ue->dlsch_SI[eNB_id]->harq_processes[0]->nb_rb,
        ue->dlsch_SI[eNB_id]->harq_processes[0]->mcs,
        ue->dlsch_SI[eNB_id]->harq_processes[0]->nb_rb,
        ue->pdcch_vars[0%RX_NB_TH][eNB_id]->num_pdcch_symbols,
        coded_bits_per_codeword);

  write_output("rxsig0.m","rxs0", &ue->common_vars.rxdata[0][nr_tti_rx*ue->frame_parms.samples_per_tti],ue->frame_parms.samples_per_tti,1,1);

  write_output("rxsigF0.m","rxsF0", ue->common_vars.common_vars_rx_data_per_thread[ue->current_thread_id[nr_tti_rx]].rxdataF[0],nsymb*ue->frame_parms.ofdm_symbol_size,1,1);
  write_output("rxsigF0_ext.m","rxsF0_ext", ue->pdsch_vars_SI[0]->rxdataF_ext[0],2*nsymb*ue->frame_parms.ofdm_symbol_size,1,1);
  write_output("dlsch00_ch0_ext.m","dl00_ch0_ext", ue->pdsch_vars_SI[0]->dl_ch_estimates_ext[0],ue->frame_parms.N_RB_DL*12*nsymb,1,1);
  /*
    write_output("dlsch01_ch0_ext.m","dl01_ch0_ext",pdsch_vars[0]->dl_ch_estimates_ext[1],300*12,1,1);
    write_output("dlsch10_ch0_ext.m","dl10_ch0_ext",pdsch_vars[0]->dl_ch_estimates_ext[2],300*12,1,1);
    write_output("dlsch11_ch0_ext.m","dl11_ch0_ext",pdsch_vars[0]->dl_ch_estimates_ext[3],300*12,1,1);
    write_output("dlsch_rho.m","dl_rho",pdsch_vars[0]->rho[0],300*12,1,1);
  */
  write_output("dlsch_rxF_comp0.m","dlsch0_rxF_comp0", ue->pdsch_vars_SI[0]->rxdataF_comp0[0],ue->frame_parms.N_RB_DL*12*nsymb,1,1);
  write_output("dlsch_rxF_llr.m","dlsch_llr", ue->pdsch_vars_SI[0]->llr[0],coded_bits_per_codeword,1,0);

  write_output("dlsch_mag1.m","dlschmag1",ue->pdsch_vars_SI[0]->dl_ch_mag0,300*nsymb,1,1);
  write_output("dlsch_mag2.m","dlschmag2",ue->pdsch_vars_SI[0]->dl_ch_magb0,300*nsymb,1,1);
  sleep(1);
  exit(-1);
}

#if defined(EXMIMO) || defined(OAI_USRP) || defined(OAI_BLADERF) || defined(OAI_LMSSDR) || defined(OAI_ADRV9371_ZC706)
//unsigned int gain_table[31] = {100,112,126,141,158,178,200,224,251,282,316,359,398,447,501,562,631,708,794,891,1000,1122,1258,1412,1585,1778,1995,2239,2512,2818,3162};
/*
  unsigned int get_tx_amp_prach(int power_dBm, int power_max_dBm, int N_RB_UL)
  {

  int gain_dB = power_dBm - power_max_dBm;
  int amp_x_100;

  switch (N_RB_UL) {
  case 6:
  amp_x_100 = AMP;      // PRACH is 6 PRBS so no scale
  break;
  case 15:
  amp_x_100 = 158*AMP;  // 158 = 100*sqrt(15/6)
  break;
  case 25:
  amp_x_100 = 204*AMP;  // 204 = 100*sqrt(25/6)
  break;
  case 50:
  amp_x_100 = 286*AMP;  // 286 = 100*sqrt(50/6)
  break;
  case 75:
  amp_x_100 = 354*AMP;  // 354 = 100*sqrt(75/6)
  break;
  case 100:
  amp_x_100 = 408*AMP;  // 408 = 100*sqrt(100/6)
  break;
  default:
  LOG_E(PHY,"Unknown PRB size %d\n",N_RB_UL);
  //mac_xface->macphy_exit("");
  break;
  }
  if (gain_dB < -30) {
  return(amp_x_100/3162);
  } else if (gain_dB>0)
  return(amp_x_100);
  else
  return(amp_x_100/gain_table[-gain_dB]);  // 245 corresponds to the factor sqrt(25/6)
  }
*/

unsigned int get_tx_amp(int power_dBm, int power_max_dBm, int N_RB_UL, int nb_rb)
{

  int gain_dB = power_dBm - power_max_dBm;
  double gain_lin;

  gain_lin = pow(10,.1*gain_dB);
  if ((nb_rb >0) && (nb_rb <= N_RB_UL)) {
    return((int)(AMP*sqrt(gain_lin*N_RB_UL/(double)nb_rb)));
  }
  else {
    LOG_E(PHY,"Illegal nb_rb/N_RB_UL combination (%d/%d)\n",nb_rb,N_RB_UL);
    //mac_xface->macphy_exit("");
  }
  return(0);
}

#endif

void nr_dump_dlsch_ra(PHY_VARS_NR_UE *ue,UE_nr_rxtx_proc_t *proc,uint8_t eNB_id,uint8_t nr_tti_rx)
{
  unsigned int coded_bits_per_codeword;
  uint8_t nsymb = ((ue->frame_parms.Ncp == 0) ? 14 : 12);

  coded_bits_per_codeword = get_G(&ue->frame_parms,
                                  ue->dlsch_ra[eNB_id]->harq_processes[0]->nb_rb,
                                  ue->dlsch_ra[eNB_id]->harq_processes[0]->rb_alloc_even,
                                  2,
                                  1,
                                  ue->pdcch_vars[0%RX_NB_TH][eNB_id]->num_pdcch_symbols,
                                  proc->frame_rx,
				  nr_tti_rx,
				  0);
  LOG_D(PHY,"[UE %d] Dumping dlsch_ra : nb_rb %d, mcs %d, nb_rb %d, num_pdcch_symbols %d,G %d\n",
        ue->Mod_id,
        ue->dlsch_ra[eNB_id]->harq_processes[0]->nb_rb,
        ue->dlsch_ra[eNB_id]->harq_processes[0]->mcs,
        ue->dlsch_ra[eNB_id]->harq_processes[0]->nb_rb,
        ue->pdcch_vars[0%RX_NB_TH][eNB_id]->num_pdcch_symbols,
        coded_bits_per_codeword);

  write_output("rxsigF0.m","rxsF0", ue->common_vars.common_vars_rx_data_per_thread[ue->current_thread_id[nr_tti_rx]].rxdataF[0],2*12*ue->frame_parms.ofdm_symbol_size,2,1);
  write_output("rxsigF0_ext.m","rxsF0_ext", ue->pdsch_vars_ra[0]->rxdataF_ext[0],2*12*ue->frame_parms.ofdm_symbol_size,1,1);
  write_output("dlsch00_ch0_ext.m","dl00_ch0_ext", ue->pdsch_vars_ra[0]->dl_ch_estimates_ext[0],300*nsymb,1,1);
  /*
    write_output("dlsch01_ch0_ext.m","dl01_ch0_ext",pdsch_vars[0]->dl_ch_estimates_ext[1],300*12,1,1);
    write_output("dlsch10_ch0_ext.m","dl10_ch0_ext",pdsch_vars[0]->dl_ch_estimates_ext[2],300*12,1,1);
    write_output("dlsch11_ch0_ext.m","dl11_ch0_ext",pdsch_vars[0]->dl_ch_estimates_ext[3],300*12,1,1);
    write_output("dlsch_rho.m","dl_rho",pdsch_vars[0]->rho[0],300*12,1,1);
  */
  write_output("dlsch_rxF_comp0.m","dlsch0_rxF_comp0", ue->pdsch_vars_ra[0]->rxdataF_comp0[0],300*nsymb,1,1);
  write_output("dlsch_rxF_llr.m","dlsch_llr", ue->pdsch_vars_ra[0]->llr[0],coded_bits_per_codeword,1,0);

  write_output("dlsch_mag1.m","dlschmag1",ue->pdsch_vars_ra[0]->dl_ch_mag0,300*nsymb,1,1);
  write_output("dlsch_mag2.m","dlschmag2",ue->pdsch_vars_ra[0]->dl_ch_magb0,300*nsymb,1,1);
}

void phy_reset_ue(uint8_t Mod_id,uint8_t CC_id,uint8_t eNB_index)
{

  // This flushes ALL DLSCH and ULSCH harq buffers of ALL connected eNBs...add the eNB_index later
  // for more flexibility

  uint8_t i,j,k,s;
  PHY_VARS_NR_UE *ue = PHY_vars_UE_g[Mod_id][CC_id];

  //[NUMBER_OF_RX_THREAD=2][NUMBER_OF_CONNECTED_eNB_MAX][2];
  for(int l=0; l<RX_NB_TH; l++) {
    for(i=0; i<NUMBER_OF_CONNECTED_eNB_MAX; i++) {
      for(j=0; j<2; j++) {
	//DL HARQ
	if(ue->dlsch[l][i][j]) {
	  for(k=0; k<NUMBER_OF_HARQ_PID_MAX && ue->dlsch[l][i][j]->harq_processes[k]; k++) {
	    ue->dlsch[l][i][j]->harq_processes[k]->status = SCH_IDLE;
	    for (s=0; s<10; s++) {
	      // reset ACK/NACK bit to DTX for all nr_tti_rxs s = 0..9
	      ue->dlsch[l][i][j]->harq_ack[s].ack = 2;
	      ue->dlsch[l][i][j]->harq_ack[s].send_harq_status = 0;
	      ue->dlsch[l][i][j]->harq_ack[s].vDAI_UL = 0xff;
	      ue->dlsch[l][i][j]->harq_ack[s].vDAI_DL = 0xff;
	    }
	  }
	}
      }

      //UL HARQ
      if(ue->ulsch[i]) {
	for(k=0; k<NUMBER_OF_HARQ_PID_MAX && ue->ulsch[i]->harq_processes[k]; k++) {
	  ue->ulsch[i]->harq_processes[k]->status = SCH_IDLE;
	  //Set NDIs for all UL HARQs to 0
	  //  ue->ulsch[i]->harq_processes[k]->Ndi = 0;

	}
      }

      // flush Msg3 buffer
      ue->ulsch_Msg3_active[i] = 0;

    }
  }
}

void ra_failed(uint8_t Mod_id,uint8_t CC_id,uint8_t eNB_index)
{

  // if contention resolution fails, go back to PRACH
  PHY_vars_UE_g[Mod_id][CC_id]->UE_mode[eNB_index] = PRACH;
  PHY_vars_UE_g[Mod_id][CC_id]->pdcch_vars[0][eNB_index]->crnti_is_temporary = 0;
  PHY_vars_UE_g[Mod_id][CC_id]->pdcch_vars[0][eNB_index]->crnti = 0;
  PHY_vars_UE_g[Mod_id][CC_id]->pdcch_vars[1][eNB_index]->crnti_is_temporary = 0;
  PHY_vars_UE_g[Mod_id][CC_id]->pdcch_vars[1][eNB_index]->crnti = 0;
  LOG_E(PHY,"[UE %d] Random-access procedure fails, going back to PRACH, setting SIStatus = 0, discard temporary C-RNTI and State RRC_IDLE\n",Mod_id);
  //mac_xface->macphy_exit("");
}

void ra_succeeded(uint8_t Mod_id,uint8_t CC_id,uint8_t eNB_index)
{

  int i;

  LOG_I(PHY,"[UE %d][RAPROC] Random-access procedure succeeded. Set C-RNTI = Temporary C-RNTI\n",Mod_id);

  PHY_vars_UE_g[Mod_id][CC_id]->pdcch_vars[0][eNB_index]->crnti_is_temporary = 0;
  PHY_vars_UE_g[Mod_id][CC_id]->pdcch_vars[1][eNB_index]->crnti_is_temporary = 0;
  PHY_vars_UE_g[Mod_id][CC_id]->ulsch_Msg3_active[eNB_index] = 0;
  PHY_vars_UE_g[Mod_id][CC_id]->UE_mode[eNB_index] = PUSCH;

  for (i=0; i<8; i++) {
    if (PHY_vars_UE_g[Mod_id][CC_id]->ulsch[eNB_index]->harq_processes[i]) {
      PHY_vars_UE_g[Mod_id][CC_id]->ulsch[eNB_index]->harq_processes[i]->status=IDLE;
      PHY_vars_UE_g[Mod_id][CC_id]->dlsch[0][eNB_index][0]->harq_processes[i]->round=0;
      PHY_vars_UE_g[Mod_id][CC_id]->dlsch[1][eNB_index][0]->harq_processes[i]->round=0;
      PHY_vars_UE_g[Mod_id][CC_id]->ulsch[eNB_index]->harq_processes[i]->subframe_scheduling_flag=0;
    }
  }


}

UE_MODE_t get_ue_mode(uint8_t Mod_id,uint8_t CC_id,uint8_t eNB_index)
{

  return(PHY_vars_UE_g[Mod_id][CC_id]->UE_mode[eNB_index]);

}
void nr_process_timing_advance_rar(PHY_VARS_NR_UE *ue,UE_nr_rxtx_proc_t *proc,uint16_t timing_advance) {

  ue->timing_advance = timing_advance*4;


#ifdef DEBUG_PHY_PROC
  /* TODO: fix this log, what is 'HW timing advance'? */
  /*LOG_I(PHY,"[UE %d] AbsoluteSubFrame %d.%d, received (rar) timing_advance %d, HW timing advance %d\n",ue->Mod_id,proc->frame_rx, proc->nr_tti_rx_rx, ue->timing_advance);*/
  LOG_I(PHY,"[UE %d] AbsoluteSubFrame %d.%d, received (rar) timing_advance %d\n",ue->Mod_id,proc->frame_rx, proc->nr_tti_rx, ue->timing_advance);
#endif

}

void nr_process_timing_advance(uint8_t Mod_id,uint8_t CC_id,int16_t timing_advance)
{

  //  uint32_t frame = PHY_vars_UE_g[Mod_id]->frame;

  // timing advance has Q1.5 format
  timing_advance = timing_advance - 31;

  PHY_vars_UE_g[Mod_id][CC_id]->timing_advance = PHY_vars_UE_g[Mod_id][CC_id]->timing_advance+timing_advance*4; //this is for 25RB only!!!


  LOG_D(PHY,"[UE %d] Got timing advance %d from MAC, new value %d\n",Mod_id, timing_advance, PHY_vars_UE_g[Mod_id][CC_id]->timing_advance);


}

uint8_t nr_is_SR_TXOp(PHY_VARS_NR_UE *ue,UE_nr_rxtx_proc_t *proc,uint8_t eNB_id)
{

  int nr_tti_tx=proc->nr_tti_tx;

  LOG_D(PHY,"[UE %d][SR %x] Frame %d nr_tti_tx %d Checking for SR TXOp (sr_ConfigIndex %d)\n",
        ue->Mod_id,ue->pdcch_vars[ue->current_thread_id[proc->nr_tti_rx]][eNB_id]->crnti,proc->frame_tx,nr_tti_tx,
        ue->scheduling_request_config[eNB_id].sr_ConfigIndex);

  if (ue->scheduling_request_config[eNB_id].sr_ConfigIndex <= 4) {        // 5 ms SR period
    if ((nr_tti_tx%5) == ue->scheduling_request_config[eNB_id].sr_ConfigIndex)
      return(1);
  } else if (ue->scheduling_request_config[eNB_id].sr_ConfigIndex <= 14) { // 10 ms SR period
    if (nr_tti_tx==(ue->scheduling_request_config[eNB_id].sr_ConfigIndex-5))
      return(1);
  } else if (ue->scheduling_request_config[eNB_id].sr_ConfigIndex <= 34) { // 20 ms SR period
    if ((10*(proc->frame_tx&1)+nr_tti_tx) == (ue->scheduling_request_config[eNB_id].sr_ConfigIndex-15))
      return(1);
  } else if (ue->scheduling_request_config[eNB_id].sr_ConfigIndex <= 74) { // 40 ms SR period
    if ((10*(proc->frame_tx&3)+nr_tti_tx) == (ue->scheduling_request_config[eNB_id].sr_ConfigIndex-35))
      return(1);
  } else if (ue->scheduling_request_config[eNB_id].sr_ConfigIndex <= 154) { // 80 ms SR period
    if ((10*(proc->frame_tx&7)+nr_tti_tx) == (ue->scheduling_request_config[eNB_id].sr_ConfigIndex-75))
      return(1);
  }

  return(0);
}

uint8_t is_cqi_TXOp(PHY_VARS_NR_UE *ue,UE_nr_rxtx_proc_t *proc,uint8_t eNB_id)
{
  int nr_tti_tx = proc->nr_tti_tx;
  int frame    = proc->frame_tx;
  CQI_REPORTPERIODIC *cqirep = &ue->cqi_report_config[eNB_id].CQI_ReportPeriodic;

  //LOG_I(PHY,"[UE %d][CRNTI %x] AbsSubFrame %d.%d Checking for CQI TXOp (cqi_ConfigIndex %d) isCQIOp %d\n",
  //      ue->Mod_id,ue->pdcch_vars[eNB_id]->crnti,frame,nr_tti_rx,
  //      cqirep->cqi_PMI_ConfigIndex,
  //      (((10*frame + nr_tti_tx) % cqirep->Npd) == cqirep->N_OFFSET_CQI));

  if (cqirep->cqi_PMI_ConfigIndex==-1)
    return(0);
  else if (((10*frame + nr_tti_tx) % cqirep->Npd) == cqirep->N_OFFSET_CQI)
    return(1);
  else
    return(0);
}
uint8_t is_ri_TXOp(PHY_VARS_NR_UE *ue,UE_nr_rxtx_proc_t *proc,uint8_t eNB_id)
{


  int nr_tti_tx = proc->nr_tti_tx;
  int frame    = proc->frame_tx;
  CQI_REPORTPERIODIC *cqirep = &ue->cqi_report_config[eNB_id].CQI_ReportPeriodic;
  int log2Mri = cqirep->ri_ConfigIndex/161;
  int N_OFFSET_RI = cqirep->ri_ConfigIndex % 161;

  //LOG_I(PHY,"[UE %d][CRNTI %x] AbsSubFrame %d.%d Checking for RI TXOp (ri_ConfigIndex %d) isRIOp %d\n",
  //      ue->Mod_id,ue->pdcch_vars[eNB_id]->crnti,frame,nr_tti_tx,
  //      cqirep->ri_ConfigIndex,
  //      (((10*frame + nr_tti_tx + cqirep->N_OFFSET_CQI - N_OFFSET_RI) % (cqirep->Npd<<log2Mri)) == 0));
  if (cqirep->ri_ConfigIndex==-1)
    return(0);
  else if (((10*frame + nr_tti_tx + cqirep->N_OFFSET_CQI - N_OFFSET_RI) % (cqirep->Npd<<log2Mri)) == 0)
    return(1);
  else
    return(0);
}

void compute_cqi_ri_resources(PHY_VARS_NR_UE *ue,
                              NR_UE_ULSCH_t *ulsch,
                              uint8_t eNB_id,
                              uint16_t rnti,
                              uint16_t p_rnti,
                              uint16_t cba_rnti,
                              uint8_t cqi_status,
                              uint8_t ri_status)
{
  //PHY_MEASUREMENTS *meas = &ue->measurements;
  //uint8_t transmission_mode = ue->transmission_mode[eNB_id];


  //LOG_I(PHY,"compute_cqi_ri_resources O_RI %d O %d uci format %d \n",ulsch->O_RI,ulsch->O,ulsch->uci_format);
  if (cqi_status == 1 || ri_status == 1)
    {
      ulsch->O = 4;
    }
}

void ue_compute_srs_occasion(PHY_VARS_NR_UE *ue,UE_nr_rxtx_proc_t *proc,uint8_t eNB_id,uint8_t isSubframeSRS)
{

  NR_DL_FRAME_PARMS *frame_parms = &ue->frame_parms;
  int frame_tx    = proc->frame_tx;
  int nr_tti_tx = proc->nr_tti_tx;
  SOUNDINGRS_UL_CONFIG_DEDICATED *pSoundingrs_ul_config_dedicated=&ue->soundingrs_ul_config_dedicated[eNB_id];
  uint16_t srsPeriodicity;
  uint16_t srsOffset;
  uint8_t is_pucch2_subframe = 0;
  uint8_t is_sr_an_subframe  = 0;

  // check for SRS opportunity
  pSoundingrs_ul_config_dedicated->srsUeSubframe   = 0;
  pSoundingrs_ul_config_dedicated->srsCellSubframe = isSubframeSRS;

  if (isSubframeSRS) {
    LOG_D(PHY," SrsDedicatedSetup: %d \n",pSoundingrs_ul_config_dedicated->srsConfigDedicatedSetup);
    if(pSoundingrs_ul_config_dedicated->srsConfigDedicatedSetup)
      {
	nr_compute_srs_pos(frame_parms->frame_type, pSoundingrs_ul_config_dedicated->srs_ConfigIndex, &srsPeriodicity, &srsOffset);

	LOG_D(PHY," srsPeriodicity: %d srsOffset: %d isSubframeSRS %d \n",srsPeriodicity,srsOffset,isSubframeSRS);

	// transmit SRS if the four following constraints are respected:
	// - UE is configured to transmit SRS
	// - SRS are configured in current nr_tti_rx
	// - UE is configured to send SRS in this nr_tti_tx

	// 36.213 8.2
	// 1- A UE shall not transmit SRS whenever SRS and PUCCH format 2/2a/2b transmissions happen to coincide in the same nr_tti_rx
	// 2- A UE shall not transmit SRS whenever SRS transmit
	//    on and PUCCH transmission carrying ACK/NACK and/or
	//    positive SR happen to coincide in the same nr_tti_rx if the parameter
	//    Simultaneous-AN-and-SRS is FALSE

	// check PUCCH format 2/2a/2b transmissions
	is_pucch2_subframe = is_cqi_TXOp(ue,proc,eNB_id) && (ue->cqi_report_config[eNB_id].CQI_ReportPeriodic.cqi_PMI_ConfigIndex>0);
	is_pucch2_subframe = (is_ri_TXOp(ue,proc,eNB_id) && (ue->cqi_report_config[eNB_id].CQI_ReportPeriodic.ri_ConfigIndex>0)) || is_pucch2_subframe;

	// check ACK/SR transmission
	if(frame_parms->soundingrs_ul_config_common.ackNackSRS_SimultaneousTransmission == FALSE)
          {
	    if(nr_is_SR_TXOp(ue,proc,eNB_id))
              {
		uint32_t SR_payload = 0;
		if (ue->mac_enabled==1)
                  {
		    int Mod_id = ue->Mod_id;
		    int CC_id = ue->CC_id;
		    SR_payload = mac_xface->ue_get_SR(Mod_id,
						      CC_id,
						      frame_tx,
						      eNB_id,
						      ue->pdcch_vars[ue->current_thread_id[proc->nr_tti_rx]][eNB_id]->crnti,
						      nr_tti_tx); // nr_tti_tx used for meas gap

		    if (SR_payload > 0)
		      is_sr_an_subframe = 1;
                  }
              }

	    uint8_t pucch_ack_payload[2];
	    if (nr_get_ack(&ue->frame_parms,
			   ue->dlsch[ue->current_thread_id[proc->nr_tti_rx]][eNB_id][0]->harq_ack,
			   nr_tti_tx,proc->nr_tti_rx,pucch_ack_payload,0) > 0)
              {
		is_sr_an_subframe = 1;
              }
          }

	// check SRS UE opportunity
	if( isSubframeSRS  &&
	    (((10*frame_tx+nr_tti_tx) % srsPeriodicity) == srsOffset)
	    )
          {
	    if ((is_pucch2_subframe == 0) && (is_sr_an_subframe == 0))
              {
		pSoundingrs_ul_config_dedicated->srsUeSubframe = 1;
		ue->ulsch[eNB_id]->srs_active   = 1;
		ue->ulsch[eNB_id]->Nsymb_pusch  = 12-(frame_parms->Ncp<<1)- ue->ulsch[eNB_id]->srs_active;
              }
	    else
              {
		LOG_I(PHY,"DROP UE-SRS-TX for this nr_tti_tx %d.%d: collision with PUCCH2 or SR/AN: PUCCH2-occasion: %d, SR-AN-occasion[simSRS-SR-AN %d]: %d  \n", frame_tx, nr_tti_tx, is_pucch2_subframe, frame_parms->soundingrs_ul_config_common.ackNackSRS_SimultaneousTransmission, is_sr_an_subframe);
              }
          }
      }
    LOG_D(PHY," srsCellSubframe: %d, srsUeSubframe: %d, Nsymb-pusch: %d \n", pSoundingrs_ul_config_dedicated->srsCellSubframe, pSoundingrs_ul_config_dedicated->srsUeSubframe, ue->ulsch[eNB_id]->Nsymb_pusch);
  }
}


void nr_get_cqipmiri_params(PHY_VARS_NR_UE *ue,uint8_t eNB_id)
{

  CQI_REPORTPERIODIC *cqirep = &ue->cqi_report_config[eNB_id].CQI_ReportPeriodic;
  int cqi_PMI_ConfigIndex = cqirep->cqi_PMI_ConfigIndex;

  if (ue->frame_parms.frame_type == FDD) {
    if (cqi_PMI_ConfigIndex <= 1) {        // 2 ms CQI_PMI period
      cqirep->Npd = 2;
      cqirep->N_OFFSET_CQI = cqi_PMI_ConfigIndex;
    } else if (cqi_PMI_ConfigIndex <= 6) { // 5 ms CQI_PMI period
      cqirep->Npd = 5;
      cqirep->N_OFFSET_CQI = cqi_PMI_ConfigIndex-2;
    } else if (cqi_PMI_ConfigIndex <=16) { // 10ms CQI_PMI period
      cqirep->Npd = 10;
      cqirep->N_OFFSET_CQI = cqi_PMI_ConfigIndex-7;
    } else if (cqi_PMI_ConfigIndex <= 36) { // 20 ms CQI_PMI period
      cqirep->Npd = 20;
      cqirep->N_OFFSET_CQI = cqi_PMI_ConfigIndex-17;
    } else if (cqi_PMI_ConfigIndex <= 76) { // 40 ms CQI_PMI period
      cqirep->Npd = 40;
      cqirep->N_OFFSET_CQI = cqi_PMI_ConfigIndex-37;
    } else if (cqi_PMI_ConfigIndex <= 156) { // 80 ms CQI_PMI period
      cqirep->Npd = 80;
      cqirep->N_OFFSET_CQI = cqi_PMI_ConfigIndex-77;
    } else if (cqi_PMI_ConfigIndex <= 316) { // 160 ms CQI_PMI period
      cqirep->Npd = 160;
      cqirep->N_OFFSET_CQI = cqi_PMI_ConfigIndex-157;
    }
    else if (cqi_PMI_ConfigIndex > 317) {

      if (cqi_PMI_ConfigIndex <= 349) { // 32 ms CQI_PMI period
	cqirep->Npd = 32;
	cqirep->N_OFFSET_CQI = cqi_PMI_ConfigIndex-318;
      }
      else if (cqi_PMI_ConfigIndex <= 413) { // 64 ms CQI_PMI period
	cqirep->Npd = 64;
	cqirep->N_OFFSET_CQI = cqi_PMI_ConfigIndex-350;
      }
      else if (cqi_PMI_ConfigIndex <= 541) { // 128 ms CQI_PMI period
	cqirep->Npd = 128;
	cqirep->N_OFFSET_CQI = cqi_PMI_ConfigIndex-414;
      }
    }
  }
  else { // TDD
    if (cqi_PMI_ConfigIndex == 0) {        // all UL subframes
      cqirep->Npd = 1;
      cqirep->N_OFFSET_CQI = 0;
    } else if (cqi_PMI_ConfigIndex <= 6) { // 5 ms CQI_PMI period
      cqirep->Npd = 5;
      cqirep->N_OFFSET_CQI = cqi_PMI_ConfigIndex-1;
    } else if (cqi_PMI_ConfigIndex <=16) { // 10ms CQI_PMI period
      cqirep->Npd = 10;
      cqirep->N_OFFSET_CQI = cqi_PMI_ConfigIndex-6;
    } else if (cqi_PMI_ConfigIndex <= 36) { // 20 ms CQI_PMI period
      cqirep->Npd = 20;
      cqirep->N_OFFSET_CQI = cqi_PMI_ConfigIndex-16;
    } else if (cqi_PMI_ConfigIndex <= 76) { // 40 ms CQI_PMI period
      cqirep->Npd = 40;
      cqirep->N_OFFSET_CQI = cqi_PMI_ConfigIndex-36;
    } else if (cqi_PMI_ConfigIndex <= 156) { // 80 ms CQI_PMI period
      cqirep->Npd = 80;
      cqirep->N_OFFSET_CQI = cqi_PMI_ConfigIndex-76;
    } else if (cqi_PMI_ConfigIndex <= 316) { // 160 ms CQI_PMI period
      cqirep->Npd = 160;
      cqirep->N_OFFSET_CQI = cqi_PMI_ConfigIndex-156;
    }
  }
}

PUCCH_FMT_t get_pucch_format(lte_frame_type_t frame_type,
                             lte_prefix_type_t cyclic_prefix_type,
                             uint8_t SR_payload,
                             uint8_t nb_cw,
                             uint8_t cqi_status,
                             uint8_t ri_status,
                             uint8_t bundling_flag)
{
  if((cqi_status == 0) && (ri_status==0))
    {
      // PUCCH Format 1 1a 1b
      // 1- SR only ==> PUCCH format 1
      // 2- 1bit Ack/Nack with/without SR  ==> PUCCH format 1a
      // 3- 2bits Ack/Nack with/without SR ==> PUCCH format 1b
      if((nb_cw == 1)&&(bundling_flag==bundling))
	{
          return pucch_format1a;
	}
      if((nb_cw == 1)&&(bundling_flag==multiplexing))
	{
          return pucch_format1b;
	}
      if(nb_cw == 2)
	{
          return pucch_format1b;
	}
      if(SR_payload == 1)
	{
          return pucch_format1;
          /*
	    if (frame_type == FDD) {
	    return pucch_format1;
	    } else if (frame_type == TDD) {
	    return pucch_format1b;
	    } else {
	    AssertFatal(1==0,"Unknown frame_type");
	    }*/
	}
    }
  else
    {
      // PUCCH Format 2 2a 2b
      // 1- CQI only or RI only  ==> PUCCH format 2
      // 2- CQI or RI + 1bit Ack/Nack for normal CP  ==> PUCCH format 2a
      // 3- CQI or RI + 2bits Ack/Nack for normal CP ==> PUCCH format 2b
      // 4- CQI or RI + Ack/Nack for extended CP ==> PUCCH format 2
      if(nb_cw == 0)
	{
          return pucch_format2;
	}
      if(cyclic_prefix_type == NORMAL)
	{
          if(nb_cw == 1)
	    {
              return pucch_format2a;
	    }
          if(nb_cw == 2)
	    {
              return pucch_format2b;
	    }
	}
      else
	{
          return pucch_format2;
	}
    }
  return pucch_format1a;
}

uint16_t nr_get_n1_pucch(PHY_VARS_NR_UE *ue,
			 UE_nr_rxtx_proc_t *proc,
			 nr_harq_status_t *harq_ack,
			 uint8_t eNB_id,
			 uint8_t *b,
			 uint8_t SR)
{

  NR_DL_FRAME_PARMS *frame_parms=&ue->frame_parms;
  uint8_t nCCE0,nCCE1,nCCE2,nCCE3,harq_ack1,harq_ack0,harq_ack3,harq_ack2;
  ANFBmode_t bundling_flag;
  uint16_t n1_pucch0=0,n1_pucch1=0,n1_pucch2=0,n1_pucch3=0,n1_pucch_inter;
  static uint8_t candidate_dl[9]; // which downlink(s) the current ACK/NACK is associating to
  uint8_t last_dl=0xff; // the last downlink with valid DL-DCI. for calculating the PUCCH resource index
  int sf;
  int M;
  uint8_t ack_counter=0;
  // clear this, important for case where n1_pucch selection is not used
  int nr_tti_tx=proc->nr_tti_tx;

  ue->pucch_sel[nr_tti_tx] = 0;

  if (frame_parms->frame_type == FDD ) { // FDD
    sf = (nr_tti_tx<4)? nr_tti_tx+6 : nr_tti_tx-4;
    LOG_D(PHY,"n1_pucch_UE: nr_tti_tx %d, nCCE %d\n",sf,ue->pdcch_vars[ue->current_thread_id[proc->nr_tti_rx]][eNB_id]->nCCE[sf]);

    if (SR == 0)
      return(frame_parms->pucch_config_common.n1PUCCH_AN + ue->pdcch_vars[ue->current_thread_id[proc->nr_tti_rx]][eNB_id]->nCCE[sf]);
    else
      return(ue->scheduling_request_config[eNB_id].sr_PUCCH_ResourceIndex);
  } else {

    bundling_flag = ue->pucch_config_dedicated[eNB_id].tdd_AckNackFeedbackMode;
#ifdef DEBUG_PHY_PROC

    if (bundling_flag==bundling) {
      LOG_D(PHY,"[UE%d] Frame %d nr_tti_tx %d : nr_get_n1_pucch, bundling, SR %d/%d\n",ue->Mod_id,proc->frame_tx,nr_tti_tx,SR,
            ue->scheduling_request_config[eNB_id].sr_PUCCH_ResourceIndex);
    } else {
      LOG_D(PHY,"[UE%d] Frame %d nr_tti_tx %d : nr_get_n1_pucch, multiplexing, SR %d/%d\n",ue->Mod_id,proc->frame_tx,nr_tti_tx,SR,
            ue->scheduling_request_config[eNB_id].sr_PUCCH_ResourceIndex);
    }

#endif

    switch (frame_parms->tdd_config) {
    case 1:  // DL:S:UL:UL:DL:DL:S:UL:UL:DL

      harq_ack0 = 2; // DTX
      M=1;

      // This is the offset for a particular nr_tti_tx (2,3,4) => (0,2,4)
      if (nr_tti_tx == 2) {  // ACK nr_tti_txs 5,6
        candidate_dl[0] = 6;
        candidate_dl[1] = 5;
        M=2;
      } else if (nr_tti_tx == 3) { // ACK nr_tti_tx 9
        candidate_dl[0] = 9;
      } else if (nr_tti_tx == 7) { // ACK nr_tti_txs 0,1
        candidate_dl[0] = 1;
        candidate_dl[1] = 0;
        M=2;
      } else if (nr_tti_tx == 8) { // ACK nr_tti_txs 4
        candidate_dl[0] = 4;
      } else {
        LOG_E(PHY,"[UE%d] : Frame %d phy_procedures_lte.c: get_n1pucch, illegal tx-nr_tti_tx %d for tdd_config %d\n",
              ue->Mod_id,proc->frame_tx,nr_tti_tx,frame_parms->tdd_config);
        return(0);
      }

      // checking which downlink candidate is the last downlink with valid DL-DCI
      int k;
      for (k=0;k<M;k++) {
        if (harq_ack[candidate_dl[k]].send_harq_status>0) {
          last_dl = candidate_dl[k];
          break;
        }
      }
      if (last_dl >= 10) {
        LOG_E(PHY,"[UE%d] : Frame %d phy_procedures_lte.c: get_n1pucch, illegal rx-nr_tti_tx %d (tx-nr_tti_tx %d) for tdd_config %d\n",
              ue->Mod_id,proc->frame_tx,last_dl,nr_tti_tx,frame_parms->tdd_config);
        return (0);
      }

      LOG_D(PHY,"SFN/SF %d/%d calculating n1_pucch0 from last_dl=%d\n",
	    proc->frame_tx%1024,
	    proc->nr_tti_tx,
	    last_dl);

      // i=0
      nCCE0 = ue->pdcch_vars[ue->current_thread_id[proc->nr_tti_rx]][eNB_id]->nCCE[last_dl];
      n1_pucch0 = nr_get_Np(frame_parms->N_RB_DL,nCCE0,0) + nCCE0+ frame_parms->pucch_config_common.n1PUCCH_AN;

      harq_ack0 = b[0];

      if (harq_ack0!=2) {  // DTX
        if (frame_parms->frame_type == FDD ) {
          if (SR == 0) {  // last paragraph pg 68 from 36.213 (v8.6), m=0
            b[0]=(M==2) ? 1-harq_ack0 : harq_ack0;
            b[1]=harq_ack0;   // in case we use pucch format 1b (subframes 2,7)
	    ue->pucch_sel[nr_tti_tx] = 0;
            return(n1_pucch0);
          } else { // SR and only 0 or 1 ACKs (first 2 entries in Table 7.3-1 of 36.213)
            b[0]=harq_ack0;
	    return(ue->scheduling_request_config[eNB_id].sr_PUCCH_ResourceIndex);
          }
        } else {
          if (SR == 0) {
            b[0] = harq_ack0;
            b[1] = harq_ack0;
            ue->pucch_sel[nr_tti_tx] = 0;
            return(n1_pucch0);
          } else {
            b[0] = harq_ack0;
            b[1] = harq_ack0;
            return(ue->scheduling_request_config[eNB_id].sr_PUCCH_ResourceIndex);
          }
        }
      }


      break;

    case 3:  // DL:S:UL:UL:UL:DL:DL:DL:DL:DL
      // in this configuration we have M=2 from pg 68 of 36.213 (v8.6)
      // Note: this doesn't allow using nr_tti_tx 1 for PDSCH transmission!!! (i.e. SF 1 cannot be acked in SF 2)
      // set ACK/NAKs to DTX
      harq_ack1 = 2; // DTX
      harq_ack0 = 2; // DTX
      // This is the offset for a particular nr_tti_rx (2,3,4) => (0,2,4)
      last_dl = (nr_tti_tx-2)<<1;
      // i=0
      nCCE0 = ue->pdcch_vars[ue->current_thread_id[proc->nr_tti_rx]][eNB_id]->nCCE[5+last_dl];
      n1_pucch0 = nr_get_Np(frame_parms->N_RB_DL,nCCE0,0) + nCCE0+ frame_parms->pucch_config_common.n1PUCCH_AN;
      // i=1
      nCCE1 = ue->pdcch_vars[ue->current_thread_id[proc->nr_tti_rx]][eNB_id]->nCCE[(6+last_dl)%10];
      n1_pucch1 = nr_get_Np(frame_parms->N_RB_DL,nCCE1,1) + nCCE1 + frame_parms->pucch_config_common.n1PUCCH_AN;

      // set ACK/NAK to values if not DTX
      if (ue->dlsch[ue->current_thread_id[proc->nr_tti_rx]][eNB_id][0]->harq_ack[(6+last_dl)%10].send_harq_status>0)  // n-6 // nr_tti_tx 6 is to be ACK/NAKed
        harq_ack1 = ue->dlsch[ue->current_thread_id[proc->nr_tti_rx]][eNB_id][0]->harq_ack[(6+last_dl)%10].ack;

      if (ue->dlsch[ue->current_thread_id[proc->nr_tti_rx]][eNB_id][0]->harq_ack[5+last_dl].send_harq_status>0)  // n-6 // nr_tti_tx 5 is to be ACK/NAKed
        harq_ack0 = ue->dlsch[ue->current_thread_id[proc->nr_tti_rx]][eNB_id][0]->harq_ack[5+last_dl].ack;

      LOG_D(PHY,"SFN/SF %d/%d calculating n1_pucch cce0=%d n1_pucch0=%d cce1=%d n1_pucch1=%d\n",
	    proc->frame_tx%1024,
	    proc->nr_tti_tx,
	    nCCE0,n1_pucch0,
	    nCCE1,n1_pucch1);

      if (harq_ack1!=2) { // n-6 // nr_tti_tx 6,8,0 and maybe 5,7,9 is to be ACK/NAKed

        if ((bundling_flag==bundling)&&(SR == 0)) {  // This is for bundling without SR,
          // n1_pucch index takes value of smallest element in set {0,1}
          // i.e. 0 if harq_ack0 is not DTX, otherwise 1
          b[0] = harq_ack1;

          if (harq_ack0!=2)
            b[0]=b[0]&harq_ack0;

          ue->pucch_sel[nr_tti_tx] = 1;
          return(n1_pucch1);

        } else if ((bundling_flag==multiplexing)&&(SR==0)) { // Table 10.1
          if (harq_ack0 == 2)
            harq_ack0 = 0;

          b[1] = harq_ack0;
          b[0] = (harq_ack0!=harq_ack1)?0:1;

          if ((harq_ack0 == 1) && (harq_ack1 == 0)) {
            ue->pucch_sel[nr_tti_tx] = 0;
            return(n1_pucch0);
          } else {
            ue->pucch_sel[nr_tti_tx] = 1;
            return(n1_pucch1);
          }
        } else if (SR==1) { // SR and 0,1,or 2 ACKS, (first 3 entries in Table 7.3-1 of 36.213)
          // this should be number of ACKs (including
          if (harq_ack0 == 2)
            harq_ack0 = 0;

          b[0]= harq_ack1 | harq_ack0;
          b[1]= harq_ack1 ^ harq_ack0;
          return(ue->scheduling_request_config[eNB_id].sr_PUCCH_ResourceIndex);
        }
      } else if (harq_ack0!=2) { // n-7  // nr_tti_tx 5,7,9 only is to be ACK/NAKed
        if ((bundling_flag==bundling)&&(SR == 0)) {  // last paragraph pg 68 from 36.213 (v8.6), m=0
          b[0]=harq_ack0;
          ue->pucch_sel[nr_tti_tx] = 0;
          return(n1_pucch0);
        } else if ((bundling_flag==multiplexing)&&(SR==0)) { // Table 10.1 with i=1 set to DTX
          b[0] = harq_ack0;
          b[1] = 1-b[0];
          ue->pucch_sel[nr_tti_tx] = 0;
          return(n1_pucch0);
        } else if (SR==1) { // SR and only 0 or 1 ACKs (first 2 entries in Table 7.3-1 of 36.213)
          b[0]=harq_ack0;
          b[1]=b[0];
          return(ue->scheduling_request_config[eNB_id].sr_PUCCH_ResourceIndex);
        }
      }

      break;

    case 4:  // DL:S:UL:UL:DL:DL:DL:DL:DL:DL
      // in this configuration we have M=4 from pg 68 of 36.213 (v8.6)
      // Note: this doesn't allow using nr_tti_tx 1 for PDSCH transmission!!! (i.e. SF 1 cannot be acked in SF 2)
      // set ACK/NAKs to DTX
      harq_ack3 = 2; // DTX
      harq_ack2 = 2; // DTX
      harq_ack1 = 2; // DTX
      harq_ack0 = 2; // DTX
      // This is the offset for a particular nr_tti_tx (2,3,4) => (0,2,4)
      //last_dl = (nr_tti_tx-2)<<1;
      if (nr_tti_tx == 2) {
	// i=0
	//nCCE0 = ue->pdcch_vars[ue->current_thread_id[proc->nr_tti_rx]][eNB_id]->nCCE[2+nr_tti_tx];
	nCCE0 = ue->pdcch_vars[ue->current_thread_id[proc->nr_tti_rx]][eNB_id]->nCCE[(8+nr_tti_tx)%10];
	n1_pucch0 = 2*nr_get_Np(frame_parms->N_RB_DL,nCCE0,0) + nCCE0+ frame_parms->pucch_config_common.n1PUCCH_AN;
	// i=1
	nCCE1 = ue->pdcch_vars[ue->current_thread_id[proc->nr_tti_rx]][eNB_id]->nCCE[2+nr_tti_tx];
	n1_pucch1 = nr_get_Np(frame_parms->N_RB_DL,nCCE1,0) + nr_get_Np(frame_parms->N_RB_DL,nCCE1,1) + nCCE1 + frame_parms->pucch_config_common.n1PUCCH_AN;
	// i=2
	nCCE2 = ue->pdcch_vars[ue->current_thread_id[proc->nr_tti_rx]][eNB_id]->nCCE[(8+nr_tti_tx)%10];

	n1_pucch2 = 2*nr_get_Np(frame_parms->N_RB_DL,nCCE2,1) + nCCE2+ frame_parms->pucch_config_common.n1PUCCH_AN;
	// i=3
	//nCCE3 = ue->pdcch_vars[ue->current_thread_id[proc->nr_tti_rx]][eNB_id]->nCCE[(9+nr_tti_tx)%10];
	//n1_pucch3 = nr_get_Np(frame_parms->N_RB_DL,nCCE3,1) + nCCE3 + frame_parms->pucch_config_common.n1PUCCH_AN;

	// set ACK/NAK to values if not DTX
	if (ue->dlsch[ue->current_thread_id[proc->nr_tti_rx]][eNB_id][0]->harq_ack[(8+nr_tti_tx)%10].send_harq_status>0)  // n-6 // nr_tti_tx 6 is to be ACK/NAKed
	  harq_ack0 = ue->dlsch[ue->current_thread_id[proc->nr_tti_rx]][eNB_id][0]->harq_ack[(8+nr_tti_tx)%10].ack;

	if (ue->dlsch[ue->current_thread_id[proc->nr_tti_rx]][eNB_id][0]->harq_ack[2+nr_tti_tx].send_harq_status>0)  // n-6 // nr_tti_tx 5 is to be ACK/NAKed
	  harq_ack1 = ue->dlsch[ue->current_thread_id[proc->nr_tti_rx]][eNB_id][0]->harq_ack[2+nr_tti_tx].ack;

	if (ue->dlsch[ue->current_thread_id[proc->nr_tti_rx]][eNB_id][0]->harq_ack[3+nr_tti_tx].send_harq_status>0)  // n-6 // nr_tti_tx 6 is to be ACK/NAKed
	  harq_ack2 = ue->dlsch[ue->current_thread_id[proc->nr_tti_rx]][eNB_id][0]->harq_ack[3+nr_tti_tx].ack;

	//if (ue->dlsch[ue->current_thread_id[proc->nr_tti_rx]][eNB_id][0]->harq_ack[(9+nr_tti_tx)%10].send_harq_status>0)  // n-6 // nr_tti_tx 5 is to be ACK/NAKed
	//harq_ack3 = ue->dlsch[ue->current_thread_id[proc->nr_tti_rx]][eNB_id][0]->harq_ack[(9+nr_tti_tx)%10].ack;
	//LOG_I(PHY,"SFN/SF %d/%d calculating n1_pucch cce0=%d n1_pucch0=%d cce1=%d n1_pucch1=%d cce2=%d n1_pucch2=%d\n",
	//                      proc->frame_tx%1024,
	//                      proc->nr_tti_tx_tx,
	//                      nCCE0,n1_pucch0,
	//                      nCCE1,n1_pucch1, nCCE2, n1_pucch2);
      }else if (nr_tti_tx == 3) {
	// i=0

	nCCE0 = ue->pdcch_vars[ue->current_thread_id[proc->nr_tti_rx]][eNB_id]->nCCE[4+nr_tti_tx];
	n1_pucch0 = 3*nr_get_Np(frame_parms->N_RB_DL,nCCE0,0) + nCCE0+ frame_parms->pucch_config_common.n1PUCCH_AN;
	// i=1
	nCCE1 = ue->pdcch_vars[ue->current_thread_id[proc->nr_tti_rx]][eNB_id]->nCCE[5+nr_tti_tx];
	n1_pucch1 = 2*nr_get_Np(frame_parms->N_RB_DL,nCCE1,0) + nr_get_Np(frame_parms->N_RB_DL,nCCE1,1) + nCCE1 + frame_parms->pucch_config_common.n1PUCCH_AN;
	// i=2
	nCCE2 = ue->pdcch_vars[ue->current_thread_id[proc->nr_tti_rx]][eNB_id]->nCCE[(6+nr_tti_tx)];
	n1_pucch2 = nr_get_Np(frame_parms->N_RB_DL,nCCE2,0) + 2*nr_get_Np(frame_parms->N_RB_DL,nCCE2,1) + nCCE2+ frame_parms->pucch_config_common.n1PUCCH_AN;
	// i=3
	nCCE3 = ue->pdcch_vars[ue->current_thread_id[proc->nr_tti_rx]][eNB_id]->nCCE[(3+nr_tti_tx)];
	n1_pucch3 = 3*nr_get_Np(frame_parms->N_RB_DL,nCCE3,1) + nCCE3 + frame_parms->pucch_config_common.n1PUCCH_AN;

	// set ACK/NAK to values if not DTX
	if (ue->dlsch[ue->current_thread_id[proc->nr_tti_rx]][eNB_id][0]->harq_ack[4+nr_tti_tx].send_harq_status>0)  // n-6 // nr_tti_tx 6 is to be ACK/NAKed
          harq_ack0 = ue->dlsch[ue->current_thread_id[proc->nr_tti_rx]][eNB_id][0]->harq_ack[4+nr_tti_tx].ack;

	if (ue->dlsch[ue->current_thread_id[proc->nr_tti_rx]][eNB_id][0]->harq_ack[5+nr_tti_tx].send_harq_status>0)  // n-6 // nr_tti_tx 5 is to be ACK/NAKed
          harq_ack1 = ue->dlsch[ue->current_thread_id[proc->nr_tti_rx]][eNB_id][0]->harq_ack[5+nr_tti_tx].ack;

	if (ue->dlsch[ue->current_thread_id[proc->nr_tti_rx]][eNB_id][0]->harq_ack[(6+nr_tti_tx)].send_harq_status>0)  // n-6 // nr_tti_tx 6 is to be ACK/NAKed
          harq_ack2 = ue->dlsch[ue->current_thread_id[proc->nr_tti_rx]][eNB_id][0]->harq_ack[(6+nr_tti_tx)].ack;

	if (ue->dlsch[ue->current_thread_id[proc->nr_tti_rx]][eNB_id][0]->harq_ack[(3+nr_tti_tx)].send_harq_status>0)  // n-6 // nr_tti_tx 5 is to be ACK/NAKed
          harq_ack3 = ue->dlsch[ue->current_thread_id[proc->nr_tti_rx]][eNB_id][0]->harq_ack[(3+nr_tti_tx)].ack;
      }

      //LOG_I(PHY,"SFN/SF %d/%d calculating n1_pucch cce0=%d n1_pucch0=%d harq_ack0=%d cce1=%d n1_pucch1=%d harq_ack1=%d cce2=%d n1_pucch2=%d harq_ack2=%d cce3=%d n1_pucch3=%d harq_ack3=%d bundling_flag=%d\n",
      //                                proc->frame_tx%1024,
      //                                proc->nr_tti_tx,
      //                                nCCE0,n1_pucch0,harq_ack0,
      //                                nCCE1,n1_pucch1,harq_ack1, nCCE2, n1_pucch2, harq_ack2,
      //                                nCCE3, n1_pucch3, harq_ack3, bundling_flag);

      if ((bundling_flag==bundling)&&(SR == 0)) {  // This is for bundling without SR,
	b[0] = 1;
	ack_counter = 0;

	if ((harq_ack3!=2) ) {
	  b[0] = b[0]&harq_ack3;
	  n1_pucch_inter = n1_pucch3;
	  ack_counter ++;
	}
	if ((harq_ack0!=2) ) {
	  b[0] = b[0]&harq_ack0;
	  n1_pucch_inter = n1_pucch0;
	  ack_counter ++;
	}
	if ((harq_ack1!=2) ) {
	  b[0] = b[0]&harq_ack1;
	  n1_pucch_inter = n1_pucch1;
	  ack_counter ++;
	}
	if ((harq_ack2!=2) ) {
	  b[0] = b[0]&harq_ack2;
	  n1_pucch_inter = n1_pucch2;
	  ack_counter ++;
	}

	if (ack_counter == 0)
	  b[0] = 0;

	/*if (nr_tti_tx == 3) {
	  n1_pucch_inter = n1_pucch2;
	  } else if (nr_tti_tx == 2) {
	  n1_pucch_inter = n1_pucch1;
	  }*/

	//LOG_I(PHY,"SFN/SF %d/%d calculating n1_pucch n1_pucch_inter=%d  b[0]=%d b[1]=%d \n",
	//                                           proc->frame_tx%1024,
	//                                           proc->nr_tti_tx,n1_pucch_inter,
	//                                           b[0],b[1]);

	return(n1_pucch_inter);

      } else if ((bundling_flag==multiplexing)&&(SR==0)) { // Table 10.1

	if (nr_tti_tx == 3) {
	  LOG_I(PHY, "sbuframe=%d \n",nr_tti_tx);
	  if ((harq_ack0 == 1) && (harq_ack1 == 1) && (harq_ack2 == 1) && (harq_ack3 == 1)) {
	    b[0] = 1;
	    b[1] = 1;
	    return(n1_pucch1);
	  } else if ((harq_ack0 == 1) && (harq_ack1 == 1) && (harq_ack2 == 1) && ((harq_ack3 == 2) || (harq_ack3 == 0))) {
	    b[0] = 1;
	    b[1] = 0;
	    return(n1_pucch1);
	  } else if (((harq_ack0 == 0) || (harq_ack0 == 2)) && ((harq_ack1 == 2) || (harq_ack1 == 0)) && (harq_ack2 == 0) && (harq_ack3 == 2)) {
	    b[0] = 1;
	    b[1] = 1;
	    return(n1_pucch2);
	  } else if ((harq_ack0 == 1) && (harq_ack1 == 1) && ((harq_ack2 == 2) || (harq_ack2 == 0)) && (harq_ack3 == 1)) {
	    b[0] = 1;
	    b[1] = 0;
	    return(n1_pucch1);
	  } else if ((harq_ack0 == 0) && (harq_ack1 == 2) && (harq_ack2 == 2) && (harq_ack3 == 2)) {
	    b[0] = 1;
	    b[1] = 0;
	    return(n1_pucch0);
	  } else if ((harq_ack0 == 1) && (harq_ack1 == 1) && ((harq_ack2 == 2) || (harq_ack2 == 0)) && ((harq_ack3 == 2) || (harq_ack3 == 0))) {
	    b[0] = 1;
	    b[1] = 0;
	    return(n1_pucch1);
	  } else if ((harq_ack0 == 1) && ((harq_ack1 == 2) || (harq_ack1 == 0)) && (harq_ack2 == 1) && (harq_ack3 == 1)) {
	    b[0] = 0;
	    b[1] = 1;
	    return(n1_pucch3);
	  } else if (((harq_ack0 == 0) || (harq_ack0 == 2)) && ((harq_ack1 == 2) || (harq_ack1 == 0)) && ((harq_ack2 == 2) || (harq_ack2 == 0)) && (harq_ack3 == 0)) {
	    b[0] = 1;
	    b[1] = 1;
	    return(n1_pucch3);
	  } else if ((harq_ack0 == 1) && ((harq_ack1 == 2) || (harq_ack1 == 0)) && (harq_ack2 == 1) && ((harq_ack3 == 2) || (harq_ack3 == 0))) {
	    b[0] = 0;
	    b[1] = 1;
	    return(n1_pucch2);
	  } else if ((harq_ack0 == 1) && ((harq_ack1 == 2) || (harq_ack1 == 0)) && ((harq_ack2 == 2) || (harq_ack2 == 0)) && (harq_ack3 == 1)) {
	    b[0] = 0;
	    b[1] = 1;
	    return(n1_pucch0);
	  } else if ((harq_ack0 == 1) && ((harq_ack1 == 2) || (harq_ack1 == 0)) && ((harq_ack2 == 2) || (harq_ack2 == 0)) && ((harq_ack3 == 2) || (harq_ack3 == 0))) {
	    b[0] = 0;
	    b[1] = 1;
	    return(n1_pucch0);
	  } else if (((harq_ack0 == 2) || (harq_ack0 == 0)) && (harq_ack1 == 1) && (harq_ack2 == 1) && (harq_ack3 == 1)) {
	    b[0] = 0;
	    b[1] = 1;
	    return(n1_pucch3);
	  } else if (((harq_ack0 == 2) || (harq_ack0 == 0)) && (harq_ack1 == 0) && (harq_ack2 == 2) && (harq_ack3 == 2)) {
	    b[0] = 0;
	    b[1] = 0;
	    return(n1_pucch1);
	  } else if (((harq_ack0 == 2) || (harq_ack0 == 0)) && (harq_ack1 == 1) && (harq_ack2 == 1) && ((harq_ack3 == 2) || (harq_ack3 == 0))) {
	    b[0] = 1;
	    b[1] = 0;
	    return(n1_pucch2);
	  } else if (((harq_ack0 == 2) || (harq_ack0 == 0)) && (harq_ack1 == 1) && ((harq_ack2 == 2) || (harq_ack2 == 0)) && (harq_ack3 == 1)) {
	    b[0] = 1;
	    b[1] = 0;
	    return(n1_pucch3);
	  } else if (((harq_ack0 == 2) || (harq_ack0 == 0)) && (harq_ack1 == 1) && ((harq_ack2 == 2) || (harq_ack2 == 0)) && ((harq_ack3 == 2) || (harq_ack3 == 0))) {
	    b[0] = 0;
	    b[1] = 1;
	    return(n1_pucch1);
	  } else if (((harq_ack0 == 2) || (harq_ack0 == 0)) && ((harq_ack1 == 2) || (harq_ack1 == 0)) && (harq_ack2 == 1) && (harq_ack3 == 1)) {
	    b[0] = 0;
	    b[1] = 1;
	    return(n1_pucch3);
	  } else if (((harq_ack0 == 2) || (harq_ack0 == 0)) && ((harq_ack1 == 2) || (harq_ack1 == 0)) && (harq_ack2 == 1) && ((harq_ack3 == 2) || (harq_ack3 == 0))) {
	    b[0] = 0;
	    b[1] = 0;
	    return(n1_pucch2);
	  } else if (((harq_ack0 == 2) || (harq_ack0 == 0)) && ((harq_ack1 == 2) || (harq_ack1 == 0)) && (harq_ack3 == 1) && ((harq_ack2 == 2) || (harq_ack2 == 0))) {
	    b[0] = 0;
	    b[1] = 0;
	    return(n1_pucch3);
	  }
	} else if (nr_tti_tx == 2) {
	  if ((harq_ack0 == 1) && (harq_ack1 == 1) && (harq_ack2 == 1)) {
	    b[0] = 1;
	    b[1] = 1;
	    return(n1_pucch2);
	  } else if ((harq_ack0 == 1) && (harq_ack1 == 1) && ((harq_ack2 == 2) || (harq_ack2 == 0))) {
	    b[0] = 1;
	    b[1] = 1;
	    return(n1_pucch1);
	  } else if ((harq_ack0 == 1) && ((harq_ack1 == 2) || (harq_ack1 == 0)) && (harq_ack2 == 1)) {
	    b[0] = 1;
	    b[1] = 1;
	    return(n1_pucch0);
	  } else if ((harq_ack0 == 1) && ((harq_ack1 == 2) || (harq_ack1 == 0)) && ((harq_ack2 == 2) || (harq_ack2 == 0))) {
	    b[0] = 0;
	    b[1] = 1;
	    return(n1_pucch0);
	  } else if (((harq_ack0 == 2) || (harq_ack0 == 0)) && (harq_ack1 == 1) && (harq_ack2 == 1)) {
	    b[0] = 1;
	    b[1] = 0;
	    return(n1_pucch2);
	  } else if (((harq_ack0 == 2) || (harq_ack0 == 0)) && (harq_ack1 == 1) && ((harq_ack2 == 2) || (harq_ack2 == 0))) {
	    b[1] = 0;
	    b[0] = 0;
	    return(n1_pucch1);
	  } else if (((harq_ack0 == 2) || (harq_ack0 == 0)) && ((harq_ack1 == 2) || (harq_ack1 == 0)) && (harq_ack2 == 1)) {
	    b[0] = 0;
	    b[1] = 0;
	    return(n1_pucch2);
	  } else if ((harq_ack0 == 2) && (harq_ack1 == 2) && (harq_ack2 == 0)) {
	    b[0] = 0;
	    b[1] = 1;
	    return(n1_pucch2);
	  } else if ((harq_ack0 == 2) && (harq_ack1 == 0) && ((harq_ack2 == 2) || (harq_ack2 == 0))) {
	    b[0] = 1;
	    b[1] = 0;
	    return(n1_pucch1);
	  } else if ((harq_ack0 == 0) && ((harq_ack1 == 2) || (harq_ack1 == 0)) && ((harq_ack2 == 2) || (harq_ack2 == 0))) {
	    b[0] = 1;
	    b[1] = 0;
	    return(n1_pucch0);
	  }

	}
      } else if (SR==1) { // SR and 0,1,or 2 ACKS, (first 3 entries in Table 7.3-1 of 36.213)
	// this should be number of ACKs (including
	ack_counter = 0;
	if (harq_ack0==1)
	  ack_counter ++;
	if (harq_ack1==1)
	  ack_counter ++;
	if (harq_ack2==1)
	  ack_counter ++;
	if (harq_ack3==1)
	  ack_counter ++;

	switch (ack_counter) {
	case 0:
	  b[0] = 0;
	  b[1] = 0;
	  break;

	case 1:
	  b[0] = 1;
	  b[1] = 1;
	  break;

	case 2:
	  b[0] = 1;
	  b[1] = 0;
	  break;

	case 3:
	  b[0] = 0;
	  b[1] = 1;
	  break;

	case 4:
	  b[0] = 1;
	  b[1] = 1;
	  break;
	}

	ack_counter = 0;
	return(ue->scheduling_request_config[eNB_id].sr_PUCCH_ResourceIndex);
      }

      break;

    }  // switch tdd_config
  }

  LOG_E(PHY,"[UE%d] : Frame %d phy_procedures_lte.c: get_n1pucch, exit without proper return\n", ue->Mod_id, proc->frame_tx);
  return(-1);
}



void ulsch_common_procedures(PHY_VARS_NR_UE *ue, UE_nr_rxtx_proc_t *proc, uint8_t empty_subframe) {

  int aa;
  NR_DL_FRAME_PARMS *frame_parms=&ue->frame_parms;

  int nsymb;
  int nr_tti_tx = proc->nr_tti_tx;
  int frame_tx = proc->frame_tx;
  int ulsch_start;
  int overflow=0;
#if defined(EXMIMO) || defined(OAI_USRP) || defined(OAI_BLADERF) || defined(OAI_LMSSDR) || defined(OAI_ADRV9371_ZC706)
  int k,l;
  int dummy_tx_buffer[frame_parms->samples_per_subframe] __attribute__((aligned(16)));
#endif

  VCD_SIGNAL_DUMPER_DUMP_FUNCTION_BY_NAME(VCD_SIGNAL_DUMPER_FUNCTIONS_PHY_PROCEDURES_UE_TX_ULSCH_COMMON,VCD_FUNCTION_IN);
#if UE_TIMING_TRACE
  start_meas(&ue->ofdm_mod_stats);
#endif
  nsymb = (frame_parms->Ncp == 0) ? 14 : 12;

#if defined(EXMIMO) || defined(OAI_USRP) || defined(OAI_BLADERF) || defined(OAI_LMSSDR) || defined(OAI_ADRV9371_ZC706)//this is the EXPRESS MIMO case
  ulsch_start = (ue->rx_offset+nr_tti_tx*frame_parms->samples_per_subframe-
		 ue->hw_timing_advance-
		 ue->timing_advance-
		 ue->N_TA_offset+5);
  //LOG_E(PHY,"ul-signal [nr_tti_rx: %d, ulsch_start %d]\n",nr_tti_tx, ulsch_start);

  if(ulsch_start < 0)
    ulsch_start = ulsch_start + (LTE_NUMBER_OF_SUBFRAMES_PER_FRAME*frame_parms->samples_per_subframe);

  if (ulsch_start > (LTE_NUMBER_OF_SUBFRAMES_PER_FRAME*frame_parms->samples_per_subframe))
    ulsch_start = ulsch_start % (LTE_NUMBER_OF_SUBFRAMES_PER_FRAME*frame_parms->samples_per_subframe);

  //LOG_E(PHY,"ul-signal [nr_tti_rx: %d, ulsch_start %d]\n",nr_tti_tx, ulsch_start);
#else //this is the normal case
  ulsch_start = (frame_parms->samples_per_subframe*nr_tti_tx)-ue->N_TA_offset; //-ue->timing_advance;
#endif //else EXMIMO

  //#if defined(EXMIMO) || defined(OAI_USRP) || defined(OAI_BLADERF) || defined(OAI_LMSSDR) || defined(OAI_ADRV9371_ZC706)
  if (empty_subframe)
    {
      //#if 1
      overflow = ulsch_start - 9*frame_parms->samples_per_subframe;
      for (aa=0; aa<frame_parms->nb_antennas_tx; aa++) {

	if (overflow > 0)
	  {
	    memset(&ue->common_vars.txdata[aa][ulsch_start],0,4*(frame_parms->samples_per_subframe-overflow));
	    memset(&ue->common_vars.txdata[aa][0],0,4*overflow);
	  }
	else
	  {
	    memset(&ue->common_vars.txdata[aa][ulsch_start],0,4*frame_parms->samples_per_subframe);
	  }
      }
      /*#else
	overflow = ulsch_start - 9*frame_parms->samples_per_subframe;
	for (aa=0; aa<frame_parms->nb_antennas_tx; aa++) {
	for (k=ulsch_start; k<cmin(frame_parms->samples_per_subframe*LTE_NUMBER_OF_SUBFRAMES_PER_FRAME,ulsch_start+frame_parms->samples_per_subframe); k++) {
	((short*)ue->common_vars.txdata[aa])[2*k] = 0;
	((short*)ue->common_vars.txdata[aa])[2*k+1] = 0;
	}

	for (k=0; k<overflow; k++) {
	((short*)ue->common_vars.txdata[aa])[2*k] = 0;
	((short*)ue->common_vars.txdata[aa])[2*k+1] = 0;
	}
	}
	endif*/
      return;
    }


  if ((frame_tx%100) == 0)
    LOG_D(PHY,"[UE %d] Frame %d, nr_tti_rx %d: ulsch_start = %d (rxoff %d, HW TA %d, timing advance %d, TA_offset %d\n",
	  ue->Mod_id,frame_tx,nr_tti_tx,
	  ulsch_start,
	  ue->rx_offset,
	  ue->hw_timing_advance,
	  ue->timing_advance,
	  ue->N_TA_offset);


  for (aa=0; aa<frame_parms->nb_antennas_tx; aa++) {
    if (frame_parms->Ncp == 1)
      PHY_ofdm_mod(&ue->common_vars.txdataF[aa][nr_tti_tx*nsymb*frame_parms->ofdm_symbol_size],
#if defined(EXMIMO) || defined(OAI_USRP) || defined(OAI_BLADERF) || defined(OAI_LMSSDR) || defined(OAI_ADRV9371_ZC706)
		   dummy_tx_buffer,
#else
		   &ue->common_vars.txdata[aa][ulsch_start],
#endif
		   frame_parms->ofdm_symbol_size,
		   nsymb,
		   frame_parms->nb_prefix_samples,
		   CYCLIC_PREFIX);
    else
      normal_prefix_mod(&ue->common_vars.txdataF[aa][nr_tti_tx*nsymb*frame_parms->ofdm_symbol_size],
#if defined(EXMIMO) || defined(OAI_USRP) || defined(OAI_BLADERF) || defined(OAI_LMSSDR) || defined(OAI_ADRV9371_ZC706)
			dummy_tx_buffer,
#else
			&ue->common_vars.txdata[aa][ulsch_start],
#endif
			nsymb,
			&ue->frame_parms);


#if defined(EXMIMO) || defined(OAI_USRP) || defined(OAI_BLADERF) || defined(OAI_LMSSDR) || defined(OAI_ADRV9371_ZC706)
    apply_7_5_kHz(ue,dummy_tx_buffer,0);
    apply_7_5_kHz(ue,dummy_tx_buffer,1);
#else
    apply_7_5_kHz(ue,&ue->common_vars.txdata[aa][ulsch_start],0);
    apply_7_5_kHz(ue,&ue->common_vars.txdata[aa][ulsch_start],1);
#endif


#if defined(EXMIMO) || defined(OAI_USRP) || defined(OAI_BLADERF) || defined(OAI_LMSSDR) || defined(OAI_ADRV9371_ZC706)
    overflow = ulsch_start - 9*frame_parms->samples_per_subframe;


    for (k=ulsch_start,l=0; k<cmin(frame_parms->samples_per_subframe*LTE_NUMBER_OF_SUBFRAMES_PER_FRAME,ulsch_start+frame_parms->samples_per_subframe); k++,l++) {
      ((short*)ue->common_vars.txdata[aa])[2*k] = ((short*)dummy_tx_buffer)[2*l]<<4;
      ((short*)ue->common_vars.txdata[aa])[2*k+1] = ((short*)dummy_tx_buffer)[2*l+1]<<4;
    }

    for (k=0; k<overflow; k++,l++) {
      ((short*)ue->common_vars.txdata[aa])[2*k] = ((short*)dummy_tx_buffer)[2*l]<<4;
      ((short*)ue->common_vars.txdata[aa])[2*k+1] = ((short*)dummy_tx_buffer)[2*l+1]<<4;
    }
#if defined(EXMIMO)
    // handle switch before 1st TX nr_tti_rx, guarantee that the slot prior to transmission is switch on
    for (k=ulsch_start - (frame_parms->samples_per_subframe>>1) ; k<ulsch_start ; k++) {
      if (k<0)
	ue->common_vars.txdata[aa][k+frame_parms->samples_per_subframe*LTE_NUMBER_OF_SUBFRAMES_PER_FRAME] &= 0xFFFEFFFE;
      else if (k>(frame_parms->samples_per_subframe*LTE_NUMBER_OF_SUBFRAMES_PER_FRAME))
	ue->common_vars.txdata[aa][k-frame_parms->samples_per_subframe*LTE_NUMBER_OF_SUBFRAMES_PER_FRAME] &= 0xFFFEFFFE;
      else
	ue->common_vars.txdata[aa][k] &= 0xFFFEFFFE;
    }
#endif
#endif
    /*
      only for debug
      LOG_I(PHY,"ul-signal [nr_tti_rx: %d, ulsch_start %d, TA: %d, rxOffset: %d, timing_advance: %d, hw_timing_advance: %d]\n",nr_tti_tx, ulsch_start, ue->N_TA_offset, ue->rx_offset, ue->timing_advance, ue->hw_timing_advance);
      if( (crash == 1) && (nr_tti_tx == 0) )
      {
      LOG_E(PHY,"***** DUMP TX Signal [ulsch_start %d] *****\n",ulsch_start);
      write_output("txBuff.m","txSignal",&ue->common_vars.txdata[aa][ulsch_start],frame_parms->samples_per_subframe,1,1);
      }
    */

  } //nb_antennas_tx

#if UE_TIMING_TRACE
  stop_meas(&ue->ofdm_mod_stats);
#endif

  VCD_SIGNAL_DUMPER_DUMP_FUNCTION_BY_NAME(VCD_SIGNAL_DUMPER_FUNCTIONS_PHY_PROCEDURES_UE_TX_ULSCH_COMMON,VCD_FUNCTION_OUT);

}

void ue_prach_procedures(PHY_VARS_NR_UE *ue,UE_nr_rxtx_proc_t *proc,uint8_t eNB_id,uint8_t abstraction_flag,runmode_t mode) {

  int frame_tx = proc->frame_tx;
  int nr_tti_tx = proc->nr_tti_tx;
  int prach_power;
  PRACH_RESOURCES_t prach_resources_local;

  VCD_SIGNAL_DUMPER_DUMP_FUNCTION_BY_NAME(VCD_SIGNAL_DUMPER_FUNCTIONS_PHY_PROCEDURES_UE_TX_PRACH, VCD_FUNCTION_IN);

  ue->generate_prach=0;

  if (ue->mac_enabled==0){
    ue->prach_resources[eNB_id] = &prach_resources_local;
    prach_resources_local.ra_RNTI = 0xbeef;
    prach_resources_local.ra_PreambleIndex = 0;
  }

  if (ue->mac_enabled==1){
    // ask L2 for RACH transport
    if ((mode != rx_calib_ue) && (mode != rx_calib_ue_med) && (mode != rx_calib_ue_byp) && (mode != no_L2_connect) ) {
      LOG_D(PHY,"Getting PRACH resources\n");
      //ue->prach_resources[eNB_id] = mac_xface->ue_get_rach(ue->Mod_id,
      ue->CC_id,
	frame_tx,
	eNB_id,
	nr_tti_tx);
    LOG_D(PHY,"Got prach_resources for eNB %d address %p, RRCCommon %p\n",eNB_id,ue->prach_resources[eNB_id],UE_mac_inst[ue->Mod_id].radioResourceConfigCommon);
    LOG_D(PHY,"Prach resources %p\n",ue->prach_resources[eNB_id]);
  }
}

if (ue->prach_resources[eNB_id]!=NULL) {

  ue->generate_prach=1;
  ue->prach_cnt=0;
#ifdef SMBV
  ue->prach_resources[eNB_id]->ra_PreambleIndex = 19;
#endif
#ifdef OAI_EMU
  ue->prach_PreambleIndex=ue->prach_resources[eNB_id]->ra_PreambleIndex;
#endif

  if (abstraction_flag == 0) {

    LOG_I(PHY,"mode %d\n",mode);

    if ((ue->mac_enabled==1) && (mode != calib_prach_tx)) {
      ue->tx_power_dBm[nr_tti_tx] = ue->prach_resources[eNB_id]->ra_PREAMBLE_RECEIVED_TARGET_POWER+get_PL(ue->Mod_id,ue->CC_id,eNB_id);
    }
    else {
      ue->tx_power_dBm[nr_tti_tx] = ue->tx_power_max_dBm;
      ue->prach_resources[eNB_id]->ra_PreambleIndex = 19;
    }

    LOG_I(PHY,"[UE  %d][RAPROC] Frame %d, nr_tti_rx %d : Generating PRACH, preamble %d,PL %d,  P0_PRACH %d, TARGET_RECEIVED_POWER %d dBm, PRACH TDD Resource index %d, RA-RNTI %d\n",
	  ue->Mod_id,
	  frame_tx,
	  nr_tti_tx,
	  ue->prach_resources[eNB_id]->ra_PreambleIndex,
	  get_PL(ue->Mod_id,ue->CC_id,eNB_id),
	  ue->tx_power_dBm[nr_tti_tx],
	  ue->prach_resources[eNB_id]->ra_PREAMBLE_RECEIVED_TARGET_POWER,
	  ue->prach_resources[eNB_id]->ra_TDD_map_index,
	  ue->prach_resources[eNB_id]->ra_RNTI);

    ue->tx_total_RE[nr_tti_tx] = 96;

#if defined(EXMIMO) || defined(OAI_USRP) || defined(OAI_BLADERF) || defined(OAI_LMSSDR) || defined(OAI_ADRV9371_ZC706)
    ue->prach_vars[eNB_id]->amp = get_tx_amp(ue->tx_power_dBm[nr_tti_tx],
					     ue->tx_power_max_dBm,
					     ue->frame_parms.N_RB_UL,
					     6);
#else
    ue->prach_vars[eNB_id]->amp = AMP;
#endif
    if ((mode == calib_prach_tx) && (((proc->frame_tx&0xfffe)%100)==0))
      LOG_D(PHY,"[UE  %d][RAPROC] Frame %d, nr_tti_rx %d : PRACH TX power %d dBm, amp %d\n",
	    ue->Mod_id,
	    proc->frame_rx,
	    proc->nr_tti_tx,
	    ue->tx_power_dBm[nr_tti_tx],
	    ue->prach_vars[eNB_id]->amp);


    //      start_meas(&ue->tx_prach);
    VCD_SIGNAL_DUMPER_DUMP_FUNCTION_BY_NAME(VCD_SIGNAL_DUMPER_FUNCTIONS_UE_GENERATE_PRACH, VCD_FUNCTION_IN);
    prach_power = generate_prach(ue,eNB_id,nr_tti_tx,frame_tx);
    VCD_SIGNAL_DUMPER_DUMP_FUNCTION_BY_NAME(VCD_SIGNAL_DUMPER_FUNCTIONS_UE_GENERATE_PRACH, VCD_FUNCTION_OUT);
    //      stop_meas(&ue->tx_prach);
    LOG_D(PHY,"[UE  %d][RAPROC] PRACH PL %d dB, power %d dBm, digital power %d dB (amp %d)\n",
	  ue->Mod_id,
	  get_PL(ue->Mod_id,ue->CC_id,eNB_id),
	  ue->tx_power_dBm[nr_tti_tx],
	  dB_fixed(prach_power),
	  ue->prach_vars[eNB_id]->amp);
  } else {
    UE_transport_info[ue->Mod_id][ue->CC_id].cntl.prach_flag=1;
    UE_transport_info[ue->Mod_id][ue->CC_id].cntl.prach_id=ue->prach_resources[eNB_id]->ra_PreambleIndex;
  }

  if (ue->mac_enabled==1){
    //mac_xface->Msg1_transmitted(ue->Mod_id,
    ue->CC_id,
      frame_tx,
      eNB_id);
 }

LOG_I(PHY,"[UE  %d][RAPROC] Frame %d, nr_tti_rx %d: Generating PRACH (eNB %d) preamble index %d for UL, TX power %d dBm (PL %d dB), l3msg \n",
      ue->Mod_id,frame_tx,nr_tti_tx,eNB_id,
      ue->prach_resources[eNB_id]->ra_PreambleIndex,
      ue->prach_resources[eNB_id]->ra_PREAMBLE_RECEIVED_TARGET_POWER+get_PL(ue->Mod_id,ue->CC_id,eNB_id),
      get_PL(ue->Mod_id,ue->CC_id,eNB_id));

}


// if we're calibrating the PRACH kill the pointer to its resources so that the RA protocol doesn't continue
if (mode == calib_prach_tx)
  ue->prach_resources[eNB_id]=NULL;

LOG_D(PHY,"[UE %d] frame %d nr_tti_rx %d : generate_prach %d, prach_cnt %d\n",
      ue->Mod_id,frame_tx,nr_tti_tx,ue->generate_prach,ue->prach_cnt);

ue->prach_cnt++;

if (ue->prach_cnt==3)
  ue->generate_prach=0;

VCD_SIGNAL_DUMPER_DUMP_FUNCTION_BY_NAME(VCD_SIGNAL_DUMPER_FUNCTIONS_PHY_PROCEDURES_UE_TX_PRACH, VCD_FUNCTION_OUT);
}

#endif

void ue_ulsch_uespec_procedures(PHY_VARS_NR_UE *ue,
								UE_nr_rxtx_proc_t *proc,
								uint8_t eNB_id,
								uint8_t abstraction_flag)
{
  int nr_tti_tx=proc->nr_tti_tx;

  VCD_SIGNAL_DUMPER_DUMP_FUNCTION_BY_NAME(VCD_SIGNAL_DUMPER_FUNCTIONS_PHY_PROCEDURES_UE_TX_ULSCH_UESPEC,VCD_FUNCTION_IN);

  /* reset harq for tx of current rx slot because it is sure that transmission has already been achieved for this slot */
  set_tx_harq_id(ue->ulsch[ue->current_thread_id[nr_tti_tx]][eNB_id][0], NR_MAX_HARQ_PROCESSES, proc->nr_tti_rx);

#if 0
  int frame_tx=proc->frame_tx;
  int harq_pid;
  /* get harq pid related to this next tx slot */
  harq_pid = get_tx_harq_id(ue->ulsch[ue->current_thread_id[nr_tti_tx]][eNB_id][0], nr_tti_tx);

  int tx_amp;
  unsigned int input_buffer_length;
  int Mod_id = ue->Mod_id;
  int CC_id = ue->CC_id;
  uint8_t Msg3_flag=0;
  uint16_t first_rb, nb_rb;
  uint8_t ulsch_input_buffer[5477] __attribute__ ((aligned(32)));
  uint8_t access_mode;
  uint8_t Nbundled=0;
  uint8_t NbundledCw1=0;
  uint8_t ack_status_cw0=0;
  uint8_t ack_status_cw1=0;
  uint8_t cqi_status = 0;
  uint8_t ri_status  = 0;
  if (ue->mac_enabled == 1) {
    if ((ue->ulsch_Msg3_active[eNB_id] == 1) &&
	(ue->ulsch_Msg3_frame[eNB_id] == frame_tx) &&
	(ue->ulsch_Msg3_subframe[eNB_id] == nr_tti_tx)) { // Initial Transmission of Msg3

      ue->ulsch[eNB_id]->harq_processes[harq_pid]->subframe_scheduling_flag = 1;

      if (ue->ulsch[eNB_id]->harq_processes[harq_pid]->round==0)
    	  generate_ue_ulsch_params_from_rar(ue,
    			                            proc,
											eNB_id);

      ue->ulsch[eNB_id]->power_offset = 14;
      LOG_D(PHY,"[UE  %d][RAPROC] Frame %d: Setting Msg3_flag in nr_tti_rx %d, for harq_pid %d\n",
	    Mod_id,
	    frame_tx,
	    nr_tti_tx,
	    harq_pid);
      Msg3_flag = 1;
    } else {

      /* no pusch has been scheduled on this transmit slot */
      if (harq_pid == NR_MAX_HARQ_PROCESSES) {
	LOG_E(PHY,"[UE%d] Frame %d nr_tti_rx %d ulsch_decoding.c: FATAL ERROR: illegal harq_pid, returning\n",
	      Mod_id,frame_tx, nr_tti_tx);
	//mac_xface->macphy_exit("Error in ulsch_decoding");
	VCD_SIGNAL_DUMPER_DUMP_FUNCTION_BY_NAME(VCD_SIGNAL_DUMPER_FUNCTIONS_PHY_PROCEDURES_UE_TX, VCD_FUNCTION_OUT);
#if UE_TIMING_TRACE
	stop_meas(&ue->phy_proc_tx);
#endif
	return;
      }

      Msg3_flag=0;
    }
  }

  if (ue->ulsch[eNB_id]->harq_processes[harq_pid]->subframe_scheduling_flag == 1) {

    uint8_t isBad = 0;
    if (ue->frame_parms.N_RB_UL <= ue->ulsch[eNB_id]->harq_processes[harq_pid]->first_rb) {
      LOG_D(PHY,"Invalid PUSCH first_RB=%d for N_RB_UL=%d\n",
	    ue->ulsch[eNB_id]->harq_processes[harq_pid]->first_rb,
	    ue->frame_parms.N_RB_UL);
      isBad = 1;
    }
    if (ue->frame_parms.N_RB_UL < ue->ulsch[eNB_id]->harq_processes[harq_pid]->nb_rb) {
      LOG_D(PHY,"Invalid PUSCH num_RB=%d for N_RB_UL=%d\n",
	    ue->ulsch[eNB_id]->harq_processes[harq_pid]->nb_rb,
	    ue->frame_parms.N_RB_UL);
      isBad = 1;
    }
    if (0 > ue->ulsch[eNB_id]->harq_processes[harq_pid]->first_rb) {
      LOG_D(PHY,"Invalid PUSCH first_RB=%d\n",
	    ue->ulsch[eNB_id]->harq_processes[harq_pid]->first_rb);
      isBad = 1;
    }
    if (0 >= ue->ulsch[eNB_id]->harq_processes[harq_pid]->nb_rb) {
      LOG_D(PHY,"Invalid PUSCH num_RB=%d\n",
	    ue->ulsch[eNB_id]->harq_processes[harq_pid]->nb_rb);
      isBad = 1;
    }
    if (ue->frame_parms.N_RB_UL < (ue->ulsch[eNB_id]->harq_processes[harq_pid]->nb_rb + ue->ulsch[eNB_id]->harq_processes[harq_pid]->first_rb)) {
      LOG_D(PHY,"Invalid PUSCH num_RB=%d + first_RB=%d for N_RB_UL=%d\n",
	    ue->ulsch[eNB_id]->harq_processes[harq_pid]->nb_rb,
	    ue->ulsch[eNB_id]->harq_processes[harq_pid]->first_rb,
	    ue->frame_parms.N_RB_UL);
      isBad = 1;
    }
    if ((0 > ue->ulsch[eNB_id]->harq_processes[harq_pid]->rvidx) ||
        (3 < ue->ulsch[eNB_id]->harq_processes[harq_pid]->rvidx)) {
      LOG_D(PHY,"Invalid PUSCH RV index=%d\n", ue->ulsch[eNB_id]->harq_processes[harq_pid]->rvidx);
      isBad = 1;
    }

    if (20 < ue->ulsch[eNB_id]->harq_processes[harq_pid]->mcs) {
      LOG_D(PHY,"Not supported MCS in OAI mcs=%d\n", ue->ulsch[eNB_id]->harq_processes[harq_pid]->mcs);
      isBad = 1;
    }

    if (isBad) {
      LOG_I(PHY,"Skip PUSCH generation!\n");
      ue->ulsch[eNB_id]->harq_processes[harq_pid]->subframe_scheduling_flag = 0;
    }
  }
  if (ue->ulsch[eNB_id]->harq_processes[harq_pid]->subframe_scheduling_flag == 1) {

    ue->generate_ul_signal[eNB_id] = 1;

    // deactivate service request
    // ue->ulsch[eNB_id]->harq_processes[harq_pid]->subframe_scheduling_flag = 0;
    LOG_D(PHY,"Generating PUSCH (Abssubframe: %d.%d): harq-Id: %d, round: %d, MaxReTrans: %d \n",frame_tx,nr_tti_tx,harq_pid,ue->ulsch[eNB_id]->harq_processes[harq_pid]->round,ue->ulsch[eNB_id]->Mlimit);
    if (ue->ulsch[eNB_id]->harq_processes[harq_pid]->round >= (ue->ulsch[eNB_id]->Mlimit - 1))
      {
        LOG_D(PHY,"PUSCH MAX Retransmission achieved ==> send last pusch\n");
        ue->ulsch[eNB_id]->harq_processes[harq_pid]->subframe_scheduling_flag = 0;
        ue->ulsch[eNB_id]->harq_processes[harq_pid]->round  = 0;
      }

    ack_status_cw0 = nr_reset_ack(&ue->frame_parms,
				  ue->dlsch[ue->current_thread_id[proc->nr_tti_rx]][eNB_id][0]->harq_ack,
				  nr_tti_tx,
				  proc->nr_tti_rx,
				  ue->ulsch[eNB_id]->o_ACK,
				  &Nbundled,
				  0);
    ack_status_cw1 = nr_reset_ack(&ue->frame_parms,
				  ue->dlsch[ue->current_thread_id[proc->nr_tti_rx]][eNB_id][1]->harq_ack,
				  nr_tti_tx,
				  proc->nr_tti_rx,
				  ue->ulsch[eNB_id]->o_ACK,
				  &NbundledCw1,
				  1);

    //Nbundled = ue->dlsch[ue->current_thread_id[proc->nr_tti_rx]][eNB_id][0]->harq_ack;
    //ue->ulsch[eNB_id]->bundling = Nbundled;

    first_rb = ue->ulsch[eNB_id]->harq_processes[harq_pid]->first_rb;
    nb_rb = ue->ulsch[eNB_id]->harq_processes[harq_pid]->nb_rb;


    // check Periodic CQI/RI reporting
    cqi_status = ((ue->cqi_report_config[eNB_id].CQI_ReportPeriodic.cqi_PMI_ConfigIndex>0)&&
		  (is_cqi_TXOp(ue,proc,eNB_id)==1));

    ri_status = ((ue->cqi_report_config[eNB_id].CQI_ReportPeriodic.ri_ConfigIndex>0) &&
		 (is_ri_TXOp(ue,proc,eNB_id)==1));

    // compute CQI/RI resources
    compute_cqi_ri_resources(ue, ue->ulsch[eNB_id], eNB_id, ue->ulsch[eNB_id]->rnti, P_RNTI, CBA_RNTI, cqi_status, ri_status);

    if (ack_status_cw0 > 0) {

      // check if we received a PDSCH at nr_tti_tx - 4
      // ==> send ACK/NACK on PUSCH
      if (ue->frame_parms.frame_type == FDD)
	{
	  ue->ulsch[eNB_id]->harq_processes[harq_pid]->O_ACK = ack_status_cw0 + ack_status_cw1;
	}


#if T_TRACER
      if(ue->ulsch[eNB_id]->o_ACK[0])
	{
	  LOG_I(PHY,"PUSCH ACK\n");
	  T(T_UE_PHY_DLSCH_UE_ACK, T_INT(eNB_id), T_INT(frame_tx%1024), T_INT(nr_tti_tx), T_INT(Mod_id), T_INT(ue->dlsch[ue->current_thread_id[proc->nr_tti_rx]][eNB_id][0]->rnti),
	    T_INT(ue->dlsch[ue->current_thread_id[proc->nr_tti_rx]][eNB_id][0]->current_harq_pid));
	}
      else
	{
	  LOG_I(PHY,"PUSCH NACK\n");
	  T(T_UE_PHY_DLSCH_UE_NACK, T_INT(eNB_id), T_INT(frame_tx%1024), T_INT(nr_tti_tx), T_INT(Mod_id), T_INT(ue->dlsch[ue->current_thread_id[proc->nr_tti_rx]][eNB_id][0]->rnti),
	    T_INT(ue->dlsch[ue->current_thread_id[proc->nr_tti_rx]][eNB_id][0]->current_harq_pid));
	}
#endif
#ifdef UE_DEBUG_TRACE
      LOG_I(PHY,"[UE  %d][PDSCH %x] AbsSubFrame %d.%d Generating ACK (%d,%d) for %d bits on PUSCH\n",
	    Mod_id,
	    ue->ulsch[eNB_id]->rnti,
	    frame_tx%1024,nr_tti_tx,
	    ue->ulsch[eNB_id]->o_ACK[0],ue->ulsch[eNB_id]->o_ACK[1],
	    ue->ulsch[eNB_id]->harq_processes[harq_pid]->O_ACK);
#endif
    }

    //#ifdef UE_DEBUG_TRACE
    LOG_I(PHY,
	  "[UE  %d][PUSCH %d] AbsSubframe %d.%d Generating PUSCH : first_rb %d, nb_rb %d, round %d, mcs %d, tbs %d, rv %d, "
	  "cyclic_shift %d (cyclic_shift_common %d,n_DMRS2 %d,n_PRS %d), ACK (%d,%d), O_ACK %d, ack_status_cw0 %d ack_status_cw1 %d bundling %d, Nbundled %d, CQI %d, RI %d\n",
          Mod_id,harq_pid,frame_tx%1024,nr_tti_tx,
          first_rb,nb_rb,
          ue->ulsch[eNB_id]->harq_processes[harq_pid]->round,
          ue->ulsch[eNB_id]->harq_processes[harq_pid]->mcs,
	  ue->ulsch[eNB_id]->harq_processes[harq_pid]->TBS,
          ue->ulsch[eNB_id]->harq_processes[harq_pid]->rvidx,
          (ue->frame_parms.pusch_config_common.ul_ReferenceSignalsPUSCH.cyclicShift+
           ue->ulsch[eNB_id]->harq_processes[harq_pid]->n_DMRS2+
           ue->frame_parms.pusch_config_common.ul_ReferenceSignalsPUSCH.nPRS[nr_tti_tx<<1])%12,
          ue->frame_parms.pusch_config_common.ul_ReferenceSignalsPUSCH.cyclicShift,
          ue->ulsch[eNB_id]->harq_processes[harq_pid]->n_DMRS2,
          ue->frame_parms.pusch_config_common.ul_ReferenceSignalsPUSCH.nPRS[nr_tti_tx<<1],
          ue->ulsch[eNB_id]->o_ACK[0],ue->ulsch[eNB_id]->o_ACK[1],
          ue->ulsch[eNB_id]->harq_processes[harq_pid]->O_ACK,
          ack_status_cw0,
          ack_status_cw1,
          ue->ulsch[eNB_id]->bundling, Nbundled,
          cqi_status,
          ri_status);
    //#endif





    if (Msg3_flag == 1) {
      LOG_I(PHY,"[UE  %d][RAPROC] Frame %d, nr_tti_rx %d Generating (RRCConnectionRequest) Msg3 (nb_rb %d, first_rb %d, round %d, rvidx %d) Msg3: %x.%x.%x|%x.%x.%x.%x.%x.%x\n",Mod_id,frame_tx,
	    nr_tti_tx,
	    ue->ulsch[eNB_id]->harq_processes[harq_pid]->nb_rb,
	    ue->ulsch[eNB_id]->harq_processes[harq_pid]->first_rb,
	    ue->ulsch[eNB_id]->harq_processes[harq_pid]->round,
	    ue->ulsch[eNB_id]->harq_processes[harq_pid]->rvidx,
	    ue->prach_resources[eNB_id]->Msg3[0],
	    ue->prach_resources[eNB_id]->Msg3[1],
	    ue->prach_resources[eNB_id]->Msg3[2],
	    ue->prach_resources[eNB_id]->Msg3[3],
	    ue->prach_resources[eNB_id]->Msg3[4],
	    ue->prach_resources[eNB_id]->Msg3[5],
	    ue->prach_resources[eNB_id]->Msg3[6],
	    ue->prach_resources[eNB_id]->Msg3[7],
	    ue->prach_resources[eNB_id]->Msg3[8]);
#if UE_TIMING_TRACE
      start_meas(&ue->ulsch_encoding_stats);
#endif

      if (abstraction_flag==0) {
	if (ulsch_encoding(ue->prach_resources[eNB_id]->Msg3,
			   ue,
			   harq_pid,
			   eNB_id,
			   proc->nr_tti_rx,
			   ue->transmission_mode[eNB_id],0,0)!=0) {
	  LOG_E(PHY,"ulsch_coding.c: FATAL ERROR: returning\n");
	  //mac_xface->macphy_exit("Error in ulsch_coding");
	  VCD_SIGNAL_DUMPER_DUMP_FUNCTION_BY_NAME(VCD_SIGNAL_DUMPER_FUNCTIONS_PHY_PROCEDURES_UE_TX, VCD_FUNCTION_OUT);
#if UE_TIMING_TRACE
	  stop_meas(&ue->phy_proc_tx);
	  printf("------FULL TX PROC : %5.2f ------\n",ue->phy_proc_tx.p_time/(cpuf*1000.0));
#endif
	  return;
	}
      }

#ifdef PHY_ABSTRACTION
      else {
        ulsch_encoding_emul(ue->prach_resources[eNB_id]->Msg3,ue,eNB_id,proc->nr_tti_rx,harq_pid,0);
      }

#endif

#if UE_TIMING_TRACE
      stop_meas(&ue->ulsch_encoding_stats);
#endif
      if (ue->mac_enabled == 1) {
	// signal MAC that Msg3 was sent
	//mac_xface->Msg3_transmitted(Mod_id,
	CC_id,
	  frame_tx,
	  eNB_id);
    }
  } // Msg3_flag==1
  else {
    input_buffer_length = ue->ulsch[eNB_id]->harq_processes[harq_pid]->TBS/8;

    if (ue->mac_enabled==1) {
      //  LOG_D(PHY,"[UE  %d] ULSCH : Searching for MAC SDUs\n",Mod_id);
      if (ue->ulsch[eNB_id]->harq_processes[harq_pid]->round==0) {
	//if (ue->ulsch[eNB_id]->harq_processes[harq_pid]->calibration_flag == 0) {
	access_mode=SCHEDULED_ACCESS;
	//mac_xface->ue_get_sdu(Mod_id,
        CC_id,
	  frame_tx,
	  proc->subframe_tx,
	  nr_tti_tx%(ue->frame_parms.ttis_per_subframe),
	  eNB_id,
	  ulsch_input_buffer,
	  input_buffer_length,
	  &access_mode);
    }

#ifdef DEBUG_PHY_PROC
#ifdef DEBUG_ULSCH
    LOG_D(PHY,"[UE] Frame %d, nr_tti_rx %d : ULSCH SDU (TX harq_pid %d)  (%d bytes) : \n",frame_tx,nr_tti_tx,harq_pid, ue->ulsch[eNB_id]->harq_processes[harq_pid]->TBS>>3);

    for (int i=0; i<ue->ulsch[eNB_id]->harq_processes[harq_pid]->TBS>>3; i++)
      LOG_T(PHY,"%x.",ulsch_input_buffer[i]);

    LOG_T(PHY,"\n");
#endif
#endif
  }
  else {
    unsigned int taus(void);

    for (int i=0; i<input_buffer_length; i++)
      ulsch_input_buffer[i]= (uint8_t)(taus()&0xff);

  }

#if UE_TIMING_TRACE
  start_meas(&ue->ulsch_encoding_stats);
#endif
  if (abstraction_flag==0) {

    if (ulsch_encoding(ulsch_input_buffer,
		       ue,
		       harq_pid,
		       eNB_id,
		       proc->nr_tti_rx,
		       ue->transmission_mode[eNB_id],0,
		       Nbundled)!=0) {
      LOG_E(PHY,"ulsch_coding.c: FATAL ERROR: returning\n");
      VCD_SIGNAL_DUMPER_DUMP_FUNCTION_BY_NAME(VCD_SIGNAL_DUMPER_FUNCTIONS_PHY_PROCEDURES_UE_TX, VCD_FUNCTION_OUT);
#if UE_TIMING_TRACE
      stop_meas(&ue->phy_proc_tx);
#endif
      return;
    }
  }

#ifdef PHY_ABSTRACTION
  else {
    ulsch_encoding_emul(ulsch_input_buffer,ue,eNB_id,proc->nr_tti_rx,harq_pid,0);
  }

#endif
#if UE_TIMING_TRACE
  stop_meas(&ue->ulsch_encoding_stats);
#endif
}

if (abstraction_flag == 0) {
  if (ue->mac_enabled==1) {
    nr_pusch_power_cntl(ue,proc,eNB_id,1, abstraction_flag);
    ue->tx_power_dBm[nr_tti_tx] = ue->ulsch[eNB_id]->Po_PUSCH;
  }
  else {
    ue->tx_power_dBm[nr_tti_tx] = ue->tx_power_max_dBm;
  }
  ue->tx_total_RE[nr_tti_tx] = nb_rb*12;

#if defined(EXMIMO) || defined(OAI_USRP) || defined(OAI_BLADERF) || defined(OAI_LMSSDR) || defined(OAI_ADRV9371_ZC706)
  tx_amp = get_tx_amp(ue->tx_power_dBm[nr_tti_tx],
		      ue->tx_power_max_dBm,
		      ue->frame_parms.N_RB_UL,
		      nb_rb);
#else
  tx_amp = AMP;
#endif
#if T_TRACER
  T(T_UE_PHY_PUSCH_TX_POWER, T_INT(eNB_id),T_INT(Mod_id), T_INT(frame_tx%1024), T_INT(nr_tti_tx),T_INT(ue->tx_power_dBm[nr_tti_tx]),
    T_INT(tx_amp),T_INT(ue->ulsch[eNB_id]->f_pusch),T_INT(get_PL(Mod_id,0,eNB_id)),T_INT(nb_rb));
#endif

#ifdef UE_DEBUG_TRACE
  LOG_I(PHY,"[UE  %d][PUSCH %d] AbsSubFrame %d.%d, generating PUSCH, Po_PUSCH: %d dBm (max %d dBm), amp %d\n",
	Mod_id,harq_pid,frame_tx%1024,nr_tti_tx,ue->tx_power_dBm[nr_tti_tx],ue->tx_power_max_dBm, tx_amp);
#endif

  if (tx_amp>100)
    tx_amp =100;

  //LOG_I(PHY,"[UE  %d][PUSCH %d] after AbsSubFrame %d.%d, generating PUSCH, Po_PUSCH: %d dBm (max %d dBm), amp %d\n",
  //    Mod_id,harq_pid,frame_tx%1024,nr_tti_tx,ue->tx_power_dBm[nr_tti_tx],ue->tx_power_max_dBm, tx_amp);

      
#if UE_TIMING_TRACE

  start_meas(&ue->ulsch_modulation_stats);
#endif
  ulsch_modulation(ue->common_vars.txdataF,
		   tx_amp,
		   frame_tx,
		   nr_tti_tx,
		   &ue->frame_parms,
		   ue->ulsch[eNB_id]);
  for (int aa=0; aa<1/*frame_parms->nb_antennas_tx*/; aa++)
    generate_drs_pusch(ue,
		       proc,
		       eNB_id,
		       tx_amp,
		       nr_tti_tx,
		       first_rb,
		       nb_rb,
		       aa);
#if UE_TIMING_TRACE
  stop_meas(&ue->ulsch_modulation_stats);
#endif
 }

if (abstraction_flag==1) {
  // clear SR
  ue->sr[nr_tti_tx]=0;
 }
} // subframe_scheduling_flag==1

VCD_SIGNAL_DUMPER_DUMP_FUNCTION_BY_NAME(VCD_SIGNAL_DUMPER_FUNCTIONS_PHY_PROCEDURES_UE_TX_ULSCH_UESPEC,VCD_FUNCTION_OUT);

#endif

}

#if 0

void ue_srs_procedures(PHY_VARS_NR_UE *ue,UE_nr_rxtx_proc_t *proc,uint8_t eNB_id,uint8_t abstraction_flag)
{

  //NR_DL_FRAME_PARMS *frame_parms = &ue->frame_parms;
  //int8_t  frame_tx    = proc->frame_tx;
  int8_t  nr_tti_tx = proc->nr_tti_tx;
  int16_t tx_amp;
  int16_t Po_SRS;
  uint8_t nb_rb_srs;

  SOUNDINGRS_UL_CONFIG_DEDICATED *pSoundingrs_ul_config_dedicated=&ue->soundingrs_ul_config_dedicated[eNB_id];
  uint8_t isSrsTxOccasion = pSoundingrs_ul_config_dedicated->srsUeSubframe;

  if(isSrsTxOccasion)
    {
      ue->generate_ul_signal[eNB_id] = 1;
      if (ue->mac_enabled==1)
	{
	  srs_power_cntl(ue,proc,eNB_id, (uint8_t*)(&nb_rb_srs), abstraction_flag);
	  Po_SRS = ue->ulsch[eNB_id]->Po_SRS;
	}
      else
	{
	  Po_SRS = ue->tx_power_max_dBm;
	}

#if defined(EXMIMO) || defined(OAI_USRP) || defined(OAI_BLADERF) || defined(OAI_LMSSDR) || defined(OAI_ADRV9371_ZC706)
      if (ue->mac_enabled==1)
	{
	  tx_amp = get_tx_amp(Po_SRS,
			      ue->tx_power_max_dBm,
			      ue->frame_parms.N_RB_UL,
			      nb_rb_srs);
	}
      else
	{
	  tx_amp = AMP;
	}
#else
      tx_amp = AMP;
#endif
      LOG_D(PHY,"SRS PROC; TX_MAX_POWER %d, Po_SRS %d, NB_RB_UL %d, NB_RB_SRS %d TX_AMPL %d\n",ue->tx_power_max_dBm,
            Po_SRS,
            ue->frame_parms.N_RB_UL,
            nb_rb_srs,
            tx_amp);

      uint16_t nsymb = (ue->frame_parms.Ncp==0) ? 14:12;
      uint16_t symbol_offset = (int)ue->frame_parms.ofdm_symbol_size*((nr_tti_tx*nsymb)+(nsymb-1));
      generate_srs(&ue->frame_parms,
		   &ue->soundingrs_ul_config_dedicated[eNB_id],
		   &ue->common_vars.txdataF[eNB_id][symbol_offset],
		   tx_amp,
		   nr_tti_tx);
    }
}

int16_t get_pucch2_cqi(PHY_VARS_NR_UE *ue,int eNB_id,int *len) {

  if ((ue->transmission_mode[eNB_id]<4)||
      (ue->transmission_mode[eNB_id]==7)) { // Mode 1-0 feedback
    // 4-bit CQI message
    /*LOG_I(PHY,"compute CQI value, TM %d, length 4, Cqi Avg %d, value %d \n", ue->transmission_mode[eNB_id],
      ue->measurements.wideband_cqi_avg[eNB_id],
      sinr2cqi((double)ue->measurements.wideband_cqi_avg[eNB_id],
      ue->transmission_mode[eNB_id]));*/
    *len=4;
    return(sinr2cqi((double)ue->measurements.wideband_cqi_avg[eNB_id],
		    ue->transmission_mode[eNB_id]));
  }
  else { // Mode 1-1 feedback, later
    //LOG_I(PHY,"compute CQI value, TM %d, length 0, Cqi Avg 0 \n", ue->transmission_mode[eNB_id]);
    *len=0;
    // 2-antenna ports RI=1, 6 bits (2 PMI, 4 CQI)

    // 2-antenna ports RI=2, 8 bits (1 PMI, 7 CQI/DIFF CQI)
    return(0);
  }
}


int16_t get_pucch2_ri(PHY_VARS_NR_UE *ue,int eNB_id) {

  return(1);
}


void get_pucch_param(PHY_VARS_NR_UE    *ue,
                     UE_nr_rxtx_proc_t *proc,
                     uint8_t        *ack_payload,
                     PUCCH_FMT_t    format,
                     uint8_t        eNB_id,
                     uint8_t        SR,
                     uint8_t        cqi_report,
                     uint16_t       *pucch_resource,
                     uint8_t        *pucch_payload,
                     uint16_t       *plength)
{

  switch (format) {
  case pucch_format1:
    {
      pucch_resource[0] = ue->scheduling_request_config[eNB_id].sr_PUCCH_ResourceIndex;
      pucch_payload[0]  = 0; // payload is ignored in case of format1
      pucch_payload[1]  = 0; // payload is ignored in case of format1
    }
    break;

  case pucch_format1a:
  case pucch_format1b:
    {
      pucch_resource[0] = nr_get_n1_pucch(ue,
					  proc,
					  ue->dlsch[ue->current_thread_id[proc->nr_tti_rx]][eNB_id][0]->harq_ack,
					  eNB_id,
					  ack_payload,
					  SR);
      pucch_payload[0]  = ack_payload[0];
      pucch_payload[1]  = ack_payload[1];
      //pucch_payload[1]  = 1;
    }
    break;

  case pucch_format2:
    {
      pucch_resource[0]    = ue->cqi_report_config[eNB_id].CQI_ReportPeriodic.cqi_PUCCH_ResourceIndex;
      if(cqi_report)
        {
	  pucch_payload[0] = get_pucch2_cqi(ue,eNB_id,(int*)plength);
        }
      else
        {
	  *plength = 1;
	  pucch_payload[0] = get_pucch2_ri(ue,eNB_id);
        }
    }
    break;

  case pucch_format2a:
  case pucch_format2b:
    LOG_E(PHY,"NO Resource available for PUCCH 2a/2b \n");
    break;

  case pucch_format3:
    fprintf(stderr, "PUCCH format 3 not handled\n");
    abort();
  }
}

#ifdef NR_PUCCH_SCHED
void ue_nr_pucch_procedures(PHY_VARS_NR_UE *ue,UE_nr_rxtx_proc_t *proc,uint8_t eNB_id,uint8_t abstraction_flag) {
}
#endif

void ue_pucch_procedures(PHY_VARS_NR_UE *ue,UE_nr_rxtx_proc_t *proc,uint8_t eNB_id,uint8_t abstraction_flag) {


  uint8_t  pucch_ack_payload[2];
  uint16_t pucch_resource;
  ANFBmode_t bundling_flag;
  PUCCH_FMT_t format;

  uint8_t  SR_payload;
  uint8_t  pucch_payload[2];
  uint16_t len;

  NR_DL_FRAME_PARMS *frame_parms = &ue->frame_parms;
  int frame_tx=proc->frame_tx;
  int nr_tti_tx=proc->nr_tti_tx;
  int Mod_id = ue->Mod_id;
  int CC_id = ue->CC_id;
  int tx_amp;
  int16_t Po_PUCCH;
  uint8_t ack_status_cw0=0;
  uint8_t ack_status_cw1=0;
  uint8_t nb_cw=0;
  uint8_t cqi_status=0;
  uint8_t ri_status=0;

  VCD_SIGNAL_DUMPER_DUMP_FUNCTION_BY_NAME(VCD_SIGNAL_DUMPER_FUNCTIONS_PHY_PROCEDURES_UE_TX_PUCCH,VCD_FUNCTION_IN);

  SOUNDINGRS_UL_CONFIG_DEDICATED *pSoundingrs_ul_config_dedicated=&ue->soundingrs_ul_config_dedicated[eNB_id];

  // 36.213 8.2
  /*if ackNackSRS_SimultaneousTransmission ==  TRUE and in the cell specific SRS subframes UE shall transmit
    ACK/NACK and SR using the shortened PUCCH format. This shortened PUCCH format shall be used in a cell
    specific SRS nr_tti_rx even if the UE does not transmit SRS in that nr_tti_rx
  */

  int harq_pid = nr_subframe2harq_pid(&ue->frame_parms,
				      frame_tx,
				      nr_tti_tx);

  if(ue->ulsch[eNB_id]->harq_processes[harq_pid]->subframe_scheduling_flag)
    {
      LOG_D(PHY,"PUSCH is programmed on this nr_tti_rx [pid %d] AbsSuframe %d.%d ==> Skip PUCCH transmission \n",harq_pid,frame_tx,nr_tti_tx);
      VCD_SIGNAL_DUMPER_DUMP_FUNCTION_BY_NAME(VCD_SIGNAL_DUMPER_FUNCTIONS_PHY_PROCEDURES_UE_TX_PUCCH,VCD_FUNCTION_OUT);
      return;
    }

  uint8_t isShortenPucch = (pSoundingrs_ul_config_dedicated->srsCellSubframe && frame_parms->soundingrs_ul_config_common.ackNackSRS_SimultaneousTransmission);

  bundling_flag = ue->pucch_config_dedicated[eNB_id].tdd_AckNackFeedbackMode;

  if ((frame_parms->frame_type==FDD) ||
      (bundling_flag==bundling)    ||
      ((frame_parms->frame_type==TDD)&&(frame_parms->tdd_config==1)&&((nr_tti_tx!=2)||(nr_tti_tx!=7)))) {
    format = pucch_format1a;
    LOG_D(PHY,"[UE] PUCCH 1a\n");
  } else {
    format = pucch_format1b;
    LOG_D(PHY,"[UE] PUCCH 1b\n");
  }

  // Part - I
  // Collect feedback that should be transmitted at this nr_tti_rx
  // - SR
  // - ACK/NACK
  // - CQI
  // - RI

  SR_payload = 0;
  if (nr_is_SR_TXOp(ue,proc,eNB_id)==1)
    {
      if (ue->mac_enabled==1) {
	SR_payload = mac_xface->ue_get_SR(Mod_id,
					  CC_id,
					  frame_tx,
					  eNB_id,
					  ue->pdcch_vars[ue->current_thread_id[proc->nr_tti_rx]][eNB_id]->crnti,
					  nr_tti_tx); // nr_tti_rx used for meas gap
      }
      else {
	SR_payload = 1;
      }
    }

  ack_status_cw0 = nr_get_ack(&ue->frame_parms,
			      ue->dlsch[ue->current_thread_id[proc->nr_tti_rx]][eNB_id][0]->harq_ack,
			      nr_tti_tx,
			      proc->nr_tti_rx,
			      pucch_ack_payload,
			      0);

  ack_status_cw1 = nr_get_ack(&ue->frame_parms,
			      ue->dlsch[ue->current_thread_id[proc->nr_tti_rx]][eNB_id][1]->harq_ack,
			      nr_tti_tx,
			      proc->nr_tti_rx,
			      pucch_ack_payload,
			      1);

  nb_cw = ( (ack_status_cw0 != 0) ? 1:0) + ( (ack_status_cw1 != 0) ? 1:0);

  cqi_status = ((ue->cqi_report_config[eNB_id].CQI_ReportPeriodic.cqi_PMI_ConfigIndex>0)&&
		(is_cqi_TXOp(ue,proc,eNB_id)==1));

  ri_status = ((ue->cqi_report_config[eNB_id].CQI_ReportPeriodic.ri_ConfigIndex>0) &&
	       (is_ri_TXOp(ue,proc,eNB_id)==1));

  // Part - II
  // if nothing to report ==> exit function
  if( (nb_cw==0) && (SR_payload==0) && (cqi_status==0) && (ri_status==0) )
    {
      LOG_D(PHY,"PUCCH No feedback AbsSubframe %d.%d SR_payload %d nb_cw %d pucch_ack_payload[0] %d pucch_ack_payload[1] %d cqi_status %d Return \n",
            frame_tx%1024, nr_tti_tx, SR_payload, nb_cw, pucch_ack_payload[0], pucch_ack_payload[1], cqi_status);
      return;
    }

  // Part - III
  // Decide which PUCCH format should be used if needed
  format = get_pucch_format(frame_parms->frame_type,
                            frame_parms->Ncp,
                            SR_payload,
                            nb_cw,
                            cqi_status,
                            ri_status,
                            bundling_flag);
  // Determine PUCCH resources and payload: mandatory for pucch encoding
  get_pucch_param(ue,
                  proc,
                  pucch_ack_payload,
                  format,
                  eNB_id,
                  SR_payload,
                  cqi_status,
                  &pucch_resource,
                  (uint8_t *)&pucch_payload,
                  &len);


  LOG_D(PHY,"PUCCH feedback AbsSubframe %d.%d SR %d NbCW %d (%d %d) AckNack %d.%d CQI %d RI %d format %d pucch_resource %d pucch_payload %d %d \n",
	frame_tx%1024, nr_tti_tx, SR_payload, nb_cw, ack_status_cw0, ack_status_cw1, pucch_ack_payload[0], pucch_ack_payload[1], cqi_status, ri_status, format, pucch_resource,pucch_payload[0],pucch_payload[1]);

  // Part - IV
  // Generate PUCCH signal
  ue->generate_ul_signal[eNB_id] = 1;

  switch (format) {
  case pucch_format1:
  case pucch_format1a:
  case pucch_format1b:
    {
      if (ue->mac_enabled == 1) {
	Po_PUCCH = nr_pucch_power_cntl(ue,proc,nr_tti_tx,eNB_id,format);
      }
      else {
	Po_PUCCH = ue->tx_power_max_dBm;
      }
      ue->tx_power_dBm[nr_tti_tx] = Po_PUCCH;
      ue->tx_total_RE[nr_tti_tx] = 12;

#if defined(EXMIMO) || defined(OAI_USRP) || defined(OAI_BLADERF) || defined(OAI_LMSSDR) || defined(OAI_ADRV9371_ZC706)
      tx_amp = get_tx_amp(Po_PUCCH,
			  ue->tx_power_max_dBm,
			  ue->frame_parms.N_RB_UL,
			  1);
#else
      tx_amp = AMP;
#endif
#if T_TRACER
      T(T_UE_PHY_PUCCH_TX_POWER, T_INT(eNB_id),T_INT(Mod_id), T_INT(frame_tx%1024), T_INT(nr_tti_tx),T_INT(ue->tx_power_dBm[nr_tti_tx]),
	T_INT(tx_amp),T_INT(ue->dlsch[ue->current_thread_id[proc->nr_tti_rx]][eNB_id][0]->g_pucch),T_INT(get_PL(ue->Mod_id,ue->CC_id,eNB_id)));
#endif

#ifdef UE_DEBUG_TRACE
      if(format == pucch_format1)
	{
          LOG_I(PHY,"[UE  %d][SR %x] AbsSubframe %d.%d Generating PUCCH 1 (SR for PUSCH), an_srs_simultanous %d, shorten_pucch %d, n1_pucch %d, Po_PUCCH %d\n",
		Mod_id,
		ue->dlsch[ue->current_thread_id[proc->nr_tti_rx]][eNB_id][0]->rnti,
		frame_tx%1024, nr_tti_tx,
		frame_parms->soundingrs_ul_config_common.ackNackSRS_SimultaneousTransmission,
		isShortenPucch,
		ue->scheduling_request_config[eNB_id].sr_PUCCH_ResourceIndex,
		Po_PUCCH);
	}
      else
	{
          if (SR_payload>0) {
	    LOG_I(PHY,"[UE  %d][SR %x] AbsSubFrame %d.%d Generating PUCCH %s payload %d,%d (with SR for PUSCH), an_srs_simultanous %d, shorten_pucch %d, n1_pucch %d, Po_PUCCH %d, amp %d\n",
		  Mod_id,
		  ue->dlsch[ue->current_thread_id[proc->nr_tti_rx]][eNB_id][0]->rnti,
		  frame_tx % 1024, nr_tti_tx,
		  (format == pucch_format1a? "1a": (
						    format == pucch_format1b? "1b" : "??")),
		  pucch_ack_payload[0],pucch_ack_payload[1],
		  frame_parms->soundingrs_ul_config_common.ackNackSRS_SimultaneousTransmission,
		  isShortenPucch,
		  pucch_resource,
		  Po_PUCCH,
		  tx_amp);
          } else {
	    LOG_I(PHY,"[UE  %d][PDSCH %x] AbsSubFrame %d.%d rx_offset_diff: %d, Generating PUCCH %s, an_srs_simultanous %d, shorten_pucch %d, n1_pucch %d, b[0]=%d,b[1]=%d (SR_Payload %d), Po_PUCCH %d, amp %d\n",
		  Mod_id,
		  ue->dlsch[ue->current_thread_id[proc->nr_tti_rx]][eNB_id][0]->rnti,
		  frame_tx%1024, nr_tti_tx,ue->rx_offset_diff,
		  (format == pucch_format1a? "1a": (
						    format == pucch_format1b? "1b" : "??")),
		  frame_parms->soundingrs_ul_config_common.ackNackSRS_SimultaneousTransmission,
		  isShortenPucch,
		  pucch_resource,pucch_payload[0],pucch_payload[1],SR_payload,
		  Po_PUCCH,
		  tx_amp);
          }
	}
#endif

#if T_TRACER
      if(pucch_payload[0])
	{
          T(T_UE_PHY_DLSCH_UE_ACK, T_INT(eNB_id), T_INT(frame_tx%1024), T_INT(nr_tti_tx), T_INT(Mod_id), T_INT(ue->dlsch[ue->current_thread_id[proc->nr_tti_rx]][eNB_id][0]->rnti),
	    T_INT(ue->dlsch[ue->current_thread_id[proc->nr_tti_rx]][eNB_id][0]->current_harq_pid));
	}
      else
	{
          T(T_UE_PHY_DLSCH_UE_NACK, T_INT(eNB_id), T_INT(frame_tx%1024), T_INT(nr_tti_tx), T_INT(Mod_id), T_INT(ue->dlsch[ue->current_thread_id[proc->nr_tti_rx]][eNB_id][0]->rnti),
	    T_INT(ue->dlsch[ue->current_thread_id[proc->nr_tti_rx]][eNB_id][0]->current_harq_pid));
	}
#endif

      if (abstraction_flag == 0) {

	generate_pucch1x(ue->common_vars.txdataF,
			 &ue->frame_parms,
			 ue->ncs_cell,
			 format,
			 &ue->pucch_config_dedicated[eNB_id],
			 pucch_resource,
			 isShortenPucch,  // shortened format
			 pucch_payload,
			 tx_amp,
			 nr_tti_tx);

      } else {
#ifdef PHY_ABSTRACTION
	LOG_D(PHY,"Calling generate_pucch_emul ... (ACK %d %d, SR %d)\n",pucch_ack_payload[0],pucch_ack_payload[1],SR_payload);
	generate_pucch_emul(ue,
			    proc,
			    format,
			    ue->frame_parms.pucch_config_common.nCS_AN,
			    pucch_payload,
			    SR_payload);
#endif
      }
    }
    break;


  case pucch_format2:
    {
      if (ue->mac_enabled == 1) {
	Po_PUCCH = nr_pucch_power_cntl(ue,proc,nr_tti_tx,eNB_id,format);
      }
      else {
	Po_PUCCH = ue->tx_power_max_dBm;
      }
      ue->tx_power_dBm[nr_tti_tx] = Po_PUCCH;
      ue->tx_total_RE[nr_tti_tx] = 12;

#if defined(EXMIMO) || defined(OAI_USRP) || defined(OAI_BLADERF) || defined(OAI_LMSSDR) || defined(OAI_ADRV9371_ZC706)
      tx_amp =  get_tx_amp(Po_PUCCH,
			   ue->tx_power_max_dBm,
			   ue->frame_parms.N_RB_UL,
			   1);
#else
      tx_amp = AMP;
#endif
#if T_TRACER
      T(T_UE_PHY_PUCCH_TX_POWER, T_INT(eNB_id),T_INT(Mod_id), T_INT(frame_tx%1024), T_INT(nr_tti_tx),T_INT(ue->tx_power_dBm[nr_tti_tx]),
	T_INT(tx_amp),T_INT(ue->dlsch[ue->current_thread_id[proc->nr_tti_rx]][eNB_id][0]->g_pucch),T_INT(get_PL(ue->Mod_id,ue->CC_id,eNB_id)));
#endif
#ifdef UE_DEBUG_TRACE
      LOG_I(PHY,"[UE  %d][RNTI %x] AbsSubFrame %d.%d Generating PUCCH 2 (RI or CQI), Po_PUCCH %d, isShortenPucch %d, amp %d\n",
	    Mod_id,
	    ue->dlsch[ue->current_thread_id[proc->nr_tti_rx]][eNB_id][0]->rnti,
	    frame_tx%1024, nr_tti_tx,
	    Po_PUCCH,
	    isShortenPucch,
	    tx_amp);
#endif
      generate_pucch2x(ue->common_vars.txdataF,
		       &ue->frame_parms,
		       ue->ncs_cell,
		       format,
		       &ue->pucch_config_dedicated[eNB_id],
		       pucch_resource,
		       pucch_payload,
		       len,          // A
		       0,            // B2 not needed
		       tx_amp,
		       nr_tti_tx,
		       ue->pdcch_vars[ue->current_thread_id[proc->nr_tti_rx]][eNB_id]->crnti);
    }
    break;

  case pucch_format2a:
    LOG_D(PHY,"[UE  %d][RNTI %x] AbsSubFrame %d.%d Generating PUCCH 2a (RI or CQI) Ack/Nack 1bit \n",
	  Mod_id,
	  ue->dlsch[ue->current_thread_id[proc->nr_tti_rx]][eNB_id][0]->rnti,
	  frame_tx%1024, nr_tti_tx);
    break;
  case pucch_format2b:
    LOG_D(PHY,"[UE  %d][RNTI %x] AbsSubFrame %d.%d Generating PUCCH 2b (RI or CQI) Ack/Nack 2bits\n",
	  Mod_id,
	  ue->dlsch[ue->current_thread_id[proc->nr_tti_rx]][eNB_id][0]->rnti,
	  frame_tx%1024, nr_tti_tx);
    break;
  default:
    break;
  }

  VCD_SIGNAL_DUMPER_DUMP_FUNCTION_BY_NAME(VCD_SIGNAL_DUMPER_FUNCTIONS_PHY_PROCEDURES_UE_TX_PUCCH,VCD_FUNCTION_OUT);

}


void phy_procedures_UE_TX(PHY_VARS_NR_UE *ue,UE_nr_rxtx_proc_t *proc,uint8_t eNB_id,uint8_t abstraction_flag,runmode_t mode,relaying_type_t r_type) {


  NR_DL_FRAME_PARMS *frame_parms=&ue->frame_parms;
  //int32_t ulsch_start=0;
  int nr_tti_tx = proc->nr_tti_tx;
  int frame_tx = proc->frame_tx;
  unsigned int aa;
  uint8_t isSubframeSRS;

  /*
  uint8_t next1_thread_id = ue->current_thread_id[proc->nr_tti_rx]== (RX_NB_TH-1) ? 0:(ue->current_thread_id[proc->nr_tti_rx]+1);
  uint8_t next2_thread_id = next1_thread_id== (RX_NB_TH-1) ? 0:(next1_thread_id+1);
  */

  VCD_SIGNAL_DUMPER_DUMP_FUNCTION_BY_NAME(VCD_SIGNAL_DUMPER_FUNCTIONS_PHY_PROCEDURES_UE_TX,VCD_FUNCTION_IN);

  LOG_D(PHY,"****** start TX-Chain for AbsSubframe %d.%d ******\n", frame_tx, nr_tti_tx);
#if T_TRACER
  T(T_UE_PHY_UL_TICK, T_INT(ue->Mod_id), T_INT(frame_tx%1024), T_INT(nr_tti_tx));
#endif

  ue->generate_ul_signal[eNB_id] = 0;
#if UE_TIMING_TRACE
  start_meas(&ue->phy_proc_tx);
#endif

#ifdef EMOS
  //phy_procedures_emos_UE_TX(next_slot);
#endif

  ue->tx_power_dBm[nr_tti_tx]=-127;

  if (abstraction_flag==0) {
    for (aa=0; aa<frame_parms->nb_antennas_tx; aa++) {
      memset(&ue->common_vars.txdataF[aa][nr_tti_tx*frame_parms->ofdm_symbol_size*frame_parms->symbols_per_tti],
	     0,
	     frame_parms->ofdm_symbol_size*frame_parms->symbols_per_tti*sizeof(int32_t));
    }
  }

  if (ue->UE_mode[eNB_id] != PRACH) {
    // check cell srs nr_tti_rx and ue srs nr_tti_rx. This has an impact on pusch encoding
    isSubframeSRS = nr_is_srs_occasion_common(&ue->frame_parms,proc->frame_tx,proc->nr_tti_tx);

    ue_compute_srs_occasion(ue,proc,eNB_id,isSubframeSRS);

    ue_ulsch_uespec_procedures(ue,proc,eNB_id,abstraction_flag);

  }

  if (ue->UE_mode[eNB_id] == PUSCH) {
    // check if we need to use PUCCH 1a/1b
    ue_pucch_procedures(ue,proc,eNB_id,abstraction_flag);
    // check if we need to use SRS
    ue_srs_procedures(ue,proc,eNB_id,abstraction_flag);
  } // UE_mode==PUSCH


#ifdef CBA

  if ((ue->ulsch[eNB_id]->harq_processes[harq_pid]->subframe_cba_scheduling_flag >= 1) &&
      (ue->ulsch[eNB_id]->harq_processes[harq_pid]->status == CBA_ACTIVE)) {
    ue->ulsch[eNB_id]->harq_processes[harq_pid]->subframe_scheduling_flag=0; //-=1
    //  ue->ulsch[eNB_id]->harq_processes[harq_pid]->status= IDLE;
    first_rb = ue->ulsch[eNB_id]->harq_processes[harq_pid]->first_rb;
    nb_rb = ue->ulsch[eNB_id]->harq_processes[harq_pid]->nb_rb;
    //cba_mcs=ue->ulsch[eNB_id]->harq_processes[harq_pid]->mcs;
    input_buffer_length = ue->ulsch[eNB_id]->harq_processes[harq_pid]->TBS/8;
    access_mode=CBA_ACCESS;

    LOG_D(PHY,"[UE %d] Frame %d, nr_tti_rx %d: CBA num dci %d\n",
	  Mod_id,frame_tx,nr_tti_tx,
	  ue->ulsch[eNB_id]->num_cba_dci[nr_tti_tx]);

    /*mac_xface->ue_get_sdu(Mod_id,
      CC_id,
      frame_tx,
      proc->subframe_tx,
      nr_tti_tx%(ue->frame_parms.ttis_per_subframe),
      eNB_id,
      ulsch_input_buffer,
      input_buffer_length,
      &access_mode);*/

    ue->ulsch[eNB_id]->num_cba_dci[nr_tti_tx]=0;

    if (access_mode > UNKNOWN_ACCESS) {

      if (abstraction_flag==0) {
        if (ulsch_encoding(ulsch_input_buffer,
                           ue,
                           harq_pid,
                           eNB_id,
                           proc->nr_tti_rx,
                           ue->transmission_mode[eNB_id],0,
                           0)!=0) {  //  Nbundled, to be updated!!!!
          LOG_E(PHY,"ulsch_coding.c: FATAL ERROR: returning\n");
          return;
        }
      }

#ifdef PHY_ABSTRACTION
      else {
        ulsch_encoding_emul(ulsch_input_buffer,ue,eNB_id,proc->nr_tti_rx,harq_pid,0);
      }

#endif
    } else {
      ue->ulsch[eNB_id]->harq_processes[harq_pid]->status= IDLE;
      //reset_cba_uci(ue->ulsch[eNB_id]->o);
      LOG_N(PHY,"[UE %d] Frame %d, nr_tti_rx %d: CBA transmission cancelled or postponed\n",
	    Mod_id, frame_tx,nr_tti_tx);
    }
  }

#endif // end CBA


  if (abstraction_flag == 0) {
    ulsch_common_procedures(ue,proc, (ue->generate_ul_signal[eNB_id] == 0));
  } // mode != PRACH


  if ((ue->UE_mode[eNB_id] == PRACH) &&
      (ue->frame_parms.prach_config_common.prach_Config_enabled==1)) {

    // check if we have PRACH opportunity

    if (is_prach_subframe(&ue->frame_parms,frame_tx,nr_tti_tx)) {

      ue_prach_procedures(ue,proc,eNB_id,abstraction_flag,mode);
    }
  } // mode is PRACH
  else {
    ue->generate_prach=0;
  }

  // reset DL ACK/NACK status
  uint8_t N_bundled = 0;
  if (ue->dlsch[ue->current_thread_id[proc->nr_tti_rx]][eNB_id][0] != NULL)
    {
      nr_reset_ack(&ue->frame_parms,
		   ue->dlsch[ue->current_thread_id[proc->nr_tti_rx]][eNB_id][0]->harq_ack,
		   nr_tti_tx,
		   proc->nr_tti_rx,
		   ue->ulsch[eNB_id]->o_ACK,
		   &N_bundled,
		   0);
      /*
      nr_reset_ack(&ue->frame_parms,
		   ue->dlsch[next1_thread_id][eNB_id][0]->harq_ack,
		   nr_tti_tx,
		   proc->nr_tti_rx,
		   ue->ulsch[eNB_id]->o_ACK,
		   &N_bundled,
		   0);
      nr_reset_ack(&ue->frame_parms,
		   ue->dlsch[next2_thread_id][eNB_id][0]->harq_ack,
		   nr_tti_tx,
		   proc->nr_tti_rx,
		   ue->ulsch[eNB_id]->o_ACK,
		   &N_bundled,
		   0);
      */
    }

  if (ue->dlsch_SI[eNB_id] != NULL)
    nr_reset_ack(&ue->frame_parms,
		 ue->dlsch_SI[eNB_id]->harq_ack,
		 nr_tti_tx,
		 proc->nr_tti_rx,
		 ue->ulsch[eNB_id]->o_ACK,
		 &N_bundled,
		 0);


  LOG_D(PHY,"****** end TX-Chain for AbsSubframe %d.%d ******\n", frame_tx, nr_tti_tx);

  VCD_SIGNAL_DUMPER_DUMP_FUNCTION_BY_NAME(VCD_SIGNAL_DUMPER_FUNCTIONS_PHY_PROCEDURES_UE_TX, VCD_FUNCTION_OUT);
#if UE_TIMING_TRACE
  stop_meas(&ue->phy_proc_tx);
#endif
}

void phy_procedures_UE_S_TX(PHY_VARS_NR_UE *ue,uint8_t eNB_id,uint8_t abstraction_flag,relaying_type_t r_type)
{
  int aa;//i,aa;
  NR_DL_FRAME_PARMS *frame_parms=&ue->frame_parms;

  if (abstraction_flag==0) {

    for (aa=0; aa<frame_parms->nb_antennas_tx; aa++) {
#if defined(EXMIMO) //this is the EXPRESS MIMO case
      int i;
      // set the whole tx buffer to RX
      for (i=0; i<LTE_NUMBER_OF_SUBFRAMES_PER_FRAME*frame_parms->samples_per_subframe; i++)
	ue->common_vars.txdata[aa][i] = 0x00010001;

#else //this is the normal case
      memset(&ue->common_vars.txdata[aa][0],0,
	     (LTE_NUMBER_OF_SUBFRAMES_PER_FRAME*frame_parms->samples_per_subframe)*sizeof(int32_t));
#endif //else EXMIMO

    }
  }
}

#endif 

void nr_ue_measurement_procedures(uint16_t l,    // symbol index of each slot [0..6]
								  PHY_VARS_NR_UE *ue,
								  UE_nr_rxtx_proc_t *proc,
								  uint8_t eNB_id,
								  uint16_t slot, // slot index of each radio frame [0..19]
								  runmode_t mode)
{
  LOG_D(PHY,"ue_measurement_procedures l %u Ncp %d\n",l,ue->frame_parms.Ncp);

#if 0
  NR_DL_FRAME_PARMS *frame_parms=&ue->frame_parms;
  int nr_tti_rx = proc->nr_tti_rx;
  VCD_SIGNAL_DUMPER_DUMP_FUNCTION_BY_NAME(VCD_SIGNAL_DUMPER_FUNCTIONS_UE_MEASUREMENT_PROCEDURES, VCD_FUNCTION_IN);

  if (l==0) {
    // UE measurements on symbol 0
    if (abstraction_flag==0) {
      LOG_D(PHY,"Calling measurements nr_tti_rx %d, rxdata %p\n",nr_tti_rx,ue->common_vars.rxdata);

      lte_ue_measurements(ue,
			  (nr_tti_rx*frame_parms->samples_per_tti+ue->rx_offset)%(frame_parms->samples_per_tti*LTE_NUMBER_OF_SUBFRAMES_PER_FRAME),
			  (nr_tti_rx == 1) ? 1 : 0,
			  0,
			  0,
			  nr_tti_rx);
    } else {
      lte_ue_measurements(ue,
			  0,
			  0,
			  1,
			  0,
			  nr_tti_rx);
    }
#if T_TRACER
    if(slot == 0)
      T(T_UE_PHY_MEAS, T_INT(eNB_id),  T_INT(ue->Mod_id), T_INT(proc->frame_rx%1024), T_INT(proc->nr_tti_rx),
	T_INT((int)(10*log10(ue->measurements.rsrp[0])-ue->rx_total_gain_dB)),
	T_INT((int)ue->measurements.rx_rssi_dBm[0]),
	T_INT((int)(ue->measurements.rx_power_avg_dB[0] - ue->measurements.n0_power_avg_dB)),
	T_INT((int)ue->measurements.rx_power_avg_dB[0]),
	T_INT((int)ue->measurements.n0_power_avg_dB),
	T_INT((int)ue->measurements.wideband_cqi_avg[0]),
	T_INT((int)ue->common_vars.freq_offset));
#endif
  }

  if (l==(6-ue->frame_parms.Ncp)) {

    // make sure we have signal from PSS/SSS for N0 measurement
    // LOG_I(PHY," l==(6-ue->frame_parms.Ncp) ue_rrc_measurements\n");

    VCD_SIGNAL_DUMPER_DUMP_FUNCTION_BY_NAME(VCD_SIGNAL_DUMPER_FUNCTIONS_UE_RRC_MEASUREMENTS, VCD_FUNCTION_IN);
    ue_rrc_measurements(ue,
			slot,
			abstraction_flag);
    VCD_SIGNAL_DUMPER_DUMP_FUNCTION_BY_NAME(VCD_SIGNAL_DUMPER_FUNCTIONS_UE_RRC_MEASUREMENTS, VCD_FUNCTION_OUT);


  }
#endif

  VCD_SIGNAL_DUMPER_DUMP_FUNCTION_BY_NAME(VCD_SIGNAL_DUMPER_FUNCTIONS_UE_MEASUREMENT_PROCEDURES, VCD_FUNCTION_OUT);
}



#if 0
void restart_phy(PHY_VARS_NR_UE *ue,UE_nr_rxtx_proc_t *proc, uint8_t eNB_id,uint8_t abstraction_flag)
{

  //  uint8_t last_slot;
  uint8_t i;
  LOG_I(PHY,"[UE  %d] frame %d, slot %d, restarting PHY!\n",ue->Mod_id,proc->frame_rx,proc->nr_tti_rx);
  //mac_xface->macphy_exit("restart_phy called");
  //   first_run = 1;

  if (abstraction_flag ==0 ) {
    ue->UE_mode[eNB_id] = NOT_SYNCHED;
  } else {
    ue->UE_mode[eNB_id] = PRACH;
    ue->prach_resources[eNB_id]=NULL;
  }

  proc->frame_rx = -1;
  proc->frame_tx = -1;
  //  ue->synch_wait_cnt=0;
  //  ue->sched_cnt=-1;

  ue->pbch_vars[eNB_id]->pdu_errors_conseq=0;
  ue->pbch_vars[eNB_id]->pdu_errors=0;

  ue->pdcch_vars[0][eNB_id]->dci_errors = 0;
  ue->pdcch_vars[0][eNB_id]->dci_missed = 0;
  ue->pdcch_vars[0][eNB_id]->dci_false  = 0;
  ue->pdcch_vars[0][eNB_id]->dci_received = 0;

  ue->pdcch_vars[1][eNB_id]->dci_errors = 0;
  ue->pdcch_vars[1][eNB_id]->dci_missed = 0;
  ue->pdcch_vars[1][eNB_id]->dci_false  = 0;
  ue->pdcch_vars[1][eNB_id]->dci_received = 0;

  ue->dlsch_errors[eNB_id] = 0;
  ue->dlsch_errors_last[eNB_id] = 0;
  ue->dlsch_received[eNB_id] = 0;
  ue->dlsch_received_last[eNB_id] = 0;
  ue->dlsch_fer[eNB_id] = 0;
  ue->dlsch_SI_received[eNB_id] = 0;
  ue->dlsch_ra_received[eNB_id] = 0;
  ue->dlsch_p_received[eNB_id] = 0;
  ue->dlsch_SI_errors[eNB_id] = 0;
  ue->dlsch_ra_errors[eNB_id] = 0;
  ue->dlsch_p_errors[eNB_id] = 0;

  ue->dlsch_mch_received[eNB_id] = 0;

  for (i=0; i < MAX_MBSFN_AREA ; i ++) {
    ue->dlsch_mch_received_sf[i][eNB_id] = 0;
    ue->dlsch_mcch_received[i][eNB_id] = 0;
    ue->dlsch_mtch_received[i][eNB_id] = 0;
    ue->dlsch_mcch_errors[i][eNB_id] = 0;
    ue->dlsch_mtch_errors[i][eNB_id] = 0;
    ue->dlsch_mcch_trials[i][eNB_id] = 0;
    ue->dlsch_mtch_trials[i][eNB_id] = 0;
  }

  //ue->total_TBS[eNB_id] = 0;
  //ue->total_TBS_last[eNB_id] = 0;
  //ue->bitrate[eNB_id] = 0;
  //ue->total_received_bits[eNB_id] = 0;
}
#endif //(0)

void nr_ue_pbch_procedures(uint8_t eNB_id,
						   PHY_VARS_NR_UE *ue,
						   UE_nr_rxtx_proc_t *proc,
						   uint8_t abstraction_flag)
{
  //  int i;
  //int pbch_tx_ant=0;
  //uint8_t pbch_phase;
  int ret = 0;
  //static uint8_t first_run = 1;
  //uint8_t pbch_trials = 0;

  DevAssert(ue);

  int frame_rx = proc->frame_rx;
  int nr_tti_rx = proc->nr_tti_rx;

  VCD_SIGNAL_DUMPER_DUMP_FUNCTION_BY_NAME(VCD_SIGNAL_DUMPER_FUNCTIONS_UE_PBCH_PROCEDURES, VCD_FUNCTION_IN);

  //LOG_I(PHY,"[UE  %d] Frame %d, Trying PBCH %d (NidCell %d, eNB_id %d)\n",ue->Mod_id,frame_rx,pbch_phase,ue->frame_parms.Nid_cell,eNB_id);

  ret = nr_rx_pbch(ue, proc,
		   ue->pbch_vars[eNB_id],
		   &ue->frame_parms,
		   eNB_id,
		   ue->rx_ind.rx_indication_body[0].mib_pdu.ssb_index,
		   SISO,
		   ue->high_speed_flag);

  if (ret==0) {

    ue->pbch_vars[eNB_id]->pdu_errors_conseq = 0;


#ifdef DEBUG_PHY_PROC
    uint16_t frame_tx;
    LOG_D(PHY,"[UE %d] frame %d, nr_tti_rx %d, Received PBCH (MIB): frame_tx %d. N_RB_DL %d\n",
    ue->Mod_id,
    frame_rx,
    nr_tti_rx,
    frame_tx,
    ue->frame_parms.N_RB_DL);
#endif

  } else {
    LOG_E(PHY,"[UE %d] frame %d, nr_tti_rx %d, Error decoding PBCH!\n",
	  ue->Mod_id,frame_rx, nr_tti_rx);

    /*
    write_output("rxsig0.m","rxs0", ue->common_vars.rxdata[0],ue->frame_parms.samples_per_subframe,1,1);


      write_output("H00.m","h00",&(ue->common_vars.dl_ch_estimates[0][0][0]),((ue->frame_parms.Ncp==0)?7:6)*(ue->frame_parms.ofdm_symbol_size),1,1);
      write_output("H10.m","h10",&(ue->common_vars.dl_ch_estimates[0][2][0]),((ue->frame_parms.Ncp==0)?7:6)*(ue->frame_parms.ofdm_symbol_size),1,1);

      write_output("rxsigF0.m","rxsF0", ue->common_vars.rxdataF[0],8*ue->frame_parms.ofdm_symbol_size,1,1);
      write_output("PBCH_rxF0_ext.m","pbch0_ext",ue->pbch_vars[0]->rxdataF_ext[0],12*4*6,1,1);
      write_output("PBCH_rxF0_comp.m","pbch0_comp",ue->pbch_vars[0]->rxdataF_comp[0],12*4*6,1,1);
      write_output("PBCH_rxF_llr.m","pbch_llr",ue->pbch_vars[0]->llr,(ue->frame_parms.Ncp==0) ? 1920 : 1728,1,4);
      exit(-1);
    */

    ue->pbch_vars[eNB_id]->pdu_errors_conseq++;
    ue->pbch_vars[eNB_id]->pdu_errors++;

    if (ue->pbch_vars[eNB_id]->pdu_errors_conseq>=100) {
      LOG_E(PHY,"More that 100 consecutive PBCH errors! Exiting!\n");
      exit_fun("More that 100 consecutive PBCH errors! Exiting!\n");
    }
  }

  if (frame_rx % 100 == 0) {
    ue->pbch_vars[eNB_id]->pdu_fer = ue->pbch_vars[eNB_id]->pdu_errors - ue->pbch_vars[eNB_id]->pdu_errors_last;
    ue->pbch_vars[eNB_id]->pdu_errors_last = ue->pbch_vars[eNB_id]->pdu_errors;
  }

#ifdef DEBUG_PHY_PROC
  LOG_D(PHY,"[UE %d] frame %d, slot %d, PBCH errors = %d, consecutive errors = %d!\n",
	ue->Mod_id,frame_rx, nr_tti_rx,
	ue->pbch_vars[eNB_id]->pdu_errors,
	ue->pbch_vars[eNB_id]->pdu_errors_conseq);
#endif
  VCD_SIGNAL_DUMPER_DUMP_FUNCTION_BY_NAME(VCD_SIGNAL_DUMPER_FUNCTIONS_UE_PBCH_PROCEDURES, VCD_FUNCTION_OUT);
}



unsigned int get_tx_amp(int power_dBm, int power_max_dBm, int N_RB_UL, int nb_rb)
{

  int gain_dB = power_dBm - power_max_dBm;
  double gain_lin;

  gain_lin = pow(10,.1*gain_dB);
  if ((nb_rb >0) && (nb_rb <= N_RB_UL)) {
    return((int)(AMP*sqrt(gain_lin*N_RB_UL/(double)nb_rb)));
  }
  else {
    LOG_E(PHY,"Illegal nb_rb/N_RB_UL combination (%d/%d)\n",nb_rb,N_RB_UL);
    //mac_xface->macphy_exit("");
  }
  return(0);
}

#ifdef NR_PDCCH_SCHED

int nr_ue_pdcch_procedures(uint8_t eNB_id,
						   PHY_VARS_NR_UE *ue,
						   UE_nr_rxtx_proc_t *proc)
{
  //  unsigned int dci_cnt=0, i;  //removed for nr_ue_pdcch_procedures and added in the loop for nb_coreset_active
#ifdef NR_PDCCH_SCHED_DEBUG
  printf("<-NR_PDCCH_PHY_PROCEDURES_LTE_UE (nr_ue_pdcch_procedures)-> Entering function nr_ue_pdcch_procedures() \n");
#endif

  int frame_rx = proc->frame_rx;
  int nr_tti_rx = proc->nr_tti_rx;
  NR_DCI_ALLOC_t dci_alloc_rx[8];
  /*
  uint8_t next1_thread_id = ue->current_thread_id[nr_tti_rx]== (RX_NB_TH-1) ? 0:(ue->current_thread_id[nr_tti_rx]+1);
  uint8_t next2_thread_id = next1_thread_id== (RX_NB_TH-1) ? 0:(next1_thread_id+1);
  */

  // table dci_fields_sizes_cnt contains dci_fields_sizes for each time a dci is decoded in the slot
  // each element represents the size in bits for each dci field, for each decoded dci -> [dci_cnt-1]
  // each time a dci is decode at dci_cnt, the values of the table dci_fields_sizes[i][j] will be copied at table dci_fields_sizes_cnt[dci_cnt-1][i][j]
  // table dci_fields_sizes_cnt[dci_cnt-1][i][j] will then be used in function nr_extract_dci_info
  uint8_t dci_fields_sizes_cnt[MAX_NR_DCI_DECODED_SLOT][NBR_NR_DCI_FIELDS][NBR_NR_FORMATS];

  int nb_searchspace_active=0;
  NR_UE_PDCCH **pdcch_vars = ue->pdcch_vars[ue->current_thread_id[nr_tti_rx]];
  NR_UE_PDCCH *pdcch_vars2 = ue->pdcch_vars[ue->current_thread_id[nr_tti_rx]][eNB_id];
  // s in TS 38.212 Subclause 10.1, for each active BWP the UE can deal with 10 different search spaces
  // Higher layers have updated the number of searchSpaces with are active in the current slot and this value is stored in variable nb_searchspace_total
  int nb_searchspace_total = pdcch_vars2->nb_search_space;

  pdcch_vars[eNB_id]->crnti = 0x1234; //to be check how to set when using loop memory

  uint16_t c_rnti=pdcch_vars[eNB_id]->crnti;
  uint16_t cs_rnti=0,new_rnti=0,tc_rnti=0;
  uint16_t p_rnti=P_RNTI;
  uint16_t si_rnti=SI_RNTI;
  uint16_t ra_rnti=99;
  uint16_t sp_csi_rnti=0,sfi_rnti=0,int_rnti=0,tpc_pusch_rnti=0,tpc_pucch_rnti=0,tpc_srs_rnti=0; //FIXME
  uint16_t crc_scrambled_values[TOTAL_NBR_SCRAMBLED_VALUES] =
    {c_rnti,cs_rnti,new_rnti,tc_rnti,p_rnti,si_rnti,ra_rnti,sp_csi_rnti,sfi_rnti,int_rnti,tpc_pusch_rnti,tpc_pucch_rnti,tpc_srs_rnti};
  #ifdef NR_PDCCH_SCHED_DEBUG
  printf("<-NR_PDCCH_PHY_PROCEDURES_LTE_UE (nr_ue_pdcch_procedures)-> there is a bug in FAPI to calculate nb_searchspace_total=%d\n",nb_searchspace_total);
  #endif
  if (nb_searchspace_total>1) nb_searchspace_total=1; // to be removed when fixing bug in FAPI
  #ifdef NR_PDCCH_SCHED_DEBUG
  printf("<-NR_PDCCH_PHY_PROCEDURES_LTE_UE (nr_ue_pdcch_procedures)-> there is a bug in FAPI to calculate nb_searchspace_total so we set it to 1...\n");
  printf("<-NR_PDCCH_PHY_PROCEDURES_LTE_UE (nr_ue_pdcch_procedures)-> the number of searchSpaces active in the current slot(%d) is %d) \n",
	 nr_tti_rx,nb_searchspace_total);
  #endif

  // p in TS 38.212 Subclause 10.1, for each active BWP the UE can deal with 3 different CORESETs (including coresetId 0 for common search space)
  //int nb_coreset_total = NR_NBR_CORESET_ACT_BWP;
  unsigned int dci_cnt=0;
  // this table contains 56 (NBR_NR_DCI_FIELDS) elements for each dci field and format described in TS 38.212. Each element represents the size in bits for each dci field
  //uint8_t dci_fields_sizes[NBR_NR_DCI_FIELDS][NBR_NR_FORMATS] = {{0}};
  // this is the UL bandwidth part. FIXME! To be defined where this value comes from
  //  uint16_t n_RB_ULBWP = 106;
  // this is the DL bandwidth part. FIXME! To be defined where this value comes from

  // First we have to identify each searchSpace active at a time and do PDCCH monitoring corresponding to current searchSpace
  // Up to 10 searchSpaces can be configured to UE (s<=10)
  for (nb_searchspace_active=0; nb_searchspace_active<nb_searchspace_total; nb_searchspace_active++){
    int nb_coreset_active=nb_searchspace_active;
    //int do_pdcch_monitoring_current_slot=1; // this variable can be removed and fapi is handling
    /*
     * The following code has been removed as it is handled by higher layers (fapi)
     *
     // Verify that monitoring is required at the slot nr_tti_rx. We will run pdcch procedure only if do_pdcch_monitoring_current_slot=1
     // For Type0-PDCCH searchspace, we need to calculate the monitoring slot from Tables 13-1 .. 13-15 in TS 38.213 Subsection 13
     NR_UE_SLOT_PERIOD_OFFSET_t sl_period_offset_mon = pdcch_vars2->searchSpace[nb_searchspace_active].monitoringSlotPeriodicityAndOffset;
     if (sl_period_offset_mon == nr_sl1) {
     do_pdcch_monitoring_current_slot=1; // PDCCH monitoring in every slot
     } else if (nr_tti_rx%(uint16_t)sl_period_offset_mon == pdcch_vars2->searchSpace[nb_searchspace_active].monitoringSlotPeriodicityAndOffset_offset) {
     do_pdcch_monitoring_current_slot=1; // PDCCH monitoring in every monitoringSlotPeriodicityAndOffset slot with offset
     }*/
    /*
     * FIXME
     * For PDCCH monitoring when overlap with SS/PBCH according to 38.213 v15.1.0 Section 10
     * To be implemented LATER !!!
     */
    //int _offset,_index,_M;
    //int searchSpace_id                              = pdcch_vars2->searchSpace[nb_searchspace_active].searchSpaceId;


    #ifdef NR_PDCCH_SCHED_DEBUG
      printf("<-NR_PDCCH_PHY_PROCEDURES_LTE_UE (nr_ue_pdcch_procedures)-> nb_searchspace_active=%d do_pdcch_monitoring_current_slot=%d (to be removed)\n",
              nb_searchspace_active,
              do_pdcch_monitoring_current_slot);
    #endif

//    if (do_pdcch_monitoring_current_slot) {
      // the searchSpace indicates that we need to monitor PDCCH in current nr_tti_rx
      // get the parameters describing the current SEARCHSPACE
      // the CORESET id applicable to the current SearchSpace
      //int searchSpace_coreset_id                      = pdcch_vars2->searchSpace[nb_searchspace_active].controlResourceSetId;
      // FIXME this variable is a bit string (14 bits) identifying every OFDM symbol in a slot.
      // at the moment we will not take into consideration this variable and we will consider that the OFDM symbol offset is always the first OFDM in a symbol
      uint16_t symbol_within_slot_mon                 = pdcch_vars2->searchSpace[nb_searchspace_active].monitoringSymbolWithinSlot;
      // get the remaining parameters describing the current SEARCHSPACE:     // FIXME! To be defined where we get this information from
      /*NR_UE_SEARCHSPACE_nbrCAND_t num_cand_L1         = pdcch_vars2->searchSpace[nb_searchspace_active].nrofCandidates_aggrlevel1;
      NR_UE_SEARCHSPACE_nbrCAND_t num_cand_L2         = pdcch_vars2->searchSpace[nb_searchspace_active].nrofCandidates_aggrlevel2;
      NR_UE_SEARCHSPACE_nbrCAND_t num_cand_L4         = pdcch_vars2->searchSpace[nb_searchspace_active].nrofCandidates_aggrlevel4;
      NR_UE_SEARCHSPACE_nbrCAND_t num_cand_L8         = pdcch_vars2->searchSpace[nb_searchspace_active].nrofCandidates_aggrlevel8;
      NR_UE_SEARCHSPACE_nbrCAND_t num_cand_L16        = pdcch_vars2->searchSpace[nb_searchspace_active].nrofCandidates_aggrlevel16;*/
                                                                                                  // FIXME! A table of five enum elements
      // searchSpaceType indicates whether this is a common search space or a UE-specific search space
      //int searchSpaceType                             = pdcch_vars2->searchSpace[nb_searchspace_active].searchSpaceType.type;
      NR_SEARCHSPACE_TYPE_t searchSpaceType                             = ue_specific;//common;
      #ifdef NR_PDCCH_SCHED_DEBUG
        printf("<-NR_PDCCH_PHY_PROCEDURES_LTE_UE (nr_ue_pdcch_procedures)-> searchSpaceType=%d is hardcoded THIS HAS TO BE FIXED!!!\n",
                searchSpaceType);
      #endif

      /*while ((searchSpace_coreset_id != pdcch_vars2->coreset[nb_coreset_active].controlResourceSetId) && (nb_coreset_active<nb_coreset_total)) {
        // we need to identify the CORESET associated to the active searchSpace
        nb_coreset_active++;
      if (nb_coreset_active >= nb_coreset_total) return 0; // the coreset_id could not be found. There is a problem
      }*/


    /*
     * we do not need these parameters yet
     *
     // get the parameters describing the current CORESET
     int coreset_duration                                      = pdcch_vars2->coreset[nb_coreset_active].duration;
     uint64_t coreset_freq_dom                                 = pdcch_vars2->coreset[nb_coreset_active].frequencyDomainResources;
     int coreset_shift_index                                   = pdcch_vars2->coreset[nb_coreset_active].cce_reg_mappingType.shiftIndex;
     NR_UE_CORESET_REG_bundlesize_t coreset_bundlesize         = pdcch_vars2->coreset[nb_coreset_active].cce_reg_mappingType.reg_bundlesize;
     NR_UE_CORESET_interleaversize_t coreset_interleaversize   = pdcch_vars2->coreset[nb_coreset_active].cce_reg_mappingType.interleaversize;
     NR_UE_CORESET_precoder_granularity_t precoder_granularity = pdcch_vars2->coreset[nb_coreset_active].precoderGranularity;
     int tci_statesPDCCH                                       = pdcch_vars2->coreset[nb_coreset_active].tciStatesPDCCH;
     int tci_present                                           = pdcch_vars2->coreset[nb_coreset_active].tciPresentInDCI;
     uint16_t pdcch_DMRS_scrambling_id                         = pdcch_vars2->coreset[nb_coreset_active].pdcchDMRSScramblingID;
    */

    // A set of PDCCH candidates for a UE to monitor is defined in terms of PDCCH search spaces.
    // Searchspace types:
    // Type0-PDCCH  common search space for a DCI format with CRC scrambled by a SI-RNTI
    // number of consecutive resource blocks and a number of consecutive symbols for
    // the control resource set of the Type0-PDCCH common search space from
    // the four most significant bits of RMSI-PDCCH-Config as described in Tables 13-1 through 13-10
    // and determines PDCCH monitoring occasions
    // from the four least significant bits of RMSI-PDCCH-Config,
    // included in MasterInformationBlock, as described in Tables 13-11 through 13-15
    // Type0A-PDCCH common search space for a DCI format with CRC scrambled by a SI-RNTI
    // Type1-PDCCH  common search space for a DCI format with CRC scrambled by a RA-RNTI, or a TC-RNTI, or a C-RNTI
    // Type2-PDCCH  common search space for a DCI format with CRC scrambled by a P-RNTI
    // Type3-PDCCH  common search space for a DCI format with CRC scrambled by INT-RNTI, or SFI-RNTI,
    // or TPC-PUSCH-RNTI, or TPC-PUCCH-RNTI, or TPC-SRS-RNTI, or C-RNTI, or CS-RNTI(s), or SP-CSI-RNTI



    VCD_SIGNAL_DUMPER_DUMP_FUNCTION_BY_NAME(VCD_SIGNAL_DUMPER_FUNCTIONS_UE_PDCCH_PROCEDURES, VCD_FUNCTION_IN);
#if UE_TIMING_TRACE
      start_meas(&ue->dlsch_rx_pdcch_stats);
#endif

      VCD_SIGNAL_DUMPER_DUMP_FUNCTION_BY_NAME(VCD_SIGNAL_DUMPER_FUNCTIONS_RX_PDCCH, VCD_FUNCTION_IN);
#ifdef NR_PDCCH_SCHED_DEBUG
      printf("<-NR_PDCCH_PHY_PROCEDURES_LTE_UE (nr_ue_pdcch_procedures)-> Entering function nr_rx_pdcch with eNB_id=%d (nb_coreset_active=%d, (symbol_within_slot_mon&0x3FFF)=%d, searchSpaceType=%d)\n",
                  eNB_id,nb_coreset_active,(symbol_within_slot_mon&0x3FFF),
                  searchSpaceType);
#endif
        nr_rx_pdcch(ue,
                    proc->frame_rx,
                    nr_tti_rx,
                    eNB_id,
                    //(ue->frame_parms.mode1_flag == 1) ? SISO : ALAMOUTI,
                    SISO,
                    ue->high_speed_flag,
                    ue->is_secondary_ue,
                    nb_coreset_active,
                    (symbol_within_slot_mon&0x3FFF),
                    searchSpaceType);
#ifdef NR_PDCCH_SCHED_DEBUG
          printf("<-NR_PDCCH_PHY_PROCEDURES_LTE_UE (nr_ue_pdcch_procedures)-> Ending function nr_rx_pdcch(nb_coreset_active=%d, (symbol_within_slot_mon&0x3FFF)=%d, searchSpaceType=%d)\n",
                  nb_coreset_active,(symbol_within_slot_mon&0x3FFF),
                  searchSpaceType);
#endif

        VCD_SIGNAL_DUMPER_DUMP_FUNCTION_BY_NAME(VCD_SIGNAL_DUMPER_FUNCTIONS_RX_PDCCH, VCD_FUNCTION_OUT);
        VCD_SIGNAL_DUMPER_DUMP_FUNCTION_BY_NAME(VCD_SIGNAL_DUMPER_FUNCTIONS_DCI_DECODING, VCD_FUNCTION_IN);

        crc_scrambled_t crc_scrambled;
        format_found_t format_found=255;
        

#ifdef NR_PDCCH_SCHED_DEBUG
	printf("<-NR_PDCCH_PHY_PROCEDURES_LTE_UE (nr_ue_pdcch_procedures)-> Entering function nr_dci_decoding_procedure with eNB_id=%d (n_RB_ULBWP=%d, n_RB_DLBWP=%d, searchSpaceType=%d, nb_searchspace_active=%d, nb_coreset_active=%d)\n",
	       eNB_id,
	       pdcch_vars2->n_RB_BWP[nb_searchspace_active],
	       pdcch_vars2->n_RB_BWP[nb_searchspace_active],
	       searchSpaceType,
	       nb_searchspace_active,
	       nb_coreset_active);
	
#endif
	

	dci_cnt += nr_dci_decoding_procedure(nb_searchspace_active,
					     nb_coreset_active,
					     ue,
					     &dci_alloc_rx[dci_cnt],
					     searchSpaceType,  // if we're in PUSCH don't listen to common search space,
					     // later when we need paging or RA during connection, update this ...
					     eNB_id,
					     nr_tti_rx,
					     dci_fields_sizes_cnt,
					     pdcch_vars2->n_RB_BWP[nb_searchspace_active],
					     pdcch_vars2->n_RB_BWP[nb_searchspace_active],
					     &crc_scrambled,
					     &format_found,
					     crc_scrambled_values);
#ifdef NR_PDCCH_SCHED_DEBUG
	printf("<-NR_PDCCH_PHY_PROCEDURES_LTE_UE (nr_ue_pdcch_procedures)-> Ending function nr_dci_decoding_procedure() -> dci_cnt=%d\n",dci_cnt);
#endif

        VCD_SIGNAL_DUMPER_DUMP_FUNCTION_BY_NAME(VCD_SIGNAL_DUMPER_FUNCTIONS_DCI_DECODING, VCD_FUNCTION_OUT);
        //LOG_D(PHY,"[UE  %d][PUSCH] Frame %d nr_tti_rx %d PHICH RX\n",ue->Mod_id,frame_rx,nr_tti_rx);

    /*
    uint8_t *nCCE_current = &ue->pdcch_vars[ue->current_thread_id[nr_tti_rx]][eNB_id]->nCCE[nr_tti_rx];
    uint8_t *nCCE_dest = &ue->pdcch_vars[next1_thread_id][eNB_id]->nCCE[nr_tti_rx];
    uint8_t *nCCE_dest1 = &ue->pdcch_vars[next2_thread_id][eNB_id]->nCCE[nr_tti_rx];
    memcpy(nCCE_dest, nCCE_current, sizeof(uint8_t));
    memcpy(nCCE_dest1, nCCE_current, sizeof(uint8_t));

    LOG_D(PHY,"current_thread %d next1_thread %d next2_thread %d \n", ue->current_thread_id[nr_tti_rx], next1_thread_id, next2_thread_id);
    */

    LOG_D(PHY,"[UE  %d] AbsSubFrame %d.%d, Mode %s: DCI found %i --> rnti %x / crnti %x : format %d\n",
	  ue->Mod_id,frame_rx%1024,nr_tti_rx,mode_string[ue->UE_mode[eNB_id]],
	  dci_cnt,
	  dci_alloc_rx[0].rnti,
	  ue->pdcch_vars[ue->current_thread_id[nr_tti_rx]][eNB_id]->crnti,
	  dci_alloc_rx[0].format );
    ue->pdcch_vars[ue->current_thread_id[nr_tti_rx]][eNB_id]->dci_received += dci_cnt;

#ifdef EMOS
    //emos_dump_UE.dci_cnt[nr_tti_rx] = dci_cnt;
#endif

    ue->dci_ind.number_of_dcis = dci_cnt;

    for (int i=0; i<dci_cnt; i++) {
      /*
       * This is the NR part
       */

      if ((dci_alloc_rx[i].format == format0_0))
        if ((dci_alloc_rx[i].format == format1_0) &&
            (dci_alloc_rx[i].rnti != crc_scrambled_values[_P_RNTI_]) &&
            (dci_alloc_rx[i].rnti != crc_scrambled_values[_SI_RNTI_]) &&
            (dci_alloc_rx[i].rnti != crc_scrambled_values[_RA_RNTI_])) ue->dlsch_received[eNB_id]++;

        if ((dci_alloc_rx[i].rnti == crc_scrambled_values[_SI_RNTI_]) && (dci_alloc_rx[i].format == format1_0)) ue->dlsch_SI_received[eNB_id]++;
        if ((dci_alloc_rx[i].rnti == crc_scrambled_values[_P_RNTI_]) && (dci_alloc_rx[i].format == format1_0)) ue->dlsch_p_received[eNB_id]++;
        if ((dci_alloc_rx[i].rnti == crc_scrambled_values[_RA_RNTI_]) && (dci_alloc_rx[i].format == format1_0)) ue->dlsch_ra_received[eNB_id]++;
        if ((dci_alloc_rx[i].format == format2_0)){
        }
        if ((dci_alloc_rx[i].format == format2_1)){
        }
        if ((dci_alloc_rx[i].format == format2_2)){
        }
        if ((dci_alloc_rx[i].format == format2_3)){
        }
        if ((dci_alloc_rx[i].format == format0_1)){ // This format not implemented at a first time. FIXME
        }
        if ((dci_alloc_rx[i].format == format1_1)){ // This format not implemented at a first time. FIXME
        }


	uint8_t status=0;

	LOG_D(PHY,"<-NR_PDCCH_PHY_PROCEDURES_UE (nr_ue_pdcch_procedures)-> dci_format=%d, rnti=%d, dci_length=%d, dci_pdu[0]=0x%lx, dci_pdu[1]=0x%lx\n",dci_alloc_rx[i].format,dci_alloc_rx[i].rnti,dci_alloc_rx[i].dci_length,dci_alloc_rx[i].dci_pdu[0],dci_alloc_rx[i].dci_pdu[1]);

	memset(&ue->dci_ind.dci_list[i].dci,0,sizeof(fapi_nr_dci_pdu_rel15_t));

	ue->dci_ind.dci_list[i].rnti = dci_alloc_rx[i].rnti;
	ue->dci_ind.dci_list[i].dci_format = dci_alloc_rx[i].format;
	ue->dci_ind.dci_list[i].n_CCE = dci_alloc_rx[i].firstCCE;
	ue->dci_ind.dci_list[i].N_CCE = (int)dci_alloc_rx[i].L;
	
	status = nr_extract_dci_info(ue,
				     eNB_id,
				     ue->frame_parms.frame_type,
				     dci_alloc_rx[i].dci_length,
				     dci_alloc_rx[i].rnti,
				     dci_alloc_rx[i].dci_pdu,
				     &ue->dci_ind.dci_list[i].dci,
				     dci_fields_sizes_cnt[i],
				     dci_alloc_rx[i].format,
				     nr_tti_rx,
				     pdcch_vars2->n_RB_BWP[nb_searchspace_active],
				     pdcch_vars2->n_RB_BWP[nb_searchspace_active],
				     crc_scrambled_values);

	if(status == 0) {
	  LOG_W(PHY,"<-NR_PDCCH_PHY_PROCEDURES_UE (nr_ue_pdcch_procedures)-> bad DCI %d !!! \n",dci_alloc_rx[i].format);
	  return(-1);
	}
	
	LOG_D(PHY,"<-NR_PDCCH_PHY_PROCEDURES_UE (nr_ue_pdcch_procedures)-> Ending function nr_extract_dci_info()\n");

  /*
       nr_generate_ue_ul_dlsch_params_from_dci(ue,
					       eNB_id,
					       frame_rx,
					       nr_tti_rx,
					       dci_alloc_rx[i].dci_pdu,
					       dci_alloc_rx[i].rnti,
					       dci_alloc_rx[i].dci_length,
					       dci_alloc_rx[i].format,
					       ue->pdcch_vars[ue->current_thread_id[nr_tti_rx]][eNB_id],
					       ue->pdsch_vars[ue->current_thread_id[nr_tti_rx]][eNB_id],
					       ue->dlsch[ue->current_thread_id[nr_tti_rx]][eNB_id],
					       ue->ulsch[ue->current_thread_id[nr_tti_rx]][eNB_id][0],
					       &ue->frame_parms,
					       ue->pdsch_config_dedicated,
					       ue->transmission_mode[eNB_id]<7?0:ue->transmission_mode[eNB_id],
					       dci_fields_sizes_cnt[i],
					       pdcch_vars2->n_RB_BWP[nb_searchspace_active],
					       pdcch_vars2->n_RB_BWP[nb_searchspace_active],
					       crc_scrambled_values,
					       &nr_dci_info_extracted);
  */

        
      } // end for loop dci_cnt

    // fill dl_indication message
    ue->dl_indication.module_id = ue->Mod_id;
    ue->dl_indication.cc_id = ue->CC_id;
    ue->dl_indication.gNB_index = eNB_id;
    ue->dl_indication.frame = frame_rx;
    ue->dl_indication.slot = nr_tti_rx;
    ue->dl_indication.rx_ind = NULL; //no data, only dci for now
    ue->dl_indication.dci_ind = &ue->dci_ind; 
    
    //  send to mac
    ue->if_inst->dl_indication(&ue->dl_indication);

#if UE_TIMING_TRACE
  stop_meas(&ue->dlsch_rx_pdcch_stats);
#endif
  VCD_SIGNAL_DUMPER_DUMP_FUNCTION_BY_NAME(VCD_SIGNAL_DUMPER_FUNCTIONS_UE_PDCCH_PROCEDURES, VCD_FUNCTION_OUT);


  } // end for loop nb_searchspace_active
  return(dci_cnt);
}
#endif // NR_PDCCH_SCHED




#if 0

       if (generate_ue_dlsch_params_from_dci(frame_rx,
       nr_tti_rx,
       (DCI1A_5MHz_TDD_1_6_t *)&dci_alloc_rx[i].dci_pdu,
       ue->prach_resources[eNB_id]->ra_RNTI,
       format1A,
       ue->pdcch_vars[ue->current_thread_id[nr_tti_rx]][eNB_id],
       ue->pdsch_vars_ra[eNB_id],
       &ue->dlsch_ra[eNB_id],
       &ue->frame_parms,
       ue->pdsch_config_dedicated,
       SI_RNTI,
       ue->prach_resources[eNB_id]->ra_RNTI,
       P_RNTI,
       ue->transmission_mode[eNB_id]<7?0:ue->transmission_mode[eNB_id],
       0)==0) {

       ue->dlsch_ra_received[eNB_id]++;

       #ifdef DEBUG_PHY_PROC
       LOG_D(PHY,"[UE  %d] Generate UE DLSCH RA_RNTI format 1A, rb_alloc %x, dlsch_ra[eNB_id] %p\n",
       ue->Mod_id,ue->dlsch_ra[eNB_id]->harq_processes[0]->rb_alloc_even[0],ue->dlsch_ra[eNB_id]);
       #endif
       }
       } else if( (dci_alloc_rx[i].rnti == ue->pdcch_vars[ue->current_thread_id[nr_tti_rx]][eNB_id]->crnti) &&
       (dci_alloc_rx[i].format == format0)) {

       #ifdef DEBUG_PHY_PROC
       LOG_D(PHY,"[UE  %d][PUSCH] Frame %d nr_tti_rx %d: Found rnti %x, format 0, dci_cnt %d\n",
       ue->Mod_id,frame_rx,nr_tti_rx,dci_alloc_rx[i].rnti,i);
       #endif

       ue->ulsch_no_allocation_counter[eNB_id] = 0;
       //dump_dci(&ue->frame_parms,&dci_alloc_rx[i]);

       if ((ue->UE_mode[eNB_id] > PRACH) &&
       (generate_ue_ulsch_params_from_dci((void *)&dci_alloc_rx[i].dci_pdu,
       ue->pdcch_vars[ue->current_thread_id[nr_tti_rx]][eNB_id]->crnti,
       nr_tti_rx,
       format0,
       ue,
       proc,
       SI_RNTI,
       0,
       P_RNTI,
       CBA_RNTI,
       eNB_id,
       0)==0)) {
       #if T_TRACER
       NR_DL_FRAME_PARMS *frame_parms = &ue->frame_parms;
       uint8_t harq_pid = subframe2harq_pid(frame_parms,
       pdcch_alloc2ul_frame(frame_parms,proc->frame_rx,proc->nr_tti_rx),
       pdcch_alloc2ul_subframe(frame_parms,proc->nr_tti_rx));

       T(T_UE_PHY_ULSCH_UE_DCI, T_INT(eNB_id), T_INT(proc->frame_rx%1024), T_INT(proc->nr_tti_rx), T_INT(ue->Mod_id),
       T_INT(dci_alloc_rx[i].rnti), T_INT(harq_pid),
       T_INT(ue->ulsch[eNB_id]->harq_processes[harq_pid]->mcs),
       T_INT(ue->ulsch[eNB_id]->harq_processes[harq_pid]->round),
       T_INT(ue->ulsch[eNB_id]->harq_processes[harq_pid]->first_rb),
       T_INT(ue->ulsch[eNB_id]->harq_processes[harq_pid]->nb_rb),
       T_INT(ue->ulsch[eNB_id]->harq_processes[harq_pid]->TBS));
       #endif
       #ifdef DEBUG_PHY_PROC
       LOG_D(PHY,"[UE  %d] Generate UE ULSCH C_RNTI format 0 (nr_tti_rx %d)\n",ue->Mod_id,nr_tti_rx);
       #endif

       }
       } else if( (dci_alloc_rx[i].rnti == ue->ulsch[eNB_id]->cba_rnti[0]) &&
       (dci_alloc_rx[i].format == format0)) {
       // UE could belong to more than one CBA group
       // ue->Mod_id%ue->ulsch[eNB_id]->num_active_cba_groups]
       #ifdef DEBUG_PHY_PROC
       LOG_D(PHY,"[UE  %d][PUSCH] Frame %d nr_tti_rx %d: Found cba rnti %x, format 0, dci_cnt %d\n",
       ue->Mod_id,frame_rx,nr_tti_rx,dci_alloc_rx[i].rnti,i);

       if (((frame_rx%100) == 0) || (frame_rx < 20))
       dump_dci(&ue->frame_parms, &dci_alloc_rx[i]);

       #endif

       ue->ulsch_no_allocation_counter[eNB_id] = 0;
       //dump_dci(&ue->frame_parms,&dci_alloc_rx[i]);

       if ((ue->UE_mode[eNB_id] > PRACH) &&
       (generate_ue_ulsch_params_from_dci((void *)&dci_alloc_rx[i].dci_pdu,
       ue->ulsch[eNB_id]->cba_rnti[0],
       nr_tti_rx,
       format0,
       ue,
       proc,
       SI_RNTI,
       0,
       P_RNTI,
       CBA_RNTI,
       eNB_id,
       0)==0)) {

       #ifdef DEBUG_PHY_PROC
       LOG_D(PHY,"[UE  %d] Generate UE ULSCH CBA_RNTI format 0 (nr_tti_rx %d)\n",ue->Mod_id,nr_tti_rx);
       #endif
       ue->ulsch[eNB_id]->num_cba_dci[(nr_tti_rx+4)%10]++;
       }
       }

       else {
       #ifdef DEBUG_PHY_PROC
       LOG_D(PHY,"[UE  %d] frame %d, nr_tti_rx %d: received DCI %d with RNTI=%x (C-RNTI:%x, CBA_RNTI %x) and format %d!\n",ue->Mod_id,frame_rx,nr_tti_rx,i,dci_alloc_rx[i].rnti,
       ue->pdcch_vars[ue->current_thread_id[nr_tti_rx]][eNB_id]->crnti,
       ue->ulsch[eNB_id]->cba_rnti[0],
       dci_alloc_rx[i].format);

       //      dump_dci(&ue->frame_parms, &dci_alloc_rx[i]);
       #endif
       }*/

    } // end for loop dci_cnt
#if UE_TIMING_TRACE
    stop_meas(&ue->dlsch_rx_pdcch_stats);
#endif
    VCD_SIGNAL_DUMPER_DUMP_FUNCTION_BY_NAME(VCD_SIGNAL_DUMPER_FUNCTIONS_UE_PDCCH_PROCEDURES, VCD_FUNCTION_OUT);

    //    } // end if do_pdcch_monitoring_current_slot
  } // end for loop nb_searchspace_active
  return(0);
}



#endif

#if 0

void ue_pmch_procedures(PHY_VARS_NR_UE *ue, UE_nr_rxtx_proc_t *proc,int eNB_id,int abstraction_flag) {

  int nr_tti_rx = proc->nr_tti_rx;
  int frame_rx = proc->frame_rx;
  int pmch_mcs=-1;
#if defined(Rel10) || defined(Rel14)
  int CC_id = ue->CC_id;
#endif
  uint8_t sync_area=255;
  uint8_t mcch_active;
  int l;
  int ret=0;

  if (is_pmch_subframe(frame_rx,nr_tti_rx,&ue->frame_parms)) {
    LOG_D(PHY,"ue calling pmch nr_tti_rx ..\n ");

    LOG_D(PHY,"[UE %d] Frame %d, nr_tti_rx %d: Querying for PMCH demodulation\n",
	  ue->Mod_id,(nr_tti_rx==9?-1:0)+frame_rx,nr_tti_rx);
#if defined(Rel10) || defined(Rel14)
    /*pmch_mcs = mac_xface->ue_query_mch(ue->Mod_id,
      CC_id,
      frame_rx,
      nr_tti_rx,
      eNB_id,
      &sync_area,
      &mcch_active);*/

#else
    pmch_mcs=-1;
#endif

    if (pmch_mcs>=0) {
      LOG_D(PHY,"[UE %d] Frame %d, nr_tti_rx %d: Programming PMCH demodulation for mcs %d\n",ue->Mod_id,frame_rx,nr_tti_rx,pmch_mcs);
      fill_UE_dlsch_MCH(ue,pmch_mcs,1,0,0);

      if (abstraction_flag == 0 ) {
	for (l=2; l<12; l++) {

	  slot_fep_mbsfn(ue,
			 l,
			 nr_tti_rx,
			 0,0);//ue->rx_offset,0);
	}

	for (l=2; l<12; l++) {
	  rx_pmch(ue,
		  0,
		  nr_tti_rx,
		  l);
	}


	ue->dlsch_MCH[0]->harq_processes[0]->G = get_G(&ue->frame_parms,
						       ue->dlsch_MCH[0]->harq_processes[0]->nb_rb,
						       ue->dlsch_MCH[0]->harq_processes[0]->rb_alloc_even,
						       ue->dlsch_MCH[0]->harq_processes[0]->Qm,
						       1,
						       2,
						       frame_rx,
						       nr_tti_rx,
						       0);

	dlsch_unscrambling(&ue->frame_parms,1,ue->dlsch_MCH[0],
			   ue->dlsch_MCH[0]->harq_processes[0]->G,
			   ue->pdsch_vars_MCH[0]->llr[0],0,nr_tti_rx<<1);

#ifdef UE_DLSCH_PARALLELISATION
	ret = dlsch_decoding_mthread(ue,proc, eNB_id,
				     ue->pdsch_vars_MCH[0]->llr[0],
				     &ue->frame_parms,
				     ue->dlsch_MCH[0],
				     ue->dlsch_MCH[0]->harq_processes[0],
				     frame_rx,
				     nr_tti_rx,
				     0,
				     0,1);
#else
	ret = dlsch_decoding(ue,
			     ue->pdsch_vars_MCH[0]->llr[0],
			     &ue->frame_parms,
			     ue->dlsch_MCH[0],
			     ue->dlsch_MCH[0]->harq_processes[0],
			     frame_rx,
			     nr_tti_rx,
			     0,
			     0,1);
	printf("start pmch dlsch decoding\n");
#endif
      } else { // abstraction
#ifdef PHY_ABSTRACTION
	ret = dlsch_decoding_emul(ue,
				  nr_tti_rx,
				  5, // PMCH
				  eNB_id);
#endif
      }

      if (mcch_active == 1)
	ue->dlsch_mcch_trials[sync_area][0]++;
      else
	ue->dlsch_mtch_trials[sync_area][0]++;

      if (ret == (1+ue->dlsch_MCH[0]->max_turbo_iterations)) {
	if (mcch_active == 1)
	  ue->dlsch_mcch_errors[sync_area][0]++;
	else
	  ue->dlsch_mtch_errors[sync_area][0]++;

	LOG_D(PHY,"[UE %d] Frame %d, nr_tti_rx %d: PMCH in error (%d,%d), not passing to L2 (TBS %d, iter %d,G %d)\n",
	      ue->Mod_id,
              frame_rx,nr_tti_rx,
	      ue->dlsch_mcch_errors[sync_area][0],
	      ue->dlsch_mtch_errors[sync_area][0],
	      ue->dlsch_MCH[0]->harq_processes[0]->TBS>>3,
	      ue->dlsch_MCH[0]->max_turbo_iterations,
	      ue->dlsch_MCH[0]->harq_processes[0]->G);
	dump_mch(ue,0,ue->dlsch_MCH[0]->harq_processes[0]->G,nr_tti_rx);
#ifdef DEBUG_DLSCH

	for (int i=0; i<ue->dlsch_MCH[0]->harq_processes[0]->TBS>>3; i++) {
	  LOG_T(PHY,"%02x.",ue->dlsch_MCH[0]->harq_processes[0]->c[0][i]);
	}

	LOG_T(PHY,"\n");
#endif

	if (nr_tti_rx==9)
	  //mac_xface->macphy_exit("Why are we exiting here?");
	  } else { // decoding successful
#if defined(Rel10) || defined(Rel14)

	if (mcch_active == 1) {
	  /*mac_xface->ue_send_mch_sdu(ue->Mod_id,
	    CC_id,
	    frame_rx,
	    ue->dlsch_MCH[0]->harq_processes[0]->b,
	    ue->dlsch_MCH[0]->harq_processes[0]->TBS>>3,
	    eNB_id,// not relevant in eMBMS context
	    sync_area);*/
	  ue->dlsch_mcch_received[sync_area][0]++;


	  if (ue->dlsch_mch_received_sf[nr_tti_rx%5][0] == 1 ) {
	    ue->dlsch_mch_received_sf[nr_tti_rx%5][0]=0;
	  } else {
	    ue->dlsch_mch_received[0]+=1;
	    ue->dlsch_mch_received_sf[nr_tti_rx][0]=1;
	  }


	}
#endif // Rel10 || Rel14
      } // decoding sucessful
    } // pmch_mcs>=0
  } // is_pmch_subframe=true
}
#endif

void copy_harq_proc_struct(NR_DL_UE_HARQ_t *harq_processes_dest, NR_DL_UE_HARQ_t *current_harq_processes)
{

  harq_processes_dest->B             = current_harq_processes->B             ;
  harq_processes_dest->C             = current_harq_processes->C             ;
  harq_processes_dest->DCINdi         = current_harq_processes->DCINdi             ;
  harq_processes_dest->F             = current_harq_processes->F             ;
  harq_processes_dest->G             = current_harq_processes->G             ;
  harq_processes_dest->K             = current_harq_processes->K             ;
  harq_processes_dest->Nl             = current_harq_processes->Nl             ;
  harq_processes_dest->Qm             = current_harq_processes->Qm             ;
  harq_processes_dest->TBS            = current_harq_processes->TBS            ;
  harq_processes_dest->b              = current_harq_processes->b              ;
  harq_processes_dest->codeword       = current_harq_processes->codeword       ;
  harq_processes_dest->delta_PUCCH    = current_harq_processes->delta_PUCCH    ;
  harq_processes_dest->dl_power_off   = current_harq_processes->dl_power_off   ;
  harq_processes_dest->first_tx       = current_harq_processes->first_tx       ;
  harq_processes_dest->mcs            = current_harq_processes->mcs            ;
  harq_processes_dest->mimo_mode      = current_harq_processes->mimo_mode      ;
  harq_processes_dest->nb_rb          = current_harq_processes->nb_rb          ;
  harq_processes_dest->pmi_alloc      = current_harq_processes->pmi_alloc      ;
  harq_processes_dest->rb_alloc_even[0]  = current_harq_processes->rb_alloc_even[0] ;
  harq_processes_dest->rb_alloc_even[1]  = current_harq_processes->rb_alloc_even[1] ;
  harq_processes_dest->rb_alloc_even[2]  = current_harq_processes->rb_alloc_even[2] ;
  harq_processes_dest->rb_alloc_even[3]  = current_harq_processes->rb_alloc_even[3] ;
  harq_processes_dest->rb_alloc_odd[0]  = current_harq_processes->rb_alloc_odd[0]  ;
  harq_processes_dest->rb_alloc_odd[1]  = current_harq_processes->rb_alloc_odd[1]  ;
  harq_processes_dest->rb_alloc_odd[2]  = current_harq_processes->rb_alloc_odd[2]  ;
  harq_processes_dest->rb_alloc_odd[3]  = current_harq_processes->rb_alloc_odd[3]  ;
  harq_processes_dest->round          = current_harq_processes->round          ;
  harq_processes_dest->rvidx          = current_harq_processes->rvidx          ;
  harq_processes_dest->status         = current_harq_processes->status         ;
  harq_processes_dest->vrb_type       = current_harq_processes->vrb_type       ;

}

/*void copy_ack_struct(nr_harq_status_t *harq_ack_dest, nr_harq_status_t *current_harq_ack)
  {
  memcpy(harq_ack_dest, current_harq_ack, sizeof(nr_harq_status_t));
  }*/

void nr_ue_pdsch_procedures(PHY_VARS_NR_UE *ue, UE_nr_rxtx_proc_t *proc, int eNB_id, PDSCH_t pdsch, NR_UE_DLSCH_t *dlsch0, NR_UE_DLSCH_t *dlsch1) {

  int nr_tti_rx = proc->nr_tti_rx;
  int m;
  int i_mod,eNB_id_i,dual_stream_UE;
  int first_symbol_flag=0;

  if (dlsch0->active == 0)
    return;

  if (dlsch0 && (!dlsch1))  {
    int harq_pid = dlsch0->current_harq_pid;
    uint16_t pdsch_start_rb = dlsch0->harq_processes[harq_pid]->start_rb;
    uint16_t pdsch_nb_rb =  dlsch0->harq_processes[harq_pid]->nb_rb;
    uint16_t s0 =  dlsch0->harq_processes[harq_pid]->start_symbol;
    uint16_t s1 =  dlsch0->harq_processes[harq_pid]->nb_symbols;

    LOG_D(PHY,"[UE %d] PDSCH type %d active in nr_tti_rx %d, harq_pid %d, rb_start %d, nb_rb %d, symbol_start %d, nb_symbols %d\n",ue->Mod_id,pdsch,nr_tti_rx,harq_pid,pdsch_start_rb,pdsch_nb_rb,s0,s1);

    for (m=s0;m<=s1;m++) {

      if (m==s0)
	nr_pdsch_channel_estimation(ue,
				    0 /*eNB_id*/,
				    nr_tti_rx,
				    0 /*p*/,
				    m,
				    ue->frame_parms.first_carrier_offset+pdsch_start_rb*12,
				    pdsch_nb_rb);
      

      dual_stream_UE = 0;
      eNB_id_i = eNB_id+1;
      i_mod = 0;

      if ((m==s0) && (m<3))
	first_symbol_flag = 1;
      else
	first_symbol_flag = 0;
#if UE_TIMING_TRACE
      uint8_t slot = 0;
      if(m >= ue->frame_parms.symbols_per_tti>>1)
        slot = 1;
      start_meas(&ue->dlsch_llr_stats_parallelization[ue->current_thread_id[nr_tti_rx]][slot]);
#endif
      // process DLSCH received in first slot
      nr_rx_pdsch(ue,
	       pdsch,
	       eNB_id,
	       eNB_id_i,
	       proc->frame_rx,
	       nr_tti_rx,  // nr_tti_rx,
	       m,
	       first_symbol_flag,
	       dual_stream_UE,
	       i_mod,
	       dlsch0->current_harq_pid);
#if UE_TIMING_TRACE
      stop_meas(&ue->dlsch_llr_stats_parallelization[ue->current_thread_id[nr_tti_rx]][slot]);
#if DISABLE_LOG_X
      printf("[AbsSFN %d.%d] LLR Computation Symbol %d %5.2f \n",proc->frame_rx,nr_tti_rx,m,ue->dlsch_llr_stats_parallelization[ue->current_thread_id[nr_tti_rx]][slot].p_time/(cpuf*1000.0));
#else
      LOG_D(PHY, "[AbsSFN %d.%d] LLR Computation Symbol %d %5.2f \n",proc->frame_rx,nr_tti_rx,m,ue->dlsch_llr_stats_parallelization[ue->current_thread_id[nr_tti_rx]][slot].p_time/(cpuf*1000.0));
#endif
#endif

      if(first_symbol_flag)
	{
          proc->first_symbol_available = 1;
	}
    } // CRNTI active
  }
}
#if 0
void process_rar(PHY_VARS_NR_UE *ue, UE_nr_rxtx_proc_t *proc, int eNB_id, runmode_t mode, int abstraction_flag) {

  int frame_rx = proc->frame_rx;
  int nr_tti_rx = proc->nr_tti_rx;
  int timing_advance;
  NR_UE_DLSCH_t *dlsch0 = ue->dlsch_ra[eNB_id];
  int harq_pid = 0;
  uint8_t *rar;
  /*
  uint8_t next1_thread_id = ue->current_thread_id[nr_tti_rx]== (RX_NB_TH-1) ? 0:(ue->current_thread_id[nr_tti_rx]+1);
  uint8_t next2_thread_id = next1_thread_id== (RX_NB_TH-1) ? 0:(next1_thread_id+1);
  */

  LOG_D(PHY,"[UE  %d][RAPROC] Frame %d nr_tti_rx %d Received RAR  mode %d\n",
	ue->Mod_id,
	frame_rx,
	nr_tti_rx, ue->UE_mode[eNB_id]);


  if (ue->mac_enabled == 1) {
    if ((ue->UE_mode[eNB_id] != PUSCH) &&
	(ue->prach_resources[eNB_id]->Msg3!=NULL)) {
      LOG_D(PHY,"[UE  %d][RAPROC] Frame %d nr_tti_rx %d Invoking MAC for RAR (current preamble %d)\n",
	    ue->Mod_id,frame_rx,
	    nr_tti_rx,
	    ue->prach_resources[eNB_id]->ra_PreambleIndex);
      
      /*      timing_advance = mac_xface->ue_process_rar(ue->Mod_id,
	      ue->CC_id,
	      frame_rx,
	      ue->prach_resources[eNB_id]->ra_RNTI,
	      dlsch0->harq_processes[0]->b,
	      &ue->pdcch_vars[ue->current_thread_id[nr_tti_rx]][eNB_id]->crnti,
	      ue->prach_resources[eNB_id]->ra_PreambleIndex,
	      dlsch0->harq_processes[0]->b); // alter the 'b' buffer so it contains only the selected RAR header and RAR payload
      */
      /*
      ue->pdcch_vars[next1_thread_id][eNB_id]->crnti = ue->pdcch_vars[ue->current_thread_id[nr_tti_rx]][eNB_id]->crnti;
      ue->pdcch_vars[next2_thread_id][eNB_id]->crnti = ue->pdcch_vars[ue->current_thread_id[nr_tti_rx]][eNB_id]->crnti;
      */

      if (timing_advance!=0xffff) {

	LOG_D(PHY,"[UE  %d][RAPROC] Frame %d nr_tti_rx %d Got rnti %x and timing advance %d from RAR\n",
              ue->Mod_id,
              frame_rx,
              nr_tti_rx,
              ue->pdcch_vars[ue->current_thread_id[nr_tti_rx]][eNB_id]->crnti,
              timing_advance);

	// remember this c-rnti is still a tc-rnti

	ue->pdcch_vars[ue->current_thread_id[nr_tti_rx]][eNB_id]->crnti_is_temporary = 1;
	      
	//timing_advance = 0;
	nr_process_timing_advance_rar(ue,proc,timing_advance);
	      
	if (mode!=debug_prach) {
	  ue->ulsch_Msg3_active[eNB_id]=1;
	  nr_get_Msg3_alloc(&ue->frame_parms,
			    nr_tti_rx,
			    frame_rx,
			    &ue->ulsch_Msg3_frame[eNB_id],
			    &ue->ulsch_Msg3_subframe[eNB_id]);
	  
	  LOG_D(PHY,"[UE  %d][RAPROC] Got Msg3_alloc Frame %d nr_tti_rx %d: Msg3_frame %d, Msg3_subframe %d\n",
		ue->Mod_id,
		frame_rx,
		nr_tti_rx,
		ue->ulsch_Msg3_frame[eNB_id],
		ue->ulsch_Msg3_subframe[eNB_id]);
	  harq_pid = nr_subframe2harq_pid(&ue->frame_parms,
					  ue->ulsch_Msg3_frame[eNB_id],
					  ue->ulsch_Msg3_subframe[eNB_id]);
	  ue->ulsch[eNB_id]->harq_processes[harq_pid]->round = 0;
	  
	  ue->UE_mode[eNB_id] = RA_RESPONSE;
	  //      ue->Msg3_timer[eNB_id] = 10;
	  ue->ulsch[eNB_id]->power_offset = 6;
	  ue->ulsch_no_allocation_counter[eNB_id] = 0;
	}
      } else { // PRACH preamble doesn't match RAR
	LOG_W(PHY,"[UE  %d][RAPROC] Received RAR preamble (%d) doesn't match !!!\n",
	      ue->Mod_id,
	      ue->prach_resources[eNB_id]->ra_PreambleIndex);
      }
    } // mode != PUSCH
  }
  else {
    rar = dlsch0->harq_processes[0]->b+1;
    timing_advance = ((((uint16_t)(rar[0]&0x7f))<<4) + (rar[1]>>4));
    nr_process_timing_advance_rar(ue,proc,timing_advance);
  }

}
#endif

void nr_ue_dlsch_procedures(PHY_VARS_NR_UE *ue,
       UE_nr_rxtx_proc_t *proc,
       int eNB_id,
       PDSCH_t pdsch,
       NR_UE_DLSCH_t *dlsch0,
       NR_UE_DLSCH_t *dlsch1,
       int *dlsch_errors,
       runmode_t mode) {

  int harq_pid;
  int frame_rx = proc->frame_rx;
  int nr_tti_rx = proc->nr_tti_rx;
  int ret=0, ret1=0;
  //int CC_id = ue->CC_id;
  NR_UE_PDSCH *pdsch_vars;
  uint8_t is_cw0_active = 0;
  uint8_t is_cw1_active = 0;
  nfapi_nr_config_request_t *cfg = &ue->nrUE_config;
  uint8_t dmrs_type = cfg->pdsch_config.dmrs_type.value;
  uint8_t nb_re_dmrs = (dmrs_type==NFAPI_NR_DMRS_TYPE1)?6:4;
  uint16_t length_dmrs = 1; //cfg->pdsch_config.dmrs_max_length.value;
  uint16_t nb_symb_sch = 9;

  if (dlsch0==NULL)
    AssertFatal(0,"dlsch0 should be defined at this level \n");

  harq_pid = dlsch0->current_harq_pid;
  is_cw0_active = dlsch0->harq_processes[harq_pid]->status;
  nb_symb_sch = dlsch0->harq_processes[harq_pid]->nb_symbols;

  if(dlsch1)
    is_cw1_active = dlsch1->harq_processes[harq_pid]->status;

  LOG_D(PHY,"AbsSubframe %d.%d Start LDPC Decoder for CW0 [harq_pid %d] ? %d \n", frame_rx%1024, nr_tti_rx, harq_pid, is_cw0_active);
  LOG_D(PHY,"AbsSubframe %d.%d Start LDPC Decoder for CW1 [harq_pid %d] ? %d \n", frame_rx%1024, nr_tti_rx, harq_pid, is_cw1_active);

  if(is_cw0_active && is_cw1_active)
    {
      dlsch0->Kmimo = 2;
      dlsch1->Kmimo = 2;
    }
  else
    {
      dlsch0->Kmimo = 1;
    }
  if (1) {
    switch (pdsch) {
    case SI_PDSCH:
      pdsch_vars = ue->pdsch_vars_SI[eNB_id];
      break;
    case RA_PDSCH:
      pdsch_vars = ue->pdsch_vars_ra[eNB_id];
      break;
    case P_PDSCH:
      pdsch_vars = ue->pdsch_vars_p[eNB_id];
      break;
    case PDSCH:
      pdsch_vars = ue->pdsch_vars[ue->current_thread_id[nr_tti_rx]][eNB_id];
      break;
    case PMCH:
    case PDSCH1:
      LOG_E(PHY,"Illegal PDSCH %d for ue_pdsch_procedures\n",pdsch);
      pdsch_vars = NULL;
      return;
      break;
    default:
      pdsch_vars = NULL;
      return;
      break;

    }
    if (frame_rx < *dlsch_errors)
      *dlsch_errors=0;

    if (pdsch==RA_PDSCH) {
      if (ue->prach_resources[eNB_id]!=NULL)
	dlsch0->rnti = ue->prach_resources[eNB_id]->ra_RNTI;
      else {
	LOG_E(PHY,"[UE %d] Frame %d, nr_tti_rx %d: FATAL, prach_resources is NULL\n",ue->Mod_id,frame_rx,nr_tti_rx);
	//mac_xface->macphy_exit("prach_resources is NULL");
	return;
      }
    }


      // start ldpc decode for CW 0
      dlsch0->harq_processes[harq_pid]->G = nr_get_G(dlsch0->harq_processes[harq_pid]->nb_rb,
						     nb_symb_sch,
						     nb_re_dmrs,
						     length_dmrs,
						     dlsch0->harq_processes[harq_pid]->Qm,
						     dlsch0->harq_processes[harq_pid]->Nl);
#if UE_TIMING_TRACE
      start_meas(&ue->dlsch_unscrambling_stats);
#endif
      nr_dlsch_unscrambling(pdsch_vars->llr[0],
    		  	  	  	    dlsch0->harq_processes[harq_pid]->G,
							0,
							ue->frame_parms.Nid_cell,
							dlsch0->rnti);
      

#if UE_TIMING_TRACE
      stop_meas(&ue->dlsch_unscrambling_stats);
#endif

#if 0
      LOG_I(PHY," ------ start ldpc decoder for AbsSubframe %d.%d / %d  ------  \n", frame_rx, nr_tti_rx, harq_pid);
      LOG_I(PHY,"start ldpc decode for CW 0 for AbsSubframe %d.%d / %d --> nb_rb %d \n", frame_rx, nr_tti_rx, harq_pid, dlsch0->harq_processes[harq_pid]->nb_rb);
      LOG_I(PHY,"start ldpc decode for CW 0 for AbsSubframe %d.%d / %d  --> rb_alloc_even %x \n", frame_rx, nr_tti_rx, harq_pid, dlsch0->harq_processes[harq_pid]->rb_alloc_even);
      LOG_I(PHY,"start ldpc decode for CW 0 for AbsSubframe %d.%d / %d  --> Qm %d \n", frame_rx, nr_tti_rx, harq_pid, dlsch0->harq_processes[harq_pid]->Qm);
      LOG_I(PHY,"start ldpc decode for CW 0 for AbsSubframe %d.%d / %d  --> Nl %d \n", frame_rx, nr_tti_rx, harq_pid, dlsch0->harq_processes[harq_pid]->Nl);
      LOG_I(PHY,"start ldpc decode for CW 0 for AbsSubframe %d.%d / %d  --> G  %d \n", frame_rx, nr_tti_rx, harq_pid, dlsch0->harq_processes[harq_pid]->G);
      LOG_I(PHY,"start ldpc decode for CW 0 for AbsSubframe %d.%d / %d  --> Kmimo  %d \n", frame_rx, nr_tti_rx, harq_pid, dlsch0->Kmimo);
      LOG_I(PHY,"start ldpc decode for CW 0 for AbsSubframe %d.%d / %d  --> Pdcch Sym  %d \n", frame_rx, nr_tti_rx, harq_pid, ue->pdcch_vars[ue->current_thread_id[nr_tti_rx]][eNB_id]->num_pdcch_symbols);
#endif

#if UE_TIMING_TRACE
      start_meas(&ue->dlsch_decoding_stats[ue->current_thread_id[nr_tti_rx]]);
#endif

#ifdef UE_DLSCH_PARALLELISATION
		 ret = nr_dlsch_decoding_mthread(ue,
			   proc,
			   eNB_id,
			   pdsch_vars->llr[0],
			   &ue->frame_parms,
			   dlsch0,
			   dlsch0->harq_processes[harq_pid],
			   frame_rx,
			   nb_symb_sch,
			   nr_tti_rx,
			   harq_pid,
			   pdsch==PDSCH?1:0,
			   dlsch0->harq_processes[harq_pid]->TBS>256?1:0);
		 LOG_T(PHY,"UE_DLSCH_PARALLELISATION is defined, ret = %d\n", ret);
#else
      ret = nr_dlsch_decoding(ue,
			   pdsch_vars->llr[0],
			   &ue->frame_parms,
			   dlsch0,
			   dlsch0->harq_processes[harq_pid],
			   frame_rx,
			   nb_symb_sch,
			   nr_tti_rx,
			   harq_pid,
			   pdsch==PDSCH?1:0,
			   dlsch0->harq_processes[harq_pid]->TBS>256?1:0);
      LOG_T(PHY,"UE_DLSCH_PARALLELISATION is NOT defined, ret = %d\n", ret);
      //printf("start cW0 dlsch decoding\n");
#endif

#if UE_TIMING_TRACE
      stop_meas(&ue->dlsch_decoding_stats[ue->current_thread_id[nr_tti_rx]]);
#if DISABLE_LOG_X
      printf(" --> Unscrambling for CW0 %5.3f\n",
              (ue->dlsch_unscrambling_stats.p_time)/(cpuf*1000.0));
      printf("AbsSubframe %d.%d --> LDPC Decoding for CW0 %5.3f\n",
              frame_rx%1024, nr_tti_rx,(ue->dlsch_decoding_stats[ue->current_thread_id[nr_tti_rx]].p_time)/(cpuf*1000.0));
#else
      LOG_I(PHY, " --> Unscrambling for CW0 %5.3f\n",
              (ue->dlsch_unscrambling_stats.p_time)/(cpuf*1000.0));
      LOG_I(PHY, "AbsSubframe %d.%d --> LDPC Decoding for CW0 %5.3f\n",
              frame_rx%1024, nr_tti_rx,(ue->dlsch_decoding_stats[ue->current_thread_id[nr_tti_rx]].p_time)/(cpuf*1000.0));
#endif

#endif
      if(is_cw1_active)
      {
          // start ldpc decode for CW 1
          dlsch1->harq_processes[harq_pid]->G = nr_get_G(dlsch1->harq_processes[harq_pid]->nb_rb,
							 nb_symb_sch,
							 nb_re_dmrs,
							 length_dmrs,
							 dlsch1->harq_processes[harq_pid]->Qm,
							 dlsch1->harq_processes[harq_pid]->Nl);
#if UE_TIMING_TRACE
          start_meas(&ue->dlsch_unscrambling_stats);
#endif
          nr_dlsch_unscrambling(pdsch_vars->llr[1],
              		  	  	  	  	dlsch1->harq_processes[harq_pid]->G,
                                    0,
          							ue->frame_parms.Nid_cell,
          							dlsch1->rnti);
#if UE_TIMING_TRACE
          stop_meas(&ue->dlsch_unscrambling_stats);
#endif

#if 0
          LOG_I(PHY,"start ldpc decode for CW 1 for AbsSubframe %d.%d / %d --> nb_rb %d \n", frame_rx, nr_tti_rx, harq_pid, dlsch1->harq_processes[harq_pid]->nb_rb);
          LOG_I(PHY,"start ldpc decode for CW 1 for AbsSubframe %d.%d / %d  --> rb_alloc_even %x \n", frame_rx, nr_tti_rx, harq_pid, dlsch1->harq_processes[harq_pid]->rb_alloc_even);
          LOG_I(PHY,"start ldpc decode for CW 1 for AbsSubframe %d.%d / %d  --> Qm %d \n", frame_rx, nr_tti_rx, harq_pid, dlsch1->harq_processes[harq_pid]->Qm);
          LOG_I(PHY,"start ldpc decode for CW 1 for AbsSubframe %d.%d / %d  --> Nl %d \n", frame_rx, nr_tti_rx, harq_pid, dlsch1->harq_processes[harq_pid]->Nl);
          LOG_I(PHY,"start ldpc decode for CW 1 for AbsSubframe %d.%d / %d  --> G  %d \n", frame_rx, nr_tti_rx, harq_pid, dlsch1->harq_processes[harq_pid]->G);
          LOG_I(PHY,"start ldpc decode for CW 1 for AbsSubframe %d.%d / %d  --> Kmimo  %d \n", frame_rx, nr_tti_rx, harq_pid, dlsch1->Kmimo);
          LOG_I(PHY,"start ldpc decode for CW 1 for AbsSubframe %d.%d / %d  --> Pdcch Sym  %d \n", frame_rx, nr_tti_rx, harq_pid, ue->pdcch_vars[ue->current_thread_id[nr_tti_rx]][eNB_id]->num_pdcch_symbols);
#endif

#if UE_TIMING_TRACE
          start_meas(&ue->dlsch_decoding_stats[ue->current_thread_id[nr_tti_rx]]);
#endif

#ifdef UE_DLSCH_PARALLELISATION
          ret1 = nr_dlsch_decoding_mthread(ue,
        		  	  	  	proc,
        		  	  	    eNB_id,
                            pdsch_vars->llr[1],
                            &ue->frame_parms,
                            dlsch1,
                            dlsch1->harq_processes[harq_pid],
                            frame_rx,
                            nb_symb_sch,
                            nr_tti_rx,
                            harq_pid,
                            pdsch==PDSCH?1:0,
                            dlsch1->harq_processes[harq_pid]->TBS>256?1:0);
          LOG_T(PHY,"UE_DLSCH_PARALLELISATION is defined, ret1 = %d\n", ret1);
#else
          ret1 = nr_dlsch_decoding(ue,
                  pdsch_vars->llr[1],
                  &ue->frame_parms,
                  dlsch1,
                  dlsch1->harq_processes[harq_pid],
                  frame_rx,
				  nb_symb_sch,
                  nr_tti_rx,
                  harq_pid,
                  pdsch==PDSCH?1:0,//proc->decoder_switch,
                  dlsch1->harq_processes[harq_pid]->TBS>256?1:0);
          LOG_T(PHY,"UE_DLSCH_PARALLELISATION is NOT defined, ret1 = %d\n", ret1);
          printf("start cw1 dlsch decoding\n");
#endif

#if UE_TIMING_TRACE
          stop_meas(&ue->dlsch_decoding_stats[ue->current_thread_id[nr_tti_rx]]);
#if DISABLE_LOG_X
          printf(" --> Unscrambling for CW1 %5.3f\n",
                  (ue->dlsch_unscrambling_stats.p_time)/(cpuf*1000.0));
          printf("AbsSubframe %d.%d --> ldpc Decoding for CW1 %5.3f\n",
                  frame_rx%1024, nr_tti_rx,(ue->dlsch_decoding_stats[ue->current_thread_id[nr_tti_rx]].p_time)/(cpuf*1000.0));
#else
          LOG_D(PHY, " --> Unscrambling for CW1 %5.3f\n",
                  (ue->dlsch_unscrambling_stats.p_time)/(cpuf*1000.0));
          LOG_D(PHY, "AbsSubframe %d.%d --> ldpc Decoding for CW1 %5.3f\n",
                  frame_rx%1024, nr_tti_rx,(ue->dlsch_decoding_stats[ue->current_thread_id[nr_tti_rx]].p_time)/(cpuf*1000.0));
#endif

#endif
          LOG_I(PHY,"AbsSubframe %d.%d --> ldpc Decoding for CW1 %5.3f\n",
                  frame_rx%1024, nr_tti_rx,(ue->dlsch_decoding_stats[ue->current_thread_id[nr_tti_rx]].p_time)/(cpuf*1000.0));
      }

      LOG_D(PHY," ------ end ldpc decoder for AbsSubframe %d.%d ------  \n", frame_rx, nr_tti_rx);
    }




}


/*!
 * \brief This is the UE synchronize thread.
 * It performs band scanning and synchonization.
 * \param arg is a pointer to a \ref PHY_VARS_NR_UE structure.
 * \returns a pointer to an int. The storage is not on the heap and must not be freed.
 */
#ifdef UE_SLOT_PARALLELISATION
#define FIFO_PRIORITY   40
void *UE_thread_slot1_dl_processing(void *arg) {

  static __thread int UE_dl_slot1_processing_retval;
  struct rx_tx_thread_data *rtd = arg;
  UE_nr_rxtx_proc_t *proc = rtd->proc;
  PHY_VARS_NR_UE    *ue   = rtd->UE;

  int frame_rx;
  uint8_t nr_tti_rx;
  uint8_t pilot0;
  uint8_t pilot1;
  uint8_t slot1;

  uint8_t next_nr_tti_rx;
  uint8_t next_subframe_slot0;

  proc->instance_cnt_slot1_dl_processing=-1;
  proc->nr_tti_rx=proc->sub_frame_start;

  char threadname[256];
  sprintf(threadname,"UE_thread_slot1_dl_processing_%d", proc->sub_frame_start);

  cpu_set_t cpuset;
  CPU_ZERO(&cpuset);
  if ( (proc->sub_frame_start+1)%RX_NB_TH == 0 && threads.slot1_proc_one != -1 )
    CPU_SET(threads.slot1_proc_one, &cpuset);
  if ( (proc->sub_frame_start+1)%RX_NB_TH == 1 && threads.slot1_proc_two != -1 )
    CPU_SET(threads.slot1_proc_two, &cpuset);
  if ( (proc->sub_frame_start+1)%RX_NB_TH == 2 && threads.slot1_proc_three != -1 )
    CPU_SET(threads.slot1_proc_three, &cpuset);

  init_thread(900000,1000000 , FIFO_PRIORITY-1, &cpuset,
	      threadname);

  while (!oai_exit) {
    if (pthread_mutex_lock(&proc->mutex_slot1_dl_processing) != 0) {
      LOG_E( PHY, "[SCHED][UE] error locking mutex for UE slot1 dl processing\n" );
      exit_fun("nothing to add");
    }
    while (proc->instance_cnt_slot1_dl_processing < 0) {
      // most of the time, the thread is waiting here
      pthread_cond_wait( &proc->cond_slot1_dl_processing, &proc->mutex_slot1_dl_processing );
    }
    if (pthread_mutex_unlock(&proc->mutex_slot1_dl_processing) != 0) {
      LOG_E( PHY, "[SCHED][UE] error unlocking mutex for UE slot1 dl processing \n" );
      exit_fun("nothing to add");
    }

    /*for(int th_idx=0; th_idx< RX_NB_TH; th_idx++)
      {
      frame_rx    = ue->proc.proc_rxtx[0].frame_rx;
      nr_tti_rx = ue->proc.proc_rxtx[0].nr_tti_rx;
      printf("AbsSubframe %d.%d execute dl slot1 processing \n", frame_rx, nr_tti_rx);
      }*/
    frame_rx    = proc->frame_rx;
    nr_tti_rx = proc->nr_tti_rx;
    next_nr_tti_rx    = (1+nr_tti_rx)%10;
    next_subframe_slot0 = next_nr_tti_rx<<1;

    slot1  = (nr_tti_rx<<1) + 1;
    pilot0 = 0;

    //printf("AbsSubframe %d.%d execute dl slot1 processing \n", frame_rx, nr_tti_rx);

    if (ue->frame_parms.Ncp == 0) {  // normal prefix
      pilot1 = 4;
    } else { // extended prefix
      pilot1 = 3;
    }

    /**** Slot1 FE Processing ****/
#if UE_TIMING_TRACE
    start_meas(&ue->ue_front_end_per_slot_stat[ue->current_thread_id[nr_tti_rx]][1]);
#endif
    // I- start dl slot1 processing
    // do first symbol of next downlink nr_tti_rx for channel estimation
    /*
    // 1- perform FFT for pilot ofdm symbols first (ofdmSym0 next nr_tti_rx ofdmSym11)
    if (nr_subframe_select(&ue->frame_parms,next_nr_tti_rx) != SF_UL)
    {
    front_end_fft(ue,
    pilot0,
    next_subframe_slot0,
    0,
    0);
    }

    front_end_fft(ue,
    pilot1,
    slot1,
    0,
    0);
    */
    // 1- perform FFT
    for (int l=1; l<ue->frame_parms.symbols_per_tti>>1; l++)
      {
	//if( (l != pilot0) && (l != pilot1))
	{
#if UE_TIMING_TRACE
	  start_meas(&ue->ofdm_demod_stats);
#endif
	  VCD_SIGNAL_DUMPER_DUMP_FUNCTION_BY_NAME(VCD_SIGNAL_DUMPER_FUNCTIONS_UE_SLOT_FEP, VCD_FUNCTION_IN);
	  //printf("AbsSubframe %d.%d FFT slot %d, symbol %d\n", frame_rx,nr_tti_rx,slot1,l);
	  front_end_fft(ue,
                        l,
                        slot1,
                        0,
                        0);
	  VCD_SIGNAL_DUMPER_DUMP_FUNCTION_BY_NAME(VCD_SIGNAL_DUMPER_FUNCTIONS_UE_SLOT_FEP, VCD_FUNCTION_OUT);
#if UE_TIMING_TRACE
	  stop_meas(&ue->ofdm_demod_stats);
#endif
	}
      } // for l=1..l2

    if (nr_subframe_select(&ue->frame_parms,next_nr_tti_rx) != SF_UL)
      {
	//printf("AbsSubframe %d.%d FFT slot %d, symbol %d\n", frame_rx,nr_tti_rx,next_subframe_slot0,pilot0);
	front_end_fft(ue,
		      pilot0,
		      next_subframe_slot0,
		      0,
		      0);
      }

    // 2- perform Channel Estimation for slot1
    for (int l=1; l<ue->frame_parms.symbols_per_tti>>1; l++)
      {
	if(l == pilot1)
	  {
	    //wait until channel estimation for pilot0/slot1 is available
	    uint32_t wait = 0;
	    while(proc->chan_est_pilot0_slot1_available == 0)
	      {
		usleep(1);
		wait++;
	      }
	    //printf("[slot1 dl processing] ChanEst symbol %d slot %d wait%d\n",l,slot1,wait);
	  }
	//printf("AbsSubframe %d.%d ChanEst slot %d, symbol %d\n", frame_rx,nr_tti_rx,slot1,l);
	front_end_chanEst(ue,
			  l,
			  slot1,
			  0);
	ue_measurement_procedures(l-1,ue,proc,0,1+(nr_tti_rx<<1),0,ue->mode);
      }
    //printf("AbsSubframe %d.%d ChanEst slot %d, symbol %d\n", frame_rx,nr_tti_rx,next_subframe_slot0,pilot0);
    front_end_chanEst(ue,
		      pilot0,
		      next_subframe_slot0,
		      0);

    if ( (nr_tti_rx == 0) && (ue->decode_MIB == 1))
      {
	ue_pbch_procedures(0,ue,proc,0);
      }

    proc->chan_est_slot1_available = 1;
    //printf("Set available slot 1channelEst to 1 AbsSubframe %d.%d \n",frame_rx,nr_tti_rx);
    //printf(" [slot1 dl processing] ==> FFT/CHanEst Done for AbsSubframe %d.%d \n", proc->frame_rx, proc->nr_tti_rx);

    //printf(" [slot1 dl processing] ==> Start LLR Comuptation slot1 for AbsSubframe %d.%d \n", proc->frame_rx, proc->nr_tti_rx);


#if UE_TIMING_TRACE
    stop_meas(&ue->ue_front_end_per_slot_stat[ue->current_thread_id[nr_tti_rx]][1]);
#if DISABLE_LOG_X
    printf("[AbsSFN %d.%d] Slot1: FFT + Channel Estimate + Pdsch Proc Slot0 %5.2f \n",frame_rx,nr_tti_rx,ue->ue_front_end_per_slot_stat[ue->current_thread_id[nr_tti_rx]][1].p_time/(cpuf*1000.0));
#else
    LOG_D(PHY, "[AbsSFN %d.%d] Slot1: FFT + Channel Estimate + Pdsch Proc Slot0 %5.2f \n",frame_rx,nr_tti_rx,ue->ue_front_end_per_slot_stat[ue->current_thread_id[nr_tti_rx]][1].p_time/(cpuf*1000.0));
#endif
#endif


    //wait until pdcch is decoded
    uint32_t wait = 0;
    while(proc->dci_slot0_available == 0)
      {
        usleep(1);
        wait++;
      }
    //printf("[slot1 dl processing] AbsSubframe %d.%d LLR Computation Start wait DCI %d\n",frame_rx,nr_tti_rx,wait);


    /**** Pdsch Procedure Slot1 ****/
    // start slot1 thread for Pdsch Procedure (slot1)
    // do procedures for C-RNTI
    //printf("AbsSubframe %d.%d Pdsch Procedure (slot1)\n",frame_rx,nr_tti_rx);


#if UE_TIMING_TRACE
    start_meas(&ue->pdsch_procedures_per_slot_stat[ue->current_thread_id[nr_tti_rx]][1]);
#endif
    // start slave thread for Pdsch Procedure (slot1)
    // do procedures for C-RNTI
    uint8_t eNB_id = 0;

    if (ue->dlsch[ue->current_thread_id[nr_tti_rx]][eNB_id][0]->active == 1) {
      //wait until first ofdm symbol is processed
      //wait = 0;
      //while(proc->first_symbol_available == 0)
      //{
      //    usleep(1);
      //    wait++;
      //}
      //printf("[slot1 dl processing] AbsSubframe %d.%d LLR Computation Start wait First Ofdm Sym %d\n",frame_rx,nr_tti_rx,wait);

      //VCD_SIGNAL_DUMPER_DUMP_FUNCTION_BY_NAME(VCD_SIGNAL_DUMPER_FUNCTIONS_PDSCH_PROC, VCD_FUNCTION_IN);
      ue_pdsch_procedures(ue,
			  proc,
			  eNB_id,
			  PDSCH,
			  ue->dlsch[ue->current_thread_id[nr_tti_rx]][eNB_id][0],
			  NULL,
			  (ue->frame_parms.symbols_per_tti>>1),
			  ue->frame_parms.symbols_per_tti-1,
			  abstraction_flag);
      LOG_D(PHY," ------ end PDSCH ChannelComp/LLR slot 0: AbsSubframe %d.%d ------  \n", frame_rx%1024, nr_tti_rx);
      LOG_D(PHY," ------ --> PDSCH Turbo Decoder slot 0/1: AbsSubframe %d.%d ------  \n", frame_rx%1024, nr_tti_rx);
    }

    // do procedures for SI-RNTI
    if ((ue->dlsch_SI[eNB_id]) && (ue->dlsch_SI[eNB_id]->active == 1)) {
      ue_pdsch_procedures(ue,
			  proc,
			  eNB_id,
			  SI_PDSCH,
			  ue->dlsch_SI[eNB_id],
			  NULL,
			  (ue->frame_parms.symbols_per_tti>>1),
			  ue->frame_parms.symbols_per_tti-1,
			  abstraction_flag);
    }

    // do procedures for P-RNTI
    if ((ue->dlsch_p[eNB_id]) && (ue->dlsch_p[eNB_id]->active == 1)) {
      ue_pdsch_procedures(ue,
			  proc,
			  eNB_id,
			  P_PDSCH,
			  ue->dlsch_p[eNB_id],
			  NULL,
			  (ue->frame_parms.symbols_per_tti>>1),
			  ue->frame_parms.symbols_per_tti-1,
			  abstraction_flag);
    }
    // do procedures for RA-RNTI
    if ((ue->dlsch_ra[eNB_id]) && (ue->dlsch_ra[eNB_id]->active == 1)) {
      ue_pdsch_procedures(ue,
			  proc,
			  eNB_id,
			  RA_PDSCH,
			  ue->dlsch_ra[eNB_id],
			  NULL,
			  (ue->frame_parms.symbols_per_tti>>1),
			  ue->frame_parms.symbols_per_tti-1,
			  abstraction_flag);
    }

    proc->llr_slot1_available=1;
    //printf("Set available LLR slot1 to 1 AbsSubframe %d.%d \n",frame_rx,nr_tti_rx);

#if UE_TIMING_TRACE
    stop_meas(&ue->pdsch_procedures_per_slot_stat[ue->current_thread_id[nr_tti_rx]][1]);
#if DISABLE_LOG_X
    printf("[AbsSFN %d.%d] Slot1: LLR Computation %5.2f \n",frame_rx,nr_tti_rx,ue->pdsch_procedures_per_slot_stat[ue->current_thread_id[nr_tti_rx]][1].p_time/(cpuf*1000.0));
#else
    LOG_D(PHY, "[AbsSFN %d.%d] Slot1: LLR Computation %5.2f \n",frame_rx,nr_tti_rx,ue->pdsch_procedures_per_slot_stat[ue->current_thread_id[nr_tti_rx]][1].p_time/(cpuf*1000.0));
#endif
#endif


    if (pthread_mutex_lock(&proc->mutex_slot1_dl_processing) != 0) {
      LOG_E( PHY, "[SCHED][UE] error locking mutex for UE RXTX\n" );
      exit_fun("noting to add");
    }
    proc->instance_cnt_slot1_dl_processing--;
    if (pthread_mutex_unlock(&proc->mutex_slot1_dl_processing) != 0) {
      LOG_E( PHY, "[SCHED][UE] error unlocking mutex for UE FEP Slo1\n" );
      exit_fun("noting to add");
    }
  }
  // thread finished
  free(arg);
  return &UE_dl_slot1_processing_retval;
}
#endif


int is_pbch_in_slot(fapi_nr_pbch_config_t pbch_config, int frame, int slot, int periodicity, uint16_t slots_per_frame)  {

  int ssb_slot_decoded = (pbch_config.ssb_index)/2;

  if (periodicity == 5) {  
    // check for pbch in corresponding slot each half frame
    if (pbch_config.half_frame_bit)
      return(slot == ssb_slot_decoded || slot == ssb_slot_decoded - slots_per_frame/2);
    else
      return(slot == ssb_slot_decoded || slot == ssb_slot_decoded + slots_per_frame/2);
  }
  else {
    // if the current frame is supposed to contain ssb
    if (!((frame-(pbch_config.system_frame_number))%(periodicity/10)))
      return(slot == ssb_slot_decoded);
    else
      return 0;
  }
}


<<<<<<< HEAD
int phy_procedures_nrUE_RX(PHY_VARS_NR_UE *ue,UE_nr_rxtx_proc_t *proc,uint8_t eNB_id,
			   uint8_t do_pdcch_flag,runmode_t mode,
			   fapi_nr_pbch_config_t pbch_config) {



  int l,l2;
  int pilot1;
=======
int phy_procedures_nrUE_RX(PHY_VARS_NR_UE *ue,
						   UE_nr_rxtx_proc_t *proc,
						   uint8_t eNB_id,
						   uint8_t do_pdcch_flag,
						   runmode_t mode)
{
>>>>>>> 7e99e1f6
  int frame_rx = proc->frame_rx;
  int nr_tti_rx = proc->nr_tti_rx;
  int slot_pbch;
  NR_UE_PDCCH *pdcch_vars  = ue->pdcch_vars[ue->current_thread_id[nr_tti_rx]][0];
  NR_UE_DLSCH_t   **dlsch = ue->dlsch[ue->current_thread_id[nr_tti_rx]][eNB_id];
  uint8_t harq_pid = ue->dlsch[ue->current_thread_id[nr_tti_rx]][eNB_id][0]->current_harq_pid;
  NR_DL_UE_HARQ_t *dlsch0_harq = dlsch[0]->harq_processes[harq_pid];
  uint16_t nb_symb_sch = dlsch0_harq->nb_symbols;
  uint8_t nb_symb_pdcch = pdcch_vars->coreset[0].duration;
  uint8_t ssb_periodicity = 10;// ue->ssb_periodicity; // initialized to 5ms in nr_init_ue for scenarios where UE is not configured (otherwise acquired by cell configuration from gNB or LTE)
  uint8_t dci_cnt = 0;
  
  LOG_D(PHY," ****** start RX-Chain for Frame.Slot %d.%d ******  \n", frame_rx%1024, nr_tti_rx);

  /*
  uint8_t next1_thread_id = ue->current_thread_id[nr_tti_rx]== (RX_NB_TH-1) ? 0:(ue->current_thread_id[nr_tti_rx]+1);
  uint8_t next2_thread_id = next1_thread_id== (RX_NB_TH-1) ? 0:(next1_thread_id+1);
  */

  uint8_t coreset_start=0, coreset_start_set=0;
  uint16_t coreset_count = 0;
  uint64_t coreset_freq_dom  = pdcch_vars->coreset[0].frequencyDomainResources;
  for (int i = 0; i < 45; i++) {
    if (((coreset_freq_dom & 0x1FFFFFFFFFFF) >> (44-i)) & 0x1) {
      if (!coreset_start_set) {
        coreset_start = i;
        coreset_start_set = 1;
      }
      coreset_count++;
    }
  }
  uint16_t coreset_nb_rb = 6 * coreset_count;
  uint16_t coreset_start_rb = 6 * coreset_start;

#ifdef NR_PDCCH_SCHED
  nr_gold_pdcch(ue,0, 2);

  LOG_D(PHY," ------ --> PDCCH ChannelComp/LLR Frame.slot %d.%d ------  \n", frame_rx%1024, nr_tti_rx);
  for (uint16_t l=0; l<nb_symb_pdcch; l++) {
    
#if UE_TIMING_TRACE
    start_meas(&ue->ofdm_demod_stats);
#endif
    VCD_SIGNAL_DUMPER_DUMP_FUNCTION_BY_NAME(VCD_SIGNAL_DUMPER_FUNCTIONS_UE_SLOT_FEP, VCD_FUNCTION_IN);
    nr_slot_fep(ue,
		l,
		nr_tti_rx,
		0,
		0);

    nr_pdcch_channel_estimation(ue,0,
				nr_tti_rx,
				l,
				ue->frame_parms.first_carrier_offset+coreset_start_rb*12,
				coreset_nb_rb);

    
    VCD_SIGNAL_DUMPER_DUMP_FUNCTION_BY_NAME(VCD_SIGNAL_DUMPER_FUNCTIONS_UE_SLOT_FEP, VCD_FUNCTION_OUT);
#if UE_TIMING_TRACE
    stop_meas(&ue->ofdm_demod_stats);
#endif
    
    //printf("phy procedure pdcch start measurement l =%d\n",l);
    //nr_ue_measurement_procedures(l,ue,proc,eNB_id,(nr_tti_rx),mode);
      
  }

  dci_cnt = nr_ue_pdcch_procedures(eNB_id,ue,proc);

  if (dci_cnt > 0) {

    LOG_I(PHY,"[UE  %d] Frame %d, nr_tti_rx %d: found %d DCIs\n",ue->Mod_id,frame_rx,nr_tti_rx,dci_cnt);
    
    if (ue->no_timing_correction==0) {
      LOG_I(PHY,"start adjust sync slot = %d no timing %d\n", nr_tti_rx, ue->no_timing_correction);
      nr_adjust_synch_ue(&ue->frame_parms,
			 ue,
			 eNB_id,
			 nr_tti_rx,
			 0,
			 16384);
    }
  }
  else {
    LOG_D(PHY,"[UE  %d] Frame %d, nr_tti_rx %d: No DCIs found\n",ue->Mod_id,frame_rx,nr_tti_rx);
  }
#endif //NR_PDCCH_SCHED

  
  if (dci_cnt > 0){
    LOG_D(PHY," ------ --> PDSCH ChannelComp/LLR Frame.slot %d.%d ------  \n", frame_rx%1024, nr_tti_rx);
    //to update from pdsch config
    nr_gold_pdsch(ue,nb_symb_pdcch,0, 1);
    
    for (uint16_t m=nb_symb_pdcch;m<=(nb_symb_sch+nb_symb_pdcch-1) ; m++){
      nr_slot_fep(ue,
		  m,  //to be updated from higher layer
		  nr_tti_rx,
		  0,
		  0);
      
      //printf("phy procedure pdsch start measurement\n"); 
      nr_ue_measurement_procedures(m,ue,proc,eNB_id,(nr_tti_rx<<1),mode);
      
    }
    //set active for testing, to be removed
    ue->dlsch[ue->current_thread_id[nr_tti_rx]][eNB_id][0]->active = 1;
  }
  else 
    ue->dlsch[ue->current_thread_id[nr_tti_rx]][eNB_id][0]->active = 0;

#if UE_TIMING_TRACE
  start_meas(&ue->generic_stat);
#endif
  // do procedures for C-RNTI
  if (ue->dlsch[ue->current_thread_id[nr_tti_rx]][eNB_id][0]->active == 1) {
    VCD_SIGNAL_DUMPER_DUMP_FUNCTION_BY_NAME(VCD_SIGNAL_DUMPER_FUNCTIONS_PDSCH_PROC, VCD_FUNCTION_IN);
    nr_ue_pdsch_procedures(ue,
			   proc,
			   eNB_id,
			   PDSCH,
			   ue->dlsch[ue->current_thread_id[nr_tti_rx]][eNB_id][0],
			   NULL);

    /*
    write_output("rxF.m","rxF",&ue->common_vars.common_vars_rx_data_per_thread[ue->current_thread_id[nr_tti_rx]].rxdataF[0][0],ue->frame_parms.ofdm_symbol_size*14,1,1);
    write_output("rxF_ch.m","rxFch",&ue->pdsch_vars[ue->current_thread_id[nr_tti_rx]][eNB_id]->dl_ch_estimates[0][0],ue->frame_parms.ofdm_symbol_size*14,1,1);
    write_output("rxF_ch_ext.m","rxFche",&ue->pdsch_vars[ue->current_thread_id[nr_tti_rx]][eNB_id]->dl_ch_estimates_ext[0][2*50*12],50*12,1,1);
    write_output("rxF_ext.m","rxFe",&ue->pdsch_vars[ue->current_thread_id[nr_tti_rx]][eNB_id]->rxdataF_ext[0][0],50*12*14,1,1);
    write_output("rxF_comp.m","rxFc",&ue->pdsch_vars[ue->current_thread_id[nr_tti_rx]][eNB_id]->rxdataF_comp0[0][0],ue->frame_parms.N_RB_DL*12*14,1,1);
    write_output("rxF_llr.m","rxFllr",ue->pdsch_vars[ue->current_thread_id[nr_tti_rx]][eNB_id]->llr[0],(nb_symb_sch-1)*50*12+50*6,1,0);
    */
    
    VCD_SIGNAL_DUMPER_DUMP_FUNCTION_BY_NAME(VCD_SIGNAL_DUMPER_FUNCTIONS_PDSCH_PROC, VCD_FUNCTION_OUT);
  }

  // do procedures for SI-RNTI
  if ((ue->dlsch_SI[eNB_id]) && (ue->dlsch_SI[eNB_id]->active == 1)) {
    VCD_SIGNAL_DUMPER_DUMP_FUNCTION_BY_NAME(VCD_SIGNAL_DUMPER_FUNCTIONS_PDSCH_PROC_SI, VCD_FUNCTION_IN);
    nr_ue_pdsch_procedures(ue,
			   proc,
			   eNB_id,
			   SI_PDSCH,
			   ue->dlsch_SI[eNB_id],
			   NULL);
    
    VCD_SIGNAL_DUMPER_DUMP_FUNCTION_BY_NAME(VCD_SIGNAL_DUMPER_FUNCTIONS_PDSCH_PROC_SI, VCD_FUNCTION_OUT);
  }

  // do procedures for SI-RNTI
  if ((ue->dlsch_p[eNB_id]) && (ue->dlsch_p[eNB_id]->active == 1)) {
    VCD_SIGNAL_DUMPER_DUMP_FUNCTION_BY_NAME(VCD_SIGNAL_DUMPER_FUNCTIONS_PDSCH_PROC_P, VCD_FUNCTION_IN);
    nr_ue_pdsch_procedures(ue,
			   proc,
			   eNB_id,
			   P_PDSCH,
			   ue->dlsch_p[eNB_id],
			   NULL);

    VCD_SIGNAL_DUMPER_DUMP_FUNCTION_BY_NAME(VCD_SIGNAL_DUMPER_FUNCTIONS_PDSCH_PROC_P, VCD_FUNCTION_OUT);
  }

  // do procedures for RA-RNTI
  if ((ue->dlsch_ra[eNB_id]) && (ue->dlsch_ra[eNB_id]->active == 1)) {
    VCD_SIGNAL_DUMPER_DUMP_FUNCTION_BY_NAME(VCD_SIGNAL_DUMPER_FUNCTIONS_PDSCH_PROC_RA, VCD_FUNCTION_IN);
    nr_ue_pdsch_procedures(ue,
			   proc,
			   eNB_id,
			   RA_PDSCH,
			   ue->dlsch_ra[eNB_id],
			   NULL);

    VCD_SIGNAL_DUMPER_DUMP_FUNCTION_BY_NAME(VCD_SIGNAL_DUMPER_FUNCTIONS_PDSCH_PROC_RA, VCD_FUNCTION_OUT);
  }

  slot_pbch = is_pbch_in_slot(pbch_config, frame_rx, nr_tti_rx, ssb_periodicity, ue->frame_parms.slots_per_frame);

  // looking for pbch only in slot where it is supposed to be
  if ((ue->decode_MIB == 1) && slot_pbch)
    {
      LOG_D(PHY," ------  PBCH ChannelComp/LLR: frame.slot %d.%d ------  \n", frame_rx%1024, nr_tti_rx);

      for (int i=1; i<4; i++) {

	nr_slot_fep(ue,
		    (ue->symbol_offset+i)%(ue->frame_parms.symbols_per_slot),
		    nr_tti_rx,
		    0,
		    0);

#if UE_TIMING_TRACE
  	start_meas(&ue->dlsch_channel_estimation_stats);
#endif
   	nr_pbch_channel_estimation(ue,0,nr_tti_rx,(ue->symbol_offset+i)%(ue->frame_parms.symbols_per_slot),i-1,(pbch_config.ssb_index)&7,pbch_config.half_frame_bit);
#if UE_TIMING_TRACE
  	stop_meas(&ue->dlsch_channel_estimation_stats);
#endif
      
      }
      nr_ue_pbch_procedures(eNB_id,ue,proc,0);
    }
  
  // do procedures for C-RNTI
  if (ue->dlsch[ue->current_thread_id[nr_tti_rx]][eNB_id][0]->active == 1) {
    
    VCD_SIGNAL_DUMPER_DUMP_FUNCTION_BY_NAME(VCD_SIGNAL_DUMPER_FUNCTIONS_PDSCH_PROC, VCD_FUNCTION_IN);

#if UE_TIMING_TRACE
    start_meas(&ue->dlsch_procedures_stat[ue->current_thread_id[nr_tti_rx]]);
#endif

    nr_ue_dlsch_procedures(ue,
			   proc,
			   eNB_id,
			   PDSCH,
			   ue->dlsch[ue->current_thread_id[nr_tti_rx]][eNB_id][0],
			   ue->dlsch[ue->current_thread_id[nr_tti_rx]][eNB_id][1],
			   &ue->dlsch_errors[eNB_id],
			   mode);


#if UE_TIMING_TRACE
  stop_meas(&ue->dlsch_procedures_stat[ue->current_thread_id[nr_tti_rx]]);
#if DISABLE_LOG_X
  printf("[SFN %d] Slot1:       Pdsch Proc %5.2f\n",nr_tti_rx,ue->pdsch_procedures_stat[ue->current_thread_id[nr_tti_rx]].p_time/(cpuf*1000.0));
  printf("[SFN %d] Slot0 Slot1: Dlsch Proc %5.2f\n",nr_tti_rx,ue->dlsch_procedures_stat[ue->current_thread_id[nr_tti_rx]].p_time/(cpuf*1000.0));
#else
  LOG_D(PHY, "[SFN %d] Slot1:       Pdsch Proc %5.2f\n",nr_tti_rx,ue->pdsch_procedures_stat[ue->current_thread_id[nr_tti_rx]].p_time/(cpuf*1000.0));
  LOG_D(PHY, "[SFN %d] Slot0 Slot1: Dlsch Proc %5.2f\n",nr_tti_rx,ue->dlsch_procedures_stat[ue->current_thread_id[nr_tti_rx]].p_time/(cpuf*1000.0));
#endif

#endif

  VCD_SIGNAL_DUMPER_DUMP_FUNCTION_BY_NAME(VCD_SIGNAL_DUMPER_FUNCTIONS_PDSCH_PROC, VCD_FUNCTION_OUT);

 }
#if UE_TIMING_TRACE
start_meas(&ue->generic_stat);
#endif

#if 0

  if(nr_tti_rx==5 &&  ue->dlsch[ue->current_thread_id[nr_tti_rx]][eNB_id][0]->harq_processes[ue->dlsch[ue->current_thread_id[nr_tti_rx]][eNB_id][0]->current_harq_pid]->nb_rb > 20){
       //write_output("decoder_llr.m","decllr",dlsch_llr,G,1,0);
       //write_output("llr.m","llr",  &ue->pdsch_vars[eNB_id]->llr[0][0],(14*nb_rb*12*dlsch1_harq->Qm) - 4*(nb_rb*4*dlsch1_harq->Qm),1,0);

       write_output("rxdataF0_current.m"    , "rxdataF0", &ue->common_vars.common_vars_rx_data_per_thread[ue->current_thread_id[nr_tti_rx]].rxdataF[0][0],14*ue->frame_parms.ofdm_symbol_size,1,1);
       //write_output("rxdataF0_previous.m"    , "rxdataF0_prev_sss", &ue->common_vars.common_vars_rx_data_per_thread[next_thread_id].rxdataF[0][0],14*ue->frame_parms.ofdm_symbol_size,1,1);

       //write_output("rxdataF0_previous.m"    , "rxdataF0_prev", &ue->common_vars.common_vars_rx_data_per_thread[next_thread_id].rxdataF[0][0],14*ue->frame_parms.ofdm_symbol_size,1,1);

       write_output("dl_ch_estimates.m", "dl_ch_estimates_sfn5", &ue->common_vars.common_vars_rx_data_per_thread[ue->current_thread_id[nr_tti_rx]].dl_ch_estimates[0][0][0],14*ue->frame_parms.ofdm_symbol_size,1,1);
       write_output("dl_ch_estimates_ext.m", "dl_ch_estimatesExt_sfn5", &ue->pdsch_vars[ue->current_thread_id[nr_tti_rx]][0]->dl_ch_estimates_ext[0][0],14*ue->frame_parms.N_RB_DL*12,1,1);
       write_output("rxdataF_comp00.m","rxdataF_comp00",         &ue->pdsch_vars[ue->current_thread_id[nr_tti_rx]][0]->rxdataF_comp0[0][0],14*ue->frame_parms.N_RB_DL*12,1,1);
       //write_output("magDLFirst.m", "magDLFirst", &phy_vars_ue->pdsch_vars[ue->current_thread_id[nr_tti_rx]][0]->dl_ch_mag0[0][0],14*frame_parms->N_RB_DL*12,1,1);
       //write_output("magDLSecond.m", "magDLSecond", &phy_vars_ue->pdsch_vars[ue->current_thread_id[nr_tti_rx]][0]->dl_ch_magb0[0][0],14*frame_parms->N_RB_DL*12,1,1);

       AssertFatal (0,"");
  }
#endif

  // do procedures for SI-RNTI
  if ((ue->dlsch_SI[eNB_id]) && (ue->dlsch_SI[eNB_id]->active == 1)) {
    nr_ue_pdsch_procedures(ue,
			   proc,
			   eNB_id,
			   SI_PDSCH,
			   ue->dlsch_SI[eNB_id],
			   NULL);

    /*ue_dlsch_procedures(ue,
      proc,
      eNB_id,
      SI_PDSCH,
      ue->dlsch_SI[eNB_id],
      NULL,
      &ue->dlsch_SI_errors[eNB_id],
      mode,
      abstraction_flag);
    ue->dlsch_SI[eNB_id]->active = 0;*/
  }

  // do procedures for P-RNTI
  if ((ue->dlsch_p[eNB_id]) && (ue->dlsch_p[eNB_id]->active == 1)) {
    nr_ue_pdsch_procedures(ue,
			   proc,
			   eNB_id,
			   P_PDSCH,
			   ue->dlsch_p[eNB_id],
			   NULL);


    /*ue_dlsch_procedures(ue,
      proc,
      eNB_id,
      P_PDSCH,
      ue->dlsch_p[eNB_id],
      NULL,
      &ue->dlsch_p_errors[eNB_id],
      mode,
      abstraction_flag);*/
    ue->dlsch_p[eNB_id]->active = 0;
  }
  // do procedures for RA-RNTI
  if ((ue->dlsch_ra[eNB_id]) && (ue->dlsch_ra[eNB_id]->active == 1)) {
    nr_ue_pdsch_procedures(ue,
			   proc,
			   eNB_id,
			   RA_PDSCH,
			   ue->dlsch_ra[eNB_id],
			   NULL);

    /*ue_dlsch_procedures(ue,
      proc,
      eNB_id,
      RA_PDSCH,
      ue->dlsch_ra[eNB_id],
      NULL,
      &ue->dlsch_ra_errors[eNB_id],
      mode,
      abstraction_flag);*/
    ue->dlsch_ra[eNB_id]->active = 0;
  }

  // duplicate harq structure
  /*
  uint8_t          current_harq_pid        = ue->dlsch[ue->current_thread_id[nr_tti_rx]][eNB_id][0]->current_harq_pid;
  NR_DL_UE_HARQ_t *current_harq_processes = ue->dlsch[ue->current_thread_id[nr_tti_rx]][eNB_id][0]->harq_processes[current_harq_pid];
  NR_DL_UE_HARQ_t *harq_processes_dest    = ue->dlsch[next1_thread_id][eNB_id][0]->harq_processes[current_harq_pid];
  NR_DL_UE_HARQ_t *harq_processes_dest1    = ue->dlsch[next2_thread_id][eNB_id][0]->harq_processes[current_harq_pid];
  */
  /*nr_harq_status_t *current_harq_ack = &ue->dlsch[ue->current_thread_id[nr_tti_rx]][eNB_id][0]->harq_ack[nr_tti_rx];
  nr_harq_status_t *harq_ack_dest    = &ue->dlsch[next1_thread_id][eNB_id][0]->harq_ack[nr_tti_rx];
  nr_harq_status_t *harq_ack_dest1    = &ue->dlsch[next2_thread_id][eNB_id][0]->harq_ack[nr_tti_rx];
*/

  //copy_harq_proc_struct(harq_processes_dest, current_harq_processes);
//copy_ack_struct(harq_ack_dest, current_harq_ack);

//copy_harq_proc_struct(harq_processes_dest1, current_harq_processes);
//copy_ack_struct(harq_ack_dest1, current_harq_ack);

if (nr_tti_rx==9) {
  if (frame_rx % 10 == 0) {
    if ((ue->dlsch_received[eNB_id] - ue->dlsch_received_last[eNB_id]) != 0)
      ue->dlsch_fer[eNB_id] = (100*(ue->dlsch_errors[eNB_id] - ue->dlsch_errors_last[eNB_id]))/(ue->dlsch_received[eNB_id] - ue->dlsch_received_last[eNB_id]);

    ue->dlsch_errors_last[eNB_id] = ue->dlsch_errors[eNB_id];
    ue->dlsch_received_last[eNB_id] = ue->dlsch_received[eNB_id];
  }


  ue->bitrate[eNB_id] = (ue->total_TBS[eNB_id] - ue->total_TBS_last[eNB_id])*100;
  ue->total_TBS_last[eNB_id] = ue->total_TBS[eNB_id];
  LOG_D(PHY,"[UE %d] Calculating bitrate Frame %d: total_TBS = %d, total_TBS_last = %d, bitrate %f kbits\n",
	ue->Mod_id,frame_rx,ue->total_TBS[eNB_id],
	ue->total_TBS_last[eNB_id],(float) ue->bitrate[eNB_id]/1000.0);

#if UE_AUTOTEST_TRACE
  if ((frame_rx % 100 == 0)) {
    LOG_I(PHY,"[UE  %d] AUTOTEST Metric : UE_DLSCH_BITRATE = %5.2f kbps (frame = %d) \n", ue->Mod_id, (float) ue->bitrate[eNB_id]/1000.0, frame_rx);
  }
#endif

 }

#if UE_TIMING_TRACE
stop_meas(&ue->generic_stat);
printf("after tubo until end of Rx %5.2f \n",ue->generic_stat.p_time/(cpuf*1000.0));
#endif

#ifdef EMOS
phy_procedures_emos_UE_RX(ue,slot,eNB_id);
#endif


VCD_SIGNAL_DUMPER_DUMP_FUNCTION_BY_NAME(VCD_SIGNAL_DUMPER_FUNCTIONS_PHY_PROCEDURES_UE_RX, VCD_FUNCTION_OUT);

#if UE_TIMING_TRACE
stop_meas(&ue->phy_proc_rx[ue->current_thread_id[nr_tti_rx]]);
#if DISABLE_LOG_X
printf("------FULL RX PROC [SFN %d]: %5.2f ------\n",nr_tti_rx,ue->phy_proc_rx[ue->current_thread_id[nr_tti_rx]].p_time/(cpuf*1000.0));
#else
LOG_D(PHY, "------FULL RX PROC [SFN %d]: %5.2f ------\n",nr_tti_rx,ue->phy_proc_rx[ue->current_thread_id[nr_tti_rx]].p_time/(cpuf*1000.0));
#endif
#endif

//#endif //pdsch

LOG_D(PHY," ****** end RX-Chain  for AbsSubframe %d.%d ******  \n", frame_rx%1024, nr_tti_rx);
return (0);
}




uint8_t is_cqi_TXOp(PHY_VARS_NR_UE *ue,UE_nr_rxtx_proc_t *proc,uint8_t gNB_id)
{
  int subframe = proc->subframe_tx;
  int frame    = proc->frame_tx;
  CQI_REPORTPERIODIC *cqirep = &ue->cqi_report_config[gNB_id].CQI_ReportPeriodic;

  //LOG_I(PHY,"[UE %d][CRNTI %x] AbsSubFrame %d.%d Checking for CQI TXOp (cqi_ConfigIndex %d) isCQIOp %d\n",
  //      ue->Mod_id,ue->pdcch_vars[gNB_id]->crnti,frame,subframe,
  //      cqirep->cqi_PMI_ConfigIndex,
  //      (((10*frame + subframe) % cqirep->Npd) == cqirep->N_OFFSET_CQI));

  if (cqirep->cqi_PMI_ConfigIndex==-1)
    return(0);
  else if (((10*frame + subframe) % cqirep->Npd) == cqirep->N_OFFSET_CQI)
    return(1);
  else
    return(0);
}


uint8_t is_ri_TXOp(PHY_VARS_NR_UE *ue,UE_nr_rxtx_proc_t *proc,uint8_t gNB_id)
{


  int subframe = proc->subframe_tx;
  int frame    = proc->frame_tx;
  CQI_REPORTPERIODIC *cqirep = &ue->cqi_report_config[gNB_id].CQI_ReportPeriodic;
  int log2Mri = cqirep->ri_ConfigIndex/161;
  int N_OFFSET_RI = cqirep->ri_ConfigIndex % 161;

  //LOG_I(PHY,"[UE %d][CRNTI %x] AbsSubFrame %d.%d Checking for RI TXOp (ri_ConfigIndex %d) isRIOp %d\n",
  //      ue->Mod_id,ue->pdcch_vars[gNB_id]->crnti,frame,subframe,
  //      cqirep->ri_ConfigIndex,
  //      (((10*frame + subframe + cqirep->N_OFFSET_CQI - N_OFFSET_RI) % (cqirep->Npd<<log2Mri)) == 0));
  if (cqirep->ri_ConfigIndex==-1)
    return(0);
  else if (((10*frame + subframe + cqirep->N_OFFSET_CQI - N_OFFSET_RI) % (cqirep->Npd<<log2Mri)) == 0)
    return(1);
  else
    return(0);
}<|MERGE_RESOLUTION|>--- conflicted
+++ resolved
@@ -4347,7 +4347,6 @@
 }
 
 
-<<<<<<< HEAD
 int phy_procedures_nrUE_RX(PHY_VARS_NR_UE *ue,UE_nr_rxtx_proc_t *proc,uint8_t eNB_id,
 			   uint8_t do_pdcch_flag,runmode_t mode,
 			   fapi_nr_pbch_config_t pbch_config) {
@@ -4356,14 +4355,6 @@
 
   int l,l2;
   int pilot1;
-=======
-int phy_procedures_nrUE_RX(PHY_VARS_NR_UE *ue,
-						   UE_nr_rxtx_proc_t *proc,
-						   uint8_t eNB_id,
-						   uint8_t do_pdcch_flag,
-						   runmode_t mode)
-{
->>>>>>> 7e99e1f6
   int frame_rx = proc->frame_rx;
   int nr_tti_rx = proc->nr_tti_rx;
   int slot_pbch;
