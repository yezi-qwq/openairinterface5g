/*
 * Licensed to the OpenAirInterface (OAI) Software Alliance under one or more
 * contributor license agreements.  See the NOTICE file distributed with
 * this work for additional information regarding copyright ownership.
 * The OpenAirInterface Software Alliance licenses this file to You under
 * the OAI Public License, Version 1.1  (the "License"); you may not use this file
 * except in compliance with the License.
 * You may obtain a copy of the License at
 *
 *      http://www.openairinterface.org/?page_id=698
 *
 * Unless required by applicable law or agreed to in writing, software
 * distributed under the License is distributed on an "AS IS" BASIS,
 * WITHOUT WARRANTIES OR CONDITIONS OF ANY KIND, either express or implied.
 * See the License for the specific language governing permissions and
 * limitations under the License.
 *-------------------------------------------------------------------------------
 * For more information about the OpenAirInterface (OAI) Software Alliance:
 *      contact@openairinterface.org
 */

/*! \file phy_procedures_nr_ue.c
 * \brief Implementation of UE procedures from 36.213 LTE specifications
 * \author R. Knopp, F. Kaltenberger, N. Nikaein, A. Mico Pereperez
 * \date 2018
 * \version 0.1
 * \company Eurecom
 * \email: knopp@eurecom.fr,florian.kaltenberger@eurecom.fr, navid.nikaein@eurecom.fr
 * \note
 * \warning
 */

#define _GNU_SOURCE

#include "assertions.h"
#include "defs.h"
//#include "PHY/defs.h"
#include "PHY/defs_nr_UE.h"
//#include "PHY/phy_vars_nr_ue.h"
#include "PHY/phy_extern_nr_ue.h"
#include "PHY/NR_REFSIG/refsig_defs_ue.h"
#include "PHY/MODULATION/modulation_UE.h"
#include "PHY/NR_UE_TRANSPORT/nr_transport_ue.h"
#include "PHY/NR_UE_TRANSPORT/nr_transport_proto_ue.h"
//#include "PHY/extern.h"
#include "SCHED_NR_UE/defs.h"
#include "SCHED_NR/extern.h"
//#include <sched.h>
//#include "targets/RT/USER/nr-softmodem.h"
#include "PHY/NR_UE_ESTIMATION/nr_estimation.h"

#ifdef EMOS
#include "SCHED/phy_procedures_emos.h"
#endif

//#define DEBUG_PHY_PROC

#define NR_PDCCH_SCHED
//#define NR_PDCCH_SCHED_DEBUG
//#define NR_PUCCH_SCHED
//#define NR_PUCCH_SCHED_DEBUG

#ifndef PUCCH
#define PUCCH
#endif

#include "LAYER2/NR_MAC_UE/mac_defs.h"
#include "common/utils/LOG/log.h"

#ifdef EMOS
fifo_dump_emos_UE emos_dump_UE;
#endif

#include "common/utils/LOG/vcd_signal_dumper.h"
#include "UTIL/OPT/opt.h"

#if defined(ENABLE_ITTI)
# include "intertask_interface.h"
#endif

//#include "PHY/defs.h"

//#include "PHY/CODING/extern.h"

#include "T.h"

#define DLSCH_RB_ALLOC 0x1fbf  // skip DC RB (total 23/25 RBs)
#define DLSCH_RB_ALLOC_12 0x0aaa  // skip DC RB (total 23/25 RBs)

#define NS_PER_SLOT 500000

char mode_string[4][20] = {"NOT SYNCHED","PRACH","RAR","PUSCH"};

extern double cpuf;


int32_t nr_rx_pdcch(PHY_VARS_NR_UE *ue,
                    uint32_t frame,
                    uint8_t nr_tti_rx,
                    uint8_t eNB_id,
                    MIMO_mode_t mimo_mode,
                    uint32_t high_speed_flag,
                    uint8_t is_secondary_ue,
                    int nb_coreset_active,
                    uint16_t symbol_mon,
                    NR_SEARCHSPACE_TYPE_t searchSpaceType);

uint8_t nr_dci_decoding_procedure(int s,
                                  int p,
                                  PHY_VARS_NR_UE *ue,
                                  NR_DCI_ALLOC_t *dci_alloc,
                                  NR_SEARCHSPACE_TYPE_t searchSpacetype,
                                  int16_t eNB_id,
                                  uint8_t nr_tti_rx,
                                  uint8_t dci_fields_sizes_cnt[MAX_NR_DCI_DECODED_SLOT][NBR_NR_DCI_FIELDS][NBR_NR_FORMATS],
                                  uint16_t n_RB_ULBWP,
                                  uint16_t n_RB_DLBWP,
                                  crc_scrambled_t *crc_scrambled,
                                  format_found_t *format_found,
                                  uint16_t crc_scrambled_values[TOTAL_NBR_SCRAMBLED_VALUES]);

int nr_generate_ue_ul_dlsch_params_from_dci(PHY_VARS_NR_UE *ue,
					    uint8_t eNB_id,
					    int frame,
					    uint8_t nr_tti_rx,
					    uint64_t dci_pdu[2],
					    uint16_t rnti,
					    uint8_t dci_length,
					    NR_DCI_format_t dci_format,
					    NR_UE_PDCCH *pdcch_vars,
					    NR_UE_PDSCH *pdsch_vars,
					    NR_UE_DLSCH_t **dlsch,
					    NR_UE_ULSCH_t *ulsch,
					    NR_DL_FRAME_PARMS *frame_parms,
					    PDSCH_CONFIG_DEDICATED *pdsch_config_dedicated,
					    uint8_t beamforming_mode,
					    uint8_t dci_fields_sizes[NBR_NR_DCI_FIELDS][NBR_NR_FORMATS],
					    uint16_t n_RB_ULBWP,
					    uint16_t n_RB_DLBWP,
					    uint16_t crc_scrambled_values[TOTAL_NBR_SCRAMBLED_VALUES],
					    NR_DCI_INFO_EXTRACTED_t *nr_dci_info_extracted);


#if defined(EXMIMO) || defined(OAI_USRP) || defined(OAI_BLADERF) || defined(OAI_LMSSDR) || defined(OAI_ADRV9371_ZC706)
extern uint32_t downlink_frequency[MAX_NUM_CCs][4];
#endif


#if 0
void nr_dump_dlsch(PHY_VARS_NR_UE *ue,UE_nr_rxtx_proc_t *proc,uint8_t eNB_id,uint8_t nr_tti_rx,uint8_t harq_pid)
{
  unsigned int coded_bits_per_codeword;
  uint8_t nsymb = (ue->frame_parms.Ncp == 0) ? 14 : 12;

  coded_bits_per_codeword = get_G(&ue->frame_parms,
                                  ue->dlsch[ue->current_thread_id[nr_tti_rx]][eNB_id][0]->harq_processes[harq_pid]->nb_rb,
                                  ue->dlsch[ue->current_thread_id[nr_tti_rx]][eNB_id][0]->harq_processes[harq_pid]->rb_alloc_even,
                                  ue->dlsch[ue->current_thread_id[nr_tti_rx]][eNB_id][0]->harq_processes[harq_pid]->Qm,
                                  ue->dlsch[ue->current_thread_id[nr_tti_rx]][eNB_id][0]->harq_processes[harq_pid]->Nl,
                                  ue->pdcch_vars[0%RX_NB_TH][eNB_id]->num_pdcch_symbols,
                                  proc->frame_rx,
				  nr_tti_rx,
				  ue->transmission_mode[eNB_id]<7?0:ue->transmission_mode[eNB_id]);

  write_output("rxsigF0.m","rxsF0", ue->common_vars.common_vars_rx_data_per_thread[ue->current_thread_id[nr_tti_rx]].rxdataF[0],2*nsymb*ue->frame_parms.ofdm_symbol_size,2,1);
  write_output("rxsigF0_ext.m","rxsF0_ext", ue->pdsch_vars[ue->current_thread_id[nr_tti_rx]][0]->rxdataF_ext[0],2*nsymb*ue->frame_parms.ofdm_symbol_size,1,1);
  write_output("dlsch00_ch0_ext.m","dl00_ch0_ext", ue->pdsch_vars[ue->current_thread_id[nr_tti_rx]][0]->dl_ch_estimates_ext[0],300*nsymb,1,1);
  /*
    write_output("dlsch01_ch0_ext.m","dl01_ch0_ext",pdsch_vars[0]->dl_ch_estimates_ext[1],300*12,1,1);
    write_output("dlsch10_ch0_ext.m","dl10_ch0_ext",pdsch_vars[0]->dl_ch_estimates_ext[2],300*12,1,1);
    write_output("dlsch11_ch0_ext.m","dl11_ch0_ext",pdsch_vars[0]->dl_ch_estimates_ext[3],300*12,1,1);
    write_output("dlsch_rho.m","dl_rho",pdsch_vars[0]->rho[0],300*12,1,1);
  */
  write_output("dlsch_rxF_comp0.m","dlsch0_rxF_comp0", ue->pdsch_vars[ue->current_thread_id[nr_tti_rx]][0]->rxdataF_comp0[0],300*12,1,1);
  write_output("dlsch_rxF_llr.m","dlsch_llr", ue->pdsch_vars[ue->current_thread_id[nr_tti_rx]][0]->llr[0],coded_bits_per_codeword,1,0);

  write_output("dlsch_mag1.m","dlschmag1",ue->pdsch_vars[ue->current_thread_id[nr_tti_rx]][0]->dl_ch_mag0,300*12,1,1);
  write_output("dlsch_mag2.m","dlschmag2",ue->pdsch_vars[ue->current_thread_id[nr_tti_rx]][0]->dl_ch_magb0,300*12,1,1);
}

void nr_dump_dlsch_SI(PHY_VARS_NR_UE *ue,UE_nr_rxtx_proc_t *proc,uint8_t eNB_id,uint8_t nr_tti_rx)
{
  unsigned int coded_bits_per_codeword;
  uint8_t nsymb = ((ue->frame_parms.Ncp == 0) ? 14 : 12);

  coded_bits_per_codeword = get_G(&ue->frame_parms,
                                  ue->dlsch_SI[eNB_id]->harq_processes[0]->nb_rb,
                                  ue->dlsch_SI[eNB_id]->harq_processes[0]->rb_alloc_even,
                                  2,
                                  1,
                                  ue->pdcch_vars[0%RX_NB_TH][eNB_id]->num_pdcch_symbols,
                                  proc->frame_rx,
				  nr_tti_rx,
				  0);
  LOG_D(PHY,"[UE %d] Dumping dlsch_SI : ofdm_symbol_size %d, nsymb %d, nb_rb %d, mcs %d, nb_rb %d, num_pdcch_symbols %d,G %d\n",
        ue->Mod_id,
	ue->frame_parms.ofdm_symbol_size,
	nsymb,
        ue->dlsch_SI[eNB_id]->harq_processes[0]->nb_rb,
        ue->dlsch_SI[eNB_id]->harq_processes[0]->mcs,
        ue->dlsch_SI[eNB_id]->harq_processes[0]->nb_rb,
        ue->pdcch_vars[0%RX_NB_TH][eNB_id]->num_pdcch_symbols,
        coded_bits_per_codeword);

  write_output("rxsig0.m","rxs0", &ue->common_vars.rxdata[0][nr_tti_rx*ue->frame_parms.samples_per_tti],ue->frame_parms.samples_per_tti,1,1);

  write_output("rxsigF0.m","rxsF0", ue->common_vars.common_vars_rx_data_per_thread[ue->current_thread_id[nr_tti_rx]].rxdataF[0],nsymb*ue->frame_parms.ofdm_symbol_size,1,1);
  write_output("rxsigF0_ext.m","rxsF0_ext", ue->pdsch_vars_SI[0]->rxdataF_ext[0],2*nsymb*ue->frame_parms.ofdm_symbol_size,1,1);
  write_output("dlsch00_ch0_ext.m","dl00_ch0_ext", ue->pdsch_vars_SI[0]->dl_ch_estimates_ext[0],ue->frame_parms.N_RB_DL*12*nsymb,1,1);
  /*
    write_output("dlsch01_ch0_ext.m","dl01_ch0_ext",pdsch_vars[0]->dl_ch_estimates_ext[1],300*12,1,1);
    write_output("dlsch10_ch0_ext.m","dl10_ch0_ext",pdsch_vars[0]->dl_ch_estimates_ext[2],300*12,1,1);
    write_output("dlsch11_ch0_ext.m","dl11_ch0_ext",pdsch_vars[0]->dl_ch_estimates_ext[3],300*12,1,1);
    write_output("dlsch_rho.m","dl_rho",pdsch_vars[0]->rho[0],300*12,1,1);
  */
  write_output("dlsch_rxF_comp0.m","dlsch0_rxF_comp0", ue->pdsch_vars_SI[0]->rxdataF_comp0[0],ue->frame_parms.N_RB_DL*12*nsymb,1,1);
  write_output("dlsch_rxF_llr.m","dlsch_llr", ue->pdsch_vars_SI[0]->llr[0],coded_bits_per_codeword,1,0);

  write_output("dlsch_mag1.m","dlschmag1",ue->pdsch_vars_SI[0]->dl_ch_mag0,300*nsymb,1,1);
  write_output("dlsch_mag2.m","dlschmag2",ue->pdsch_vars_SI[0]->dl_ch_magb0,300*nsymb,1,1);
  sleep(1);
  exit(-1);
}

#if defined(EXMIMO) || defined(OAI_USRP) || defined(OAI_BLADERF) || defined(OAI_LMSSDR) || defined(OAI_ADRV9371_ZC706)
//unsigned int gain_table[31] = {100,112,126,141,158,178,200,224,251,282,316,359,398,447,501,562,631,708,794,891,1000,1122,1258,1412,1585,1778,1995,2239,2512,2818,3162};
/*
  unsigned int get_tx_amp_prach(int power_dBm, int power_max_dBm, int N_RB_UL)
  {

  int gain_dB = power_dBm - power_max_dBm;
  int amp_x_100;

  switch (N_RB_UL) {
  case 6:
  amp_x_100 = AMP;      // PRACH is 6 PRBS so no scale
  break;
  case 15:
  amp_x_100 = 158*AMP;  // 158 = 100*sqrt(15/6)
  break;
  case 25:
  amp_x_100 = 204*AMP;  // 204 = 100*sqrt(25/6)
  break;
  case 50:
  amp_x_100 = 286*AMP;  // 286 = 100*sqrt(50/6)
  break;
  case 75:
  amp_x_100 = 354*AMP;  // 354 = 100*sqrt(75/6)
  break;
  case 100:
  amp_x_100 = 408*AMP;  // 408 = 100*sqrt(100/6)
  break;
  default:
  LOG_E(PHY,"Unknown PRB size %d\n",N_RB_UL);
  //mac_xface->macphy_exit("");
  break;
  }
  if (gain_dB < -30) {
  return(amp_x_100/3162);
  } else if (gain_dB>0)
  return(amp_x_100);
  else
  return(amp_x_100/gain_table[-gain_dB]);  // 245 corresponds to the factor sqrt(25/6)
  }
*/

unsigned int get_tx_amp(int power_dBm, int power_max_dBm, int N_RB_UL, int nb_rb)
{

  int gain_dB = power_dBm - power_max_dBm;
  double gain_lin;

  gain_lin = pow(10,.1*gain_dB);
  if ((nb_rb >0) && (nb_rb <= N_RB_UL)) {
    return((int)(AMP*sqrt(gain_lin*N_RB_UL/(double)nb_rb)));
  }
  else {
    LOG_E(PHY,"Illegal nb_rb/N_RB_UL combination (%d/%d)\n",nb_rb,N_RB_UL);
    //mac_xface->macphy_exit("");
  }
  return(0);
}

#endif

void nr_dump_dlsch_ra(PHY_VARS_NR_UE *ue,UE_nr_rxtx_proc_t *proc,uint8_t eNB_id,uint8_t nr_tti_rx)
{
  unsigned int coded_bits_per_codeword;
  uint8_t nsymb = ((ue->frame_parms.Ncp == 0) ? 14 : 12);

  coded_bits_per_codeword = get_G(&ue->frame_parms,
                                  ue->dlsch_ra[eNB_id]->harq_processes[0]->nb_rb,
                                  ue->dlsch_ra[eNB_id]->harq_processes[0]->rb_alloc_even,
                                  2,
                                  1,
                                  ue->pdcch_vars[0%RX_NB_TH][eNB_id]->num_pdcch_symbols,
                                  proc->frame_rx,
				  nr_tti_rx,
				  0);
  LOG_D(PHY,"[UE %d] Dumping dlsch_ra : nb_rb %d, mcs %d, nb_rb %d, num_pdcch_symbols %d,G %d\n",
        ue->Mod_id,
        ue->dlsch_ra[eNB_id]->harq_processes[0]->nb_rb,
        ue->dlsch_ra[eNB_id]->harq_processes[0]->mcs,
        ue->dlsch_ra[eNB_id]->harq_processes[0]->nb_rb,
        ue->pdcch_vars[0%RX_NB_TH][eNB_id]->num_pdcch_symbols,
        coded_bits_per_codeword);

  write_output("rxsigF0.m","rxsF0", ue->common_vars.common_vars_rx_data_per_thread[ue->current_thread_id[nr_tti_rx]].rxdataF[0],2*12*ue->frame_parms.ofdm_symbol_size,2,1);
  write_output("rxsigF0_ext.m","rxsF0_ext", ue->pdsch_vars_ra[0]->rxdataF_ext[0],2*12*ue->frame_parms.ofdm_symbol_size,1,1);
  write_output("dlsch00_ch0_ext.m","dl00_ch0_ext", ue->pdsch_vars_ra[0]->dl_ch_estimates_ext[0],300*nsymb,1,1);
  /*
    write_output("dlsch01_ch0_ext.m","dl01_ch0_ext",pdsch_vars[0]->dl_ch_estimates_ext[1],300*12,1,1);
    write_output("dlsch10_ch0_ext.m","dl10_ch0_ext",pdsch_vars[0]->dl_ch_estimates_ext[2],300*12,1,1);
    write_output("dlsch11_ch0_ext.m","dl11_ch0_ext",pdsch_vars[0]->dl_ch_estimates_ext[3],300*12,1,1);
    write_output("dlsch_rho.m","dl_rho",pdsch_vars[0]->rho[0],300*12,1,1);
  */
  write_output("dlsch_rxF_comp0.m","dlsch0_rxF_comp0", ue->pdsch_vars_ra[0]->rxdataF_comp0[0],300*nsymb,1,1);
  write_output("dlsch_rxF_llr.m","dlsch_llr", ue->pdsch_vars_ra[0]->llr[0],coded_bits_per_codeword,1,0);

  write_output("dlsch_mag1.m","dlschmag1",ue->pdsch_vars_ra[0]->dl_ch_mag0,300*nsymb,1,1);
  write_output("dlsch_mag2.m","dlschmag2",ue->pdsch_vars_ra[0]->dl_ch_magb0,300*nsymb,1,1);
}

void phy_reset_ue(uint8_t Mod_id,uint8_t CC_id,uint8_t eNB_index)
{

  // This flushes ALL DLSCH and ULSCH harq buffers of ALL connected eNBs...add the eNB_index later
  // for more flexibility

  uint8_t i,j,k,s;
  PHY_VARS_NR_UE *ue = PHY_vars_UE_g[Mod_id][CC_id];

  //[NUMBER_OF_RX_THREAD=2][NUMBER_OF_CONNECTED_eNB_MAX][2];
  for(int l=0; l<RX_NB_TH; l++) {
    for(i=0; i<NUMBER_OF_CONNECTED_eNB_MAX; i++) {
      for(j=0; j<2; j++) {
	//DL HARQ
	if(ue->dlsch[l][i][j]) {
	  for(k=0; k<NUMBER_OF_HARQ_PID_MAX && ue->dlsch[l][i][j]->harq_processes[k]; k++) {
	    ue->dlsch[l][i][j]->harq_processes[k]->status = SCH_IDLE;
	    for (s=0; s<10; s++) {
	      // reset ACK/NACK bit to DTX for all nr_tti_rxs s = 0..9
	      ue->dlsch[l][i][j]->harq_ack[s].ack = 2;
	      ue->dlsch[l][i][j]->harq_ack[s].send_harq_status = 0;
	      ue->dlsch[l][i][j]->harq_ack[s].vDAI_UL = 0xff;
	      ue->dlsch[l][i][j]->harq_ack[s].vDAI_DL = 0xff;
	    }
	  }
	}
      }

      //UL HARQ
      if(ue->ulsch[i]) {
	for(k=0; k<NUMBER_OF_HARQ_PID_MAX && ue->ulsch[i]->harq_processes[k]; k++) {
	  ue->ulsch[i]->harq_processes[k]->status = SCH_IDLE;
	  //Set NDIs for all UL HARQs to 0
	  //  ue->ulsch[i]->harq_processes[k]->Ndi = 0;

	}
      }

      // flush Msg3 buffer
      ue->ulsch_Msg3_active[i] = 0;

    }
  }
}

void ra_failed(uint8_t Mod_id,uint8_t CC_id,uint8_t eNB_index)
{

  // if contention resolution fails, go back to PRACH
  PHY_vars_UE_g[Mod_id][CC_id]->UE_mode[eNB_index] = PRACH;
  PHY_vars_UE_g[Mod_id][CC_id]->pdcch_vars[0][eNB_index]->crnti_is_temporary = 0;
  PHY_vars_UE_g[Mod_id][CC_id]->pdcch_vars[0][eNB_index]->crnti = 0;
  PHY_vars_UE_g[Mod_id][CC_id]->pdcch_vars[1][eNB_index]->crnti_is_temporary = 0;
  PHY_vars_UE_g[Mod_id][CC_id]->pdcch_vars[1][eNB_index]->crnti = 0;
  LOG_E(PHY,"[UE %d] Random-access procedure fails, going back to PRACH, setting SIStatus = 0, discard temporary C-RNTI and State RRC_IDLE\n",Mod_id);
  //mac_xface->macphy_exit("");
}

void ra_succeeded(uint8_t Mod_id,uint8_t CC_id,uint8_t eNB_index)
{

  int i;

  LOG_I(PHY,"[UE %d][RAPROC] Random-access procedure succeeded. Set C-RNTI = Temporary C-RNTI\n",Mod_id);

  PHY_vars_UE_g[Mod_id][CC_id]->pdcch_vars[0][eNB_index]->crnti_is_temporary = 0;
  PHY_vars_UE_g[Mod_id][CC_id]->pdcch_vars[1][eNB_index]->crnti_is_temporary = 0;
  PHY_vars_UE_g[Mod_id][CC_id]->ulsch_Msg3_active[eNB_index] = 0;
  PHY_vars_UE_g[Mod_id][CC_id]->UE_mode[eNB_index] = PUSCH;

  for (i=0; i<8; i++) {
    if (PHY_vars_UE_g[Mod_id][CC_id]->ulsch[eNB_index]->harq_processes[i]) {
      PHY_vars_UE_g[Mod_id][CC_id]->ulsch[eNB_index]->harq_processes[i]->status=IDLE;
      PHY_vars_UE_g[Mod_id][CC_id]->dlsch[0][eNB_index][0]->harq_processes[i]->round=0;
      PHY_vars_UE_g[Mod_id][CC_id]->dlsch[1][eNB_index][0]->harq_processes[i]->round=0;
      PHY_vars_UE_g[Mod_id][CC_id]->ulsch[eNB_index]->harq_processes[i]->subframe_scheduling_flag=0;
    }
  }


}

UE_MODE_t get_ue_mode(uint8_t Mod_id,uint8_t CC_id,uint8_t eNB_index)
{

  return(PHY_vars_UE_g[Mod_id][CC_id]->UE_mode[eNB_index]);

}
void nr_process_timing_advance_rar(PHY_VARS_NR_UE *ue,UE_nr_rxtx_proc_t *proc,uint16_t timing_advance) {

  ue->timing_advance = timing_advance*4;


#ifdef DEBUG_PHY_PROC
  /* TODO: fix this log, what is 'HW timing advance'? */
  /*LOG_I(PHY,"[UE %d] AbsoluteSubFrame %d.%d, received (rar) timing_advance %d, HW timing advance %d\n",ue->Mod_id,proc->frame_rx, proc->nr_tti_rx_rx, ue->timing_advance);*/
  LOG_I(PHY,"[UE %d] AbsoluteSubFrame %d.%d, received (rar) timing_advance %d\n",ue->Mod_id,proc->frame_rx, proc->nr_tti_rx, ue->timing_advance);
#endif

}

void nr_process_timing_advance(uint8_t Mod_id,uint8_t CC_id,int16_t timing_advance)
{

  //  uint32_t frame = PHY_vars_UE_g[Mod_id]->frame;

  // timing advance has Q1.5 format
  timing_advance = timing_advance - 31;

  PHY_vars_UE_g[Mod_id][CC_id]->timing_advance = PHY_vars_UE_g[Mod_id][CC_id]->timing_advance+timing_advance*4; //this is for 25RB only!!!


  LOG_D(PHY,"[UE %d] Got timing advance %d from MAC, new value %d\n",Mod_id, timing_advance, PHY_vars_UE_g[Mod_id][CC_id]->timing_advance);


}

uint8_t nr_is_SR_TXOp(PHY_VARS_NR_UE *ue,UE_nr_rxtx_proc_t *proc,uint8_t eNB_id)
{

  int nr_tti_tx=proc->nr_tti_tx;

  LOG_D(PHY,"[UE %d][SR %x] Frame %d nr_tti_tx %d Checking for SR TXOp (sr_ConfigIndex %d)\n",
        ue->Mod_id,ue->pdcch_vars[ue->current_thread_id[proc->nr_tti_rx]][eNB_id]->crnti,proc->frame_tx,nr_tti_tx,
        ue->scheduling_request_config[eNB_id].sr_ConfigIndex);

  if (ue->scheduling_request_config[eNB_id].sr_ConfigIndex <= 4) {        // 5 ms SR period
    if ((nr_tti_tx%5) == ue->scheduling_request_config[eNB_id].sr_ConfigIndex)
      return(1);
  } else if (ue->scheduling_request_config[eNB_id].sr_ConfigIndex <= 14) { // 10 ms SR period
    if (nr_tti_tx==(ue->scheduling_request_config[eNB_id].sr_ConfigIndex-5))
      return(1);
  } else if (ue->scheduling_request_config[eNB_id].sr_ConfigIndex <= 34) { // 20 ms SR period
    if ((10*(proc->frame_tx&1)+nr_tti_tx) == (ue->scheduling_request_config[eNB_id].sr_ConfigIndex-15))
      return(1);
  } else if (ue->scheduling_request_config[eNB_id].sr_ConfigIndex <= 74) { // 40 ms SR period
    if ((10*(proc->frame_tx&3)+nr_tti_tx) == (ue->scheduling_request_config[eNB_id].sr_ConfigIndex-35))
      return(1);
  } else if (ue->scheduling_request_config[eNB_id].sr_ConfigIndex <= 154) { // 80 ms SR period
    if ((10*(proc->frame_tx&7)+nr_tti_tx) == (ue->scheduling_request_config[eNB_id].sr_ConfigIndex-75))
      return(1);
  }

  return(0);
}

uint8_t is_cqi_TXOp(PHY_VARS_NR_UE *ue,UE_nr_rxtx_proc_t *proc,uint8_t eNB_id)
{
  int nr_tti_tx = proc->nr_tti_tx;
  int frame    = proc->frame_tx;
  CQI_REPORTPERIODIC *cqirep = &ue->cqi_report_config[eNB_id].CQI_ReportPeriodic;

  //LOG_I(PHY,"[UE %d][CRNTI %x] AbsSubFrame %d.%d Checking for CQI TXOp (cqi_ConfigIndex %d) isCQIOp %d\n",
  //      ue->Mod_id,ue->pdcch_vars[eNB_id]->crnti,frame,nr_tti_rx,
  //      cqirep->cqi_PMI_ConfigIndex,
  //      (((10*frame + nr_tti_tx) % cqirep->Npd) == cqirep->N_OFFSET_CQI));

  if (cqirep->cqi_PMI_ConfigIndex==-1)
    return(0);
  else if (((10*frame + nr_tti_tx) % cqirep->Npd) == cqirep->N_OFFSET_CQI)
    return(1);
  else
    return(0);
}
uint8_t is_ri_TXOp(PHY_VARS_NR_UE *ue,UE_nr_rxtx_proc_t *proc,uint8_t eNB_id)
{


  int nr_tti_tx = proc->nr_tti_tx;
  int frame    = proc->frame_tx;
  CQI_REPORTPERIODIC *cqirep = &ue->cqi_report_config[eNB_id].CQI_ReportPeriodic;
  int log2Mri = cqirep->ri_ConfigIndex/161;
  int N_OFFSET_RI = cqirep->ri_ConfigIndex % 161;

  //LOG_I(PHY,"[UE %d][CRNTI %x] AbsSubFrame %d.%d Checking for RI TXOp (ri_ConfigIndex %d) isRIOp %d\n",
  //      ue->Mod_id,ue->pdcch_vars[eNB_id]->crnti,frame,nr_tti_tx,
  //      cqirep->ri_ConfigIndex,
  //      (((10*frame + nr_tti_tx + cqirep->N_OFFSET_CQI - N_OFFSET_RI) % (cqirep->Npd<<log2Mri)) == 0));
  if (cqirep->ri_ConfigIndex==-1)
    return(0);
  else if (((10*frame + nr_tti_tx + cqirep->N_OFFSET_CQI - N_OFFSET_RI) % (cqirep->Npd<<log2Mri)) == 0)
    return(1);
  else
    return(0);
}

void compute_cqi_ri_resources(PHY_VARS_NR_UE *ue,
                              NR_UE_ULSCH_t *ulsch,
                              uint8_t eNB_id,
                              uint16_t rnti,
                              uint16_t p_rnti,
                              uint16_t cba_rnti,
                              uint8_t cqi_status,
                              uint8_t ri_status)
{
  //PHY_MEASUREMENTS *meas = &ue->measurements;
  //uint8_t transmission_mode = ue->transmission_mode[eNB_id];


  //LOG_I(PHY,"compute_cqi_ri_resources O_RI %d O %d uci format %d \n",ulsch->O_RI,ulsch->O,ulsch->uci_format);
  if (cqi_status == 1 || ri_status == 1)
    {
      ulsch->O = 4;
    }
}

void ue_compute_srs_occasion(PHY_VARS_NR_UE *ue,UE_nr_rxtx_proc_t *proc,uint8_t eNB_id,uint8_t isSubframeSRS)
{

  NR_DL_FRAME_PARMS *frame_parms = &ue->frame_parms;
  int frame_tx    = proc->frame_tx;
  int nr_tti_tx = proc->nr_tti_tx;
  SOUNDINGRS_UL_CONFIG_DEDICATED *pSoundingrs_ul_config_dedicated=&ue->soundingrs_ul_config_dedicated[eNB_id];
  uint16_t srsPeriodicity;
  uint16_t srsOffset;
  uint8_t is_pucch2_subframe = 0;
  uint8_t is_sr_an_subframe  = 0;

  // check for SRS opportunity
  pSoundingrs_ul_config_dedicated->srsUeSubframe   = 0;
  pSoundingrs_ul_config_dedicated->srsCellSubframe = isSubframeSRS;

  if (isSubframeSRS) {
    LOG_D(PHY," SrsDedicatedSetup: %d \n",pSoundingrs_ul_config_dedicated->srsConfigDedicatedSetup);
    if(pSoundingrs_ul_config_dedicated->srsConfigDedicatedSetup)
      {
	nr_compute_srs_pos(frame_parms->frame_type, pSoundingrs_ul_config_dedicated->srs_ConfigIndex, &srsPeriodicity, &srsOffset);

	LOG_D(PHY," srsPeriodicity: %d srsOffset: %d isSubframeSRS %d \n",srsPeriodicity,srsOffset,isSubframeSRS);

	// transmit SRS if the four following constraints are respected:
	// - UE is configured to transmit SRS
	// - SRS are configured in current nr_tti_rx
	// - UE is configured to send SRS in this nr_tti_tx

	// 36.213 8.2
	// 1- A UE shall not transmit SRS whenever SRS and PUCCH format 2/2a/2b transmissions happen to coincide in the same nr_tti_rx
	// 2- A UE shall not transmit SRS whenever SRS transmit
	//    on and PUCCH transmission carrying ACK/NACK and/or
	//    positive SR happen to coincide in the same nr_tti_rx if the parameter
	//    Simultaneous-AN-and-SRS is FALSE

	// check PUCCH format 2/2a/2b transmissions
	is_pucch2_subframe = is_cqi_TXOp(ue,proc,eNB_id) && (ue->cqi_report_config[eNB_id].CQI_ReportPeriodic.cqi_PMI_ConfigIndex>0);
	is_pucch2_subframe = (is_ri_TXOp(ue,proc,eNB_id) && (ue->cqi_report_config[eNB_id].CQI_ReportPeriodic.ri_ConfigIndex>0)) || is_pucch2_subframe;

	// check ACK/SR transmission
	if(frame_parms->soundingrs_ul_config_common.ackNackSRS_SimultaneousTransmission == FALSE)
          {
	    if(nr_is_SR_TXOp(ue,proc,eNB_id))
              {
		uint32_t SR_payload = 0;
		if (ue->mac_enabled==1)
                  {
		    int Mod_id = ue->Mod_id;
		    int CC_id = ue->CC_id;
		    SR_payload = mac_xface->ue_get_SR(Mod_id,
						      CC_id,
						      frame_tx,
						      eNB_id,
						      ue->pdcch_vars[ue->current_thread_id[proc->nr_tti_rx]][eNB_id]->crnti,
						      nr_tti_tx); // nr_tti_tx used for meas gap

		    if (SR_payload > 0)
		      is_sr_an_subframe = 1;
                  }
              }

	    uint8_t pucch_ack_payload[2];
	    if (nr_get_ack(&ue->frame_parms,
			   ue->dlsch[ue->current_thread_id[proc->nr_tti_rx]][eNB_id][0]->harq_ack,
			   nr_tti_tx,proc->nr_tti_rx,pucch_ack_payload,0) > 0)
              {
		is_sr_an_subframe = 1;
              }
          }

	// check SRS UE opportunity
	if( isSubframeSRS  &&
	    (((10*frame_tx+nr_tti_tx) % srsPeriodicity) == srsOffset)
	    )
          {
	    if ((is_pucch2_subframe == 0) && (is_sr_an_subframe == 0))
              {
		pSoundingrs_ul_config_dedicated->srsUeSubframe = 1;
		ue->ulsch[eNB_id]->srs_active   = 1;
		ue->ulsch[eNB_id]->Nsymb_pusch  = 12-(frame_parms->Ncp<<1)- ue->ulsch[eNB_id]->srs_active;
              }
	    else
              {
		LOG_I(PHY,"DROP UE-SRS-TX for this nr_tti_tx %d.%d: collision with PUCCH2 or SR/AN: PUCCH2-occasion: %d, SR-AN-occasion[simSRS-SR-AN %d]: %d  \n", frame_tx, nr_tti_tx, is_pucch2_subframe, frame_parms->soundingrs_ul_config_common.ackNackSRS_SimultaneousTransmission, is_sr_an_subframe);
              }
          }
      }
    LOG_D(PHY," srsCellSubframe: %d, srsUeSubframe: %d, Nsymb-pusch: %d \n", pSoundingrs_ul_config_dedicated->srsCellSubframe, pSoundingrs_ul_config_dedicated->srsUeSubframe, ue->ulsch[eNB_id]->Nsymb_pusch);
  }
}


void nr_get_cqipmiri_params(PHY_VARS_NR_UE *ue,uint8_t eNB_id)
{

  CQI_REPORTPERIODIC *cqirep = &ue->cqi_report_config[eNB_id].CQI_ReportPeriodic;
  int cqi_PMI_ConfigIndex = cqirep->cqi_PMI_ConfigIndex;

  if (ue->frame_parms.frame_type == FDD) {
    if (cqi_PMI_ConfigIndex <= 1) {        // 2 ms CQI_PMI period
      cqirep->Npd = 2;
      cqirep->N_OFFSET_CQI = cqi_PMI_ConfigIndex;
    } else if (cqi_PMI_ConfigIndex <= 6) { // 5 ms CQI_PMI period
      cqirep->Npd = 5;
      cqirep->N_OFFSET_CQI = cqi_PMI_ConfigIndex-2;
    } else if (cqi_PMI_ConfigIndex <=16) { // 10ms CQI_PMI period
      cqirep->Npd = 10;
      cqirep->N_OFFSET_CQI = cqi_PMI_ConfigIndex-7;
    } else if (cqi_PMI_ConfigIndex <= 36) { // 20 ms CQI_PMI period
      cqirep->Npd = 20;
      cqirep->N_OFFSET_CQI = cqi_PMI_ConfigIndex-17;
    } else if (cqi_PMI_ConfigIndex <= 76) { // 40 ms CQI_PMI period
      cqirep->Npd = 40;
      cqirep->N_OFFSET_CQI = cqi_PMI_ConfigIndex-37;
    } else if (cqi_PMI_ConfigIndex <= 156) { // 80 ms CQI_PMI period
      cqirep->Npd = 80;
      cqirep->N_OFFSET_CQI = cqi_PMI_ConfigIndex-77;
    } else if (cqi_PMI_ConfigIndex <= 316) { // 160 ms CQI_PMI period
      cqirep->Npd = 160;
      cqirep->N_OFFSET_CQI = cqi_PMI_ConfigIndex-157;
    }
    else if (cqi_PMI_ConfigIndex > 317) {

      if (cqi_PMI_ConfigIndex <= 349) { // 32 ms CQI_PMI period
	cqirep->Npd = 32;
	cqirep->N_OFFSET_CQI = cqi_PMI_ConfigIndex-318;
      }
      else if (cqi_PMI_ConfigIndex <= 413) { // 64 ms CQI_PMI period
	cqirep->Npd = 64;
	cqirep->N_OFFSET_CQI = cqi_PMI_ConfigIndex-350;
      }
      else if (cqi_PMI_ConfigIndex <= 541) { // 128 ms CQI_PMI period
	cqirep->Npd = 128;
	cqirep->N_OFFSET_CQI = cqi_PMI_ConfigIndex-414;
      }
    }
  }
  else { // TDD
    if (cqi_PMI_ConfigIndex == 0) {        // all UL subframes
      cqirep->Npd = 1;
      cqirep->N_OFFSET_CQI = 0;
    } else if (cqi_PMI_ConfigIndex <= 6) { // 5 ms CQI_PMI period
      cqirep->Npd = 5;
      cqirep->N_OFFSET_CQI = cqi_PMI_ConfigIndex-1;
    } else if (cqi_PMI_ConfigIndex <=16) { // 10ms CQI_PMI period
      cqirep->Npd = 10;
      cqirep->N_OFFSET_CQI = cqi_PMI_ConfigIndex-6;
    } else if (cqi_PMI_ConfigIndex <= 36) { // 20 ms CQI_PMI period
      cqirep->Npd = 20;
      cqirep->N_OFFSET_CQI = cqi_PMI_ConfigIndex-16;
    } else if (cqi_PMI_ConfigIndex <= 76) { // 40 ms CQI_PMI period
      cqirep->Npd = 40;
      cqirep->N_OFFSET_CQI = cqi_PMI_ConfigIndex-36;
    } else if (cqi_PMI_ConfigIndex <= 156) { // 80 ms CQI_PMI period
      cqirep->Npd = 80;
      cqirep->N_OFFSET_CQI = cqi_PMI_ConfigIndex-76;
    } else if (cqi_PMI_ConfigIndex <= 316) { // 160 ms CQI_PMI period
      cqirep->Npd = 160;
      cqirep->N_OFFSET_CQI = cqi_PMI_ConfigIndex-156;
    }
  }
}

PUCCH_FMT_t get_pucch_format(lte_frame_type_t frame_type,
                             lte_prefix_type_t cyclic_prefix_type,
                             uint8_t SR_payload,
                             uint8_t nb_cw,
                             uint8_t cqi_status,
                             uint8_t ri_status,
                             uint8_t bundling_flag)
{
  if((cqi_status == 0) && (ri_status==0))
    {
      // PUCCH Format 1 1a 1b
      // 1- SR only ==> PUCCH format 1
      // 2- 1bit Ack/Nack with/without SR  ==> PUCCH format 1a
      // 3- 2bits Ack/Nack with/without SR ==> PUCCH format 1b
      if((nb_cw == 1)&&(bundling_flag==bundling))
	{
          return pucch_format1a;
	}
      if((nb_cw == 1)&&(bundling_flag==multiplexing))
	{
          return pucch_format1b;
	}
      if(nb_cw == 2)
	{
          return pucch_format1b;
	}
      if(SR_payload == 1)
	{
          return pucch_format1;
          /*
	    if (frame_type == FDD) {
	    return pucch_format1;
	    } else if (frame_type == TDD) {
	    return pucch_format1b;
	    } else {
	    AssertFatal(1==0,"Unknown frame_type");
	    }*/
	}
    }
  else
    {
      // PUCCH Format 2 2a 2b
      // 1- CQI only or RI only  ==> PUCCH format 2
      // 2- CQI or RI + 1bit Ack/Nack for normal CP  ==> PUCCH format 2a
      // 3- CQI or RI + 2bits Ack/Nack for normal CP ==> PUCCH format 2b
      // 4- CQI or RI + Ack/Nack for extended CP ==> PUCCH format 2
      if(nb_cw == 0)
	{
          return pucch_format2;
	}
      if(cyclic_prefix_type == NORMAL)
	{
          if(nb_cw == 1)
	    {
              return pucch_format2a;
	    }
          if(nb_cw == 2)
	    {
              return pucch_format2b;
	    }
	}
      else
	{
          return pucch_format2;
	}
    }
  return pucch_format1a;
}

uint16_t nr_get_n1_pucch(PHY_VARS_NR_UE *ue,
			 UE_nr_rxtx_proc_t *proc,
			 nr_harq_status_t *harq_ack,
			 uint8_t eNB_id,
			 uint8_t *b,
			 uint8_t SR)
{

  NR_DL_FRAME_PARMS *frame_parms=&ue->frame_parms;
  uint8_t nCCE0,nCCE1,nCCE2,nCCE3,harq_ack1,harq_ack0,harq_ack3,harq_ack2;
  ANFBmode_t bundling_flag;
  uint16_t n1_pucch0=0,n1_pucch1=0,n1_pucch2=0,n1_pucch3=0,n1_pucch_inter;
  static uint8_t candidate_dl[9]; // which downlink(s) the current ACK/NACK is associating to
  uint8_t last_dl=0xff; // the last downlink with valid DL-DCI. for calculating the PUCCH resource index
  int sf;
  int M;
  uint8_t ack_counter=0;
  // clear this, important for case where n1_pucch selection is not used
  int nr_tti_tx=proc->nr_tti_tx;

  ue->pucch_sel[nr_tti_tx] = 0;

  if (frame_parms->frame_type == FDD ) { // FDD
    sf = (nr_tti_tx<4)? nr_tti_tx+6 : nr_tti_tx-4;
    LOG_D(PHY,"n1_pucch_UE: nr_tti_tx %d, nCCE %d\n",sf,ue->pdcch_vars[ue->current_thread_id[proc->nr_tti_rx]][eNB_id]->nCCE[sf]);

    if (SR == 0)
      return(frame_parms->pucch_config_common.n1PUCCH_AN + ue->pdcch_vars[ue->current_thread_id[proc->nr_tti_rx]][eNB_id]->nCCE[sf]);
    else
      return(ue->scheduling_request_config[eNB_id].sr_PUCCH_ResourceIndex);
  } else {

    bundling_flag = ue->pucch_config_dedicated[eNB_id].tdd_AckNackFeedbackMode;
#ifdef DEBUG_PHY_PROC

    if (bundling_flag==bundling) {
      LOG_D(PHY,"[UE%d] Frame %d nr_tti_tx %d : nr_get_n1_pucch, bundling, SR %d/%d\n",ue->Mod_id,proc->frame_tx,nr_tti_tx,SR,
            ue->scheduling_request_config[eNB_id].sr_PUCCH_ResourceIndex);
    } else {
      LOG_D(PHY,"[UE%d] Frame %d nr_tti_tx %d : nr_get_n1_pucch, multiplexing, SR %d/%d\n",ue->Mod_id,proc->frame_tx,nr_tti_tx,SR,
            ue->scheduling_request_config[eNB_id].sr_PUCCH_ResourceIndex);
    }

#endif

    switch (frame_parms->tdd_config) {
    case 1:  // DL:S:UL:UL:DL:DL:S:UL:UL:DL

      harq_ack0 = 2; // DTX
      M=1;

      // This is the offset for a particular nr_tti_tx (2,3,4) => (0,2,4)
      if (nr_tti_tx == 2) {  // ACK nr_tti_txs 5,6
        candidate_dl[0] = 6;
        candidate_dl[1] = 5;
        M=2;
      } else if (nr_tti_tx == 3) { // ACK nr_tti_tx 9
        candidate_dl[0] = 9;
      } else if (nr_tti_tx == 7) { // ACK nr_tti_txs 0,1
        candidate_dl[0] = 1;
        candidate_dl[1] = 0;
        M=2;
      } else if (nr_tti_tx == 8) { // ACK nr_tti_txs 4
        candidate_dl[0] = 4;
      } else {
        LOG_E(PHY,"[UE%d] : Frame %d phy_procedures_lte.c: get_n1pucch, illegal tx-nr_tti_tx %d for tdd_config %d\n",
              ue->Mod_id,proc->frame_tx,nr_tti_tx,frame_parms->tdd_config);
        return(0);
      }

      // checking which downlink candidate is the last downlink with valid DL-DCI
      int k;
      for (k=0;k<M;k++) {
        if (harq_ack[candidate_dl[k]].send_harq_status>0) {
          last_dl = candidate_dl[k];
          break;
        }
      }
      if (last_dl >= 10) {
        LOG_E(PHY,"[UE%d] : Frame %d phy_procedures_lte.c: get_n1pucch, illegal rx-nr_tti_tx %d (tx-nr_tti_tx %d) for tdd_config %d\n",
              ue->Mod_id,proc->frame_tx,last_dl,nr_tti_tx,frame_parms->tdd_config);
        return (0);
      }

      LOG_D(PHY,"SFN/SF %d/%d calculating n1_pucch0 from last_dl=%d\n",
	    proc->frame_tx%1024,
	    proc->nr_tti_tx,
	    last_dl);

      // i=0
      nCCE0 = ue->pdcch_vars[ue->current_thread_id[proc->nr_tti_rx]][eNB_id]->nCCE[last_dl];
      n1_pucch0 = nr_get_Np(frame_parms->N_RB_DL,nCCE0,0) + nCCE0+ frame_parms->pucch_config_common.n1PUCCH_AN;

      harq_ack0 = b[0];

      if (harq_ack0!=2) {  // DTX
        if (frame_parms->frame_type == FDD ) {
          if (SR == 0) {  // last paragraph pg 68 from 36.213 (v8.6), m=0
            b[0]=(M==2) ? 1-harq_ack0 : harq_ack0;
            b[1]=harq_ack0;   // in case we use pucch format 1b (subframes 2,7)
	    ue->pucch_sel[nr_tti_tx] = 0;
            return(n1_pucch0);
          } else { // SR and only 0 or 1 ACKs (first 2 entries in Table 7.3-1 of 36.213)
            b[0]=harq_ack0;
	    return(ue->scheduling_request_config[eNB_id].sr_PUCCH_ResourceIndex);
          }
        } else {
          if (SR == 0) {
            b[0] = harq_ack0;
            b[1] = harq_ack0;
            ue->pucch_sel[nr_tti_tx] = 0;
            return(n1_pucch0);
          } else {
            b[0] = harq_ack0;
            b[1] = harq_ack0;
            return(ue->scheduling_request_config[eNB_id].sr_PUCCH_ResourceIndex);
          }
        }
      }


      break;

    case 3:  // DL:S:UL:UL:UL:DL:DL:DL:DL:DL
      // in this configuration we have M=2 from pg 68 of 36.213 (v8.6)
      // Note: this doesn't allow using nr_tti_tx 1 for PDSCH transmission!!! (i.e. SF 1 cannot be acked in SF 2)
      // set ACK/NAKs to DTX
      harq_ack1 = 2; // DTX
      harq_ack0 = 2; // DTX
      // This is the offset for a particular nr_tti_rx (2,3,4) => (0,2,4)
      last_dl = (nr_tti_tx-2)<<1;
      // i=0
      nCCE0 = ue->pdcch_vars[ue->current_thread_id[proc->nr_tti_rx]][eNB_id]->nCCE[5+last_dl];
      n1_pucch0 = nr_get_Np(frame_parms->N_RB_DL,nCCE0,0) + nCCE0+ frame_parms->pucch_config_common.n1PUCCH_AN;
      // i=1
      nCCE1 = ue->pdcch_vars[ue->current_thread_id[proc->nr_tti_rx]][eNB_id]->nCCE[(6+last_dl)%10];
      n1_pucch1 = nr_get_Np(frame_parms->N_RB_DL,nCCE1,1) + nCCE1 + frame_parms->pucch_config_common.n1PUCCH_AN;

      // set ACK/NAK to values if not DTX
      if (ue->dlsch[ue->current_thread_id[proc->nr_tti_rx]][eNB_id][0]->harq_ack[(6+last_dl)%10].send_harq_status>0)  // n-6 // nr_tti_tx 6 is to be ACK/NAKed
        harq_ack1 = ue->dlsch[ue->current_thread_id[proc->nr_tti_rx]][eNB_id][0]->harq_ack[(6+last_dl)%10].ack;

      if (ue->dlsch[ue->current_thread_id[proc->nr_tti_rx]][eNB_id][0]->harq_ack[5+last_dl].send_harq_status>0)  // n-6 // nr_tti_tx 5 is to be ACK/NAKed
        harq_ack0 = ue->dlsch[ue->current_thread_id[proc->nr_tti_rx]][eNB_id][0]->harq_ack[5+last_dl].ack;

      LOG_D(PHY,"SFN/SF %d/%d calculating n1_pucch cce0=%d n1_pucch0=%d cce1=%d n1_pucch1=%d\n",
	    proc->frame_tx%1024,
	    proc->nr_tti_tx,
	    nCCE0,n1_pucch0,
	    nCCE1,n1_pucch1);

      if (harq_ack1!=2) { // n-6 // nr_tti_tx 6,8,0 and maybe 5,7,9 is to be ACK/NAKed

        if ((bundling_flag==bundling)&&(SR == 0)) {  // This is for bundling without SR,
          // n1_pucch index takes value of smallest element in set {0,1}
          // i.e. 0 if harq_ack0 is not DTX, otherwise 1
          b[0] = harq_ack1;

          if (harq_ack0!=2)
            b[0]=b[0]&harq_ack0;

          ue->pucch_sel[nr_tti_tx] = 1;
          return(n1_pucch1);

        } else if ((bundling_flag==multiplexing)&&(SR==0)) { // Table 10.1
          if (harq_ack0 == 2)
            harq_ack0 = 0;

          b[1] = harq_ack0;
          b[0] = (harq_ack0!=harq_ack1)?0:1;

          if ((harq_ack0 == 1) && (harq_ack1 == 0)) {
            ue->pucch_sel[nr_tti_tx] = 0;
            return(n1_pucch0);
          } else {
            ue->pucch_sel[nr_tti_tx] = 1;
            return(n1_pucch1);
          }
        } else if (SR==1) { // SR and 0,1,or 2 ACKS, (first 3 entries in Table 7.3-1 of 36.213)
          // this should be number of ACKs (including
          if (harq_ack0 == 2)
            harq_ack0 = 0;

          b[0]= harq_ack1 | harq_ack0;
          b[1]= harq_ack1 ^ harq_ack0;
          return(ue->scheduling_request_config[eNB_id].sr_PUCCH_ResourceIndex);
        }
      } else if (harq_ack0!=2) { // n-7  // nr_tti_tx 5,7,9 only is to be ACK/NAKed
        if ((bundling_flag==bundling)&&(SR == 0)) {  // last paragraph pg 68 from 36.213 (v8.6), m=0
          b[0]=harq_ack0;
          ue->pucch_sel[nr_tti_tx] = 0;
          return(n1_pucch0);
        } else if ((bundling_flag==multiplexing)&&(SR==0)) { // Table 10.1 with i=1 set to DTX
          b[0] = harq_ack0;
          b[1] = 1-b[0];
          ue->pucch_sel[nr_tti_tx] = 0;
          return(n1_pucch0);
        } else if (SR==1) { // SR and only 0 or 1 ACKs (first 2 entries in Table 7.3-1 of 36.213)
          b[0]=harq_ack0;
          b[1]=b[0];
          return(ue->scheduling_request_config[eNB_id].sr_PUCCH_ResourceIndex);
        }
      }

      break;

    case 4:  // DL:S:UL:UL:DL:DL:DL:DL:DL:DL
      // in this configuration we have M=4 from pg 68 of 36.213 (v8.6)
      // Note: this doesn't allow using nr_tti_tx 1 for PDSCH transmission!!! (i.e. SF 1 cannot be acked in SF 2)
      // set ACK/NAKs to DTX
      harq_ack3 = 2; // DTX
      harq_ack2 = 2; // DTX
      harq_ack1 = 2; // DTX
      harq_ack0 = 2; // DTX
      // This is the offset for a particular nr_tti_tx (2,3,4) => (0,2,4)
      //last_dl = (nr_tti_tx-2)<<1;
      if (nr_tti_tx == 2) {
	// i=0
	//nCCE0 = ue->pdcch_vars[ue->current_thread_id[proc->nr_tti_rx]][eNB_id]->nCCE[2+nr_tti_tx];
	nCCE0 = ue->pdcch_vars[ue->current_thread_id[proc->nr_tti_rx]][eNB_id]->nCCE[(8+nr_tti_tx)%10];
	n1_pucch0 = 2*nr_get_Np(frame_parms->N_RB_DL,nCCE0,0) + nCCE0+ frame_parms->pucch_config_common.n1PUCCH_AN;
	// i=1
	nCCE1 = ue->pdcch_vars[ue->current_thread_id[proc->nr_tti_rx]][eNB_id]->nCCE[2+nr_tti_tx];
	n1_pucch1 = nr_get_Np(frame_parms->N_RB_DL,nCCE1,0) + nr_get_Np(frame_parms->N_RB_DL,nCCE1,1) + nCCE1 + frame_parms->pucch_config_common.n1PUCCH_AN;
	// i=2
	nCCE2 = ue->pdcch_vars[ue->current_thread_id[proc->nr_tti_rx]][eNB_id]->nCCE[(8+nr_tti_tx)%10];

	n1_pucch2 = 2*nr_get_Np(frame_parms->N_RB_DL,nCCE2,1) + nCCE2+ frame_parms->pucch_config_common.n1PUCCH_AN;
	// i=3
	//nCCE3 = ue->pdcch_vars[ue->current_thread_id[proc->nr_tti_rx]][eNB_id]->nCCE[(9+nr_tti_tx)%10];
	//n1_pucch3 = nr_get_Np(frame_parms->N_RB_DL,nCCE3,1) + nCCE3 + frame_parms->pucch_config_common.n1PUCCH_AN;

	// set ACK/NAK to values if not DTX
	if (ue->dlsch[ue->current_thread_id[proc->nr_tti_rx]][eNB_id][0]->harq_ack[(8+nr_tti_tx)%10].send_harq_status>0)  // n-6 // nr_tti_tx 6 is to be ACK/NAKed
	  harq_ack0 = ue->dlsch[ue->current_thread_id[proc->nr_tti_rx]][eNB_id][0]->harq_ack[(8+nr_tti_tx)%10].ack;

	if (ue->dlsch[ue->current_thread_id[proc->nr_tti_rx]][eNB_id][0]->harq_ack[2+nr_tti_tx].send_harq_status>0)  // n-6 // nr_tti_tx 5 is to be ACK/NAKed
	  harq_ack1 = ue->dlsch[ue->current_thread_id[proc->nr_tti_rx]][eNB_id][0]->harq_ack[2+nr_tti_tx].ack;

	if (ue->dlsch[ue->current_thread_id[proc->nr_tti_rx]][eNB_id][0]->harq_ack[3+nr_tti_tx].send_harq_status>0)  // n-6 // nr_tti_tx 6 is to be ACK/NAKed
	  harq_ack2 = ue->dlsch[ue->current_thread_id[proc->nr_tti_rx]][eNB_id][0]->harq_ack[3+nr_tti_tx].ack;

	//if (ue->dlsch[ue->current_thread_id[proc->nr_tti_rx]][eNB_id][0]->harq_ack[(9+nr_tti_tx)%10].send_harq_status>0)  // n-6 // nr_tti_tx 5 is to be ACK/NAKed
	//harq_ack3 = ue->dlsch[ue->current_thread_id[proc->nr_tti_rx]][eNB_id][0]->harq_ack[(9+nr_tti_tx)%10].ack;
	//LOG_I(PHY,"SFN/SF %d/%d calculating n1_pucch cce0=%d n1_pucch0=%d cce1=%d n1_pucch1=%d cce2=%d n1_pucch2=%d\n",
	//                      proc->frame_tx%1024,
	//                      proc->nr_tti_tx_tx,
	//                      nCCE0,n1_pucch0,
	//                      nCCE1,n1_pucch1, nCCE2, n1_pucch2);
      }else if (nr_tti_tx == 3) {
	// i=0

	nCCE0 = ue->pdcch_vars[ue->current_thread_id[proc->nr_tti_rx]][eNB_id]->nCCE[4+nr_tti_tx];
	n1_pucch0 = 3*nr_get_Np(frame_parms->N_RB_DL,nCCE0,0) + nCCE0+ frame_parms->pucch_config_common.n1PUCCH_AN;
	// i=1
	nCCE1 = ue->pdcch_vars[ue->current_thread_id[proc->nr_tti_rx]][eNB_id]->nCCE[5+nr_tti_tx];
	n1_pucch1 = 2*nr_get_Np(frame_parms->N_RB_DL,nCCE1,0) + nr_get_Np(frame_parms->N_RB_DL,nCCE1,1) + nCCE1 + frame_parms->pucch_config_common.n1PUCCH_AN;
	// i=2
	nCCE2 = ue->pdcch_vars[ue->current_thread_id[proc->nr_tti_rx]][eNB_id]->nCCE[(6+nr_tti_tx)];
	n1_pucch2 = nr_get_Np(frame_parms->N_RB_DL,nCCE2,0) + 2*nr_get_Np(frame_parms->N_RB_DL,nCCE2,1) + nCCE2+ frame_parms->pucch_config_common.n1PUCCH_AN;
	// i=3
	nCCE3 = ue->pdcch_vars[ue->current_thread_id[proc->nr_tti_rx]][eNB_id]->nCCE[(3+nr_tti_tx)];
	n1_pucch3 = 3*nr_get_Np(frame_parms->N_RB_DL,nCCE3,1) + nCCE3 + frame_parms->pucch_config_common.n1PUCCH_AN;

	// set ACK/NAK to values if not DTX
	if (ue->dlsch[ue->current_thread_id[proc->nr_tti_rx]][eNB_id][0]->harq_ack[4+nr_tti_tx].send_harq_status>0)  // n-6 // nr_tti_tx 6 is to be ACK/NAKed
          harq_ack0 = ue->dlsch[ue->current_thread_id[proc->nr_tti_rx]][eNB_id][0]->harq_ack[4+nr_tti_tx].ack;

	if (ue->dlsch[ue->current_thread_id[proc->nr_tti_rx]][eNB_id][0]->harq_ack[5+nr_tti_tx].send_harq_status>0)  // n-6 // nr_tti_tx 5 is to be ACK/NAKed
          harq_ack1 = ue->dlsch[ue->current_thread_id[proc->nr_tti_rx]][eNB_id][0]->harq_ack[5+nr_tti_tx].ack;

	if (ue->dlsch[ue->current_thread_id[proc->nr_tti_rx]][eNB_id][0]->harq_ack[(6+nr_tti_tx)].send_harq_status>0)  // n-6 // nr_tti_tx 6 is to be ACK/NAKed
          harq_ack2 = ue->dlsch[ue->current_thread_id[proc->nr_tti_rx]][eNB_id][0]->harq_ack[(6+nr_tti_tx)].ack;

	if (ue->dlsch[ue->current_thread_id[proc->nr_tti_rx]][eNB_id][0]->harq_ack[(3+nr_tti_tx)].send_harq_status>0)  // n-6 // nr_tti_tx 5 is to be ACK/NAKed
          harq_ack3 = ue->dlsch[ue->current_thread_id[proc->nr_tti_rx]][eNB_id][0]->harq_ack[(3+nr_tti_tx)].ack;
      }

      //LOG_I(PHY,"SFN/SF %d/%d calculating n1_pucch cce0=%d n1_pucch0=%d harq_ack0=%d cce1=%d n1_pucch1=%d harq_ack1=%d cce2=%d n1_pucch2=%d harq_ack2=%d cce3=%d n1_pucch3=%d harq_ack3=%d bundling_flag=%d\n",
      //                                proc->frame_tx%1024,
      //                                proc->nr_tti_tx,
      //                                nCCE0,n1_pucch0,harq_ack0,
      //                                nCCE1,n1_pucch1,harq_ack1, nCCE2, n1_pucch2, harq_ack2,
      //                                nCCE3, n1_pucch3, harq_ack3, bundling_flag);

      if ((bundling_flag==bundling)&&(SR == 0)) {  // This is for bundling without SR,
	b[0] = 1;
	ack_counter = 0;

	if ((harq_ack3!=2) ) {
	  b[0] = b[0]&harq_ack3;
	  n1_pucch_inter = n1_pucch3;
	  ack_counter ++;
	}
	if ((harq_ack0!=2) ) {
	  b[0] = b[0]&harq_ack0;
	  n1_pucch_inter = n1_pucch0;
	  ack_counter ++;
	}
	if ((harq_ack1!=2) ) {
	  b[0] = b[0]&harq_ack1;
	  n1_pucch_inter = n1_pucch1;
	  ack_counter ++;
	}
	if ((harq_ack2!=2) ) {
	  b[0] = b[0]&harq_ack2;
	  n1_pucch_inter = n1_pucch2;
	  ack_counter ++;
	}

	if (ack_counter == 0)
	  b[0] = 0;

	/*if (nr_tti_tx == 3) {
	  n1_pucch_inter = n1_pucch2;
	  } else if (nr_tti_tx == 2) {
	  n1_pucch_inter = n1_pucch1;
	  }*/

	//LOG_I(PHY,"SFN/SF %d/%d calculating n1_pucch n1_pucch_inter=%d  b[0]=%d b[1]=%d \n",
	//                                           proc->frame_tx%1024,
	//                                           proc->nr_tti_tx,n1_pucch_inter,
	//                                           b[0],b[1]);

	return(n1_pucch_inter);

      } else if ((bundling_flag==multiplexing)&&(SR==0)) { // Table 10.1

	if (nr_tti_tx == 3) {
	  LOG_I(PHY, "sbuframe=%d \n",nr_tti_tx);
	  if ((harq_ack0 == 1) && (harq_ack1 == 1) && (harq_ack2 == 1) && (harq_ack3 == 1)) {
	    b[0] = 1;
	    b[1] = 1;
	    return(n1_pucch1);
	  } else if ((harq_ack0 == 1) && (harq_ack1 == 1) && (harq_ack2 == 1) && ((harq_ack3 == 2) || (harq_ack3 == 0))) {
	    b[0] = 1;
	    b[1] = 0;
	    return(n1_pucch1);
	  } else if (((harq_ack0 == 0) || (harq_ack0 == 2)) && ((harq_ack1 == 2) || (harq_ack1 == 0)) && (harq_ack2 == 0) && (harq_ack3 == 2)) {
	    b[0] = 1;
	    b[1] = 1;
	    return(n1_pucch2);
	  } else if ((harq_ack0 == 1) && (harq_ack1 == 1) && ((harq_ack2 == 2) || (harq_ack2 == 0)) && (harq_ack3 == 1)) {
	    b[0] = 1;
	    b[1] = 0;
	    return(n1_pucch1);
	  } else if ((harq_ack0 == 0) && (harq_ack1 == 2) && (harq_ack2 == 2) && (harq_ack3 == 2)) {
	    b[0] = 1;
	    b[1] = 0;
	    return(n1_pucch0);
	  } else if ((harq_ack0 == 1) && (harq_ack1 == 1) && ((harq_ack2 == 2) || (harq_ack2 == 0)) && ((harq_ack3 == 2) || (harq_ack3 == 0))) {
	    b[0] = 1;
	    b[1] = 0;
	    return(n1_pucch1);
	  } else if ((harq_ack0 == 1) && ((harq_ack1 == 2) || (harq_ack1 == 0)) && (harq_ack2 == 1) && (harq_ack3 == 1)) {
	    b[0] = 0;
	    b[1] = 1;
	    return(n1_pucch3);
	  } else if (((harq_ack0 == 0) || (harq_ack0 == 2)) && ((harq_ack1 == 2) || (harq_ack1 == 0)) && ((harq_ack2 == 2) || (harq_ack2 == 0)) && (harq_ack3 == 0)) {
	    b[0] = 1;
	    b[1] = 1;
	    return(n1_pucch3);
	  } else if ((harq_ack0 == 1) && ((harq_ack1 == 2) || (harq_ack1 == 0)) && (harq_ack2 == 1) && ((harq_ack3 == 2) || (harq_ack3 == 0))) {
	    b[0] = 0;
	    b[1] = 1;
	    return(n1_pucch2);
	  } else if ((harq_ack0 == 1) && ((harq_ack1 == 2) || (harq_ack1 == 0)) && ((harq_ack2 == 2) || (harq_ack2 == 0)) && (harq_ack3 == 1)) {
	    b[0] = 0;
	    b[1] = 1;
	    return(n1_pucch0);
	  } else if ((harq_ack0 == 1) && ((harq_ack1 == 2) || (harq_ack1 == 0)) && ((harq_ack2 == 2) || (harq_ack2 == 0)) && ((harq_ack3 == 2) || (harq_ack3 == 0))) {
	    b[0] = 0;
	    b[1] = 1;
	    return(n1_pucch0);
	  } else if (((harq_ack0 == 2) || (harq_ack0 == 0)) && (harq_ack1 == 1) && (harq_ack2 == 1) && (harq_ack3 == 1)) {
	    b[0] = 0;
	    b[1] = 1;
	    return(n1_pucch3);
	  } else if (((harq_ack0 == 2) || (harq_ack0 == 0)) && (harq_ack1 == 0) && (harq_ack2 == 2) && (harq_ack3 == 2)) {
	    b[0] = 0;
	    b[1] = 0;
	    return(n1_pucch1);
	  } else if (((harq_ack0 == 2) || (harq_ack0 == 0)) && (harq_ack1 == 1) && (harq_ack2 == 1) && ((harq_ack3 == 2) || (harq_ack3 == 0))) {
	    b[0] = 1;
	    b[1] = 0;
	    return(n1_pucch2);
	  } else if (((harq_ack0 == 2) || (harq_ack0 == 0)) && (harq_ack1 == 1) && ((harq_ack2 == 2) || (harq_ack2 == 0)) && (harq_ack3 == 1)) {
	    b[0] = 1;
	    b[1] = 0;
	    return(n1_pucch3);
	  } else if (((harq_ack0 == 2) || (harq_ack0 == 0)) && (harq_ack1 == 1) && ((harq_ack2 == 2) || (harq_ack2 == 0)) && ((harq_ack3 == 2) || (harq_ack3 == 0))) {
	    b[0] = 0;
	    b[1] = 1;
	    return(n1_pucch1);
	  } else if (((harq_ack0 == 2) || (harq_ack0 == 0)) && ((harq_ack1 == 2) || (harq_ack1 == 0)) && (harq_ack2 == 1) && (harq_ack3 == 1)) {
	    b[0] = 0;
	    b[1] = 1;
	    return(n1_pucch3);
	  } else if (((harq_ack0 == 2) || (harq_ack0 == 0)) && ((harq_ack1 == 2) || (harq_ack1 == 0)) && (harq_ack2 == 1) && ((harq_ack3 == 2) || (harq_ack3 == 0))) {
	    b[0] = 0;
	    b[1] = 0;
	    return(n1_pucch2);
	  } else if (((harq_ack0 == 2) || (harq_ack0 == 0)) && ((harq_ack1 == 2) || (harq_ack1 == 0)) && (harq_ack3 == 1) && ((harq_ack2 == 2) || (harq_ack2 == 0))) {
	    b[0] = 0;
	    b[1] = 0;
	    return(n1_pucch3);
	  }
	} else if (nr_tti_tx == 2) {
	  if ((harq_ack0 == 1) && (harq_ack1 == 1) && (harq_ack2 == 1)) {
	    b[0] = 1;
	    b[1] = 1;
	    return(n1_pucch2);
	  } else if ((harq_ack0 == 1) && (harq_ack1 == 1) && ((harq_ack2 == 2) || (harq_ack2 == 0))) {
	    b[0] = 1;
	    b[1] = 1;
	    return(n1_pucch1);
	  } else if ((harq_ack0 == 1) && ((harq_ack1 == 2) || (harq_ack1 == 0)) && (harq_ack2 == 1)) {
	    b[0] = 1;
	    b[1] = 1;
	    return(n1_pucch0);
	  } else if ((harq_ack0 == 1) && ((harq_ack1 == 2) || (harq_ack1 == 0)) && ((harq_ack2 == 2) || (harq_ack2 == 0))) {
	    b[0] = 0;
	    b[1] = 1;
	    return(n1_pucch0);
	  } else if (((harq_ack0 == 2) || (harq_ack0 == 0)) && (harq_ack1 == 1) && (harq_ack2 == 1)) {
	    b[0] = 1;
	    b[1] = 0;
	    return(n1_pucch2);
	  } else if (((harq_ack0 == 2) || (harq_ack0 == 0)) && (harq_ack1 == 1) && ((harq_ack2 == 2) || (harq_ack2 == 0))) {
	    b[1] = 0;
	    b[0] = 0;
	    return(n1_pucch1);
	  } else if (((harq_ack0 == 2) || (harq_ack0 == 0)) && ((harq_ack1 == 2) || (harq_ack1 == 0)) && (harq_ack2 == 1)) {
	    b[0] = 0;
	    b[1] = 0;
	    return(n1_pucch2);
	  } else if ((harq_ack0 == 2) && (harq_ack1 == 2) && (harq_ack2 == 0)) {
	    b[0] = 0;
	    b[1] = 1;
	    return(n1_pucch2);
	  } else if ((harq_ack0 == 2) && (harq_ack1 == 0) && ((harq_ack2 == 2) || (harq_ack2 == 0))) {
	    b[0] = 1;
	    b[1] = 0;
	    return(n1_pucch1);
	  } else if ((harq_ack0 == 0) && ((harq_ack1 == 2) || (harq_ack1 == 0)) && ((harq_ack2 == 2) || (harq_ack2 == 0))) {
	    b[0] = 1;
	    b[1] = 0;
	    return(n1_pucch0);
	  }

	}
      } else if (SR==1) { // SR and 0,1,or 2 ACKS, (first 3 entries in Table 7.3-1 of 36.213)
	// this should be number of ACKs (including
	ack_counter = 0;
	if (harq_ack0==1)
	  ack_counter ++;
	if (harq_ack1==1)
	  ack_counter ++;
	if (harq_ack2==1)
	  ack_counter ++;
	if (harq_ack3==1)
	  ack_counter ++;

	switch (ack_counter) {
	case 0:
	  b[0] = 0;
	  b[1] = 0;
	  break;

	case 1:
	  b[0] = 1;
	  b[1] = 1;
	  break;

	case 2:
	  b[0] = 1;
	  b[1] = 0;
	  break;

	case 3:
	  b[0] = 0;
	  b[1] = 1;
	  break;

	case 4:
	  b[0] = 1;
	  b[1] = 1;
	  break;
	}

	ack_counter = 0;
	return(ue->scheduling_request_config[eNB_id].sr_PUCCH_ResourceIndex);
      }

      break;

    }  // switch tdd_config
  }

  LOG_E(PHY,"[UE%d] : Frame %d phy_procedures_lte.c: get_n1pucch, exit without proper return\n", ue->Mod_id, proc->frame_tx);
  return(-1);
}


#ifdef EMOS

void phy_procedures_emos_UE_TX(uint8_t next_slot,uint8_t eNB_id) {
  uint8_t harq_pid;


  if (next_slot%2==0) {
    // get harq_pid from nr_tti_tx relationship
    harq_pid = nr_subframe2harq_pid(&ue->frame_parms,ue->frame,(next_slot>>1));
    if (harq_pid==255) {
      LOG_E(PHY,"[UE%d] Frame %d : FATAL ERROR: illegal harq_pid, returning\n",
	    0,ue->frame);
      return;
    }

    if (ulsch[eNB_id]->harq_processes[harq_pid]->subframe_scheduling_flag == 1) {
      emos_dump_UE.uci_cnt[next_slot>>1] = 1;
      memcpy(emos_dump_UE.UCI_data[0][next_slot>>1].o,ulsch[eNB_id]->o,MAX_CQI_BITS*sizeof(char));
      emos_dump_UE.UCI_data[0][next_slot>>1].O = ulsch[eNB_id]->O;
      memcpy(emos_dump_UE.UCI_data[0][next_slot>>1].o_RI,ulsch[eNB_id]->o_RI,2*sizeof(char));
      emos_dump_UE.UCI_data[0][next_slot>>1].O_RI = ulsch[eNB_id]->O_RI;
      memcpy(emos_dump_UE.UCI_data[0][next_slot>>1].o_ACK,ulsch[eNB_id]->o_ACK,4*sizeof(char));
      emos_dump_UE.UCI_data[0][next_slot>>1].O_ACK = ulsch[eNB_id]->harq_processes[harq_pid]->O_ACK;
    }
    else {
      emos_dump_UE.uci_cnt[next_slot>>1] = 0;
    }
  }
}

#endif

void ulsch_common_procedures(PHY_VARS_NR_UE *ue, UE_nr_rxtx_proc_t *proc, uint8_t empty_subframe) {

  int aa;
  NR_DL_FRAME_PARMS *frame_parms=&ue->frame_parms;

  int nsymb;
  int nr_tti_tx = proc->nr_tti_tx;
  int frame_tx = proc->frame_tx;
  int ulsch_start;
  int overflow=0;
#if defined(EXMIMO) || defined(OAI_USRP) || defined(OAI_BLADERF) || defined(OAI_LMSSDR) || defined(OAI_ADRV9371_ZC706)
  int k,l;
  int dummy_tx_buffer[frame_parms->samples_per_subframe] __attribute__((aligned(16)));
#endif

  VCD_SIGNAL_DUMPER_DUMP_FUNCTION_BY_NAME(VCD_SIGNAL_DUMPER_FUNCTIONS_PHY_PROCEDURES_UE_TX_ULSCH_COMMON,VCD_FUNCTION_IN);
#if UE_TIMING_TRACE
  start_meas(&ue->ofdm_mod_stats);
#endif
  nsymb = (frame_parms->Ncp == 0) ? 14 : 12;

#if defined(EXMIMO) || defined(OAI_USRP) || defined(OAI_BLADERF) || defined(OAI_LMSSDR) || defined(OAI_ADRV9371_ZC706)//this is the EXPRESS MIMO case
  ulsch_start = (ue->rx_offset+nr_tti_tx*frame_parms->samples_per_subframe-
		 ue->hw_timing_advance-
		 ue->timing_advance-
		 ue->N_TA_offset+5);
  //LOG_E(PHY,"ul-signal [nr_tti_rx: %d, ulsch_start %d]\n",nr_tti_tx, ulsch_start);

  if(ulsch_start < 0)
    ulsch_start = ulsch_start + (LTE_NUMBER_OF_SUBFRAMES_PER_FRAME*frame_parms->samples_per_subframe);

  if (ulsch_start > (LTE_NUMBER_OF_SUBFRAMES_PER_FRAME*frame_parms->samples_per_subframe))
    ulsch_start = ulsch_start % (LTE_NUMBER_OF_SUBFRAMES_PER_FRAME*frame_parms->samples_per_subframe);

  //LOG_E(PHY,"ul-signal [nr_tti_rx: %d, ulsch_start %d]\n",nr_tti_tx, ulsch_start);
#else //this is the normal case
  ulsch_start = (frame_parms->samples_per_subframe*nr_tti_tx)-ue->N_TA_offset; //-ue->timing_advance;
#endif //else EXMIMO

  //#if defined(EXMIMO) || defined(OAI_USRP) || defined(OAI_BLADERF) || defined(OAI_LMSSDR) || defined(OAI_ADRV9371_ZC706)
  if (empty_subframe)
    {
      //#if 1
      overflow = ulsch_start - 9*frame_parms->samples_per_subframe;
      for (aa=0; aa<frame_parms->nb_antennas_tx; aa++) {

	if (overflow > 0)
	  {
	    memset(&ue->common_vars.txdata[aa][ulsch_start],0,4*(frame_parms->samples_per_subframe-overflow));
	    memset(&ue->common_vars.txdata[aa][0],0,4*overflow);
	  }
	else
	  {
	    memset(&ue->common_vars.txdata[aa][ulsch_start],0,4*frame_parms->samples_per_subframe);
	  }
      }
      /*#else
	overflow = ulsch_start - 9*frame_parms->samples_per_subframe;
	for (aa=0; aa<frame_parms->nb_antennas_tx; aa++) {
	for (k=ulsch_start; k<cmin(frame_parms->samples_per_subframe*LTE_NUMBER_OF_SUBFRAMES_PER_FRAME,ulsch_start+frame_parms->samples_per_subframe); k++) {
	((short*)ue->common_vars.txdata[aa])[2*k] = 0;
	((short*)ue->common_vars.txdata[aa])[2*k+1] = 0;
	}

	for (k=0; k<overflow; k++) {
	((short*)ue->common_vars.txdata[aa])[2*k] = 0;
	((short*)ue->common_vars.txdata[aa])[2*k+1] = 0;
	}
	}
	endif*/
      return;
    }


  if ((frame_tx%100) == 0)
    LOG_D(PHY,"[UE %d] Frame %d, nr_tti_rx %d: ulsch_start = %d (rxoff %d, HW TA %d, timing advance %d, TA_offset %d\n",
	  ue->Mod_id,frame_tx,nr_tti_tx,
	  ulsch_start,
	  ue->rx_offset,
	  ue->hw_timing_advance,
	  ue->timing_advance,
	  ue->N_TA_offset);


  for (aa=0; aa<frame_parms->nb_antennas_tx; aa++) {
    if (frame_parms->Ncp == 1)
      PHY_ofdm_mod(&ue->common_vars.txdataF[aa][nr_tti_tx*nsymb*frame_parms->ofdm_symbol_size],
#if defined(EXMIMO) || defined(OAI_USRP) || defined(OAI_BLADERF) || defined(OAI_LMSSDR) || defined(OAI_ADRV9371_ZC706)
		   dummy_tx_buffer,
#else
		   &ue->common_vars.txdata[aa][ulsch_start],
#endif
		   frame_parms->ofdm_symbol_size,
		   nsymb,
		   frame_parms->nb_prefix_samples,
		   CYCLIC_PREFIX);
    else
      normal_prefix_mod(&ue->common_vars.txdataF[aa][nr_tti_tx*nsymb*frame_parms->ofdm_symbol_size],
#if defined(EXMIMO) || defined(OAI_USRP) || defined(OAI_BLADERF) || defined(OAI_LMSSDR) || defined(OAI_ADRV9371_ZC706)
			dummy_tx_buffer,
#else
			&ue->common_vars.txdata[aa][ulsch_start],
#endif
			nsymb,
			&ue->frame_parms);


#if defined(EXMIMO) || defined(OAI_USRP) || defined(OAI_BLADERF) || defined(OAI_LMSSDR) || defined(OAI_ADRV9371_ZC706)
    apply_7_5_kHz(ue,dummy_tx_buffer,0);
    apply_7_5_kHz(ue,dummy_tx_buffer,1);
#else
    apply_7_5_kHz(ue,&ue->common_vars.txdata[aa][ulsch_start],0);
    apply_7_5_kHz(ue,&ue->common_vars.txdata[aa][ulsch_start],1);
#endif


#if defined(EXMIMO) || defined(OAI_USRP) || defined(OAI_BLADERF) || defined(OAI_LMSSDR) || defined(OAI_ADRV9371_ZC706)
    overflow = ulsch_start - 9*frame_parms->samples_per_subframe;


    for (k=ulsch_start,l=0; k<cmin(frame_parms->samples_per_subframe*LTE_NUMBER_OF_SUBFRAMES_PER_FRAME,ulsch_start+frame_parms->samples_per_subframe); k++,l++) {
      ((short*)ue->common_vars.txdata[aa])[2*k] = ((short*)dummy_tx_buffer)[2*l]<<4;
      ((short*)ue->common_vars.txdata[aa])[2*k+1] = ((short*)dummy_tx_buffer)[2*l+1]<<4;
    }

    for (k=0; k<overflow; k++,l++) {
      ((short*)ue->common_vars.txdata[aa])[2*k] = ((short*)dummy_tx_buffer)[2*l]<<4;
      ((short*)ue->common_vars.txdata[aa])[2*k+1] = ((short*)dummy_tx_buffer)[2*l+1]<<4;
    }
#if defined(EXMIMO)
    // handle switch before 1st TX nr_tti_rx, guarantee that the slot prior to transmission is switch on
    for (k=ulsch_start - (frame_parms->samples_per_subframe>>1) ; k<ulsch_start ; k++) {
      if (k<0)
	ue->common_vars.txdata[aa][k+frame_parms->samples_per_subframe*LTE_NUMBER_OF_SUBFRAMES_PER_FRAME] &= 0xFFFEFFFE;
      else if (k>(frame_parms->samples_per_subframe*LTE_NUMBER_OF_SUBFRAMES_PER_FRAME))
	ue->common_vars.txdata[aa][k-frame_parms->samples_per_subframe*LTE_NUMBER_OF_SUBFRAMES_PER_FRAME] &= 0xFFFEFFFE;
      else
	ue->common_vars.txdata[aa][k] &= 0xFFFEFFFE;
    }
#endif
#endif
    /*
      only for debug
      LOG_I(PHY,"ul-signal [nr_tti_rx: %d, ulsch_start %d, TA: %d, rxOffset: %d, timing_advance: %d, hw_timing_advance: %d]\n",nr_tti_tx, ulsch_start, ue->N_TA_offset, ue->rx_offset, ue->timing_advance, ue->hw_timing_advance);
      if( (crash == 1) && (nr_tti_tx == 0) )
      {
      LOG_E(PHY,"***** DUMP TX Signal [ulsch_start %d] *****\n",ulsch_start);
      write_output("txBuff.m","txSignal",&ue->common_vars.txdata[aa][ulsch_start],frame_parms->samples_per_subframe,1,1);
      }
    */

  } //nb_antennas_tx

#if UE_TIMING_TRACE
  stop_meas(&ue->ofdm_mod_stats);
#endif

  VCD_SIGNAL_DUMPER_DUMP_FUNCTION_BY_NAME(VCD_SIGNAL_DUMPER_FUNCTIONS_PHY_PROCEDURES_UE_TX_ULSCH_COMMON,VCD_FUNCTION_OUT);

}

void ue_prach_procedures(PHY_VARS_NR_UE *ue,UE_nr_rxtx_proc_t *proc,uint8_t eNB_id,uint8_t abstraction_flag,runmode_t mode) {

  int frame_tx = proc->frame_tx;
  int nr_tti_tx = proc->nr_tti_tx;
  int prach_power;
  PRACH_RESOURCES_t prach_resources_local;

  VCD_SIGNAL_DUMPER_DUMP_FUNCTION_BY_NAME(VCD_SIGNAL_DUMPER_FUNCTIONS_PHY_PROCEDURES_UE_TX_PRACH, VCD_FUNCTION_IN);

  ue->generate_prach=0;

  if (ue->mac_enabled==0){
    ue->prach_resources[eNB_id] = &prach_resources_local;
    prach_resources_local.ra_RNTI = 0xbeef;
    prach_resources_local.ra_PreambleIndex = 0;
  }

  if (ue->mac_enabled==1){
    // ask L2 for RACH transport
    if ((mode != rx_calib_ue) && (mode != rx_calib_ue_med) && (mode != rx_calib_ue_byp) && (mode != no_L2_connect) ) {
      LOG_D(PHY,"Getting PRACH resources\n");
      //ue->prach_resources[eNB_id] = mac_xface->ue_get_rach(ue->Mod_id,
      ue->CC_id,
	frame_tx,
	eNB_id,
	nr_tti_tx);
    LOG_D(PHY,"Got prach_resources for eNB %d address %p, RRCCommon %p\n",eNB_id,ue->prach_resources[eNB_id],UE_mac_inst[ue->Mod_id].radioResourceConfigCommon);
    LOG_D(PHY,"Prach resources %p\n",ue->prach_resources[eNB_id]);
  }
}

if (ue->prach_resources[eNB_id]!=NULL) {

  ue->generate_prach=1;
  ue->prach_cnt=0;
#ifdef SMBV
  ue->prach_resources[eNB_id]->ra_PreambleIndex = 19;
#endif
#ifdef OAI_EMU
  ue->prach_PreambleIndex=ue->prach_resources[eNB_id]->ra_PreambleIndex;
#endif

  if (abstraction_flag == 0) {

    LOG_I(PHY,"mode %d\n",mode);

    if ((ue->mac_enabled==1) && (mode != calib_prach_tx)) {
      ue->tx_power_dBm[nr_tti_tx] = ue->prach_resources[eNB_id]->ra_PREAMBLE_RECEIVED_TARGET_POWER+get_PL(ue->Mod_id,ue->CC_id,eNB_id);
    }
    else {
      ue->tx_power_dBm[nr_tti_tx] = ue->tx_power_max_dBm;
      ue->prach_resources[eNB_id]->ra_PreambleIndex = 19;
    }

    LOG_I(PHY,"[UE  %d][RAPROC] Frame %d, nr_tti_rx %d : Generating PRACH, preamble %d,PL %d,  P0_PRACH %d, TARGET_RECEIVED_POWER %d dBm, PRACH TDD Resource index %d, RA-RNTI %d\n",
	  ue->Mod_id,
	  frame_tx,
	  nr_tti_tx,
	  ue->prach_resources[eNB_id]->ra_PreambleIndex,
	  get_PL(ue->Mod_id,ue->CC_id,eNB_id),
	  ue->tx_power_dBm[nr_tti_tx],
	  ue->prach_resources[eNB_id]->ra_PREAMBLE_RECEIVED_TARGET_POWER,
	  ue->prach_resources[eNB_id]->ra_TDD_map_index,
	  ue->prach_resources[eNB_id]->ra_RNTI);

    ue->tx_total_RE[nr_tti_tx] = 96;

#if defined(EXMIMO) || defined(OAI_USRP) || defined(OAI_BLADERF) || defined(OAI_LMSSDR) || defined(OAI_ADRV9371_ZC706)
    ue->prach_vars[eNB_id]->amp = get_tx_amp(ue->tx_power_dBm[nr_tti_tx],
					     ue->tx_power_max_dBm,
					     ue->frame_parms.N_RB_UL,
					     6);
#else
    ue->prach_vars[eNB_id]->amp = AMP;
#endif
    if ((mode == calib_prach_tx) && (((proc->frame_tx&0xfffe)%100)==0))
      LOG_D(PHY,"[UE  %d][RAPROC] Frame %d, nr_tti_rx %d : PRACH TX power %d dBm, amp %d\n",
	    ue->Mod_id,
	    proc->frame_rx,
	    proc->nr_tti_tx,
	    ue->tx_power_dBm[nr_tti_tx],
	    ue->prach_vars[eNB_id]->amp);


    //      start_meas(&ue->tx_prach);
    VCD_SIGNAL_DUMPER_DUMP_FUNCTION_BY_NAME(VCD_SIGNAL_DUMPER_FUNCTIONS_UE_GENERATE_PRACH, VCD_FUNCTION_IN);
    prach_power = generate_prach(ue,eNB_id,nr_tti_tx,frame_tx);
    VCD_SIGNAL_DUMPER_DUMP_FUNCTION_BY_NAME(VCD_SIGNAL_DUMPER_FUNCTIONS_UE_GENERATE_PRACH, VCD_FUNCTION_OUT);
    //      stop_meas(&ue->tx_prach);
    LOG_D(PHY,"[UE  %d][RAPROC] PRACH PL %d dB, power %d dBm, digital power %d dB (amp %d)\n",
	  ue->Mod_id,
	  get_PL(ue->Mod_id,ue->CC_id,eNB_id),
	  ue->tx_power_dBm[nr_tti_tx],
	  dB_fixed(prach_power),
	  ue->prach_vars[eNB_id]->amp);
  } else {
    UE_transport_info[ue->Mod_id][ue->CC_id].cntl.prach_flag=1;
    UE_transport_info[ue->Mod_id][ue->CC_id].cntl.prach_id=ue->prach_resources[eNB_id]->ra_PreambleIndex;
  }

  if (ue->mac_enabled==1){
    //mac_xface->Msg1_transmitted(ue->Mod_id,
    ue->CC_id,
      frame_tx,
      eNB_id);
 }

LOG_I(PHY,"[UE  %d][RAPROC] Frame %d, nr_tti_rx %d: Generating PRACH (eNB %d) preamble index %d for UL, TX power %d dBm (PL %d dB), l3msg \n",
      ue->Mod_id,frame_tx,nr_tti_tx,eNB_id,
      ue->prach_resources[eNB_id]->ra_PreambleIndex,
      ue->prach_resources[eNB_id]->ra_PREAMBLE_RECEIVED_TARGET_POWER+get_PL(ue->Mod_id,ue->CC_id,eNB_id),
      get_PL(ue->Mod_id,ue->CC_id,eNB_id));

}


// if we're calibrating the PRACH kill the pointer to its resources so that the RA protocol doesn't continue
if (mode == calib_prach_tx)
  ue->prach_resources[eNB_id]=NULL;

LOG_D(PHY,"[UE %d] frame %d nr_tti_rx %d : generate_prach %d, prach_cnt %d\n",
      ue->Mod_id,frame_tx,nr_tti_tx,ue->generate_prach,ue->prach_cnt);

ue->prach_cnt++;

if (ue->prach_cnt==3)
  ue->generate_prach=0;

VCD_SIGNAL_DUMPER_DUMP_FUNCTION_BY_NAME(VCD_SIGNAL_DUMPER_FUNCTIONS_PHY_PROCEDURES_UE_TX_PRACH, VCD_FUNCTION_OUT);
}

#endif

void ue_ulsch_uespec_procedures(PHY_VARS_NR_UE *ue,UE_nr_rxtx_proc_t *proc,uint8_t eNB_id,uint8_t abstraction_flag) {

  int harq_pid;
  int frame_tx=proc->frame_tx;
  int nr_tti_tx=proc->nr_tti_tx;
  unsigned int input_buffer_length;
  int i;
  int aa;
  int tx_amp;
  VCD_SIGNAL_DUMPER_DUMP_FUNCTION_BY_NAME(VCD_SIGNAL_DUMPER_FUNCTIONS_PHY_PROCEDURES_UE_TX_ULSCH_UESPEC,VCD_FUNCTION_IN);

  /* reset harq for tx of current rx slot because it is sure that transmission has already been achieved for this slot */
  set_tx_harq_id(ue->ulsch[eNB_id], NR_MAX_HARQ_PROCESSES, proc->nr_tti_rx);

  /* get harq pid related to this next tx slot */
  harq_pid = get_tx_harq_id(ue->ulsch[eNB_id], nr_tti_tx);

#if 0

  int Mod_id = ue->Mod_id;
  int CC_id = ue->CC_id;
  uint8_t Msg3_flag=0;
  uint16_t first_rb, nb_rb;
  uint8_t ulsch_input_buffer[5477] __attribute__ ((aligned(32)));
  uint8_t access_mode;
  uint8_t Nbundled=0;
  uint8_t NbundledCw1=0;
  uint8_t ack_status_cw0=0;
  uint8_t ack_status_cw1=0;
  uint8_t cqi_status = 0;
  uint8_t ri_status  = 0;
  if (ue->mac_enabled == 1) {
    if ((ue->ulsch_Msg3_active[eNB_id] == 1) &&
	(ue->ulsch_Msg3_frame[eNB_id] == frame_tx) &&
	(ue->ulsch_Msg3_subframe[eNB_id] == nr_tti_tx)) { // Initial Transmission of Msg3

      ue->ulsch[eNB_id]->harq_processes[harq_pid]->subframe_scheduling_flag = 1;

      if (ue->ulsch[eNB_id]->harq_processes[harq_pid]->round==0)
	generate_ue_ulsch_params_from_rar(ue,
					  proc,
					  eNB_id);

      ue->ulsch[eNB_id]->power_offset = 14;
      LOG_D(PHY,"[UE  %d][RAPROC] Frame %d: Setting Msg3_flag in nr_tti_rx %d, for harq_pid %d\n",
	    Mod_id,
	    frame_tx,
	    nr_tti_tx,
	    harq_pid);
      Msg3_flag = 1;
    } else {

      /* no pusch has been scheduled on this transmit slot */
      if (harq_pid == NR_MAX_HARQ_PROCESSES) {
	LOG_E(PHY,"[UE%d] Frame %d nr_tti_rx %d ulsch_decoding.c: FATAL ERROR: illegal harq_pid, returning\n",
	      Mod_id,frame_tx, nr_tti_tx);
	//mac_xface->macphy_exit("Error in ulsch_decoding");
	VCD_SIGNAL_DUMPER_DUMP_FUNCTION_BY_NAME(VCD_SIGNAL_DUMPER_FUNCTIONS_PHY_PROCEDURES_UE_TX, VCD_FUNCTION_OUT);
#if UE_TIMING_TRACE
	stop_meas(&ue->phy_proc_tx);
#endif
	return;
      }

      Msg3_flag=0;
    }
  }

  if (ue->ulsch[eNB_id]->harq_processes[harq_pid]->subframe_scheduling_flag == 1) {

    uint8_t isBad = 0;
    if (ue->frame_parms.N_RB_UL <= ue->ulsch[eNB_id]->harq_processes[harq_pid]->first_rb) {
      LOG_D(PHY,"Invalid PUSCH first_RB=%d for N_RB_UL=%d\n",
	    ue->ulsch[eNB_id]->harq_processes[harq_pid]->first_rb,
	    ue->frame_parms.N_RB_UL);
      isBad = 1;
    }
    if (ue->frame_parms.N_RB_UL < ue->ulsch[eNB_id]->harq_processes[harq_pid]->nb_rb) {
      LOG_D(PHY,"Invalid PUSCH num_RB=%d for N_RB_UL=%d\n",
	    ue->ulsch[eNB_id]->harq_processes[harq_pid]->nb_rb,
	    ue->frame_parms.N_RB_UL);
      isBad = 1;
    }
    if (0 > ue->ulsch[eNB_id]->harq_processes[harq_pid]->first_rb) {
      LOG_D(PHY,"Invalid PUSCH first_RB=%d\n",
	    ue->ulsch[eNB_id]->harq_processes[harq_pid]->first_rb);
      isBad = 1;
    }
    if (0 >= ue->ulsch[eNB_id]->harq_processes[harq_pid]->nb_rb) {
      LOG_D(PHY,"Invalid PUSCH num_RB=%d\n",
	    ue->ulsch[eNB_id]->harq_processes[harq_pid]->nb_rb);
      isBad = 1;
    }
    if (ue->frame_parms.N_RB_UL < (ue->ulsch[eNB_id]->harq_processes[harq_pid]->nb_rb + ue->ulsch[eNB_id]->harq_processes[harq_pid]->first_rb)) {
      LOG_D(PHY,"Invalid PUSCH num_RB=%d + first_RB=%d for N_RB_UL=%d\n",
	    ue->ulsch[eNB_id]->harq_processes[harq_pid]->nb_rb,
	    ue->ulsch[eNB_id]->harq_processes[harq_pid]->first_rb,
	    ue->frame_parms.N_RB_UL);
      isBad = 1;
    }
    if ((0 > ue->ulsch[eNB_id]->harq_processes[harq_pid]->rvidx) ||
        (3 < ue->ulsch[eNB_id]->harq_processes[harq_pid]->rvidx)) {
      LOG_D(PHY,"Invalid PUSCH RV index=%d\n", ue->ulsch[eNB_id]->harq_processes[harq_pid]->rvidx);
      isBad = 1;
    }

    if (20 < ue->ulsch[eNB_id]->harq_processes[harq_pid]->mcs) {
      LOG_D(PHY,"Not supported MCS in OAI mcs=%d\n", ue->ulsch[eNB_id]->harq_processes[harq_pid]->mcs);
      isBad = 1;
    }

    if (isBad) {
      LOG_I(PHY,"Skip PUSCH generation!\n");
      ue->ulsch[eNB_id]->harq_processes[harq_pid]->subframe_scheduling_flag = 0;
    }
  }
  if (ue->ulsch[eNB_id]->harq_processes[harq_pid]->subframe_scheduling_flag == 1) {

    ue->generate_ul_signal[eNB_id] = 1;

    // deactivate service request
    // ue->ulsch[eNB_id]->harq_processes[harq_pid]->subframe_scheduling_flag = 0;
    LOG_D(PHY,"Generating PUSCH (Abssubframe: %d.%d): harq-Id: %d, round: %d, MaxReTrans: %d \n",frame_tx,nr_tti_tx,harq_pid,ue->ulsch[eNB_id]->harq_processes[harq_pid]->round,ue->ulsch[eNB_id]->Mlimit);
    if (ue->ulsch[eNB_id]->harq_processes[harq_pid]->round >= (ue->ulsch[eNB_id]->Mlimit - 1))
      {
        LOG_D(PHY,"PUSCH MAX Retransmission achieved ==> send last pusch\n");
        ue->ulsch[eNB_id]->harq_processes[harq_pid]->subframe_scheduling_flag = 0;
        ue->ulsch[eNB_id]->harq_processes[harq_pid]->round  = 0;
      }

    ack_status_cw0 = nr_reset_ack(&ue->frame_parms,
				  ue->dlsch[ue->current_thread_id[proc->nr_tti_rx]][eNB_id][0]->harq_ack,
				  nr_tti_tx,
				  proc->nr_tti_rx,
				  ue->ulsch[eNB_id]->o_ACK,
				  &Nbundled,
				  0);
    ack_status_cw1 = nr_reset_ack(&ue->frame_parms,
				  ue->dlsch[ue->current_thread_id[proc->nr_tti_rx]][eNB_id][1]->harq_ack,
				  nr_tti_tx,
				  proc->nr_tti_rx,
				  ue->ulsch[eNB_id]->o_ACK,
				  &NbundledCw1,
				  1);

    //Nbundled = ue->dlsch[ue->current_thread_id[proc->nr_tti_rx]][eNB_id][0]->harq_ack;
    //ue->ulsch[eNB_id]->bundling = Nbundled;

    first_rb = ue->ulsch[eNB_id]->harq_processes[harq_pid]->first_rb;
    nb_rb = ue->ulsch[eNB_id]->harq_processes[harq_pid]->nb_rb;


    // check Periodic CQI/RI reporting
    cqi_status = ((ue->cqi_report_config[eNB_id].CQI_ReportPeriodic.cqi_PMI_ConfigIndex>0)&&
		  (is_cqi_TXOp(ue,proc,eNB_id)==1));

    ri_status = ((ue->cqi_report_config[eNB_id].CQI_ReportPeriodic.ri_ConfigIndex>0) &&
		 (is_ri_TXOp(ue,proc,eNB_id)==1));

    // compute CQI/RI resources
    compute_cqi_ri_resources(ue, ue->ulsch[eNB_id], eNB_id, ue->ulsch[eNB_id]->rnti, P_RNTI, CBA_RNTI, cqi_status, ri_status);

    if (ack_status_cw0 > 0) {

      // check if we received a PDSCH at nr_tti_tx - 4
      // ==> send ACK/NACK on PUSCH
      if (ue->frame_parms.frame_type == FDD)
	{
	  ue->ulsch[eNB_id]->harq_processes[harq_pid]->O_ACK = ack_status_cw0 + ack_status_cw1;
	}


#if T_TRACER
      if(ue->ulsch[eNB_id]->o_ACK[0])
	{
	  LOG_I(PHY,"PUSCH ACK\n");
	  T(T_UE_PHY_DLSCH_UE_ACK, T_INT(eNB_id), T_INT(frame_tx%1024), T_INT(nr_tti_tx), T_INT(Mod_id), T_INT(ue->dlsch[ue->current_thread_id[proc->nr_tti_rx]][eNB_id][0]->rnti),
	    T_INT(ue->dlsch[ue->current_thread_id[proc->nr_tti_rx]][eNB_id][0]->current_harq_pid));
	}
      else
	{
	  LOG_I(PHY,"PUSCH NACK\n");
	  T(T_UE_PHY_DLSCH_UE_NACK, T_INT(eNB_id), T_INT(frame_tx%1024), T_INT(nr_tti_tx), T_INT(Mod_id), T_INT(ue->dlsch[ue->current_thread_id[proc->nr_tti_rx]][eNB_id][0]->rnti),
	    T_INT(ue->dlsch[ue->current_thread_id[proc->nr_tti_rx]][eNB_id][0]->current_harq_pid));
	}
#endif
#ifdef UE_DEBUG_TRACE
      LOG_I(PHY,"[UE  %d][PDSCH %x] AbsSubFrame %d.%d Generating ACK (%d,%d) for %d bits on PUSCH\n",
	    Mod_id,
	    ue->ulsch[eNB_id]->rnti,
	    frame_tx%1024,nr_tti_tx,
	    ue->ulsch[eNB_id]->o_ACK[0],ue->ulsch[eNB_id]->o_ACK[1],
	    ue->ulsch[eNB_id]->harq_processes[harq_pid]->O_ACK);
#endif
    }

    //#ifdef UE_DEBUG_TRACE
    LOG_I(PHY,
	  "[UE  %d][PUSCH %d] AbsSubframe %d.%d Generating PUSCH : first_rb %d, nb_rb %d, round %d, mcs %d, tbs %d, rv %d, "
	  "cyclic_shift %d (cyclic_shift_common %d,n_DMRS2 %d,n_PRS %d), ACK (%d,%d), O_ACK %d, ack_status_cw0 %d ack_status_cw1 %d bundling %d, Nbundled %d, CQI %d, RI %d\n",
          Mod_id,harq_pid,frame_tx%1024,nr_tti_tx,
          first_rb,nb_rb,
          ue->ulsch[eNB_id]->harq_processes[harq_pid]->round,
          ue->ulsch[eNB_id]->harq_processes[harq_pid]->mcs,
	  ue->ulsch[eNB_id]->harq_processes[harq_pid]->TBS,
          ue->ulsch[eNB_id]->harq_processes[harq_pid]->rvidx,
          (ue->frame_parms.pusch_config_common.ul_ReferenceSignalsPUSCH.cyclicShift+
           ue->ulsch[eNB_id]->harq_processes[harq_pid]->n_DMRS2+
           ue->frame_parms.pusch_config_common.ul_ReferenceSignalsPUSCH.nPRS[nr_tti_tx<<1])%12,
          ue->frame_parms.pusch_config_common.ul_ReferenceSignalsPUSCH.cyclicShift,
          ue->ulsch[eNB_id]->harq_processes[harq_pid]->n_DMRS2,
          ue->frame_parms.pusch_config_common.ul_ReferenceSignalsPUSCH.nPRS[nr_tti_tx<<1],
          ue->ulsch[eNB_id]->o_ACK[0],ue->ulsch[eNB_id]->o_ACK[1],
          ue->ulsch[eNB_id]->harq_processes[harq_pid]->O_ACK,
          ack_status_cw0,
          ack_status_cw1,
          ue->ulsch[eNB_id]->bundling, Nbundled,
          cqi_status,
          ri_status);
    //#endif





    if (Msg3_flag == 1) {
      LOG_I(PHY,"[UE  %d][RAPROC] Frame %d, nr_tti_rx %d Generating (RRCConnectionRequest) Msg3 (nb_rb %d, first_rb %d, round %d, rvidx %d) Msg3: %x.%x.%x|%x.%x.%x.%x.%x.%x\n",Mod_id,frame_tx,
	    nr_tti_tx,
	    ue->ulsch[eNB_id]->harq_processes[harq_pid]->nb_rb,
	    ue->ulsch[eNB_id]->harq_processes[harq_pid]->first_rb,
	    ue->ulsch[eNB_id]->harq_processes[harq_pid]->round,
	    ue->ulsch[eNB_id]->harq_processes[harq_pid]->rvidx,
	    ue->prach_resources[eNB_id]->Msg3[0],
	    ue->prach_resources[eNB_id]->Msg3[1],
	    ue->prach_resources[eNB_id]->Msg3[2],
	    ue->prach_resources[eNB_id]->Msg3[3],
	    ue->prach_resources[eNB_id]->Msg3[4],
	    ue->prach_resources[eNB_id]->Msg3[5],
	    ue->prach_resources[eNB_id]->Msg3[6],
	    ue->prach_resources[eNB_id]->Msg3[7],
	    ue->prach_resources[eNB_id]->Msg3[8]);
#if UE_TIMING_TRACE
      start_meas(&ue->ulsch_encoding_stats);
#endif

      if (abstraction_flag==0) {
	if (ulsch_encoding(ue->prach_resources[eNB_id]->Msg3,
			   ue,
			   harq_pid,
			   eNB_id,
			   proc->nr_tti_rx,
			   ue->transmission_mode[eNB_id],0,0)!=0) {
	  LOG_E(PHY,"ulsch_coding.c: FATAL ERROR: returning\n");
	  //mac_xface->macphy_exit("Error in ulsch_coding");
	  VCD_SIGNAL_DUMPER_DUMP_FUNCTION_BY_NAME(VCD_SIGNAL_DUMPER_FUNCTIONS_PHY_PROCEDURES_UE_TX, VCD_FUNCTION_OUT);
#if UE_TIMING_TRACE
	  stop_meas(&ue->phy_proc_tx);
	  printf("------FULL TX PROC : %5.2f ------\n",ue->phy_proc_tx.p_time/(cpuf*1000.0));
#endif
	  return;
	}
      }

#ifdef PHY_ABSTRACTION
      else {
        ulsch_encoding_emul(ue->prach_resources[eNB_id]->Msg3,ue,eNB_id,proc->nr_tti_rx,harq_pid,0);
      }

#endif

#if UE_TIMING_TRACE
      stop_meas(&ue->ulsch_encoding_stats);
#endif
      if (ue->mac_enabled == 1) {
	// signal MAC that Msg3 was sent
	//mac_xface->Msg3_transmitted(Mod_id,
	CC_id,
	  frame_tx,
	  eNB_id);
    }
  } // Msg3_flag==1
  else {
    input_buffer_length = ue->ulsch[eNB_id]->harq_processes[harq_pid]->TBS/8;

    if (ue->mac_enabled==1) {
      //  LOG_D(PHY,"[UE  %d] ULSCH : Searching for MAC SDUs\n",Mod_id);
      if (ue->ulsch[eNB_id]->harq_processes[harq_pid]->round==0) {
	//if (ue->ulsch[eNB_id]->harq_processes[harq_pid]->calibration_flag == 0) {
	access_mode=SCHEDULED_ACCESS;
	//mac_xface->ue_get_sdu(Mod_id,
        CC_id,
	  frame_tx,
	  proc->subframe_tx,
	  nr_tti_tx%(ue->frame_parms.ttis_per_subframe),
	  eNB_id,
	  ulsch_input_buffer,
	  input_buffer_length,
	  &access_mode);
    }

#ifdef DEBUG_PHY_PROC
#ifdef DEBUG_ULSCH
    LOG_D(PHY,"[UE] Frame %d, nr_tti_rx %d : ULSCH SDU (TX harq_pid %d)  (%d bytes) : \n",frame_tx,nr_tti_tx,harq_pid, ue->ulsch[eNB_id]->harq_processes[harq_pid]->TBS>>3);

    for (i=0; i<ue->ulsch[eNB_id]->harq_processes[harq_pid]->TBS>>3; i++)
      LOG_T(PHY,"%x.",ulsch_input_buffer[i]);

    LOG_T(PHY,"\n");
#endif
#endif
  }
  else {
    unsigned int taus(void);

    for (i=0; i<input_buffer_length; i++)
      ulsch_input_buffer[i]= (uint8_t)(taus()&0xff);

  }

#if UE_TIMING_TRACE
  start_meas(&ue->ulsch_encoding_stats);
#endif
  if (abstraction_flag==0) {

    if (ulsch_encoding(ulsch_input_buffer,
		       ue,
		       harq_pid,
		       eNB_id,
		       proc->nr_tti_rx,
		       ue->transmission_mode[eNB_id],0,
		       Nbundled)!=0) {
      LOG_E(PHY,"ulsch_coding.c: FATAL ERROR: returning\n");
      VCD_SIGNAL_DUMPER_DUMP_FUNCTION_BY_NAME(VCD_SIGNAL_DUMPER_FUNCTIONS_PHY_PROCEDURES_UE_TX, VCD_FUNCTION_OUT);
#if UE_TIMING_TRACE
      stop_meas(&ue->phy_proc_tx);
#endif
      return;
    }
  }

#ifdef PHY_ABSTRACTION
  else {
    ulsch_encoding_emul(ulsch_input_buffer,ue,eNB_id,proc->nr_tti_rx,harq_pid,0);
  }

#endif
#if UE_TIMING_TRACE
  stop_meas(&ue->ulsch_encoding_stats);
#endif
}

if (abstraction_flag == 0) {
  if (ue->mac_enabled==1) {
    nr_pusch_power_cntl(ue,proc,eNB_id,1, abstraction_flag);
    ue->tx_power_dBm[nr_tti_tx] = ue->ulsch[eNB_id]->Po_PUSCH;
  }
  else {
    ue->tx_power_dBm[nr_tti_tx] = ue->tx_power_max_dBm;
  }
  ue->tx_total_RE[nr_tti_tx] = nb_rb*12;

#if defined(EXMIMO) || defined(OAI_USRP) || defined(OAI_BLADERF) || defined(OAI_LMSSDR) || defined(OAI_ADRV9371_ZC706)
  tx_amp = get_tx_amp(ue->tx_power_dBm[nr_tti_tx],
		      ue->tx_power_max_dBm,
		      ue->frame_parms.N_RB_UL,
		      nb_rb);
#else
  tx_amp = AMP;
#endif
#if T_TRACER
  T(T_UE_PHY_PUSCH_TX_POWER, T_INT(eNB_id),T_INT(Mod_id), T_INT(frame_tx%1024), T_INT(nr_tti_tx),T_INT(ue->tx_power_dBm[nr_tti_tx]),
    T_INT(tx_amp),T_INT(ue->ulsch[eNB_id]->f_pusch),T_INT(get_PL(Mod_id,0,eNB_id)),T_INT(nb_rb));
#endif

#ifdef UE_DEBUG_TRACE
  LOG_I(PHY,"[UE  %d][PUSCH %d] AbsSubFrame %d.%d, generating PUSCH, Po_PUSCH: %d dBm (max %d dBm), amp %d\n",
	Mod_id,harq_pid,frame_tx%1024,nr_tti_tx,ue->tx_power_dBm[nr_tti_tx],ue->tx_power_max_dBm, tx_amp);
#endif

  if (tx_amp>100)
    tx_amp =100;

  //LOG_I(PHY,"[UE  %d][PUSCH %d] after AbsSubFrame %d.%d, generating PUSCH, Po_PUSCH: %d dBm (max %d dBm), amp %d\n",
  //    Mod_id,harq_pid,frame_tx%1024,nr_tti_tx,ue->tx_power_dBm[nr_tti_tx],ue->tx_power_max_dBm, tx_amp);

      
#if UE_TIMING_TRACE

  start_meas(&ue->ulsch_modulation_stats);
#endif
  ulsch_modulation(ue->common_vars.txdataF,
		   tx_amp,
		   frame_tx,
		   nr_tti_tx,
		   &ue->frame_parms,
		   ue->ulsch[eNB_id]);
  for (aa=0; aa<1/*frame_parms->nb_antennas_tx*/; aa++)
    generate_drs_pusch(ue,
		       proc,
		       eNB_id,
		       tx_amp,
		       nr_tti_tx,
		       first_rb,
		       nb_rb,
		       aa);
#if UE_TIMING_TRACE
  stop_meas(&ue->ulsch_modulation_stats);
#endif
 }

if (abstraction_flag==1) {
  // clear SR
  ue->sr[nr_tti_tx]=0;
 }
} // subframe_scheduling_flag==1

VCD_SIGNAL_DUMPER_DUMP_FUNCTION_BY_NAME(VCD_SIGNAL_DUMPER_FUNCTIONS_PHY_PROCEDURES_UE_TX_ULSCH_UESPEC,VCD_FUNCTION_OUT);

#endif

}

#if 0

void ue_srs_procedures(PHY_VARS_NR_UE *ue,UE_nr_rxtx_proc_t *proc,uint8_t eNB_id,uint8_t abstraction_flag)
{

  //NR_DL_FRAME_PARMS *frame_parms = &ue->frame_parms;
  //int8_t  frame_tx    = proc->frame_tx;
  int8_t  nr_tti_tx = proc->nr_tti_tx;
  int16_t tx_amp;
  int16_t Po_SRS;
  uint8_t nb_rb_srs;

  SOUNDINGRS_UL_CONFIG_DEDICATED *pSoundingrs_ul_config_dedicated=&ue->soundingrs_ul_config_dedicated[eNB_id];
  uint8_t isSrsTxOccasion = pSoundingrs_ul_config_dedicated->srsUeSubframe;

  if(isSrsTxOccasion)
    {
      ue->generate_ul_signal[eNB_id] = 1;
      if (ue->mac_enabled==1)
	{
	  srs_power_cntl(ue,proc,eNB_id, (uint8_t*)(&nb_rb_srs), abstraction_flag);
	  Po_SRS = ue->ulsch[eNB_id]->Po_SRS;
	}
      else
	{
	  Po_SRS = ue->tx_power_max_dBm;
	}

#if defined(EXMIMO) || defined(OAI_USRP) || defined(OAI_BLADERF) || defined(OAI_LMSSDR) || defined(OAI_ADRV9371_ZC706)
      if (ue->mac_enabled==1)
	{
	  tx_amp = get_tx_amp(Po_SRS,
			      ue->tx_power_max_dBm,
			      ue->frame_parms.N_RB_UL,
			      nb_rb_srs);
	}
      else
	{
	  tx_amp = AMP;
	}
#else
      tx_amp = AMP;
#endif
      LOG_D(PHY,"SRS PROC; TX_MAX_POWER %d, Po_SRS %d, NB_RB_UL %d, NB_RB_SRS %d TX_AMPL %d\n",ue->tx_power_max_dBm,
            Po_SRS,
            ue->frame_parms.N_RB_UL,
            nb_rb_srs,
            tx_amp);

      uint16_t nsymb = (ue->frame_parms.Ncp==0) ? 14:12;
      uint16_t symbol_offset = (int)ue->frame_parms.ofdm_symbol_size*((nr_tti_tx*nsymb)+(nsymb-1));
      generate_srs(&ue->frame_parms,
		   &ue->soundingrs_ul_config_dedicated[eNB_id],
		   &ue->common_vars.txdataF[eNB_id][symbol_offset],
		   tx_amp,
		   nr_tti_tx);
    }
}

int16_t get_pucch2_cqi(PHY_VARS_NR_UE *ue,int eNB_id,int *len) {

  if ((ue->transmission_mode[eNB_id]<4)||
      (ue->transmission_mode[eNB_id]==7)) { // Mode 1-0 feedback
    // 4-bit CQI message
    /*LOG_I(PHY,"compute CQI value, TM %d, length 4, Cqi Avg %d, value %d \n", ue->transmission_mode[eNB_id],
      ue->measurements.wideband_cqi_avg[eNB_id],
      sinr2cqi((double)ue->measurements.wideband_cqi_avg[eNB_id],
      ue->transmission_mode[eNB_id]));*/
    *len=4;
    return(sinr2cqi((double)ue->measurements.wideband_cqi_avg[eNB_id],
		    ue->transmission_mode[eNB_id]));
  }
  else { // Mode 1-1 feedback, later
    //LOG_I(PHY,"compute CQI value, TM %d, length 0, Cqi Avg 0 \n", ue->transmission_mode[eNB_id]);
    *len=0;
    // 2-antenna ports RI=1, 6 bits (2 PMI, 4 CQI)

    // 2-antenna ports RI=2, 8 bits (1 PMI, 7 CQI/DIFF CQI)
    return(0);
  }
}


int16_t get_pucch2_ri(PHY_VARS_NR_UE *ue,int eNB_id) {

  return(1);
}


void get_pucch_param(PHY_VARS_NR_UE    *ue,
                     UE_nr_rxtx_proc_t *proc,
                     uint8_t        *ack_payload,
                     PUCCH_FMT_t    format,
                     uint8_t        eNB_id,
                     uint8_t        SR,
                     uint8_t        cqi_report,
                     uint16_t       *pucch_resource,
                     uint8_t        *pucch_payload,
                     uint16_t       *plength)
{

  switch (format) {
  case pucch_format1:
    {
      pucch_resource[0] = ue->scheduling_request_config[eNB_id].sr_PUCCH_ResourceIndex;
      pucch_payload[0]  = 0; // payload is ignored in case of format1
      pucch_payload[1]  = 0; // payload is ignored in case of format1
    }
    break;

  case pucch_format1a:
  case pucch_format1b:
    {
      pucch_resource[0] = nr_get_n1_pucch(ue,
					  proc,
					  ue->dlsch[ue->current_thread_id[proc->nr_tti_rx]][eNB_id][0]->harq_ack,
					  eNB_id,
					  ack_payload,
					  SR);
      pucch_payload[0]  = ack_payload[0];
      pucch_payload[1]  = ack_payload[1];
      //pucch_payload[1]  = 1;
    }
    break;

  case pucch_format2:
    {
      pucch_resource[0]    = ue->cqi_report_config[eNB_id].CQI_ReportPeriodic.cqi_PUCCH_ResourceIndex;
      if(cqi_report)
        {
	  pucch_payload[0] = get_pucch2_cqi(ue,eNB_id,(int*)plength);
        }
      else
        {
	  *plength = 1;
	  pucch_payload[0] = get_pucch2_ri(ue,eNB_id);
        }
    }
    break;

  case pucch_format2a:
  case pucch_format2b:
    LOG_E(PHY,"NO Resource available for PUCCH 2a/2b \n");
    break;

  case pucch_format3:
    fprintf(stderr, "PUCCH format 3 not handled\n");
    abort();
  }
}

#ifdef NR_PUCCH_SCHED
void ue_nr_pucch_procedures(PHY_VARS_NR_UE *ue,UE_nr_rxtx_proc_t *proc,uint8_t eNB_id,uint8_t abstraction_flag) {
}
#endif

void ue_pucch_procedures(PHY_VARS_NR_UE *ue,UE_nr_rxtx_proc_t *proc,uint8_t eNB_id,uint8_t abstraction_flag) {


  uint8_t  pucch_ack_payload[2];
  uint16_t pucch_resource;
  ANFBmode_t bundling_flag;
  PUCCH_FMT_t format;

  uint8_t  SR_payload;
  uint8_t  pucch_payload[2];
  uint16_t len;

  NR_DL_FRAME_PARMS *frame_parms = &ue->frame_parms;
  int frame_tx=proc->frame_tx;
  int nr_tti_tx=proc->nr_tti_tx;
  int Mod_id = ue->Mod_id;
  int CC_id = ue->CC_id;
  int tx_amp;
  int16_t Po_PUCCH;
  uint8_t ack_status_cw0=0;
  uint8_t ack_status_cw1=0;
  uint8_t nb_cw=0;
  uint8_t cqi_status=0;
  uint8_t ri_status=0;

  VCD_SIGNAL_DUMPER_DUMP_FUNCTION_BY_NAME(VCD_SIGNAL_DUMPER_FUNCTIONS_PHY_PROCEDURES_UE_TX_PUCCH,VCD_FUNCTION_IN);

  SOUNDINGRS_UL_CONFIG_DEDICATED *pSoundingrs_ul_config_dedicated=&ue->soundingrs_ul_config_dedicated[eNB_id];

  // 36.213 8.2
  /*if ackNackSRS_SimultaneousTransmission ==  TRUE and in the cell specific SRS subframes UE shall transmit
    ACK/NACK and SR using the shortened PUCCH format. This shortened PUCCH format shall be used in a cell
    specific SRS nr_tti_rx even if the UE does not transmit SRS in that nr_tti_rx
  */

  int harq_pid = nr_subframe2harq_pid(&ue->frame_parms,
				      frame_tx,
				      nr_tti_tx);

  if(ue->ulsch[eNB_id]->harq_processes[harq_pid]->subframe_scheduling_flag)
    {
      LOG_D(PHY,"PUSCH is programmed on this nr_tti_rx [pid %d] AbsSuframe %d.%d ==> Skip PUCCH transmission \n",harq_pid,frame_tx,nr_tti_tx);
      VCD_SIGNAL_DUMPER_DUMP_FUNCTION_BY_NAME(VCD_SIGNAL_DUMPER_FUNCTIONS_PHY_PROCEDURES_UE_TX_PUCCH,VCD_FUNCTION_OUT);
      return;
    }

  uint8_t isShortenPucch = (pSoundingrs_ul_config_dedicated->srsCellSubframe && frame_parms->soundingrs_ul_config_common.ackNackSRS_SimultaneousTransmission);

  bundling_flag = ue->pucch_config_dedicated[eNB_id].tdd_AckNackFeedbackMode;

  if ((frame_parms->frame_type==FDD) ||
      (bundling_flag==bundling)    ||
      ((frame_parms->frame_type==TDD)&&(frame_parms->tdd_config==1)&&((nr_tti_tx!=2)||(nr_tti_tx!=7)))) {
    format = pucch_format1a;
    LOG_D(PHY,"[UE] PUCCH 1a\n");
  } else {
    format = pucch_format1b;
    LOG_D(PHY,"[UE] PUCCH 1b\n");
  }

  // Part - I
  // Collect feedback that should be transmitted at this nr_tti_rx
  // - SR
  // - ACK/NACK
  // - CQI
  // - RI

  SR_payload = 0;
  if (nr_is_SR_TXOp(ue,proc,eNB_id)==1)
    {
      if (ue->mac_enabled==1) {
	SR_payload = mac_xface->ue_get_SR(Mod_id,
					  CC_id,
					  frame_tx,
					  eNB_id,
					  ue->pdcch_vars[ue->current_thread_id[proc->nr_tti_rx]][eNB_id]->crnti,
					  nr_tti_tx); // nr_tti_rx used for meas gap
      }
      else {
	SR_payload = 1;
      }
    }

  ack_status_cw0 = nr_get_ack(&ue->frame_parms,
			      ue->dlsch[ue->current_thread_id[proc->nr_tti_rx]][eNB_id][0]->harq_ack,
			      nr_tti_tx,
			      proc->nr_tti_rx,
			      pucch_ack_payload,
			      0);

  ack_status_cw1 = nr_get_ack(&ue->frame_parms,
			      ue->dlsch[ue->current_thread_id[proc->nr_tti_rx]][eNB_id][1]->harq_ack,
			      nr_tti_tx,
			      proc->nr_tti_rx,
			      pucch_ack_payload,
			      1);

  nb_cw = ( (ack_status_cw0 != 0) ? 1:0) + ( (ack_status_cw1 != 0) ? 1:0);

  cqi_status = ((ue->cqi_report_config[eNB_id].CQI_ReportPeriodic.cqi_PMI_ConfigIndex>0)&&
		(is_cqi_TXOp(ue,proc,eNB_id)==1));

  ri_status = ((ue->cqi_report_config[eNB_id].CQI_ReportPeriodic.ri_ConfigIndex>0) &&
	       (is_ri_TXOp(ue,proc,eNB_id)==1));

  // Part - II
  // if nothing to report ==> exit function
  if( (nb_cw==0) && (SR_payload==0) && (cqi_status==0) && (ri_status==0) )
    {
      LOG_D(PHY,"PUCCH No feedback AbsSubframe %d.%d SR_payload %d nb_cw %d pucch_ack_payload[0] %d pucch_ack_payload[1] %d cqi_status %d Return \n",
            frame_tx%1024, nr_tti_tx, SR_payload, nb_cw, pucch_ack_payload[0], pucch_ack_payload[1], cqi_status);
      return;
    }

  // Part - III
  // Decide which PUCCH format should be used if needed
  format = get_pucch_format(frame_parms->frame_type,
                            frame_parms->Ncp,
                            SR_payload,
                            nb_cw,
                            cqi_status,
                            ri_status,
                            bundling_flag);
  // Determine PUCCH resources and payload: mandatory for pucch encoding
  get_pucch_param(ue,
                  proc,
                  pucch_ack_payload,
                  format,
                  eNB_id,
                  SR_payload,
                  cqi_status,
                  &pucch_resource,
                  (uint8_t *)&pucch_payload,
                  &len);


  LOG_D(PHY,"PUCCH feedback AbsSubframe %d.%d SR %d NbCW %d (%d %d) AckNack %d.%d CQI %d RI %d format %d pucch_resource %d pucch_payload %d %d \n",
	frame_tx%1024, nr_tti_tx, SR_payload, nb_cw, ack_status_cw0, ack_status_cw1, pucch_ack_payload[0], pucch_ack_payload[1], cqi_status, ri_status, format, pucch_resource,pucch_payload[0],pucch_payload[1]);

  // Part - IV
  // Generate PUCCH signal
  ue->generate_ul_signal[eNB_id] = 1;

  switch (format) {
  case pucch_format1:
  case pucch_format1a:
  case pucch_format1b:
    {
      if (ue->mac_enabled == 1) {
	Po_PUCCH = nr_pucch_power_cntl(ue,proc,nr_tti_tx,eNB_id,format);
      }
      else {
	Po_PUCCH = ue->tx_power_max_dBm;
      }
      ue->tx_power_dBm[nr_tti_tx] = Po_PUCCH;
      ue->tx_total_RE[nr_tti_tx] = 12;

#if defined(EXMIMO) || defined(OAI_USRP) || defined(OAI_BLADERF) || defined(OAI_LMSSDR) || defined(OAI_ADRV9371_ZC706)
      tx_amp = get_tx_amp(Po_PUCCH,
			  ue->tx_power_max_dBm,
			  ue->frame_parms.N_RB_UL,
			  1);
#else
      tx_amp = AMP;
#endif
#if T_TRACER
      T(T_UE_PHY_PUCCH_TX_POWER, T_INT(eNB_id),T_INT(Mod_id), T_INT(frame_tx%1024), T_INT(nr_tti_tx),T_INT(ue->tx_power_dBm[nr_tti_tx]),
	T_INT(tx_amp),T_INT(ue->dlsch[ue->current_thread_id[proc->nr_tti_rx]][eNB_id][0]->g_pucch),T_INT(get_PL(ue->Mod_id,ue->CC_id,eNB_id)));
#endif

#ifdef UE_DEBUG_TRACE
      if(format == pucch_format1)
	{
          LOG_I(PHY,"[UE  %d][SR %x] AbsSubframe %d.%d Generating PUCCH 1 (SR for PUSCH), an_srs_simultanous %d, shorten_pucch %d, n1_pucch %d, Po_PUCCH %d\n",
		Mod_id,
		ue->dlsch[ue->current_thread_id[proc->nr_tti_rx]][eNB_id][0]->rnti,
		frame_tx%1024, nr_tti_tx,
		frame_parms->soundingrs_ul_config_common.ackNackSRS_SimultaneousTransmission,
		isShortenPucch,
		ue->scheduling_request_config[eNB_id].sr_PUCCH_ResourceIndex,
		Po_PUCCH);
	}
      else
	{
          if (SR_payload>0) {
	    LOG_I(PHY,"[UE  %d][SR %x] AbsSubFrame %d.%d Generating PUCCH %s payload %d,%d (with SR for PUSCH), an_srs_simultanous %d, shorten_pucch %d, n1_pucch %d, Po_PUCCH %d, amp %d\n",
		  Mod_id,
		  ue->dlsch[ue->current_thread_id[proc->nr_tti_rx]][eNB_id][0]->rnti,
		  frame_tx % 1024, nr_tti_tx,
		  (format == pucch_format1a? "1a": (
						    format == pucch_format1b? "1b" : "??")),
		  pucch_ack_payload[0],pucch_ack_payload[1],
		  frame_parms->soundingrs_ul_config_common.ackNackSRS_SimultaneousTransmission,
		  isShortenPucch,
		  pucch_resource,
		  Po_PUCCH,
		  tx_amp);
          } else {
	    LOG_I(PHY,"[UE  %d][PDSCH %x] AbsSubFrame %d.%d rx_offset_diff: %d, Generating PUCCH %s, an_srs_simultanous %d, shorten_pucch %d, n1_pucch %d, b[0]=%d,b[1]=%d (SR_Payload %d), Po_PUCCH %d, amp %d\n",
		  Mod_id,
		  ue->dlsch[ue->current_thread_id[proc->nr_tti_rx]][eNB_id][0]->rnti,
		  frame_tx%1024, nr_tti_tx,ue->rx_offset_diff,
		  (format == pucch_format1a? "1a": (
						    format == pucch_format1b? "1b" : "??")),
		  frame_parms->soundingrs_ul_config_common.ackNackSRS_SimultaneousTransmission,
		  isShortenPucch,
		  pucch_resource,pucch_payload[0],pucch_payload[1],SR_payload,
		  Po_PUCCH,
		  tx_amp);
          }
	}
#endif

#if T_TRACER
      if(pucch_payload[0])
	{
          T(T_UE_PHY_DLSCH_UE_ACK, T_INT(eNB_id), T_INT(frame_tx%1024), T_INT(nr_tti_tx), T_INT(Mod_id), T_INT(ue->dlsch[ue->current_thread_id[proc->nr_tti_rx]][eNB_id][0]->rnti),
	    T_INT(ue->dlsch[ue->current_thread_id[proc->nr_tti_rx]][eNB_id][0]->current_harq_pid));
	}
      else
	{
          T(T_UE_PHY_DLSCH_UE_NACK, T_INT(eNB_id), T_INT(frame_tx%1024), T_INT(nr_tti_tx), T_INT(Mod_id), T_INT(ue->dlsch[ue->current_thread_id[proc->nr_tti_rx]][eNB_id][0]->rnti),
	    T_INT(ue->dlsch[ue->current_thread_id[proc->nr_tti_rx]][eNB_id][0]->current_harq_pid));
	}
#endif

      if (abstraction_flag == 0) {

	generate_pucch1x(ue->common_vars.txdataF,
			 &ue->frame_parms,
			 ue->ncs_cell,
			 format,
			 &ue->pucch_config_dedicated[eNB_id],
			 pucch_resource,
			 isShortenPucch,  // shortened format
			 pucch_payload,
			 tx_amp,
			 nr_tti_tx);

      } else {
#ifdef PHY_ABSTRACTION
	LOG_D(PHY,"Calling generate_pucch_emul ... (ACK %d %d, SR %d)\n",pucch_ack_payload[0],pucch_ack_payload[1],SR_payload);
	generate_pucch_emul(ue,
			    proc,
			    format,
			    ue->frame_parms.pucch_config_common.nCS_AN,
			    pucch_payload,
			    SR_payload);
#endif
      }
    }
    break;


  case pucch_format2:
    {
      if (ue->mac_enabled == 1) {
	Po_PUCCH = nr_pucch_power_cntl(ue,proc,nr_tti_tx,eNB_id,format);
      }
      else {
	Po_PUCCH = ue->tx_power_max_dBm;
      }
      ue->tx_power_dBm[nr_tti_tx] = Po_PUCCH;
      ue->tx_total_RE[nr_tti_tx] = 12;

#if defined(EXMIMO) || defined(OAI_USRP) || defined(OAI_BLADERF) || defined(OAI_LMSSDR) || defined(OAI_ADRV9371_ZC706)
      tx_amp =  get_tx_amp(Po_PUCCH,
			   ue->tx_power_max_dBm,
			   ue->frame_parms.N_RB_UL,
			   1);
#else
      tx_amp = AMP;
#endif
#if T_TRACER
      T(T_UE_PHY_PUCCH_TX_POWER, T_INT(eNB_id),T_INT(Mod_id), T_INT(frame_tx%1024), T_INT(nr_tti_tx),T_INT(ue->tx_power_dBm[nr_tti_tx]),
	T_INT(tx_amp),T_INT(ue->dlsch[ue->current_thread_id[proc->nr_tti_rx]][eNB_id][0]->g_pucch),T_INT(get_PL(ue->Mod_id,ue->CC_id,eNB_id)));
#endif
#ifdef UE_DEBUG_TRACE
      LOG_I(PHY,"[UE  %d][RNTI %x] AbsSubFrame %d.%d Generating PUCCH 2 (RI or CQI), Po_PUCCH %d, isShortenPucch %d, amp %d\n",
	    Mod_id,
	    ue->dlsch[ue->current_thread_id[proc->nr_tti_rx]][eNB_id][0]->rnti,
	    frame_tx%1024, nr_tti_tx,
	    Po_PUCCH,
	    isShortenPucch,
	    tx_amp);
#endif
      generate_pucch2x(ue->common_vars.txdataF,
		       &ue->frame_parms,
		       ue->ncs_cell,
		       format,
		       &ue->pucch_config_dedicated[eNB_id],
		       pucch_resource,
		       pucch_payload,
		       len,          // A
		       0,            // B2 not needed
		       tx_amp,
		       nr_tti_tx,
		       ue->pdcch_vars[ue->current_thread_id[proc->nr_tti_rx]][eNB_id]->crnti);
    }
    break;

  case pucch_format2a:
    LOG_D(PHY,"[UE  %d][RNTI %x] AbsSubFrame %d.%d Generating PUCCH 2a (RI or CQI) Ack/Nack 1bit \n",
	  Mod_id,
	  ue->dlsch[ue->current_thread_id[proc->nr_tti_rx]][eNB_id][0]->rnti,
	  frame_tx%1024, nr_tti_tx);
    break;
  case pucch_format2b:
    LOG_D(PHY,"[UE  %d][RNTI %x] AbsSubFrame %d.%d Generating PUCCH 2b (RI or CQI) Ack/Nack 2bits\n",
	  Mod_id,
	  ue->dlsch[ue->current_thread_id[proc->nr_tti_rx]][eNB_id][0]->rnti,
	  frame_tx%1024, nr_tti_tx);
    break;
  default:
    break;
  }

  VCD_SIGNAL_DUMPER_DUMP_FUNCTION_BY_NAME(VCD_SIGNAL_DUMPER_FUNCTIONS_PHY_PROCEDURES_UE_TX_PUCCH,VCD_FUNCTION_OUT);

}


void phy_procedures_UE_TX(PHY_VARS_NR_UE *ue,UE_nr_rxtx_proc_t *proc,uint8_t eNB_id,uint8_t abstraction_flag,runmode_t mode,relaying_type_t r_type) {


  NR_DL_FRAME_PARMS *frame_parms=&ue->frame_parms;
  //int32_t ulsch_start=0;
  int nr_tti_tx = proc->nr_tti_tx;
  int frame_tx = proc->frame_tx;
  unsigned int aa;
  uint8_t isSubframeSRS;

  uint8_t next1_thread_id = ue->current_thread_id[proc->nr_tti_rx]== (RX_NB_TH-1) ? 0:(ue->current_thread_id[proc->nr_tti_rx]+1);
  uint8_t next2_thread_id = next1_thread_id== (RX_NB_TH-1) ? 0:(next1_thread_id+1);

  VCD_SIGNAL_DUMPER_DUMP_FUNCTION_BY_NAME(VCD_SIGNAL_DUMPER_FUNCTIONS_PHY_PROCEDURES_UE_TX,VCD_FUNCTION_IN);

  LOG_D(PHY,"****** start TX-Chain for AbsSubframe %d.%d ******\n", frame_tx, nr_tti_tx);
#if T_TRACER
  T(T_UE_PHY_UL_TICK, T_INT(ue->Mod_id), T_INT(frame_tx%1024), T_INT(nr_tti_tx));
#endif

  ue->generate_ul_signal[eNB_id] = 0;
#if UE_TIMING_TRACE
  start_meas(&ue->phy_proc_tx);
#endif

#ifdef EMOS
  //phy_procedures_emos_UE_TX(next_slot);
#endif

  ue->tx_power_dBm[nr_tti_tx]=-127;

  if (abstraction_flag==0) {
    for (aa=0; aa<frame_parms->nb_antennas_tx; aa++) {
      memset(&ue->common_vars.txdataF[aa][nr_tti_tx*frame_parms->ofdm_symbol_size*frame_parms->symbols_per_tti],
	     0,
	     frame_parms->ofdm_symbol_size*frame_parms->symbols_per_tti*sizeof(int32_t));
    }
  }

  if (ue->UE_mode[eNB_id] != PRACH) {
    // check cell srs nr_tti_rx and ue srs nr_tti_rx. This has an impact on pusch encoding
    isSubframeSRS = nr_is_srs_occasion_common(&ue->frame_parms,proc->frame_tx,proc->nr_tti_tx);

    ue_compute_srs_occasion(ue,proc,eNB_id,isSubframeSRS);

    ue_ulsch_uespec_procedures(ue,proc,eNB_id,abstraction_flag);

  }

  if (ue->UE_mode[eNB_id] == PUSCH) {
    // check if we need to use PUCCH 1a/1b
    ue_pucch_procedures(ue,proc,eNB_id,abstraction_flag);
    // check if we need to use SRS
    ue_srs_procedures(ue,proc,eNB_id,abstraction_flag);
  } // UE_mode==PUSCH


#ifdef CBA

  if ((ue->ulsch[eNB_id]->harq_processes[harq_pid]->subframe_cba_scheduling_flag >= 1) &&
      (ue->ulsch[eNB_id]->harq_processes[harq_pid]->status == CBA_ACTIVE)) {
    ue->ulsch[eNB_id]->harq_processes[harq_pid]->subframe_scheduling_flag=0; //-=1
    //  ue->ulsch[eNB_id]->harq_processes[harq_pid]->status= IDLE;
    first_rb = ue->ulsch[eNB_id]->harq_processes[harq_pid]->first_rb;
    nb_rb = ue->ulsch[eNB_id]->harq_processes[harq_pid]->nb_rb;
    //cba_mcs=ue->ulsch[eNB_id]->harq_processes[harq_pid]->mcs;
    input_buffer_length = ue->ulsch[eNB_id]->harq_processes[harq_pid]->TBS/8;
    access_mode=CBA_ACCESS;

    LOG_D(PHY,"[UE %d] Frame %d, nr_tti_rx %d: CBA num dci %d\n",
	  Mod_id,frame_tx,nr_tti_tx,
	  ue->ulsch[eNB_id]->num_cba_dci[nr_tti_tx]);

    /*mac_xface->ue_get_sdu(Mod_id,
      CC_id,
      frame_tx,
      proc->subframe_tx,
      nr_tti_tx%(ue->frame_parms.ttis_per_subframe),
      eNB_id,
      ulsch_input_buffer,
      input_buffer_length,
      &access_mode);*/

    ue->ulsch[eNB_id]->num_cba_dci[nr_tti_tx]=0;

    if (access_mode > UNKNOWN_ACCESS) {

      if (abstraction_flag==0) {
        if (ulsch_encoding(ulsch_input_buffer,
                           ue,
                           harq_pid,
                           eNB_id,
                           proc->nr_tti_rx,
                           ue->transmission_mode[eNB_id],0,
                           0)!=0) {  //  Nbundled, to be updated!!!!
          LOG_E(PHY,"ulsch_coding.c: FATAL ERROR: returning\n");
          return;
        }
      }

#ifdef PHY_ABSTRACTION
      else {
        ulsch_encoding_emul(ulsch_input_buffer,ue,eNB_id,proc->nr_tti_rx,harq_pid,0);
      }

#endif
    } else {
      ue->ulsch[eNB_id]->harq_processes[harq_pid]->status= IDLE;
      //reset_cba_uci(ue->ulsch[eNB_id]->o);
      LOG_N(PHY,"[UE %d] Frame %d, nr_tti_rx %d: CBA transmission cancelled or postponed\n",
	    Mod_id, frame_tx,nr_tti_tx);
    }
  }

#endif // end CBA


  if (abstraction_flag == 0) {
    ulsch_common_procedures(ue,proc, (ue->generate_ul_signal[eNB_id] == 0));
  } // mode != PRACH


  if ((ue->UE_mode[eNB_id] == PRACH) &&
      (ue->frame_parms.prach_config_common.prach_Config_enabled==1)) {

    // check if we have PRACH opportunity

    if (is_prach_subframe(&ue->frame_parms,frame_tx,nr_tti_tx)) {

      ue_prach_procedures(ue,proc,eNB_id,abstraction_flag,mode);
    }
  } // mode is PRACH
  else {
    ue->generate_prach=0;
  }

  // reset DL ACK/NACK status
  uint8_t N_bundled = 0;
  if (ue->dlsch[ue->current_thread_id[proc->nr_tti_rx]][eNB_id][0] != NULL)
    {
      nr_reset_ack(&ue->frame_parms,
		   ue->dlsch[ue->current_thread_id[proc->nr_tti_rx]][eNB_id][0]->harq_ack,
		   nr_tti_tx,
		   proc->nr_tti_rx,
		   ue->ulsch[eNB_id]->o_ACK,
		   &N_bundled,
		   0);
      nr_reset_ack(&ue->frame_parms,
		   ue->dlsch[next1_thread_id][eNB_id][0]->harq_ack,
		   nr_tti_tx,
		   proc->nr_tti_rx,
		   ue->ulsch[eNB_id]->o_ACK,
		   &N_bundled,
		   0);
      nr_reset_ack(&ue->frame_parms,
		   ue->dlsch[next2_thread_id][eNB_id][0]->harq_ack,
		   nr_tti_tx,
		   proc->nr_tti_rx,
		   ue->ulsch[eNB_id]->o_ACK,
		   &N_bundled,
		   0);
    }

  if (ue->dlsch_SI[eNB_id] != NULL)
    nr_reset_ack(&ue->frame_parms,
		 ue->dlsch_SI[eNB_id]->harq_ack,
		 nr_tti_tx,
		 proc->nr_tti_rx,
		 ue->ulsch[eNB_id]->o_ACK,
		 &N_bundled,
		 0);


  LOG_D(PHY,"****** end TX-Chain for AbsSubframe %d.%d ******\n", frame_tx, nr_tti_tx);

  VCD_SIGNAL_DUMPER_DUMP_FUNCTION_BY_NAME(VCD_SIGNAL_DUMPER_FUNCTIONS_PHY_PROCEDURES_UE_TX, VCD_FUNCTION_OUT);
#if UE_TIMING_TRACE
  stop_meas(&ue->phy_proc_tx);
#endif
}

void phy_procedures_UE_S_TX(PHY_VARS_NR_UE *ue,uint8_t eNB_id,uint8_t abstraction_flag,relaying_type_t r_type)
{
  int aa;//i,aa;
  NR_DL_FRAME_PARMS *frame_parms=&ue->frame_parms;

  if (abstraction_flag==0) {

    for (aa=0; aa<frame_parms->nb_antennas_tx; aa++) {
#if defined(EXMIMO) //this is the EXPRESS MIMO case
      int i;
      // set the whole tx buffer to RX
      for (i=0; i<LTE_NUMBER_OF_SUBFRAMES_PER_FRAME*frame_parms->samples_per_subframe; i++)
	ue->common_vars.txdata[aa][i] = 0x00010001;

#else //this is the normal case
      memset(&ue->common_vars.txdata[aa][0],0,
	     (LTE_NUMBER_OF_SUBFRAMES_PER_FRAME*frame_parms->samples_per_subframe)*sizeof(int32_t));
#endif //else EXMIMO

    }
  }
}

#endif 

void nr_ue_measurement_procedures(
				  uint16_t l,    // symbol index of each slot [0..6]
				  PHY_VARS_NR_UE *ue,
				  UE_nr_rxtx_proc_t *proc, 
				  uint8_t eNB_id,
				  uint16_t slot, // slot index of each radio frame [0..19]
				  runmode_t mode)
{

  LOG_D(PHY,"ue_measurement_procedures l %u Ncp %d\n",l,ue->frame_parms.Ncp);

  NR_DL_FRAME_PARMS *frame_parms=&ue->frame_parms;

  int nr_tti_rx = proc->nr_tti_rx;

#if 0
  VCD_SIGNAL_DUMPER_DUMP_FUNCTION_BY_NAME(VCD_SIGNAL_DUMPER_FUNCTIONS_UE_MEASUREMENT_PROCEDURES, VCD_FUNCTION_IN);

  if (l==0) {
    // UE measurements on symbol 0
    if (abstraction_flag==0) {
      LOG_D(PHY,"Calling measurements nr_tti_rx %d, rxdata %p\n",nr_tti_rx,ue->common_vars.rxdata);

      lte_ue_measurements(ue,
			  (nr_tti_rx*frame_parms->samples_per_tti+ue->rx_offset)%(frame_parms->samples_per_tti*LTE_NUMBER_OF_SUBFRAMES_PER_FRAME),
			  (nr_tti_rx == 1) ? 1 : 0,
			  0,
			  0,
			  nr_tti_rx);
    } else {
      lte_ue_measurements(ue,
			  0,
			  0,
			  1,
			  0,
			  nr_tti_rx);
    }
#if T_TRACER
    if(slot == 0)
      T(T_UE_PHY_MEAS, T_INT(eNB_id),  T_INT(ue->Mod_id), T_INT(proc->frame_rx%1024), T_INT(proc->nr_tti_rx),
	T_INT((int)(10*log10(ue->measurements.rsrp[0])-ue->rx_total_gain_dB)),
	T_INT((int)ue->measurements.rx_rssi_dBm[0]),
	T_INT((int)(ue->measurements.rx_power_avg_dB[0] - ue->measurements.n0_power_avg_dB)),
	T_INT((int)ue->measurements.rx_power_avg_dB[0]),
	T_INT((int)ue->measurements.n0_power_avg_dB),
	T_INT((int)ue->measurements.wideband_cqi_avg[0]),
	T_INT((int)ue->common_vars.freq_offset));
#endif
  }

  if (l==(6-ue->frame_parms.Ncp)) {

    // make sure we have signal from PSS/SSS for N0 measurement
    // LOG_I(PHY," l==(6-ue->frame_parms.Ncp) ue_rrc_measurements\n");

    VCD_SIGNAL_DUMPER_DUMP_FUNCTION_BY_NAME(VCD_SIGNAL_DUMPER_FUNCTIONS_UE_RRC_MEASUREMENTS, VCD_FUNCTION_IN);
    ue_rrc_measurements(ue,
			slot,
			abstraction_flag);
    VCD_SIGNAL_DUMPER_DUMP_FUNCTION_BY_NAME(VCD_SIGNAL_DUMPER_FUNCTIONS_UE_RRC_MEASUREMENTS, VCD_FUNCTION_OUT);


  }
#endif

  VCD_SIGNAL_DUMPER_DUMP_FUNCTION_BY_NAME(VCD_SIGNAL_DUMPER_FUNCTIONS_UE_MEASUREMENT_PROCEDURES, VCD_FUNCTION_OUT);
}


#ifdef EMOS
void phy_procedures_emos_UE_RX(PHY_VARS_NR_UE *ue,uint8_t last_slot,uint8_t eNB_id)
{

  uint8_t i,j;
  //uint16_t last_slot_emos;
  uint32_t bytes;
  int Mod_id = ue->Mod_id;

  /*
    if (last_slot<2)
    last_slot_emos = last_slot;
    else if (last_slot>9)
    last_slot_emos = last_slot - 8;
    else {
    LOG_E(PHY,"emos rx last_slot_emos %d, last_slot %d\n", last_slot_emos,last_slot);
    //mac_xface->macphy_exit("should never happen");
    }
  */

#ifdef EMOS_CHANNEL

  if ((last_slot==10) || (last_slot==11)) {
    for (i=0; i<ue->frame_parms.nb_antennas_rx; i++)
      for (j=0; j<ue->frame_parms.nb_antennas_tx; j++) {
	// first OFDM symbol with pilots
	memcpy(&emos_dump_UE.channel[i][j][(last_slot%2)*2*ue->frame_parms.ofdm_symbol_size],
	       &ue->common_vars.dl_ch_estimates[eNB_id][(j<<1) + i][0],
	       ue->frame_parms.ofdm_symbol_size*sizeof(int));
	// second OFDM symbol with pilots
	memcpy(&emos_dump_UE.channel[i][j][((last_slot%2)*2+1)*ue->frame_parms.ofdm_symbol_size],
	       &ue->common_vars.dl_ch_estimates[eNB_id][(j<<1) + i][(ue->frame_parms.Ncp == 0 ? 4 : 3)*ue->frame_parms.ofdm_symbol_size],
	       ue->frame_parms.ofdm_symbol_size*sizeof(int));
      }
  }

#endif

  if (last_slot==0) {
    emos_dump_UE.timestamp = rt_get_time_ns();
    emos_dump_UE.frame_rx = proc->frame_rx;
    emos_dump_UE.UE_mode = ue->UE_mode[eNB_id];
    emos_dump_UE.mimo_mode = ue->transmission_mode[eNB_id];
    emos_dump_UE.freq_offset = ue->common_vars.freq_offset;
    emos_dump_UE.timing_advance = ue->timing_advance;
    emos_dump_UE.timing_offset  = ue->rx_offset;
    emos_dump_UE.rx_total_gain_dB = ue->rx_total_gain_dB;
    emos_dump_UE.eNb_id = eNB_id;
    memcpy(&emos_dump_UE.PHY_measurements,&measurements,sizeof(PHY_MEASUREMENTS));
  }

  if (last_slot==1) {
    emos_dump_UE.pbch_errors = ue->pbch_vars[eNB_id]->pdu_errors;
    emos_dump_UE.pbch_errors_last = ue->pbch_vars[eNB_id]->pdu_errors_last;
    emos_dump_UE.pbch_errors_conseq = ue->pbch_vars[eNB_id]->pdu_errors_conseq;
    emos_dump_UE.pbch_fer = ue->pbch_vars[eNB_id]->pdu_fer;
  }

  if (last_slot==19) {
    emos_dump_UE.dlsch_errors = ue->dlsch_errors[eNB_id];
    emos_dump_UE.dlsch_errors_last = ue->dlsch_errors_last[eNB_id];
    emos_dump_UE.dlsch_received = ue->dlsch_received[eNB_id];
    emos_dump_UE.dlsch_received_last = ue->dlsch_received_last[eNB_id];
    emos_dump_UE.dlsch_fer = ue->dlsch_fer[eNB_id];
    emos_dump_UE.dlsch_cntl_errors = ue->dlsch_SI_errors[eNB_id];
    emos_dump_UE.dlsch_ra_errors = ue->dlsch_ra_errors[eNB_id];
    emos_dump_UE.total_TBS = ue->total_TBS[eNB_id];
    emos_dump_UE.total_TBS_last = ue->total_TBS_last[eNB_id];
    emos_dump_UE.bitrate = ue->bitrate[eNB_id];
    emos_dump_UE.total_received_bits = ue->total_received_bits[eNB_id];
    emos_dump_UE.pmi_saved = ue->dlsch[ue->current_thread_id[nr_tti_rx]][eNB_id][0]->pmi_alloc;
    emos_dump_UE.mcs = ue->dlsch[ue->current_thread_id[nr_tti_rx]][eNB_id][0]->harq_processes[ue->dlsch[ue->current_thread_id[nr_tti_rx]][eNB_id][0]->current_harq_pid]->mcs;
    emos_dump_UE.use_ia_receiver = openair_daq_vars.use_ia_receiver;

    bytes = rtf_put(CHANSOUNDER_FIFO_MINOR, &emos_dump_UE, sizeof(fifo_dump_emos_UE));

    if (bytes!=sizeof(fifo_dump_emos_UE)) {
      LOG_W(PHY,"[UE  %d] frame %d, slot %d, Problem writing EMOS data to FIFO\n",Mod_id,proc->frame_rx, last_slot);
    } else {
      if (proc->frame_rx%100==0) {
	LOG_I(PHY,"[UE  %d] frame %d, slot %d, Writing %d bytes EMOS data to FIFO\n",Mod_id,proc->frame_rx, last_slot, bytes);
      }
    }
  }

}
#endif

#if 0
void restart_phy(PHY_VARS_NR_UE *ue,UE_nr_rxtx_proc_t *proc, uint8_t eNB_id,uint8_t abstraction_flag)
{

  //  uint8_t last_slot;
  uint8_t i;
  LOG_I(PHY,"[UE  %d] frame %d, slot %d, restarting PHY!\n",ue->Mod_id,proc->frame_rx,proc->nr_tti_rx);
  //mac_xface->macphy_exit("restart_phy called");
  //   first_run = 1;

  if (abstraction_flag ==0 ) {
    ue->UE_mode[eNB_id] = NOT_SYNCHED;
  } else {
    ue->UE_mode[eNB_id] = PRACH;
    ue->prach_resources[eNB_id]=NULL;
  }

  proc->frame_rx = -1;
  proc->frame_tx = -1;
  //  ue->synch_wait_cnt=0;
  //  ue->sched_cnt=-1;

  ue->pbch_vars[eNB_id]->pdu_errors_conseq=0;
  ue->pbch_vars[eNB_id]->pdu_errors=0;

  ue->pdcch_vars[0][eNB_id]->dci_errors = 0;
  ue->pdcch_vars[0][eNB_id]->dci_missed = 0;
  ue->pdcch_vars[0][eNB_id]->dci_false  = 0;
  ue->pdcch_vars[0][eNB_id]->dci_received = 0;

  ue->pdcch_vars[1][eNB_id]->dci_errors = 0;
  ue->pdcch_vars[1][eNB_id]->dci_missed = 0;
  ue->pdcch_vars[1][eNB_id]->dci_false  = 0;
  ue->pdcch_vars[1][eNB_id]->dci_received = 0;

  ue->dlsch_errors[eNB_id] = 0;
  ue->dlsch_errors_last[eNB_id] = 0;
  ue->dlsch_received[eNB_id] = 0;
  ue->dlsch_received_last[eNB_id] = 0;
  ue->dlsch_fer[eNB_id] = 0;
  ue->dlsch_SI_received[eNB_id] = 0;
  ue->dlsch_ra_received[eNB_id] = 0;
  ue->dlsch_p_received[eNB_id] = 0;
  ue->dlsch_SI_errors[eNB_id] = 0;
  ue->dlsch_ra_errors[eNB_id] = 0;
  ue->dlsch_p_errors[eNB_id] = 0;

  ue->dlsch_mch_received[eNB_id] = 0;

  for (i=0; i < MAX_MBSFN_AREA ; i ++) {
    ue->dlsch_mch_received_sf[i][eNB_id] = 0;
    ue->dlsch_mcch_received[i][eNB_id] = 0;
    ue->dlsch_mtch_received[i][eNB_id] = 0;
    ue->dlsch_mcch_errors[i][eNB_id] = 0;
    ue->dlsch_mtch_errors[i][eNB_id] = 0;
    ue->dlsch_mcch_trials[i][eNB_id] = 0;
    ue->dlsch_mtch_trials[i][eNB_id] = 0;
  }

  //ue->total_TBS[eNB_id] = 0;
  //ue->total_TBS_last[eNB_id] = 0;
  //ue->bitrate[eNB_id] = 0;
  //ue->total_received_bits[eNB_id] = 0;
}
#endif //(0)

void nr_ue_pbch_procedures(uint8_t eNB_id,PHY_VARS_NR_UE *ue,UE_nr_rxtx_proc_t *proc, uint8_t abstraction_flag)
{

  //  int i;
  //int pbch_tx_ant=0;
  //uint8_t pbch_phase;
  int ret = 0;
  uint16_t frame_tx;
  static uint8_t first_run = 1;
  uint8_t pbch_trials = 0;

  DevAssert(ue);

  int frame_rx = proc->frame_rx;
  int nr_tti_rx = proc->nr_tti_rx;

  VCD_SIGNAL_DUMPER_DUMP_FUNCTION_BY_NAME(VCD_SIGNAL_DUMPER_FUNCTIONS_UE_PBCH_PROCEDURES, VCD_FUNCTION_IN);

  //LOG_I(PHY,"[UE  %d] Frame %d, Trying PBCH %d (NidCell %d, eNB_id %d)\n",ue->Mod_id,frame_rx,pbch_phase,ue->frame_parms.Nid_cell,eNB_id);
  ret = nr_rx_pbch(ue, proc->subframe_rx,
		   ue->pbch_vars[eNB_id],
		   &ue->frame_parms,
		   eNB_id,
		   ue->rx_ind.rx_indication_body[0].mib_pdu.ssb_index,
		   SISO,
		   ue->high_speed_flag);

  if (ret==0) {

    ue->trashed_frames = 0;
    ue->pbch_vars[eNB_id]->pdu_errors_conseq = 0;


#ifdef DEBUG_PHY_PROC
    LOG_D(PHY,"[UE %d] frame %d, nr_tti_rx %d, Received PBCH (MIB): frame_tx %d. N_RB_DL %d\n",
    ue->Mod_id,
    frame_rx,
    nr_tti_rx,
    frame_tx,
    ue->frame_parms.N_RB_DL);
#endif

  } else {
    LOG_E(PHY,"[UE %d] frame %d, nr_tti_rx %d, Error decoding PBCH!\n",
	  ue->Mod_id,frame_rx, nr_tti_rx);

    /*
    write_output("rxsig0.m","rxs0", ue->common_vars.rxdata[0],ue->frame_parms.samples_per_subframe,1,1);


      write_output("H00.m","h00",&(ue->common_vars.dl_ch_estimates[0][0][0]),((ue->frame_parms.Ncp==0)?7:6)*(ue->frame_parms.ofdm_symbol_size),1,1);
      write_output("H10.m","h10",&(ue->common_vars.dl_ch_estimates[0][2][0]),((ue->frame_parms.Ncp==0)?7:6)*(ue->frame_parms.ofdm_symbol_size),1,1);

      write_output("rxsigF0.m","rxsF0", ue->common_vars.rxdataF[0],8*ue->frame_parms.ofdm_symbol_size,1,1);
      write_output("PBCH_rxF0_ext.m","pbch0_ext",ue->pbch_vars[0]->rxdataF_ext[0],12*4*6,1,1);
      write_output("PBCH_rxF0_comp.m","pbch0_comp",ue->pbch_vars[0]->rxdataF_comp[0],12*4*6,1,1);
      write_output("PBCH_rxF_llr.m","pbch_llr",ue->pbch_vars[0]->llr,(ue->frame_parms.Ncp==0) ? 1920 : 1728,1,4);
      exit(-1);
    */

    ue->pbch_vars[eNB_id]->pdu_errors_conseq++;
    ue->pbch_vars[eNB_id]->pdu_errors++;

    if (ue->pbch_vars[eNB_id]->pdu_errors_conseq>=100) {
      LOG_E(PHY,"More that 100 consecutive PBCH errors! Exiting!\n");
      exit_fun("More that 100 consecutive PBCH errors! Exiting!\n");
    }
  }

  if (frame_rx % 100 == 0) {
    ue->pbch_vars[eNB_id]->pdu_fer = ue->pbch_vars[eNB_id]->pdu_errors - ue->pbch_vars[eNB_id]->pdu_errors_last;
    ue->pbch_vars[eNB_id]->pdu_errors_last = ue->pbch_vars[eNB_id]->pdu_errors;
  }

#ifdef DEBUG_PHY_PROC
  LOG_D(PHY,"[UE %d] frame %d, slot %d, PBCH errors = %d, consecutive errors = %d!\n",
	ue->Mod_id,frame_rx, nr_tti_rx,
	ue->pbch_vars[eNB_id]->pdu_errors,
	ue->pbch_vars[eNB_id]->pdu_errors_conseq);
#endif
  VCD_SIGNAL_DUMPER_DUMP_FUNCTION_BY_NAME(VCD_SIGNAL_DUMPER_FUNCTIONS_UE_PBCH_PROCEDURES, VCD_FUNCTION_OUT);
}



unsigned int get_tx_amp(int power_dBm, int power_max_dBm, int N_RB_UL, int nb_rb)
{

  int gain_dB = power_dBm - power_max_dBm;
  double gain_lin;

  gain_lin = pow(10,.1*gain_dB);
  if ((nb_rb >0) && (nb_rb <= N_RB_UL)) {
    return((int)(AMP*sqrt(gain_lin*N_RB_UL/(double)nb_rb)));
  }
  else {
    LOG_E(PHY,"Illegal nb_rb/N_RB_UL combination (%d/%d)\n",nb_rb,N_RB_UL);
    //mac_xface->macphy_exit("");
  }
  return(0);
}

#ifdef NR_PDCCH_SCHED

int nr_ue_pdcch_procedures(uint8_t eNB_id,PHY_VARS_NR_UE *ue,UE_nr_rxtx_proc_t *proc)
{

  //  unsigned int dci_cnt=0, i;  //removed for nr_ue_pdcch_procedures and added in the loop for nb_coreset_active
#ifdef NR_PDCCH_SCHED_DEBUG
  printf("<-NR_PDCCH_PHY_PROCEDURES_LTE_UE (nr_ue_pdcch_procedures)-> Entering function nr_ue_pdcch_procedures() \n");
#endif

  int frame_rx = proc->frame_rx;
  int nr_tti_rx = proc->nr_tti_rx;
  NR_DCI_ALLOC_t dci_alloc_rx[8];
  uint8_t next1_thread_id = ue->current_thread_id[nr_tti_rx]== (RX_NB_TH-1) ? 0:(ue->current_thread_id[nr_tti_rx]+1);
  uint8_t next2_thread_id = next1_thread_id== (RX_NB_TH-1) ? 0:(next1_thread_id+1);

  // table dci_fields_sizes_cnt contains dci_fields_sizes for each time a dci is decoded in the slot
  // each element represents the size in bits for each dci field, for each decoded dci -> [dci_cnt-1]
  // each time a dci is decode at dci_cnt, the values of the table dci_fields_sizes[i][j] will be copied at table dci_fields_sizes_cnt[dci_cnt-1][i][j]
  // table dci_fields_sizes_cnt[dci_cnt-1][i][j] will then be used in function nr_extract_dci_info
  uint8_t dci_fields_sizes_cnt[MAX_NR_DCI_DECODED_SLOT][NBR_NR_DCI_FIELDS][NBR_NR_FORMATS];

  int nb_searchspace_active=0;
  NR_UE_PDCCH **pdcch_vars = ue->pdcch_vars[ue->current_thread_id[nr_tti_rx]];
  NR_UE_PDCCH *pdcch_vars2 = ue->pdcch_vars[ue->current_thread_id[nr_tti_rx]][eNB_id];
  // s in TS 38.212 Subclause 10.1, for each active BWP the UE can deal with 10 different search spaces
  // Higher layers have updated the number of searchSpaces with are active in the current slot and this value is stored in variable nb_searchspace_total
  int nb_searchspace_total = pdcch_vars2->nb_search_space;

  pdcch_vars[eNB_id]->crnti = 0x1234; //to be check how to set when using loop memory

  uint16_t c_rnti=pdcch_vars[eNB_id]->crnti;
  uint16_t cs_rnti=0,new_rnti=0,tc_rnti;
  uint16_t p_rnti=P_RNTI;
  uint16_t si_rnti=SI_RNTI;
  uint16_t ra_rnti=99;
  uint16_t sp_csi_rnti=0,sfi_rnti=0,int_rnti=0,tpc_pusch_rnti=0,tpc_pucch_rnti=0,tpc_srs_rnti=0; //FIXME
  uint16_t crc_scrambled_values[TOTAL_NBR_SCRAMBLED_VALUES] =
    {c_rnti,cs_rnti,new_rnti,tc_rnti,p_rnti,si_rnti,ra_rnti,sp_csi_rnti,sfi_rnti,int_rnti,tpc_pusch_rnti,tpc_pucch_rnti,tpc_srs_rnti};
  #ifdef NR_PDCCH_SCHED_DEBUG
  printf("<-NR_PDCCH_PHY_PROCEDURES_LTE_UE (nr_ue_pdcch_procedures)-> there is a bug in FAPI to calculate nb_searchspace_total=%d\n",nb_searchspace_total);
  #endif
  if (nb_searchspace_total>1) nb_searchspace_total=1; // to be removed when fixing bug in FAPI
  #ifdef NR_PDCCH_SCHED_DEBUG
  printf("<-NR_PDCCH_PHY_PROCEDURES_LTE_UE (nr_ue_pdcch_procedures)-> there is a bug in FAPI to calculate nb_searchspace_total so we set it to 1...\n");
  printf("<-NR_PDCCH_PHY_PROCEDURES_LTE_UE (nr_ue_pdcch_procedures)-> the number of searchSpaces active in the current slot(%d) is %d) \n",
	 nr_tti_rx,nb_searchspace_total);
  #endif

  // p in TS 38.212 Subclause 10.1, for each active BWP the UE can deal with 3 different CORESETs (including coresetId 0 for common search space)
  int nb_coreset_total = NR_NBR_CORESET_ACT_BWP;
  unsigned int dci_cnt=0;
  // this table contains 56 (NBR_NR_DCI_FIELDS) elements for each dci field and format described in TS 38.212. Each element represents the size in bits for each dci field
  uint8_t dci_fields_sizes[NBR_NR_DCI_FIELDS][NBR_NR_FORMATS] = {{0}};
  // this is the UL bandwidth part. FIXME! To be defined where this value comes from
  //  uint16_t n_RB_ULBWP = 106;
  // this is the DL bandwidth part. FIXME! To be defined where this value comes from

  // First we have to identify each searchSpace active at a time and do PDCCH monitoring corresponding to current searchSpace
  // Up to 10 searchSpaces can be configured to UE (s<=10)
  for (nb_searchspace_active=0; nb_searchspace_active<nb_searchspace_total; nb_searchspace_active++){
    int nb_coreset_active=nb_searchspace_active;
    int do_pdcch_monitoring_current_slot=1; // this variable can be removed and fapi is handling
    /*
     * The following code has been removed as it is handled by higher layers (fapi)
     *
     // Verify that monitoring is required at the slot nr_tti_rx. We will run pdcch procedure only if do_pdcch_monitoring_current_slot=1
     // For Type0-PDCCH searchspace, we need to calculate the monitoring slot from Tables 13-1 .. 13-15 in TS 38.213 Subsection 13
     NR_UE_SLOT_PERIOD_OFFSET_t sl_period_offset_mon = pdcch_vars2->searchSpace[nb_searchspace_active].monitoringSlotPeriodicityAndOffset;
     if (sl_period_offset_mon == nr_sl1) {
     do_pdcch_monitoring_current_slot=1; // PDCCH monitoring in every slot
     } else if (nr_tti_rx%(uint16_t)sl_period_offset_mon == pdcch_vars2->searchSpace[nb_searchspace_active].monitoringSlotPeriodicityAndOffset_offset) {
     do_pdcch_monitoring_current_slot=1; // PDCCH monitoring in every monitoringSlotPeriodicityAndOffset slot with offset
     }*/
    /*
     * FIXME
     * For PDCCH monitoring when overlap with SS/PBCH according to 38.213 v15.1.0 Section 10
     * To be implemented LATER !!!
     */
    //int _offset,_index,_M;
    int searchSpace_id                              = pdcch_vars2->searchSpace[nb_searchspace_active].searchSpaceId;


    #ifdef NR_PDCCH_SCHED_DEBUG
      printf("<-NR_PDCCH_PHY_PROCEDURES_LTE_UE (nr_ue_pdcch_procedures)-> nb_searchspace_active=%d do_pdcch_monitoring_current_slot=%d (to be removed)\n",
              nb_searchspace_active,
              do_pdcch_monitoring_current_slot);
    #endif

//    if (do_pdcch_monitoring_current_slot) {
      // the searchSpace indicates that we need to monitor PDCCH in current nr_tti_rx
      // get the parameters describing the current SEARCHSPACE
      // the CORESET id applicable to the current SearchSpace
      int searchSpace_coreset_id                      = pdcch_vars2->searchSpace[nb_searchspace_active].controlResourceSetId;
      // FIXME this variable is a bit string (14 bits) identifying every OFDM symbol in a slot.
      // at the moment we will not take into consideration this variable and we will consider that the OFDM symbol offset is always the first OFDM in a symbol
      uint16_t symbol_within_slot_mon                 = pdcch_vars2->searchSpace[nb_searchspace_active].monitoringSymbolWithinSlot;
      // get the remaining parameters describing the current SEARCHSPACE:     // FIXME! To be defined where we get this information from
      NR_UE_SEARCHSPACE_nbrCAND_t num_cand_L1         = pdcch_vars2->searchSpace[nb_searchspace_active].nrofCandidates_aggrlevel1;
      NR_UE_SEARCHSPACE_nbrCAND_t num_cand_L2         = pdcch_vars2->searchSpace[nb_searchspace_active].nrofCandidates_aggrlevel2;
      NR_UE_SEARCHSPACE_nbrCAND_t num_cand_L4         = pdcch_vars2->searchSpace[nb_searchspace_active].nrofCandidates_aggrlevel4;
      NR_UE_SEARCHSPACE_nbrCAND_t num_cand_L8         = pdcch_vars2->searchSpace[nb_searchspace_active].nrofCandidates_aggrlevel8;
      NR_UE_SEARCHSPACE_nbrCAND_t num_cand_L16        = pdcch_vars2->searchSpace[nb_searchspace_active].nrofCandidates_aggrlevel16;
                                                                                                  // FIXME! A table of five enum elements
      // searchSpaceType indicates whether this is a common search space or a UE-specific search space
      //int searchSpaceType                             = pdcch_vars2->searchSpace[nb_searchspace_active].searchSpaceType.type;
      NR_SEARCHSPACE_TYPE_t searchSpaceType                             = ue_specific;//common;
      #ifdef NR_PDCCH_SCHED_DEBUG
        printf("<-NR_PDCCH_PHY_PROCEDURES_LTE_UE (nr_ue_pdcch_procedures)-> searchSpaceType=%d is hardcoded THIS HAS TO BE FIXED!!!\n",
                searchSpaceType);
      #endif

      /*while ((searchSpace_coreset_id != pdcch_vars2->coreset[nb_coreset_active].controlResourceSetId) && (nb_coreset_active<nb_coreset_total)) {
        // we need to identify the CORESET associated to the active searchSpace
        nb_coreset_active++;
      if (nb_coreset_active >= nb_coreset_total) return 0; // the coreset_id could not be found. There is a problem
      }*/


    /*
     * we do not need these parameters yet
     *
     // get the parameters describing the current CORESET
     int coreset_duration                                      = pdcch_vars2->coreset[nb_coreset_active].duration;
     uint64_t coreset_freq_dom                                 = pdcch_vars2->coreset[nb_coreset_active].frequencyDomainResources;
     int coreset_shift_index                                   = pdcch_vars2->coreset[nb_coreset_active].cce_reg_mappingType.shiftIndex;
     NR_UE_CORESET_REG_bundlesize_t coreset_bundlesize         = pdcch_vars2->coreset[nb_coreset_active].cce_reg_mappingType.reg_bundlesize;
     NR_UE_CORESET_interleaversize_t coreset_interleaversize   = pdcch_vars2->coreset[nb_coreset_active].cce_reg_mappingType.interleaversize;
     NR_UE_CORESET_precoder_granularity_t precoder_granularity = pdcch_vars2->coreset[nb_coreset_active].precoderGranularity;
     int tci_statesPDCCH                                       = pdcch_vars2->coreset[nb_coreset_active].tciStatesPDCCH;
     int tci_present                                           = pdcch_vars2->coreset[nb_coreset_active].tciPresentInDCI;
     uint16_t pdcch_DMRS_scrambling_id                         = pdcch_vars2->coreset[nb_coreset_active].pdcchDMRSScramblingID;
    */

    // A set of PDCCH candidates for a UE to monitor is defined in terms of PDCCH search spaces.
    // Searchspace types:
    // Type0-PDCCH  common search space for a DCI format with CRC scrambled by a SI-RNTI
    // number of consecutive resource blocks and a number of consecutive symbols for
    // the control resource set of the Type0-PDCCH common search space from
    // the four most significant bits of RMSI-PDCCH-Config as described in Tables 13-1 through 13-10
    // and determines PDCCH monitoring occasions
    // from the four least significant bits of RMSI-PDCCH-Config,
    // included in MasterInformationBlock, as described in Tables 13-11 through 13-15
    // Type0A-PDCCH common search space for a DCI format with CRC scrambled by a SI-RNTI
    // Type1-PDCCH  common search space for a DCI format with CRC scrambled by a RA-RNTI, or a TC-RNTI, or a C-RNTI
    // Type2-PDCCH  common search space for a DCI format with CRC scrambled by a P-RNTI
    // Type3-PDCCH  common search space for a DCI format with CRC scrambled by INT-RNTI, or SFI-RNTI,
    // or TPC-PUSCH-RNTI, or TPC-PUCCH-RNTI, or TPC-SRS-RNTI, or C-RNTI, or CS-RNTI(s), or SP-CSI-RNTI



    VCD_SIGNAL_DUMPER_DUMP_FUNCTION_BY_NAME(VCD_SIGNAL_DUMPER_FUNCTIONS_UE_PDCCH_PROCEDURES, VCD_FUNCTION_IN);
#if UE_TIMING_TRACE
      start_meas(&ue->dlsch_rx_pdcch_stats);
#endif

      VCD_SIGNAL_DUMPER_DUMP_FUNCTION_BY_NAME(VCD_SIGNAL_DUMPER_FUNCTIONS_RX_PDCCH, VCD_FUNCTION_IN);
#ifdef NR_PDCCH_SCHED_DEBUG
      printf("<-NR_PDCCH_PHY_PROCEDURES_LTE_UE (nr_ue_pdcch_procedures)-> Entering function nr_rx_pdcch with eNB_id=%d (nb_coreset_active=%d, (symbol_within_slot_mon&0x3FFF)=%d, searchSpaceType=%d)\n",
                  eNB_id,nb_coreset_active,(symbol_within_slot_mon&0x3FFF),
                  searchSpaceType);
#endif
        nr_rx_pdcch(ue,
                    proc->frame_rx,
                    nr_tti_rx,
                    eNB_id,
                    //(ue->frame_parms.mode1_flag == 1) ? SISO : ALAMOUTI,
                    SISO,
                    ue->high_speed_flag,
                    ue->is_secondary_ue,
                    nb_coreset_active,
                    (symbol_within_slot_mon&0x3FFF),
                    searchSpaceType);
#ifdef NR_PDCCH_SCHED_DEBUG
          printf("<-NR_PDCCH_PHY_PROCEDURES_LTE_UE (nr_ue_pdcch_procedures)-> Ending function nr_rx_pdcch(nb_coreset_active=%d, (symbol_within_slot_mon&0x3FFF)=%d, searchSpaceType=%d)\n",
                  nb_coreset_active,(symbol_within_slot_mon&0x3FFF),
                  searchSpaceType);
#endif

        VCD_SIGNAL_DUMPER_DUMP_FUNCTION_BY_NAME(VCD_SIGNAL_DUMPER_FUNCTIONS_RX_PDCCH, VCD_FUNCTION_OUT);
        VCD_SIGNAL_DUMPER_DUMP_FUNCTION_BY_NAME(VCD_SIGNAL_DUMPER_FUNCTIONS_DCI_DECODING, VCD_FUNCTION_IN);

        crc_scrambled_t crc_scrambled;
        format_found_t format_found=255;
        

#ifdef NR_PDCCH_SCHED_DEBUG
	printf("<-NR_PDCCH_PHY_PROCEDURES_LTE_UE (nr_ue_pdcch_procedures)-> Entering function nr_dci_decoding_procedure with eNB_id=%d (n_RB_ULBWP=%d, n_RB_DLBWP=%d, searchSpaceType=%d, nb_searchspace_active=%d, nb_coreset_active=%d)\n",
	       eNB_id,
	       pdcch_vars2->n_RB_BWP[nb_searchspace_active],
	       pdcch_vars2->n_RB_BWP[nb_searchspace_active],
	       searchSpaceType,
	       nb_searchspace_active,
	       nb_coreset_active);
	
#endif
	

	dci_cnt += nr_dci_decoding_procedure(nb_searchspace_active,
					     nb_coreset_active,
					     ue,
					     &dci_alloc_rx[dci_cnt],
					     searchSpaceType,  // if we're in PUSCH don't listen to common search space,
					     // later when we need paging or RA during connection, update this ...
					     eNB_id,
					     nr_tti_rx,
					     dci_fields_sizes_cnt,
					     pdcch_vars2->n_RB_BWP[nb_searchspace_active],
					     pdcch_vars2->n_RB_BWP[nb_searchspace_active],
					     &crc_scrambled,
					     &format_found,
					     crc_scrambled_values);
#ifdef NR_PDCCH_SCHED_DEBUG
	printf("<-NR_PDCCH_PHY_PROCEDURES_LTE_UE (nr_ue_pdcch_procedures)-> Ending function nr_dci_decoding_procedure() -> dci_cnt=%d\n",dci_cnt);
#endif

        VCD_SIGNAL_DUMPER_DUMP_FUNCTION_BY_NAME(VCD_SIGNAL_DUMPER_FUNCTIONS_DCI_DECODING, VCD_FUNCTION_OUT);
        //LOG_D(PHY,"[UE  %d][PUSCH] Frame %d nr_tti_rx %d PHICH RX\n",ue->Mod_id,frame_rx,nr_tti_rx);


    uint8_t *nCCE_current = &ue->pdcch_vars[ue->current_thread_id[nr_tti_rx]][eNB_id]->nCCE[nr_tti_rx];
    uint8_t *nCCE_dest = &ue->pdcch_vars[next1_thread_id][eNB_id]->nCCE[nr_tti_rx];
    uint8_t *nCCE_dest1 = &ue->pdcch_vars[next2_thread_id][eNB_id]->nCCE[nr_tti_rx];
    memcpy(nCCE_dest, nCCE_current, sizeof(uint8_t));
    memcpy(nCCE_dest1, nCCE_current, sizeof(uint8_t));

    LOG_D(PHY,"current_thread %d next1_thread %d next2_thread %d \n", ue->current_thread_id[nr_tti_rx], next1_thread_id, next2_thread_id);

    LOG_D(PHY,"[UE  %d] AbsSubFrame %d.%d, Mode %s: DCI found %i --> rnti %x / crnti %x : format %d\n",
	  ue->Mod_id,frame_rx%1024,nr_tti_rx,mode_string[ue->UE_mode[eNB_id]],
	  dci_cnt,
	  dci_alloc_rx[0].rnti,
	  ue->pdcch_vars[ue->current_thread_id[nr_tti_rx]][eNB_id]->crnti,
	  dci_alloc_rx[0].format );
    ue->pdcch_vars[ue->current_thread_id[nr_tti_rx]][eNB_id]->dci_received += dci_cnt;

#ifdef EMOS
    //emos_dump_UE.dci_cnt[nr_tti_rx] = dci_cnt;
#endif

    ue->dci_ind.number_of_dcis = dci_cnt;
    ue->dl_indication.dci_ind = &ue->dci_ind; //  hang on rx_ind instance

    for (int i=0; i<dci_cnt; i++) {
      /*
       * This is the NR part
       */

      if ((dci_alloc_rx[i].format == format0_0))
        if ((dci_alloc_rx[i].format == format1_0) &&
            (dci_alloc_rx[i].rnti != crc_scrambled_values[_P_RNTI_]) &&
            (dci_alloc_rx[i].rnti != crc_scrambled_values[_SI_RNTI_]) &&
            (dci_alloc_rx[i].rnti != crc_scrambled_values[_RA_RNTI_])) ue->dlsch_received[eNB_id]++;

        if ((dci_alloc_rx[i].rnti == crc_scrambled_values[_SI_RNTI_]) && (dci_alloc_rx[i].format == format1_0)) ue->dlsch_SI_received[eNB_id]++;
        if ((dci_alloc_rx[i].rnti == crc_scrambled_values[_P_RNTI_]) && (dci_alloc_rx[i].format == format1_0)) ue->dlsch_p_received[eNB_id]++;
        if ((dci_alloc_rx[i].rnti == crc_scrambled_values[_RA_RNTI_]) && (dci_alloc_rx[i].format == format1_0)) ue->dlsch_ra_received[eNB_id]++;
        if ((dci_alloc_rx[i].format == format2_0)){
        }
        if ((dci_alloc_rx[i].format == format2_1)){
        }
        if ((dci_alloc_rx[i].format == format2_2)){
        }
        if ((dci_alloc_rx[i].format == format2_3)){
        }
        if ((dci_alloc_rx[i].format == format0_1)){ // This format not implemented at a first time. FIXME
        }
        if ((dci_alloc_rx[i].format == format1_1)){ // This format not implemented at a first time. FIXME
        }
        NR_DCI_INFO_EXTRACTED_t nr_dci_info_extracted;
        #ifdef NR_PDCCH_SCHED_DEBUG
            printf("<-NR_PDCCH_PHY_PROCEDURES_LTE_UE (nr_ue_pdcch_procedures)-> Entering function nr_generate_ue_ul_dlsch_params_from_dci with eNB_id=%d dci_cnt=%d\n",
                    eNB_id,
                    dci_cnt);
       #endif
       nr_generate_ue_ul_dlsch_params_from_dci(ue,
					       eNB_id,
					       frame_rx,
					       nr_tti_rx,
					       dci_alloc_rx[i].dci_pdu,
					       dci_alloc_rx[i].rnti,
					       dci_alloc_rx[i].dci_length,
					       dci_alloc_rx[i].format,
					       ue->pdcch_vars[ue->current_thread_id[nr_tti_rx]][eNB_id],
					       ue->pdsch_vars[ue->current_thread_id[nr_tti_rx]][eNB_id],
					       ue->dlsch[ue->current_thread_id[nr_tti_rx]][eNB_id],
					       ue->ulsch[eNB_id],
					       &ue->frame_parms,
					       ue->pdsch_config_dedicated,
					       ue->transmission_mode[eNB_id]<7?0:ue->transmission_mode[eNB_id],
					       dci_fields_sizes_cnt[i],
					       pdcch_vars2->n_RB_BWP[nb_searchspace_active],
					       pdcch_vars2->n_RB_BWP[nb_searchspace_active],
					       crc_scrambled_values,
					       &nr_dci_info_extracted);

       ue->dci_ind.dci_list[i].rnti = dci_alloc_rx[i].rnti;
       ue->dci_ind.dci_list[i].dci_format = dci_alloc_rx[i].format;
       ue->dci_ind.dci_list[i].n_CCE = dci_alloc_rx[i].firstCCE;
       ue->dci_ind.dci_list[i].N_CCE = (int)dci_alloc_rx[i].L;
       memcpy(&ue->dci_ind.dci_list[i].dci, &nr_dci_info_extracted, sizeof(fapi_nr_dci_pdu_rel15_t) );
        
      } // end for loop dci_cnt

    //  TODO: check where should we send up this message.
    //ue->if_inst->dl_indication(&ue->dl_indication);


#if UE_TIMING_TRACE
  stop_meas(&ue->dlsch_rx_pdcch_stats);
#endif
  VCD_SIGNAL_DUMPER_DUMP_FUNCTION_BY_NAME(VCD_SIGNAL_DUMPER_FUNCTIONS_UE_PDCCH_PROCEDURES, VCD_FUNCTION_OUT);


  } // end for loop nb_searchspace_active
  return(dci_cnt);
}
#endif // NR_PDCCH_SCHED




#if 0

       if (generate_ue_dlsch_params_from_dci(frame_rx,
       nr_tti_rx,
       (DCI1A_5MHz_TDD_1_6_t *)&dci_alloc_rx[i].dci_pdu,
       ue->prach_resources[eNB_id]->ra_RNTI,
       format1A,
       ue->pdcch_vars[ue->current_thread_id[nr_tti_rx]][eNB_id],
       ue->pdsch_vars_ra[eNB_id],
       &ue->dlsch_ra[eNB_id],
       &ue->frame_parms,
       ue->pdsch_config_dedicated,
       SI_RNTI,
       ue->prach_resources[eNB_id]->ra_RNTI,
       P_RNTI,
       ue->transmission_mode[eNB_id]<7?0:ue->transmission_mode[eNB_id],
       0)==0) {

       ue->dlsch_ra_received[eNB_id]++;

       #ifdef DEBUG_PHY_PROC
       LOG_D(PHY,"[UE  %d] Generate UE DLSCH RA_RNTI format 1A, rb_alloc %x, dlsch_ra[eNB_id] %p\n",
       ue->Mod_id,ue->dlsch_ra[eNB_id]->harq_processes[0]->rb_alloc_even[0],ue->dlsch_ra[eNB_id]);
       #endif
       }
       } else if( (dci_alloc_rx[i].rnti == ue->pdcch_vars[ue->current_thread_id[nr_tti_rx]][eNB_id]->crnti) &&
       (dci_alloc_rx[i].format == format0)) {

       #ifdef DEBUG_PHY_PROC
       LOG_D(PHY,"[UE  %d][PUSCH] Frame %d nr_tti_rx %d: Found rnti %x, format 0, dci_cnt %d\n",
       ue->Mod_id,frame_rx,nr_tti_rx,dci_alloc_rx[i].rnti,i);
       #endif

       ue->ulsch_no_allocation_counter[eNB_id] = 0;
       //dump_dci(&ue->frame_parms,&dci_alloc_rx[i]);

       if ((ue->UE_mode[eNB_id] > PRACH) &&
       (generate_ue_ulsch_params_from_dci((void *)&dci_alloc_rx[i].dci_pdu,
       ue->pdcch_vars[ue->current_thread_id[nr_tti_rx]][eNB_id]->crnti,
       nr_tti_rx,
       format0,
       ue,
       proc,
       SI_RNTI,
       0,
       P_RNTI,
       CBA_RNTI,
       eNB_id,
       0)==0)) {
       #if T_TRACER
       NR_DL_FRAME_PARMS *frame_parms = &ue->frame_parms;
       uint8_t harq_pid = subframe2harq_pid(frame_parms,
       pdcch_alloc2ul_frame(frame_parms,proc->frame_rx,proc->nr_tti_rx),
       pdcch_alloc2ul_subframe(frame_parms,proc->nr_tti_rx));

       T(T_UE_PHY_ULSCH_UE_DCI, T_INT(eNB_id), T_INT(proc->frame_rx%1024), T_INT(proc->nr_tti_rx), T_INT(ue->Mod_id),
       T_INT(dci_alloc_rx[i].rnti), T_INT(harq_pid),
       T_INT(ue->ulsch[eNB_id]->harq_processes[harq_pid]->mcs),
       T_INT(ue->ulsch[eNB_id]->harq_processes[harq_pid]->round),
       T_INT(ue->ulsch[eNB_id]->harq_processes[harq_pid]->first_rb),
       T_INT(ue->ulsch[eNB_id]->harq_processes[harq_pid]->nb_rb),
       T_INT(ue->ulsch[eNB_id]->harq_processes[harq_pid]->TBS));
       #endif
       #ifdef DEBUG_PHY_PROC
       LOG_D(PHY,"[UE  %d] Generate UE ULSCH C_RNTI format 0 (nr_tti_rx %d)\n",ue->Mod_id,nr_tti_rx);
       #endif

       }
       } else if( (dci_alloc_rx[i].rnti == ue->ulsch[eNB_id]->cba_rnti[0]) &&
       (dci_alloc_rx[i].format == format0)) {
       // UE could belong to more than one CBA group
       // ue->Mod_id%ue->ulsch[eNB_id]->num_active_cba_groups]
       #ifdef DEBUG_PHY_PROC
       LOG_D(PHY,"[UE  %d][PUSCH] Frame %d nr_tti_rx %d: Found cba rnti %x, format 0, dci_cnt %d\n",
       ue->Mod_id,frame_rx,nr_tti_rx,dci_alloc_rx[i].rnti,i);

       if (((frame_rx%100) == 0) || (frame_rx < 20))
       dump_dci(&ue->frame_parms, &dci_alloc_rx[i]);

       #endif

       ue->ulsch_no_allocation_counter[eNB_id] = 0;
       //dump_dci(&ue->frame_parms,&dci_alloc_rx[i]);

       if ((ue->UE_mode[eNB_id] > PRACH) &&
       (generate_ue_ulsch_params_from_dci((void *)&dci_alloc_rx[i].dci_pdu,
       ue->ulsch[eNB_id]->cba_rnti[0],
       nr_tti_rx,
       format0,
       ue,
       proc,
       SI_RNTI,
       0,
       P_RNTI,
       CBA_RNTI,
       eNB_id,
       0)==0)) {

       #ifdef DEBUG_PHY_PROC
       LOG_D(PHY,"[UE  %d] Generate UE ULSCH CBA_RNTI format 0 (nr_tti_rx %d)\n",ue->Mod_id,nr_tti_rx);
       #endif
       ue->ulsch[eNB_id]->num_cba_dci[(nr_tti_rx+4)%10]++;
       }
       }

       else {
       #ifdef DEBUG_PHY_PROC
       LOG_D(PHY,"[UE  %d] frame %d, nr_tti_rx %d: received DCI %d with RNTI=%x (C-RNTI:%x, CBA_RNTI %x) and format %d!\n",ue->Mod_id,frame_rx,nr_tti_rx,i,dci_alloc_rx[i].rnti,
       ue->pdcch_vars[ue->current_thread_id[nr_tti_rx]][eNB_id]->crnti,
       ue->ulsch[eNB_id]->cba_rnti[0],
       dci_alloc_rx[i].format);

       //      dump_dci(&ue->frame_parms, &dci_alloc_rx[i]);
       #endif
       }*/

    } // end for loop dci_cnt
#if UE_TIMING_TRACE
    stop_meas(&ue->dlsch_rx_pdcch_stats);
#endif
    VCD_SIGNAL_DUMPER_DUMP_FUNCTION_BY_NAME(VCD_SIGNAL_DUMPER_FUNCTIONS_UE_PDCCH_PROCEDURES, VCD_FUNCTION_OUT);

    //    } // end if do_pdcch_monitoring_current_slot
  } // end for loop nb_searchspace_active
  return(0);
}



#endif

#if 0

void ue_pmch_procedures(PHY_VARS_NR_UE *ue, UE_nr_rxtx_proc_t *proc,int eNB_id,int abstraction_flag) {

  int nr_tti_rx = proc->nr_tti_rx;
  int frame_rx = proc->frame_rx;
  int pmch_mcs=-1;
#if defined(Rel10) || defined(Rel14)
  int CC_id = ue->CC_id;
#endif
  uint8_t sync_area=255;
  uint8_t mcch_active;
  int l;
  int ret=0;

  if (is_pmch_subframe(frame_rx,nr_tti_rx,&ue->frame_parms)) {
    LOG_D(PHY,"ue calling pmch nr_tti_rx ..\n ");

    LOG_D(PHY,"[UE %d] Frame %d, nr_tti_rx %d: Querying for PMCH demodulation\n",
	  ue->Mod_id,(nr_tti_rx==9?-1:0)+frame_rx,nr_tti_rx);
#if defined(Rel10) || defined(Rel14)
    /*pmch_mcs = mac_xface->ue_query_mch(ue->Mod_id,
      CC_id,
      frame_rx,
      nr_tti_rx,
      eNB_id,
      &sync_area,
      &mcch_active);*/

#else
    pmch_mcs=-1;
#endif

    if (pmch_mcs>=0) {
      LOG_D(PHY,"[UE %d] Frame %d, nr_tti_rx %d: Programming PMCH demodulation for mcs %d\n",ue->Mod_id,frame_rx,nr_tti_rx,pmch_mcs);
      fill_UE_dlsch_MCH(ue,pmch_mcs,1,0,0);

      if (abstraction_flag == 0 ) {
	for (l=2; l<12; l++) {

	  slot_fep_mbsfn(ue,
			 l,
			 nr_tti_rx,
			 0,0);//ue->rx_offset,0);
	}

	for (l=2; l<12; l++) {
	  rx_pmch(ue,
		  0,
		  nr_tti_rx,
		  l);
	}


	ue->dlsch_MCH[0]->harq_processes[0]->G = get_G(&ue->frame_parms,
						       ue->dlsch_MCH[0]->harq_processes[0]->nb_rb,
						       ue->dlsch_MCH[0]->harq_processes[0]->rb_alloc_even,
						       ue->dlsch_MCH[0]->harq_processes[0]->Qm,
						       1,
						       2,
						       frame_rx,
						       nr_tti_rx,
						       0);

	dlsch_unscrambling(&ue->frame_parms,1,ue->dlsch_MCH[0],
			   ue->dlsch_MCH[0]->harq_processes[0]->G,
			   ue->pdsch_vars_MCH[0]->llr[0],0,nr_tti_rx<<1);

#ifdef UE_DLSCH_PARALLELISATION
	ret = dlsch_decoding_mthread(ue,proc, eNB_id,
				     ue->pdsch_vars_MCH[0]->llr[0],
				     &ue->frame_parms,
				     ue->dlsch_MCH[0],
				     ue->dlsch_MCH[0]->harq_processes[0],
				     frame_rx,
				     nr_tti_rx,
				     0,
				     0,1);
#else
	ret = dlsch_decoding(ue,
			     ue->pdsch_vars_MCH[0]->llr[0],
			     &ue->frame_parms,
			     ue->dlsch_MCH[0],
			     ue->dlsch_MCH[0]->harq_processes[0],
			     frame_rx,
			     nr_tti_rx,
			     0,
			     0,1);
	printf("start pmch dlsch decoding\n");
#endif
      } else { // abstraction
#ifdef PHY_ABSTRACTION
	ret = dlsch_decoding_emul(ue,
				  nr_tti_rx,
				  5, // PMCH
				  eNB_id);
#endif
      }

      if (mcch_active == 1)
	ue->dlsch_mcch_trials[sync_area][0]++;
      else
	ue->dlsch_mtch_trials[sync_area][0]++;

      if (ret == (1+ue->dlsch_MCH[0]->max_turbo_iterations)) {
	if (mcch_active == 1)
	  ue->dlsch_mcch_errors[sync_area][0]++;
	else
	  ue->dlsch_mtch_errors[sync_area][0]++;

	LOG_D(PHY,"[UE %d] Frame %d, nr_tti_rx %d: PMCH in error (%d,%d), not passing to L2 (TBS %d, iter %d,G %d)\n",
	      ue->Mod_id,
              frame_rx,nr_tti_rx,
	      ue->dlsch_mcch_errors[sync_area][0],
	      ue->dlsch_mtch_errors[sync_area][0],
	      ue->dlsch_MCH[0]->harq_processes[0]->TBS>>3,
	      ue->dlsch_MCH[0]->max_turbo_iterations,
	      ue->dlsch_MCH[0]->harq_processes[0]->G);
	dump_mch(ue,0,ue->dlsch_MCH[0]->harq_processes[0]->G,nr_tti_rx);
#ifdef DEBUG_DLSCH

	for (int i=0; i<ue->dlsch_MCH[0]->harq_processes[0]->TBS>>3; i++) {
	  LOG_T(PHY,"%02x.",ue->dlsch_MCH[0]->harq_processes[0]->c[0][i]);
	}

	LOG_T(PHY,"\n");
#endif

	if (nr_tti_rx==9)
	  //mac_xface->macphy_exit("Why are we exiting here?");
	  } else { // decoding successful
#if defined(Rel10) || defined(Rel14)

	if (mcch_active == 1) {
	  /*mac_xface->ue_send_mch_sdu(ue->Mod_id,
	    CC_id,
	    frame_rx,
	    ue->dlsch_MCH[0]->harq_processes[0]->b,
	    ue->dlsch_MCH[0]->harq_processes[0]->TBS>>3,
	    eNB_id,// not relevant in eMBMS context
	    sync_area);*/
	  ue->dlsch_mcch_received[sync_area][0]++;


	  if (ue->dlsch_mch_received_sf[nr_tti_rx%5][0] == 1 ) {
	    ue->dlsch_mch_received_sf[nr_tti_rx%5][0]=0;
	  } else {
	    ue->dlsch_mch_received[0]+=1;
	    ue->dlsch_mch_received_sf[nr_tti_rx][0]=1;
	  }


	}
#endif // Rel10 || Rel14
      } // decoding sucessful
    } // pmch_mcs>=0
  } // is_pmch_subframe=true
}
#endif

void copy_harq_proc_struct(NR_DL_UE_HARQ_t *harq_processes_dest, NR_DL_UE_HARQ_t *current_harq_processes)
{

  harq_processes_dest->B             = current_harq_processes->B             ;
  harq_processes_dest->C             = current_harq_processes->C             ;
  harq_processes_dest->DCINdi         = current_harq_processes->DCINdi             ;
  harq_processes_dest->F             = current_harq_processes->F             ;
  harq_processes_dest->G             = current_harq_processes->G             ;
  harq_processes_dest->K             = current_harq_processes->K             ;
  harq_processes_dest->Nl             = current_harq_processes->Nl             ;
  harq_processes_dest->Qm             = current_harq_processes->Qm             ;
  harq_processes_dest->TBS            = current_harq_processes->TBS            ;
  harq_processes_dest->b              = current_harq_processes->b              ;
  harq_processes_dest->codeword       = current_harq_processes->codeword       ;
  harq_processes_dest->delta_PUCCH    = current_harq_processes->delta_PUCCH    ;
  harq_processes_dest->dl_power_off   = current_harq_processes->dl_power_off   ;
  harq_processes_dest->first_tx       = current_harq_processes->first_tx       ;
  harq_processes_dest->mcs            = current_harq_processes->mcs            ;
  harq_processes_dest->mimo_mode      = current_harq_processes->mimo_mode      ;
  harq_processes_dest->nb_rb          = current_harq_processes->nb_rb          ;
  harq_processes_dest->pmi_alloc      = current_harq_processes->pmi_alloc      ;
  harq_processes_dest->rb_alloc_even[0]  = current_harq_processes->rb_alloc_even[0] ;
  harq_processes_dest->rb_alloc_even[1]  = current_harq_processes->rb_alloc_even[1] ;
  harq_processes_dest->rb_alloc_even[2]  = current_harq_processes->rb_alloc_even[2] ;
  harq_processes_dest->rb_alloc_even[3]  = current_harq_processes->rb_alloc_even[3] ;
  harq_processes_dest->rb_alloc_odd[0]  = current_harq_processes->rb_alloc_odd[0]  ;
  harq_processes_dest->rb_alloc_odd[1]  = current_harq_processes->rb_alloc_odd[1]  ;
  harq_processes_dest->rb_alloc_odd[2]  = current_harq_processes->rb_alloc_odd[2]  ;
  harq_processes_dest->rb_alloc_odd[3]  = current_harq_processes->rb_alloc_odd[3]  ;
  harq_processes_dest->round          = current_harq_processes->round          ;
  harq_processes_dest->rvidx          = current_harq_processes->rvidx          ;
  harq_processes_dest->status         = current_harq_processes->status         ;
  harq_processes_dest->vrb_type       = current_harq_processes->vrb_type       ;

}

/*void copy_ack_struct(nr_harq_status_t *harq_ack_dest, nr_harq_status_t *current_harq_ack)
  {
  memcpy(harq_ack_dest, current_harq_ack, sizeof(nr_harq_status_t));
  }*/

void nr_ue_pdsch_procedures(PHY_VARS_NR_UE *ue, UE_nr_rxtx_proc_t *proc, int eNB_id, PDSCH_t pdsch, NR_UE_DLSCH_t *dlsch0, NR_UE_DLSCH_t *dlsch1, int s0, int s1) {

  int nr_tti_rx = proc->nr_tti_rx;
  int m;
  int harq_pid;
  int i_mod,eNB_id_i,dual_stream_UE;
  int first_symbol_flag=0;

  if (dlsch0->active == 0)
    return;

  for (m=s0;m<=s1;m++) {

    if (dlsch0 && (!dlsch1))  {
      harq_pid = dlsch0->current_harq_pid;
      LOG_D(PHY,"[UE %d] PDSCH type %d active in nr_tti_rx %d, harq_pid %d Symbol %d\n",ue->Mod_id,pdsch,nr_tti_rx,harq_pid,m);

      if ((pdsch==PDSCH) &&
          (ue->transmission_mode[eNB_id] == 5) &&
          (dlsch0->harq_processes[harq_pid]->dl_power_off==0) &&
          (ue->use_ia_receiver ==1)) {
        dual_stream_UE = 1;
        eNB_id_i = ue->n_connected_eNB;
        i_mod =  dlsch0->harq_processes[harq_pid]->Qm;

      }
      else if((pdsch==PDSCH) && (ue->transmission_mode[eNB_id]==3))
	{
          dual_stream_UE = rx_IC_dual_stream;
          eNB_id_i       = eNB_id;
          i_mod          = 0;
	}
      else {
        dual_stream_UE = 0;
        eNB_id_i = eNB_id+1;
        i_mod = 0;
      }

      //TM7 UE specific channel estimation here!!!
      if (ue->transmission_mode[eNB_id]==7) {
        if (ue->frame_parms.Ncp==0) {
          //if ((m==3) || (m==6) || (m==9) || (m==12))
	  //LOG_D(PHY,"[UE %d] dlsch->active in nr_tti_rx %d => %d, l=%d\n",phy_vars_ue->Mod_id,nr_tti_rx,phy_vars_ue->dlsch_ue[eNB_id][0]->active, l);
	  //lte_dl_bf_channel_estimation(ue,eNB_id,0,nr_tti_rx*2+(m>6?1:0),5,m);
        } else {
          LOG_E(PHY,"[UE %d]Beamforming channel estimation not supported yet for TM7 extented CP.\n",ue->Mod_id);
        }
      }

      if ((m==s0) && (m<3))
	first_symbol_flag = 1;
      else
	first_symbol_flag = 0;
#if UE_TIMING_TRACE
      uint8_t slot = 0;
      if(m >= ue->frame_parms.symbols_per_tti>>1)
        slot = 1;
      start_meas(&ue->dlsch_llr_stats_parallelization[ue->current_thread_id[nr_tti_rx]][slot]);
#endif
      // process DLSCH received in first slot
      nr_rx_pdsch(ue,
	       pdsch,
	       eNB_id,
	       eNB_id_i,
	       proc->frame_rx,
	       nr_tti_rx,  // nr_tti_rx,
	       m,
	       first_symbol_flag,
	       dual_stream_UE,
	       i_mod,
	       dlsch0->current_harq_pid);
#if UE_TIMING_TRACE
      stop_meas(&ue->dlsch_llr_stats_parallelization[ue->current_thread_id[nr_tti_rx]][slot]);
#if DISABLE_LOG_X
      printf("[AbsSFN %d.%d] LLR Computation Symbol %d %5.2f \n",proc->frame_rx,nr_tti_rx,m,ue->dlsch_llr_stats_parallelization[ue->current_thread_id[nr_tti_rx]][slot].p_time/(cpuf*1000.0));
#else
      LOG_D(PHY, "[AbsSFN %d.%d] LLR Computation Symbol %d %5.2f \n",proc->frame_rx,nr_tti_rx,m,ue->dlsch_llr_stats_parallelization[ue->current_thread_id[nr_tti_rx]][slot].p_time/(cpuf*1000.0));
#endif
#endif


      if(first_symbol_flag)
	{
          proc->first_symbol_available = 1;
	}
    } // CRNTI active
  }
}
#if 0
void process_rar(PHY_VARS_NR_UE *ue, UE_nr_rxtx_proc_t *proc, int eNB_id, runmode_t mode, int abstraction_flag) {

  int frame_rx = proc->frame_rx;
  int nr_tti_rx = proc->nr_tti_rx;
  int timing_advance;
  NR_UE_DLSCH_t *dlsch0 = ue->dlsch_ra[eNB_id];
  int harq_pid = 0;
  uint8_t *rar;
  uint8_t next1_thread_id = ue->current_thread_id[nr_tti_rx]== (RX_NB_TH-1) ? 0:(ue->current_thread_id[nr_tti_rx]+1);
  uint8_t next2_thread_id = next1_thread_id== (RX_NB_TH-1) ? 0:(next1_thread_id+1);

  LOG_D(PHY,"[UE  %d][RAPROC] Frame %d nr_tti_rx %d Received RAR  mode %d\n",
	ue->Mod_id,
	frame_rx,
	nr_tti_rx, ue->UE_mode[eNB_id]);


  if (ue->mac_enabled == 1) {
    if ((ue->UE_mode[eNB_id] != PUSCH) &&
	(ue->prach_resources[eNB_id]->Msg3!=NULL)) {
      LOG_D(PHY,"[UE  %d][RAPROC] Frame %d nr_tti_rx %d Invoking MAC for RAR (current preamble %d)\n",
	    ue->Mod_id,frame_rx,
	    nr_tti_rx,
	    ue->prach_resources[eNB_id]->ra_PreambleIndex);
      
      /*      timing_advance = mac_xface->ue_process_rar(ue->Mod_id,
	      ue->CC_id,
	      frame_rx,
	      ue->prach_resources[eNB_id]->ra_RNTI,
	      dlsch0->harq_processes[0]->b,
	      &ue->pdcch_vars[ue->current_thread_id[nr_tti_rx]][eNB_id]->crnti,
	      ue->prach_resources[eNB_id]->ra_PreambleIndex,
	      dlsch0->harq_processes[0]->b); // alter the 'b' buffer so it contains only the selected RAR header and RAR payload
      */
      ue->pdcch_vars[next1_thread_id][eNB_id]->crnti = ue->pdcch_vars[ue->current_thread_id[nr_tti_rx]][eNB_id]->crnti;
      ue->pdcch_vars[next2_thread_id][eNB_id]->crnti = ue->pdcch_vars[ue->current_thread_id[nr_tti_rx]][eNB_id]->crnti;
      
      if (timing_advance!=0xffff) {

	LOG_D(PHY,"[UE  %d][RAPROC] Frame %d nr_tti_rx %d Got rnti %x and timing advance %d from RAR\n",
              ue->Mod_id,
              frame_rx,
              nr_tti_rx,
              ue->pdcch_vars[ue->current_thread_id[nr_tti_rx]][eNB_id]->crnti,
              timing_advance);

	// remember this c-rnti is still a tc-rnti

	ue->pdcch_vars[ue->current_thread_id[nr_tti_rx]][eNB_id]->crnti_is_temporary = 1;
	      
	//timing_advance = 0;
	nr_process_timing_advance_rar(ue,proc,timing_advance);
	      
	if (mode!=debug_prach) {
	  ue->ulsch_Msg3_active[eNB_id]=1;
	  nr_get_Msg3_alloc(&ue->frame_parms,
			    nr_tti_rx,
			    frame_rx,
			    &ue->ulsch_Msg3_frame[eNB_id],
			    &ue->ulsch_Msg3_subframe[eNB_id]);
	  
	  LOG_D(PHY,"[UE  %d][RAPROC] Got Msg3_alloc Frame %d nr_tti_rx %d: Msg3_frame %d, Msg3_subframe %d\n",
		ue->Mod_id,
		frame_rx,
		nr_tti_rx,
		ue->ulsch_Msg3_frame[eNB_id],
		ue->ulsch_Msg3_subframe[eNB_id]);
	  harq_pid = nr_subframe2harq_pid(&ue->frame_parms,
					  ue->ulsch_Msg3_frame[eNB_id],
					  ue->ulsch_Msg3_subframe[eNB_id]);
	  ue->ulsch[eNB_id]->harq_processes[harq_pid]->round = 0;
	  
	  ue->UE_mode[eNB_id] = RA_RESPONSE;
	  //      ue->Msg3_timer[eNB_id] = 10;
	  ue->ulsch[eNB_id]->power_offset = 6;
	  ue->ulsch_no_allocation_counter[eNB_id] = 0;
	}
      } else { // PRACH preamble doesn't match RAR
	LOG_W(PHY,"[UE  %d][RAPROC] Received RAR preamble (%d) doesn't match !!!\n",
	      ue->Mod_id,
	      ue->prach_resources[eNB_id]->ra_PreambleIndex);
      }
    } // mode != PUSCH
  }
  else {
    rar = dlsch0->harq_processes[0]->b+1;
    timing_advance = ((((uint16_t)(rar[0]&0x7f))<<4) + (rar[1]>>4));
    nr_process_timing_advance_rar(ue,proc,timing_advance);
  }

}
#endif

void nr_ue_dlsch_procedures(PHY_VARS_NR_UE *ue,
       UE_nr_rxtx_proc_t *proc,
       int eNB_id,
       PDSCH_t pdsch,
       NR_UE_DLSCH_t *dlsch0,
       NR_UE_DLSCH_t *dlsch1,
       int *dlsch_errors,
       runmode_t mode) {

  int harq_pid;
  int frame_rx = proc->frame_rx;
  int nr_tti_rx = proc->nr_tti_rx;
  int ret=0, ret1=0;
  int CC_id = ue->CC_id;
  NR_UE_PDSCH *pdsch_vars;
  uint8_t is_cw0_active = 0;
  uint8_t is_cw1_active = 0;
  // to be updated by higher layer
  uint8_t nb_re_dmrs = 6;
  uint16_t length_dmrs = 1;
  uint16_t nb_symb_sch = 8;

  if (dlsch0==NULL)
    AssertFatal(0,"dlsch0 should be defined at this level \n");

  harq_pid = dlsch0->current_harq_pid;
  is_cw0_active = dlsch0->harq_processes[harq_pid]->status;

  if(dlsch1)
    is_cw1_active = dlsch1->harq_processes[harq_pid]->status;

  LOG_D(PHY,"AbsSubframe %d.%d Start LDPC Decoder for CW0 [harq_pid %d] ? %d \n", frame_rx%1024, nr_tti_rx, harq_pid, is_cw0_active);
  LOG_D(PHY,"AbsSubframe %d.%d Start LDPC Decoder for CW1 [harq_pid %d] ? %d \n", frame_rx%1024, nr_tti_rx, harq_pid, is_cw1_active);

  if(is_cw0_active && is_cw1_active)
    {
      dlsch0->Kmimo = 2;
      dlsch1->Kmimo = 2;
    }
  else
    {
      dlsch0->Kmimo = 1;
    }
  if (1) {
    switch (pdsch) {
    case SI_PDSCH:
      pdsch_vars = ue->pdsch_vars_SI[eNB_id];
      break;
    case RA_PDSCH:
      pdsch_vars = ue->pdsch_vars_ra[eNB_id];
      break;
    case P_PDSCH:
      pdsch_vars = ue->pdsch_vars_p[eNB_id];
      break;
    case PDSCH:
      pdsch_vars = ue->pdsch_vars[ue->current_thread_id[nr_tti_rx]][eNB_id];
      break;
    case PMCH:
    case PDSCH1:
      LOG_E(PHY,"Illegal PDSCH %d for ue_pdsch_procedures\n",pdsch);
      pdsch_vars = NULL;
      return;
      break;
    default:
      pdsch_vars = NULL;
      return;
      break;

    }
    if (frame_rx < *dlsch_errors)
      *dlsch_errors=0;

    if (pdsch==RA_PDSCH) {
      if (ue->prach_resources[eNB_id]!=NULL)
	dlsch0->rnti = ue->prach_resources[eNB_id]->ra_RNTI;
      else {
	LOG_E(PHY,"[UE %d] Frame %d, nr_tti_rx %d: FATAL, prach_resources is NULL\n",ue->Mod_id,frame_rx,nr_tti_rx);
	//mac_xface->macphy_exit("prach_resources is NULL");
	return;
      }
    }


      // start ldpc decode for CW 0
      dlsch0->harq_processes[harq_pid]->G = nr_get_G(dlsch0->harq_processes[harq_pid]->nb_rb,
    		  	  	  	  	  	  	  	  	  	  nb_symb_sch,
												  nb_re_dmrs,
												  length_dmrs,
												  dlsch0->harq_processes[harq_pid]->Qm,
												  dlsch0->harq_processes[harq_pid]->Nl);
#if UE_TIMING_TRACE
      start_meas(&ue->dlsch_unscrambling_stats);
#endif
      nr_dlsch_unscrambling(pdsch_vars->llr[0],
    		  	  	  	  	dlsch0->harq_processes[harq_pid]->G,
                            0,
							ue->frame_parms.Nid_cell,
							dlsch0->rnti);


#if UE_TIMING_TRACE
      stop_meas(&ue->dlsch_unscrambling_stats);
#endif

#if 0
      LOG_I(PHY," ------ start ldpc decoder for AbsSubframe %d.%d / %d  ------  \n", frame_rx, nr_tti_rx, harq_pid);
      LOG_I(PHY,"start ldpc decode for CW 0 for AbsSubframe %d.%d / %d --> nb_rb %d \n", frame_rx, nr_tti_rx, harq_pid, dlsch0->harq_processes[harq_pid]->nb_rb);
      LOG_I(PHY,"start ldpc decode for CW 0 for AbsSubframe %d.%d / %d  --> rb_alloc_even %x \n", frame_rx, nr_tti_rx, harq_pid, dlsch0->harq_processes[harq_pid]->rb_alloc_even);
      LOG_I(PHY,"start ldpc decode for CW 0 for AbsSubframe %d.%d / %d  --> Qm %d \n", frame_rx, nr_tti_rx, harq_pid, dlsch0->harq_processes[harq_pid]->Qm);
      LOG_I(PHY,"start ldpc decode for CW 0 for AbsSubframe %d.%d / %d  --> Nl %d \n", frame_rx, nr_tti_rx, harq_pid, dlsch0->harq_processes[harq_pid]->Nl);
      LOG_I(PHY,"start ldpc decode for CW 0 for AbsSubframe %d.%d / %d  --> G  %d \n", frame_rx, nr_tti_rx, harq_pid, dlsch0->harq_processes[harq_pid]->G);
      LOG_I(PHY,"start ldpc decode for CW 0 for AbsSubframe %d.%d / %d  --> Kmimo  %d \n", frame_rx, nr_tti_rx, harq_pid, dlsch0->Kmimo);
      LOG_I(PHY,"start ldpc decode for CW 0 for AbsSubframe %d.%d / %d  --> Pdcch Sym  %d \n", frame_rx, nr_tti_rx, harq_pid, ue->pdcch_vars[ue->current_thread_id[nr_tti_rx]][eNB_id]->num_pdcch_symbols);
#endif

#if UE_TIMING_TRACE
      start_meas(&ue->dlsch_decoding_stats[ue->current_thread_id[nr_tti_rx]]);
#endif

#ifdef UE_DLSCH_PARALLELISATION
		 ret = nr_dlsch_decoding_mthread(ue,proc,eNB_id,
			   pdsch_vars->llr[0],
			   &ue->frame_parms,
			   dlsch0,
			   dlsch0->harq_processes[harq_pid],
			   frame_rx,
			   nb_symb_sch,
			   nr_tti_rx,
			   harq_pid,
			   pdsch==PDSCH?1:0,
			   dlsch0->harq_processes[harq_pid]->TBS>256?1:0);
#else
      ret = nr_dlsch_decoding(ue,
			   pdsch_vars->llr[0],
			   &ue->frame_parms,
			   dlsch0,
			   dlsch0->harq_processes[harq_pid],
			   frame_rx,
			   nb_symb_sch,
			   nr_tti_rx,
			   harq_pid,
			   pdsch==PDSCH?1:0,//proc->decoder_switch,
			   dlsch0->harq_processes[harq_pid]->TBS>256?1:0);
      //printf("start cW0 dlsch decoding\n");
#endif

#if UE_TIMING_TRACE
      stop_meas(&ue->dlsch_decoding_stats[ue->current_thread_id[nr_tti_rx]]);
#if DISABLE_LOG_X
      printf(" --> Unscrambling for CW0 %5.3f\n",
              (ue->dlsch_unscrambling_stats.p_time)/(cpuf*1000.0));
      printf("AbsSubframe %d.%d --> LDPC Decoding for CW0 %5.3f\n",
              frame_rx%1024, nr_tti_rx,(ue->dlsch_decoding_stats[ue->current_thread_id[nr_tti_rx]].p_time)/(cpuf*1000.0));
#else
      LOG_I(PHY, " --> Unscrambling for CW0 %5.3f\n",
              (ue->dlsch_unscrambling_stats.p_time)/(cpuf*1000.0));
      LOG_I(PHY, "AbsSubframe %d.%d --> LDPC Decoding for CW0 %5.3f\n",
              frame_rx%1024, nr_tti_rx,(ue->dlsch_decoding_stats[ue->current_thread_id[nr_tti_rx]].p_time)/(cpuf*1000.0));
#endif

#endif
      if(is_cw1_active)
      {
          // start ldpc decode for CW 1
          dlsch1->harq_processes[harq_pid]->G = nr_get_G(dlsch1->harq_processes[harq_pid]->nb_rb,
              		  	  	  	  	  	  	  	  	  	  nb_symb_sch,
          												  nb_re_dmrs,
          												  length_dmrs,
          												  dlsch1->harq_processes[harq_pid]->Qm,
          												  dlsch1->harq_processes[harq_pid]->Nl);
#if UE_TIMING_TRACE
          start_meas(&ue->dlsch_unscrambling_stats);
#endif
          nr_dlsch_unscrambling(pdsch_vars->llr[1],
              		  	  	  	  	dlsch1->harq_processes[harq_pid]->G,
                                    0,
          							ue->frame_parms.Nid_cell,
          							dlsch1->rnti);
#if UE_TIMING_TRACE
          stop_meas(&ue->dlsch_unscrambling_stats);
#endif

#if 0
          LOG_I(PHY,"start ldpc decode for CW 1 for AbsSubframe %d.%d / %d --> nb_rb %d \n", frame_rx, nr_tti_rx, harq_pid, dlsch1->harq_processes[harq_pid]->nb_rb);
          LOG_I(PHY,"start ldpc decode for CW 1 for AbsSubframe %d.%d / %d  --> rb_alloc_even %x \n", frame_rx, nr_tti_rx, harq_pid, dlsch1->harq_processes[harq_pid]->rb_alloc_even);
          LOG_I(PHY,"start ldpc decode for CW 1 for AbsSubframe %d.%d / %d  --> Qm %d \n", frame_rx, nr_tti_rx, harq_pid, dlsch1->harq_processes[harq_pid]->Qm);
          LOG_I(PHY,"start ldpc decode for CW 1 for AbsSubframe %d.%d / %d  --> Nl %d \n", frame_rx, nr_tti_rx, harq_pid, dlsch1->harq_processes[harq_pid]->Nl);
          LOG_I(PHY,"start ldpc decode for CW 1 for AbsSubframe %d.%d / %d  --> G  %d \n", frame_rx, nr_tti_rx, harq_pid, dlsch1->harq_processes[harq_pid]->G);
          LOG_I(PHY,"start ldpc decode for CW 1 for AbsSubframe %d.%d / %d  --> Kmimo  %d \n", frame_rx, nr_tti_rx, harq_pid, dlsch1->Kmimo);
          LOG_I(PHY,"start ldpc decode for CW 1 for AbsSubframe %d.%d / %d  --> Pdcch Sym  %d \n", frame_rx, nr_tti_rx, harq_pid, ue->pdcch_vars[ue->current_thread_id[nr_tti_rx]][eNB_id]->num_pdcch_symbols);
#endif

#if UE_TIMING_TRACE
          start_meas(&ue->dlsch_decoding_stats[ue->current_thread_id[nr_tti_rx]]);
#endif

#ifdef UE_DLSCH_PARALLELISATION
          ret1 = nr_dlsch_decoding_mthread(ue,proc, eNB_id,
                            pdsch_vars->llr[1],
                            &ue->frame_parms,
                            dlsch1,
                            dlsch1->harq_processes[harq_pid],
                            frame_rx,
                            nb_symb_sch,
                            nr_tti_rx,
                            harq_pid,
                            pdsch==PDSCH?1:0,
                            dlsch1->harq_processes[harq_pid]->TBS>256?1:0);
#else

          ret1 = nr_dlsch_decoding(ue,
                  pdsch_vars->llr[1],
                  &ue->frame_parms,
                  dlsch1,
                  dlsch1->harq_processes[harq_pid],
                  frame_rx,
		  nb_symb_sch,
                  nr_tti_rx,
                  harq_pid,
                  pdsch==PDSCH?1:0,//proc->decoder_switch,
                  dlsch1->harq_processes[harq_pid]->TBS>256?1:0);
          printf("start cw1 dlsch decoding\n");
#endif

#if UE_TIMING_TRACE
          stop_meas(&ue->dlsch_decoding_stats[ue->current_thread_id[nr_tti_rx]]);
#if DISABLE_LOG_X
          printf(" --> Unscrambling for CW1 %5.3f\n",
                  (ue->dlsch_unscrambling_stats.p_time)/(cpuf*1000.0));
          printf("AbsSubframe %d.%d --> ldpc Decoding for CW1 %5.3f\n",
                  frame_rx%1024, nr_tti_rx,(ue->dlsch_decoding_stats[ue->current_thread_id[nr_tti_rx]].p_time)/(cpuf*1000.0));
#else
          LOG_D(PHY, " --> Unscrambling for CW1 %5.3f\n",
                  (ue->dlsch_unscrambling_stats.p_time)/(cpuf*1000.0));
          LOG_D(PHY, "AbsSubframe %d.%d --> ldpc Decoding for CW1 %5.3f\n",
                  frame_rx%1024, nr_tti_rx,(ue->dlsch_decoding_stats[ue->current_thread_id[nr_tti_rx]].p_time)/(cpuf*1000.0));
#endif

#endif
          LOG_I(PHY,"AbsSubframe %d.%d --> ldpc Decoding for CW1 %5.3f\n",
                  frame_rx%1024, nr_tti_rx,(ue->dlsch_decoding_stats[ue->current_thread_id[nr_tti_rx]].p_time)/(cpuf*1000.0));
      }

      LOG_D(PHY," ------ end ldpc decoder for AbsSubframe %d.%d ------  \n", frame_rx, nr_tti_rx);
    }




}


/*!
 * \brief This is the UE synchronize thread.
 * It performs band scanning and synchonization.
 * \param arg is a pointer to a \ref PHY_VARS_NR_UE structure.
 * \returns a pointer to an int. The storage is not on the heap and must not be freed.
 */
#ifdef UE_SLOT_PARALLELISATION
#define FIFO_PRIORITY   40
void *UE_thread_slot1_dl_processing(void *arg) {

  static __thread int UE_dl_slot1_processing_retval;
  struct rx_tx_thread_data *rtd = arg;
  UE_nr_rxtx_proc_t *proc = rtd->proc;
  PHY_VARS_NR_UE    *ue   = rtd->UE;

  int frame_rx;
  uint8_t nr_tti_rx;
  uint8_t pilot0;
  uint8_t pilot1;
  uint8_t slot1;

  uint8_t next_nr_tti_rx;
  uint8_t next_subframe_slot0;

  proc->instance_cnt_slot1_dl_processing=-1;
  proc->nr_tti_rx=proc->sub_frame_start;

  char threadname[256];
  sprintf(threadname,"UE_thread_slot1_dl_processing_%d", proc->sub_frame_start);

  cpu_set_t cpuset;
  CPU_ZERO(&cpuset);
  if ( (proc->sub_frame_start+1)%RX_NB_TH == 0 && threads.slot1_proc_one != -1 )
    CPU_SET(threads.slot1_proc_one, &cpuset);
  if ( (proc->sub_frame_start+1)%RX_NB_TH == 1 && threads.slot1_proc_two != -1 )
    CPU_SET(threads.slot1_proc_two, &cpuset);
  if ( (proc->sub_frame_start+1)%RX_NB_TH == 2 && threads.slot1_proc_three != -1 )
    CPU_SET(threads.slot1_proc_three, &cpuset);

  init_thread(900000,1000000 , FIFO_PRIORITY-1, &cpuset,
	      threadname);

  while (!oai_exit) {
    if (pthread_mutex_lock(&proc->mutex_slot1_dl_processing) != 0) {
      LOG_E( PHY, "[SCHED][UE] error locking mutex for UE slot1 dl processing\n" );
      exit_fun("nothing to add");
    }
    while (proc->instance_cnt_slot1_dl_processing < 0) {
      // most of the time, the thread is waiting here
      pthread_cond_wait( &proc->cond_slot1_dl_processing, &proc->mutex_slot1_dl_processing );
    }
    if (pthread_mutex_unlock(&proc->mutex_slot1_dl_processing) != 0) {
      LOG_E( PHY, "[SCHED][UE] error unlocking mutex for UE slot1 dl processing \n" );
      exit_fun("nothing to add");
    }

    /*for(int th_idx=0; th_idx< RX_NB_TH; th_idx++)
      {
      frame_rx    = ue->proc.proc_rxtx[0].frame_rx;
      nr_tti_rx = ue->proc.proc_rxtx[0].nr_tti_rx;
      printf("AbsSubframe %d.%d execute dl slot1 processing \n", frame_rx, nr_tti_rx);
      }*/
    frame_rx    = proc->frame_rx;
    nr_tti_rx = proc->nr_tti_rx;
    next_nr_tti_rx    = (1+nr_tti_rx)%10;
    next_subframe_slot0 = next_nr_tti_rx<<1;

    slot1  = (nr_tti_rx<<1) + 1;
    pilot0 = 0;

    //printf("AbsSubframe %d.%d execute dl slot1 processing \n", frame_rx, nr_tti_rx);

    if (ue->frame_parms.Ncp == 0) {  // normal prefix
      pilot1 = 4;
    } else { // extended prefix
      pilot1 = 3;
    }

    /**** Slot1 FE Processing ****/
#if UE_TIMING_TRACE
    start_meas(&ue->ue_front_end_per_slot_stat[ue->current_thread_id[nr_tti_rx]][1]);
#endif
    // I- start dl slot1 processing
    // do first symbol of next downlink nr_tti_rx for channel estimation
    /*
    // 1- perform FFT for pilot ofdm symbols first (ofdmSym0 next nr_tti_rx ofdmSym11)
    if (nr_subframe_select(&ue->frame_parms,next_nr_tti_rx) != SF_UL)
    {
    front_end_fft(ue,
    pilot0,
    next_subframe_slot0,
    0,
    0);
    }

    front_end_fft(ue,
    pilot1,
    slot1,
    0,
    0);
    */
    // 1- perform FFT
    for (int l=1; l<ue->frame_parms.symbols_per_tti>>1; l++)
      {
	//if( (l != pilot0) && (l != pilot1))
	{
#if UE_TIMING_TRACE
	  start_meas(&ue->ofdm_demod_stats);
#endif
	  VCD_SIGNAL_DUMPER_DUMP_FUNCTION_BY_NAME(VCD_SIGNAL_DUMPER_FUNCTIONS_UE_SLOT_FEP, VCD_FUNCTION_IN);
	  //printf("AbsSubframe %d.%d FFT slot %d, symbol %d\n", frame_rx,nr_tti_rx,slot1,l);
	  front_end_fft(ue,
                        l,
                        slot1,
                        0,
                        0);
	  VCD_SIGNAL_DUMPER_DUMP_FUNCTION_BY_NAME(VCD_SIGNAL_DUMPER_FUNCTIONS_UE_SLOT_FEP, VCD_FUNCTION_OUT);
#if UE_TIMING_TRACE
	  stop_meas(&ue->ofdm_demod_stats);
#endif
	}
      } // for l=1..l2

    if (nr_subframe_select(&ue->frame_parms,next_nr_tti_rx) != SF_UL)
      {
	//printf("AbsSubframe %d.%d FFT slot %d, symbol %d\n", frame_rx,nr_tti_rx,next_subframe_slot0,pilot0);
	front_end_fft(ue,
		      pilot0,
		      next_subframe_slot0,
		      0,
		      0);
      }

    // 2- perform Channel Estimation for slot1
    for (int l=1; l<ue->frame_parms.symbols_per_tti>>1; l++)
      {
	if(l == pilot1)
	  {
	    //wait until channel estimation for pilot0/slot1 is available
	    uint32_t wait = 0;
	    while(proc->chan_est_pilot0_slot1_available == 0)
	      {
		usleep(1);
		wait++;
	      }
	    //printf("[slot1 dl processing] ChanEst symbol %d slot %d wait%d\n",l,slot1,wait);
	  }
	//printf("AbsSubframe %d.%d ChanEst slot %d, symbol %d\n", frame_rx,nr_tti_rx,slot1,l);
	front_end_chanEst(ue,
			  l,
			  slot1,
			  0);
	ue_measurement_procedures(l-1,ue,proc,0,1+(nr_tti_rx<<1),0,ue->mode);
      }
    //printf("AbsSubframe %d.%d ChanEst slot %d, symbol %d\n", frame_rx,nr_tti_rx,next_subframe_slot0,pilot0);
    front_end_chanEst(ue,
		      pilot0,
		      next_subframe_slot0,
		      0);

    if ( (nr_tti_rx == 0) && (ue->decode_MIB == 1))
      {
	ue_pbch_procedures(0,ue,proc,0);
      }

    proc->chan_est_slot1_available = 1;
    //printf("Set available slot 1channelEst to 1 AbsSubframe %d.%d \n",frame_rx,nr_tti_rx);
    //printf(" [slot1 dl processing] ==> FFT/CHanEst Done for AbsSubframe %d.%d \n", proc->frame_rx, proc->nr_tti_rx);

    //printf(" [slot1 dl processing] ==> Start LLR Comuptation slot1 for AbsSubframe %d.%d \n", proc->frame_rx, proc->nr_tti_rx);


#if UE_TIMING_TRACE
    stop_meas(&ue->ue_front_end_per_slot_stat[ue->current_thread_id[nr_tti_rx]][1]);
#if DISABLE_LOG_X
    printf("[AbsSFN %d.%d] Slot1: FFT + Channel Estimate + Pdsch Proc Slot0 %5.2f \n",frame_rx,nr_tti_rx,ue->ue_front_end_per_slot_stat[ue->current_thread_id[nr_tti_rx]][1].p_time/(cpuf*1000.0));
#else
    LOG_D(PHY, "[AbsSFN %d.%d] Slot1: FFT + Channel Estimate + Pdsch Proc Slot0 %5.2f \n",frame_rx,nr_tti_rx,ue->ue_front_end_per_slot_stat[ue->current_thread_id[nr_tti_rx]][1].p_time/(cpuf*1000.0));
#endif
#endif


    //wait until pdcch is decoded
    uint32_t wait = 0;
    while(proc->dci_slot0_available == 0)
      {
        usleep(1);
        wait++;
      }
    //printf("[slot1 dl processing] AbsSubframe %d.%d LLR Computation Start wait DCI %d\n",frame_rx,nr_tti_rx,wait);


    /**** Pdsch Procedure Slot1 ****/
    // start slot1 thread for Pdsch Procedure (slot1)
    // do procedures for C-RNTI
    //printf("AbsSubframe %d.%d Pdsch Procedure (slot1)\n",frame_rx,nr_tti_rx);


#if UE_TIMING_TRACE
    start_meas(&ue->pdsch_procedures_per_slot_stat[ue->current_thread_id[nr_tti_rx]][1]);
#endif
    // start slave thread for Pdsch Procedure (slot1)
    // do procedures for C-RNTI
    uint8_t eNB_id = 0;

    if (ue->dlsch[ue->current_thread_id[nr_tti_rx]][eNB_id][0]->active == 1) {
      //wait until first ofdm symbol is processed
      //wait = 0;
      //while(proc->first_symbol_available == 0)
      //{
      //    usleep(1);
      //    wait++;
      //}
      //printf("[slot1 dl processing] AbsSubframe %d.%d LLR Computation Start wait First Ofdm Sym %d\n",frame_rx,nr_tti_rx,wait);

      //VCD_SIGNAL_DUMPER_DUMP_FUNCTION_BY_NAME(VCD_SIGNAL_DUMPER_FUNCTIONS_PDSCH_PROC, VCD_FUNCTION_IN);
      ue_pdsch_procedures(ue,
			  proc,
			  eNB_id,
			  PDSCH,
			  ue->dlsch[ue->current_thread_id[nr_tti_rx]][eNB_id][0],
			  NULL,
			  (ue->frame_parms.symbols_per_tti>>1),
			  ue->frame_parms.symbols_per_tti-1,
			  abstraction_flag);
      LOG_D(PHY," ------ end PDSCH ChannelComp/LLR slot 0: AbsSubframe %d.%d ------  \n", frame_rx%1024, nr_tti_rx);
      LOG_D(PHY," ------ --> PDSCH Turbo Decoder slot 0/1: AbsSubframe %d.%d ------  \n", frame_rx%1024, nr_tti_rx);
    }

    // do procedures for SI-RNTI
    if ((ue->dlsch_SI[eNB_id]) && (ue->dlsch_SI[eNB_id]->active == 1)) {
      ue_pdsch_procedures(ue,
			  proc,
			  eNB_id,
			  SI_PDSCH,
			  ue->dlsch_SI[eNB_id],
			  NULL,
			  (ue->frame_parms.symbols_per_tti>>1),
			  ue->frame_parms.symbols_per_tti-1,
			  abstraction_flag);
    }

    // do procedures for P-RNTI
    if ((ue->dlsch_p[eNB_id]) && (ue->dlsch_p[eNB_id]->active == 1)) {
      ue_pdsch_procedures(ue,
			  proc,
			  eNB_id,
			  P_PDSCH,
			  ue->dlsch_p[eNB_id],
			  NULL,
			  (ue->frame_parms.symbols_per_tti>>1),
			  ue->frame_parms.symbols_per_tti-1,
			  abstraction_flag);
    }
    // do procedures for RA-RNTI
    if ((ue->dlsch_ra[eNB_id]) && (ue->dlsch_ra[eNB_id]->active == 1)) {
      ue_pdsch_procedures(ue,
			  proc,
			  eNB_id,
			  RA_PDSCH,
			  ue->dlsch_ra[eNB_id],
			  NULL,
			  (ue->frame_parms.symbols_per_tti>>1),
			  ue->frame_parms.symbols_per_tti-1,
			  abstraction_flag);
    }

    proc->llr_slot1_available=1;
    //printf("Set available LLR slot1 to 1 AbsSubframe %d.%d \n",frame_rx,nr_tti_rx);

#if UE_TIMING_TRACE
    stop_meas(&ue->pdsch_procedures_per_slot_stat[ue->current_thread_id[nr_tti_rx]][1]);
#if DISABLE_LOG_X
    printf("[AbsSFN %d.%d] Slot1: LLR Computation %5.2f \n",frame_rx,nr_tti_rx,ue->pdsch_procedures_per_slot_stat[ue->current_thread_id[nr_tti_rx]][1].p_time/(cpuf*1000.0));
#else
    LOG_D(PHY, "[AbsSFN %d.%d] Slot1: LLR Computation %5.2f \n",frame_rx,nr_tti_rx,ue->pdsch_procedures_per_slot_stat[ue->current_thread_id[nr_tti_rx]][1].p_time/(cpuf*1000.0));
#endif
#endif


    if (pthread_mutex_lock(&proc->mutex_slot1_dl_processing) != 0) {
      LOG_E( PHY, "[SCHED][UE] error locking mutex for UE RXTX\n" );
      exit_fun("noting to add");
    }
    proc->instance_cnt_slot1_dl_processing--;
    if (pthread_mutex_unlock(&proc->mutex_slot1_dl_processing) != 0) {
      LOG_E( PHY, "[SCHED][UE] error unlocking mutex for UE FEP Slo1\n" );
      exit_fun("noting to add");
    }
  }
  // thread finished
  free(arg);
  return &UE_dl_slot1_processing_retval;
}
#endif

#ifdef UE_SLOT_PARALLELISATION
int phy_procedures_slot_parallelization_nrUE_RX(PHY_VARS_NR_UE *ue,UE_nr_rxtx_proc_t *proc,uint8_t eNB_id,
        uint8_t abstraction_flag,uint8_t do_pdcch_flag,runmode_t mode,
        relaying_type_t r_type)  {

  int l,l2;
  int pmch_flag=0;
  int frame_rx = proc->frame_rx;
  int nr_tti_rx = proc->nr_tti_rx;
  uint8_t pilot0;
  uint8_t pilot1;
  uint8_t slot0;
  uint8_t slot1;
  uint8_t first_ofdm_sym;

  VCD_SIGNAL_DUMPER_DUMP_FUNCTION_BY_NAME(VCD_SIGNAL_DUMPER_FUNCTIONS_PHY_PROCEDURES_UE_RX, VCD_FUNCTION_IN);

#if T_TRACER
  T(T_UE_PHY_DL_TICK, T_INT(ue->Mod_id), T_INT(frame_rx%1024), T_INT(nr_tti_rx));

  T(T_UE_PHY_INPUT_SIGNAL, T_INT(ue->Mod_id), T_INT(frame_rx%1024), T_INT(nr_tti_rx), T_INT(0),
    T_BUFFER(&ue->common_vars.rxdata[0][nr_tti_rx*ue->frame_parms.samples_per_subframe],
	     ue->frame_parms.samples_per_subframe * 4));
#endif

  // start timers
#ifdef UE_DEBUG_TRACE
  LOG_I(PHY," ****** start RX-Chain for AbsSubframe %d.%d ******  \n", frame_rx%1024, nr_tti_rx);
#endif

#if UE_TIMING_TRACE
  start_meas(&ue->phy_proc_rx[ue->current_thread_id[nr_tti_rx]]);
  start_meas(&ue->ue_front_end_stat[ue->current_thread_id[nr_tti_rx]]);
#endif

  pmch_flag = is_pmch_subframe(frame_rx,nr_tti_rx,&ue->frame_parms) ? 1 : 0;

  if (do_pdcch_flag) {
    // deactivate reception until we scan pdcch
    if (ue->dlsch[ue->current_thread_id[nr_tti_rx]][eNB_id][0])
      ue->dlsch[ue->current_thread_id[nr_tti_rx]][eNB_id][0]->active = 0;
    if (ue->dlsch[ue->current_thread_id[nr_tti_rx]][eNB_id][1])
      ue->dlsch[ue->current_thread_id[nr_tti_rx]][eNB_id][1]->active = 0;

    if (ue->dlsch_SI[eNB_id])
      ue->dlsch_SI[eNB_id]->active = 0;
    if (ue->dlsch_p[eNB_id])
      ue->dlsch_p[eNB_id]->active = 0;
    if (ue->dlsch_ra[eNB_id])
      ue->dlsch_ra[eNB_id]->active = 0;
  }

#ifdef DEBUG_PHY_PROC
  LOG_D(PHY,"[%s %d] Frame %d nr_tti_rx %d: Doing phy_procedures_UE_RX\n",
	(r_type == multicast_relay) ? "RN/UE" : "UE",
	ue->Mod_id,frame_rx, nr_tti_rx);
#endif




  if (nr_subframe_select(&ue->frame_parms,nr_tti_rx) == SF_S) { // S-subframe, do first 5 symbols only
    l2 = 5;
  } else if (pmch_flag == 1) { // do first 2 symbols only
    l2 = 1;
  } else { // normal nr_tti_rx, last symbol to be processed is the first of the second slot
    l2 = (ue->frame_parms.symbols_per_tti/2)-1;
  }

  int prev_nr_tti_rx = (nr_tti_rx - 1)<0? 9: (nr_tti_rx - 1);
  if (nr_subframe_select(&ue->frame_parms,prev_nr_tti_rx) != SF_DL) {
    //++++++++++++++++++++++++++++++++++++++++++++++++++++++++++++
    // RX processing of symbols l=0...l2
    //++++++++++++++++++++++++++++++++++++++++++++++++++++++++++++
    first_ofdm_sym = 0;
  } else {
    //++++++++++++++++++++++++++++++++++++++++++++++++++++++++++++
    // RX processing of symbols l=1...l2 (l=0 is done in last scheduling epoch)
    //++++++++++++++++++++++++++++++++++++++++++++++++++++++++++++
    first_ofdm_sym = 1;
  }
  slot0  = (nr_tti_rx<<1);
  slot1  = (nr_tti_rx<<1) + 1;
  pilot0 = 0;
  if (ue->frame_parms.Ncp == 0) {  // normal prefix
    pilot1 = 4;
  } else { // extended prefix
    pilot1 = 3;
  }

  //LOG_I(PHY,"Set available channelEst to 0 AbsSubframe %d.%d \n",frame_rx,nr_tti_rx);
  //LOG_I(PHY,"Set available llrs slot1 to 0 AbsSubframe %d.%d \n",frame_rx,nr_tti_rx);
  //LOG_I(PHY,"Set available dci info slot0 to 0 AbsSubframe %d.%d \n",frame_rx,nr_tti_rx);
  proc->chan_est_pilot0_slot1_available=0;
  proc->llr_slot1_available=0;
  proc->dci_slot0_available=0;
  proc->first_symbol_available=0;
  proc->chan_est_slot1_available=0;
  //proc->channel_level=0;

  if (pthread_mutex_lock(&proc->mutex_slot1_dl_processing) != 0) {
    LOG_E( PHY, "[SCHED][UE %d][Slot0] error locking mutex for UE slot1 dl processing\n",ue->Mod_id );
    exit_fun("nothing to add");
  }

  proc->instance_cnt_slot1_dl_processing++;
  if (proc->instance_cnt_slot1_dl_processing == 0)
    {
      LOG_D(PHY,"unblock slot1 dl processing thread blocked on instance_cnt_slot1_dl_processing : %d \n", proc->instance_cnt_slot1_dl_processing );
      if (pthread_cond_signal(&proc->cond_slot1_dl_processing) != 0) {
	LOG_E( PHY, "[SCHED][UE %d][Slot0] ERROR pthread_cond_signal for UE slot1 processing thread\n", ue->Mod_id);
	exit_fun("nothing to add");
      }
      if (pthread_mutex_unlock(&proc->mutex_slot1_dl_processing) != 0) {
	LOG_E( PHY, "[SCHED][UE %d][Slot0] error unlocking mutex for UE slot1 dl processing \n",ue->Mod_id );
	exit_fun("nothing to add");
      }

    } else
    {
      LOG_E( PHY, "[SCHED][UE %d] UE RX thread busy (IC %d)!!\n", ue->Mod_id, proc->instance_cnt_slot1_dl_processing);
      if (proc->instance_cnt_slot1_dl_processing > 2)
	exit_fun("instance_cnt_slot1_dl_processing > 2");
    }
  //AssertFatal(pthread_cond_signal(&proc->cond_slot1_dl_processing) ==0 ,"");
  AssertFatal(pthread_mutex_unlock(&proc->mutex_slot1_dl_processing) ==0,"");


  /**** Slot0 FE Processing ****/
  // I- start main thread for FFT/ChanEst symbol: 0/1 --> 7
#if UE_TIMING_TRACE
  start_meas(&ue->ue_front_end_per_slot_stat[ue->current_thread_id[nr_tti_rx]][0]);
#endif
  // 1- perform FFT for pilot ofdm symbols first (ofdmSym7 ofdmSym4 or (ofdmSym6 ofdmSym3))
  //printf("AbsSubframe %d.%d FFT slot %d, symbol %d\n", frame_rx,nr_tti_rx,slot1,pilot0);
  front_end_fft(ue,
		pilot0,
		slot1,
		0,
		0);
  //printf("AbsSubframe %d.%d FFT slot %d, symbol %d\n", frame_rx,nr_tti_rx,slot0,pilot1);
  front_end_fft(ue,
		pilot1,
		slot0,
		0,
		0);
  //printf("AbsSubframe %d.%d ChanEst slot %d, symbol %d\n", frame_rx,nr_tti_rx,slot0,pilot1);
  front_end_chanEst(ue,
		    pilot1,
		    slot0,
		    0);
  //printf("AbsSubframe %d.%d ChanEst slot %d, symbol %d\n", frame_rx,nr_tti_rx,slot1,pilot0);
  front_end_chanEst(ue,
		    pilot0,
		    slot1,
		    0);
  proc->chan_est_pilot0_slot1_available = 1;
  //printf("Set available channelEst to 1 AbsSubframe %d.%d \n",frame_rx,nr_tti_rx);

  // 2- perform FFT for other ofdm symbols other than pilots
  for (l=first_ofdm_sym; l<=l2; l++)
    {
      if( (l != pilot0) && (l != pilot1))
        {
	  //printf("AbsSubframe %d.%d FFT slot %d, symbol %d\n", frame_rx,nr_tti_rx,slot0,l);
#if UE_TIMING_TRACE
	  start_meas(&ue->ofdm_demod_stats);
#endif
	  VCD_SIGNAL_DUMPER_DUMP_FUNCTION_BY_NAME(VCD_SIGNAL_DUMPER_FUNCTIONS_UE_SLOT_FEP, VCD_FUNCTION_IN);
	  front_end_fft(ue,
			l,
			slot0,
			0,
			0);
	  VCD_SIGNAL_DUMPER_DUMP_FUNCTION_BY_NAME(VCD_SIGNAL_DUMPER_FUNCTIONS_UE_SLOT_FEP, VCD_FUNCTION_OUT);
#if UE_TIMING_TRACE
	  stop_meas(&ue->ofdm_demod_stats);
#endif
        }
    } // for l=1..l2

  // 3- perform Channel Estimation for slot0
  for (l=first_ofdm_sym; l<=l2; l++)
    {
      if( (l != pilot0) && (l != pilot1))
        {
	  //printf("AbsSubframe %d.%d ChanEst slot %d, symbol %d\n", frame_rx,nr_tti_rx,slot0,l);
	  front_end_chanEst(ue,
			    l,
			    slot0,
			    0);
        }
      ue_measurement_procedures(l-1,ue,proc,eNB_id,(nr_tti_rx<<1),abstraction_flag,mode);
    }

  if (do_pdcch_flag) {
#if UE_TIMING_TRACE
    start_meas(&ue->pdcch_procedures_stat[ue->current_thread_id[nr_tti_rx]]);
#endif
    if (ue_pdcch_procedures(eNB_id,ue,proc,abstraction_flag) == -1) {
      LOG_E(PHY,"[UE  %d] Frame %d, nr_tti_rx %d: Error in pdcch procedures\n",ue->Mod_id,frame_rx,nr_tti_rx);
#if UE_TIMING_TRACE
      stop_meas(&ue->pdcch_procedures_stat[ue->current_thread_id[nr_tti_rx]]);
#if DISABLE_LOG_X
      printf("[AbsSFN %d.%d] Slot0: PDCCH %5.2f \n",frame_rx,nr_tti_rx,ue->pdcch_procedures_stat[ue->current_thread_id[nr_tti_rx]].p_time/(cpuf*1000.0));
#else
      LOG_D(PHY, "[AbsSFN %d.%d] Slot0: PDCCH %5.2f \n",frame_rx,nr_tti_rx,ue->pdcch_procedures_stat[ue->current_thread_id[nr_tti_rx]].p_time/(cpuf*1000.0));
#endif
#endif
      //proc->dci_slot0_available = 1;
      return(-1);
    }
    //proc->dci_slot0_available=1;
#if UE_TIMING_TRACE
    stop_meas(&ue->pdcch_procedures_stat[ue->current_thread_id[nr_tti_rx]]);
#if DISABLE_LOG_X
    printf("[AbsSFN %d.%d] Slot0: PDCCH %5.2f \n",frame_rx,nr_tti_rx,ue->pdcch_procedures_stat[ue->current_thread_id[nr_tti_rx]].p_time/(cpuf*1000.0));
#else
    LOG_D(PHY, "[AbsSFN %d.%d] Slot0: PDCCH %5.2f \n",frame_rx,nr_tti_rx,ue->pdcch_procedures_stat[ue->current_thread_id[nr_tti_rx]].p_time/(cpuf*1000.0));
#endif
#endif
  }

  //printf("num_pdcch_symbols %d\n",ue->pdcch_vars[ue->current_thread_id[nr_tti_rx]][eNB_id]->num_pdcch_symbols);

  // first slot has been processed (FFTs + Channel Estimation, PCFICH/PHICH/PDCCH)
#if UE_TIMING_TRACE
  stop_meas(&ue->ue_front_end_per_slot_stat[ue->current_thread_id[nr_tti_rx]][0]);
#if DISABLE_LOG_X
  printf("[AbsSFN %d.%d] Slot0: FFT + Channel Estimate + PCFICH/PHICH/PDCCH %5.2f \n",frame_rx,nr_tti_rx,ue->ue_front_end_per_slot_stat[ue->current_thread_id[nr_tti_rx]][0].p_time/(cpuf*1000.0));
#else
  LOG_D(PHY, "[AbsSFN %d.%d] Slot0: FFT + Channel Estimate + PCFICH/PHICH/PDCCH %5.2f \n",frame_rx,nr_tti_rx,ue->ue_front_end_per_slot_stat[ue->current_thread_id[nr_tti_rx]][0].p_time/(cpuf*1000.0));
#endif
#endif

  //wait until slot1 FE is done
  uint32_t wait = 0;
  while(proc->chan_est_slot1_available == 0)
    {
      usleep(1);
      wait++;
    }

#if UE_TIMING_TRACE
  stop_meas(&ue->ue_front_end_stat[ue->current_thread_id[nr_tti_rx]]);
#if DISABLE_LOG_X
  printf("[AbsSFN %d.%d] FULL FE Processing %5.2f \n",frame_rx,nr_tti_rx,ue->ue_front_end_per_slot_stat[ue->current_thread_id[nr_tti_rx]][0].p_time/(cpuf*1000.0));
#else
  LOG_D(PHY, "[AbsSFN %d.%d] FULL FE Processing %5.2f \n",frame_rx,nr_tti_rx,ue->ue_front_end_per_slot_stat[ue->current_thread_id[nr_tti_rx]][0].p_time/(cpuf*1000.0));
#endif
#endif
  /**** End nr_tti_rx FE Processing ****/


#if 0
  //Trigger LLR parallelized for Slot 1
  proc->dci_slot0_available=1;
  printf("Set available dci slot0 to 1 AbsSubframe %d.%d \n",frame_rx%1024,nr_tti_rx);
#endif

  /**** Pdsch Procedure Slot0 ****/
  // start main thread for Pdsch Procedure (slot0)
  // do procedures for C-RNTI
  //printf("AbsSubframe %d.%d Pdsch Procedure (slot0)\n",frame_rx%1024,nr_tti_rx);
  //printf("AbsSubframe %d.%d Pdsch Procedure PDSCH Active %d \n",frame_rx%1024,nr_tti_rx, ue->dlsch[ue->current_thread_id[nr_tti_rx]][0][0]->active);

#if UE_TIMING_TRACE
  start_meas(&ue->pdsch_procedures_stat[ue->current_thread_id[nr_tti_rx]]);
#endif

#if UE_TIMING_TRACE
  start_meas(&ue->pdsch_procedures_per_slot_stat[ue->current_thread_id[nr_tti_rx]][0]);
#endif
  if (ue->dlsch[ue->current_thread_id[nr_tti_rx]][eNB_id][0]->active == 1) {
    VCD_SIGNAL_DUMPER_DUMP_FUNCTION_BY_NAME(VCD_SIGNAL_DUMPER_FUNCTIONS_PDSCH_PROC, VCD_FUNCTION_IN);
    ue_pdsch_procedures(ue,
			proc,
			eNB_id,
			PDSCH,
			ue->dlsch[ue->current_thread_id[nr_tti_rx]][eNB_id][0],
			NULL,
			ue->pdcch_vars[ue->current_thread_id[nr_tti_rx]][eNB_id]->num_pdcch_symbols,
			(ue->frame_parms.symbols_per_tti>>1)-1,
			abstraction_flag);

    VCD_SIGNAL_DUMPER_DUMP_FUNCTION_BY_NAME(VCD_SIGNAL_DUMPER_FUNCTIONS_PDSCH_PROC, VCD_FUNCTION_OUT);
  }

  // do procedures for SI-RNTI
  if ((ue->dlsch_SI[eNB_id]) && (ue->dlsch_SI[eNB_id]->active == 1)) {
    VCD_SIGNAL_DUMPER_DUMP_FUNCTION_BY_NAME(VCD_SIGNAL_DUMPER_FUNCTIONS_PDSCH_PROC_SI, VCD_FUNCTION_IN);
    ue_pdsch_procedures(ue,
			proc,
			eNB_id,
			SI_PDSCH,
			ue->dlsch_SI[eNB_id],
			NULL,
			ue->pdcch_vars[ue->current_thread_id[nr_tti_rx]][eNB_id]->num_pdcch_symbols,
			(ue->frame_parms.symbols_per_tti>>1)-1,
			abstraction_flag);
    VCD_SIGNAL_DUMPER_DUMP_FUNCTION_BY_NAME(VCD_SIGNAL_DUMPER_FUNCTIONS_PDSCH_PROC_SI, VCD_FUNCTION_OUT);
  }

  // do procedures for SI-RNTI
  if ((ue->dlsch_p[eNB_id]) && (ue->dlsch_p[eNB_id]->active == 1)) {
    VCD_SIGNAL_DUMPER_DUMP_FUNCTION_BY_NAME(VCD_SIGNAL_DUMPER_FUNCTIONS_PDSCH_PROC_P, VCD_FUNCTION_IN);
    ue_pdsch_procedures(ue,
			proc,
			eNB_id,
			P_PDSCH,
			ue->dlsch_p[eNB_id],
			NULL,
			ue->pdcch_vars[ue->current_thread_id[nr_tti_rx]][eNB_id]->num_pdcch_symbols,
			(ue->frame_parms.symbols_per_tti>>1)-1,
			abstraction_flag);
    VCD_SIGNAL_DUMPER_DUMP_FUNCTION_BY_NAME(VCD_SIGNAL_DUMPER_FUNCTIONS_PDSCH_PROC_P, VCD_FUNCTION_OUT);
  }

  // do procedures for RA-RNTI
  if ((ue->dlsch_ra[eNB_id]) && (ue->dlsch_ra[eNB_id]->active == 1)) {
    VCD_SIGNAL_DUMPER_DUMP_FUNCTION_BY_NAME(VCD_SIGNAL_DUMPER_FUNCTIONS_PDSCH_PROC_RA, VCD_FUNCTION_IN);
    ue_pdsch_procedures(ue,
			proc,
			eNB_id,
			RA_PDSCH,
			ue->dlsch_ra[eNB_id],
			NULL,
			ue->pdcch_vars[ue->current_thread_id[nr_tti_rx]][eNB_id]->num_pdcch_symbols,
			(ue->frame_parms.symbols_per_tti>>1)-1,
			abstraction_flag);
    VCD_SIGNAL_DUMPER_DUMP_FUNCTION_BY_NAME(VCD_SIGNAL_DUMPER_FUNCTIONS_PDSCH_PROC_RA, VCD_FUNCTION_OUT);
  }

#if 1
  // LLR linear
  proc->dci_slot0_available=1;
  //printf("Set available dci slot0 to 1 AbsSubframe %d.%d \n",frame_rx%1024,nr_tti_rx);
#endif

#if UE_TIMING_TRACE
  stop_meas(&ue->pdsch_procedures_per_slot_stat[ue->current_thread_id[nr_tti_rx]][0]);
#if DISABLE_LOG_X
  printf("[AbsSFN %d.%d] Slot0: LLR Computation %5.2f \n",frame_rx,nr_tti_rx,ue->pdsch_procedures_per_slot_stat[ue->current_thread_id[nr_tti_rx]][0].p_time/(cpuf*1000.0));
#else
  LOG_D(PHY, "[AbsSFN %d.%d] Slot0: LLR Computation %5.2f \n",frame_rx,nr_tti_rx,ue->pdsch_procedures_per_slot_stat[ue->current_thread_id[nr_tti_rx]][0].p_time/(cpuf*1000.0));
#endif
#endif


  //wait until LLR Slot1 is done
  wait = 0;
  while(proc->llr_slot1_available == 0)
    {
      usleep(1);
      wait++;
    }



#if UE_TIMING_TRACE
  stop_meas(&ue->pdsch_procedures_stat[ue->current_thread_id[nr_tti_rx]]);
#if DISABLE_LOG_X
  printf("[AbsSFN %d.%d] Full LLR Computation %5.2f \n",frame_rx,nr_tti_rx,ue->pdsch_procedures_stat[ue->current_thread_id[nr_tti_rx]].p_time/(cpuf*1000.0));
#else
  LOG_D(PHY, "[AbsSFN %d.%d] Full LLR Computation %5.2f \n",frame_rx,nr_tti_rx,ue->pdsch_procedures_stat[ue->current_thread_id[nr_tti_rx]].p_time/(cpuf*1000.0));
#endif
#endif
  //printf("[slot0 dl processing] AbsSubframe %d.%d Channel Decoder Start wait %d\n",frame_rx,nr_tti_rx,wait);


  //=====================================================================//
#if UE_TIMING_TRACE
  start_meas(&ue->dlsch_procedures_stat[ue->current_thread_id[nr_tti_rx]]);
#endif

  LOG_D(PHY,"==> Start Turbo Decoder active dlsch %d SI %d RA %d \n",ue->dlsch[ue->current_thread_id[nr_tti_rx]][eNB_id][0]->active,
	ue->dlsch_SI[eNB_id]->active,
	//ue->dlsch_p[eNB_id]->active,
	ue->dlsch_ra[eNB_id]->active);
  // Start Turbo decoder
  if (ue->dlsch[ue->current_thread_id[nr_tti_rx]][eNB_id][0]->active == 1) {
    //VCD_SIGNAL_DUMPER_DUMP_FUNCTION_BY_NAME(VCD_SIGNAL_DUMPER_FUNCTIONS_PDSCH_PROC, VCD_FUNCTION_IN);
    ue_dlsch_procedures(ue,
			proc,
			eNB_id,
			PDSCH,
			ue->dlsch[ue->current_thread_id[nr_tti_rx]][eNB_id][0],
			ue->dlsch[ue->current_thread_id[nr_tti_rx]][eNB_id][1],
			&ue->dlsch_errors[eNB_id],
			mode,
			abstraction_flag);
    //VCD_SIGNAL_DUMPER_DUMP_FUNCTION_BY_NAME(VCD_SIGNAL_DUMPER_FUNCTIONS_PDSCH_PROC, VCD_FUNCTION_OUT);
  }

  // do procedures for SI-RNTI
  if ((ue->dlsch_SI[eNB_id]) && (ue->dlsch_SI[eNB_id]->active == 1)) {
    ue_dlsch_procedures(ue,
			proc,
			eNB_id,
			SI_PDSCH,
			ue->dlsch_SI[eNB_id],
			NULL,
			&ue->dlsch_SI_errors[eNB_id],
			mode,
			abstraction_flag);
    ue->dlsch_SI[eNB_id]->active = 0;
  }

  // do procedures for P-RNTI
  if ((ue->dlsch_p[eNB_id]) && (ue->dlsch_p[eNB_id]->active == 1)) {
    ue_dlsch_procedures(ue,
			proc,
			eNB_id,
			P_PDSCH,
			ue->dlsch_p[eNB_id],
			NULL,
			&ue->dlsch_p_errors[eNB_id],
			mode,
			abstraction_flag);
    ue->dlsch_p[eNB_id]->active = 0;
  }
  // do procedures for RA-RNTI
  if ((ue->dlsch_ra[eNB_id]) && (ue->dlsch_ra[eNB_id]->active == 1)) {
    ue_dlsch_procedures(ue,
			proc,
			eNB_id,
			RA_PDSCH,
			ue->dlsch_ra[eNB_id],
			NULL,
			&ue->dlsch_ra_errors[eNB_id],
			mode,
			abstraction_flag);
    ue->dlsch_ra[eNB_id]->active = 0;
  }

#if UE_TIMING_TRACE
  stop_meas(&ue->dlsch_procedures_stat[ue->current_thread_id[nr_tti_rx]]);
#if DISABLE_LOG_X
  printf("[AbsSFN %d.%d] Channel Decoder: %5.2f \n",frame_rx,nr_tti_rx,ue->dlsch_procedures_stat[ue->current_thread_id[nr_tti_rx]].p_time/(cpuf*1000.0));
#else
  LOG_D(PHY, "[AbsSFN %d.%d] Channel Decoder: %5.2f \n",frame_rx,nr_tti_rx,ue->dlsch_procedures_stat[ue->current_thread_id[nr_tti_rx]].p_time/(cpuf*1000.0));
#endif

#endif

  // duplicate harq structure
  uint8_t          current_harq_pid        = ue->dlsch[ue->current_thread_id[nr_tti_rx]][eNB_id][0]->current_harq_pid;
  NR_DL_UE_HARQ_t *current_harq_processes = ue->dlsch[ue->current_thread_id[nr_tti_rx]][eNB_id][0]->harq_processes[current_harq_pid];
  nr_harq_status_t    *current_harq_ack       = &ue->dlsch[ue->current_thread_id[nr_tti_rx]][eNB_id][0]->harq_ack[nr_tti_rx];

  // For Debug parallelisation
  //if (current_harq_ack->ack == 0) {
  //printf("[slot0 dl processing][End of Channel Decoding] AbsSubframe %d.%d Decode Fail for HarqId%d Round%d\n",frame_rx,nr_tti_rx,current_harq_pid,current_harq_processes->round);
  //}
  for(uint8_t rx_th_idx=1; rx_th_idx<RX_NB_TH; rx_th_idx++)
    {
      NR_DL_UE_HARQ_t *harq_processes_dest  = ue->dlsch[ue->current_thread_id[(nr_tti_rx+rx_th_idx)%10]][eNB_id][0]->harq_processes[current_harq_pid];
      nr_harq_status_t    *harq_ack_dest        = &ue->dlsch[ue->current_thread_id[(nr_tti_rx+rx_th_idx)%10]][eNB_id][0]->harq_ack[nr_tti_rx];

      copy_harq_proc_struct(harq_processes_dest, current_harq_processes);
      copy_ack_struct(harq_ack_dest, current_harq_ack);

    }
  /*
    NR_DL_UE_HARQ_t *harq_processes_dest    = ue->dlsch[(nr_tti_rx+1)%RX_NB_TH][eNB_id][0]->harq_processes[current_harq_pid];
    NR_DL_UE_HARQ_t *harq_processes_dest1    = ue->dlsch[(nr_tti_rx+2)%RX_NB_TH][eNB_id][0]->harq_processes[current_harq_pid];

    nr_harq_status_t *current_harq_ack = &ue->dlsch[nr_tti_rx%RX_NB_TH][eNB_id][0]->harq_ack[nr_tti_rx];
    nr_harq_status_t *harq_ack_dest    = &ue->dlsch[(nr_tti_rx+1)%RX_NB_TH][eNB_id][0]->harq_ack[nr_tti_rx];
    nr_harq_status_t *harq_ack_dest1    = &ue->dlsch[(nr_tti_rx+2)%RX_NB_TH][eNB_id][0]->harq_ack[nr_tti_rx];

    copy_harq_proc_struct(harq_processes_dest, current_harq_processes);
    copy_ack_struct(harq_ack_dest, current_harq_ack);

    copy_harq_proc_struct(harq_processes_dest1, current_harq_processes);
    copy_ack_struct(harq_ack_dest1, current_harq_ack);
  */
  if (nr_tti_rx==9) {
    if (frame_rx % 10 == 0) {
      if ((ue->dlsch_received[eNB_id] - ue->dlsch_received_last[eNB_id]) != 0)
	ue->dlsch_fer[eNB_id] = (100*(ue->dlsch_errors[eNB_id] - ue->dlsch_errors_last[eNB_id]))/(ue->dlsch_received[eNB_id] - ue->dlsch_received_last[eNB_id]);

      ue->dlsch_errors_last[eNB_id] = ue->dlsch_errors[eNB_id];
      ue->dlsch_received_last[eNB_id] = ue->dlsch_received[eNB_id];
    }


    ue->bitrate[eNB_id] = (ue->total_TBS[eNB_id] - ue->total_TBS_last[eNB_id])*100;
    ue->total_TBS_last[eNB_id] = ue->total_TBS[eNB_id];
    LOG_D(PHY,"[UE %d] Calculating bitrate Frame %d: total_TBS = %d, total_TBS_last = %d, bitrate %f kbits\n",
	  ue->Mod_id,frame_rx,ue->total_TBS[eNB_id],
	  ue->total_TBS_last[eNB_id],(float) ue->bitrate[eNB_id]/1000.0);

#if UE_AUTOTEST_TRACE
    if ((frame_rx % 100 == 0)) {
      LOG_I(PHY,"[UE  %d] AUTOTEST Metric : UE_DLSCH_BITRATE = %5.2f kbps (frame = %d) \n", ue->Mod_id, (float) ue->bitrate[eNB_id]/1000.0, frame_rx);
    }
#endif

  }

#ifdef EMOS
  phy_procedures_emos_UE_RX(ue,slot,eNB_id);
#endif


  VCD_SIGNAL_DUMPER_DUMP_FUNCTION_BY_NAME(VCD_SIGNAL_DUMPER_FUNCTIONS_PHY_PROCEDURES_UE_RX, VCD_FUNCTION_OUT);

#if UE_TIMING_TRACE
  stop_meas(&ue->phy_proc_rx[ue->current_thread_id[nr_tti_rx]]);
#if DISABLE_LOG_X
  printf("------FULL RX PROC [AbsSFN %d.%d]: %5.2f ------\n",frame_rx,nr_tti_rx,ue->phy_proc_rx[ue->current_thread_id[nr_tti_rx]].p_time/(cpuf*1000.0));
#else
  LOG_D(PHY, "------FULL RX PROC [AbsSFN %d.%d]: %5.2f ------\n",frame_rx,nr_tti_rx,ue->phy_proc_rx[ue->current_thread_id[nr_tti_rx]].p_time/(cpuf*1000.0));
#endif
#endif

  LOG_D(PHY," ****** end RX-Chain  for AbsSubframe %d.%d ******  \n", frame_rx%1024, nr_tti_rx);
  return (0);
}
#endif


int phy_procedures_nrUE_RX(PHY_VARS_NR_UE *ue,UE_nr_rxtx_proc_t *proc,uint8_t eNB_id,
			   uint8_t do_pdcch_flag,runmode_t mode,
			   fapi_nr_pbch_config_t pbch_config) {



  int l,l2;
  int pilot1;
  int frame_rx = proc->frame_rx;
  int nr_tti_rx = proc->nr_tti_rx;
  NR_UE_PDCCH *pdcch_vars  = ue->pdcch_vars[ue->current_thread_id[nr_tti_rx]][0];
  uint16_t nb_symb_sch = 8; // to be updated by higher layer
  uint8_t nb_symb_pdcch = pdcch_vars->coreset[0].duration;
<<<<<<< HEAD
  uint8_t ssb_periodicity = ue->ssb_periodicity; // initialized to 20ms in nr_init_ue and never changed for now
  uint8_t ssb_frame_periodicity;  
=======
  uint8_t dci_cnt = 0;
>>>>>>> aef2d908
  
  LOG_D(PHY," ****** start RX-Chain for Frame.Slot %d.%d ******  \n", frame_rx%1024, nr_tti_rx);

  uint8_t next1_thread_id = ue->current_thread_id[nr_tti_rx]== (RX_NB_TH-1) ? 0:(ue->current_thread_id[nr_tti_rx]+1);
  uint8_t next2_thread_id = next1_thread_id== (RX_NB_TH-1) ? 0:(next1_thread_id+1);

#ifdef NR_PDCCH_SCHED
  nr_gold_pdcch(ue,0, 2);
  

  LOG_D(PHY," ------ --> PDCCH ChannelComp/LLR Frame.slot %d.%d ------  \n", frame_rx%1024, nr_tti_rx);
  for (uint16_t l=0; l<nb_symb_pdcch; l++) {
    
#if UE_TIMING_TRACE
    start_meas(&ue->ofdm_demod_stats);
#endif
    VCD_SIGNAL_DUMPER_DUMP_FUNCTION_BY_NAME(VCD_SIGNAL_DUMPER_FUNCTIONS_UE_SLOT_FEP, VCD_FUNCTION_IN);
    nr_slot_fep(ue,
		l,
		nr_tti_rx,
		0,
		0,
		NR_PDCCH_EST);
    VCD_SIGNAL_DUMPER_DUMP_FUNCTION_BY_NAME(VCD_SIGNAL_DUMPER_FUNCTIONS_UE_SLOT_FEP, VCD_FUNCTION_OUT);
#if UE_TIMING_TRACE
    stop_meas(&ue->ofdm_demod_stats);
#endif
    
    //printf("phy procedure pdcch start measurement l =%d\n",l);
    //nr_ue_measurement_procedures(l,ue,proc,eNB_id,(nr_tti_rx),mode);
      
  }

  dci_cnt = nr_ue_pdcch_procedures(eNB_id,ue,proc);

  if (dci_cnt > 0) {

    LOG_I(PHY,"[UE  %d] Frame %d, nr_tti_rx %d: found %d DCIs\n",ue->Mod_id,frame_rx,nr_tti_rx,dci_cnt);
    
    if (0/*ue->no_timing_correction==0*/) {
      LOG_I(PHY,"start adjust sync slot = %d no timing %d\n", nr_tti_rx, ue->no_timing_correction);
      nr_adjust_synch_ue(&ue->frame_parms,
			 ue,
			 eNB_id,
			 nr_tti_rx,
			 0,
			 16384);
    }
  }
  else {
    LOG_D(PHY,"[UE  %d] Frame %d, nr_tti_rx %d: No DCIs found\n",ue->Mod_id,frame_rx,nr_tti_rx);
  }
#endif //NR_PDCCH_SCHED

  
  if (nr_tti_rx==1){
    LOG_D(PHY," ------ --> PDSCH ChannelComp/LLR Frame.slot %d.%d ------  \n", frame_rx%1024, nr_tti_rx);
    //to update from pdsch config
    nr_gold_pdsch(ue,nb_symb_pdcch,0, 1);
    
    for (uint16_t m=nb_symb_pdcch;m<=(nb_symb_sch+nb_symb_pdcch-1) ; m++){
      nr_slot_fep(ue,
		  m,  //to be updated from higher layer
		  nr_tti_rx,
		  0,
		  0,
		  NR_PDSCH_EST);
      
      //printf("phy procedure pdsch start measurement\n"); 
      nr_ue_measurement_procedures(m,ue,proc,eNB_id,(nr_tti_rx<<1),mode);
      
    }
    //set active for testing, to be removed
    ue->dlsch[ue->current_thread_id[nr_tti_rx]][eNB_id][0]->active = 0;
  }
  else 
    ue->dlsch[ue->current_thread_id[nr_tti_rx]][eNB_id][0]->active = 0;

#if UE_TIMING_TRACE
  start_meas(&ue->generic_stat);
#endif
  // do procedures for C-RNTI
  if (ue->dlsch[ue->current_thread_id[nr_tti_rx]][eNB_id][0]->active == 1) {
    VCD_SIGNAL_DUMPER_DUMP_FUNCTION_BY_NAME(VCD_SIGNAL_DUMPER_FUNCTIONS_PDSCH_PROC, VCD_FUNCTION_IN);
    nr_ue_pdsch_procedures(ue,
			   proc,
			   eNB_id,
			   PDSCH,
			   ue->dlsch[ue->current_thread_id[nr_tti_rx]][eNB_id][0],
			   NULL,
			   nb_symb_pdcch, //ue->pdcch_vars[ue->current_thread_id[nr_tti_rx]][eNB_id]->num_pdcch_symbols,
			   (nb_symb_sch+nb_symb_pdcch-1)); //ue->frame_parms.symbols_per_tti>>1,

    VCD_SIGNAL_DUMPER_DUMP_FUNCTION_BY_NAME(VCD_SIGNAL_DUMPER_FUNCTIONS_PDSCH_PROC, VCD_FUNCTION_OUT);
  }

  // do procedures for SI-RNTI
  if ((ue->dlsch_SI[eNB_id]) && (ue->dlsch_SI[eNB_id]->active == 1)) {
    VCD_SIGNAL_DUMPER_DUMP_FUNCTION_BY_NAME(VCD_SIGNAL_DUMPER_FUNCTIONS_PDSCH_PROC_SI, VCD_FUNCTION_IN);
    nr_ue_pdsch_procedures(ue,
			   proc,
			   eNB_id,
			   SI_PDSCH,
			   ue->dlsch_SI[eNB_id],
			   NULL,
			   ue->pdcch_vars[ue->current_thread_id[nr_tti_rx]][eNB_id]->num_pdcch_symbols,
			   ue->frame_parms.symbols_per_tti>>1);
    VCD_SIGNAL_DUMPER_DUMP_FUNCTION_BY_NAME(VCD_SIGNAL_DUMPER_FUNCTIONS_PDSCH_PROC_SI, VCD_FUNCTION_OUT);
  }

  // do procedures for SI-RNTI
  if ((ue->dlsch_p[eNB_id]) && (ue->dlsch_p[eNB_id]->active == 1)) {
    VCD_SIGNAL_DUMPER_DUMP_FUNCTION_BY_NAME(VCD_SIGNAL_DUMPER_FUNCTIONS_PDSCH_PROC_P, VCD_FUNCTION_IN);
    nr_ue_pdsch_procedures(ue,
			   proc,
			   eNB_id,
			   P_PDSCH,
			   ue->dlsch_p[eNB_id],
			   NULL,
			   ue->pdcch_vars[ue->current_thread_id[nr_tti_rx]][eNB_id]->num_pdcch_symbols,
			   ue->frame_parms.symbols_per_tti>>1);
    VCD_SIGNAL_DUMPER_DUMP_FUNCTION_BY_NAME(VCD_SIGNAL_DUMPER_FUNCTIONS_PDSCH_PROC_P, VCD_FUNCTION_OUT);
  }

  // do procedures for RA-RNTI
  if ((ue->dlsch_ra[eNB_id]) && (ue->dlsch_ra[eNB_id]->active == 1)) {
    VCD_SIGNAL_DUMPER_DUMP_FUNCTION_BY_NAME(VCD_SIGNAL_DUMPER_FUNCTIONS_PDSCH_PROC_RA, VCD_FUNCTION_IN);
    nr_ue_pdsch_procedures(ue,
			   proc,
			   eNB_id,
			   RA_PDSCH,
			   ue->dlsch_ra[eNB_id],
			   NULL,
			   ue->pdcch_vars[ue->current_thread_id[nr_tti_rx]][eNB_id]->num_pdcch_symbols,
			   ue->frame_parms.symbols_per_tti>>1);
    VCD_SIGNAL_DUMPER_DUMP_FUNCTION_BY_NAME(VCD_SIGNAL_DUMPER_FUNCTIONS_PDSCH_PROC_RA, VCD_FUNCTION_OUT);
  }

  ssb_frame_periodicity = ssb_periodicity/10 ;  // 10ms is the frame length

  frame_rx += ue->trashed_frames;

  // looking for pbch only in frames according to ssb periodicity
  if ( (nr_tti_rx == 0) && (ue->decode_MIB == 1) && !((frame_rx-(pbch_config.system_frame_number))%ssb_frame_periodicity))
    {
      LOG_D(PHY," ------  PBCH ChannelComp/LLR: frame.slot %d.%d ------  \n", frame_rx%1024, nr_tti_rx);

      for (int i=1; i<4; i++) {
	nr_slot_fep(ue,
		    (ue->symbol_offset+i),
		    nr_tti_rx,
		    0,
		    0,
		    NR_PBCH_EST);

#if UE_TIMING_TRACE
  	start_meas(&ue->dlsch_channel_estimation_stats);
#endif
   	nr_pbch_channel_estimation(ue,0,0,ue->symbol_offset+i,i-1,(pbch_config.ssb_index)&7,pbch_config.half_frame_bit);
#if UE_TIMING_TRACE
  	stop_meas(&ue->dlsch_channel_estimation_stats);
#endif
      
      }
      nr_ue_pbch_procedures(eNB_id,ue,proc,0);
    }
  
  // do procedures for C-RNTI
  if (ue->dlsch[ue->current_thread_id[nr_tti_rx]][eNB_id][0]->active == 1) {
    
    VCD_SIGNAL_DUMPER_DUMP_FUNCTION_BY_NAME(VCD_SIGNAL_DUMPER_FUNCTIONS_PDSCH_PROC, VCD_FUNCTION_IN);
#if UE_TIMING_TRACE
    
    start_meas(&ue->pdsch_procedures_stat[ue->current_thread_id[nr_tti_rx]]);
#endif
    /*nr_ue_pdsch_procedures(ue,
      proc,
      eNB_id,
			PDSCH,
			ue->dlsch[ue->current_thread_id[nr_tti_rx]][eNB_id][0],
			NULL,
			1+(ue->frame_parms.symbols_per_tti>>1),
			ue->frame_parms.symbols_per_tti-1,
			abstraction_flag);
    LOG_D(PHY," ------ end PDSCH ChannelComp/LLR slot 0: AbsSubframe %d.%d ------  \n", frame_rx%1024, nr_tti_rx);
    LOG_D(PHY," ------ --> PDSCH Turbo Decoder slot 0/1: AbsSubframe %d.%d ------  \n", frame_rx%1024, nr_tti_rx);*/
#if UE_TIMING_TRACE
    stop_meas(&ue->pdsch_procedures_stat[ue->current_thread_id[nr_tti_rx]]);
    start_meas(&ue->dlsch_procedures_stat[ue->current_thread_id[nr_tti_rx]]);
#endif

//#endif //slot 1

    nr_ue_dlsch_procedures(ue,
			   proc,
			   eNB_id,
			   PDSCH,
			   ue->dlsch[ue->current_thread_id[nr_tti_rx]][eNB_id][0],
			   ue->dlsch[ue->current_thread_id[nr_tti_rx]][eNB_id][1],
			   &ue->dlsch_errors[eNB_id],
			   mode);


#if UE_TIMING_TRACE
  stop_meas(&ue->dlsch_procedures_stat[ue->current_thread_id[nr_tti_rx]]);
#if DISABLE_LOG_X
  printf("[SFN %d] Slot1:       Pdsch Proc %5.2f\n",nr_tti_rx,ue->pdsch_procedures_stat[ue->current_thread_id[nr_tti_rx]].p_time/(cpuf*1000.0));
  printf("[SFN %d] Slot0 Slot1: Dlsch Proc %5.2f\n",nr_tti_rx,ue->dlsch_procedures_stat[ue->current_thread_id[nr_tti_rx]].p_time/(cpuf*1000.0));
#else
  LOG_D(PHY, "[SFN %d] Slot1:       Pdsch Proc %5.2f\n",nr_tti_rx,ue->pdsch_procedures_stat[ue->current_thread_id[nr_tti_rx]].p_time/(cpuf*1000.0));
  LOG_D(PHY, "[SFN %d] Slot0 Slot1: Dlsch Proc %5.2f\n",nr_tti_rx,ue->dlsch_procedures_stat[ue->current_thread_id[nr_tti_rx]].p_time/(cpuf*1000.0));
#endif

#endif

  VCD_SIGNAL_DUMPER_DUMP_FUNCTION_BY_NAME(VCD_SIGNAL_DUMPER_FUNCTIONS_PDSCH_PROC, VCD_FUNCTION_OUT);

 }
#if UE_TIMING_TRACE
start_meas(&ue->generic_stat);
#endif

#if 0

  if(nr_tti_rx==5 &&  ue->dlsch[ue->current_thread_id[nr_tti_rx]][eNB_id][0]->harq_processes[ue->dlsch[ue->current_thread_id[nr_tti_rx]][eNB_id][0]->current_harq_pid]->nb_rb > 20){
       //write_output("decoder_llr.m","decllr",dlsch_llr,G,1,0);
       //write_output("llr.m","llr",  &ue->pdsch_vars[eNB_id]->llr[0][0],(14*nb_rb*12*dlsch1_harq->Qm) - 4*(nb_rb*4*dlsch1_harq->Qm),1,0);

       write_output("rxdataF0_current.m"    , "rxdataF0", &ue->common_vars.common_vars_rx_data_per_thread[ue->current_thread_id[nr_tti_rx]].rxdataF[0][0],14*ue->frame_parms.ofdm_symbol_size,1,1);
       //write_output("rxdataF0_previous.m"    , "rxdataF0_prev_sss", &ue->common_vars.common_vars_rx_data_per_thread[next_thread_id].rxdataF[0][0],14*ue->frame_parms.ofdm_symbol_size,1,1);

       //write_output("rxdataF0_previous.m"    , "rxdataF0_prev", &ue->common_vars.common_vars_rx_data_per_thread[next_thread_id].rxdataF[0][0],14*ue->frame_parms.ofdm_symbol_size,1,1);

       write_output("dl_ch_estimates.m", "dl_ch_estimates_sfn5", &ue->common_vars.common_vars_rx_data_per_thread[ue->current_thread_id[nr_tti_rx]].dl_ch_estimates[0][0][0],14*ue->frame_parms.ofdm_symbol_size,1,1);
       write_output("dl_ch_estimates_ext.m", "dl_ch_estimatesExt_sfn5", &ue->pdsch_vars[ue->current_thread_id[nr_tti_rx]][0]->dl_ch_estimates_ext[0][0],14*ue->frame_parms.N_RB_DL*12,1,1);
       write_output("rxdataF_comp00.m","rxdataF_comp00",         &ue->pdsch_vars[ue->current_thread_id[nr_tti_rx]][0]->rxdataF_comp0[0][0],14*ue->frame_parms.N_RB_DL*12,1,1);
       //write_output("magDLFirst.m", "magDLFirst", &phy_vars_ue->pdsch_vars[ue->current_thread_id[nr_tti_rx]][0]->dl_ch_mag0[0][0],14*frame_parms->N_RB_DL*12,1,1);
       //write_output("magDLSecond.m", "magDLSecond", &phy_vars_ue->pdsch_vars[ue->current_thread_id[nr_tti_rx]][0]->dl_ch_magb0[0][0],14*frame_parms->N_RB_DL*12,1,1);

       AssertFatal (0,"");
  }
#endif

  // do procedures for SI-RNTI
  if ((ue->dlsch_SI[eNB_id]) && (ue->dlsch_SI[eNB_id]->active == 1)) {
    nr_ue_pdsch_procedures(ue,
			   proc,
			   eNB_id,
			   SI_PDSCH,
			   ue->dlsch_SI[eNB_id],
			   NULL,
			   1+(ue->frame_parms.symbols_per_tti>>1),
			   ue->frame_parms.symbols_per_tti-1);

    /*ue_dlsch_procedures(ue,
      proc,
      eNB_id,
      SI_PDSCH,
      ue->dlsch_SI[eNB_id],
      NULL,
      &ue->dlsch_SI_errors[eNB_id],
      mode,
      abstraction_flag);
    ue->dlsch_SI[eNB_id]->active = 0;*/
  }

  // do procedures for P-RNTI
  if ((ue->dlsch_p[eNB_id]) && (ue->dlsch_p[eNB_id]->active == 1)) {
    nr_ue_pdsch_procedures(ue,
			   proc,
			   eNB_id,
			   P_PDSCH,
			   ue->dlsch_p[eNB_id],
			   NULL,
			   1+(ue->frame_parms.symbols_per_tti>>1),
			   ue->frame_parms.symbols_per_tti-1);


    /*ue_dlsch_procedures(ue,
      proc,
      eNB_id,
      P_PDSCH,
      ue->dlsch_p[eNB_id],
      NULL,
      &ue->dlsch_p_errors[eNB_id],
      mode,
      abstraction_flag);*/
    ue->dlsch_p[eNB_id]->active = 0;
  }
  // do procedures for RA-RNTI
  if ((ue->dlsch_ra[eNB_id]) && (ue->dlsch_ra[eNB_id]->active == 1)) {
    nr_ue_pdsch_procedures(ue,
			   proc,
			   eNB_id,
			   RA_PDSCH,
			   ue->dlsch_ra[eNB_id],
			   NULL,
			   1+(ue->frame_parms.symbols_per_tti>>1),
			   ue->frame_parms.symbols_per_tti-1);

    /*ue_dlsch_procedures(ue,
      proc,
      eNB_id,
      RA_PDSCH,
      ue->dlsch_ra[eNB_id],
      NULL,
      &ue->dlsch_ra_errors[eNB_id],
      mode,
      abstraction_flag);*/
    ue->dlsch_ra[eNB_id]->active = 0;
  }

  // duplicate harq structure

  uint8_t          current_harq_pid        = ue->dlsch[ue->current_thread_id[nr_tti_rx]][eNB_id][0]->current_harq_pid;
  NR_DL_UE_HARQ_t *current_harq_processes = ue->dlsch[ue->current_thread_id[nr_tti_rx]][eNB_id][0]->harq_processes[current_harq_pid];
  NR_DL_UE_HARQ_t *harq_processes_dest    = ue->dlsch[next1_thread_id][eNB_id][0]->harq_processes[current_harq_pid];
  NR_DL_UE_HARQ_t *harq_processes_dest1    = ue->dlsch[next2_thread_id][eNB_id][0]->harq_processes[current_harq_pid];

  /*nr_harq_status_t *current_harq_ack = &ue->dlsch[ue->current_thread_id[nr_tti_rx]][eNB_id][0]->harq_ack[nr_tti_rx];
  nr_harq_status_t *harq_ack_dest    = &ue->dlsch[next1_thread_id][eNB_id][0]->harq_ack[nr_tti_rx];
  nr_harq_status_t *harq_ack_dest1    = &ue->dlsch[next2_thread_id][eNB_id][0]->harq_ack[nr_tti_rx];
*/

copy_harq_proc_struct(harq_processes_dest, current_harq_processes);
//copy_ack_struct(harq_ack_dest, current_harq_ack);

copy_harq_proc_struct(harq_processes_dest1, current_harq_processes);
//copy_ack_struct(harq_ack_dest1, current_harq_ack);

if (nr_tti_rx==9) {
  if (frame_rx % 10 == 0) {
    if ((ue->dlsch_received[eNB_id] - ue->dlsch_received_last[eNB_id]) != 0)
      ue->dlsch_fer[eNB_id] = (100*(ue->dlsch_errors[eNB_id] - ue->dlsch_errors_last[eNB_id]))/(ue->dlsch_received[eNB_id] - ue->dlsch_received_last[eNB_id]);

    ue->dlsch_errors_last[eNB_id] = ue->dlsch_errors[eNB_id];
    ue->dlsch_received_last[eNB_id] = ue->dlsch_received[eNB_id];
  }


  ue->bitrate[eNB_id] = (ue->total_TBS[eNB_id] - ue->total_TBS_last[eNB_id])*100;
  ue->total_TBS_last[eNB_id] = ue->total_TBS[eNB_id];
  LOG_D(PHY,"[UE %d] Calculating bitrate Frame %d: total_TBS = %d, total_TBS_last = %d, bitrate %f kbits\n",
	ue->Mod_id,frame_rx,ue->total_TBS[eNB_id],
	ue->total_TBS_last[eNB_id],(float) ue->bitrate[eNB_id]/1000.0);

#if UE_AUTOTEST_TRACE
  if ((frame_rx % 100 == 0)) {
    LOG_I(PHY,"[UE  %d] AUTOTEST Metric : UE_DLSCH_BITRATE = %5.2f kbps (frame = %d) \n", ue->Mod_id, (float) ue->bitrate[eNB_id]/1000.0, frame_rx);
  }
#endif

 }

#if UE_TIMING_TRACE
stop_meas(&ue->generic_stat);
printf("after tubo until end of Rx %5.2f \n",ue->generic_stat.p_time/(cpuf*1000.0));
#endif

#ifdef EMOS
phy_procedures_emos_UE_RX(ue,slot,eNB_id);
#endif


VCD_SIGNAL_DUMPER_DUMP_FUNCTION_BY_NAME(VCD_SIGNAL_DUMPER_FUNCTIONS_PHY_PROCEDURES_UE_RX, VCD_FUNCTION_OUT);

#if UE_TIMING_TRACE
stop_meas(&ue->phy_proc_rx[ue->current_thread_id[nr_tti_rx]]);
#if DISABLE_LOG_X
printf("------FULL RX PROC [SFN %d]: %5.2f ------\n",nr_tti_rx,ue->phy_proc_rx[ue->current_thread_id[nr_tti_rx]].p_time/(cpuf*1000.0));
#else
LOG_D(PHY, "------FULL RX PROC [SFN %d]: %5.2f ------\n",nr_tti_rx,ue->phy_proc_rx[ue->current_thread_id[nr_tti_rx]].p_time/(cpuf*1000.0));
#endif
#endif

//#endif //pdsch

LOG_D(PHY," ****** end RX-Chain  for AbsSubframe %d.%d ******  \n", frame_rx%1024, nr_tti_rx);
return (0);
}


#if 0
#if defined(Rel10) || defined(Rel14)

int phy_procedures_RN_UE_RX(uint8_t slot_rx, uint8_t next_slot, relaying_type_t r_type)
{

  int do_proc =0; // do nothing by default

  switch(r_type) {
  case no_relay:
    do_proc=no_relay; // perform the normal UE operation
    break;

  case multicast_relay:
    if (slot_rx > 12)
      do_proc = 0; // do nothing
    else // SF#1, SF#2, SF3, SF#3, SF#4, SF#5, SF#6(do rx slot 12)
      do_proc = multicast_relay ; // do PHY procedures UE RX

    break;

  default: // should'not be here
    LOG_W(PHY,"Not supported relay type %d, do nothing \n", r_type);
    do_proc= 0;
    break;
  }

  return do_proc;
}
#endif

void phy_procedures_UE_lte(PHY_VARS_NR_UE *ue,UE_nr_rxtx_proc_t *proc,uint8_t eNB_id,uint8_t abstraction_flag,uint8_t do_pdcch_flag,runmode_t mode,
			   relaying_type_t r_type)
{
#if defined(ENABLE_ITTI)
  MessageDef   *msg_p;
  const char   *msg_name;
  instance_t    instance;
  unsigned int  Mod_id;
  int           result;
#endif

  int           frame_rx = proc->frame_rx;
  int           frame_tx = proc->frame_tx;
  int           nr_tti_rx = proc->nr_tti_rx;
  int           nr_tti_tx = proc->nr_tti_tx;
  //#ifdef UE_NR_PHY_DEMO
  //  int           nr_tti_rx = proc->nr_tti_rx;
  //  int           nr_tti_tx = proc->nr_tti_tx;
  //#endif

#undef DEBUG_PHY_PROC

  UE_L2_STATE_t ret;
  int slot;

  if (ue->mac_enabled == 0) {
    ue->UE_mode[eNB_id]=PUSCH;
  }


  VCD_SIGNAL_DUMPER_DUMP_FUNCTION_BY_NAME(VCD_SIGNAL_DUMPER_FUNCTIONS_PHY_PROCEDURES_UE_LTE,1);
#if UE_TIMING_TRACE
  start_meas(&ue->phy_proc[ue->current_thread_id[nr_tti_rx]]);
#endif
#if defined(ENABLE_ITTI)

  do {
    // Checks if a message has been sent to PHY sub-task
    itti_poll_msg (TASK_PHY_UE, &msg_p);

    if (msg_p != NULL) {
      msg_name = ITTI_MSG_NAME (msg_p);
      instance = ITTI_MSG_INSTANCE (msg_p);
      Mod_id = instance - NB_eNB_INST;

      switch (ITTI_MSG_ID(msg_p)) {
      case PHY_FIND_CELL_REQ:
	LOG_I(PHY, "[UE %d] Received %s\n", Mod_id, msg_name);

	/* TODO process the message */
	break;

      default:
	LOG_E(PHY, "[UE %d] Received unexpected message %s\n", Mod_id, msg_name);
	break;
      }

      result = itti_free (ITTI_MSG_ORIGIN_ID(msg_p), msg_p);
      AssertFatal (result == EXIT_SUCCESS, "Failed to free memory (%d)!\n", result);
    }
  } while(msg_p != NULL);

#endif

  for (slot=0;slot<2;slot++) {

    if ((nr_subframe_select(&ue->frame_parms,nr_tti_tx)==SF_UL)||
	(ue->frame_parms.frame_type == FDD)) {
      phy_procedures_UE_TX(ue,proc,eNB_id,abstraction_flag,mode,r_type);
    }

    if ((nr_subframe_select(&ue->frame_parms,nr_tti_rx)==SF_DL) ||
	(ue->frame_parms.frame_type == FDD)) {
#if defined(Rel10) || defined(Rel14)

      if (phy_procedures_RN_UE_RX(nr_tti_rx, nr_tti_tx, r_type) != 0 )
#endif
	phy_procedures_UE_RX(ue,proc,eNB_id,abstraction_flag,do_pdcch_flag,mode,r_type);
    }

    if ((nr_subframe_select(&ue->frame_parms,nr_tti_tx)==SF_S) &&
	(slot==1)) {
      phy_procedures_UE_S_TX(ue,eNB_id,abstraction_flag,r_type);
    }

    if ((nr_subframe_select(&ue->frame_parms,nr_tti_rx)==SF_S) &&
	(slot==0)) {
#if defined(Rel10) || defined(Rel14)

      if (phy_procedures_RN_UE_RX(nr_tti_rx, nr_tti_tx, r_type) != 0 )
#endif
	phy_procedures_UE_RX(ue,proc,eNB_id,abstraction_flag,do_pdcch_flag,mode,r_type);
    }

    if (ue->mac_enabled==1) {
      if (slot==0) {
	//#ifdef UE_NR_PHY_DEMO
        ret = mac_xface->ue_scheduler(ue->Mod_id,
				      frame_rx,
				      proc->subframe_rx,
				      nr_tti_rx%(ue->frame_parms.ttis_per_subframe),
				      frame_tx,
				      proc->subframe_tx,
				      nr_tti_tx%(ue->frame_parms.ttis_per_subframe),
				      nr_subframe_select(&ue->frame_parms,nr_tti_tx),
				      eNB_id,
				      0/*FIXME CC_id*/);
	//#else
	/*        ret = mac_xface->ue_scheduler(ue->Mod_id,
		  frame_rx,
		  nr_tti_rx,
		  frame_tx,
		  nr_tti_tx,
		  nr_subframe_select(&ue->frame_parms,nr_tti_tx),
		  eNB_id,*/
	//            0/*FIXME CC_id*/);
	//#endif

	if (ret == CONNECTION_LOST) {
	  LOG_E(PHY,"[UE %d] Frame %d, nr_tti_rx %d RRC Connection lost, returning to PRACH\n",ue->Mod_id,
		frame_rx,nr_tti_tx);
	  ue->UE_mode[eNB_id] = PRACH;
	  //      mac_xface->macphy_exit("Connection lost");
	} else if (ret == PHY_RESYNCH) {
	  LOG_E(PHY,"[UE %d] Frame %d, nr_tti_rx %d RRC Connection lost, trying to resynch\n",
		ue->Mod_id,
		frame_rx,nr_tti_tx);
	  ue->UE_mode[eNB_id] = RESYNCH;
	  //     mac_xface->macphy_exit("Connection lost");
	} else if (ret == PHY_HO_PRACH) {
	  LOG_I(PHY,"[UE %d] Frame %d, nr_tti_rx %d, return to PRACH and perform a contention-free access\n",
		ue->Mod_id,frame_rx,nr_tti_tx);
	  ue->UE_mode[eNB_id] = PRACH;
	}
      }
    }

    VCD_SIGNAL_DUMPER_DUMP_FUNCTION_BY_NAME(VCD_SIGNAL_DUMPER_FUNCTIONS_PHY_PROCEDURES_UE_LTE,0);
#if UE_TIMING_TRACE
    stop_meas(&ue->phy_proc[ue->current_thread_id[nr_tti_rx]]);
#endif
  } // slot
}




#endif


uint8_t is_cqi_TXOp(PHY_VARS_NR_UE *ue,UE_nr_rxtx_proc_t *proc,uint8_t gNB_id)
{
  int subframe = proc->subframe_tx;
  int frame    = proc->frame_tx;
  CQI_REPORTPERIODIC *cqirep = &ue->cqi_report_config[gNB_id].CQI_ReportPeriodic;

  //LOG_I(PHY,"[UE %d][CRNTI %x] AbsSubFrame %d.%d Checking for CQI TXOp (cqi_ConfigIndex %d) isCQIOp %d\n",
  //      ue->Mod_id,ue->pdcch_vars[gNB_id]->crnti,frame,subframe,
  //      cqirep->cqi_PMI_ConfigIndex,
  //      (((10*frame + subframe) % cqirep->Npd) == cqirep->N_OFFSET_CQI));

  if (cqirep->cqi_PMI_ConfigIndex==-1)
    return(0);
  else if (((10*frame + subframe) % cqirep->Npd) == cqirep->N_OFFSET_CQI)
    return(1);
  else
    return(0);
}


uint8_t is_ri_TXOp(PHY_VARS_NR_UE *ue,UE_nr_rxtx_proc_t *proc,uint8_t gNB_id)
{


  int subframe = proc->subframe_tx;
  int frame    = proc->frame_tx;
  CQI_REPORTPERIODIC *cqirep = &ue->cqi_report_config[gNB_id].CQI_ReportPeriodic;
  int log2Mri = cqirep->ri_ConfigIndex/161;
  int N_OFFSET_RI = cqirep->ri_ConfigIndex % 161;

  //LOG_I(PHY,"[UE %d][CRNTI %x] AbsSubFrame %d.%d Checking for RI TXOp (ri_ConfigIndex %d) isRIOp %d\n",
  //      ue->Mod_id,ue->pdcch_vars[gNB_id]->crnti,frame,subframe,
  //      cqirep->ri_ConfigIndex,
  //      (((10*frame + subframe + cqirep->N_OFFSET_CQI - N_OFFSET_RI) % (cqirep->Npd<<log2Mri)) == 0));
  if (cqirep->ri_ConfigIndex==-1)
    return(0);
  else if (((10*frame + subframe + cqirep->N_OFFSET_CQI - N_OFFSET_RI) % (cqirep->Npd<<log2Mri)) == 0)
    return(1);
  else
    return(0);
}<|MERGE_RESOLUTION|>--- conflicted
+++ resolved
@@ -4941,12 +4941,9 @@
   NR_UE_PDCCH *pdcch_vars  = ue->pdcch_vars[ue->current_thread_id[nr_tti_rx]][0];
   uint16_t nb_symb_sch = 8; // to be updated by higher layer
   uint8_t nb_symb_pdcch = pdcch_vars->coreset[0].duration;
-<<<<<<< HEAD
   uint8_t ssb_periodicity = ue->ssb_periodicity; // initialized to 20ms in nr_init_ue and never changed for now
   uint8_t ssb_frame_periodicity;  
-=======
   uint8_t dci_cnt = 0;
->>>>>>> aef2d908
   
   LOG_D(PHY," ****** start RX-Chain for Frame.Slot %d.%d ******  \n", frame_rx%1024, nr_tti_rx);
 
