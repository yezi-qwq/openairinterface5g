--- conflicted
+++ resolved
@@ -792,11 +792,7 @@
 #endif
 
 
-<<<<<<< HEAD
-    start_meas(&ue->dlsch_decoding_stats[proc->thread_id]);
-=======
    start_meas(&ue->dlsch_decoding_stats);
->>>>>>> 8a71877e
 
     ret = nr_dlsch_decoding(ue,
                             proc,
