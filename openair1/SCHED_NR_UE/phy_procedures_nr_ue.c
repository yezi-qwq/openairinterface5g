/*
 * Licensed to the OpenAirInterface (OAI) Software Alliance under one or more
 * contributor license agreements.  See the NOTICE file distributed with
 * this work for additional information regarding copyright ownership.
 * The OpenAirInterface Software Alliance licenses this file to You under
 * the OAI Public License, Version 1.1  (the "License"); you may not use this file
 * except in compliance with the License.
 * You may obtain a copy of the License at
 *
 *      http://www.openairinterface.org/?page_id=698
 *
 * Unless required by applicable law or agreed to in writing, software
 * distributed under the License is distributed on an "AS IS" BASIS,
 * WITHOUT WARRANTIES OR CONDITIONS OF ANY KIND, either express or implied.
 * See the License for the specific language governing permissions and
 * limitations under the License.
 *-------------------------------------------------------------------------------
 * For more information about the OpenAirInterface (OAI) Software Alliance:
 *      contact@openairinterface.org
 */

/*! \file phy_procedures_nr_ue.c
 * \brief Implementation of UE procedures from 36.213 LTE specifications
 * \author R. Knopp, F. Kaltenberger, N. Nikaein, A. Mico Pereperez
 * \date 2018
 * \version 0.1
 * \company Eurecom
 * \email: knopp@eurecom.fr,florian.kaltenberger@eurecom.fr, navid.nikaein@eurecom.fr
 * \note
 * \warning
 */

#define _GNU_SOURCE

#include "assertions.h"
#include "defs.h"
//#include "PHY/defs.h"
#include "PHY/defs_nr_UE.h"
//#include "PHY/phy_vars_nr_ue.h"
#include "PHY/phy_extern_nr_ue.h"
#include "PHY/NR_REFSIG/refsig_defs_ue.h"
#include "PHY/MODULATION/modulation_UE.h"
#include "PHY/NR_UE_TRANSPORT/nr_transport_ue.h"
#include "PHY/NR_UE_TRANSPORT/nr_transport_proto_ue.h"
//#include "PHY/extern.h"
#include "SCHED_NR_UE/defs.h"
#include "SCHED_NR/extern.h"
//#include <sched.h>
//#include "targets/RT/USER/nr-softmodem.h"
#include "PHY/NR_UE_ESTIMATION/nr_estimation.h"

#ifdef EMOS
#include "SCHED/phy_procedures_emos.h"
#endif

//#define DEBUG_PHY_PROC

#define NR_PDCCH_SCHED
//#define NR_PDCCH_SCHED_DEBUG
//#define NR_PUCCH_SCHED
//#define NR_PUCCH_SCHED_DEBUG

#ifndef PUCCH
#define PUCCH
#endif

#include "LAYER2/NR_MAC_UE/mac_defs.h"
#include "common/utils/LOG/log.h"

#ifdef EMOS
fifo_dump_emos_UE emos_dump_UE;
#endif

#include "common/utils/LOG/vcd_signal_dumper.h"
#include "UTIL/OPT/opt.h"

#if defined(ENABLE_ITTI)
# include "intertask_interface.h"
#endif

//#include "PHY/defs.h"

//#include "PHY/CODING/extern.h"

#include "T.h"

#define DLSCH_RB_ALLOC 0x1fbf  // skip DC RB (total 23/25 RBs)
#define DLSCH_RB_ALLOC_12 0x0aaa  // skip DC RB (total 23/25 RBs)

#define NS_PER_SLOT 500000

char mode_string[4][20] = {"NOT SYNCHED","PRACH","RAR","PUSCH"};

extern double cpuf;


int32_t nr_rx_pdcch(PHY_VARS_NR_UE *ue,
                    uint32_t frame,
                    uint8_t nr_tti_rx,
                    uint8_t eNB_id,
                    MIMO_mode_t mimo_mode,
                    uint32_t high_speed_flag,
                    uint8_t is_secondary_ue,
                    int nb_coreset_active,
                    uint16_t symbol_mon,
                    NR_SEARCHSPACE_TYPE_t searchSpaceType);

uint8_t nr_dci_decoding_procedure(int s,
                                  int p,
                                  PHY_VARS_NR_UE *ue,
                                  NR_DCI_ALLOC_t *dci_alloc,
                                  NR_SEARCHSPACE_TYPE_t searchSpacetype,
                                  int16_t eNB_id,
                                  uint8_t nr_tti_rx,
                                  uint8_t dci_fields_sizes_cnt[MAX_NR_DCI_DECODED_SLOT][NBR_NR_DCI_FIELDS][NBR_NR_FORMATS],
                                  uint16_t n_RB_ULBWP,
                                  uint16_t n_RB_DLBWP,
                                  crc_scrambled_t *crc_scrambled,
                                  format_found_t *format_found,
                                  uint16_t crc_scrambled_values[TOTAL_NBR_SCRAMBLED_VALUES]);

int nr_generate_ue_ul_dlsch_params_from_dci(PHY_VARS_NR_UE *ue,
					    uint8_t eNB_id,
					    int frame,
					    uint8_t nr_tti_rx,
					    uint64_t dci_pdu[2],
					    uint16_t rnti,
					    uint8_t dci_length,
					    NR_DCI_format_t dci_format,
					    NR_UE_PDCCH *pdcch_vars,
					    NR_UE_PDSCH *pdsch_vars,
					    NR_UE_DLSCH_t **dlsch,
					    NR_UE_ULSCH_t *ulsch,
					    NR_DL_FRAME_PARMS *frame_parms,
					    PDSCH_CONFIG_DEDICATED *pdsch_config_dedicated,
					    uint8_t beamforming_mode,
					    uint8_t dci_fields_sizes[NBR_NR_DCI_FIELDS][NBR_NR_FORMATS],
					    uint16_t n_RB_ULBWP,
					    uint16_t n_RB_DLBWP,
					    uint16_t crc_scrambled_values[TOTAL_NBR_SCRAMBLED_VALUES],
					    NR_DCI_INFO_EXTRACTED_t *nr_dci_info_extracted);


#if defined(EXMIMO) || defined(OAI_USRP) || defined(OAI_BLADERF) || defined(OAI_LMSSDR) || defined(OAI_ADRV9371_ZC706)
extern uint32_t downlink_frequency[MAX_NUM_CCs][4];
#endif


#if 0
void nr_dump_dlsch(PHY_VARS_NR_UE *ue,UE_nr_rxtx_proc_t *proc,uint8_t eNB_id,uint8_t nr_tti_rx,uint8_t harq_pid)
{
  unsigned int coded_bits_per_codeword;
  uint8_t nsymb = (ue->frame_parms.Ncp == 0) ? 14 : 12;

  coded_bits_per_codeword = get_G(&ue->frame_parms,
                                  ue->dlsch[ue->current_thread_id[nr_tti_rx]][eNB_id][0]->harq_processes[harq_pid]->nb_rb,
                                  ue->dlsch[ue->current_thread_id[nr_tti_rx]][eNB_id][0]->harq_processes[harq_pid]->rb_alloc_even,
                                  ue->dlsch[ue->current_thread_id[nr_tti_rx]][eNB_id][0]->harq_processes[harq_pid]->Qm,
                                  ue->dlsch[ue->current_thread_id[nr_tti_rx]][eNB_id][0]->harq_processes[harq_pid]->Nl,
                                  ue->pdcch_vars[0%RX_NB_TH][eNB_id]->num_pdcch_symbols,
                                  proc->frame_rx,
				  nr_tti_rx,
				  ue->transmission_mode[eNB_id]<7?0:ue->transmission_mode[eNB_id]);

  write_output("rxsigF0.m","rxsF0", ue->common_vars.common_vars_rx_data_per_thread[ue->current_thread_id[nr_tti_rx]].rxdataF[0],2*nsymb*ue->frame_parms.ofdm_symbol_size,2,1);
  write_output("rxsigF0_ext.m","rxsF0_ext", ue->pdsch_vars[ue->current_thread_id[nr_tti_rx]][0]->rxdataF_ext[0],2*nsymb*ue->frame_parms.ofdm_symbol_size,1,1);
  write_output("dlsch00_ch0_ext.m","dl00_ch0_ext", ue->pdsch_vars[ue->current_thread_id[nr_tti_rx]][0]->dl_ch_estimates_ext[0],300*nsymb,1,1);
  /*
    write_output("dlsch01_ch0_ext.m","dl01_ch0_ext",pdsch_vars[0]->dl_ch_estimates_ext[1],300*12,1,1);
    write_output("dlsch10_ch0_ext.m","dl10_ch0_ext",pdsch_vars[0]->dl_ch_estimates_ext[2],300*12,1,1);
    write_output("dlsch11_ch0_ext.m","dl11_ch0_ext",pdsch_vars[0]->dl_ch_estimates_ext[3],300*12,1,1);
    write_output("dlsch_rho.m","dl_rho",pdsch_vars[0]->rho[0],300*12,1,1);
  */
  write_output("dlsch_rxF_comp0.m","dlsch0_rxF_comp0", ue->pdsch_vars[ue->current_thread_id[nr_tti_rx]][0]->rxdataF_comp0[0],300*12,1,1);
  write_output("dlsch_rxF_llr.m","dlsch_llr", ue->pdsch_vars[ue->current_thread_id[nr_tti_rx]][0]->llr[0],coded_bits_per_codeword,1,0);

  write_output("dlsch_mag1.m","dlschmag1",ue->pdsch_vars[ue->current_thread_id[nr_tti_rx]][0]->dl_ch_mag0,300*12,1,1);
  write_output("dlsch_mag2.m","dlschmag2",ue->pdsch_vars[ue->current_thread_id[nr_tti_rx]][0]->dl_ch_magb0,300*12,1,1);
}

void nr_dump_dlsch_SI(PHY_VARS_NR_UE *ue,UE_nr_rxtx_proc_t *proc,uint8_t eNB_id,uint8_t nr_tti_rx)
{
  unsigned int coded_bits_per_codeword;
  uint8_t nsymb = ((ue->frame_parms.Ncp == 0) ? 14 : 12);

  coded_bits_per_codeword = get_G(&ue->frame_parms,
                                  ue->dlsch_SI[eNB_id]->harq_processes[0]->nb_rb,
                                  ue->dlsch_SI[eNB_id]->harq_processes[0]->rb_alloc_even,
                                  2,
                                  1,
                                  ue->pdcch_vars[0%RX_NB_TH][eNB_id]->num_pdcch_symbols,
                                  proc->frame_rx,
				  nr_tti_rx,
				  0);
  LOG_D(PHY,"[UE %d] Dumping dlsch_SI : ofdm_symbol_size %d, nsymb %d, nb_rb %d, mcs %d, nb_rb %d, num_pdcch_symbols %d,G %d\n",
        ue->Mod_id,
	ue->frame_parms.ofdm_symbol_size,
	nsymb,
        ue->dlsch_SI[eNB_id]->harq_processes[0]->nb_rb,
        ue->dlsch_SI[eNB_id]->harq_processes[0]->mcs,
        ue->dlsch_SI[eNB_id]->harq_processes[0]->nb_rb,
        ue->pdcch_vars[0%RX_NB_TH][eNB_id]->num_pdcch_symbols,
        coded_bits_per_codeword);

  write_output("rxsig0.m","rxs0", &ue->common_vars.rxdata[0][nr_tti_rx*ue->frame_parms.samples_per_tti],ue->frame_parms.samples_per_tti,1,1);

  write_output("rxsigF0.m","rxsF0", ue->common_vars.common_vars_rx_data_per_thread[ue->current_thread_id[nr_tti_rx]].rxdataF[0],nsymb*ue->frame_parms.ofdm_symbol_size,1,1);
  write_output("rxsigF0_ext.m","rxsF0_ext", ue->pdsch_vars_SI[0]->rxdataF_ext[0],2*nsymb*ue->frame_parms.ofdm_symbol_size,1,1);
  write_output("dlsch00_ch0_ext.m","dl00_ch0_ext", ue->pdsch_vars_SI[0]->dl_ch_estimates_ext[0],ue->frame_parms.N_RB_DL*12*nsymb,1,1);
  /*
    write_output("dlsch01_ch0_ext.m","dl01_ch0_ext",pdsch_vars[0]->dl_ch_estimates_ext[1],300*12,1,1);
    write_output("dlsch10_ch0_ext.m","dl10_ch0_ext",pdsch_vars[0]->dl_ch_estimates_ext[2],300*12,1,1);
    write_output("dlsch11_ch0_ext.m","dl11_ch0_ext",pdsch_vars[0]->dl_ch_estimates_ext[3],300*12,1,1);
    write_output("dlsch_rho.m","dl_rho",pdsch_vars[0]->rho[0],300*12,1,1);
  */
  write_output("dlsch_rxF_comp0.m","dlsch0_rxF_comp0", ue->pdsch_vars_SI[0]->rxdataF_comp0[0],ue->frame_parms.N_RB_DL*12*nsymb,1,1);
  write_output("dlsch_rxF_llr.m","dlsch_llr", ue->pdsch_vars_SI[0]->llr[0],coded_bits_per_codeword,1,0);

  write_output("dlsch_mag1.m","dlschmag1",ue->pdsch_vars_SI[0]->dl_ch_mag0,300*nsymb,1,1);
  write_output("dlsch_mag2.m","dlschmag2",ue->pdsch_vars_SI[0]->dl_ch_magb0,300*nsymb,1,1);
  sleep(1);
  exit(-1);
}

#if defined(EXMIMO) || defined(OAI_USRP) || defined(OAI_BLADERF) || defined(OAI_LMSSDR) || defined(OAI_ADRV9371_ZC706)
//unsigned int gain_table[31] = {100,112,126,141,158,178,200,224,251,282,316,359,398,447,501,562,631,708,794,891,1000,1122,1258,1412,1585,1778,1995,2239,2512,2818,3162};
/*
  unsigned int get_tx_amp_prach(int power_dBm, int power_max_dBm, int N_RB_UL)
  {

  int gain_dB = power_dBm - power_max_dBm;
  int amp_x_100;

  switch (N_RB_UL) {
  case 6:
  amp_x_100 = AMP;      // PRACH is 6 PRBS so no scale
  break;
  case 15:
  amp_x_100 = 158*AMP;  // 158 = 100*sqrt(15/6)
  break;
  case 25:
  amp_x_100 = 204*AMP;  // 204 = 100*sqrt(25/6)
  break;
  case 50:
  amp_x_100 = 286*AMP;  // 286 = 100*sqrt(50/6)
  break;
  case 75:
  amp_x_100 = 354*AMP;  // 354 = 100*sqrt(75/6)
  break;
  case 100:
  amp_x_100 = 408*AMP;  // 408 = 100*sqrt(100/6)
  break;
  default:
  LOG_E(PHY,"Unknown PRB size %d\n",N_RB_UL);
  //mac_xface->macphy_exit("");
  break;
  }
  if (gain_dB < -30) {
  return(amp_x_100/3162);
  } else if (gain_dB>0)
  return(amp_x_100);
  else
  return(amp_x_100/gain_table[-gain_dB]);  // 245 corresponds to the factor sqrt(25/6)
  }
*/

unsigned int get_tx_amp(int power_dBm, int power_max_dBm, int N_RB_UL, int nb_rb)
{

  int gain_dB = power_dBm - power_max_dBm;
  double gain_lin;

  gain_lin = pow(10,.1*gain_dB);
  if ((nb_rb >0) && (nb_rb <= N_RB_UL)) {
    return((int)(AMP*sqrt(gain_lin*N_RB_UL/(double)nb_rb)));
  }
  else {
    LOG_E(PHY,"Illegal nb_rb/N_RB_UL combination (%d/%d)\n",nb_rb,N_RB_UL);
    //mac_xface->macphy_exit("");
  }
  return(0);
}

#endif

void nr_dump_dlsch_ra(PHY_VARS_NR_UE *ue,UE_nr_rxtx_proc_t *proc,uint8_t eNB_id,uint8_t nr_tti_rx)
{
  unsigned int coded_bits_per_codeword;
  uint8_t nsymb = ((ue->frame_parms.Ncp == 0) ? 14 : 12);

  coded_bits_per_codeword = get_G(&ue->frame_parms,
                                  ue->dlsch_ra[eNB_id]->harq_processes[0]->nb_rb,
                                  ue->dlsch_ra[eNB_id]->harq_processes[0]->rb_alloc_even,
                                  2,
                                  1,
                                  ue->pdcch_vars[0%RX_NB_TH][eNB_id]->num_pdcch_symbols,
                                  proc->frame_rx,
				  nr_tti_rx,
				  0);
  LOG_D(PHY,"[UE %d] Dumping dlsch_ra : nb_rb %d, mcs %d, nb_rb %d, num_pdcch_symbols %d,G %d\n",
        ue->Mod_id,
        ue->dlsch_ra[eNB_id]->harq_processes[0]->nb_rb,
        ue->dlsch_ra[eNB_id]->harq_processes[0]->mcs,
        ue->dlsch_ra[eNB_id]->harq_processes[0]->nb_rb,
        ue->pdcch_vars[0%RX_NB_TH][eNB_id]->num_pdcch_symbols,
        coded_bits_per_codeword);

  write_output("rxsigF0.m","rxsF0", ue->common_vars.common_vars_rx_data_per_thread[ue->current_thread_id[nr_tti_rx]].rxdataF[0],2*12*ue->frame_parms.ofdm_symbol_size,2,1);
  write_output("rxsigF0_ext.m","rxsF0_ext", ue->pdsch_vars_ra[0]->rxdataF_ext[0],2*12*ue->frame_parms.ofdm_symbol_size,1,1);
  write_output("dlsch00_ch0_ext.m","dl00_ch0_ext", ue->pdsch_vars_ra[0]->dl_ch_estimates_ext[0],300*nsymb,1,1);
  /*
    write_output("dlsch01_ch0_ext.m","dl01_ch0_ext",pdsch_vars[0]->dl_ch_estimates_ext[1],300*12,1,1);
    write_output("dlsch10_ch0_ext.m","dl10_ch0_ext",pdsch_vars[0]->dl_ch_estimates_ext[2],300*12,1,1);
    write_output("dlsch11_ch0_ext.m","dl11_ch0_ext",pdsch_vars[0]->dl_ch_estimates_ext[3],300*12,1,1);
    write_output("dlsch_rho.m","dl_rho",pdsch_vars[0]->rho[0],300*12,1,1);
  */
  write_output("dlsch_rxF_comp0.m","dlsch0_rxF_comp0", ue->pdsch_vars_ra[0]->rxdataF_comp0[0],300*nsymb,1,1);
  write_output("dlsch_rxF_llr.m","dlsch_llr", ue->pdsch_vars_ra[0]->llr[0],coded_bits_per_codeword,1,0);

  write_output("dlsch_mag1.m","dlschmag1",ue->pdsch_vars_ra[0]->dl_ch_mag0,300*nsymb,1,1);
  write_output("dlsch_mag2.m","dlschmag2",ue->pdsch_vars_ra[0]->dl_ch_magb0,300*nsymb,1,1);
}

void phy_reset_ue(uint8_t Mod_id,uint8_t CC_id,uint8_t eNB_index)
{

  // This flushes ALL DLSCH and ULSCH harq buffers of ALL connected eNBs...add the eNB_index later
  // for more flexibility

  uint8_t i,j,k,s;
  PHY_VARS_NR_UE *ue = PHY_vars_UE_g[Mod_id][CC_id];

  //[NUMBER_OF_RX_THREAD=2][NUMBER_OF_CONNECTED_eNB_MAX][2];
  for(int l=0; l<RX_NB_TH; l++) {
    for(i=0; i<NUMBER_OF_CONNECTED_eNB_MAX; i++) {
      for(j=0; j<2; j++) {
	//DL HARQ
	if(ue->dlsch[l][i][j]) {
	  for(k=0; k<NUMBER_OF_HARQ_PID_MAX && ue->dlsch[l][i][j]->harq_processes[k]; k++) {
	    ue->dlsch[l][i][j]->harq_processes[k]->status = SCH_IDLE;
	    for (s=0; s<10; s++) {
	      // reset ACK/NACK bit to DTX for all nr_tti_rxs s = 0..9
	      ue->dlsch[l][i][j]->harq_ack[s].ack = 2;
	      ue->dlsch[l][i][j]->harq_ack[s].send_harq_status = 0;
	      ue->dlsch[l][i][j]->harq_ack[s].vDAI_UL = 0xff;
	      ue->dlsch[l][i][j]->harq_ack[s].vDAI_DL = 0xff;
	    }
	  }
	}
      }

      //UL HARQ
      if(ue->ulsch[i]) {
	for(k=0; k<NUMBER_OF_HARQ_PID_MAX && ue->ulsch[i]->harq_processes[k]; k++) {
	  ue->ulsch[i]->harq_processes[k]->status = SCH_IDLE;
	  //Set NDIs for all UL HARQs to 0
	  //  ue->ulsch[i]->harq_processes[k]->Ndi = 0;

	}
      }

      // flush Msg3 buffer
      ue->ulsch_Msg3_active[i] = 0;

    }
  }
}

void ra_failed(uint8_t Mod_id,uint8_t CC_id,uint8_t eNB_index)
{

  // if contention resolution fails, go back to PRACH
  PHY_vars_UE_g[Mod_id][CC_id]->UE_mode[eNB_index] = PRACH;
  PHY_vars_UE_g[Mod_id][CC_id]->pdcch_vars[0][eNB_index]->crnti_is_temporary = 0;
  PHY_vars_UE_g[Mod_id][CC_id]->pdcch_vars[0][eNB_index]->crnti = 0;
  PHY_vars_UE_g[Mod_id][CC_id]->pdcch_vars[1][eNB_index]->crnti_is_temporary = 0;
  PHY_vars_UE_g[Mod_id][CC_id]->pdcch_vars[1][eNB_index]->crnti = 0;
  LOG_E(PHY,"[UE %d] Random-access procedure fails, going back to PRACH, setting SIStatus = 0, discard temporary C-RNTI and State RRC_IDLE\n",Mod_id);
  //mac_xface->macphy_exit("");
}

void ra_succeeded(uint8_t Mod_id,uint8_t CC_id,uint8_t eNB_index)
{

  int i;

  LOG_I(PHY,"[UE %d][RAPROC] Random-access procedure succeeded. Set C-RNTI = Temporary C-RNTI\n",Mod_id);

  PHY_vars_UE_g[Mod_id][CC_id]->pdcch_vars[0][eNB_index]->crnti_is_temporary = 0;
  PHY_vars_UE_g[Mod_id][CC_id]->pdcch_vars[1][eNB_index]->crnti_is_temporary = 0;
  PHY_vars_UE_g[Mod_id][CC_id]->ulsch_Msg3_active[eNB_index] = 0;
  PHY_vars_UE_g[Mod_id][CC_id]->UE_mode[eNB_index] = PUSCH;

  for (i=0; i<8; i++) {
    if (PHY_vars_UE_g[Mod_id][CC_id]->ulsch[eNB_index]->harq_processes[i]) {
      PHY_vars_UE_g[Mod_id][CC_id]->ulsch[eNB_index]->harq_processes[i]->status=IDLE;
      PHY_vars_UE_g[Mod_id][CC_id]->dlsch[0][eNB_index][0]->harq_processes[i]->round=0;
      PHY_vars_UE_g[Mod_id][CC_id]->dlsch[1][eNB_index][0]->harq_processes[i]->round=0;
      PHY_vars_UE_g[Mod_id][CC_id]->ulsch[eNB_index]->harq_processes[i]->subframe_scheduling_flag=0;
    }
  }


}

UE_MODE_t get_ue_mode(uint8_t Mod_id,uint8_t CC_id,uint8_t eNB_index)
{

  return(PHY_vars_UE_g[Mod_id][CC_id]->UE_mode[eNB_index]);

}
void nr_process_timing_advance_rar(PHY_VARS_NR_UE *ue,UE_nr_rxtx_proc_t *proc,uint16_t timing_advance) {

  ue->timing_advance = timing_advance*4;


#ifdef DEBUG_PHY_PROC
  /* TODO: fix this log, what is 'HW timing advance'? */
  /*LOG_I(PHY,"[UE %d] AbsoluteSubFrame %d.%d, received (rar) timing_advance %d, HW timing advance %d\n",ue->Mod_id,proc->frame_rx, proc->nr_tti_rx_rx, ue->timing_advance);*/
  LOG_I(PHY,"[UE %d] AbsoluteSubFrame %d.%d, received (rar) timing_advance %d\n",ue->Mod_id,proc->frame_rx, proc->nr_tti_rx, ue->timing_advance);
#endif

}

void nr_process_timing_advance(uint8_t Mod_id,uint8_t CC_id,int16_t timing_advance)
{

  //  uint32_t frame = PHY_vars_UE_g[Mod_id]->frame;

  // timing advance has Q1.5 format
  timing_advance = timing_advance - 31;

  PHY_vars_UE_g[Mod_id][CC_id]->timing_advance = PHY_vars_UE_g[Mod_id][CC_id]->timing_advance+timing_advance*4; //this is for 25RB only!!!


  LOG_D(PHY,"[UE %d] Got timing advance %d from MAC, new value %d\n",Mod_id, timing_advance, PHY_vars_UE_g[Mod_id][CC_id]->timing_advance);


}

uint8_t nr_is_SR_TXOp(PHY_VARS_NR_UE *ue,UE_nr_rxtx_proc_t *proc,uint8_t eNB_id)
{

  int nr_tti_tx=proc->nr_tti_tx;

  LOG_D(PHY,"[UE %d][SR %x] Frame %d nr_tti_tx %d Checking for SR TXOp (sr_ConfigIndex %d)\n",
        ue->Mod_id,ue->pdcch_vars[ue->current_thread_id[proc->nr_tti_rx]][eNB_id]->crnti,proc->frame_tx,nr_tti_tx,
        ue->scheduling_request_config[eNB_id].sr_ConfigIndex);

  if (ue->scheduling_request_config[eNB_id].sr_ConfigIndex <= 4) {        // 5 ms SR period
    if ((nr_tti_tx%5) == ue->scheduling_request_config[eNB_id].sr_ConfigIndex)
      return(1);
  } else if (ue->scheduling_request_config[eNB_id].sr_ConfigIndex <= 14) { // 10 ms SR period
    if (nr_tti_tx==(ue->scheduling_request_config[eNB_id].sr_ConfigIndex-5))
      return(1);
  } else if (ue->scheduling_request_config[eNB_id].sr_ConfigIndex <= 34) { // 20 ms SR period
    if ((10*(proc->frame_tx&1)+nr_tti_tx) == (ue->scheduling_request_config[eNB_id].sr_ConfigIndex-15))
      return(1);
  } else if (ue->scheduling_request_config[eNB_id].sr_ConfigIndex <= 74) { // 40 ms SR period
    if ((10*(proc->frame_tx&3)+nr_tti_tx) == (ue->scheduling_request_config[eNB_id].sr_ConfigIndex-35))
      return(1);
  } else if (ue->scheduling_request_config[eNB_id].sr_ConfigIndex <= 154) { // 80 ms SR period
    if ((10*(proc->frame_tx&7)+nr_tti_tx) == (ue->scheduling_request_config[eNB_id].sr_ConfigIndex-75))
      return(1);
  }

  return(0);
}

uint8_t is_cqi_TXOp(PHY_VARS_NR_UE *ue,UE_nr_rxtx_proc_t *proc,uint8_t eNB_id)
{
  int nr_tti_tx = proc->nr_tti_tx;
  int frame    = proc->frame_tx;
  CQI_REPORTPERIODIC *cqirep = &ue->cqi_report_config[eNB_id].CQI_ReportPeriodic;

  //LOG_I(PHY,"[UE %d][CRNTI %x] AbsSubFrame %d.%d Checking for CQI TXOp (cqi_ConfigIndex %d) isCQIOp %d\n",
  //      ue->Mod_id,ue->pdcch_vars[eNB_id]->crnti,frame,nr_tti_rx,
  //      cqirep->cqi_PMI_ConfigIndex,
  //      (((10*frame + nr_tti_tx) % cqirep->Npd) == cqirep->N_OFFSET_CQI));

  if (cqirep->cqi_PMI_ConfigIndex==-1)
    return(0);
  else if (((10*frame + nr_tti_tx) % cqirep->Npd) == cqirep->N_OFFSET_CQI)
    return(1);
  else
    return(0);
}
uint8_t is_ri_TXOp(PHY_VARS_NR_UE *ue,UE_nr_rxtx_proc_t *proc,uint8_t eNB_id)
{


  int nr_tti_tx = proc->nr_tti_tx;
  int frame    = proc->frame_tx;
  CQI_REPORTPERIODIC *cqirep = &ue->cqi_report_config[eNB_id].CQI_ReportPeriodic;
  int log2Mri = cqirep->ri_ConfigIndex/161;
  int N_OFFSET_RI = cqirep->ri_ConfigIndex % 161;

  //LOG_I(PHY,"[UE %d][CRNTI %x] AbsSubFrame %d.%d Checking for RI TXOp (ri_ConfigIndex %d) isRIOp %d\n",
  //      ue->Mod_id,ue->pdcch_vars[eNB_id]->crnti,frame,nr_tti_tx,
  //      cqirep->ri_ConfigIndex,
  //      (((10*frame + nr_tti_tx + cqirep->N_OFFSET_CQI - N_OFFSET_RI) % (cqirep->Npd<<log2Mri)) == 0));
  if (cqirep->ri_ConfigIndex==-1)
    return(0);
  else if (((10*frame + nr_tti_tx + cqirep->N_OFFSET_CQI - N_OFFSET_RI) % (cqirep->Npd<<log2Mri)) == 0)
    return(1);
  else
    return(0);
}

void compute_cqi_ri_resources(PHY_VARS_NR_UE *ue,
                              NR_UE_ULSCH_t *ulsch,
                              uint8_t eNB_id,
                              uint16_t rnti,
                              uint16_t p_rnti,
                              uint16_t cba_rnti,
                              uint8_t cqi_status,
                              uint8_t ri_status)
{
  //PHY_MEASUREMENTS *meas = &ue->measurements;
  //uint8_t transmission_mode = ue->transmission_mode[eNB_id];


  //LOG_I(PHY,"compute_cqi_ri_resources O_RI %d O %d uci format %d \n",ulsch->O_RI,ulsch->O,ulsch->uci_format);
  if (cqi_status == 1 || ri_status == 1)
    {
      ulsch->O = 4;
    }
}

void ue_compute_srs_occasion(PHY_VARS_NR_UE *ue,UE_nr_rxtx_proc_t *proc,uint8_t eNB_id,uint8_t isSubframeSRS)
{

  NR_DL_FRAME_PARMS *frame_parms = &ue->frame_parms;
  int frame_tx    = proc->frame_tx;
  int nr_tti_tx = proc->nr_tti_tx;
  SOUNDINGRS_UL_CONFIG_DEDICATED *pSoundingrs_ul_config_dedicated=&ue->soundingrs_ul_config_dedicated[eNB_id];
  uint16_t srsPeriodicity;
  uint16_t srsOffset;
  uint8_t is_pucch2_subframe = 0;
  uint8_t is_sr_an_subframe  = 0;

  // check for SRS opportunity
  pSoundingrs_ul_config_dedicated->srsUeSubframe   = 0;
  pSoundingrs_ul_config_dedicated->srsCellSubframe = isSubframeSRS;

  if (isSubframeSRS) {
    LOG_D(PHY," SrsDedicatedSetup: %d \n",pSoundingrs_ul_config_dedicated->srsConfigDedicatedSetup);
    if(pSoundingrs_ul_config_dedicated->srsConfigDedicatedSetup)
      {
	nr_compute_srs_pos(frame_parms->frame_type, pSoundingrs_ul_config_dedicated->srs_ConfigIndex, &srsPeriodicity, &srsOffset);

	LOG_D(PHY," srsPeriodicity: %d srsOffset: %d isSubframeSRS %d \n",srsPeriodicity,srsOffset,isSubframeSRS);

	// transmit SRS if the four following constraints are respected:
	// - UE is configured to transmit SRS
	// - SRS are configured in current nr_tti_rx
	// - UE is configured to send SRS in this nr_tti_tx

	// 36.213 8.2
	// 1- A UE shall not transmit SRS whenever SRS and PUCCH format 2/2a/2b transmissions happen to coincide in the same nr_tti_rx
	// 2- A UE shall not transmit SRS whenever SRS transmit
	//    on and PUCCH transmission carrying ACK/NACK and/or
	//    positive SR happen to coincide in the same nr_tti_rx if the parameter
	//    Simultaneous-AN-and-SRS is FALSE

	// check PUCCH format 2/2a/2b transmissions
	is_pucch2_subframe = is_cqi_TXOp(ue,proc,eNB_id) && (ue->cqi_report_config[eNB_id].CQI_ReportPeriodic.cqi_PMI_ConfigIndex>0);
	is_pucch2_subframe = (is_ri_TXOp(ue,proc,eNB_id) && (ue->cqi_report_config[eNB_id].CQI_ReportPeriodic.ri_ConfigIndex>0)) || is_pucch2_subframe;

	// check ACK/SR transmission
	if(frame_parms->soundingrs_ul_config_common.ackNackSRS_SimultaneousTransmission == FALSE)
          {
	    if(nr_is_SR_TXOp(ue,proc,eNB_id))
              {
		uint32_t SR_payload = 0;
		if (ue->mac_enabled==1)
                  {
		    int Mod_id = ue->Mod_id;
		    int CC_id = ue->CC_id;
		    SR_payload = mac_xface->ue_get_SR(Mod_id,
						      CC_id,
						      frame_tx,
						      eNB_id,
						      ue->pdcch_vars[ue->current_thread_id[proc->nr_tti_rx]][eNB_id]->crnti,
						      nr_tti_tx); // nr_tti_tx used for meas gap

		    if (SR_payload > 0)
		      is_sr_an_subframe = 1;
                  }
              }

	    uint8_t pucch_ack_payload[2];
	    if (nr_get_ack(&ue->frame_parms,
			   ue->dlsch[ue->current_thread_id[proc->nr_tti_rx]][eNB_id][0]->harq_ack,
			   nr_tti_tx,proc->nr_tti_rx,pucch_ack_payload,0) > 0)
              {
		is_sr_an_subframe = 1;
              }
          }

	// check SRS UE opportunity
	if( isSubframeSRS  &&
	    (((10*frame_tx+nr_tti_tx) % srsPeriodicity) == srsOffset)
	    )
          {
	    if ((is_pucch2_subframe == 0) && (is_sr_an_subframe == 0))
              {
		pSoundingrs_ul_config_dedicated->srsUeSubframe = 1;
		ue->ulsch[eNB_id]->srs_active   = 1;
		ue->ulsch[eNB_id]->Nsymb_pusch  = 12-(frame_parms->Ncp<<1)- ue->ulsch[eNB_id]->srs_active;
              }
	    else
              {
		LOG_I(PHY,"DROP UE-SRS-TX for this nr_tti_tx %d.%d: collision with PUCCH2 or SR/AN: PUCCH2-occasion: %d, SR-AN-occasion[simSRS-SR-AN %d]: %d  \n", frame_tx, nr_tti_tx, is_pucch2_subframe, frame_parms->soundingrs_ul_config_common.ackNackSRS_SimultaneousTransmission, is_sr_an_subframe);
              }
          }
      }
    LOG_D(PHY," srsCellSubframe: %d, srsUeSubframe: %d, Nsymb-pusch: %d \n", pSoundingrs_ul_config_dedicated->srsCellSubframe, pSoundingrs_ul_config_dedicated->srsUeSubframe, ue->ulsch[eNB_id]->Nsymb_pusch);
  }
}


void nr_get_cqipmiri_params(PHY_VARS_NR_UE *ue,uint8_t eNB_id)
{

  CQI_REPORTPERIODIC *cqirep = &ue->cqi_report_config[eNB_id].CQI_ReportPeriodic;
  int cqi_PMI_ConfigIndex = cqirep->cqi_PMI_ConfigIndex;

  if (ue->frame_parms.frame_type == FDD) {
    if (cqi_PMI_ConfigIndex <= 1) {        // 2 ms CQI_PMI period
      cqirep->Npd = 2;
      cqirep->N_OFFSET_CQI = cqi_PMI_ConfigIndex;
    } else if (cqi_PMI_ConfigIndex <= 6) { // 5 ms CQI_PMI period
      cqirep->Npd = 5;
      cqirep->N_OFFSET_CQI = cqi_PMI_ConfigIndex-2;
    } else if (cqi_PMI_ConfigIndex <=16) { // 10ms CQI_PMI period
      cqirep->Npd = 10;
      cqirep->N_OFFSET_CQI = cqi_PMI_ConfigIndex-7;
    } else if (cqi_PMI_ConfigIndex <= 36) { // 20 ms CQI_PMI period
      cqirep->Npd = 20;
      cqirep->N_OFFSET_CQI = cqi_PMI_ConfigIndex-17;
    } else if (cqi_PMI_ConfigIndex <= 76) { // 40 ms CQI_PMI period
      cqirep->Npd = 40;
      cqirep->N_OFFSET_CQI = cqi_PMI_ConfigIndex-37;
    } else if (cqi_PMI_ConfigIndex <= 156) { // 80 ms CQI_PMI period
      cqirep->Npd = 80;
      cqirep->N_OFFSET_CQI = cqi_PMI_ConfigIndex-77;
    } else if (cqi_PMI_ConfigIndex <= 316) { // 160 ms CQI_PMI period
      cqirep->Npd = 160;
      cqirep->N_OFFSET_CQI = cqi_PMI_ConfigIndex-157;
    }
    else if (cqi_PMI_ConfigIndex > 317) {

      if (cqi_PMI_ConfigIndex <= 349) { // 32 ms CQI_PMI period
	cqirep->Npd = 32;
	cqirep->N_OFFSET_CQI = cqi_PMI_ConfigIndex-318;
      }
      else if (cqi_PMI_ConfigIndex <= 413) { // 64 ms CQI_PMI period
	cqirep->Npd = 64;
	cqirep->N_OFFSET_CQI = cqi_PMI_ConfigIndex-350;
      }
      else if (cqi_PMI_ConfigIndex <= 541) { // 128 ms CQI_PMI period
	cqirep->Npd = 128;
	cqirep->N_OFFSET_CQI = cqi_PMI_ConfigIndex-414;
      }
    }
  }
  else { // TDD
    if (cqi_PMI_ConfigIndex == 0) {        // all UL subframes
      cqirep->Npd = 1;
      cqirep->N_OFFSET_CQI = 0;
    } else if (cqi_PMI_ConfigIndex <= 6) { // 5 ms CQI_PMI period
      cqirep->Npd = 5;
      cqirep->N_OFFSET_CQI = cqi_PMI_ConfigIndex-1;
    } else if (cqi_PMI_ConfigIndex <=16) { // 10ms CQI_PMI period
      cqirep->Npd = 10;
      cqirep->N_OFFSET_CQI = cqi_PMI_ConfigIndex-6;
    } else if (cqi_PMI_ConfigIndex <= 36) { // 20 ms CQI_PMI period
      cqirep->Npd = 20;
      cqirep->N_OFFSET_CQI = cqi_PMI_ConfigIndex-16;
    } else if (cqi_PMI_ConfigIndex <= 76) { // 40 ms CQI_PMI period
      cqirep->Npd = 40;
      cqirep->N_OFFSET_CQI = cqi_PMI_ConfigIndex-36;
    } else if (cqi_PMI_ConfigIndex <= 156) { // 80 ms CQI_PMI period
      cqirep->Npd = 80;
      cqirep->N_OFFSET_CQI = cqi_PMI_ConfigIndex-76;
    } else if (cqi_PMI_ConfigIndex <= 316) { // 160 ms CQI_PMI period
      cqirep->Npd = 160;
      cqirep->N_OFFSET_CQI = cqi_PMI_ConfigIndex-156;
    }
  }
}

PUCCH_FMT_t get_pucch_format(lte_frame_type_t frame_type,
                             lte_prefix_type_t cyclic_prefix_type,
                             uint8_t SR_payload,
                             uint8_t nb_cw,
                             uint8_t cqi_status,
                             uint8_t ri_status,
                             uint8_t bundling_flag)
{
  if((cqi_status == 0) && (ri_status==0))
    {
      // PUCCH Format 1 1a 1b
      // 1- SR only ==> PUCCH format 1
      // 2- 1bit Ack/Nack with/without SR  ==> PUCCH format 1a
      // 3- 2bits Ack/Nack with/without SR ==> PUCCH format 1b
      if((nb_cw == 1)&&(bundling_flag==bundling))
	{
          return pucch_format1a;
	}
      if((nb_cw == 1)&&(bundling_flag==multiplexing))
	{
          return pucch_format1b;
	}
      if(nb_cw == 2)
	{
          return pucch_format1b;
	}
      if(SR_payload == 1)
	{
          return pucch_format1;
          /*
	    if (frame_type == FDD) {
	    return pucch_format1;
	    } else if (frame_type == TDD) {
	    return pucch_format1b;
	    } else {
	    AssertFatal(1==0,"Unknown frame_type");
	    }*/
	}
    }
  else
    {
      // PUCCH Format 2 2a 2b
      // 1- CQI only or RI only  ==> PUCCH format 2
      // 2- CQI or RI + 1bit Ack/Nack for normal CP  ==> PUCCH format 2a
      // 3- CQI or RI + 2bits Ack/Nack for normal CP ==> PUCCH format 2b
      // 4- CQI or RI + Ack/Nack for extended CP ==> PUCCH format 2
      if(nb_cw == 0)
	{
          return pucch_format2;
	}
      if(cyclic_prefix_type == NORMAL)
	{
          if(nb_cw == 1)
	    {
              return pucch_format2a;
	    }
          if(nb_cw == 2)
	    {
              return pucch_format2b;
	    }
	}
      else
	{
          return pucch_format2;
	}
    }
  return pucch_format1a;
}

uint16_t nr_get_n1_pucch(PHY_VARS_NR_UE *ue,
			 UE_nr_rxtx_proc_t *proc,
			 nr_harq_status_t *harq_ack,
			 uint8_t eNB_id,
			 uint8_t *b,
			 uint8_t SR)
{

  NR_DL_FRAME_PARMS *frame_parms=&ue->frame_parms;
  uint8_t nCCE0,nCCE1,nCCE2,nCCE3,harq_ack1,harq_ack0,harq_ack3,harq_ack2;
  ANFBmode_t bundling_flag;
  uint16_t n1_pucch0=0,n1_pucch1=0,n1_pucch2=0,n1_pucch3=0,n1_pucch_inter;
  static uint8_t candidate_dl[9]; // which downlink(s) the current ACK/NACK is associating to
  uint8_t last_dl=0xff; // the last downlink with valid DL-DCI. for calculating the PUCCH resource index
  int sf;
  int M;
  uint8_t ack_counter=0;
  // clear this, important for case where n1_pucch selection is not used
  int nr_tti_tx=proc->nr_tti_tx;

  ue->pucch_sel[nr_tti_tx] = 0;

  if (frame_parms->frame_type == FDD ) { // FDD
    sf = (nr_tti_tx<4)? nr_tti_tx+6 : nr_tti_tx-4;
    LOG_D(PHY,"n1_pucch_UE: nr_tti_tx %d, nCCE %d\n",sf,ue->pdcch_vars[ue->current_thread_id[proc->nr_tti_rx]][eNB_id]->nCCE[sf]);

    if (SR == 0)
      return(frame_parms->pucch_config_common.n1PUCCH_AN + ue->pdcch_vars[ue->current_thread_id[proc->nr_tti_rx]][eNB_id]->nCCE[sf]);
    else
      return(ue->scheduling_request_config[eNB_id].sr_PUCCH_ResourceIndex);
  } else {

    bundling_flag = ue->pucch_config_dedicated[eNB_id].tdd_AckNackFeedbackMode;
#ifdef DEBUG_PHY_PROC

    if (bundling_flag==bundling) {
      LOG_D(PHY,"[UE%d] Frame %d nr_tti_tx %d : nr_get_n1_pucch, bundling, SR %d/%d\n",ue->Mod_id,proc->frame_tx,nr_tti_tx,SR,
            ue->scheduling_request_config[eNB_id].sr_PUCCH_ResourceIndex);
    } else {
      LOG_D(PHY,"[UE%d] Frame %d nr_tti_tx %d : nr_get_n1_pucch, multiplexing, SR %d/%d\n",ue->Mod_id,proc->frame_tx,nr_tti_tx,SR,
            ue->scheduling_request_config[eNB_id].sr_PUCCH_ResourceIndex);
    }

#endif

    switch (frame_parms->tdd_config) {
    case 1:  // DL:S:UL:UL:DL:DL:S:UL:UL:DL

      harq_ack0 = 2; // DTX
      M=1;

      // This is the offset for a particular nr_tti_tx (2,3,4) => (0,2,4)
      if (nr_tti_tx == 2) {  // ACK nr_tti_txs 5,6
        candidate_dl[0] = 6;
        candidate_dl[1] = 5;
        M=2;
      } else if (nr_tti_tx == 3) { // ACK nr_tti_tx 9
        candidate_dl[0] = 9;
      } else if (nr_tti_tx == 7) { // ACK nr_tti_txs 0,1
        candidate_dl[0] = 1;
        candidate_dl[1] = 0;
        M=2;
      } else if (nr_tti_tx == 8) { // ACK nr_tti_txs 4
        candidate_dl[0] = 4;
      } else {
        LOG_E(PHY,"[UE%d] : Frame %d phy_procedures_lte.c: get_n1pucch, illegal tx-nr_tti_tx %d for tdd_config %d\n",
              ue->Mod_id,proc->frame_tx,nr_tti_tx,frame_parms->tdd_config);
        return(0);
      }

      // checking which downlink candidate is the last downlink with valid DL-DCI
      int k;
      for (k=0;k<M;k++) {
        if (harq_ack[candidate_dl[k]].send_harq_status>0) {
          last_dl = candidate_dl[k];
          break;
        }
      }
      if (last_dl >= 10) {
        LOG_E(PHY,"[UE%d] : Frame %d phy_procedures_lte.c: get_n1pucch, illegal rx-nr_tti_tx %d (tx-nr_tti_tx %d) for tdd_config %d\n",
              ue->Mod_id,proc->frame_tx,last_dl,nr_tti_tx,frame_parms->tdd_config);
        return (0);
      }

      LOG_D(PHY,"SFN/SF %d/%d calculating n1_pucch0 from last_dl=%d\n",
	    proc->frame_tx%1024,
	    proc->nr_tti_tx,
	    last_dl);

      // i=0
      nCCE0 = ue->pdcch_vars[ue->current_thread_id[proc->nr_tti_rx]][eNB_id]->nCCE[last_dl];
      n1_pucch0 = nr_get_Np(frame_parms->N_RB_DL,nCCE0,0) + nCCE0+ frame_parms->pucch_config_common.n1PUCCH_AN;

      harq_ack0 = b[0];

      if (harq_ack0!=2) {  // DTX
        if (frame_parms->frame_type == FDD ) {
          if (SR == 0) {  // last paragraph pg 68 from 36.213 (v8.6), m=0
            b[0]=(M==2) ? 1-harq_ack0 : harq_ack0;
            b[1]=harq_ack0;   // in case we use pucch format 1b (subframes 2,7)
	    ue->pucch_sel[nr_tti_tx] = 0;
            return(n1_pucch0);
          } else { // SR and only 0 or 1 ACKs (first 2 entries in Table 7.3-1 of 36.213)
            b[0]=harq_ack0;
	    return(ue->scheduling_request_config[eNB_id].sr_PUCCH_ResourceIndex);
          }
        } else {
          if (SR == 0) {
            b[0] = harq_ack0;
            b[1] = harq_ack0;
            ue->pucch_sel[nr_tti_tx] = 0;
            return(n1_pucch0);
          } else {
            b[0] = harq_ack0;
            b[1] = harq_ack0;
            return(ue->scheduling_request_config[eNB_id].sr_PUCCH_ResourceIndex);
          }
        }
      }


      break;

    case 3:  // DL:S:UL:UL:UL:DL:DL:DL:DL:DL
      // in this configuration we have M=2 from pg 68 of 36.213 (v8.6)
      // Note: this doesn't allow using nr_tti_tx 1 for PDSCH transmission!!! (i.e. SF 1 cannot be acked in SF 2)
      // set ACK/NAKs to DTX
      harq_ack1 = 2; // DTX
      harq_ack0 = 2; // DTX
      // This is the offset for a particular nr_tti_rx (2,3,4) => (0,2,4)
      last_dl = (nr_tti_tx-2)<<1;
      // i=0
      nCCE0 = ue->pdcch_vars[ue->current_thread_id[proc->nr_tti_rx]][eNB_id]->nCCE[5+last_dl];
      n1_pucch0 = nr_get_Np(frame_parms->N_RB_DL,nCCE0,0) + nCCE0+ frame_parms->pucch_config_common.n1PUCCH_AN;
      // i=1
      nCCE1 = ue->pdcch_vars[ue->current_thread_id[proc->nr_tti_rx]][eNB_id]->nCCE[(6+last_dl)%10];
      n1_pucch1 = nr_get_Np(frame_parms->N_RB_DL,nCCE1,1) + nCCE1 + frame_parms->pucch_config_common.n1PUCCH_AN;

      // set ACK/NAK to values if not DTX
      if (ue->dlsch[ue->current_thread_id[proc->nr_tti_rx]][eNB_id][0]->harq_ack[(6+last_dl)%10].send_harq_status>0)  // n-6 // nr_tti_tx 6 is to be ACK/NAKed
        harq_ack1 = ue->dlsch[ue->current_thread_id[proc->nr_tti_rx]][eNB_id][0]->harq_ack[(6+last_dl)%10].ack;

      if (ue->dlsch[ue->current_thread_id[proc->nr_tti_rx]][eNB_id][0]->harq_ack[5+last_dl].send_harq_status>0)  // n-6 // nr_tti_tx 5 is to be ACK/NAKed
        harq_ack0 = ue->dlsch[ue->current_thread_id[proc->nr_tti_rx]][eNB_id][0]->harq_ack[5+last_dl].ack;

      LOG_D(PHY,"SFN/SF %d/%d calculating n1_pucch cce0=%d n1_pucch0=%d cce1=%d n1_pucch1=%d\n",
	    proc->frame_tx%1024,
	    proc->nr_tti_tx,
	    nCCE0,n1_pucch0,
	    nCCE1,n1_pucch1);

      if (harq_ack1!=2) { // n-6 // nr_tti_tx 6,8,0 and maybe 5,7,9 is to be ACK/NAKed

        if ((bundling_flag==bundling)&&(SR == 0)) {  // This is for bundling without SR,
          // n1_pucch index takes value of smallest element in set {0,1}
          // i.e. 0 if harq_ack0 is not DTX, otherwise 1
          b[0] = harq_ack1;

          if (harq_ack0!=2)
            b[0]=b[0]&harq_ack0;

          ue->pucch_sel[nr_tti_tx] = 1;
          return(n1_pucch1);

        } else if ((bundling_flag==multiplexing)&&(SR==0)) { // Table 10.1
          if (harq_ack0 == 2)
            harq_ack0 = 0;

          b[1] = harq_ack0;
          b[0] = (harq_ack0!=harq_ack1)?0:1;

          if ((harq_ack0 == 1) && (harq_ack1 == 0)) {
            ue->pucch_sel[nr_tti_tx] = 0;
            return(n1_pucch0);
          } else {
            ue->pucch_sel[nr_tti_tx] = 1;
            return(n1_pucch1);
          }
        } else if (SR==1) { // SR and 0,1,or 2 ACKS, (first 3 entries in Table 7.3-1 of 36.213)
          // this should be number of ACKs (including
          if (harq_ack0 == 2)
            harq_ack0 = 0;

          b[0]= harq_ack1 | harq_ack0;
          b[1]= harq_ack1 ^ harq_ack0;
          return(ue->scheduling_request_config[eNB_id].sr_PUCCH_ResourceIndex);
        }
      } else if (harq_ack0!=2) { // n-7  // nr_tti_tx 5,7,9 only is to be ACK/NAKed
        if ((bundling_flag==bundling)&&(SR == 0)) {  // last paragraph pg 68 from 36.213 (v8.6), m=0
          b[0]=harq_ack0;
          ue->pucch_sel[nr_tti_tx] = 0;
          return(n1_pucch0);
        } else if ((bundling_flag==multiplexing)&&(SR==0)) { // Table 10.1 with i=1 set to DTX
          b[0] = harq_ack0;
          b[1] = 1-b[0];
          ue->pucch_sel[nr_tti_tx] = 0;
          return(n1_pucch0);
        } else if (SR==1) { // SR and only 0 or 1 ACKs (first 2 entries in Table 7.3-1 of 36.213)
          b[0]=harq_ack0;
          b[1]=b[0];
          return(ue->scheduling_request_config[eNB_id].sr_PUCCH_ResourceIndex);
        }
      }

      break;

    case 4:  // DL:S:UL:UL:DL:DL:DL:DL:DL:DL
      // in this configuration we have M=4 from pg 68 of 36.213 (v8.6)
      // Note: this doesn't allow using nr_tti_tx 1 for PDSCH transmission!!! (i.e. SF 1 cannot be acked in SF 2)
      // set ACK/NAKs to DTX
      harq_ack3 = 2; // DTX
      harq_ack2 = 2; // DTX
      harq_ack1 = 2; // DTX
      harq_ack0 = 2; // DTX
      // This is the offset for a particular nr_tti_tx (2,3,4) => (0,2,4)
      //last_dl = (nr_tti_tx-2)<<1;
      if (nr_tti_tx == 2) {
	// i=0
	//nCCE0 = ue->pdcch_vars[ue->current_thread_id[proc->nr_tti_rx]][eNB_id]->nCCE[2+nr_tti_tx];
	nCCE0 = ue->pdcch_vars[ue->current_thread_id[proc->nr_tti_rx]][eNB_id]->nCCE[(8+nr_tti_tx)%10];
	n1_pucch0 = 2*nr_get_Np(frame_parms->N_RB_DL,nCCE0,0) + nCCE0+ frame_parms->pucch_config_common.n1PUCCH_AN;
	// i=1
	nCCE1 = ue->pdcch_vars[ue->current_thread_id[proc->nr_tti_rx]][eNB_id]->nCCE[2+nr_tti_tx];
	n1_pucch1 = nr_get_Np(frame_parms->N_RB_DL,nCCE1,0) + nr_get_Np(frame_parms->N_RB_DL,nCCE1,1) + nCCE1 + frame_parms->pucch_config_common.n1PUCCH_AN;
	// i=2
	nCCE2 = ue->pdcch_vars[ue->current_thread_id[proc->nr_tti_rx]][eNB_id]->nCCE[(8+nr_tti_tx)%10];

	n1_pucch2 = 2*nr_get_Np(frame_parms->N_RB_DL,nCCE2,1) + nCCE2+ frame_parms->pucch_config_common.n1PUCCH_AN;
	// i=3
	//nCCE3 = ue->pdcch_vars[ue->current_thread_id[proc->nr_tti_rx]][eNB_id]->nCCE[(9+nr_tti_tx)%10];
	//n1_pucch3 = nr_get_Np(frame_parms->N_RB_DL,nCCE3,1) + nCCE3 + frame_parms->pucch_config_common.n1PUCCH_AN;

	// set ACK/NAK to values if not DTX
	if (ue->dlsch[ue->current_thread_id[proc->nr_tti_rx]][eNB_id][0]->harq_ack[(8+nr_tti_tx)%10].send_harq_status>0)  // n-6 // nr_tti_tx 6 is to be ACK/NAKed
	  harq_ack0 = ue->dlsch[ue->current_thread_id[proc->nr_tti_rx]][eNB_id][0]->harq_ack[(8+nr_tti_tx)%10].ack;

	if (ue->dlsch[ue->current_thread_id[proc->nr_tti_rx]][eNB_id][0]->harq_ack[2+nr_tti_tx].send_harq_status>0)  // n-6 // nr_tti_tx 5 is to be ACK/NAKed
	  harq_ack1 = ue->dlsch[ue->current_thread_id[proc->nr_tti_rx]][eNB_id][0]->harq_ack[2+nr_tti_tx].ack;

	if (ue->dlsch[ue->current_thread_id[proc->nr_tti_rx]][eNB_id][0]->harq_ack[3+nr_tti_tx].send_harq_status>0)  // n-6 // nr_tti_tx 6 is to be ACK/NAKed
	  harq_ack2 = ue->dlsch[ue->current_thread_id[proc->nr_tti_rx]][eNB_id][0]->harq_ack[3+nr_tti_tx].ack;

	//if (ue->dlsch[ue->current_thread_id[proc->nr_tti_rx]][eNB_id][0]->harq_ack[(9+nr_tti_tx)%10].send_harq_status>0)  // n-6 // nr_tti_tx 5 is to be ACK/NAKed
	//harq_ack3 = ue->dlsch[ue->current_thread_id[proc->nr_tti_rx]][eNB_id][0]->harq_ack[(9+nr_tti_tx)%10].ack;
	//LOG_I(PHY,"SFN/SF %d/%d calculating n1_pucch cce0=%d n1_pucch0=%d cce1=%d n1_pucch1=%d cce2=%d n1_pucch2=%d\n",
	//                      proc->frame_tx%1024,
	//                      proc->nr_tti_tx_tx,
	//                      nCCE0,n1_pucch0,
	//                      nCCE1,n1_pucch1, nCCE2, n1_pucch2);
      }else if (nr_tti_tx == 3) {
	// i=0

	nCCE0 = ue->pdcch_vars[ue->current_thread_id[proc->nr_tti_rx]][eNB_id]->nCCE[4+nr_tti_tx];
	n1_pucch0 = 3*nr_get_Np(frame_parms->N_RB_DL,nCCE0,0) + nCCE0+ frame_parms->pucch_config_common.n1PUCCH_AN;
	// i=1
	nCCE1 = ue->pdcch_vars[ue->current_thread_id[proc->nr_tti_rx]][eNB_id]->nCCE[5+nr_tti_tx];
	n1_pucch1 = 2*nr_get_Np(frame_parms->N_RB_DL,nCCE1,0) + nr_get_Np(frame_parms->N_RB_DL,nCCE1,1) + nCCE1 + frame_parms->pucch_config_common.n1PUCCH_AN;
	// i=2
	nCCE2 = ue->pdcch_vars[ue->current_thread_id[proc->nr_tti_rx]][eNB_id]->nCCE[(6+nr_tti_tx)];
	n1_pucch2 = nr_get_Np(frame_parms->N_RB_DL,nCCE2,0) + 2*nr_get_Np(frame_parms->N_RB_DL,nCCE2,1) + nCCE2+ frame_parms->pucch_config_common.n1PUCCH_AN;
	// i=3
	nCCE3 = ue->pdcch_vars[ue->current_thread_id[proc->nr_tti_rx]][eNB_id]->nCCE[(3+nr_tti_tx)];
	n1_pucch3 = 3*nr_get_Np(frame_parms->N_RB_DL,nCCE3,1) + nCCE3 + frame_parms->pucch_config_common.n1PUCCH_AN;

	// set ACK/NAK to values if not DTX
	if (ue->dlsch[ue->current_thread_id[proc->nr_tti_rx]][eNB_id][0]->harq_ack[4+nr_tti_tx].send_harq_status>0)  // n-6 // nr_tti_tx 6 is to be ACK/NAKed
          harq_ack0 = ue->dlsch[ue->current_thread_id[proc->nr_tti_rx]][eNB_id][0]->harq_ack[4+nr_tti_tx].ack;

	if (ue->dlsch[ue->current_thread_id[proc->nr_tti_rx]][eNB_id][0]->harq_ack[5+nr_tti_tx].send_harq_status>0)  // n-6 // nr_tti_tx 5 is to be ACK/NAKed
          harq_ack1 = ue->dlsch[ue->current_thread_id[proc->nr_tti_rx]][eNB_id][0]->harq_ack[5+nr_tti_tx].ack;

	if (ue->dlsch[ue->current_thread_id[proc->nr_tti_rx]][eNB_id][0]->harq_ack[(6+nr_tti_tx)].send_harq_status>0)  // n-6 // nr_tti_tx 6 is to be ACK/NAKed
          harq_ack2 = ue->dlsch[ue->current_thread_id[proc->nr_tti_rx]][eNB_id][0]->harq_ack[(6+nr_tti_tx)].ack;

	if (ue->dlsch[ue->current_thread_id[proc->nr_tti_rx]][eNB_id][0]->harq_ack[(3+nr_tti_tx)].send_harq_status>0)  // n-6 // nr_tti_tx 5 is to be ACK/NAKed
          harq_ack3 = ue->dlsch[ue->current_thread_id[proc->nr_tti_rx]][eNB_id][0]->harq_ack[(3+nr_tti_tx)].ack;
      }

      //LOG_I(PHY,"SFN/SF %d/%d calculating n1_pucch cce0=%d n1_pucch0=%d harq_ack0=%d cce1=%d n1_pucch1=%d harq_ack1=%d cce2=%d n1_pucch2=%d harq_ack2=%d cce3=%d n1_pucch3=%d harq_ack3=%d bundling_flag=%d\n",
      //                                proc->frame_tx%1024,
      //                                proc->nr_tti_tx,
      //                                nCCE0,n1_pucch0,harq_ack0,
      //                                nCCE1,n1_pucch1,harq_ack1, nCCE2, n1_pucch2, harq_ack2,
      //                                nCCE3, n1_pucch3, harq_ack3, bundling_flag);

      if ((bundling_flag==bundling)&&(SR == 0)) {  // This is for bundling without SR,
	b[0] = 1;
	ack_counter = 0;

	if ((harq_ack3!=2) ) {
	  b[0] = b[0]&harq_ack3;
	  n1_pucch_inter = n1_pucch3;
	  ack_counter ++;
	}
	if ((harq_ack0!=2) ) {
	  b[0] = b[0]&harq_ack0;
	  n1_pucch_inter = n1_pucch0;
	  ack_counter ++;
	}
	if ((harq_ack1!=2) ) {
	  b[0] = b[0]&harq_ack1;
	  n1_pucch_inter = n1_pucch1;
	  ack_counter ++;
	}
	if ((harq_ack2!=2) ) {
	  b[0] = b[0]&harq_ack2;
	  n1_pucch_inter = n1_pucch2;
	  ack_counter ++;
	}

	if (ack_counter == 0)
	  b[0] = 0;

	/*if (nr_tti_tx == 3) {
	  n1_pucch_inter = n1_pucch2;
	  } else if (nr_tti_tx == 2) {
	  n1_pucch_inter = n1_pucch1;
	  }*/

	//LOG_I(PHY,"SFN/SF %d/%d calculating n1_pucch n1_pucch_inter=%d  b[0]=%d b[1]=%d \n",
	//                                           proc->frame_tx%1024,
	//                                           proc->nr_tti_tx,n1_pucch_inter,
	//                                           b[0],b[1]);

	return(n1_pucch_inter);

      } else if ((bundling_flag==multiplexing)&&(SR==0)) { // Table 10.1

	if (nr_tti_tx == 3) {
	  LOG_I(PHY, "sbuframe=%d \n",nr_tti_tx);
	  if ((harq_ack0 == 1) && (harq_ack1 == 1) && (harq_ack2 == 1) && (harq_ack3 == 1)) {
	    b[0] = 1;
	    b[1] = 1;
	    return(n1_pucch1);
	  } else if ((harq_ack0 == 1) && (harq_ack1 == 1) && (harq_ack2 == 1) && ((harq_ack3 == 2) || (harq_ack3 == 0))) {
	    b[0] = 1;
	    b[1] = 0;
	    return(n1_pucch1);
	  } else if (((harq_ack0 == 0) || (harq_ack0 == 2)) && ((harq_ack1 == 2) || (harq_ack1 == 0)) && (harq_ack2 == 0) && (harq_ack3 == 2)) {
	    b[0] = 1;
	    b[1] = 1;
	    return(n1_pucch2);
	  } else if ((harq_ack0 == 1) && (harq_ack1 == 1) && ((harq_ack2 == 2) || (harq_ack2 == 0)) && (harq_ack3 == 1)) {
	    b[0] = 1;
	    b[1] = 0;
	    return(n1_pucch1);
	  } else if ((harq_ack0 == 0) && (harq_ack1 == 2) && (harq_ack2 == 2) && (harq_ack3 == 2)) {
	    b[0] = 1;
	    b[1] = 0;
	    return(n1_pucch0);
	  } else if ((harq_ack0 == 1) && (harq_ack1 == 1) && ((harq_ack2 == 2) || (harq_ack2 == 0)) && ((harq_ack3 == 2) || (harq_ack3 == 0))) {
	    b[0] = 1;
	    b[1] = 0;
	    return(n1_pucch1);
	  } else if ((harq_ack0 == 1) && ((harq_ack1 == 2) || (harq_ack1 == 0)) && (harq_ack2 == 1) && (harq_ack3 == 1)) {
	    b[0] = 0;
	    b[1] = 1;
	    return(n1_pucch3);
	  } else if (((harq_ack0 == 0) || (harq_ack0 == 2)) && ((harq_ack1 == 2) || (harq_ack1 == 0)) && ((harq_ack2 == 2) || (harq_ack2 == 0)) && (harq_ack3 == 0)) {
	    b[0] = 1;
	    b[1] = 1;
	    return(n1_pucch3);
	  } else if ((harq_ack0 == 1) && ((harq_ack1 == 2) || (harq_ack1 == 0)) && (harq_ack2 == 1) && ((harq_ack3 == 2) || (harq_ack3 == 0))) {
	    b[0] = 0;
	    b[1] = 1;
	    return(n1_pucch2);
	  } else if ((harq_ack0 == 1) && ((harq_ack1 == 2) || (harq_ack1 == 0)) && ((harq_ack2 == 2) || (harq_ack2 == 0)) && (harq_ack3 == 1)) {
	    b[0] = 0;
	    b[1] = 1;
	    return(n1_pucch0);
	  } else if ((harq_ack0 == 1) && ((harq_ack1 == 2) || (harq_ack1 == 0)) && ((harq_ack2 == 2) || (harq_ack2 == 0)) && ((harq_ack3 == 2) || (harq_ack3 == 0))) {
	    b[0] = 0;
	    b[1] = 1;
	    return(n1_pucch0);
	  } else if (((harq_ack0 == 2) || (harq_ack0 == 0)) && (harq_ack1 == 1) && (harq_ack2 == 1) && (harq_ack3 == 1)) {
	    b[0] = 0;
	    b[1] = 1;
	    return(n1_pucch3);
	  } else if (((harq_ack0 == 2) || (harq_ack0 == 0)) && (harq_ack1 == 0) && (harq_ack2 == 2) && (harq_ack3 == 2)) {
	    b[0] = 0;
	    b[1] = 0;
	    return(n1_pucch1);
	  } else if (((harq_ack0 == 2) || (harq_ack0 == 0)) && (harq_ack1 == 1) && (harq_ack2 == 1) && ((harq_ack3 == 2) || (harq_ack3 == 0))) {
	    b[0] = 1;
	    b[1] = 0;
	    return(n1_pucch2);
	  } else if (((harq_ack0 == 2) || (harq_ack0 == 0)) && (harq_ack1 == 1) && ((harq_ack2 == 2) || (harq_ack2 == 0)) && (harq_ack3 == 1)) {
	    b[0] = 1;
	    b[1] = 0;
	    return(n1_pucch3);
	  } else if (((harq_ack0 == 2) || (harq_ack0 == 0)) && (harq_ack1 == 1) && ((harq_ack2 == 2) || (harq_ack2 == 0)) && ((harq_ack3 == 2) || (harq_ack3 == 0))) {
	    b[0] = 0;
	    b[1] = 1;
	    return(n1_pucch1);
	  } else if (((harq_ack0 == 2) || (harq_ack0 == 0)) && ((harq_ack1 == 2) || (harq_ack1 == 0)) && (harq_ack2 == 1) && (harq_ack3 == 1)) {
	    b[0] = 0;
	    b[1] = 1;
	    return(n1_pucch3);
	  } else if (((harq_ack0 == 2) || (harq_ack0 == 0)) && ((harq_ack1 == 2) || (harq_ack1 == 0)) && (harq_ack2 == 1) && ((harq_ack3 == 2) || (harq_ack3 == 0))) {
	    b[0] = 0;
	    b[1] = 0;
	    return(n1_pucch2);
	  } else if (((harq_ack0 == 2) || (harq_ack0 == 0)) && ((harq_ack1 == 2) || (harq_ack1 == 0)) && (harq_ack3 == 1) && ((harq_ack2 == 2) || (harq_ack2 == 0))) {
	    b[0] = 0;
	    b[1] = 0;
	    return(n1_pucch3);
	  }
	} else if (nr_tti_tx == 2) {
	  if ((harq_ack0 == 1) && (harq_ack1 == 1) && (harq_ack2 == 1)) {
	    b[0] = 1;
	    b[1] = 1;
	    return(n1_pucch2);
	  } else if ((harq_ack0 == 1) && (harq_ack1 == 1) && ((harq_ack2 == 2) || (harq_ack2 == 0))) {
	    b[0] = 1;
	    b[1] = 1;
	    return(n1_pucch1);
	  } else if ((harq_ack0 == 1) && ((harq_ack1 == 2) || (harq_ack1 == 0)) && (harq_ack2 == 1)) {
	    b[0] = 1;
	    b[1] = 1;
	    return(n1_pucch0);
	  } else if ((harq_ack0 == 1) && ((harq_ack1 == 2) || (harq_ack1 == 0)) && ((harq_ack2 == 2) || (harq_ack2 == 0))) {
	    b[0] = 0;
	    b[1] = 1;
	    return(n1_pucch0);
	  } else if (((harq_ack0 == 2) || (harq_ack0 == 0)) && (harq_ack1 == 1) && (harq_ack2 == 1)) {
	    b[0] = 1;
	    b[1] = 0;
	    return(n1_pucch2);
	  } else if (((harq_ack0 == 2) || (harq_ack0 == 0)) && (harq_ack1 == 1) && ((harq_ack2 == 2) || (harq_ack2 == 0))) {
	    b[1] = 0;
	    b[0] = 0;
	    return(n1_pucch1);
	  } else if (((harq_ack0 == 2) || (harq_ack0 == 0)) && ((harq_ack1 == 2) || (harq_ack1 == 0)) && (harq_ack2 == 1)) {
	    b[0] = 0;
	    b[1] = 0;
	    return(n1_pucch2);
	  } else if ((harq_ack0 == 2) && (harq_ack1 == 2) && (harq_ack2 == 0)) {
	    b[0] = 0;
	    b[1] = 1;
	    return(n1_pucch2);
	  } else if ((harq_ack0 == 2) && (harq_ack1 == 0) && ((harq_ack2 == 2) || (harq_ack2 == 0))) {
	    b[0] = 1;
	    b[1] = 0;
	    return(n1_pucch1);
	  } else if ((harq_ack0 == 0) && ((harq_ack1 == 2) || (harq_ack1 == 0)) && ((harq_ack2 == 2) || (harq_ack2 == 0))) {
	    b[0] = 1;
	    b[1] = 0;
	    return(n1_pucch0);
	  }

	}
      } else if (SR==1) { // SR and 0,1,or 2 ACKS, (first 3 entries in Table 7.3-1 of 36.213)
	// this should be number of ACKs (including
	ack_counter = 0;
	if (harq_ack0==1)
	  ack_counter ++;
	if (harq_ack1==1)
	  ack_counter ++;
	if (harq_ack2==1)
	  ack_counter ++;
	if (harq_ack3==1)
	  ack_counter ++;

	switch (ack_counter) {
	case 0:
	  b[0] = 0;
	  b[1] = 0;
	  break;

	case 1:
	  b[0] = 1;
	  b[1] = 1;
	  break;

	case 2:
	  b[0] = 1;
	  b[1] = 0;
	  break;

	case 3:
	  b[0] = 0;
	  b[1] = 1;
	  break;

	case 4:
	  b[0] = 1;
	  b[1] = 1;
	  break;
	}

	ack_counter = 0;
	return(ue->scheduling_request_config[eNB_id].sr_PUCCH_ResourceIndex);
      }

      break;

    }  // switch tdd_config
  }

  LOG_E(PHY,"[UE%d] : Frame %d phy_procedures_lte.c: get_n1pucch, exit without proper return\n", ue->Mod_id, proc->frame_tx);
  return(-1);
}



void ulsch_common_procedures(PHY_VARS_NR_UE *ue, UE_nr_rxtx_proc_t *proc, uint8_t empty_subframe) {

  int aa;
  NR_DL_FRAME_PARMS *frame_parms=&ue->frame_parms;

  int nsymb;
  int nr_tti_tx = proc->nr_tti_tx;
  int frame_tx = proc->frame_tx;
  int ulsch_start;
  int overflow=0;
#if defined(EXMIMO) || defined(OAI_USRP) || defined(OAI_BLADERF) || defined(OAI_LMSSDR) || defined(OAI_ADRV9371_ZC706)
  int k,l;
  int dummy_tx_buffer[frame_parms->samples_per_subframe] __attribute__((aligned(16)));
#endif

  VCD_SIGNAL_DUMPER_DUMP_FUNCTION_BY_NAME(VCD_SIGNAL_DUMPER_FUNCTIONS_PHY_PROCEDURES_UE_TX_ULSCH_COMMON,VCD_FUNCTION_IN);
#if UE_TIMING_TRACE
  start_meas(&ue->ofdm_mod_stats);
#endif
  nsymb = (frame_parms->Ncp == 0) ? 14 : 12;

#if defined(EXMIMO) || defined(OAI_USRP) || defined(OAI_BLADERF) || defined(OAI_LMSSDR) || defined(OAI_ADRV9371_ZC706)//this is the EXPRESS MIMO case
  ulsch_start = (ue->rx_offset+nr_tti_tx*frame_parms->samples_per_subframe-
		 ue->hw_timing_advance-
		 ue->timing_advance-
		 ue->N_TA_offset+5);
  //LOG_E(PHY,"ul-signal [nr_tti_rx: %d, ulsch_start %d]\n",nr_tti_tx, ulsch_start);

  if(ulsch_start < 0)
    ulsch_start = ulsch_start + (LTE_NUMBER_OF_SUBFRAMES_PER_FRAME*frame_parms->samples_per_subframe);

  if (ulsch_start > (LTE_NUMBER_OF_SUBFRAMES_PER_FRAME*frame_parms->samples_per_subframe))
    ulsch_start = ulsch_start % (LTE_NUMBER_OF_SUBFRAMES_PER_FRAME*frame_parms->samples_per_subframe);

  //LOG_E(PHY,"ul-signal [nr_tti_rx: %d, ulsch_start %d]\n",nr_tti_tx, ulsch_start);
#else //this is the normal case
  ulsch_start = (frame_parms->samples_per_subframe*nr_tti_tx)-ue->N_TA_offset; //-ue->timing_advance;
#endif //else EXMIMO

  //#if defined(EXMIMO) || defined(OAI_USRP) || defined(OAI_BLADERF) || defined(OAI_LMSSDR) || defined(OAI_ADRV9371_ZC706)
  if (empty_subframe)
    {
      //#if 1
      overflow = ulsch_start - 9*frame_parms->samples_per_subframe;
      for (aa=0; aa<frame_parms->nb_antennas_tx; aa++) {

	if (overflow > 0)
	  {
	    memset(&ue->common_vars.txdata[aa][ulsch_start],0,4*(frame_parms->samples_per_subframe-overflow));
	    memset(&ue->common_vars.txdata[aa][0],0,4*overflow);
	  }
	else
	  {
	    memset(&ue->common_vars.txdata[aa][ulsch_start],0,4*frame_parms->samples_per_subframe);
	  }
      }
      /*#else
	overflow = ulsch_start - 9*frame_parms->samples_per_subframe;
	for (aa=0; aa<frame_parms->nb_antennas_tx; aa++) {
	for (k=ulsch_start; k<cmin(frame_parms->samples_per_subframe*LTE_NUMBER_OF_SUBFRAMES_PER_FRAME,ulsch_start+frame_parms->samples_per_subframe); k++) {
	((short*)ue->common_vars.txdata[aa])[2*k] = 0;
	((short*)ue->common_vars.txdata[aa])[2*k+1] = 0;
	}

	for (k=0; k<overflow; k++) {
	((short*)ue->common_vars.txdata[aa])[2*k] = 0;
	((short*)ue->common_vars.txdata[aa])[2*k+1] = 0;
	}
	}
	endif*/
      return;
    }


  if ((frame_tx%100) == 0)
    LOG_D(PHY,"[UE %d] Frame %d, nr_tti_rx %d: ulsch_start = %d (rxoff %d, HW TA %d, timing advance %d, TA_offset %d\n",
	  ue->Mod_id,frame_tx,nr_tti_tx,
	  ulsch_start,
	  ue->rx_offset,
	  ue->hw_timing_advance,
	  ue->timing_advance,
	  ue->N_TA_offset);


  for (aa=0; aa<frame_parms->nb_antennas_tx; aa++) {
    if (frame_parms->Ncp == 1)
      PHY_ofdm_mod(&ue->common_vars.txdataF[aa][nr_tti_tx*nsymb*frame_parms->ofdm_symbol_size],
#if defined(EXMIMO) || defined(OAI_USRP) || defined(OAI_BLADERF) || defined(OAI_LMSSDR) || defined(OAI_ADRV9371_ZC706)
		   dummy_tx_buffer,
#else
		   &ue->common_vars.txdata[aa][ulsch_start],
#endif
		   frame_parms->ofdm_symbol_size,
		   nsymb,
		   frame_parms->nb_prefix_samples,
		   CYCLIC_PREFIX);
    else
      normal_prefix_mod(&ue->common_vars.txdataF[aa][nr_tti_tx*nsymb*frame_parms->ofdm_symbol_size],
#if defined(EXMIMO) || defined(OAI_USRP) || defined(OAI_BLADERF) || defined(OAI_LMSSDR) || defined(OAI_ADRV9371_ZC706)
			dummy_tx_buffer,
#else
			&ue->common_vars.txdata[aa][ulsch_start],
#endif
			nsymb,
			&ue->frame_parms);


#if defined(EXMIMO) || defined(OAI_USRP) || defined(OAI_BLADERF) || defined(OAI_LMSSDR) || defined(OAI_ADRV9371_ZC706)
    apply_7_5_kHz(ue,dummy_tx_buffer,0);
    apply_7_5_kHz(ue,dummy_tx_buffer,1);
#else
    apply_7_5_kHz(ue,&ue->common_vars.txdata[aa][ulsch_start],0);
    apply_7_5_kHz(ue,&ue->common_vars.txdata[aa][ulsch_start],1);
#endif


#if defined(EXMIMO) || defined(OAI_USRP) || defined(OAI_BLADERF) || defined(OAI_LMSSDR) || defined(OAI_ADRV9371_ZC706)
    overflow = ulsch_start - 9*frame_parms->samples_per_subframe;


    for (k=ulsch_start,l=0; k<cmin(frame_parms->samples_per_subframe*LTE_NUMBER_OF_SUBFRAMES_PER_FRAME,ulsch_start+frame_parms->samples_per_subframe); k++,l++) {
      ((short*)ue->common_vars.txdata[aa])[2*k] = ((short*)dummy_tx_buffer)[2*l]<<4;
      ((short*)ue->common_vars.txdata[aa])[2*k+1] = ((short*)dummy_tx_buffer)[2*l+1]<<4;
    }

    for (k=0; k<overflow; k++,l++) {
      ((short*)ue->common_vars.txdata[aa])[2*k] = ((short*)dummy_tx_buffer)[2*l]<<4;
      ((short*)ue->common_vars.txdata[aa])[2*k+1] = ((short*)dummy_tx_buffer)[2*l+1]<<4;
    }
#if defined(EXMIMO)
    // handle switch before 1st TX nr_tti_rx, guarantee that the slot prior to transmission is switch on
    for (k=ulsch_start - (frame_parms->samples_per_subframe>>1) ; k<ulsch_start ; k++) {
      if (k<0)
	ue->common_vars.txdata[aa][k+frame_parms->samples_per_subframe*LTE_NUMBER_OF_SUBFRAMES_PER_FRAME] &= 0xFFFEFFFE;
      else if (k>(frame_parms->samples_per_subframe*LTE_NUMBER_OF_SUBFRAMES_PER_FRAME))
	ue->common_vars.txdata[aa][k-frame_parms->samples_per_subframe*LTE_NUMBER_OF_SUBFRAMES_PER_FRAME] &= 0xFFFEFFFE;
      else
	ue->common_vars.txdata[aa][k] &= 0xFFFEFFFE;
    }
#endif
#endif
    /*
      only for debug
      LOG_I(PHY,"ul-signal [nr_tti_rx: %d, ulsch_start %d, TA: %d, rxOffset: %d, timing_advance: %d, hw_timing_advance: %d]\n",nr_tti_tx, ulsch_start, ue->N_TA_offset, ue->rx_offset, ue->timing_advance, ue->hw_timing_advance);
      if( (crash == 1) && (nr_tti_tx == 0) )
      {
      LOG_E(PHY,"***** DUMP TX Signal [ulsch_start %d] *****\n",ulsch_start);
      write_output("txBuff.m","txSignal",&ue->common_vars.txdata[aa][ulsch_start],frame_parms->samples_per_subframe,1,1);
      }
    */

  } //nb_antennas_tx

#if UE_TIMING_TRACE
  stop_meas(&ue->ofdm_mod_stats);
#endif

  VCD_SIGNAL_DUMPER_DUMP_FUNCTION_BY_NAME(VCD_SIGNAL_DUMPER_FUNCTIONS_PHY_PROCEDURES_UE_TX_ULSCH_COMMON,VCD_FUNCTION_OUT);

}

void ue_prach_procedures(PHY_VARS_NR_UE *ue,UE_nr_rxtx_proc_t *proc,uint8_t eNB_id,uint8_t abstraction_flag,runmode_t mode) {

  int frame_tx = proc->frame_tx;
  int nr_tti_tx = proc->nr_tti_tx;
  int prach_power;
  PRACH_RESOURCES_t prach_resources_local;

  VCD_SIGNAL_DUMPER_DUMP_FUNCTION_BY_NAME(VCD_SIGNAL_DUMPER_FUNCTIONS_PHY_PROCEDURES_UE_TX_PRACH, VCD_FUNCTION_IN);

  ue->generate_prach=0;

  if (ue->mac_enabled==0){
    ue->prach_resources[eNB_id] = &prach_resources_local;
    prach_resources_local.ra_RNTI = 0xbeef;
    prach_resources_local.ra_PreambleIndex = 0;
  }

  if (ue->mac_enabled==1){
    // ask L2 for RACH transport
    if ((mode != rx_calib_ue) && (mode != rx_calib_ue_med) && (mode != rx_calib_ue_byp) && (mode != no_L2_connect) ) {
      LOG_D(PHY,"Getting PRACH resources\n");
      //ue->prach_resources[eNB_id] = mac_xface->ue_get_rach(ue->Mod_id,
      ue->CC_id,
	frame_tx,
	eNB_id,
	nr_tti_tx);
    LOG_D(PHY,"Got prach_resources for eNB %d address %p, RRCCommon %p\n",eNB_id,ue->prach_resources[eNB_id],UE_mac_inst[ue->Mod_id].radioResourceConfigCommon);
    LOG_D(PHY,"Prach resources %p\n",ue->prach_resources[eNB_id]);
  }
}

if (ue->prach_resources[eNB_id]!=NULL) {

  ue->generate_prach=1;
  ue->prach_cnt=0;
#ifdef SMBV
  ue->prach_resources[eNB_id]->ra_PreambleIndex = 19;
#endif
#ifdef OAI_EMU
  ue->prach_PreambleIndex=ue->prach_resources[eNB_id]->ra_PreambleIndex;
#endif

  if (abstraction_flag == 0) {

    LOG_I(PHY,"mode %d\n",mode);

    if ((ue->mac_enabled==1) && (mode != calib_prach_tx)) {
      ue->tx_power_dBm[nr_tti_tx] = ue->prach_resources[eNB_id]->ra_PREAMBLE_RECEIVED_TARGET_POWER+get_PL(ue->Mod_id,ue->CC_id,eNB_id);
    }
    else {
      ue->tx_power_dBm[nr_tti_tx] = ue->tx_power_max_dBm;
      ue->prach_resources[eNB_id]->ra_PreambleIndex = 19;
    }

    LOG_I(PHY,"[UE  %d][RAPROC] Frame %d, nr_tti_rx %d : Generating PRACH, preamble %d,PL %d,  P0_PRACH %d, TARGET_RECEIVED_POWER %d dBm, PRACH TDD Resource index %d, RA-RNTI %d\n",
	  ue->Mod_id,
	  frame_tx,
	  nr_tti_tx,
	  ue->prach_resources[eNB_id]->ra_PreambleIndex,
	  get_PL(ue->Mod_id,ue->CC_id,eNB_id),
	  ue->tx_power_dBm[nr_tti_tx],
	  ue->prach_resources[eNB_id]->ra_PREAMBLE_RECEIVED_TARGET_POWER,
	  ue->prach_resources[eNB_id]->ra_TDD_map_index,
	  ue->prach_resources[eNB_id]->ra_RNTI);

    ue->tx_total_RE[nr_tti_tx] = 96;

#if defined(EXMIMO) || defined(OAI_USRP) || defined(OAI_BLADERF) || defined(OAI_LMSSDR) || defined(OAI_ADRV9371_ZC706)
    ue->prach_vars[eNB_id]->amp = get_tx_amp(ue->tx_power_dBm[nr_tti_tx],
					     ue->tx_power_max_dBm,
					     ue->frame_parms.N_RB_UL,
					     6);
#else
    ue->prach_vars[eNB_id]->amp = AMP;
#endif
    if ((mode == calib_prach_tx) && (((proc->frame_tx&0xfffe)%100)==0))
      LOG_D(PHY,"[UE  %d][RAPROC] Frame %d, nr_tti_rx %d : PRACH TX power %d dBm, amp %d\n",
	    ue->Mod_id,
	    proc->frame_rx,
	    proc->nr_tti_tx,
	    ue->tx_power_dBm[nr_tti_tx],
	    ue->prach_vars[eNB_id]->amp);


    //      start_meas(&ue->tx_prach);
    VCD_SIGNAL_DUMPER_DUMP_FUNCTION_BY_NAME(VCD_SIGNAL_DUMPER_FUNCTIONS_UE_GENERATE_PRACH, VCD_FUNCTION_IN);
    prach_power = generate_prach(ue,eNB_id,nr_tti_tx,frame_tx);
    VCD_SIGNAL_DUMPER_DUMP_FUNCTION_BY_NAME(VCD_SIGNAL_DUMPER_FUNCTIONS_UE_GENERATE_PRACH, VCD_FUNCTION_OUT);
    //      stop_meas(&ue->tx_prach);
    LOG_D(PHY,"[UE  %d][RAPROC] PRACH PL %d dB, power %d dBm, digital power %d dB (amp %d)\n",
	  ue->Mod_id,
	  get_PL(ue->Mod_id,ue->CC_id,eNB_id),
	  ue->tx_power_dBm[nr_tti_tx],
	  dB_fixed(prach_power),
	  ue->prach_vars[eNB_id]->amp);
  } else {
    UE_transport_info[ue->Mod_id][ue->CC_id].cntl.prach_flag=1;
    UE_transport_info[ue->Mod_id][ue->CC_id].cntl.prach_id=ue->prach_resources[eNB_id]->ra_PreambleIndex;
  }

  if (ue->mac_enabled==1){
    //mac_xface->Msg1_transmitted(ue->Mod_id,
    ue->CC_id,
      frame_tx,
      eNB_id);
 }

LOG_I(PHY,"[UE  %d][RAPROC] Frame %d, nr_tti_rx %d: Generating PRACH (eNB %d) preamble index %d for UL, TX power %d dBm (PL %d dB), l3msg \n",
      ue->Mod_id,frame_tx,nr_tti_tx,eNB_id,
      ue->prach_resources[eNB_id]->ra_PreambleIndex,
      ue->prach_resources[eNB_id]->ra_PREAMBLE_RECEIVED_TARGET_POWER+get_PL(ue->Mod_id,ue->CC_id,eNB_id),
      get_PL(ue->Mod_id,ue->CC_id,eNB_id));

}


// if we're calibrating the PRACH kill the pointer to its resources so that the RA protocol doesn't continue
if (mode == calib_prach_tx)
  ue->prach_resources[eNB_id]=NULL;

LOG_D(PHY,"[UE %d] frame %d nr_tti_rx %d : generate_prach %d, prach_cnt %d\n",
      ue->Mod_id,frame_tx,nr_tti_tx,ue->generate_prach,ue->prach_cnt);

ue->prach_cnt++;

if (ue->prach_cnt==3)
  ue->generate_prach=0;

VCD_SIGNAL_DUMPER_DUMP_FUNCTION_BY_NAME(VCD_SIGNAL_DUMPER_FUNCTIONS_PHY_PROCEDURES_UE_TX_PRACH, VCD_FUNCTION_OUT);
}

#endif

void ue_ulsch_uespec_procedures(PHY_VARS_NR_UE *ue,UE_nr_rxtx_proc_t *proc,uint8_t eNB_id,uint8_t abstraction_flag) {

  int harq_pid;
  int frame_tx=proc->frame_tx;
  int nr_tti_tx=proc->nr_tti_tx;
  unsigned int input_buffer_length;
  int i;
  int aa;
  int tx_amp;
  VCD_SIGNAL_DUMPER_DUMP_FUNCTION_BY_NAME(VCD_SIGNAL_DUMPER_FUNCTIONS_PHY_PROCEDURES_UE_TX_ULSCH_UESPEC,VCD_FUNCTION_IN);

  /* reset harq for tx of current rx slot because it is sure that transmission has already been achieved for this slot */
  set_tx_harq_id(ue->ulsch[ue->current_thread_id[nr_tti_tx]][eNB_id][0], NR_MAX_HARQ_PROCESSES, proc->nr_tti_rx);

  /* get harq pid related to this next tx slot */
  harq_pid = get_tx_harq_id(ue->ulsch[ue->current_thread_id[nr_tti_tx]][eNB_id][0], nr_tti_tx);

#if 0

  int Mod_id = ue->Mod_id;
  int CC_id = ue->CC_id;
  uint8_t Msg3_flag=0;
  uint16_t first_rb, nb_rb;
  uint8_t ulsch_input_buffer[5477] __attribute__ ((aligned(32)));
  uint8_t access_mode;
  uint8_t Nbundled=0;
  uint8_t NbundledCw1=0;
  uint8_t ack_status_cw0=0;
  uint8_t ack_status_cw1=0;
  uint8_t cqi_status = 0;
  uint8_t ri_status  = 0;
  if (ue->mac_enabled == 1) {
    if ((ue->ulsch_Msg3_active[eNB_id] == 1) &&
	(ue->ulsch_Msg3_frame[eNB_id] == frame_tx) &&
	(ue->ulsch_Msg3_subframe[eNB_id] == nr_tti_tx)) { // Initial Transmission of Msg3

      ue->ulsch[eNB_id]->harq_processes[harq_pid]->subframe_scheduling_flag = 1;

      if (ue->ulsch[eNB_id]->harq_processes[harq_pid]->round==0)
	generate_ue_ulsch_params_from_rar(ue,
					  proc,
					  eNB_id);

      ue->ulsch[eNB_id]->power_offset = 14;
      LOG_D(PHY,"[UE  %d][RAPROC] Frame %d: Setting Msg3_flag in nr_tti_rx %d, for harq_pid %d\n",
	    Mod_id,
	    frame_tx,
	    nr_tti_tx,
	    harq_pid);
      Msg3_flag = 1;
    } else {

      /* no pusch has been scheduled on this transmit slot */
      if (harq_pid == NR_MAX_HARQ_PROCESSES) {
	LOG_E(PHY,"[UE%d] Frame %d nr_tti_rx %d ulsch_decoding.c: FATAL ERROR: illegal harq_pid, returning\n",
	      Mod_id,frame_tx, nr_tti_tx);
	//mac_xface->macphy_exit("Error in ulsch_decoding");
	VCD_SIGNAL_DUMPER_DUMP_FUNCTION_BY_NAME(VCD_SIGNAL_DUMPER_FUNCTIONS_PHY_PROCEDURES_UE_TX, VCD_FUNCTION_OUT);
#if UE_TIMING_TRACE
	stop_meas(&ue->phy_proc_tx);
#endif
	return;
      }

      Msg3_flag=0;
    }
  }

  if (ue->ulsch[eNB_id]->harq_processes[harq_pid]->subframe_scheduling_flag == 1) {

    uint8_t isBad = 0;
    if (ue->frame_parms.N_RB_UL <= ue->ulsch[eNB_id]->harq_processes[harq_pid]->first_rb) {
      LOG_D(PHY,"Invalid PUSCH first_RB=%d for N_RB_UL=%d\n",
	    ue->ulsch[eNB_id]->harq_processes[harq_pid]->first_rb,
	    ue->frame_parms.N_RB_UL);
      isBad = 1;
    }
    if (ue->frame_parms.N_RB_UL < ue->ulsch[eNB_id]->harq_processes[harq_pid]->nb_rb) {
      LOG_D(PHY,"Invalid PUSCH num_RB=%d for N_RB_UL=%d\n",
	    ue->ulsch[eNB_id]->harq_processes[harq_pid]->nb_rb,
	    ue->frame_parms.N_RB_UL);
      isBad = 1;
    }
    if (0 > ue->ulsch[eNB_id]->harq_processes[harq_pid]->first_rb) {
      LOG_D(PHY,"Invalid PUSCH first_RB=%d\n",
	    ue->ulsch[eNB_id]->harq_processes[harq_pid]->first_rb);
      isBad = 1;
    }
    if (0 >= ue->ulsch[eNB_id]->harq_processes[harq_pid]->nb_rb) {
      LOG_D(PHY,"Invalid PUSCH num_RB=%d\n",
	    ue->ulsch[eNB_id]->harq_processes[harq_pid]->nb_rb);
      isBad = 1;
    }
    if (ue->frame_parms.N_RB_UL < (ue->ulsch[eNB_id]->harq_processes[harq_pid]->nb_rb + ue->ulsch[eNB_id]->harq_processes[harq_pid]->first_rb)) {
      LOG_D(PHY,"Invalid PUSCH num_RB=%d + first_RB=%d for N_RB_UL=%d\n",
	    ue->ulsch[eNB_id]->harq_processes[harq_pid]->nb_rb,
	    ue->ulsch[eNB_id]->harq_processes[harq_pid]->first_rb,
	    ue->frame_parms.N_RB_UL);
      isBad = 1;
    }
    if ((0 > ue->ulsch[eNB_id]->harq_processes[harq_pid]->rvidx) ||
        (3 < ue->ulsch[eNB_id]->harq_processes[harq_pid]->rvidx)) {
      LOG_D(PHY,"Invalid PUSCH RV index=%d\n", ue->ulsch[eNB_id]->harq_processes[harq_pid]->rvidx);
      isBad = 1;
    }

    if (20 < ue->ulsch[eNB_id]->harq_processes[harq_pid]->mcs) {
      LOG_D(PHY,"Not supported MCS in OAI mcs=%d\n", ue->ulsch[eNB_id]->harq_processes[harq_pid]->mcs);
      isBad = 1;
    }

    if (isBad) {
      LOG_I(PHY,"Skip PUSCH generation!\n");
      ue->ulsch[eNB_id]->harq_processes[harq_pid]->subframe_scheduling_flag = 0;
    }
  }
  if (ue->ulsch[eNB_id]->harq_processes[harq_pid]->subframe_scheduling_flag == 1) {

    ue->generate_ul_signal[eNB_id] = 1;

    // deactivate service request
    // ue->ulsch[eNB_id]->harq_processes[harq_pid]->subframe_scheduling_flag = 0;
    LOG_D(PHY,"Generating PUSCH (Abssubframe: %d.%d): harq-Id: %d, round: %d, MaxReTrans: %d \n",frame_tx,nr_tti_tx,harq_pid,ue->ulsch[eNB_id]->harq_processes[harq_pid]->round,ue->ulsch[eNB_id]->Mlimit);
    if (ue->ulsch[eNB_id]->harq_processes[harq_pid]->round >= (ue->ulsch[eNB_id]->Mlimit - 1))
      {
        LOG_D(PHY,"PUSCH MAX Retransmission achieved ==> send last pusch\n");
        ue->ulsch[eNB_id]->harq_processes[harq_pid]->subframe_scheduling_flag = 0;
        ue->ulsch[eNB_id]->harq_processes[harq_pid]->round  = 0;
      }

    ack_status_cw0 = nr_reset_ack(&ue->frame_parms,
				  ue->dlsch[ue->current_thread_id[proc->nr_tti_rx]][eNB_id][0]->harq_ack,
				  nr_tti_tx,
				  proc->nr_tti_rx,
				  ue->ulsch[eNB_id]->o_ACK,
				  &Nbundled,
				  0);
    ack_status_cw1 = nr_reset_ack(&ue->frame_parms,
				  ue->dlsch[ue->current_thread_id[proc->nr_tti_rx]][eNB_id][1]->harq_ack,
				  nr_tti_tx,
				  proc->nr_tti_rx,
				  ue->ulsch[eNB_id]->o_ACK,
				  &NbundledCw1,
				  1);

    //Nbundled = ue->dlsch[ue->current_thread_id[proc->nr_tti_rx]][eNB_id][0]->harq_ack;
    //ue->ulsch[eNB_id]->bundling = Nbundled;

    first_rb = ue->ulsch[eNB_id]->harq_processes[harq_pid]->first_rb;
    nb_rb = ue->ulsch[eNB_id]->harq_processes[harq_pid]->nb_rb;


    // check Periodic CQI/RI reporting
    cqi_status = ((ue->cqi_report_config[eNB_id].CQI_ReportPeriodic.cqi_PMI_ConfigIndex>0)&&
		  (is_cqi_TXOp(ue,proc,eNB_id)==1));

    ri_status = ((ue->cqi_report_config[eNB_id].CQI_ReportPeriodic.ri_ConfigIndex>0) &&
		 (is_ri_TXOp(ue,proc,eNB_id)==1));

    // compute CQI/RI resources
    compute_cqi_ri_resources(ue, ue->ulsch[eNB_id], eNB_id, ue->ulsch[eNB_id]->rnti, P_RNTI, CBA_RNTI, cqi_status, ri_status);

    if (ack_status_cw0 > 0) {

      // check if we received a PDSCH at nr_tti_tx - 4
      // ==> send ACK/NACK on PUSCH
      if (ue->frame_parms.frame_type == FDD)
	{
	  ue->ulsch[eNB_id]->harq_processes[harq_pid]->O_ACK = ack_status_cw0 + ack_status_cw1;
	}


#if T_TRACER
      if(ue->ulsch[eNB_id]->o_ACK[0])
	{
	  LOG_I(PHY,"PUSCH ACK\n");
	  T(T_UE_PHY_DLSCH_UE_ACK, T_INT(eNB_id), T_INT(frame_tx%1024), T_INT(nr_tti_tx), T_INT(Mod_id), T_INT(ue->dlsch[ue->current_thread_id[proc->nr_tti_rx]][eNB_id][0]->rnti),
	    T_INT(ue->dlsch[ue->current_thread_id[proc->nr_tti_rx]][eNB_id][0]->current_harq_pid));
	}
      else
	{
	  LOG_I(PHY,"PUSCH NACK\n");
	  T(T_UE_PHY_DLSCH_UE_NACK, T_INT(eNB_id), T_INT(frame_tx%1024), T_INT(nr_tti_tx), T_INT(Mod_id), T_INT(ue->dlsch[ue->current_thread_id[proc->nr_tti_rx]][eNB_id][0]->rnti),
	    T_INT(ue->dlsch[ue->current_thread_id[proc->nr_tti_rx]][eNB_id][0]->current_harq_pid));
	}
#endif
#ifdef UE_DEBUG_TRACE
      LOG_I(PHY,"[UE  %d][PDSCH %x] AbsSubFrame %d.%d Generating ACK (%d,%d) for %d bits on PUSCH\n",
	    Mod_id,
	    ue->ulsch[eNB_id]->rnti,
	    frame_tx%1024,nr_tti_tx,
	    ue->ulsch[eNB_id]->o_ACK[0],ue->ulsch[eNB_id]->o_ACK[1],
	    ue->ulsch[eNB_id]->harq_processes[harq_pid]->O_ACK);
#endif
    }

    //#ifdef UE_DEBUG_TRACE
    LOG_I(PHY,
	  "[UE  %d][PUSCH %d] AbsSubframe %d.%d Generating PUSCH : first_rb %d, nb_rb %d, round %d, mcs %d, tbs %d, rv %d, "
	  "cyclic_shift %d (cyclic_shift_common %d,n_DMRS2 %d,n_PRS %d), ACK (%d,%d), O_ACK %d, ack_status_cw0 %d ack_status_cw1 %d bundling %d, Nbundled %d, CQI %d, RI %d\n",
          Mod_id,harq_pid,frame_tx%1024,nr_tti_tx,
          first_rb,nb_rb,
          ue->ulsch[eNB_id]->harq_processes[harq_pid]->round,
          ue->ulsch[eNB_id]->harq_processes[harq_pid]->mcs,
	  ue->ulsch[eNB_id]->harq_processes[harq_pid]->TBS,
          ue->ulsch[eNB_id]->harq_processes[harq_pid]->rvidx,
          (ue->frame_parms.pusch_config_common.ul_ReferenceSignalsPUSCH.cyclicShift+
           ue->ulsch[eNB_id]->harq_processes[harq_pid]->n_DMRS2+
           ue->frame_parms.pusch_config_common.ul_ReferenceSignalsPUSCH.nPRS[nr_tti_tx<<1])%12,
          ue->frame_parms.pusch_config_common.ul_ReferenceSignalsPUSCH.cyclicShift,
          ue->ulsch[eNB_id]->harq_processes[harq_pid]->n_DMRS2,
          ue->frame_parms.pusch_config_common.ul_ReferenceSignalsPUSCH.nPRS[nr_tti_tx<<1],
          ue->ulsch[eNB_id]->o_ACK[0],ue->ulsch[eNB_id]->o_ACK[1],
          ue->ulsch[eNB_id]->harq_processes[harq_pid]->O_ACK,
          ack_status_cw0,
          ack_status_cw1,
          ue->ulsch[eNB_id]->bundling, Nbundled,
          cqi_status,
          ri_status);
    //#endif





    if (Msg3_flag == 1) {
      LOG_I(PHY,"[UE  %d][RAPROC] Frame %d, nr_tti_rx %d Generating (RRCConnectionRequest) Msg3 (nb_rb %d, first_rb %d, round %d, rvidx %d) Msg3: %x.%x.%x|%x.%x.%x.%x.%x.%x\n",Mod_id,frame_tx,
	    nr_tti_tx,
	    ue->ulsch[eNB_id]->harq_processes[harq_pid]->nb_rb,
	    ue->ulsch[eNB_id]->harq_processes[harq_pid]->first_rb,
	    ue->ulsch[eNB_id]->harq_processes[harq_pid]->round,
	    ue->ulsch[eNB_id]->harq_processes[harq_pid]->rvidx,
	    ue->prach_resources[eNB_id]->Msg3[0],
	    ue->prach_resources[eNB_id]->Msg3[1],
	    ue->prach_resources[eNB_id]->Msg3[2],
	    ue->prach_resources[eNB_id]->Msg3[3],
	    ue->prach_resources[eNB_id]->Msg3[4],
	    ue->prach_resources[eNB_id]->Msg3[5],
	    ue->prach_resources[eNB_id]->Msg3[6],
	    ue->prach_resources[eNB_id]->Msg3[7],
	    ue->prach_resources[eNB_id]->Msg3[8]);
#if UE_TIMING_TRACE
      start_meas(&ue->ulsch_encoding_stats);
#endif

      if (abstraction_flag==0) {
	if (ulsch_encoding(ue->prach_resources[eNB_id]->Msg3,
			   ue,
			   harq_pid,
			   eNB_id,
			   proc->nr_tti_rx,
			   ue->transmission_mode[eNB_id],0,0)!=0) {
	  LOG_E(PHY,"ulsch_coding.c: FATAL ERROR: returning\n");
	  //mac_xface->macphy_exit("Error in ulsch_coding");
	  VCD_SIGNAL_DUMPER_DUMP_FUNCTION_BY_NAME(VCD_SIGNAL_DUMPER_FUNCTIONS_PHY_PROCEDURES_UE_TX, VCD_FUNCTION_OUT);
#if UE_TIMING_TRACE
	  stop_meas(&ue->phy_proc_tx);
	  printf("------FULL TX PROC : %5.2f ------\n",ue->phy_proc_tx.p_time/(cpuf*1000.0));
#endif
	  return;
	}
      }

#ifdef PHY_ABSTRACTION
      else {
        ulsch_encoding_emul(ue->prach_resources[eNB_id]->Msg3,ue,eNB_id,proc->nr_tti_rx,harq_pid,0);
      }

#endif

#if UE_TIMING_TRACE
      stop_meas(&ue->ulsch_encoding_stats);
#endif
      if (ue->mac_enabled == 1) {
	// signal MAC that Msg3 was sent
	//mac_xface->Msg3_transmitted(Mod_id,
	CC_id,
	  frame_tx,
	  eNB_id);
    }
  } // Msg3_flag==1
  else {
    input_buffer_length = ue->ulsch[eNB_id]->harq_processes[harq_pid]->TBS/8;

    if (ue->mac_enabled==1) {
      //  LOG_D(PHY,"[UE  %d] ULSCH : Searching for MAC SDUs\n",Mod_id);
      if (ue->ulsch[eNB_id]->harq_processes[harq_pid]->round==0) {
	//if (ue->ulsch[eNB_id]->harq_processes[harq_pid]->calibration_flag == 0) {
	access_mode=SCHEDULED_ACCESS;
	//mac_xface->ue_get_sdu(Mod_id,
        CC_id,
	  frame_tx,
	  proc->subframe_tx,
	  nr_tti_tx%(ue->frame_parms.ttis_per_subframe),
	  eNB_id,
	  ulsch_input_buffer,
	  input_buffer_length,
	  &access_mode);
    }

#ifdef DEBUG_PHY_PROC
#ifdef DEBUG_ULSCH
    LOG_D(PHY,"[UE] Frame %d, nr_tti_rx %d : ULSCH SDU (TX harq_pid %d)  (%d bytes) : \n",frame_tx,nr_tti_tx,harq_pid, ue->ulsch[eNB_id]->harq_processes[harq_pid]->TBS>>3);

    for (i=0; i<ue->ulsch[eNB_id]->harq_processes[harq_pid]->TBS>>3; i++)
      LOG_T(PHY,"%x.",ulsch_input_buffer[i]);

    LOG_T(PHY,"\n");
#endif
#endif
  }
  else {
    unsigned int taus(void);

    for (i=0; i<input_buffer_length; i++)
      ulsch_input_buffer[i]= (uint8_t)(taus()&0xff);

  }

#if UE_TIMING_TRACE
  start_meas(&ue->ulsch_encoding_stats);
#endif
  if (abstraction_flag==0) {

    if (ulsch_encoding(ulsch_input_buffer,
		       ue,
		       harq_pid,
		       eNB_id,
		       proc->nr_tti_rx,
		       ue->transmission_mode[eNB_id],0,
		       Nbundled)!=0) {
      LOG_E(PHY,"ulsch_coding.c: FATAL ERROR: returning\n");
      VCD_SIGNAL_DUMPER_DUMP_FUNCTION_BY_NAME(VCD_SIGNAL_DUMPER_FUNCTIONS_PHY_PROCEDURES_UE_TX, VCD_FUNCTION_OUT);
#if UE_TIMING_TRACE
      stop_meas(&ue->phy_proc_tx);
#endif
      return;
    }
  }

#ifdef PHY_ABSTRACTION
  else {
    ulsch_encoding_emul(ulsch_input_buffer,ue,eNB_id,proc->nr_tti_rx,harq_pid,0);
  }

#endif
#if UE_TIMING_TRACE
  stop_meas(&ue->ulsch_encoding_stats);
#endif
}

if (abstraction_flag == 0) {
  if (ue->mac_enabled==1) {
    nr_pusch_power_cntl(ue,proc,eNB_id,1, abstraction_flag);
    ue->tx_power_dBm[nr_tti_tx] = ue->ulsch[eNB_id]->Po_PUSCH;
  }
  else {
    ue->tx_power_dBm[nr_tti_tx] = ue->tx_power_max_dBm;
  }
  ue->tx_total_RE[nr_tti_tx] = nb_rb*12;

#if defined(EXMIMO) || defined(OAI_USRP) || defined(OAI_BLADERF) || defined(OAI_LMSSDR) || defined(OAI_ADRV9371_ZC706)
  tx_amp = get_tx_amp(ue->tx_power_dBm[nr_tti_tx],
		      ue->tx_power_max_dBm,
		      ue->frame_parms.N_RB_UL,
		      nb_rb);
#else
  tx_amp = AMP;
#endif
#if T_TRACER
  T(T_UE_PHY_PUSCH_TX_POWER, T_INT(eNB_id),T_INT(Mod_id), T_INT(frame_tx%1024), T_INT(nr_tti_tx),T_INT(ue->tx_power_dBm[nr_tti_tx]),
    T_INT(tx_amp),T_INT(ue->ulsch[eNB_id]->f_pusch),T_INT(get_PL(Mod_id,0,eNB_id)),T_INT(nb_rb));
#endif

#ifdef UE_DEBUG_TRACE
  LOG_I(PHY,"[UE  %d][PUSCH %d] AbsSubFrame %d.%d, generating PUSCH, Po_PUSCH: %d dBm (max %d dBm), amp %d\n",
	Mod_id,harq_pid,frame_tx%1024,nr_tti_tx,ue->tx_power_dBm[nr_tti_tx],ue->tx_power_max_dBm, tx_amp);
#endif

  if (tx_amp>100)
    tx_amp =100;

  //LOG_I(PHY,"[UE  %d][PUSCH %d] after AbsSubFrame %d.%d, generating PUSCH, Po_PUSCH: %d dBm (max %d dBm), amp %d\n",
  //    Mod_id,harq_pid,frame_tx%1024,nr_tti_tx,ue->tx_power_dBm[nr_tti_tx],ue->tx_power_max_dBm, tx_amp);

      
#if UE_TIMING_TRACE

  start_meas(&ue->ulsch_modulation_stats);
#endif
  ulsch_modulation(ue->common_vars.txdataF,
		   tx_amp,
		   frame_tx,
		   nr_tti_tx,
		   &ue->frame_parms,
		   ue->ulsch[eNB_id]);
  for (aa=0; aa<1/*frame_parms->nb_antennas_tx*/; aa++)
    generate_drs_pusch(ue,
		       proc,
		       eNB_id,
		       tx_amp,
		       nr_tti_tx,
		       first_rb,
		       nb_rb,
		       aa);
#if UE_TIMING_TRACE
  stop_meas(&ue->ulsch_modulation_stats);
#endif
 }

if (abstraction_flag==1) {
  // clear SR
  ue->sr[nr_tti_tx]=0;
 }
} // subframe_scheduling_flag==1

VCD_SIGNAL_DUMPER_DUMP_FUNCTION_BY_NAME(VCD_SIGNAL_DUMPER_FUNCTIONS_PHY_PROCEDURES_UE_TX_ULSCH_UESPEC,VCD_FUNCTION_OUT);

#endif

}

#if 0

void ue_srs_procedures(PHY_VARS_NR_UE *ue,UE_nr_rxtx_proc_t *proc,uint8_t eNB_id,uint8_t abstraction_flag)
{

  //NR_DL_FRAME_PARMS *frame_parms = &ue->frame_parms;
  //int8_t  frame_tx    = proc->frame_tx;
  int8_t  nr_tti_tx = proc->nr_tti_tx;
  int16_t tx_amp;
  int16_t Po_SRS;
  uint8_t nb_rb_srs;

  SOUNDINGRS_UL_CONFIG_DEDICATED *pSoundingrs_ul_config_dedicated=&ue->soundingrs_ul_config_dedicated[eNB_id];
  uint8_t isSrsTxOccasion = pSoundingrs_ul_config_dedicated->srsUeSubframe;

  if(isSrsTxOccasion)
    {
      ue->generate_ul_signal[eNB_id] = 1;
      if (ue->mac_enabled==1)
	{
	  srs_power_cntl(ue,proc,eNB_id, (uint8_t*)(&nb_rb_srs), abstraction_flag);
	  Po_SRS = ue->ulsch[eNB_id]->Po_SRS;
	}
      else
	{
	  Po_SRS = ue->tx_power_max_dBm;
	}

#if defined(EXMIMO) || defined(OAI_USRP) || defined(OAI_BLADERF) || defined(OAI_LMSSDR) || defined(OAI_ADRV9371_ZC706)
      if (ue->mac_enabled==1)
	{
	  tx_amp = get_tx_amp(Po_SRS,
			      ue->tx_power_max_dBm,
			      ue->frame_parms.N_RB_UL,
			      nb_rb_srs);
	}
      else
	{
	  tx_amp = AMP;
	}
#else
      tx_amp = AMP;
#endif
      LOG_D(PHY,"SRS PROC; TX_MAX_POWER %d, Po_SRS %d, NB_RB_UL %d, NB_RB_SRS %d TX_AMPL %d\n",ue->tx_power_max_dBm,
            Po_SRS,
            ue->frame_parms.N_RB_UL,
            nb_rb_srs,
            tx_amp);

      uint16_t nsymb = (ue->frame_parms.Ncp==0) ? 14:12;
      uint16_t symbol_offset = (int)ue->frame_parms.ofdm_symbol_size*((nr_tti_tx*nsymb)+(nsymb-1));
      generate_srs(&ue->frame_parms,
		   &ue->soundingrs_ul_config_dedicated[eNB_id],
		   &ue->common_vars.txdataF[eNB_id][symbol_offset],
		   tx_amp,
		   nr_tti_tx);
    }
}

int16_t get_pucch2_cqi(PHY_VARS_NR_UE *ue,int eNB_id,int *len) {

  if ((ue->transmission_mode[eNB_id]<4)||
      (ue->transmission_mode[eNB_id]==7)) { // Mode 1-0 feedback
    // 4-bit CQI message
    /*LOG_I(PHY,"compute CQI value, TM %d, length 4, Cqi Avg %d, value %d \n", ue->transmission_mode[eNB_id],
      ue->measurements.wideband_cqi_avg[eNB_id],
      sinr2cqi((double)ue->measurements.wideband_cqi_avg[eNB_id],
      ue->transmission_mode[eNB_id]));*/
    *len=4;
    return(sinr2cqi((double)ue->measurements.wideband_cqi_avg[eNB_id],
		    ue->transmission_mode[eNB_id]));
  }
  else { // Mode 1-1 feedback, later
    //LOG_I(PHY,"compute CQI value, TM %d, length 0, Cqi Avg 0 \n", ue->transmission_mode[eNB_id]);
    *len=0;
    // 2-antenna ports RI=1, 6 bits (2 PMI, 4 CQI)

    // 2-antenna ports RI=2, 8 bits (1 PMI, 7 CQI/DIFF CQI)
    return(0);
  }
}


int16_t get_pucch2_ri(PHY_VARS_NR_UE *ue,int eNB_id) {

  return(1);
}


void get_pucch_param(PHY_VARS_NR_UE    *ue,
                     UE_nr_rxtx_proc_t *proc,
                     uint8_t        *ack_payload,
                     PUCCH_FMT_t    format,
                     uint8_t        eNB_id,
                     uint8_t        SR,
                     uint8_t        cqi_report,
                     uint16_t       *pucch_resource,
                     uint8_t        *pucch_payload,
                     uint16_t       *plength)
{

  switch (format) {
  case pucch_format1:
    {
      pucch_resource[0] = ue->scheduling_request_config[eNB_id].sr_PUCCH_ResourceIndex;
      pucch_payload[0]  = 0; // payload is ignored in case of format1
      pucch_payload[1]  = 0; // payload is ignored in case of format1
    }
    break;

  case pucch_format1a:
  case pucch_format1b:
    {
      pucch_resource[0] = nr_get_n1_pucch(ue,
					  proc,
					  ue->dlsch[ue->current_thread_id[proc->nr_tti_rx]][eNB_id][0]->harq_ack,
					  eNB_id,
					  ack_payload,
					  SR);
      pucch_payload[0]  = ack_payload[0];
      pucch_payload[1]  = ack_payload[1];
      //pucch_payload[1]  = 1;
    }
    break;

  case pucch_format2:
    {
      pucch_resource[0]    = ue->cqi_report_config[eNB_id].CQI_ReportPeriodic.cqi_PUCCH_ResourceIndex;
      if(cqi_report)
        {
	  pucch_payload[0] = get_pucch2_cqi(ue,eNB_id,(int*)plength);
        }
      else
        {
	  *plength = 1;
	  pucch_payload[0] = get_pucch2_ri(ue,eNB_id);
        }
    }
    break;

  case pucch_format2a:
  case pucch_format2b:
    LOG_E(PHY,"NO Resource available for PUCCH 2a/2b \n");
    break;

  case pucch_format3:
    fprintf(stderr, "PUCCH format 3 not handled\n");
    abort();
  }
}

#ifdef NR_PUCCH_SCHED
void ue_nr_pucch_procedures(PHY_VARS_NR_UE *ue,UE_nr_rxtx_proc_t *proc,uint8_t eNB_id,uint8_t abstraction_flag) {
}
#endif

void ue_pucch_procedures(PHY_VARS_NR_UE *ue,UE_nr_rxtx_proc_t *proc,uint8_t eNB_id,uint8_t abstraction_flag) {


  uint8_t  pucch_ack_payload[2];
  uint16_t pucch_resource;
  ANFBmode_t bundling_flag;
  PUCCH_FMT_t format;

  uint8_t  SR_payload;
  uint8_t  pucch_payload[2];
  uint16_t len;

  NR_DL_FRAME_PARMS *frame_parms = &ue->frame_parms;
  int frame_tx=proc->frame_tx;
  int nr_tti_tx=proc->nr_tti_tx;
  int Mod_id = ue->Mod_id;
  int CC_id = ue->CC_id;
  int tx_amp;
  int16_t Po_PUCCH;
  uint8_t ack_status_cw0=0;
  uint8_t ack_status_cw1=0;
  uint8_t nb_cw=0;
  uint8_t cqi_status=0;
  uint8_t ri_status=0;

  VCD_SIGNAL_DUMPER_DUMP_FUNCTION_BY_NAME(VCD_SIGNAL_DUMPER_FUNCTIONS_PHY_PROCEDURES_UE_TX_PUCCH,VCD_FUNCTION_IN);

  SOUNDINGRS_UL_CONFIG_DEDICATED *pSoundingrs_ul_config_dedicated=&ue->soundingrs_ul_config_dedicated[eNB_id];

  // 36.213 8.2
  /*if ackNackSRS_SimultaneousTransmission ==  TRUE and in the cell specific SRS subframes UE shall transmit
    ACK/NACK and SR using the shortened PUCCH format. This shortened PUCCH format shall be used in a cell
    specific SRS nr_tti_rx even if the UE does not transmit SRS in that nr_tti_rx
  */

  int harq_pid = nr_subframe2harq_pid(&ue->frame_parms,
				      frame_tx,
				      nr_tti_tx);

  if(ue->ulsch[eNB_id]->harq_processes[harq_pid]->subframe_scheduling_flag)
    {
      LOG_D(PHY,"PUSCH is programmed on this nr_tti_rx [pid %d] AbsSuframe %d.%d ==> Skip PUCCH transmission \n",harq_pid,frame_tx,nr_tti_tx);
      VCD_SIGNAL_DUMPER_DUMP_FUNCTION_BY_NAME(VCD_SIGNAL_DUMPER_FUNCTIONS_PHY_PROCEDURES_UE_TX_PUCCH,VCD_FUNCTION_OUT);
      return;
    }

  uint8_t isShortenPucch = (pSoundingrs_ul_config_dedicated->srsCellSubframe && frame_parms->soundingrs_ul_config_common.ackNackSRS_SimultaneousTransmission);

  bundling_flag = ue->pucch_config_dedicated[eNB_id].tdd_AckNackFeedbackMode;

  if ((frame_parms->frame_type==FDD) ||
      (bundling_flag==bundling)    ||
      ((frame_parms->frame_type==TDD)&&(frame_parms->tdd_config==1)&&((nr_tti_tx!=2)||(nr_tti_tx!=7)))) {
    format = pucch_format1a;
    LOG_D(PHY,"[UE] PUCCH 1a\n");
  } else {
    format = pucch_format1b;
    LOG_D(PHY,"[UE] PUCCH 1b\n");
  }

  // Part - I
  // Collect feedback that should be transmitted at this nr_tti_rx
  // - SR
  // - ACK/NACK
  // - CQI
  // - RI

  SR_payload = 0;
  if (nr_is_SR_TXOp(ue,proc,eNB_id)==1)
    {
      if (ue->mac_enabled==1) {
	SR_payload = mac_xface->ue_get_SR(Mod_id,
					  CC_id,
					  frame_tx,
					  eNB_id,
					  ue->pdcch_vars[ue->current_thread_id[proc->nr_tti_rx]][eNB_id]->crnti,
					  nr_tti_tx); // nr_tti_rx used for meas gap
      }
      else {
	SR_payload = 1;
      }
    }

  ack_status_cw0 = nr_get_ack(&ue->frame_parms,
			      ue->dlsch[ue->current_thread_id[proc->nr_tti_rx]][eNB_id][0]->harq_ack,
			      nr_tti_tx,
			      proc->nr_tti_rx,
			      pucch_ack_payload,
			      0);

  ack_status_cw1 = nr_get_ack(&ue->frame_parms,
			      ue->dlsch[ue->current_thread_id[proc->nr_tti_rx]][eNB_id][1]->harq_ack,
			      nr_tti_tx,
			      proc->nr_tti_rx,
			      pucch_ack_payload,
			      1);

  nb_cw = ( (ack_status_cw0 != 0) ? 1:0) + ( (ack_status_cw1 != 0) ? 1:0);

  cqi_status = ((ue->cqi_report_config[eNB_id].CQI_ReportPeriodic.cqi_PMI_ConfigIndex>0)&&
		(is_cqi_TXOp(ue,proc,eNB_id)==1));

  ri_status = ((ue->cqi_report_config[eNB_id].CQI_ReportPeriodic.ri_ConfigIndex>0) &&
	       (is_ri_TXOp(ue,proc,eNB_id)==1));

  // Part - II
  // if nothing to report ==> exit function
  if( (nb_cw==0) && (SR_payload==0) && (cqi_status==0) && (ri_status==0) )
    {
      LOG_D(PHY,"PUCCH No feedback AbsSubframe %d.%d SR_payload %d nb_cw %d pucch_ack_payload[0] %d pucch_ack_payload[1] %d cqi_status %d Return \n",
            frame_tx%1024, nr_tti_tx, SR_payload, nb_cw, pucch_ack_payload[0], pucch_ack_payload[1], cqi_status);
      return;
    }

  // Part - III
  // Decide which PUCCH format should be used if needed
  format = get_pucch_format(frame_parms->frame_type,
                            frame_parms->Ncp,
                            SR_payload,
                            nb_cw,
                            cqi_status,
                            ri_status,
                            bundling_flag);
  // Determine PUCCH resources and payload: mandatory for pucch encoding
  get_pucch_param(ue,
                  proc,
                  pucch_ack_payload,
                  format,
                  eNB_id,
                  SR_payload,
                  cqi_status,
                  &pucch_resource,
                  (uint8_t *)&pucch_payload,
                  &len);


  LOG_D(PHY,"PUCCH feedback AbsSubframe %d.%d SR %d NbCW %d (%d %d) AckNack %d.%d CQI %d RI %d format %d pucch_resource %d pucch_payload %d %d \n",
	frame_tx%1024, nr_tti_tx, SR_payload, nb_cw, ack_status_cw0, ack_status_cw1, pucch_ack_payload[0], pucch_ack_payload[1], cqi_status, ri_status, format, pucch_resource,pucch_payload[0],pucch_payload[1]);

  // Part - IV
  // Generate PUCCH signal
  ue->generate_ul_signal[eNB_id] = 1;

  switch (format) {
  case pucch_format1:
  case pucch_format1a:
  case pucch_format1b:
    {
      if (ue->mac_enabled == 1) {
	Po_PUCCH = nr_pucch_power_cntl(ue,proc,nr_tti_tx,eNB_id,format);
      }
      else {
	Po_PUCCH = ue->tx_power_max_dBm;
      }
      ue->tx_power_dBm[nr_tti_tx] = Po_PUCCH;
      ue->tx_total_RE[nr_tti_tx] = 12;

#if defined(EXMIMO) || defined(OAI_USRP) || defined(OAI_BLADERF) || defined(OAI_LMSSDR) || defined(OAI_ADRV9371_ZC706)
      tx_amp = get_tx_amp(Po_PUCCH,
			  ue->tx_power_max_dBm,
			  ue->frame_parms.N_RB_UL,
			  1);
#else
      tx_amp = AMP;
#endif
#if T_TRACER
      T(T_UE_PHY_PUCCH_TX_POWER, T_INT(eNB_id),T_INT(Mod_id), T_INT(frame_tx%1024), T_INT(nr_tti_tx),T_INT(ue->tx_power_dBm[nr_tti_tx]),
	T_INT(tx_amp),T_INT(ue->dlsch[ue->current_thread_id[proc->nr_tti_rx]][eNB_id][0]->g_pucch),T_INT(get_PL(ue->Mod_id,ue->CC_id,eNB_id)));
#endif

#ifdef UE_DEBUG_TRACE
      if(format == pucch_format1)
	{
          LOG_I(PHY,"[UE  %d][SR %x] AbsSubframe %d.%d Generating PUCCH 1 (SR for PUSCH), an_srs_simultanous %d, shorten_pucch %d, n1_pucch %d, Po_PUCCH %d\n",
		Mod_id,
		ue->dlsch[ue->current_thread_id[proc->nr_tti_rx]][eNB_id][0]->rnti,
		frame_tx%1024, nr_tti_tx,
		frame_parms->soundingrs_ul_config_common.ackNackSRS_SimultaneousTransmission,
		isShortenPucch,
		ue->scheduling_request_config[eNB_id].sr_PUCCH_ResourceIndex,
		Po_PUCCH);
	}
      else
	{
          if (SR_payload>0) {
	    LOG_I(PHY,"[UE  %d][SR %x] AbsSubFrame %d.%d Generating PUCCH %s payload %d,%d (with SR for PUSCH), an_srs_simultanous %d, shorten_pucch %d, n1_pucch %d, Po_PUCCH %d, amp %d\n",
		  Mod_id,
		  ue->dlsch[ue->current_thread_id[proc->nr_tti_rx]][eNB_id][0]->rnti,
		  frame_tx % 1024, nr_tti_tx,
		  (format == pucch_format1a? "1a": (
						    format == pucch_format1b? "1b" : "??")),
		  pucch_ack_payload[0],pucch_ack_payload[1],
		  frame_parms->soundingrs_ul_config_common.ackNackSRS_SimultaneousTransmission,
		  isShortenPucch,
		  pucch_resource,
		  Po_PUCCH,
		  tx_amp);
          } else {
	    LOG_I(PHY,"[UE  %d][PDSCH %x] AbsSubFrame %d.%d rx_offset_diff: %d, Generating PUCCH %s, an_srs_simultanous %d, shorten_pucch %d, n1_pucch %d, b[0]=%d,b[1]=%d (SR_Payload %d), Po_PUCCH %d, amp %d\n",
		  Mod_id,
		  ue->dlsch[ue->current_thread_id[proc->nr_tti_rx]][eNB_id][0]->rnti,
		  frame_tx%1024, nr_tti_tx,ue->rx_offset_diff,
		  (format == pucch_format1a? "1a": (
						    format == pucch_format1b? "1b" : "??")),
		  frame_parms->soundingrs_ul_config_common.ackNackSRS_SimultaneousTransmission,
		  isShortenPucch,
		  pucch_resource,pucch_payload[0],pucch_payload[1],SR_payload,
		  Po_PUCCH,
		  tx_amp);
          }
	}
#endif

#if T_TRACER
      if(pucch_payload[0])
	{
          T(T_UE_PHY_DLSCH_UE_ACK, T_INT(eNB_id), T_INT(frame_tx%1024), T_INT(nr_tti_tx), T_INT(Mod_id), T_INT(ue->dlsch[ue->current_thread_id[proc->nr_tti_rx]][eNB_id][0]->rnti),
	    T_INT(ue->dlsch[ue->current_thread_id[proc->nr_tti_rx]][eNB_id][0]->current_harq_pid));
	}
      else
	{
          T(T_UE_PHY_DLSCH_UE_NACK, T_INT(eNB_id), T_INT(frame_tx%1024), T_INT(nr_tti_tx), T_INT(Mod_id), T_INT(ue->dlsch[ue->current_thread_id[proc->nr_tti_rx]][eNB_id][0]->rnti),
	    T_INT(ue->dlsch[ue->current_thread_id[proc->nr_tti_rx]][eNB_id][0]->current_harq_pid));
	}
#endif

      if (abstraction_flag == 0) {

	generate_pucch1x(ue->common_vars.txdataF,
			 &ue->frame_parms,
			 ue->ncs_cell,
			 format,
			 &ue->pucch_config_dedicated[eNB_id],
			 pucch_resource,
			 isShortenPucch,  // shortened format
			 pucch_payload,
			 tx_amp,
			 nr_tti_tx);

      } else {
#ifdef PHY_ABSTRACTION
	LOG_D(PHY,"Calling generate_pucch_emul ... (ACK %d %d, SR %d)\n",pucch_ack_payload[0],pucch_ack_payload[1],SR_payload);
	generate_pucch_emul(ue,
			    proc,
			    format,
			    ue->frame_parms.pucch_config_common.nCS_AN,
			    pucch_payload,
			    SR_payload);
#endif
      }
    }
    break;


  case pucch_format2:
    {
      if (ue->mac_enabled == 1) {
	Po_PUCCH = nr_pucch_power_cntl(ue,proc,nr_tti_tx,eNB_id,format);
      }
      else {
	Po_PUCCH = ue->tx_power_max_dBm;
      }
      ue->tx_power_dBm[nr_tti_tx] = Po_PUCCH;
      ue->tx_total_RE[nr_tti_tx] = 12;

#if defined(EXMIMO) || defined(OAI_USRP) || defined(OAI_BLADERF) || defined(OAI_LMSSDR) || defined(OAI_ADRV9371_ZC706)
      tx_amp =  get_tx_amp(Po_PUCCH,
			   ue->tx_power_max_dBm,
			   ue->frame_parms.N_RB_UL,
			   1);
#else
      tx_amp = AMP;
#endif
#if T_TRACER
      T(T_UE_PHY_PUCCH_TX_POWER, T_INT(eNB_id),T_INT(Mod_id), T_INT(frame_tx%1024), T_INT(nr_tti_tx),T_INT(ue->tx_power_dBm[nr_tti_tx]),
	T_INT(tx_amp),T_INT(ue->dlsch[ue->current_thread_id[proc->nr_tti_rx]][eNB_id][0]->g_pucch),T_INT(get_PL(ue->Mod_id,ue->CC_id,eNB_id)));
#endif
#ifdef UE_DEBUG_TRACE
      LOG_I(PHY,"[UE  %d][RNTI %x] AbsSubFrame %d.%d Generating PUCCH 2 (RI or CQI), Po_PUCCH %d, isShortenPucch %d, amp %d\n",
	    Mod_id,
	    ue->dlsch[ue->current_thread_id[proc->nr_tti_rx]][eNB_id][0]->rnti,
	    frame_tx%1024, nr_tti_tx,
	    Po_PUCCH,
	    isShortenPucch,
	    tx_amp);
#endif
      generate_pucch2x(ue->common_vars.txdataF,
		       &ue->frame_parms,
		       ue->ncs_cell,
		       format,
		       &ue->pucch_config_dedicated[eNB_id],
		       pucch_resource,
		       pucch_payload,
		       len,          // A
		       0,            // B2 not needed
		       tx_amp,
		       nr_tti_tx,
		       ue->pdcch_vars[ue->current_thread_id[proc->nr_tti_rx]][eNB_id]->crnti);
    }
    break;

  case pucch_format2a:
    LOG_D(PHY,"[UE  %d][RNTI %x] AbsSubFrame %d.%d Generating PUCCH 2a (RI or CQI) Ack/Nack 1bit \n",
	  Mod_id,
	  ue->dlsch[ue->current_thread_id[proc->nr_tti_rx]][eNB_id][0]->rnti,
	  frame_tx%1024, nr_tti_tx);
    break;
  case pucch_format2b:
    LOG_D(PHY,"[UE  %d][RNTI %x] AbsSubFrame %d.%d Generating PUCCH 2b (RI or CQI) Ack/Nack 2bits\n",
	  Mod_id,
	  ue->dlsch[ue->current_thread_id[proc->nr_tti_rx]][eNB_id][0]->rnti,
	  frame_tx%1024, nr_tti_tx);
    break;
  default:
    break;
  }

  VCD_SIGNAL_DUMPER_DUMP_FUNCTION_BY_NAME(VCD_SIGNAL_DUMPER_FUNCTIONS_PHY_PROCEDURES_UE_TX_PUCCH,VCD_FUNCTION_OUT);

}


void phy_procedures_UE_TX(PHY_VARS_NR_UE *ue,UE_nr_rxtx_proc_t *proc,uint8_t eNB_id,uint8_t abstraction_flag,runmode_t mode,relaying_type_t r_type) {


  NR_DL_FRAME_PARMS *frame_parms=&ue->frame_parms;
  //int32_t ulsch_start=0;
  int nr_tti_tx = proc->nr_tti_tx;
  int frame_tx = proc->frame_tx;
  unsigned int aa;
  uint8_t isSubframeSRS;

  /*
  uint8_t next1_thread_id = ue->current_thread_id[proc->nr_tti_rx]== (RX_NB_TH-1) ? 0:(ue->current_thread_id[proc->nr_tti_rx]+1);
  uint8_t next2_thread_id = next1_thread_id== (RX_NB_TH-1) ? 0:(next1_thread_id+1);
  */

  VCD_SIGNAL_DUMPER_DUMP_FUNCTION_BY_NAME(VCD_SIGNAL_DUMPER_FUNCTIONS_PHY_PROCEDURES_UE_TX,VCD_FUNCTION_IN);

  LOG_D(PHY,"****** start TX-Chain for AbsSubframe %d.%d ******\n", frame_tx, nr_tti_tx);
#if T_TRACER
  T(T_UE_PHY_UL_TICK, T_INT(ue->Mod_id), T_INT(frame_tx%1024), T_INT(nr_tti_tx));
#endif

  ue->generate_ul_signal[eNB_id] = 0;
#if UE_TIMING_TRACE
  start_meas(&ue->phy_proc_tx);
#endif

#ifdef EMOS
  //phy_procedures_emos_UE_TX(next_slot);
#endif

  ue->tx_power_dBm[nr_tti_tx]=-127;

  if (abstraction_flag==0) {
    for (aa=0; aa<frame_parms->nb_antennas_tx; aa++) {
      memset(&ue->common_vars.txdataF[aa][nr_tti_tx*frame_parms->ofdm_symbol_size*frame_parms->symbols_per_tti],
	     0,
	     frame_parms->ofdm_symbol_size*frame_parms->symbols_per_tti*sizeof(int32_t));
    }
  }

  if (ue->UE_mode[eNB_id] != PRACH) {
    // check cell srs nr_tti_rx and ue srs nr_tti_rx. This has an impact on pusch encoding
    isSubframeSRS = nr_is_srs_occasion_common(&ue->frame_parms,proc->frame_tx,proc->nr_tti_tx);

    ue_compute_srs_occasion(ue,proc,eNB_id,isSubframeSRS);

    ue_ulsch_uespec_procedures(ue,proc,eNB_id,abstraction_flag);

  }

  if (ue->UE_mode[eNB_id] == PUSCH) {
    // check if we need to use PUCCH 1a/1b
    ue_pucch_procedures(ue,proc,eNB_id,abstraction_flag);
    // check if we need to use SRS
    ue_srs_procedures(ue,proc,eNB_id,abstraction_flag);
  } // UE_mode==PUSCH


#ifdef CBA

  if ((ue->ulsch[eNB_id]->harq_processes[harq_pid]->subframe_cba_scheduling_flag >= 1) &&
      (ue->ulsch[eNB_id]->harq_processes[harq_pid]->status == CBA_ACTIVE)) {
    ue->ulsch[eNB_id]->harq_processes[harq_pid]->subframe_scheduling_flag=0; //-=1
    //  ue->ulsch[eNB_id]->harq_processes[harq_pid]->status= IDLE;
    first_rb = ue->ulsch[eNB_id]->harq_processes[harq_pid]->first_rb;
    nb_rb = ue->ulsch[eNB_id]->harq_processes[harq_pid]->nb_rb;
    //cba_mcs=ue->ulsch[eNB_id]->harq_processes[harq_pid]->mcs;
    input_buffer_length = ue->ulsch[eNB_id]->harq_processes[harq_pid]->TBS/8;
    access_mode=CBA_ACCESS;

    LOG_D(PHY,"[UE %d] Frame %d, nr_tti_rx %d: CBA num dci %d\n",
	  Mod_id,frame_tx,nr_tti_tx,
	  ue->ulsch[eNB_id]->num_cba_dci[nr_tti_tx]);

    /*mac_xface->ue_get_sdu(Mod_id,
      CC_id,
      frame_tx,
      proc->subframe_tx,
      nr_tti_tx%(ue->frame_parms.ttis_per_subframe),
      eNB_id,
      ulsch_input_buffer,
      input_buffer_length,
      &access_mode);*/

    ue->ulsch[eNB_id]->num_cba_dci[nr_tti_tx]=0;

    if (access_mode > UNKNOWN_ACCESS) {

      if (abstraction_flag==0) {
        if (ulsch_encoding(ulsch_input_buffer,
                           ue,
                           harq_pid,
                           eNB_id,
                           proc->nr_tti_rx,
                           ue->transmission_mode[eNB_id],0,
                           0)!=0) {  //  Nbundled, to be updated!!!!
          LOG_E(PHY,"ulsch_coding.c: FATAL ERROR: returning\n");
          return;
        }
      }

#ifdef PHY_ABSTRACTION
      else {
        ulsch_encoding_emul(ulsch_input_buffer,ue,eNB_id,proc->nr_tti_rx,harq_pid,0);
      }

#endif
    } else {
      ue->ulsch[eNB_id]->harq_processes[harq_pid]->status= IDLE;
      //reset_cba_uci(ue->ulsch[eNB_id]->o);
      LOG_N(PHY,"[UE %d] Frame %d, nr_tti_rx %d: CBA transmission cancelled or postponed\n",
	    Mod_id, frame_tx,nr_tti_tx);
    }
  }

#endif // end CBA


  if (abstraction_flag == 0) {
    ulsch_common_procedures(ue,proc, (ue->generate_ul_signal[eNB_id] == 0));
  } // mode != PRACH


  if ((ue->UE_mode[eNB_id] == PRACH) &&
      (ue->frame_parms.prach_config_common.prach_Config_enabled==1)) {

    // check if we have PRACH opportunity

    if (is_prach_subframe(&ue->frame_parms,frame_tx,nr_tti_tx)) {

      ue_prach_procedures(ue,proc,eNB_id,abstraction_flag,mode);
    }
  } // mode is PRACH
  else {
    ue->generate_prach=0;
  }

  // reset DL ACK/NACK status
  uint8_t N_bundled = 0;
  if (ue->dlsch[ue->current_thread_id[proc->nr_tti_rx]][eNB_id][0] != NULL)
    {
      nr_reset_ack(&ue->frame_parms,
		   ue->dlsch[ue->current_thread_id[proc->nr_tti_rx]][eNB_id][0]->harq_ack,
		   nr_tti_tx,
		   proc->nr_tti_rx,
		   ue->ulsch[eNB_id]->o_ACK,
		   &N_bundled,
		   0);
      /*
      nr_reset_ack(&ue->frame_parms,
		   ue->dlsch[next1_thread_id][eNB_id][0]->harq_ack,
		   nr_tti_tx,
		   proc->nr_tti_rx,
		   ue->ulsch[eNB_id]->o_ACK,
		   &N_bundled,
		   0);
      nr_reset_ack(&ue->frame_parms,
		   ue->dlsch[next2_thread_id][eNB_id][0]->harq_ack,
		   nr_tti_tx,
		   proc->nr_tti_rx,
		   ue->ulsch[eNB_id]->o_ACK,
		   &N_bundled,
		   0);
      */
    }

  if (ue->dlsch_SI[eNB_id] != NULL)
    nr_reset_ack(&ue->frame_parms,
		 ue->dlsch_SI[eNB_id]->harq_ack,
		 nr_tti_tx,
		 proc->nr_tti_rx,
		 ue->ulsch[eNB_id]->o_ACK,
		 &N_bundled,
		 0);


  LOG_D(PHY,"****** end TX-Chain for AbsSubframe %d.%d ******\n", frame_tx, nr_tti_tx);

  VCD_SIGNAL_DUMPER_DUMP_FUNCTION_BY_NAME(VCD_SIGNAL_DUMPER_FUNCTIONS_PHY_PROCEDURES_UE_TX, VCD_FUNCTION_OUT);
#if UE_TIMING_TRACE
  stop_meas(&ue->phy_proc_tx);
#endif
}

void phy_procedures_UE_S_TX(PHY_VARS_NR_UE *ue,uint8_t eNB_id,uint8_t abstraction_flag,relaying_type_t r_type)
{
  int aa;//i,aa;
  NR_DL_FRAME_PARMS *frame_parms=&ue->frame_parms;

  if (abstraction_flag==0) {

    for (aa=0; aa<frame_parms->nb_antennas_tx; aa++) {
#if defined(EXMIMO) //this is the EXPRESS MIMO case
      int i;
      // set the whole tx buffer to RX
      for (i=0; i<LTE_NUMBER_OF_SUBFRAMES_PER_FRAME*frame_parms->samples_per_subframe; i++)
	ue->common_vars.txdata[aa][i] = 0x00010001;

#else //this is the normal case
      memset(&ue->common_vars.txdata[aa][0],0,
	     (LTE_NUMBER_OF_SUBFRAMES_PER_FRAME*frame_parms->samples_per_subframe)*sizeof(int32_t));
#endif //else EXMIMO

    }
  }
}

#endif 

void nr_ue_measurement_procedures(
				  uint16_t l,    // symbol index of each slot [0..6]
				  PHY_VARS_NR_UE *ue,
				  UE_nr_rxtx_proc_t *proc, 
				  uint8_t eNB_id,
				  uint16_t slot, // slot index of each radio frame [0..19]
				  runmode_t mode)
{

  LOG_D(PHY,"ue_measurement_procedures l %u Ncp %d\n",l,ue->frame_parms.Ncp);

  NR_DL_FRAME_PARMS *frame_parms=&ue->frame_parms;

  int nr_tti_rx = proc->nr_tti_rx;

#if 0
  VCD_SIGNAL_DUMPER_DUMP_FUNCTION_BY_NAME(VCD_SIGNAL_DUMPER_FUNCTIONS_UE_MEASUREMENT_PROCEDURES, VCD_FUNCTION_IN);

  if (l==0) {
    // UE measurements on symbol 0
    if (abstraction_flag==0) {
      LOG_D(PHY,"Calling measurements nr_tti_rx %d, rxdata %p\n",nr_tti_rx,ue->common_vars.rxdata);

      lte_ue_measurements(ue,
			  (nr_tti_rx*frame_parms->samples_per_tti+ue->rx_offset)%(frame_parms->samples_per_tti*LTE_NUMBER_OF_SUBFRAMES_PER_FRAME),
			  (nr_tti_rx == 1) ? 1 : 0,
			  0,
			  0,
			  nr_tti_rx);
    } else {
      lte_ue_measurements(ue,
			  0,
			  0,
			  1,
			  0,
			  nr_tti_rx);
    }
#if T_TRACER
    if(slot == 0)
      T(T_UE_PHY_MEAS, T_INT(eNB_id),  T_INT(ue->Mod_id), T_INT(proc->frame_rx%1024), T_INT(proc->nr_tti_rx),
	T_INT((int)(10*log10(ue->measurements.rsrp[0])-ue->rx_total_gain_dB)),
	T_INT((int)ue->measurements.rx_rssi_dBm[0]),
	T_INT((int)(ue->measurements.rx_power_avg_dB[0] - ue->measurements.n0_power_avg_dB)),
	T_INT((int)ue->measurements.rx_power_avg_dB[0]),
	T_INT((int)ue->measurements.n0_power_avg_dB),
	T_INT((int)ue->measurements.wideband_cqi_avg[0]),
	T_INT((int)ue->common_vars.freq_offset));
#endif
  }

  if (l==(6-ue->frame_parms.Ncp)) {

    // make sure we have signal from PSS/SSS for N0 measurement
    // LOG_I(PHY," l==(6-ue->frame_parms.Ncp) ue_rrc_measurements\n");

    VCD_SIGNAL_DUMPER_DUMP_FUNCTION_BY_NAME(VCD_SIGNAL_DUMPER_FUNCTIONS_UE_RRC_MEASUREMENTS, VCD_FUNCTION_IN);
    ue_rrc_measurements(ue,
			slot,
			abstraction_flag);
    VCD_SIGNAL_DUMPER_DUMP_FUNCTION_BY_NAME(VCD_SIGNAL_DUMPER_FUNCTIONS_UE_RRC_MEASUREMENTS, VCD_FUNCTION_OUT);


  }
#endif

  VCD_SIGNAL_DUMPER_DUMP_FUNCTION_BY_NAME(VCD_SIGNAL_DUMPER_FUNCTIONS_UE_MEASUREMENT_PROCEDURES, VCD_FUNCTION_OUT);
}



#if 0
void restart_phy(PHY_VARS_NR_UE *ue,UE_nr_rxtx_proc_t *proc, uint8_t eNB_id,uint8_t abstraction_flag)
{

  //  uint8_t last_slot;
  uint8_t i;
  LOG_I(PHY,"[UE  %d] frame %d, slot %d, restarting PHY!\n",ue->Mod_id,proc->frame_rx,proc->nr_tti_rx);
  //mac_xface->macphy_exit("restart_phy called");
  //   first_run = 1;

  if (abstraction_flag ==0 ) {
    ue->UE_mode[eNB_id] = NOT_SYNCHED;
  } else {
    ue->UE_mode[eNB_id] = PRACH;
    ue->prach_resources[eNB_id]=NULL;
  }

  proc->frame_rx = -1;
  proc->frame_tx = -1;
  //  ue->synch_wait_cnt=0;
  //  ue->sched_cnt=-1;

  ue->pbch_vars[eNB_id]->pdu_errors_conseq=0;
  ue->pbch_vars[eNB_id]->pdu_errors=0;

  ue->pdcch_vars[0][eNB_id]->dci_errors = 0;
  ue->pdcch_vars[0][eNB_id]->dci_missed = 0;
  ue->pdcch_vars[0][eNB_id]->dci_false  = 0;
  ue->pdcch_vars[0][eNB_id]->dci_received = 0;

  ue->pdcch_vars[1][eNB_id]->dci_errors = 0;
  ue->pdcch_vars[1][eNB_id]->dci_missed = 0;
  ue->pdcch_vars[1][eNB_id]->dci_false  = 0;
  ue->pdcch_vars[1][eNB_id]->dci_received = 0;

  ue->dlsch_errors[eNB_id] = 0;
  ue->dlsch_errors_last[eNB_id] = 0;
  ue->dlsch_received[eNB_id] = 0;
  ue->dlsch_received_last[eNB_id] = 0;
  ue->dlsch_fer[eNB_id] = 0;
  ue->dlsch_SI_received[eNB_id] = 0;
  ue->dlsch_ra_received[eNB_id] = 0;
  ue->dlsch_p_received[eNB_id] = 0;
  ue->dlsch_SI_errors[eNB_id] = 0;
  ue->dlsch_ra_errors[eNB_id] = 0;
  ue->dlsch_p_errors[eNB_id] = 0;

  ue->dlsch_mch_received[eNB_id] = 0;

  for (i=0; i < MAX_MBSFN_AREA ; i ++) {
    ue->dlsch_mch_received_sf[i][eNB_id] = 0;
    ue->dlsch_mcch_received[i][eNB_id] = 0;
    ue->dlsch_mtch_received[i][eNB_id] = 0;
    ue->dlsch_mcch_errors[i][eNB_id] = 0;
    ue->dlsch_mtch_errors[i][eNB_id] = 0;
    ue->dlsch_mcch_trials[i][eNB_id] = 0;
    ue->dlsch_mtch_trials[i][eNB_id] = 0;
  }

  //ue->total_TBS[eNB_id] = 0;
  //ue->total_TBS_last[eNB_id] = 0;
  //ue->bitrate[eNB_id] = 0;
  //ue->total_received_bits[eNB_id] = 0;
}
#endif //(0)

void nr_ue_pbch_procedures(uint8_t eNB_id,PHY_VARS_NR_UE *ue,UE_nr_rxtx_proc_t *proc, uint8_t abstraction_flag)
{

  //  int i;
  //int pbch_tx_ant=0;
  //uint8_t pbch_phase;
  int ret = 0;
  uint16_t frame_tx;
  static uint8_t first_run = 1;
  uint8_t pbch_trials = 0;

  DevAssert(ue);

  int frame_rx = proc->frame_rx;
  int nr_tti_rx = proc->nr_tti_rx;

  VCD_SIGNAL_DUMPER_DUMP_FUNCTION_BY_NAME(VCD_SIGNAL_DUMPER_FUNCTIONS_UE_PBCH_PROCEDURES, VCD_FUNCTION_IN);

  //LOG_I(PHY,"[UE  %d] Frame %d, Trying PBCH %d (NidCell %d, eNB_id %d)\n",ue->Mod_id,frame_rx,pbch_phase,ue->frame_parms.Nid_cell,eNB_id);
<<<<<<< HEAD
  ret = nr_rx_pbch(ue, nr_tti_rx,
=======
  ret = nr_rx_pbch(ue, proc,
>>>>>>> 48a103ea
		   ue->pbch_vars[eNB_id],
		   &ue->frame_parms,
		   eNB_id,
		   ue->rx_ind.rx_indication_body[0].mib_pdu.ssb_index,
		   SISO,
		   ue->high_speed_flag);

  if (ret==0) {

    ue->trashed_frames = 0;
    ue->pbch_vars[eNB_id]->pdu_errors_conseq = 0;


#ifdef DEBUG_PHY_PROC
    LOG_D(PHY,"[UE %d] frame %d, nr_tti_rx %d, Received PBCH (MIB): frame_tx %d. N_RB_DL %d\n",
    ue->Mod_id,
    frame_rx,
    nr_tti_rx,
    frame_tx,
    ue->frame_parms.N_RB_DL);
#endif

  } else {
    LOG_E(PHY,"[UE %d] frame %d, nr_tti_rx %d, Error decoding PBCH!\n",
	  ue->Mod_id,frame_rx, nr_tti_rx);

    /*
    write_output("rxsig0.m","rxs0", ue->common_vars.rxdata[0],ue->frame_parms.samples_per_subframe,1,1);


      write_output("H00.m","h00",&(ue->common_vars.dl_ch_estimates[0][0][0]),((ue->frame_parms.Ncp==0)?7:6)*(ue->frame_parms.ofdm_symbol_size),1,1);
      write_output("H10.m","h10",&(ue->common_vars.dl_ch_estimates[0][2][0]),((ue->frame_parms.Ncp==0)?7:6)*(ue->frame_parms.ofdm_symbol_size),1,1);

      write_output("rxsigF0.m","rxsF0", ue->common_vars.rxdataF[0],8*ue->frame_parms.ofdm_symbol_size,1,1);
      write_output("PBCH_rxF0_ext.m","pbch0_ext",ue->pbch_vars[0]->rxdataF_ext[0],12*4*6,1,1);
      write_output("PBCH_rxF0_comp.m","pbch0_comp",ue->pbch_vars[0]->rxdataF_comp[0],12*4*6,1,1);
      write_output("PBCH_rxF_llr.m","pbch_llr",ue->pbch_vars[0]->llr,(ue->frame_parms.Ncp==0) ? 1920 : 1728,1,4);
      exit(-1);
    */

    ue->pbch_vars[eNB_id]->pdu_errors_conseq++;
    ue->pbch_vars[eNB_id]->pdu_errors++;

    if (ue->pbch_vars[eNB_id]->pdu_errors_conseq>=100) {
      LOG_E(PHY,"More that 100 consecutive PBCH errors! Exiting!\n");
      exit_fun("More that 100 consecutive PBCH errors! Exiting!\n");
    }
  }

  if (frame_rx % 100 == 0) {
    ue->pbch_vars[eNB_id]->pdu_fer = ue->pbch_vars[eNB_id]->pdu_errors - ue->pbch_vars[eNB_id]->pdu_errors_last;
    ue->pbch_vars[eNB_id]->pdu_errors_last = ue->pbch_vars[eNB_id]->pdu_errors;
  }

#ifdef DEBUG_PHY_PROC
  LOG_D(PHY,"[UE %d] frame %d, slot %d, PBCH errors = %d, consecutive errors = %d!\n",
	ue->Mod_id,frame_rx, nr_tti_rx,
	ue->pbch_vars[eNB_id]->pdu_errors,
	ue->pbch_vars[eNB_id]->pdu_errors_conseq);
#endif
  VCD_SIGNAL_DUMPER_DUMP_FUNCTION_BY_NAME(VCD_SIGNAL_DUMPER_FUNCTIONS_UE_PBCH_PROCEDURES, VCD_FUNCTION_OUT);
}



unsigned int get_tx_amp(int power_dBm, int power_max_dBm, int N_RB_UL, int nb_rb)
{

  int gain_dB = power_dBm - power_max_dBm;
  double gain_lin;

  gain_lin = pow(10,.1*gain_dB);
  if ((nb_rb >0) && (nb_rb <= N_RB_UL)) {
    return((int)(AMP*sqrt(gain_lin*N_RB_UL/(double)nb_rb)));
  }
  else {
    LOG_E(PHY,"Illegal nb_rb/N_RB_UL combination (%d/%d)\n",nb_rb,N_RB_UL);
    //mac_xface->macphy_exit("");
  }
  return(0);
}

#ifdef NR_PDCCH_SCHED

int nr_ue_pdcch_procedures(uint8_t eNB_id,PHY_VARS_NR_UE *ue,UE_nr_rxtx_proc_t *proc)
{

  //  unsigned int dci_cnt=0, i;  //removed for nr_ue_pdcch_procedures and added in the loop for nb_coreset_active
#ifdef NR_PDCCH_SCHED_DEBUG
  printf("<-NR_PDCCH_PHY_PROCEDURES_LTE_UE (nr_ue_pdcch_procedures)-> Entering function nr_ue_pdcch_procedures() \n");
#endif

  int frame_rx = proc->frame_rx;
  int nr_tti_rx = proc->nr_tti_rx;
  NR_DCI_ALLOC_t dci_alloc_rx[8];
  /*
  uint8_t next1_thread_id = ue->current_thread_id[nr_tti_rx]== (RX_NB_TH-1) ? 0:(ue->current_thread_id[nr_tti_rx]+1);
  uint8_t next2_thread_id = next1_thread_id== (RX_NB_TH-1) ? 0:(next1_thread_id+1);
  */

  // table dci_fields_sizes_cnt contains dci_fields_sizes for each time a dci is decoded in the slot
  // each element represents the size in bits for each dci field, for each decoded dci -> [dci_cnt-1]
  // each time a dci is decode at dci_cnt, the values of the table dci_fields_sizes[i][j] will be copied at table dci_fields_sizes_cnt[dci_cnt-1][i][j]
  // table dci_fields_sizes_cnt[dci_cnt-1][i][j] will then be used in function nr_extract_dci_info
  uint8_t dci_fields_sizes_cnt[MAX_NR_DCI_DECODED_SLOT][NBR_NR_DCI_FIELDS][NBR_NR_FORMATS];

  int nb_searchspace_active=0;
  NR_UE_PDCCH **pdcch_vars = ue->pdcch_vars[ue->current_thread_id[nr_tti_rx]];
  NR_UE_PDCCH *pdcch_vars2 = ue->pdcch_vars[ue->current_thread_id[nr_tti_rx]][eNB_id];
  // s in TS 38.212 Subclause 10.1, for each active BWP the UE can deal with 10 different search spaces
  // Higher layers have updated the number of searchSpaces with are active in the current slot and this value is stored in variable nb_searchspace_total
  int nb_searchspace_total = pdcch_vars2->nb_search_space;

  pdcch_vars[eNB_id]->crnti = 0x1234; //to be check how to set when using loop memory

  uint16_t c_rnti=pdcch_vars[eNB_id]->crnti;
  uint16_t cs_rnti=0,new_rnti=0,tc_rnti;
  uint16_t p_rnti=P_RNTI;
  uint16_t si_rnti=SI_RNTI;
  uint16_t ra_rnti=99;
  uint16_t sp_csi_rnti=0,sfi_rnti=0,int_rnti=0,tpc_pusch_rnti=0,tpc_pucch_rnti=0,tpc_srs_rnti=0; //FIXME
  uint16_t crc_scrambled_values[TOTAL_NBR_SCRAMBLED_VALUES] =
    {c_rnti,cs_rnti,new_rnti,tc_rnti,p_rnti,si_rnti,ra_rnti,sp_csi_rnti,sfi_rnti,int_rnti,tpc_pusch_rnti,tpc_pucch_rnti,tpc_srs_rnti};
  #ifdef NR_PDCCH_SCHED_DEBUG
  printf("<-NR_PDCCH_PHY_PROCEDURES_LTE_UE (nr_ue_pdcch_procedures)-> there is a bug in FAPI to calculate nb_searchspace_total=%d\n",nb_searchspace_total);
  #endif
  if (nb_searchspace_total>1) nb_searchspace_total=1; // to be removed when fixing bug in FAPI
  #ifdef NR_PDCCH_SCHED_DEBUG
  printf("<-NR_PDCCH_PHY_PROCEDURES_LTE_UE (nr_ue_pdcch_procedures)-> there is a bug in FAPI to calculate nb_searchspace_total so we set it to 1...\n");
  printf("<-NR_PDCCH_PHY_PROCEDURES_LTE_UE (nr_ue_pdcch_procedures)-> the number of searchSpaces active in the current slot(%d) is %d) \n",
	 nr_tti_rx,nb_searchspace_total);
  #endif

  // p in TS 38.212 Subclause 10.1, for each active BWP the UE can deal with 3 different CORESETs (including coresetId 0 for common search space)
  int nb_coreset_total = NR_NBR_CORESET_ACT_BWP;
  unsigned int dci_cnt=0;
  // this table contains 56 (NBR_NR_DCI_FIELDS) elements for each dci field and format described in TS 38.212. Each element represents the size in bits for each dci field
  uint8_t dci_fields_sizes[NBR_NR_DCI_FIELDS][NBR_NR_FORMATS] = {{0}};
  // this is the UL bandwidth part. FIXME! To be defined where this value comes from
  //  uint16_t n_RB_ULBWP = 106;
  // this is the DL bandwidth part. FIXME! To be defined where this value comes from

  // First we have to identify each searchSpace active at a time and do PDCCH monitoring corresponding to current searchSpace
  // Up to 10 searchSpaces can be configured to UE (s<=10)
  for (nb_searchspace_active=0; nb_searchspace_active<nb_searchspace_total; nb_searchspace_active++){
    int nb_coreset_active=nb_searchspace_active;
    int do_pdcch_monitoring_current_slot=1; // this variable can be removed and fapi is handling
    /*
     * The following code has been removed as it is handled by higher layers (fapi)
     *
     // Verify that monitoring is required at the slot nr_tti_rx. We will run pdcch procedure only if do_pdcch_monitoring_current_slot=1
     // For Type0-PDCCH searchspace, we need to calculate the monitoring slot from Tables 13-1 .. 13-15 in TS 38.213 Subsection 13
     NR_UE_SLOT_PERIOD_OFFSET_t sl_period_offset_mon = pdcch_vars2->searchSpace[nb_searchspace_active].monitoringSlotPeriodicityAndOffset;
     if (sl_period_offset_mon == nr_sl1) {
     do_pdcch_monitoring_current_slot=1; // PDCCH monitoring in every slot
     } else if (nr_tti_rx%(uint16_t)sl_period_offset_mon == pdcch_vars2->searchSpace[nb_searchspace_active].monitoringSlotPeriodicityAndOffset_offset) {
     do_pdcch_monitoring_current_slot=1; // PDCCH monitoring in every monitoringSlotPeriodicityAndOffset slot with offset
     }*/
    /*
     * FIXME
     * For PDCCH monitoring when overlap with SS/PBCH according to 38.213 v15.1.0 Section 10
     * To be implemented LATER !!!
     */
    //int _offset,_index,_M;
    int searchSpace_id                              = pdcch_vars2->searchSpace[nb_searchspace_active].searchSpaceId;


    #ifdef NR_PDCCH_SCHED_DEBUG
      printf("<-NR_PDCCH_PHY_PROCEDURES_LTE_UE (nr_ue_pdcch_procedures)-> nb_searchspace_active=%d do_pdcch_monitoring_current_slot=%d (to be removed)\n",
              nb_searchspace_active,
              do_pdcch_monitoring_current_slot);
    #endif

//    if (do_pdcch_monitoring_current_slot) {
      // the searchSpace indicates that we need to monitor PDCCH in current nr_tti_rx
      // get the parameters describing the current SEARCHSPACE
      // the CORESET id applicable to the current SearchSpace
      int searchSpace_coreset_id                      = pdcch_vars2->searchSpace[nb_searchspace_active].controlResourceSetId;
      // FIXME this variable is a bit string (14 bits) identifying every OFDM symbol in a slot.
      // at the moment we will not take into consideration this variable and we will consider that the OFDM symbol offset is always the first OFDM in a symbol
      uint16_t symbol_within_slot_mon                 = pdcch_vars2->searchSpace[nb_searchspace_active].monitoringSymbolWithinSlot;
      // get the remaining parameters describing the current SEARCHSPACE:     // FIXME! To be defined where we get this information from
      NR_UE_SEARCHSPACE_nbrCAND_t num_cand_L1         = pdcch_vars2->searchSpace[nb_searchspace_active].nrofCandidates_aggrlevel1;
      NR_UE_SEARCHSPACE_nbrCAND_t num_cand_L2         = pdcch_vars2->searchSpace[nb_searchspace_active].nrofCandidates_aggrlevel2;
      NR_UE_SEARCHSPACE_nbrCAND_t num_cand_L4         = pdcch_vars2->searchSpace[nb_searchspace_active].nrofCandidates_aggrlevel4;
      NR_UE_SEARCHSPACE_nbrCAND_t num_cand_L8         = pdcch_vars2->searchSpace[nb_searchspace_active].nrofCandidates_aggrlevel8;
      NR_UE_SEARCHSPACE_nbrCAND_t num_cand_L16        = pdcch_vars2->searchSpace[nb_searchspace_active].nrofCandidates_aggrlevel16;
                                                                                                  // FIXME! A table of five enum elements
      // searchSpaceType indicates whether this is a common search space or a UE-specific search space
      //int searchSpaceType                             = pdcch_vars2->searchSpace[nb_searchspace_active].searchSpaceType.type;
      NR_SEARCHSPACE_TYPE_t searchSpaceType                             = ue_specific;//common;
      #ifdef NR_PDCCH_SCHED_DEBUG
        printf("<-NR_PDCCH_PHY_PROCEDURES_LTE_UE (nr_ue_pdcch_procedures)-> searchSpaceType=%d is hardcoded THIS HAS TO BE FIXED!!!\n",
                searchSpaceType);
      #endif

      /*while ((searchSpace_coreset_id != pdcch_vars2->coreset[nb_coreset_active].controlResourceSetId) && (nb_coreset_active<nb_coreset_total)) {
        // we need to identify the CORESET associated to the active searchSpace
        nb_coreset_active++;
      if (nb_coreset_active >= nb_coreset_total) return 0; // the coreset_id could not be found. There is a problem
      }*/


    /*
     * we do not need these parameters yet
     *
     // get the parameters describing the current CORESET
     int coreset_duration                                      = pdcch_vars2->coreset[nb_coreset_active].duration;
     uint64_t coreset_freq_dom                                 = pdcch_vars2->coreset[nb_coreset_active].frequencyDomainResources;
     int coreset_shift_index                                   = pdcch_vars2->coreset[nb_coreset_active].cce_reg_mappingType.shiftIndex;
     NR_UE_CORESET_REG_bundlesize_t coreset_bundlesize         = pdcch_vars2->coreset[nb_coreset_active].cce_reg_mappingType.reg_bundlesize;
     NR_UE_CORESET_interleaversize_t coreset_interleaversize   = pdcch_vars2->coreset[nb_coreset_active].cce_reg_mappingType.interleaversize;
     NR_UE_CORESET_precoder_granularity_t precoder_granularity = pdcch_vars2->coreset[nb_coreset_active].precoderGranularity;
     int tci_statesPDCCH                                       = pdcch_vars2->coreset[nb_coreset_active].tciStatesPDCCH;
     int tci_present                                           = pdcch_vars2->coreset[nb_coreset_active].tciPresentInDCI;
     uint16_t pdcch_DMRS_scrambling_id                         = pdcch_vars2->coreset[nb_coreset_active].pdcchDMRSScramblingID;
    */

    // A set of PDCCH candidates for a UE to monitor is defined in terms of PDCCH search spaces.
    // Searchspace types:
    // Type0-PDCCH  common search space for a DCI format with CRC scrambled by a SI-RNTI
    // number of consecutive resource blocks and a number of consecutive symbols for
    // the control resource set of the Type0-PDCCH common search space from
    // the four most significant bits of RMSI-PDCCH-Config as described in Tables 13-1 through 13-10
    // and determines PDCCH monitoring occasions
    // from the four least significant bits of RMSI-PDCCH-Config,
    // included in MasterInformationBlock, as described in Tables 13-11 through 13-15
    // Type0A-PDCCH common search space for a DCI format with CRC scrambled by a SI-RNTI
    // Type1-PDCCH  common search space for a DCI format with CRC scrambled by a RA-RNTI, or a TC-RNTI, or a C-RNTI
    // Type2-PDCCH  common search space for a DCI format with CRC scrambled by a P-RNTI
    // Type3-PDCCH  common search space for a DCI format with CRC scrambled by INT-RNTI, or SFI-RNTI,
    // or TPC-PUSCH-RNTI, or TPC-PUCCH-RNTI, or TPC-SRS-RNTI, or C-RNTI, or CS-RNTI(s), or SP-CSI-RNTI



    VCD_SIGNAL_DUMPER_DUMP_FUNCTION_BY_NAME(VCD_SIGNAL_DUMPER_FUNCTIONS_UE_PDCCH_PROCEDURES, VCD_FUNCTION_IN);
#if UE_TIMING_TRACE
      start_meas(&ue->dlsch_rx_pdcch_stats);
#endif

      VCD_SIGNAL_DUMPER_DUMP_FUNCTION_BY_NAME(VCD_SIGNAL_DUMPER_FUNCTIONS_RX_PDCCH, VCD_FUNCTION_IN);
#ifdef NR_PDCCH_SCHED_DEBUG
      printf("<-NR_PDCCH_PHY_PROCEDURES_LTE_UE (nr_ue_pdcch_procedures)-> Entering function nr_rx_pdcch with eNB_id=%d (nb_coreset_active=%d, (symbol_within_slot_mon&0x3FFF)=%d, searchSpaceType=%d)\n",
                  eNB_id,nb_coreset_active,(symbol_within_slot_mon&0x3FFF),
                  searchSpaceType);
#endif
        nr_rx_pdcch(ue,
                    proc->frame_rx,
                    nr_tti_rx,
                    eNB_id,
                    //(ue->frame_parms.mode1_flag == 1) ? SISO : ALAMOUTI,
                    SISO,
                    ue->high_speed_flag,
                    ue->is_secondary_ue,
                    nb_coreset_active,
                    (symbol_within_slot_mon&0x3FFF),
                    searchSpaceType);
#ifdef NR_PDCCH_SCHED_DEBUG
          printf("<-NR_PDCCH_PHY_PROCEDURES_LTE_UE (nr_ue_pdcch_procedures)-> Ending function nr_rx_pdcch(nb_coreset_active=%d, (symbol_within_slot_mon&0x3FFF)=%d, searchSpaceType=%d)\n",
                  nb_coreset_active,(symbol_within_slot_mon&0x3FFF),
                  searchSpaceType);
#endif

        VCD_SIGNAL_DUMPER_DUMP_FUNCTION_BY_NAME(VCD_SIGNAL_DUMPER_FUNCTIONS_RX_PDCCH, VCD_FUNCTION_OUT);
        VCD_SIGNAL_DUMPER_DUMP_FUNCTION_BY_NAME(VCD_SIGNAL_DUMPER_FUNCTIONS_DCI_DECODING, VCD_FUNCTION_IN);

        crc_scrambled_t crc_scrambled;
        format_found_t format_found=255;
        

#ifdef NR_PDCCH_SCHED_DEBUG
	printf("<-NR_PDCCH_PHY_PROCEDURES_LTE_UE (nr_ue_pdcch_procedures)-> Entering function nr_dci_decoding_procedure with eNB_id=%d (n_RB_ULBWP=%d, n_RB_DLBWP=%d, searchSpaceType=%d, nb_searchspace_active=%d, nb_coreset_active=%d)\n",
	       eNB_id,
	       pdcch_vars2->n_RB_BWP[nb_searchspace_active],
	       pdcch_vars2->n_RB_BWP[nb_searchspace_active],
	       searchSpaceType,
	       nb_searchspace_active,
	       nb_coreset_active);
	
#endif
	

	dci_cnt += nr_dci_decoding_procedure(nb_searchspace_active,
					     nb_coreset_active,
					     ue,
					     &dci_alloc_rx[dci_cnt],
					     searchSpaceType,  // if we're in PUSCH don't listen to common search space,
					     // later when we need paging or RA during connection, update this ...
					     eNB_id,
					     nr_tti_rx,
					     dci_fields_sizes_cnt,
					     pdcch_vars2->n_RB_BWP[nb_searchspace_active],
					     pdcch_vars2->n_RB_BWP[nb_searchspace_active],
					     &crc_scrambled,
					     &format_found,
					     crc_scrambled_values);
#ifdef NR_PDCCH_SCHED_DEBUG
	printf("<-NR_PDCCH_PHY_PROCEDURES_LTE_UE (nr_ue_pdcch_procedures)-> Ending function nr_dci_decoding_procedure() -> dci_cnt=%d\n",dci_cnt);
#endif

        VCD_SIGNAL_DUMPER_DUMP_FUNCTION_BY_NAME(VCD_SIGNAL_DUMPER_FUNCTIONS_DCI_DECODING, VCD_FUNCTION_OUT);
        //LOG_D(PHY,"[UE  %d][PUSCH] Frame %d nr_tti_rx %d PHICH RX\n",ue->Mod_id,frame_rx,nr_tti_rx);


    uint8_t *nCCE_current = &ue->pdcch_vars[ue->current_thread_id[nr_tti_rx]][eNB_id]->nCCE[nr_tti_rx];
    /*
    uint8_t *nCCE_dest = &ue->pdcch_vars[next1_thread_id][eNB_id]->nCCE[nr_tti_rx];
    uint8_t *nCCE_dest1 = &ue->pdcch_vars[next2_thread_id][eNB_id]->nCCE[nr_tti_rx];
    memcpy(nCCE_dest, nCCE_current, sizeof(uint8_t));
    memcpy(nCCE_dest1, nCCE_current, sizeof(uint8_t));

    LOG_D(PHY,"current_thread %d next1_thread %d next2_thread %d \n", ue->current_thread_id[nr_tti_rx], next1_thread_id, next2_thread_id);
    */

    LOG_D(PHY,"[UE  %d] AbsSubFrame %d.%d, Mode %s: DCI found %i --> rnti %x / crnti %x : format %d\n",
	  ue->Mod_id,frame_rx%1024,nr_tti_rx,mode_string[ue->UE_mode[eNB_id]],
	  dci_cnt,
	  dci_alloc_rx[0].rnti,
	  ue->pdcch_vars[ue->current_thread_id[nr_tti_rx]][eNB_id]->crnti,
	  dci_alloc_rx[0].format );
    ue->pdcch_vars[ue->current_thread_id[nr_tti_rx]][eNB_id]->dci_received += dci_cnt;

#ifdef EMOS
    //emos_dump_UE.dci_cnt[nr_tti_rx] = dci_cnt;
#endif

    ue->dci_ind.number_of_dcis = dci_cnt;
    ue->dl_indication.dci_ind = &ue->dci_ind; //  hang on rx_ind instance

    for (int i=0; i<dci_cnt; i++) {
      /*
       * This is the NR part
       */

      if ((dci_alloc_rx[i].format == format0_0))
        if ((dci_alloc_rx[i].format == format1_0) &&
            (dci_alloc_rx[i].rnti != crc_scrambled_values[_P_RNTI_]) &&
            (dci_alloc_rx[i].rnti != crc_scrambled_values[_SI_RNTI_]) &&
            (dci_alloc_rx[i].rnti != crc_scrambled_values[_RA_RNTI_])) ue->dlsch_received[eNB_id]++;

        if ((dci_alloc_rx[i].rnti == crc_scrambled_values[_SI_RNTI_]) && (dci_alloc_rx[i].format == format1_0)) ue->dlsch_SI_received[eNB_id]++;
        if ((dci_alloc_rx[i].rnti == crc_scrambled_values[_P_RNTI_]) && (dci_alloc_rx[i].format == format1_0)) ue->dlsch_p_received[eNB_id]++;
        if ((dci_alloc_rx[i].rnti == crc_scrambled_values[_RA_RNTI_]) && (dci_alloc_rx[i].format == format1_0)) ue->dlsch_ra_received[eNB_id]++;
        if ((dci_alloc_rx[i].format == format2_0)){
        }
        if ((dci_alloc_rx[i].format == format2_1)){
        }
        if ((dci_alloc_rx[i].format == format2_2)){
        }
        if ((dci_alloc_rx[i].format == format2_3)){
        }
        if ((dci_alloc_rx[i].format == format0_1)){ // This format not implemented at a first time. FIXME
        }
        if ((dci_alloc_rx[i].format == format1_1)){ // This format not implemented at a first time. FIXME
        }
        NR_DCI_INFO_EXTRACTED_t nr_dci_info_extracted;
        #ifdef NR_PDCCH_SCHED_DEBUG
            printf("<-NR_PDCCH_PHY_PROCEDURES_LTE_UE (nr_ue_pdcch_procedures)-> Entering function nr_generate_ue_ul_dlsch_params_from_dci with eNB_id=%d dci_cnt=%d\n",
                    eNB_id,
                    dci_cnt);
       #endif
       nr_generate_ue_ul_dlsch_params_from_dci(ue,
					       eNB_id,
					       frame_rx,
					       nr_tti_rx,
					       dci_alloc_rx[i].dci_pdu,
					       dci_alloc_rx[i].rnti,
					       dci_alloc_rx[i].dci_length,
					       dci_alloc_rx[i].format,
					       ue->pdcch_vars[ue->current_thread_id[nr_tti_rx]][eNB_id],
					       ue->pdsch_vars[ue->current_thread_id[nr_tti_rx]][eNB_id],
					       ue->dlsch[ue->current_thread_id[nr_tti_rx]][eNB_id],
					       ue->ulsch[ue->current_thread_id[nr_tti_rx]][eNB_id][0],
					       &ue->frame_parms,
					       ue->pdsch_config_dedicated,
					       ue->transmission_mode[eNB_id]<7?0:ue->transmission_mode[eNB_id],
					       dci_fields_sizes_cnt[i],
					       pdcch_vars2->n_RB_BWP[nb_searchspace_active],
					       pdcch_vars2->n_RB_BWP[nb_searchspace_active],
					       crc_scrambled_values,
					       &nr_dci_info_extracted);

       ue->dci_ind.dci_list[i].rnti = dci_alloc_rx[i].rnti;
       ue->dci_ind.dci_list[i].dci_format = dci_alloc_rx[i].format;
       ue->dci_ind.dci_list[i].n_CCE = dci_alloc_rx[i].firstCCE;
       ue->dci_ind.dci_list[i].N_CCE = (int)dci_alloc_rx[i].L;
       memcpy(&ue->dci_ind.dci_list[i].dci, &nr_dci_info_extracted, sizeof(fapi_nr_dci_pdu_rel15_t) );
        
      } // end for loop dci_cnt

    //  TODO: check where should we send up this message.
    //ue->if_inst->dl_indication(&ue->dl_indication);


#if UE_TIMING_TRACE
  stop_meas(&ue->dlsch_rx_pdcch_stats);
#endif
  VCD_SIGNAL_DUMPER_DUMP_FUNCTION_BY_NAME(VCD_SIGNAL_DUMPER_FUNCTIONS_UE_PDCCH_PROCEDURES, VCD_FUNCTION_OUT);


  } // end for loop nb_searchspace_active
  return(dci_cnt);
}
#endif // NR_PDCCH_SCHED




#if 0

       if (generate_ue_dlsch_params_from_dci(frame_rx,
       nr_tti_rx,
       (DCI1A_5MHz_TDD_1_6_t *)&dci_alloc_rx[i].dci_pdu,
       ue->prach_resources[eNB_id]->ra_RNTI,
       format1A,
       ue->pdcch_vars[ue->current_thread_id[nr_tti_rx]][eNB_id],
       ue->pdsch_vars_ra[eNB_id],
       &ue->dlsch_ra[eNB_id],
       &ue->frame_parms,
       ue->pdsch_config_dedicated,
       SI_RNTI,
       ue->prach_resources[eNB_id]->ra_RNTI,
       P_RNTI,
       ue->transmission_mode[eNB_id]<7?0:ue->transmission_mode[eNB_id],
       0)==0) {

       ue->dlsch_ra_received[eNB_id]++;

       #ifdef DEBUG_PHY_PROC
       LOG_D(PHY,"[UE  %d] Generate UE DLSCH RA_RNTI format 1A, rb_alloc %x, dlsch_ra[eNB_id] %p\n",
       ue->Mod_id,ue->dlsch_ra[eNB_id]->harq_processes[0]->rb_alloc_even[0],ue->dlsch_ra[eNB_id]);
       #endif
       }
       } else if( (dci_alloc_rx[i].rnti == ue->pdcch_vars[ue->current_thread_id[nr_tti_rx]][eNB_id]->crnti) &&
       (dci_alloc_rx[i].format == format0)) {

       #ifdef DEBUG_PHY_PROC
       LOG_D(PHY,"[UE  %d][PUSCH] Frame %d nr_tti_rx %d: Found rnti %x, format 0, dci_cnt %d\n",
       ue->Mod_id,frame_rx,nr_tti_rx,dci_alloc_rx[i].rnti,i);
       #endif

       ue->ulsch_no_allocation_counter[eNB_id] = 0;
       //dump_dci(&ue->frame_parms,&dci_alloc_rx[i]);

       if ((ue->UE_mode[eNB_id] > PRACH) &&
       (generate_ue_ulsch_params_from_dci((void *)&dci_alloc_rx[i].dci_pdu,
       ue->pdcch_vars[ue->current_thread_id[nr_tti_rx]][eNB_id]->crnti,
       nr_tti_rx,
       format0,
       ue,
       proc,
       SI_RNTI,
       0,
       P_RNTI,
       CBA_RNTI,
       eNB_id,
       0)==0)) {
       #if T_TRACER
       NR_DL_FRAME_PARMS *frame_parms = &ue->frame_parms;
       uint8_t harq_pid = subframe2harq_pid(frame_parms,
       pdcch_alloc2ul_frame(frame_parms,proc->frame_rx,proc->nr_tti_rx),
       pdcch_alloc2ul_subframe(frame_parms,proc->nr_tti_rx));

       T(T_UE_PHY_ULSCH_UE_DCI, T_INT(eNB_id), T_INT(proc->frame_rx%1024), T_INT(proc->nr_tti_rx), T_INT(ue->Mod_id),
       T_INT(dci_alloc_rx[i].rnti), T_INT(harq_pid),
       T_INT(ue->ulsch[eNB_id]->harq_processes[harq_pid]->mcs),
       T_INT(ue->ulsch[eNB_id]->harq_processes[harq_pid]->round),
       T_INT(ue->ulsch[eNB_id]->harq_processes[harq_pid]->first_rb),
       T_INT(ue->ulsch[eNB_id]->harq_processes[harq_pid]->nb_rb),
       T_INT(ue->ulsch[eNB_id]->harq_processes[harq_pid]->TBS));
       #endif
       #ifdef DEBUG_PHY_PROC
       LOG_D(PHY,"[UE  %d] Generate UE ULSCH C_RNTI format 0 (nr_tti_rx %d)\n",ue->Mod_id,nr_tti_rx);
       #endif

       }
       } else if( (dci_alloc_rx[i].rnti == ue->ulsch[eNB_id]->cba_rnti[0]) &&
       (dci_alloc_rx[i].format == format0)) {
       // UE could belong to more than one CBA group
       // ue->Mod_id%ue->ulsch[eNB_id]->num_active_cba_groups]
       #ifdef DEBUG_PHY_PROC
       LOG_D(PHY,"[UE  %d][PUSCH] Frame %d nr_tti_rx %d: Found cba rnti %x, format 0, dci_cnt %d\n",
       ue->Mod_id,frame_rx,nr_tti_rx,dci_alloc_rx[i].rnti,i);

       if (((frame_rx%100) == 0) || (frame_rx < 20))
       dump_dci(&ue->frame_parms, &dci_alloc_rx[i]);

       #endif

       ue->ulsch_no_allocation_counter[eNB_id] = 0;
       //dump_dci(&ue->frame_parms,&dci_alloc_rx[i]);

       if ((ue->UE_mode[eNB_id] > PRACH) &&
       (generate_ue_ulsch_params_from_dci((void *)&dci_alloc_rx[i].dci_pdu,
       ue->ulsch[eNB_id]->cba_rnti[0],
       nr_tti_rx,
       format0,
       ue,
       proc,
       SI_RNTI,
       0,
       P_RNTI,
       CBA_RNTI,
       eNB_id,
       0)==0)) {

       #ifdef DEBUG_PHY_PROC
       LOG_D(PHY,"[UE  %d] Generate UE ULSCH CBA_RNTI format 0 (nr_tti_rx %d)\n",ue->Mod_id,nr_tti_rx);
       #endif
       ue->ulsch[eNB_id]->num_cba_dci[(nr_tti_rx+4)%10]++;
       }
       }

       else {
       #ifdef DEBUG_PHY_PROC
       LOG_D(PHY,"[UE  %d] frame %d, nr_tti_rx %d: received DCI %d with RNTI=%x (C-RNTI:%x, CBA_RNTI %x) and format %d!\n",ue->Mod_id,frame_rx,nr_tti_rx,i,dci_alloc_rx[i].rnti,
       ue->pdcch_vars[ue->current_thread_id[nr_tti_rx]][eNB_id]->crnti,
       ue->ulsch[eNB_id]->cba_rnti[0],
       dci_alloc_rx[i].format);

       //      dump_dci(&ue->frame_parms, &dci_alloc_rx[i]);
       #endif
       }*/

    } // end for loop dci_cnt
#if UE_TIMING_TRACE
    stop_meas(&ue->dlsch_rx_pdcch_stats);
#endif
    VCD_SIGNAL_DUMPER_DUMP_FUNCTION_BY_NAME(VCD_SIGNAL_DUMPER_FUNCTIONS_UE_PDCCH_PROCEDURES, VCD_FUNCTION_OUT);

    //    } // end if do_pdcch_monitoring_current_slot
  } // end for loop nb_searchspace_active
  return(0);
}



#endif

#if 0

void ue_pmch_procedures(PHY_VARS_NR_UE *ue, UE_nr_rxtx_proc_t *proc,int eNB_id,int abstraction_flag) {

  int nr_tti_rx = proc->nr_tti_rx;
  int frame_rx = proc->frame_rx;
  int pmch_mcs=-1;
#if defined(Rel10) || defined(Rel14)
  int CC_id = ue->CC_id;
#endif
  uint8_t sync_area=255;
  uint8_t mcch_active;
  int l;
  int ret=0;

  if (is_pmch_subframe(frame_rx,nr_tti_rx,&ue->frame_parms)) {
    LOG_D(PHY,"ue calling pmch nr_tti_rx ..\n ");

    LOG_D(PHY,"[UE %d] Frame %d, nr_tti_rx %d: Querying for PMCH demodulation\n",
	  ue->Mod_id,(nr_tti_rx==9?-1:0)+frame_rx,nr_tti_rx);
#if defined(Rel10) || defined(Rel14)
    /*pmch_mcs = mac_xface->ue_query_mch(ue->Mod_id,
      CC_id,
      frame_rx,
      nr_tti_rx,
      eNB_id,
      &sync_area,
      &mcch_active);*/

#else
    pmch_mcs=-1;
#endif

    if (pmch_mcs>=0) {
      LOG_D(PHY,"[UE %d] Frame %d, nr_tti_rx %d: Programming PMCH demodulation for mcs %d\n",ue->Mod_id,frame_rx,nr_tti_rx,pmch_mcs);
      fill_UE_dlsch_MCH(ue,pmch_mcs,1,0,0);

      if (abstraction_flag == 0 ) {
	for (l=2; l<12; l++) {

	  slot_fep_mbsfn(ue,
			 l,
			 nr_tti_rx,
			 0,0);//ue->rx_offset,0);
	}

	for (l=2; l<12; l++) {
	  rx_pmch(ue,
		  0,
		  nr_tti_rx,
		  l);
	}


	ue->dlsch_MCH[0]->harq_processes[0]->G = get_G(&ue->frame_parms,
						       ue->dlsch_MCH[0]->harq_processes[0]->nb_rb,
						       ue->dlsch_MCH[0]->harq_processes[0]->rb_alloc_even,
						       ue->dlsch_MCH[0]->harq_processes[0]->Qm,
						       1,
						       2,
						       frame_rx,
						       nr_tti_rx,
						       0);

	dlsch_unscrambling(&ue->frame_parms,1,ue->dlsch_MCH[0],
			   ue->dlsch_MCH[0]->harq_processes[0]->G,
			   ue->pdsch_vars_MCH[0]->llr[0],0,nr_tti_rx<<1);

#ifdef UE_DLSCH_PARALLELISATION
	ret = dlsch_decoding_mthread(ue,proc, eNB_id,
				     ue->pdsch_vars_MCH[0]->llr[0],
				     &ue->frame_parms,
				     ue->dlsch_MCH[0],
				     ue->dlsch_MCH[0]->harq_processes[0],
				     frame_rx,
				     nr_tti_rx,
				     0,
				     0,1);
#else
	ret = dlsch_decoding(ue,
			     ue->pdsch_vars_MCH[0]->llr[0],
			     &ue->frame_parms,
			     ue->dlsch_MCH[0],
			     ue->dlsch_MCH[0]->harq_processes[0],
			     frame_rx,
			     nr_tti_rx,
			     0,
			     0,1);
	printf("start pmch dlsch decoding\n");
#endif
      } else { // abstraction
#ifdef PHY_ABSTRACTION
	ret = dlsch_decoding_emul(ue,
				  nr_tti_rx,
				  5, // PMCH
				  eNB_id);
#endif
      }

      if (mcch_active == 1)
	ue->dlsch_mcch_trials[sync_area][0]++;
      else
	ue->dlsch_mtch_trials[sync_area][0]++;

      if (ret == (1+ue->dlsch_MCH[0]->max_turbo_iterations)) {
	if (mcch_active == 1)
	  ue->dlsch_mcch_errors[sync_area][0]++;
	else
	  ue->dlsch_mtch_errors[sync_area][0]++;

	LOG_D(PHY,"[UE %d] Frame %d, nr_tti_rx %d: PMCH in error (%d,%d), not passing to L2 (TBS %d, iter %d,G %d)\n",
	      ue->Mod_id,
              frame_rx,nr_tti_rx,
	      ue->dlsch_mcch_errors[sync_area][0],
	      ue->dlsch_mtch_errors[sync_area][0],
	      ue->dlsch_MCH[0]->harq_processes[0]->TBS>>3,
	      ue->dlsch_MCH[0]->max_turbo_iterations,
	      ue->dlsch_MCH[0]->harq_processes[0]->G);
	dump_mch(ue,0,ue->dlsch_MCH[0]->harq_processes[0]->G,nr_tti_rx);
#ifdef DEBUG_DLSCH

	for (int i=0; i<ue->dlsch_MCH[0]->harq_processes[0]->TBS>>3; i++) {
	  LOG_T(PHY,"%02x.",ue->dlsch_MCH[0]->harq_processes[0]->c[0][i]);
	}

	LOG_T(PHY,"\n");
#endif

	if (nr_tti_rx==9)
	  //mac_xface->macphy_exit("Why are we exiting here?");
	  } else { // decoding successful
#if defined(Rel10) || defined(Rel14)

	if (mcch_active == 1) {
	  /*mac_xface->ue_send_mch_sdu(ue->Mod_id,
	    CC_id,
	    frame_rx,
	    ue->dlsch_MCH[0]->harq_processes[0]->b,
	    ue->dlsch_MCH[0]->harq_processes[0]->TBS>>3,
	    eNB_id,// not relevant in eMBMS context
	    sync_area);*/
	  ue->dlsch_mcch_received[sync_area][0]++;


	  if (ue->dlsch_mch_received_sf[nr_tti_rx%5][0] == 1 ) {
	    ue->dlsch_mch_received_sf[nr_tti_rx%5][0]=0;
	  } else {
	    ue->dlsch_mch_received[0]+=1;
	    ue->dlsch_mch_received_sf[nr_tti_rx][0]=1;
	  }


	}
#endif // Rel10 || Rel14
      } // decoding sucessful
    } // pmch_mcs>=0
  } // is_pmch_subframe=true
}
#endif

void copy_harq_proc_struct(NR_DL_UE_HARQ_t *harq_processes_dest, NR_DL_UE_HARQ_t *current_harq_processes)
{

  harq_processes_dest->B             = current_harq_processes->B             ;
  harq_processes_dest->C             = current_harq_processes->C             ;
  harq_processes_dest->DCINdi         = current_harq_processes->DCINdi             ;
  harq_processes_dest->F             = current_harq_processes->F             ;
  harq_processes_dest->G             = current_harq_processes->G             ;
  harq_processes_dest->K             = current_harq_processes->K             ;
  harq_processes_dest->Nl             = current_harq_processes->Nl             ;
  harq_processes_dest->Qm             = current_harq_processes->Qm             ;
  harq_processes_dest->TBS            = current_harq_processes->TBS            ;
  harq_processes_dest->b              = current_harq_processes->b              ;
  harq_processes_dest->codeword       = current_harq_processes->codeword       ;
  harq_processes_dest->delta_PUCCH    = current_harq_processes->delta_PUCCH    ;
  harq_processes_dest->dl_power_off   = current_harq_processes->dl_power_off   ;
  harq_processes_dest->first_tx       = current_harq_processes->first_tx       ;
  harq_processes_dest->mcs            = current_harq_processes->mcs            ;
  harq_processes_dest->mimo_mode      = current_harq_processes->mimo_mode      ;
  harq_processes_dest->nb_rb          = current_harq_processes->nb_rb          ;
  harq_processes_dest->pmi_alloc      = current_harq_processes->pmi_alloc      ;
  harq_processes_dest->rb_alloc_even[0]  = current_harq_processes->rb_alloc_even[0] ;
  harq_processes_dest->rb_alloc_even[1]  = current_harq_processes->rb_alloc_even[1] ;
  harq_processes_dest->rb_alloc_even[2]  = current_harq_processes->rb_alloc_even[2] ;
  harq_processes_dest->rb_alloc_even[3]  = current_harq_processes->rb_alloc_even[3] ;
  harq_processes_dest->rb_alloc_odd[0]  = current_harq_processes->rb_alloc_odd[0]  ;
  harq_processes_dest->rb_alloc_odd[1]  = current_harq_processes->rb_alloc_odd[1]  ;
  harq_processes_dest->rb_alloc_odd[2]  = current_harq_processes->rb_alloc_odd[2]  ;
  harq_processes_dest->rb_alloc_odd[3]  = current_harq_processes->rb_alloc_odd[3]  ;
  harq_processes_dest->round          = current_harq_processes->round          ;
  harq_processes_dest->rvidx          = current_harq_processes->rvidx          ;
  harq_processes_dest->status         = current_harq_processes->status         ;
  harq_processes_dest->vrb_type       = current_harq_processes->vrb_type       ;

}

/*void copy_ack_struct(nr_harq_status_t *harq_ack_dest, nr_harq_status_t *current_harq_ack)
  {
  memcpy(harq_ack_dest, current_harq_ack, sizeof(nr_harq_status_t));
  }*/

void nr_ue_pdsch_procedures(PHY_VARS_NR_UE *ue, UE_nr_rxtx_proc_t *proc, int eNB_id, PDSCH_t pdsch, NR_UE_DLSCH_t *dlsch0, NR_UE_DLSCH_t *dlsch1, int s0, int s1) {

  int nr_tti_rx = proc->nr_tti_rx;
  int m;
  int harq_pid;
  int i_mod,eNB_id_i,dual_stream_UE;
  int first_symbol_flag=0;

  if (dlsch0->active == 0)
    return;

  for (m=s0;m<=s1;m++) {

    if (dlsch0 && (!dlsch1))  {
      harq_pid = dlsch0->current_harq_pid;
      LOG_D(PHY,"[UE %d] PDSCH type %d active in nr_tti_rx %d, harq_pid %d Symbol %d\n",ue->Mod_id,pdsch,nr_tti_rx,harq_pid,m);

      if ((pdsch==PDSCH) &&
          (ue->transmission_mode[eNB_id] == 5) &&
          (dlsch0->harq_processes[harq_pid]->dl_power_off==0) &&
          (ue->use_ia_receiver ==1)) {
        dual_stream_UE = 1;
        eNB_id_i = ue->n_connected_eNB;
        i_mod =  dlsch0->harq_processes[harq_pid]->Qm;

      }
      else if((pdsch==PDSCH) && (ue->transmission_mode[eNB_id]==3))
	{
          dual_stream_UE = rx_IC_dual_stream;
          eNB_id_i       = eNB_id;
          i_mod          = 0;
	}
      else {
        dual_stream_UE = 0;
        eNB_id_i = eNB_id+1;
        i_mod = 0;
      }

      //TM7 UE specific channel estimation here!!!
      if (ue->transmission_mode[eNB_id]==7) {
        if (ue->frame_parms.Ncp==0) {
          //if ((m==3) || (m==6) || (m==9) || (m==12))
	  //LOG_D(PHY,"[UE %d] dlsch->active in nr_tti_rx %d => %d, l=%d\n",phy_vars_ue->Mod_id,nr_tti_rx,phy_vars_ue->dlsch_ue[eNB_id][0]->active, l);
	  //lte_dl_bf_channel_estimation(ue,eNB_id,0,nr_tti_rx*2+(m>6?1:0),5,m);
        } else {
          LOG_E(PHY,"[UE %d]Beamforming channel estimation not supported yet for TM7 extented CP.\n",ue->Mod_id);
        }
      }

      if ((m==s0) && (m<3))
	first_symbol_flag = 1;
      else
	first_symbol_flag = 0;
#if UE_TIMING_TRACE
      uint8_t slot = 0;
      if(m >= ue->frame_parms.symbols_per_tti>>1)
        slot = 1;
      start_meas(&ue->dlsch_llr_stats_parallelization[ue->current_thread_id[nr_tti_rx]][slot]);
#endif
      // process DLSCH received in first slot
      nr_rx_pdsch(ue,
	       pdsch,
	       eNB_id,
	       eNB_id_i,
	       proc->frame_rx,
	       nr_tti_rx,  // nr_tti_rx,
	       m,
	       first_symbol_flag,
	       dual_stream_UE,
	       i_mod,
	       dlsch0->current_harq_pid);
#if UE_TIMING_TRACE
      stop_meas(&ue->dlsch_llr_stats_parallelization[ue->current_thread_id[nr_tti_rx]][slot]);
#if DISABLE_LOG_X
      printf("[AbsSFN %d.%d] LLR Computation Symbol %d %5.2f \n",proc->frame_rx,nr_tti_rx,m,ue->dlsch_llr_stats_parallelization[ue->current_thread_id[nr_tti_rx]][slot].p_time/(cpuf*1000.0));
#else
      LOG_D(PHY, "[AbsSFN %d.%d] LLR Computation Symbol %d %5.2f \n",proc->frame_rx,nr_tti_rx,m,ue->dlsch_llr_stats_parallelization[ue->current_thread_id[nr_tti_rx]][slot].p_time/(cpuf*1000.0));
#endif
#endif

      if(first_symbol_flag)
	{
          proc->first_symbol_available = 1;
	}
    } // CRNTI active
  }
}
#if 0
void process_rar(PHY_VARS_NR_UE *ue, UE_nr_rxtx_proc_t *proc, int eNB_id, runmode_t mode, int abstraction_flag) {

  int frame_rx = proc->frame_rx;
  int nr_tti_rx = proc->nr_tti_rx;
  int timing_advance;
  NR_UE_DLSCH_t *dlsch0 = ue->dlsch_ra[eNB_id];
  int harq_pid = 0;
  uint8_t *rar;
  /*
  uint8_t next1_thread_id = ue->current_thread_id[nr_tti_rx]== (RX_NB_TH-1) ? 0:(ue->current_thread_id[nr_tti_rx]+1);
  uint8_t next2_thread_id = next1_thread_id== (RX_NB_TH-1) ? 0:(next1_thread_id+1);
  */

  LOG_D(PHY,"[UE  %d][RAPROC] Frame %d nr_tti_rx %d Received RAR  mode %d\n",
	ue->Mod_id,
	frame_rx,
	nr_tti_rx, ue->UE_mode[eNB_id]);


  if (ue->mac_enabled == 1) {
    if ((ue->UE_mode[eNB_id] != PUSCH) &&
	(ue->prach_resources[eNB_id]->Msg3!=NULL)) {
      LOG_D(PHY,"[UE  %d][RAPROC] Frame %d nr_tti_rx %d Invoking MAC for RAR (current preamble %d)\n",
	    ue->Mod_id,frame_rx,
	    nr_tti_rx,
	    ue->prach_resources[eNB_id]->ra_PreambleIndex);
      
      /*      timing_advance = mac_xface->ue_process_rar(ue->Mod_id,
	      ue->CC_id,
	      frame_rx,
	      ue->prach_resources[eNB_id]->ra_RNTI,
	      dlsch0->harq_processes[0]->b,
	      &ue->pdcch_vars[ue->current_thread_id[nr_tti_rx]][eNB_id]->crnti,
	      ue->prach_resources[eNB_id]->ra_PreambleIndex,
	      dlsch0->harq_processes[0]->b); // alter the 'b' buffer so it contains only the selected RAR header and RAR payload
      */
      /*
      ue->pdcch_vars[next1_thread_id][eNB_id]->crnti = ue->pdcch_vars[ue->current_thread_id[nr_tti_rx]][eNB_id]->crnti;
      ue->pdcch_vars[next2_thread_id][eNB_id]->crnti = ue->pdcch_vars[ue->current_thread_id[nr_tti_rx]][eNB_id]->crnti;
      */

      if (timing_advance!=0xffff) {

	LOG_D(PHY,"[UE  %d][RAPROC] Frame %d nr_tti_rx %d Got rnti %x and timing advance %d from RAR\n",
              ue->Mod_id,
              frame_rx,
              nr_tti_rx,
              ue->pdcch_vars[ue->current_thread_id[nr_tti_rx]][eNB_id]->crnti,
              timing_advance);

	// remember this c-rnti is still a tc-rnti

	ue->pdcch_vars[ue->current_thread_id[nr_tti_rx]][eNB_id]->crnti_is_temporary = 1;
	      
	//timing_advance = 0;
	nr_process_timing_advance_rar(ue,proc,timing_advance);
	      
	if (mode!=debug_prach) {
	  ue->ulsch_Msg3_active[eNB_id]=1;
	  nr_get_Msg3_alloc(&ue->frame_parms,
			    nr_tti_rx,
			    frame_rx,
			    &ue->ulsch_Msg3_frame[eNB_id],
			    &ue->ulsch_Msg3_subframe[eNB_id]);
	  
	  LOG_D(PHY,"[UE  %d][RAPROC] Got Msg3_alloc Frame %d nr_tti_rx %d: Msg3_frame %d, Msg3_subframe %d\n",
		ue->Mod_id,
		frame_rx,
		nr_tti_rx,
		ue->ulsch_Msg3_frame[eNB_id],
		ue->ulsch_Msg3_subframe[eNB_id]);
	  harq_pid = nr_subframe2harq_pid(&ue->frame_parms,
					  ue->ulsch_Msg3_frame[eNB_id],
					  ue->ulsch_Msg3_subframe[eNB_id]);
	  ue->ulsch[eNB_id]->harq_processes[harq_pid]->round = 0;
	  
	  ue->UE_mode[eNB_id] = RA_RESPONSE;
	  //      ue->Msg3_timer[eNB_id] = 10;
	  ue->ulsch[eNB_id]->power_offset = 6;
	  ue->ulsch_no_allocation_counter[eNB_id] = 0;
	}
      } else { // PRACH preamble doesn't match RAR
	LOG_W(PHY,"[UE  %d][RAPROC] Received RAR preamble (%d) doesn't match !!!\n",
	      ue->Mod_id,
	      ue->prach_resources[eNB_id]->ra_PreambleIndex);
      }
    } // mode != PUSCH
  }
  else {
    rar = dlsch0->harq_processes[0]->b+1;
    timing_advance = ((((uint16_t)(rar[0]&0x7f))<<4) + (rar[1]>>4));
    nr_process_timing_advance_rar(ue,proc,timing_advance);
  }

}
#endif

void nr_ue_dlsch_procedures(PHY_VARS_NR_UE *ue,
       UE_nr_rxtx_proc_t *proc,
       int eNB_id,
       PDSCH_t pdsch,
       NR_UE_DLSCH_t *dlsch0,
       NR_UE_DLSCH_t *dlsch1,
       int *dlsch_errors,
       runmode_t mode) {

  int harq_pid;
  int frame_rx = proc->frame_rx;
  int nr_tti_rx = proc->nr_tti_rx;
  int ret=0, ret1=0;
  int CC_id = ue->CC_id;
  NR_UE_PDSCH *pdsch_vars;
  uint8_t is_cw0_active = 0;
  uint8_t is_cw1_active = 0;
  // to be updated by higher layer
  uint8_t nb_re_dmrs = 6;
  uint16_t length_dmrs = 1;
  uint16_t nb_symb_sch = 9;

  if (dlsch0==NULL)
    AssertFatal(0,"dlsch0 should be defined at this level \n");

  harq_pid = dlsch0->current_harq_pid;
  is_cw0_active = dlsch0->harq_processes[harq_pid]->status;

  if(dlsch1)
    is_cw1_active = dlsch1->harq_processes[harq_pid]->status;

  LOG_D(PHY,"AbsSubframe %d.%d Start LDPC Decoder for CW0 [harq_pid %d] ? %d \n", frame_rx%1024, nr_tti_rx, harq_pid, is_cw0_active);
  LOG_D(PHY,"AbsSubframe %d.%d Start LDPC Decoder for CW1 [harq_pid %d] ? %d \n", frame_rx%1024, nr_tti_rx, harq_pid, is_cw1_active);

  if(is_cw0_active && is_cw1_active)
    {
      dlsch0->Kmimo = 2;
      dlsch1->Kmimo = 2;
    }
  else
    {
      dlsch0->Kmimo = 1;
    }
  if (1) {
    switch (pdsch) {
    case SI_PDSCH:
      pdsch_vars = ue->pdsch_vars_SI[eNB_id];
      break;
    case RA_PDSCH:
      pdsch_vars = ue->pdsch_vars_ra[eNB_id];
      break;
    case P_PDSCH:
      pdsch_vars = ue->pdsch_vars_p[eNB_id];
      break;
    case PDSCH:
      pdsch_vars = ue->pdsch_vars[ue->current_thread_id[nr_tti_rx]][eNB_id];
      break;
    case PMCH:
    case PDSCH1:
      LOG_E(PHY,"Illegal PDSCH %d for ue_pdsch_procedures\n",pdsch);
      pdsch_vars = NULL;
      return;
      break;
    default:
      pdsch_vars = NULL;
      return;
      break;

    }
    if (frame_rx < *dlsch_errors)
      *dlsch_errors=0;

    if (pdsch==RA_PDSCH) {
      if (ue->prach_resources[eNB_id]!=NULL)
	dlsch0->rnti = ue->prach_resources[eNB_id]->ra_RNTI;
      else {
	LOG_E(PHY,"[UE %d] Frame %d, nr_tti_rx %d: FATAL, prach_resources is NULL\n",ue->Mod_id,frame_rx,nr_tti_rx);
	//mac_xface->macphy_exit("prach_resources is NULL");
	return;
      }
    }


      // start ldpc decode for CW 0
      dlsch0->harq_processes[harq_pid]->G = nr_get_G(dlsch0->harq_processes[harq_pid]->nb_rb,
						     nb_symb_sch,
						     nb_re_dmrs,
						     length_dmrs,
						     dlsch0->harq_processes[harq_pid]->Qm,
						     dlsch0->harq_processes[harq_pid]->Nl);
#if UE_TIMING_TRACE
      start_meas(&ue->dlsch_unscrambling_stats);
#endif
      nr_dlsch_unscrambling(pdsch_vars->llr[0],
			    dlsch0->harq_processes[harq_pid]->G,
                            0,
			    ue->frame_parms.Nid_cell,
			    dlsch0->rnti);
      

#if UE_TIMING_TRACE
      stop_meas(&ue->dlsch_unscrambling_stats);
#endif

#if 0
      LOG_I(PHY," ------ start ldpc decoder for AbsSubframe %d.%d / %d  ------  \n", frame_rx, nr_tti_rx, harq_pid);
      LOG_I(PHY,"start ldpc decode for CW 0 for AbsSubframe %d.%d / %d --> nb_rb %d \n", frame_rx, nr_tti_rx, harq_pid, dlsch0->harq_processes[harq_pid]->nb_rb);
      LOG_I(PHY,"start ldpc decode for CW 0 for AbsSubframe %d.%d / %d  --> rb_alloc_even %x \n", frame_rx, nr_tti_rx, harq_pid, dlsch0->harq_processes[harq_pid]->rb_alloc_even);
      LOG_I(PHY,"start ldpc decode for CW 0 for AbsSubframe %d.%d / %d  --> Qm %d \n", frame_rx, nr_tti_rx, harq_pid, dlsch0->harq_processes[harq_pid]->Qm);
      LOG_I(PHY,"start ldpc decode for CW 0 for AbsSubframe %d.%d / %d  --> Nl %d \n", frame_rx, nr_tti_rx, harq_pid, dlsch0->harq_processes[harq_pid]->Nl);
      LOG_I(PHY,"start ldpc decode for CW 0 for AbsSubframe %d.%d / %d  --> G  %d \n", frame_rx, nr_tti_rx, harq_pid, dlsch0->harq_processes[harq_pid]->G);
      LOG_I(PHY,"start ldpc decode for CW 0 for AbsSubframe %d.%d / %d  --> Kmimo  %d \n", frame_rx, nr_tti_rx, harq_pid, dlsch0->Kmimo);
      LOG_I(PHY,"start ldpc decode for CW 0 for AbsSubframe %d.%d / %d  --> Pdcch Sym  %d \n", frame_rx, nr_tti_rx, harq_pid, ue->pdcch_vars[ue->current_thread_id[nr_tti_rx]][eNB_id]->num_pdcch_symbols);
#endif

#if UE_TIMING_TRACE
      start_meas(&ue->dlsch_decoding_stats[ue->current_thread_id[nr_tti_rx]]);
#endif

#ifdef UE_DLSCH_PARALLELISATION
		 ret = nr_dlsch_decoding_mthread(ue,proc,eNB_id,
			   pdsch_vars->llr[0],
			   &ue->frame_parms,
			   dlsch0,
			   dlsch0->harq_processes[harq_pid],
			   frame_rx,
			   nb_symb_sch,
			   nr_tti_rx,
			   harq_pid,
			   pdsch==PDSCH?1:0,
			   dlsch0->harq_processes[harq_pid]->TBS>256?1:0);
#else
      ret = nr_dlsch_decoding(ue,
			   pdsch_vars->llr[0],
			   &ue->frame_parms,
			   dlsch0,
			   dlsch0->harq_processes[harq_pid],
			   frame_rx,
			   nb_symb_sch,
			   nr_tti_rx,
			   harq_pid,
			   pdsch==PDSCH?1:0,//proc->decoder_switch,
			   dlsch0->harq_processes[harq_pid]->TBS>256?1:0);
      //printf("start cW0 dlsch decoding\n");
#endif

#if UE_TIMING_TRACE
      stop_meas(&ue->dlsch_decoding_stats[ue->current_thread_id[nr_tti_rx]]);
#if DISABLE_LOG_X
      printf(" --> Unscrambling for CW0 %5.3f\n",
              (ue->dlsch_unscrambling_stats.p_time)/(cpuf*1000.0));
      printf("AbsSubframe %d.%d --> LDPC Decoding for CW0 %5.3f\n",
              frame_rx%1024, nr_tti_rx,(ue->dlsch_decoding_stats[ue->current_thread_id[nr_tti_rx]].p_time)/(cpuf*1000.0));
#else
      LOG_I(PHY, " --> Unscrambling for CW0 %5.3f\n",
              (ue->dlsch_unscrambling_stats.p_time)/(cpuf*1000.0));
      LOG_I(PHY, "AbsSubframe %d.%d --> LDPC Decoding for CW0 %5.3f\n",
              frame_rx%1024, nr_tti_rx,(ue->dlsch_decoding_stats[ue->current_thread_id[nr_tti_rx]].p_time)/(cpuf*1000.0));
#endif

#endif
      if(is_cw1_active)
      {
          // start ldpc decode for CW 1
          dlsch1->harq_processes[harq_pid]->G = nr_get_G(dlsch1->harq_processes[harq_pid]->nb_rb,
							 nb_symb_sch,
							 nb_re_dmrs,
							 length_dmrs,
							 dlsch1->harq_processes[harq_pid]->Qm,
							 dlsch1->harq_processes[harq_pid]->Nl);
#if UE_TIMING_TRACE
          start_meas(&ue->dlsch_unscrambling_stats);
#endif
          nr_dlsch_unscrambling(pdsch_vars->llr[1],
              		  	  	  	  	dlsch1->harq_processes[harq_pid]->G,
                                    0,
          							ue->frame_parms.Nid_cell,
          							dlsch1->rnti);
#if UE_TIMING_TRACE
          stop_meas(&ue->dlsch_unscrambling_stats);
#endif

#if 0
          LOG_I(PHY,"start ldpc decode for CW 1 for AbsSubframe %d.%d / %d --> nb_rb %d \n", frame_rx, nr_tti_rx, harq_pid, dlsch1->harq_processes[harq_pid]->nb_rb);
          LOG_I(PHY,"start ldpc decode for CW 1 for AbsSubframe %d.%d / %d  --> rb_alloc_even %x \n", frame_rx, nr_tti_rx, harq_pid, dlsch1->harq_processes[harq_pid]->rb_alloc_even);
          LOG_I(PHY,"start ldpc decode for CW 1 for AbsSubframe %d.%d / %d  --> Qm %d \n", frame_rx, nr_tti_rx, harq_pid, dlsch1->harq_processes[harq_pid]->Qm);
          LOG_I(PHY,"start ldpc decode for CW 1 for AbsSubframe %d.%d / %d  --> Nl %d \n", frame_rx, nr_tti_rx, harq_pid, dlsch1->harq_processes[harq_pid]->Nl);
          LOG_I(PHY,"start ldpc decode for CW 1 for AbsSubframe %d.%d / %d  --> G  %d \n", frame_rx, nr_tti_rx, harq_pid, dlsch1->harq_processes[harq_pid]->G);
          LOG_I(PHY,"start ldpc decode for CW 1 for AbsSubframe %d.%d / %d  --> Kmimo  %d \n", frame_rx, nr_tti_rx, harq_pid, dlsch1->Kmimo);
          LOG_I(PHY,"start ldpc decode for CW 1 for AbsSubframe %d.%d / %d  --> Pdcch Sym  %d \n", frame_rx, nr_tti_rx, harq_pid, ue->pdcch_vars[ue->current_thread_id[nr_tti_rx]][eNB_id]->num_pdcch_symbols);
#endif

#if UE_TIMING_TRACE
          start_meas(&ue->dlsch_decoding_stats[ue->current_thread_id[nr_tti_rx]]);
#endif

#ifdef UE_DLSCH_PARALLELISATION
          ret1 = nr_dlsch_decoding_mthread(ue,proc, eNB_id,
                            pdsch_vars->llr[1],
                            &ue->frame_parms,
                            dlsch1,
                            dlsch1->harq_processes[harq_pid],
                            frame_rx,
                            nb_symb_sch,
                            nr_tti_rx,
                            harq_pid,
                            pdsch==PDSCH?1:0,
                            dlsch1->harq_processes[harq_pid]->TBS>256?1:0);
#else

          ret1 = nr_dlsch_decoding(ue,
                  pdsch_vars->llr[1],
                  &ue->frame_parms,
                  dlsch1,
                  dlsch1->harq_processes[harq_pid],
                  frame_rx,
		  nb_symb_sch,
                  nr_tti_rx,
                  harq_pid,
                  pdsch==PDSCH?1:0,//proc->decoder_switch,
                  dlsch1->harq_processes[harq_pid]->TBS>256?1:0);
          printf("start cw1 dlsch decoding\n");
#endif

#if UE_TIMING_TRACE
          stop_meas(&ue->dlsch_decoding_stats[ue->current_thread_id[nr_tti_rx]]);
#if DISABLE_LOG_X
          printf(" --> Unscrambling for CW1 %5.3f\n",
                  (ue->dlsch_unscrambling_stats.p_time)/(cpuf*1000.0));
          printf("AbsSubframe %d.%d --> ldpc Decoding for CW1 %5.3f\n",
                  frame_rx%1024, nr_tti_rx,(ue->dlsch_decoding_stats[ue->current_thread_id[nr_tti_rx]].p_time)/(cpuf*1000.0));
#else
          LOG_D(PHY, " --> Unscrambling for CW1 %5.3f\n",
                  (ue->dlsch_unscrambling_stats.p_time)/(cpuf*1000.0));
          LOG_D(PHY, "AbsSubframe %d.%d --> ldpc Decoding for CW1 %5.3f\n",
                  frame_rx%1024, nr_tti_rx,(ue->dlsch_decoding_stats[ue->current_thread_id[nr_tti_rx]].p_time)/(cpuf*1000.0));
#endif

#endif
          LOG_I(PHY,"AbsSubframe %d.%d --> ldpc Decoding for CW1 %5.3f\n",
                  frame_rx%1024, nr_tti_rx,(ue->dlsch_decoding_stats[ue->current_thread_id[nr_tti_rx]].p_time)/(cpuf*1000.0));
      }

      LOG_D(PHY," ------ end ldpc decoder for AbsSubframe %d.%d ------  \n", frame_rx, nr_tti_rx);
    }




}


/*!
 * \brief This is the UE synchronize thread.
 * It performs band scanning and synchonization.
 * \param arg is a pointer to a \ref PHY_VARS_NR_UE structure.
 * \returns a pointer to an int. The storage is not on the heap and must not be freed.
 */
#ifdef UE_SLOT_PARALLELISATION
#define FIFO_PRIORITY   40
void *UE_thread_slot1_dl_processing(void *arg) {

  static __thread int UE_dl_slot1_processing_retval;
  struct rx_tx_thread_data *rtd = arg;
  UE_nr_rxtx_proc_t *proc = rtd->proc;
  PHY_VARS_NR_UE    *ue   = rtd->UE;

  int frame_rx;
  uint8_t nr_tti_rx;
  uint8_t pilot0;
  uint8_t pilot1;
  uint8_t slot1;

  uint8_t next_nr_tti_rx;
  uint8_t next_subframe_slot0;

  proc->instance_cnt_slot1_dl_processing=-1;
  proc->nr_tti_rx=proc->sub_frame_start;

  char threadname[256];
  sprintf(threadname,"UE_thread_slot1_dl_processing_%d", proc->sub_frame_start);

  cpu_set_t cpuset;
  CPU_ZERO(&cpuset);
  if ( (proc->sub_frame_start+1)%RX_NB_TH == 0 && threads.slot1_proc_one != -1 )
    CPU_SET(threads.slot1_proc_one, &cpuset);
  if ( (proc->sub_frame_start+1)%RX_NB_TH == 1 && threads.slot1_proc_two != -1 )
    CPU_SET(threads.slot1_proc_two, &cpuset);
  if ( (proc->sub_frame_start+1)%RX_NB_TH == 2 && threads.slot1_proc_three != -1 )
    CPU_SET(threads.slot1_proc_three, &cpuset);

  init_thread(900000,1000000 , FIFO_PRIORITY-1, &cpuset,
	      threadname);

  while (!oai_exit) {
    if (pthread_mutex_lock(&proc->mutex_slot1_dl_processing) != 0) {
      LOG_E( PHY, "[SCHED][UE] error locking mutex for UE slot1 dl processing\n" );
      exit_fun("nothing to add");
    }
    while (proc->instance_cnt_slot1_dl_processing < 0) {
      // most of the time, the thread is waiting here
      pthread_cond_wait( &proc->cond_slot1_dl_processing, &proc->mutex_slot1_dl_processing );
    }
    if (pthread_mutex_unlock(&proc->mutex_slot1_dl_processing) != 0) {
      LOG_E( PHY, "[SCHED][UE] error unlocking mutex for UE slot1 dl processing \n" );
      exit_fun("nothing to add");
    }

    /*for(int th_idx=0; th_idx< RX_NB_TH; th_idx++)
      {
      frame_rx    = ue->proc.proc_rxtx[0].frame_rx;
      nr_tti_rx = ue->proc.proc_rxtx[0].nr_tti_rx;
      printf("AbsSubframe %d.%d execute dl slot1 processing \n", frame_rx, nr_tti_rx);
      }*/
    frame_rx    = proc->frame_rx;
    nr_tti_rx = proc->nr_tti_rx;
    next_nr_tti_rx    = (1+nr_tti_rx)%10;
    next_subframe_slot0 = next_nr_tti_rx<<1;

    slot1  = (nr_tti_rx<<1) + 1;
    pilot0 = 0;

    //printf("AbsSubframe %d.%d execute dl slot1 processing \n", frame_rx, nr_tti_rx);

    if (ue->frame_parms.Ncp == 0) {  // normal prefix
      pilot1 = 4;
    } else { // extended prefix
      pilot1 = 3;
    }

    /**** Slot1 FE Processing ****/
#if UE_TIMING_TRACE
    start_meas(&ue->ue_front_end_per_slot_stat[ue->current_thread_id[nr_tti_rx]][1]);
#endif
    // I- start dl slot1 processing
    // do first symbol of next downlink nr_tti_rx for channel estimation
    /*
    // 1- perform FFT for pilot ofdm symbols first (ofdmSym0 next nr_tti_rx ofdmSym11)
    if (nr_subframe_select(&ue->frame_parms,next_nr_tti_rx) != SF_UL)
    {
    front_end_fft(ue,
    pilot0,
    next_subframe_slot0,
    0,
    0);
    }

    front_end_fft(ue,
    pilot1,
    slot1,
    0,
    0);
    */
    // 1- perform FFT
    for (int l=1; l<ue->frame_parms.symbols_per_tti>>1; l++)
      {
	//if( (l != pilot0) && (l != pilot1))
	{
#if UE_TIMING_TRACE
	  start_meas(&ue->ofdm_demod_stats);
#endif
	  VCD_SIGNAL_DUMPER_DUMP_FUNCTION_BY_NAME(VCD_SIGNAL_DUMPER_FUNCTIONS_UE_SLOT_FEP, VCD_FUNCTION_IN);
	  //printf("AbsSubframe %d.%d FFT slot %d, symbol %d\n", frame_rx,nr_tti_rx,slot1,l);
	  front_end_fft(ue,
                        l,
                        slot1,
                        0,
                        0);
	  VCD_SIGNAL_DUMPER_DUMP_FUNCTION_BY_NAME(VCD_SIGNAL_DUMPER_FUNCTIONS_UE_SLOT_FEP, VCD_FUNCTION_OUT);
#if UE_TIMING_TRACE
	  stop_meas(&ue->ofdm_demod_stats);
#endif
	}
      } // for l=1..l2

    if (nr_subframe_select(&ue->frame_parms,next_nr_tti_rx) != SF_UL)
      {
	//printf("AbsSubframe %d.%d FFT slot %d, symbol %d\n", frame_rx,nr_tti_rx,next_subframe_slot0,pilot0);
	front_end_fft(ue,
		      pilot0,
		      next_subframe_slot0,
		      0,
		      0);
      }

    // 2- perform Channel Estimation for slot1
    for (int l=1; l<ue->frame_parms.symbols_per_tti>>1; l++)
      {
	if(l == pilot1)
	  {
	    //wait until channel estimation for pilot0/slot1 is available
	    uint32_t wait = 0;
	    while(proc->chan_est_pilot0_slot1_available == 0)
	      {
		usleep(1);
		wait++;
	      }
	    //printf("[slot1 dl processing] ChanEst symbol %d slot %d wait%d\n",l,slot1,wait);
	  }
	//printf("AbsSubframe %d.%d ChanEst slot %d, symbol %d\n", frame_rx,nr_tti_rx,slot1,l);
	front_end_chanEst(ue,
			  l,
			  slot1,
			  0);
	ue_measurement_procedures(l-1,ue,proc,0,1+(nr_tti_rx<<1),0,ue->mode);
      }
    //printf("AbsSubframe %d.%d ChanEst slot %d, symbol %d\n", frame_rx,nr_tti_rx,next_subframe_slot0,pilot0);
    front_end_chanEst(ue,
		      pilot0,
		      next_subframe_slot0,
		      0);

    if ( (nr_tti_rx == 0) && (ue->decode_MIB == 1))
      {
	ue_pbch_procedures(0,ue,proc,0);
      }

    proc->chan_est_slot1_available = 1;
    //printf("Set available slot 1channelEst to 1 AbsSubframe %d.%d \n",frame_rx,nr_tti_rx);
    //printf(" [slot1 dl processing] ==> FFT/CHanEst Done for AbsSubframe %d.%d \n", proc->frame_rx, proc->nr_tti_rx);

    //printf(" [slot1 dl processing] ==> Start LLR Comuptation slot1 for AbsSubframe %d.%d \n", proc->frame_rx, proc->nr_tti_rx);


#if UE_TIMING_TRACE
    stop_meas(&ue->ue_front_end_per_slot_stat[ue->current_thread_id[nr_tti_rx]][1]);
#if DISABLE_LOG_X
    printf("[AbsSFN %d.%d] Slot1: FFT + Channel Estimate + Pdsch Proc Slot0 %5.2f \n",frame_rx,nr_tti_rx,ue->ue_front_end_per_slot_stat[ue->current_thread_id[nr_tti_rx]][1].p_time/(cpuf*1000.0));
#else
    LOG_D(PHY, "[AbsSFN %d.%d] Slot1: FFT + Channel Estimate + Pdsch Proc Slot0 %5.2f \n",frame_rx,nr_tti_rx,ue->ue_front_end_per_slot_stat[ue->current_thread_id[nr_tti_rx]][1].p_time/(cpuf*1000.0));
#endif
#endif


    //wait until pdcch is decoded
    uint32_t wait = 0;
    while(proc->dci_slot0_available == 0)
      {
        usleep(1);
        wait++;
      }
    //printf("[slot1 dl processing] AbsSubframe %d.%d LLR Computation Start wait DCI %d\n",frame_rx,nr_tti_rx,wait);


    /**** Pdsch Procedure Slot1 ****/
    // start slot1 thread for Pdsch Procedure (slot1)
    // do procedures for C-RNTI
    //printf("AbsSubframe %d.%d Pdsch Procedure (slot1)\n",frame_rx,nr_tti_rx);


#if UE_TIMING_TRACE
    start_meas(&ue->pdsch_procedures_per_slot_stat[ue->current_thread_id[nr_tti_rx]][1]);
#endif
    // start slave thread for Pdsch Procedure (slot1)
    // do procedures for C-RNTI
    uint8_t eNB_id = 0;

    if (ue->dlsch[ue->current_thread_id[nr_tti_rx]][eNB_id][0]->active == 1) {
      //wait until first ofdm symbol is processed
      //wait = 0;
      //while(proc->first_symbol_available == 0)
      //{
      //    usleep(1);
      //    wait++;
      //}
      //printf("[slot1 dl processing] AbsSubframe %d.%d LLR Computation Start wait First Ofdm Sym %d\n",frame_rx,nr_tti_rx,wait);

      //VCD_SIGNAL_DUMPER_DUMP_FUNCTION_BY_NAME(VCD_SIGNAL_DUMPER_FUNCTIONS_PDSCH_PROC, VCD_FUNCTION_IN);
      ue_pdsch_procedures(ue,
			  proc,
			  eNB_id,
			  PDSCH,
			  ue->dlsch[ue->current_thread_id[nr_tti_rx]][eNB_id][0],
			  NULL,
			  (ue->frame_parms.symbols_per_tti>>1),
			  ue->frame_parms.symbols_per_tti-1,
			  abstraction_flag);
      LOG_D(PHY," ------ end PDSCH ChannelComp/LLR slot 0: AbsSubframe %d.%d ------  \n", frame_rx%1024, nr_tti_rx);
      LOG_D(PHY," ------ --> PDSCH Turbo Decoder slot 0/1: AbsSubframe %d.%d ------  \n", frame_rx%1024, nr_tti_rx);
    }

    // do procedures for SI-RNTI
    if ((ue->dlsch_SI[eNB_id]) && (ue->dlsch_SI[eNB_id]->active == 1)) {
      ue_pdsch_procedures(ue,
			  proc,
			  eNB_id,
			  SI_PDSCH,
			  ue->dlsch_SI[eNB_id],
			  NULL,
			  (ue->frame_parms.symbols_per_tti>>1),
			  ue->frame_parms.symbols_per_tti-1,
			  abstraction_flag);
    }

    // do procedures for P-RNTI
    if ((ue->dlsch_p[eNB_id]) && (ue->dlsch_p[eNB_id]->active == 1)) {
      ue_pdsch_procedures(ue,
			  proc,
			  eNB_id,
			  P_PDSCH,
			  ue->dlsch_p[eNB_id],
			  NULL,
			  (ue->frame_parms.symbols_per_tti>>1),
			  ue->frame_parms.symbols_per_tti-1,
			  abstraction_flag);
    }
    // do procedures for RA-RNTI
    if ((ue->dlsch_ra[eNB_id]) && (ue->dlsch_ra[eNB_id]->active == 1)) {
      ue_pdsch_procedures(ue,
			  proc,
			  eNB_id,
			  RA_PDSCH,
			  ue->dlsch_ra[eNB_id],
			  NULL,
			  (ue->frame_parms.symbols_per_tti>>1),
			  ue->frame_parms.symbols_per_tti-1,
			  abstraction_flag);
    }

    proc->llr_slot1_available=1;
    //printf("Set available LLR slot1 to 1 AbsSubframe %d.%d \n",frame_rx,nr_tti_rx);

#if UE_TIMING_TRACE
    stop_meas(&ue->pdsch_procedures_per_slot_stat[ue->current_thread_id[nr_tti_rx]][1]);
#if DISABLE_LOG_X
    printf("[AbsSFN %d.%d] Slot1: LLR Computation %5.2f \n",frame_rx,nr_tti_rx,ue->pdsch_procedures_per_slot_stat[ue->current_thread_id[nr_tti_rx]][1].p_time/(cpuf*1000.0));
#else
    LOG_D(PHY, "[AbsSFN %d.%d] Slot1: LLR Computation %5.2f \n",frame_rx,nr_tti_rx,ue->pdsch_procedures_per_slot_stat[ue->current_thread_id[nr_tti_rx]][1].p_time/(cpuf*1000.0));
#endif
#endif


    if (pthread_mutex_lock(&proc->mutex_slot1_dl_processing) != 0) {
      LOG_E( PHY, "[SCHED][UE] error locking mutex for UE RXTX\n" );
      exit_fun("noting to add");
    }
    proc->instance_cnt_slot1_dl_processing--;
    if (pthread_mutex_unlock(&proc->mutex_slot1_dl_processing) != 0) {
      LOG_E( PHY, "[SCHED][UE] error unlocking mutex for UE FEP Slo1\n" );
      exit_fun("noting to add");
    }
  }
  // thread finished
  free(arg);
  return &UE_dl_slot1_processing_retval;
}
#endif



int phy_procedures_nrUE_RX(PHY_VARS_NR_UE *ue,UE_nr_rxtx_proc_t *proc,uint8_t eNB_id,
			   uint8_t do_pdcch_flag,runmode_t mode,
			   fapi_nr_pbch_config_t pbch_config) {



  int l,l2;
  int pilot1;
  int frame_rx = proc->frame_rx;
  int nr_tti_rx = proc->nr_tti_rx;
  NR_UE_PDCCH *pdcch_vars  = ue->pdcch_vars[ue->current_thread_id[nr_tti_rx]][0];
  uint16_t nb_symb_sch = 9; // to be updated by higher layer
  uint8_t nb_symb_pdcch = pdcch_vars->coreset[0].duration;
  uint8_t ssb_periodicity = ue->ssb_periodicity; // initialized to 20ms in nr_init_ue and never changed for now
  uint8_t ssb_frame_periodicity;  
  uint8_t dci_cnt = 0;
  
  LOG_D(PHY," ****** start RX-Chain for Frame.Slot %d.%d ******  \n", frame_rx%1024, nr_tti_rx);

  /*
  uint8_t next1_thread_id = ue->current_thread_id[nr_tti_rx]== (RX_NB_TH-1) ? 0:(ue->current_thread_id[nr_tti_rx]+1);
  uint8_t next2_thread_id = next1_thread_id== (RX_NB_TH-1) ? 0:(next1_thread_id+1);
  */

#ifdef NR_PDCCH_SCHED
  nr_gold_pdcch(ue,0, 2);
  

  LOG_D(PHY," ------ --> PDCCH ChannelComp/LLR Frame.slot %d.%d ------  \n", frame_rx%1024, nr_tti_rx);
  for (uint16_t l=0; l<nb_symb_pdcch; l++) {
    
#if UE_TIMING_TRACE
    start_meas(&ue->ofdm_demod_stats);
#endif
    VCD_SIGNAL_DUMPER_DUMP_FUNCTION_BY_NAME(VCD_SIGNAL_DUMPER_FUNCTIONS_UE_SLOT_FEP, VCD_FUNCTION_IN);
    nr_slot_fep(ue,
		l,
		nr_tti_rx,
		0,
		0,
		NR_PDCCH_EST);
    VCD_SIGNAL_DUMPER_DUMP_FUNCTION_BY_NAME(VCD_SIGNAL_DUMPER_FUNCTIONS_UE_SLOT_FEP, VCD_FUNCTION_OUT);
#if UE_TIMING_TRACE
    stop_meas(&ue->ofdm_demod_stats);
#endif
    
    //printf("phy procedure pdcch start measurement l =%d\n",l);
    //nr_ue_measurement_procedures(l,ue,proc,eNB_id,(nr_tti_rx),mode);
      
  }

  dci_cnt = nr_ue_pdcch_procedures(eNB_id,ue,proc);

  if (dci_cnt > 0) {

    LOG_I(PHY,"[UE  %d] Frame %d, nr_tti_rx %d: found %d DCIs\n",ue->Mod_id,frame_rx,nr_tti_rx,dci_cnt);
    
    if (0/*ue->no_timing_correction==0*/) {
      LOG_I(PHY,"start adjust sync slot = %d no timing %d\n", nr_tti_rx, ue->no_timing_correction);
      nr_adjust_synch_ue(&ue->frame_parms,
			 ue,
			 eNB_id,
			 nr_tti_rx,
			 0,
			 16384);
    }
  }
  else {
    LOG_D(PHY,"[UE  %d] Frame %d, nr_tti_rx %d: No DCIs found\n",ue->Mod_id,frame_rx,nr_tti_rx);
  }
#endif //NR_PDCCH_SCHED

  
  if (dci_cnt > 0){
    LOG_D(PHY," ------ --> PDSCH ChannelComp/LLR Frame.slot %d.%d ------  \n", frame_rx%1024, nr_tti_rx);
    //to update from pdsch config
    nr_gold_pdsch(ue,nb_symb_pdcch,0, 1);
    
    for (uint16_t m=nb_symb_pdcch;m<=(nb_symb_sch+nb_symb_pdcch-1) ; m++){
      nr_slot_fep(ue,
		  m,  //to be updated from higher layer
		  nr_tti_rx,
		  0,
		  0,
		  NR_PDSCH_EST);
      
      //printf("phy procedure pdsch start measurement\n"); 
      nr_ue_measurement_procedures(m,ue,proc,eNB_id,(nr_tti_rx<<1),mode);
      
    }
    //set active for testing, to be removed
    ue->dlsch[ue->current_thread_id[nr_tti_rx]][eNB_id][0]->active = 1;
  }
  else 
    ue->dlsch[ue->current_thread_id[nr_tti_rx]][eNB_id][0]->active = 0;

#if UE_TIMING_TRACE
  start_meas(&ue->generic_stat);
#endif
  // do procedures for C-RNTI
  if (ue->dlsch[ue->current_thread_id[nr_tti_rx]][eNB_id][0]->active == 1) {
    VCD_SIGNAL_DUMPER_DUMP_FUNCTION_BY_NAME(VCD_SIGNAL_DUMPER_FUNCTIONS_PDSCH_PROC, VCD_FUNCTION_IN);
    nr_ue_pdsch_procedures(ue,
			   proc,
			   eNB_id,
			   PDSCH,
			   ue->dlsch[ue->current_thread_id[nr_tti_rx]][eNB_id][0],
			   NULL,
			   nb_symb_pdcch, //ue->pdcch_vars[ue->current_thread_id[nr_tti_rx]][eNB_id]->num_pdcch_symbols,
			   (nb_symb_sch+nb_symb_pdcch-1)); //ue->frame_parms.symbols_per_tti>>1,

    /*
    write_output("rxF_ext.m","rxFe",&ue->pdsch_vars[ue->current_thread_id[nr_tti_rx]][eNB_id]->rxdataF_ext[0][0],ue->frame_parms.N_RB_DL*12*14,1,1);
    write_output("rxF_comp.m","rxFc",&ue->pdsch_vars[ue->current_thread_id[nr_tti_rx]][eNB_id]->rxdataF_comp0[0][0],ue->frame_parms.N_RB_DL*12*14,1,1);
    write_output("rxF_llr.m","rxFllr",ue->pdsch_vars[ue->current_thread_id[nr_tti_rx]][eNB_id]->llr[0],(nb_symb_sch-1)*50*12+50*6,1,0);
    */
    
    VCD_SIGNAL_DUMPER_DUMP_FUNCTION_BY_NAME(VCD_SIGNAL_DUMPER_FUNCTIONS_PDSCH_PROC, VCD_FUNCTION_OUT);
  }

  // do procedures for SI-RNTI
  if ((ue->dlsch_SI[eNB_id]) && (ue->dlsch_SI[eNB_id]->active == 1)) {
    VCD_SIGNAL_DUMPER_DUMP_FUNCTION_BY_NAME(VCD_SIGNAL_DUMPER_FUNCTIONS_PDSCH_PROC_SI, VCD_FUNCTION_IN);
    nr_ue_pdsch_procedures(ue,
			   proc,
			   eNB_id,
			   SI_PDSCH,
			   ue->dlsch_SI[eNB_id],
			   NULL,
			   ue->pdcch_vars[ue->current_thread_id[nr_tti_rx]][eNB_id]->num_pdcch_symbols,
			   ue->frame_parms.symbols_per_tti>>1);
    VCD_SIGNAL_DUMPER_DUMP_FUNCTION_BY_NAME(VCD_SIGNAL_DUMPER_FUNCTIONS_PDSCH_PROC_SI, VCD_FUNCTION_OUT);
  }

  // do procedures for SI-RNTI
  if ((ue->dlsch_p[eNB_id]) && (ue->dlsch_p[eNB_id]->active == 1)) {
    VCD_SIGNAL_DUMPER_DUMP_FUNCTION_BY_NAME(VCD_SIGNAL_DUMPER_FUNCTIONS_PDSCH_PROC_P, VCD_FUNCTION_IN);
    nr_ue_pdsch_procedures(ue,
			   proc,
			   eNB_id,
			   P_PDSCH,
			   ue->dlsch_p[eNB_id],
			   NULL,
			   ue->pdcch_vars[ue->current_thread_id[nr_tti_rx]][eNB_id]->num_pdcch_symbols,
			   ue->frame_parms.symbols_per_tti>>1);
    VCD_SIGNAL_DUMPER_DUMP_FUNCTION_BY_NAME(VCD_SIGNAL_DUMPER_FUNCTIONS_PDSCH_PROC_P, VCD_FUNCTION_OUT);
  }

  // do procedures for RA-RNTI
  if ((ue->dlsch_ra[eNB_id]) && (ue->dlsch_ra[eNB_id]->active == 1)) {
    VCD_SIGNAL_DUMPER_DUMP_FUNCTION_BY_NAME(VCD_SIGNAL_DUMPER_FUNCTIONS_PDSCH_PROC_RA, VCD_FUNCTION_IN);
    nr_ue_pdsch_procedures(ue,
			   proc,
			   eNB_id,
			   RA_PDSCH,
			   ue->dlsch_ra[eNB_id],
			   NULL,
			   ue->pdcch_vars[ue->current_thread_id[nr_tti_rx]][eNB_id]->num_pdcch_symbols,
			   ue->frame_parms.symbols_per_tti>>1);
    VCD_SIGNAL_DUMPER_DUMP_FUNCTION_BY_NAME(VCD_SIGNAL_DUMPER_FUNCTIONS_PDSCH_PROC_RA, VCD_FUNCTION_OUT);
  }

  ssb_frame_periodicity = ssb_periodicity/10 ;  // 10ms is the frame length

  frame_rx += ue->trashed_frames;
  int ssb_slot = (pbch_config.ssb_index)/2;


  // looking for pbch only in frames according to ssb periodicity
  if ((ue->decode_MIB == 1) && (nr_tti_rx == ssb_slot) )//&& !((frame_rx-(pbch_config.system_frame_number))%ssb_frame_periodicity))
    {
      LOG_D(PHY," ------  PBCH ChannelComp/LLR: frame.slot %d.%d ------  \n", frame_rx%1024, nr_tti_rx);

      for (int i=1; i<4; i++) {

	nr_slot_fep(ue,
		    (ue->symbol_offset+i)%(ue->frame_parms.symbols_per_slot),
		    nr_tti_rx,
		    0,
		    0,
		    NR_PBCH_EST);

#if UE_TIMING_TRACE
  	start_meas(&ue->dlsch_channel_estimation_stats);
#endif
   	nr_pbch_channel_estimation(ue,0,nr_tti_rx,(ue->symbol_offset+i)%(ue->frame_parms.symbols_per_slot),i-1,(pbch_config.ssb_index)&7,pbch_config.half_frame_bit);
#if UE_TIMING_TRACE
  	stop_meas(&ue->dlsch_channel_estimation_stats);
#endif
      
      }
      nr_ue_pbch_procedures(eNB_id,ue,proc,0);
    }
  
  // do procedures for C-RNTI
  if (ue->dlsch[ue->current_thread_id[nr_tti_rx]][eNB_id][0]->active == 1) {
    
    VCD_SIGNAL_DUMPER_DUMP_FUNCTION_BY_NAME(VCD_SIGNAL_DUMPER_FUNCTIONS_PDSCH_PROC, VCD_FUNCTION_IN);

#if UE_TIMING_TRACE
    start_meas(&ue->dlsch_procedures_stat[ue->current_thread_id[nr_tti_rx]]);
#endif

    nr_ue_dlsch_procedures(ue,
			   proc,
			   eNB_id,
			   PDSCH,
			   ue->dlsch[ue->current_thread_id[nr_tti_rx]][eNB_id][0],
			   ue->dlsch[ue->current_thread_id[nr_tti_rx]][eNB_id][1],
			   &ue->dlsch_errors[eNB_id],
			   mode);


#if UE_TIMING_TRACE
  stop_meas(&ue->dlsch_procedures_stat[ue->current_thread_id[nr_tti_rx]]);
#if DISABLE_LOG_X
  printf("[SFN %d] Slot1:       Pdsch Proc %5.2f\n",nr_tti_rx,ue->pdsch_procedures_stat[ue->current_thread_id[nr_tti_rx]].p_time/(cpuf*1000.0));
  printf("[SFN %d] Slot0 Slot1: Dlsch Proc %5.2f\n",nr_tti_rx,ue->dlsch_procedures_stat[ue->current_thread_id[nr_tti_rx]].p_time/(cpuf*1000.0));
#else
  LOG_D(PHY, "[SFN %d] Slot1:       Pdsch Proc %5.2f\n",nr_tti_rx,ue->pdsch_procedures_stat[ue->current_thread_id[nr_tti_rx]].p_time/(cpuf*1000.0));
  LOG_D(PHY, "[SFN %d] Slot0 Slot1: Dlsch Proc %5.2f\n",nr_tti_rx,ue->dlsch_procedures_stat[ue->current_thread_id[nr_tti_rx]].p_time/(cpuf*1000.0));
#endif

#endif

  VCD_SIGNAL_DUMPER_DUMP_FUNCTION_BY_NAME(VCD_SIGNAL_DUMPER_FUNCTIONS_PDSCH_PROC, VCD_FUNCTION_OUT);

 }
#if UE_TIMING_TRACE
start_meas(&ue->generic_stat);
#endif

#if 0

  if(nr_tti_rx==5 &&  ue->dlsch[ue->current_thread_id[nr_tti_rx]][eNB_id][0]->harq_processes[ue->dlsch[ue->current_thread_id[nr_tti_rx]][eNB_id][0]->current_harq_pid]->nb_rb > 20){
       //write_output("decoder_llr.m","decllr",dlsch_llr,G,1,0);
       //write_output("llr.m","llr",  &ue->pdsch_vars[eNB_id]->llr[0][0],(14*nb_rb*12*dlsch1_harq->Qm) - 4*(nb_rb*4*dlsch1_harq->Qm),1,0);

       write_output("rxdataF0_current.m"    , "rxdataF0", &ue->common_vars.common_vars_rx_data_per_thread[ue->current_thread_id[nr_tti_rx]].rxdataF[0][0],14*ue->frame_parms.ofdm_symbol_size,1,1);
       //write_output("rxdataF0_previous.m"    , "rxdataF0_prev_sss", &ue->common_vars.common_vars_rx_data_per_thread[next_thread_id].rxdataF[0][0],14*ue->frame_parms.ofdm_symbol_size,1,1);

       //write_output("rxdataF0_previous.m"    , "rxdataF0_prev", &ue->common_vars.common_vars_rx_data_per_thread[next_thread_id].rxdataF[0][0],14*ue->frame_parms.ofdm_symbol_size,1,1);

       write_output("dl_ch_estimates.m", "dl_ch_estimates_sfn5", &ue->common_vars.common_vars_rx_data_per_thread[ue->current_thread_id[nr_tti_rx]].dl_ch_estimates[0][0][0],14*ue->frame_parms.ofdm_symbol_size,1,1);
       write_output("dl_ch_estimates_ext.m", "dl_ch_estimatesExt_sfn5", &ue->pdsch_vars[ue->current_thread_id[nr_tti_rx]][0]->dl_ch_estimates_ext[0][0],14*ue->frame_parms.N_RB_DL*12,1,1);
       write_output("rxdataF_comp00.m","rxdataF_comp00",         &ue->pdsch_vars[ue->current_thread_id[nr_tti_rx]][0]->rxdataF_comp0[0][0],14*ue->frame_parms.N_RB_DL*12,1,1);
       //write_output("magDLFirst.m", "magDLFirst", &phy_vars_ue->pdsch_vars[ue->current_thread_id[nr_tti_rx]][0]->dl_ch_mag0[0][0],14*frame_parms->N_RB_DL*12,1,1);
       //write_output("magDLSecond.m", "magDLSecond", &phy_vars_ue->pdsch_vars[ue->current_thread_id[nr_tti_rx]][0]->dl_ch_magb0[0][0],14*frame_parms->N_RB_DL*12,1,1);

       AssertFatal (0,"");
  }
#endif

  // do procedures for SI-RNTI
  if ((ue->dlsch_SI[eNB_id]) && (ue->dlsch_SI[eNB_id]->active == 1)) {
    nr_ue_pdsch_procedures(ue,
			   proc,
			   eNB_id,
			   SI_PDSCH,
			   ue->dlsch_SI[eNB_id],
			   NULL,
			   1+(ue->frame_parms.symbols_per_tti>>1),
			   ue->frame_parms.symbols_per_tti-1);

    /*ue_dlsch_procedures(ue,
      proc,
      eNB_id,
      SI_PDSCH,
      ue->dlsch_SI[eNB_id],
      NULL,
      &ue->dlsch_SI_errors[eNB_id],
      mode,
      abstraction_flag);
    ue->dlsch_SI[eNB_id]->active = 0;*/
  }

  // do procedures for P-RNTI
  if ((ue->dlsch_p[eNB_id]) && (ue->dlsch_p[eNB_id]->active == 1)) {
    nr_ue_pdsch_procedures(ue,
			   proc,
			   eNB_id,
			   P_PDSCH,
			   ue->dlsch_p[eNB_id],
			   NULL,
			   1+(ue->frame_parms.symbols_per_tti>>1),
			   ue->frame_parms.symbols_per_tti-1);


    /*ue_dlsch_procedures(ue,
      proc,
      eNB_id,
      P_PDSCH,
      ue->dlsch_p[eNB_id],
      NULL,
      &ue->dlsch_p_errors[eNB_id],
      mode,
      abstraction_flag);*/
    ue->dlsch_p[eNB_id]->active = 0;
  }
  // do procedures for RA-RNTI
  if ((ue->dlsch_ra[eNB_id]) && (ue->dlsch_ra[eNB_id]->active == 1)) {
    nr_ue_pdsch_procedures(ue,
			   proc,
			   eNB_id,
			   RA_PDSCH,
			   ue->dlsch_ra[eNB_id],
			   NULL,
			   1+(ue->frame_parms.symbols_per_tti>>1),
			   ue->frame_parms.symbols_per_tti-1);

    /*ue_dlsch_procedures(ue,
      proc,
      eNB_id,
      RA_PDSCH,
      ue->dlsch_ra[eNB_id],
      NULL,
      &ue->dlsch_ra_errors[eNB_id],
      mode,
      abstraction_flag);*/
    ue->dlsch_ra[eNB_id]->active = 0;
  }

  // duplicate harq structure
  /*
  uint8_t          current_harq_pid        = ue->dlsch[ue->current_thread_id[nr_tti_rx]][eNB_id][0]->current_harq_pid;
  NR_DL_UE_HARQ_t *current_harq_processes = ue->dlsch[ue->current_thread_id[nr_tti_rx]][eNB_id][0]->harq_processes[current_harq_pid];
  NR_DL_UE_HARQ_t *harq_processes_dest    = ue->dlsch[next1_thread_id][eNB_id][0]->harq_processes[current_harq_pid];
  NR_DL_UE_HARQ_t *harq_processes_dest1    = ue->dlsch[next2_thread_id][eNB_id][0]->harq_processes[current_harq_pid];
  */
  /*nr_harq_status_t *current_harq_ack = &ue->dlsch[ue->current_thread_id[nr_tti_rx]][eNB_id][0]->harq_ack[nr_tti_rx];
  nr_harq_status_t *harq_ack_dest    = &ue->dlsch[next1_thread_id][eNB_id][0]->harq_ack[nr_tti_rx];
  nr_harq_status_t *harq_ack_dest1    = &ue->dlsch[next2_thread_id][eNB_id][0]->harq_ack[nr_tti_rx];
*/

  //copy_harq_proc_struct(harq_processes_dest, current_harq_processes);
//copy_ack_struct(harq_ack_dest, current_harq_ack);

//copy_harq_proc_struct(harq_processes_dest1, current_harq_processes);
//copy_ack_struct(harq_ack_dest1, current_harq_ack);

if (nr_tti_rx==9) {
  if (frame_rx % 10 == 0) {
    if ((ue->dlsch_received[eNB_id] - ue->dlsch_received_last[eNB_id]) != 0)
      ue->dlsch_fer[eNB_id] = (100*(ue->dlsch_errors[eNB_id] - ue->dlsch_errors_last[eNB_id]))/(ue->dlsch_received[eNB_id] - ue->dlsch_received_last[eNB_id]);

    ue->dlsch_errors_last[eNB_id] = ue->dlsch_errors[eNB_id];
    ue->dlsch_received_last[eNB_id] = ue->dlsch_received[eNB_id];
  }


  ue->bitrate[eNB_id] = (ue->total_TBS[eNB_id] - ue->total_TBS_last[eNB_id])*100;
  ue->total_TBS_last[eNB_id] = ue->total_TBS[eNB_id];
  LOG_D(PHY,"[UE %d] Calculating bitrate Frame %d: total_TBS = %d, total_TBS_last = %d, bitrate %f kbits\n",
	ue->Mod_id,frame_rx,ue->total_TBS[eNB_id],
	ue->total_TBS_last[eNB_id],(float) ue->bitrate[eNB_id]/1000.0);

#if UE_AUTOTEST_TRACE
  if ((frame_rx % 100 == 0)) {
    LOG_I(PHY,"[UE  %d] AUTOTEST Metric : UE_DLSCH_BITRATE = %5.2f kbps (frame = %d) \n", ue->Mod_id, (float) ue->bitrate[eNB_id]/1000.0, frame_rx);
  }
#endif

 }

#if UE_TIMING_TRACE
stop_meas(&ue->generic_stat);
printf("after tubo until end of Rx %5.2f \n",ue->generic_stat.p_time/(cpuf*1000.0));
#endif

#ifdef EMOS
phy_procedures_emos_UE_RX(ue,slot,eNB_id);
#endif


VCD_SIGNAL_DUMPER_DUMP_FUNCTION_BY_NAME(VCD_SIGNAL_DUMPER_FUNCTIONS_PHY_PROCEDURES_UE_RX, VCD_FUNCTION_OUT);

#if UE_TIMING_TRACE
stop_meas(&ue->phy_proc_rx[ue->current_thread_id[nr_tti_rx]]);
#if DISABLE_LOG_X
printf("------FULL RX PROC [SFN %d]: %5.2f ------\n",nr_tti_rx,ue->phy_proc_rx[ue->current_thread_id[nr_tti_rx]].p_time/(cpuf*1000.0));
#else
LOG_D(PHY, "------FULL RX PROC [SFN %d]: %5.2f ------\n",nr_tti_rx,ue->phy_proc_rx[ue->current_thread_id[nr_tti_rx]].p_time/(cpuf*1000.0));
#endif
#endif

//#endif //pdsch

LOG_D(PHY," ****** end RX-Chain  for AbsSubframe %d.%d ******  \n", frame_rx%1024, nr_tti_rx);
return (0);
}




uint8_t is_cqi_TXOp(PHY_VARS_NR_UE *ue,UE_nr_rxtx_proc_t *proc,uint8_t gNB_id)
{
  int subframe = proc->subframe_tx;
  int frame    = proc->frame_tx;
  CQI_REPORTPERIODIC *cqirep = &ue->cqi_report_config[gNB_id].CQI_ReportPeriodic;

  //LOG_I(PHY,"[UE %d][CRNTI %x] AbsSubFrame %d.%d Checking for CQI TXOp (cqi_ConfigIndex %d) isCQIOp %d\n",
  //      ue->Mod_id,ue->pdcch_vars[gNB_id]->crnti,frame,subframe,
  //      cqirep->cqi_PMI_ConfigIndex,
  //      (((10*frame + subframe) % cqirep->Npd) == cqirep->N_OFFSET_CQI));

  if (cqirep->cqi_PMI_ConfigIndex==-1)
    return(0);
  else if (((10*frame + subframe) % cqirep->Npd) == cqirep->N_OFFSET_CQI)
    return(1);
  else
    return(0);
}


uint8_t is_ri_TXOp(PHY_VARS_NR_UE *ue,UE_nr_rxtx_proc_t *proc,uint8_t gNB_id)
{


  int subframe = proc->subframe_tx;
  int frame    = proc->frame_tx;
  CQI_REPORTPERIODIC *cqirep = &ue->cqi_report_config[gNB_id].CQI_ReportPeriodic;
  int log2Mri = cqirep->ri_ConfigIndex/161;
  int N_OFFSET_RI = cqirep->ri_ConfigIndex % 161;

  //LOG_I(PHY,"[UE %d][CRNTI %x] AbsSubFrame %d.%d Checking for RI TXOp (ri_ConfigIndex %d) isRIOp %d\n",
  //      ue->Mod_id,ue->pdcch_vars[gNB_id]->crnti,frame,subframe,
  //      cqirep->ri_ConfigIndex,
  //      (((10*frame + subframe + cqirep->N_OFFSET_CQI - N_OFFSET_RI) % (cqirep->Npd<<log2Mri)) == 0));
  if (cqirep->ri_ConfigIndex==-1)
    return(0);
  else if (((10*frame + subframe + cqirep->N_OFFSET_CQI - N_OFFSET_RI) % (cqirep->Npd<<log2Mri)) == 0)
    return(1);
  else
    return(0);
}<|MERGE_RESOLUTION|>--- conflicted
+++ resolved
@@ -2824,11 +2824,8 @@
   VCD_SIGNAL_DUMPER_DUMP_FUNCTION_BY_NAME(VCD_SIGNAL_DUMPER_FUNCTIONS_UE_PBCH_PROCEDURES, VCD_FUNCTION_IN);
 
   //LOG_I(PHY,"[UE  %d] Frame %d, Trying PBCH %d (NidCell %d, eNB_id %d)\n",ue->Mod_id,frame_rx,pbch_phase,ue->frame_parms.Nid_cell,eNB_id);
-<<<<<<< HEAD
-  ret = nr_rx_pbch(ue, nr_tti_rx,
-=======
+
   ret = nr_rx_pbch(ue, proc,
->>>>>>> 48a103ea
 		   ue->pbch_vars[eNB_id],
 		   &ue->frame_parms,
 		   eNB_id,
