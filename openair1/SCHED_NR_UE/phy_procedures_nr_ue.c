/*
 * Licensed to the OpenAirInterface (OAI) Software Alliance under one or more
 * contributor license agreements.  See the NOTICE file distributed with
 * this work for additional information regarding copyright ownership.
 * The OpenAirInterface Software Alliance licenses this file to You under
 * the OAI Public License, Version 1.1  (the "License"); you may not use this file
 * except in compliance with the License.
 * You may obtain a copy of the License at
 *
 *      http://www.openairinterface.org/?page_id=698
 *
 * Unless required by applicable law or agreed to in writing, software
 * distributed under the License is distributed on an "AS IS" BASIS,
 * WITHOUT WARRANTIES OR CONDITIONS OF ANY KIND, either express or implied.
 * See the License for the specific language governing permissions and
 * limitations under the License.
 *-------------------------------------------------------------------------------
 * For more information about the OpenAirInterface (OAI) Software Alliance:
 *      contact@openairinterface.org
 */

/*! \file phy_procedures_nr_ue.c
 * \brief Implementation of UE procedures from 36.213 LTE specifications
 * \author R. Knopp, F. Kaltenberger, N. Nikaein, A. Mico Pereperez, G. Casati
 * \date 2018
 * \version 0.1
 * \company Eurecom
 * \email: knopp@eurecom.fr,florian.kaltenberger@eurecom.fr, navid.nikaein@eurecom.fr, guido.casati@iis.fraunhofer.de
 * \note
 * \warning
 */

#define _GNU_SOURCE

#include "nr/nr_common.h"
#include "assertions.h"
#include "defs.h"
#include "PHY/defs_nr_UE.h"
#include "PHY/NR_REFSIG/dmrs_nr.h"
#include "PHY/phy_extern_nr_ue.h"
#include "PHY/MODULATION/modulation_UE.h"
#include "PHY/INIT/nr_phy_init.h"
#include "PHY/NR_UE_TRANSPORT/nr_transport_ue.h"
#include "PHY/NR_UE_TRANSPORT/nr_transport_proto_ue.h"
#include "PHY/NR_UE_TRANSPORT/srs_modulation_nr.h"
#include "SCHED_NR_UE/phy_sch_processing_time.h"
#include "PHY/NR_UE_ESTIMATION/nr_estimation.h"
#ifdef EMOS
#include "SCHED/phy_procedures_emos.h"
#endif
#include "executables/softmodem-common.h"
#include "executables/nr-uesoftmodem.h"
#include "LAYER2/NR_MAC_UE/mac_proto.h"
#include "SCHED_NR_UE/pucch_uci_ue_nr.h"
#include <openair1/PHY/TOOLS/phy_scope_interface.h>

//#define DEBUG_PHY_PROC
#define NR_PDCCH_SCHED
//#define NR_PDCCH_SCHED_DEBUG
//#define NR_PUCCH_SCHED
//#define NR_PUCCH_SCHED_DEBUG
//#define NR_PDSCH_DEBUG

#ifndef PUCCH
#define PUCCH
#endif

#include "common/utils/LOG/log.h"

#ifdef EMOS
fifo_dump_emos_UE emos_dump_UE;
#endif

#include "common/utils/LOG/vcd_signal_dumper.h"
#include "UTIL/OPT/opt.h"
#include "intertask_interface.h"
#include "T.h"

#if defined(OAI_USRP) || defined(OAI_BLADERF) || defined(OAI_LMSSDR) || defined(OAI_ADRV9371_ZC706)
extern uint64_t downlink_frequency[MAX_NUM_CCs][4];
#endif

unsigned int gain_table[31] = {100,112,126,141,158,178,200,224,251,282,316,359,398,447,501,562,631,708,794,891,1000,1122,1258,1412,1585,1778,1995,2239,2512,2818,3162};

void nr_fill_dl_indication(nr_downlink_indication_t *dl_ind,
                           fapi_nr_dci_indication_t *dci_ind,
                           fapi_nr_rx_indication_t *rx_ind,
                           UE_nr_rxtx_proc_t *proc,
                           PHY_VARS_NR_UE *ue,
                           void *phy_data){

  memset((void*)dl_ind, 0, sizeof(nr_downlink_indication_t));

  dl_ind->gNB_index = proc->gNB_id;
  dl_ind->module_id = ue->Mod_id;
  dl_ind->cc_id     = ue->CC_id;
  dl_ind->frame     = proc->frame_rx;
  dl_ind->slot      = proc->nr_slot_rx;
  dl_ind->phy_data  = phy_data;

  if (dci_ind) {

    dl_ind->rx_ind = NULL; //no data, only dci for now
    dl_ind->dci_ind = dci_ind;

  } else if (rx_ind) {

    dl_ind->rx_ind = rx_ind; //  hang on rx_ind instance
    dl_ind->dci_ind = NULL;

  }
}

void nr_fill_rx_indication(fapi_nr_rx_indication_t *rx_ind,
                           uint8_t pdu_type,
                           PHY_VARS_NR_UE *ue,
                           NR_UE_DLSCH_t *dlsch0,
                           NR_UE_DLSCH_t *dlsch1,
                           uint16_t n_pdus,
                           UE_nr_rxtx_proc_t *proc,
<<<<<<< HEAD
                           void *typeSpecific,
                           uint8_t *b){

  NR_DL_FRAME_PARMS *frame_parms = &ue->frame_parms;

=======
                           void *typeSpecific)
{
>>>>>>> 5c333cca
  if (n_pdus > 1){
    LOG_E(PHY, "In %s: multiple number of DL PDUs not supported yet...\n", __FUNCTION__);
  }

  NR_DL_UE_HARQ_t *dl_harq0 = NULL;

  if ((pdu_type !=  FAPI_NR_RX_PDU_TYPE_SSB) && dlsch0) {
    dl_harq0 = &ue->dl_harq_processes[0][dlsch0->dlsch_config.harq_process_nbr];
    trace_NRpdu(DIRECTION_DOWNLINK,
		b,
		dlsch0->dlsch_config.TBS / 8,
		WS_C_RNTI,
		dlsch0->rnti,
		proc->frame_rx,
		proc->nr_slot_rx,
		0,0);
  }
  switch (pdu_type){
    case FAPI_NR_RX_PDU_TYPE_SIB:
    case FAPI_NR_RX_PDU_TYPE_RAR:
    case FAPI_NR_RX_PDU_TYPE_DLSCH:
      if(dlsch0) {
        dl_harq0 = &ue->dl_harq_processes[0][dlsch0->dlsch_config.harq_process_nbr];
        rx_ind->rx_indication_body[n_pdus - 1].pdsch_pdu.harq_pid = dlsch0->dlsch_config.harq_process_nbr;
        rx_ind->rx_indication_body[n_pdus - 1].pdsch_pdu.ack_nack = dl_harq0->ack;
        rx_ind->rx_indication_body[n_pdus - 1].pdsch_pdu.pdu = b;
        rx_ind->rx_indication_body[n_pdus - 1].pdsch_pdu.pdu_length = dlsch0->dlsch_config.TBS / 8;
      }
      if(dlsch1) {
        AssertFatal(1==0,"Second codeword currently not supported\n");
      }
      break;
    case FAPI_NR_RX_PDU_TYPE_SSB: {
        fapi_nr_ssb_pdu_t *ssb_pdu = &rx_ind->rx_indication_body[n_pdus - 1].ssb_pdu;
        if(typeSpecific) {
          NR_DL_FRAME_PARMS *frame_parms = &ue->frame_parms;
          fapiPbch_t *pbch = (fapiPbch_t *)typeSpecific;
          memcpy(ssb_pdu->pdu, pbch->decoded_output, sizeof(pbch->decoded_output));
          ssb_pdu->additional_bits = pbch->xtra_byte;
          ssb_pdu->ssb_index = (frame_parms->ssb_index)&0x7;
          ssb_pdu->ssb_length = frame_parms->Lmax;
          ssb_pdu->cell_id = frame_parms->Nid_cell;
          ssb_pdu->ssb_start_subcarrier = frame_parms->ssb_start_subcarrier;
          ssb_pdu->rsrp_dBm = ue->measurements.ssb_rsrp_dBm[frame_parms->ssb_index];
          ssb_pdu->decoded_pdu = true;
        }
        else
          ssb_pdu->decoded_pdu = false;
      }
    break;
    case FAPI_NR_CSIRS_IND:
      memcpy(&rx_ind->rx_indication_body[n_pdus - 1].csirs_measurements,
             (fapi_nr_csirs_measurements_t*)typeSpecific,
             sizeof(*(fapi_nr_csirs_measurements_t*)typeSpecific));
      break;
    default:
    break;
  }

  rx_ind->rx_indication_body[n_pdus -1].pdu_type = pdu_type;
  rx_ind->number_pdus = n_pdus;

}

int get_tx_amp_prach(int power_dBm, int power_max_dBm, int N_RB_UL){

  int gain_dB = power_dBm - power_max_dBm, amp_x_100 = -1;

  switch (N_RB_UL) {
  case 6:
  amp_x_100 = AMP;      // PRACH is 6 PRBS so no scale
  break;
  case 15:
  amp_x_100 = 158*AMP;  // 158 = 100*sqrt(15/6)
  break;
  case 25:
  amp_x_100 = 204*AMP;  // 204 = 100*sqrt(25/6)
  break;
  case 50:
  amp_x_100 = 286*AMP;  // 286 = 100*sqrt(50/6)
  break;
  case 75:
  amp_x_100 = 354*AMP;  // 354 = 100*sqrt(75/6)
  break;
  case 100:
  amp_x_100 = 408*AMP;  // 408 = 100*sqrt(100/6)
  break;
  default:
  LOG_E(PHY, "Unknown PRB size %d\n", N_RB_UL);
  return (amp_x_100);
  break;
  }
  if (gain_dB < -30) {
    return (amp_x_100/3162);
  } else if (gain_dB > 0)
    return (amp_x_100);
  else
    return (amp_x_100/gain_table[-gain_dB]);  // 245 corresponds to the factor sqrt(25/6)

  return (amp_x_100);
}

// convert time factor "16 * 64 * T_c / (2^mu)" in N_TA calculation in TS38.213 section 4.2 to samples by multiplying with samples per second
//   16 * 64 * T_c            / (2^mu) * samples_per_second
// = 16 * T_s                 / (2^mu) * samples_per_second
// = 16 * 1 / (15 kHz * 2048) / (2^mu) * (15 kHz * 2^mu * ofdm_symbol_size)
// = 16 * 1 /           2048           *                  ofdm_symbol_size
// = 16 * ofdm_symbol_size / 2048
static inline
uint16_t get_bw_scaling(uint16_t ofdm_symbol_size){
  return 16 * ofdm_symbol_size / 2048;
}

// UL time alignment procedures:
// - If the current tx frame and slot match the TA configuration in ul_time_alignment
//   then timing advance is processed and set to be applied in the next UL transmission
// - Application of timing adjustment according to TS 38.213 p4.2
// todo:
// - handle RAR TA application as per ch 4.2 TS 38.213
void ue_ta_procedures(PHY_VARS_NR_UE *ue, int slot_tx, int frame_tx){

  if (ue->mac_enabled == 1) {

    uint8_t gNB_id = 0;
    NR_UL_TIME_ALIGNMENT_t *ul_time_alignment = &ue->ul_time_alignment[gNB_id];

    if (frame_tx == ul_time_alignment->ta_frame && slot_tx == ul_time_alignment->ta_slot) {

      uint16_t ofdm_symbol_size = ue->frame_parms.ofdm_symbol_size;
      uint16_t bw_scaling = get_bw_scaling(ofdm_symbol_size);

      ue->timing_advance += (ul_time_alignment->ta_command - 31) * bw_scaling;

      LOG_D(PHY, "In %s: [UE %d] [%d.%d] Got timing advance command %u from MAC, new value is %d\n",
        __FUNCTION__,
        ue->Mod_id,
        frame_tx,
        slot_tx,
        ul_time_alignment->ta_command,
        ue->timing_advance);

      ul_time_alignment->ta_frame = -1;
      ul_time_alignment->ta_slot = -1;

    }
  }
}

void phy_procedures_nrUE_TX(PHY_VARS_NR_UE *ue,
                            UE_nr_rxtx_proc_t *proc,
                            nr_phy_data_tx_t *phy_data) {

  int slot_tx = proc->nr_slot_tx;
  int frame_tx = proc->frame_tx;
  int gNB_id = proc->gNB_id;

  AssertFatal(ue->CC_id == 0, "Transmission on secondary CCs is not supported yet\n");

  VCD_SIGNAL_DUMPER_DUMP_FUNCTION_BY_NAME(VCD_SIGNAL_DUMPER_FUNCTIONS_PHY_PROCEDURES_UE_TX,VCD_FUNCTION_IN);

  for(int i=0; i< ue->frame_parms.nb_antennas_tx; ++i)
    memset(ue->common_vars.txdataF[i], 0, sizeof(int)*14*ue->frame_parms.ofdm_symbol_size);

  LOG_D(PHY,"****** start TX-Chain for AbsSubframe %d.%d ******\n", frame_tx, slot_tx);

  start_meas(&ue->phy_proc_tx);

  for (uint8_t harq_pid = 0; harq_pid < NR_MAX_ULSCH_HARQ_PROCESSES; harq_pid++) {
    if (ue->ul_harq_processes[harq_pid].status == ACTIVE)
      nr_ue_ulsch_procedures(ue, harq_pid, frame_tx, slot_tx, gNB_id, phy_data);
  }

  ue_srs_procedures_nr(ue, proc);

  pucch_procedures_ue_nr(ue, proc, phy_data);

  LOG_D(PHY, "Sending Uplink data \n");
  nr_ue_pusch_common_procedures(ue,
                                proc->nr_slot_tx,
                                &ue->frame_parms,
                                ue->frame_parms.nb_antennas_tx);

  nr_ue_prach_procedures(ue, proc);

  LOG_D(PHY,"****** end TX-Chain for AbsSubframe %d.%d ******\n", proc->frame_tx, proc->nr_slot_tx);

  VCD_SIGNAL_DUMPER_DUMP_FUNCTION_BY_NAME(VCD_SIGNAL_DUMPER_FUNCTIONS_PHY_PROCEDURES_UE_TX, VCD_FUNCTION_OUT);
  stop_meas(&ue->phy_proc_tx);
}

void nr_ue_measurement_procedures(uint16_t l,
                                  PHY_VARS_NR_UE *ue,
                                  UE_nr_rxtx_proc_t *proc,
                                  NR_UE_DLSCH_t *dlsch,
                                  uint32_t pdsch_est_size,
                                  int32_t dl_ch_estimates[][pdsch_est_size]) {

  NR_DL_FRAME_PARMS *frame_parms=&ue->frame_parms;
  int frame_rx   = proc->frame_rx;
  int nr_slot_rx = proc->nr_slot_rx;
  int gNB_id = proc->gNB_id;
  VCD_SIGNAL_DUMPER_DUMP_FUNCTION_BY_NAME(VCD_SIGNAL_DUMPER_FUNCTIONS_UE_MEASUREMENT_PROCEDURES, VCD_FUNCTION_IN);

  if (l==2) {

    LOG_D(PHY,"Doing UE measurement procedures in symbol l %u Ncp %d nr_slot_rx %d, rxdata %p\n",
      l,
      ue->frame_parms.Ncp,
      nr_slot_rx,
      ue->common_vars.rxdata);

    nr_ue_measurements(ue, proc, dlsch, pdsch_est_size, dl_ch_estimates);

#if T_TRACER
    if(nr_slot_rx == 0)
      T(T_UE_PHY_MEAS, T_INT(gNB_id),  T_INT(ue->Mod_id), T_INT(frame_rx%1024), T_INT(nr_slot_rx),
	T_INT((int)(10*log10(ue->measurements.rsrp[0])-ue->rx_total_gain_dB)),
	T_INT((int)ue->measurements.rx_rssi_dBm[0]),
	T_INT((int)(ue->measurements.rx_power_avg_dB[0] - ue->measurements.n0_power_avg_dB)),
	T_INT((int)ue->measurements.rx_power_avg_dB[0]),
	T_INT((int)ue->measurements.n0_power_avg_dB),
	T_INT((int)ue->measurements.wideband_cqi_avg[0]),
	T_INT((int)ue->common_vars.freq_offset));
#endif
  }

  // accumulate and filter timing offset estimation every subframe (instead of every frame)
  if (( nr_slot_rx == 2) && (l==(2-frame_parms->Ncp))) {

    // AGC

    VCD_SIGNAL_DUMPER_DUMP_FUNCTION_BY_NAME(VCD_SIGNAL_DUMPER_FUNCTIONS_UE_GAIN_CONTROL, VCD_FUNCTION_IN);


    //printf("start adjust gain power avg db %d\n", ue->measurements.rx_power_avg_dB[gNB_id]);
    phy_adjust_gain_nr (ue,ue->measurements.rx_power_avg_dB[gNB_id],gNB_id);
    
    VCD_SIGNAL_DUMPER_DUMP_FUNCTION_BY_NAME(VCD_SIGNAL_DUMPER_FUNCTIONS_UE_GAIN_CONTROL, VCD_FUNCTION_OUT);

}

  VCD_SIGNAL_DUMPER_DUMP_FUNCTION_BY_NAME(VCD_SIGNAL_DUMPER_FUNCTIONS_UE_MEASUREMENT_PROCEDURES, VCD_FUNCTION_OUT);
}

static void nr_ue_pbch_procedures(PHY_VARS_NR_UE *ue,
                                  UE_nr_rxtx_proc_t *proc,
                                  int estimateSz,
                                  struct complex16 dl_ch_estimates[][estimateSz],
                                  nr_phy_data_t *phy_data,
                                  c16_t rxdataF[][ue->frame_parms.samples_per_slot_wCP]) {

  int ret = 0;
  DevAssert(ue);

  int frame_rx = proc->frame_rx;
  int nr_slot_rx = proc->nr_slot_rx;
  int gNB_id = proc->gNB_id;

  VCD_SIGNAL_DUMPER_DUMP_FUNCTION_BY_NAME(VCD_SIGNAL_DUMPER_FUNCTIONS_UE_PBCH_PROCEDURES, VCD_FUNCTION_IN);

  LOG_D(PHY,"[UE  %d] Frame %d Slot %d, Trying PBCH (NidCell %d, gNB_id %d)\n",ue->Mod_id,frame_rx,nr_slot_rx,ue->frame_parms.Nid_cell,gNB_id);
  fapiPbch_t result;
  ret = nr_rx_pbch(ue,
                   proc,
                   estimateSz,
                   dl_ch_estimates,
                   &ue->frame_parms,
                   (ue->frame_parms.ssb_index)&7,
                   SISO,
                   phy_data,
                   &result,
                   rxdataF);

  if (ret==0) {

#ifdef DEBUG_PHY_PROC
    uint16_t frame_tx;
    LOG_D(PHY,"[UE %d] frame %d, nr_slot_rx %d, Received PBCH (MIB): frame_tx %d. N_RB_DL %d\n",
    ue->Mod_id,
    frame_rx,
    nr_slot_rx,
    frame_tx,
    ue->frame_parms.N_RB_DL);
#endif

  } else {
    LOG_E(PHY,"[UE %d] frame %d, nr_slot_rx %d, Error decoding PBCH!\n",
	  ue->Mod_id,frame_rx, nr_slot_rx);
    /*FILE *fd;
    if ((fd = fopen("rxsig_frame0.dat","w")) != NULL) {
                  fwrite((void *)&ue->common_vars.rxdata[0][0],
                         sizeof(int32_t),
                         ue->frame_parms.samples_per_frame,
                         fd);
                  LOG_I(PHY,"Dummping Frame ... bye bye \n");
                  fclose(fd);
                  exit(0);
                }*/

    /*
    write_output("rxsig0.m","rxs0", ue->common_vars.rxdata[0],ue->frame_parms.samples_per_subframe,1,1);


      write_output("H00.m","h00",&(ue->common_vars.dl_ch_estimates[0][0][0]),((ue->frame_parms.Ncp==0)?7:6)*(ue->frame_parms.ofdm_symbol_size),1,1);
      write_output("H10.m","h10",&(ue->common_vars.dl_ch_estimates[0][2][0]),((ue->frame_parms.Ncp==0)?7:6)*(ue->frame_parms.ofdm_symbol_size),1,1);

      write_output("rxsigF0.m","rxsF0", ue->common_vars.rxdataF[0],8*ue->frame_parms.ofdm_symbol_size,1,1);
      exit(-1);
    */

  }


  VCD_SIGNAL_DUMPER_DUMP_FUNCTION_BY_NAME(VCD_SIGNAL_DUMPER_FUNCTIONS_UE_PBCH_PROCEDURES, VCD_FUNCTION_OUT);
}



unsigned int nr_get_tx_amp(int power_dBm, int power_max_dBm, int N_RB_UL, int nb_rb)
{

  int gain_dB = power_dBm - power_max_dBm;
  double gain_lin;

  gain_lin = pow(10,.1*gain_dB);
  if ((nb_rb >0) && (nb_rb <= N_RB_UL)) {
    return((int)(AMP*sqrt(gain_lin*N_RB_UL/(double)nb_rb)));
  }
  else {
    LOG_E(PHY,"Illegal nb_rb/N_RB_UL combination (%d/%d)\n",nb_rb,N_RB_UL);
    //mac_xface->macphy_exit("");
  }
  return(0);
}

#ifdef NR_PDCCH_SCHED

int nr_ue_pdcch_procedures(PHY_VARS_NR_UE *ue,
                           UE_nr_rxtx_proc_t *proc,
                           int32_t pdcch_est_size,
                           int32_t pdcch_dl_ch_estimates[][pdcch_est_size],
                           nr_phy_data_t *phy_data,
                           int n_ss,
                           c16_t rxdataF[][ue->frame_parms.samples_per_slot_wCP])
{
  int frame_rx = proc->frame_rx;
  int nr_slot_rx = proc->nr_slot_rx;
  unsigned int dci_cnt=0;
  fapi_nr_dci_indication_t dci_ind = {0};
  nr_downlink_indication_t dl_indication;
  NR_UE_PDCCH_CONFIG *phy_pdcch_config = &phy_data->phy_pdcch_config;

  fapi_nr_dl_config_dci_dl_pdu_rel15_t *rel15 = &phy_pdcch_config->pdcch_config[n_ss];

  start_meas(&ue->dlsch_rx_pdcch_stats);

  /// PDCCH/DCI e-sequence (input to rate matching).
  int32_t pdcch_e_rx_size = NR_MAX_PDCCH_SIZE;
  int16_t pdcch_e_rx[pdcch_e_rx_size];

  VCD_SIGNAL_DUMPER_DUMP_FUNCTION_BY_NAME(VCD_SIGNAL_DUMPER_FUNCTIONS_RX_PDCCH, VCD_FUNCTION_IN);
  nr_rx_pdcch(ue, proc, pdcch_est_size, pdcch_dl_ch_estimates, pdcch_e_rx, rel15, rxdataF);
  VCD_SIGNAL_DUMPER_DUMP_FUNCTION_BY_NAME(VCD_SIGNAL_DUMPER_FUNCTIONS_RX_PDCCH, VCD_FUNCTION_OUT);
  

  VCD_SIGNAL_DUMPER_DUMP_FUNCTION_BY_NAME(VCD_SIGNAL_DUMPER_FUNCTIONS_DCI_DECODING, VCD_FUNCTION_IN);

#ifdef NR_PDCCH_SCHED_DEBUG
  printf("<-NR_PDCCH_PHY_PROCEDURES_LTE_UE (nr_ue_pdcch_procedures)-> Entering function nr_dci_decoding_procedure for search space %d)\n",
	 n_ss);
#endif

  dci_cnt = nr_dci_decoding_procedure(ue, proc, pdcch_e_rx, &dci_ind, rel15);

#ifdef NR_PDCCH_SCHED_DEBUG
  LOG_I(PHY,"<-NR_PDCCH_PHY_PROCEDURES_LTE_UE (nr_ue_pdcch_procedures)-> Ending function nr_dci_decoding_procedure() -> dci_cnt=%u\n",dci_cnt);
#endif
  
  VCD_SIGNAL_DUMPER_DUMP_FUNCTION_BY_NAME(VCD_SIGNAL_DUMPER_FUNCTIONS_DCI_DECODING, VCD_FUNCTION_OUT);
  //LOG_D(PHY,"[UE  %d][PUSCH] Frame %d nr_slot_rx %d PHICH RX\n",ue->Mod_id,frame_rx,nr_slot_rx);

  for (int i=0; i<dci_cnt; i++) {
    LOG_D(PHY,"[UE  %d] AbsSubFrame %d.%d: DCI %i of %d total DCIs found --> rnti %x : format %d\n",
          ue->Mod_id,frame_rx%1024,nr_slot_rx,
          i + 1,
          dci_cnt,
          dci_ind.dci_list[i].rnti,
          dci_ind.dci_list[i].dci_format);
  }

  dci_ind.number_of_dcis = dci_cnt;

  // fill dl_indication message
  nr_fill_dl_indication(&dl_indication, &dci_ind, NULL, proc, ue, phy_data);
  //  send to mac
  ue->if_inst->dl_indication(&dl_indication, NULL);


  stop_meas(&ue->dlsch_rx_pdcch_stats);
    
  VCD_SIGNAL_DUMPER_DUMP_FUNCTION_BY_NAME(VCD_SIGNAL_DUMPER_FUNCTIONS_UE_PDCCH_PROCEDURES, VCD_FUNCTION_OUT);
  return(dci_cnt);
}
#endif // NR_PDCCH_SCHED

int nr_ue_pdsch_procedures(PHY_VARS_NR_UE *ue,
                           UE_nr_rxtx_proc_t *proc,
                           NR_UE_DLSCH_t dlsch[2],
                           int16_t *llr[2],
                           c16_t rxdataF[][ue->frame_parms.samples_per_slot_wCP]) {

  int frame_rx = proc->frame_rx;
  int nr_slot_rx = proc->nr_slot_rx;
  int m;
  int first_symbol_flag=0;

  if (!dlsch[0].active)
    return 0;

  // We handle only one CW now
  if (!(NR_MAX_NB_LAYERS>4)) {
    NR_UE_DLSCH_t *dlsch0 = &dlsch[0];
    int harq_pid = dlsch0->dlsch_config.harq_process_nbr;
    NR_DL_UE_HARQ_t *dlsch0_harq = ue->dl_harq_processes[harq_pid];
    uint16_t BWPStart       = dlsch0->dlsch_config.BWPStart;
    uint16_t pdsch_start_rb = dlsch0->dlsch_config.start_rb;
    uint16_t pdsch_nb_rb    = dlsch0->dlsch_config.number_rbs;
    uint16_t s0             = dlsch0->dlsch_config.start_symbol;
    uint16_t s1             = dlsch0->dlsch_config.number_symbols;
    bool is_SI              = dlsch0->rnti_type == _SI_RNTI_;

    LOG_D(PHY,"[UE %d] nr_slot_rx %d, harq_pid %d (%d), rb_start %d, nb_rb %d, symbol_start %d, nb_symbols %d, DMRS mask %x, Nl %d\n",
          ue->Mod_id,nr_slot_rx,harq_pid,dlsch0_harq->status,pdsch_start_rb,pdsch_nb_rb,s0,s1,dlsch0->dlsch_config.dlDmrsSymbPos, dlsch0->Nl);

    const uint32_t pdsch_est_size = ((ue->frame_parms.symbols_per_slot * ue->frame_parms.ofdm_symbol_size + 15) / 16) * 16;
    __attribute__((aligned(32))) int32_t pdsch_dl_ch_estimates[ue->frame_parms.nb_antennas_rx * dlsch0->Nl][pdsch_est_size];
    memset(pdsch_dl_ch_estimates, 0, sizeof(int32_t) * ue->frame_parms.nb_antennas_rx * dlsch0->Nl * pdsch_est_size);

    c16_t ptrs_phase_per_slot[ue->frame_parms.nb_antennas_rx][NR_SYMBOLS_PER_SLOT];
    memset(ptrs_phase_per_slot, 0, sizeof(ptrs_phase_per_slot));

    int32_t ptrs_re_per_slot[ue->frame_parms.nb_antennas_rx][NR_SYMBOLS_PER_SLOT];
    memset(ptrs_re_per_slot, 0, sizeof(ptrs_re_per_slot));

    const uint32_t rx_size_symbol = dlsch[0].dlsch_config.number_rbs * NR_NB_SC_PER_RB;
    __attribute__((aligned(32))) int32_t rxdataF_comp[dlsch[0].Nl][ue->frame_parms.nb_antennas_rx][rx_size_symbol * NR_SYMBOLS_PER_SLOT];
    memset(rxdataF_comp, 0, sizeof(rxdataF_comp));

    for (m = s0; m < (s0 +s1); m++) {
      if (dlsch0->dlsch_config.dlDmrsSymbPos & (1 << m)) {
        for (uint8_t aatx=0; aatx<dlsch0->Nl; aatx++) {//for MIMO Config: it shall loop over no_layers
          LOG_D(PHY,"PDSCH Channel estimation gNB id %d, PDSCH antenna port %d, slot %d, symbol %d\n",0,aatx,nr_slot_rx,m);
          nr_pdsch_channel_estimation(ue,
                                      proc,
                                      is_SI,
                                      get_dmrs_port(aatx,dlsch0->dlsch_config.dmrs_ports),
                                      m,
                                      dlsch0->dlsch_config.nscid,
                                      dlsch0->dlsch_config.dlDmrsScramblingId,
                                      BWPStart,
                                      dlsch0->dlsch_config.dmrsConfigType,
                                      ue->frame_parms.first_carrier_offset+(BWPStart + pdsch_start_rb)*12,
                                      pdsch_nb_rb,
                                      pdsch_est_size,
                                      pdsch_dl_ch_estimates,
                                      ue->frame_parms.samples_per_slot_wCP, rxdataF);
#if 0
          ///LOG_M: the channel estimation
          int nr_frame_rx = proc->frame_rx;
          char filename[100];
          for (uint8_t aarx=0; aarx<ue->frame_parms.nb_antennas_rx; aarx++) {
            sprintf(filename,"PDSCH_CHANNEL_frame%d_slot%d_sym%d_port%d_rx%d.m", nr_frame_rx, nr_slot_rx, m, aatx,aarx);
            int **dl_ch_estimates = ue->pdsch_vars[gNB_id]->dl_ch_estimates;
            LOG_M(filename,"channel_F",&dl_ch_estimates[aatx*ue->frame_parms.nb_antennas_rx+aarx][ue->frame_parms.ofdm_symbol_size*m],ue->frame_parms.ofdm_symbol_size, 1, 1);
          }
#endif
        }
      }
    }
    nr_ue_measurement_procedures(2, ue, proc, &dlsch[0], pdsch_est_size, pdsch_dl_ch_estimates);

    if (ue->chest_time == 1) { // averaging time domain channel estimates
      nr_chest_time_domain_avg(&ue->frame_parms,
                               (int32_t **) pdsch_dl_ch_estimates,
                               dlsch0->dlsch_config.number_symbols,
                               dlsch0->dlsch_config.start_symbol,
                               dlsch0->dlsch_config.dlDmrsSymbPos,
                               pdsch_nb_rb);
    }

    uint16_t first_symbol_with_data = s0;
    uint32_t dmrs_data_re;

    if (dlsch0->dlsch_config.dmrsConfigType == NFAPI_NR_DMRS_TYPE1)
      dmrs_data_re = 12 - 6 * dlsch0->dlsch_config.n_dmrs_cdm_groups;
    else
      dmrs_data_re = 12 - 4 * dlsch0->dlsch_config.n_dmrs_cdm_groups;

    while ((dmrs_data_re == 0) && (dlsch0->dlsch_config.dlDmrsSymbPos & (1 << first_symbol_with_data))) {
      first_symbol_with_data++;
    }

    uint32_t dl_valid_re[NR_SYMBOLS_PER_SLOT] = {0};
    uint32_t llr_offset[NR_SYMBOLS_PER_SLOT] = {0};

    int32_t log2_maxh = 0;
    start_meas(&ue->rx_pdsch_stats);
    for (m = s0; m < (s1 + s0); m++) {
 
      if (m==first_symbol_with_data)
        first_symbol_flag = 1;
      else
        first_symbol_flag = 0;

      uint8_t slot = 0;
      if(m >= ue->frame_parms.symbols_per_slot>>1)
        slot = 1;
      start_meas(&ue->dlsch_llr_stats_parallelization[slot]);
      // process DLSCH received symbols in the slot
      // symbol by symbol processing (if data/DMRS are multiplexed is checked inside the function)
      if (nr_rx_pdsch(ue,
                      proc,
                      dlsch,
                      m,
                      first_symbol_flag,
                      harq_pid,
                      pdsch_est_size,
                      pdsch_dl_ch_estimates,
                      llr,
                      dl_valid_re,
                      rxdataF,
                      llr_offset,
                      &log2_maxh,
                      rx_size_symbol,
                      ue->frame_parms.nb_antennas_rx,
                      rxdataF_comp,
                      ptrs_phase_per_slot,
                      ptrs_re_per_slot)
          < 0)
        return -1;

      stop_meas(&ue->dlsch_llr_stats_parallelization[slot]);
      if (cpumeas(CPUMEAS_GETSTATE))
        LOG_D(PHY, "[AbsSFN %d.%d] LLR Computation Symbol %d %5.2f \n",frame_rx,nr_slot_rx,m,ue->dlsch_llr_stats_parallelization[slot].p_time/(cpuf*1000.0));
      if(first_symbol_flag) {
        proc->first_symbol_available = 1;
      }
    } // CRNTI active
    stop_meas(&ue->rx_pdsch_stats);
  }
  return 0;
}

void send_slot_ind(notifiedFIFO_t *nf, int slot) {
  if (nf) {
    notifiedFIFO_elt_t *newElt = newNotifiedFIFO_elt(sizeof(int), 0, NULL, NULL);
    int *msgData = (int *) NotifiedFifoData(newElt);
    *msgData = slot;
    pushNotifiedFIFO(nf, newElt);
  }
}

bool nr_ue_dlsch_procedures(PHY_VARS_NR_UE *ue,
                            UE_nr_rxtx_proc_t *proc,
                            NR_UE_DLSCH_t dlsch[2],
                            int16_t* llr[2]) {

  if (dlsch[0].active == false) {
    LOG_E(PHY, "DLSCH should be active when calling this function\n");
    return 1;
  }

  int gNB_id = proc->gNB_id;
  bool dec = false;
  int harq_pid = dlsch[0].dlsch_config.harq_process_nbr;
  int frame_rx = proc->frame_rx;
  int nr_slot_rx = proc->nr_slot_rx;
  uint32_t ret = UINT32_MAX, ret1 = UINT32_MAX;
  NR_DL_UE_HARQ_t *dl_harq0 = &ue->dl_harq_processes[0][harq_pid];
  NR_DL_UE_HARQ_t *dl_harq1 = &ue->dl_harq_processes[1][harq_pid];
  uint16_t dmrs_len = get_num_dmrs(dlsch[0].dlsch_config.dlDmrsSymbPos);
  nr_downlink_indication_t dl_indication;
  fapi_nr_rx_indication_t rx_ind = {0};
  uint16_t number_pdus = 1;
  // params for UL time alignment procedure
  NR_UL_TIME_ALIGNMENT_t *ul_time_alignment = &ue->ul_time_alignment[gNB_id];

  uint8_t is_cw0_active = dl_harq0->status;
  uint8_t is_cw1_active = dl_harq1->status;
  uint16_t nb_symb_sch = dlsch[0].dlsch_config.number_symbols;
  uint16_t start_symbol = dlsch[0].dlsch_config.start_symbol;
  uint8_t dmrs_type = dlsch[0].dlsch_config.dmrsConfigType;

  uint8_t nb_re_dmrs;
  if (dmrs_type==NFAPI_NR_DMRS_TYPE1) {
    nb_re_dmrs = 6*dlsch[0].dlsch_config.n_dmrs_cdm_groups;
  }
  else {
    nb_re_dmrs = 4*dlsch[0].dlsch_config.n_dmrs_cdm_groups;
  }

  LOG_D(PHY,"AbsSubframe %d.%d Start LDPC Decoder for CW0 [harq_pid %d] ? %d \n", frame_rx%1024, nr_slot_rx, harq_pid, is_cw0_active);
  LOG_D(PHY,"AbsSubframe %d.%d Start LDPC Decoder for CW1 [harq_pid %d] ? %d \n", frame_rx%1024, nr_slot_rx, harq_pid, is_cw1_active);

  // exit dlsch procedures as there are no active dlsch
  if (is_cw0_active != ACTIVE && is_cw1_active != ACTIVE) {
    // don't wait anymore
    const int ack_nack_slot = (proc->nr_slot_rx + dlsch[0].dlsch_config.k1_feedback) % ue->frame_parms.slots_per_frame;
    send_slot_ind(ue->tx_resume_ind_fifo[ack_nack_slot], proc->nr_slot_rx);
    return false;
  }

  // start ldpc decode for CW 0
  dl_harq0->G = nr_get_G(dlsch[0].dlsch_config.number_rbs,
                         nb_symb_sch,
                         nb_re_dmrs,
                         dmrs_len,
                         dlsch[0].dlsch_config.qamModOrder,
                         dlsch[0].Nl);

  start_meas(&ue->dlsch_unscrambling_stats);
  nr_dlsch_unscrambling(llr[0],
                        dl_harq0->G,
                        0,
                        ue->frame_parms.Nid_cell,
                        dlsch[0].rnti);
    

  stop_meas(&ue->dlsch_unscrambling_stats);

  start_meas(&ue->dlsch_decoding_stats);

  // create memory to store decoder output
  int a_segments = MAX_NUM_NR_DLSCH_SEGMENTS_PER_LAYER*NR_MAX_NB_LAYERS;  //number of segments to be allocated
  int num_rb = dlsch[0].dlsch_config.number_rbs;
  if (num_rb != 273) {
    a_segments = a_segments*num_rb;
    a_segments = (a_segments/273)+1;
  }
  uint32_t dlsch_bytes = a_segments*1056;  // allocated bytes per segment
  __attribute__ ((aligned(32))) uint8_t p_b[dlsch_bytes];

  ret = nr_dlsch_decoding(ue,
                          proc,
                          gNB_id,
                          llr[0],
                          &ue->frame_parms,
                          &dlsch[0],
                          dl_harq0,
                          frame_rx,
                          nb_symb_sch,
                          nr_slot_rx,
                          harq_pid,
                          dlsch_bytes,
                          p_b);

  LOG_T(PHY,"dlsch decoding, ret = %d\n", ret);


  if(ret<ue->max_ldpc_iterations+1)
    dec = true;

  int ind_type = -1;
  switch(dlsch[0].rnti_type) {
    case _RA_RNTI_:
      ind_type = FAPI_NR_RX_PDU_TYPE_RAR;
      break;

    case _SI_RNTI_:
      ind_type = FAPI_NR_RX_PDU_TYPE_SIB;
      break;

    case _C_RNTI_:
      ind_type = FAPI_NR_RX_PDU_TYPE_DLSCH;
      break;

    default:
      AssertFatal(true, "Invalid DLSCH type %d\n", dlsch[0].rnti_type);
      break;
  }

  nr_fill_dl_indication(&dl_indication, NULL, &rx_ind, proc, ue, NULL);
  nr_fill_rx_indication(&rx_ind, ind_type, ue, &dlsch[0], NULL, number_pdus, proc, NULL, p_b);

  LOG_D(PHY, "In %s DL PDU length in bits: %d, in bytes: %d \n", __FUNCTION__, dlsch[0].dlsch_config.TBS, dlsch[0].dlsch_config.TBS / 8);

  stop_meas(&ue->dlsch_decoding_stats);
  if (cpumeas(CPUMEAS_GETSTATE))  {
    LOG_D(PHY, " --> Unscrambling for CW0 %5.3f\n",
          (ue->dlsch_unscrambling_stats.p_time)/(cpuf*1000.0));
    LOG_D(PHY, "AbsSubframe %d.%d --> LDPC Decoding for CW0 %5.3f\n",
          frame_rx%1024, nr_slot_rx,(ue->dlsch_decoding_stats.p_time)/(cpuf*1000.0));
  }

  if(is_cw1_active) {
    // start ldpc decode for CW 1
    dl_harq1->G = nr_get_G(dlsch[1].dlsch_config.number_rbs,
                           nb_symb_sch,
                           nb_re_dmrs,
                           dmrs_len,
                           dlsch[1].dlsch_config.qamModOrder,
                           dlsch[1].Nl);
    start_meas(&ue->dlsch_unscrambling_stats);
    nr_dlsch_unscrambling(llr[1],
                          dl_harq1->G,
                          0,
                          ue->frame_parms.Nid_cell,
                          dlsch[1].rnti);
    stop_meas(&ue->dlsch_unscrambling_stats);

    start_meas(&ue->dlsch_decoding_stats);

    ret1 = nr_dlsch_decoding(ue,
                             proc,
                             gNB_id,
                             llr[1],
                             &ue->frame_parms,
                             &dlsch[1],
                             dl_harq1,
                             frame_rx,
                             nb_symb_sch,
                             nr_slot_rx,
                             harq_pid,
                             dlsch_bytes,
                             p_b);
    LOG_T(PHY,"CW dlsch decoding, ret1 = %d\n", ret1);

    stop_meas(&ue->dlsch_decoding_stats);
    if (cpumeas(CPUMEAS_GETSTATE)) {
      LOG_D(PHY, " --> Unscrambling for CW1 %5.3f\n",
            (ue->dlsch_unscrambling_stats.p_time)/(cpuf*1000.0));
      LOG_D(PHY, "AbsSubframe %d.%d --> ldpc Decoding for CW1 %5.3f\n",
            frame_rx%1024, nr_slot_rx,(ue->dlsch_decoding_stats.p_time)/(cpuf*1000.0));
      }
  LOG_D(PHY, "harq_pid: %d, TBS expected dlsch1: %d \n", harq_pid, dlsch[1].dlsch_config.TBS);
  }
  //  send to mac
  if (ue->if_inst && ue->if_inst->dl_indication) {
    ue->if_inst->dl_indication(&dl_indication, ul_time_alignment);
  }

  // DLSCH decoding finished! don't wait anymore
  const int ack_nack_slot = (proc->nr_slot_rx + dlsch[0].dlsch_config.k1_feedback) % ue->frame_parms.slots_per_frame;
  send_slot_ind(ue->tx_resume_ind_fifo[ack_nack_slot], proc->nr_slot_rx);

  if (ue->phy_sim_dlsch_b)
    memcpy(ue->phy_sim_dlsch_b, p_b, dlsch_bytes);

  if (ue->mac_enabled == 1) { // TODO: move this from PHY to MAC layer!

    /* Time Alignment procedure
    // - UE processing capability 1
    // - Setting the TA update to be applied after the reception of the TA command
    // - Timing adjustment computed according to TS 38.213 section 4.2
    // - Durations of N1 and N2 symbols corresponding to PDSCH and PUSCH are
    //   computed according to sections 5.3 and 6.4 of TS 38.214 */
    const int numerology = ue->frame_parms.numerology_index;
    const int ofdm_symbol_size = ue->frame_parms.ofdm_symbol_size;
    const int nb_prefix_samples = ue->frame_parms.nb_prefix_samples;
    const int samples_per_subframe = ue->frame_parms.samples_per_subframe;
    const int slots_per_frame = ue->frame_parms.slots_per_frame;
    const int slots_per_subframe = ue->frame_parms.slots_per_subframe;

    const double tc_factor = 1.0 / samples_per_subframe;
    const uint16_t bw_scaling = get_bw_scaling(ofdm_symbol_size);

    const int Ta_max = 3846; // Max value of 12 bits TA Command
    const double N_TA_max = Ta_max * bw_scaling * tc_factor;

    NR_UE_MAC_INST_t *mac = get_mac_inst(0);
    NR_BWP_Id_t ul_bwp = mac->current_UL_BWP.bwp_id;

    NR_PUSCH_TimeDomainResourceAllocationList_t *pusch_TimeDomainAllocationList = NULL;
    if(ul_bwp){
      if (mac->ULbwp[ul_bwp-1] &&
          mac->ULbwp[ul_bwp-1]->bwp_Dedicated &&
          mac->ULbwp[ul_bwp-1]->bwp_Dedicated->pusch_Config &&
          mac->ULbwp[ul_bwp-1]->bwp_Dedicated->pusch_Config->choice.setup &&
          mac->ULbwp[ul_bwp-1]->bwp_Dedicated->pusch_Config->choice.setup->pusch_TimeDomainAllocationList) {
        pusch_TimeDomainAllocationList = mac->ULbwp[ul_bwp-1]->bwp_Dedicated->pusch_Config->choice.setup->pusch_TimeDomainAllocationList->choice.setup;
      }
      else if (mac->ULbwp[ul_bwp-1] &&
               mac->ULbwp[ul_bwp-1]->bwp_Common &&
               mac->ULbwp[ul_bwp-1]->bwp_Common->pusch_ConfigCommon &&
               mac->ULbwp[ul_bwp-1]->bwp_Common->pusch_ConfigCommon->choice.setup &&
               mac->ULbwp[ul_bwp-1]->bwp_Common->pusch_ConfigCommon->choice.setup->pusch_TimeDomainAllocationList) {
        pusch_TimeDomainAllocationList = mac->ULbwp[ul_bwp-1]->bwp_Common->pusch_ConfigCommon->choice.setup->pusch_TimeDomainAllocationList;
      }
    }
    else if (mac->scc_SIB &&
             mac->scc_SIB->uplinkConfigCommon &&
             mac->scc_SIB->uplinkConfigCommon->initialUplinkBWP.pusch_ConfigCommon &&
             mac->scc_SIB->uplinkConfigCommon->initialUplinkBWP.pusch_ConfigCommon->choice.setup &&
             mac->scc_SIB->uplinkConfigCommon->initialUplinkBWP.pusch_ConfigCommon->choice.setup->pusch_TimeDomainAllocationList) {
      pusch_TimeDomainAllocationList = mac->scc_SIB->uplinkConfigCommon->initialUplinkBWP.pusch_ConfigCommon->choice.setup->pusch_TimeDomainAllocationList;
    }
    long mapping_type_ul = pusch_TimeDomainAllocationList ? pusch_TimeDomainAllocationList->list.array[0]->mappingType : NR_PUSCH_TimeDomainResourceAllocation__mappingType_typeA;

    NR_PDSCH_Config_t *pdsch_Config = mac->current_DL_BWP.pdsch_Config;
    NR_PDSCH_TimeDomainResourceAllocationList_t *pdsch_TimeDomainAllocationList = mac->current_DL_BWP.tdaList_Common;
    long mapping_type_dl = pdsch_TimeDomainAllocationList ? pdsch_TimeDomainAllocationList->list.array[0]->mappingType : NR_PDSCH_TimeDomainResourceAllocation__mappingType_typeA;

    NR_DMRS_DownlinkConfig_t *NR_DMRS_dlconfig = NULL;
    if (pdsch_Config) {
      if (mapping_type_dl == NR_PDSCH_TimeDomainResourceAllocation__mappingType_typeA)
        NR_DMRS_dlconfig = (NR_DMRS_DownlinkConfig_t *)pdsch_Config->dmrs_DownlinkForPDSCH_MappingTypeA->choice.setup;
      else
        NR_DMRS_dlconfig = (NR_DMRS_DownlinkConfig_t *)pdsch_Config->dmrs_DownlinkForPDSCH_MappingTypeB->choice.setup;
    }

    pdsch_dmrs_AdditionalPosition_t add_pos_dl = pdsch_dmrs_pos2;
    if (NR_DMRS_dlconfig && NR_DMRS_dlconfig->dmrs_AdditionalPosition)
      add_pos_dl = *NR_DMRS_dlconfig->dmrs_AdditionalPosition;

    /* PDSCH decoding time N_1 for processing capability 1 */
    int N_1;

    if (add_pos_dl == pdsch_dmrs_pos0)
      N_1 = pdsch_N_1_capability_1[numerology][1];
    else if (add_pos_dl == pdsch_dmrs_pos1 || add_pos_dl == pdsch_dmrs_pos2)
      N_1 = pdsch_N_1_capability_1[numerology][2];
    else
      N_1 = pdsch_N_1_capability_1[numerology][3];

    /* PUSCH preapration time N_2 for processing capability 1 */
    const int N_2 = pusch_N_2_timing_capability_1[numerology][1];

    /* d_1_1 depending on the number of PDSCH symbols allocated */
    const int d = 0; // TODO number of overlapping symbols of the scheduling PDCCH and the scheduled PDSCH
    int d_1_1 = 0;
    if (mapping_type_dl == NR_PDSCH_TimeDomainResourceAllocation__mappingType_typeA)
     if (nb_symb_sch + start_symbol < 7)
        d_1_1 = 7 - (nb_symb_sch + start_symbol);
      else
        d_1_1 = 0;
    else // mapping type B
      switch (nb_symb_sch){
        case 7: d_1_1 = 0; break;
        case 4: d_1_1 = 3; break;
        case 2: d_1_1 = 3 + d; break;
        default: break;
      }

    /* d_2_1 */
    int d_2_1;
    if (mapping_type_ul == NR_PUSCH_TimeDomainResourceAllocation__mappingType_typeB && start_symbol != 0)
      d_2_1 = 0;
    else
      d_2_1 = 1;

    /* d_2_2 */
    const double d_2_2 = pusch_d_2_2_timing_capability_1[numerology][1];

    /* N_t_1 time duration in msec of N_1 symbols corresponding to a PDSCH reception time
    // N_t_2 time duration in msec of N_2 symbols corresponding to a PUSCH preparation time */
    double N_t_1 = (N_1 + d_1_1) * (ofdm_symbol_size + nb_prefix_samples) * tc_factor;
    double N_t_2 = (N_2 + d_2_1) * (ofdm_symbol_size + nb_prefix_samples) * tc_factor;
    if (N_t_2 < d_2_2) N_t_2 = d_2_2;

    /* Time alignment procedure */
    // N_t_1 + N_t_2 + N_TA_max must be in msec
    const double t_subframe = 1.0; // subframe duration of 1 msec
    const int ul_tx_timing_adjustment = 1 + (int)ceil(slots_per_subframe*(N_t_1 + N_t_2 + N_TA_max + 0.5)/t_subframe);

    if (ul_time_alignment->apply_ta == 1){
      ul_time_alignment->ta_slot = (nr_slot_rx + ul_tx_timing_adjustment) % slots_per_frame;
      if (nr_slot_rx + ul_tx_timing_adjustment > slots_per_frame){
        ul_time_alignment->ta_frame = (frame_rx + 1) % 1024;
      } else {
        ul_time_alignment->ta_frame = frame_rx;
      }
      // reset TA flag
      ul_time_alignment->apply_ta = 0;
      LOG_D(PHY,"Frame %d slot %d -- Starting UL time alignment procedures. TA update will be applied at frame %d slot %d\n",
           frame_rx, nr_slot_rx, ul_time_alignment->ta_frame, ul_time_alignment->ta_slot);
    }
  }
  return dec;
}

void pbch_pdcch_processing(PHY_VARS_NR_UE *ue,
                           UE_nr_rxtx_proc_t *proc,
                           nr_phy_data_t *phy_data) {

  int frame_rx = proc->frame_rx;
  int nr_slot_rx = proc->nr_slot_rx;
  int gNB_id = proc->gNB_id;
  fapi_nr_config_request_t *cfg = &ue->nrUE_config;
  NR_DL_FRAME_PARMS *fp = &ue->frame_parms;
  NR_UE_PDCCH_CONFIG *phy_pdcch_config = &phy_data->phy_pdcch_config;
  nr_ue_dlsch_init(phy_data->dlsch, NR_MAX_NB_LAYERS>4 ? 2:1, ue->max_ldpc_iterations);
  
  VCD_SIGNAL_DUMPER_DUMP_FUNCTION_BY_NAME(VCD_SIGNAL_DUMPER_FUNCTIONS_PHY_PROCEDURES_UE_RX, VCD_FUNCTION_IN);
  start_meas(&ue->phy_proc_rx);

  LOG_D(PHY," ****** start RX-Chain for Frame.Slot %d.%d ******  \n",
        frame_rx%1024, nr_slot_rx);

  const uint32_t rxdataF_sz = ue->frame_parms.samples_per_slot_wCP;
  __attribute__ ((aligned(32))) c16_t rxdataF[ue->frame_parms.nb_antennas_rx][rxdataF_sz];
  // checking if current frame is compatible with SSB periodicity
  if (cfg->ssb_table.ssb_period == 0 ||
      !(frame_rx%(1<<(cfg->ssb_table.ssb_period-1)))){

    const int estimateSz = fp->symbols_per_slot * fp->ofdm_symbol_size;
    // loop over SSB blocks
    for(int ssb_index=0; ssb_index<fp->Lmax; ssb_index++) {
      uint32_t curr_mask = cfg->ssb_table.ssb_mask_list[ssb_index/32].ssb_mask;
      // check if if current SSB is transmitted
      if ((curr_mask >> (31-(ssb_index%32))) &0x01) {
        int ssb_start_symbol = nr_get_ssb_start_symbol(fp, ssb_index);
        int ssb_slot = ssb_start_symbol/fp->symbols_per_slot;
        int ssb_slot_2 = (cfg->ssb_table.ssb_period == 0) ? ssb_slot+(fp->slots_per_frame>>1) : -1;

        if (ssb_slot == nr_slot_rx ||
            ssb_slot_2 == nr_slot_rx) {

          VCD_SIGNAL_DUMPER_DUMP_FUNCTION_BY_NAME(VCD_SIGNAL_DUMPER_FUNCTIONS_UE_SLOT_FEP_PBCH, VCD_FUNCTION_IN);
          LOG_D(PHY," ------  PBCH ChannelComp/LLR: frame.slot %d.%d ------  \n", frame_rx%1024, nr_slot_rx);

          __attribute__ ((aligned(32))) struct complex16 dl_ch_estimates[fp->nb_antennas_rx][estimateSz];
          __attribute__ ((aligned(32))) struct complex16 dl_ch_estimates_time[fp->nb_antennas_rx][fp->ofdm_symbol_size];

          for (int i=1; i<4; i++) {
            nr_slot_fep(ue,
                        proc,
                        (ssb_start_symbol+i)%(fp->symbols_per_slot),
                        rxdataF);

            start_meas(&ue->dlsch_channel_estimation_stats);
            nr_pbch_channel_estimation(ue,
                                       estimateSz,
                                       dl_ch_estimates,
                                       dl_ch_estimates_time,
                                       proc,
                                       (ssb_start_symbol+i)%(fp->symbols_per_slot),
                                       i-1,
                                       ssb_index&7,
                                       ssb_slot_2 == nr_slot_rx,
                                       rxdataF);
            stop_meas(&ue->dlsch_channel_estimation_stats);
          }

          nr_ue_ssb_rsrp_measurements(ue, ssb_index, proc, rxdataF);

          // resetting ssb index for PBCH detection if there is a stronger SSB index
          if(ue->measurements.ssb_rsrp_dBm[ssb_index] > ue->measurements.ssb_rsrp_dBm[fp->ssb_index])
            fp->ssb_index = ssb_index;

          if(ssb_index == fp->ssb_index) {

            LOG_D(PHY," ------  Decode MIB: frame.slot %d.%d ------  \n", frame_rx%1024, nr_slot_rx);
            nr_ue_pbch_procedures(ue, proc, estimateSz, dl_ch_estimates, phy_data, rxdataF);

            if (ue->no_timing_correction==0) {
              LOG_D(PHY,"start adjust sync slot = %d no timing %d\n", nr_slot_rx, ue->no_timing_correction);
              nr_adjust_synch_ue(fp,
                                 ue,
                                 gNB_id,
                                 fp->ofdm_symbol_size,
                                 dl_ch_estimates_time,
                                 frame_rx,
                                 nr_slot_rx,
                                 0,
                                 16384);
            }
          }
          LOG_D(PHY, "Doing N0 measurements in %s\n", __FUNCTION__);
          nr_ue_rrc_measurements(ue, proc, rxdataF);
          VCD_SIGNAL_DUMPER_DUMP_FUNCTION_BY_NAME(VCD_SIGNAL_DUMPER_FUNCTIONS_UE_SLOT_FEP_PBCH, VCD_FUNCTION_OUT);
        }
      }
    }
  }

  // Check for PRS slot - section 7.4.1.7.4 in 3GPP rel16 38.211
  for(int gNB_id = 0; gNB_id < ue->prs_active_gNBs; gNB_id++)
  {
    for(int rsc_id = 0; rsc_id < ue->prs_vars[gNB_id]->NumPRSResources; rsc_id++)
    {
      prs_config_t *prs_config = &ue->prs_vars[gNB_id]->prs_resource[rsc_id].prs_cfg;
      for (int i = 0; i < prs_config->PRSResourceRepetition; i++)
      {
        if( (((frame_rx*fp->slots_per_frame + nr_slot_rx) - (prs_config->PRSResourceSetPeriod[1] + prs_config->PRSResourceOffset) + prs_config->PRSResourceSetPeriod[0])%prs_config->PRSResourceSetPeriod[0]) == i*prs_config->PRSResourceTimeGap)
        {
          for(int j = prs_config->SymbolStart; j < (prs_config->SymbolStart+prs_config->NumPRSSymbols); j++)
          {
            nr_slot_fep(ue,
                        proc,
                        (j%fp->symbols_per_slot),
                        rxdataF);
          }
          nr_prs_channel_estimation(rsc_id,
                                    i,
                                    ue,
                                    proc,
                                    fp,
                                    rxdataF);
        }
      } // for i
    } // for rsc_id
  } // for gNB_id

  if ((frame_rx%64 == 0) && (nr_slot_rx==0)) {
    LOG_I(NR_PHY,"============================================\n");
    // fixed text + 8 HARQs rounds à 10 ("999999999/") + NULL
    // if we use 999999999 HARQs, that should be sufficient for at least 138 hours
    const size_t harq_output_len = 31 + 10 * 8 + 1;
    char output[harq_output_len];
    char *p = output;
    const char *end = output + harq_output_len;
    p += snprintf(p, end - p, "Harq round stats for Downlink: %d", ue->dl_stats[0]);
    for (int round = 1; round < 16 && (round < 3 || ue->dl_stats[round] != 0); ++round)
      p += snprintf(p, end - p,"/%d", ue->dl_stats[round]);
    LOG_I(NR_PHY,"%s\n", output);

    LOG_I(NR_PHY,"============================================\n");
  }

#ifdef NR_PDCCH_SCHED

  LOG_D(PHY," ------ --> PDCCH ChannelComp/LLR Frame.slot %d.%d ------  \n", frame_rx%1024, nr_slot_rx);
  VCD_SIGNAL_DUMPER_DUMP_FUNCTION_BY_NAME(VCD_SIGNAL_DUMPER_FUNCTIONS_UE_SLOT_FEP_PDCCH, VCD_FUNCTION_IN);

  uint8_t nb_symb_pdcch = phy_pdcch_config->nb_search_space > 0 ? phy_pdcch_config->pdcch_config[0].coreset.duration : 0;
  for (uint16_t l=0; l<nb_symb_pdcch; l++) {

    start_meas(&ue->ofdm_demod_stats);
    nr_slot_fep(ue,
                proc,
                l,
                rxdataF);
  }

    // Hold the channel estimates in frequency domain.
  int32_t pdcch_est_size = ((((fp->symbols_per_slot*(fp->ofdm_symbol_size+LTE_CE_FILTER_LENGTH))+15)/16)*16);
  __attribute__ ((aligned(16))) int32_t pdcch_dl_ch_estimates[4*fp->nb_antennas_rx][pdcch_est_size];

  uint8_t dci_cnt = 0;
  for(int n_ss = 0; n_ss<phy_pdcch_config->nb_search_space; n_ss++) {
    for (uint16_t l=0; l<nb_symb_pdcch; l++) {

      // note: this only works if RBs for PDCCH are contigous!

      nr_pdcch_channel_estimation(ue,
                                  proc,
                                  l,
                                  &phy_pdcch_config->pdcch_config[n_ss].coreset,
                                  fp->first_carrier_offset,
                                  phy_pdcch_config->pdcch_config[n_ss].BWPStart,
                                  pdcch_est_size,
                                  pdcch_dl_ch_estimates,
                                  rxdataF);

      stop_meas(&ue->ofdm_demod_stats);

    }
    dci_cnt = dci_cnt + nr_ue_pdcch_procedures(ue, proc, pdcch_est_size, pdcch_dl_ch_estimates, phy_data, n_ss, rxdataF);
  }
  LOG_D(PHY,"[UE %d] Frame %d, nr_slot_rx %d: found %d DCIs\n", ue->Mod_id, frame_rx, nr_slot_rx, dci_cnt);
  phy_pdcch_config->nb_search_space = 0;
  VCD_SIGNAL_DUMPER_DUMP_FUNCTION_BY_NAME(VCD_SIGNAL_DUMPER_FUNCTIONS_UE_SLOT_FEP_PDCCH, VCD_FUNCTION_OUT);
}

void pdsch_processing(PHY_VARS_NR_UE *ue,
                      UE_nr_rxtx_proc_t *proc,
                      nr_phy_data_t *phy_data) {

  int frame_rx = proc->frame_rx;
  int nr_slot_rx = proc->nr_slot_rx;
  int gNB_id = proc->gNB_id;

  NR_UE_DLSCH_t *dlsch = &phy_data->dlsch[0];
#endif //NR_PDCCH_SCHED
  start_meas(&ue->generic_stat);
  // do procedures for C-RNTI
  int ret_pdsch = 0;

  const uint32_t rxdataF_sz = ue->frame_parms.samples_per_slot_wCP;
  __attribute__ ((aligned(32))) c16_t rxdataF[ue->frame_parms.nb_antennas_rx][rxdataF_sz];
  if (dlsch[0].active) {

    VCD_SIGNAL_DUMPER_DUMP_FUNCTION_BY_NAME(VCD_SIGNAL_DUMPER_FUNCTIONS_UE_SLOT_FEP_PDSCH, VCD_FUNCTION_IN);
    uint16_t nb_symb_sch = dlsch[0].dlsch_config.number_symbols;
    uint16_t start_symb_sch = dlsch[0].dlsch_config.start_symbol;

    LOG_D(PHY," ------ --> PDSCH ChannelComp/LLR Frame.slot %d.%d ------  \n", frame_rx%1024, nr_slot_rx);
    //to update from pdsch config

    for (uint16_t m=start_symb_sch;m<(nb_symb_sch+start_symb_sch) ; m++){
      nr_slot_fep(ue,
                  proc,
                  m,  //to be updated from higher layer
                  rxdataF);
    }
    VCD_SIGNAL_DUMPER_DUMP_FUNCTION_BY_NAME(VCD_SIGNAL_DUMPER_FUNCTIONS_UE_SLOT_FEP_PDSCH, VCD_FUNCTION_OUT);

    uint8_t nb_re_dmrs;
    if (dlsch[0].dlsch_config.dmrsConfigType == NFAPI_NR_DMRS_TYPE1) {
      nb_re_dmrs = 6*dlsch[0].dlsch_config.n_dmrs_cdm_groups;
    }
    else {
      nb_re_dmrs = 4*dlsch[0].dlsch_config.n_dmrs_cdm_groups;
    }
    uint16_t dmrs_len = get_num_dmrs(dlsch[0].dlsch_config.dlDmrsSymbPos);

    const uint32_t rx_llr_size = nr_get_G(dlsch[0].dlsch_config.number_rbs,
                                          dlsch[0].dlsch_config.number_symbols,
                                          nb_re_dmrs,
                                          dmrs_len,
                                          dlsch[0].dlsch_config.qamModOrder,
                                          dlsch[0].Nl);
    const uint32_t rx_llr_buf_sz = ((rx_llr_size+15)/16)*16;
    const uint32_t nb_codewords = NR_MAX_NB_LAYERS > 4 ? 2 : 1;
    int16_t* llr[2];
    for (int i=0; i<nb_codewords; i++)
      llr[i] = (int16_t *)malloc16_clear(rx_llr_buf_sz*sizeof(int16_t));

    VCD_SIGNAL_DUMPER_DUMP_FUNCTION_BY_NAME(VCD_SIGNAL_DUMPER_FUNCTIONS_PDSCH_PROC_C, VCD_FUNCTION_IN);
    ret_pdsch = nr_ue_pdsch_procedures(ue,
                                       proc,
                                       dlsch,
                                       llr,
                                       rxdataF);

    VCD_SIGNAL_DUMPER_DUMP_FUNCTION_BY_NAME(VCD_SIGNAL_DUMPER_FUNCTIONS_PDSCH_PROC_C, VCD_FUNCTION_OUT);

    UEscopeCopy(ue, pdschLlr, llr[0], sizeof(int16_t), 1, rx_llr_size);

    LOG_D(PHY, "DLSCH data reception at nr_slot_rx: %d\n", nr_slot_rx);
    VCD_SIGNAL_DUMPER_DUMP_FUNCTION_BY_NAME(VCD_SIGNAL_DUMPER_FUNCTIONS_PDSCH_PROC, VCD_FUNCTION_IN);

    start_meas(&ue->dlsch_procedures_stat);

    if (ret_pdsch >= 0)
      nr_ue_dlsch_procedures(ue, proc, dlsch, llr);
    else
      // don't wait anymore
      send_slot_ind(ue->tx_resume_ind_fifo[(proc->nr_slot_rx + dlsch[0].dlsch_config.k1_feedback) % ue->frame_parms.slots_per_frame], proc->nr_slot_rx);

    stop_meas(&ue->dlsch_procedures_stat);
    if (cpumeas(CPUMEAS_GETSTATE)) {
      LOG_D(PHY, "[SFN %d] Slot1:       Pdsch Proc %5.2f\n",nr_slot_rx,ue->pdsch_procedures_stat.p_time/(cpuf*1000.0));
      LOG_D(PHY, "[SFN %d] Slot0 Slot1: Dlsch Proc %5.2f\n",nr_slot_rx,ue->dlsch_procedures_stat.p_time/(cpuf*1000.0));
    }

    if (ue->phy_sim_rxdataF)
      memcpy(ue->phy_sim_rxdataF, rxdataF, sizeof(int32_t)*rxdataF_sz*ue->frame_parms.nb_antennas_rx);
    if (ue->phy_sim_pdsch_llr)
      memcpy(ue->phy_sim_pdsch_llr, llr[0], sizeof(int16_t)*rx_llr_buf_sz);

    VCD_SIGNAL_DUMPER_DUMP_FUNCTION_BY_NAME(VCD_SIGNAL_DUMPER_FUNCTIONS_PDSCH_PROC, VCD_FUNCTION_OUT);
    for (int i=0; i<nb_codewords; i++)
      free(llr[i]);
  }

  // do procedures for CSI-IM
  if ((ue->csiim_vars[gNB_id]) && (ue->csiim_vars[gNB_id]->active == 1)) {
    int l_csiim[4] = {-1, -1, -1, -1};
    for(int symb_idx = 0; symb_idx < 4; symb_idx++) {
      bool nr_slot_fep_done = false;
      for (int symb_idx2 = 0; symb_idx2 < symb_idx; symb_idx2++) {
        if (l_csiim[symb_idx2] == ue->csiim_vars[gNB_id]->csiim_config_pdu.l_csiim[symb_idx]) {
          nr_slot_fep_done = true;
        }
      }
      l_csiim[symb_idx] = ue->csiim_vars[gNB_id]->csiim_config_pdu.l_csiim[symb_idx];
      if(nr_slot_fep_done == false) {
        nr_slot_fep(ue, proc, ue->csiim_vars[gNB_id]->csiim_config_pdu.l_csiim[symb_idx], rxdataF);
      }
    }
    nr_ue_csi_im_procedures(ue, proc, rxdataF);
    ue->csiim_vars[gNB_id]->active = 0;
  }

  // do procedures for CSI-RS
  if ((ue->csirs_vars[gNB_id]) && (ue->csirs_vars[gNB_id]->active == 1)) {
    for(int symb = 0; symb < NR_SYMBOLS_PER_SLOT; symb++) {
      if(is_csi_rs_in_symbol(ue->csirs_vars[gNB_id]->csirs_config_pdu,symb)) {
        nr_slot_fep(ue, proc, symb, rxdataF);
      }
    }
    nr_ue_csi_rs_procedures(ue, proc, rxdataF);
    ue->csirs_vars[gNB_id]->active = 0;
  }

  start_meas(&ue->generic_stat);

  if (nr_slot_rx==9) {
    if (frame_rx % 10 == 0) {
      if ((ue->dlsch_received[gNB_id] - ue->dlsch_received_last[gNB_id]) != 0)
        ue->dlsch_fer[gNB_id] = (100*(ue->dlsch_errors[gNB_id] - ue->dlsch_errors_last[gNB_id]))/(ue->dlsch_received[gNB_id] - ue->dlsch_received_last[gNB_id]);

      ue->dlsch_errors_last[gNB_id] = ue->dlsch_errors[gNB_id];
      ue->dlsch_received_last[gNB_id] = ue->dlsch_received[gNB_id];
    }


    ue->bitrate[gNB_id] = (ue->total_TBS[gNB_id] - ue->total_TBS_last[gNB_id])*100;
    ue->total_TBS_last[gNB_id] = ue->total_TBS[gNB_id];
    LOG_D(PHY,"[UE %d] Calculating bitrate Frame %d: total_TBS = %d, total_TBS_last = %d, bitrate %f kbits\n",
          ue->Mod_id,frame_rx,ue->total_TBS[gNB_id],
          ue->total_TBS_last[gNB_id],(float) ue->bitrate[gNB_id]/1000.0);

#if UE_AUTOTEST_TRACE
    if ((frame_rx % 100 == 0)) {
      LOG_I(PHY,"[UE  %d] AUTOTEST Metric : UE_DLSCH_BITRATE = %5.2f kbps (frame = %d) \n", ue->Mod_id, (float) ue->bitrate[gNB_id]/1000.0, frame_rx);
    }
#endif

  }

  stop_meas(&ue->generic_stat);
  if (cpumeas(CPUMEAS_GETSTATE))
    LOG_D(PHY,"after tubo until end of Rx %5.2f \n",ue->generic_stat.p_time/(cpuf*1000.0));

#ifdef EMOS
  phy_procedures_emos_UE_RX(ue,slot,gNB_id);
#endif


  VCD_SIGNAL_DUMPER_DUMP_FUNCTION_BY_NAME(VCD_SIGNAL_DUMPER_FUNCTIONS_PHY_PROCEDURES_UE_RX, VCD_FUNCTION_OUT);

  stop_meas(&ue->phy_proc_rx);
  if (cpumeas(CPUMEAS_GETSTATE))
    LOG_D(PHY, "------FULL RX PROC [SFN %d]: %5.2f ------\n",nr_slot_rx,ue->phy_proc_rx.p_time/(cpuf*1000.0));

  LOG_D(PHY," ****** end RX-Chain  for AbsSubframe %d.%d ******  \n", frame_rx%1024, nr_slot_rx);
  UEscopeCopy(ue, commonRxdataF, rxdataF, sizeof(int32_t), ue->frame_parms.nb_antennas_rx, rxdataF_sz);
}


// todo:
// - power control as per 38.213 ch 7.4
void nr_ue_prach_procedures(PHY_VARS_NR_UE *ue, UE_nr_rxtx_proc_t *proc) {

  int gNB_id = proc->gNB_id;
  int frame_tx = proc->frame_tx, nr_slot_tx = proc->nr_slot_tx, prach_power; // tx_amp
  uint8_t mod_id = ue->Mod_id;

  VCD_SIGNAL_DUMPER_DUMP_FUNCTION_BY_NAME(VCD_SIGNAL_DUMPER_FUNCTIONS_PHY_PROCEDURES_UE_TX_PRACH, VCD_FUNCTION_IN);

  if (ue->prach_vars[gNB_id]->active) {

    fapi_nr_ul_config_prach_pdu *prach_pdu = &ue->prach_vars[gNB_id]->prach_pdu;
    ue->tx_power_dBm[nr_slot_tx] = prach_pdu->prach_tx_power;

    LOG_D(PHY, "In %s: [UE %d][RAPROC][%d.%d]: Generating PRACH Msg1 (preamble %d, P0_PRACH %d)\n",
          __FUNCTION__,
          mod_id,
          frame_tx,
          nr_slot_tx,
          prach_pdu->ra_PreambleIndex,
          ue->tx_power_dBm[nr_slot_tx]);

    ue->prach_vars[gNB_id]->amp = AMP;

    VCD_SIGNAL_DUMPER_DUMP_FUNCTION_BY_NAME(VCD_SIGNAL_DUMPER_FUNCTIONS_UE_GENERATE_PRACH, VCD_FUNCTION_IN);

    prach_power = generate_nr_prach(ue, gNB_id, frame_tx, nr_slot_tx);

    VCD_SIGNAL_DUMPER_DUMP_FUNCTION_BY_NAME(VCD_SIGNAL_DUMPER_FUNCTIONS_UE_GENERATE_PRACH, VCD_FUNCTION_OUT);

    LOG_D(PHY, "In %s: [UE %d][RAPROC][%d.%d]: Generated PRACH Msg1 (TX power PRACH %d dBm, digital power %d dBW (amp %d)\n",
      __FUNCTION__,
      mod_id,
      frame_tx,
      nr_slot_tx,
      ue->tx_power_dBm[nr_slot_tx],
      dB_fixed(prach_power),
      ue->prach_vars[gNB_id]->amp);

    ue->prach_vars[gNB_id]->active = false;
  }

  VCD_SIGNAL_DUMPER_DUMP_FUNCTION_BY_NAME(VCD_SIGNAL_DUMPER_FUNCTIONS_PHY_PROCEDURES_UE_TX_PRACH, VCD_FUNCTION_OUT);

}<|MERGE_RESOLUTION|>--- conflicted
+++ resolved
@@ -118,16 +118,9 @@
                            NR_UE_DLSCH_t *dlsch1,
                            uint16_t n_pdus,
                            UE_nr_rxtx_proc_t *proc,
-<<<<<<< HEAD
                            void *typeSpecific,
-                           uint8_t *b){
-
-  NR_DL_FRAME_PARMS *frame_parms = &ue->frame_parms;
-
-=======
-                           void *typeSpecific)
+                           uint8_t *b)
 {
->>>>>>> 5c333cca
   if (n_pdus > 1){
     LOG_E(PHY, "In %s: multiple number of DL PDUs not supported yet...\n", __FUNCTION__);
   }
