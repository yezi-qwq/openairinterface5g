--- conflicted
+++ resolved
@@ -1872,15 +1872,7 @@
 
       LOG_D(PHY," ------ --> PDSCH ChannelComp/LLR Frame.slot %d.%d ------  \n", frame_rx%1024, nr_slot_rx);
       //to update from pdsch config
-<<<<<<< HEAD
-=======
-
-      for (int i=0;i<4;i++) if (((1<<i)&dlsch0_harq->dlDmrsSymbPos) > 0) {symb_dmrs=i;break;}
-      AssertFatal(symb_dmrs>=0,"no dmrs in 0..3\n");
-      LOG_D(PHY,"Initializing dmrs for slot %d DMRS mask %x\n", nr_slot_rx, dlsch0_harq->dlDmrsSymbPos);
-      nr_gold_pdsch(ue, nr_slot_rx, 0);
->>>>>>> 951fdfef
-    
+
       for (uint16_t m=start_symb_sch;m<(nb_symb_sch+start_symb_sch) ; m++){
         nr_slot_fep(ue,
                     proc,
