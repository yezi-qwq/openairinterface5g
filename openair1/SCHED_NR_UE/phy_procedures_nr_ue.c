/*
 * Licensed to the OpenAirInterface (OAI) Software Alliance under one or more
 * contributor license agreements.  See the NOTICE file distributed with
 * this work for additional information regarding copyright ownership.
 * The OpenAirInterface Software Alliance licenses this file to You under
 * the OAI Public License, Version 1.1  (the "License"); you may not use this file
 * except in compliance with the License.
 * You may obtain a copy of the License at
 *
 *      http://www.openairinterface.org/?page_id=698
 *
 * Unless required by applicable law or agreed to in writing, software
 * distributed under the License is distributed on an "AS IS" BASIS,
 * WITHOUT WARRANTIES OR CONDITIONS OF ANY KIND, either express or implied.
 * See the License for the specific language governing permissions and
 * limitations under the License.
 *-------------------------------------------------------------------------------
 * For more information about the OpenAirInterface (OAI) Software Alliance:
 *      contact@openairinterface.org
 */

/*! \file phy_procedures_nr_ue.c
 * \brief Implementation of UE procedures from 36.213 LTE specifications
 * \author R. Knopp, F. Kaltenberger, N. Nikaein, A. Mico Pereperez, G. Casati
 * \date 2018
 * \version 0.1
 * \company Eurecom
 * \email: knopp@eurecom.fr,florian.kaltenberger@eurecom.fr, navid.nikaein@eurecom.fr, guido.casati@iis.fraunhofer.de
 * \note
 * \warning
 */

#define _GNU_SOURCE

#include "nr/nr_common.h"
#include "assertions.h"
#include "defs.h"
#include "PHY/defs_nr_UE.h"
#include "PHY/phy_extern_nr_ue.h"
#include "PHY/MODULATION/modulation_UE.h"
#include "PHY/NR_REFSIG/refsig_defs_ue.h"
#include "PHY/NR_UE_TRANSPORT/nr_transport_ue.h"
#include "PHY/NR_UE_TRANSPORT/nr_transport_proto_ue.h"
#include "SCHED_NR_UE/defs.h"
#include "SCHED_NR_UE/pucch_uci_ue_nr.h"
#include "SCHED_NR/extern.h"
#include "SCHED_NR_UE/phy_sch_processing_time.h"
#include "PHY/NR_UE_ESTIMATION/nr_estimation.h"
#include "PHY/NR_TRANSPORT/nr_dci.h"
#ifdef EMOS
#include "SCHED/phy_procedures_emos.h"
#endif
#include "executables/softmodem-common.h"
#include "executables/nr-uesoftmodem.h"
#include "openair2/LAYER2/NR_MAC_UE/mac_proto.h"

//#define DEBUG_PHY_PROC
#define NR_PDCCH_SCHED
//#define NR_PDCCH_SCHED_DEBUG
//#define NR_PUCCH_SCHED
//#define NR_PUCCH_SCHED_DEBUG

#ifndef PUCCH
#define PUCCH
#endif

#include "LAYER2/NR_MAC_UE/mac_defs.h"
#include "LAYER2/NR_MAC_UE/mac_proto.h"
#include "common/utils/LOG/log.h"

#ifdef EMOS
fifo_dump_emos_UE emos_dump_UE;
#endif

#include "common/utils/LOG/vcd_signal_dumper.h"
#include "UTIL/OPT/opt.h"
#include "intertask_interface.h"
#include "T.h"

char nr_mode_string[NUM_UE_MODE][20] = {"NOT SYNCHED","PRACH","RAR","RA_WAIT_CR", "PUSCH", "RESYNCH"};

const uint8_t nr_rv_round_map_ue[4] = {0, 2, 1, 3};

#if defined(EXMIMO) || defined(OAI_USRP) || defined(OAI_BLADERF) || defined(OAI_LMSSDR) || defined(OAI_ADRV9371_ZC706)
extern uint64_t downlink_frequency[MAX_NUM_CCs][4];
#endif

unsigned int gain_table[31] = {100,112,126,141,158,178,200,224,251,282,316,359,398,447,501,562,631,708,794,891,1000,1122,1258,1412,1585,1778,1995,2239,2512,2818,3162};

void nr_fill_dl_indication(nr_downlink_indication_t *dl_ind,
                           fapi_nr_dci_indication_t *dci_ind,
                           fapi_nr_rx_indication_t *rx_ind,
                           UE_nr_rxtx_proc_t *proc,
                           PHY_VARS_NR_UE *ue,
                           uint8_t gNB_id){

  memset((void*)dl_ind, 0, sizeof(nr_downlink_indication_t));

  dl_ind->gNB_index = gNB_id;
  dl_ind->module_id = ue->Mod_id;
  dl_ind->cc_id     = ue->CC_id;
  dl_ind->frame     = proc->frame_rx;
  dl_ind->slot      = proc->nr_slot_rx;
  dl_ind->thread_id = proc->thread_id;

  if (dci_ind) {

    dl_ind->rx_ind = NULL; //no data, only dci for now
    dl_ind->dci_ind = dci_ind;

  } else if (rx_ind) {

    dl_ind->rx_ind = rx_ind; //  hang on rx_ind instance
    dl_ind->dci_ind = NULL;

  }
}

void nr_fill_rx_indication(fapi_nr_rx_indication_t *rx_ind,
                           uint8_t pdu_type,
                           uint8_t gNB_id,
                           PHY_VARS_NR_UE *ue,
                           NR_UE_DLSCH_t *dlsch0,
                           NR_UE_DLSCH_t *dlsch1,
                           uint16_t n_pdus){


  NR_DL_FRAME_PARMS *frame_parms = &ue->frame_parms;

  if (n_pdus > 1){
    LOG_E(PHY, "In %s: multiple number of DL PDUs not supported yet...\n", __FUNCTION__);
  }

  switch (pdu_type){
    case FAPI_NR_RX_PDU_TYPE_SIB:
      rx_ind->rx_indication_body[n_pdus - 1].pdsch_pdu.harq_pid = dlsch0->current_harq_pid;
      rx_ind->rx_indication_body[n_pdus - 1].pdsch_pdu.ack_nack = dlsch0->harq_processes[dlsch0->current_harq_pid]->ack;
      rx_ind->rx_indication_body[n_pdus - 1].pdsch_pdu.pdu = dlsch0->harq_processes[dlsch0->current_harq_pid]->b;
      rx_ind->rx_indication_body[n_pdus - 1].pdsch_pdu.pdu_length = dlsch0->harq_processes[dlsch0->current_harq_pid]->TBS / 8;
    break;
    case FAPI_NR_RX_PDU_TYPE_DLSCH:
      if(dlsch0) {
        rx_ind->rx_indication_body[n_pdus - 1].pdsch_pdu.harq_pid = dlsch0->current_harq_pid;
        rx_ind->rx_indication_body[n_pdus - 1].pdsch_pdu.ack_nack = dlsch0->harq_processes[dlsch0->current_harq_pid]->ack;
        rx_ind->rx_indication_body[n_pdus - 1].pdsch_pdu.pdu = dlsch0->harq_processes[dlsch0->current_harq_pid]->b;
        rx_ind->rx_indication_body[n_pdus - 1].pdsch_pdu.pdu_length = dlsch0->harq_processes[dlsch0->current_harq_pid]->TBS / 8;
      }
      if(dlsch1) {
        AssertFatal(1==0,"Second codeword currently not supported\n");
      }
      break;
    case FAPI_NR_RX_PDU_TYPE_RAR:
      rx_ind->rx_indication_body[n_pdus - 1].pdsch_pdu.harq_pid = dlsch0->current_harq_pid;
      rx_ind->rx_indication_body[n_pdus - 1].pdsch_pdu.ack_nack = dlsch0->harq_processes[dlsch0->current_harq_pid]->ack;
      rx_ind->rx_indication_body[n_pdus - 1].pdsch_pdu.pdu = dlsch0->harq_processes[dlsch0->current_harq_pid]->b;
      rx_ind->rx_indication_body[n_pdus - 1].pdsch_pdu.pdu_length = dlsch0->harq_processes[dlsch0->current_harq_pid]->TBS / 8;
    break;
    case FAPI_NR_RX_PDU_TYPE_SSB:
      rx_ind->rx_indication_body[n_pdus - 1].ssb_pdu.pdu = ue->pbch_vars[gNB_id]->decoded_output;
      rx_ind->rx_indication_body[n_pdus - 1].ssb_pdu.additional_bits = ue->pbch_vars[gNB_id]->xtra_byte;
      rx_ind->rx_indication_body[n_pdus - 1].ssb_pdu.ssb_index = (frame_parms->ssb_index)&0x7;
      rx_ind->rx_indication_body[n_pdus - 1].ssb_pdu.ssb_length = frame_parms->Lmax;
      rx_ind->rx_indication_body[n_pdus - 1].ssb_pdu.cell_id = frame_parms->Nid_cell;
      rx_ind->rx_indication_body[n_pdus - 1].ssb_pdu.ssb_start_subcarrier = frame_parms->ssb_start_subcarrier;
      rx_ind->rx_indication_body[n_pdus - 1].ssb_pdu.rsrp_dBm = ue->measurements.rsrp_dBm[gNB_id];
    break;
    default:
    break;
  }

  rx_ind->rx_indication_body[n_pdus -1].pdu_type = pdu_type;
  rx_ind->number_pdus = n_pdus;

}

int get_tx_amp_prach(int power_dBm, int power_max_dBm, int N_RB_UL){

  int gain_dB = power_dBm - power_max_dBm, amp_x_100 = -1;

  switch (N_RB_UL) {
  case 6:
  amp_x_100 = AMP;      // PRACH is 6 PRBS so no scale
  break;
  case 15:
  amp_x_100 = 158*AMP;  // 158 = 100*sqrt(15/6)
  break;
  case 25:
  amp_x_100 = 204*AMP;  // 204 = 100*sqrt(25/6)
  break;
  case 50:
  amp_x_100 = 286*AMP;  // 286 = 100*sqrt(50/6)
  break;
  case 75:
  amp_x_100 = 354*AMP;  // 354 = 100*sqrt(75/6)
  break;
  case 100:
  amp_x_100 = 408*AMP;  // 408 = 100*sqrt(100/6)
  break;
  default:
  LOG_E(PHY, "Unknown PRB size %d\n", N_RB_UL);
  return (amp_x_100);
  break;
  }
  if (gain_dB < -30) {
    return (amp_x_100/3162);
  } else if (gain_dB > 0)
    return (amp_x_100);
  else
    return (amp_x_100/gain_table[-gain_dB]);  // 245 corresponds to the factor sqrt(25/6)

  return (amp_x_100);
}

UE_MODE_t get_nrUE_mode(uint8_t Mod_id,uint8_t CC_id,uint8_t gNB_id){
  return(PHY_vars_UE_g[Mod_id][CC_id]->UE_mode[gNB_id]);
}

uint8_t get_ra_PreambleIndex(uint8_t Mod_id, uint8_t CC_id, uint8_t gNB_id){

  return PHY_vars_UE_g[Mod_id][CC_id]->prach_resources[gNB_id]->ra_PreambleIndex;

}

// convert time factor "16 * 64 * T_c / (2^mu)" in N_TA calculation in TS38.213 section 4.2 to samples by multiplying with samples per second
//   16 * 64 * T_c            / (2^mu) * samples_per_second
// = 16 * T_s                 / (2^mu) * samples_per_second
// = 16 * 1 / (15 kHz * 2048) / (2^mu) * (15 kHz * 2^mu * ofdm_symbol_size)
// = 16 * 1 /           2048           *                  ofdm_symbol_size
// = 16 * ofdm_symbol_size / 2048
static inline
uint16_t get_bw_scaling(uint16_t ofdm_symbol_size){
  return 16 * ofdm_symbol_size / 2048;
}

// UL time alignment procedures:
// - If the current tx frame and slot match the TA configuration in ul_time_alignment
//   then timing advance is processed and set to be applied in the next UL transmission
// - Application of timing adjustment according to TS 38.213 p4.2
// todo:
// - handle RAR TA application as per ch 4.2 TS 38.213
void ue_ta_procedures(PHY_VARS_NR_UE *ue, int slot_tx, int frame_tx){

  if (ue->mac_enabled == 1) {

    uint8_t gNB_id = 0;
    NR_UL_TIME_ALIGNMENT_t *ul_time_alignment = &ue->ul_time_alignment[gNB_id];

    if (frame_tx == ul_time_alignment->ta_frame && slot_tx == ul_time_alignment->ta_slot) {

      uint16_t ofdm_symbol_size = ue->frame_parms.ofdm_symbol_size;
      uint16_t bw_scaling = get_bw_scaling(ofdm_symbol_size);

      ue->timing_advance += (ul_time_alignment->ta_command - 31) * bw_scaling;

      LOG_I(PHY, "In %s: [UE %d] [%d.%d] Got timing advance command %u from MAC, new value is %d\n",
        __FUNCTION__,
        ue->Mod_id,
        frame_tx,
        slot_tx,
        ul_time_alignment->ta_command,
        ue->timing_advance);

      ul_time_alignment->ta_frame = -1;
      ul_time_alignment->ta_slot = -1;

    }
  }
}

void phy_procedures_nrUE_TX(PHY_VARS_NR_UE *ue,
                            UE_nr_rxtx_proc_t *proc,
                            uint8_t gNB_id) {

  int slot_tx = proc->nr_slot_tx;
  int frame_tx = proc->frame_tx;

  AssertFatal(ue->CC_id == 0, "Transmission on secondary CCs is not supported yet\n");

  VCD_SIGNAL_DUMPER_DUMP_FUNCTION_BY_NAME(VCD_SIGNAL_DUMPER_FUNCTIONS_PHY_PROCEDURES_UE_TX,VCD_FUNCTION_IN);

  memset(ue->common_vars.txdataF[0], 0, sizeof(int)*14*ue->frame_parms.ofdm_symbol_size);

  LOG_D(PHY,"****** start TX-Chain for AbsSubframe %d.%d ******\n", frame_tx, slot_tx);

#if UE_TIMING_TRACE
  start_meas(&ue->phy_proc_tx);
#endif

  if (ue->UE_mode[gNB_id] <= PUSCH){

    for (uint8_t harq_pid = 0; harq_pid < ue->ulsch[proc->thread_id][gNB_id][0]->number_harq_processes_for_pusch; harq_pid++) {
      if (ue->ulsch[proc->thread_id][gNB_id][0]->harq_processes[harq_pid]->status == ACTIVE)
        nr_ue_ulsch_procedures(ue, harq_pid, frame_tx, slot_tx, proc->thread_id, gNB_id);
    }

  }

  VCD_SIGNAL_DUMPER_DUMP_FUNCTION_BY_NAME(VCD_SIGNAL_DUMPER_FUNCTIONS_PHY_PROCEDURES_UE_TX, VCD_FUNCTION_OUT);
#if UE_TIMING_TRACE
  stop_meas(&ue->phy_proc_tx);
#endif

}

void nr_ue_measurement_procedures(uint16_t l,
                                  PHY_VARS_NR_UE *ue,
                                  UE_nr_rxtx_proc_t *proc,
                                  uint8_t gNB_id,
                                  uint16_t slot){

  NR_DL_FRAME_PARMS *frame_parms=&ue->frame_parms;
  int frame_rx   = proc->frame_rx;
  int nr_slot_rx = proc->nr_slot_rx;
  VCD_SIGNAL_DUMPER_DUMP_FUNCTION_BY_NAME(VCD_SIGNAL_DUMPER_FUNCTIONS_UE_MEASUREMENT_PROCEDURES, VCD_FUNCTION_IN);

  if (l==2) {

    LOG_D(PHY,"Doing UE measurement procedures in symbol l %u Ncp %d nr_slot_rx %d, rxdata %p\n",
      l,
      ue->frame_parms.Ncp,
      nr_slot_rx,
      ue->common_vars.rxdata);

    nr_ue_measurements(ue, proc, nr_slot_rx);

#if T_TRACER
    if(slot == 0)
      T(T_UE_PHY_MEAS, T_INT(gNB_id),  T_INT(ue->Mod_id), T_INT(frame_rx%1024), T_INT(nr_slot_rx),
	T_INT((int)(10*log10(ue->measurements.rsrp[0])-ue->rx_total_gain_dB)),
	T_INT((int)ue->measurements.rx_rssi_dBm[0]),
	T_INT((int)(ue->measurements.rx_power_avg_dB[0] - ue->measurements.n0_power_avg_dB)),
	T_INT((int)ue->measurements.rx_power_avg_dB[0]),
	T_INT((int)ue->measurements.n0_power_avg_dB),
	T_INT((int)ue->measurements.wideband_cqi_avg[0]),
	T_INT((int)ue->common_vars.freq_offset));
#endif
  }

  // accumulate and filter timing offset estimation every subframe (instead of every frame)
  if (( slot == 2) && (l==(2-frame_parms->Ncp))) {

    // AGC

    VCD_SIGNAL_DUMPER_DUMP_FUNCTION_BY_NAME(VCD_SIGNAL_DUMPER_FUNCTIONS_UE_GAIN_CONTROL, VCD_FUNCTION_IN);


    //printf("start adjust gain power avg db %d\n", ue->measurements.rx_power_avg_dB[gNB_id]);
    phy_adjust_gain_nr (ue,ue->measurements.rx_power_avg_dB[gNB_id],gNB_id);
    
    VCD_SIGNAL_DUMPER_DUMP_FUNCTION_BY_NAME(VCD_SIGNAL_DUMPER_FUNCTIONS_UE_GAIN_CONTROL, VCD_FUNCTION_OUT);

}

  VCD_SIGNAL_DUMPER_DUMP_FUNCTION_BY_NAME(VCD_SIGNAL_DUMPER_FUNCTIONS_UE_MEASUREMENT_PROCEDURES, VCD_FUNCTION_OUT);
}

void nr_ue_pbch_procedures(uint8_t gNB_id,
			   PHY_VARS_NR_UE *ue,
			   UE_nr_rxtx_proc_t *proc,
			   uint8_t abstraction_flag)
{
  int ret = 0;

  DevAssert(ue);

  int frame_rx = proc->frame_rx;
  int nr_slot_rx = proc->nr_slot_rx;

  VCD_SIGNAL_DUMPER_DUMP_FUNCTION_BY_NAME(VCD_SIGNAL_DUMPER_FUNCTIONS_UE_PBCH_PROCEDURES, VCD_FUNCTION_IN);

  LOG_D(PHY,"[UE  %d] Frame %d Slot %d, Trying PBCH (NidCell %d, gNB_id %d)\n",ue->Mod_id,frame_rx,nr_slot_rx,ue->frame_parms.Nid_cell,gNB_id);

  ret = nr_rx_pbch(ue, proc,
                   ue->pbch_vars[gNB_id],
                   &ue->frame_parms,
                   gNB_id,
                   (ue->frame_parms.ssb_index)&7,
                   SISO);

  if (ret==0) {

    ue->pbch_vars[gNB_id]->pdu_errors_conseq = 0;

    // Switch to PRACH state if it is first PBCH after initial synch and no timing correction is performed
    if (ue->UE_mode[gNB_id] == NOT_SYNCHED && ue->no_timing_correction == 1){
      if (get_softmodem_params()->do_ra) {
        ue->UE_mode[gNB_id] = PRACH;
        ue->prach_resources[gNB_id]->sync_frame = frame_rx;
        ue->prach_resources[gNB_id]->init_msg1 = 0;
      } else {
        ue->UE_mode[gNB_id] = PUSCH;
      }
    }

#ifdef DEBUG_PHY_PROC
    uint16_t frame_tx;
    LOG_D(PHY,"[UE %d] frame %d, nr_slot_rx %d, Received PBCH (MIB): frame_tx %d. N_RB_DL %d\n",
    ue->Mod_id,
    frame_rx,
    nr_slot_rx,
    frame_tx,
    ue->frame_parms.N_RB_DL);
#endif

  } else {
    LOG_E(PHY,"[UE %d] frame %d, nr_slot_rx %d, Error decoding PBCH!\n",
	  ue->Mod_id,frame_rx, nr_slot_rx);
    /*FILE *fd;
    if ((fd = fopen("rxsig_frame0.dat","w")) != NULL) {
                  fwrite((void *)&ue->common_vars.rxdata[0][0],
                         sizeof(int32_t),
                         ue->frame_parms.samples_per_frame,
                         fd);
                  LOG_I(PHY,"Dummping Frame ... bye bye \n");
                  fclose(fd);
                  exit(0);
                }*/

    /*
    write_output("rxsig0.m","rxs0", ue->common_vars.rxdata[0],ue->frame_parms.samples_per_subframe,1,1);


      write_output("H00.m","h00",&(ue->common_vars.dl_ch_estimates[0][0][0]),((ue->frame_parms.Ncp==0)?7:6)*(ue->frame_parms.ofdm_symbol_size),1,1);
      write_output("H10.m","h10",&(ue->common_vars.dl_ch_estimates[0][2][0]),((ue->frame_parms.Ncp==0)?7:6)*(ue->frame_parms.ofdm_symbol_size),1,1);

      write_output("rxsigF0.m","rxsF0", ue->common_vars.rxdataF[0],8*ue->frame_parms.ofdm_symbol_size,1,1);
      write_output("PBCH_rxF0_ext.m","pbch0_ext",ue->pbch_vars[0]->rxdataF_ext[0],12*4*6,1,1);
      write_output("PBCH_rxF0_comp.m","pbch0_comp",ue->pbch_vars[0]->rxdataF_comp[0],12*4*6,1,1);
      write_output("PBCH_rxF_llr.m","pbch_llr",ue->pbch_vars[0]->llr,(ue->frame_parms.Ncp==0) ? 1920 : 1728,1,4);
      exit(-1);
    */

    ue->pbch_vars[gNB_id]->pdu_errors_conseq++;
    ue->pbch_vars[gNB_id]->pdu_errors++;

    if (ue->pbch_vars[gNB_id]->pdu_errors_conseq>=100) {
      if (get_softmodem_params()->non_stop) {
        LOG_E(PHY,"More that 100 consecutive PBCH errors! Going back to Sync mode!\n");
        ue->lost_sync = 1;
      } else {
        LOG_E(PHY,"More that 100 consecutive PBCH errors! Exiting!\n");
        exit_fun("More that 100 consecutive PBCH errors! Exiting!\n");
      }
    }
  }

  if (frame_rx % 100 == 0) {
    ue->pbch_vars[gNB_id]->pdu_fer = ue->pbch_vars[gNB_id]->pdu_errors - ue->pbch_vars[gNB_id]->pdu_errors_last;
    ue->pbch_vars[gNB_id]->pdu_errors_last = ue->pbch_vars[gNB_id]->pdu_errors;
  }

#ifdef DEBUG_PHY_PROC
  LOG_D(PHY,"[UE %d] frame %d, slot %d, PBCH errors = %d, consecutive errors = %d!\n",
	ue->Mod_id,frame_rx, nr_slot_rx,
	ue->pbch_vars[gNB_id]->pdu_errors,
	ue->pbch_vars[gNB_id]->pdu_errors_conseq);
#endif
  VCD_SIGNAL_DUMPER_DUMP_FUNCTION_BY_NAME(VCD_SIGNAL_DUMPER_FUNCTIONS_UE_PBCH_PROCEDURES, VCD_FUNCTION_OUT);
}



unsigned int nr_get_tx_amp(int power_dBm, int power_max_dBm, int N_RB_UL, int nb_rb)
{

  int gain_dB = power_dBm - power_max_dBm;
  double gain_lin;

  gain_lin = pow(10,.1*gain_dB);
  if ((nb_rb >0) && (nb_rb <= N_RB_UL)) {
    return((int)(AMP*sqrt(gain_lin*N_RB_UL/(double)nb_rb)));
  }
  else {
    LOG_E(PHY,"Illegal nb_rb/N_RB_UL combination (%d/%d)\n",nb_rb,N_RB_UL);
    //mac_xface->macphy_exit("");
  }
  return(0);
}

#ifdef NR_PDCCH_SCHED

int nr_ue_pdcch_procedures(uint8_t gNB_id,
			   PHY_VARS_NR_UE *ue,
			   UE_nr_rxtx_proc_t *proc,
                           int n_ss)
{
  int frame_rx = proc->frame_rx;
  int nr_slot_rx = proc->nr_slot_rx;
  unsigned int dci_cnt=0;
  fapi_nr_dci_indication_t dci_ind = {0};
  nr_downlink_indication_t dl_indication;

  NR_UE_PDCCH *pdcch_vars = ue->pdcch_vars[proc->thread_id][gNB_id];
  fapi_nr_dl_config_dci_dl_pdu_rel15_t *rel15 = &pdcch_vars->pdcch_config[n_ss];

  /*
  //  unsigned int dci_cnt=0, i;  //removed for nr_ue_pdcch_procedures and added in the loop for nb_coreset_active
#ifdef NR_PDCCH_SCHED_DEBUG
  printf("<-NR_PDCCH_PHY_PROCEDURES_LTE_UE (nr_ue_pdcch_procedures)-> Entering function nr_ue_pdcch_procedures() \n");
#endif

  int frame_rx = proc->frame_rx;
  int nr_slot_rx = proc->nr_slot_rx;
  NR_DCI_ALLOC_t dci_alloc_rx[8];
  
  //uint8_t next1_thread_id = proc->thread_id== (RX_NB_TH-1) ? 0:(proc->thread_id+1);
  //uint8_t next2_thread_id = next1_thread_id== (RX_NB_TH-1) ? 0:(next1_thread_id+1);
  

  // table dci_fields_sizes_cnt contains dci_fields_sizes for each time a dci is decoded in the slot
  // each element represents the size in bits for each dci field, for each decoded dci -> [dci_cnt-1]
  // each time a dci is decode at dci_cnt, the values of the table dci_fields_sizes[i][j] will be copied at table dci_fields_sizes_cnt[dci_cnt-1][i][j]
  // table dci_fields_sizes_cnt[dci_cnt-1][i][j] will then be used in function nr_extract_dci_info
  uint8_t dci_fields_sizes_cnt[MAX_NR_DCI_DECODED_SLOT][NBR_NR_DCI_FIELDS][NBR_NR_FORMATS];

  int nb_searchspace_active=0;
  NR_UE_PDCCH **pdcch_vars = ue->pdcch_vars[proc->thread_id];
  NR_UE_PDCCH *pdcch_vars2 = ue->pdcch_vars[proc->thread_id][gNB_id];
  // s in TS 38.212 Subclause 10.1, for each active BWP the UE can deal with 10 different search spaces
  // Higher layers have updated the number of searchSpaces with are active in the current slot and this value is stored in variable nb_searchspace_total
  int nb_searchspace_total = pdcch_vars2->nb_search_space;

  pdcch_vars[gNB_id]->crnti = 0x1234; //to be check how to set when using loop memory

  uint16_t c_rnti=pdcch_vars[gNB_id]->crnti;
  uint16_t cs_rnti=0,new_rnti=0,tc_rnti=0;
  uint16_t p_rnti=P_RNTI;
  uint16_t si_rnti=SI_RNTI;
  uint16_t ra_rnti=99;
  uint16_t sp_csi_rnti=0,sfi_rnti=0,int_rnti=0,tpc_pusch_rnti=0,tpc_pucch_rnti=0,tpc_srs_rnti=0; //FIXME
  uint16_t crc_scrambled_values[TOTAL_NBR_SCRAMBLED_VALUES] =
    {c_rnti,cs_rnti,new_rnti,tc_rnti,p_rnti,si_rnti,ra_rnti,sp_csi_rnti,sfi_rnti,int_rnti,tpc_pusch_rnti,tpc_pucch_rnti,tpc_srs_rnti};
  #ifdef NR_PDCCH_SCHED_DEBUG
  printf("<-NR_PDCCH_PHY_PROCEDURES_LTE_UE (nr_ue_pdcch_procedures)-> there is a bug in FAPI to calculate nb_searchspace_total=%d\n",nb_searchspace_total);
  #endif
  if (nb_searchspace_total>1) nb_searchspace_total=1; // to be removed when fixing bug in FAPI
  #ifdef NR_PDCCH_SCHED_DEBUG
  printf("<-NR_PDCCH_PHY_PROCEDURES_LTE_UE (nr_ue_pdcch_procedures)-> there is a bug in FAPI to calculate nb_searchspace_total so we set it to 1...\n");
  printf("<-NR_PDCCH_PHY_PROCEDURES_LTE_UE (nr_ue_pdcch_procedures)-> the number of searchSpaces active in the current slot(%d) is %d) \n",
	 nr_slot_rx,nb_searchspace_total);
  #endif

  //FK: we define dci_ind and dl_indication as local variables, this way the call to the mac should be thread safe
  fapi_nr_dci_indication_t dci_ind;
  nr_downlink_indication_t dl_indication;
  
  // p in TS 38.212 Subclause 10.1, for each active BWP the UE can deal with 3 different CORESETs (including coresetId 0 for common search space)
  //int nb_coreset_total = NR_NBR_CORESET_ACT_BWP;
  unsigned int dci_cnt=0;
  // this table contains 56 (NBR_NR_DCI_FIELDS) elements for each dci field and format described in TS 38.212. Each element represents the size in bits for each dci field
  //uint8_t dci_fields_sizes[NBR_NR_DCI_FIELDS][NBR_NR_FORMATS] = {{0}};
  // this is the UL bandwidth part. FIXME! To be defined where this value comes from
  //  uint16_t n_RB_ULBWP = 106;
  // this is the DL bandwidth part. FIXME! To be defined where this value comes from

  // First we have to identify each searchSpace active at a time and do PDCCH monitoring corresponding to current searchSpace
  // Up to 10 searchSpaces can be configured to UE (s<=10)
  for (nb_searchspace_active=0; nb_searchspace_active<nb_searchspace_total; nb_searchspace_active++){
    int nb_coreset_active=nb_searchspace_active;
    //int do_pdcch_monitoring_current_slot=1; // this variable can be removed and fapi is handling
    
     // The following code has been removed as it is handled by higher layers (fapi)
     //
     // Verify that monitoring is required at the slot nr_slot_rx. We will run pdcch procedure only if do_pdcch_monitoring_current_slot=1
     // For Type0-PDCCH searchspace, we need to calculate the monitoring slot from Tables 13-1 .. 13-15 in TS 38.213 Subsection 13
     //NR_UE_SLOT_PERIOD_OFFSET_t sl_period_offset_mon = pdcch_vars2->searchSpace[nb_searchspace_active].monitoringSlotPeriodicityAndOffset;
     //if (sl_period_offset_mon == nr_sl1) {
     //do_pdcch_monitoring_current_slot=1; // PDCCH monitoring in every slot
     //} else if (nr_slot_rx%(uint16_t)sl_period_offset_mon == pdcch_vars2->searchSpace[nb_searchspace_active].monitoringSlotPeriodicityAndOffset_offset) {
     //do_pdcch_monitoring_current_slot=1; // PDCCH monitoring in every monitoringSlotPeriodicityAndOffset slot with offset
     //}
    
     // FIXME
     // For PDCCH monitoring when overlap with SS/PBCH according to 38.213 v15.1.0 Section 10
     // To be implemented LATER !!!
     
    //int _offset,_index,_M;
    //int searchSpace_id                              = pdcch_vars2->searchSpace[nb_searchspace_active].searchSpaceId;


    #ifdef NR_PDCCH_SCHED_DEBUG
      printf("<-NR_PDCCH_PHY_PROCEDURES_LTE_UE (nr_ue_pdcch_procedures)-> nb_searchspace_active=%d do_pdcch_monitoring_current_slot=%d (to be removed)\n",
              nb_searchspace_active,
              do_pdcch_monitoring_current_slot);
    #endif

//    if (do_pdcch_monitoring_current_slot) {
      // the searchSpace indicates that we need to monitor PDCCH in current nr_slot_rx
      // get the parameters describing the current SEARCHSPACE
      // the CORESET id applicable to the current SearchSpace
      //int searchSpace_coreset_id                      = pdcch_vars2->searchSpace[nb_searchspace_active].controlResourceSetId;
      // FIXME this variable is a bit string (14 bits) identifying every OFDM symbol in a slot.
      // at the moment we will not take into consideration this variable and we will consider that the OFDM symbol offset is always the first OFDM in a symbol
      uint16_t symbol_within_slot_mon                 = pdcch_vars2->searchSpace[nb_searchspace_active].monitoringSymbolWithinSlot;
      // get the remaining parameters describing the current SEARCHSPACE:     // FIXME! To be defined where we get this information from
      //NR_UE_SEARCHSPACE_nbrCAND_t num_cand_L1         = pdcch_vars2->searchSpace[nb_searchspace_active].nrofCandidates_aggrlevel1;
      //NR_UE_SEARCHSPACE_nbrCAND_t num_cand_L2         = pdcch_vars2->searchSpace[nb_searchspace_active].nrofCandidates_aggrlevel2;
      //NR_UE_SEARCHSPACE_nbrCAND_t num_cand_L4         = pdcch_vars2->searchSpace[nb_searchspace_active].nrofCandidates_aggrlevel4;
      //NR_UE_SEARCHSPACE_nbrCAND_t num_cand_L8         = pdcch_vars2->searchSpace[nb_searchspace_active].nrofCandidates_aggrlevel8;
      //NR_UE_SEARCHSPACE_nbrCAND_t num_cand_L16        = pdcch_vars2->searchSpace[nb_searchspace_active].nrofCandidates_aggrlevel16;
                                                                                                  // FIXME! A table of five enum elements
      // searchSpaceType indicates whether this is a common search space or a UE-specific search space
      //int searchSpaceType                             = pdcch_vars2->searchSpace[nb_searchspace_active].searchSpaceType.type;
      NR_SEARCHSPACE_TYPE_t searchSpaceType                             = ue_specific;//common;
      #ifdef NR_PDCCH_SCHED_DEBUG
        printf("<-NR_PDCCH_PHY_PROCEDURES_LTE_UE (nr_ue_pdcch_procedures)-> searchSpaceType=%d is hardcoded THIS HAS TO BE FIXED!!!\n",
                searchSpaceType);
      #endif

      //while ((searchSpace_coreset_id != pdcch_vars2->coreset[nb_coreset_active].controlResourceSetId) && (nb_coreset_active<nb_coreset_total)) {
        // we need to identify the CORESET associated to the active searchSpace
        //nb_coreset_active++;
      if (nb_coreset_active >= nb_coreset_total) return 0; // the coreset_id could not be found. There is a problem
      }


    
     //we do not need these parameters yet
    
     // get the parameters describing the current CORESET
     //int coreset_duration                                      = pdcch_vars2->coreset[nb_coreset_active].duration;
     //uint64_t coreset_freq_dom                                 = pdcch_vars2->coreset[nb_coreset_active].frequencyDomainResources;
     //int coreset_shift_index                                   = pdcch_vars2->coreset[nb_coreset_active].cce_reg_mappingType.shiftIndex;
    // NR_UE_CORESET_REG_bundlesize_t coreset_bundlesize         = pdcch_vars2->coreset[nb_coreset_active].cce_reg_mappingType.reg_bundlesize;
    // NR_UE_CORESET_interleaversize_t coreset_interleaversize   = pdcch_vars2->coreset[nb_coreset_active].cce_reg_mappingType.interleaversize;
    // NR_UE_CORESET_precoder_granularity_t precoder_granularity = pdcch_vars2->coreset[nb_coreset_active].precoderGranularity;
    // int tci_statesPDCCH                                       = pdcch_vars2->coreset[nb_coreset_active].tciStatesPDCCH;
    // int tci_present                                           = pdcch_vars2->coreset[nb_coreset_active].tciPresentInDCI;
    // uint16_t pdcch_DMRS_scrambling_id                         = pdcch_vars2->coreset[nb_coreset_active].pdcchDMRSScramblingID;
    

    // A set of PDCCH candidates for a UE to monitor is defined in terms of PDCCH search spaces.
    // Searchspace types:
    // Type0-PDCCH  common search space for a DCI format with CRC scrambled by a SI-RNTI
    // number of consecutive resource blocks and a number of consecutive symbols for
    // the control resource set of the Type0-PDCCH common search space from
    // the four most significant bits of RMSI-PDCCH-Config as described in Tables 13-1 through 13-10
    // and determines PDCCH monitoring occasions
    // from the four least significant bits of RMSI-PDCCH-Config,
    // included in MasterInformationBlock, as described in Tables 13-11 through 13-15
    // Type0A-PDCCH common search space for a DCI format with CRC scrambled by a SI-RNTI
    // Type1-PDCCH  common search space for a DCI format with CRC scrambled by a RA-RNTI, or a TC-RNTI, or a C-RNTI
    // Type2-PDCCH  common search space for a DCI format with CRC scrambled by a P-RNTI
    // Type3-PDCCH  common search space for a DCI format with CRC scrambled by INT-RNTI, or SFI-RNTI,
    // or TPC-PUSCH-RNTI, or TPC-PUCCH-RNTI, or TPC-SRS-RNTI, or C-RNTI, or CS-RNTI(s), or SP-CSI-RNTI



    VCD_SIGNAL_DUMPER_DUMP_FUNCTION_BY_NAME(VCD_SIGNAL_DUMPER_FUNCTIONS_UE_PDCCH_PROCEDURES, VCD_FUNCTION_IN);
#if UE_TIMING_TRACE
      start_meas(&ue->dlsch_rx_pdcch_stats);
#endif

      VCD_SIGNAL_DUMPER_DUMP_FUNCTION_BY_NAME(VCD_SIGNAL_DUMPER_FUNCTIONS_RX_PDCCH, VCD_FUNCTION_IN);
#ifdef NR_PDCCH_SCHED_DEBUG
      printf("<-NR_PDCCH_PHY_PROCEDURES_LTE_UE (nr_ue_pdcch_procedures)-> Entering function nr_rx_pdcch with gNB_id=%d (nb_coreset_active=%d, (symbol_within_slot_mon&0x3FFF)=%d, searchSpaceType=%d)\n",
                  gNB_id,nb_coreset_active,(symbol_within_slot_mon&0x3FFF),
                  searchSpaceType);
#endif
        nr_rx_pdcch(ue,
                    frame_rx,
                    nr_slot_rx,
                    gNB_id,
                    //(ue->frame_parms.mode1_flag == 1) ? SISO : ALAMOUTI,
                    SISO,
                    ue->high_speed_flag,
                    ue->is_secondary_ue,
                    nb_coreset_active,
                    (symbol_within_slot_mon&0x3FFF),
                    searchSpaceType);
#ifdef NR_PDCCH_SCHED_DEBUG
          printf("<-NR_PDCCH_PHY_PROCEDURES_LTE_UE (nr_ue_pdcch_procedures)-> Ending function nr_rx_pdcch(nb_coreset_active=%d, (symbol_within_slot_mon&0x3FFF)=%d, searchSpaceType=%d)\n",
                  nb_coreset_active,(symbol_within_slot_mon&0x3FFF),
                  searchSpaceType);
#endif

  */
  
  VCD_SIGNAL_DUMPER_DUMP_FUNCTION_BY_NAME(VCD_SIGNAL_DUMPER_FUNCTIONS_RX_PDCCH, VCD_FUNCTION_IN);
  nr_rx_pdcch(ue, proc, rel15);
  VCD_SIGNAL_DUMPER_DUMP_FUNCTION_BY_NAME(VCD_SIGNAL_DUMPER_FUNCTIONS_RX_PDCCH, VCD_FUNCTION_OUT);
  

  VCD_SIGNAL_DUMPER_DUMP_FUNCTION_BY_NAME(VCD_SIGNAL_DUMPER_FUNCTIONS_DCI_DECODING, VCD_FUNCTION_IN);

#ifdef NR_PDCCH_SCHED_DEBUG
  printf("<-NR_PDCCH_PHY_PROCEDURES_LTE_UE (nr_ue_pdcch_procedures)-> Entering function nr_dci_decoding_procedure for search space %d)\n",
	 n_ss);
#endif

  dci_cnt = nr_dci_decoding_procedure(ue, proc, &dci_ind, rel15);

#ifdef NR_PDCCH_SCHED_DEBUG
  LOG_I(PHY,"<-NR_PDCCH_PHY_PROCEDURES_LTE_UE (nr_ue_pdcch_procedures)-> Ending function nr_dci_decoding_procedure() -> dci_cnt=%u\n",dci_cnt);
#endif
  
  VCD_SIGNAL_DUMPER_DUMP_FUNCTION_BY_NAME(VCD_SIGNAL_DUMPER_FUNCTIONS_DCI_DECODING, VCD_FUNCTION_OUT);
  //LOG_D(PHY,"[UE  %d][PUSCH] Frame %d nr_slot_rx %d PHICH RX\n",ue->Mod_id,frame_rx,nr_slot_rx);

  for (int i=0; i<dci_cnt; i++) {
    LOG_D(PHY,"[UE  %d] AbsSubFrame %d.%d, Mode %s: DCI %i of %d total DCIs found --> rnti %x : format %d\n",
      ue->Mod_id,frame_rx%1024,nr_slot_rx,nr_mode_string[ue->UE_mode[gNB_id]],
      i + 1,
      dci_cnt,
      dci_ind.dci_list[i].rnti,
      dci_ind.dci_list[i].dci_format);
  }
  ue->pdcch_vars[proc->thread_id][gNB_id]->dci_received += dci_cnt;

  dci_ind.number_of_dcis = dci_cnt;
    /*
    for (int i=0; i<dci_cnt; i++) {
      
	memset(&dci_ind.dci_list[i].dci,0,sizeof(fapi_nr_dci_pdu_rel15_t));
	
	dci_ind.dci_list[i].rnti = dci_alloc_rx[i].rnti;
	dci_ind.dci_list[i].dci_format = dci_alloc_rx[i].format;
	dci_ind.dci_list[i].n_CCE = dci_alloc_rx[i].firstCCE;
	dci_ind.dci_list[i].N_CCE = (int)dci_alloc_rx[i].L;
	
	status = nr_extract_dci_info(ue,
				     gNB_id,
				     ue->frame_parms.frame_type,
				     dci_alloc_rx[i].dci_length,
				     dci_alloc_rx[i].rnti,
				     dci_alloc_rx[i].dci_pdu,
				     &dci_ind.dci_list[i].dci,
				     dci_fields_sizes_cnt[i],
				     dci_alloc_rx[i].format,
				     nr_slot_rx,
				     pdcch_vars2->n_RB_BWP[nb_searchspace_active],
				     pdcch_vars2->n_RB_BWP[nb_searchspace_active],
				     crc_scrambled_values);
	
	if(status == 0) {
	  LOG_W(PHY,"<-NR_PDCCH_PHY_PROCEDURES_UE (nr_ue_pdcch_procedures)-> bad DCI %d !!! \n",dci_alloc_rx[i].format);
	  return(-1);
	}
	
	LOG_D(PHY,"<-NR_PDCCH_PHY_PROCEDURES_UE (nr_ue_pdcch_procedures)-> Ending function nr_extract_dci_info()\n");
	

        
      } // end for loop dci_cnt
    */

    // fill dl_indication message
    nr_fill_dl_indication(&dl_indication, &dci_ind, NULL, proc, ue, gNB_id);
    //  send to mac
    ue->if_inst->dl_indication(&dl_indication, NULL);

#if UE_TIMING_TRACE
  stop_meas(&ue->dlsch_rx_pdcch_stats);
#endif
    
  VCD_SIGNAL_DUMPER_DUMP_FUNCTION_BY_NAME(VCD_SIGNAL_DUMPER_FUNCTIONS_UE_PDCCH_PROCEDURES, VCD_FUNCTION_OUT);
  return(dci_cnt);
}
#endif // NR_PDCCH_SCHED

int nr_ue_pdsch_procedures(PHY_VARS_NR_UE *ue, UE_nr_rxtx_proc_t *proc, int gNB_id, PDSCH_t pdsch, NR_UE_DLSCH_t *dlsch0, NR_UE_DLSCH_t *dlsch1) {

  int frame_rx = proc->frame_rx;
  int nr_slot_rx = proc->nr_slot_rx;
  int m;
  int i_mod,gNB_id_i,dual_stream_UE;
  int first_symbol_flag=0;

  if (!dlsch0)
    return 0;
  if (dlsch0->active == 0)
    return 0;

  if (!dlsch1)  {
    int harq_pid = dlsch0->current_harq_pid;
    NR_DL_UE_HARQ_t *dlsch0_harq = dlsch0->harq_processes[harq_pid];
    uint16_t BWPStart       = dlsch0_harq->BWPStart;
    uint16_t pdsch_start_rb = dlsch0_harq->start_rb;
    uint16_t pdsch_nb_rb    = dlsch0_harq->nb_rb;
    uint16_t s0             = dlsch0_harq->start_symbol;
    uint16_t s1             = dlsch0_harq->nb_symbols;
    bool is_SI              = dlsch0->rnti_type == _SI_RNTI_;

    LOG_D(PHY,"[UE %d] PDSCH type %d active in nr_slot_rx %d, harq_pid %d (%d), rb_start %d, nb_rb %d, symbol_start %d, nb_symbols %d, DMRS mask %x\n",ue->Mod_id,pdsch,nr_slot_rx,harq_pid,dlsch0_harq->status,pdsch_start_rb,pdsch_nb_rb,s0,s1,dlsch0_harq->dlDmrsSymbPos);

    for (m = s0; m < (s0 +s1); m++) {
      if (dlsch0_harq->dlDmrsSymbPos & (1 << m)) {
        for (uint8_t aatx=0; aatx<dlsch0_harq->Nl; aatx++) {//for MIMO Config: it shall loop over no_layers
          nr_pdsch_channel_estimation(ue,
                                      proc,
                                      gNB_id,
                                      is_SI,
                                      nr_slot_rx,
                                      aatx /*p*/,
                                      m,
                                      BWPStart,
                                      ue->frame_parms.first_carrier_offset+(BWPStart + pdsch_start_rb)*12,
                                      pdsch_nb_rb);
          LOG_D(PHY,"PDSCH Channel estimation gNB id %d, PDSCH antenna port %d, slot %d, symbol %d\n",0,aatx,nr_slot_rx,m);
#if 0
          ///LOG_M: the channel estimation
          int nr_frame_rx = proc->frame_rx;
          char filename[100];
          for (uint8_t aarx=0; aarx<ue->frame_parms.nb_antennas_rx; aarx++) {
            sprintf(filename,"PDSCH_CHANNEL_frame%d_slot%d_sym%d_port%d_rx%d.m", nr_frame_rx, nr_slot_rx, m, aatx,aarx);
            int **dl_ch_estimates = ue->pdsch_vars[proc->thread_id][gNB_id]->dl_ch_estimates;
            LOG_M(filename,"channel_F",&dl_ch_estimates[aatx*ue->frame_parms.nb_antennas_rx+aarx][ue->frame_parms.ofdm_symbol_size*m],ue->frame_parms.ofdm_symbol_size, 1, 1);
          }
#endif
        }
      }
    }

    uint16_t first_symbol_with_data = s0;
    uint32_t dmrs_data_re;

    if (dlsch0_harq->dmrsConfigType == NFAPI_NR_DMRS_TYPE1)
      dmrs_data_re = 12 - 6 * dlsch0_harq->n_dmrs_cdm_groups;
    else
      dmrs_data_re = 12 - 4 * dlsch0_harq->n_dmrs_cdm_groups;

    while ((dmrs_data_re == 0) && (dlsch0_harq->dlDmrsSymbPos & (1 << first_symbol_with_data))) {
      first_symbol_with_data++;
    }

    for (m = s0; m < (s1 + s0); m++) {
 
      dual_stream_UE = 0;
      gNB_id_i = gNB_id+1;
      i_mod = 0;
      if (( m==first_symbol_with_data ) && (m<4))
        first_symbol_flag = 1;
      else
        first_symbol_flag = 0;

#if UE_TIMING_TRACE
      uint8_t slot = 0;
      if(m >= ue->frame_parms.symbols_per_slot>>1)
        slot = 1;
      start_meas(&ue->dlsch_llr_stats_parallelization[proc->thread_id][slot]);
#endif
      // process DLSCH received symbols in the slot
      // symbol by symbol processing (if data/DMRS are multiplexed is checked inside the function)
      if (pdsch == PDSCH || pdsch == SI_PDSCH || pdsch == RA_PDSCH) {
        if (nr_rx_pdsch(ue,
                        proc,
                        pdsch,
                        gNB_id,
                        gNB_id_i,
                        frame_rx,
                        nr_slot_rx,
                        m,
                        first_symbol_flag,
                        dual_stream_UE,
                        i_mod,
                        harq_pid) < 0)
          return -1;
      } else AssertFatal(1==0,"Not RA_PDSCH, SI_PDSCH or PDSCH\n");

#if UE_TIMING_TRACE
      stop_meas(&ue->dlsch_llr_stats_parallelization[proc->thread_id][slot]);
#if DISABLE_LOG_X
      printf("[AbsSFN %d.%d] LLR Computation Symbol %d %5.2f \n",frame_rx,nr_slot_rx,m,ue->dlsch_llr_stats_parallelization[proc->thread_id][slot].p_time/(cpuf*1000.0));
#else
      LOG_D(PHY, "[AbsSFN %d.%d] LLR Computation Symbol %d %5.2f \n",frame_rx,nr_slot_rx,m,ue->dlsch_llr_stats_parallelization[proc->thread_id][slot].p_time/(cpuf*1000.0));
#endif
#endif

      if(first_symbol_flag) {
        proc->first_symbol_available = 1;
      }
    } // CRNTI active
  }
  return 0;
}

bool nr_ue_dlsch_procedures(PHY_VARS_NR_UE *ue,
                            UE_nr_rxtx_proc_t *proc,
                            int gNB_id,
                            PDSCH_t pdsch,
                            NR_UE_DLSCH_t *dlsch0,
                            NR_UE_DLSCH_t *dlsch1,
                            int *dlsch_errors,
                            uint8_t dlsch_parallel) {

  if (dlsch0==NULL)
    AssertFatal(0,"dlsch0 should be defined at this level \n");
  bool dec = false;
  int harq_pid = dlsch0->current_harq_pid;
  int frame_rx = proc->frame_rx;
  int nr_slot_rx = proc->nr_slot_rx;
  uint32_t ret = UINT32_MAX, ret1 = UINT32_MAX;
  NR_UE_PDSCH *pdsch_vars;
  uint16_t dmrs_len = get_num_dmrs(dlsch0->harq_processes[dlsch0->current_harq_pid]->dlDmrsSymbPos);
  nr_downlink_indication_t dl_indication;
  fapi_nr_rx_indication_t rx_ind;
  uint16_t number_pdus = 1;
  // params for UL time alignment procedure
  NR_UL_TIME_ALIGNMENT_t *ul_time_alignment = &ue->ul_time_alignment[gNB_id];

  uint8_t is_cw0_active = dlsch0->harq_processes[harq_pid]->status;
  uint16_t nb_symb_sch = dlsch0->harq_processes[harq_pid]->nb_symbols;
  uint16_t start_symbol = dlsch0->harq_processes[harq_pid]->start_symbol;
  uint8_t dmrs_type = dlsch0->harq_processes[harq_pid]->dmrsConfigType;

  uint8_t nb_re_dmrs;
  if (dmrs_type==NFAPI_NR_DMRS_TYPE1) {
    nb_re_dmrs = 6*dlsch0->harq_processes[harq_pid]->n_dmrs_cdm_groups;
  }
  else {
    nb_re_dmrs = 4*dlsch0->harq_processes[harq_pid]->n_dmrs_cdm_groups;
  }

  uint8_t is_cw1_active = 0;
  if(dlsch1)
    is_cw1_active = dlsch1->harq_processes[harq_pid]->status;

  LOG_D(PHY,"AbsSubframe %d.%d Start LDPC Decoder for CW0 [harq_pid %d] ? %d \n", frame_rx%1024, nr_slot_rx, harq_pid, is_cw0_active);
  LOG_D(PHY,"AbsSubframe %d.%d Start LDPC Decoder for CW1 [harq_pid %d] ? %d \n", frame_rx%1024, nr_slot_rx, harq_pid, is_cw1_active);

  if(is_cw0_active && is_cw1_active)
    {
      dlsch0->Kmimo = 2;
      dlsch1->Kmimo = 2;
    }
  else
    {
      dlsch0->Kmimo = 1;
    }
  if (1) {
    switch (pdsch) {
    case SI_PDSCH:
    case RA_PDSCH:
    case P_PDSCH:
    case PDSCH:
      pdsch_vars = ue->pdsch_vars[proc->thread_id][gNB_id];
      break;
    case PMCH:
    case PDSCH1:
      LOG_E(PHY,"Illegal PDSCH %d for ue_pdsch_procedures\n",pdsch);
      pdsch_vars = NULL;
      return false;
      break;
    default:
      pdsch_vars = NULL;
      return false;
      break;

    }
    if (frame_rx < *dlsch_errors)
      *dlsch_errors=0;

    if (pdsch == RA_PDSCH) {
      if (ue->prach_resources[gNB_id]!=NULL)
        dlsch0->rnti = ue->prach_resources[gNB_id]->ra_RNTI;
      else {
        LOG_E(PHY,"[UE %d] Frame %d, nr_slot_rx %d: FATAL, prach_resources is NULL\n", ue->Mod_id, frame_rx, nr_slot_rx);
        //mac_xface->macphy_exit("prach_resources is NULL");
<<<<<<< HEAD
        return false;
=======
        return;
>>>>>>> 11477c7a
      }
    }

    // exit dlsch procedures as there are no active dlsch
    if (is_cw0_active != ACTIVE && is_cw1_active != ACTIVE)
      return false;

    // start ldpc decode for CW 0
    dlsch0->harq_processes[harq_pid]->G = nr_get_G(dlsch0->harq_processes[harq_pid]->nb_rb,
                                                   nb_symb_sch,
                                                   nb_re_dmrs,
                                                   dmrs_len,
                                                   dlsch0->harq_processes[harq_pid]->Qm,
                                                   dlsch0->harq_processes[harq_pid]->Nl);
#if UE_TIMING_TRACE
    start_meas(&ue->dlsch_unscrambling_stats);
#endif
    nr_dlsch_unscrambling(pdsch_vars->llr[0],
                          dlsch0->harq_processes[harq_pid]->G,
                          0,
                          ue->frame_parms.Nid_cell,
                          dlsch0->rnti);
      

#if UE_TIMING_TRACE
    stop_meas(&ue->dlsch_unscrambling_stats);
#endif

#if 0
      LOG_I(PHY," ------ start ldpc decoder for AbsSubframe %d.%d / %d  ------  \n", frame_rx, nr_slot_rx, harq_pid);
      LOG_I(PHY,"start ldpc decode for CW 0 for AbsSubframe %d.%d / %d --> nb_rb %d \n", frame_rx, nr_slot_rx, harq_pid, dlsch0->harq_processes[harq_pid]->nb_rb);
      LOG_I(PHY,"start ldpc decode for CW 0 for AbsSubframe %d.%d / %d  --> rb_alloc_even %x \n", frame_rx, nr_slot_rx, harq_pid, dlsch0->harq_processes[harq_pid]->rb_alloc_even);
      LOG_I(PHY,"start ldpc decode for CW 0 for AbsSubframe %d.%d / %d  --> Qm %d \n", frame_rx, nr_slot_rx, harq_pid, dlsch0->harq_processes[harq_pid]->Qm);
      LOG_I(PHY,"start ldpc decode for CW 0 for AbsSubframe %d.%d / %d  --> Nl %d \n", frame_rx, nr_slot_rx, harq_pid, dlsch0->harq_processes[harq_pid]->Nl);
      LOG_I(PHY,"start ldpc decode for CW 0 for AbsSubframe %d.%d / %d  --> G  %d \n", frame_rx, nr_slot_rx, harq_pid, dlsch0->harq_processes[harq_pid]->G);
      LOG_I(PHY,"start ldpc decode for CW 0 for AbsSubframe %d.%d / %d  --> Kmimo  %d \n", frame_rx, nr_slot_rx, harq_pid, dlsch0->Kmimo);
      LOG_I(PHY,"start ldpc decode for CW 0 for AbsSubframe %d.%d / %d  --> Pdcch Sym  %d \n", frame_rx, nr_slot_rx, harq_pid, ue->pdcch_vars[proc->thread_id][gNB_id]->num_pdcch_symbols);
#endif

#if UE_TIMING_TRACE
    start_meas(&ue->dlsch_decoding_stats[proc->thread_id]);
#endif

    if( dlsch_parallel) {
      ret = nr_dlsch_decoding_mthread(ue,
                                      proc,
                                      gNB_id,
                                      pdsch_vars->llr[0],
                                      &ue->frame_parms,
                                      dlsch0,
                                      dlsch0->harq_processes[harq_pid],
                                      frame_rx,
                                      nb_symb_sch,
                                      nr_slot_rx,
                                      harq_pid,
                                      pdsch==PDSCH?1:0,
                                      dlsch0->harq_processes[harq_pid]->TBS>256?1:0);

      LOG_T(PHY,"dlsch decoding is parallelized, ret = %d\n", ret);
    }
    else {
      ret = nr_dlsch_decoding(ue,
                              proc,
                              gNB_id,
                              pdsch_vars->llr[0],
                              &ue->frame_parms,
                              dlsch0,
                              dlsch0->harq_processes[harq_pid],
                              frame_rx,
                              nb_symb_sch,
                              nr_slot_rx,
                              harq_pid,
                              pdsch==PDSCH?1:0,
                              dlsch0->harq_processes[harq_pid]->TBS>256?1:0);
      LOG_T(PHY,"Sequential dlsch decoding , ret = %d\n", ret);
    }

    if(ret<dlsch0->max_ldpc_iterations+1)
      dec = true;

    switch (pdsch) {
      case RA_PDSCH:
        nr_fill_dl_indication(&dl_indication, NULL, &rx_ind, proc, ue, gNB_id);
        nr_fill_rx_indication(&rx_ind, FAPI_NR_RX_PDU_TYPE_RAR, gNB_id, ue, dlsch0, NULL, number_pdus);
        ue->UE_mode[gNB_id] = RA_RESPONSE;
        break;
      case PDSCH:
        nr_fill_dl_indication(&dl_indication, NULL, &rx_ind, proc, ue, gNB_id);
        nr_fill_rx_indication(&rx_ind, FAPI_NR_RX_PDU_TYPE_DLSCH, gNB_id, ue, dlsch0, NULL, number_pdus);
        break;
      case SI_PDSCH:
        nr_fill_dl_indication(&dl_indication, NULL, &rx_ind, proc, ue, gNB_id);
        nr_fill_rx_indication(&rx_ind, FAPI_NR_RX_PDU_TYPE_SIB, gNB_id, ue, dlsch0, NULL, number_pdus);
        break;
      default:
        break;
    }

    LOG_D(PHY, "In %s DL PDU length in bits: %d, in bytes: %d \n", __FUNCTION__, dlsch0->harq_processes[harq_pid]->TBS, dlsch0->harq_processes[harq_pid]->TBS / 8);



#if UE_TIMING_TRACE
    stop_meas(&ue->dlsch_decoding_stats[proc->thread_id]);
#if DISABLE_LOG_X
    printf(" --> Unscrambling for CW0 %5.3f\n",
           (ue->dlsch_unscrambling_stats.p_time)/(cpuf*1000.0));
    printf("AbsSubframe %d.%d --> LDPC Decoding for CW0 %5.3f\n",
           frame_rx%1024, nr_slot_rx,(ue->dlsch_decoding_stats[proc->thread_id].p_time)/(cpuf*1000.0));
#else
    LOG_I(PHY, " --> Unscrambling for CW0 %5.3f\n",
          (ue->dlsch_unscrambling_stats.p_time)/(cpuf*1000.0));
    LOG_I(PHY, "AbsSubframe %d.%d --> LDPC Decoding for CW0 %5.3f\n",
          frame_rx%1024, nr_slot_rx,(ue->dlsch_decoding_stats[proc->thread_id].p_time)/(cpuf*1000.0));
#endif

#endif
    if(is_cw1_active) {
      // start ldpc decode for CW 1
      dlsch1->harq_processes[harq_pid]->G = nr_get_G(dlsch1->harq_processes[harq_pid]->nb_rb,
                                                     nb_symb_sch,
                                                     nb_re_dmrs,
                                                     dmrs_len,
                                                     dlsch1->harq_processes[harq_pid]->Qm,
                                                     dlsch1->harq_processes[harq_pid]->Nl);
#if UE_TIMING_TRACE
      start_meas(&ue->dlsch_unscrambling_stats);
#endif
      nr_dlsch_unscrambling(pdsch_vars->llr[1],
                            dlsch1->harq_processes[harq_pid]->G,
                            0,
                            ue->frame_parms.Nid_cell,
                            dlsch1->rnti);
#if UE_TIMING_TRACE
      stop_meas(&ue->dlsch_unscrambling_stats);
#endif

#if 0
          LOG_I(PHY,"start ldpc decode for CW 1 for AbsSubframe %d.%d / %d --> nb_rb %d \n", frame_rx, nr_slot_rx, harq_pid, dlsch1->harq_processes[harq_pid]->nb_rb);
          LOG_I(PHY,"start ldpc decode for CW 1 for AbsSubframe %d.%d / %d  --> rb_alloc_even %x \n", frame_rx, nr_slot_rx, harq_pid, dlsch1->harq_processes[harq_pid]->rb_alloc_even);
          LOG_I(PHY,"start ldpc decode for CW 1 for AbsSubframe %d.%d / %d  --> Qm %d \n", frame_rx, nr_slot_rx, harq_pid, dlsch1->harq_processes[harq_pid]->Qm);
          LOG_I(PHY,"start ldpc decode for CW 1 for AbsSubframe %d.%d / %d  --> Nl %d \n", frame_rx, nr_slot_rx, harq_pid, dlsch1->harq_processes[harq_pid]->Nl);
          LOG_I(PHY,"start ldpc decode for CW 1 for AbsSubframe %d.%d / %d  --> G  %d \n", frame_rx, nr_slot_rx, harq_pid, dlsch1->harq_processes[harq_pid]->G);
          LOG_I(PHY,"start ldpc decode for CW 1 for AbsSubframe %d.%d / %d  --> Kmimo  %d \n", frame_rx, nr_slot_rx, harq_pid, dlsch1->Kmimo);
          LOG_I(PHY,"start ldpc decode for CW 1 for AbsSubframe %d.%d / %d  --> Pdcch Sym  %d \n", frame_rx, nr_slot_rx, harq_pid, ue->pdcch_vars[proc->thread_id][gNB_id]->num_pdcch_symbols);
#endif

#if UE_TIMING_TRACE
      start_meas(&ue->dlsch_decoding_stats[proc->thread_id]);
#endif

      if(dlsch_parallel) {
        ret1 = nr_dlsch_decoding_mthread(ue,
                                         proc,
                                         gNB_id,
                                         pdsch_vars->llr[1],
                                         &ue->frame_parms,
                                         dlsch1,
                                         dlsch1->harq_processes[harq_pid],
                                         frame_rx,
                                         nb_symb_sch,
				         nr_slot_rx,
                                         harq_pid,
                                         pdsch==PDSCH?1:0,
                                         dlsch1->harq_processes[harq_pid]->TBS>256?1:0);
        LOG_T(PHY,"CW dlsch decoding is parallelized, ret1 = %d\n", ret1);
      }
      else {
        ret1 = nr_dlsch_decoding(ue,
                                 proc,
                                 gNB_id,
                                 pdsch_vars->llr[1],
                                 &ue->frame_parms,
                                 dlsch1,
                                 dlsch1->harq_processes[harq_pid],
                                 frame_rx,
                                 nb_symb_sch,
                                 nr_slot_rx,
                                 harq_pid,
                                 pdsch==PDSCH?1:0,//proc->decoder_switch,
                                 dlsch1->harq_processes[harq_pid]->TBS>256?1:0);
        LOG_T(PHY,"CWW sequential dlsch decoding, ret1 = %d\n", ret1);
      }

#if UE_TIMING_TRACE
      stop_meas(&ue->dlsch_decoding_stats[proc->thread_id]);
#if DISABLE_LOG_X
      printf(" --> Unscrambling for CW1 %5.3f\n",
             (ue->dlsch_unscrambling_stats.p_time)/(cpuf*1000.0));
      printf("AbsSubframe %d.%d --> ldpc Decoding for CW1 %5.3f\n",
             frame_rx%1024, nr_slot_rx,(ue->dlsch_decoding_stats[proc->thread_id].p_time)/(cpuf*1000.0));
#else
      LOG_D(PHY, " --> Unscrambling for CW1 %5.3f\n",
            (ue->dlsch_unscrambling_stats.p_time)/(cpuf*1000.0));
      LOG_D(PHY, "AbsSubframe %d.%d --> ldpc Decoding for CW1 %5.3f\n",
            frame_rx%1024, nr_slot_rx,(ue->dlsch_decoding_stats[proc->thread_id].p_time)/(cpuf*1000.0));
#endif

#endif
      LOG_D(PHY,"AbsSubframe %d.%d --> ldpc Decoding for CW1 %5.3f\n",
            frame_rx%1024, nr_slot_rx,(ue->dlsch_decoding_stats[proc->thread_id].p_time)/(cpuf*1000.0));

      LOG_D(PHY, "harq_pid: %d, TBS expected dlsch1: %d \n", harq_pid, dlsch1->harq_processes[harq_pid]->TBS);
    }

    LOG_D(PHY," ------ end ldpc decoder for AbsSubframe %d.%d ------ decoded in %d \n", frame_rx, nr_slot_rx, ret);

    //  send to mac
    if (ue->if_inst && ue->if_inst->dl_indication) {
      ue->if_inst->dl_indication(&dl_indication, ul_time_alignment);
    }

    if (ue->mac_enabled == 1) { // TODO: move this from PHY to MAC layer!

      /* Time Alignment procedure
      // - UE processing capability 1
      // - Setting the TA update to be applied after the reception of the TA command
      // - Timing adjustment computed according to TS 38.213 section 4.2
      // - Durations of N1 and N2 symbols corresponding to PDSCH and PUSCH are
      //   computed according to sections 5.3 and 6.4 of TS 38.214 */
      const int numerology = ue->frame_parms.numerology_index;
      const int ofdm_symbol_size = ue->frame_parms.ofdm_symbol_size;
      const int nb_prefix_samples = ue->frame_parms.nb_prefix_samples;
      const int samples_per_subframe = ue->frame_parms.samples_per_subframe;
      const int slots_per_frame = ue->frame_parms.slots_per_frame;
      const int slots_per_subframe = ue->frame_parms.slots_per_subframe;

      const double tc_factor = 1.0 / samples_per_subframe;
      const uint16_t bw_scaling = get_bw_scaling(ofdm_symbol_size);

      const int Ta_max = 3846; // Max value of 12 bits TA Command
      const double N_TA_max = Ta_max * bw_scaling * tc_factor;

      NR_UE_MAC_INST_t *mac = get_mac_inst(0);

      NR_PUSCH_TimeDomainResourceAllocationList_t *pusch_TimeDomainAllocationList = NULL;
      if (mac->ULbwp[0] &&
          mac->ULbwp[0]->bwp_Dedicated &&
          mac->ULbwp[0]->bwp_Dedicated->pusch_Config &&
          mac->ULbwp[0]->bwp_Dedicated->pusch_Config->choice.setup &&
          mac->ULbwp[0]->bwp_Dedicated->pusch_Config->choice.setup->pusch_TimeDomainAllocationList) {
        pusch_TimeDomainAllocationList = mac->ULbwp[0]->bwp_Dedicated->pusch_Config->choice.setup->pusch_TimeDomainAllocationList->choice.setup;
      }
      else if (mac->ULbwp[0] &&
               mac->ULbwp[0]->bwp_Common &&
               mac->ULbwp[0]->bwp_Common->pusch_ConfigCommon &&
               mac->ULbwp[0]->bwp_Common->pusch_ConfigCommon->choice.setup &&
               mac->ULbwp[0]->bwp_Common->pusch_ConfigCommon->choice.setup->pusch_TimeDomainAllocationList) {
        pusch_TimeDomainAllocationList = mac->ULbwp[0]->bwp_Common->pusch_ConfigCommon->choice.setup->pusch_TimeDomainAllocationList;
      }
      else if (mac->scc_SIB &&
               mac->scc_SIB->uplinkConfigCommon &&
               mac->scc_SIB->uplinkConfigCommon->initialUplinkBWP.pusch_ConfigCommon &&
               mac->scc_SIB->uplinkConfigCommon->initialUplinkBWP.pusch_ConfigCommon->choice.setup &&
               mac->scc_SIB->uplinkConfigCommon->initialUplinkBWP.pusch_ConfigCommon->choice.setup->pusch_TimeDomainAllocationList) {
        pusch_TimeDomainAllocationList = mac->scc_SIB->uplinkConfigCommon->initialUplinkBWP.pusch_ConfigCommon->choice.setup->pusch_TimeDomainAllocationList;
      }
      long mapping_type_ul = pusch_TimeDomainAllocationList ? pusch_TimeDomainAllocationList->list.array[0]->mappingType : NR_PUSCH_TimeDomainResourceAllocation__mappingType_typeA;

      NR_PDSCH_Config_t *pdsch_Config = (mac->DLbwp[0] && mac->DLbwp[0]->bwp_Dedicated->pdsch_Config->choice.setup) ? mac->DLbwp[0]->bwp_Dedicated->pdsch_Config->choice.setup : NULL;
      NR_PDSCH_TimeDomainResourceAllocationList_t *pdsch_TimeDomainAllocationList = NULL;
      if (mac->DLbwp[0] && mac->DLbwp[0]->bwp_Dedicated->pdsch_Config->choice.setup->pdsch_TimeDomainAllocationList)
        pdsch_TimeDomainAllocationList = pdsch_Config->pdsch_TimeDomainAllocationList->choice.setup;
      else if (mac->DLbwp[0] && mac->DLbwp[0]->bwp_Common->pdsch_ConfigCommon->choice.setup->pdsch_TimeDomainAllocationList)
        pdsch_TimeDomainAllocationList = mac->DLbwp[0]->bwp_Common->pdsch_ConfigCommon->choice.setup->pdsch_TimeDomainAllocationList;
      else if (mac->scc_SIB && mac->scc_SIB->downlinkConfigCommon.initialDownlinkBWP.pdsch_ConfigCommon->choice.setup)
        pdsch_TimeDomainAllocationList = mac->scc_SIB->downlinkConfigCommon.initialDownlinkBWP.pdsch_ConfigCommon->choice.setup->pdsch_TimeDomainAllocationList;
      long mapping_type_dl = pdsch_TimeDomainAllocationList ? pdsch_TimeDomainAllocationList->list.array[0]->mappingType : NR_PDSCH_TimeDomainResourceAllocation__mappingType_typeA;

      NR_DMRS_DownlinkConfig_t *NR_DMRS_dlconfig = NULL;
      if (pdsch_Config) {
        if (mapping_type_dl == NR_PDSCH_TimeDomainResourceAllocation__mappingType_typeA)
          NR_DMRS_dlconfig = (NR_DMRS_DownlinkConfig_t *)pdsch_Config->dmrs_DownlinkForPDSCH_MappingTypeA->choice.setup;
        else
          NR_DMRS_dlconfig = (NR_DMRS_DownlinkConfig_t *)pdsch_Config->dmrs_DownlinkForPDSCH_MappingTypeB->choice.setup;
      }

      pdsch_dmrs_AdditionalPosition_t add_pos_dl = pdsch_dmrs_pos2;
      if (NR_DMRS_dlconfig && NR_DMRS_dlconfig->dmrs_AdditionalPosition)
        add_pos_dl = *NR_DMRS_dlconfig->dmrs_AdditionalPosition;

      /* PDSCH decoding time N_1 for processing capability 1 */
      int N_1;

      if (add_pos_dl == pdsch_dmrs_pos0)
        N_1 = pdsch_N_1_capability_1[numerology][1];
      else if (add_pos_dl == pdsch_dmrs_pos1 || add_pos_dl == pdsch_dmrs_pos2)
        N_1 = pdsch_N_1_capability_1[numerology][2];
      else
        N_1 = pdsch_N_1_capability_1[numerology][3];

      /* PUSCH preapration time N_2 for processing capability 1 */
      const int N_2 = pusch_N_2_timing_capability_1[numerology][1];

      /* d_1_1 depending on the number of PDSCH symbols allocated */
      const int d = 0; // TODO number of overlapping symbols of the scheduling PDCCH and the scheduled PDSCH
      int d_1_1 = 0;
      if (mapping_type_dl == NR_PDSCH_TimeDomainResourceAllocation__mappingType_typeA)
       if (nb_symb_sch + start_symbol < 7)
          d_1_1 = 7 - (nb_symb_sch + start_symbol);
        else
          d_1_1 = 0;
      else // mapping type B
        switch (nb_symb_sch){
          case 7: d_1_1 = 0; break;
          case 4: d_1_1 = 3; break;
          case 2: d_1_1 = 3 + d; break;
          default: break;
        }

      /* d_2_1 */
      int d_2_1;
      if (mapping_type_ul == NR_PUSCH_TimeDomainResourceAllocation__mappingType_typeB && start_symbol != 0)
        d_2_1 = 0;
      else
        d_2_1 = 1;

      /* d_2_2 */
      const double d_2_2 = 0.0; // set to 0 because there is only 1 BWP: TODO this should corresponds to the switching time as defined in TS 38.133

      /* N_t_1 time duration in msec of N_1 symbols corresponding to a PDSCH reception time
      // N_t_2 time duration in msec of N_2 symbols corresponding to a PUSCH preparation time */
      double N_t_1 = (N_1 + d_1_1) * (ofdm_symbol_size + nb_prefix_samples) * tc_factor;
      double N_t_2 = (N_2 + d_2_1) * (ofdm_symbol_size + nb_prefix_samples) * tc_factor;
      if (N_t_2 < d_2_2) N_t_2 = d_2_2;

      /* Time alignment procedure */
      // N_t_1 + N_t_2 + N_TA_max must be in msec
      const double t_subframe = 1.0; // subframe duration of 1 msec
      const int ul_tx_timing_adjustment = 1 + (int)ceil(slots_per_subframe*(N_t_1 + N_t_2 + N_TA_max + 0.5)/t_subframe);

      if (ul_time_alignment->apply_ta == 1){
        ul_time_alignment->ta_slot = (nr_slot_rx + ul_tx_timing_adjustment) % slots_per_frame;
        if (nr_slot_rx + ul_tx_timing_adjustment > slots_per_frame){
          ul_time_alignment->ta_frame = (frame_rx + 1) % 1024;
        } else {
          ul_time_alignment->ta_frame = frame_rx;
        }
        // reset TA flag
        ul_time_alignment->apply_ta = 0;
        LOG_D(PHY,"Frame %d slot %d -- Starting UL time alignment procedures. TA update will be applied at frame %d slot %d\n",
             frame_rx, nr_slot_rx, ul_time_alignment->ta_frame, ul_time_alignment->ta_slot);
      }
    }
  }
  return dec;
}


/*!
 * \brief This is the UE synchronize thread.
 * It performs band scanning and synchonization.
 * \param arg is a pointer to a \ref PHY_VARS_NR_UE structure.
 * \returns a pointer to an int. The storage is not on the heap and must not be freed.
 */
#ifdef UE_SLOT_PARALLELISATION
#define FIFO_PRIORITY   40
void *UE_thread_slot1_dl_processing(void *arg) {

  static __thread int UE_dl_slot1_processing_retval;
  struct rx_tx_thread_data *rtd = arg;
  UE_nr_rxtx_proc_t *proc = rtd->proc;
  PHY_VARS_NR_UE    *ue   = rtd->UE;

  uint8_t pilot1;

  proc->instance_cnt_slot1_dl_processing=-1;
  proc->nr_slot_rx = proc->sub_frame_start * ue->frame_parms.slots_per_subframe;

  char threadname[256];
  sprintf(threadname,"UE_thread_slot1_dl_processing_%d", proc->sub_frame_start);

  cpu_set_t cpuset;
  CPU_ZERO(&cpuset);
  if ( (proc->sub_frame_start+1)%RX_NB_TH == 0 && threads.slot1_proc_one != -1 )
    CPU_SET(threads.slot1_proc_one, &cpuset);
  if ( RX_NB_TH > 1 && (proc->sub_frame_start+1)%RX_NB_TH == 1 && threads.slot1_proc_two != -1 )
    CPU_SET(threads.slot1_proc_two, &cpuset);
  if ( RX_NB_TH > 2 && (proc->sub_frame_start+1)%RX_NB_TH == 2 && threads.slot1_proc_three != -1 )
    CPU_SET(threads.slot1_proc_three, &cpuset);

  init_thread(900000,1000000 , FIFO_PRIORITY-1, &cpuset,
	      threadname);

  while (!oai_exit) {
    if (pthread_mutex_lock(&proc->mutex_slot1_dl_processing) != 0) {
      LOG_E( PHY, "[SCHED][UE] error locking mutex for UE slot1 dl processing\n" );
      exit_fun("nothing to add");
    }
    while (proc->instance_cnt_slot1_dl_processing < 0) {
      // most of the time, the thread is waiting here
      pthread_cond_wait( &proc->cond_slot1_dl_processing, &proc->mutex_slot1_dl_processing );
    }
    if (pthread_mutex_unlock(&proc->mutex_slot1_dl_processing) != 0) {
      LOG_E( PHY, "[SCHED][UE] error unlocking mutex for UE slot1 dl processing \n" );
      exit_fun("nothing to add");
    }

    int frame_rx            = proc->frame_rx;
    uint8_t subframe_rx         = proc->nr_slot_rx / ue->frame_parms.slots_per_subframe;
    uint8_t next_subframe_rx    = (1 + subframe_rx) % NR_NUMBER_OF_SUBFRAMES_PER_FRAME;
    uint8_t next_subframe_slot0 = next_subframe_rx * ue->frame_parms.slots_per_subframe;

    uint8_t slot1  = proc->nr_slot_rx + 1;
    uint8_t pilot0 = 0;

    //printf("AbsSubframe %d.%d execute dl slot1 processing \n", frame_rx, nr_slot_rx);

    if (ue->frame_parms.Ncp == 0) {  // normal prefix
      pilot1 = 4;
    } else { // extended prefix
      pilot1 = 3;
    }

    /**** Slot1 FE Processing ****/
#if UE_TIMING_TRACE
    start_meas(&ue->ue_front_end_per_slot_stat[proc->thread_id][1]);
#endif
    // I- start dl slot1 processing
    // do first symbol of next downlink nr_slot_rx for channel estimation
    /*
    // 1- perform FFT for pilot ofdm symbols first (ofdmSym0 next nr_slot_rx ofdmSym11)
    if (nr_subframe_select(&ue->frame_parms,next_nr_slot_rx) != SF_UL)
    {
    front_end_fft(ue,
    pilot0,
    next_subframe_slot0,
    0,
    0);
    }

    front_end_fft(ue,
    pilot1,
    slot1,
    0,
    0);
    */
    // 1- perform FFT
    for (int l=1; l<ue->frame_parms.symbols_per_slot>>1; l++)
      {
	//if( (l != pilot0) && (l != pilot1))
	{
#if UE_TIMING_TRACE
	  start_meas(&ue->ofdm_demod_stats);
#endif
	  VCD_SIGNAL_DUMPER_DUMP_FUNCTION_BY_NAME(VCD_SIGNAL_DUMPER_FUNCTIONS_UE_SLOT_FEP, VCD_FUNCTION_IN);
	  //printf("AbsSubframe %d.%d FFT slot %d, symbol %d\n", frame_rx,nr_slot_rx,slot1,l);
	  front_end_fft(ue,
                        l,
                        slot1,
                        0,
                        0);
	  VCD_SIGNAL_DUMPER_DUMP_FUNCTION_BY_NAME(VCD_SIGNAL_DUMPER_FUNCTIONS_UE_SLOT_FEP, VCD_FUNCTION_OUT);
#if UE_TIMING_TRACE
	  stop_meas(&ue->ofdm_demod_stats);
#endif
	}
      } // for l=1..l2

    if (nr_subframe_select(&ue->frame_parms,next_nr_slot_rx) != SF_UL)
      {
	//printf("AbsSubframe %d.%d FFT slot %d, symbol %d\n", frame_rx,nr_slot_rx,next_subframe_slot0,pilot0);
	front_end_fft(ue,
		      pilot0,
		      next_subframe_slot0,
		      0,
		      0);
      }

    // 2- perform Channel Estimation for slot1
    for (int l=1; l<ue->frame_parms.symbols_per_slot>>1; l++)
      {
	if(l == pilot1)
	  {
	    //wait until channel estimation for pilot0/slot1 is available
	    uint32_t wait = 0;
	    while(proc->chan_est_pilot0_slot1_available == 0)
	      {
		usleep(1);
		wait++;
	      }
	    //printf("[slot1 dl processing] ChanEst symbol %d slot %d wait%d\n",l,slot1,wait);
	  }
	//printf("AbsSubframe %d.%d ChanEst slot %d, symbol %d\n", frame_rx,nr_slot_rx,slot1,l);
	front_end_chanEst(ue,
			  l,
			  slot1,
			  0);
	ue_measurement_procedures(l-1,ue,proc,0,slot1,0,ue->mode);
      }
    //printf("AbsSubframe %d.%d ChanEst slot %d, symbol %d\n", frame_rx,nr_slot_rx,next_subframe_slot0,pilot0);
    front_end_chanEst(ue,
		      pilot0,
		      next_subframe_slot0,
		      0);

    if ( (nr_slot_rx == 0) && (ue->decode_MIB == 1))
      {
	ue_pbch_procedures(0,ue,proc,0);
      }

    proc->chan_est_slot1_available = 1;
    //printf("Set available slot 1channelEst to 1 AbsSubframe %d.%d \n",frame_rx,nr_slot_rx);
    //printf(" [slot1 dl processing] ==> FFT/CHanEst Done for AbsSubframe %d.%d \n", proc->frame_rx, proc->nr_slot_rx);

    //printf(" [slot1 dl processing] ==> Start LLR Comuptation slot1 for AbsSubframe %d.%d \n", proc->frame_rx, proc->nr_slot_rx);


#if UE_TIMING_TRACE
    stop_meas(&ue->ue_front_end_per_slot_stat[proc->thread_id][1]);
#if DISABLE_LOG_X
    printf("[AbsSFN %d.%d] Slot1: FFT + Channel Estimate + Pdsch Proc Slot0 %5.2f \n",frame_rx,nr_slot_rx,ue->ue_front_end_per_slot_stat[proc->thread_id][1].p_time/(cpuf*1000.0));
#else
    LOG_D(PHY, "[AbsSFN %d.%d] Slot1: FFT + Channel Estimate + Pdsch Proc Slot0 %5.2f \n",frame_rx,nr_slot_rx,ue->ue_front_end_per_slot_stat[proc->thread_id][1].p_time/(cpuf*1000.0));
#endif
#endif


    //wait until pdcch is decoded
    uint32_t wait = 0;
    while(proc->dci_slot0_available == 0)
      {
        usleep(1);
        wait++;
      }
    //printf("[slot1 dl processing] AbsSubframe %d.%d LLR Computation Start wait DCI %d\n",frame_rx,nr_slot_rx,wait);

    /**** Pdsch Procedure Slot1 ****/
    // start slot1 thread for Pdsch Procedure (slot1)
    // do procedures for C-RNTI
    //printf("AbsSubframe %d.%d Pdsch Procedure (slot1)\n",frame_rx,nr_slot_rx);


#if UE_TIMING_TRACE
    start_meas(&ue->pdsch_procedures_per_slot_stat[proc->thread_id][1]);
#endif
    // start slave thread for Pdsch Procedure (slot1)
    // do procedures for C-RNTI
    uint8_t gNB_id = 0;

    if (ue->dlsch[proc->thread_id][gNB_id][0]->active == 1) {
      //wait until first ofdm symbol is processed
      //wait = 0;
      //while(proc->first_symbol_available == 0)
      //{
      //    usleep(1);
      //    wait++;
      //}
      //printf("[slot1 dl processing] AbsSubframe %d.%d LLR Computation Start wait First Ofdm Sym %d\n",frame_rx,nr_slot_rx,wait);

      //VCD_SIGNAL_DUMPER_DUMP_FUNCTION_BY_NAME(VCD_SIGNAL_DUMPER_FUNCTIONS_PDSCH_PROC, VCD_FUNCTION_IN);
      ue_pdsch_procedures(ue,
			  proc,
			  gNB_id,
			  PDSCH,
			  ue->dlsch[proc->thread_id][gNB_id][0],
			  NULL,
			  (ue->frame_parms.symbols_per_slot>>1),
			  ue->frame_parms.symbols_per_slot-1,
			  abstraction_flag);
      LOG_D(PHY," ------ end PDSCH ChannelComp/LLR slot 0: AbsSubframe %d.%d ------  \n", frame_rx%1024, nr_slot_rx);
      LOG_D(PHY," ------ --> PDSCH Turbo Decoder slot 0/1: AbsSubframe %d.%d ------  \n", frame_rx%1024, nr_slot_rx);
    }

    // do procedures for SI-RNTI
    if ((ue->dlsch_SI[gNB_id]) && (ue->dlsch_SI[gNB_id]->active == 1)) {
      ue_pdsch_procedures(ue,
			  proc,
			  gNB_id,
			  SI_PDSCH,
			  ue->dlsch_SI[gNB_id],
			  NULL,
			  (ue->frame_parms.symbols_per_slot>>1),
			  ue->frame_parms.symbols_per_slot-1,
			  abstraction_flag);
    }

    // do procedures for P-RNTI
    if ((ue->dlsch_p[gNB_id]) && (ue->dlsch_p[gNB_id]->active == 1)) {
      ue_pdsch_procedures(ue,
			  proc,
			  gNB_id,
			  P_PDSCH,
			  ue->dlsch_p[gNB_id],
			  NULL,
			  (ue->frame_parms.symbols_per_slot>>1),
			  ue->frame_parms.symbols_per_slot-1,
			  abstraction_flag);
    }
    // do procedures for RA-RNTI
    if ((ue->dlsch_ra[gNB_id]) && (ue->dlsch_ra[gNB_id]->active == 1) && (UE_mode != PUSCH)) {
      ue_pdsch_procedures(ue,
			  proc,
			  gNB_id,
			  RA_PDSCH,
			  ue->dlsch_ra[gNB_id],
			  NULL,
			  (ue->frame_parms.symbols_per_slot>>1),
			  ue->frame_parms.symbols_per_slot-1,
			  abstraction_flag);
    }

    proc->llr_slot1_available=1;
    //printf("Set available LLR slot1 to 1 AbsSubframe %d.%d \n",frame_rx,nr_slot_rx);

#if UE_TIMING_TRACE
    stop_meas(&ue->pdsch_procedures_per_slot_stat[proc->thread_id][1]);
#if DISABLE_LOG_X
    printf("[AbsSFN %d.%d] Slot1: LLR Computation %5.2f \n",frame_rx,nr_slot_rx,ue->pdsch_procedures_per_slot_stat[proc->thread_id][1].p_time/(cpuf*1000.0));
#else
    LOG_D(PHY, "[AbsSFN %d.%d] Slot1: LLR Computation %5.2f \n",frame_rx,nr_slot_rx,ue->pdsch_procedures_per_slot_stat[proc->thread_id][1].p_time/(cpuf*1000.0));
#endif
#endif

    if (pthread_mutex_lock(&proc->mutex_slot1_dl_processing) != 0) {
      LOG_E( PHY, "[SCHED][UE] error locking mutex for UE RXTX\n" );
      exit_fun("noting to add");
    }
    proc->instance_cnt_slot1_dl_processing--;
    if (pthread_mutex_unlock(&proc->mutex_slot1_dl_processing) != 0) {
      LOG_E( PHY, "[SCHED][UE] error unlocking mutex for UE FEP Slo1\n" );
      exit_fun("noting to add");
    }
  }
  // thread finished
  free(arg);
  return &UE_dl_slot1_processing_retval;
}
#endif

int is_ssb_in_slot(fapi_nr_config_request_t *config, int frame, int slot, NR_DL_FRAME_PARMS *fp)
{
  int mu = fp->numerology_index;
  //uint8_t half_frame_index = fp->half_frame_bit;
  //uint8_t i_ssb = fp->ssb_index;
  uint8_t Lmax = fp->Lmax;

  if (!(frame%(1<<(config->ssb_table.ssb_period-1)))){

    if(Lmax <= 8) {
      if(slot <=3 && (((config->ssb_table.ssb_mask_list[0].ssb_mask << 2*slot)&0x80000000) == 0x80000000 || ((config->ssb_table.ssb_mask_list[0].ssb_mask << (2*slot +1))&0x80000000) == 0x80000000))
      return 1;
      else return 0;
    
    }
    else if(Lmax == 64) {
      if (mu == NR_MU_3){

        if (slot>=0 && slot <= 7){
          if(((config->ssb_table.ssb_mask_list[0].ssb_mask << 2*slot)&0x80000000) == 0x80000000 || ((config->ssb_table.ssb_mask_list[0].ssb_mask << (2*slot +1))&0x80000000) == 0x80000000)
          return 1;
          else return 0;
        }
      else if (slot>=10 && slot <=17){
         if(((config->ssb_table.ssb_mask_list[0].ssb_mask << 2*(slot-2))&0x80000000) == 0x80000000 || ((config->ssb_table.ssb_mask_list[0].ssb_mask << (2*(slot-2) +1))&0x80000000) == 0x80000000)
         return 1;
         else return 0;
      }
      else if (slot>=20 && slot <=27){
         if(((config->ssb_table.ssb_mask_list[1].ssb_mask << 2*(slot-20))&0x80000000) == 0x80000000 || ((config->ssb_table.ssb_mask_list[1].ssb_mask << (2*(slot-20) +1))&0x80000000) == 0x80000000)
         return 1;
         else return 0;
      }
      else if (slot>=30 && slot <=37){
         if(((config->ssb_table.ssb_mask_list[1].ssb_mask << 2*(slot-22))&0x80000000) == 0x80000000 || ((config->ssb_table.ssb_mask_list[1].ssb_mask << (2*(slot-22) +1))&0x80000000) == 0x80000000)
         return 1;
         else return 0;
       }
      else return 0;

    }


    else if (mu == NR_MU_4) {
         AssertFatal(0==1, "not implemented for mu =  %d yet\n", mu);
    }
    else AssertFatal(0==1, "Invalid numerology index %d for the synchronization block\n", mu);
   }
   else AssertFatal(0==1, "Invalid Lmax %u for the synchronization block\n", Lmax);
  }
  else return 0;

}

int is_pbch_in_slot(fapi_nr_config_request_t *config, int frame, int slot, NR_DL_FRAME_PARMS *fp)  {

  int ssb_slot_decoded = (fp->ssb_index>>1) + ((fp->ssb_index>>4)<<1); //slot in which the decoded SSB can be found

  if (config->ssb_table.ssb_period == 0) {  
    // check for pbch in corresponding slot each half frame
    if (fp->half_frame_bit)
      return(slot == ssb_slot_decoded || slot == ssb_slot_decoded - fp->slots_per_frame/2);
    else
      return(slot == ssb_slot_decoded || slot == ssb_slot_decoded + fp->slots_per_frame/2);
  }
  else {
    // if the current frame is supposed to contain ssb
    if (!(frame%(1<<(config->ssb_table.ssb_period-1))))
      return(slot == ssb_slot_decoded);
    else
      return 0;
  }
}


int phy_procedures_nrUE_RX(PHY_VARS_NR_UE *ue,
                           UE_nr_rxtx_proc_t *proc,
                           uint8_t gNB_id,
                           uint8_t dlsch_parallel,
                           notifiedFIFO_t *txFifo
                           )
{                                         
  int frame_rx = proc->frame_rx;
  int nr_slot_rx = proc->nr_slot_rx;
  int slot_pbch;
  int slot_ssb;
  NR_UE_PDCCH *pdcch_vars  = ue->pdcch_vars[proc->thread_id][0];
  fapi_nr_config_request_t *cfg = &ue->nrUE_config;

  uint8_t nb_symb_pdcch = pdcch_vars->nb_search_space > 0 ? pdcch_vars->pdcch_config[0].coreset.duration : 0;
  uint8_t dci_cnt = 0;
  NR_DL_FRAME_PARMS *fp = &ue->frame_parms;
  
  VCD_SIGNAL_DUMPER_DUMP_FUNCTION_BY_NAME(VCD_SIGNAL_DUMPER_FUNCTIONS_PHY_PROCEDURES_UE_RX, VCD_FUNCTION_IN);

  LOG_D(PHY," ****** start RX-Chain for Frame.Slot %d.%d ******  \n", frame_rx%1024, nr_slot_rx);

  /*
  uint8_t next1_thread_id = proc->thread_id== (RX_NB_TH-1) ? 0:(proc->thread_id+1);
  uint8_t next2_thread_id = next1_thread_id== (RX_NB_TH-1) ? 0:(next1_thread_id+1);
  */

  int coreset_nb_rb=0;
  int coreset_start_rb=0;

  if (pdcch_vars->nb_search_space > 0)
    get_coreset_rballoc(pdcch_vars->pdcch_config[0].coreset.frequency_domain_resource,&coreset_nb_rb,&coreset_start_rb);

  slot_pbch = is_pbch_in_slot(cfg, frame_rx, nr_slot_rx, fp);
  slot_ssb  = is_ssb_in_slot(cfg, frame_rx, nr_slot_rx, fp);

  // looking for pbch only in slot where it is supposed to be
  if (slot_ssb) {
    VCD_SIGNAL_DUMPER_DUMP_FUNCTION_BY_NAME(VCD_SIGNAL_DUMPER_FUNCTIONS_UE_SLOT_FEP_PBCH, VCD_FUNCTION_IN);
    LOG_D(PHY," ------  PBCH ChannelComp/LLR: frame.slot %d.%d ------  \n", frame_rx%1024, nr_slot_rx);
    for (int i=1; i<4; i++) {

      nr_slot_fep(ue,
                  proc,
                  (ue->symbol_offset+i)%(fp->symbols_per_slot),
                  nr_slot_rx);

#if UE_TIMING_TRACE
      start_meas(&ue->dlsch_channel_estimation_stats);
#endif
      nr_pbch_channel_estimation(ue,proc,gNB_id,nr_slot_rx,(ue->symbol_offset+i)%(fp->symbols_per_slot),i-1,(fp->ssb_index)&7,fp->half_frame_bit);
#if UE_TIMING_TRACE
      stop_meas(&ue->dlsch_channel_estimation_stats);
#endif
    }

    nr_ue_rsrp_measurements(ue, gNB_id, proc, nr_slot_rx, 0);

    if ((ue->decode_MIB == 1) && slot_pbch) {

      LOG_D(PHY," ------  Decode MIB: frame.slot %d.%d ------  \n", frame_rx%1024, nr_slot_rx);
      nr_ue_pbch_procedures(gNB_id, ue, proc, 0);

      if (ue->no_timing_correction==0) {
        LOG_D(PHY,"start adjust sync slot = %d no timing %d\n", nr_slot_rx, ue->no_timing_correction);
        nr_adjust_synch_ue(fp,
                           ue,
                           gNB_id,
                           frame_rx,
                           nr_slot_rx,
                           0,
                           16384);
      }

      LOG_D(PHY, "Doing N0 measurements in %s\n", __FUNCTION__);
      nr_ue_rrc_measurements(ue, proc, nr_slot_rx);
      VCD_SIGNAL_DUMPER_DUMP_FUNCTION_BY_NAME(VCD_SIGNAL_DUMPER_FUNCTIONS_UE_SLOT_FEP_PBCH, VCD_FUNCTION_OUT);
    }
  }

  if ((frame_rx%64 == 0) && (nr_slot_rx==0)) {
    LOG_I(PHY,"============================================\n");
    LOG_I(PHY,"Harq round stats for Downlink: %d/%d/%d/%d DLSCH errors: %d\n",ue->dl_stats[0],ue->dl_stats[1],ue->dl_stats[2],ue->dl_stats[3],ue->dl_stats[4]);
    LOG_I(PHY,"============================================\n");
  }

#ifdef NR_PDCCH_SCHED

  LOG_D(PHY," ------ --> PDCCH ChannelComp/LLR Frame.slot %d.%d ------  \n", frame_rx%1024, nr_slot_rx);
  VCD_SIGNAL_DUMPER_DUMP_FUNCTION_BY_NAME(VCD_SIGNAL_DUMPER_FUNCTIONS_UE_SLOT_FEP_PDCCH, VCD_FUNCTION_IN);

  for (uint16_t l=0; l<nb_symb_pdcch; l++) {

#if UE_TIMING_TRACE
    start_meas(&ue->ofdm_demod_stats);
#endif
    nr_slot_fep(ue,
                proc,
                l,
                nr_slot_rx);
  }

  dci_cnt = 0;
  for(int n_ss = 0; n_ss<pdcch_vars->nb_search_space; n_ss++) {
    for (uint16_t l=0; l<nb_symb_pdcch; l++) {

      // note: this only works if RBs for PDCCH are contigous!
      LOG_D(PHY, "pdcch_channel_estimation: first_carrier_offset %d, BWPStart %d, coreset_start_rb %d\n",
            fp->first_carrier_offset, pdcch_vars->pdcch_config[n_ss].BWPStart, coreset_start_rb);

      if (coreset_nb_rb > 0)
        nr_pdcch_channel_estimation(ue,
                                    proc,
                                    gNB_id,
                                    nr_slot_rx,
                                    l,
                                    fp->first_carrier_offset+(pdcch_vars->pdcch_config[n_ss].BWPStart + coreset_start_rb)*12,
                                    coreset_nb_rb);

#if UE_TIMING_TRACE
      stop_meas(&ue->ofdm_demod_stats);
#endif
    }
    dci_cnt = dci_cnt + nr_ue_pdcch_procedures(gNB_id, ue, proc, n_ss);
  }
  VCD_SIGNAL_DUMPER_DUMP_FUNCTION_BY_NAME(VCD_SIGNAL_DUMPER_FUNCTIONS_UE_SLOT_FEP_PDCCH, VCD_FUNCTION_OUT);

  if (dci_cnt > 0) {

    LOG_D(PHY,"[UE %d] Frame %d, nr_slot_rx %d: found %d DCIs\n", ue->Mod_id, frame_rx, nr_slot_rx, dci_cnt);

    NR_UE_DLSCH_t *dlsch = NULL;
    if (ue->dlsch[proc->thread_id][gNB_id][0]->active == 1){
      dlsch = ue->dlsch[proc->thread_id][gNB_id][0];
    } else if (ue->dlsch_SI[0]->active == 1){
      dlsch = ue->dlsch_SI[0];
    } else if (ue->dlsch_ra[0]->active == 1){
      dlsch = ue->dlsch_ra[0];
    }

    if (dlsch) {
      VCD_SIGNAL_DUMPER_DUMP_FUNCTION_BY_NAME(VCD_SIGNAL_DUMPER_FUNCTIONS_UE_SLOT_FEP_PDSCH, VCD_FUNCTION_IN);
      uint8_t harq_pid = dlsch->current_harq_pid;
      NR_DL_UE_HARQ_t *dlsch0_harq = dlsch->harq_processes[harq_pid];
      uint16_t nb_symb_sch = dlsch0_harq->nb_symbols;
      uint16_t start_symb_sch = dlsch0_harq->start_symbol;

      LOG_D(PHY," ------ --> PDSCH ChannelComp/LLR Frame.slot %d.%d ------  \n", frame_rx%1024, nr_slot_rx);
      //to update from pdsch config

      for (uint16_t m=start_symb_sch;m<(nb_symb_sch+start_symb_sch) ; m++){
        nr_slot_fep(ue,
                    proc,
                    m,  //to be updated from higher layer
                    nr_slot_rx);
      }
      VCD_SIGNAL_DUMPER_DUMP_FUNCTION_BY_NAME(VCD_SIGNAL_DUMPER_FUNCTIONS_UE_SLOT_FEP_PDSCH, VCD_FUNCTION_OUT);
    }
  } else {
    LOG_D(PHY,"[UE %d] Frame %d, nr_slot_rx %d: No DCIs found\n", ue->Mod_id, frame_rx, nr_slot_rx);
  }

#endif //NR_PDCCH_SCHED

  // Start PUSCH processing here. It runs in parallel with PDSCH processing
  notifiedFIFO_elt_t *newElt = newNotifiedFIFO_elt(sizeof(nr_rxtx_thread_data_t), proc->nr_slot_tx,txFifo,processSlotTX);
  nr_rxtx_thread_data_t *curMsg=(nr_rxtx_thread_data_t *)NotifiedFifoData(newElt);
  curMsg->proc = *proc;
  curMsg->UE = ue;
  curMsg->ue_sched_mode = ONLY_PUSCH;
  pushTpool(&(get_nrUE_params()->Tpool), newElt);

#if UE_TIMING_TRACE
  start_meas(&ue->generic_stat);
#endif
  // do procedures for C-RNTI
  int ret_pdsch = 0;
  if (ue->dlsch[proc->thread_id][gNB_id][0]->active == 1) {

    VCD_SIGNAL_DUMPER_DUMP_FUNCTION_BY_NAME(VCD_SIGNAL_DUMPER_FUNCTIONS_PDSCH_PROC_C, VCD_FUNCTION_IN);
    ret_pdsch = nr_ue_pdsch_procedures(ue,
                                       proc,
                                       gNB_id,
                                       PDSCH,
                                       ue->dlsch[proc->thread_id][gNB_id][0],
                                       NULL);

    nr_ue_measurement_procedures(2, ue, proc, gNB_id, nr_slot_rx);
    VCD_SIGNAL_DUMPER_DUMP_FUNCTION_BY_NAME(VCD_SIGNAL_DUMPER_FUNCTIONS_PDSCH_PROC_C, VCD_FUNCTION_OUT);
  }

  // do procedures for SI-RNTI
  if ((ue->dlsch_SI[gNB_id]) && (ue->dlsch_SI[gNB_id]->active == 1)) {
    VCD_SIGNAL_DUMPER_DUMP_FUNCTION_BY_NAME(VCD_SIGNAL_DUMPER_FUNCTIONS_PDSCH_PROC_SI, VCD_FUNCTION_IN);
    nr_ue_pdsch_procedures(ue,
                           proc,
                           gNB_id,
                           SI_PDSCH,
                           ue->dlsch_SI[gNB_id],
                           NULL);
    
    nr_ue_dlsch_procedures(ue,
                           proc,
                           gNB_id,
                           SI_PDSCH,
                           ue->dlsch_SI[gNB_id],
                           NULL,
                           &ue->dlsch_SI_errors[gNB_id],
                           dlsch_parallel);

    // deactivate dlsch once dlsch proc is done
    ue->dlsch_SI[gNB_id]->active = 0;

    VCD_SIGNAL_DUMPER_DUMP_FUNCTION_BY_NAME(VCD_SIGNAL_DUMPER_FUNCTIONS_PDSCH_PROC_SI, VCD_FUNCTION_OUT);
  }

  // do procedures for P-RNTI
  if ((ue->dlsch_p[gNB_id]) && (ue->dlsch_p[gNB_id]->active == 1)) {
    VCD_SIGNAL_DUMPER_DUMP_FUNCTION_BY_NAME(VCD_SIGNAL_DUMPER_FUNCTIONS_PDSCH_PROC_P, VCD_FUNCTION_IN);
    nr_ue_pdsch_procedures(ue,
                           proc,
                           gNB_id,
                           P_PDSCH,
                           ue->dlsch_p[gNB_id],
                           NULL);

    nr_ue_dlsch_procedures(ue,
                           proc,
                           gNB_id,
                           P_PDSCH,
                           ue->dlsch_p[gNB_id],
                           NULL,
                           &ue->dlsch_p_errors[gNB_id],
                           dlsch_parallel);

    // deactivate dlsch once dlsch proc is done
    ue->dlsch_p[gNB_id]->active = 0;
    VCD_SIGNAL_DUMPER_DUMP_FUNCTION_BY_NAME(VCD_SIGNAL_DUMPER_FUNCTIONS_PDSCH_PROC_P, VCD_FUNCTION_OUT);
  }

  // do procedures for RA-RNTI
  if ((ue->dlsch_ra[gNB_id]) && (ue->dlsch_ra[gNB_id]->active == 1) && (ue->UE_mode[gNB_id] != PUSCH)) {
    VCD_SIGNAL_DUMPER_DUMP_FUNCTION_BY_NAME(VCD_SIGNAL_DUMPER_FUNCTIONS_PDSCH_PROC_RA, VCD_FUNCTION_IN);
    nr_ue_pdsch_procedures(ue,
                           proc,
                           gNB_id,
                           RA_PDSCH,
                           ue->dlsch_ra[gNB_id],
                           NULL);

    nr_ue_dlsch_procedures(ue,
                           proc,
                           gNB_id,
                           RA_PDSCH,
                           ue->dlsch_ra[gNB_id],
                           NULL,
                           &ue->dlsch_ra_errors[gNB_id],
                           dlsch_parallel);

    // deactivate dlsch once dlsch proc is done
    ue->dlsch_ra[gNB_id]->active = 0;

    VCD_SIGNAL_DUMPER_DUMP_FUNCTION_BY_NAME(VCD_SIGNAL_DUMPER_FUNCTIONS_PDSCH_PROC_RA, VCD_FUNCTION_OUT);
  }
    
  // do procedures for C-RNTI
  if (ue->dlsch[proc->thread_id][gNB_id][0]->active == 1) {

    LOG_D(PHY, "DLSCH data reception at nr_slot_rx: %d \n \n", nr_slot_rx);
    VCD_SIGNAL_DUMPER_DUMP_FUNCTION_BY_NAME(VCD_SIGNAL_DUMPER_FUNCTIONS_PDSCH_PROC, VCD_FUNCTION_IN);

#if UE_TIMING_TRACE
    start_meas(&ue->dlsch_procedures_stat[proc->thread_id]);
#endif

    if (ret_pdsch >= 0)
      nr_ue_dlsch_procedures(ue,
			   proc,
			   gNB_id,
			   PDSCH,
			   ue->dlsch[proc->thread_id][gNB_id][0],
			   ue->dlsch[proc->thread_id][gNB_id][1],
			   &ue->dlsch_errors[gNB_id],
			   dlsch_parallel);


#if UE_TIMING_TRACE
  stop_meas(&ue->dlsch_procedures_stat[proc->thread_id]);
#if DISABLE_LOG_X
  printf("[SFN %d] Slot1:       Pdsch Proc %5.2f\n",nr_slot_rx,ue->pdsch_procedures_stat[proc->thread_id].p_time/(cpuf*1000.0));
  printf("[SFN %d] Slot0 Slot1: Dlsch Proc %5.2f\n",nr_slot_rx,ue->dlsch_procedures_stat[proc->thread_id].p_time/(cpuf*1000.0));
#else
  LOG_D(PHY, "[SFN %d] Slot1:       Pdsch Proc %5.2f\n",nr_slot_rx,ue->pdsch_procedures_stat[proc->thread_id].p_time/(cpuf*1000.0));
  LOG_D(PHY, "[SFN %d] Slot0 Slot1: Dlsch Proc %5.2f\n",nr_slot_rx,ue->dlsch_procedures_stat[proc->thread_id].p_time/(cpuf*1000.0));
#endif

#endif

  // deactivate dlsch once dlsch proc is done
  ue->dlsch[proc->thread_id][gNB_id][0]->active = 0;

  VCD_SIGNAL_DUMPER_DUMP_FUNCTION_BY_NAME(VCD_SIGNAL_DUMPER_FUNCTIONS_PDSCH_PROC, VCD_FUNCTION_OUT);

 }

#if UE_TIMING_TRACE
start_meas(&ue->generic_stat);
#endif

#if 0

  if(nr_slot_rx==5 &&  ue->dlsch[proc->thread_id][gNB_id][0]->harq_processes[ue->dlsch[proc->thread_id][gNB_id][0]->current_harq_pid]->nb_rb > 20){
       //write_output("decoder_llr.m","decllr",dlsch_llr,G,1,0);
       //write_output("llr.m","llr",  &ue->pdsch_vars[proc->thread_id][gNB_id]->llr[0][0],(14*nb_rb*12*dlsch1_harq->Qm) - 4*(nb_rb*4*dlsch1_harq->Qm),1,0);

       write_output("rxdataF0_current.m"    , "rxdataF0", &ue->common_vars.common_vars_rx_data_per_thread[proc->thread_id].rxdataF[0][0],14*fp->ofdm_symbol_size,1,1);
       //write_output("rxdataF0_previous.m"    , "rxdataF0_prev_sss", &ue->common_vars.common_vars_rx_data_per_thread[next_thread_id].rxdataF[0][0],14*fp->ofdm_symbol_size,1,1);

       //write_output("rxdataF0_previous.m"    , "rxdataF0_prev", &ue->common_vars.common_vars_rx_data_per_thread[next_thread_id].rxdataF[0][0],14*fp->ofdm_symbol_size,1,1);

       write_output("dl_ch_estimates.m", "dl_ch_estimates_sfn5", &ue->common_vars.common_vars_rx_data_per_thread[proc->thread_id].dl_ch_estimates[0][0][0],14*fp->ofdm_symbol_size,1,1);
       write_output("dl_ch_estimates_ext.m", "dl_ch_estimatesExt_sfn5", &ue->pdsch_vars[proc->thread_id][gNB_id]->dl_ch_estimates_ext[0][0],14*fp->N_RB_DL*12,1,1);
       write_output("rxdataF_comp00.m","rxdataF_comp00",         &ue->pdsch_vars[proc->thread_id][gNB_id]->rxdataF_comp0[0][0],14*fp->N_RB_DL*12,1,1);
       //write_output("magDLFirst.m", "magDLFirst", &phy_vars_ue->pdsch_vars[proc->thread_id][gNB_id]->dl_ch_mag0[0][0],14*fp->N_RB_DL*12,1,1);
       //write_output("magDLSecond.m", "magDLSecond", &phy_vars_ue->pdsch_vars[proc->thread_id][gNB_id]->dl_ch_magb0[0][0],14*fp->N_RB_DL*12,1,1);

       AssertFatal (0,"");
  }
#endif

  // duplicate harq structure
/*
  uint8_t          current_harq_pid        = ue->dlsch[proc->thread_id][gNB_id][0]->current_harq_pid;
  NR_DL_UE_HARQ_t *current_harq_processes = ue->dlsch[proc->thread_id][gNB_id][0]->harq_processes[current_harq_pid];
  NR_DL_UE_HARQ_t *harq_processes_dest    = ue->dlsch[next1_thread_id][gNB_id][0]->harq_processes[current_harq_pid];
  NR_DL_UE_HARQ_t *harq_processes_dest1    = ue->dlsch[next2_thread_id][gNB_id][0]->harq_processes[current_harq_pid];
  */
  /*nr_harq_status_t *current_harq_ack = &ue->dlsch[proc->thread_id][gNB_id][0]->harq_ack[nr_slot_rx];
  nr_harq_status_t *harq_ack_dest    = &ue->dlsch[next1_thread_id][gNB_id][0]->harq_ack[nr_slot_rx];
  nr_harq_status_t *harq_ack_dest1    = &ue->dlsch[next2_thread_id][gNB_id][0]->harq_ack[nr_slot_rx];
*/

  //copy_harq_proc_struct(harq_processes_dest, current_harq_processes);
//copy_ack_struct(harq_ack_dest, current_harq_ack);

//copy_harq_proc_struct(harq_processes_dest1, current_harq_processes);
//copy_ack_struct(harq_ack_dest1, current_harq_ack);

if (nr_slot_rx==9) {
  if (frame_rx % 10 == 0) {
    if ((ue->dlsch_received[gNB_id] - ue->dlsch_received_last[gNB_id]) != 0)
      ue->dlsch_fer[gNB_id] = (100*(ue->dlsch_errors[gNB_id] - ue->dlsch_errors_last[gNB_id]))/(ue->dlsch_received[gNB_id] - ue->dlsch_received_last[gNB_id]);

    ue->dlsch_errors_last[gNB_id] = ue->dlsch_errors[gNB_id];
    ue->dlsch_received_last[gNB_id] = ue->dlsch_received[gNB_id];
  }


  ue->bitrate[gNB_id] = (ue->total_TBS[gNB_id] - ue->total_TBS_last[gNB_id])*100;
  ue->total_TBS_last[gNB_id] = ue->total_TBS[gNB_id];
  LOG_D(PHY,"[UE %d] Calculating bitrate Frame %d: total_TBS = %d, total_TBS_last = %d, bitrate %f kbits\n",
	ue->Mod_id,frame_rx,ue->total_TBS[gNB_id],
	ue->total_TBS_last[gNB_id],(float) ue->bitrate[gNB_id]/1000.0);

#if UE_AUTOTEST_TRACE
  if ((frame_rx % 100 == 0)) {
    LOG_I(PHY,"[UE  %d] AUTOTEST Metric : UE_DLSCH_BITRATE = %5.2f kbps (frame = %d) \n", ue->Mod_id, (float) ue->bitrate[gNB_id]/1000.0, frame_rx);
  }
#endif

 }

#if UE_TIMING_TRACE
stop_meas(&ue->generic_stat);
printf("after tubo until end of Rx %5.2f \n",ue->generic_stat.p_time/(cpuf*1000.0));
#endif

#ifdef EMOS
phy_procedures_emos_UE_RX(ue,slot,gNB_id);
#endif


VCD_SIGNAL_DUMPER_DUMP_FUNCTION_BY_NAME(VCD_SIGNAL_DUMPER_FUNCTIONS_PHY_PROCEDURES_UE_RX, VCD_FUNCTION_OUT);

#if UE_TIMING_TRACE
stop_meas(&ue->phy_proc_rx[proc->thread_id]);
#if DISABLE_LOG_X
printf("------FULL RX PROC [SFN %d]: %5.2f ------\n",nr_slot_rx,ue->phy_proc_rx[proc->thread_id].p_time/(cpuf*1000.0));
#else
LOG_D(PHY, "------FULL RX PROC [SFN %d]: %5.2f ------\n",nr_slot_rx,ue->phy_proc_rx[proc->thread_id].p_time/(cpuf*1000.0));
#endif
#endif

//#endif //pdsch

LOG_D(PHY," ****** end RX-Chain  for AbsSubframe %d.%d ******  \n", frame_rx%1024, nr_slot_rx);
return (0);
}


uint8_t nr_is_cqi_TXOp(PHY_VARS_NR_UE *ue,
		            UE_nr_rxtx_proc_t *proc,
					uint8_t gNB_id)
{
  int subframe = proc->nr_slot_tx / ue->frame_parms.slots_per_subframe;
  int frame    = proc->frame_tx;
  CQI_REPORTPERIODIC *cqirep = &ue->cqi_report_config[gNB_id].CQI_ReportPeriodic;

  //LOG_I(PHY,"[UE %d][CRNTI %x] AbsSubFrame %d.%d Checking for CQI TXOp (cqi_ConfigIndex %d) isCQIOp %d\n",
  //      ue->Mod_id,ue->pdcch_vars[gNB_id]->crnti,frame,subframe,
  //      cqirep->cqi_PMI_ConfigIndex,
  //      (((10*frame + subframe) % cqirep->Npd) == cqirep->N_OFFSET_CQI));

  if (cqirep->cqi_PMI_ConfigIndex==-1)
    return(0);
  else if (((10*frame + subframe) % cqirep->Npd) == cqirep->N_OFFSET_CQI)
    return(1);
  else
    return(0);
}


uint8_t nr_is_ri_TXOp(PHY_VARS_NR_UE *ue,
		           UE_nr_rxtx_proc_t *proc,
				   uint8_t gNB_id)
{
  int subframe = proc->nr_slot_tx / ue->frame_parms.slots_per_subframe;
  int frame    = proc->frame_tx;
  CQI_REPORTPERIODIC *cqirep = &ue->cqi_report_config[gNB_id].CQI_ReportPeriodic;
  int log2Mri = cqirep->ri_ConfigIndex/161;
  int N_OFFSET_RI = cqirep->ri_ConfigIndex % 161;

  //LOG_I(PHY,"[UE %d][CRNTI %x] AbsSubFrame %d.%d Checking for RI TXOp (ri_ConfigIndex %d) isRIOp %d\n",
  //      ue->Mod_id,ue->pdcch_vars[gNB_id]->crnti,frame,subframe,
  //      cqirep->ri_ConfigIndex,
  //      (((10*frame + subframe + cqirep->N_OFFSET_CQI - N_OFFSET_RI) % (cqirep->Npd<<log2Mri)) == 0));
  if (cqirep->ri_ConfigIndex==-1)
    return(0);
  else if (((10*frame + subframe + cqirep->N_OFFSET_CQI - N_OFFSET_RI) % (cqirep->Npd<<log2Mri)) == 0)
    return(1);
  else
    return(0);
}

// todo:
// - power control as per 38.213 ch 7.4
void nr_ue_prach_procedures(PHY_VARS_NR_UE *ue, UE_nr_rxtx_proc_t *proc, uint8_t gNB_id) {

  int frame_tx = proc->frame_tx, nr_slot_tx = proc->nr_slot_tx, prach_power; // tx_amp
  uint8_t mod_id = ue->Mod_id;
  NR_PRACH_RESOURCES_t * prach_resources = ue->prach_resources[gNB_id];
  AssertFatal(prach_resources != NULL, "ue->prach_resources[%u] == NULL\n", gNB_id);
  uint8_t nr_prach = 0;

  VCD_SIGNAL_DUMPER_DUMP_FUNCTION_BY_NAME(VCD_SIGNAL_DUMPER_FUNCTIONS_PHY_PROCEDURES_UE_TX_PRACH, VCD_FUNCTION_IN);

  if (ue->mac_enabled == 0){

    prach_resources->ra_TDD_map_index = 0;
    prach_resources->ra_PREAMBLE_RECEIVED_TARGET_POWER = 10;
    prach_resources->ra_RNTI = 0x1234;
    nr_prach = 1;
    prach_resources->init_msg1 = 1;

  } else {

    nr_prach = nr_ue_get_rach(prach_resources, &ue->prach_vars[0]->prach_pdu, mod_id, ue->CC_id, frame_tx, gNB_id, nr_slot_tx);
    LOG_D(PHY, "In %s:[%d.%d] getting PRACH resources : %d\n", __FUNCTION__, frame_tx, nr_slot_tx,nr_prach);
  }

  if (nr_prach == GENERATE_PREAMBLE) {

    if (ue->mac_enabled == 1) {
      int16_t pathloss = get_nr_PL(mod_id, ue->CC_id, gNB_id);
      int16_t ra_preamble_rx_power = (int16_t)(prach_resources->ra_PREAMBLE_RECEIVED_TARGET_POWER - pathloss + 30);
      ue->tx_power_dBm[nr_slot_tx] = min(nr_get_Pcmax(mod_id), ra_preamble_rx_power);

      LOG_D(PHY, "In %s: [UE %d][RAPROC][%d.%d]: Generating PRACH Msg1 (preamble %d, PL %d dB, P0_PRACH %d, TARGET_RECEIVED_POWER %d dBm, RA-RNTI %x)\n",
        __FUNCTION__,
        mod_id,
        frame_tx,
        nr_slot_tx,
        prach_resources->ra_PreambleIndex,
        pathloss,
        ue->tx_power_dBm[nr_slot_tx],
        prach_resources->ra_PREAMBLE_RECEIVED_TARGET_POWER,
        prach_resources->ra_RNTI);
    }

    ue->prach_vars[gNB_id]->amp = AMP;

    /* #if defined(EXMIMO) || defined(OAI_USRP) || defined(OAI_BLADERF) || defined(OAI_LMSSDR) || defined(OAI_ADRV9371_ZC706)
      tx_amp = get_tx_amp_prach(ue->tx_power_dBm[nr_slot_tx], ue->tx_power_max_dBm, ue->frame_parms.N_RB_UL);
      if (tx_amp != -1)
        ue->prach_vars[gNB_id]->amp = tx_amp;
    #else
      ue->prach_vars[gNB_id]->amp = AMP;
    #endif */

    VCD_SIGNAL_DUMPER_DUMP_FUNCTION_BY_NAME(VCD_SIGNAL_DUMPER_FUNCTIONS_UE_GENERATE_PRACH, VCD_FUNCTION_IN);

    prach_power = generate_nr_prach(ue, gNB_id, nr_slot_tx);

    VCD_SIGNAL_DUMPER_DUMP_FUNCTION_BY_NAME(VCD_SIGNAL_DUMPER_FUNCTIONS_UE_GENERATE_PRACH, VCD_FUNCTION_OUT);

    LOG_D(PHY, "In %s: [UE %d][RAPROC][%d.%d]: Generated PRACH Msg1 (TX power PRACH %d dBm, digital power %d dBW (amp %d)\n",
      __FUNCTION__,
      mod_id,
      frame_tx,
      nr_slot_tx,
      ue->tx_power_dBm[nr_slot_tx],
      dB_fixed(prach_power),
      ue->prach_vars[gNB_id]->amp);

    if (ue->mac_enabled == 1)
      nr_Msg1_transmitted(mod_id, ue->CC_id, frame_tx, gNB_id);

  } else if (nr_prach == WAIT_CONTENTION_RESOLUTION) {
    LOG_D(PHY, "In %s: [UE %d] RA waiting contention resolution\n", __FUNCTION__, mod_id);
    ue->UE_mode[gNB_id] = RA_WAIT_CR;
  } else if (nr_prach == RA_SUCCEEDED) {
    LOG_D(PHY, "In %s: [UE %d] RA completed, setting UE mode to PUSCH\n", __FUNCTION__, mod_id);
    ue->UE_mode[gNB_id] = PUSCH;
  } else if(nr_prach == RA_FAILED){
    LOG_D(PHY, "In %s: [UE %d] RA failed, setting UE mode to PRACH\n", __FUNCTION__, mod_id);
    ue->UE_mode[gNB_id] = PRACH;
  }

  VCD_SIGNAL_DUMPER_DUMP_FUNCTION_BY_NAME(VCD_SIGNAL_DUMPER_FUNCTIONS_PHY_PROCEDURES_UE_TX_PRACH, VCD_FUNCTION_OUT);

}<|MERGE_RESOLUTION|>--- conflicted
+++ resolved
@@ -956,11 +956,7 @@
       else {
         LOG_E(PHY,"[UE %d] Frame %d, nr_slot_rx %d: FATAL, prach_resources is NULL\n", ue->Mod_id, frame_rx, nr_slot_rx);
         //mac_xface->macphy_exit("prach_resources is NULL");
-<<<<<<< HEAD
         return false;
-=======
-        return;
->>>>>>> 11477c7a
       }
     }
 
