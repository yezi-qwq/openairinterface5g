--- conflicted
+++ resolved
@@ -279,12 +279,7 @@
     // Note: we have to handle the thread IDs for this. To be revisited completely.
     thread_id = scheduled_response->thread_id;
     NR_UE_DLSCH_t *dlsch0 = NULL;
-<<<<<<< HEAD
-    NR_UE_ULSCH_t *ulsch0 = PHY_vars_UE_g[module_id][cc_id]->ulsch[thread_id][0][0];
-=======
-    NR_UE_PDCCH *pdcch_vars = PHY_vars_UE_g[module_id][cc_id]->pdcch_vars[thread_id][0];
     NR_UE_ULSCH_t *ulsch = PHY_vars_UE_g[module_id][cc_id]->ulsch[thread_id][0];
->>>>>>> 3be77c09
     NR_UE_PUCCH *pucch_vars = PHY_vars_UE_g[module_id][cc_id]->pucch_vars[thread_id][0];
     NR_UE_PDCCH_CONFIG *phy_pdcch_config = NULL;
 
