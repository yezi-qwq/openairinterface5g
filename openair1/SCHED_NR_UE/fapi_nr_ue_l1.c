/*
 * Licensed to the OpenAirInterface (OAI) Software Alliance under one or more
 * contributor license agreements.  See the NOTICE file distributed with
 * this work for additional information regarding copyright ownership.
 * The OpenAirInterface Software Alliance licenses this file to You under
 * the OAI Public License, Version 1.1  (the "License"); you may not use this file
 * except in compliance with the License.
 * You may obtain a copy of the License at
 *
 *      http://www.openairinterface.org/?page_id=698
 *
 * Unless required by applicable law or agreed to in writing, software
 * distributed under the License is distributed on an "AS IS" BASIS,
 * WITHOUT WARRANTIES OR CONDITIONS OF ANY KIND, either express or implied.
 * See the License for the specific language governing permissions and
 * limitations under the License.
 *-------------------------------------------------------------------------------
 * For more information about the OpenAirInterface (OAI) Software Alliance:
 *      contact@openairinterface.org
 */

/* \file fapi_nr_ue_l1.c
 * \brief functions for NR UE FAPI-like interface
 * \author R. Knopp, K.H. HSU
 * \date 2018
 * \version 0.1
 * \company Eurecom / NTUST
 * \email: knopp@eurecom.fr, kai-hsiang.hsu@eurecom.fr
 * \note
 * \warning
 */

#include <stdio.h>

#include "fapi_nr_ue_interface.h"
#include "fapi_nr_ue_l1.h"
#include "harq_nr.h"
//#include "PHY/phy_vars_nr_ue.h"

#include "PHY/defs_nr_UE.h"
#include "PHY/impl_defs_nr.h"

extern PHY_VARS_NR_UE ***PHY_vars_UE_g;

const char *dl_pdu_type[]={"DCI", "DLSCH", "RA_DLSCH", "SI_DLSCH", "P_DLSCH"};
const char *ul_pdu_type[]={"PRACH", "PUCCH", "PUSCH", "SRS"};


void configure_dlsch(NR_UE_DLSCH_t *dlsch0,
                     fapi_nr_dl_config_dlsch_pdu_rel15_t *dlsch_config_pdu,
                     int rnti) {

  const uint8_t current_harq_pid = dlsch_config_pdu->harq_process_nbr;
  dlsch0->current_harq_pid = current_harq_pid;
  dlsch0->active = 1;
  dlsch0->rnti = rnti;

  LOG_D(PHY,"current_harq_pid = %d\n", current_harq_pid);

  NR_DL_UE_HARQ_t *dlsch0_harq = dlsch0->harq_processes[current_harq_pid];
  if (dlsch0_harq){
    dlsch0_harq->BWPStart = dlsch_config_pdu->BWPStart;
    dlsch0_harq->BWPSize = dlsch_config_pdu->BWPSize;
    dlsch0_harq->nb_rb = dlsch_config_pdu->number_rbs;
    dlsch0_harq->start_rb = dlsch_config_pdu->start_rb;
    dlsch0_harq->nb_symbols = dlsch_config_pdu->number_symbols;
    dlsch0_harq->start_symbol = dlsch_config_pdu->start_symbol;
    dlsch0_harq->dlDmrsSymbPos = dlsch_config_pdu->dlDmrsSymbPos;
    dlsch0_harq->dmrsConfigType = dlsch_config_pdu->dmrsConfigType;
    dlsch0_harq->n_dmrs_cdm_groups = dlsch_config_pdu->n_dmrs_cdm_groups;
    dlsch0_harq->mcs = dlsch_config_pdu->mcs;
    dlsch0_harq->rvidx = dlsch_config_pdu->rv;
    dlsch0->g_pucch = dlsch_config_pdu->accumulated_delta_PUCCH;
    //get nrOfLayers from DCI info
    uint8_t Nl = 0;
    for (int i = 0; i < 4; i++) {
      if (dlsch_config_pdu->dmrs_ports[i] >= i) Nl += 1;
    }
    dlsch0_harq->Nl = Nl;
    dlsch0_harq->mcs_table=dlsch_config_pdu->mcs_table;
    downlink_harq_process(dlsch0_harq, dlsch0->current_harq_pid, dlsch_config_pdu->ndi, dlsch_config_pdu->rv, dlsch0->rnti_type);
    if (dlsch0_harq->status != ACTIVE) {
      // dlsch0_harq->status not ACTIVE may be due to false retransmission.
      // Reset the following flag to skip PDSCH procedures in that case.
      dlsch0->active = 0;
    }
    /* PTRS */
    dlsch0_harq->PTRSFreqDensity = dlsch_config_pdu->PTRSFreqDensity;
    dlsch0_harq->PTRSTimeDensity = dlsch_config_pdu->PTRSTimeDensity;
    dlsch0_harq->PTRSPortIndex = dlsch_config_pdu->PTRSPortIndex;
    dlsch0_harq->nEpreRatioOfPDSCHToPTRS = dlsch_config_pdu->nEpreRatioOfPDSCHToPTRS;
    dlsch0_harq->PTRSReOffset = dlsch_config_pdu->PTRSReOffset;
    dlsch0_harq->pduBitmap = dlsch_config_pdu->pduBitmap;
    LOG_D(MAC, ">>>> \tdlsch0->g_pucch = %d\tdlsch0_harq.mcs = %d\n", dlsch0->g_pucch, dlsch0_harq->mcs);
  }
}

int8_t nr_ue_scheduled_response(nr_scheduled_response_t *scheduled_response){

  bool found = false;
  if(scheduled_response != NULL){

    module_id_t module_id = scheduled_response->module_id;
    uint8_t cc_id = scheduled_response->CC_id, thread_id;
    int slot = scheduled_response->slot;

    // Note: we have to handle the thread IDs for this. To be revisited completely.
    thread_id = scheduled_response->thread_id;
    NR_UE_DLSCH_t *dlsch0 = NULL;
    NR_UE_PDCCH *pdcch_vars = PHY_vars_UE_g[module_id][cc_id]->pdcch_vars[thread_id][0];
    NR_UE_ULSCH_t *ulsch0 = PHY_vars_UE_g[module_id][cc_id]->ulsch[thread_id][0][0];
    NR_UE_PUCCH *pucch_vars = PHY_vars_UE_g[module_id][cc_id]->pucch_vars[thread_id][0];

    if(scheduled_response->dl_config != NULL){
      fapi_nr_dl_config_request_t *dl_config = scheduled_response->dl_config;
      fapi_nr_dl_config_dlsch_pdu_rel15_t *dlsch_config_pdu;
      fapi_nr_dl_config_dci_dl_pdu_rel15_t *pdcch_config;
      pdcch_vars->nb_search_space = 0;

      for (int i = 0; i < dl_config->number_pdus; ++i){
        AssertFatal(dl_config->number_pdus < FAPI_NR_DL_CONFIG_LIST_NUM,"dl_config->number_pdus %d out of bounds\n",dl_config->number_pdus);
        AssertFatal(dl_config->dl_config_list[i].pdu_type<=FAPI_NR_DL_CONFIG_TYPES,"pdu_type %d > 2\n",dl_config->dl_config_list[i].pdu_type);
        LOG_D(PHY, "In %s: frame %d slot %d received 1 DL %s PDU of %d total DL PDUs:\n",
              __FUNCTION__, scheduled_response->frame, slot, dl_pdu_type[dl_config->dl_config_list[i].pdu_type - 1], dl_config->number_pdus);

        switch(dl_config->dl_config_list[i].pdu_type) {
          case FAPI_NR_DL_CONFIG_TYPE_DCI:
            pdcch_config = &dl_config->dl_config_list[i].dci_config_pdu.dci_config_rel15;
            memcpy(&pdcch_vars->pdcch_config[pdcch_vars->nb_search_space],pdcch_config,sizeof(*pdcch_config));
            pdcch_vars->nb_search_space = pdcch_vars->nb_search_space + 1;
            pdcch_vars->sfn = scheduled_response->frame;
            pdcch_vars->slot = slot;
            LOG_D(PHY,"Number of DCI SearchSpaces %d\n",pdcch_vars->nb_search_space);
            break;
          case FAPI_NR_DL_CONFIG_TYPE_CSI_IM:
            LOG_I(PHY,"Received CSI-IM PDU at FAPI\n");
            break;
          case FAPI_NR_DL_CONFIG_TYPE_CSI_RS:
            LOG_I(PHY,"Received CSI-RS PDU at FAPI\n");
            break;
          case FAPI_NR_DL_CONFIG_TYPE_RA_DLSCH:
            dlsch_config_pdu = &dl_config->dl_config_list[i].dlsch_config_pdu.dlsch_config_rel15;
            dlsch0 = PHY_vars_UE_g[module_id][cc_id]->dlsch_ra[0];
            dlsch0->rnti_type = _RA_RNTI_;
            dlsch0->harq_processes[dlsch_config_pdu->harq_process_nbr]->status = ACTIVE;
            configure_dlsch(dlsch0, dlsch_config_pdu,
                            dl_config->dl_config_list[i].dlsch_config_pdu.rnti);
            break;
          case FAPI_NR_DL_CONFIG_TYPE_SI_DLSCH:
            dlsch_config_pdu = &dl_config->dl_config_list[i].dlsch_config_pdu.dlsch_config_rel15;
            dlsch0 = PHY_vars_UE_g[module_id][cc_id]->dlsch_SI[0];
            dlsch0->rnti_type = _SI_RNTI_;
<<<<<<< HEAD
            dlsch0->harq_processes[dlsch_config_pdu->harq_process_nbr]->status = ACTIVE;
            configure_dlsch(dlsch0, dlsch_config_pdu,
                            dl_config->dl_config_list[i].dlsch_config_pdu.rnti);
            break;
          case FAPI_NR_DL_CONFIG_TYPE_DLSCH:
            dlsch_config_pdu = &dl_config->dl_config_list[i].dlsch_config_pdu.dlsch_config_rel15;
            dlsch0 = PHY_vars_UE_g[module_id][cc_id]->dlsch[thread_id][0][0];
            configure_dlsch(dlsch0, dlsch_config_pdu,
                            dl_config->dl_config_list[i].dlsch_config_pdu.rnti);
            break;
=======
            dlsch0->harq_processes[current_harq_pid]->status = ACTIVE;
          }

          dlsch0->current_harq_pid = current_harq_pid;
          dlsch0->active = 1;
          dlsch0->rnti = dl_config->dl_config_list[i].dlsch_config_pdu.rnti;

          LOG_D(PHY,"slot %d current_harq_pid = %d\n",slot, current_harq_pid);

          NR_DL_UE_HARQ_t *dlsch0_harq = dlsch0->harq_processes[current_harq_pid];
          if (dlsch0_harq){

            dlsch0_harq->BWPStart = dlsch_config_pdu->BWPStart;
            dlsch0_harq->BWPSize = dlsch_config_pdu->BWPSize;
            dlsch0_harq->nb_rb = dlsch_config_pdu->number_rbs;
            dlsch0_harq->start_rb = dlsch_config_pdu->start_rb;
            dlsch0_harq->nb_symbols = dlsch_config_pdu->number_symbols;
            dlsch0_harq->start_symbol = dlsch_config_pdu->start_symbol;
            dlsch0_harq->dlDmrsSymbPos = dlsch_config_pdu->dlDmrsSymbPos;
            dlsch0_harq->dmrsConfigType = dlsch_config_pdu->dmrsConfigType;
            dlsch0_harq->n_dmrs_cdm_groups = dlsch_config_pdu->n_dmrs_cdm_groups;
            dlsch0_harq->mcs = dlsch_config_pdu->mcs;
            dlsch0_harq->rvidx = dlsch_config_pdu->rv;
            dlsch0->g_pucch = dlsch_config_pdu->accumulated_delta_PUCCH;
            //get nrOfLayers from DCI info
            uint8_t Nl = 0;
            for (i = 0; i < 4; i++) {
              if (dlsch_config_pdu->dmrs_ports[i] >= i) Nl += 1;
            }
            dlsch0_harq->Nl = Nl;
            dlsch0_harq->mcs_table=dlsch_config_pdu->mcs_table;
            downlink_harq_process(dlsch0_harq, dlsch0->current_harq_pid, dlsch_config_pdu->ndi, dlsch_config_pdu->rv, dlsch0->rnti_type);
            if (dlsch0_harq->status != ACTIVE) {
              // dlsch0_harq->status not ACTIVE due to false retransmission
              // Reset the following flag to skip PDSCH procedures in that case and retrasmit harq status
              dlsch0->active = 0;
              update_harq_status(module_id,dlsch0->current_harq_pid,dlsch0_harq->ack);
            }
            /* PTRS */
            dlsch0_harq->PTRSFreqDensity = dlsch_config_pdu->PTRSFreqDensity;
            dlsch0_harq->PTRSTimeDensity = dlsch_config_pdu->PTRSTimeDensity;
            dlsch0_harq->PTRSPortIndex = dlsch_config_pdu->PTRSPortIndex;
            dlsch0_harq->nEpreRatioOfPDSCHToPTRS = dlsch_config_pdu->nEpreRatioOfPDSCHToPTRS;
            dlsch0_harq->PTRSReOffset = dlsch_config_pdu->PTRSReOffset;
            dlsch0_harq->pduBitmap = dlsch_config_pdu->pduBitmap;
            LOG_D(MAC, ">>>> \tdlsch0->g_pucch = %d\tdlsch0_harq.mcs = %d\n", dlsch0->g_pucch, dlsch0_harq->mcs);
          }
>>>>>>> 142451e7
        }
      }
      dl_config->number_pdus = 0;
    }

    if (scheduled_response->ul_config != NULL){

      fapi_nr_ul_config_request_t *ul_config = scheduled_response->ul_config;

      pthread_mutex_lock(&ul_config->mutex_ul_config);
      for (int i = 0; i < ul_config->number_pdus; ++i){

        AssertFatal(ul_config->ul_config_list[i].pdu_type <= FAPI_NR_UL_CONFIG_TYPES,"pdu_type %d out of bounds\n",ul_config->ul_config_list[i].pdu_type);
        LOG_D(PHY, "In %s: processing %s PDU of %d total UL PDUs (ul_config %p) \n", __FUNCTION__, ul_pdu_type[ul_config->ul_config_list[i].pdu_type - 1], ul_config->number_pdus, ul_config);

        uint8_t pdu_type = ul_config->ul_config_list[i].pdu_type, current_harq_pid, gNB_id = 0;
        /* PRACH */
        //NR_PRACH_RESOURCES_t *prach_resources;
        fapi_nr_ul_config_prach_pdu *prach_config_pdu;
        /* PUSCH */
        nfapi_nr_ue_pusch_pdu_t *pusch_config_pdu;
        /* PUCCH */
        fapi_nr_ul_config_pucch_pdu *pucch_config_pdu;

        switch (pdu_type){

        case (FAPI_NR_UL_CONFIG_TYPE_PUSCH):
          // pusch config pdu
          pusch_config_pdu = &ul_config->ul_config_list[i].pusch_config_pdu;
          current_harq_pid = pusch_config_pdu->pusch_data.harq_process_id;
          NR_UL_UE_HARQ_t *harq_process_ul_ue = ulsch0->harq_processes[current_harq_pid];
          harq_process_ul_ue->status = 0;

          if (harq_process_ul_ue){

            nfapi_nr_ue_pusch_pdu_t *pusch_pdu = &harq_process_ul_ue->pusch_pdu;

            memcpy(pusch_pdu, pusch_config_pdu, sizeof(nfapi_nr_ue_pusch_pdu_t));

            ulsch0->f_pusch = pusch_config_pdu->absolute_delta_PUSCH;

            if (scheduled_response->tx_request) {
              for (int j=0; j<scheduled_response->tx_request->number_of_pdus; j++) {
                fapi_nr_tx_request_body_t *tx_req_body = &scheduled_response->tx_request->tx_request_body[j];
                if (tx_req_body->pdu_index == i) {
                  LOG_D(PHY,"%d.%d Copying %d bytes to harq_process_ul_ue->a (harq_pid %d)\n",scheduled_response->frame,slot,tx_req_body->pdu_length,current_harq_pid);
                  memcpy(harq_process_ul_ue->a, tx_req_body->pdu, tx_req_body->pdu_length);
                  harq_process_ul_ue->status = ACTIVE;
                  break;
                }
              }
            }

          } else {

            LOG_E(PHY, "[phy_procedures_nrUE_TX] harq_process_ul_ue is NULL !!\n");
            return -1;

          }

        break;

        case (FAPI_NR_UL_CONFIG_TYPE_PUCCH):
          found = false;
          pucch_config_pdu = &ul_config->ul_config_list[i].pucch_config_pdu;
          for(int j=0; j<2; j++) {
            if(pucch_vars->active[j] == false) {
              LOG_D(PHY,"%d.%d Copying pucch pdu to UE PHY\n",scheduled_response->frame,slot);
              memcpy((void*)&(pucch_vars->pucch_pdu[j]), (void*)pucch_config_pdu, sizeof(fapi_nr_ul_config_pucch_pdu));
              pucch_vars->active[j] = true;
              found = true;
              break;
            }
          }
          if (!found)
            LOG_E(PHY, "Couldn't find allocation for PUCCH PDU in PUCCH VARS\n");
        break;

        case (FAPI_NR_UL_CONFIG_TYPE_PRACH):
          // prach config pdu
          prach_config_pdu = &ul_config->ul_config_list[i].prach_config_pdu;
          memcpy((void*)&(PHY_vars_UE_g[module_id][cc_id]->prach_vars[gNB_id]->prach_pdu), (void*)prach_config_pdu, sizeof(fapi_nr_ul_config_prach_pdu));
        break;

        default:
        break;
        }
      }
      if (scheduled_response->tx_request)
        scheduled_response->tx_request->number_of_pdus = 0;
      ul_config->sfn = 0;
      ul_config->slot = 0;
      ul_config->number_pdus = 0;
      memset(ul_config->ul_config_list, 0, sizeof(ul_config->ul_config_list));
      pthread_mutex_unlock(&ul_config->mutex_ul_config);
    }
  }
  return 0;
}




int8_t nr_ue_phy_config_request(nr_phy_config_t *phy_config){

  fapi_nr_config_request_t *nrUE_config = &PHY_vars_UE_g[phy_config->Mod_id][phy_config->CC_id]->nrUE_config;

  if(phy_config != NULL) {
      memcpy(nrUE_config,&phy_config->config_req,sizeof(fapi_nr_config_request_t));
      if (PHY_vars_UE_g[phy_config->Mod_id][phy_config->CC_id]->UE_mode[0] == NOT_SYNCHED)
	      PHY_vars_UE_g[phy_config->Mod_id][phy_config->CC_id]->UE_mode[0] = PRACH;
  }
  return 0;
}

<|MERGE_RESOLUTION|>--- conflicted
+++ resolved
@@ -48,6 +48,7 @@
 
 void configure_dlsch(NR_UE_DLSCH_t *dlsch0,
                      fapi_nr_dl_config_dlsch_pdu_rel15_t *dlsch_config_pdu,
+                     module_id_t module_id,
                      int rnti) {
 
   const uint8_t current_harq_pid = dlsch_config_pdu->harq_process_nbr;
@@ -80,9 +81,10 @@
     dlsch0_harq->mcs_table=dlsch_config_pdu->mcs_table;
     downlink_harq_process(dlsch0_harq, dlsch0->current_harq_pid, dlsch_config_pdu->ndi, dlsch_config_pdu->rv, dlsch0->rnti_type);
     if (dlsch0_harq->status != ACTIVE) {
-      // dlsch0_harq->status not ACTIVE may be due to false retransmission.
-      // Reset the following flag to skip PDSCH procedures in that case.
+      // dlsch0_harq->status not ACTIVE due to false retransmission
+      // Reset the following flag to skip PDSCH procedures in that case and retrasmit harq status
       dlsch0->active = 0;
+      update_harq_status(module_id,dlsch0->current_harq_pid,dlsch0_harq->ack);
     }
     /* PTRS */
     dlsch0_harq->PTRSFreqDensity = dlsch_config_pdu->PTRSFreqDensity;
@@ -143,73 +145,23 @@
             dlsch0 = PHY_vars_UE_g[module_id][cc_id]->dlsch_ra[0];
             dlsch0->rnti_type = _RA_RNTI_;
             dlsch0->harq_processes[dlsch_config_pdu->harq_process_nbr]->status = ACTIVE;
-            configure_dlsch(dlsch0, dlsch_config_pdu,
+            configure_dlsch(dlsch0, dlsch_config_pdu, module_id,
                             dl_config->dl_config_list[i].dlsch_config_pdu.rnti);
             break;
           case FAPI_NR_DL_CONFIG_TYPE_SI_DLSCH:
             dlsch_config_pdu = &dl_config->dl_config_list[i].dlsch_config_pdu.dlsch_config_rel15;
             dlsch0 = PHY_vars_UE_g[module_id][cc_id]->dlsch_SI[0];
             dlsch0->rnti_type = _SI_RNTI_;
-<<<<<<< HEAD
             dlsch0->harq_processes[dlsch_config_pdu->harq_process_nbr]->status = ACTIVE;
-            configure_dlsch(dlsch0, dlsch_config_pdu,
+            configure_dlsch(dlsch0, dlsch_config_pdu, module_id,
                             dl_config->dl_config_list[i].dlsch_config_pdu.rnti);
             break;
           case FAPI_NR_DL_CONFIG_TYPE_DLSCH:
             dlsch_config_pdu = &dl_config->dl_config_list[i].dlsch_config_pdu.dlsch_config_rel15;
             dlsch0 = PHY_vars_UE_g[module_id][cc_id]->dlsch[thread_id][0][0];
-            configure_dlsch(dlsch0, dlsch_config_pdu,
+            configure_dlsch(dlsch0, dlsch_config_pdu, module_id,
                             dl_config->dl_config_list[i].dlsch_config_pdu.rnti);
             break;
-=======
-            dlsch0->harq_processes[current_harq_pid]->status = ACTIVE;
-          }
-
-          dlsch0->current_harq_pid = current_harq_pid;
-          dlsch0->active = 1;
-          dlsch0->rnti = dl_config->dl_config_list[i].dlsch_config_pdu.rnti;
-
-          LOG_D(PHY,"slot %d current_harq_pid = %d\n",slot, current_harq_pid);
-
-          NR_DL_UE_HARQ_t *dlsch0_harq = dlsch0->harq_processes[current_harq_pid];
-          if (dlsch0_harq){
-
-            dlsch0_harq->BWPStart = dlsch_config_pdu->BWPStart;
-            dlsch0_harq->BWPSize = dlsch_config_pdu->BWPSize;
-            dlsch0_harq->nb_rb = dlsch_config_pdu->number_rbs;
-            dlsch0_harq->start_rb = dlsch_config_pdu->start_rb;
-            dlsch0_harq->nb_symbols = dlsch_config_pdu->number_symbols;
-            dlsch0_harq->start_symbol = dlsch_config_pdu->start_symbol;
-            dlsch0_harq->dlDmrsSymbPos = dlsch_config_pdu->dlDmrsSymbPos;
-            dlsch0_harq->dmrsConfigType = dlsch_config_pdu->dmrsConfigType;
-            dlsch0_harq->n_dmrs_cdm_groups = dlsch_config_pdu->n_dmrs_cdm_groups;
-            dlsch0_harq->mcs = dlsch_config_pdu->mcs;
-            dlsch0_harq->rvidx = dlsch_config_pdu->rv;
-            dlsch0->g_pucch = dlsch_config_pdu->accumulated_delta_PUCCH;
-            //get nrOfLayers from DCI info
-            uint8_t Nl = 0;
-            for (i = 0; i < 4; i++) {
-              if (dlsch_config_pdu->dmrs_ports[i] >= i) Nl += 1;
-            }
-            dlsch0_harq->Nl = Nl;
-            dlsch0_harq->mcs_table=dlsch_config_pdu->mcs_table;
-            downlink_harq_process(dlsch0_harq, dlsch0->current_harq_pid, dlsch_config_pdu->ndi, dlsch_config_pdu->rv, dlsch0->rnti_type);
-            if (dlsch0_harq->status != ACTIVE) {
-              // dlsch0_harq->status not ACTIVE due to false retransmission
-              // Reset the following flag to skip PDSCH procedures in that case and retrasmit harq status
-              dlsch0->active = 0;
-              update_harq_status(module_id,dlsch0->current_harq_pid,dlsch0_harq->ack);
-            }
-            /* PTRS */
-            dlsch0_harq->PTRSFreqDensity = dlsch_config_pdu->PTRSFreqDensity;
-            dlsch0_harq->PTRSTimeDensity = dlsch_config_pdu->PTRSTimeDensity;
-            dlsch0_harq->PTRSPortIndex = dlsch_config_pdu->PTRSPortIndex;
-            dlsch0_harq->nEpreRatioOfPDSCHToPTRS = dlsch_config_pdu->nEpreRatioOfPDSCHToPTRS;
-            dlsch0_harq->PTRSReOffset = dlsch_config_pdu->PTRSReOffset;
-            dlsch0_harq->pduBitmap = dlsch_config_pdu->pduBitmap;
-            LOG_D(MAC, ">>>> \tdlsch0->g_pucch = %d\tdlsch0_harq.mcs = %d\n", dlsch0->g_pucch, dlsch0_harq->mcs);
-          }
->>>>>>> 142451e7
         }
       }
       dl_config->number_pdus = 0;
