/*
 * Licensed to the OpenAirInterface (OAI) Software Alliance under one or more
 * contributor license agreements.  See the NOTICE file distributed with
 * this work for additional information regarding copyright ownership.
 * The OpenAirInterface Software Alliance licenses this file to You under
 * the OAI Public License, Version 1.1  (the "License"); you may not use this file
 * except in compliance with the License.
 * You may obtain a copy of the License at
 *
 *      http://www.openairinterface.org/?page_id=698
 *
 * Unless required by applicable law or agreed to in writing, software
 * distributed under the License is distributed on an "AS IS" BASIS,
 * WITHOUT WARRANTIES OR CONDITIONS OF ANY KIND, either express or implied.
 * See the License for the specific language governing permissions and
 * limitations under the License.
 *-------------------------------------------------------------------------------
 * For more information about the OpenAirInterface (OAI) Software Alliance:
 *      contact@openairinterface.org
 */

/* \file fapi_nr_ue_l1.c
 * \brief functions for NR UE FAPI-like interface
 * \author R. Knopp, K.H. HSU
 * \date 2018
 * \version 0.1
 * \company Eurecom / NTUST
 * \email: knopp@eurecom.fr, kai-hsiang.hsu@eurecom.fr
 * \note
 * \warning
 */

#include <stdio.h>

#include "fapi_nr_ue_interface.h"
#include "fapi_nr_ue_l1.h"
#include "harq_nr.h"
#include "openair2/NR_UE_PHY_INTERFACE/NR_IF_Module.h"
#include "PHY/defs_nr_UE.h"
#include "PHY/impl_defs_nr.h"
#include "utils.h"
#include "openair2/PHY_INTERFACE/queue_t.h"
#include "SCHED_NR_UE/phy_sch_processing_time.h"

extern PHY_VARS_NR_UE ***PHY_vars_UE_g;

const char *dl_pdu_type[]={"DCI", "DLSCH", "RA_DLSCH", "SI_DLSCH", "P_DLSCH", "CSI_RS", "CSI_IM", "TA"};
const char *ul_pdu_type[]={"PRACH", "PUCCH", "PUSCH", "SRS"};
queue_t nr_rx_ind_queue;
queue_t nr_crc_ind_queue;
queue_t nr_uci_ind_queue;
queue_t nr_rach_ind_queue;

static void fill_uci_2_3_4(nfapi_nr_uci_pucch_pdu_format_2_3_4_t *pdu_2_3_4,
                           fapi_nr_ul_config_pucch_pdu *pucch_pdu)
{
  NR_UE_MAC_INST_t *mac = get_mac_inst(0);
  memset(pdu_2_3_4, 0, sizeof(*pdu_2_3_4));
  pdu_2_3_4->handle = 0;
  pdu_2_3_4->rnti = pucch_pdu->rnti;
  pdu_2_3_4->pucch_format = 2;
  pdu_2_3_4->ul_cqi = 255;
  pdu_2_3_4->timing_advance = 0;
  pdu_2_3_4->rssi = 0;
  // TODO: Eventually check 38.212:Sect.631 to know when to use csi_part2, for now only using csi_part1
  pdu_2_3_4->pduBitmap = 4;
  pdu_2_3_4->csi_part1.csi_part1_bit_len = mac->nr_ue_emul_l1.num_csi_reports;
  int csi_part1_byte_len = (int)((pdu_2_3_4->csi_part1.csi_part1_bit_len / 8) + 1);
  AssertFatal(!pdu_2_3_4->csi_part1.csi_part1_payload, "pdu_2_3_4->csi_part1.csi_part1_payload != NULL\n");
  pdu_2_3_4->csi_part1.csi_part1_payload = CALLOC(csi_part1_byte_len,
                                                  sizeof(pdu_2_3_4->csi_part1.csi_part1_payload));
  for (int k = 0; k < csi_part1_byte_len; k++)
  {
    pdu_2_3_4->csi_part1.csi_part1_payload[k] = (pucch_pdu->payload >> (k * 8)) & 0xff;
  }
  pdu_2_3_4->csi_part1.csi_part1_crc = 0;
}

static void free_uci_inds(nfapi_nr_uci_indication_t *uci_ind)
{
    for (int k = 0; k < uci_ind->num_ucis; k++)
    {
        if (uci_ind->uci_list[k].pdu_type == NFAPI_NR_UCI_FORMAT_0_1_PDU_TYPE)
        {
            nfapi_nr_uci_pucch_pdu_format_0_1_t *pdu_0_1 = &uci_ind->uci_list[k].pucch_pdu_format_0_1;
            free(pdu_0_1->sr);
            pdu_0_1->sr = NULL;
            if (pdu_0_1->harq)
            {
                free(pdu_0_1->harq->harq_list);
                pdu_0_1->harq->harq_list = NULL;
            }
            free(pdu_0_1->harq);
            pdu_0_1->harq = NULL;
        }
        if (uci_ind->uci_list[k].pdu_type == NFAPI_NR_UCI_FORMAT_2_3_4_PDU_TYPE)
        {
            nfapi_nr_uci_pucch_pdu_format_2_3_4_t *pdu_2_3_4 = &uci_ind->uci_list[k].pucch_pdu_format_2_3_4;
            free(pdu_2_3_4->sr.sr_payload);
            pdu_2_3_4->sr.sr_payload = NULL;
            free(pdu_2_3_4->harq.harq_payload);
            pdu_2_3_4->harq.harq_payload = NULL;
        }
    }
    free(uci_ind->uci_list);
    uci_ind->uci_list = NULL;
    free(uci_ind);
    uci_ind = NULL;
}

int8_t nr_ue_scheduled_response_stub(nr_scheduled_response_t *scheduled_response) {

  NR_UE_MAC_INST_t *mac = get_mac_inst(0);

  if(scheduled_response != NULL) {
    if (scheduled_response->ul_config != NULL) {
      fapi_nr_ul_config_request_t *ul_config = scheduled_response->ul_config;
      AssertFatal(ul_config->number_pdus < sizeof(ul_config->ul_config_list) / sizeof(ul_config->ul_config_list[0]),
                  "Too many ul_config pdus %d", ul_config->number_pdus);
      for (int i = 0; i < ul_config->number_pdus; ++i) {
        LOG_D(NR_PHY, "In %s: processing type %d PDU of %d total UL PDUs (ul_config %p) \n",
              __FUNCTION__, ul_config->ul_config_list[i].pdu_type, ul_config->number_pdus, ul_config);

        uint8_t pdu_type = ul_config->ul_config_list[i].pdu_type;
        switch (pdu_type) {
          case FAPI_NR_UL_CONFIG_TYPE_PRACH: {
            fapi_nr_ul_config_prach_pdu *prach_pdu = &ul_config->ul_config_list[i].prach_config_pdu;
            nfapi_nr_rach_indication_t *rach_ind = CALLOC(1, sizeof(*rach_ind));
            rach_ind->sfn = scheduled_response->frame;
            rach_ind->slot = scheduled_response->slot;
            rach_ind->header.message_id = NFAPI_NR_PHY_MSG_TYPE_RACH_INDICATION;
            uint8_t pdu_index = 0;
            rach_ind->pdu_list = CALLOC(1, sizeof(*rach_ind->pdu_list));
            rach_ind->number_of_pdus  = 1;
            rach_ind->pdu_list[pdu_index].phy_cell_id = prach_pdu->phys_cell_id;
            rach_ind->pdu_list[pdu_index].symbol_index = prach_pdu->prach_start_symbol;
            rach_ind->pdu_list[pdu_index].slot_index = prach_pdu->prach_slot;
            rach_ind->pdu_list[pdu_index].freq_index = prach_pdu->num_ra;
            rach_ind->pdu_list[pdu_index].avg_rssi = 128;
            rach_ind->pdu_list[pdu_index].avg_snr = 0xff; // invalid for now
            rach_ind->pdu_list[pdu_index].num_preamble  = 1;
            const int num_p = rach_ind->pdu_list[pdu_index].num_preamble;
            rach_ind->pdu_list[pdu_index].preamble_list = calloc(num_p, sizeof(nfapi_nr_prach_indication_preamble_t));
            rach_ind->pdu_list[pdu_index].preamble_list[0].preamble_index = prach_pdu->ra_PreambleIndex;
            rach_ind->pdu_list[pdu_index].preamble_list[0].timing_advance = 0;
            rach_ind->pdu_list[pdu_index].preamble_list[0].preamble_pwr = 0xffffffff;

            if (!put_queue(&nr_rach_ind_queue, rach_ind)) {
              for (int pdu_index = 0; pdu_index < rach_ind->number_of_pdus; pdu_index++)
                free(rach_ind->pdu_list[pdu_index].preamble_list);
              free(rach_ind->pdu_list);
              free(rach_ind);
            }
            LOG_D(NR_MAC, "We have successfully filled the rach_ind queue with the recently filled rach ind\n");
            break;
          }
          case (FAPI_NR_UL_CONFIG_TYPE_PUSCH): {
            nfapi_nr_rx_data_indication_t *rx_ind = CALLOC(1, sizeof(*rx_ind));
            nfapi_nr_crc_indication_t *crc_ind = CALLOC(1, sizeof(*crc_ind));
            nfapi_nr_ue_pusch_pdu_t *pusch_config_pdu = &ul_config->ul_config_list[i].pusch_config_pdu;
            if (scheduled_response->tx_request) {
              AssertFatal(scheduled_response->tx_request->number_of_pdus <
                          sizeof(scheduled_response->tx_request->tx_request_body) / sizeof(scheduled_response->tx_request->tx_request_body[0]),
                          "Too many tx_req pdus %d", scheduled_response->tx_request->number_of_pdus);
              rx_ind->header.message_id = NFAPI_NR_PHY_MSG_TYPE_RX_DATA_INDICATION;
              rx_ind->sfn = scheduled_response->ul_config->sfn;
              rx_ind->slot = scheduled_response->ul_config->slot;
              rx_ind->number_of_pdus = scheduled_response->tx_request->number_of_pdus;
              rx_ind->pdu_list = CALLOC(rx_ind->number_of_pdus, sizeof(*rx_ind->pdu_list));
              for (int j = 0; j < rx_ind->number_of_pdus; j++) {
                fapi_nr_tx_request_body_t *tx_req_body = &scheduled_response->tx_request->tx_request_body[j];
                rx_ind->pdu_list[j].handle = pusch_config_pdu->handle;
                rx_ind->pdu_list[j].harq_id = pusch_config_pdu->pusch_data.harq_process_id;
                rx_ind->pdu_list[j].pdu_length = tx_req_body->pdu_length;
                rx_ind->pdu_list[j].pdu = CALLOC(tx_req_body->pdu_length, sizeof(*rx_ind->pdu_list[j].pdu));
                memcpy(rx_ind->pdu_list[j].pdu, tx_req_body->pdu, tx_req_body->pdu_length * sizeof(*rx_ind->pdu_list[j].pdu));
                rx_ind->pdu_list[j].rnti = pusch_config_pdu->rnti;
                /* TODO: Implement channel modeling to abstract TA and CQI. For now,
                   we hard code the values below since they are set in L1 and we are
                   abstracting L1. */
                rx_ind->pdu_list[j].timing_advance = 31;
                rx_ind->pdu_list[j].ul_cqi = 255;
              }

              crc_ind->header.message_id = NFAPI_NR_PHY_MSG_TYPE_CRC_INDICATION;
              crc_ind->number_crcs = scheduled_response->ul_config->number_pdus;
              crc_ind->sfn = scheduled_response->ul_config->sfn;
              crc_ind->slot = scheduled_response->ul_config->slot;
              crc_ind->crc_list = CALLOC(crc_ind->number_crcs, sizeof(*crc_ind->crc_list));
              for (int j = 0; j < crc_ind->number_crcs; j++) {
                crc_ind->crc_list[j].handle = pusch_config_pdu->handle;
                crc_ind->crc_list[j].harq_id = pusch_config_pdu->pusch_data.harq_process_id;
                LOG_D(NR_MAC, "This is the harq pid %d for crc_list[%d]\n", crc_ind->crc_list[j].harq_id, j);
                LOG_D(NR_MAC, "This is sched sfn/sl [%d %d] and crc sfn/sl [%d %d]\n",
                      scheduled_response->frame, scheduled_response->slot, crc_ind->sfn, crc_ind->slot);
                crc_ind->crc_list[j].num_cb = pusch_config_pdu->pusch_data.num_cb;
                crc_ind->crc_list[j].rnti = pusch_config_pdu->rnti;
                crc_ind->crc_list[j].tb_crc_status = 0;
                crc_ind->crc_list[j].timing_advance = 31;
                crc_ind->crc_list[j].ul_cqi = 255;
                AssertFatal(mac->nr_ue_emul_l1.harq[crc_ind->crc_list[j].harq_id].active_ul_harq_sfn_slot == -1,
                            "We did not send an active CRC when we should have!\n");
                mac->nr_ue_emul_l1.harq[crc_ind->crc_list[j].harq_id].active_ul_harq_sfn_slot = NFAPI_SFNSLOT2HEX(crc_ind->sfn, crc_ind->slot);
                LOG_D(NR_MAC, "This is sched sfn/sl [%d %d] and crc sfn/sl [%d %d] with mcs_index in ul_cqi -> %d\n",
                      scheduled_response->frame, scheduled_response->slot, crc_ind->sfn, crc_ind->slot,pusch_config_pdu->mcs_index);
              }

              if (!put_queue(&nr_rx_ind_queue, rx_ind)) {
                LOG_E(NR_MAC, "Put_queue failed for rx_ind\n");
                for (int i = 0; i < rx_ind->number_of_pdus; i++) {
                  free(rx_ind->pdu_list[i].pdu);
                  rx_ind->pdu_list[i].pdu = NULL;
                }

                free(rx_ind->pdu_list);
                rx_ind->pdu_list = NULL;
                free(rx_ind);
                rx_ind = NULL;
              }
              if (!put_queue(&nr_crc_ind_queue, crc_ind)) {
                LOG_E(NR_MAC, "Put_queue failed for crc_ind\n");
                free(crc_ind->crc_list);
                crc_ind->crc_list = NULL;
                free(crc_ind);
                crc_ind = NULL;
              }

              LOG_D(PHY, "In %s: Filled queue rx/crc_ind which was filled by ulconfig. \n", __FUNCTION__);
              scheduled_response->tx_request->number_of_pdus = 0;
            }
            break;
          }
          case FAPI_NR_UL_CONFIG_TYPE_PUCCH: {
            nfapi_nr_uci_indication_t *uci_ind = CALLOC(1, sizeof(*uci_ind));
            uci_ind->header.message_id = NFAPI_NR_PHY_MSG_TYPE_UCI_INDICATION;
            uci_ind->sfn = scheduled_response->frame;
            uci_ind->slot = scheduled_response->slot;
            uci_ind->num_ucis = 1;
            uci_ind->uci_list = CALLOC(uci_ind->num_ucis, sizeof(*uci_ind->uci_list));
            for (int j = 0; j < uci_ind->num_ucis; j++) {
              LOG_D(NR_MAC, "ul_config->ul_config_list[%d].pucch_config_pdu.n_bit = %d\n", i, ul_config->ul_config_list[i].pucch_config_pdu.n_bit);
              if (ul_config->ul_config_list[i].pucch_config_pdu.n_bit > 3 && mac->nr_ue_emul_l1.num_csi_reports > 0) {
                uci_ind->uci_list[j].pdu_type = NFAPI_NR_UCI_FORMAT_2_3_4_PDU_TYPE;
                uci_ind->uci_list[j].pdu_size = sizeof(nfapi_nr_uci_pucch_pdu_format_2_3_4_t);
                nfapi_nr_uci_pucch_pdu_format_2_3_4_t *pdu_2_3_4 = &uci_ind->uci_list[j].pucch_pdu_format_2_3_4;
                fill_uci_2_3_4(pdu_2_3_4, &ul_config->ul_config_list[i].pucch_config_pdu);
              }
              else {
                nfapi_nr_uci_pucch_pdu_format_0_1_t *pdu_0_1 = &uci_ind->uci_list[j].pucch_pdu_format_0_1;
                uci_ind->uci_list[j].pdu_type = NFAPI_NR_UCI_FORMAT_0_1_PDU_TYPE;
                uci_ind->uci_list[j].pdu_size = sizeof(nfapi_nr_uci_pucch_pdu_format_0_1_t);
                memset(pdu_0_1, 0, sizeof(*pdu_0_1));
                pdu_0_1->handle = 0;
                pdu_0_1->rnti = ul_config->ul_config_list[i].pucch_config_pdu.rnti;
                pdu_0_1->pucch_format = 1;
                pdu_0_1->ul_cqi = 255;
                pdu_0_1->timing_advance = 0;
                pdu_0_1->rssi = 0;
                if (mac->nr_ue_emul_l1.num_harqs > 0) {
                  int harq_index = 0;
                  pdu_0_1->pduBitmap = 2; // (value->pduBitmap >> 1) & 0x01) == HARQ and (value->pduBitmap) & 0x01) == SR
                  pdu_0_1->harq = CALLOC(1, sizeof(*pdu_0_1->harq));
                  pdu_0_1->harq->num_harq = mac->nr_ue_emul_l1.num_harqs;
                  pdu_0_1->harq->harq_confidence_level = 0;
                  pdu_0_1->harq->harq_list = CALLOC(pdu_0_1->harq->num_harq, sizeof(*pdu_0_1->harq->harq_list));
                  int harq_pid = -1;
                  for (int k = 0; k < NR_MAX_HARQ_PROCESSES; k++) {
                    if (mac->nr_ue_emul_l1.harq[k].active &&
                        mac->nr_ue_emul_l1.harq[k].active_dl_harq_sfn == uci_ind->sfn &&
                        mac->nr_ue_emul_l1.harq[k].active_dl_harq_slot == uci_ind->slot) {
                      mac->nr_ue_emul_l1.harq[k].active = false;
                      harq_pid = k;
                      AssertFatal(harq_index < pdu_0_1->harq->num_harq, "Invalid harq_index %d\n", harq_index);
                      pdu_0_1->harq->harq_list[harq_index].harq_value = !mac->dl_harq_info[k].ack;
                      harq_index++;
                    }
                  }
                  AssertFatal(harq_pid != -1, "No active harq_pid, sfn_slot = %u.%u", uci_ind->sfn, uci_ind->slot);
                }
              }
            }

            LOG_D(NR_PHY, "Sending UCI with %d PDUs in sfn.slot %d/%d\n",
                  uci_ind->num_ucis, uci_ind->sfn, uci_ind->slot);
            NR_UL_IND_t ul_info = {
                .uci_ind = *uci_ind,
            };
            send_nsa_standalone_msg(&ul_info, uci_ind->header.message_id);
            free_uci_inds(uci_ind);
            break;
          }

          default:
            LOG_W(NR_MAC, "Unknown ul_config->pdu_type %d\n", pdu_type);
          break;
        }
      }
      scheduled_response->ul_config->number_pdus = 0;
    }
  }
  return 0;
}


void configure_dlsch(NR_UE_DLSCH_t *dlsch0,
                     NR_DL_UE_HARQ_t *harq_list,
                     fapi_nr_dl_config_dlsch_pdu_rel15_t *dlsch_config_pdu,
                     module_id_t module_id,
                     int rnti) {

  const uint8_t current_harq_pid = dlsch_config_pdu->harq_process_nbr;
  dlsch0->active = true;
  dlsch0->rnti = rnti;

  LOG_D(PHY,"current_harq_pid = %d\n", current_harq_pid);

  NR_DL_UE_HARQ_t *dlsch0_harq = &harq_list[current_harq_pid];

  //get nrOfLayers from DCI info
  uint8_t Nl = 0;
  for (int i = 0; i < 12; i++) { // max 12 ports
    if ((dlsch_config_pdu->dmrs_ports>>i)&0x01) Nl += 1;
  }
  dlsch0->Nl = Nl;
  downlink_harq_process(dlsch0_harq, current_harq_pid, dlsch_config_pdu->ndi, dlsch_config_pdu->rv, dlsch0->rnti_type);
  if (dlsch0_harq->status != ACTIVE) {
    // dlsch0_harq->status not ACTIVE due to false retransmission
    // Reset the following flag to skip PDSCH procedures in that case and retrasmit harq status
    dlsch0->active = false;
    update_harq_status(module_id, current_harq_pid, dlsch0_harq->ack);
  }
}


void configure_ta_command(PHY_VARS_NR_UE *ue, fapi_nr_ta_command_pdu *ta_command_pdu)
{

  /* Time Alignment procedure
  // - UE processing capability 1
  // - Setting the TA update to be applied after the reception of the TA command
  // - Timing adjustment computed according to TS 38.213 section 4.2
  // - Durations of N1 and N2 symbols corresponding to PDSCH and PUSCH are
  //   computed according to sections 5.3 and 6.4 of TS 38.214 */
  const int numerology = ue->frame_parms.numerology_index;
  const int ofdm_symbol_size = ue->frame_parms.ofdm_symbol_size;
  const int nb_prefix_samples = ue->frame_parms.nb_prefix_samples;
  const int samples_per_subframe = ue->frame_parms.samples_per_subframe;
  const int slots_per_frame = ue->frame_parms.slots_per_frame;
  const int slots_per_subframe = ue->frame_parms.slots_per_subframe;

  const double tc_factor = 1.0 / samples_per_subframe;
  // convert time factor "16 * 64 * T_c / (2^mu)" in N_TA calculation in TS38.213 section 4.2 to samples by multiplying with samples per second
  //   16 * 64 * T_c            / (2^mu) * samples_per_second
  // = 16 * T_s                 / (2^mu) * samples_per_second
  // = 16 * 1 / (15 kHz * 2048) / (2^mu) * (15 kHz * 2^mu * ofdm_symbol_size)
  // = 16 * 1 /           2048           *                  ofdm_symbol_size
  // = 16 * ofdm_symbol_size / 2048
  uint16_t bw_scaling = 16 * ofdm_symbol_size / 2048;

  const int Ta_max = 3846; // Max value of 12 bits TA Command
  const double N_TA_max = Ta_max * bw_scaling * tc_factor;

  // symbols corresponding to a PDSCH processing time for UE processing capability 1
  // when additional PDSCH DM-RS is configured
  int N_1 = pdsch_N_1_capability_1[numerology][3];

  /* PUSCH preapration time N_2 for processing capability 1 */
  const int N_2 = pusch_N_2_timing_capability_1[numerology][1];

  /* N_t_1 time duration in msec of N_1 symbols corresponding to a PDSCH reception time
  // N_t_2 time duration in msec of N_2 symbols corresponding to a PUSCH preparation time */
  double N_t_1 = N_1 * (ofdm_symbol_size + nb_prefix_samples) * tc_factor;
  double N_t_2 = N_2 * (ofdm_symbol_size + nb_prefix_samples) * tc_factor;

  /* Time alignment procedure */
  // N_t_1 + N_t_2 + N_TA_max must be in msec
  const double t_subframe = 1.0; // subframe duration of 1 msec
  const int ul_tx_timing_adjustment = 1 + (int)ceil(slots_per_subframe*(N_t_1 + N_t_2 + N_TA_max + 0.5)/t_subframe);

  ue->ta_slot = (ta_command_pdu->ta_slot + ul_tx_timing_adjustment) % slots_per_frame;
  if (ta_command_pdu->ta_slot + ul_tx_timing_adjustment > slots_per_frame)
    ue->ta_frame = (ta_command_pdu->ta_frame + 1) % 1024;
  else
    ue->ta_frame = ta_command_pdu->ta_frame;

  ue->ta_command = ta_command_pdu->ta_command;
  LOG_D(PHY,"TA command received in Frame.Slot %d.%d -- Starting UL time alignment procedures. TA update will be applied at frame %d slot %d\n",
        ta_command_pdu->ta_frame, ta_command_pdu->ta_slot, ue->ta_frame, ue->ta_slot);
}

int8_t nr_ue_scheduled_response(nr_scheduled_response_t *scheduled_response){

  bool found = false;
  if(scheduled_response != NULL){

    module_id_t module_id = scheduled_response->module_id;
    uint8_t cc_id = scheduled_response->CC_id;
    int slot = scheduled_response->slot;

    // Note: we have to handle the thread IDs for this. To be revisited completely.
    NR_UE_CSI_IM *csiim_vars = PHY_vars_UE_g[module_id][cc_id]->csiim_vars[0];
    NR_UE_CSI_RS *csirs_vars = PHY_vars_UE_g[module_id][cc_id]->csirs_vars[0];
    NR_UE_PDCCH_CONFIG *phy_pdcch_config = NULL;

    if(scheduled_response->dl_config != NULL){
      fapi_nr_dl_config_request_t *dl_config = scheduled_response->dl_config;
      fapi_nr_dl_config_dlsch_pdu_rel15_t *dlsch_config_pdu;
      fapi_nr_dl_config_dci_dl_pdu_rel15_t *pdcch_config;
      fapi_nr_dl_config_csiim_pdu_rel15_t *csiim_config_pdu;
      fapi_nr_dl_config_csirs_pdu_rel15_t *csirs_config_pdu;

      for (int i = 0; i < dl_config->number_pdus; ++i){
        AssertFatal(dl_config->number_pdus < FAPI_NR_DL_CONFIG_LIST_NUM,"dl_config->number_pdus %d out of bounds\n",dl_config->number_pdus);
        AssertFatal(dl_config->dl_config_list[i].pdu_type<=FAPI_NR_DL_CONFIG_TYPES,"pdu_type %d > 2\n",dl_config->dl_config_list[i].pdu_type);
        LOG_D(PHY, "In %s: frame %d slot %d received 1 DL %s PDU of %d total DL PDUs:\n",
              __FUNCTION__, scheduled_response->frame, slot, dl_pdu_type[dl_config->dl_config_list[i].pdu_type - 1], dl_config->number_pdus);

        switch(dl_config->dl_config_list[i].pdu_type) {
          case FAPI_NR_DL_CONFIG_TYPE_DCI:
            if (NULL == phy_pdcch_config) {
              phy_pdcch_config = &((nr_phy_data_t *)scheduled_response->phy_data)->phy_pdcch_config;
              phy_pdcch_config->nb_search_space = 0;
            }
            pdcch_config = &dl_config->dl_config_list[i].dci_config_pdu.dci_config_rel15;
            memcpy((void*)&phy_pdcch_config->pdcch_config[phy_pdcch_config->nb_search_space],(void*)pdcch_config,sizeof(*pdcch_config));
            phy_pdcch_config->nb_search_space = phy_pdcch_config->nb_search_space + 1;
            phy_pdcch_config->sfn = scheduled_response->frame;
            phy_pdcch_config->slot = slot;
            LOG_D(PHY,"Number of DCI SearchSpaces %d\n",phy_pdcch_config->nb_search_space);
            break;
          case FAPI_NR_DL_CONFIG_TYPE_CSI_IM:
            csiim_config_pdu = &dl_config->dl_config_list[i].csiim_config_pdu.csiim_config_rel15;
            memcpy((void*)&(csiim_vars->csiim_config_pdu), (void*)csiim_config_pdu, sizeof(fapi_nr_dl_config_csiim_pdu_rel15_t));
            csiim_vars->active = true;
            break;
          case FAPI_NR_DL_CONFIG_TYPE_CSI_RS:
            csirs_config_pdu = &dl_config->dl_config_list[i].csirs_config_pdu.csirs_config_rel15;
            memcpy((void*)&(csirs_vars->csirs_config_pdu), (void*)csirs_config_pdu, sizeof(fapi_nr_dl_config_csirs_pdu_rel15_t));
            csirs_vars->active = true;
            break;
          case FAPI_NR_DL_CONFIG_TYPE_RA_DLSCH: {
            dlsch_config_pdu = &dl_config->dl_config_list[i].dlsch_config_pdu.dlsch_config_rel15;
            NR_UE_DLSCH_t *dlsch0 = &((nr_phy_data_t *)scheduled_response->phy_data)->dlsch[0];
            dlsch0->rnti_type = _RA_RNTI_;
            dlsch0->dlsch_config = *dlsch_config_pdu;
            configure_dlsch(dlsch0, PHY_vars_UE_g[module_id][cc_id]->dl_harq_processes[0], dlsch_config_pdu, module_id,
                            dl_config->dl_config_list[i].dlsch_config_pdu.rnti);
          } break;
          case FAPI_NR_DL_CONFIG_TYPE_SI_DLSCH: {
            dlsch_config_pdu = &dl_config->dl_config_list[i].dlsch_config_pdu.dlsch_config_rel15;
            NR_UE_DLSCH_t *dlsch0 = &((nr_phy_data_t *)scheduled_response->phy_data)->dlsch[0];
            dlsch0->rnti_type = _SI_RNTI_;
            dlsch0->dlsch_config = *dlsch_config_pdu;
            configure_dlsch(dlsch0, PHY_vars_UE_g[module_id][cc_id]->dl_harq_processes[0], dlsch_config_pdu, module_id,
                            dl_config->dl_config_list[i].dlsch_config_pdu.rnti);
          } break;
          case FAPI_NR_DL_CONFIG_TYPE_DLSCH: {
            dlsch_config_pdu = &dl_config->dl_config_list[i].dlsch_config_pdu.dlsch_config_rel15;
            NR_UE_DLSCH_t *dlsch0 = &((nr_phy_data_t *)scheduled_response->phy_data)->dlsch[0];
            dlsch0->rnti_type = _C_RNTI_;
            dlsch0->dlsch_config = *dlsch_config_pdu;
            configure_dlsch(dlsch0, PHY_vars_UE_g[module_id][cc_id]->dl_harq_processes[0], dlsch_config_pdu, module_id,
                            dl_config->dl_config_list[i].dlsch_config_pdu.rnti);
<<<<<<< HEAD
          } break;
=======
            break;
          case FAPI_NR_CONFIG_TA_COMMAND:
            configure_ta_command(PHY_vars_UE_g[module_id][cc_id], &dl_config->dl_config_list[i].ta_command_pdu);
            break;
>>>>>>> eb09a630
        }
      }
      dl_config->number_pdus = 0;
    }

    if (scheduled_response->ul_config != NULL){

      fapi_nr_ul_config_request_t *ul_config = scheduled_response->ul_config;
      int pdu_done = 0;
      pthread_mutex_lock(&ul_config->mutex_ul_config);

      LOG_D(PHY, "%d.%d ul S ul_config %p pdu_done %d number_pdus %d\n", scheduled_response->frame, slot, ul_config, pdu_done, ul_config->number_pdus);
      for (int i = 0; i < ul_config->number_pdus; ++i){

        AssertFatal(ul_config->ul_config_list[i].pdu_type <= FAPI_NR_UL_CONFIG_TYPES,"pdu_type %d out of bounds\n",ul_config->ul_config_list[i].pdu_type);
        LOG_D(PHY, "[%d.%d] i %d: processing %s PDU of %d total UL PDUs (ul_config %p) \n",
              scheduled_response->frame, slot, i, ul_pdu_type[ul_config->ul_config_list[i].pdu_type - 1], ul_config->number_pdus, ul_config);

        uint8_t pdu_type = ul_config->ul_config_list[i].pdu_type, current_harq_pid, gNB_id = 0;
        /* PRACH */
        fapi_nr_ul_config_prach_pdu *prach_config_pdu;
        /* PUSCH */
        nfapi_nr_ue_pusch_pdu_t *pusch_config_pdu;
        /* PUCCH */
        fapi_nr_ul_config_pucch_pdu *pucch_config_pdu;
        LOG_D(PHY, "%d.%d ul B ul_config %p t %d pdu_done %d number_pdus %d\n", scheduled_response->frame, slot, ul_config, pdu_type, pdu_done, ul_config->number_pdus);
        /* SRS */
        fapi_nr_ul_config_srs_pdu *srs_config_pdu;

        switch (pdu_type){
          case FAPI_NR_UL_CONFIG_TYPE_PUSCH: {
            // pusch config pdu
            pusch_config_pdu = &ul_config->ul_config_list[i].pusch_config_pdu;
            current_harq_pid = pusch_config_pdu->pusch_data.harq_process_id;
            NR_UL_UE_HARQ_t *harq_process_ul_ue = &PHY_vars_UE_g[module_id][cc_id]->ul_harq_processes[current_harq_pid];
            NR_UE_ULSCH_t *ulsch = &((nr_phy_data_tx_t *)scheduled_response->phy_data)->ulsch;
            nfapi_nr_ue_pusch_pdu_t *pusch_pdu = &ulsch->pusch_pdu;

            LOG_D(PHY,
                  "In %s i %d: copy pusch_config_pdu nrOfLayers:%d, num_dmrs_cdm_grps_no_data:%d \n",
                  __FUNCTION__,
                  i,
                  pusch_config_pdu->nrOfLayers,
                  pusch_config_pdu->num_dmrs_cdm_grps_no_data);

            memcpy(pusch_pdu, pusch_config_pdu, sizeof(nfapi_nr_ue_pusch_pdu_t));
            if (scheduled_response->tx_request) {
              for (int j = 0; j < scheduled_response->tx_request->number_of_pdus; j++) {
                fapi_nr_tx_request_body_t *tx_req_body = &scheduled_response->tx_request->tx_request_body[j];
                if ((tx_req_body->pdu_index == i) && (tx_req_body->pdu_length > 0)) {
                  LOG_D(PHY,
                        "%d.%d Copying %d bytes to harq_process_ul_ue->a (harq_pid %d)\n",
                        scheduled_response->frame,
                        slot,
                        tx_req_body->pdu_length,
                        current_harq_pid);
                  memcpy(harq_process_ul_ue->a, tx_req_body->pdu, tx_req_body->pdu_length);
                  break;
                }
              }

              harq_process_ul_ue->status = ACTIVE;
              ul_config->ul_config_list[i].pdu_type = FAPI_NR_UL_CONFIG_TYPE_DONE; // not handle it any more
              pdu_done++;
              LOG_D(PHY,
                    "%d.%d ul A ul_config %p t %d pdu_done %d number_pdus %d\n",
                    scheduled_response->frame,
                    slot,
                    ul_config,
                    pdu_type,
                    pdu_done,
                    ul_config->number_pdus);

            } else {
              LOG_E(PHY, "[phy_procedures_nrUE_TX] harq_process_ul_ue is NULL !!\n");
              return -1;
            }
          } break;

          case FAPI_NR_UL_CONFIG_TYPE_PUCCH: {
            NR_UE_PUCCH *pucch_vars = &((nr_phy_data_tx_t *)scheduled_response->phy_data)->pucch_vars;
            found = false;
            pucch_config_pdu = &ul_config->ul_config_list[i].pucch_config_pdu;
            for (int j = 0; j < 2; j++) {
              if (pucch_vars->active[j] == false) {
                LOG_D(PHY, "%d.%d Copying pucch pdu to UE PHY\n", scheduled_response->frame, slot);
                memcpy((void *)&(pucch_vars->pucch_pdu[j]), (void *)pucch_config_pdu, sizeof(fapi_nr_ul_config_pucch_pdu));
                pucch_vars->active[j] = true;
                found = true;
                ul_config->ul_config_list[i].pdu_type = FAPI_NR_UL_CONFIG_TYPE_DONE; // not handle it any more
                pdu_done++;
                LOG_D(PHY,
                      "%d.%d ul A ul_config %p t %d pdu_done %d number_pdus %d\n",
                      scheduled_response->frame,
                      slot,
                      ul_config,
                      pdu_type,
                      pdu_done,
                      ul_config->number_pdus);
                break;
              }
            }
            if (!found)
              LOG_E(PHY, "Couldn't find allocation for PUCCH PDU in PUCCH VARS\n");
          } break;

          case FAPI_NR_UL_CONFIG_TYPE_PRACH:
            // prach config pdu
            prach_config_pdu = &ul_config->ul_config_list[i].prach_config_pdu;
            memcpy((void *)&(PHY_vars_UE_g[module_id][cc_id]->prach_vars[gNB_id]->prach_pdu),
                   (void *)prach_config_pdu,
                   sizeof(fapi_nr_ul_config_prach_pdu));
            PHY_vars_UE_g[module_id][cc_id]->prach_vars[gNB_id]->active = true;
            ul_config->ul_config_list[i].pdu_type = FAPI_NR_UL_CONFIG_TYPE_DONE; // not handle it any more
            pdu_done++;
            LOG_D(PHY,
                  "%d.%d ul A ul_config %p t %d pdu_done %d number_pdus %d\n",
                  scheduled_response->frame,
                  slot,
                  ul_config,
                  pdu_type,
                  pdu_done,
                  ul_config->number_pdus);
            break;

          case FAPI_NR_UL_CONFIG_TYPE_DONE:
            pdu_done++; // count the no of pdu processed
            LOG_D(PHY,
                  "%d.%d ul A ul_config %p t %d pdu_done %d number_pdus %d\n",
                  scheduled_response->frame,
                  slot,
                  ul_config,
                  pdu_type,
                  pdu_done,
                  ul_config->number_pdus);
            break;

          case FAPI_NR_UL_CONFIG_TYPE_SRS:
            // srs config pdu
            srs_config_pdu = &ul_config->ul_config_list[i].srs_config_pdu;
            memcpy((void *)&(PHY_vars_UE_g[module_id][cc_id]->srs_vars[gNB_id]->srs_config_pdu),
                   (void *)srs_config_pdu,
                   sizeof(fapi_nr_ul_config_srs_pdu));
            PHY_vars_UE_g[module_id][cc_id]->srs_vars[gNB_id]->active = true;
            ul_config->ul_config_list[i].pdu_type = FAPI_NR_UL_CONFIG_TYPE_DONE; // not handle it any more
            pdu_done++;
            break;

          default:
            ul_config->ul_config_list[i].pdu_type = FAPI_NR_UL_CONFIG_TYPE_DONE; // not handle it any more
            pdu_done++; // count the no of pdu processed
            LOG_D(PHY,
                  "%d.%d ul A ul_config %p t %d pdu_done %d number_pdus %d\n",
                  scheduled_response->frame,
                  slot,
                  ul_config,
                  pdu_type,
                  pdu_done,
                  ul_config->number_pdus);
            break;
        }
      }


      //Clear the fields when all the config pdu are done
      if (pdu_done == ul_config->number_pdus) {
        if (scheduled_response->tx_request)
          scheduled_response->tx_request->number_of_pdus = 0;
        ul_config->sfn = 0;
        ul_config->slot = 0;
        ul_config->number_pdus = 0;
        LOG_D(PHY, "%d.%d clear ul_config %p\n", scheduled_response->frame, slot, ul_config);
        memset(ul_config->ul_config_list, 0, sizeof(ul_config->ul_config_list));
      }

      pthread_mutex_unlock(&ul_config->mutex_ul_config);
    }
  }
  return 0;
}

int8_t nr_ue_phy_config_request(nr_phy_config_t *phy_config)
{
  fapi_nr_config_request_t *nrUE_config = &PHY_vars_UE_g[phy_config->Mod_id][phy_config->CC_id]->nrUE_config;
  if(phy_config != NULL) {
    memcpy(nrUE_config,&phy_config->config_req,sizeof(fapi_nr_config_request_t));
    pushNotifiedFIFO(&PHY_vars_UE_g[phy_config->Mod_id][phy_config->CC_id]->phy_config_ind, newNotifiedFIFO_elt(1,0,NULL,NULL));
  }
  return 0;
}

void nr_ue_synch_request(nr_synch_request_t *synch_request)
{
  fapi_nr_synch_request_t *synch_req = &PHY_vars_UE_g[synch_request->Mod_id][synch_request->CC_id]->synch_request.synch_req;
  memcpy(synch_req, &synch_request->synch_req, sizeof(fapi_nr_synch_request_t));
  PHY_vars_UE_g[synch_request->Mod_id][synch_request->CC_id]->synch_request.received_synch_request = 1;
}
<|MERGE_RESOLUTION|>--- conflicted
+++ resolved
@@ -461,14 +461,10 @@
             dlsch0->dlsch_config = *dlsch_config_pdu;
             configure_dlsch(dlsch0, PHY_vars_UE_g[module_id][cc_id]->dl_harq_processes[0], dlsch_config_pdu, module_id,
                             dl_config->dl_config_list[i].dlsch_config_pdu.rnti);
-<<<<<<< HEAD
           } break;
-=======
-            break;
           case FAPI_NR_CONFIG_TA_COMMAND:
             configure_ta_command(PHY_vars_UE_g[module_id][cc_id], &dl_config->dl_config_list[i].ta_command_pdu);
             break;
->>>>>>> eb09a630
         }
       }
       dl_config->number_pdus = 0;
