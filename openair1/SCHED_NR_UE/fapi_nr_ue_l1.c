/*
 * Licensed to the OpenAirInterface (OAI) Software Alliance under one or more
 * contributor license agreements.  See the NOTICE file distributed with
 * this work for additional information regarding copyright ownership.
 * The OpenAirInterface Software Alliance licenses this file to You under
 * the OAI Public License, Version 1.1  (the "License"); you may not use this file
 * except in compliance with the License.
 * You may obtain a copy of the License at
 *
 *      http://www.openairinterface.org/?page_id=698
 *
 * Unless required by applicable law or agreed to in writing, software
 * distributed under the License is distributed on an "AS IS" BASIS,
 * WITHOUT WARRANTIES OR CONDITIONS OF ANY KIND, either express or implied.
 * See the License for the specific language governing permissions and
 * limitations under the License.
 *-------------------------------------------------------------------------------
 * For more information about the OpenAirInterface (OAI) Software Alliance:
 *      contact@openairinterface.org
 */

/* \file fapi_nr_ue_l1.c
 * \brief functions for NR UE FAPI-like interface
 * \author R. Knopp, K.H. HSU
 * \date 2018
 * \version 0.1
 * \company Eurecom / NTUST
 * \email: knopp@eurecom.fr, kai-hsiang.hsu@eurecom.fr
 * \note
 * \warning
 */

#include <stdio.h>

#include "fapi_nr_ue_interface.h"
#include "fapi_nr_ue_l1.h"
#include "harq_nr.h"
//#include "PHY/phy_vars_nr_ue.h"

#include "PHY/defs_nr_UE.h"
#include "PHY/impl_defs_nr.h"
#include "utils.h"

extern PHY_VARS_NR_UE ***PHY_vars_UE_g;

const char *dl_pdu_type[]={"DCI", "DLSCH", "RA_DLSCH", "SI_DLSCH", "P_DLSCH"};
const char *ul_pdu_type[]={"PRACH", "PUCCH", "PUSCH", "SRS"};
queue_t nr_rx_ind_queue;
queue_t nr_crc_ind_queue;
queue_t nr_uci_ind_queue;
<<<<<<< HEAD
=======
queue_t nr_sfn_slot_queue;
>>>>>>> f1cb957c

int8_t nr_ue_scheduled_response_stub(nr_scheduled_response_t *scheduled_response) {

  if(scheduled_response != NULL)
  {
    if (scheduled_response->ul_config != NULL)
    {
      fapi_nr_ul_config_request_t *ul_config = scheduled_response->ul_config;
      AssertFatal(ul_config->number_pdus < sizeof(ul_config->ul_config_list) / sizeof(ul_config->ul_config_list[0]),
                  "Too many ul_config pdus %d", ul_config->number_pdus);
      for (int i = 0; i < ul_config->number_pdus; ++i)
      {
        LOG_I(PHY, "In %s: processing type %d PDU of %d total UL PDUs (ul_config %p) \n",
              __FUNCTION__, ul_config->ul_config_list[i].pdu_type, ul_config->number_pdus, ul_config);

        uint8_t pdu_type = ul_config->ul_config_list[i].pdu_type;
        switch (pdu_type)
        {
          case (FAPI_NR_UL_CONFIG_TYPE_PUSCH):
          {
            nfapi_nr_rx_data_indication_t *rx_ind = CALLOC(1, sizeof(*rx_ind));
            nfapi_nr_crc_indication_t *crc_ind = CALLOC(1, sizeof(*crc_ind));
            nfapi_nr_ue_pusch_pdu_t *pusch_config_pdu = &ul_config->ul_config_list[i].pusch_config_pdu;
            if (scheduled_response->tx_request)
            {
              AssertFatal(scheduled_response->tx_request->number_of_pdus <
                          sizeof(scheduled_response->tx_request->tx_request_body) / sizeof(scheduled_response->tx_request->tx_request_body[0]),
                          "Too many tx_req pdus %d", scheduled_response->tx_request->number_of_pdus);
              rx_ind->header.message_id = NFAPI_NR_PHY_MSG_TYPE_RX_DATA_INDICATION;
              rx_ind->sfn = scheduled_response->ul_config->sfn;
              rx_ind->slot = scheduled_response->ul_config->slot;
              rx_ind->number_of_pdus = scheduled_response->tx_request->number_of_pdus;
              rx_ind->pdu_list = CALLOC(1, sizeof(*rx_ind->pdu_list));
              for (int j = 0; j < rx_ind->number_of_pdus; j++)
              {
                fapi_nr_tx_request_body_t *tx_req_body = &scheduled_response->tx_request->tx_request_body[j];
                rx_ind->pdu_list[j].handle = pusch_config_pdu->handle;
                rx_ind->pdu_list[j].harq_id = pusch_config_pdu->pusch_data.harq_process_id;
                rx_ind->pdu_list[j].pdu_length = tx_req_body->pdu_length;
                rx_ind->pdu_list[j].pdu = CALLOC(tx_req_body->pdu_length, sizeof(*rx_ind->pdu_list[j].pdu));
                memcpy(rx_ind->pdu_list[j].pdu, tx_req_body->pdu, tx_req_body->pdu_length * sizeof(*rx_ind->pdu_list[j].pdu));
                rx_ind->pdu_list[j].rnti = pusch_config_pdu->rnti;
                rx_ind->pdu_list[j].timing_advance = scheduled_response->tx_request->tx_config.timing_advance;
<<<<<<< HEAD
                rx_ind->pdu_list[j].ul_cqi = 255; // scheduled_response->tx_request->tx_config.ul_cqi;
                char buffer[1024];
                hexdump(rx_ind->pdu_list[j].pdu, rx_ind->pdu_list[j].pdu_length, buffer, sizeof(buffer));
                LOG_D(MAC, "Melissa Elkadi, this is hexdump of pdu %s before queuing rx_ind\n",
=======
                rx_ind->pdu_list[j].ul_cqi = scheduled_response->tx_request->tx_config.ul_cqi;
                char buffer[1024];
                hexdump(rx_ind->pdu_list[j].pdu, rx_ind->pdu_list[j].pdu_length, buffer, sizeof(buffer));
                LOG_D(NR_MAC, "Hexdump of pdu %s before queuing rx_ind\n",
>>>>>>> f1cb957c
                      buffer);
              }

              crc_ind->header.message_id = NFAPI_NR_PHY_MSG_TYPE_CRC_INDICATION;
              crc_ind->number_crcs = scheduled_response->ul_config->number_pdus;
              crc_ind->sfn = scheduled_response->ul_config->sfn;
              crc_ind->slot = scheduled_response->ul_config->slot;
              crc_ind->crc_list = CALLOC(1, sizeof(*crc_ind->crc_list));
              for (int j = 0; j < crc_ind->number_crcs; j++)
              {
                crc_ind->crc_list[j].handle = pusch_config_pdu->handle;
                crc_ind->crc_list[j].harq_id = pusch_config_pdu->pusch_data.harq_process_id;
                LOG_I(NR_MAC, "This is the harq pid %d for crc_list[%d]\n", crc_ind->crc_list[j].harq_id, j);
                LOG_I(NR_MAC, "This is sched sfn/sl [%d %d] and crc sfn/sl [%d %d]\n",
                      scheduled_response->frame, scheduled_response->slot, crc_ind->sfn, crc_ind->slot);
                crc_ind->crc_list[j].num_cb = pusch_config_pdu->pusch_data.num_cb;
                crc_ind->crc_list[j].rnti = pusch_config_pdu->rnti;
                crc_ind->crc_list[j].tb_crc_status = 0;
                crc_ind->crc_list[j].timing_advance = scheduled_response->tx_request->tx_config.timing_advance;
                crc_ind->crc_list[j].ul_cqi = scheduled_response->tx_request->tx_config.ul_cqi;
              }

              if (!put_queue(&nr_rx_ind_queue, rx_ind))
              {
                LOG_E(NR_MAC, "Put_queue failed for rx_ind\n");
                for (int i = 0; i < rx_ind->number_of_pdus; i++)
                {
                  free(rx_ind->pdu_list[i].pdu);
                  rx_ind->pdu_list[i].pdu = NULL;
                }

                free(rx_ind->pdu_list);
                rx_ind->pdu_list = NULL;
                free(rx_ind);
                rx_ind = NULL;
              }
              if (!put_queue(&nr_crc_ind_queue, crc_ind))
              {
                LOG_E(NR_MAC, "Put_queue failed for crc_ind\n");
                free(crc_ind->crc_list);
                crc_ind->crc_list = NULL;
                free(crc_ind);
                crc_ind = NULL;
              }

              LOG_I(PHY, "In %s: Filled queue rx/crc_ind which was filled by ulconfig. \n", __FUNCTION__);

              scheduled_response->tx_request->number_of_pdus = 0;
            }
            break;
          }

          default:
            LOG_I(NR_MAC, "Unknown ul_config->pdu_type %d\n", pdu_type);
          break;
        }
      }
      scheduled_response->ul_config->number_pdus = 0;
    }

    if (scheduled_response->dl_config != NULL)
    {
      fapi_nr_dl_config_request_t *dl_config = scheduled_response->dl_config;
      AssertFatal(dl_config->number_pdus < sizeof(dl_config->dl_config_list) / sizeof(dl_config->dl_config_list[0]),
                  "Too many dl_config pdus %d", dl_config->number_pdus);
      for (int i = 0; i < dl_config->number_pdus; ++i)
      {
        LOG_I(PHY, "In %s: processing %s PDU of %d total DL PDUs (dl_config %p) \n",
              __FUNCTION__, dl_pdu_type[dl_config->dl_config_list[i].pdu_type - 1], dl_config->number_pdus, dl_config);

        uint8_t pdu_type = dl_config->dl_config_list[i].pdu_type;
        switch (pdu_type)
        {
          case (FAPI_NR_DL_CONFIG_TYPE_DLSCH):
          {
            nfapi_nr_uci_indication_t *uci_ind = CALLOC(1, sizeof(*uci_ind));
            uci_ind->header.message_id = NFAPI_NR_PHY_MSG_TYPE_UCI_INDICATION;
            uci_ind->sfn = scheduled_response->frame;
            uci_ind->slot = scheduled_response->slot;
            uci_ind->num_ucis = 1;
            uci_ind->uci_list = CALLOC(uci_ind->num_ucis, sizeof(*uci_ind->uci_list));
            for (int j = 0; j < uci_ind->num_ucis; j++)
            {
              nfapi_nr_uci_pucch_pdu_format_0_1_t *pdu_0_1 = &uci_ind->uci_list[j].pucch_pdu_format_0_1;
              uci_ind->uci_list[j].pdu_type = NFAPI_NR_UCI_FORMAT_0_1_PDU_TYPE;
              uci_ind->uci_list[j].pdu_size = sizeof(nfapi_nr_uci_pucch_pdu_format_0_1_t);
<<<<<<< HEAD
              memset(pdu_0_1, 0, sizeof(*pdu_0_1));
              pdu_0_1->handle = 0;
              pdu_0_1->rnti = dl_config->dl_config_list[i].dlsch_config_pdu.rnti;
              pdu_0_1->pucch_format = 1;
              pdu_0_1->ul_cqi = 255;
              pdu_0_1->timing_advance = 0;
              pdu_0_1->rssi = 0;
            }

            LOG_I(NR_PHY, "In %s: Filled queue uci_ind which was filled by dlconfig.\n"
                       "uci_num %d, SFN/SLOT: [%d, %d]\n",
                          __FUNCTION__, uci_ind->num_ucis, uci_ind->sfn, uci_ind->slot);
=======
              pdu_0_1->pduBitmap = 2; // (value->pduBitmap >> 1) & 0x01) == HARQ and (value->pduBitmap) & 0x01) == SR
              pdu_0_1->handle = 0;
              pdu_0_1->rnti = dl_config->dl_config_list[i].dlsch_config_pdu.rnti;
              pdu_0_1->pucch_format = 1;
              pdu_0_1->ul_cqi = 27;
              pdu_0_1->timing_advance = 0;
              pdu_0_1->rssi = 0;
              pdu_0_1->harq = CALLOC(1, sizeof(*pdu_0_1->harq));
              pdu_0_1->harq->num_harq = 1;
              pdu_0_1->harq->harq_confidence_level = 0;
              pdu_0_1->harq->harq_list = CALLOC(pdu_0_1->harq->num_harq, sizeof(*pdu_0_1->harq->harq_list));
              for (int k = 0; k < pdu_0_1->harq->num_harq; k++)
              {
                pdu_0_1->harq->harq_list[k].harq_value = 0;
              }
            }

            LOG_I(NR_PHY, "In %s: Filled queue uci_ind which was filled by dlconfig.\n"
                       "uci_num %d, uci_slot %d, uci_frame %d and num_harqs %d\n",
                          __FUNCTION__, uci_ind->num_ucis, uci_ind->slot, uci_ind->sfn, uci_ind->uci_list[0].pucch_pdu_format_0_1.harq->num_harq);
>>>>>>> f1cb957c

            if (!put_queue(&nr_uci_ind_queue, uci_ind))
            {
              LOG_E(NR_MAC, "Put_queue failed for uci_ind\n");
<<<<<<< HEAD
=======
              //free(uci_ind->uci_list[0].pucch_pdu_format_0_1.harq->harq_list);
              //free(uci_ind->uci_list[0].pucch_pdu_format_0_1.harq);
              for (int j = 0; j < uci_ind->num_ucis; j++)
              {
                nfapi_nr_uci_pucch_pdu_format_0_1_t *pdu_0_1 = &uci_ind->uci_list[j].pucch_pdu_format_0_1;
                free(pdu_0_1->harq->harq_list);
                free(pdu_0_1->harq);
              }
>>>>>>> f1cb957c
              free(uci_ind->uci_list);
              free(uci_ind);
            }
            break;
          }
        }
      }
    }

  }
  return 0;
}

int8_t nr_ue_scheduled_response(nr_scheduled_response_t *scheduled_response){

  bool found = false;
  if(scheduled_response != NULL){

    module_id_t module_id = scheduled_response->module_id;
    uint8_t cc_id = scheduled_response->CC_id, thread_id;
    uint32_t i;
    int slot = scheduled_response->slot;

    // Note: we have to handle the thread IDs for this. To be revisited completely.
    thread_id = scheduled_response->thread_id;
    NR_UE_DLSCH_t *dlsch0 = NULL;
    NR_UE_PDCCH *pdcch_vars = PHY_vars_UE_g[module_id][cc_id]->pdcch_vars[thread_id][0];
    NR_UE_ULSCH_t *ulsch0 = PHY_vars_UE_g[module_id][cc_id]->ulsch[thread_id][0][0];
    NR_UE_PUCCH *pucch_vars = PHY_vars_UE_g[module_id][cc_id]->pucch_vars[thread_id][0];

    if(scheduled_response->dl_config != NULL){
      fapi_nr_dl_config_request_t *dl_config = scheduled_response->dl_config;

      pdcch_vars->nb_search_space = 0;

      for (i = 0; i < dl_config->number_pdus; ++i){
        AssertFatal(dl_config->number_pdus < FAPI_NR_DL_CONFIG_LIST_NUM,"dl_config->number_pdus %d out of bounds\n",dl_config->number_pdus);
        AssertFatal(dl_config->dl_config_list[i].pdu_type<=FAPI_NR_DL_CONFIG_TYPES,"pdu_type %d > 2\n",dl_config->dl_config_list[i].pdu_type);
        LOG_D(PHY, "In %s: frame %d slot %d received 1 DL %s PDU of %d total DL PDUs:\n",
              __FUNCTION__, scheduled_response->frame, slot, dl_pdu_type[dl_config->dl_config_list[i].pdu_type - 1], dl_config->number_pdus);

        if (dl_config->dl_config_list[i].pdu_type == FAPI_NR_DL_CONFIG_TYPE_DCI) {

          fapi_nr_dl_config_dci_dl_pdu_rel15_t *pdcch_config = &dl_config->dl_config_list[i].dci_config_pdu.dci_config_rel15;
          memcpy((void*)&pdcch_vars->pdcch_config[pdcch_vars->nb_search_space],(void*)pdcch_config,sizeof(*pdcch_config));
          pdcch_vars->nb_search_space = pdcch_vars->nb_search_space + 1;
          pdcch_vars->sfn = scheduled_response->frame;
          pdcch_vars->slot = slot;
          LOG_D(PHY,"Number of DCI SearchSpaces %d\n",pdcch_vars->nb_search_space);

        } else {

          fapi_nr_dl_config_dlsch_pdu_rel15_t *dlsch_config_pdu = &dl_config->dl_config_list[i].dlsch_config_pdu.dlsch_config_rel15;
          uint8_t current_harq_pid = dlsch_config_pdu->harq_process_nbr;

          if (dl_config->dl_config_list[i].pdu_type == FAPI_NR_DL_CONFIG_TYPE_DLSCH){
            dlsch0 = PHY_vars_UE_g[module_id][cc_id]->dlsch[thread_id][0][0];
          }
          else if (dl_config->dl_config_list[i].pdu_type == FAPI_NR_DL_CONFIG_TYPE_RA_DLSCH){
            dlsch0 = PHY_vars_UE_g[module_id][cc_id]->dlsch_ra[0];
            dlsch0->rnti_type = _RA_RNTI_;
            dlsch0->harq_processes[current_harq_pid]->status = ACTIVE;
          }
          else if (dl_config->dl_config_list[i].pdu_type == FAPI_NR_DL_CONFIG_TYPE_SI_DLSCH){
            dlsch0 = PHY_vars_UE_g[module_id][cc_id]->dlsch_SI[0];
            dlsch0->rnti_type = _SI_RNTI_;
            dlsch0->harq_processes[current_harq_pid]->status = ACTIVE;
          }

          dlsch0->current_harq_pid = current_harq_pid;
          dlsch0->active = 1;
          dlsch0->rnti = dl_config->dl_config_list[i].dlsch_config_pdu.rnti;

          LOG_D(PHY,"current_harq_pid = %d\n", current_harq_pid);

          NR_DL_UE_HARQ_t *dlsch0_harq = dlsch0->harq_processes[current_harq_pid];
          if (dlsch0_harq){

            dlsch0_harq->BWPStart = dlsch_config_pdu->BWPStart;
            dlsch0_harq->BWPSize = dlsch_config_pdu->BWPSize;
            dlsch0_harq->nb_rb = dlsch_config_pdu->number_rbs;
            dlsch0_harq->start_rb = dlsch_config_pdu->start_rb;
            dlsch0_harq->nb_symbols = dlsch_config_pdu->number_symbols;
            dlsch0_harq->start_symbol = dlsch_config_pdu->start_symbol;
            dlsch0_harq->dlDmrsSymbPos = dlsch_config_pdu->dlDmrsSymbPos;
            dlsch0_harq->dmrsConfigType = dlsch_config_pdu->dmrsConfigType;
            dlsch0_harq->n_dmrs_cdm_groups = dlsch_config_pdu->n_dmrs_cdm_groups;
            dlsch0_harq->mcs = dlsch_config_pdu->mcs;
            dlsch0_harq->rvidx = dlsch_config_pdu->rv;
            dlsch0->g_pucch = dlsch_config_pdu->accumulated_delta_PUCCH;
            //get nrOfLayers from DCI info
            uint8_t Nl = 0;
            for (i = 0; i < 4; i++) {
              if (dlsch_config_pdu->dmrs_ports[i] >= i) Nl += 1;
            }
            dlsch0_harq->Nl = Nl;
            dlsch0_harq->mcs_table=dlsch_config_pdu->mcs_table;
            downlink_harq_process(dlsch0_harq, dlsch0->current_harq_pid, dlsch_config_pdu->ndi, dlsch_config_pdu->rv, dlsch0->rnti_type);
            if (dlsch0_harq->status != ACTIVE) {
              // dlsch0_harq->status not ACTIVE may be due to false retransmission. Reset the 
              // following flag to skip PDSCH procedures in that case.
              dlsch0->active = 0;
            }
            /* PTRS */
            dlsch0_harq->PTRSFreqDensity = dlsch_config_pdu->PTRSFreqDensity;
            dlsch0_harq->PTRSTimeDensity = dlsch_config_pdu->PTRSTimeDensity;
            dlsch0_harq->PTRSPortIndex = dlsch_config_pdu->PTRSPortIndex;
            dlsch0_harq->nEpreRatioOfPDSCHToPTRS = dlsch_config_pdu->nEpreRatioOfPDSCHToPTRS;
            dlsch0_harq->PTRSReOffset = dlsch_config_pdu->PTRSReOffset;
            dlsch0_harq->pduBitmap = dlsch_config_pdu->pduBitmap;
            LOG_D(MAC, ">>>> \tdlsch0->g_pucch = %d\tdlsch0_harq.mcs = %d\n", dlsch0->g_pucch, dlsch0_harq->mcs);
          }
        }
      }
      dl_config->number_pdus = 0;
    }

    if (scheduled_response->ul_config != NULL){

      fapi_nr_ul_config_request_t *ul_config = scheduled_response->ul_config;

      for (i = 0; i < ul_config->number_pdus; ++i){

        AssertFatal(ul_config->ul_config_list[i].pdu_type <= FAPI_NR_UL_CONFIG_TYPES,"pdu_type %d out of bounds\n",ul_config->ul_config_list[i].pdu_type);
        LOG_D(PHY, "In %s: processing %s PDU of %d total UL PDUs (ul_config %p) \n", __FUNCTION__, ul_pdu_type[ul_config->ul_config_list[i].pdu_type - 1], ul_config->number_pdus, ul_config);

        uint8_t pdu_type = ul_config->ul_config_list[i].pdu_type, current_harq_pid, gNB_id = 0;
        /* PRACH */
        //NR_PRACH_RESOURCES_t *prach_resources;
        fapi_nr_ul_config_prach_pdu *prach_config_pdu;
        /* PUSCH */
        nfapi_nr_ue_pusch_pdu_t *pusch_config_pdu;
        /* PUCCH */
        fapi_nr_ul_config_pucch_pdu *pucch_config_pdu;

        switch (pdu_type){

        case (FAPI_NR_UL_CONFIG_TYPE_PUSCH):
          // pusch config pdu
          pusch_config_pdu = &ul_config->ul_config_list[i].pusch_config_pdu;
          current_harq_pid = pusch_config_pdu->pusch_data.harq_process_id;
          NR_UL_UE_HARQ_t *harq_process_ul_ue = ulsch0->harq_processes[current_harq_pid];

          if (harq_process_ul_ue){

            nfapi_nr_ue_pusch_pdu_t *pusch_pdu = &harq_process_ul_ue->pusch_pdu;

            memcpy(pusch_pdu, pusch_config_pdu, sizeof(nfapi_nr_ue_pusch_pdu_t));

            ulsch0->f_pusch = pusch_config_pdu->absolute_delta_PUSCH;

            if (scheduled_response->tx_request){ 
              fapi_nr_tx_request_body_t *tx_req_body = &scheduled_response->tx_request->tx_request_body[i];
              LOG_D(PHY,"%d.%d Copying %d bytes to harq_process_ul_ue->a (harq_pid %d)\n",scheduled_response->frame,slot,tx_req_body->pdu_length,current_harq_pid);
              memcpy(harq_process_ul_ue->a, tx_req_body->pdu, tx_req_body->pdu_length);

              harq_process_ul_ue->status = ACTIVE;

              scheduled_response->tx_request->number_of_pdus = 0;
            }

          } else {

            LOG_E(PHY, "[phy_procedures_nrUE_TX] harq_process_ul_ue is NULL !!\n");
            return -1;

          }

        break;

        case (FAPI_NR_UL_CONFIG_TYPE_PUCCH):
          found = false;
          pucch_config_pdu = &ul_config->ul_config_list[i].pucch_config_pdu;
          for(int j=0; j<2; j++) {
            if(pucch_vars->active[j] == false) {
              LOG_D(PHY,"%d.%d Copying pucch pdu to UE PHY\n",scheduled_response->frame,slot);
              memcpy((void*)&(pucch_vars->pucch_pdu[j]), (void*)pucch_config_pdu, sizeof(fapi_nr_ul_config_pucch_pdu));
              pucch_vars->active[j] = true;
              found = true;
              break;
            }
          }
          if (!found)
            LOG_E(PHY, "Couldn't find allocation for PUCCH PDU in PUCCH VARS\n");
        break;

        case (FAPI_NR_UL_CONFIG_TYPE_PRACH):
          // prach config pdu
          prach_config_pdu = &ul_config->ul_config_list[i].prach_config_pdu;
          memcpy((void*)&(PHY_vars_UE_g[module_id][cc_id]->prach_vars[gNB_id]->prach_pdu), (void*)prach_config_pdu, sizeof(fapi_nr_ul_config_prach_pdu));
        break;

        default:
        break;
        }
      }
      memset(ul_config, 0, sizeof(fapi_nr_ul_config_request_t));
    }
  }
  return 0;
}




int8_t nr_ue_phy_config_request(nr_phy_config_t *phy_config){

  fapi_nr_config_request_t *nrUE_config = &PHY_vars_UE_g[phy_config->Mod_id][phy_config->CC_id]->nrUE_config;

  if(phy_config != NULL) {
      memcpy(nrUE_config,&phy_config->config_req,sizeof(fapi_nr_config_request_t));
      if (PHY_vars_UE_g[phy_config->Mod_id][phy_config->CC_id]->UE_mode[0] == NOT_SYNCHED)
	      PHY_vars_UE_g[phy_config->Mod_id][phy_config->CC_id]->UE_mode[0] = PRACH;
  }
  return 0;
}

<|MERGE_RESOLUTION|>--- conflicted
+++ resolved
@@ -48,10 +48,6 @@
 queue_t nr_rx_ind_queue;
 queue_t nr_crc_ind_queue;
 queue_t nr_uci_ind_queue;
-<<<<<<< HEAD
-=======
-queue_t nr_sfn_slot_queue;
->>>>>>> f1cb957c
 
 int8_t nr_ue_scheduled_response_stub(nr_scheduled_response_t *scheduled_response) {
 
@@ -95,17 +91,10 @@
                 memcpy(rx_ind->pdu_list[j].pdu, tx_req_body->pdu, tx_req_body->pdu_length * sizeof(*rx_ind->pdu_list[j].pdu));
                 rx_ind->pdu_list[j].rnti = pusch_config_pdu->rnti;
                 rx_ind->pdu_list[j].timing_advance = scheduled_response->tx_request->tx_config.timing_advance;
-<<<<<<< HEAD
                 rx_ind->pdu_list[j].ul_cqi = 255; // scheduled_response->tx_request->tx_config.ul_cqi;
                 char buffer[1024];
                 hexdump(rx_ind->pdu_list[j].pdu, rx_ind->pdu_list[j].pdu_length, buffer, sizeof(buffer));
-                LOG_D(MAC, "Melissa Elkadi, this is hexdump of pdu %s before queuing rx_ind\n",
-=======
-                rx_ind->pdu_list[j].ul_cqi = scheduled_response->tx_request->tx_config.ul_cqi;
-                char buffer[1024];
-                hexdump(rx_ind->pdu_list[j].pdu, rx_ind->pdu_list[j].pdu_length, buffer, sizeof(buffer));
                 LOG_D(NR_MAC, "Hexdump of pdu %s before queuing rx_ind\n",
->>>>>>> f1cb957c
                       buffer);
               }
 
@@ -192,7 +181,6 @@
               nfapi_nr_uci_pucch_pdu_format_0_1_t *pdu_0_1 = &uci_ind->uci_list[j].pucch_pdu_format_0_1;
               uci_ind->uci_list[j].pdu_type = NFAPI_NR_UCI_FORMAT_0_1_PDU_TYPE;
               uci_ind->uci_list[j].pdu_size = sizeof(nfapi_nr_uci_pucch_pdu_format_0_1_t);
-<<<<<<< HEAD
               memset(pdu_0_1, 0, sizeof(*pdu_0_1));
               pdu_0_1->handle = 0;
               pdu_0_1->rnti = dl_config->dl_config_list[i].dlsch_config_pdu.rnti;
@@ -205,43 +193,10 @@
             LOG_I(NR_PHY, "In %s: Filled queue uci_ind which was filled by dlconfig.\n"
                        "uci_num %d, SFN/SLOT: [%d, %d]\n",
                           __FUNCTION__, uci_ind->num_ucis, uci_ind->sfn, uci_ind->slot);
-=======
-              pdu_0_1->pduBitmap = 2; // (value->pduBitmap >> 1) & 0x01) == HARQ and (value->pduBitmap) & 0x01) == SR
-              pdu_0_1->handle = 0;
-              pdu_0_1->rnti = dl_config->dl_config_list[i].dlsch_config_pdu.rnti;
-              pdu_0_1->pucch_format = 1;
-              pdu_0_1->ul_cqi = 27;
-              pdu_0_1->timing_advance = 0;
-              pdu_0_1->rssi = 0;
-              pdu_0_1->harq = CALLOC(1, sizeof(*pdu_0_1->harq));
-              pdu_0_1->harq->num_harq = 1;
-              pdu_0_1->harq->harq_confidence_level = 0;
-              pdu_0_1->harq->harq_list = CALLOC(pdu_0_1->harq->num_harq, sizeof(*pdu_0_1->harq->harq_list));
-              for (int k = 0; k < pdu_0_1->harq->num_harq; k++)
-              {
-                pdu_0_1->harq->harq_list[k].harq_value = 0;
-              }
-            }
-
-            LOG_I(NR_PHY, "In %s: Filled queue uci_ind which was filled by dlconfig.\n"
-                       "uci_num %d, uci_slot %d, uci_frame %d and num_harqs %d\n",
-                          __FUNCTION__, uci_ind->num_ucis, uci_ind->slot, uci_ind->sfn, uci_ind->uci_list[0].pucch_pdu_format_0_1.harq->num_harq);
->>>>>>> f1cb957c
 
             if (!put_queue(&nr_uci_ind_queue, uci_ind))
             {
               LOG_E(NR_MAC, "Put_queue failed for uci_ind\n");
-<<<<<<< HEAD
-=======
-              //free(uci_ind->uci_list[0].pucch_pdu_format_0_1.harq->harq_list);
-              //free(uci_ind->uci_list[0].pucch_pdu_format_0_1.harq);
-              for (int j = 0; j < uci_ind->num_ucis; j++)
-              {
-                nfapi_nr_uci_pucch_pdu_format_0_1_t *pdu_0_1 = &uci_ind->uci_list[j].pucch_pdu_format_0_1;
-                free(pdu_0_1->harq->harq_list);
-                free(pdu_0_1->harq);
-              }
->>>>>>> f1cb957c
               free(uci_ind->uci_list);
               free(uci_ind);
             }
