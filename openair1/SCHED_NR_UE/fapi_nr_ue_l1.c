--- conflicted
+++ resolved
@@ -116,8 +116,6 @@
     if (scheduled_response->ul_config != NULL){
 
       fapi_nr_ul_config_request_t *ul_config = scheduled_response->ul_config;
-<<<<<<< HEAD
-
       for (i = 0; i < ul_config->number_pdus; ++i){
 
         uint8_t pdu_type = ul_config->ul_config_list[i].pdu_type, pucch_resource_id, current_harq_pid, format, gNB_id = 0;
@@ -125,7 +123,7 @@
         NR_PRACH_RESOURCES_t *prach_resources;
         fapi_nr_ul_config_prach_pdu *prach_config_pdu;
         /* PUSCH */
-        fapi_nr_ul_config_pusch_pdu_rel15_t *pusch_config_pdu;
+        nfapi_nr_ue_pusch_pdu_t *pusch_config_pdu;
         /* PUCCH */
         fapi_nr_ul_config_pucch_pdu *pucch_config_pdu;
         PUCCH_ConfigCommon_nr_t *pucch_config_common_nr;
@@ -136,16 +134,12 @@
 
         case (FAPI_NR_UL_CONFIG_TYPE_PUSCH):
           // pusch config pdu
-          pusch_config_pdu = &ul_config->ul_config_list[i].ulsch_config_pdu.ulsch_pdu_rel15;
-          current_harq_pid = pusch_config_pdu->harq_process_nbr;
-          ulsch0->harq_processes[current_harq_pid]->nb_rb = pusch_config_pdu->number_rbs;
-          ulsch0->harq_processes[current_harq_pid]->first_rb = pusch_config_pdu->start_rb;
-          ulsch0->harq_processes[current_harq_pid]->number_of_symbols = pusch_config_pdu->number_symbols;
-          ulsch0->harq_processes[current_harq_pid]->start_symbol = pusch_config_pdu->start_symbol;
-          ulsch0->harq_processes[current_harq_pid]->mcs = pusch_config_pdu->mcs;
-          ulsch0->harq_processes[current_harq_pid]->DCINdi = pusch_config_pdu->ndi;
-          ulsch0->harq_processes[current_harq_pid]->rvidx = pusch_config_pdu->rv;
-          ulsch0->harq_processes[current_harq_pid]->Nl = pusch_config_pdu->n_layers;
+          pusch_config_pdu = &ul_config->ul_config_list[i].pusch_config_pdu;
+          current_harq_pid = pusch_config_pdu->pusch_data.harq_process_id;
+          nfapi_nr_ue_pusch_pdu_t *pusch_pdu = &ulsch0->harq_processes[current_harq_pid]->pusch_pdu;
+
+          memcpy(pusch_pdu, pusch_config_pdu, sizeof(nfapi_nr_ue_pusch_pdu_t));
+
           ulsch0->f_pusch = pusch_config_pdu->absolute_delta_PUSCH;
         break;
 
@@ -204,65 +198,6 @@
         default:
         break;
         }
-=======
-      for(i=0; i<ul_config->number_pdus; ++i){
-	if(ul_config->ul_config_list[i].pdu_type == FAPI_NR_UL_CONFIG_TYPE_PUSCH){
-	  // pusch config pdu
-	  nfapi_nr_ue_pusch_pdu_t *pusch_config_pdu = &ul_config->ul_config_list[i].pusch_config_pdu;
-	  uint8_t current_harq_pid = pusch_config_pdu->pusch_data.harq_process_id;
-	  nfapi_nr_ue_pusch_pdu_t *pusch_pdu = &ulsch0->harq_processes[current_harq_pid]->pusch_pdu;
-
-	  memcpy(pusch_pdu, pusch_config_pdu, sizeof(nfapi_nr_ue_pusch_pdu_t));
-
-	  ulsch0->f_pusch = pusch_config_pdu->absolute_delta_PUSCH;
-	}
-	if(ul_config->ul_config_list[i].pdu_type == FAPI_NR_UL_CONFIG_TYPE_PUCCH){
-	  // pucch config pdu
-	  fapi_nr_ul_config_pucch_pdu *pucch_config_pdu = &ul_config->ul_config_list[i].pucch_config_pdu;
-	  uint8_t pucch_resource_id = 0; //FIXME!!!
-	  uint8_t format = 1; // FIXME!!!
-	  PHY_vars_UE_g[module_id][cc_id]->pucch_config_dedicated_nr[0].PUCCH_Resource[pucch_resource_id]->format_parameters.initialCyclicShift = pucch_config_pdu->initialCyclicShift;
-	  PHY_vars_UE_g[module_id][cc_id]->pucch_config_dedicated_nr[0].PUCCH_Resource[pucch_resource_id]->format_parameters.nrofSymbols = pucch_config_pdu->nrofSymbols;
-	  PHY_vars_UE_g[module_id][cc_id]->pucch_config_dedicated_nr[0].PUCCH_Resource[pucch_resource_id]->format_parameters.startingSymbolIndex = pucch_config_pdu->startingSymbolIndex;
-	  PHY_vars_UE_g[module_id][cc_id]->pucch_config_dedicated_nr[0].PUCCH_Resource[pucch_resource_id]->format_parameters.nrofPRBs = pucch_config_pdu->nrofPRBs;
-	  PHY_vars_UE_g[module_id][cc_id]->pucch_config_dedicated_nr[0].PUCCH_Resource[pucch_resource_id]->startingPRB = pucch_config_pdu->startingPRB;
-	  PHY_vars_UE_g[module_id][cc_id]->pucch_config_dedicated_nr[0].PUCCH_Resource[pucch_resource_id]->format_parameters.timeDomainOCC = pucch_config_pdu->timeDomainOCC;
-	  PHY_vars_UE_g[module_id][cc_id]->pucch_config_dedicated_nr[0].PUCCH_Resource[pucch_resource_id]->format_parameters.occ_length = pucch_config_pdu->occ_length;
-	  PHY_vars_UE_g[module_id][cc_id]->pucch_config_dedicated_nr[0].PUCCH_Resource[pucch_resource_id]->format_parameters.occ_Index = pucch_config_pdu->occ_Index;
-	  PHY_vars_UE_g[module_id][cc_id]->pucch_config_dedicated_nr[0].PUCCH_Resource[pucch_resource_id]->intraSlotFrequencyHopping = pucch_config_pdu->intraSlotFrequencyHopping;
-	  PHY_vars_UE_g[module_id][cc_id]->pucch_config_dedicated_nr[0].PUCCH_Resource[pucch_resource_id]->secondHopPRB = pucch_config_pdu->secondHopPRB; // Not sure this parameter is used
-	  PHY_vars_UE_g[module_id][cc_id]->pucch_config_dedicated_nr[0].formatConfig[format-1]->additionalDMRS = pucch_config_pdu->additionalDMRS; // At this point we need to know which format is going to be used
-	  PHY_vars_UE_g[module_id][cc_id]->pucch_config_dedicated_nr[0].formatConfig[format-1]->pi2PBSK = pucch_config_pdu->pi2PBSK;
-	  PHY_vars_UE_g[module_id][cc_id]->pucch_config_common_nr[0].pucch_GroupHopping = pucch_config_pdu->pucch_GroupHopping;
-	  PHY_vars_UE_g[module_id][cc_id]->pucch_config_common_nr[0].hoppingId = pucch_config_pdu->hoppingId;
-	  PHY_vars_UE_g[module_id][cc_id]->pucch_config_common_nr[0].p0_nominal = pucch_config_pdu->p0_nominal;
-	  /*                     pucch_config_dedicated->PUCCH_Resource[pucch_resource_id]->format_parameters.initialCyclicShift = pucch_config_pdu->initialCyclicShift;
-				 pucch_config_dedicated->PUCCH_Resource[pucch_resource_id]->format_parameters.nrofSymbols = pucch_config_pdu->nrofSymbols;
-				 pucch_config_dedicated->PUCCH_Resource[pucch_resource_id]->format_parameters.startingSymbolIndex = pucch_config_pdu->startingSymbolIndex;
-				 pucch_config_dedicated->PUCCH_Resource[pucch_resource_id]->format_parameters.nrofPRBs = pucch_config_pdu->nrofPRBs;
-				 pucch_config_dedicated->PUCCH_Resource[pucch_resource_id]->startingPRB = pucch_config_pdu->startingPRB;
-				 pucch_config_dedicated->PUCCH_Resource[pucch_resource_id]->format_parameters.timeDomainOCC = pucch_config_pdu->timeDomainOCC;
-				 pucch_config_dedicated->PUCCH_Resource[pucch_resource_id]->format_parameters.occ_length = pucch_config_pdu->occ_length;
-				 pucch_config_dedicated->PUCCH_Resource[pucch_resource_id]->format_parameters.occ_Index = pucch_config_pdu->occ_Index;
-				 pucch_config_dedicated->PUCCH_Resource[pucch_resource_id]->intraSlotFrequencyHopping = pucch_config_pdu->intraSlotFrequencyHopping;
-				 pucch_config_dedicated->PUCCH_Resource[pucch_resource_id]->secondHopPRB = pucch_config_pdu->secondHopPRB; // Not sure this parameter is used
-				 pucch_config_dedicated->formatConfig[format-1]->additionalDMRS = pucch_config_pdu->additionalDMRS; // At this point we need to know which format is going to be used
-				 pucch_config_dedicated->formatConfig[format-1]->pi2PBSK = pucch_config_pdu->pi2PBSK;
-				 pucch_config_common->pucch_GroupHopping = pucch_config_pdu->pucch_GroupHopping;
-				 pucch_config_common->hoppingId = pucch_config_pdu->hoppingId;
-				 pucch_config_common->p0_nominal = pucch_config_pdu->p0_nominal;*/
-	}
-	if(ul_config->ul_config_list[i].pdu_type == FAPI_NR_UL_CONFIG_TYPE_PRACH){
-	  // prach config pdu
-	  fapi_nr_ul_config_prach_pdu *prach_config_pdu = &ul_config->ul_config_list[i].prach_config_pdu;
-	  /*frame_parms.prach_config_common.rootSequenceIndex = prach_config_pdu->root_sequence_index;
-	  frame_parms.prach_config_common.prach_ConfigInfo.prach_ConfigIndex = prach_config_pdu->prach_configuration_index;
-	  frame_parms.prach_config_common.prach_ConfigInfo.zeroCorrelationZoneConfig = prach_config_pdu->zero_correlation_zone_config;
-	  frame_parms.prach_config_common.prach_ConfigInfo.highSpeedFlag = prach_config_pdu->restrictedset_config;
-	  frame_parms.prach_config_common.prach_ConfigInfo.prach_FreqOffset = prach_config_pdu->prach_freq_offset;*/
-	  prach_resources->ra_PreambleIndex = prach_config_pdu->preamble_index;
-	}
->>>>>>> 90b10268
       }
     } else {
     }
@@ -276,6 +211,8 @@
 }
 
 
+
+
 int8_t nr_ue_phy_config_request(nr_phy_config_t *phy_config){
 
   fapi_nr_config_request_t *nrUE_config = &PHY_vars_UE_g[phy_config->Mod_id][phy_config->CC_id]->nrUE_config;
