--- conflicted
+++ resolved
@@ -140,12 +140,7 @@
             dlsch0_harq->nEpreRatioOfPDSCHToPTRS = dlsch_config_pdu->nEpreRatioOfPDSCHToPTRS;
             dlsch0_harq->PTRSReOffset = dlsch_config_pdu->PTRSReOffset;
             dlsch0_harq->pduBitmap = dlsch_config_pdu->pduBitmap;
-<<<<<<< HEAD
-            LOG_D(MAC, ">>>> \tdlsch0->g_pucch = %d\tdlsch0_harq.mcs = %d\tpdsch_to_harq_feedback_time_ind = %d\tslot_for_feedback_ack = %d\n",
-                  dlsch0->g_pucch, dlsch0_harq->mcs, dlsch_config_pdu->pdsch_to_harq_feedback_time_ind, dlsch0_harq->harq_ack.slot_for_feedback_ack);
-=======
             LOG_D(MAC, ">>>> \tdlsch0->g_pucch = %d\tdlsch0_harq.mcs = %d\n", dlsch0->g_pucch, dlsch0_harq->mcs);
->>>>>>> 8c91e719
           }
         }
       }
