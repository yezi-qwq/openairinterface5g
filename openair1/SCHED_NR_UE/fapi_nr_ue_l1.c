/*
 * Licensed to the OpenAirInterface (OAI) Software Alliance under one or more
 * contributor license agreements.  See the NOTICE file distributed with
 * this work for additional information regarding copyright ownership.
 * The OpenAirInterface Software Alliance licenses this file to You under
 * the OAI Public License, Version 1.1  (the "License"); you may not use this file
 * except in compliance with the License.
 * You may obtain a copy of the License at
 *
 *      http://www.openairinterface.org/?page_id=698
 *
 * Unless required by applicable law or agreed to in writing, software
 * distributed under the License is distributed on an "AS IS" BASIS,
 * WITHOUT WARRANTIES OR CONDITIONS OF ANY KIND, either express or implied.
 * See the License for the specific language governing permissions and
 * limitations under the License.
 *-------------------------------------------------------------------------------
 * For more information about the OpenAirInterface (OAI) Software Alliance:
 *      contact@openairinterface.org
 */

/* \file fapi_nr_ue_l1.c
 * \brief functions for NR UE FAPI-like interface
 * \author R. Knopp, K.H. HSU
 * \date 2018
 * \version 0.1
 * \company Eurecom / NTUST
 * \email: knopp@eurecom.fr, kai-hsiang.hsu@eurecom.fr
 * \note
 * \warning
 */

#include <stdio.h>

#include "fapi_nr_ue_interface.h"
#include "fapi_nr_ue_l1.h"
//#include "PHY/phy_vars_nr_ue.h"

#include "PHY/defs_nr_UE.h"
#include "PHY/impl_defs_nr.h"
extern PHY_VARS_NR_UE ***PHY_vars_UE_g;

int8_t nr_ue_scheduled_response(nr_scheduled_response_t *scheduled_response){


  /// module id
  module_id_t module_id = scheduled_response->module_id; 
  /// component carrier id
  uint8_t cc_id = scheduled_response->CC_id;
  uint32_t i;
  int slot = scheduled_response->slot;

  if(scheduled_response != NULL){
    // Note: we have to handle the thread IDs for this. To be revisited completely.
    uint8_t thread_id = PHY_vars_UE_g[module_id][cc_id]->current_thread_id[slot];
    NR_UE_PDCCH *pdcch_vars2 = PHY_vars_UE_g[module_id][cc_id]->pdcch_vars[thread_id][0];
    NR_UE_DLSCH_t *dlsch0 = PHY_vars_UE_g[module_id][cc_id]->dlsch[thread_id][0][0];
    NR_UE_ULSCH_t *ulsch0 = PHY_vars_UE_g[module_id][cc_id]->ulsch[thread_id][0][0];
    //NR_DL_FRAME_PARMS frame_parms = PHY_vars_UE_g[module_id][cc_id]->frame_parms;
    PRACH_RESOURCES_t *prach_resources = PHY_vars_UE_g[module_id][cc_id]->prach_resources[0];
        
    //        PUCCH_ConfigCommon_nr_t    *pucch_config_common = PHY_vars_UE_g[module_id][cc_id]->pucch_config_common_nr[0];
    //        PUCCH_Config_t             *pucch_config_dedicated = PHY_vars_UE_g[module_id][cc_id]->pucch_config_dedicated_nr[0];

    if(scheduled_response->dl_config != NULL){
      fapi_nr_dl_config_request_t *dl_config = scheduled_response->dl_config;

      for(i=0; i<dl_config->number_pdus; ++i){
	if(dl_config->dl_config_list[i].pdu_type == FAPI_NR_DL_CONFIG_TYPE_DCI){
	  pdcch_vars2->nb_search_space = pdcch_vars2->nb_search_space + 1;
	  fapi_nr_dl_config_dci_dl_pdu_rel15_t *dci_config = &dl_config->dl_config_list[i].dci_config_pdu.dci_config_rel15;
             
	  pdcch_vars2->n_RB_BWP[i] = dci_config->N_RB_BWP;
	  pdcch_vars2->searchSpace[i].monitoringSymbolWithinSlot = dci_config->monitoring_symbols_within_slot;
                    
	  pdcch_vars2->searchSpace[i].nrofCandidates_aggrlevel1  = dci_config->number_of_candidates[0];
	  pdcch_vars2->searchSpace[i].nrofCandidates_aggrlevel2  = dci_config->number_of_candidates[1];
	  pdcch_vars2->searchSpace[i].nrofCandidates_aggrlevel4  = dci_config->number_of_candidates[2];
	  pdcch_vars2->searchSpace[i].nrofCandidates_aggrlevel8  = dci_config->number_of_candidates[3];
	  pdcch_vars2->searchSpace[i].nrofCandidates_aggrlevel16 = dci_config->number_of_candidates[4];

	  pdcch_vars2->coreset[i].duration = dci_config->coreset.duration;
                    
	  pdcch_vars2->coreset[i].frequencyDomainResources = dci_config->coreset.frequency_domain_resource;
	  pdcch_vars2->coreset[i].rb_offset = dci_config->coreset.rb_offset;

	  if(dci_config->coreset.cce_reg_mapping_type == CCE_REG_MAPPING_TYPE_INTERLEAVED){
	    pdcch_vars2->coreset[i].cce_reg_mappingType.shiftIndex = dci_config->coreset.cce_reg_interleaved_shift_index;
	    pdcch_vars2->coreset[i].cce_reg_mappingType.reg_bundlesize = dci_config->coreset.cce_reg_interleaved_reg_bundle_size;
	    pdcch_vars2->coreset[i].cce_reg_mappingType.interleaversize = dci_config->coreset.cce_reg_interleaved_interleaver_size;
	  }else{  //CCE_REG_MAPPING_TYPE_NON_INTERLEAVED
	    pdcch_vars2->coreset[i].cce_reg_mappingType.shiftIndex = 0;
	    pdcch_vars2->coreset[i].cce_reg_mappingType.reg_bundlesize = 6;
	    pdcch_vars2->coreset[i].cce_reg_mappingType.interleaversize = 1;
	  }
                    
	  pdcch_vars2->coreset[i].precoderGranularity = dci_config->coreset.precoder_granularity;
	  //pdcch_vars2->coreset[i].tciStatesPDCCH;
	  //pdcch_vars2->coreset[i].tciPresentInDCI;
	  pdcch_vars2->coreset[i].pdcchDMRSScramblingID = dci_config->coreset.pdcch_dmrs_scrambling_id;

	}else{  //FAPI_NR_DL_CONFIG_TYPE_DLSCH
	  //  dlsch config pdu

	  fapi_nr_dl_config_dlsch_pdu_rel15_t *dlsch_config_pdu = &dl_config->dl_config_list[i].dlsch_config_pdu.dlsch_config_rel15;
	  uint8_t current_harq_pid = dlsch_config_pdu->harq_process_nbr;
	  dlsch0->current_harq_pid = current_harq_pid;
	  dlsch0->active = 1;
	  dlsch0->rnti = dl_config->dl_config_list[i].dlsch_config_pdu.rnti;
                    
	  //dlsch0->harq_processes[0]->mcs = &dlsch_config_pdu->mcs;
                    
	  NR_DL_UE_HARQ_t *dlsch0_harq = dlsch0->harq_processes[current_harq_pid];

                    
	  dlsch0_harq->nb_rb = dlsch_config_pdu->number_rbs;
	  dlsch0_harq->start_rb = dlsch_config_pdu->start_rb;
	  dlsch0_harq->nb_symbols = dlsch_config_pdu->number_symbols;
	  dlsch0_harq->start_symbol = dlsch_config_pdu->start_symbol;
	  dlsch0_harq->mcs = dlsch_config_pdu->mcs;
	  dlsch0_harq->DCINdi = dlsch_config_pdu->ndi;
	  dlsch0_harq->rvidx = dlsch_config_pdu->rv;
	  dlsch0->g_pucch = dlsch_config_pdu->accumulated_delta_PUCCH;
	  dlsch0_harq->harq_ack.pucch_resource_indicator = dlsch_config_pdu->pucch_resource_id;
	  dlsch0_harq->harq_ack.slot_for_feedback_ack = dlsch_config_pdu->pdsch_to_harq_feedback_time_ind;
	  dlsch0_harq->Nl=1;
	  dlsch0_harq->status = ACTIVE;
	  LOG_D(MAC,">>>> \tdlsch0->g_pucch=%d\tdlsch0_harq.mcs=%d\n",dlsch0->g_pucch,dlsch0_harq->mcs);

	}
      }
    }else{
      pdcch_vars2->nb_search_space = 0;
    }

    if(scheduled_response->ul_config != NULL){
      fapi_nr_ul_config_request_t *ul_config = scheduled_response->ul_config;
      for(i=0; i<ul_config->number_pdus; ++i){
	if(ul_config->ul_config_list[i].pdu_type == FAPI_NR_UL_CONFIG_TYPE_ULSCH){
	  // pusch config pdu
<<<<<<< HEAD
	  fapi_nr_ul_config_ulsch_pdu_rel15_t *ulsch_config_pdu = &ul_config->ul_config_list[i].ulsch_config_pdu.ulsch_pdu_rel15;
	  uint8_t current_harq_pid = ulsch_config_pdu->harq_process_nbr;
	  ulsch0->harq_processes[current_harq_pid]->nb_rb = ulsch_config_pdu->number_rbs;
	  ulsch0->harq_processes[current_harq_pid]->first_rb = ulsch_config_pdu->start_rb;
	  ulsch0->harq_processes[current_harq_pid]->nb_symbols = ulsch_config_pdu->number_symbols;
	  ulsch0->harq_processes[current_harq_pid]->start_symbol = ulsch_config_pdu->start_symbol;
	  ulsch0->harq_processes[current_harq_pid]->mcs = ulsch_config_pdu->mcs;
	  ulsch0->harq_processes[current_harq_pid]->DCINdi = ulsch_config_pdu->ndi;
	  ulsch0->harq_processes[current_harq_pid]->rvidx = ulsch_config_pdu->rv;
	  ulsch0->f_pusch = ulsch_config_pdu->absolute_delta_PUSCH;
=======
	  fapi_nr_ul_config_pusch_pdu_rel15_t *pusch_config_pdu = &ul_config->ul_config_list[i].ulsch_config_pdu.ulsch_pdu_rel15;
	  uint8_t current_harq_pid = pusch_config_pdu->harq_process_nbr;
	  ulsch0->harq_processes[current_harq_pid]->nb_rb = pusch_config_pdu->number_rbs;
	  ulsch0->harq_processes[current_harq_pid]->first_rb = pusch_config_pdu->start_rb;
	  ulsch0->harq_processes[current_harq_pid]->number_of_symbols = pusch_config_pdu->number_symbols;
	  ulsch0->harq_processes[current_harq_pid]->start_symbol = pusch_config_pdu->start_symbol;
	  ulsch0->harq_processes[current_harq_pid]->mcs = pusch_config_pdu->mcs;
	  ulsch0->harq_processes[current_harq_pid]->DCINdi = pusch_config_pdu->ndi;
	  ulsch0->harq_processes[current_harq_pid]->rvidx = pusch_config_pdu->rv;
	  ulsch0->harq_processes[current_harq_pid]->Nl = pusch_config_pdu->n_layers;
	  ulsch0->f_pusch = pusch_config_pdu->absolute_delta_PUSCH;
>>>>>>> 590d2af5
	}
	if(ul_config->ul_config_list[i].pdu_type == FAPI_NR_UL_CONFIG_TYPE_UCI){
	  // pucch config pdu
	  fapi_nr_ul_config_uci_pdu *uci_config_pdu = &ul_config->ul_config_list[i].uci_config_pdu;
	  uint8_t pucch_resource_id = 0; //FIXME!!!
	  uint8_t format = 1; // FIXME!!!
	  PHY_vars_UE_g[module_id][cc_id]->pucch_config_dedicated_nr[0].PUCCH_Resource[pucch_resource_id]->format_parameters.initialCyclicShift = uci_config_pdu->initialCyclicShift;
	  PHY_vars_UE_g[module_id][cc_id]->pucch_config_dedicated_nr[0].PUCCH_Resource[pucch_resource_id]->format_parameters.nrofSymbols = uci_config_pdu->nrofSymbols;
	  PHY_vars_UE_g[module_id][cc_id]->pucch_config_dedicated_nr[0].PUCCH_Resource[pucch_resource_id]->format_parameters.startingSymbolIndex = uci_config_pdu->startingSymbolIndex;
	  PHY_vars_UE_g[module_id][cc_id]->pucch_config_dedicated_nr[0].PUCCH_Resource[pucch_resource_id]->format_parameters.nrofPRBs = uci_config_pdu->nrofPRBs;
	  PHY_vars_UE_g[module_id][cc_id]->pucch_config_dedicated_nr[0].PUCCH_Resource[pucch_resource_id]->startingPRB = uci_config_pdu->startingPRB;
	  PHY_vars_UE_g[module_id][cc_id]->pucch_config_dedicated_nr[0].PUCCH_Resource[pucch_resource_id]->format_parameters.timeDomainOCC = uci_config_pdu->timeDomainOCC;
	  PHY_vars_UE_g[module_id][cc_id]->pucch_config_dedicated_nr[0].PUCCH_Resource[pucch_resource_id]->format_parameters.occ_length = uci_config_pdu->occ_length;
	  PHY_vars_UE_g[module_id][cc_id]->pucch_config_dedicated_nr[0].PUCCH_Resource[pucch_resource_id]->format_parameters.occ_Index = uci_config_pdu->occ_Index;
	  PHY_vars_UE_g[module_id][cc_id]->pucch_config_dedicated_nr[0].PUCCH_Resource[pucch_resource_id]->intraSlotFrequencyHopping = uci_config_pdu->intraSlotFrequencyHopping;
	  PHY_vars_UE_g[module_id][cc_id]->pucch_config_dedicated_nr[0].PUCCH_Resource[pucch_resource_id]->secondHopPRB = uci_config_pdu->secondHopPRB; // Not sure this parameter is used
	  PHY_vars_UE_g[module_id][cc_id]->pucch_config_dedicated_nr[0].formatConfig[format-1]->additionalDMRS = uci_config_pdu->additionalDMRS; // At this point we need to know which format is going to be used
	  PHY_vars_UE_g[module_id][cc_id]->pucch_config_dedicated_nr[0].formatConfig[format-1]->pi2PBSK = uci_config_pdu->pi2PBSK;
	  PHY_vars_UE_g[module_id][cc_id]->pucch_config_common_nr[0].pucch_GroupHopping = uci_config_pdu->pucch_GroupHopping;
	  PHY_vars_UE_g[module_id][cc_id]->pucch_config_common_nr[0].hoppingId = uci_config_pdu->hoppingId;
	  PHY_vars_UE_g[module_id][cc_id]->pucch_config_common_nr[0].p0_nominal = uci_config_pdu->p0_nominal;
	  /*                     pucch_config_dedicated->PUCCH_Resource[pucch_resource_id]->format_parameters.initialCyclicShift = uci_config_pdu->initialCyclicShift;
				 pucch_config_dedicated->PUCCH_Resource[pucch_resource_id]->format_parameters.nrofSymbols = uci_config_pdu->nrofSymbols;
				 pucch_config_dedicated->PUCCH_Resource[pucch_resource_id]->format_parameters.startingSymbolIndex = uci_config_pdu->startingSymbolIndex;
				 pucch_config_dedicated->PUCCH_Resource[pucch_resource_id]->format_parameters.nrofPRBs = uci_config_pdu->nrofPRBs;
				 pucch_config_dedicated->PUCCH_Resource[pucch_resource_id]->startingPRB = uci_config_pdu->startingPRB;
				 pucch_config_dedicated->PUCCH_Resource[pucch_resource_id]->format_parameters.timeDomainOCC = uci_config_pdu->timeDomainOCC;
				 pucch_config_dedicated->PUCCH_Resource[pucch_resource_id]->format_parameters.occ_length = uci_config_pdu->occ_length;
				 pucch_config_dedicated->PUCCH_Resource[pucch_resource_id]->format_parameters.occ_Index = uci_config_pdu->occ_Index;
				 pucch_config_dedicated->PUCCH_Resource[pucch_resource_id]->intraSlotFrequencyHopping = uci_config_pdu->intraSlotFrequencyHopping;
				 pucch_config_dedicated->PUCCH_Resource[pucch_resource_id]->secondHopPRB = uci_config_pdu->secondHopPRB; // Not sure this parameter is used
				 pucch_config_dedicated->formatConfig[format-1]->additionalDMRS = uci_config_pdu->additionalDMRS; // At this point we need to know which format is going to be used
				 pucch_config_dedicated->formatConfig[format-1]->pi2PBSK = uci_config_pdu->pi2PBSK;
				 pucch_config_common->pucch_GroupHopping = uci_config_pdu->pucch_GroupHopping;
				 pucch_config_common->hoppingId = uci_config_pdu->hoppingId;
				 pucch_config_common->p0_nominal = uci_config_pdu->p0_nominal;*/
	}
	if(ul_config->ul_config_list[i].pdu_type == FAPI_NR_UL_CONFIG_TYPE_PRACH){
	  // prach config pdu
	  fapi_nr_ul_config_prach_pdu *prach_config_pdu = &ul_config->ul_config_list[i].prach_config_pdu;
	  /*frame_parms.prach_config_common.rootSequenceIndex = prach_config_pdu->root_sequence_index;
	  frame_parms.prach_config_common.prach_ConfigInfo.prach_ConfigIndex = prach_config_pdu->prach_configuration_index;
	  frame_parms.prach_config_common.prach_ConfigInfo.zeroCorrelationZoneConfig = prach_config_pdu->zero_correlation_zone_config;
	  frame_parms.prach_config_common.prach_ConfigInfo.highSpeedFlag = prach_config_pdu->restrictedset_config;
	  frame_parms.prach_config_common.prach_ConfigInfo.prach_FreqOffset = prach_config_pdu->prach_freq_offset;*/
	  prach_resources->ra_PreambleIndex = prach_config_pdu->preamble_index;
	}
      }
    }else{
            
    }

    if(scheduled_response->tx_request != NULL){

    }else{
            
    }
  }

  return 0;
}


int8_t nr_ue_phy_config_request(nr_phy_config_t *phy_config){

  fapi_nr_config_request_t nrUE_config = PHY_vars_UE_g[phy_config->Mod_id][phy_config->CC_id]->nrUE_config;
  
  if(phy_config != NULL){
    LOG_I(MAC,"[L1][IF module][PHY CONFIG]\n");
    LOG_I(MAC,"subcarrier spacing:          %d\n", phy_config->config_req.rf_config.dl_subcarrierspacing);
    LOG_I(MAC,"ssb carrier offset:          %d\n", phy_config->config_req.sch_config.ssb_subcarrier_offset);
    LOG_I(MAC,"dmrs TypeA Position:         %d\n", phy_config->config_req.pdsch_config.dmrs_TypeA_Position);
    LOG_I(MAC,"controlResourceSetZero:      %d\n", phy_config->config_req.pdcch_config.controlResourceSetZero);
    LOG_I(MAC,"searchSapceZero:             %d\n", phy_config->config_req.pdcch_config.searchSpaceZero);
    
    LOG_I(MAC,"-------------------------------\n");

<<<<<<< HEAD
=======
      memcpy(&nrUE_config.pbch_config,&phy_config->config_req.pbch_config,sizeof(fapi_nr_pbch_config_t));
      
    }
>>>>>>> 590d2af5
        
  }
    
  

  return 0;
}
<|MERGE_RESOLUTION|>--- conflicted
+++ resolved
@@ -138,30 +138,16 @@
       for(i=0; i<ul_config->number_pdus; ++i){
 	if(ul_config->ul_config_list[i].pdu_type == FAPI_NR_UL_CONFIG_TYPE_ULSCH){
 	  // pusch config pdu
-<<<<<<< HEAD
 	  fapi_nr_ul_config_ulsch_pdu_rel15_t *ulsch_config_pdu = &ul_config->ul_config_list[i].ulsch_config_pdu.ulsch_pdu_rel15;
 	  uint8_t current_harq_pid = ulsch_config_pdu->harq_process_nbr;
 	  ulsch0->harq_processes[current_harq_pid]->nb_rb = ulsch_config_pdu->number_rbs;
 	  ulsch0->harq_processes[current_harq_pid]->first_rb = ulsch_config_pdu->start_rb;
-	  ulsch0->harq_processes[current_harq_pid]->nb_symbols = ulsch_config_pdu->number_symbols;
+	  ulsch0->harq_processes[current_harq_pid]->number_of_symbols = ulsch_config_pdu->number_symbols;
 	  ulsch0->harq_processes[current_harq_pid]->start_symbol = ulsch_config_pdu->start_symbol;
 	  ulsch0->harq_processes[current_harq_pid]->mcs = ulsch_config_pdu->mcs;
 	  ulsch0->harq_processes[current_harq_pid]->DCINdi = ulsch_config_pdu->ndi;
 	  ulsch0->harq_processes[current_harq_pid]->rvidx = ulsch_config_pdu->rv;
 	  ulsch0->f_pusch = ulsch_config_pdu->absolute_delta_PUSCH;
-=======
-	  fapi_nr_ul_config_pusch_pdu_rel15_t *pusch_config_pdu = &ul_config->ul_config_list[i].ulsch_config_pdu.ulsch_pdu_rel15;
-	  uint8_t current_harq_pid = pusch_config_pdu->harq_process_nbr;
-	  ulsch0->harq_processes[current_harq_pid]->nb_rb = pusch_config_pdu->number_rbs;
-	  ulsch0->harq_processes[current_harq_pid]->first_rb = pusch_config_pdu->start_rb;
-	  ulsch0->harq_processes[current_harq_pid]->number_of_symbols = pusch_config_pdu->number_symbols;
-	  ulsch0->harq_processes[current_harq_pid]->start_symbol = pusch_config_pdu->start_symbol;
-	  ulsch0->harq_processes[current_harq_pid]->mcs = pusch_config_pdu->mcs;
-	  ulsch0->harq_processes[current_harq_pid]->DCINdi = pusch_config_pdu->ndi;
-	  ulsch0->harq_processes[current_harq_pid]->rvidx = pusch_config_pdu->rv;
-	  ulsch0->harq_processes[current_harq_pid]->Nl = pusch_config_pdu->n_layers;
-	  ulsch0->f_pusch = pusch_config_pdu->absolute_delta_PUSCH;
->>>>>>> 590d2af5
 	}
 	if(ul_config->ul_config_list[i].pdu_type == FAPI_NR_UL_CONFIG_TYPE_UCI){
 	  // pucch config pdu
@@ -238,14 +224,6 @@
     LOG_I(MAC,"searchSapceZero:             %d\n", phy_config->config_req.pdcch_config.searchSpaceZero);
     
     LOG_I(MAC,"-------------------------------\n");
-
-<<<<<<< HEAD
-=======
-      memcpy(&nrUE_config.pbch_config,&phy_config->config_req.pbch_config,sizeof(fapi_nr_pbch_config_t));
-      
-    }
->>>>>>> 590d2af5
-        
   }
     
   
