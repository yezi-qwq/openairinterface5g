/*
 * Licensed to the OpenAirInterface (OAI) Software Alliance under one or more
 * contributor license agreements.  See the NOTICE file distributed with
 * this work for additional information regarding copyright ownership.
 * The OpenAirInterface Software Alliance licenses this file to You under
 * the OAI Public License, Version 1.1  (the "License"); you may not use this file
 * except in compliance with the License.
 * You may obtain a copy of the License at
 *
 *      http://www.openairinterface.org/?page_id=698
 *
 * Unless required by applicable law or agreed to in writing, software
 * distributed under the License is distributed on an "AS IS" BASIS,
 * WITHOUT WARRANTIES OR CONDITIONS OF ANY KIND, either express or implied.
 * See the License for the specific language governing permissions and
 * limitations under the License.
 *-------------------------------------------------------------------------------
 * For more information about the OpenAirInterface (OAI) Software Alliance:
 *      contact@openairinterface.org
 */

/* \file fapi_nr_ue_l1.c
 * \brief functions for NR UE FAPI-like interface
 * \author R. Knopp, K.H. HSU
 * \date 2018
 * \version 0.1
 * \company Eurecom / NTUST
 * \email: knopp@eurecom.fr, kai-hsiang.hsu@eurecom.fr
 * \note
 * \warning
 */

#include <stdio.h>

#include "fapi_nr_ue_interface.h"
#include "fapi_nr_ue_l1.h"
#include "harq_nr.h"
//#include "PHY/phy_vars_nr_ue.h"
#include "openair2/NR_UE_PHY_INTERFACE/NR_IF_Module.h"
#include "PHY/defs_nr_UE.h"
#include "PHY/impl_defs_nr.h"
#include "utils.h"
#include "openair2/PHY_INTERFACE/queue_t.h"

extern PHY_VARS_NR_UE ***PHY_vars_UE_g;

const char *dl_pdu_type[]={"DCI", "DLSCH", "RA_DLSCH", "SI_DLSCH", "P_DLSCH"};
const char *ul_pdu_type[]={"PRACH", "PUCCH", "PUSCH", "SRS"};
queue_t nr_rx_ind_queue;
queue_t nr_crc_ind_queue;
queue_t nr_uci_ind_queue;

static void fill_uci_2_3_4(nfapi_nr_uci_pucch_pdu_format_2_3_4_t *pdu_2_3_4,
                           fapi_nr_ul_config_pucch_pdu *pucch_pdu)
{
  memset(pdu_2_3_4, 0, sizeof(*pdu_2_3_4));
  pdu_2_3_4->handle = 0;
  pdu_2_3_4->rnti = pucch_pdu->rnti;
  pdu_2_3_4->pucch_format = 2;
  pdu_2_3_4->ul_cqi = 255;
  pdu_2_3_4->timing_advance = 0;
  pdu_2_3_4->rssi = 0;
  // TODO: Eventually check 38.212:Sect.631 to know when to use csi_part2, for now only using csi_part1
  pdu_2_3_4->pduBitmap = 4;
  pdu_2_3_4->csi_part1.csi_part1_bit_len = pucch_pdu->nr_of_symbols;
  int csi_part1_byte_len = (int)((pdu_2_3_4->csi_part1.csi_part1_bit_len / 8) + 1);
  AssertFatal(!pdu_2_3_4->csi_part1.csi_part1_payload, "pdu_2_3_4->csi_part1.csi_part1_payload != NULL\n");
  pdu_2_3_4->csi_part1.csi_part1_payload = CALLOC(csi_part1_byte_len,
                                                  sizeof(pdu_2_3_4->csi_part1.csi_part1_payload));
  for (int k = 0; k < csi_part1_byte_len; k++)
  {
    pdu_2_3_4->csi_part1.csi_part1_payload[k] = (pucch_pdu->payload >> (k * 8)) & 0xff;
  }
  pdu_2_3_4->csi_part1.csi_part1_crc = 0;
}

static void free_uci_inds(nfapi_nr_uci_indication_t *uci_ind)
{
    for (int k = 0; k < uci_ind->num_ucis; k++)
    {
        if (uci_ind->uci_list[k].pdu_type == NFAPI_NR_UCI_FORMAT_0_1_PDU_TYPE)
        {
            nfapi_nr_uci_pucch_pdu_format_0_1_t *pdu_0_1 = &uci_ind->uci_list[k].pucch_pdu_format_0_1;
            free(pdu_0_1->sr);
            pdu_0_1->sr = NULL;
            if (pdu_0_1->harq)
            {
                free(pdu_0_1->harq->harq_list);
                pdu_0_1->harq->harq_list = NULL;
            }
            free(pdu_0_1->harq);
            pdu_0_1->harq = NULL;
        }
        if (uci_ind->uci_list[k].pdu_type == NFAPI_NR_UCI_FORMAT_2_3_4_PDU_TYPE)
        {
            nfapi_nr_uci_pucch_pdu_format_2_3_4_t *pdu_2_3_4 = &uci_ind->uci_list[k].pucch_pdu_format_2_3_4;
            free(pdu_2_3_4->sr.sr_payload);
            pdu_2_3_4->sr.sr_payload = NULL;
            free(pdu_2_3_4->harq.harq_payload);
            pdu_2_3_4->harq.harq_payload = NULL;
        }
    }
    free(uci_ind->uci_list);
    uci_ind->uci_list = NULL;
    free(uci_ind);
    uci_ind = NULL;
}

int8_t nr_ue_scheduled_response_stub(nr_scheduled_response_t *scheduled_response) {
  NR_UE_MAC_INST_t *mac = get_mac_inst(0);
  if(scheduled_response != NULL)
  {
    if (scheduled_response->ul_config != NULL)
    {
      fapi_nr_ul_config_request_t *ul_config = scheduled_response->ul_config;
      AssertFatal(ul_config->number_pdus < sizeof(ul_config->ul_config_list) / sizeof(ul_config->ul_config_list[0]),
                  "Too many ul_config pdus %d", ul_config->number_pdus);
      for (int i = 0; i < ul_config->number_pdus; ++i)
      {
        LOG_D(NR_PHY, "In %s: processing type %d PDU of %d total UL PDUs (ul_config %p) \n",
              __FUNCTION__, ul_config->ul_config_list[i].pdu_type, ul_config->number_pdus, ul_config);

        uint8_t pdu_type = ul_config->ul_config_list[i].pdu_type;
        switch (pdu_type)
        {
          case (FAPI_NR_UL_CONFIG_TYPE_PUSCH):
          {
            nfapi_nr_rx_data_indication_t *rx_ind = CALLOC(1, sizeof(*rx_ind));
            nfapi_nr_crc_indication_t *crc_ind = CALLOC(1, sizeof(*crc_ind));
            nfapi_nr_ue_pusch_pdu_t *pusch_config_pdu = &ul_config->ul_config_list[i].pusch_config_pdu;
            if (scheduled_response->tx_request)
            {
              AssertFatal(scheduled_response->tx_request->number_of_pdus <
                          sizeof(scheduled_response->tx_request->tx_request_body) / sizeof(scheduled_response->tx_request->tx_request_body[0]),
                          "Too many tx_req pdus %d", scheduled_response->tx_request->number_of_pdus);
              rx_ind->header.message_id = NFAPI_NR_PHY_MSG_TYPE_RX_DATA_INDICATION;
              rx_ind->sfn = scheduled_response->ul_config->sfn;
              rx_ind->slot = scheduled_response->ul_config->slot;
              rx_ind->number_of_pdus = scheduled_response->tx_request->number_of_pdus;
              rx_ind->pdu_list = CALLOC(rx_ind->number_of_pdus, sizeof(*rx_ind->pdu_list));
              for (int j = 0; j < rx_ind->number_of_pdus; j++)
              {
                fapi_nr_tx_request_body_t *tx_req_body = &scheduled_response->tx_request->tx_request_body[j];
                rx_ind->pdu_list[j].handle = pusch_config_pdu->handle;
                rx_ind->pdu_list[j].harq_id = pusch_config_pdu->pusch_data.harq_process_id;
                rx_ind->pdu_list[j].pdu_length = tx_req_body->pdu_length;
                rx_ind->pdu_list[j].pdu = CALLOC(tx_req_body->pdu_length, sizeof(*rx_ind->pdu_list[j].pdu));
                memcpy(rx_ind->pdu_list[j].pdu, tx_req_body->pdu, tx_req_body->pdu_length * sizeof(*rx_ind->pdu_list[j].pdu));
                rx_ind->pdu_list[j].rnti = pusch_config_pdu->rnti;
                /* TODO: Implement channel modeling to abstract TA and CQI. For now,
                   we hard code the values below since they are set in L1 and we are
                   abstracting L1. */
                rx_ind->pdu_list[j].timing_advance = 31;
                rx_ind->pdu_list[j].ul_cqi = 255;
              }

              crc_ind->header.message_id = NFAPI_NR_PHY_MSG_TYPE_CRC_INDICATION;
              crc_ind->number_crcs = scheduled_response->ul_config->number_pdus;
              crc_ind->sfn = scheduled_response->ul_config->sfn;
              crc_ind->slot = scheduled_response->ul_config->slot;
              crc_ind->crc_list = CALLOC(crc_ind->number_crcs, sizeof(*crc_ind->crc_list));
              for (int j = 0; j < crc_ind->number_crcs; j++)
              {
                crc_ind->crc_list[j].handle = pusch_config_pdu->handle;
                crc_ind->crc_list[j].harq_id = pusch_config_pdu->pusch_data.harq_process_id;
                LOG_D(NR_MAC, "This is the harq pid %d for crc_list[%d]\n", crc_ind->crc_list[j].harq_id, j);
                LOG_D(NR_MAC, "This is sched sfn/sl [%d %d] and crc sfn/sl [%d %d]\n",
                      scheduled_response->frame, scheduled_response->slot, crc_ind->sfn, crc_ind->slot);
                crc_ind->crc_list[j].num_cb = pusch_config_pdu->pusch_data.num_cb;
                crc_ind->crc_list[j].rnti = pusch_config_pdu->rnti;
                crc_ind->crc_list[j].tb_crc_status = 0;
                crc_ind->crc_list[j].timing_advance = 31;
                crc_ind->crc_list[j].ul_cqi = 255;
                AssertFatal(mac->nr_ue_emul_l1.harq[crc_ind->crc_list[j].harq_id].active_ul_harq_sfn_slot == -1,
                            "We did not send an active CRC when we should have!\n");
                mac->nr_ue_emul_l1.harq[crc_ind->crc_list[j].harq_id].active_ul_harq_sfn_slot = NFAPI_SFNSLOT2HEX(crc_ind->sfn, crc_ind->slot);
                LOG_D(NR_MAC, "This is sched sfn/sl [%d %d] and crc sfn/sl [%d %d] with mcs_index in ul_cqi -> %d\n",
                      scheduled_response->frame, scheduled_response->slot, crc_ind->sfn, crc_ind->slot,pusch_config_pdu->mcs_index);
              }

              if (!put_queue(&nr_rx_ind_queue, rx_ind))
              {
                LOG_E(NR_MAC, "Put_queue failed for rx_ind\n");
                for (int i = 0; i < rx_ind->number_of_pdus; i++)
                {
                  free(rx_ind->pdu_list[i].pdu);
                  rx_ind->pdu_list[i].pdu = NULL;
                }

                free(rx_ind->pdu_list);
                rx_ind->pdu_list = NULL;
                free(rx_ind);
                rx_ind = NULL;
              }
              if (!put_queue(&nr_crc_ind_queue, crc_ind))
              {
                LOG_E(NR_MAC, "Put_queue failed for crc_ind\n");
                free(crc_ind->crc_list);
                crc_ind->crc_list = NULL;
                free(crc_ind);
                crc_ind = NULL;
              }

              LOG_D(PHY, "In %s: Filled queue rx/crc_ind which was filled by ulconfig. \n", __FUNCTION__);

              scheduled_response->tx_request->number_of_pdus = 0;
            }
            break;
          }

          case FAPI_NR_UL_CONFIG_TYPE_PUCCH:
          {
            nfapi_nr_uci_indication_t *uci_ind = CALLOC(1, sizeof(*uci_ind));
            uci_ind->header.message_id = NFAPI_NR_PHY_MSG_TYPE_UCI_INDICATION;
            uci_ind->sfn = scheduled_response->frame;
            uci_ind->slot = scheduled_response->slot;
            uci_ind->num_ucis = 1;
            uci_ind->uci_list = CALLOC(uci_ind->num_ucis, sizeof(*uci_ind->uci_list));
            for (int j = 0; j < uci_ind->num_ucis; j++)
            {
              LOG_D(NR_MAC, "ul_config->ul_config_list[%d].pucch_config_pdu.n_bit = %d\n", i, ul_config->ul_config_list[i].pucch_config_pdu.n_bit);
              if (ul_config->ul_config_list[i].pucch_config_pdu.n_bit > 3 && mac->nr_ue_emul_l1.num_csi_reports > 0)
              {
                uci_ind->uci_list[j].pdu_type = NFAPI_NR_UCI_FORMAT_2_3_4_PDU_TYPE;
                uci_ind->uci_list[j].pdu_size = sizeof(nfapi_nr_uci_pucch_pdu_format_2_3_4_t);
                nfapi_nr_uci_pucch_pdu_format_2_3_4_t *pdu_2_3_4 = &uci_ind->uci_list[j].pucch_pdu_format_2_3_4;
                fill_uci_2_3_4(pdu_2_3_4, &ul_config->ul_config_list[i].pucch_config_pdu);
              }
              else
              {
                nfapi_nr_uci_pucch_pdu_format_0_1_t *pdu_0_1 = &uci_ind->uci_list[j].pucch_pdu_format_0_1;
                uci_ind->uci_list[j].pdu_type = NFAPI_NR_UCI_FORMAT_0_1_PDU_TYPE;
                uci_ind->uci_list[j].pdu_size = sizeof(nfapi_nr_uci_pucch_pdu_format_0_1_t);
                memset(pdu_0_1, 0, sizeof(*pdu_0_1));
                pdu_0_1->handle = 0;
                pdu_0_1->rnti = ul_config->ul_config_list[i].pucch_config_pdu.rnti;
                pdu_0_1->pucch_format = 1;
                pdu_0_1->ul_cqi = 255;
                pdu_0_1->timing_advance = 0;
                pdu_0_1->rssi = 0;

                if (mac->nr_ue_emul_l1.num_harqs > 0) {
                  int harq_index = 0;
                  pdu_0_1->pduBitmap = 2; // (value->pduBitmap >> 1) & 0x01) == HARQ and (value->pduBitmap) & 0x01) == SR
                  pdu_0_1->harq = CALLOC(1, sizeof(*pdu_0_1->harq));
                  pdu_0_1->harq->num_harq = mac->nr_ue_emul_l1.num_harqs;
                  pdu_0_1->harq->harq_confidence_level = 0;
                  pdu_0_1->harq->harq_list = CALLOC(pdu_0_1->harq->num_harq, sizeof(*pdu_0_1->harq->harq_list));
                  int harq_pid = -1;
                  for (int k = 0; k < NR_MAX_HARQ_PROCESSES; k++)
                  {
                    if (mac->nr_ue_emul_l1.harq[k].active &&
                        mac->nr_ue_emul_l1.harq[k].active_dl_harq_sfn == uci_ind->sfn &&
                        mac->nr_ue_emul_l1.harq[k].active_dl_harq_slot == uci_ind->slot)
                    {
                      mac->nr_ue_emul_l1.harq[k].active = false;
                      harq_pid = k;
                      AssertFatal(harq_index < pdu_0_1->harq->num_harq, "Invalid harq_index %d\n", harq_index);
                      pdu_0_1->harq->harq_list[harq_index].harq_value = !mac->dl_harq_info[k].ack;
                      harq_index++;
                    }
                  }
                  AssertFatal(harq_pid != -1, "No active harq_pid, sfn_slot = %u.%u", uci_ind->sfn, uci_ind->slot);
                }
              }
            }

            LOG_D(NR_PHY, "Sending UCI with %d PDUs in sfn.slot %d/%d\n",
                  uci_ind->num_ucis, uci_ind->sfn, uci_ind->slot);
            NR_UL_IND_t ul_info = {
                .uci_ind = *uci_ind,
            };
            send_nsa_standalone_msg(&ul_info, uci_ind->header.message_id);
            free_uci_inds(uci_ind);
            break;
          }

          default:
            LOG_W(NR_MAC, "Unknown ul_config->pdu_type %d\n", pdu_type);
          break;
        }
      }
      scheduled_response->ul_config->number_pdus = 0;
    }
  }
  return 0;
}


void configure_dlsch(NR_UE_DLSCH_t *dlsch0,
                     fapi_nr_dl_config_dlsch_pdu_rel15_t *dlsch_config_pdu,
                     module_id_t module_id,
                     int rnti) {

  const uint8_t current_harq_pid = dlsch_config_pdu->harq_process_nbr;
  dlsch0->current_harq_pid = current_harq_pid;
  dlsch0->active = 1;
  dlsch0->rnti = rnti;

  LOG_D(PHY,"current_harq_pid = %d\n", current_harq_pid);

  NR_DL_UE_HARQ_t *dlsch0_harq = dlsch0->harq_processes[current_harq_pid];
  AssertFatal(dlsch0_harq, "no harq_process for HARQ PID %d\n", current_harq_pid);

  dlsch0_harq->BWPStart = dlsch_config_pdu->BWPStart;
  dlsch0_harq->BWPSize = dlsch_config_pdu->BWPSize;
  dlsch0_harq->nb_rb = dlsch_config_pdu->number_rbs;
  dlsch0_harq->start_rb = dlsch_config_pdu->start_rb;
  dlsch0_harq->nb_symbols = dlsch_config_pdu->number_symbols;
  dlsch0_harq->start_symbol = dlsch_config_pdu->start_symbol;
  dlsch0_harq->dlDmrsSymbPos = dlsch_config_pdu->dlDmrsSymbPos;
  dlsch0_harq->dmrsConfigType = dlsch_config_pdu->dmrsConfigType;
  dlsch0_harq->n_dmrs_cdm_groups = dlsch_config_pdu->n_dmrs_cdm_groups;
  dlsch0_harq->dmrs_ports = dlsch_config_pdu->dmrs_ports;
  dlsch0_harq->mcs = dlsch_config_pdu->mcs;
  dlsch0_harq->rvidx = dlsch_config_pdu->rv;
  dlsch0->g_pucch = dlsch_config_pdu->accumulated_delta_PUCCH;
<<<<<<< HEAD
  dlsch0_harq->R = dlsch_config_pdu->targetCodeRate;
  dlsch0_harq->Qm = dlsch_config_pdu->qamModOrder;
  dlsch0_harq->TBS = dlsch_config_pdu->TBS;
=======
  dlsch0_harq->tbslbrm = dlsch_config_pdu->tbslbrm;
>>>>>>> f3241cd4
  dlsch0_harq->nscid = dlsch_config_pdu->nscid;
  dlsch0_harq->dlDmrsScramblingId = dlsch_config_pdu->dlDmrsScramblingId;
  //get nrOfLayers from DCI info
  uint8_t Nl = 0;
  for (int i = 0; i < 12; i++) { // max 12 ports
    if ((dlsch_config_pdu->dmrs_ports>>i)&0x01) Nl += 1;
  }
  dlsch0_harq->Nl = Nl;
  dlsch0_harq->mcs_table=dlsch_config_pdu->mcs_table;
  downlink_harq_process(dlsch0_harq, dlsch0->current_harq_pid, dlsch_config_pdu->ndi, dlsch_config_pdu->rv, dlsch0->rnti_type);
  if (dlsch0_harq->status != ACTIVE) {
    // dlsch0_harq->status not ACTIVE due to false retransmission
    // Reset the following flag to skip PDSCH procedures in that case and retrasmit harq status
    dlsch0->active = 0;
    update_harq_status(module_id,dlsch0->current_harq_pid,dlsch0_harq->ack);
  }
  /* PTRS */
  dlsch0_harq->PTRSFreqDensity = dlsch_config_pdu->PTRSFreqDensity;
  dlsch0_harq->PTRSTimeDensity = dlsch_config_pdu->PTRSTimeDensity;
  dlsch0_harq->PTRSPortIndex = dlsch_config_pdu->PTRSPortIndex;
  dlsch0_harq->nEpreRatioOfPDSCHToPTRS = dlsch_config_pdu->nEpreRatioOfPDSCHToPTRS;
  dlsch0_harq->PTRSReOffset = dlsch_config_pdu->PTRSReOffset;
  dlsch0_harq->pduBitmap = dlsch_config_pdu->pduBitmap;
  LOG_D(MAC, ">>>> \tdlsch0->g_pucch = %d\tdlsch0_harq.mcs = %d\n", dlsch0->g_pucch, dlsch0_harq->mcs);
}


int8_t nr_ue_scheduled_response(nr_scheduled_response_t *scheduled_response){

  bool found = false;
  if(scheduled_response != NULL){

    module_id_t module_id = scheduled_response->module_id;
    uint8_t cc_id = scheduled_response->CC_id, thread_id;
    int slot = scheduled_response->slot;

    // Note: we have to handle the thread IDs for this. To be revisited completely.
    thread_id = scheduled_response->thread_id;
    NR_UE_DLSCH_t *dlsch0 = NULL;
    NR_UE_ULSCH_t *ulsch = PHY_vars_UE_g[module_id][cc_id]->ulsch[thread_id][0];
    NR_UE_PUCCH *pucch_vars = PHY_vars_UE_g[module_id][cc_id]->pucch_vars[thread_id][0];
    NR_UE_PDCCH_CONFIG *phy_pdcch_config = NULL;

    if(scheduled_response->dl_config != NULL){
      fapi_nr_dl_config_request_t *dl_config = scheduled_response->dl_config;
      fapi_nr_dl_config_dlsch_pdu_rel15_t *dlsch_config_pdu;
      fapi_nr_dl_config_dci_dl_pdu_rel15_t *pdcch_config;

      for (int i = 0; i < dl_config->number_pdus; ++i){
        AssertFatal(dl_config->number_pdus < FAPI_NR_DL_CONFIG_LIST_NUM,"dl_config->number_pdus %d out of bounds\n",dl_config->number_pdus);
        AssertFatal(dl_config->dl_config_list[i].pdu_type<=FAPI_NR_DL_CONFIG_TYPES,"pdu_type %d > 2\n",dl_config->dl_config_list[i].pdu_type);
        LOG_D(PHY, "In %s: frame %d slot %d received 1 DL %s PDU of %d total DL PDUs:\n",
              __FUNCTION__, scheduled_response->frame, slot, dl_pdu_type[dl_config->dl_config_list[i].pdu_type - 1], dl_config->number_pdus);

        switch(dl_config->dl_config_list[i].pdu_type) {
          case FAPI_NR_DL_CONFIG_TYPE_DCI:
            if (NULL == phy_pdcch_config) {
              phy_pdcch_config = (NR_UE_PDCCH_CONFIG *)scheduled_response->phy_data;
              phy_pdcch_config->nb_search_space = 0;
            }
            pdcch_config = &dl_config->dl_config_list[i].dci_config_pdu.dci_config_rel15;
            memcpy((void*)&phy_pdcch_config->pdcch_config[phy_pdcch_config->nb_search_space],(void*)pdcch_config,sizeof(*pdcch_config));
            phy_pdcch_config->nb_search_space = phy_pdcch_config->nb_search_space + 1;
            phy_pdcch_config->sfn = scheduled_response->frame;
            phy_pdcch_config->slot = slot;
            LOG_D(PHY,"Number of DCI SearchSpaces %d\n",phy_pdcch_config->nb_search_space);
            break;
          case FAPI_NR_DL_CONFIG_TYPE_CSI_IM:
            LOG_I(PHY,"Received CSI-IM PDU at FAPI\n");
            break;
          case FAPI_NR_DL_CONFIG_TYPE_CSI_RS:
            LOG_I(PHY,"Received CSI-RS PDU at FAPI\n");
            break;
          case FAPI_NR_DL_CONFIG_TYPE_RA_DLSCH:
            dlsch_config_pdu = &dl_config->dl_config_list[i].dlsch_config_pdu.dlsch_config_rel15;
            dlsch0 = PHY_vars_UE_g[module_id][cc_id]->dlsch_ra[0];
            dlsch0->rnti_type = _RA_RNTI_;
            dlsch0->harq_processes[dlsch_config_pdu->harq_process_nbr]->status = ACTIVE;
            configure_dlsch(dlsch0, dlsch_config_pdu, module_id,
                            dl_config->dl_config_list[i].dlsch_config_pdu.rnti);
            break;
          case FAPI_NR_DL_CONFIG_TYPE_SI_DLSCH:
            dlsch_config_pdu = &dl_config->dl_config_list[i].dlsch_config_pdu.dlsch_config_rel15;
            dlsch0 = PHY_vars_UE_g[module_id][cc_id]->dlsch_SI[0];
            dlsch0->rnti_type = _SI_RNTI_;
            dlsch0->harq_processes[dlsch_config_pdu->harq_process_nbr]->status = ACTIVE;
            configure_dlsch(dlsch0, dlsch_config_pdu, module_id,
                            dl_config->dl_config_list[i].dlsch_config_pdu.rnti);
            break;
          case FAPI_NR_DL_CONFIG_TYPE_DLSCH:
            dlsch_config_pdu = &dl_config->dl_config_list[i].dlsch_config_pdu.dlsch_config_rel15;
            dlsch0 = PHY_vars_UE_g[module_id][cc_id]->dlsch[thread_id][0][0];
            configure_dlsch(dlsch0, dlsch_config_pdu, module_id,
                            dl_config->dl_config_list[i].dlsch_config_pdu.rnti);
            break;
        }
      }
      dl_config->number_pdus = 0;
    }

    if (scheduled_response->ul_config != NULL){

      fapi_nr_ul_config_request_t *ul_config = scheduled_response->ul_config;
      int pdu_done = 0;
      pthread_mutex_lock(&ul_config->mutex_ul_config);

      LOG_D(PHY, "%d.%d ul S ul_config %p pdu_done %d number_pdus %d\n", scheduled_response->frame, slot, ul_config, pdu_done, ul_config->number_pdus);
      for (int i = 0; i < ul_config->number_pdus; ++i){

        AssertFatal(ul_config->ul_config_list[i].pdu_type <= FAPI_NR_UL_CONFIG_TYPES,"pdu_type %d out of bounds\n",ul_config->ul_config_list[i].pdu_type);
        LOG_D(PHY, "In %s: processing %s PDU of %d total UL PDUs (ul_config %p) \n", __FUNCTION__, ul_pdu_type[ul_config->ul_config_list[i].pdu_type - 1], ul_config->number_pdus, ul_config);

        uint8_t pdu_type = ul_config->ul_config_list[i].pdu_type, current_harq_pid, gNB_id = 0;
        /* PRACH */
        //NR_PRACH_RESOURCES_t *prach_resources;
        fapi_nr_ul_config_prach_pdu *prach_config_pdu;
        /* PUSCH */
        nfapi_nr_ue_pusch_pdu_t *pusch_config_pdu;
        /* PUCCH */
        fapi_nr_ul_config_pucch_pdu *pucch_config_pdu;
        LOG_D(PHY, "%d.%d ul B ul_config %p t %d pdu_done %d number_pdus %d\n", scheduled_response->frame, slot, ul_config, pdu_type, pdu_done, ul_config->number_pdus);
        /* SRS */
        fapi_nr_ul_config_srs_pdu *srs_config_pdu;

        switch (pdu_type){

        case (FAPI_NR_UL_CONFIG_TYPE_PUSCH):
          // pusch config pdu
          pusch_config_pdu = &ul_config->ul_config_list[i].pusch_config_pdu;
          current_harq_pid = pusch_config_pdu->pusch_data.harq_process_id;
          NR_UL_UE_HARQ_t *harq_process_ul_ue = ulsch->harq_processes[current_harq_pid];

          if (harq_process_ul_ue){

            nfapi_nr_ue_pusch_pdu_t *pusch_pdu = &harq_process_ul_ue->pusch_pdu;

            memcpy(pusch_pdu, pusch_config_pdu, sizeof(nfapi_nr_ue_pusch_pdu_t));

            ulsch->f_pusch = pusch_config_pdu->absolute_delta_PUSCH;

            if (scheduled_response->tx_request) {
              for (int j=0; j<scheduled_response->tx_request->number_of_pdus; j++) {
                fapi_nr_tx_request_body_t *tx_req_body = &scheduled_response->tx_request->tx_request_body[j];
                if ((tx_req_body->pdu_index == i) && (tx_req_body->pdu_length > 0)) {
                  LOG_D(PHY,"%d.%d Copying %d bytes to harq_process_ul_ue->a (harq_pid %d)\n",scheduled_response->frame,slot,tx_req_body->pdu_length,current_harq_pid);
                  memcpy(harq_process_ul_ue->a, tx_req_body->pdu, tx_req_body->pdu_length);
                  break;
                }
              }
            }

            harq_process_ul_ue->status = ACTIVE;
            ul_config->ul_config_list[i].pdu_type = FAPI_NR_UL_CONFIG_TYPE_DONE; // not handle it any more
            pdu_done++;
            LOG_D(PHY, "%d.%d ul A ul_config %p t %d pdu_done %d number_pdus %d\n", scheduled_response->frame, slot, ul_config, pdu_type, pdu_done, ul_config->number_pdus);

          } else {

            LOG_E(PHY, "[phy_procedures_nrUE_TX] harq_process_ul_ue is NULL !!\n");
            return -1;

          }

        break;

        case (FAPI_NR_UL_CONFIG_TYPE_PUCCH):
          found = false;
          pucch_config_pdu = &ul_config->ul_config_list[i].pucch_config_pdu;
          for(int j=0; j<2; j++) {
            if(pucch_vars->active[j] == false) {
              LOG_D(PHY,"%d.%d Copying pucch pdu to UE PHY\n",scheduled_response->frame,slot);
              memcpy((void*)&(pucch_vars->pucch_pdu[j]), (void*)pucch_config_pdu, sizeof(fapi_nr_ul_config_pucch_pdu));
              pucch_vars->active[j] = true;
              found = true;
              ul_config->ul_config_list[i].pdu_type = FAPI_NR_UL_CONFIG_TYPE_DONE; // not handle it any more
              pdu_done++;
              LOG_D(PHY, "%d.%d ul A ul_config %p t %d pdu_done %d number_pdus %d\n", scheduled_response->frame, slot, ul_config, pdu_type, pdu_done, ul_config->number_pdus);
              break;
            }
          }
          if (!found)
            LOG_E(PHY, "Couldn't find allocation for PUCCH PDU in PUCCH VARS\n");
        break;

        case (FAPI_NR_UL_CONFIG_TYPE_PRACH):
          // prach config pdu
          prach_config_pdu = &ul_config->ul_config_list[i].prach_config_pdu;
          memcpy((void*)&(PHY_vars_UE_g[module_id][cc_id]->prach_vars[gNB_id]->prach_pdu), (void*)prach_config_pdu, sizeof(fapi_nr_ul_config_prach_pdu));
          ul_config->ul_config_list[i].pdu_type = FAPI_NR_UL_CONFIG_TYPE_DONE; // not handle it any more
          pdu_done++;
          LOG_D(PHY, "%d.%d ul A ul_config %p t %d pdu_done %d number_pdus %d\n", scheduled_response->frame, slot, ul_config, pdu_type, pdu_done, ul_config->number_pdus);
        break;

        case (FAPI_NR_UL_CONFIG_TYPE_DONE):
          pdu_done++; // count the no of pdu processed
          LOG_D(PHY, "%d.%d ul A ul_config %p t %d pdu_done %d number_pdus %d\n", scheduled_response->frame, slot, ul_config, pdu_type, pdu_done, ul_config->number_pdus);
        break;

        case (FAPI_NR_UL_CONFIG_TYPE_SRS):
          // srs config pdu
          srs_config_pdu = &ul_config->ul_config_list[i].srs_config_pdu;
          memcpy((void*)&(PHY_vars_UE_g[module_id][cc_id]->srs_vars[gNB_id]->srs_config_pdu), (void*)srs_config_pdu, sizeof(fapi_nr_ul_config_srs_pdu));
          PHY_vars_UE_g[module_id][cc_id]->srs_vars[gNB_id]->active = true;
          ul_config->ul_config_list[i].pdu_type = FAPI_NR_UL_CONFIG_TYPE_DONE; // not handle it any more
          pdu_done++;
        break;

        default:
          ul_config->ul_config_list[i].pdu_type = FAPI_NR_UL_CONFIG_TYPE_DONE; // not handle it any more
          pdu_done++; // count the no of pdu processed
          LOG_D(PHY, "%d.%d ul A ul_config %p t %d pdu_done %d number_pdus %d\n", scheduled_response->frame, slot, ul_config, pdu_type, pdu_done, ul_config->number_pdus);
        break;
        }
      }


      //Clear the fields when all the config pdu are done
      if (pdu_done == ul_config->number_pdus) {
        if (scheduled_response->tx_request)
          scheduled_response->tx_request->number_of_pdus = 0;
        ul_config->sfn = 0;
        ul_config->slot = 0;
        ul_config->number_pdus = 0;
        LOG_D(PHY, "%d.%d clear ul_config %p\n", scheduled_response->frame, slot, ul_config);
        memset(ul_config->ul_config_list, 0, sizeof(ul_config->ul_config_list));
      }

      pthread_mutex_unlock(&ul_config->mutex_ul_config);
    }
  }
  return 0;
}




int8_t nr_ue_phy_config_request(nr_phy_config_t *phy_config){

  fapi_nr_config_request_t *nrUE_config = &PHY_vars_UE_g[phy_config->Mod_id][phy_config->CC_id]->nrUE_config;

  if(phy_config != NULL) {
      memcpy(nrUE_config,&phy_config->config_req,sizeof(fapi_nr_config_request_t));
      if (PHY_vars_UE_g[phy_config->Mod_id][phy_config->CC_id]->UE_mode[0] == NOT_SYNCHED)
	      PHY_vars_UE_g[phy_config->Mod_id][phy_config->CC_id]->UE_mode[0] = PRACH;
  }
  return 0;
}

<|MERGE_RESOLUTION|>--- conflicted
+++ resolved
@@ -315,13 +315,10 @@
   dlsch0_harq->mcs = dlsch_config_pdu->mcs;
   dlsch0_harq->rvidx = dlsch_config_pdu->rv;
   dlsch0->g_pucch = dlsch_config_pdu->accumulated_delta_PUCCH;
-<<<<<<< HEAD
   dlsch0_harq->R = dlsch_config_pdu->targetCodeRate;
   dlsch0_harq->Qm = dlsch_config_pdu->qamModOrder;
   dlsch0_harq->TBS = dlsch_config_pdu->TBS;
-=======
   dlsch0_harq->tbslbrm = dlsch_config_pdu->tbslbrm;
->>>>>>> f3241cd4
   dlsch0_harq->nscid = dlsch_config_pdu->nscid;
   dlsch0_harq->dlDmrsScramblingId = dlsch_config_pdu->dlDmrsScramblingId;
   //get nrOfLayers from DCI info
