--- conflicted
+++ resolved
@@ -34,11 +34,8 @@
 
 #include "fapi_nr_ue_interface.h"
 #include "fapi_nr_ue_l1.h"
-<<<<<<< HEAD
-=======
 #include "harq_nr.h"
 //#include "PHY/phy_vars_nr_ue.h"
->>>>>>> 5a5f5039
 
 #include "PHY/defs_nr_UE.h"
 #include "PHY/impl_defs_nr.h"
@@ -59,21 +56,18 @@
     NR_UE_PDCCH *pdcch_vars = PHY_vars_UE_g[module_id][cc_id]->pdcch_vars[thread_id][0];
     NR_UE_DLSCH_t *dlsch0 = PHY_vars_UE_g[module_id][cc_id]->dlsch[thread_id][0][0];
     NR_UE_ULSCH_t *ulsch0 = PHY_vars_UE_g[module_id][cc_id]->ulsch[thread_id][0][0];
-<<<<<<< HEAD
-=======
     NR_DL_FRAME_PARMS frame_parms = PHY_vars_UE_g[module_id][cc_id]->frame_parms;
     PRACH_RESOURCES_t *prach_resources = PHY_vars_UE_g[module_id][cc_id]->prach_resources[0];
         
     //        PUCCH_ConfigCommon_nr_t    *pucch_config_common = PHY_vars_UE_g[module_id][cc_id]->pucch_config_common_nr[0];
     //        PUCCH_Config_t             *pucch_config_dedicated = PHY_vars_UE_g[module_id][cc_id]->pucch_config_dedicated_nr[0];
->>>>>>> 5a5f5039
 
     if(scheduled_response->dl_config != NULL){
       fapi_nr_dl_config_request_t *dl_config = scheduled_response->dl_config;
 
       LOG_D(PHY,"Received %d DL pdus\n",dl_config->number_pdus);
       pdcch_vars->nb_search_space = 0;
-<<<<<<< HEAD
+
       for (i = 0; i < dl_config->number_pdus; ++i){
 
         if (dl_config->dl_config_list[i].pdu_type == FAPI_NR_DL_CONFIG_TYPE_DCI) {
@@ -104,58 +98,16 @@
             dlsch0_harq->dlDmrsSymbPos = dlsch_config_pdu->dlDmrsSymbPos;
             dlsch0_harq->dmrsConfigType = dlsch_config_pdu->dmrsConfigType;
             dlsch0_harq->mcs = dlsch_config_pdu->mcs;
-            dlsch0_harq->DCINdi = dlsch_config_pdu->ndi;
             dlsch0_harq->rvidx = dlsch_config_pdu->rv;
             dlsch0->g_pucch = dlsch_config_pdu->accumulated_delta_PUCCH;
             dlsch0_harq->harq_ack.pucch_resource_indicator = dlsch_config_pdu->pucch_resource_id;
-            dlsch0_harq->harq_ack.slot_for_feedback_ack = dlsch_config_pdu->pdsch_to_harq_feedback_time_ind;
+            dlsch0_harq->harq_ack.slot_for_feedback_ack = (slot+dlsch_config_pdu->pdsch_to_harq_feedback_time_ind)%frame_parms.slots_per_frame;
             dlsch0_harq->Nl=1;
             dlsch0_harq->mcs_table=0;
-            dlsch0_harq->status = ACTIVE;
+            dlsch0_harq->harq_ack.rx_status = downlink_harq_process(dlsch0_harq, dlsch0->current_harq_pid, dlsch_config_pdu->ndi, dlsch0->rnti_type);
             LOG_D(MAC, ">>>> \tdlsch0->g_pucch = %d\tdlsch0_harq.mcs = %d\n", dlsch0->g_pucch, dlsch0_harq->mcs);
           }
         }
-=======
-      for(i=0; i<dl_config->number_pdus; ++i){
-	if(dl_config->dl_config_list[i].pdu_type == FAPI_NR_DL_CONFIG_TYPE_DCI){
-	  fapi_nr_dl_config_dci_dl_pdu_rel15_t *pdcch_config = &dl_config->dl_config_list[i].dci_config_pdu.dci_config_rel15;
-	  memcpy((void*)&pdcch_vars->pdcch_config[pdcch_vars->nb_search_space],(void*)pdcch_config,sizeof(*pdcch_config));
-	  pdcch_vars->nb_search_space = pdcch_vars->nb_search_space + 1;
-	  LOG_D(PHY,"Number of DCI SearchSpaces %d\n",pdcch_vars->nb_search_space);
-	}else{  //FAPI_NR_DL_CONFIG_TYPE_DLSCH
-	  //  dlsch config pdu
-
-	  fapi_nr_dl_config_dlsch_pdu_rel15_t *dlsch_config_pdu = &dl_config->dl_config_list[i].dlsch_config_pdu.dlsch_config_rel15;
-	  uint8_t current_harq_pid = dlsch_config_pdu->harq_process_nbr;
-	  dlsch0->current_harq_pid = current_harq_pid;
-	  dlsch0->active = 1;
-	  dlsch0->rnti = dl_config->dl_config_list[i].dlsch_config_pdu.rnti;
-                    
-	  //dlsch0->harq_processes[0]->mcs = &dlsch_config_pdu->mcs;
-                    
-	  NR_DL_UE_HARQ_t *dlsch0_harq = dlsch0->harq_processes[current_harq_pid];
-
-	  dlsch0_harq->BWPStart = dlsch_config_pdu->BWPStart;
-	  dlsch0_harq->BWPSize = dlsch_config_pdu->BWPSize;
-	  dlsch0_harq->nb_rb = dlsch_config_pdu->number_rbs;
-	  dlsch0_harq->start_rb = dlsch_config_pdu->start_rb;
-	  dlsch0_harq->nb_symbols = dlsch_config_pdu->number_symbols;
-	  dlsch0_harq->start_symbol = dlsch_config_pdu->start_symbol;
-	  dlsch0_harq->dlDmrsSymbPos = dlsch_config_pdu->dlDmrsSymbPos;
-	  dlsch0_harq->dmrsConfigType = dlsch_config_pdu->dmrsConfigType;
-	  dlsch0_harq->mcs = dlsch_config_pdu->mcs;
-	  dlsch0_harq->rvidx = dlsch_config_pdu->rv;
-	  dlsch0->g_pucch = dlsch_config_pdu->accumulated_delta_PUCCH;
-	  dlsch0_harq->harq_ack.pucch_resource_indicator = dlsch_config_pdu->pucch_resource_id;
-	  dlsch0_harq->harq_ack.slot_for_feedback_ack = (slot+dlsch_config_pdu->pdsch_to_harq_feedback_time_ind)%frame_parms.slots_per_frame;
-	  dlsch0_harq->Nl=1;
-	  dlsch0_harq->mcs_table=0;
-	  dlsch0_harq->harq_ack.rx_status = downlink_harq_process(dlsch0_harq, dlsch0->current_harq_pid, dlsch_config_pdu->ndi, dlsch0->rnti_type);
-ACTIVE;
-	  LOG_D(MAC,">>>> \tdlsch0->g_pucch=%d\tdlsch0_harq.mcs=%d\n",dlsch0->g_pucch,dlsch0_harq->mcs);
-
-	}
->>>>>>> 5a5f5039
       }
     } else {
       pdcch_vars->nb_search_space = 0;
