--- conflicted
+++ resolved
@@ -34,11 +34,8 @@
 
 #include "fapi_nr_ue_interface.h"
 #include "fapi_nr_ue_l1.h"
-<<<<<<< HEAD
 #include "harq_nr.h"
 //#include "PHY/phy_vars_nr_ue.h"
-=======
->>>>>>> e68e72cd
 
 #include "PHY/defs_nr_UE.h"
 #include "PHY/impl_defs_nr.h"
@@ -56,8 +53,7 @@
 
     // Note: we have to handle the thread IDs for this. To be revisited completely.
     thread_id = PHY_vars_UE_g[module_id][cc_id]->current_thread_id[slot];
-<<<<<<< HEAD
-    NR_UE_DLSCH_t *dlsch0;
+    NR_UE_DLSCH_t *dlsch0 = NULL;
     NR_UE_PDCCH *pdcch_vars = PHY_vars_UE_g[module_id][cc_id]->pdcch_vars[thread_id][0];
     NR_UE_ULSCH_t *ulsch0 = PHY_vars_UE_g[module_id][cc_id]->ulsch[thread_id][0][0];
     NR_DL_FRAME_PARMS frame_parms = PHY_vars_UE_g[module_id][cc_id]->frame_parms;
@@ -65,21 +61,13 @@
         
     //        PUCCH_ConfigCommon_nr_t    *pucch_config_common = PHY_vars_UE_g[module_id][cc_id]->pucch_config_common_nr[0];
     //        PUCCH_Config_t             *pucch_config_dedicated = PHY_vars_UE_g[module_id][cc_id]->pucch_config_dedicated_nr[0];
-=======
-    NR_UE_DLSCH_t *dlsch0 = NULL;
-    NR_UE_PDCCH *pdcch_vars = PHY_vars_UE_g[module_id][cc_id]->pdcch_vars[thread_id][0];
-    NR_UE_ULSCH_t *ulsch0 = PHY_vars_UE_g[module_id][cc_id]->ulsch[thread_id][0][0];
->>>>>>> e68e72cd
 
     if(scheduled_response->dl_config != NULL){
       fapi_nr_dl_config_request_t *dl_config = scheduled_response->dl_config;
 
       LOG_D(PHY,"Received %d DL pdus\n",dl_config->number_pdus);
       pdcch_vars->nb_search_space = 0;
-<<<<<<< HEAD
-
-=======
->>>>>>> e68e72cd
+
       for (i = 0; i < dl_config->number_pdus; ++i){
 
         if (dl_config->dl_config_list[i].pdu_type == FAPI_NR_DL_CONFIG_TYPE_DCI) {
@@ -119,7 +107,6 @@
             dlsch0_harq->dlDmrsSymbPos = dlsch_config_pdu->dlDmrsSymbPos;
             dlsch0_harq->dmrsConfigType = dlsch_config_pdu->dmrsConfigType;
             dlsch0_harq->mcs = dlsch_config_pdu->mcs;
-<<<<<<< HEAD
             dlsch0_harq->rvidx = dlsch_config_pdu->rv;
             dlsch0->g_pucch = dlsch_config_pdu->accumulated_delta_PUCCH;
             dlsch0_harq->harq_ack.pucch_resource_indicator = dlsch_config_pdu->pucch_resource_id;
@@ -128,16 +115,6 @@
             dlsch0_harq->mcs_table=0;
             dlsch0_harq->harq_ack.rx_status = downlink_harq_process(dlsch0_harq, dlsch0->current_harq_pid, dlsch_config_pdu->ndi, dlsch0->rnti_type);
             dlsch0_harq->harq_ack.vDAI_DL = dlsch_config_pdu->dai;
-=======
-            dlsch0_harq->DCINdi = dlsch_config_pdu->ndi;
-            dlsch0_harq->rvidx = dlsch_config_pdu->rv;
-            dlsch0->g_pucch = dlsch_config_pdu->accumulated_delta_PUCCH;
-            dlsch0_harq->harq_ack.pucch_resource_indicator = dlsch_config_pdu->pucch_resource_id;
-            dlsch0_harq->harq_ack.slot_for_feedback_ack = dlsch_config_pdu->pdsch_to_harq_feedback_time_ind;
-            dlsch0_harq->Nl=1;
-            dlsch0_harq->mcs_table=0;
-            dlsch0_harq->status = ACTIVE;
->>>>>>> e68e72cd
             LOG_D(MAC, ">>>> \tdlsch0->g_pucch = %d\tdlsch0_harq.mcs = %d\n", dlsch0->g_pucch, dlsch0_harq->mcs);
           }
         }
@@ -154,11 +131,7 @@
 
         uint8_t pdu_type = ul_config->ul_config_list[i].pdu_type, pucch_resource_id, current_harq_pid, format, gNB_id = 0;
         /* PRACH */
-<<<<<<< HEAD
-        NR_PRACH_RESOURCES_t *prach_resources;
-=======
         //NR_PRACH_RESOURCES_t *prach_resources;
->>>>>>> e68e72cd
         fapi_nr_ul_config_prach_pdu *prach_config_pdu;
         /* PUSCH */
         nfapi_nr_ue_pusch_pdu_t *pusch_config_pdu;
@@ -228,11 +201,7 @@
 
         case (FAPI_NR_UL_CONFIG_TYPE_PRACH):
           // prach config pdu
-<<<<<<< HEAD
-          prach_resources = PHY_vars_UE_g[module_id][cc_id]->prach_resources[gNB_id];
-=======
           //prach_resources = PHY_vars_UE_g[module_id][cc_id]->prach_resources[gNB_id];
->>>>>>> e68e72cd
           prach_config_pdu = &ul_config->ul_config_list[i].prach_config_pdu;
           memcpy((void*)&(PHY_vars_UE_g[module_id][cc_id]->prach_vars[gNB_id]->prach_pdu), (void*)prach_config_pdu, sizeof(fapi_nr_ul_config_prach_pdu));
           PHY_vars_UE_g[module_id][cc_id]->prach_vars[gNB_id]->prach_Config_enabled = 1;
