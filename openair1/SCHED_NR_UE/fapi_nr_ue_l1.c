/*
 * Licensed to the OpenAirInterface (OAI) Software Alliance under one or more
 * contributor license agreements.  See the NOTICE file distributed with
 * this work for additional information regarding copyright ownership.
 * The OpenAirInterface Software Alliance licenses this file to You under
 * the OAI Public License, Version 1.1  (the "License"); you may not use this file
 * except in compliance with the License.
 * You may obtain a copy of the License at
 *
 *      http://www.openairinterface.org/?page_id=698
 *
 * Unless required by applicable law or agreed to in writing, software
 * distributed under the License is distributed on an "AS IS" BASIS,
 * WITHOUT WARRANTIES OR CONDITIONS OF ANY KIND, either express or implied.
 * See the License for the specific language governing permissions and
 * limitations under the License.
 *-------------------------------------------------------------------------------
 * For more information about the OpenAirInterface (OAI) Software Alliance:
 *      contact@openairinterface.org
 */

/* \file fapi_nr_ue_l1.c
 * \brief functions for NR UE FAPI-like interface
 * \author R. Knopp, K.H. HSU
 * \date 2018
 * \version 0.1
 * \company Eurecom / NTUST
 * \email: knopp@eurecom.fr, kai-hsiang.hsu@eurecom.fr
 * \note
 * \warning
 */

#include <stdio.h>

#include "fapi_nr_ue_interface.h"
#include "fapi_nr_ue_l1.h"
#include "harq_nr.h"
//#include "PHY/phy_vars_nr_ue.h"

#include "PHY/defs_nr_UE.h"
#include "PHY/impl_defs_nr.h"

extern PHY_VARS_NR_UE ***PHY_vars_UE_g;

const char *dl_pdu_type[]={"DCI", "DLSCH", "RA_DLSCH", "SI_DLSCH", "P_DLSCH"};
const char *ul_pdu_type[]={"PRACH", "PUCCH", "PUSCH", "SRS"};

int8_t nr_ue_scheduled_response(nr_scheduled_response_t *scheduled_response){

  if(scheduled_response != NULL){

    module_id_t module_id = scheduled_response->module_id;
    uint8_t cc_id = scheduled_response->CC_id, thread_id;
    uint32_t i;
    int slot = scheduled_response->slot;

    // Note: we have to handle the thread IDs for this. To be revisited completely.
    thread_id = scheduled_response->thread_id;
    NR_UE_DLSCH_t *dlsch0 = NULL;
    NR_UE_PDCCH *pdcch_vars = PHY_vars_UE_g[module_id][cc_id]->pdcch_vars[thread_id][0];
    NR_UE_ULSCH_t *ulsch0 = PHY_vars_UE_g[module_id][cc_id]->ulsch[thread_id][0][0];
    NR_DL_FRAME_PARMS frame_parms = PHY_vars_UE_g[module_id][cc_id]->frame_parms;

    if(scheduled_response->dl_config != NULL){
      fapi_nr_dl_config_request_t *dl_config = scheduled_response->dl_config;

      pdcch_vars->nb_search_space = 0;

      for (i = 0; i < dl_config->number_pdus; ++i){
        AssertFatal(dl_config->number_pdus < FAPI_NR_DL_CONFIG_LIST_NUM,"dl_config->number_pdus %d out of bounds\n",dl_config->number_pdus);
        AssertFatal(dl_config->dl_config_list[i].pdu_type<=FAPI_NR_DL_CONFIG_TYPES,"pdu_type %d > 2\n",dl_config->dl_config_list[i].pdu_type);
        LOG_D(PHY, "In %s: received 1 DL %s PDU of %d total DL PDUs:\n", __FUNCTION__, dl_pdu_type[dl_config->dl_config_list[i].pdu_type - 1], dl_config->number_pdus);

        if (dl_config->dl_config_list[i].pdu_type == FAPI_NR_DL_CONFIG_TYPE_DCI) {

          fapi_nr_dl_config_dci_dl_pdu_rel15_t *pdcch_config = &dl_config->dl_config_list[i].dci_config_pdu.dci_config_rel15;
          memcpy((void*)&pdcch_vars->pdcch_config[pdcch_vars->nb_search_space],(void*)pdcch_config,sizeof(*pdcch_config));
          pdcch_vars->nb_search_space = pdcch_vars->nb_search_space + 1;
          LOG_D(PHY,"Number of DCI SearchSpaces %d\n",pdcch_vars->nb_search_space);

        } else {

          fapi_nr_dl_config_dlsch_pdu_rel15_t *dlsch_config_pdu = &dl_config->dl_config_list[i].dlsch_config_pdu.dlsch_config_rel15;
          uint8_t current_harq_pid = dlsch_config_pdu->harq_process_nbr;

          if (dl_config->dl_config_list[i].pdu_type == FAPI_NR_DL_CONFIG_TYPE_DLSCH){
            dlsch0 = PHY_vars_UE_g[module_id][cc_id]->dlsch[thread_id][0][0];
          }
          else if (dl_config->dl_config_list[i].pdu_type == FAPI_NR_DL_CONFIG_TYPE_RA_DLSCH){
            dlsch0 = PHY_vars_UE_g[module_id][cc_id]->dlsch_ra[0];
            dlsch0->rnti_type = _RA_RNTI_;
            dlsch0->harq_processes[current_harq_pid]->status = ACTIVE;
          }
          else if (dl_config->dl_config_list[i].pdu_type == FAPI_NR_DL_CONFIG_TYPE_SI_DLSCH){
            dlsch0 = PHY_vars_UE_g[module_id][cc_id]->dlsch_SI[0];
            dlsch0->rnti_type = _SI_RNTI_;
            dlsch0->harq_processes[current_harq_pid]->status = ACTIVE;
          }

          dlsch0->current_harq_pid = current_harq_pid;
          dlsch0->active = 1;
          dlsch0->rnti = dl_config->dl_config_list[i].dlsch_config_pdu.rnti;

          LOG_D(PHY,"current_harq_pid = %d\n", current_harq_pid);

          NR_DL_UE_HARQ_t *dlsch0_harq = dlsch0->harq_processes[current_harq_pid];
          if (dlsch0_harq){

            dlsch0_harq->BWPStart = dlsch_config_pdu->BWPStart;
            dlsch0_harq->BWPSize = dlsch_config_pdu->BWPSize;
            dlsch0_harq->nb_rb = dlsch_config_pdu->number_rbs;
            dlsch0_harq->start_rb = dlsch_config_pdu->start_rb;
            dlsch0_harq->nb_symbols = dlsch_config_pdu->number_symbols;
            dlsch0_harq->start_symbol = dlsch_config_pdu->start_symbol;
            dlsch0_harq->dlDmrsSymbPos = dlsch_config_pdu->dlDmrsSymbPos;
            dlsch0_harq->dmrsConfigType = dlsch_config_pdu->dmrsConfigType;
            dlsch0_harq->n_dmrs_cdm_groups = dlsch_config_pdu->n_dmrs_cdm_groups;
            dlsch0_harq->dmrs_ports = dlsch_config_pdu->dmrs_ports;
            dlsch0_harq->mcs = dlsch_config_pdu->mcs;
            dlsch0_harq->rvidx = dlsch_config_pdu->rv;
            dlsch0->g_pucch = dlsch_config_pdu->accumulated_delta_PUCCH;
            dlsch0_harq->harq_ack.pucch_resource_indicator = dlsch_config_pdu->pucch_resource_id;
            dlsch0_harq->harq_ack.slot_for_feedback_ack = (slot+dlsch_config_pdu->pdsch_to_harq_feedback_time_ind)%frame_parms.slots_per_frame;

            //get nrOfLayers from DCI info
            uint8_t Nl = 0;
<<<<<<< HEAD
            for (i = 0; i < 12; i++) { // max 12 ports
              if ((dlsch_config_pdu->dmrs_ports>>i)&0x01) Nl += 1;
=======
            for (i = 0; i < 4; i++) {
              if (dlsch_config_pdu->dmrs_ports[i] >= i) Nl += 1;
>>>>>>> 4bfbb6f1
            }
            dlsch0_harq->Nl = Nl;

            dlsch0_harq->mcs_table=dlsch_config_pdu->mcs_table;
            dlsch0_harq->harq_ack.rx_status = downlink_harq_process(dlsch0_harq, dlsch0->current_harq_pid, dlsch_config_pdu->ndi, dlsch0->rnti_type);
            if (dlsch0_harq->status != ACTIVE) {
              // dlsch0_harq->status not ACTIVE may be due to false retransmission. Reset the 
              // following flag to skip PDSCH procedures in that case.
              dlsch0->active = 0;
              dlsch0_harq->harq_ack.ack = 1;
              dlsch0_harq->harq_ack.send_harq_status = 1;
            }
            dlsch0_harq->harq_ack.vDAI_DL = dlsch_config_pdu->dai;
            /* PTRS */
            dlsch0_harq->PTRSFreqDensity = dlsch_config_pdu->PTRSFreqDensity;
            dlsch0_harq->PTRSTimeDensity = dlsch_config_pdu->PTRSTimeDensity;
            dlsch0_harq->PTRSPortIndex = dlsch_config_pdu->PTRSPortIndex;
            dlsch0_harq->nEpreRatioOfPDSCHToPTRS = dlsch_config_pdu->nEpreRatioOfPDSCHToPTRS;
            dlsch0_harq->PTRSReOffset = dlsch_config_pdu->PTRSReOffset;
            dlsch0_harq->pduBitmap = dlsch_config_pdu->pduBitmap;
            LOG_D(MAC, ">>>> \tdlsch0->g_pucch = %d\tdlsch0_harq.mcs = %d\tpdsch_to_harq_feedback_time_ind = %d\tslot_for_feedback_ack = %d\n", dlsch0->g_pucch, dlsch0_harq->mcs, dlsch_config_pdu->pdsch_to_harq_feedback_time_ind, dlsch0_harq->harq_ack.slot_for_feedback_ack);
          }
        }
      }
      dl_config->number_pdus = 0;
    }

    if (scheduled_response->ul_config != NULL){

      fapi_nr_ul_config_request_t *ul_config = scheduled_response->ul_config;

      for (i = 0; i < ul_config->number_pdus; ++i){

        AssertFatal(ul_config->ul_config_list[i].pdu_type <= FAPI_NR_UL_CONFIG_TYPES,"pdu_type %d out of bounds\n",ul_config->ul_config_list[i].pdu_type);
        LOG_D(PHY, "In %s: processing %s PDU of %d total UL PDUs (ul_config %p) \n", __FUNCTION__, ul_pdu_type[ul_config->ul_config_list[i].pdu_type - 1], ul_config->number_pdus, ul_config);

        uint8_t pdu_type = ul_config->ul_config_list[i].pdu_type, pucch_resource_id, current_harq_pid, format, gNB_id = 0;
        /* PRACH */
        //NR_PRACH_RESOURCES_t *prach_resources;
        fapi_nr_ul_config_prach_pdu *prach_config_pdu;
        /* PUSCH */
        nfapi_nr_ue_pusch_pdu_t *pusch_config_pdu;
        /* PUCCH */
        fapi_nr_ul_config_pucch_pdu *pucch_config_pdu;
        PUCCH_ConfigCommon_nr_t *pucch_config_common_nr;
        PUCCH_Config_t *pucch_config_dedicated_nr;
        PUCCH_format_t *format_params;

        switch (pdu_type){

        case (FAPI_NR_UL_CONFIG_TYPE_PUSCH):
          // pusch config pdu
          pusch_config_pdu = &ul_config->ul_config_list[i].pusch_config_pdu;
          current_harq_pid = pusch_config_pdu->pusch_data.harq_process_id;
          NR_UL_UE_HARQ_t *harq_process_ul_ue = ulsch0->harq_processes[current_harq_pid];

          if (harq_process_ul_ue){

            nfapi_nr_ue_pusch_pdu_t *pusch_pdu = &harq_process_ul_ue->pusch_pdu;

            memcpy(pusch_pdu, pusch_config_pdu, sizeof(nfapi_nr_ue_pusch_pdu_t));

            ulsch0->f_pusch = pusch_config_pdu->absolute_delta_PUSCH;

            if (scheduled_response->tx_request){ 
              fapi_nr_tx_request_body_t *tx_req_body = &scheduled_response->tx_request->tx_request_body[i];
              LOG_D(PHY,"%d.%d Copying %d bytes to harq_process_ul_ue->a (harq_pid %d)\n",scheduled_response->frame,slot,tx_req_body->pdu_length,current_harq_pid);
              memcpy(harq_process_ul_ue->a, tx_req_body->pdu, tx_req_body->pdu_length);

              harq_process_ul_ue->status = ACTIVE;

              scheduled_response->tx_request->number_of_pdus = 0;
            }

          } else {

            LOG_E(PHY, "[phy_procedures_nrUE_TX] harq_process_ul_ue is NULL !!\n");
            return -1;

          }

        break;

        case (FAPI_NR_UL_CONFIG_TYPE_PUCCH):
          // pucch config pdu
          pucch_config_pdu = &ul_config->ul_config_list[i].pucch_config_pdu;
          pucch_resource_id = 0; //FIXME!!!
          format = 1; // FIXME!!!
          pucch_config_common_nr = &PHY_vars_UE_g[module_id][cc_id]->pucch_config_common_nr[0];
          pucch_config_dedicated_nr = &PHY_vars_UE_g[module_id][cc_id]->pucch_config_dedicated_nr[0];
          format_params = &pucch_config_dedicated_nr->PUCCH_Resource[pucch_resource_id]->format_parameters;

          format_params->initialCyclicShift = pucch_config_pdu->initialCyclicShift;
          format_params->nrofSymbols = pucch_config_pdu->nrofSymbols;
          format_params->startingSymbolIndex = pucch_config_pdu->startingSymbolIndex;
          format_params->nrofPRBs = pucch_config_pdu->nrofPRBs;
          format_params->timeDomainOCC = pucch_config_pdu->timeDomainOCC;
          format_params->occ_length = pucch_config_pdu->occ_length;
          format_params->occ_Index = pucch_config_pdu->occ_Index;

          pucch_config_dedicated_nr->PUCCH_Resource[pucch_resource_id]->startingPRB = pucch_config_pdu->startingPRB;
          pucch_config_dedicated_nr->PUCCH_Resource[pucch_resource_id]->intraSlotFrequencyHopping = pucch_config_pdu->intraSlotFrequencyHopping;
          pucch_config_dedicated_nr->PUCCH_Resource[pucch_resource_id]->secondHopPRB = pucch_config_pdu->secondHopPRB; // Not sure this parameter is used
          pucch_config_dedicated_nr->formatConfig[format - 1]->additionalDMRS = pucch_config_pdu->additionalDMRS; // At this point we need to know which format is going to be used
          pucch_config_dedicated_nr->formatConfig[format - 1]->pi2PBSK = pucch_config_pdu->pi2PBSK;

          pucch_config_common_nr->pucch_GroupHopping = pucch_config_pdu->pucch_GroupHopping;
          pucch_config_common_nr->hoppingId = pucch_config_pdu->hoppingId;
          pucch_config_common_nr->p0_nominal = pucch_config_pdu->p0_nominal;

          /* pucch_config_dedicated->PUCCH_Resource[pucch_resource_id]->format_parameters.initialCyclicShift = pucch_config_pdu->initialCyclicShift;
          pucch_config_dedicated->PUCCH_Resource[pucch_resource_id]->format_parameters.nrofSymbols = pucch_config_pdu->nrofSymbols;
          pucch_config_dedicated->PUCCH_Resource[pucch_resource_id]->format_parameters.startingSymbolIndex = pucch_config_pdu->startingSymbolIndex;
          pucch_config_dedicated->PUCCH_Resource[pucch_resource_id]->format_parameters.nrofPRBs = pucch_config_pdu->nrofPRBs;
          pucch_config_dedicated->PUCCH_Resource[pucch_resource_id]->startingPRB = pucch_config_pdu->startingPRB;
          pucch_config_dedicated->PUCCH_Resource[pucch_resource_id]->format_parameters.timeDomainOCC = pucch_config_pdu->timeDomainOCC;
          pucch_config_dedicated->PUCCH_Resource[pucch_resource_id]->format_parameters.occ_length = pucch_config_pdu->occ_length;
          pucch_config_dedicated->PUCCH_Resource[pucch_resource_id]->format_parameters.occ_Index = pucch_config_pdu->occ_Index;
          pucch_config_dedicated->PUCCH_Resource[pucch_resource_id]->intraSlotFrequencyHopping = pucch_config_pdu->intraSlotFrequencyHopping;
          pucch_config_dedicated->PUCCH_Resource[pucch_resource_id]->secondHopPRB = pucch_config_pdu->secondHopPRB; // Not sure this parameter is used
          pucch_config_dedicated->formatConfig[format-1]->additionalDMRS = pucch_config_pdu->additionalDMRS; // At this point we need to know which format is going to be used
          pucch_config_dedicated->formatConfig[format-1]->pi2PBSK = pucch_config_pdu->pi2PBSK;
          pucch_config_common->pucch_GroupHopping = pucch_config_pdu->pucch_GroupHopping;
          pucch_config_common->hoppingId = pucch_config_pdu->hoppingId;
          pucch_config_common->p0_nominal = pucch_config_pdu->p0_nominal;*/
        break;

        case (FAPI_NR_UL_CONFIG_TYPE_PRACH):
          // prach config pdu
          prach_config_pdu = &ul_config->ul_config_list[i].prach_config_pdu;
          memcpy((void*)&(PHY_vars_UE_g[module_id][cc_id]->prach_vars[gNB_id]->prach_pdu), (void*)prach_config_pdu, sizeof(fapi_nr_ul_config_prach_pdu));
        break;

        default:
        break;
        }
      }

      memset(ul_config, 0, sizeof(fapi_nr_ul_config_request_t));

    }
  }
  return 0;
}




int8_t nr_ue_phy_config_request(nr_phy_config_t *phy_config){

  fapi_nr_config_request_t *nrUE_config = &PHY_vars_UE_g[phy_config->Mod_id][phy_config->CC_id]->nrUE_config;

  if(phy_config != NULL) {
      memcpy(nrUE_config,&phy_config->config_req,sizeof(fapi_nr_config_request_t));
      if (PHY_vars_UE_g[phy_config->Mod_id][phy_config->CC_id]->UE_mode[0] == NOT_SYNCHED)
	      PHY_vars_UE_g[phy_config->Mod_id][phy_config->CC_id]->UE_mode[0] = PRACH;
  }
  return 0;
}

<|MERGE_RESOLUTION|>--- conflicted
+++ resolved
@@ -124,13 +124,8 @@
 
             //get nrOfLayers from DCI info
             uint8_t Nl = 0;
-<<<<<<< HEAD
             for (i = 0; i < 12; i++) { // max 12 ports
               if ((dlsch_config_pdu->dmrs_ports>>i)&0x01) Nl += 1;
-=======
-            for (i = 0; i < 4; i++) {
-              if (dlsch_config_pdu->dmrs_ports[i] >= i) Nl += 1;
->>>>>>> 4bfbb6f1
             }
             dlsch0_harq->Nl = Nl;
 
@@ -151,7 +146,8 @@
             dlsch0_harq->nEpreRatioOfPDSCHToPTRS = dlsch_config_pdu->nEpreRatioOfPDSCHToPTRS;
             dlsch0_harq->PTRSReOffset = dlsch_config_pdu->PTRSReOffset;
             dlsch0_harq->pduBitmap = dlsch_config_pdu->pduBitmap;
-            LOG_D(MAC, ">>>> \tdlsch0->g_pucch = %d\tdlsch0_harq.mcs = %d\tpdsch_to_harq_feedback_time_ind = %d\tslot_for_feedback_ack = %d\n", dlsch0->g_pucch, dlsch0_harq->mcs, dlsch_config_pdu->pdsch_to_harq_feedback_time_ind, dlsch0_harq->harq_ack.slot_for_feedback_ack);
+            LOG_D(MAC, ">>>> \tdlsch0->g_pucch = %d\tdlsch0_harq.mcs = %d\tpdsch_to_harq_feedback_time_ind = %d\tslot_for_feedback_ack = %d\n",
+                  dlsch0->g_pucch, dlsch0_harq->mcs, dlsch_config_pdu->pdsch_to_harq_feedback_time_ind, dlsch0_harq->harq_ack.slot_for_feedback_ack);
           }
         }
       }
