--- conflicted
+++ resolved
@@ -123,13 +123,10 @@
   @param r_type indicates the relaying operation: 0: no_relaying, 1: unicast relaying type 1, 2: unicast relaying type 2, 3: multicast relaying
   @param phy_vars_rn pointer to RN variables
 */
-<<<<<<< HEAD
+
 int phy_procedures_nrUE_RX(PHY_VARS_NR_UE *ue,UE_nr_rxtx_proc_t *proc,uint8_t eNB_id,
 			   uint8_t do_pdcch_flag,runmode_t mode,
 			   fapi_nr_dl_config_request_t *DLconfigreq);
-=======
-int phy_procedures_nrUE_RX(PHY_VARS_NR_UE *ue,UE_nr_rxtx_proc_t *proc,uint8_t eNB_id,uint8_t do_pdcch_flag,runmode_t mode);
->>>>>>> 590d2af5
 int phy_procedures_slot_parallelization_nrUE_RX(PHY_VARS_NR_UE *ue,UE_nr_rxtx_proc_t *proc,uint8_t eNB_id,uint8_t abstraction_flag,uint8_t do_pdcch_flag,runmode_t mode,relaying_type_t r_type);
 
 
