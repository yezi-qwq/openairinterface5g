--- conflicted
+++ resolved
@@ -111,27 +111,15 @@
 void phy_procedures_nrUE_TX(PHY_VARS_NR_UE *ue, UE_nr_rxtx_proc_t *proc, uint8_t eNB_id);
 
 /*! \brief Scheduling for UE RX procedures in normal subframes.
-<<<<<<< HEAD
-  @param ue       Pointer to UE variables on which to act
-  @param proc     Pointer to proc information
-  @param gNB_id   Local id of eNB on which to act
-*/
-int phy_procedures_nrUE_RX(PHY_VARS_NR_UE *ue,
-                           UE_nr_rxtx_proc_t *proc,
-                           uint8_t gNB_id);
-=======
   @param ue             Pointer to UE variables on which to act
   @param proc           Pointer to proc information
   @param gNB_id         Local id of eNB on which to act
-  @param mode           calibration/debug mode
   @param dlsch_parallel use multithreaded dlsch processing
 */
 int phy_procedures_nrUE_RX(PHY_VARS_NR_UE *ue,
                            UE_nr_rxtx_proc_t *proc,
                            uint8_t gNB_id,
-                           runmode_t mode,
                            uint8_t dlsch_parallel);
->>>>>>> 951fdfef
 
 int phy_procedures_slot_parallelization_nrUE_RX(PHY_VARS_NR_UE *ue, UE_nr_rxtx_proc_t *proc, uint8_t eNB_id, uint8_t abstraction_flag, uint8_t do_pdcch_flag, relaying_type_t r_type);
 
