/*
 * Licensed to the OpenAirInterface (OAI) Software Alliance under one or more
 * contributor license agreements.  See the NOTICE file distributed with
 * this work for additional information regarding copyright ownership.
 * The OpenAirInterface Software Alliance licenses this file to You under
 * the OAI Public License, Version 1.1  (the "License"); you may not use this file
 * except in compliance with the License.
 * You may obtain a copy of the License at
 *
 *      http://www.openairinterface.org/?page_id=698
 *
 * Unless required by applicable law or agreed to in writing, software
 * distributed under the License is distributed on an "AS IS" BASIS,
 * WITHOUT WARRANTIES OR CONDITIONS OF ANY KIND, either express or implied.
 * See the License for the specific language governing permissions and
 * limitations under the License.
 *-------------------------------------------------------------------------------
 * For more information about the OpenAirInterface (OAI) Software Alliance:
 *      contact@openairinterface.org
 */

/**********************************************************************
*
* FILENAME    :  harq_nr.c
*
* MODULE      :  HARQ
*
* DESCRIPTION :  functions related to HARQ feature (Hybrid Automatic Repeat Request Acknowledgment)
*                This feature allows to acknowledge downlink and uplink transport blocks
*                TS 38.214 5.1 UE procedure for transmitting the physical downlink shared channel
*                TS 38.214 6.1 UE procedure for transmitting the physical uplink shared channel
*                TS 38.214 6.1.2.1 Resource allocation in time domain
*                TS 38.212 7.3 Downlink control information
*                TS 38.213 9.2.3 UE procedure for reporting HARQ-ACK
*                TS 38.321 5.4.1 UL Grant reception
*                TS 38.321 5.4.2.1 HARQ Entity
*
*  Downlink HARQ mechanism
*  -----------------------
*  A downlink DCI is received in a PDCCH.
*  Then received parameters are communicated to HARQ entity (including NDI new data indicator and K which is the number of slots
*  between current reception and transmission of this downlink acknowledgment.
*
*            Reception on slot n                                        transmission of acknowledgment
*                                                                               slot k
*                                                                      ---+---------------+---
*                                                                         |               |
*                Frame                                                    | PUCCH / PUSCH |
*                Subframe                                                 |               |
*                Slot n                                                ---+------------+--+---
*           ---+-------------+---                                       / |
*              |   PDCCH     |                                         /  |
*              |    DCI      |                                        /   |
*              |   downlink  |                      +---------------+/    |
*              |     NDI--->------------->----------| downlink HARQ |     |
*              |     k       |                      |    entity     |     |
*           ---+-----|-------+---                   +---------------+     |
*                    |       |                                            |
*                    v       |/__________________________________________\|
*                    |        \ slot between reception and transmission  /|
*                    |________________________^
*
*  Uplink HARQ mechanism
*  ---------------------
*  An uplink DCI is received in a PDCCH.
*  Then received parameters are communicated to HARQ entity (including NDI new data indicator and K which is the number of slots
*  between current reception and related PUSCH transmission).
*  Uplink HARQ entity decides to transmit a new block or to retransmit current one.
*  transmission/retransmission parameters should be determined based on received parameters.
*
*            Reception on slot n                                        Transmission on slot k
*                                                                               slot k
*                                                                      ---+---------------+---
*                                                                         |    PUSCH      |
*                Frame                                                    | Transmission  |
*                Subframe                                                 | Retransmission|
*                Slot n                                                ---+------------+--+---
*           ---+-------------+---                                       / |
*              |   PDCCH     |                                         /  |
*              |    DCI      |                                        /   |
*              |   uplink    |                        +-------------+/    |
*              |     NDI--->------------->----------->| uplink HARQ |     |
*              |     k       |                        |   entity    |     |
*           ---+-----|-------+---                     +-------------+     |
*                    |       |                                            |
*                    v       |/__________________________________________\|
*                    |        \ slot between reception and transmission  /|
*                    |________________________^

************************************************************************/

#include "PHY/defs_nr_UE.h"
#include "PHY/NR_UE_TRANSPORT/nr_transport_ue.h"
#include "SCHED_NR_UE/harq_nr.h"

/********************* define **************************************/

#define DL_DCI              (1)
#define UL_DCI              (0)


/*******************************************************************
*
* NAME :         config_uplink_harq_process
*
* PARAMETERS :   pointer to ue context
*                id of current gNB
*                number of uplink processes
*                maximum number of uplink retransmissions
* RETURN :       none
*
* DESCRIPTION :  configuration of uplink HARQ entity
*
*********************************************************************/

void config_uplink_harq_process(PHY_VARS_NR_UE *ue, int gNB_id, int thread_id, int code_word_idx, uint8_t number_harq_processes_pusch)
{
  NR_UE_ULSCH_t *ulsch;

  ulsch = (NR_UE_ULSCH_t *)malloc16(sizeof(NR_UE_ULSCH_t));

  if (ulsch != NULL) {

    memset(ulsch,0,sizeof(NR_UE_ULSCH_t));

    ue->ulsch[thread_id][gNB_id][code_word_idx] = ulsch;
  }
  else {
    LOG_E(PHY, "Fatal memory allocation problem at line %d in function %s of file %s \n", __LINE__ , __func__, __FILE__);
    assert(0);
  }

  ulsch->number_harq_processes_for_pusch = number_harq_processes_pusch;

  /* allocation of HARQ process context */
  for (int harq_pid = 0; harq_pid < number_harq_processes_pusch; harq_pid++) {

    ulsch->harq_processes[harq_pid] = (NR_UL_UE_HARQ_t *)malloc16(sizeof(NR_UL_UE_HARQ_t));

    if (ulsch->harq_processes[harq_pid] == NULL) {
      LOG_E(PHY, "Fatal memory allocation problem at line %d in function %s of file %s \n", __LINE__ , __func__, __FILE__);
      assert(0);
    }

    ulsch->harq_processes[harq_pid]->subframe_scheduling_flag = 0;
    ulsch->harq_processes[harq_pid]->first_tx = 1;
    ulsch->harq_processes[harq_pid]->round  = 0;
  }

  for (int slot_tx = 0; slot_tx < NR_MAX_SLOTS_PER_FRAME; slot_tx++) {
    ue->ulsch[thread_id][gNB_id][code_word_idx]->harq_process_id[slot_tx] = NR_MAX_HARQ_PROCESSES;
  }
}

/*******************************************************************
*
* NAME :         release_uplink_harq_process
*
* PARAMETERS :   pointer to ue context
*                id of current gNB
*
* RETURN :       none
*
* DESCRIPTION :  release of HARQ uplink entity
*
*********************************************************************/

void release_uplink_harq_process(PHY_VARS_NR_UE *ue, int gNB_id, int thread_id, int code_word_idx)
{
  NR_UE_ULSCH_t *ulsch = ue->ulsch[thread_id][gNB_id][code_word_idx];

  for (int process_id = 0; process_id < ulsch->number_harq_processes_for_pusch; process_id++) {

    free16(ulsch->harq_processes[process_id],sizeof(NR_UL_UE_HARQ_t));

    ulsch->harq_processes[process_id] = NULL;
  }

  free16(ulsch, sizeof(NR_UE_ULSCH_t));

  ue->ulsch[thread_id][gNB_id][code_word_idx] = NULL;
}

/*******************************************************************
*
* NAME :         set_tx_harq_id
*
* PARAMETERS :   ue context
*                slot_tx slot for transmission
*                gNB_id identifier
*
* RETURN :       none
*
* DESCRIPTION :  store tx harq process identifier for given transmission slot
*
*********************************************************************/

void set_tx_harq_id(NR_UE_ULSCH_t *ulsch, int harq_pid, int slot_tx)
{
  ulsch->harq_process_id[slot_tx] = harq_pid;
}

/*******************************************************************
*
* NAME :         get_tx_harq_id
*
* PARAMETERS :   ue context
*                slot_tx slot for transmission
*                gNB_id identifier
*
* RETURN :       harq process identifier
*
* DESCRIPTION :  return tx harq process identifier for given slot transmission
*
*********************************************************************/

int get_tx_harq_id(NR_UE_ULSCH_t *ulsch, int slot_tx)
{

  return (ulsch->harq_process_id[slot_tx]);
}

/*******************************************************************
*
* NAME :         uplink_harq_process
*
* PARAMETERS :   ue context
*                slot_tx slot for transmission
*                gNB_id identifier
*                ndi from DCI
*                rnti_type from DCI
*
* RETURN :      true it a new transmission
*               false it is a retransmission
*
* DESCRIPTION : manage uplink grant information for transmissions/retransmissions
*               TS 38.321 5.4.1 UL Grant reception
*               TS 38.321 5.4.2.1 HARQ Entity
*
*********************************************************************/

harq_result_t uplink_harq_process(NR_UE_ULSCH_t *ulsch, int harq_pid, int ndi, uint8_t rnti_type)
{
  harq_result_t result_harq = RETRANSMISSION_HARQ;

  if (rnti_type == _CS_RNTI_) {
    LOG_E(PHY, "Fatal error in HARQ entity due to not supported CS_RNTI at line %d in function %s of file %s \n", __LINE__ , __func__, __FILE__);
 	return(NEW_TRANSMISSION_HARQ);
  }
  else if ((rnti_type != _C_RNTI_) && (rnti_type != _TC_RNTI_)) {
    /* harq mechanism is not relevant for other rnti */
    return(NEW_TRANSMISSION_HARQ);
  }
  else if (harq_pid > ulsch->number_harq_processes_for_pusch) {
    LOG_E(PHY, "Fatal error in HARQ entity due to unknown process identity %d at line %d in function %s of file %s \n", harq_pid, __LINE__ , __func__, __FILE__);
    assert(0);
  }

  /* 38.321 5.4.2.1  2>  if the uplink grant was received on PDCCH for the C-RNTI and the HARQ buffer of the identified process is empty */
  if ((ulsch->harq_processes[harq_pid]->first_tx == 1) && (rnti_type == _C_RNTI_)) {  /* no transmission yet on this process so consider its harq buffer as empty */
   ulsch->harq_processes[harq_pid]->first_tx = 0;
    ulsch->harq_processes[harq_pid]->pusch_pdu.pusch_data.new_data_indicator = ndi;             /* store first value of ndi */
    ulsch->harq_processes[harq_pid]->round = 0;
    ulsch->harq_processes[harq_pid]->subframe_scheduling_flag = 1;

    result_harq = NEW_TRANSMISSION_HARQ;

    LOG_D(PHY, "[HARQ-UL-PUSCH harqId : %d] first new transmission \n", harq_pid);
  }
  /* 38.321 5.4.2.1  2> if the received grant was not addressed to a Temporary C-RNTI on PDCCH, and the NDI provided in the associated HARQ */
  /* information has been toggled compared to the value in the previous transmission of this TB of this HARQ process */
  else if ((ulsch->harq_processes[harq_pid]->pusch_pdu.pusch_data.new_data_indicator != ndi) && (rnti_type != _TC_RNTI_)) {   /* is ndi toogled so this is a new grant ? */
    ulsch->harq_processes[harq_pid]->pusch_pdu.pusch_data.new_data_indicator = ndi;             /* store first value of ndi */
    ulsch->harq_processes[harq_pid]->round = 0;
    ulsch->harq_processes[harq_pid]->subframe_scheduling_flag = 1;

    result_harq = NEW_TRANSMISSION_HARQ;

    LOG_D(PHY, "[HARQ-UL-PUSCH harqId : %d] new transmission due to toogle of ndi \n", harq_pid);
   }
   /* 38.321 5.4.2.1 2> else (i.e. retransmission): */
   else {
     ulsch->harq_processes[harq_pid]->pusch_pdu.pusch_data.new_data_indicator = ndi;             /* ndi has not toggled si this is a retransmission */
     ulsch->harq_processes[harq_pid]->round++;                  /* increment number of retransmission */

     result_harq = RETRANSMISSION_HARQ;

     LOG_D(PHY, "[HARQ-UL-PUSCH harqId : %d] retransmission \n", harq_pid);
   }

  return (result_harq);
}

/*******************************************************************
*
* NAME :         init_downlink_harq_status
*
* PARAMETERS :   pointer to dl harq status
*
* RETURN :       none
*
* DESCRIPTION :  initialisation of downlink HARQ status
*
*********************************************************************/

void init_downlink_harq_status(NR_DL_UE_HARQ_t *dl_harq)
{
  dl_harq->status = SCH_IDLE;
  dl_harq->first_rx = 1;
  dl_harq->round  = 0;
  dl_harq->DCINdi = 1;
  dl_harq->ack = DL_ACKNACK_NO_SET;
}

/*******************************************************************
*
* NAME :         downlink_harq_process
*
* PARAMETERS :   downlink harq context
*                harq identifier
*                ndi (new data indicator) from DCI
*                rnti_type from DCI
*
* RETURN :      none
*
* DESCRIPTION : manage downlink information from DCI for downlink transmissions/retransmissions
*               TS 38.321 5.3.1 DL Assignment reception
*               TS 38.321 5.3.2 HARQ operation
*
*********************************************************************/

void downlink_harq_process(NR_DL_UE_HARQ_t *dl_harq, int harq_pid, int ndi, int rv, uint8_t rnti_type) {


  if (rnti_type == _SI_RNTI_ ||
      rnti_type == _P_RNTI_ ||
      rnti_type == _RA_RNTI_) {
    dl_harq->round = 0;
    dl_harq->status = ACTIVE;
<<<<<<< HEAD
    dl_harq->DCINdi = ndi;
    //dl_harq->first_tx = 0;

    LOG_D(PHY, "[HARQ-DL-PDSCH harqId : %d] first new reception \n", harq_pid);
=======
    dl_harq->first_rx = 1;
>>>>>>> b590cec2
  }
  else{
    switch(rv){
      case 0:
        dl_harq->round = 0;
        dl_harq->status = ACTIVE;
        dl_harq->first_rx = 1;
        if (dl_harq->DCINdi == ndi)
          LOG_E(PHY,"Warning! rv %d indicates new transmission but new ndi %d is the same as old ndi %d\n",rv,ndi,dl_harq->DCINdi);
        dl_harq->DCINdi = ndi;
        break;
      case 1:
        dl_harq->round = 2;
        dl_harq->first_rx = 0;
        if (dl_harq->DCINdi != ndi) {
          LOG_E(PHY,"Missed previous DCI detections. NDI toggled but rv %d does not correspond to first reception\n",rv);
          dl_harq->status = ACTIVE;
          dl_harq->first_rx = 1;
          dl_harq->DCINdi = ndi;
        }
        else if (dl_harq->ack)
          dl_harq->status = SCH_IDLE;
        break;
      case 2:
        dl_harq->round = 1;
        dl_harq->first_rx = 0;
        if (dl_harq->DCINdi != ndi) {
          LOG_E(PHY,"Missed previous DCI detections. NDI toggled but rv %d does not correspond to first reception\n",rv);
          dl_harq->status = ACTIVE;
          dl_harq->first_rx = 1;
          dl_harq->DCINdi = ndi;
        }
        else if (dl_harq->ack)
          dl_harq->status = SCH_IDLE;
        break;
      case 3:
        dl_harq->round = 3;
        dl_harq->first_rx = 0;
        if (dl_harq->DCINdi != ndi) {
          LOG_E(PHY,"Missed previous DCI detections. NDI toggled but rv %d does not correspond to first reception\n",rv);
          dl_harq->status = ACTIVE;
          dl_harq->first_rx = 1;
          dl_harq->DCINdi = ndi;
        }
        else if (dl_harq->ack)
          dl_harq->status = SCH_IDLE;
        break;
      default:
        AssertFatal(1==0,"Invalid value for rv %d\n",rv);
    }
  }

}
<|MERGE_RESOLUTION|>--- conflicted
+++ resolved
@@ -337,14 +337,7 @@
       rnti_type == _RA_RNTI_) {
     dl_harq->round = 0;
     dl_harq->status = ACTIVE;
-<<<<<<< HEAD
-    dl_harq->DCINdi = ndi;
-    //dl_harq->first_tx = 0;
-
-    LOG_D(PHY, "[HARQ-DL-PDSCH harqId : %d] first new reception \n", harq_pid);
-=======
     dl_harq->first_rx = 1;
->>>>>>> b590cec2
   }
   else{
     switch(rv){
