--- conflicted
+++ resolved
@@ -70,17 +70,17 @@
 
 int16_t get_pucch_tx_power_ue(PHY_VARS_NR_UE *ue,
                               uint8_t gNB_id,
-							  UE_nr_rxtx_proc_t *proc,
-							  pucch_format_nr_t pucch_format,
-							  int nb_of_prbs,
-							  int N_sc_ctrl_RB,
-							  int N_symb_PUCCH,
-							  int O_UCI,
-							  int O_SR,
-							  int O_CSI,
-							  int O_ACK,
+                              UE_nr_rxtx_proc_t *proc,
+                              pucch_format_nr_t pucch_format,
+                              int nb_of_prbs,
+                              int N_sc_ctrl_RB,
+                              int N_symb_PUCCH,
+                              int O_UCI,
+                              int O_SR,
+                              int O_CSI,
+                              int O_ACK,
                               int O_CRC,
-							  int n_HARQ_ACK) {
+                              int n_HARQ_ACK) {
 
   int16_t P_O_NOMINAL_PUCCH = ue->pucch_config_common_nr[gNB_id].p0_nominal;
   PUCCH_PowerControl_t *power_config = &ue->pucch_config_dedicated_nr[gNB_id].pucch_PowerControl;
@@ -104,11 +104,7 @@
 
   int P_O_PUCCH = P_O_NOMINAL_PUCCH + P_O_UE_PUCCH;
 
-<<<<<<< HEAD
-  int16_t PL = 100;//get_PL(ue->Mod_id, ue->CC_id, gNB_id); /* LTE function because NR path loss not yet implemented FFS TODO NR */
-=======
-  int16_t PL = nr_get_PL(ue->Mod_id, ue->CC_id, gNB_id); /* LTE function because NR path loss not yet implemented FFS TODO NR */
->>>>>>> cfced70b
+  int16_t PL = get_nr_PL(ue, gNB_id); /* LTE function because NR path loss not yet implemented FFS TODO NR */
 
   int16_t delta_F_PUCCH =  power_config->deltaF_PUCCH_f[pucch_format];
 
