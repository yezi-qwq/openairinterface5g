/* Licensed to the OpenAirInterface (OAI) Software Alliance under one or more
 * contributor license agreements.  See the NOTICE file distributed with
 * this work for additional information regarding copyright ownership.
 * The OpenAirInterface Software Alliance licenses this file to You under
 * the OAI Public License, Version 1.1  (the "License"); you may not use this file
 * except in compliance with the License.
 * You may obtain a copy of the License at
 *
 *      http://www.openairinterface.org/?page_id=698
 *
 * Unless required by applicable law or agreed to in writing, software
 * distributed under the License is distributed on an "AS IS" BASIS,
 * WITHOUT WARRANTIES OR CONDITIONS OF ANY KIND, either express or implied.
 * See the License for the specific language governing permissions and
 * limitations under the License.
 *-------------------------------------------------------------------------------
 * For more information about the OpenAirInterface (OAI) Software Alliance:
 *      contact@openairinterface.org
 */

/************************************************************************
*
* MODULE      :  PUCCH Packed Uplink Control Channel for UE NR
*                PUCCH is used to transmit Uplink Control Information UCI
*                which is composed of:
*                - SR Scheduling Request
*                - HARQ ACK/NACK
*                - CSI Channel State Information
*                UCI can also be transmitted on a PUSCH if it schedules.
*
* DESCRIPTION :  functions related to PUCCH UCI management
*                TS 38.213 9  UE procedure for reporting control information
*
**************************************************************************/

#include "executables/softmodem-common.h"
#include "PHY/NR_REFSIG/ss_pbch_nr.h"
#include "PHY/defs_nr_UE.h"
#include <openair1/SCHED/sched_common.h>
#include <openair1/PHY/NR_UE_TRANSPORT/pucch_nr.h>
#include "openair2/LAYER2/NR_MAC_UE/mac_proto.h"
#include "openair1/PHY/NR_UE_ESTIMATION/nr_estimation.h"
#include <openair1/PHY/impl_defs_nr.h>
#include <common/utils/nr/nr_common.h>

#ifndef NO_RAT_NR

#include "SCHED_NR_UE/defs.h"
#include "SCHED_NR_UE/harq_nr.h"
#include "SCHED_NR_UE/pucch_power_control_ue_nr.h"

#define DEFINE_VARIABLES_PUCCH_UE_NR_H
#include "SCHED_NR_UE/pucch_uci_ue_nr.h"
#undef DEFINE_VARIABLES_PUCCH_UE_NR_H

#endif


/* TS 36.213 Table 9.2.3-3: Mapping of values for one HARQ-ACK bit to sequences */
static const int sequence_cyclic_shift_1_harq_ack_bit[2]
/*        HARQ-ACK Value        0    1 */
/* Sequence cyclic shift */ = { 0,   6 }
;

/* TS 36.213 Table 9.2.5-2: Mapping of values for two HARQ-ACK bits and positive SR to sequences */
static const int sequence_cyclic_shift_2_harq_ack_bits_positive_sr[4]
/*        HARQ-ACK Value      (0,0)  (0,1)   (1,0)  (1,1) */
/* Sequence cyclic shift */ = {  1,     4,     10,     7 }
;


uint8_t nr_is_cqi_TXOp(PHY_VARS_NR_UE *ue,UE_nr_rxtx_proc_t *proc,uint8_t gNB_id);
uint8_t nr_is_ri_TXOp(PHY_VARS_NR_UE *ue,UE_nr_rxtx_proc_t *proc,uint8_t gNB_id);

static const uint16_t scheduling_request_periodicity[NB_SR_PERIOD]
= { 0, 0, 1, 2, 4, 5, 8, 10, 16, 20, 40, 80, 160, 320, 640 }
;

/* TS 38.213 9.2.5.2 UE procedure for multiplexing HARQ-ACK/SR and CSI in a PUCCH */
/* this is a counter of number of pucch format 4 per subframe */
static int nb_pucch_format_4_in_subframes[LTE_NUMBER_OF_SUBFRAMES_PER_FRAME] = { 0 } ;

/* TS 36.213 Table 9.2.5.2-1: Code rate  corresponding to higher layer parameter PUCCH-F2-maximum-coderate, */
/* or PUCCH-F3-maximum-coderate, or PUCCH-F4-maximum-coderate */
/* add one additional element set to 0 for parsing the array until this end */
/* stored values are code rates * 100 */
//static const int code_rate_r_time_100[8] = { (0.08 * 100), (0.15 * 100), (0.25*100), (0.35*100), (0.45*100), (0.60*100), (0.80*100), 0 } ;

/* TS 38.213 Table 9.2.3-4: Mapping of values for two HARQ-ACK bits to sequences */
static const int sequence_cyclic_shift_2_harq_ack_bits[4]
/*        HARQ-ACK Value       (0,0)  (0,1)  (1,0)  (1,1) */
/* Sequence cyclic shift */ = {   0,     3,     9,     6 }
;

/* TS 38.211 Table 6.4.1.3.3.2-1: DM-RS positions for PUCCH format 3 and 4 */
static const int nb_symbols_excluding_dmrs[NB_SYMBOL_MINUS_FOUR][2][2]
= {
/*                     No additional DMRS            Additional DMRS   */
/* PUCCH length      No hopping   hopping         No hopping   hopping */
/* index                  0          1                 0          1    */
/*    4     */    {{      3    ,     2   }   ,  {      3     ,    2    }},
/*    5     */    {{      3    ,     3   }   ,  {      3     ,    3    }},
/*    6     */    {{      4    ,     4   }   ,  {      4     ,    4    }},
/*    7     */    {{      5    ,     5   }   ,  {      5     ,    5    }},
/*    8     */    {{      6    ,     6   }   ,  {      6     ,    6    }},
/*    9     */    {{      7    ,     7   }   ,  {      7     ,    7    }},
/*   10     */    {{      8    ,     8   }   ,  {      6     ,    6    }},
/*   11     */    {{      9    ,     9   }   ,  {      7     ,    7    }},
/*   12     */    {{     10    ,    10   }   ,  {      8     ,    8    }},
/*   13     */    {{     11    ,    11   }   ,  {      9     ,    9    }},
/*   14     */    {{     12    ,    12   }   ,  {     10     ,   10    }},
}
;


/* TS 36.213 Table 9.2.5-1: Mapping of values for one HARQ-ACK bit and positive SR to sequences */
static const int sequence_cyclic_shift_1_harq_ack_bit_positive_sr[2]
/*        HARQ-ACK Value        0    1 */
/* Sequence cyclic shift */ = { 3,   9 }
;

static float RSRP_meas_mapping_nr[98]
= {
  -140,
    -139,
    -138,
    -137,
    -136,
    -135,
    -134,
    -133,
    -132,
    -131,
    -130,
    -129,
    -128,
    -127,
    -126,
    -125,
    -124,
    -123,
    -122,
    -121,
    -120,
    -119,
    -118,
    -117,
    -116,
    -115,
    -114,
    -113,
    -112,
    -111,
    -110,
    -109,
    -108,
    -107,
    -106,
    -105,
    -104,
    -103,
    -102,
    -101,
    -100,
    -99,
    -98,
    -97,
    -96,
    -95,
    -94,
    -93,
    -92,
    -91,
    -90,
    -89,
    -88,
    -87,
    -86,
    -85,
    -84,
    -83,
    -82,
    -81,
    -80,
    -79,
    -78,
    -77,
    -76,
    -75,
    -74,
    -73,
    -72,
    -71,
    -70,
    -69,
    -68,
    -67,
    -66,
    -65,
    -64,
    -63,
    -62,
    -61,
    -60,
    -59,
    -58,
    -57,
    -56,
    -55,
    -54,
    -53,
    -52,
    -51,
    -50,
    -49,
    -48,
    -47,
    -46,
    -45,
    -44,
    -43
  }
  ;
  
long
binary_search_float_nr(
  float elements[],
  long numElem,
  float value
)
//-----------------------------------------------------------------------------
{
  long first, last, middle;
  first = 0;
  last = numElem-1;
  middle = (first+last)/2;

  if(value < elements[0]) {
    return first;
  }

  if(value >= elements[last]) {
    return last;
  }

  while (last - first > 1) {
    if (elements[middle] > value) {
      last = middle;
    } else {
      first = middle;
    }

    middle = (first+last)/2;
  }

  if (first < 0 || first >= numElem) {
    LOG_E(RRC,"\n Error in binary search float!");
  }

  return first;
}
/*
void nr_generate_pucch0(int32_t **txdataF,
                        NR_DL_FRAME_PARMS *frame_parms,
                        PUCCH_CONFIG_DEDICATED *pucch_config_dedicated,
                        int16_t amp,
                        int nr_slot_tx,
                        uint8_t mcs,
                        uint8_t nrofSymbols,
                        uint8_t startingSymbolIndex,
                        uint16_t startingPRB);

void nr_generate_pucch1(int32_t **txdataF,
                        NR_DL_FRAME_PARMS *frame_parms,
                        PUCCH_CONFIG_DEDICATED *pucch_config_dedicated,
                        uint64_t payload,
                        int16_t amp,
                        int nr_slot_tx,
                        uint8_t nrofSymbols,
                        uint8_t startingSymbolIndex,
                        uint16_t startingPRB,
                        uint16_t startingPRB_intraSlotHopping,
                        uint8_t timeDomainOCC,
                        uint8_t nr_bit);

void nr_generate_pucch2(int32_t **txdataF,
                        NR_DL_FRAME_PARMS *frame_parms,
                        PUCCH_CONFIG_DEDICATED *pucch_config_dedicated,
                        uint64_t payload,
                        int16_t amp,
                        int nr_slot_tx,
                        uint8_t nrofSymbols,
                        uint8_t startingSymbolIndex,
                        uint8_t nrofPRB,
                        uint16_t startingPRB,
                        uint8_t nr_bit);

void nr_generate_pucch3_4(int32_t **txdataF,
                         NR_DL_FRAME_PARMS *frame_parms,
                         pucch_format_nr_t fmt,
                         PUCCH_CONFIG_DEDICATED *pucch_config_dedicated,
                         uint64_t payload,
                         int16_t amp,
                         int nr_slot_tx,
                         uint8_t nrofSymbols,
                         uint8_t startingSymbolIndex,
                         uint8_t nrofPRB,
                         uint16_t startingPRB,
                         uint8_t nr_bit,
                         uint8_t occ_length_format4,
                         uint8_t occ_index_format4);
*/
/**************** variables **************************************/


/**************** functions **************************************/

//extern uint8_t is_cqi_TXOp(PHY_VARS_NR_UE *ue,UE_nr_rxtx_proc_t *proc,uint8_t eNB_id);
//extern uint8_t is_ri_TXOp(PHY_VARS_NR_UE *ue,UE_nr_rxtx_proc_t *proc,uint8_t eNB_id);
/*******************************************************************
*
* NAME :         pucch_procedures_ue_nr
*
* PARAMETERS :   ue context
*                processing slots of reception/transmission
*                gNB_id identifier
*
* RETURN :       bool TRUE  PUCCH will be transmitted
*                     FALSE No PUCCH to transmit
*
* DESCRIPTION :  determines UCI (uplink Control Information) payload
*                and PUCCH format and its parameters.
*                PUCCH is no transmitted if:
*                - there is no valid data to transmit
*                - Pucch parameters are not valid
*
* Below information is scanned in order to know what information should be transmitted to network.
*
* (SR Scheduling Request)   (HARQ ACK/NACK)    (CSI Channel State Information)
*          |                        |               - CQI Channel Quality Indicator
*          |                        |                - RI  Rank Indicator
*          |                        |                - PMI Primary Matrux Indicator
*          |                        |                - LI Layer Indicator
*          |                        |                - L1-RSRP
*          |                        |                - CSI-RS resource idicator
*          |                        V                    |
*          +-------------------- -> + <------------------
*                                   |
*                   +--------------------------------+
*                   | UCI Uplink Control Information |
*                   +--------------------------------+
*                                   V                                            PUCCH Configuration
*               +----------------------------------------+                   +--------------------------+
*               | Determine PUCCH  payload and its       |                   |     PUCCH Resource Set   |
*               +----------------------------------------+                   |     PUCCH Resource       |
*                                   V                                        |     Format parameters    |
*               +-----------------------------------------+                  |                          |
*               | Select PUCCH format with its parameters | <----------------+--------------------------+
*               +-----------------------------------------+
*                                   V
*                          +-----------------+
*                          |  Generate PUCCH |
*                          +-----------------+
*
* TS 38.213 9  UE procedure for reporting control information
*
*********************************************************************/

/* TS 36.213 Table 9.2.1-1: PUCCH resource sets before dedicated PUCCH resource configuration */
const initial_pucch_resource_t initial_pucch_resource[NB_INITIAL_PUCCH_RESOURCE]
=
{
/*              format           first symbol     Number of symbols        PRB offset    nb index for       set of initial CS */
/*  0  */ {  pucch_format0_nr,      12,                  2,                   0,            2,       {    0,   3,    0,    0  }   },
/*  1  */ {  pucch_format0_nr,      12,                  2,                   0,            3,       {    0,   4,    8,    0  }   },
/*  2  */ {  pucch_format0_nr,      12,                  2,                   3,            3,       {    0,   4,    8,    0  }   },
/*  3  */ {  pucch_format1_nr,      10,                  4,                   0,            2,       {    0,   6,    0,    0  }   },
/*  4  */ {  pucch_format1_nr,      10,                  4,                   0,            4,       {    0,   3,    6,    9  }   },
/*  5  */ {  pucch_format1_nr,      10,                  4,                   2,            4,       {    0,   3,    6,    9  }   },
/*  6  */ {  pucch_format1_nr,      10,                  4,                   4,            4,       {    0,   3,    6,    9  }   },
/*  7  */ {  pucch_format1_nr,       4,                 10,                   0,            2,       {    0,   6,    0,    0  }   },
/*  8  */ {  pucch_format1_nr,       4,                 10,                   0,            4,       {    0,   3,    6,    9  }   },
/*  9  */ {  pucch_format1_nr,       4,                 10,                   2,            4,       {    0,   3,    6,    9  }   },
/* 10  */ {  pucch_format1_nr,       4,                 10,                   4,            4,       {    0,   3,    6,    9  }   },
/* 11  */ {  pucch_format1_nr,       0,                 14,                   0,            2,       {    0,   6,    0,    0  }   },
/* 12  */ {  pucch_format1_nr,       0,                 14,                   0,            4,       {    0,   3,    6,    9  }   },
/* 13  */ {  pucch_format1_nr,       0,                 14,                   2,            4,       {    0,   3,    6,    9  }   },
/* 14  */ {  pucch_format1_nr,       0,                 14,                   4,            4,       {    0,   3,    6,    9  }   },
/* 15  */ {  pucch_format1_nr,       0,                 14,                   0,            4,       {    0,   3,    6,    9  }   },
}
;

bool pucch_procedures_ue_nr(PHY_VARS_NR_UE *ue, uint8_t gNB_id, UE_nr_rxtx_proc_t *proc, bool reset_harq)
{
  uint8_t   sr_payload = 0;
  uint32_t  pucch_ack_payload = 0; /* maximum number of bits for pucch payload is supposed to be 32 */
  uint64_t  pucch_payload = 0;
  uint32_t  csi_payload = 0;
  int       frame_tx = proc->frame_tx;
  int       nr_slot_tx = proc->nr_slot_tx;
  int       Mod_id = ue->Mod_id;
  int       CC_id = ue->CC_id;

  int       O_SR = 0;
  int       O_ACK = 0;
  int       O_CSI = 0;      /* channel state information */
  int       N_UCI = 0;      /* size in bits for Uplink Control Information */
  int       cqi_status = 0;
  int       ri_status = 0;
  int       csi_status = 0;

  int       initial_pucch_id = NB_INITIAL_PUCCH_RESOURCE;
  int       pucch_resource_set = MAX_NB_OF_PUCCH_RESOURCE_SETS;
  int       pucch_resource_id = MAX_NB_OF_PUCCH_RESOURCES;
  int       pucch_resource_indicator = MAX_PUCCH_RESOURCE_INDICATOR;
  int       n_HARQ_ACK;

  int dmrs_scrambling_id=0,data_scrambling_id=0;

  NR_UE_MAC_INST_t *mac = get_mac_inst(0);
  NR_PUCCH_Resource_t *pucch_resource = NULL;
  uint16_t crnti = mac->crnti;
  NR_BWP_Id_t bwp_id = mac->UL_BWP_Id;

  /* update current context */

  int subframe_number = proc->nr_slot_rx / ue->frame_parms.slots_per_subframe;
  nb_pucch_format_4_in_subframes[subframe_number] = 0; /* reset pucch format 4 counter at current rx position */

  int dl_harq_pid = ue->dlsch[proc->thread_id][gNB_id][0]->current_harq_pid;

  if (dl_harq_pid < ue->dlsch[proc->thread_id][gNB_id][0]->number_harq_processes_for_pdsch) {
    /* pucch indicator can be reseted in function get_downlink_ack so it should be get now */
    pucch_resource_indicator = ue->dlsch[proc->thread_id][gNB_id][0]->harq_processes[dl_harq_pid]->harq_ack.pucch_resource_indicator;
  }

  LOG_D(PHY, "PUCCH: %d.%d bwp_id %ld dl_harq_pid = %d, pucch_resource_indicator = %d\n", frame_tx, nr_slot_tx, bwp_id,dl_harq_pid, pucch_resource_indicator);

  /* Part - I
   * Collect feedback that should be transmitted at this nr_slot_tx :
   * - ACK/NACK, SR, CSI (CQI, RI, ...)
   */

  sr_payload = 0;

  if (trigger_periodic_scheduling_request( ue, gNB_id, proc ) == 1) {
    O_SR = 1; /* sr should be transmitted */
    if (ue->mac_enabled == 1) {

      /* sr_payload = 1 means that this is a positive SR, sr_payload = 0 means that it is a negative SR */
      sr_payload = nr_ue_get_SR(Mod_id,
                                CC_id,
                                frame_tx,
                                gNB_id,
                                0,//ue->pdcch_vars[proc->thread_id][gNB_id]->crnti,
                                nr_slot_tx); // nr_slot_rx used for meas gap
    }
    else {
      sr_payload = 1;
    }
  }

  O_ACK = get_downlink_ack( ue, gNB_id, proc, &pucch_ack_payload,
                            &n_HARQ_ACK, reset_harq); // 1 to reset ACK/NACK status : 0 otherwise

  cqi_status = ((ue->cqi_report_config[gNB_id].CQI_ReportPeriodic.cqi_PMI_ConfigIndex>0) &&
                                                         (nr_is_cqi_TXOp(ue,proc,gNB_id) == 1));

  ri_status = ((ue->cqi_report_config[gNB_id].CQI_ReportPeriodic.ri_ConfigIndex>0) &&
                                                         (nr_is_ri_TXOp(ue,proc,gNB_id) == 1));


  if (mac->cg &&
      mac->cg->spCellConfig &&
      mac->cg->spCellConfig->spCellConfigDedicated &&
      mac->cg->spCellConfig->spCellConfigDedicated->csi_MeasConfig&&
      mac->cg->spCellConfig->spCellConfigDedicated->csi_MeasConfig->choice.setup) {
    NR_CSI_MeasConfig_t *csi_MeasConfig = mac->cg->spCellConfig->spCellConfigDedicated->csi_MeasConfig->choice.setup;

    uint16_t report_slot_csi =csi_MeasConfig->csi_ReportConfigToAddModList->list.array[0]->reportConfigType.choice.periodic->reportSlotConfig.choice.slots320;

    //if (mac->csirc->reportQuantity.choice.ssb_Index_RSRP){
    if (report_slot_csi == proc->nr_slot_tx)
      csi_status = get_csi_nr(mac, ue, gNB_id, &csi_payload);
    else
      csi_status = 0;
    //}

    O_CSI = cqi_status + ri_status + csi_status;

    /* Part - II */
    /* if payload is empty or only negative SR -> no pucch transmission */

  if(O_ACK == 0) {
    N_UCI = O_SR + O_CSI;
    if ((N_UCI == 0) || ((O_CSI == 0) && (sr_payload == 0))) {   /* TS 38.213 9.2.4 UE procedure for reporting SR */
      NR_TST_PHY_PRINTF("PUCCH No feedback AbsSubframe %d.%d \n", frame_tx%1024, nr_slot_tx);
      LOG_D(PHY,"PUCCH No feedback AbsSubframe %d.%d \n", frame_tx%1024, nr_slot_tx);
      return (FALSE);
    }
    else {
      /* a resource set and a resource should be find according to payload size */
      pucch_resource_set = find_pucch_resource_set( mac, gNB_id, N_UCI);
      if (pucch_resource_set != MAX_NB_OF_PUCCH_RESOURCE_SETS) {
        pucch_resource_indicator = 0;
        /* get the first resource of the set */
        pucch_resource_id = mac->ULbwp[bwp_id-1]->bwp_Dedicated->pucch_Config->choice.setup->resourceSetToAddModList->list.array[pucch_resource_set]->resourceList.list.array[pucch_resource_indicator][0];
      }
      else {
        LOG_W(PHY,"PUCCH no resource set found for CSI at line %d in function %s of file %s \n", LINE_FILE , __func__, FILE_NAME);
        O_CSI = 0;
        csi_payload = 0;
      }

	if (O_CSI == 0) {
	  /* only SR has to be send */
	  /* in this case there is no DCI related to PUCCH parameters so pucch resource should be get from sr configuration */
	  /* TS 38.213 9.2.4 UE procedure for reporting SR */
	  pucch_resource_set = 0; /* force it to a valid value */
	  if (ue->scheduling_request_config_nr[gNB_id].sr_ResourceConfig[ue->scheduling_request_config_nr[gNB_id].active_sr_id] != NULL) {
	    pucch_resource_id = ue->scheduling_request_config_nr[gNB_id].sr_ResourceConfig[ue->scheduling_request_config_nr[gNB_id].active_sr_id]->resource;
	  }
	  else {
	    LOG_E(PHY,"PUCCH No scheduling request configuration : at line %d in function %s of file %s \n", LINE_FILE , __func__, FILE_NAME);
	    return(FALSE);
	  }
	}
      }
    }
  }

  N_UCI = O_SR + O_ACK + O_CSI;
  if (N_UCI ==0) return(TRUE);

  /* Part - III */
  /* Choice PUCCH format and its related parameters */
  pucch_format_nr_t format = pucch_format0_nr;
  uint8_t  starting_symbol_index=0;
  uint8_t nb_symbols_total = 0;
  uint8_t  nb_symbols = 0;
  uint16_t startingPRB = 0;;  /* it can be considered as first  hop on case of pucch hopping */
  uint16_t secondHopPRB = 0;     /* second part for pucch for hopping */
  uint8_t  nb_of_prbs = 0;
  int m_0 = 0;                 /* format 0 only */
  int m_CS = 0;                /* for all format except for format 0 */
  int index_additional_dmrs = I_PUCCH_NO_ADDITIONAL_DMRS;
  int index_hopping = I_PUCCH_NO_HOPPING;
  int time_domain_occ = 0;
  int occ_length = 0;
  int occ_Index = 0;
  int BWPsize = 0;
  int BWPstart = 0;

  NR_UE_HARQ_STATUS_t *harq_status = &ue->dlsch[proc->thread_id][gNB_id][0]->harq_processes[dl_harq_pid]->harq_ack;

  if (select_pucch_resource(ue, mac, gNB_id, N_UCI, pucch_resource_indicator, &initial_pucch_id, &pucch_resource_set,
                            &pucch_resource_id, harq_status) == TRUE) {
    /* use of initial pucch configuration provided by system information 1 */
    /***********************************************************************/
    if (initial_pucch_id != NB_INITIAL_PUCCH_RESOURCE) {
      LOG_D(MAC,"Selecting INITIAL PUCCH Resource\n");
      format = initial_pucch_resource[initial_pucch_id].format;
      starting_symbol_index = initial_pucch_resource[initial_pucch_id].startingSymbolIndex;
      nb_symbols_total = initial_pucch_resource[initial_pucch_id].nrofSymbols;

      int N_CS = initial_pucch_resource[initial_pucch_id].nb_CS_indexes;
      /* see TS 38213 Table 9.2.1-1: PUCCH resource sets before dedicated PUCCH resource configuration */
      BWPsize = NRRIV2BW(mac->scc_SIB->uplinkConfigCommon->initialUplinkBWP.genericParameters.locationAndBandwidth, MAX_BWP_SIZE);
      BWPstart = NRRIV2PRBOFFSET(mac->scc_SIB->uplinkConfigCommon->initialUplinkBWP.genericParameters.locationAndBandwidth, MAX_BWP_SIZE);
      int RB_BWP_offset;
      if (initial_pucch_id == 15) {
        RB_BWP_offset =BWPsize/4;
      }
      else
      {
        RB_BWP_offset = initial_pucch_resource[initial_pucch_id].PRB_offset;
      }
      if (initial_pucch_id/8 == 0) {
        startingPRB = RB_BWP_offset + (initial_pucch_id/N_CS);
        secondHopPRB = BWPsize - 1 - RB_BWP_offset - (initial_pucch_id/N_CS);
        m_0 = initial_pucch_resource[initial_pucch_id].initial_CS_indexes[initial_pucch_id%N_CS];
      }
      else if (initial_pucch_id/8 == 1)
      {
        startingPRB = RB_BWP_offset + (initial_pucch_id/N_CS);
        secondHopPRB = BWPsize - 1 - RB_BWP_offset - ((initial_pucch_id - 8)/N_CS);
        m_0 =  initial_pucch_resource[initial_pucch_id].initial_CS_indexes[(initial_pucch_id - 8)%N_CS];
      }
      if ((ue->UE_mode[gNB_id] != PUSCH) && (O_ACK > 1)) {
        O_ACK = 1;
        pucch_ack_payload &= 0x1; /* take only first ack */
        LOG_W(PHY,"PUCCH ue is not expected to generate more than one HARQ-ACK at AbsSubframe %d.%d \n", frame_tx%1024, nr_slot_tx);
      }
      NR_TST_PHY_PRINTF("PUCCH common configuration with index %d \n", initial_pucch_id);
      startingPRB += BWPstart;
      secondHopPRB += BWPstart;
    }
    /* use dedicated pucch resource configuration */
    /**********************************************/
    else if ((pucch_resource_set != MAX_NB_OF_PUCCH_RESOURCE_SETS) && (pucch_resource_id != MAX_NB_OF_PUCCH_RESOURCES)) {
      /* check that current configuration is supported */
      if (mac->cg &&
	        mac->cg->physicalCellGroupConfig &&
          (mac->cg->physicalCellGroupConfig->harq_ACK_SpatialBundlingPUCCH != NULL || mac->cg->physicalCellGroupConfig->pdsch_HARQ_ACK_Codebook != 1)) {
        LOG_E(PHY,"PUCCH Unsupported cell group configuration : at line %d in function %s of file %s \n", LINE_FILE , __func__, FILE_NAME);
        return(FALSE);
      }
      else if (mac->cg &&
               mac->cg->spCellConfig &&
               mac->cg->spCellConfig->spCellConfigDedicated &&
               mac->cg->spCellConfig->spCellConfigDedicated->pdsch_ServingCellConfig &&
               mac->cg->spCellConfig->spCellConfigDedicated->pdsch_ServingCellConfig->choice.setup &&
               mac->cg->spCellConfig->spCellConfigDedicated->pdsch_ServingCellConfig->choice.setup->codeBlockGroupTransmission != NULL) {
        LOG_E(PHY,"PUCCH Unsupported code block group for serving cell config : at line %d in function %s of file %s \n", LINE_FILE , __func__, FILE_NAME);
        return(FALSE);
      }
      NR_PUCCH_Config_t *pucch_Config;
      if (bwp_id>0 &&
          mac->ULbwp[bwp_id-1] &&
          mac->ULbwp[bwp_id-1]->bwp_Dedicated &&
          mac->ULbwp[bwp_id-1]->bwp_Dedicated->pucch_Config &&
          mac->ULbwp[bwp_id-1]->bwp_Dedicated->pucch_Config->choice.setup)
          pucch_Config =  mac->ULbwp[bwp_id-1]->bwp_Dedicated->pucch_Config->choice.setup;
      else if (bwp_id==0 &&
               mac->cg &&
               mac->cg->spCellConfig &&
               mac->cg->spCellConfig->spCellConfigDedicated &&
               mac->cg->spCellConfig->spCellConfigDedicated->uplinkConfig &&
               mac->cg->spCellConfig->spCellConfigDedicated->uplinkConfig->initialUplinkBWP &&
               mac->cg->spCellConfig->spCellConfigDedicated->uplinkConfig->initialUplinkBWP->pucch_Config &&
               mac->cg->spCellConfig->spCellConfigDedicated->uplinkConfig->initialUplinkBWP->pucch_Config->choice.setup) {
        pucch_Config = mac->cg->spCellConfig->spCellConfigDedicated->uplinkConfig->initialUplinkBWP->pucch_Config->choice.setup;
        BWPsize  =  NRRIV2BW(mac->scc_SIB->uplinkConfigCommon->initialUplinkBWP.genericParameters.locationAndBandwidth,MAX_BWP_SIZE);
        BWPstart =  NRRIV2PRBOFFSET(mac->scc_SIB->uplinkConfigCommon->initialUplinkBWP.genericParameters.locationAndBandwidth,MAX_BWP_SIZE);
      }

      else AssertFatal(1==0,"no pucch_Config\n");
      pucch_resource = select_resource_by_id(pucch_resource_id, pucch_Config);
      format = pucch_resource->format.present;
      nb_symbols_total = get_nb_symbols_pucch(pucch_resource, format);
      starting_symbol_index = get_starting_symb_idx(pucch_resource, format);
      startingPRB   = BWPstart + pucch_resource->startingPRB;
      secondHopPRB = pucch_resource->intraSlotFrequencyHopping ? (BWPstart+*pucch_resource->secondHopPRB) : startingPRB;
      if (format==pucch_format1_nr)
        time_domain_occ = pucch_resource->format.choice.format1->timeDomainOCC;
      if (format==pucch_format4_nr) {
        occ_length = pucch_resource->format.choice.format4->occ_Length;
        occ_Index  = pucch_resource->format.choice.format4->occ_Index;
      }

      m_0 = get_ics_pucch(pucch_resource, format);
      AssertFatal(m_0 >= 0, "Invalid m_0\n");
      if (format == pucch_format3_nr) {
        if (mac->ULbwp[bwp_id-1]->bwp_Dedicated->pucch_Config->choice.setup->format3->choice.setup->additionalDMRS[0] == 1) {
          index_additional_dmrs = I_PUCCH_ADDITIONAL_DMRS;
        }
      }
      else if (format == pucch_format4_nr) {
        if (mac->ULbwp[bwp_id-1]->bwp_Dedicated->pucch_Config->choice.setup->format4->choice.setup->additionalDMRS[0] == 1) {
          index_additional_dmrs = I_PUCCH_ADDITIONAL_DMRS;
        }
      }

      if ((format == pucch_format3_nr) || (format == pucch_format4_nr)) {
        if (pucch_resource->intraSlotFrequencyHopping[0] == 1) {
          index_hopping = I_PUCCH_HOPING;
        }
      }

      NR_TST_PHY_PRINTF("PUCCH dedicated configuration with resource index %d \n", pucch_resource_id);
    }
  }
  else {
    LOG_W(PHY,"PUCCH No PUCCH resource found at AbsSubframe %d.%d \n", frame_tx%1024, nr_slot_tx);
    return (FALSE);
  }

  //int max_code_rate = 0;
  //int Q_m = BITS_PER_SYMBOL_QPSK; /* default pucch modulation type is QPSK with 2 bits per symbol */
  int N_sc_ctrl_RB = 0;
  int O_CRC = 0;

  nb_symbols = nb_symbols_total; /* by default, it can be reduced due to symbols reserved for dmrs */

  switch(format) {
    case pucch_format0_nr:
    {
      nb_of_prbs = 1;
      N_sc_ctrl_RB = N_SC_RB;
      break;
    }
    case pucch_format1_nr:
    {
      nb_of_prbs = 1;
      N_sc_ctrl_RB = N_SC_RB;
      break;
    }
    case pucch_format2_nr:
    {
      nb_of_prbs = pucch_resource->format.choice.format2->nrofPRBs;
      N_sc_ctrl_RB = N_SC_RB - 4;
      break;
    }
    case pucch_format3_nr:
    {
      nb_of_prbs = pucch_resource->format.choice.format3->nrofPRBs;
      //if (mac->ULbwp[bwp_id-1]->bwp_Dedicated->pucch_Config->choice.setup->format3->choice.setup->pi2BPSK[0] == 1) {
      //  Q_m = BITS_PER_SYMBOL_BPSK; /* set bpsk modulation type with 1 bit per modulation symbol */
      //}
      N_sc_ctrl_RB = N_SC_RB;
      nb_symbols = nb_symbols_excluding_dmrs[nb_symbols_total-4][index_additional_dmrs][index_hopping];
      break;
    }
    case pucch_format4_nr:
    {
      //if (mac->ULbwp[bwp_id-1]->bwp_Dedicated->pucch_Config->choice.setup->format4->choice.setup->pi2BPSK[0] == 1) {
      //  Q_m = BITS_PER_SYMBOL_BPSK; /* set bpsk modulation type with 1 bit per modulation symbol */
      //}
      nb_symbols = nb_symbols_excluding_dmrs[nb_symbols_total-4][index_additional_dmrs][index_hopping];
      nb_of_prbs = 1;
      subframe_number = nr_slot_tx / ue->frame_parms.slots_per_subframe;
      nb_pucch_format_4_in_subframes[subframe_number]++; /* increment number of transmit pucch 4 in current subframe */
      NR_TST_PHY_PRINTF("PUCCH Number of pucch format 4 in subframe %d is %d \n", subframe_number, nb_pucch_format_4_in_subframes[subframe_number]);
      N_sc_ctrl_RB = N_SC_RB/(nb_pucch_format_4_in_subframes[subframe_number]);
      break;
    }
  }

  /* TS 38.213 9.2.5.2 UE procedure for multiplexing HARQ-ACK/SR and CSI */
  /* drop CSI report if simultaneous HARQ-ACK/SR and periodic/semi-periodic CSI cannot be transmitted at the same time */
  if (format !=  pucch_format0_nr) {

    if (mac->ULbwp[bwp_id-1]->bwp_Dedicated->pucch_Config->choice.setup->format1 != NULL) {
      //max_code_rate = code_rate_r_time_100[mac->ULbwp[bwp_id-1]->bwp_Dedicated->pucch_Config->choice.setup->format1->choice.setup->maxCodeRate[0]]; /* it is code rate * 10 */

      if ((O_ACK != 0) && (mac->ULbwp[bwp_id-1]->bwp_Dedicated->pucch_Config->choice.setup->format1->choice.setup->simultaneousHARQ_ACK_CSI[0] == 0)) {
        N_UCI = N_UCI - O_CSI;
        O_CSI = cqi_status = ri_status = 0;
        csi_payload = 0; /* csi should be dropped in this case */
      }
    }

    /* TS 38.212 6.3.1.2  Code block segmentation and CRC attachment */
    /* crc attachment can be done depending of payload size */
//    if (N_UCI < 11) {
//      O_CRC = 0;  /* no additional crc bits */
//    }
//    else if ((N_UCI >= 12) && (N_UCI <= 19)) {
//      O_CRC = 6;  /* number of additional crc bits */
//    }
//   else if (N_UCI >= 20) {
//      O_CRC = 11; /* number of additional crc bits */
//    }

    N_UCI = N_UCI + O_CRC;

    /* for format 2 and 3, number of prb should be adjusted to minimum value which cope to information size */
    /*if (nb_of_prbs > 1 ) {
      int nb_prb_min = 0;
      int payload_in_bits;
      do {
        nb_prb_min++;
        payload_in_bits = (nb_prb_min * N_sc_ctrl_RB * nb_symbols * Q_m * max_code_rate)/100; */ /* code rate has been multiplied by 100 */
        
        /*NR_TST_PHY_PRINTF("PUCCH Adjust number of prb : (N_UCI : %d ) (payload_in_bits : %d) (N_sc_ctrl_RB : %d) (nb_symbols : %d) (Q_m : %d) (max_code_rate*100 : %d) \n",
                                               N_UCI,        payload_in_bits,       N_sc_ctrl_RB,       nb_symbols,       Q_m,       max_code_rate);
      } while (N_UCI > payload_in_bits);

      if (nb_prb_min > nb_of_prbs) {
        LOG_E(PHY,"PUCCH Number of prbs too small for current pucch bits to transmit : at line %d in function %s of file %s \n", LINE_FILE , __func__, FILE_NAME);
        return (FALSE);
      }
      else {
        nb_of_prbs = nb_prb_min;
      }
    }*/

    /* TS 38.213 9.2.4 for a positive SR transmission, payload b(0) = 0 */
    if ((O_SR == 1) && (format ==  pucch_format1_nr)) {
      sr_payload = 0;
    }
  }
  else {  /* only format 0 here */
    if ((O_SR == 0) && (O_CSI == 0)) {  /* only ack is transmitted TS 36.213 9.2.3 UE procedure for reporting HARQ-ACK */
      if (O_ACK == 1) {
        m_CS = sequence_cyclic_shift_1_harq_ack_bit[pucch_ack_payload & 0x1];   /* only harq of 1 bit */
      }
      else {
        m_CS = sequence_cyclic_shift_2_harq_ack_bits[pucch_ack_payload & 0x3];  /* only harq with 2 bits */
      }
    }
    else if ((O_SR == 1) && (O_CSI == 0)) { /* SR + eventually ack are transmitted TS 36.213 9.2.5.1 UE procedure for multiplexing HARQ-ACK or CSI and SR */
      if (sr_payload == 1) {                /* positive scheduling request */
        if (O_ACK == 1) {
          m_CS = sequence_cyclic_shift_1_harq_ack_bit_positive_sr[pucch_ack_payload & 0x1];   /* positive SR and harq of 1 bit */
        }
        else if (O_ACK == 2) {
          m_CS = sequence_cyclic_shift_2_harq_ack_bits_positive_sr[pucch_ack_payload & 0x3];  /* positive SR and harq with 2 bits */
        }
        else {
          m_CS = 0;  /* only positive SR */
        }
      }
    }
    N_UCI = O_SR = O_ACK = 0;
    pucch_payload = sr_payload = pucch_ack_payload = 0; /* no data for format 0 */
  }

  /* TS 38.212 6.3.1  Uplink control information on PUCCH                                       */
  /* information concatenation of payload                                                       */
  /*                                                   CSI           SR          HARQ-ACK       */
  /* bit order of payload of size n :           a(n)....................................a(0)    */
  /* a(0) is the LSB and a(n) the MSB   <--------><--------------><------------><---------->    */
  /*                                       O_CRC        O_CSI           O_SR         O_ACK      */
  /*                                                                                            */
  /* remark: crc is not part of payload, it is later added by block coding.                     */

  if (N_UCI > (sizeof(uint64_t)*8)) {
    LOG_E(PHY,"PUCCH number of UCI bits exceeds payload size : at line %d in function %s of file %s \n", LINE_FILE , __func__, FILE_NAME);
    return(0);
  }

  pucch_payload = pucch_payload | (csi_payload << (O_ACK + O_SR)) |  (sr_payload << O_ACK) | pucch_ack_payload;

  NR_TST_PHY_PRINTF("PUCCH ( AbsSubframe : %d.%d ) ( total payload size %d data 0x%02x ) ( ack length %d data 0x%02x ) ( sr length %d value %d ) ( csi length %d data : 0x%02x ) \n",
                         frame_tx%1024, nr_slot_tx, N_UCI,  pucch_payload, O_ACK, pucch_ack_payload, O_SR, sr_payload, csi_status, csi_payload);

  NR_TST_PHY_PRINTF("PUCCH ( format : %d ) ( modulation : %s ) ( nb prb : %d ) ( nb symbols total: %d ) ( nb symbols : %d ) ( max code rate*100 : %d ) ( starting_symbol_index : %d ) \n",
                             format, (Q_m == BITS_PER_SYMBOL_QPSK ? " QPSK " : " BPSK "), nb_of_prbs, nb_symbols_total, nb_symbols, max_code_rate, starting_symbol_index);

  NR_TST_PHY_PRINTF("PUCCH ( startingPRB : %d ) ( secondHopPRB : %d ) ( m_0 : %d ) ( m_CS : %d ) ( time_domain_occ %d ) (occ_length : %d ) ( occ_Index : %d ) \n",
		    startingPRB (absolute),         secondHopPRB (absolute),         m_0,         m_CS,         time_domain_occ,      occ_length,         occ_Index);

  /* Part - IV */
  /* Generate PUCCH signal according to its format and parameters */
  ue->generate_ul_signal[gNB_id] = 1;

  int16_t pucch_tx_power = get_pucch_tx_power_ue( ue, gNB_id, proc, format,
                                                  nb_of_prbs, N_sc_ctrl_RB, nb_symbols, N_UCI, O_SR, O_CSI, O_ACK,
                                                  O_CRC, n_HARQ_ACK);

  /* set tx power */
  ue->tx_power_dBm[nr_slot_tx] = pucch_tx_power;
  ue->tx_total_RE[nr_slot_tx] = nb_of_prbs*N_SC_RB;

  int tx_amp;

#if defined(EXMIMO) || defined(OAI_USRP) || defined(OAI_BLADERF) || defined(OAI_LMSSDR) || defined(OAI_ADRV9371_ZC706)

  tx_amp = nr_get_tx_amp(pucch_tx_power,
                      ue->tx_power_max_dBm,
                      ue->frame_parms.N_RB_UL,
                      nb_of_prbs);
#else
  tx_amp = AMP;
#endif

  switch(format) {
    case pucch_format0_nr:
    {
      int pucch_GroupHopping = mac->ULbwp[bwp_id-1] ?
            mac->ULbwp[bwp_id-1]->bwp_Common->pucch_ConfigCommon->choice.setup->pucch_GroupHopping:
            mac->scc_SIB->uplinkConfigCommon->initialUplinkBWP.pucch_ConfigCommon->choice.setup->pucch_GroupHopping;
      int hoppingId = mac->ULbwp[bwp_id-1] ?
            mac->ULbwp[bwp_id-1]->bwp_Common->pucch_ConfigCommon->choice.setup->hoppingId[0]:
            (mac->scc_SIB->uplinkConfigCommon->initialUplinkBWP.pucch_ConfigCommon->choice.setup->hoppingId?
             mac->scc_SIB->uplinkConfigCommon->initialUplinkBWP.pucch_ConfigCommon->choice.setup->hoppingId[0]:
             mac->physCellId);
      nr_generate_pucch0(ue,ue->common_vars.txdataF,
                         &ue->frame_parms,
                         pucch_GroupHopping,
                         hoppingId,
                         tx_amp,
                         nr_slot_tx,
                         (uint8_t)m_0,
                         (uint8_t)m_CS,
                         nb_symbols_total,
                         starting_symbol_index,
                         startingPRB,
                         secondHopPRB
                         );
      break;
    }
    case pucch_format1_nr:
    {
      nr_generate_pucch1(ue,ue->common_vars.txdataF,
                         &ue->frame_parms,
                         &ue->pucch_config_dedicated[gNB_id],
                         pucch_payload,
                         tx_amp,
                         nr_slot_tx,
                         (uint8_t)m_0,
                         nb_symbols_total,
                         starting_symbol_index,
                         startingPRB,
                         secondHopPRB,
                         (uint8_t)time_domain_occ,
                         (uint8_t)N_UCI);
      break;
    }
    case pucch_format2_nr:
    {
      nr_generate_pucch2(ue,
                         crnti,
			 dmrs_scrambling_id,
			 data_scrambling_id,
                         ue->common_vars.txdataF,
                         &ue->frame_parms,
                         &ue->pucch_config_dedicated[gNB_id],
                         pucch_payload,
                         tx_amp,
                         nr_slot_tx,
                         nb_symbols_total,
                         starting_symbol_index,
                         nb_of_prbs,
                         startingPRB,
                         (uint8_t)N_UCI);
      break;
    }
    case pucch_format3_nr:
    case pucch_format4_nr:
    {
      nr_generate_pucch3_4(ue,
                           0,//ue->pdcch_vars[proc->thread_id][gNB_id]->crnti,
                           ue->common_vars.txdataF,
                           &ue->frame_parms,
                           format,
                           &ue->pucch_config_dedicated[gNB_id],
                           pucch_payload,
                           tx_amp,
                           nr_slot_tx,
                           nb_symbols_total,
                           starting_symbol_index,
                           nb_of_prbs,
                           startingPRB,
                           secondHopPRB,
                           (uint8_t)N_UCI,
                           (uint8_t)occ_length,
                           (uint8_t)occ_Index);
      break;
    }
  }
  return (TRUE);
}

/*******************************************************************
*
* NAME :         get_downlink_ack
*
* PARAMETERS :   ue context
*                processing slots of reception/transmission
*                gNB_id identifier
*
* RETURN :       o_ACK acknowledgment data
*                o_ACK_number_bits number of bits for acknowledgment
*
* DESCRIPTION :  return acknowledgment value
*                TS 38.213 9.1.3 Type-2 HARQ-ACK codebook determination
*
*          --+--------+-------+--------+-------+---  ---+-------+--
*            | PDCCH1 |       | PDCCH2 |PDCCH3 |        | PUCCH |
*          --+--------+-------+--------+-------+---  ---+-------+--
*    DAI_DL      1                 2       3              ACK for
*                V                 V       V        PDCCH1, PDDCH2 and PCCH3
*                |                 |       |               ^
*                +-----------------+-------+---------------+
*
*                PDCCH1, PDCCH2 and PDCCH3 are PDCCH monitoring occasions
*                M is the total of monitoring occasions
*
*********************************************************************/

uint8_t get_downlink_ack(PHY_VARS_NR_UE *ue, uint8_t gNB_id,  UE_nr_rxtx_proc_t *proc,
                         uint32_t *o_ACK, int *n_HARQ_ACK,
                         bool do_reset) // 1 to reset ACK/NACK status : 0 otherwise
{
  NR_UE_HARQ_STATUS_t *harq_status;
  uint32_t ack_data[NR_DL_MAX_NB_CW][NR_DL_MAX_DAI] = {{0},{0}};
  uint32_t dai[NR_DL_MAX_NB_CW][NR_DL_MAX_DAI] = {{0},{0}};       /* for serving cell */
  uint32_t dai_total[NR_DL_MAX_NB_CW][NR_DL_MAX_DAI] = {{0},{0}}; /* for multiple cells */
  int number_harq_feedback = 0;
  uint32_t dai_current = 0;
  uint32_t dai_max = 0;
  int number_pid_dl = ue->dlsch[proc->thread_id][gNB_id][0]->number_harq_processes_for_pdsch;
  bool two_transport_blocks = FALSE;
  int number_of_code_word = 1;
  int U_DAI_c = 0;
  int N_m_c_rx = 0;
  int V_DAI_m_DL = 0;
  NR_UE_MAC_INST_t *mac = get_mac_inst(0);
  NR_BWP_Id_t dl_bwp_id = mac->DL_BWP_Id;
  if (mac->DLbwp[dl_bwp_id-1] == NULL) return 0;

<<<<<<< HEAD
  if (mac->DLbwp[dl_bwp_id-1]->bwp_Dedicated->pdsch_Config->choice.setup->maxNrofCodeWordsScheduledByDCI[0] == 2) {
=======
  if (mac->DLbwp[0] &&
      mac->DLbwp[0]->bwp_Dedicated &&
      mac->DLbwp[0]->bwp_Dedicated->pdsch_Config &&
      mac->DLbwp[0]->bwp_Dedicated->pdsch_Config->choice.setup &&
      mac->DLbwp[0]->bwp_Dedicated->pdsch_Config->choice.setup->maxNrofCodeWordsScheduledByDCI[0] == 2) {
>>>>>>> 2d4e8cc3
    two_transport_blocks = TRUE;
    number_of_code_word = 2;
  }
  else {
    number_of_code_word = 1;
  }

  if (ue->n_connected_gNB > 1) {
    LOG_E(PHY,"PUCCH ACK feedback is not implemented for mutiple gNB cells : at line %d in function %s of file %s \n", LINE_FILE , __func__, FILE_NAME);
    return (0);
  }

  /* look for dl acknowledgment which should be done on current uplink slot */
  for (int code_word = 0; code_word < number_of_code_word; code_word++) {

    for (int dl_harq_pid = 0; dl_harq_pid < number_pid_dl; dl_harq_pid++) {

      for (int thread_idx = 0; thread_idx < RX_NB_TH; thread_idx++) {

        harq_status = &ue->dlsch[thread_idx][gNB_id][code_word]->harq_processes[dl_harq_pid]->harq_ack;

        /* check if current tx slot should transmit downlink acknowlegment */
        if (harq_status->slot_for_feedback_ack == proc->nr_slot_tx) {

          if (harq_status->ack == DL_ACKNACK_NO_SET) {
            LOG_E(PHY,"PUCCH Downlink acknowledgment has not been set : at line %d in function %s of file %s \n", LINE_FILE , __func__, FILE_NAME);
          }
          else if (harq_status->vDAI_DL == DL_DAI_NO_SET) {
            LOG_E(PHY,"PUCCH Downlink DAI has not been set : at line %d in function %s of file %s \n", LINE_FILE , __func__, FILE_NAME);
          }
          else if (harq_status->vDAI_DL > NR_DL_MAX_DAI) {
            LOG_E(PHY,"PUCCH Downlink DAI has an invalid value : at line %d in function %s of file %s \n", LINE_FILE , __func__, FILE_NAME);
          }
          else if (harq_status->send_harq_status == 0) {
            LOG_E(PHY,"PUCCH Downlink ack can not be transmitted : at line %d in function %s of file %s \n", LINE_FILE , __func__, FILE_NAME);
          }
          else {

            dai_current = harq_status->vDAI_DL+1; // DCI DAI to counter DAI conversion

            if (dai_current == 0) {
              LOG_E(PHY,"PUCCH Downlink dai is invalid : at line %d in function %s of file %s \n", LINE_FILE , __func__, FILE_NAME);
              return(0);
            } else if (dai_current > dai_max) {
              dai_max = dai_current;
            }

            number_harq_feedback++;
            ack_data[code_word][dai_current - 1] = harq_status->ack;
            dai[code_word][dai_current - 1] = dai_current;
            harq_status->slot_for_feedback_ack = NR_MAX_SLOTS_PER_FRAME;
            harq_status->send_harq_status = 0;
          }
          if (do_reset == TRUE) {
            init_downlink_harq_status(ue->dlsch[thread_idx][gNB_id][code_word]->harq_processes[dl_harq_pid]);
          }
        }
      }
    }
  }

  /* no any ack to transmit */
  if (number_harq_feedback == 0) {
    *n_HARQ_ACK = 0;
    return(0);
  }
  else  if (number_harq_feedback > (sizeof(uint32_t)*8)) {
    LOG_E(PHY,"PUCCH number of ack bits exceeds payload size : at line %d in function %s of file %s \n", LINE_FILE , __func__, FILE_NAME);
    return(0);
  }

  /* for computing n_HARQ_ACK for power */
   V_DAI_m_DL = dai_max;
   U_DAI_c = number_harq_feedback/number_of_code_word;
   N_m_c_rx = number_harq_feedback;
   int N_SPS_c = 0; /* FFS TODO_NR multicells and SPS are not supported at the moment */
<<<<<<< HEAD
   if (mac->scg->physicalCellGroupConfig->harq_ACK_SpatialBundlingPUCCH == NULL) {
     int N_TB_max_DL = mac->DLbwp[dl_bwp_id-1]->bwp_Dedicated->pdsch_Config->choice.setup->maxNrofCodeWordsScheduledByDCI[0];
=======
   if (mac->cg != NULL &&
       mac->cg->physicalCellGroupConfig != NULL &&
       mac->cg->physicalCellGroupConfig->harq_ACK_SpatialBundlingPUCCH != NULL) {
     int N_TB_max_DL = mac->DLbwp[0]->bwp_Dedicated->pdsch_Config->choice.setup->maxNrofCodeWordsScheduledByDCI[0];
>>>>>>> 2d4e8cc3
     *n_HARQ_ACK = (((V_DAI_m_DL - U_DAI_c)%4) * N_TB_max_DL) + N_m_c_rx + N_SPS_c;
     NR_TST_PHY_PRINTF("PUCCH power n(%d) = ( V(%d) - U(%d) )mod4 * N_TB(%d) + N(%d) \n", *n_HARQ_ACK, V_DAI_m_DL, U_DAI_c, N_TB_max_DL, N_m_c_rx);
   }

  /*
  * For a monitoring occasion of a PDCCH with DCI format 1_0 or DCI format 1_1 in at least one serving cell,
  * when a UE receives a PDSCH with one transport block and the value of higher layer parameter maxNrofCodeWordsScheduledByDCI is 2,
  * the HARQ-ACK response is associated with the first transport block and the UE generates a NACK for the second transport block
  * if spatial bundling is not applied (HARQ-ACK-spatial-bundling-PUCCH = FALSE) and generates HARQ-ACK value of ACK for the second
  * transport block if spatial bundling is applied.
  */

  for (int code_word = 0; code_word < number_of_code_word; code_word++) {
    for (uint32_t i = 0; i < dai_max ; i++ ) {
      if (dai[code_word][i] != i + 1) { /* fill table with consistent value for each dai */
        dai[code_word][i] = i + 1;      /* it covers case for which PDCCH DCI has not been successfully decoded and so it has been missed */
        ack_data[code_word][i] = 0;     /* nack data transport block which has been missed */
        number_harq_feedback++;
      }
      if (two_transport_blocks == TRUE) {
        dai_total[code_word][i] = dai[code_word][i]; /* for a single cell, dai_total is the same as dai of first cell */
      }
    }
  }

  int M = dai_max;
  int j = 0;
  uint32_t V_temp = 0;
  uint32_t V_temp2 = 0;
  int O_ACK = 0;
  int O_bit_number_cw0 = 0;
  int O_bit_number_cw1 = 0;

  for (int m = 0; m < M ; m++) {

    if (dai[0][m] <= V_temp) {
      j = j + 1;
    }

    V_temp = dai[0][m]; /* value of the counter DAI for format 1_0 and format 1_1 on serving cell c */

    if (dai_total[0][m] == 0) {
      V_temp2 = dai[0][m];
    } else {
      V_temp2 = dai[1][m];         /* second code word has been received */
      O_bit_number_cw1 = (8 * j) + 2*(V_temp - 1) + 1;
      *o_ACK = *o_ACK | (ack_data[1][m] << O_bit_number_cw1);
    }

    if (two_transport_blocks == TRUE) {
      O_bit_number_cw0 = (8 * j) + 2*(V_temp - 1);
    }
    else {
      O_bit_number_cw0 = (4 * j) + (V_temp - 1);
    }

    *o_ACK = *o_ACK | (ack_data[0][m] << O_bit_number_cw0);
  }

  if (V_temp2 < V_temp) {
    j = j + 1;
  }

  if (two_transport_blocks == TRUE) {
    O_ACK = 2 * ( 4 * j + V_temp2);  /* for two transport blocks */
  }
  else {
    O_ACK = 4 * j + V_temp2;         /* only one transport block */
  }

  if (number_harq_feedback != O_ACK) {
    LOG_E(PHY,"PUCCH Error for number of bits for acknowledgment : at line %d in function %s of file %s \n", LINE_FILE , __func__, FILE_NAME);
    return (0);
  }

  return(number_harq_feedback);
}

/*******************************************************************
*
* NAME :         select_pucch_format
*
* PARAMETERS :   ue context
*                processing slots of reception/transmission
*                gNB_id identifier
*
* RETURN :       TRUE a valid resource has been found
*
* DESCRIPTION :  return tx harq process identifier for given transmission slot
*                TS 38.213 9.2.1  PUCCH Resource Sets
*                TS 38.213 9.2.2  PUCCH Formats for UCI transmission
*                In the case of pucch for scheduling request only, resource is already get from scheduling request configuration
*
*********************************************************************/

boolean_t select_pucch_resource(PHY_VARS_NR_UE *ue, NR_UE_MAC_INST_t *mac, uint8_t gNB_id, int uci_size, int pucch_resource_indicator, 
                                int *initial_pucch_id, int *resource_set_id, int *resource_id, NR_UE_HARQ_STATUS_t *harq_status)
{
  boolean_t resource_set_found = FALSE;
  int nb_symbols_for_tx = 0;
  int current_resource_id = MAX_NB_OF_PUCCH_RESOURCES;
  pucch_format_nr_t format_pucch;
  int ready_pucch_resource_id = FALSE; /* in the case that it is already given */
  NR_PUCCH_Resource_t *pucch_resource = NULL;
  NR_BWP_Id_t bwp_id = mac->UL_BWP_Id;

  /* ini values to unset */
  *initial_pucch_id = NB_INITIAL_PUCCH_RESOURCE;
  //*resource_set_id = MAX_NB_OF_PUCCH_RESOURCE_SETS;
  //*resource_id = MAX_NB_OF_PUCCH_RESOURCES;

  if ((bwp_id ==0 &&
       mac->cg == NULL) ||
      (bwp_id == 0 &&
       mac->cg &&
       mac->cg->spCellConfig &&
       mac->cg->spCellConfig->spCellConfigDedicated &&
       mac->cg->spCellConfig->spCellConfigDedicated->uplinkConfig &&
       mac->cg->spCellConfig->spCellConfigDedicated->uplinkConfig->initialUplinkBWP &&
       mac->cg->spCellConfig->spCellConfigDedicated->uplinkConfig->initialUplinkBWP->pucch_Config &&
       mac->cg->spCellConfig->spCellConfigDedicated->uplinkConfig->initialUplinkBWP->pucch_Config->choice.setup &&
       mac->cg->spCellConfig->spCellConfigDedicated->uplinkConfig->initialUplinkBWP->pucch_Config->choice.setup->resourceSetToAddModList &&
       mac->cg->spCellConfig->spCellConfigDedicated->uplinkConfig->initialUplinkBWP->pucch_Config->choice.setup->resourceSetToAddModList->list.array[0] == NULL) ||
      (mac->ULbwp[bwp_id-1] &&
       mac->ULbwp[bwp_id-1]->bwp_Dedicated &&
       mac->ULbwp[bwp_id-1]->bwp_Dedicated->pucch_Config &&
       mac->ULbwp[bwp_id-1]->bwp_Dedicated->pucch_Config->choice.setup &&
       mac->ULbwp[bwp_id-1]->bwp_Dedicated->pucch_Config->choice.setup->resourceSetToAddModList &&
       mac->ULbwp[bwp_id-1]->bwp_Dedicated->pucch_Config->choice.setup->resourceSetToAddModList->list.array[0] == NULL)
      ){

    /* No resource set has been already configured so pucch_configCommon from Sib1 should be used in this case */

    if (ue->UE_mode[gNB_id] != PUSCH) {
      *initial_pucch_id = *mac->scc_SIB->uplinkConfigCommon->initialUplinkBWP.pucch_ConfigCommon->choice.setup->pucch_ResourceCommon;
      if (*initial_pucch_id >= NB_INITIAL_PUCCH_RESOURCE) {
        LOG_E(PHY,"PUCCH Invalid initial resource index : at line %d in function %s of file %s \n", LINE_FILE , __func__, FILE_NAME);
        *initial_pucch_id = NB_INITIAL_PUCCH_RESOURCE;
        return (FALSE);
      }
    }
    else  {
      /* see TS 38.213 9.2.1  PUCCH Resource Sets */
      int delta_PRI = harq_status->pucch_resource_indicator;
      // n_CCE can be obtained from ue->dci_ind.dci_list[i].n_CCE. FIXME!!!
      // N_CCE can be obtained from ue->dci_ind.dci_list[i].N_CCE. FIXME!!!
      //int n_CCE = ue->dci_ind.dci_list[0].n_CCE;
      //int N_CCE = ue->dci_ind.dci_list[0].N_CCE;
      int n_CCE_0 = harq_status->n_CCE;
      int N_CCE_0 = harq_status->N_CCE;
      if (N_CCE_0 == 0) {
        AssertFatal(1==0,"PUCCH No compatible pucch format found : at line %d in function %s of file %s \n", LINE_FILE , __func__, FILE_NAME);
      }
      int r_PUCCH = ((2 * n_CCE_0)/N_CCE_0) + (2 * delta_PRI);
      *initial_pucch_id = r_PUCCH;
    }
    nb_symbols_for_tx = initial_pucch_resource[*initial_pucch_id].nrofSymbols;
    format_pucch = initial_pucch_resource[*initial_pucch_id].format;
    if (check_pucch_format(mac, gNB_id, format_pucch, nb_symbols_for_tx, uci_size) == TRUE) {
      return (TRUE);
    }
    else {
      LOG_E(PHY,"PUCCH No compatible pucch format found : at line %d in function %s of file %s \n", LINE_FILE , __func__, FILE_NAME);
      return (FALSE);
    }
  }
  else {
    /* dedicated resources have been configured */
    int pucch_resource_set_id = 0;
    if (*resource_set_id == MAX_NB_OF_PUCCH_RESOURCE_SETS) {
      /* from TS 38.331 field maxPayloadMinus1
        -- Maximum number of payload bits minus 1 that the UE may transmit using this PUCCH resource set. In a PUCCH occurrence, the UE
        -- chooses the first of its PUCCH-ResourceSet which supports the number of bits that the UE wants to transmit.
        -- The field is not present in the first set (Set0) since the maximum Size of Set0 is specified to be 3 bit.
        -- The field is not present in the last configured set since the UE derives its maximum payload size as specified in 38.213.
        -- This field can take integer values that are multiples of 4. Corresponds to L1 parameter 'N_2' or 'N_3' (see 38.213, section 9.2)
      */
      /* look for the first resource set which supports uci_size number of bits for payload */
      pucch_resource_set_id = find_pucch_resource_set(mac, gNB_id, uci_size);
      if (pucch_resource_set_id != MAX_NB_OF_PUCCH_RESOURCE_SETS) {
        resource_set_found = TRUE;
      }
    }
    else {
      /* a valid resource has already be found outside this function */
      resource_set_found = TRUE;
      ready_pucch_resource_id = TRUE;
      //pucch_resource_indicator = pucch_resource_indicator;
    }

    if (resource_set_found == TRUE) {

      if (pucch_resource_indicator < MAX_PUCCH_RESOURCE_INDICATOR) {
        // Verify that the value of pucch_resource_indicator is valid
        struct NR_PUCCH_Config__resourceSetToAddModList *resourceSetToAddModList = NULL;
	      struct NR_PUCCH_Config__resourceToAddModList *resourceToAddModList = NULL;
        if (bwp_id > 0 && mac->ULbwp[bwp_id-1]) {
           AssertFatal(mac->ULbwp[bwp_id-1]->bwp_Dedicated->pucch_Config->choice.setup->resourceSetToAddModList!=NULL,"mac->ULbwp[bwp_id-1]->bwp_Dedicated->pucch_Config->choice.setup->resourceSetToAddModList is null\n");
           resourceSetToAddModList = mac->ULbwp[bwp_id-1]->bwp_Dedicated->pucch_Config->choice.setup->resourceSetToAddModList;
           resourceToAddModList = mac->ULbwp[bwp_id-1]->bwp_Dedicated->pucch_Config->choice.setup->resourceToAddModList;
        } else if (bwp_id == 0 && mac->cg->spCellConfig->spCellConfigDedicated->uplinkConfig->initialUplinkBWP->pucch_Config->choice.setup->resourceSetToAddModList!=NULL) {
	        resourceSetToAddModList = mac->cg->spCellConfig->spCellConfigDedicated->uplinkConfig->initialUplinkBWP->pucch_Config->choice.setup->resourceSetToAddModList;
          resourceToAddModList = mac->cg->spCellConfig->spCellConfigDedicated->uplinkConfig->initialUplinkBWP->pucch_Config->choice.setup->resourceToAddModList;
        }
        if (resourceSetToAddModList->list.array[pucch_resource_set_id]->resourceList.list.count <= pucch_resource_indicator)
        {
          LOG_E(PHY, "Value of pucch_resource_indicator is out of bounds! Possibly due to a false DCI. \n");
          return (FALSE);
        }
        /* check if resource indexing by pucch_resource_indicator of this set is compatible */
        if ((ready_pucch_resource_id == TRUE) || (resourceSetToAddModList->list.array[pucch_resource_set_id]->resourceList.list.array[pucch_resource_indicator][0] != MAX_NB_OF_PUCCH_RESOURCES)) {

          if (ready_pucch_resource_id == TRUE) {
            current_resource_id = *resource_id;
          }
          else {
            int R_PUCCH = resourceSetToAddModList->list.array[pucch_resource_set_id]->resourceList.list.count;
            /* is it the first resource and its size exceeds 8 */
            if ((pucch_resource_set_id == 0)
             && (R_PUCCH > MAX_NB_OF_PUCCH_RESOURCES_PER_SET_NOT_0)) {
              /* see TS 38.213 9.2.3  UE procedure for reporting HARQ-ACK */
              int delta_PRI = pucch_resource_indicator;
              int n_CCE_p = harq_status->n_CCE;
              int N_CCE_p = harq_status->N_CCE;
              int r_PUCCH;
              if (N_CCE_p == 0) {
                LOG_E(PHY,"PUCCH No compatible pucch format found : at line %d in function %s of file %s \n", LINE_FILE , __func__, FILE_NAME);
                return (FALSE);
              }
              if (pucch_resource_set_id < (R_PUCCH%8)) {
                r_PUCCH = ((n_CCE_p * (R_PUCCH/8))/N_CCE_p) + (delta_PRI*(R_PUCCH/8));
              }
              else {
                r_PUCCH = ((n_CCE_p * (R_PUCCH/8))/N_CCE_p) + (delta_PRI*(R_PUCCH/8)) + (R_PUCCH%8);
              }
              current_resource_id = r_PUCCH;
            }
            else {
		          current_resource_id = resourceSetToAddModList->list.array[pucch_resource_set_id]->resourceList.list.array[pucch_resource_indicator][0];
            }
          }

          uint8_t pucch_resource_count = resourceToAddModList->list.count;
          for (uint8_t i=0; i<pucch_resource_count; i++) {
            if (resourceToAddModList->list.array[i]->pucch_ResourceId == current_resource_id)
              pucch_resource = resourceToAddModList->list.array[i];
          }
          if (pucch_resource != NULL) {
            format_pucch = pucch_resource->format.present;
            nb_symbols_for_tx = get_nb_symbols_pucch(pucch_resource, format_pucch);
            if (check_pucch_format(mac, gNB_id, format_pucch, nb_symbols_for_tx, uci_size) == TRUE) {
              *resource_set_id = pucch_resource_set_id;
              *resource_id = current_resource_id;
              return (TRUE);
            }
            else {
              LOG_E(PHY,"PUCCH Found format no compatible with payload size and symbol length : at line %d in function %s of file %s \n", LINE_FILE , __func__, FILE_NAME);
              return (FALSE);
            }
          }
        }
        else {
          LOG_E(PHY,"PUCCH Undefined Resource related to pucch resource indicator: at line %d in function %s of file %s \n", LINE_FILE , __func__, FILE_NAME);
          return (FALSE);
        }
      }
      else {
        LOG_E(PHY,"PUCCH Invalid pucch resource indicator: at line %d in function %s of file %s \n", LINE_FILE , __func__, FILE_NAME);
        return (FALSE);
      }
    }

    /* check that a resource has been found */
    if (*resource_set_id == MAX_NB_OF_PUCCH_RESOURCES) {
      LOG_E(PHY,"PUCCH No compatible pucch format found : at line %d in function %s of file %s \n", LINE_FILE , __func__, FILE_NAME);
      return (FALSE);
    }
  }
  return (FALSE);
}

/*******************************************************************
*
* NAME :         find_pucch_resource_set
*
* PARAMETERS :   ue context
*                gNB_id identifier
*
*
* RETURN :       harq process identifier
*
* DESCRIPTION :  return tx harq process identifier for given transmission slot
*                YS 38.213 9.2.2  PUCCH Formats for UCI transmission
*
*********************************************************************/

int find_pucch_resource_set(NR_UE_MAC_INST_t *mac, uint8_t gNB_id, int uci_size)
{
  int pucch_resource_set_id = 0;
  NR_BWP_Id_t bwp_id = mac->DL_BWP_Id;

  //long *pucch_max_pl_bits = NULL;

  /* from TS 38.331 field maxPayloadMinus1
    -- Maximum number of payload bits minus 1 that the UE may transmit using this PUCCH resource set. In a PUCCH occurrence, the UE
    -- chooses the first of its PUCCH-ResourceSet which supports the number of bits that the UE wants to transmit.
    -- The field is not present in the first set (Set0) since the maximum Size of Set0 is specified to be 3 bit.
    -- The field is not present in the last configured set since the UE derives its maximum payload size as specified in 38.213.
    -- This field can take integer values that are multiples of 4. Corresponds to L1 parameter 'N_2' or 'N_3' (see 38.213, section 9.2)
  */
  /* look for the first resource set which supports uci_size number of bits for payload */
  while (pucch_resource_set_id < MAX_NB_OF_PUCCH_RESOURCE_SETS) {
    if ((bwp_id>0 &&
         mac->ULbwp[bwp_id-1] &&
         mac->ULbwp[bwp_id-1]->bwp_Dedicated &&
         mac->ULbwp[bwp_id-1]->bwp_Dedicated->pucch_Config &&
         mac->ULbwp[bwp_id-1]->bwp_Dedicated->pucch_Config->choice.setup &&
         mac->ULbwp[bwp_id-1]->bwp_Dedicated->pucch_Config->choice.setup->resourceSetToAddModList &&
         mac->ULbwp[bwp_id-1]->bwp_Dedicated->pucch_Config->choice.setup->resourceSetToAddModList->list.array[pucch_resource_set_id] != NULL) ||
        (bwp_id==0 &&
         mac->cg &&
         mac->cg->spCellConfig &&
         mac->cg->spCellConfig->spCellConfigDedicated &&
         mac->cg->spCellConfig->spCellConfigDedicated->uplinkConfig &&
         mac->cg->spCellConfig->spCellConfigDedicated->uplinkConfig->initialUplinkBWP &&
         mac->cg->spCellConfig->spCellConfigDedicated->uplinkConfig->initialUplinkBWP->pucch_Config &&
         mac->cg->spCellConfig->spCellConfigDedicated->uplinkConfig->initialUplinkBWP->pucch_Config->choice.setup &&
         mac->cg->spCellConfig->spCellConfigDedicated->uplinkConfig->initialUplinkBWP->pucch_Config->choice.setup->resourceSetToAddModList &&
         mac->cg->spCellConfig->spCellConfigDedicated->uplinkConfig->initialUplinkBWP->pucch_Config->choice.setup->resourceSetToAddModList->list.array[pucch_resource_set_id] != NULL)) {
      if (uci_size <= 2) {
        pucch_resource_set_id = 0;
        return (pucch_resource_set_id);
        break;
      }
      else {
        pucch_resource_set_id = 1;
        return (pucch_resource_set_id);
        break;
      }
    }
    pucch_resource_set_id++;
  }

  pucch_resource_set_id = MAX_NB_OF_PUCCH_RESOURCE_SETS;

  return (pucch_resource_set_id);
}

/*******************************************************************
*
* NAME :         check_pucch_format
*
* PARAMETERS :   ue context
*                processing slots of reception/transmission
*                gNB_id identifier
*
* RETURN :       harq process identifier
*
* DESCRIPTION :  return tx harq process identifier for given transmission slot
*                YS 38.213 9.2.2  PUCCH Formats for UCI transmission
*
*********************************************************************/

boolean_t check_pucch_format(NR_UE_MAC_INST_t *mac, uint8_t gNB_id, pucch_format_nr_t format_pucch, int nb_symbols_for_tx, int uci_size)
{
  pucch_format_nr_t selected_pucch_format;
  pucch_format_nr_t selected_pucch_format_second;
  /*NR_SetupRelease_PUCCH_FormatConfig_t *identified_format = NULL;

  switch (format_pucch) {
    case pucch_format1_nr:
    if (mac->ULbwp[bwp_id-1]->bwp_Dedicated->pucch_Config->choice.setup->format1 != NULL)
      identified_format = mac->ULbwp[bwp_id-1]->bwp_Dedicated->pucch_Config->choice.setup->format1;
    break;

    case pucch_format2_nr:
    if (mac->ULbwp[bwp_id-1]->bwp_Dedicated->pucch_Config->choice.setup->format2 != NULL)
      identified_format = mac->ULbwp[bwp_id-1]->bwp_Dedicated->pucch_Config->choice.setup->format2;
    break;

    case pucch_format3_nr:
    if (mac->ULbwp[bwp_id-1]->bwp_Dedicated->pucch_Config->choice.setup->format3 != NULL)
      identified_format = mac->ULbwp[bwp_id-1]->bwp_Dedicated->pucch_Config->choice.setup->format3;
    break;

    case pucch_format4_nr:
    if (mac->ULbwp[bwp_id-1]->bwp_Dedicated->pucch_Config->choice.setup->format4 != NULL)
      identified_format = mac->ULbwp[bwp_id-1]->bwp_Dedicated->pucch_Config->choice.setup->format4;
    break;

    default:
    break;
  }*/

 /* if ((identified_format != NULL) && (identified_format->choice.setup->nrofSlots[0] != 1)) {
    LOG_E(PHY,"PUCCH not implemented multislots transmission : at line %d in function %s of file %s \n", LINE_FILE , __func__, FILE_NAME);
    return (FALSE);
  }*/

  if (nb_symbols_for_tx <= 2) {
    if (uci_size <= 2) {
      selected_pucch_format = pucch_format0_nr;
      selected_pucch_format_second = selected_pucch_format;
    }
    else {
      selected_pucch_format = pucch_format2_nr;
      selected_pucch_format_second = selected_pucch_format;
    }
  }
  else {
    if (nb_symbols_for_tx >= 4) {
      if (uci_size <= 2) {
        selected_pucch_format = pucch_format1_nr;
        selected_pucch_format_second = selected_pucch_format;
      }
      else {
        selected_pucch_format = pucch_format3_nr;  /* in this case choice can be done between two formats */
        selected_pucch_format_second = pucch_format4_nr;
      }
    }
    else {
      LOG_D(PHY,"PUCCH Undefined PUCCH format : set PUCCH to format 4 : at line %d in function %s of file %s \n", LINE_FILE , __func__, FILE_NAME);
      return (FALSE);
    }
  }

  NR_TST_PHY_PRINTF("PUCCH format %d nb symbols total %d uci size %d selected format %d \n", format_pucch, nb_symbols_for_tx, uci_size, selected_pucch_format);

  if (format_pucch != selected_pucch_format) {
    if (format_pucch != selected_pucch_format_second) {
      NR_TST_PHY_PRINTF("PUCCH mismatched of selected format: at line %d in function %s of file %s \n", LINE_FILE , __func__, FILE_NAME);
      LOG_D(PHY,"PUCCH format mismatched of selected format: at line %d in function %s of file %s \n", LINE_FILE , __func__, FILE_NAME);
      return (FALSE);
    }
    else {
      return (TRUE);
    }
  }
  else {
    return (TRUE);
  }
}

/*******************************************************************
*
* NAME :         trigger_periodic_scheduling_request
*
* PARAMETERS :   pointer to resource set
*
* RETURN :       1 if peridic scheduling request is triggered
*                0 no periodic scheduling request
*
* DESCRIPTION :  TS 38.213 9.2.4 UE procedure for reporting SR
*
*********************************************************************/

int trigger_periodic_scheduling_request(PHY_VARS_NR_UE *ue, uint8_t gNB_id, UE_nr_rxtx_proc_t *proc)
{
  const int max_sr_periodicity[NB_NUMEROLOGIES_NR] = { 80, 160, 320, 640, 640 };

  int active_scheduling_request = ue->scheduling_request_config_nr[gNB_id].active_sr_id;

  /* is there any valid scheduling request configuration */
  if (ue->scheduling_request_config_nr[gNB_id].sr_ResourceConfig[active_scheduling_request] == NULL) {
    return (0);
  }

  if (ue->scheduling_request_config_nr[gNB_id].sr_ResourceConfig[active_scheduling_request]->periodicity < 2) {
    LOG_W(PHY,"PUCCH Not supported scheduling request period smaller than 1 slot : at line %d in function %s of file %s \n", LINE_FILE , __func__, FILE_NAME);
    return (0);
  }

  int16_t SR_periodicity = scheduling_request_periodicity[ue->scheduling_request_config_nr[gNB_id].sr_ResourceConfig[active_scheduling_request]->periodicity];
  uint16_t SR_offset = ue->scheduling_request_config_nr[gNB_id].sr_ResourceConfig[active_scheduling_request]->offset;

  if (SR_periodicity > max_sr_periodicity[ue->frame_parms.numerology_index]) {
    LOG_W(PHY,"PUCCH Invalid scheduling request period : at line %d in function %s of file %s \n", LINE_FILE , __func__, FILE_NAME);
    return (0);
  }

  if (SR_offset > SR_periodicity) {
    LOG_E(PHY,"PUCCH SR offset %d is greater than SR periodicity %d : at line %d in function %s of file %s \n", SR_offset, SR_periodicity, LINE_FILE , __func__, FILE_NAME);
    return (0);
  }
  else if (SR_periodicity == 1) {
    return (1); /* period is slot */
  }

  int16_t N_slot_frame = ue->frame_parms.slots_per_frame;
  if (((proc->frame_tx * N_slot_frame) + proc->nr_slot_tx - SR_offset)%SR_periodicity == 0) {
    return (1);
  }
  else {
    return (0);
  }
}

/*******************************************************************
*
* NAME :         get_csi_nr
* PARAMETERS :   ue context
*                processing slots of reception/transmission
*                gNB_id identifier
*
* RETURN :       size of csi payload
*
* DESCRIPTION :  CSI management is not already implemented
*                so it has been simulated thank to two functions:
*                - set_csi_nr
*                - get_csi_nr
*
*********************************************************************/

int      dummy_csi_status = 0;
uint32_t dummy_csi_payload = 0;

/* FFS TODO_NR code that should be developed */

uint16_t get_nr_csi_bitlen(NR_UE_MAC_INST_t *mac) {

  uint16_t csi_bitlen =0;
  uint16_t rsrp_bitlen = 0;
  uint16_t diff_rsrp_bitlen = 0;
  uint16_t nb_ssbri_cri = 0; 
  uint16_t cri_ssbri_bitlen = 0;
  
  NR_CSI_MeasConfig_t *csi_MeasConfig = mac->cg->spCellConfig->spCellConfigDedicated->csi_MeasConfig->choice.setup;
  struct NR_CSI_ResourceConfig__csi_RS_ResourceSetList__nzp_CSI_RS_SSB * nzp_CSI_RS_SSB = csi_MeasConfig->csi_ResourceConfigToAddModList->list.array[0]->csi_RS_ResourceSetList.choice.nzp_CSI_RS_SSB;

  uint16_t nb_csi_ssb_report = nzp_CSI_RS_SSB->csi_SSB_ResourceSetList!=NULL ? nzp_CSI_RS_SSB->csi_SSB_ResourceSetList->list.count:0;
  
  if (0 != nb_csi_ssb_report){
	  uint8_t nb_ssb_resources =0;
	  
  if (NULL != csi_MeasConfig->csi_ReportConfigToAddModList->list.array[0]->groupBasedBeamReporting.choice.disabled->nrofReportedRS)
      nb_ssbri_cri = *(csi_MeasConfig->csi_ReportConfigToAddModList->list.array[0]->groupBasedBeamReporting.choice.disabled->nrofReportedRS)+1;
  else
      nb_ssbri_cri = 1;
  
  nb_ssb_resources = csi_MeasConfig->csi_SSB_ResourceSetToAddModList->list.array[0]->csi_SSB_ResourceList.list.count;
  
  if (nb_ssb_resources){
	cri_ssbri_bitlen =ceil(log2 (nb_ssb_resources));
	rsrp_bitlen = 7;
	diff_rsrp_bitlen = 4;
	}
  else{
	cri_ssbri_bitlen =0;
	rsrp_bitlen = 0;
	diff_rsrp_bitlen = 0;
	}
  
  csi_bitlen = ((cri_ssbri_bitlen * nb_ssbri_cri) + rsrp_bitlen +(diff_rsrp_bitlen *(nb_ssbri_cri -1 ))) *nb_csi_ssb_report;
               
  //printf("get csi bitlen %d nb_ssbri_cri %d nb_csi_report %d nb_resources %d\n", csi_bitlen,nb_ssbri_cri ,nb_csi_ssb_report, nb_ssb_resources);
  }
  return csi_bitlen;
}

int get_csi_nr(NR_UE_MAC_INST_t *mac, PHY_VARS_NR_UE *ue, uint8_t gNB_id, uint32_t *csi_payload)
{
  VOID_PARAMETER ue;
  VOID_PARAMETER gNB_id;
  float rsrp_db[7];
  int nElem = 98;
  int rsrp_offset = 17;
  int csi_status = 0;
  
  csi_status = get_nr_csi_bitlen(mac);
  rsrp_db[0] = get_nr_RSRP(0,0,0);


  if (csi_status == 0) {
    *csi_payload = 0;
  }
  else {
    *csi_payload = binary_search_float_nr(RSRP_meas_mapping_nr,nElem, rsrp_db[0]) + rsrp_offset;
  }

  return (csi_status);
}

/* FFS TODO_NR code that should be removed */

void set_csi_nr(int csi_status, uint32_t csi_payload)
{
  dummy_csi_status = csi_status;

  if (dummy_csi_status == 0) {
    dummy_csi_payload = 0;
  }
  else {
    dummy_csi_payload = csi_payload;
  }
}

uint8_t get_nb_symbols_pucch(NR_PUCCH_Resource_t *pucch_resource, pucch_format_nr_t format_type)
{
  switch (format_type) {
    case pucch_format0_nr:
      return pucch_resource->format.choice.format0->nrofSymbols;

    case pucch_format1_nr:
      return pucch_resource->format.choice.format1->nrofSymbols;

    case pucch_format2_nr:
      return pucch_resource->format.choice.format2->nrofSymbols;

    case pucch_format3_nr:
      return pucch_resource->format.choice.format3->nrofSymbols;

    case pucch_format4_nr:
      return pucch_resource->format.choice.format4->nrofSymbols;
  }
  return 0;
}

uint16_t get_starting_symb_idx(NR_PUCCH_Resource_t *pucch_resource, pucch_format_nr_t format_type)
{
  switch (format_type) {
    case pucch_format0_nr:
      return pucch_resource->format.choice.format0->startingSymbolIndex;

    case pucch_format1_nr:
      return pucch_resource->format.choice.format1->startingSymbolIndex;

    case pucch_format2_nr:
      return pucch_resource->format.choice.format2->startingSymbolIndex;

    case pucch_format3_nr:
      return pucch_resource->format.choice.format3->startingSymbolIndex;

    case pucch_format4_nr:
      return pucch_resource->format.choice.format4->startingSymbolIndex;
  }
  return 0;
}

int get_ics_pucch(NR_PUCCH_Resource_t *pucch_resource, pucch_format_nr_t format_type)
{
  switch (format_type) {
    case pucch_format0_nr:
      return pucch_resource->format.choice.format0->initialCyclicShift;

    case pucch_format1_nr:
      return pucch_resource->format.choice.format1->initialCyclicShift;
      
    case pucch_format2_nr:
      return 0;

    default:
      return -1;
  }
  return -1;
}

NR_PUCCH_Resource_t *select_resource_by_id(int resource_id, NR_PUCCH_Config_t *pucch_config)
{
  int n_list = pucch_config->resourceToAddModList->list.count; 
  NR_PUCCH_Resource_t *pucchres;
  AssertFatal(n_list>0,"PUCCH resourceToAddModList is empty\n");

  for (int i=0; i<n_list; i++) {
    pucchres = pucch_config->resourceToAddModList->list.array[i];
    if (pucchres->pucch_ResourceId == resource_id)
      return pucchres;
  }
  return NULL;
}
<|MERGE_RESOLUTION|>--- conflicted
+++ resolved
@@ -991,15 +991,11 @@
   NR_BWP_Id_t dl_bwp_id = mac->DL_BWP_Id;
   if (mac->DLbwp[dl_bwp_id-1] == NULL) return 0;
 
-<<<<<<< HEAD
-  if (mac->DLbwp[dl_bwp_id-1]->bwp_Dedicated->pdsch_Config->choice.setup->maxNrofCodeWordsScheduledByDCI[0] == 2) {
-=======
-  if (mac->DLbwp[0] &&
-      mac->DLbwp[0]->bwp_Dedicated &&
-      mac->DLbwp[0]->bwp_Dedicated->pdsch_Config &&
-      mac->DLbwp[0]->bwp_Dedicated->pdsch_Config->choice.setup &&
-      mac->DLbwp[0]->bwp_Dedicated->pdsch_Config->choice.setup->maxNrofCodeWordsScheduledByDCI[0] == 2) {
->>>>>>> 2d4e8cc3
+  if (mac->DLbwp[dl_bwp_id-1] &&
+      mac->DLbwp[dl_bwp_id-1]->bwp_Dedicated &&
+      mac->DLbwp[dl_bwp_id-1]->bwp_Dedicated->pdsch_Config &&
+      mac->DLbwp[dl_bwp_id-1]->bwp_Dedicated->pdsch_Config->choice.setup &&
+      mac->DLbwp[dl_bwp_id-1]->bwp_Dedicated->pdsch_Config->choice.setup->maxNrofCodeWordsScheduledByDCI[0] == 2) {
     two_transport_blocks = TRUE;
     number_of_code_word = 2;
   }
@@ -1076,15 +1072,10 @@
    U_DAI_c = number_harq_feedback/number_of_code_word;
    N_m_c_rx = number_harq_feedback;
    int N_SPS_c = 0; /* FFS TODO_NR multicells and SPS are not supported at the moment */
-<<<<<<< HEAD
-   if (mac->scg->physicalCellGroupConfig->harq_ACK_SpatialBundlingPUCCH == NULL) {
-     int N_TB_max_DL = mac->DLbwp[dl_bwp_id-1]->bwp_Dedicated->pdsch_Config->choice.setup->maxNrofCodeWordsScheduledByDCI[0];
-=======
    if (mac->cg != NULL &&
        mac->cg->physicalCellGroupConfig != NULL &&
        mac->cg->physicalCellGroupConfig->harq_ACK_SpatialBundlingPUCCH != NULL) {
-     int N_TB_max_DL = mac->DLbwp[0]->bwp_Dedicated->pdsch_Config->choice.setup->maxNrofCodeWordsScheduledByDCI[0];
->>>>>>> 2d4e8cc3
+     int N_TB_max_DL = mac->DLbwp[dl_bwp_id-1]->bwp_Dedicated->pdsch_Config->choice.setup->maxNrofCodeWordsScheduledByDCI[0];
      *n_HARQ_ACK = (((V_DAI_m_DL - U_DAI_c)%4) * N_TB_max_DL) + N_m_c_rx + N_SPS_c;
      NR_TST_PHY_PRINTF("PUCCH power n(%d) = ( V(%d) - U(%d) )mod4 * N_TB(%d) + N(%d) \n", *n_HARQ_ACK, V_DAI_m_DL, U_DAI_c, N_TB_max_DL, N_m_c_rx);
    }
