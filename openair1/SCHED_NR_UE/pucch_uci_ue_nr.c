--- conflicted
+++ resolved
@@ -549,14 +549,10 @@
   int occ_length = 0;
   int occ_Index = 0;
   int BWPsize = 0;
-  int BWPstart = 0;
+  int BWPstart = INT_MAX;
 
   NR_UE_HARQ_STATUS_t *harq_status = &ue->dlsch[proc->thread_id][gNB_id][0]->harq_processes[dl_harq_pid]->harq_ack;
-<<<<<<< HEAD
-
-=======
-  int BWPsize,BWPstart=INT_MAX;
->>>>>>> 408d05c6
+
   if (select_pucch_resource(ue, mac, gNB_id, N_UCI, pucch_resource_indicator, &initial_pucch_id, &pucch_resource_set,
                             &pucch_resource_id, harq_status) == TRUE) {
     /* use of initial pucch configuration provided by system information 1 */
@@ -1272,13 +1268,8 @@
 
       if (pucch_resource_indicator < MAX_PUCCH_RESOURCE_INDICATOR) {
         // Verify that the value of pucch_resource_indicator is valid
-<<<<<<< HEAD
         struct NR_PUCCH_Config__resourceSetToAddModList *resourceSetToAddModList = NULL;
 	      struct NR_PUCCH_Config__resourceToAddModList *resourceToAddModList = NULL;
-=======
-        struct NR_PUCCH_Config__resourceSetToAddModList *resourceSetToAddModList=NULL;
-	struct NR_PUCCH_Config__resourceToAddModList *resourceToAddModList=NULL;
->>>>>>> 408d05c6
         if (bwp_id > 0 && mac->ULbwp[bwp_id-1]) {
            AssertFatal(mac->ULbwp[bwp_id-1]->bwp_Dedicated->pucch_Config->choice.setup->resourceSetToAddModList!=NULL,"mac->ULbwp[bwp_id-1]->bwp_Dedicated->pucch_Config->choice.setup->resourceSetToAddModList is null\n");
            resourceSetToAddModList = mac->ULbwp[bwp_id-1]->bwp_Dedicated->pucch_Config->choice.setup->resourceSetToAddModList;
