/* Licensed to the OpenAirInterface (OAI) Software Alliance under one or more
 * contributor license agreements.  See the NOTICE file distributed with
 * this work for additional information regarding copyright ownership.
 * The OpenAirInterface Software Alliance licenses this file to You under
 * the OAI Public License, Version 1.1  (the "License"); you may not use this file
 * except in compliance with the License.
 * You may obtain a copy of the License at
 *
 *      http://www.openairinterface.org/?page_id=698
 *
 * Unless required by applicable law or agreed to in writing, software
 * distributed under the License is distributed on an "AS IS" BASIS,
 * WITHOUT WARRANTIES OR CONDITIONS OF ANY KIND, either express or implied.
 * See the License for the specific language governing permissions and
 * limitations under the License.
 *-------------------------------------------------------------------------------
 * For more information about the OpenAirInterface (OAI) Software Alliance:
 *      contact@openairinterface.org
 */

/************************************************************************
*
* MODULE      :  PUCCH Packed Uplink Control Channel for UE NR
*                PUCCH is used to transmit Uplink Control Information UCI
*                which is composed of:
*                - SR Scheduling Request
*                - HARQ ACK/NACK
*                - CSI Channel State Information
*                UCI can also be transmitted on a PUSCH if it schedules.
*
* DESCRIPTION :  functions related to PUCCH UCI management
*                TS 38.213 9  UE procedure for reporting control information
*
**************************************************************************/

#include "PHY/NR_REFSIG/ss_pbch_nr.h"
#include "PHY/defs_nr_UE.h"
#include <openair1/SCHED/sched_common.h>
#include <openair1/PHY/NR_UE_TRANSPORT/pucch_nr.h>
<<<<<<< HEAD
#include "LAYER2/NR_MAC_UE/mac_proto.h"
=======
>>>>>>> 5a5f5039

#ifndef NO_RAT_NR

#include "SCHED_NR_UE/defs.h"
#include "SCHED_NR_UE/harq_nr.h"
#include "SCHED_NR_UE/pucch_power_control_ue_nr.h"

#define DEFINE_VARIABLES_PUCCH_UE_NR_H
#include "SCHED_NR_UE/pucch_uci_ue_nr.h"
#undef DEFINE_VARIABLES_PUCCH_UE_NR_H

#endif



uint8_t nr_is_cqi_TXOp(PHY_VARS_NR_UE *ue,UE_nr_rxtx_proc_t *proc,uint8_t gNB_id);
uint8_t nr_is_ri_TXOp(PHY_VARS_NR_UE *ue,UE_nr_rxtx_proc_t *proc,uint8_t gNB_id);
/*
void nr_generate_pucch0(int32_t **txdataF,
                        NR_DL_FRAME_PARMS *frame_parms,
                        PUCCH_CONFIG_DEDICATED *pucch_config_dedicated,
                        int16_t amp,
                        int nr_tti_tx,
                        uint8_t mcs,
                        uint8_t nrofSymbols,
                        uint8_t startingSymbolIndex,
                        uint16_t startingPRB);

void nr_generate_pucch1(int32_t **txdataF,
                        NR_DL_FRAME_PARMS *frame_parms,
                        PUCCH_CONFIG_DEDICATED *pucch_config_dedicated,
                        uint64_t payload,
                        int16_t amp,
                        int nr_tti_tx,
                        uint8_t nrofSymbols,
                        uint8_t startingSymbolIndex,
                        uint16_t startingPRB,
                        uint16_t startingPRB_intraSlotHopping,
                        uint8_t timeDomainOCC,
                        uint8_t nr_bit);

void nr_generate_pucch2(int32_t **txdataF,
                        NR_DL_FRAME_PARMS *frame_parms,
                        PUCCH_CONFIG_DEDICATED *pucch_config_dedicated,
                        uint64_t payload,
                        int16_t amp,
                        int nr_tti_tx,
                        uint8_t nrofSymbols,
                        uint8_t startingSymbolIndex,
                        uint8_t nrofPRB,
                        uint16_t startingPRB,
                        uint8_t nr_bit);

void nr_generate_pucch3_4(int32_t **txdataF,
                         NR_DL_FRAME_PARMS *frame_parms,
                         pucch_format_nr_t fmt,
                         PUCCH_CONFIG_DEDICATED *pucch_config_dedicated,
                         uint64_t payload,
                         int16_t amp,
                         int nr_tti_tx,
                         uint8_t nrofSymbols,
                         uint8_t startingSymbolIndex,
                         uint8_t nrofPRB,
                         uint16_t startingPRB,
                         uint8_t nr_bit,
                         uint8_t occ_length_format4,
                         uint8_t occ_index_format4);
*/
/**************** variables **************************************/


/**************** functions **************************************/

//extern uint8_t is_cqi_TXOp(PHY_VARS_NR_UE *ue,UE_nr_rxtx_proc_t *proc,uint8_t eNB_id);
//extern uint8_t is_ri_TXOp(PHY_VARS_NR_UE *ue,UE_nr_rxtx_proc_t *proc,uint8_t eNB_id);
/*******************************************************************
*
* NAME :         pucch_procedures_ue_nr
*
* PARAMETERS :   ue context
*                processing slots of reception/transmission
*                gNB_id identifier
*
* RETURN :       bool TRUE  PUCCH will be transmitted
*                     FALSE No PUCCH to transmit
*
* DESCRIPTION :  determines UCI (uplink Control Information) payload
*                and PUCCH format and its parameters.
*                PUCCH is no transmitted if:
*                - there is no valid data to transmit
*                - Pucch parameters are not valid
*
* Below information is scanned in order to know what information should be transmitted to network.
*
* (SR Scheduling Request)   (HARQ ACK/NACK)    (CSI Channel State Information)
*          |                        |               - CQI Channel Quality Indicator
*          |                        |                - RI  Rank Indicator
*          |                        |                - PMI Primary Matrux Indicator
*          |                        |                - LI Layer Indicator
*          |                        |                - L1-RSRP
*          |                        |                - CSI-RS resource idicator
*          |                        V                    |
*          +-------------------- -> + <------------------
*                                   |
*                   +--------------------------------+
*                   | UCI Uplink Control Information |
*                   +--------------------------------+
*                                   V                                            PUCCH Configuration
*               +----------------------------------------+                   +--------------------------+
*               | Determine PUCCH  payload and its       |                   |     PUCCH Resource Set   |
*               +----------------------------------------+                   |     PUCCH Resource       |
*                                   V                                        |     Format parameters    |
*               +-----------------------------------------+                  |                          |
*               | Select PUCCH format with its parameters | <----------------+--------------------------+
*               +-----------------------------------------+
*                                   V
*                          +-----------------+
*                          |  Generate PUCCH |
*                          +-----------------+
*
* TS 38.213 9  UE procedure for reporting control information
*
*********************************************************************/

static int bwp_id = 1;

bool pucch_procedures_ue_nr(PHY_VARS_NR_UE *ue, uint8_t gNB_id, UE_nr_rxtx_proc_t *proc, bool reset_harq)
{
  uint8_t   sr_payload = 0;
  uint32_t  pucch_ack_payload = 0; /* maximum number of bits for pucch payload is supposed to be 32 */
  uint64_t  pucch_payload = 0;
  uint32_t  csi_payload = 0;
  int       frame_tx = proc->frame_tx;
  int       nr_tti_tx = proc->nr_tti_tx;
  int       Mod_id = ue->Mod_id;
  int       CC_id = ue->CC_id;

  int       O_SR = 0;
  int       O_ACK = 0;
  int       O_CSI = 0;      /* channel state information */
  int       N_UCI = 0;      /* size in bits for Uplink Control Information */
  int       cqi_status = 0;
  int       ri_status = 0;
  int       csi_status = 0;

  int       initial_pucch_id = NB_INITIAL_PUCCH_RESOURCE;
  int       pucch_resource_set = MAX_NB_OF_PUCCH_RESOURCE_SETS;
  int       pucch_resource_id = MAX_NB_OF_PUCCH_RESOURCES;
  int       pucch_resource_indicator = MAX_PUCCH_RESOURCE_INDICATOR;
  int       n_HARQ_ACK;
<<<<<<< HEAD
  uint16_t crnti=0x1234;
  int dmrs_scrambling_id=0,data_scrambling_id=0;
=======
  NR_UE_MAC_INST_t *mac = get_mac_inst(0);
  NR_PUCCH_Resource_t *pucch_resource;
  //NR_UE_MAC_INST_t *mac = get_mac_inst(0);
>>>>>>> 5a5f5039

  /* update current context */

  int subframe_number = (proc->nr_tti_rx)/(ue->frame_parms.ttis_per_subframe);
  nb_pucch_format_4_in_subframes[subframe_number] = 0; /* reset pucch format 4 counter at current rx position */

  int dl_harq_pid = ue->dlsch[ue->current_thread_id[proc->nr_tti_rx]][gNB_id][0]->current_harq_pid;

  if (dl_harq_pid < ue->dlsch[ue->current_thread_id[proc->nr_tti_rx]][gNB_id][0]->number_harq_processes_for_pdsch) {
    /* pucch indicator can be reseted in function get_downlink_ack so it should be get now */
    pucch_resource_indicator = ue->dlsch[ue->current_thread_id[proc->nr_tti_rx]][gNB_id][0]->harq_processes[dl_harq_pid]->harq_ack.pucch_resource_indicator;
  }

  /* Part - I
   * Collect feedback that should be transmitted at this nr_tti_tx :
   * - ACK/NACK, SR, CSI (CQI, RI, ...)
   */

  sr_payload = 0;

  if (trigger_periodic_scheduling_request( ue, gNB_id, proc ) == 1) {
    O_SR = 1; /* sr should be transmitted */
    if (ue->mac_enabled == 1) {

      /* sr_payload = 1 means that this is a positive SR, sr_payload = 0 means that it is a negative SR */
      sr_payload = nr_ue_get_SR(Mod_id,
  			CC_id,
  			frame_tx,
  			gNB_id,
  			0,//ue->pdcch_vars[ue->current_thread_id[proc->nr_tti_rx]][gNB_id]->crnti,
  			nr_tti_tx); // nr_tti_rx used for meas gap
    }
    else {
      sr_payload = 1;
    }
  }

  O_ACK = get_downlink_ack( ue, gNB_id, proc, &pucch_ack_payload,
                            &n_HARQ_ACK, reset_harq); // 1 to reset ACK/NACK status : 0 otherwise

  cqi_status = ((ue->cqi_report_config[gNB_id].CQI_ReportPeriodic.cqi_PMI_ConfigIndex>0) &&
                                                         (nr_is_cqi_TXOp(ue,proc,gNB_id) == 1));

  ri_status = ((ue->cqi_report_config[gNB_id].CQI_ReportPeriodic.ri_ConfigIndex>0) &&
                                                         (nr_is_ri_TXOp(ue,proc,gNB_id) == 1));

  csi_status = get_csi_nr(ue, gNB_id, &csi_payload);

  O_CSI = cqi_status + ri_status + csi_status;

  /* Part - II */
  /* if payload is empty or only negative SR -> no pucch transmission */

  if(O_ACK == 0) {
    N_UCI = O_SR + O_CSI;
    if ((N_UCI == 0) || ((O_CSI == 0) && (sr_payload == 0))) {   /* TS 38.213 9.2.4 UE procedure for reporting SR */
      NR_TST_PHY_PRINTF("PUCCH No feedback AbsSubframe %d.%d \n", frame_tx%1024, nr_tti_tx);
      LOG_D(PHY,"PUCCH No feedback AbsSubframe %d.%d \n", frame_tx%1024, nr_tti_tx);
      return (FALSE);
    }
    else {
      /* a resource set and a resource should be find according to payload size */
      pucch_resource_set = find_pucch_resource_set( mac, gNB_id, N_UCI);
      if (pucch_resource_set != MAX_NB_OF_PUCCH_RESOURCE_SETS) {
        pucch_resource_indicator = 0;
        pucch_resource_id = mac->ULbwp[bwp_id-1]->bwp_Dedicated->pucch_Config->choice.setup->resourceSetToAddModList->list.array[pucch_resource_set]->resourceList.list.array[pucch_resource_indicator][0]; /* get the first resource of the set */
      }
      else {
        LOG_W(PHY,"PUCCH no resource set found for CSI at line %d in function %s of file %s \n", LINE_FILE , __func__, FILE_NAME);
        O_CSI = 0;
        csi_payload = 0;
      }

      if (O_CSI == 0) {
        /* only SR has to be send */
        /* in this case there is no DCI related to PUCCH parameters so pucch resource should be get from sr configuration */
        /* TS 38.213 9.2.4 UE procedure for reporting SR */
        pucch_resource_set = 0; /* force it to a valid value */
        if (ue->scheduling_request_config_nr[gNB_id].sr_ResourceConfig[ue->scheduling_request_config_nr[gNB_id].active_sr_id] != NULL) {
         pucch_resource_id = ue->scheduling_request_config_nr[gNB_id].sr_ResourceConfig[ue->scheduling_request_config_nr[gNB_id].active_sr_id]->resource;
        }
        else {
         LOG_E(PHY,"PUCCH No scheduling request configuration : at line %d in function %s of file %s \n", LINE_FILE , __func__, FILE_NAME);
         return(FALSE);
        }
      }
    }
  }
  else {
    N_UCI = O_SR + O_ACK + O_CSI;
  }

  /* Part - III */
  /* Choice PUCCH format and its related parameters */
  pucch_format_nr_t format = pucch_format0_nr;
  uint8_t  starting_symbol_index=0;
  uint8_t nb_symbols_total = 0;
  uint8_t  nb_symbols = 0;
  uint16_t starting_prb = 0;;  /* it can be considered as first  hop on case of pucch hopping */
  uint16_t second_hop = 0;     /* second part for pucch for hopping */
  uint8_t  nb_of_prbs = 0;
  int m_0 = 0;                 /* format 0 only */
  int m_CS = 0;                /* for all format except for format 0 */
  int index_additional_dmrs = I_PUCCH_NO_ADDITIONAL_DMRS;
  int index_hopping = I_PUCCH_NO_HOPPING;
  int time_domain_occ = 0;
  int occ_length = 0;
  int occ_Index = 0;

  NR_UE_HARQ_STATUS_t *harq_status = &ue->dlsch[ue->current_thread_id[proc->nr_tti_rx]][gNB_id][0]->harq_processes[dl_harq_pid]->harq_ack;

  if (select_pucch_resource(ue, mac, gNB_id, N_UCI, pucch_resource_indicator, &initial_pucch_id, &pucch_resource_set,
                            &pucch_resource_id, harq_status) == TRUE) {
    /* use of initial pucch configuration provided by system information 1 */
    /***********************************************************************/
    if (initial_pucch_id != NB_INITIAL_PUCCH_RESOURCE) {
      format = initial_pucch_resource[initial_pucch_id].format;
      starting_symbol_index = initial_pucch_resource[initial_pucch_id].startingSymbolIndex;
      nb_symbols_total = initial_pucch_resource[initial_pucch_id].nrofSymbols;

      int N_CS = initial_pucch_resource[initial_pucch_id].nb_CS_indexes;
      /* see TS 38213 Table 9.2.1-1: PUCCH resource sets before dedicated PUCCH resource configuration */
      int RB_BWP_offset;
      if (initial_pucch_id == 15) {
        RB_BWP_offset = ue->systemInformationBlockType1_nr.N_BWP_SIZE/4;
      }
      else
      {
        RB_BWP_offset = initial_pucch_resource[initial_pucch_id].PRB_offset;
      }
      if (initial_pucch_id/8 == 0) {
        starting_prb = RB_BWP_offset + (initial_pucch_id/N_CS);
        second_hop = ue->systemInformationBlockType1_nr.N_BWP_SIZE - 1 - RB_BWP_offset - (initial_pucch_id/N_CS);
        m_0 = initial_pucch_resource[initial_pucch_id].initial_CS_indexes[initial_pucch_id%N_CS];
      }
      else if (initial_pucch_id/8 == 1)
      {
        starting_prb = RB_BWP_offset + (initial_pucch_id/N_CS);
        second_hop = ue->systemInformationBlockType1_nr.N_BWP_SIZE - 1 - RB_BWP_offset - ((initial_pucch_id - 8)/N_CS);
        m_0 =  initial_pucch_resource[initial_pucch_id].initial_CS_indexes[(initial_pucch_id - 8)%N_CS];
      }
      if ((ue->UE_mode[gNB_id] != PUSCH) && (O_ACK > 1)) {
        O_ACK = 1;
        pucch_ack_payload &= 0x1; /* take only first ack */
        LOG_W(PHY,"PUCCH ue is not expected to generate more than one HARQ-ACK at AbsSubframe %d.%d \n", frame_tx%1024, nr_tti_tx);
      }
      NR_TST_PHY_PRINTF("PUCCH common configuration with index %d \n", initial_pucch_id);
    }
    /* use dedicated pucch resource configuration */
    /**********************************************/
    else if ((pucch_resource_set != MAX_NB_OF_PUCCH_RESOURCE_SETS) && (pucch_resource_id != MAX_NB_OF_PUCCH_RESOURCES)) {
      /* check that current configuration is supported */
      if ((mac->scg->physicalCellGroupConfig->harq_ACK_SpatialBundlingPUCCH[0] != FALSE)
         || (mac->scg->physicalCellGroupConfig->pdsch_HARQ_ACK_Codebook != 1)) {
        LOG_E(PHY,"PUCCH Unsupported cell group configuration : at line %d in function %s of file %s \n", LINE_FILE , __func__, FILE_NAME);
        return(FALSE);
      }
      else if (mac->scg->spCellConfig->spCellConfigDedicated->pdsch_ServingCellConfig->choice.setup->codeBlockGroupTransmission != NULL) {
        LOG_E(PHY,"PUCCH Unsupported code block group for serving cell config : at line %d in function %s of file %s \n", LINE_FILE , __func__, FILE_NAME);
        return(FALSE);
      }
      pucch_resource = mac->ULbwp[bwp_id-1]->bwp_Dedicated->pucch_Config->choice.setup->resourceToAddModList->list.array[pucch_resource_id];
      format = pucch_resource->format.present;
      nb_symbols_total = get_nb_symbols_pucch(pucch_resource, format);
      starting_symbol_index = pucch_resource->startingPRB;
      starting_prb = get_starting_symb_idx(pucch_resource, format);
      second_hop = starting_prb;
      if (format==pucch_format1_nr)
        time_domain_occ = pucch_resource->format.choice.format1->timeDomainOCC;
      if (format==pucch_format4_nr) {
        occ_length = pucch_resource->format.choice.format4->occ_Length;
        occ_Index  = pucch_resource->format.choice.format4->occ_Index;
      }

      m_0 = get_ics_pucch(pucch_resource, format);
      if (format == pucch_format3_nr) {
        if (mac->ULbwp[bwp_id-1]->bwp_Dedicated->pucch_Config->choice.setup->format3->choice.setup->additionalDMRS[0] == 1) {
          index_additional_dmrs = I_PUCCH_ADDITIONAL_DMRS;
        }
      }
      else if (format == pucch_format4_nr) {
        if (mac->ULbwp[bwp_id-1]->bwp_Dedicated->pucch_Config->choice.setup->format4->choice.setup->additionalDMRS[0] == 1) {
          index_additional_dmrs = I_PUCCH_ADDITIONAL_DMRS;
        }
      }

      if ((format == pucch_format3_nr) || (format == pucch_format4_nr)) {
        if (pucch_resource->intraSlotFrequencyHopping[0] == 1) {
          index_hopping = I_PUCCH_HOPING;
        }
      }

      NR_TST_PHY_PRINTF("PUCCH dedicated configuration with resource index %d \n", pucch_resource_id);
    }
  }
  else {
    LOG_W(PHY,"PUCCH No PUCCH resource found at AbsSubframe %d.%d \n", frame_tx%1024, nr_tti_tx);
    return (FALSE);
  }

  int max_code_rate = 0;
  int Q_m = BITS_PER_SYMBOL_QPSK; /* default pucch modulation type is QPSK with 2 bits per symbol */
  int N_sc_ctrl_RB = 0;
  int O_CRC = 0;

  nb_symbols = nb_symbols_total; /* by default, it can be reduced due to symbols reserved for dmrs */
  pucch_resource = mac->ULbwp[bwp_id-1]->bwp_Dedicated->pucch_Config->choice.setup->resourceToAddModList->list.array[pucch_resource_id];

  switch(format) {
    case pucch_format0_nr:
    {
      nb_of_prbs = 1;
      N_sc_ctrl_RB = N_SC_RB;
      break;
    }
    case pucch_format1_nr:
    {
      nb_of_prbs = 1;
      N_sc_ctrl_RB = N_SC_RB;
      break;
    }
    case pucch_format2_nr:
    {
      nb_of_prbs = pucch_resource->format.choice.format2->nrofPRBs;
      N_sc_ctrl_RB = N_SC_RB - 4;
      break;
    }
    case pucch_format3_nr:
    {
      nb_of_prbs = pucch_resource->format.choice.format3->nrofPRBs;
      if (mac->ULbwp[bwp_id-1]->bwp_Dedicated->pucch_Config->choice.setup->format3->choice.setup->pi2BPSK[0] == 1) {
        Q_m = BITS_PER_SYMBOL_BPSK; /* set bpsk modulation type with 1 bit per modulation symbol */
      }
      N_sc_ctrl_RB = N_SC_RB;
      nb_symbols = nb_symbols_excluding_dmrs[nb_symbols_total-4][index_additional_dmrs][index_hopping];
      break;
    }
    case pucch_format4_nr:
    {
      if (mac->ULbwp[bwp_id-1]->bwp_Dedicated->pucch_Config->choice.setup->format4->choice.setup->pi2BPSK[0] == 1) {
        Q_m = BITS_PER_SYMBOL_BPSK; /* set bpsk modulation type with 1 bit per modulation symbol */
      }
      nb_symbols = nb_symbols_excluding_dmrs[nb_symbols_total-4][index_additional_dmrs][index_hopping];
      nb_of_prbs = 1;
      subframe_number = nr_tti_tx/(ue->frame_parms.ttis_per_subframe);
      nb_pucch_format_4_in_subframes[subframe_number]++; /* increment number of transmit pucch 4 in current subframe */
      NR_TST_PHY_PRINTF("PUCCH Number of pucch format 4 in subframe %d is %d \n", subframe_number, nb_pucch_format_4_in_subframes[subframe_number]);
      N_sc_ctrl_RB = N_SC_RB/(nb_pucch_format_4_in_subframes[subframe_number]);
      break;
    }
  }

  /* TS 38.213 9.2.5.2 UE procedure for multiplexing HARQ-ACK/SR and CSI */
  /* drop CSI report if simultaneous HARQ-ACK/SR and periodic/semi-periodic CSI cannot be transmitted at the same time */
  if (format !=  pucch_format0_nr) {

    if (mac->ULbwp[bwp_id-1]->bwp_Dedicated->pucch_Config->choice.setup->format1 != NULL) {
      max_code_rate = code_rate_r_time_100[mac->ULbwp[bwp_id-1]->bwp_Dedicated->pucch_Config->choice.setup->format1->choice.setup->maxCodeRate[0]]; /* it is code rate * 10 */

      if ((O_ACK != 0) && (mac->ULbwp[bwp_id-1]->bwp_Dedicated->pucch_Config->choice.setup->format1->choice.setup->simultaneousHARQ_ACK_CSI[0] == 0)) {
        N_UCI = N_UCI - O_CSI;
        O_CSI = cqi_status = ri_status = 0;
        csi_payload = 0; /* csi should be dropped in this case */
      }
    }

    /* TS 38.212 6.3.1.2  Code block segmentation and CRC attachment */
    /* crc attachment can be done depending of payload size */
    if (N_UCI < 11) {
      O_CRC = 0;  /* no additional crc bits */
    }
    else if ((N_UCI >= 12) && (N_UCI <= 19)) {
      O_CRC = 6;  /* number of additional crc bits */
    }
    else if (N_UCI >= 20) {
      O_CRC = 11; /* number of additional crc bits */
    }

    N_UCI = N_UCI + O_CRC;

    /* for format 2 and 3, number of prb should be adjusted to minimum value which cope to information size */
    if (nb_of_prbs > 1 ) {
      int nb_prb_min = 0;
      int payload_in_bits;
      do {
        nb_prb_min++;
        payload_in_bits = (nb_prb_min * N_sc_ctrl_RB * nb_symbols * Q_m * max_code_rate)/100; /* code rate has been multiplied by 100 */
        NR_TST_PHY_PRINTF("PUCCH Adjust number of prb : (N_UCI : %d ) (payload_in_bits : %d) (N_sc_ctrl_RB : %d) (nb_symbols : %d) (Q_m : %d) (max_code_rate*100 : %d) \n",
                                               N_UCI,        payload_in_bits,       N_sc_ctrl_RB,       nb_symbols,       Q_m,       max_code_rate);
      } while (N_UCI > payload_in_bits);

      if (nb_prb_min > nb_of_prbs) {
        LOG_E(PHY,"PUCCH Number of prbs too small for current pucch bits to transmit : at line %d in function %s of file %s \n", LINE_FILE , __func__, FILE_NAME);
        return (FALSE);
      }
      else {
        nb_of_prbs = nb_prb_min;
      }
    }

    /* TS 38.213 9.2.4 for a positive SR transmission, payload b(0) = 0 */
    if ((O_SR == 1) && (format ==  pucch_format1_nr)) {
      sr_payload = 0;
    }
  }
  else {  /* only format 0 here */
    if ((O_SR == 0) && (O_CSI == 0)) {  /* only ack is transmitted TS 36.213 9.2.3 UE procedure for reporting HARQ-ACK */
      if (O_ACK == 1) {
        m_CS = sequence_cyclic_shift_1_harq_ack_bit[pucch_ack_payload & 0x1];   /* only harq of 1 bit */
      }
      else {
        m_CS = sequence_cyclic_shift_2_harq_ack_bits[pucch_ack_payload & 0x3];  /* only harq with 2 bits */
      }
    }
    else if ((O_SR == 1) && (O_CSI == 0)) { /* SR + eventually ack are transmitted TS 36.213 9.2.5.1 UE procedure for multiplexing HARQ-ACK or CSI and SR */
      if (sr_payload == 1) {                /* positive scheduling request */
        if (O_ACK == 1) {
          m_CS = sequence_cyclic_shift_1_harq_ack_bit_positive_sr[pucch_ack_payload & 0x1];   /* positive SR and harq of 1 bit */
        }
        else if (O_ACK == 2) {
          m_CS = sequence_cyclic_shift_2_harq_ack_bits_positive_sr[pucch_ack_payload & 0x3];  /* positive SR and harq with 2 bits */
        }
        else {
          m_CS = 0;  /* only positive SR */
        }
      }
    }
    N_UCI = O_SR = O_ACK = 0;
    pucch_payload = sr_payload = pucch_ack_payload = 0; /* no data for format 0 */
  }

  /* TS 38.212 6.3.1  Uplink control information on PUCCH                                       */
  /* information concatenation of payload                                                       */
  /*                                                   CSI           SR          HARQ-ACK       */
  /* bit order of payload of size n :           a(n)....................................a(0)    */
  /* a(0) is the LSB and a(n) the MSB   <--------><--------------><------------><---------->    */
  /*                                       O_CRC        O_CSI           O_SR         O_ACK      */
  /*                                                                                            */
  /* remark: crc is not part of payload, it is later added by block coding.                     */

  if (N_UCI > (sizeof(uint64_t)*8)) {
    LOG_E(PHY,"PUCCH number of UCI bits exceeds payload size : at line %d in function %s of file %s \n", LINE_FILE , __func__, FILE_NAME);
    return(0);
  }

  pucch_payload = pucch_payload | (csi_payload << (O_ACK + O_SR)) |  (sr_payload << O_ACK) | pucch_ack_payload;

  NR_TST_PHY_PRINTF("PUCCH ( AbsSubframe : %d.%d ) ( total payload size %d data 0x%02x ) ( ack length %d data 0x%02x ) ( sr length %d value %d ) ( csi length %d data : 0x%02x ) \n",
                         frame_tx%1024, nr_tti_tx, N_UCI,  pucch_payload, O_ACK, pucch_ack_payload, O_SR, sr_payload, csi_status, csi_payload);

  NR_TST_PHY_PRINTF("PUCCH ( format : %d ) ( modulation : %s ) ( nb prb : %d ) ( nb symbols total: %d ) ( nb symbols : %d ) ( max code rate*100 : %d ) ( starting_symbol_index : %d ) \n",
                             format, (Q_m == BITS_PER_SYMBOL_QPSK ? " QPSK " : " BPSK "), nb_of_prbs, nb_symbols_total, nb_symbols, max_code_rate, starting_symbol_index);

  NR_TST_PHY_PRINTF("PUCCH ( starting_prb : %d ) ( second_hop : %d ) ( m_0 : %d ) ( m_CS : %d ) ( time_domain_occ %d ) (occ_length : %d ) ( occ_Index : %d ) \n",
                             starting_prb,         second_hop,         m_0,         m_CS,         time_domain_occ,      occ_length,         occ_Index);

  /* Part - IV */
  /* Generate PUCCH signal according to its format and parameters */
  ue->generate_ul_signal[gNB_id] = 1;

  int16_t pucch_tx_power = get_pucch_tx_power_ue( ue, gNB_id, proc, format,
                                                  nb_of_prbs, N_sc_ctrl_RB, nb_symbols, N_UCI, O_SR, O_CSI, O_ACK,
                                                  O_CRC, n_HARQ_ACK);

  /* set tx power */
  ue->tx_power_dBm[nr_tti_tx] = pucch_tx_power;
  ue->tx_total_RE[nr_tti_tx] = nb_of_prbs*N_SC_RB;

  int tx_amp;

#if defined(EXMIMO) || defined(OAI_USRP) || defined(OAI_BLADERF) || defined(OAI_LMSSDR) || defined(OAI_ADRV9371_ZC706)

  tx_amp = nr_get_tx_amp(pucch_tx_power,
                      ue->tx_power_max_dBm,
                      ue->frame_parms.N_RB_UL,
                      nb_of_prbs);
#else
  tx_amp = AMP;
#endif

  switch(format) {
    case pucch_format0_nr:
    {
      nr_generate_pucch0(ue,ue->common_vars.txdataF,
                         &ue->frame_parms,
                         &ue->pucch_config_dedicated[gNB_id],
                         tx_amp,
                         nr_tti_tx,
                         (uint8_t)m_0,
                         (uint8_t)m_CS,
                         nb_symbols_total,
                         starting_symbol_index,
                         starting_prb);
      break;
    }
    case pucch_format1_nr:
    {
      nr_generate_pucch1(ue,ue->common_vars.txdataF,
                         &ue->frame_parms,
                         &ue->pucch_config_dedicated[gNB_id],
                         pucch_payload,
                         tx_amp,
                         nr_tti_tx,
                         (uint8_t)m_0,
                         nb_symbols_total,
                         starting_symbol_index,
                         starting_prb,
                         second_hop,
                         (uint8_t)time_domain_occ,
                         (uint8_t)N_UCI);
      break;
    }
    case pucch_format2_nr:
    {
      nr_generate_pucch2(ue,
                         crnti,
			 dmrs_scrambling_id,
			 data_scrambling_id,
                         ue->common_vars.txdataF,
                         &ue->frame_parms,
                         &ue->pucch_config_dedicated[gNB_id],
                         pucch_payload,
                         tx_amp,
                         nr_tti_tx,
                         nb_symbols_total,
                         starting_symbol_index,
                         nb_of_prbs,
                         starting_prb,
                         (uint8_t)N_UCI);
      break;
    }
    case pucch_format3_nr:
    case pucch_format4_nr:
    {
      nr_generate_pucch3_4(ue,
                           0,//ue->pdcch_vars[ue->current_thread_id[proc->nr_tti_rx]][gNB_id]->crnti,
                           ue->common_vars.txdataF,
                           &ue->frame_parms,
                           format,
                           &ue->pucch_config_dedicated[gNB_id],
                           pucch_payload,
                           tx_amp,
                           nr_tti_tx,
                           nb_symbols_total,
                           starting_symbol_index,
                           nb_of_prbs,
                           starting_prb,
                           second_hop,
                           (uint8_t)N_UCI,
                           (uint8_t)occ_length,
                           (uint8_t)occ_Index);
      break;
    }
  }
  return (TRUE);
}

/*******************************************************************
*
* NAME :         get_downlink_ack
*
* PARAMETERS :   ue context
*                processing slots of reception/transmission
*                gNB_id identifier
*
* RETURN :       o_ACK acknowledgment data
*                o_ACK_number_bits number of bits for acknowledgment
*
* DESCRIPTION :  return acknowledgment value
*                TS 38.213 9.1.3 Type-2 HARQ-ACK codebook determination
*
*          --+--------+-------+--------+-------+---  ---+-------+--
*            | PDCCH1 |       | PDCCH2 |PDCCH3 |        | PUCCH |
*          --+--------+-------+--------+-------+---  ---+-------+--
*    DAI_DL      1                 2       3              ACK for
*                V                 V       V        PDCCH1, PDDCH2 and PCCH3
*                |                 |       |               ^
*                +-----------------+-------+---------------+
*
*                PDCCH1, PDCCH2 and PDCCH3 are PDCCH monitoring occasions
*                M is the total of monitoring occasions
*
*********************************************************************/

uint8_t get_downlink_ack(PHY_VARS_NR_UE *ue, uint8_t gNB_id,  UE_nr_rxtx_proc_t *proc,
                         uint32_t *o_ACK, int *n_HARQ_ACK,
                         bool do_reset) // 1 to reset ACK/NACK status : 0 otherwise
{
  NR_UE_HARQ_STATUS_t *harq_status;
  uint32_t ack_data[NR_DL_MAX_NB_CW][NR_DL_MAX_DAI] = {{0},{0}};
  uint32_t dai[NR_DL_MAX_NB_CW][NR_DL_MAX_DAI] = {{0},{0}};       /* for serving cell */
  uint32_t dai_total[NR_DL_MAX_NB_CW][NR_DL_MAX_DAI] = {{0},{0}}; /* for multiple cells */
  int number_harq_feedback = 0;
  uint32_t dai_current = 0;
  uint32_t dai_max = 0;
  int number_pid_dl = ue->dlsch[ue->current_thread_id[proc->nr_tti_rx]][gNB_id][0]->number_harq_processes_for_pdsch;
  bool two_transport_blocks = FALSE;
  int number_of_code_word = 1;
  int U_DAI_c = 0;
  int N_m_c_rx = 0;
  int V_DAI_m_DL = 0;
  NR_UE_MAC_INST_t *mac = get_mac_inst(0);

  if (mac->DLbwp[0]->bwp_Dedicated->pdsch_Config->choice.setup->maxNrofCodeWordsScheduledByDCI[0] == 2) {
    two_transport_blocks = TRUE;
    number_of_code_word = 2;
  }
  else {
    number_of_code_word = 1;
  }

  if (ue->n_connected_eNB > 1) {
    LOG_E(PHY,"PUCCH ACK feedback is not implemented for mutiple gNB cells : at line %d in function %s of file %s \n", LINE_FILE , __func__, FILE_NAME);
    return (0);
  }

  /* look for dl acknowledgment which should be done on current uplink slot */
  for (int code_word = 0; code_word < number_of_code_word; code_word++) {

    for (int dl_harq_pid = 0; dl_harq_pid < number_pid_dl; dl_harq_pid++) {

      harq_status = &ue->dlsch[ue->current_thread_id[proc->nr_tti_rx]][gNB_id][code_word]->harq_processes[dl_harq_pid]->harq_ack;

      /* check if current tx slot should transmit downlink acknowlegment */
      if (harq_status->slot_for_feedback_ack == proc->nr_tti_tx) {

        if (harq_status->ack == DL_ACKNACK_NO_SET) {
          LOG_E(PHY,"PUCCH Downlink acknowledgment has not been set : at line %d in function %s of file %s \n", LINE_FILE , __func__, FILE_NAME);
          return (0);
        }
        else if (harq_status->vDAI_DL == DL_DAI_NO_SET) {
          LOG_E(PHY,"PUCCH Downlink DAI has not been set : at line %d in function %s of file %s \n", LINE_FILE , __func__, FILE_NAME);
          return (0);
        }
        else if (harq_status->vDAI_DL > NR_DL_MAX_DAI) {
          LOG_E(PHY,"PUCCH Downlink DAI has an invalid value : at line %d in function %s of file %s \n", LINE_FILE , __func__, FILE_NAME);
          return (0);
        }
        else if (harq_status->send_harq_status == 0) {
          LOG_E(PHY,"PUCCH Downlink ack can not be transmitted : at line %d in function %s of file %s \n", LINE_FILE , __func__, FILE_NAME);
          return(0);
        }
        else {

          dai_current = harq_status->vDAI_DL;

          if (dai_current == 0) {
            LOG_E(PHY,"PUCCH Downlink dai is invalid : at line %d in function %s of file %s \n", LINE_FILE , __func__, FILE_NAME);
            return(0);
          } else if (dai_current > dai_max) {
            dai_max = dai_current;
          }

          number_harq_feedback++;
          ack_data[code_word][dai_current - 1] = harq_status->ack;
          dai[code_word][dai_current - 1] = dai_current;
        }
      }
      if (do_reset == TRUE) {
        init_downlink_harq_status(ue->dlsch[ue->current_thread_id[proc->nr_tti_rx]][gNB_id][code_word]->harq_processes[dl_harq_pid]);
      }
    }
  }

  /* no any ack to transmit */
  if (number_harq_feedback == 0) {
    *n_HARQ_ACK = 0;
    return(0);
  }
  else  if (number_harq_feedback > (sizeof(uint32_t)*8)) {
    LOG_E(PHY,"PUCCH number of ack bits exceeds payload size : at line %d in function %s of file %s \n", LINE_FILE , __func__, FILE_NAME);
    return(0);
  }

  /* for computing n_HARQ_ACK for power */
   V_DAI_m_DL = dai_max;
   U_DAI_c = number_harq_feedback/number_of_code_word;
   N_m_c_rx = number_harq_feedback;
   int N_SPS_c = 0; /* FFS TODO_NR multicells and SPS are not supported at the moment */
   if (mac->scg->physicalCellGroupConfig->harq_ACK_SpatialBundlingPUCCH[0] == FALSE) {
     int N_TB_max_DL = mac->DLbwp[0]->bwp_Dedicated->pdsch_Config->choice.setup->maxNrofCodeWordsScheduledByDCI[0];
     *n_HARQ_ACK = (((V_DAI_m_DL - U_DAI_c)%4) * N_TB_max_DL) + N_m_c_rx + N_SPS_c;
     NR_TST_PHY_PRINTF("PUCCH power n(%d) = ( V(%d) - U(%d) )mod4 * N_TB(%d) + N(%d) \n", *n_HARQ_ACK, V_DAI_m_DL, U_DAI_c, N_TB_max_DL, N_m_c_rx);
   }

  /*
  * For a monitoring occasion of a PDCCH with DCI format 1_0 or DCI format 1_1 in at least one serving cell,
  * when a UE receives a PDSCH with one transport block and the value of higher layer parameter maxNrofCodeWordsScheduledByDCI is 2,
  * the HARQ-ACK response is associated with the first transport block and the UE generates a NACK for the second transport block
  * if spatial bundling is not applied (HARQ-ACK-spatial-bundling-PUCCH = FALSE) and generates HARQ-ACK value of ACK for the second
  * transport block if spatial bundling is applied.
  */

  for (int code_word = 0; code_word < number_of_code_word; code_word++) {
    for (uint32_t i = 0; i < dai_max ; i++ ) {
      if (dai[code_word][i] != i + 1) { /* fill table with consistent value for each dai */
        dai[code_word][i] = i + 1;      /* it covers case for which PDCCH DCI has not been successfully decoded and so it has been missed */
        ack_data[code_word][i] = 0;     /* nack data transport block which has been missed */
        number_harq_feedback++;
      }
      if (two_transport_blocks == TRUE) {
        dai_total[code_word][i] = dai[code_word][i]; /* for a single cell, dai_total is the same as dai of first cell */
      }
    }
  }

  int M = dai_max;
  int j = 0;
  uint32_t V_temp = 0;
  uint32_t V_temp2 = 0;
  int O_ACK = 0;
  int O_bit_number_cw0 = 0;
  int O_bit_number_cw1 = 0;

  for (int m = 0; m < M ; m++) {

    if (dai[0][m] <= V_temp) {
      j = j + 1;
    }

    V_temp = dai[0][m]; /* value of the counter DAI for format 1_0 and format 1_1 on serving cell c */

    if (dai_total[0][m] == 0) {
      V_temp2 = dai[0][m];
    } else {
      V_temp2 = dai[1][m];         /* second code word has been received */
      O_bit_number_cw1 = (8 * j) + 2*(V_temp - 1) + 1;
      *o_ACK = *o_ACK | (ack_data[1][m] << O_bit_number_cw1);
    }

    if (two_transport_blocks == TRUE) {
      O_bit_number_cw0 = (8 * j) + 2*(V_temp - 1);
    }
    else {
      O_bit_number_cw0 = (4 * j) + (V_temp - 1);
    }

    *o_ACK = *o_ACK | (ack_data[0][m] << O_bit_number_cw0);
  }

  if (V_temp2 < V_temp) {
    j = j + 1;
  }

  if (two_transport_blocks == TRUE) {
    O_ACK = 2 * ( 4 * j + V_temp2);  /* for two transport blocks */
  }
  else {
    O_ACK = 4 * j + V_temp2;         /* only one transport block */
  }

  if (number_harq_feedback != O_ACK) {
    LOG_E(PHY,"PUCCH Error for number of bits for acknowledgment : at line %d in function %s of file %s \n", LINE_FILE , __func__, FILE_NAME);
    return (0);
  }

  return(number_harq_feedback);
}

/*******************************************************************
*
* NAME :         select_pucch_format
*
* PARAMETERS :   ue context
*                processing slots of reception/transmission
*                gNB_id identifier
*
* RETURN :       TRUE a valid resource has been found
*
* DESCRIPTION :  return tx harq process identifier for given transmission slot
*                TS 38.213 9.2.1  PUCCH Resource Sets
*                TS 38.213 9.2.2  PUCCH Formats for UCI transmission
*                In the case of pucch for scheduling request only, resource is already get from scheduling request configuration
*
*********************************************************************/

boolean_t select_pucch_resource(PHY_VARS_NR_UE *ue, NR_UE_MAC_INST_t *mac, uint8_t gNB_id, int uci_size, int pucch_resource_indicator, 
                                int *initial_pucch_id, int *resource_set_id, int *resource_id, NR_UE_HARQ_STATUS_t *harq_status)
{
  boolean_t resource_set_found = FALSE;
  int nb_symbols_for_tx = 0;
  int current_resource_id = MAX_NB_OF_PUCCH_RESOURCES;
  pucch_format_nr_t format_pucch;
  int ready_pucch_resource_id = FALSE; /* in the case that it is already given */
  NR_PUCCH_Resource_t *pucch_resource;

  /* ini values to unset */
  *initial_pucch_id = NB_INITIAL_PUCCH_RESOURCE;
  //*resource_set_id = MAX_NB_OF_PUCCH_RESOURCE_SETS;
  //*resource_id = MAX_NB_OF_PUCCH_RESOURCES;

  if (mac->ULbwp[bwp_id-1]->bwp_Dedicated->pucch_Config->choice.setup->resourceSetToAddModList->list.array[0] == NULL) {

    /* No resource set has been already configured so pucch_configCommon from Sib1 should be used in this case */

    if (ue->UE_mode[gNB_id] != PUSCH) {
      *initial_pucch_id = mac->ULbwp[bwp_id-1]->bwp_Common->pucch_ConfigCommon->choice.setup->pucch_ResourceCommon;
      if (*initial_pucch_id >= NB_INITIAL_PUCCH_RESOURCE) {
        LOG_E(PHY,"PUCCH Invalid initial resource index : at line %d in function %s of file %s \n", LINE_FILE , __func__, FILE_NAME);
        *initial_pucch_id = NB_INITIAL_PUCCH_RESOURCE;
        return (FALSE);
      }
    }
    else  {
      /* see TS 38.213 9.2.1  PUCCH Resource Sets */
      int delta_PRI = harq_status->pucch_resource_indicator;
      // n_CCE can be obtained from ue->dci_ind.dci_list[i].n_CCE. FIXME!!!
      // N_CCE can be obtained from ue->dci_ind.dci_list[i].N_CCE. FIXME!!!
      //int n_CCE = ue->dci_ind.dci_list[0].n_CCE;
      //int N_CCE = ue->dci_ind.dci_list[0].N_CCE;
      int n_CCE_0 = harq_status->n_CCE;
      int N_CCE_0 = harq_status->N_CCE;
      if (N_CCE_0 == 0) {
        LOG_E(PHY,"PUCCH No compatible pucch format found : at line %d in function %s of file %s \n", LINE_FILE , __func__, FILE_NAME);
        return (FALSE);
      }
      int r_PUCCH = ((2 * n_CCE_0)/N_CCE_0) + (2 * delta_PRI);
      *initial_pucch_id = r_PUCCH;
    }
    nb_symbols_for_tx = initial_pucch_resource[*initial_pucch_id].nrofSymbols;
    format_pucch = initial_pucch_resource[*initial_pucch_id].format;
    if (check_pucch_format(mac, gNB_id, format_pucch, nb_symbols_for_tx, uci_size) == TRUE) {
      return (TRUE);
    }
    else {
      LOG_E(PHY,"PUCCH No compatible pucch format found : at line %d in function %s of file %s \n", LINE_FILE , __func__, FILE_NAME);
      return (FALSE);
    }
  }
  else {
    /* dedicated resources have been configured */
    int pucch_resource_set_id = 0;
    if (*resource_set_id == MAX_NB_OF_PUCCH_RESOURCE_SETS) {
      /* from TS 38.331 field maxPayloadMinus1
        -- Maximum number of payload bits minus 1 that the UE may transmit using this PUCCH resource set. In a PUCCH occurrence, the UE
        -- chooses the first of its PUCCH-ResourceSet which supports the number of bits that the UE wants to transmit.
        -- The field is not present in the first set (Set0) since the maximum Size of Set0 is specified to be 3 bit.
        -- The field is not present in the last configured set since the UE derives its maximum payload size as specified in 38.213.
        -- This field can take integer values that are multiples of 4. Corresponds to L1 parameter 'N_2' or 'N_3' (see 38.213, section 9.2)
      */
      /* look for the first resource set which supports uci_size number of bits for payload */
      pucch_resource_set_id = find_pucch_resource_set(mac, gNB_id, uci_size);
      if (pucch_resource_set_id != MAX_NB_OF_PUCCH_RESOURCE_SETS) {
        resource_set_found = TRUE;
      }
    }
    else {
      /* a valid resource has already be found outside this function */
      resource_set_found = TRUE;
      ready_pucch_resource_id = TRUE;
      //pucch_resource_indicator = pucch_resource_indicator;
    }

    if (resource_set_found == TRUE) {
      if (pucch_resource_indicator < MAX_PUCCH_RESOURCE_INDICATOR) {
        /* check if resource indexing by pucch_resource_indicator of this set is compatible */
        if ((ready_pucch_resource_id == TRUE) || (mac->ULbwp[bwp_id-1]->bwp_Dedicated->pucch_Config->choice.setup->resourceSetToAddModList->list.array[pucch_resource_set_id]->resourceList.list.array[pucch_resource_indicator][0] != MAX_NB_OF_PUCCH_RESOURCES)) {

          if (ready_pucch_resource_id == TRUE) {
            current_resource_id = *resource_id;
          }
          else {
            int R_PUCCH = mac->ULbwp[bwp_id-1]->bwp_Dedicated->pucch_Config->choice.setup->resourceSetToAddModList->list.array[pucch_resource_set_id]->resourceList.list.count;
            /* is it the first resource and its size exceeds 8 */
            if ((pucch_resource_set_id == 0)
             && (R_PUCCH > MAX_NB_OF_PUCCH_RESOURCES_PER_SET_NOT_0)) {
              /* see TS 38.213 9.2.3  UE procedure for reporting HARQ-ACK */
              int delta_PRI = pucch_resource_indicator;
              int n_CCE_p = harq_status->n_CCE;
              int N_CCE_p = harq_status->N_CCE;
              int r_PUCCH;
              if (N_CCE_p == 0) {
                LOG_E(PHY,"PUCCH No compatible pucch format found : at line %d in function %s of file %s \n", LINE_FILE , __func__, FILE_NAME);
                return (FALSE);
              }
              if (pucch_resource_set_id < (R_PUCCH%8)) {
                r_PUCCH = ((n_CCE_p * (R_PUCCH/8))/N_CCE_p) + (delta_PRI*(R_PUCCH/8));
              }
              else {
                r_PUCCH = ((n_CCE_p * (R_PUCCH/8))/N_CCE_p) + (delta_PRI*(R_PUCCH/8)) + (R_PUCCH%8);
              }
              current_resource_id = r_PUCCH;
            }
            else {
              current_resource_id = mac->ULbwp[bwp_id-1]->bwp_Dedicated->pucch_Config->choice.setup->resourceSetToAddModList->list.array[pucch_resource_set_id]->resourceList.list.array[pucch_resource_indicator][0];
            }
          }

          /*uint8_t pucch_resource_count = mac->ULbwp[bwp_id-1]->bwp_Dedicated->pucch_Config->choice.setup->resourceToAddModList.list.count;
          for (uint8_t i=0; i<pucch_resource_count; i++) {
            if (mac->ULbwp[bwp_id-1]->bwp_Dedicated->pucch_Config->choice.setup->resourceToAddModList.list.array[i]->pucch_ResourceId == current_resource_id)
              pucch_resource = mac->ULbwp[bwp_id-1]->bwp_Dedicated->pucch_Config->choice.setup->resourceToAddModList.list.array[i];
          }*/

          pucch_resource = mac->ULbwp[bwp_id-1]->bwp_Dedicated->pucch_Config->choice.setup->resourceToAddModList->list.array[current_resource_id];
          if (pucch_resource != NULL) {
            format_pucch = mac->ULbwp[bwp_id-1]->bwp_Dedicated->pucch_Config->choice.setup->resourceToAddModList->list.array[current_resource_id]->format.present;
            nb_symbols_for_tx = get_nb_symbols_pucch(pucch_resource, format_pucch);

            if (check_pucch_format(mac, gNB_id, format_pucch, nb_symbols_for_tx, uci_size) == TRUE) {
              *resource_set_id = pucch_resource_set_id;
              *resource_id = current_resource_id;
              return (TRUE);
            }
            else {
              LOG_E(PHY,"PUCCH Found format no compatible with payload size and symbol length : at line %d in function %s of file %s \n", LINE_FILE , __func__, FILE_NAME);
              return (FALSE);
            }
          }
        }
        else {
          LOG_E(PHY,"PUCCH Undefined Resource related to pucch resource indicator: at line %d in function %s of file %s \n", LINE_FILE , __func__, FILE_NAME);
          return (FALSE);
        }
      }
      else {
        LOG_E(PHY,"PUCCH Invalid pucch resource indicator: at line %d in function %s of file %s \n", LINE_FILE , __func__, FILE_NAME);
        return (FALSE);
      }
    }

    /* check that a resource has been found */
    if (*resource_set_id == MAX_NB_OF_PUCCH_RESOURCES) {
      LOG_E(PHY,"PUCCH No compatible pucch format found : at line %d in function %s of file %s \n", LINE_FILE , __func__, FILE_NAME);
      return (FALSE);
    }
  }
  return (FALSE);
}

/*******************************************************************
*
* NAME :         find_pucch_resource_set
*
* PARAMETERS :   ue context
*                gNB_id identifier
*
*
* RETURN :       harq process identifier
*
* DESCRIPTION :  return tx harq process identifier for given transmission slot
*                YS 38.213 9.2.2  PUCCH Formats for UCI transmission
*
*********************************************************************/

int find_pucch_resource_set(NR_UE_MAC_INST_t *mac, uint8_t gNB_id, int uci_size)
{
  int pucch_resource_set_id = 0;

  /* from TS 38.331 field maxPayloadMinus1
    -- Maximum number of payload bits minus 1 that the UE may transmit using this PUCCH resource set. In a PUCCH occurrence, the UE
    -- chooses the first of its PUCCH-ResourceSet which supports the number of bits that the UE wants to transmit.
    -- The field is not present in the first set (Set0) since the maximum Size of Set0 is specified to be 3 bit.
    -- The field is not present in the last configured set since the UE derives its maximum payload size as specified in 38.213.
    -- This field can take integer values that are multiples of 4. Corresponds to L1 parameter 'N_2' or 'N_3' (see 38.213, section 9.2)
  */
  /* look for the first resource set which supports uci_size number of bits for payload */
  while (pucch_resource_set_id < MAX_NB_OF_PUCCH_RESOURCE_SETS) {
    if (mac->ULbwp[bwp_id-1]->bwp_Dedicated->pucch_Config->choice.setup->resourceSetToAddModList->list.array[pucch_resource_set_id] != NULL) {
      if (uci_size <= mac->ULbwp[bwp_id-1]->bwp_Dedicated->pucch_Config->choice.setup->resourceSetToAddModList->list.array[pucch_resource_set_id]->maxPayloadMinus1 + 1) {
        NR_TST_PHY_PRINTF("PUCCH found resource set %d \n",  pucch_resource_set_id);
        return (pucch_resource_set_id);
        break;
      }
    }
    pucch_resource_set_id++;
  }

  pucch_resource_set_id = MAX_NB_OF_PUCCH_RESOURCE_SETS;

  return (pucch_resource_set_id);
}

/*******************************************************************
*
* NAME :         check_pucch_format
*
* PARAMETERS :   ue context
*                processing slots of reception/transmission
*                gNB_id identifier
*
* RETURN :       harq process identifier
*
* DESCRIPTION :  return tx harq process identifier for given transmission slot
*                YS 38.213 9.2.2  PUCCH Formats for UCI transmission
*
*********************************************************************/

boolean_t check_pucch_format(NR_UE_MAC_INST_t *mac, uint8_t gNB_id, pucch_format_nr_t format_pucch, int nb_symbols_for_tx, int uci_size)
{
  pucch_format_nr_t selected_pucch_format;
  pucch_format_nr_t selected_pucch_format_second;
  NR_SetupRelease_PUCCH_FormatConfig_t *identified_format;

  switch (format_pucch) {
    case pucch_format1_nr:
    if (mac->ULbwp[bwp_id-1]->bwp_Dedicated->pucch_Config->choice.setup->format1 != NULL)
      identified_format = mac->ULbwp[bwp_id-1]->bwp_Dedicated->pucch_Config->choice.setup->format1;
    break;

    case pucch_format2_nr:
    if (mac->ULbwp[bwp_id-1]->bwp_Dedicated->pucch_Config->choice.setup->format2 != NULL)
      identified_format = mac->ULbwp[bwp_id-1]->bwp_Dedicated->pucch_Config->choice.setup->format2;
    break;

    case pucch_format3_nr:
    if (mac->ULbwp[bwp_id-1]->bwp_Dedicated->pucch_Config->choice.setup->format3 != NULL)
      identified_format = mac->ULbwp[bwp_id-1]->bwp_Dedicated->pucch_Config->choice.setup->format3;
    break;

    case pucch_format4_nr:
    if (mac->ULbwp[bwp_id-1]->bwp_Dedicated->pucch_Config->choice.setup->format4 != NULL)
      identified_format = mac->ULbwp[bwp_id-1]->bwp_Dedicated->pucch_Config->choice.setup->format4;
    break;
  }

  if (identified_format->choice.setup->nrofSlots != 1) {
    LOG_E(PHY,"PUCCH not implemented multislots transmission : at line %d in function %s of file %s \n", LINE_FILE , __func__, FILE_NAME);
    return (FALSE);
  }

  if (nb_symbols_for_tx <= 2) {
    if (uci_size <= 2) {
      selected_pucch_format = pucch_format0_nr;
      selected_pucch_format_second = selected_pucch_format;
    }
    else {
      selected_pucch_format = pucch_format2_nr;
      selected_pucch_format_second = selected_pucch_format;
    }
  }
  else {
    if (nb_symbols_for_tx >= 4) {
      if (uci_size <= 2) {
        selected_pucch_format = pucch_format1_nr;
        selected_pucch_format_second = selected_pucch_format;
      }
      else {
        selected_pucch_format = pucch_format3_nr;  /* in this case choice can be done between two formats */
        selected_pucch_format_second = pucch_format4_nr;
      }
    }
    else {
      LOG_D(PHY,"PUCCH Undefined PUCCH format : set PUCCH to format 4 : at line %d in function %s of file %s \n", LINE_FILE , __func__, FILE_NAME);
      return (FALSE);
    }
  }

  NR_TST_PHY_PRINTF("PUCCH format %d nb symbols total %d uci size %d selected format %d \n", format_pucch, nb_symbols_for_tx, uci_size, selected_pucch_format);

  if (format_pucch != selected_pucch_format) {
    if (format_pucch != selected_pucch_format_second) {
      NR_TST_PHY_PRINTF("PUCCH mismatched of selected format: at line %d in function %s of file %s \n", LINE_FILE , __func__, FILE_NAME);
      LOG_D(PHY,"PUCCH format mismatched of selected format: at line %d in function %s of file %s \n", LINE_FILE , __func__, FILE_NAME);
      return (FALSE);
    }
    else {
      return (TRUE);
    }
  }
  else {
    return (TRUE);
  }
}

/*******************************************************************
*
* NAME :         trigger_periodic_scheduling_request
*
* PARAMETERS :   pointer to resource set
*
* RETURN :       1 if peridic scheduling request is triggered
*                0 no periodic scheduling request
*
* DESCRIPTION :  TS 38.213 9.2.4 UE procedure for reporting SR
*
*********************************************************************/

int trigger_periodic_scheduling_request(PHY_VARS_NR_UE *ue, uint8_t gNB_id, UE_nr_rxtx_proc_t *proc)
{
  const int max_sr_periodicity[NB_NUMEROLOGIES_NR] = { 80, 160, 320, 640, 640 };

  int active_scheduling_request = ue->scheduling_request_config_nr[gNB_id].active_sr_id;

  /* is there any valid scheduling request configuration */
  if (ue->scheduling_request_config_nr[gNB_id].sr_ResourceConfig[active_scheduling_request] == NULL) {
    return (0);
  }

  if (ue->scheduling_request_config_nr[gNB_id].sr_ResourceConfig[active_scheduling_request]->periodicity < 2) {
    LOG_W(PHY,"PUCCH Not supported scheduling request period smaller than 1 slot : at line %d in function %s of file %s \n", LINE_FILE , __func__, FILE_NAME);
    return (0);
  }

  int16_t SR_periodicity = scheduling_request_periodicity[ue->scheduling_request_config_nr[gNB_id].sr_ResourceConfig[active_scheduling_request]->periodicity];
  uint16_t SR_offset = ue->scheduling_request_config_nr[gNB_id].sr_ResourceConfig[active_scheduling_request]->offset;

  if (SR_periodicity > max_sr_periodicity[ue->frame_parms.numerology_index]) {
    LOG_W(PHY,"PUCCH Invalid scheduling request period : at line %d in function %s of file %s \n", LINE_FILE , __func__, FILE_NAME);
    return (0);
  }

  if (SR_offset > SR_periodicity) {
    LOG_E(PHY,"PUCCH SR offset %d is greater than SR periodicity %d : at line %d in function %s of file %s \n", SR_offset, SR_periodicity, LINE_FILE , __func__, FILE_NAME);
    return (0);
  }
  else if (SR_periodicity == 1) {
    return (1); /* period is slot */
  }

  int16_t N_slot_frame = NR_NUMBER_OF_SUBFRAMES_PER_FRAME * ue->frame_parms.ttis_per_subframe;
  if (((proc->frame_tx * N_slot_frame) + proc->nr_tti_tx - SR_offset)%SR_periodicity == 0) {
    return (1);
  }
  else {
    return (0);
  }
}

/*******************************************************************
*
* NAME :         get_csi_nr
* PARAMETERS :   ue context
*                processing slots of reception/transmission
*                gNB_id identifier
*
* RETURN :       size of csi payload
*
* DESCRIPTION :  CSI management is not already implemented
*                so it has been simulated thank to two functions:
*                - set_csi_nr
*                - get_csi_nr
*
*********************************************************************/

int      dummy_csi_status = 0;
uint32_t dummy_csi_payload = 0;

/* FFS TODO_NR code that should be developed */

int get_csi_nr(PHY_VARS_NR_UE *ue, uint8_t gNB_id, uint32_t *csi_payload)
{
  VOID_PARAMETER ue;
  VOID_PARAMETER gNB_id;

  if (dummy_csi_status == 0) {
    *csi_payload = 0;
  }
  else {
    *csi_payload = dummy_csi_payload;
  }

  return (dummy_csi_status);
}

/* FFS TODO_NR code that should be removed */

void set_csi_nr(int csi_status, uint32_t csi_payload)
{
  dummy_csi_status = csi_status;

  if (dummy_csi_status == 0) {
    dummy_csi_payload = 0;
  }
  else {
    dummy_csi_payload = csi_payload;
  }
}

uint8_t get_nb_symbols_pucch(NR_PUCCH_Resource_t *pucch_resource, pucch_format_nr_t format_type)
{
  switch (format_type) {
    case pucch_format0_nr:
      return pucch_resource->format.choice.format0->nrofSymbols;

    case pucch_format1_nr:
      return pucch_resource->format.choice.format1->nrofSymbols;

    case pucch_format2_nr:
      return pucch_resource->format.choice.format2->nrofSymbols;

    case pucch_format3_nr:
      return pucch_resource->format.choice.format3->nrofSymbols;

    case pucch_format4_nr:
      return pucch_resource->format.choice.format4->nrofSymbols;
  }
}

uint16_t get_starting_symb_idx(NR_PUCCH_Resource_t *pucch_resource, pucch_format_nr_t format_type)
{
  switch (format_type) {
    case pucch_format0_nr:
      return pucch_resource->format.choice.format0->startingSymbolIndex;

    case pucch_format1_nr:
      return pucch_resource->format.choice.format1->startingSymbolIndex;

    case pucch_format2_nr:
      return pucch_resource->format.choice.format2->startingSymbolIndex;

    case pucch_format3_nr:
      return pucch_resource->format.choice.format3->startingSymbolIndex;

    case pucch_format4_nr:
      return pucch_resource->format.choice.format4->startingSymbolIndex;
  }
}

int get_ics_pucch(NR_PUCCH_Resource_t *pucch_resource, pucch_format_nr_t format_type)
{
  switch (format_type) {
    case pucch_format0_nr:
      return pucch_resource->format.choice.format0->initialCyclicShift;

    case pucch_format1_nr:
      return pucch_resource->format.choice.format1->initialCyclicShift;
  }
}
<|MERGE_RESOLUTION|>--- conflicted
+++ resolved
@@ -37,10 +37,6 @@
 #include "PHY/defs_nr_UE.h"
 #include <openair1/SCHED/sched_common.h>
 #include <openair1/PHY/NR_UE_TRANSPORT/pucch_nr.h>
-<<<<<<< HEAD
-#include "LAYER2/NR_MAC_UE/mac_proto.h"
-=======
->>>>>>> 5a5f5039
 
 #ifndef NO_RAT_NR
 
@@ -191,14 +187,14 @@
   int       pucch_resource_id = MAX_NB_OF_PUCCH_RESOURCES;
   int       pucch_resource_indicator = MAX_PUCCH_RESOURCE_INDICATOR;
   int       n_HARQ_ACK;
-<<<<<<< HEAD
+
   uint16_t crnti=0x1234;
   int dmrs_scrambling_id=0,data_scrambling_id=0;
-=======
+
+
   NR_UE_MAC_INST_t *mac = get_mac_inst(0);
   NR_PUCCH_Resource_t *pucch_resource;
   //NR_UE_MAC_INST_t *mac = get_mac_inst(0);
->>>>>>> 5a5f5039
 
   /* update current context */
 
