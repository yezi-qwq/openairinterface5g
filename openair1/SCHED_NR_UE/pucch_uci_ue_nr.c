/* Licensed to the OpenAirInterface (OAI) Software Alliance under one or more
 * contributor license agreements.  See the NOTICE file distributed with
 * this work for additional information regarding copyright ownership.
 * The OpenAirInterface Software Alliance licenses this file to You under
 * the OAI Public License, Version 1.1  (the "License"); you may not use this file
 * except in compliance with the License.
 * You may obtain a copy of the License at
 *
 *      http://www.openairinterface.org/?page_id=698
 *
 * Unless required by applicable law or agreed to in writing, software
 * distributed under the License is distributed on an "AS IS" BASIS,
 * WITHOUT WARRANTIES OR CONDITIONS OF ANY KIND, either express or implied.
 * See the License for the specific language governing permissions and
 * limitations under the License.
 *-------------------------------------------------------------------------------
 * For more information about the OpenAirInterface (OAI) Software Alliance:
 *      contact@openairinterface.org
 */

/************************************************************************
*
* MODULE      :  PUCCH Packed Uplink Control Channel for UE NR
*                PUCCH is used to transmit Uplink Control Information UCI
*                which is composed of:
*                - SR Scheduling Request
*                - HARQ ACK/NACK
*                - CSI Channel State Information
*                UCI can also be transmitted on a PUSCH if it schedules.
*
* DESCRIPTION :  functions related to PUCCH UCI management
*                TS 38.213 9  UE procedure for reporting control information
*
**************************************************************************/

#include "PHY/NR_REFSIG/ss_pbch_nr.h"
#include "PHY/defs_nr_UE.h"
#include <openair1/SCHED/sched_common.h>
#include <openair1/PHY/NR_UE_TRANSPORT/pucch_nr.h>
#include "openair2/LAYER2/NR_MAC_UE/mac_proto.h"
#include "openair1/PHY/NR_UE_ESTIMATION/nr_estimation.h"

#ifndef NO_RAT_NR

#include "SCHED_NR_UE/defs.h"
#include "SCHED_NR_UE/harq_nr.h"
#include "SCHED_NR_UE/pucch_power_control_ue_nr.h"

#define DEFINE_VARIABLES_PUCCH_UE_NR_H
#include "SCHED_NR_UE/pucch_uci_ue_nr.h"
#undef DEFINE_VARIABLES_PUCCH_UE_NR_H

#endif



uint8_t nr_is_cqi_TXOp(PHY_VARS_NR_UE *ue,UE_nr_rxtx_proc_t *proc,uint8_t gNB_id);
uint8_t nr_is_ri_TXOp(PHY_VARS_NR_UE *ue,UE_nr_rxtx_proc_t *proc,uint8_t gNB_id);

long
binary_search_float_nr(
  float elements[],
  long numElem,
  float value
)
//-----------------------------------------------------------------------------
{
  long first, last, middle;
  first = 0;
  last = numElem-1;
  middle = (first+last)/2;

  if(value < elements[0]) {
    return first;
  }

  if(value >= elements[last]) {
    return last;
  }

  while (last - first > 1) {
    if (elements[middle] > value) {
      last = middle;
    } else {
      first = middle;
    }

    middle = (first+last)/2;
  }

  if (first < 0 || first >= numElem) {
    LOG_E(RRC,"\n Error in binary search float!");
  }

  return first;
}
/*
void nr_generate_pucch0(int32_t **txdataF,
                        NR_DL_FRAME_PARMS *frame_parms,
                        PUCCH_CONFIG_DEDICATED *pucch_config_dedicated,
                        int16_t amp,
                        int nr_tti_tx,
                        uint8_t mcs,
                        uint8_t nrofSymbols,
                        uint8_t startingSymbolIndex,
                        uint16_t startingPRB);

void nr_generate_pucch1(int32_t **txdataF,
                        NR_DL_FRAME_PARMS *frame_parms,
                        PUCCH_CONFIG_DEDICATED *pucch_config_dedicated,
                        uint64_t payload,
                        int16_t amp,
                        int nr_tti_tx,
                        uint8_t nrofSymbols,
                        uint8_t startingSymbolIndex,
                        uint16_t startingPRB,
                        uint16_t startingPRB_intraSlotHopping,
                        uint8_t timeDomainOCC,
                        uint8_t nr_bit);

void nr_generate_pucch2(int32_t **txdataF,
                        NR_DL_FRAME_PARMS *frame_parms,
                        PUCCH_CONFIG_DEDICATED *pucch_config_dedicated,
                        uint64_t payload,
                        int16_t amp,
                        int nr_tti_tx,
                        uint8_t nrofSymbols,
                        uint8_t startingSymbolIndex,
                        uint8_t nrofPRB,
                        uint16_t startingPRB,
                        uint8_t nr_bit);

void nr_generate_pucch3_4(int32_t **txdataF,
                         NR_DL_FRAME_PARMS *frame_parms,
                         pucch_format_nr_t fmt,
                         PUCCH_CONFIG_DEDICATED *pucch_config_dedicated,
                         uint64_t payload,
                         int16_t amp,
                         int nr_tti_tx,
                         uint8_t nrofSymbols,
                         uint8_t startingSymbolIndex,
                         uint8_t nrofPRB,
                         uint16_t startingPRB,
                         uint8_t nr_bit,
                         uint8_t occ_length_format4,
                         uint8_t occ_index_format4);
*/
/**************** variables **************************************/


/**************** functions **************************************/

//extern uint8_t is_cqi_TXOp(PHY_VARS_NR_UE *ue,UE_nr_rxtx_proc_t *proc,uint8_t eNB_id);
//extern uint8_t is_ri_TXOp(PHY_VARS_NR_UE *ue,UE_nr_rxtx_proc_t *proc,uint8_t eNB_id);
/*******************************************************************
*
* NAME :         pucch_procedures_ue_nr
*
* PARAMETERS :   ue context
*                processing slots of reception/transmission
*                gNB_id identifier
*
* RETURN :       bool TRUE  PUCCH will be transmitted
*                     FALSE No PUCCH to transmit
*
* DESCRIPTION :  determines UCI (uplink Control Information) payload
*                and PUCCH format and its parameters.
*                PUCCH is no transmitted if:
*                - there is no valid data to transmit
*                - Pucch parameters are not valid
*
* Below information is scanned in order to know what information should be transmitted to network.
*
* (SR Scheduling Request)   (HARQ ACK/NACK)    (CSI Channel State Information)
*          |                        |               - CQI Channel Quality Indicator
*          |                        |                - RI  Rank Indicator
*          |                        |                - PMI Primary Matrux Indicator
*          |                        |                - LI Layer Indicator
*          |                        |                - L1-RSRP
*          |                        |                - CSI-RS resource idicator
*          |                        V                    |
*          +-------------------- -> + <------------------
*                                   |
*                   +--------------------------------+
*                   | UCI Uplink Control Information |
*                   +--------------------------------+
*                                   V                                            PUCCH Configuration
*               +----------------------------------------+                   +--------------------------+
*               | Determine PUCCH  payload and its       |                   |     PUCCH Resource Set   |
*               +----------------------------------------+                   |     PUCCH Resource       |
*                                   V                                        |     Format parameters    |
*               +-----------------------------------------+                  |                          |
*               | Select PUCCH format with its parameters | <----------------+--------------------------+
*               +-----------------------------------------+
*                                   V
*                          +-----------------+
*                          |  Generate PUCCH |
*                          +-----------------+
*
* TS 38.213 9  UE procedure for reporting control information
*
*********************************************************************/

static int bwp_id = 1;

bool pucch_procedures_ue_nr(PHY_VARS_NR_UE *ue, uint8_t gNB_id, UE_nr_rxtx_proc_t *proc, bool reset_harq)
{
  uint8_t   sr_payload = 0;
  uint32_t  pucch_ack_payload = 0; /* maximum number of bits for pucch payload is supposed to be 32 */
  uint64_t  pucch_payload = 0;
  uint32_t  csi_payload = 0;
  int       frame_tx = proc->frame_tx;
  int       nr_tti_tx = proc->nr_tti_tx;
  int       Mod_id = ue->Mod_id;
  int       CC_id = ue->CC_id;

  int       O_SR = 0;
  int       O_ACK = 0;
  int       O_CSI = 0;      /* channel state information */
  int       N_UCI = 0;      /* size in bits for Uplink Control Information */
  int       cqi_status = 0;
  int       ri_status = 0;
  int       csi_status = 0;

  int       initial_pucch_id = NB_INITIAL_PUCCH_RESOURCE;
  int       pucch_resource_set = MAX_NB_OF_PUCCH_RESOURCE_SETS;
  int       pucch_resource_id = MAX_NB_OF_PUCCH_RESOURCES;
  int       pucch_resource_indicator = MAX_PUCCH_RESOURCE_INDICATOR;
  int       n_HARQ_ACK;

  uint16_t crnti=0x1234;
  int dmrs_scrambling_id=0,data_scrambling_id=0;


  NR_UE_MAC_INST_t *mac = get_mac_inst(0);
  NR_PUCCH_Resource_t *pucch_resource;
  //NR_UE_MAC_INST_t *mac = get_mac_inst(0);

  /* update current context */

  int subframe_number = (proc->nr_tti_rx)/(ue->frame_parms.slots_per_subframe);//ttis_per_subframe);
  nb_pucch_format_4_in_subframes[subframe_number] = 0; /* reset pucch format 4 counter at current rx position */

  int dl_harq_pid = ue->dlsch[ue->current_thread_id[proc->nr_tti_rx]][gNB_id][0]->current_harq_pid;

  if (dl_harq_pid < ue->dlsch[ue->current_thread_id[proc->nr_tti_rx]][gNB_id][0]->number_harq_processes_for_pdsch) {
    /* pucch indicator can be reseted in function get_downlink_ack so it should be get now */
    pucch_resource_indicator = ue->dlsch[ue->current_thread_id[proc->nr_tti_rx]][gNB_id][0]->harq_processes[dl_harq_pid]->harq_ack.pucch_resource_indicator;
  }

  /* Part - I
   * Collect feedback that should be transmitted at this nr_tti_tx :
   * - ACK/NACK, SR, CSI (CQI, RI, ...)
   */

  sr_payload = 0;

  if (trigger_periodic_scheduling_request( ue, gNB_id, proc ) == 1) {
    O_SR = 1; /* sr should be transmitted */
    if (ue->mac_enabled == 1) {

      /* sr_payload = 1 means that this is a positive SR, sr_payload = 0 means that it is a negative SR */
      sr_payload = nr_ue_get_SR(Mod_id,
  			CC_id,
  			frame_tx,
  			gNB_id,
  			0,//ue->pdcch_vars[ue->current_thread_id[proc->nr_tti_rx]][gNB_id]->crnti,
  			nr_tti_tx); // nr_tti_rx used for meas gap
    }
    else {
      sr_payload = 1;
    }
  }

  O_ACK = get_downlink_ack( ue, gNB_id, proc, &pucch_ack_payload,
                            &n_HARQ_ACK, reset_harq); // 1 to reset ACK/NACK status : 0 otherwise

  cqi_status = ((ue->cqi_report_config[gNB_id].CQI_ReportPeriodic.cqi_PMI_ConfigIndex>0) &&
                                                         (nr_is_cqi_TXOp(ue,proc,gNB_id) == 1));

  ri_status = ((ue->cqi_report_config[gNB_id].CQI_ReportPeriodic.ri_ConfigIndex>0) &&
                                                         (nr_is_ri_TXOp(ue,proc,gNB_id) == 1));

  
  NR_CSI_MeasConfig_t *csi_MeasConfig = mac->scg->spCellConfig->spCellConfigDedicated->csi_MeasConfig->choice.setup;
  
  uint16_t report_slot_csi =csi_MeasConfig->csi_ReportConfigToAddModList->list.array[0]->reportConfigType.choice.periodic->reportSlotConfig.choice.slots320;

  //if (mac->csirc->reportQuantity.choice.ssb_Index_RSRP){ 
	  if (report_slot_csi == proc->nr_tti_tx)
		csi_status = get_csi_nr(mac, ue, gNB_id, &csi_payload);
	  else
	    csi_status = 0;
  //}

  O_CSI = cqi_status + ri_status + csi_status;

  /* Part - II */
  /* if payload is empty or only negative SR -> no pucch transmission */

  if(O_ACK == 0) {
    N_UCI = O_SR + O_CSI;
    if ((N_UCI == 0) || ((O_CSI == 0) && (sr_payload == 0))) {   /* TS 38.213 9.2.4 UE procedure for reporting SR */
      NR_TST_PHY_PRINTF("PUCCH No feedback AbsSubframe %d.%d \n", frame_tx%1024, nr_tti_tx);
      LOG_D(PHY,"PUCCH No feedback AbsSubframe %d.%d \n", frame_tx%1024, nr_tti_tx);
      return (FALSE);
    }
    else {
      /* a resource set and a resource should be find according to payload size */
      pucch_resource_set = find_pucch_resource_set( mac, gNB_id, N_UCI);
      if (pucch_resource_set != MAX_NB_OF_PUCCH_RESOURCE_SETS) {
        pucch_resource_indicator = 0;
        pucch_resource_id = mac->ULbwp[bwp_id-1]->bwp_Dedicated->pucch_Config->choice.setup->resourceSetToAddModList->list.array[pucch_resource_set]->resourceList.list.array[pucch_resource_indicator][0]; /* get the first resource of the set */
      }
      else {
        LOG_W(PHY,"PUCCH no resource set found for CSI at line %d in function %s of file %s \n", LINE_FILE , __func__, FILE_NAME);
        O_CSI = 0;
        csi_payload = 0;
      }

      if (O_CSI == 0) {
        /* only SR has to be send */
        /* in this case there is no DCI related to PUCCH parameters so pucch resource should be get from sr configuration */
        /* TS 38.213 9.2.4 UE procedure for reporting SR */
        pucch_resource_set = 0; /* force it to a valid value */
        if (ue->scheduling_request_config_nr[gNB_id].sr_ResourceConfig[ue->scheduling_request_config_nr[gNB_id].active_sr_id] != NULL) {
         pucch_resource_id = ue->scheduling_request_config_nr[gNB_id].sr_ResourceConfig[ue->scheduling_request_config_nr[gNB_id].active_sr_id]->resource;
        }
        else {
         LOG_E(PHY,"PUCCH No scheduling request configuration : at line %d in function %s of file %s \n", LINE_FILE , __func__, FILE_NAME);
         return(FALSE);
        }
      }
    }
  }
  else {
    N_UCI = O_SR + O_ACK + O_CSI;
  }

  /* Part - III */
  /* Choice PUCCH format and its related parameters */
  pucch_format_nr_t format = pucch_format0_nr;
  uint8_t  starting_symbol_index=0;
  uint8_t nb_symbols_total = 0;
  uint8_t  nb_symbols = 0;
  uint16_t starting_prb = 0;;  /* it can be considered as first  hop on case of pucch hopping */
  uint16_t second_hop = 0;     /* second part for pucch for hopping */
  uint8_t  nb_of_prbs = 0;
  int m_0 = 0;                 /* format 0 only */
  int m_CS = 0;                /* for all format except for format 0 */
  int index_additional_dmrs = I_PUCCH_NO_ADDITIONAL_DMRS;
  int index_hopping = I_PUCCH_NO_HOPPING;
  int time_domain_occ = 0;
  int occ_length = 0;
  int occ_Index = 0;

  NR_UE_HARQ_STATUS_t *harq_status = &ue->dlsch[ue->current_thread_id[proc->nr_tti_rx]][gNB_id][0]->harq_processes[dl_harq_pid]->harq_ack;

  if (select_pucch_resource(ue, mac, gNB_id, N_UCI, pucch_resource_indicator, &initial_pucch_id, &pucch_resource_set,
                            &pucch_resource_id, harq_status) == TRUE) {
    /* use of initial pucch configuration provided by system information 1 */
    /***********************************************************************/
    if (initial_pucch_id != NB_INITIAL_PUCCH_RESOURCE) {
      format = initial_pucch_resource[initial_pucch_id].format;
      starting_symbol_index = initial_pucch_resource[initial_pucch_id].startingSymbolIndex;
      nb_symbols_total = initial_pucch_resource[initial_pucch_id].nrofSymbols;

      int N_CS = initial_pucch_resource[initial_pucch_id].nb_CS_indexes;
      /* see TS 38213 Table 9.2.1-1: PUCCH resource sets before dedicated PUCCH resource configuration */
      int RB_BWP_offset;
      if (initial_pucch_id == 15) {
        RB_BWP_offset = ue->systemInformationBlockType1_nr.N_BWP_SIZE/4;
      }
      else
      {
        RB_BWP_offset = initial_pucch_resource[initial_pucch_id].PRB_offset;
      }
      if (initial_pucch_id/8 == 0) {
        starting_prb = RB_BWP_offset + (initial_pucch_id/N_CS);
        second_hop = ue->systemInformationBlockType1_nr.N_BWP_SIZE - 1 - RB_BWP_offset - (initial_pucch_id/N_CS);
        m_0 = initial_pucch_resource[initial_pucch_id].initial_CS_indexes[initial_pucch_id%N_CS];
      }
      else if (initial_pucch_id/8 == 1)
      {
        starting_prb = RB_BWP_offset + (initial_pucch_id/N_CS);
        second_hop = ue->systemInformationBlockType1_nr.N_BWP_SIZE - 1 - RB_BWP_offset - ((initial_pucch_id - 8)/N_CS);
        m_0 =  initial_pucch_resource[initial_pucch_id].initial_CS_indexes[(initial_pucch_id - 8)%N_CS];
      }
      if ((ue->UE_mode[gNB_id] != PUSCH) && (O_ACK > 1)) {
        O_ACK = 1;
        pucch_ack_payload &= 0x1; /* take only first ack */
        LOG_W(PHY,"PUCCH ue is not expected to generate more than one HARQ-ACK at AbsSubframe %d.%d \n", frame_tx%1024, nr_tti_tx);
      }
      NR_TST_PHY_PRINTF("PUCCH common configuration with index %d \n", initial_pucch_id);
    }
    /* use dedicated pucch resource configuration */
    /**********************************************/
    else if ((pucch_resource_set != MAX_NB_OF_PUCCH_RESOURCE_SETS) && (pucch_resource_id != MAX_NB_OF_PUCCH_RESOURCES)) {
      /* check that current configuration is supported */
      if ((mac->scg->physicalCellGroupConfig->harq_ACK_SpatialBundlingPUCCH != NULL)
         || (mac->scg->physicalCellGroupConfig->pdsch_HARQ_ACK_Codebook != 1)) {
        LOG_E(PHY,"PUCCH Unsupported cell group configuration : at line %d in function %s of file %s \n", LINE_FILE , __func__, FILE_NAME);
        return(FALSE);
      }
      else if (mac->scg->spCellConfig->spCellConfigDedicated->pdsch_ServingCellConfig->choice.setup->codeBlockGroupTransmission != NULL) {
        LOG_E(PHY,"PUCCH Unsupported code block group for serving cell config : at line %d in function %s of file %s \n", LINE_FILE , __func__, FILE_NAME);
        return(FALSE);
      }
      pucch_resource = select_resource_by_id(pucch_resource_id, mac->ULbwp[bwp_id-1]->bwp_Dedicated->pucch_Config->choice.setup);
      format = pucch_resource->format.present;
      nb_symbols_total = get_nb_symbols_pucch(pucch_resource, format);
      starting_symbol_index = get_starting_symb_idx(pucch_resource, format);
      starting_prb = pucch_resource->startingPRB;
      second_hop = starting_prb;
      if (format==pucch_format1_nr)
        time_domain_occ = pucch_resource->format.choice.format1->timeDomainOCC;
      if (format==pucch_format4_nr) {
        occ_length = pucch_resource->format.choice.format4->occ_Length;
        occ_Index  = pucch_resource->format.choice.format4->occ_Index;
      }

      m_0 = get_ics_pucch(pucch_resource, format);
      AssertFatal(m_0 >= 0, "Invalid m_0\n");
      if (format == pucch_format3_nr) {
        if (mac->ULbwp[bwp_id-1]->bwp_Dedicated->pucch_Config->choice.setup->format3->choice.setup->additionalDMRS[0] == 1) {
          index_additional_dmrs = I_PUCCH_ADDITIONAL_DMRS;
        }
      }
      else if (format == pucch_format4_nr) {
        if (mac->ULbwp[bwp_id-1]->bwp_Dedicated->pucch_Config->choice.setup->format4->choice.setup->additionalDMRS[0] == 1) {
          index_additional_dmrs = I_PUCCH_ADDITIONAL_DMRS;
        }
      }

      if ((format == pucch_format3_nr) || (format == pucch_format4_nr)) {
        if (pucch_resource->intraSlotFrequencyHopping[0] == 1) {
          index_hopping = I_PUCCH_HOPING;
        }
      }

      NR_TST_PHY_PRINTF("PUCCH dedicated configuration with resource index %d \n", pucch_resource_id);
    }
  }
  else {
    LOG_W(PHY,"PUCCH No PUCCH resource found at AbsSubframe %d.%d \n", frame_tx%1024, nr_tti_tx);
    return (FALSE);
  }

  int max_code_rate = 0;
  //int Q_m = BITS_PER_SYMBOL_QPSK; /* default pucch modulation type is QPSK with 2 bits per symbol */
  int N_sc_ctrl_RB = 0;
  int O_CRC = 0;

  nb_symbols = nb_symbols_total; /* by default, it can be reduced due to symbols reserved for dmrs */
  pucch_resource = mac->ULbwp[bwp_id-1]->bwp_Dedicated->pucch_Config->choice.setup->resourceToAddModList->list.array[pucch_resource_id];

  switch(format) {
    case pucch_format0_nr:
    {
      nb_of_prbs = 1;
      N_sc_ctrl_RB = N_SC_RB;
      break;
    }
    case pucch_format1_nr:
    {
      nb_of_prbs = 1;
      N_sc_ctrl_RB = N_SC_RB;
      break;
    }
    case pucch_format2_nr:
    {
      nb_of_prbs = pucch_resource->format.choice.format2->nrofPRBs;
      N_sc_ctrl_RB = N_SC_RB - 4;
      break;
    }
    case pucch_format3_nr:
    {
      nb_of_prbs = pucch_resource->format.choice.format3->nrofPRBs;
      //if (mac->ULbwp[bwp_id-1]->bwp_Dedicated->pucch_Config->choice.setup->format3->choice.setup->pi2BPSK[0] == 1) {
      //  Q_m = BITS_PER_SYMBOL_BPSK; /* set bpsk modulation type with 1 bit per modulation symbol */
      //}
      N_sc_ctrl_RB = N_SC_RB;
      nb_symbols = nb_symbols_excluding_dmrs[nb_symbols_total-4][index_additional_dmrs][index_hopping];
      break;
    }
    case pucch_format4_nr:
    {
      //if (mac->ULbwp[bwp_id-1]->bwp_Dedicated->pucch_Config->choice.setup->format4->choice.setup->pi2BPSK[0] == 1) {
      //  Q_m = BITS_PER_SYMBOL_BPSK; /* set bpsk modulation type with 1 bit per modulation symbol */
      //}
      nb_symbols = nb_symbols_excluding_dmrs[nb_symbols_total-4][index_additional_dmrs][index_hopping];
      nb_of_prbs = 1;
      subframe_number = nr_tti_tx/(ue->frame_parms.slots_per_subframe);//ttis_per_subframe);
      nb_pucch_format_4_in_subframes[subframe_number]++; /* increment number of transmit pucch 4 in current subframe */
      NR_TST_PHY_PRINTF("PUCCH Number of pucch format 4 in subframe %d is %d \n", subframe_number, nb_pucch_format_4_in_subframes[subframe_number]);
      N_sc_ctrl_RB = N_SC_RB/(nb_pucch_format_4_in_subframes[subframe_number]);
      break;
    }
  }

  /* TS 38.213 9.2.5.2 UE procedure for multiplexing HARQ-ACK/SR and CSI */
  /* drop CSI report if simultaneous HARQ-ACK/SR and periodic/semi-periodic CSI cannot be transmitted at the same time */
  if (format !=  pucch_format0_nr) {

    if (mac->ULbwp[bwp_id-1]->bwp_Dedicated->pucch_Config->choice.setup->format1 != NULL) {
      max_code_rate = code_rate_r_time_100[mac->ULbwp[bwp_id-1]->bwp_Dedicated->pucch_Config->choice.setup->format1->choice.setup->maxCodeRate[0]]; /* it is code rate * 10 */

      if ((O_ACK != 0) && (mac->ULbwp[bwp_id-1]->bwp_Dedicated->pucch_Config->choice.setup->format1->choice.setup->simultaneousHARQ_ACK_CSI[0] == 0)) {
        N_UCI = N_UCI - O_CSI;
        O_CSI = cqi_status = ri_status = 0;
        csi_payload = 0; /* csi should be dropped in this case */
      }
    }

    /* TS 38.212 6.3.1.2  Code block segmentation and CRC attachment */
    /* crc attachment can be done depending of payload size */
//    if (N_UCI < 11) {
//      O_CRC = 0;  /* no additional crc bits */
//    }
//    else if ((N_UCI >= 12) && (N_UCI <= 19)) {
//      O_CRC = 6;  /* number of additional crc bits */
//    }
//   else if (N_UCI >= 20) {
//      O_CRC = 11; /* number of additional crc bits */
//    }

    N_UCI = N_UCI + O_CRC;

    /* for format 2 and 3, number of prb should be adjusted to minimum value which cope to information size */
    /*if (nb_of_prbs > 1 ) {
      int nb_prb_min = 0;
      int payload_in_bits;
      do {
        nb_prb_min++;
        payload_in_bits = (nb_prb_min * N_sc_ctrl_RB * nb_symbols * Q_m * max_code_rate)/100; */ /* code rate has been multiplied by 100 */
        
        /*NR_TST_PHY_PRINTF("PUCCH Adjust number of prb : (N_UCI : %d ) (payload_in_bits : %d) (N_sc_ctrl_RB : %d) (nb_symbols : %d) (Q_m : %d) (max_code_rate*100 : %d) \n",
                                               N_UCI,        payload_in_bits,       N_sc_ctrl_RB,       nb_symbols,       Q_m,       max_code_rate);
      } while (N_UCI > payload_in_bits);

      if (nb_prb_min > nb_of_prbs) {
        LOG_E(PHY,"PUCCH Number of prbs too small for current pucch bits to transmit : at line %d in function %s of file %s \n", LINE_FILE , __func__, FILE_NAME);
        return (FALSE);
      }
      else {
        nb_of_prbs = nb_prb_min;
      }
    }*/

    /* TS 38.213 9.2.4 for a positive SR transmission, payload b(0) = 0 */
    if ((O_SR == 1) && (format ==  pucch_format1_nr)) {
      sr_payload = 0;
    }
  }
  else {  /* only format 0 here */
    if ((O_SR == 0) && (O_CSI == 0)) {  /* only ack is transmitted TS 36.213 9.2.3 UE procedure for reporting HARQ-ACK */
      if (O_ACK == 1) {
        m_CS = sequence_cyclic_shift_1_harq_ack_bit[pucch_ack_payload & 0x1];   /* only harq of 1 bit */
      }
      else {
        m_CS = sequence_cyclic_shift_2_harq_ack_bits[pucch_ack_payload & 0x3];  /* only harq with 2 bits */
      }
    }
    else if ((O_SR == 1) && (O_CSI == 0)) { /* SR + eventually ack are transmitted TS 36.213 9.2.5.1 UE procedure for multiplexing HARQ-ACK or CSI and SR */
      if (sr_payload == 1) {                /* positive scheduling request */
        if (O_ACK == 1) {
          m_CS = sequence_cyclic_shift_1_harq_ack_bit_positive_sr[pucch_ack_payload & 0x1];   /* positive SR and harq of 1 bit */
        }
        else if (O_ACK == 2) {
          m_CS = sequence_cyclic_shift_2_harq_ack_bits_positive_sr[pucch_ack_payload & 0x3];  /* positive SR and harq with 2 bits */
        }
        else {
          m_CS = 0;  /* only positive SR */
        }
      }
    }
    N_UCI = O_SR = O_ACK = 0;
    pucch_payload = sr_payload = pucch_ack_payload = 0; /* no data for format 0 */
  }

  /* TS 38.212 6.3.1  Uplink control information on PUCCH                                       */
  /* information concatenation of payload                                                       */
  /*                                                   CSI           SR          HARQ-ACK       */
  /* bit order of payload of size n :           a(n)....................................a(0)    */
  /* a(0) is the LSB and a(n) the MSB   <--------><--------------><------------><---------->    */
  /*                                       O_CRC        O_CSI           O_SR         O_ACK      */
  /*                                                                                            */
  /* remark: crc is not part of payload, it is later added by block coding.                     */

  if (N_UCI > (sizeof(uint64_t)*8)) {
    LOG_E(PHY,"PUCCH number of UCI bits exceeds payload size : at line %d in function %s of file %s \n", LINE_FILE , __func__, FILE_NAME);
    return(0);
  }

  pucch_payload = pucch_payload | (csi_payload << (O_ACK + O_SR)) |  (sr_payload << O_ACK) | pucch_ack_payload;

  NR_TST_PHY_PRINTF("PUCCH ( AbsSubframe : %d.%d ) ( total payload size %d data 0x%02x ) ( ack length %d data 0x%02x ) ( sr length %d value %d ) ( csi length %d data : 0x%02x ) \n",
                         frame_tx%1024, nr_tti_tx, N_UCI,  pucch_payload, O_ACK, pucch_ack_payload, O_SR, sr_payload, csi_status, csi_payload);

  NR_TST_PHY_PRINTF("PUCCH ( format : %d ) ( modulation : %s ) ( nb prb : %d ) ( nb symbols total: %d ) ( nb symbols : %d ) ( max code rate*100 : %d ) ( starting_symbol_index : %d ) \n",
                             format, (Q_m == BITS_PER_SYMBOL_QPSK ? " QPSK " : " BPSK "), nb_of_prbs, nb_symbols_total, nb_symbols, max_code_rate, starting_symbol_index);

  NR_TST_PHY_PRINTF("PUCCH ( starting_prb : %d ) ( second_hop : %d ) ( m_0 : %d ) ( m_CS : %d ) ( time_domain_occ %d ) (occ_length : %d ) ( occ_Index : %d ) \n",
                             starting_prb,         second_hop,         m_0,         m_CS,         time_domain_occ,      occ_length,         occ_Index);

  /* Part - IV */
  /* Generate PUCCH signal according to its format and parameters */
  ue->generate_ul_signal[gNB_id] = 1;

  int16_t pucch_tx_power = get_pucch_tx_power_ue( ue, gNB_id, proc, format,
                                                  nb_of_prbs, N_sc_ctrl_RB, nb_symbols, N_UCI, O_SR, O_CSI, O_ACK,
                                                  O_CRC, n_HARQ_ACK);

  /* set tx power */
  ue->tx_power_dBm[nr_tti_tx] = pucch_tx_power;
  ue->tx_total_RE[nr_tti_tx] = nb_of_prbs*N_SC_RB;

  int tx_amp;

#if defined(EXMIMO) || defined(OAI_USRP) || defined(OAI_BLADERF) || defined(OAI_LMSSDR) || defined(OAI_ADRV9371_ZC706)

  tx_amp = nr_get_tx_amp(pucch_tx_power,
                      ue->tx_power_max_dBm,
                      ue->frame_parms.N_RB_UL,
                      nb_of_prbs);
#else
  tx_amp = AMP;
#endif

  switch(format) {
    case pucch_format0_nr:
    {
      nr_generate_pucch0(ue,ue->common_vars.txdataF,
                         &ue->frame_parms,
                         mac->ULbwp[bwp_id-1]->bwp_Common->pucch_ConfigCommon->choice.setup->pucch_GroupHopping,
                         mac->ULbwp[bwp_id-1]->bwp_Common->pucch_ConfigCommon->choice.setup->hoppingId[0],
                         tx_amp,
                         nr_tti_tx,
                         (uint8_t)m_0,
                         (uint8_t)m_CS,
                         nb_symbols_total,
                         starting_symbol_index,
                         starting_prb);
      break;
    }
    case pucch_format1_nr:
    {
      nr_generate_pucch1(ue,ue->common_vars.txdataF,
                         &ue->frame_parms,
                         &ue->pucch_config_dedicated[gNB_id],
                         pucch_payload,
                         tx_amp,
                         nr_tti_tx,
                         (uint8_t)m_0,
                         nb_symbols_total,
                         starting_symbol_index,
                         starting_prb,
                         second_hop,
                         (uint8_t)time_domain_occ,
                         (uint8_t)N_UCI);
      break;
    }
    case pucch_format2_nr:
    {
      nr_generate_pucch2(ue,
                         crnti,
			 dmrs_scrambling_id,
			 data_scrambling_id,
                         ue->common_vars.txdataF,
                         &ue->frame_parms,
                         &ue->pucch_config_dedicated[gNB_id],
                         pucch_payload,
                         tx_amp,
                         nr_tti_tx,
                         nb_symbols_total,
                         starting_symbol_index,
                         nb_of_prbs,
                         starting_prb,
                         (uint8_t)N_UCI);
      break;
    }
    case pucch_format3_nr:
    case pucch_format4_nr:
    {
      nr_generate_pucch3_4(ue,
                           0,//ue->pdcch_vars[ue->current_thread_id[proc->nr_tti_rx]][gNB_id]->crnti,
                           ue->common_vars.txdataF,
                           &ue->frame_parms,
                           format,
                           &ue->pucch_config_dedicated[gNB_id],
                           pucch_payload,
                           tx_amp,
                           nr_tti_tx,
                           nb_symbols_total,
                           starting_symbol_index,
                           nb_of_prbs,
                           starting_prb,
                           second_hop,
                           (uint8_t)N_UCI,
                           (uint8_t)occ_length,
                           (uint8_t)occ_Index);
      break;
    }
  }
  return (TRUE);
}

/*******************************************************************
*
* NAME :         get_downlink_ack
*
* PARAMETERS :   ue context
*                processing slots of reception/transmission
*                gNB_id identifier
*
* RETURN :       o_ACK acknowledgment data
*                o_ACK_number_bits number of bits for acknowledgment
*
* DESCRIPTION :  return acknowledgment value
*                TS 38.213 9.1.3 Type-2 HARQ-ACK codebook determination
*
*          --+--------+-------+--------+-------+---  ---+-------+--
*            | PDCCH1 |       | PDCCH2 |PDCCH3 |        | PUCCH |
*          --+--------+-------+--------+-------+---  ---+-------+--
*    DAI_DL      1                 2       3              ACK for
*                V                 V       V        PDCCH1, PDDCH2 and PCCH3
*                |                 |       |               ^
*                +-----------------+-------+---------------+
*
*                PDCCH1, PDCCH2 and PDCCH3 are PDCCH monitoring occasions
*                M is the total of monitoring occasions
*
*********************************************************************/

uint8_t get_downlink_ack(PHY_VARS_NR_UE *ue, uint8_t gNB_id,  UE_nr_rxtx_proc_t *proc,
                         uint32_t *o_ACK, int *n_HARQ_ACK,
                         bool do_reset) // 1 to reset ACK/NACK status : 0 otherwise
{
  NR_UE_HARQ_STATUS_t *harq_status;
  uint32_t ack_data[NR_DL_MAX_NB_CW][NR_DL_MAX_DAI] = {{0},{0}};
  uint32_t dai[NR_DL_MAX_NB_CW][NR_DL_MAX_DAI] = {{0},{0}};       /* for serving cell */
  uint32_t dai_total[NR_DL_MAX_NB_CW][NR_DL_MAX_DAI] = {{0},{0}}; /* for multiple cells */
  int number_harq_feedback = 0;
  uint32_t dai_current = 0;
  uint32_t dai_max = 0;
  int number_pid_dl = ue->dlsch[ue->current_thread_id[proc->nr_tti_rx]][gNB_id][0]->number_harq_processes_for_pdsch;
  bool two_transport_blocks = FALSE;
  int number_of_code_word = 1;
  int U_DAI_c = 0;
  int N_m_c_rx = 0;
  int V_DAI_m_DL = 0;
  NR_UE_MAC_INST_t *mac = get_mac_inst(0);

  if (mac->DLbwp[0] == NULL) return 0;

  if (mac->DLbwp[0]->bwp_Dedicated->pdsch_Config->choice.setup->maxNrofCodeWordsScheduledByDCI[0] == 2) {
    two_transport_blocks = TRUE;
    number_of_code_word = 2;
  }
  else {
    number_of_code_word = 1;
  }

  if (ue->n_connected_eNB > 1) {
    LOG_E(PHY,"PUCCH ACK feedback is not implemented for mutiple gNB cells : at line %d in function %s of file %s \n", LINE_FILE , __func__, FILE_NAME);
    return (0);
  }

  /* look for dl acknowledgment which should be done on current uplink slot */
  for (int code_word = 0; code_word < number_of_code_word; code_word++) {

    for (int dl_harq_pid = 0; dl_harq_pid < number_pid_dl; dl_harq_pid++) {

      for (int thread_idx = 0; thread_idx < RX_NB_TH; thread_idx++) {

        harq_status = &ue->dlsch[thread_idx][gNB_id][code_word]->harq_processes[dl_harq_pid]->harq_ack;

        /* check if current tx slot should transmit downlink acknowlegment */
        if (harq_status->slot_for_feedback_ack == proc->nr_tti_tx) {

          if (harq_status->ack == DL_ACKNACK_NO_SET) {
            LOG_E(PHY,"PUCCH Downlink acknowledgment has not been set : at line %d in function %s of file %s \n", LINE_FILE , __func__, FILE_NAME);
            return (0);
          }
          else if (harq_status->vDAI_DL == DL_DAI_NO_SET) {
            LOG_E(PHY,"PUCCH Downlink DAI has not been set : at line %d in function %s of file %s \n", LINE_FILE , __func__, FILE_NAME);
            return (0);
          }
          else if (harq_status->vDAI_DL > NR_DL_MAX_DAI) {
            LOG_E(PHY,"PUCCH Downlink DAI has an invalid value : at line %d in function %s of file %s \n", LINE_FILE , __func__, FILE_NAME);
            return (0);
          }
          else if (harq_status->send_harq_status == 0) {
            LOG_E(PHY,"PUCCH Downlink ack can not be transmitted : at line %d in function %s of file %s \n", LINE_FILE , __func__, FILE_NAME);
            return(0);
          }
          else {

            dai_current = harq_status->vDAI_DL+1; // DCI DAI to counter DAI conversion

            if (dai_current == 0) {
              LOG_E(PHY,"PUCCH Downlink dai is invalid : at line %d in function %s of file %s \n", LINE_FILE , __func__, FILE_NAME);
              return(0);
            } else if (dai_current > dai_max) {
              dai_max = dai_current;
            }

            number_harq_feedback++;
            ack_data[code_word][dai_current - 1] = harq_status->ack;
            dai[code_word][dai_current - 1] = dai_current;
          }
          if (do_reset == TRUE) {
            init_downlink_harq_status(ue->dlsch[thread_idx][gNB_id][code_word]->harq_processes[dl_harq_pid]);
          }
        }
      }
    }
  }

  /* no any ack to transmit */
  if (number_harq_feedback == 0) {
    *n_HARQ_ACK = 0;
    return(0);
  }
  else  if (number_harq_feedback > (sizeof(uint32_t)*8)) {
    LOG_E(PHY,"PUCCH number of ack bits exceeds payload size : at line %d in function %s of file %s \n", LINE_FILE , __func__, FILE_NAME);
    return(0);
  }

  /* for computing n_HARQ_ACK for power */
   V_DAI_m_DL = dai_max;
   U_DAI_c = number_harq_feedback/number_of_code_word;
   N_m_c_rx = number_harq_feedback;
   int N_SPS_c = 0; /* FFS TODO_NR multicells and SPS are not supported at the moment */
   if (mac->scg->physicalCellGroupConfig->harq_ACK_SpatialBundlingPUCCH == NULL) {
     int N_TB_max_DL = mac->DLbwp[0]->bwp_Dedicated->pdsch_Config->choice.setup->maxNrofCodeWordsScheduledByDCI[0];
     *n_HARQ_ACK = (((V_DAI_m_DL - U_DAI_c)%4) * N_TB_max_DL) + N_m_c_rx + N_SPS_c;
     NR_TST_PHY_PRINTF("PUCCH power n(%d) = ( V(%d) - U(%d) )mod4 * N_TB(%d) + N(%d) \n", *n_HARQ_ACK, V_DAI_m_DL, U_DAI_c, N_TB_max_DL, N_m_c_rx);
   }

  /*
  * For a monitoring occasion of a PDCCH with DCI format 1_0 or DCI format 1_1 in at least one serving cell,
  * when a UE receives a PDSCH with one transport block and the value of higher layer parameter maxNrofCodeWordsScheduledByDCI is 2,
  * the HARQ-ACK response is associated with the first transport block and the UE generates a NACK for the second transport block
  * if spatial bundling is not applied (HARQ-ACK-spatial-bundling-PUCCH = FALSE) and generates HARQ-ACK value of ACK for the second
  * transport block if spatial bundling is applied.
  */

  for (int code_word = 0; code_word < number_of_code_word; code_word++) {
    for (uint32_t i = 0; i < dai_max ; i++ ) {
      if (dai[code_word][i] != i + 1) { /* fill table with consistent value for each dai */
        dai[code_word][i] = i + 1;      /* it covers case for which PDCCH DCI has not been successfully decoded and so it has been missed */
        ack_data[code_word][i] = 0;     /* nack data transport block which has been missed */
        number_harq_feedback++;
      }
      if (two_transport_blocks == TRUE) {
        dai_total[code_word][i] = dai[code_word][i]; /* for a single cell, dai_total is the same as dai of first cell */
      }
    }
  }

  int M = dai_max;
  int j = 0;
  uint32_t V_temp = 0;
  uint32_t V_temp2 = 0;
  int O_ACK = 0;
  int O_bit_number_cw0 = 0;
  int O_bit_number_cw1 = 0;

  for (int m = 0; m < M ; m++) {

    if (dai[0][m] <= V_temp) {
      j = j + 1;
    }

    V_temp = dai[0][m]; /* value of the counter DAI for format 1_0 and format 1_1 on serving cell c */

    if (dai_total[0][m] == 0) {
      V_temp2 = dai[0][m];
    } else {
      V_temp2 = dai[1][m];         /* second code word has been received */
      O_bit_number_cw1 = (8 * j) + 2*(V_temp - 1) + 1;
      *o_ACK = *o_ACK | (ack_data[1][m] << O_bit_number_cw1);
    }

    if (two_transport_blocks == TRUE) {
      O_bit_number_cw0 = (8 * j) + 2*(V_temp - 1);
    }
    else {
      O_bit_number_cw0 = (4 * j) + (V_temp - 1);
    }

    *o_ACK = *o_ACK | (ack_data[0][m] << O_bit_number_cw0);
  }

  if (V_temp2 < V_temp) {
    j = j + 1;
  }

  if (two_transport_blocks == TRUE) {
    O_ACK = 2 * ( 4 * j + V_temp2);  /* for two transport blocks */
  }
  else {
    O_ACK = 4 * j + V_temp2;         /* only one transport block */
  }

  if (number_harq_feedback != O_ACK) {
    LOG_E(PHY,"PUCCH Error for number of bits for acknowledgment : at line %d in function %s of file %s \n", LINE_FILE , __func__, FILE_NAME);
    return (0);
  }

  return(number_harq_feedback);
}

/*******************************************************************
*
* NAME :         select_pucch_format
*
* PARAMETERS :   ue context
*                processing slots of reception/transmission
*                gNB_id identifier
*
* RETURN :       TRUE a valid resource has been found
*
* DESCRIPTION :  return tx harq process identifier for given transmission slot
*                TS 38.213 9.2.1  PUCCH Resource Sets
*                TS 38.213 9.2.2  PUCCH Formats for UCI transmission
*                In the case of pucch for scheduling request only, resource is already get from scheduling request configuration
*
*********************************************************************/

boolean_t select_pucch_resource(PHY_VARS_NR_UE *ue, NR_UE_MAC_INST_t *mac, uint8_t gNB_id, int uci_size, int pucch_resource_indicator, 
                                int *initial_pucch_id, int *resource_set_id, int *resource_id, NR_UE_HARQ_STATUS_t *harq_status)
{
  boolean_t resource_set_found = FALSE;
  int nb_symbols_for_tx = 0;
  int current_resource_id = MAX_NB_OF_PUCCH_RESOURCES;
  pucch_format_nr_t format_pucch;
  int ready_pucch_resource_id = FALSE; /* in the case that it is already given */
  NR_PUCCH_Resource_t *pucch_resource;

  /* ini values to unset */
  *initial_pucch_id = NB_INITIAL_PUCCH_RESOURCE;
  //*resource_set_id = MAX_NB_OF_PUCCH_RESOURCE_SETS;
  //*resource_id = MAX_NB_OF_PUCCH_RESOURCES;

  if (mac->ULbwp[bwp_id-1]->bwp_Dedicated->pucch_Config->choice.setup->resourceSetToAddModList->list.array[0] == NULL) {

    /* No resource set has been already configured so pucch_configCommon from Sib1 should be used in this case */

    if (ue->UE_mode[gNB_id] != PUSCH) {
      *initial_pucch_id = mac->ULbwp[bwp_id-1]->bwp_Common->pucch_ConfigCommon->choice.setup->pucch_ResourceCommon[0];
      if (*initial_pucch_id >= NB_INITIAL_PUCCH_RESOURCE) {
        LOG_E(PHY,"PUCCH Invalid initial resource index : at line %d in function %s of file %s \n", LINE_FILE , __func__, FILE_NAME);
        *initial_pucch_id = NB_INITIAL_PUCCH_RESOURCE;
        return (FALSE);
      }
    }
    else  {
      /* see TS 38.213 9.2.1  PUCCH Resource Sets */
      int delta_PRI = harq_status->pucch_resource_indicator;
      // n_CCE can be obtained from ue->dci_ind.dci_list[i].n_CCE. FIXME!!!
      // N_CCE can be obtained from ue->dci_ind.dci_list[i].N_CCE. FIXME!!!
      //int n_CCE = ue->dci_ind.dci_list[0].n_CCE;
      //int N_CCE = ue->dci_ind.dci_list[0].N_CCE;
      int n_CCE_0 = harq_status->n_CCE;
      int N_CCE_0 = harq_status->N_CCE;
      if (N_CCE_0 == 0) {
        LOG_E(PHY,"PUCCH No compatible pucch format found : at line %d in function %s of file %s \n", LINE_FILE , __func__, FILE_NAME);
        return (FALSE);
      }
      int r_PUCCH = ((2 * n_CCE_0)/N_CCE_0) + (2 * delta_PRI);
      *initial_pucch_id = r_PUCCH;
    }
    nb_symbols_for_tx = initial_pucch_resource[*initial_pucch_id].nrofSymbols;
    format_pucch = initial_pucch_resource[*initial_pucch_id].format;
    if (check_pucch_format(mac, gNB_id, format_pucch, nb_symbols_for_tx, uci_size) == TRUE) {
      return (TRUE);
    }
    else {
      LOG_E(PHY,"PUCCH No compatible pucch format found : at line %d in function %s of file %s \n", LINE_FILE , __func__, FILE_NAME);
      return (FALSE);
    }
  }
  else {
    /* dedicated resources have been configured */
    int pucch_resource_set_id = 0;
    if (*resource_set_id == MAX_NB_OF_PUCCH_RESOURCE_SETS) {
      /* from TS 38.331 field maxPayloadMinus1
        -- Maximum number of payload bits minus 1 that the UE may transmit using this PUCCH resource set. In a PUCCH occurrence, the UE
        -- chooses the first of its PUCCH-ResourceSet which supports the number of bits that the UE wants to transmit.
        -- The field is not present in the first set (Set0) since the maximum Size of Set0 is specified to be 3 bit.
        -- The field is not present in the last configured set since the UE derives its maximum payload size as specified in 38.213.
        -- This field can take integer values that are multiples of 4. Corresponds to L1 parameter 'N_2' or 'N_3' (see 38.213, section 9.2)
      */
      /* look for the first resource set which supports uci_size number of bits for payload */
      pucch_resource_set_id = find_pucch_resource_set(mac, gNB_id, uci_size);
      if (pucch_resource_set_id != MAX_NB_OF_PUCCH_RESOURCE_SETS) {
        resource_set_found = TRUE;
      }
    }
    else {
      /* a valid resource has already be found outside this function */
      resource_set_found = TRUE;
      ready_pucch_resource_id = TRUE;
      //pucch_resource_indicator = pucch_resource_indicator;
    }

    if (resource_set_found == TRUE) {
      if (pucch_resource_indicator < MAX_PUCCH_RESOURCE_INDICATOR) {
        /* check if resource indexing by pucch_resource_indicator of this set is compatible */
        if ((ready_pucch_resource_id == TRUE) || (mac->ULbwp[bwp_id-1]->bwp_Dedicated->pucch_Config->choice.setup->resourceSetToAddModList->list.array[pucch_resource_set_id]->resourceList.list.array[pucch_resource_indicator][0] != MAX_NB_OF_PUCCH_RESOURCES)) {

          if (ready_pucch_resource_id == TRUE) {
            current_resource_id = *resource_id;
          }
          else {
            int R_PUCCH = mac->ULbwp[bwp_id-1]->bwp_Dedicated->pucch_Config->choice.setup->resourceSetToAddModList->list.array[pucch_resource_set_id]->resourceList.list.count;
            /* is it the first resource and its size exceeds 8 */
            if ((pucch_resource_set_id == 0)
             && (R_PUCCH > MAX_NB_OF_PUCCH_RESOURCES_PER_SET_NOT_0)) {
              /* see TS 38.213 9.2.3  UE procedure for reporting HARQ-ACK */
              int delta_PRI = pucch_resource_indicator;
              int n_CCE_p = harq_status->n_CCE;
              int N_CCE_p = harq_status->N_CCE;
              int r_PUCCH;
              if (N_CCE_p == 0) {
                LOG_E(PHY,"PUCCH No compatible pucch format found : at line %d in function %s of file %s \n", LINE_FILE , __func__, FILE_NAME);
                return (FALSE);
              }
              if (pucch_resource_set_id < (R_PUCCH%8)) {
                r_PUCCH = ((n_CCE_p * (R_PUCCH/8))/N_CCE_p) + (delta_PRI*(R_PUCCH/8));
              }
              else {
                r_PUCCH = ((n_CCE_p * (R_PUCCH/8))/N_CCE_p) + (delta_PRI*(R_PUCCH/8)) + (R_PUCCH%8);
              }
              current_resource_id = r_PUCCH;
            }
            else {
		if (pucch_resource_set_id !=0 )
			current_resource_id = 3; //TBC mac->ULbwp[bwp_id-1]->bwp_Dedicated->pucch_Config->choice.setup->resourceSetToAddModList->list.array[pucch_resource_set_id]->resourceList.list.array[pucch_resource_indicator][0];
		else
			current_resource_id = 1;
            }
          }

          /*uint8_t pucch_resource_count = mac->ULbwp[bwp_id-1]->bwp_Dedicated->pucch_Config->choice.setup->resourceToAddModList.list.count;
          for (uint8_t i=0; i<pucch_resource_count; i++) {
            if (mac->ULbwp[bwp_id-1]->bwp_Dedicated->pucch_Config->choice.setup->resourceToAddModList.list.array[i]->pucch_ResourceId == current_resource_id)
              pucch_resource = mac->ULbwp[bwp_id-1]->bwp_Dedicated->pucch_Config->choice.setup->resourceToAddModList.list.array[i];
          }*/

          pucch_resource = mac->ULbwp[bwp_id-1]->bwp_Dedicated->pucch_Config->choice.setup->resourceToAddModList->list.array[current_resource_id];
          if (pucch_resource != NULL) {
            format_pucch = mac->ULbwp[bwp_id-1]->bwp_Dedicated->pucch_Config->choice.setup->resourceToAddModList->list.array[current_resource_id]->format.present;
            nb_symbols_for_tx = get_nb_symbols_pucch(pucch_resource, format_pucch);

            if (check_pucch_format(mac, gNB_id, format_pucch, nb_symbols_for_tx, uci_size) == TRUE) {
              *resource_set_id = pucch_resource_set_id;
              *resource_id = current_resource_id;
              return (TRUE);
            }
            else {
              LOG_E(PHY,"PUCCH Found format no compatible with payload size and symbol length : at line %d in function %s of file %s \n", LINE_FILE , __func__, FILE_NAME);
              return (FALSE);
            }
          }
        }
        else {
          LOG_E(PHY,"PUCCH Undefined Resource related to pucch resource indicator: at line %d in function %s of file %s \n", LINE_FILE , __func__, FILE_NAME);
          return (FALSE);
        }
      }
      else {
        LOG_E(PHY,"PUCCH Invalid pucch resource indicator: at line %d in function %s of file %s \n", LINE_FILE , __func__, FILE_NAME);
        return (FALSE);
      }
    }

    /* check that a resource has been found */
    if (*resource_set_id == MAX_NB_OF_PUCCH_RESOURCES) {
      LOG_E(PHY,"PUCCH No compatible pucch format found : at line %d in function %s of file %s \n", LINE_FILE , __func__, FILE_NAME);
      return (FALSE);
    }
  }
  return (FALSE);
}

/*******************************************************************
*
* NAME :         find_pucch_resource_set
*
* PARAMETERS :   ue context
*                gNB_id identifier
*
*
* RETURN :       harq process identifier
*
* DESCRIPTION :  return tx harq process identifier for given transmission slot
*                YS 38.213 9.2.2  PUCCH Formats for UCI transmission
*
*********************************************************************/

int find_pucch_resource_set(NR_UE_MAC_INST_t *mac, uint8_t gNB_id, int uci_size)
{
  int pucch_resource_set_id = 0;
  //long *pucch_max_pl_bits = NULL;

  /* from TS 38.331 field maxPayloadMinus1
    -- Maximum number of payload bits minus 1 that the UE may transmit using this PUCCH resource set. In a PUCCH occurrence, the UE
    -- chooses the first of its PUCCH-ResourceSet which supports the number of bits that the UE wants to transmit.
    -- The field is not present in the first set (Set0) since the maximum Size of Set0 is specified to be 3 bit.
    -- The field is not present in the last configured set since the UE derives its maximum payload size as specified in 38.213.
    -- This field can take integer values that are multiples of 4. Corresponds to L1 parameter 'N_2' or 'N_3' (see 38.213, section 9.2)
  */
  /* look for the first resource set which supports uci_size number of bits for payload */
  while (pucch_resource_set_id < MAX_NB_OF_PUCCH_RESOURCE_SETS) {
    if (mac->ULbwp[bwp_id-1]->bwp_Dedicated->pucch_Config->choice.setup->resourceSetToAddModList->list.array[pucch_resource_set_id] != NULL) {
<<<<<<< HEAD
      pucch_max_pl_bits = mac->ULbwp[bwp_id-1]->bwp_Dedicated->pucch_Config->choice.setup->resourceSetToAddModList->list.array[pucch_resource_set_id]->maxPayloadSize;
      if (uci_size <= (((pucch_max_pl_bits != NULL) ? *pucch_max_pl_bits : 1706) + 1)) {
        NR_TST_PHY_PRINTF("PUCCH found resource set %d \n",  pucch_resource_set_id);
=======
      //pucch_max_pl_bits = mac->ULbwp[bwp_id-1]->bwp_Dedicated->pucch_Config->choice.setup->resourceSetToAddModList->list.array[pucch_resource_set_id]->maxPayloadMinus1;
      if (uci_size <= 2) { //TBC rrc (((pucch_max_pl_bits != NULL) ? *pucch_max_pl_bits : 1706) + 1)) {
        //NR_TST_PHY_PRINTF("PUCCH found resource set %d max bits %d\n",  pucch_resource_set_id, pucch_max_pl_bits);
        pucch_resource_set_id = 0;
        return (pucch_resource_set_id);
        break;
      }
      else {
	pucch_resource_set_id = 1;
>>>>>>> 68619cae
        return (pucch_resource_set_id);
        break;
      }
    }
    pucch_resource_set_id++;
  }

  pucch_resource_set_id = MAX_NB_OF_PUCCH_RESOURCE_SETS;

  return (pucch_resource_set_id);
}

/*******************************************************************
*
* NAME :         check_pucch_format
*
* PARAMETERS :   ue context
*                processing slots of reception/transmission
*                gNB_id identifier
*
* RETURN :       harq process identifier
*
* DESCRIPTION :  return tx harq process identifier for given transmission slot
*                YS 38.213 9.2.2  PUCCH Formats for UCI transmission
*
*********************************************************************/

boolean_t check_pucch_format(NR_UE_MAC_INST_t *mac, uint8_t gNB_id, pucch_format_nr_t format_pucch, int nb_symbols_for_tx, int uci_size)
{
  pucch_format_nr_t selected_pucch_format;
  pucch_format_nr_t selected_pucch_format_second;
  /*NR_SetupRelease_PUCCH_FormatConfig_t *identified_format = NULL;

  switch (format_pucch) {
    case pucch_format1_nr:
    if (mac->ULbwp[bwp_id-1]->bwp_Dedicated->pucch_Config->choice.setup->format1 != NULL)
      identified_format = mac->ULbwp[bwp_id-1]->bwp_Dedicated->pucch_Config->choice.setup->format1;
    break;

    case pucch_format2_nr:
    if (mac->ULbwp[bwp_id-1]->bwp_Dedicated->pucch_Config->choice.setup->format2 != NULL)
      identified_format = mac->ULbwp[bwp_id-1]->bwp_Dedicated->pucch_Config->choice.setup->format2;
    break;

    case pucch_format3_nr:
    if (mac->ULbwp[bwp_id-1]->bwp_Dedicated->pucch_Config->choice.setup->format3 != NULL)
      identified_format = mac->ULbwp[bwp_id-1]->bwp_Dedicated->pucch_Config->choice.setup->format3;
    break;

    case pucch_format4_nr:
    if (mac->ULbwp[bwp_id-1]->bwp_Dedicated->pucch_Config->choice.setup->format4 != NULL)
      identified_format = mac->ULbwp[bwp_id-1]->bwp_Dedicated->pucch_Config->choice.setup->format4;
    break;

    default:
    break;
  }*/

 /* if ((identified_format != NULL) && (identified_format->choice.setup->nrofSlots[0] != 1)) {
    LOG_E(PHY,"PUCCH not implemented multislots transmission : at line %d in function %s of file %s \n", LINE_FILE , __func__, FILE_NAME);
    return (FALSE);
  }*/

  if (nb_symbols_for_tx <= 2) {
    if (uci_size <= 2) {
      selected_pucch_format = pucch_format0_nr;
      selected_pucch_format_second = selected_pucch_format;
    }
    else {
      selected_pucch_format = pucch_format2_nr;
      selected_pucch_format_second = selected_pucch_format;
    }
  }
  else {
    if (nb_symbols_for_tx >= 4) {
      if (uci_size <= 2) {
        selected_pucch_format = pucch_format1_nr;
        selected_pucch_format_second = selected_pucch_format;
      }
      else {
        selected_pucch_format = pucch_format3_nr;  /* in this case choice can be done between two formats */
        selected_pucch_format_second = pucch_format4_nr;
      }
    }
    else {
      LOG_D(PHY,"PUCCH Undefined PUCCH format : set PUCCH to format 4 : at line %d in function %s of file %s \n", LINE_FILE , __func__, FILE_NAME);
      return (FALSE);
    }
  }

  NR_TST_PHY_PRINTF("PUCCH format %d nb symbols total %d uci size %d selected format %d \n", format_pucch, nb_symbols_for_tx, uci_size, selected_pucch_format);

  if (format_pucch != selected_pucch_format) {
    if (format_pucch != selected_pucch_format_second) {
      NR_TST_PHY_PRINTF("PUCCH mismatched of selected format: at line %d in function %s of file %s \n", LINE_FILE , __func__, FILE_NAME);
      LOG_D(PHY,"PUCCH format mismatched of selected format: at line %d in function %s of file %s \n", LINE_FILE , __func__, FILE_NAME);
      return (FALSE);
    }
    else {
      return (TRUE);
    }
  }
  else {
    return (TRUE);
  }
}

/*******************************************************************
*
* NAME :         trigger_periodic_scheduling_request
*
* PARAMETERS :   pointer to resource set
*
* RETURN :       1 if peridic scheduling request is triggered
*                0 no periodic scheduling request
*
* DESCRIPTION :  TS 38.213 9.2.4 UE procedure for reporting SR
*
*********************************************************************/

int trigger_periodic_scheduling_request(PHY_VARS_NR_UE *ue, uint8_t gNB_id, UE_nr_rxtx_proc_t *proc)
{
  const int max_sr_periodicity[NB_NUMEROLOGIES_NR] = { 80, 160, 320, 640, 640 };

  int active_scheduling_request = ue->scheduling_request_config_nr[gNB_id].active_sr_id;

  /* is there any valid scheduling request configuration */
  if (ue->scheduling_request_config_nr[gNB_id].sr_ResourceConfig[active_scheduling_request] == NULL) {
    return (0);
  }

  if (ue->scheduling_request_config_nr[gNB_id].sr_ResourceConfig[active_scheduling_request]->periodicity < 2) {
    LOG_W(PHY,"PUCCH Not supported scheduling request period smaller than 1 slot : at line %d in function %s of file %s \n", LINE_FILE , __func__, FILE_NAME);
    return (0);
  }

  int16_t SR_periodicity = scheduling_request_periodicity[ue->scheduling_request_config_nr[gNB_id].sr_ResourceConfig[active_scheduling_request]->periodicity];
  uint16_t SR_offset = ue->scheduling_request_config_nr[gNB_id].sr_ResourceConfig[active_scheduling_request]->offset;

  if (SR_periodicity > max_sr_periodicity[ue->frame_parms.numerology_index]) {
    LOG_W(PHY,"PUCCH Invalid scheduling request period : at line %d in function %s of file %s \n", LINE_FILE , __func__, FILE_NAME);
    return (0);
  }

  if (SR_offset > SR_periodicity) {
    LOG_E(PHY,"PUCCH SR offset %d is greater than SR periodicity %d : at line %d in function %s of file %s \n", SR_offset, SR_periodicity, LINE_FILE , __func__, FILE_NAME);
    return (0);
  }
  else if (SR_periodicity == 1) {
    return (1); /* period is slot */
  }

  int16_t N_slot_frame = NR_NUMBER_OF_SUBFRAMES_PER_FRAME * ue->frame_parms.slots_per_subframe;//ttis_per_subframe;
  if (((proc->frame_tx * N_slot_frame) + proc->nr_tti_tx - SR_offset)%SR_periodicity == 0) {
    return (1);
  }
  else {
    return (0);
  }
}

/*******************************************************************
*
* NAME :         get_csi_nr
* PARAMETERS :   ue context
*                processing slots of reception/transmission
*                gNB_id identifier
*
* RETURN :       size of csi payload
*
* DESCRIPTION :  CSI management is not already implemented
*                so it has been simulated thank to two functions:
*                - set_csi_nr
*                - get_csi_nr
*
*********************************************************************/

int      dummy_csi_status = 0;
uint32_t dummy_csi_payload = 0;

/* FFS TODO_NR code that should be developed */

uint16_t get_nr_csi_bitlen(NR_UE_MAC_INST_t *mac) {

  uint16_t csi_bitlen =0;
  uint16_t rsrp_bitlen = 0;
  uint16_t diff_rsrp_bitlen = 0;
  uint16_t nb_ssbri_cri = 0; 
  uint16_t cri_ssbri_bitlen = 0;
  
  NR_CSI_MeasConfig_t *csi_MeasConfig = mac->scg->spCellConfig->spCellConfigDedicated->csi_MeasConfig->choice.setup;
  struct NR_CSI_ResourceConfig__csi_RS_ResourceSetList__nzp_CSI_RS_SSB * nzp_CSI_RS_SSB = csi_MeasConfig->csi_ResourceConfigToAddModList->list.array[0]->csi_RS_ResourceSetList.choice.nzp_CSI_RS_SSB;

  uint16_t nb_csi_ssb_report = nzp_CSI_RS_SSB->csi_SSB_ResourceSetList!=NULL ? nzp_CSI_RS_SSB->csi_SSB_ResourceSetList->list.count:0;
  
  if (0 != nb_csi_ssb_report){
	  uint8_t nb_ssb_resources =0;
	  
  if (NULL != csi_MeasConfig->csi_ReportConfigToAddModList->list.array[0]->groupBasedBeamReporting.choice.disabled->nrofReportedRS)
      nb_ssbri_cri = *(csi_MeasConfig->csi_ReportConfigToAddModList->list.array[0]->groupBasedBeamReporting.choice.disabled->nrofReportedRS)+1;
  else
      nb_ssbri_cri = 1;
  
  nb_ssb_resources = csi_MeasConfig->csi_SSB_ResourceSetToAddModList->list.array[0]->csi_SSB_ResourceList.list.count;
  
  if (nb_ssb_resources){
	cri_ssbri_bitlen =ceil(log2 (nb_ssb_resources));
	rsrp_bitlen = 7;
	diff_rsrp_bitlen = 4;
	}
  else{
	cri_ssbri_bitlen =0;
	rsrp_bitlen = 0;
	diff_rsrp_bitlen = 0;
	}
  
  csi_bitlen = ((cri_ssbri_bitlen * nb_ssbri_cri) + rsrp_bitlen +(diff_rsrp_bitlen *(nb_ssbri_cri -1 ))) *nb_csi_ssb_report;
               
  //printf("get csi bitlen %d nb_ssbri_cri %d nb_csi_report %d nb_resources %d\n", csi_bitlen,nb_ssbri_cri ,nb_csi_ssb_report, nb_ssb_resources);
  }
  return csi_bitlen;
}

int get_csi_nr(NR_UE_MAC_INST_t *mac, PHY_VARS_NR_UE *ue, uint8_t gNB_id, uint32_t *csi_payload)
{
  VOID_PARAMETER ue;
  VOID_PARAMETER gNB_id;
  float rsrp_db[7];
  int nElem = 98;
  int rsrp_offset = 17;
  int csi_status = 0;
  
  csi_status = get_nr_csi_bitlen(mac);
  rsrp_db[0] = get_nr_RSRP(0,0,0);


  if (csi_status == 0) {
    *csi_payload = 0;
  }
  else {
    *csi_payload = binary_search_float_nr(RSRP_meas_mapping_nr,nElem, rsrp_db[0]) + rsrp_offset;
  }

  return (csi_status);
}

/* FFS TODO_NR code that should be removed */

void set_csi_nr(int csi_status, uint32_t csi_payload)
{
  dummy_csi_status = csi_status;

  if (dummy_csi_status == 0) {
    dummy_csi_payload = 0;
  }
  else {
    dummy_csi_payload = csi_payload;
  }
}

uint8_t get_nb_symbols_pucch(NR_PUCCH_Resource_t *pucch_resource, pucch_format_nr_t format_type)
{
  switch (format_type) {
    case pucch_format0_nr:
      return pucch_resource->format.choice.format0->nrofSymbols;

    case pucch_format1_nr:
      return pucch_resource->format.choice.format1->nrofSymbols;

    case pucch_format2_nr:
      return pucch_resource->format.choice.format2->nrofSymbols;

    case pucch_format3_nr:
      return pucch_resource->format.choice.format3->nrofSymbols;

    case pucch_format4_nr:
      return pucch_resource->format.choice.format4->nrofSymbols;
  }
  return 0;
}

uint16_t get_starting_symb_idx(NR_PUCCH_Resource_t *pucch_resource, pucch_format_nr_t format_type)
{
  switch (format_type) {
    case pucch_format0_nr:
      return pucch_resource->format.choice.format0->startingSymbolIndex;

    case pucch_format1_nr:
      return pucch_resource->format.choice.format1->startingSymbolIndex;

    case pucch_format2_nr:
      return pucch_resource->format.choice.format2->startingSymbolIndex;

    case pucch_format3_nr:
      return pucch_resource->format.choice.format3->startingSymbolIndex;

    case pucch_format4_nr:
      return pucch_resource->format.choice.format4->startingSymbolIndex;
  }
  return 0;
}

int get_ics_pucch(NR_PUCCH_Resource_t *pucch_resource, pucch_format_nr_t format_type)
{
  switch (format_type) {
    case pucch_format0_nr:
      return pucch_resource->format.choice.format0->initialCyclicShift;

    case pucch_format1_nr:
      return pucch_resource->format.choice.format1->initialCyclicShift;
      
    case pucch_format2_nr:
      return 0;

    default:
      return -1;
  }
  return -1;
}

NR_PUCCH_Resource_t *select_resource_by_id(int resource_id, NR_PUCCH_Config_t *pucch_config)
{
  int n_list = pucch_config->resourceToAddModList->list.count; 
  NR_PUCCH_Resource_t *pucchres;
  AssertFatal(n_list>0,"PUCCH resourceToAddModList is empty\n");

  for (int i=0; i<n_list; i++) {
    pucchres = pucch_config->resourceToAddModList->list.array[i];
    if (pucchres->pucch_ResourceId == resource_id)
      return pucchres;
  }
  return NULL;
}
<|MERGE_RESOLUTION|>--- conflicted
+++ resolved
@@ -1116,11 +1116,6 @@
   /* look for the first resource set which supports uci_size number of bits for payload */
   while (pucch_resource_set_id < MAX_NB_OF_PUCCH_RESOURCE_SETS) {
     if (mac->ULbwp[bwp_id-1]->bwp_Dedicated->pucch_Config->choice.setup->resourceSetToAddModList->list.array[pucch_resource_set_id] != NULL) {
-<<<<<<< HEAD
-      pucch_max_pl_bits = mac->ULbwp[bwp_id-1]->bwp_Dedicated->pucch_Config->choice.setup->resourceSetToAddModList->list.array[pucch_resource_set_id]->maxPayloadSize;
-      if (uci_size <= (((pucch_max_pl_bits != NULL) ? *pucch_max_pl_bits : 1706) + 1)) {
-        NR_TST_PHY_PRINTF("PUCCH found resource set %d \n",  pucch_resource_set_id);
-=======
       //pucch_max_pl_bits = mac->ULbwp[bwp_id-1]->bwp_Dedicated->pucch_Config->choice.setup->resourceSetToAddModList->list.array[pucch_resource_set_id]->maxPayloadMinus1;
       if (uci_size <= 2) { //TBC rrc (((pucch_max_pl_bits != NULL) ? *pucch_max_pl_bits : 1706) + 1)) {
         //NR_TST_PHY_PRINTF("PUCCH found resource set %d max bits %d\n",  pucch_resource_set_id, pucch_max_pl_bits);
@@ -1129,8 +1124,7 @@
         break;
       }
       else {
-	pucch_resource_set_id = 1;
->>>>>>> 68619cae
+        pucch_resource_set_id = 1;
         return (pucch_resource_set_id);
         break;
       }
