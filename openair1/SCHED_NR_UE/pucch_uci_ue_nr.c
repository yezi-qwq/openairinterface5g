/* Licensed to the OpenAirInterface (OAI) Software Alliance under one or more
 * contributor license agreements.  See the NOTICE file distributed with
 * this work for additional information regarding copyright ownership.
 * The OpenAirInterface Software Alliance licenses this file to You under
 * the OAI Public License, Version 1.1  (the "License"); you may not use this file
 * except in compliance with the License.
 * You may obtain a copy of the License at
 *
 *      http://www.openairinterface.org/?page_id=698
 *
 * Unless required by applicable law or agreed to in writing, software
 * distributed under the License is distributed on an "AS IS" BASIS,
 * WITHOUT WARRANTIES OR CONDITIONS OF ANY KIND, either express or implied.
 * See the License for the specific language governing permissions and
 * limitations under the License.
 *-------------------------------------------------------------------------------
 * For more information about the OpenAirInterface (OAI) Software Alliance:
 *      contact@openairinterface.org
 */

/************************************************************************
*
* MODULE      :  PUCCH Packed Uplink Control Channel for UE NR
*                PUCCH is used to transmit Uplink Control Information UCI
*                which is composed of:
*                - SR Scheduling Request
*                - HARQ ACK/NACK
*                - CSI Channel State Information
*                UCI can also be transmitted on a PUSCH if it schedules.
*
* DESCRIPTION :  functions related to PUCCH UCI management
*                TS 38.213 9  UE procedure for reporting control information
*
**************************************************************************/

#include "executables/softmodem-common.h"
#include "PHY/NR_REFSIG/ss_pbch_nr.h"
#include "PHY/defs_nr_UE.h"
#include <openair1/SCHED/sched_common.h>
#include <openair1/PHY/NR_UE_TRANSPORT/pucch_nr.h>
#include "openair2/LAYER2/NR_MAC_UE/mac_proto.h"
#include "openair1/PHY/NR_UE_ESTIMATION/nr_estimation.h"
#include <openair1/PHY/impl_defs_nr.h>
#include <nr/nr_common.h>

#ifndef NO_RAT_NR

#include "SCHED_NR_UE/defs.h"
#include "SCHED_NR_UE/harq_nr.h"
#include "SCHED_NR_UE/pucch_power_control_ue_nr.h"

#define DEFINE_VARIABLES_PUCCH_UE_NR_H
#include "SCHED_NR_UE/pucch_uci_ue_nr.h"
#undef DEFINE_VARIABLES_PUCCH_UE_NR_H

#endif


/* TS 36.213 Table 9.2.3-3: Mapping of values for one HARQ-ACK bit to sequences */
static const int sequence_cyclic_shift_1_harq_ack_bit[2]
/*        HARQ-ACK Value        0    1 */
/* Sequence cyclic shift */ = { 0,   6 }
;

/* TS 36.213 Table 9.2.5-2: Mapping of values for two HARQ-ACK bits and positive SR to sequences */
static const int sequence_cyclic_shift_2_harq_ack_bits_positive_sr[4]
/*        HARQ-ACK Value      (0,0)  (0,1)   (1,0)  (1,1) */
/* Sequence cyclic shift */ = {  1,     4,     10,     7 }
;


uint8_t nr_is_cqi_TXOp(PHY_VARS_NR_UE *ue,UE_nr_rxtx_proc_t *proc,uint8_t gNB_id);
uint8_t nr_is_ri_TXOp(PHY_VARS_NR_UE *ue,UE_nr_rxtx_proc_t *proc,uint8_t gNB_id);

static const uint16_t scheduling_request_periodicity[NB_SR_PERIOD]
= { 0, 0, 1, 2, 4, 5, 8, 10, 16, 20, 40, 80, 160, 320, 640 }
;

/* TS 38.213 9.2.5.2 UE procedure for multiplexing HARQ-ACK/SR and CSI in a PUCCH */
/* this is a counter of number of pucch format 4 per subframe */
static int nb_pucch_format_4_in_subframes[LTE_NUMBER_OF_SUBFRAMES_PER_FRAME] = { 0 } ;

/* TS 36.213 Table 9.2.5.2-1: Code rate  corresponding to higher layer parameter PUCCH-F2-maximum-coderate, */
/* or PUCCH-F3-maximum-coderate, or PUCCH-F4-maximum-coderate */
/* add one additional element set to 0 for parsing the array until this end */
/* stored values are code rates * 100 */
//static const int code_rate_r_time_100[8] = { (0.08 * 100), (0.15 * 100), (0.25*100), (0.35*100), (0.45*100), (0.60*100), (0.80*100), 0 } ;

/* TS 38.213 Table 9.2.3-4: Mapping of values for two HARQ-ACK bits to sequences */
static const int sequence_cyclic_shift_2_harq_ack_bits[4]
/*        HARQ-ACK Value       (0,0)  (0,1)  (1,0)  (1,1) */
/* Sequence cyclic shift */ = {   0,     3,     9,     6 }
;

/* TS 38.211 Table 6.4.1.3.3.2-1: DM-RS positions for PUCCH format 3 and 4 */
static const int nb_symbols_excluding_dmrs[NB_SYMBOL_MINUS_FOUR][2][2]
= {
/*                     No additional DMRS            Additional DMRS   */
/* PUCCH length      No hopping   hopping         No hopping   hopping */
/* index                  0          1                 0          1    */
/*    4     */    {{      3    ,     2   }   ,  {      3     ,    2    }},
/*    5     */    {{      3    ,     3   }   ,  {      3     ,    3    }},
/*    6     */    {{      4    ,     4   }   ,  {      4     ,    4    }},
/*    7     */    {{      5    ,     5   }   ,  {      5     ,    5    }},
/*    8     */    {{      6    ,     6   }   ,  {      6     ,    6    }},
/*    9     */    {{      7    ,     7   }   ,  {      7     ,    7    }},
/*   10     */    {{      8    ,     8   }   ,  {      6     ,    6    }},
/*   11     */    {{      9    ,     9   }   ,  {      7     ,    7    }},
/*   12     */    {{     10    ,    10   }   ,  {      8     ,    8    }},
/*   13     */    {{     11    ,    11   }   ,  {      9     ,    9    }},
/*   14     */    {{     12    ,    12   }   ,  {     10     ,   10    }},
}
;


/* TS 36.213 Table 9.2.5-1: Mapping of values for one HARQ-ACK bit and positive SR to sequences */
static const int sequence_cyclic_shift_1_harq_ack_bit_positive_sr[2]
/*        HARQ-ACK Value        0    1 */
/* Sequence cyclic shift */ = { 3,   9 }
;

static float RSRP_meas_mapping_nr[98] 
= {
  -140,
    -139,
    -138,
    -137,
    -136,
    -135,
    -134,
    -133,
    -132,
    -131,
    -130,
    -129,
    -128,
    -127,
    -126,
    -125,
    -124,
    -123,
    -122,
    -121,
    -120,
    -119,
    -118,
    -117,
    -116,
    -115,
    -114,
    -113,
    -112,
    -111,
    -110,
    -109,
    -108,
    -107,
    -106,
    -105,
    -104,
    -103,
    -102,
    -101,
    -100,
    -99,
    -98,
    -97,
    -96,
    -95,
    -94,
    -93,
    -92,
    -91,
    -90,
    -89,
    -88,
    -87,
    -86,
    -85,
    -84,
    -83,
    -82,
    -81,
    -80,
    -79,
    -78,
    -77,
    -76,
    -75,
    -74,
    -73,
    -72,
    -71,
    -70,
    -69,
    -68,
    -67,
    -66,
    -65,
    -64,
    -63,
    -62,
    -61,
    -60,
    -59,
    -58,
    -57,
    -56,
    -55,
    -54,
    -53,
    -52,
    -51,
    -50,
    -49,
    -48,
    -47,
    -46,
    -45,
    -44,
    -43
  }
  ;
  
long
binary_search_float_nr(
  float elements[],
  long numElem,
  float value
)
//-----------------------------------------------------------------------------
{
  long first, last, middle;
  first = 0;
  last = numElem-1;
  middle = (first+last)/2;

  if(value < elements[0]) {
    return first;
  }

  if(value >= elements[last]) {
    return last;
  }

  while (last - first > 1) {
    if (elements[middle] > value) {
      last = middle;
    } else {
      first = middle;
    }

    middle = (first+last)/2;
  }

  if (first < 0 || first >= numElem) {
    LOG_E(RRC,"\n Error in binary search float!");
  }

  return first;
}
/*
void nr_generate_pucch0(int32_t **txdataF,
                        NR_DL_FRAME_PARMS *frame_parms,
                        PUCCH_CONFIG_DEDICATED *pucch_config_dedicated,
                        int16_t amp,
                        int nr_slot_tx,
                        uint8_t mcs,
                        uint8_t nrofSymbols,
                        uint8_t startingSymbolIndex,
                        uint16_t startingPRB);

void nr_generate_pucch1(int32_t **txdataF,
                        NR_DL_FRAME_PARMS *frame_parms,
                        PUCCH_CONFIG_DEDICATED *pucch_config_dedicated,
                        uint64_t payload,
                        int16_t amp,
                        int nr_slot_tx,
                        uint8_t nrofSymbols,
                        uint8_t startingSymbolIndex,
                        uint16_t startingPRB,
                        uint16_t startingPRB_intraSlotHopping,
                        uint8_t timeDomainOCC,
                        uint8_t nr_bit);

void nr_generate_pucch2(int32_t **txdataF,
                        NR_DL_FRAME_PARMS *frame_parms,
                        PUCCH_CONFIG_DEDICATED *pucch_config_dedicated,
                        uint64_t payload,
                        int16_t amp,
                        int nr_slot_tx,
                        uint8_t nrofSymbols,
                        uint8_t startingSymbolIndex,
                        uint8_t nrofPRB,
                        uint16_t startingPRB,
                        uint8_t nr_bit);

void nr_generate_pucch3_4(int32_t **txdataF,
                         NR_DL_FRAME_PARMS *frame_parms,
                         pucch_format_nr_t fmt,
                         PUCCH_CONFIG_DEDICATED *pucch_config_dedicated,
                         uint64_t payload,
                         int16_t amp,
                         int nr_slot_tx,
                         uint8_t nrofSymbols,
                         uint8_t startingSymbolIndex,
                         uint8_t nrofPRB,
                         uint16_t startingPRB,
                         uint8_t nr_bit,
                         uint8_t occ_length_format4,
                         uint8_t occ_index_format4);
*/
/**************** variables **************************************/


/**************** functions **************************************/

//extern uint8_t is_cqi_TXOp(PHY_VARS_NR_UE *ue,UE_nr_rxtx_proc_t *proc,uint8_t eNB_id);
//extern uint8_t is_ri_TXOp(PHY_VARS_NR_UE *ue,UE_nr_rxtx_proc_t *proc,uint8_t eNB_id);
/*******************************************************************
*
* NAME :         pucch_procedures_ue_nr
*
* PARAMETERS :   ue context
*                processing slots of reception/transmission
*                gNB_id identifier
*
* RETURN :       bool TRUE  PUCCH will be transmitted
*                     FALSE No PUCCH to transmit
*
* DESCRIPTION :  determines UCI (uplink Control Information) payload
*                and PUCCH format and its parameters.
*                PUCCH is no transmitted if:
*                - there is no valid data to transmit
*                - Pucch parameters are not valid
*
* Below information is scanned in order to know what information should be transmitted to network.
*
* (SR Scheduling Request)   (HARQ ACK/NACK)    (CSI Channel State Information)
*          |                        |               - CQI Channel Quality Indicator
*          |                        |                - RI  Rank Indicator
*          |                        |                - PMI Primary Matrux Indicator
*          |                        |                - LI Layer Indicator
*          |                        |                - L1-RSRP
*          |                        |                - CSI-RS resource idicator
*          |                        V                    |
*          +-------------------- -> + <------------------
*                                   |
*                   +--------------------------------+
*                   | UCI Uplink Control Information |
*                   +--------------------------------+
*                                   V                                            PUCCH Configuration
*               +----------------------------------------+                   +--------------------------+
*               | Determine PUCCH  payload and its       |                   |     PUCCH Resource Set   |
*               +----------------------------------------+                   |     PUCCH Resource       |
*                                   V                                        |     Format parameters    |
*               +-----------------------------------------+                  |                          |
*               | Select PUCCH format with its parameters | <----------------+--------------------------+
*               +-----------------------------------------+
*                                   V
*                          +-----------------+
*                          |  Generate PUCCH |
*                          +-----------------+
*
* TS 38.213 9  UE procedure for reporting control information
*
*********************************************************************/

/* TS 36.213 Table 9.2.1-1: PUCCH resource sets before dedicated PUCCH resource configuration */
const initial_pucch_resource_t initial_pucch_resource[NB_INITIAL_PUCCH_RESOURCE]
=
{
/*              format           first symbol     Number of symbols        PRB offset    nb index for       set of initial CS */
/*  0  */ {  pucch_format0_nr,      12,                  2,                   0,            2,       {    0,   3,    0,    0  }   },
/*  1  */ {  pucch_format0_nr,      12,                  2,                   0,            3,       {    0,   4,    8,    0  }   },
/*  2  */ {  pucch_format0_nr,      12,                  2,                   3,            3,       {    0,   4,    8,    0  }   },
/*  3  */ {  pucch_format1_nr,      10,                  4,                   0,            2,       {    0,   6,    0,    0  }   },
/*  4  */ {  pucch_format1_nr,      10,                  4,                   0,            4,       {    0,   3,    6,    9  }   },
/*  5  */ {  pucch_format1_nr,      10,                  4,                   2,            4,       {    0,   3,    6,    9  }   },
/*  6  */ {  pucch_format1_nr,      10,                  4,                   4,            4,       {    0,   3,    6,    9  }   },
/*  7  */ {  pucch_format1_nr,       4,                 10,                   0,            2,       {    0,   6,    0,    0  }   },
/*  8  */ {  pucch_format1_nr,       4,                 10,                   0,            4,       {    0,   3,    6,    9  }   },
/*  9  */ {  pucch_format1_nr,       4,                 10,                   2,            4,       {    0,   3,    6,    9  }   },
/* 10  */ {  pucch_format1_nr,       4,                 10,                   4,            4,       {    0,   3,    6,    9  }   },
/* 11  */ {  pucch_format1_nr,       0,                 14,                   0,            2,       {    0,   6,    0,    0  }   },
/* 12  */ {  pucch_format1_nr,       0,                 14,                   0,            4,       {    0,   3,    6,    9  }   },
/* 13  */ {  pucch_format1_nr,       0,                 14,                   2,            4,       {    0,   3,    6,    9  }   },
/* 14  */ {  pucch_format1_nr,       0,                 14,                   4,            4,       {    0,   3,    6,    9  }   },
/* 15  */ {  pucch_format1_nr,       0,                 14,                   0,            4,       {    0,   3,    6,    9  }   },
}
;

bool pucch_procedures_ue_nr(PHY_VARS_NR_UE *ue, uint8_t gNB_id, UE_nr_rxtx_proc_t *proc, bool reset_harq)
{
  uint8_t   sr_payload = 0;
  uint32_t  pucch_ack_payload = 0; /* maximum number of bits for pucch payload is supposed to be 32 */
  uint64_t  pucch_payload = 0;
  uint32_t  csi_payload = 0;
  int       frame_tx = proc->frame_tx;
  int       nr_slot_tx = proc->nr_slot_tx;
  int       Mod_id = ue->Mod_id;
  int       CC_id = ue->CC_id;

  int       O_SR = 0;
  int       O_ACK = 0;
  int       O_CSI = 0;      /* channel state information */
  int       N_UCI = 0;      /* size in bits for Uplink Control Information */
  int       cqi_status = 0;
  int       ri_status = 0;
  int       csi_status = 0;

  int       initial_pucch_id = NB_INITIAL_PUCCH_RESOURCE;
  int       pucch_resource_set = MAX_NB_OF_PUCCH_RESOURCE_SETS;
  int       pucch_resource_id = MAX_NB_OF_PUCCH_RESOURCES;
  int       pucch_resource_indicator = MAX_PUCCH_RESOURCE_INDICATOR;
  int       n_HARQ_ACK;

  int dmrs_scrambling_id=0,data_scrambling_id=0;

  NR_UE_MAC_INST_t *mac = get_mac_inst(0);
  NR_PUCCH_Resource_t *pucch_resource;
  uint16_t crnti = mac->crnti;
  NR_BWP_Id_t bwp_id = mac->UL_BWP_Id;

  /* update current context */

  if (mac->cg &&
      mac->cg->spCellConfig &&
      mac->cg->spCellConfig->spCellConfigDedicated &&
      mac->cg->spCellConfig->spCellConfigDedicated->csi_MeasConfig)
    AssertFatal(1==0,"0 > %d.%d csi_MeasConfig is not null\n",frame_tx,nr_slot_tx);
  int subframe_number = proc->nr_slot_rx / ue->frame_parms.slots_per_subframe;
  nb_pucch_format_4_in_subframes[subframe_number] = 0; /* reset pucch format 4 counter at current rx position */

  int dl_harq_pid = ue->dlsch[proc->thread_id][gNB_id][0]->current_harq_pid;

  if (dl_harq_pid < ue->dlsch[proc->thread_id][gNB_id][0]->number_harq_processes_for_pdsch) {
    /* pucch indicator can be reseted in function get_downlink_ack so it should be get now */
    pucch_resource_indicator = ue->dlsch[proc->thread_id][gNB_id][0]->harq_processes[dl_harq_pid]->harq_ack.pucch_resource_indicator;
  }

  LOG_D(PHY, "PUCCH: %d.%d bwp_id %ld dl_harq_pid = %d, pucch_resource_indicator = %d\n", frame_tx, nr_slot_tx, bwp_id,dl_harq_pid, pucch_resource_indicator);

  /* Part - I
   * Collect feedback that should be transmitted at this nr_slot_tx :
   * - ACK/NACK, SR, CSI (CQI, RI, ...)
   */

  sr_payload = 0;

  if (trigger_periodic_scheduling_request( ue, gNB_id, proc ) == 1) {
    O_SR = 1; /* sr should be transmitted */
    if (ue->mac_enabled == 1) {

      /* sr_payload = 1 means that this is a positive SR, sr_payload = 0 means that it is a negative SR */
      sr_payload = nr_ue_get_SR(Mod_id,
                                CC_id,
                                frame_tx,
                                gNB_id,
                                0,//ue->pdcch_vars[proc->thread_id][gNB_id]->crnti,
                                nr_slot_tx); // nr_slot_rx used for meas gap
    }
    else {
      sr_payload = 1;
    }
  }

  O_ACK = get_downlink_ack( ue, gNB_id, proc, &pucch_ack_payload,
                            &n_HARQ_ACK, reset_harq); // 1 to reset ACK/NACK status : 0 otherwise

  cqi_status = ((ue->cqi_report_config[gNB_id].CQI_ReportPeriodic.cqi_PMI_ConfigIndex>0) &&
                                                         (nr_is_cqi_TXOp(ue,proc,gNB_id) == 1));

  ri_status = ((ue->cqi_report_config[gNB_id].CQI_ReportPeriodic.ri_ConfigIndex>0) &&
                                                         (nr_is_ri_TXOp(ue,proc,gNB_id) == 1));


  if (mac->cg &&
      mac->cg->spCellConfig &&
      mac->cg->spCellConfig->spCellConfigDedicated &&
      mac->cg->spCellConfig->spCellConfigDedicated->csi_MeasConfig&&
      mac->cg->spCellConfig->spCellConfigDedicated->csi_MeasConfig->choice.setup) {
    NR_CSI_MeasConfig_t *csi_MeasConfig = mac->cg->spCellConfig->spCellConfigDedicated->csi_MeasConfig->choice.setup;
    
    uint16_t report_slot_csi =csi_MeasConfig->csi_ReportConfigToAddModList->list.array[0]->reportConfigType.choice.periodic->reportSlotConfig.choice.slots320;
    
    //if (mac->csirc->reportQuantity.choice.ssb_Index_RSRP){ 
    if (report_slot_csi == proc->nr_slot_tx)
      csi_status = get_csi_nr(mac, ue, gNB_id, &csi_payload);
    else
      csi_status = 0;
    //}
    
    O_CSI = cqi_status + ri_status + csi_status;
    
    /* Part - II */
    /* if payload is empty or only negative SR -> no pucch transmission */
    
    if(O_ACK == 0) {
      N_UCI = O_SR + O_CSI;
      if ((N_UCI == 0) || ((O_CSI == 0) && (sr_payload == 0))) {   /* TS 38.213 9.2.4 UE procedure for reporting SR */
	NR_TST_PHY_PRINTF("PUCCH No feedback AbsSubframe %d.%d \n", frame_tx%1024, nr_slot_tx);
	LOG_D(PHY,"PUCCH No feedback AbsSubframe %d.%d \n", frame_tx%1024, nr_slot_tx);
	return (FALSE);
      }
      else {
	/* a resource set and a resource should be find according to payload size */
	pucch_resource_set = find_pucch_resource_set( mac, gNB_id, N_UCI);
	if (pucch_resource_set != MAX_NB_OF_PUCCH_RESOURCE_SETS) {
	  pucch_resource_indicator = 0;
	  pucch_resource_id = mac->ULbwp[bwp_id-1]->bwp_Dedicated->pucch_Config->choice.setup->resourceSetToAddModList->list.array[pucch_resource_set]->resourceList.list.array[pucch_resource_indicator][0]; /* get the first resource of the set */
	}
	else {
	  LOG_W(PHY,"PUCCH no resource set found for CSI at line %d in function %s of file %s \n", LINE_FILE , __func__, FILE_NAME);
	  O_CSI = 0;
	  csi_payload = 0;
	}
	
	if (O_CSI == 0) {
	  /* only SR has to be send */
	  /* in this case there is no DCI related to PUCCH parameters so pucch resource should be get from sr configuration */
	  /* TS 38.213 9.2.4 UE procedure for reporting SR */
	  pucch_resource_set = 0; /* force it to a valid value */
	  if (ue->scheduling_request_config_nr[gNB_id].sr_ResourceConfig[ue->scheduling_request_config_nr[gNB_id].active_sr_id] != NULL) {
	    pucch_resource_id = ue->scheduling_request_config_nr[gNB_id].sr_ResourceConfig[ue->scheduling_request_config_nr[gNB_id].active_sr_id]->resource;
	  }
	  else {
	    LOG_E(PHY,"PUCCH No scheduling request configuration : at line %d in function %s of file %s \n", LINE_FILE , __func__, FILE_NAME);
	    return(FALSE);
	  }
	}
      }
    }
  }

  if (mac->cg &&
      mac->cg->spCellConfig &&
      mac->cg->spCellConfig->spCellConfigDedicated &&
      mac->cg->spCellConfig->spCellConfigDedicated->csi_MeasConfig)
    AssertFatal(1==0,"6 > %d.%d csi_MeasConfig is not null\n",frame_tx,nr_slot_tx);

  
  N_UCI = O_SR + O_ACK + O_CSI;    
  if (N_UCI ==0) return(TRUE);

  if (mac->cg &&
      mac->cg->spCellConfig &&
      mac->cg->spCellConfig->spCellConfigDedicated &&
      mac->cg->spCellConfig->spCellConfigDedicated->csi_MeasConfig)
    AssertFatal(1==0,"5 > %d.%d csi_MeasConfig is not null\n",frame_tx,nr_slot_tx);

  /* Part - III */
  /* Choice PUCCH format and its related parameters */
  pucch_format_nr_t format = pucch_format0_nr;
  uint8_t  starting_symbol_index=0;
  uint8_t nb_symbols_total = 0;
  uint8_t  nb_symbols = 0;
  uint16_t startingPRB = 0;;  /* it can be considered as first  hop on case of pucch hopping */
  uint16_t secondHopPRB = 0;     /* second part for pucch for hopping */
  uint8_t  nb_of_prbs = 0;
  int m_0 = 0;                 /* format 0 only */
  int m_CS = 0;                /* for all format except for format 0 */
  int index_additional_dmrs = I_PUCCH_NO_ADDITIONAL_DMRS;
  int index_hopping = I_PUCCH_NO_HOPPING;
  int time_domain_occ = 0;
  int occ_length = 0;
  int occ_Index = 0;

  NR_UE_HARQ_STATUS_t *harq_status = &ue->dlsch[proc->thread_id][gNB_id][0]->harq_processes[dl_harq_pid]->harq_ack;
  int BWPsize,BWPstart;
  if (select_pucch_resource(ue, mac, gNB_id, N_UCI, pucch_resource_indicator, &initial_pucch_id, &pucch_resource_set,
                            &pucch_resource_id, harq_status) == TRUE) {
    /* use of initial pucch configuration provided by system information 1 */
    /***********************************************************************/
    if (initial_pucch_id != NB_INITIAL_PUCCH_RESOURCE) {
      LOG_I(MAC,"Selecting INITIAL PUCCH Resource\n");
      format = initial_pucch_resource[initial_pucch_id].format;
      starting_symbol_index = initial_pucch_resource[initial_pucch_id].startingSymbolIndex;
      nb_symbols_total = initial_pucch_resource[initial_pucch_id].nrofSymbols;

      int N_CS = initial_pucch_resource[initial_pucch_id].nb_CS_indexes;
      /* see TS 38213 Table 9.2.1-1: PUCCH resource sets before dedicated PUCCH resource configuration */
      BWPsize  =  NRRIV2BW(mac->scc_SIB->uplinkConfigCommon->initialUplinkBWP.genericParameters.locationAndBandwidth,
			      MAX_BWP_SIZE);
      BWPstart =  NRRIV2PRBOFFSET(mac->scc_SIB->uplinkConfigCommon->initialUplinkBWP.genericParameters.locationAndBandwidth,
				     MAX_BWP_SIZE);
      int RB_BWP_offset;
      if (initial_pucch_id == 15) {
        RB_BWP_offset =BWPsize/4;
      }
      else
      {
        RB_BWP_offset = initial_pucch_resource[initial_pucch_id].PRB_offset;
      }
      if (initial_pucch_id/8 == 0) {
        startingPRB = RB_BWP_offset + (initial_pucch_id/N_CS);
        secondHopPRB = BWPsize - 1 - RB_BWP_offset - (initial_pucch_id/N_CS);
        m_0 = initial_pucch_resource[initial_pucch_id].initial_CS_indexes[initial_pucch_id%N_CS];
      }
      else if (initial_pucch_id/8 == 1)
      {
        startingPRB = RB_BWP_offset + (initial_pucch_id/N_CS);
        secondHopPRB = BWPsize - 1 - RB_BWP_offset - ((initial_pucch_id - 8)/N_CS);
        m_0 =  initial_pucch_resource[initial_pucch_id].initial_CS_indexes[(initial_pucch_id - 8)%N_CS];
      }
      if ((ue->UE_mode[gNB_id] != PUSCH) && (O_ACK > 1)) {
        O_ACK = 1;
        pucch_ack_payload &= 0x1; /* take only first ack */
        LOG_W(PHY,"PUCCH ue is not expected to generate more than one HARQ-ACK at AbsSubframe %d.%d \n", frame_tx%1024, nr_slot_tx);
      }
      NR_TST_PHY_PRINTF("PUCCH common configuration with index %d \n", initial_pucch_id);
      startingPRB += BWPstart;
      secondHopPRB += BWPstart;
    }
    /* use dedicated pucch resource configuration */
    /**********************************************/
    else if ((pucch_resource_set != MAX_NB_OF_PUCCH_RESOURCE_SETS) && (pucch_resource_id != MAX_NB_OF_PUCCH_RESOURCES)) {
      /* check that current configuration is supported */
      if (mac->cg &&
	  mac->cg->physicalCellGroupConfig &&
          (mac->cg->physicalCellGroupConfig->harq_ACK_SpatialBundlingPUCCH != NULL ||
           mac->cg->physicalCellGroupConfig->pdsch_HARQ_ACK_Codebook != 1)) {
        LOG_E(PHY,"PUCCH Unsupported cell group configuration : at line %d in function %s of file %s \n", LINE_FILE , __func__, FILE_NAME);
        return(FALSE);
      }
      else if (mac->cg &&
               mac->cg->spCellConfig &&
               mac->cg->spCellConfig->spCellConfigDedicated &&
               mac->cg->spCellConfig->spCellConfigDedicated->pdsch_ServingCellConfig &&
               mac->cg->spCellConfig->spCellConfigDedicated->pdsch_ServingCellConfig->choice.setup &&
               mac->cg->spCellConfig->spCellConfigDedicated->pdsch_ServingCellConfig->choice.setup->codeBlockGroupTransmission != NULL) {
        LOG_E(PHY,"PUCCH Unsupported code block group for serving cell config : at line %d in function %s of file %s \n", LINE_FILE , __func__, FILE_NAME);
        return(FALSE);
      }
      NR_PUCCH_Config_t *pucch_Config;
      if (bwp_id>0 &&
	  mac->ULbwp[bwp_id-1] &&
	  mac->ULbwp[bwp_id-1]->bwp_Dedicated &&
          mac->ULbwp[bwp_id-1]->bwp_Dedicated->pucch_Config &&
          mac->ULbwp[bwp_id-1]->bwp_Dedicated->pucch_Config->choice.setup)
          pucch_Config =  mac->ULbwp[bwp_id-1]->bwp_Dedicated->pucch_Config->choice.setup;
      else if (bwp_id==0 &&
	       mac->cg &&
	       mac->cg->spCellConfig &&
	       mac->cg->spCellConfig->spCellConfigDedicated &&
	       mac->cg->spCellConfig->spCellConfigDedicated->uplinkConfig &&
	       mac->cg->spCellConfig->spCellConfigDedicated->uplinkConfig->initialUplinkBWP &&
               mac->cg->spCellConfig->spCellConfigDedicated->uplinkConfig->initialUplinkBWP->pucch_Config &&
               mac->cg->spCellConfig->spCellConfigDedicated->uplinkConfig->initialUplinkBWP->pucch_Config->choice.setup) 
         pucch_Config = mac->cg->spCellConfig->spCellConfigDedicated->uplinkConfig->initialUplinkBWP->pucch_Config->choice.setup;
      else AssertFatal(1==0,"no pucch_Config\n");
      pucch_resource = select_resource_by_id(pucch_resource_id, pucch_Config);
      format = pucch_resource->format.present;
      nb_symbols_total = get_nb_symbols_pucch(pucch_resource, format);
      starting_symbol_index = get_starting_symb_idx(pucch_resource, format);
<<<<<<< HEAD
      startingPRB   = pucch_resource->startingPRB;
      secondHopPRB = pucch_resource->intraSlotFrequencyHopping ? *pucch_resource->secondHopPRB : startingPRB;
=======
      startingPRB   = BWPstart + pucch_resource->startingPRB;
      secondHopPRB = pucch_resource->intraSlotFrequencyHopping ? (BWPstart+pucch_resource->secondHopPRB) : startingPRB;
>>>>>>> 7d100407
      if (format==pucch_format1_nr)
        time_domain_occ = pucch_resource->format.choice.format1->timeDomainOCC;
      if (format==pucch_format4_nr) {
        occ_length = pucch_resource->format.choice.format4->occ_Length;
        occ_Index  = pucch_resource->format.choice.format4->occ_Index;
      }

      m_0 = get_ics_pucch(pucch_resource, format);
      AssertFatal(m_0 >= 0, "Invalid m_0\n");
      if (format == pucch_format3_nr) {
        if (mac->ULbwp[bwp_id-1]->bwp_Dedicated->pucch_Config->choice.setup->format3->choice.setup->additionalDMRS[0] == 1) {
          index_additional_dmrs = I_PUCCH_ADDITIONAL_DMRS;
        }
      }
      else if (format == pucch_format4_nr) {
        if (mac->ULbwp[bwp_id-1]->bwp_Dedicated->pucch_Config->choice.setup->format4->choice.setup->additionalDMRS[0] == 1) {
          index_additional_dmrs = I_PUCCH_ADDITIONAL_DMRS;
        }
      }

      if ((format == pucch_format3_nr) || (format == pucch_format4_nr)) {
        if (pucch_resource->intraSlotFrequencyHopping[0] == 1) {
          index_hopping = I_PUCCH_HOPING;
        }
      }

      NR_TST_PHY_PRINTF("PUCCH dedicated configuration with resource index %d \n", pucch_resource_id);
    }
  }
  else {
    LOG_W(PHY,"PUCCH No PUCCH resource found at AbsSubframe %d.%d \n", frame_tx%1024, nr_slot_tx);
    return (FALSE);
  }

  //int max_code_rate = 0;
  //int Q_m = BITS_PER_SYMBOL_QPSK; /* default pucch modulation type is QPSK with 2 bits per symbol */
  int N_sc_ctrl_RB = 0;
  int O_CRC = 0;

  nb_symbols = nb_symbols_total; /* by default, it can be reduced due to symbols reserved for dmrs */
  pucch_resource = format>1 ? 
    mac->ULbwp[bwp_id-1]->bwp_Dedicated->pucch_Config->choice.setup->resourceToAddModList->list.array[pucch_resource_id]:
    0;

  switch(format) {
    case pucch_format0_nr:
    {
      nb_of_prbs = 1;
      N_sc_ctrl_RB = N_SC_RB;
      break;
    }
    case pucch_format1_nr:
    {
      nb_of_prbs = 1;
      N_sc_ctrl_RB = N_SC_RB;
      break;
    }
    case pucch_format2_nr:
    {
      nb_of_prbs = pucch_resource->format.choice.format2->nrofPRBs;
      N_sc_ctrl_RB = N_SC_RB - 4;
      break;
    }
    case pucch_format3_nr:
    {
      nb_of_prbs = pucch_resource->format.choice.format3->nrofPRBs;
      //if (mac->ULbwp[bwp_id-1]->bwp_Dedicated->pucch_Config->choice.setup->format3->choice.setup->pi2BPSK[0] == 1) {
      //  Q_m = BITS_PER_SYMBOL_BPSK; /* set bpsk modulation type with 1 bit per modulation symbol */
      //}
      N_sc_ctrl_RB = N_SC_RB;
      nb_symbols = nb_symbols_excluding_dmrs[nb_symbols_total-4][index_additional_dmrs][index_hopping];
      break;
    }
    case pucch_format4_nr:
    {
      //if (mac->ULbwp[bwp_id-1]->bwp_Dedicated->pucch_Config->choice.setup->format4->choice.setup->pi2BPSK[0] == 1) {
      //  Q_m = BITS_PER_SYMBOL_BPSK; /* set bpsk modulation type with 1 bit per modulation symbol */
      //}
      nb_symbols = nb_symbols_excluding_dmrs[nb_symbols_total-4][index_additional_dmrs][index_hopping];
      nb_of_prbs = 1;
      subframe_number = nr_slot_tx / ue->frame_parms.slots_per_subframe;
      nb_pucch_format_4_in_subframes[subframe_number]++; /* increment number of transmit pucch 4 in current subframe */
      NR_TST_PHY_PRINTF("PUCCH Number of pucch format 4 in subframe %d is %d \n", subframe_number, nb_pucch_format_4_in_subframes[subframe_number]);
      N_sc_ctrl_RB = N_SC_RB/(nb_pucch_format_4_in_subframes[subframe_number]);
      break;
    }
  }

  /* TS 38.213 9.2.5.2 UE procedure for multiplexing HARQ-ACK/SR and CSI */
  /* drop CSI report if simultaneous HARQ-ACK/SR and periodic/semi-periodic CSI cannot be transmitted at the same time */
  if (format !=  pucch_format0_nr) {

    if (mac->ULbwp[bwp_id-1]->bwp_Dedicated->pucch_Config->choice.setup->format1 != NULL) {
      //max_code_rate = code_rate_r_time_100[mac->ULbwp[bwp_id-1]->bwp_Dedicated->pucch_Config->choice.setup->format1->choice.setup->maxCodeRate[0]]; /* it is code rate * 10 */

      if ((O_ACK != 0) && (mac->ULbwp[bwp_id-1]->bwp_Dedicated->pucch_Config->choice.setup->format1->choice.setup->simultaneousHARQ_ACK_CSI[0] == 0)) {
        N_UCI = N_UCI - O_CSI;
        O_CSI = cqi_status = ri_status = 0;
        csi_payload = 0; /* csi should be dropped in this case */
      }
    }

    /* TS 38.212 6.3.1.2  Code block segmentation and CRC attachment */
    /* crc attachment can be done depending of payload size */
//    if (N_UCI < 11) {
//      O_CRC = 0;  /* no additional crc bits */
//    }
//    else if ((N_UCI >= 12) && (N_UCI <= 19)) {
//      O_CRC = 6;  /* number of additional crc bits */
//    }
//   else if (N_UCI >= 20) {
//      O_CRC = 11; /* number of additional crc bits */
//    }

    N_UCI = N_UCI + O_CRC;

    /* for format 2 and 3, number of prb should be adjusted to minimum value which cope to information size */
    /*if (nb_of_prbs > 1 ) {
      int nb_prb_min = 0;
      int payload_in_bits;
      do {
        nb_prb_min++;
        payload_in_bits = (nb_prb_min * N_sc_ctrl_RB * nb_symbols * Q_m * max_code_rate)/100; */ /* code rate has been multiplied by 100 */
        
        /*NR_TST_PHY_PRINTF("PUCCH Adjust number of prb : (N_UCI : %d ) (payload_in_bits : %d) (N_sc_ctrl_RB : %d) (nb_symbols : %d) (Q_m : %d) (max_code_rate*100 : %d) \n",
                                               N_UCI,        payload_in_bits,       N_sc_ctrl_RB,       nb_symbols,       Q_m,       max_code_rate);
      } while (N_UCI > payload_in_bits);

      if (nb_prb_min > nb_of_prbs) {
        LOG_E(PHY,"PUCCH Number of prbs too small for current pucch bits to transmit : at line %d in function %s of file %s \n", LINE_FILE , __func__, FILE_NAME);
        return (FALSE);
      }
      else {
        nb_of_prbs = nb_prb_min;
      }
    }*/

    /* TS 38.213 9.2.4 for a positive SR transmission, payload b(0) = 0 */
    if ((O_SR == 1) && (format ==  pucch_format1_nr)) {
      sr_payload = 0;
    }
  }
  else {  /* only format 0 here */
    if ((O_SR == 0) && (O_CSI == 0)) {  /* only ack is transmitted TS 36.213 9.2.3 UE procedure for reporting HARQ-ACK */
      if (O_ACK == 1) {
        m_CS = sequence_cyclic_shift_1_harq_ack_bit[pucch_ack_payload & 0x1];   /* only harq of 1 bit */
      }
      else {
        m_CS = sequence_cyclic_shift_2_harq_ack_bits[pucch_ack_payload & 0x3];  /* only harq with 2 bits */
      }
    }
    else if ((O_SR == 1) && (O_CSI == 0)) { /* SR + eventually ack are transmitted TS 36.213 9.2.5.1 UE procedure for multiplexing HARQ-ACK or CSI and SR */
      if (sr_payload == 1) {                /* positive scheduling request */
        if (O_ACK == 1) {
          m_CS = sequence_cyclic_shift_1_harq_ack_bit_positive_sr[pucch_ack_payload & 0x1];   /* positive SR and harq of 1 bit */
        }
        else if (O_ACK == 2) {
          m_CS = sequence_cyclic_shift_2_harq_ack_bits_positive_sr[pucch_ack_payload & 0x3];  /* positive SR and harq with 2 bits */
        }
        else {
          m_CS = 0;  /* only positive SR */
        }
      }
    }
    N_UCI = O_SR = O_ACK = 0;
    pucch_payload = sr_payload = pucch_ack_payload = 0; /* no data for format 0 */
  }

  /* TS 38.212 6.3.1  Uplink control information on PUCCH                                       */
  /* information concatenation of payload                                                       */
  /*                                                   CSI           SR          HARQ-ACK       */
  /* bit order of payload of size n :           a(n)....................................a(0)    */
  /* a(0) is the LSB and a(n) the MSB   <--------><--------------><------------><---------->    */
  /*                                       O_CRC        O_CSI           O_SR         O_ACK      */
  /*                                                                                            */
  /* remark: crc is not part of payload, it is later added by block coding.                     */

  if (N_UCI > (sizeof(uint64_t)*8)) {
    LOG_E(PHY,"PUCCH number of UCI bits exceeds payload size : at line %d in function %s of file %s \n", LINE_FILE , __func__, FILE_NAME);
    return(0);
  }

  pucch_payload = pucch_payload | (csi_payload << (O_ACK + O_SR)) |  (sr_payload << O_ACK) | pucch_ack_payload;

  NR_TST_PHY_PRINTF("PUCCH ( AbsSubframe : %d.%d ) ( total payload size %d data 0x%02x ) ( ack length %d data 0x%02x ) ( sr length %d value %d ) ( csi length %d data : 0x%02x ) \n",
                         frame_tx%1024, nr_slot_tx, N_UCI,  pucch_payload, O_ACK, pucch_ack_payload, O_SR, sr_payload, csi_status, csi_payload);

  NR_TST_PHY_PRINTF("PUCCH ( format : %d ) ( modulation : %s ) ( nb prb : %d ) ( nb symbols total: %d ) ( nb symbols : %d ) ( max code rate*100 : %d ) ( starting_symbol_index : %d ) \n",
                             format, (Q_m == BITS_PER_SYMBOL_QPSK ? " QPSK " : " BPSK "), nb_of_prbs, nb_symbols_total, nb_symbols, max_code_rate, starting_symbol_index);

  NR_TST_PHY_PRINTF("PUCCH ( startingPRB : %d ) ( secondHopPRB : %d ) ( m_0 : %d ) ( m_CS : %d ) ( time_domain_occ %d ) (occ_length : %d ) ( occ_Index : %d ) \n",
		    startingPRB (absolute),         secondHopPRB (absolute),         m_0,         m_CS,         time_domain_occ,      occ_length,         occ_Index);

  /* Part - IV */
  /* Generate PUCCH signal according to its format and parameters */
  ue->generate_ul_signal[gNB_id] = 1;

  int16_t pucch_tx_power = get_pucch_tx_power_ue( ue, gNB_id, proc, format,
                                                  nb_of_prbs, N_sc_ctrl_RB, nb_symbols, N_UCI, O_SR, O_CSI, O_ACK,
                                                  O_CRC, n_HARQ_ACK);

  /* set tx power */
  ue->tx_power_dBm[nr_slot_tx] = pucch_tx_power;
  ue->tx_total_RE[nr_slot_tx] = nb_of_prbs*N_SC_RB;

  int tx_amp;

#if defined(EXMIMO) || defined(OAI_USRP) || defined(OAI_BLADERF) || defined(OAI_LMSSDR) || defined(OAI_ADRV9371_ZC706)

  tx_amp = nr_get_tx_amp(pucch_tx_power,
                      ue->tx_power_max_dBm,
                      ue->frame_parms.N_RB_UL,
                      nb_of_prbs);
#else
  tx_amp = AMP;
#endif

  switch(format) {
    case pucch_format0_nr:
    {
      int pucch_GroupHopping = mac->ULbwp[bwp_id-1] ?
	mac->ULbwp[bwp_id-1]->bwp_Common->pucch_ConfigCommon->choice.setup->pucch_GroupHopping:
	mac->scc_SIB->uplinkConfigCommon->initialUplinkBWP.pucch_ConfigCommon->choice.setup->pucch_GroupHopping;
      int hoppingId = mac->ULbwp[bwp_id-1] ?
	mac->ULbwp[bwp_id-1]->bwp_Common->pucch_ConfigCommon->choice.setup->hoppingId[0]:
	(mac->scc_SIB->uplinkConfigCommon->initialUplinkBWP.pucch_ConfigCommon->choice.setup->hoppingId?
	 mac->scc_SIB->uplinkConfigCommon->initialUplinkBWP.pucch_ConfigCommon->choice.setup->hoppingId[0]:
	 mac->physCellId);
      nr_generate_pucch0(ue,ue->common_vars.txdataF,
			 &ue->frame_parms,
			 pucch_GroupHopping,
			 hoppingId,
			 tx_amp,
			 nr_slot_tx,
			 (uint8_t)m_0,
			 (uint8_t)m_CS,
			 nb_symbols_total,
			 starting_symbol_index,
			 startingPRB,
			 secondHopPRB
			 );
      break;
    }
    case pucch_format1_nr:
    {
      nr_generate_pucch1(ue,ue->common_vars.txdataF,
                         &ue->frame_parms,
                         &ue->pucch_config_dedicated[gNB_id],
                         pucch_payload,
                         tx_amp,
                         nr_slot_tx,
                         (uint8_t)m_0,
                         nb_symbols_total,
                         starting_symbol_index,
                         startingPRB,
                         secondHopPRB,
                         (uint8_t)time_domain_occ,
                         (uint8_t)N_UCI);
      break;
    }
    case pucch_format2_nr:
    {
      nr_generate_pucch2(ue,
                         crnti,
			 dmrs_scrambling_id,
			 data_scrambling_id,
                         ue->common_vars.txdataF,
                         &ue->frame_parms,
                         &ue->pucch_config_dedicated[gNB_id],
                         pucch_payload,
                         tx_amp,
                         nr_slot_tx,
                         nb_symbols_total,
                         starting_symbol_index,
                         nb_of_prbs,
                         startingPRB,
                         (uint8_t)N_UCI);
      break;
    }
    case pucch_format3_nr:
    case pucch_format4_nr:
    {
      nr_generate_pucch3_4(ue,
                           0,//ue->pdcch_vars[proc->thread_id][gNB_id]->crnti,
                           ue->common_vars.txdataF,
                           &ue->frame_parms,
                           format,
                           &ue->pucch_config_dedicated[gNB_id],
                           pucch_payload,
                           tx_amp,
                           nr_slot_tx,
                           nb_symbols_total,
                           starting_symbol_index,
                           nb_of_prbs,
                           startingPRB,
                           secondHopPRB,
                           (uint8_t)N_UCI,
                           (uint8_t)occ_length,
                           (uint8_t)occ_Index);
      break;
    }
  }
  return (TRUE);
}

/*******************************************************************
*
* NAME :         get_downlink_ack
*
* PARAMETERS :   ue context
*                processing slots of reception/transmission
*                gNB_id identifier
*
* RETURN :       o_ACK acknowledgment data
*                o_ACK_number_bits number of bits for acknowledgment
*
* DESCRIPTION :  return acknowledgment value
*                TS 38.213 9.1.3 Type-2 HARQ-ACK codebook determination
*
*          --+--------+-------+--------+-------+---  ---+-------+--
*            | PDCCH1 |       | PDCCH2 |PDCCH3 |        | PUCCH |
*          --+--------+-------+--------+-------+---  ---+-------+--
*    DAI_DL      1                 2       3              ACK for
*                V                 V       V        PDCCH1, PDDCH2 and PCCH3
*                |                 |       |               ^
*                +-----------------+-------+---------------+
*
*                PDCCH1, PDCCH2 and PDCCH3 are PDCCH monitoring occasions
*                M is the total of monitoring occasions
*
*********************************************************************/

uint8_t get_downlink_ack(PHY_VARS_NR_UE *ue, uint8_t gNB_id,  UE_nr_rxtx_proc_t *proc,
                         uint32_t *o_ACK, int *n_HARQ_ACK,
                         bool do_reset) // 1 to reset ACK/NACK status : 0 otherwise
{
  NR_UE_HARQ_STATUS_t *harq_status;
  uint32_t ack_data[NR_DL_MAX_NB_CW][NR_DL_MAX_DAI] = {{0},{0}};
  uint32_t dai[NR_DL_MAX_NB_CW][NR_DL_MAX_DAI] = {{0},{0}};       /* for serving cell */
  uint32_t dai_total[NR_DL_MAX_NB_CW][NR_DL_MAX_DAI] = {{0},{0}}; /* for multiple cells */
  int number_harq_feedback = 0;
  uint32_t dai_current = 0;
  uint32_t dai_max = 0;
  int number_pid_dl = ue->dlsch[proc->thread_id][gNB_id][0]->number_harq_processes_for_pdsch;
  bool two_transport_blocks = FALSE;
  int number_of_code_word = 1;
  int U_DAI_c = 0;
  int N_m_c_rx = 0;
  int V_DAI_m_DL = 0;
  NR_UE_MAC_INST_t *mac = get_mac_inst(0);



  if (mac->DLbwp[0] &&
      mac->DLbwp[0]->bwp_Dedicated &&
      mac->DLbwp[0]->bwp_Dedicated->pdsch_Config &&
      mac->DLbwp[0]->bwp_Dedicated->pdsch_Config->choice.setup &&
      mac->DLbwp[0]->bwp_Dedicated->pdsch_Config->choice.setup->maxNrofCodeWordsScheduledByDCI[0] == 2) {
    two_transport_blocks = TRUE;
    number_of_code_word = 2;
  }
  else {
    number_of_code_word = 1;
  }

  if (ue->n_connected_gNB > 1) {
    LOG_E(PHY,"PUCCH ACK feedback is not implemented for mutiple gNB cells : at line %d in function %s of file %s \n", LINE_FILE , __func__, FILE_NAME);
    return (0);
  }

  /* look for dl acknowledgment which should be done on current uplink slot */
  for (int code_word = 0; code_word < number_of_code_word; code_word++) {

    for (int dl_harq_pid = 0; dl_harq_pid < number_pid_dl; dl_harq_pid++) {

      for (int thread_idx = 0; thread_idx < RX_NB_TH; thread_idx++) {

        harq_status = &ue->dlsch[thread_idx][gNB_id][code_word]->harq_processes[dl_harq_pid]->harq_ack;

        /* check if current tx slot should transmit downlink acknowlegment */
        if (harq_status->slot_for_feedback_ack == proc->nr_slot_tx) {

          if (harq_status->ack == DL_ACKNACK_NO_SET) {
            LOG_E(PHY,"PUCCH Downlink acknowledgment has not been set : at line %d in function %s of file %s \n", LINE_FILE , __func__, FILE_NAME);
          }
          else if (harq_status->vDAI_DL == DL_DAI_NO_SET) {
            LOG_E(PHY,"PUCCH Downlink DAI has not been set : at line %d in function %s of file %s \n", LINE_FILE , __func__, FILE_NAME);
          }
          else if (harq_status->vDAI_DL > NR_DL_MAX_DAI) {
            LOG_E(PHY,"PUCCH Downlink DAI has an invalid value : at line %d in function %s of file %s \n", LINE_FILE , __func__, FILE_NAME);
          }
          else if (harq_status->send_harq_status == 0) {
            LOG_E(PHY,"PUCCH Downlink ack can not be transmitted : at line %d in function %s of file %s \n", LINE_FILE , __func__, FILE_NAME);
          }
          else {

            dai_current = harq_status->vDAI_DL+1; // DCI DAI to counter DAI conversion

            if (dai_current == 0) {
              LOG_E(PHY,"PUCCH Downlink dai is invalid : at line %d in function %s of file %s \n", LINE_FILE , __func__, FILE_NAME);
              return(0);
            } else if (dai_current > dai_max) {
              dai_max = dai_current;
            }

            number_harq_feedback++;
            ack_data[code_word][dai_current - 1] = harq_status->ack;
            dai[code_word][dai_current - 1] = dai_current;
            harq_status->slot_for_feedback_ack = NR_MAX_SLOTS_PER_FRAME;
            harq_status->send_harq_status = 0;
          }
          if (do_reset == TRUE) {
            init_downlink_harq_status(ue->dlsch[thread_idx][gNB_id][code_word]->harq_processes[dl_harq_pid]);
          }
        }
      }
    }
  }

  /* no any ack to transmit */
  if (number_harq_feedback == 0) {
    *n_HARQ_ACK = 0;
    return(0);
  }
  else  if (number_harq_feedback > (sizeof(uint32_t)*8)) {
    LOG_E(PHY,"PUCCH number of ack bits exceeds payload size : at line %d in function %s of file %s \n", LINE_FILE , __func__, FILE_NAME);
    return(0);
  }

  /* for computing n_HARQ_ACK for power */
   V_DAI_m_DL = dai_max;
   U_DAI_c = number_harq_feedback/number_of_code_word;
   N_m_c_rx = number_harq_feedback;
   int N_SPS_c = 0; /* FFS TODO_NR multicells and SPS are not supported at the moment */
   if (mac->cg != NULL && 
       mac->cg->physicalCellGroupConfig != NULL && 
       mac->cg->physicalCellGroupConfig->harq_ACK_SpatialBundlingPUCCH != NULL) {
     int N_TB_max_DL = mac->DLbwp[0]->bwp_Dedicated->pdsch_Config->choice.setup->maxNrofCodeWordsScheduledByDCI[0];
     *n_HARQ_ACK = (((V_DAI_m_DL - U_DAI_c)%4) * N_TB_max_DL) + N_m_c_rx + N_SPS_c;
     NR_TST_PHY_PRINTF("PUCCH power n(%d) = ( V(%d) - U(%d) )mod4 * N_TB(%d) + N(%d) \n", *n_HARQ_ACK, V_DAI_m_DL, U_DAI_c, N_TB_max_DL, N_m_c_rx);
   }

  /*
  * For a monitoring occasion of a PDCCH with DCI format 1_0 or DCI format 1_1 in at least one serving cell,
  * when a UE receives a PDSCH with one transport block and the value of higher layer parameter maxNrofCodeWordsScheduledByDCI is 2,
  * the HARQ-ACK response is associated with the first transport block and the UE generates a NACK for the second transport block
  * if spatial bundling is not applied (HARQ-ACK-spatial-bundling-PUCCH = FALSE) and generates HARQ-ACK value of ACK for the second
  * transport block if spatial bundling is applied.
  */

  for (int code_word = 0; code_word < number_of_code_word; code_word++) {
    for (uint32_t i = 0; i < dai_max ; i++ ) {
      if (dai[code_word][i] != i + 1) { /* fill table with consistent value for each dai */
        dai[code_word][i] = i + 1;      /* it covers case for which PDCCH DCI has not been successfully decoded and so it has been missed */
        ack_data[code_word][i] = 0;     /* nack data transport block which has been missed */
        number_harq_feedback++;
      }
      if (two_transport_blocks == TRUE) {
        dai_total[code_word][i] = dai[code_word][i]; /* for a single cell, dai_total is the same as dai of first cell */
      }
    }
  }

  int M = dai_max;
  int j = 0;
  uint32_t V_temp = 0;
  uint32_t V_temp2 = 0;
  int O_ACK = 0;
  int O_bit_number_cw0 = 0;
  int O_bit_number_cw1 = 0;

  for (int m = 0; m < M ; m++) {

    if (dai[0][m] <= V_temp) {
      j = j + 1;
    }

    V_temp = dai[0][m]; /* value of the counter DAI for format 1_0 and format 1_1 on serving cell c */

    if (dai_total[0][m] == 0) {
      V_temp2 = dai[0][m];
    } else {
      V_temp2 = dai[1][m];         /* second code word has been received */
      O_bit_number_cw1 = (8 * j) + 2*(V_temp - 1) + 1;
      *o_ACK = *o_ACK | (ack_data[1][m] << O_bit_number_cw1);
    }

    if (two_transport_blocks == TRUE) {
      O_bit_number_cw0 = (8 * j) + 2*(V_temp - 1);
    }
    else {
      O_bit_number_cw0 = (4 * j) + (V_temp - 1);
    }

    *o_ACK = *o_ACK | (ack_data[0][m] << O_bit_number_cw0);
  }

  if (V_temp2 < V_temp) {
    j = j + 1;
  }

  if (two_transport_blocks == TRUE) {
    O_ACK = 2 * ( 4 * j + V_temp2);  /* for two transport blocks */
  }
  else {
    O_ACK = 4 * j + V_temp2;         /* only one transport block */
  }

  if (number_harq_feedback != O_ACK) {
    LOG_E(PHY,"PUCCH Error for number of bits for acknowledgment : at line %d in function %s of file %s \n", LINE_FILE , __func__, FILE_NAME);
    return (0);
  }

  return(number_harq_feedback);
}

/*******************************************************************
*
* NAME :         select_pucch_format
*
* PARAMETERS :   ue context
*                processing slots of reception/transmission
*                gNB_id identifier
*
* RETURN :       TRUE a valid resource has been found
*
* DESCRIPTION :  return tx harq process identifier for given transmission slot
*                TS 38.213 9.2.1  PUCCH Resource Sets
*                TS 38.213 9.2.2  PUCCH Formats for UCI transmission
*                In the case of pucch for scheduling request only, resource is already get from scheduling request configuration
*
*********************************************************************/

boolean_t select_pucch_resource(PHY_VARS_NR_UE *ue, NR_UE_MAC_INST_t *mac, uint8_t gNB_id, int uci_size, int pucch_resource_indicator, 
                                int *initial_pucch_id, int *resource_set_id, int *resource_id, NR_UE_HARQ_STATUS_t *harq_status)
{
  boolean_t resource_set_found = FALSE;
  int nb_symbols_for_tx = 0;
  int current_resource_id = MAX_NB_OF_PUCCH_RESOURCES;
  pucch_format_nr_t format_pucch;
  int ready_pucch_resource_id = FALSE; /* in the case that it is already given */
  NR_PUCCH_Resource_t *pucch_resource;
  NR_BWP_Id_t bwp_id = mac->UL_BWP_Id;

  /* ini values to unset */
  *initial_pucch_id = NB_INITIAL_PUCCH_RESOURCE;
  //*resource_set_id = MAX_NB_OF_PUCCH_RESOURCE_SETS;
  //*resource_id = MAX_NB_OF_PUCCH_RESOURCES;

  if ((bwp_id ==0 && 
       mac->cg == NULL) ||
      (bwp_id == 0 && 
       mac->cg &&
       mac->cg->spCellConfig &&
       mac->cg->spCellConfig->spCellConfigDedicated &&
       mac->cg->spCellConfig->spCellConfigDedicated->uplinkConfig &&
       mac->cg->spCellConfig->spCellConfigDedicated->uplinkConfig->initialUplinkBWP &&
       mac->cg->spCellConfig->spCellConfigDedicated->uplinkConfig->initialUplinkBWP->pucch_Config &&
       mac->cg->spCellConfig->spCellConfigDedicated->uplinkConfig->initialUplinkBWP->pucch_Config->choice.setup &&
       mac->cg->spCellConfig->spCellConfigDedicated->uplinkConfig->initialUplinkBWP->pucch_Config->choice.setup->resourceSetToAddModList &&
       mac->cg->spCellConfig->spCellConfigDedicated->uplinkConfig->initialUplinkBWP->pucch_Config->choice.setup->resourceSetToAddModList->list.array[0] == NULL) ||
      (mac->ULbwp[bwp_id-1] &&
       mac->ULbwp[bwp_id-1]->bwp_Dedicated &&
       mac->ULbwp[bwp_id-1]->bwp_Dedicated->pucch_Config &&
       mac->ULbwp[bwp_id-1]->bwp_Dedicated->pucch_Config->choice.setup &&
       mac->ULbwp[bwp_id-1]->bwp_Dedicated->pucch_Config->choice.setup->resourceSetToAddModList &&
       mac->ULbwp[bwp_id-1]->bwp_Dedicated->pucch_Config->choice.setup->resourceSetToAddModList->list.array[0] == NULL)
      ){

    /* No resource set has been already configured so pucch_configCommon from Sib1 should be used in this case */

    if (ue->UE_mode[gNB_id] != PUSCH) {
      *initial_pucch_id = *mac->scc_SIB->uplinkConfigCommon->initialUplinkBWP.pucch_ConfigCommon->choice.setup->pucch_ResourceCommon;
      if (*initial_pucch_id >= NB_INITIAL_PUCCH_RESOURCE) {
        LOG_E(PHY,"PUCCH Invalid initial resource index : at line %d in function %s of file %s \n", LINE_FILE , __func__, FILE_NAME);
        *initial_pucch_id = NB_INITIAL_PUCCH_RESOURCE;
        return (FALSE);
      }
    }
    else  {
      /* see TS 38.213 9.2.1  PUCCH Resource Sets */
      int delta_PRI = harq_status->pucch_resource_indicator;
      // n_CCE can be obtained from ue->dci_ind.dci_list[i].n_CCE. FIXME!!!
      // N_CCE can be obtained from ue->dci_ind.dci_list[i].N_CCE. FIXME!!!
      //int n_CCE = ue->dci_ind.dci_list[0].n_CCE;
      //int N_CCE = ue->dci_ind.dci_list[0].N_CCE;
      int n_CCE_0 = harq_status->n_CCE;
      int N_CCE_0 = harq_status->N_CCE;
      if (N_CCE_0 == 0) {
        AssertFatal(1==0,"PUCCH No compatible pucch format found : at line %d in function %s of file %s \n", LINE_FILE , __func__, FILE_NAME);
      }
      int r_PUCCH = ((2 * n_CCE_0)/N_CCE_0) + (2 * delta_PRI);
      *initial_pucch_id = r_PUCCH;
    }
    nb_symbols_for_tx = initial_pucch_resource[*initial_pucch_id].nrofSymbols;
    format_pucch = initial_pucch_resource[*initial_pucch_id].format;
    if (check_pucch_format(mac, gNB_id, format_pucch, nb_symbols_for_tx, uci_size) == TRUE) {
      return (TRUE);
    }
    else {
      LOG_E(PHY,"PUCCH No compatible pucch format found : at line %d in function %s of file %s \n", LINE_FILE , __func__, FILE_NAME);
      return (FALSE);
    }
  }
  else {
    /* dedicated resources have been configured */
    int pucch_resource_set_id = 0;
    if (*resource_set_id == MAX_NB_OF_PUCCH_RESOURCE_SETS) {
      /* from TS 38.331 field maxPayloadMinus1
        -- Maximum number of payload bits minus 1 that the UE may transmit using this PUCCH resource set. In a PUCCH occurrence, the UE
        -- chooses the first of its PUCCH-ResourceSet which supports the number of bits that the UE wants to transmit.
        -- The field is not present in the first set (Set0) since the maximum Size of Set0 is specified to be 3 bit.
        -- The field is not present in the last configured set since the UE derives its maximum payload size as specified in 38.213.
        -- This field can take integer values that are multiples of 4. Corresponds to L1 parameter 'N_2' or 'N_3' (see 38.213, section 9.2)
      */
      /* look for the first resource set which supports uci_size number of bits for payload */
      pucch_resource_set_id = find_pucch_resource_set(mac, gNB_id, uci_size);
      if (pucch_resource_set_id != MAX_NB_OF_PUCCH_RESOURCE_SETS) {
        resource_set_found = TRUE;
      }
    }
    else {
      /* a valid resource has already be found outside this function */
      resource_set_found = TRUE;
      ready_pucch_resource_id = TRUE;
      //pucch_resource_indicator = pucch_resource_indicator;
    }

    if (resource_set_found == TRUE) {
      if (pucch_resource_indicator < MAX_PUCCH_RESOURCE_INDICATOR) {
        // Verify that the value of pucch_resource_indicator is valid
        struct NR_PUCCH_Config__resourceSetToAddModList *resourceSetToAddModList;
	struct NR_PUCCH_Config__resourceToAddModList *resourceToAddModList;
        if (bwp_id > 0 && mac->ULbwp[bwp_id-1]) {
           AssertFatal(mac->ULbwp[bwp_id-1]->bwp_Dedicated->pucch_Config->choice.setup->resourceSetToAddModList!=NULL,"mac->ULbwp[bwp_id-1]->bwp_Dedicated->pucch_Config->choice.setup->resourceSetToAddModList is null\n");
           resourceSetToAddModList = mac->ULbwp[bwp_id-1]->bwp_Dedicated->pucch_Config->choice.setup->resourceSetToAddModList;
           resourceToAddModList = mac->ULbwp[bwp_id-1]->bwp_Dedicated->pucch_Config->choice.setup->resourceToAddModList;
        }
	else if (bwp_id == 0 && mac->cg->spCellConfig->spCellConfigDedicated->uplinkConfig->initialUplinkBWP->pucch_Config->choice.setup->resourceSetToAddModList!=NULL) {
	  resourceSetToAddModList = mac->cg->spCellConfig->spCellConfigDedicated->uplinkConfig->initialUplinkBWP->pucch_Config->choice.setup->resourceSetToAddModList;
          resourceToAddModList = mac->cg->spCellConfig->spCellConfigDedicated->uplinkConfig->initialUplinkBWP->pucch_Config->choice.setup->resourceToAddModList;
        }
        if (resourceSetToAddModList->list.array[pucch_resource_set_id]->resourceList.list.count <= pucch_resource_indicator)
        {
          LOG_E(PHY, "Value of pucch_resource_indicator is out of bounds! Possibly due to a false DCI. \n");
          return (FALSE);
        }
        /* check if resource indexing by pucch_resource_indicator of this set is compatible */
        if ((ready_pucch_resource_id == TRUE) || (resourceSetToAddModList->list.array[pucch_resource_set_id]->resourceList.list.array[pucch_resource_indicator][0] != MAX_NB_OF_PUCCH_RESOURCES)) {

          if (ready_pucch_resource_id == TRUE) {
            current_resource_id = *resource_id;
          }
          else {
            int R_PUCCH = resourceSetToAddModList->list.array[pucch_resource_set_id]->resourceList.list.count;
            /* is it the first resource and its size exceeds 8 */
            if ((pucch_resource_set_id == 0)
             && (R_PUCCH > MAX_NB_OF_PUCCH_RESOURCES_PER_SET_NOT_0)) {
              /* see TS 38.213 9.2.3  UE procedure for reporting HARQ-ACK */
              int delta_PRI = pucch_resource_indicator;
              int n_CCE_p = harq_status->n_CCE;
              int N_CCE_p = harq_status->N_CCE;
              int r_PUCCH;
              if (N_CCE_p == 0) {
                LOG_E(PHY,"PUCCH No compatible pucch format found : at line %d in function %s of file %s \n", LINE_FILE , __func__, FILE_NAME);
                return (FALSE);
              }
              if (pucch_resource_set_id < (R_PUCCH%8)) {
                r_PUCCH = ((n_CCE_p * (R_PUCCH/8))/N_CCE_p) + (delta_PRI*(R_PUCCH/8));
              }
              else {
                r_PUCCH = ((n_CCE_p * (R_PUCCH/8))/N_CCE_p) + (delta_PRI*(R_PUCCH/8)) + (R_PUCCH%8);
              }
              current_resource_id = r_PUCCH;
            }
            else {
		current_resource_id = resourceSetToAddModList->list.array[pucch_resource_set_id]->resourceList.list.array[pucch_resource_indicator][0];
            }
          }

          pucch_resource = resourceToAddModList->list.array[current_resource_id];
          if (pucch_resource != NULL) {
            format_pucch = resourceToAddModList->list.array[current_resource_id]->format.present;
            nb_symbols_for_tx = get_nb_symbols_pucch(pucch_resource, format_pucch);

            if (check_pucch_format(mac, gNB_id, format_pucch, nb_symbols_for_tx, uci_size) == TRUE) {
              *resource_set_id = pucch_resource_set_id;
              *resource_id = current_resource_id;
              return (TRUE);
            }
            else {
              LOG_E(PHY,"PUCCH Found format no compatible with payload size and symbol length : at line %d in function %s of file %s \n", LINE_FILE , __func__, FILE_NAME);
              return (FALSE);
            }
          }
        }
        else {
          LOG_E(PHY,"PUCCH Undefined Resource related to pucch resource indicator: at line %d in function %s of file %s \n", LINE_FILE , __func__, FILE_NAME);
          return (FALSE);
        }
      }
      else {
        LOG_E(PHY,"PUCCH Invalid pucch resource indicator: at line %d in function %s of file %s \n", LINE_FILE , __func__, FILE_NAME);
        return (FALSE);
      }
    }

    /* check that a resource has been found */
    if (*resource_set_id == MAX_NB_OF_PUCCH_RESOURCES) {
      LOG_E(PHY,"PUCCH No compatible pucch format found : at line %d in function %s of file %s \n", LINE_FILE , __func__, FILE_NAME);
      return (FALSE);
    }
  }
  return (FALSE);
}

/*******************************************************************
*
* NAME :         find_pucch_resource_set
*
* PARAMETERS :   ue context
*                gNB_id identifier
*
*
* RETURN :       harq process identifier
*
* DESCRIPTION :  return tx harq process identifier for given transmission slot
*                YS 38.213 9.2.2  PUCCH Formats for UCI transmission
*
*********************************************************************/

int find_pucch_resource_set(NR_UE_MAC_INST_t *mac, uint8_t gNB_id, int uci_size)
{
  int pucch_resource_set_id = 0;
  NR_BWP_Id_t bwp_id = mac->DL_BWP_Id;

  //long *pucch_max_pl_bits = NULL;

  /* from TS 38.331 field maxPayloadMinus1
    -- Maximum number of payload bits minus 1 that the UE may transmit using this PUCCH resource set. In a PUCCH occurrence, the UE
    -- chooses the first of its PUCCH-ResourceSet which supports the number of bits that the UE wants to transmit.
    -- The field is not present in the first set (Set0) since the maximum Size of Set0 is specified to be 3 bit.
    -- The field is not present in the last configured set since the UE derives its maximum payload size as specified in 38.213.
    -- This field can take integer values that are multiples of 4. Corresponds to L1 parameter 'N_2' or 'N_3' (see 38.213, section 9.2)
  */
  /* look for the first resource set which supports uci_size number of bits for payload */
  while (pucch_resource_set_id < MAX_NB_OF_PUCCH_RESOURCE_SETS) {
    if ((bwp_id>0 &&
         mac->ULbwp[bwp_id-1] &&
         mac->ULbwp[bwp_id-1]->bwp_Dedicated &&
         mac->ULbwp[bwp_id-1]->bwp_Dedicated->pucch_Config &&
         mac->ULbwp[bwp_id-1]->bwp_Dedicated->pucch_Config->choice.setup &&
         mac->ULbwp[bwp_id-1]->bwp_Dedicated->pucch_Config->choice.setup->resourceSetToAddModList &&
         mac->ULbwp[bwp_id-1]->bwp_Dedicated->pucch_Config->choice.setup->resourceSetToAddModList->list.array[pucch_resource_set_id] != NULL) || 
        (bwp_id==0 &&
         mac->cg &&
         mac->cg->spCellConfig &&
         mac->cg->spCellConfig->spCellConfigDedicated &&
         mac->cg->spCellConfig->spCellConfigDedicated->uplinkConfig &&
         mac->cg->spCellConfig->spCellConfigDedicated->uplinkConfig->initialUplinkBWP &&
         mac->cg->spCellConfig->spCellConfigDedicated->uplinkConfig->initialUplinkBWP->pucch_Config &&
         mac->cg->spCellConfig->spCellConfigDedicated->uplinkConfig->initialUplinkBWP->pucch_Config->choice.setup &&
         mac->cg->spCellConfig->spCellConfigDedicated->uplinkConfig->initialUplinkBWP->pucch_Config->choice.setup->resourceSetToAddModList &&
         mac->cg->spCellConfig->spCellConfigDedicated->uplinkConfig->initialUplinkBWP->pucch_Config->choice.setup->resourceSetToAddModList->list.array[pucch_resource_set_id] != NULL)) {
      if (uci_size <= 2) { 
        pucch_resource_set_id = 0;
        return (pucch_resource_set_id);
        break;
      }
      else {
        pucch_resource_set_id = 1;
        return (pucch_resource_set_id);
        break;
      }
    }
    pucch_resource_set_id++;
  }

  pucch_resource_set_id = MAX_NB_OF_PUCCH_RESOURCE_SETS;

  return (pucch_resource_set_id);
}

/*******************************************************************
*
* NAME :         check_pucch_format
*
* PARAMETERS :   ue context
*                processing slots of reception/transmission
*                gNB_id identifier
*
* RETURN :       harq process identifier
*
* DESCRIPTION :  return tx harq process identifier for given transmission slot
*                YS 38.213 9.2.2  PUCCH Formats for UCI transmission
*
*********************************************************************/

boolean_t check_pucch_format(NR_UE_MAC_INST_t *mac, uint8_t gNB_id, pucch_format_nr_t format_pucch, int nb_symbols_for_tx, int uci_size)
{
  pucch_format_nr_t selected_pucch_format;
  pucch_format_nr_t selected_pucch_format_second;
  /*NR_SetupRelease_PUCCH_FormatConfig_t *identified_format = NULL;

  switch (format_pucch) {
    case pucch_format1_nr:
    if (mac->ULbwp[bwp_id-1]->bwp_Dedicated->pucch_Config->choice.setup->format1 != NULL)
      identified_format = mac->ULbwp[bwp_id-1]->bwp_Dedicated->pucch_Config->choice.setup->format1;
    break;

    case pucch_format2_nr:
    if (mac->ULbwp[bwp_id-1]->bwp_Dedicated->pucch_Config->choice.setup->format2 != NULL)
      identified_format = mac->ULbwp[bwp_id-1]->bwp_Dedicated->pucch_Config->choice.setup->format2;
    break;

    case pucch_format3_nr:
    if (mac->ULbwp[bwp_id-1]->bwp_Dedicated->pucch_Config->choice.setup->format3 != NULL)
      identified_format = mac->ULbwp[bwp_id-1]->bwp_Dedicated->pucch_Config->choice.setup->format3;
    break;

    case pucch_format4_nr:
    if (mac->ULbwp[bwp_id-1]->bwp_Dedicated->pucch_Config->choice.setup->format4 != NULL)
      identified_format = mac->ULbwp[bwp_id-1]->bwp_Dedicated->pucch_Config->choice.setup->format4;
    break;

    default:
    break;
  }*/

 /* if ((identified_format != NULL) && (identified_format->choice.setup->nrofSlots[0] != 1)) {
    LOG_E(PHY,"PUCCH not implemented multislots transmission : at line %d in function %s of file %s \n", LINE_FILE , __func__, FILE_NAME);
    return (FALSE);
  }*/

  if (nb_symbols_for_tx <= 2) {
    if (uci_size <= 2) {
      selected_pucch_format = pucch_format0_nr;
      selected_pucch_format_second = selected_pucch_format;
    }
    else {
      selected_pucch_format = pucch_format2_nr;
      selected_pucch_format_second = selected_pucch_format;
    }
  }
  else {
    if (nb_symbols_for_tx >= 4) {
      if (uci_size <= 2) {
        selected_pucch_format = pucch_format1_nr;
        selected_pucch_format_second = selected_pucch_format;
      }
      else {
        selected_pucch_format = pucch_format3_nr;  /* in this case choice can be done between two formats */
        selected_pucch_format_second = pucch_format4_nr;
      }
    }
    else {
      LOG_D(PHY,"PUCCH Undefined PUCCH format : set PUCCH to format 4 : at line %d in function %s of file %s \n", LINE_FILE , __func__, FILE_NAME);
      return (FALSE);
    }
  }

  NR_TST_PHY_PRINTF("PUCCH format %d nb symbols total %d uci size %d selected format %d \n", format_pucch, nb_symbols_for_tx, uci_size, selected_pucch_format);

  if (format_pucch != selected_pucch_format) {
    if (format_pucch != selected_pucch_format_second) {
      NR_TST_PHY_PRINTF("PUCCH mismatched of selected format: at line %d in function %s of file %s \n", LINE_FILE , __func__, FILE_NAME);
      LOG_D(PHY,"PUCCH format mismatched of selected format: at line %d in function %s of file %s \n", LINE_FILE , __func__, FILE_NAME);
      return (FALSE);
    }
    else {
      return (TRUE);
    }
  }
  else {
    return (TRUE);
  }
}

/*******************************************************************
*
* NAME :         trigger_periodic_scheduling_request
*
* PARAMETERS :   pointer to resource set
*
* RETURN :       1 if peridic scheduling request is triggered
*                0 no periodic scheduling request
*
* DESCRIPTION :  TS 38.213 9.2.4 UE procedure for reporting SR
*
*********************************************************************/

int trigger_periodic_scheduling_request(PHY_VARS_NR_UE *ue, uint8_t gNB_id, UE_nr_rxtx_proc_t *proc)
{
  const int max_sr_periodicity[NB_NUMEROLOGIES_NR] = { 80, 160, 320, 640, 640 };

  int active_scheduling_request = ue->scheduling_request_config_nr[gNB_id].active_sr_id;

  /* is there any valid scheduling request configuration */
  if (ue->scheduling_request_config_nr[gNB_id].sr_ResourceConfig[active_scheduling_request] == NULL) {
    return (0);
  }

  if (ue->scheduling_request_config_nr[gNB_id].sr_ResourceConfig[active_scheduling_request]->periodicity < 2) {
    LOG_W(PHY,"PUCCH Not supported scheduling request period smaller than 1 slot : at line %d in function %s of file %s \n", LINE_FILE , __func__, FILE_NAME);
    return (0);
  }

  int16_t SR_periodicity = scheduling_request_periodicity[ue->scheduling_request_config_nr[gNB_id].sr_ResourceConfig[active_scheduling_request]->periodicity];
  uint16_t SR_offset = ue->scheduling_request_config_nr[gNB_id].sr_ResourceConfig[active_scheduling_request]->offset;

  if (SR_periodicity > max_sr_periodicity[ue->frame_parms.numerology_index]) {
    LOG_W(PHY,"PUCCH Invalid scheduling request period : at line %d in function %s of file %s \n", LINE_FILE , __func__, FILE_NAME);
    return (0);
  }

  if (SR_offset > SR_periodicity) {
    LOG_E(PHY,"PUCCH SR offset %d is greater than SR periodicity %d : at line %d in function %s of file %s \n", SR_offset, SR_periodicity, LINE_FILE , __func__, FILE_NAME);
    return (0);
  }
  else if (SR_periodicity == 1) {
    return (1); /* period is slot */
  }

  int16_t N_slot_frame = ue->frame_parms.slots_per_frame;
  if (((proc->frame_tx * N_slot_frame) + proc->nr_slot_tx - SR_offset)%SR_periodicity == 0) {
    return (1);
  }
  else {
    return (0);
  }
}

/*******************************************************************
*
* NAME :         get_csi_nr
* PARAMETERS :   ue context
*                processing slots of reception/transmission
*                gNB_id identifier
*
* RETURN :       size of csi payload
*
* DESCRIPTION :  CSI management is not already implemented
*                so it has been simulated thank to two functions:
*                - set_csi_nr
*                - get_csi_nr
*
*********************************************************************/

int      dummy_csi_status = 0;
uint32_t dummy_csi_payload = 0;

/* FFS TODO_NR code that should be developed */

uint16_t get_nr_csi_bitlen(NR_UE_MAC_INST_t *mac) {

  uint16_t csi_bitlen =0;
  uint16_t rsrp_bitlen = 0;
  uint16_t diff_rsrp_bitlen = 0;
  uint16_t nb_ssbri_cri = 0; 
  uint16_t cri_ssbri_bitlen = 0;
  
  NR_CSI_MeasConfig_t *csi_MeasConfig = mac->cg->spCellConfig->spCellConfigDedicated->csi_MeasConfig->choice.setup;
  struct NR_CSI_ResourceConfig__csi_RS_ResourceSetList__nzp_CSI_RS_SSB * nzp_CSI_RS_SSB = csi_MeasConfig->csi_ResourceConfigToAddModList->list.array[0]->csi_RS_ResourceSetList.choice.nzp_CSI_RS_SSB;

  uint16_t nb_csi_ssb_report = nzp_CSI_RS_SSB->csi_SSB_ResourceSetList!=NULL ? nzp_CSI_RS_SSB->csi_SSB_ResourceSetList->list.count:0;
  
  if (0 != nb_csi_ssb_report){
	  uint8_t nb_ssb_resources =0;
	  
  if (NULL != csi_MeasConfig->csi_ReportConfigToAddModList->list.array[0]->groupBasedBeamReporting.choice.disabled->nrofReportedRS)
      nb_ssbri_cri = *(csi_MeasConfig->csi_ReportConfigToAddModList->list.array[0]->groupBasedBeamReporting.choice.disabled->nrofReportedRS)+1;
  else
      nb_ssbri_cri = 1;
  
  nb_ssb_resources = csi_MeasConfig->csi_SSB_ResourceSetToAddModList->list.array[0]->csi_SSB_ResourceList.list.count;
  
  if (nb_ssb_resources){
	cri_ssbri_bitlen =ceil(log2 (nb_ssb_resources));
	rsrp_bitlen = 7;
	diff_rsrp_bitlen = 4;
	}
  else{
	cri_ssbri_bitlen =0;
	rsrp_bitlen = 0;
	diff_rsrp_bitlen = 0;
	}
  
  csi_bitlen = ((cri_ssbri_bitlen * nb_ssbri_cri) + rsrp_bitlen +(diff_rsrp_bitlen *(nb_ssbri_cri -1 ))) *nb_csi_ssb_report;
               
  //printf("get csi bitlen %d nb_ssbri_cri %d nb_csi_report %d nb_resources %d\n", csi_bitlen,nb_ssbri_cri ,nb_csi_ssb_report, nb_ssb_resources);
  }
  return csi_bitlen;
}

int get_csi_nr(NR_UE_MAC_INST_t *mac, PHY_VARS_NR_UE *ue, uint8_t gNB_id, uint32_t *csi_payload)
{
  VOID_PARAMETER ue;
  VOID_PARAMETER gNB_id;
  float rsrp_db[7];
  int nElem = 98;
  int rsrp_offset = 17;
  int csi_status = 0;
  
  csi_status = get_nr_csi_bitlen(mac);
  rsrp_db[0] = get_nr_RSRP(0,0,0);


  if (csi_status == 0) {
    *csi_payload = 0;
  }
  else {
    *csi_payload = binary_search_float_nr(RSRP_meas_mapping_nr,nElem, rsrp_db[0]) + rsrp_offset;
  }

  return (csi_status);
}

/* FFS TODO_NR code that should be removed */

void set_csi_nr(int csi_status, uint32_t csi_payload)
{
  dummy_csi_status = csi_status;

  if (dummy_csi_status == 0) {
    dummy_csi_payload = 0;
  }
  else {
    dummy_csi_payload = csi_payload;
  }
}

uint8_t get_nb_symbols_pucch(NR_PUCCH_Resource_t *pucch_resource, pucch_format_nr_t format_type)
{
  switch (format_type) {
    case pucch_format0_nr:
      return pucch_resource->format.choice.format0->nrofSymbols;

    case pucch_format1_nr:
      return pucch_resource->format.choice.format1->nrofSymbols;

    case pucch_format2_nr:
      return pucch_resource->format.choice.format2->nrofSymbols;

    case pucch_format3_nr:
      return pucch_resource->format.choice.format3->nrofSymbols;

    case pucch_format4_nr:
      return pucch_resource->format.choice.format4->nrofSymbols;
  }
  return 0;
}

uint16_t get_starting_symb_idx(NR_PUCCH_Resource_t *pucch_resource, pucch_format_nr_t format_type)
{
  switch (format_type) {
    case pucch_format0_nr:
      return pucch_resource->format.choice.format0->startingSymbolIndex;

    case pucch_format1_nr:
      return pucch_resource->format.choice.format1->startingSymbolIndex;

    case pucch_format2_nr:
      return pucch_resource->format.choice.format2->startingSymbolIndex;

    case pucch_format3_nr:
      return pucch_resource->format.choice.format3->startingSymbolIndex;

    case pucch_format4_nr:
      return pucch_resource->format.choice.format4->startingSymbolIndex;
  }
  return 0;
}

int get_ics_pucch(NR_PUCCH_Resource_t *pucch_resource, pucch_format_nr_t format_type)
{
  switch (format_type) {
    case pucch_format0_nr:
      return pucch_resource->format.choice.format0->initialCyclicShift;

    case pucch_format1_nr:
      return pucch_resource->format.choice.format1->initialCyclicShift;
      
    case pucch_format2_nr:
      return 0;

    default:
      return -1;
  }
  return -1;
}

NR_PUCCH_Resource_t *select_resource_by_id(int resource_id, NR_PUCCH_Config_t *pucch_config)
{
  int n_list = pucch_config->resourceToAddModList->list.count; 
  NR_PUCCH_Resource_t *pucchres;
  AssertFatal(n_list>0,"PUCCH resourceToAddModList is empty\n");

  for (int i=0; i<n_list; i++) {
    pucchres = pucch_config->resourceToAddModList->list.array[i];
    if (pucchres->pucch_ResourceId == resource_id)
      return pucchres;
  }
  return NULL;
}
<|MERGE_RESOLUTION|>--- conflicted
+++ resolved
@@ -119,7 +119,7 @@
 /* Sequence cyclic shift */ = { 3,   9 }
 ;
 
-static float RSRP_meas_mapping_nr[98] 
+static float RSRP_meas_mapping_nr[98]
 = {
   -140,
     -139,
@@ -221,7 +221,7 @@
     -43
   }
   ;
-  
+
 long
 binary_search_float_nr(
   float elements[],
@@ -539,7 +539,7 @@
       mac->cg->spCellConfig->spCellConfigDedicated->csi_MeasConfig)
     AssertFatal(1==0,"6 > %d.%d csi_MeasConfig is not null\n",frame_tx,nr_slot_tx);
 
-  
+
   N_UCI = O_SR + O_ACK + O_CSI;    
   if (N_UCI ==0) return(TRUE);
 
@@ -646,20 +646,15 @@
 	       mac->cg->spCellConfig->spCellConfigDedicated->uplinkConfig &&
 	       mac->cg->spCellConfig->spCellConfigDedicated->uplinkConfig->initialUplinkBWP &&
                mac->cg->spCellConfig->spCellConfigDedicated->uplinkConfig->initialUplinkBWP->pucch_Config &&
-               mac->cg->spCellConfig->spCellConfigDedicated->uplinkConfig->initialUplinkBWP->pucch_Config->choice.setup) 
+               mac->cg->spCellConfig->spCellConfigDedicated->uplinkConfig->initialUplinkBWP->pucch_Config->choice.setup)
          pucch_Config = mac->cg->spCellConfig->spCellConfigDedicated->uplinkConfig->initialUplinkBWP->pucch_Config->choice.setup;
       else AssertFatal(1==0,"no pucch_Config\n");
       pucch_resource = select_resource_by_id(pucch_resource_id, pucch_Config);
       format = pucch_resource->format.present;
       nb_symbols_total = get_nb_symbols_pucch(pucch_resource, format);
       starting_symbol_index = get_starting_symb_idx(pucch_resource, format);
-<<<<<<< HEAD
-      startingPRB   = pucch_resource->startingPRB;
-      secondHopPRB = pucch_resource->intraSlotFrequencyHopping ? *pucch_resource->secondHopPRB : startingPRB;
-=======
       startingPRB   = BWPstart + pucch_resource->startingPRB;
       secondHopPRB = pucch_resource->intraSlotFrequencyHopping ? (BWPstart+pucch_resource->secondHopPRB) : startingPRB;
->>>>>>> 7d100407
       if (format==pucch_format1_nr)
         time_domain_occ = pucch_resource->format.choice.format1->timeDomainOCC;
       if (format==pucch_format4_nr) {
@@ -1209,9 +1204,9 @@
   //*resource_set_id = MAX_NB_OF_PUCCH_RESOURCE_SETS;
   //*resource_id = MAX_NB_OF_PUCCH_RESOURCES;
 
-  if ((bwp_id ==0 && 
+  if ((bwp_id ==0 &&
        mac->cg == NULL) ||
-      (bwp_id == 0 && 
+      (bwp_id == 0 &&
        mac->cg &&
        mac->cg->spCellConfig &&
        mac->cg->spCellConfig->spCellConfigDedicated &&
@@ -1413,7 +1408,7 @@
          mac->ULbwp[bwp_id-1]->bwp_Dedicated->pucch_Config &&
          mac->ULbwp[bwp_id-1]->bwp_Dedicated->pucch_Config->choice.setup &&
          mac->ULbwp[bwp_id-1]->bwp_Dedicated->pucch_Config->choice.setup->resourceSetToAddModList &&
-         mac->ULbwp[bwp_id-1]->bwp_Dedicated->pucch_Config->choice.setup->resourceSetToAddModList->list.array[pucch_resource_set_id] != NULL) || 
+         mac->ULbwp[bwp_id-1]->bwp_Dedicated->pucch_Config->choice.setup->resourceSetToAddModList->list.array[pucch_resource_set_id] != NULL) ||
         (bwp_id==0 &&
          mac->cg &&
          mac->cg->spCellConfig &&
@@ -1424,7 +1419,7 @@
          mac->cg->spCellConfig->spCellConfigDedicated->uplinkConfig->initialUplinkBWP->pucch_Config->choice.setup &&
          mac->cg->spCellConfig->spCellConfigDedicated->uplinkConfig->initialUplinkBWP->pucch_Config->choice.setup->resourceSetToAddModList &&
          mac->cg->spCellConfig->spCellConfigDedicated->uplinkConfig->initialUplinkBWP->pucch_Config->choice.setup->resourceSetToAddModList->list.array[pucch_resource_set_id] != NULL)) {
-      if (uci_size <= 2) { 
+      if (uci_size <= 2) {
         pucch_resource_set_id = 0;
         return (pucch_resource_set_id);
         break;
