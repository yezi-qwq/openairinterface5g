/* Licensed to the OpenAirInterface (OAI) Software Alliance under one or more
 * contributor license agreements.  See the NOTICE file distributed with
 * this work for additional information regarding copyright ownership.
 * The OpenAirInterface Software Alliance licenses this file to You under
 * the OAI Public License, Version 1.1  (the "License"); you may not use this file
 * except in compliance with the License.
 * You may obtain a copy of the License at
 *
 *      http://www.openairinterface.org/?page_id=698
 *
 * Unless required by applicable law or agreed to in writing, software
 * distributed under the License is distributed on an "AS IS" BASIS,
 * WITHOUT WARRANTIES OR CONDITIONS OF ANY KIND, either express or implied.
 * See the License for the specific language governing permissions and
 * limitations under the License.
 *-------------------------------------------------------------------------------
 * For more information about the OpenAirInterface (OAI) Software Alliance:
 *      contact@openairinterface.org
 */

/************************************************************************
*
* MODULE      :  PUCCH Packed Uplink Control Channel for UE NR
*                PUCCH is used to transmit Uplink Control Information UCI
*                which is composed of:
*                - SR Scheduling Request
*                - HARQ ACK/NACK
*                - CSI Channel State Information
*                UCI can also be transmitted on a PUSCH if it schedules.
*
* DESCRIPTION :  functions related to PUCCH UCI management
*                TS 38.213 9  UE procedure for reporting control information
*
**************************************************************************/

#include "executables/softmodem-common.h"
#include "PHY/NR_REFSIG/ss_pbch_nr.h"
#include "PHY/defs_nr_UE.h"
#include <openair1/SCHED/sched_common.h>
#include <openair1/PHY/NR_UE_TRANSPORT/pucch_nr.h>
#include "openair2/LAYER2/NR_MAC_UE/mac_proto.h"
#include "openair1/PHY/NR_UE_ESTIMATION/nr_estimation.h"
#include "common/utils/nr/nr_common.h"

#ifndef NO_RAT_NR

#include "SCHED_NR_UE/defs.h"
#include "SCHED_NR_UE/harq_nr.h"
#include "SCHED_NR_UE/pucch_power_control_ue_nr.h"

#define DEFINE_VARIABLES_PUCCH_UE_NR_H
#include "SCHED_NR_UE/pucch_uci_ue_nr.h"
#undef DEFINE_VARIABLES_PUCCH_UE_NR_H

#endif



uint8_t nr_is_cqi_TXOp(PHY_VARS_NR_UE *ue,UE_nr_rxtx_proc_t *proc,uint8_t gNB_id);
uint8_t nr_is_ri_TXOp(PHY_VARS_NR_UE *ue,UE_nr_rxtx_proc_t *proc,uint8_t gNB_id);

long
binary_search_float_nr(
  float elements[],
  long numElem,
  float value
)
//-----------------------------------------------------------------------------
{
  long first, last, middle;
  first = 0;
  last = numElem-1;
  middle = (first+last)/2;

  if(value < elements[0]) {
    return first;
  }

  if(value >= elements[last]) {
    return last;
  }

  while (last - first > 1) {
    if (elements[middle] > value) {
      last = middle;
    } else {
      first = middle;
    }

    middle = (first+last)/2;
  }

  if (first < 0 || first >= numElem) {
    LOG_E(RRC,"\n Error in binary search float!");
  }

  return first;
}
/*
void nr_generate_pucch0(int32_t **txdataF,
                        NR_DL_FRAME_PARMS *frame_parms,
                        PUCCH_CONFIG_DEDICATED *pucch_config_dedicated,
                        int16_t amp,
                        int nr_slot_tx,
                        uint8_t mcs,
                        uint8_t nrofSymbols,
                        uint8_t startingSymbolIndex,
                        uint16_t startingPRB);

void nr_generate_pucch1(int32_t **txdataF,
                        NR_DL_FRAME_PARMS *frame_parms,
                        PUCCH_CONFIG_DEDICATED *pucch_config_dedicated,
                        uint64_t payload,
                        int16_t amp,
                        int nr_slot_tx,
                        uint8_t nrofSymbols,
                        uint8_t startingSymbolIndex,
                        uint16_t startingPRB,
                        uint16_t startingPRB_intraSlotHopping,
                        uint8_t timeDomainOCC,
                        uint8_t nr_bit);

void nr_generate_pucch2(int32_t **txdataF,
                        NR_DL_FRAME_PARMS *frame_parms,
                        PUCCH_CONFIG_DEDICATED *pucch_config_dedicated,
                        uint64_t payload,
                        int16_t amp,
                        int nr_slot_tx,
                        uint8_t nrofSymbols,
                        uint8_t startingSymbolIndex,
                        uint8_t nrofPRB,
                        uint16_t startingPRB,
                        uint8_t nr_bit);

void nr_generate_pucch3_4(int32_t **txdataF,
                         NR_DL_FRAME_PARMS *frame_parms,
                         pucch_format_nr_t fmt,
                         PUCCH_CONFIG_DEDICATED *pucch_config_dedicated,
                         uint64_t payload,
                         int16_t amp,
                         int nr_slot_tx,
                         uint8_t nrofSymbols,
                         uint8_t startingSymbolIndex,
                         uint8_t nrofPRB,
                         uint16_t startingPRB,
                         uint8_t nr_bit,
                         uint8_t occ_length_format4,
                         uint8_t occ_index_format4);
*/
/**************** variables **************************************/


/**************** functions **************************************/

//extern uint8_t is_cqi_TXOp(PHY_VARS_NR_UE *ue,UE_nr_rxtx_proc_t *proc,uint8_t eNB_id);
//extern uint8_t is_ri_TXOp(PHY_VARS_NR_UE *ue,UE_nr_rxtx_proc_t *proc,uint8_t eNB_id);
/*******************************************************************
*
* NAME :         pucch_procedures_ue_nr
*
* PARAMETERS :   ue context
*                processing slots of reception/transmission
*                gNB_id identifier
*
* RETURN :       bool TRUE  PUCCH will be transmitted
*                     FALSE No PUCCH to transmit
*
* DESCRIPTION :  determines UCI (uplink Control Information) payload
*                and PUCCH format and its parameters.
*                PUCCH is no transmitted if:
*                - there is no valid data to transmit
*                - Pucch parameters are not valid
*
* Below information is scanned in order to know what information should be transmitted to network.
*
* (SR Scheduling Request)   (HARQ ACK/NACK)    (CSI Channel State Information)
*          |                        |               - CQI Channel Quality Indicator
*          |                        |                - RI  Rank Indicator
*          |                        |                - PMI Primary Matrux Indicator
*          |                        |                - LI Layer Indicator
*          |                        |                - L1-RSRP
*          |                        |                - CSI-RS resource idicator
*          |                        V                    |
*          +-------------------- -> + <------------------
*                                   |
*                   +--------------------------------+
*                   | UCI Uplink Control Information |
*                   +--------------------------------+
*                                   V                                            PUCCH Configuration
*               +----------------------------------------+                   +--------------------------+
*               | Determine PUCCH  payload and its       |                   |     PUCCH Resource Set   |
*               +----------------------------------------+                   |     PUCCH Resource       |
*                                   V                                        |     Format parameters    |
*               +-----------------------------------------+                  |                          |
*               | Select PUCCH format with its parameters | <----------------+--------------------------+
*               +-----------------------------------------+
*                                   V
*                          +-----------------+
*                          |  Generate PUCCH |
*                          +-----------------+
*
* TS 38.213 9  UE procedure for reporting control information
*
*********************************************************************/

bool pucch_procedures_ue_nr(PHY_VARS_NR_UE *ue, uint8_t gNB_id, UE_nr_rxtx_proc_t *proc, bool reset_harq)
{
  uint8_t   sr_payload = 0;
  uint32_t  pucch_ack_payload = 0; /* maximum number of bits for pucch payload is supposed to be 32 */
  uint64_t  pucch_payload = 0;
  uint32_t  csi_payload = 0;
  int       frame_tx = proc->frame_tx;
  int       nr_slot_tx = proc->nr_slot_tx;
  int       Mod_id = ue->Mod_id;
  int       CC_id = ue->CC_id;

  int       O_SR = 0;
  int       O_ACK = 0;
  int       O_CSI = 0;      /* channel state information */
  int       N_UCI = 0;      /* size in bits for Uplink Control Information */
  int       cqi_status = 0;
  int       ri_status = 0;
  int       csi_status = 0;

  int       initial_pucch_id = NB_INITIAL_PUCCH_RESOURCE;
  int       pucch_resource_set = MAX_NB_OF_PUCCH_RESOURCE_SETS;
  int       pucch_resource_id = MAX_NB_OF_PUCCH_RESOURCES;
  int       pucch_resource_indicator = MAX_PUCCH_RESOURCE_INDICATOR;
  int       n_HARQ_ACK;

  int dmrs_scrambling_id=0,data_scrambling_id=0;

  NR_UE_MAC_INST_t *mac = get_mac_inst(0);
  NR_PUCCH_Resource_t *pucch_resource;
  uint16_t crnti = mac->crnti;
  NR_BWP_Id_t bwp_id = mac->UL_BWP_Id;

  /* update current context */

  if (mac->cg &&
      mac->cg->spCellConfig &&
      mac->cg->spCellConfig->spCellConfigDedicated &&
      mac->cg->spCellConfig->spCellConfigDedicated->csi_MeasConfig)
    AssertFatal(1==0,"0 > %d.%d csi_MeasConfig is not null\n",frame_tx,nr_slot_tx);
  int subframe_number = proc->nr_slot_rx / ue->frame_parms.slots_per_subframe;
  nb_pucch_format_4_in_subframes[subframe_number] = 0; /* reset pucch format 4 counter at current rx position */

  int dl_harq_pid = ue->dlsch[proc->thread_id][gNB_id][0]->current_harq_pid;

  if (dl_harq_pid < ue->dlsch[proc->thread_id][gNB_id][0]->number_harq_processes_for_pdsch) {
    /* pucch indicator can be reseted in function get_downlink_ack so it should be get now */
    pucch_resource_indicator = ue->dlsch[proc->thread_id][gNB_id][0]->harq_processes[dl_harq_pid]->harq_ack.pucch_resource_indicator;
  }

  LOG_D(PHY, "PUCCH: %d.%d bwp_id %ld dl_harq_pid = %d, pucch_resource_indicator = %d\n", frame_tx, nr_slot_tx, bwp_id, dl_harq_pid, pucch_resource_indicator);

  /* Part - I
   * Collect feedback that should be transmitted at this nr_slot_tx :
   * - ACK/NACK, SR, CSI (CQI, RI, ...)
   */

  sr_payload = 0;

  if (trigger_periodic_scheduling_request( ue, gNB_id, proc ) == 1) {
    O_SR = 1; /* sr should be transmitted */
    if (ue->mac_enabled == 1) {

      /* sr_payload = 1 means that this is a positive SR, sr_payload = 0 means that it is a negative SR */
      sr_payload = nr_ue_get_SR(Mod_id,
                                CC_id,
                                frame_tx,
                                gNB_id,
                                0,//ue->pdcch_vars[proc->thread_id][gNB_id]->crnti,
                                nr_slot_tx); // nr_slot_rx used for meas gap
    }
    else {
      sr_payload = 1;
    }
  }

  O_ACK = get_downlink_ack( ue, gNB_id, proc, &pucch_ack_payload,
                            &n_HARQ_ACK, reset_harq); // 1 to reset ACK/NACK status : 0 otherwise

  cqi_status = ((ue->cqi_report_config[gNB_id].CQI_ReportPeriodic.cqi_PMI_ConfigIndex>0) &&
                                                         (nr_is_cqi_TXOp(ue,proc,gNB_id) == 1));

  ri_status = ((ue->cqi_report_config[gNB_id].CQI_ReportPeriodic.ri_ConfigIndex>0) &&
                                                         (nr_is_ri_TXOp(ue,proc,gNB_id) == 1));


  if (mac->cg &&
      mac->cg->spCellConfig &&
      mac->cg->spCellConfig->spCellConfigDedicated &&
      mac->cg->spCellConfig->spCellConfigDedicated->csi_MeasConfig&&
      mac->cg->spCellConfig->spCellConfigDedicated->csi_MeasConfig->choice.setup) {
    NR_CSI_MeasConfig_t *csi_MeasConfig = mac->cg->spCellConfig->spCellConfigDedicated->csi_MeasConfig->choice.setup;
    
    uint16_t report_slot_csi =csi_MeasConfig->csi_ReportConfigToAddModList->list.array[0]->reportConfigType.choice.periodic->reportSlotConfig.choice.slots320;
    
    //if (mac->csirc->reportQuantity.choice.ssb_Index_RSRP){ 
    if (report_slot_csi == proc->nr_slot_tx)
      csi_status = get_csi_nr(mac, ue, gNB_id, &csi_payload);
    else
      csi_status = 0;
    //}
    
    O_CSI = cqi_status + ri_status + csi_status;
    
    /* Part - II */
    /* if payload is empty or only negative SR -> no pucch transmission */
    
    if(O_ACK == 0) {
      N_UCI = O_SR + O_CSI;
      if ((N_UCI == 0) || ((O_CSI == 0) && (sr_payload == 0))) {   /* TS 38.213 9.2.4 UE procedure for reporting SR */
	NR_TST_PHY_PRINTF("PUCCH No feedback AbsSubframe %d.%d \n", frame_tx%1024, nr_slot_tx);
	LOG_D(PHY,"PUCCH No feedback AbsSubframe %d.%d \n", frame_tx%1024, nr_slot_tx);
	return (FALSE);
      }
      else {
	/* a resource set and a resource should be find according to payload size */
	pucch_resource_set = find_pucch_resource_set( mac, gNB_id, N_UCI);
	if (pucch_resource_set != MAX_NB_OF_PUCCH_RESOURCE_SETS) {
	  pucch_resource_indicator = 0;
	  pucch_resource_id = mac->ULbwp[bwp_id-1]->bwp_Dedicated->pucch_Config->choice.setup->resourceSetToAddModList->list.array[pucch_resource_set]->resourceList.list.array[pucch_resource_indicator][0]; /* get the first resource of the set */
	}
	else {
	  LOG_W(PHY,"PUCCH no resource set found for CSI at line %d in function %s of file %s \n", LINE_FILE , __func__, FILE_NAME);
	  O_CSI = 0;
	  csi_payload = 0;
	}
	
	if (O_CSI == 0) {
	  /* only SR has to be send */
	  /* in this case there is no DCI related to PUCCH parameters so pucch resource should be get from sr configuration */
	  /* TS 38.213 9.2.4 UE procedure for reporting SR */
	  pucch_resource_set = 0; /* force it to a valid value */
	  if (ue->scheduling_request_config_nr[gNB_id].sr_ResourceConfig[ue->scheduling_request_config_nr[gNB_id].active_sr_id] != NULL) {
	    pucch_resource_id = ue->scheduling_request_config_nr[gNB_id].sr_ResourceConfig[ue->scheduling_request_config_nr[gNB_id].active_sr_id]->resource;
	  }
	  else {
	    LOG_E(PHY,"PUCCH No scheduling request configuration : at line %d in function %s of file %s \n", LINE_FILE , __func__, FILE_NAME);
	    return(FALSE);
	  }
	}
      }
    }
  }

  if (mac->cg &&
      mac->cg->spCellConfig &&
      mac->cg->spCellConfig->spCellConfigDedicated &&
      mac->cg->spCellConfig->spCellConfigDedicated->csi_MeasConfig)
    AssertFatal(1==0,"6 > %d.%d csi_MeasConfig is not null\n",frame_tx,nr_slot_tx);

  
  N_UCI = O_SR + O_ACK + O_CSI;    
  if (N_UCI ==0) return(TRUE);

  if (mac->cg &&
      mac->cg->spCellConfig &&
      mac->cg->spCellConfig->spCellConfigDedicated &&
      mac->cg->spCellConfig->spCellConfigDedicated->csi_MeasConfig)
    AssertFatal(1==0,"5 > %d.%d csi_MeasConfig is not null\n",frame_tx,nr_slot_tx);

  /* Part - III */
  /* Choice PUCCH format and its related parameters */
  pucch_format_nr_t format = pucch_format0_nr;
  uint8_t  starting_symbol_index=0;
  uint8_t nb_symbols_total = 0;
  uint8_t  nb_symbols = 0;
  uint16_t startingPRB = 0;;  /* it can be considered as first  hop on case of pucch hopping */
  uint16_t secondHopPRB = 0;     /* second part for pucch for hopping */
  uint8_t  nb_of_prbs = 0;
  int m_0 = 0;                 /* format 0 only */
  int m_CS = 0;                /* for all format except for format 0 */
  int index_additional_dmrs = I_PUCCH_NO_ADDITIONAL_DMRS;
  int index_hopping = I_PUCCH_NO_HOPPING;
  int time_domain_occ = 0;
  int occ_length = 0;
  int occ_Index = 0;

  NR_UE_HARQ_STATUS_t *harq_status = &ue->dlsch[proc->thread_id][gNB_id][0]->harq_processes[dl_harq_pid]->harq_ack;
  int BWPsize,BWPstart;
  if (select_pucch_resource(ue, mac, gNB_id, N_UCI, pucch_resource_indicator, &initial_pucch_id, &pucch_resource_set,
                            &pucch_resource_id, harq_status) == TRUE) {
    /* use of initial pucch configuration provided by system information 1 */
    /***********************************************************************/
    if (initial_pucch_id != NB_INITIAL_PUCCH_RESOURCE) {
      LOG_I(MAC,"Selecting INITIAL PUCCH Resource\n");
      format = initial_pucch_resource[initial_pucch_id].format;
      starting_symbol_index = initial_pucch_resource[initial_pucch_id].startingSymbolIndex;
      nb_symbols_total = initial_pucch_resource[initial_pucch_id].nrofSymbols;

      int N_CS = initial_pucch_resource[initial_pucch_id].nb_CS_indexes;
      /* see TS 38213 Table 9.2.1-1: PUCCH resource sets before dedicated PUCCH resource configuration */
      BWPsize  =  NRRIV2BW(mac->scc_SIB->uplinkConfigCommon->initialUplinkBWP.genericParameters.locationAndBandwidth,
			      MAX_BWP_SIZE);
      BWPstart =  NRRIV2PRBOFFSET(mac->scc_SIB->uplinkConfigCommon->initialUplinkBWP.genericParameters.locationAndBandwidth,
				     MAX_BWP_SIZE);
      int RB_BWP_offset;
      if (initial_pucch_id == 15) {
        RB_BWP_offset =BWPsize/4;
      }
      else
      {
        RB_BWP_offset = initial_pucch_resource[initial_pucch_id].PRB_offset;
      }
      if (initial_pucch_id/8 == 0) {
        startingPRB = RB_BWP_offset + (initial_pucch_id/N_CS);
        secondHopPRB = BWPsize - 1 - RB_BWP_offset - (initial_pucch_id/N_CS);
        m_0 = initial_pucch_resource[initial_pucch_id].initial_CS_indexes[initial_pucch_id%N_CS];
      }
      else if (initial_pucch_id/8 == 1)
      {
        startingPRB = RB_BWP_offset + (initial_pucch_id/N_CS);
        secondHopPRB = BWPsize - 1 - RB_BWP_offset - ((initial_pucch_id - 8)/N_CS);
        m_0 =  initial_pucch_resource[initial_pucch_id].initial_CS_indexes[(initial_pucch_id - 8)%N_CS];
      }
      if ((ue->UE_mode[gNB_id] != PUSCH) && (O_ACK > 1)) {
        O_ACK = 1;
        pucch_ack_payload &= 0x1; /* take only first ack */
        LOG_W(PHY,"PUCCH ue is not expected to generate more than one HARQ-ACK at AbsSubframe %d.%d \n", frame_tx%1024, nr_slot_tx);
      }
      NR_TST_PHY_PRINTF("PUCCH common configuration with index %d \n", initial_pucch_id);
      startingPRB += BWPstart;
      secondHopPRB += BWPstart;
    }
    /* use dedicated pucch resource configuration */
    /**********************************************/
    else if ((pucch_resource_set != MAX_NB_OF_PUCCH_RESOURCE_SETS) && (pucch_resource_id != MAX_NB_OF_PUCCH_RESOURCES)) {
      /* check that current configuration is supported */
      if (mac->cg &&
	  mac->cg->physicalCellGroupConfig &&
          (mac->cg->physicalCellGroupConfig->harq_ACK_SpatialBundlingPUCCH != NULL ||
           mac->cg->physicalCellGroupConfig->pdsch_HARQ_ACK_Codebook != 1)) {
        LOG_E(PHY,"PUCCH Unsupported cell group configuration : at line %d in function %s of file %s \n", LINE_FILE , __func__, FILE_NAME);
        return(FALSE);
      }
      else if (mac->cg &&
               mac->cg->spCellConfig &&
               mac->cg->spCellConfig->spCellConfigDedicated &&
               mac->cg->spCellConfig->spCellConfigDedicated->pdsch_ServingCellConfig &&
               mac->cg->spCellConfig->spCellConfigDedicated->pdsch_ServingCellConfig->choice.setup &&
               mac->cg->spCellConfig->spCellConfigDedicated->pdsch_ServingCellConfig->choice.setup->codeBlockGroupTransmission != NULL) {
        LOG_E(PHY,"PUCCH Unsupported code block group for serving cell config : at line %d in function %s of file %s \n", LINE_FILE , __func__, FILE_NAME);
        return(FALSE);
      }
      NR_PUCCH_Config_t *pucch_Config;
      if (bwp_id>0 &&
	  mac->ULbwp[bwp_id-1] &&
	  mac->ULbwp[bwp_id-1]->bwp_Dedicated &&
          mac->ULbwp[bwp_id-1]->bwp_Dedicated->pucch_Config &&
          mac->ULbwp[bwp_id-1]->bwp_Dedicated->pucch_Config->choice.setup)
          pucch_Config =  mac->ULbwp[bwp_id-1]->bwp_Dedicated->pucch_Config->choice.setup;
      else if (bwp_id==0 &&
	       mac->cg &&
	       mac->cg->spCellConfig &&
	       mac->cg->spCellConfig->spCellConfigDedicated &&
	       mac->cg->spCellConfig->spCellConfigDedicated->uplinkConfig &&
	       mac->cg->spCellConfig->spCellConfigDedicated->uplinkConfig->initialUplinkBWP &&
               mac->cg->spCellConfig->spCellConfigDedicated->uplinkConfig->initialUplinkBWP->pucch_Config &&
               mac->cg->spCellConfig->spCellConfigDedicated->uplinkConfig->initialUplinkBWP->pucch_Config->choice.setup) 
         pucch_Config = mac->cg->spCellConfig->spCellConfigDedicated->uplinkConfig->initialUplinkBWP->pucch_Config->choice.setup;
      else AssertFatal(1==0,"no pucch_Config\n");
      pucch_resource = select_resource_by_id(pucch_resource_id, pucch_Config);
      format = pucch_resource->format.present;
      nb_symbols_total = get_nb_symbols_pucch(pucch_resource, format);
      starting_symbol_index = get_starting_symb_idx(pucch_resource, format);
<<<<<<< HEAD
      startingPRB   = pucch_resource->startingPRB;
      secondHopPRB = pucch_resource->intraSlotFrequencyHopping ? *pucch_resource->secondHopPRB : startingPRB;
=======
      startingPRB   = BWPstart + pucch_resource->startingPRB;
      secondHopPRB = pucch_resource->intraSlotFrequencyHopping ? (BWPstart+*pucch_resource->secondHopPRB) : startingPRB;
>>>>>>> 56431152
      if (format==pucch_format1_nr)
        time_domain_occ = pucch_resource->format.choice.format1->timeDomainOCC;
      if (format==pucch_format4_nr) {
        occ_length = pucch_resource->format.choice.format4->occ_Length;
        occ_Index  = pucch_resource->format.choice.format4->occ_Index;
      }

      m_0 = get_ics_pucch(pucch_resource, format);
      AssertFatal(m_0 >= 0, "Invalid m_0\n");
      if (format == pucch_format3_nr) {
        if (mac->ULbwp[bwp_id-1]->bwp_Dedicated->pucch_Config->choice.setup->format3->choice.setup->additionalDMRS[0] == 1) {
          index_additional_dmrs = I_PUCCH_ADDITIONAL_DMRS;
        }
      }
      else if (format == pucch_format4_nr) {
        if (mac->ULbwp[bwp_id-1]->bwp_Dedicated->pucch_Config->choice.setup->format4->choice.setup->additionalDMRS[0] == 1) {
          index_additional_dmrs = I_PUCCH_ADDITIONAL_DMRS;
        }
      }

      if ((format == pucch_format3_nr) || (format == pucch_format4_nr)) {
        if (pucch_resource->intraSlotFrequencyHopping[0] == 1) {
          index_hopping = I_PUCCH_HOPING;
        }
      }

      NR_TST_PHY_PRINTF("PUCCH dedicated configuration with resource index %d \n", pucch_resource_id);
    }
  }
  else {
    LOG_W(PHY,"PUCCH No PUCCH resource found at AbsSubframe %d.%d \n", frame_tx%1024, nr_slot_tx);
    return (FALSE);
  }

  //int max_code_rate = 0;
  //int Q_m = BITS_PER_SYMBOL_QPSK; /* default pucch modulation type is QPSK with 2 bits per symbol */
  int N_sc_ctrl_RB = 0;
  int O_CRC = 0;

  nb_symbols = nb_symbols_total; /* by default, it can be reduced due to symbols reserved for dmrs */
  pucch_resource = format>1 ? 
    mac->ULbwp[bwp_id-1]->bwp_Dedicated->pucch_Config->choice.setup->resourceToAddModList->list.array[pucch_resource_id]:
    0;

  switch(format) {
    case pucch_format0_nr:
    {
      nb_of_prbs = 1;
      N_sc_ctrl_RB = N_SC_RB;
      break;
    }
    case pucch_format1_nr:
    {
      nb_of_prbs = 1;
      N_sc_ctrl_RB = N_SC_RB;
      break;
    }
    case pucch_format2_nr:
    {
      nb_of_prbs = pucch_resource->format.choice.format2->nrofPRBs;
      N_sc_ctrl_RB = N_SC_RB - 4;
      break;
    }
    case pucch_format3_nr:
    {
      nb_of_prbs = pucch_resource->format.choice.format3->nrofPRBs;
      //if (mac->ULbwp[bwp_id-1]->bwp_Dedicated->pucch_Config->choice.setup->format3->choice.setup->pi2BPSK[0] == 1) {
      //  Q_m = BITS_PER_SYMBOL_BPSK; /* set bpsk modulation type with 1 bit per modulation symbol */
      //}
      N_sc_ctrl_RB = N_SC_RB;
      nb_symbols = nb_symbols_excluding_dmrs[nb_symbols_total-4][index_additional_dmrs][index_hopping];
      break;
    }
    case pucch_format4_nr:
    {
      //if (mac->ULbwp[bwp_id-1]->bwp_Dedicated->pucch_Config->choice.setup->format4->choice.setup->pi2BPSK[0] == 1) {
      //  Q_m = BITS_PER_SYMBOL_BPSK; /* set bpsk modulation type with 1 bit per modulation symbol */
      //}
      nb_symbols = nb_symbols_excluding_dmrs[nb_symbols_total-4][index_additional_dmrs][index_hopping];
      nb_of_prbs = 1;
      subframe_number = nr_slot_tx / ue->frame_parms.slots_per_subframe;
      nb_pucch_format_4_in_subframes[subframe_number]++; /* increment number of transmit pucch 4 in current subframe */
      NR_TST_PHY_PRINTF("PUCCH Number of pucch format 4 in subframe %d is %d \n", subframe_number, nb_pucch_format_4_in_subframes[subframe_number]);
      N_sc_ctrl_RB = N_SC_RB/(nb_pucch_format_4_in_subframes[subframe_number]);
      break;
    }
  }

  /* TS 38.213 9.2.5.2 UE procedure for multiplexing HARQ-ACK/SR and CSI */
  /* drop CSI report if simultaneous HARQ-ACK/SR and periodic/semi-periodic CSI cannot be transmitted at the same time */
  if (format !=  pucch_format0_nr) {

    if (mac->ULbwp[bwp_id-1]->bwp_Dedicated->pucch_Config->choice.setup->format1 != NULL) {
      //max_code_rate = code_rate_r_time_100[mac->ULbwp[bwp_id-1]->bwp_Dedicated->pucch_Config->choice.setup->format1->choice.setup->maxCodeRate[0]]; /* it is code rate * 10 */

      if ((O_ACK != 0) && (mac->ULbwp[bwp_id-1]->bwp_Dedicated->pucch_Config->choice.setup->format1->choice.setup->simultaneousHARQ_ACK_CSI[0] == 0)) {
        N_UCI = N_UCI - O_CSI;
        O_CSI = cqi_status = ri_status = 0;
        csi_payload = 0; /* csi should be dropped in this case */
      }
    }

    /* TS 38.212 6.3.1.2  Code block segmentation and CRC attachment */
    /* crc attachment can be done depending of payload size */
//    if (N_UCI < 11) {
//      O_CRC = 0;  /* no additional crc bits */
//    }
//    else if ((N_UCI >= 12) && (N_UCI <= 19)) {
//      O_CRC = 6;  /* number of additional crc bits */
//    }
//   else if (N_UCI >= 20) {
//      O_CRC = 11; /* number of additional crc bits */
//    }

    N_UCI = N_UCI + O_CRC;

    /* for format 2 and 3, number of prb should be adjusted to minimum value which cope to information size */
    /*if (nb_of_prbs > 1 ) {
      int nb_prb_min = 0;
      int payload_in_bits;
      do {
        nb_prb_min++;
        payload_in_bits = (nb_prb_min * N_sc_ctrl_RB * nb_symbols * Q_m * max_code_rate)/100; */ /* code rate has been multiplied by 100 */
        
        /*NR_TST_PHY_PRINTF("PUCCH Adjust number of prb : (N_UCI : %d ) (payload_in_bits : %d) (N_sc_ctrl_RB : %d) (nb_symbols : %d) (Q_m : %d) (max_code_rate*100 : %d) \n",
                                               N_UCI,        payload_in_bits,       N_sc_ctrl_RB,       nb_symbols,       Q_m,       max_code_rate);
      } while (N_UCI > payload_in_bits);

      if (nb_prb_min > nb_of_prbs) {
        LOG_E(PHY,"PUCCH Number of prbs too small for current pucch bits to transmit : at line %d in function %s of file %s \n", LINE_FILE , __func__, FILE_NAME);
        return (FALSE);
      }
      else {
        nb_of_prbs = nb_prb_min;
      }
    }*/

    /* TS 38.213 9.2.4 for a positive SR transmission, payload b(0) = 0 */
    if ((O_SR == 1) && (format ==  pucch_format1_nr)) {
      sr_payload = 0;
    }
  }
  else {  /* only format 0 here */
    if ((O_SR == 0) && (O_CSI == 0)) {  /* only ack is transmitted TS 36.213 9.2.3 UE procedure for reporting HARQ-ACK */
      if (O_ACK == 1) {
        m_CS = sequence_cyclic_shift_1_harq_ack_bit[pucch_ack_payload & 0x1];   /* only harq of 1 bit */
      }
      else {
        m_CS = sequence_cyclic_shift_2_harq_ack_bits[pucch_ack_payload & 0x3];  /* only harq with 2 bits */
      }
    }
    else if ((O_SR == 1) && (O_CSI == 0)) { /* SR + eventually ack are transmitted TS 36.213 9.2.5.1 UE procedure for multiplexing HARQ-ACK or CSI and SR */
      if (sr_payload == 1) {                /* positive scheduling request */
        if (O_ACK == 1) {
          m_CS = sequence_cyclic_shift_1_harq_ack_bit_positive_sr[pucch_ack_payload & 0x1];   /* positive SR and harq of 1 bit */
        }
        else if (O_ACK == 2) {
          m_CS = sequence_cyclic_shift_2_harq_ack_bits_positive_sr[pucch_ack_payload & 0x3];  /* positive SR and harq with 2 bits */
        }
        else {
          m_CS = 0;  /* only positive SR */
        }
      }
    }
    N_UCI = O_SR = O_ACK = 0;
    pucch_payload = sr_payload = pucch_ack_payload = 0; /* no data for format 0 */
  }

  /* TS 38.212 6.3.1  Uplink control information on PUCCH                                       */
  /* information concatenation of payload                                                       */
  /*                                                   CSI           SR          HARQ-ACK       */
  /* bit order of payload of size n :           a(n)....................................a(0)    */
  /* a(0) is the LSB and a(n) the MSB   <--------><--------------><------------><---------->    */
  /*                                       O_CRC        O_CSI           O_SR         O_ACK      */
  /*                                                                                            */
  /* remark: crc is not part of payload, it is later added by block coding.                     */

  if (N_UCI > (sizeof(uint64_t)*8)) {
    LOG_E(PHY,"PUCCH number of UCI bits exceeds payload size : at line %d in function %s of file %s \n", LINE_FILE , __func__, FILE_NAME);
    return(0);
  }

  pucch_payload = pucch_payload | (csi_payload << (O_ACK + O_SR)) |  (sr_payload << O_ACK) | pucch_ack_payload;

  NR_TST_PHY_PRINTF("PUCCH ( AbsSubframe : %d.%d ) ( total payload size %d data 0x%02x ) ( ack length %d data 0x%02x ) ( sr length %d value %d ) ( csi length %d data : 0x%02x ) \n",
                         frame_tx%1024, nr_slot_tx, N_UCI,  pucch_payload, O_ACK, pucch_ack_payload, O_SR, sr_payload, csi_status, csi_payload);

  NR_TST_PHY_PRINTF("PUCCH ( format : %d ) ( modulation : %s ) ( nb prb : %d ) ( nb symbols total: %d ) ( nb symbols : %d ) ( max code rate*100 : %d ) ( starting_symbol_index : %d ) \n",
                             format, (Q_m == BITS_PER_SYMBOL_QPSK ? " QPSK " : " BPSK "), nb_of_prbs, nb_symbols_total, nb_symbols, max_code_rate, starting_symbol_index);

  NR_TST_PHY_PRINTF("PUCCH ( startingPRB : %d ) ( secondHopPRB : %d ) ( m_0 : %d ) ( m_CS : %d ) ( time_domain_occ %d ) (occ_length : %d ) ( occ_Index : %d ) \n",
		    startingPRB (absolute),         secondHopPRB (absolute),         m_0,         m_CS,         time_domain_occ,      occ_length,         occ_Index);

  /* Part - IV */
  /* Generate PUCCH signal according to its format and parameters */
  ue->generate_ul_signal[gNB_id] = 1;

  int16_t pucch_tx_power = get_pucch_tx_power_ue( ue, gNB_id, proc, format,
                                                  nb_of_prbs, N_sc_ctrl_RB, nb_symbols, N_UCI, O_SR, O_CSI, O_ACK,
                                                  O_CRC, n_HARQ_ACK);

  /* set tx power */
  ue->tx_power_dBm[nr_slot_tx] = pucch_tx_power;
  ue->tx_total_RE[nr_slot_tx] = nb_of_prbs*N_SC_RB;

  int tx_amp;

#if defined(EXMIMO) || defined(OAI_USRP) || defined(OAI_BLADERF) || defined(OAI_LMSSDR) || defined(OAI_ADRV9371_ZC706)

  tx_amp = nr_get_tx_amp(pucch_tx_power,
                      ue->tx_power_max_dBm,
                      ue->frame_parms.N_RB_UL,
                      nb_of_prbs);
#else
  tx_amp = AMP;
#endif

  switch(format) {
    case pucch_format0_nr:
    {
      int pucch_GroupHopping = mac->ULbwp[bwp_id-1] ?
	mac->ULbwp[bwp_id-1]->bwp_Common->pucch_ConfigCommon->choice.setup->pucch_GroupHopping:
	mac->scc_SIB->uplinkConfigCommon->initialUplinkBWP.pucch_ConfigCommon->choice.setup->pucch_GroupHopping;
      int hoppingId = mac->ULbwp[bwp_id-1] ?
	mac->ULbwp[bwp_id-1]->bwp_Common->pucch_ConfigCommon->choice.setup->hoppingId[0]:
	(mac->scc_SIB->uplinkConfigCommon->initialUplinkBWP.pucch_ConfigCommon->choice.setup->hoppingId?
	 mac->scc_SIB->uplinkConfigCommon->initialUplinkBWP.pucch_ConfigCommon->choice.setup->hoppingId[0]:
	 mac->physCellId);
      nr_generate_pucch0(ue,ue->common_vars.txdataF,
			 &ue->frame_parms,
			 pucch_GroupHopping,
			 hoppingId,
			 tx_amp,
			 nr_slot_tx,
			 (uint8_t)m_0,
			 (uint8_t)m_CS,
			 nb_symbols_total,
			 starting_symbol_index,
			 startingPRB,
			 secondHopPRB
			 );
      break;
    }
    case pucch_format1_nr:
    {
      nr_generate_pucch1(ue,ue->common_vars.txdataF,
                         &ue->frame_parms,
                         &ue->pucch_config_dedicated[gNB_id],
                         pucch_payload,
                         tx_amp,
                         nr_slot_tx,
                         (uint8_t)m_0,
                         nb_symbols_total,
                         starting_symbol_index,
                         startingPRB,
                         secondHopPRB,
                         (uint8_t)time_domain_occ,
                         (uint8_t)N_UCI);
      break;
    }
    case pucch_format2_nr:
    {
      nr_generate_pucch2(ue,
                         crnti,
			 dmrs_scrambling_id,
			 data_scrambling_id,
                         ue->common_vars.txdataF,
                         &ue->frame_parms,
                         &ue->pucch_config_dedicated[gNB_id],
                         pucch_payload,
                         tx_amp,
                         nr_slot_tx,
                         nb_symbols_total,
                         starting_symbol_index,
                         nb_of_prbs,
                         startingPRB,
                         (uint8_t)N_UCI);
      break;
    }
    case pucch_format3_nr:
    case pucch_format4_nr:
    {
      nr_generate_pucch3_4(ue,
                           0,//ue->pdcch_vars[proc->thread_id][gNB_id]->crnti,
                           ue->common_vars.txdataF,
                           &ue->frame_parms,
                           format,
                           &ue->pucch_config_dedicated[gNB_id],
                           pucch_payload,
                           tx_amp,
                           nr_slot_tx,
                           nb_symbols_total,
                           starting_symbol_index,
                           nb_of_prbs,
                           startingPRB,
                           secondHopPRB,
                           (uint8_t)N_UCI,
                           (uint8_t)occ_length,
                           (uint8_t)occ_Index);
      break;
    }
  }
  return (TRUE);
}

/*******************************************************************
*
* NAME :         get_downlink_ack
*
* PARAMETERS :   ue context
*                processing slots of reception/transmission
*                gNB_id identifier
*
* RETURN :       o_ACK acknowledgment data
*                o_ACK_number_bits number of bits for acknowledgment
*
* DESCRIPTION :  return acknowledgment value
*                TS 38.213 9.1.3 Type-2 HARQ-ACK codebook determination
*
*          --+--------+-------+--------+-------+---  ---+-------+--
*            | PDCCH1 |       | PDCCH2 |PDCCH3 |        | PUCCH |
*          --+--------+-------+--------+-------+---  ---+-------+--
*    DAI_DL      1                 2       3              ACK for
*                V                 V       V        PDCCH1, PDDCH2 and PCCH3
*                |                 |       |               ^
*                +-----------------+-------+---------------+
*
*                PDCCH1, PDCCH2 and PDCCH3 are PDCCH monitoring occasions
*                M is the total of monitoring occasions
*
*********************************************************************/

uint8_t get_downlink_ack(PHY_VARS_NR_UE *ue, uint8_t gNB_id,  UE_nr_rxtx_proc_t *proc,
                         uint32_t *o_ACK, int *n_HARQ_ACK,
                         bool do_reset) // 1 to reset ACK/NACK status : 0 otherwise
{
  NR_UE_HARQ_STATUS_t *harq_status;
  uint32_t ack_data[NR_DL_MAX_NB_CW][NR_DL_MAX_DAI] = {{0},{0}};
  uint32_t dai[NR_DL_MAX_NB_CW][NR_DL_MAX_DAI] = {{0},{0}};       /* for serving cell */
  uint32_t dai_total[NR_DL_MAX_NB_CW][NR_DL_MAX_DAI] = {{0},{0}}; /* for multiple cells */
  int number_harq_feedback = 0;
  uint32_t dai_current = 0;
  uint32_t dai_max = 0;
  int number_pid_dl = ue->dlsch[proc->thread_id][gNB_id][0]->number_harq_processes_for_pdsch;
  bool two_transport_blocks = FALSE;
  int number_of_code_word = 1;
  int U_DAI_c = 0;
  int N_m_c_rx = 0;
  int V_DAI_m_DL = 0;
  NR_UE_MAC_INST_t *mac = get_mac_inst(0);



  if (mac->DLbwp[0] &&
      mac->DLbwp[0]->bwp_Dedicated &&
      mac->DLbwp[0]->bwp_Dedicated->pdsch_Config &&
      mac->DLbwp[0]->bwp_Dedicated->pdsch_Config->choice.setup &&
      mac->DLbwp[0]->bwp_Dedicated->pdsch_Config->choice.setup->maxNrofCodeWordsScheduledByDCI[0] == 2) {
    two_transport_blocks = TRUE;
    number_of_code_word = 2;
  }
  else {
    number_of_code_word = 1;
  }

  if (ue->n_connected_gNB > 1) {
    LOG_E(PHY,"PUCCH ACK feedback is not implemented for mutiple gNB cells : at line %d in function %s of file %s \n", LINE_FILE , __func__, FILE_NAME);
    return (0);
  }

  /* look for dl acknowledgment which should be done on current uplink slot */
  for (int code_word = 0; code_word < number_of_code_word; code_word++) {

    for (int dl_harq_pid = 0; dl_harq_pid < number_pid_dl; dl_harq_pid++) {

      for (int thread_idx = 0; thread_idx < RX_NB_TH; thread_idx++) {

        harq_status = &ue->dlsch[thread_idx][gNB_id][code_word]->harq_processes[dl_harq_pid]->harq_ack;

        /* check if current tx slot should transmit downlink acknowlegment */
        if (harq_status->slot_for_feedback_ack == proc->nr_slot_tx) {

          if (harq_status->ack == DL_ACKNACK_NO_SET) {
            LOG_E(PHY,"PUCCH Downlink acknowledgment has not been set : at line %d in function %s of file %s \n", LINE_FILE , __func__, FILE_NAME);
          }
          else if (harq_status->vDAI_DL == DL_DAI_NO_SET) {
            LOG_E(PHY,"PUCCH Downlink DAI has not been set : at line %d in function %s of file %s \n", LINE_FILE , __func__, FILE_NAME);
          }
          else if (harq_status->vDAI_DL > NR_DL_MAX_DAI) {
            LOG_E(PHY,"PUCCH Downlink DAI has an invalid value : at line %d in function %s of file %s \n", LINE_FILE , __func__, FILE_NAME);
          }
          else if (harq_status->send_harq_status == 0) {
            LOG_D(PHY,"PUCCH Downlink ack can not be transmitted : at line %d in function %s of file %s \n", LINE_FILE , __func__, FILE_NAME);
          }
          else {

            dai_current = harq_status->vDAI_DL+1; // DCI DAI to counter DAI conversion

            if (dai_current == 0) {
              LOG_E(PHY,"PUCCH Downlink dai is invalid : at line %d in function %s of file %s \n", LINE_FILE , __func__, FILE_NAME);
              return(0);
            } else if (dai_current > dai_max) {
              dai_max = dai_current;
            }

            number_harq_feedback++;
            ack_data[code_word][dai_current - 1] = harq_status->ack;
            dai[code_word][dai_current - 1] = dai_current;
            harq_status->slot_for_feedback_ack = NR_MAX_SLOTS_PER_FRAME;
            harq_status->send_harq_status = 0;
          }
          if (do_reset == TRUE) {
            init_downlink_harq_status(ue->dlsch[thread_idx][gNB_id][code_word]->harq_processes[dl_harq_pid]);
          }
        }
      }
    }
  }

  /* no any ack to transmit */
  if (number_harq_feedback == 0) {
    *n_HARQ_ACK = 0;
    return(0);
  }
  else  if (number_harq_feedback > (sizeof(uint32_t)*8)) {
    LOG_E(PHY,"PUCCH number of ack bits exceeds payload size : at line %d in function %s of file %s \n", LINE_FILE , __func__, FILE_NAME);
    return(0);
  }

  /* for computing n_HARQ_ACK for power */
   V_DAI_m_DL = dai_max;
   U_DAI_c = number_harq_feedback/number_of_code_word;
   N_m_c_rx = number_harq_feedback;
   int N_SPS_c = 0; /* FFS TODO_NR multicells and SPS are not supported at the moment */
   if (mac->cg != NULL && 
       mac->cg->physicalCellGroupConfig != NULL && 
       mac->cg->physicalCellGroupConfig->harq_ACK_SpatialBundlingPUCCH != NULL) {
     int N_TB_max_DL = mac->DLbwp[0]->bwp_Dedicated->pdsch_Config->choice.setup->maxNrofCodeWordsScheduledByDCI[0];
     *n_HARQ_ACK = (((V_DAI_m_DL - U_DAI_c)%4) * N_TB_max_DL) + N_m_c_rx + N_SPS_c;
     NR_TST_PHY_PRINTF("PUCCH power n(%d) = ( V(%d) - U(%d) )mod4 * N_TB(%d) + N(%d) \n", *n_HARQ_ACK, V_DAI_m_DL, U_DAI_c, N_TB_max_DL, N_m_c_rx);
   }

  /*
  * For a monitoring occasion of a PDCCH with DCI format 1_0 or DCI format 1_1 in at least one serving cell,
  * when a UE receives a PDSCH with one transport block and the value of higher layer parameter maxNrofCodeWordsScheduledByDCI is 2,
  * the HARQ-ACK response is associated with the first transport block and the UE generates a NACK for the second transport block
  * if spatial bundling is not applied (HARQ-ACK-spatial-bundling-PUCCH = FALSE) and generates HARQ-ACK value of ACK for the second
  * transport block if spatial bundling is applied.
  */

  for (int code_word = 0; code_word < number_of_code_word; code_word++) {
    for (uint32_t i = 0; i < dai_max ; i++ ) {
      if (dai[code_word][i] != i + 1) { /* fill table with consistent value for each dai */
        dai[code_word][i] = i + 1;      /* it covers case for which PDCCH DCI has not been successfully decoded and so it has been missed */
        ack_data[code_word][i] = 0;     /* nack data transport block which has been missed */
        number_harq_feedback++;
      }
      if (two_transport_blocks == TRUE) {
        dai_total[code_word][i] = dai[code_word][i]; /* for a single cell, dai_total is the same as dai of first cell */
      }
    }
  }

  int M = dai_max;
  int j = 0;
  uint32_t V_temp = 0;
  uint32_t V_temp2 = 0;
  int O_ACK = 0;
  int O_bit_number_cw0 = 0;
  int O_bit_number_cw1 = 0;

  for (int m = 0; m < M ; m++) {

    if (dai[0][m] <= V_temp) {
      j = j + 1;
    }

    V_temp = dai[0][m]; /* value of the counter DAI for format 1_0 and format 1_1 on serving cell c */

    if (dai_total[0][m] == 0) {
      V_temp2 = dai[0][m];
    } else {
      V_temp2 = dai[1][m];         /* second code word has been received */
      O_bit_number_cw1 = (8 * j) + 2*(V_temp - 1) + 1;
      *o_ACK = *o_ACK | (ack_data[1][m] << O_bit_number_cw1);
    }

    if (two_transport_blocks == TRUE) {
      O_bit_number_cw0 = (8 * j) + 2*(V_temp - 1);
    }
    else {
      O_bit_number_cw0 = (4 * j) + (V_temp - 1);
    }

    *o_ACK = *o_ACK | (ack_data[0][m] << O_bit_number_cw0);
  }

  if (V_temp2 < V_temp) {
    j = j + 1;
  }

  if (two_transport_blocks == TRUE) {
    O_ACK = 2 * ( 4 * j + V_temp2);  /* for two transport blocks */
  }
  else {
    O_ACK = 4 * j + V_temp2;         /* only one transport block */
  }

  if (number_harq_feedback != O_ACK) {
    LOG_E(PHY,"PUCCH Error for number of bits for acknowledgment : at line %d in function %s of file %s \n", LINE_FILE , __func__, FILE_NAME);
    return (0);
  }

  return(number_harq_feedback);
}

/*******************************************************************
*
* NAME :         select_pucch_format
*
* PARAMETERS :   ue context
*                processing slots of reception/transmission
*                gNB_id identifier
*
* RETURN :       TRUE a valid resource has been found
*
* DESCRIPTION :  return tx harq process identifier for given transmission slot
*                TS 38.213 9.2.1  PUCCH Resource Sets
*                TS 38.213 9.2.2  PUCCH Formats for UCI transmission
*                In the case of pucch for scheduling request only, resource is already get from scheduling request configuration
*
*********************************************************************/

boolean_t select_pucch_resource(PHY_VARS_NR_UE *ue, NR_UE_MAC_INST_t *mac, uint8_t gNB_id, int uci_size, int pucch_resource_indicator, 
                                int *initial_pucch_id, int *resource_set_id, int *resource_id, NR_UE_HARQ_STATUS_t *harq_status)
{
  boolean_t resource_set_found = FALSE;
  int nb_symbols_for_tx = 0;
  int current_resource_id = MAX_NB_OF_PUCCH_RESOURCES;
  pucch_format_nr_t format_pucch;
  int ready_pucch_resource_id = FALSE; /* in the case that it is already given */
  NR_PUCCH_Resource_t *pucch_resource;
  NR_BWP_Id_t bwp_id = mac->UL_BWP_Id;

  /* ini values to unset */
  *initial_pucch_id = NB_INITIAL_PUCCH_RESOURCE;
  //*resource_set_id = MAX_NB_OF_PUCCH_RESOURCE_SETS;
  //*resource_id = MAX_NB_OF_PUCCH_RESOURCES;

  if ((bwp_id ==0 && 
       mac->cg == NULL) ||
      (bwp_id == 0 && 
       mac->cg &&
       mac->cg->spCellConfig &&
       mac->cg->spCellConfig->spCellConfigDedicated &&
       mac->cg->spCellConfig->spCellConfigDedicated->uplinkConfig &&
       mac->cg->spCellConfig->spCellConfigDedicated->uplinkConfig->initialUplinkBWP &&
       mac->cg->spCellConfig->spCellConfigDedicated->uplinkConfig->initialUplinkBWP->pucch_Config &&
       mac->cg->spCellConfig->spCellConfigDedicated->uplinkConfig->initialUplinkBWP->pucch_Config->choice.setup &&
       mac->cg->spCellConfig->spCellConfigDedicated->uplinkConfig->initialUplinkBWP->pucch_Config->choice.setup->resourceSetToAddModList &&
       mac->cg->spCellConfig->spCellConfigDedicated->uplinkConfig->initialUplinkBWP->pucch_Config->choice.setup->resourceSetToAddModList->list.array[0] == NULL) ||
      (mac->ULbwp[bwp_id-1] &&
       mac->ULbwp[bwp_id-1]->bwp_Dedicated &&
       mac->ULbwp[bwp_id-1]->bwp_Dedicated->pucch_Config &&
       mac->ULbwp[bwp_id-1]->bwp_Dedicated->pucch_Config->choice.setup &&
       mac->ULbwp[bwp_id-1]->bwp_Dedicated->pucch_Config->choice.setup->resourceSetToAddModList &&
       mac->ULbwp[bwp_id-1]->bwp_Dedicated->pucch_Config->choice.setup->resourceSetToAddModList->list.array[0] == NULL)
      ){

    /* No resource set has been already configured so pucch_configCommon from Sib1 should be used in this case */

    if (ue->UE_mode[gNB_id] != PUSCH) {
      *initial_pucch_id = *mac->scc_SIB->uplinkConfigCommon->initialUplinkBWP.pucch_ConfigCommon->choice.setup->pucch_ResourceCommon;
      if (*initial_pucch_id >= NB_INITIAL_PUCCH_RESOURCE) {
        LOG_E(PHY,"PUCCH Invalid initial resource index : at line %d in function %s of file %s \n", LINE_FILE , __func__, FILE_NAME);
        *initial_pucch_id = NB_INITIAL_PUCCH_RESOURCE;
        return (FALSE);
      }
    }
    else  {
      /* see TS 38.213 9.2.1  PUCCH Resource Sets */
      int delta_PRI = harq_status->pucch_resource_indicator;
      // n_CCE can be obtained from ue->dci_ind.dci_list[i].n_CCE. FIXME!!!
      // N_CCE can be obtained from ue->dci_ind.dci_list[i].N_CCE. FIXME!!!
      //int n_CCE = ue->dci_ind.dci_list[0].n_CCE;
      //int N_CCE = ue->dci_ind.dci_list[0].N_CCE;
      int n_CCE_0 = harq_status->n_CCE;
      int N_CCE_0 = harq_status->N_CCE;
      if (N_CCE_0 == 0) {
        AssertFatal(1==0,"PUCCH No compatible pucch format found : at line %d in function %s of file %s \n", LINE_FILE , __func__, FILE_NAME);
      }
      int r_PUCCH = ((2 * n_CCE_0)/N_CCE_0) + (2 * delta_PRI);
      *initial_pucch_id = r_PUCCH;
    }
    nb_symbols_for_tx = initial_pucch_resource[*initial_pucch_id].nrofSymbols;
    format_pucch = initial_pucch_resource[*initial_pucch_id].format;
    if (check_pucch_format(mac, gNB_id, format_pucch, nb_symbols_for_tx, uci_size) == TRUE) {
      return (TRUE);
    }
    else {
      LOG_E(PHY,"PUCCH No compatible pucch format found : at line %d in function %s of file %s \n", LINE_FILE , __func__, FILE_NAME);
      return (FALSE);
    }
  }
  else {
    /* dedicated resources have been configured */
    int pucch_resource_set_id = 0;
    if (*resource_set_id == MAX_NB_OF_PUCCH_RESOURCE_SETS) {
      /* from TS 38.331 field maxPayloadMinus1
        -- Maximum number of payload bits minus 1 that the UE may transmit using this PUCCH resource set. In a PUCCH occurrence, the UE
        -- chooses the first of its PUCCH-ResourceSet which supports the number of bits that the UE wants to transmit.
        -- The field is not present in the first set (Set0) since the maximum Size of Set0 is specified to be 3 bit.
        -- The field is not present in the last configured set since the UE derives its maximum payload size as specified in 38.213.
        -- This field can take integer values that are multiples of 4. Corresponds to L1 parameter 'N_2' or 'N_3' (see 38.213, section 9.2)
      */
      /* look for the first resource set which supports uci_size number of bits for payload */
      pucch_resource_set_id = find_pucch_resource_set(mac, gNB_id, uci_size);
      if (pucch_resource_set_id != MAX_NB_OF_PUCCH_RESOURCE_SETS) {
        resource_set_found = TRUE;
      }
    }
    else {
      /* a valid resource has already be found outside this function */
      resource_set_found = TRUE;
      ready_pucch_resource_id = TRUE;
      //pucch_resource_indicator = pucch_resource_indicator;
    }

    if (resource_set_found == TRUE) {
      if (pucch_resource_indicator < MAX_PUCCH_RESOURCE_INDICATOR) {
        // Verify that the value of pucch_resource_indicator is valid
        struct NR_PUCCH_Config__resourceSetToAddModList *resourceSetToAddModList;
	struct NR_PUCCH_Config__resourceToAddModList *resourceToAddModList;
        if (bwp_id > 0 && mac->ULbwp[bwp_id-1]) {
           AssertFatal(mac->ULbwp[bwp_id-1]->bwp_Dedicated->pucch_Config->choice.setup->resourceSetToAddModList!=NULL,"mac->ULbwp[bwp_id-1]->bwp_Dedicated->pucch_Config->choice.setup->resourceSetToAddModList is null\n");
           resourceSetToAddModList = mac->ULbwp[bwp_id-1]->bwp_Dedicated->pucch_Config->choice.setup->resourceSetToAddModList;
           resourceToAddModList = mac->ULbwp[bwp_id-1]->bwp_Dedicated->pucch_Config->choice.setup->resourceToAddModList;
        }
	else if (bwp_id == 0 && mac->cg->spCellConfig->spCellConfigDedicated->uplinkConfig->initialUplinkBWP->pucch_Config->choice.setup->resourceSetToAddModList!=NULL) {
	  resourceSetToAddModList = mac->cg->spCellConfig->spCellConfigDedicated->uplinkConfig->initialUplinkBWP->pucch_Config->choice.setup->resourceSetToAddModList;
          resourceToAddModList = mac->cg->spCellConfig->spCellConfigDedicated->uplinkConfig->initialUplinkBWP->pucch_Config->choice.setup->resourceToAddModList;
        }
        if (resourceSetToAddModList->list.array[pucch_resource_set_id]->resourceList.list.count <= pucch_resource_indicator)
        {
          LOG_E(PHY, "Value of pucch_resource_indicator is out of bounds! Possibly due to a false DCI. \n");
          return (FALSE);
        }
        /* check if resource indexing by pucch_resource_indicator of this set is compatible */
        if ((ready_pucch_resource_id == TRUE) || (resourceSetToAddModList->list.array[pucch_resource_set_id]->resourceList.list.array[pucch_resource_indicator][0] != MAX_NB_OF_PUCCH_RESOURCES)) {

          if (ready_pucch_resource_id == TRUE) {
            current_resource_id = *resource_id;
          }
          else {
            int R_PUCCH = resourceSetToAddModList->list.array[pucch_resource_set_id]->resourceList.list.count;
            /* is it the first resource and its size exceeds 8 */
            if ((pucch_resource_set_id == 0)
             && (R_PUCCH > MAX_NB_OF_PUCCH_RESOURCES_PER_SET_NOT_0)) {
              /* see TS 38.213 9.2.3  UE procedure for reporting HARQ-ACK */
              int delta_PRI = pucch_resource_indicator;
              int n_CCE_p = harq_status->n_CCE;
              int N_CCE_p = harq_status->N_CCE;
              int r_PUCCH;
              if (N_CCE_p == 0) {
                LOG_E(PHY,"PUCCH No compatible pucch format found : at line %d in function %s of file %s \n", LINE_FILE , __func__, FILE_NAME);
                return (FALSE);
              }
              if (pucch_resource_set_id < (R_PUCCH%8)) {
                r_PUCCH = ((n_CCE_p * (R_PUCCH/8))/N_CCE_p) + (delta_PRI*(R_PUCCH/8));
              }
              else {
                r_PUCCH = ((n_CCE_p * (R_PUCCH/8))/N_CCE_p) + (delta_PRI*(R_PUCCH/8)) + (R_PUCCH%8);
              }
              current_resource_id = r_PUCCH;
            }
            else {
		current_resource_id = resourceSetToAddModList->list.array[pucch_resource_set_id]->resourceList.list.array[pucch_resource_indicator][0];
            }
          }

          pucch_resource = resourceToAddModList->list.array[current_resource_id];
          if (pucch_resource != NULL) {
            format_pucch = resourceToAddModList->list.array[current_resource_id]->format.present;
            nb_symbols_for_tx = get_nb_symbols_pucch(pucch_resource, format_pucch);

            if (check_pucch_format(mac, gNB_id, format_pucch, nb_symbols_for_tx, uci_size) == TRUE) {
              *resource_set_id = pucch_resource_set_id;
              *resource_id = current_resource_id;
              return (TRUE);
            }
            else {
              LOG_E(PHY,"PUCCH Found format no compatible with payload size and symbol length : at line %d in function %s of file %s \n", LINE_FILE , __func__, FILE_NAME);
              return (FALSE);
            }
          }
        }
        else {
          LOG_E(PHY,"PUCCH Undefined Resource related to pucch resource indicator: at line %d in function %s of file %s \n", LINE_FILE , __func__, FILE_NAME);
          return (FALSE);
        }
      }
      else {
        LOG_E(PHY,"PUCCH Invalid pucch resource indicator: at line %d in function %s of file %s \n", LINE_FILE , __func__, FILE_NAME);
        return (FALSE);
      }
    }

    /* check that a resource has been found */
    if (*resource_set_id == MAX_NB_OF_PUCCH_RESOURCES) {
      LOG_E(PHY,"PUCCH No compatible pucch format found : at line %d in function %s of file %s \n", LINE_FILE , __func__, FILE_NAME);
      return (FALSE);
    }
  }
  return (FALSE);
}

/*******************************************************************
*
* NAME :         find_pucch_resource_set
*
* PARAMETERS :   ue context
*                gNB_id identifier
*
*
* RETURN :       harq process identifier
*
* DESCRIPTION :  return tx harq process identifier for given transmission slot
*                YS 38.213 9.2.2  PUCCH Formats for UCI transmission
*
*********************************************************************/

int find_pucch_resource_set(NR_UE_MAC_INST_t *mac, uint8_t gNB_id, int uci_size)
{
  int pucch_resource_set_id = 0;
  NR_BWP_Id_t bwp_id = mac->DL_BWP_Id;

  //long *pucch_max_pl_bits = NULL;

  /* from TS 38.331 field maxPayloadMinus1
    -- Maximum number of payload bits minus 1 that the UE may transmit using this PUCCH resource set. In a PUCCH occurrence, the UE
    -- chooses the first of its PUCCH-ResourceSet which supports the number of bits that the UE wants to transmit.
    -- The field is not present in the first set (Set0) since the maximum Size of Set0 is specified to be 3 bit.
    -- The field is not present in the last configured set since the UE derives its maximum payload size as specified in 38.213.
    -- This field can take integer values that are multiples of 4. Corresponds to L1 parameter 'N_2' or 'N_3' (see 38.213, section 9.2)
  */
  /* look for the first resource set which supports uci_size number of bits for payload */
  while (pucch_resource_set_id < MAX_NB_OF_PUCCH_RESOURCE_SETS) {
    if ((bwp_id>0 &&
         mac->ULbwp[bwp_id-1] &&
         mac->ULbwp[bwp_id-1]->bwp_Dedicated &&
         mac->ULbwp[bwp_id-1]->bwp_Dedicated->pucch_Config &&
         mac->ULbwp[bwp_id-1]->bwp_Dedicated->pucch_Config->choice.setup &&
         mac->ULbwp[bwp_id-1]->bwp_Dedicated->pucch_Config->choice.setup->resourceSetToAddModList &&
         mac->ULbwp[bwp_id-1]->bwp_Dedicated->pucch_Config->choice.setup->resourceSetToAddModList->list.array[pucch_resource_set_id] != NULL) || 
        (bwp_id==0 &&
         mac->cg &&
         mac->cg->spCellConfig &&
         mac->cg->spCellConfig->spCellConfigDedicated &&
         mac->cg->spCellConfig->spCellConfigDedicated->uplinkConfig &&
         mac->cg->spCellConfig->spCellConfigDedicated->uplinkConfig->initialUplinkBWP &&
         mac->cg->spCellConfig->spCellConfigDedicated->uplinkConfig->initialUplinkBWP->pucch_Config &&
         mac->cg->spCellConfig->spCellConfigDedicated->uplinkConfig->initialUplinkBWP->pucch_Config->choice.setup &&
         mac->cg->spCellConfig->spCellConfigDedicated->uplinkConfig->initialUplinkBWP->pucch_Config->choice.setup->resourceSetToAddModList &&
         mac->cg->spCellConfig->spCellConfigDedicated->uplinkConfig->initialUplinkBWP->pucch_Config->choice.setup->resourceSetToAddModList->list.array[pucch_resource_set_id] != NULL)) {
      if (uci_size <= 2) { 
        pucch_resource_set_id = 0;
        return (pucch_resource_set_id);
        break;
      }
      else {
        pucch_resource_set_id = 1;
        return (pucch_resource_set_id);
        break;
      }
    }
    pucch_resource_set_id++;
  }

  pucch_resource_set_id = MAX_NB_OF_PUCCH_RESOURCE_SETS;

  return (pucch_resource_set_id);
}

/*******************************************************************
*
* NAME :         check_pucch_format
*
* PARAMETERS :   ue context
*                processing slots of reception/transmission
*                gNB_id identifier
*
* RETURN :       harq process identifier
*
* DESCRIPTION :  return tx harq process identifier for given transmission slot
*                YS 38.213 9.2.2  PUCCH Formats for UCI transmission
*
*********************************************************************/

boolean_t check_pucch_format(NR_UE_MAC_INST_t *mac, uint8_t gNB_id, pucch_format_nr_t format_pucch, int nb_symbols_for_tx, int uci_size)
{
  pucch_format_nr_t selected_pucch_format;
  pucch_format_nr_t selected_pucch_format_second;
  /*NR_SetupRelease_PUCCH_FormatConfig_t *identified_format = NULL;

  switch (format_pucch) {
    case pucch_format1_nr:
    if (mac->ULbwp[bwp_id-1]->bwp_Dedicated->pucch_Config->choice.setup->format1 != NULL)
      identified_format = mac->ULbwp[bwp_id-1]->bwp_Dedicated->pucch_Config->choice.setup->format1;
    break;

    case pucch_format2_nr:
    if (mac->ULbwp[bwp_id-1]->bwp_Dedicated->pucch_Config->choice.setup->format2 != NULL)
      identified_format = mac->ULbwp[bwp_id-1]->bwp_Dedicated->pucch_Config->choice.setup->format2;
    break;

    case pucch_format3_nr:
    if (mac->ULbwp[bwp_id-1]->bwp_Dedicated->pucch_Config->choice.setup->format3 != NULL)
      identified_format = mac->ULbwp[bwp_id-1]->bwp_Dedicated->pucch_Config->choice.setup->format3;
    break;

    case pucch_format4_nr:
    if (mac->ULbwp[bwp_id-1]->bwp_Dedicated->pucch_Config->choice.setup->format4 != NULL)
      identified_format = mac->ULbwp[bwp_id-1]->bwp_Dedicated->pucch_Config->choice.setup->format4;
    break;

    default:
    break;
  }*/

 /* if ((identified_format != NULL) && (identified_format->choice.setup->nrofSlots[0] != 1)) {
    LOG_E(PHY,"PUCCH not implemented multislots transmission : at line %d in function %s of file %s \n", LINE_FILE , __func__, FILE_NAME);
    return (FALSE);
  }*/

  if (nb_symbols_for_tx <= 2) {
    if (uci_size <= 2) {
      selected_pucch_format = pucch_format0_nr;
      selected_pucch_format_second = selected_pucch_format;
    }
    else {
      selected_pucch_format = pucch_format2_nr;
      selected_pucch_format_second = selected_pucch_format;
    }
  }
  else {
    if (nb_symbols_for_tx >= 4) {
      if (uci_size <= 2) {
        selected_pucch_format = pucch_format1_nr;
        selected_pucch_format_second = selected_pucch_format;
      }
      else {
        selected_pucch_format = pucch_format3_nr;  /* in this case choice can be done between two formats */
        selected_pucch_format_second = pucch_format4_nr;
      }
    }
    else {
      LOG_D(PHY,"PUCCH Undefined PUCCH format : set PUCCH to format 4 : at line %d in function %s of file %s \n", LINE_FILE , __func__, FILE_NAME);
      return (FALSE);
    }
  }

  NR_TST_PHY_PRINTF("PUCCH format %d nb symbols total %d uci size %d selected format %d \n", format_pucch, nb_symbols_for_tx, uci_size, selected_pucch_format);

  if (format_pucch != selected_pucch_format) {
    if (format_pucch != selected_pucch_format_second) {
      NR_TST_PHY_PRINTF("PUCCH mismatched of selected format: at line %d in function %s of file %s \n", LINE_FILE , __func__, FILE_NAME);
      LOG_D(PHY,"PUCCH format mismatched of selected format: at line %d in function %s of file %s \n", LINE_FILE , __func__, FILE_NAME);
      return (FALSE);
    }
    else {
      return (TRUE);
    }
  }
  else {
    return (TRUE);
  }
}

/*******************************************************************
*
* NAME :         trigger_periodic_scheduling_request
*
* PARAMETERS :   pointer to resource set
*
* RETURN :       1 if peridic scheduling request is triggered
*                0 no periodic scheduling request
*
* DESCRIPTION :  TS 38.213 9.2.4 UE procedure for reporting SR
*
*********************************************************************/

int trigger_periodic_scheduling_request(PHY_VARS_NR_UE *ue, uint8_t gNB_id, UE_nr_rxtx_proc_t *proc)
{
  const int max_sr_periodicity[NB_NUMEROLOGIES_NR] = { 80, 160, 320, 640, 640 };

  int active_scheduling_request = ue->scheduling_request_config_nr[gNB_id].active_sr_id;

  /* is there any valid scheduling request configuration */
  if (ue->scheduling_request_config_nr[gNB_id].sr_ResourceConfig[active_scheduling_request] == NULL) {
    return (0);
  }

  if (ue->scheduling_request_config_nr[gNB_id].sr_ResourceConfig[active_scheduling_request]->periodicity < 2) {
    LOG_W(PHY,"PUCCH Not supported scheduling request period smaller than 1 slot : at line %d in function %s of file %s \n", LINE_FILE , __func__, FILE_NAME);
    return (0);
  }

  int16_t SR_periodicity = scheduling_request_periodicity[ue->scheduling_request_config_nr[gNB_id].sr_ResourceConfig[active_scheduling_request]->periodicity];
  uint16_t SR_offset = ue->scheduling_request_config_nr[gNB_id].sr_ResourceConfig[active_scheduling_request]->offset;

  if (SR_periodicity > max_sr_periodicity[ue->frame_parms.numerology_index]) {
    LOG_W(PHY,"PUCCH Invalid scheduling request period : at line %d in function %s of file %s \n", LINE_FILE , __func__, FILE_NAME);
    return (0);
  }

  if (SR_offset > SR_periodicity) {
    LOG_E(PHY,"PUCCH SR offset %d is greater than SR periodicity %d : at line %d in function %s of file %s \n", SR_offset, SR_periodicity, LINE_FILE , __func__, FILE_NAME);
    return (0);
  }
  else if (SR_periodicity == 1) {
    return (1); /* period is slot */
  }

  int16_t N_slot_frame = ue->frame_parms.slots_per_frame;
  if (((proc->frame_tx * N_slot_frame) + proc->nr_slot_tx - SR_offset)%SR_periodicity == 0) {
    return (1);
  }
  else {
    return (0);
  }
}

/*******************************************************************
*
* NAME :         get_csi_nr
* PARAMETERS :   ue context
*                processing slots of reception/transmission
*                gNB_id identifier
*
* RETURN :       size of csi payload
*
* DESCRIPTION :  CSI management is not already implemented
*                so it has been simulated thank to two functions:
*                - set_csi_nr
*                - get_csi_nr
*
*********************************************************************/

int      dummy_csi_status = 0;
uint32_t dummy_csi_payload = 0;

/* FFS TODO_NR code that should be developed */

uint16_t get_nr_csi_bitlen(NR_UE_MAC_INST_t *mac) {

  uint16_t csi_bitlen =0;
  uint16_t rsrp_bitlen = 0;
  uint16_t diff_rsrp_bitlen = 0;
  uint16_t nb_ssbri_cri = 0; 
  uint16_t cri_ssbri_bitlen = 0;
  
  NR_CSI_MeasConfig_t *csi_MeasConfig = mac->cg->spCellConfig->spCellConfigDedicated->csi_MeasConfig->choice.setup;
  struct NR_CSI_ResourceConfig__csi_RS_ResourceSetList__nzp_CSI_RS_SSB * nzp_CSI_RS_SSB = csi_MeasConfig->csi_ResourceConfigToAddModList->list.array[0]->csi_RS_ResourceSetList.choice.nzp_CSI_RS_SSB;

  uint16_t nb_csi_ssb_report = nzp_CSI_RS_SSB->csi_SSB_ResourceSetList!=NULL ? nzp_CSI_RS_SSB->csi_SSB_ResourceSetList->list.count:0;
  
  if (0 != nb_csi_ssb_report){
	  uint8_t nb_ssb_resources =0;
	  
  if (NULL != csi_MeasConfig->csi_ReportConfigToAddModList->list.array[0]->groupBasedBeamReporting.choice.disabled->nrofReportedRS)
      nb_ssbri_cri = *(csi_MeasConfig->csi_ReportConfigToAddModList->list.array[0]->groupBasedBeamReporting.choice.disabled->nrofReportedRS)+1;
  else
      nb_ssbri_cri = 1;
  
  nb_ssb_resources = csi_MeasConfig->csi_SSB_ResourceSetToAddModList->list.array[0]->csi_SSB_ResourceList.list.count;
  
  if (nb_ssb_resources){
	cri_ssbri_bitlen =ceil(log2 (nb_ssb_resources));
	rsrp_bitlen = 7;
	diff_rsrp_bitlen = 4;
	}
  else{
	cri_ssbri_bitlen =0;
	rsrp_bitlen = 0;
	diff_rsrp_bitlen = 0;
	}
  
  csi_bitlen = ((cri_ssbri_bitlen * nb_ssbri_cri) + rsrp_bitlen +(diff_rsrp_bitlen *(nb_ssbri_cri -1 ))) *nb_csi_ssb_report;
               
  //printf("get csi bitlen %d nb_ssbri_cri %d nb_csi_report %d nb_resources %d\n", csi_bitlen,nb_ssbri_cri ,nb_csi_ssb_report, nb_ssb_resources);
  }
  return csi_bitlen;
}

int get_csi_nr(NR_UE_MAC_INST_t *mac, PHY_VARS_NR_UE *ue, uint8_t gNB_id, uint32_t *csi_payload)
{
  VOID_PARAMETER ue;
  VOID_PARAMETER gNB_id;
  float rsrp_db[7];
  int nElem = 98;
  int rsrp_offset = 17;
  int csi_status = 0;
  
  csi_status = get_nr_csi_bitlen(mac);
  rsrp_db[0] = get_nr_RSRP(0,0,0);


  if (csi_status == 0) {
    *csi_payload = 0;
  }
  else {
    *csi_payload = binary_search_float_nr(RSRP_meas_mapping_nr,nElem, rsrp_db[0]) + rsrp_offset;
  }

  return (csi_status);
}

/* FFS TODO_NR code that should be removed */

void set_csi_nr(int csi_status, uint32_t csi_payload)
{
  dummy_csi_status = csi_status;

  if (dummy_csi_status == 0) {
    dummy_csi_payload = 0;
  }
  else {
    dummy_csi_payload = csi_payload;
  }
}

uint8_t get_nb_symbols_pucch(NR_PUCCH_Resource_t *pucch_resource, pucch_format_nr_t format_type)
{
  switch (format_type) {
    case pucch_format0_nr:
      return pucch_resource->format.choice.format0->nrofSymbols;

    case pucch_format1_nr:
      return pucch_resource->format.choice.format1->nrofSymbols;

    case pucch_format2_nr:
      return pucch_resource->format.choice.format2->nrofSymbols;

    case pucch_format3_nr:
      return pucch_resource->format.choice.format3->nrofSymbols;

    case pucch_format4_nr:
      return pucch_resource->format.choice.format4->nrofSymbols;
  }
  return 0;
}

uint16_t get_starting_symb_idx(NR_PUCCH_Resource_t *pucch_resource, pucch_format_nr_t format_type)
{
  switch (format_type) {
    case pucch_format0_nr:
      return pucch_resource->format.choice.format0->startingSymbolIndex;

    case pucch_format1_nr:
      return pucch_resource->format.choice.format1->startingSymbolIndex;

    case pucch_format2_nr:
      return pucch_resource->format.choice.format2->startingSymbolIndex;

    case pucch_format3_nr:
      return pucch_resource->format.choice.format3->startingSymbolIndex;

    case pucch_format4_nr:
      return pucch_resource->format.choice.format4->startingSymbolIndex;
  }
  return 0;
}

int get_ics_pucch(NR_PUCCH_Resource_t *pucch_resource, pucch_format_nr_t format_type)
{
  switch (format_type) {
    case pucch_format0_nr:
      return pucch_resource->format.choice.format0->initialCyclicShift;

    case pucch_format1_nr:
      return pucch_resource->format.choice.format1->initialCyclicShift;
      
    case pucch_format2_nr:
      return 0;

    default:
      return -1;
  }
  return -1;
}

NR_PUCCH_Resource_t *select_resource_by_id(int resource_id, NR_PUCCH_Config_t *pucch_config)
{
  int n_list = pucch_config->resourceToAddModList->list.count; 
  NR_PUCCH_Resource_t *pucchres;
  AssertFatal(n_list>0,"PUCCH resourceToAddModList is empty\n");

  for (int i=0; i<n_list; i++) {
    pucchres = pucch_config->resourceToAddModList->list.array[i];
    if (pucchres->pucch_ResourceId == resource_id)
      return pucchres;
  }
  return NULL;
}
<|MERGE_RESOLUTION|>--- conflicted
+++ resolved
@@ -466,13 +466,8 @@
       format = pucch_resource->format.present;
       nb_symbols_total = get_nb_symbols_pucch(pucch_resource, format);
       starting_symbol_index = get_starting_symb_idx(pucch_resource, format);
-<<<<<<< HEAD
-      startingPRB   = pucch_resource->startingPRB;
-      secondHopPRB = pucch_resource->intraSlotFrequencyHopping ? *pucch_resource->secondHopPRB : startingPRB;
-=======
       startingPRB   = BWPstart + pucch_resource->startingPRB;
       secondHopPRB = pucch_resource->intraSlotFrequencyHopping ? (BWPstart+*pucch_resource->secondHopPRB) : startingPRB;
->>>>>>> 56431152
       if (format==pucch_format1_nr)
         time_domain_occ = pucch_resource->format.choice.format1->timeDomainOCC;
       if (format==pucch_format4_nr) {
