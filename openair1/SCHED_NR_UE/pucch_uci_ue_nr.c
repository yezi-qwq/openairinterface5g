/* Licensed to the OpenAirInterface (OAI) Software Alliance under one or more
 * contributor license agreements.  See the NOTICE file distributed with
 * this work for additional information regarding copyright ownership.
 * The OpenAirInterface Software Alliance licenses this file to You under
 * the OAI Public License, Version 1.1  (the "License"); you may not use this file
 * except in compliance with the License.
 * You may obtain a copy of the License at
 *
 *      http://www.openairinterface.org/?page_id=698
 *
 * Unless required by applicable law or agreed to in writing, software
 * distributed under the License is distributed on an "AS IS" BASIS,
 * WITHOUT WARRANTIES OR CONDITIONS OF ANY KIND, either express or implied.
 * See the License for the specific language governing permissions and
 * limitations under the License.
 *-------------------------------------------------------------------------------
 * For more information about the OpenAirInterface (OAI) Software Alliance:
 *      contact@openairinterface.org
 */

/************************************************************************
*
* MODULE      :  PUCCH Packed Uplink Control Channel for UE NR
*                PUCCH is used to transmit Uplink Control Information UCI
*                which is composed of:
*                - SR Scheduling Request
*                - HARQ ACK/NACK
*                - CSI Channel State Information
*                UCI can also be transmitted on a PUSCH if it schedules.
*
* DESCRIPTION :  functions related to PUCCH UCI management
*                TS 38.213 9  UE procedure for reporting control information
*
**************************************************************************/

#include "executables/softmodem-common.h"
#include "PHY/NR_REFSIG/ss_pbch_nr.h"
#include "PHY/defs_nr_UE.h"
#include <openair1/SCHED/sched_common.h>
#include <openair1/PHY/NR_UE_TRANSPORT/pucch_nr.h>
#include "openair2/LAYER2/NR_MAC_UE/mac_proto.h"
#include "openair1/PHY/NR_UE_ESTIMATION/nr_estimation.h"
<<<<<<< HEAD
#include "common/utils/nr/nr_common.h"
=======
#include <openair1/PHY/impl_defs_nr.h>
#include <common/utils/nr/nr_common.h>
>>>>>>> 83688c96

#ifndef NO_RAT_NR

#include "SCHED_NR_UE/defs.h"
#include "SCHED_NR_UE/harq_nr.h"
#include "SCHED_NR_UE/pucch_power_control_ue_nr.h"

#define DEFINE_VARIABLES_PUCCH_UE_NR_H
#include "SCHED_NR_UE/pucch_uci_ue_nr.h"
#undef DEFINE_VARIABLES_PUCCH_UE_NR_H

#endif


/* TS 36.213 Table 9.2.3-3: Mapping of values for one HARQ-ACK bit to sequences */
static const int sequence_cyclic_shift_1_harq_ack_bit[2]
/*        HARQ-ACK Value        0    1 */
/* Sequence cyclic shift */ = { 0,   6 }
;

/* TS 36.213 Table 9.2.5-2: Mapping of values for two HARQ-ACK bits and positive SR to sequences */
static const int sequence_cyclic_shift_2_harq_ack_bits_positive_sr[4]
/*        HARQ-ACK Value      (0,0)  (0,1)   (1,0)  (1,1) */
/* Sequence cyclic shift */ = {  1,     4,     10,     7 }
;


uint8_t nr_is_cqi_TXOp(PHY_VARS_NR_UE *ue,UE_nr_rxtx_proc_t *proc,uint8_t gNB_id);
uint8_t nr_is_ri_TXOp(PHY_VARS_NR_UE *ue,UE_nr_rxtx_proc_t *proc,uint8_t gNB_id);

static const uint16_t scheduling_request_periodicity[NB_SR_PERIOD]
= { 0, 0, 1, 2, 4, 5, 8, 10, 16, 20, 40, 80, 160, 320, 640 }
;

/* TS 38.213 9.2.5.2 UE procedure for multiplexing HARQ-ACK/SR and CSI in a PUCCH */
/* this is a counter of number of pucch format 4 per subframe */
static int nb_pucch_format_4_in_subframes[LTE_NUMBER_OF_SUBFRAMES_PER_FRAME] = { 0 } ;

/* TS 36.213 Table 9.2.5.2-1: Code rate  corresponding to higher layer parameter PUCCH-F2-maximum-coderate, */
/* or PUCCH-F3-maximum-coderate, or PUCCH-F4-maximum-coderate */
/* add one additional element set to 0 for parsing the array until this end */
/* stored values are code rates * 100 */
//static const int code_rate_r_time_100[8] = { (0.08 * 100), (0.15 * 100), (0.25*100), (0.35*100), (0.45*100), (0.60*100), (0.80*100), 0 } ;

/* TS 38.213 Table 9.2.3-4: Mapping of values for two HARQ-ACK bits to sequences */
static const int sequence_cyclic_shift_2_harq_ack_bits[4]
/*        HARQ-ACK Value       (0,0)  (0,1)  (1,0)  (1,1) */
/* Sequence cyclic shift */ = {   0,     3,     9,     6 }
;

/* TS 38.211 Table 6.4.1.3.3.2-1: DM-RS positions for PUCCH format 3 and 4 */
static const int nb_symbols_excluding_dmrs[NB_SYMBOL_MINUS_FOUR][2][2]
= {
/*                     No additional DMRS            Additional DMRS   */
/* PUCCH length      No hopping   hopping         No hopping   hopping */
/* index                  0          1                 0          1    */
/*    4     */    {{      3    ,     2   }   ,  {      3     ,    2    }},
/*    5     */    {{      3    ,     3   }   ,  {      3     ,    3    }},
/*    6     */    {{      4    ,     4   }   ,  {      4     ,    4    }},
/*    7     */    {{      5    ,     5   }   ,  {      5     ,    5    }},
/*    8     */    {{      6    ,     6   }   ,  {      6     ,    6    }},
/*    9     */    {{      7    ,     7   }   ,  {      7     ,    7    }},
/*   10     */    {{      8    ,     8   }   ,  {      6     ,    6    }},
/*   11     */    {{      9    ,     9   }   ,  {      7     ,    7    }},
/*   12     */    {{     10    ,    10   }   ,  {      8     ,    8    }},
/*   13     */    {{     11    ,    11   }   ,  {      9     ,    9    }},
/*   14     */    {{     12    ,    12   }   ,  {     10     ,   10    }},
}
;


/* TS 36.213 Table 9.2.5-1: Mapping of values for one HARQ-ACK bit and positive SR to sequences */
static const int sequence_cyclic_shift_1_harq_ack_bit_positive_sr[2]
/*        HARQ-ACK Value        0    1 */
/* Sequence cyclic shift */ = { 3,   9 }
;

static float RSRP_meas_mapping_nr[98] 
= {
  -140,
    -139,
    -138,
    -137,
    -136,
    -135,
    -134,
    -133,
    -132,
    -131,
    -130,
    -129,
    -128,
    -127,
    -126,
    -125,
    -124,
    -123,
    -122,
    -121,
    -120,
    -119,
    -118,
    -117,
    -116,
    -115,
    -114,
    -113,
    -112,
    -111,
    -110,
    -109,
    -108,
    -107,
    -106,
    -105,
    -104,
    -103,
    -102,
    -101,
    -100,
    -99,
    -98,
    -97,
    -96,
    -95,
    -94,
    -93,
    -92,
    -91,
    -90,
    -89,
    -88,
    -87,
    -86,
    -85,
    -84,
    -83,
    -82,
    -81,
    -80,
    -79,
    -78,
    -77,
    -76,
    -75,
    -74,
    -73,
    -72,
    -71,
    -70,
    -69,
    -68,
    -67,
    -66,
    -65,
    -64,
    -63,
    -62,
    -61,
    -60,
    -59,
    -58,
    -57,
    -56,
    -55,
    -54,
    -53,
    -52,
    -51,
    -50,
    -49,
    -48,
    -47,
    -46,
    -45,
    -44,
    -43
  }
  ;
  
long
binary_search_float_nr(
  float elements[],
  long numElem,
  float value
)
//-----------------------------------------------------------------------------
{
  long first, last, middle;
  first = 0;
  last = numElem-1;
  middle = (first+last)/2;

  if(value < elements[0]) {
    return first;
  }

  if(value >= elements[last]) {
    return last;
  }

  while (last - first > 1) {
    if (elements[middle] > value) {
      last = middle;
    } else {
      first = middle;
    }

    middle = (first+last)/2;
  }

  if (first < 0 || first >= numElem) {
    LOG_E(RRC,"\n Error in binary search float!");
  }

  return first;
}
/*
void nr_generate_pucch0(int32_t **txdataF,
                        NR_DL_FRAME_PARMS *frame_parms,
                        PUCCH_CONFIG_DEDICATED *pucch_config_dedicated,
                        int16_t amp,
                        int nr_slot_tx,
                        uint8_t mcs,
                        uint8_t nrofSymbols,
                        uint8_t startingSymbolIndex,
                        uint16_t startingPRB);

void nr_generate_pucch1(int32_t **txdataF,
                        NR_DL_FRAME_PARMS *frame_parms,
                        PUCCH_CONFIG_DEDICATED *pucch_config_dedicated,
                        uint64_t payload,
                        int16_t amp,
                        int nr_slot_tx,
                        uint8_t nrofSymbols,
                        uint8_t startingSymbolIndex,
                        uint16_t startingPRB,
                        uint16_t startingPRB_intraSlotHopping,
                        uint8_t timeDomainOCC,
                        uint8_t nr_bit);

void nr_generate_pucch2(int32_t **txdataF,
                        NR_DL_FRAME_PARMS *frame_parms,
                        PUCCH_CONFIG_DEDICATED *pucch_config_dedicated,
                        uint64_t payload,
                        int16_t amp,
                        int nr_slot_tx,
                        uint8_t nrofSymbols,
                        uint8_t startingSymbolIndex,
                        uint8_t nrofPRB,
                        uint16_t startingPRB,
                        uint8_t nr_bit);

void nr_generate_pucch3_4(int32_t **txdataF,
                         NR_DL_FRAME_PARMS *frame_parms,
                         pucch_format_nr_t fmt,
                         PUCCH_CONFIG_DEDICATED *pucch_config_dedicated,
                         uint64_t payload,
                         int16_t amp,
                         int nr_slot_tx,
                         uint8_t nrofSymbols,
                         uint8_t startingSymbolIndex,
                         uint8_t nrofPRB,
                         uint16_t startingPRB,
                         uint8_t nr_bit,
                         uint8_t occ_length_format4,
                         uint8_t occ_index_format4);
*/
/**************** variables **************************************/


/**************** functions **************************************/

//extern uint8_t is_cqi_TXOp(PHY_VARS_NR_UE *ue,UE_nr_rxtx_proc_t *proc,uint8_t eNB_id);
//extern uint8_t is_ri_TXOp(PHY_VARS_NR_UE *ue,UE_nr_rxtx_proc_t *proc,uint8_t eNB_id);
/*******************************************************************
*
* NAME :         pucch_procedures_ue_nr
*
* PARAMETERS :   ue context
*                processing slots of reception/transmission
*                gNB_id identifier
*
* RETURN :       bool TRUE  PUCCH will be transmitted
*                     FALSE No PUCCH to transmit
*
* DESCRIPTION :  determines UCI (uplink Control Information) payload
*                and PUCCH format and its parameters.
*                PUCCH is no transmitted if:
*                - there is no valid data to transmit
*                - Pucch parameters are not valid
*
* Below information is scanned in order to know what information should be transmitted to network.
*
* (SR Scheduling Request)   (HARQ ACK/NACK)    (CSI Channel State Information)
*          |                        |               - CQI Channel Quality Indicator
*          |                        |                - RI  Rank Indicator
*          |                        |                - PMI Primary Matrux Indicator
*          |                        |                - LI Layer Indicator
*          |                        |                - L1-RSRP
*          |                        |                - CSI-RS resource idicator
*          |                        V                    |
*          +-------------------- -> + <------------------
*                                   |
*                   +--------------------------------+
*                   | UCI Uplink Control Information |
*                   +--------------------------------+
*                                   V                                            PUCCH Configuration
*               +----------------------------------------+                   +--------------------------+
*               | Determine PUCCH  payload and its       |                   |     PUCCH Resource Set   |
*               +----------------------------------------+                   |     PUCCH Resource       |
*                                   V                                        |     Format parameters    |
*               +-----------------------------------------+                  |                          |
*               | Select PUCCH format with its parameters | <----------------+--------------------------+
*               +-----------------------------------------+
*                                   V
*                          +-----------------+
*                          |  Generate PUCCH |
*                          +-----------------+
*
* TS 38.213 9  UE procedure for reporting control information
*
*********************************************************************/

/* TS 36.213 Table 9.2.1-1: PUCCH resource sets before dedicated PUCCH resource configuration */
const initial_pucch_resource_t initial_pucch_resource[NB_INITIAL_PUCCH_RESOURCE]
=
{
/*              format           first symbol     Number of symbols        PRB offset    nb index for       set of initial CS */
/*  0  */ {  pucch_format0_nr,      12,                  2,                   0,            2,       {    0,   3,    0,    0  }   },
/*  1  */ {  pucch_format0_nr,      12,                  2,                   0,            3,       {    0,   4,    8,    0  }   },
/*  2  */ {  pucch_format0_nr,      12,                  2,                   3,            3,       {    0,   4,    8,    0  }   },
/*  3  */ {  pucch_format1_nr,      10,                  4,                   0,            2,       {    0,   6,    0,    0  }   },
/*  4  */ {  pucch_format1_nr,      10,                  4,                   0,            4,       {    0,   3,    6,    9  }   },
/*  5  */ {  pucch_format1_nr,      10,                  4,                   2,            4,       {    0,   3,    6,    9  }   },
/*  6  */ {  pucch_format1_nr,      10,                  4,                   4,            4,       {    0,   3,    6,    9  }   },
/*  7  */ {  pucch_format1_nr,       4,                 10,                   0,            2,       {    0,   6,    0,    0  }   },
/*  8  */ {  pucch_format1_nr,       4,                 10,                   0,            4,       {    0,   3,    6,    9  }   },
/*  9  */ {  pucch_format1_nr,       4,                 10,                   2,            4,       {    0,   3,    6,    9  }   },
/* 10  */ {  pucch_format1_nr,       4,                 10,                   4,            4,       {    0,   3,    6,    9  }   },
/* 11  */ {  pucch_format1_nr,       0,                 14,                   0,            2,       {    0,   6,    0,    0  }   },
/* 12  */ {  pucch_format1_nr,       0,                 14,                   0,            4,       {    0,   3,    6,    9  }   },
/* 13  */ {  pucch_format1_nr,       0,                 14,                   2,            4,       {    0,   3,    6,    9  }   },
/* 14  */ {  pucch_format1_nr,       0,                 14,                   4,            4,       {    0,   3,    6,    9  }   },
/* 15  */ {  pucch_format1_nr,       0,                 14,                   0,            4,       {    0,   3,    6,    9  }   },
}
;

bool pucch_procedures_ue_nr(PHY_VARS_NR_UE *ue, uint8_t gNB_id, UE_nr_rxtx_proc_t *proc, bool reset_harq)
{
  uint8_t   sr_payload = 0;
  uint32_t  pucch_ack_payload = 0; /* maximum number of bits for pucch payload is supposed to be 32 */
  uint64_t  pucch_payload = 0;
  uint32_t  csi_payload = 0;
  int       frame_tx = proc->frame_tx;
  int       nr_slot_tx = proc->nr_slot_tx;
  int       Mod_id = ue->Mod_id;
  int       CC_id = ue->CC_id;

  int       O_SR = 0;
  int       O_ACK = 0;
  int       O_CSI = 0;      /* channel state information */
  int       N_UCI = 0;      /* size in bits for Uplink Control Information */
  int       cqi_status = 0;
  int       ri_status = 0;
  int       csi_status = 0;

  int       initial_pucch_id = NB_INITIAL_PUCCH_RESOURCE;
  int       pucch_resource_set = MAX_NB_OF_PUCCH_RESOURCE_SETS;
  int       pucch_resource_id = MAX_NB_OF_PUCCH_RESOURCES;
  int       pucch_resource_indicator = MAX_PUCCH_RESOURCE_INDICATOR;
  int       n_HARQ_ACK;

  int dmrs_scrambling_id=0,data_scrambling_id=0;

  NR_UE_MAC_INST_t *mac = get_mac_inst(0);
  NR_PUCCH_Resource_t *pucch_resource;
  uint16_t crnti = mac->crnti;
  NR_BWP_Id_t bwp_id = mac->UL_BWP_Id;

  /* update current context */

  if (mac->cg &&
      mac->cg->spCellConfig &&
      mac->cg->spCellConfig->spCellConfigDedicated &&
      mac->cg->spCellConfig->spCellConfigDedicated->csi_MeasConfig)
    AssertFatal(1==0,"0 > %d.%d csi_MeasConfig is not null\n",frame_tx,nr_slot_tx);
  int subframe_number = proc->nr_slot_rx / ue->frame_parms.slots_per_subframe;
  nb_pucch_format_4_in_subframes[subframe_number] = 0; /* reset pucch format 4 counter at current rx position */

  int dl_harq_pid = ue->dlsch[proc->thread_id][gNB_id][0]->current_harq_pid;

  if (dl_harq_pid < ue->dlsch[proc->thread_id][gNB_id][0]->number_harq_processes_for_pdsch) {
    /* pucch indicator can be reseted in function get_downlink_ack so it should be get now */
    pucch_resource_indicator = ue->dlsch[proc->thread_id][gNB_id][0]->harq_processes[dl_harq_pid]->harq_ack.pucch_resource_indicator;
  }

<<<<<<< HEAD
  LOG_D(PHY, "PUCCH: %d.%d bwp_id %ld dl_harq_pid = %d, pucch_resource_indicator = %d\n", frame_tx, nr_slot_tx, bwp_id, dl_harq_pid, pucch_resource_indicator);
=======
  LOG_D(PHY, "PUCCH: %d.%d bwp_id %ld dl_harq_pid = %d, pucch_resource_indicator = %d\n", frame_tx, nr_slot_tx, bwp_id,dl_harq_pid, pucch_resource_indicator);
>>>>>>> 83688c96

  /* Part - I
   * Collect feedback that should be transmitted at this nr_slot_tx :
   * - ACK/NACK, SR, CSI (CQI, RI, ...)
   */

  sr_payload = 0;

  if (trigger_periodic_scheduling_request( ue, gNB_id, proc ) == 1) {
    O_SR = 1; /* sr should be transmitted */
    if (ue->mac_enabled == 1) {

      /* sr_payload = 1 means that this is a positive SR, sr_payload = 0 means that it is a negative SR */
      sr_payload = nr_ue_get_SR(Mod_id,
                                CC_id,
                                frame_tx,
                                gNB_id,
                                0,//ue->pdcch_vars[proc->thread_id][gNB_id]->crnti,
                                nr_slot_tx); // nr_slot_rx used for meas gap
    }
    else {
      sr_payload = 1;
    }
  }

  O_ACK = get_downlink_ack( ue, gNB_id, proc, &pucch_ack_payload,
                            &n_HARQ_ACK, reset_harq); // 1 to reset ACK/NACK status : 0 otherwise

  cqi_status = ((ue->cqi_report_config[gNB_id].CQI_ReportPeriodic.cqi_PMI_ConfigIndex>0) &&
                                                         (nr_is_cqi_TXOp(ue,proc,gNB_id) == 1));

  ri_status = ((ue->cqi_report_config[gNB_id].CQI_ReportPeriodic.ri_ConfigIndex>0) &&
                                                         (nr_is_ri_TXOp(ue,proc,gNB_id) == 1));


  if (mac->cg &&
      mac->cg->spCellConfig &&
      mac->cg->spCellConfig->spCellConfigDedicated &&
      mac->cg->spCellConfig->spCellConfigDedicated->csi_MeasConfig&&
      mac->cg->spCellConfig->spCellConfigDedicated->csi_MeasConfig->choice.setup) {
    NR_CSI_MeasConfig_t *csi_MeasConfig = mac->cg->spCellConfig->spCellConfigDedicated->csi_MeasConfig->choice.setup;
    
    uint16_t report_slot_csi =csi_MeasConfig->csi_ReportConfigToAddModList->list.array[0]->reportConfigType.choice.periodic->reportSlotConfig.choice.slots320;
    
    //if (mac->csirc->reportQuantity.choice.ssb_Index_RSRP){ 
    if (report_slot_csi == proc->nr_slot_tx)
      csi_status = get_csi_nr(mac, ue, gNB_id, &csi_payload);
    else
      csi_status = 0;
    //}
    
    O_CSI = cqi_status + ri_status + csi_status;
    
    /* Part - II */
    /* if payload is empty or only negative SR -> no pucch transmission */
    
    if(O_ACK == 0) {
      N_UCI = O_SR + O_CSI;
      if ((N_UCI == 0) || ((O_CSI == 0) && (sr_payload == 0))) {   /* TS 38.213 9.2.4 UE procedure for reporting SR */
	NR_TST_PHY_PRINTF("PUCCH No feedback AbsSubframe %d.%d \n", frame_tx%1024, nr_slot_tx);
	LOG_D(PHY,"PUCCH No feedback AbsSubframe %d.%d \n", frame_tx%1024, nr_slot_tx);
	return (FALSE);
      }
      else {
	/* a resource set and a resource should be find according to payload size */
	pucch_resource_set = find_pucch_resource_set( mac, gNB_id, N_UCI);
	if (pucch_resource_set != MAX_NB_OF_PUCCH_RESOURCE_SETS) {
	  pucch_resource_indicator = 0;
	  pucch_resource_id = mac->ULbwp[bwp_id-1]->bwp_Dedicated->pucch_Config->choice.setup->resourceSetToAddModList->list.array[pucch_resource_set]->resourceList.list.array[pucch_resource_indicator][0]; /* get the first resource of the set */
	}
	else {
	  LOG_W(PHY,"PUCCH no resource set found for CSI at line %d in function %s of file %s \n", LINE_FILE , __func__, FILE_NAME);
	  O_CSI = 0;
	  csi_payload = 0;
	}
	
	if (O_CSI == 0) {
	  /* only SR has to be send */
	  /* in this case there is no DCI related to PUCCH parameters so pucch resource should be get from sr configuration */
	  /* TS 38.213 9.2.4 UE procedure for reporting SR */
	  pucch_resource_set = 0; /* force it to a valid value */
	  if (ue->scheduling_request_config_nr[gNB_id].sr_ResourceConfig[ue->scheduling_request_config_nr[gNB_id].active_sr_id] != NULL) {
	    pucch_resource_id = ue->scheduling_request_config_nr[gNB_id].sr_ResourceConfig[ue->scheduling_request_config_nr[gNB_id].active_sr_id]->resource;
	  }
	  else {
	    LOG_E(PHY,"PUCCH No scheduling request configuration : at line %d in function %s of file %s \n", LINE_FILE , __func__, FILE_NAME);
	    return(FALSE);
	  }
	}
      }
    }
  }

  if (mac->cg &&
      mac->cg->spCellConfig &&
      mac->cg->spCellConfig->spCellConfigDedicated &&
      mac->cg->spCellConfig->spCellConfigDedicated->csi_MeasConfig)
    AssertFatal(1==0,"6 > %d.%d csi_MeasConfig is not null\n",frame_tx,nr_slot_tx);


  N_UCI = O_SR + O_ACK + O_CSI;    
  if (N_UCI ==0) return(TRUE);

  if (mac->cg &&
      mac->cg->spCellConfig &&
      mac->cg->spCellConfig->spCellConfigDedicated &&
      mac->cg->spCellConfig->spCellConfigDedicated->csi_MeasConfig)
    AssertFatal(1==0,"5 > %d.%d csi_MeasConfig is not null\n",frame_tx,nr_slot_tx);

  /* Part - III */
  /* Choice PUCCH format and its related parameters */
  pucch_format_nr_t format = pucch_format0_nr;
  uint8_t  starting_symbol_index=0;
  uint8_t nb_symbols_total = 0;
  uint8_t  nb_symbols = 0;
  uint16_t startingPRB = 0;;  /* it can be considered as first  hop on case of pucch hopping */
  uint16_t secondHopPRB = 0;     /* second part for pucch for hopping */
  uint8_t  nb_of_prbs = 0;
  int m_0 = 0;                 /* format 0 only */
  int m_CS = 0;                /* for all format except for format 0 */
  int index_additional_dmrs = I_PUCCH_NO_ADDITIONAL_DMRS;
  int index_hopping = I_PUCCH_NO_HOPPING;
  int time_domain_occ = 0;
  int occ_length = 0;
  int occ_Index = 0;

  NR_UE_HARQ_STATUS_t *harq_status = &ue->dlsch[proc->thread_id][gNB_id][0]->harq_processes[dl_harq_pid]->harq_ack;
  int BWPsize,BWPstart;
  if (select_pucch_resource(ue, mac, gNB_id, N_UCI, pucch_resource_indicator, &initial_pucch_id, &pucch_resource_set,
                            &pucch_resource_id, harq_status) == TRUE) {
    /* use of initial pucch configuration provided by system information 1 */
    /***********************************************************************/
    if (initial_pucch_id != NB_INITIAL_PUCCH_RESOURCE) {
      LOG_I(MAC,"Selecting INITIAL PUCCH Resource\n");
      format = initial_pucch_resource[initial_pucch_id].format;
      starting_symbol_index = initial_pucch_resource[initial_pucch_id].startingSymbolIndex;
      nb_symbols_total = initial_pucch_resource[initial_pucch_id].nrofSymbols;

      int N_CS = initial_pucch_resource[initial_pucch_id].nb_CS_indexes;
      /* see TS 38213 Table 9.2.1-1: PUCCH resource sets before dedicated PUCCH resource configuration */
      BWPsize  =  NRRIV2BW(mac->scc_SIB->uplinkConfigCommon->initialUplinkBWP.genericParameters.locationAndBandwidth,
			      MAX_BWP_SIZE);
      BWPstart =  NRRIV2PRBOFFSET(mac->scc_SIB->uplinkConfigCommon->initialUplinkBWP.genericParameters.locationAndBandwidth,
				     MAX_BWP_SIZE);
      int RB_BWP_offset;
      if (initial_pucch_id == 15) {
        RB_BWP_offset =BWPsize/4;
      }
      else
      {
        RB_BWP_offset = initial_pucch_resource[initial_pucch_id].PRB_offset;
      }
      if (initial_pucch_id/8 == 0) {
        startingPRB = RB_BWP_offset + (initial_pucch_id/N_CS);
        secondHopPRB = BWPsize - 1 - RB_BWP_offset - (initial_pucch_id/N_CS);
        m_0 = initial_pucch_resource[initial_pucch_id].initial_CS_indexes[initial_pucch_id%N_CS];
      }
      else if (initial_pucch_id/8 == 1)
      {
        startingPRB = RB_BWP_offset + (initial_pucch_id/N_CS);
        secondHopPRB = BWPsize - 1 - RB_BWP_offset - ((initial_pucch_id - 8)/N_CS);
        m_0 =  initial_pucch_resource[initial_pucch_id].initial_CS_indexes[(initial_pucch_id - 8)%N_CS];
      }
      if ((ue->UE_mode[gNB_id] != PUSCH) && (O_ACK > 1)) {
        O_ACK = 1;
        pucch_ack_payload &= 0x1; /* take only first ack */
        LOG_W(PHY,"PUCCH ue is not expected to generate more than one HARQ-ACK at AbsSubframe %d.%d \n", frame_tx%1024, nr_slot_tx);
      }
      NR_TST_PHY_PRINTF("PUCCH common configuration with index %d \n", initial_pucch_id);
      startingPRB += BWPstart;
      secondHopPRB += BWPstart;
    }
    /* use dedicated pucch resource configuration */
    /**********************************************/
    else if ((pucch_resource_set != MAX_NB_OF_PUCCH_RESOURCE_SETS) && (pucch_resource_id != MAX_NB_OF_PUCCH_RESOURCES)) {
      /* check that current configuration is supported */
      if (mac->cg &&
	  mac->cg->physicalCellGroupConfig &&
          (mac->cg->physicalCellGroupConfig->harq_ACK_SpatialBundlingPUCCH != NULL ||
           mac->cg->physicalCellGroupConfig->pdsch_HARQ_ACK_Codebook != 1)) {
        LOG_E(PHY,"PUCCH Unsupported cell group configuration : at line %d in function %s of file %s \n", LINE_FILE , __func__, FILE_NAME);
        return(FALSE);
      }
      else if (mac->cg &&
               mac->cg->spCellConfig &&
               mac->cg->spCellConfig->spCellConfigDedicated &&
               mac->cg->spCellConfig->spCellConfigDedicated->pdsch_ServingCellConfig &&
               mac->cg->spCellConfig->spCellConfigDedicated->pdsch_ServingCellConfig->choice.setup &&
               mac->cg->spCellConfig->spCellConfigDedicated->pdsch_ServingCellConfig->choice.setup->codeBlockGroupTransmission != NULL) {
        LOG_E(PHY,"PUCCH Unsupported code block group for serving cell config : at line %d in function %s of file %s \n", LINE_FILE , __func__, FILE_NAME);
        return(FALSE);
      }
      NR_PUCCH_Config_t *pucch_Config;
      if (bwp_id>0 &&
	  mac->ULbwp[bwp_id-1] &&
	  mac->ULbwp[bwp_id-1]->bwp_Dedicated &&
          mac->ULbwp[bwp_id-1]->bwp_Dedicated->pucch_Config &&
          mac->ULbwp[bwp_id-1]->bwp_Dedicated->pucch_Config->choice.setup)
          pucch_Config =  mac->ULbwp[bwp_id-1]->bwp_Dedicated->pucch_Config->choice.setup;
      else if (bwp_id==0 &&
	       mac->cg &&
	       mac->cg->spCellConfig &&
	       mac->cg->spCellConfig->spCellConfigDedicated &&
	       mac->cg->spCellConfig->spCellConfigDedicated->uplinkConfig &&
	       mac->cg->spCellConfig->spCellConfigDedicated->uplinkConfig->initialUplinkBWP &&
               mac->cg->spCellConfig->spCellConfigDedicated->uplinkConfig->initialUplinkBWP->pucch_Config &&
               mac->cg->spCellConfig->spCellConfigDedicated->uplinkConfig->initialUplinkBWP->pucch_Config->choice.setup) {
        pucch_Config = mac->cg->spCellConfig->spCellConfigDedicated->uplinkConfig->initialUplinkBWP->pucch_Config->choice.setup;
        BWPsize  =  NRRIV2BW(mac->scc_SIB->uplinkConfigCommon->initialUplinkBWP.genericParameters.locationAndBandwidth,MAX_BWP_SIZE);
        BWPstart =  NRRIV2PRBOFFSET(mac->scc_SIB->uplinkConfigCommon->initialUplinkBWP.genericParameters.locationAndBandwidth,MAX_BWP_SIZE);
      }

      else AssertFatal(1==0,"no pucch_Config\n");
      pucch_resource = select_resource_by_id(pucch_resource_id, pucch_Config);
      format = pucch_resource->format.present;
      nb_symbols_total = get_nb_symbols_pucch(pucch_resource, format);
      starting_symbol_index = get_starting_symb_idx(pucch_resource, format);
      startingPRB   = BWPstart + pucch_resource->startingPRB;
      secondHopPRB = pucch_resource->intraSlotFrequencyHopping ? (BWPstart+*pucch_resource->secondHopPRB) : startingPRB;
      if (format==pucch_format1_nr)
        time_domain_occ = pucch_resource->format.choice.format1->timeDomainOCC;
      if (format==pucch_format4_nr) {
        occ_length = pucch_resource->format.choice.format4->occ_Length;
        occ_Index  = pucch_resource->format.choice.format4->occ_Index;
      }

      m_0 = get_ics_pucch(pucch_resource, format);
      AssertFatal(m_0 >= 0, "Invalid m_0\n");
      if (format == pucch_format3_nr) {
        if (mac->ULbwp[bwp_id-1]->bwp_Dedicated->pucch_Config->choice.setup->format3->choice.setup->additionalDMRS[0] == 1) {
          index_additional_dmrs = I_PUCCH_ADDITIONAL_DMRS;
        }
      }
      else if (format == pucch_format4_nr) {
        if (mac->ULbwp[bwp_id-1]->bwp_Dedicated->pucch_Config->choice.setup->format4->choice.setup->additionalDMRS[0] == 1) {
          index_additional_dmrs = I_PUCCH_ADDITIONAL_DMRS;
        }
      }

      if ((format == pucch_format3_nr) || (format == pucch_format4_nr)) {
        if (pucch_resource->intraSlotFrequencyHopping[0] == 1) {
          index_hopping = I_PUCCH_HOPING;
        }
      }

      NR_TST_PHY_PRINTF("PUCCH dedicated configuration with resource index %d \n", pucch_resource_id);
    }
  }
  else {
    LOG_W(PHY,"PUCCH No PUCCH resource found at AbsSubframe %d.%d \n", frame_tx%1024, nr_slot_tx);
    return (FALSE);
  }

  //int max_code_rate = 0;
  //int Q_m = BITS_PER_SYMBOL_QPSK; /* default pucch modulation type is QPSK with 2 bits per symbol */
  int N_sc_ctrl_RB = 0;
  int O_CRC = 0;

  nb_symbols = nb_symbols_total; /* by default, it can be reduced due to symbols reserved for dmrs */
  pucch_resource = format>1 ? 
    mac->ULbwp[bwp_id-1]->bwp_Dedicated->pucch_Config->choice.setup->resourceToAddModList->list.array[pucch_resource_id]:
    0;

  switch(format) {
    case pucch_format0_nr:
    {
      nb_of_prbs = 1;
      N_sc_ctrl_RB = N_SC_RB;
      break;
    }
    case pucch_format1_nr:
    {
      nb_of_prbs = 1;
      N_sc_ctrl_RB = N_SC_RB;
      break;
    }
    case pucch_format2_nr:
    {
      nb_of_prbs = pucch_resource->format.choice.format2->nrofPRBs;
      N_sc_ctrl_RB = N_SC_RB - 4;
      break;
    }
    case pucch_format3_nr:
    {
      nb_of_prbs = pucch_resource->format.choice.format3->nrofPRBs;
      //if (mac->ULbwp[bwp_id-1]->bwp_Dedicated->pucch_Config->choice.setup->format3->choice.setup->pi2BPSK[0] == 1) {
      //  Q_m = BITS_PER_SYMBOL_BPSK; /* set bpsk modulation type with 1 bit per modulation symbol */
      //}
      N_sc_ctrl_RB = N_SC_RB;
      nb_symbols = nb_symbols_excluding_dmrs[nb_symbols_total-4][index_additional_dmrs][index_hopping];
      break;
    }
    case pucch_format4_nr:
    {
      //if (mac->ULbwp[bwp_id-1]->bwp_Dedicated->pucch_Config->choice.setup->format4->choice.setup->pi2BPSK[0] == 1) {
      //  Q_m = BITS_PER_SYMBOL_BPSK; /* set bpsk modulation type with 1 bit per modulation symbol */
      //}
      nb_symbols = nb_symbols_excluding_dmrs[nb_symbols_total-4][index_additional_dmrs][index_hopping];
      nb_of_prbs = 1;
      subframe_number = nr_slot_tx / ue->frame_parms.slots_per_subframe;
      nb_pucch_format_4_in_subframes[subframe_number]++; /* increment number of transmit pucch 4 in current subframe */
      NR_TST_PHY_PRINTF("PUCCH Number of pucch format 4 in subframe %d is %d \n", subframe_number, nb_pucch_format_4_in_subframes[subframe_number]);
      N_sc_ctrl_RB = N_SC_RB/(nb_pucch_format_4_in_subframes[subframe_number]);
      break;
    }
  }

  /* TS 38.213 9.2.5.2 UE procedure for multiplexing HARQ-ACK/SR and CSI */
  /* drop CSI report if simultaneous HARQ-ACK/SR and periodic/semi-periodic CSI cannot be transmitted at the same time */
  if (format !=  pucch_format0_nr) {

    if (mac->ULbwp[bwp_id-1]->bwp_Dedicated->pucch_Config->choice.setup->format1 != NULL) {
      //max_code_rate = code_rate_r_time_100[mac->ULbwp[bwp_id-1]->bwp_Dedicated->pucch_Config->choice.setup->format1->choice.setup->maxCodeRate[0]]; /* it is code rate * 10 */

      if ((O_ACK != 0) && (mac->ULbwp[bwp_id-1]->bwp_Dedicated->pucch_Config->choice.setup->format1->choice.setup->simultaneousHARQ_ACK_CSI[0] == 0)) {
        N_UCI = N_UCI - O_CSI;
        O_CSI = cqi_status = ri_status = 0;
        csi_payload = 0; /* csi should be dropped in this case */
      }
    }

    /* TS 38.212 6.3.1.2  Code block segmentation and CRC attachment */
    /* crc attachment can be done depending of payload size */
//    if (N_UCI < 11) {
//      O_CRC = 0;  /* no additional crc bits */
//    }
//    else if ((N_UCI >= 12) && (N_UCI <= 19)) {
//      O_CRC = 6;  /* number of additional crc bits */
//    }
//   else if (N_UCI >= 20) {
//      O_CRC = 11; /* number of additional crc bits */
//    }

    N_UCI = N_UCI + O_CRC;

    /* for format 2 and 3, number of prb should be adjusted to minimum value which cope to information size */
    /*if (nb_of_prbs > 1 ) {
      int nb_prb_min = 0;
      int payload_in_bits;
      do {
        nb_prb_min++;
        payload_in_bits = (nb_prb_min * N_sc_ctrl_RB * nb_symbols * Q_m * max_code_rate)/100; */ /* code rate has been multiplied by 100 */
        
        /*NR_TST_PHY_PRINTF("PUCCH Adjust number of prb : (N_UCI : %d ) (payload_in_bits : %d) (N_sc_ctrl_RB : %d) (nb_symbols : %d) (Q_m : %d) (max_code_rate*100 : %d) \n",
                                               N_UCI,        payload_in_bits,       N_sc_ctrl_RB,       nb_symbols,       Q_m,       max_code_rate);
      } while (N_UCI > payload_in_bits);

      if (nb_prb_min > nb_of_prbs) {
        LOG_E(PHY,"PUCCH Number of prbs too small for current pucch bits to transmit : at line %d in function %s of file %s \n", LINE_FILE , __func__, FILE_NAME);
        return (FALSE);
      }
      else {
        nb_of_prbs = nb_prb_min;
      }
    }*/

    /* TS 38.213 9.2.4 for a positive SR transmission, payload b(0) = 0 */
    if ((O_SR == 1) && (format ==  pucch_format1_nr)) {
      sr_payload = 0;
    }
  }
  else {  /* only format 0 here */
    if ((O_SR == 0) && (O_CSI == 0)) {  /* only ack is transmitted TS 36.213 9.2.3 UE procedure for reporting HARQ-ACK */
      if (O_ACK == 1) {
        m_CS = sequence_cyclic_shift_1_harq_ack_bit[pucch_ack_payload & 0x1];   /* only harq of 1 bit */
      }
      else {
        m_CS = sequence_cyclic_shift_2_harq_ack_bits[pucch_ack_payload & 0x3];  /* only harq with 2 bits */
      }
    }
    else if ((O_SR == 1) && (O_CSI == 0)) { /* SR + eventually ack are transmitted TS 36.213 9.2.5.1 UE procedure for multiplexing HARQ-ACK or CSI and SR */
      if (sr_payload == 1) {                /* positive scheduling request */
        if (O_ACK == 1) {
          m_CS = sequence_cyclic_shift_1_harq_ack_bit_positive_sr[pucch_ack_payload & 0x1];   /* positive SR and harq of 1 bit */
        }
        else if (O_ACK == 2) {
          m_CS = sequence_cyclic_shift_2_harq_ack_bits_positive_sr[pucch_ack_payload & 0x3];  /* positive SR and harq with 2 bits */
        }
        else {
          m_CS = 0;  /* only positive SR */
        }
      }
    }
    N_UCI = O_SR = O_ACK = 0;
    pucch_payload = sr_payload = pucch_ack_payload = 0; /* no data for format 0 */
  }

  /* TS 38.212 6.3.1  Uplink control information on PUCCH                                       */
  /* information concatenation of payload                                                       */
  /*                                                   CSI           SR          HARQ-ACK       */
  /* bit order of payload of size n :           a(n)....................................a(0)    */
  /* a(0) is the LSB and a(n) the MSB   <--------><--------------><------------><---------->    */
  /*                                       O_CRC        O_CSI           O_SR         O_ACK      */
  /*                                                                                            */
  /* remark: crc is not part of payload, it is later added by block coding.                     */

  if (N_UCI > (sizeof(uint64_t)*8)) {
    LOG_E(PHY,"PUCCH number of UCI bits exceeds payload size : at line %d in function %s of file %s \n", LINE_FILE , __func__, FILE_NAME);
    return(0);
  }

  pucch_payload = pucch_payload | (csi_payload << (O_ACK + O_SR)) |  (sr_payload << O_ACK) | pucch_ack_payload;

  NR_TST_PHY_PRINTF("PUCCH ( AbsSubframe : %d.%d ) ( total payload size %d data 0x%02x ) ( ack length %d data 0x%02x ) ( sr length %d value %d ) ( csi length %d data : 0x%02x ) \n",
                         frame_tx%1024, nr_slot_tx, N_UCI,  pucch_payload, O_ACK, pucch_ack_payload, O_SR, sr_payload, csi_status, csi_payload);

  NR_TST_PHY_PRINTF("PUCCH ( format : %d ) ( modulation : %s ) ( nb prb : %d ) ( nb symbols total: %d ) ( nb symbols : %d ) ( max code rate*100 : %d ) ( starting_symbol_index : %d ) \n",
                             format, (Q_m == BITS_PER_SYMBOL_QPSK ? " QPSK " : " BPSK "), nb_of_prbs, nb_symbols_total, nb_symbols, max_code_rate, starting_symbol_index);

  NR_TST_PHY_PRINTF("PUCCH ( startingPRB : %d ) ( secondHopPRB : %d ) ( m_0 : %d ) ( m_CS : %d ) ( time_domain_occ %d ) (occ_length : %d ) ( occ_Index : %d ) \n",
		    startingPRB (absolute),         secondHopPRB (absolute),         m_0,         m_CS,         time_domain_occ,      occ_length,         occ_Index);

  /* Part - IV */
  /* Generate PUCCH signal according to its format and parameters */
  ue->generate_ul_signal[gNB_id] = 1;

  int16_t pucch_tx_power = get_pucch_tx_power_ue( ue, gNB_id, proc, format,
                                                  nb_of_prbs, N_sc_ctrl_RB, nb_symbols, N_UCI, O_SR, O_CSI, O_ACK,
                                                  O_CRC, n_HARQ_ACK);

  /* set tx power */
  ue->tx_power_dBm[nr_slot_tx] = pucch_tx_power;
  ue->tx_total_RE[nr_slot_tx] = nb_of_prbs*N_SC_RB;

  int tx_amp;

#if defined(EXMIMO) || defined(OAI_USRP) || defined(OAI_BLADERF) || defined(OAI_LMSSDR) || defined(OAI_ADRV9371_ZC706)

  tx_amp = nr_get_tx_amp(pucch_tx_power,
                      ue->tx_power_max_dBm,
                      ue->frame_parms.N_RB_UL,
                      nb_of_prbs);
#else
  tx_amp = AMP;
#endif

  switch(format) {
    case pucch_format0_nr:
    {
      int pucch_GroupHopping = mac->ULbwp[bwp_id-1] ?
	mac->ULbwp[bwp_id-1]->bwp_Common->pucch_ConfigCommon->choice.setup->pucch_GroupHopping:
	mac->scc_SIB->uplinkConfigCommon->initialUplinkBWP.pucch_ConfigCommon->choice.setup->pucch_GroupHopping;
      int hoppingId = mac->ULbwp[bwp_id-1] ?
	mac->ULbwp[bwp_id-1]->bwp_Common->pucch_ConfigCommon->choice.setup->hoppingId[0]:
	(mac->scc_SIB->uplinkConfigCommon->initialUplinkBWP.pucch_ConfigCommon->choice.setup->hoppingId?
	 mac->scc_SIB->uplinkConfigCommon->initialUplinkBWP.pucch_ConfigCommon->choice.setup->hoppingId[0]:
	 mac->physCellId);
      nr_generate_pucch0(ue,ue->common_vars.txdataF,
			 &ue->frame_parms,
			 pucch_GroupHopping,
			 hoppingId,
			 tx_amp,
			 nr_slot_tx,
			 (uint8_t)m_0,
			 (uint8_t)m_CS,
			 nb_symbols_total,
			 starting_symbol_index,
			 startingPRB,
			 secondHopPRB
			 );
      break;
    }
    case pucch_format1_nr:
    {
      nr_generate_pucch1(ue,ue->common_vars.txdataF,
                         &ue->frame_parms,
                         &ue->pucch_config_dedicated[gNB_id],
                         pucch_payload,
                         tx_amp,
                         nr_slot_tx,
                         (uint8_t)m_0,
                         nb_symbols_total,
                         starting_symbol_index,
                         startingPRB,
                         secondHopPRB,
                         (uint8_t)time_domain_occ,
                         (uint8_t)N_UCI);
      break;
    }
    case pucch_format2_nr:
    {
      nr_generate_pucch2(ue,
                         crnti,
			 dmrs_scrambling_id,
			 data_scrambling_id,
                         ue->common_vars.txdataF,
                         &ue->frame_parms,
                         &ue->pucch_config_dedicated[gNB_id],
                         pucch_payload,
                         tx_amp,
                         nr_slot_tx,
                         nb_symbols_total,
                         starting_symbol_index,
                         nb_of_prbs,
                         startingPRB,
                         (uint8_t)N_UCI);
      break;
    }
    case pucch_format3_nr:
    case pucch_format4_nr:
    {
      nr_generate_pucch3_4(ue,
                           0,//ue->pdcch_vars[proc->thread_id][gNB_id]->crnti,
                           ue->common_vars.txdataF,
                           &ue->frame_parms,
                           format,
                           &ue->pucch_config_dedicated[gNB_id],
                           pucch_payload,
                           tx_amp,
                           nr_slot_tx,
                           nb_symbols_total,
                           starting_symbol_index,
                           nb_of_prbs,
                           startingPRB,
                           secondHopPRB,
                           (uint8_t)N_UCI,
                           (uint8_t)occ_length,
                           (uint8_t)occ_Index);
      break;
    }
  }
  return (TRUE);
}

/*******************************************************************
*
* NAME :         get_downlink_ack
*
* PARAMETERS :   ue context
*                processing slots of reception/transmission
*                gNB_id identifier
*
* RETURN :       o_ACK acknowledgment data
*                o_ACK_number_bits number of bits for acknowledgment
*
* DESCRIPTION :  return acknowledgment value
*                TS 38.213 9.1.3 Type-2 HARQ-ACK codebook determination
*
*          --+--------+-------+--------+-------+---  ---+-------+--
*            | PDCCH1 |       | PDCCH2 |PDCCH3 |        | PUCCH |
*          --+--------+-------+--------+-------+---  ---+-------+--
*    DAI_DL      1                 2       3              ACK for
*                V                 V       V        PDCCH1, PDDCH2 and PCCH3
*                |                 |       |               ^
*                +-----------------+-------+---------------+
*
*                PDCCH1, PDCCH2 and PDCCH3 are PDCCH monitoring occasions
*                M is the total of monitoring occasions
*
*********************************************************************/

uint8_t get_downlink_ack(PHY_VARS_NR_UE *ue, uint8_t gNB_id,  UE_nr_rxtx_proc_t *proc,
                         uint32_t *o_ACK, int *n_HARQ_ACK,
                         bool do_reset) // 1 to reset ACK/NACK status : 0 otherwise
{
  NR_UE_HARQ_STATUS_t *harq_status;
  uint32_t ack_data[NR_DL_MAX_NB_CW][NR_DL_MAX_DAI] = {{0},{0}};
  uint32_t dai[NR_DL_MAX_NB_CW][NR_DL_MAX_DAI] = {{0},{0}};       /* for serving cell */
  uint32_t dai_total[NR_DL_MAX_NB_CW][NR_DL_MAX_DAI] = {{0},{0}}; /* for multiple cells */
  int number_harq_feedback = 0;
  uint32_t dai_current = 0;
  uint32_t dai_max = 0;
  int number_pid_dl = ue->dlsch[proc->thread_id][gNB_id][0]->number_harq_processes_for_pdsch;
  bool two_transport_blocks = FALSE;
  int number_of_code_word = 1;
  int U_DAI_c = 0;
  int N_m_c_rx = 0;
  int V_DAI_m_DL = 0;
  NR_UE_MAC_INST_t *mac = get_mac_inst(0);



  if (mac->DLbwp[0] &&
      mac->DLbwp[0]->bwp_Dedicated &&
      mac->DLbwp[0]->bwp_Dedicated->pdsch_Config &&
      mac->DLbwp[0]->bwp_Dedicated->pdsch_Config->choice.setup &&
      mac->DLbwp[0]->bwp_Dedicated->pdsch_Config->choice.setup->maxNrofCodeWordsScheduledByDCI[0] == 2) {
    two_transport_blocks = TRUE;
    number_of_code_word = 2;
  }
  else {
    number_of_code_word = 1;
  }

  if (ue->n_connected_gNB > 1) {
    LOG_E(PHY,"PUCCH ACK feedback is not implemented for mutiple gNB cells : at line %d in function %s of file %s \n", LINE_FILE , __func__, FILE_NAME);
    return (0);
  }

  /* look for dl acknowledgment which should be done on current uplink slot */
  for (int code_word = 0; code_word < number_of_code_word; code_word++) {

    for (int dl_harq_pid = 0; dl_harq_pid < number_pid_dl; dl_harq_pid++) {

      for (int thread_idx = 0; thread_idx < RX_NB_TH; thread_idx++) {

        harq_status = &ue->dlsch[thread_idx][gNB_id][code_word]->harq_processes[dl_harq_pid]->harq_ack;

        /* check if current tx slot should transmit downlink acknowlegment */
        if (harq_status->slot_for_feedback_ack == proc->nr_slot_tx) {

          if (harq_status->ack == DL_ACKNACK_NO_SET) {
            LOG_E(PHY,"PUCCH Downlink acknowledgment has not been set : at line %d in function %s of file %s \n", LINE_FILE , __func__, FILE_NAME);
          }
          else if (harq_status->vDAI_DL == DL_DAI_NO_SET) {
            LOG_E(PHY,"PUCCH Downlink DAI has not been set : at line %d in function %s of file %s \n", LINE_FILE , __func__, FILE_NAME);
          }
          else if (harq_status->vDAI_DL > NR_DL_MAX_DAI) {
            LOG_E(PHY,"PUCCH Downlink DAI has an invalid value : at line %d in function %s of file %s \n", LINE_FILE , __func__, FILE_NAME);
          }
          else if (harq_status->send_harq_status == 0) {
            LOG_E(PHY,"PUCCH Downlink ack can not be transmitted : at line %d in function %s of file %s \n", LINE_FILE , __func__, FILE_NAME);
          }
          else {

            dai_current = harq_status->vDAI_DL+1; // DCI DAI to counter DAI conversion

            if (dai_current == 0) {
              LOG_E(PHY,"PUCCH Downlink dai is invalid : at line %d in function %s of file %s \n", LINE_FILE , __func__, FILE_NAME);
              return(0);
            } else if (dai_current > dai_max) {
              dai_max = dai_current;
            }

            number_harq_feedback++;
            ack_data[code_word][dai_current - 1] = harq_status->ack;
            dai[code_word][dai_current - 1] = dai_current;
            harq_status->slot_for_feedback_ack = NR_MAX_SLOTS_PER_FRAME;
            harq_status->send_harq_status = 0;
          }
          if (do_reset == TRUE) {
            init_downlink_harq_status(ue->dlsch[thread_idx][gNB_id][code_word]->harq_processes[dl_harq_pid]);
          }
        }
      }
    }
  }

  /* no any ack to transmit */
  if (number_harq_feedback == 0) {
    *n_HARQ_ACK = 0;
    return(0);
  }
  else  if (number_harq_feedback > (sizeof(uint32_t)*8)) {
    LOG_E(PHY,"PUCCH number of ack bits exceeds payload size : at line %d in function %s of file %s \n", LINE_FILE , __func__, FILE_NAME);
    return(0);
  }

  /* for computing n_HARQ_ACK for power */
   V_DAI_m_DL = dai_max;
   U_DAI_c = number_harq_feedback/number_of_code_word;
   N_m_c_rx = number_harq_feedback;
   int N_SPS_c = 0; /* FFS TODO_NR multicells and SPS are not supported at the moment */
   if (mac->cg != NULL && 
       mac->cg->physicalCellGroupConfig != NULL && 
       mac->cg->physicalCellGroupConfig->harq_ACK_SpatialBundlingPUCCH != NULL) {
     int N_TB_max_DL = mac->DLbwp[0]->bwp_Dedicated->pdsch_Config->choice.setup->maxNrofCodeWordsScheduledByDCI[0];
     *n_HARQ_ACK = (((V_DAI_m_DL - U_DAI_c)%4) * N_TB_max_DL) + N_m_c_rx + N_SPS_c;
     NR_TST_PHY_PRINTF("PUCCH power n(%d) = ( V(%d) - U(%d) )mod4 * N_TB(%d) + N(%d) \n", *n_HARQ_ACK, V_DAI_m_DL, U_DAI_c, N_TB_max_DL, N_m_c_rx);
   }

  /*
  * For a monitoring occasion of a PDCCH with DCI format 1_0 or DCI format 1_1 in at least one serving cell,
  * when a UE receives a PDSCH with one transport block and the value of higher layer parameter maxNrofCodeWordsScheduledByDCI is 2,
  * the HARQ-ACK response is associated with the first transport block and the UE generates a NACK for the second transport block
  * if spatial bundling is not applied (HARQ-ACK-spatial-bundling-PUCCH = FALSE) and generates HARQ-ACK value of ACK for the second
  * transport block if spatial bundling is applied.
  */

  for (int code_word = 0; code_word < number_of_code_word; code_word++) {
    for (uint32_t i = 0; i < dai_max ; i++ ) {
      if (dai[code_word][i] != i + 1) { /* fill table with consistent value for each dai */
        dai[code_word][i] = i + 1;      /* it covers case for which PDCCH DCI has not been successfully decoded and so it has been missed */
        ack_data[code_word][i] = 0;     /* nack data transport block which has been missed */
        number_harq_feedback++;
      }
      if (two_transport_blocks == TRUE) {
        dai_total[code_word][i] = dai[code_word][i]; /* for a single cell, dai_total is the same as dai of first cell */
      }
    }
  }

  int M = dai_max;
  int j = 0;
  uint32_t V_temp = 0;
  uint32_t V_temp2 = 0;
  int O_ACK = 0;
  int O_bit_number_cw0 = 0;
  int O_bit_number_cw1 = 0;

  for (int m = 0; m < M ; m++) {

    if (dai[0][m] <= V_temp) {
      j = j + 1;
    }

    V_temp = dai[0][m]; /* value of the counter DAI for format 1_0 and format 1_1 on serving cell c */

    if (dai_total[0][m] == 0) {
      V_temp2 = dai[0][m];
    } else {
      V_temp2 = dai[1][m];         /* second code word has been received */
      O_bit_number_cw1 = (8 * j) + 2*(V_temp - 1) + 1;
      *o_ACK = *o_ACK | (ack_data[1][m] << O_bit_number_cw1);
    }

    if (two_transport_blocks == TRUE) {
      O_bit_number_cw0 = (8 * j) + 2*(V_temp - 1);
    }
    else {
      O_bit_number_cw0 = (4 * j) + (V_temp - 1);
    }

    *o_ACK = *o_ACK | (ack_data[0][m] << O_bit_number_cw0);
  }

  if (V_temp2 < V_temp) {
    j = j + 1;
  }

  if (two_transport_blocks == TRUE) {
    O_ACK = 2 * ( 4 * j + V_temp2);  /* for two transport blocks */
  }
  else {
    O_ACK = 4 * j + V_temp2;         /* only one transport block */
  }

  if (number_harq_feedback != O_ACK) {
    LOG_E(PHY,"PUCCH Error for number of bits for acknowledgment : at line %d in function %s of file %s \n", LINE_FILE , __func__, FILE_NAME);
    return (0);
  }

  return(number_harq_feedback);
}

/*******************************************************************
*
* NAME :         select_pucch_format
*
* PARAMETERS :   ue context
*                processing slots of reception/transmission
*                gNB_id identifier
*
* RETURN :       TRUE a valid resource has been found
*
* DESCRIPTION :  return tx harq process identifier for given transmission slot
*                TS 38.213 9.2.1  PUCCH Resource Sets
*                TS 38.213 9.2.2  PUCCH Formats for UCI transmission
*                In the case of pucch for scheduling request only, resource is already get from scheduling request configuration
*
*********************************************************************/

boolean_t select_pucch_resource(PHY_VARS_NR_UE *ue, NR_UE_MAC_INST_t *mac, uint8_t gNB_id, int uci_size, int pucch_resource_indicator, 
                                int *initial_pucch_id, int *resource_set_id, int *resource_id, NR_UE_HARQ_STATUS_t *harq_status)
{
  boolean_t resource_set_found = FALSE;
  int nb_symbols_for_tx = 0;
  int current_resource_id = MAX_NB_OF_PUCCH_RESOURCES;
  pucch_format_nr_t format_pucch;
  int ready_pucch_resource_id = FALSE; /* in the case that it is already given */
  NR_PUCCH_Resource_t *pucch_resource;
  NR_BWP_Id_t bwp_id = mac->UL_BWP_Id;

  /* ini values to unset */
  *initial_pucch_id = NB_INITIAL_PUCCH_RESOURCE;
  //*resource_set_id = MAX_NB_OF_PUCCH_RESOURCE_SETS;
  //*resource_id = MAX_NB_OF_PUCCH_RESOURCES;

  if ((bwp_id ==0 &&
       mac->cg == NULL) ||
      (bwp_id == 0 &&
       mac->cg &&
       mac->cg->spCellConfig &&
       mac->cg->spCellConfig->spCellConfigDedicated &&
       mac->cg->spCellConfig->spCellConfigDedicated->uplinkConfig &&
       mac->cg->spCellConfig->spCellConfigDedicated->uplinkConfig->initialUplinkBWP &&
       mac->cg->spCellConfig->spCellConfigDedicated->uplinkConfig->initialUplinkBWP->pucch_Config &&
       mac->cg->spCellConfig->spCellConfigDedicated->uplinkConfig->initialUplinkBWP->pucch_Config->choice.setup &&
       mac->cg->spCellConfig->spCellConfigDedicated->uplinkConfig->initialUplinkBWP->pucch_Config->choice.setup->resourceSetToAddModList &&
       mac->cg->spCellConfig->spCellConfigDedicated->uplinkConfig->initialUplinkBWP->pucch_Config->choice.setup->resourceSetToAddModList->list.array[0] == NULL) ||
      (mac->ULbwp[bwp_id-1] &&
       mac->ULbwp[bwp_id-1]->bwp_Dedicated &&
       mac->ULbwp[bwp_id-1]->bwp_Dedicated->pucch_Config &&
       mac->ULbwp[bwp_id-1]->bwp_Dedicated->pucch_Config->choice.setup &&
       mac->ULbwp[bwp_id-1]->bwp_Dedicated->pucch_Config->choice.setup->resourceSetToAddModList &&
       mac->ULbwp[bwp_id-1]->bwp_Dedicated->pucch_Config->choice.setup->resourceSetToAddModList->list.array[0] == NULL)
      ){

    /* No resource set has been already configured so pucch_configCommon from Sib1 should be used in this case */

    if (ue->UE_mode[gNB_id] != PUSCH) {
      *initial_pucch_id = *mac->scc_SIB->uplinkConfigCommon->initialUplinkBWP.pucch_ConfigCommon->choice.setup->pucch_ResourceCommon;
      if (*initial_pucch_id >= NB_INITIAL_PUCCH_RESOURCE) {
        LOG_E(PHY,"PUCCH Invalid initial resource index : at line %d in function %s of file %s \n", LINE_FILE , __func__, FILE_NAME);
        *initial_pucch_id = NB_INITIAL_PUCCH_RESOURCE;
        return (FALSE);
      }
    }
    else  {
      /* see TS 38.213 9.2.1  PUCCH Resource Sets */
      int delta_PRI = harq_status->pucch_resource_indicator;
      // n_CCE can be obtained from ue->dci_ind.dci_list[i].n_CCE. FIXME!!!
      // N_CCE can be obtained from ue->dci_ind.dci_list[i].N_CCE. FIXME!!!
      //int n_CCE = ue->dci_ind.dci_list[0].n_CCE;
      //int N_CCE = ue->dci_ind.dci_list[0].N_CCE;
      int n_CCE_0 = harq_status->n_CCE;
      int N_CCE_0 = harq_status->N_CCE;
      if (N_CCE_0 == 0) {
        AssertFatal(1==0,"PUCCH No compatible pucch format found : at line %d in function %s of file %s \n", LINE_FILE , __func__, FILE_NAME);
      }
      int r_PUCCH = ((2 * n_CCE_0)/N_CCE_0) + (2 * delta_PRI);
      *initial_pucch_id = r_PUCCH;
    }
    nb_symbols_for_tx = initial_pucch_resource[*initial_pucch_id].nrofSymbols;
    format_pucch = initial_pucch_resource[*initial_pucch_id].format;
    if (check_pucch_format(mac, gNB_id, format_pucch, nb_symbols_for_tx, uci_size) == TRUE) {
      return (TRUE);
    }
    else {
      LOG_E(PHY,"PUCCH No compatible pucch format found : at line %d in function %s of file %s \n", LINE_FILE , __func__, FILE_NAME);
      return (FALSE);
    }
  }
  else {
    /* dedicated resources have been configured */
    int pucch_resource_set_id = 0;
    if (*resource_set_id == MAX_NB_OF_PUCCH_RESOURCE_SETS) {
      /* from TS 38.331 field maxPayloadMinus1
        -- Maximum number of payload bits minus 1 that the UE may transmit using this PUCCH resource set. In a PUCCH occurrence, the UE
        -- chooses the first of its PUCCH-ResourceSet which supports the number of bits that the UE wants to transmit.
        -- The field is not present in the first set (Set0) since the maximum Size of Set0 is specified to be 3 bit.
        -- The field is not present in the last configured set since the UE derives its maximum payload size as specified in 38.213.
        -- This field can take integer values that are multiples of 4. Corresponds to L1 parameter 'N_2' or 'N_3' (see 38.213, section 9.2)
      */
      /* look for the first resource set which supports uci_size number of bits for payload */
      pucch_resource_set_id = find_pucch_resource_set(mac, gNB_id, uci_size);
      if (pucch_resource_set_id != MAX_NB_OF_PUCCH_RESOURCE_SETS) {
        resource_set_found = TRUE;
      }
    }
    else {
      /* a valid resource has already be found outside this function */
      resource_set_found = TRUE;
      ready_pucch_resource_id = TRUE;
      //pucch_resource_indicator = pucch_resource_indicator;
    }

    if (resource_set_found == TRUE) {
      if (pucch_resource_indicator < MAX_PUCCH_RESOURCE_INDICATOR) {
        // Verify that the value of pucch_resource_indicator is valid
        struct NR_PUCCH_Config__resourceSetToAddModList *resourceSetToAddModList;
	struct NR_PUCCH_Config__resourceToAddModList *resourceToAddModList;
        if (bwp_id > 0 && mac->ULbwp[bwp_id-1]) {
           AssertFatal(mac->ULbwp[bwp_id-1]->bwp_Dedicated->pucch_Config->choice.setup->resourceSetToAddModList!=NULL,"mac->ULbwp[bwp_id-1]->bwp_Dedicated->pucch_Config->choice.setup->resourceSetToAddModList is null\n");
           resourceSetToAddModList = mac->ULbwp[bwp_id-1]->bwp_Dedicated->pucch_Config->choice.setup->resourceSetToAddModList;
           resourceToAddModList = mac->ULbwp[bwp_id-1]->bwp_Dedicated->pucch_Config->choice.setup->resourceToAddModList;
        }
	else if (bwp_id == 0 && mac->cg->spCellConfig->spCellConfigDedicated->uplinkConfig->initialUplinkBWP->pucch_Config->choice.setup->resourceSetToAddModList!=NULL) {
	  resourceSetToAddModList = mac->cg->spCellConfig->spCellConfigDedicated->uplinkConfig->initialUplinkBWP->pucch_Config->choice.setup->resourceSetToAddModList;
          resourceToAddModList = mac->cg->spCellConfig->spCellConfigDedicated->uplinkConfig->initialUplinkBWP->pucch_Config->choice.setup->resourceToAddModList;
        }
        if (resourceSetToAddModList->list.array[pucch_resource_set_id]->resourceList.list.count <= pucch_resource_indicator)
        {
          LOG_E(PHY, "Value of pucch_resource_indicator is out of bounds! Possibly due to a false DCI. \n");
          return (FALSE);
        }
        /* check if resource indexing by pucch_resource_indicator of this set is compatible */
        if ((ready_pucch_resource_id == TRUE) || (resourceSetToAddModList->list.array[pucch_resource_set_id]->resourceList.list.array[pucch_resource_indicator][0] != MAX_NB_OF_PUCCH_RESOURCES)) {

          if (ready_pucch_resource_id == TRUE) {
            current_resource_id = *resource_id;
          }
          else {
            int R_PUCCH = resourceSetToAddModList->list.array[pucch_resource_set_id]->resourceList.list.count;
            /* is it the first resource and its size exceeds 8 */
            if ((pucch_resource_set_id == 0)
             && (R_PUCCH > MAX_NB_OF_PUCCH_RESOURCES_PER_SET_NOT_0)) {
              /* see TS 38.213 9.2.3  UE procedure for reporting HARQ-ACK */
              int delta_PRI = pucch_resource_indicator;
              int n_CCE_p = harq_status->n_CCE;
              int N_CCE_p = harq_status->N_CCE;
              int r_PUCCH;
              if (N_CCE_p == 0) {
                LOG_E(PHY,"PUCCH No compatible pucch format found : at line %d in function %s of file %s \n", LINE_FILE , __func__, FILE_NAME);
                return (FALSE);
              }
              if (pucch_resource_set_id < (R_PUCCH%8)) {
                r_PUCCH = ((n_CCE_p * (R_PUCCH/8))/N_CCE_p) + (delta_PRI*(R_PUCCH/8));
              }
              else {
                r_PUCCH = ((n_CCE_p * (R_PUCCH/8))/N_CCE_p) + (delta_PRI*(R_PUCCH/8)) + (R_PUCCH%8);
              }
              current_resource_id = r_PUCCH;
            }
            else {
		current_resource_id = resourceSetToAddModList->list.array[pucch_resource_set_id]->resourceList.list.array[pucch_resource_indicator][0];
            }
          }

          pucch_resource = resourceToAddModList->list.array[current_resource_id];
          if (pucch_resource != NULL) {
            format_pucch = resourceToAddModList->list.array[current_resource_id]->format.present;
            nb_symbols_for_tx = get_nb_symbols_pucch(pucch_resource, format_pucch);

            if (check_pucch_format(mac, gNB_id, format_pucch, nb_symbols_for_tx, uci_size) == TRUE) {
              *resource_set_id = pucch_resource_set_id;
              *resource_id = current_resource_id;
              return (TRUE);
            }
            else {
              LOG_E(PHY,"PUCCH Found format no compatible with payload size and symbol length : at line %d in function %s of file %s \n", LINE_FILE , __func__, FILE_NAME);
              return (FALSE);
            }
          }
        }
        else {
          LOG_E(PHY,"PUCCH Undefined Resource related to pucch resource indicator: at line %d in function %s of file %s \n", LINE_FILE , __func__, FILE_NAME);
          return (FALSE);
        }
      }
      else {
        LOG_E(PHY,"PUCCH Invalid pucch resource indicator: at line %d in function %s of file %s \n", LINE_FILE , __func__, FILE_NAME);
        return (FALSE);
      }
    }

    /* check that a resource has been found */
    if (*resource_set_id == MAX_NB_OF_PUCCH_RESOURCES) {
      LOG_E(PHY,"PUCCH No compatible pucch format found : at line %d in function %s of file %s \n", LINE_FILE , __func__, FILE_NAME);
      return (FALSE);
    }
  }
  return (FALSE);
}

/*******************************************************************
*
* NAME :         find_pucch_resource_set
*
* PARAMETERS :   ue context
*                gNB_id identifier
*
*
* RETURN :       harq process identifier
*
* DESCRIPTION :  return tx harq process identifier for given transmission slot
*                YS 38.213 9.2.2  PUCCH Formats for UCI transmission
*
*********************************************************************/

int find_pucch_resource_set(NR_UE_MAC_INST_t *mac, uint8_t gNB_id, int uci_size)
{
  int pucch_resource_set_id = 0;
  NR_BWP_Id_t bwp_id = mac->DL_BWP_Id;

  //long *pucch_max_pl_bits = NULL;

  /* from TS 38.331 field maxPayloadMinus1
    -- Maximum number of payload bits minus 1 that the UE may transmit using this PUCCH resource set. In a PUCCH occurrence, the UE
    -- chooses the first of its PUCCH-ResourceSet which supports the number of bits that the UE wants to transmit.
    -- The field is not present in the first set (Set0) since the maximum Size of Set0 is specified to be 3 bit.
    -- The field is not present in the last configured set since the UE derives its maximum payload size as specified in 38.213.
    -- This field can take integer values that are multiples of 4. Corresponds to L1 parameter 'N_2' or 'N_3' (see 38.213, section 9.2)
  */
  /* look for the first resource set which supports uci_size number of bits for payload */
  while (pucch_resource_set_id < MAX_NB_OF_PUCCH_RESOURCE_SETS) {
    if ((bwp_id>0 &&
         mac->ULbwp[bwp_id-1] &&
         mac->ULbwp[bwp_id-1]->bwp_Dedicated &&
         mac->ULbwp[bwp_id-1]->bwp_Dedicated->pucch_Config &&
         mac->ULbwp[bwp_id-1]->bwp_Dedicated->pucch_Config->choice.setup &&
         mac->ULbwp[bwp_id-1]->bwp_Dedicated->pucch_Config->choice.setup->resourceSetToAddModList &&
         mac->ULbwp[bwp_id-1]->bwp_Dedicated->pucch_Config->choice.setup->resourceSetToAddModList->list.array[pucch_resource_set_id] != NULL) ||
        (bwp_id==0 &&
         mac->cg &&
         mac->cg->spCellConfig &&
         mac->cg->spCellConfig->spCellConfigDedicated &&
         mac->cg->spCellConfig->spCellConfigDedicated->uplinkConfig &&
         mac->cg->spCellConfig->spCellConfigDedicated->uplinkConfig->initialUplinkBWP &&
         mac->cg->spCellConfig->spCellConfigDedicated->uplinkConfig->initialUplinkBWP->pucch_Config &&
         mac->cg->spCellConfig->spCellConfigDedicated->uplinkConfig->initialUplinkBWP->pucch_Config->choice.setup &&
         mac->cg->spCellConfig->spCellConfigDedicated->uplinkConfig->initialUplinkBWP->pucch_Config->choice.setup->resourceSetToAddModList &&
         mac->cg->spCellConfig->spCellConfigDedicated->uplinkConfig->initialUplinkBWP->pucch_Config->choice.setup->resourceSetToAddModList->list.array[pucch_resource_set_id] != NULL)) {
      if (uci_size <= 2) {
        pucch_resource_set_id = 0;
        return (pucch_resource_set_id);
        break;
      }
      else {
        pucch_resource_set_id = 1;
        return (pucch_resource_set_id);
        break;
      }
    }
    pucch_resource_set_id++;
  }

  pucch_resource_set_id = MAX_NB_OF_PUCCH_RESOURCE_SETS;

  return (pucch_resource_set_id);
}

/*******************************************************************
*
* NAME :         check_pucch_format
*
* PARAMETERS :   ue context
*                processing slots of reception/transmission
*                gNB_id identifier
*
* RETURN :       harq process identifier
*
* DESCRIPTION :  return tx harq process identifier for given transmission slot
*                YS 38.213 9.2.2  PUCCH Formats for UCI transmission
*
*********************************************************************/

boolean_t check_pucch_format(NR_UE_MAC_INST_t *mac, uint8_t gNB_id, pucch_format_nr_t format_pucch, int nb_symbols_for_tx, int uci_size)
{
  pucch_format_nr_t selected_pucch_format;
  pucch_format_nr_t selected_pucch_format_second;
  /*NR_SetupRelease_PUCCH_FormatConfig_t *identified_format = NULL;

  switch (format_pucch) {
    case pucch_format1_nr:
    if (mac->ULbwp[bwp_id-1]->bwp_Dedicated->pucch_Config->choice.setup->format1 != NULL)
      identified_format = mac->ULbwp[bwp_id-1]->bwp_Dedicated->pucch_Config->choice.setup->format1;
    break;

    case pucch_format2_nr:
    if (mac->ULbwp[bwp_id-1]->bwp_Dedicated->pucch_Config->choice.setup->format2 != NULL)
      identified_format = mac->ULbwp[bwp_id-1]->bwp_Dedicated->pucch_Config->choice.setup->format2;
    break;

    case pucch_format3_nr:
    if (mac->ULbwp[bwp_id-1]->bwp_Dedicated->pucch_Config->choice.setup->format3 != NULL)
      identified_format = mac->ULbwp[bwp_id-1]->bwp_Dedicated->pucch_Config->choice.setup->format3;
    break;

    case pucch_format4_nr:
    if (mac->ULbwp[bwp_id-1]->bwp_Dedicated->pucch_Config->choice.setup->format4 != NULL)
      identified_format = mac->ULbwp[bwp_id-1]->bwp_Dedicated->pucch_Config->choice.setup->format4;
    break;

    default:
    break;
  }*/

 /* if ((identified_format != NULL) && (identified_format->choice.setup->nrofSlots[0] != 1)) {
    LOG_E(PHY,"PUCCH not implemented multislots transmission : at line %d in function %s of file %s \n", LINE_FILE , __func__, FILE_NAME);
    return (FALSE);
  }*/

  if (nb_symbols_for_tx <= 2) {
    if (uci_size <= 2) {
      selected_pucch_format = pucch_format0_nr;
      selected_pucch_format_second = selected_pucch_format;
    }
    else {
      selected_pucch_format = pucch_format2_nr;
      selected_pucch_format_second = selected_pucch_format;
    }
  }
  else {
    if (nb_symbols_for_tx >= 4) {
      if (uci_size <= 2) {
        selected_pucch_format = pucch_format1_nr;
        selected_pucch_format_second = selected_pucch_format;
      }
      else {
        selected_pucch_format = pucch_format3_nr;  /* in this case choice can be done between two formats */
        selected_pucch_format_second = pucch_format4_nr;
      }
    }
    else {
      LOG_D(PHY,"PUCCH Undefined PUCCH format : set PUCCH to format 4 : at line %d in function %s of file %s \n", LINE_FILE , __func__, FILE_NAME);
      return (FALSE);
    }
  }

  NR_TST_PHY_PRINTF("PUCCH format %d nb symbols total %d uci size %d selected format %d \n", format_pucch, nb_symbols_for_tx, uci_size, selected_pucch_format);

  if (format_pucch != selected_pucch_format) {
    if (format_pucch != selected_pucch_format_second) {
      NR_TST_PHY_PRINTF("PUCCH mismatched of selected format: at line %d in function %s of file %s \n", LINE_FILE , __func__, FILE_NAME);
      LOG_D(PHY,"PUCCH format mismatched of selected format: at line %d in function %s of file %s \n", LINE_FILE , __func__, FILE_NAME);
      return (FALSE);
    }
    else {
      return (TRUE);
    }
  }
  else {
    return (TRUE);
  }
}

/*******************************************************************
*
* NAME :         trigger_periodic_scheduling_request
*
* PARAMETERS :   pointer to resource set
*
* RETURN :       1 if peridic scheduling request is triggered
*                0 no periodic scheduling request
*
* DESCRIPTION :  TS 38.213 9.2.4 UE procedure for reporting SR
*
*********************************************************************/

int trigger_periodic_scheduling_request(PHY_VARS_NR_UE *ue, uint8_t gNB_id, UE_nr_rxtx_proc_t *proc)
{
  const int max_sr_periodicity[NB_NUMEROLOGIES_NR] = { 80, 160, 320, 640, 640 };

  int active_scheduling_request = ue->scheduling_request_config_nr[gNB_id].active_sr_id;

  /* is there any valid scheduling request configuration */
  if (ue->scheduling_request_config_nr[gNB_id].sr_ResourceConfig[active_scheduling_request] == NULL) {
    return (0);
  }

  if (ue->scheduling_request_config_nr[gNB_id].sr_ResourceConfig[active_scheduling_request]->periodicity < 2) {
    LOG_W(PHY,"PUCCH Not supported scheduling request period smaller than 1 slot : at line %d in function %s of file %s \n", LINE_FILE , __func__, FILE_NAME);
    return (0);
  }

  int16_t SR_periodicity = scheduling_request_periodicity[ue->scheduling_request_config_nr[gNB_id].sr_ResourceConfig[active_scheduling_request]->periodicity];
  uint16_t SR_offset = ue->scheduling_request_config_nr[gNB_id].sr_ResourceConfig[active_scheduling_request]->offset;

  if (SR_periodicity > max_sr_periodicity[ue->frame_parms.numerology_index]) {
    LOG_W(PHY,"PUCCH Invalid scheduling request period : at line %d in function %s of file %s \n", LINE_FILE , __func__, FILE_NAME);
    return (0);
  }

  if (SR_offset > SR_periodicity) {
    LOG_E(PHY,"PUCCH SR offset %d is greater than SR periodicity %d : at line %d in function %s of file %s \n", SR_offset, SR_periodicity, LINE_FILE , __func__, FILE_NAME);
    return (0);
  }
  else if (SR_periodicity == 1) {
    return (1); /* period is slot */
  }

  int16_t N_slot_frame = ue->frame_parms.slots_per_frame;
  if (((proc->frame_tx * N_slot_frame) + proc->nr_slot_tx - SR_offset)%SR_periodicity == 0) {
    return (1);
  }
  else {
    return (0);
  }
}

/*******************************************************************
*
* NAME :         get_csi_nr
* PARAMETERS :   ue context
*                processing slots of reception/transmission
*                gNB_id identifier
*
* RETURN :       size of csi payload
*
* DESCRIPTION :  CSI management is not already implemented
*                so it has been simulated thank to two functions:
*                - set_csi_nr
*                - get_csi_nr
*
*********************************************************************/

int      dummy_csi_status = 0;
uint32_t dummy_csi_payload = 0;

/* FFS TODO_NR code that should be developed */

uint16_t get_nr_csi_bitlen(NR_UE_MAC_INST_t *mac) {

  uint16_t csi_bitlen =0;
  uint16_t rsrp_bitlen = 0;
  uint16_t diff_rsrp_bitlen = 0;
  uint16_t nb_ssbri_cri = 0; 
  uint16_t cri_ssbri_bitlen = 0;
  
  NR_CSI_MeasConfig_t *csi_MeasConfig = mac->cg->spCellConfig->spCellConfigDedicated->csi_MeasConfig->choice.setup;
  struct NR_CSI_ResourceConfig__csi_RS_ResourceSetList__nzp_CSI_RS_SSB * nzp_CSI_RS_SSB = csi_MeasConfig->csi_ResourceConfigToAddModList->list.array[0]->csi_RS_ResourceSetList.choice.nzp_CSI_RS_SSB;

  uint16_t nb_csi_ssb_report = nzp_CSI_RS_SSB->csi_SSB_ResourceSetList!=NULL ? nzp_CSI_RS_SSB->csi_SSB_ResourceSetList->list.count:0;
  
  if (0 != nb_csi_ssb_report){
	  uint8_t nb_ssb_resources =0;
	  
  if (NULL != csi_MeasConfig->csi_ReportConfigToAddModList->list.array[0]->groupBasedBeamReporting.choice.disabled->nrofReportedRS)
      nb_ssbri_cri = *(csi_MeasConfig->csi_ReportConfigToAddModList->list.array[0]->groupBasedBeamReporting.choice.disabled->nrofReportedRS)+1;
  else
      nb_ssbri_cri = 1;
  
  nb_ssb_resources = csi_MeasConfig->csi_SSB_ResourceSetToAddModList->list.array[0]->csi_SSB_ResourceList.list.count;
  
  if (nb_ssb_resources){
	cri_ssbri_bitlen =ceil(log2 (nb_ssb_resources));
	rsrp_bitlen = 7;
	diff_rsrp_bitlen = 4;
	}
  else{
	cri_ssbri_bitlen =0;
	rsrp_bitlen = 0;
	diff_rsrp_bitlen = 0;
	}
  
  csi_bitlen = ((cri_ssbri_bitlen * nb_ssbri_cri) + rsrp_bitlen +(diff_rsrp_bitlen *(nb_ssbri_cri -1 ))) *nb_csi_ssb_report;
               
  //printf("get csi bitlen %d nb_ssbri_cri %d nb_csi_report %d nb_resources %d\n", csi_bitlen,nb_ssbri_cri ,nb_csi_ssb_report, nb_ssb_resources);
  }
  return csi_bitlen;
}

int get_csi_nr(NR_UE_MAC_INST_t *mac, PHY_VARS_NR_UE *ue, uint8_t gNB_id, uint32_t *csi_payload)
{
  VOID_PARAMETER ue;
  VOID_PARAMETER gNB_id;
  float rsrp_db[7];
  int nElem = 98;
  int rsrp_offset = 17;
  int csi_status = 0;
  
  csi_status = get_nr_csi_bitlen(mac);
  rsrp_db[0] = get_nr_RSRP(0,0,0);


  if (csi_status == 0) {
    *csi_payload = 0;
  }
  else {
    *csi_payload = binary_search_float_nr(RSRP_meas_mapping_nr,nElem, rsrp_db[0]) + rsrp_offset;
  }

  return (csi_status);
}

/* FFS TODO_NR code that should be removed */

void set_csi_nr(int csi_status, uint32_t csi_payload)
{
  dummy_csi_status = csi_status;

  if (dummy_csi_status == 0) {
    dummy_csi_payload = 0;
  }
  else {
    dummy_csi_payload = csi_payload;
  }
}

uint8_t get_nb_symbols_pucch(NR_PUCCH_Resource_t *pucch_resource, pucch_format_nr_t format_type)
{
  switch (format_type) {
    case pucch_format0_nr:
      return pucch_resource->format.choice.format0->nrofSymbols;

    case pucch_format1_nr:
      return pucch_resource->format.choice.format1->nrofSymbols;

    case pucch_format2_nr:
      return pucch_resource->format.choice.format2->nrofSymbols;

    case pucch_format3_nr:
      return pucch_resource->format.choice.format3->nrofSymbols;

    case pucch_format4_nr:
      return pucch_resource->format.choice.format4->nrofSymbols;
  }
  return 0;
}

uint16_t get_starting_symb_idx(NR_PUCCH_Resource_t *pucch_resource, pucch_format_nr_t format_type)
{
  switch (format_type) {
    case pucch_format0_nr:
      return pucch_resource->format.choice.format0->startingSymbolIndex;

    case pucch_format1_nr:
      return pucch_resource->format.choice.format1->startingSymbolIndex;

    case pucch_format2_nr:
      return pucch_resource->format.choice.format2->startingSymbolIndex;

    case pucch_format3_nr:
      return pucch_resource->format.choice.format3->startingSymbolIndex;

    case pucch_format4_nr:
      return pucch_resource->format.choice.format4->startingSymbolIndex;
  }
  return 0;
}

int get_ics_pucch(NR_PUCCH_Resource_t *pucch_resource, pucch_format_nr_t format_type)
{
  switch (format_type) {
    case pucch_format0_nr:
      return pucch_resource->format.choice.format0->initialCyclicShift;

    case pucch_format1_nr:
      return pucch_resource->format.choice.format1->initialCyclicShift;
      
    case pucch_format2_nr:
      return 0;

    default:
      return -1;
  }
  return -1;
}

NR_PUCCH_Resource_t *select_resource_by_id(int resource_id, NR_PUCCH_Config_t *pucch_config)
{
  int n_list = pucch_config->resourceToAddModList->list.count; 
  NR_PUCCH_Resource_t *pucchres;
  AssertFatal(n_list>0,"PUCCH resourceToAddModList is empty\n");

  for (int i=0; i<n_list; i++) {
    pucchres = pucch_config->resourceToAddModList->list.array[i];
    if (pucchres->pucch_ResourceId == resource_id)
      return pucchres;
  }
  return NULL;
}
<|MERGE_RESOLUTION|>--- conflicted
+++ resolved
@@ -40,12 +40,8 @@
 #include <openair1/PHY/NR_UE_TRANSPORT/pucch_nr.h>
 #include "openair2/LAYER2/NR_MAC_UE/mac_proto.h"
 #include "openair1/PHY/NR_UE_ESTIMATION/nr_estimation.h"
-<<<<<<< HEAD
-#include "common/utils/nr/nr_common.h"
-=======
 #include <openair1/PHY/impl_defs_nr.h>
 #include <common/utils/nr/nr_common.h>
->>>>>>> 83688c96
 
 #ifndef NO_RAT_NR
 
@@ -443,11 +439,7 @@
     pucch_resource_indicator = ue->dlsch[proc->thread_id][gNB_id][0]->harq_processes[dl_harq_pid]->harq_ack.pucch_resource_indicator;
   }
 
-<<<<<<< HEAD
   LOG_D(PHY, "PUCCH: %d.%d bwp_id %ld dl_harq_pid = %d, pucch_resource_indicator = %d\n", frame_tx, nr_slot_tx, bwp_id, dl_harq_pid, pucch_resource_indicator);
-=======
-  LOG_D(PHY, "PUCCH: %d.%d bwp_id %ld dl_harq_pid = %d, pucch_resource_indicator = %d\n", frame_tx, nr_slot_tx, bwp_id,dl_harq_pid, pucch_resource_indicator);
->>>>>>> 83688c96
 
   /* Part - I
    * Collect feedback that should be transmitted at this nr_slot_tx :
