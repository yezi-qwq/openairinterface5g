--- conflicted
+++ resolved
@@ -616,23 +616,14 @@
       }
       NR_PUCCH_Config_t *pucch_Config;
       if (bwp_id>0 &&
-<<<<<<< HEAD
           mac->ULbwp[bwp_id] &&
           mac->ULbwp[bwp_id]->bwp_Dedicated &&
           mac->ULbwp[bwp_id]->bwp_Dedicated->pucch_Config &&
           mac->ULbwp[bwp_id]->bwp_Dedicated->pucch_Config->choice.setup)
-          pucch_Config =  mac->ULbwp[bwp_id]->bwp_Dedicated->pucch_Config->choice.setup;
+        pucch_Config =  mac->ULbwp[bwp_id]->bwp_Dedicated->pucch_Config->choice.setup;
+        BWPsize  =  NRRIV2BW(mac->ULbwp[bwp_id]->bwp_Common->genericParameters.locationAndBandwidth,MAX_BWP_SIZE);
+        BWPstart =  NRRIV2PRBOFFSET(mac->ULbwp[bwp_id]->bwp_Common->genericParameters.locationAndBandwidth,MAX_BWP_SIZE);
       else if (bwp_id==0 &&
-=======
-          mac->ULbwp[bwp_id-1] &&
-          mac->ULbwp[bwp_id-1]->bwp_Dedicated &&
-          mac->ULbwp[bwp_id-1]->bwp_Dedicated->pucch_Config &&
-          mac->ULbwp[bwp_id-1]->bwp_Dedicated->pucch_Config->choice.setup) {
-        pucch_Config =  mac->ULbwp[bwp_id-1]->bwp_Dedicated->pucch_Config->choice.setup;
-        BWPsize  =  NRRIV2BW(mac->ULbwp[bwp_id-1]->bwp_Common->genericParameters.locationAndBandwidth,MAX_BWP_SIZE);
-        BWPstart =  NRRIV2PRBOFFSET(mac->ULbwp[bwp_id-1]->bwp_Common->genericParameters.locationAndBandwidth,MAX_BWP_SIZE);
-      } else if (bwp_id==0 &&
->>>>>>> d7839d8a
                mac->cg &&
                mac->cg->spCellConfig &&
                mac->cg->spCellConfig->spCellConfigDedicated &&
