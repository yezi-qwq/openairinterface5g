--- conflicted
+++ resolved
@@ -316,282 +316,6 @@
                             UE_nr_rxtx_proc_t *proc) {
 
   int       nr_slot_tx = proc->nr_slot_tx;
-<<<<<<< HEAD
-  int       Mod_id = ue->Mod_id;
-  int       CC_id = ue->CC_id;
-
-  int       O_SR = 0;
-  int       O_ACK = 0;
-  int       O_CSI = 0;      /* channel state information */
-  int       N_UCI = 0;      /* size in bits for Uplink Control Information */
-  int       cqi_status = 0;
-  int       ri_status = 0;
-  int       csi_status = 0;
-
-  int       initial_pucch_id = NB_INITIAL_PUCCH_RESOURCE;
-  int       pucch_resource_set = MAX_NB_OF_PUCCH_RESOURCE_SETS;
-  int       pucch_resource_id = MAX_NB_OF_PUCCH_RESOURCES;
-  int       pucch_resource_indicator = MAX_PUCCH_RESOURCE_INDICATOR;
-  int       n_HARQ_ACK;
-
-  int dmrs_scrambling_id=0,data_scrambling_id=0;
-
-  NR_UE_MAC_INST_t *mac = get_mac_inst(0);
-  NR_PUCCH_Resource_t *pucch_resource = NULL;
-  uint16_t crnti = mac->crnti;
-  NR_BWP_Id_t bwp_id = mac->UL_BWP_Id;
-
-  /* update current context */
-
-  int subframe_number = proc->nr_slot_rx / ue->frame_parms.slots_per_subframe;
-  nb_pucch_format_4_in_subframes[subframe_number] = 0; /* reset pucch format 4 counter at current rx position */
-
-  int dl_harq_pid = ue->dlsch[proc->thread_id][gNB_id][0]->current_harq_pid;
-
-  if (dl_harq_pid < ue->dlsch[proc->thread_id][gNB_id][0]->number_harq_processes_for_pdsch) {
-    /* pucch indicator can be reseted in function get_downlink_ack so it should be get now */
-    pucch_resource_indicator = ue->dlsch[proc->thread_id][gNB_id][0]->harq_processes[dl_harq_pid]->harq_ack.pucch_resource_indicator;
-  }
-
-  LOG_D(PHY, "PUCCH: %d.%d bwp_id %ld dl_harq_pid = %d, pucch_resource_indicator = %d\n", frame_tx, nr_slot_tx, bwp_id,dl_harq_pid, pucch_resource_indicator);
-
-  /* Part - I
-   * Collect feedback that should be transmitted at this nr_slot_tx :
-   * - ACK/NACK, SR, CSI (CQI, RI, ...)
-   */
-
-  sr_payload = 0;
-
-  if (trigger_periodic_scheduling_request( ue, gNB_id, proc ) == 1) {
-    O_SR = 1; /* sr should be transmitted */
-    if (ue->mac_enabled == 1) {
-
-      /* sr_payload = 1 means that this is a positive SR, sr_payload = 0 means that it is a negative SR */
-      sr_payload = nr_ue_get_SR(Mod_id,
-                                CC_id,
-                                frame_tx,
-                                gNB_id,
-                                0,//ue->pdcch_vars[proc->thread_id][gNB_id]->crnti,
-                                nr_slot_tx); // nr_slot_rx used for meas gap
-    }
-    else {
-      sr_payload = 1;
-    }
-  }
-
-  O_ACK = get_downlink_ack( ue, gNB_id, proc, &pucch_ack_payload,
-                            &n_HARQ_ACK, reset_harq); // 1 to reset ACK/NACK status : 0 otherwise
-
-  cqi_status = ((ue->cqi_report_config[gNB_id].CQI_ReportPeriodic.cqi_PMI_ConfigIndex>0) &&
-                                                         (nr_is_cqi_TXOp(ue,proc,gNB_id) == 1));
-
-  ri_status = ((ue->cqi_report_config[gNB_id].CQI_ReportPeriodic.ri_ConfigIndex>0) &&
-                                                         (nr_is_ri_TXOp(ue,proc,gNB_id) == 1));
-
-
-  if (mac->cg &&
-      mac->cg->spCellConfig &&
-      mac->cg->spCellConfig->spCellConfigDedicated &&
-      mac->cg->spCellConfig->spCellConfigDedicated->csi_MeasConfig&&
-      mac->cg->spCellConfig->spCellConfigDedicated->csi_MeasConfig->choice.setup) {
-    NR_CSI_MeasConfig_t *csi_MeasConfig = mac->cg->spCellConfig->spCellConfigDedicated->csi_MeasConfig->choice.setup;
-
-    uint16_t report_slot_csi =csi_MeasConfig->csi_ReportConfigToAddModList->list.array[0]->reportConfigType.choice.periodic->reportSlotConfig.choice.slots320;
-
-    //if (mac->csirc->reportQuantity.choice.ssb_Index_RSRP){
-    if (report_slot_csi == proc->nr_slot_tx)
-      csi_status = get_csi_nr(mac, ue, gNB_id, &csi_payload);
-    else
-      csi_status = 0;
-    //}
-
-    O_CSI = cqi_status + ri_status + csi_status;
-
-    /* Part - II */
-    /* if payload is empty or only negative SR -> no pucch transmission */
-
-  if(O_ACK == 0) {
-    N_UCI = O_SR + O_CSI;
-    if ((N_UCI == 0) || ((O_CSI == 0) && (sr_payload == 0))) {   /* TS 38.213 9.2.4 UE procedure for reporting SR */
-      NR_TST_PHY_PRINTF("PUCCH No feedback AbsSubframe %d.%d \n", frame_tx%1024, nr_slot_tx);
-      LOG_D(PHY,"PUCCH No feedback AbsSubframe %d.%d \n", frame_tx%1024, nr_slot_tx);
-      return (FALSE);
-    }
-    else {
-      /* a resource set and a resource should be find according to payload size */
-      pucch_resource_set = find_pucch_resource_set( mac, gNB_id, N_UCI);
-      if (pucch_resource_set != MAX_NB_OF_PUCCH_RESOURCE_SETS) {
-        pucch_resource_indicator = 0;
-        /* get the first resource of the set */
-        pucch_resource_id = mac->ULbwp[bwp_id-1]->bwp_Dedicated->pucch_Config->choice.setup->resourceSetToAddModList->list.array[pucch_resource_set]->resourceList.list.array[pucch_resource_indicator][0];
-      }
-      else {
-        LOG_W(PHY,"PUCCH no resource set found for CSI at line %d in function %s of file %s \n", LINE_FILE , __func__, FILE_NAME);
-        O_CSI = 0;
-        csi_payload = 0;
-      }
-
-	if (O_CSI == 0) {
-	  /* only SR has to be send */
-	  /* in this case there is no DCI related to PUCCH parameters so pucch resource should be get from sr configuration */
-	  /* TS 38.213 9.2.4 UE procedure for reporting SR */
-	  pucch_resource_set = 0; /* force it to a valid value */
-	  if (ue->scheduling_request_config_nr[gNB_id].sr_ResourceConfig[ue->scheduling_request_config_nr[gNB_id].active_sr_id] != NULL) {
-	    pucch_resource_id = ue->scheduling_request_config_nr[gNB_id].sr_ResourceConfig[ue->scheduling_request_config_nr[gNB_id].active_sr_id]->resource;
-	  }
-	  else {
-	    LOG_E(PHY,"PUCCH No scheduling request configuration : at line %d in function %s of file %s \n", LINE_FILE , __func__, FILE_NAME);
-	    return(FALSE);
-	  }
-	}
-      }
-    }
-  }
-
-  N_UCI = O_SR + O_ACK + O_CSI;
-  if (N_UCI ==0) return(TRUE);
-
-  /* Part - III */
-  /* Choice PUCCH format and its related parameters */
-  pucch_format_nr_t format = pucch_format0_nr;
-  uint8_t  starting_symbol_index=0;
-  uint8_t nb_symbols_total = 0;
-  uint8_t  nb_symbols = 0;
-  uint16_t startingPRB = 0;;  /* it can be considered as first  hop on case of pucch hopping */
-  uint16_t secondHopPRB = 0;     /* second part for pucch for hopping */
-  uint8_t  nb_of_prbs = 0;
-  int m_0 = 0;                 /* format 0 only */
-  int m_CS = 0;                /* for all format except for format 0 */
-  int index_additional_dmrs = I_PUCCH_NO_ADDITIONAL_DMRS;
-  int index_hopping = I_PUCCH_NO_HOPPING;
-  int time_domain_occ = 0;
-  int occ_length = 0;
-  int occ_Index = 0;
-  int BWPsize = 0;
-  int BWPstart = INT_MAX;
-
-  NR_UE_HARQ_STATUS_t *harq_status = &ue->dlsch[proc->thread_id][gNB_id][0]->harq_processes[dl_harq_pid]->harq_ack;
-
-  if (select_pucch_resource(ue, mac, gNB_id, N_UCI, pucch_resource_indicator, &initial_pucch_id, &pucch_resource_set,
-                            &pucch_resource_id, harq_status) == TRUE) {
-    /* use of initial pucch configuration provided by system information 1 */
-    /***********************************************************************/
-    if (initial_pucch_id != NB_INITIAL_PUCCH_RESOURCE) {
-      LOG_D(MAC,"Selecting INITIAL PUCCH Resource\n");
-      format = initial_pucch_resource[initial_pucch_id].format;
-      starting_symbol_index = initial_pucch_resource[initial_pucch_id].startingSymbolIndex;
-      nb_symbols_total = initial_pucch_resource[initial_pucch_id].nrofSymbols;
-
-      int N_CS = initial_pucch_resource[initial_pucch_id].nb_CS_indexes;
-      /* see TS 38213 Table 9.2.1-1: PUCCH resource sets before dedicated PUCCH resource configuration */
-      BWPsize = NRRIV2BW(mac->scc_SIB->uplinkConfigCommon->initialUplinkBWP.genericParameters.locationAndBandwidth, MAX_BWP_SIZE);
-      BWPstart = NRRIV2PRBOFFSET(mac->scc_SIB->uplinkConfigCommon->initialUplinkBWP.genericParameters.locationAndBandwidth, MAX_BWP_SIZE);
-      int RB_BWP_offset;
-      if (initial_pucch_id == 15) {
-        RB_BWP_offset =BWPsize/4;
-      }
-      else
-      {
-        RB_BWP_offset = initial_pucch_resource[initial_pucch_id].PRB_offset;
-      }
-      if (initial_pucch_id/8 == 0) {
-        startingPRB = RB_BWP_offset + (initial_pucch_id/N_CS);
-        secondHopPRB = BWPsize - 1 - RB_BWP_offset - (initial_pucch_id/N_CS);
-        m_0 = initial_pucch_resource[initial_pucch_id].initial_CS_indexes[initial_pucch_id%N_CS];
-      }
-      else if (initial_pucch_id/8 == 1)
-      {
-        startingPRB = RB_BWP_offset + (initial_pucch_id/N_CS);
-        secondHopPRB = BWPsize - 1 - RB_BWP_offset - ((initial_pucch_id - 8)/N_CS);
-        m_0 =  initial_pucch_resource[initial_pucch_id].initial_CS_indexes[(initial_pucch_id - 8)%N_CS];
-      }
-      if ((ue->UE_mode[gNB_id] != PUSCH) && (O_ACK > 1)) {
-        O_ACK = 1;
-        pucch_ack_payload &= 0x1; /* take only first ack */
-        LOG_W(PHY,"PUCCH ue is not expected to generate more than one HARQ-ACK at AbsSubframe %d.%d \n", frame_tx%1024, nr_slot_tx);
-      }
-      NR_TST_PHY_PRINTF("PUCCH common configuration with index %d \n", initial_pucch_id);
-      startingPRB += BWPstart;
-      secondHopPRB += BWPstart;
-    }
-    /* use dedicated pucch resource configuration */
-    /**********************************************/
-    else if ((pucch_resource_set != MAX_NB_OF_PUCCH_RESOURCE_SETS) && (pucch_resource_id != MAX_NB_OF_PUCCH_RESOURCES)) {
-      /* check that current configuration is supported */
-      if (mac->cg &&
-	        mac->cg->physicalCellGroupConfig &&
-          (mac->cg->physicalCellGroupConfig->harq_ACK_SpatialBundlingPUCCH != NULL || mac->cg->physicalCellGroupConfig->pdsch_HARQ_ACK_Codebook != 1)) {
-        LOG_E(PHY,"PUCCH Unsupported cell group configuration : at line %d in function %s of file %s \n", LINE_FILE , __func__, FILE_NAME);
-        return(FALSE);
-      }
-      else if (mac->cg &&
-               mac->cg->spCellConfig &&
-               mac->cg->spCellConfig->spCellConfigDedicated &&
-               mac->cg->spCellConfig->spCellConfigDedicated->pdsch_ServingCellConfig &&
-               mac->cg->spCellConfig->spCellConfigDedicated->pdsch_ServingCellConfig->choice.setup &&
-               mac->cg->spCellConfig->spCellConfigDedicated->pdsch_ServingCellConfig->choice.setup->codeBlockGroupTransmission != NULL) {
-        LOG_E(PHY,"PUCCH Unsupported code block group for serving cell config : at line %d in function %s of file %s \n", LINE_FILE , __func__, FILE_NAME);
-        return(FALSE);
-      }
-      NR_PUCCH_Config_t *pucch_Config;
-      if (bwp_id>0 &&
-          mac->ULbwp[bwp_id-1] &&
-          mac->ULbwp[bwp_id-1]->bwp_Dedicated &&
-          mac->ULbwp[bwp_id-1]->bwp_Dedicated->pucch_Config &&
-          mac->ULbwp[bwp_id-1]->bwp_Dedicated->pucch_Config->choice.setup) {
-        pucch_Config =  mac->ULbwp[bwp_id-1]->bwp_Dedicated->pucch_Config->choice.setup;
-        BWPsize  =  NRRIV2BW(mac->ULbwp[bwp_id-1]->bwp_Common->genericParameters.locationAndBandwidth,MAX_BWP_SIZE);
-        BWPstart =  NRRIV2PRBOFFSET(mac->ULbwp[bwp_id-1]->bwp_Common->genericParameters.locationAndBandwidth,MAX_BWP_SIZE);
-      }
-      else if (bwp_id==0 &&
-               mac->cg &&
-               mac->cg->spCellConfig &&
-               mac->cg->spCellConfig->spCellConfigDedicated &&
-               mac->cg->spCellConfig->spCellConfigDedicated->uplinkConfig &&
-               mac->cg->spCellConfig->spCellConfigDedicated->uplinkConfig->initialUplinkBWP &&
-               mac->cg->spCellConfig->spCellConfigDedicated->uplinkConfig->initialUplinkBWP->pucch_Config &&
-               mac->cg->spCellConfig->spCellConfigDedicated->uplinkConfig->initialUplinkBWP->pucch_Config->choice.setup) {
-        pucch_Config = mac->cg->spCellConfig->spCellConfigDedicated->uplinkConfig->initialUplinkBWP->pucch_Config->choice.setup;
-        BWPsize  =  NRRIV2BW(mac->scc_SIB->uplinkConfigCommon->initialUplinkBWP.genericParameters.locationAndBandwidth,MAX_BWP_SIZE);
-        BWPstart =  NRRIV2PRBOFFSET(mac->scc_SIB->uplinkConfigCommon->initialUplinkBWP.genericParameters.locationAndBandwidth,MAX_BWP_SIZE);
-      }
-
-      else AssertFatal(1==0,"no pucch_Config\n");
-      pucch_resource = select_resource_by_id(pucch_resource_id, pucch_Config);
-      format = pucch_resource->format.present;
-      nb_symbols_total = get_nb_symbols_pucch(pucch_resource, format);
-      starting_symbol_index = get_starting_symb_idx(pucch_resource, format);
-      startingPRB   = BWPstart + pucch_resource->startingPRB;
-      secondHopPRB = pucch_resource->intraSlotFrequencyHopping ? (BWPstart+*pucch_resource->secondHopPRB) : startingPRB;
-      if (format==pucch_format1_nr)
-        time_domain_occ = pucch_resource->format.choice.format1->timeDomainOCC;
-      if (format==pucch_format4_nr) {
-        occ_length = pucch_resource->format.choice.format4->occ_Length;
-        occ_Index  = pucch_resource->format.choice.format4->occ_Index;
-      }
-
-      m_0 = get_ics_pucch(pucch_resource, format);
-      AssertFatal(m_0 >= 0, "Invalid m_0\n");
-      if (format == pucch_format3_nr) {
-        if (mac->ULbwp[bwp_id-1]->bwp_Dedicated->pucch_Config->choice.setup->format3->choice.setup->additionalDMRS[0] == 1) {
-          index_additional_dmrs = I_PUCCH_ADDITIONAL_DMRS;
-        }
-      }
-      else if (format == pucch_format4_nr) {
-        if (mac->ULbwp[bwp_id-1]->bwp_Dedicated->pucch_Config->choice.setup->format4->choice.setup->additionalDMRS[0] == 1) {
-          index_additional_dmrs = I_PUCCH_ADDITIONAL_DMRS;
-        }
-      }
-
-      if ((format == pucch_format3_nr) || (format == pucch_format4_nr)) {
-        if (pucch_resource->intraSlotFrequencyHopping[0] == 1) {
-          index_hopping = I_PUCCH_HOPING;
-        }
-      }
-
-      NR_TST_PHY_PRINTF("PUCCH dedicated configuration with resource index %d \n", pucch_resource_id);
-    }
-=======
   fapi_nr_ul_config_pucch_pdu *pucch_pdu;
   NR_UE_PUCCH *pucch_vars = ue->pucch_vars[proc->thread_id][gNB_id];
 
@@ -664,494 +388,9 @@
       }
     }
     pucch_vars->active[i] = false;
->>>>>>> 8c91e719
-  }
-}
-
-<<<<<<< HEAD
-/*******************************************************************
-*
-* NAME :         get_downlink_ack
-*
-* PARAMETERS :   ue context
-*                processing slots of reception/transmission
-*                gNB_id identifier
-*
-* RETURN :       o_ACK acknowledgment data
-*                o_ACK_number_bits number of bits for acknowledgment
-*
-* DESCRIPTION :  return acknowledgment value
-*                TS 38.213 9.1.3 Type-2 HARQ-ACK codebook determination
-*
-*          --+--------+-------+--------+-------+---  ---+-------+--
-*            | PDCCH1 |       | PDCCH2 |PDCCH3 |        | PUCCH |
-*          --+--------+-------+--------+-------+---  ---+-------+--
-*    DAI_DL      1                 2       3              ACK for
-*                V                 V       V        PDCCH1, PDDCH2 and PCCH3
-*                |                 |       |               ^
-*                +-----------------+-------+---------------+
-*
-*                PDCCH1, PDCCH2 and PDCCH3 are PDCCH monitoring occasions
-*                M is the total of monitoring occasions
-*
-*********************************************************************/
-
-uint8_t get_downlink_ack(PHY_VARS_NR_UE *ue, uint8_t gNB_id,  UE_nr_rxtx_proc_t *proc,
-                         uint32_t *o_ACK, int *n_HARQ_ACK,
-                         bool do_reset) // 1 to reset ACK/NACK status : 0 otherwise
-{
-  NR_UE_HARQ_STATUS_t *harq_status;
-  uint32_t ack_data[NR_DL_MAX_NB_CW][NR_DL_MAX_DAI] = {{0},{0}};
-  uint32_t dai[NR_DL_MAX_NB_CW][NR_DL_MAX_DAI] = {{0},{0}};       /* for serving cell */
-  uint32_t dai_total[NR_DL_MAX_NB_CW][NR_DL_MAX_DAI] = {{0},{0}}; /* for multiple cells */
-  int number_harq_feedback = 0;
-  uint32_t dai_current = 0;
-  uint32_t dai_max = 0;
-  int number_pid_dl = ue->dlsch[proc->thread_id][gNB_id][0]->number_harq_processes_for_pdsch;
-  bool two_transport_blocks = FALSE;
-  int number_of_code_word = 1;
-  int U_DAI_c = 0;
-  int N_m_c_rx = 0;
-  int V_DAI_m_DL = 0;
-  NR_UE_MAC_INST_t *mac = get_mac_inst(0);
-  NR_BWP_Id_t dl_bwp_id = mac->DL_BWP_Id ;
-
-  if(dl_bwp_id){
-    if (mac->DLbwp[dl_bwp_id-1] &&
-        mac->DLbwp[dl_bwp_id-1]->bwp_Dedicated &&
-        mac->DLbwp[dl_bwp_id-1]->bwp_Dedicated->pdsch_Config &&
-        mac->DLbwp[dl_bwp_id-1]->bwp_Dedicated->pdsch_Config->choice.setup &&
-        mac->DLbwp[dl_bwp_id-1]->bwp_Dedicated->pdsch_Config->choice.setup->maxNrofCodeWordsScheduledByDCI[0] == 2) {
-      two_transport_blocks = TRUE;
-      number_of_code_word = 2;
-    }
-  }
-  else {
-    number_of_code_word = 1;
-  }
-
-  if (ue->n_connected_gNB > 1) {
-    LOG_E(PHY,"PUCCH ACK feedback is not implemented for mutiple gNB cells : at line %d in function %s of file %s \n", LINE_FILE , __func__, FILE_NAME);
-    return (0);
-  }
-
-  /* look for dl acknowledgment which should be done on current uplink slot */
-  for (int code_word = 0; code_word < number_of_code_word; code_word++) {
-
-    for (int dl_harq_pid = 0; dl_harq_pid < number_pid_dl; dl_harq_pid++) {
-
-      for (int thread_idx = 0; thread_idx < RX_NB_TH; thread_idx++) {
-
-        harq_status = &ue->dlsch[thread_idx][gNB_id][code_word]->harq_processes[dl_harq_pid]->harq_ack;
-
-        /* check if current tx slot should transmit downlink acknowlegment */
-        if (harq_status->slot_for_feedback_ack == proc->nr_slot_tx) {
-
-          if (harq_status->ack == DL_ACKNACK_NO_SET) {
-            LOG_E(PHY,"PUCCH Downlink acknowledgment has not been set : at line %d in function %s of file %s \n", LINE_FILE , __func__, FILE_NAME);
-          }
-          else if (harq_status->vDAI_DL == DL_DAI_NO_SET) {
-            LOG_E(PHY,"PUCCH Downlink DAI has not been set : at line %d in function %s of file %s \n", LINE_FILE , __func__, FILE_NAME);
-          }
-          else if (harq_status->vDAI_DL > NR_DL_MAX_DAI) {
-            LOG_E(PHY,"PUCCH Downlink DAI has an invalid value : at line %d in function %s of file %s \n", LINE_FILE , __func__, FILE_NAME);
-          }
-          else if (harq_status->send_harq_status == 0) {
-            LOG_E(PHY,"PUCCH Downlink ack can not be transmitted : at line %d in function %s of file %s \n", LINE_FILE , __func__, FILE_NAME);
-          }
-          else {
-
-            dai_current = harq_status->vDAI_DL+1; // DCI DAI to counter DAI conversion
-
-            if (dai_current == 0) {
-              LOG_E(PHY,"PUCCH Downlink dai is invalid : at line %d in function %s of file %s \n", LINE_FILE , __func__, FILE_NAME);
-              return(0);
-            } else if (dai_current > dai_max) {
-              dai_max = dai_current;
-            }
-
-            number_harq_feedback++;
-            ack_data[code_word][dai_current - 1] = harq_status->ack;
-            dai[code_word][dai_current - 1] = dai_current;
-            harq_status->slot_for_feedback_ack = NR_MAX_SLOTS_PER_FRAME;
-            harq_status->send_harq_status = 0;
-          }
-          if (do_reset == TRUE) {
-            init_downlink_harq_status(ue->dlsch[thread_idx][gNB_id][code_word]->harq_processes[dl_harq_pid]);
-          }
-        }
-      }
-    }
-  }
-
-  /* no any ack to transmit */
-  if (number_harq_feedback == 0) {
-    *n_HARQ_ACK = 0;
-    return(0);
-  }
-  else  if (number_harq_feedback > (sizeof(uint32_t)*8)) {
-    LOG_E(PHY,"PUCCH number of ack bits exceeds payload size : at line %d in function %s of file %s \n", LINE_FILE , __func__, FILE_NAME);
-    return(0);
-  }
-
-  /* for computing n_HARQ_ACK for power */
-   V_DAI_m_DL = dai_max;
-   U_DAI_c = number_harq_feedback/number_of_code_word;
-   N_m_c_rx = number_harq_feedback;
-   int N_SPS_c = 0; /* FFS TODO_NR multicells and SPS are not supported at the moment */
-   if (mac->cg != NULL &&
-       mac->cg->physicalCellGroupConfig != NULL &&
-       mac->cg->physicalCellGroupConfig->harq_ACK_SpatialBundlingPUCCH != NULL) {
-     int N_TB_max_DL = mac->DLbwp[dl_bwp_id-1]->bwp_Dedicated->pdsch_Config->choice.setup->maxNrofCodeWordsScheduledByDCI[0];
-     *n_HARQ_ACK = (((V_DAI_m_DL - U_DAI_c)%4) * N_TB_max_DL) + N_m_c_rx + N_SPS_c;
-     NR_TST_PHY_PRINTF("PUCCH power n(%d) = ( V(%d) - U(%d) )mod4 * N_TB(%d) + N(%d) \n", *n_HARQ_ACK, V_DAI_m_DL, U_DAI_c, N_TB_max_DL, N_m_c_rx);
-   }
-
-  /*
-  * For a monitoring occasion of a PDCCH with DCI format 1_0 or DCI format 1_1 in at least one serving cell,
-  * when a UE receives a PDSCH with one transport block and the value of higher layer parameter maxNrofCodeWordsScheduledByDCI is 2,
-  * the HARQ-ACK response is associated with the first transport block and the UE generates a NACK for the second transport block
-  * if spatial bundling is not applied (HARQ-ACK-spatial-bundling-PUCCH = FALSE) and generates HARQ-ACK value of ACK for the second
-  * transport block if spatial bundling is applied.
-  */
-
-  for (int code_word = 0; code_word < number_of_code_word; code_word++) {
-    for (uint32_t i = 0; i < dai_max ; i++ ) {
-      if (dai[code_word][i] != i + 1) { /* fill table with consistent value for each dai */
-        dai[code_word][i] = i + 1;      /* it covers case for which PDCCH DCI has not been successfully decoded and so it has been missed */
-        ack_data[code_word][i] = 0;     /* nack data transport block which has been missed */
-        number_harq_feedback++;
-      }
-      if (two_transport_blocks == TRUE) {
-        dai_total[code_word][i] = dai[code_word][i]; /* for a single cell, dai_total is the same as dai of first cell */
-      }
-    }
-  }
-
-  int M = dai_max;
-  int j = 0;
-  uint32_t V_temp = 0;
-  uint32_t V_temp2 = 0;
-  int O_ACK = 0;
-  int O_bit_number_cw0 = 0;
-  int O_bit_number_cw1 = 0;
-
-  for (int m = 0; m < M ; m++) {
-
-    if (dai[0][m] <= V_temp) {
-      j = j + 1;
-    }
-
-    V_temp = dai[0][m]; /* value of the counter DAI for format 1_0 and format 1_1 on serving cell c */
-
-    if (dai_total[0][m] == 0) {
-      V_temp2 = dai[0][m];
-    } else {
-      V_temp2 = dai[1][m];         /* second code word has been received */
-      O_bit_number_cw1 = (8 * j) + 2*(V_temp - 1) + 1;
-      *o_ACK = *o_ACK | (ack_data[1][m] << O_bit_number_cw1);
-    }
-
-    if (two_transport_blocks == TRUE) {
-      O_bit_number_cw0 = (8 * j) + 2*(V_temp - 1);
-    }
-    else {
-      O_bit_number_cw0 = (4 * j) + (V_temp - 1);
-    }
-
-    *o_ACK = *o_ACK | (ack_data[0][m] << O_bit_number_cw0);
-  }
-
-  if (V_temp2 < V_temp) {
-    j = j + 1;
-  }
-
-  if (two_transport_blocks == TRUE) {
-    O_ACK = 2 * ( 4 * j + V_temp2);  /* for two transport blocks */
-  }
-  else {
-    O_ACK = 4 * j + V_temp2;         /* only one transport block */
-  }
-
-  if (number_harq_feedback != O_ACK) {
-    LOG_E(PHY,"PUCCH Error for number of bits for acknowledgment : at line %d in function %s of file %s \n", LINE_FILE , __func__, FILE_NAME);
-    return (0);
-  }
-
-  return(number_harq_feedback);
-}
-
-/*******************************************************************
-*
-* NAME :         select_pucch_format
-*
-* PARAMETERS :   ue context
-*                processing slots of reception/transmission
-*                gNB_id identifier
-*
-* RETURN :       TRUE a valid resource has been found
-*
-* DESCRIPTION :  return tx harq process identifier for given transmission slot
-*                TS 38.213 9.2.1  PUCCH Resource Sets
-*                TS 38.213 9.2.2  PUCCH Formats for UCI transmission
-*                In the case of pucch for scheduling request only, resource is already get from scheduling request configuration
-*
-*********************************************************************/
-
-boolean_t select_pucch_resource(PHY_VARS_NR_UE *ue, NR_UE_MAC_INST_t *mac, uint8_t gNB_id, int uci_size, int pucch_resource_indicator, 
-                                int *initial_pucch_id, int *resource_set_id, int *resource_id, NR_UE_HARQ_STATUS_t *harq_status)
-{
-  boolean_t resource_set_found = FALSE;
-  int nb_symbols_for_tx = 0;
-  int current_resource_id = MAX_NB_OF_PUCCH_RESOURCES;
-  pucch_format_nr_t format_pucch;
-  int ready_pucch_resource_id = FALSE; /* in the case that it is already given */
-  NR_PUCCH_Resource_t *pucch_resource = NULL;
-  NR_BWP_Id_t bwp_id = mac->UL_BWP_Id;
-
-  /* ini values to unset */
-  *initial_pucch_id = NB_INITIAL_PUCCH_RESOURCE;
-  //*resource_set_id = MAX_NB_OF_PUCCH_RESOURCE_SETS;
-  //*resource_id = MAX_NB_OF_PUCCH_RESOURCES;
-
-  if ((bwp_id ==0 &&
-       mac->cg == NULL) ||
-      (bwp_id == 0 &&
-       mac->cg &&
-       mac->cg->spCellConfig &&
-       mac->cg->spCellConfig->spCellConfigDedicated &&
-       mac->cg->spCellConfig->spCellConfigDedicated->uplinkConfig &&
-       mac->cg->spCellConfig->spCellConfigDedicated->uplinkConfig->initialUplinkBWP &&
-       mac->cg->spCellConfig->spCellConfigDedicated->uplinkConfig->initialUplinkBWP->pucch_Config &&
-       mac->cg->spCellConfig->spCellConfigDedicated->uplinkConfig->initialUplinkBWP->pucch_Config->choice.setup &&
-       mac->cg->spCellConfig->spCellConfigDedicated->uplinkConfig->initialUplinkBWP->pucch_Config->choice.setup->resourceSetToAddModList &&
-       mac->cg->spCellConfig->spCellConfigDedicated->uplinkConfig->initialUplinkBWP->pucch_Config->choice.setup->resourceSetToAddModList->list.array[0] == NULL) ||
-      (mac->ULbwp[bwp_id-1] &&
-       mac->ULbwp[bwp_id-1]->bwp_Dedicated &&
-       mac->ULbwp[bwp_id-1]->bwp_Dedicated->pucch_Config &&
-       mac->ULbwp[bwp_id-1]->bwp_Dedicated->pucch_Config->choice.setup &&
-       mac->ULbwp[bwp_id-1]->bwp_Dedicated->pucch_Config->choice.setup->resourceSetToAddModList &&
-       mac->ULbwp[bwp_id-1]->bwp_Dedicated->pucch_Config->choice.setup->resourceSetToAddModList->list.array[0] == NULL)
-      ){
-
-    /* No resource set has been already configured so pucch_configCommon from Sib1 should be used in this case */
-
-    if (ue->UE_mode[gNB_id] != PUSCH) {
-      *initial_pucch_id = *mac->scc_SIB->uplinkConfigCommon->initialUplinkBWP.pucch_ConfigCommon->choice.setup->pucch_ResourceCommon;
-      if (*initial_pucch_id >= NB_INITIAL_PUCCH_RESOURCE) {
-        LOG_E(PHY,"PUCCH Invalid initial resource index : at line %d in function %s of file %s \n", LINE_FILE , __func__, FILE_NAME);
-        *initial_pucch_id = NB_INITIAL_PUCCH_RESOURCE;
-        return (FALSE);
-      }
-    }
-    else  {
-      /* see TS 38.213 9.2.1  PUCCH Resource Sets */
-      int delta_PRI = harq_status->pucch_resource_indicator;
-      // n_CCE can be obtained from ue->dci_ind.dci_list[i].n_CCE. FIXME!!!
-      // N_CCE can be obtained from ue->dci_ind.dci_list[i].N_CCE. FIXME!!!
-      //int n_CCE = ue->dci_ind.dci_list[0].n_CCE;
-      //int N_CCE = ue->dci_ind.dci_list[0].N_CCE;
-      int n_CCE_0 = harq_status->n_CCE;
-      int N_CCE_0 = harq_status->N_CCE;
-      if (N_CCE_0 == 0) {
-        AssertFatal(1==0,"PUCCH No compatible pucch format found : at line %d in function %s of file %s \n", LINE_FILE , __func__, FILE_NAME);
-      }
-      int r_PUCCH = ((2 * n_CCE_0)/N_CCE_0) + (2 * delta_PRI);
-      *initial_pucch_id = r_PUCCH;
-    }
-    nb_symbols_for_tx = initial_pucch_resource[*initial_pucch_id].nrofSymbols;
-    format_pucch = initial_pucch_resource[*initial_pucch_id].format;
-    if (check_pucch_format(mac, gNB_id, format_pucch, nb_symbols_for_tx, uci_size) == TRUE) {
-      return (TRUE);
-    }
-    else {
-      LOG_E(PHY,"PUCCH No compatible pucch format found : at line %d in function %s of file %s \n", LINE_FILE , __func__, FILE_NAME);
-      return (FALSE);
-    }
-  }
-  else {
-    /* dedicated resources have been configured */
-    int pucch_resource_set_id = 0;
-    if (*resource_set_id == MAX_NB_OF_PUCCH_RESOURCE_SETS) {
-      /* from TS 38.331 field maxPayloadMinus1
-        -- Maximum number of payload bits minus 1 that the UE may transmit using this PUCCH resource set. In a PUCCH occurrence, the UE
-        -- chooses the first of its PUCCH-ResourceSet which supports the number of bits that the UE wants to transmit.
-        -- The field is not present in the first set (Set0) since the maximum Size of Set0 is specified to be 3 bit.
-        -- The field is not present in the last configured set since the UE derives its maximum payload size as specified in 38.213.
-        -- This field can take integer values that are multiples of 4. Corresponds to L1 parameter 'N_2' or 'N_3' (see 38.213, section 9.2)
-      */
-      /* look for the first resource set which supports uci_size number of bits for payload */
-      pucch_resource_set_id = find_pucch_resource_set(mac, gNB_id, uci_size);
-      if (pucch_resource_set_id != MAX_NB_OF_PUCCH_RESOURCE_SETS) {
-        resource_set_found = TRUE;
-      }
-    }
-    else {
-      /* a valid resource has already be found outside this function */
-      resource_set_found = TRUE;
-      ready_pucch_resource_id = TRUE;
-      //pucch_resource_indicator = pucch_resource_indicator;
-    }
-
-    if (resource_set_found == TRUE) {
-
-      if (pucch_resource_indicator < MAX_PUCCH_RESOURCE_INDICATOR) {
-        // Verify that the value of pucch_resource_indicator is valid
-        struct NR_PUCCH_Config__resourceSetToAddModList *resourceSetToAddModList = NULL;
-	      struct NR_PUCCH_Config__resourceToAddModList *resourceToAddModList = NULL;
-        if (bwp_id > 0 && mac->ULbwp[bwp_id-1]) {
-           AssertFatal(mac->ULbwp[bwp_id-1]->bwp_Dedicated->pucch_Config->choice.setup->resourceSetToAddModList!=NULL,"mac->ULbwp[bwp_id-1]->bwp_Dedicated->pucch_Config->choice.setup->resourceSetToAddModList is null\n");
-           resourceSetToAddModList = mac->ULbwp[bwp_id-1]->bwp_Dedicated->pucch_Config->choice.setup->resourceSetToAddModList;
-           resourceToAddModList = mac->ULbwp[bwp_id-1]->bwp_Dedicated->pucch_Config->choice.setup->resourceToAddModList;
-        } else if (bwp_id == 0 && mac->cg->spCellConfig->spCellConfigDedicated->uplinkConfig->initialUplinkBWP->pucch_Config->choice.setup->resourceSetToAddModList!=NULL) {
-	        resourceSetToAddModList = mac->cg->spCellConfig->spCellConfigDedicated->uplinkConfig->initialUplinkBWP->pucch_Config->choice.setup->resourceSetToAddModList;
-          resourceToAddModList = mac->cg->spCellConfig->spCellConfigDedicated->uplinkConfig->initialUplinkBWP->pucch_Config->choice.setup->resourceToAddModList;
-        }
-        if (resourceSetToAddModList->list.array[pucch_resource_set_id]->resourceList.list.count <= pucch_resource_indicator)
-        {
-          LOG_E(PHY, "Value of pucch_resource_indicator is out of bounds! Possibly due to a false DCI. \n");
-          return (FALSE);
-        }
-        /* check if resource indexing by pucch_resource_indicator of this set is compatible */
-        if ((ready_pucch_resource_id == TRUE) || (resourceSetToAddModList->list.array[pucch_resource_set_id]->resourceList.list.array[pucch_resource_indicator][0] != MAX_NB_OF_PUCCH_RESOURCES)) {
-
-          if (ready_pucch_resource_id == TRUE) {
-            current_resource_id = *resource_id;
-          }
-          else {
-            int R_PUCCH = resourceSetToAddModList->list.array[pucch_resource_set_id]->resourceList.list.count;
-            /* is it the first resource and its size exceeds 8 */
-            if ((pucch_resource_set_id == 0)
-             && (R_PUCCH > MAX_NB_OF_PUCCH_RESOURCES_PER_SET_NOT_0)) {
-              /* see TS 38.213 9.2.3  UE procedure for reporting HARQ-ACK */
-              int delta_PRI = pucch_resource_indicator;
-              int n_CCE_p = harq_status->n_CCE;
-              int N_CCE_p = harq_status->N_CCE;
-              int r_PUCCH;
-              if (N_CCE_p == 0) {
-                LOG_E(PHY,"PUCCH No compatible pucch format found : at line %d in function %s of file %s \n", LINE_FILE , __func__, FILE_NAME);
-                return (FALSE);
-              }
-              if (pucch_resource_set_id < (R_PUCCH%8)) {
-                r_PUCCH = ((n_CCE_p * (R_PUCCH/8))/N_CCE_p) + (delta_PRI*(R_PUCCH/8));
-              }
-              else {
-                r_PUCCH = ((n_CCE_p * (R_PUCCH/8))/N_CCE_p) + (delta_PRI*(R_PUCCH/8)) + (R_PUCCH%8);
-              }
-              current_resource_id = r_PUCCH;
-            }
-            else {
-		          current_resource_id = resourceSetToAddModList->list.array[pucch_resource_set_id]->resourceList.list.array[pucch_resource_indicator][0];
-            }
-          }
-
-          uint8_t pucch_resource_count = resourceToAddModList->list.count;
-          for (uint8_t i=0; i<pucch_resource_count; i++) {
-            if (resourceToAddModList->list.array[i]->pucch_ResourceId == current_resource_id)
-              pucch_resource = resourceToAddModList->list.array[i];
-          }
-          if (pucch_resource != NULL) {
-            format_pucch = pucch_resource->format.present;
-            nb_symbols_for_tx = get_nb_symbols_pucch(pucch_resource, format_pucch);
-            if (check_pucch_format(mac, gNB_id, format_pucch, nb_symbols_for_tx, uci_size) == TRUE) {
-              *resource_set_id = pucch_resource_set_id;
-              *resource_id = current_resource_id;
-              return (TRUE);
-            }
-            else {
-              LOG_E(PHY,"PUCCH Found format no compatible with payload size and symbol length : at line %d in function %s of file %s \n", LINE_FILE , __func__, FILE_NAME);
-              return (FALSE);
-            }
-          }
-        }
-        else {
-          LOG_E(PHY,"PUCCH Undefined Resource related to pucch resource indicator: at line %d in function %s of file %s \n", LINE_FILE , __func__, FILE_NAME);
-          return (FALSE);
-        }
-      }
-      else {
-        LOG_E(PHY,"PUCCH Invalid pucch resource indicator: at line %d in function %s of file %s \n", LINE_FILE , __func__, FILE_NAME);
-        return (FALSE);
-      }
-    }
-
-    /* check that a resource has been found */
-    if (*resource_set_id == MAX_NB_OF_PUCCH_RESOURCES) {
-      LOG_E(PHY,"PUCCH No compatible pucch format found : at line %d in function %s of file %s \n", LINE_FILE , __func__, FILE_NAME);
-      return (FALSE);
-    }
-  }
-  return (FALSE);
-}
-
-/*******************************************************************
-*
-* NAME :         find_pucch_resource_set
-*
-* PARAMETERS :   ue context
-*                gNB_id identifier
-*
-*
-* RETURN :       harq process identifier
-*
-* DESCRIPTION :  return tx harq process identifier for given transmission slot
-*                YS 38.213 9.2.2  PUCCH Formats for UCI transmission
-*
-*********************************************************************/
-
-int find_pucch_resource_set(NR_UE_MAC_INST_t *mac, uint8_t gNB_id, int uci_size)
-{
-  int pucch_resource_set_id = 0;
-  NR_BWP_Id_t bwp_id =  mac->DL_BWP_Id;
-
-  //long *pucch_max_pl_bits = NULL;
-
-  /* from TS 38.331 field maxPayloadMinus1
-    -- Maximum number of payload bits minus 1 that the UE may transmit using this PUCCH resource set. In a PUCCH occurrence, the UE
-    -- chooses the first of its PUCCH-ResourceSet which supports the number of bits that the UE wants to transmit.
-    -- The field is not present in the first set (Set0) since the maximum Size of Set0 is specified to be 3 bit.
-    -- The field is not present in the last configured set since the UE derives its maximum payload size as specified in 38.213.
-    -- This field can take integer values that are multiples of 4. Corresponds to L1 parameter 'N_2' or 'N_3' (see 38.213, section 9.2)
-  */
-  /* look for the first resource set which supports uci_size number of bits for payload */
-  while (pucch_resource_set_id < MAX_NB_OF_PUCCH_RESOURCE_SETS) {
-    if ((bwp_id>0 &&
-         mac->ULbwp[bwp_id-1] &&
-         mac->ULbwp[bwp_id-1]->bwp_Dedicated &&
-         mac->ULbwp[bwp_id-1]->bwp_Dedicated->pucch_Config &&
-         mac->ULbwp[bwp_id-1]->bwp_Dedicated->pucch_Config->choice.setup &&
-         mac->ULbwp[bwp_id-1]->bwp_Dedicated->pucch_Config->choice.setup->resourceSetToAddModList &&
-         mac->ULbwp[bwp_id-1]->bwp_Dedicated->pucch_Config->choice.setup->resourceSetToAddModList->list.array[pucch_resource_set_id] != NULL) ||
-        (bwp_id==0 &&
-         mac->cg &&
-         mac->cg->spCellConfig &&
-         mac->cg->spCellConfig->spCellConfigDedicated &&
-         mac->cg->spCellConfig->spCellConfigDedicated->uplinkConfig &&
-         mac->cg->spCellConfig->spCellConfigDedicated->uplinkConfig->initialUplinkBWP &&
-         mac->cg->spCellConfig->spCellConfigDedicated->uplinkConfig->initialUplinkBWP->pucch_Config &&
-         mac->cg->spCellConfig->spCellConfigDedicated->uplinkConfig->initialUplinkBWP->pucch_Config->choice.setup &&
-         mac->cg->spCellConfig->spCellConfigDedicated->uplinkConfig->initialUplinkBWP->pucch_Config->choice.setup->resourceSetToAddModList &&
-         mac->cg->spCellConfig->spCellConfigDedicated->uplinkConfig->initialUplinkBWP->pucch_Config->choice.setup->resourceSetToAddModList->list.array[pucch_resource_set_id] != NULL)) {
-      if (uci_size <= 2) {
-        pucch_resource_set_id = 0;
-        return (pucch_resource_set_id);
-        break;
-      }
-      else {
-        pucch_resource_set_id = 1;
-        return (pucch_resource_set_id);
-        break;
-      }
-    }
-    pucch_resource_set_id++;
-  }
-
-  pucch_resource_set_id = MAX_NB_OF_PUCCH_RESOURCE_SETS;
-
-  return (pucch_resource_set_id);
-}
-=======
->>>>>>> 8c91e719
+  }
+}
+
 
 /*******************************************************************
 *
