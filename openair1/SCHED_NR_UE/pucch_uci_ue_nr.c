/* Licensed to the OpenAirInterface (OAI) Software Alliance under one or more
 * contributor license agreements.  See the NOTICE file distributed with
 * this work for additional information regarding copyright ownership.
 * The OpenAirInterface Software Alliance licenses this file to You under
 * the OAI Public License, Version 1.1  (the "License"); you may not use this file
 * except in compliance with the License.
 * You may obtain a copy of the License at
 *
 *      http://www.openairinterface.org/?page_id=698
 *
 * Unless required by applicable law or agreed to in writing, software
 * distributed under the License is distributed on an "AS IS" BASIS,
 * WITHOUT WARRANTIES OR CONDITIONS OF ANY KIND, either express or implied.
 * See the License for the specific language governing permissions and
 * limitations under the License.
 *-------------------------------------------------------------------------------
 * For more information about the OpenAirInterface (OAI) Software Alliance:
 *      contact@openairinterface.org
 */

/************************************************************************
*
* MODULE      :  PUCCH Packed Uplink Control Channel for UE NR
*                PUCCH is used to transmit Uplink Control Information UCI
*                which is composed of:
*                - SR Scheduling Request
*                - HARQ ACK/NACK
*                - CSI Channel State Information
*                UCI can also be transmitted on a PUSCH if it schedules.
*
* DESCRIPTION :  functions related to PUCCH UCI management
*                TS 38.213 9  UE procedure for reporting control information
*
**************************************************************************/

#include "executables/softmodem-common.h"
#include "PHY/NR_REFSIG/ss_pbch_nr.h"
#include "PHY/defs_nr_UE.h"
#include <openair1/SCHED/sched_common.h>
#include <openair1/PHY/NR_UE_TRANSPORT/pucch_nr.h>
#include "openair2/LAYER2/NR_MAC_UE/mac_proto.h"
#include "openair1/PHY/NR_UE_ESTIMATION/nr_estimation.h"
#include <openair1/PHY/impl_defs_nr.h>
<<<<<<< HEAD
#include <nr/nr_common.h>
=======
#include <common/utils/nr/nr_common.h>
>>>>>>> 04b28b45

#ifndef NO_RAT_NR

#include "SCHED_NR_UE/defs.h"
#include "SCHED_NR_UE/harq_nr.h"
#include "SCHED_NR_UE/pucch_power_control_ue_nr.h"

#define DEFINE_VARIABLES_PUCCH_UE_NR_H
#include "SCHED_NR_UE/pucch_uci_ue_nr.h"
#undef DEFINE_VARIABLES_PUCCH_UE_NR_H

#endif


/* TS 36.213 Table 9.2.3-3: Mapping of values for one HARQ-ACK bit to sequences */
static const int sequence_cyclic_shift_1_harq_ack_bit[2]
/*        HARQ-ACK Value        0    1 */
/* Sequence cyclic shift */ = { 0,   6 }
;

/* TS 36.213 Table 9.2.5-2: Mapping of values for two HARQ-ACK bits and positive SR to sequences */
static const int sequence_cyclic_shift_2_harq_ack_bits_positive_sr[4]
/*        HARQ-ACK Value      (0,0)  (0,1)   (1,0)  (1,1) */
/* Sequence cyclic shift */ = {  1,     4,     10,     7 }
;


uint8_t nr_is_cqi_TXOp(PHY_VARS_NR_UE *ue,UE_nr_rxtx_proc_t *proc,uint8_t gNB_id);
uint8_t nr_is_ri_TXOp(PHY_VARS_NR_UE *ue,UE_nr_rxtx_proc_t *proc,uint8_t gNB_id);

static const uint16_t scheduling_request_periodicity[NB_SR_PERIOD]
= { 0, 0, 1, 2, 4, 5, 8, 10, 16, 20, 40, 80, 160, 320, 640 }
;

/* TS 38.213 9.2.5.2 UE procedure for multiplexing HARQ-ACK/SR and CSI in a PUCCH */
/* this is a counter of number of pucch format 4 per subframe */
static int nb_pucch_format_4_in_subframes[LTE_NUMBER_OF_SUBFRAMES_PER_FRAME] = { 0 } ;

/* TS 36.213 Table 9.2.5.2-1: Code rate  corresponding to higher layer parameter PUCCH-F2-maximum-coderate, */
/* or PUCCH-F3-maximum-coderate, or PUCCH-F4-maximum-coderate */
/* add one additional element set to 0 for parsing the array until this end */
/* stored values are code rates * 100 */
//static const int code_rate_r_time_100[8] = { (0.08 * 100), (0.15 * 100), (0.25*100), (0.35*100), (0.45*100), (0.60*100), (0.80*100), 0 } ;

/* TS 38.213 Table 9.2.3-4: Mapping of values for two HARQ-ACK bits to sequences */
static const int sequence_cyclic_shift_2_harq_ack_bits[4]
/*        HARQ-ACK Value       (0,0)  (0,1)  (1,0)  (1,1) */
/* Sequence cyclic shift */ = {   0,     3,     9,     6 }
;

/* TS 38.211 Table 6.4.1.3.3.2-1: DM-RS positions for PUCCH format 3 and 4 */
static const int nb_symbols_excluding_dmrs[NB_SYMBOL_MINUS_FOUR][2][2]
= {
/*                     No additional DMRS            Additional DMRS   */
/* PUCCH length      No hopping   hopping         No hopping   hopping */
/* index                  0          1                 0          1    */
/*    4     */    {{      3    ,     2   }   ,  {      3     ,    2    }},
/*    5     */    {{      3    ,     3   }   ,  {      3     ,    3    }},
/*    6     */    {{      4    ,     4   }   ,  {      4     ,    4    }},
/*    7     */    {{      5    ,     5   }   ,  {      5     ,    5    }},
/*    8     */    {{      6    ,     6   }   ,  {      6     ,    6    }},
/*    9     */    {{      7    ,     7   }   ,  {      7     ,    7    }},
/*   10     */    {{      8    ,     8   }   ,  {      6     ,    6    }},
/*   11     */    {{      9    ,     9   }   ,  {      7     ,    7    }},
/*   12     */    {{     10    ,    10   }   ,  {      8     ,    8    }},
/*   13     */    {{     11    ,    11   }   ,  {      9     ,    9    }},
/*   14     */    {{     12    ,    12   }   ,  {     10     ,   10    }},
}
;


/* TS 36.213 Table 9.2.5-1: Mapping of values for one HARQ-ACK bit and positive SR to sequences */
static const int sequence_cyclic_shift_1_harq_ack_bit_positive_sr[2]
/*        HARQ-ACK Value        0    1 */
/* Sequence cyclic shift */ = { 3,   9 }
;

static float RSRP_meas_mapping_nr[98]
= {
  -140,
    -139,
    -138,
    -137,
    -136,
    -135,
    -134,
    -133,
    -132,
    -131,
    -130,
    -129,
    -128,
    -127,
    -126,
    -125,
    -124,
    -123,
    -122,
    -121,
    -120,
    -119,
    -118,
    -117,
    -116,
    -115,
    -114,
    -113,
    -112,
    -111,
    -110,
    -109,
    -108,
    -107,
    -106,
    -105,
    -104,
    -103,
    -102,
    -101,
    -100,
    -99,
    -98,
    -97,
    -96,
    -95,
    -94,
    -93,
    -92,
    -91,
    -90,
    -89,
    -88,
    -87,
    -86,
    -85,
    -84,
    -83,
    -82,
    -81,
    -80,
    -79,
    -78,
    -77,
    -76,
    -75,
    -74,
    -73,
    -72,
    -71,
    -70,
    -69,
    -68,
    -67,
    -66,
    -65,
    -64,
    -63,
    -62,
    -61,
    -60,
    -59,
    -58,
    -57,
    -56,
    -55,
    -54,
    -53,
    -52,
    -51,
    -50,
    -49,
    -48,
    -47,
    -46,
    -45,
    -44,
    -43
  }
  ;

long
binary_search_float_nr(
  float elements[],
  long numElem,
  float value
)
//-----------------------------------------------------------------------------
{
  long first, last, middle;
  first = 0;
  last = numElem-1;
  middle = (first+last)/2;

  if(value < elements[0]) {
    return first;
  }

  if(value >= elements[last]) {
    return last;
  }

  while (last - first > 1) {
    if (elements[middle] > value) {
      last = middle;
    } else {
      first = middle;
    }

    middle = (first+last)/2;
  }

  if (first < 0 || first >= numElem) {
    LOG_E(RRC,"\n Error in binary search float!");
  }

  return first;
}
/*
void nr_generate_pucch0(int32_t **txdataF,
                        NR_DL_FRAME_PARMS *frame_parms,
                        PUCCH_CONFIG_DEDICATED *pucch_config_dedicated,
                        int16_t amp,
                        int nr_slot_tx,
                        uint8_t mcs,
                        uint8_t nrofSymbols,
                        uint8_t startingSymbolIndex,
                        uint16_t startingPRB);

void nr_generate_pucch1(int32_t **txdataF,
                        NR_DL_FRAME_PARMS *frame_parms,
                        PUCCH_CONFIG_DEDICATED *pucch_config_dedicated,
                        uint64_t payload,
                        int16_t amp,
                        int nr_slot_tx,
                        uint8_t nrofSymbols,
                        uint8_t startingSymbolIndex,
                        uint16_t startingPRB,
                        uint16_t startingPRB_intraSlotHopping,
                        uint8_t timeDomainOCC,
                        uint8_t nr_bit);

void nr_generate_pucch2(int32_t **txdataF,
                        NR_DL_FRAME_PARMS *frame_parms,
                        PUCCH_CONFIG_DEDICATED *pucch_config_dedicated,
                        uint64_t payload,
                        int16_t amp,
                        int nr_slot_tx,
                        uint8_t nrofSymbols,
                        uint8_t startingSymbolIndex,
                        uint8_t nrofPRB,
                        uint16_t startingPRB,
                        uint8_t nr_bit);

void nr_generate_pucch3_4(int32_t **txdataF,
                         NR_DL_FRAME_PARMS *frame_parms,
                         pucch_format_nr_t fmt,
                         PUCCH_CONFIG_DEDICATED *pucch_config_dedicated,
                         uint64_t payload,
                         int16_t amp,
                         int nr_slot_tx,
                         uint8_t nrofSymbols,
                         uint8_t startingSymbolIndex,
                         uint8_t nrofPRB,
                         uint16_t startingPRB,
                         uint8_t nr_bit,
                         uint8_t occ_length_format4,
                         uint8_t occ_index_format4);
*/
/**************** variables **************************************/


/**************** functions **************************************/

//extern uint8_t is_cqi_TXOp(PHY_VARS_NR_UE *ue,UE_nr_rxtx_proc_t *proc,uint8_t eNB_id);
//extern uint8_t is_ri_TXOp(PHY_VARS_NR_UE *ue,UE_nr_rxtx_proc_t *proc,uint8_t eNB_id);
/*******************************************************************
*
* NAME :         pucch_procedures_ue_nr
*
* PARAMETERS :   ue context
*                processing slots of reception/transmission
*                gNB_id identifier
*
* RETURN :       bool TRUE  PUCCH will be transmitted
*                     FALSE No PUCCH to transmit
*
* DESCRIPTION :  determines UCI (uplink Control Information) payload
*                and PUCCH format and its parameters.
*                PUCCH is no transmitted if:
*                - there is no valid data to transmit
*                - Pucch parameters are not valid
*
* Below information is scanned in order to know what information should be transmitted to network.
*
* (SR Scheduling Request)   (HARQ ACK/NACK)    (CSI Channel State Information)
*          |                        |               - CQI Channel Quality Indicator
*          |                        |                - RI  Rank Indicator
*          |                        |                - PMI Primary Matrux Indicator
*          |                        |                - LI Layer Indicator
*          |                        |                - L1-RSRP
*          |                        |                - CSI-RS resource idicator
*          |                        V                    |
*          +-------------------- -> + <------------------
*                                   |
*                   +--------------------------------+
*                   | UCI Uplink Control Information |
*                   +--------------------------------+
*                                   V                                            PUCCH Configuration
*               +----------------------------------------+                   +--------------------------+
*               | Determine PUCCH  payload and its       |                   |     PUCCH Resource Set   |
*               +----------------------------------------+                   |     PUCCH Resource       |
*                                   V                                        |     Format parameters    |
*               +-----------------------------------------+                  |                          |
*               | Select PUCCH format with its parameters | <----------------+--------------------------+
*               +-----------------------------------------+
*                                   V
*                          +-----------------+
*                          |  Generate PUCCH |
*                          +-----------------+
*
* TS 38.213 9  UE procedure for reporting control information
*
*********************************************************************/

/* TS 36.213 Table 9.2.1-1: PUCCH resource sets before dedicated PUCCH resource configuration */
const initial_pucch_resource_t initial_pucch_resource[NB_INITIAL_PUCCH_RESOURCE]
=
{
/*              format           first symbol     Number of symbols        PRB offset    nb index for       set of initial CS */
/*  0  */ {  pucch_format0_nr,      12,                  2,                   0,            2,       {    0,   3,    0,    0  }   },
/*  1  */ {  pucch_format0_nr,      12,                  2,                   0,            3,       {    0,   4,    8,    0  }   },
/*  2  */ {  pucch_format0_nr,      12,                  2,                   3,            3,       {    0,   4,    8,    0  }   },
/*  3  */ {  pucch_format1_nr,      10,                  4,                   0,            2,       {    0,   6,    0,    0  }   },
/*  4  */ {  pucch_format1_nr,      10,                  4,                   0,            4,       {    0,   3,    6,    9  }   },
/*  5  */ {  pucch_format1_nr,      10,                  4,                   2,            4,       {    0,   3,    6,    9  }   },
/*  6  */ {  pucch_format1_nr,      10,                  4,                   4,            4,       {    0,   3,    6,    9  }   },
/*  7  */ {  pucch_format1_nr,       4,                 10,                   0,            2,       {    0,   6,    0,    0  }   },
/*  8  */ {  pucch_format1_nr,       4,                 10,                   0,            4,       {    0,   3,    6,    9  }   },
/*  9  */ {  pucch_format1_nr,       4,                 10,                   2,            4,       {    0,   3,    6,    9  }   },
/* 10  */ {  pucch_format1_nr,       4,                 10,                   4,            4,       {    0,   3,    6,    9  }   },
/* 11  */ {  pucch_format1_nr,       0,                 14,                   0,            2,       {    0,   6,    0,    0  }   },
/* 12  */ {  pucch_format1_nr,       0,                 14,                   0,            4,       {    0,   3,    6,    9  }   },
/* 13  */ {  pucch_format1_nr,       0,                 14,                   2,            4,       {    0,   3,    6,    9  }   },
/* 14  */ {  pucch_format1_nr,       0,                 14,                   4,            4,       {    0,   3,    6,    9  }   },
/* 15  */ {  pucch_format1_nr,       0,                 14,                   0,            4,       {    0,   3,    6,    9  }   },
}
;

bool pucch_procedures_ue_nr(PHY_VARS_NR_UE *ue, uint8_t gNB_id, UE_nr_rxtx_proc_t *proc, bool reset_harq)
{
  uint8_t   sr_payload = 0;
  uint32_t  pucch_ack_payload = 0; /* maximum number of bits for pucch payload is supposed to be 32 */
  uint64_t  pucch_payload = 0;
  uint32_t  csi_payload = 0;
  int       frame_tx = proc->frame_tx;
  int       nr_slot_tx = proc->nr_slot_tx;
  int       Mod_id = ue->Mod_id;
  int       CC_id = ue->CC_id;

  int       O_SR = 0;
  int       O_ACK = 0;
  int       O_CSI = 0;      /* channel state information */
  int       N_UCI = 0;      /* size in bits for Uplink Control Information */
  int       cqi_status = 0;
  int       ri_status = 0;
  int       csi_status = 0;

  int       initial_pucch_id = NB_INITIAL_PUCCH_RESOURCE;
  int       pucch_resource_set = MAX_NB_OF_PUCCH_RESOURCE_SETS;
  int       pucch_resource_id = MAX_NB_OF_PUCCH_RESOURCES;
  int       pucch_resource_indicator = MAX_PUCCH_RESOURCE_INDICATOR;
  int       n_HARQ_ACK;

  int dmrs_scrambling_id=0,data_scrambling_id=0;

  NR_UE_MAC_INST_t *mac = get_mac_inst(0);
  NR_PUCCH_Resource_t *pucch_resource;
  uint16_t crnti = mac->crnti;
  NR_BWP_Id_t bwp_id = mac->UL_BWP_Id;

  /* update current context */

  int subframe_number = proc->nr_slot_rx / ue->frame_parms.slots_per_subframe;
  nb_pucch_format_4_in_subframes[subframe_number] = 0; /* reset pucch format 4 counter at current rx position */

  int dl_harq_pid = ue->dlsch[proc->thread_id][gNB_id][0]->current_harq_pid;

  if (dl_harq_pid < ue->dlsch[proc->thread_id][gNB_id][0]->number_harq_processes_for_pdsch) {
    /* pucch indicator can be reseted in function get_downlink_ack so it should be get now */
    pucch_resource_indicator = ue->dlsch[proc->thread_id][gNB_id][0]->harq_processes[dl_harq_pid]->harq_ack.pucch_resource_indicator;
  }

  LOG_D(PHY, "PUCCH: %d.%d bwp_id %ld dl_harq_pid = %d, pucch_resource_indicator = %d\n", frame_tx, nr_slot_tx, bwp_id,dl_harq_pid, pucch_resource_indicator);

  /* Part - I
   * Collect feedback that should be transmitted at this nr_slot_tx :
   * - ACK/NACK, SR, CSI (CQI, RI, ...)
   */

  sr_payload = 0;

  if (trigger_periodic_scheduling_request( ue, gNB_id, proc ) == 1) {
    O_SR = 1; /* sr should be transmitted */
    if (ue->mac_enabled == 1) {

      /* sr_payload = 1 means that this is a positive SR, sr_payload = 0 means that it is a negative SR */
      sr_payload = nr_ue_get_SR(Mod_id,
                                CC_id,
                                frame_tx,
                                gNB_id,
                                0,//ue->pdcch_vars[proc->thread_id][gNB_id]->crnti,
                                nr_slot_tx); // nr_slot_rx used for meas gap
    }
    else {
      sr_payload = 1;
    }
  }

  O_ACK = get_downlink_ack( ue, gNB_id, proc, &pucch_ack_payload,
                            &n_HARQ_ACK, reset_harq); // 1 to reset ACK/NACK status : 0 otherwise

  cqi_status = ((ue->cqi_report_config[gNB_id].CQI_ReportPeriodic.cqi_PMI_ConfigIndex>0) &&
                                                         (nr_is_cqi_TXOp(ue,proc,gNB_id) == 1));

  ri_status = ((ue->cqi_report_config[gNB_id].CQI_ReportPeriodic.ri_ConfigIndex>0) &&
                                                         (nr_is_ri_TXOp(ue,proc,gNB_id) == 1));


  if (mac->cg &&
      mac->cg->spCellConfig &&
      mac->cg->spCellConfig->spCellConfigDedicated &&
      mac->cg->spCellConfig->spCellConfigDedicated->csi_MeasConfig&&
      mac->cg->spCellConfig->spCellConfigDedicated->csi_MeasConfig->choice.setup) {
    NR_CSI_MeasConfig_t *csi_MeasConfig = mac->cg->spCellConfig->spCellConfigDedicated->csi_MeasConfig->choice.setup;
    
    uint16_t report_slot_csi =csi_MeasConfig->csi_ReportConfigToAddModList->list.array[0]->reportConfigType.choice.periodic->reportSlotConfig.choice.slots320;
    
    //if (mac->csirc->reportQuantity.choice.ssb_Index_RSRP){ 
    if (report_slot_csi == proc->nr_slot_tx)
      csi_status = get_csi_nr(mac, ue, gNB_id, &csi_payload);
    else
      csi_status = 0;
    //}
    
    O_CSI = cqi_status + ri_status + csi_status;
    
    /* Part - II */
    /* if payload is empty or only negative SR -> no pucch transmission */
    
    if(O_ACK == 0) {
      N_UCI = O_SR + O_CSI;
      if ((N_UCI == 0) || ((O_CSI == 0) && (sr_payload == 0))) {   /* TS 38.213 9.2.4 UE procedure for reporting SR */
	NR_TST_PHY_PRINTF("PUCCH No feedback AbsSubframe %d.%d \n", frame_tx%1024, nr_slot_tx);
	LOG_D(PHY,"PUCCH No feedback AbsSubframe %d.%d \n", frame_tx%1024, nr_slot_tx);
	return (FALSE);
      }
      else {
	/* a resource set and a resource should be find according to payload size */
	pucch_resource_set = find_pucch_resource_set( mac, gNB_id, N_UCI);
	if (pucch_resource_set != MAX_NB_OF_PUCCH_RESOURCE_SETS) {
	  pucch_resource_indicator = 0;
	  pucch_resource_id = mac->ULbwp[bwp_id-1]->bwp_Dedicated->pucch_Config->choice.setup->resourceSetToAddModList->list.array[pucch_resource_set]->resourceList.list.array[pucch_resource_indicator][0]; /* get the first resource of the set */
	}
	else {
	  LOG_W(PHY,"PUCCH no resource set found for CSI at line %d in function %s of file %s \n", LINE_FILE , __func__, FILE_NAME);
	  O_CSI = 0;
	  csi_payload = 0;
	}
	
	if (O_CSI == 0) {
	  /* only SR has to be send */
	  /* in this case there is no DCI related to PUCCH parameters so pucch resource should be get from sr configuration */
	  /* TS 38.213 9.2.4 UE procedure for reporting SR */
	  pucch_resource_set = 0; /* force it to a valid value */
	  if (ue->scheduling_request_config_nr[gNB_id].sr_ResourceConfig[ue->scheduling_request_config_nr[gNB_id].active_sr_id] != NULL) {
	    pucch_resource_id = ue->scheduling_request_config_nr[gNB_id].sr_ResourceConfig[ue->scheduling_request_config_nr[gNB_id].active_sr_id]->resource;
	  }
	  else {
	    LOG_E(PHY,"PUCCH No scheduling request configuration : at line %d in function %s of file %s \n", LINE_FILE , __func__, FILE_NAME);
	    return(FALSE);
	  }
	}
      }
    }
  }

  N_UCI = O_SR + O_ACK + O_CSI;    
  if (N_UCI ==0) return(TRUE);

  /* Part - III */
  /* Choice PUCCH format and its related parameters */
  pucch_format_nr_t format = pucch_format0_nr;
  uint8_t  starting_symbol_index=0;
  uint8_t nb_symbols_total = 0;
  uint8_t  nb_symbols = 0;
  uint16_t startingPRB = 0;;  /* it can be considered as first  hop on case of pucch hopping */
  uint16_t secondHopPRB = 0;     /* second part for pucch for hopping */
  uint8_t  nb_of_prbs = 0;
  int m_0 = 0;                 /* format 0 only */
  int m_CS = 0;                /* for all format except for format 0 */
  int index_additional_dmrs = I_PUCCH_NO_ADDITIONAL_DMRS;
  int index_hopping = I_PUCCH_NO_HOPPING;
  int time_domain_occ = 0;
  int occ_length = 0;
  int occ_Index = 0;
  int BWPsize = 0;
  int BWPstart = 0;

  NR_UE_HARQ_STATUS_t *harq_status = &ue->dlsch[proc->thread_id][gNB_id][0]->harq_processes[dl_harq_pid]->harq_ack;

  if (select_pucch_resource(ue, mac, gNB_id, N_UCI, pucch_resource_indicator, &initial_pucch_id, &pucch_resource_set,
                            &pucch_resource_id, harq_status) == TRUE) {
    /* use of initial pucch configuration provided by system information 1 */
    /***********************************************************************/
    if (initial_pucch_id != NB_INITIAL_PUCCH_RESOURCE) {
      LOG_I(MAC,"Selecting INITIAL PUCCH Resource\n");
      format = initial_pucch_resource[initial_pucch_id].format;
      starting_symbol_index = initial_pucch_resource[initial_pucch_id].startingSymbolIndex;
      nb_symbols_total = initial_pucch_resource[initial_pucch_id].nrofSymbols;

      int N_CS = initial_pucch_resource[initial_pucch_id].nb_CS_indexes;
      /* see TS 38213 Table 9.2.1-1: PUCCH resource sets before dedicated PUCCH resource configuration */
      BWPsize  =  NRRIV2BW(mac->scc_SIB->uplinkConfigCommon->initialUplinkBWP.genericParameters.locationAndBandwidth,
			      MAX_BWP_SIZE);
      BWPstart =  NRRIV2PRBOFFSET(mac->scc_SIB->uplinkConfigCommon->initialUplinkBWP.genericParameters.locationAndBandwidth,
				     MAX_BWP_SIZE);
      int RB_BWP_offset;
      if (initial_pucch_id == 15) {
        RB_BWP_offset =BWPsize/4;
      }
      else
      {
        RB_BWP_offset = initial_pucch_resource[initial_pucch_id].PRB_offset;
      }
      if (initial_pucch_id/8 == 0) {
        startingPRB = RB_BWP_offset + (initial_pucch_id/N_CS);
        secondHopPRB = BWPsize - 1 - RB_BWP_offset - (initial_pucch_id/N_CS);
        m_0 = initial_pucch_resource[initial_pucch_id].initial_CS_indexes[initial_pucch_id%N_CS];
      }
      else if (initial_pucch_id/8 == 1)
      {
        startingPRB = RB_BWP_offset + (initial_pucch_id/N_CS);
        secondHopPRB = BWPsize - 1 - RB_BWP_offset - ((initial_pucch_id - 8)/N_CS);
        m_0 =  initial_pucch_resource[initial_pucch_id].initial_CS_indexes[(initial_pucch_id - 8)%N_CS];
      }
      if ((ue->UE_mode[gNB_id] != PUSCH) && (O_ACK > 1)) {
        O_ACK = 1;
        pucch_ack_payload &= 0x1; /* take only first ack */
        LOG_W(PHY,"PUCCH ue is not expected to generate more than one HARQ-ACK at AbsSubframe %d.%d \n", frame_tx%1024, nr_slot_tx);
      }
      NR_TST_PHY_PRINTF("PUCCH common configuration with index %d \n", initial_pucch_id);
      startingPRB += BWPstart;
      secondHopPRB += BWPstart;
    }
    /* use dedicated pucch resource configuration */
    /**********************************************/
    else if ((pucch_resource_set != MAX_NB_OF_PUCCH_RESOURCE_SETS) && (pucch_resource_id != MAX_NB_OF_PUCCH_RESOURCES)) {
      /* check that current configuration is supported */
      if (mac->cg &&
	  mac->cg->physicalCellGroupConfig &&
          (mac->cg->physicalCellGroupConfig->harq_ACK_SpatialBundlingPUCCH != NULL ||
           mac->cg->physicalCellGroupConfig->pdsch_HARQ_ACK_Codebook != 1)) {
        LOG_E(PHY,"PUCCH Unsupported cell group configuration : at line %d in function %s of file %s \n", LINE_FILE , __func__, FILE_NAME);
        return(FALSE);
      }
      else if (mac->cg &&
               mac->cg->spCellConfig &&
               mac->cg->spCellConfig->spCellConfigDedicated &&
               mac->cg->spCellConfig->spCellConfigDedicated->pdsch_ServingCellConfig &&
               mac->cg->spCellConfig->spCellConfigDedicated->pdsch_ServingCellConfig->choice.setup &&
               mac->cg->spCellConfig->spCellConfigDedicated->pdsch_ServingCellConfig->choice.setup->codeBlockGroupTransmission != NULL) {
        LOG_E(PHY,"PUCCH Unsupported code block group for serving cell config : at line %d in function %s of file %s \n", LINE_FILE , __func__, FILE_NAME);
        return(FALSE);
      }
      NR_PUCCH_Config_t *pucch_Config;
      if (bwp_id>0 &&
	  mac->ULbwp[bwp_id-1] &&
	  mac->ULbwp[bwp_id-1]->bwp_Dedicated &&
          mac->ULbwp[bwp_id-1]->bwp_Dedicated->pucch_Config &&
          mac->ULbwp[bwp_id-1]->bwp_Dedicated->pucch_Config->choice.setup)
          pucch_Config =  mac->ULbwp[bwp_id-1]->bwp_Dedicated->pucch_Config->choice.setup;
      else if (bwp_id==0 &&
	       mac->cg &&
	       mac->cg->spCellConfig &&
	       mac->cg->spCellConfig->spCellConfigDedicated &&
	       mac->cg->spCellConfig->spCellConfigDedicated->uplinkConfig &&
	       mac->cg->spCellConfig->spCellConfigDedicated->uplinkConfig->initialUplinkBWP &&
               mac->cg->spCellConfig->spCellConfigDedicated->uplinkConfig->initialUplinkBWP->pucch_Config &&
               mac->cg->spCellConfig->spCellConfigDedicated->uplinkConfig->initialUplinkBWP->pucch_Config->choice.setup) {
        pucch_Config = mac->cg->spCellConfig->spCellConfigDedicated->uplinkConfig->initialUplinkBWP->pucch_Config->choice.setup;
        BWPsize  =  NRRIV2BW(mac->scc_SIB->uplinkConfigCommon->initialUplinkBWP.genericParameters.locationAndBandwidth,MAX_BWP_SIZE);
        BWPstart =  NRRIV2PRBOFFSET(mac->scc_SIB->uplinkConfigCommon->initialUplinkBWP.genericParameters.locationAndBandwidth,MAX_BWP_SIZE);
      }

      else AssertFatal(1==0,"no pucch_Config\n");
      pucch_resource = select_resource_by_id(pucch_resource_id, pucch_Config);
      format = pucch_resource->format.present;
      nb_symbols_total = get_nb_symbols_pucch(pucch_resource, format);
      starting_symbol_index = get_starting_symb_idx(pucch_resource, format);
      startingPRB   = BWPstart + pucch_resource->startingPRB;
      secondHopPRB = pucch_resource->intraSlotFrequencyHopping ? (BWPstart+*pucch_resource->secondHopPRB) : startingPRB;
      if (format==pucch_format1_nr)
        time_domain_occ = pucch_resource->format.choice.format1->timeDomainOCC;
      if (format==pucch_format4_nr) {
        occ_length = pucch_resource->format.choice.format4->occ_Length;
        occ_Index  = pucch_resource->format.choice.format4->occ_Index;
      }

      m_0 = get_ics_pucch(pucch_resource, format);
      AssertFatal(m_0 >= 0, "Invalid m_0\n");
      if (format == pucch_format3_nr) {
        if (mac->ULbwp[bwp_id-1]->bwp_Dedicated->pucch_Config->choice.setup->format3->choice.setup->additionalDMRS[0] == 1) {
          index_additional_dmrs = I_PUCCH_ADDITIONAL_DMRS;
        }
      }
      else if (format == pucch_format4_nr) {
        if (mac->ULbwp[bwp_id-1]->bwp_Dedicated->pucch_Config->choice.setup->format4->choice.setup->additionalDMRS[0] == 1) {
          index_additional_dmrs = I_PUCCH_ADDITIONAL_DMRS;
        }
      }

      if ((format == pucch_format3_nr) || (format == pucch_format4_nr)) {
        if (pucch_resource->intraSlotFrequencyHopping[0] == 1) {
          index_hopping = I_PUCCH_HOPING;
        }
      }

      NR_TST_PHY_PRINTF("PUCCH dedicated configuration with resource index %d \n", pucch_resource_id);
    }
  }
  else {
    LOG_W(PHY,"PUCCH No PUCCH resource found at AbsSubframe %d.%d \n", frame_tx%1024, nr_slot_tx);
    return (FALSE);
  }

  //int max_code_rate = 0;
  //int Q_m = BITS_PER_SYMBOL_QPSK; /* default pucch modulation type is QPSK with 2 bits per symbol */
  int N_sc_ctrl_RB = 0;
  int O_CRC = 0;

  nb_symbols = nb_symbols_total; /* by default, it can be reduced due to symbols reserved for dmrs */
  pucch_resource = format>1 ? 
    mac->ULbwp[bwp_id-1]->bwp_Dedicated->pucch_Config->choice.setup->resourceToAddModList->list.array[pucch_resource_id]:
    0;

  switch(format) {
    case pucch_format0_nr:
    {
      nb_of_prbs = 1;
      N_sc_ctrl_RB = N_SC_RB;
      break;
    }
    case pucch_format1_nr:
    {
      nb_of_prbs = 1;
      N_sc_ctrl_RB = N_SC_RB;
      break;
    }
    case pucch_format2_nr:
    {
      nb_of_prbs = pucch_resource->format.choice.format2->nrofPRBs;
      N_sc_ctrl_RB = N_SC_RB - 4;
      break;
    }
    case pucch_format3_nr:
    {
      nb_of_prbs = pucch_resource->format.choice.format3->nrofPRBs;
      //if (mac->ULbwp[bwp_id-1]->bwp_Dedicated->pucch_Config->choice.setup->format3->choice.setup->pi2BPSK[0] == 1) {
      //  Q_m = BITS_PER_SYMBOL_BPSK; /* set bpsk modulation type with 1 bit per modulation symbol */
      //}
      N_sc_ctrl_RB = N_SC_RB;
      nb_symbols = nb_symbols_excluding_dmrs[nb_symbols_total-4][index_additional_dmrs][index_hopping];
      break;
    }
    case pucch_format4_nr:
    {
      //if (mac->ULbwp[bwp_id-1]->bwp_Dedicated->pucch_Config->choice.setup->format4->choice.setup->pi2BPSK[0] == 1) {
      //  Q_m = BITS_PER_SYMBOL_BPSK; /* set bpsk modulation type with 1 bit per modulation symbol */
      //}
      nb_symbols = nb_symbols_excluding_dmrs[nb_symbols_total-4][index_additional_dmrs][index_hopping];
      nb_of_prbs = 1;
      subframe_number = nr_slot_tx / ue->frame_parms.slots_per_subframe;
      nb_pucch_format_4_in_subframes[subframe_number]++; /* increment number of transmit pucch 4 in current subframe */
      NR_TST_PHY_PRINTF("PUCCH Number of pucch format 4 in subframe %d is %d \n", subframe_number, nb_pucch_format_4_in_subframes[subframe_number]);
      N_sc_ctrl_RB = N_SC_RB/(nb_pucch_format_4_in_subframes[subframe_number]);
      break;
    }
  }

  /* TS 38.213 9.2.5.2 UE procedure for multiplexing HARQ-ACK/SR and CSI */
  /* drop CSI report if simultaneous HARQ-ACK/SR and periodic/semi-periodic CSI cannot be transmitted at the same time */
  if (format !=  pucch_format0_nr) {

    if (mac->ULbwp[bwp_id-1]->bwp_Dedicated->pucch_Config->choice.setup->format1 != NULL) {
      //max_code_rate = code_rate_r_time_100[mac->ULbwp[bwp_id-1]->bwp_Dedicated->pucch_Config->choice.setup->format1->choice.setup->maxCodeRate[0]]; /* it is code rate * 10 */

      if ((O_ACK != 0) && (mac->ULbwp[bwp_id-1]->bwp_Dedicated->pucch_Config->choice.setup->format1->choice.setup->simultaneousHARQ_ACK_CSI[0] == 0)) {
        N_UCI = N_UCI - O_CSI;
        O_CSI = cqi_status = ri_status = 0;
        csi_payload = 0; /* csi should be dropped in this case */
      }
    }

    /* TS 38.212 6.3.1.2  Code block segmentation and CRC attachment */
    /* crc attachment can be done depending of payload size */
//    if (N_UCI < 11) {
//      O_CRC = 0;  /* no additional crc bits */
//    }
//    else if ((N_UCI >= 12) && (N_UCI <= 19)) {
//      O_CRC = 6;  /* number of additional crc bits */
//    }
//   else if (N_UCI >= 20) {
//      O_CRC = 11; /* number of additional crc bits */
//    }

    N_UCI = N_UCI + O_CRC;

    /* for format 2 and 3, number of prb should be adjusted to minimum value which cope to information size */
    /*if (nb_of_prbs > 1 ) {
      int nb_prb_min = 0;
      int payload_in_bits;
      do {
        nb_prb_min++;
        payload_in_bits = (nb_prb_min * N_sc_ctrl_RB * nb_symbols * Q_m * max_code_rate)/100; */ /* code rate has been multiplied by 100 */
        
        /*NR_TST_PHY_PRINTF("PUCCH Adjust number of prb : (N_UCI : %d ) (payload_in_bits : %d) (N_sc_ctrl_RB : %d) (nb_symbols : %d) (Q_m : %d) (max_code_rate*100 : %d) \n",
                                               N_UCI,        payload_in_bits,       N_sc_ctrl_RB,       nb_symbols,       Q_m,       max_code_rate);
      } while (N_UCI > payload_in_bits);

      if (nb_prb_min > nb_of_prbs) {
        LOG_E(PHY,"PUCCH Number of prbs too small for current pucch bits to transmit : at line %d in function %s of file %s \n", LINE_FILE , __func__, FILE_NAME);
        return (FALSE);
      }
      else {
        nb_of_prbs = nb_prb_min;
      }
    }*/

    /* TS 38.213 9.2.4 for a positive SR transmission, payload b(0) = 0 */
    if ((O_SR == 1) && (format ==  pucch_format1_nr)) {
      sr_payload = 0;
    }
  }
  else {  /* only format 0 here */
    if ((O_SR == 0) && (O_CSI == 0)) {  /* only ack is transmitted TS 36.213 9.2.3 UE procedure for reporting HARQ-ACK */
      if (O_ACK == 1) {
        m_CS = sequence_cyclic_shift_1_harq_ack_bit[pucch_ack_payload & 0x1];   /* only harq of 1 bit */
      }
      else {
        m_CS = sequence_cyclic_shift_2_harq_ack_bits[pucch_ack_payload & 0x3];  /* only harq with 2 bits */
      }
    }
    else if ((O_SR == 1) && (O_CSI == 0)) { /* SR + eventually ack are transmitted TS 36.213 9.2.5.1 UE procedure for multiplexing HARQ-ACK or CSI and SR */
      if (sr_payload == 1) {                /* positive scheduling request */
        if (O_ACK == 1) {
          m_CS = sequence_cyclic_shift_1_harq_ack_bit_positive_sr[pucch_ack_payload & 0x1];   /* positive SR and harq of 1 bit */
        }
        else if (O_ACK == 2) {
          m_CS = sequence_cyclic_shift_2_harq_ack_bits_positive_sr[pucch_ack_payload & 0x3];  /* positive SR and harq with 2 bits */
        }
        else {
          m_CS = 0;  /* only positive SR */
        }
      }
    }
    N_UCI = O_SR = O_ACK = 0;
    pucch_payload = sr_payload = pucch_ack_payload = 0; /* no data for format 0 */
  }

  /* TS 38.212 6.3.1  Uplink control information on PUCCH                                       */
  /* information concatenation of payload                                                       */
  /*                                                   CSI           SR          HARQ-ACK       */
  /* bit order of payload of size n :           a(n)....................................a(0)    */
  /* a(0) is the LSB and a(n) the MSB   <--------><--------------><------------><---------->    */
  /*                                       O_CRC        O_CSI           O_SR         O_ACK      */
  /*                                                                                            */
  /* remark: crc is not part of payload, it is later added by block coding.                     */

  if (N_UCI > (sizeof(uint64_t)*8)) {
    LOG_E(PHY,"PUCCH number of UCI bits exceeds payload size : at line %d in function %s of file %s \n", LINE_FILE , __func__, FILE_NAME);
    return(0);
  }

  pucch_payload = pucch_payload | (csi_payload << (O_ACK + O_SR)) |  (sr_payload << O_ACK) | pucch_ack_payload;

  NR_TST_PHY_PRINTF("PUCCH ( AbsSubframe : %d.%d ) ( total payload size %d data 0x%02x ) ( ack length %d data 0x%02x ) ( sr length %d value %d ) ( csi length %d data : 0x%02x ) \n",
                         frame_tx%1024, nr_slot_tx, N_UCI,  pucch_payload, O_ACK, pucch_ack_payload, O_SR, sr_payload, csi_status, csi_payload);

  NR_TST_PHY_PRINTF("PUCCH ( format : %d ) ( modulation : %s ) ( nb prb : %d ) ( nb symbols total: %d ) ( nb symbols : %d ) ( max code rate*100 : %d ) ( starting_symbol_index : %d ) \n",
                             format, (Q_m == BITS_PER_SYMBOL_QPSK ? " QPSK " : " BPSK "), nb_of_prbs, nb_symbols_total, nb_symbols, max_code_rate, starting_symbol_index);

  NR_TST_PHY_PRINTF("PUCCH ( startingPRB : %d ) ( secondHopPRB : %d ) ( m_0 : %d ) ( m_CS : %d ) ( time_domain_occ %d ) (occ_length : %d ) ( occ_Index : %d ) \n",
		    startingPRB (absolute),         secondHopPRB (absolute),         m_0,         m_CS,         time_domain_occ,      occ_length,         occ_Index);

  /* Part - IV */
  /* Generate PUCCH signal according to its format and parameters */
  ue->generate_ul_signal[gNB_id] = 1;

  int16_t pucch_tx_power = get_pucch_tx_power_ue( ue, gNB_id, proc, format,
                                                  nb_of_prbs, N_sc_ctrl_RB, nb_symbols, N_UCI, O_SR, O_CSI, O_ACK,
                                                  O_CRC, n_HARQ_ACK);

  /* set tx power */
  ue->tx_power_dBm[nr_slot_tx] = pucch_tx_power;
  ue->tx_total_RE[nr_slot_tx] = nb_of_prbs*N_SC_RB;

  int tx_amp;

#if defined(EXMIMO) || defined(OAI_USRP) || defined(OAI_BLADERF) || defined(OAI_LMSSDR) || defined(OAI_ADRV9371_ZC706)

  tx_amp = nr_get_tx_amp(pucch_tx_power,
                      ue->tx_power_max_dBm,
                      ue->frame_parms.N_RB_UL,
                      nb_of_prbs);
#else
  tx_amp = AMP;
#endif

  switch(format) {
    case pucch_format0_nr:
    {
      int pucch_GroupHopping = mac->ULbwp[bwp_id-1] ?
	mac->ULbwp[bwp_id-1]->bwp_Common->pucch_ConfigCommon->choice.setup->pucch_GroupHopping:
	mac->scc_SIB->uplinkConfigCommon->initialUplinkBWP.pucch_ConfigCommon->choice.setup->pucch_GroupHopping;
      int hoppingId = mac->ULbwp[bwp_id-1] ?
	mac->ULbwp[bwp_id-1]->bwp_Common->pucch_ConfigCommon->choice.setup->hoppingId[0]:
	(mac->scc_SIB->uplinkConfigCommon->initialUplinkBWP.pucch_ConfigCommon->choice.setup->hoppingId?
	 mac->scc_SIB->uplinkConfigCommon->initialUplinkBWP.pucch_ConfigCommon->choice.setup->hoppingId[0]:
	 mac->physCellId);
      nr_generate_pucch0(ue,ue->common_vars.txdataF,
			 &ue->frame_parms,
			 pucch_GroupHopping,
			 hoppingId,
			 tx_amp,
			 nr_slot_tx,
			 (uint8_t)m_0,
			 (uint8_t)m_CS,
			 nb_symbols_total,
			 starting_symbol_index,
			 startingPRB,
			 secondHopPRB
			 );
      break;
    }
    case pucch_format1_nr:
    {
      nr_generate_pucch1(ue,ue->common_vars.txdataF,
                         &ue->frame_parms,
                         &ue->pucch_config_dedicated[gNB_id],
                         pucch_payload,
                         tx_amp,
                         nr_slot_tx,
                         (uint8_t)m_0,
                         nb_symbols_total,
                         starting_symbol_index,
                         startingPRB,
                         secondHopPRB,
                         (uint8_t)time_domain_occ,
                         (uint8_t)N_UCI);
      break;
    }
    case pucch_format2_nr:
    {
      nr_generate_pucch2(ue,
                         crnti,
			 dmrs_scrambling_id,
			 data_scrambling_id,
                         ue->common_vars.txdataF,
                         &ue->frame_parms,
                         &ue->pucch_config_dedicated[gNB_id],
                         pucch_payload,
                         tx_amp,
                         nr_slot_tx,
                         nb_symbols_total,
                         starting_symbol_index,
                         nb_of_prbs,
                         startingPRB,
                         (uint8_t)N_UCI);
      break;
    }
    case pucch_format3_nr:
    case pucch_format4_nr:
    {
      nr_generate_pucch3_4(ue,
                           0,//ue->pdcch_vars[proc->thread_id][gNB_id]->crnti,
                           ue->common_vars.txdataF,
                           &ue->frame_parms,
                           format,
                           &ue->pucch_config_dedicated[gNB_id],
                           pucch_payload,
                           tx_amp,
                           nr_slot_tx,
                           nb_symbols_total,
                           starting_symbol_index,
                           nb_of_prbs,
                           startingPRB,
                           secondHopPRB,
                           (uint8_t)N_UCI,
                           (uint8_t)occ_length,
                           (uint8_t)occ_Index);
      break;
    }
  }
  return (TRUE);
}

/*******************************************************************
*
* NAME :         get_downlink_ack
*
* PARAMETERS :   ue context
*                processing slots of reception/transmission
*                gNB_id identifier
*
* RETURN :       o_ACK acknowledgment data
*                o_ACK_number_bits number of bits for acknowledgment
*
* DESCRIPTION :  return acknowledgment value
*                TS 38.213 9.1.3 Type-2 HARQ-ACK codebook determination
*
*          --+--------+-------+--------+-------+---  ---+-------+--
*            | PDCCH1 |       | PDCCH2 |PDCCH3 |        | PUCCH |
*          --+--------+-------+--------+-------+---  ---+-------+--
*    DAI_DL      1                 2       3              ACK for
*                V                 V       V        PDCCH1, PDDCH2 and PCCH3
*                |                 |       |               ^
*                +-----------------+-------+---------------+
*
*                PDCCH1, PDCCH2 and PDCCH3 are PDCCH monitoring occasions
*                M is the total of monitoring occasions
*
*********************************************************************/

uint8_t get_downlink_ack(PHY_VARS_NR_UE *ue, uint8_t gNB_id,  UE_nr_rxtx_proc_t *proc,
                         uint32_t *o_ACK, int *n_HARQ_ACK,
                         bool do_reset) // 1 to reset ACK/NACK status : 0 otherwise
{
  NR_UE_HARQ_STATUS_t *harq_status;
  uint32_t ack_data[NR_DL_MAX_NB_CW][NR_DL_MAX_DAI] = {{0},{0}};
  uint32_t dai[NR_DL_MAX_NB_CW][NR_DL_MAX_DAI] = {{0},{0}};       /* for serving cell */
  uint32_t dai_total[NR_DL_MAX_NB_CW][NR_DL_MAX_DAI] = {{0},{0}}; /* for multiple cells */
  int number_harq_feedback = 0;
  uint32_t dai_current = 0;
  uint32_t dai_max = 0;
  int number_pid_dl = ue->dlsch[proc->thread_id][gNB_id][0]->number_harq_processes_for_pdsch;
  bool two_transport_blocks = FALSE;
  int number_of_code_word = 1;
  int U_DAI_c = 0;
  int N_m_c_rx = 0;
  int V_DAI_m_DL = 0;
  NR_UE_MAC_INST_t *mac = get_mac_inst(0);



  if (mac->DLbwp[0] &&
      mac->DLbwp[0]->bwp_Dedicated &&
      mac->DLbwp[0]->bwp_Dedicated->pdsch_Config &&
      mac->DLbwp[0]->bwp_Dedicated->pdsch_Config->choice.setup &&
      mac->DLbwp[0]->bwp_Dedicated->pdsch_Config->choice.setup->maxNrofCodeWordsScheduledByDCI[0] == 2) {
    two_transport_blocks = TRUE;
    number_of_code_word = 2;
  }
  else {
    number_of_code_word = 1;
  }

  if (ue->n_connected_gNB > 1) {
    LOG_E(PHY,"PUCCH ACK feedback is not implemented for mutiple gNB cells : at line %d in function %s of file %s \n", LINE_FILE , __func__, FILE_NAME);
    return (0);
  }

  /* look for dl acknowledgment which should be done on current uplink slot */
  for (int code_word = 0; code_word < number_of_code_word; code_word++) {

    for (int dl_harq_pid = 0; dl_harq_pid < number_pid_dl; dl_harq_pid++) {

      for (int thread_idx = 0; thread_idx < RX_NB_TH; thread_idx++) {

        harq_status = &ue->dlsch[thread_idx][gNB_id][code_word]->harq_processes[dl_harq_pid]->harq_ack;

        /* check if current tx slot should transmit downlink acknowlegment */
        if (harq_status->slot_for_feedback_ack == proc->nr_slot_tx) {

          if (harq_status->ack == DL_ACKNACK_NO_SET) {
            LOG_E(PHY,"PUCCH Downlink acknowledgment has not been set : at line %d in function %s of file %s \n", LINE_FILE , __func__, FILE_NAME);
          }
          else if (harq_status->vDAI_DL == DL_DAI_NO_SET) {
            LOG_E(PHY,"PUCCH Downlink DAI has not been set : at line %d in function %s of file %s \n", LINE_FILE , __func__, FILE_NAME);
          }
          else if (harq_status->vDAI_DL > NR_DL_MAX_DAI) {
            LOG_E(PHY,"PUCCH Downlink DAI has an invalid value : at line %d in function %s of file %s \n", LINE_FILE , __func__, FILE_NAME);
          }
          else if (harq_status->send_harq_status == 0) {
            LOG_E(PHY,"PUCCH Downlink ack can not be transmitted : at line %d in function %s of file %s \n", LINE_FILE , __func__, FILE_NAME);
          }
          else {

            dai_current = harq_status->vDAI_DL+1; // DCI DAI to counter DAI conversion

            if (dai_current == 0) {
              LOG_E(PHY,"PUCCH Downlink dai is invalid : at line %d in function %s of file %s \n", LINE_FILE , __func__, FILE_NAME);
              return(0);
            } else if (dai_current > dai_max) {
              dai_max = dai_current;
            }

            number_harq_feedback++;
            ack_data[code_word][dai_current - 1] = harq_status->ack;
            dai[code_word][dai_current - 1] = dai_current;
            harq_status->slot_for_feedback_ack = NR_MAX_SLOTS_PER_FRAME;
            harq_status->send_harq_status = 0;
          }
          if (do_reset == TRUE) {
            init_downlink_harq_status(ue->dlsch[thread_idx][gNB_id][code_word]->harq_processes[dl_harq_pid]);
          }
        }
      }
    }
  }

  /* no any ack to transmit */
  if (number_harq_feedback == 0) {
    *n_HARQ_ACK = 0;
    return(0);
  }
  else  if (number_harq_feedback > (sizeof(uint32_t)*8)) {
    LOG_E(PHY,"PUCCH number of ack bits exceeds payload size : at line %d in function %s of file %s \n", LINE_FILE , __func__, FILE_NAME);
    return(0);
  }

  /* for computing n_HARQ_ACK for power */
   V_DAI_m_DL = dai_max;
   U_DAI_c = number_harq_feedback/number_of_code_word;
   N_m_c_rx = number_harq_feedback;
   int N_SPS_c = 0; /* FFS TODO_NR multicells and SPS are not supported at the moment */
   if (mac->cg != NULL && 
       mac->cg->physicalCellGroupConfig != NULL && 
       mac->cg->physicalCellGroupConfig->harq_ACK_SpatialBundlingPUCCH != NULL) {
     int N_TB_max_DL = mac->DLbwp[0]->bwp_Dedicated->pdsch_Config->choice.setup->maxNrofCodeWordsScheduledByDCI[0];
     *n_HARQ_ACK = (((V_DAI_m_DL - U_DAI_c)%4) * N_TB_max_DL) + N_m_c_rx + N_SPS_c;
     NR_TST_PHY_PRINTF("PUCCH power n(%d) = ( V(%d) - U(%d) )mod4 * N_TB(%d) + N(%d) \n", *n_HARQ_ACK, V_DAI_m_DL, U_DAI_c, N_TB_max_DL, N_m_c_rx);
   }

  /*
  * For a monitoring occasion of a PDCCH with DCI format 1_0 or DCI format 1_1 in at least one serving cell,
  * when a UE receives a PDSCH with one transport block and the value of higher layer parameter maxNrofCodeWordsScheduledByDCI is 2,
  * the HARQ-ACK response is associated with the first transport block and the UE generates a NACK for the second transport block
  * if spatial bundling is not applied (HARQ-ACK-spatial-bundling-PUCCH = FALSE) and generates HARQ-ACK value of ACK for the second
  * transport block if spatial bundling is applied.
  */

  for (int code_word = 0; code_word < number_of_code_word; code_word++) {
    for (uint32_t i = 0; i < dai_max ; i++ ) {
      if (dai[code_word][i] != i + 1) { /* fill table with consistent value for each dai */
        dai[code_word][i] = i + 1;      /* it covers case for which PDCCH DCI has not been successfully decoded and so it has been missed */
        ack_data[code_word][i] = 0;     /* nack data transport block which has been missed */
        number_harq_feedback++;
      }
      if (two_transport_blocks == TRUE) {
        dai_total[code_word][i] = dai[code_word][i]; /* for a single cell, dai_total is the same as dai of first cell */
      }
    }
  }

  int M = dai_max;
  int j = 0;
  uint32_t V_temp = 0;
  uint32_t V_temp2 = 0;
  int O_ACK = 0;
  int O_bit_number_cw0 = 0;
  int O_bit_number_cw1 = 0;

  for (int m = 0; m < M ; m++) {

    if (dai[0][m] <= V_temp) {
      j = j + 1;
    }

    V_temp = dai[0][m]; /* value of the counter DAI for format 1_0 and format 1_1 on serving cell c */

    if (dai_total[0][m] == 0) {
      V_temp2 = dai[0][m];
    } else {
      V_temp2 = dai[1][m];         /* second code word has been received */
      O_bit_number_cw1 = (8 * j) + 2*(V_temp - 1) + 1;
      *o_ACK = *o_ACK | (ack_data[1][m] << O_bit_number_cw1);
    }

    if (two_transport_blocks == TRUE) {
      O_bit_number_cw0 = (8 * j) + 2*(V_temp - 1);
    }
    else {
      O_bit_number_cw0 = (4 * j) + (V_temp - 1);
    }

    *o_ACK = *o_ACK | (ack_data[0][m] << O_bit_number_cw0);
  }

  if (V_temp2 < V_temp) {
    j = j + 1;
  }

  if (two_transport_blocks == TRUE) {
    O_ACK = 2 * ( 4 * j + V_temp2);  /* for two transport blocks */
  }
  else {
    O_ACK = 4 * j + V_temp2;         /* only one transport block */
  }

  if (number_harq_feedback != O_ACK) {
    LOG_E(PHY,"PUCCH Error for number of bits for acknowledgment : at line %d in function %s of file %s \n", LINE_FILE , __func__, FILE_NAME);
    return (0);
  }

  return(number_harq_feedback);
}

/*******************************************************************
*
* NAME :         select_pucch_format
*
* PARAMETERS :   ue context
*                processing slots of reception/transmission
*                gNB_id identifier
*
* RETURN :       TRUE a valid resource has been found
*
* DESCRIPTION :  return tx harq process identifier for given transmission slot
*                TS 38.213 9.2.1  PUCCH Resource Sets
*                TS 38.213 9.2.2  PUCCH Formats for UCI transmission
*                In the case of pucch for scheduling request only, resource is already get from scheduling request configuration
*
*********************************************************************/

boolean_t select_pucch_resource(PHY_VARS_NR_UE *ue, NR_UE_MAC_INST_t *mac, uint8_t gNB_id, int uci_size, int pucch_resource_indicator, 
                                int *initial_pucch_id, int *resource_set_id, int *resource_id, NR_UE_HARQ_STATUS_t *harq_status)
{
  boolean_t resource_set_found = FALSE;
  int nb_symbols_for_tx = 0;
  int current_resource_id = MAX_NB_OF_PUCCH_RESOURCES;
  pucch_format_nr_t format_pucch;
  int ready_pucch_resource_id = FALSE; /* in the case that it is already given */
  NR_PUCCH_Resource_t *pucch_resource;
  NR_BWP_Id_t bwp_id = mac->UL_BWP_Id;

  /* ini values to unset */
  *initial_pucch_id = NB_INITIAL_PUCCH_RESOURCE;
  //*resource_set_id = MAX_NB_OF_PUCCH_RESOURCE_SETS;
  //*resource_id = MAX_NB_OF_PUCCH_RESOURCES;

  if ((bwp_id ==0 &&
       mac->cg == NULL) ||
      (bwp_id == 0 &&
       mac->cg &&
       mac->cg->spCellConfig &&
       mac->cg->spCellConfig->spCellConfigDedicated &&
       mac->cg->spCellConfig->spCellConfigDedicated->uplinkConfig &&
       mac->cg->spCellConfig->spCellConfigDedicated->uplinkConfig->initialUplinkBWP &&
       mac->cg->spCellConfig->spCellConfigDedicated->uplinkConfig->initialUplinkBWP->pucch_Config &&
       mac->cg->spCellConfig->spCellConfigDedicated->uplinkConfig->initialUplinkBWP->pucch_Config->choice.setup &&
       mac->cg->spCellConfig->spCellConfigDedicated->uplinkConfig->initialUplinkBWP->pucch_Config->choice.setup->resourceSetToAddModList &&
       mac->cg->spCellConfig->spCellConfigDedicated->uplinkConfig->initialUplinkBWP->pucch_Config->choice.setup->resourceSetToAddModList->list.array[0] == NULL) ||
      (mac->ULbwp[bwp_id-1] &&
       mac->ULbwp[bwp_id-1]->bwp_Dedicated &&
       mac->ULbwp[bwp_id-1]->bwp_Dedicated->pucch_Config &&
       mac->ULbwp[bwp_id-1]->bwp_Dedicated->pucch_Config->choice.setup &&
       mac->ULbwp[bwp_id-1]->bwp_Dedicated->pucch_Config->choice.setup->resourceSetToAddModList &&
       mac->ULbwp[bwp_id-1]->bwp_Dedicated->pucch_Config->choice.setup->resourceSetToAddModList->list.array[0] == NULL)
      ){

    /* No resource set has been already configured so pucch_configCommon from Sib1 should be used in this case */

    if (ue->UE_mode[gNB_id] != PUSCH) {
      *initial_pucch_id = *mac->scc_SIB->uplinkConfigCommon->initialUplinkBWP.pucch_ConfigCommon->choice.setup->pucch_ResourceCommon;
      if (*initial_pucch_id >= NB_INITIAL_PUCCH_RESOURCE) {
        LOG_E(PHY,"PUCCH Invalid initial resource index : at line %d in function %s of file %s \n", LINE_FILE , __func__, FILE_NAME);
        *initial_pucch_id = NB_INITIAL_PUCCH_RESOURCE;
        return (FALSE);
      }
    }
    else  {
      /* see TS 38.213 9.2.1  PUCCH Resource Sets */
      int delta_PRI = harq_status->pucch_resource_indicator;
      // n_CCE can be obtained from ue->dci_ind.dci_list[i].n_CCE. FIXME!!!
      // N_CCE can be obtained from ue->dci_ind.dci_list[i].N_CCE. FIXME!!!
      //int n_CCE = ue->dci_ind.dci_list[0].n_CCE;
      //int N_CCE = ue->dci_ind.dci_list[0].N_CCE;
      int n_CCE_0 = harq_status->n_CCE;
      int N_CCE_0 = harq_status->N_CCE;
      if (N_CCE_0 == 0) {
        AssertFatal(1==0,"PUCCH No compatible pucch format found : at line %d in function %s of file %s \n", LINE_FILE , __func__, FILE_NAME);
      }
      int r_PUCCH = ((2 * n_CCE_0)/N_CCE_0) + (2 * delta_PRI);
      *initial_pucch_id = r_PUCCH;
    }
    nb_symbols_for_tx = initial_pucch_resource[*initial_pucch_id].nrofSymbols;
    format_pucch = initial_pucch_resource[*initial_pucch_id].format;
    if (check_pucch_format(mac, gNB_id, format_pucch, nb_symbols_for_tx, uci_size) == TRUE) {
      return (TRUE);
    }
    else {
      LOG_E(PHY,"PUCCH No compatible pucch format found : at line %d in function %s of file %s \n", LINE_FILE , __func__, FILE_NAME);
      return (FALSE);
    }
  }
  else {
    /* dedicated resources have been configured */
    int pucch_resource_set_id = 0;
    if (*resource_set_id == MAX_NB_OF_PUCCH_RESOURCE_SETS) {
      /* from TS 38.331 field maxPayloadMinus1
        -- Maximum number of payload bits minus 1 that the UE may transmit using this PUCCH resource set. In a PUCCH occurrence, the UE
        -- chooses the first of its PUCCH-ResourceSet which supports the number of bits that the UE wants to transmit.
        -- The field is not present in the first set (Set0) since the maximum Size of Set0 is specified to be 3 bit.
        -- The field is not present in the last configured set since the UE derives its maximum payload size as specified in 38.213.
        -- This field can take integer values that are multiples of 4. Corresponds to L1 parameter 'N_2' or 'N_3' (see 38.213, section 9.2)
      */
      /* look for the first resource set which supports uci_size number of bits for payload */
      pucch_resource_set_id = find_pucch_resource_set(mac, gNB_id, uci_size);
      if (pucch_resource_set_id != MAX_NB_OF_PUCCH_RESOURCE_SETS) {
        resource_set_found = TRUE;
      }
    }
    else {
      /* a valid resource has already be found outside this function */
      resource_set_found = TRUE;
      ready_pucch_resource_id = TRUE;
      //pucch_resource_indicator = pucch_resource_indicator;
    }

    if (resource_set_found == TRUE) {
      if (pucch_resource_indicator < MAX_PUCCH_RESOURCE_INDICATOR) {
        // Verify that the value of pucch_resource_indicator is valid
        struct NR_PUCCH_Config__resourceSetToAddModList *resourceSetToAddModList = NULL;
	struct NR_PUCCH_Config__resourceToAddModList *resourceToAddModList = NULL;
        if (bwp_id > 0 && mac->ULbwp[bwp_id-1]) {
           AssertFatal(mac->ULbwp[bwp_id-1]->bwp_Dedicated->pucch_Config->choice.setup->resourceSetToAddModList!=NULL,"mac->ULbwp[bwp_id-1]->bwp_Dedicated->pucch_Config->choice.setup->resourceSetToAddModList is null\n");
           resourceSetToAddModList = mac->ULbwp[bwp_id-1]->bwp_Dedicated->pucch_Config->choice.setup->resourceSetToAddModList;
           resourceToAddModList = mac->ULbwp[bwp_id-1]->bwp_Dedicated->pucch_Config->choice.setup->resourceToAddModList;
        }
	else if (bwp_id == 0 && mac->cg->spCellConfig->spCellConfigDedicated->uplinkConfig->initialUplinkBWP->pucch_Config->choice.setup->resourceSetToAddModList!=NULL) {
	  resourceSetToAddModList = mac->cg->spCellConfig->spCellConfigDedicated->uplinkConfig->initialUplinkBWP->pucch_Config->choice.setup->resourceSetToAddModList;
          resourceToAddModList = mac->cg->spCellConfig->spCellConfigDedicated->uplinkConfig->initialUplinkBWP->pucch_Config->choice.setup->resourceToAddModList;
        }
        if (resourceSetToAddModList->list.array[pucch_resource_set_id]->resourceList.list.count <= pucch_resource_indicator)
        {
          LOG_E(PHY, "Value of pucch_resource_indicator is out of bounds! Possibly due to a false DCI. \n");
          return (FALSE);
        }
        /* check if resource indexing by pucch_resource_indicator of this set is compatible */
        if ((ready_pucch_resource_id == TRUE) || (resourceSetToAddModList->list.array[pucch_resource_set_id]->resourceList.list.array[pucch_resource_indicator][0] != MAX_NB_OF_PUCCH_RESOURCES)) {

          if (ready_pucch_resource_id == TRUE) {
            current_resource_id = *resource_id;
          }
          else {
            int R_PUCCH = resourceSetToAddModList->list.array[pucch_resource_set_id]->resourceList.list.count;
            /* is it the first resource and its size exceeds 8 */
            if ((pucch_resource_set_id == 0)
             && (R_PUCCH > MAX_NB_OF_PUCCH_RESOURCES_PER_SET_NOT_0)) {
              /* see TS 38.213 9.2.3  UE procedure for reporting HARQ-ACK */
              int delta_PRI = pucch_resource_indicator;
              int n_CCE_p = harq_status->n_CCE;
              int N_CCE_p = harq_status->N_CCE;
              int r_PUCCH;
              if (N_CCE_p == 0) {
                LOG_E(PHY,"PUCCH No compatible pucch format found : at line %d in function %s of file %s \n", LINE_FILE , __func__, FILE_NAME);
                return (FALSE);
              }
              if (pucch_resource_set_id < (R_PUCCH%8)) {
                r_PUCCH = ((n_CCE_p * (R_PUCCH/8))/N_CCE_p) + (delta_PRI*(R_PUCCH/8));
              }
              else {
                r_PUCCH = ((n_CCE_p * (R_PUCCH/8))/N_CCE_p) + (delta_PRI*(R_PUCCH/8)) + (R_PUCCH%8);
              }
              current_resource_id = r_PUCCH;
            }
            else {
		current_resource_id = resourceSetToAddModList->list.array[pucch_resource_set_id]->resourceList.list.array[pucch_resource_indicator][0];
            }
          }

          pucch_resource = resourceToAddModList->list.array[current_resource_id];
          if (pucch_resource != NULL) {
            format_pucch = resourceToAddModList->list.array[current_resource_id]->format.present;
            nb_symbols_for_tx = get_nb_symbols_pucch(pucch_resource, format_pucch);

            if (check_pucch_format(mac, gNB_id, format_pucch, nb_symbols_for_tx, uci_size) == TRUE) {
              *resource_set_id = pucch_resource_set_id;
              *resource_id = current_resource_id;
              return (TRUE);
            }
            else {
              LOG_E(PHY,"PUCCH Found format no compatible with payload size and symbol length : at line %d in function %s of file %s \n", LINE_FILE , __func__, FILE_NAME);
              return (FALSE);
            }
          }
        }
        else {
          LOG_E(PHY,"PUCCH Undefined Resource related to pucch resource indicator: at line %d in function %s of file %s \n", LINE_FILE , __func__, FILE_NAME);
          return (FALSE);
        }
      }
      else {
        LOG_E(PHY,"PUCCH Invalid pucch resource indicator: at line %d in function %s of file %s \n", LINE_FILE , __func__, FILE_NAME);
        return (FALSE);
      }
    }

    /* check that a resource has been found */
    if (*resource_set_id == MAX_NB_OF_PUCCH_RESOURCES) {
      LOG_E(PHY,"PUCCH No compatible pucch format found : at line %d in function %s of file %s \n", LINE_FILE , __func__, FILE_NAME);
      return (FALSE);
    }
  }
  return (FALSE);
}

/*******************************************************************
*
* NAME :         find_pucch_resource_set
*
* PARAMETERS :   ue context
*                gNB_id identifier
*
*
* RETURN :       harq process identifier
*
* DESCRIPTION :  return tx harq process identifier for given transmission slot
*                YS 38.213 9.2.2  PUCCH Formats for UCI transmission
*
*********************************************************************/

int find_pucch_resource_set(NR_UE_MAC_INST_t *mac, uint8_t gNB_id, int uci_size)
{
  int pucch_resource_set_id = 0;
  NR_BWP_Id_t bwp_id = mac->DL_BWP_Id;

  //long *pucch_max_pl_bits = NULL;

  /* from TS 38.331 field maxPayloadMinus1
    -- Maximum number of payload bits minus 1 that the UE may transmit using this PUCCH resource set. In a PUCCH occurrence, the UE
    -- chooses the first of its PUCCH-ResourceSet which supports the number of bits that the UE wants to transmit.
    -- The field is not present in the first set (Set0) since the maximum Size of Set0 is specified to be 3 bit.
    -- The field is not present in the last configured set since the UE derives its maximum payload size as specified in 38.213.
    -- This field can take integer values that are multiples of 4. Corresponds to L1 parameter 'N_2' or 'N_3' (see 38.213, section 9.2)
  */
  /* look for the first resource set which supports uci_size number of bits for payload */
  while (pucch_resource_set_id < MAX_NB_OF_PUCCH_RESOURCE_SETS) {
    if ((bwp_id>0 &&
         mac->ULbwp[bwp_id-1] &&
         mac->ULbwp[bwp_id-1]->bwp_Dedicated &&
         mac->ULbwp[bwp_id-1]->bwp_Dedicated->pucch_Config &&
         mac->ULbwp[bwp_id-1]->bwp_Dedicated->pucch_Config->choice.setup &&
         mac->ULbwp[bwp_id-1]->bwp_Dedicated->pucch_Config->choice.setup->resourceSetToAddModList &&
         mac->ULbwp[bwp_id-1]->bwp_Dedicated->pucch_Config->choice.setup->resourceSetToAddModList->list.array[pucch_resource_set_id] != NULL) ||
        (bwp_id==0 &&
         mac->cg &&
         mac->cg->spCellConfig &&
         mac->cg->spCellConfig->spCellConfigDedicated &&
         mac->cg->spCellConfig->spCellConfigDedicated->uplinkConfig &&
         mac->cg->spCellConfig->spCellConfigDedicated->uplinkConfig->initialUplinkBWP &&
         mac->cg->spCellConfig->spCellConfigDedicated->uplinkConfig->initialUplinkBWP->pucch_Config &&
         mac->cg->spCellConfig->spCellConfigDedicated->uplinkConfig->initialUplinkBWP->pucch_Config->choice.setup &&
         mac->cg->spCellConfig->spCellConfigDedicated->uplinkConfig->initialUplinkBWP->pucch_Config->choice.setup->resourceSetToAddModList &&
         mac->cg->spCellConfig->spCellConfigDedicated->uplinkConfig->initialUplinkBWP->pucch_Config->choice.setup->resourceSetToAddModList->list.array[pucch_resource_set_id] != NULL)) {
      if (uci_size <= 2) {
        pucch_resource_set_id = 0;
        return (pucch_resource_set_id);
        break;
      }
      else {
        pucch_resource_set_id = 1;
        return (pucch_resource_set_id);
        break;
      }
    }
    pucch_resource_set_id++;
  }

  pucch_resource_set_id = MAX_NB_OF_PUCCH_RESOURCE_SETS;

  return (pucch_resource_set_id);
}

/*******************************************************************
*
* NAME :         check_pucch_format
*
* PARAMETERS :   ue context
*                processing slots of reception/transmission
*                gNB_id identifier
*
* RETURN :       harq process identifier
*
* DESCRIPTION :  return tx harq process identifier for given transmission slot
*                YS 38.213 9.2.2  PUCCH Formats for UCI transmission
*
*********************************************************************/

boolean_t check_pucch_format(NR_UE_MAC_INST_t *mac, uint8_t gNB_id, pucch_format_nr_t format_pucch, int nb_symbols_for_tx, int uci_size)
{
  pucch_format_nr_t selected_pucch_format;
  pucch_format_nr_t selected_pucch_format_second;
  /*NR_SetupRelease_PUCCH_FormatConfig_t *identified_format = NULL;

  switch (format_pucch) {
    case pucch_format1_nr:
    if (mac->ULbwp[bwp_id-1]->bwp_Dedicated->pucch_Config->choice.setup->format1 != NULL)
      identified_format = mac->ULbwp[bwp_id-1]->bwp_Dedicated->pucch_Config->choice.setup->format1;
    break;

    case pucch_format2_nr:
    if (mac->ULbwp[bwp_id-1]->bwp_Dedicated->pucch_Config->choice.setup->format2 != NULL)
      identified_format = mac->ULbwp[bwp_id-1]->bwp_Dedicated->pucch_Config->choice.setup->format2;
    break;

    case pucch_format3_nr:
    if (mac->ULbwp[bwp_id-1]->bwp_Dedicated->pucch_Config->choice.setup->format3 != NULL)
      identified_format = mac->ULbwp[bwp_id-1]->bwp_Dedicated->pucch_Config->choice.setup->format3;
    break;

    case pucch_format4_nr:
    if (mac->ULbwp[bwp_id-1]->bwp_Dedicated->pucch_Config->choice.setup->format4 != NULL)
      identified_format = mac->ULbwp[bwp_id-1]->bwp_Dedicated->pucch_Config->choice.setup->format4;
    break;

    default:
    break;
  }*/

 /* if ((identified_format != NULL) && (identified_format->choice.setup->nrofSlots[0] != 1)) {
    LOG_E(PHY,"PUCCH not implemented multislots transmission : at line %d in function %s of file %s \n", LINE_FILE , __func__, FILE_NAME);
    return (FALSE);
  }*/

  if (nb_symbols_for_tx <= 2) {
    if (uci_size <= 2) {
      selected_pucch_format = pucch_format0_nr;
      selected_pucch_format_second = selected_pucch_format;
    }
    else {
      selected_pucch_format = pucch_format2_nr;
      selected_pucch_format_second = selected_pucch_format;
    }
  }
  else {
    if (nb_symbols_for_tx >= 4) {
      if (uci_size <= 2) {
        selected_pucch_format = pucch_format1_nr;
        selected_pucch_format_second = selected_pucch_format;
      }
      else {
        selected_pucch_format = pucch_format3_nr;  /* in this case choice can be done between two formats */
        selected_pucch_format_second = pucch_format4_nr;
      }
    }
    else {
      LOG_D(PHY,"PUCCH Undefined PUCCH format : set PUCCH to format 4 : at line %d in function %s of file %s \n", LINE_FILE , __func__, FILE_NAME);
      return (FALSE);
    }
  }

  NR_TST_PHY_PRINTF("PUCCH format %d nb symbols total %d uci size %d selected format %d \n", format_pucch, nb_symbols_for_tx, uci_size, selected_pucch_format);

  if (format_pucch != selected_pucch_format) {
    if (format_pucch != selected_pucch_format_second) {
      NR_TST_PHY_PRINTF("PUCCH mismatched of selected format: at line %d in function %s of file %s \n", LINE_FILE , __func__, FILE_NAME);
      LOG_D(PHY,"PUCCH format mismatched of selected format: at line %d in function %s of file %s \n", LINE_FILE , __func__, FILE_NAME);
      return (FALSE);
    }
    else {
      return (TRUE);
    }
  }
  else {
    return (TRUE);
  }
}

/*******************************************************************
*
* NAME :         trigger_periodic_scheduling_request
*
* PARAMETERS :   pointer to resource set
*
* RETURN :       1 if peridic scheduling request is triggered
*                0 no periodic scheduling request
*
* DESCRIPTION :  TS 38.213 9.2.4 UE procedure for reporting SR
*
*********************************************************************/

int trigger_periodic_scheduling_request(PHY_VARS_NR_UE *ue, uint8_t gNB_id, UE_nr_rxtx_proc_t *proc)
{
  const int max_sr_periodicity[NB_NUMEROLOGIES_NR] = { 80, 160, 320, 640, 640 };

  int active_scheduling_request = ue->scheduling_request_config_nr[gNB_id].active_sr_id;

  /* is there any valid scheduling request configuration */
  if (ue->scheduling_request_config_nr[gNB_id].sr_ResourceConfig[active_scheduling_request] == NULL) {
    return (0);
  }

  if (ue->scheduling_request_config_nr[gNB_id].sr_ResourceConfig[active_scheduling_request]->periodicity < 2) {
    LOG_W(PHY,"PUCCH Not supported scheduling request period smaller than 1 slot : at line %d in function %s of file %s \n", LINE_FILE , __func__, FILE_NAME);
    return (0);
  }

  int16_t SR_periodicity = scheduling_request_periodicity[ue->scheduling_request_config_nr[gNB_id].sr_ResourceConfig[active_scheduling_request]->periodicity];
  uint16_t SR_offset = ue->scheduling_request_config_nr[gNB_id].sr_ResourceConfig[active_scheduling_request]->offset;

  if (SR_periodicity > max_sr_periodicity[ue->frame_parms.numerology_index]) {
    LOG_W(PHY,"PUCCH Invalid scheduling request period : at line %d in function %s of file %s \n", LINE_FILE , __func__, FILE_NAME);
    return (0);
  }

  if (SR_offset > SR_periodicity) {
    LOG_E(PHY,"PUCCH SR offset %d is greater than SR periodicity %d : at line %d in function %s of file %s \n", SR_offset, SR_periodicity, LINE_FILE , __func__, FILE_NAME);
    return (0);
  }
  else if (SR_periodicity == 1) {
    return (1); /* period is slot */
  }

  int16_t N_slot_frame = ue->frame_parms.slots_per_frame;
  if (((proc->frame_tx * N_slot_frame) + proc->nr_slot_tx - SR_offset)%SR_periodicity == 0) {
    return (1);
  }
  else {
    return (0);
  }
}

/*******************************************************************
*
* NAME :         get_csi_nr
* PARAMETERS :   ue context
*                processing slots of reception/transmission
*                gNB_id identifier
*
* RETURN :       size of csi payload
*
* DESCRIPTION :  CSI management is not already implemented
*                so it has been simulated thank to two functions:
*                - set_csi_nr
*                - get_csi_nr
*
*********************************************************************/

int      dummy_csi_status = 0;
uint32_t dummy_csi_payload = 0;

/* FFS TODO_NR code that should be developed */

uint16_t get_nr_csi_bitlen(NR_UE_MAC_INST_t *mac) {

  uint16_t csi_bitlen =0;
  uint16_t rsrp_bitlen = 0;
  uint16_t diff_rsrp_bitlen = 0;
  uint16_t nb_ssbri_cri = 0; 
  uint16_t cri_ssbri_bitlen = 0;
  
  NR_CSI_MeasConfig_t *csi_MeasConfig = mac->cg->spCellConfig->spCellConfigDedicated->csi_MeasConfig->choice.setup;
  struct NR_CSI_ResourceConfig__csi_RS_ResourceSetList__nzp_CSI_RS_SSB * nzp_CSI_RS_SSB = csi_MeasConfig->csi_ResourceConfigToAddModList->list.array[0]->csi_RS_ResourceSetList.choice.nzp_CSI_RS_SSB;

  uint16_t nb_csi_ssb_report = nzp_CSI_RS_SSB->csi_SSB_ResourceSetList!=NULL ? nzp_CSI_RS_SSB->csi_SSB_ResourceSetList->list.count:0;
  
  if (0 != nb_csi_ssb_report){
	  uint8_t nb_ssb_resources =0;
	  
  if (NULL != csi_MeasConfig->csi_ReportConfigToAddModList->list.array[0]->groupBasedBeamReporting.choice.disabled->nrofReportedRS)
      nb_ssbri_cri = *(csi_MeasConfig->csi_ReportConfigToAddModList->list.array[0]->groupBasedBeamReporting.choice.disabled->nrofReportedRS)+1;
  else
      nb_ssbri_cri = 1;
  
  nb_ssb_resources = csi_MeasConfig->csi_SSB_ResourceSetToAddModList->list.array[0]->csi_SSB_ResourceList.list.count;
  
  if (nb_ssb_resources){
	cri_ssbri_bitlen =ceil(log2 (nb_ssb_resources));
	rsrp_bitlen = 7;
	diff_rsrp_bitlen = 4;
	}
  else{
	cri_ssbri_bitlen =0;
	rsrp_bitlen = 0;
	diff_rsrp_bitlen = 0;
	}
  
  csi_bitlen = ((cri_ssbri_bitlen * nb_ssbri_cri) + rsrp_bitlen +(diff_rsrp_bitlen *(nb_ssbri_cri -1 ))) *nb_csi_ssb_report;
               
  //printf("get csi bitlen %d nb_ssbri_cri %d nb_csi_report %d nb_resources %d\n", csi_bitlen,nb_ssbri_cri ,nb_csi_ssb_report, nb_ssb_resources);
  }
  return csi_bitlen;
}

int get_csi_nr(NR_UE_MAC_INST_t *mac, PHY_VARS_NR_UE *ue, uint8_t gNB_id, uint32_t *csi_payload)
{
  VOID_PARAMETER ue;
  VOID_PARAMETER gNB_id;
  float rsrp_db[7];
  int nElem = 98;
  int rsrp_offset = 17;
  int csi_status = 0;
  
  csi_status = get_nr_csi_bitlen(mac);
  rsrp_db[0] = get_nr_RSRP(0,0,0);


  if (csi_status == 0) {
    *csi_payload = 0;
  }
  else {
    *csi_payload = binary_search_float_nr(RSRP_meas_mapping_nr,nElem, rsrp_db[0]) + rsrp_offset;
  }

  return (csi_status);
}

/* FFS TODO_NR code that should be removed */

void set_csi_nr(int csi_status, uint32_t csi_payload)
{
  dummy_csi_status = csi_status;

  if (dummy_csi_status == 0) {
    dummy_csi_payload = 0;
  }
  else {
    dummy_csi_payload = csi_payload;
  }
}

uint8_t get_nb_symbols_pucch(NR_PUCCH_Resource_t *pucch_resource, pucch_format_nr_t format_type)
{
  switch (format_type) {
    case pucch_format0_nr:
      return pucch_resource->format.choice.format0->nrofSymbols;

    case pucch_format1_nr:
      return pucch_resource->format.choice.format1->nrofSymbols;

    case pucch_format2_nr:
      return pucch_resource->format.choice.format2->nrofSymbols;

    case pucch_format3_nr:
      return pucch_resource->format.choice.format3->nrofSymbols;

    case pucch_format4_nr:
      return pucch_resource->format.choice.format4->nrofSymbols;
  }
  return 0;
}

uint16_t get_starting_symb_idx(NR_PUCCH_Resource_t *pucch_resource, pucch_format_nr_t format_type)
{
  switch (format_type) {
    case pucch_format0_nr:
      return pucch_resource->format.choice.format0->startingSymbolIndex;

    case pucch_format1_nr:
      return pucch_resource->format.choice.format1->startingSymbolIndex;

    case pucch_format2_nr:
      return pucch_resource->format.choice.format2->startingSymbolIndex;

    case pucch_format3_nr:
      return pucch_resource->format.choice.format3->startingSymbolIndex;

    case pucch_format4_nr:
      return pucch_resource->format.choice.format4->startingSymbolIndex;
  }
  return 0;
}

int get_ics_pucch(NR_PUCCH_Resource_t *pucch_resource, pucch_format_nr_t format_type)
{
  switch (format_type) {
    case pucch_format0_nr:
      return pucch_resource->format.choice.format0->initialCyclicShift;

    case pucch_format1_nr:
      return pucch_resource->format.choice.format1->initialCyclicShift;
      
    case pucch_format2_nr:
      return 0;

    default:
      return -1;
  }
  return -1;
}

NR_PUCCH_Resource_t *select_resource_by_id(int resource_id, NR_PUCCH_Config_t *pucch_config)
{
  int n_list = pucch_config->resourceToAddModList->list.count; 
  NR_PUCCH_Resource_t *pucchres;
  AssertFatal(n_list>0,"PUCCH resourceToAddModList is empty\n");

  for (int i=0; i<n_list; i++) {
    pucchres = pucch_config->resourceToAddModList->list.array[i];
    if (pucchres->pucch_ResourceId == resource_id)
      return pucchres;
  }
  return NULL;
}
<|MERGE_RESOLUTION|>--- conflicted
+++ resolved
@@ -41,11 +41,7 @@
 #include "openair2/LAYER2/NR_MAC_UE/mac_proto.h"
 #include "openair1/PHY/NR_UE_ESTIMATION/nr_estimation.h"
 #include <openair1/PHY/impl_defs_nr.h>
-<<<<<<< HEAD
-#include <nr/nr_common.h>
-=======
 #include <common/utils/nr/nr_common.h>
->>>>>>> 04b28b45
 
 #ifndef NO_RAT_NR
 
@@ -1279,7 +1275,7 @@
       if (pucch_resource_indicator < MAX_PUCCH_RESOURCE_INDICATOR) {
         // Verify that the value of pucch_resource_indicator is valid
         struct NR_PUCCH_Config__resourceSetToAddModList *resourceSetToAddModList = NULL;
-	struct NR_PUCCH_Config__resourceToAddModList *resourceToAddModList = NULL;
+	      struct NR_PUCCH_Config__resourceToAddModList *resourceToAddModList = NULL;
         if (bwp_id > 0 && mac->ULbwp[bwp_id-1]) {
            AssertFatal(mac->ULbwp[bwp_id-1]->bwp_Dedicated->pucch_Config->choice.setup->resourceSetToAddModList!=NULL,"mac->ULbwp[bwp_id-1]->bwp_Dedicated->pucch_Config->choice.setup->resourceSetToAddModList is null\n");
            resourceSetToAddModList = mac->ULbwp[bwp_id-1]->bwp_Dedicated->pucch_Config->choice.setup->resourceSetToAddModList;
