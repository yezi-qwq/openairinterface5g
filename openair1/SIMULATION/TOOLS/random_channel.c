/*
 * Licensed to the OpenAirInterface (OAI) Software Alliance under one or more
 * contributor license agreements.  See the NOTICE file distributed with
 * this work for additional information regarding copyright ownership.
 * The OpenAirInterface Software Alliance licenses this file to You under
 * the OAI Public License, Version 1.1  (the "License"); you may not use this file
 * except in compliance with the License.
 * You may obtain a copy of the License at
 *
 *      http://www.openairinterface.org/?page_id=698
 *
 * Unless required by applicable law or agreed to in writing, software
 * distributed under the License is distributed on an "AS IS" BASIS,
 * WITHOUT WARRANTIES OR CONDITIONS OF ANY KIND, either express or implied.
 * See the License for the specific language governing permissions and
 * limitations under the License.
 *-------------------------------------------------------------------------------
 * For more information about the OpenAirInterface (OAI) Software Alliance:
 *      contact@openairinterface.org
 */

#include <math.h>
#include <cblas.h>
#include <stdio.h>
#include <stdlib.h>
#include <string.h>


#include "PHY/TOOLS/tools_defs.h"
#include "sim.h"
#include "scm_corrmat.h"
#include "common/utils/LOG/log.h"
#include "common/config/config_userapi.h"
#include "common/utils/telnetsrv/telnetsrv.h"
#include "common/utils/load_module_shlib.h"


//#define DEBUG_CH

#include "assertions.h"

extern void print_shorts(char *s,__m128i *x);
static mapping channelmod_names[] = {
  CHANNELMOD_MAP_INIT
};

static int channelmod_show_cmd(char *buff, int debug, telnet_printfunc_t prnt);
static int channelmod_modify_cmd(char *buff, int debug, telnet_printfunc_t prnt);
static int channelmod_print_help(char *buff, int debug, telnet_printfunc_t prnt);
static telnetshell_cmddef_t channelmod_cmdarray[] = {
  {"help","",channelmod_print_help},
  {"show","<predef,current>",channelmod_show_cmd},
  {"modify","<channelid> <param> <value>",channelmod_modify_cmd},
  {"","",NULL},
};

static telnetshell_vardef_t channelmod_vardef[] = {
  {"",0,NULL}
};

static double snr_dB=25;
static double sinr_dB=0;
static unsigned int max_chan;
static channel_desc_t **defined_channels;
<<<<<<< HEAD
static char modellist_name[MAX_OPTNAME_SIZE]= {0};


=======
>>>>>>> c5546228
void fill_channel_desc(channel_desc_t *chan_desc,
                       uint8_t nb_tx,
                       uint8_t nb_rx,
                       uint8_t nb_taps,
                       uint8_t channel_length,
                       double *amps,
                       double *delays,
                       struct complex **R_sqrt,
                       double Td,
                       double sampling_rate,
                       double channel_bandwidth,
                       double ricean_factor,
                       double aoa,
                       double forgetting_factor,
                       double max_Doppler,
                       int32_t channel_offset,
                       double path_loss_dB,
                       uint8_t random_aoa) {
  uint16_t i,j;
  double delta_tau;
  LOG_I(OCM,"[CHANNEL] Getting new channel descriptor, nb_tx %d, nb_rx %d, nb_taps %d, channel_length %d\n",
        nb_tx,nb_rx,nb_taps,channel_length);
  chan_desc->nb_tx          = nb_tx;
  chan_desc->nb_rx          = nb_rx;
  chan_desc->nb_taps        = nb_taps;
  chan_desc->channel_length = channel_length;
  chan_desc->amps           = amps;
  LOG_D(OCM,"[CHANNEL] Doing delays ...\n");

  if (delays==NULL) {
    chan_desc->delays = (double *) malloc(nb_taps*sizeof(double));
    chan_desc->free_flags=chan_desc->free_flags|CHANMODEL_FREE_DELAY ;
    delta_tau = Td/nb_taps;

    for (i=0; i<nb_taps; i++)
      chan_desc->delays[i] = ((double)i)*delta_tau;
  } else
    chan_desc->delays              = delays;

  chan_desc->Td                         = Td;
  chan_desc->sampling_rate              = sampling_rate;
  chan_desc->channel_bandwidth          = channel_bandwidth;
  chan_desc->ricean_factor              = ricean_factor;
  chan_desc->aoa                        = aoa;
  chan_desc->random_aoa                 = random_aoa;
  chan_desc->forgetting_factor          = forgetting_factor;
  chan_desc->channel_offset             = channel_offset;
  chan_desc->path_loss_dB               = path_loss_dB;
  chan_desc->first_run                  = 1;
  chan_desc->ip                         = 0.0;
  chan_desc->max_Doppler                = max_Doppler;
  chan_desc->ch                         = (struct complex **) malloc(nb_tx*nb_rx*sizeof(struct complex *));
  chan_desc->chF                        = (struct complex **) malloc(nb_tx*nb_rx*sizeof(struct complex *));
  chan_desc->a                          = (struct complex **) malloc(nb_taps*sizeof(struct complex *));
  LOG_D(OCM,"[CHANNEL] Filling ch \n");

  for (i = 0; i<nb_tx*nb_rx; i++)
    chan_desc->ch[i] = (struct complex *) malloc(channel_length * sizeof(struct complex));

  for (i = 0; i<nb_tx*nb_rx; i++)
    chan_desc->chF[i] = (struct complex *) malloc(1200 * sizeof(struct complex)); // allocate for up to 100 RBs, 12 samples per RB

  LOG_D(OCM,"[CHANNEL] Filling a (nb_taps %d)\n",nb_taps);

  for (i = 0; i<nb_taps; i++) {
    LOG_D(OCM,"tap %d (%p,%zu)\n",i,&chan_desc->a[i],nb_tx*nb_rx * sizeof(struct complex));
    chan_desc->a[i]         = (struct complex *) malloc(nb_tx*nb_rx * sizeof(struct complex));
  }

  LOG_D(OCM,"[CHANNEL] Doing R_sqrt ...\n");

  if (R_sqrt == NULL) {
    chan_desc->R_sqrt         = (struct complex **) calloc(nb_taps,sizeof(struct complex *));
    chan_desc->free_flags=chan_desc->free_flags|CHANMODEL_FREE_RSQRT_NTAPS ;

    for (i = 0; i<nb_taps; i++) {
      chan_desc->R_sqrt[i]    = (struct complex *) calloc(nb_tx*nb_rx*nb_tx*nb_rx,sizeof(struct complex));

      for (j = 0; j<nb_tx*nb_rx*nb_tx*nb_rx; j+=(nb_tx*nb_rx+1)) {
        chan_desc->R_sqrt[i][j].x = 1.0;
        chan_desc->R_sqrt[i][j].y = 0.0;
      }
    }
  } else {
    chan_desc->R_sqrt = (struct complex **) calloc(nb_taps,sizeof(struct complex *));

    for (i = 0; i<nb_taps; i++) {
      //chan_desc->R_sqrt[i]    = (struct complex*) calloc(nb_tx*nb_rx*nb_tx*nb_rx,sizeof(struct complex));
      //chan_desc->R_sqrt = (struct complex*)&R_sqrt[i][0];
      /* all chan_desc share the same R_sqrt, coming from caller */
      chan_desc->R_sqrt[i] = R_sqrt[0];
    }
  }

  for (i = 0; i<nb_taps; i++) {
    for (j = 0; j<nb_tx*nb_rx*nb_tx*nb_rx; j+=(nb_tx*nb_rx+1)) {
      LOG_D(OCM,"Rsqrt[%d][%d] %f %f\n",i,j,chan_desc->R_sqrt[i][j].x,chan_desc->R_sqrt[i][j].y);
    }
  }

  LOG_D(OCM,"[CHANNEL] RF %f\n",chan_desc->ricean_factor);

  for (i=0; i<chan_desc->nb_taps; i++)
    LOG_D(OCM,"[CHANNEL] tap %d: amp %f, delay %f\n",i,chan_desc->amps[i],chan_desc->delays[i]);

  chan_desc->nb_paths=10;
  reset_meas(&chan_desc->random_channel);
  reset_meas(&chan_desc->interp_time);
  reset_meas(&chan_desc->interp_freq);
  reset_meas(&chan_desc->convolution);
}

double mbsfn_delays[] = {0,.03,.15,.31,.37,1.09,12.490,12.52,12.64,12.80,12.86,13.58,27.49,27.52,27.64,27.80,27.86,28.58};
double mbsfn_amps_dB[] = {0,-1.5,-1.4,-3.6,-0.6,-7.0,-10,-11.5,-11.4,-13.6,-10.6,-17.0,-20,-21.5,-21.4,-23.6,-20.6,-27};

double scm_c_delays[] = {0, 0.0125, 0.0250, 0.3625, 0.3750, 0.3875, 0.2500, 0.2625, 0.2750, 1.0375, 1.0500, 1.0625, 2.7250, 2.7375, 2.7500, 4.6000, 4.6125, 4.6250};
double scm_c_amps_dB[] = {0.00, -2.22, -3.98, -1.86, -4.08, -5.84, -1.08, -3.30, -5.06, -9.08, -11.30, -13.06, -15.14, -17.36, -19.12, -20.64, -22.85, -24.62};

double tdl_a_delays[] = {0.0000,
                         0.3819,
                         0.4025,
                         0.5868,
                         0.4610,
                         0.5375,
                         0.6708,
                         0.5750,
                         0.7618,
                         1.5375,
                         1.8978,
                         2.2242,
                         2.1718,
                         2.4942,
                         2.5119,
                         3.0582,
                         4.0810,
                         4.4579,
                         4.5695,
                         4.7966,
                         5.0066,
                         5.3043,
                         9.6586
                        };
double tdl_a_amps_dB[] = {-13.4,
                          0,
                          -2.2,
                          -4,
                          -6,
                          -8.2,
                          -9.9,
                          -10.5,
                          -7.5,
                          -15.9,
                          -6.6,
                          -16.7,
                          -12.4,
                          -15.2,
                          -10.8,
                          -11.3,
                          -12.7,
                          -16.2,
                          -18.3,
                          -18.9,
                          -16.6,
                          -19.9,
                          -29.7
                          };

double tdl_b_delays[] = {0.0000,
                         0.1072,
                         0.2155,
                         0.2095,
                         0.2870,
                         0.2986,
                         0.3752,
                         0.5055,
                         0.3681,
                         0.3697,
                         0.5700,
                         0.5283,
                         1.1021,
                         1.2756,
                         1.5474,
                         1.7842,
                         2.0169,
                         2.8294,
                         3.0219,
                         3.6187,
                         4.1067,
                         4.2790,
                         4.7834
                        };

double tdl_b_amps_dB[] = {0,
                          -2.2,
                          -4,
                          -3.2,
                          -9.8,
                          -1.2,
                          -3.4,
                          -5.2,
                          -7.6,
                          -3,
                          -8.9,
                          -9,
                          -4.8,
                          -5.7,
                          -7.5,
                          -1.9,
                          -7.6,
                          -12.2,
                          -9.8,
                          -11.4,
                          -14.9,
                          -9.2,
                          -11.3
                          };

double tdl_c_delays[] = {0,
                         0.2099,
                         0.2219,
                         0.2329,
                         0.2176,
                         0.6366,
                         0.6448,
                         0.6560,
                         0.6584,
                         0.7935,
                         0.8213,
                         0.9336,
                         1.2285,
                         1.3083,
                         2.1704,
                         2.7105,
                         4.2589,
                         4.6003,
                         5.4902,
                         5.6077,
                         6.3065,
                         6.6374,
                         7.0427,
                         8.6523
                        };

double tdl_c_amps_dB[] = {-4.4,
                          -1.2,
                          -3.5,
                          -5.2,
                          -2.5,
                          0,
                          -2.2,
                          -3.9,
                          -7.4,
                          -7.1,
                          -10.7,
                          -11.1,
                          -5.1,
                          -6.8,
                          -8.7,
                          -13.2,
                          -13.9,
                          -13.9,
                          -15.8,
                          -17.1,
                          -16,
                          -15.7,
                          -21.6,
                          -22.8
                          };

double tdl_d_delays[] = {//0,
  0,
  0.035,
  0.612,
  1.363,
  1.405,
  1.804,
  2.596,
  1.775,
  4.042,
  7.937,
  9.424,
  9.708,
  12.525
};

double tdl_d_amps_dB[] = {//-0.2,
  //-13.5,
  -.00147,
    -18.8,
    -21,
    -22.8,
    -17.9,
    -20.1,
    -21.9,
    -22.9,
    -27.8,
    -23.6,
    -24.8,
    -30.0,
    -27.7
  };

#define TDL_D_RICEAN_FACTOR .046774

double tdl_e_delays[] = {0,
                         0.5133,
                         0.5440,
                         0.5630,
                         0.5440,
                         0.7112,
                         1.9092,
                         1.9293,
                         1.9589,
                         2.6426,
                         3.7136,
                         5.4524,
                         12.0034,
                         20.6519
                        };

double tdl_e_amps_dB[] = {//-0.03,
  //-22.03,
  -.00433,
    -15.8,
    -18.1,
    -19.8,
    -22.9,
    -22.4,
    -18.6,
    -20.8,
    -22.6,
    -22.3,
    -25.6,
    -20.2,
    -29.8,
    -29.2
  };

#define TDL_E_RICEAN_FACTOR 0.0063096

double epa_delays[] = { 0,.03,.07,.09,.11,.19,.41};
double epa_amps_dB[] = {0.0,-1.0,-2.0,-3.0,-8.0,-17.2,-20.8};

double eva_delays[] = { 0,.03,.15,.31,.37,.71,1.09,1.73,2.51};
double eva_amps_dB[] = {0.0,-1.5,-1.4,-3.6,-0.6,-9.1,-7.0,-12.0,-16.9};

double etu_delays[] = { 0,.05,.12,.2,.23,.5,1.6,2.3,5.0};
double etu_amps_dB[] = {-1.0,-1.0,-1.0,0.0,0.0,0.0,-3.0,-5.0,-7.0};

double default_amps_lin[] = {0.3868472, 0.3094778, 0.1547389, 0.0773694, 0.0386847, 0.0193424, 0.0096712, 0.0038685};
double default_amp_lin[] = {1};

double ts_shift_delays[] = {0, 1/7.68};
double ts_shift_amps[] = {0, 1};

//correlation matrix for a 2x2 channel with full Tx correlation
struct complex R_sqrt_22_corr_tap[16] = {{0.70711,0}, {0.0, 0.0}, {0.70711,0}, {0.0, 0.0},
  {0.0, 0.0}, {0.70711,0}, {0.0, 0.0}, {0.70711,0},
  {0.70711,0}, {0.0, 0.0}, {0.70711,0}, {0.0, 0.0},
  {0.0, 0.0}, {0.70711,0}, {0.0, 0.0}, {0.70711,0}
};
struct complex *R_sqrt_22_corr[1]     = {R_sqrt_22_corr_tap};

//correlation matrix for a fully correlated 2x1 channel (h1==h2)
struct complex R_sqrt_21_corr_tap[4]  = {{0.70711,0}, {0.70711,0}, {0.70711,0}, {0.70711,0}};
struct complex *R_sqrt_21_corr[1]      = {R_sqrt_21_corr_tap};

//correlation matrix for a 2x2 channel with full Tx anti-correlation
struct complex R_sqrt_22_anticorr_tap[16] = {{0.70711,0}, {0.0, 0.0}, {-0.70711,0}, {0.0, 0.0},
  {0.0, 0.0}, {0.70711,0}, {0.0, 0.0}, {-0.70711,0},
  {-0.70711,0}, {0.0, 0.0}, {0.70711,0}, {0.0, 0.0},
  {0.0, 0.0}, {-0.70711,0}, {0.0, 0.0}, {0.70711,0}
};
struct complex *R_sqrt_22_anticorr[1]     = {R_sqrt_22_anticorr_tap};

//correlation matrix for a fully anti-correlated 2x1 channel (h1==-h2)
struct complex R_sqrt_21_anticorr_tap[4]  = {{0.70711,0}, {-0.70711,0}, {-0.70711,0}, {0.70711,0}};
struct complex *R_sqrt_21_anticorr[1]     = {R_sqrt_21_anticorr_tap};

struct complex **R_sqrt_ptr2;

// full correlation matrix in vectorized form for 2x2 channel, where h1 is  perfectly orthogonal to h2

struct complex R_sqrt_22_orthogonal_tap[16] = {{0.70711,0.0}, {0.0, 0.0}, {0.0,0.0}, {0.0, 0.0},
  {0.0, 0.0}, {0.0,0.0}, {0.0, 0.0}, {0.0,0.0},
  {0.0,0.0}, {0.0, 0.0}, {0.0,0.0}, {0.0, 0.0},
  {0.0, 0.0}, {0.0,0.0}, {0.0, 0.0}, {0.70711,0.0}
};
struct complex *R_sqrt_22_orthogonal[1]     = {R_sqrt_22_orthogonal_tap};

// full correlation matrix for TM4 to make orthogonal effective channel




struct complex R_sqrt_22_orth_eff_ch_TM4_prec_real_tap[16] = {{0.70711,0.0}, {0.0, 0.0}, {0.70711,0.0}, {0.0, 0.0},
  {0.0, 0.0}, {0.70711,0.0}, {0.0, 0.0}, {-0.70711,0.0},
  {0.70711,0.0}, {0.0, 0.0}, {0.70711,0.0}, {0.0, 0.0},
  {0.0, 0.0}, {-0.70711,0.0}, {0.0, 0.0}, {0.70711,0.0}
};
struct complex *R_sqrt_22_orth_eff_ch_TM4_prec_real[1]     = {R_sqrt_22_orth_eff_ch_TM4_prec_real_tap};




struct complex R_sqrt_22_orth_eff_ch_TM4_prec_imag_tap[16] = {{0.70711,0.0}, {0.0,0.0}, {0.0, -0.70711}, {0.0,0.0},
  {0.0, 0.0}, {0.70711,0.0}, {0.0, 0.0}, {0.0,0.70711},
  {0.0,-0.70711}, {0.0, 0.0}, {-0.70711,0.0}, {0.0, 0.0},
  {0.0, 0.0}, {0.0,0.70711}, {0.0, 0.0}, {-0.70711,0.0}
};
struct complex *R_sqrt_22_orth_eff_ch_TM4_prec_imag[1]     = {R_sqrt_22_orth_eff_ch_TM4_prec_imag_tap};

//Correlation matrix for EPA channel
struct complex R_sqrt_22_EPA_low_tap[16] = {{1.0,0.0}, {0.0,0.0}, {0.0,0.0}, {0.0,0.0},
  {0.0,0.0}, {1.0,0.0}, {0.0,0.0}, {0.0,0.0},
  {0.0,0.0}, {0.0,0.0}, {1.0,0.0}, {0.0,0.0},
  {0.0,0.0}, {0.0,0.0}, {0.0,0.0}, {1.0,0.0}
};
struct complex *R_sqrt_22_EPA_low[1]     = {R_sqrt_22_EPA_low_tap};

struct complex R_sqrt_22_EPA_high_tap[16] = {
  {0.7179,0.0}, {0.4500,0.0}, {0.4500,0.0}, {0.2821,0.0},
  {0.4500,0.0}, {0.7179,0.0}, {0.2821,0.0}, {0.4500,0.0},
  {0.4500,0.0}, {0.2821,0.0}, {0.7179,0.0}, {0.4500,0.0},
  {0.2821,0.0}, {0.4500,0.0}, {0.4500,0.0}, {0.7179,0.0}
};
struct complex *R_sqrt_22_EPA_high[1]     = {R_sqrt_22_EPA_high_tap};

struct complex R_sqrt_22_EPA_medium_tap[16] = {{0.8375,0.0}, {0.5249,0.0}, {0.1286,0.0}, {0.0806,0.0},
  {0.5249,0.0}, {0.8375,0.0}, {0.0806,0.0}, {0.1286,0.0},
  {0.1286,0.0}, {0.0806,0.0}, {0.8375,0.0}, {0.5249,0.0},
  {0.0806,0.0}, {0.1286,0.0}, {0.5249,0.0}, {0.8375,0.0}
};
struct complex *R_sqrt_22_EPA_medium[1]     = {R_sqrt_22_EPA_medium_tap};



//Rayleigh1_orth_eff_ch_TM4

void tdlModel(int  tdl_paths, double *tdl_delays, double *tdl_amps_dB, double DS_TDL, channel_desc_t *chan_desc ) {
  int nb_rx=chan_desc-> nb_rx;
  int nb_tx=chan_desc-> nb_tx;
  int tdl_pathsby3 = tdl_paths/3;

  if ((tdl_paths%3)>0)
    tdl_pathsby3++;

  chan_desc->nb_taps        = tdl_paths;
  chan_desc->Td             = tdl_delays[tdl_paths-1]*DS_TDL;
  printf("last path (%d) at %f * %e = %e\n",tdl_paths-1,tdl_delays[tdl_paths-1],DS_TDL,chan_desc->Td);
  chan_desc->channel_length = (int) (2*chan_desc->sampling_rate*chan_desc->Td +
                                     1 +
                                     2/(M_PI*M_PI)*log(4*M_PI*chan_desc->sampling_rate*chan_desc->Td));
  printf("TDL : %f Ms/s, nb_taps %d, Td %e, channel_length %d\n",chan_desc->sampling_rate,tdl_paths,chan_desc->Td,chan_desc->channel_length);
  double sum_amps = 0;
  chan_desc->amps           = (double *) malloc(chan_desc->nb_taps*sizeof(double));

  for (int i = 0; i<chan_desc->nb_taps; i++) {
    chan_desc->amps[i]      = pow(10,.1*tdl_amps_dB[i]);
    sum_amps += chan_desc->amps[i];
  }

  for (int i = 0; i<chan_desc->nb_taps; i++) {
    chan_desc->amps[i] /= sum_amps;
    tdl_delays[i] *= DS_TDL;
  }

  chan_desc->delays         = tdl_delays;
  chan_desc->aoa            = 0;
  chan_desc->random_aoa     = 0;
  chan_desc->ch             = (struct complex **) malloc(nb_tx*nb_rx*sizeof(struct complex *));
  chan_desc->chF            = (struct complex **) malloc(nb_tx*nb_rx*sizeof(struct complex *));
  chan_desc->a              = (struct complex **) malloc(chan_desc->nb_taps*sizeof(struct complex *));

  for (int i = 0; i<nb_tx*nb_rx; i++)
    chan_desc->ch[i] = (struct complex *) malloc(chan_desc->channel_length * sizeof(struct complex));

  for (int i = 0; i<nb_tx*nb_rx; i++)
    chan_desc->chF[i] = (struct complex *) malloc(1200 * sizeof(struct complex));

  for (int i = 0; i<chan_desc->nb_taps; i++)
    chan_desc->a[i]         = (struct complex *) malloc(nb_tx*nb_rx * sizeof(struct complex));

  chan_desc->R_sqrt  = (struct complex **) malloc(6*sizeof(struct complex **));

  if (nb_tx==2 && nb_rx==2) {
    for (int i = 0; i<(tdl_pathsby3); i++)
      chan_desc->R_sqrt[i] = (struct complex *) &R22_sqrt[i][0];
  } else if (nb_tx==2 && nb_rx==1) {
    for (int i = 0; i<(tdl_pathsby3); i++)
      chan_desc->R_sqrt[i] = (struct complex *) &R21_sqrt[i][0];
  } else if (nb_tx==1 && nb_rx==2) {
    for (int i = 0; i<(tdl_pathsby3); i++)
      chan_desc->R_sqrt[i] = (struct complex *) &R12_sqrt[i][0];
  } else {
    for (int i = 0; i<(tdl_pathsby3); i++) {
      chan_desc->R_sqrt[i]    = (struct complex *) malloc(nb_tx*nb_rx*nb_tx*nb_rx * sizeof(struct complex));

      for (int j = 0; j<nb_tx*nb_rx*nb_tx*nb_rx; j+=(nb_tx*nb_rx+1)) {
        chan_desc->R_sqrt[i][j].x = 1.0;
        chan_desc->R_sqrt[i][j].y = 0.0;
      }

      LOG_W(OCM,"correlation matrix not implemented for nb_tx==%d and nb_rx==%d, using identity\n", nb_tx, nb_rx);
    }
  }
}

channel_desc_t *new_channel_desc_scm(uint8_t nb_tx,
                                     uint8_t nb_rx,
                                     SCM_t channel_model,
                                     double sampling_rate,
                                     double channel_bandwidth,
                                     double DS_TDL,
                                     double forgetting_factor,
                                     int32_t channel_offset,
                                     double path_loss_dB,
                                     float  noise_power_dB) {
  channel_desc_t *chan_desc = (channel_desc_t *)calloc(1,sizeof(channel_desc_t));

  for(int i=0; i<max_chan; i++) {
    if (defined_channels[i] == NULL) {
      defined_channels[i]=chan_desc;
      chan_desc->chan_idx=i;
      break;
    } else {
      AssertFatal(i<(max_chan-1),
                  "No more channel descriptors available, increase channelmod.max_chan parameter above %u\n",max_chan);
    }
  }

  uint16_t i,j;
  double sum_amps;
  double aoa,ricean_factor,Td,maxDoppler;
  int channel_length,nb_taps;
  chan_desc->modelid                   = channel_model;
  chan_desc->nb_tx                      = nb_tx;
  chan_desc->nb_rx                      = nb_rx;
  chan_desc->sampling_rate              = sampling_rate;
  chan_desc->channel_bandwidth          = channel_bandwidth;
  chan_desc->forgetting_factor          = forgetting_factor;
  chan_desc->channel_offset             = channel_offset;
  chan_desc->path_loss_dB               = path_loss_dB;
  chan_desc->first_run                  = 1;
  chan_desc->ip                                 = 0.0;
  chan_desc->noise_power_dB             = noise_power_dB;
  LOG_I(OCM,"Channel Model (inside of new_channel_desc_scm)=%d\n\n", channel_model);
  int tdl_paths=0;
  double *tdl_amps_dB;
  double *tdl_delays;

  /*  Spatial Channel Models (SCM)  channel model from TR 38.901 Section 7.7.2 */
  switch (channel_model) {
    case SCM_A:
      LOG_W(OCM,"channel model not yet supported\n");
      free(chan_desc);
      return(NULL);

    case SCM_B:
      LOG_W(OCM,"channel model not yet supported\n");
      free(chan_desc);
      return(NULL);

    case SCM_C:
      chan_desc->nb_taps        = 18;
      chan_desc->Td             = 4.625;
      chan_desc->channel_length = (int) (2*chan_desc->sampling_rate*chan_desc->Td + 1 + 2/(M_PI*M_PI)*log(4*M_PI*chan_desc->sampling_rate*chan_desc->Td));
      sum_amps = 0;
      chan_desc->amps           = (double *) malloc(chan_desc->nb_taps*sizeof(double));
      chan_desc->free_flags=chan_desc->free_flags|CHANMODEL_FREE_AMPS ;

      for (i = 0; i<chan_desc->nb_taps; i++) {
        chan_desc->amps[i]      = pow(10,.1*scm_c_amps_dB[i]);
        sum_amps += chan_desc->amps[i];
      }

      for (i = 0; i<chan_desc->nb_taps; i++)
        chan_desc->amps[i] /= sum_amps;

      chan_desc->delays         = scm_c_delays;
      chan_desc->ricean_factor  = 1;
      chan_desc->aoa            = 0;
      chan_desc->random_aoa     = 0;
      chan_desc->ch             = (struct complex **) malloc(nb_tx*nb_rx*sizeof(struct complex *));
      chan_desc->chF            = (struct complex **) malloc(nb_tx*nb_rx*sizeof(struct complex *));
      chan_desc->a              = (struct complex **) malloc(chan_desc->nb_taps*sizeof(struct complex *));

      for (i = 0; i<nb_tx*nb_rx; i++)
        chan_desc->ch[i] = (struct complex *) malloc(chan_desc->channel_length * sizeof(struct complex));

      for (i = 0; i<nb_tx*nb_rx; i++)
        chan_desc->chF[i] = (struct complex *) malloc(1200 * sizeof(struct complex));

      for (i = 0; i<chan_desc->nb_taps; i++)
        chan_desc->a[i]         = (struct complex *) malloc(nb_tx*nb_rx * sizeof(struct complex));

      chan_desc->R_sqrt  = (struct complex **) malloc(6*sizeof(struct complex **));

      if (nb_tx==2 && nb_rx==2) {
        for (i = 0; i<6; i++)
          chan_desc->R_sqrt[i] = (struct complex *) &R22_sqrt[i][0];
      } else if (nb_tx==2 && nb_rx==1) {
        for (i = 0; i<6; i++)
          chan_desc->R_sqrt[i] = (struct complex *) &R21_sqrt[i][0];
      } else if (nb_tx==1 && nb_rx==2) {
        for (i = 0; i<6; i++)
          chan_desc->R_sqrt[i] = (struct complex *) &R12_sqrt[i][0];
      } else {
        chan_desc->free_flags=chan_desc->free_flags|CHANMODEL_FREE_RSQRT_6 ;

        for (i = 0; i<6; i++) {
          chan_desc->R_sqrt[i]    = (struct complex *) malloc(nb_tx*nb_rx*nb_tx*nb_rx * sizeof(struct complex));

          for (j = 0; j<nb_tx*nb_rx*nb_tx*nb_rx; j+=(nb_tx*nb_rx+1)) {
            chan_desc->R_sqrt[i][j].x = 1.0;
            chan_desc->R_sqrt[i][j].y = 0.0;
          }

          LOG_W(OCM,"correlation matrix not implemented for nb_tx==%d and nb_rx==%d, using identity\n", nb_tx, nb_rx);
        }
      }

      break;

    case SCM_D:
      LOG_W(OCM,"This is not the real SCM-D model! It is just SCM-C with an additional Rice factor!\n");
      chan_desc->nb_taps        = 18;
      chan_desc->Td             = 4.625;
      chan_desc->channel_length = (int) (2*chan_desc->sampling_rate*chan_desc->Td + 1 + 2/(M_PI*M_PI)*log(4*M_PI*chan_desc->sampling_rate*chan_desc->Td));
      sum_amps = 0;
      chan_desc->amps           = (double *) malloc(chan_desc->nb_taps*sizeof(double));
      chan_desc->free_flags=chan_desc->free_flags|CHANMODEL_FREE_AMPS ;

      for (i = 0; i<chan_desc->nb_taps; i++) {
        chan_desc->amps[i]      = pow(10,.1*scm_c_amps_dB[i]);
        sum_amps += chan_desc->amps[i];
      }

      for (i = 0; i<chan_desc->nb_taps; i++)
        chan_desc->amps[i] /= sum_amps;

      chan_desc->delays         = scm_c_delays;
      chan_desc->ricean_factor  = 0.1;
      chan_desc->aoa            = 0;
      chan_desc->random_aoa     = 0;
      chan_desc->ch             = (struct complex **) malloc(nb_tx*nb_rx*sizeof(struct complex *));
      chan_desc->chF            = (struct complex **) malloc(nb_tx*nb_rx*sizeof(struct complex *));
      chan_desc->a              = (struct complex **) malloc(chan_desc->nb_taps*sizeof(struct complex *));

      for (i = 0; i<nb_tx*nb_rx; i++)
        chan_desc->ch[i] = (struct complex *) malloc(chan_desc->channel_length * sizeof(struct complex));

      for (i = 0; i<nb_tx*nb_rx; i++)
        chan_desc->chF[i] = (struct complex *) malloc(1200 * sizeof(struct complex));

      for (i = 0; i<chan_desc->nb_taps; i++)
        chan_desc->a[i]         = (struct complex *) malloc(nb_tx*nb_rx * sizeof(struct complex));

      chan_desc->R_sqrt  = (struct complex **) malloc(6*sizeof(struct complex **));

      if (nb_tx==2 && nb_rx==2) {
        for (i = 0; i<6; i++)
          chan_desc->R_sqrt[i] = (struct complex *) &R22_sqrt[i][0];
      } else if (nb_tx==2 && nb_rx==1) {
        for (i = 0; i<6; i++)
          chan_desc->R_sqrt[i] = (struct complex *) &R21_sqrt[i][0];
      } else if (nb_tx==1 && nb_rx==2) {
        for (i = 0; i<6; i++)
          chan_desc->R_sqrt[i] = (struct complex *) &R12_sqrt[i][0];
      } else {
        chan_desc->free_flags=chan_desc->free_flags|CHANMODEL_FREE_RSQRT_6 ;

        for (i = 0; i<6; i++) {
          chan_desc->R_sqrt[i]    = (struct complex *) malloc(nb_tx*nb_rx*nb_tx*nb_rx * sizeof(struct complex));

          for (j = 0; j<nb_tx*nb_rx*nb_tx*nb_rx; j+=(nb_tx*nb_rx+1)) {
            chan_desc->R_sqrt[i][j].x = 1.0;
            chan_desc->R_sqrt[i][j].y = 0.0;
          }

          LOG_W(OCM,"correlation matrix not implemented for nb_tx==%d and nb_rx==%d, using identity\n", nb_tx, nb_rx);
        }
      }

      break;
      /*  tapped delay line (TDL)  channel model from TR 38.901 Section 7.7.2 */
#define tdl_m(MoDel)\
  DevAssert(sizeof(tdl_ ## MoDel ## _amps_dB) == sizeof(tdl_ ## MoDel ## _delays)); \
  tdl_paths=sizeof(tdl_ ## MoDel ## _amps_dB)/sizeof(*tdl_ ## MoDel ## _amps_dB);\
  tdl_delays=tdl_ ## MoDel ## _delays;\
  tdl_amps_dB=tdl_ ## MoDel ## _amps_dB

    case TDL_A:
      chan_desc->ricean_factor  = 1;
      tdl_m(a);
      tdlModel(tdl_paths,  tdl_delays, tdl_amps_dB,  DS_TDL, chan_desc);
      break;

    case TDL_B:
      chan_desc->ricean_factor  = 1;
      tdl_m(b);
      tdlModel(tdl_paths,  tdl_delays, tdl_amps_dB,  DS_TDL, chan_desc);
      break;

    case TDL_C:
      chan_desc->ricean_factor  = 1;
      tdl_m(c);
      tdlModel(tdl_paths,  tdl_delays, tdl_amps_dB,  DS_TDL, chan_desc);
      break;

    case TDL_D:
      chan_desc->ricean_factor  = TDL_D_RICEAN_FACTOR;
      tdl_m(d);
      tdlModel(tdl_paths,  tdl_delays, tdl_amps_dB,  DS_TDL, chan_desc);
      break;

    case TDL_E:
      chan_desc->ricean_factor  = TDL_E_RICEAN_FACTOR;
      tdl_m(e);
      tdlModel(tdl_paths,  tdl_delays, tdl_amps_dB,  DS_TDL, chan_desc);
      break;

    case EPA:
      chan_desc->nb_taps        = 7;
      chan_desc->Td             = .410;
      chan_desc->channel_length = (int) (2*chan_desc->sampling_rate*chan_desc->Td + 1 + 2/(M_PI*M_PI)*log(4*M_PI*chan_desc->sampling_rate*chan_desc->Td));
      sum_amps = 0;
      chan_desc->amps           = (double *) malloc(chan_desc->nb_taps*sizeof(double));
      chan_desc->free_flags=chan_desc->free_flags|CHANMODEL_FREE_AMPS ;

      for (i = 0; i<chan_desc->nb_taps; i++) {
        chan_desc->amps[i]      = pow(10,.1*epa_amps_dB[i]);
        sum_amps += chan_desc->amps[i];
      }

      for (i = 0; i<chan_desc->nb_taps; i++)
        chan_desc->amps[i] /= sum_amps;

      chan_desc->delays         = epa_delays;
      chan_desc->ricean_factor  = 1;
      chan_desc->aoa            = 0;
      chan_desc->random_aoa     = 0;
      chan_desc->ch             = (struct complex **) malloc(nb_tx*nb_rx*sizeof(struct complex *));
      chan_desc->chF            = (struct complex **) malloc(nb_tx*nb_rx*sizeof(struct complex *));
      chan_desc->a              = (struct complex **) malloc(chan_desc->nb_taps*sizeof(struct complex *));

      for (i = 0; i<nb_tx*nb_rx; i++)
        chan_desc->ch[i] = (struct complex *) malloc(chan_desc->channel_length * sizeof(struct complex));

      for (i = 0; i<nb_tx*nb_rx; i++)
        chan_desc->chF[i] = (struct complex *) malloc(1200 * sizeof(struct complex));

      for (i = 0; i<chan_desc->nb_taps; i++)
        chan_desc->a[i]         = (struct complex *) malloc(nb_tx*nb_rx * sizeof(struct complex));

      if (nb_tx==2 && nb_rx==2) {
        chan_desc->R_sqrt  = (struct complex **) malloc(6*sizeof(struct complex **));

        for (i = 0; i<6; i++)
          chan_desc->R_sqrt[i] = (struct complex *) &R22_sqrt[i][0];
      } else {
        chan_desc->R_sqrt         = (struct complex **) malloc(6*sizeof(struct complex **));
        chan_desc->free_flags=chan_desc->free_flags|CHANMODEL_FREE_RSQRT_6 ;

        for (i = 0; i<6; i++) {
          chan_desc->R_sqrt[i]    = (struct complex *) malloc(nb_tx*nb_rx*nb_tx*nb_rx * sizeof(struct complex));

          for (j = 0; j<nb_tx*nb_rx*nb_tx*nb_rx; j+=(nb_tx*nb_rx+1)) {
            chan_desc->R_sqrt[i][j].x = 1.0;
            chan_desc->R_sqrt[i][j].y = 0.0;
          }

          LOG_W(OCM,"correlation matrix only implemented for nb_tx==2 and nb_rx==2, using identity\n");
        }
      }

      break;

    case EPA_low:
      chan_desc->nb_taps        = 7;
      chan_desc->Td             = .410;
      chan_desc->channel_length = (int) (2*chan_desc->sampling_rate*chan_desc->Td + 1 + 2/(M_PI*M_PI)*log(4*M_PI*chan_desc->sampling_rate*chan_desc->Td));
      sum_amps = 0;
      chan_desc->amps           = (double *) malloc(chan_desc->nb_taps*sizeof(double));
      chan_desc->free_flags=chan_desc->free_flags|CHANMODEL_FREE_AMPS ;

      for (i = 0; i<chan_desc->nb_taps; i++) {
        chan_desc->amps[i]      = pow(10,.1*epa_amps_dB[i]);
        sum_amps += chan_desc->amps[i];
      }

      for (i = 0; i<chan_desc->nb_taps; i++)
        chan_desc->amps[i] /= sum_amps;

      chan_desc->delays         = epa_delays;
      chan_desc->ricean_factor  = 1;
      chan_desc->aoa            = 0;
      chan_desc->random_aoa     = 0;
      chan_desc->ch             = (struct complex **) malloc(nb_tx*nb_rx*sizeof(struct complex *));
      chan_desc->chF            = (struct complex **) malloc(nb_tx*nb_rx*sizeof(struct complex *));
      chan_desc->a              = (struct complex **) malloc(chan_desc->nb_taps*sizeof(struct complex *));

      for (i = 0; i<nb_tx*nb_rx; i++)
        chan_desc->ch[i] = (struct complex *) malloc(chan_desc->channel_length * sizeof(struct complex));

      for (i = 0; i<nb_tx*nb_rx; i++)
        chan_desc->chF[i] = (struct complex *) malloc(1200 * sizeof(struct complex));

      for (i = 0; i<chan_desc->nb_taps; i++)
        chan_desc->a[i]         = (struct complex *) malloc(nb_tx*nb_rx * sizeof(struct complex));

      if (nb_tx==2 && nb_rx==2) {
        chan_desc->R_sqrt  = (struct complex **) malloc(chan_desc->nb_taps*sizeof(struct complex **));

        for (i = 0; i<chan_desc->nb_taps; i++)
          chan_desc->R_sqrt[i] = R_sqrt_22_EPA_low[0];
      } else {
        printf("Correlation matrices are implemented for 2 x 2 only");
      }

      /*else {
        chan_desc->R_sqrt         = (struct complex**) malloc(6*sizeof(struct complex**));
        for (i = 0; i<6; i++) {
          chan_desc->R_sqrt[i]    = (struct complex*) malloc(nb_tx*nb_rx*nb_tx*nb_rx * sizeof(struct complex));
          for (j = 0; j<nb_tx*nb_rx*nb_tx*nb_rx; j+=(nb_tx*nb_rx+1)) {
            chan_desc->R_sqrt[i][j].x = 1.0;
            chan_desc->R_sqrt[i][j].y = 0.0;
          }
          LOG_W(OCM,"correlation matrix only implemented for nb_tx==2 and nb_rx==2, using identity\n");
        }
      }*/
      break;

    case EPA_high:
      chan_desc->nb_taps        = 7;
      chan_desc->Td             = .410;
      chan_desc->channel_length = (int) (2*chan_desc->sampling_rate*chan_desc->Td + 1 + 2/(M_PI*M_PI)*log(4*M_PI*chan_desc->sampling_rate*chan_desc->Td));
      sum_amps = 0;
      chan_desc->amps           = (double *) malloc(chan_desc->nb_taps*sizeof(double));
      chan_desc->free_flags=chan_desc->free_flags|CHANMODEL_FREE_AMPS ;

      for (i = 0; i<chan_desc->nb_taps; i++) {
        chan_desc->amps[i]      = pow(10,.1*epa_amps_dB[i]);
        sum_amps += chan_desc->amps[i];
      }

      for (i = 0; i<chan_desc->nb_taps; i++)
        chan_desc->amps[i] /= sum_amps;

      chan_desc->delays         = epa_delays;
      chan_desc->ricean_factor  = 1;
      chan_desc->aoa            = 0;
      chan_desc->random_aoa     = 0;
      chan_desc->ch             = (struct complex **) malloc(nb_tx*nb_rx*sizeof(struct complex *));
      chan_desc->chF            = (struct complex **) malloc(nb_tx*nb_rx*sizeof(struct complex *));
      chan_desc->a              = (struct complex **) malloc(chan_desc->nb_taps*sizeof(struct complex *));

      for (i = 0; i<nb_tx*nb_rx; i++)
        chan_desc->ch[i] = (struct complex *) malloc(chan_desc->channel_length * sizeof(struct complex));

      for (i = 0; i<nb_tx*nb_rx; i++)
        chan_desc->chF[i] = (struct complex *) malloc(1200 * sizeof(struct complex));

      for (i = 0; i<chan_desc->nb_taps; i++)
        chan_desc->a[i]         = (struct complex *) malloc(nb_tx*nb_rx * sizeof(struct complex));

      if (nb_tx==2 && nb_rx==2) {
        chan_desc->R_sqrt  = (struct complex **) malloc(chan_desc->nb_taps*sizeof(struct complex **));

        for (i = 0; i<chan_desc->nb_taps; i++)
          chan_desc->R_sqrt[i] = R_sqrt_22_EPA_high[0];
      } else {
        printf("Correlation matrices are implemented for 2 x 2 only");
      }

      /*else {
        chan_desc->R_sqrt         = (struct complex**) malloc(6*sizeof(struct complex**));
        for (i = 0; i<6; i++) {
          chan_desc->R_sqrt[i]    = (struct complex*) malloc(nb_tx*nb_rx*nb_tx*nb_rx * sizeof(struct complex));
          for (j = 0; j<nb_tx*nb_rx*nb_tx*nb_rx; j+=(nb_tx*nb_rx+1)) {
            chan_desc->R_sqrt[i][j].x = 1.0;
            chan_desc->R_sqrt[i][j].y = 0.0;
          }
          LOG_W(OCM,"correlation matrix only implemented for nb_tx==2 and nb_rx==2, using identity\n");
        }
      }*/
      break;

    case EPA_medium:
      chan_desc->nb_taps        = 7;
      chan_desc->Td             = .410;
      chan_desc->channel_length = (int) (2*chan_desc->sampling_rate*chan_desc->Td + 1 + 2/(M_PI*M_PI)*log(4*M_PI*chan_desc->sampling_rate*chan_desc->Td));
      sum_amps = 0;
      chan_desc->amps           = (double *) malloc(chan_desc->nb_taps*sizeof(double));
      chan_desc->free_flags=chan_desc->free_flags|CHANMODEL_FREE_AMPS ;

      for (i = 0; i<chan_desc->nb_taps; i++) {
        chan_desc->amps[i]      = pow(10,.1*epa_amps_dB[i]);
        sum_amps += chan_desc->amps[i];
      }

      for (i = 0; i<chan_desc->nb_taps; i++)
        chan_desc->amps[i] /= sum_amps;

      chan_desc->delays         = epa_delays;
      chan_desc->ricean_factor  = 1;
      chan_desc->aoa            = 0;
      chan_desc->random_aoa     = 0;
      chan_desc->ch             = (struct complex **) malloc(nb_tx*nb_rx*sizeof(struct complex *));
      chan_desc->chF            = (struct complex **) malloc(nb_tx*nb_rx*sizeof(struct complex *));
      chan_desc->a              = (struct complex **) malloc(chan_desc->nb_taps*sizeof(struct complex *));

      for (i = 0; i<nb_tx*nb_rx; i++)
        chan_desc->ch[i] = (struct complex *) malloc(chan_desc->channel_length * sizeof(struct complex));

      for (i = 0; i<nb_tx*nb_rx; i++)
        chan_desc->chF[i] = (struct complex *) malloc(1200 * sizeof(struct complex));

      for (i = 0; i<chan_desc->nb_taps; i++)
        chan_desc->a[i]         = (struct complex *) malloc(nb_tx*nb_rx * sizeof(struct complex));

      if (nb_tx==2 && nb_rx==2) {
        chan_desc->R_sqrt  = (struct complex **) malloc(chan_desc->nb_taps*sizeof(struct complex **));

        for (i = 0; i<chan_desc->nb_taps; i++)
          chan_desc->R_sqrt[i] = R_sqrt_22_EPA_medium[0];
      } else {
        printf("Correlation matrices are implemented for 2 x 2 only");
      }

      /*else {
        chan_desc->R_sqrt         = (struct complex**) malloc(6*sizeof(struct complex**));
        for (i = 0; i<6; i++) {
          chan_desc->R_sqrt[i]    = (struct complex*) malloc(nb_tx*nb_rx*nb_tx*nb_rx * sizeof(struct complex));
          for (j = 0; j<nb_tx*nb_rx*nb_tx*nb_rx; j+=(nb_tx*nb_rx+1)) {
            chan_desc->R_sqrt[i][j].x = 1.0;
            chan_desc->R_sqrt[i][j].y = 0.0;
          }
          LOG_W(OCM,"correlation matrix only implemented for nb_tx==2 and nb_rx==2, using identity\n");
        }
      }*/
      break;

    case EVA:
      chan_desc->nb_taps        = 9;
      chan_desc->Td             = 2.51;
      chan_desc->channel_length = (int) (2*chan_desc->sampling_rate*chan_desc->Td + 1 + 2/(M_PI*M_PI)*log(4*M_PI*chan_desc->sampling_rate*chan_desc->Td));
      sum_amps = 0;
      chan_desc->amps           = (double *) malloc(chan_desc->nb_taps*sizeof(double));
      chan_desc->free_flags=chan_desc->free_flags|CHANMODEL_FREE_AMPS ;

      for (i = 0; i<chan_desc->nb_taps; i++) {
        chan_desc->amps[i]      = pow(10,.1*eva_amps_dB[i]);
        sum_amps += chan_desc->amps[i];
      }

      for (i = 0; i<chan_desc->nb_taps; i++)
        chan_desc->amps[i] /= sum_amps;

      chan_desc->delays         = eva_delays;
      chan_desc->ricean_factor  = 1;
      chan_desc->aoa            = 0;
      chan_desc->random_aoa     = 0;
      chan_desc->ch             = (struct complex **) malloc(nb_tx*nb_rx*sizeof(struct complex *));
      chan_desc->chF            = (struct complex **) malloc(nb_tx*nb_rx*sizeof(struct complex *));
      chan_desc->a              = (struct complex **) malloc(chan_desc->nb_taps*sizeof(struct complex *));

      for (i = 0; i<nb_tx*nb_rx; i++)
        chan_desc->ch[i] = (struct complex *) malloc(chan_desc->channel_length * sizeof(struct complex));

      for (i = 0; i<nb_tx*nb_rx; i++)
        chan_desc->chF[i] = (struct complex *) malloc(1200 * sizeof(struct complex));

      for (i = 0; i<chan_desc->nb_taps; i++)
        chan_desc->a[i]         = (struct complex *) malloc(nb_tx*nb_rx * sizeof(struct complex));

      if (nb_tx==2 && nb_rx==2) {
        chan_desc->R_sqrt  = (struct complex **) malloc(6*sizeof(struct complex **));

        for (i = 0; i<6; i++)
          chan_desc->R_sqrt[i] = (struct complex *) &R22_sqrt[i][0];
      } else {
        chan_desc->R_sqrt         = (struct complex **) malloc(6*sizeof(struct complex **));
        chan_desc->free_flags=chan_desc->free_flags|CHANMODEL_FREE_RSQRT_6 ;

        for (i = 0; i<6; i++) {
          chan_desc->R_sqrt[i]    = (struct complex *) malloc(nb_tx*nb_rx*nb_tx*nb_rx * sizeof(struct complex));

          for (j = 0; j<nb_tx*nb_rx*nb_tx*nb_rx; j+=(nb_tx*nb_rx+1)) {
            chan_desc->R_sqrt[i][j].x = 1.0;
            chan_desc->R_sqrt[i][j].y = 0.0;
          }

          LOG_W(OCM,"correlation matrix only implemented for nb_tx==2 and nb_rx==2, using identity\n");
        }
      }

      break;

    case ETU:
      chan_desc->nb_taps        = 9;
      chan_desc->Td             = 5.0;
      chan_desc->channel_length = (int) (2*chan_desc->sampling_rate*chan_desc->Td + 1 + 2/(M_PI*M_PI)*log(4*M_PI*chan_desc->sampling_rate*chan_desc->Td));
      sum_amps = 0;
      chan_desc->amps           = (double *) malloc(chan_desc->nb_taps*sizeof(double));
      chan_desc->free_flags=chan_desc->free_flags|CHANMODEL_FREE_AMPS ;

      for (i = 0; i<chan_desc->nb_taps; i++) {
        chan_desc->amps[i]      = pow(10,.1*etu_amps_dB[i]);
        sum_amps += chan_desc->amps[i];
      }

      for (i = 0; i<chan_desc->nb_taps; i++)
        chan_desc->amps[i] /= sum_amps;

      chan_desc->delays         = etu_delays;
      chan_desc->ricean_factor  = 1;
      chan_desc->aoa            = 0;
      chan_desc->random_aoa     = 0;
      chan_desc->ch             = (struct complex **) malloc(nb_tx*nb_rx*sizeof(struct complex *));
      chan_desc->chF            = (struct complex **) malloc(nb_tx*nb_rx*sizeof(struct complex *));
      chan_desc->a              = (struct complex **) malloc(chan_desc->nb_taps*sizeof(struct complex *));

      for (i = 0; i<nb_tx*nb_rx; i++)
        chan_desc->ch[i] = (struct complex *) malloc(chan_desc->channel_length * sizeof(struct complex));

      for (i = 0; i<nb_tx*nb_rx; i++)
        chan_desc->chF[i] = (struct complex *) malloc(1200 * sizeof(struct complex));

      for (i = 0; i<chan_desc->nb_taps; i++)
        chan_desc->a[i]         = (struct complex *) malloc(nb_tx*nb_rx * sizeof(struct complex));

      if (nb_tx==2 && nb_rx==2) {
        chan_desc->R_sqrt  = (struct complex **) malloc(6*sizeof(struct complex **));

        for (i = 0; i<6; i++)
          chan_desc->R_sqrt[i] = (struct complex *) &R22_sqrt[i][0];
      } else {
        chan_desc->R_sqrt         = (struct complex **) malloc(6*sizeof(struct complex **));
        chan_desc->free_flags=chan_desc->free_flags|CHANMODEL_FREE_RSQRT_6 ;

        for (i = 0; i<6; i++) {
          chan_desc->R_sqrt[i]    = (struct complex *) malloc(nb_tx*nb_rx*nb_tx*nb_rx * sizeof(struct complex));

          for (j = 0; j<nb_tx*nb_rx*nb_tx*nb_rx; j+=(nb_tx*nb_rx+1)) {
            chan_desc->R_sqrt[i][j].x = 1.0;
            chan_desc->R_sqrt[i][j].y = 0.0;
          }

          LOG_W(OCM,"correlation matrix only implemented for nb_tx==2 and nb_rx==2, using identity\n");
        }
      }

      break;

    case MBSFN:
      chan_desc->nb_taps        = 18;
      chan_desc->Td             = 28.58;
      chan_desc->channel_length = (int) (2*chan_desc->sampling_rate*chan_desc->Td + 1 + 2/(M_PI*M_PI)*log(4*M_PI*chan_desc->sampling_rate*chan_desc->Td));
      sum_amps = 0;
      chan_desc->amps           = (double *) malloc(chan_desc->nb_taps*sizeof(double));
      chan_desc->free_flags=chan_desc->free_flags|CHANMODEL_FREE_AMPS ;

      for (i = 0; i<chan_desc->nb_taps; i++) {
        chan_desc->amps[i]      = pow(10,.1*mbsfn_amps_dB[i]);
        sum_amps += chan_desc->amps[i];
      }

      for (i = 0; i<chan_desc->nb_taps; i++)
        chan_desc->amps[i] /= sum_amps;

      chan_desc->delays         = mbsfn_delays;
      chan_desc->ricean_factor  = 1;
      chan_desc->aoa            = 0;
      chan_desc->random_aoa     = 0;
      chan_desc->ch             = (struct complex **) malloc(nb_tx*nb_rx*sizeof(struct complex *));
      chan_desc->chF            = (struct complex **) malloc(nb_tx*nb_rx*sizeof(struct complex *));
      chan_desc->a              = (struct complex **) malloc(chan_desc->nb_taps*sizeof(struct complex *));

      for (i = 0; i<nb_tx*nb_rx; i++)
        chan_desc->ch[i] = (struct complex *) malloc(chan_desc->channel_length * sizeof(struct complex));

      for (i = 0; i<nb_tx*nb_rx; i++)
        chan_desc->chF[i] = (struct complex *) malloc(1200 * sizeof(struct complex));

      for (i = 0; i<chan_desc->nb_taps; i++)
        chan_desc->a[i]         = (struct complex *) malloc(nb_tx*nb_rx * sizeof(struct complex));

      chan_desc->R_sqrt  = (struct complex **) malloc(6*sizeof(struct complex *));
      chan_desc->free_flags=chan_desc->free_flags|CHANMODEL_FREE_RSQRT_6;

      for (i = 0; i<6; i++) {
        chan_desc->R_sqrt[i]    = (struct complex *) malloc(nb_tx*nb_rx*nb_tx*nb_rx * sizeof(struct complex));

        for (j = 0; j<nb_tx*nb_rx*nb_tx*nb_rx; j+=(nb_tx*nb_rx+1)) {
          chan_desc->R_sqrt[i][j].x = 1.0;
          chan_desc->R_sqrt[i][j].y = 0.0;
        }

        LOG_W(OCM,"correlation matrix only implemented for nb_tx==2 and nb_rx==2, using identity\n");
      }

      break;

    case Rayleigh8:
      nb_taps = 8;
      Td = 0.8;
      channel_length = (int)11+2*sampling_rate*Td;
      ricean_factor = 1;
      aoa = .03;
      maxDoppler = 0;
      fill_channel_desc(chan_desc,
                        nb_tx,
                        nb_rx,
                        nb_taps,
                        channel_length,
                        default_amps_lin,
                        NULL,
                        NULL,
                        Td,
                        sampling_rate,
                        channel_bandwidth,
                        ricean_factor,
                        aoa,
                        forgetting_factor,
                        maxDoppler,
                        channel_offset,
                        path_loss_dB,
                        0);
      break;

    case Rice8:
      nb_taps = 8;
      Td = 0.8;
      channel_length = (int)11+2*sampling_rate*Td;
      ricean_factor = 0.1;
      aoa = 0.7854;
      maxDoppler = 0;
      fill_channel_desc(chan_desc,nb_tx,
                        nb_rx,
                        nb_taps,
                        channel_length,
                        default_amps_lin,
                        NULL,
                        NULL,
                        Td,
                        sampling_rate,
                        channel_bandwidth,
                        ricean_factor,
                        aoa,
                        forgetting_factor,
                        maxDoppler,
                        channel_offset,
                        path_loss_dB,
                        1);
      break;

    case Rayleigh1://MIMO Test uses Rayleigh1
      nb_taps = 1;
      Td = 0;
      channel_length = 1;
      ricean_factor = 0.0;
      aoa = .03;
      maxDoppler = 0;
      fill_channel_desc(chan_desc,nb_tx,
                        nb_rx,
                        nb_taps,
                        channel_length,
                        default_amp_lin,
                        NULL,
                        NULL,
                        Td,
                        sampling_rate,
                        channel_bandwidth,
                        ricean_factor,
                        aoa,
                        forgetting_factor,
                        maxDoppler,
                        channel_offset,
                        path_loss_dB,
                        0);
      break;

    case Rayleigh1_800:
      nb_taps = 1;
      Td = 0;
      channel_length = 1;
      ricean_factor = 1;
      aoa = .03;
      maxDoppler = 800;
      fill_channel_desc(chan_desc,nb_tx,
                        nb_rx,
                        nb_taps,
                        channel_length,
                        default_amp_lin,
                        NULL,
                        NULL,
                        Td,
                        sampling_rate,
                        channel_bandwidth,
                        ricean_factor,
                        aoa,
                        forgetting_factor,
                        maxDoppler,
                        channel_offset,
                        path_loss_dB,
                        0);
      break;

    case Rayleigh1_corr:
      nb_taps = 1;
      Td = 0;
      channel_length = 1;
      ricean_factor = 1;
      aoa = .03;
      maxDoppler = 0;

      if ((nb_tx==2) && (nb_rx==1)) {
        R_sqrt_ptr2 = R_sqrt_21_corr;
      } else if ((nb_tx==2) && (nb_rx==2)) {
        R_sqrt_ptr2 = R_sqrt_22_corr;
      } else
        R_sqrt_ptr2 = NULL;

      fill_channel_desc(chan_desc,nb_tx,
                        nb_rx,
                        nb_taps,
                        channel_length,
                        default_amp_lin,
                        NULL,
                        R_sqrt_ptr2,
                        Td,
                        sampling_rate,
                        channel_bandwidth,
                        ricean_factor,
                        aoa,
                        forgetting_factor,
                        maxDoppler,
                        channel_offset,
                        path_loss_dB,
                        0);
      break;

    case Rayleigh1_anticorr:
      nb_taps = 1;
      Td = 0;
      channel_length = 1;
      ricean_factor = 1;
      aoa = .03;
      maxDoppler = 0;

      if ((nb_tx==2) && (nb_rx==1)) { //check this
        R_sqrt_ptr2 = R_sqrt_21_anticorr;
      } else if ((nb_tx==2) && (nb_rx==2)) {
        R_sqrt_ptr2 = R_sqrt_22_anticorr;
      } else
        R_sqrt_ptr2 = NULL;

      fill_channel_desc(chan_desc,nb_tx,
                        nb_rx,
                        nb_taps,
                        channel_length,
                        default_amp_lin,
                        NULL,
                        R_sqrt_ptr2,
                        Td,
                        sampling_rate,
                        channel_bandwidth,
                        ricean_factor,
                        aoa,
                        forgetting_factor,
                        maxDoppler,
                        channel_offset,
                        path_loss_dB,
                        0);
      break;

    case Rice1:
      nb_taps = 1;
      Td = 0;
      channel_length = 1;
      ricean_factor = 0.1;
      aoa = 0.7854;
      maxDoppler = 0;
      fill_channel_desc(chan_desc,nb_tx,
                        nb_rx,
                        nb_taps,
                        channel_length,
                        default_amp_lin,
                        NULL,
                        NULL,
                        Td,
                        sampling_rate,
                        channel_bandwidth,
                        ricean_factor,
                        aoa,
                        forgetting_factor,
                        maxDoppler,
                        channel_offset,
                        path_loss_dB,
                        0);
      break;

    case AWGN:
      nb_taps = 1;
      Td = 0;
      channel_length = 1;
      ricean_factor = 0.0;
      aoa = 0.0;
      maxDoppler = 0;
      fill_channel_desc(chan_desc,nb_tx,
                        nb_rx,
                        nb_taps,
                        channel_length,
                        default_amp_lin,
                        NULL,
                        NULL,
                        Td,
                        sampling_rate,
                        channel_bandwidth,
                        ricean_factor,
                        aoa,
                        forgetting_factor,
                        maxDoppler,
                        channel_offset,
                        path_loss_dB,
                        0);
      printf("AWGN: ricean_factor %f\n",chan_desc->ricean_factor);
      break;

    case TS_SHIFT:
      nb_taps = 2;
      Td = ts_shift_delays[1];
      channel_length = 10;
      ricean_factor = 0.0;
      aoa = 0.0;
      maxDoppler = 0;
      fill_channel_desc(chan_desc,nb_tx,
                        nb_rx,
                        nb_taps,
                        channel_length,
                        ts_shift_amps,
                        ts_shift_delays,
                        NULL,
                        Td,
                        sampling_rate,
                        channel_bandwidth,
                        ricean_factor,
                        aoa,
                        forgetting_factor,
                        maxDoppler,
                        channel_offset,
                        path_loss_dB,
                        0);
      printf("TS_SHIFT: ricean_factor %f\n",chan_desc->ricean_factor);
      break;

    case Rice1_corr:
      nb_taps = 1;
      Td = 0;
      channel_length = 1;
      ricean_factor = 0.1;
      aoa = .03;
      maxDoppler = 0;

      if ((nb_tx==2) && (nb_rx==1)) {
        R_sqrt_ptr2 = R_sqrt_21_corr;
      } else if ((nb_tx==2) && (nb_rx==2)) {
        R_sqrt_ptr2 = R_sqrt_22_corr;
      } else
        R_sqrt_ptr2 = NULL;

      fill_channel_desc(chan_desc,nb_tx,
                        nb_rx,
                        nb_taps,
                        channel_length,
                        default_amp_lin,
                        NULL,
                        R_sqrt_ptr2,
                        Td,
                        sampling_rate,
                        channel_bandwidth,
                        ricean_factor,
                        aoa,
                        forgetting_factor,
                        maxDoppler,
                        channel_offset,
                        path_loss_dB,
                        1);
      break;

    case Rice1_anticorr:
      nb_taps = 1;
      Td = 0;
      channel_length = 1;
      ricean_factor = 0.1;
      aoa = .03;
      maxDoppler = 0;

      if ((nb_tx==2) && (nb_rx==1)) {
        R_sqrt_ptr2 = R_sqrt_21_anticorr;
      } else if ((nb_tx==2) && (nb_rx==2)) {
        R_sqrt_ptr2 = R_sqrt_22_anticorr;
      } else
        R_sqrt_ptr2 = NULL;

      fill_channel_desc(chan_desc,nb_tx,
                        nb_rx,
                        nb_taps,
                        channel_length,
                        default_amp_lin,
                        NULL,
                        R_sqrt_ptr2,
                        Td,
                        sampling_rate,
                        channel_bandwidth,
                        ricean_factor,
                        aoa,
                        forgetting_factor,
                        maxDoppler,
                        channel_offset,
                        path_loss_dB,
                        1);
      break;

    case Rayleigh1_orthogonal:
      nb_taps = 1;
      Td = 0;
      channel_length = 1;
      ricean_factor = 1;
      aoa = 0.03;
      maxDoppler = 0;

      if ((nb_tx==2) && (nb_rx==2)) {
        R_sqrt_ptr2 = R_sqrt_22_orthogonal;
      } else
        R_sqrt_ptr2 = NULL;

      fill_channel_desc(chan_desc,nb_tx,
                        nb_rx,
                        nb_taps,
                        channel_length,
                        default_amp_lin,
                        NULL,
                        R_sqrt_ptr2,
                        Td,
                        sampling_rate,
                        channel_bandwidth,
                        ricean_factor,
                        aoa,
                        forgetting_factor,
                        maxDoppler,
                        channel_offset,
                        path_loss_dB,
                        0);
      break;

    case Rayleigh1_orth_eff_ch_TM4_prec_real:
      nb_taps = 1;
      Td = 0;
      channel_length = 1;
      ricean_factor = 1;
      aoa = 0.03;
      maxDoppler = 0;

      if ((nb_tx==2) && (nb_rx==2)) {
        R_sqrt_ptr2 = R_sqrt_22_orth_eff_ch_TM4_prec_real;
      } else
        R_sqrt_ptr2 = NULL;

      fill_channel_desc(chan_desc,nb_tx,
                        nb_rx,
                        nb_taps,
                        channel_length,
                        default_amp_lin,
                        NULL,
                        R_sqrt_ptr2,
                        Td,
                        sampling_rate,
                        channel_bandwidth,
                        ricean_factor,
                        aoa,
                        forgetting_factor,
                        maxDoppler,
                        channel_offset,
                        path_loss_dB,
                        1);
      break;

    case Rayleigh1_orth_eff_ch_TM4_prec_imag:
      nb_taps = 1;
      Td = 0;
      channel_length = 1;
      ricean_factor = 1;
      aoa = 0.03;
      maxDoppler = 0;

      if ((nb_tx==2) && (nb_rx==2)) {
        R_sqrt_ptr2 = R_sqrt_22_orth_eff_ch_TM4_prec_imag;
      } else
        R_sqrt_ptr2 = NULL;

      fill_channel_desc(chan_desc,nb_tx,
                        nb_rx,
                        nb_taps,
                        channel_length,
                        default_amp_lin,
                        NULL,
                        R_sqrt_ptr2,
                        Td,
                        sampling_rate,
                        channel_bandwidth,
                        ricean_factor,
                        aoa,
                        forgetting_factor,
                        maxDoppler,
                        channel_offset,
                        path_loss_dB,
                        0);
      break;

    case Rayleigh8_orth_eff_ch_TM4_prec_real:
      if ((nb_tx==2) && (nb_rx==2)) {
        R_sqrt_ptr2 = R_sqrt_22_orth_eff_ch_TM4_prec_real;
        //R_sqrt_ptr2 = NULL;
      } else
        R_sqrt_ptr2 = NULL;

      nb_taps = 8;
      Td = 0.8;
      channel_length = (int)11+2*sampling_rate*Td;
      ricean_factor = 1;
      aoa = .03;
      maxDoppler = 0;
      fill_channel_desc(chan_desc,
                        nb_tx,
                        nb_rx,
                        nb_taps,
                        channel_length,
                        default_amps_lin,
                        NULL,
                        R_sqrt_ptr2,
                        Td,
                        sampling_rate,
                        channel_bandwidth,
                        ricean_factor,
                        aoa,
                        forgetting_factor,
                        maxDoppler,
                        channel_offset,
                        path_loss_dB,
                        0);
      break;

    case Rayleigh8_orth_eff_ch_TM4_prec_imag:
      nb_taps = 8;
      Td = 0.8;
      channel_length = (int)11+2*sampling_rate*Td;
      ricean_factor = 1;
      aoa = .03;
      maxDoppler = 0;

      if ((nb_tx==2) && (nb_rx==2)) {
        R_sqrt_ptr2 = R_sqrt_22_orth_eff_ch_TM4_prec_imag;
      } else
        R_sqrt_ptr2 = NULL;

      fill_channel_desc(chan_desc,
                        nb_tx,
                        nb_rx,
                        nb_taps,
                        channel_length,
                        default_amps_lin,
                        NULL,
                        R_sqrt_ptr2,
                        Td,
                        sampling_rate,
                        channel_bandwidth,
                        ricean_factor,
                        aoa,
                        forgetting_factor,
                        maxDoppler,
                        channel_offset,
                        path_loss_dB,
                        0);
      break;

    default:
      LOG_W(OCM,"channel model not yet supported\n");
      free(chan_desc);
      return(NULL);
  }

  LOG_D(OCM,"[CHANNEL] RF %f\n",chan_desc->ricean_factor);

  for (i=0; i<chan_desc->nb_taps; i++)
    LOG_D(OCM,"[CHANNEL] tap %d: amp %f, delay %f\n",i,chan_desc->amps[i],chan_desc->delays[i]);

  chan_desc->nb_paths = 10;
  return(chan_desc);
} /* channel_desc_t *new_channel_desc_scm  */

channel_desc_t *find_channel_desc_fromname( char *modelname ) {
  for(int i=0; i<max_chan; i++) {
    if (defined_channels[i] != NULL) {
      if (strcmp(defined_channels[i]->model_name,modelname) == 0)
        return defined_channels[i];
    }
  }

  LOG_E(OCM,"Model %s not found \n", modelname);
  return NULL;
} /* channel_desc_t * new_channel_desc_fromconfig */



void free_channel_desc_scm(channel_desc_t *ch) {
  // Must be made cleanly, a lot of leaks...
<<<<<<< HEAD
  defined_channels[ch->chan_idx]=NULL;

=======
  if (max_chan != 0) defined_channels[ch->chan_idx]=NULL;
>>>>>>> c5546228
  if(ch->free_flags&CHANMODEL_FREE_AMPS)
    free(ch->amps);

  for (int i = 0; i<ch->nb_tx*ch->nb_rx; i++) {
    free(ch->ch[i]);
    free(ch->chF[i]);
  }

  for (int i = 0; i<ch->nb_taps; i++) {
    free(ch->a[i]);
  }

  if(ch->free_flags&CHANMODEL_FREE_DELAY)
    free(ch->delays);

  if(ch->free_flags&CHANMODEL_FREE_RSQRT_6)
    for (int i = 0; i<6; i++)
      free(ch->R_sqrt[i]);

  if(ch->free_flags&CHANMODEL_FREE_RSQRT_NTAPS)
    for (int i = 0; i<ch->nb_taps; i++)
      free(ch->R_sqrt[i]);

  free(ch->R_sqrt);
  free(ch->ch);
  free(ch->chF);
  free(ch->a);
  free(ch->model_name);
  free(ch);
}

void set_channeldesc_owner(channel_desc_t *cdesc, uint32_t module_id) {
  cdesc->module_id=module_id;
}

void set_channeldesc_name(channel_desc_t *cdesc,char *modelname) {
  if(cdesc->model_name != NULL)
    free(cdesc->model_name);

  cdesc->model_name=strdup(modelname);
}

int random_channel(channel_desc_t *desc, uint8_t abstraction_flag) {
  double s;
  int i,k,l,aarx,aatx;
  struct complex anew[NB_ANTENNAS_TX*NB_ANTENNAS_RX],acorr[NB_ANTENNAS_TX*NB_ANTENNAS_RX];
  struct complex phase, alpha, beta;
  AssertFatal(desc->nb_tx<=NB_ANTENNAS_TX && desc->nb_rx <= NB_ANTENNAS_RX,
              "random_channel.c: Error: temporary buffer for channel not big enough (%d,%d)\n",desc->nb_tx,desc->nb_rx);
  start_meas(&desc->random_channel);

  for (i=0; i<(int)desc->nb_taps; i++) {
    for (aarx=0; aarx<desc->nb_rx; aarx++) {
      for (aatx=0; aatx<desc->nb_tx; aatx++) {
        anew[aarx+(aatx*desc->nb_rx)].x = sqrt(desc->ricean_factor*desc->amps[i]/2) * gaussdouble(0.0,1.0);
        anew[aarx+(aatx*desc->nb_rx)].y = sqrt(desc->ricean_factor*desc->amps[i]/2) * gaussdouble(0.0,1.0);

        if ((i==0) && (desc->ricean_factor != 1.0)) {
          if (desc->random_aoa==1) {
            desc->aoa = uniformrandom()*2*M_PI;
          }

          // this assumes that both RX and TX have linear antenna arrays with lambda/2 antenna spacing.
          // Furhter it is assumed that the arrays are parallel to each other and that they are far enough apart so
          // that we can safely assume plane wave propagation.
          phase.x = cos(M_PI*((aarx-aatx)*sin(desc->aoa)));
          phase.y = sin(M_PI*((aarx-aatx)*sin(desc->aoa)));
          anew[aarx+(aatx*desc->nb_rx)].x += phase.x * sqrt(1.0-desc->ricean_factor);
          anew[aarx+(aatx*desc->nb_rx)].y += phase.y * sqrt(1.0-desc->ricean_factor);
        }

#ifdef DEBUG_CH
        printf("(%d,%d,%d) %f->(%f,%f) (%f,%f) phase (%f,%f)\n",aarx,aatx,i,desc->amps[i],anew[aarx+(aatx*desc->nb_rx)].x,anew[aarx+(aatx*desc->nb_rx)].y,desc->aoa,desc->ricean_factor,phase.x,phase.y);
#endif
      } //aatx
    } //aarx

    /*
    // for debugging set a=anew;
    for (aarx=0;aarx<desc->nb_rx;aarx++) {
      for (aatx=0;aatx<desc->nb_tx;aatx++) {
        desc->a[i][aarx+(aatx*desc->nb_rx)].x = anew[aarx+(aatx*desc->nb_rx)].x;
        desc->a[i][aarx+(aatx*desc->nb_rx)].y = anew[aarx+(aatx*desc->nb_rx)].y;
        printf("anew(%d,%d) = %f+1j*%f\n",aatx,aarx,anew[aarx+(aatx*desc->nb_rx)].x, anew[aarx+(aatx*desc->nb_rx)].y);
     }
    }
    */
    //apply correlation matrix
    //compute acorr = R_sqrt[i] * anew
    alpha.x = 1.0;
    alpha.y = 0.0;
    beta.x = 0.0;
    beta.y = 0.0;
    cblas_zgemv(CblasRowMajor, CblasNoTrans, desc->nb_tx*desc->nb_rx, desc->nb_tx*desc->nb_rx,
                (void *) &alpha, (void *) desc->R_sqrt[i/3], desc->nb_rx*desc->nb_tx,
                (void *) anew, 1, (void *) &beta, (void *) acorr, 1);

    /*
    for (aarx=0;aarx<desc->nb_rx;aarx++) {
      for (aatx=0;aatx<desc->nb_tx;aatx++) {
        desc->a[i][aarx+(aatx*desc->nb_rx)].x = acorr[aarx+(aatx*desc->nb_rx)].x;
        desc->a[i][aarx+(aatx*desc->nb_rx)].y = acorr[aarx+(aatx*desc->nb_rx)].y;
        printf("tap %d, acorr1(%d,%d) = %f+1j*%f\n",i,aatx,aarx,acorr[aarx+(aatx*desc->nb_rx)].x, acorr[aarx+(aatx*desc->nb_rx)].y);
      }
    }
    */

    if (desc->first_run==1) {
      cblas_zcopy(desc->nb_tx*desc->nb_rx, (void *) acorr, 1, (void *) desc->a[i], 1);
    } else {
      // a = alpha*acorr+beta*a
      // a = beta*a
      // a = a+alpha*acorr
      alpha.x = sqrt(1-desc->forgetting_factor);
      alpha.y = 0;
      beta.x = sqrt(desc->forgetting_factor);
      beta.y = 0;
      cblas_zscal(desc->nb_tx*desc->nb_rx, (void *) &beta, (void *) desc->a[i], 1);
      cblas_zaxpy(desc->nb_tx*desc->nb_rx, (void *) &alpha, (void *) acorr, 1, (void *) desc->a[i], 1);
      //  desc->a[i][aarx+(aatx*desc->nb_rx)].x = (sqrt(desc->forgetting_factor)*desc->a[i][aarx+(aatx*desc->nb_rx)].x) + sqrt(1-desc->forgetting_factor)*anew.x;
      //  desc->a[i][aarx+(aatx*desc->nb_rx)].y = (sqrt(desc->forgetting_factor)*desc->a[i][aarx+(aatx*desc->nb_rx)].y) + sqrt(1-desc->forgetting_factor)*anew.y;
    }

    /*
    for (aarx=0;aarx<desc->nb_rx;aarx++) {
      for (aatx=0;aatx<desc->nb_tx;aatx++) {
        //desc->a[i][aarx+(aatx*desc->nb_rx)].x = acorr[aarx+(aatx*desc->nb_rx)].x;
        //desc->a[i][aarx+(aatx*desc->nb_rx)].y = acorr[aarx+(aatx*desc->nb_rx)].y;
        printf("tap %d, a(%d,%d) = %f+1j*%f\n",i,aatx,aarx,desc->a[i][aarx+(aatx*desc->nb_rx)].x, desc->a[i][aarx+(aatx*desc->nb_rx)].y);
      }
    }
    */
  } //nb_taps

  stop_meas(&desc->random_channel);

  //memset((void *)desc->ch[aarx+(aatx*desc->nb_rx)],0,(int)(desc->channel_length)*sizeof(struct complex));

  if (abstraction_flag==0) {
    start_meas(&desc->interp_time);

    for (aarx=0; aarx<desc->nb_rx; aarx++) {
      for (aatx=0; aatx<desc->nb_tx; aatx++) {
        if (desc->channel_length == 1) {
          desc->ch[aarx+(aatx*desc->nb_rx)][0].x = desc->a[0][aarx+(aatx*desc->nb_rx)].x;
          desc->ch[aarx+(aatx*desc->nb_rx)][0].y = desc->a[0][aarx+(aatx*desc->nb_rx)].y;
        } else {
          for (k=0; k<(int)desc->channel_length; k++) {
            desc->ch[aarx+(aatx*desc->nb_rx)][k].x = 0.0;
            desc->ch[aarx+(aatx*desc->nb_rx)][k].y = 0.0;

            for (l=0; l<desc->nb_taps; l++) {
              if ((k - (desc->delays[l]*desc->sampling_rate) - desc->channel_offset) == 0)
                s = 1.0;
              else
                s = sin(M_PI*(k - (desc->delays[l]*desc->sampling_rate) - desc->channel_offset))/
                    (M_PI*(k - (desc->delays[l]*desc->sampling_rate) - desc->channel_offset));

              desc->ch[aarx+(aatx*desc->nb_rx)][k].x += s*desc->a[l][aarx+(aatx*desc->nb_rx)].x;
              desc->ch[aarx+(aatx*desc->nb_rx)][k].y += s*desc->a[l][aarx+(aatx*desc->nb_rx)].y;
              //        printf("l %d : desc->ch.x %f, s %e, delay %f\n",l,desc->a[l][aarx+(aatx*desc->nb_rx)].x,s,desc->delays[l]);
            } //nb_taps

#ifdef DEBUG_CH
            printf("(%d,%d,%d)->(%e,%e)\n",k,aarx,aatx,desc->ch[aarx+(aatx*desc->nb_rx)][k].x,desc->ch[aarx+(aatx*desc->nb_rx)][k].y);
#endif
          } //channel_length
        }
      } //aatx
    } //aarx

    stop_meas(&desc->interp_time);
  }

  if (desc->first_run==1)
    desc->first_run = 0;

  return (0);
}

double N_RB2sampling_rate(uint16_t N_RB) {
  double sampling_rate;

  switch (N_RB) {
    case 6:
      sampling_rate = 1.92;
      break;

    case 25:
      sampling_rate = 7.68;
      break;

    case 50:
      sampling_rate = 15.36;
      break;

    case 100:
      sampling_rate = 30.72;
      break;

    default:
      AssertFatal(1==0,"Unknown N_PRB %d",N_RB);
  }

  return(sampling_rate);
}

double N_RB2channel_bandwidth(uint16_t N_RB) {
  double channel_bandwidth;

  switch (N_RB) {
    case 6:
      channel_bandwidth = 1.25;
      break;

    case 25:
      channel_bandwidth = 5.00;
      break;

    case 50:
      channel_bandwidth = 10.00;
      break;

    case 100:
      channel_bandwidth = 20.00;
      break;

    default:
      LOG_E(OCM,"Unknown N_PRB\n");
      return(-1);
  }

  return(channel_bandwidth);
}


static int channelmod_print_help(char *buff, int debug, telnet_printfunc_t prnt ) {
  prnt("channelmod commands can be used to display or modify channel models parameters\n");
  prnt("channelmod show predef: display predefined model algorithms available in oai\n");
  prnt("channelmod show current: display the currently used models in the running executable\n");
  prnt("channelmod modify <model index> <param name> <param value>: set the specified parameters in a current model to the given value\n");
  prnt("                  <model index> specifies the model, the show current model command can be used to list the current models indexes\n");
  prnt("                  <param name> can be one of \"riceanf\", \"aoa\", \"randaoa\", \"ploss\", \"noise_power_dB\", \"offset\", \"forgetf\"\n");
  return CMDSTATUS_FOUND;
}


static void display_channelmodel(channel_desc_t *cd,int debug, telnet_printfunc_t prnt) {
  char *module_id_str[]=MODULEID_STR_INIT;
  prnt("model owner: %s\n",(cd->module_id != 0)?module_id_str[cd->module_id]:"not set");
  prnt("nb_tx: %i    nb_rx: %i    taps: %i bandwidth: %lf    sampling: %lf\n",cd->nb_tx, cd->nb_rx, cd->nb_taps, cd->channel_bandwidth, cd->sampling_rate);
  prnt("channel length: %i    Max path delay: %lf   ricean fact.: %lf    angle of arrival: %lf (randomized:%s)\n",
       cd->channel_length, cd->Td, cd->ricean_factor, cd->aoa, (cd->random_aoa?"Yes":"No"));
  prnt("max Doppler: %lf    path loss: %lf  noise: %lf rchannel offset: %i    forget factor; %lf\n",
       cd->max_Doppler, cd->path_loss_dB, cd->noise_power_dB, cd->channel_offset, cd->forgetting_factor);
  prnt("Initial phase: %lf   nb_path: %i \n",
       cd->ip, cd->nb_paths);

  for (int i=0; i<cd->nb_taps ; i++) {
    prnt("taps: %i   lin. ampli. : %lf    delay: %lf \n",i,cd->amps[i], cd->delays[i]);
  }
}


static int channelmod_show_cmd(char *buff, int debug, telnet_printfunc_t prnt) {
  char *subcmd=NULL;
  int s = sscanf(buff,"%ms\n",&subcmd);

  if (s>0) {
    if ( strcmp(subcmd,"predef") == 0) {
      for (int i=0; channelmod_names[i].name != NULL ; i++) {
        prnt("  %i %s\n", i, map_int_to_str(channelmod_names,i ));
      }
    } else if ( strcmp(subcmd,"current") == 0) {
      for (int i=0; i < max_chan ; i++) {
        if (defined_channels[i] != NULL) {
          prnt("model %i %s type %s: \n----------------\n", i, (defined_channels[i]->model_name !=NULL)?defined_channels[i]->model_name:"(no name set)",
               map_int_to_str(channelmod_names,defined_channels[i]->modelid));
          display_channelmodel(defined_channels[i],debug,prnt);
        }
      }
    } else {
      channelmod_print_help(buff, debug, prnt);
    }

    free(subcmd);
  }

  return CMDSTATUS_FOUND;
}



static int channelmod_modify_cmd(char *buff, int debug, telnet_printfunc_t prnt) {
  char *param=NULL, *value=NULL;
  int cd_id= -1;
  int s = sscanf(buff,"%i %ms %ms \n",&cd_id,&param, &value);

  if (cd_id<0 || cd_id >= max_chan) {
    prnt("ERROR, %i: Channel model id outof range (0-%i)\n",cd_id,max_chan-1);
    return CMDSTATUS_FOUND;
  }

  if (defined_channels[cd_id]==NULL) {
    prnt("ERROR, %i: Channel model has not been set\n",cd_id);
    return CMDSTATUS_FOUND;
  }

  if (s==3) {
    if ( strcmp(param,"riceanf") == 0) {
      double dbl = atof(value);

      if (dbl <0 || dbl > 1)
        prnt("ERROR: ricean factor range: 0 to 1, %lf is outof range\n",dbl);
      else
        defined_channels[cd_id]->ricean_factor=dbl;
    } else if ( strcmp(param,"aoa") == 0) {
      double dbl = atof(value);

      if (dbl <0 || dbl >6.28)
        prnt("ERROR: angle of arrival range: 0 to 2*Pi,  %lf is outof range\n",dbl);
      else
        defined_channels[cd_id]->aoa=dbl;
    } else if ( strcmp(param,"randaoa") == 0) {
      int i = atoi(value);

      if (i!=0 && i!=1)
        prnt("ERROR: randaoa is a boolean, must be 0 or 1\n");
      else
        defined_channels[cd_id]->random_aoa=i;
    } else if ( strcmp(param,"ploss") == 0) {
      double dbl = atof(value);
      defined_channels[cd_id]->path_loss_dB=dbl;
    } else if ( strcmp(param,"noise_power_dB") == 0) {
      double dbl = atof(value);
      defined_channels[cd_id]->noise_power_dB=dbl;
    } else if ( strcmp(param,"offset") == 0) {
      int i = atoi(value);
      defined_channels[cd_id]->channel_offset=i;
    } else if ( strcmp(param,"forgetf") == 0) {
      double dbl = atof(value);

      if (dbl <0 || dbl > 1)
        prnt("ERROR: forgetting factor range: 0 to 1 (disable variation), %lf is outof range\n",dbl);
      else
        defined_channels[cd_id]->forgetting_factor=dbl;
    } else {
      prnt("ERROR: %s, unknown channel parameter\n",param);
      return CMDSTATUS_FOUND;
    }

    display_channelmodel(defined_channels[cd_id],debug,prnt);
    free(param);
    free(value);
    random_channel(defined_channels[cd_id],false);
  }

  return CMDSTATUS_FOUND;
}

int modelid_fromstrtype(char *modeltype) {
  int modelid=map_str_to_int(channelmod_names,modeltype);

  if (modelid < 0)
    LOG_E(OCM,"random_channel.c: Error channel model %s unknown\n",modeltype);

  return modelid;
}

double channelmod_get_snr_dB(void) {
  return snr_dB;
}

double channelmod_get_sinr_dB(void) {
  return sinr_dB;
}

void init_channelmod(void) {
  paramdef_t channelmod_params[] = CHANNELMOD_PARAMS_DESC;
  int numparams=sizeof(channelmod_params)/sizeof(paramdef_t);
  int ret = config_get( channelmod_params,numparams,CHANNELMOD_SECTION);
  AssertFatal(ret >= 0, "configuration couldn't be performed");
  defined_channels=calloc(max_chan,sizeof( channel_desc_t *));
  AssertFatal(defined_channels!=NULL, "couldn't allocate %u channel descriptors\n",max_chan);
  /* look for telnet server, if it is loaded, add the channel modeling commands to it */
  add_telnetcmd_func_t addcmd = (add_telnetcmd_func_t)get_shlibmodule_fptr("telnetsrv", TELNET_ADDCMD_FNAME);

  if (addcmd != NULL) {
    addcmd("channelmod",channelmod_vardef,channelmod_cmdarray);
  }
} /* init_channelmod */


int load_channellist(uint8_t nb_tx, uint8_t nb_rx, double sampling_rate, double channel_bandwidth) {
  paramdef_t achannel_params[] = CHANNELMOD_MODEL_PARAMS_DESC;
  paramlist_def_t channel_list;
  memset(&channel_list,0,sizeof(paramlist_def_t));
  memcpy(channel_list.listname,modellist_name,sizeof(channel_list.listname)-1);
  int numparams = sizeof(achannel_params)/sizeof(paramdef_t);
  config_getlist( &channel_list,achannel_params,numparams, CHANNELMOD_SECTION);
  AssertFatal(channel_list.numelt>0, "List %s.%s not found in config file\n",CHANNELMOD_SECTION,channel_list.listname);
  int pindex_NAME = config_paramidx_fromname(achannel_params,numparams, CHANNELMOD_MODEL_NAME_PNAME);
  int pindex_DT = config_paramidx_fromname(achannel_params,numparams, CHANNELMOD_MODEL_DT_PNAME );
  int pindex_FF = config_paramidx_fromname(achannel_params,numparams, CHANNELMOD_MODEL_FF_PNAME );
  int pindex_CO = config_paramidx_fromname(achannel_params,numparams, CHANNELMOD_MODEL_CO_PNAME );
  int pindex_PL = config_paramidx_fromname(achannel_params,numparams, CHANNELMOD_MODEL_PL_PNAME );
  int pindex_NP = config_paramidx_fromname(achannel_params,numparams, CHANNELMOD_MODEL_NP_PNAME );
  int pindex_TYPE = config_paramidx_fromname(achannel_params,numparams, CHANNELMOD_MODEL_TYPE_PNAME);

  for (int i=0; i<channel_list.numelt; i++) {
    int modid = modelid_fromstrtype( *(channel_list.paramarray[i][pindex_TYPE].strptr) );

    if (modid <0) {
      LOG_E(OCM,"Valid channel model types:\n");

      for (int m=0; channelmod_names[i].name != NULL ; m++) {
        printf(" %s ", map_int_to_str(channelmod_names,m ));
      }

      AssertFatal(0, "\n  Choose a valid model type\n");
    }

    channel_desc_t *channeldesc_p = new_channel_desc_scm(nb_tx,nb_rx,modid,sampling_rate,channel_bandwidth,
                                    *(channel_list.paramarray[i][pindex_DT].dblptr), *(channel_list.paramarray[i][pindex_FF].dblptr),
                                    *(channel_list.paramarray[i][pindex_CO].iptr), *(channel_list.paramarray[i][pindex_PL].dblptr),
                                    *(channel_list.paramarray[i][pindex_NP].dblptr) );
    AssertFatal( (channeldesc_p!= NULL), "Could not allocate channel %s type %s \n",*(channel_list.paramarray[i][pindex_NAME].strptr), *(channel_list.paramarray[i][pindex_TYPE].strptr));
    channeldesc_p->model_name = strdup(*(channel_list.paramarray[i][pindex_NAME].strptr));
    LOG_I(OCM,"Model %s type %s allocated from config file, list %s\n",*(channel_list.paramarray[i][pindex_NAME].strptr),
          *(channel_list.paramarray[i][pindex_TYPE].strptr), modellist_name);
  } /* for loop on channel_list */

  return channel_list.numelt;
} /* load_channelist */

#ifdef RANDOM_CHANNEL_MAIN
#define sampling_rate 5.0
#define Td 2.0
main(int argc,char **argv) {
  double amps[8] = {.8,.2,.1,.04,.02,.01,.005};
  struct complex ch[(int)(1+2*sampling_rate*Td)],phase;
  int i;
  randominit();
  phase.x = 1.0;
  phase.y = 0;
  random_channel(amps,Td, 8,sampling_rate,ch,(double)1.0,&phase);
  /*
  for (i=0;i<(11+2*sampling_rate*Td);i++){
    printf("%f + sqrt(-1)*%f\n",ch[i].x,ch[i].y);
  }
  */
}

#endif<|MERGE_RESOLUTION|>--- conflicted
+++ resolved
@@ -62,12 +62,9 @@
 static double sinr_dB=0;
 static unsigned int max_chan;
 static channel_desc_t **defined_channels;
-<<<<<<< HEAD
 static char modellist_name[MAX_OPTNAME_SIZE]= {0};
 
 
-=======
->>>>>>> c5546228
 void fill_channel_desc(channel_desc_t *chan_desc,
                        uint8_t nb_tx,
                        uint8_t nb_rx,
@@ -1686,12 +1683,8 @@
 
 void free_channel_desc_scm(channel_desc_t *ch) {
   // Must be made cleanly, a lot of leaks...
-<<<<<<< HEAD
   defined_channels[ch->chan_idx]=NULL;
 
-=======
-  if (max_chan != 0) defined_channels[ch->chan_idx]=NULL;
->>>>>>> c5546228
   if(ch->free_flags&CHANMODEL_FREE_AMPS)
     free(ch->amps);
 
