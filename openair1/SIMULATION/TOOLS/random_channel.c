/*******************************************************************************
    OpenAirInterface 
    Copyright(c) 1999 - 2014 Eurecom

    OpenAirInterface is free software: you can redistribute it and/or modify
    it under the terms of the GNU General Public License as published by
    the Free Software Foundation, either version 3 of the License, or
    (at your option) any later version.


    OpenAirInterface is distributed in the hope that it will be useful,
    but WITHOUT ANY WARRANTY; without even the implied warranty of
    MERCHANTABILITY or FITNESS FOR A PARTICULAR PURPOSE.  See the
    GNU General Public License for more details.

    You should have received a copy of the GNU General Public License
    along with OpenAirInterface.The full GNU General Public License is 
   included in this distribution in the file called "COPYING". If not, 
   see <http://www.gnu.org/licenses/>.

  Contact Information
  OpenAirInterface Admin: openair_admin@eurecom.fr
  OpenAirInterface Tech : openair_tech@eurecom.fr
  OpenAirInterface Dev  : openair4g-devel@eurecom.fr
  
  Address      : Eurecom, Campus SophiaTech, 450 Route des Chappes, CS 50193 - 06904 Biot Sophia Antipolis cedex, FRANCE

 *******************************************************************************/
#include <math.h>
#include <cblas.h>
#include <stdio.h>
#include <stdlib.h>
#include <string.h>


#include "PHY/TOOLS/defs.h"
#include "defs.h"
#include "scm_corrmat.h"
#include "UTIL/LOG/log.h"
//#define DEBUG_CH

<<<<<<< HEAD
extern void print_shorts(char *s,__m128i *x);
=======
void fill_channel_desc(channel_desc_t *chan_desc,
                       uint8_t nb_tx,
                       uint8_t nb_rx,
                       uint8_t nb_taps,
                       uint8_t channel_length,
                       double *amps,
                       double *delays,
                       struct complex** R_sqrt,
                       double Td,
                       double sampling_rate,
		       double channel_bandwidth,
                       double ricean_factor,
                       double aoa,
                       double forgetting_factor,
                       double max_Doppler,
                       int32_t channel_offset,
                       double path_loss_dB,
                       uint8_t random_aoa)
{
>>>>>>> e3a8e68e

void fill_channel_desc(channel_desc_t *chan_desc,
		       uint8_t nb_tx,
		       uint8_t nb_rx, 
		       uint8_t nb_taps, 
		       uint8_t channel_length, 
		       double *amps, 
		       double *delays, 
		       struct complex** R_sqrt, 
		       double Td, 
		       double BW, 
		       double ricean_factor, 
		       double aoa, 
		       double forgetting_factor,
		       double max_Doppler, 
		       int32_t channel_offset, 
		       double path_loss_dB,
		       uint8_t random_aoa) {
  
  uint16_t i,j;
  double delta_tau;

  LOG_I(OCM,"[CHANNEL] Getting new channel descriptor, nb_tx %d, nb_rx %d, nb_taps %d, channel_length %d\n",
      nb_tx,nb_rx,nb_taps,channel_length);

  chan_desc->nb_tx          = nb_tx;
  chan_desc->nb_rx          = nb_rx;
  chan_desc->nb_taps        = nb_taps;
  chan_desc->channel_length = channel_length;
  chan_desc->amps           = amps;
  LOG_D(OCM,"[CHANNEL] Doing delays ...\n");
  if (delays==NULL) {
    chan_desc->delays = (double*) malloc(nb_taps*sizeof(double));
    delta_tau = Td/nb_taps;
    for (i=0; i<nb_taps; i++)
      chan_desc->delays[i] = ((double)i)*delta_tau;
  }
  else
    chan_desc->delays         = delays;

  chan_desc->Td             = Td;
  chan_desc->sampling_rate             = sampling_rate;
  chan_desc->channel_bandwidth         = channel_bandwidth;
  chan_desc->ricean_factor  = ricean_factor;
  chan_desc->aoa            = aoa;
  chan_desc->random_aoa  = random_aoa;
  chan_desc->forgetting_factor = forgetting_factor;
  chan_desc->channel_offset = channel_offset;
  chan_desc->path_loss_dB   = path_loss_dB;
  chan_desc->first_run      = 1;
  chan_desc->ip             = 0.0;
  chan_desc->max_Doppler    = max_Doppler;
  chan_desc->ch             = (struct complex**) malloc(nb_tx*nb_rx*sizeof(struct complex*));
  chan_desc->chF            = (struct complex**) malloc(nb_tx*nb_rx*sizeof(struct complex*));
  chan_desc->a              = (struct complex**) malloc(nb_taps*sizeof(struct complex*));

  LOG_D(OCM,"[CHANNEL] Filling ch \n");

  for (i = 0; i<nb_tx*nb_rx; i++) 
    chan_desc->ch[i] = (struct complex*) malloc(channel_length * sizeof(struct complex)); 

  for (i = 0; i<nb_tx*nb_rx; i++) 
    chan_desc->chF[i] = (struct complex*) malloc(1200 * sizeof(struct complex));  // allocate for up to 100 RBs, 12 samples per RB

  LOG_D(OCM,"[CHANNEL] Filling a (nb_taps %d)\n",nb_taps);
  for (i = 0; i<nb_taps; i++) {
    LOG_D(OCM,"tap %d (%p,%d)\n",i,&chan_desc->a[i],nb_tx*nb_rx * sizeof(struct complex));
    chan_desc->a[i]         = (struct complex*) malloc(nb_tx*nb_rx * sizeof(struct complex));
  }

  LOG_D(OCM,"[CHANNEL] Doing R_sqrt ...\n");
  if (R_sqrt == NULL) {
      chan_desc->R_sqrt         = (struct complex**) calloc(nb_taps,sizeof(struct complex*));
    for (i = 0; i<nb_taps; i++) {
        chan_desc->R_sqrt[i]    = (struct complex*) calloc(nb_tx*nb_rx*nb_tx*nb_rx,sizeof(struct complex));
      for (j = 0; j<nb_tx*nb_rx*nb_tx*nb_rx; j+=(nb_tx*nb_rx+1)) {
	chan_desc->R_sqrt[i][j].x = 1.0;
	chan_desc->R_sqrt[i][j].y = 0.0;
      }
    }
  }
  else {
    chan_desc->R_sqrt = (struct complex**) calloc(nb_taps,sizeof(struct complex*));
    for (i = 0; i<nb_taps; i++) {
        chan_desc->R_sqrt[i]    = (struct complex*) calloc(nb_tx*nb_rx*nb_tx*nb_rx,sizeof(struct complex));
	//chan_desc->R_sqrt = (struct complex*)&R_sqrt[i][0];
	chan_desc->R_sqrt[i] = R_sqrt[0];
	}	
  }

  for (i = 0; i<nb_taps; i++) {
    for (j = 0; j<nb_tx*nb_rx*nb_tx*nb_rx; j+=(nb_tx*nb_rx+1)) {
      LOG_D(OCM,"Rsqrt[%d][%d] %f %f\n",i,j,chan_desc->R_sqrt[i][j].x,chan_desc->R_sqrt[i][j].y);
    }
  }

  LOG_D(OCM,"[CHANNEL] RF %f\n",chan_desc->ricean_factor);
  for (i=0;i<chan_desc->nb_taps;i++)
    LOG_D(OCM,"[CHANNEL] tap %d: amp %f, delay %f\n",i,chan_desc->amps[i],chan_desc->delays[i]);

  chan_desc->nb_paths=10;

  reset_meas(&chan_desc->random_channel);
  reset_meas(&chan_desc->interp_time);
  reset_meas(&chan_desc->interp_freq);
  reset_meas(&chan_desc->convolution);

}

double mbsfn_delays[] = {0,.03,.15,.31,.37,1.09,12.490,12.52,12.64,12.80,12.86,13.58,27.49,27.52,27.64,27.80,27.86,28.58};
double mbsfn_amps_dB[] = {0,-1.5,-1.4,-3.6,-0.6,-7.0,-10,-11.5,-11.4,-13.6,-10.6,-17.0,-20,-21.5,-21.4,-23.6,-20.6,-27};

double scm_c_delays[] = {0, 0.0125, 0.0250, 0.3625, 0.3750, 0.3875, 0.2500, 0.2625, 0.2750, 1.0375, 1.0500, 1.0625, 2.7250, 2.7375, 2.7500, 4.6000, 4.6125, 4.6250};
double scm_c_amps_dB[] = {0.00, -2.22, -3.98, -1.86, -4.08, -5.84, -1.08, -3.30, -5.06, -9.08, -11.30, -13.06, -15.14, -17.36, -19.12, -20.64, -22.85, -24.62};

double epa_delays[] = { 0,.03,.07,.09,.11,.19,.41};
double epa_amps_dB[] = {0.0,-1.0,-2.0,-3.0,-8.0,-17.2,-20.8};

double eva_delays[] = { 0,.03,.15,.31,.37,.71,1.09,1.73,2.51};
double eva_amps_dB[] = {0.0,-1.5,-1.4,-3.6,-0.6,-9.1,-7.0,-12.0,-16.9};

double etu_delays[] = { 0,.05,.12,.2,.23,.5,1.6,2.3,5.0};
double etu_amps_dB[] = {-1.0,-1.0,-1.0,0.0,0.0,0.0,-3.0,-5.0,-7.0};

double default_amps_lin[] = {0.3868472 , 0.3094778 , 0.1547389 , 0.0773694 , 0.0386847 , 0.0193424 , 0.0096712 , 0.0038685};
double default_amp_lin[] = {1};

double ts_shift_delays[] = {0, 1/7.68};
double ts_shift_amps[] = {0, 1};

//correlation matrix for a 2x2 channel with full Tx correlation 
struct complex R_sqrt_22_corr_tap[16] = {{0.70711,0}, {0.0, 0.0}, {0.70711,0}, {0.0, 0.0}, 
					{0.0, 0.0}, {0.70711,0}, {0.0, 0.0}, {0.70711,0},
					{0.70711,0}, {0.0, 0.0}, {0.70711,0}, {0.0, 0.0}, 
					{0.0, 0.0}, {0.70711,0}, {0.0, 0.0}, {0.70711,0}};
struct complex *R_sqrt_22_corr[1]     = {R_sqrt_22_corr_tap};

//correlation matrix for a fully correlated 2x1 channel (h1==h2)
struct complex R_sqrt_21_corr_tap[4]  = {{0.70711,0}, {0.70711,0}, {0.70711,0}, {0.70711,0}}; 
struct complex *R_sqrt_21_corr[1]      = {R_sqrt_21_corr_tap};

//correlation matrix for a 2x2 channel with full Tx anti-correlation 
struct complex R_sqrt_22_anticorr_tap[16] = {{0.70711,0}, {0.0, 0.0}, {-0.70711,0}, {0.0, 0.0}, 
					     {0.0, 0.0}, {0.70711,0}, {0.0, 0.0}, {-0.70711,0},
					     {-0.70711,0}, {0.0, 0.0}, {0.70711,0}, {0.0, 0.0}, 
					     {0.0, 0.0}, {-0.70711,0}, {0.0, 0.0}, {0.70711,0}};
struct complex *R_sqrt_22_anticorr[1]     = {R_sqrt_22_anticorr_tap};

//correlation matrix for a fully anti-correlated 2x1 channel (h1==-h2)
struct complex R_sqrt_21_anticorr_tap[4]  = {{0.70711,0}, {-0.70711,0}, {-0.70711,0}, {0.70711,0}}; 
struct complex *R_sqrt_21_anticorr[1]     = {R_sqrt_21_anticorr_tap};

struct complex **R_sqrt_ptr2;

// full correlation matrix in vectorized form for 2x2 channel, where h1 is  perfectly orthogonal to h2

struct complex R_sqrt_22_orthogonal_tap[16] = {{0.70711,0.0}, {0.0, 0.0}, {0.0,0.0}, {0.0, 0.0}, 
							{0.0, 0.0}, {0.0,0.0}, {0.0, 0.0}, {0.0,0.0},
							{0.0,0.0}, {0.0, 0.0}, {0.0,0.0}, {0.0, 0.0}, 
							{0.0, 0.0}, {0.0,0.0}, {0.0, 0.0}, {0.70711,0.0}};
struct complex *R_sqrt_22_orthogonal[1]     = {R_sqrt_22_orthogonal_tap};

// full correlation matrix for TM4 to make orthogonal effective channel




struct complex R_sqrt_22_orth_eff_ch_TM4_prec_real_tap[16] = {{0.70711,0.0}, {0.0, 0.0}, {0.70711,0.0}, {0.0, 0.0}, 
							{0.0, 0.0}, {0.70711,0.0}, {0.0, 0.0}, {-0.70711,0.0},
							{0.70711,0.0}, {0.0, 0.0}, {0.70711,0.0}, {0.0, 0.0}, 
							{0.0, 0.0}, {-0.70711,0.0}, {0.0, 0.0}, {0.70711,0.0}};				
struct complex *R_sqrt_22_orth_eff_ch_TM4_prec_real[1]     = {R_sqrt_22_orth_eff_ch_TM4_prec_real_tap};


<<<<<<< HEAD

struct complex R_sqrt_22_orth_eff_ch_TM4_prec_imag_tap[16] = {{0.70711,0.0}, {0.0,0.0}, {0.0, -0.70711}, {0.0,0.0}, 
							{0.0, 0.0}, {0.70711,0.0}, {0.0, 0.0}, {0.0,0.70711},
							{0.0,-0.70711}, {0.0, 0.0}, {-0.70711,0.0}, {0.0, 0.0}, 
							{0.0, 0.0}, {0.0,0.70711}, {0.0, 0.0}, {-0.70711,0.0}};
struct complex *R_sqrt_22_orth_eff_ch_TM4_prec_imag[1]     = {R_sqrt_22_orth_eff_ch_TM4_prec_imag_tap};



//Rayleigh1_orth_eff_ch_TM4

channel_desc_t *new_channel_desc_scm(uint8_t nb_tx, 
				     uint8_t nb_rx, 
				     SCM_t channel_model, 
				     double BW, 
				     double forgetting_factor,
				     int32_t channel_offset, 
				     double path_loss_dB) {
=======
channel_desc_t *new_channel_desc_scm(uint8_t nb_tx,
                                     uint8_t nb_rx,
                                     SCM_t channel_model,
                                     double sampling_rate,
				     double channel_bandwidth,
                                     double forgetting_factor,
                                     int32_t channel_offset,
                                     double path_loss_dB)
{
>>>>>>> e3a8e68e

  channel_desc_t *chan_desc = (channel_desc_t *)malloc(sizeof(channel_desc_t));
  uint16_t i,j;
  double sum_amps;
  double aoa,ricean_factor,Td,maxDoppler;
  int channel_length,nb_taps;

  chan_desc->nb_tx          = nb_tx;
  chan_desc->nb_rx          = nb_rx;
  chan_desc->sampling_rate             = sampling_rate;
  chan_desc->channel_bandwidth         = channel_bandwidth;
  chan_desc->forgetting_factor = forgetting_factor;
  chan_desc->channel_offset = channel_offset;
  chan_desc->path_loss_dB   = path_loss_dB;
  chan_desc->first_run      = 1;
  chan_desc->ip             = 0.0;

  LOG_I(OCM,"Channel Model (inside of new_channel_desc_scm)=%d\n\n", channel_model);

  switch (channel_model) {
  case SCM_A:
    LOG_W(OCM,"channel model not yet supported\n");
    free(chan_desc);
    return(NULL);
  case SCM_B:
    LOG_W(OCM,"channel model not yet supported\n");
    free(chan_desc);
    return(NULL);
  case SCM_C:
    chan_desc->nb_taps        = 18;
    chan_desc->Td             = 4.625;
    chan_desc->channel_length = (int) (2*chan_desc->sampling_rate*chan_desc->Td + 1 + 2/(M_PI*M_PI)*log(4*M_PI*chan_desc->sampling_rate*chan_desc->Td));
    sum_amps = 0;
    chan_desc->amps           = (double*) malloc(chan_desc->nb_taps*sizeof(double));
    for (i = 0; i<chan_desc->nb_taps; i++) {
      chan_desc->amps[i]      = pow(10,.1*scm_c_amps_dB[i]); 
      sum_amps += chan_desc->amps[i];
    }
    for (i = 0; i<chan_desc->nb_taps; i++)
      chan_desc->amps[i] /= sum_amps;
    chan_desc->delays         = scm_c_delays;
    chan_desc->ricean_factor  = 1;
    chan_desc->aoa            = 0;
    chan_desc->random_aoa     = 0;
    chan_desc->ch             = (struct complex**) malloc(nb_tx*nb_rx*sizeof(struct complex*));
    chan_desc->chF            = (struct complex**) malloc(nb_tx*nb_rx*sizeof(struct complex*));
    chan_desc->a              = (struct complex**) malloc(chan_desc->nb_taps*sizeof(struct complex*));
    for (i = 0; i<nb_tx*nb_rx; i++) 
      chan_desc->ch[i] = (struct complex*) malloc(chan_desc->channel_length * sizeof(struct complex)); 
    for (i = 0; i<nb_tx*nb_rx; i++) 
      chan_desc->chF[i] = (struct complex*) malloc(1200 * sizeof(struct complex)); 
    for (i = 0; i<chan_desc->nb_taps; i++) 
      chan_desc->a[i]         = (struct complex*) malloc(nb_tx*nb_rx * sizeof(struct complex));

    chan_desc->R_sqrt  = (struct complex**) malloc(6*sizeof(struct complex**));
    if (nb_tx==2 && nb_rx==2) {
      for (i = 0; i<6; i++) 
	chan_desc->R_sqrt[i] = (struct complex*) &R22_sqrt[i][0];
    }
    else if (nb_tx==2 && nb_rx==1) {
      for (i = 0; i<6; i++) 
	chan_desc->R_sqrt[i] = (struct complex*) &R21_sqrt[i][0];
    }
    else if (nb_tx==1 && nb_rx==2) {
      for (i = 0; i<6; i++) 
	chan_desc->R_sqrt[i] = (struct complex*) &R12_sqrt[i][0];
    }
    else {
      for (i = 0; i<6; i++) {
	chan_desc->R_sqrt[i]    = (struct complex*) malloc(nb_tx*nb_rx*nb_tx*nb_rx * sizeof(struct complex));
	for (j = 0; j<nb_tx*nb_rx*nb_tx*nb_rx; j+=(nb_tx*nb_rx+1)) {
	  chan_desc->R_sqrt[i][j].x = 1.0;
	  chan_desc->R_sqrt[i][j].y = 0.0;
	}
	LOG_W(OCM,"correlation matrix not implemented for nb_tx==%d and nb_rx==%d, using identity\n", nb_tx, nb_rx);
      }
    }
    break;
  case SCM_D:
    LOG_W(OCM,"This is not the real SCM-D model! It is just SCM-C with an additional Rice factor!\n");
    chan_desc->nb_taps        = 18;
    chan_desc->Td             = 4.625;
    chan_desc->channel_length = (int) (2*chan_desc->sampling_rate*chan_desc->Td + 1 + 2/(M_PI*M_PI)*log(4*M_PI*chan_desc->sampling_rate*chan_desc->Td));
    sum_amps = 0;
    chan_desc->amps           = (double*) malloc(chan_desc->nb_taps*sizeof(double));
    for (i = 0; i<chan_desc->nb_taps; i++) {
      chan_desc->amps[i]      = pow(10,.1*scm_c_amps_dB[i]); 
      sum_amps += chan_desc->amps[i];
    }
    for (i = 0; i<chan_desc->nb_taps; i++)
      chan_desc->amps[i] /= sum_amps;
    chan_desc->delays         = scm_c_delays;
    chan_desc->ricean_factor  = 0.1;
    chan_desc->aoa            = 0;
    chan_desc->random_aoa     = 0;
    chan_desc->ch             = (struct complex**) malloc(nb_tx*nb_rx*sizeof(struct complex*));
    chan_desc->chF            = (struct complex**) malloc(nb_tx*nb_rx*sizeof(struct complex*));
    chan_desc->a              = (struct complex**) malloc(chan_desc->nb_taps*sizeof(struct complex*));
    for (i = 0; i<nb_tx*nb_rx; i++) 
      chan_desc->ch[i] = (struct complex*) malloc(chan_desc->channel_length * sizeof(struct complex)); 
    for (i = 0; i<nb_tx*nb_rx; i++) 
      chan_desc->chF[i] = (struct complex*) malloc(1200 * sizeof(struct complex)); 
    for (i = 0; i<chan_desc->nb_taps; i++) 
      chan_desc->a[i]         = (struct complex*) malloc(nb_tx*nb_rx * sizeof(struct complex));

    chan_desc->R_sqrt  = (struct complex**) malloc(6*sizeof(struct complex**));
    if (nb_tx==2 && nb_rx==2) {
      for (i = 0; i<6; i++) 
	chan_desc->R_sqrt[i] = (struct complex*) &R22_sqrt[i][0];
    }
    else if (nb_tx==2 && nb_rx==1) {
      for (i = 0; i<6; i++) 
	chan_desc->R_sqrt[i] = (struct complex*) &R21_sqrt[i][0];
    }
    else if (nb_tx==1 && nb_rx==2) {
      for (i = 0; i<6; i++) 
	chan_desc->R_sqrt[i] = (struct complex*) &R12_sqrt[i][0];
    }
    else {
      for (i = 0; i<6; i++) {
	chan_desc->R_sqrt[i]    = (struct complex*) malloc(nb_tx*nb_rx*nb_tx*nb_rx * sizeof(struct complex));
	for (j = 0; j<nb_tx*nb_rx*nb_tx*nb_rx; j+=(nb_tx*nb_rx+1)) {
	  chan_desc->R_sqrt[i][j].x = 1.0;
	  chan_desc->R_sqrt[i][j].y = 0.0;
	}
	LOG_W(OCM,"correlation matrix not implemented for nb_tx==%d and nb_rx==%d, using identity\n", nb_tx, nb_rx);
      }
    }
    break;
  case EPA:
    chan_desc->nb_taps        = 7;
    chan_desc->Td             = .410;
    chan_desc->channel_length = (int) (2*chan_desc->sampling_rate*chan_desc->Td + 1 + 2/(M_PI*M_PI)*log(4*M_PI*chan_desc->sampling_rate*chan_desc->Td));
    sum_amps = 0;
    chan_desc->amps           = (double*) malloc(chan_desc->nb_taps*sizeof(double));
    for (i = 0; i<chan_desc->nb_taps; i++) {
      chan_desc->amps[i]      = pow(10,.1*epa_amps_dB[i]); 
      sum_amps += chan_desc->amps[i];
    }
    for (i = 0; i<chan_desc->nb_taps; i++)
      chan_desc->amps[i] /= sum_amps;
    chan_desc->delays         = epa_delays;
    chan_desc->ricean_factor  = 1;
    chan_desc->aoa            = 0;
    chan_desc->random_aoa     = 0;
    chan_desc->ch             = (struct complex**) malloc(nb_tx*nb_rx*sizeof(struct complex*));
    chan_desc->chF            = (struct complex**) malloc(nb_tx*nb_rx*sizeof(struct complex*));
    chan_desc->a              = (struct complex**) malloc(chan_desc->nb_taps*sizeof(struct complex*));
    for (i = 0; i<nb_tx*nb_rx; i++) 
      chan_desc->ch[i] = (struct complex*) malloc(chan_desc->channel_length * sizeof(struct complex)); 
    for (i = 0; i<nb_tx*nb_rx; i++) 
      chan_desc->chF[i] = (struct complex*) malloc(1200 * sizeof(struct complex)); 
    for (i = 0; i<chan_desc->nb_taps; i++) 
      chan_desc->a[i]         = (struct complex*) malloc(nb_tx*nb_rx * sizeof(struct complex));
    if (nb_tx==2 && nb_rx==2) {
      chan_desc->R_sqrt  = (struct complex**) malloc(6*sizeof(struct complex**));
      for (i = 0; i<6; i++) 
	chan_desc->R_sqrt[i] = (struct complex*) &R22_sqrt[i][0];
    }
    else {
      chan_desc->R_sqrt         = (struct complex**) malloc(6*sizeof(struct complex**));
      for (i = 0; i<6; i++) {
	chan_desc->R_sqrt[i]    = (struct complex*) malloc(nb_tx*nb_rx*nb_tx*nb_rx * sizeof(struct complex));
	for (j = 0; j<nb_tx*nb_rx*nb_tx*nb_rx; j+=(nb_tx*nb_rx+1)) {
	  chan_desc->R_sqrt[i][j].x = 1.0;
	  chan_desc->R_sqrt[i][j].y = 0.0;
	}
	LOG_W(OCM,"correlation matrix only implemented for nb_tx==2 and nb_rx==2, using identity\n");
      }
    }
    break;
  case EVA:
    chan_desc->nb_taps        = 9;
    chan_desc->Td             = 2.51;
    chan_desc->channel_length = (int) (2*chan_desc->sampling_rate*chan_desc->Td + 1 + 2/(M_PI*M_PI)*log(4*M_PI*chan_desc->sampling_rate*chan_desc->Td));
    sum_amps = 0;
    chan_desc->amps           = (double*) malloc(chan_desc->nb_taps*sizeof(double));
    for (i = 0; i<chan_desc->nb_taps; i++) {
      chan_desc->amps[i]      = pow(10,.1*eva_amps_dB[i]); 
      sum_amps += chan_desc->amps[i];
    }
    for (i = 0; i<chan_desc->nb_taps; i++)
      chan_desc->amps[i] /= sum_amps;
    chan_desc->delays         = eva_delays;
    chan_desc->ricean_factor  = 1;
    chan_desc->aoa            = 0;
    chan_desc->random_aoa     = 0;
    chan_desc->ch             = (struct complex**) malloc(nb_tx*nb_rx*sizeof(struct complex*));
    chan_desc->chF            = (struct complex**) malloc(nb_tx*nb_rx*sizeof(struct complex*));
    chan_desc->a              = (struct complex**) malloc(chan_desc->nb_taps*sizeof(struct complex*));
    for (i = 0; i<nb_tx*nb_rx; i++) 
      chan_desc->ch[i] = (struct complex*) malloc(chan_desc->channel_length * sizeof(struct complex)); 
    for (i = 0; i<nb_tx*nb_rx; i++) 
      chan_desc->chF[i] = (struct complex*) malloc(1200 * sizeof(struct complex)); 
    for (i = 0; i<chan_desc->nb_taps; i++) 
      chan_desc->a[i]         = (struct complex*) malloc(nb_tx*nb_rx * sizeof(struct complex));
    if (nb_tx==2 && nb_rx==2) {
      chan_desc->R_sqrt  = (struct complex**) malloc(6*sizeof(struct complex**));
      for (i = 0; i<6; i++) 
	chan_desc->R_sqrt[i] = (struct complex*) &R22_sqrt[i][0];
    }
    else {
      chan_desc->R_sqrt         = (struct complex**) malloc(6*sizeof(struct complex**));
      for (i = 0; i<6; i++) {
	chan_desc->R_sqrt[i]    = (struct complex*) malloc(nb_tx*nb_rx*nb_tx*nb_rx * sizeof(struct complex));
	for (j = 0; j<nb_tx*nb_rx*nb_tx*nb_rx; j+=(nb_tx*nb_rx+1)) {
	  chan_desc->R_sqrt[i][j].x = 1.0;
	  chan_desc->R_sqrt[i][j].y = 0.0;
	}
	LOG_W(OCM,"correlation matrix only implemented for nb_tx==2 and nb_rx==2, using identity\n");
      }
    }
    break;
  case ETU:
    chan_desc->nb_taps        = 9;
    chan_desc->Td             = 5.0;
    chan_desc->channel_length = (int) (2*chan_desc->sampling_rate*chan_desc->Td + 1 + 2/(M_PI*M_PI)*log(4*M_PI*chan_desc->sampling_rate*chan_desc->Td));
    sum_amps = 0;
    chan_desc->amps           = (double*) malloc(chan_desc->nb_taps*sizeof(double));
    for (i = 0; i<chan_desc->nb_taps; i++) {
      chan_desc->amps[i]      = pow(10,.1*etu_amps_dB[i]); 
      sum_amps += chan_desc->amps[i];
    }
    for (i = 0; i<chan_desc->nb_taps; i++)
      chan_desc->amps[i] /= sum_amps;
    chan_desc->delays         = etu_delays;
    chan_desc->ricean_factor  = 1;
    chan_desc->aoa            = 0;
    chan_desc->random_aoa     = 0;
    chan_desc->ch             = (struct complex**) malloc(nb_tx*nb_rx*sizeof(struct complex*));
    chan_desc->chF            = (struct complex**) malloc(nb_tx*nb_rx*sizeof(struct complex*));
    chan_desc->a              = (struct complex**) malloc(chan_desc->nb_taps*sizeof(struct complex*));
    for (i = 0; i<nb_tx*nb_rx; i++) 
      chan_desc->ch[i] = (struct complex*) malloc(chan_desc->channel_length * sizeof(struct complex)); 
    for (i = 0; i<nb_tx*nb_rx; i++) 
      chan_desc->chF[i] = (struct complex*) malloc(1200 * sizeof(struct complex)); 
    for (i = 0; i<chan_desc->nb_taps; i++) 
      chan_desc->a[i]         = (struct complex*) malloc(nb_tx*nb_rx * sizeof(struct complex));
    if (nb_tx==2 && nb_rx==2) {
      chan_desc->R_sqrt  = (struct complex**) malloc(6*sizeof(struct complex**));
      for (i = 0; i<6; i++) 
	chan_desc->R_sqrt[i] = (struct complex*) &R22_sqrt[i][0];
    }
    else {
      chan_desc->R_sqrt         = (struct complex**) malloc(6*sizeof(struct complex**));
      for (i = 0; i<6; i++) {
	chan_desc->R_sqrt[i]    = (struct complex*) malloc(nb_tx*nb_rx*nb_tx*nb_rx * sizeof(struct complex));
	for (j = 0; j<nb_tx*nb_rx*nb_tx*nb_rx; j+=(nb_tx*nb_rx+1)) {
	  chan_desc->R_sqrt[i][j].x = 1.0;
	  chan_desc->R_sqrt[i][j].y = 0.0;
	}
	LOG_W(OCM,"correlation matrix only implemented for nb_tx==2 and nb_rx==2, using identity\n");
      }
    }
    break;
  case MBSFN:
    chan_desc->nb_taps        = 18;
    chan_desc->Td             = 28.58;
    chan_desc->channel_length = (int) (2*chan_desc->sampling_rate*chan_desc->Td + 1 + 2/(M_PI*M_PI)*log(4*M_PI*chan_desc->sampling_rate*chan_desc->Td));
    sum_amps = 0;
    chan_desc->amps           = (double*) malloc(chan_desc->nb_taps*sizeof(double));
    for (i = 0; i<chan_desc->nb_taps; i++) {
      chan_desc->amps[i]      = pow(10,.1*mbsfn_amps_dB[i]); 
      sum_amps += chan_desc->amps[i];
    }
    for (i = 0; i<chan_desc->nb_taps; i++)
      chan_desc->amps[i] /= sum_amps;
    chan_desc->delays         = mbsfn_delays;
    chan_desc->ricean_factor  = 1;
    chan_desc->aoa            = 0;
    chan_desc->random_aoa     = 0;
    chan_desc->ch             = (struct complex**) malloc(nb_tx*nb_rx*sizeof(struct complex*));
    chan_desc->chF            = (struct complex**) malloc(nb_tx*nb_rx*sizeof(struct complex*));
    chan_desc->a              = (struct complex**) malloc(chan_desc->nb_taps*sizeof(struct complex*));
    for (i = 0; i<nb_tx*nb_rx; i++) 
      chan_desc->ch[i] = (struct complex*) malloc(chan_desc->channel_length * sizeof(struct complex)); 
    for (i = 0; i<nb_tx*nb_rx; i++) 
      chan_desc->chF[i] = (struct complex*) malloc(1200 * sizeof(struct complex)); 
    for (i = 0; i<chan_desc->nb_taps; i++) 
      chan_desc->a[i]         = (struct complex*) malloc(nb_tx*nb_rx * sizeof(struct complex));

    chan_desc->R_sqrt  = (struct complex**) malloc(6*sizeof(struct complex*));
    for (i = 0; i<6; i++) {
      chan_desc->R_sqrt[i]    = (struct complex*) malloc(nb_tx*nb_rx*nb_tx*nb_rx * sizeof(struct complex));
      for (j = 0; j<nb_tx*nb_rx*nb_tx*nb_rx; j+=(nb_tx*nb_rx+1)) {
	chan_desc->R_sqrt[i][j].x = 1.0;
	chan_desc->R_sqrt[i][j].y = 0.0;
      }
      LOG_W(OCM,"correlation matrix only implemented for nb_tx==2 and nb_rx==2, using identity\n");
    }
    break;
  case Rayleigh8:
<<<<<<< HEAD
      nb_taps = 8;
      Td = 0.8;
      channel_length = (int)11+2*BW*Td;
      ricean_factor = 1;
      aoa = .03;
      maxDoppler = 0;

      fill_channel_desc(chan_desc,
			nb_tx,
			nb_rx,
			nb_taps,
			channel_length,
			default_amps_lin,
			NULL,
			NULL,
			Td,
			BW,
			ricean_factor,
			aoa,
			forgetting_factor,
			maxDoppler,
			channel_offset, 
			path_loss_dB,
			0);
      break;

  case Rice8:
      nb_taps = 8;
      Td = 0.8;
      channel_length = (int)11+2*BW*Td;
      ricean_factor = 0.1;
      aoa = .03;
      maxDoppler = 0;

      fill_channel_desc(chan_desc,nb_tx,
				   nb_rx,
				   nb_taps,
				   channel_length,
				   default_amps_lin,
				   NULL,
				   NULL,
				   Td,
				   BW,
				   ricean_factor,
				   aoa,
				   forgetting_factor,
				   maxDoppler,
				   channel_offset, 
				   path_loss_dB,
				   1);
      break;

  case Rayleigh1:
      nb_taps = 1;
      Td = 0;
      channel_length = 1;
      ricean_factor = 1;
      aoa = .03;
      maxDoppler = 0;

      fill_channel_desc(chan_desc,nb_tx,
				   nb_rx,
				   nb_taps,
				   channel_length,
				   default_amp_lin,
				   NULL,
				   NULL,
				   Td,
				   BW,
				   ricean_factor,
				   aoa,
				   forgetting_factor,
				   maxDoppler,
				   channel_offset, 
				   path_loss_dB,
				   0);
      break;

  case Rayleigh1_800:
      nb_taps = 1;
      Td = 0;
      channel_length = 1;
      ricean_factor = 1;
      aoa = .03;
      maxDoppler = 800;

      fill_channel_desc(chan_desc,nb_tx,
				   nb_rx,
				   nb_taps,
				   channel_length,
				   default_amp_lin,
				   NULL,
				   NULL,
				   Td,
				   BW,
				   ricean_factor,
				   aoa,
				   forgetting_factor,
				   maxDoppler,
				   channel_offset, 
				   path_loss_dB,
				   0);
      break;

  case Rayleigh1_corr:
      nb_taps = 1;
      Td = 0;
      channel_length = 1;
      ricean_factor = 1;
      aoa = .03;
      maxDoppler = 0;

      if ((nb_tx==2) && (nb_rx==1)) {
	R_sqrt_ptr2 = R_sqrt_21_corr;
      }
      else if ((nb_tx==2) && (nb_rx==2)) {
	R_sqrt_ptr2 = R_sqrt_22_corr;
      }
      else
	R_sqrt_ptr2 = NULL;

      fill_channel_desc(chan_desc,nb_tx,
				   nb_rx,
				   nb_taps,
				   channel_length,
				   default_amp_lin,
				   NULL,
				   R_sqrt_ptr2,
				   Td,
				   BW,
				   ricean_factor,
				   aoa,
				   forgetting_factor,
				   maxDoppler,
				   channel_offset, 
				   path_loss_dB,
				   0);
      break;

  case Rayleigh1_anticorr:
      nb_taps = 1;
      Td = 0;
      channel_length = 1;
      ricean_factor = 1;
      aoa = .03;
      maxDoppler = 0;

      if ((nb_tx==2) && (nb_rx==1)) { //check this
	R_sqrt_ptr2 = R_sqrt_21_anticorr;
      }
      else if ((nb_tx==2) && (nb_rx==2)) {
	R_sqrt_ptr2 = R_sqrt_22_anticorr;
      }
      else 
	R_sqrt_ptr2 = NULL;

      fill_channel_desc(chan_desc,nb_tx,
				   nb_rx,
				   nb_taps,
				   channel_length,
				   default_amp_lin,
				   NULL,
				   R_sqrt_ptr2,
				   Td,
				   BW,
				   ricean_factor,
				   aoa,
				   forgetting_factor,
				   maxDoppler,
				   channel_offset, 
				   path_loss_dB,
				   0);
      break;

  case Rice1:
      nb_taps = 1;
      Td = 0;
      channel_length = 1;
      ricean_factor = 0.1;
      aoa = .03;
      maxDoppler = 0;

      fill_channel_desc(chan_desc,nb_tx,
				   nb_rx,
				   nb_taps,
				   channel_length,
				   default_amp_lin,
				   NULL,
				   NULL,
				   Td,
				   BW,
				   ricean_factor,
				   aoa,
				   forgetting_factor,
				   maxDoppler,
				   channel_offset, 
				   path_loss_dB,
				   0);
      break;

  case AWGN:
      nb_taps = 1;
      Td = 0;
      channel_length = 1;
      ricean_factor = 0.0;
      aoa = 0.0;
      maxDoppler = 0;

      fill_channel_desc(chan_desc,nb_tx,
				   nb_rx,
				   nb_taps,
				   channel_length,
				   default_amp_lin,
				   NULL,
				   NULL,
				   Td,
				   BW,
				   ricean_factor,
				   aoa,
				   forgetting_factor,
				   maxDoppler,
				   channel_offset, 
				   path_loss_dB,
				   0);
      printf("AWGN: ricean_factor %f\n",chan_desc->ricean_factor);

      break;

  case TS_SHIFT:
      nb_taps = 2;
      Td = ts_shift_delays[1];
      channel_length = 10;
      ricean_factor = 0.0;
      aoa = 0.0;
      maxDoppler = 0;

      fill_channel_desc(chan_desc,nb_tx,
				   nb_rx,
				   nb_taps,
				   channel_length,
				   ts_shift_amps,
				   ts_shift_delays,
				   NULL,
				   Td,
				   BW,
				   ricean_factor,
				   aoa,
				   forgetting_factor,
				   maxDoppler,
				   channel_offset, 
				   path_loss_dB,
				   0);
      printf("TS_SHIFT: ricean_factor %f\n",chan_desc->ricean_factor);

      break;

  case Rice1_corr:
      nb_taps = 1;
      Td = 0;
      channel_length = 1;
      ricean_factor = 0.1;
      aoa = .03;
      maxDoppler = 0;

      if ((nb_tx==2) && (nb_rx==1)) {
	R_sqrt_ptr2 = R_sqrt_21_corr;
      }
      else if ((nb_tx==2) && (nb_rx==2)) {
	R_sqrt_ptr2 = R_sqrt_22_corr;
      }
      else
	R_sqrt_ptr2 = NULL;

      fill_channel_desc(chan_desc,nb_tx,
				   nb_rx,
				   nb_taps,
				   channel_length,
				   default_amp_lin,
				   NULL,
				   R_sqrt_ptr2,
				   Td,
				   BW,
				   ricean_factor,
				   aoa,
				   forgetting_factor,
				   maxDoppler,
				   channel_offset, 
				   path_loss_dB,
				   1);
      break;

  case Rice1_anticorr:
      nb_taps = 1;
      Td = 0;
      channel_length = 1;
      ricean_factor = 0.1;
      aoa = .03;
      maxDoppler = 0;

      if ((nb_tx==2) && (nb_rx==1)) {
	R_sqrt_ptr2 = R_sqrt_21_anticorr;
      }
      else if ((nb_tx==2) && (nb_rx==2)) {
	R_sqrt_ptr2 = R_sqrt_22_anticorr;
      }
      else 
	R_sqrt_ptr2 = NULL;

      fill_channel_desc(chan_desc,nb_tx,
				   nb_rx,
				   nb_taps,
				   channel_length,
				   default_amp_lin,
				   NULL,
				   R_sqrt_ptr2,
				   Td,
				   BW,
				   ricean_factor,
				   aoa,
				   forgetting_factor,
				   maxDoppler,
				   channel_offset, 
				   path_loss_dB,
				   1);
      break;
      
  case Rayleigh1_orthogonal:
      nb_taps = 1;
      Td = 0;
      channel_length = 1;
      ricean_factor = 1;
      aoa = 0.03;
      maxDoppler = 0;

      
      if ((nb_tx==2) && (nb_rx==2)) {
	R_sqrt_ptr2 = R_sqrt_22_orthogonal;
      }
      else 
	R_sqrt_ptr2 = NULL;

      fill_channel_desc(chan_desc,nb_tx,
				   nb_rx,
				   nb_taps,
				   channel_length,
				   default_amp_lin,
				   NULL,
				   R_sqrt_ptr2,
				   Td,
				   BW,
				   ricean_factor,
				   aoa,
				   forgetting_factor,
				   maxDoppler,
				   channel_offset, 
				   path_loss_dB,
				   0);
      break;
      
  case Rayleigh1_orth_eff_ch_TM4_prec_real:
      nb_taps = 1;
      Td = 0;
      channel_length = 1;
      ricean_factor = 1;
      aoa = 0.03;
      maxDoppler = 0;

      
      if ((nb_tx==2) && (nb_rx==2)) {
	R_sqrt_ptr2 = R_sqrt_22_orth_eff_ch_TM4_prec_real; 
      }
      else 
	R_sqrt_ptr2 = NULL;

      fill_channel_desc(chan_desc,nb_tx,
				   nb_rx,
				   nb_taps,
				   channel_length,
				   default_amp_lin,
				   NULL,
				   R_sqrt_ptr2,
				   Td,
				   BW,
				   ricean_factor,
				   aoa,
				   forgetting_factor,
				   maxDoppler,
				   channel_offset, 
				   path_loss_dB,
				   0);
      break;
      
      case Rayleigh1_orth_eff_ch_TM4_prec_imag:
      nb_taps = 1;
      Td = 0;
      channel_length = 1;
      ricean_factor = 1;
      aoa = 0.03;
      maxDoppler = 0;

      
      if ((nb_tx==2) && (nb_rx==2)) {
	R_sqrt_ptr2 = R_sqrt_22_orth_eff_ch_TM4_prec_imag; 
      }
      else 
	R_sqrt_ptr2 = NULL;

      fill_channel_desc(chan_desc,nb_tx,
				   nb_rx,
				   nb_taps,
				   channel_length,
				   default_amp_lin,
				   NULL,
				   R_sqrt_ptr2,
				   Td,
				   BW,
				   ricean_factor,
				   aoa,
				   forgetting_factor,
				   maxDoppler,
				   channel_offset, 
				   path_loss_dB,
				   0);
      break;
      
       case Rayleigh8_orth_eff_ch_TM4_prec_real:

    if ((nb_tx==2) && (nb_rx==2)) {
	R_sqrt_ptr2 = R_sqrt_22_orth_eff_ch_TM4_prec_real; 
	//R_sqrt_ptr2 = NULL;
      }
      else 
	R_sqrt_ptr2 = NULL;

    
      nb_taps = 8;
      Td = 0.8;
      channel_length = (int)11+2*BW*Td;
      ricean_factor = 1;
      aoa = .03;
      maxDoppler = 0;

      fill_channel_desc(chan_desc,
			nb_tx,
			nb_rx,
			nb_taps,
			channel_length,
			default_amps_lin,
			NULL,
			R_sqrt_ptr2,
			Td,
			BW,
			ricean_factor,
			aoa,
			forgetting_factor,
			maxDoppler,
			channel_offset, 
			path_loss_dB,
			0);
    
      break;
      
      case Rayleigh8_orth_eff_ch_TM4_prec_imag:
      nb_taps = 8;
      Td = 0.8;
      channel_length = (int)11+2*BW*Td;
      ricean_factor = 1;
      aoa = .03;
      maxDoppler = 0;

      if ((nb_tx==2) && (nb_rx==2)) {
	R_sqrt_ptr2 = R_sqrt_22_orth_eff_ch_TM4_prec_imag; 
      }
      else 
	R_sqrt_ptr2 = NULL;

       fill_channel_desc(chan_desc,
			nb_tx,
			nb_rx,
			nb_taps,
			channel_length,
			default_amps_lin,
			NULL,
			R_sqrt_ptr2,
			Td,
			BW,
			ricean_factor,
			aoa,
			forgetting_factor,
			maxDoppler,
			channel_offset, 
			path_loss_dB,
			0);
      break;
      
=======
    nb_taps = 8;
    Td = 0.8;
    channel_length = (int)11+2*sampling_rate*Td;
    ricean_factor = 1;
    aoa = .03;
    maxDoppler = 0;

    fill_channel_desc(chan_desc,
                      nb_tx,
                      nb_rx,
                      nb_taps,
                      channel_length,
                      default_amps_lin,
                      NULL,
                      NULL,
                      Td,
                      sampling_rate,
		      channel_bandwidth,
                      ricean_factor,
                      aoa,
                      forgetting_factor,
                      maxDoppler,
                      channel_offset,
                      path_loss_dB,
                      0);
    break;

  case Rice8:
    nb_taps = 8;
    Td = 0.8;
    channel_length = (int)11+2*sampling_rate*Td;
    ricean_factor = 0.1;
    aoa = .03;
    maxDoppler = 0;

    fill_channel_desc(chan_desc,nb_tx,
                      nb_rx,
                      nb_taps,
                      channel_length,
                      default_amps_lin,
                      NULL,
                      NULL,
                      Td,
                      sampling_rate,
		      channel_bandwidth,
                      ricean_factor,
                      aoa,
                      forgetting_factor,
                      maxDoppler,
                      channel_offset,
                      path_loss_dB,
                      1);
    break;

  case Rayleigh1:
    nb_taps = 1;
    Td = 0;
    channel_length = 1;
    ricean_factor = 1;
    aoa = .03;
    maxDoppler = 0;

    fill_channel_desc(chan_desc,nb_tx,
                      nb_rx,
                      nb_taps,
                      channel_length,
                      default_amp_lin,
                      NULL,
                      NULL,
                      Td,
                      sampling_rate,
		      channel_bandwidth,
                      ricean_factor,
                      aoa,
                      forgetting_factor,
                      maxDoppler,
                      channel_offset,
                      path_loss_dB,
                      0);
    break;

  case Rayleigh1_800:
    nb_taps = 1;
    Td = 0;
    channel_length = 1;
    ricean_factor = 1;
    aoa = .03;
    maxDoppler = 800;

    fill_channel_desc(chan_desc,nb_tx,
                      nb_rx,
                      nb_taps,
                      channel_length,
                      default_amp_lin,
                      NULL,
                      NULL,
                      Td,
                      sampling_rate,
		      channel_bandwidth,
                      ricean_factor,
                      aoa,
                      forgetting_factor,
                      maxDoppler,
                      channel_offset,
                      path_loss_dB,
                      0);
    break;

  case Rayleigh1_corr:
    nb_taps = 1;
    Td = 0;
    channel_length = 1;
    ricean_factor = 1;
    aoa = .03;
    maxDoppler = 0;

    if ((nb_tx==2) && (nb_rx==1)) {
      R_sqrt_ptr2 = R_sqrt_21_corr;
    } else if ((nb_tx==2) && (nb_rx==2)) {
      R_sqrt_ptr2 = R_sqrt_22_corr;
    } else
      R_sqrt_ptr2 = NULL;

    fill_channel_desc(chan_desc,nb_tx,
                      nb_rx,
                      nb_taps,
                      channel_length,
                      default_amp_lin,
                      NULL,
                      R_sqrt_ptr2,
                      Td,
                      sampling_rate,
		      channel_bandwidth,
                      ricean_factor,
                      aoa,
                      forgetting_factor,
                      maxDoppler,
                      channel_offset,
                      path_loss_dB,
                      0);
    break;

  case Rayleigh1_anticorr:
    nb_taps = 1;
    Td = 0;
    channel_length = 1;
    ricean_factor = 1;
    aoa = .03;
    maxDoppler = 0;

    if ((nb_tx==2) && (nb_rx==1)) {
      R_sqrt_ptr2 = R_sqrt_21_anticorr;
    } else if ((nb_tx==2) && (nb_rx==2)) {
      R_sqrt_ptr2 = R_sqrt_22_anticorr;
    } else
      R_sqrt_ptr2 = NULL;

    fill_channel_desc(chan_desc,nb_tx,
                      nb_rx,
                      nb_taps,
                      channel_length,
                      default_amp_lin,
                      NULL,
                      R_sqrt_ptr2,
                      Td,
                      sampling_rate,
		      channel_bandwidth,
                      ricean_factor,
                      aoa,
                      forgetting_factor,
                      maxDoppler,
                      channel_offset,
                      path_loss_dB,
                      0);
    break;

  case Rice1:
    nb_taps = 1;
    Td = 0;
    channel_length = 1;
    ricean_factor = 0.1;
    aoa = .03;
    maxDoppler = 0;

    fill_channel_desc(chan_desc,nb_tx,
                      nb_rx,
                      nb_taps,
                      channel_length,
                      default_amp_lin,
                      NULL,
                      NULL,
                      Td,
                      sampling_rate,
		      channel_bandwidth,
                      ricean_factor,
                      aoa,
                      forgetting_factor,
                      maxDoppler,
                      channel_offset,
                      path_loss_dB,
                      0);
    break;

  case AWGN:
    nb_taps = 1;
    Td = 0;
    channel_length = 1;
    ricean_factor = 0.0;
    aoa = 0.0;
    maxDoppler = 0;

    fill_channel_desc(chan_desc,nb_tx,
                      nb_rx,
                      nb_taps,
                      channel_length,
                      default_amp_lin,
                      NULL,
                      NULL,
                      Td,
                      sampling_rate,
		      channel_bandwidth,
                      ricean_factor,
                      aoa,
                      forgetting_factor,
                      maxDoppler,
                      channel_offset,
                      path_loss_dB,
                      0);
    printf("AWGN: ricean_factor %f\n",chan_desc->ricean_factor);

    break;

  case Rice1_corr:
    nb_taps = 1;
    Td = 0;
    channel_length = 1;
    ricean_factor = 0.1;
    aoa = .03;
    maxDoppler = 0;

    if ((nb_tx==2) && (nb_rx==1)) {
      R_sqrt_ptr2 = R_sqrt_21_corr;
    } else if ((nb_tx==2) && (nb_rx==2)) {
      R_sqrt_ptr2 = R_sqrt_22_corr;
    } else
      R_sqrt_ptr2 = NULL;

    fill_channel_desc(chan_desc,nb_tx,
                      nb_rx,
                      nb_taps,
                      channel_length,
                      default_amp_lin,
                      NULL,
                      R_sqrt_ptr2,
                      Td,
                      sampling_rate,
		      channel_bandwidth,
                      ricean_factor,
                      aoa,
                      forgetting_factor,
                      maxDoppler,
                      channel_offset,
                      path_loss_dB,
                      1);
    break;

  case Rice1_anticorr:
    nb_taps = 1;
    Td = 0;
    channel_length = 1;
    ricean_factor = 0.1;
    aoa = .03;
    maxDoppler = 0;

    if ((nb_tx==2) && (nb_rx==1)) {
      R_sqrt_ptr2 = R_sqrt_21_anticorr;
    } else if ((nb_tx==2) && (nb_rx==2)) {
      R_sqrt_ptr2 = R_sqrt_22_anticorr;
    } else
      R_sqrt_ptr2 = NULL;

    fill_channel_desc(chan_desc,nb_tx,
                      nb_rx,
                      nb_taps,
                      channel_length,
                      default_amp_lin,
                      NULL,
                      R_sqrt_ptr2,
                      Td,
                      sampling_rate,
		      channel_bandwidth,
                      ricean_factor,
                      aoa,
                      forgetting_factor,
                      maxDoppler,
                      channel_offset,
                      path_loss_dB,
                      1);
    break;

>>>>>>> e3a8e68e
  default:
    LOG_W(OCM,"channel model not yet supported\n");
    free(chan_desc);
    return(NULL);
  }
  LOG_D(OCM,"[CHANNEL] RF %f\n",chan_desc->ricean_factor);
  for (i=0;i<chan_desc->nb_taps;i++)
    LOG_D(OCM,"[CHANNEL] tap %d: amp %f, delay %f\n",i,chan_desc->amps[i],chan_desc->delays[i]);

  chan_desc->nb_paths = 10;

  return(chan_desc);
}


int random_channel(channel_desc_t *desc, uint8_t abstraction_flag) {
		    
  double s;
  int i,k,l,aarx,aatx;
  struct complex anew[NB_ANTENNAS_TX*NB_ANTENNAS_RX],acorr[NB_ANTENNAS_TX*NB_ANTENNAS_RX];
  struct complex phase, alpha, beta;
  
  if ((desc->nb_tx>NB_ANTENNAS_TX) || (desc->nb_rx > NB_ANTENNAS_RX)) {
    msg("random_channel.c: Error: temporary buffer for channel not big enough (%d,%d)\n",desc->nb_tx,desc->nb_rx);
    return(-1);
  }

  start_meas(&desc->random_channel);
  for (i=0;i<(int)desc->nb_taps;i++) {
    for (aarx=0;aarx<desc->nb_rx;aarx++) {
      for (aatx=0;aatx<desc->nb_tx;aatx++) {

	anew[aarx+(aatx*desc->nb_rx)].x = sqrt(desc->ricean_factor*desc->amps[i]/2) * gaussdouble(0.0,1.0);
	anew[aarx+(aatx*desc->nb_rx)].y = sqrt(desc->ricean_factor*desc->amps[i]/2) * gaussdouble(0.0,1.0);

	if ((i==0) && (desc->ricean_factor != 1.0)) {
	  if (desc->random_aoa==1) {
	    desc->aoa = uniformrandom()*2*M_PI;
	  }

	  // this assumes that both RX and TX have linear antenna arrays with lambda/2 antenna spacing. 
	  // Furhter it is assumed that the arrays are parallel to each other and that they are far enough apart so 
	  // that we can safely assume plane wave propagation.
	  phase.x = cos(M_PI*((aarx-aatx)*sin(desc->aoa)));
	  phase.y = sin(M_PI*((aarx-aatx)*sin(desc->aoa)));
	  
	  anew[aarx+(aatx*desc->nb_rx)].x += phase.x * sqrt(1.0-desc->ricean_factor);
	  anew[aarx+(aatx*desc->nb_rx)].y += phase.y * sqrt(1.0-desc->ricean_factor);
	}
#ifdef DEBUG_CH
	printf("(%d,%d,%d) %f->(%f,%f) (%f,%f) phase (%f,%f)\n",aarx,aatx,i,desc->amps[i],anew[aarx+(aatx*desc->nb_rx)].x,anew[aarx+(aatx*desc->nb_rx)].y,desc->aoa,desc->ricean_factor,phase.x,phase.y);
#endif	
      } //aatx
    } //aarx

    /*
    // for debugging set a=anew;
    for (aarx=0;aarx<desc->nb_rx;aarx++) {
      for (aatx=0;aatx<desc->nb_tx;aatx++) {
	desc->a[i][aarx+(aatx*desc->nb_rx)].x = anew[aarx+(aatx*desc->nb_rx)].x;
	desc->a[i][aarx+(aatx*desc->nb_rx)].y = anew[aarx+(aatx*desc->nb_rx)].y;
 	printf("anew(%d,%d) = %f+1j*%f\n",aatx,aarx,anew[aarx+(aatx*desc->nb_rx)].x, anew[aarx+(aatx*desc->nb_rx)].y);
     }
    }
    */
    //apply correlation matrix
    //compute acorr = R_sqrt[i] * anew
    alpha.x = 1.0;
    alpha.y = 0.0;
    beta.x = 0.0;
    beta.y = 0.0;

    cblas_zgemv(CblasRowMajor, CblasNoTrans, desc->nb_tx*desc->nb_rx, desc->nb_tx*desc->nb_rx, 
		(void*) &alpha, (void*) desc->R_sqrt[i/3], desc->nb_rx*desc->nb_tx,
		(void*) anew, 1, (void*) &beta, (void*) acorr, 1);

    /*
    for (aarx=0;aarx<desc->nb_rx;aarx++) {
      for (aatx=0;aatx<desc->nb_tx;aatx++) {
	desc->a[i][aarx+(aatx*desc->nb_rx)].x = acorr[aarx+(aatx*desc->nb_rx)].x;
	desc->a[i][aarx+(aatx*desc->nb_rx)].y = acorr[aarx+(aatx*desc->nb_rx)].y;
	printf("tap %d, acorr1(%d,%d) = %f+1j*%f\n",i,aatx,aarx,acorr[aarx+(aatx*desc->nb_rx)].x, acorr[aarx+(aatx*desc->nb_rx)].y);
      }
    }
    */

    if (desc->first_run==1){
      cblas_zcopy(desc->nb_tx*desc->nb_rx, (void*) acorr, 1, (void*) desc->a[i], 1);
    }
    else {
      // a = alpha*acorr+beta*a
      // a = beta*a
      // a = a+alpha*acorr
      alpha.x = sqrt(1-desc->forgetting_factor);
      alpha.y = 0;
      beta.x = sqrt(desc->forgetting_factor);
      beta.y = 0;
      cblas_zscal(desc->nb_tx*desc->nb_rx, (void*) &beta, (void*) desc->a[i], 1);
      cblas_zaxpy(desc->nb_tx*desc->nb_rx, (void*) &alpha, (void*) acorr, 1, (void*) desc->a[i], 1);

      //  desc->a[i][aarx+(aatx*desc->nb_rx)].x = (sqrt(desc->forgetting_factor)*desc->a[i][aarx+(aatx*desc->nb_rx)].x) + sqrt(1-desc->forgetting_factor)*anew.x;
      //  desc->a[i][aarx+(aatx*desc->nb_rx)].y = (sqrt(desc->forgetting_factor)*desc->a[i][aarx+(aatx*desc->nb_rx)].y) + sqrt(1-desc->forgetting_factor)*anew.y;
    }

    /*
    for (aarx=0;aarx<desc->nb_rx;aarx++) {
      for (aatx=0;aatx<desc->nb_tx;aatx++) {
 	//desc->a[i][aarx+(aatx*desc->nb_rx)].x = acorr[aarx+(aatx*desc->nb_rx)].x;
	//desc->a[i][aarx+(aatx*desc->nb_rx)].y = acorr[aarx+(aatx*desc->nb_rx)].y;
	printf("tap %d, a(%d,%d) = %f+1j*%f\n",i,aatx,aarx,desc->a[i][aarx+(aatx*desc->nb_rx)].x, desc->a[i][aarx+(aatx*desc->nb_rx)].y);
      }
    }
    */

  } //nb_taps      
  stop_meas(&desc->random_channel);

  //memset((void *)desc->ch[aarx+(aatx*desc->nb_rx)],0,(int)(desc->channel_length)*sizeof(struct complex));
  
  if (abstraction_flag==0) {
<<<<<<< HEAD
  start_meas(&desc->interp_time);
  for (aarx=0;aarx<desc->nb_rx;aarx++) {
    for (aatx=0;aatx<desc->nb_tx;aatx++) {
      if (desc->channel_length == 1) {
	desc->ch[aarx+(aatx*desc->nb_rx)][0].x = desc->a[0][aarx+(aatx*desc->nb_rx)].x;
	desc->ch[aarx+(aatx*desc->nb_rx)][0].y = desc->a[0][aarx+(aatx*desc->nb_rx)].y;
=======
    start_meas(&desc->interp_time);

    for (aarx=0; aarx<desc->nb_rx; aarx++) {
      for (aatx=0; aatx<desc->nb_tx; aatx++) {
        if (desc->channel_length == 1) {
          desc->ch[aarx+(aatx*desc->nb_rx)][0].x = desc->a[0][aarx+(aatx*desc->nb_rx)].x;
          desc->ch[aarx+(aatx*desc->nb_rx)][0].y = desc->a[0][aarx+(aatx*desc->nb_rx)].y;
        } else {

          for (k=0; k<(int)desc->channel_length; k++) {
            desc->ch[aarx+(aatx*desc->nb_rx)][k].x = 0.0;
            desc->ch[aarx+(aatx*desc->nb_rx)][k].y = 0.0;

            for (l=0; l<desc->nb_taps; l++) {
              if ((k - (desc->delays[l]*desc->sampling_rate) - NB_SAMPLES_CHANNEL_OFFSET) == 0)
                s = 1.0;
              else
                s = sin(M_PI*(k - (desc->delays[l]*desc->sampling_rate) - NB_SAMPLES_CHANNEL_OFFSET))/
                    (M_PI*(k - (desc->delays[l]*desc->sampling_rate) - NB_SAMPLES_CHANNEL_OFFSET));

              desc->ch[aarx+(aatx*desc->nb_rx)][k].x += s*desc->a[l][aarx+(aatx*desc->nb_rx)].x;
              desc->ch[aarx+(aatx*desc->nb_rx)][k].y += s*desc->a[l][aarx+(aatx*desc->nb_rx)].y;
              //    printf("l %d : desc->ch.x %f\n",l,desc->a[l][aarx+(aatx*desc->nb_rx)].x);

            } //nb_taps

>>>>>>> e3a8e68e
#ifdef DEBUG_CH
	k=0;
	printf("(%d,%d,%d)->(%f,%f)\n",k,aarx,aatx,desc->ch[aarx+(aatx*desc->nb_rx)][k].x,desc->ch[aarx+(aatx*desc->nb_rx)][k].y);
#endif

      }
      else {

	for (k=0;k<(int)desc->channel_length;k++) {
	  desc->ch[aarx+(aatx*desc->nb_rx)][k].x = 0.0;
	  desc->ch[aarx+(aatx*desc->nb_rx)][k].y = 0.0;
	  
	  for (l=0;l<desc->nb_taps;l++) {
	    if ((k - (desc->delays[l]*desc->BW) - NB_SAMPLES_CHANNEL_OFFSET) == 0)
	      s = 1.0;
	    else
	      s = sin(M_PI*(k - (desc->delays[l]*desc->BW) - NB_SAMPLES_CHANNEL_OFFSET))/
		(M_PI*(k - (desc->delays[l]*desc->BW) - NB_SAMPLES_CHANNEL_OFFSET));
	    desc->ch[aarx+(aatx*desc->nb_rx)][k].x += s*desc->a[l][aarx+(aatx*desc->nb_rx)].x;
	    desc->ch[aarx+(aatx*desc->nb_rx)][k].y += s*desc->a[l][aarx+(aatx*desc->nb_rx)].y;
	    //	  printf("l %d : desc->ch.x %f\n",l,desc->a[l][aarx+(aatx*desc->nb_rx)].x);
	    
	  } //nb_taps
#ifdef DEBUG_CH
	printf("(%d,%d,%d)->(%f,%f)\n",k,aarx,aatx,desc->ch[aarx+(aatx*desc->nb_rx)][k].x,desc->ch[aarx+(aatx*desc->nb_rx)][k].y);
#endif
	}
      } //channel_length
    } //aatx
  } //aarx
  stop_meas(&desc->interp_time);
  }

  if (desc->first_run==1)
    desc->first_run = 0;

  return (0);
}

double N_RB2sampling_rate(uint16_t N_RB)
{
  double sampling_rate;
  switch (N_RB) {
  case 6:
    sampling_rate = 1.92;
    break;
    
  case 25:
    sampling_rate = 7.68;
    break;
    
  case 50:
    sampling_rate = 15.36;
    break;
    
  case 100:
    sampling_rate = 30.72;
    break;
    
  default:
    LOG_E(PHY,"Unknown N_PRB\n");
    return(-1);  
  }

  return(sampling_rate);
}

double N_RB2channel_bandwidth(uint16_t N_RB)
{
  double channel_bandwidth;
  switch (N_RB) {
  case 6:
    channel_bandwidth = 1.25;
    break;
    
  case 25:
    channel_bandwidth = 5.00;
    break;
    
  case 50:
    channel_bandwidth = 10.00;
    break;
    
  case 100:
    channel_bandwidth = 20.00;
    break;
    
  default:
    LOG_E(PHY,"Unknown N_PRB\n");
    return(-1);  
  }
  return(channel_bandwidth);
}

#ifdef RANDOM_CHANNEL_MAIN
#define sampling_rate 5.0
#define Td 2.0
main(int argc,char **argv) {

  double amps[8] = {.8,.2,.1,.04,.02,.01,.005};
  struct complex ch[(int)(1+2*sampling_rate*Td)],phase;
  int i;
  
  randominit();
  phase.x = 1.0;
  phase.y = 0;
  random_channel(amps,Td, 8,sampling_rate,ch,(double)1.0,&phase);
  /*
  for (i=0;i<(11+2*sampling_rate*Td);i++){
    printf("%f + sqrt(-1)*%f\n",ch[i].x,ch[i].y);
  }
  */
}

#endif<|MERGE_RESOLUTION|>--- conflicted
+++ resolved
@@ -39,9 +39,8 @@
 #include "UTIL/LOG/log.h"
 //#define DEBUG_CH
 
-<<<<<<< HEAD
 extern void print_shorts(char *s,__m128i *x);
-=======
+
 void fill_channel_desc(channel_desc_t *chan_desc,
                        uint8_t nb_tx,
                        uint8_t nb_rx,
@@ -61,26 +60,8 @@
                        double path_loss_dB,
                        uint8_t random_aoa)
 {
->>>>>>> e3a8e68e
-
-void fill_channel_desc(channel_desc_t *chan_desc,
-		       uint8_t nb_tx,
-		       uint8_t nb_rx, 
-		       uint8_t nb_taps, 
-		       uint8_t channel_length, 
-		       double *amps, 
-		       double *delays, 
-		       struct complex** R_sqrt, 
-		       double Td, 
-		       double BW, 
-		       double ricean_factor, 
-		       double aoa, 
-		       double forgetting_factor,
-		       double max_Doppler, 
-		       int32_t channel_offset, 
-		       double path_loss_dB,
-		       uint8_t random_aoa) {
-  
+
+
   uint16_t i,j;
   double delta_tau;
 
@@ -236,7 +217,7 @@
 struct complex *R_sqrt_22_orth_eff_ch_TM4_prec_real[1]     = {R_sqrt_22_orth_eff_ch_TM4_prec_real_tap};
 
 
-<<<<<<< HEAD
+
 
 struct complex R_sqrt_22_orth_eff_ch_TM4_prec_imag_tap[16] = {{0.70711,0.0}, {0.0,0.0}, {0.0, -0.70711}, {0.0,0.0}, 
 							{0.0, 0.0}, {0.70711,0.0}, {0.0, 0.0}, {0.0,0.70711},
@@ -248,14 +229,6 @@
 
 //Rayleigh1_orth_eff_ch_TM4
 
-channel_desc_t *new_channel_desc_scm(uint8_t nb_tx, 
-				     uint8_t nb_rx, 
-				     SCM_t channel_model, 
-				     double BW, 
-				     double forgetting_factor,
-				     int32_t channel_offset, 
-				     double path_loss_dB) {
-=======
 channel_desc_t *new_channel_desc_scm(uint8_t nb_tx,
                                      uint8_t nb_rx,
                                      SCM_t channel_model,
@@ -265,7 +238,6 @@
                                      int32_t channel_offset,
                                      double path_loss_dB)
 {
->>>>>>> e3a8e68e
 
   channel_desc_t *chan_desc = (channel_desc_t *)malloc(sizeof(channel_desc_t));
   uint16_t i,j;
@@ -273,15 +245,15 @@
   double aoa,ricean_factor,Td,maxDoppler;
   int channel_length,nb_taps;
 
-  chan_desc->nb_tx          = nb_tx;
-  chan_desc->nb_rx          = nb_rx;
-  chan_desc->sampling_rate             = sampling_rate;
-  chan_desc->channel_bandwidth         = channel_bandwidth;
-  chan_desc->forgetting_factor = forgetting_factor;
-  chan_desc->channel_offset = channel_offset;
-  chan_desc->path_loss_dB   = path_loss_dB;
-  chan_desc->first_run      = 1;
-  chan_desc->ip             = 0.0;
+  chan_desc->nb_tx          		= nb_tx;
+  chan_desc->nb_rx          		= nb_rx;
+  chan_desc->sampling_rate              = sampling_rate;
+  chan_desc->channel_bandwidth          = channel_bandwidth;
+  chan_desc->forgetting_factor 		= forgetting_factor;
+  chan_desc->channel_offset 		= channel_offset;
+  chan_desc->path_loss_dB   		= path_loss_dB;
+  chan_desc->first_run      		= 1;
+  chan_desc->ip             			= 0.0;
 
   LOG_I(OCM,"Channel Model (inside of new_channel_desc_scm)=%d\n\n", channel_model);
 
@@ -558,10 +530,10 @@
     }
     break;
   case Rayleigh8:
-<<<<<<< HEAD
+
       nb_taps = 8;
       Td = 0.8;
-      channel_length = (int)11+2*BW*Td;
+      channel_length = (int)11+2*sampling_rate*Td;
       ricean_factor = 1;
       aoa = .03;
       maxDoppler = 0;
@@ -575,6 +547,7 @@
 			NULL,
 			NULL,
 			Td,
+			sampling_rate,
 			BW,
 			ricean_factor,
 			aoa,
@@ -588,7 +561,7 @@
   case Rice8:
       nb_taps = 8;
       Td = 0.8;
-      channel_length = (int)11+2*BW*Td;
+      channel_length = (int)11+2*sampling_rate*Td;
       ricean_factor = 0.1;
       aoa = .03;
       maxDoppler = 0;
@@ -601,6 +574,7 @@
 				   NULL,
 				   NULL,
 				   Td,
+				   sampling_rate,
 				   BW,
 				   ricean_factor,
 				   aoa,
@@ -627,6 +601,7 @@
 				   NULL,
 				   NULL,
 				   Td,
+				   sampling_rate,
 				   BW,
 				   ricean_factor,
 				   aoa,
@@ -653,6 +628,7 @@
 				   NULL,
 				   NULL,
 				   Td,
+				   sampling_rate,
 				   BW,
 				   ricean_factor,
 				   aoa,
@@ -688,6 +664,7 @@
 				   NULL,
 				   R_sqrt_ptr2,
 				   Td,
+				   sampling_rate,
 				   BW,
 				   ricean_factor,
 				   aoa,
@@ -723,6 +700,7 @@
 				   NULL,
 				   R_sqrt_ptr2,
 				   Td,
+				   sampling_rate,
 				   BW,
 				   ricean_factor,
 				   aoa,
@@ -749,6 +727,7 @@
 				   NULL,
 				   NULL,
 				   Td,
+				   sampling_rate,
 				   BW,
 				   ricean_factor,
 				   aoa,
@@ -775,6 +754,7 @@
 				   NULL,
 				   NULL,
 				   Td,
+				   sampling_rate,
 				   BW,
 				   ricean_factor,
 				   aoa,
@@ -803,6 +783,7 @@
 				   ts_shift_delays,
 				   NULL,
 				   Td,
+				   sampling_rate,
 				   BW,
 				   ricean_factor,
 				   aoa,
@@ -840,6 +821,7 @@
 				   NULL,
 				   R_sqrt_ptr2,
 				   Td,
+				   sampling_rate,
 				   BW,
 				   ricean_factor,
 				   aoa,
@@ -875,6 +857,7 @@
 				   NULL,
 				   R_sqrt_ptr2,
 				   Td,
+				   sampling_rate,
 				   BW,
 				   ricean_factor,
 				   aoa,
@@ -908,6 +891,7 @@
 				   NULL,
 				   R_sqrt_ptr2,
 				   Td,
+				   sampling_rate,
 				   BW,
 				   ricean_factor,
 				   aoa,
@@ -941,6 +925,7 @@
 				   NULL,
 				   R_sqrt_ptr2,
 				   Td,
+				   sampling_rate,
 				   BW,
 				   ricean_factor,
 				   aoa,
@@ -974,6 +959,7 @@
 				   NULL,
 				   R_sqrt_ptr2,
 				   Td,
+				   sampling_rate,
 				   BW,
 				   ricean_factor,
 				   aoa,
@@ -996,7 +982,7 @@
     
       nb_taps = 8;
       Td = 0.8;
-      channel_length = (int)11+2*BW*Td;
+      channel_length = (int)11+2*sampling_rate*Td;
       ricean_factor = 1;
       aoa = .03;
       maxDoppler = 0;
@@ -1010,6 +996,7 @@
 			NULL,
 			R_sqrt_ptr2,
 			Td,
+			sampling_rate,
 			BW,
 			ricean_factor,
 			aoa,
@@ -1024,7 +1011,7 @@
       case Rayleigh8_orth_eff_ch_TM4_prec_imag:
       nb_taps = 8;
       Td = 0.8;
-      channel_length = (int)11+2*BW*Td;
+      channel_length = (int)11+2*sampling_rate*Td;
       ricean_factor = 1;
       aoa = .03;
       maxDoppler = 0;
@@ -1044,6 +1031,7 @@
 			NULL,
 			R_sqrt_ptr2,
 			Td,
+			sampling_rate,
 			BW,
 			ricean_factor,
 			aoa,
@@ -1054,308 +1042,6 @@
 			0);
       break;
       
-=======
-    nb_taps = 8;
-    Td = 0.8;
-    channel_length = (int)11+2*sampling_rate*Td;
-    ricean_factor = 1;
-    aoa = .03;
-    maxDoppler = 0;
-
-    fill_channel_desc(chan_desc,
-                      nb_tx,
-                      nb_rx,
-                      nb_taps,
-                      channel_length,
-                      default_amps_lin,
-                      NULL,
-                      NULL,
-                      Td,
-                      sampling_rate,
-		      channel_bandwidth,
-                      ricean_factor,
-                      aoa,
-                      forgetting_factor,
-                      maxDoppler,
-                      channel_offset,
-                      path_loss_dB,
-                      0);
-    break;
-
-  case Rice8:
-    nb_taps = 8;
-    Td = 0.8;
-    channel_length = (int)11+2*sampling_rate*Td;
-    ricean_factor = 0.1;
-    aoa = .03;
-    maxDoppler = 0;
-
-    fill_channel_desc(chan_desc,nb_tx,
-                      nb_rx,
-                      nb_taps,
-                      channel_length,
-                      default_amps_lin,
-                      NULL,
-                      NULL,
-                      Td,
-                      sampling_rate,
-		      channel_bandwidth,
-                      ricean_factor,
-                      aoa,
-                      forgetting_factor,
-                      maxDoppler,
-                      channel_offset,
-                      path_loss_dB,
-                      1);
-    break;
-
-  case Rayleigh1:
-    nb_taps = 1;
-    Td = 0;
-    channel_length = 1;
-    ricean_factor = 1;
-    aoa = .03;
-    maxDoppler = 0;
-
-    fill_channel_desc(chan_desc,nb_tx,
-                      nb_rx,
-                      nb_taps,
-                      channel_length,
-                      default_amp_lin,
-                      NULL,
-                      NULL,
-                      Td,
-                      sampling_rate,
-		      channel_bandwidth,
-                      ricean_factor,
-                      aoa,
-                      forgetting_factor,
-                      maxDoppler,
-                      channel_offset,
-                      path_loss_dB,
-                      0);
-    break;
-
-  case Rayleigh1_800:
-    nb_taps = 1;
-    Td = 0;
-    channel_length = 1;
-    ricean_factor = 1;
-    aoa = .03;
-    maxDoppler = 800;
-
-    fill_channel_desc(chan_desc,nb_tx,
-                      nb_rx,
-                      nb_taps,
-                      channel_length,
-                      default_amp_lin,
-                      NULL,
-                      NULL,
-                      Td,
-                      sampling_rate,
-		      channel_bandwidth,
-                      ricean_factor,
-                      aoa,
-                      forgetting_factor,
-                      maxDoppler,
-                      channel_offset,
-                      path_loss_dB,
-                      0);
-    break;
-
-  case Rayleigh1_corr:
-    nb_taps = 1;
-    Td = 0;
-    channel_length = 1;
-    ricean_factor = 1;
-    aoa = .03;
-    maxDoppler = 0;
-
-    if ((nb_tx==2) && (nb_rx==1)) {
-      R_sqrt_ptr2 = R_sqrt_21_corr;
-    } else if ((nb_tx==2) && (nb_rx==2)) {
-      R_sqrt_ptr2 = R_sqrt_22_corr;
-    } else
-      R_sqrt_ptr2 = NULL;
-
-    fill_channel_desc(chan_desc,nb_tx,
-                      nb_rx,
-                      nb_taps,
-                      channel_length,
-                      default_amp_lin,
-                      NULL,
-                      R_sqrt_ptr2,
-                      Td,
-                      sampling_rate,
-		      channel_bandwidth,
-                      ricean_factor,
-                      aoa,
-                      forgetting_factor,
-                      maxDoppler,
-                      channel_offset,
-                      path_loss_dB,
-                      0);
-    break;
-
-  case Rayleigh1_anticorr:
-    nb_taps = 1;
-    Td = 0;
-    channel_length = 1;
-    ricean_factor = 1;
-    aoa = .03;
-    maxDoppler = 0;
-
-    if ((nb_tx==2) && (nb_rx==1)) {
-      R_sqrt_ptr2 = R_sqrt_21_anticorr;
-    } else if ((nb_tx==2) && (nb_rx==2)) {
-      R_sqrt_ptr2 = R_sqrt_22_anticorr;
-    } else
-      R_sqrt_ptr2 = NULL;
-
-    fill_channel_desc(chan_desc,nb_tx,
-                      nb_rx,
-                      nb_taps,
-                      channel_length,
-                      default_amp_lin,
-                      NULL,
-                      R_sqrt_ptr2,
-                      Td,
-                      sampling_rate,
-		      channel_bandwidth,
-                      ricean_factor,
-                      aoa,
-                      forgetting_factor,
-                      maxDoppler,
-                      channel_offset,
-                      path_loss_dB,
-                      0);
-    break;
-
-  case Rice1:
-    nb_taps = 1;
-    Td = 0;
-    channel_length = 1;
-    ricean_factor = 0.1;
-    aoa = .03;
-    maxDoppler = 0;
-
-    fill_channel_desc(chan_desc,nb_tx,
-                      nb_rx,
-                      nb_taps,
-                      channel_length,
-                      default_amp_lin,
-                      NULL,
-                      NULL,
-                      Td,
-                      sampling_rate,
-		      channel_bandwidth,
-                      ricean_factor,
-                      aoa,
-                      forgetting_factor,
-                      maxDoppler,
-                      channel_offset,
-                      path_loss_dB,
-                      0);
-    break;
-
-  case AWGN:
-    nb_taps = 1;
-    Td = 0;
-    channel_length = 1;
-    ricean_factor = 0.0;
-    aoa = 0.0;
-    maxDoppler = 0;
-
-    fill_channel_desc(chan_desc,nb_tx,
-                      nb_rx,
-                      nb_taps,
-                      channel_length,
-                      default_amp_lin,
-                      NULL,
-                      NULL,
-                      Td,
-                      sampling_rate,
-		      channel_bandwidth,
-                      ricean_factor,
-                      aoa,
-                      forgetting_factor,
-                      maxDoppler,
-                      channel_offset,
-                      path_loss_dB,
-                      0);
-    printf("AWGN: ricean_factor %f\n",chan_desc->ricean_factor);
-
-    break;
-
-  case Rice1_corr:
-    nb_taps = 1;
-    Td = 0;
-    channel_length = 1;
-    ricean_factor = 0.1;
-    aoa = .03;
-    maxDoppler = 0;
-
-    if ((nb_tx==2) && (nb_rx==1)) {
-      R_sqrt_ptr2 = R_sqrt_21_corr;
-    } else if ((nb_tx==2) && (nb_rx==2)) {
-      R_sqrt_ptr2 = R_sqrt_22_corr;
-    } else
-      R_sqrt_ptr2 = NULL;
-
-    fill_channel_desc(chan_desc,nb_tx,
-                      nb_rx,
-                      nb_taps,
-                      channel_length,
-                      default_amp_lin,
-                      NULL,
-                      R_sqrt_ptr2,
-                      Td,
-                      sampling_rate,
-		      channel_bandwidth,
-                      ricean_factor,
-                      aoa,
-                      forgetting_factor,
-                      maxDoppler,
-                      channel_offset,
-                      path_loss_dB,
-                      1);
-    break;
-
-  case Rice1_anticorr:
-    nb_taps = 1;
-    Td = 0;
-    channel_length = 1;
-    ricean_factor = 0.1;
-    aoa = .03;
-    maxDoppler = 0;
-
-    if ((nb_tx==2) && (nb_rx==1)) {
-      R_sqrt_ptr2 = R_sqrt_21_anticorr;
-    } else if ((nb_tx==2) && (nb_rx==2)) {
-      R_sqrt_ptr2 = R_sqrt_22_anticorr;
-    } else
-      R_sqrt_ptr2 = NULL;
-
-    fill_channel_desc(chan_desc,nb_tx,
-                      nb_rx,
-                      nb_taps,
-                      channel_length,
-                      default_amp_lin,
-                      NULL,
-                      R_sqrt_ptr2,
-                      Td,
-                      sampling_rate,
-		      channel_bandwidth,
-                      ricean_factor,
-                      aoa,
-                      forgetting_factor,
-                      maxDoppler,
-                      channel_offset,
-                      path_loss_dB,
-                      1);
-    break;
-
->>>>>>> e3a8e68e
   default:
     LOG_W(OCM,"channel model not yet supported\n");
     free(chan_desc);
@@ -1476,14 +1162,6 @@
   //memset((void *)desc->ch[aarx+(aatx*desc->nb_rx)],0,(int)(desc->channel_length)*sizeof(struct complex));
   
   if (abstraction_flag==0) {
-<<<<<<< HEAD
-  start_meas(&desc->interp_time);
-  for (aarx=0;aarx<desc->nb_rx;aarx++) {
-    for (aatx=0;aatx<desc->nb_tx;aatx++) {
-      if (desc->channel_length == 1) {
-	desc->ch[aarx+(aatx*desc->nb_rx)][0].x = desc->a[0][aarx+(aatx*desc->nb_rx)].x;
-	desc->ch[aarx+(aatx*desc->nb_rx)][0].y = desc->a[0][aarx+(aatx*desc->nb_rx)].y;
-=======
     start_meas(&desc->interp_time);
 
     for (aarx=0; aarx<desc->nb_rx; aarx++) {
@@ -1510,31 +1188,8 @@
 
             } //nb_taps
 
->>>>>>> e3a8e68e
 #ifdef DEBUG_CH
 	k=0;
-	printf("(%d,%d,%d)->(%f,%f)\n",k,aarx,aatx,desc->ch[aarx+(aatx*desc->nb_rx)][k].x,desc->ch[aarx+(aatx*desc->nb_rx)][k].y);
-#endif
-
-      }
-      else {
-
-	for (k=0;k<(int)desc->channel_length;k++) {
-	  desc->ch[aarx+(aatx*desc->nb_rx)][k].x = 0.0;
-	  desc->ch[aarx+(aatx*desc->nb_rx)][k].y = 0.0;
-	  
-	  for (l=0;l<desc->nb_taps;l++) {
-	    if ((k - (desc->delays[l]*desc->BW) - NB_SAMPLES_CHANNEL_OFFSET) == 0)
-	      s = 1.0;
-	    else
-	      s = sin(M_PI*(k - (desc->delays[l]*desc->BW) - NB_SAMPLES_CHANNEL_OFFSET))/
-		(M_PI*(k - (desc->delays[l]*desc->BW) - NB_SAMPLES_CHANNEL_OFFSET));
-	    desc->ch[aarx+(aatx*desc->nb_rx)][k].x += s*desc->a[l][aarx+(aatx*desc->nb_rx)].x;
-	    desc->ch[aarx+(aatx*desc->nb_rx)][k].y += s*desc->a[l][aarx+(aatx*desc->nb_rx)].y;
-	    //	  printf("l %d : desc->ch.x %f\n",l,desc->a[l][aarx+(aatx*desc->nb_rx)].x);
-	    
-	  } //nb_taps
-#ifdef DEBUG_CH
 	printf("(%d,%d,%d)->(%f,%f)\n",k,aarx,aatx,desc->ch[aarx+(aatx*desc->nb_rx)][k].x,desc->ch[aarx+(aatx*desc->nb_rx)][k].y);
 #endif
 	}
