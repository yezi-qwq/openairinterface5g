--- conflicted
+++ resolved
@@ -72,11 +72,7 @@
                        uint8_t channel_length,
                        double *amps,
                        double *delays,
-<<<<<<< HEAD
-                       struct complexd **R_sqrt,
-=======
-                       struct complex *R_sqrt,
->>>>>>> 8c91e719
+                       struct complexd *R_sqrt,
                        double Td,
                        double sampling_rate,
                        double channel_bandwidth,
@@ -422,139 +418,65 @@
 static double default_amp_lin[] = {1};
 
 //correlation matrix for a 2x2 channel with full Tx correlation
-<<<<<<< HEAD
-struct complexd R_sqrt_22_corr_tap[16] = {{0.70711,0}, {0.0, 0.0}, {0.70711,0}, {0.0, 0.0},
-=======
-static struct complex R_sqrt_22_corr[16] = {{0.70711,0}, {0.0, 0.0}, {0.70711,0}, {0.0, 0.0},
->>>>>>> 8c91e719
+static struct complexd R_sqrt_22_corr[16] = {{0.70711,0}, {0.0, 0.0}, {0.70711,0}, {0.0, 0.0},
   {0.0, 0.0}, {0.70711,0}, {0.0, 0.0}, {0.70711,0},
   {0.70711,0}, {0.0, 0.0}, {0.70711,0}, {0.0, 0.0},
   {0.0, 0.0}, {0.70711,0}, {0.0, 0.0}, {0.70711,0}
 };
-<<<<<<< HEAD
-struct complexd *R_sqrt_22_corr[1]     = {R_sqrt_22_corr_tap};
 
 //correlation matrix for a fully correlated 2x1 channel (h1==h2)
-struct complexd R_sqrt_21_corr_tap[4]  = {{0.70711,0}, {0.70711,0}, {0.70711,0}, {0.70711,0}};
-struct complexd *R_sqrt_21_corr[1]      = {R_sqrt_21_corr_tap};
+static struct complexd R_sqrt_21_corr[]  = {{0.70711,0}, {0.70711,0}, {0.70711,0}, {0.70711,0}};
 
 //correlation matrix for a 2x2 channel with full Tx anti-correlation
-struct complexd R_sqrt_22_anticorr_tap[16] = {{0.70711,0}, {0.0, 0.0}, {-0.70711,0}, {0.0, 0.0},
-=======
-
-//correlation matrix for a fully correlated 2x1 channel (h1==h2)
-static struct complex R_sqrt_21_corr[]  = {{0.70711,0}, {0.70711,0}, {0.70711,0}, {0.70711,0}};
-
-//correlation matrix for a 2x2 channel with full Tx anti-correlation
-static struct complex R_sqrt_22_anticorr[16] = {{0.70711,0}, {0.0, 0.0}, {-0.70711,0}, {0.0, 0.0},
->>>>>>> 8c91e719
+static struct complexd R_sqrt_22_anticorr[16] = {{0.70711,0}, {0.0, 0.0}, {-0.70711,0}, {0.0, 0.0},
   {0.0, 0.0}, {0.70711,0}, {0.0, 0.0}, {-0.70711,0},
   {-0.70711,0}, {0.0, 0.0}, {0.70711,0}, {0.0, 0.0},
   {0.0, 0.0}, {-0.70711,0}, {0.0, 0.0}, {0.70711,0}
 };
-<<<<<<< HEAD
-struct complexd *R_sqrt_22_anticorr[1]     = {R_sqrt_22_anticorr_tap};
 
 //correlation matrix for a fully anti-correlated 2x1 channel (h1==-h2)
-struct complexd R_sqrt_21_anticorr_tap[4]  = {{0.70711,0}, {-0.70711,0}, {-0.70711,0}, {0.70711,0}};
-struct complexd *R_sqrt_21_anticorr[1]     = {R_sqrt_21_anticorr_tap};
-
-struct complexd **R_sqrt_ptr2;
+static struct complexd R_sqrt_21_anticorr[4]  = {{0.70711,0}, {-0.70711,0}, {-0.70711,0}, {0.70711,0}};
 
 // full correlation matrix in vectorized form for 2x2 channel, where h1 is  perfectly orthogonal to h2
 
-struct complexd R_sqrt_22_orthogonal_tap[16] = {{0.70711,0.0}, {0.0, 0.0}, {0.0,0.0}, {0.0, 0.0},
-=======
-
-//correlation matrix for a fully anti-correlated 2x1 channel (h1==-h2)
-static struct complex R_sqrt_21_anticorr[4]  = {{0.70711,0}, {-0.70711,0}, {-0.70711,0}, {0.70711,0}};
-
-// full correlation matrix in vectorized form for 2x2 channel, where h1 is  perfectly orthogonal to h2
-
-static struct complex R_sqrt_22_orthogonal[16] = {{0.70711,0.0}, {0.0, 0.0}, {0.0,0.0}, {0.0, 0.0},
->>>>>>> 8c91e719
+static struct complexd R_sqrt_22_orthogonal[16] = {{0.70711,0.0}, {0.0, 0.0}, {0.0,0.0}, {0.0, 0.0},
   {0.0, 0.0}, {0.0,0.0}, {0.0, 0.0}, {0.0,0.0},
   {0.0,0.0}, {0.0, 0.0}, {0.0,0.0}, {0.0, 0.0},
   {0.0, 0.0}, {0.0,0.0}, {0.0, 0.0}, {0.70711,0.0}
 };
-<<<<<<< HEAD
-struct complexd *R_sqrt_22_orthogonal[1]     = {R_sqrt_22_orthogonal_tap};
 
 // full correlation matrix for TM4 to make orthogonal effective channel
-
-
-
-
-struct complexd R_sqrt_22_orth_eff_ch_TM4_prec_real_tap[16] = {{0.70711,0.0}, {0.0, 0.0}, {0.70711,0.0}, {0.0, 0.0},
-=======
-
-// full correlation matrix for TM4 to make orthogonal effective channel
-static struct complex R_sqrt_22_orth_eff_ch_TM4_prec_real[16] = {{0.70711,0.0}, {0.0, 0.0}, {0.70711,0.0}, {0.0, 0.0},
->>>>>>> 8c91e719
+static struct complexd R_sqrt_22_orth_eff_ch_TM4_prec_real[16] = {{0.70711,0.0}, {0.0, 0.0}, {0.70711,0.0}, {0.0, 0.0},
   {0.0, 0.0}, {0.70711,0.0}, {0.0, 0.0}, {-0.70711,0.0},
   {0.70711,0.0}, {0.0, 0.0}, {0.70711,0.0}, {0.0, 0.0},
   {0.0, 0.0}, {-0.70711,0.0}, {0.0, 0.0}, {0.70711,0.0}
 };
-<<<<<<< HEAD
-struct complexd *R_sqrt_22_orth_eff_ch_TM4_prec_real[1]     = {R_sqrt_22_orth_eff_ch_TM4_prec_real_tap};
-
-
-
-
-struct complexd R_sqrt_22_orth_eff_ch_TM4_prec_imag_tap[16] = {{0.70711,0.0}, {0.0,0.0}, {0.0, -0.70711}, {0.0,0.0},
-=======
-
-static struct complex R_sqrt_22_orth_eff_ch_TM4_prec_imag[16] = {{0.70711,0.0}, {0.0,0.0}, {0.0, -0.70711}, {0.0,0.0},
->>>>>>> 8c91e719
+
+static struct complexd R_sqrt_22_orth_eff_ch_TM4_prec_imag[16] = {{0.70711,0.0}, {0.0,0.0}, {0.0, -0.70711}, {0.0,0.0},
   {0.0, 0.0}, {0.70711,0.0}, {0.0, 0.0}, {0.0,0.70711},
   {0.0,-0.70711}, {0.0, 0.0}, {-0.70711,0.0}, {0.0, 0.0},
   {0.0, 0.0}, {0.0,0.70711}, {0.0, 0.0}, {-0.70711,0.0}
 };
-<<<<<<< HEAD
-struct complexd *R_sqrt_22_orth_eff_ch_TM4_prec_imag[1]     = {R_sqrt_22_orth_eff_ch_TM4_prec_imag_tap};
 
 //Correlation matrix for EPA channel
-struct complexd R_sqrt_22_EPA_low_tap[16] = {{1.0,0.0}, {0.0,0.0}, {0.0,0.0}, {0.0,0.0},
-=======
-
-//Correlation matrix for EPA channel
-static struct complex R_sqrt_22_EPA_low[16] = {{1.0,0.0}, {0.0,0.0}, {0.0,0.0}, {0.0,0.0},
->>>>>>> 8c91e719
+static struct complexd R_sqrt_22_EPA_low[16] = {{1.0,0.0}, {0.0,0.0}, {0.0,0.0}, {0.0,0.0},
   {0.0,0.0}, {1.0,0.0}, {0.0,0.0}, {0.0,0.0},
   {0.0,0.0}, {0.0,0.0}, {1.0,0.0}, {0.0,0.0},
   {0.0,0.0}, {0.0,0.0}, {0.0,0.0}, {1.0,0.0}
 };
-<<<<<<< HEAD
-struct complexd *R_sqrt_22_EPA_low[1]     = {R_sqrt_22_EPA_low_tap};
-
-struct complexd R_sqrt_22_EPA_high_tap[16] = {
-=======
-
-static struct complex R_sqrt_22_EPA_high[16] = {
->>>>>>> 8c91e719
+
+static struct complexd R_sqrt_22_EPA_high[16] = {
   {0.7179,0.0}, {0.4500,0.0}, {0.4500,0.0}, {0.2821,0.0},
   {0.4500,0.0}, {0.7179,0.0}, {0.2821,0.0}, {0.4500,0.0},
   {0.4500,0.0}, {0.2821,0.0}, {0.7179,0.0}, {0.4500,0.0},
   {0.2821,0.0}, {0.4500,0.0}, {0.4500,0.0}, {0.7179,0.0}
 };
-<<<<<<< HEAD
-struct complexd *R_sqrt_22_EPA_high[1]     = {R_sqrt_22_EPA_high_tap};
-
-struct complexd R_sqrt_22_EPA_medium_tap[16] = {{0.8375,0.0}, {0.5249,0.0}, {0.1286,0.0}, {0.0806,0.0},
-=======
-
-static struct complex R_sqrt_22_EPA_medium[16] = {{0.8375,0.0}, {0.5249,0.0}, {0.1286,0.0}, {0.0806,0.0},
->>>>>>> 8c91e719
+
+static struct complexd R_sqrt_22_EPA_medium[16] = {{0.8375,0.0}, {0.5249,0.0}, {0.1286,0.0}, {0.0806,0.0},
   {0.5249,0.0}, {0.8375,0.0}, {0.0806,0.0}, {0.1286,0.0},
   {0.1286,0.0}, {0.0806,0.0}, {0.8375,0.0}, {0.5249,0.0},
   {0.0806,0.0}, {0.1286,0.0}, {0.5249,0.0}, {0.8375,0.0}
 };
-<<<<<<< HEAD
-struct complexd *R_sqrt_22_EPA_medium[1]     = {R_sqrt_22_EPA_medium_tap};
-
-
-=======
->>>>>>> 8c91e719
 
 //Rayleigh1_orth_eff_ch_TM4
 
@@ -654,7 +576,7 @@
   double sum_amps;
   double aoa,ricean_factor,Td,maxDoppler;
   int channel_length,nb_taps;
-  struct complex *R_sqrt_ptr2;
+  struct complexd *R_sqrt_ptr2;
   chan_desc->modelid                   = channel_model;
   chan_desc->nb_tx                      = nb_tx;
   chan_desc->nb_rx                      = nb_rx;
