/*
 * Licensed to the OpenAirInterface (OAI) Software Alliance under one or more
 * contributor license agreements.  See the NOTICE file distributed with
 * this work for additional information regarding copyright ownership.
 * The OpenAirInterface Software Alliance licenses this file to You under
 * the OAI Public License, Version 1.1  (the "License"); you may not use this file
 * except in compliance with the License.
 * You may obtain a copy of the License at
 *
 *      http://www.openairinterface.org/?page_id=698
 *
 * Unless required by applicable law or agreed to in writing, software
 * distributed under the License is distributed on an "AS IS" BASIS,
 * WITHOUT WARRANTIES OR CONDITIONS OF ANY KIND, either express or implied.
 * See the License for the specific language governing permissions and
 * limitations under the License.
 *-------------------------------------------------------------------------------
 * For more information about the OpenAirInterface (OAI) Software Alliance:
 *      contact@openairinterface.org
 */

#ifndef __SIMULATION_TOOLS_DEFS_H__
#define __SIMULATION_TOOLS_DEFS_H__
#include "PHY/defs_common.h"
#include <pthread.h>
/** @defgroup _numerical_ Useful Numerical Functions
 *@{
The present clause specifies several numerical functions for testing of digital communication systems.

-# Generation of Uniform Random Bits
-# Generation of Quantized Gaussian Random Variables
-# Generation of Floating-point Gaussian Random Variables
-# Generic Multipath Channel Generator

 * @defgroup _channel_ Multipath channel generator
 * @ingroup _numerical_
 * @{

*/

#define NB_SAMPLES_CHANNEL_OFFSET 4

typedef enum {
  UNSPECIFIED_MODID=0,
  RFSIMU_MODULEID=1
} channelmod_moduleid_t;
#define MODULEID_STR_INIT {"","rfsimulator"}

#define CHANMODEL_FREE_DELAY       1<<0
#define CHANMODEL_FREE_RSQRT_6     1<<1
#define CHANMODEL_FREE_RSQRT_NTAPS 1<<2
#define CHANMODEL_FREE_AMPS        1<<3
typedef struct {
  ///Number of tx antennas
  uint8_t nb_tx;
  ///Number of rx antennas
  uint8_t nb_rx;
  ///number of taps
  uint8_t nb_taps;
  ///linear amplitudes of taps
  double *amps;
  ///Delays of the taps in mus. length(delays)=nb_taps. Has to be between 0 and Td.
  double *delays;
  ///length of impulse response. should be set to 11+2*bw*t_max
  uint8_t channel_length;
  ///channel state vector. size(state) = nb_taps * (n_tx * n_rx);
  struct complex **a;
  ///interpolated (sample-spaced) channel impulse response. size(ch) = (n_tx * n_rx) * channel_length. ATTENTION: the dimensions of ch are the transposed ones of a. This is to allow the use of BLAS when applying the correlation matrices to the state.
  struct complex **ch;
  ///Sampled frequency response (90 kHz resolution)
  struct complex **chF;
  ///Maximum path delay in mus.
  double Td;
  ///Channel bandwidth in MHz.
  double channel_bandwidth;
  ///System sampling rate in Msps.
  double sampling_rate;
  ///Ricean factor of first tap wrt other taps (0..1, where 0 means AWGN and 1 means Rayleigh channel).
  double ricean_factor;
  ///Angle of arrival of wavefront (in radians). For Ricean channel only. This assumes that both RX and TX have linear antenna arrays with lambda/2 antenna spacing. Furhter it is assumed that the arrays are parallel to each other and that they are far enough apart so that we can safely assume plane wave propagation.
  double aoa;
  ///If set to 1, aoa is randomized according to a uniform random distribution
  int8_t random_aoa;
  ///in Hz. if >0 generate a channel with a Clarke's Doppler profile with a maximum Doppler bandwidth max_Doppler. CURRENTLY NOT IMPLEMENTED!
  double max_Doppler;
  ///Square root of the full correlation matrix size(R_tx) = nb_taps * (n_tx * n_rx) * (n_tx * n_rx).
  struct complex **R_sqrt;
  ///path loss including shadow fading in dB
  double path_loss_dB;
  ///additional delay of channel in samples.
  int32_t channel_offset;
  ///This parameter (0...1) allows for simple 1st order temporal variation. 0 means a new channel every call, 1 means keep channel constant all the time
  double forgetting_factor;
  ///needs to be set to 1 for the first call, 0 otherwise.
  uint8_t first_run;
  /// initial phase for frequency offset simulation
  double ip;
  /// number of paths taken by transmit signal
  uint16_t nb_paths;
  /// timing measurements
  time_stats_t random_channel;
  time_stats_t interp_time;
  time_stats_t interp_freq;
  time_stats_t convolution;
  /// index in the channel descriptors array
  unsigned int chan_idx;
  /// id of the channel modeling algorithm
  int modelid;
  /// identifies channel descriptor owner (the module which created this descriptor)
  channelmod_moduleid_t module_id;
  /// flags to properly trigger memory free
  unsigned int free_flags;
} channel_desc_t;

typedef struct {
  /// Number of sectors (set to 1 in case of an omnidirectional antenna)
  uint8_t n_sectors;
  /// Antenna orientation for each sector (for non-omnidirectional antennas) in radians wrt north
  double alpha_rad[3];
  /// Antenna 3dB beam width (in radians)
  double phi_rad;
  /// Antenna gain (dBi)
  double ant_gain_dBi;
  /// Tx power (dBm)
  double tx_power_dBm;
  /// Rx noise level (dB)
  double rx_noise_level;
  ///x coordinate (cartesian, in m)
  double x;
  ///y coordinate (cartesian, in m)
  double y;
  ///z coordinate (antenna height, in m)
  double z;
  /// direction of travel in radians wrt north
  double direction_rad;
  /// speed of node (m/s)
  double speed;
} node_desc_t;

typedef enum {
  rural=0,
  urban,
  indoor
} scenario_t;

typedef struct {
  /// Scenario classifcation
  scenario_t scenario;
  /// Carrier frequency in Hz
  double carrier_frequency;
  /// Bandwidth (in Hz)
  double bandwidth;
  /// path loss at 0m distance in dB
  double path_loss_0;
  /// path loss exponent
  double path_loss_exponent;
  /// shadow fading standard deviation [dB] (assuming log-normal shadow fading with 0 mean)
  double shadow_fading_std;
  /// correlation distance of shadow fading
  double shadow_fading_correlation_distance;
  /// Shadowing correlation between cells
  double shadow_fading_correlation_cells;
  /// Shadowing correlation between sectors
  double shadow_fading_correlation_sectors;
  /// Rice factor???
  /// Walls (penetration loss)
  /// Nodes in the scenario
  node_desc_t *nodes;
} scenario_desc_t;

typedef enum {
  custom=0,
  SCM_A,
  SCM_B,
  SCM_C,
  SCM_D,
  EPA,
  EVA,
  ETU,
  MBSFN,
  TDL_A,
  TDL_B,
  TDL_C,
  TDL_D,
  TDL_E,
  Rayleigh8,
  Rayleigh1,
  Rayleigh1_800,
  Rayleigh1_corr,
  Rayleigh1_anticorr,
  Rice8,
  Rice1,
  Rice1_corr,
  Rice1_anticorr,
  AWGN,
  Rayleigh1_orthogonal,
  Rayleigh1_orth_eff_ch_TM4_prec_real,
  Rayleigh1_orth_eff_ch_TM4_prec_imag,
  Rayleigh8_orth_eff_ch_TM4_prec_real,
  Rayleigh8_orth_eff_ch_TM4_prec_imag,
  TS_SHIFT,
  EPA_low,
  EPA_medium,
  EPA_high,
} SCM_t;
#define CHANNELMOD_MAP_INIT \
  {"custom",custom},\
  {"SCM_A",SCM_A},\
  {"SCM_B",SCM_B},\
  {"SCM_C",SCM_C},\
  {"SCM_D",SCM_D},\
  {"EPA",EPA},\
  {"EVA",EVA},\
  {"ETU",ETU},\
  {"MBSFN",MBSFN},\
  {"TDL_A",TDL_A},\
  {"TDL_B",TDL_B},\
  {"TDL_C",TDL_C},\
  {"TDL_D",TDL_D},\
  {"TDL_E",TDL_E},\
  {"Rayleigh8",Rayleigh8},\
  {"Rayleigh1",Rayleigh1},\
  {"Rayleigh1_800",Rayleigh1_800},\
  {"Rayleigh1_corr",Rayleigh1_corr},\
  {"Rayleigh1_anticorr",Rayleigh1_anticorr},\
  {"Rice8",Rice8},\
  {"Rice1",Rice1},\
  {"Rice1_corr",Rice1_corr},\
  {"Rice1_anticorr",Rice1_anticorr},\
  {"AWGN",AWGN},\
  {"Rayleigh1_orthogonal",Rayleigh1_orthogonal},\
  {"Rayleigh1_orth_eff_ch_TM4_prec_real",Rayleigh1_orth_eff_ch_TM4_prec_real},\
  {"Rayleigh1_orth_eff_ch_TM4_prec_imag",Rayleigh1_orth_eff_ch_TM4_prec_imag},\
  {"Rayleigh8_orth_eff_ch_TM4_prec_real",Rayleigh8_orth_eff_ch_TM4_prec_real},\
  {"Rayleigh8_orth_eff_ch_TM4_prec_imag",Rayleigh8_orth_eff_ch_TM4_prec_imag},\
  {"TS_SHIFT",TS_SHIFT},\
  {"EPA_low",EPA_low},\
  {"EPA_medium",EPA_medium},\
  {"EPA_high",EPA_high},\
  {NULL, -1}

#define CONFIG_HLP_SNR     "Set average SNR in dB (for --siml1 option)\n"
#define CHANNELMOD_SECTION "channelmod"
#define CHANNELMOD_PARAMS_DESC {  \
    {"s"      , CONFIG_HLP_SNR,         PARAMFLAG_CMDLINE_NOPREFIXENABLED, dblptr:&snr_dB,    defdblval:25, TYPE_DOUBLE, 0},\
    {"sinr_dB", NULL,                   0                                , dblptr:&sinr_dB,   defdblval:0 , TYPE_DOUBLE, 0},\
    {"max_chan, CONFIG_HLP_MAX_CHAN",   0,                                 uptr:&max_chan,    defintval:10,  TYPE_UINT,   0},\
  }

#include "platform_constants.h"

typedef struct {
  channel_desc_t *RU2UE[NUMBER_OF_RU_MAX][NUMBER_OF_UE_MAX][MAX_NUM_CCs];
  channel_desc_t *UE2RU[NUMBER_OF_UE_MAX][NUMBER_OF_RU_MAX][MAX_NUM_CCs];
  double r_re_DL[NUMBER_OF_UE_MAX][2][30720];
  double r_im_DL[NUMBER_OF_UE_MAX][2][30720];
  double r_re_UL[NUMBER_OF_eNB_MAX][2][30720];
  double r_im_UL[NUMBER_OF_eNB_MAX][2][30720];
  int RU_output_mask[NUMBER_OF_UE_MAX];
  int UE_output_mask[NUMBER_OF_RU_MAX];
  pthread_mutex_t RU_output_mutex[NUMBER_OF_UE_MAX];
  pthread_mutex_t UE_output_mutex[NUMBER_OF_RU_MAX];
  pthread_mutex_t subframe_mutex;
  int subframe_ru_mask;
  int subframe_UE_mask;
  openair0_timestamp current_ru_rx_timestamp[NUMBER_OF_RU_MAX][MAX_NUM_CCs];
  openair0_timestamp current_UE_rx_timestamp[MAX_MOBILES_PER_ENB][MAX_NUM_CCs];
  openair0_timestamp last_ru_rx_timestamp[NUMBER_OF_RU_MAX][MAX_NUM_CCs];
  openair0_timestamp last_UE_rx_timestamp[MAX_MOBILES_PER_ENB][MAX_NUM_CCs];
  double ru_amp[NUMBER_OF_RU_MAX];
  pthread_t rfsim_thread;
} sim_t;


channel_desc_t *new_channel_desc_scm(uint8_t nb_tx,
                                     uint8_t nb_rx,
                                     SCM_t channel_model,
				     double sampling_rate,
                                     double channel_bandwidth,
				     double TDL_DS,
                                     double forgetting_factor,
                                     int32_t channel_offset,
                                     double path_loss_dB);
/**
\brief free memory allocated for a model descriptor
\param ch points to the model, which cannot be used after calling this fuction
*/
void free_channel_desc_scm(channel_desc_t *ch);

/**
\brief This set the ownerid of a model descriptor, can be later used to check what module created a channel model
\param cdesc points to the model descriptor
\param module_id identifies the channel model. should be define as a macro in simu.h
*/
void set_channeldesc_owner(channel_desc_t *cdesc, channelmod_moduleid_t module_id);
/** \fn void random_channel(channel_desc_t *desc)
\brief This routine generates a random channel response (time domain) according to a tapped delay line model.
\param desc Pointer to the channel descriptor
*/
int random_channel(channel_desc_t *desc, uint8_t abstraction_flag);

/**\fn void multipath_channel(channel_desc_t *desc,
           double tx_sig_re[2],
           double tx_sig_im[2],
           double rx_sig_re[2],
           double rx_sig_im[2],
           uint32_t length,
           uint8_t keep_channel,
	   int log_channel)

\brief This function generates and applys a random frequency selective random channel model.
@param desc Pointer to channel descriptor
@param tx_sig_re input signal (real component)
@param tx_sig_im input signal (imaginary component)
@param rx_sig_re output signal (real component)
@param rx_sig_im output signal (imaginary component)
@param length Length of input signal
@param keep_channel Set to 1 to keep channel constant for null-B/F
@param log_channel=1 make channel coefficients come out for first sample of input
*/

void multipath_channel(channel_desc_t *desc,
                       double *tx_sig_re[2],
                       double *tx_sig_im[2],
                       double *rx_sig_re[2],
                       double *rx_sig_im[2],
                       uint32_t length,
                       uint8_t keep_channel,
		       int log_channel);
/*
\fn double compute_pbch_sinr(channel_desc_t *desc,
                             channel_desc_t *desc_i1,
           channel_desc_t *desc_i2,
           double snr_dB,double snr_i1_dB,
           double snr_i2_dB,
           uint16_t nb_rb)

\brief This function computes the average SINR over all frequency resources of the PBCH.  It is used for PHY abstraction of the PBCH BLER
@param desc Pointer to channel descriptor of eNB
@param desc Pointer to channel descriptor of interfering eNB 1
@param desc Pointer to channel descriptor of interfering eNB 2
@param snr_dB SNR of eNB
@param snr_i1_dB SNR of interfering eNB 1
@param snr_i2_dB SNR of interfering eNB 2
@param nb_rb Number of RBs in system
*/
double compute_pbch_sinr(channel_desc_t *desc,
                         channel_desc_t *desc_i1,
                         channel_desc_t *desc_i2,
                         double snr_dB,double snr_i1_dB,
                         double snr_i2_dB,
                         uint16_t nb_rb);

double compute_sinr(channel_desc_t *desc,
                    channel_desc_t *desc_i1,
                    channel_desc_t *desc_i2,
                    double snr_dB,double snr_i1_dB,
                    double snr_i2_dB,
                    uint16_t nb_rb);

double pbch_bler(double sinr);

void load_pbch_desc(FILE *pbch_file_fd);

/**@}*/

/**
 * @defgroup _taus_ Tausworthe Uniform Random Variable Generator
 * @ingroup _numerical_
 * @{
\fn unsigned int taus()
\brief Tausworthe Uniform Random Generator.  This is based on the hardware implementation described in
  Lee et al, "A Hardware Gaussian Noise Generator Usign the Box-Muller Method and its Error Analysis," IEEE Trans. on Computers, 2006.
*/
unsigned int taus(void);


/**
\fn void set_taus_seed(unsigned int seed_init)
\brief Sets the seed for the Tausworthe generator.
@param seed_init 0 means generate based on CPU time, otherwise provide the seed
*/
void set_taus_seed(unsigned int seed_init);
/**@} */

/** @defgroup _gauss_ Generation of Quantized Gaussian Random Variables
 * @ingroup _numerical_
 * @{
This set of routines are used to generate quantized (i.e. fixed-point) Gaussian random noise efficiently.
The use of these routines allows for rapid computer simulation of digital communication systems. The method
is based on a lookup-table of the quantized normal probability distribution.  The routines assume that the
continuous-valued Gaussian random-variable,\f$x\f$ is quantized
to \f$N\f$ bits over the interval \f$[-L\sigma,L\sigma)\f$ where \f$N\f$ and \f$L\f$ control the precision
and range of the quantization.  The
random variable, \f$l\in\{-2^{N-1},-2^{N-1}+1,\cdots,0,1,\cdots,2^{N-1}-1\}\f$ corresponds to the event,
\f$E_l =
\begin{cases}
x\in\left[-\infty,-L\sigma\right) & l=-2^{N-1}, \\
x\in\left[\frac{lL\sigma}{2^{N-1}},\frac{(l+1)L\sigma}{2^{N-1}}\right) & <l>-2^{N-1}, \\
x\in\left[L\sigma,\infty\right) & l>-2^{N-1},
\end{cases}\f$
which occurs with probability
\f$\Pr(E_l) =
\begin{cases}
\mathrm{erfc}(L) & l=-2^{N-1}, \\
\mathrm{erfc}(L) & l>-2^{N-1}, \\
\mathrm{erf}\left(\frac{lL}{2^{N-1}}\right) \mathrm{erfc}\left(\frac{(l-1)L}{2^{N-1}}\right)& l>-2^{N-1}.
\end{cases}\f$
*/


/** \fn unsigned int *generate_gauss_LUT(unsigned char Nbits,unsigned char L)
\brief This routine generates a Gaussian pdf lookup table (LUT).  The table has \f$2^{\mathrm{Nbits}-1}\f$ entries which represent
the right half of the pdf.  The data stored in position \f$i\f$ is actually the scaled cumulative probability distribution,
\f$2^{31}\mathrm{erf}\left(\frac{iL}{2^{N-1}}\right)\f$.  This represents the average number of times that the random variable
falls in the interval \f$\left[0,\frac{i}{2^{N-1}}\right)\f$.  This format allows for rapid conversion of uniform 32-bit
random variables to \f$N\f$-bit Gaussian random variables using binary search.
@see gauss
@param Nbits Number of bits for the output variable
@param L Number of standard deviations in range
*/
unsigned int *generate_gauss_LUT(unsigned char Nbits,unsigned char L);

/** \fn int gauss(unsigned int *gauss_LUT,unsigned char Nbits);
\brief This routine returns a zero-mean unit-variance Gaussian random variable.
 Given a 32-bit uniform random variable,
\f$\mathrm{u}\f$ (from \ref _taus_, we first extract the sign and then search in the monotonically increasing Gaussian LUT for
the two entries \f$(i,i+1)\f$ for which
\f$ 2^{31}\mathrm{erf}\left(\frac{i}{2^{Nbits-1}}\right) < |u| \leq 2^{31}\mathrm{erf}\left(\frac{i+1}{2^{Nbits-1}}\right) \f$ and assign
the value \f$\mathrm{sgn}(u)i\f$.  The search requires at most \f$Nbits-1\f$ comparisons.
@see generate_gauss_LUT
@see taus
@param gauss_LUT pointer to lookup-table
@param Nbits number of bits for output variable ( between 1 and 16)
*/
int gauss(unsigned int *gauss_LUT,unsigned char Nbits);

double gaussdouble(double,double);
void randominit(unsigned int seed_init);
double uniformrandom(void);
int freq_channel(channel_desc_t *desc,uint16_t nb_rb, int16_t n_samples);
int init_freq_channel(channel_desc_t *desc,uint16_t nb_rb,int16_t n_samples);
uint8_t multipath_channel_nosigconv(channel_desc_t *desc);
void multipath_tv_channel(channel_desc_t *desc,
                          double **tx_sig_re,
                          double **tx_sig_im,
                          double **rx_sig_re,
                          double **rx_sig_im,
                          uint32_t length,
                          uint8_t keep_channel);

/**@} */
/**@} */

int modelid_fromname(char *modelname);
double channelmod_get_snr_dB(void);
double channelmod_get_sinr_dB(void);
void init_channelmod(void) ;

double N_RB2sampling_rate(uint16_t N_RB);
double N_RB2channel_bandwidth(uint16_t N_RB);

<<<<<<< HEAD
//#include "targets/RT/USER/rfsim.h"
=======
/* Linear phase noise model */
/*!
  \brief This function produce phase noise and add to input signal
  \param ts Sampling time 
  \param *Re *Im Real and Imag part of the signal
*/
//look-up table for the sine (cosine) function
#define ResolSinCos 100
uint16_t LUTSin[ResolSinCos+1];
void InitSinLUT( void );
void phase_noise(double ts, int16_t * InRe, int16_t * InIm);

#include "targets/RT/USER/rfsim.h"
>>>>>>> d23a7e83

void do_DL_sig(sim_t *sim,
               uint16_t subframe,
               uint32_t offset,
               uint32_t length,
               uint8_t abstraction_flag,
               LTE_DL_FRAME_PARMS *ue_frame_parms,
               uint8_t UE_id,
               int CC_id);

void do_UL_sig(sim_t *sim,
               uint16_t subframe,
               uint8_t abstraction_flag,
               LTE_DL_FRAME_PARMS *frame_parms,
               uint32_t frame,
               int ru_id,
               uint8_t CC_id);

#endif<|MERGE_RESOLUTION|>--- conflicted
+++ resolved
@@ -460,9 +460,6 @@
 double N_RB2sampling_rate(uint16_t N_RB);
 double N_RB2channel_bandwidth(uint16_t N_RB);
 
-<<<<<<< HEAD
-//#include "targets/RT/USER/rfsim.h"
-=======
 /* Linear phase noise model */
 /*!
   \brief This function produce phase noise and add to input signal
@@ -476,7 +473,6 @@
 void phase_noise(double ts, int16_t * InRe, int16_t * InIm);
 
 #include "targets/RT/USER/rfsim.h"
->>>>>>> d23a7e83
 
 void do_DL_sig(sim_t *sim,
                uint16_t subframe,
