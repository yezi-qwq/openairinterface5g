--- conflicted
+++ resolved
@@ -295,11 +295,7 @@
                                         ps->N_PRB_DMRS * ps->N_DMRS_SLOT,
                                         0 /* N_PRB_oh, 0 for initialBWP */,
                                         0 /* tb_scaling */,
-<<<<<<< HEAD
-                                        g_nrOfLayers)
-=======
                                         ps->nrOfLayers)
->>>>>>> de553cd1
                          >> 3;
 
   /* the simulator assumes the HARQ PID is equal to the slot number */
