--- conflicted
+++ resolved
@@ -938,17 +938,10 @@
   nr_gold_pdcch(UE, frame_parms->Nid_cell);
 
   // compute the scrambling IDs for PDSCH DMRS
-<<<<<<< HEAD
   for (int i = 0; i < 2; i++) {
     UE->scramblingID_dlsch[i] = frame_parms->Nid_cell;
     nr_gold_pdsch(UE, i, UE->scramblingID_dlsch[i]);
   }
-=======
-  for (int i = 0; i < 2; i++)
-    UE->scramblingID[i] = frame_parms->Nid_cell;
-
-  nr_gold_pdsch(UE, UE->scramblingID);
->>>>>>> bf70a3bf
 
   nr_l2_init_ue(NULL);
   UE_mac = get_mac_inst(0);
