/*
 * Licensed to the OpenAirInterface (OAI) Software Alliance under one or more
 * contributor license agreements.  See the NOTICE file distributed with
 * this work for additional information regarding copyright ownership.
 * The OpenAirInterface Software Alliance licenses this file to You under
 * the OAI Public License, Version 1.1  (the "License"); you may not use this file
 * except in compliance with the License.
 * You may obtain a copy of the License at
 *
 *      http://www.openairinterface.org/?page_id=698
 *
 * Unless required by applicable law or agreed to in writing, software
 * distributed under the License is distributed on an "AS IS" BASIS,
 * WITHOUT WARRANTIES OR CONDITIONS OF ANY KIND, either express or implied.
 * See the License for the specific language governing permissions and
 * limitations under the License.
 *-------------------------------------------------------------------------------
 * For more information about the OpenAirInterface (OAI) Software Alliance:
 *      contact@openairinterface.org
 */

#include <string.h>
#include <math.h>
#include <unistd.h>
#include <fcntl.h>
#include <sys/ioctl.h>
#include <sys/mman.h>

#include "common/config/config_userapi.h"
#include "common/utils/LOG/log.h"
#include "common/ran_context.h" 

#include "SIMULATION/TOOLS/sim.h"
#include "SIMULATION/RF/rf.h"
#include "PHY/types.h"
#include "PHY/defs_nr_common.h"
#include "PHY/defs_nr_UE.h"
#include "PHY/defs_gNB.h"
#include "PHY/NR_REFSIG/refsig_defs_ue.h"
#include "PHY/NR_REFSIG/nr_mod_table.h"
#include "PHY/MODULATION/modulation_eNB.h"
#include "PHY/MODULATION/modulation_UE.h"
#include "PHY/INIT/phy_init.h"
#include "PHY/NR_TRANSPORT/nr_transport.h"
#include "PHY/NR_UE_TRANSPORT/nr_transport_proto_ue.h"
#include "PHY/phy_vars.h"

#include "SCHED_NR/sched_nr.h"
#include "SCHED_NR/fapi_nr_l1.h"
#include "SCHED_NR_UE/defs.h"
#include "SCHED_NR_UE/fapi_nr_ue_l1.h"

#include "LAYER2/NR_MAC_gNB/nr_mac_gNB.h"
#include "LAYER2/NR_MAC_UE/mac_defs.h"
#include "LAYER2/NR_MAC_UE/mac_extern.h"
#include "LAYER2/NR_MAC_UE/mac_proto.h"
#include "LAYER2/NR_MAC_gNB/mac_proto.h"

#include "NR_PHY_INTERFACE/NR_IF_Module.h"
#include "NR_UE_PHY_INTERFACE/NR_IF_Module.h"

#include "LAYER2/NR_MAC_UE/mac_proto.h"
//#include "LAYER2/NR_MAC_gNB/mac_proto.h"
//#include "openair2/LAYER2/NR_MAC_UE/mac_proto.h"
#include "openair2/LAYER2/NR_MAC_gNB/mac_proto.h"
#include "NR_asn_constant.h"
#include "RRC/NR/MESSAGES/asn1_msg.h"


PHY_VARS_gNB *gNB;
PHY_VARS_NR_UE *UE;
RAN_CONTEXT_t RC;


double cpuf;
int sf_ahead=4;

// dummy functions
int nfapi_mode=0;
int oai_nfapi_hi_dci0_req(nfapi_hi_dci0_request_t *hi_dci0_req) { return(0);}
int oai_nfapi_tx_req(nfapi_tx_request_t *tx_req) { return(0); }

int oai_nfapi_dl_config_req(nfapi_dl_config_request_t *dl_config_req) { return(0); }

int oai_nfapi_ul_config_req(nfapi_ul_config_request_t *ul_config_req) { return(0); }

int oai_nfapi_nr_dl_config_req(nfapi_nr_dl_config_request_t *dl_config_req) {return(0);}



int dummy_nr_ue_dl_indication(nr_downlink_indication_t *dl_info){return(0);}
int dummy_nr_ue_ul_indication(nr_uplink_indication_t *ul_info){return(0);}

lte_subframe_t subframe_select(LTE_DL_FRAME_PARMS *frame_parms,unsigned char subframe) { return(SF_DL);}

void exit_function(const char* file, const char* function, const int line,const char *s) { 
   const char * msg= s==NULL ? "no comment": s;
   printf("Exiting at: %s:%d %s(), %s\n", file, line, function, msg); 
   exit(-1); 
}

int8_t nr_mac_rrc_data_ind_ue(const module_id_t     module_id,
			      const int             CC_id,
			      const uint8_t         gNB_index,
			      const int8_t          channel,
			      const uint8_t*        pduP,
			      const sdu_size_t      pdu_len)
{
  return 0;
}

int rlc_module_init (void) {return(0);}
void pdcp_layer_init(void) {}
int rrc_init_nr_global_param(void){return(0);}

void config_common(int Mod_idP, 
		   NR_ServingCellConfigCommon_t *scc
		   );


// needed for some functions
openair0_config_t openair0_cfg[MAX_CARDS];

void prepare_scc_sim(NR_ServingCellConfigCommon_t *scc) {

  NR_FreqBandIndicatorNR_t                        *dl_frequencyBandList,*ul_frequencyBandList;
  struct NR_SCS_SpecificCarrier                   *dl_scs_SpecificCarrierList,*ul_scs_SpecificCarrierList;
  struct NR_PDSCH_TimeDomainResourceAllocation    *bwp_dl_timedomainresourceallocation;
  struct NR_PUSCH_TimeDomainResourceAllocation    *pusch_configcommontimedomainresourceallocation;
  //  struct NR_RateMatchPattern                      *ratematchpattern;
  //  NR_RateMatchPatternId_t                         *ratematchpatternid;
  //  NR_TCI_StateId_t                                *TCI_StateId;
  //  struct NR_ControlResourceSet                    *bwp_dl_controlresourceset;
  //  NR_SearchSpace_t                                *bwp_dl_searchspace;

  scc->physCellId                                = CALLOC(1,sizeof(NR_PhysCellId_t));
  scc->downlinkConfigCommon                      = CALLOC(1,sizeof(struct NR_DownlinkConfigCommon));
  scc->downlinkConfigCommon->frequencyInfoDL     = CALLOC(1,sizeof(struct NR_FrequencyInfoDL));
  scc->downlinkConfigCommon->initialDownlinkBWP  = CALLOC(1,sizeof(struct NR_BWP_DownlinkCommon));
  scc->uplinkConfigCommon                        = CALLOC(1,sizeof(struct NR_UplinkConfigCommon));
  scc->uplinkConfigCommon->frequencyInfoUL       = CALLOC(1,sizeof(struct NR_FrequencyInfoUL));
  scc->uplinkConfigCommon->initialUplinkBWP      = CALLOC(1,sizeof(struct NR_BWP_UplinkCommon));
  //scc->supplementaryUplinkConfig       = CALLOC(1,sizeof(struct NR_UplinkConfigCommon));  
  scc->ssb_PositionsInBurst                      = CALLOC(1,sizeof(struct NR_ServingCellConfigCommon__ssb_PositionsInBurst));
  scc->ssb_periodicityServingCell                = CALLOC(1,sizeof(long));
  //  scc->rateMatchPatternToAddModList              = CALLOC(1,sizeof(struct NR_ServingCellConfigCommon__rateMatchPatternToAddModList));
  //  scc->rateMatchPatternToReleaseList             = CALLOC(1,sizeof(struct NR_ServingCellConfigCommon__rateMatchPatternToReleaseList));
  scc->subcarrierSpacing                         = CALLOC(1,sizeof(NR_SubcarrierSpacing_t));
  scc->tdd_UL_DL_ConfigurationCommon             = CALLOC(1,sizeof(struct NR_TDD_UL_DL_ConfigCommon));
  scc->tdd_UL_DL_ConfigurationCommon->pattern2   = CALLOC(1,sizeof(struct NR_TDD_UL_DL_Pattern));
  
  scc->downlinkConfigCommon->frequencyInfoDL->absoluteFrequencySSB     = CALLOC(1,sizeof(NR_ARFCN_ValueNR_t));
  
  dl_frequencyBandList              = CALLOC(1,sizeof(NR_FreqBandIndicatorNR_t));
  dl_scs_SpecificCarrierList        = CALLOC(1,sizeof(struct NR_SCS_SpecificCarrier));

  ASN_SEQUENCE_ADD(&scc->downlinkConfigCommon->frequencyInfoDL->frequencyBandList.list,dl_frequencyBandList);  
  ASN_SEQUENCE_ADD(&scc->downlinkConfigCommon->frequencyInfoDL->scs_SpecificCarrierList.list,dl_scs_SpecificCarrierList);		   		   
  //  scc->downlinkConfigCommon->initialDownlinkBWP->genericParameters.cyclicPrefix    = CALLOC(1,sizeof(long));
  scc->downlinkConfigCommon->initialDownlinkBWP->pdcch_ConfigCommon                = CALLOC(1,sizeof(struct NR_SetupRelease_PDCCH_ConfigCommon));
  scc->downlinkConfigCommon->initialDownlinkBWP->pdcch_ConfigCommon->choice.setup  = CALLOC(1,sizeof(struct NR_PDCCH_ConfigCommon));
  scc->downlinkConfigCommon->initialDownlinkBWP->pdcch_ConfigCommon->choice.setup->controlResourceSetZero    = CALLOC(1,sizeof(long));
  scc->downlinkConfigCommon->initialDownlinkBWP->pdcch_ConfigCommon->choice.setup->searchSpaceZero           = CALLOC(1,sizeof(long));
  //  scc->downlinkConfigCommon->initialDownlinkBWP->pdcch_ConfigCommon->choice.setup->commonControlResourceSet  = CALLOC(1,sizeof(struct NR_ControlResourceSet));

  //  scc->downlinkConfigCommon->initialDownlinkBWP->pdcch_ConfigCommon->choice.setup->commonSearchSpaceList     = CALLOC(1,sizeof(struct NR_PDCCH_ConfigCommon__commonSearchSpaceList));
  //  scc->downlinkConfigCommon->initialDownlinkBWP->pdcch_ConfigCommon->choice.setup->searchSpaceSIB1                    = CALLOC(1,sizeof(NR_SearchSpaceId_t));
  //  scc->downlinkConfigCommon->initialDownlinkBWP->pdcch_ConfigCommon->choice.setup->searchSpaceOtherSystemInformation  = CALLOC(1,sizeof(NR_SearchSpaceId_t));
  //  scc->downlinkConfigCommon->initialDownlinkBWP->pdcch_ConfigCommon->choice.setup->pagingSearchSpace                  = CALLOC(1,sizeof(NR_SearchSpaceId_t));
  //  scc->downlinkConfigCommon->initialDownlinkBWP->pdcch_ConfigCommon->choice.setup->ra_SearchSpace                     = CALLOC(1,sizeof(NR_SearchSpaceId_t));
  scc->downlinkConfigCommon->initialDownlinkBWP->pdsch_ConfigCommon                 = CALLOC(1,sizeof(struct NR_SetupRelease_PDSCH_ConfigCommon));
  scc->downlinkConfigCommon->initialDownlinkBWP->pdsch_ConfigCommon->present        = NR_SetupRelease_PDSCH_ConfigCommon_PR_setup;
  scc->downlinkConfigCommon->initialDownlinkBWP->pdsch_ConfigCommon->choice.setup   = CALLOC(1,sizeof(struct NR_PDSCH_ConfigCommon));
  scc->downlinkConfigCommon->initialDownlinkBWP->pdsch_ConfigCommon->choice.setup->pdsch_TimeDomainAllocationList = CALLOC(1,sizeof(struct NR_PDSCH_TimeDomainResourceAllocationList));
  //
  for (int i=0;i<NR_maxNrofDL_Allocations;i++) {
    bwp_dl_timedomainresourceallocation = CALLOC(1,sizeof(NR_PDSCH_TimeDomainResourceAllocation_t));
    bwp_dl_timedomainresourceallocation->k0  = CALLOC(1,sizeof(long));
    *bwp_dl_timedomainresourceallocation->k0=0;
    ASN_SEQUENCE_ADD(&scc->downlinkConfigCommon->initialDownlinkBWP->pdsch_ConfigCommon->choice.setup->pdsch_TimeDomainAllocationList->list,
		     bwp_dl_timedomainresourceallocation);
  }

  ul_frequencyBandList              = CALLOC(1,sizeof(NR_FreqBandIndicatorNR_t));
  scc->uplinkConfigCommon->frequencyInfoUL->frequencyBandList          = CALLOC(1,sizeof(struct NR_MultiFrequencyBandListNR));
  ASN_SEQUENCE_ADD(&scc->uplinkConfigCommon->frequencyInfoUL->frequencyBandList->list,ul_frequencyBandList);

  scc->uplinkConfigCommon->frequencyInfoUL->absoluteFrequencyPointA    = CALLOC(1,sizeof(NR_ARFCN_ValueNR_t));
  //  scc->uplinkConfigCommon->frequencyInfoUL->additionalSpectrumEmission = CALLOC(1,sizeof(NR_AdditionalSpectrumEmission_t));
  scc->uplinkConfigCommon->frequencyInfoUL->p_Max                      = CALLOC(1,sizeof(NR_P_Max_t));
  //  scc->uplinkConfigCommon->frequencyInfoUL->frequencyShift7p5khz       = CALLOC(1,sizeof(long));
  
  //  scc->uplinkConfigCommon->initialUplinkBWP->genericParameters.cyclicPrefix    = CALLOC(1,sizeof(long));
  scc->uplinkConfigCommon->initialUplinkBWP->rach_ConfigCommon                 = CALLOC(1,sizeof(NR_SetupRelease_RACH_ConfigCommon_t));
  scc->uplinkConfigCommon->initialUplinkBWP->rach_ConfigCommon->choice.setup   = CALLOC(1,sizeof(struct NR_RACH_ConfigCommon));
  //  scc->uplinkConfigCommon->initialUplinkBWP->rach_ConfigCommon->choice.setup->totalNumberOfRA_Preambles                  = CALLOC(1,sizeof(long));
  scc->uplinkConfigCommon->initialUplinkBWP->rach_ConfigCommon->choice.setup->ssb_perRACH_OccasionAndCB_PreamblesPerSSB  = CALLOC(1,sizeof(struct NR_RACH_ConfigCommon__ssb_perRACH_OccasionAndCB_PreamblesPerSSB));
  //  scc->uplinkConfigCommon->initialUplinkBWP->rach_ConfigCommon->choice.setup->groupBconfigured                           = CALLOC(1,sizeof(struct NR_RACH_ConfigCommon__groupBconfigured));
  scc->uplinkConfigCommon->initialUplinkBWP->rach_ConfigCommon->choice.setup->rsrp_ThresholdSSB            = CALLOC(1,sizeof(NR_RSRP_Range_t));
  //  scc->uplinkConfigCommon->initialUplinkBWP->rach_ConfigCommon->choice.setup->rsrp_ThresholdSSB_SUL        = CALLOC(1,sizeof(NR_RSRP_Range_t));
  scc->uplinkConfigCommon->initialUplinkBWP->rach_ConfigCommon->choice.setup->msg1_SubcarrierSpacing       = CALLOC(1,sizeof(NR_SubcarrierSpacing_t));
  scc->uplinkConfigCommon->initialUplinkBWP->rach_ConfigCommon->choice.setup->msg3_transformPrecoder       = CALLOC(1,sizeof(long));
  scc->uplinkConfigCommon->initialUplinkBWP->pusch_ConfigCommon                 = CALLOC(1,sizeof(NR_SetupRelease_PUSCH_ConfigCommon_t)); 
  scc->uplinkConfigCommon->initialUplinkBWP->pusch_ConfigCommon->present        = NR_SetupRelease_PUSCH_ConfigCommon_PR_setup;
  scc->uplinkConfigCommon->initialUplinkBWP->pusch_ConfigCommon->choice.setup   = CALLOC(1,sizeof(struct NR_PUSCH_ConfigCommon));

  scc->uplinkConfigCommon->initialUplinkBWP->pusch_ConfigCommon->choice.setup->groupHoppingEnabledTransformPrecoding = CALLOC(1,sizeof(long));
  
  scc->uplinkConfigCommon->initialUplinkBWP->pusch_ConfigCommon->choice.setup->pusch_TimeDomainAllocationList  = CALLOC(1,sizeof(struct NR_PUSCH_TimeDomainResourceAllocationList));
  scc->uplinkConfigCommon->initialUplinkBWP->pusch_ConfigCommon->choice.setup->msg3_DeltaPreamble              = CALLOC(1,sizeof(long));
  scc->uplinkConfigCommon->initialUplinkBWP->pusch_ConfigCommon->choice.setup->p0_NominalWithGrant             = CALLOC(1,sizeof(long));
  
  scc->uplinkConfigCommon->initialUplinkBWP->pucch_ConfigCommon                                                = CALLOC(1,sizeof(struct NR_SetupRelease_PUCCH_ConfigCommon)); 
  scc->uplinkConfigCommon->initialUplinkBWP->pucch_ConfigCommon->choice.setup                                  = CALLOC(1,sizeof(struct NR_PUCCH_ConfigCommon));
  scc->uplinkConfigCommon->initialUplinkBWP->pucch_ConfigCommon->choice.setup->p0_nominal                      = CALLOC(1,sizeof(long));
  scc->uplinkConfigCommon->initialUplinkBWP->pucch_ConfigCommon->choice.setup->pucch_ResourceCommon            = CALLOC(1,sizeof(long));
  scc->uplinkConfigCommon->initialUplinkBWP->pucch_ConfigCommon->choice.setup->hoppingId                       = CALLOC(1,sizeof(long));

  //  scc->ssb_PositionsInBurst->choice.shortBitmap.buf  = MALLOC(1);
  //  scc->ssb_PositionsInBurst->choice.mediumBitmap.buf = MALLOC(1);
  //  scc->ssb_PositionsInBurst->choice.longBitmap.buf   = MALLOC(8);
  
  ul_frequencyBandList        = CALLOC(1,sizeof(NR_FreqBandIndicatorNR_t));
  ASN_SEQUENCE_ADD(&scc->uplinkConfigCommon->frequencyInfoUL->frequencyBandList->list,ul_frequencyBandList);

  ul_scs_SpecificCarrierList  = CALLOC(1,sizeof(struct NR_SCS_SpecificCarrier));
  ASN_SEQUENCE_ADD(&scc->uplinkConfigCommon->frequencyInfoUL->scs_SpecificCarrierList.list,ul_scs_SpecificCarrierList);

  for (int i=0;i<NR_maxNrofUL_Allocations;i++) {
    pusch_configcommontimedomainresourceallocation      = CALLOC(1,sizeof(struct NR_PUSCH_TimeDomainResourceAllocation));
    pusch_configcommontimedomainresourceallocation->k2  = CALLOC(1,sizeof(long));
    *pusch_configcommontimedomainresourceallocation->k2=0;
    ASN_SEQUENCE_ADD(&scc->uplinkConfigCommon->initialUplinkBWP->pusch_ConfigCommon->choice.setup->pusch_TimeDomainAllocationList->list,pusch_configcommontimedomainresourceallocation); 
  }
  //ratematchpattern                              = CALLOC(1,sizeof(struct NR_RateMatchPattern));
  //ratematchpattern->patternType.choice.bitmaps  = CALLOC(1,sizeof(struct NR_RateMatchPattern__patternType__bitmaps));
  //ratematchpattern->patternType.choice.bitmaps->resourceBlocks.buf = MALLOC(35);
  //ratematchpattern->patternType.choice.bitmaps->symbolsInResourceBlock.choice.oneSlot.buf   = MALLOC(2);
  //ratematchpattern->patternType.choice.bitmaps->symbolsInResourceBlock.choice.twoSlots.buf  = MALLOC(4);
  //ratematchpattern->patternType.choice.bitmaps->periodicityAndPattern                       = CALLOC(1,sizeof(struct NR_RateMatchPattern__patternType__bitmaps__periodicityAndPattern));
  //ratematchpattern->patternType.choice.bitmaps->periodicityAndPattern->choice.n2.buf        = MALLOC(1);
  //ratematchpattern->patternType.choice.bitmaps->periodicityAndPattern->choice.n4.buf        = MALLOC(1);
  //ratematchpattern->patternType.choice.bitmaps->periodicityAndPattern->choice.n5.buf        = MALLOC(1);
  //ratematchpattern->patternType.choice.bitmaps->periodicityAndPattern->choice.n8.buf        = MALLOC(1);
  //ratematchpattern->patternType.choice.bitmaps->periodicityAndPattern->choice.n10.buf       = MALLOC(2);
  //ratematchpattern->patternType.choice.bitmaps->periodicityAndPattern->choice.n20.buf       = MALLOC(3);
  //ratematchpattern->patternType.choice.bitmaps->periodicityAndPattern->choice.n40.buf       = MALLOC(5);
  //ratematchpattern->subcarrierSpacing           = CALLOC(1,sizeof(NR_SubcarrierSpacing_t));
  //ratematchpatternid                            = CALLOC(1,sizeof(NR_RateMatchPatternId_t));
  
}


void fix_scc_sim(NR_ServingCellConfigCommon_t *scc,int ssbmap) {


  int ssbmaplen = (int)scc->ssb_PositionsInBurst->present;
  AssertFatal(ssbmaplen==NR_ServingCellConfigCommon__ssb_PositionsInBurst_PR_shortBitmap || ssbmaplen==NR_ServingCellConfigCommon__ssb_PositionsInBurst_PR_mediumBitmap || ssbmaplen==NR_ServingCellConfigCommon__ssb_PositionsInBurst_PR_longBitmap, "illegal ssbmaplen %d\n",ssbmaplen);
  if(ssbmaplen==NR_ServingCellConfigCommon__ssb_PositionsInBurst_PR_shortBitmap){
    scc->ssb_PositionsInBurst->choice.shortBitmap.size = 1;
    scc->ssb_PositionsInBurst->choice.shortBitmap.bits_unused = 4;
    scc->ssb_PositionsInBurst->choice.shortBitmap.buf = CALLOC(1,1);
    scc->ssb_PositionsInBurst->choice.shortBitmap.buf[0] = ssbmap;
  }else if(ssbmaplen==NR_ServingCellConfigCommon__ssb_PositionsInBurst_PR_mediumBitmap){
    scc->ssb_PositionsInBurst->choice.mediumBitmap.size = 1;
    scc->ssb_PositionsInBurst->choice.mediumBitmap.bits_unused = 0;
    scc->ssb_PositionsInBurst->choice.mediumBitmap.buf = CALLOC(1,1);
    scc->ssb_PositionsInBurst->choice.mediumBitmap.buf[0] = ssbmap;
  }else {
    scc->ssb_PositionsInBurst->choice.longBitmap.size = 8;
    scc->ssb_PositionsInBurst->choice.longBitmap.bits_unused = 0;
    scc->ssb_PositionsInBurst->choice.longBitmap.buf = CALLOC(1,8);
    scc->ssb_PositionsInBurst->choice.longBitmap.buf[0] = 0xff;
    scc->ssb_PositionsInBurst->choice.longBitmap.buf[1] = 0xff;
    scc->ssb_PositionsInBurst->choice.longBitmap.buf[2] = 0xff;
    scc->ssb_PositionsInBurst->choice.longBitmap.buf[3] = 0xff;
    scc->ssb_PositionsInBurst->choice.longBitmap.buf[4] = 0xff;
    scc->ssb_PositionsInBurst->choice.longBitmap.buf[5] = 0xff;
    scc->ssb_PositionsInBurst->choice.longBitmap.buf[6] = 0xff;
    scc->ssb_PositionsInBurst->choice.longBitmap.buf[7] = 0xff;
  }

  // fix DL and UL Allocation lists
  
  for (int i=scc->downlinkConfigCommon->initialDownlinkBWP->pdsch_ConfigCommon->choice.setup->pdsch_TimeDomainAllocationList->list.count-1;i>=0;i--) {
    if ((int)*scc->downlinkConfigCommon->initialDownlinkBWP->pdsch_ConfigCommon->choice.setup->pdsch_TimeDomainAllocationList->list.array[i]->k0==-1) {
      free(scc->downlinkConfigCommon->initialDownlinkBWP->pdsch_ConfigCommon->choice.setup->pdsch_TimeDomainAllocationList->list.array[i]->k0);
      asn_sequence_del(&scc->downlinkConfigCommon->initialDownlinkBWP->pdsch_ConfigCommon->choice.setup->pdsch_TimeDomainAllocationList->list,i,1); 
    }
  }

  for (int i=scc->uplinkConfigCommon->initialUplinkBWP->pusch_ConfigCommon->choice.setup->pusch_TimeDomainAllocationList->list.count-1;i>=0;i--) {
    if ((int)*scc->uplinkConfigCommon->initialUplinkBWP->pusch_ConfigCommon->choice.setup->pusch_TimeDomainAllocationList->list.array[i]->k2==-1) {
      free(scc->uplinkConfigCommon->initialUplinkBWP->pusch_ConfigCommon->choice.setup->pusch_TimeDomainAllocationList->list.array[i]->k2);
      asn_sequence_del(&scc->uplinkConfigCommon->initialUplinkBWP->pusch_ConfigCommon->choice.setup->pusch_TimeDomainAllocationList->list,i,1); 
    }
  }
  if ((int)scc->tdd_UL_DL_ConfigurationCommon->pattern2->dl_UL_TransmissionPeriodicity == -1) {
    free(scc->tdd_UL_DL_ConfigurationCommon->pattern2);
  }

  if ((int)*scc->uplinkConfigCommon->initialUplinkBWP->rach_ConfigCommon->choice.setup->msg1_SubcarrierSpacing == -1)
    free(scc->uplinkConfigCommon->initialUplinkBWP->rach_ConfigCommon->choice.setup->msg1_SubcarrierSpacing);
}

int main(int argc, char **argv)
{

  char c;

  int i,aa;//,l;
  double sigma2, sigma2_dB=10,SNR,snr0=-2.0,snr1=2.0;
  uint8_t snr1set=0;
  int **txdata;
  double **s_re,**s_im,**r_re,**r_im;
  //double iqim = 0.0;
  //unsigned char pbch_pdu[6];
  //  int sync_pos, sync_pos_slot;
  //  FILE *rx_frame_file;
  FILE *output_fd = NULL;
  //uint8_t write_output_file=0;
  //int result;
  //int freq_offset;
  //  int subframe_offset;
  //  char fname[40], vname[40];
  int trial,n_trials=1,n_errors=0;
  //int n_errors2, n_alamouti;
  uint8_t transmission_mode = 1,n_tx=1,n_rx=1;
  uint16_t Nid_cell=0;
  uint64_t SSB_positions=0x01;

  channel_desc_t *gNB2UE;
  //uint32_t nsymb,tx_lev,tx_lev1 = 0,tx_lev2 = 0;
  //uint8_t extended_prefix_flag=0;
  //int8_t interf1=-21,interf2=-21;

  FILE *input_fd=NULL,*pbch_file_fd=NULL;
  //char input_val_str[50],input_val_str2[50];

  //uint8_t frame_mod4,num_pdcch_symbols = 0;

  SCM_t channel_model=AWGN;//Rayleigh1_anticorr;

  //double pbch_sinr;
  //int pbch_tx_ant;
  int N_RB_DL=273,mu=1;

  uint16_t ssb_periodicity = 10;

  //unsigned char frame_type = 0;
  unsigned char pbch_phase = 0;

  int frame=0,slot=1;
  int frame_length_complex_samples;
  int frame_length_complex_samples_no_prefix;
  int slot_length_complex_samples_no_prefix;
  NR_DL_FRAME_PARMS *frame_parms;
  nfapi_nr_config_request_t *gNB_config;
  UE_nr_rxtx_proc_t UE_proc;
  NR_Sched_Rsp_t Sched_INFO;
  gNB_MAC_INST *gNB_mac;
  NR_UE_MAC_INST_t *UE_mac;

  int ret;
  int run_initial_sync=0;
  int do_pdcch_flag=1;

  int loglvl=OAILOG_WARNING;

  float target_error_rate = 0.01;
  int css_flag=0;

  cpuf = get_cpu_freq_GHz();

  if ( load_configmodule(argc,argv) == 0) {
    exit_fun("[SOFTMODEM] Error, configuration module init failed\n");
  }

  randominit(0);

  while ((c = getopt (argc, argv, "f:hA:pf:g:i:j:n:s:S:t:x:y:z:M:N:F:GR:dP:IL:E")) != -1) {
    switch (c) {
    /*case 'f':
      write_output_file=1;
      output_fd = fopen(optarg,"w");

      if (output_fd==NULL) {
        printf("Error opening %s\n",optarg);
        exit(-1);
      }
      break;*/

    /*case 'd':
      frame_type = 1;
      break;*/

    case 'g':
      switch((char)*optarg) {
      case 'A':
        channel_model=SCM_A;
        break;

      case 'B':
        channel_model=SCM_B;
        break;

      case 'C':
        channel_model=SCM_C;
        break;

      case 'D':
        channel_model=SCM_D;
        break;

      case 'E':
        channel_model=EPA;
        break;

      case 'F':
        channel_model=EVA;
        break;

      case 'G':
        channel_model=ETU;
        break;

      default:
        msg("Unsupported channel model!\n");
        exit(-1);
      }

      break;

    /*case 'i':
      interf1=atoi(optarg);
      break;

    case 'j':
      interf2=atoi(optarg);
      break;*/

    case 'n':
      n_trials = atoi(optarg);
      break;

    case 's':
      snr0 = atof(optarg);
      msg("Setting SNR0 to %f\n",snr0);
      break;

    case 'S':
      snr1 = atof(optarg);
      snr1set=1;
      msg("Setting SNR1 to %f\n",snr1);
      break;

      /*
      case 't':
      Td= atof(optarg);
      break;
      */
    /*case 'p':
      extended_prefix_flag=1;
      break;*/

      /*
      case 'r':
      ricean_factor = pow(10,-.1*atof(optarg));
      if (ricean_factor>1) {
        printf("Ricean factor must be between 0 and 1\n");
        exit(-1);
      }
      break;
      */
    case 'x':
      transmission_mode=atoi(optarg);

      if ((transmission_mode!=1) &&
          (transmission_mode!=2) &&
          (transmission_mode!=6)) {
        msg("Unsupported transmission mode %d\n",transmission_mode);
        exit(-1);
      }

      break;

    case 'y':
      n_tx=atoi(optarg);

      if ((n_tx==0) || (n_tx>2)) {
        msg("Unsupported number of tx antennas %d\n",n_tx);
        exit(-1);
      }

      break;

    case 'z':
      n_rx=atoi(optarg);

      if ((n_rx==0) || (n_rx>2)) {
        msg("Unsupported number of rx antennas %d\n",n_rx);
        exit(-1);
      }

      break;

    case 'M':
      SSB_positions = atoi(optarg);
      break;

    case 'N':
      Nid_cell = atoi(optarg);
      break;

    case 'R':
      N_RB_DL = atoi(optarg);
      break;

    case 'F':
      input_fd = fopen(optarg,"r");

      if (input_fd==NULL) {
        printf("Problem with filename %s\n",optarg);
        exit(-1);
      }

      break;

    case 'P':
      pbch_phase = atoi(optarg);

      if (pbch_phase>3)
        printf("Illegal PBCH phase (0-3) got %d\n",pbch_phase);

      break;
      
    case 'I':
      run_initial_sync=1;
      target_error_rate=0.1;
      break;

    case 'L':
      loglvl = atoi(optarg);
      break;

    case 'E':
	css_flag=1;
	break;
    default:
    case 'h':
      printf("%s -h(elp) -p(extended_prefix) -N cell_id -f output_filename -F input_filename -g channel_model -n n_frames -t Delayspread -s snr0 -S snr1 -x transmission_mode -y TXant -z RXant -i Intefrence0 -j Interference1 -A interpolation_file -C(alibration offset dB) -N CellId\n",
             argv[0]);
      printf("-h This message\n");
      //printf("-p Use extended prefix mode\n");
      //printf("-d Use TDD\n");
      printf("-n Number of frames to simulate\n");
      printf("-s Starting SNR, runs from SNR0 to SNR0 + 5 dB.  If n_frames is 1 then just SNR is simulated\n");
      printf("-S Ending SNR, runs from SNR0 to SNR1\n");
      printf("-t Delay spread for multipath channel\n");
      printf("-g [A,B,C,D,E,F,G] Use 3GPP SCM (A,B,C,D) or 36-101 (E-EPA,F-EVA,G-ETU) models (ignores delay spread and Ricean factor)\n");
      printf("-x Transmission mode (1,2,6 for the moment)\n");
      printf("-y Number of TX antennas used in eNB\n");
      printf("-z Number of RX antennas used in UE\n");
      //printf("-i Relative strength of first intefering eNB (in dB) - cell_id mod 3 = 1\n");
      //printf("-j Relative strength of second intefering eNB (in dB) - cell_id mod 3 = 2\n");
      printf("-M Multiple SSB positions in burst\n");
      printf("-N Nid_cell\n");
      printf("-R N_RB_DL\n");
      printf("-O oversampling factor (1,2,4,8,16)\n");
      printf("-A Interpolation_filname Run with Abstraction to generate Scatter plot using interpolation polynomial in file\n");
      //printf("-C Generate Calibration information for Abstraction (effective SNR adjustment to remove Pe bias w.r.t. AWGN)\n");
      //printf("-f Output filename (.txt format) for Pe/SNR results\n");
      printf("-F Input filename (.txt format) for RX conformance testing\n");
      printf("-E used CSS scheduler\n");
      exit (-1);
      break;
    }
  }

  logInit();
  set_glog(loglvl);
  T_stdout = 1;

  if (snr1set==0)
    snr1 = snr0+10;

  printf("Initializing gNodeB for mu %d, N_RB_DL %d\n",mu,N_RB_DL);

  RC.gNB = (PHY_VARS_gNB**) malloc(sizeof(PHY_VARS_gNB *));
  RC.gNB[0] = (PHY_VARS_gNB*) malloc(sizeof(PHY_VARS_gNB ));
  memset(RC.gNB[0],0,sizeof(PHY_VARS_gNB));

  gNB = RC.gNB[0];
  gNB_config = &gNB->gNB_config;
  frame_parms = &gNB->frame_parms; //to be initialized I suppose (maybe not necessary for PBCH)
  frame_parms->nb_antennas_tx = n_tx;
  frame_parms->nb_antennas_rx = n_rx;
  frame_parms->N_RB_DL = N_RB_DL;
  frame_parms->N_RB_UL = N_RB_DL;

  RC.nb_nr_macrlc_inst = 1;
  mac_top_init_gNB();
  gNB_mac = RC.nrmac[0];
  gNB_RRC_INST rrc;
  NR_ServingCellConfigCommon_t scc;
  rrc.carrier.servingcellconfigcommon = &scc;
  prepare_scc_sim(&scc);
  *scc.physCellId = Nid_cell;
  *scc.subcarrierSpacing=NR_SubcarrierSpacing_kHz30;
  *scc.downlinkConfigCommon->frequencyInfoDL->absoluteFrequencySSB=660960;
  *scc.downlinkConfigCommon->frequencyInfoDL->frequencyBandList.list.array[0]=78;
  scc.downlinkConfigCommon->frequencyInfoDL->absoluteFrequencyPointA=660000;
  scc.downlinkConfigCommon->frequencyInfoDL->scs_SpecificCarrierList.list.array[0]->offsetToCarrier=0;
  scc.downlinkConfigCommon->frequencyInfoDL->scs_SpecificCarrierList.list.array[0]->subcarrierSpacing=NR_SubcarrierSpacing_kHz30;
  scc.downlinkConfigCommon->frequencyInfoDL->scs_SpecificCarrierList.list.array[0]->carrierBandwidth=N_RB_DL;
  scc.downlinkConfigCommon->initialDownlinkBWP->genericParameters.locationAndBandwidth=13036;
  scc.downlinkConfigCommon->initialDownlinkBWP->genericParameters.subcarrierSpacing=NR_SubcarrierSpacing_kHz30;
  scc.downlinkConfigCommon->initialDownlinkBWP->pdcch_ConfigCommon->present=NR_SetupRelease_PDCCH_ConfigCommon_PR_setup;
  *scc.downlinkConfigCommon->initialDownlinkBWP->pdcch_ConfigCommon->choice.setup->controlResourceSetZero=12;
  *scc.downlinkConfigCommon->initialDownlinkBWP->pdcch_ConfigCommon->choice.setup->searchSpaceZero=0;
  *scc.downlinkConfigCommon->initialDownlinkBWP->pdsch_ConfigCommon->choice.setup->pdsch_TimeDomainAllocationList->list.array[0]->k0=0;
  scc.downlinkConfigCommon->initialDownlinkBWP->pdsch_ConfigCommon->choice.setup->pdsch_TimeDomainAllocationList->list.array[0]->mappingType=NR_PDSCH_TimeDomainResourceAllocation__mappingType_typeA;
  scc.downlinkConfigCommon->initialDownlinkBWP->pdsch_ConfigCommon->choice.setup->pdsch_TimeDomainAllocationList->list.array[0]->startSymbolAndLength=40;
  *scc.downlinkConfigCommon->initialDownlinkBWP->pdsch_ConfigCommon->choice.setup->pdsch_TimeDomainAllocationList->list.array[1]->k0=0;
  scc.downlinkConfigCommon->initialDownlinkBWP->pdsch_ConfigCommon->choice.setup->pdsch_TimeDomainAllocationList->list.array[1]->mappingType=NR_PDSCH_TimeDomainResourceAllocation__mappingType_typeA;
  scc.downlinkConfigCommon->initialDownlinkBWP->pdsch_ConfigCommon->choice.setup->pdsch_TimeDomainAllocationList->list.array[1]->startSymbolAndLength=53;
  *scc.downlinkConfigCommon->initialDownlinkBWP->pdsch_ConfigCommon->choice.setup->pdsch_TimeDomainAllocationList->list.array[2]->k0=0;
  scc.downlinkConfigCommon->initialDownlinkBWP->pdsch_ConfigCommon->choice.setup->pdsch_TimeDomainAllocationList->list.array[2]->mappingType=NR_PDSCH_TimeDomainResourceAllocation__mappingType_typeA;
  scc.downlinkConfigCommon->initialDownlinkBWP->pdsch_ConfigCommon->choice.setup->pdsch_TimeDomainAllocationList->list.array[2]->startSymbolAndLength=54;
  scc.ssb_PositionsInBurst->present=NR_ServingCellConfigCommon__ssb_PositionsInBurst_PR_mediumBitmap;
  scc.tdd_UL_DL_ConfigurationCommon->referenceSubcarrierSpacing=NR_SubcarrierSpacing_kHz30;
  scc.tdd_UL_DL_ConfigurationCommon->pattern1.dl_UL_TransmissionPeriodicity=NR_TDD_UL_DL_Pattern__dl_UL_TransmissionPeriodicity_ms0p5;
  scc.tdd_UL_DL_ConfigurationCommon->pattern2->dl_UL_TransmissionPeriodicity = -1;
  for (int i=scc.downlinkConfigCommon->initialDownlinkBWP->pdsch_ConfigCommon->choice.setup->pdsch_TimeDomainAllocationList->list.count-1;i>=3;i--) {
    *scc.downlinkConfigCommon->initialDownlinkBWP->pdsch_ConfigCommon->choice.setup->pdsch_TimeDomainAllocationList->list.array[i]->k0=-1;
  }

  for (int i=scc.uplinkConfigCommon->initialUplinkBWP->pusch_ConfigCommon->choice.setup->pusch_TimeDomainAllocationList->list.count-1;i>=0;i--) {
    *scc.uplinkConfigCommon->initialUplinkBWP->pusch_ConfigCommon->choice.setup->pusch_TimeDomainAllocationList->list.array[i]->k2=-1;
  }
  scc.ssb_PositionsInBurst->present = NR_ServingCellConfigCommon__ssb_PositionsInBurst_PR_mediumBitmap;
  scc.dmrs_TypeA_Position = NR_ServingCellConfigCommon__dmrs_TypeA_Position_pos2; 
  fix_scc_sim(&scc,0xff);
  AssertFatal((gNB->if_inst         = NR_IF_Module_init(0))!=NULL,"Cannot register interface");
  gNB->if_inst->NR_PHY_config_req      = nr_phy_config_request;
  rrc_mac_config_req_gNB(0,0,&scc);
  phy_init_nr_gNB(gNB,0,0);

  // stub to configure frame_parms
  //  nr_phy_config_request_sim(gNB,N_RB_DL,N_RB_DL,mu,Nid_cell,SSB_positions);
  // call MAC to configure common parameters



  double fs,bw;

  if (mu == 1 && N_RB_DL == 217) { 
    fs = 122.88e6;
    bw = 80e6;
  }					       
  else if (mu == 1 && N_RB_DL == 245) {
    fs = 122.88e6;
    bw = 90e6;
  }
  else if (mu == 1 && N_RB_DL == 273) {
    fs = 122.88e6;
    bw = 100e6;
  }
  else if (mu == 1 && N_RB_DL == 106) { 
    fs = 61.44e6;
    bw = 40e6;
  }
  else AssertFatal(1==0,"Unsupported numerology for mu %d, N_RB %d\n",mu, N_RB_DL);

  gNB2UE = new_channel_desc_scm(n_tx,
                                n_rx,
                                channel_model,
 				fs, 
				bw, 
                                0,
                                0,
                                0);

  if (gNB2UE==NULL) {
    msg("Problem generating channel model. Exiting.\n");
    exit(-1);
  }

  frame_length_complex_samples = frame_parms->samples_per_subframe*NR_NUMBER_OF_SUBFRAMES_PER_FRAME;
  frame_length_complex_samples_no_prefix = frame_parms->samples_per_subframe_wCP*NR_NUMBER_OF_SUBFRAMES_PER_FRAME;
  slot_length_complex_samples_no_prefix = frame_parms->samples_per_slot_wCP;

  s_re = malloc(2*sizeof(double*));
  s_im = malloc(2*sizeof(double*));
  r_re = malloc(2*sizeof(double*));
  r_im = malloc(2*sizeof(double*));
  txdata = malloc(2*sizeof(int*));

  for (i=0; i<2; i++) {

    s_re[i] = malloc(frame_length_complex_samples*sizeof(double));
    bzero(s_re[i],frame_length_complex_samples*sizeof(double));
    s_im[i] = malloc(frame_length_complex_samples*sizeof(double));
    bzero(s_im[i],frame_length_complex_samples*sizeof(double));

    r_re[i] = malloc(frame_length_complex_samples*sizeof(double));
    bzero(r_re[i],frame_length_complex_samples*sizeof(double));
    r_im[i] = malloc(frame_length_complex_samples*sizeof(double));
    bzero(r_im[i],frame_length_complex_samples*sizeof(double));

    printf("Allocating %d samples for txdata\n",frame_length_complex_samples);
    txdata[i] = malloc(frame_length_complex_samples*sizeof(int));
    bzero(r_re[i],frame_length_complex_samples*sizeof(int));
  
  }

  if (pbch_file_fd!=NULL) {
    load_pbch_desc(pbch_file_fd);
  }


  //configure UE
  UE = malloc(sizeof(PHY_VARS_NR_UE));
  memset((void*)UE,0,sizeof(PHY_VARS_NR_UE));
  PHY_vars_UE_g = malloc(sizeof(PHY_VARS_NR_UE**));
  PHY_vars_UE_g[0] = malloc(sizeof(PHY_VARS_NR_UE*));
  PHY_vars_UE_g[0][0] = UE;
  memcpy(&UE->frame_parms,frame_parms,sizeof(NR_DL_FRAME_PARMS));

  if (run_initial_sync==1)  UE->is_synchronized = 0;
  else                      {UE->is_synchronized = 1; UE->UE_mode[0]=PUSCH;}
                      
  UE->perfect_ce = 0;
  for (i=0;i<10;i++) UE->current_thread_id[i] = 0;

  if (init_nr_ue_signal(UE, 1, 0) != 0)
  {
    printf("Error at UE NR initialisation\n");
    exit(-1);
  }

  init_nr_ue_transport(UE,0);

  nr_gold_pbch(UE);
  nr_gold_pdcch(UE,0,2);


   
  nr_l2_init_ue();
  UE_mac = get_mac_inst(0);
  
  UE->pdcch_vars[0][0]->crnti = 0x1234;

  UE->if_inst = nr_ue_if_module_init(0);
  UE->if_inst->scheduled_response = nr_ue_scheduled_response;
  UE->if_inst->phy_config_request = nr_ue_phy_config_request;
  UE->if_inst->dl_indication = nr_ue_dl_indication;
  UE->if_inst->ul_indication = dummy_nr_ue_ul_indication;
  

  UE_mac->if_module = nr_ue_if_module_init(0);

  
  // generate signal
  if (input_fd==NULL) {
    gNB->pbch_configured = 1;
    for (int i=0;i<4;i++) gNB->pbch_pdu[i]=i+1;

    if (css_flag == 0) nr_schedule_uss_dlsch_phytest(0,frame,slot);
    else               nr_schedule_css_dlsch_phytest(0,frame,slot);

    Sched_INFO.module_id = 0;
    Sched_INFO.CC_id     = 0;
    Sched_INFO.frame     = frame;
    Sched_INFO.slot      = slot;
    Sched_INFO.DL_req    = &gNB_mac->DL_req[0];
    Sched_INFO.UL_req    = NULL;
    Sched_INFO.HI_DCI0_req  = NULL;
    Sched_INFO.TX_req    = &gNB_mac->TX_req[0];
    nr_schedule_response(&Sched_INFO);

    phy_procedures_gNB_TX(gNB,frame,slot,0);
    
    //nr_common_signal_procedures (gNB,frame,subframe);

    LOG_M("txsigF0.m","txsF0", gNB->common_vars.txdataF[0],frame_length_complex_samples_no_prefix,1,1);
    if (gNB->frame_parms.nb_antennas_tx>1)
      LOG_M("txsigF1.m","txsF1", gNB->common_vars.txdataF[1],frame_length_complex_samples_no_prefix,1,1);

    int tx_offset = slot*frame_parms->samples_per_slot;

    //TODO: loop over slots
    for (aa=0; aa<gNB->frame_parms.nb_antennas_tx; aa++) {
      if (gNB_config->subframe_config.dl_cyclic_prefix_type.value == 1) {
	PHY_ofdm_mod(gNB->common_vars.txdataF[aa],
		     &txdata[aa][tx_offset],
		     frame_parms->ofdm_symbol_size,
		     12,
		     frame_parms->nb_prefix_samples,
		     CYCLIC_PREFIX);
      } else {
	nr_normal_prefix_mod(gNB->common_vars.txdataF[aa],
			     &txdata[aa][tx_offset],
			     14,
			     frame_parms);
      }
    }
  } else {
    printf("Reading %d samples from file to antenna buffer %d\n",frame_length_complex_samples,0);
    
    if (fread(txdata[0],
	      sizeof(int32_t),
	      frame_length_complex_samples,
	      input_fd) != frame_length_complex_samples) {
      printf("error reading from file\n");
      //exit(-1);
    }
  }

  LOG_M("txsig0.m","txs0", txdata[0],frame_length_complex_samples,1,1);
  if (gNB->frame_parms.nb_antennas_tx>1)
    LOG_M("txsig1.m","txs1", txdata[1],frame_length_complex_samples,1,1);

  if (output_fd) 
    fwrite(txdata[0],sizeof(int32_t),frame_length_complex_samples,output_fd);

  int txlev = signal_energy(&txdata[0][5*frame_parms->ofdm_symbol_size + 4*frame_parms->nb_prefix_samples + frame_parms->nb_prefix_samples0],
			    frame_parms->ofdm_symbol_size + frame_parms->nb_prefix_samples);

  //  printf("txlev %d (%f)\n",txlev,10*log10(txlev));

  for (i=0; i<frame_length_complex_samples; i++) {
    for (aa=0; aa<frame_parms->nb_antennas_tx; aa++) {
      r_re[aa][i] = ((double)(((short *)txdata[aa]))[(i<<1)]);
      r_im[aa][i] = ((double)(((short *)txdata[aa]))[(i<<1)+1]);
    }
  }


  //Configure UE
  uint32_t pdcch_ConfigSIB1     = 0;
  uint32_t ssb_SubcarrierOffset = 0;
  rrc.carrier.MIB = (uint8_t*) malloc(4);
  rrc.carrier.sizeof_MIB = do_MIB_NR(&rrc,0);

  nr_rrc_mac_config_req_ue(0,0,0,rrc.carrier.mib.message.choice.mib,&scc,NULL,NULL,NULL);

  // Initial bandwidth part configuration -- full carrier bandwidth
  UE_mac->initial_bwp_dl.bwp_id = 0;
  UE_mac->initial_bwp_dl.location = 0;
  UE_mac->initial_bwp_dl.scs = UE->frame_parms.subcarrier_spacing;
  UE_mac->initial_bwp_dl.N_RB = UE->frame_parms.N_RB_DL;
  UE_mac->initial_bwp_dl.cyclic_prefix = UE->frame_parms.Ncp;
  
  fapi_nr_dl_config_request_t *dl_config = &UE_mac->dl_config_request; 
  //  Type0 PDCCH search space
  dl_config->number_pdus =  1;
  dl_config->dl_config_list[0].pdu_type = FAPI_NR_DL_CONFIG_TYPE_DCI;
  dl_config->dl_config_list[0].dci_config_pdu.dci_config_rel15.rnti = 0x1234;	
  
  uint64_t mask = 0x0;
  uint16_t num_rbs=24;
  uint16_t rb_offset=0;
  uint16_t cell_id=0;
  uint16_t num_symbols=2;
  for(i=0; i<(num_rbs/6); ++i){   //  38.331 Each bit corresponds a group of 6 RBs
    mask = mask >> 1;
    mask = mask | 0x100000000000;
  }
  dl_config->dl_config_list[0].dci_config_pdu.dci_config_rel15.coreset.frequency_domain_resource = mask;
  dl_config->dl_config_list[0].dci_config_pdu.dci_config_rel15.coreset.rb_offset = rb_offset;  //  additional parameter other than coreset
  
  dl_config->dl_config_list[0].dci_config_pdu.dci_config_rel15.coreset.duration = num_symbols;
  dl_config->dl_config_list[0].dci_config_pdu.dci_config_rel15.coreset.cce_reg_mapping_type =CCE_REG_MAPPING_TYPE_NON_INTERLEAVED;
  dl_config->dl_config_list[0].dci_config_pdu.dci_config_rel15.coreset.cce_reg_interleaved_reg_bundle_size = 0;   //  L 38.211 7.3.2.2
  dl_config->dl_config_list[0].dci_config_pdu.dci_config_rel15.coreset.cce_reg_interleaved_interleaver_size = 0;  //  R 38.211 7.3.2.2
  dl_config->dl_config_list[0].dci_config_pdu.dci_config_rel15.coreset.cce_reg_interleaved_shift_index = cell_id;
  dl_config->dl_config_list[0].dci_config_pdu.dci_config_rel15.coreset.precoder_granularity = PRECODER_GRANULARITY_SAME_AS_REG_BUNDLE;
  dl_config->dl_config_list[0].dci_config_pdu.dci_config_rel15.coreset.pdcch_dmrs_scrambling_id = cell_id;
  
  uint32_t number_of_search_space_per_slot=1;
  uint32_t first_symbol_index=0;
  uint32_t search_space_duration=0;  //  element of search space
  uint32_t coreset_duration;  //  element of coreset
  
  coreset_duration = num_symbols * number_of_search_space_per_slot;
  
  dl_config->dl_config_list[0].dci_config_pdu.dci_config_rel15.number_of_candidates[0] = table_38213_10_1_1_c2[0];
  dl_config->dl_config_list[0].dci_config_pdu.dci_config_rel15.number_of_candidates[1] = table_38213_10_1_1_c2[1];
  dl_config->dl_config_list[0].dci_config_pdu.dci_config_rel15.number_of_candidates[2] = table_38213_10_1_1_c2[2];   //  CCE aggregation level = 4
  dl_config->dl_config_list[0].dci_config_pdu.dci_config_rel15.number_of_candidates[3] = table_38213_10_1_1_c2[3];   //  CCE aggregation level = 8
  dl_config->dl_config_list[0].dci_config_pdu.dci_config_rel15.number_of_candidates[4] = table_38213_10_1_1_c2[4];   //  CCE aggregation level = 16
  dl_config->dl_config_list[0].dci_config_pdu.dci_config_rel15.duration = search_space_duration;
  dl_config->dl_config_list[0].dci_config_pdu.dci_config_rel15.monitoring_symbols_within_slot = (0x3fff << first_symbol_index) & (0x3fff >> (14-coreset_duration-first_symbol_index)) & 0x3fff;

  dl_config->dl_config_list[0].dci_config_pdu.dci_config_rel15.N_RB_BWP = N_RB_DL;

  UE_mac->scheduled_response.dl_config = dl_config;
  UE_mac->scheduled_response.ul_config = NULL;
  UE_mac->scheduled_response.tx_request = NULL;
  UE_mac->scheduled_response.module_id = 0;
  UE_mac->scheduled_response.CC_id = 0;
  UE_mac->scheduled_response.frame = frame;
  UE_mac->scheduled_response.slot = slot;


  nr_ue_phy_config_request(&UE_mac->phy_config);

  for (SNR=snr0; SNR<snr1; SNR+=.2) {

    n_errors = 0;
    //n_errors2 = 0;
    //n_alamouti = 0;

    for (trial=0; trial<n_trials; trial++) {

      // multipath channel
      //multipath_channel(gNB2UE,s_re,s_im,r_re,r_im,frame_length_complex_samples,0);
      
      //AWGN
      sigma2_dB = 10*log10((double)txlev)-SNR;
      sigma2 = pow(10,sigma2_dB/10);
      //      printf("sigma2 %f (%f dB)\n",sigma2,sigma2_dB);

      for (i=0; i<frame_length_complex_samples; i++) {
	for (aa=0; aa<frame_parms->nb_antennas_rx; aa++) {
	  
	  ((short*) UE->common_vars.rxdata[aa])[2*i]   = (short) ((r_re[aa][i] + sqrt(sigma2/2)*gaussdouble(0.0,1.0)));
	  ((short*) UE->common_vars.rxdata[aa])[2*i+1] = (short) ((r_im[aa][i] + sqrt(sigma2/2)*gaussdouble(0.0,1.0)));
	}
      }

      if (n_trials==1) {
	LOG_M("rxsig0.m","rxs0", UE->common_vars.rxdata[0],frame_length_complex_samples,1,1);
	if (UE->frame_parms.nb_antennas_rx>1)
	  LOG_M("rxsig1.m","rxs1", UE->common_vars.rxdata[1],frame_length_complex_samples,1,1);
      }
      if (UE->is_synchronized == 0) {
	UE_nr_rxtx_proc_t proc={0};
	ret = nr_initial_sync(&proc, UE, normal_txrx,1);
	printf("nr_initial_sync1 returns %d\n",ret);
	if (ret<0) n_errors++;
      }
      else {
	UE->rx_offset=0;

	UE_proc.frame_rx = frame;
	UE_proc.nr_tti_rx= slot;
	UE_proc.subframe_rx = slot;
	
	nr_ue_scheduled_response(&UE_mac->scheduled_response);

	printf("Running phy procedures UE RX %d.%d\n",frame,slot);

	phy_procedures_nrUE_RX(UE,
			       &UE_proc,
			       0,
			       do_pdcch_flag,
<<<<<<< HEAD
			       normal_txrx,
			       &UE_mac->dl_config_request);

=======
			       normal_txrx);
>>>>>>> 590d2af5

	if (n_trials==1) {
	  LOG_M("rxsigF0.m","rxsF0", UE->common_vars.common_vars_rx_data_per_thread[0].rxdataF[0],slot_length_complex_samples_no_prefix,1,1);
	  if (UE->frame_parms.nb_antennas_rx>1)
	    LOG_M("rxsigF1.m","rxsF1", UE->common_vars.common_vars_rx_data_per_thread[0].rxdataF[1],slot_length_complex_samples_no_prefix,1,1);
	}
	
	if (UE_mac->dl_config_request.number_pdus==0) n_errors++;
      }
    } //noise trials

    printf("SNR %f : n_errors (negative CRC) = %d/%d\n", SNR,n_errors,n_trials);

    if ((float)n_errors/(float)n_trials <= target_error_rate) {
      printf("PDCCH test OK\n");
      break;
    }
      
    if (n_trials==1)
      break;

  } // NSR

  for (i=0; i<2; i++) {
    free(s_re[i]);
    free(s_im[i]);
    free(r_re[i]);
    free(r_im[i]);
    free(txdata[i]);
  }

  free(s_re);
  free(s_im);
  free(r_re);
  free(r_im);
  free(txdata);

  if (output_fd)
    fclose(output_fd);

  if (input_fd)
    fclose(input_fd);

  return(n_errors);

}<|MERGE_RESOLUTION|>--- conflicted
+++ resolved
@@ -956,13 +956,8 @@
 			       &UE_proc,
 			       0,
 			       do_pdcch_flag,
-<<<<<<< HEAD
 			       normal_txrx,
 			       &UE_mac->dl_config_request);
-
-=======
-			       normal_txrx);
->>>>>>> 590d2af5
 
 	if (n_trials==1) {
 	  LOG_M("rxsigF0.m","rxsF0", UE->common_vars.common_vars_rx_data_per_thread[0].rxdataF[0],slot_length_complex_samples_no_prefix,1,1);
