/*
 * Licensed to the OpenAirInterface (OAI) Software Alliance under one or more
 * contributor license agreements.  See the NOTICE file distributed with
 * this work for additional information regarding copyright ownership.
 * The OpenAirInterface Software Alliance licenses this file to You under
 * the OAI Public License, Version 1.1  (the "License"); you may not use this file
 * except in compliance with the License.
 * You may obtain a copy of the License at
 *
 *      http://www.openairinterface.org/?page_id=698
 *
 * Unless required by applicable law or agreed to in writing, software
 * distributed under the License is distributed on an "AS IS" BASIS,
 * WITHOUT WARRANTIES OR CONDITIONS OF ANY KIND, either express or implied.
 * See the License for the specific language governing permissions and
 * limitations under the License.
 *-------------------------------------------------------------------------------
 * For more information about the OpenAirInterface (OAI) Software Alliance:
 *      contact@openairinterface.org
 */

#include <fcntl.h>
#include <math.h>
#include <string.h>
#include <sys/ioctl.h>
#include <sys/mman.h>
#include <unistd.h>
#include "common/ran_context.h"
#include "common/config/config_userapi.h"
#include "common/utils/nr/nr_common.h"
#include "common/utils/LOG/log.h"
#include "LAYER2/NR_MAC_gNB/nr_mac_gNB.h"
#include "LAYER2/NR_MAC_UE/mac_defs.h"
#include "LAYER2/NR_MAC_UE/mac_extern.h"
#include "PHY/defs_gNB.h"
#include "PHY/defs_nr_common.h"
#include "PHY/defs_nr_UE.h"
#include "PHY/phy_vars_nr_ue.h"
#include "PHY/types.h"
#include "PHY/INIT/phy_init.h"
#include "PHY/MODULATION/modulation_eNB.h"
#include "PHY/MODULATION/nr_modulation.h"
#include "PHY/MODULATION/modulation_UE.h"
#include "PHY/NR_REFSIG/refsig_defs_ue.h"
#include "PHY/NR_TRANSPORT/nr_dlsch.h"
#include "PHY/NR_TRANSPORT/nr_transport_proto.h"
#include "PHY/NR_UE_TRANSPORT/nr_transport_proto_ue.h"
#include "SCHED_NR/fapi_nr_l1.h"
#include "SCHED_NR/sched_nr.h"
#include "SCHED_NR_UE/defs.h"
#include "SCHED_NR_UE/fapi_nr_ue_l1.h"
#include "NR_PHY_INTERFACE/NR_IF_Module.h"
#include "NR_UE_PHY_INTERFACE/NR_IF_Module.h"

#include "LAYER2/NR_MAC_UE/mac_proto.h"
//#include "LAYER2/NR_MAC_gNB/mac_proto.h"
//#include "openair2/LAYER2/NR_MAC_UE/mac_proto.h"
#include "LAYER2/NR_MAC_gNB/mac_proto.h"
#include "NR_asn_constant.h"
#include "RRC/NR/MESSAGES/asn1_msg.h"
#include "openair1/SIMULATION/RF/rf.h"
#include "openair1/SIMULATION/TOOLS/sim.h"
#include "openair1/SIMULATION/NR_PHY/nr_unitary_defs.h"
//#include "openair1/SIMULATION/NR_PHY/nr_dummy_functions.c"
#include "PHY/NR_REFSIG/ptrs_nr.h"
#include "NR_RRCReconfiguration.h"
#define inMicroS(a) (((double)(a))/(get_cpu_freq_GHz()*1000.0))
#include "SIMULATION/LTE_PHY/common_sim.h"

#include <openair2/LAYER2/MAC/mac_vars.h>
#include <openair2/RRC/LTE/rrc_vars.h>

#include <executables/softmodem-common.h>
#include <openair3/ocp-gtpu/gtp_itf.h>

LCHAN_DESC DCCH_LCHAN_DESC,DTCH_DL_LCHAN_DESC,DTCH_UL_LCHAN_DESC;
rlc_info_t Rlc_info_um,Rlc_info_am_config;

PHY_VARS_gNB *gNB;
PHY_VARS_NR_UE *UE;
RAN_CONTEXT_t RC;
int32_t uplink_frequency_offset[MAX_NUM_CCs][4];

double cpuf;
char *uecap_file;

uint16_t sf_ahead=4 ;
uint16_t sl_ahead=0;
//uint8_t nfapi_mode = 0;
uint64_t downlink_frequency[MAX_NUM_CCs][4];
THREAD_STRUCT thread_struct;
nfapi_ue_release_request_body_t release_rntis;
uint32_t N_RB_DL = 106;
//Fixme: Uniq dirty DU instance, by global var, datamodel need better management
instance_t DUuniqInstance=0;
instance_t CUuniqInstance=0;
teid_t newGtpuCreateTunnel(instance_t instance, rnti_t rnti, int incoming_bearer_id, int outgoing_bearer_id, teid_t outgoing_teid,
                           transport_layer_addr_t remoteAddr, int port, gtpCallback callBack) {
return 0;
}

// dummy functions
int dummy_nr_ue_ul_indication(nr_uplink_indication_t *ul_info)              { return(0);  }

int8_t nr_mac_rrc_data_ind_ue(const module_id_t module_id,
                              const int CC_id,
                              const uint8_t gNB_index,
                              const frame_t frame,
                              const sub_frame_t sub_frame,
                              const rnti_t rnti,
                              const channel_t channel,
                              const uint8_t* pduP,
                              const sdu_size_t pdu_len)
{
  return 0;
}

void nr_rrc_ue_generate_RRCSetupRequest(module_id_t module_id, const uint8_t gNB_index)
{
  return;
}

int8_t nr_mac_rrc_data_req_ue(const module_id_t Mod_idP,
                              const int         CC_id,
                              const uint8_t     gNB_id,
                              const frame_t     frameP,
                              const rb_id_t     Srb_id,
                              uint8_t           *buffer_pP)
{
  return 0;
}

void
rrc_data_ind(
  const protocol_ctxt_t *const ctxt_pP,
  const rb_id_t                Srb_id,
  const sdu_size_t             sdu_sizeP,
  const uint8_t   *const       buffer_pP
)
{
}

int
gtpv1u_create_s1u_tunnel(
  const instance_t                              instanceP,
  const gtpv1u_enb_create_tunnel_req_t *const  create_tunnel_req_pP,
  gtpv1u_enb_create_tunnel_resp_t *const create_tunnel_resp_pP
) {
  return 0;
}

int
rrc_gNB_process_GTPV1U_CREATE_TUNNEL_RESP(
  const protocol_ctxt_t *const ctxt_pP,
  const gtpv1u_enb_create_tunnel_resp_t *const create_tunnel_resp_pP,
  uint8_t                         *inde_list
) {
  return 0;
}

int
gtpv1u_create_ngu_tunnel(
  const instance_t instanceP,
  const gtpv1u_gnb_create_tunnel_req_t *  const create_tunnel_req_pP,
        gtpv1u_gnb_create_tunnel_resp_t * const create_tunnel_resp_pP){
  return 0;
}

int
gtpv1u_update_ngu_tunnel(
  const instance_t                              instanceP,
  const gtpv1u_gnb_create_tunnel_req_t *const  create_tunnel_req_pP,
  const rnti_t                                  prior_rnti
){
  return 0;
}

int gtpv1u_delete_s1u_tunnel(const instance_t instance, const gtpv1u_enb_delete_tunnel_req_t *const req_pP) {
  return 0;
}

int gtpv1u_delete_ngu_tunnel( const instance_t instance,
			      gtpv1u_gnb_delete_tunnel_req_t *req) {
  return 0;
}

int
nr_rrc_gNB_process_GTPV1U_CREATE_TUNNEL_RESP(
  const protocol_ctxt_t *const ctxt_pP,
  const gtpv1u_gnb_create_tunnel_resp_t *const create_tunnel_resp_pP,
  uint8_t                         *inde_list
){
  return 0;
}

int nr_derive_key(int alg_type, uint8_t alg_id,
               const uint8_t key[32], uint8_t **out)
{
  return 0;
}

void config_common(int Mod_idP,
                   int ssb_SubcarrierOffset,
                   int pdsch_AntennaPorts,
                   int pusch_AntennaPorts,
		   NR_ServingCellConfigCommon_t *scc
		   );

int generate_dlsch_header(unsigned char *mac_header,
                          unsigned char num_sdus,
                          unsigned short *sdu_lengths,
                          unsigned char *sdu_lcids,
                          unsigned char drx_cmd,
                          unsigned short timing_advance_cmd,
                          unsigned char *ue_cont_res_id,
                          unsigned char short_padding,
                          unsigned short post_padding){return 0;}

// Dummy function to avoid linking error at compilation of nr-dlsim
int is_x2ap_enabled(void)
{
  return 0;
}

int DU_send_INITIAL_UL_RRC_MESSAGE_TRANSFER(module_id_t     module_idP,
                                            int             CC_idP,
                                            int             UE_id,
                                            rnti_t          rntiP,
                                            const uint8_t   *sduP,
                                            sdu_size_t      sdu_lenP,
                                            const uint8_t   *sdu2P,
                                            sdu_size_t      sdu2_lenP) {
  return 0;
}

void processSlotTX(void *arg) {}

//nFAPI P7 dummy functions to avoid linking errors 

int oai_nfapi_dl_tti_req(nfapi_nr_dl_tti_request_t *dl_config_req) { return(0);  }
int oai_nfapi_tx_data_req(nfapi_nr_tx_data_request_t *tx_data_req){ return(0);  }
int oai_nfapi_ul_dci_req(nfapi_nr_ul_dci_request_t *ul_dci_req){ return(0);  }
int oai_nfapi_ul_tti_req(nfapi_nr_ul_tti_request_t *ul_tti_req){ return(0);  }
int oai_nfapi_nr_rx_data_indication(nfapi_nr_rx_data_indication_t *ind) { return(0);  }
int oai_nfapi_nr_crc_indication(nfapi_nr_crc_indication_t *ind) { return(0);  }
int oai_nfapi_nr_srs_indication(nfapi_nr_srs_indication_t *ind) { return(0);  }
int oai_nfapi_nr_uci_indication(nfapi_nr_uci_indication_t *ind) { return(0);  }
int oai_nfapi_nr_rach_indication(nfapi_nr_rach_indication_t *ind) { return(0);  }

// needed for some functions
openair0_config_t openair0_cfg[MAX_CARDS];
void update_ptrs_config(NR_CellGroupConfig_t *secondaryCellGroup, uint16_t *rbSize, uint8_t *mcsIndex,int8_t *ptrs_arg);
void update_dmrs_config(NR_CellGroupConfig_t *scg, int8_t* dmrs_arg);
extern void fix_scd(NR_ServingCellConfig_t *scd);// forward declaration

/* specific dlsim DL preprocessor: uses rbStart/rbSize/mcs/nrOfLayers from command line of
   dlsim, does not search for CCE/PUCCH occasion but simply sets to 0 */
int g_mcsIndex = -1, g_mcsTableIdx = 0, g_rbStart = -1, g_rbSize = -1, g_nrOfLayers = 1;
void nr_dlsim_preprocessor(module_id_t module_id,
                           frame_t frame,
                           sub_frame_t slot) {
  NR_UE_info_t *UE_info = &RC.nrmac[module_id]->UE_info;
  AssertFatal(UE_info->num_UEs == 1, "can have only a single UE\n");
  NR_UE_sched_ctrl_t *sched_ctrl = &UE_info->UE_sched_ctrl[0];
  NR_ServingCellConfigCommon_t *scc = RC.nrmac[0]->common_channels[0].ServingCellConfigCommon;

  /* manually set free CCE to 0 */
  const int target_ss = NR_SearchSpace__searchSpaceType_PR_ue_Specific;
  sched_ctrl->search_space = get_searchspace(scc, sched_ctrl->active_bwp ? sched_ctrl->active_bwp->bwp_Dedicated : NULL, target_ss);
  uint8_t nr_of_candidates;
  find_aggregation_candidates(&sched_ctrl->aggregation_level,
                              &nr_of_candidates,
                              sched_ctrl->search_space,4);
  sched_ctrl->coreset = get_coreset(module_id, scc, sched_ctrl->active_bwp->bwp_Dedicated, sched_ctrl->search_space, target_ss);
  sched_ctrl->cce_index = 0;

  NR_pdsch_semi_static_t *ps = &sched_ctrl->pdsch_semi_static;

  nr_set_pdsch_semi_static(scc,
                           UE_info->CellGroup[0],
                           sched_ctrl->active_bwp,
                           NULL,
                           /* tda = */ 2,
                           g_nrOfLayers,
                           sched_ctrl,
                           ps);

  NR_sched_pdsch_t *sched_pdsch = &sched_ctrl->sched_pdsch;
  sched_pdsch->rbStart = g_rbStart;
  sched_pdsch->rbSize = g_rbSize;
  sched_pdsch->mcs = g_mcsIndex;
  /* the following might override the table that is mandated by RRC
   * configuration */
  ps->mcsTableIdx = g_mcsTableIdx;

  sched_pdsch->Qm = nr_get_Qm_dl(sched_pdsch->mcs, ps->mcsTableIdx);
  sched_pdsch->R = nr_get_code_rate_dl(sched_pdsch->mcs, ps->mcsTableIdx);
  sched_pdsch->tb_size = nr_compute_tbs(sched_pdsch->Qm,
                                        sched_pdsch->R,
                                        sched_pdsch->rbSize,
                                        ps->nrOfSymbols,
                                        ps->N_PRB_DMRS * ps->N_DMRS_SLOT,
                                        0 /* N_PRB_oh, 0 for initialBWP */,
                                        0 /* tb_scaling */,
                                        ps->nrOfLayers)
                         >> 3;

  /* the simulator assumes the HARQ PID is equal to the slot number */
  sched_pdsch->dl_harq_pid = slot;

  /* The scheduler uses lists to track whether a HARQ process is
   * free/busy/awaiting retransmission, and updates the HARQ process states.
   * However, in the simulation, we never get ack or nack for any HARQ process,
   * thus the list and HARQ states don't match what the scheduler expects.
   * Therefore, below lines just "repair" everything so that the scheduler
   * won't remark that there is no HARQ feedback */
  sched_ctrl->feedback_dl_harq.head = -1; // always overwrite feedback HARQ process
  if (sched_ctrl->harq_processes[slot].round == 0) // depending on round set in simulation ...
    add_front_nr_list(&sched_ctrl->available_dl_harq, slot); // ... make PID available
  else
    add_front_nr_list(&sched_ctrl->retrans_dl_harq, slot);   // ... make PID retransmission
  sched_ctrl->harq_processes[slot].is_waiting = false;
  AssertFatal(sched_pdsch->rbStart >= 0, "invalid rbStart %d\n", sched_pdsch->rbStart);
  AssertFatal(sched_pdsch->rbSize > 0, "invalid rbSize %d\n", sched_pdsch->rbSize);
  AssertFatal(sched_pdsch->mcs >= 0, "invalid mcs %d\n", sched_pdsch->mcs);
  AssertFatal(ps->mcsTableIdx >= 0 && ps->mcsTableIdx <= 2, "invalid mcsTableIdx %d\n", ps->mcsTableIdx);
}

typedef struct {
  uint64_t       optmask;   //mask to store boolean config options
  uint8_t        nr_dlsch_parallel; // number of threads for dlsch decoding, 0 means no parallelization
  tpool_t        Tpool;             // thread pool
} nrUE_params_t;

nrUE_params_t nrUE_params;

nrUE_params_t *get_nrUE_params(void) {
  return &nrUE_params;
}

void do_nothing(void *args) {
}

int main(int argc, char **argv)
{
  char c;
  int i,aa;//,l;
  double sigma2, sigma2_dB=10, SNR, snr0=-2.0, snr1=2.0;
  uint8_t snr1set=0;
  double roundStats[500] = {0};
  double blerStats[500] = {0};
  double berStats[500] = {0};
  double snrStats[500] = {0};
  float effRate;
  //float psnr;
  float eff_tp_check = 0.7;
  uint8_t snrRun;
  uint32_t TBS = 0;
  int **txdata;
  double **s_re,**s_im,**r_re,**r_im;
  //double iqim = 0.0;
  //unsigned char pbch_pdu[6];
  //  int sync_pos, sync_pos_slot;
  //  FILE *rx_frame_file;
  FILE *output_fd = NULL;
  //uint8_t write_output_file=0;
  //int result;
  //int freq_offset;
  //  int subframe_offset;
  //  char fname[40], vname[40];
  int trial, n_trials = 1, n_errors = 0, n_false_positive = 0;
  //int n_errors2, n_alamouti;
  uint8_t n_tx=1,n_rx=1;
  uint8_t round;
  uint8_t num_rounds = 4;
  char gNBthreads[128]="n";

  channel_desc_t *gNB2UE;
  //uint32_t nsymb,tx_lev,tx_lev1 = 0,tx_lev2 = 0;
  //uint8_t extended_prefix_flag=0;
  //int8_t interf1=-21,interf2=-21;

  FILE *input_fd=NULL,*pbch_file_fd=NULL;
  //char input_val_str[50],input_val_str2[50];

  //uint8_t frame_mod4,num_pdcch_symbols = 0;

  SCM_t channel_model = AWGN; // AWGN Rayleigh1 Rayleigh1_anticorr;

  NB_UE_INST = 1;
  //double pbch_sinr;
  //int pbch_tx_ant;
  int N_RB_DL=106,mu=1;

  //unsigned char frame_type = 0;

  int frame=1,slot=1;
  int frame_length_complex_samples;
  //int frame_length_complex_samples_no_prefix;
  NR_DL_FRAME_PARMS *frame_parms;
  UE_nr_rxtx_proc_t UE_proc;
  NR_Sched_Rsp_t Sched_INFO;
  gNB_MAC_INST *gNB_mac;
  NR_UE_MAC_INST_t *UE_mac;
  int cyclic_prefix_type = NFAPI_CP_NORMAL;
  int run_initial_sync=0;
  int loglvl=OAILOG_WARNING;

  //float target_error_rate = 0.01;
  int css_flag=0;

  cpuf = get_cpu_freq_GHz();
  int8_t enable_ptrs = 0;
  int8_t modify_dmrs = 0;

  int8_t dmrs_arg[3] = {-1,-1,-1};// Invalid values
  /* L_PTRS = ptrs_arg[0], K_PTRS = ptrs_arg[1] */
  int8_t ptrs_arg[2] = {-1,-1};// Invalid values

  uint16_t ptrsRePerSymb = 0;
  uint16_t pdu_bit_map = 0x0;
  uint16_t dlPtrsSymPos = 0;
  uint16_t ptrsSymbPerSlot = 0;
  uint16_t rbSize = 106;
  uint8_t  mcsIndex = 9;
  uint8_t  dlsch_threads = 0;
  int      prb_inter = 0;
  if ( load_configmodule(argc,argv,CONFIG_ENABLECMDLINEONLY) == 0) {
    exit_fun("[NR_DLSIM] Error, configuration module init failed\n");
  }

  randominit(0);

  int print_perf             = 0;

  FILE *scg_fd=NULL;
  
  while ((c = getopt (argc, argv, "f:hA:pf:g:in:s:S:t:x:y:z:M:N:F:GR:dPIL:Ea:b:d:e:m:w:T:U:qX:")) != -1) {
    switch (c) {
    case 'f':
      scg_fd = fopen(optarg,"r");

      if (scg_fd==NULL) {
        printf("Error opening %s\n",optarg);
        exit(-1);
      }
      break;

    /*case 'd':
      frame_type = 1;
      break;*/

    case 'g':
      switch((char)*optarg) {
      case 'A':
        channel_model=SCM_A;
        break;

      case 'B':
        channel_model=SCM_B;
        break;

      case 'C':
        channel_model=SCM_C;
        break;

      case 'D':
        channel_model=SCM_D;
        break;

      case 'E':
        channel_model=EPA;
        break;

      case 'F':
        channel_model=EVA;
        break;

      case 'G':
        channel_model=ETU;
        break;

      case 'R':
        channel_model=Rayleigh1;
        break;

      default:
        printf("Unsupported channel model!\n");
        exit(-1);
      }

      break;

    case 'i':
      prb_inter=1;
      break;

    case 'n':
      n_trials = atoi(optarg);
      break;

    case 's':
      snr0 = atof(optarg);
      printf("Setting SNR0 to %f\n",snr0);
      break;

    case 'S':
      snr1 = atof(optarg);
      snr1set=1;
      printf("Setting SNR1 to %f\n",snr1);
      break;

      /*
      case 't':
      Td= atof(optarg);
      break;
      */
    /*case 'p':
      extended_prefix_flag=1;
      break;*/

      /*
      case 'r':
      ricean_factor = pow(10,-.1*atof(optarg));
      if (ricean_factor>1) {
        printf("Ricean factor must be between 0 and 1\n");
        exit(-1);
      }
      break;
      */
    case 'x':
      g_nrOfLayers=atoi(optarg);

      if ((g_nrOfLayers!=1) &&
          (g_nrOfLayers!=2)) {
        printf("Unsupported nr Of Layers %d\n",g_nrOfLayers);
        exit(-1);
      }

      break;

    case 'y':
      n_tx=atoi(optarg);

      if ((n_tx==0) || (n_tx>4)) {//extend gNB to support n_tx = 4
        printf("Unsupported number of tx antennas %d\n",n_tx);
        exit(-1);
      }

      break;

    case 'z':
      n_rx=atoi(optarg);

      if ((n_rx==0) || (n_rx>4)) {//extend UE to support n_tx = 4
        printf("Unsupported number of rx antennas %d\n",n_rx);
        exit(-1);
      }

      break;

    case 'R':
      N_RB_DL = atoi(optarg);
      break;

    case 'F':
      input_fd = fopen(optarg,"r");

      if (input_fd==NULL) {
        printf("Problem with filename %s\n",optarg);
        exit(-1);
      }

      break;

    case 'P':
      print_perf=1;
      opp_enabled=1;
      break;
      
    case 'I':
      run_initial_sync=1;
      //target_error_rate=0.1;
      slot = 0;
      break;

    case 'L':
      loglvl = atoi(optarg);
      break;


    case 'E':
	css_flag=1;
	break;


    case 'a':
      g_rbStart = atoi(optarg);
      break;

    case 'b':
      g_rbSize = atoi(optarg);
      break;
    case 'D':
      dlsch_threads = atoi(optarg);
      break;    
    case 'e':
      g_mcsIndex = atoi(optarg);
      break;

    case 'q':
      g_mcsTableIdx = 1;
      get_softmodem_params()->use_256qam_table = 1;
      break;

    case 'm':
      mu = atoi(optarg);
      break;

    case 't':
      eff_tp_check = (float)atoi(optarg)/100;
      break;

    case 'w':
      output_fd = fopen("txdata.dat", "w+");
      break;

    case 'T':
      enable_ptrs=1;
      for(i=0; i < atoi(optarg); i++) {
        ptrs_arg[i] = atoi(argv[optind++]);
      }
      break;

    case 'U':
      modify_dmrs = 1;
      for(i=0; i < atoi(optarg); i++) {
        dmrs_arg[i] = atoi(argv[optind++]);
      }
      break;
      
    case 'X':
      strncpy(gNBthreads, optarg, sizeof(gNBthreads));
      gNBthreads[sizeof(gNBthreads)-1]=0;
      break;
      
    default:
    case 'h':
      printf("%s -h(elp) -p(extended_prefix) -N cell_id -f output_filename -F input_filename -g channel_model -n n_frames -t Delayspread -s snr0 -S snr1 -x transmission_mode -y TXant -z RXant -i Intefrence0 -j Interference1 -A interpolation_file -C(alibration offset dB) -N CellId\n",
             argv[0]);
      printf("-h This message\n");
      printf("-L <log level, 0(errors), 1(warning), 2(info) 3(debug) 4 (trace)>\n");  
      //printf("-p Use extended prefix mode\n");
      //printf("-d Use TDD\n");
      printf("-n Number of frames to simulate\n");
      printf("-s Starting SNR, runs from SNR0 to SNR0 + 5 dB.  If n_frames is 1 then just SNR is simulated\n");
      printf("-S Ending SNR, runs from SNR0 to SNR1\n");
      printf("-t Delay spread for multipath channel\n");
      printf("-g [A,B,C,D,E,F,G,R] Use 3GPP SCM (A,B,C,D) or 36-101 (E-EPA,F-EVA,G-ETU) models or R for MIMO model (ignores delay spread and Ricean factor)\n");
      printf("-y Number of TX antennas used in gNB\n");
      printf("-z Number of RX antennas used in UE\n");
      printf("-i Activate PRB based averaging for channel estimation. Frequncy domain interpolation by default.\n");
      //printf("-j Relative strength of second intefering gNB (in dB) - cell_id mod 3 = 2\n");
      printf("-R N_RB_DL\n");
      printf("-O oversampling factor (1,2,4,8,16)\n");
      printf("-A Interpolation_filname Run with Abstraction to generate Scatter plot using interpolation polynomial in file\n");
      //printf("-C Generate Calibration information for Abstraction (effective SNR adjustment to remove Pe bias w.r.t. AWGN)\n");
      printf("-f raw file containing RRC configuration (generated by gNB)\n");
      printf("-F Input filename (.txt format) for RX conformance testing\n");
      printf("-E used CSS scheduler\n");
      printf("-o CORESET offset\n");
      printf("-a Start PRB for PDSCH\n");
      printf("-b Number of PRB for PDSCH\n");
      printf("-c Start symbol for PDSCH (fixed for now)\n");
      printf("-j Number of symbols for PDSCH (fixed for now)\n");
      printf("-e MSC index\n");
      printf("-q Use 2nd MCS table (256 QAM table) for PDSCH\n");
      printf("-t Acceptable effective throughput (in percentage)\n");
      printf("-T Enable PTRS, arguments list L_PTRS{0,1,2} K_PTRS{2,4}, e.g. -T 2 0 2 \n");
      printf("-U Change DMRS Config, arguments list DMRS TYPE{0=A,1=B} DMRS AddPos{0:2} DMRS ConfType{1:2}, e.g. -U 3 0 2 1 \n");
      printf("-P Print DLSCH performances\n");
      printf("-w Write txdata to binary file (one frame)\n");
      printf("-d number of dlsch threads, 0: no dlsch parallelization\n");
      printf("-X gNB thread pool configuration, n => no threads");
      exit (-1);
      break;
    }
  }

  logInit();
  set_glog(loglvl);
  T_stdout = 1;
  /* initialize the sin table */
  InitSinLUT();

  get_softmodem_params()->phy_test = 1;
  get_softmodem_params()->do_ra = 0;

  if (snr1set==0)
    snr1 = snr0+10;
  init_dlsch_tpool(dlsch_threads);


  RC.gNB = (PHY_VARS_gNB**) malloc(sizeof(PHY_VARS_gNB *));
  RC.gNB[0] = (PHY_VARS_gNB*) malloc(sizeof(PHY_VARS_gNB ));
  memset(RC.gNB[0],0,sizeof(PHY_VARS_gNB));

  gNB = RC.gNB[0];
  gNB->ofdm_offset_divisor = UINT_MAX;
  frame_parms = &gNB->frame_parms; //to be initialized I suppose (maybe not necessary for PBCH)
  frame_parms->nb_antennas_tx = n_tx;
  frame_parms->nb_antennas_rx = n_rx;
  frame_parms->N_RB_DL = N_RB_DL;
  frame_parms->N_RB_UL = N_RB_DL;

  RC.nb_nr_macrlc_inst = 1;
  RC.nb_nr_mac_CC = (int*)malloc(RC.nb_nr_macrlc_inst*sizeof(int));
  for (i = 0; i < RC.nb_nr_macrlc_inst; i++)
    RC.nb_nr_mac_CC[i] = 1;
  mac_top_init_gNB();
  gNB_mac = RC.nrmac[0];
  gNB_RRC_INST rrc;
  memset((void*)&rrc,0,sizeof(rrc));

  /*
  // read in SCGroupConfig
  AssertFatal(scg_fd != NULL,"no reconfig.raw file\n");
  char buffer[1024];
  int msg_len=fread(buffer,1,1024,scg_fd);
  NR_RRCReconfiguration_t *NR_RRCReconfiguration;

  printf("Decoding NR_RRCReconfiguration (%d bytes)\n",msg_len);
  asn_dec_rval_t dec_rval = uper_decode_complete( NULL,
						  &asn_DEF_NR_RRCReconfiguration,
						  (void **)&NR_RRCReconfiguration,
						  (uint8_t *)buffer,
						  msg_len); 
  
  if ((dec_rval.code != RC_OK) && (dec_rval.consumed == 0)) {
    AssertFatal(1==0,"NR_RRCReConfiguration decode error\n");
    // free the memory
    SEQUENCE_free( &asn_DEF_NR_RRCReconfiguration, NR_RRCReconfiguration, 1 );
    exit(-1);
  }      
  fclose(scg_fd);

  AssertFatal(NR_RRCReconfiguration->criticalExtensions.present == NR_RRCReconfiguration__criticalExtensions_PR_rrcReconfiguration,"wrong NR_RRCReconfiguration->criticalExstions.present type\n");

  NR_RRCReconfiguration_IEs_t *reconfig_ies = NR_RRCReconfiguration->criticalExtensions.choice.rrcReconfiguration;
  NR_CellGroupConfig_t *secondaryCellGroup;
  dec_rval = uper_decode_complete( NULL,
				   &asn_DEF_NR_CellGroupConfig,
				   (void **)&secondaryCellGroup,
				   (uint8_t *)reconfig_ies->secondaryCellGroup->buf,
				   reconfig_ies->secondaryCellGroup->size); 
  
  if ((dec_rval.code != RC_OK) && (dec_rval.consumed == 0)) {
    AssertFatal(1==0,"NR_CellGroupConfig decode error\n");
    // free the memory
    SEQUENCE_free( &asn_DEF_NR_CellGroupConfig, secondaryCellGroup, 1 );
    exit(-1);
  }      
  
  NR_ServingCellConfigCommon_t *scc = secondaryCellGroup->spCellConfig->reconfigurationWithSync->spCellConfigCommon;
  */


  rrc.carrier.servingcellconfigcommon = calloc(1,sizeof(*rrc.carrier.servingcellconfigcommon));

  NR_ServingCellConfigCommon_t *scc = rrc.carrier.servingcellconfigcommon;
  NR_ServingCellConfig_t *scd = calloc(1,sizeof(NR_ServingCellConfig_t));
  NR_CellGroupConfig_t *secondaryCellGroup=calloc(1,sizeof(*secondaryCellGroup));
  prepare_scc(rrc.carrier.servingcellconfigcommon);
  uint64_t ssb_bitmap = 1;
  fill_scc_sim(rrc.carrier.servingcellconfigcommon,&ssb_bitmap,N_RB_DL,N_RB_DL,mu,mu);
  ssb_bitmap = 1;// Enable only first SSB with index ssb_indx=0
  fix_scc(scc,ssb_bitmap);

  prepare_scd(scd);

<<<<<<< HEAD
  fill_default_secondaryCellGroup(scc, scd, secondaryCellGroup, 0, 1, n_tx, n_rx, 6, 0, 0, 0, 0);
=======
  fill_default_secondaryCellGroup(scc, scd, secondaryCellGroup, 0, 1, n_tx, 6, 0, 0, 0);

>>>>>>> 6fbfa3b0

  /* RRC parameter validation for secondaryCellGroup */
  fix_scd(scd);
  /* -U option modify DMRS */
  if(modify_dmrs) {
    update_dmrs_config(secondaryCellGroup, dmrs_arg);
  }
  /* -T option enable PTRS */
  if(enable_ptrs) {
    update_ptrs_config(secondaryCellGroup, &rbSize, &mcsIndex, ptrs_arg);
  }


  //xer_fprint(stdout, &asn_DEF_NR_CellGroupConfig, (const void*)secondaryCellGroup);

  AssertFatal((gNB->if_inst         = NR_IF_Module_init(0))!=NULL,"Cannot register interface");
  gNB->if_inst->NR_PHY_config_req      = nr_phy_config_request;
  // common configuration
  rrc_mac_config_req_gNB(0,0, n_tx, n_tx, 0, 6, scc, NULL, 0, 0, NULL);
  // UE dedicated configuration
  rrc_mac_config_req_gNB(0,0, n_tx, n_tx, 0, 6, scc, NULL, 1, secondaryCellGroup->spCellConfig->reconfigurationWithSync->newUE_Identity,secondaryCellGroup);
  // reset preprocessor to the one of DLSIM after it has been set during
  // rrc_mac_config_req_gNB
  gNB_mac->pre_processor_dl = nr_dlsim_preprocessor;
  phy_init_nr_gNB(gNB,0,1);
  N_RB_DL = gNB->frame_parms.N_RB_DL;
  NR_UE_info_t *UE_info = &RC.nrmac[0]->UE_info;
  UE_info->num_UEs=1;

  // stub to configure frame_parms
  //  nr_phy_config_request_sim(gNB,N_RB_DL,N_RB_DL,mu,Nid_cell,SSB_positions);
  // call MAC to configure common parameters

  /* rrc_mac_config_req_gNB() has created one user, so set the scheduling
   * parameters from command line in global variables that will be picked up by
   * scheduling preprocessor */
  if (g_mcsIndex < 0) g_mcsIndex = 9;
  if (g_rbStart < 0) g_rbStart=0;
  if (g_rbSize < 0) g_rbSize = N_RB_DL - g_rbStart;

  double fs,bw;

  if (mu == 1 && N_RB_DL == 217) { 
    fs = 122.88e6;
    bw = 80e6;
  }					       
  else if (mu == 1 && N_RB_DL == 245) {
    fs = 122.88e6;
    bw = 90e6;
  }
  else if (mu == 1 && N_RB_DL == 273) {
    fs = 122.88e6;
    bw = 100e6;
  }
  else if (mu == 1 && N_RB_DL == 106) { 
    fs = 61.44e6;
    bw = 40e6;
  }
  else if (mu == 1 && N_RB_DL == 133) { 
    fs = 61.44e6;
    bw = 50e6;
  }
  else if (mu == 1 && N_RB_DL == 162) { 
    fs = 61.44e6;
    bw = 60e6;
  }
  else if (mu == 3 && N_RB_DL == 66) {
    fs = 122.88e6;
    bw = 100e6;
  }
  else if (mu == 3 && N_RB_DL == 32) {
    fs = 61.44e6;
    bw = 50e6;
  }
  else AssertFatal(1==0,"Unsupported numerology for mu %d, N_RB %d\n",mu, N_RB_DL);

  gNB2UE = new_channel_desc_scm(n_tx,
                                n_rx,
                                channel_model,
                                fs/1e6,//sampling frequency in MHz
				bw,
				30e-9,
                                0,
                                0,
                                0, 0);

  if (gNB2UE==NULL) {
    printf("Problem generating channel model. Exiting.\n");
    exit(-1);
  }

  frame_length_complex_samples = frame_parms->samples_per_subframe*NR_NUMBER_OF_SUBFRAMES_PER_FRAME;
  //frame_length_complex_samples_no_prefix = frame_parms->samples_per_subframe_wCP*NR_NUMBER_OF_SUBFRAMES_PER_FRAME;

  s_re = malloc(n_tx*sizeof(double*));
  s_im = malloc(n_tx*sizeof(double*));
  r_re = malloc(n_rx*sizeof(double*));
  r_im = malloc(n_rx*sizeof(double*));
  txdata = malloc(n_tx*sizeof(int*));

  for (i=0; i<n_tx; i++) {
    s_re[i] = malloc(frame_length_complex_samples*sizeof(double));
    bzero(s_re[i],frame_length_complex_samples*sizeof(double));
    s_im[i] = malloc(frame_length_complex_samples*sizeof(double));
    bzero(s_im[i],frame_length_complex_samples*sizeof(double));

    printf("Allocating %d samples for txdata\n",frame_length_complex_samples);
    txdata[i] = malloc(frame_length_complex_samples*sizeof(int));
    bzero(txdata[i],frame_length_complex_samples*sizeof(int));
  }

  for (i=0; i<n_rx; i++) {
    r_re[i] = malloc(frame_length_complex_samples*sizeof(double));
    bzero(r_re[i],frame_length_complex_samples*sizeof(double));
    r_im[i] = malloc(frame_length_complex_samples*sizeof(double));
    bzero(r_im[i],frame_length_complex_samples*sizeof(double));
  }

  if (pbch_file_fd!=NULL) {
    load_pbch_desc(pbch_file_fd);
  }


  //configure UE
  UE = malloc(sizeof(PHY_VARS_NR_UE));
  memset((void*)UE,0,sizeof(PHY_VARS_NR_UE));
  PHY_vars_UE_g = malloc(sizeof(PHY_VARS_NR_UE**));
  PHY_vars_UE_g[0] = malloc(sizeof(PHY_VARS_NR_UE*));
  PHY_vars_UE_g[0][0] = UE;
  memcpy(&UE->frame_parms,frame_parms,sizeof(NR_DL_FRAME_PARMS));
  UE->frame_parms.nb_antennas_rx = n_rx;

  if (run_initial_sync==1)  UE->is_synchronized = 0;
  else                      {UE->is_synchronized = 1; UE->UE_mode[0]=PUSCH;}
                      
  UE->perfect_ce = 0;

  if (init_nr_ue_signal(UE, 1, 0) != 0)
  {
    printf("Error at UE NR initialisation\n");
    exit(-1);
  }

  init_nr_ue_transport(UE,0);

  nr_gold_pbch(UE);
  nr_gold_pdcch(UE,0);

  nr_l2_init_ue(NULL);
  UE_mac = get_mac_inst(0);

  UE->if_inst = nr_ue_if_module_init(0);
  UE->if_inst->scheduled_response = nr_ue_scheduled_response;
  UE->if_inst->phy_config_request = nr_ue_phy_config_request;
  UE->if_inst->dl_indication = nr_ue_dl_indication;
  UE->if_inst->ul_indication = dummy_nr_ue_ul_indication;
  UE->prb_interpolation = prb_inter;


  UE_mac->if_module = nr_ue_if_module_init(0);

  unsigned int available_bits=0;
  unsigned char *estimated_output_bit;
  unsigned char *test_input_bit;
  unsigned int errors_bit    = 0;
  uint32_t errors_scrambling = 0;

  initTpool("N", &(nrUE_params.Tpool), false);

  test_input_bit       = (unsigned char *) malloc16(sizeof(unsigned char) * 16 * 68 * 384);
  estimated_output_bit = (unsigned char *) malloc16(sizeof(unsigned char) * 16 * 68 * 384);
  
  // generate signal
  AssertFatal(input_fd==NULL,"Not ready for input signal file\n");
  gNB->pbch_configured = 1;

  //Configure UE
  rrc.carrier.MIB = (uint8_t*) malloc(4);
  rrc.carrier.sizeof_MIB = do_MIB_NR(&rrc,0);

  nr_rrc_mac_config_req_ue(0,0,0,rrc.carrier.mib.message.choice.mib, NULL, NULL, secondaryCellGroup);


  nr_dcireq_t dcireq;
  nr_scheduled_response_t scheduled_response;
  memset((void*)&dcireq,0,sizeof(dcireq));
  memset((void*)&scheduled_response,0,sizeof(scheduled_response));
  dcireq.module_id = 0;
  dcireq.gNB_index = 0;
  dcireq.cc_id     = 0;
  
  scheduled_response.dl_config = &dcireq.dl_config_req;
  scheduled_response.ul_config = &dcireq.ul_config_req;
  scheduled_response.tx_request = NULL;
  scheduled_response.module_id = 0;
  scheduled_response.CC_id     = 0;
  scheduled_response.frame = frame;
  scheduled_response.slot  = slot;
  scheduled_response.thread_id = 0;

  nr_ue_phy_config_request(&UE_mac->phy_config);
  //NR_COMMON_channels_t *cc = RC.nrmac[0]->common_channels;
  snrRun = 0;

  gNB->threadPool = (tpool_t*)malloc(sizeof(tpool_t));
  initTpool(gNBthreads, gNB->threadPool, true);
  gNB->L1_tx_free = (notifiedFIFO_t*) malloc(sizeof(notifiedFIFO_t));
  gNB->L1_tx_filled = (notifiedFIFO_t*) malloc(sizeof(notifiedFIFO_t));
  gNB->L1_tx_out = (notifiedFIFO_t*) malloc(sizeof(notifiedFIFO_t));
  initNotifiedFIFO(gNB->L1_tx_free);
  initNotifiedFIFO(gNB->L1_tx_filled);
  initNotifiedFIFO(gNB->L1_tx_out);
  // we create 2 threads for L1 tx processing
  notifiedFIFO_elt_t *msgL1Tx = newNotifiedFIFO_elt(sizeof(processingData_L1tx_t),0,gNB->L1_tx_free,processSlotTX);
  processingData_L1tx_t *msgDataTx = (processingData_L1tx_t *)NotifiedFifoData(msgL1Tx);
  init_DLSCH_struct(gNB, msgDataTx);
  msgDataTx->slot = slot;
  msgDataTx->frame = frame;
  memset(msgDataTx->ssb, 0, 64*sizeof(NR_gNB_SSB_t));
  reset_meas(&msgDataTx->phy_proc_tx);
  gNB->phy_proc_tx[0] = &msgDataTx->phy_proc_tx;

  for (SNR = snr0; SNR < snr1; SNR += .2) {

    varArray_t *table_tx=initVarArray(1000,sizeof(double));
    reset_meas(&gNB->dlsch_scrambling_stats);
    reset_meas(&gNB->dlsch_interleaving_stats);
    reset_meas(&gNB->dlsch_rate_matching_stats);
    reset_meas(&gNB->dlsch_segmentation_stats);
    reset_meas(&gNB->dlsch_modulation_stats);
    reset_meas(&gNB->dlsch_encoding_stats);
    reset_meas(&gNB->tinput);
    reset_meas(&gNB->tprep);
    reset_meas(&gNB->tparity);
    reset_meas(&gNB->toutput);

    clear_pdsch_stats(gNB);

    n_errors = 0;
    effRate = 0;
    //n_errors2 = 0;
    //n_alamouti = 0;
    errors_scrambling=0;
    n_false_positive = 0;
    if (n_trials== 1) num_rounds = 1;

    for (trial = 0; trial < n_trials; trial++) {

      errors_bit = 0;
      //multipath channel
      //multipath_channel(gNB2UE,s_re,s_im,r_re,r_im,frame_length_complex_samples,0);

      UE->rx_offset=0;
      UE_proc.thread_id  = 0;
      UE_proc.frame_rx   = frame;
      UE_proc.nr_slot_rx = slot;
      
      dcireq.frame     = frame;
      dcireq.slot      = slot;

      NR_UE_DLSCH_t *dlsch0 = UE->dlsch[UE_proc.thread_id][0][0];

      int harq_pid = slot;
      NR_DL_UE_HARQ_t *UE_harq_process = dlsch0->harq_processes[harq_pid];

      NR_gNB_DLSCH_t *gNB_dlsch = msgDataTx->dlsch[0][0];
      nfapi_nr_dl_tti_pdsch_pdu_rel15_t *rel15 = &gNB_dlsch->harq_process.pdsch_pdu.pdsch_pdu_rel15;
      
      UE_harq_process->ack = 0;
      round = 0;
      UE_harq_process->round = round;
      UE_harq_process->first_rx = 1;
        
      while ((round<num_rounds) && (UE_harq_process->ack==0)) {

        clear_nr_nfapi_information(RC.nrmac[0], 0, frame, slot);

        UE_info->UE_sched_ctrl[0].harq_processes[harq_pid].ndi = !(trial&1);


        UE_info->UE_sched_ctrl[0].harq_processes[harq_pid].round = round;
        for (int i=0; i<MAX_NUM_CORESET; i++)
          gNB_mac->pdcch_cand[i] = 0;
      
        if (css_flag == 0) {
          nr_schedule_ue_spec(0, frame, slot);
        } else {
          nr_schedule_css_dlsch_phytest(0,frame,slot);
        }
        Sched_INFO.module_id = 0;
        Sched_INFO.CC_id     = 0;
        Sched_INFO.frame     = frame;
        Sched_INFO.slot      = slot;
        Sched_INFO.DL_req    = &gNB_mac->DL_req[0];
        Sched_INFO.UL_tti_req    = gNB_mac->UL_tti_req_ahead[slot];
        Sched_INFO.UL_dci_req  = NULL;
        Sched_INFO.TX_req    = &gNB_mac->TX_req[0];
        pushNotifiedFIFO(gNB->L1_tx_free,msgL1Tx);
        nr_schedule_response(&Sched_INFO);

        /* PTRS values for DLSIM calculations   */
        nfapi_nr_dl_tti_request_body_t *dl_req = &gNB_mac->DL_req[Sched_INFO.CC_id].dl_tti_request_body;
        nfapi_nr_dl_tti_request_pdu_t  *dl_tti_pdsch_pdu = &dl_req->dl_tti_pdu_list[1];
        nfapi_nr_dl_tti_pdsch_pdu_rel15_t *pdsch_pdu_rel15 = &dl_tti_pdsch_pdu->pdsch_pdu.pdsch_pdu_rel15;
        pdu_bit_map = pdsch_pdu_rel15->pduBitmap;
        if(pdu_bit_map & 0x1) {
          set_ptrs_symb_idx(&dlPtrsSymPos,
                            pdsch_pdu_rel15->NrOfSymbols,
                            pdsch_pdu_rel15->StartSymbolIndex,
                            1<<pdsch_pdu_rel15->PTRSTimeDensity,
                            pdsch_pdu_rel15->dlDmrsSymbPos);
          ptrsSymbPerSlot = get_ptrs_symbols_in_slot(dlPtrsSymPos, pdsch_pdu_rel15->StartSymbolIndex, pdsch_pdu_rel15->NrOfSymbols);
          ptrsRePerSymb = ((rel15->rbSize + rel15->PTRSFreqDensity - 1)/rel15->PTRSFreqDensity);
          printf("[DLSIM] PTRS Symbols in a slot: %2u, RE per Symbol: %3u, RE in a slot %4d\n", ptrsSymbPerSlot,ptrsRePerSymb, ptrsSymbPerSlot*ptrsRePerSymb );
        }

        msgDataTx->ssb[0].ssb_pdu.ssb_pdu_rel15.bchPayload=0x001234;
        msgDataTx->ssb[0].ssb_pdu.ssb_pdu_rel15.SsbBlockIndex = 0;
        msgDataTx->gNB = gNB;
        if (run_initial_sync)
          nr_common_signal_procedures(gNB,frame,slot,msgDataTx->ssb[0].ssb_pdu);
        else
          phy_procedures_gNB_TX(msgDataTx,frame,slot,1);
            
        int txdataF_offset = slot * frame_parms->samples_per_slot_wCP;
        
        if (n_trials==1) {
          LOG_M("txsigF0.m","txsF0=", &gNB->common_vars.txdataF[0][txdataF_offset+2*frame_parms->ofdm_symbol_size],frame_parms->ofdm_symbol_size,1,1);
          if (gNB->frame_parms.nb_antennas_tx>1)
            LOG_M("txsigF1.m","txsF1=", &gNB->common_vars.txdataF[1][txdataF_offset+2*frame_parms->ofdm_symbol_size],frame_parms->ofdm_symbol_size,1,1);
        }
        int tx_offset = frame_parms->get_samples_slot_timestamp(slot,frame_parms,0);
        if (n_trials==1) printf("tx_offset %d, txdataF_offset %d \n", tx_offset,txdataF_offset);

        //TODO: loop over slots
        for (aa=0; aa<gNB->frame_parms.nb_antennas_tx; aa++) {
    
          if (cyclic_prefix_type == 1) {
            PHY_ofdm_mod(&gNB->common_vars.txdataF[aa][txdataF_offset],
                         &txdata[aa][tx_offset],
                         frame_parms->ofdm_symbol_size,
                         12,
                         frame_parms->nb_prefix_samples,
                         CYCLIC_PREFIX);
          } else {
            nr_normal_prefix_mod(&gNB->common_vars.txdataF[aa][txdataF_offset],
                                 &txdata[aa][tx_offset],
                                 14,
                                 frame_parms,
                                 slot);
          }
        }
       
        if (n_trials==1) {
          char filename[100];//LOG_M
          for (aa=0;aa<n_tx;aa++) {
            sprintf(filename,"txsig%d.m", aa);//LOG_M
            LOG_M(filename,"txs", &txdata[aa][tx_offset+frame_parms->ofdm_symbol_size+frame_parms->nb_prefix_samples0],6*(frame_parms->ofdm_symbol_size+frame_parms->nb_prefix_samples),1,1);
          }
        }
        if (output_fd) {
          printf("writing txdata to binary file\n");
          fwrite(txdata[0],sizeof(int32_t),frame_length_complex_samples,output_fd);
        }

        int txlev[n_tx];
        int txlev_sum = 0;
        int l_ofdm = 6;
        for (aa=0; aa<n_tx; aa++) {
          txlev[aa] = signal_energy(&txdata[aa][tx_offset+l_ofdm*frame_parms->ofdm_symbol_size + (l_ofdm-1)*frame_parms->nb_prefix_samples + frame_parms->nb_prefix_samples0],
          frame_parms->ofdm_symbol_size + frame_parms->nb_prefix_samples);
          txlev_sum += txlev[aa];
          if (n_trials==1) printf("txlev[%d] = %d (%f dB) txlev_sum %d\n",aa,txlev[aa],10*log10((double)txlev[aa]),txlev_sum);
        }
        
        for (i=(frame_parms->get_samples_slot_timestamp(slot,frame_parms,0)); 
             i<(frame_parms->get_samples_slot_timestamp(slot+1,frame_parms,0)); 
             i++) {
    
          for (aa=0; aa<frame_parms->nb_antennas_tx; aa++) {
            s_re[aa][i] = ((double)(((short *)txdata[aa]))[(i<<1)]);
            s_im[aa][i] = ((double)(((short *)txdata[aa]))[(i<<1)+1]);
          }
        }

        double ts = 1.0/(frame_parms->subcarrier_spacing * frame_parms->ofdm_symbol_size); 
        //Compute AWGN variance
        sigma2_dB = 10 * log10((double)txlev_sum * ((double)UE->frame_parms.ofdm_symbol_size/(12*rel15->rbSize))) - SNR;
        sigma2    = pow(10, sigma2_dB/10);
        if (n_trials==1) printf("sigma2 %f (%f dB), txlev_sum %f (factor %f)\n",sigma2,sigma2_dB,10*log10((double)txlev_sum),(double)(double)UE->frame_parms.ofdm_symbol_size/(12*rel15->rbSize));

        for (aa=0; aa<n_rx; aa++) {
          bzero(r_re[aa],frame_length_complex_samples*sizeof(double));
          bzero(r_im[aa],frame_length_complex_samples*sizeof(double));
        }
        
        // Apply MIMO Channel
        if (channel_model != AWGN) multipath_tv_channel(gNB2UE,
                             s_re,
                             s_im,
                             r_re,
                             r_im,
                             frame_length_complex_samples,
                             0);

        double H_awgn_mimo[4][4] ={{1.0, 0.5, 0.25, 0.125},//rx 0
                                   {0.5, 1.0, 0.5, 0.25},  //rx 1
                                   {0.25, 0.5, 1.0, 0.5},  //rx 2
                                   {0.125, 0.25, 0.5, 1.0}};//rx 3

        for (i=frame_parms->get_samples_slot_timestamp(slot,frame_parms,0); 
             i<frame_parms->get_samples_slot_timestamp(slot+1,frame_parms,0);
             i++) {

          for (int aa_rx=0; aa_rx<n_rx; aa_rx++) {

            if (channel_model == AWGN) {
              // sum up signals from different Tx antennas
              r_re[aa_rx][i] = 0;
              r_im[aa_rx][i] = 0;
             for (aa=0; aa<n_tx; aa++) {
                r_re[aa_rx][i] += s_re[aa][i]*H_awgn_mimo[aa_rx][aa];
                r_im[aa_rx][i] += s_im[aa][i]*H_awgn_mimo[aa_rx][aa];
              }
            }
            // Add Gaussian noise
            ((short*) UE->common_vars.rxdata[aa_rx])[2*i]   = (short) ((r_re[aa_rx][i] + sqrt(sigma2/2)*gaussdouble(0.0,1.0)));
            ((short*) UE->common_vars.rxdata[aa_rx])[2*i+1] = (short) ((r_im[aa_rx][i] + sqrt(sigma2/2)*gaussdouble(0.0,1.0)));
            /* Add phase noise if enabled */
            if (pdu_bit_map & 0x1) {
              phase_noise(ts, &((short*) UE->common_vars.rxdata[aa_rx])[2*i],
                          &((short*) UE->common_vars.rxdata[aa_rx])[2*i+1]);
            }
          }
        }

        nr_ue_dcireq(&dcireq); //to be replaced with function pointer later
        nr_ue_scheduled_response(&scheduled_response);

        phy_procedures_nrUE_RX(UE,
                               &UE_proc,
                               0,
                               dlsch_threads,
                               NULL);
        
        //printf("dlsim round %d ends\n",round);
        round++;
      } // round

      //----------------------------------------------------------
      //---------------------- count errors ----------------------
      //----------------------------------------------------------

      if (UE->dlsch[UE_proc.thread_id][0][0]->last_iteration_cnt >=
        UE->dlsch[UE_proc.thread_id][0][0]->max_ldpc_iterations+1)
        n_errors++;

      //NR_UE_PDSCH **pdsch_vars = UE->pdsch_vars[UE_proc.thread_id];
      //int16_t *UE_llr = pdsch_vars[0]->llr[0];

      TBS                  = UE_harq_process->TBS;//rel15->TBSize[0];
      uint16_t length_dmrs = get_num_dmrs(rel15->dlDmrsSymbPos);
      uint16_t nb_rb       = rel15->rbSize;
      uint8_t  nb_re_dmrs  = rel15->dmrsConfigType == NFAPI_NR_DMRS_TYPE1 ? 6 : 4;
      uint8_t  mod_order   = rel15->qamModOrder[0];
      uint8_t  nb_symb_sch = rel15->NrOfSymbols;

      available_bits = nr_get_G(nb_rb, nb_symb_sch, nb_re_dmrs, length_dmrs, mod_order, rel15->nrOfLayers);
      if(pdu_bit_map & 0x1) {
        available_bits-= (ptrsSymbPerSlot * ptrsRePerSymb *rel15->nrOfLayers* 2);
        printf("[DLSIM][PTRS] Available bits are: %5u, removed PTRS bits are: %5u \n",available_bits, (ptrsSymbPerSlot * ptrsRePerSymb *rel15->nrOfLayers* 2) );
      }

      /*
      for (i = 0; i < available_bits; i++) {

	if(((gNB_dlsch->harq_process.f[i] == 0) && (UE_llr[i] <= 0)) ||
	   ((gNB_dlsch->harq_process.f[i] == 1) && (UE_llr[i] >= 0)))
	  {
	    if(errors_scrambling == 0) {
	      LOG_D(PHY,"\n");
	      LOG_D(PHY,"First bit in error in unscrambling = %d\n",i);
	    }
	    errors_scrambling++;
	  }

      }
      */
      for (i = 0; i < TBS; i++) {

	estimated_output_bit[i] = (UE_harq_process->b[i/8] & (1 << (i & 7))) >> (i & 7);
	test_input_bit[i]       = (gNB_dlsch->harq_process.b[i / 8] & (1 << (i & 7))) >> (i & 7); // Further correct for multiple segments
	
	if (estimated_output_bit[i] != test_input_bit[i]) {
	  if(errors_bit == 0)
	    LOG_D(PHY,"First bit in error in decoding = %d (errors scrambling %d)\n",i,errors_scrambling);
	  errors_bit++;
	}
	
      }
      
      ////////////////////////////////////////////////////////////
      
      if (errors_scrambling > 0) {
	if (n_trials == 1)
	  printf("errors_scrambling = %u/%u (trial %d)\n", errors_scrambling, available_bits,trial);
      }
      
      if (errors_bit > 0) {
	n_false_positive++;
	if (n_trials == 1)
	  printf("errors_bit = %u (trial %d)\n", errors_bit, trial);
      }
      roundStats[snrRun]+=((float)round); 
      if (UE_harq_process->ack==1) effRate += ((float)TBS)/round;
    } // noise trials

    blerStats[snrRun] = (float) n_errors / (float) n_trials;
    roundStats[snrRun]/=((float)n_trials);
    berStats[snrRun] = (double)errors_scrambling/available_bits/n_trials;
    effRate /= n_trials;
    printf("*****************************************\n");
    printf("SNR %f, (false positive %f)\n", SNR,
           (float) n_errors / (float) n_trials);
    printf("*****************************************\n");
    printf("\n");
    dump_pdsch_stats(stdout,gNB);
    printf("SNR %f : n_errors (negative CRC) = %d/%d, Avg round %.2f, Channel BER %e, BLER %.2f, Eff Rate %.4f bits/slot, Eff Throughput %.2f, TBS %u bits/slot\n", SNR, n_errors, n_trials,roundStats[snrRun],berStats[snrRun],blerStats[snrRun],effRate,effRate/TBS*100,TBS);
    printf("\n");

    if (print_perf==1) {
      printf("\ngNB TX function statistics (per %d us slot, NPRB %d, mcs %d, block %d)\n",
	     1000>>*scc->ssbSubcarrierSpacing, g_rbSize, g_mcsIndex,
	     msgDataTx->dlsch[0][0]->harq_process.pdsch_pdu.pdsch_pdu_rel15.TBSize[0]<<3);
      printDistribution(gNB->phy_proc_tx[0],table_tx,"PHY proc tx");
      printStatIndent2(&gNB->dlsch_encoding_stats,"DLSCH encoding time");
      printStatIndent3(&gNB->dlsch_segmentation_stats,"DLSCH segmentation time");
      printStatIndent3(&gNB->tinput,"DLSCH LDPC input processing time");
      printStatIndent3(&gNB->tprep,"DLSCH LDPC input preparation time");
      printStatIndent3(&gNB->tparity,"DLSCH LDPC parity generation time");
      printStatIndent3(&gNB->toutput,"DLSCH LDPC output generation time");
      printStatIndent3(&gNB->dlsch_rate_matching_stats,"DLSCH Rate Mataching time");
      printStatIndent3(&gNB->dlsch_interleaving_stats,  "DLSCH Interleaving time");
      printStatIndent2(&gNB->dlsch_modulation_stats,"DLSCH modulation time");
      printStatIndent2(&gNB->dlsch_scrambling_stats,  "DLSCH scrambling time");
      printStatIndent2(&gNB->dlsch_layer_mapping_stats, "DLSCH Layer Mapping time");
      printStatIndent2(&gNB->dlsch_resource_mapping_stats, "DLSCH Resource Mapping time");
      printStatIndent2(&gNB->dlsch_precoding_stats,"DLSCH Layer Precoding time");


      printf("\nUE RX function statistics (per %d us slot)\n",1000>>*scc->ssbSubcarrierSpacing);
      /*
      printDistribution(&phy_proc_rx_tot, table_rx,"Total PHY proc rx");
      printStatIndent(&ue_front_end_tot,"Front end processing");
      printStatIndent(&dlsch_llr_tot,"rx_pdsch processing");
      printStatIndent2(&pdsch_procedures_tot,"pdsch processing");
      printStatIndent2(&dlsch_procedures_tot,"dlsch processing");
      printStatIndent2(&UE->crnti_procedures_stats,"C-RNTI processing");
      printStatIndent(&UE->ofdm_demod_stats,"ofdm demodulation");
      printStatIndent(&UE->dlsch_channel_estimation_stats,"DLSCH channel estimation time");
      printStatIndent(&UE->dlsch_freq_offset_estimation_stats,"DLSCH frequency offset estimation time");
      printStatIndent(&dlsch_decoding_tot, "DLSCH Decoding time ");
      printStatIndent(&UE->dlsch_unscrambling_stats,"DLSCH unscrambling time");
      printStatIndent(&UE->dlsch_rate_unmatching_stats,"DLSCH Rate Unmatching");
      printf("|__ DLSCH Turbo Decoding(%d bits), avg iterations: %.1f       %.2f us (%d cycles, %d trials)\n",
	     UE->dlsch[UE_proc.thread_id][0][0]->harq_processes[0]->Cminus ?
	     UE->dlsch[UE_proc.thread_id][0][0]->harq_processes[0]->Kminus :
	     UE->dlsch[UE_proc.thread_id][0][0]->harq_processes[0]->Kplus,
	     UE->dlsch_tc_intl1_stats.trials/(double)UE->dlsch_tc_init_stats.trials,
	     (double)UE->dlsch_turbo_decoding_stats.diff/UE->dlsch_turbo_decoding_stats.trials*timeBase,
	     (int)((double)UE->dlsch_turbo_decoding_stats.diff/UE->dlsch_turbo_decoding_stats.trials),
	     UE->dlsch_turbo_decoding_stats.trials);
      printStatIndent2(&UE->dlsch_tc_init_stats,"init");
      printStatIndent2(&UE->dlsch_tc_alpha_stats,"alpha");
      printStatIndent2(&UE->dlsch_tc_beta_stats,"beta");
      printStatIndent2(&UE->dlsch_tc_gamma_stats,"gamma");
      printStatIndent2(&UE->dlsch_tc_ext_stats,"ext");
      printStatIndent2(&UE->dlsch_tc_intl1_stats,"turbo internal interleaver");
      printStatIndent2(&UE->dlsch_tc_intl2_stats,"intl2+HardDecode+CRC");
      */
    }

    if (n_trials == 1) {
      
      LOG_M("rxsig0.m","rxs0", UE->common_vars.rxdata[0], frame_length_complex_samples, 1, 1);
      if (UE->frame_parms.nb_antennas_rx>1)
	LOG_M("rxsig1.m","rxs1", UE->common_vars.rxdata[1], frame_length_complex_samples, 1, 1);
      LOG_M("chestF0.m","chF0",&UE->pdsch_vars[0][0]->dl_ch_estimates_ext[0][0],g_rbSize*12*14,1,1);
      write_output("rxF_comp.m","rxFc",&UE->pdsch_vars[0][0]->rxdataF_comp0[0][0],N_RB_DL*12*14,1,1);
      LOG_M("rxF_llr.m","rxFllr",UE->pdsch_vars[UE_proc.thread_id][0]->llr[0],available_bits,1,0);
      LOG_M("pdcch_rxFcomp.m","pdcch_rxFcomp",&UE->pdcch_vars[0][0]->rxdataF_comp[0][0],96*12,1,1);
      LOG_M("pdcch_rxFllr.m","pdcch_rxFllr",UE->pdcch_vars[0][0]->llr,96*12,1,1);
      break;
    }

    if (effRate > (eff_tp_check*TBS)) {
      printf("PDSCH test OK\n");
      break;
    }

    snrStats[snrRun] = SNR;
    snrRun++;
  } // NSR

  LOG_M("dlsimStats.m","SNR",snrStats,snrRun,1,7);
  LOG_MM("dlsimStats.m","BLER",blerStats,snrRun,1,7);
  LOG_MM("dlsimStats.m","BER",berStats,snrRun,1,7);
  LOG_MM("dlsimStats.m","rounds",roundStats,snrRun,1,7);
  /*if (n_trials>1) {
    printf("HARQ stats:\nSNR\tRounds\n");
    psnr = snr0;
    for (uint8_t i=0; i<snrRun; i++) {
      printf("%.1f\t%.2f\n",psnr,roundStats[i]);
      psnr+=0.2;
    }
  }*/

  free_channel_desc_scm(gNB2UE);

  for (i = 0; i < n_tx; i++) {
    free(s_re[i]);
    free(s_im[i]);
    free(txdata[i]);
  }
  for (i = 0; i < n_rx; i++) {
    free(r_re[i]);
    free(r_im[i]);
  }

  free(s_re);
  free(s_im);
  free(r_re);
  free(r_im);
  free(txdata);
  free(test_input_bit);
  free(estimated_output_bit);
  
  if (output_fd)
    fclose(output_fd);

  if (input_fd)
    fclose(input_fd);

  if (scg_fd)
    fclose(scg_fd);
  return(n_errors);
  
}


void update_ptrs_config(NR_CellGroupConfig_t *secondaryCellGroup, uint16_t *rbSize, uint8_t *mcsIndex, int8_t *ptrs_arg)
{
  NR_BWP_Downlink_t *bwp=secondaryCellGroup->spCellConfig->spCellConfigDedicated->downlinkBWP_ToAddModList->list.array[0];
  int *ptrsFreqDenst = calloc(2, sizeof(long));
  ptrsFreqDenst[0]= 25;
  ptrsFreqDenst[1]= 115;
  int *ptrsTimeDenst = calloc(3, sizeof(long));
  ptrsTimeDenst[0]= 2;
  ptrsTimeDenst[1]= 4;
  ptrsTimeDenst[2]= 10;

  int epre_Ratio = 0;
  int reOffset = 0;

  if(ptrs_arg[0] ==0) {
    ptrsTimeDenst[2]= *mcsIndex -1;
  }
  else if(ptrs_arg[0] == 1) {
    ptrsTimeDenst[1]= *mcsIndex - 1;
    ptrsTimeDenst[2]= *mcsIndex + 1;
  }
  else if(ptrs_arg[0] ==2) {
    ptrsTimeDenst[0]= *mcsIndex - 1;
    ptrsTimeDenst[1]= *mcsIndex + 1;
  }
  else {
    printf("[DLSIM] Wrong L_PTRS value, using default values 1\n");
  }
  /* L = 4 if Imcs < MCS4 */
  if(ptrs_arg[1] ==2) {
    ptrsFreqDenst[0]= *rbSize - 1;
    ptrsFreqDenst[1]= *rbSize + 1;
  }
  else if(ptrs_arg[1] == 4) {
    ptrsFreqDenst[1]= *rbSize - 1;
  }
  else {
    printf("[DLSIM] Wrong K_PTRS value, using default values 2\n");
  }
  printf("[DLSIM] PTRS Enabled with L %d, K %d \n", 1<<ptrs_arg[0], ptrs_arg[1] );
  /* overwrite the values */
  rrc_config_dl_ptrs_params(bwp, ptrsFreqDenst, ptrsTimeDenst, &epre_Ratio, &reOffset);
}

void update_dmrs_config(NR_CellGroupConfig_t *scg, int8_t* dmrs_arg)
{
  int8_t  mapping_type = typeA;//default value
  int8_t  add_pos = pdsch_dmrs_pos0;//default value
  int8_t  dmrs_config_type = NFAPI_NR_DMRS_TYPE1;//default value

  if(dmrs_arg[0] == 0) {
    mapping_type = typeA;
  }
  else if (dmrs_arg[0] == 1) {
    mapping_type = typeB;
  } else {
    AssertFatal(1==0,"Incorrect Mappingtype, valid options 0-typeA, 1-typeB\n");
  }

  /* Additional DMRS positions 0 ,1 ,2 and 3 */
  if(dmrs_arg[1] >= 0 && dmrs_arg[1] <4 ) {
    add_pos = dmrs_arg[1];
  } else {
    AssertFatal(1==0,"Incorrect Additional Position, valid options 0-pos1, 1-pos1, 2-pos2, 3-pos3\n");
  }

  /* DMRS Conf Type 1 or 2 */
  if(dmrs_arg[2] == 1) {
    dmrs_config_type = NFAPI_NR_DMRS_TYPE1;
  } else if(dmrs_arg[2] == 2) {
    dmrs_config_type = NFAPI_NR_DMRS_TYPE2;
  }

  NR_BWP_Downlink_t *bwp = scg->spCellConfig->spCellConfigDedicated->downlinkBWP_ToAddModList->list.array[0];

  AssertFatal((bwp->bwp_Dedicated->pdsch_Config != NULL && bwp->bwp_Dedicated->pdsch_Config->choice.setup != NULL), "Base RRC reconfig structures are not allocated.\n");

  if(mapping_type == typeA) {
    bwp->bwp_Dedicated->pdsch_Config->choice.setup->dmrs_DownlinkForPDSCH_MappingTypeA = calloc(1,sizeof(*bwp->bwp_Dedicated->pdsch_Config->choice.setup->dmrs_DownlinkForPDSCH_MappingTypeA));
    bwp->bwp_Dedicated->pdsch_Config->choice.setup->dmrs_DownlinkForPDSCH_MappingTypeA->present= NR_SetupRelease_DMRS_DownlinkConfig_PR_setup;
    bwp->bwp_Dedicated->pdsch_Config->choice.setup->dmrs_DownlinkForPDSCH_MappingTypeA->choice.setup = calloc(1,sizeof(*bwp->bwp_Dedicated->pdsch_Config->choice.setup->dmrs_DownlinkForPDSCH_MappingTypeA->choice.setup));
    if (dmrs_config_type == NFAPI_NR_DMRS_TYPE2)
      bwp->bwp_Dedicated->pdsch_Config->choice.setup->dmrs_DownlinkForPDSCH_MappingTypeA->choice.setup->dmrs_Type = calloc(1,sizeof(*bwp->bwp_Dedicated->pdsch_Config->choice.setup->dmrs_DownlinkForPDSCH_MappingTypeA->choice.setup->dmrs_Type));
    else
      bwp->bwp_Dedicated->pdsch_Config->choice.setup->dmrs_DownlinkForPDSCH_MappingTypeA->choice.setup->dmrs_Type = NULL;
    bwp->bwp_Dedicated->pdsch_Config->choice.setup->dmrs_DownlinkForPDSCH_MappingTypeA->choice.setup->maxLength=NULL;
    bwp->bwp_Dedicated->pdsch_Config->choice.setup->dmrs_DownlinkForPDSCH_MappingTypeA->choice.setup->scramblingID0=NULL;
    bwp->bwp_Dedicated->pdsch_Config->choice.setup->dmrs_DownlinkForPDSCH_MappingTypeA->choice.setup->scramblingID1=NULL;
    bwp->bwp_Dedicated->pdsch_Config->choice.setup->dmrs_DownlinkForPDSCH_MappingTypeA->choice.setup->phaseTrackingRS=NULL;
    bwp->bwp_Dedicated->pdsch_Config->choice.setup->dmrs_DownlinkForPDSCH_MappingTypeA->choice.setup->dmrs_AdditionalPosition = NULL;
    printf("DLSIM: Allocated Mapping TypeA in RRC reconfig message\n");
  }

  if(mapping_type == typeB) {
    bwp->bwp_Dedicated->pdsch_Config->choice.setup->dmrs_DownlinkForPDSCH_MappingTypeB = calloc(1,sizeof(*bwp->bwp_Dedicated->pdsch_Config->choice.setup->dmrs_DownlinkForPDSCH_MappingTypeB));
    bwp->bwp_Dedicated->pdsch_Config->choice.setup->dmrs_DownlinkForPDSCH_MappingTypeB->present= NR_SetupRelease_DMRS_DownlinkConfig_PR_setup;
    bwp->bwp_Dedicated->pdsch_Config->choice.setup->dmrs_DownlinkForPDSCH_MappingTypeB->choice.setup = calloc(1,sizeof(*bwp->bwp_Dedicated->pdsch_Config->choice.setup->dmrs_DownlinkForPDSCH_MappingTypeB->choice.setup));
    if (dmrs_config_type == NFAPI_NR_DMRS_TYPE2)
      bwp->bwp_Dedicated->pdsch_Config->choice.setup->dmrs_DownlinkForPDSCH_MappingTypeB->choice.setup->dmrs_Type = calloc(1,sizeof(*bwp->bwp_Dedicated->pdsch_Config->choice.setup->dmrs_DownlinkForPDSCH_MappingTypeB->choice.setup->dmrs_Type));
    else
      bwp->bwp_Dedicated->pdsch_Config->choice.setup->dmrs_DownlinkForPDSCH_MappingTypeB->choice.setup->dmrs_Type = NULL;
    bwp->bwp_Dedicated->pdsch_Config->choice.setup->dmrs_DownlinkForPDSCH_MappingTypeB->choice.setup->maxLength=NULL;
    bwp->bwp_Dedicated->pdsch_Config->choice.setup->dmrs_DownlinkForPDSCH_MappingTypeB->choice.setup->scramblingID0=NULL;
    bwp->bwp_Dedicated->pdsch_Config->choice.setup->dmrs_DownlinkForPDSCH_MappingTypeB->choice.setup->scramblingID1=NULL;
    bwp->bwp_Dedicated->pdsch_Config->choice.setup->dmrs_DownlinkForPDSCH_MappingTypeB->choice.setup->phaseTrackingRS=NULL;
    bwp->bwp_Dedicated->pdsch_Config->choice.setup->dmrs_DownlinkForPDSCH_MappingTypeB->choice.setup->dmrs_AdditionalPosition = NULL;
    printf("DLSIM: Allocated Mapping TypeB in RRC reconfig message\n");
  }

  struct NR_SetupRelease_DMRS_DownlinkConfig	*dmrs_MappingtypeA = bwp->bwp_Dedicated->pdsch_Config->choice.setup->dmrs_DownlinkForPDSCH_MappingTypeA;
  struct NR_SetupRelease_DMRS_DownlinkConfig	*dmrs_MappingtypeB = bwp->bwp_Dedicated->pdsch_Config->choice.setup->dmrs_DownlinkForPDSCH_MappingTypeB;


  NR_DMRS_DownlinkConfig_t *dmrs_config = (mapping_type == typeA) ? dmrs_MappingtypeA->choice.setup : dmrs_MappingtypeB->choice.setup;

  if (add_pos != 2) { // pos0,pos1,pos3
    if (dmrs_config->dmrs_AdditionalPosition == NULL) {
      dmrs_config->dmrs_AdditionalPosition = calloc(1,sizeof(*dmrs_MappingtypeA->choice.setup->dmrs_AdditionalPosition));
    }
    *dmrs_config->dmrs_AdditionalPosition = add_pos;
  } else { // if NULL, Value pos2
    free(dmrs_config->dmrs_AdditionalPosition);
    dmrs_config->dmrs_AdditionalPosition = NULL;
  }

  for (int i=0;i<bwp->bwp_Common->pdsch_ConfigCommon->choice.setup->pdsch_TimeDomainAllocationList->list.count;i++) {
    bwp->bwp_Common->pdsch_ConfigCommon->choice.setup->pdsch_TimeDomainAllocationList->list.array[i]->mappingType = mapping_type;
  }

  printf("[DLSIM] DMRS Config is modified with Mapping Type %d, Additional Positions %d Config. Type %d \n", mapping_type, add_pos, dmrs_config_type);
}<|MERGE_RESOLUTION|>--- conflicted
+++ resolved
@@ -778,12 +778,7 @@
 
   prepare_scd(scd);
 
-<<<<<<< HEAD
-  fill_default_secondaryCellGroup(scc, scd, secondaryCellGroup, 0, 1, n_tx, n_rx, 6, 0, 0, 0, 0);
-=======
-  fill_default_secondaryCellGroup(scc, scd, secondaryCellGroup, 0, 1, n_tx, 6, 0, 0, 0);
-
->>>>>>> 6fbfa3b0
+  fill_default_secondaryCellGroup(scc, scd, secondaryCellGroup, 0, 1, n_tx, n_rx, 6, 0, 0, 0);
 
   /* RRC parameter validation for secondaryCellGroup */
   fix_scd(scd);
