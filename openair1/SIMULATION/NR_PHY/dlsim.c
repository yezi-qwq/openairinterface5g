--- conflicted
+++ resolved
@@ -716,14 +716,6 @@
 
   //xer_fprint(stdout, &asn_DEF_NR_CellGroupConfig, (const void*)secondaryCellGroup);
 
-<<<<<<< HEAD
-=======
-  AssertFatal((gNB->if_inst = NR_IF_Module_init(0))!=NULL,"Cannot register interface");
-  gNB->if_inst->NR_PHY_config_req = nr_phy_config_request;
-
-  // common configuration
-  nr_mac_config_scc(RC.nrmac[0], pdsch_AntennaPorts, n_tx, 0, 6, scc);
->>>>>>> 32e4d66c
   // UE dedicated configuration
   nr_mac_add_test_ue(RC.nrmac[0], secondaryCellGroup->spCellConfig->reconfigurationWithSync->newUE_Identity, secondaryCellGroup);
   // reset preprocessor to the one of DLSIM after it has been set during
