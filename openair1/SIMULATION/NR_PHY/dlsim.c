--- conflicted
+++ resolved
@@ -638,12 +638,12 @@
         dmrs_arg[i] = atoi(argv[optind++]);
       }
       break;
-
+      
     case 'X':
       strncpy(gNBthreads, optarg, sizeof(gNBthreads));
       gNBthreads[sizeof(gNBthreads)-1]=0;
       break;
-
+      
     default:
     case 'h':
       printf("%s -h(elp) -p(extended_prefix) -N cell_id -f output_filename -F input_filename -g channel_model -n n_frames -t Delayspread -s snr0 -S snr1 -x transmission_mode -y TXant -z RXant -i Intefrence0 -j Interference1 -A interpolation_file -C(alibration offset dB) -N CellId\n",
@@ -778,13 +778,8 @@
 
   prepare_scd(scd);
 
-<<<<<<< HEAD
   // TODO do a UECAP for phy-sim
   fill_default_secondaryCellGroup(scc, scd, secondaryCellGroup, NULL, 0, 1, n_tx, 6, 0, 0, 0, 0);
-=======
-  fill_default_secondaryCellGroup(scc, scd, secondaryCellGroup, 0, 1, n_tx, 6, 0, 0, 0);
-
->>>>>>> 6fbfa3b0
 
   /* RRC parameter validation for secondaryCellGroup */
   fix_scd(scd);
