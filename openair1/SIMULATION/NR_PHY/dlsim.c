/*
 * Licensed to the OpenAirInterface (OAI) Software Alliance under one or more
 * contributor license agreements.  See the NOTICE file distributed with
 * this work for additional information regarding copyright ownership.
 * The OpenAirInterface Software Alliance licenses this file to You under
 * the OAI Public License, Version 1.1  (the "License"); you may not use this file
 * except in compliance with the License.
 * You may obtain a copy of the License at
 *
 *      http://www.openairinterface.org/?page_id=698
 *
 * Unless required by applicable law or agreed to in writing, software
 * distributed under the License is distributed on an "AS IS" BASIS,
 * WITHOUT WARRANTIES OR CONDITIONS OF ANY KIND, either express or implied.
 * See the License for the specific language governing permissions and
 * limitations under the License.
 *-------------------------------------------------------------------------------
 * For more information about the OpenAirInterface (OAI) Software Alliance:
 *      contact@openairinterface.org
 */

#include <fcntl.h>
#include <math.h>
#include <string.h>
#include <sys/ioctl.h>
#include <sys/mman.h>
#include <unistd.h>
#include "common/ran_context.h"
#include "common/config/config_userapi.h"
#include "common/utils/nr/nr_common.h"
#include "common/utils/LOG/log.h"
#include "LAYER2/NR_MAC_gNB/nr_mac_gNB.h"
#include "LAYER2/NR_MAC_UE/mac_defs.h"
#include "LAYER2/NR_MAC_UE/mac_extern.h"
#include "PHY/defs_gNB.h"
#include "PHY/defs_nr_common.h"
#include "PHY/defs_nr_UE.h"
#include "PHY/phy_vars_nr_ue.h"
#include "PHY/types.h"
#include "PHY/INIT/phy_init.h"
#include "PHY/MODULATION/modulation_eNB.h"
#include "PHY/MODULATION/nr_modulation.h"
#include "PHY/MODULATION/modulation_UE.h"
#include "PHY/NR_REFSIG/refsig_defs_ue.h"
#include "PHY/NR_TRANSPORT/nr_dlsch.h"
#include "PHY/NR_TRANSPORT/nr_transport_proto.h"
#include "PHY/NR_UE_TRANSPORT/nr_transport_proto_ue.h"
#include "SCHED_NR/fapi_nr_l1.h"
#include "SCHED_NR/sched_nr.h"
#include "SCHED_NR_UE/defs.h"
#include "SCHED_NR_UE/fapi_nr_ue_l1.h"
#include "NR_PHY_INTERFACE/NR_IF_Module.h"
#include "NR_UE_PHY_INTERFACE/NR_IF_Module.h"

#include "LAYER2/NR_MAC_UE/mac_proto.h"
//#include "LAYER2/NR_MAC_gNB/mac_proto.h"
//#include "openair2/LAYER2/NR_MAC_UE/mac_proto.h"
#include "LAYER2/NR_MAC_gNB/mac_proto.h"
#include "NR_asn_constant.h"
#include "RRC/NR/MESSAGES/asn1_msg.h"
#include "openair1/SIMULATION/RF/rf.h"
#include "openair1/SIMULATION/TOOLS/sim.h"
#include "openair1/SIMULATION/NR_PHY/nr_unitary_defs.h"
//#include "openair1/SIMULATION/NR_PHY/nr_dummy_functions.c"
#include "PHY/NR_REFSIG/ptrs_nr.h"
#include "NR_RRCReconfiguration.h"
#define inMicroS(a) (((double)(a))/(get_cpu_freq_GHz()*1000.0))
#include "SIMULATION/LTE_PHY/common_sim.h"

#include <openair2/LAYER2/MAC/mac_vars.h>
#include <openair2/RRC/LTE/rrc_vars.h>

#include <executables/softmodem-common.h>
#include <openair3/ocp-gtpu/gtp_itf.h>

LCHAN_DESC DCCH_LCHAN_DESC,DTCH_DL_LCHAN_DESC,DTCH_UL_LCHAN_DESC;
rlc_info_t Rlc_info_um,Rlc_info_am_config;

PHY_VARS_gNB *gNB;
PHY_VARS_NR_UE *UE;
RAN_CONTEXT_t RC;
int32_t uplink_frequency_offset[MAX_NUM_CCs][4];

double cpuf;

uint16_t sf_ahead=4 ;
uint16_t sl_ahead=0;
//uint8_t nfapi_mode = 0;
uint64_t downlink_frequency[MAX_NUM_CCs][4];
THREAD_STRUCT thread_struct;
nfapi_ue_release_request_body_t release_rntis;
uint32_t N_RB_DL = 106;
//Fixme: Uniq dirty DU instance, by global var, datamodel need better management
instance_t DUuniqInstance=0;
instance_t CUuniqInstance=0;
teid_t newGtpuCreateTunnel(instance_t instance, rnti_t rnti, int incoming_bearer_id, int outgoing_bearer_id, teid_t outgoing_teid,
                           transport_layer_addr_t remoteAddr, int port, gtpCallback callBack) {
return 0;
}

// dummy functions
int dummy_nr_ue_ul_indication(nr_uplink_indication_t *ul_info)              { return(0);  }

int8_t nr_mac_rrc_data_ind_ue(const module_id_t module_id,
                              const int CC_id,
                              const uint8_t gNB_index,
                              const frame_t frame,
                              const sub_frame_t sub_frame,
                              const rnti_t rnti,
                              const channel_t channel,
                              const uint8_t* pduP,
                              const sdu_size_t pdu_len)
{
  return 0;
}

void nr_rrc_ue_generate_RRCSetupRequest(module_id_t module_id, const uint8_t gNB_index)
{
  return;
}

int8_t nr_mac_rrc_data_req_ue(const module_id_t Mod_idP,
                              const int         CC_id,
                              const uint8_t     gNB_id,
                              const frame_t     frameP,
                              const rb_id_t     Srb_id,
                              uint8_t           *buffer_pP)
{
  return 0;
}

void
rrc_data_ind(
  const protocol_ctxt_t *const ctxt_pP,
  const rb_id_t                Srb_id,
  const sdu_size_t             sdu_sizeP,
  const uint8_t   *const       buffer_pP
)
{
}

int
gtpv1u_create_s1u_tunnel(
  const instance_t                              instanceP,
  const gtpv1u_enb_create_tunnel_req_t *const  create_tunnel_req_pP,
  gtpv1u_enb_create_tunnel_resp_t *const create_tunnel_resp_pP
) {
  return 0;
}

int
rrc_gNB_process_GTPV1U_CREATE_TUNNEL_RESP(
  const protocol_ctxt_t *const ctxt_pP,
  const gtpv1u_enb_create_tunnel_resp_t *const create_tunnel_resp_pP,
  uint8_t                         *inde_list
) {
  return 0;
}

int
gtpv1u_create_ngu_tunnel(
  const instance_t instanceP,
  const gtpv1u_gnb_create_tunnel_req_t *  const create_tunnel_req_pP,
        gtpv1u_gnb_create_tunnel_resp_t * const create_tunnel_resp_pP){
  return 0;
}

int
gtpv1u_update_ngu_tunnel(
  const instance_t                              instanceP,
  const gtpv1u_gnb_create_tunnel_req_t *const  create_tunnel_req_pP,
  const rnti_t                                  prior_rnti
){
  return 0;
}

int ocp_gtpv1u_delete_s1u_tunnel(const instance_t instance, const gtpv1u_enb_delete_tunnel_req_t *const req_pP) {
  return 0;
}

int
nr_rrc_gNB_process_GTPV1U_CREATE_TUNNEL_RESP(
  const protocol_ctxt_t *const ctxt_pP,
  const gtpv1u_gnb_create_tunnel_resp_t *const create_tunnel_resp_pP,
  uint8_t                         *inde_list
){
  return 0;
}

int nr_derive_key(int alg_type, uint8_t alg_id,
               const uint8_t key[32], uint8_t **out)
{
  return 0;
}

void config_common(int Mod_idP,
                   int ssb_SubcarrierOffset,
                   int pdsch_AntennaPorts,
                   int pusch_AntennaPorts,
		   NR_ServingCellConfigCommon_t *scc
		   );

int generate_dlsch_header(unsigned char *mac_header,
                          unsigned char num_sdus,
                          unsigned short *sdu_lengths,
                          unsigned char *sdu_lcids,
                          unsigned char drx_cmd,
                          unsigned short timing_advance_cmd,
                          unsigned char *ue_cont_res_id,
                          unsigned char short_padding,
                          unsigned short post_padding){return 0;}

// Dummy function to avoid linking error at compilation of nr-dlsim
int is_x2ap_enabled(void)
{
  return 0;
}

int DU_send_INITIAL_UL_RRC_MESSAGE_TRANSFER(module_id_t     module_idP,
                                            int             CC_idP,
                                            int             UE_id,
                                            rnti_t          rntiP,
                                            const uint8_t   *sduP,
                                            sdu_size_t      sdu_lenP,
                                            const uint8_t   *sdu2P,
                                            sdu_size_t      sdu2_lenP) {
  return 0;
}

void processSlotTX(void *arg) {}

//nFAPI P7 dummy functions to avoid linking errors 

int oai_nfapi_dl_tti_req(nfapi_nr_dl_tti_request_t *dl_config_req) { return(0);  }
int oai_nfapi_tx_data_req(nfapi_nr_tx_data_request_t *tx_data_req){ return(0);  }
int oai_nfapi_ul_dci_req(nfapi_nr_ul_dci_request_t *ul_dci_req){ return(0);  }
int oai_nfapi_ul_tti_req(nfapi_nr_ul_tti_request_t *ul_tti_req){ return(0);  }
int oai_nfapi_nr_rx_data_indication(nfapi_nr_rx_data_indication_t *ind) { return(0);  }
int oai_nfapi_nr_crc_indication(nfapi_nr_crc_indication_t *ind) { return(0);  }
int oai_nfapi_nr_srs_indication(nfapi_nr_srs_indication_t *ind) { return(0);  }
int oai_nfapi_nr_uci_indication(nfapi_nr_uci_indication_t *ind) { return(0);  }
int oai_nfapi_nr_rach_indication(nfapi_nr_rach_indication_t *ind) { return(0);  }

// needed for some functions
openair0_config_t openair0_cfg[MAX_CARDS];
void update_ptrs_config(NR_CellGroupConfig_t *secondaryCellGroup, uint16_t *rbSize, uint8_t *mcsIndex,int8_t *ptrs_arg);
void update_dmrs_config(NR_CellGroupConfig_t *scg, int8_t* dmrs_arg);
extern void fix_scd(NR_ServingCellConfig_t *scd);// forward declaration

/* specific dlsim DL preprocessor: uses rbStart/rbSize/mcs/nrOfLayers from command line of
   dlsim, does not search for CCE/PUCCH occasion but simply sets to 0 */
int g_mcsIndex = -1, g_mcsTableIdx = 0, g_rbStart = -1, g_rbSize = -1, g_nrOfLayers = 1;
void nr_dlsim_preprocessor(module_id_t module_id,
                           frame_t frame,
                           sub_frame_t slot) {
  NR_UE_info_t *UE_info = &RC.nrmac[module_id]->UE_info;
  AssertFatal(UE_info->num_UEs == 1, "can have only a single UE\n");
  NR_UE_sched_ctrl_t *sched_ctrl = &UE_info->UE_sched_ctrl[0];
  NR_ServingCellConfigCommon_t *scc = RC.nrmac[0]->common_channels[0].ServingCellConfigCommon;

  /* manually set free CCE to 0 */
  const int target_ss = NR_SearchSpace__searchSpaceType_PR_ue_Specific;
  sched_ctrl->search_space = get_searchspace(scc, sched_ctrl->active_bwp ? sched_ctrl->active_bwp->bwp_Dedicated : NULL, target_ss);
  uint8_t nr_of_candidates;
  find_aggregation_candidates(&sched_ctrl->aggregation_level,
                              &nr_of_candidates,
                              sched_ctrl->search_space,4);
  sched_ctrl->coreset = get_coreset(module_id, scc, sched_ctrl->active_bwp->bwp_Dedicated, sched_ctrl->search_space, target_ss);
  sched_ctrl->cce_index = 0;

  NR_pdsch_semi_static_t *ps = &sched_ctrl->pdsch_semi_static;

  ps->nrOfLayers = g_nrOfLayers;

  int dci_format = sched_ctrl->search_space && sched_ctrl->search_space->searchSpaceType->choice.ue_Specific->dci_Formats ?
      NR_DL_DCI_FORMAT_1_1 : NR_DL_DCI_FORMAT_1_0;

  nr_set_pdsch_semi_static(scc,
                           UE_info->CellGroup[0],
                           sched_ctrl->active_bwp,
                           NULL,
                           /* tda = */ 0,
                           dci_format,
                           ps);

  NR_sched_pdsch_t *sched_pdsch = &sched_ctrl->sched_pdsch;
  sched_pdsch->rbStart = g_rbStart;
  sched_pdsch->rbSize = g_rbSize;
  sched_pdsch->mcs = g_mcsIndex;
  /* the following might override the table that is mandated by RRC
   * configuration */
  ps->mcsTableIdx = g_mcsTableIdx;

  sched_pdsch->Qm = nr_get_Qm_dl(sched_pdsch->mcs, ps->mcsTableIdx);
  sched_pdsch->R = nr_get_code_rate_dl(sched_pdsch->mcs, ps->mcsTableIdx);
  sched_pdsch->tb_size = nr_compute_tbs(sched_pdsch->Qm,
                                        sched_pdsch->R,
                                        sched_pdsch->rbSize,
                                        ps->nrOfSymbols,
                                        ps->N_PRB_DMRS * ps->N_DMRS_SLOT,
                                        0 /* N_PRB_oh, 0 for initialBWP */,
                                        0 /* tb_scaling */,
                                        ps->nrOfLayers)
                         >> 3;

  /* the simulator assumes the HARQ PID is equal to the slot number */
  sched_pdsch->dl_harq_pid = slot;

  /* The scheduler uses lists to track whether a HARQ process is
   * free/busy/awaiting retransmission, and updates the HARQ process states.
   * However, in the simulation, we never get ack or nack for any HARQ process,
   * thus the list and HARQ states don't match what the scheduler expects.
   * Therefore, below lines just "repair" everything so that the scheduler
   * won't remark that there is no HARQ feedback */
  sched_ctrl->feedback_dl_harq.head = -1; // always overwrite feedback HARQ process
  if (sched_ctrl->harq_processes[slot].round == 0) // depending on round set in simulation ...
    add_front_nr_list(&sched_ctrl->available_dl_harq, slot); // ... make PID available
  else
    add_front_nr_list(&sched_ctrl->retrans_dl_harq, slot);   // ... make PID retransmission
  sched_ctrl->harq_processes[slot].is_waiting = false;
  AssertFatal(sched_pdsch->rbStart >= 0, "invalid rbStart %d\n", sched_pdsch->rbStart);
  AssertFatal(sched_pdsch->rbSize > 0, "invalid rbSize %d\n", sched_pdsch->rbSize);
  AssertFatal(sched_pdsch->mcs >= 0, "invalid mcs %d\n", sched_pdsch->mcs);
  AssertFatal(ps->mcsTableIdx >= 0 && ps->mcsTableIdx <= 2, "invalid mcsTableIdx %d\n", ps->mcsTableIdx);
}

typedef struct {
  uint64_t       optmask;   //mask to store boolean config options
  uint8_t        nr_dlsch_parallel; // number of threads for dlsch decoding, 0 means no parallelization
  tpool_t        Tpool;             // thread pool
} nrUE_params_t;

nrUE_params_t nrUE_params;

nrUE_params_t *get_nrUE_params(void) {
  return &nrUE_params;
}

void do_nothing(void *args) {
}

int main(int argc, char **argv)
{
  char c;
  int i,aa;//,l;
  double sigma2, sigma2_dB=10, SNR, snr0=-2.0, snr1=2.0;
  uint8_t snr1set=0;
  double roundStats[500] = {0};
  double blerStats[500] = {0};
  double berStats[500] = {0};
  double snrStats[500] = {0};
  float effRate;
  //float psnr;
  float eff_tp_check = 0.7;
  uint8_t snrRun;
  uint32_t TBS = 0;
  int **txdata;
  double **s_re,**s_im,**r_re,**r_im;
  //double iqim = 0.0;
  //unsigned char pbch_pdu[6];
  //  int sync_pos, sync_pos_slot;
  //  FILE *rx_frame_file;
  FILE *output_fd = NULL;
  //uint8_t write_output_file=0;
  //int result;
  //int freq_offset;
  //  int subframe_offset;
  //  char fname[40], vname[40];
  int trial, n_trials = 1, n_errors = 0, n_false_positive = 0;
  //int n_errors2, n_alamouti;
  uint8_t n_tx=1,n_rx=1;
  uint8_t round;
  uint8_t num_rounds = 4;
  char gNBthreads[128]="n";

  channel_desc_t *gNB2UE;
  //uint32_t nsymb,tx_lev,tx_lev1 = 0,tx_lev2 = 0;
  //uint8_t extended_prefix_flag=0;
  //int8_t interf1=-21,interf2=-21;

  FILE *input_fd=NULL,*pbch_file_fd=NULL;
  //char input_val_str[50],input_val_str2[50];

  //uint8_t frame_mod4,num_pdcch_symbols = 0;

  SCM_t channel_model = AWGN; // AWGN Rayleigh1 Rayleigh1_anticorr;

  NB_UE_INST = 1;
  //double pbch_sinr;
  //int pbch_tx_ant;
  int N_RB_DL=106,mu=1;

  //unsigned char frame_type = 0;

  int frame=1,slot=1;
  int frame_length_complex_samples;
  //int frame_length_complex_samples_no_prefix;
  NR_DL_FRAME_PARMS *frame_parms;
  UE_nr_rxtx_proc_t UE_proc;
  NR_Sched_Rsp_t Sched_INFO;
  gNB_MAC_INST *gNB_mac;
  NR_UE_MAC_INST_t *UE_mac;
  int cyclic_prefix_type = NFAPI_CP_NORMAL;
  int run_initial_sync=0;
  int loglvl=OAILOG_INFO;

  //float target_error_rate = 0.01;
  int css_flag=0;

  cpuf = get_cpu_freq_GHz();
  int8_t enable_ptrs = 0;
  int8_t modify_dmrs = 0;

  int8_t dmrs_arg[3] = {-1,-1,-1};// Invalid values
  /* L_PTRS = ptrs_arg[0], K_PTRS = ptrs_arg[1] */
  int8_t ptrs_arg[2] = {-1,-1};// Invalid values

  uint16_t ptrsRePerSymb = 0;
  uint16_t pdu_bit_map = 0x0;
  uint16_t dlPtrsSymPos = 0;
  uint16_t ptrsSymbPerSlot = 0;
  uint16_t rbSize = 106;
  uint8_t  mcsIndex = 9;
  uint8_t  dlsch_threads = 0;
  int      prb_inter = 0;
  if ( load_configmodule(argc,argv,CONFIG_ENABLECMDLINEONLY) == 0) {
    exit_fun("[NR_DLSIM] Error, configuration module init failed\n");
  }

  randominit(0);

  int print_perf             = 0;

  FILE *scg_fd=NULL;
  
  while ((c = getopt (argc, argv, "f:hA:pf:g:in:s:S:t:x:y:z:M:N:F:GR:dPIL:Ea:b:d:e:m:w:T:U:qX:")) != -1) {
    switch (c) {
    case 'f':
      scg_fd = fopen(optarg,"r");

      if (scg_fd==NULL) {
        printf("Error opening %s\n",optarg);
        exit(-1);
      }
      break;

    /*case 'd':
      frame_type = 1;
      break;*/

    case 'g':
      switch((char)*optarg) {
      case 'A':
        channel_model=SCM_A;
        break;

      case 'B':
        channel_model=SCM_B;
        break;

      case 'C':
        channel_model=SCM_C;
        break;

      case 'D':
        channel_model=SCM_D;
        break;

      case 'E':
        channel_model=EPA;
        break;

      case 'F':
        channel_model=EVA;
        break;

      case 'G':
        channel_model=ETU;
        break;

      case 'R':
        channel_model=Rayleigh1;
        break;

      default:
        printf("Unsupported channel model!\n");
        exit(-1);
      }

      break;

    case 'i':
      prb_inter=1;
      break;

    case 'n':
      n_trials = atoi(optarg);
      break;

    case 's':
      snr0 = atof(optarg);
      printf("Setting SNR0 to %f\n",snr0);
      break;

    case 'S':
      snr1 = atof(optarg);
      snr1set=1;
      printf("Setting SNR1 to %f\n",snr1);
      break;

      /*
      case 't':
      Td= atof(optarg);
      break;
      */
    /*case 'p':
      extended_prefix_flag=1;
      break;*/

      /*
      case 'r':
      ricean_factor = pow(10,-.1*atof(optarg));
      if (ricean_factor>1) {
        printf("Ricean factor must be between 0 and 1\n");
        exit(-1);
      }
      break;
      */
    case 'x':
      g_nrOfLayers=atoi(optarg);

      if ((g_nrOfLayers!=1) &&
          (g_nrOfLayers!=2)) {
        printf("Unsupported nr Of Layers %d\n",g_nrOfLayers);
        exit(-1);
      }

      break;

    case 'y':
      n_tx=atoi(optarg);

      if ((n_tx==0) || (n_tx>4)) {//extend gNB to support n_tx = 4
        printf("Unsupported number of tx antennas %d\n",n_tx);
        exit(-1);
      }

      break;

    case 'z':
      n_rx=atoi(optarg);

      if ((n_rx==0) || (n_rx>4)) {//extend UE to support n_tx = 4
        printf("Unsupported number of rx antennas %d\n",n_rx);
        exit(-1);
      }

      break;

    case 'R':
      N_RB_DL = atoi(optarg);
      break;

    case 'F':
      input_fd = fopen(optarg,"r");

      if (input_fd==NULL) {
        printf("Problem with filename %s\n",optarg);
        exit(-1);
      }

      break;

    case 'P':
      print_perf=1;
      opp_enabled=1;
      break;
      
    case 'I':
      run_initial_sync=1;
      //target_error_rate=0.1;
      slot = 0;
      break;

    case 'L':
      loglvl = atoi(optarg);
      break;


    case 'E':
	css_flag=1;
	break;


    case 'a':
      g_rbStart = atoi(optarg);
      break;

    case 'b':
      g_rbSize = atoi(optarg);
      break;
    case 'D':
      dlsch_threads = atoi(optarg);
      break;    
    case 'e':
      g_mcsIndex = atoi(optarg);
      break;

    case 'q':
      g_mcsTableIdx = 1;
      get_softmodem_params()->use_256qam_table = 1;
      break;

    case 'm':
      mu = atoi(optarg);
      break;

    case 't':
      eff_tp_check = (float)atoi(optarg)/100;
      break;

    case 'w':
      output_fd = fopen("txdata.dat", "w+");
      break;

    case 'T':
      enable_ptrs=1;
      for(i=0; i < atoi(optarg); i++) {
        ptrs_arg[i] = atoi(argv[optind++]);
      }
      break;

    case 'U':
      modify_dmrs = 1;
      for(i=0; i < atoi(optarg); i++) {
        dmrs_arg[i] = atoi(argv[optind++]);
      }
      break;
      
    case 'X':
      strncpy(gNBthreads, optarg, sizeof(gNBthreads));
      gNBthreads[sizeof(gNBthreads)-1]=0;
      break;
      
    default:
    case 'h':
      printf("%s -h(elp) -p(extended_prefix) -N cell_id -f output_filename -F input_filename -g channel_model -n n_frames -t Delayspread -s snr0 -S snr1 -x transmission_mode -y TXant -z RXant -i Intefrence0 -j Interference1 -A interpolation_file -C(alibration offset dB) -N CellId\n",
             argv[0]);
      printf("-h This message\n");
      //printf("-p Use extended prefix mode\n");
      //printf("-d Use TDD\n");
      printf("-n Number of frames to simulate\n");
      printf("-s Starting SNR, runs from SNR0 to SNR0 + 5 dB.  If n_frames is 1 then just SNR is simulated\n");
      printf("-S Ending SNR, runs from SNR0 to SNR1\n");
      printf("-t Delay spread for multipath channel\n");
      printf("-g [A,B,C,D,E,F,G,R] Use 3GPP SCM (A,B,C,D) or 36-101 (E-EPA,F-EVA,G-ETU) models or R for MIMO model (ignores delay spread and Ricean factor)\n");
      printf("-y Number of TX antennas used in gNB\n");
      printf("-z Number of RX antennas used in UE\n");
      printf("-i Activate PRB based averaging for channel estimation. Frequncy domain interpolation by default.\n");
      //printf("-j Relative strength of second intefering gNB (in dB) - cell_id mod 3 = 2\n");
      printf("-R N_RB_DL\n");
      printf("-O oversampling factor (1,2,4,8,16)\n");
      printf("-A Interpolation_filname Run with Abstraction to generate Scatter plot using interpolation polynomial in file\n");
      //printf("-C Generate Calibration information for Abstraction (effective SNR adjustment to remove Pe bias w.r.t. AWGN)\n");
      printf("-f raw file containing RRC configuration (generated by gNB)\n");
      printf("-F Input filename (.txt format) for RX conformance testing\n");
      printf("-E used CSS scheduler\n");
      printf("-o CORESET offset\n");
      printf("-a Start PRB for PDSCH\n");
      printf("-b Number of PRB for PDSCH\n");
      printf("-c Start symbol for PDSCH (fixed for now)\n");
      printf("-j Number of symbols for PDSCH (fixed for now)\n");
      printf("-e MSC index\n");
      printf("-q Use 2nd MCS table (256 QAM table) for PDSCH\n");
      printf("-t Acceptable effective throughput (in percentage)\n");
      printf("-T Enable PTRS, arguments list L_PTRS{0,1,2} K_PTRS{2,4}, e.g. -T 2 0 2 \n");
      printf("-U Change DMRS Config, arguments list DMRS TYPE{0=A,1=B} DMRS AddPos{0:2} DMRS ConfType{1:2}, e.g. -U 3 0 2 1 \n");
      printf("-P Print DLSCH performances\n");
      printf("-w Write txdata to binary file (one frame)\n");
      printf("-d number of dlsch threads, 0: no dlsch parallelization\n");
      printf("-X gNB thread pool configuration, n => no threads");
      exit (-1);
      break;
    }
  }

  logInit();
  set_glog(loglvl);
  T_stdout = 1;
  /* initialize the sin table */
  InitSinLUT();

  get_softmodem_params()->phy_test = 1;
  get_softmodem_params()->do_ra = 0;

  if (snr1set==0)
    snr1 = snr0+10;
  init_dlsch_tpool(dlsch_threads);


  RC.gNB = (PHY_VARS_gNB**) malloc(sizeof(PHY_VARS_gNB *));
  RC.gNB[0] = (PHY_VARS_gNB*) malloc(sizeof(PHY_VARS_gNB ));
  memset(RC.gNB[0],0,sizeof(PHY_VARS_gNB));

  gNB = RC.gNB[0];
  gNB->ofdm_offset_divisor = UINT_MAX;
  frame_parms = &gNB->frame_parms; //to be initialized I suppose (maybe not necessary for PBCH)
  frame_parms->nb_antennas_tx = n_tx;
  frame_parms->nb_antennas_rx = n_rx;
  frame_parms->N_RB_DL = N_RB_DL;
  frame_parms->N_RB_UL = N_RB_DL;

  RC.nb_nr_macrlc_inst = 1;
  RC.nb_nr_mac_CC = (int*)malloc(RC.nb_nr_macrlc_inst*sizeof(int));
  for (i = 0; i < RC.nb_nr_macrlc_inst; i++)
    RC.nb_nr_mac_CC[i] = 1;
  mac_top_init_gNB();
  gNB_mac = RC.nrmac[0];
  gNB_RRC_INST rrc;
  memset((void*)&rrc,0,sizeof(rrc));

  /*
  // read in SCGroupConfig
  AssertFatal(scg_fd != NULL,"no reconfig.raw file\n");
  char buffer[1024];
  int msg_len=fread(buffer,1,1024,scg_fd);
  NR_RRCReconfiguration_t *NR_RRCReconfiguration;

  printf("Decoding NR_RRCReconfiguration (%d bytes)\n",msg_len);
  asn_dec_rval_t dec_rval = uper_decode_complete( NULL,
						  &asn_DEF_NR_RRCReconfiguration,
						  (void **)&NR_RRCReconfiguration,
						  (uint8_t *)buffer,
						  msg_len); 
  
  if ((dec_rval.code != RC_OK) && (dec_rval.consumed == 0)) {
    AssertFatal(1==0,"NR_RRCReConfiguration decode error\n");
    // free the memory
    SEQUENCE_free( &asn_DEF_NR_RRCReconfiguration, NR_RRCReconfiguration, 1 );
    exit(-1);
  }      
  fclose(scg_fd);

  AssertFatal(NR_RRCReconfiguration->criticalExtensions.present == NR_RRCReconfiguration__criticalExtensions_PR_rrcReconfiguration,"wrong NR_RRCReconfiguration->criticalExstions.present type\n");

  NR_RRCReconfiguration_IEs_t *reconfig_ies = NR_RRCReconfiguration->criticalExtensions.choice.rrcReconfiguration;
  NR_CellGroupConfig_t *secondaryCellGroup;
  dec_rval = uper_decode_complete( NULL,
				   &asn_DEF_NR_CellGroupConfig,
				   (void **)&secondaryCellGroup,
				   (uint8_t *)reconfig_ies->secondaryCellGroup->buf,
				   reconfig_ies->secondaryCellGroup->size); 
  
  if ((dec_rval.code != RC_OK) && (dec_rval.consumed == 0)) {
    AssertFatal(1==0,"NR_CellGroupConfig decode error\n");
    // free the memory
    SEQUENCE_free( &asn_DEF_NR_CellGroupConfig, secondaryCellGroup, 1 );
    exit(-1);
  }      
  
  NR_ServingCellConfigCommon_t *scc = secondaryCellGroup->spCellConfig->reconfigurationWithSync->spCellConfigCommon;
  */


  rrc.carrier.servingcellconfigcommon = calloc(1,sizeof(*rrc.carrier.servingcellconfigcommon));

  NR_ServingCellConfigCommon_t *scc = rrc.carrier.servingcellconfigcommon;
  NR_ServingCellConfig_t *scd = calloc(1,sizeof(NR_ServingCellConfig_t));
  NR_CellGroupConfig_t *secondaryCellGroup=calloc(1,sizeof(*secondaryCellGroup));
  prepare_scc(rrc.carrier.servingcellconfigcommon);
  uint64_t ssb_bitmap = 1;
  fill_scc_sim(rrc.carrier.servingcellconfigcommon,&ssb_bitmap,N_RB_DL,N_RB_DL,mu,mu);
  ssb_bitmap = 1;// Enable only first SSB with index ssb_indx=0
  fix_scc(scc,ssb_bitmap);

  prepare_scd(scd);

  fill_default_secondaryCellGroup(scc, scd, secondaryCellGroup, 0, 1, n_tx, 6, 0, 0, 0);

  /* RRC parameter validation for secondaryCellGroup */
  fix_scd(scd);
  /* -U option modify DMRS */
  if(modify_dmrs) {
    update_dmrs_config(secondaryCellGroup, dmrs_arg);
  }
  /* -T option enable PTRS */
  if(enable_ptrs) {
    update_ptrs_config(secondaryCellGroup, &rbSize, &mcsIndex, ptrs_arg);
  }


  //xer_fprint(stdout, &asn_DEF_NR_CellGroupConfig, (const void*)secondaryCellGroup);

  AssertFatal((gNB->if_inst         = NR_IF_Module_init(0))!=NULL,"Cannot register interface");
  gNB->if_inst->NR_PHY_config_req      = nr_phy_config_request;
  // common configuration
  rrc_mac_config_req_gNB(0,0, n_tx, n_tx, 0, scc, NULL, 0, 0, NULL);
  // UE dedicated configuration
  rrc_mac_config_req_gNB(0,0, n_tx, n_tx, 0, scc, NULL, 1, secondaryCellGroup->spCellConfig->reconfigurationWithSync->newUE_Identity,secondaryCellGroup);
  // reset preprocessor to the one of DLSIM after it has been set during
  // rrc_mac_config_req_gNB
  gNB_mac->pre_processor_dl = nr_dlsim_preprocessor;
  phy_init_nr_gNB(gNB,0,1);
  N_RB_DL = gNB->frame_parms.N_RB_DL;
  NR_UE_info_t *UE_info = &RC.nrmac[0]->UE_info;
  UE_info->num_UEs=1;

  // stub to configure frame_parms
  //  nr_phy_config_request_sim(gNB,N_RB_DL,N_RB_DL,mu,Nid_cell,SSB_positions);
  // call MAC to configure common parameters

  /* rrc_mac_config_req_gNB() has created one user, so set the scheduling
   * parameters from command line in global variables that will be picked up by
   * scheduling preprocessor */
  if (g_mcsIndex < 0) g_mcsIndex = 9;
  if (g_rbStart < 0) g_rbStart=0;
  if (g_rbSize < 0) g_rbSize = N_RB_DL - g_rbStart;

  double fs,bw;

  if (mu == 1 && N_RB_DL == 217) { 
    fs = 122.88e6;
    bw = 80e6;
  }					       
  else if (mu == 1 && N_RB_DL == 245) {
    fs = 122.88e6;
    bw = 90e6;
  }
  else if (mu == 1 && N_RB_DL == 273) {
    fs = 122.88e6;
    bw = 100e6;
  }
  else if (mu == 1 && N_RB_DL == 106) { 
    fs = 61.44e6;
    bw = 40e6;
  }
  else if (mu == 1 && N_RB_DL == 133) { 
    fs = 61.44e6;
    bw = 50e6;
  }
  else if (mu == 1 && N_RB_DL == 162) { 
    fs = 61.44e6;
    bw = 60e6;
  }
  else if (mu == 3 && N_RB_DL == 66) {
    fs = 122.88e6;
    bw = 100e6;
  }
  else if (mu == 3 && N_RB_DL == 32) {
    fs = 61.44e6;
    bw = 50e6;
  }
  else AssertFatal(1==0,"Unsupported numerology for mu %d, N_RB %d\n",mu, N_RB_DL);

  gNB2UE = new_channel_desc_scm(n_tx,
                                n_rx,
                                channel_model,
                                fs/1e6,//sampling frequency in MHz
				bw,
				30e-9,
                                0,
                                0,
                                0, 0);

  if (gNB2UE==NULL) {
    printf("Problem generating channel model. Exiting.\n");
    exit(-1);
  }

  frame_length_complex_samples = frame_parms->samples_per_subframe*NR_NUMBER_OF_SUBFRAMES_PER_FRAME;
  //frame_length_complex_samples_no_prefix = frame_parms->samples_per_subframe_wCP*NR_NUMBER_OF_SUBFRAMES_PER_FRAME;

  s_re = malloc(n_tx*sizeof(double*));
  s_im = malloc(n_tx*sizeof(double*));
  r_re = malloc(n_rx*sizeof(double*));
  r_im = malloc(n_rx*sizeof(double*));
  txdata = malloc(n_tx*sizeof(int*));

  for (i=0; i<n_tx; i++) {
    s_re[i] = malloc(frame_length_complex_samples*sizeof(double));
    bzero(s_re[i],frame_length_complex_samples*sizeof(double));
    s_im[i] = malloc(frame_length_complex_samples*sizeof(double));
    bzero(s_im[i],frame_length_complex_samples*sizeof(double));

    printf("Allocating %d samples for txdata\n",frame_length_complex_samples);
    txdata[i] = malloc(frame_length_complex_samples*sizeof(int));
    bzero(txdata[i],frame_length_complex_samples*sizeof(int));
  }

  for (i=0; i<n_rx; i++) {
    r_re[i] = malloc(frame_length_complex_samples*sizeof(double));
    bzero(r_re[i],frame_length_complex_samples*sizeof(double));
    r_im[i] = malloc(frame_length_complex_samples*sizeof(double));
    bzero(r_im[i],frame_length_complex_samples*sizeof(double));
  }

  if (pbch_file_fd!=NULL) {
    load_pbch_desc(pbch_file_fd);
  }


  //configure UE
  UE = malloc(sizeof(PHY_VARS_NR_UE));
  memset((void*)UE,0,sizeof(PHY_VARS_NR_UE));
  PHY_vars_UE_g = malloc(sizeof(PHY_VARS_NR_UE**));
  PHY_vars_UE_g[0] = malloc(sizeof(PHY_VARS_NR_UE*));
  PHY_vars_UE_g[0][0] = UE;
  memcpy(&UE->frame_parms,frame_parms,sizeof(NR_DL_FRAME_PARMS));
  UE->frame_parms.nb_antennas_rx = n_rx;

  if (run_initial_sync==1)  UE->is_synchronized = 0;
  else                      {UE->is_synchronized = 1; UE->UE_mode[0]=PUSCH;}
                      
  UE->perfect_ce = 0;

  if (init_nr_ue_signal(UE, 1, 0) != 0)
  {
    printf("Error at UE NR initialisation\n");
    exit(-1);
  }

  init_nr_ue_transport(UE,0);

  nr_gold_pbch(UE);
  nr_gold_pdcch(UE,0);

  nr_l2_init_ue(NULL);
  UE_mac = get_mac_inst(0);

  UE->if_inst = nr_ue_if_module_init(0);
  UE->if_inst->scheduled_response = nr_ue_scheduled_response;
  UE->if_inst->phy_config_request = nr_ue_phy_config_request;
  UE->if_inst->dl_indication = nr_ue_dl_indication;
  UE->if_inst->ul_indication = dummy_nr_ue_ul_indication;
  UE->prb_interpolation = prb_inter;


  UE_mac->if_module = nr_ue_if_module_init(0);

  unsigned int available_bits=0;
  unsigned char *estimated_output_bit;
  unsigned char *test_input_bit;
  unsigned int errors_bit    = 0;
  uint32_t errors_scrambling = 0;

  initTpool("N", &(nrUE_params.Tpool), false);

  test_input_bit       = (unsigned char *) malloc16(sizeof(unsigned char) * 16 * 68 * 384);
  estimated_output_bit = (unsigned char *) malloc16(sizeof(unsigned char) * 16 * 68 * 384);
  
  // generate signal
  AssertFatal(input_fd==NULL,"Not ready for input signal file\n");
  gNB->pbch_configured = 1;

  //Configure UE
  rrc.carrier.MIB = (uint8_t*) malloc(4);
  rrc.carrier.sizeof_MIB = do_MIB_NR(&rrc,0);

  nr_rrc_mac_config_req_ue(0,0,0,rrc.carrier.mib.message.choice.mib, NULL, NULL, secondaryCellGroup);


  nr_dcireq_t dcireq;
  nr_scheduled_response_t scheduled_response;
  memset((void*)&dcireq,0,sizeof(dcireq));
  memset((void*)&scheduled_response,0,sizeof(scheduled_response));
  dcireq.module_id = 0;
  dcireq.gNB_index = 0;
  dcireq.cc_id     = 0;
  
  scheduled_response.dl_config = &dcireq.dl_config_req;
  scheduled_response.ul_config = &dcireq.ul_config_req;
  scheduled_response.tx_request = NULL;
  scheduled_response.module_id = 0;
  scheduled_response.CC_id     = 0;
  scheduled_response.frame = frame;
  scheduled_response.slot  = slot;
  scheduled_response.thread_id = 0;

  nr_ue_phy_config_request(&UE_mac->phy_config);
  //NR_COMMON_channels_t *cc = RC.nrmac[0]->common_channels;
  snrRun = 0;

  gNB->threadPool = (tpool_t*)malloc(sizeof(tpool_t));
  initTpool(gNBthreads, gNB->threadPool, true);
<<<<<<< HEAD
  // L1 TX result FIFO 
=======
>>>>>>> 23b3a18f
  gNB->L1_tx_free = (notifiedFIFO_t*) malloc(sizeof(notifiedFIFO_t));
  gNB->L1_tx_filled = (notifiedFIFO_t*) malloc(sizeof(notifiedFIFO_t));
  gNB->L1_tx_out = (notifiedFIFO_t*) malloc(sizeof(notifiedFIFO_t));
  initNotifiedFIFO(gNB->L1_tx_free);
  initNotifiedFIFO(gNB->L1_tx_filled);
  initNotifiedFIFO(gNB->L1_tx_out);
<<<<<<< HEAD
  // we create 2 threads for L1 tx processing
  notifiedFIFO_elt_t *msgL1Tx = newNotifiedFIFO_elt(sizeof(processingData_L1tx_t),0,gNB->L1_tx_free,processSlotTX);
  processingData_L1tx_t *msgDataTx = (processingData_L1tx_t *)NotifiedFifoData(msgL1Tx);
=======
  // we create 1 threads for L1 tx processing
  processingData_L1tx_t *msgDataTx;
  notifiedFIFO_elt_t *msgL1Tx;
  msgL1Tx = newNotifiedFIFO_elt(sizeof(processingData_L1tx_t),0,gNB->L1_tx_out,NULL);
  msgDataTx = (processingData_L1tx_t *)NotifiedFifoData(msgL1Tx);
>>>>>>> 23b3a18f
  init_DLSCH_struct(gNB, msgDataTx);
  memset(msgDataTx->ssb, 0, 64*sizeof(NR_gNB_SSB_t));
  reset_meas(&msgDataTx->phy_proc_tx);
  gNB->phy_proc_tx[i] = &msgDataTx->phy_proc_tx;

  for (SNR = snr0; SNR < snr1; SNR += .2) {

    varArray_t *table_tx=initVarArray(1000,sizeof(double));
    reset_meas(&gNB->dlsch_scrambling_stats);
    reset_meas(&gNB->dlsch_interleaving_stats);
    reset_meas(&gNB->dlsch_rate_matching_stats);
    reset_meas(&gNB->dlsch_segmentation_stats);
    reset_meas(&gNB->dlsch_modulation_stats);
    reset_meas(&gNB->dlsch_encoding_stats);
    reset_meas(&gNB->tinput);
    reset_meas(&gNB->tprep);
    reset_meas(&gNB->tparity);
    reset_meas(&gNB->toutput);

    clear_pdsch_stats(gNB);

    n_errors = 0;
    effRate = 0;
    //n_errors2 = 0;
    //n_alamouti = 0;
    errors_scrambling=0;
    n_false_positive = 0;
    if (n_trials== 1) num_rounds = 1;

    for (trial = 0; trial < n_trials; trial++) {

      errors_bit = 0;
      //multipath channel
      //multipath_channel(gNB2UE,s_re,s_im,r_re,r_im,frame_length_complex_samples,0);

      UE->rx_offset=0;
      UE_proc.thread_id  = 0;
      UE_proc.frame_rx   = frame;
      UE_proc.nr_slot_rx = slot;
      
      dcireq.frame     = frame;
      dcireq.slot      = slot;

      NR_UE_DLSCH_t *dlsch0 = UE->dlsch[UE_proc.thread_id][0][0];

      int harq_pid = slot;
      NR_DL_UE_HARQ_t *UE_harq_process = dlsch0->harq_processes[harq_pid];

      NR_gNB_DLSCH_t *gNB_dlsch = msgDataTx->dlsch[0][0];
      nfapi_nr_dl_tti_pdsch_pdu_rel15_t *rel15 = &gNB_dlsch->harq_process.pdsch_pdu.pdsch_pdu_rel15;
      
      UE_harq_process->ack = 0;
      round = 0;
      UE_harq_process->round = round;
      UE_harq_process->first_rx = 1;
        
      while ((round<num_rounds) && (UE_harq_process->ack==0)) {

        memset(RC.nrmac[0]->cce_list[1][0],0,MAX_NUM_CCE*sizeof(int));
        memset(RC.nrmac[0]->cce_list[1][1],0,MAX_NUM_CCE*sizeof(int));
        clear_nr_nfapi_information(RC.nrmac[0], 0, frame, slot);

        UE_info->UE_sched_ctrl[0].harq_processes[harq_pid].ndi = !(trial&1);


        UE_info->UE_sched_ctrl[0].harq_processes[harq_pid].round = round;
        for (int i=0; i<MAX_NUM_CORESET; i++)
          gNB_mac->UE_info.num_pdcch_cand[0][i] = 0;
      
        if (css_flag == 0) {
          nr_schedule_ue_spec(0, frame, slot);
        } else {
          nr_schedule_css_dlsch_phytest(0,frame,slot);
        }
        Sched_INFO.module_id = 0;
        Sched_INFO.CC_id     = 0;
        Sched_INFO.frame     = frame;
        Sched_INFO.slot      = slot;
        Sched_INFO.DL_req    = &gNB_mac->DL_req[0];
        Sched_INFO.UL_tti_req    = gNB_mac->UL_tti_req_ahead[slot];
        Sched_INFO.UL_dci_req  = NULL;
        Sched_INFO.TX_req    = &gNB_mac->TX_req[0];
        pushNotifiedFIFO(gNB->L1_tx_free,msgL1Tx);
        nr_schedule_response(&Sched_INFO);

        /* PTRS values for DLSIM calculations   */
        nfapi_nr_dl_tti_request_body_t *dl_req = &gNB_mac->DL_req[Sched_INFO.CC_id].dl_tti_request_body;
        nfapi_nr_dl_tti_request_pdu_t  *dl_tti_pdsch_pdu = &dl_req->dl_tti_pdu_list[1];
        nfapi_nr_dl_tti_pdsch_pdu_rel15_t *pdsch_pdu_rel15 = &dl_tti_pdsch_pdu->pdsch_pdu.pdsch_pdu_rel15;
        pdu_bit_map = pdsch_pdu_rel15->pduBitmap;
        if(pdu_bit_map & 0x1) {
          set_ptrs_symb_idx(&dlPtrsSymPos,
                            pdsch_pdu_rel15->NrOfSymbols,
                            pdsch_pdu_rel15->StartSymbolIndex,
                            1<<pdsch_pdu_rel15->PTRSTimeDensity,
                            pdsch_pdu_rel15->dlDmrsSymbPos);
          ptrsSymbPerSlot = get_ptrs_symbols_in_slot(dlPtrsSymPos, pdsch_pdu_rel15->StartSymbolIndex, pdsch_pdu_rel15->NrOfSymbols);
          ptrsRePerSymb = ((rel15->rbSize + rel15->PTRSFreqDensity - 1)/rel15->PTRSFreqDensity);
          printf("[DLSIM] PTRS Symbols in a slot: %2u, RE per Symbol: %3u, RE in a slot %4d\n", ptrsSymbPerSlot,ptrsRePerSymb, ptrsSymbPerSlot*ptrsRePerSymb );
        }

        msgDataTx->ssb[0].ssb_pdu.ssb_pdu_rel15.bchPayload=0x001234;
        msgDataTx->ssb[0].ssb_pdu.ssb_pdu_rel15.SsbBlockIndex = 0;
        msgDataTx->gNB = gNB;
        if (run_initial_sync)
          nr_common_signal_procedures(gNB,frame,slot,msgDataTx->ssb[0].ssb_pdu);
        else
          phy_procedures_gNB_TX(msgDataTx,frame,slot,1);
            
        int txdataF_offset = (slot%2) * frame_parms->samples_per_slot_wCP;
        
        if (n_trials==1) {
          LOG_M("txsigF0.m","txsF0=", &gNB->common_vars.txdataF[0][txdataF_offset+2*frame_parms->ofdm_symbol_size],frame_parms->ofdm_symbol_size,1,1);
          if (gNB->frame_parms.nb_antennas_tx>1)
            LOG_M("txsigF1.m","txsF1=", &gNB->common_vars.txdataF[1][txdataF_offset+2*frame_parms->ofdm_symbol_size],frame_parms->ofdm_symbol_size,1,1);
        }
        int tx_offset = frame_parms->get_samples_slot_timestamp(slot,frame_parms,0);
        if (n_trials==1) printf("tx_offset %d, txdataF_offset %d \n", tx_offset,txdataF_offset);

        //TODO: loop over slots
        for (aa=0; aa<gNB->frame_parms.nb_antennas_tx; aa++) {
    
          if (cyclic_prefix_type == 1) {
            PHY_ofdm_mod(&gNB->common_vars.txdataF[aa][txdataF_offset],
                         &txdata[aa][tx_offset],
                         frame_parms->ofdm_symbol_size,
                         12,
                         frame_parms->nb_prefix_samples,
                         CYCLIC_PREFIX);
          } else {
            nr_normal_prefix_mod(&gNB->common_vars.txdataF[aa][txdataF_offset],
                                 &txdata[aa][tx_offset],
                                 14,
                                 frame_parms,
                                 slot);
          }
        }
       
        if (n_trials==1) {
          char filename[100];//LOG_M
          for (aa=0;aa<n_tx;aa++) {
            sprintf(filename,"txsig%d.m", aa);//LOG_M
            LOG_M(filename,"txs", &txdata[aa][tx_offset+frame_parms->ofdm_symbol_size+frame_parms->nb_prefix_samples0],6*(frame_parms->ofdm_symbol_size+frame_parms->nb_prefix_samples),1,1);
          }
        }
        if (output_fd) {
          printf("writing txdata to binary file\n");
          fwrite(txdata[0],sizeof(int32_t),frame_length_complex_samples,output_fd);
        }

        int txlev[n_tx];
        int txlev_sum = 0;
        int l_ofdm = 6;
        for (aa=0; aa<n_tx; aa++) {
          txlev[aa] = signal_energy(&txdata[aa][tx_offset+l_ofdm*frame_parms->ofdm_symbol_size + (l_ofdm-1)*frame_parms->nb_prefix_samples + frame_parms->nb_prefix_samples0],
          frame_parms->ofdm_symbol_size + frame_parms->nb_prefix_samples);
          txlev_sum += txlev[aa];
          if (n_trials==1) printf("txlev[%d] = %d (%f dB) txlev_sum %d\n",aa,txlev[aa],10*log10((double)txlev[aa]),txlev_sum);
        }
        
        for (i=(frame_parms->get_samples_slot_timestamp(slot,frame_parms,0)); 
             i<(frame_parms->get_samples_slot_timestamp(slot+1,frame_parms,0)); 
             i++) {
    
          for (aa=0; aa<frame_parms->nb_antennas_tx; aa++) {
            s_re[aa][i] = ((double)(((short *)txdata[aa]))[(i<<1)]);
            s_im[aa][i] = ((double)(((short *)txdata[aa]))[(i<<1)+1]);
          }
        }

        double ts = 1.0/(frame_parms->subcarrier_spacing * frame_parms->ofdm_symbol_size); 
        //Compute AWGN variance
        sigma2_dB = 10 * log10((double)txlev_sum * ((double)UE->frame_parms.ofdm_symbol_size/(12*rel15->rbSize))) - SNR;
        sigma2    = pow(10, sigma2_dB/10);
        if (n_trials==1) printf("sigma2 %f (%f dB), txlev_sum %f (factor %f)\n",sigma2,sigma2_dB,10*log10((double)txlev_sum),(double)(double)UE->frame_parms.ofdm_symbol_size/(12*rel15->rbSize));

        for (aa=0; aa<n_rx; aa++) {
          bzero(r_re[aa],frame_length_complex_samples*sizeof(double));
          bzero(r_im[aa],frame_length_complex_samples*sizeof(double));
        }
        
        // Apply MIMO Channel
        if (channel_model != AWGN) multipath_tv_channel(gNB2UE,
                             s_re,
                             s_im,
                             r_re,
                             r_im,
                             frame_length_complex_samples,
                             0);

        double H_awgn_mimo[4][4] ={{1.0, 0.5, 0.25, 0.125},//rx 0
                                   {0.5, 1.0, 0.5, 0.25},  //rx 1
                                   {0.25, 0.5, 1.0, 0.5},  //rx 2
                                   {0.125, 0.25, 0.5, 1.0}};//rx 3

        for (i=frame_parms->get_samples_slot_timestamp(slot,frame_parms,0); 
             i<frame_parms->get_samples_slot_timestamp(slot+1,frame_parms,0);
             i++) {

          for (int aa_rx=0; aa_rx<n_rx; aa_rx++) {

            if (channel_model == AWGN) {
              // sum up signals from different Tx antennas
              r_re[aa_rx][i] = 0;
              r_im[aa_rx][i] = 0;
             for (aa=0; aa<n_tx; aa++) {
                r_re[aa_rx][i] += s_re[aa][i]*H_awgn_mimo[aa_rx][aa];
                r_im[aa_rx][i] += s_im[aa][i]*H_awgn_mimo[aa_rx][aa];
              }
            }
            // Add Gaussian noise
            ((short*) UE->common_vars.rxdata[aa_rx])[2*i]   = (short) ((r_re[aa_rx][i] + sqrt(sigma2/2)*gaussdouble(0.0,1.0)));
            ((short*) UE->common_vars.rxdata[aa_rx])[2*i+1] = (short) ((r_im[aa_rx][i] + sqrt(sigma2/2)*gaussdouble(0.0,1.0)));
            /* Add phase noise if enabled */
            if (pdu_bit_map & 0x1) {
              phase_noise(ts, &((short*) UE->common_vars.rxdata[aa_rx])[2*i],
                          &((short*) UE->common_vars.rxdata[aa_rx])[2*i+1]);
            }
          }
        }

        nr_ue_dcireq(&dcireq); //to be replaced with function pointer later
        nr_ue_scheduled_response(&scheduled_response);
        
        phy_procedures_nrUE_RX(UE,
                               &UE_proc,
                               0,
                               dlsch_threads,
                               NULL);
        
        //printf("dlsim round %d ends\n",round);
        round++;
      } // round

      //----------------------------------------------------------
      //---------------------- count errors ----------------------
      //----------------------------------------------------------

      if (UE->dlsch[UE_proc.thread_id][0][0]->last_iteration_cnt >=
        UE->dlsch[UE_proc.thread_id][0][0]->max_ldpc_iterations+1)
        n_errors++;

      //NR_UE_PDSCH **pdsch_vars = UE->pdsch_vars[UE_proc.thread_id];
      //int16_t *UE_llr = pdsch_vars[0]->llr[0];

      TBS                  = UE_harq_process->TBS;//rel15->TBSize[0];
      uint16_t length_dmrs = get_num_dmrs(rel15->dlDmrsSymbPos);
      uint16_t nb_rb       = rel15->rbSize;
      uint8_t  nb_re_dmrs  = rel15->dmrsConfigType == NFAPI_NR_DMRS_TYPE1 ? 6 : 4;
      uint8_t  mod_order   = rel15->qamModOrder[0];
      uint8_t  nb_symb_sch = rel15->NrOfSymbols;

      available_bits = nr_get_G(nb_rb, nb_symb_sch, nb_re_dmrs, length_dmrs, mod_order, rel15->nrOfLayers);
      if(pdu_bit_map & 0x1) {
        available_bits-= (ptrsSymbPerSlot * ptrsRePerSymb *rel15->nrOfLayers* 2);
        printf("[DLSIM][PTRS] Available bits are: %5u, removed PTRS bits are: %5u \n",available_bits, (ptrsSymbPerSlot * ptrsRePerSymb *rel15->nrOfLayers* 2) );
      }

      /*
      for (i = 0; i < available_bits; i++) {

	if(((gNB_dlsch->harq_process.f[i] == 0) && (UE_llr[i] <= 0)) ||
	   ((gNB_dlsch->harq_process.f[i] == 1) && (UE_llr[i] >= 0)))
	  {
	    if(errors_scrambling == 0) {
	      LOG_D(PHY,"\n");
	      LOG_D(PHY,"First bit in error in unscrambling = %d\n",i);
	    }
	    errors_scrambling++;
	  }

      }
      */
      for (i = 0; i < TBS; i++) {

	estimated_output_bit[i] = (UE_harq_process->b[i/8] & (1 << (i & 7))) >> (i & 7);
	test_input_bit[i]       = (gNB_dlsch->harq_process.b[i / 8] & (1 << (i & 7))) >> (i & 7); // Further correct for multiple segments
	
	if (estimated_output_bit[i] != test_input_bit[i]) {
	  if(errors_bit == 0)
	    LOG_D(PHY,"First bit in error in decoding = %d (errors scrambling %d)\n",i,errors_scrambling);
	  errors_bit++;
	}
	
      }
      
      ////////////////////////////////////////////////////////////
      
      if (errors_scrambling > 0) {
	if (n_trials == 1)
	  printf("errors_scrambling = %u/%u (trial %d)\n", errors_scrambling, available_bits,trial);
      }
      
      if (errors_bit > 0) {
	n_false_positive++;
	if (n_trials == 1)
	  printf("errors_bit = %u (trial %d)\n", errors_bit, trial);
      }
      roundStats[snrRun]+=((float)round); 
      if (UE_harq_process->ack==1) effRate += ((float)TBS)/round;
    } // noise trials

    blerStats[snrRun] = (float) n_errors / (float) n_trials;
    roundStats[snrRun]/=((float)n_trials);
    berStats[snrRun] = (double)errors_scrambling/available_bits/n_trials;
    effRate /= n_trials;
    printf("*****************************************\n");
    printf("SNR %f, (false positive %f)\n", SNR,
           (float) n_errors / (float) n_trials);
    printf("*****************************************\n");
    printf("\n");
    dump_pdsch_stats(stdout,gNB);
    printf("SNR %f : n_errors (negative CRC) = %d/%d, Avg round %.2f, Channel BER %e, BLER %.2f, Eff Rate %.4f bits/slot, Eff Throughput %.2f, TBS %u bits/slot\n", SNR, n_errors, n_trials,roundStats[snrRun],berStats[snrRun],blerStats[snrRun],effRate,effRate/TBS*100,TBS);
    printf("\n");

    if (print_perf==1) {
      printf("\ngNB TX function statistics (per %d us slot, NPRB %d, mcs %d, block %d)\n",
	     1000>>*scc->ssbSubcarrierSpacing, g_rbSize, g_mcsIndex,
	     msgDataTx->dlsch[0][0]->harq_process.pdsch_pdu.pdsch_pdu_rel15.TBSize[0]<<3);
      printDistribution(gNB->phy_proc_tx[0],table_tx,"PHY proc tx");
      printStatIndent2(&gNB->dlsch_encoding_stats,"DLSCH encoding time");
      printStatIndent3(&gNB->dlsch_segmentation_stats,"DLSCH segmentation time");
      printStatIndent3(&gNB->tinput,"DLSCH LDPC input processing time");
      printStatIndent3(&gNB->tprep,"DLSCH LDPC input preparation time");
      printStatIndent3(&gNB->tparity,"DLSCH LDPC parity generation time");
      printStatIndent3(&gNB->toutput,"DLSCH LDPC output generation time");
      printStatIndent3(&gNB->dlsch_rate_matching_stats,"DLSCH Rate Mataching time");
      printStatIndent3(&gNB->dlsch_interleaving_stats,  "DLSCH Interleaving time");
      printStatIndent2(&gNB->dlsch_modulation_stats,"DLSCH modulation time");
      printStatIndent2(&gNB->dlsch_scrambling_stats,  "DLSCH scrambling time");
      printStatIndent2(&gNB->dlsch_layer_mapping_stats, "DLSCH Layer Mapping time");
      printStatIndent2(&gNB->dlsch_resource_mapping_stats, "DLSCH Resource Mapping time");
      printStatIndent2(&gNB->dlsch_precoding_stats,"DLSCH Layer Precoding time");


      printf("\nUE RX function statistics (per %d us slot)\n",1000>>*scc->ssbSubcarrierSpacing);
      /*
      printDistribution(&phy_proc_rx_tot, table_rx,"Total PHY proc rx");
      printStatIndent(&ue_front_end_tot,"Front end processing");
      printStatIndent(&dlsch_llr_tot,"rx_pdsch processing");
      printStatIndent2(&pdsch_procedures_tot,"pdsch processing");
      printStatIndent2(&dlsch_procedures_tot,"dlsch processing");
      printStatIndent2(&UE->crnti_procedures_stats,"C-RNTI processing");
      printStatIndent(&UE->ofdm_demod_stats,"ofdm demodulation");
      printStatIndent(&UE->dlsch_channel_estimation_stats,"DLSCH channel estimation time");
      printStatIndent(&UE->dlsch_freq_offset_estimation_stats,"DLSCH frequency offset estimation time");
      printStatIndent(&dlsch_decoding_tot, "DLSCH Decoding time ");
      printStatIndent(&UE->dlsch_unscrambling_stats,"DLSCH unscrambling time");
      printStatIndent(&UE->dlsch_rate_unmatching_stats,"DLSCH Rate Unmatching");
      printf("|__ DLSCH Turbo Decoding(%d bits), avg iterations: %.1f       %.2f us (%d cycles, %d trials)\n",
	     UE->dlsch[UE_proc.thread_id][0][0]->harq_processes[0]->Cminus ?
	     UE->dlsch[UE_proc.thread_id][0][0]->harq_processes[0]->Kminus :
	     UE->dlsch[UE_proc.thread_id][0][0]->harq_processes[0]->Kplus,
	     UE->dlsch_tc_intl1_stats.trials/(double)UE->dlsch_tc_init_stats.trials,
	     (double)UE->dlsch_turbo_decoding_stats.diff/UE->dlsch_turbo_decoding_stats.trials*timeBase,
	     (int)((double)UE->dlsch_turbo_decoding_stats.diff/UE->dlsch_turbo_decoding_stats.trials),
	     UE->dlsch_turbo_decoding_stats.trials);
      printStatIndent2(&UE->dlsch_tc_init_stats,"init");
      printStatIndent2(&UE->dlsch_tc_alpha_stats,"alpha");
      printStatIndent2(&UE->dlsch_tc_beta_stats,"beta");
      printStatIndent2(&UE->dlsch_tc_gamma_stats,"gamma");
      printStatIndent2(&UE->dlsch_tc_ext_stats,"ext");
      printStatIndent2(&UE->dlsch_tc_intl1_stats,"turbo internal interleaver");
      printStatIndent2(&UE->dlsch_tc_intl2_stats,"intl2+HardDecode+CRC");
      */
    }

    if (n_trials == 1) {
      
      LOG_M("rxsig0.m","rxs0", UE->common_vars.rxdata[0], frame_length_complex_samples, 1, 1);
      if (UE->frame_parms.nb_antennas_rx>1)
	LOG_M("rxsig1.m","rxs1", UE->common_vars.rxdata[1], frame_length_complex_samples, 1, 1);
      LOG_M("chestF0.m","chF0",&UE->pdsch_vars[0][0]->dl_ch_estimates_ext[0][0],g_rbSize*12*14,1,1);
      write_output("rxF_comp.m","rxFc",&UE->pdsch_vars[0][0]->rxdataF_comp0[0][0],N_RB_DL*12*14,1,1);
      LOG_M("rxF_llr.m","rxFllr",UE->pdsch_vars[UE_proc.thread_id][0]->llr[0],available_bits,1,0);
      LOG_M("pdcch_rxFcomp.m","pdcch_rxFcomp",&UE->pdcch_vars[0][0]->rxdataF_comp[0][0],96*12,1,1);
      LOG_M("pdcch_rxFllr.m","pdcch_rxFllr",UE->pdcch_vars[0][0]->llr,96*12,1,1);
      break;
    }

    if (effRate > (eff_tp_check*TBS)) {
      printf("PDSCH test OK\n");
      break;
    }

    snrStats[snrRun] = SNR;
    snrRun++;
  } // NSR

  LOG_M("dlsimStats.m","SNR",snrStats,snrRun,1,7);
  LOG_MM("dlsimStats.m","BLER",blerStats,snrRun,1,7);
  LOG_MM("dlsimStats.m","BER",berStats,snrRun,1,7);
  LOG_MM("dlsimStats.m","rounds",roundStats,snrRun,1,7);
  /*if (n_trials>1) {
    printf("HARQ stats:\nSNR\tRounds\n");
    psnr = snr0;
    for (uint8_t i=0; i<snrRun; i++) {
      printf("%.1f\t%.2f\n",psnr,roundStats[i]);
      psnr+=0.2;
    }
  }*/

  free_channel_desc_scm(gNB2UE);

  for (i = 0; i < n_tx; i++) {
    free(s_re[i]);
    free(s_im[i]);
    free(txdata[i]);
  }
  for (i = 0; i < n_rx; i++) {
    free(r_re[i]);
    free(r_im[i]);
  }

  free(s_re);
  free(s_im);
  free(r_re);
  free(r_im);
  free(txdata);
  free(test_input_bit);
  free(estimated_output_bit);
  
  if (output_fd)
    fclose(output_fd);

  if (input_fd)
    fclose(input_fd);

  if (scg_fd)
    fclose(scg_fd);
  return(n_errors);
  
}


void update_ptrs_config(NR_CellGroupConfig_t *secondaryCellGroup, uint16_t *rbSize, uint8_t *mcsIndex, int8_t *ptrs_arg)
{
  NR_BWP_Downlink_t *bwp=secondaryCellGroup->spCellConfig->spCellConfigDedicated->downlinkBWP_ToAddModList->list.array[0];
  int *ptrsFreqDenst = calloc(2, sizeof(long));
  ptrsFreqDenst[0]= 25;
  ptrsFreqDenst[1]= 115;
  int *ptrsTimeDenst = calloc(3, sizeof(long));
  ptrsTimeDenst[0]= 2;
  ptrsTimeDenst[1]= 4;
  ptrsTimeDenst[2]= 10;

  int epre_Ratio = 0;
  int reOffset = 0;

  if(ptrs_arg[0] ==0) {
    ptrsTimeDenst[2]= *mcsIndex -1;
  }
  else if(ptrs_arg[0] == 1) {
    ptrsTimeDenst[1]= *mcsIndex - 1;
    ptrsTimeDenst[2]= *mcsIndex + 1;
  }
  else if(ptrs_arg[0] ==2) {
    ptrsTimeDenst[0]= *mcsIndex - 1;
    ptrsTimeDenst[1]= *mcsIndex + 1;
  }
  else {
    printf("[DLSIM] Wrong L_PTRS value, using default values 1\n");
  }
  /* L = 4 if Imcs < MCS4 */
  if(ptrs_arg[1] ==2) {
    ptrsFreqDenst[0]= *rbSize - 1;
    ptrsFreqDenst[1]= *rbSize + 1;
  }
  else if(ptrs_arg[1] == 4) {
    ptrsFreqDenst[1]= *rbSize - 1;
  }
  else {
    printf("[DLSIM] Wrong K_PTRS value, using default values 2\n");
  }
  printf("[DLSIM] PTRS Enabled with L %d, K %d \n", 1<<ptrs_arg[0], ptrs_arg[1] );
  /* overwrite the values */
  rrc_config_dl_ptrs_params(bwp, ptrsFreqDenst, ptrsTimeDenst, &epre_Ratio, &reOffset);
}

void update_dmrs_config(NR_CellGroupConfig_t *scg, int8_t* dmrs_arg)
{
  int8_t  mapping_type = typeA;//default value
  int8_t  add_pos = pdsch_dmrs_pos0;//default value
  int8_t  dmrs_config_type = NFAPI_NR_DMRS_TYPE1;//default value

  if(dmrs_arg[0] == 0) {
    mapping_type = typeA;
  }
  else if (dmrs_arg[0] == 1) {
    mapping_type = typeB;
  } else {
    AssertFatal(1==0,"Incorrect Mappingtype, valid options 0-typeA, 1-typeB\n");
  }

  /* Additional DMRS positions 0 ,1 ,2 and 3 */
  if(dmrs_arg[1] >= 0 && dmrs_arg[1] <4 ) {
    add_pos = dmrs_arg[1];
  } else {
    AssertFatal(1==0,"Incorrect Additional Position, valid options 0-pos1, 1-pos1, 2-pos2, 3-pos3\n");
  }

  /* DMRS Conf Type 1 or 2 */
  if(dmrs_arg[2] == 1) {
    dmrs_config_type = NFAPI_NR_DMRS_TYPE1;
  } else if(dmrs_arg[2] == 2) {
    dmrs_config_type = NFAPI_NR_DMRS_TYPE2;
  }

  NR_BWP_Downlink_t *bwp = scg->spCellConfig->spCellConfigDedicated->downlinkBWP_ToAddModList->list.array[0];

  AssertFatal((bwp->bwp_Dedicated->pdsch_Config != NULL && bwp->bwp_Dedicated->pdsch_Config->choice.setup != NULL), "Base RRC reconfig structures are not allocated.\n");

  if(mapping_type == typeA) {
    bwp->bwp_Dedicated->pdsch_Config->choice.setup->dmrs_DownlinkForPDSCH_MappingTypeA = calloc(1,sizeof(*bwp->bwp_Dedicated->pdsch_Config->choice.setup->dmrs_DownlinkForPDSCH_MappingTypeA));
    bwp->bwp_Dedicated->pdsch_Config->choice.setup->dmrs_DownlinkForPDSCH_MappingTypeA->present= NR_SetupRelease_DMRS_DownlinkConfig_PR_setup;
    bwp->bwp_Dedicated->pdsch_Config->choice.setup->dmrs_DownlinkForPDSCH_MappingTypeA->choice.setup = calloc(1,sizeof(*bwp->bwp_Dedicated->pdsch_Config->choice.setup->dmrs_DownlinkForPDSCH_MappingTypeA->choice.setup));
    if (dmrs_config_type == NFAPI_NR_DMRS_TYPE2)
      bwp->bwp_Dedicated->pdsch_Config->choice.setup->dmrs_DownlinkForPDSCH_MappingTypeA->choice.setup->dmrs_Type = calloc(1,sizeof(*bwp->bwp_Dedicated->pdsch_Config->choice.setup->dmrs_DownlinkForPDSCH_MappingTypeA->choice.setup->dmrs_Type));
    else
      bwp->bwp_Dedicated->pdsch_Config->choice.setup->dmrs_DownlinkForPDSCH_MappingTypeA->choice.setup->dmrs_Type = NULL;
    bwp->bwp_Dedicated->pdsch_Config->choice.setup->dmrs_DownlinkForPDSCH_MappingTypeA->choice.setup->maxLength=NULL;
    bwp->bwp_Dedicated->pdsch_Config->choice.setup->dmrs_DownlinkForPDSCH_MappingTypeA->choice.setup->scramblingID0=NULL;
    bwp->bwp_Dedicated->pdsch_Config->choice.setup->dmrs_DownlinkForPDSCH_MappingTypeA->choice.setup->scramblingID1=NULL;
    bwp->bwp_Dedicated->pdsch_Config->choice.setup->dmrs_DownlinkForPDSCH_MappingTypeA->choice.setup->phaseTrackingRS=NULL;
    bwp->bwp_Dedicated->pdsch_Config->choice.setup->dmrs_DownlinkForPDSCH_MappingTypeA->choice.setup->dmrs_AdditionalPosition = NULL;
    printf("DLSIM: Allocated Mapping TypeA in RRC reconfig message\n");
  }

  if(mapping_type == typeB) {
    bwp->bwp_Dedicated->pdsch_Config->choice.setup->dmrs_DownlinkForPDSCH_MappingTypeB = calloc(1,sizeof(*bwp->bwp_Dedicated->pdsch_Config->choice.setup->dmrs_DownlinkForPDSCH_MappingTypeB));
    bwp->bwp_Dedicated->pdsch_Config->choice.setup->dmrs_DownlinkForPDSCH_MappingTypeB->present= NR_SetupRelease_DMRS_DownlinkConfig_PR_setup;
    bwp->bwp_Dedicated->pdsch_Config->choice.setup->dmrs_DownlinkForPDSCH_MappingTypeB->choice.setup = calloc(1,sizeof(*bwp->bwp_Dedicated->pdsch_Config->choice.setup->dmrs_DownlinkForPDSCH_MappingTypeB->choice.setup));
    if (dmrs_config_type == NFAPI_NR_DMRS_TYPE2)
      bwp->bwp_Dedicated->pdsch_Config->choice.setup->dmrs_DownlinkForPDSCH_MappingTypeB->choice.setup->dmrs_Type = calloc(1,sizeof(*bwp->bwp_Dedicated->pdsch_Config->choice.setup->dmrs_DownlinkForPDSCH_MappingTypeB->choice.setup->dmrs_Type));
    else
      bwp->bwp_Dedicated->pdsch_Config->choice.setup->dmrs_DownlinkForPDSCH_MappingTypeB->choice.setup->dmrs_Type = NULL;
    bwp->bwp_Dedicated->pdsch_Config->choice.setup->dmrs_DownlinkForPDSCH_MappingTypeB->choice.setup->maxLength=NULL;
    bwp->bwp_Dedicated->pdsch_Config->choice.setup->dmrs_DownlinkForPDSCH_MappingTypeB->choice.setup->scramblingID0=NULL;
    bwp->bwp_Dedicated->pdsch_Config->choice.setup->dmrs_DownlinkForPDSCH_MappingTypeB->choice.setup->scramblingID1=NULL;
    bwp->bwp_Dedicated->pdsch_Config->choice.setup->dmrs_DownlinkForPDSCH_MappingTypeB->choice.setup->phaseTrackingRS=NULL;
    bwp->bwp_Dedicated->pdsch_Config->choice.setup->dmrs_DownlinkForPDSCH_MappingTypeB->choice.setup->dmrs_AdditionalPosition = NULL;
    printf("DLSIM: Allocated Mapping TypeB in RRC reconfig message\n");
  }

  struct NR_SetupRelease_DMRS_DownlinkConfig	*dmrs_MappingtypeA = bwp->bwp_Dedicated->pdsch_Config->choice.setup->dmrs_DownlinkForPDSCH_MappingTypeA;
  struct NR_SetupRelease_DMRS_DownlinkConfig	*dmrs_MappingtypeB = bwp->bwp_Dedicated->pdsch_Config->choice.setup->dmrs_DownlinkForPDSCH_MappingTypeB;


  NR_DMRS_DownlinkConfig_t *dmrs_config = (mapping_type == typeA) ? dmrs_MappingtypeA->choice.setup : dmrs_MappingtypeB->choice.setup;

  if (add_pos != 2) { // pos0,pos1,pos3
    if (dmrs_config->dmrs_AdditionalPosition == NULL) {
      dmrs_config->dmrs_AdditionalPosition = calloc(1,sizeof(*dmrs_MappingtypeA->choice.setup->dmrs_AdditionalPosition));
    }
    *dmrs_config->dmrs_AdditionalPosition = add_pos;
  } else { // if NULL, Value pos2
    free(dmrs_config->dmrs_AdditionalPosition);
    dmrs_config->dmrs_AdditionalPosition = NULL;
  }

  for (int i=0;i<bwp->bwp_Common->pdsch_ConfigCommon->choice.setup->pdsch_TimeDomainAllocationList->list.count;i++) {
    bwp->bwp_Common->pdsch_ConfigCommon->choice.setup->pdsch_TimeDomainAllocationList->list.array[i]->mappingType = mapping_type;
  }

  printf("[DLSIM] DMRS Config is modified with Mapping Type %d, Additional Positions %d Config. Type %d \n", mapping_type, add_pos, dmrs_config_type);
}<|MERGE_RESOLUTION|>--- conflicted
+++ resolved
@@ -982,31 +982,21 @@
 
   gNB->threadPool = (tpool_t*)malloc(sizeof(tpool_t));
   initTpool(gNBthreads, gNB->threadPool, true);
-<<<<<<< HEAD
-  // L1 TX result FIFO 
-=======
->>>>>>> 23b3a18f
   gNB->L1_tx_free = (notifiedFIFO_t*) malloc(sizeof(notifiedFIFO_t));
   gNB->L1_tx_filled = (notifiedFIFO_t*) malloc(sizeof(notifiedFIFO_t));
   gNB->L1_tx_out = (notifiedFIFO_t*) malloc(sizeof(notifiedFIFO_t));
   initNotifiedFIFO(gNB->L1_tx_free);
   initNotifiedFIFO(gNB->L1_tx_filled);
   initNotifiedFIFO(gNB->L1_tx_out);
-<<<<<<< HEAD
   // we create 2 threads for L1 tx processing
   notifiedFIFO_elt_t *msgL1Tx = newNotifiedFIFO_elt(sizeof(processingData_L1tx_t),0,gNB->L1_tx_free,processSlotTX);
   processingData_L1tx_t *msgDataTx = (processingData_L1tx_t *)NotifiedFifoData(msgL1Tx);
-=======
-  // we create 1 threads for L1 tx processing
-  processingData_L1tx_t *msgDataTx;
-  notifiedFIFO_elt_t *msgL1Tx;
-  msgL1Tx = newNotifiedFIFO_elt(sizeof(processingData_L1tx_t),0,gNB->L1_tx_out,NULL);
-  msgDataTx = (processingData_L1tx_t *)NotifiedFifoData(msgL1Tx);
->>>>>>> 23b3a18f
   init_DLSCH_struct(gNB, msgDataTx);
+  msgDataTx->slot = slot;
+  msgDataTx->frame = frame;
   memset(msgDataTx->ssb, 0, 64*sizeof(NR_gNB_SSB_t));
   reset_meas(&msgDataTx->phy_proc_tx);
-  gNB->phy_proc_tx[i] = &msgDataTx->phy_proc_tx;
+  gNB->phy_proc_tx[0] = &msgDataTx->phy_proc_tx;
 
   for (SNR = snr0; SNR < snr1; SNR += .2) {
 
