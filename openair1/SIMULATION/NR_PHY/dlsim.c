/*
 * Licensed to the OpenAirInterface (OAI) Software Alliance under one or more
 * contributor license agreements.  See the NOTICE file distributed with
 * this work for additional information regarding copyright ownership.
 * The OpenAirInterface Software Alliance licenses this file to You under
 * the OAI Public License, Version 1.1  (the "License"); you may not use this file
 * except in compliance with the License.
 * You may obtain a copy of the License at
 *
 *      http://www.openairinterface.org/?page_id=698
 *
 * Unless required by applicable law or agreed to in writing, software
 * distributed under the License is distributed on an "AS IS" BASIS,
 * WITHOUT WARRANTIES OR CONDITIONS OF ANY KIND, either express or implied.
 * See the License for the specific language governing permissions and
 * limitations under the License.
 *-------------------------------------------------------------------------------
 * For more information about the OpenAirInterface (OAI) Software Alliance:
 *      contact@openairinterface.org
 */

#include <fcntl.h>
#include <math.h>
#include <string.h>
#include <sys/ioctl.h>
#include <sys/mman.h>
#include <unistd.h>
#include "common/ran_context.h"
#include "common/config/config_userapi.h"
#include "common/utils/LOG/log.h"
#include "LAYER2/NR_MAC_gNB/nr_mac_gNB.h"
#include "LAYER2/NR_MAC_UE/mac_defs.h"
#include "LAYER2/NR_MAC_UE/mac_extern.h"
#include "PHY/defs_gNB.h"
#include "PHY/defs_nr_common.h"
#include "PHY/defs_nr_UE.h"
#include "PHY/phy_vars_nr_ue.h"
#include "PHY/types.h"
#include "PHY/INIT/phy_init.h"
#include "PHY/MODULATION/modulation_eNB.h"
#include "PHY/MODULATION/modulation_UE.h"
#include "PHY/NR_REFSIG/nr_mod_table.h"
#include "PHY/NR_REFSIG/refsig_defs_ue.h"
#include "PHY/NR_TRANSPORT/nr_transport.h"
#include "PHY/NR_UE_TRANSPORT/nr_transport_proto_ue.h"
#include "SCHED_NR/fapi_nr_l1.h"
#include "SCHED_NR/sched_nr.h"
#include "SCHED_NR_UE/defs.h"
#include "SCHED_NR_UE/fapi_nr_ue_l1.h"
#include "NR_PHY_INTERFACE/NR_IF_Module.h"
#include "NR_UE_PHY_INTERFACE/NR_IF_Module.h"

#include "LAYER2/NR_MAC_UE/mac_proto.h"
//#include "LAYER2/NR_MAC_gNB/mac_proto.h"
//#include "openair2/LAYER2/NR_MAC_UE/mac_proto.h"
#include "LAYER2/NR_MAC_gNB/mac_proto.h"
#include "NR_asn_constant.h"
#include "RRC/NR/MESSAGES/asn1_msg.h"
#include "openair1/SIMULATION/RF/rf.h"
#include "openair1/SIMULATION/TOOLS/sim.h"
#include "openair1/SIMULATION/NR_PHY/nr_unitary_defs.h"
//#include "openair1/SIMULATION/NR_PHY/nr_dummy_functions.c"

#include "NR_RRCReconfiguration.h"
#define inMicroS(a) (((double)(a))/(cpu_freq_GHz*1000.0))
#include "SIMULATION/LTE_PHY/common_sim.h"



PHY_VARS_gNB *gNB;
PHY_VARS_NR_UE *UE;
RAN_CONTEXT_t RC;
int32_t uplink_frequency_offset[MAX_NUM_CCs][4];

double cpuf;

int sf_ahead=4 ;
int sl_ahead=0;
uint8_t nfapi_mode = 0;
uint16_t NB_UE_INST = 1;
uint64_t downlink_frequency[MAX_NUM_CCs][4];

// dummy functions
int dummy_nr_ue_ul_indication(nr_uplink_indication_t *ul_info)              { return(0);  }

void pdcp_run (const protocol_ctxt_t *const  ctxt_pP) { return;}

int8_t nr_mac_rrc_data_ind_ue(const module_id_t     module_id,
			      const int             CC_id,
			      const uint8_t         gNB_index,
			      const int8_t          channel,
			      const uint8_t*        pduP,
			      const sdu_size_t      pdu_len)
{
  return 0;
}


void pdcp_layer_init(void) {}
boolean_t
pdcp_data_ind(
  const protocol_ctxt_t *const ctxt_pP,
  const srb_flag_t   srb_flagP,
  const MBMS_flag_t  MBMS_flagP,
  const rb_id_t      rb_idP,
  const sdu_size_t   sdu_buffer_sizeP,
  mem_block_t *const sdu_buffer_pP
) { return(false);}

int rrc_init_nr_global_param(void){return(0);}

void config_common(int Mod_idP,
                   int pdsch_AntennaPorts, 
		   NR_ServingCellConfigCommon_t *scc
		   );

int generate_dlsch_header(unsigned char *mac_header,
                          unsigned char num_sdus,
                          unsigned short *sdu_lengths,
                          unsigned char *sdu_lcids,
                          unsigned char drx_cmd,
                          unsigned short timing_advance_cmd,
                          unsigned char *ue_cont_res_id,
                          unsigned char short_padding,
                          unsigned short post_padding){return 0;}
void nr_ip_over_LTE_DRB_preconfiguration(void){}

// needed for some functions
openair0_config_t openair0_cfg[MAX_CARDS];




int main(int argc, char **argv)
{
  char c;
  int i,aa;//,l;
  double sigma2, sigma2_dB=10, SNR, snr0=-2.0, snr1=2.0;
  uint8_t snr1set=0;
  float roundStats[50];
  float effRate;
  float psnr;
  float eff_tp_check = 0.7;
  uint8_t snrRun;
  uint32_t TBS;
  int **txdata;
  double **s_re,**s_im,**r_re,**r_im;
  //double iqim = 0.0;
  //unsigned char pbch_pdu[6];
  //  int sync_pos, sync_pos_slot;
  //  FILE *rx_frame_file;
  FILE *output_fd = NULL;
  //uint8_t write_output_file=0;
  //int result;
  //int freq_offset;
  //  int subframe_offset;
  //  char fname[40], vname[40];
  int trial, n_trials = 1, n_errors = 0, n_false_positive = 0;
  //int n_errors2, n_alamouti;
  uint8_t transmission_mode = 1,n_tx=1,n_rx=1;
  uint8_t round;
  uint8_t num_rounds = 4;

  channel_desc_t *gNB2UE;
  //uint32_t nsymb,tx_lev,tx_lev1 = 0,tx_lev2 = 0;
  //uint8_t extended_prefix_flag=0;
  //int8_t interf1=-21,interf2=-21;

  FILE *input_fd=NULL,*pbch_file_fd=NULL;
  //char input_val_str[50],input_val_str2[50];

  //uint8_t frame_mod4,num_pdcch_symbols = 0;

  SCM_t channel_model=AWGN;//Rayleigh1_anticorr;

  //double pbch_sinr;
  //int pbch_tx_ant;
  int N_RB_DL=106,mu=1;
  nfapi_nr_dl_tti_pdsch_pdu_rel15_t dlsch_config;
  NR_sched_pucch pucch_sched;

  //unsigned char frame_type = 0;

  int frame=0,slot=1;
  int frame_length_complex_samples;
  int frame_length_complex_samples_no_prefix;
  NR_DL_FRAME_PARMS *frame_parms;
  UE_nr_rxtx_proc_t UE_proc;
  NR_Sched_Rsp_t Sched_INFO;
  gNB_MAC_INST *gNB_mac;
  NR_UE_MAC_INST_t *UE_mac;
  int cyclic_prefix_type = NFAPI_CP_NORMAL;
  int run_initial_sync=0;
  int do_pdcch_flag=1;

  int loglvl=OAILOG_INFO;

  float target_error_rate = 0.01;
  int css_flag=0;

  cpuf = get_cpu_freq_GHz();

  if ( load_configmodule(argc,argv,CONFIG_ENABLECMDLINEONLY) == 0) {
    exit_fun("[NR_DLSIM] Error, configuration module init failed\n");
  }

  randominit(0);

  int mcsIndex_set=0,rbStart_set=0,rbSize_set=0;
  int print_perf             = 0;

  FILE *scg_fd=NULL;
  
  while ((c = getopt (argc, argv, "f:hA:pf:g:i:j:n:s:S:t:x:y:z:M:N:F:GR:dPIL:Ea:b:e:m:")) != -1) {
    switch (c) {
    case 'f':
      scg_fd = fopen(optarg,"r");

      if (scg_fd==NULL) {
        printf("Error opening %s\n",optarg);
        exit(-1);
      }
      break;

    /*case 'd':
      frame_type = 1;
      break;*/

    case 'g':
      switch((char)*optarg) {
      case 'A':
        channel_model=SCM_A;
        break;

      case 'B':
        channel_model=SCM_B;
        break;

      case 'C':
        channel_model=SCM_C;
        break;

      case 'D':
        channel_model=SCM_D;
        break;

      case 'E':
        channel_model=EPA;
        break;

      case 'F':
        channel_model=EVA;
        break;

      case 'G':
        channel_model=ETU;
        break;

      default:
        printf("Unsupported channel model!\n");
        exit(-1);
      }

      break;

    /*case 'i':
      interf1=atoi(optarg);
      break;

    case 'j':
      interf2=atoi(optarg);
      break;*/

    case 'n':
      n_trials = atoi(optarg);
      break;

    case 's':
      snr0 = atof(optarg);
      printf("Setting SNR0 to %f\n",snr0);
      break;

    case 'S':
      snr1 = atof(optarg);
      snr1set=1;
      printf("Setting SNR1 to %f\n",snr1);
      break;

      /*
      case 't':
      Td= atof(optarg);
      break;
      */
    /*case 'p':
      extended_prefix_flag=1;
      break;*/

      /*
      case 'r':
      ricean_factor = pow(10,-.1*atof(optarg));
      if (ricean_factor>1) {
        printf("Ricean factor must be between 0 and 1\n");
        exit(-1);
      }
      break;
      */
    case 'x':
      transmission_mode=atoi(optarg);

      if ((transmission_mode!=1) &&
          (transmission_mode!=2) &&
          (transmission_mode!=6)) {
        printf("Unsupported transmission mode %d\n",transmission_mode);
        exit(-1);
      }

      break;

    case 'y':
      n_tx=atoi(optarg);

      if ((n_tx==0) || (n_tx>2)) {
        printf("Unsupported number of tx antennas %d\n",n_tx);
        exit(-1);
      }

      break;

    case 'z':
      n_rx=atoi(optarg);

      if ((n_rx==0) || (n_rx>2)) {
        printf("Unsupported number of rx antennas %d\n",n_rx);
        exit(-1);
      }

      break;

    case 'R':
      N_RB_DL = atoi(optarg);
      break;

    case 'F':
      input_fd = fopen(optarg,"r");

      if (input_fd==NULL) {
        printf("Problem with filename %s\n",optarg);
        exit(-1);
      }

      break;

    case 'P':
      print_perf=1;
      opp_enabled=1;
      break;
      
    case 'I':
      run_initial_sync=1;
      target_error_rate=0.1;
      slot = 0;
      break;

    case 'L':
      loglvl = atoi(optarg);
      break;


    case 'E':
	css_flag=1;
	break;


    case 'a':
      dlsch_config.rbStart = atoi(optarg);
      rbStart_set=1;
      break;

    case 'b':
      dlsch_config.rbSize = atoi(optarg);
      rbSize_set=1;
      break;

    case 'e':
      dlsch_config.mcsIndex[0] = atoi(optarg);
      mcsIndex_set=1;
      break;

    case 'm':
      mu = atoi(optarg);
      break;

    case 't':
      eff_tp_check = (float)atoi(optarg)/100;
      break;

    default:
    case 'h':
      printf("%s -h(elp) -p(extended_prefix) -N cell_id -f output_filename -F input_filename -g channel_model -n n_frames -t Delayspread -s snr0 -S snr1 -x transmission_mode -y TXant -z RXant -i Intefrence0 -j Interference1 -A interpolation_file -C(alibration offset dB) -N CellId\n",
             argv[0]);
      printf("-h This message\n");
      //printf("-p Use extended prefix mode\n");
      //printf("-d Use TDD\n");
      printf("-n Number of frames to simulate\n");
      printf("-s Starting SNR, runs from SNR0 to SNR0 + 5 dB.  If n_frames is 1 then just SNR is simulated\n");
      printf("-S Ending SNR, runs from SNR0 to SNR1\n");
      printf("-t Delay spread for multipath channel\n");
      printf("-g [A,B,C,D,E,F,G] Use 3GPP SCM (A,B,C,D) or 36-101 (E-EPA,F-EVA,G-ETU) models (ignores delay spread and Ricean factor)\n");
      printf("-y Number of TX antennas used in gNB\n");
      printf("-z Number of RX antennas used in UE\n");
      //printf("-i Relative strength of first intefering gNB (in dB) - cell_id mod 3 = 1\n");
      //printf("-j Relative strength of second intefering gNB (in dB) - cell_id mod 3 = 2\n");
      printf("-R N_RB_DL\n");
      printf("-O oversampling factor (1,2,4,8,16)\n");
      printf("-A Interpolation_filname Run with Abstraction to generate Scatter plot using interpolation polynomial in file\n");
      //printf("-C Generate Calibration information for Abstraction (effective SNR adjustment to remove Pe bias w.r.t. AWGN)\n");
      printf("-f raw file containing RRC configuration (generated by gNB)\n");
      printf("-F Input filename (.txt format) for RX conformance testing\n");
      printf("-E used CSS scheduler\n");
      printf("-o CORESET offset\n");
      printf("-a Start PRB for PDSCH\n");
      printf("-b Number of PRB for PDSCH\n");
      printf("-c Start symbol for PDSCH (fixed for now)\n");
      printf("-j Number of symbols for PDSCH (fixed for now)\n");
      printf("-e MSC index\n");
      printf("-t Acceptable effective throughput (in percentage)\n");
      printf("-P Print DLSCH performances\n");
      exit (-1);
      break;
    }
  }
  
  logInit();
  set_glog(loglvl);
  T_stdout = 1;

  get_softmodem_params()->phy_test = 1;
  
  if (snr1set==0)
    snr1 = snr0+10;


  RC.gNB = (PHY_VARS_gNB**) malloc(sizeof(PHY_VARS_gNB *));
  RC.gNB[0] = (PHY_VARS_gNB*) malloc(sizeof(PHY_VARS_gNB ));
  memset(RC.gNB[0],0,sizeof(PHY_VARS_gNB));

  gNB = RC.gNB[0];
  frame_parms = &gNB->frame_parms; //to be initialized I suppose (maybe not necessary for PBCH)
  frame_parms->nb_antennas_tx = n_tx;
  frame_parms->nb_antennas_rx = n_rx;
  frame_parms->N_RB_DL = N_RB_DL;
  frame_parms->N_RB_UL = N_RB_DL;

  RC.nb_nr_macrlc_inst = 1;
  RC.nb_nr_mac_CC = (int*)malloc(RC.nb_nr_macrlc_inst*sizeof(int));
  for (i = 0; i < RC.nb_nr_macrlc_inst; i++)
    RC.nb_nr_mac_CC[i] = 1;
  mac_top_init_gNB();
  gNB_mac = RC.nrmac[0];
  gNB_RRC_INST rrc;
  memset((void*)&rrc,0,sizeof(rrc));

  /*
  // read in SCGroupConfig
  AssertFatal(scg_fd != NULL,"no reconfig.raw file\n");
  char buffer[1024];
  int msg_len=fread(buffer,1,1024,scg_fd);
  NR_RRCReconfiguration_t *NR_RRCReconfiguration;

  printf("Decoding NR_RRCReconfiguration (%d bytes)\n",msg_len);
  asn_dec_rval_t dec_rval = uper_decode_complete( NULL,
						  &asn_DEF_NR_RRCReconfiguration,
						  (void **)&NR_RRCReconfiguration,
						  (uint8_t *)buffer,
						  msg_len); 
  
  if ((dec_rval.code != RC_OK) && (dec_rval.consumed == 0)) {
    AssertFatal(1==0,"NR_RRCReConfiguration decode error\n");
    // free the memory
    SEQUENCE_free( &asn_DEF_NR_RRCReconfiguration, NR_RRCReconfiguration, 1 );
    exit(-1);
  }      
  fclose(scg_fd);

  AssertFatal(NR_RRCReconfiguration->criticalExtensions.present == NR_RRCReconfiguration__criticalExtensions_PR_rrcReconfiguration,"wrong NR_RRCReconfiguration->criticalExstions.present type\n");

  NR_RRCReconfiguration_IEs_t *reconfig_ies = NR_RRCReconfiguration->criticalExtensions.choice.rrcReconfiguration;
  NR_CellGroupConfig_t *secondaryCellGroup;
  dec_rval = uper_decode_complete( NULL,
				   &asn_DEF_NR_CellGroupConfig,
				   (void **)&secondaryCellGroup,
				   (uint8_t *)reconfig_ies->secondaryCellGroup->buf,
				   reconfig_ies->secondaryCellGroup->size); 
  
  if ((dec_rval.code != RC_OK) && (dec_rval.consumed == 0)) {
    AssertFatal(1==0,"NR_CellGroupConfig decode error\n");
    // free the memory
    SEQUENCE_free( &asn_DEF_NR_CellGroupConfig, secondaryCellGroup, 1 );
    exit(-1);
  }      
  
  NR_ServingCellConfigCommon_t *scc = secondaryCellGroup->spCellConfig->reconfigurationWithSync->spCellConfigCommon;
  */


  rrc.carrier.servingcellconfigcommon = calloc(1,sizeof(*rrc.carrier.servingcellconfigcommon));

  NR_ServingCellConfigCommon_t *scc = rrc.carrier.servingcellconfigcommon;
  NR_CellGroupConfig_t *secondaryCellGroup=calloc(1,sizeof(*secondaryCellGroup));
  prepare_scc(rrc.carrier.servingcellconfigcommon);
  uint64_t ssb_bitmap;
  fill_scc(rrc.carrier.servingcellconfigcommon,&ssb_bitmap,N_RB_DL,N_RB_DL,mu,mu);

  fill_default_secondaryCellGroup(scc,
				  secondaryCellGroup,
				  0,
				  1,
				  n_tx,
				  0);
  fix_scc(scc,ssb_bitmap);

  xer_fprint(stdout, &asn_DEF_NR_CellGroupConfig, (const void*)secondaryCellGroup);

  AssertFatal((gNB->if_inst         = NR_IF_Module_init(0))!=NULL,"Cannot register interface");
  gNB->if_inst->NR_PHY_config_req      = nr_phy_config_request;
  // common configuration
  rrc_mac_config_req_gNB(0,0,1,scc,0,0,NULL);
  // UE dedicated configuration
  rrc_mac_config_req_gNB(0,0,1,NULL,1,secondaryCellGroup->spCellConfig->reconfigurationWithSync->newUE_Identity,secondaryCellGroup);
  phy_init_nr_gNB(gNB,0,0);
  N_RB_DL = gNB->frame_parms.N_RB_DL;
  // stub to configure frame_parms
  //  nr_phy_config_request_sim(gNB,N_RB_DL,N_RB_DL,mu,Nid_cell,SSB_positions);
  // call MAC to configure common parameters


  double fs,bw;

  if (mu == 1 && N_RB_DL == 217) { 
    fs = 122.88e6;
    bw = 80e6;
  }					       
  else if (mu == 1 && N_RB_DL == 245) {
    fs = 122.88e6;
    bw = 90e6;
  }
  else if (mu == 1 && N_RB_DL == 273) {
    fs = 122.88e6;
    bw = 100e6;
  }
  else if (mu == 1 && N_RB_DL == 106) { 
    fs = 61.44e6;
    bw = 40e6;
  }
  else if (mu == 3 && N_RB_DL == 66) {
    fs = 122.88e6;
    bw = 100e6;
  }
  else if (mu == 3 && N_RB_DL == 32) {
    fs = 61.44e6;
    bw = 50e6;
  }
  else AssertFatal(1==0,"Unsupported numerology for mu %d, N_RB %d\n",mu, N_RB_DL);

  gNB2UE = new_channel_desc_scm(n_tx,
                                n_rx,
                                channel_model,
 				fs,
				bw,
                                0,
                                0,
                                0);

  if (gNB2UE==NULL) {
    printf("Problem generating channel model. Exiting.\n");
    exit(-1);
  }

  frame_length_complex_samples = frame_parms->samples_per_subframe*NR_NUMBER_OF_SUBFRAMES_PER_FRAME;
  frame_length_complex_samples_no_prefix = frame_parms->samples_per_subframe_wCP*NR_NUMBER_OF_SUBFRAMES_PER_FRAME;

  s_re = malloc(2*sizeof(double*));
  s_im = malloc(2*sizeof(double*));
  r_re = malloc(2*sizeof(double*));
  r_im = malloc(2*sizeof(double*));
  txdata = malloc(2*sizeof(int*));

  for (i=0; i<2; i++) {

    s_re[i] = malloc(frame_length_complex_samples*sizeof(double));
    bzero(s_re[i],frame_length_complex_samples*sizeof(double));
    s_im[i] = malloc(frame_length_complex_samples*sizeof(double));
    bzero(s_im[i],frame_length_complex_samples*sizeof(double));

    r_re[i] = malloc(frame_length_complex_samples*sizeof(double));
    bzero(r_re[i],frame_length_complex_samples*sizeof(double));
    r_im[i] = malloc(frame_length_complex_samples*sizeof(double));
    bzero(r_im[i],frame_length_complex_samples*sizeof(double));

    printf("Allocating %d samples for txdata\n",frame_length_complex_samples);
    txdata[i] = malloc(frame_length_complex_samples*sizeof(int));
    bzero(txdata[i],frame_length_complex_samples*sizeof(int));
  
  }

  if (pbch_file_fd!=NULL) {
    load_pbch_desc(pbch_file_fd);
  }


  //configure UE
  UE = malloc(sizeof(PHY_VARS_NR_UE));
  memset((void*)UE,0,sizeof(PHY_VARS_NR_UE));
  PHY_vars_UE_g = malloc(sizeof(PHY_VARS_NR_UE**));
  PHY_vars_UE_g[0] = malloc(sizeof(PHY_VARS_NR_UE*));
  PHY_vars_UE_g[0][0] = UE;
  memcpy(&UE->frame_parms,frame_parms,sizeof(NR_DL_FRAME_PARMS));

  if (run_initial_sync==1)  UE->is_synchronized = 0;
  else                      {UE->is_synchronized = 1; UE->UE_mode[0]=PUSCH;}
                      
  UE->perfect_ce = 0;
  for (i=0;i<10;i++) UE->current_thread_id[i] = 0;

  if (init_nr_ue_signal(UE, 1, 0) != 0)
  {
    printf("Error at UE NR initialisation\n");
    exit(-1);
  }

  init_nr_ue_transport(UE,0);

  nr_gold_pbch(UE);
  nr_gold_pdcch(UE,0,2);

  nr_l2_init_ue(NULL);
  UE_mac = get_mac_inst(0);
  
  UE->if_inst = nr_ue_if_module_init(0);
  UE->if_inst->scheduled_response = nr_ue_scheduled_response;
  UE->if_inst->phy_config_request = nr_ue_phy_config_request;
  UE->if_inst->dl_indication = nr_ue_dl_indication;
  UE->if_inst->ul_indication = dummy_nr_ue_ul_indication;
  

  UE_mac->if_module = nr_ue_if_module_init(0);
  
  unsigned int available_bits=0;
  unsigned char *estimated_output_bit;
  unsigned char *test_input_bit;
  unsigned int errors_bit    = 0;
  uint32_t errors_scrambling = 0;


  test_input_bit       = (unsigned char *) malloc16(sizeof(unsigned char) * 16 * 68 * 384);
  estimated_output_bit = (unsigned char *) malloc16(sizeof(unsigned char) * 16 * 68 * 384);
  
  // generate signal
  AssertFatal(input_fd==NULL,"Not ready for input signal file\n");
  gNB->pbch_configured = 1;
  gNB->ssb_pdu.ssb_pdu_rel15.bchPayload=0x001234;
  
  if (mcsIndex_set==0) dlsch_config.mcsIndex[0]=9;
  
  if (rbStart_set==0) dlsch_config.rbStart=0;
  if (rbSize_set==0) dlsch_config.rbSize=N_RB_DL-dlsch_config.rbStart;

  //Configure UE
  rrc.carrier.MIB = (uint8_t*) malloc(4);
  rrc.carrier.sizeof_MIB = do_MIB_NR(&rrc,0);

  nr_rrc_mac_config_req_ue(0,0,0,rrc.carrier.mib.message.choice.mib,secondaryCellGroup);


  nr_dcireq_t dcireq;
  nr_scheduled_response_t scheduled_response;
  memset((void*)&dcireq,0,sizeof(dcireq));
  memset((void*)&scheduled_response,0,sizeof(scheduled_response));
  dcireq.module_id = 0;
  dcireq.gNB_index = 0;
  dcireq.cc_id     = 0;
  
  scheduled_response.dl_config = &dcireq.dl_config_req;
  scheduled_response.ul_config = &dcireq.ul_config_req;
  scheduled_response.tx_request = NULL;
  scheduled_response.module_id = 0;
  scheduled_response.CC_id     = 0;
  scheduled_response.frame = frame;
  scheduled_response.slot  = slot;
  

  nr_ue_phy_config_request(&UE_mac->phy_config);
  NR_UE_list_t *UE_list = &RC.nrmac[0]->UE_list;
  NR_COMMON_channels_t *cc = RC.nrmac[0]->common_channels;
  snrRun = 0;

  for (SNR = snr0; SNR < snr1; SNR += .2) {

    varArray_t *table_tx=initVarArray(1000,sizeof(double));
    reset_meas(&gNB->phy_proc_tx); // total gNB tx
    reset_meas(&gNB->dlsch_scrambling_stats);
    reset_meas(&gNB->dlsch_interleaving_stats);
    reset_meas(&gNB->dlsch_rate_matching_stats);
    reset_meas(&gNB->dlsch_segmentation_stats);
    reset_meas(&gNB->dlsch_modulation_stats);
    reset_meas(&gNB->dlsch_encoding_stats);
    reset_meas(&gNB->tinput);
    reset_meas(&gNB->tprep);
    reset_meas(&gNB->tparity);
    reset_meas(&gNB->toutput);  

    n_errors = 0;
    effRate = 0;
    //n_errors2 = 0;
    //n_alamouti = 0;
    errors_scrambling=0;
    n_false_positive = 0;
    for (trial = 0; trial < n_trials; trial++) {

      errors_bit = 0;
      //multipath channel
      //multipath_channel(gNB2UE,s_re,s_im,r_re,r_im,frame_length_complex_samples,0);
<<<<<<< HEAD
      memset(RC.nrmac[0]->cce_list[1][0],0,MAX_NUM_CCE*sizeof(int));
      memset(RC.nrmac[0]->cce_list[1][1],0,MAX_NUM_CCE*sizeof(int));
      clear_nr_nfapi_information(RC.nrmac[0], 0, frame, slot);
      if (css_flag == 0) nr_schedule_uss_dlsch_phytest(0,frame,slot,&pucch_sched,&dlsch_config);
      else               nr_schedule_css_dlsch_phytest(0,frame,slot);
      
      
      Sched_INFO.module_id = 0;
      Sched_INFO.CC_id     = 0;
      Sched_INFO.frame     = frame;
      Sched_INFO.slot      = slot;
      Sched_INFO.DL_req    = &gNB_mac->DL_req[0];
      Sched_INFO.UL_tti_req    = &gNB_mac->UL_tti_req[0];
      Sched_INFO.UL_dci_req  = NULL;
      Sched_INFO.TX_req    = &gNB_mac->TX_req[0];
      nr_schedule_response(&Sched_INFO);
      
      if (run_initial_sync)
        nr_common_signal_procedures(gNB,frame,slot);
      else
        phy_procedures_gNB_TX(gNB,frame,slot,0);
          
      int txdataF_offset = (slot%2) * frame_parms->samples_per_slot_wCP;
      
      if (n_trials==1) {
	LOG_M("txsigF0.m","txsF0", gNB->common_vars.txdataF[0],frame_length_complex_samples_no_prefix,1,1);
	if (gNB->frame_parms.nb_antennas_tx>1)
	  LOG_M("txsigF1.m","txsF1", gNB->common_vars.txdataF[1],frame_length_complex_samples_no_prefix,1,1);
      }
      int tx_offset = frame_parms->get_samples_slot_timestamp(slot,frame_parms,0);
      if (n_trials==1) printf("samples_per_slot_wCP = %d\n", frame_parms->samples_per_slot_wCP);
      
      //TODO: loop over slots
      for (aa=0; aa<gNB->frame_parms.nb_antennas_tx; aa++) {
	
	if (cyclic_prefix_type == 1) {
	  PHY_ofdm_mod(&gNB->common_vars.txdataF[aa][txdataF_offset],
		       &txdata[aa][tx_offset],
		       frame_parms->ofdm_symbol_size,
		       12,
		       frame_parms->nb_prefix_samples,
		       CYCLIC_PREFIX);
	} else {
	  nr_normal_prefix_mod(&gNB->common_vars.txdataF[aa][txdataF_offset],
			       &txdata[aa][tx_offset],
			       14,
			       frame_parms);
	}
      }
     
      if (n_trials==1) {
	LOG_M("txsig0.m","txs0", txdata[0],frame_length_complex_samples,1,1);
	if (gNB->frame_parms.nb_antennas_tx>1)
	  LOG_M("txsig1.m","txs1", txdata[1],frame_length_complex_samples,1,1);
      }
      if (output_fd) 
	fwrite(txdata[0],sizeof(int32_t),frame_length_complex_samples,output_fd);
      
      int txlev = signal_energy(&txdata[0][frame_parms->get_samples_slot_timestamp(slot,frame_parms,0)+5*frame_parms->ofdm_symbol_size + 4*frame_parms->nb_prefix_samples + frame_parms->nb_prefix_samples0],
				frame_parms->ofdm_symbol_size + frame_parms->nb_prefix_samples);
      
      //  if (n_trials==1) printf("txlev %d (%f)\n",txlev,10*log10((double)txlev));
      
      for (i=(frame_parms->get_samples_slot_timestamp(slot,frame_parms,0)); 
	   i<(frame_parms->get_samples_slot_timestamp(slot+1,frame_parms,0)); 
	   i++) {
	for (aa=0; aa<frame_parms->nb_antennas_tx; aa++) {
	  r_re[aa][i] = ((double)(((short *)txdata[aa]))[(i<<1)]);
	  r_im[aa][i] = ((double)(((short *)txdata[aa]))[(i<<1)+1]);
	}
      }
      
      NR_gNB_DLSCH_t *gNB_dlsch = gNB->dlsch[0][0];
      nfapi_nr_dl_tti_pdsch_pdu_rel15_t rel15 = gNB_dlsch->harq_processes[0]->pdsch_pdu.pdsch_pdu_rel15;
      
      //AWGN
      sigma2_dB = 10 * log10((double)txlev * ((double)UE->frame_parms.ofdm_symbol_size/(12*rel15.rbSize))) - SNR;
      sigma2    = pow(10, sigma2_dB/10);
      if (n_trials==1) printf("sigma2 %f (%f dB), txlev %f (factor %f)\n",sigma2,sigma2_dB,10*log10((double)txlev),(double)(double)UE->frame_parms.ofdm_symbol_size/(12*rel15.rbSize));
      
      for (i=frame_parms->get_samples_slot_timestamp(slot,frame_parms,0); 
	   i<frame_parms->get_samples_slot_timestamp(slot+1,frame_parms,0);
	   i++) {
	for (aa=0; aa<frame_parms->nb_antennas_rx; aa++) {
	  ((short*) UE->common_vars.rxdata[aa])[2*i]   = (short) ((r_re[aa][i] + sqrt(sigma2/2)*gaussdouble(0.0,1.0)));
	  ((short*) UE->common_vars.rxdata[aa])[2*i+1] = (short) ((r_im[aa][i] + sqrt(sigma2/2)*gaussdouble(0.0,1.0)));
	}
      }
      
=======
>>>>>>> 5a5f5039
      UE->rx_offset=0;
      UE_proc.frame_rx = frame;
      UE_proc.nr_tti_rx= slot;
      UE_proc.subframe_rx = slot;
      
      dcireq.frame     = frame;
      dcireq.slot      = slot;

      NR_UE_DLSCH_t *dlsch0 = UE->dlsch[UE->current_thread_id[UE_proc.nr_tti_rx]][0][0];

      int harq_pid = dlsch0->current_harq_pid;
      NR_DL_UE_HARQ_t *UE_harq_process = dlsch0->harq_processes[harq_pid];

      NR_gNB_DLSCH_t *gNB_dlsch = gNB->dlsch[0][0];
      nfapi_nr_dl_tti_pdsch_pdu_rel15_t *rel15 = &gNB_dlsch->harq_processes[0]->pdsch_pdu.pdsch_pdu_rel15;
      
      UE_harq_process->harq_ack.ack = 0;
      round = 0;
      UE_harq_process->round = round;
      UE_harq_process->first_tx = 1;
        
      while ((round<num_rounds) && (UE_harq_process->harq_ack.ack==0)) {
        memset(RC.nrmac[0]->cce_list[1][0],0,MAX_NUM_CCE*sizeof(int));
        memset(RC.nrmac[0]->cce_list[1][1],0,MAX_NUM_CCE*sizeof(int));
        clear_nr_nfapi_information(RC.nrmac[0], 0, frame, slot);

        UE_list->UE_sched_ctrl[0].harq_processes[0].ndi = !(trial&1);

        UE_list->UE_sched_ctrl[0].harq_processes[0].round = round;   
        gNB->dlsch[0][0]->harq_processes[0]->round = round;
      
        if (css_flag == 0) nr_schedule_uss_dlsch_phytest(0,frame,slot,&pucch_sched,&dlsch_config);
        else               nr_schedule_css_dlsch_phytest(0,frame,slot);
        Sched_INFO.module_id = 0;
        Sched_INFO.CC_id     = 0;
        Sched_INFO.frame     = frame;
        Sched_INFO.slot      = slot;
        Sched_INFO.DL_req    = &gNB_mac->DL_req[0];
        Sched_INFO.UL_tti_req    = &gNB_mac->UL_tti_req[0];
        Sched_INFO.UL_dci_req  = NULL;
        Sched_INFO.TX_req    = &gNB_mac->TX_req[0];
        nr_schedule_response(&Sched_INFO);
        
        if (run_initial_sync)
          nr_common_signal_procedures(gNB,frame,slot);
        else
          phy_procedures_gNB_TX(gNB,frame,slot,0);
            
        int txdataF_offset = (slot%2) * frame_parms->samples_per_slot_wCP;
        
        if (n_trials==1) {
    LOG_M("txsigF0.m","txsF0", gNB->common_vars.txdataF[0],frame_length_complex_samples_no_prefix,1,1);
    if (gNB->frame_parms.nb_antennas_tx>1)
      LOG_M("txsigF1.m","txsF1", gNB->common_vars.txdataF[1],frame_length_complex_samples_no_prefix,1,1);
        }
        int tx_offset = frame_parms->get_samples_slot_timestamp(slot,frame_parms,0);
        if (n_trials==1) printf("samples_per_slot_wCP = %d\n", frame_parms->samples_per_slot_wCP);
        
        //TODO: loop over slots
        for (aa=0; aa<gNB->frame_parms.nb_antennas_tx; aa++) {
    
    if (cyclic_prefix_type == 1) {
      PHY_ofdm_mod(&gNB->common_vars.txdataF[aa][txdataF_offset],
             &txdata[aa][tx_offset],
             frame_parms->ofdm_symbol_size,
             12,
             frame_parms->nb_prefix_samples,
             CYCLIC_PREFIX);
    } else {
      nr_normal_prefix_mod(&gNB->common_vars.txdataF[aa][txdataF_offset],
               &txdata[aa][tx_offset],
               14,
               frame_parms);
    }
        }
       
        if (n_trials==1) {
    LOG_M("txsig0.m","txs0", txdata[0],frame_length_complex_samples,1,1);
    if (gNB->frame_parms.nb_antennas_tx>1)
      LOG_M("txsig1.m","txs1", txdata[1],frame_length_complex_samples,1,1);
        }
        if (output_fd) 
    fwrite(txdata[0],sizeof(int32_t),frame_length_complex_samples,output_fd);
        
        int txlev = signal_energy(&txdata[0][frame_parms->get_samples_slot_timestamp(slot,frame_parms,0)+5*frame_parms->ofdm_symbol_size + 4*frame_parms->nb_prefix_samples + frame_parms->nb_prefix_samples0],
          frame_parms->ofdm_symbol_size + frame_parms->nb_prefix_samples);
        
        //  if (n_trials==1) printf("txlev %d (%f)\n",txlev,10*log10((double)txlev));
        
        for (i=(frame_parms->get_samples_slot_timestamp(slot,frame_parms,0)); 
       i<(frame_parms->get_samples_slot_timestamp(slot+1,frame_parms,0)); 
       i++) {
    for (aa=0; aa<frame_parms->nb_antennas_tx; aa++) {
      r_re[aa][i] = ((double)(((short *)txdata[aa]))[(i<<1)]);
      r_im[aa][i] = ((double)(((short *)txdata[aa]))[(i<<1)+1]);
    }
        }
        
        //AWGN
        sigma2_dB = 10 * log10((double)txlev * ((double)UE->frame_parms.ofdm_symbol_size/(12*rel15->rbSize))) - SNR;
        sigma2    = pow(10, sigma2_dB/10);
        if (n_trials==1) printf("sigma2 %f (%f dB), txlev %f (factor %f)\n",sigma2,sigma2_dB,10*log10((double)txlev),(double)(double)UE->frame_parms.ofdm_symbol_size/(12*rel15->rbSize));
        
        for (i=frame_parms->get_samples_slot_timestamp(slot,frame_parms,0); 
       i<frame_parms->get_samples_slot_timestamp(slot+1,frame_parms,0);
       i++) {
    for (aa=0; aa<frame_parms->nb_antennas_rx; aa++) {
      ((short*) UE->common_vars.rxdata[aa])[2*i]   = (short) ((r_re[aa][i] + sqrt(sigma2/2)*gaussdouble(0.0,1.0)));
      ((short*) UE->common_vars.rxdata[aa])[2*i+1] = (short) ((r_im[aa][i] + sqrt(sigma2/2)*gaussdouble(0.0,1.0)));
    }
        }
        
        nr_ue_dcireq(&dcireq); //to be replaced with function pointer later
        nr_ue_scheduled_response(&scheduled_response);
        
        phy_procedures_nrUE_RX(UE,
             &UE_proc,
             0,
             do_pdcch_flag,
             normal_txrx);
        
        //printf("dlsim round %d ends\n",round);
        round++;
      } // round
      
      //----------------------------------------------------------
      //---------------------- count errors ----------------------
      //----------------------------------------------------------
      
      if (UE->dlsch[UE->current_thread_id[slot]][0][0]->last_iteration_cnt >= 
        UE->dlsch[UE->current_thread_id[slot]][0][0]->max_ldpc_iterations+1)
        n_errors++;
        
      NR_UE_PDSCH **pdsch_vars = UE->pdsch_vars[UE->current_thread_id[UE_proc.nr_tti_rx]];
      int16_t *UE_llr = pdsch_vars[0]->llr[0];
      
      TBS                  = rel15->TBSize[0];
      uint16_t length_dmrs = 1;
      uint16_t nb_rb       = rel15->rbSize;
      uint8_t  nb_re_dmrs  = rel15->dmrsConfigType == NFAPI_NR_DMRS_TYPE1 ? 6 : 4;
      uint8_t  mod_order   = rel15->qamModOrder[0];
      uint8_t  nb_symb_sch = rel15->NrOfSymbols;
      
      available_bits = nr_get_G(nb_rb, nb_symb_sch, nb_re_dmrs, length_dmrs, mod_order, rel15->nrOfLayers);
      
      for (i = 0; i < available_bits; i++) {
	
	if(((gNB_dlsch->harq_processes[harq_pid]->f[i] == 0) && (UE_llr[i] <= 0)) || 
	   ((gNB_dlsch->harq_processes[harq_pid]->f[i] == 1) && (UE_llr[i] >= 0)))
	  {
	    if(errors_scrambling == 0) {
	      LOG_D(PHY,"\n");
	      LOG_D(PHY,"First bit in error in unscrambling = %d\n",i);
	    }
	    errors_scrambling++;
	  }
	
      }
      for (i = 0; i < TBS; i++) {
	
	estimated_output_bit[i] = (UE_harq_process->b[i/8] & (1 << (i & 7))) >> (i & 7);
	test_input_bit[i]       = (gNB_dlsch->harq_processes[harq_pid]->b[i / 8] & (1 << (i & 7))) >> (i & 7); // Further correct for multiple segments
	
	if (estimated_output_bit[i] != test_input_bit[i]) {
	  if(errors_bit == 0)
	    LOG_D(PHY,"First bit in error in decoding = %d (errors scrambling %d)\n",i,errors_scrambling);
	  errors_bit++;
	}
	
      }
      
      ////////////////////////////////////////////////////////////
      
      if (errors_scrambling > 0) {
	if (n_trials == 1)
	  printf("errors_scrambling = %d/%d (trial %d)\n", errors_scrambling, available_bits,trial);
      }
      
      if (errors_bit > 0) {
	n_false_positive++;
	if (n_trials == 1)
	  printf("errors_bit = %u (trial %d)\n", errors_bit, trial);
      }
      roundStats[snrRun]+=((float)round); 
      if (UE_harq_process->harq_ack.ack==1) effRate += ((float)TBS)/round;
    } // noise trials

    roundStats[snrRun]/=((float)n_trials);
    effRate /= n_trials;
    printf("*****************************************\n");
    printf("SNR %f, (false positive %f)\n", SNR,
           (float) n_errors / (float) n_trials);
    printf("*****************************************\n");
    printf("\n");
    printf("SNR %f : n_errors (negative CRC) = %d/%d, Avg round %.2f, Channel BER %e, Eff Rate %.4f bits/slot, Eff Throughput %.2f\%, TBS %d bits/slot\n", SNR, n_errors, n_trials,roundStats[snrRun],(double)errors_scrambling/available_bits/n_trials,effRate,effRate/TBS*100,TBS);
    printf("\n");

    if (n_trials == 1) {
      
      LOG_M("rxsig0.m","rxs0", UE->common_vars.rxdata[0], frame_length_complex_samples, 1, 1);
      if (UE->frame_parms.nb_antennas_rx>1)
	LOG_M("rxsig1.m","rxs1", UE->common_vars.rxdata[1], frame_length_complex_samples, 1, 1);
      LOG_M("chestF0.m","chF0",UE->pdsch_vars[0][0]->dl_ch_estimates_ext,N_RB_DL*12*14,1,1);
      write_output("rxF_comp.m","rxFc",&UE->pdsch_vars[0][0]->rxdataF_comp0[0][0],N_RB_DL*12*14,1,1);
      break;
    }

    //if ((float)n_errors/(float)n_trials <= target_error_rate) {
    if (effRate >= (eff_tp_check*TBS)) {
      printf("PDSCH test OK\n");
      break;
    }

    if (print_perf==1) {
      printf("\ngNB TX function statistics (per %d us slot, NPRB %d, mcs %d, TBS %d, Kr %d (Zc %d))\n",
	     1000>>*scc->ssbSubcarrierSpacing,dlsch_config.rbSize,dlsch_config.mcsIndex[0],
	     gNB->dlsch[0][0]->harq_processes[0]->pdsch_pdu.pdsch_pdu_rel15.TBSize[0]<<3,
	     gNB->dlsch[0][0]->harq_processes[0]->K,
	     gNB->dlsch[0][0]->harq_processes[0]->K/((gNB->dlsch[0][0]->harq_processes[0]->pdsch_pdu.pdsch_pdu_rel15.TBSize[0]<<3)>3824?22:10));
      printDistribution(&gNB->phy_proc_tx,table_tx,"PHY proc tx");
      printStatIndent2(&gNB->dlsch_encoding_stats,"DLSCH encoding time");
      printStatIndent3(&gNB->dlsch_segmentation_stats,"DLSCH segmentation time");
      printStatIndent3(&gNB->tinput,"DLSCH LDPC input processing time");
      printStatIndent3(&gNB->tprep,"DLSCH LDPC input preparation time");
      printStatIndent3(&gNB->tparity,"DLSCH LDPC parity generation time");
      printStatIndent3(&gNB->toutput,"DLSCH LDPC output generation time");
      printStatIndent3(&gNB->dlsch_rate_matching_stats,"DLSCH Rate Mataching time");
      printStatIndent3(&gNB->dlsch_interleaving_stats,  "DLSCH Interleaving time");
      printStatIndent2(&gNB->dlsch_modulation_stats,"DLSCH modulation time");
      printStatIndent2(&gNB->dlsch_scrambling_stats,  "DLSCH scrambling time");


      printf("\nUE RX function statistics (per %d us slot)\n",1000>>*scc->ssbSubcarrierSpacing);
      /*
      printDistribution(&phy_proc_rx_tot, table_rx,"Total PHY proc rx");
      printStatIndent(&ue_front_end_tot,"Front end processing");
      printStatIndent(&dlsch_llr_tot,"rx_pdsch processing");
      printStatIndent2(&pdsch_procedures_tot,"pdsch processing");
      printStatIndent2(&dlsch_procedures_tot,"dlsch processing");
      printStatIndent2(&UE->crnti_procedures_stats,"C-RNTI processing");
      printStatIndent(&UE->ofdm_demod_stats,"ofdm demodulation");
      printStatIndent(&UE->dlsch_channel_estimation_stats,"DLSCH channel estimation time");
      printStatIndent(&UE->dlsch_freq_offset_estimation_stats,"DLSCH frequency offset estimation time");
      printStatIndent(&dlsch_decoding_tot, "DLSCH Decoding time ");
      printStatIndent(&UE->dlsch_unscrambling_stats,"DLSCH unscrambling time");
      printStatIndent(&UE->dlsch_rate_unmatching_stats,"DLSCH Rate Unmatching");
      printf("|__ DLSCH Turbo Decoding(%d bits), avg iterations: %.1f       %.2f us (%d cycles, %d trials)\n",
	     UE->dlsch[UE->current_thread_id[subframe]][0][0]->harq_processes[0]->Cminus ?
	     UE->dlsch[UE->current_thread_id[subframe]][0][0]->harq_processes[0]->Kminus :
	     UE->dlsch[UE->current_thread_id[subframe]][0][0]->harq_processes[0]->Kplus,
	     UE->dlsch_tc_intl1_stats.trials/(double)UE->dlsch_tc_init_stats.trials,
	     (double)UE->dlsch_turbo_decoding_stats.diff/UE->dlsch_turbo_decoding_stats.trials*timeBase,
	     (int)((double)UE->dlsch_turbo_decoding_stats.diff/UE->dlsch_turbo_decoding_stats.trials),
	     UE->dlsch_turbo_decoding_stats.trials);
      printStatIndent2(&UE->dlsch_tc_init_stats,"init");
      printStatIndent2(&UE->dlsch_tc_alpha_stats,"alpha");
      printStatIndent2(&UE->dlsch_tc_beta_stats,"beta");
      printStatIndent2(&UE->dlsch_tc_gamma_stats,"gamma");
      printStatIndent2(&UE->dlsch_tc_ext_stats,"ext");
      printStatIndent2(&UE->dlsch_tc_intl1_stats,"turbo internal interleaver");
      printStatIndent2(&UE->dlsch_tc_intl2_stats,"intl2+HardDecode+CRC");
      */
    }
    snrRun++;
  } // NSR

  /*if (n_trials>1) {
    printf("HARQ stats:\nSNR\tRounds\n");
    psnr = snr0;
    for (uint8_t i=0; i<snrRun; i++) {
      printf("%.1f\t%.2f\n",psnr,roundStats[i]);
      psnr+=0.2;
    }
  }*/

  for (i = 0; i < 2; i++) {
    free(s_re[i]);
    free(s_im[i]);
    free(r_re[i]);
    free(r_im[i]);
    free(txdata[i]);
  }

  free(s_re);
  free(s_im);
  free(r_re);
  free(r_im);
  free(txdata);
  free(test_input_bit);
  free(estimated_output_bit);
  
  if (output_fd)
    fclose(output_fd);

  if (input_fd)
    fclose(input_fd);

  return(n_errors);
  
}<|MERGE_RESOLUTION|>--- conflicted
+++ resolved
@@ -720,98 +720,7 @@
       errors_bit = 0;
       //multipath channel
       //multipath_channel(gNB2UE,s_re,s_im,r_re,r_im,frame_length_complex_samples,0);
-<<<<<<< HEAD
-      memset(RC.nrmac[0]->cce_list[1][0],0,MAX_NUM_CCE*sizeof(int));
-      memset(RC.nrmac[0]->cce_list[1][1],0,MAX_NUM_CCE*sizeof(int));
-      clear_nr_nfapi_information(RC.nrmac[0], 0, frame, slot);
-      if (css_flag == 0) nr_schedule_uss_dlsch_phytest(0,frame,slot,&pucch_sched,&dlsch_config);
-      else               nr_schedule_css_dlsch_phytest(0,frame,slot);
-      
-      
-      Sched_INFO.module_id = 0;
-      Sched_INFO.CC_id     = 0;
-      Sched_INFO.frame     = frame;
-      Sched_INFO.slot      = slot;
-      Sched_INFO.DL_req    = &gNB_mac->DL_req[0];
-      Sched_INFO.UL_tti_req    = &gNB_mac->UL_tti_req[0];
-      Sched_INFO.UL_dci_req  = NULL;
-      Sched_INFO.TX_req    = &gNB_mac->TX_req[0];
-      nr_schedule_response(&Sched_INFO);
-      
-      if (run_initial_sync)
-        nr_common_signal_procedures(gNB,frame,slot);
-      else
-        phy_procedures_gNB_TX(gNB,frame,slot,0);
-          
-      int txdataF_offset = (slot%2) * frame_parms->samples_per_slot_wCP;
-      
-      if (n_trials==1) {
-	LOG_M("txsigF0.m","txsF0", gNB->common_vars.txdataF[0],frame_length_complex_samples_no_prefix,1,1);
-	if (gNB->frame_parms.nb_antennas_tx>1)
-	  LOG_M("txsigF1.m","txsF1", gNB->common_vars.txdataF[1],frame_length_complex_samples_no_prefix,1,1);
-      }
-      int tx_offset = frame_parms->get_samples_slot_timestamp(slot,frame_parms,0);
-      if (n_trials==1) printf("samples_per_slot_wCP = %d\n", frame_parms->samples_per_slot_wCP);
-      
-      //TODO: loop over slots
-      for (aa=0; aa<gNB->frame_parms.nb_antennas_tx; aa++) {
-	
-	if (cyclic_prefix_type == 1) {
-	  PHY_ofdm_mod(&gNB->common_vars.txdataF[aa][txdataF_offset],
-		       &txdata[aa][tx_offset],
-		       frame_parms->ofdm_symbol_size,
-		       12,
-		       frame_parms->nb_prefix_samples,
-		       CYCLIC_PREFIX);
-	} else {
-	  nr_normal_prefix_mod(&gNB->common_vars.txdataF[aa][txdataF_offset],
-			       &txdata[aa][tx_offset],
-			       14,
-			       frame_parms);
-	}
-      }
-     
-      if (n_trials==1) {
-	LOG_M("txsig0.m","txs0", txdata[0],frame_length_complex_samples,1,1);
-	if (gNB->frame_parms.nb_antennas_tx>1)
-	  LOG_M("txsig1.m","txs1", txdata[1],frame_length_complex_samples,1,1);
-      }
-      if (output_fd) 
-	fwrite(txdata[0],sizeof(int32_t),frame_length_complex_samples,output_fd);
-      
-      int txlev = signal_energy(&txdata[0][frame_parms->get_samples_slot_timestamp(slot,frame_parms,0)+5*frame_parms->ofdm_symbol_size + 4*frame_parms->nb_prefix_samples + frame_parms->nb_prefix_samples0],
-				frame_parms->ofdm_symbol_size + frame_parms->nb_prefix_samples);
-      
-      //  if (n_trials==1) printf("txlev %d (%f)\n",txlev,10*log10((double)txlev));
-      
-      for (i=(frame_parms->get_samples_slot_timestamp(slot,frame_parms,0)); 
-	   i<(frame_parms->get_samples_slot_timestamp(slot+1,frame_parms,0)); 
-	   i++) {
-	for (aa=0; aa<frame_parms->nb_antennas_tx; aa++) {
-	  r_re[aa][i] = ((double)(((short *)txdata[aa]))[(i<<1)]);
-	  r_im[aa][i] = ((double)(((short *)txdata[aa]))[(i<<1)+1]);
-	}
-      }
-      
-      NR_gNB_DLSCH_t *gNB_dlsch = gNB->dlsch[0][0];
-      nfapi_nr_dl_tti_pdsch_pdu_rel15_t rel15 = gNB_dlsch->harq_processes[0]->pdsch_pdu.pdsch_pdu_rel15;
-      
-      //AWGN
-      sigma2_dB = 10 * log10((double)txlev * ((double)UE->frame_parms.ofdm_symbol_size/(12*rel15.rbSize))) - SNR;
-      sigma2    = pow(10, sigma2_dB/10);
-      if (n_trials==1) printf("sigma2 %f (%f dB), txlev %f (factor %f)\n",sigma2,sigma2_dB,10*log10((double)txlev),(double)(double)UE->frame_parms.ofdm_symbol_size/(12*rel15.rbSize));
-      
-      for (i=frame_parms->get_samples_slot_timestamp(slot,frame_parms,0); 
-	   i<frame_parms->get_samples_slot_timestamp(slot+1,frame_parms,0);
-	   i++) {
-	for (aa=0; aa<frame_parms->nb_antennas_rx; aa++) {
-	  ((short*) UE->common_vars.rxdata[aa])[2*i]   = (short) ((r_re[aa][i] + sqrt(sigma2/2)*gaussdouble(0.0,1.0)));
-	  ((short*) UE->common_vars.rxdata[aa])[2*i+1] = (short) ((r_im[aa][i] + sqrt(sigma2/2)*gaussdouble(0.0,1.0)));
-	}
-      }
-      
-=======
->>>>>>> 5a5f5039
+
       UE->rx_offset=0;
       UE_proc.frame_rx = frame;
       UE_proc.nr_tti_rx= slot;
@@ -863,9 +772,9 @@
         int txdataF_offset = (slot%2) * frame_parms->samples_per_slot_wCP;
         
         if (n_trials==1) {
-    LOG_M("txsigF0.m","txsF0", gNB->common_vars.txdataF[0],frame_length_complex_samples_no_prefix,1,1);
-    if (gNB->frame_parms.nb_antennas_tx>1)
-      LOG_M("txsigF1.m","txsF1", gNB->common_vars.txdataF[1],frame_length_complex_samples_no_prefix,1,1);
+          LOG_M("txsigF0.m","txsF0", gNB->common_vars.txdataF[0],frame_length_complex_samples_no_prefix,1,1);
+          if (gNB->frame_parms.nb_antennas_tx>1)
+          LOG_M("txsigF1.m","txsF1", gNB->common_vars.txdataF[1],frame_length_complex_samples_no_prefix,1,1);
         }
         int tx_offset = frame_parms->get_samples_slot_timestamp(slot,frame_parms,0);
         if (n_trials==1) printf("samples_per_slot_wCP = %d\n", frame_parms->samples_per_slot_wCP);
@@ -873,41 +782,41 @@
         //TODO: loop over slots
         for (aa=0; aa<gNB->frame_parms.nb_antennas_tx; aa++) {
     
-    if (cyclic_prefix_type == 1) {
-      PHY_ofdm_mod(&gNB->common_vars.txdataF[aa][txdataF_offset],
-             &txdata[aa][tx_offset],
-             frame_parms->ofdm_symbol_size,
-             12,
-             frame_parms->nb_prefix_samples,
-             CYCLIC_PREFIX);
-    } else {
-      nr_normal_prefix_mod(&gNB->common_vars.txdataF[aa][txdataF_offset],
-               &txdata[aa][tx_offset],
-               14,
-               frame_parms);
-    }
+          if (cyclic_prefix_type == 1) {
+            PHY_ofdm_mod(&gNB->common_vars.txdataF[aa][txdataF_offset],
+                         &txdata[aa][tx_offset],
+                         frame_parms->ofdm_symbol_size,
+                         12,
+                         frame_parms->nb_prefix_samples,
+                         CYCLIC_PREFIX);
+          } else {
+            nr_normal_prefix_mod(&gNB->common_vars.txdataF[aa][txdataF_offset],
+                                 &txdata[aa][tx_offset],
+                                 14,
+                                 frame_parms);
+          }
         }
        
         if (n_trials==1) {
-    LOG_M("txsig0.m","txs0", txdata[0],frame_length_complex_samples,1,1);
-    if (gNB->frame_parms.nb_antennas_tx>1)
-      LOG_M("txsig1.m","txs1", txdata[1],frame_length_complex_samples,1,1);
+          LOG_M("txsig0.m","txs0", txdata[0],frame_length_complex_samples,1,1);
+          if (gNB->frame_parms.nb_antennas_tx>1)
+            LOG_M("txsig1.m","txs1", txdata[1],frame_length_complex_samples,1,1);
         }
         if (output_fd) 
-    fwrite(txdata[0],sizeof(int32_t),frame_length_complex_samples,output_fd);
-        
-        int txlev = signal_energy(&txdata[0][frame_parms->get_samples_slot_timestamp(slot,frame_parms,0)+5*frame_parms->ofdm_symbol_size + 4*frame_parms->nb_prefix_samples + frame_parms->nb_prefix_samples0],
-          frame_parms->ofdm_symbol_size + frame_parms->nb_prefix_samples);
+          fwrite(txdata[0],sizeof(int32_t),frame_length_complex_samples,output_fd);
+        
+        int txlev = signal_energy(&txdata[0][frame_parms->get_samples_slot_timestamp(slot,frame_parms,0)+5*frame_parms->ofdm_symbol_size + 4*frame_parms->nb_prefix_samples + frame_parms->nb_prefix_samples0], frame_parms->ofdm_symbol_size + frame_parms->nb_prefix_samples);
         
         //  if (n_trials==1) printf("txlev %d (%f)\n",txlev,10*log10((double)txlev));
         
         for (i=(frame_parms->get_samples_slot_timestamp(slot,frame_parms,0)); 
-       i<(frame_parms->get_samples_slot_timestamp(slot+1,frame_parms,0)); 
-       i++) {
-    for (aa=0; aa<frame_parms->nb_antennas_tx; aa++) {
-      r_re[aa][i] = ((double)(((short *)txdata[aa]))[(i<<1)]);
-      r_im[aa][i] = ((double)(((short *)txdata[aa]))[(i<<1)+1]);
-    }
+             i<(frame_parms->get_samples_slot_timestamp(slot+1,frame_parms,0)); 
+             i++) {
+    
+          for (aa=0; aa<frame_parms->nb_antennas_tx; aa++) {
+            r_re[aa][i] = ((double)(((short *)txdata[aa]))[(i<<1)]);
+            r_im[aa][i] = ((double)(((short *)txdata[aa]))[(i<<1)+1]);
+          }
         }
         
         //AWGN
@@ -916,22 +825,23 @@
         if (n_trials==1) printf("sigma2 %f (%f dB), txlev %f (factor %f)\n",sigma2,sigma2_dB,10*log10((double)txlev),(double)(double)UE->frame_parms.ofdm_symbol_size/(12*rel15->rbSize));
         
         for (i=frame_parms->get_samples_slot_timestamp(slot,frame_parms,0); 
-       i<frame_parms->get_samples_slot_timestamp(slot+1,frame_parms,0);
-       i++) {
-    for (aa=0; aa<frame_parms->nb_antennas_rx; aa++) {
-      ((short*) UE->common_vars.rxdata[aa])[2*i]   = (short) ((r_re[aa][i] + sqrt(sigma2/2)*gaussdouble(0.0,1.0)));
-      ((short*) UE->common_vars.rxdata[aa])[2*i+1] = (short) ((r_im[aa][i] + sqrt(sigma2/2)*gaussdouble(0.0,1.0)));
-    }
+             i<frame_parms->get_samples_slot_timestamp(slot+1,frame_parms,0);
+             i++) {
+
+          for (aa=0; aa<frame_parms->nb_antennas_rx; aa++) {
+            ((short*) UE->common_vars.rxdata[aa])[2*i]   = (short) ((r_re[aa][i] + sqrt(sigma2/2)*gaussdouble(0.0,1.0)));
+            ((short*) UE->common_vars.rxdata[aa])[2*i+1] = (short) ((r_im[aa][i] + sqrt(sigma2/2)*gaussdouble(0.0,1.0)));
+          }
         }
         
         nr_ue_dcireq(&dcireq); //to be replaced with function pointer later
         nr_ue_scheduled_response(&scheduled_response);
         
         phy_procedures_nrUE_RX(UE,
-             &UE_proc,
-             0,
-             do_pdcch_flag,
-             normal_txrx);
+                               &UE_proc,
+                               0,
+                               do_pdcch_flag,
+                               normal_txrx);
         
         //printf("dlsim round %d ends\n",round);
         round++;
