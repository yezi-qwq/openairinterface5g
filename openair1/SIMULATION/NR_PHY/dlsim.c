--- conflicted
+++ resolved
@@ -634,12 +634,12 @@
         dmrs_arg[i] = atoi(argv[optind++]);
       }
       break;
-      
+
     case 'X':
       strncpy(gNBthreads, optarg, sizeof(gNBthreads));
       gNBthreads[sizeof(gNBthreads)-1]=0;
       break;
-      
+
     default:
     case 'h':
       printf("%s -h(elp) -p(extended_prefix) -N cell_id -f output_filename -F input_filename -g channel_model -n n_frames -t Delayspread -s snr0 -S snr1 -x transmission_mode -y TXant -z RXant -i Intefrence0 -j Interference1 -A interpolation_file -C(alibration offset dB) -N CellId\n",
@@ -832,19 +832,13 @@
     fs = 61.44e6;
     bw = 40e6;
   }
-<<<<<<< HEAD
-  else if (mu == 2 && N_RB_DL == 106) { 
-    fs = 122.88e6;
-    bw = 80e6;
-=======
-  else if (mu == 1 && N_RB_DL == 133) { 
+  else if (mu == 1 && N_RB_DL == 133) {
     fs = 61.44e6;
     bw = 50e6;
   }
-  else if (mu == 1 && N_RB_DL == 162) { 
+  else if (mu == 1 && N_RB_DL == 162) {
     fs = 61.44e6;
     bw = 60e6;
->>>>>>> 264e8299
   }
   else if (mu == 3 && N_RB_DL == 66) {
     fs = 122.88e6;
