/*
 * Licensed to the OpenAirInterface (OAI) Software Alliance under one or more
 * contributor license agreements.  See the NOTICE file distributed with
 * this work for additional information regarding copyright ownership.
 * The OpenAirInterface Software Alliance licenses this file to You under
 * the OAI Public License, Version 1.1  (the "License"); you may not use this file
 * except in compliance with the License.
 * You may obtain a copy of the License at
 *
 *      http://www.openairinterface.org/?page_id=698
 *
 * Unless required by applicable law or agreed to in writing, software
 * distributed under the License is distributed on an "AS IS" BASIS,
 * WITHOUT WARRANTIES OR CONDITIONS OF ANY KIND, either express or implied.
 * See the License for the specific language governing permissions and
 * limitations under the License.
 *-------------------------------------------------------------------------------
 * For more information about the OpenAirInterface (OAI) Software Alliance:
 *      contact@openairinterface.org
 */

#include <fcntl.h>
#include <math.h>
#include <string.h>
#include <sys/ioctl.h>
#include <sys/mman.h>
#include <unistd.h>
#include "common/ran_context.h"
#include "common/config/config_userapi.h"
#include "common/utils/nr/nr_common.h"
#include "common/utils/LOG/log.h"
#include "LAYER2/NR_MAC_gNB/nr_mac_gNB.h"
#include "LAYER2/NR_MAC_UE/mac_defs.h"
#include "LAYER2/NR_MAC_UE/mac_extern.h"
#include "PHY/defs_gNB.h"
#include "PHY/defs_nr_common.h"
#include "PHY/defs_nr_UE.h"
#include "PHY/phy_vars_nr_ue.h"
#include "PHY/types.h"
#include "PHY/INIT/phy_init.h"
#include "PHY/MODULATION/modulation_eNB.h"
#include "PHY/MODULATION/nr_modulation.h"
#include "PHY/MODULATION/modulation_UE.h"
#include "PHY/NR_REFSIG/refsig_defs_ue.h"
#include "PHY/NR_TRANSPORT/nr_dlsch.h"
#include "PHY/NR_TRANSPORT/nr_transport_proto.h"
#include "PHY/NR_UE_TRANSPORT/nr_transport_proto_ue.h"
#include "SCHED_NR/fapi_nr_l1.h"
#include "SCHED_NR/sched_nr.h"
#include "SCHED_NR_UE/defs.h"
#include "SCHED_NR_UE/fapi_nr_ue_l1.h"
#include "NR_PHY_INTERFACE/NR_IF_Module.h"
#include "NR_UE_PHY_INTERFACE/NR_IF_Module.h"

#include "LAYER2/NR_MAC_UE/mac_proto.h"
//#include "LAYER2/NR_MAC_gNB/mac_proto.h"
//#include "openair2/LAYER2/NR_MAC_UE/mac_proto.h"
#include "LAYER2/NR_MAC_gNB/mac_proto.h"
#include "NR_asn_constant.h"
#include "RRC/NR/MESSAGES/asn1_msg.h"
#include "openair1/SIMULATION/RF/rf.h"
#include "openair1/SIMULATION/TOOLS/sim.h"
#include "openair1/SIMULATION/NR_PHY/nr_unitary_defs.h"
//#include "openair1/SIMULATION/NR_PHY/nr_dummy_functions.c"
#include "PHY/NR_REFSIG/ptrs_nr.h"
#include "NR_RRCReconfiguration.h"
#define inMicroS(a) (((double)(a))/(get_cpu_freq_GHz()*1000.0))
#include "SIMULATION/LTE_PHY/common_sim.h"

#include <openair2/LAYER2/MAC/mac_vars.h>
#include <openair2/RRC/LTE/rrc_vars.h>

#include <executables/softmodem-common.h>
#include <openair3/ocp-gtpu/gtp_itf.h>

LCHAN_DESC DCCH_LCHAN_DESC,DTCH_DL_LCHAN_DESC,DTCH_UL_LCHAN_DESC;
rlc_info_t Rlc_info_um,Rlc_info_am_config;

PHY_VARS_gNB *gNB;
PHY_VARS_NR_UE *UE;
RAN_CONTEXT_t RC;
int32_t uplink_frequency_offset[MAX_NUM_CCs][4];

double cpuf;
char *uecap_file;

uint16_t sf_ahead=4 ;
uint16_t sl_ahead=0;
//uint8_t nfapi_mode = 0;
uint64_t downlink_frequency[MAX_NUM_CCs][4];
THREAD_STRUCT thread_struct;
nfapi_ue_release_request_body_t release_rntis;
uint32_t N_RB_DL = 106;
//Fixme: Uniq dirty DU instance, by global var, datamodel need better management
instance_t DUuniqInstance=0;
instance_t CUuniqInstance=0;
teid_t newGtpuCreateTunnel(instance_t instance, rnti_t rnti, int incoming_bearer_id, int outgoing_bearer_id, teid_t outgoing_teid,
                           transport_layer_addr_t remoteAddr, int port, gtpCallback callBack) {
return 0;
}

// dummy functions
int dummy_nr_ue_ul_indication(nr_uplink_indication_t *ul_info)              { return(0);  }

int8_t nr_mac_rrc_data_ind_ue(const module_id_t module_id,
                              const int CC_id,
                              const uint8_t gNB_index,
                              const frame_t frame,
                              const sub_frame_t sub_frame,
                              const rnti_t rnti,
                              const channel_t channel,
                              const uint8_t* pduP,
                              const sdu_size_t pdu_len)
{
  return 0;
}

void nr_rrc_ue_generate_RRCSetupRequest(module_id_t module_id, const uint8_t gNB_index)
{
  return;
}

int8_t nr_mac_rrc_data_req_ue(const module_id_t Mod_idP,
                              const int         CC_id,
                              const uint8_t     gNB_id,
                              const frame_t     frameP,
                              const rb_id_t     Srb_id,
                              uint8_t           *buffer_pP)
{
  return 0;
}

void
rrc_data_ind(
  const protocol_ctxt_t *const ctxt_pP,
  const rb_id_t                Srb_id,
  const sdu_size_t             sdu_sizeP,
  const uint8_t   *const       buffer_pP
)
{
}

int
gtpv1u_create_s1u_tunnel(
  const instance_t                              instanceP,
  const gtpv1u_enb_create_tunnel_req_t *const  create_tunnel_req_pP,
  gtpv1u_enb_create_tunnel_resp_t *const create_tunnel_resp_pP
) {
  return 0;
}

int
rrc_gNB_process_GTPV1U_CREATE_TUNNEL_RESP(
  const protocol_ctxt_t *const ctxt_pP,
  const gtpv1u_enb_create_tunnel_resp_t *const create_tunnel_resp_pP,
  uint8_t                         *inde_list
) {
  return 0;
}

int
gtpv1u_create_ngu_tunnel(
  const instance_t instanceP,
  const gtpv1u_gnb_create_tunnel_req_t *  const create_tunnel_req_pP,
        gtpv1u_gnb_create_tunnel_resp_t * const create_tunnel_resp_pP){
  return 0;
}

int
gtpv1u_update_ngu_tunnel(
  const instance_t                              instanceP,
  const gtpv1u_gnb_create_tunnel_req_t *const  create_tunnel_req_pP,
  const rnti_t                                  prior_rnti
){
  return 0;
}

int gtpv1u_delete_s1u_tunnel(const instance_t instance, const gtpv1u_enb_delete_tunnel_req_t *const req_pP) {
  return 0;
}

int gtpv1u_delete_ngu_tunnel( const instance_t instance,
			      gtpv1u_gnb_delete_tunnel_req_t *req) {
  return 0;
}

int
nr_rrc_gNB_process_GTPV1U_CREATE_TUNNEL_RESP(
  const protocol_ctxt_t *const ctxt_pP,
  const gtpv1u_gnb_create_tunnel_resp_t *const create_tunnel_resp_pP,
  uint8_t                         *inde_list
){
  return 0;
}

int nr_derive_key(int alg_type, uint8_t alg_id,
               const uint8_t key[32], uint8_t **out)
{
  return 0;
}

void config_common(int Mod_idP,
                   int ssb_SubcarrierOffset,
                   int pdsch_AntennaPorts,
                   int pusch_AntennaPorts,
		   NR_ServingCellConfigCommon_t *scc
		   );

int generate_dlsch_header(unsigned char *mac_header,
                          unsigned char num_sdus,
                          unsigned short *sdu_lengths,
                          unsigned char *sdu_lcids,
                          unsigned char drx_cmd,
                          unsigned short timing_advance_cmd,
                          unsigned char *ue_cont_res_id,
                          unsigned char short_padding,
                          unsigned short post_padding){return 0;}

// Dummy function to avoid linking error at compilation of nr-dlsim
int is_x2ap_enabled(void)
{
  return 0;
}

int DU_send_INITIAL_UL_RRC_MESSAGE_TRANSFER(module_id_t     module_idP,
                                            int             CC_idP,
                                            int             UE_id,
                                            rnti_t          rntiP,
                                            const uint8_t   *sduP,
                                            sdu_size_t      sdu_lenP,
                                            const uint8_t   *sdu2P,
                                            sdu_size_t      sdu2_lenP) {
  return 0;
}

void processSlotTX(void *arg) {}

//nFAPI P7 dummy functions to avoid linking errors 

int oai_nfapi_dl_tti_req(nfapi_nr_dl_tti_request_t *dl_config_req) { return(0);  }
int oai_nfapi_tx_data_req(nfapi_nr_tx_data_request_t *tx_data_req){ return(0);  }
int oai_nfapi_ul_dci_req(nfapi_nr_ul_dci_request_t *ul_dci_req){ return(0);  }
int oai_nfapi_ul_tti_req(nfapi_nr_ul_tti_request_t *ul_tti_req){ return(0);  }
int oai_nfapi_nr_rx_data_indication(nfapi_nr_rx_data_indication_t *ind) { return(0);  }
int oai_nfapi_nr_crc_indication(nfapi_nr_crc_indication_t *ind) { return(0);  }
int oai_nfapi_nr_srs_indication(nfapi_nr_srs_indication_t *ind) { return(0);  }
int oai_nfapi_nr_uci_indication(nfapi_nr_uci_indication_t *ind) { return(0);  }
int oai_nfapi_nr_rach_indication(nfapi_nr_rach_indication_t *ind) { return(0);  }

// needed for some functions
openair0_config_t openair0_cfg[MAX_CARDS];
void update_ptrs_config(NR_CellGroupConfig_t *secondaryCellGroup, uint16_t *rbSize, uint8_t *mcsIndex,int8_t *ptrs_arg);
void update_dmrs_config(NR_CellGroupConfig_t *scg, int8_t* dmrs_arg);
extern void fix_scd(NR_ServingCellConfig_t *scd);// forward declaration

/* specific dlsim DL preprocessor: uses rbStart/rbSize/mcs/nrOfLayers from command line of
   dlsim, does not search for CCE/PUCCH occasion but simply sets to 0 */
int g_mcsIndex = -1, g_mcsTableIdx = 0, g_rbStart = -1, g_rbSize = -1, g_nrOfLayers = 1;
void nr_dlsim_preprocessor(module_id_t module_id,
                           frame_t frame,
                           sub_frame_t slot) {
  NR_UE_info_t *UE_info = &RC.nrmac[module_id]->UE_info;
  AssertFatal(UE_info->num_UEs == 1, "can have only a single UE\n");
  NR_UE_sched_ctrl_t *sched_ctrl = &UE_info->UE_sched_ctrl[0];
  NR_ServingCellConfigCommon_t *scc = RC.nrmac[0]->common_channels[0].ServingCellConfigCommon;

  /* manually set free CCE to 0 */
  const int target_ss = NR_SearchSpace__searchSpaceType_PR_ue_Specific;
  sched_ctrl->search_space = get_searchspace(module_id, scc, sched_ctrl->active_bwp ? sched_ctrl->active_bwp->bwp_Dedicated : NULL, target_ss);
  uint8_t nr_of_candidates;
  find_aggregation_candidates(&sched_ctrl->aggregation_level,
                              &nr_of_candidates,
                              sched_ctrl->search_space,4);
  sched_ctrl->coreset = get_coreset(module_id, scc, sched_ctrl->active_bwp->bwp_Dedicated, sched_ctrl->search_space, target_ss);
  sched_ctrl->cce_index = 0;

  NR_pdsch_semi_static_t *ps = &sched_ctrl->pdsch_semi_static;

<<<<<<< HEAD
  ps->nrOfLayers = g_nrOfLayers;

  int dci_format = sched_ctrl->search_space && sched_ctrl->search_space->searchSpaceType->choice.ue_Specific->dci_Formats ?
      NR_DL_DCI_FORMAT_1_1 : NR_DL_DCI_FORMAT_1_0;

  nr_set_pdsch_semi_static(module_id,
                           scc,
=======
  nr_set_pdsch_semi_static(scc,
>>>>>>> 6fbfa3b0
                           UE_info->CellGroup[0],
                           sched_ctrl->active_bwp,
                           NULL,
                           /* tda = */ 2,
                           g_nrOfLayers,
                           sched_ctrl,
                           ps);

  NR_sched_pdsch_t *sched_pdsch = &sched_ctrl->sched_pdsch;
  sched_pdsch->rbStart = g_rbStart;
  sched_pdsch->rbSize = g_rbSize;
  sched_pdsch->mcs = g_mcsIndex;
  /* the following might override the table that is mandated by RRC
   * configuration */
  ps->mcsTableIdx = g_mcsTableIdx;

  sched_pdsch->Qm = nr_get_Qm_dl(sched_pdsch->mcs, ps->mcsTableIdx);
  sched_pdsch->R = nr_get_code_rate_dl(sched_pdsch->mcs, ps->mcsTableIdx);
  sched_pdsch->tb_size = nr_compute_tbs(sched_pdsch->Qm,
                                        sched_pdsch->R,
                                        sched_pdsch->rbSize,
                                        ps->nrOfSymbols,
                                        ps->N_PRB_DMRS * ps->N_DMRS_SLOT,
                                        0 /* N_PRB_oh, 0 for initialBWP */,
                                        0 /* tb_scaling */,
                                        ps->nrOfLayers)
                         >> 3;

  /* the simulator assumes the HARQ PID is equal to the slot number */
  sched_pdsch->dl_harq_pid = slot;

  /* The scheduler uses lists to track whether a HARQ process is
   * free/busy/awaiting retransmission, and updates the HARQ process states.
   * However, in the simulation, we never get ack or nack for any HARQ process,
   * thus the list and HARQ states don't match what the scheduler expects.
   * Therefore, below lines just "repair" everything so that the scheduler
   * won't remark that there is no HARQ feedback */
  sched_ctrl->feedback_dl_harq.head = -1; // always overwrite feedback HARQ process
  if (sched_ctrl->harq_processes[slot].round == 0) // depending on round set in simulation ...
    add_front_nr_list(&sched_ctrl->available_dl_harq, slot); // ... make PID available
  else
    add_front_nr_list(&sched_ctrl->retrans_dl_harq, slot);   // ... make PID retransmission
  sched_ctrl->harq_processes[slot].is_waiting = false;
  AssertFatal(sched_pdsch->rbStart >= 0, "invalid rbStart %d\n", sched_pdsch->rbStart);
  AssertFatal(sched_pdsch->rbSize > 0, "invalid rbSize %d\n", sched_pdsch->rbSize);
  AssertFatal(sched_pdsch->mcs >= 0, "invalid mcs %d\n", sched_pdsch->mcs);
  AssertFatal(ps->mcsTableIdx >= 0 && ps->mcsTableIdx <= 2, "invalid mcsTableIdx %d\n", ps->mcsTableIdx);
}

typedef struct {
  uint64_t       optmask;   //mask to store boolean config options
  uint8_t        nr_dlsch_parallel; // number of threads for dlsch decoding, 0 means no parallelization
  tpool_t        Tpool;             // thread pool
} nrUE_params_t;

nrUE_params_t nrUE_params;

nrUE_params_t *get_nrUE_params(void) {
  return &nrUE_params;
}

void do_nothing(void *args) {
}

int main(int argc, char **argv)
{
  char c;
  int i,aa;//,l;
  double sigma2, sigma2_dB=10, SNR, snr0=-2.0, snr1=2.0;
  uint8_t snr1set=0;
  double roundStats[500] = {0};
  double blerStats[500] = {0};
  double berStats[500] = {0};
  double snrStats[500] = {0};
  float effRate;
  //float psnr;
  float eff_tp_check = 0.7;
  uint8_t snrRun;
  uint32_t TBS = 0;
  int **txdata;
  double **s_re,**s_im,**r_re,**r_im;
  //double iqim = 0.0;
  //unsigned char pbch_pdu[6];
  //  int sync_pos, sync_pos_slot;
  //  FILE *rx_frame_file;
  FILE *output_fd = NULL;
  //uint8_t write_output_file=0;
  //int result;
  //int freq_offset;
  //  int subframe_offset;
  //  char fname[40], vname[40];
  int trial, n_trials = 1, n_errors = 0, n_false_positive = 0;
  //int n_errors2, n_alamouti;
  uint8_t n_tx=1,n_rx=1;
  uint8_t round;
  uint8_t num_rounds = 4;
  char gNBthreads[128]="n";

  channel_desc_t *gNB2UE;
  //uint32_t nsymb,tx_lev,tx_lev1 = 0,tx_lev2 = 0;
  //uint8_t extended_prefix_flag=0;
  //int8_t interf1=-21,interf2=-21;

  FILE *input_fd=NULL,*pbch_file_fd=NULL;
  //char input_val_str[50],input_val_str2[50];

  //uint8_t frame_mod4,num_pdcch_symbols = 0;

  SCM_t channel_model = AWGN; // AWGN Rayleigh1 Rayleigh1_anticorr;

  NB_UE_INST = 1;
  //double pbch_sinr;
  //int pbch_tx_ant;
  int N_RB_DL=106,mu=1;

  //unsigned char frame_type = 0;

  int frame=1,slot=1;
  int frame_length_complex_samples;
  //int frame_length_complex_samples_no_prefix;
  NR_DL_FRAME_PARMS *frame_parms;
  UE_nr_rxtx_proc_t UE_proc;
  NR_Sched_Rsp_t Sched_INFO;
  gNB_MAC_INST *gNB_mac;
  NR_UE_MAC_INST_t *UE_mac;
  int cyclic_prefix_type = NFAPI_CP_NORMAL;
  int run_initial_sync=0;
  int loglvl=OAILOG_WARNING;

  //float target_error_rate = 0.01;
  int css_flag=0;

  cpuf = get_cpu_freq_GHz();
  int8_t enable_ptrs = 0;
  int8_t modify_dmrs = 0;

  int8_t dmrs_arg[3] = {-1,-1,-1};// Invalid values
  /* L_PTRS = ptrs_arg[0], K_PTRS = ptrs_arg[1] */
  int8_t ptrs_arg[2] = {-1,-1};// Invalid values

  uint16_t ptrsRePerSymb = 0;
  uint16_t pdu_bit_map = 0x0;
  uint16_t dlPtrsSymPos = 0;
  uint16_t ptrsSymbPerSlot = 0;
  uint16_t rbSize = 106;
  uint8_t  mcsIndex = 9;
  uint8_t  dlsch_threads = 0;
  int      prb_inter = 0;
  if ( load_configmodule(argc,argv,CONFIG_ENABLECMDLINEONLY) == 0) {
    exit_fun("[NR_DLSIM] Error, configuration module init failed\n");
  }

  randominit(0);

  int print_perf             = 0;

  FILE *scg_fd=NULL;
  
  while ((c = getopt (argc, argv, "f:hA:pf:g:in:s:S:t:x:y:z:M:N:F:GR:dPIL:Ea:b:d:e:m:w:T:U:qX:")) != -1) {
    switch (c) {
    case 'f':
      scg_fd = fopen(optarg,"r");

      if (scg_fd==NULL) {
        printf("Error opening %s\n",optarg);
        exit(-1);
      }
      break;

    /*case 'd':
      frame_type = 1;
      break;*/

    case 'g':
      switch((char)*optarg) {
      case 'A':
        channel_model=SCM_A;
        break;

      case 'B':
        channel_model=SCM_B;
        break;

      case 'C':
        channel_model=SCM_C;
        break;

      case 'D':
        channel_model=SCM_D;
        break;

      case 'E':
        channel_model=EPA;
        break;

      case 'F':
        channel_model=EVA;
        break;

      case 'G':
        channel_model=ETU;
        break;

      case 'R':
        channel_model=Rayleigh1;
        break;

      default:
        printf("Unsupported channel model!\n");
        exit(-1);
      }

      break;

    case 'i':
      prb_inter=1;
      break;

    case 'n':
      n_trials = atoi(optarg);
      break;

    case 's':
      snr0 = atof(optarg);
      printf("Setting SNR0 to %f\n",snr0);
      break;

    case 'S':
      snr1 = atof(optarg);
      snr1set=1;
      printf("Setting SNR1 to %f\n",snr1);
      break;

      /*
      case 't':
      Td= atof(optarg);
      break;
      */
    /*case 'p':
      extended_prefix_flag=1;
      break;*/

      /*
      case 'r':
      ricean_factor = pow(10,-.1*atof(optarg));
      if (ricean_factor>1) {
        printf("Ricean factor must be between 0 and 1\n");
        exit(-1);
      }
      break;
      */
    case 'x':
      g_nrOfLayers=atoi(optarg);

      if ((g_nrOfLayers!=1) &&
          (g_nrOfLayers!=2)) {
        printf("Unsupported nr Of Layers %d\n",g_nrOfLayers);
        exit(-1);
      }

      break;

    case 'y':
      n_tx=atoi(optarg);

      if ((n_tx==0) || (n_tx>4)) {//extend gNB to support n_tx = 4
        printf("Unsupported number of tx antennas %d\n",n_tx);
        exit(-1);
      }

      break;

    case 'z':
      n_rx=atoi(optarg);

      if ((n_rx==0) || (n_rx>4)) {//extend UE to support n_tx = 4
        printf("Unsupported number of rx antennas %d\n",n_rx);
        exit(-1);
      }

      break;

    case 'R':
      N_RB_DL = atoi(optarg);
      break;

    case 'F':
      input_fd = fopen(optarg,"r");

      if (input_fd==NULL) {
        printf("Problem with filename %s\n",optarg);
        exit(-1);
      }

      break;

    case 'P':
      print_perf=1;
      opp_enabled=1;
      break;
      
    case 'I':
      run_initial_sync=1;
      //target_error_rate=0.1;
      slot = 0;
      break;

    case 'L':
      loglvl = atoi(optarg);
      break;


    case 'E':
	css_flag=1;
	break;


    case 'a':
      g_rbStart = atoi(optarg);
      break;

    case 'b':
      g_rbSize = atoi(optarg);
      break;
    case 'D':
      dlsch_threads = atoi(optarg);
      break;    
    case 'e':
      g_mcsIndex = atoi(optarg);
      break;

    case 'q':
      g_mcsTableIdx = 1;
      get_softmodem_params()->use_256qam_table = 1;
      break;

    case 'm':
      mu = atoi(optarg);
      break;

    case 't':
      eff_tp_check = (float)atoi(optarg)/100;
      break;

    case 'w':
      output_fd = fopen("txdata.dat", "w+");
      break;

    case 'T':
      enable_ptrs=1;
      for(i=0; i < atoi(optarg); i++) {
        ptrs_arg[i] = atoi(argv[optind++]);
      }
      break;

    case 'U':
      modify_dmrs = 1;
      for(i=0; i < atoi(optarg); i++) {
        dmrs_arg[i] = atoi(argv[optind++]);
      }
      break;
      
    case 'X':
      strncpy(gNBthreads, optarg, sizeof(gNBthreads));
      gNBthreads[sizeof(gNBthreads)-1]=0;
      break;
      
    default:
    case 'h':
      printf("%s -h(elp) -p(extended_prefix) -N cell_id -f output_filename -F input_filename -g channel_model -n n_frames -t Delayspread -s snr0 -S snr1 -x transmission_mode -y TXant -z RXant -i Intefrence0 -j Interference1 -A interpolation_file -C(alibration offset dB) -N CellId\n",
             argv[0]);
      printf("-h This message\n");
      printf("-L <log level, 0(errors), 1(warning), 2(info) 3(debug) 4 (trace)>\n");  
      //printf("-p Use extended prefix mode\n");
      //printf("-d Use TDD\n");
      printf("-n Number of frames to simulate\n");
      printf("-s Starting SNR, runs from SNR0 to SNR0 + 5 dB.  If n_frames is 1 then just SNR is simulated\n");
      printf("-S Ending SNR, runs from SNR0 to SNR1\n");
      printf("-t Delay spread for multipath channel\n");
      printf("-g [A,B,C,D,E,F,G,R] Use 3GPP SCM (A,B,C,D) or 36-101 (E-EPA,F-EVA,G-ETU) models or R for MIMO model (ignores delay spread and Ricean factor)\n");
      printf("-y Number of TX antennas used in gNB\n");
      printf("-z Number of RX antennas used in UE\n");
      printf("-i Activate PRB based averaging for channel estimation. Frequncy domain interpolation by default.\n");
      //printf("-j Relative strength of second intefering gNB (in dB) - cell_id mod 3 = 2\n");
      printf("-R N_RB_DL\n");
      printf("-O oversampling factor (1,2,4,8,16)\n");
      printf("-A Interpolation_filname Run with Abstraction to generate Scatter plot using interpolation polynomial in file\n");
      //printf("-C Generate Calibration information for Abstraction (effective SNR adjustment to remove Pe bias w.r.t. AWGN)\n");
      printf("-f raw file containing RRC configuration (generated by gNB)\n");
      printf("-F Input filename (.txt format) for RX conformance testing\n");
      printf("-E used CSS scheduler\n");
      printf("-o CORESET offset\n");
      printf("-a Start PRB for PDSCH\n");
      printf("-b Number of PRB for PDSCH\n");
      printf("-c Start symbol for PDSCH (fixed for now)\n");
      printf("-j Number of symbols for PDSCH (fixed for now)\n");
      printf("-e MSC index\n");
      printf("-q Use 2nd MCS table (256 QAM table) for PDSCH\n");
      printf("-t Acceptable effective throughput (in percentage)\n");
      printf("-T Enable PTRS, arguments list L_PTRS{0,1,2} K_PTRS{2,4}, e.g. -T 2 0 2 \n");
      printf("-U Change DMRS Config, arguments list DMRS TYPE{0=A,1=B} DMRS AddPos{0:2} DMRS ConfType{1:2}, e.g. -U 3 0 2 1 \n");
      printf("-P Print DLSCH performances\n");
      printf("-w Write txdata to binary file (one frame)\n");
      printf("-d number of dlsch threads, 0: no dlsch parallelization\n");
      printf("-X gNB thread pool configuration, n => no threads");
      exit (-1);
      break;
    }
  }

  logInit();
  set_glog(loglvl);
  T_stdout = 1;
  /* initialize the sin table */
  InitSinLUT();

  get_softmodem_params()->phy_test = 1;
  get_softmodem_params()->do_ra = 0;

  if (snr1set==0)
    snr1 = snr0+10;
  init_dlsch_tpool(dlsch_threads);


  RC.gNB = (PHY_VARS_gNB**) malloc(sizeof(PHY_VARS_gNB *));
  RC.gNB[0] = (PHY_VARS_gNB*) malloc(sizeof(PHY_VARS_gNB ));
  memset(RC.gNB[0],0,sizeof(PHY_VARS_gNB));

  gNB = RC.gNB[0];
  gNB->ofdm_offset_divisor = UINT_MAX;
  frame_parms = &gNB->frame_parms; //to be initialized I suppose (maybe not necessary for PBCH)
  frame_parms->nb_antennas_tx = n_tx;
  frame_parms->nb_antennas_rx = n_rx;
  frame_parms->N_RB_DL = N_RB_DL;
  frame_parms->N_RB_UL = N_RB_DL;

  RC.nb_nr_macrlc_inst = 1;
  RC.nb_nr_mac_CC = (int*)malloc(RC.nb_nr_macrlc_inst*sizeof(int));
  for (i = 0; i < RC.nb_nr_macrlc_inst; i++)
    RC.nb_nr_mac_CC[i] = 1;
  mac_top_init_gNB();
  gNB_mac = RC.nrmac[0];
  gNB_RRC_INST rrc;
  memset((void*)&rrc,0,sizeof(rrc));

  /*
  // read in SCGroupConfig
  AssertFatal(scg_fd != NULL,"no reconfig.raw file\n");
  char buffer[1024];
  int msg_len=fread(buffer,1,1024,scg_fd);
  NR_RRCReconfiguration_t *NR_RRCReconfiguration;

  printf("Decoding NR_RRCReconfiguration (%d bytes)\n",msg_len);
  asn_dec_rval_t dec_rval = uper_decode_complete( NULL,
						  &asn_DEF_NR_RRCReconfiguration,
						  (void **)&NR_RRCReconfiguration,
						  (uint8_t *)buffer,
						  msg_len); 
  
  if ((dec_rval.code != RC_OK) && (dec_rval.consumed == 0)) {
    AssertFatal(1==0,"NR_RRCReConfiguration decode error\n");
    // free the memory
    SEQUENCE_free( &asn_DEF_NR_RRCReconfiguration, NR_RRCReconfiguration, 1 );
    exit(-1);
  }      
  fclose(scg_fd);

  AssertFatal(NR_RRCReconfiguration->criticalExtensions.present == NR_RRCReconfiguration__criticalExtensions_PR_rrcReconfiguration,"wrong NR_RRCReconfiguration->criticalExstions.present type\n");

  NR_RRCReconfiguration_IEs_t *reconfig_ies = NR_RRCReconfiguration->criticalExtensions.choice.rrcReconfiguration;
  NR_CellGroupConfig_t *secondaryCellGroup;
  dec_rval = uper_decode_complete( NULL,
				   &asn_DEF_NR_CellGroupConfig,
				   (void **)&secondaryCellGroup,
				   (uint8_t *)reconfig_ies->secondaryCellGroup->buf,
				   reconfig_ies->secondaryCellGroup->size); 
  
  if ((dec_rval.code != RC_OK) && (dec_rval.consumed == 0)) {
    AssertFatal(1==0,"NR_CellGroupConfig decode error\n");
    // free the memory
    SEQUENCE_free( &asn_DEF_NR_CellGroupConfig, secondaryCellGroup, 1 );
    exit(-1);
  }      
  
  NR_ServingCellConfigCommon_t *scc = secondaryCellGroup->spCellConfig->reconfigurationWithSync->spCellConfigCommon;
  */


  rrc.carrier.servingcellconfigcommon = calloc(1,sizeof(*rrc.carrier.servingcellconfigcommon));

  NR_ServingCellConfigCommon_t *scc = rrc.carrier.servingcellconfigcommon;
  NR_ServingCellConfig_t *scd = calloc(1,sizeof(NR_ServingCellConfig_t));
  NR_CellGroupConfig_t *secondaryCellGroup=calloc(1,sizeof(*secondaryCellGroup));
  prepare_scc(rrc.carrier.servingcellconfigcommon);
  uint64_t ssb_bitmap = 1;
  fill_scc_sim(rrc.carrier.servingcellconfigcommon,&ssb_bitmap,N_RB_DL,N_RB_DL,mu,mu);
  ssb_bitmap = 1;// Enable only first SSB with index ssb_indx=0
  fix_scc(scc,ssb_bitmap);

  prepare_scd(scd);

  fill_default_secondaryCellGroup(scc, scd, secondaryCellGroup, 0, 1, n_tx, 6, 0, 0, 0);


  /* RRC parameter validation for secondaryCellGroup */
  fix_scd(scd);
  /* -U option modify DMRS */
  if(modify_dmrs) {
    update_dmrs_config(secondaryCellGroup, dmrs_arg);
  }
  /* -T option enable PTRS */
  if(enable_ptrs) {
    update_ptrs_config(secondaryCellGroup, &rbSize, &mcsIndex, ptrs_arg);
  }


  //xer_fprint(stdout, &asn_DEF_NR_CellGroupConfig, (const void*)secondaryCellGroup);

  AssertFatal((gNB->if_inst         = NR_IF_Module_init(0))!=NULL,"Cannot register interface");
  gNB->if_inst->NR_PHY_config_req      = nr_phy_config_request;
  // common configuration
  rrc_mac_config_req_gNB(0,0, n_tx, n_tx, 0, 6, scc, NULL, NULL, 0, 0, NULL);
  // UE dedicated configuration
  rrc_mac_config_req_gNB(0,0, n_tx, n_tx, 0, 6, scc, NULL, NULL, 1, secondaryCellGroup->spCellConfig->reconfigurationWithSync->newUE_Identity,secondaryCellGroup);
  // reset preprocessor to the one of DLSIM after it has been set during
  // rrc_mac_config_req_gNB
  gNB_mac->pre_processor_dl = nr_dlsim_preprocessor;
  phy_init_nr_gNB(gNB,0,1);
  N_RB_DL = gNB->frame_parms.N_RB_DL;
  NR_UE_info_t *UE_info = &RC.nrmac[0]->UE_info;
  UE_info->num_UEs=1;

  // stub to configure frame_parms
  //  nr_phy_config_request_sim(gNB,N_RB_DL,N_RB_DL,mu,Nid_cell,SSB_positions);
  // call MAC to configure common parameters

  /* rrc_mac_config_req_gNB() has created one user, so set the scheduling
   * parameters from command line in global variables that will be picked up by
   * scheduling preprocessor */
  if (g_mcsIndex < 0) g_mcsIndex = 9;
  if (g_rbStart < 0) g_rbStart=0;
  if (g_rbSize < 0) g_rbSize = N_RB_DL - g_rbStart;

  double fs,bw;

  if (mu == 1 && N_RB_DL == 217) { 
    fs = 122.88e6;
    bw = 80e6;
  }					       
  else if (mu == 1 && N_RB_DL == 245) {
    fs = 122.88e6;
    bw = 90e6;
  }
  else if (mu == 1 && N_RB_DL == 273) {
    fs = 122.88e6;
    bw = 100e6;
  }
  else if (mu == 1 && N_RB_DL == 106) { 
    fs = 61.44e6;
    bw = 40e6;
  }
  else if (mu == 1 && N_RB_DL == 133) { 
    fs = 61.44e6;
    bw = 50e6;
  }
  else if (mu == 1 && N_RB_DL == 162) { 
    fs = 61.44e6;
    bw = 60e6;
  }
  else if (mu == 3 && N_RB_DL == 66) {
    fs = 122.88e6;
    bw = 100e6;
  }
  else if (mu == 3 && N_RB_DL == 32) {
    fs = 61.44e6;
    bw = 50e6;
  }
  else AssertFatal(1==0,"Unsupported numerology for mu %d, N_RB %d\n",mu, N_RB_DL);

  gNB2UE = new_channel_desc_scm(n_tx,
                                n_rx,
                                channel_model,
                                fs/1e6,//sampling frequency in MHz
				bw,
				30e-9,
                                0,
                                0,
                                0, 0);

  if (gNB2UE==NULL) {
    printf("Problem generating channel model. Exiting.\n");
    exit(-1);
  }

  frame_length_complex_samples = frame_parms->samples_per_subframe*NR_NUMBER_OF_SUBFRAMES_PER_FRAME;
  //frame_length_complex_samples_no_prefix = frame_parms->samples_per_subframe_wCP*NR_NUMBER_OF_SUBFRAMES_PER_FRAME;

  s_re = malloc(n_tx*sizeof(double*));
  s_im = malloc(n_tx*sizeof(double*));
  r_re = malloc(n_rx*sizeof(double*));
  r_im = malloc(n_rx*sizeof(double*));
  txdata = malloc(n_tx*sizeof(int*));

  for (i=0; i<n_tx; i++) {
    s_re[i] = malloc(frame_length_complex_samples*sizeof(double));
    bzero(s_re[i],frame_length_complex_samples*sizeof(double));
    s_im[i] = malloc(frame_length_complex_samples*sizeof(double));
    bzero(s_im[i],frame_length_complex_samples*sizeof(double));

    printf("Allocating %d samples for txdata\n",frame_length_complex_samples);
    txdata[i] = malloc(frame_length_complex_samples*sizeof(int));
    bzero(txdata[i],frame_length_complex_samples*sizeof(int));
  }

  for (i=0; i<n_rx; i++) {
    r_re[i] = malloc(frame_length_complex_samples*sizeof(double));
    bzero(r_re[i],frame_length_complex_samples*sizeof(double));
    r_im[i] = malloc(frame_length_complex_samples*sizeof(double));
    bzero(r_im[i],frame_length_complex_samples*sizeof(double));
  }

  if (pbch_file_fd!=NULL) {
    load_pbch_desc(pbch_file_fd);
  }


  //configure UE
  UE = malloc(sizeof(PHY_VARS_NR_UE));
  memset((void*)UE,0,sizeof(PHY_VARS_NR_UE));
  PHY_vars_UE_g = malloc(sizeof(PHY_VARS_NR_UE**));
  PHY_vars_UE_g[0] = malloc(sizeof(PHY_VARS_NR_UE*));
  PHY_vars_UE_g[0][0] = UE;
  memcpy(&UE->frame_parms,frame_parms,sizeof(NR_DL_FRAME_PARMS));
  UE->frame_parms.nb_antennas_rx = n_rx;

  if (run_initial_sync==1)  UE->is_synchronized = 0;
  else                      {UE->is_synchronized = 1; UE->UE_mode[0]=PUSCH;}
                      
  UE->perfect_ce = 0;

  if (init_nr_ue_signal(UE, 1, 0) != 0)
  {
    printf("Error at UE NR initialisation\n");
    exit(-1);
  }

  init_nr_ue_transport(UE,0);

  nr_gold_pbch(UE);
  nr_gold_pdcch(UE,0);

  nr_l2_init_ue(NULL);
  UE_mac = get_mac_inst(0);

  UE->if_inst = nr_ue_if_module_init(0);
  UE->if_inst->scheduled_response = nr_ue_scheduled_response;
  UE->if_inst->phy_config_request = nr_ue_phy_config_request;
  UE->if_inst->dl_indication = nr_ue_dl_indication;
  UE->if_inst->ul_indication = dummy_nr_ue_ul_indication;
  UE->prb_interpolation = prb_inter;


  UE_mac->if_module = nr_ue_if_module_init(0);

  unsigned int available_bits=0;
  unsigned char *estimated_output_bit;
  unsigned char *test_input_bit;
  unsigned int errors_bit    = 0;
  uint32_t errors_scrambling = 0;

  initTpool("N", &(nrUE_params.Tpool), false);

  test_input_bit       = (unsigned char *) malloc16(sizeof(unsigned char) * 16 * 68 * 384);
  estimated_output_bit = (unsigned char *) malloc16(sizeof(unsigned char) * 16 * 68 * 384);
  
  // generate signal
  AssertFatal(input_fd==NULL,"Not ready for input signal file\n");
  gNB->pbch_configured = 1;

  //Configure UE
  rrc.carrier.MIB = (uint8_t*) malloc(4);
  rrc.carrier.sizeof_MIB = do_MIB_NR(&rrc,0);

  nr_rrc_mac_config_req_ue(0,0,0,rrc.carrier.mib.message.choice.mib, NULL, NULL, secondaryCellGroup);


  nr_dcireq_t dcireq;
  nr_scheduled_response_t scheduled_response;
  memset((void*)&dcireq,0,sizeof(dcireq));
  memset((void*)&scheduled_response,0,sizeof(scheduled_response));
  dcireq.module_id = 0;
  dcireq.gNB_index = 0;
  dcireq.cc_id     = 0;
  
  scheduled_response.dl_config = &dcireq.dl_config_req;
  scheduled_response.ul_config = &dcireq.ul_config_req;
  scheduled_response.tx_request = NULL;
  scheduled_response.module_id = 0;
  scheduled_response.CC_id     = 0;
  scheduled_response.frame = frame;
  scheduled_response.slot  = slot;
  scheduled_response.thread_id = 0;

  nr_ue_phy_config_request(&UE_mac->phy_config);
  //NR_COMMON_channels_t *cc = RC.nrmac[0]->common_channels;
  snrRun = 0;

  gNB->threadPool = (tpool_t*)malloc(sizeof(tpool_t));
  initTpool(gNBthreads, gNB->threadPool, true);
  gNB->L1_tx_free = (notifiedFIFO_t*) malloc(sizeof(notifiedFIFO_t));
  gNB->L1_tx_filled = (notifiedFIFO_t*) malloc(sizeof(notifiedFIFO_t));
  gNB->L1_tx_out = (notifiedFIFO_t*) malloc(sizeof(notifiedFIFO_t));
  initNotifiedFIFO(gNB->L1_tx_free);
  initNotifiedFIFO(gNB->L1_tx_filled);
  initNotifiedFIFO(gNB->L1_tx_out);
  // we create 2 threads for L1 tx processing
  notifiedFIFO_elt_t *msgL1Tx = newNotifiedFIFO_elt(sizeof(processingData_L1tx_t),0,gNB->L1_tx_free,processSlotTX);
  processingData_L1tx_t *msgDataTx = (processingData_L1tx_t *)NotifiedFifoData(msgL1Tx);
  init_DLSCH_struct(gNB, msgDataTx);
  msgDataTx->slot = slot;
  msgDataTx->frame = frame;
  memset(msgDataTx->ssb, 0, 64*sizeof(NR_gNB_SSB_t));
  reset_meas(&msgDataTx->phy_proc_tx);
  gNB->phy_proc_tx[0] = &msgDataTx->phy_proc_tx;

  for (SNR = snr0; SNR < snr1; SNR += .2) {

    varArray_t *table_tx=initVarArray(1000,sizeof(double));
    reset_meas(&gNB->dlsch_scrambling_stats);
    reset_meas(&gNB->dlsch_interleaving_stats);
    reset_meas(&gNB->dlsch_rate_matching_stats);
    reset_meas(&gNB->dlsch_segmentation_stats);
    reset_meas(&gNB->dlsch_modulation_stats);
    reset_meas(&gNB->dlsch_encoding_stats);
    reset_meas(&gNB->tinput);
    reset_meas(&gNB->tprep);
    reset_meas(&gNB->tparity);
    reset_meas(&gNB->toutput);

    clear_pdsch_stats(gNB);

    n_errors = 0;
    effRate = 0;
    //n_errors2 = 0;
    //n_alamouti = 0;
    errors_scrambling=0;
    n_false_positive = 0;
    if (n_trials== 1) num_rounds = 1;

    for (trial = 0; trial < n_trials; trial++) {

      errors_bit = 0;
      //multipath channel
      //multipath_channel(gNB2UE,s_re,s_im,r_re,r_im,frame_length_complex_samples,0);

      UE->rx_offset=0;
      UE_proc.thread_id  = 0;
      UE_proc.frame_rx   = frame;
      UE_proc.nr_slot_rx = slot;
      
      dcireq.frame     = frame;
      dcireq.slot      = slot;

      NR_UE_DLSCH_t *dlsch0 = UE->dlsch[UE_proc.thread_id][0][0];

      int harq_pid = slot;
      NR_DL_UE_HARQ_t *UE_harq_process = dlsch0->harq_processes[harq_pid];

      NR_gNB_DLSCH_t *gNB_dlsch = msgDataTx->dlsch[0][0];
      nfapi_nr_dl_tti_pdsch_pdu_rel15_t *rel15 = &gNB_dlsch->harq_process.pdsch_pdu.pdsch_pdu_rel15;
      
      UE_harq_process->ack = 0;
      round = 0;
      UE_harq_process->round = round;
      UE_harq_process->first_rx = 1;
        
      while ((round<num_rounds) && (UE_harq_process->ack==0)) {

        clear_nr_nfapi_information(RC.nrmac[0], 0, frame, slot);

        UE_info->UE_sched_ctrl[0].harq_processes[harq_pid].ndi = !(trial&1);


        UE_info->UE_sched_ctrl[0].harq_processes[harq_pid].round = round;
        for (int i=0; i<MAX_NUM_CORESET; i++)
          gNB_mac->pdcch_cand[i] = 0;
      
        if (css_flag == 0) {
          nr_schedule_ue_spec(0, frame, slot);
        } else {
          nr_schedule_css_dlsch_phytest(0,frame,slot);
        }
        Sched_INFO.module_id = 0;
        Sched_INFO.CC_id     = 0;
        Sched_INFO.frame     = frame;
        Sched_INFO.slot      = slot;
        Sched_INFO.DL_req    = &gNB_mac->DL_req[0];
        Sched_INFO.UL_tti_req    = gNB_mac->UL_tti_req_ahead[slot];
        Sched_INFO.UL_dci_req  = NULL;
        Sched_INFO.TX_req    = &gNB_mac->TX_req[0];
        pushNotifiedFIFO(gNB->L1_tx_free,msgL1Tx);
        nr_schedule_response(&Sched_INFO);

        /* PTRS values for DLSIM calculations   */
        nfapi_nr_dl_tti_request_body_t *dl_req = &gNB_mac->DL_req[Sched_INFO.CC_id].dl_tti_request_body;
        nfapi_nr_dl_tti_request_pdu_t  *dl_tti_pdsch_pdu = &dl_req->dl_tti_pdu_list[1];
        nfapi_nr_dl_tti_pdsch_pdu_rel15_t *pdsch_pdu_rel15 = &dl_tti_pdsch_pdu->pdsch_pdu.pdsch_pdu_rel15;
        pdu_bit_map = pdsch_pdu_rel15->pduBitmap;
        if(pdu_bit_map & 0x1) {
          set_ptrs_symb_idx(&dlPtrsSymPos,
                            pdsch_pdu_rel15->NrOfSymbols,
                            pdsch_pdu_rel15->StartSymbolIndex,
                            1<<pdsch_pdu_rel15->PTRSTimeDensity,
                            pdsch_pdu_rel15->dlDmrsSymbPos);
          ptrsSymbPerSlot = get_ptrs_symbols_in_slot(dlPtrsSymPos, pdsch_pdu_rel15->StartSymbolIndex, pdsch_pdu_rel15->NrOfSymbols);
          ptrsRePerSymb = ((rel15->rbSize + rel15->PTRSFreqDensity - 1)/rel15->PTRSFreqDensity);
          printf("[DLSIM] PTRS Symbols in a slot: %2u, RE per Symbol: %3u, RE in a slot %4d\n", ptrsSymbPerSlot,ptrsRePerSymb, ptrsSymbPerSlot*ptrsRePerSymb );
        }

        msgDataTx->ssb[0].ssb_pdu.ssb_pdu_rel15.bchPayload=0x001234;
        msgDataTx->ssb[0].ssb_pdu.ssb_pdu_rel15.SsbBlockIndex = 0;
        msgDataTx->gNB = gNB;
        if (run_initial_sync)
          nr_common_signal_procedures(gNB,frame,slot,msgDataTx->ssb[0].ssb_pdu);
        else
          phy_procedures_gNB_TX(msgDataTx,frame,slot,1);
            
        int txdataF_offset = slot * frame_parms->samples_per_slot_wCP;
        
        if (n_trials==1) {
          LOG_M("txsigF0.m","txsF0=", &gNB->common_vars.txdataF[0][txdataF_offset+2*frame_parms->ofdm_symbol_size],frame_parms->ofdm_symbol_size,1,1);
          if (gNB->frame_parms.nb_antennas_tx>1)
            LOG_M("txsigF1.m","txsF1=", &gNB->common_vars.txdataF[1][txdataF_offset+2*frame_parms->ofdm_symbol_size],frame_parms->ofdm_symbol_size,1,1);
        }
        int tx_offset = frame_parms->get_samples_slot_timestamp(slot,frame_parms,0);
        if (n_trials==1) printf("tx_offset %d, txdataF_offset %d \n", tx_offset,txdataF_offset);

        //TODO: loop over slots
        for (aa=0; aa<gNB->frame_parms.nb_antennas_tx; aa++) {
    
          if (cyclic_prefix_type == 1) {
            PHY_ofdm_mod(&gNB->common_vars.txdataF[aa][txdataF_offset],
                         &txdata[aa][tx_offset],
                         frame_parms->ofdm_symbol_size,
                         12,
                         frame_parms->nb_prefix_samples,
                         CYCLIC_PREFIX);
          } else {
            nr_normal_prefix_mod(&gNB->common_vars.txdataF[aa][txdataF_offset],
                                 &txdata[aa][tx_offset],
                                 14,
                                 frame_parms,
                                 slot);
          }
        }
       
        if (n_trials==1) {
          char filename[100];//LOG_M
          for (aa=0;aa<n_tx;aa++) {
            sprintf(filename,"txsig%d.m", aa);//LOG_M
            LOG_M(filename,"txs", &txdata[aa][tx_offset+frame_parms->ofdm_symbol_size+frame_parms->nb_prefix_samples0],6*(frame_parms->ofdm_symbol_size+frame_parms->nb_prefix_samples),1,1);
          }
        }
        if (output_fd) {
          printf("writing txdata to binary file\n");
          fwrite(txdata[0],sizeof(int32_t),frame_length_complex_samples,output_fd);
        }

        int txlev[n_tx];
        int txlev_sum = 0;
        int l_ofdm = 6;
        for (aa=0; aa<n_tx; aa++) {
          txlev[aa] = signal_energy(&txdata[aa][tx_offset+l_ofdm*frame_parms->ofdm_symbol_size + (l_ofdm-1)*frame_parms->nb_prefix_samples + frame_parms->nb_prefix_samples0],
          frame_parms->ofdm_symbol_size + frame_parms->nb_prefix_samples);
          txlev_sum += txlev[aa];
          if (n_trials==1) printf("txlev[%d] = %d (%f dB) txlev_sum %d\n",aa,txlev[aa],10*log10((double)txlev[aa]),txlev_sum);
        }
        
        for (i=(frame_parms->get_samples_slot_timestamp(slot,frame_parms,0)); 
             i<(frame_parms->get_samples_slot_timestamp(slot+1,frame_parms,0)); 
             i++) {
    
          for (aa=0; aa<frame_parms->nb_antennas_tx; aa++) {
            s_re[aa][i] = ((double)(((short *)txdata[aa]))[(i<<1)]);
            s_im[aa][i] = ((double)(((short *)txdata[aa]))[(i<<1)+1]);
          }
        }

        double ts = 1.0/(frame_parms->subcarrier_spacing * frame_parms->ofdm_symbol_size); 
        //Compute AWGN variance
        sigma2_dB = 10 * log10((double)txlev_sum * ((double)UE->frame_parms.ofdm_symbol_size/(12*rel15->rbSize))) - SNR;
        sigma2    = pow(10, sigma2_dB/10);
        if (n_trials==1) printf("sigma2 %f (%f dB), txlev_sum %f (factor %f)\n",sigma2,sigma2_dB,10*log10((double)txlev_sum),(double)(double)UE->frame_parms.ofdm_symbol_size/(12*rel15->rbSize));

        for (aa=0; aa<n_rx; aa++) {
          bzero(r_re[aa],frame_length_complex_samples*sizeof(double));
          bzero(r_im[aa],frame_length_complex_samples*sizeof(double));
        }
        
        // Apply MIMO Channel
        if (channel_model != AWGN) multipath_tv_channel(gNB2UE,
                             s_re,
                             s_im,
                             r_re,
                             r_im,
                             frame_length_complex_samples,
                             0);

        double H_awgn_mimo[4][4] ={{1.0, 0.5, 0.25, 0.125},//rx 0
                                   {0.5, 1.0, 0.5, 0.25},  //rx 1
                                   {0.25, 0.5, 1.0, 0.5},  //rx 2
                                   {0.125, 0.25, 0.5, 1.0}};//rx 3

        for (i=frame_parms->get_samples_slot_timestamp(slot,frame_parms,0); 
             i<frame_parms->get_samples_slot_timestamp(slot+1,frame_parms,0);
             i++) {

          for (int aa_rx=0; aa_rx<n_rx; aa_rx++) {

            if (channel_model == AWGN) {
              // sum up signals from different Tx antennas
              r_re[aa_rx][i] = 0;
              r_im[aa_rx][i] = 0;
             for (aa=0; aa<n_tx; aa++) {
                r_re[aa_rx][i] += s_re[aa][i]*H_awgn_mimo[aa_rx][aa];
                r_im[aa_rx][i] += s_im[aa][i]*H_awgn_mimo[aa_rx][aa];
              }
            }
            // Add Gaussian noise
            ((short*) UE->common_vars.rxdata[aa_rx])[2*i]   = (short) ((r_re[aa_rx][i] + sqrt(sigma2/2)*gaussdouble(0.0,1.0)));
            ((short*) UE->common_vars.rxdata[aa_rx])[2*i+1] = (short) ((r_im[aa_rx][i] + sqrt(sigma2/2)*gaussdouble(0.0,1.0)));
            /* Add phase noise if enabled */
            if (pdu_bit_map & 0x1) {
              phase_noise(ts, &((short*) UE->common_vars.rxdata[aa_rx])[2*i],
                          &((short*) UE->common_vars.rxdata[aa_rx])[2*i+1]);
            }
          }
        }

        nr_ue_dcireq(&dcireq); //to be replaced with function pointer later
        nr_ue_scheduled_response(&scheduled_response);

        phy_procedures_nrUE_RX(UE,
                               &UE_proc,
                               0,
                               dlsch_threads,
                               NULL);
        
        //printf("dlsim round %d ends\n",round);
        round++;
      } // round

      //----------------------------------------------------------
      //---------------------- count errors ----------------------
      //----------------------------------------------------------

      if (UE->dlsch[UE_proc.thread_id][0][0]->last_iteration_cnt >=
        UE->dlsch[UE_proc.thread_id][0][0]->max_ldpc_iterations+1)
        n_errors++;

      //NR_UE_PDSCH **pdsch_vars = UE->pdsch_vars[UE_proc.thread_id];
      //int16_t *UE_llr = pdsch_vars[0]->llr[0];

      TBS                  = UE_harq_process->TBS;//rel15->TBSize[0];
      uint16_t length_dmrs = get_num_dmrs(rel15->dlDmrsSymbPos);
      uint16_t nb_rb       = rel15->rbSize;
      uint8_t  nb_re_dmrs  = rel15->dmrsConfigType == NFAPI_NR_DMRS_TYPE1 ? 6 : 4;
      uint8_t  mod_order   = rel15->qamModOrder[0];
      uint8_t  nb_symb_sch = rel15->NrOfSymbols;

      available_bits = nr_get_G(nb_rb, nb_symb_sch, nb_re_dmrs, length_dmrs, mod_order, rel15->nrOfLayers);
      if(pdu_bit_map & 0x1) {
        available_bits-= (ptrsSymbPerSlot * ptrsRePerSymb *rel15->nrOfLayers* 2);
        printf("[DLSIM][PTRS] Available bits are: %5u, removed PTRS bits are: %5u \n",available_bits, (ptrsSymbPerSlot * ptrsRePerSymb *rel15->nrOfLayers* 2) );
      }

      /*
      for (i = 0; i < available_bits; i++) {

	if(((gNB_dlsch->harq_process.f[i] == 0) && (UE_llr[i] <= 0)) ||
	   ((gNB_dlsch->harq_process.f[i] == 1) && (UE_llr[i] >= 0)))
	  {
	    if(errors_scrambling == 0) {
	      LOG_D(PHY,"\n");
	      LOG_D(PHY,"First bit in error in unscrambling = %d\n",i);
	    }
	    errors_scrambling++;
	  }

      }
      */
      for (i = 0; i < TBS; i++) {

	estimated_output_bit[i] = (UE_harq_process->b[i/8] & (1 << (i & 7))) >> (i & 7);
	test_input_bit[i]       = (gNB_dlsch->harq_process.b[i / 8] & (1 << (i & 7))) >> (i & 7); // Further correct for multiple segments
	
	if (estimated_output_bit[i] != test_input_bit[i]) {
	  if(errors_bit == 0)
	    LOG_D(PHY,"First bit in error in decoding = %d (errors scrambling %d)\n",i,errors_scrambling);
	  errors_bit++;
	}
	
      }
      
      ////////////////////////////////////////////////////////////
      
      if (errors_scrambling > 0) {
	if (n_trials == 1)
	  printf("errors_scrambling = %u/%u (trial %d)\n", errors_scrambling, available_bits,trial);
      }
      
      if (errors_bit > 0) {
	n_false_positive++;
	if (n_trials == 1)
	  printf("errors_bit = %u (trial %d)\n", errors_bit, trial);
      }
      roundStats[snrRun]+=((float)round); 
      if (UE_harq_process->ack==1) effRate += ((float)TBS)/round;
    } // noise trials

    blerStats[snrRun] = (float) n_errors / (float) n_trials;
    roundStats[snrRun]/=((float)n_trials);
    berStats[snrRun] = (double)errors_scrambling/available_bits/n_trials;
    effRate /= n_trials;
    printf("*****************************************\n");
    printf("SNR %f, (false positive %f)\n", SNR,
           (float) n_errors / (float) n_trials);
    printf("*****************************************\n");
    printf("\n");
    dump_pdsch_stats(stdout,gNB);
    printf("SNR %f : n_errors (negative CRC) = %d/%d, Avg round %.2f, Channel BER %e, BLER %.2f, Eff Rate %.4f bits/slot, Eff Throughput %.2f, TBS %u bits/slot\n", SNR, n_errors, n_trials,roundStats[snrRun],berStats[snrRun],blerStats[snrRun],effRate,effRate/TBS*100,TBS);
    printf("\n");

    if (print_perf==1) {
      printf("\ngNB TX function statistics (per %d us slot, NPRB %d, mcs %d, block %d)\n",
	     1000>>*scc->ssbSubcarrierSpacing, g_rbSize, g_mcsIndex,
	     msgDataTx->dlsch[0][0]->harq_process.pdsch_pdu.pdsch_pdu_rel15.TBSize[0]<<3);
      printDistribution(gNB->phy_proc_tx[0],table_tx,"PHY proc tx");
      printStatIndent2(&gNB->dlsch_encoding_stats,"DLSCH encoding time");
      printStatIndent3(&gNB->dlsch_segmentation_stats,"DLSCH segmentation time");
      printStatIndent3(&gNB->tinput,"DLSCH LDPC input processing time");
      printStatIndent3(&gNB->tprep,"DLSCH LDPC input preparation time");
      printStatIndent3(&gNB->tparity,"DLSCH LDPC parity generation time");
      printStatIndent3(&gNB->toutput,"DLSCH LDPC output generation time");
      printStatIndent3(&gNB->dlsch_rate_matching_stats,"DLSCH Rate Mataching time");
      printStatIndent3(&gNB->dlsch_interleaving_stats,  "DLSCH Interleaving time");
      printStatIndent2(&gNB->dlsch_modulation_stats,"DLSCH modulation time");
      printStatIndent2(&gNB->dlsch_scrambling_stats,  "DLSCH scrambling time");
      printStatIndent2(&gNB->dlsch_layer_mapping_stats, "DLSCH Layer Mapping time");
      printStatIndent2(&gNB->dlsch_resource_mapping_stats, "DLSCH Resource Mapping time");
      printStatIndent2(&gNB->dlsch_precoding_stats,"DLSCH Layer Precoding time");


      printf("\nUE RX function statistics (per %d us slot)\n",1000>>*scc->ssbSubcarrierSpacing);
      /*
      printDistribution(&phy_proc_rx_tot, table_rx,"Total PHY proc rx");
      printStatIndent(&ue_front_end_tot,"Front end processing");
      printStatIndent(&dlsch_llr_tot,"rx_pdsch processing");
      printStatIndent2(&pdsch_procedures_tot,"pdsch processing");
      printStatIndent2(&dlsch_procedures_tot,"dlsch processing");
      printStatIndent2(&UE->crnti_procedures_stats,"C-RNTI processing");
      printStatIndent(&UE->ofdm_demod_stats,"ofdm demodulation");
      printStatIndent(&UE->dlsch_channel_estimation_stats,"DLSCH channel estimation time");
      printStatIndent(&UE->dlsch_freq_offset_estimation_stats,"DLSCH frequency offset estimation time");
      printStatIndent(&dlsch_decoding_tot, "DLSCH Decoding time ");
      printStatIndent(&UE->dlsch_unscrambling_stats,"DLSCH unscrambling time");
      printStatIndent(&UE->dlsch_rate_unmatching_stats,"DLSCH Rate Unmatching");
      printf("|__ DLSCH Turbo Decoding(%d bits), avg iterations: %.1f       %.2f us (%d cycles, %d trials)\n",
	     UE->dlsch[UE_proc.thread_id][0][0]->harq_processes[0]->Cminus ?
	     UE->dlsch[UE_proc.thread_id][0][0]->harq_processes[0]->Kminus :
	     UE->dlsch[UE_proc.thread_id][0][0]->harq_processes[0]->Kplus,
	     UE->dlsch_tc_intl1_stats.trials/(double)UE->dlsch_tc_init_stats.trials,
	     (double)UE->dlsch_turbo_decoding_stats.diff/UE->dlsch_turbo_decoding_stats.trials*timeBase,
	     (int)((double)UE->dlsch_turbo_decoding_stats.diff/UE->dlsch_turbo_decoding_stats.trials),
	     UE->dlsch_turbo_decoding_stats.trials);
      printStatIndent2(&UE->dlsch_tc_init_stats,"init");
      printStatIndent2(&UE->dlsch_tc_alpha_stats,"alpha");
      printStatIndent2(&UE->dlsch_tc_beta_stats,"beta");
      printStatIndent2(&UE->dlsch_tc_gamma_stats,"gamma");
      printStatIndent2(&UE->dlsch_tc_ext_stats,"ext");
      printStatIndent2(&UE->dlsch_tc_intl1_stats,"turbo internal interleaver");
      printStatIndent2(&UE->dlsch_tc_intl2_stats,"intl2+HardDecode+CRC");
      */
    }

    if (n_trials == 1) {
      
      LOG_M("rxsig0.m","rxs0", UE->common_vars.rxdata[0], frame_length_complex_samples, 1, 1);
      if (UE->frame_parms.nb_antennas_rx>1)
	LOG_M("rxsig1.m","rxs1", UE->common_vars.rxdata[1], frame_length_complex_samples, 1, 1);
      LOG_M("chestF0.m","chF0",&UE->pdsch_vars[0][0]->dl_ch_estimates_ext[0][0],g_rbSize*12*14,1,1);
      write_output("rxF_comp.m","rxFc",&UE->pdsch_vars[0][0]->rxdataF_comp0[0][0],N_RB_DL*12*14,1,1);
      LOG_M("rxF_llr.m","rxFllr",UE->pdsch_vars[UE_proc.thread_id][0]->llr[0],available_bits,1,0);
      LOG_M("pdcch_rxFcomp.m","pdcch_rxFcomp",&UE->pdcch_vars[0][0]->rxdataF_comp[0][0],96*12,1,1);
      LOG_M("pdcch_rxFllr.m","pdcch_rxFllr",UE->pdcch_vars[0][0]->llr,96*12,1,1);
      break;
    }

    if (effRate > (eff_tp_check*TBS)) {
      printf("PDSCH test OK\n");
      break;
    }

    snrStats[snrRun] = SNR;
    snrRun++;
  } // NSR

  LOG_M("dlsimStats.m","SNR",snrStats,snrRun,1,7);
  LOG_MM("dlsimStats.m","BLER",blerStats,snrRun,1,7);
  LOG_MM("dlsimStats.m","BER",berStats,snrRun,1,7);
  LOG_MM("dlsimStats.m","rounds",roundStats,snrRun,1,7);
  /*if (n_trials>1) {
    printf("HARQ stats:\nSNR\tRounds\n");
    psnr = snr0;
    for (uint8_t i=0; i<snrRun; i++) {
      printf("%.1f\t%.2f\n",psnr,roundStats[i]);
      psnr+=0.2;
    }
  }*/

  free_channel_desc_scm(gNB2UE);

  for (i = 0; i < n_tx; i++) {
    free(s_re[i]);
    free(s_im[i]);
    free(txdata[i]);
  }
  for (i = 0; i < n_rx; i++) {
    free(r_re[i]);
    free(r_im[i]);
  }

  free(s_re);
  free(s_im);
  free(r_re);
  free(r_im);
  free(txdata);
  free(test_input_bit);
  free(estimated_output_bit);
  
  if (output_fd)
    fclose(output_fd);

  if (input_fd)
    fclose(input_fd);

  if (scg_fd)
    fclose(scg_fd);
  return(n_errors);
  
}


void update_ptrs_config(NR_CellGroupConfig_t *secondaryCellGroup, uint16_t *rbSize, uint8_t *mcsIndex, int8_t *ptrs_arg)
{
  NR_BWP_Downlink_t *bwp=secondaryCellGroup->spCellConfig->spCellConfigDedicated->downlinkBWP_ToAddModList->list.array[0];
  int *ptrsFreqDenst = calloc(2, sizeof(long));
  ptrsFreqDenst[0]= 25;
  ptrsFreqDenst[1]= 115;
  int *ptrsTimeDenst = calloc(3, sizeof(long));
  ptrsTimeDenst[0]= 2;
  ptrsTimeDenst[1]= 4;
  ptrsTimeDenst[2]= 10;

  int epre_Ratio = 0;
  int reOffset = 0;

  if(ptrs_arg[0] ==0) {
    ptrsTimeDenst[2]= *mcsIndex -1;
  }
  else if(ptrs_arg[0] == 1) {
    ptrsTimeDenst[1]= *mcsIndex - 1;
    ptrsTimeDenst[2]= *mcsIndex + 1;
  }
  else if(ptrs_arg[0] ==2) {
    ptrsTimeDenst[0]= *mcsIndex - 1;
    ptrsTimeDenst[1]= *mcsIndex + 1;
  }
  else {
    printf("[DLSIM] Wrong L_PTRS value, using default values 1\n");
  }
  /* L = 4 if Imcs < MCS4 */
  if(ptrs_arg[1] ==2) {
    ptrsFreqDenst[0]= *rbSize - 1;
    ptrsFreqDenst[1]= *rbSize + 1;
  }
  else if(ptrs_arg[1] == 4) {
    ptrsFreqDenst[1]= *rbSize - 1;
  }
  else {
    printf("[DLSIM] Wrong K_PTRS value, using default values 2\n");
  }
  printf("[DLSIM] PTRS Enabled with L %d, K %d \n", 1<<ptrs_arg[0], ptrs_arg[1] );
  /* overwrite the values */
  rrc_config_dl_ptrs_params(bwp, ptrsFreqDenst, ptrsTimeDenst, &epre_Ratio, &reOffset);
}

void update_dmrs_config(NR_CellGroupConfig_t *scg, int8_t* dmrs_arg)
{
  int8_t  mapping_type = typeA;//default value
  int8_t  add_pos = pdsch_dmrs_pos0;//default value
  int8_t  dmrs_config_type = NFAPI_NR_DMRS_TYPE1;//default value

  if(dmrs_arg[0] == 0) {
    mapping_type = typeA;
  }
  else if (dmrs_arg[0] == 1) {
    mapping_type = typeB;
  } else {
    AssertFatal(1==0,"Incorrect Mappingtype, valid options 0-typeA, 1-typeB\n");
  }

  /* Additional DMRS positions 0 ,1 ,2 and 3 */
  if(dmrs_arg[1] >= 0 && dmrs_arg[1] <4 ) {
    add_pos = dmrs_arg[1];
  } else {
    AssertFatal(1==0,"Incorrect Additional Position, valid options 0-pos1, 1-pos1, 2-pos2, 3-pos3\n");
  }

  /* DMRS Conf Type 1 or 2 */
  if(dmrs_arg[2] == 1) {
    dmrs_config_type = NFAPI_NR_DMRS_TYPE1;
  } else if(dmrs_arg[2] == 2) {
    dmrs_config_type = NFAPI_NR_DMRS_TYPE2;
  }

  NR_BWP_Downlink_t *bwp = scg->spCellConfig->spCellConfigDedicated->downlinkBWP_ToAddModList->list.array[0];

  AssertFatal((bwp->bwp_Dedicated->pdsch_Config != NULL && bwp->bwp_Dedicated->pdsch_Config->choice.setup != NULL), "Base RRC reconfig structures are not allocated.\n");

  if(mapping_type == typeA) {
    bwp->bwp_Dedicated->pdsch_Config->choice.setup->dmrs_DownlinkForPDSCH_MappingTypeA = calloc(1,sizeof(*bwp->bwp_Dedicated->pdsch_Config->choice.setup->dmrs_DownlinkForPDSCH_MappingTypeA));
    bwp->bwp_Dedicated->pdsch_Config->choice.setup->dmrs_DownlinkForPDSCH_MappingTypeA->present= NR_SetupRelease_DMRS_DownlinkConfig_PR_setup;
    bwp->bwp_Dedicated->pdsch_Config->choice.setup->dmrs_DownlinkForPDSCH_MappingTypeA->choice.setup = calloc(1,sizeof(*bwp->bwp_Dedicated->pdsch_Config->choice.setup->dmrs_DownlinkForPDSCH_MappingTypeA->choice.setup));
    if (dmrs_config_type == NFAPI_NR_DMRS_TYPE2)
      bwp->bwp_Dedicated->pdsch_Config->choice.setup->dmrs_DownlinkForPDSCH_MappingTypeA->choice.setup->dmrs_Type = calloc(1,sizeof(*bwp->bwp_Dedicated->pdsch_Config->choice.setup->dmrs_DownlinkForPDSCH_MappingTypeA->choice.setup->dmrs_Type));
    else
      bwp->bwp_Dedicated->pdsch_Config->choice.setup->dmrs_DownlinkForPDSCH_MappingTypeA->choice.setup->dmrs_Type = NULL;
    bwp->bwp_Dedicated->pdsch_Config->choice.setup->dmrs_DownlinkForPDSCH_MappingTypeA->choice.setup->maxLength=NULL;
    bwp->bwp_Dedicated->pdsch_Config->choice.setup->dmrs_DownlinkForPDSCH_MappingTypeA->choice.setup->scramblingID0=NULL;
    bwp->bwp_Dedicated->pdsch_Config->choice.setup->dmrs_DownlinkForPDSCH_MappingTypeA->choice.setup->scramblingID1=NULL;
    bwp->bwp_Dedicated->pdsch_Config->choice.setup->dmrs_DownlinkForPDSCH_MappingTypeA->choice.setup->phaseTrackingRS=NULL;
    bwp->bwp_Dedicated->pdsch_Config->choice.setup->dmrs_DownlinkForPDSCH_MappingTypeA->choice.setup->dmrs_AdditionalPosition = NULL;
    printf("DLSIM: Allocated Mapping TypeA in RRC reconfig message\n");
  }

  if(mapping_type == typeB) {
    bwp->bwp_Dedicated->pdsch_Config->choice.setup->dmrs_DownlinkForPDSCH_MappingTypeB = calloc(1,sizeof(*bwp->bwp_Dedicated->pdsch_Config->choice.setup->dmrs_DownlinkForPDSCH_MappingTypeB));
    bwp->bwp_Dedicated->pdsch_Config->choice.setup->dmrs_DownlinkForPDSCH_MappingTypeB->present= NR_SetupRelease_DMRS_DownlinkConfig_PR_setup;
    bwp->bwp_Dedicated->pdsch_Config->choice.setup->dmrs_DownlinkForPDSCH_MappingTypeB->choice.setup = calloc(1,sizeof(*bwp->bwp_Dedicated->pdsch_Config->choice.setup->dmrs_DownlinkForPDSCH_MappingTypeB->choice.setup));
    if (dmrs_config_type == NFAPI_NR_DMRS_TYPE2)
      bwp->bwp_Dedicated->pdsch_Config->choice.setup->dmrs_DownlinkForPDSCH_MappingTypeB->choice.setup->dmrs_Type = calloc(1,sizeof(*bwp->bwp_Dedicated->pdsch_Config->choice.setup->dmrs_DownlinkForPDSCH_MappingTypeB->choice.setup->dmrs_Type));
    else
      bwp->bwp_Dedicated->pdsch_Config->choice.setup->dmrs_DownlinkForPDSCH_MappingTypeB->choice.setup->dmrs_Type = NULL;
    bwp->bwp_Dedicated->pdsch_Config->choice.setup->dmrs_DownlinkForPDSCH_MappingTypeB->choice.setup->maxLength=NULL;
    bwp->bwp_Dedicated->pdsch_Config->choice.setup->dmrs_DownlinkForPDSCH_MappingTypeB->choice.setup->scramblingID0=NULL;
    bwp->bwp_Dedicated->pdsch_Config->choice.setup->dmrs_DownlinkForPDSCH_MappingTypeB->choice.setup->scramblingID1=NULL;
    bwp->bwp_Dedicated->pdsch_Config->choice.setup->dmrs_DownlinkForPDSCH_MappingTypeB->choice.setup->phaseTrackingRS=NULL;
    bwp->bwp_Dedicated->pdsch_Config->choice.setup->dmrs_DownlinkForPDSCH_MappingTypeB->choice.setup->dmrs_AdditionalPosition = NULL;
    printf("DLSIM: Allocated Mapping TypeB in RRC reconfig message\n");
  }

  struct NR_SetupRelease_DMRS_DownlinkConfig	*dmrs_MappingtypeA = bwp->bwp_Dedicated->pdsch_Config->choice.setup->dmrs_DownlinkForPDSCH_MappingTypeA;
  struct NR_SetupRelease_DMRS_DownlinkConfig	*dmrs_MappingtypeB = bwp->bwp_Dedicated->pdsch_Config->choice.setup->dmrs_DownlinkForPDSCH_MappingTypeB;


  NR_DMRS_DownlinkConfig_t *dmrs_config = (mapping_type == typeA) ? dmrs_MappingtypeA->choice.setup : dmrs_MappingtypeB->choice.setup;

  if (add_pos != 2) { // pos0,pos1,pos3
    if (dmrs_config->dmrs_AdditionalPosition == NULL) {
      dmrs_config->dmrs_AdditionalPosition = calloc(1,sizeof(*dmrs_MappingtypeA->choice.setup->dmrs_AdditionalPosition));
    }
    *dmrs_config->dmrs_AdditionalPosition = add_pos;
  } else { // if NULL, Value pos2
    free(dmrs_config->dmrs_AdditionalPosition);
    dmrs_config->dmrs_AdditionalPosition = NULL;
  }

  for (int i=0;i<bwp->bwp_Common->pdsch_ConfigCommon->choice.setup->pdsch_TimeDomainAllocationList->list.count;i++) {
    bwp->bwp_Common->pdsch_ConfigCommon->choice.setup->pdsch_TimeDomainAllocationList->list.array[i]->mappingType = mapping_type;
  }

  printf("[DLSIM] DMRS Config is modified with Mapping Type %d, Additional Positions %d Config. Type %d \n", mapping_type, add_pos, dmrs_config_type);
}<|MERGE_RESOLUTION|>--- conflicted
+++ resolved
@@ -276,17 +276,8 @@
 
   NR_pdsch_semi_static_t *ps = &sched_ctrl->pdsch_semi_static;
 
-<<<<<<< HEAD
-  ps->nrOfLayers = g_nrOfLayers;
-
-  int dci_format = sched_ctrl->search_space && sched_ctrl->search_space->searchSpaceType->choice.ue_Specific->dci_Formats ?
-      NR_DL_DCI_FORMAT_1_1 : NR_DL_DCI_FORMAT_1_0;
-
   nr_set_pdsch_semi_static(module_id,
                            scc,
-=======
-  nr_set_pdsch_semi_static(scc,
->>>>>>> 6fbfa3b0
                            UE_info->CellGroup[0],
                            sched_ctrl->active_bwp,
                            NULL,
