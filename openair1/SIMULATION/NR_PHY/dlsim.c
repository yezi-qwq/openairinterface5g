--- conflicted
+++ resolved
@@ -272,14 +272,9 @@
                            UE_info->CellGroup[0],
                            sched_ctrl->active_bwp,
                            NULL,
-<<<<<<< HEAD
-                           /* tda = */ 2,
+                           /* tda = */ 0,
                            g_nrOfLayers,
                            sched_ctrl,
-=======
-                           /* tda = */ 0,
-                           dci_format,
->>>>>>> 264e8299
                            ps);
 
   NR_sched_pdsch_t *sched_pdsch = &sched_ctrl->sched_pdsch;
