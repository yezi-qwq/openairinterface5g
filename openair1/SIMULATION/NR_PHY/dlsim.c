--- conflicted
+++ resolved
@@ -433,13 +433,7 @@
 
   FILE *scg_fd=NULL;
   
-<<<<<<< HEAD
-
-  while ((c = getopt (argc, argv, "f:hA:pf:g:in:s:S:t:x:y:z:M:N:F:GR:dPIL:Ea:b:D:e:q:m:w:T:U")) != -1) {
-
-=======
-  while ((c = getopt (argc, argv, "f:hA:pf:g:in:s:S:t:x:y:z:M:N:F:GR:dPIL:Ea:b:d:e:m:w:T:U:qX:")) != -1) {
->>>>>>> 355063b5
+  while ((c = getopt (argc, argv, "f:hA:pf:g:in:s:S:t:x:y:z:M:N:F:GR:dPIL:Ea:b:d:e:q:m:w:T:U:X:")) != -1) {
     switch (c) {
     case 'f':
       scg_fd = fopen(optarg,"r");
