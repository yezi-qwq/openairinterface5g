/*
 * Licensed to the OpenAirInterface (OAI) Software Alliance under one or more
 * contributor license agreements.  See the NOTICE file distributed with
 * this work for additional information regarding copyright ownership.
 * The OpenAirInterface Software Alliance licenses this file to You under
 * the OAI Public License, Version 1.1  (the "License"); you may not use this file
 * except in compliance with the License.
 * You may obtain a copy of the License at
 *
 *      http://www.openairinterface.org/?page_id=698
 *
 * Unless required by applicable law or agreed to in writing, software
 * distributed under the License is distributed on an "AS IS" BASIS,
 * WITHOUT WARRANTIES OR CONDITIONS OF ANY KIND, either express or implied.
 * See the License for the specific language governing permissions and
 * limitations under the License.
 *-------------------------------------------------------------------------------
 * For more information about the OpenAirInterface (OAI) Software Alliance:
 *      contact@openairinterface.org
 */

#include <fcntl.h>
#include <math.h>
#include <string.h>
#include <sys/ioctl.h>
#include <sys/mman.h>
#include <unistd.h>
#include "common/ran_context.h"
#include "common/config/config_userapi.h"
#include "common/utils/nr/nr_common.h"
#include "common/utils/LOG/log.h"
#include "LAYER2/NR_MAC_gNB/nr_mac_gNB.h"
#include "LAYER2/NR_MAC_UE/mac_defs.h"
#include "LAYER2/NR_MAC_UE/mac_extern.h"
#include "PHY/defs_gNB.h"
#include "PHY/defs_nr_common.h"
#include "PHY/defs_nr_UE.h"
#include "PHY/phy_vars_nr_ue.h"
#include "PHY/types.h"
#include "PHY/INIT/phy_init.h"
#include "PHY/MODULATION/modulation_eNB.h"
#include "PHY/MODULATION/nr_modulation.h"
#include "PHY/MODULATION/modulation_UE.h"
#include "PHY/NR_REFSIG/refsig_defs_ue.h"
#include "PHY/NR_TRANSPORT/nr_dlsch.h"
#include "PHY/NR_TRANSPORT/nr_transport_proto.h"
#include "PHY/NR_UE_TRANSPORT/nr_transport_proto_ue.h"
#include "SCHED_NR/fapi_nr_l1.h"
#include "SCHED_NR/sched_nr.h"
#include "SCHED_NR_UE/defs.h"
#include "SCHED_NR_UE/fapi_nr_ue_l1.h"
#include "NR_PHY_INTERFACE/NR_IF_Module.h"
#include "NR_UE_PHY_INTERFACE/NR_IF_Module.h"

#include "LAYER2/NR_MAC_UE/mac_proto.h"
//#include "LAYER2/NR_MAC_gNB/mac_proto.h"
//#include "openair2/LAYER2/NR_MAC_UE/mac_proto.h"
#include "LAYER2/NR_MAC_gNB/mac_proto.h"
#include "NR_asn_constant.h"
#include "RRC/NR/MESSAGES/asn1_msg.h"
#include "openair1/SIMULATION/RF/rf.h"
#include "openair1/SIMULATION/TOOLS/sim.h"
#include "openair1/SIMULATION/NR_PHY/nr_unitary_defs.h"
//#include "openair1/SIMULATION/NR_PHY/nr_dummy_functions.c"
#include "PHY/NR_REFSIG/ptrs_nr.h"
#include "NR_RRCReconfiguration.h"
#define inMicroS(a) (((double)(a))/(get_cpu_freq_GHz()*1000.0))
#include "SIMULATION/LTE_PHY/common_sim.h"

#include <openair2/LAYER2/MAC/mac_vars.h>
#include <openair2/RRC/LTE/rrc_vars.h>

#include <executables/softmodem-common.h>
#include <openair3/ocp-gtpu/gtp_itf.h>

LCHAN_DESC DCCH_LCHAN_DESC,DTCH_DL_LCHAN_DESC,DTCH_UL_LCHAN_DESC;
rlc_info_t Rlc_info_um,Rlc_info_am_config;

PHY_VARS_gNB *gNB;
PHY_VARS_NR_UE *UE;
RAN_CONTEXT_t RC;
int32_t uplink_frequency_offset[MAX_NUM_CCs][4];

double cpuf;
char *uecap_file;

uint16_t sf_ahead=4 ;
uint16_t sl_ahead=0;
//uint8_t nfapi_mode = 0;
uint64_t downlink_frequency[MAX_NUM_CCs][4];
THREAD_STRUCT thread_struct;
nfapi_ue_release_request_body_t release_rntis;
uint32_t N_RB_DL = 106;
//Fixme: Uniq dirty DU instance, by global var, datamodel need better management
instance_t DUuniqInstance=0;
instance_t CUuniqInstance=0;
teid_t newGtpuCreateTunnel(instance_t instance, rnti_t rnti, int incoming_bearer_id, int outgoing_bearer_id, teid_t outgoing_teid,
                           transport_layer_addr_t remoteAddr, int port, gtpCallback callBack) {
return 0;
}

// dummy functions
int dummy_nr_ue_ul_indication(nr_uplink_indication_t *ul_info)              { return(0);  }

int8_t nr_mac_rrc_data_ind_ue(const module_id_t module_id,
                              const int CC_id,
                              const uint8_t gNB_index,
                              const frame_t frame,
                              const sub_frame_t sub_frame,
                              const rnti_t rnti,
                              const channel_t channel,
                              const uint8_t* pduP,
                              const sdu_size_t pdu_len)
{
  return 0;
}

void nr_rrc_ue_generate_RRCSetupRequest(module_id_t module_id, const uint8_t gNB_index)
{
  return;
}

int8_t nr_mac_rrc_data_req_ue(const module_id_t Mod_idP,
                              const int         CC_id,
                              const uint8_t     gNB_id,
                              const frame_t     frameP,
                              const rb_id_t     Srb_id,
                              uint8_t           *buffer_pP)
{
  return 0;
}

void
rrc_data_ind(
  const protocol_ctxt_t *const ctxt_pP,
  const rb_id_t                Srb_id,
  const sdu_size_t             sdu_sizeP,
  const uint8_t   *const       buffer_pP
)
{
}

int
gtpv1u_create_s1u_tunnel(
  const instance_t                              instanceP,
  const gtpv1u_enb_create_tunnel_req_t *const  create_tunnel_req_pP,
  gtpv1u_enb_create_tunnel_resp_t *const create_tunnel_resp_pP
) {
  return 0;
}

int
rrc_gNB_process_GTPV1U_CREATE_TUNNEL_RESP(
  const protocol_ctxt_t *const ctxt_pP,
  const gtpv1u_enb_create_tunnel_resp_t *const create_tunnel_resp_pP,
  uint8_t                         *inde_list
) {
  return 0;
}

int
gtpv1u_create_ngu_tunnel(
  const instance_t instanceP,
  const gtpv1u_gnb_create_tunnel_req_t *  const create_tunnel_req_pP,
        gtpv1u_gnb_create_tunnel_resp_t * const create_tunnel_resp_pP){
  return 0;
}

int
gtpv1u_update_ngu_tunnel(
  const instance_t                              instanceP,
  const gtpv1u_gnb_create_tunnel_req_t *const  create_tunnel_req_pP,
  const rnti_t                                  prior_rnti
){
  return 0;
}

int ocp_gtpv1u_delete_s1u_tunnel(const instance_t instance, const gtpv1u_enb_delete_tunnel_req_t *const req_pP) {
  return 0;
}

int
nr_rrc_gNB_process_GTPV1U_CREATE_TUNNEL_RESP(
  const protocol_ctxt_t *const ctxt_pP,
  const gtpv1u_gnb_create_tunnel_resp_t *const create_tunnel_resp_pP,
  uint8_t                         *inde_list
){
  return 0;
}

int nr_derive_key(int alg_type, uint8_t alg_id,
               const uint8_t key[32], uint8_t **out)
{
  return 0;
}

void config_common(int Mod_idP,
                   int ssb_SubcarrierOffset,
                   int pdsch_AntennaPorts,
                   int pusch_AntennaPorts,
		   NR_ServingCellConfigCommon_t *scc
		   );

int generate_dlsch_header(unsigned char *mac_header,
                          unsigned char num_sdus,
                          unsigned short *sdu_lengths,
                          unsigned char *sdu_lcids,
                          unsigned char drx_cmd,
                          unsigned short timing_advance_cmd,
                          unsigned char *ue_cont_res_id,
                          unsigned char short_padding,
                          unsigned short post_padding){return 0;}

// Dummy function to avoid linking error at compilation of nr-dlsim
int is_x2ap_enabled(void)
{
  return 0;
}

int DU_send_INITIAL_UL_RRC_MESSAGE_TRANSFER(module_id_t     module_idP,
                                            int             CC_idP,
                                            int             UE_id,
                                            rnti_t          rntiP,
                                            const uint8_t   *sduP,
                                            sdu_size_t      sdu_lenP,
                                            const uint8_t   *sdu2P,
                                            sdu_size_t      sdu2_lenP) {
  return 0;
}

void processSlotTX(void *arg) {}

//nFAPI P7 dummy functions to avoid linking errors 

int oai_nfapi_dl_tti_req(nfapi_nr_dl_tti_request_t *dl_config_req) { return(0);  }
int oai_nfapi_tx_data_req(nfapi_nr_tx_data_request_t *tx_data_req){ return(0);  }
int oai_nfapi_ul_dci_req(nfapi_nr_ul_dci_request_t *ul_dci_req){ return(0);  }
int oai_nfapi_ul_tti_req(nfapi_nr_ul_tti_request_t *ul_tti_req){ return(0);  }
int oai_nfapi_nr_rx_data_indication(nfapi_nr_rx_data_indication_t *ind) { return(0);  }
int oai_nfapi_nr_crc_indication(nfapi_nr_crc_indication_t *ind) { return(0);  }
int oai_nfapi_nr_srs_indication(nfapi_nr_srs_indication_t *ind) { return(0);  }
int oai_nfapi_nr_uci_indication(nfapi_nr_uci_indication_t *ind) { return(0);  }
int oai_nfapi_nr_rach_indication(nfapi_nr_rach_indication_t *ind) { return(0);  }

// needed for some functions
openair0_config_t openair0_cfg[MAX_CARDS];
void update_ptrs_config(NR_CellGroupConfig_t *secondaryCellGroup, uint16_t *rbSize, uint8_t *mcsIndex,int8_t *ptrs_arg);
void update_dmrs_config(NR_CellGroupConfig_t *scg, int8_t* dmrs_arg);
extern void fix_scd(NR_ServingCellConfig_t *scd);// forward declaration

/* specific dlsim DL preprocessor: uses rbStart/rbSize/mcs/nrOfLayers from command line of
   dlsim, does not search for CCE/PUCCH occasion but simply sets to 0 */
int g_mcsIndex = -1, g_mcsTableIdx = 0, g_rbStart = -1, g_rbSize = -1, g_nrOfLayers = 1;
void nr_dlsim_preprocessor(module_id_t module_id,
                           frame_t frame,
                           sub_frame_t slot) {
  NR_UE_info_t *UE_info = &RC.nrmac[module_id]->UE_info;
  AssertFatal(UE_info->num_UEs == 1, "can have only a single UE\n");
  NR_UE_sched_ctrl_t *sched_ctrl = &UE_info->UE_sched_ctrl[0];
  NR_ServingCellConfigCommon_t *scc = RC.nrmac[0]->common_channels[0].ServingCellConfigCommon;

  /* manually set free CCE to 0 */
  const int target_ss = NR_SearchSpace__searchSpaceType_PR_ue_Specific;
  sched_ctrl->search_space = get_searchspace(scc, sched_ctrl->active_bwp ? sched_ctrl->active_bwp->bwp_Dedicated : NULL, target_ss);
  uint8_t nr_of_candidates;
  find_aggregation_candidates(&sched_ctrl->aggregation_level,
                              &nr_of_candidates,
                              sched_ctrl->search_space,4);
  sched_ctrl->coreset = get_coreset(module_id, scc, sched_ctrl->active_bwp->bwp_Dedicated, sched_ctrl->search_space, target_ss);
  sched_ctrl->cce_index = 0;

  NR_pdsch_semi_static_t *ps = &sched_ctrl->pdsch_semi_static;

  nr_set_pdsch_semi_static(scc,
                           UE_info->CellGroup[0],
                           sched_ctrl->active_bwp,
                           NULL,
<<<<<<< HEAD
                           /* tda = */ 2,
                           dci_format,
=======
                           /* tda = */ 0,
                           g_nrOfLayers,
                           sched_ctrl,
>>>>>>> 74fd3f02
                           ps);

  NR_sched_pdsch_t *sched_pdsch = &sched_ctrl->sched_pdsch;
  sched_pdsch->rbStart = g_rbStart;
  sched_pdsch->rbSize = g_rbSize;
  sched_pdsch->mcs = g_mcsIndex;
  /* the following might override the table that is mandated by RRC
   * configuration */
  ps->mcsTableIdx = g_mcsTableIdx;

  sched_pdsch->Qm = nr_get_Qm_dl(sched_pdsch->mcs, ps->mcsTableIdx);
  sched_pdsch->R = nr_get_code_rate_dl(sched_pdsch->mcs, ps->mcsTableIdx);
  sched_pdsch->tb_size = nr_compute_tbs(sched_pdsch->Qm,
                                        sched_pdsch->R,
                                        sched_pdsch->rbSize,
                                        ps->nrOfSymbols,
                                        ps->N_PRB_DMRS * ps->N_DMRS_SLOT,
                                        0 /* N_PRB_oh, 0 for initialBWP */,
                                        0 /* tb_scaling */,
                                        ps->nrOfLayers)
                         >> 3;

  /* the simulator assumes the HARQ PID is equal to the slot number */
  sched_pdsch->dl_harq_pid = slot;

  /* The scheduler uses lists to track whether a HARQ process is
   * free/busy/awaiting retransmission, and updates the HARQ process states.
   * However, in the simulation, we never get ack or nack for any HARQ process,
   * thus the list and HARQ states don't match what the scheduler expects.
   * Therefore, below lines just "repair" everything so that the scheduler
   * won't remark that there is no HARQ feedback */
  sched_ctrl->feedback_dl_harq.head = -1; // always overwrite feedback HARQ process
  if (sched_ctrl->harq_processes[slot].round == 0) // depending on round set in simulation ...
    add_front_nr_list(&sched_ctrl->available_dl_harq, slot); // ... make PID available
  else
    add_front_nr_list(&sched_ctrl->retrans_dl_harq, slot);   // ... make PID retransmission
  sched_ctrl->harq_processes[slot].is_waiting = false;
  AssertFatal(sched_pdsch->rbStart >= 0, "invalid rbStart %d\n", sched_pdsch->rbStart);
  AssertFatal(sched_pdsch->rbSize > 0, "invalid rbSize %d\n", sched_pdsch->rbSize);
  AssertFatal(sched_pdsch->mcs >= 0, "invalid mcs %d\n", sched_pdsch->mcs);
  AssertFatal(ps->mcsTableIdx >= 0 && ps->mcsTableIdx <= 2, "invalid mcsTableIdx %d\n", ps->mcsTableIdx);
}

typedef struct {
  uint64_t       optmask;   //mask to store boolean config options
  uint8_t        nr_dlsch_parallel; // number of threads for dlsch decoding, 0 means no parallelization
  tpool_t        Tpool;             // thread pool
} nrUE_params_t;

nrUE_params_t nrUE_params;

nrUE_params_t *get_nrUE_params(void) {
  return &nrUE_params;
}

void do_nothing(void *args) {
}

int main(int argc, char **argv)
{
  char c;
  int i,aa;//,l;
  double sigma2, sigma2_dB=10, SNR, snr0=-2.0, snr1=2.0;
  uint8_t snr1set=0;
  double roundStats[500] = {0};
  double blerStats[500] = {0};
  double berStats[500] = {0};
  double snrStats[500] = {0};
  float effRate;
  //float psnr;
  float eff_tp_check = 0.7;
  uint8_t snrRun;
  uint32_t TBS = 0;
  int **txdata;
  double **s_re,**s_im,**r_re,**r_im;
  //double iqim = 0.0;
  //unsigned char pbch_pdu[6];
  //  int sync_pos, sync_pos_slot;
  //  FILE *rx_frame_file;
  FILE *output_fd = NULL;
  //uint8_t write_output_file=0;
  //int result;
  //int freq_offset;
  //  int subframe_offset;
  //  char fname[40], vname[40];
  int trial, n_trials = 1, n_errors = 0, n_false_positive = 0;
  //int n_errors2, n_alamouti;
  uint8_t n_tx=1,n_rx=1;
  uint8_t round;
  uint8_t num_rounds = 4;
  char gNBthreads[128]="n";

  channel_desc_t *gNB2UE;
  //uint32_t nsymb,tx_lev,tx_lev1 = 0,tx_lev2 = 0;
  //uint8_t extended_prefix_flag=0;
  //int8_t interf1=-21,interf2=-21;

  FILE *input_fd=NULL,*pbch_file_fd=NULL;
  //char input_val_str[50],input_val_str2[50];

  //uint8_t frame_mod4,num_pdcch_symbols = 0;

  SCM_t channel_model = AWGN; // AWGN Rayleigh1 Rayleigh1_anticorr;

  NB_UE_INST = 1;
  //double pbch_sinr;
  //int pbch_tx_ant;
  int N_RB_DL=106,mu=1;

  //unsigned char frame_type = 0;

  int frame=1,slot=1;
  int frame_length_complex_samples;
  //int frame_length_complex_samples_no_prefix;
  NR_DL_FRAME_PARMS *frame_parms;
  UE_nr_rxtx_proc_t UE_proc;
  NR_Sched_Rsp_t Sched_INFO;
  gNB_MAC_INST *gNB_mac;
  NR_UE_MAC_INST_t *UE_mac;
  int cyclic_prefix_type = NFAPI_CP_NORMAL;
  int run_initial_sync=0;
  int loglvl=OAILOG_WARNING;

  //float target_error_rate = 0.01;
  int css_flag=0;

  cpuf = get_cpu_freq_GHz();
  int8_t enable_ptrs = 0;
  int8_t modify_dmrs = 0;

  int8_t dmrs_arg[3] = {-1,-1,-1};// Invalid values
  /* L_PTRS = ptrs_arg[0], K_PTRS = ptrs_arg[1] */
  int8_t ptrs_arg[2] = {-1,-1};// Invalid values

  uint16_t ptrsRePerSymb = 0;
  uint16_t pdu_bit_map = 0x0;
  uint16_t dlPtrsSymPos = 0;
  uint16_t ptrsSymbPerSlot = 0;
  uint16_t rbSize = 106;
  uint8_t  mcsIndex = 9;
  uint8_t  dlsch_threads = 0;
  int      prb_inter = 0;
  if ( load_configmodule(argc,argv,CONFIG_ENABLECMDLINEONLY) == 0) {
    exit_fun("[NR_DLSIM] Error, configuration module init failed\n");
  }

  randominit(0);

  int print_perf             = 0;

  FILE *scg_fd=NULL;
  
  while ((c = getopt (argc, argv, "f:hA:pf:g:in:s:S:t:x:y:z:M:N:F:GR:dPIL:Ea:b:d:e:m:w:T:U:qX:")) != -1) {
    switch (c) {
    case 'f':
      scg_fd = fopen(optarg,"r");

      if (scg_fd==NULL) {
        printf("Error opening %s\n",optarg);
        exit(-1);
      }
      break;

    /*case 'd':
      frame_type = 1;
      break;*/

    case 'g':
      switch((char)*optarg) {
      case 'A':
        channel_model=SCM_A;
        break;

      case 'B':
        channel_model=SCM_B;
        break;

      case 'C':
        channel_model=SCM_C;
        break;

      case 'D':
        channel_model=SCM_D;
        break;

      case 'E':
        channel_model=EPA;
        break;

      case 'F':
        channel_model=EVA;
        break;

      case 'G':
        channel_model=ETU;
        break;

      case 'R':
        channel_model=Rayleigh1;
        break;

      default:
        printf("Unsupported channel model!\n");
        exit(-1);
      }

      break;

    case 'i':
      prb_inter=1;
      break;

    case 'n':
      n_trials = atoi(optarg);
      break;

    case 's':
      snr0 = atof(optarg);
      printf("Setting SNR0 to %f\n",snr0);
      break;

    case 'S':
      snr1 = atof(optarg);
      snr1set=1;
      printf("Setting SNR1 to %f\n",snr1);
      break;

      /*
      case 't':
      Td= atof(optarg);
      break;
      */
    /*case 'p':
      extended_prefix_flag=1;
      break;*/

      /*
      case 'r':
      ricean_factor = pow(10,-.1*atof(optarg));
      if (ricean_factor>1) {
        printf("Ricean factor must be between 0 and 1\n");
        exit(-1);
      }
      break;
      */
    case 'x':
      g_nrOfLayers=atoi(optarg);

      if ((g_nrOfLayers!=1) &&
          (g_nrOfLayers!=2)) {
        printf("Unsupported nr Of Layers %d\n",g_nrOfLayers);
        exit(-1);
      }

      break;

    case 'y':
      n_tx=atoi(optarg);

      if ((n_tx==0) || (n_tx>4)) {//extend gNB to support n_tx = 4
        printf("Unsupported number of tx antennas %d\n",n_tx);
        exit(-1);
      }

      break;

    case 'z':
      n_rx=atoi(optarg);

      if ((n_rx==0) || (n_rx>4)) {//extend UE to support n_tx = 4
        printf("Unsupported number of rx antennas %d\n",n_rx);
        exit(-1);
      }

      break;

    case 'R':
      N_RB_DL = atoi(optarg);
      break;

    case 'F':
      input_fd = fopen(optarg,"r");

      if (input_fd==NULL) {
        printf("Problem with filename %s\n",optarg);
        exit(-1);
      }

      break;

    case 'P':
      print_perf=1;
      opp_enabled=1;
      break;
      
    case 'I':
      run_initial_sync=1;
      //target_error_rate=0.1;
      slot = 0;
      break;

    case 'L':
      loglvl = atoi(optarg);
      break;


    case 'E':
	css_flag=1;
	break;


    case 'a':
      g_rbStart = atoi(optarg);
      break;

    case 'b':
      g_rbSize = atoi(optarg);
      break;
    case 'D':
      dlsch_threads = atoi(optarg);
      break;    
    case 'e':
      g_mcsIndex = atoi(optarg);
      break;

    case 'q':
      g_mcsTableIdx = 1;
      get_softmodem_params()->use_256qam_table = 1;
      break;

    case 'm':
      mu = atoi(optarg);
      break;

    case 't':
      eff_tp_check = (float)atoi(optarg)/100;
      break;

    case 'w':
      output_fd = fopen("txdata.dat", "w+");
      break;

    case 'T':
      enable_ptrs=1;
      for(i=0; i < atoi(optarg); i++) {
        ptrs_arg[i] = atoi(argv[optind++]);
      }
      break;

    case 'U':
      modify_dmrs = 1;
      for(i=0; i < atoi(optarg); i++) {
        dmrs_arg[i] = atoi(argv[optind++]);
      }
      break;
      
    case 'X':
      strncpy(gNBthreads, optarg, sizeof(gNBthreads));
      gNBthreads[sizeof(gNBthreads)-1]=0;
      break;
      
    default:
    case 'h':
      printf("%s -h(elp) -p(extended_prefix) -N cell_id -f output_filename -F input_filename -g channel_model -n n_frames -t Delayspread -s snr0 -S snr1 -x transmission_mode -y TXant -z RXant -i Intefrence0 -j Interference1 -A interpolation_file -C(alibration offset dB) -N CellId\n",
             argv[0]);
      printf("-h This message\n");
      printf("-L <log level, 0(errors), 1(warning), 2(info) 3(debug) 4 (trace)>\n");  
      //printf("-p Use extended prefix mode\n");
      //printf("-d Use TDD\n");
      printf("-n Number of frames to simulate\n");
      printf("-s Starting SNR, runs from SNR0 to SNR0 + 5 dB.  If n_frames is 1 then just SNR is simulated\n");
      printf("-S Ending SNR, runs from SNR0 to SNR1\n");
      printf("-t Delay spread for multipath channel\n");
      printf("-g [A,B,C,D,E,F,G,R] Use 3GPP SCM (A,B,C,D) or 36-101 (E-EPA,F-EVA,G-ETU) models or R for MIMO model (ignores delay spread and Ricean factor)\n");
      printf("-y Number of TX antennas used in gNB\n");
      printf("-z Number of RX antennas used in UE\n");
      printf("-i Activate PRB based averaging for channel estimation. Frequncy domain interpolation by default.\n");
      //printf("-j Relative strength of second intefering gNB (in dB) - cell_id mod 3 = 2\n");
      printf("-R N_RB_DL\n");
      printf("-O oversampling factor (1,2,4,8,16)\n");
      printf("-A Interpolation_filname Run with Abstraction to generate Scatter plot using interpolation polynomial in file\n");
      //printf("-C Generate Calibration information for Abstraction (effective SNR adjustment to remove Pe bias w.r.t. AWGN)\n");
      printf("-f raw file containing RRC configuration (generated by gNB)\n");
      printf("-F Input filename (.txt format) for RX conformance testing\n");
      printf("-E used CSS scheduler\n");
      printf("-o CORESET offset\n");
      printf("-a Start PRB for PDSCH\n");
      printf("-b Number of PRB for PDSCH\n");
      printf("-c Start symbol for PDSCH (fixed for now)\n");
      printf("-j Number of symbols for PDSCH (fixed for now)\n");
      printf("-e MSC index\n");
      printf("-q Use 2nd MCS table (256 QAM table) for PDSCH\n");
      printf("-t Acceptable effective throughput (in percentage)\n");
      printf("-T Enable PTRS, arguments list L_PTRS{0,1,2} K_PTRS{2,4}, e.g. -T 2 0 2 \n");
      printf("-U Change DMRS Config, arguments list DMRS TYPE{0=A,1=B} DMRS AddPos{0:2} DMRS ConfType{1:2}, e.g. -U 3 0 2 1 \n");
      printf("-P Print DLSCH performances\n");
      printf("-w Write txdata to binary file (one frame)\n");
      printf("-d number of dlsch threads, 0: no dlsch parallelization\n");
      printf("-X gNB thread pool configuration, n => no threads");
      exit (-1);
      break;
    }
  }

  logInit();
  set_glog(loglvl);
  T_stdout = 1;
  /* initialize the sin table */
  InitSinLUT();

  get_softmodem_params()->phy_test = 1;
  get_softmodem_params()->do_ra = 0;

  if (snr1set==0)
    snr1 = snr0+10;
  init_dlsch_tpool(dlsch_threads);


  RC.gNB = (PHY_VARS_gNB**) malloc(sizeof(PHY_VARS_gNB *));
  RC.gNB[0] = (PHY_VARS_gNB*) malloc(sizeof(PHY_VARS_gNB ));
  memset(RC.gNB[0],0,sizeof(PHY_VARS_gNB));

  gNB = RC.gNB[0];
  gNB->ofdm_offset_divisor = UINT_MAX;
  frame_parms = &gNB->frame_parms; //to be initialized I suppose (maybe not necessary for PBCH)
  frame_parms->nb_antennas_tx = n_tx;
  frame_parms->nb_antennas_rx = n_rx;
  frame_parms->N_RB_DL = N_RB_DL;
  frame_parms->N_RB_UL = N_RB_DL;

  RC.nb_nr_macrlc_inst = 1;
  RC.nb_nr_mac_CC = (int*)malloc(RC.nb_nr_macrlc_inst*sizeof(int));
  for (i = 0; i < RC.nb_nr_macrlc_inst; i++)
    RC.nb_nr_mac_CC[i] = 1;
  mac_top_init_gNB();
  gNB_mac = RC.nrmac[0];
  gNB_RRC_INST rrc;
  memset((void*)&rrc,0,sizeof(rrc));

  /*
  // read in SCGroupConfig
  AssertFatal(scg_fd != NULL,"no reconfig.raw file\n");
  char buffer[1024];
  int msg_len=fread(buffer,1,1024,scg_fd);
  NR_RRCReconfiguration_t *NR_RRCReconfiguration;

  printf("Decoding NR_RRCReconfiguration (%d bytes)\n",msg_len);
  asn_dec_rval_t dec_rval = uper_decode_complete( NULL,
						  &asn_DEF_NR_RRCReconfiguration,
						  (void **)&NR_RRCReconfiguration,
						  (uint8_t *)buffer,
						  msg_len); 
  
  if ((dec_rval.code != RC_OK) && (dec_rval.consumed == 0)) {
    AssertFatal(1==0,"NR_RRCReConfiguration decode error\n");
    // free the memory
    SEQUENCE_free( &asn_DEF_NR_RRCReconfiguration, NR_RRCReconfiguration, 1 );
    exit(-1);
  }      
  fclose(scg_fd);

  AssertFatal(NR_RRCReconfiguration->criticalExtensions.present == NR_RRCReconfiguration__criticalExtensions_PR_rrcReconfiguration,"wrong NR_RRCReconfiguration->criticalExstions.present type\n");

  NR_RRCReconfiguration_IEs_t *reconfig_ies = NR_RRCReconfiguration->criticalExtensions.choice.rrcReconfiguration;
  NR_CellGroupConfig_t *secondaryCellGroup;
  dec_rval = uper_decode_complete( NULL,
				   &asn_DEF_NR_CellGroupConfig,
				   (void **)&secondaryCellGroup,
				   (uint8_t *)reconfig_ies->secondaryCellGroup->buf,
				   reconfig_ies->secondaryCellGroup->size); 
  
  if ((dec_rval.code != RC_OK) && (dec_rval.consumed == 0)) {
    AssertFatal(1==0,"NR_CellGroupConfig decode error\n");
    // free the memory
    SEQUENCE_free( &asn_DEF_NR_CellGroupConfig, secondaryCellGroup, 1 );
    exit(-1);
  }      
  
  NR_ServingCellConfigCommon_t *scc = secondaryCellGroup->spCellConfig->reconfigurationWithSync->spCellConfigCommon;
  */


  rrc.carrier.servingcellconfigcommon = calloc(1,sizeof(*rrc.carrier.servingcellconfigcommon));

  NR_ServingCellConfigCommon_t *scc = rrc.carrier.servingcellconfigcommon;
  NR_ServingCellConfig_t *scd = calloc(1,sizeof(NR_ServingCellConfig_t));
  NR_CellGroupConfig_t *secondaryCellGroup=calloc(1,sizeof(*secondaryCellGroup));
  prepare_scc(rrc.carrier.servingcellconfigcommon);
  uint64_t ssb_bitmap = 1;
  fill_scc_sim(rrc.carrier.servingcellconfigcommon,&ssb_bitmap,N_RB_DL,N_RB_DL,mu,mu);
  ssb_bitmap = 1;// Enable only first SSB with index ssb_indx=0
  fix_scc(scc,ssb_bitmap);

  prepare_scd(scd);

  fill_default_secondaryCellGroup(scc, scd, secondaryCellGroup, 0, 1, n_tx, 6, 0, 0, 0, 0);

  /* RRC parameter validation for secondaryCellGroup */
  fix_scd(scd);
  /* -U option modify DMRS */
  if(modify_dmrs) {
    update_dmrs_config(secondaryCellGroup, dmrs_arg);
  }
  /* -T option enable PTRS */
  if(enable_ptrs) {
    update_ptrs_config(secondaryCellGroup, &rbSize, &mcsIndex, ptrs_arg);
  }


  //xer_fprint(stdout, &asn_DEF_NR_CellGroupConfig, (const void*)secondaryCellGroup);

  AssertFatal((gNB->if_inst         = NR_IF_Module_init(0))!=NULL,"Cannot register interface");
  gNB->if_inst->NR_PHY_config_req      = nr_phy_config_request;
  // common configuration
  rrc_mac_config_req_gNB(0,0, n_tx, n_tx, 0, scc, NULL, 0, 0, NULL);
  // UE dedicated configuration
  rrc_mac_config_req_gNB(0,0, n_tx, n_tx, 0, scc, NULL, 1, secondaryCellGroup->spCellConfig->reconfigurationWithSync->newUE_Identity,secondaryCellGroup);
  // reset preprocessor to the one of DLSIM after it has been set during
  // rrc_mac_config_req_gNB
  gNB_mac->pre_processor_dl = nr_dlsim_preprocessor;
  phy_init_nr_gNB(gNB,0,1);
  N_RB_DL = gNB->frame_parms.N_RB_DL;
  NR_UE_info_t *UE_info = &RC.nrmac[0]->UE_info;
  UE_info->num_UEs=1;

  // stub to configure frame_parms
  //  nr_phy_config_request_sim(gNB,N_RB_DL,N_RB_DL,mu,Nid_cell,SSB_positions);
  // call MAC to configure common parameters

  /* rrc_mac_config_req_gNB() has created one user, so set the scheduling
   * parameters from command line in global variables that will be picked up by
   * scheduling preprocessor */
  if (g_mcsIndex < 0) g_mcsIndex = 9;
  if (g_rbStart < 0) g_rbStart=0;
  if (g_rbSize < 0) g_rbSize = N_RB_DL - g_rbStart;

  double fs,bw;

  if (mu == 1 && N_RB_DL == 217) { 
    fs = 122.88e6;
    bw = 80e6;
  }					       
  else if (mu == 1 && N_RB_DL == 245) {
    fs = 122.88e6;
    bw = 90e6;
  }
  else if (mu == 1 && N_RB_DL == 273) {
    fs = 122.88e6;
    bw = 100e6;
  }
  else if (mu == 1 && N_RB_DL == 106) { 
    fs = 61.44e6;
    bw = 40e6;
  }
  else if (mu == 1 && N_RB_DL == 133) { 
    fs = 61.44e6;
    bw = 50e6;
  }
  else if (mu == 1 && N_RB_DL == 162) { 
    fs = 61.44e6;
    bw = 60e6;
  }
  else if (mu == 3 && N_RB_DL == 66) {
    fs = 122.88e6;
    bw = 100e6;
  }
  else if (mu == 3 && N_RB_DL == 32) {
    fs = 61.44e6;
    bw = 50e6;
  }
  else AssertFatal(1==0,"Unsupported numerology for mu %d, N_RB %d\n",mu, N_RB_DL);

  gNB2UE = new_channel_desc_scm(n_tx,
                                n_rx,
                                channel_model,
                                fs/1e6,//sampling frequency in MHz
				bw,
				30e-9,
                                0,
                                0,
                                0, 0);

  if (gNB2UE==NULL) {
    printf("Problem generating channel model. Exiting.\n");
    exit(-1);
  }

  frame_length_complex_samples = frame_parms->samples_per_subframe*NR_NUMBER_OF_SUBFRAMES_PER_FRAME;
  //frame_length_complex_samples_no_prefix = frame_parms->samples_per_subframe_wCP*NR_NUMBER_OF_SUBFRAMES_PER_FRAME;

  s_re = malloc(n_tx*sizeof(double*));
  s_im = malloc(n_tx*sizeof(double*));
  r_re = malloc(n_rx*sizeof(double*));
  r_im = malloc(n_rx*sizeof(double*));
  txdata = malloc(n_tx*sizeof(int*));

  for (i=0; i<n_tx; i++) {
    s_re[i] = malloc(frame_length_complex_samples*sizeof(double));
    bzero(s_re[i],frame_length_complex_samples*sizeof(double));
    s_im[i] = malloc(frame_length_complex_samples*sizeof(double));
    bzero(s_im[i],frame_length_complex_samples*sizeof(double));

    printf("Allocating %d samples for txdata\n",frame_length_complex_samples);
    txdata[i] = malloc(frame_length_complex_samples*sizeof(int));
    bzero(txdata[i],frame_length_complex_samples*sizeof(int));
  }

  for (i=0; i<n_rx; i++) {
    r_re[i] = malloc(frame_length_complex_samples*sizeof(double));
    bzero(r_re[i],frame_length_complex_samples*sizeof(double));
    r_im[i] = malloc(frame_length_complex_samples*sizeof(double));
    bzero(r_im[i],frame_length_complex_samples*sizeof(double));
  }

  if (pbch_file_fd!=NULL) {
    load_pbch_desc(pbch_file_fd);
  }


  //configure UE
  UE = malloc(sizeof(PHY_VARS_NR_UE));
  memset((void*)UE,0,sizeof(PHY_VARS_NR_UE));
  PHY_vars_UE_g = malloc(sizeof(PHY_VARS_NR_UE**));
  PHY_vars_UE_g[0] = malloc(sizeof(PHY_VARS_NR_UE*));
  PHY_vars_UE_g[0][0] = UE;
  memcpy(&UE->frame_parms,frame_parms,sizeof(NR_DL_FRAME_PARMS));
  UE->frame_parms.nb_antennas_rx = n_rx;

  if (run_initial_sync==1)  UE->is_synchronized = 0;
  else                      {UE->is_synchronized = 1; UE->UE_mode[0]=PUSCH;}
                      
  UE->perfect_ce = 0;

  if (init_nr_ue_signal(UE, 1, 0) != 0)
  {
    printf("Error at UE NR initialisation\n");
    exit(-1);
  }

  init_nr_ue_transport(UE,0);

  nr_gold_pbch(UE);
  nr_gold_pdcch(UE,0);

  nr_l2_init_ue(NULL);
  UE_mac = get_mac_inst(0);

  UE->if_inst = nr_ue_if_module_init(0);
  UE->if_inst->scheduled_response = nr_ue_scheduled_response;
  UE->if_inst->phy_config_request = nr_ue_phy_config_request;
  UE->if_inst->dl_indication = nr_ue_dl_indication;
  UE->if_inst->ul_indication = dummy_nr_ue_ul_indication;
  UE->prb_interpolation = prb_inter;


  UE_mac->if_module = nr_ue_if_module_init(0);

  unsigned int available_bits=0;
  unsigned char *estimated_output_bit;
  unsigned char *test_input_bit;
  unsigned int errors_bit    = 0;
  uint32_t errors_scrambling = 0;

  initTpool("N", &(nrUE_params.Tpool), false);

  test_input_bit       = (unsigned char *) malloc16(sizeof(unsigned char) * 16 * 68 * 384);
  estimated_output_bit = (unsigned char *) malloc16(sizeof(unsigned char) * 16 * 68 * 384);
  
  // generate signal
  AssertFatal(input_fd==NULL,"Not ready for input signal file\n");
  gNB->pbch_configured = 1;

  //Configure UE
  rrc.carrier.MIB = (uint8_t*) malloc(4);
  rrc.carrier.sizeof_MIB = do_MIB_NR(&rrc,0);

  nr_rrc_mac_config_req_ue(0,0,0,rrc.carrier.mib.message.choice.mib, NULL, NULL, secondaryCellGroup);


  nr_dcireq_t dcireq;
  nr_scheduled_response_t scheduled_response;
  memset((void*)&dcireq,0,sizeof(dcireq));
  memset((void*)&scheduled_response,0,sizeof(scheduled_response));
  dcireq.module_id = 0;
  dcireq.gNB_index = 0;
  dcireq.cc_id     = 0;
  
  scheduled_response.dl_config = &dcireq.dl_config_req;
  scheduled_response.ul_config = &dcireq.ul_config_req;
  scheduled_response.tx_request = NULL;
  scheduled_response.module_id = 0;
  scheduled_response.CC_id     = 0;
  scheduled_response.frame = frame;
  scheduled_response.slot  = slot;
  scheduled_response.thread_id = 0;

  nr_ue_phy_config_request(&UE_mac->phy_config);
  //NR_COMMON_channels_t *cc = RC.nrmac[0]->common_channels;
  snrRun = 0;

  gNB->threadPool = (tpool_t*)malloc(sizeof(tpool_t));
  initTpool(gNBthreads, gNB->threadPool, true);
  gNB->L1_tx_free = (notifiedFIFO_t*) malloc(sizeof(notifiedFIFO_t));
  gNB->L1_tx_filled = (notifiedFIFO_t*) malloc(sizeof(notifiedFIFO_t));
  gNB->L1_tx_out = (notifiedFIFO_t*) malloc(sizeof(notifiedFIFO_t));
  initNotifiedFIFO(gNB->L1_tx_free);
  initNotifiedFIFO(gNB->L1_tx_filled);
  initNotifiedFIFO(gNB->L1_tx_out);
  // we create 2 threads for L1 tx processing
  notifiedFIFO_elt_t *msgL1Tx = newNotifiedFIFO_elt(sizeof(processingData_L1tx_t),0,gNB->L1_tx_free,processSlotTX);
  processingData_L1tx_t *msgDataTx = (processingData_L1tx_t *)NotifiedFifoData(msgL1Tx);
  init_DLSCH_struct(gNB, msgDataTx);
  msgDataTx->slot = slot;
  msgDataTx->frame = frame;
  memset(msgDataTx->ssb, 0, 64*sizeof(NR_gNB_SSB_t));
  reset_meas(&msgDataTx->phy_proc_tx);
  gNB->phy_proc_tx[0] = &msgDataTx->phy_proc_tx;

  for (SNR = snr0; SNR < snr1; SNR += .2) {

    varArray_t *table_tx=initVarArray(1000,sizeof(double));
    reset_meas(&gNB->dlsch_scrambling_stats);
    reset_meas(&gNB->dlsch_interleaving_stats);
    reset_meas(&gNB->dlsch_rate_matching_stats);
    reset_meas(&gNB->dlsch_segmentation_stats);
    reset_meas(&gNB->dlsch_modulation_stats);
    reset_meas(&gNB->dlsch_encoding_stats);
    reset_meas(&gNB->tinput);
    reset_meas(&gNB->tprep);
    reset_meas(&gNB->tparity);
    reset_meas(&gNB->toutput);

    clear_pdsch_stats(gNB);

    n_errors = 0;
    effRate = 0;
    //n_errors2 = 0;
    //n_alamouti = 0;
    errors_scrambling=0;
    n_false_positive = 0;
    if (n_trials== 1) num_rounds = 1;

    for (trial = 0; trial < n_trials; trial++) {

      errors_bit = 0;
      //multipath channel
      //multipath_channel(gNB2UE,s_re,s_im,r_re,r_im,frame_length_complex_samples,0);

      UE->rx_offset=0;
      UE_proc.thread_id  = 0;
      UE_proc.frame_rx   = frame;
      UE_proc.nr_slot_rx = slot;
      
      dcireq.frame     = frame;
      dcireq.slot      = slot;

      NR_UE_DLSCH_t *dlsch0 = UE->dlsch[UE_proc.thread_id][0][0];

      int harq_pid = slot;
      NR_DL_UE_HARQ_t *UE_harq_process = dlsch0->harq_processes[harq_pid];

      NR_gNB_DLSCH_t *gNB_dlsch = msgDataTx->dlsch[0][0];
      nfapi_nr_dl_tti_pdsch_pdu_rel15_t *rel15 = &gNB_dlsch->harq_process.pdsch_pdu.pdsch_pdu_rel15;
      
      UE_harq_process->ack = 0;
      round = 0;
      UE_harq_process->round = round;
      UE_harq_process->first_rx = 1;
        
      while ((round<num_rounds) && (UE_harq_process->ack==0)) {

        clear_nr_nfapi_information(RC.nrmac[0], 0, frame, slot);

        UE_info->UE_sched_ctrl[0].harq_processes[harq_pid].ndi = !(trial&1);


        UE_info->UE_sched_ctrl[0].harq_processes[harq_pid].round = round;
        for (int i=0; i<MAX_NUM_CORESET; i++)
          gNB_mac->pdcch_cand[i] = 0;
      
        if (css_flag == 0) {
          nr_schedule_ue_spec(0, frame, slot);
        } else {
          nr_schedule_css_dlsch_phytest(0,frame,slot);
        }
        Sched_INFO.module_id = 0;
        Sched_INFO.CC_id     = 0;
        Sched_INFO.frame     = frame;
        Sched_INFO.slot      = slot;
        Sched_INFO.DL_req    = &gNB_mac->DL_req[0];
        Sched_INFO.UL_tti_req    = gNB_mac->UL_tti_req_ahead[slot];
        Sched_INFO.UL_dci_req  = NULL;
        Sched_INFO.TX_req    = &gNB_mac->TX_req[0];
        pushNotifiedFIFO(gNB->L1_tx_free,msgL1Tx);
        nr_schedule_response(&Sched_INFO);

        /* PTRS values for DLSIM calculations   */
        nfapi_nr_dl_tti_request_body_t *dl_req = &gNB_mac->DL_req[Sched_INFO.CC_id].dl_tti_request_body;
        nfapi_nr_dl_tti_request_pdu_t  *dl_tti_pdsch_pdu = &dl_req->dl_tti_pdu_list[1];
        nfapi_nr_dl_tti_pdsch_pdu_rel15_t *pdsch_pdu_rel15 = &dl_tti_pdsch_pdu->pdsch_pdu.pdsch_pdu_rel15;
        pdu_bit_map = pdsch_pdu_rel15->pduBitmap;
        if(pdu_bit_map & 0x1) {
          set_ptrs_symb_idx(&dlPtrsSymPos,
                            pdsch_pdu_rel15->NrOfSymbols,
                            pdsch_pdu_rel15->StartSymbolIndex,
                            1<<pdsch_pdu_rel15->PTRSTimeDensity,
                            pdsch_pdu_rel15->dlDmrsSymbPos);
          ptrsSymbPerSlot = get_ptrs_symbols_in_slot(dlPtrsSymPos, pdsch_pdu_rel15->StartSymbolIndex, pdsch_pdu_rel15->NrOfSymbols);
          ptrsRePerSymb = ((rel15->rbSize + rel15->PTRSFreqDensity - 1)/rel15->PTRSFreqDensity);
          printf("[DLSIM] PTRS Symbols in a slot: %2u, RE per Symbol: %3u, RE in a slot %4d\n", ptrsSymbPerSlot,ptrsRePerSymb, ptrsSymbPerSlot*ptrsRePerSymb );
        }

        msgDataTx->ssb[0].ssb_pdu.ssb_pdu_rel15.bchPayload=0x001234;
        msgDataTx->ssb[0].ssb_pdu.ssb_pdu_rel15.SsbBlockIndex = 0;
        msgDataTx->gNB = gNB;
        if (run_initial_sync)
          nr_common_signal_procedures(gNB,frame,slot,msgDataTx->ssb[0].ssb_pdu);
        else
          phy_procedures_gNB_TX(msgDataTx,frame,slot,1);
            
        int txdataF_offset = slot * frame_parms->samples_per_slot_wCP;
        
        if (n_trials==1) {
          LOG_M("txsigF0.m","txsF0=", &gNB->common_vars.txdataF[0][txdataF_offset+2*frame_parms->ofdm_symbol_size],frame_parms->ofdm_symbol_size,1,1);
          if (gNB->frame_parms.nb_antennas_tx>1)
            LOG_M("txsigF1.m","txsF1=", &gNB->common_vars.txdataF[1][txdataF_offset+2*frame_parms->ofdm_symbol_size],frame_parms->ofdm_symbol_size,1,1);
        }
        int tx_offset = frame_parms->get_samples_slot_timestamp(slot,frame_parms,0);
        if (n_trials==1) printf("tx_offset %d, txdataF_offset %d \n", tx_offset,txdataF_offset);

        //TODO: loop over slots
        for (aa=0; aa<gNB->frame_parms.nb_antennas_tx; aa++) {
    
          if (cyclic_prefix_type == 1) {
            PHY_ofdm_mod(&gNB->common_vars.txdataF[aa][txdataF_offset],
                         &txdata[aa][tx_offset],
                         frame_parms->ofdm_symbol_size,
                         12,
                         frame_parms->nb_prefix_samples,
                         CYCLIC_PREFIX);
          } else {
            nr_normal_prefix_mod(&gNB->common_vars.txdataF[aa][txdataF_offset],
                                 &txdata[aa][tx_offset],
                                 14,
                                 frame_parms,
                                 slot);
          }
        }
       
        if (n_trials==1) {
          char filename[100];//LOG_M
          for (aa=0;aa<n_tx;aa++) {
            sprintf(filename,"txsig%d.m", aa);//LOG_M
            LOG_M(filename,"txs", &txdata[aa][tx_offset+frame_parms->ofdm_symbol_size+frame_parms->nb_prefix_samples0],6*(frame_parms->ofdm_symbol_size+frame_parms->nb_prefix_samples),1,1);
          }
        }
        if (output_fd) {
          printf("writing txdata to binary file\n");
          fwrite(txdata[0],sizeof(int32_t),frame_length_complex_samples,output_fd);
        }

        int txlev[n_tx];
        int txlev_sum = 0;
        int l_ofdm = 6;
        for (aa=0; aa<n_tx; aa++) {
          txlev[aa] = signal_energy(&txdata[aa][tx_offset+l_ofdm*frame_parms->ofdm_symbol_size + (l_ofdm-1)*frame_parms->nb_prefix_samples + frame_parms->nb_prefix_samples0],
          frame_parms->ofdm_symbol_size + frame_parms->nb_prefix_samples);
          txlev_sum += txlev[aa];
          if (n_trials==1) printf("txlev[%d] = %d (%f dB) txlev_sum %d\n",aa,txlev[aa],10*log10((double)txlev[aa]),txlev_sum);
        }
        
        for (i=(frame_parms->get_samples_slot_timestamp(slot,frame_parms,0)); 
             i<(frame_parms->get_samples_slot_timestamp(slot+1,frame_parms,0)); 
             i++) {
    
          for (aa=0; aa<frame_parms->nb_antennas_tx; aa++) {
            s_re[aa][i] = ((double)(((short *)txdata[aa]))[(i<<1)]);
            s_im[aa][i] = ((double)(((short *)txdata[aa]))[(i<<1)+1]);
          }
        }

        double ts = 1.0/(frame_parms->subcarrier_spacing * frame_parms->ofdm_symbol_size); 
        //Compute AWGN variance
        sigma2_dB = 10 * log10((double)txlev_sum * ((double)UE->frame_parms.ofdm_symbol_size/(12*rel15->rbSize))) - SNR;
        sigma2    = pow(10, sigma2_dB/10);
        if (n_trials==1) printf("sigma2 %f (%f dB), txlev_sum %f (factor %f)\n",sigma2,sigma2_dB,10*log10((double)txlev_sum),(double)(double)UE->frame_parms.ofdm_symbol_size/(12*rel15->rbSize));

        for (aa=0; aa<n_rx; aa++) {
          bzero(r_re[aa],frame_length_complex_samples*sizeof(double));
          bzero(r_im[aa],frame_length_complex_samples*sizeof(double));
        }
        
        // Apply MIMO Channel
        if (channel_model != AWGN) multipath_tv_channel(gNB2UE,
                             s_re,
                             s_im,
                             r_re,
                             r_im,
                             frame_length_complex_samples,
                             0);

        double H_awgn_mimo[4][4] ={{1.0, 0.5, 0.25, 0.125},//rx 0
                                   {0.5, 1.0, 0.5, 0.25},  //rx 1
                                   {0.25, 0.5, 1.0, 0.5},  //rx 2
                                   {0.125, 0.25, 0.5, 1.0}};//rx 3

        for (i=frame_parms->get_samples_slot_timestamp(slot,frame_parms,0); 
             i<frame_parms->get_samples_slot_timestamp(slot+1,frame_parms,0);
             i++) {

          for (int aa_rx=0; aa_rx<n_rx; aa_rx++) {

            if (channel_model == AWGN) {
              // sum up signals from different Tx antennas
              r_re[aa_rx][i] = 0;
              r_im[aa_rx][i] = 0;
             for (aa=0; aa<n_tx; aa++) {
                r_re[aa_rx][i] += s_re[aa][i]*H_awgn_mimo[aa_rx][aa];
                r_im[aa_rx][i] += s_im[aa][i]*H_awgn_mimo[aa_rx][aa];
              }
            }
            // Add Gaussian noise
            ((short*) UE->common_vars.rxdata[aa_rx])[2*i]   = (short) ((r_re[aa_rx][i] + sqrt(sigma2/2)*gaussdouble(0.0,1.0)));
            ((short*) UE->common_vars.rxdata[aa_rx])[2*i+1] = (short) ((r_im[aa_rx][i] + sqrt(sigma2/2)*gaussdouble(0.0,1.0)));
            /* Add phase noise if enabled */
            if (pdu_bit_map & 0x1) {
              phase_noise(ts, &((short*) UE->common_vars.rxdata[aa_rx])[2*i],
                          &((short*) UE->common_vars.rxdata[aa_rx])[2*i+1]);
            }
          }
        }

        nr_ue_dcireq(&dcireq); //to be replaced with function pointer later
        nr_ue_scheduled_response(&scheduled_response);

        phy_procedures_nrUE_RX(UE,
                               &UE_proc,
                               0,
                               dlsch_threads,
                               NULL);
        
        //printf("dlsim round %d ends\n",round);
        round++;
      } // round

      //----------------------------------------------------------
      //---------------------- count errors ----------------------
      //----------------------------------------------------------

      if (UE->dlsch[UE_proc.thread_id][0][0]->last_iteration_cnt >=
        UE->dlsch[UE_proc.thread_id][0][0]->max_ldpc_iterations+1)
        n_errors++;

      //NR_UE_PDSCH **pdsch_vars = UE->pdsch_vars[UE_proc.thread_id];
      //int16_t *UE_llr = pdsch_vars[0]->llr[0];

      TBS                  = UE_harq_process->TBS;//rel15->TBSize[0];
      uint16_t length_dmrs = get_num_dmrs(rel15->dlDmrsSymbPos);
      uint16_t nb_rb       = rel15->rbSize;
      uint8_t  nb_re_dmrs  = rel15->dmrsConfigType == NFAPI_NR_DMRS_TYPE1 ? 6 : 4;
      uint8_t  mod_order   = rel15->qamModOrder[0];
      uint8_t  nb_symb_sch = rel15->NrOfSymbols;

      available_bits = nr_get_G(nb_rb, nb_symb_sch, nb_re_dmrs, length_dmrs, mod_order, rel15->nrOfLayers);
      if(pdu_bit_map & 0x1) {
        available_bits-= (ptrsSymbPerSlot * ptrsRePerSymb *rel15->nrOfLayers* 2);
        printf("[DLSIM][PTRS] Available bits are: %5u, removed PTRS bits are: %5u \n",available_bits, (ptrsSymbPerSlot * ptrsRePerSymb *rel15->nrOfLayers* 2) );
      }

      /*
      for (i = 0; i < available_bits; i++) {

	if(((gNB_dlsch->harq_process.f[i] == 0) && (UE_llr[i] <= 0)) ||
	   ((gNB_dlsch->harq_process.f[i] == 1) && (UE_llr[i] >= 0)))
	  {
	    if(errors_scrambling == 0) {
	      LOG_D(PHY,"\n");
	      LOG_D(PHY,"First bit in error in unscrambling = %d\n",i);
	    }
	    errors_scrambling++;
	  }

      }
      */
      for (i = 0; i < TBS; i++) {

	estimated_output_bit[i] = (UE_harq_process->b[i/8] & (1 << (i & 7))) >> (i & 7);
	test_input_bit[i]       = (gNB_dlsch->harq_process.b[i / 8] & (1 << (i & 7))) >> (i & 7); // Further correct for multiple segments
	
	if (estimated_output_bit[i] != test_input_bit[i]) {
	  if(errors_bit == 0)
	    LOG_D(PHY,"First bit in error in decoding = %d (errors scrambling %d)\n",i,errors_scrambling);
	  errors_bit++;
	}
	
      }
      
      ////////////////////////////////////////////////////////////
      
      if (errors_scrambling > 0) {
	if (n_trials == 1)
	  printf("errors_scrambling = %u/%u (trial %d)\n", errors_scrambling, available_bits,trial);
      }
      
      if (errors_bit > 0) {
	n_false_positive++;
	if (n_trials == 1)
	  printf("errors_bit = %u (trial %d)\n", errors_bit, trial);
      }
      roundStats[snrRun]+=((float)round); 
      if (UE_harq_process->ack==1) effRate += ((float)TBS)/round;
    } // noise trials

    blerStats[snrRun] = (float) n_errors / (float) n_trials;
    roundStats[snrRun]/=((float)n_trials);
    berStats[snrRun] = (double)errors_scrambling/available_bits/n_trials;
    effRate /= n_trials;
    printf("*****************************************\n");
    printf("SNR %f, (false positive %f)\n", SNR,
           (float) n_errors / (float) n_trials);
    printf("*****************************************\n");
    printf("\n");
    dump_pdsch_stats(stdout,gNB);
    printf("SNR %f : n_errors (negative CRC) = %d/%d, Avg round %.2f, Channel BER %e, BLER %.2f, Eff Rate %.4f bits/slot, Eff Throughput %.2f, TBS %u bits/slot\n", SNR, n_errors, n_trials,roundStats[snrRun],berStats[snrRun],blerStats[snrRun],effRate,effRate/TBS*100,TBS);
    printf("\n");

    if (print_perf==1) {
      printf("\ngNB TX function statistics (per %d us slot, NPRB %d, mcs %d, block %d)\n",
	     1000>>*scc->ssbSubcarrierSpacing, g_rbSize, g_mcsIndex,
	     msgDataTx->dlsch[0][0]->harq_process.pdsch_pdu.pdsch_pdu_rel15.TBSize[0]<<3);
      printDistribution(gNB->phy_proc_tx[0],table_tx,"PHY proc tx");
      printStatIndent2(&gNB->dlsch_encoding_stats,"DLSCH encoding time");
      printStatIndent3(&gNB->dlsch_segmentation_stats,"DLSCH segmentation time");
      printStatIndent3(&gNB->tinput,"DLSCH LDPC input processing time");
      printStatIndent3(&gNB->tprep,"DLSCH LDPC input preparation time");
      printStatIndent3(&gNB->tparity,"DLSCH LDPC parity generation time");
      printStatIndent3(&gNB->toutput,"DLSCH LDPC output generation time");
      printStatIndent3(&gNB->dlsch_rate_matching_stats,"DLSCH Rate Mataching time");
      printStatIndent3(&gNB->dlsch_interleaving_stats,  "DLSCH Interleaving time");
      printStatIndent2(&gNB->dlsch_modulation_stats,"DLSCH modulation time");
      printStatIndent2(&gNB->dlsch_scrambling_stats,  "DLSCH scrambling time");
      printStatIndent2(&gNB->dlsch_layer_mapping_stats, "DLSCH Layer Mapping time");
      printStatIndent2(&gNB->dlsch_resource_mapping_stats, "DLSCH Resource Mapping time");
      printStatIndent2(&gNB->dlsch_precoding_stats,"DLSCH Layer Precoding time");


      printf("\nUE RX function statistics (per %d us slot)\n",1000>>*scc->ssbSubcarrierSpacing);
      /*
      printDistribution(&phy_proc_rx_tot, table_rx,"Total PHY proc rx");
      printStatIndent(&ue_front_end_tot,"Front end processing");
      printStatIndent(&dlsch_llr_tot,"rx_pdsch processing");
      printStatIndent2(&pdsch_procedures_tot,"pdsch processing");
      printStatIndent2(&dlsch_procedures_tot,"dlsch processing");
      printStatIndent2(&UE->crnti_procedures_stats,"C-RNTI processing");
      printStatIndent(&UE->ofdm_demod_stats,"ofdm demodulation");
      printStatIndent(&UE->dlsch_channel_estimation_stats,"DLSCH channel estimation time");
      printStatIndent(&UE->dlsch_freq_offset_estimation_stats,"DLSCH frequency offset estimation time");
      printStatIndent(&dlsch_decoding_tot, "DLSCH Decoding time ");
      printStatIndent(&UE->dlsch_unscrambling_stats,"DLSCH unscrambling time");
      printStatIndent(&UE->dlsch_rate_unmatching_stats,"DLSCH Rate Unmatching");
      printf("|__ DLSCH Turbo Decoding(%d bits), avg iterations: %.1f       %.2f us (%d cycles, %d trials)\n",
	     UE->dlsch[UE_proc.thread_id][0][0]->harq_processes[0]->Cminus ?
	     UE->dlsch[UE_proc.thread_id][0][0]->harq_processes[0]->Kminus :
	     UE->dlsch[UE_proc.thread_id][0][0]->harq_processes[0]->Kplus,
	     UE->dlsch_tc_intl1_stats.trials/(double)UE->dlsch_tc_init_stats.trials,
	     (double)UE->dlsch_turbo_decoding_stats.diff/UE->dlsch_turbo_decoding_stats.trials*timeBase,
	     (int)((double)UE->dlsch_turbo_decoding_stats.diff/UE->dlsch_turbo_decoding_stats.trials),
	     UE->dlsch_turbo_decoding_stats.trials);
      printStatIndent2(&UE->dlsch_tc_init_stats,"init");
      printStatIndent2(&UE->dlsch_tc_alpha_stats,"alpha");
      printStatIndent2(&UE->dlsch_tc_beta_stats,"beta");
      printStatIndent2(&UE->dlsch_tc_gamma_stats,"gamma");
      printStatIndent2(&UE->dlsch_tc_ext_stats,"ext");
      printStatIndent2(&UE->dlsch_tc_intl1_stats,"turbo internal interleaver");
      printStatIndent2(&UE->dlsch_tc_intl2_stats,"intl2+HardDecode+CRC");
      */
    }

    if (n_trials == 1) {
      
      LOG_M("rxsig0.m","rxs0", UE->common_vars.rxdata[0], frame_length_complex_samples, 1, 1);
      if (UE->frame_parms.nb_antennas_rx>1)
	LOG_M("rxsig1.m","rxs1", UE->common_vars.rxdata[1], frame_length_complex_samples, 1, 1);
      LOG_M("chestF0.m","chF0",&UE->pdsch_vars[0][0]->dl_ch_estimates_ext[0][0],g_rbSize*12*14,1,1);
      write_output("rxF_comp.m","rxFc",&UE->pdsch_vars[0][0]->rxdataF_comp0[0][0],N_RB_DL*12*14,1,1);
      LOG_M("rxF_llr.m","rxFllr",UE->pdsch_vars[UE_proc.thread_id][0]->llr[0],available_bits,1,0);
      LOG_M("pdcch_rxFcomp.m","pdcch_rxFcomp",&UE->pdcch_vars[0][0]->rxdataF_comp[0][0],96*12,1,1);
      LOG_M("pdcch_rxFllr.m","pdcch_rxFllr",UE->pdcch_vars[0][0]->llr,96*12,1,1);
      break;
    }

    if (effRate > (eff_tp_check*TBS)) {
      printf("PDSCH test OK\n");
      break;
    }

    snrStats[snrRun] = SNR;
    snrRun++;
  } // NSR

  LOG_M("dlsimStats.m","SNR",snrStats,snrRun,1,7);
  LOG_MM("dlsimStats.m","BLER",blerStats,snrRun,1,7);
  LOG_MM("dlsimStats.m","BER",berStats,snrRun,1,7);
  LOG_MM("dlsimStats.m","rounds",roundStats,snrRun,1,7);
  /*if (n_trials>1) {
    printf("HARQ stats:\nSNR\tRounds\n");
    psnr = snr0;
    for (uint8_t i=0; i<snrRun; i++) {
      printf("%.1f\t%.2f\n",psnr,roundStats[i]);
      psnr+=0.2;
    }
  }*/

  free_channel_desc_scm(gNB2UE);

  for (i = 0; i < n_tx; i++) {
    free(s_re[i]);
    free(s_im[i]);
    free(txdata[i]);
  }
  for (i = 0; i < n_rx; i++) {
    free(r_re[i]);
    free(r_im[i]);
  }

  free(s_re);
  free(s_im);
  free(r_re);
  free(r_im);
  free(txdata);
  free(test_input_bit);
  free(estimated_output_bit);
  
  if (output_fd)
    fclose(output_fd);

  if (input_fd)
    fclose(input_fd);

  if (scg_fd)
    fclose(scg_fd);
  return(n_errors);
  
}


void update_ptrs_config(NR_CellGroupConfig_t *secondaryCellGroup, uint16_t *rbSize, uint8_t *mcsIndex, int8_t *ptrs_arg)
{
  NR_BWP_Downlink_t *bwp=secondaryCellGroup->spCellConfig->spCellConfigDedicated->downlinkBWP_ToAddModList->list.array[0];
  int *ptrsFreqDenst = calloc(2, sizeof(long));
  ptrsFreqDenst[0]= 25;
  ptrsFreqDenst[1]= 115;
  int *ptrsTimeDenst = calloc(3, sizeof(long));
  ptrsTimeDenst[0]= 2;
  ptrsTimeDenst[1]= 4;
  ptrsTimeDenst[2]= 10;

  int epre_Ratio = 0;
  int reOffset = 0;

  if(ptrs_arg[0] ==0) {
    ptrsTimeDenst[2]= *mcsIndex -1;
  }
  else if(ptrs_arg[0] == 1) {
    ptrsTimeDenst[1]= *mcsIndex - 1;
    ptrsTimeDenst[2]= *mcsIndex + 1;
  }
  else if(ptrs_arg[0] ==2) {
    ptrsTimeDenst[0]= *mcsIndex - 1;
    ptrsTimeDenst[1]= *mcsIndex + 1;
  }
  else {
    printf("[DLSIM] Wrong L_PTRS value, using default values 1\n");
  }
  /* L = 4 if Imcs < MCS4 */
  if(ptrs_arg[1] ==2) {
    ptrsFreqDenst[0]= *rbSize - 1;
    ptrsFreqDenst[1]= *rbSize + 1;
  }
  else if(ptrs_arg[1] == 4) {
    ptrsFreqDenst[1]= *rbSize - 1;
  }
  else {
    printf("[DLSIM] Wrong K_PTRS value, using default values 2\n");
  }
  printf("[DLSIM] PTRS Enabled with L %d, K %d \n", 1<<ptrs_arg[0], ptrs_arg[1] );
  /* overwrite the values */
  rrc_config_dl_ptrs_params(bwp, ptrsFreqDenst, ptrsTimeDenst, &epre_Ratio, &reOffset);
}

void update_dmrs_config(NR_CellGroupConfig_t *scg, int8_t* dmrs_arg)
{
  int8_t  mapping_type = typeA;//default value
  int8_t  add_pos = pdsch_dmrs_pos0;//default value
  int8_t  dmrs_config_type = NFAPI_NR_DMRS_TYPE1;//default value

  if(dmrs_arg[0] == 0) {
    mapping_type = typeA;
  }
  else if (dmrs_arg[0] == 1) {
    mapping_type = typeB;
  } else {
    AssertFatal(1==0,"Incorrect Mappingtype, valid options 0-typeA, 1-typeB\n");
  }

  /* Additional DMRS positions 0 ,1 ,2 and 3 */
  if(dmrs_arg[1] >= 0 && dmrs_arg[1] <4 ) {
    add_pos = dmrs_arg[1];
  } else {
    AssertFatal(1==0,"Incorrect Additional Position, valid options 0-pos1, 1-pos1, 2-pos2, 3-pos3\n");
  }

  /* DMRS Conf Type 1 or 2 */
  if(dmrs_arg[2] == 1) {
    dmrs_config_type = NFAPI_NR_DMRS_TYPE1;
  } else if(dmrs_arg[2] == 2) {
    dmrs_config_type = NFAPI_NR_DMRS_TYPE2;
  }

  NR_BWP_Downlink_t *bwp = scg->spCellConfig->spCellConfigDedicated->downlinkBWP_ToAddModList->list.array[0];

  AssertFatal((bwp->bwp_Dedicated->pdsch_Config != NULL && bwp->bwp_Dedicated->pdsch_Config->choice.setup != NULL), "Base RRC reconfig structures are not allocated.\n");

  if(mapping_type == typeA) {
    bwp->bwp_Dedicated->pdsch_Config->choice.setup->dmrs_DownlinkForPDSCH_MappingTypeA = calloc(1,sizeof(*bwp->bwp_Dedicated->pdsch_Config->choice.setup->dmrs_DownlinkForPDSCH_MappingTypeA));
    bwp->bwp_Dedicated->pdsch_Config->choice.setup->dmrs_DownlinkForPDSCH_MappingTypeA->present= NR_SetupRelease_DMRS_DownlinkConfig_PR_setup;
    bwp->bwp_Dedicated->pdsch_Config->choice.setup->dmrs_DownlinkForPDSCH_MappingTypeA->choice.setup = calloc(1,sizeof(*bwp->bwp_Dedicated->pdsch_Config->choice.setup->dmrs_DownlinkForPDSCH_MappingTypeA->choice.setup));
    if (dmrs_config_type == NFAPI_NR_DMRS_TYPE2)
      bwp->bwp_Dedicated->pdsch_Config->choice.setup->dmrs_DownlinkForPDSCH_MappingTypeA->choice.setup->dmrs_Type = calloc(1,sizeof(*bwp->bwp_Dedicated->pdsch_Config->choice.setup->dmrs_DownlinkForPDSCH_MappingTypeA->choice.setup->dmrs_Type));
    else
      bwp->bwp_Dedicated->pdsch_Config->choice.setup->dmrs_DownlinkForPDSCH_MappingTypeA->choice.setup->dmrs_Type = NULL;
    bwp->bwp_Dedicated->pdsch_Config->choice.setup->dmrs_DownlinkForPDSCH_MappingTypeA->choice.setup->maxLength=NULL;
    bwp->bwp_Dedicated->pdsch_Config->choice.setup->dmrs_DownlinkForPDSCH_MappingTypeA->choice.setup->scramblingID0=NULL;
    bwp->bwp_Dedicated->pdsch_Config->choice.setup->dmrs_DownlinkForPDSCH_MappingTypeA->choice.setup->scramblingID1=NULL;
    bwp->bwp_Dedicated->pdsch_Config->choice.setup->dmrs_DownlinkForPDSCH_MappingTypeA->choice.setup->phaseTrackingRS=NULL;
    bwp->bwp_Dedicated->pdsch_Config->choice.setup->dmrs_DownlinkForPDSCH_MappingTypeA->choice.setup->dmrs_AdditionalPosition = NULL;
    printf("DLSIM: Allocated Mapping TypeA in RRC reconfig message\n");
  }

  if(mapping_type == typeB) {
    bwp->bwp_Dedicated->pdsch_Config->choice.setup->dmrs_DownlinkForPDSCH_MappingTypeB = calloc(1,sizeof(*bwp->bwp_Dedicated->pdsch_Config->choice.setup->dmrs_DownlinkForPDSCH_MappingTypeB));
    bwp->bwp_Dedicated->pdsch_Config->choice.setup->dmrs_DownlinkForPDSCH_MappingTypeB->present= NR_SetupRelease_DMRS_DownlinkConfig_PR_setup;
    bwp->bwp_Dedicated->pdsch_Config->choice.setup->dmrs_DownlinkForPDSCH_MappingTypeB->choice.setup = calloc(1,sizeof(*bwp->bwp_Dedicated->pdsch_Config->choice.setup->dmrs_DownlinkForPDSCH_MappingTypeB->choice.setup));
    if (dmrs_config_type == NFAPI_NR_DMRS_TYPE2)
      bwp->bwp_Dedicated->pdsch_Config->choice.setup->dmrs_DownlinkForPDSCH_MappingTypeB->choice.setup->dmrs_Type = calloc(1,sizeof(*bwp->bwp_Dedicated->pdsch_Config->choice.setup->dmrs_DownlinkForPDSCH_MappingTypeB->choice.setup->dmrs_Type));
    else
      bwp->bwp_Dedicated->pdsch_Config->choice.setup->dmrs_DownlinkForPDSCH_MappingTypeB->choice.setup->dmrs_Type = NULL;
    bwp->bwp_Dedicated->pdsch_Config->choice.setup->dmrs_DownlinkForPDSCH_MappingTypeB->choice.setup->maxLength=NULL;
    bwp->bwp_Dedicated->pdsch_Config->choice.setup->dmrs_DownlinkForPDSCH_MappingTypeB->choice.setup->scramblingID0=NULL;
    bwp->bwp_Dedicated->pdsch_Config->choice.setup->dmrs_DownlinkForPDSCH_MappingTypeB->choice.setup->scramblingID1=NULL;
    bwp->bwp_Dedicated->pdsch_Config->choice.setup->dmrs_DownlinkForPDSCH_MappingTypeB->choice.setup->phaseTrackingRS=NULL;
    bwp->bwp_Dedicated->pdsch_Config->choice.setup->dmrs_DownlinkForPDSCH_MappingTypeB->choice.setup->dmrs_AdditionalPosition = NULL;
    printf("DLSIM: Allocated Mapping TypeB in RRC reconfig message\n");
  }

  struct NR_SetupRelease_DMRS_DownlinkConfig	*dmrs_MappingtypeA = bwp->bwp_Dedicated->pdsch_Config->choice.setup->dmrs_DownlinkForPDSCH_MappingTypeA;
  struct NR_SetupRelease_DMRS_DownlinkConfig	*dmrs_MappingtypeB = bwp->bwp_Dedicated->pdsch_Config->choice.setup->dmrs_DownlinkForPDSCH_MappingTypeB;


  NR_DMRS_DownlinkConfig_t *dmrs_config = (mapping_type == typeA) ? dmrs_MappingtypeA->choice.setup : dmrs_MappingtypeB->choice.setup;

  if (add_pos != 2) { // pos0,pos1,pos3
    if (dmrs_config->dmrs_AdditionalPosition == NULL) {
      dmrs_config->dmrs_AdditionalPosition = calloc(1,sizeof(*dmrs_MappingtypeA->choice.setup->dmrs_AdditionalPosition));
    }
    *dmrs_config->dmrs_AdditionalPosition = add_pos;
  } else { // if NULL, Value pos2
    free(dmrs_config->dmrs_AdditionalPosition);
    dmrs_config->dmrs_AdditionalPosition = NULL;
  }

  for (int i=0;i<bwp->bwp_Common->pdsch_ConfigCommon->choice.setup->pdsch_TimeDomainAllocationList->list.count;i++) {
    bwp->bwp_Common->pdsch_ConfigCommon->choice.setup->pdsch_TimeDomainAllocationList->list.array[i]->mappingType = mapping_type;
  }

  printf("[DLSIM] DMRS Config is modified with Mapping Type %d, Additional Positions %d Config. Type %d \n", mapping_type, add_pos, dmrs_config_type);
}<|MERGE_RESOLUTION|>--- conflicted
+++ resolved
@@ -275,14 +275,9 @@
                            UE_info->CellGroup[0],
                            sched_ctrl->active_bwp,
                            NULL,
-<<<<<<< HEAD
-                           /* tda = */ 2,
-                           dci_format,
-=======
                            /* tda = */ 0,
                            g_nrOfLayers,
                            sched_ctrl,
->>>>>>> 74fd3f02
                            ps);
 
   NR_sched_pdsch_t *sched_pdsch = &sched_ctrl->sched_pdsch;
