/*
 * Licensed to the OpenAirInterface (OAI) Software Alliance under one or more
 * contributor license agreements.  See the NOTICE file distributed with
 * this work for additional information regarding copyright ownership.
 * The OpenAirInterface Software Alliance licenses this file to You under
 * the OAI Public License, Version 1.1  (the "License"); you may not use this file
 * except in compliance with the License.
 * You may obtain a copy of the License at
 *
 *      http://www.openairinterface.org/?page_id=698
 *
 * Unless required by applicable law or agreed to in writing, software
 * distributed under the License is distributed on an "AS IS" BASIS,
 * WITHOUT WARRANTIES OR CONDITIONS OF ANY KIND, either express or implied.
 * See the License for the specific language governing permissions and
 * limitations under the License.
 *-------------------------------------------------------------------------------
 * For more information about the OpenAirInterface (OAI) Software Alliance:
 *      contact@openairinterface.org
 */

#include <fcntl.h>
#include <math.h>
#include <string.h>
#include <sys/ioctl.h>
#include <sys/mman.h>
#include <unistd.h>
#include "common/ran_context.h"
#include "common/config/config_userapi.h"
#include "common/utils/LOG/log.h"
#include "openair2/LAYER2/NR_MAC_gNB/mac_proto.h"
#include "openair2/LAYER2/NR_MAC_gNB/nr_mac_gNB.h"
#include "openair2/LAYER2/NR_MAC_UE/mac_defs.h"
#include "openair2/LAYER2/NR_MAC_UE/mac_extern.h"
#include "openair2/LAYER2/NR_MAC_UE/mac_proto.h"
#include "PHY/defs_gNB.h"
#include "PHY/defs_nr_common.h"
#include "PHY/defs_nr_UE.h"
#include "PHY/phy_vars_nr_ue.h"
#include "PHY/types.h"
#include "PHY/INIT/phy_init.h"
#include "PHY/MODULATION/modulation_eNB.h"
#include "PHY/MODULATION/modulation_UE.h"
#include "PHY/NR_REFSIG/nr_mod_table.h"
#include "PHY/NR_REFSIG/refsig_defs_ue.h"
#include "PHY/NR_TRANSPORT/nr_transport.h"
#include "PHY/NR_UE_TRANSPORT/nr_transport_proto_ue.h"
#include "SCHED_NR/fapi_nr_l1.h"
#include "SCHED_NR/sched_nr.h"
#include "SCHED_NR_UE/defs.h"
#include "SCHED_NR_UE/fapi_nr_ue_l1.h"
#include "NR_PHY_INTERFACE/NR_IF_Module.h"
#include "NR_UE_PHY_INTERFACE/NR_IF_Module.h"

#include "LAYER2/NR_MAC_UE/mac_proto.h"
//#include "LAYER2/NR_MAC_gNB/mac_proto.h"
//#include "openair2/LAYER2/NR_MAC_UE/mac_proto.h"
#include "openair2/LAYER2/NR_MAC_gNB/mac_proto.h"
#include "NR_asn_constant.h"
#include "RRC/NR/MESSAGES/asn1_msg.h"
#include "openair1/SIMULATION/RF/rf.h"
#include "openair1/SIMULATION/TOOLS/sim.h"
#include "openair1/SIMULATION/NR_PHY/nr_unitary_defs.h"
//#include "openair1/SIMULATION/NR_PHY/nr_dummy_functions.c"

#include "NR_RRCReconfiguration.h"
#define inMicroS(a) (((double)(a))/(cpu_freq_GHz*1000.0))
#include "SIMULATION/LTE_PHY/common_sim.h"



PHY_VARS_gNB *gNB;
PHY_VARS_NR_UE *UE;
RAN_CONTEXT_t RC;
int32_t uplink_frequency_offset[MAX_NUM_CCs][4];

double cpuf;

int sf_ahead=4 ;
int sl_ahead=0;
uint8_t nfapi_mode = 0;
uint16_t NB_UE_INST = 1;
uint64_t downlink_frequency[MAX_NUM_CCs][4];

// dummy functions
int dummy_nr_ue_ul_indication(nr_uplink_indication_t *ul_info)              { return(0);  }

void pdcp_run (const protocol_ctxt_t *const  ctxt_pP) { return;}

int8_t nr_mac_rrc_data_ind_ue(const module_id_t     module_id,
			      const int             CC_id,
			      const uint8_t         gNB_index,
			      const int8_t          channel,
			      const uint8_t*        pduP,
			      const sdu_size_t      pdu_len)
{
  return 0;
}


void pdcp_layer_init(void) {}
boolean_t
pdcp_data_ind(
  const protocol_ctxt_t *const ctxt_pP,
  const srb_flag_t   srb_flagP,
  const MBMS_flag_t  MBMS_flagP,
  const rb_id_t      rb_idP,
  const sdu_size_t   sdu_buffer_sizeP,
  mem_block_t *const sdu_buffer_pP
) { return(false);}

int rrc_init_nr_global_param(void){return(0);}

void config_common(int Mod_idP,
                   int pdsch_AntennaPorts, 
		   NR_ServingCellConfigCommon_t *scc
		   );

int generate_dlsch_header(unsigned char *mac_header,
                          unsigned char num_sdus,
                          unsigned short *sdu_lengths,
                          unsigned char *sdu_lcids,
                          unsigned char drx_cmd,
                          unsigned short timing_advance_cmd,
                          unsigned char *ue_cont_res_id,
                          unsigned char short_padding,
                          unsigned short post_padding){return 0;}
void nr_ip_over_LTE_DRB_preconfiguration(void){}

// needed for some functions
openair0_config_t openair0_cfg[MAX_CARDS];




int main(int argc, char **argv)
{
  char c;
  int i,aa;//,l;
  double sigma2, sigma2_dB=10, SNR, snr0=-2.0, snr1=2.0;
  uint8_t snr1set=0;
  float roundStats[50];
  float effRate;
  float psnr;
  float eff_tp_check = 0.7;
  uint8_t snrRun;
  uint32_t TBS;
  int **txdata;
  double **s_re,**s_im,**r_re,**r_im;
  //double iqim = 0.0;
  //unsigned char pbch_pdu[6];
  //  int sync_pos, sync_pos_slot;
  //  FILE *rx_frame_file;
  FILE *output_fd = NULL;
  //uint8_t write_output_file=0;
  //int result;
  //int freq_offset;
  //  int subframe_offset;
  //  char fname[40], vname[40];
  int trial, n_trials = 1, n_errors = 0, n_false_positive = 0;
  //int n_errors2, n_alamouti;
  uint8_t transmission_mode = 1,n_tx=1,n_rx=1;
  uint8_t round;
  uint8_t num_rounds = 4;

  channel_desc_t *gNB2UE;
  //uint32_t nsymb,tx_lev,tx_lev1 = 0,tx_lev2 = 0;
  //uint8_t extended_prefix_flag=0;
  //int8_t interf1=-21,interf2=-21;

  FILE *input_fd=NULL,*pbch_file_fd=NULL;
  //char input_val_str[50],input_val_str2[50];

  //uint8_t frame_mod4,num_pdcch_symbols = 0;

  SCM_t channel_model=AWGN;//Rayleigh1_anticorr;

  //double pbch_sinr;
  //int pbch_tx_ant;
  int N_RB_DL=106,mu=1;
  nfapi_nr_dl_tti_pdsch_pdu_rel15_t dlsch_config;
  NR_sched_pucch pucch_sched;

  //unsigned char frame_type = 0;

  int frame=0,slot=1;
  int frame_length_complex_samples;
  int frame_length_complex_samples_no_prefix;
  NR_DL_FRAME_PARMS *frame_parms;
  UE_nr_rxtx_proc_t UE_proc;
  NR_Sched_Rsp_t Sched_INFO;
  gNB_MAC_INST *gNB_mac;
  NR_UE_MAC_INST_t *UE_mac;
  int cyclic_prefix_type = NFAPI_CP_NORMAL;
  int run_initial_sync=0;
  int do_pdcch_flag=1;

  int loglvl=OAILOG_INFO;

  float target_error_rate = 0.01;
  int css_flag=0;

  cpuf = get_cpu_freq_GHz();

  if ( load_configmodule(argc,argv,CONFIG_ENABLECMDLINEONLY) == 0) {
    exit_fun("[NR_DLSIM] Error, configuration module init failed\n");
  }

  randominit(0);

  int mcsIndex_set=0,rbStart_set=0,rbSize_set=0;
  int print_perf             = 0;

  FILE *scg_fd=NULL;
  
  while ((c = getopt (argc, argv, "f:hA:pf:g:i:j:n:s:S:t:x:y:z:M:N:F:GR:dPIL:Ea:b:e:m:")) != -1) {
    switch (c) {
    case 'f':
      scg_fd = fopen(optarg,"r");

      if (scg_fd==NULL) {
        printf("Error opening %s\n",optarg);
        exit(-1);
      }
      break;

    /*case 'd':
      frame_type = 1;
      break;*/

    case 'g':
      switch((char)*optarg) {
      case 'A':
        channel_model=SCM_A;
        break;

      case 'B':
        channel_model=SCM_B;
        break;

      case 'C':
        channel_model=SCM_C;
        break;

      case 'D':
        channel_model=SCM_D;
        break;

      case 'E':
        channel_model=EPA;
        break;

      case 'F':
        channel_model=EVA;
        break;

      case 'G':
        channel_model=ETU;
        break;

      default:
        printf("Unsupported channel model!\n");
        exit(-1);
      }

      break;

    /*case 'i':
      interf1=atoi(optarg);
      break;

    case 'j':
      interf2=atoi(optarg);
      break;*/

    case 'n':
      n_trials = atoi(optarg);
      break;

    case 's':
      snr0 = atof(optarg);
      printf("Setting SNR0 to %f\n",snr0);
      break;

    case 'S':
      snr1 = atof(optarg);
      snr1set=1;
      printf("Setting SNR1 to %f\n",snr1);
      break;

      /*
      case 't':
      Td= atof(optarg);
      break;
      */
    /*case 'p':
      extended_prefix_flag=1;
      break;*/

      /*
      case 'r':
      ricean_factor = pow(10,-.1*atof(optarg));
      if (ricean_factor>1) {
        printf("Ricean factor must be between 0 and 1\n");
        exit(-1);
      }
      break;
      */
    case 'x':
      transmission_mode=atoi(optarg);

      if ((transmission_mode!=1) &&
          (transmission_mode!=2) &&
          (transmission_mode!=6)) {
        printf("Unsupported transmission mode %d\n",transmission_mode);
        exit(-1);
      }

      break;

    case 'y':
      n_tx=atoi(optarg);

      if ((n_tx==0) || (n_tx>2)) {
        printf("Unsupported number of tx antennas %d\n",n_tx);
        exit(-1);
      }

      break;

    case 'z':
      n_rx=atoi(optarg);

      if ((n_rx==0) || (n_rx>2)) {
        printf("Unsupported number of rx antennas %d\n",n_rx);
        exit(-1);
      }

      break;

    case 'R':
      N_RB_DL = atoi(optarg);
      break;

    case 'F':
      input_fd = fopen(optarg,"r");

      if (input_fd==NULL) {
        printf("Problem with filename %s\n",optarg);
        exit(-1);
      }

      break;

    case 'P':
      print_perf=1;
      opp_enabled=1;
      break;
      
    case 'I':
      run_initial_sync=1;
      target_error_rate=0.1;
      slot = 0;
      break;

    case 'L':
      loglvl = atoi(optarg);
      break;


    case 'E':
	css_flag=1;
	break;


    case 'a':
      dlsch_config.rbStart = atoi(optarg);
      rbStart_set=1;
      break;

    case 'b':
      dlsch_config.rbSize = atoi(optarg);
      rbSize_set=1;
      break;

    case 'e':
      dlsch_config.mcsIndex[0] = atoi(optarg);
      mcsIndex_set=1;
      break;

    case 'm':
      mu = atoi(optarg);
      break;

    case 't':
      eff_tp_check = (float)atoi(optarg)/100;
      break;

    default:
    case 'h':
      printf("%s -h(elp) -p(extended_prefix) -N cell_id -f output_filename -F input_filename -g channel_model -n n_frames -t Delayspread -s snr0 -S snr1 -x transmission_mode -y TXant -z RXant -i Intefrence0 -j Interference1 -A interpolation_file -C(alibration offset dB) -N CellId\n",
             argv[0]);
      printf("-h This message\n");
      //printf("-p Use extended prefix mode\n");
      //printf("-d Use TDD\n");
      printf("-n Number of frames to simulate\n");
      printf("-s Starting SNR, runs from SNR0 to SNR0 + 5 dB.  If n_frames is 1 then just SNR is simulated\n");
      printf("-S Ending SNR, runs from SNR0 to SNR1\n");
      printf("-t Delay spread for multipath channel\n");
      printf("-g [A,B,C,D,E,F,G] Use 3GPP SCM (A,B,C,D) or 36-101 (E-EPA,F-EVA,G-ETU) models (ignores delay spread and Ricean factor)\n");
      printf("-y Number of TX antennas used in gNB\n");
      printf("-z Number of RX antennas used in UE\n");
      //printf("-i Relative strength of first intefering gNB (in dB) - cell_id mod 3 = 1\n");
      //printf("-j Relative strength of second intefering gNB (in dB) - cell_id mod 3 = 2\n");
      printf("-R N_RB_DL\n");
      printf("-O oversampling factor (1,2,4,8,16)\n");
      printf("-A Interpolation_filname Run with Abstraction to generate Scatter plot using interpolation polynomial in file\n");
      //printf("-C Generate Calibration information for Abstraction (effective SNR adjustment to remove Pe bias w.r.t. AWGN)\n");
      printf("-f raw file containing RRC configuration (generated by gNB)\n");
      printf("-F Input filename (.txt format) for RX conformance testing\n");
      printf("-E used CSS scheduler\n");
      printf("-o CORESET offset\n");
      printf("-a Start PRB for PDSCH\n");
      printf("-b Number of PRB for PDSCH\n");
      printf("-c Start symbol for PDSCH (fixed for now)\n");
      printf("-j Number of symbols for PDSCH (fixed for now)\n");
      printf("-e MSC index\n");
<<<<<<< HEAD
      printf("-t Acceptable effective throughput (in percentage)\n");
=======
      printf("-P Print DLSCH performances\n");
>>>>>>> c918f1d8
      exit (-1);
      break;
    }
  }
  
  logInit();
  set_glog(loglvl);
  T_stdout = 1;

  get_softmodem_params()->phy_test = 1;
  
  if (snr1set==0)
    snr1 = snr0+10;


  RC.gNB = (PHY_VARS_gNB**) malloc(sizeof(PHY_VARS_gNB *));
  RC.gNB[0] = (PHY_VARS_gNB*) malloc(sizeof(PHY_VARS_gNB ));
  memset(RC.gNB[0],0,sizeof(PHY_VARS_gNB));

  gNB = RC.gNB[0];
  frame_parms = &gNB->frame_parms; //to be initialized I suppose (maybe not necessary for PBCH)
  frame_parms->nb_antennas_tx = n_tx;
  frame_parms->nb_antennas_rx = n_rx;
  frame_parms->N_RB_DL = N_RB_DL;
  frame_parms->N_RB_UL = N_RB_DL;

  RC.nb_nr_macrlc_inst = 1;
  RC.nb_nr_mac_CC = (int*)malloc(RC.nb_nr_macrlc_inst*sizeof(int));
  for (i = 0; i < RC.nb_nr_macrlc_inst; i++)
    RC.nb_nr_mac_CC[i] = 1;
  mac_top_init_gNB();
  gNB_mac = RC.nrmac[0];
  gNB_RRC_INST rrc;
  memset((void*)&rrc,0,sizeof(rrc));

  /*
  // read in SCGroupConfig
  AssertFatal(scg_fd != NULL,"no reconfig.raw file\n");
  char buffer[1024];
  int msg_len=fread(buffer,1,1024,scg_fd);
  NR_RRCReconfiguration_t *NR_RRCReconfiguration;

  printf("Decoding NR_RRCReconfiguration (%d bytes)\n",msg_len);
  asn_dec_rval_t dec_rval = uper_decode_complete( NULL,
						  &asn_DEF_NR_RRCReconfiguration,
						  (void **)&NR_RRCReconfiguration,
						  (uint8_t *)buffer,
						  msg_len); 
  
  if ((dec_rval.code != RC_OK) && (dec_rval.consumed == 0)) {
    AssertFatal(1==0,"NR_RRCReConfiguration decode error\n");
    // free the memory
    SEQUENCE_free( &asn_DEF_NR_RRCReconfiguration, NR_RRCReconfiguration, 1 );
    exit(-1);
  }      
  fclose(scg_fd);

  AssertFatal(NR_RRCReconfiguration->criticalExtensions.present == NR_RRCReconfiguration__criticalExtensions_PR_rrcReconfiguration,"wrong NR_RRCReconfiguration->criticalExstions.present type\n");

  NR_RRCReconfiguration_IEs_t *reconfig_ies = NR_RRCReconfiguration->criticalExtensions.choice.rrcReconfiguration;
  NR_CellGroupConfig_t *secondaryCellGroup;
  dec_rval = uper_decode_complete( NULL,
				   &asn_DEF_NR_CellGroupConfig,
				   (void **)&secondaryCellGroup,
				   (uint8_t *)reconfig_ies->secondaryCellGroup->buf,
				   reconfig_ies->secondaryCellGroup->size); 
  
  if ((dec_rval.code != RC_OK) && (dec_rval.consumed == 0)) {
    AssertFatal(1==0,"NR_CellGroupConfig decode error\n");
    // free the memory
    SEQUENCE_free( &asn_DEF_NR_CellGroupConfig, secondaryCellGroup, 1 );
    exit(-1);
  }      
  
  NR_ServingCellConfigCommon_t *scc = secondaryCellGroup->spCellConfig->reconfigurationWithSync->spCellConfigCommon;
  */


  rrc.carrier.servingcellconfigcommon = calloc(1,sizeof(*rrc.carrier.servingcellconfigcommon));

  NR_ServingCellConfigCommon_t *scc = rrc.carrier.servingcellconfigcommon;
  NR_CellGroupConfig_t *secondaryCellGroup=calloc(1,sizeof(*secondaryCellGroup));
  prepare_scc(rrc.carrier.servingcellconfigcommon);
  uint64_t ssb_bitmap;
  fill_scc(rrc.carrier.servingcellconfigcommon,&ssb_bitmap,N_RB_DL,N_RB_DL,mu,mu);

  fill_default_secondaryCellGroup(scc,
				  secondaryCellGroup,
				  0,
				  1,
				  n_tx,
				  0);
  fix_scc(scc,ssb_bitmap);

  xer_fprint(stdout, &asn_DEF_NR_CellGroupConfig, (const void*)secondaryCellGroup);

  AssertFatal((gNB->if_inst         = NR_IF_Module_init(0))!=NULL,"Cannot register interface");
  gNB->if_inst->NR_PHY_config_req      = nr_phy_config_request;
  // common configuration
  rrc_mac_config_req_gNB(0,0,1,scc,0,0,NULL);
  // UE dedicated configuration
  rrc_mac_config_req_gNB(0,0,1,NULL,1,secondaryCellGroup->spCellConfig->reconfigurationWithSync->newUE_Identity,secondaryCellGroup);
  phy_init_nr_gNB(gNB,0,0);
  N_RB_DL = gNB->frame_parms.N_RB_DL;
  // stub to configure frame_parms
  //  nr_phy_config_request_sim(gNB,N_RB_DL,N_RB_DL,mu,Nid_cell,SSB_positions);
  // call MAC to configure common parameters


  double fs,bw;

  if (mu == 1 && N_RB_DL == 217) { 
    fs = 122.88e6;
    bw = 80e6;
  }					       
  else if (mu == 1 && N_RB_DL == 245) {
    fs = 122.88e6;
    bw = 90e6;
  }
  else if (mu == 1 && N_RB_DL == 273) {
    fs = 122.88e6;
    bw = 100e6;
  }
  else if (mu == 1 && N_RB_DL == 106) { 
    fs = 61.44e6;
    bw = 40e6;
  }
  else if (mu == 3 && N_RB_DL == 66) {
    fs = 122.88e6;
    bw = 100e6;
  }
  else if (mu == 3 && N_RB_DL == 32) {
    fs = 61.44e6;
    bw = 50e6;
  }
  else AssertFatal(1==0,"Unsupported numerology for mu %d, N_RB %d\n",mu, N_RB_DL);

  gNB2UE = new_channel_desc_scm(n_tx,
                                n_rx,
                                channel_model,
 				fs,
				bw,
                                0,
                                0,
                                0);

  if (gNB2UE==NULL) {
    printf("Problem generating channel model. Exiting.\n");
    exit(-1);
  }

  frame_length_complex_samples = frame_parms->samples_per_subframe*NR_NUMBER_OF_SUBFRAMES_PER_FRAME;
  frame_length_complex_samples_no_prefix = frame_parms->samples_per_subframe_wCP*NR_NUMBER_OF_SUBFRAMES_PER_FRAME;

  s_re = malloc(2*sizeof(double*));
  s_im = malloc(2*sizeof(double*));
  r_re = malloc(2*sizeof(double*));
  r_im = malloc(2*sizeof(double*));
  txdata = malloc(2*sizeof(int*));

  for (i=0; i<2; i++) {

    s_re[i] = malloc(frame_length_complex_samples*sizeof(double));
    bzero(s_re[i],frame_length_complex_samples*sizeof(double));
    s_im[i] = malloc(frame_length_complex_samples*sizeof(double));
    bzero(s_im[i],frame_length_complex_samples*sizeof(double));

    r_re[i] = malloc(frame_length_complex_samples*sizeof(double));
    bzero(r_re[i],frame_length_complex_samples*sizeof(double));
    r_im[i] = malloc(frame_length_complex_samples*sizeof(double));
    bzero(r_im[i],frame_length_complex_samples*sizeof(double));

    printf("Allocating %d samples for txdata\n",frame_length_complex_samples);
    txdata[i] = malloc(frame_length_complex_samples*sizeof(int));
    bzero(txdata[i],frame_length_complex_samples*sizeof(int));
  
  }

  if (pbch_file_fd!=NULL) {
    load_pbch_desc(pbch_file_fd);
  }


  //configure UE
  UE = malloc(sizeof(PHY_VARS_NR_UE));
  memset((void*)UE,0,sizeof(PHY_VARS_NR_UE));
  PHY_vars_UE_g = malloc(sizeof(PHY_VARS_NR_UE**));
  PHY_vars_UE_g[0] = malloc(sizeof(PHY_VARS_NR_UE*));
  PHY_vars_UE_g[0][0] = UE;
  memcpy(&UE->frame_parms,frame_parms,sizeof(NR_DL_FRAME_PARMS));

  if (run_initial_sync==1)  UE->is_synchronized = 0;
  else                      {UE->is_synchronized = 1; UE->UE_mode[0]=PUSCH;}
                      
  UE->perfect_ce = 0;
  for (i=0;i<10;i++) UE->current_thread_id[i] = 0;

  if (init_nr_ue_signal(UE, 1, 0) != 0)
  {
    printf("Error at UE NR initialisation\n");
    exit(-1);
  }

  init_nr_ue_transport(UE,0);

  nr_gold_pbch(UE);
  nr_gold_pdcch(UE,0,2);

  nr_l2_init_ue(NULL);
  UE_mac = get_mac_inst(0);
  
  UE->if_inst = nr_ue_if_module_init(0);
  UE->if_inst->scheduled_response = nr_ue_scheduled_response;
  UE->if_inst->phy_config_request = nr_ue_phy_config_request;
  UE->if_inst->dl_indication = nr_ue_dl_indication;
  UE->if_inst->ul_indication = dummy_nr_ue_ul_indication;
  

  UE_mac->if_module = nr_ue_if_module_init(0);
  
  unsigned int available_bits=0;
  unsigned char *estimated_output_bit;
  unsigned char *test_input_bit;
  unsigned int errors_bit    = 0;
  uint32_t errors_scrambling = 0;


  test_input_bit       = (unsigned char *) malloc16(sizeof(unsigned char) * 16 * 68 * 384);
  estimated_output_bit = (unsigned char *) malloc16(sizeof(unsigned char) * 16 * 68 * 384);
  
  // generate signal
  AssertFatal(input_fd==NULL,"Not ready for input signal file\n");
  gNB->pbch_configured = 1;
  gNB->ssb_pdu.ssb_pdu_rel15.bchPayload=0x001234;
  
  if (mcsIndex_set==0) dlsch_config.mcsIndex[0]=9;
  
  if (rbStart_set==0) dlsch_config.rbStart=0;
  if (rbSize_set==0) dlsch_config.rbSize=N_RB_DL-dlsch_config.rbStart;

  //Configure UE
  rrc.carrier.MIB = (uint8_t*) malloc(4);
  rrc.carrier.sizeof_MIB = do_MIB_NR(&rrc,0);

  nr_rrc_mac_config_req_ue(0,0,0,rrc.carrier.mib.message.choice.mib,secondaryCellGroup);


  nr_dcireq_t dcireq;
  nr_scheduled_response_t scheduled_response;
  memset((void*)&dcireq,0,sizeof(dcireq));
  memset((void*)&scheduled_response,0,sizeof(scheduled_response));
  dcireq.module_id = 0;
  dcireq.gNB_index = 0;
  dcireq.cc_id     = 0;
  
  scheduled_response.dl_config = &dcireq.dl_config_req;
  scheduled_response.ul_config = &dcireq.ul_config_req;
  scheduled_response.tx_request = NULL;
  scheduled_response.module_id = 0;
  scheduled_response.CC_id     = 0;
  scheduled_response.frame = frame;
  scheduled_response.slot  = slot;
  

  nr_ue_phy_config_request(&UE_mac->phy_config);
  NR_UE_list_t *UE_list = &RC.nrmac[0]->UE_list;
  NR_COMMON_channels_t *cc = RC.nrmac[0]->common_channels;
  snrRun = 0;

  for (SNR = snr0; SNR < snr1; SNR += .2) {

    varArray_t *table_tx=initVarArray(1000,sizeof(double));
    reset_meas(&gNB->phy_proc_tx); // total gNB tx
    reset_meas(&gNB->dlsch_scrambling_stats);
    reset_meas(&gNB->dlsch_interleaving_stats);
    reset_meas(&gNB->dlsch_rate_matching_stats);
    reset_meas(&gNB->dlsch_segmentation_stats);
    reset_meas(&gNB->dlsch_modulation_stats);
    reset_meas(&gNB->dlsch_encoding_stats);
    reset_meas(&gNB->tinput);
    reset_meas(&gNB->tprep);
    reset_meas(&gNB->tparity);
    reset_meas(&gNB->toutput);  

    n_errors = 0;
    effRate = 0;
    //n_errors2 = 0;
    //n_alamouti = 0;
    errors_scrambling=0;
    n_false_positive = 0;
    for (trial = 0; trial < n_trials; trial++) {

      errors_bit = 0;
      //multipath channel
      //multipath_channel(gNB2UE,s_re,s_im,r_re,r_im,frame_length_complex_samples,0);
      UE->rx_offset=0;
      UE_proc.frame_rx = frame;
      UE_proc.nr_tti_rx= slot;
      UE_proc.subframe_rx = slot;
      
      dcireq.frame     = frame;
      dcireq.slot      = slot;

      NR_UE_DLSCH_t *dlsch0 = UE->dlsch[UE->current_thread_id[UE_proc.nr_tti_rx]][0][0];

      int harq_pid = dlsch0->current_harq_pid;
      NR_DL_UE_HARQ_t *UE_harq_process = dlsch0->harq_processes[harq_pid];

      NR_gNB_DLSCH_t *gNB_dlsch = gNB->dlsch[0][0];
      nfapi_nr_dl_tti_pdsch_pdu_rel15_t *rel15 = &gNB_dlsch->harq_processes[0]->pdsch_pdu.pdsch_pdu_rel15;
      
      UE_harq_process->harq_ack.ack = 0;
      round = 0;
      UE_harq_process->round = round;
      UE_harq_process->first_tx = 1;
        
      while ((round<num_rounds) && (UE_harq_process->harq_ack.ack==0)) {
        memset(RC.nrmac[0]->cce_list[1][0],0,MAX_NUM_CCE*sizeof(int));
        memset(RC.nrmac[0]->cce_list[1][1],0,MAX_NUM_CCE*sizeof(int));
        clear_nr_nfapi_information(RC.nrmac[0], 0, frame, slot);

        UE_list->UE_sched_ctrl[0].harq_processes[0].ndi = !(trial&1);

        UE_list->UE_sched_ctrl[0].harq_processes[0].round = round;   
        gNB->dlsch[0][0]->harq_processes[0]->round = round;
      
        if (css_flag == 0) nr_schedule_uss_dlsch_phytest(0,frame,slot,&pucch_sched,&dlsch_config);
        else               nr_schedule_css_dlsch_phytest(0,frame,slot);
        Sched_INFO.module_id = 0;
        Sched_INFO.CC_id     = 0;
        Sched_INFO.frame     = frame;
        Sched_INFO.slot      = slot;
        Sched_INFO.DL_req    = &gNB_mac->DL_req[0];
        Sched_INFO.UL_tti_req    = &gNB_mac->UL_tti_req[0];
        Sched_INFO.UL_dci_req  = NULL;
        Sched_INFO.TX_req    = &gNB_mac->TX_req[0];
        nr_schedule_response(&Sched_INFO);
        
        if (run_initial_sync)
          nr_common_signal_procedures(gNB,frame,slot);
        else
          phy_procedures_gNB_TX(gNB,frame,slot,0);
            
        int txdataF_offset = (slot%2) * frame_parms->samples_per_slot_wCP;
        
        if (n_trials==1) {
    LOG_M("txsigF0.m","txsF0", gNB->common_vars.txdataF[0],frame_length_complex_samples_no_prefix,1,1);
    if (gNB->frame_parms.nb_antennas_tx>1)
      LOG_M("txsigF1.m","txsF1", gNB->common_vars.txdataF[1],frame_length_complex_samples_no_prefix,1,1);
        }
        int tx_offset = frame_parms->get_samples_slot_timestamp(slot,frame_parms,0);
        if (n_trials==1) printf("samples_per_slot_wCP = %d\n", frame_parms->samples_per_slot_wCP);
        
        //TODO: loop over slots
        for (aa=0; aa<gNB->frame_parms.nb_antennas_tx; aa++) {
    
    if (cyclic_prefix_type == 1) {
      PHY_ofdm_mod(&gNB->common_vars.txdataF[aa][txdataF_offset],
             &txdata[aa][tx_offset],
             frame_parms->ofdm_symbol_size,
             12,
             frame_parms->nb_prefix_samples,
             CYCLIC_PREFIX);
    } else {
      nr_normal_prefix_mod(&gNB->common_vars.txdataF[aa][txdataF_offset],
               &txdata[aa][tx_offset],
               14,
               frame_parms);
    }
        }
       
        if (n_trials==1) {
    LOG_M("txsig0.m","txs0", txdata[0],frame_length_complex_samples,1,1);
    if (gNB->frame_parms.nb_antennas_tx>1)
      LOG_M("txsig1.m","txs1", txdata[1],frame_length_complex_samples,1,1);
        }
        if (output_fd) 
    fwrite(txdata[0],sizeof(int32_t),frame_length_complex_samples,output_fd);
        
        int txlev = signal_energy(&txdata[0][frame_parms->get_samples_slot_timestamp(slot,frame_parms,0)+5*frame_parms->ofdm_symbol_size + 4*frame_parms->nb_prefix_samples + frame_parms->nb_prefix_samples0],
          frame_parms->ofdm_symbol_size + frame_parms->nb_prefix_samples);
        
        //  if (n_trials==1) printf("txlev %d (%f)\n",txlev,10*log10((double)txlev));
        
        for (i=(frame_parms->get_samples_slot_timestamp(slot,frame_parms,0)); 
       i<(frame_parms->get_samples_slot_timestamp(slot+1,frame_parms,0)); 
       i++) {
    for (aa=0; aa<frame_parms->nb_antennas_tx; aa++) {
      r_re[aa][i] = ((double)(((short *)txdata[aa]))[(i<<1)]);
      r_im[aa][i] = ((double)(((short *)txdata[aa]))[(i<<1)+1]);
    }
        }
        
        //AWGN
        sigma2_dB = 10 * log10((double)txlev * ((double)UE->frame_parms.ofdm_symbol_size/(12*rel15->rbSize))) - SNR;
        sigma2    = pow(10, sigma2_dB/10);
        if (n_trials==1) printf("sigma2 %f (%f dB), txlev %f (factor %f)\n",sigma2,sigma2_dB,10*log10((double)txlev),(double)(double)UE->frame_parms.ofdm_symbol_size/(12*rel15->rbSize));
        
        for (i=frame_parms->get_samples_slot_timestamp(slot,frame_parms,0); 
       i<frame_parms->get_samples_slot_timestamp(slot+1,frame_parms,0);
       i++) {
    for (aa=0; aa<frame_parms->nb_antennas_rx; aa++) {
      ((short*) UE->common_vars.rxdata[aa])[2*i]   = (short) ((r_re[aa][i] + sqrt(sigma2/2)*gaussdouble(0.0,1.0)));
      ((short*) UE->common_vars.rxdata[aa])[2*i+1] = (short) ((r_im[aa][i] + sqrt(sigma2/2)*gaussdouble(0.0,1.0)));
    }
        }
        
        nr_ue_dcireq(&dcireq); //to be replaced with function pointer later
        nr_ue_scheduled_response(&scheduled_response);
        
        phy_procedures_nrUE_RX(UE,
             &UE_proc,
             0,
             do_pdcch_flag,
             normal_txrx);
        
        //printf("dlsim round %d ends\n",round);
        round++;
      } // round
      
      //----------------------------------------------------------
      //---------------------- count errors ----------------------
      //----------------------------------------------------------
      
      if (UE->dlsch[UE->current_thread_id[slot]][0][0]->last_iteration_cnt >= 
        UE->dlsch[UE->current_thread_id[slot]][0][0]->max_ldpc_iterations+1)
        n_errors++;
        
      NR_UE_PDSCH **pdsch_vars = UE->pdsch_vars[UE->current_thread_id[UE_proc.nr_tti_rx]];
      int16_t *UE_llr = pdsch_vars[0]->llr[0];
      
      TBS                  = rel15->TBSize[0];
      uint16_t length_dmrs = 1;
      uint16_t nb_rb       = rel15->rbSize;
      uint8_t  nb_re_dmrs  = rel15->dmrsConfigType == NFAPI_NR_DMRS_TYPE1 ? 6 : 4;
      uint8_t  mod_order   = rel15->qamModOrder[0];
      uint8_t  nb_symb_sch = rel15->NrOfSymbols;
      
      available_bits = nr_get_G(nb_rb, nb_symb_sch, nb_re_dmrs, length_dmrs, mod_order, rel15->nrOfLayers);
      
      for (i = 0; i < available_bits; i++) {
	
	if(((gNB_dlsch->harq_processes[harq_pid]->f[i] == 0) && (UE_llr[i] <= 0)) || 
	   ((gNB_dlsch->harq_processes[harq_pid]->f[i] == 1) && (UE_llr[i] >= 0)))
	  {
	    if(errors_scrambling == 0) {
	      LOG_D(PHY,"\n");
	      LOG_D(PHY,"First bit in error in unscrambling = %d\n",i);
	    }
	    errors_scrambling++;
	  }
	
      }
      for (i = 0; i < TBS; i++) {
	
	estimated_output_bit[i] = (UE_harq_process->b[i/8] & (1 << (i & 7))) >> (i & 7);
	test_input_bit[i]       = (gNB_dlsch->harq_processes[harq_pid]->b[i / 8] & (1 << (i & 7))) >> (i & 7); // Further correct for multiple segments
	
	if (estimated_output_bit[i] != test_input_bit[i]) {
	  if(errors_bit == 0)
	    LOG_D(PHY,"First bit in error in decoding = %d (errors scrambling %d)\n",i,errors_scrambling);
	  errors_bit++;
	}
	
      }
      
      ////////////////////////////////////////////////////////////
      
      if (errors_scrambling > 0) {
	if (n_trials == 1)
	  printf("errors_scrambling = %d/%d (trial %d)\n", errors_scrambling, available_bits,trial);
      }
      
      if (errors_bit > 0) {
	n_false_positive++;
	if (n_trials == 1)
	  printf("errors_bit = %u (trial %d)\n", errors_bit, trial);
      }
      roundStats[snrRun]+=((float)round); 
      if (UE_harq_process->harq_ack.ack==1) effRate += ((float)TBS)/round;
    } // noise trials

    roundStats[snrRun]/=((float)n_trials);
    effRate /= n_trials;
    printf("*****************************************\n");
    printf("SNR %f, (false positive %f)\n", SNR,
           (float) n_errors / (float) n_trials);
    printf("*****************************************\n");
    printf("\n");
    printf("SNR %f : n_errors (negative CRC) = %d/%d, Avg round %.2f, Channel BER %e, Eff Rate %.4f bits/slot, Eff Throughput %.2f\%, TBS %d bits/slot\n", SNR, n_errors, n_trials,roundStats[snrRun],(double)errors_scrambling/available_bits/n_trials,effRate,effRate/TBS*100,TBS);
    printf("\n");

    if (n_trials == 1) {
      
      LOG_M("rxsig0.m","rxs0", UE->common_vars.rxdata[0], frame_length_complex_samples, 1, 1);
      if (UE->frame_parms.nb_antennas_rx>1)
	LOG_M("rxsig1.m","rxs1", UE->common_vars.rxdata[1], frame_length_complex_samples, 1, 1);
      LOG_M("chestF0.m","chF0",UE->pdsch_vars[0][0]->dl_ch_estimates_ext,N_RB_DL*12*14,1,1);
      write_output("rxF_comp.m","rxFc",&UE->pdsch_vars[0][0]->rxdataF_comp0[0][0],N_RB_DL*12*14,1,1);
      break;
    }

    //if ((float)n_errors/(float)n_trials <= target_error_rate) {
    if (effRate >= (eff_tp_check*TBS)) {
      printf("PDSCH test OK\n");
      break;
    }

    if (print_perf==1) {
      printf("\ngNB TX function statistics (per %d us slot, NPRB %d, mcs %d, TBS %d, Kr %d (Zc %d))\n",
	     1000>>*scc->ssbSubcarrierSpacing,dlsch_config.rbSize,dlsch_config.mcsIndex[0],
	     gNB->dlsch[0][0]->harq_processes[0]->pdsch_pdu.pdsch_pdu_rel15.TBSize[0]<<3,
	     gNB->dlsch[0][0]->harq_processes[0]->K,
	     gNB->dlsch[0][0]->harq_processes[0]->K/((gNB->dlsch[0][0]->harq_processes[0]->pdsch_pdu.pdsch_pdu_rel15.TBSize[0]<<3)>3824?22:10));
      printDistribution(&gNB->phy_proc_tx,table_tx,"PHY proc tx");
      printStatIndent2(&gNB->dlsch_encoding_stats,"DLSCH encoding time");
      printStatIndent3(&gNB->dlsch_segmentation_stats,"DLSCH segmentation time");
      printStatIndent3(&gNB->tinput,"DLSCH LDPC input processing time");
      printStatIndent3(&gNB->tprep,"DLSCH LDPC input preparation time");
      printStatIndent3(&gNB->tparity,"DLSCH LDPC parity generation time");
      printStatIndent3(&gNB->toutput,"DLSCH LDPC output generation time");
      printStatIndent3(&gNB->dlsch_rate_matching_stats,"DLSCH Rate Mataching time");
      printStatIndent3(&gNB->dlsch_interleaving_stats,  "DLSCH Interleaving time");
      printStatIndent2(&gNB->dlsch_modulation_stats,"DLSCH modulation time");
      printStatIndent2(&gNB->dlsch_scrambling_stats,  "DLSCH scrambling time");


      printf("\nUE RX function statistics (per %d us slot)\n",1000>>*scc->ssbSubcarrierSpacing);
      /*
      printDistribution(&phy_proc_rx_tot, table_rx,"Total PHY proc rx");
      printStatIndent(&ue_front_end_tot,"Front end processing");
      printStatIndent(&dlsch_llr_tot,"rx_pdsch processing");
      printStatIndent2(&pdsch_procedures_tot,"pdsch processing");
      printStatIndent2(&dlsch_procedures_tot,"dlsch processing");
      printStatIndent2(&UE->crnti_procedures_stats,"C-RNTI processing");
      printStatIndent(&UE->ofdm_demod_stats,"ofdm demodulation");
      printStatIndent(&UE->dlsch_channel_estimation_stats,"DLSCH channel estimation time");
      printStatIndent(&UE->dlsch_freq_offset_estimation_stats,"DLSCH frequency offset estimation time");
      printStatIndent(&dlsch_decoding_tot, "DLSCH Decoding time ");
      printStatIndent(&UE->dlsch_unscrambling_stats,"DLSCH unscrambling time");
      printStatIndent(&UE->dlsch_rate_unmatching_stats,"DLSCH Rate Unmatching");
      printf("|__ DLSCH Turbo Decoding(%d bits), avg iterations: %.1f       %.2f us (%d cycles, %d trials)\n",
	     UE->dlsch[UE->current_thread_id[subframe]][0][0]->harq_processes[0]->Cminus ?
	     UE->dlsch[UE->current_thread_id[subframe]][0][0]->harq_processes[0]->Kminus :
	     UE->dlsch[UE->current_thread_id[subframe]][0][0]->harq_processes[0]->Kplus,
	     UE->dlsch_tc_intl1_stats.trials/(double)UE->dlsch_tc_init_stats.trials,
	     (double)UE->dlsch_turbo_decoding_stats.diff/UE->dlsch_turbo_decoding_stats.trials*timeBase,
	     (int)((double)UE->dlsch_turbo_decoding_stats.diff/UE->dlsch_turbo_decoding_stats.trials),
	     UE->dlsch_turbo_decoding_stats.trials);
      printStatIndent2(&UE->dlsch_tc_init_stats,"init");
      printStatIndent2(&UE->dlsch_tc_alpha_stats,"alpha");
      printStatIndent2(&UE->dlsch_tc_beta_stats,"beta");
      printStatIndent2(&UE->dlsch_tc_gamma_stats,"gamma");
      printStatIndent2(&UE->dlsch_tc_ext_stats,"ext");
      printStatIndent2(&UE->dlsch_tc_intl1_stats,"turbo internal interleaver");
      printStatIndent2(&UE->dlsch_tc_intl2_stats,"intl2+HardDecode+CRC");
      */
    }
    snrRun++;
  } // NSR

  /*if (n_trials>1) {
    printf("HARQ stats:\nSNR\tRounds\n");
    psnr = snr0;
    for (uint8_t i=0; i<snrRun; i++) {
      printf("%.1f\t%.2f\n",psnr,roundStats[i]);
      psnr+=0.2;
    }
  }*/

  for (i = 0; i < 2; i++) {
    free(s_re[i]);
    free(s_im[i]);
    free(r_re[i]);
    free(r_im[i]);
    free(txdata[i]);
  }

  free(s_re);
  free(s_im);
  free(r_re);
  free(r_im);
  free(txdata);
  free(test_input_bit);
  free(estimated_output_bit);
  
  if (output_fd)
    fclose(output_fd);

  if (input_fd)
    fclose(input_fd);

  return(n_errors);
  
}<|MERGE_RESOLUTION|>--- conflicted
+++ resolved
@@ -425,11 +425,8 @@
       printf("-c Start symbol for PDSCH (fixed for now)\n");
       printf("-j Number of symbols for PDSCH (fixed for now)\n");
       printf("-e MSC index\n");
-<<<<<<< HEAD
       printf("-t Acceptable effective throughput (in percentage)\n");
-=======
       printf("-P Print DLSCH performances\n");
->>>>>>> c918f1d8
       exit (-1);
       break;
     }
