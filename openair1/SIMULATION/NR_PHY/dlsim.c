/*
 * Licensed to the OpenAirInterface (OAI) Software Alliance under one or more
 * contributor license agreements.  See the NOTICE file distributed with
 * this work for additional information regarding copyright ownership.
 * The OpenAirInterface Software Alliance licenses this file to You under
 * the OAI Public License, Version 1.1  (the "License"); you may not use this file
 * except in compliance with the License.
 * You may obtain a copy of the License at
 *
 *      http://www.openairinterface.org/?page_id=698
 *
 * Unless required by applicable law or agreed to in writing, software
 * distributed under the License is distributed on an "AS IS" BASIS,
 * WITHOUT WARRANTIES OR CONDITIONS OF ANY KIND, either express or implied.
 * See the License for the specific language governing permissions and
 * limitations under the License.
 *-------------------------------------------------------------------------------
 * For more information about the OpenAirInterface (OAI) Software Alliance:
 *      contact@openairinterface.org
 */

#include <fcntl.h>
#include <math.h>
#include <string.h>
#include <sys/ioctl.h>
#include <sys/mman.h>
#include <unistd.h>
#include "common/ran_context.h"
#include "common/config/config_userapi.h"
#include "common/utils/LOG/log.h"
#include "openair2/LAYER2/NR_MAC_gNB/mac_proto.h"
#include "openair2/LAYER2/NR_MAC_gNB/nr_mac_gNB.h"
#include "openair2/LAYER2/NR_MAC_UE/mac_defs.h"
#include "openair2/LAYER2/NR_MAC_UE/mac_extern.h"
#include "openair2/LAYER2/NR_MAC_UE/mac_proto.h"
#include "PHY/defs_gNB.h"
#include "PHY/defs_nr_common.h"
#include "PHY/defs_nr_UE.h"
#include "PHY/phy_vars_nr_ue.h"
#include "PHY/types.h"
#include "PHY/INIT/phy_init.h"
#include "PHY/MODULATION/modulation_eNB.h"
#include "PHY/MODULATION/modulation_UE.h"
#include "PHY/NR_REFSIG/nr_mod_table.h"
#include "PHY/NR_REFSIG/refsig_defs_ue.h"
#include "PHY/NR_TRANSPORT/nr_transport.h"
#include "PHY/NR_UE_TRANSPORT/nr_transport_proto_ue.h"
#include "SCHED_NR/fapi_nr_l1.h"
#include "SCHED_NR/sched_nr.h"
#include "SCHED_NR_UE/defs.h"
#include "SCHED_NR_UE/fapi_nr_ue_l1.h"
#include "NR_PHY_INTERFACE/NR_IF_Module.h"
#include "NR_UE_PHY_INTERFACE/NR_IF_Module.h"

#include "LAYER2/NR_MAC_UE/mac_proto.h"
//#include "LAYER2/NR_MAC_gNB/mac_proto.h"
//#include "openair2/LAYER2/NR_MAC_UE/mac_proto.h"
#include "openair2/LAYER2/NR_MAC_gNB/mac_proto.h"
#include "NR_asn_constant.h"
#include "RRC/NR/MESSAGES/asn1_msg.h"
#include "openair1/SIMULATION/RF/rf.h"
#include "openair1/SIMULATION/TOOLS/sim.h"
#include "openair1/SIMULATION/NR_PHY/nr_unitary_defs.h"
#include "openair1/SIMULATION/NR_PHY/nr_dummy_functions.c"

#include "NR_RRCReconfiguration.h"

PHY_VARS_gNB *gNB;
PHY_VARS_NR_UE *UE;
RAN_CONTEXT_t RC;
int32_t uplink_frequency_offset[MAX_NUM_CCs][4];

double cpuf;

int sf_ahead=4;

// dummy functions
int nfapi_mode=0;


int8_t nr_mac_rrc_data_ind_ue(const module_id_t     module_id,
			      const int             CC_id,
			      const uint8_t         gNB_index,
			      const int8_t          channel,
			      const uint8_t*        pduP,
			      const sdu_size_t      pdu_len)
{
  return 0;
}


uint16_t NB_UE_INST = 1;

//Dummy Functions
lte_subframe_t subframe_select(LTE_DL_FRAME_PARMS *frame_parms, unsigned char subframe) {return(SF_DL);}
<<<<<<< HEAD
int rlc_module_init (void) {return(0);}


void pdcp_layer_init(void) {}
int rrc_init_nr_global_param(void){return(0);}

void config_common(int Mod_idP, 
		   NR_ServingCellConfigCommon_t *scc
		   );

=======
int rlc_module_init (int enb) {return(0);}
void pdcp_layer_init (void) {}
int rrc_init_nr_global_param (void) {return(0);}
void config_common(int Mod_idP,int CC_idP,int Nid_cell,int nr_bandP,uint64_t SSB_positions,uint16_t ssb_periodicity,uint64_t dl_CarrierFreqP,uint32_t dl_BandwidthP);
int8_t nr_mac_rrc_data_ind_ue(const module_id_t module_id, const int CC_id, const uint8_t gNB_index,
                              const int8_t channel, const uint8_t* pduP, const sdu_size_t pdu_len) {return(0);}
>>>>>>> df791790
uint64_t get_softmodem_optmask(void) {return 0;}
mac_rlc_status_resp_t mac_rlc_status_ind( const module_id_t       module_idP,
					  const rnti_t            rntiP,
					  const eNB_index_t       eNB_index,
					  const frame_t           frameP,
					  const sub_frame_t 	  subframeP,
					  const eNB_flag_t        enb_flagP,
					  const MBMS_flag_t       MBMS_flagP,
					  const logical_chan_id_t channel_idP,
					  const tb_size_t         tb_sizeP,
					  const uint32_t sourceL2Id,
					  const uint32_t destinationL2Id)
{mac_rlc_status_resp_t  mac_rlc_status_resp={0}; return mac_rlc_status_resp;}
tbs_size_t mac_rlc_data_req(  const module_id_t       module_idP,
			      const rnti_t            rntiP,
			      const eNB_index_t       eNB_index,
			      const frame_t           frameP,
			      const eNB_flag_t        enb_flagP,
			      const MBMS_flag_t       MBMS_flagP,
			      const logical_chan_id_t channel_idP,
			      const tb_size_t         tb_sizeP,
			      char             *buffer_pP,
			      const uint32_t sourceL2Id,
			      const uint32_t destinationL2Id )
{return 0;}
int generate_dlsch_header(unsigned char *mac_header,
                          unsigned char num_sdus,
                          unsigned short *sdu_lengths,
                          unsigned char *sdu_lcids,
                          unsigned char drx_cmd,
                          unsigned short timing_advance_cmd,
                          unsigned char *ue_cont_res_id,
                          unsigned char short_padding,
                          unsigned short post_padding){return 0;}
void nr_ip_over_LTE_DRB_preconfiguration(void){}
void mac_rlc_data_ind     (
  const module_id_t         module_idP,
  const rnti_t              rntiP,
  const eNB_index_t         eNB_index,
  const frame_t             frameP,
  const eNB_flag_t          enb_flagP,
  const MBMS_flag_t         MBMS_flagP,
  const logical_chan_id_t   channel_idP,
  char                     *buffer_pP,
  const tb_size_t           tb_sizeP,
  num_tb_t                  num_tbP,
  crc_t                    *crcs_pP)
{}

// needed for some functions
openair0_config_t openair0_cfg[MAX_CARDS];


int main(int argc, char **argv)
{
  char c;
  int i,aa;//,l;
  double sigma2, sigma2_dB=10, SNR, snr0=-2.0, snr1=2.0;
  uint8_t snr1set=0;
  int **txdata;
  double **s_re,**s_im,**r_re,**r_im;
  //double iqim = 0.0;
  //unsigned char pbch_pdu[6];
  //  int sync_pos, sync_pos_slot;
  //  FILE *rx_frame_file;
  FILE *output_fd = NULL;
  //uint8_t write_output_file=0;
  //int result;
  //int freq_offset;
  //  int subframe_offset;
  //  char fname[40], vname[40];
  int trial, n_trials = 1, n_errors = 0, n_false_positive = 0;
  //int n_errors2, n_alamouti;
  uint8_t transmission_mode = 1,n_tx=1,n_rx=1;
  uint16_t Nid_cell=0;
  uint64_t SSB_positions=0x01;

  channel_desc_t *gNB2UE;
  //uint32_t nsymb,tx_lev,tx_lev1 = 0,tx_lev2 = 0;
  //uint8_t extended_prefix_flag=0;
  //int8_t interf1=-21,interf2=-21;

  FILE *input_fd=NULL,*pbch_file_fd=NULL;
  //char input_val_str[50],input_val_str2[50];

  //uint8_t frame_mod4,num_pdcch_symbols = 0;

  SCM_t channel_model=AWGN;//Rayleigh1_anticorr;

  //double pbch_sinr;
  //int pbch_tx_ant;
  int N_RB_DL=106,mu=1;
  nfapi_nr_dl_config_dlsch_pdu_rel15_t dlsch_config;

  uint16_t ssb_periodicity = 10;

  //unsigned char frame_type = 0;
  unsigned char pbch_phase = 0;

  int frame=0,slot=1;
  int frame_length_complex_samples;
  int frame_length_complex_samples_no_prefix;
  int slot_length_complex_samples_no_prefix;
  NR_DL_FRAME_PARMS *frame_parms;
  UE_nr_rxtx_proc_t UE_proc;
  NR_Sched_Rsp_t Sched_INFO;
  gNB_MAC_INST *gNB_mac;
  NR_UE_MAC_INST_t *UE_mac;
  int cyclic_prefix_type = NFAPI_CP_NORMAL;
  int ret;
  int run_initial_sync=0;
  int do_pdcch_flag=1;

  uint16_t cset_offset = 0;
  int loglvl=OAILOG_WARNING;

  float target_error_rate = 0.01;
  int css_flag=0;

  cpuf = get_cpu_freq_GHz();

  if ( load_configmodule(argc,argv,CONFIG_ENABLECMDLINEONLY) == 0) {
    exit_fun("[NR_DLSIM] Error, configuration module init failed\n");
  }

  randominit(0);


  while ((c = getopt (argc, argv, "f:hA:pf:g:i:j:n:s:S:t:x:y:z:M:N:F:GR:dP:IL:Eo:a:b:c:j:e:")) != -1) {
    switch (c) {
    /*case 'f':
      write_output_file=1;
      output_fd = fopen(optarg,"w");

      if (output_fd==NULL) {
        printf("Error opening %s\n",optarg);
        exit(-1);
      }
      break;*/

    /*case 'd':
      frame_type = 1;
      break;*/

    case 'g':
      switch((char)*optarg) {
      case 'A':
        channel_model=SCM_A;
        break;

      case 'B':
        channel_model=SCM_B;
        break;

      case 'C':
        channel_model=SCM_C;
        break;

      case 'D':
        channel_model=SCM_D;
        break;

      case 'E':
        channel_model=EPA;
        break;

      case 'F':
        channel_model=EVA;
        break;

      case 'G':
        channel_model=ETU;
        break;

      default:
        printf("Unsupported channel model!\n");
        exit(-1);
      }

      break;

    /*case 'i':
      interf1=atoi(optarg);
      break;

    case 'j':
      interf2=atoi(optarg);
      break;*/

    case 'n':
      n_trials = atoi(optarg);
      break;

    case 's':
      snr0 = atof(optarg);
      printf("Setting SNR0 to %f\n",snr0);
      break;

    case 'S':
      snr1 = atof(optarg);
      snr1set=1;
      printf("Setting SNR1 to %f\n",snr1);
      break;

      /*
      case 't':
      Td= atof(optarg);
      break;
      */
    /*case 'p':
      extended_prefix_flag=1;
      break;*/

      /*
      case 'r':
      ricean_factor = pow(10,-.1*atof(optarg));
      if (ricean_factor>1) {
        printf("Ricean factor must be between 0 and 1\n");
        exit(-1);
      }
      break;
      */
    case 'x':
      transmission_mode=atoi(optarg);

      if ((transmission_mode!=1) &&
          (transmission_mode!=2) &&
          (transmission_mode!=6)) {
        printf("Unsupported transmission mode %d\n",transmission_mode);
        exit(-1);
      }

      break;

    case 'y':
      n_tx=atoi(optarg);

      if ((n_tx==0) || (n_tx>2)) {
        printf("Unsupported number of tx antennas %d\n",n_tx);
        exit(-1);
      }

      break;

    case 'z':
      n_rx=atoi(optarg);

      if ((n_rx==0) || (n_rx>2)) {
        printf("Unsupported number of rx antennas %d\n",n_rx);
        exit(-1);
      }

      break;

    case 'M':
      SSB_positions = atoi(optarg);
      break;

    case 'N':
      Nid_cell = atoi(optarg);
      break;

    case 'R':
      N_RB_DL = atoi(optarg);
      break;

    case 'F':
      input_fd = fopen(optarg,"r");

      if (input_fd==NULL) {
        printf("Problem with filename %s\n",optarg);
        exit(-1);
      }

      break;

    case 'P':
      pbch_phase = atoi(optarg);

      if (pbch_phase>3)
        printf("Illegal PBCH phase (0-3) got %d\n",pbch_phase);

      break;
      
    case 'I':
      run_initial_sync=1;
      target_error_rate=0.1;
      break;

    case 'L':
      loglvl = atoi(optarg);
      break;


    case 'E':
	css_flag=1;
	break;

    case 'o':
      cset_offset = atoi(optarg);
      break;

    case 'a':
      dlsch_config.rbStart = atoi(optarg);
      break;

    case 'b':
      dlsch_config.rbSize = atoi(optarg);
      break;

    case 'c':
      dlsch_config.StartSymbolIndex = atoi(optarg);
      break;

    case 'j':
      dlsch_config.NrOfSymbols = atoi(optarg);
      break;

    case 'e':
      dlsch_config.mcsIndex[0] = atoi(optarg);
      break;


    default:
    case 'h':
      printf("%s -h(elp) -p(extended_prefix) -N cell_id -f output_filename -F input_filename -g channel_model -n n_frames -t Delayspread -s snr0 -S snr1 -x transmission_mode -y TXant -z RXant -i Intefrence0 -j Interference1 -A interpolation_file -C(alibration offset dB) -N CellId\n",
             argv[0]);
      printf("-h This message\n");
      //printf("-p Use extended prefix mode\n");
      //printf("-d Use TDD\n");
      printf("-n Number of frames to simulate\n");
      printf("-s Starting SNR, runs from SNR0 to SNR0 + 5 dB.  If n_frames is 1 then just SNR is simulated\n");
      printf("-S Ending SNR, runs from SNR0 to SNR1\n");
      printf("-t Delay spread for multipath channel\n");
      printf("-g [A,B,C,D,E,F,G] Use 3GPP SCM (A,B,C,D) or 36-101 (E-EPA,F-EVA,G-ETU) models (ignores delay spread and Ricean factor)\n");
      printf("-x Transmission mode (1,2,6 for the moment)\n");
      printf("-y Number of TX antennas used in eNB\n");
      printf("-z Number of RX antennas used in UE\n");
      //printf("-i Relative strength of first intefering eNB (in dB) - cell_id mod 3 = 1\n");
      //printf("-j Relative strength of second intefering eNB (in dB) - cell_id mod 3 = 2\n");
      printf("-M Multiple SSB positions in burst\n");
      printf("-N Nid_cell\n");
      printf("-R N_RB_DL\n");
      printf("-O oversampling factor (1,2,4,8,16)\n");
      printf("-A Interpolation_filname Run with Abstraction to generate Scatter plot using interpolation polynomial in file\n");
      //printf("-C Generate Calibration information for Abstraction (effective SNR adjustment to remove Pe bias w.r.t. AWGN)\n");
      //printf("-f Output filename (.txt format) for Pe/SNR results\n");
      printf("-F Input filename (.txt format) for RX conformance testing\n");
      printf("-E used CSS scheduler\n");
      printf("-o CORESET offset\n");
      printf("-a Start PRB for PDSCH\n");
      printf("-b Number of PRB for PDSCH\n");
      printf("-c Start symbol for PDSCH (fixed for now)\n");
      printf("-j Number of symbols for PDSCH (fixed for now)\n");
      printf("-e MSC index\n");
      exit (-1);
      break;
    }
  }
  
  logInit();
  set_glog(loglvl);
  T_stdout = 1;

  if (snr1set==0)
    snr1 = snr0+10;

  printf("Initializing gNodeB for mu %d, N_RB_DL %d\n",mu,N_RB_DL);

  RC.gNB = (PHY_VARS_gNB**) malloc(sizeof(PHY_VARS_gNB *));
  RC.gNB[0] = (PHY_VARS_gNB*) malloc(sizeof(PHY_VARS_gNB ));
  memset(RC.gNB[0],0,sizeof(PHY_VARS_gNB));

  gNB = RC.gNB[0];
  frame_parms = &gNB->frame_parms; //to be initialized I suppose (maybe not necessary for PBCH)
  frame_parms->nb_antennas_tx = n_tx;
  frame_parms->nb_antennas_rx = n_rx;
  frame_parms->N_RB_DL = N_RB_DL;
  frame_parms->N_RB_UL = N_RB_DL;

  RC.nb_nr_macrlc_inst = 1;
  mac_top_init_gNB();
  gNB_mac = RC.nrmac[0];
  gNB_RRC_INST rrc;

  // read in SCGroupConfig
  FILE *scg_fd = fopen("reconfig.hex","r");
  AssertFatal(scg_fd != NULL,"no reconfig.hex file\n");
  char buffer[1024];
  int msg_len=fread(buffer,1,1024,scg_fd);
  NR_RRCReconfiguration_t *NR_RRCReconfiguration;

  asn_dec_rval_t dec_rval = uper_decode_complete( NULL,
						  &asn_DEF_NR_RRCReconfiguration,
						  (void **)&NR_RRCReconfiguration,
						  (uint8_t *)buffer,
						  msg_len); 
  
  if ((dec_rval.code != RC_OK) && (dec_rval.consumed == 0)) {
    AssertFatal(1==0,"NR_RRCReConfiguration decode error\n");
    // free the memory
    SEQUENCE_free( &asn_DEF_NR_RRCReconfiguration, NR_RRCReconfiguration, 1 );
    exit(-1);
  }      
  fclose(scg_fd);

  NR_RRCReconfiguration_IEs_t *reconfig_ies = NR_RRCReconfiguration->criticalExtensions.choice.rrcReconfiguration;
  NR_CellGroupConfig_t *secondaryCellGroup;
  dec_rval = uper_decode_complete( NULL,
				   &asn_DEF_NR_CellGroupConfig,
				   (void **)&secondaryCellGroup,
				   (uint8_t *)reconfig_ies->secondaryCellGroup->buf,
				   reconfig_ies->secondaryCellGroup->size); 
  
  if ((dec_rval.code != RC_OK) && (dec_rval.consumed == 0)) {
    AssertFatal(1==0,"NR_CellGroupConfig decode error\n");
    // free the memory
    SEQUENCE_free( &asn_DEF_NR_CellGroupConfig, secondaryCellGroup, 1 );
    exit(-1);
  }      

  NR_ServingCellConfigCommon_t *scc = secondaryCellGroup->spCellConfig->reconfigurationWithSync->spCellConfigCommon;
  

  rrc.carrier.servingcellconfigcommon = scc;

  AssertFatal((gNB->if_inst         = NR_IF_Module_init(0))!=NULL,"Cannot register interface");
  gNB->if_inst->NR_PHY_config_req      = nr_phy_config_request;
  // common configuration
  rrc_mac_config_req_gNB(0,0,scc,0,0,NULL);
  // UE dedicated configuration
  rrc_mac_config_req_gNB(0,0,NULL,1,0x1234,secondaryCellGroup);
  phy_init_nr_gNB(gNB,0,0);

  // stub to configure frame_parms
  //  nr_phy_config_request_sim(gNB,N_RB_DL,N_RB_DL,mu,Nid_cell,SSB_positions);
  // call MAC to configure common parameters


  double fs,bw;

  if (mu == 1 && N_RB_DL == 217) { 
    fs = 122.88e6;
    bw = 80e6;
  }					       
  else if (mu == 1 && N_RB_DL == 245) {
    fs = 122.88e6;
    bw = 90e6;
  }
  else if (mu == 1 && N_RB_DL == 273) {
    fs = 122.88e6;
    bw = 100e6;
  }
  else if (mu == 1 && N_RB_DL == 106) { 
    fs = 61.44e6;
    bw = 40e6;
  }
  else AssertFatal(1==0,"Unsupported numerology for mu %d, N_RB %d\n",mu, N_RB_DL);

  gNB2UE = new_channel_desc_scm(n_tx,
                                n_rx,
                                channel_model,
 				fs,
				bw,
                                0,
                                0,
                                0);

  if (gNB2UE==NULL) {
    printf("Problem generating channel model. Exiting.\n");
    exit(-1);
  }

  frame_length_complex_samples = frame_parms->samples_per_subframe*NR_NUMBER_OF_SUBFRAMES_PER_FRAME;
  frame_length_complex_samples_no_prefix = frame_parms->samples_per_subframe_wCP*NR_NUMBER_OF_SUBFRAMES_PER_FRAME;
  slot_length_complex_samples_no_prefix = frame_parms->samples_per_slot_wCP;

  s_re = malloc(2*sizeof(double*));
  s_im = malloc(2*sizeof(double*));
  r_re = malloc(2*sizeof(double*));
  r_im = malloc(2*sizeof(double*));
  txdata = malloc(2*sizeof(int*));

  for (i=0; i<2; i++) {

    s_re[i] = malloc(frame_length_complex_samples*sizeof(double));
    bzero(s_re[i],frame_length_complex_samples*sizeof(double));
    s_im[i] = malloc(frame_length_complex_samples*sizeof(double));
    bzero(s_im[i],frame_length_complex_samples*sizeof(double));

    r_re[i] = malloc(frame_length_complex_samples*sizeof(double));
    bzero(r_re[i],frame_length_complex_samples*sizeof(double));
    r_im[i] = malloc(frame_length_complex_samples*sizeof(double));
    bzero(r_im[i],frame_length_complex_samples*sizeof(double));

    printf("Allocating %d samples for txdata\n",frame_length_complex_samples);
    txdata[i] = malloc(frame_length_complex_samples*sizeof(int));
    bzero(txdata[i],frame_length_complex_samples*sizeof(int));
  
  }

  if (pbch_file_fd!=NULL) {
    load_pbch_desc(pbch_file_fd);
  }


  //configure UE
  UE = malloc(sizeof(PHY_VARS_NR_UE));
  memset((void*)UE,0,sizeof(PHY_VARS_NR_UE));
  PHY_vars_UE_g = malloc(sizeof(PHY_VARS_NR_UE**));
  PHY_vars_UE_g[0] = malloc(sizeof(PHY_VARS_NR_UE*));
  PHY_vars_UE_g[0][0] = UE;
  memcpy(&UE->frame_parms,frame_parms,sizeof(NR_DL_FRAME_PARMS));

  if (run_initial_sync==1)  UE->is_synchronized = 0;
  else                      {UE->is_synchronized = 1; UE->UE_mode[0]=PUSCH;}
                      
  UE->perfect_ce = 0;
  for (i=0;i<10;i++) UE->current_thread_id[i] = 0;

  if (init_nr_ue_signal(UE, 1, 0) != 0)
  {
    printf("Error at UE NR initialisation\n");
    exit(-1);
  }

  init_nr_ue_transport(UE,0);

  nr_gold_pbch(UE);
  nr_gold_pdcch(UE,0,2);


   
  nr_l2_init_ue();
  UE_mac = get_mac_inst(0);
  
  UE->pdcch_vars[0][0]->crnti = 0x1234;

  UE->if_inst = nr_ue_if_module_init(0);
  UE->if_inst->scheduled_response = nr_ue_scheduled_response;
  UE->if_inst->phy_config_request = nr_ue_phy_config_request;
  UE->if_inst->dl_indication = nr_ue_dl_indication;
  UE->if_inst->ul_indication = dummy_nr_ue_ul_indication;
  

  UE_mac->if_module = nr_ue_if_module_init(0);
  
  unsigned int available_bits;
  unsigned char *estimated_output_bit;
  unsigned char *test_input_bit;
  unsigned int errors_bit    = 0;
  uint32_t errors_scrambling = 0;

  test_input_bit       = (unsigned char *) malloc16(sizeof(unsigned char) * 16 * 68 * 384);
  estimated_output_bit = (unsigned char *) malloc16(sizeof(unsigned char) * 16 * 68 * 384);
  
  // generate signal
  if (input_fd==NULL) {
    gNB->pbch_configured = 1;
    for (int i=0;i<4;i++) gNB->pbch_pdu[i]=i+1;

    if (css_flag == 0) nr_schedule_uss_dlsch_phytest(0,frame,slot,&dlsch_config);
    else               nr_schedule_css_dlsch_phytest(0,frame,slot);


    Sched_INFO.module_id = 0;
    Sched_INFO.CC_id     = 0;
    Sched_INFO.frame     = frame;
    Sched_INFO.slot      = slot;
    Sched_INFO.DL_req    = &gNB_mac->DL_req[0];
    Sched_INFO.UL_tti_req    = &gNB_mac->UL_tti_req[0];
    Sched_INFO.HI_DCI0_req  = NULL;
    Sched_INFO.TX_req    = &gNB_mac->TX_req[0];
    nr_schedule_response(&Sched_INFO);

    phy_procedures_gNB_TX(gNB,frame,slot,0);
    
    //nr_common_signal_procedures (gNB,frame,subframe);
    int txdataF_offset = (slot%2) * frame_parms->samples_per_slot_wCP;

    LOG_M("txsigF0.m","txsF0", gNB->common_vars.txdataF[0],frame_length_complex_samples_no_prefix,1,1);
    if (gNB->frame_parms.nb_antennas_tx>1)
      LOG_M("txsigF1.m","txsF1", gNB->common_vars.txdataF[1],frame_length_complex_samples_no_prefix,1,1);

    int tx_offset = slot*frame_parms->samples_per_slot;
    printf("samples_per_slot_wCP = %d\n", frame_parms->samples_per_slot_wCP);

    //TODO: loop over slots
    for (aa=0; aa<gNB->frame_parms.nb_antennas_tx; aa++) {
<<<<<<< HEAD
      if (cyclic_prefix_type == 1) {
	PHY_ofdm_mod(gNB->common_vars.txdataF[aa],
=======
      if (gNB_config->subframe_config.dl_cyclic_prefix_type.value == 1) {
	PHY_ofdm_mod(&gNB->common_vars.txdataF[aa][txdataF_offset],
>>>>>>> df791790
		     &txdata[aa][tx_offset],
		     frame_parms->ofdm_symbol_size,
		     12,
		     frame_parms->nb_prefix_samples,
		     CYCLIC_PREFIX);
      } else {
	nr_normal_prefix_mod(&gNB->common_vars.txdataF[aa][txdataF_offset],
			     &txdata[aa][tx_offset],
			     14,
			     frame_parms);
      }
    }
  } else {
    printf("Reading %d samples from file to antenna buffer %d\n",frame_length_complex_samples,0);
    
    if (fread(txdata[0],
	      sizeof(int32_t),
	      frame_length_complex_samples,
	      input_fd) != frame_length_complex_samples) {
      printf("error reading from file\n");
      //exit(-1);
    }
  }

  LOG_M("txsig0.m","txs0", txdata[0],frame_length_complex_samples,1,1);
  if (gNB->frame_parms.nb_antennas_tx>1)
    LOG_M("txsig1.m","txs1", txdata[1],frame_length_complex_samples,1,1);

  if (output_fd) 
    fwrite(txdata[0],sizeof(int32_t),frame_length_complex_samples,output_fd);

  int txlev = signal_energy(&txdata[0][5*frame_parms->ofdm_symbol_size + 4*frame_parms->nb_prefix_samples + frame_parms->nb_prefix_samples0],
			    frame_parms->ofdm_symbol_size + frame_parms->nb_prefix_samples);

  //  printf("txlev %d (%f)\n",txlev,10*log10(txlev));

  for (i=0; i<frame_length_complex_samples; i++) {
    for (aa=0; aa<frame_parms->nb_antennas_tx; aa++) {
      r_re[aa][i] = ((double)(((short *)txdata[aa]))[(i<<1)]);
      r_im[aa][i] = ((double)(((short *)txdata[aa]))[(i<<1)+1]);
    }
  }


  //Configure UE
  uint32_t pdcch_ConfigSIB1     = 0;
  uint32_t ssb_SubcarrierOffset = 0;
  rrc.carrier.MIB = (uint8_t*) malloc(4);
  rrc.carrier.sizeof_MIB = do_MIB_NR(&rrc,0);

  nr_rrc_mac_config_req_ue(0,0,0,rrc.carrier.mib.message.choice.mib,scc,NULL,NULL,NULL);

  // Initial bandwidth part configuration -- full carrier bandwidth
  UE_mac->initial_bwp_dl.bwp_id = 0;
  UE_mac->initial_bwp_dl.location = 0;
  UE_mac->initial_bwp_dl.scs = UE->frame_parms.subcarrier_spacing;
  UE_mac->initial_bwp_dl.N_RB = UE->frame_parms.N_RB_DL;
  UE_mac->initial_bwp_dl.cyclic_prefix = UE->frame_parms.Ncp;
  
  fapi_nr_dl_config_request_t *dl_config = &UE_mac->dl_config_request; 
  //  Type0 PDCCH search space
  dl_config->number_pdus =  1;
  dl_config->dl_config_list[0].pdu_type = FAPI_NR_DL_CONFIG_TYPE_DCI;
  dl_config->dl_config_list[0].dci_config_pdu.dci_config_rel15.rnti = 0x1234;	
  
  uint64_t mask = 0x0;
  uint16_t num_rbs=24;
  uint16_t rb_offset=gNB->pdcch_vars.dci_alloc[0].pdcch_params.rb_offset;
  uint16_t cell_id=0;
  uint16_t num_symbols=2;
  for(i=0; i<(num_rbs/6); ++i){   //  38.331 Each bit corresponds a group of 6 RBs
    mask = mask >> 1;
    mask = mask | 0x100000000000;
  }
  uint16_t UE_rb_offset_count = rb_offset/6;
  mask = mask >> UE_rb_offset_count;
  dl_config->dl_config_list[0].dci_config_pdu.dci_config_rel15.coreset.frequency_domain_resource = mask;
  dl_config->dl_config_list[0].dci_config_pdu.dci_config_rel15.coreset.rb_offset = rb_offset;  //  additional parameter other than coreset
  
  dl_config->dl_config_list[0].dci_config_pdu.dci_config_rel15.coreset.duration = num_symbols;
  dl_config->dl_config_list[0].dci_config_pdu.dci_config_rel15.coreset.cce_reg_mapping_type =CCE_REG_MAPPING_TYPE_NON_INTERLEAVED;
  dl_config->dl_config_list[0].dci_config_pdu.dci_config_rel15.coreset.cce_reg_interleaved_reg_bundle_size = 0;   //  L 38.211 7.3.2.2
  dl_config->dl_config_list[0].dci_config_pdu.dci_config_rel15.coreset.cce_reg_interleaved_interleaver_size = 0;  //  R 38.211 7.3.2.2
  dl_config->dl_config_list[0].dci_config_pdu.dci_config_rel15.coreset.cce_reg_interleaved_shift_index = cell_id;
  dl_config->dl_config_list[0].dci_config_pdu.dci_config_rel15.coreset.precoder_granularity = PRECODER_GRANULARITY_SAME_AS_REG_BUNDLE;
  dl_config->dl_config_list[0].dci_config_pdu.dci_config_rel15.coreset.pdcch_dmrs_scrambling_id = cell_id;
  
  uint32_t number_of_search_space_per_slot=1;
  uint32_t first_symbol_index=0;
  uint32_t search_space_duration=0;  //  element of search space
  uint32_t coreset_duration;  //  element of coreset
  
  coreset_duration = num_symbols * number_of_search_space_per_slot;
  
  dl_config->dl_config_list[0].dci_config_pdu.dci_config_rel15.number_of_candidates[0] = table_38213_10_1_1_c2[0];
  dl_config->dl_config_list[0].dci_config_pdu.dci_config_rel15.number_of_candidates[1] = table_38213_10_1_1_c2[1];
  dl_config->dl_config_list[0].dci_config_pdu.dci_config_rel15.number_of_candidates[2] = table_38213_10_1_1_c2[2];   //  CCE aggregation level = 4
  dl_config->dl_config_list[0].dci_config_pdu.dci_config_rel15.number_of_candidates[3] = table_38213_10_1_1_c2[3];   //  CCE aggregation level = 8
  dl_config->dl_config_list[0].dci_config_pdu.dci_config_rel15.number_of_candidates[4] = table_38213_10_1_1_c2[4];   //  CCE aggregation level = 16
  dl_config->dl_config_list[0].dci_config_pdu.dci_config_rel15.duration = search_space_duration;
  dl_config->dl_config_list[0].dci_config_pdu.dci_config_rel15.monitoring_symbols_within_slot = (0x3fff << first_symbol_index) & (0x3fff >> (14-coreset_duration-first_symbol_index)) & 0x3fff;

  dl_config->dl_config_list[0].dci_config_pdu.dci_config_rel15.N_RB_BWP = N_RB_DL;

  UE_mac->scheduled_response.dl_config = dl_config;
  UE_mac->scheduled_response.ul_config = NULL;
  UE_mac->scheduled_response.tx_request = NULL;
  UE_mac->scheduled_response.module_id = 0;
  UE_mac->scheduled_response.CC_id = 0;
  UE_mac->scheduled_response.frame = frame;
  UE_mac->scheduled_response.slot = slot;


  nr_ue_phy_config_request(&UE_mac->phy_config);

  for (SNR = snr0; SNR < snr1; SNR += .2) {

    n_errors = 0;
    //n_errors2 = 0;
    //n_alamouti = 0;

    n_false_positive = 0;
    for (trial = 0; trial < n_trials; trial++) {

      errors_bit = 0;
      //multipath channel
      //multipath_channel(gNB2UE,s_re,s_im,r_re,r_im,frame_length_complex_samples,0);
      
      //AWGN
      sigma2_dB = 10 * log10((double)txlev) - SNR;
      sigma2    = pow(10, sigma2_dB/10);
      // printf("sigma2 %f (%f dB)\n",sigma2,sigma2_dB);

      for (i=0; i<frame_length_complex_samples; i++) {
	for (aa=0; aa<frame_parms->nb_antennas_rx; aa++) {
	  ((short*) UE->common_vars.rxdata[aa])[2*i]   = (short) ((r_re[aa][i] + sqrt(sigma2/2)*gaussdouble(0.0,1.0)));
	  ((short*) UE->common_vars.rxdata[aa])[2*i+1] = (short) ((r_im[aa][i] + sqrt(sigma2/2)*gaussdouble(0.0,1.0)));
	}
      }

      if (n_trials == 1) {

        LOG_M("rxsig0.m","rxs0", UE->common_vars.rxdata[0], frame_length_complex_samples, 1, 1);
        if (UE->frame_parms.nb_antennas_rx>1)
          LOG_M("rxsig1.m","rxs1", UE->common_vars.rxdata[1], frame_length_complex_samples, 1, 1);

      }

      if (UE->is_synchronized == 0) {

	UE_nr_rxtx_proc_t proc={0};
	ret = nr_initial_sync(&proc, UE, normal_txrx,1);
	printf("nr_initial_sync1 returns %d\n",ret);
	if (ret<0) n_errors++;
      }
      else {
	UE->rx_offset=0;
	UE_proc.frame_rx = frame;
	UE_proc.nr_tti_rx= slot;
	UE_proc.subframe_rx = slot;
	
	nr_ue_scheduled_response(&UE_mac->scheduled_response);

	printf("Running phy procedures UE RX %d.%d\n",frame,slot);

	phy_procedures_nrUE_RX(UE,
			       &UE_proc,
			       0,
			       do_pdcch_flag,
			       normal_txrx,
			       &UE_mac->dl_config_request);

	if (n_trials==1) {
	  LOG_M("rxsigF0.m","rxsF0", UE->common_vars.common_vars_rx_data_per_thread[0].rxdataF[0],slot_length_complex_samples_no_prefix,1,1);
	  if (UE->frame_parms.nb_antennas_rx>1)
	    LOG_M("rxsigF1.m","rxsF1", UE->common_vars.common_vars_rx_data_per_thread[0].rxdataF[1],slot_length_complex_samples_no_prefix,1,1);
	}
	
	if (UE_mac->dl_config_request.number_pdus==0) n_errors++;
      
      
	
	if (UE->dlsch[UE->current_thread_id[slot]][0][0]->last_iteration_cnt >= 
	    UE->dlsch[UE->current_thread_id[slot]][0][0]->max_ldpc_iterations+1)
	  n_errors++;
	
	//----------------------------------------------------------
	//---------------------- count errors ----------------------
	//----------------------------------------------------------
	
	NR_gNB_DLSCH_t *gNB_dlsch = gNB->dlsch[0][0];
	
	NR_UE_DLSCH_t *dlsch0 = UE->dlsch[UE->current_thread_id[UE_proc.nr_tti_rx]][0][0];
	int harq_pid = dlsch0->current_harq_pid;
	NR_DL_UE_HARQ_t *UE_harq_process = dlsch0->harq_processes[harq_pid];
	
	NR_UE_PDSCH **pdsch_vars = UE->pdsch_vars[UE->current_thread_id[UE_proc.nr_tti_rx]];
	int16_t *UE_llr = pdsch_vars[0]->llr[0];
	
	nfapi_nr_dl_config_dlsch_pdu_rel15_t rel15 = gNB_dlsch->harq_processes[harq_pid]->dlsch_pdu.dlsch_pdu_rel15;
	uint32_t TBS         = rel15.TBSize[0];
	uint16_t length_dmrs = 1;
	uint16_t nb_rb       = rel15.rbSize;
	uint8_t  nb_re_dmrs  = rel15.dmrsConfigType == 1 ? 6 : 4;
	uint8_t  mod_order   = rel15.qamModOrder[0];
	uint8_t  nb_symb_sch = rel15.NrOfSymbols;
      
	available_bits = nr_get_G(nb_rb, nb_symb_sch, nb_re_dmrs, length_dmrs, mod_order, rel15.nrOfLayers);
	
	printf("\n");
	printf("available_bits = %u\n", available_bits);
	
	for (i = 0; i < available_bits; i++) {
	  
	  if(((gNB_dlsch->harq_processes[harq_pid]->f[i] == 0) && (UE_llr[i] <= 0)) || 
	     ((gNB_dlsch->harq_processes[harq_pid]->f[i] == 1) && (UE_llr[i] >= 0)))
	    {
	      if(errors_scrambling == 0) {
		printf("\n");
		printf("First bit in error in unscrambling = %d\n",i);
	      }
	      errors_scrambling++;
	    }
	  
	}
	
	for (i = 0; i < TBS; i++) {
	  
	  estimated_output_bit[i] = (UE_harq_process->b[i/8] & (1 << (i & 7))) >> (i & 7);
	  test_input_bit[i]       = (gNB_dlsch->harq_processes[harq_pid]->b[i / 8] & (1 << (i & 7))) >> (i & 7); // Further correct for multiple segments
	  
	  if (estimated_output_bit[i] != test_input_bit[i]) {
	    if(errors_bit == 0)
	      printf("First bit in error in decoding = %d\n",i);
	    errors_bit++;
	  }
	  
	}
	
	////////////////////////////////////////////////////////////
	
	if (errors_scrambling > 0) {
	  if (n_trials == 1)
	    printf("errors_scrambling = %d (trial %d)\n", errors_scrambling, trial);
	}
	
	if (errors_bit > 0) {
	  n_false_positive++;
	  if (n_trials == 1)
	    printf("errors_bit = %u (trial %d)\n", errors_bit, trial);
	}
	
	printf("\n");
	
      } // if (UE->is_synchronized == 0)
      
    } // noise trials

    printf("*****************************************\n");
    printf("SNR %f, (false positive %f)\n", SNR,
           (float) n_errors / (float) n_trials);
    printf("*****************************************\n");
    printf("\n");
    printf("SNR %f : n_errors (negative CRC) = %d/%d\n", SNR, n_errors, n_trials);
    printf("\n");

    if ((float)n_errors/(float)n_trials <= target_error_rate) {
      printf("PDSCH test OK\n");
      break;
    }

  } // NSR

  for (i = 0; i < 2; i++) {
    free(s_re[i]);
    free(s_im[i]);
    free(r_re[i]);
    free(r_im[i]);
    free(txdata[i]);
  }

  free(s_re);
  free(s_im);
  free(r_re);
  free(r_im);
  free(txdata);
  free(test_input_bit);
  free(estimated_output_bit);
  
  if (output_fd)
    fclose(output_fd);

  if (input_fd)
    fclose(input_fd);

  return(n_errors);
  
}<|MERGE_RESOLUTION|>--- conflicted
+++ resolved
@@ -93,7 +93,6 @@
 
 //Dummy Functions
 lte_subframe_t subframe_select(LTE_DL_FRAME_PARMS *frame_parms, unsigned char subframe) {return(SF_DL);}
-<<<<<<< HEAD
 int rlc_module_init (void) {return(0);}
 
 
@@ -104,14 +103,6 @@
 		   NR_ServingCellConfigCommon_t *scc
 		   );
 
-=======
-int rlc_module_init (int enb) {return(0);}
-void pdcp_layer_init (void) {}
-int rrc_init_nr_global_param (void) {return(0);}
-void config_common(int Mod_idP,int CC_idP,int Nid_cell,int nr_bandP,uint64_t SSB_positions,uint16_t ssb_periodicity,uint64_t dl_CarrierFreqP,uint32_t dl_BandwidthP);
-int8_t nr_mac_rrc_data_ind_ue(const module_id_t module_id, const int CC_id, const uint8_t gNB_index,
-                              const int8_t channel, const uint8_t* pduP, const sdu_size_t pdu_len) {return(0);}
->>>>>>> df791790
 uint64_t get_softmodem_optmask(void) {return 0;}
 mac_rlc_status_resp_t mac_rlc_status_ind( const module_id_t       module_idP,
 					  const rnti_t            rntiP,
@@ -701,13 +692,9 @@
 
     //TODO: loop over slots
     for (aa=0; aa<gNB->frame_parms.nb_antennas_tx; aa++) {
-<<<<<<< HEAD
+
       if (cyclic_prefix_type == 1) {
-	PHY_ofdm_mod(gNB->common_vars.txdataF[aa],
-=======
-      if (gNB_config->subframe_config.dl_cyclic_prefix_type.value == 1) {
 	PHY_ofdm_mod(&gNB->common_vars.txdataF[aa][txdataF_offset],
->>>>>>> df791790
 		     &txdata[aa][tx_offset],
 		     frame_parms->ofdm_symbol_size,
 		     12,
