/*
 * Licensed to the OpenAirInterface (OAI) Software Alliance under one or more
 * contributor license agreements.  See the NOTICE file distributed with
 * this work for additional information regarding copyright ownership.
 * The OpenAirInterface Software Alliance licenses this file to You under
 * the OAI Public License, Version 1.1  (the "License"); you may not use this file
 * except in compliance with the License.
 * You may obtain a copy of the License at
 *
 *      http://www.openairinterface.org/?page_id=698
 *
 * Unless required by applicable law or agreed to in writing, software
 * distributed under the License is distributed on an "AS IS" BASIS,
 * WITHOUT WARRANTIES OR CONDITIONS OF ANY KIND, either express or implied.
 * See the License for the specific language governing permissions and
 * limitations under the License.
 *-------------------------------------------------------------------------------
 * For more information about the OpenAirInterface (OAI) Software Alliance:
 *      contact@openairinterface.org
 */

#include <fcntl.h>
#include <math.h>
#include <string.h>
#include <sys/ioctl.h>
#include <sys/mman.h>
#include <unistd.h>
#include "common/ran_context.h"
#include "common/config/config_userapi.h"
#include "common/utils/nr/nr_common.h"
#include "common/utils/LOG/log.h"
#include "LAYER2/NR_MAC_gNB/nr_mac_gNB.h"
#include "LAYER2/NR_MAC_UE/mac_defs.h"
#include "LAYER2/NR_MAC_UE/mac_extern.h"
#include "PHY/defs_gNB.h"
#include "PHY/defs_nr_common.h"
#include "PHY/defs_nr_UE.h"
#include "PHY/phy_vars_nr_ue.h"
#include "PHY/types.h"
#include "PHY/INIT/phy_init.h"
#include "PHY/MODULATION/modulation_eNB.h"
#include "PHY/MODULATION/nr_modulation.h"
#include "PHY/MODULATION/modulation_UE.h"
#include "PHY/NR_REFSIG/refsig_defs_ue.h"
#include "PHY/NR_TRANSPORT/nr_dlsch.h"
#include "PHY/NR_TRANSPORT/nr_transport_proto.h"
#include "PHY/NR_UE_TRANSPORT/nr_transport_proto_ue.h"
#include "SCHED_NR/fapi_nr_l1.h"
#include "SCHED_NR/sched_nr.h"
#include "SCHED_NR_UE/defs.h"
#include "SCHED_NR_UE/fapi_nr_ue_l1.h"
#include "NR_PHY_INTERFACE/NR_IF_Module.h"
#include "NR_UE_PHY_INTERFACE/NR_IF_Module.h"

#include "LAYER2/NR_MAC_UE/mac_proto.h"
//#include "LAYER2/NR_MAC_gNB/mac_proto.h"
//#include "openair2/LAYER2/NR_MAC_UE/mac_proto.h"
#include "LAYER2/NR_MAC_gNB/mac_proto.h"
#include "NR_asn_constant.h"
#include "RRC/NR/MESSAGES/asn1_msg.h"
#include "openair1/SIMULATION/RF/rf.h"
#include "openair1/SIMULATION/TOOLS/sim.h"
#include "openair1/SIMULATION/NR_PHY/nr_unitary_defs.h"
//#include "openair1/SIMULATION/NR_PHY/nr_dummy_functions.c"
#include "PHY/NR_REFSIG/ptrs_nr.h"
#include "NR_RRCReconfiguration.h"
#define inMicroS(a) (((double)(a))/(get_cpu_freq_GHz()*1000.0))
#include "SIMULATION/LTE_PHY/common_sim.h"

#include <openair2/LAYER2/MAC/mac_vars.h>
#include <openair2/RRC/LTE/rrc_vars.h>

#include <executables/softmodem-common.h>

LCHAN_DESC DCCH_LCHAN_DESC,DTCH_DL_LCHAN_DESC,DTCH_UL_LCHAN_DESC;
rlc_info_t Rlc_info_um,Rlc_info_am_config;

PHY_VARS_gNB *gNB;
PHY_VARS_NR_UE *UE;
RAN_CONTEXT_t RC;
int32_t uplink_frequency_offset[MAX_NUM_CCs][4];

double cpuf;

uint16_t sf_ahead=4 ;
uint16_t sl_ahead=0;
//uint8_t nfapi_mode = 0;
uint64_t downlink_frequency[MAX_NUM_CCs][4];
THREAD_STRUCT thread_struct;
nfapi_ue_release_request_body_t release_rntis;
uint32_t N_RB_DL = 106;

// dummy functions
int dummy_nr_ue_ul_indication(nr_uplink_indication_t *ul_info)              { return(0);  }

int8_t nr_mac_rrc_data_ind_ue(const module_id_t module_id,
                              const int CC_id,
                              const uint8_t gNB_index,
                              const frame_t frame,
                              const sub_frame_t sub_frame,
                              const rnti_t rnti,
                              const channel_t channel,
                              const uint8_t* pduP,
                              const sdu_size_t pdu_len)
{
  return 0;
}

void nr_rrc_ue_generate_RRCSetupRequest(module_id_t module_id, const uint8_t gNB_index)
{
  return;
}

int8_t nr_mac_rrc_data_req_ue(const module_id_t Mod_idP,
                              const int         CC_id,
                              const uint8_t     gNB_id,
                              const frame_t     frameP,
                              const rb_id_t     Srb_id,
                              uint8_t           *buffer_pP)
{
  return 0;
}

void
rrc_data_ind(
  const protocol_ctxt_t *const ctxt_pP,
  const rb_id_t                Srb_id,
  const sdu_size_t             sdu_sizeP,
  const uint8_t   *const       buffer_pP
)
{
}

int ocp_gtpv1u_create_s1u_tunnel(instance_t instance,
                                 const gtpv1u_enb_create_tunnel_req_t  *create_tunnel_req,
                                 gtpv1u_enb_create_tunnel_resp_t *create_tunnel_resp) {
    return 0;
}

int
gtpv1u_create_s1u_tunnel(
  const instance_t                              instanceP,
  const gtpv1u_enb_create_tunnel_req_t *const  create_tunnel_req_pP,
  gtpv1u_enb_create_tunnel_resp_t *const create_tunnel_resp_pP
) {
  return 0;
}

int
rrc_gNB_process_GTPV1U_CREATE_TUNNEL_RESP(
  const protocol_ctxt_t *const ctxt_pP,
  const gtpv1u_enb_create_tunnel_resp_t *const create_tunnel_resp_pP,
  uint8_t                         *inde_list
) {
  return 0;
}

int
gtpv1u_create_ngu_tunnel(
  const instance_t instanceP,
  const gtpv1u_gnb_create_tunnel_req_t *  const create_tunnel_req_pP,
        gtpv1u_gnb_create_tunnel_resp_t * const create_tunnel_resp_pP){
  return 0;
}

int
gtpv1u_update_ngu_tunnel(
  const instance_t                              instanceP,
  const gtpv1u_gnb_create_tunnel_req_t *const  create_tunnel_req_pP,
  const rnti_t                                  prior_rnti
){
  return 0;
}

int ocp_gtpv1u_delete_s1u_tunnel(const instance_t instance, const gtpv1u_enb_delete_tunnel_req_t *const req_pP) {
  return 0;
}

int
nr_rrc_gNB_process_GTPV1U_CREATE_TUNNEL_RESP(
  const protocol_ctxt_t *const ctxt_pP,
  const gtpv1u_gnb_create_tunnel_resp_t *const create_tunnel_resp_pP,
  uint8_t                         *inde_list
){
  return 0;
}

int nr_derive_key(int alg_type, uint8_t alg_id,
               const uint8_t key[32], uint8_t **out)
{
  return 0;
}

void config_common(int Mod_idP,
                   int ssb_SubcarrierOffset,
                   int pdsch_AntennaPorts,
                   int pusch_AntennaPorts,
		   NR_ServingCellConfigCommon_t *scc
		   );

int generate_dlsch_header(unsigned char *mac_header,
                          unsigned char num_sdus,
                          unsigned short *sdu_lengths,
                          unsigned char *sdu_lcids,
                          unsigned char drx_cmd,
                          unsigned short timing_advance_cmd,
                          unsigned char *ue_cont_res_id,
                          unsigned char short_padding,
                          unsigned short post_padding){return 0;}

// Dummy function to avoid linking error at compilation of nr-dlsim
int is_x2ap_enabled(void)
{
  return 0;
}

int DU_send_INITIAL_UL_RRC_MESSAGE_TRANSFER(module_id_t     module_idP,
                                            int             CC_idP,
                                            int             UE_id,
                                            rnti_t          rntiP,
                                            const uint8_t   *sduP,
                                            sdu_size_t      sdu_lenP,
                                            const uint8_t   *sdu2P,
                                            sdu_size_t      sdu2_lenP) {
  return 0;
}

void processSlotTX(void *arg) {}

//nFAPI P7 dummy functions to avoid linking errors 

int oai_nfapi_dl_tti_req(nfapi_nr_dl_tti_request_t *dl_config_req) { return(0);  }
int oai_nfapi_tx_data_req(nfapi_nr_tx_data_request_t *tx_data_req){ return(0);  }
int oai_nfapi_ul_dci_req(nfapi_nr_ul_dci_request_t *ul_dci_req){ return(0);  }
int oai_nfapi_ul_tti_req(nfapi_nr_ul_tti_request_t *ul_tti_req){ return(0);  }
int oai_nfapi_nr_rx_data_indication(nfapi_nr_rx_data_indication_t *ind) { return(0);  }
int oai_nfapi_nr_crc_indication(nfapi_nr_crc_indication_t *ind) { return(0);  }
int oai_nfapi_nr_srs_indication(nfapi_nr_srs_indication_t *ind) { return(0);  }
int oai_nfapi_nr_uci_indication(nfapi_nr_uci_indication_t *ind) { return(0);  }
int oai_nfapi_nr_rach_indication(nfapi_nr_rach_indication_t *ind) { return(0);  }

// needed for some functions
openair0_config_t openair0_cfg[MAX_CARDS];
void update_ptrs_config(NR_CellGroupConfig_t *secondaryCellGroup, uint16_t *rbSize, uint8_t *mcsIndex,int8_t *ptrs_arg);
void update_dmrs_config(NR_CellGroupConfig_t *scg, int8_t* dmrs_arg);
extern void fix_scd(NR_ServingCellConfig_t *scd);// forward declaration

/* specific dlsim DL preprocessor: uses rbStart/rbSize/mcs/nrOfLayers from command line of
   dlsim, does not search for CCE/PUCCH occasion but simply sets to 0 */
int g_mcsIndex = -1, g_mcsTableIdx = 0, g_rbStart = -1, g_rbSize = -1, g_nrOfLayers = 1;
void nr_dlsim_preprocessor(module_id_t module_id,
                           frame_t frame,
                           sub_frame_t slot) {
  NR_UE_info_t *UE_info = &RC.nrmac[module_id]->UE_info;
  AssertFatal(UE_info->num_UEs == 1, "can have only a single UE\n");
  NR_UE_sched_ctrl_t *sched_ctrl = &UE_info->UE_sched_ctrl[0];
  NR_ServingCellConfigCommon_t *scc = RC.nrmac[0]->common_channels[0].ServingCellConfigCommon;

  /* manually set free CCE to 0 */
  const int target_ss = NR_SearchSpace__searchSpaceType_PR_ue_Specific;
  sched_ctrl->search_space = get_searchspace(scc, sched_ctrl->active_bwp ? sched_ctrl->active_bwp->bwp_Dedicated : NULL, target_ss);
  uint8_t nr_of_candidates;
  find_aggregation_candidates(&sched_ctrl->aggregation_level,
                              &nr_of_candidates,
                              sched_ctrl->search_space,4);
  sched_ctrl->coreset = get_coreset(module_id, scc, sched_ctrl->active_bwp->bwp_Dedicated, sched_ctrl->search_space, target_ss);
  sched_ctrl->cce_index = 0;

  NR_pdsch_semi_static_t *ps = &sched_ctrl->pdsch_semi_static;

<<<<<<< HEAD
  ps->nrOfLayers = 0;

  int dci_format = sched_ctrl->search_space && sched_ctrl->search_space->searchSpaceType->choice.ue_Specific->dci_Formats ?
      NR_DL_DCI_FORMAT_1_1 : NR_DL_DCI_FORMAT_1_0;

=======
>>>>>>> fa2ce6e6
  nr_set_pdsch_semi_static(scc,
                           UE_info->CellGroup[0],
                           sched_ctrl->active_bwp,
                           NULL,
                           /* tda = */ 2,
                           g_nrOfLayers,
                           sched_ctrl,
                           ps);

  NR_sched_pdsch_t *sched_pdsch = &sched_ctrl->sched_pdsch;
  sched_pdsch->rbStart = g_rbStart;
  sched_pdsch->rbSize = g_rbSize;
  sched_pdsch->mcs = g_mcsIndex;
  /* the following might override the table that is mandated by RRC
   * configuration */
  ps->mcsTableIdx = g_mcsTableIdx;
  ps->nrOfLayers = g_nrOfLayers;

  sched_pdsch->Qm = nr_get_Qm_dl(sched_pdsch->mcs, ps->mcsTableIdx);
  sched_pdsch->R = nr_get_code_rate_dl(sched_pdsch->mcs, ps->mcsTableIdx);
  sched_pdsch->tb_size = nr_compute_tbs(sched_pdsch->Qm,
                                        sched_pdsch->R,
                                        sched_pdsch->rbSize,
                                        ps->nrOfSymbols,
                                        ps->N_PRB_DMRS * ps->N_DMRS_SLOT,
                                        0 /* N_PRB_oh, 0 for initialBWP */,
                                        0 /* tb_scaling */,
                                        ps->nrOfLayers)
                         >> 3;

  /* the simulator assumes the HARQ PID is equal to the slot number */
  sched_pdsch->dl_harq_pid = slot;

  /* The scheduler uses lists to track whether a HARQ process is
   * free/busy/awaiting retransmission, and updates the HARQ process states.
   * However, in the simulation, we never get ack or nack for any HARQ process,
   * thus the list and HARQ states don't match what the scheduler expects.
   * Therefore, below lines just "repair" everything so that the scheduler
   * won't remark that there is no HARQ feedback */
  sched_ctrl->feedback_dl_harq.head = -1; // always overwrite feedback HARQ process
  if (sched_ctrl->harq_processes[slot].round == 0) // depending on round set in simulation ...
    add_front_nr_list(&sched_ctrl->available_dl_harq, slot); // ... make PID available
  else
    add_front_nr_list(&sched_ctrl->retrans_dl_harq, slot);   // ... make PID retransmission
  sched_ctrl->harq_processes[slot].is_waiting = false;
  AssertFatal(sched_pdsch->rbStart >= 0, "invalid rbStart %d\n", sched_pdsch->rbStart);
  AssertFatal(sched_pdsch->rbSize > 0, "invalid rbSize %d\n", sched_pdsch->rbSize);
  AssertFatal(sched_pdsch->mcs >= 0, "invalid mcs %d\n", sched_pdsch->mcs);
  AssertFatal(ps->mcsTableIdx >= 0 && ps->mcsTableIdx <= 2, "invalid mcsTableIdx %d\n", ps->mcsTableIdx);
}

typedef struct {
  uint64_t       optmask;   //mask to store boolean config options
  uint8_t        nr_dlsch_parallel; // number of threads for dlsch decoding, 0 means no parallelization
  tpool_t        Tpool;             // thread pool
} nrUE_params_t;

nrUE_params_t nrUE_params;

nrUE_params_t *get_nrUE_params(void) {
  return &nrUE_params;
}

void do_nothing(void *args) {
}

int main(int argc, char **argv)
{
  char c;
  int i,aa;//,l;
  double sigma2, sigma2_dB=10, SNR, snr0=-2.0, snr1=2.0;
  uint8_t snr1set=0;
  double roundStats[500] = {0};
  double blerStats[500] = {0};
  double berStats[500] = {0};
  double snrStats[500] = {0};
  float effRate;
  //float psnr;
  float eff_tp_check = 0.7;
  uint8_t snrRun;
  uint32_t TBS = 0;
  int **txdata;
  double **s_re,**s_im,**r_re,**r_im;
  //double iqim = 0.0;
  //unsigned char pbch_pdu[6];
  //  int sync_pos, sync_pos_slot;
  //  FILE *rx_frame_file;
  FILE *output_fd = NULL;
  //uint8_t write_output_file=0;
  //int result;
  //int freq_offset;
  //  int subframe_offset;
  //  char fname[40], vname[40];
  int trial, n_trials = 1, n_errors = 0, n_false_positive = 0;
  //int n_errors2, n_alamouti;
  uint8_t n_tx=1,n_rx=1;
  uint8_t round;
  uint8_t num_rounds = 4;

  channel_desc_t *gNB2UE;
  //uint32_t nsymb,tx_lev,tx_lev1 = 0,tx_lev2 = 0;
  //uint8_t extended_prefix_flag=0;
  //int8_t interf1=-21,interf2=-21;

  FILE *input_fd=NULL,*pbch_file_fd=NULL;
  //char input_val_str[50],input_val_str2[50];

  //uint8_t frame_mod4,num_pdcch_symbols = 0;

  SCM_t channel_model = AWGN; // AWGN Rayleigh1 Rayleigh1_anticorr;

  NB_UE_INST = 1;
  //double pbch_sinr;
  //int pbch_tx_ant;
  int N_RB_DL=106,mu=1;

  //unsigned char frame_type = 0;

  int frame=1,slot=1;
  int frame_length_complex_samples;
  //int frame_length_complex_samples_no_prefix;
  NR_DL_FRAME_PARMS *frame_parms;
  UE_nr_rxtx_proc_t UE_proc;
  NR_Sched_Rsp_t Sched_INFO;
  gNB_MAC_INST *gNB_mac;
  NR_UE_MAC_INST_t *UE_mac;
  int cyclic_prefix_type = NFAPI_CP_NORMAL;
  int run_initial_sync=0;
  int loglvl=OAILOG_INFO;

  //float target_error_rate = 0.01;
  int css_flag=0;

  cpuf = get_cpu_freq_GHz();
  int8_t enable_ptrs = 0;
  int8_t modify_dmrs = 0;

  int8_t dmrs_arg[3] = {-1,-1,-1};// Invalid values
  /* L_PTRS = ptrs_arg[0], K_PTRS = ptrs_arg[1] */
  int8_t ptrs_arg[2] = {-1,-1};// Invalid values

  uint16_t ptrsRePerSymb = 0;
  uint16_t pdu_bit_map = 0x0;
  uint16_t dlPtrsSymPos = 0;
  uint16_t ptrsSymbPerSlot = 0;
  uint16_t rbSize = 106;
  uint8_t  mcsIndex = 9;
  uint8_t  dlsch_threads = 0;
  int      prb_inter = 0;
  if ( load_configmodule(argc,argv,CONFIG_ENABLECMDLINEONLY) == 0) {
    exit_fun("[NR_DLSIM] Error, configuration module init failed\n");
  }

  randominit(0);

  int print_perf             = 0;

  FILE *scg_fd=NULL;
  

  while ((c = getopt (argc, argv, "f:hA:pf:g:in:s:S:t:x:y:z:M:N:F:GR:dPIL:Ea:b:D:e:m:w:T:U:q")) != -1) {

    switch (c) {
    case 'f':
      scg_fd = fopen(optarg,"r");

      if (scg_fd==NULL) {
        printf("Error opening %s\n",optarg);
        exit(-1);
      }
      break;

    /*case 'd':
      frame_type = 1;
      break;*/

    case 'g':
      switch((char)*optarg) {
      case 'A':
        channel_model=SCM_A;
        break;

      case 'B':
        channel_model=SCM_B;
        break;

      case 'C':
        channel_model=SCM_C;
        break;

      case 'D':
        channel_model=SCM_D;
        break;

      case 'E':
        channel_model=EPA;
        break;

      case 'F':
        channel_model=EVA;
        break;

      case 'G':
        channel_model=ETU;
        break;

      case 'R':
        channel_model=Rayleigh1;
        break;

      default:
        printf("Unsupported channel model!\n");
        exit(-1);
      }

      break;

    case 'i':
      prb_inter=1;
      break;

    case 'n':
      n_trials = atoi(optarg);
      break;

    case 's':
      snr0 = atof(optarg);
      printf("Setting SNR0 to %f\n",snr0);
      break;

    case 'S':
      snr1 = atof(optarg);
      snr1set=1;
      printf("Setting SNR1 to %f\n",snr1);
      break;

      /*
      case 't':
      Td= atof(optarg);
      break;
      */
    /*case 'p':
      extended_prefix_flag=1;
      break;*/

      /*
      case 'r':
      ricean_factor = pow(10,-.1*atof(optarg));
      if (ricean_factor>1) {
        printf("Ricean factor must be between 0 and 1\n");
        exit(-1);
      }
      break;
      */
    case 'x':
      g_nrOfLayers=atoi(optarg);

      if ((g_nrOfLayers!=1) &&
          (g_nrOfLayers!=2)) {
        printf("Unsupported nr Of Layers %d\n",g_nrOfLayers);
        exit(-1);
      }

      break;

    case 'y':
      n_tx=atoi(optarg);

      if ((n_tx==0) || (n_tx>4)) {//extend gNB to support n_tx = 4
        printf("Unsupported number of tx antennas %d\n",n_tx);
        exit(-1);
      }

      break;

    case 'z':
      n_rx=atoi(optarg);

      if ((n_rx==0) || (n_rx>4)) {//extend UE to support n_tx = 4
        printf("Unsupported number of rx antennas %d\n",n_rx);
        exit(-1);
      }

      break;

    case 'R':
      N_RB_DL = atoi(optarg);
      break;

    case 'F':
      input_fd = fopen(optarg,"r");

      if (input_fd==NULL) {
        printf("Problem with filename %s\n",optarg);
        exit(-1);
      }

      break;

    case 'P':
      print_perf=1;
      opp_enabled=1;
      break;
      
    case 'I':
      run_initial_sync=1;
      //target_error_rate=0.1;
      slot = 0;
      break;

    case 'L':
      loglvl = atoi(optarg);
      break;


    case 'E':
	css_flag=1;
	break;


    case 'a':
      g_rbStart = atoi(optarg);
      break;

    case 'b':
      g_rbSize = atoi(optarg);
      break;
    case 'D':
      dlsch_threads = atoi(optarg);
      break;    
    case 'e':
      g_mcsIndex = atoi(optarg);
      break;

    case 'q':
      g_mcsTableIdx = 1;
      get_softmodem_params()->use_256qam_table = 1;
      break;

    case 'm':
      mu = atoi(optarg);
      break;

    case 't':
      eff_tp_check = (float)atoi(optarg)/100;
      break;

    case 'w':
      output_fd = fopen("txdata.dat", "w+");
      break;

    case 'T':
      enable_ptrs=1;
      for(i=0; i < atoi(optarg); i++) {
        ptrs_arg[i] = atoi(argv[optind++]);
      }
      break;

    case 'U':
      modify_dmrs = 1;
      for(i=0; i < atoi(optarg); i++) {
        dmrs_arg[i] = atoi(argv[optind++]);
      }
      break;

    default:
    case 'h':
      printf("%s -h(elp) -p(extended_prefix) -N cell_id -f output_filename -F input_filename -g channel_model -n n_frames -t Delayspread -s snr0 -S snr1 -x transmission_mode -y TXant -z RXant -i Intefrence0 -j Interference1 -A interpolation_file -C(alibration offset dB) -N CellId\n",
             argv[0]);
      printf("-h This message\n");
      //printf("-p Use extended prefix mode\n");
      //printf("-d Use TDD\n");
      printf("-n Number of frames to simulate\n");
      printf("-s Starting SNR, runs from SNR0 to SNR0 + 5 dB.  If n_frames is 1 then just SNR is simulated\n");
      printf("-S Ending SNR, runs from SNR0 to SNR1\n");
      printf("-t Delay spread for multipath channel\n");
      printf("-g [A,B,C,D,E,F,G,R] Use 3GPP SCM (A,B,C,D) or 36-101 (E-EPA,F-EVA,G-ETU) models or R for MIMO model (ignores delay spread and Ricean factor)\n");
      printf("-y Number of TX antennas used in gNB\n");
      printf("-z Number of RX antennas used in UE\n");
      printf("-i Activate PRB based averaging for channel estimation. Frequncy domain interpolation by default.\n");
      //printf("-j Relative strength of second intefering gNB (in dB) - cell_id mod 3 = 2\n");
      printf("-R N_RB_DL\n");
      printf("-O oversampling factor (1,2,4,8,16)\n");
      printf("-A Interpolation_filname Run with Abstraction to generate Scatter plot using interpolation polynomial in file\n");
      //printf("-C Generate Calibration information for Abstraction (effective SNR adjustment to remove Pe bias w.r.t. AWGN)\n");
      printf("-f raw file containing RRC configuration (generated by gNB)\n");
      printf("-F Input filename (.txt format) for RX conformance testing\n");
      printf("-E used CSS scheduler\n");
      printf("-o CORESET offset\n");
      printf("-a Start PRB for PDSCH\n");
      printf("-b Number of PRB for PDSCH\n");
      printf("-c Start symbol for PDSCH (fixed for now)\n");
      printf("-j Number of symbols for PDSCH (fixed for now)\n");
      printf("-e MSC index\n");
      printf("-q Use 2nd MCS table (256 QAM table) for PDSCH\n");
      printf("-t Acceptable effective throughput (in percentage)\n");
      printf("-T Enable PTRS, arguments list L_PTRS{0,1,2} K_PTRS{2,4}, e.g. -T 2 0 2 \n");
      printf("-U Change DMRS Config, arguments list DMRS TYPE{0=A,1=B} DMRS AddPos{0:2} DMRS ConfType{1:2}, e.g. -U 3 0 2 1 \n");
      printf("-P Print DLSCH performances\n");
      printf("-w Write txdata to binary file (one frame)\n");
      printf("-D number of dlsch threads, 0: no dlsch parallelization\n");
      exit (-1);
      break;
    }
  }

  logInit();
  set_glog(loglvl);
  T_stdout = 1;
  /* initialize the sin table */
  InitSinLUT();

  get_softmodem_params()->phy_test = 1;
  get_softmodem_params()->do_ra = 0;

  if (snr1set==0)
    snr1 = snr0+10;



  RC.gNB = (PHY_VARS_gNB**) malloc(sizeof(PHY_VARS_gNB *));
  RC.gNB[0] = (PHY_VARS_gNB*) malloc(sizeof(PHY_VARS_gNB ));
  memset(RC.gNB[0],0,sizeof(PHY_VARS_gNB));

  gNB = RC.gNB[0];
  gNB->ofdm_offset_divisor = UINT_MAX;
  frame_parms = &gNB->frame_parms; //to be initialized I suppose (maybe not necessary for PBCH)
  frame_parms->nb_antennas_tx = n_tx;
  frame_parms->nb_antennas_rx = n_rx;
  frame_parms->N_RB_DL = N_RB_DL;
  frame_parms->N_RB_UL = N_RB_DL;

  RC.nb_nr_macrlc_inst = 1;
  RC.nb_nr_mac_CC = (int*)malloc(RC.nb_nr_macrlc_inst*sizeof(int));
  for (i = 0; i < RC.nb_nr_macrlc_inst; i++)
    RC.nb_nr_mac_CC[i] = 1;
  mac_top_init_gNB();
  gNB_mac = RC.nrmac[0];
  gNB_RRC_INST rrc;
  memset((void*)&rrc,0,sizeof(rrc));

  /*
  // read in SCGroupConfig
  AssertFatal(scg_fd != NULL,"no reconfig.raw file\n");
  char buffer[1024];
  int msg_len=fread(buffer,1,1024,scg_fd);
  NR_RRCReconfiguration_t *NR_RRCReconfiguration;

  printf("Decoding NR_RRCReconfiguration (%d bytes)\n",msg_len);
  asn_dec_rval_t dec_rval = uper_decode_complete( NULL,
						  &asn_DEF_NR_RRCReconfiguration,
						  (void **)&NR_RRCReconfiguration,
						  (uint8_t *)buffer,
						  msg_len); 
  
  if ((dec_rval.code != RC_OK) && (dec_rval.consumed == 0)) {
    AssertFatal(1==0,"NR_RRCReConfiguration decode error\n");
    // free the memory
    SEQUENCE_free( &asn_DEF_NR_RRCReconfiguration, NR_RRCReconfiguration, 1 );
    exit(-1);
  }      
  fclose(scg_fd);

  AssertFatal(NR_RRCReconfiguration->criticalExtensions.present == NR_RRCReconfiguration__criticalExtensions_PR_rrcReconfiguration,"wrong NR_RRCReconfiguration->criticalExstions.present type\n");

  NR_RRCReconfiguration_IEs_t *reconfig_ies = NR_RRCReconfiguration->criticalExtensions.choice.rrcReconfiguration;
  NR_CellGroupConfig_t *secondaryCellGroup;
  dec_rval = uper_decode_complete( NULL,
				   &asn_DEF_NR_CellGroupConfig,
				   (void **)&secondaryCellGroup,
				   (uint8_t *)reconfig_ies->secondaryCellGroup->buf,
				   reconfig_ies->secondaryCellGroup->size); 
  
  if ((dec_rval.code != RC_OK) && (dec_rval.consumed == 0)) {
    AssertFatal(1==0,"NR_CellGroupConfig decode error\n");
    // free the memory
    SEQUENCE_free( &asn_DEF_NR_CellGroupConfig, secondaryCellGroup, 1 );
    exit(-1);
  }      
  
  NR_ServingCellConfigCommon_t *scc = secondaryCellGroup->spCellConfig->reconfigurationWithSync->spCellConfigCommon;
  */


  rrc.carrier.servingcellconfigcommon = calloc(1,sizeof(*rrc.carrier.servingcellconfigcommon));

  NR_ServingCellConfigCommon_t *scc = rrc.carrier.servingcellconfigcommon;
  NR_ServingCellConfig_t *scd = calloc(1,sizeof(NR_ServingCellConfig_t));
  NR_CellGroupConfig_t *secondaryCellGroup=calloc(1,sizeof(*secondaryCellGroup));
  prepare_scc(rrc.carrier.servingcellconfigcommon);
  uint64_t ssb_bitmap = 1;
  fill_scc(rrc.carrier.servingcellconfigcommon,&ssb_bitmap,N_RB_DL,N_RB_DL,mu,mu);
  ssb_bitmap = 1;// Enable only first SSB with index ssb_indx=0
  fix_scc(scc,ssb_bitmap);

  prepare_scd(scd);

  fill_default_secondaryCellGroup(scc, scd, secondaryCellGroup, 0, 1, n_tx, 0, 0);

  /* RRC parameter validation for secondaryCellGroup */
  fix_scd(scd);
  /* -U option modify DMRS */
  if(modify_dmrs) {
    update_dmrs_config(secondaryCellGroup, dmrs_arg);
  }
  /* -T option enable PTRS */
  if(enable_ptrs) {
    update_ptrs_config(secondaryCellGroup, &rbSize, &mcsIndex, ptrs_arg);
  }


  //xer_fprint(stdout, &asn_DEF_NR_CellGroupConfig, (const void*)secondaryCellGroup);

  AssertFatal((gNB->if_inst         = NR_IF_Module_init(0))!=NULL,"Cannot register interface");
  gNB->if_inst->NR_PHY_config_req      = nr_phy_config_request;
  // common configuration
  rrc_mac_config_req_gNB(0,0, n_tx, n_tx, 0, scc, NULL, 0, 0, NULL);
  // UE dedicated configuration
  rrc_mac_config_req_gNB(0,0, n_tx, n_tx, 0, scc, NULL, 1, secondaryCellGroup->spCellConfig->reconfigurationWithSync->newUE_Identity,secondaryCellGroup);
  // reset preprocessor to the one of DLSIM after it has been set during
  // rrc_mac_config_req_gNB
  gNB_mac->pre_processor_dl = nr_dlsim_preprocessor;
  phy_init_nr_gNB(gNB,0,1);
  N_RB_DL = gNB->frame_parms.N_RB_DL;
  NR_UE_info_t *UE_info = &RC.nrmac[0]->UE_info;
  UE_info->num_UEs=1;

  // stub to configure frame_parms
  //  nr_phy_config_request_sim(gNB,N_RB_DL,N_RB_DL,mu,Nid_cell,SSB_positions);
  // call MAC to configure common parameters

  /* rrc_mac_config_req_gNB() has created one user, so set the scheduling
   * parameters from command line in global variables that will be picked up by
   * scheduling preprocessor */
  if (g_mcsIndex < 0) g_mcsIndex = 9;
  if (g_rbStart < 0) g_rbStart=0;
  if (g_rbSize < 0) g_rbSize = N_RB_DL - g_rbStart;

  double fs,bw;

  if (mu == 1 && N_RB_DL == 217) { 
    fs = 122.88e6;
    bw = 80e6;
  }					       
  else if (mu == 1 && N_RB_DL == 245) {
    fs = 122.88e6;
    bw = 90e6;
  }
  else if (mu == 1 && N_RB_DL == 273) {
    fs = 122.88e6;
    bw = 100e6;
  }
  else if (mu == 1 && N_RB_DL == 106) { 
    fs = 61.44e6;
    bw = 40e6;
  }
  else if (mu == 1 && N_RB_DL == 133) { 
    fs = 61.44e6;
    bw = 50e6;
  }
  else if (mu == 1 && N_RB_DL == 162) { 
    fs = 61.44e6;
    bw = 60e6;
  }
  else if (mu == 3 && N_RB_DL == 66) {
    fs = 122.88e6;
    bw = 100e6;
  }
  else if (mu == 3 && N_RB_DL == 32) {
    fs = 61.44e6;
    bw = 50e6;
  }
  else AssertFatal(1==0,"Unsupported numerology for mu %d, N_RB %d\n",mu, N_RB_DL);

  gNB2UE = new_channel_desc_scm(n_tx,
                                n_rx,
                                channel_model,
                                fs/1e6,//sampling frequency in MHz
				bw,
				30e-9,
                                0,
                                0,
                                0, 0);

  if (gNB2UE==NULL) {
    printf("Problem generating channel model. Exiting.\n");
    exit(-1);
  }

  frame_length_complex_samples = frame_parms->samples_per_subframe*NR_NUMBER_OF_SUBFRAMES_PER_FRAME;
  //frame_length_complex_samples_no_prefix = frame_parms->samples_per_subframe_wCP*NR_NUMBER_OF_SUBFRAMES_PER_FRAME;

  s_re = malloc(n_tx*sizeof(double*));
  s_im = malloc(n_tx*sizeof(double*));
  r_re = malloc(n_rx*sizeof(double*));
  r_im = malloc(n_rx*sizeof(double*));
  txdata = malloc(n_tx*sizeof(int*));

  for (i=0; i<n_tx; i++) {
    s_re[i] = malloc(frame_length_complex_samples*sizeof(double));
    bzero(s_re[i],frame_length_complex_samples*sizeof(double));
    s_im[i] = malloc(frame_length_complex_samples*sizeof(double));
    bzero(s_im[i],frame_length_complex_samples*sizeof(double));

    printf("Allocating %d samples for txdata\n",frame_length_complex_samples);
    txdata[i] = malloc(frame_length_complex_samples*sizeof(int));
    bzero(txdata[i],frame_length_complex_samples*sizeof(int));
  }

  for (i=0; i<n_rx; i++) {
    r_re[i] = malloc(frame_length_complex_samples*sizeof(double));
    bzero(r_re[i],frame_length_complex_samples*sizeof(double));
    r_im[i] = malloc(frame_length_complex_samples*sizeof(double));
    bzero(r_im[i],frame_length_complex_samples*sizeof(double));
  }

  if (pbch_file_fd!=NULL) {
    load_pbch_desc(pbch_file_fd);
  }


  //configure UE
  UE = malloc(sizeof(PHY_VARS_NR_UE));
  memset((void*)UE,0,sizeof(PHY_VARS_NR_UE));
  PHY_vars_UE_g = malloc(sizeof(PHY_VARS_NR_UE**));
  PHY_vars_UE_g[0] = malloc(sizeof(PHY_VARS_NR_UE*));
  PHY_vars_UE_g[0][0] = UE;
  memcpy(&UE->frame_parms,frame_parms,sizeof(NR_DL_FRAME_PARMS));
  UE->frame_parms.nb_antennas_rx = n_rx;

  if (run_initial_sync==1)  UE->is_synchronized = 0;
  else                      {UE->is_synchronized = 1; UE->UE_mode[0]=PUSCH;}
                      
  UE->perfect_ce = 0;

  if (init_nr_ue_signal(UE, 1, 0) != 0)
  {
    printf("Error at UE NR initialisation\n");
    exit(-1);
  }

  init_nr_ue_transport(UE,0);

  nr_gold_pbch(UE);
  nr_gold_pdcch(UE,0);

  nr_l2_init_ue(NULL);
  UE_mac = get_mac_inst(0);

  UE->if_inst = nr_ue_if_module_init(0);
  UE->if_inst->scheduled_response = nr_ue_scheduled_response;
  UE->if_inst->phy_config_request = nr_ue_phy_config_request;
  UE->if_inst->dl_indication = nr_ue_dl_indication;
  UE->if_inst->ul_indication = dummy_nr_ue_ul_indication;
  UE->prb_interpolation = prb_inter;


  UE_mac->if_module = nr_ue_if_module_init(0);

  unsigned int available_bits=0;
  unsigned char *estimated_output_bit;
  unsigned char *test_input_bit;
  unsigned int errors_bit    = 0;
  uint32_t errors_scrambling = 0;

  initTpool("N", &(nrUE_params.Tpool), false);

  test_input_bit       = (unsigned char *) malloc16(sizeof(unsigned char) * 16 * 68 * 384);
  estimated_output_bit = (unsigned char *) malloc16(sizeof(unsigned char) * 16 * 68 * 384);
  
  // generate signal
  AssertFatal(input_fd==NULL,"Not ready for input signal file\n");
  gNB->pbch_configured = 1;

  //Configure UE
  rrc.carrier.MIB = (uint8_t*) malloc(4);
  rrc.carrier.sizeof_MIB = do_MIB_NR(&rrc,0);

  nr_rrc_mac_config_req_ue(0,0,0,rrc.carrier.mib.message.choice.mib, NULL, NULL, secondaryCellGroup);


  nr_dcireq_t dcireq;
  nr_scheduled_response_t scheduled_response;
  memset((void*)&dcireq,0,sizeof(dcireq));
  memset((void*)&scheduled_response,0,sizeof(scheduled_response));
  dcireq.module_id = 0;
  dcireq.gNB_index = 0;
  dcireq.cc_id     = 0;
  
  scheduled_response.dl_config = &dcireq.dl_config_req;
  scheduled_response.ul_config = &dcireq.ul_config_req;
  scheduled_response.tx_request = NULL;
  scheduled_response.module_id = 0;
  scheduled_response.CC_id     = 0;
  scheduled_response.frame = frame;
  scheduled_response.slot  = slot;
  scheduled_response.thread_id = 0;

  nr_ue_phy_config_request(&UE_mac->phy_config);
  //NR_COMMON_channels_t *cc = RC.nrmac[0]->common_channels;
  snrRun = 0;

  gNB->threadPool = (tpool_t*)malloc(sizeof(tpool_t));
  char tp_param[] = "n";
  initTpool(tp_param, gNB->threadPool, true);
  gNB->resp_L1_tx = (notifiedFIFO_t*) malloc(sizeof(notifiedFIFO_t));
  initNotifiedFIFO(gNB->resp_L1_tx);
  // we create 2 threads for L1 tx processing
  notifiedFIFO_elt_t *msgL1Tx = newNotifiedFIFO_elt(sizeof(processingData_L1tx_t),0,gNB->resp_L1_tx,processSlotTX);
  processingData_L1tx_t *msgDataTx = (processingData_L1tx_t *)NotifiedFifoData(msgL1Tx);
  init_DLSCH_struct(gNB, msgDataTx);
  msgDataTx->slot = slot;
  msgDataTx->frame = frame;
  memset(msgDataTx->ssb, 0, 64*sizeof(NR_gNB_SSB_t));
  reset_meas(&msgDataTx->phy_proc_tx);
  gNB->phy_proc_tx_0 = &msgDataTx->phy_proc_tx;
  pushTpool(gNB->threadPool,msgL1Tx);
  if (dlsch_threads ) { 
    init_dlsch_tpool(dlsch_threads);
    pthread_t dlsch0_threads;
    threadCreate(&dlsch0_threads, dlsch_thread, (void *)UE, "DLthread", -1, OAI_PRIORITY_RT_MAX-1);
  }
  for (SNR = snr0; SNR < snr1; SNR += .2) {

    varArray_t *table_tx=initVarArray(1000,sizeof(double));
    reset_meas(&gNB->dlsch_scrambling_stats);
    reset_meas(&gNB->dlsch_interleaving_stats);
    reset_meas(&gNB->dlsch_rate_matching_stats);
    reset_meas(&gNB->dlsch_segmentation_stats);
    reset_meas(&gNB->dlsch_modulation_stats);
    reset_meas(&gNB->dlsch_encoding_stats);
    reset_meas(&gNB->tinput);
    reset_meas(&gNB->tprep);
    reset_meas(&gNB->tparity);
    reset_meas(&gNB->toutput);

    clear_pdsch_stats(gNB);

    n_errors = 0;
    effRate = 0;
    //n_errors2 = 0;
    //n_alamouti = 0;
    errors_scrambling=0;
    n_false_positive = 0;
    if (n_trials== 1) num_rounds = 1;

    for (trial = 0; trial < n_trials; trial++) {

      errors_bit = 0;
      //multipath channel
      //multipath_channel(gNB2UE,s_re,s_im,r_re,r_im,frame_length_complex_samples,0);

      UE->rx_offset=0;
      UE_proc.thread_id  = 0;
      UE_proc.frame_rx   = frame;
      UE_proc.nr_slot_rx = slot;
      
      dcireq.frame     = frame;
      dcireq.slot      = slot;

      NR_UE_DLSCH_t *dlsch0 = UE->dlsch[UE_proc.thread_id][0][0];

      int harq_pid = slot;
      NR_DL_UE_HARQ_t *UE_harq_process = dlsch0->harq_processes[harq_pid];

      NR_gNB_DLSCH_t *gNB_dlsch = msgDataTx->dlsch[0][0];
      nfapi_nr_dl_tti_pdsch_pdu_rel15_t *rel15 = &gNB_dlsch->harq_process.pdsch_pdu.pdsch_pdu_rel15;
      
      UE_harq_process->ack = 0;
      round = 0;
      UE_harq_process->round = round;
      UE_harq_process->first_rx = 1;
        
      while ((round<num_rounds) && (UE_harq_process->ack==0)) {

        memset(RC.nrmac[0]->cce_list[1][0],0,MAX_NUM_CCE*sizeof(int));
        memset(RC.nrmac[0]->cce_list[1][1],0,MAX_NUM_CCE*sizeof(int));
        clear_nr_nfapi_information(RC.nrmac[0], 0, frame, slot);

        UE_info->UE_sched_ctrl[0].harq_processes[harq_pid].ndi = !(trial&1);


        UE_info->UE_sched_ctrl[0].harq_processes[harq_pid].round = round;
        for (int i=0; i<MAX_NUM_CORESET; i++)
          gNB_mac->UE_info.num_pdcch_cand[0][i] = 0;
      
        if (css_flag == 0) {
          nr_schedule_ue_spec(0, frame, slot);
        } else {
          nr_schedule_css_dlsch_phytest(0,frame,slot);
        }
        Sched_INFO.module_id = 0;
        Sched_INFO.CC_id     = 0;
        Sched_INFO.frame     = frame;
        Sched_INFO.slot      = slot;
        Sched_INFO.DL_req    = &gNB_mac->DL_req[0];
        Sched_INFO.UL_tti_req    = gNB_mac->UL_tti_req_ahead[slot];
        Sched_INFO.UL_dci_req  = NULL;
        Sched_INFO.TX_req    = &gNB_mac->TX_req[0];
        nr_schedule_response(&Sched_INFO);

        /* PTRS values for DLSIM calculations   */
        nfapi_nr_dl_tti_request_body_t *dl_req = &gNB_mac->DL_req[Sched_INFO.CC_id].dl_tti_request_body;
        nfapi_nr_dl_tti_request_pdu_t  *dl_tti_pdsch_pdu = &dl_req->dl_tti_pdu_list[1];
        nfapi_nr_dl_tti_pdsch_pdu_rel15_t *pdsch_pdu_rel15 = &dl_tti_pdsch_pdu->pdsch_pdu.pdsch_pdu_rel15;
        pdu_bit_map = pdsch_pdu_rel15->pduBitmap;
        if(pdu_bit_map & 0x1) {
          set_ptrs_symb_idx(&dlPtrsSymPos,
                            pdsch_pdu_rel15->NrOfSymbols,
                            pdsch_pdu_rel15->StartSymbolIndex,
                            1<<pdsch_pdu_rel15->PTRSTimeDensity,
                            pdsch_pdu_rel15->dlDmrsSymbPos);
          ptrsSymbPerSlot = get_ptrs_symbols_in_slot(dlPtrsSymPos, pdsch_pdu_rel15->StartSymbolIndex, pdsch_pdu_rel15->NrOfSymbols);
          ptrsRePerSymb = ((rel15->rbSize + rel15->PTRSFreqDensity - 1)/rel15->PTRSFreqDensity);
          printf("[DLSIM] PTRS Symbols in a slot: %2u, RE per Symbol: %3u, RE in a slot %4d\n", ptrsSymbPerSlot,ptrsRePerSymb, ptrsSymbPerSlot*ptrsRePerSymb );
        }

        msgDataTx->ssb[0].ssb_pdu.ssb_pdu_rel15.bchPayload=0x001234;
        msgDataTx->ssb[0].ssb_pdu.ssb_pdu_rel15.SsbBlockIndex = 0;
        msgDataTx->gNB = gNB;
        if (run_initial_sync)
          nr_common_signal_procedures(gNB,frame,slot,msgDataTx->ssb[0].ssb_pdu);
        else
          phy_procedures_gNB_TX(msgDataTx,frame,slot,1);
            
        int txdataF_offset = (slot%2) * frame_parms->samples_per_slot_wCP;
        
        if (n_trials==1) {
          LOG_M("txsigF0.m","txsF0=", &gNB->common_vars.txdataF[0][txdataF_offset+2*frame_parms->ofdm_symbol_size],frame_parms->ofdm_symbol_size,1,1);
          if (gNB->frame_parms.nb_antennas_tx>1)
            LOG_M("txsigF1.m","txsF1=", &gNB->common_vars.txdataF[1][txdataF_offset+2*frame_parms->ofdm_symbol_size],frame_parms->ofdm_symbol_size,1,1);
        }
        int tx_offset = frame_parms->get_samples_slot_timestamp(slot,frame_parms,0);
        if (n_trials==1) printf("tx_offset %d, txdataF_offset %d \n", tx_offset,txdataF_offset);

        //TODO: loop over slots
        for (aa=0; aa<gNB->frame_parms.nb_antennas_tx; aa++) {
    
          if (cyclic_prefix_type == 1) {
            PHY_ofdm_mod(&gNB->common_vars.txdataF[aa][txdataF_offset],
                         &txdata[aa][tx_offset],
                         frame_parms->ofdm_symbol_size,
                         12,
                         frame_parms->nb_prefix_samples,
                         CYCLIC_PREFIX);
          } else {
            nr_normal_prefix_mod(&gNB->common_vars.txdataF[aa][txdataF_offset],
                                 &txdata[aa][tx_offset],
                                 14,
                                 frame_parms,
                                 slot);
          }
        }
       
        if (n_trials==1) {
          char filename[100];//LOG_M
          for (aa=0;aa<n_tx;aa++) {
            sprintf(filename,"txsig%d.m", aa);//LOG_M
            LOG_M(filename,"txs", &txdata[aa][tx_offset+frame_parms->ofdm_symbol_size+frame_parms->nb_prefix_samples0],6*(frame_parms->ofdm_symbol_size+frame_parms->nb_prefix_samples),1,1);
          }
        }
        if (output_fd) {
          printf("writing txdata to binary file\n");
          fwrite(txdata[0],sizeof(int32_t),frame_length_complex_samples,output_fd);
        }

        int txlev[n_tx];
        int txlev_sum = 0;
        int l_ofdm = 6;
        for (aa=0; aa<n_tx; aa++) {
          txlev[aa] = signal_energy(&txdata[aa][tx_offset+l_ofdm*frame_parms->ofdm_symbol_size + (l_ofdm-1)*frame_parms->nb_prefix_samples + frame_parms->nb_prefix_samples0],
          frame_parms->ofdm_symbol_size + frame_parms->nb_prefix_samples);
          txlev_sum += txlev[aa];
          if (n_trials==1) printf("txlev[%d] = %d (%f dB) txlev_sum %d\n",aa,txlev[aa],10*log10((double)txlev[aa]),txlev_sum);
        }
        
        for (i=(frame_parms->get_samples_slot_timestamp(slot,frame_parms,0)); 
             i<(frame_parms->get_samples_slot_timestamp(slot+1,frame_parms,0)); 
             i++) {
    
          for (aa=0; aa<frame_parms->nb_antennas_tx; aa++) {
            s_re[aa][i] = ((double)(((short *)txdata[aa]))[(i<<1)]);
            s_im[aa][i] = ((double)(((short *)txdata[aa]))[(i<<1)+1]);
          }
        }

        double ts = 1.0/(frame_parms->subcarrier_spacing * frame_parms->ofdm_symbol_size); 
        //Compute AWGN variance
        sigma2_dB = 10 * log10((double)txlev_sum * ((double)UE->frame_parms.ofdm_symbol_size/(12*rel15->rbSize))) - SNR;
        sigma2    = pow(10, sigma2_dB/10);
        if (n_trials==1) printf("sigma2 %f (%f dB), txlev_sum %f (factor %f)\n",sigma2,sigma2_dB,10*log10((double)txlev_sum),(double)(double)UE->frame_parms.ofdm_symbol_size/(12*rel15->rbSize));

        for (aa=0; aa<n_rx; aa++) {
          bzero(r_re[aa],frame_length_complex_samples*sizeof(double));
          bzero(r_im[aa],frame_length_complex_samples*sizeof(double));
        }
        
        // Apply MIMO Channel
        if (channel_model != AWGN) multipath_tv_channel(gNB2UE,
                             s_re,
                             s_im,
                             r_re,
                             r_im,
                             frame_length_complex_samples,
                             0);

        double H_awgn_mimo[4][4] ={{1.0, 0.5, 0.25, 0.125},//rx 0
                                   {0.5, 1.0, 0.5, 0.25},  //rx 1
                                   {0.25, 0.5, 1.0, 0.5},  //rx 2
                                   {0.125, 0.25, 0.5, 1.0}};//rx 3

        for (i=frame_parms->get_samples_slot_timestamp(slot,frame_parms,0); 
             i<frame_parms->get_samples_slot_timestamp(slot+1,frame_parms,0);
             i++) {

          for (int aa_rx=0; aa_rx<n_rx; aa_rx++) {

            if (channel_model == AWGN) {
              // sum up signals from different Tx antennas
              r_re[aa_rx][i] = 0;
              r_im[aa_rx][i] = 0;
             for (aa=0; aa<n_tx; aa++) {
                r_re[aa_rx][i] += s_re[aa][i]*H_awgn_mimo[aa_rx][aa];
                r_im[aa_rx][i] += s_im[aa][i]*H_awgn_mimo[aa_rx][aa];
              }
            }
            // Add Gaussian noise
            ((short*) UE->common_vars.rxdata[aa_rx])[2*i]   = (short) ((r_re[aa_rx][i] + sqrt(sigma2/2)*gaussdouble(0.0,1.0)));
            ((short*) UE->common_vars.rxdata[aa_rx])[2*i+1] = (short) ((r_im[aa_rx][i] + sqrt(sigma2/2)*gaussdouble(0.0,1.0)));
            /* Add phase noise if enabled */
            if (pdu_bit_map & 0x1) {
              phase_noise(ts, &((short*) UE->common_vars.rxdata[aa_rx])[2*i],
                          &((short*) UE->common_vars.rxdata[aa_rx])[2*i+1]);
            }
          }
        }

        nr_ue_dcireq(&dcireq); //to be replaced with function pointer later
        UE_harq_process->Nl = g_nrOfLayers;
        nr_ue_scheduled_response(&scheduled_response);

        phy_procedures_nrUE_RX(UE,
                               &UE_proc,
                               0,
                               dlsch_threads,
                               NULL);
        
        //printf("dlsim round %d ends\n",round);
        round++;
      } // round

      //----------------------------------------------------------
      //---------------------- count errors ----------------------
      //----------------------------------------------------------

      if (UE->dlsch[UE_proc.thread_id][0][0]->last_iteration_cnt >=
        UE->dlsch[UE_proc.thread_id][0][0]->max_ldpc_iterations+1)
        n_errors++;

      NR_UE_PDSCH **pdsch_vars = UE->pdsch_vars[UE_proc.thread_id];
      int16_t *UE_llr = pdsch_vars[0]->llr[0];

      TBS                  = UE_harq_process->TBS;//rel15->TBSize[0];
      uint16_t length_dmrs = get_num_dmrs(rel15->dlDmrsSymbPos);
      uint16_t nb_rb       = rel15->rbSize;
      uint8_t  nb_re_dmrs  = rel15->dmrsConfigType == NFAPI_NR_DMRS_TYPE1 ? 6 : 4;
      uint8_t  mod_order   = rel15->qamModOrder[0];
      uint8_t  nb_symb_sch = rel15->NrOfSymbols;

      available_bits = nr_get_G(nb_rb, nb_symb_sch, nb_re_dmrs, length_dmrs, mod_order, rel15->nrOfLayers);
      if(pdu_bit_map & 0x1) {
        available_bits-= (ptrsSymbPerSlot * ptrsRePerSymb *rel15->nrOfLayers* 2);
        printf("[DLSIM][PTRS] Available bits are: %5u, removed PTRS bits are: %5u \n",available_bits, (ptrsSymbPerSlot * ptrsRePerSymb *rel15->nrOfLayers* 2) );
      }

      for (i = 0; i < available_bits; i++) {

	if(((gNB_dlsch->harq_process.f[i] == 0) && (UE_llr[i] <= 0)) ||
	   ((gNB_dlsch->harq_process.f[i] == 1) && (UE_llr[i] >= 0)))
	  {
	    if(errors_scrambling == 0) {
	      LOG_D(PHY,"\n");
	      LOG_D(PHY,"First bit in error in unscrambling = %d\n",i);
	    }
	    errors_scrambling++;
	  }

      }
      for (i = 0; i < TBS; i++) {

	estimated_output_bit[i] = (UE_harq_process->b[i/8] & (1 << (i & 7))) >> (i & 7);
	test_input_bit[i]       = (gNB_dlsch->harq_process.b[i / 8] & (1 << (i & 7))) >> (i & 7); // Further correct for multiple segments
	
	if (estimated_output_bit[i] != test_input_bit[i]) {
	  if(errors_bit == 0)
	    LOG_D(PHY,"First bit in error in decoding = %d (errors scrambling %d)\n",i,errors_scrambling);
	  errors_bit++;
	}
	
      }
      
      ////////////////////////////////////////////////////////////
      
      if (errors_scrambling > 0) {
	if (n_trials == 1)
	  printf("errors_scrambling = %u/%u (trial %d)\n", errors_scrambling, available_bits,trial);
      }
      
      if (errors_bit > 0) {
	n_false_positive++;
	if (n_trials == 1)
	  printf("errors_bit = %u (trial %d)\n", errors_bit, trial);
      }
      roundStats[snrRun]+=((float)round); 
      if (UE_harq_process->ack==1) effRate += ((float)TBS)/round;
    } // noise trials

    blerStats[snrRun] = (float) n_errors / (float) n_trials;
    roundStats[snrRun]/=((float)n_trials);
    berStats[snrRun] = (double)errors_scrambling/available_bits/n_trials;
    effRate /= n_trials;
    printf("*****************************************\n");
    printf("SNR %f, (false positive %f)\n", SNR,
           (float) n_errors / (float) n_trials);
    printf("*****************************************\n");
    printf("\n");
    dump_pdsch_stats(stdout,gNB);
    printf("SNR %f : n_errors (negative CRC) = %d/%d, Avg round %.2f, Channel BER %e, BLER %.2f, Eff Rate %.4f bits/slot, Eff Throughput %.2f, TBS %u bits/slot\n", SNR, n_errors, n_trials,roundStats[snrRun],berStats[snrRun],blerStats[snrRun],effRate,effRate/TBS*100,TBS);
    printf("\n");

    if (print_perf==1) {
      printf("\ngNB TX function statistics (per %d us slot, NPRB %d, mcs %d, TBS %d, Kr %d (Zc %d))\n",
	     1000>>*scc->ssbSubcarrierSpacing, g_rbSize, g_mcsIndex,
	     msgDataTx->dlsch[0][0]->harq_process.pdsch_pdu.pdsch_pdu_rel15.TBSize[0]<<3,
	     msgDataTx->dlsch[0][0]->harq_process.K,
	     msgDataTx->dlsch[0][0]->harq_process.K/((msgDataTx->dlsch[0][0]->harq_process.pdsch_pdu.pdsch_pdu_rel15.TBSize[0]<<3)>3824?22:10));
      printDistribution(gNB->phy_proc_tx_0,table_tx,"PHY proc tx");
      printStatIndent2(&gNB->dlsch_encoding_stats,"DLSCH encoding time");
      printStatIndent3(&gNB->dlsch_segmentation_stats,"DLSCH segmentation time");
      printStatIndent3(&gNB->tinput,"DLSCH LDPC input processing time");
      printStatIndent3(&gNB->tprep,"DLSCH LDPC input preparation time");
      printStatIndent3(&gNB->tparity,"DLSCH LDPC parity generation time");
      printStatIndent3(&gNB->toutput,"DLSCH LDPC output generation time");
      printStatIndent3(&gNB->dlsch_rate_matching_stats,"DLSCH Rate Mataching time");
      printStatIndent3(&gNB->dlsch_interleaving_stats,  "DLSCH Interleaving time");
      printStatIndent2(&gNB->dlsch_modulation_stats,"DLSCH modulation time");
      printStatIndent2(&gNB->dlsch_scrambling_stats,  "DLSCH scrambling time");


      printf("\nUE RX function statistics (per %d us slot)\n",1000>>*scc->ssbSubcarrierSpacing);
      /*
      printDistribution(&phy_proc_rx_tot, table_rx,"Total PHY proc rx");
      printStatIndent(&ue_front_end_tot,"Front end processing");
      printStatIndent(&dlsch_llr_tot,"rx_pdsch processing");
      printStatIndent2(&pdsch_procedures_tot,"pdsch processing");
      printStatIndent2(&dlsch_procedures_tot,"dlsch processing");
      printStatIndent2(&UE->crnti_procedures_stats,"C-RNTI processing");
      printStatIndent(&UE->ofdm_demod_stats,"ofdm demodulation");
      printStatIndent(&UE->dlsch_channel_estimation_stats,"DLSCH channel estimation time");
      printStatIndent(&UE->dlsch_freq_offset_estimation_stats,"DLSCH frequency offset estimation time");
      printStatIndent(&dlsch_decoding_tot, "DLSCH Decoding time ");
      printStatIndent(&UE->dlsch_unscrambling_stats,"DLSCH unscrambling time");
      printStatIndent(&UE->dlsch_rate_unmatching_stats,"DLSCH Rate Unmatching");
      printf("|__ DLSCH Turbo Decoding(%d bits), avg iterations: %.1f       %.2f us (%d cycles, %d trials)\n",
	     UE->dlsch[UE_proc.thread_id][0][0]->harq_processes[0]->Cminus ?
	     UE->dlsch[UE_proc.thread_id][0][0]->harq_processes[0]->Kminus :
	     UE->dlsch[UE_proc.thread_id][0][0]->harq_processes[0]->Kplus,
	     UE->dlsch_tc_intl1_stats.trials/(double)UE->dlsch_tc_init_stats.trials,
	     (double)UE->dlsch_turbo_decoding_stats.diff/UE->dlsch_turbo_decoding_stats.trials*timeBase,
	     (int)((double)UE->dlsch_turbo_decoding_stats.diff/UE->dlsch_turbo_decoding_stats.trials),
	     UE->dlsch_turbo_decoding_stats.trials);
      printStatIndent2(&UE->dlsch_tc_init_stats,"init");
      printStatIndent2(&UE->dlsch_tc_alpha_stats,"alpha");
      printStatIndent2(&UE->dlsch_tc_beta_stats,"beta");
      printStatIndent2(&UE->dlsch_tc_gamma_stats,"gamma");
      printStatIndent2(&UE->dlsch_tc_ext_stats,"ext");
      printStatIndent2(&UE->dlsch_tc_intl1_stats,"turbo internal interleaver");
      printStatIndent2(&UE->dlsch_tc_intl2_stats,"intl2+HardDecode+CRC");
      */
    }

    if (n_trials == 1) {
      
      LOG_M("rxsig0.m","rxs0", UE->common_vars.rxdata[0], frame_length_complex_samples, 1, 1);
      if (UE->frame_parms.nb_antennas_rx>1)
	LOG_M("rxsig1.m","rxs1", UE->common_vars.rxdata[1], frame_length_complex_samples, 1, 1);
      LOG_M("chestF0.m","chF0",&UE->pdsch_vars[0][0]->dl_ch_estimates_ext[0][0],g_rbSize*12*14,1,1);
      write_output("rxF_comp.m","rxFc",&UE->pdsch_vars[0][0]->rxdataF_comp0[0][0],N_RB_DL*12*14,1,1);
      LOG_M("rxF_llr.m","rxFllr",UE->pdsch_vars[UE_proc.thread_id][0]->llr[0],available_bits,1,0);
      LOG_M("pdcch_rxFcomp.m","pdcch_rxFcomp",&UE->pdcch_vars[0][0]->rxdataF_comp[0][0],96*12,1,1);
      LOG_M("pdcch_rxFllr.m","pdcch_rxFllr",UE->pdcch_vars[0][0]->llr,96*12,1,1);
      break;
    }

    if (effRate > (eff_tp_check*TBS)) {
      printf("PDSCH test OK\n");
      break;
    }

    snrStats[snrRun] = SNR;
    snrRun++;
  } // NSR

  LOG_M("dlsimStats.m","SNR",snrStats,snrRun,1,7);
  LOG_MM("dlsimStats.m","BLER",blerStats,snrRun,1,7);
  LOG_MM("dlsimStats.m","BER",berStats,snrRun,1,7);
  LOG_MM("dlsimStats.m","rounds",roundStats,snrRun,1,7);
  /*if (n_trials>1) {
    printf("HARQ stats:\nSNR\tRounds\n");
    psnr = snr0;
    for (uint8_t i=0; i<snrRun; i++) {
      printf("%.1f\t%.2f\n",psnr,roundStats[i]);
      psnr+=0.2;
    }
  }*/

  free_channel_desc_scm(gNB2UE);

  for (i = 0; i < n_tx; i++) {
    free(s_re[i]);
    free(s_im[i]);
    free(txdata[i]);
  }
  for (i = 0; i < n_rx; i++) {
    free(r_re[i]);
    free(r_im[i]);
  }

  free(s_re);
  free(s_im);
  free(r_re);
  free(r_im);
  free(txdata);
  free(test_input_bit);
  free(estimated_output_bit);
  
  if (output_fd)
    fclose(output_fd);

  if (input_fd)
    fclose(input_fd);

  if (scg_fd)
    fclose(scg_fd);
  return(n_errors);
  
}


void update_ptrs_config(NR_CellGroupConfig_t *secondaryCellGroup, uint16_t *rbSize, uint8_t *mcsIndex, int8_t *ptrs_arg)
{
  NR_BWP_Downlink_t *bwp=secondaryCellGroup->spCellConfig->spCellConfigDedicated->downlinkBWP_ToAddModList->list.array[0];
  int *ptrsFreqDenst = calloc(2, sizeof(long));
  ptrsFreqDenst[0]= 25;
  ptrsFreqDenst[1]= 115;
  int *ptrsTimeDenst = calloc(3, sizeof(long));
  ptrsTimeDenst[0]= 2;
  ptrsTimeDenst[1]= 4;
  ptrsTimeDenst[2]= 10;

  int epre_Ratio = 0;
  int reOffset = 0;

  if(ptrs_arg[0] ==0) {
    ptrsTimeDenst[2]= *mcsIndex -1;
  }
  else if(ptrs_arg[0] == 1) {
    ptrsTimeDenst[1]= *mcsIndex - 1;
    ptrsTimeDenst[2]= *mcsIndex + 1;
  }
  else if(ptrs_arg[0] ==2) {
    ptrsTimeDenst[0]= *mcsIndex - 1;
    ptrsTimeDenst[1]= *mcsIndex + 1;
  }
  else {
    printf("[DLSIM] Wrong L_PTRS value, using default values 1\n");
  }
  /* L = 4 if Imcs < MCS4 */
  if(ptrs_arg[1] ==2) {
    ptrsFreqDenst[0]= *rbSize - 1;
    ptrsFreqDenst[1]= *rbSize + 1;
  }
  else if(ptrs_arg[1] == 4) {
    ptrsFreqDenst[1]= *rbSize - 1;
  }
  else {
    printf("[DLSIM] Wrong K_PTRS value, using default values 2\n");
  }
  printf("[DLSIM] PTRS Enabled with L %d, K %d \n", 1<<ptrs_arg[0], ptrs_arg[1] );
  /* overwrite the values */
  rrc_config_dl_ptrs_params(bwp, ptrsFreqDenst, ptrsTimeDenst, &epre_Ratio, &reOffset);
}

void update_dmrs_config(NR_CellGroupConfig_t *scg, int8_t* dmrs_arg)
{
  int8_t  mapping_type = typeA;//default value
  int8_t  add_pos = pdsch_dmrs_pos0;//default value
  int8_t  dmrs_config_type = NFAPI_NR_DMRS_TYPE1;//default value

  if(dmrs_arg[0] == 0) {
    mapping_type = typeA;
  }
  else if (dmrs_arg[0] == 1) {
    mapping_type = typeB;
  } else {
    AssertFatal(1==0,"Incorrect Mappingtype, valid options 0-typeA, 1-typeB\n");
  }

  /* Additional DMRS positions 0 ,1 ,2 and 3 */
  if(dmrs_arg[1] >= 0 && dmrs_arg[1] <4 ) {
    add_pos = dmrs_arg[1];
  } else {
    AssertFatal(1==0,"Incorrect Additional Position, valid options 0-pos1, 1-pos1, 2-pos2, 3-pos3\n");
  }

  /* DMRS Conf Type 1 or 2 */
  if(dmrs_arg[2] == 1) {
    dmrs_config_type = NFAPI_NR_DMRS_TYPE1;
  } else if(dmrs_arg[2] == 2) {
    dmrs_config_type = NFAPI_NR_DMRS_TYPE2;
  }

  NR_BWP_Downlink_t *bwp = scg->spCellConfig->spCellConfigDedicated->downlinkBWP_ToAddModList->list.array[0];

  AssertFatal((bwp->bwp_Dedicated->pdsch_Config != NULL && bwp->bwp_Dedicated->pdsch_Config->choice.setup != NULL), "Base RRC reconfig structures are not allocated.\n");

  if(mapping_type == typeA) {
    bwp->bwp_Dedicated->pdsch_Config->choice.setup->dmrs_DownlinkForPDSCH_MappingTypeA = calloc(1,sizeof(*bwp->bwp_Dedicated->pdsch_Config->choice.setup->dmrs_DownlinkForPDSCH_MappingTypeA));
    bwp->bwp_Dedicated->pdsch_Config->choice.setup->dmrs_DownlinkForPDSCH_MappingTypeA->present= NR_SetupRelease_DMRS_DownlinkConfig_PR_setup;
    bwp->bwp_Dedicated->pdsch_Config->choice.setup->dmrs_DownlinkForPDSCH_MappingTypeA->choice.setup = calloc(1,sizeof(*bwp->bwp_Dedicated->pdsch_Config->choice.setup->dmrs_DownlinkForPDSCH_MappingTypeA->choice.setup));
    if (dmrs_config_type == NFAPI_NR_DMRS_TYPE2)
      bwp->bwp_Dedicated->pdsch_Config->choice.setup->dmrs_DownlinkForPDSCH_MappingTypeA->choice.setup->dmrs_Type = calloc(1,sizeof(*bwp->bwp_Dedicated->pdsch_Config->choice.setup->dmrs_DownlinkForPDSCH_MappingTypeA->choice.setup->dmrs_Type));
    else
      bwp->bwp_Dedicated->pdsch_Config->choice.setup->dmrs_DownlinkForPDSCH_MappingTypeA->choice.setup->dmrs_Type = NULL;
    bwp->bwp_Dedicated->pdsch_Config->choice.setup->dmrs_DownlinkForPDSCH_MappingTypeA->choice.setup->maxLength=NULL;
    bwp->bwp_Dedicated->pdsch_Config->choice.setup->dmrs_DownlinkForPDSCH_MappingTypeA->choice.setup->scramblingID0=NULL;
    bwp->bwp_Dedicated->pdsch_Config->choice.setup->dmrs_DownlinkForPDSCH_MappingTypeA->choice.setup->scramblingID1=NULL;
    bwp->bwp_Dedicated->pdsch_Config->choice.setup->dmrs_DownlinkForPDSCH_MappingTypeA->choice.setup->phaseTrackingRS=NULL;
    bwp->bwp_Dedicated->pdsch_Config->choice.setup->dmrs_DownlinkForPDSCH_MappingTypeA->choice.setup->dmrs_AdditionalPosition = NULL;
    printf("DLSIM: Allocated Mapping TypeA in RRC reconfig message\n");
  }

  if(mapping_type == typeB) {
    bwp->bwp_Dedicated->pdsch_Config->choice.setup->dmrs_DownlinkForPDSCH_MappingTypeB = calloc(1,sizeof(*bwp->bwp_Dedicated->pdsch_Config->choice.setup->dmrs_DownlinkForPDSCH_MappingTypeB));
    bwp->bwp_Dedicated->pdsch_Config->choice.setup->dmrs_DownlinkForPDSCH_MappingTypeB->present= NR_SetupRelease_DMRS_DownlinkConfig_PR_setup;
    bwp->bwp_Dedicated->pdsch_Config->choice.setup->dmrs_DownlinkForPDSCH_MappingTypeB->choice.setup = calloc(1,sizeof(*bwp->bwp_Dedicated->pdsch_Config->choice.setup->dmrs_DownlinkForPDSCH_MappingTypeB->choice.setup));
    if (dmrs_config_type == NFAPI_NR_DMRS_TYPE2)
      bwp->bwp_Dedicated->pdsch_Config->choice.setup->dmrs_DownlinkForPDSCH_MappingTypeB->choice.setup->dmrs_Type = calloc(1,sizeof(*bwp->bwp_Dedicated->pdsch_Config->choice.setup->dmrs_DownlinkForPDSCH_MappingTypeB->choice.setup->dmrs_Type));
    else
      bwp->bwp_Dedicated->pdsch_Config->choice.setup->dmrs_DownlinkForPDSCH_MappingTypeB->choice.setup->dmrs_Type = NULL;
    bwp->bwp_Dedicated->pdsch_Config->choice.setup->dmrs_DownlinkForPDSCH_MappingTypeB->choice.setup->maxLength=NULL;
    bwp->bwp_Dedicated->pdsch_Config->choice.setup->dmrs_DownlinkForPDSCH_MappingTypeB->choice.setup->scramblingID0=NULL;
    bwp->bwp_Dedicated->pdsch_Config->choice.setup->dmrs_DownlinkForPDSCH_MappingTypeB->choice.setup->scramblingID1=NULL;
    bwp->bwp_Dedicated->pdsch_Config->choice.setup->dmrs_DownlinkForPDSCH_MappingTypeB->choice.setup->phaseTrackingRS=NULL;
    bwp->bwp_Dedicated->pdsch_Config->choice.setup->dmrs_DownlinkForPDSCH_MappingTypeB->choice.setup->dmrs_AdditionalPosition = NULL;
    printf("DLSIM: Allocated Mapping TypeB in RRC reconfig message\n");
  }

  struct NR_SetupRelease_DMRS_DownlinkConfig	*dmrs_MappingtypeA = bwp->bwp_Dedicated->pdsch_Config->choice.setup->dmrs_DownlinkForPDSCH_MappingTypeA;
  struct NR_SetupRelease_DMRS_DownlinkConfig	*dmrs_MappingtypeB = bwp->bwp_Dedicated->pdsch_Config->choice.setup->dmrs_DownlinkForPDSCH_MappingTypeB;


  NR_DMRS_DownlinkConfig_t *dmrs_config = (mapping_type == typeA) ? dmrs_MappingtypeA->choice.setup : dmrs_MappingtypeB->choice.setup;

  if (add_pos != 2) { // pos0,pos1,pos3
    if (dmrs_config->dmrs_AdditionalPosition == NULL) {
      dmrs_config->dmrs_AdditionalPosition = calloc(1,sizeof(*dmrs_MappingtypeA->choice.setup->dmrs_AdditionalPosition));
    }
    *dmrs_config->dmrs_AdditionalPosition = add_pos;
  } else { // if NULL, Value pos2
    free(dmrs_config->dmrs_AdditionalPosition);
    dmrs_config->dmrs_AdditionalPosition = NULL;
  }

  for (int i=0;i<bwp->bwp_Common->pdsch_ConfigCommon->choice.setup->pdsch_TimeDomainAllocationList->list.count;i++) {
    bwp->bwp_Common->pdsch_ConfigCommon->choice.setup->pdsch_TimeDomainAllocationList->list.array[i]->mappingType = mapping_type;
  }

  printf("[DLSIM] DMRS Config is modified with Mapping Type %d, Additional Positions %d Config. Type %d \n", mapping_type, add_pos, dmrs_config_type);
}<|MERGE_RESOLUTION|>--- conflicted
+++ resolved
@@ -268,14 +268,6 @@
 
   NR_pdsch_semi_static_t *ps = &sched_ctrl->pdsch_semi_static;
 
-<<<<<<< HEAD
-  ps->nrOfLayers = 0;
-
-  int dci_format = sched_ctrl->search_space && sched_ctrl->search_space->searchSpaceType->choice.ue_Specific->dci_Formats ?
-      NR_DL_DCI_FORMAT_1_1 : NR_DL_DCI_FORMAT_1_0;
-
-=======
->>>>>>> fa2ce6e6
   nr_set_pdsch_semi_static(scc,
                            UE_info->CellGroup[0],
                            sched_ctrl->active_bwp,
@@ -292,7 +284,6 @@
   /* the following might override the table that is mandated by RRC
    * configuration */
   ps->mcsTableIdx = g_mcsTableIdx;
-  ps->nrOfLayers = g_nrOfLayers;
 
   sched_pdsch->Qm = nr_get_Qm_dl(sched_pdsch->mcs, ps->mcsTableIdx);
   sched_pdsch->R = nr_get_code_rate_dl(sched_pdsch->mcs, ps->mcsTableIdx);
@@ -1214,7 +1205,6 @@
         }
 
         nr_ue_dcireq(&dcireq); //to be replaced with function pointer later
-        UE_harq_process->Nl = g_nrOfLayers;
         nr_ue_scheduled_response(&scheduled_response);
 
         phy_procedures_nrUE_RX(UE,
