--- conflicted
+++ resolved
@@ -277,12 +277,8 @@
                            sched_ctrl->active_bwp,
                            NULL,
                            /* tda = */ 2,
-<<<<<<< HEAD
-                           dci_format,
-=======
                            g_nrOfLayers,
                            sched_ctrl,
->>>>>>> 8b441a19
                            ps);
 
   NR_sched_pdsch_t *sched_pdsch = &sched_ctrl->sched_pdsch;
