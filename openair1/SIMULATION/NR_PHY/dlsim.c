/*
 * Licensed to the OpenAirInterface (OAI) Software Alliance under one or more
 * contributor license agreements.  See the NOTICE file distributed with
 * this work for additional information regarding copyright ownership.
 * The OpenAirInterface Software Alliance licenses this file to You under
 * the OAI Public License, Version 1.1  (the "License"); you may not use this file
 * except in compliance with the License.
 * You may obtain a copy of the License at
 *
 *      http://www.openairinterface.org/?page_id=698
 *
 * Unless required by applicable law or agreed to in writing, software
 * distributed under the License is distributed on an "AS IS" BASIS,
 * WITHOUT WARRANTIES OR CONDITIONS OF ANY KIND, either express or implied.
 * See the License for the specific language governing permissions and
 * limitations under the License.
 *-------------------------------------------------------------------------------
 * For more information about the OpenAirInterface (OAI) Software Alliance:
 *      contact@openairinterface.org
 */

#include <fcntl.h>
#include <math.h>
#include <string.h>
#include <sys/ioctl.h>
#include <sys/mman.h>
#include <unistd.h>
#include "common/ran_context.h"
#include "common/config/config_userapi.h"
#include "common/utils/nr/nr_common.h"
#include "common/utils/LOG/log.h"
#include "LAYER2/NR_MAC_gNB/nr_mac_gNB.h"
#include "LAYER2/NR_MAC_UE/mac_defs.h"
#include "LAYER2/NR_MAC_UE/mac_extern.h"
#include "PHY/defs_gNB.h"
#include "PHY/defs_nr_common.h"
#include "PHY/defs_nr_UE.h"
#include "PHY/phy_vars_nr_ue.h"
#include "PHY/types.h"
#include "PHY/INIT/phy_init.h"
#include "PHY/MODULATION/modulation_eNB.h"
#include "PHY/MODULATION/nr_modulation.h"
#include "PHY/MODULATION/modulation_UE.h"
#include "PHY/NR_REFSIG/refsig_defs_ue.h"
#include "PHY/NR_TRANSPORT/nr_dlsch.h"
#include "PHY/NR_TRANSPORT/nr_transport_proto.h"
#include "PHY/NR_UE_TRANSPORT/nr_transport_proto_ue.h"
#include "SCHED_NR/fapi_nr_l1.h"
#include "SCHED_NR/sched_nr.h"
#include "SCHED_NR_UE/defs.h"
#include "SCHED_NR_UE/fapi_nr_ue_l1.h"
#include "NR_PHY_INTERFACE/NR_IF_Module.h"
#include "NR_UE_PHY_INTERFACE/NR_IF_Module.h"

#include "LAYER2/NR_MAC_UE/mac_proto.h"
//#include "LAYER2/NR_MAC_gNB/mac_proto.h"
//#include "openair2/LAYER2/NR_MAC_UE/mac_proto.h"
#include "LAYER2/NR_MAC_gNB/mac_proto.h"
#include "NR_asn_constant.h"
#include "RRC/NR/MESSAGES/asn1_msg.h"
#include "openair1/SIMULATION/RF/rf.h"
#include "openair1/SIMULATION/TOOLS/sim.h"
#include "openair1/SIMULATION/NR_PHY/nr_unitary_defs.h"
//#include "openair1/SIMULATION/NR_PHY/nr_dummy_functions.c"
#include "PHY/NR_REFSIG/ptrs_nr.h"
#include "NR_RRCReconfiguration.h"
#define inMicroS(a) (((double)(a))/(get_cpu_freq_GHz()*1000.0))
#include "SIMULATION/LTE_PHY/common_sim.h"

#include <openair2/LAYER2/MAC/mac_vars.h>
#include <openair2/RRC/LTE/rrc_vars.h>

#include <executables/softmodem-common.h>
#include <openair3/ocp-gtpu/gtp_itf.h>

LCHAN_DESC DCCH_LCHAN_DESC,DTCH_DL_LCHAN_DESC,DTCH_UL_LCHAN_DESC;
rlc_info_t Rlc_info_um,Rlc_info_am_config;

PHY_VARS_gNB *gNB;
PHY_VARS_NR_UE *UE;
RAN_CONTEXT_t RC;
int32_t uplink_frequency_offset[MAX_NUM_CCs][4];

double cpuf;
char *uecap_file;

uint16_t sf_ahead=4 ;
uint16_t sl_ahead=0;
//uint8_t nfapi_mode = 0;
uint64_t downlink_frequency[MAX_NUM_CCs][4];
THREAD_STRUCT thread_struct;
nfapi_ue_release_request_body_t release_rntis;
uint32_t N_RB_DL = 106;
//Fixme: Uniq dirty DU instance, by global var, datamodel need better management
instance_t DUuniqInstance=0;
instance_t CUuniqInstance=0;
teid_t newGtpuCreateTunnel(instance_t instance, rnti_t rnti, int incoming_bearer_id, int outgoing_bearer_id, teid_t outgoing_teid,
                           transport_layer_addr_t remoteAddr, int port, gtpCallback callBack) {
return 0;
}

// dummy functions
int dummy_nr_ue_ul_indication(nr_uplink_indication_t *ul_info)              { return(0);  }

int8_t nr_mac_rrc_data_ind_ue(const module_id_t module_id,
                              const int CC_id,
                              const uint8_t gNB_index,
                              const frame_t frame,
                              const sub_frame_t sub_frame,
                              const rnti_t rnti,
                              const channel_t channel,
                              const uint8_t* pduP,
                              const sdu_size_t pdu_len)
{
  return 0;
}

void nr_rrc_ue_generate_RRCSetupRequest(module_id_t module_id, const uint8_t gNB_index)
{
  return;
}

int8_t nr_mac_rrc_data_req_ue(const module_id_t Mod_idP,
                              const int         CC_id,
                              const uint8_t     gNB_id,
                              const frame_t     frameP,
                              const rb_id_t     Srb_id,
                              uint8_t           *buffer_pP)
{
  return 0;
}

void
rrc_data_ind(
  const protocol_ctxt_t *const ctxt_pP,
  const rb_id_t                Srb_id,
  const sdu_size_t             sdu_sizeP,
  const uint8_t   *const       buffer_pP
)
{
}

int
gtpv1u_create_s1u_tunnel(
  const instance_t                              instanceP,
  const gtpv1u_enb_create_tunnel_req_t *const  create_tunnel_req_pP,
  gtpv1u_enb_create_tunnel_resp_t *const create_tunnel_resp_pP
) {
  return 0;
}

int
rrc_gNB_process_GTPV1U_CREATE_TUNNEL_RESP(
  const protocol_ctxt_t *const ctxt_pP,
  const gtpv1u_enb_create_tunnel_resp_t *const create_tunnel_resp_pP,
  uint8_t                         *inde_list
) {
  return 0;
}

int
gtpv1u_create_ngu_tunnel(
  const instance_t instanceP,
  const gtpv1u_gnb_create_tunnel_req_t *  const create_tunnel_req_pP,
        gtpv1u_gnb_create_tunnel_resp_t * const create_tunnel_resp_pP){
  return 0;
}

int
gtpv1u_update_ngu_tunnel(
  const instance_t                              instanceP,
  const gtpv1u_gnb_create_tunnel_req_t *const  create_tunnel_req_pP,
  const rnti_t                                  prior_rnti
){
  return 0;
}

int ocp_gtpv1u_delete_s1u_tunnel(const instance_t instance, const gtpv1u_enb_delete_tunnel_req_t *const req_pP) {
  return 0;
}

int
nr_rrc_gNB_process_GTPV1U_CREATE_TUNNEL_RESP(
  const protocol_ctxt_t *const ctxt_pP,
  const gtpv1u_gnb_create_tunnel_resp_t *const create_tunnel_resp_pP,
  uint8_t                         *inde_list
){
  return 0;
}

int nr_derive_key(int alg_type, uint8_t alg_id,
               const uint8_t key[32], uint8_t **out)
{
  return 0;
}

void config_common(int Mod_idP,
                   int ssb_SubcarrierOffset,
                   rrc_pdsch_AntennaPorts_t pdsch_AntennaPorts,
                   int pusch_AntennaPorts,
		   NR_ServingCellConfigCommon_t *scc
		   );

int generate_dlsch_header(unsigned char *mac_header,
                          unsigned char num_sdus,
                          unsigned short *sdu_lengths,
                          unsigned char *sdu_lcids,
                          unsigned char drx_cmd,
                          unsigned short timing_advance_cmd,
                          unsigned char *ue_cont_res_id,
                          unsigned char short_padding,
                          unsigned short post_padding){return 0;}

// Dummy function to avoid linking error at compilation of nr-dlsim
int is_x2ap_enabled(void)
{
  return 0;
}

int DU_send_INITIAL_UL_RRC_MESSAGE_TRANSFER(module_id_t     module_idP,
                                            int             CC_idP,
                                            int             UE_id,
                                            rnti_t          rntiP,
                                            const uint8_t   *sduP,
                                            sdu_size_t      sdu_lenP,
                                            const uint8_t   *sdu2P,
                                            sdu_size_t      sdu2_lenP) {
  return 0;
}

void processSlotTX(void *arg) {}

//nFAPI P7 dummy functions to avoid linking errors 

int oai_nfapi_dl_tti_req(nfapi_nr_dl_tti_request_t *dl_config_req) { return(0);  }
int oai_nfapi_tx_data_req(nfapi_nr_tx_data_request_t *tx_data_req){ return(0);  }
int oai_nfapi_ul_dci_req(nfapi_nr_ul_dci_request_t *ul_dci_req){ return(0);  }
int oai_nfapi_ul_tti_req(nfapi_nr_ul_tti_request_t *ul_tti_req){ return(0);  }
int oai_nfapi_nr_rx_data_indication(nfapi_nr_rx_data_indication_t *ind) { return(0);  }
int oai_nfapi_nr_crc_indication(nfapi_nr_crc_indication_t *ind) { return(0);  }
int oai_nfapi_nr_srs_indication(nfapi_nr_srs_indication_t *ind) { return(0);  }
int oai_nfapi_nr_uci_indication(nfapi_nr_uci_indication_t *ind) { return(0);  }
int oai_nfapi_nr_rach_indication(nfapi_nr_rach_indication_t *ind) { return(0);  }

// needed for some functions
openair0_config_t openair0_cfg[MAX_CARDS];
void update_ptrs_config(NR_CellGroupConfig_t *secondaryCellGroup, uint16_t *rbSize, uint8_t *mcsIndex,int8_t *ptrs_arg);
void update_dmrs_config(NR_CellGroupConfig_t *scg, int8_t* dmrs_arg);
extern void fix_scd(NR_ServingCellConfig_t *scd);// forward declaration

/* specific dlsim DL preprocessor: uses rbStart/rbSize/mcs/nrOfLayers from command line of
   dlsim, does not search for CCE/PUCCH occasion but simply sets to 0 */
int g_mcsIndex = -1, g_mcsTableIdx = 0, g_rbStart = -1, g_rbSize = -1, g_nrOfLayers = 1;
void nr_dlsim_preprocessor(module_id_t module_id,
                           frame_t frame,
                           sub_frame_t slot) {
  NR_UE_info_t *UE_info = &RC.nrmac[module_id]->UE_info;
  AssertFatal(UE_info->num_UEs == 1, "can have only a single UE\n");
  NR_UE_sched_ctrl_t *sched_ctrl = &UE_info->UE_sched_ctrl[0];
  NR_ServingCellConfigCommon_t *scc = RC.nrmac[0]->common_channels[0].ServingCellConfigCommon;

  /* manually set free CCE to 0 */
  const int target_ss = NR_SearchSpace__searchSpaceType_PR_ue_Specific;
  sched_ctrl->search_space = get_searchspace(scc, sched_ctrl->active_bwp ? sched_ctrl->active_bwp->bwp_Dedicated : NULL, target_ss);
  uint8_t nr_of_candidates;
  find_aggregation_candidates(&sched_ctrl->aggregation_level,
                              &nr_of_candidates,
                              sched_ctrl->search_space,4);
  sched_ctrl->coreset = get_coreset(module_id, scc, sched_ctrl->active_bwp->bwp_Dedicated, sched_ctrl->search_space, target_ss);
  sched_ctrl->cce_index = 0;

  NR_pdsch_semi_static_t *ps = &sched_ctrl->pdsch_semi_static;

  ps->nrOfLayers = g_nrOfLayers;

  int dci_format = sched_ctrl->search_space && sched_ctrl->search_space->searchSpaceType->choice.ue_Specific->dci_Formats ?
      NR_DL_DCI_FORMAT_1_1 : NR_DL_DCI_FORMAT_1_0;

  nr_set_pdsch_semi_static(scc,
                           UE_info->CellGroup[0],
                           sched_ctrl->active_bwp,
                           NULL,
                           /* tda = */ 2,
                           dci_format,
                           ps);

  NR_sched_pdsch_t *sched_pdsch = &sched_ctrl->sched_pdsch;
  sched_pdsch->rbStart = g_rbStart;
  sched_pdsch->rbSize = g_rbSize;
  sched_pdsch->mcs = g_mcsIndex;
  /* the following might override the table that is mandated by RRC
   * configuration */
  ps->mcsTableIdx = g_mcsTableIdx;

  sched_pdsch->Qm = nr_get_Qm_dl(sched_pdsch->mcs, ps->mcsTableIdx);
  sched_pdsch->R = nr_get_code_rate_dl(sched_pdsch->mcs, ps->mcsTableIdx);
  sched_pdsch->tb_size = nr_compute_tbs(sched_pdsch->Qm,
                                        sched_pdsch->R,
                                        sched_pdsch->rbSize,
                                        ps->nrOfSymbols,
                                        ps->N_PRB_DMRS * ps->N_DMRS_SLOT,
                                        0 /* N_PRB_oh, 0 for initialBWP */,
                                        0 /* tb_scaling */,
                                        ps->nrOfLayers)
                         >> 3;

  /* the simulator assumes the HARQ PID is equal to the slot number */
  sched_pdsch->dl_harq_pid = slot;

  /* The scheduler uses lists to track whether a HARQ process is
   * free/busy/awaiting retransmission, and updates the HARQ process states.
   * However, in the simulation, we never get ack or nack for any HARQ process,
   * thus the list and HARQ states don't match what the scheduler expects.
   * Therefore, below lines just "repair" everything so that the scheduler
   * won't remark that there is no HARQ feedback */
  sched_ctrl->feedback_dl_harq.head = -1; // always overwrite feedback HARQ process
  if (sched_ctrl->harq_processes[slot].round == 0) // depending on round set in simulation ...
    add_front_nr_list(&sched_ctrl->available_dl_harq, slot); // ... make PID available
  else
    add_front_nr_list(&sched_ctrl->retrans_dl_harq, slot);   // ... make PID retransmission
  sched_ctrl->harq_processes[slot].is_waiting = false;
  AssertFatal(sched_pdsch->rbStart >= 0, "invalid rbStart %d\n", sched_pdsch->rbStart);
  AssertFatal(sched_pdsch->rbSize > 0, "invalid rbSize %d\n", sched_pdsch->rbSize);
  AssertFatal(sched_pdsch->mcs >= 0, "invalid mcs %d\n", sched_pdsch->mcs);
  AssertFatal(ps->mcsTableIdx >= 0 && ps->mcsTableIdx <= 2, "invalid mcsTableIdx %d\n", ps->mcsTableIdx);
}

typedef struct {
  uint64_t       optmask;   //mask to store boolean config options
  uint8_t        nr_dlsch_parallel; // number of threads for dlsch decoding, 0 means no parallelization
  tpool_t        Tpool;             // thread pool
} nrUE_params_t;

nrUE_params_t nrUE_params;

nrUE_params_t *get_nrUE_params(void) {
  return &nrUE_params;
}

void do_nothing(void *args) {
}

int main(int argc, char **argv)
{
  char c;
  int i,aa;//,l;
  double sigma2, sigma2_dB=10, SNR, snr0=-2.0, snr1=2.0;
  uint8_t snr1set=0;
  double roundStats[500] = {0};
  double blerStats[500] = {0};
  double berStats[500] = {0};
  double snrStats[500] = {0};
  float effRate;
  //float psnr;
  float eff_tp_check = 0.7;
  uint8_t snrRun;
  uint32_t TBS = 0;
  int **txdata;
  double **s_re,**s_im,**r_re,**r_im;
  //double iqim = 0.0;
  //unsigned char pbch_pdu[6];
  //  int sync_pos, sync_pos_slot;
  //  FILE *rx_frame_file;
  FILE *output_fd = NULL;
  //uint8_t write_output_file=0;
  //int result;
  //int freq_offset;
  //  int subframe_offset;
  //  char fname[40], vname[40];
  int trial, n_trials = 1, n_errors = 0, n_false_positive = 0;
  //int n_errors2, n_alamouti;
  uint8_t n_tx=1,n_rx=1;
  uint8_t round;
  uint8_t num_rounds = 4;
  char gNBthreads[128]="n";

  channel_desc_t *gNB2UE;
  //uint32_t nsymb,tx_lev,tx_lev1 = 0,tx_lev2 = 0;
  //uint8_t extended_prefix_flag=0;
  //int8_t interf1=-21,interf2=-21;

  FILE *input_fd=NULL,*pbch_file_fd=NULL;
  //char input_val_str[50],input_val_str2[50];

  //uint8_t frame_mod4,num_pdcch_symbols = 0;

  SCM_t channel_model = AWGN; // AWGN Rayleigh1 Rayleigh1_anticorr;

  NB_UE_INST = 1;
  //double pbch_sinr;
  //int pbch_tx_ant;
  int N_RB_DL=106,mu=1;

  //unsigned char frame_type = 0;

  int frame=1,slot=1;
  int frame_length_complex_samples;
  //int frame_length_complex_samples_no_prefix;
  NR_DL_FRAME_PARMS *frame_parms;
  UE_nr_rxtx_proc_t UE_proc;
  NR_Sched_Rsp_t Sched_INFO;
  gNB_MAC_INST *gNB_mac;
  NR_UE_MAC_INST_t *UE_mac;
  int cyclic_prefix_type = NFAPI_CP_NORMAL;
  int run_initial_sync=0;
  int loglvl=OAILOG_WARNING;

  //float target_error_rate = 0.01;
  int css_flag=0;

  cpuf = get_cpu_freq_GHz();
  int8_t enable_ptrs = 0;
  int8_t modify_dmrs = 0;

  int8_t dmrs_arg[3] = {-1,-1,-1};// Invalid values
  /* L_PTRS = ptrs_arg[0], K_PTRS = ptrs_arg[1] */
  int8_t ptrs_arg[2] = {-1,-1};// Invalid values

  uint16_t ptrsRePerSymb = 0;
  uint16_t pdu_bit_map = 0x0;
  uint16_t dlPtrsSymPos = 0;
  uint16_t ptrsSymbPerSlot = 0;
  uint16_t rbSize = 106;
  uint8_t  mcsIndex = 9;
  uint8_t  dlsch_threads = 0;
  int      prb_inter = 0;
  if ( load_configmodule(argc,argv,CONFIG_ENABLECMDLINEONLY) == 0) {
    exit_fun("[NR_DLSIM] Error, configuration module init failed\n");
  }

  randominit(0);

  int print_perf             = 0;

  FILE *scg_fd=NULL;
  
  while ((c = getopt (argc, argv, "f:hA:pf:g:in:s:S:t:x:y:z:M:N:F:GR:dPIL:Ea:b:d:e:m:w:T:U:qX:")) != -1) {
    switch (c) {
    case 'f':
      scg_fd = fopen(optarg,"r");

      if (scg_fd==NULL) {
        printf("Error opening %s\n",optarg);
        exit(-1);
      }
      break;

    /*case 'd':
      frame_type = 1;
      break;*/

    case 'g':
      switch((char)*optarg) {
      case 'A':
        channel_model=SCM_A;
        break;

      case 'B':
        channel_model=SCM_B;
        break;

      case 'C':
        channel_model=SCM_C;
        break;

      case 'D':
        channel_model=SCM_D;
        break;

      case 'E':
        channel_model=EPA;
        break;

      case 'F':
        channel_model=EVA;
        break;

      case 'G':
        channel_model=ETU;
        break;

      case 'R':
        channel_model=Rayleigh1;
        break;

      default:
        printf("Unsupported channel model!\n");
        exit(-1);
      }

      break;

    case 'i':
      prb_inter=1;
      break;

    case 'n':
      n_trials = atoi(optarg);
      break;

    case 's':
      snr0 = atof(optarg);
      printf("Setting SNR0 to %f\n",snr0);
      break;

    case 'S':
      snr1 = atof(optarg);
      snr1set=1;
      printf("Setting SNR1 to %f\n",snr1);
      break;

      /*
      case 't':
      Td= atof(optarg);
      break;
      */
    /*case 'p':
      extended_prefix_flag=1;
      break;*/

      /*
      case 'r':
      ricean_factor = pow(10,-.1*atof(optarg));
      if (ricean_factor>1) {
        printf("Ricean factor must be between 0 and 1\n");
        exit(-1);
      }
      break;
      */
    case 'x':
      g_nrOfLayers=atoi(optarg);

      if ((g_nrOfLayers==0) ||
          (g_nrOfLayers>4)) {
        printf("Unsupported nr Of Layers %d\n",g_nrOfLayers);
        exit(-1);
      }

      break;

    case 'y':
      n_tx=atoi(optarg);

      if ((n_tx==0) || (n_tx>4)) {//extend gNB to support n_tx = 4
        printf("Unsupported number of tx antennas %d\n",n_tx);
        exit(-1);
      }

      break;

    case 'z':
      n_rx=atoi(optarg);

      if ((n_rx==0) || (n_rx>4)) {//extend UE to support n_tx = 4
        printf("Unsupported number of rx antennas %d\n",n_rx);
        exit(-1);
      }

      break;

    case 'R':
      N_RB_DL = atoi(optarg);
      break;

    case 'F':
      input_fd = fopen(optarg,"r");

      if (input_fd==NULL) {
        printf("Problem with filename %s\n",optarg);
        exit(-1);
      }

      break;

    case 'P':
      print_perf=1;
      opp_enabled=1;
      break;
      
    case 'I':
      run_initial_sync=1;
      //target_error_rate=0.1;
      slot = 0;
      break;

    case 'L':
      loglvl = atoi(optarg);
      break;


    case 'E':
	css_flag=1;
	break;


    case 'a':
      g_rbStart = atoi(optarg);
      break;

    case 'b':
      g_rbSize = atoi(optarg);
      break;
    case 'D':
      dlsch_threads = atoi(optarg);
      break;    
    case 'e':
      g_mcsIndex = atoi(optarg);
      break;

    case 'q':
      g_mcsTableIdx = 1;
      get_softmodem_params()->use_256qam_table = 1;
      break;

    case 'm':
      mu = atoi(optarg);
      break;

    case 't':
      eff_tp_check = (float)atoi(optarg)/100;
      break;

    case 'w':
      output_fd = fopen("txdata.dat", "w+");
      break;

    case 'T':
      enable_ptrs=1;
      for(i=0; i < atoi(optarg); i++) {
        ptrs_arg[i] = atoi(argv[optind++]);
      }
      break;

    case 'U':
      modify_dmrs = 1;
      for(i=0; i < atoi(optarg); i++) {
        dmrs_arg[i] = atoi(argv[optind++]);
      }
      break;
      
    case 'X':
      strncpy(gNBthreads, optarg, sizeof(gNBthreads));
      gNBthreads[sizeof(gNBthreads)-1]=0;
      break;
      
    default:
    case 'h':
      printf("%s -h(elp) -p(extended_prefix) -N cell_id -f output_filename -F input_filename -g channel_model -n n_frames -t Delayspread -s snr0 -S snr1 -x transmission_mode -y TXant -z RXant -i Intefrence0 -j Interference1 -A interpolation_file -C(alibration offset dB) -N CellId\n",
             argv[0]);
      printf("-h This message\n");
      printf("-L <log level, 0(errors), 1(warning), 2(info) 3(debug) 4 (trace)>\n");  
      //printf("-p Use extended prefix mode\n");
      //printf("-d Use TDD\n");
      printf("-n Number of frames to simulate\n");
      printf("-s Starting SNR, runs from SNR0 to SNR0 + 5 dB.  If n_frames is 1 then just SNR is simulated\n");
      printf("-S Ending SNR, runs from SNR0 to SNR1\n");
      printf("-t Delay spread for multipath channel\n");
      printf("-g [A,B,C,D,E,F,G,R] Use 3GPP SCM (A,B,C,D) or 36-101 (E-EPA,F-EVA,G-ETU) models or R for MIMO model (ignores delay spread and Ricean factor)\n");
      printf("-y Number of TX antennas used in gNB\n");
      printf("-z Number of RX antennas used in UE\n");
      printf("-i Activate PRB based averaging for channel estimation. Frequncy domain interpolation by default.\n");
      //printf("-j Relative strength of second intefering gNB (in dB) - cell_id mod 3 = 2\n");
      printf("-R N_RB_DL\n");
      printf("-O oversampling factor (1,2,4,8,16)\n");
      printf("-A Interpolation_filname Run with Abstraction to generate Scatter plot using interpolation polynomial in file\n");
      //printf("-C Generate Calibration information for Abstraction (effective SNR adjustment to remove Pe bias w.r.t. AWGN)\n");
      printf("-f raw file containing RRC configuration (generated by gNB)\n");
      printf("-F Input filename (.txt format) for RX conformance testing\n");
      printf("-E used CSS scheduler\n");
      printf("-o CORESET offset\n");
      printf("-a Start PRB for PDSCH\n");
      printf("-b Number of PRB for PDSCH\n");
      printf("-c Start symbol for PDSCH (fixed for now)\n");
      printf("-j Number of symbols for PDSCH (fixed for now)\n");
      printf("-e MSC index\n");
      printf("-q Use 2nd MCS table (256 QAM table) for PDSCH\n");
      printf("-t Acceptable effective throughput (in percentage)\n");
      printf("-T Enable PTRS, arguments list L_PTRS{0,1,2} K_PTRS{2,4}, e.g. -T 2 0 2 \n");
      printf("-U Change DMRS Config, arguments list DMRS TYPE{0=A,1=B} DMRS AddPos{0:2} DMRS ConfType{1:2}, e.g. -U 3 0 2 1 \n");
      printf("-P Print DLSCH performances\n");
      printf("-w Write txdata to binary file (one frame)\n");
      printf("-d number of dlsch threads, 0: no dlsch parallelization\n");
      printf("-X gNB thread pool configuration, n => no threads");
      exit (-1);
      break;
    }
  }

  logInit();
  set_glog(loglvl);
  T_stdout = 1;
  /* initialize the sin table */
  InitSinLUT();

  get_softmodem_params()->phy_test = 1;
  get_softmodem_params()->do_ra = 0;

  if (snr1set==0)
    snr1 = snr0+10;
  init_dlsch_tpool(dlsch_threads);


  RC.gNB = (PHY_VARS_gNB**) malloc(sizeof(PHY_VARS_gNB *));
  RC.gNB[0] = (PHY_VARS_gNB*) malloc(sizeof(PHY_VARS_gNB ));
  memset(RC.gNB[0],0,sizeof(PHY_VARS_gNB));

  gNB = RC.gNB[0];
  gNB->ofdm_offset_divisor = UINT_MAX;
  frame_parms = &gNB->frame_parms; //to be initialized I suppose (maybe not necessary for PBCH)
  frame_parms->nb_antennas_tx = n_tx;
  frame_parms->nb_antennas_rx = n_rx;
  frame_parms->N_RB_DL = N_RB_DL;
  frame_parms->N_RB_UL = N_RB_DL;

  RC.nb_nr_macrlc_inst = 1;
  RC.nb_nr_mac_CC = (int*)malloc(RC.nb_nr_macrlc_inst*sizeof(int));
  for (i = 0; i < RC.nb_nr_macrlc_inst; i++)
    RC.nb_nr_mac_CC[i] = 1;
  mac_top_init_gNB();
  gNB_mac = RC.nrmac[0];
  gNB_RRC_INST rrc;
  memset((void*)&rrc,0,sizeof(rrc));

  /*
  // read in SCGroupConfig
  AssertFatal(scg_fd != NULL,"no reconfig.raw file\n");
  char buffer[1024];
  int msg_len=fread(buffer,1,1024,scg_fd);
  NR_RRCReconfiguration_t *NR_RRCReconfiguration;

  printf("Decoding NR_RRCReconfiguration (%d bytes)\n",msg_len);
  asn_dec_rval_t dec_rval = uper_decode_complete( NULL,
						  &asn_DEF_NR_RRCReconfiguration,
						  (void **)&NR_RRCReconfiguration,
						  (uint8_t *)buffer,
						  msg_len); 
  
  if ((dec_rval.code != RC_OK) && (dec_rval.consumed == 0)) {
    AssertFatal(1==0,"NR_RRCReConfiguration decode error\n");
    // free the memory
    SEQUENCE_free( &asn_DEF_NR_RRCReconfiguration, NR_RRCReconfiguration, 1 );
    exit(-1);
  }      
  fclose(scg_fd);

  AssertFatal(NR_RRCReconfiguration->criticalExtensions.present == NR_RRCReconfiguration__criticalExtensions_PR_rrcReconfiguration,"wrong NR_RRCReconfiguration->criticalExstions.present type\n");

  NR_RRCReconfiguration_IEs_t *reconfig_ies = NR_RRCReconfiguration->criticalExtensions.choice.rrcReconfiguration;
  NR_CellGroupConfig_t *secondaryCellGroup;
  dec_rval = uper_decode_complete( NULL,
				   &asn_DEF_NR_CellGroupConfig,
				   (void **)&secondaryCellGroup,
				   (uint8_t *)reconfig_ies->secondaryCellGroup->buf,
				   reconfig_ies->secondaryCellGroup->size); 
  
  if ((dec_rval.code != RC_OK) && (dec_rval.consumed == 0)) {
    AssertFatal(1==0,"NR_CellGroupConfig decode error\n");
    // free the memory
    SEQUENCE_free( &asn_DEF_NR_CellGroupConfig, secondaryCellGroup, 1 );
    exit(-1);
  }      
  
  NR_ServingCellConfigCommon_t *scc = secondaryCellGroup->spCellConfig->reconfigurationWithSync->spCellConfigCommon;
  */


  rrc.carrier.servingcellconfigcommon = calloc(1,sizeof(*rrc.carrier.servingcellconfigcommon));

  NR_ServingCellConfigCommon_t *scc = rrc.carrier.servingcellconfigcommon;
  NR_ServingCellConfig_t *scd = calloc(1,sizeof(NR_ServingCellConfig_t));
  NR_CellGroupConfig_t *secondaryCellGroup=calloc(1,sizeof(*secondaryCellGroup));
  prepare_scc(rrc.carrier.servingcellconfigcommon);
  uint64_t ssb_bitmap = 1;
  fill_scc_sim(rrc.carrier.servingcellconfigcommon,&ssb_bitmap,N_RB_DL,N_RB_DL,mu,mu);
  ssb_bitmap = 1;// Enable only first SSB with index ssb_indx=0
  fix_scc(scc,ssb_bitmap);

  prepare_scd(scd);

  rrc_pdsch_AntennaPorts_t pdsch_AntennaPorts;
  pdsch_AntennaPorts.N1 = n_tx;
  pdsch_AntennaPorts.N2 = 1;
  pdsch_AntennaPorts.XP = 1;

  fill_default_secondaryCellGroup(scc, scd, secondaryCellGroup, 0, 1, pdsch_AntennaPorts, 6, 0, 0, 0, 0);

  /* RRC parameter validation for secondaryCellGroup */
  fix_scd(scd);
  /* -U option modify DMRS */
  if(modify_dmrs) {
    update_dmrs_config(secondaryCellGroup, dmrs_arg);
  }
  /* -T option enable PTRS */
  if(enable_ptrs) {
    update_ptrs_config(secondaryCellGroup, &rbSize, &mcsIndex, ptrs_arg);
  }


  //xer_fprint(stdout, &asn_DEF_NR_CellGroupConfig, (const void*)secondaryCellGroup);

  AssertFatal((gNB->if_inst         = NR_IF_Module_init(0))!=NULL,"Cannot register interface");
  gNB->if_inst->NR_PHY_config_req      = nr_phy_config_request;

  // common configuration
<<<<<<< HEAD
  rrc_mac_config_req_gNB(0,0, pdsch_AntennaPorts, n_rx, 0, scc, NULL, 0, 0, NULL);
  // UE dedicated configuration
  rrc_mac_config_req_gNB(0,0, pdsch_AntennaPorts, n_rx, 0, scc, NULL, 1, secondaryCellGroup->spCellConfig->reconfigurationWithSync->newUE_Identity,secondaryCellGroup);
=======
  rrc_mac_config_req_gNB(0,0, n_tx, n_tx, 0, 6, scc, NULL, 0, 0, NULL);
  // UE dedicated configuration
  rrc_mac_config_req_gNB(0,0, n_tx, n_tx, 0, 6, scc, NULL, 1, secondaryCellGroup->spCellConfig->reconfigurationWithSync->newUE_Identity,secondaryCellGroup);
>>>>>>> 454aae1d
  // reset preprocessor to the one of DLSIM after it has been set during
  // rrc_mac_config_req_gNB
  gNB_mac->pre_processor_dl = nr_dlsim_preprocessor;
  phy_init_nr_gNB(gNB,0,1);
  init_codebook_gNB(gNB);
  N_RB_DL = gNB->frame_parms.N_RB_DL;
  NR_UE_info_t *UE_info = &RC.nrmac[0]->UE_info;
  UE_info->num_UEs=1;

  // stub to configure frame_parms
  //  nr_phy_config_request_sim(gNB,N_RB_DL,N_RB_DL,mu,Nid_cell,SSB_positions);
  // call MAC to configure common parameters

  /* rrc_mac_config_req_gNB() has created one user, so set the scheduling
   * parameters from command line in global variables that will be picked up by
   * scheduling preprocessor */
  if (g_mcsIndex < 0) g_mcsIndex = 9;
  if (g_rbStart < 0) g_rbStart=0;
  if (g_rbSize < 0) g_rbSize = N_RB_DL - g_rbStart;

  double fs,bw;

  if (mu == 1 && N_RB_DL == 217) { 
    fs = 122.88e6;
    bw = 80e6;
  }					       
  else if (mu == 1 && N_RB_DL == 245) {
    fs = 122.88e6;
    bw = 90e6;
  }
  else if (mu == 1 && N_RB_DL == 273) {
    fs = 122.88e6;
    bw = 100e6;
  }
  else if (mu == 1 && N_RB_DL == 106) { 
    fs = 61.44e6;
    bw = 40e6;
  }
  else if (mu == 1 && N_RB_DL == 133) { 
    fs = 61.44e6;
    bw = 50e6;
  }
  else if (mu == 1 && N_RB_DL == 162) { 
    fs = 61.44e6;
    bw = 60e6;
  }
  else if (mu == 3 && N_RB_DL == 66) {
    fs = 122.88e6;
    bw = 100e6;
  }
  else if (mu == 3 && N_RB_DL == 32) {
    fs = 61.44e6;
    bw = 50e6;
  }
  else AssertFatal(1==0,"Unsupported numerology for mu %d, N_RB %d\n",mu, N_RB_DL);

  gNB2UE = new_channel_desc_scm(n_tx,
                                n_rx,
                                channel_model,
                                fs/1e6,//sampling frequency in MHz
				bw,
				30e-9,
                                0,
                                0,
                                0, 0);

  if (gNB2UE==NULL) {
    printf("Problem generating channel model. Exiting.\n");
    exit(-1);
  }

  frame_length_complex_samples = frame_parms->samples_per_subframe*NR_NUMBER_OF_SUBFRAMES_PER_FRAME;
  //frame_length_complex_samples_no_prefix = frame_parms->samples_per_subframe_wCP*NR_NUMBER_OF_SUBFRAMES_PER_FRAME;

  s_re = malloc(n_tx*sizeof(double*));
  s_im = malloc(n_tx*sizeof(double*));
  r_re = malloc(n_rx*sizeof(double*));
  r_im = malloc(n_rx*sizeof(double*));
  txdata = malloc(n_tx*sizeof(int*));

  for (i=0; i<n_tx; i++) {
    s_re[i] = malloc(frame_length_complex_samples*sizeof(double));
    bzero(s_re[i],frame_length_complex_samples*sizeof(double));
    s_im[i] = malloc(frame_length_complex_samples*sizeof(double));
    bzero(s_im[i],frame_length_complex_samples*sizeof(double));

    printf("Allocating %d samples for txdata\n",frame_length_complex_samples);
    txdata[i] = malloc(frame_length_complex_samples*sizeof(int));
    bzero(txdata[i],frame_length_complex_samples*sizeof(int));
  }

  for (i=0; i<n_rx; i++) {
    r_re[i] = malloc(frame_length_complex_samples*sizeof(double));
    bzero(r_re[i],frame_length_complex_samples*sizeof(double));
    r_im[i] = malloc(frame_length_complex_samples*sizeof(double));
    bzero(r_im[i],frame_length_complex_samples*sizeof(double));
  }

  if (pbch_file_fd!=NULL) {
    load_pbch_desc(pbch_file_fd);
  }


  //configure UE
  UE = malloc(sizeof(PHY_VARS_NR_UE));
  memset((void*)UE,0,sizeof(PHY_VARS_NR_UE));
  PHY_vars_UE_g = malloc(sizeof(PHY_VARS_NR_UE**));
  PHY_vars_UE_g[0] = malloc(sizeof(PHY_VARS_NR_UE*));
  PHY_vars_UE_g[0][0] = UE;
  memcpy(&UE->frame_parms,frame_parms,sizeof(NR_DL_FRAME_PARMS));
  UE->frame_parms.nb_antennas_rx = n_rx;

  if (run_initial_sync==1)  UE->is_synchronized = 0;
  else                      {UE->is_synchronized = 1; UE->UE_mode[0]=PUSCH;}
                      
  UE->perfect_ce = 0;

  if (init_nr_ue_signal(UE, 1, 0) != 0)
  {
    printf("Error at UE NR initialisation\n");
    exit(-1);
  }

  init_nr_ue_transport(UE,0);

  nr_gold_pbch(UE);
  nr_gold_pdcch(UE,0);

  nr_l2_init_ue(NULL);
  UE_mac = get_mac_inst(0);

  UE->if_inst = nr_ue_if_module_init(0);
  UE->if_inst->scheduled_response = nr_ue_scheduled_response;
  UE->if_inst->phy_config_request = nr_ue_phy_config_request;
  UE->if_inst->dl_indication = nr_ue_dl_indication;
  UE->if_inst->ul_indication = dummy_nr_ue_ul_indication;
  UE->prb_interpolation = prb_inter;


  UE_mac->if_module = nr_ue_if_module_init(0);

  unsigned int available_bits=0;
  unsigned char *estimated_output_bit;
  unsigned char *test_input_bit;
  unsigned int errors_bit    = 0;
  uint32_t errors_scrambling = 0;

  initTpool("N", &(nrUE_params.Tpool), false);

  test_input_bit       = (unsigned char *) malloc16(sizeof(unsigned char) * 16 * 68 * 384);
  estimated_output_bit = (unsigned char *) malloc16(sizeof(unsigned char) * 16 * 68 * 384);
  
  // generate signal
  AssertFatal(input_fd==NULL,"Not ready for input signal file\n");
  gNB->pbch_configured = 1;

  //Configure UE
  rrc.carrier.MIB = (uint8_t*) malloc(4);
  rrc.carrier.sizeof_MIB = do_MIB_NR(&rrc,0);

  nr_rrc_mac_config_req_ue(0,0,0,rrc.carrier.mib.message.choice.mib, NULL, NULL, secondaryCellGroup);


  nr_dcireq_t dcireq;
  nr_scheduled_response_t scheduled_response;
  memset((void*)&dcireq,0,sizeof(dcireq));
  memset((void*)&scheduled_response,0,sizeof(scheduled_response));
  dcireq.module_id = 0;
  dcireq.gNB_index = 0;
  dcireq.cc_id     = 0;
  
  scheduled_response.dl_config = &dcireq.dl_config_req;
  scheduled_response.ul_config = &dcireq.ul_config_req;
  scheduled_response.tx_request = NULL;
  scheduled_response.module_id = 0;
  scheduled_response.CC_id     = 0;
  scheduled_response.frame = frame;
  scheduled_response.slot  = slot;
  scheduled_response.thread_id = 0;

  nr_ue_phy_config_request(&UE_mac->phy_config);
  //NR_COMMON_channels_t *cc = RC.nrmac[0]->common_channels;
  snrRun = 0;

  gNB->threadPool = (tpool_t*)malloc(sizeof(tpool_t));
  initTpool(gNBthreads, gNB->threadPool, true);
  gNB->L1_tx_free = (notifiedFIFO_t*) malloc(sizeof(notifiedFIFO_t));
  gNB->L1_tx_filled = (notifiedFIFO_t*) malloc(sizeof(notifiedFIFO_t));
  gNB->L1_tx_out = (notifiedFIFO_t*) malloc(sizeof(notifiedFIFO_t));
  initNotifiedFIFO(gNB->L1_tx_free);
  initNotifiedFIFO(gNB->L1_tx_filled);
  initNotifiedFIFO(gNB->L1_tx_out);
  // we create 2 threads for L1 tx processing
  notifiedFIFO_elt_t *msgL1Tx = newNotifiedFIFO_elt(sizeof(processingData_L1tx_t),0,gNB->L1_tx_free,processSlotTX);
  processingData_L1tx_t *msgDataTx = (processingData_L1tx_t *)NotifiedFifoData(msgL1Tx);
  init_DLSCH_struct(gNB, msgDataTx);
  msgDataTx->slot = slot;
  msgDataTx->frame = frame;
  memset(msgDataTx->ssb, 0, 64*sizeof(NR_gNB_SSB_t));
  reset_meas(&msgDataTx->phy_proc_tx);
  gNB->phy_proc_tx[0] = &msgDataTx->phy_proc_tx;

  for (SNR = snr0; SNR < snr1; SNR += .2) {

    varArray_t *table_tx=initVarArray(1000,sizeof(double));
    reset_meas(&gNB->dlsch_scrambling_stats);
    reset_meas(&gNB->dlsch_interleaving_stats);
    reset_meas(&gNB->dlsch_rate_matching_stats);
    reset_meas(&gNB->dlsch_segmentation_stats);
    reset_meas(&gNB->dlsch_modulation_stats);
    reset_meas(&gNB->dlsch_encoding_stats);
    reset_meas(&gNB->tinput);
    reset_meas(&gNB->tprep);
    reset_meas(&gNB->tparity);
    reset_meas(&gNB->toutput);

    clear_pdsch_stats(gNB);

    n_errors = 0;
    effRate = 0;
    //n_errors2 = 0;
    //n_alamouti = 0;
    errors_scrambling=0;
    n_false_positive = 0;
    if (n_trials== 1) num_rounds = 1;

    for (trial = 0; trial < n_trials; trial++) {

      errors_bit = 0;
      //multipath channel
      //multipath_channel(gNB2UE,s_re,s_im,r_re,r_im,frame_length_complex_samples,0);

      UE->rx_offset=0;
      UE_proc.thread_id  = 0;
      UE_proc.frame_rx   = frame;
      UE_proc.nr_slot_rx = slot;
      
      dcireq.frame     = frame;
      dcireq.slot      = slot;

      NR_UE_DLSCH_t *dlsch0 = UE->dlsch[UE_proc.thread_id][0][0];

      int harq_pid = slot;
      NR_DL_UE_HARQ_t *UE_harq_process = dlsch0->harq_processes[harq_pid];

      NR_gNB_DLSCH_t *gNB_dlsch = msgDataTx->dlsch[0][0];
      nfapi_nr_dl_tti_pdsch_pdu_rel15_t *rel15 = &gNB_dlsch->harq_process.pdsch_pdu.pdsch_pdu_rel15;
      
      UE_harq_process->ack = 0;
      round = 0;
      UE_harq_process->round = round;
      UE_harq_process->first_rx = 1;
        
      while ((round<num_rounds) && (UE_harq_process->ack==0)) {

        clear_nr_nfapi_information(RC.nrmac[0], 0, frame, slot);

        UE_info->UE_sched_ctrl[0].harq_processes[harq_pid].ndi = !(trial&1);


        UE_info->UE_sched_ctrl[0].harq_processes[harq_pid].round = round;
        for (int i=0; i<MAX_NUM_CORESET; i++)
          gNB_mac->pdcch_cand[i] = 0;
      
        if (css_flag == 0) {
          nr_schedule_ue_spec(0, frame, slot);
        } else {
          nr_schedule_css_dlsch_phytest(0,frame,slot);
        }
        Sched_INFO.module_id = 0;
        Sched_INFO.CC_id     = 0;
        Sched_INFO.frame     = frame;
        Sched_INFO.slot      = slot;
        Sched_INFO.DL_req    = &gNB_mac->DL_req[0];
        Sched_INFO.UL_tti_req    = gNB_mac->UL_tti_req_ahead[slot];
        Sched_INFO.UL_dci_req  = NULL;
        Sched_INFO.TX_req    = &gNB_mac->TX_req[0];
        pushNotifiedFIFO(gNB->L1_tx_free,msgL1Tx);
        nr_schedule_response(&Sched_INFO);

        /* PTRS values for DLSIM calculations   */
        nfapi_nr_dl_tti_request_body_t *dl_req = &gNB_mac->DL_req[Sched_INFO.CC_id].dl_tti_request_body;
        nfapi_nr_dl_tti_request_pdu_t  *dl_tti_pdsch_pdu = &dl_req->dl_tti_pdu_list[1];
        nfapi_nr_dl_tti_pdsch_pdu_rel15_t *pdsch_pdu_rel15 = &dl_tti_pdsch_pdu->pdsch_pdu.pdsch_pdu_rel15;
        pdu_bit_map = pdsch_pdu_rel15->pduBitmap;
        if(pdu_bit_map & 0x1) {
          set_ptrs_symb_idx(&dlPtrsSymPos,
                            pdsch_pdu_rel15->NrOfSymbols,
                            pdsch_pdu_rel15->StartSymbolIndex,
                            1<<pdsch_pdu_rel15->PTRSTimeDensity,
                            pdsch_pdu_rel15->dlDmrsSymbPos);
          ptrsSymbPerSlot = get_ptrs_symbols_in_slot(dlPtrsSymPos, pdsch_pdu_rel15->StartSymbolIndex, pdsch_pdu_rel15->NrOfSymbols);
          ptrsRePerSymb = ((rel15->rbSize + rel15->PTRSFreqDensity - 1)/rel15->PTRSFreqDensity);
          printf("[DLSIM] PTRS Symbols in a slot: %2u, RE per Symbol: %3u, RE in a slot %4d\n", ptrsSymbPerSlot,ptrsRePerSymb, ptrsSymbPerSlot*ptrsRePerSymb );
        }

        msgDataTx->ssb[0].ssb_pdu.ssb_pdu_rel15.bchPayload=0x001234;
        msgDataTx->ssb[0].ssb_pdu.ssb_pdu_rel15.SsbBlockIndex = 0;
        msgDataTx->gNB = gNB;
        if (run_initial_sync)
          nr_common_signal_procedures(gNB,frame,slot,msgDataTx->ssb[0].ssb_pdu);
        else
          phy_procedures_gNB_TX(msgDataTx,frame,slot,1);
            
        int txdataF_offset = slot * frame_parms->samples_per_slot_wCP;
        
        if (n_trials==1) {
          LOG_M("txsigF0.m","txsF0=", &gNB->common_vars.txdataF[0][txdataF_offset+2*frame_parms->ofdm_symbol_size],frame_parms->ofdm_symbol_size,1,1);
          if (gNB->frame_parms.nb_antennas_tx>1)
            LOG_M("txsigF1.m","txsF1=", &gNB->common_vars.txdataF[1][txdataF_offset+2*frame_parms->ofdm_symbol_size],frame_parms->ofdm_symbol_size,1,1);
        }
        int tx_offset = frame_parms->get_samples_slot_timestamp(slot,frame_parms,0);
        if (n_trials==1) printf("tx_offset %d, txdataF_offset %d \n", tx_offset,txdataF_offset);

        //TODO: loop over slots
        for (aa=0; aa<gNB->frame_parms.nb_antennas_tx; aa++) {
    
          if (cyclic_prefix_type == 1) {
            PHY_ofdm_mod(&gNB->common_vars.txdataF[aa][txdataF_offset],
                         &txdata[aa][tx_offset],
                         frame_parms->ofdm_symbol_size,
                         12,
                         frame_parms->nb_prefix_samples,
                         CYCLIC_PREFIX);
          } else {
            nr_normal_prefix_mod(&gNB->common_vars.txdataF[aa][txdataF_offset],
                                 &txdata[aa][tx_offset],
                                 14,
                                 frame_parms,
                                 slot);
          }
        }
       
        if (n_trials==1) {
          char filename[100];//LOG_M
          for (aa=0;aa<n_tx;aa++) {
            sprintf(filename,"txsig%d.m", aa);//LOG_M
            LOG_M(filename,"txs", &txdata[aa][tx_offset+frame_parms->ofdm_symbol_size+frame_parms->nb_prefix_samples0],6*(frame_parms->ofdm_symbol_size+frame_parms->nb_prefix_samples),1,1);
          }
        }
        if (output_fd) {
          printf("writing txdata to binary file\n");
          fwrite(txdata[0],sizeof(int32_t),frame_length_complex_samples,output_fd);
        }

        int txlev[n_tx];
        int txlev_sum = 0;
        int l_ofdm = 6;
        for (aa=0; aa<n_tx; aa++) {
          txlev[aa] = signal_energy(&txdata[aa][tx_offset+l_ofdm*frame_parms->ofdm_symbol_size + (l_ofdm-1)*frame_parms->nb_prefix_samples + frame_parms->nb_prefix_samples0],
          frame_parms->ofdm_symbol_size + frame_parms->nb_prefix_samples);
          txlev_sum += txlev[aa];
          if (n_trials==1) printf("txlev[%d] = %d (%f dB) txlev_sum %d\n",aa,txlev[aa],10*log10((double)txlev[aa]),txlev_sum);
        }
        
        for (i=(frame_parms->get_samples_slot_timestamp(slot,frame_parms,0)); 
             i<(frame_parms->get_samples_slot_timestamp(slot+1,frame_parms,0)); 
             i++) {
    
          for (aa=0; aa<frame_parms->nb_antennas_tx; aa++) {
            s_re[aa][i] = ((double)(((short *)txdata[aa]))[(i<<1)]);
            s_im[aa][i] = ((double)(((short *)txdata[aa]))[(i<<1)+1]);
          }
        }

        double ts = 1.0/(frame_parms->subcarrier_spacing * frame_parms->ofdm_symbol_size); 
        //Compute AWGN variance
        sigma2_dB = 10 * log10((double)txlev_sum * ((double)UE->frame_parms.ofdm_symbol_size/(12*rel15->rbSize))) - SNR;
        sigma2    = pow(10, sigma2_dB/10);
        if (n_trials==1) printf("sigma2 %f (%f dB), txlev_sum %f (factor %f)\n",sigma2,sigma2_dB,10*log10((double)txlev_sum),(double)(double)UE->frame_parms.ofdm_symbol_size/(12*rel15->rbSize));

        for (aa=0; aa<n_rx; aa++) {
          bzero(r_re[aa],frame_length_complex_samples*sizeof(double));
          bzero(r_im[aa],frame_length_complex_samples*sizeof(double));
        }
        
        // Apply MIMO Channel
        if (channel_model != AWGN) multipath_tv_channel(gNB2UE,
                             s_re,
                             s_im,
                             r_re,
                             r_im,
                             frame_length_complex_samples,
                             0);

        double H_awgn_mimo[4][4] ={{1.0, 0.2, 0.1, 0.05}, //rx 0
                                   {0.2, 1.0, 0.2, 0.1}, //rx 1
                                   {0.1, 0.2, 1.0, 0.2}, //rx 2
                                   {0.05, 0.1, 0.2, 1.0}};//rx 3

        for (i=frame_parms->get_samples_slot_timestamp(slot,frame_parms,0); 
             i<frame_parms->get_samples_slot_timestamp(slot+1,frame_parms,0);
             i++) {

          for (int aa_rx=0; aa_rx<n_rx; aa_rx++) {

            if (channel_model == AWGN) {
              // sum up signals from different Tx antennas
              r_re[aa_rx][i] = 0;
              r_im[aa_rx][i] = 0;
             for (aa=0; aa<n_tx; aa++) {
                r_re[aa_rx][i] += s_re[aa][i]*H_awgn_mimo[aa_rx][aa];
                r_im[aa_rx][i] += s_im[aa][i]*H_awgn_mimo[aa_rx][aa];
              }
            }
            // Add Gaussian noise
            ((short*) UE->common_vars.rxdata[aa_rx])[2*i]   = (short) ((r_re[aa_rx][i] + sqrt(sigma2/2)*gaussdouble(0.0,1.0)));
            ((short*) UE->common_vars.rxdata[aa_rx])[2*i+1] = (short) ((r_im[aa_rx][i] + sqrt(sigma2/2)*gaussdouble(0.0,1.0)));
            /* Add phase noise if enabled */
            if (pdu_bit_map & 0x1) {
              phase_noise(ts, &((short*) UE->common_vars.rxdata[aa_rx])[2*i],
                          &((short*) UE->common_vars.rxdata[aa_rx])[2*i+1]);
            }
          }
        }

        nr_ue_dcireq(&dcireq); //to be replaced with function pointer later
        nr_ue_scheduled_response(&scheduled_response);
        
        phy_procedures_nrUE_RX(UE,
                               &UE_proc,
                               0,
                               dlsch_threads,
                               NULL);
        
        //printf("dlsim round %d ends\n",round);
        round++;
      } // round

      //----------------------------------------------------------
      //---------------------- count errors ----------------------
      //----------------------------------------------------------

      if (UE->dlsch[UE_proc.thread_id][0][0]->last_iteration_cnt >=
        UE->dlsch[UE_proc.thread_id][0][0]->max_ldpc_iterations+1)
        n_errors++;

      //NR_UE_PDSCH **pdsch_vars = UE->pdsch_vars[UE_proc.thread_id];
      //int16_t *UE_llr = pdsch_vars[0]->llr[0];

      TBS                  = UE_harq_process->TBS;//rel15->TBSize[0];
      uint16_t length_dmrs = get_num_dmrs(rel15->dlDmrsSymbPos);
      uint16_t nb_rb       = rel15->rbSize;
      uint8_t  nb_re_dmrs  = rel15->dmrsConfigType == NFAPI_NR_DMRS_TYPE1 ? 6*UE_harq_process->n_dmrs_cdm_groups : 4*UE_harq_process->n_dmrs_cdm_groups;
      uint8_t  mod_order   = rel15->qamModOrder[0];
      uint8_t  nb_symb_sch = rel15->NrOfSymbols;

      available_bits = nr_get_G(nb_rb, nb_symb_sch, nb_re_dmrs, length_dmrs, mod_order, rel15->nrOfLayers);
      if(pdu_bit_map & 0x1) {
        available_bits-= (ptrsSymbPerSlot * ptrsRePerSymb *rel15->nrOfLayers* 2);
        printf("[DLSIM][PTRS] Available bits are: %5u, removed PTRS bits are: %5u \n",available_bits, (ptrsSymbPerSlot * ptrsRePerSymb *rel15->nrOfLayers* 2) );
      }

      /*
      for (i = 0; i < available_bits; i++) {

	if(((gNB_dlsch->harq_process.f[i] == 0) && (UE_llr[i] <= 0)) ||
	   ((gNB_dlsch->harq_process.f[i] == 1) && (UE_llr[i] >= 0)))
	  {
	    if(errors_scrambling == 0) {
	      LOG_D(PHY,"\n");
	      LOG_D(PHY,"First bit in error in unscrambling = %d\n",i);
	    }
	    errors_scrambling++;
	  }

      }
      */
      for (i = 0; i < TBS; i++) {

	estimated_output_bit[i] = (UE_harq_process->b[i/8] & (1 << (i & 7))) >> (i & 7);
	test_input_bit[i]       = (gNB_dlsch->harq_process.b[i / 8] & (1 << (i & 7))) >> (i & 7); // Further correct for multiple segments
	
	if (estimated_output_bit[i] != test_input_bit[i]) {
	  if(errors_bit == 0)
	    LOG_D(PHY,"First bit in error in decoding = %d (errors scrambling %d)\n",i,errors_scrambling);
	  errors_bit++;
	}
	
      }
      
      ////////////////////////////////////////////////////////////
      
      if (errors_scrambling > 0) {
	if (n_trials == 1)
	  printf("errors_scrambling = %u/%u (trial %d)\n", errors_scrambling, available_bits,trial);
      }
      
      if (errors_bit > 0) {
	n_false_positive++;
	if (n_trials == 1)
	  printf("errors_bit = %u (trial %d)\n", errors_bit, trial);
      }
      roundStats[snrRun]+=((float)round); 
      if (UE_harq_process->ack==1) effRate += ((float)TBS)/round;
    } // noise trials

    blerStats[snrRun] = (float) n_errors / (float) n_trials;
    roundStats[snrRun]/=((float)n_trials);
    berStats[snrRun] = (double)errors_scrambling/available_bits/n_trials;
    effRate /= n_trials;
    printf("*****************************************\n");
    printf("SNR %f, (false positive %f)\n", SNR,
           (float) n_errors / (float) n_trials);
    printf("*****************************************\n");
    printf("\n");
    dump_pdsch_stats(stdout,gNB);
    printf("SNR %f : n_errors (negative CRC) = %d/%d, Avg round %.2f, Channel BER %e, BLER %.2f, Eff Rate %.4f bits/slot, Eff Throughput %.2f, TBS %u bits/slot\n", SNR, n_errors, n_trials,roundStats[snrRun],berStats[snrRun],blerStats[snrRun],effRate,effRate/TBS*100,TBS);
    printf("\n");

    if (print_perf==1) {
      printf("\ngNB TX function statistics (per %d us slot, NPRB %d, mcs %d, block %d)\n",
	     1000>>*scc->ssbSubcarrierSpacing, g_rbSize, g_mcsIndex,
	     msgDataTx->dlsch[0][0]->harq_process.pdsch_pdu.pdsch_pdu_rel15.TBSize[0]<<3);
      printDistribution(gNB->phy_proc_tx[0],table_tx,"PHY proc tx");
      printStatIndent2(&gNB->dlsch_encoding_stats,"DLSCH encoding time");
      printStatIndent3(&gNB->dlsch_segmentation_stats,"DLSCH segmentation time");
      printStatIndent3(&gNB->tinput,"DLSCH LDPC input processing time");
      printStatIndent3(&gNB->tprep,"DLSCH LDPC input preparation time");
      printStatIndent3(&gNB->tparity,"DLSCH LDPC parity generation time");
      printStatIndent3(&gNB->toutput,"DLSCH LDPC output generation time");
      printStatIndent3(&gNB->dlsch_rate_matching_stats,"DLSCH Rate Mataching time");
      printStatIndent3(&gNB->dlsch_interleaving_stats,  "DLSCH Interleaving time");
      printStatIndent2(&gNB->dlsch_modulation_stats,"DLSCH modulation time");
      printStatIndent2(&gNB->dlsch_scrambling_stats,  "DLSCH scrambling time");
      printStatIndent2(&gNB->dlsch_layer_mapping_stats, "DLSCH Layer Mapping time");
      printStatIndent2(&gNB->dlsch_resource_mapping_stats, "DLSCH Resource Mapping time");
      printStatIndent2(&gNB->dlsch_precoding_stats,"DLSCH Layer Precoding time");


      printf("\nUE RX function statistics (per %d us slot)\n",1000>>*scc->ssbSubcarrierSpacing);
      /*
      printDistribution(&phy_proc_rx_tot, table_rx,"Total PHY proc rx");
      printStatIndent(&ue_front_end_tot,"Front end processing");
      printStatIndent(&dlsch_llr_tot,"rx_pdsch processing");
      printStatIndent2(&pdsch_procedures_tot,"pdsch processing");
      printStatIndent2(&dlsch_procedures_tot,"dlsch processing");
      printStatIndent2(&UE->crnti_procedures_stats,"C-RNTI processing");
      printStatIndent(&UE->ofdm_demod_stats,"ofdm demodulation");
      printStatIndent(&UE->dlsch_channel_estimation_stats,"DLSCH channel estimation time");
      printStatIndent(&UE->dlsch_freq_offset_estimation_stats,"DLSCH frequency offset estimation time");
      printStatIndent(&dlsch_decoding_tot, "DLSCH Decoding time ");
      printStatIndent(&UE->dlsch_unscrambling_stats,"DLSCH unscrambling time");
      printStatIndent(&UE->dlsch_rate_unmatching_stats,"DLSCH Rate Unmatching");
      printf("|__ DLSCH Turbo Decoding(%d bits), avg iterations: %.1f       %.2f us (%d cycles, %d trials)\n",
	     UE->dlsch[UE_proc.thread_id][0][0]->harq_processes[0]->Cminus ?
	     UE->dlsch[UE_proc.thread_id][0][0]->harq_processes[0]->Kminus :
	     UE->dlsch[UE_proc.thread_id][0][0]->harq_processes[0]->Kplus,
	     UE->dlsch_tc_intl1_stats.trials/(double)UE->dlsch_tc_init_stats.trials,
	     (double)UE->dlsch_turbo_decoding_stats.diff/UE->dlsch_turbo_decoding_stats.trials*timeBase,
	     (int)((double)UE->dlsch_turbo_decoding_stats.diff/UE->dlsch_turbo_decoding_stats.trials),
	     UE->dlsch_turbo_decoding_stats.trials);
      printStatIndent2(&UE->dlsch_tc_init_stats,"init");
      printStatIndent2(&UE->dlsch_tc_alpha_stats,"alpha");
      printStatIndent2(&UE->dlsch_tc_beta_stats,"beta");
      printStatIndent2(&UE->dlsch_tc_gamma_stats,"gamma");
      printStatIndent2(&UE->dlsch_tc_ext_stats,"ext");
      printStatIndent2(&UE->dlsch_tc_intl1_stats,"turbo internal interleaver");
      printStatIndent2(&UE->dlsch_tc_intl2_stats,"intl2+HardDecode+CRC");
      */
    }

    if (n_trials == 1) {
      
      LOG_M("rxsig0.m","rxs0", UE->common_vars.rxdata[0], frame_length_complex_samples, 1, 1);
      if (UE->frame_parms.nb_antennas_rx>1)
	LOG_M("rxsig1.m","rxs1", UE->common_vars.rxdata[1], frame_length_complex_samples, 1, 1);
      LOG_M("chestF0.m","chF0",&UE->pdsch_vars[0][0]->dl_ch_estimates_ext[0][0],g_rbSize*12*14,1,1);
      write_output("rxF_comp.m","rxFc",&UE->pdsch_vars[0][0]->rxdataF_comp0[0][0],N_RB_DL*12*14,1,1);
      LOG_M("rxF_llr.m","rxFllr",UE->pdsch_vars[UE_proc.thread_id][0]->llr[0],available_bits,1,0);
      LOG_M("pdcch_rxFcomp.m","pdcch_rxFcomp",&UE->pdcch_vars[0][0]->rxdataF_comp[0][0],96*12,1,1);
      LOG_M("pdcch_rxFllr.m","pdcch_rxFllr",UE->pdcch_vars[0][0]->llr,96*12,1,1);
      break;
    }

    if (effRate > (eff_tp_check*TBS)) {
      printf("PDSCH test OK\n");
      break;
    }

    snrStats[snrRun] = SNR;
    snrRun++;
  } // NSR

  LOG_M("dlsimStats.m","SNR",snrStats,snrRun,1,7);
  LOG_MM("dlsimStats.m","BLER",blerStats,snrRun,1,7);
  LOG_MM("dlsimStats.m","BER",berStats,snrRun,1,7);
  LOG_MM("dlsimStats.m","rounds",roundStats,snrRun,1,7);
  /*if (n_trials>1) {
    printf("HARQ stats:\nSNR\tRounds\n");
    psnr = snr0;
    for (uint8_t i=0; i<snrRun; i++) {
      printf("%.1f\t%.2f\n",psnr,roundStats[i]);
      psnr+=0.2;
    }
  }*/

  free_channel_desc_scm(gNB2UE);

  for (i = 0; i < n_tx; i++) {
    free(s_re[i]);
    free(s_im[i]);
    free(txdata[i]);
  }
  for (i = 0; i < n_rx; i++) {
    free(r_re[i]);
    free(r_im[i]);
  }

  free(s_re);
  free(s_im);
  free(r_re);
  free(r_im);
  free(txdata);
  free(test_input_bit);
  free(estimated_output_bit);
  
  if (output_fd)
    fclose(output_fd);

  if (input_fd)
    fclose(input_fd);

  if (scg_fd)
    fclose(scg_fd);
  return(n_errors);
  
}


void update_ptrs_config(NR_CellGroupConfig_t *secondaryCellGroup, uint16_t *rbSize, uint8_t *mcsIndex, int8_t *ptrs_arg)
{
  NR_BWP_Downlink_t *bwp=secondaryCellGroup->spCellConfig->spCellConfigDedicated->downlinkBWP_ToAddModList->list.array[0];
  int *ptrsFreqDenst = calloc(2, sizeof(long));
  ptrsFreqDenst[0]= 25;
  ptrsFreqDenst[1]= 115;
  int *ptrsTimeDenst = calloc(3, sizeof(long));
  ptrsTimeDenst[0]= 2;
  ptrsTimeDenst[1]= 4;
  ptrsTimeDenst[2]= 10;

  int epre_Ratio = 0;
  int reOffset = 0;

  if(ptrs_arg[0] ==0) {
    ptrsTimeDenst[2]= *mcsIndex -1;
  }
  else if(ptrs_arg[0] == 1) {
    ptrsTimeDenst[1]= *mcsIndex - 1;
    ptrsTimeDenst[2]= *mcsIndex + 1;
  }
  else if(ptrs_arg[0] ==2) {
    ptrsTimeDenst[0]= *mcsIndex - 1;
    ptrsTimeDenst[1]= *mcsIndex + 1;
  }
  else {
    printf("[DLSIM] Wrong L_PTRS value, using default values 1\n");
  }
  /* L = 4 if Imcs < MCS4 */
  if(ptrs_arg[1] ==2) {
    ptrsFreqDenst[0]= *rbSize - 1;
    ptrsFreqDenst[1]= *rbSize + 1;
  }
  else if(ptrs_arg[1] == 4) {
    ptrsFreqDenst[1]= *rbSize - 1;
  }
  else {
    printf("[DLSIM] Wrong K_PTRS value, using default values 2\n");
  }
  printf("[DLSIM] PTRS Enabled with L %d, K %d \n", 1<<ptrs_arg[0], ptrs_arg[1] );
  /* overwrite the values */
  rrc_config_dl_ptrs_params(bwp, ptrsFreqDenst, ptrsTimeDenst, &epre_Ratio, &reOffset);
}

void update_dmrs_config(NR_CellGroupConfig_t *scg, int8_t* dmrs_arg)
{
  int8_t  mapping_type = typeA;//default value
  int8_t  add_pos = pdsch_dmrs_pos0;//default value
  int8_t  dmrs_config_type = NFAPI_NR_DMRS_TYPE1;//default value

  if(dmrs_arg[0] == 0) {
    mapping_type = typeA;
  }
  else if (dmrs_arg[0] == 1) {
    mapping_type = typeB;
  } else {
    AssertFatal(1==0,"Incorrect Mappingtype, valid options 0-typeA, 1-typeB\n");
  }

  /* Additional DMRS positions 0 ,1 ,2 and 3 */
  if(dmrs_arg[1] >= 0 && dmrs_arg[1] <4 ) {
    add_pos = dmrs_arg[1];
  } else {
    AssertFatal(1==0,"Incorrect Additional Position, valid options 0-pos1, 1-pos1, 2-pos2, 3-pos3\n");
  }

  /* DMRS Conf Type 1 or 2 */
  if(dmrs_arg[2] == 1) {
    dmrs_config_type = NFAPI_NR_DMRS_TYPE1;
  } else if(dmrs_arg[2] == 2) {
    dmrs_config_type = NFAPI_NR_DMRS_TYPE2;
  }

  NR_BWP_Downlink_t *bwp = scg->spCellConfig->spCellConfigDedicated->downlinkBWP_ToAddModList->list.array[0];

  AssertFatal((bwp->bwp_Dedicated->pdsch_Config != NULL && bwp->bwp_Dedicated->pdsch_Config->choice.setup != NULL), "Base RRC reconfig structures are not allocated.\n");

  if(mapping_type == typeA) {
    bwp->bwp_Dedicated->pdsch_Config->choice.setup->dmrs_DownlinkForPDSCH_MappingTypeA = calloc(1,sizeof(*bwp->bwp_Dedicated->pdsch_Config->choice.setup->dmrs_DownlinkForPDSCH_MappingTypeA));
    bwp->bwp_Dedicated->pdsch_Config->choice.setup->dmrs_DownlinkForPDSCH_MappingTypeA->present= NR_SetupRelease_DMRS_DownlinkConfig_PR_setup;
    bwp->bwp_Dedicated->pdsch_Config->choice.setup->dmrs_DownlinkForPDSCH_MappingTypeA->choice.setup = calloc(1,sizeof(*bwp->bwp_Dedicated->pdsch_Config->choice.setup->dmrs_DownlinkForPDSCH_MappingTypeA->choice.setup));
    if (dmrs_config_type == NFAPI_NR_DMRS_TYPE2)
      bwp->bwp_Dedicated->pdsch_Config->choice.setup->dmrs_DownlinkForPDSCH_MappingTypeA->choice.setup->dmrs_Type = calloc(1,sizeof(*bwp->bwp_Dedicated->pdsch_Config->choice.setup->dmrs_DownlinkForPDSCH_MappingTypeA->choice.setup->dmrs_Type));
    else
      bwp->bwp_Dedicated->pdsch_Config->choice.setup->dmrs_DownlinkForPDSCH_MappingTypeA->choice.setup->dmrs_Type = NULL;
    bwp->bwp_Dedicated->pdsch_Config->choice.setup->dmrs_DownlinkForPDSCH_MappingTypeA->choice.setup->maxLength=NULL;
    bwp->bwp_Dedicated->pdsch_Config->choice.setup->dmrs_DownlinkForPDSCH_MappingTypeA->choice.setup->scramblingID0=NULL;
    bwp->bwp_Dedicated->pdsch_Config->choice.setup->dmrs_DownlinkForPDSCH_MappingTypeA->choice.setup->scramblingID1=NULL;
    bwp->bwp_Dedicated->pdsch_Config->choice.setup->dmrs_DownlinkForPDSCH_MappingTypeA->choice.setup->phaseTrackingRS=NULL;
    bwp->bwp_Dedicated->pdsch_Config->choice.setup->dmrs_DownlinkForPDSCH_MappingTypeA->choice.setup->dmrs_AdditionalPosition = NULL;
    printf("DLSIM: Allocated Mapping TypeA in RRC reconfig message\n");
  }

  if(mapping_type == typeB) {
    bwp->bwp_Dedicated->pdsch_Config->choice.setup->dmrs_DownlinkForPDSCH_MappingTypeB = calloc(1,sizeof(*bwp->bwp_Dedicated->pdsch_Config->choice.setup->dmrs_DownlinkForPDSCH_MappingTypeB));
    bwp->bwp_Dedicated->pdsch_Config->choice.setup->dmrs_DownlinkForPDSCH_MappingTypeB->present= NR_SetupRelease_DMRS_DownlinkConfig_PR_setup;
    bwp->bwp_Dedicated->pdsch_Config->choice.setup->dmrs_DownlinkForPDSCH_MappingTypeB->choice.setup = calloc(1,sizeof(*bwp->bwp_Dedicated->pdsch_Config->choice.setup->dmrs_DownlinkForPDSCH_MappingTypeB->choice.setup));
    if (dmrs_config_type == NFAPI_NR_DMRS_TYPE2)
      bwp->bwp_Dedicated->pdsch_Config->choice.setup->dmrs_DownlinkForPDSCH_MappingTypeB->choice.setup->dmrs_Type = calloc(1,sizeof(*bwp->bwp_Dedicated->pdsch_Config->choice.setup->dmrs_DownlinkForPDSCH_MappingTypeB->choice.setup->dmrs_Type));
    else
      bwp->bwp_Dedicated->pdsch_Config->choice.setup->dmrs_DownlinkForPDSCH_MappingTypeB->choice.setup->dmrs_Type = NULL;
    bwp->bwp_Dedicated->pdsch_Config->choice.setup->dmrs_DownlinkForPDSCH_MappingTypeB->choice.setup->maxLength=NULL;
    bwp->bwp_Dedicated->pdsch_Config->choice.setup->dmrs_DownlinkForPDSCH_MappingTypeB->choice.setup->scramblingID0=NULL;
    bwp->bwp_Dedicated->pdsch_Config->choice.setup->dmrs_DownlinkForPDSCH_MappingTypeB->choice.setup->scramblingID1=NULL;
    bwp->bwp_Dedicated->pdsch_Config->choice.setup->dmrs_DownlinkForPDSCH_MappingTypeB->choice.setup->phaseTrackingRS=NULL;
    bwp->bwp_Dedicated->pdsch_Config->choice.setup->dmrs_DownlinkForPDSCH_MappingTypeB->choice.setup->dmrs_AdditionalPosition = NULL;
    printf("DLSIM: Allocated Mapping TypeB in RRC reconfig message\n");
  }

  struct NR_SetupRelease_DMRS_DownlinkConfig	*dmrs_MappingtypeA = bwp->bwp_Dedicated->pdsch_Config->choice.setup->dmrs_DownlinkForPDSCH_MappingTypeA;
  struct NR_SetupRelease_DMRS_DownlinkConfig	*dmrs_MappingtypeB = bwp->bwp_Dedicated->pdsch_Config->choice.setup->dmrs_DownlinkForPDSCH_MappingTypeB;


  NR_DMRS_DownlinkConfig_t *dmrs_config = (mapping_type == typeA) ? dmrs_MappingtypeA->choice.setup : dmrs_MappingtypeB->choice.setup;

  if (add_pos != 2) { // pos0,pos1,pos3
    if (dmrs_config->dmrs_AdditionalPosition == NULL) {
      dmrs_config->dmrs_AdditionalPosition = calloc(1,sizeof(*dmrs_MappingtypeA->choice.setup->dmrs_AdditionalPosition));
    }
    *dmrs_config->dmrs_AdditionalPosition = add_pos;
  } else { // if NULL, Value pos2
    free(dmrs_config->dmrs_AdditionalPosition);
    dmrs_config->dmrs_AdditionalPosition = NULL;
  }

  for (int i=0;i<bwp->bwp_Common->pdsch_ConfigCommon->choice.setup->pdsch_TimeDomainAllocationList->list.count;i++) {
    bwp->bwp_Common->pdsch_ConfigCommon->choice.setup->pdsch_TimeDomainAllocationList->list.array[i]->mappingType = mapping_type;
  }

  printf("[DLSIM] DMRS Config is modified with Mapping Type %d, Additional Positions %d Config. Type %d \n", mapping_type, add_pos, dmrs_config_type);
}<|MERGE_RESOLUTION|>--- conflicted
+++ resolved
@@ -802,15 +802,9 @@
   gNB->if_inst->NR_PHY_config_req      = nr_phy_config_request;
 
   // common configuration
-<<<<<<< HEAD
-  rrc_mac_config_req_gNB(0,0, pdsch_AntennaPorts, n_rx, 0, scc, NULL, 0, 0, NULL);
+  rrc_mac_config_req_gNB(0,0, pdsch_AntennaPorts, n_tx, 0, 6, scc, NULL, 0, 0, NULL);
   // UE dedicated configuration
-  rrc_mac_config_req_gNB(0,0, pdsch_AntennaPorts, n_rx, 0, scc, NULL, 1, secondaryCellGroup->spCellConfig->reconfigurationWithSync->newUE_Identity,secondaryCellGroup);
-=======
-  rrc_mac_config_req_gNB(0,0, n_tx, n_tx, 0, 6, scc, NULL, 0, 0, NULL);
-  // UE dedicated configuration
-  rrc_mac_config_req_gNB(0,0, n_tx, n_tx, 0, 6, scc, NULL, 1, secondaryCellGroup->spCellConfig->reconfigurationWithSync->newUE_Identity,secondaryCellGroup);
->>>>>>> 454aae1d
+  rrc_mac_config_req_gNB(0,0, pdsch_AntennaPorts, n_tx, 0, 6, scc, NULL, 1, secondaryCellGroup->spCellConfig->reconfigurationWithSync->newUE_Identity,secondaryCellGroup);
   // reset preprocessor to the one of DLSIM after it has been set during
   // rrc_mac_config_req_gNB
   gNB_mac->pre_processor_dl = nr_dlsim_preprocessor;
