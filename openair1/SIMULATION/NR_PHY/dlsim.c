--- conflicted
+++ resolved
@@ -286,11 +286,7 @@
                            UE_info->CellGroup[0],
                            sched_ctrl->active_bwp,
                            NULL,
-<<<<<<< HEAD
                            /* tda = */ 0,
-=======
-                           /* tda = */ 2,
->>>>>>> a45bbd40
                            g_nrOfLayers,
                            sched_ctrl,
                            ps);
