--- conflicted
+++ resolved
@@ -275,14 +275,9 @@
                            UE_info->CellGroup[0],
                            sched_ctrl->active_bwp,
                            NULL,
-<<<<<<< HEAD
-                           /* tda = */ 2,
+                           /* tda = */ 0,
                            g_nrOfLayers,
                            sched_ctrl,
-=======
-                           /* tda = */ 0,
-                           dci_format,
->>>>>>> ecdb8ee0
                            ps);
 
   NR_sched_pdsch_t *sched_pdsch = &sched_ctrl->sched_pdsch;
@@ -778,11 +773,7 @@
 
   prepare_scd(scd);
 
-<<<<<<< HEAD
-  fill_default_secondaryCellGroup(scc, scd, secondaryCellGroup, 0, 1, n_tx, 0, 0);
-=======
   fill_default_secondaryCellGroup(scc, scd, secondaryCellGroup, 0, 1, n_tx, 6, 0, 0, 0);
->>>>>>> ecdb8ee0
 
   /* RRC parameter validation for secondaryCellGroup */
   fix_scd(scd);
