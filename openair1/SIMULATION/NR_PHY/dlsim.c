--- conflicted
+++ resolved
@@ -669,17 +669,6 @@
   fix_scc(scc,ssb_bitmap);
 
   prepare_scd(scd);
-<<<<<<< HEAD
-
-  fill_default_secondaryCellGroup(scc,
-          scd,
-				  secondaryCellGroup,
-				  0,
-				  1,
-				  n_tx,
-				  0);
-=======
->>>>>>> 9202c583
 
   fill_default_secondaryCellGroup(scc,
                                   scd,
