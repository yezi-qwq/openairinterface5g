--- conflicted
+++ resolved
@@ -1274,14 +1274,8 @@
         //---------------------- count errors ----------------------
         //----------------------------------------------------------
 
-<<<<<<< HEAD
-        if (UE->dlsch[0][0]->last_iteration_cnt >= UE->dlsch[0][0]->max_ldpc_iterations + 1)
+        if (dlsch0->last_iteration_cnt >= dlsch0->max_ldpc_iterations+1)
           n_errors[round]++;
-=======
-        if (dlsch0->last_iteration_cnt >=
-          dlsch0->max_ldpc_iterations+1)
-          n_errors[round][snrRun]++;
->>>>>>> 662897e0
 
         NR_UE_PDSCH **pdsch_vars = UE->pdsch_vars;
         int16_t *UE_llr = pdsch_vars[0]->llr[0];
