--- conflicted
+++ resolved
@@ -98,7 +98,7 @@
 
 
 //Dummy Functions
-<<<<<<< HEAD
+
 //lte_subframe_t subframe_select(LTE_DL_FRAME_PARMS *frame_parms, unsigned char subframe) {return(SF_DL);}
 int rlc_module_init (int eNB_id) {return(0);}
 
@@ -157,23 +157,6 @@
   num_tb_t                  num_tbP,
   crc_t                    *crcs_pP)
 {}
-=======
-lte_subframe_t subframe_select(LTE_DL_FRAME_PARMS *frame_parms, unsigned char subframe) {return(SF_DL);}
-//int rlc_module_init (int enb) {return(0);}
-void pdcp_layer_init (void) {}
-boolean_t pdcp_data_ind( const protocol_ctxt_t *const ctxt_pP, const srb_flag_t   srb_flagP, const MBMS_flag_t  MBMS_flagP, const rb_id_t      rb_idP,
-						 const sdu_size_t   sdu_buffer_sizeP, mem_block_t *const sdu_buffer_pP)
-{return (0);}
-
-int rrc_init_nr_global_param (void) {return(0);}
-void config_common(int Mod_idP,int CC_idP,int Nid_cell,int nr_bandP,uint64_t SSB_positions,uint16_t ssb_periodicity,uint64_t dl_CarrierFreqP,uint32_t dl_BandwidthP);
-int8_t nr_mac_rrc_data_ind_ue(const module_id_t module_id, const int CC_id, const uint8_t gNB_index,
-                              const int8_t channel, const uint8_t* pduP, const sdu_size_t pdu_len) {return(0);}
-uint64_t get_softmodem_optmask(void) {return 0;}
-void nr_ip_over_LTE_DRB_preconfiguration(void){}
-
->>>>>>> 6c8938d5
-
 // needed for some functions
 openair0_config_t openair0_cfg[MAX_CARDS];
 
