/*
 * Licensed to the OpenAirInterface (OAI) Software Alliance under one or more
 * contributor license agreements.  See the NOTICE file distributed with
 * this work for additional information regarding copyright ownership.
 * The OpenAirInterface Software Alliance licenses this file to You under
 * the OAI Public License, Version 1.1  (the "License"); you may not use this file
 * except in compliance with the License.
 * You may obtain a copy of the License at
 *
 *      http://www.openairinterface.org/?page_id=698
 *
 * Unless required by applicable law or agreed to in writing, software
 * distributed under the License is distributed on an "AS IS" BASIS,
 * WITHOUT WARRANTIES OR CONDITIONS OF ANY KIND, either express or implied.
 * See the License for the specific language governing permissions and
 * limitations under the License.
 *-------------------------------------------------------------------------------
 * For more information about the OpenAirInterface (OAI) Software Alliance:
 *      contact@openairinterface.org
 */

#include <fcntl.h>
#include <math.h>
#include <string.h>
#include <sys/ioctl.h>
#include <sys/mman.h>
#include <unistd.h>
#include "common/ran_context.h"
#include "common/config/config_userapi.h"
#include "common/utils/LOG/log.h"
#include "LAYER2/NR_MAC_gNB/nr_mac_gNB.h"
#include "LAYER2/NR_MAC_UE/mac_defs.h"
#include "LAYER2/NR_MAC_UE/mac_extern.h"
#include "PHY/defs_gNB.h"
#include "PHY/defs_nr_common.h"
#include "PHY/defs_nr_UE.h"
#include "PHY/phy_vars_nr_ue.h"
#include "PHY/types.h"
#include "PHY/INIT/phy_init.h"
#include "PHY/MODULATION/modulation_eNB.h"
#include "PHY/MODULATION/nr_modulation.h"
#include "PHY/MODULATION/modulation_UE.h"
#include "PHY/NR_REFSIG/refsig_defs_ue.h"
#include "PHY/NR_TRANSPORT/nr_dlsch.h"
#include "PHY/NR_TRANSPORT/nr_transport_proto.h"
#include "PHY/NR_UE_TRANSPORT/nr_transport_proto_ue.h"
#include "SCHED_NR/fapi_nr_l1.h"
#include "SCHED_NR/sched_nr.h"
#include "SCHED_NR_UE/defs.h"
#include "SCHED_NR_UE/fapi_nr_ue_l1.h"
#include "NR_PHY_INTERFACE/NR_IF_Module.h"
#include "NR_UE_PHY_INTERFACE/NR_IF_Module.h"

#include "LAYER2/NR_MAC_UE/mac_proto.h"
//#include "LAYER2/NR_MAC_gNB/mac_proto.h"
//#include "openair2/LAYER2/NR_MAC_UE/mac_proto.h"
#include "LAYER2/NR_MAC_gNB/mac_proto.h"
#include "NR_asn_constant.h"
#include "RRC/NR/MESSAGES/asn1_msg.h"
#include "openair1/SIMULATION/RF/rf.h"
#include "openair1/SIMULATION/TOOLS/sim.h"
#include "openair1/SIMULATION/NR_PHY/nr_unitary_defs.h"
//#include "openair1/SIMULATION/NR_PHY/nr_dummy_functions.c"
#include "PHY/NR_REFSIG/ptrs_nr.h"
#include "NR_RRCReconfiguration.h"
#define inMicroS(a) (((double)(a))/(get_cpu_freq_GHz()*1000.0))
#include "SIMULATION/LTE_PHY/common_sim.h"

#include <openair2/LAYER2/MAC/mac_vars.h>
#include <openair2/RRC/LTE/rrc_vars.h>

#include <executables/softmodem-common.h>

LCHAN_DESC DCCH_LCHAN_DESC,DTCH_DL_LCHAN_DESC,DTCH_UL_LCHAN_DESC;
rlc_info_t Rlc_info_um,Rlc_info_am_config;

PHY_VARS_gNB *gNB;
PHY_VARS_NR_UE *UE;
RAN_CONTEXT_t RC;
int32_t uplink_frequency_offset[MAX_NUM_CCs][4];

double cpuf;

uint16_t sf_ahead=4 ;
uint16_t sl_ahead=0;
//uint8_t nfapi_mode = 0;
uint64_t downlink_frequency[MAX_NUM_CCs][4];
THREAD_STRUCT thread_struct;
nfapi_ue_release_request_body_t release_rntis;
uint32_t N_RB_DL = 106;

// dummy functions
int dummy_nr_ue_ul_indication(nr_uplink_indication_t *ul_info)              { return(0);  }

int8_t nr_mac_rrc_data_ind_ue(const module_id_t module_id,
                              const int CC_id,
                              const uint8_t gNB_index,
                              const frame_t frame,
                              const sub_frame_t sub_frame,
                              const rnti_t rnti,
                              const channel_t channel,
                              const uint8_t* pduP,
                              const sdu_size_t pdu_len)
{
  return 0;
}

void nr_rrc_ue_generate_RRCSetupRequest(module_id_t module_id, const uint8_t gNB_index)
{
  return;
}

int8_t nr_mac_rrc_data_req_ue(const module_id_t Mod_idP,
                              const int         CC_id,
                              const uint8_t     gNB_id,
                              const frame_t     frameP,
                              const rb_id_t     Srb_id,
                              uint8_t           *buffer_pP)
{
  return 0;
}

void
rrc_data_ind(
  const protocol_ctxt_t *const ctxt_pP,
  const rb_id_t                Srb_id,
  const sdu_size_t             sdu_sizeP,
  const uint8_t   *const       buffer_pP
)
{
}

int ocp_gtpv1u_create_s1u_tunnel(instance_t instance,
                                 const gtpv1u_enb_create_tunnel_req_t  *create_tunnel_req,
                                 gtpv1u_enb_create_tunnel_resp_t *create_tunnel_resp) {
    return 0;
}

int
gtpv1u_create_s1u_tunnel(
  const instance_t                              instanceP,
  const gtpv1u_enb_create_tunnel_req_t *const  create_tunnel_req_pP,
  gtpv1u_enb_create_tunnel_resp_t *const create_tunnel_resp_pP
) {
  return 0;
}

int
rrc_gNB_process_GTPV1U_CREATE_TUNNEL_RESP(
  const protocol_ctxt_t *const ctxt_pP,
  const gtpv1u_enb_create_tunnel_resp_t *const create_tunnel_resp_pP,
  uint8_t                         *inde_list
) {
  return 0;
}

int
gtpv1u_create_ngu_tunnel(
  const instance_t instanceP,
  const gtpv1u_gnb_create_tunnel_req_t *  const create_tunnel_req_pP,
        gtpv1u_gnb_create_tunnel_resp_t * const create_tunnel_resp_pP){
  return 0;
}

int
gtpv1u_update_ngu_tunnel(
  const instance_t                              instanceP,
  const gtpv1u_gnb_create_tunnel_req_t *const  create_tunnel_req_pP,
  const rnti_t                                  prior_rnti
){
  return 0;
}

int ocp_gtpv1u_delete_s1u_tunnel(const instance_t instance, const gtpv1u_enb_delete_tunnel_req_t *const req_pP) {
  return 0;
}

int
nr_rrc_gNB_process_GTPV1U_CREATE_TUNNEL_RESP(
  const protocol_ctxt_t *const ctxt_pP,
  const gtpv1u_gnb_create_tunnel_resp_t *const create_tunnel_resp_pP,
  uint8_t                         *inde_list
){
  return 0;
}

int nr_derive_key(int alg_type, uint8_t alg_id,
               const uint8_t key[32], uint8_t **out)
{
  return 0;
}

void config_common(int Mod_idP,
                   int ssb_SubcarrierOffset,
                   int pdsch_AntennaPorts,
                   int pusch_AntennaPorts,
		   NR_ServingCellConfigCommon_t *scc
		   );

int generate_dlsch_header(unsigned char *mac_header,
                          unsigned char num_sdus,
                          unsigned short *sdu_lengths,
                          unsigned char *sdu_lcids,
                          unsigned char drx_cmd,
                          unsigned short timing_advance_cmd,
                          unsigned char *ue_cont_res_id,
                          unsigned char short_padding,
                          unsigned short post_padding){return 0;}

// Dummy function to avoid linking error at compilation of nr-dlsim
int is_x2ap_enabled(void)
{
  return 0;
}

int DU_send_INITIAL_UL_RRC_MESSAGE_TRANSFER(module_id_t     module_idP,
                                            int             CC_idP,
                                            int             UE_id,
                                            rnti_t          rntiP,
                                            const uint8_t   *sduP,
                                            sdu_size_t      sdu_lenP,
                                            const uint8_t   *sdu2P,
                                            sdu_size_t      sdu2_lenP) {
  return 0;
}

void processSlotTX(void *arg) {}

//nFAPI P7 dummy functions to avoid linking errors 

int oai_nfapi_dl_tti_req(nfapi_nr_dl_tti_request_t *dl_config_req) { return(0);  }
int oai_nfapi_tx_data_req(nfapi_nr_tx_data_request_t *tx_data_req){ return(0);  }
int oai_nfapi_ul_dci_req(nfapi_nr_ul_dci_request_t *ul_dci_req){ return(0);  }
int oai_nfapi_ul_tti_req(nfapi_nr_ul_tti_request_t *ul_tti_req){ return(0);  }
int oai_nfapi_nr_rx_data_indication(nfapi_nr_rx_data_indication_t *ind) { return(0);  }
int oai_nfapi_nr_crc_indication(nfapi_nr_crc_indication_t *ind) { return(0);  }
int oai_nfapi_nr_srs_indication(nfapi_nr_srs_indication_t *ind) { return(0);  }
int oai_nfapi_nr_uci_indication(nfapi_nr_uci_indication_t *ind) { return(0);  }
int oai_nfapi_nr_rach_indication(nfapi_nr_rach_indication_t *ind) { return(0);  }

// needed for some functions
openair0_config_t openair0_cfg[MAX_CARDS];
void update_ptrs_config(NR_CellGroupConfig_t *secondaryCellGroup, uint16_t *rbSize, uint8_t *mcsIndex,int8_t *ptrs_arg);
void update_dmrs_config(NR_CellGroupConfig_t *scg, int8_t* dmrs_arg);
extern void fix_scd(NR_ServingCellConfig_t *scd);// forward declaration

/* specific dlsim DL preprocessor: uses rbStart/rbSize/mcs/nrOfLayers from command line of
   dlsim, does not search for CCE/PUCCH occasion but simply sets to 0 */
int g_mcsIndex = -1, g_mcsTableIdx = 0, g_rbStart = -1, g_rbSize = -1, g_nrOfLayers = 1;
void nr_dlsim_preprocessor(module_id_t module_id,
                           frame_t frame,
                           sub_frame_t slot) {
  NR_UE_info_t *UE_info = &RC.nrmac[module_id]->UE_info;
  AssertFatal(UE_info->num_UEs == 1, "can have only a single UE\n");
  NR_UE_sched_ctrl_t *sched_ctrl = &UE_info->UE_sched_ctrl[0];
  NR_ServingCellConfigCommon_t *scc = RC.nrmac[0]->common_channels[0].ServingCellConfigCommon;

  /* manually set free CCE to 0 */
  const int target_ss = NR_SearchSpace__searchSpaceType_PR_ue_Specific;
  sched_ctrl->search_space = get_searchspace(scc, sched_ctrl->active_bwp ? sched_ctrl->active_bwp->bwp_Dedicated : NULL, target_ss);
  uint8_t nr_of_candidates;
  find_aggregation_candidates(&sched_ctrl->aggregation_level,
                              &nr_of_candidates,
                              sched_ctrl->search_space);
  sched_ctrl->coreset = get_coreset(scc, sched_ctrl->active_bwp, sched_ctrl->search_space, target_ss);
  sched_ctrl->cce_index = 0;

  NR_pdsch_semi_static_t *ps = &sched_ctrl->pdsch_semi_static;

  nr_set_pdsch_semi_static(scc,
                           UE_info->CellGroup[0],
                           sched_ctrl->active_bwp,
                           /* tda = */ 2,
                           /* num_dmrs_cdm_grps_no_data = */ 1,
                           ps);

  NR_sched_pdsch_t *sched_pdsch = &sched_ctrl->sched_pdsch;
  sched_pdsch->rbStart = g_rbStart;
  sched_pdsch->rbSize = g_rbSize;
  sched_pdsch->mcs = g_mcsIndex;
  /* the following might override the table that is mandated by RRC
   * configuration */
  ps->mcsTableIdx = g_mcsTableIdx;

  sched_pdsch->nrOfLayers = g_nrOfLayers;
  sched_pdsch->Qm = nr_get_Qm_dl(sched_pdsch->mcs, ps->mcsTableIdx);
  sched_pdsch->R = nr_get_code_rate_dl(sched_pdsch->mcs, ps->mcsTableIdx);
  sched_pdsch->tb_size = nr_compute_tbs(sched_pdsch->Qm,
                                        sched_pdsch->R,
                                        sched_pdsch->rbSize,
                                        ps->nrOfSymbols,
                                        ps->N_PRB_DMRS * ps->N_DMRS_SLOT,
                                        0 /* N_PRB_oh, 0 for initialBWP */,
                                        0 /* tb_scaling */,
                                        sched_pdsch->nrOfLayers)
                         >> 3;

  /* the simulator assumes the HARQ PID is equal to the slot number */
  sched_pdsch->dl_harq_pid = slot;

  /* The scheduler uses lists to track whether a HARQ process is
   * free/busy/awaiting retransmission, and updates the HARQ process states.
   * However, in the simulation, we never get ack or nack for any HARQ process,
   * thus the list and HARQ states don't match what the scheduler expects.
   * Therefore, below lines just "repair" everything so that the scheduler
   * won't remark that there is no HARQ feedback */
  sched_ctrl->feedback_dl_harq.head = -1; // always overwrite feedback HARQ process
  if (sched_ctrl->harq_processes[slot].round == 0) // depending on round set in simulation ...
    add_front_nr_list(&sched_ctrl->available_dl_harq, slot); // ... make PID available
  else
    add_front_nr_list(&sched_ctrl->retrans_dl_harq, slot);   // ... make PID retransmission
  sched_ctrl->harq_processes[slot].is_waiting = false;
  AssertFatal(sched_pdsch->rbStart >= 0, "invalid rbStart %d\n", sched_pdsch->rbStart);
  AssertFatal(sched_pdsch->rbSize > 0, "invalid rbSize %d\n", sched_pdsch->rbSize);
  AssertFatal(sched_pdsch->mcs >= 0, "invalid mcs %d\n", sched_pdsch->mcs);
  AssertFatal(ps->mcsTableIdx >= 0 && ps->mcsTableIdx <= 2, "invalid mcsTableIdx %d\n", ps->mcsTableIdx);
}

typedef struct {
  uint64_t       optmask;   //mask to store boolean config options
  uint8_t        nr_dlsch_parallel; // number of threads for dlsch decoding, 0 means no parallelization
  tpool_t        Tpool;             // thread pool
} nrUE_params_t;

nrUE_params_t nrUE_params;

nrUE_params_t *get_nrUE_params(void) {
  return &nrUE_params;
}

void do_nothing(void *args) {
}

int main(int argc, char **argv)
{
  char c;
  int i,aa;//,l;
  double sigma2, sigma2_dB=10, SNR, snr0=-2.0, snr1=2.0;
  uint8_t snr1set=0;
  double roundStats[500] = {0};
  double blerStats[500] = {0};
  double berStats[500] = {0};
  double snrStats[500] = {0};
  float effRate;
  //float psnr;
  float eff_tp_check = 0.7;
  uint8_t snrRun;
  uint32_t TBS = 0;
  int **txdata;
  double **s_re,**s_im,**r_re,**r_im;
  //double iqim = 0.0;
  //unsigned char pbch_pdu[6];
  //  int sync_pos, sync_pos_slot;
  //  FILE *rx_frame_file;
  FILE *output_fd = NULL;
  //uint8_t write_output_file=0;
  //int result;
  //int freq_offset;
  //  int subframe_offset;
  //  char fname[40], vname[40];
  int trial, n_trials = 1, n_errors = 0, n_false_positive = 0;
  //int n_errors2, n_alamouti;
  uint8_t n_tx=1,n_rx=1;
  uint8_t round;
  uint8_t num_rounds = 4;

  channel_desc_t *gNB2UE;
  //uint32_t nsymb,tx_lev,tx_lev1 = 0,tx_lev2 = 0;
  //uint8_t extended_prefix_flag=0;
  //int8_t interf1=-21,interf2=-21;

  FILE *input_fd=NULL,*pbch_file_fd=NULL;
  //char input_val_str[50],input_val_str2[50];

  //uint8_t frame_mod4,num_pdcch_symbols = 0;

  SCM_t channel_model = AWGN; // AWGN Rayleigh1 Rayleigh1_anticorr;

  NB_UE_INST = 1;
  //double pbch_sinr;
  //int pbch_tx_ant;
  int N_RB_DL=106,mu=1;

  //unsigned char frame_type = 0;

  int frame=1,slot=1;
  int frame_length_complex_samples;
  //int frame_length_complex_samples_no_prefix;
  NR_DL_FRAME_PARMS *frame_parms;
  UE_nr_rxtx_proc_t UE_proc;
  NR_Sched_Rsp_t Sched_INFO;
  gNB_MAC_INST *gNB_mac;
  NR_UE_MAC_INST_t *UE_mac;
  int cyclic_prefix_type = NFAPI_CP_NORMAL;
  int run_initial_sync=0;
  int loglvl=OAILOG_INFO;

  //float target_error_rate = 0.01;
  int css_flag=0;

  cpuf = get_cpu_freq_GHz();
  int8_t enable_ptrs = 0;
  int8_t modify_dmrs = 0;

  int8_t dmrs_arg[3] = {-1,-1,-1};// Invalid values
  /* L_PTRS = ptrs_arg[0], K_PTRS = ptrs_arg[1] */
  int8_t ptrs_arg[2] = {-1,-1};// Invalid values

  uint16_t ptrsRePerSymb = 0;
  uint16_t pdu_bit_map = 0x0;
  uint16_t dlPtrsSymPos = 0;
  uint16_t ptrsSymbPerSlot = 0;
  uint16_t rbSize = 106;
  uint8_t  mcsIndex = 9;
  uint8_t  dlsch_threads = 0;
  int      prb_inter = 0;
  if ( load_configmodule(argc,argv,CONFIG_ENABLECMDLINEONLY) == 0) {
    exit_fun("[NR_DLSIM] Error, configuration module init failed\n");
  }

  randominit(0);

  int print_perf             = 0;

  FILE *scg_fd=NULL;
  
  while ((c = getopt (argc, argv, "f:hA:pf:g:in:s:S:t:x:y:z:M:N:F:GR:dPIL:Ea:b:d:e:m:w:T:U:q")) != -1) {
    switch (c) {
    case 'f':
      scg_fd = fopen(optarg,"r");

      if (scg_fd==NULL) {
        printf("Error opening %s\n",optarg);
        exit(-1);
      }
      break;

    /*case 'd':
      frame_type = 1;
      break;*/

    case 'g':
      switch((char)*optarg) {
      case 'A':
        channel_model=SCM_A;
        break;

      case 'B':
        channel_model=SCM_B;
        break;

      case 'C':
        channel_model=SCM_C;
        break;

      case 'D':
        channel_model=SCM_D;
        break;

      case 'E':
        channel_model=EPA;
        break;

      case 'F':
        channel_model=EVA;
        break;

      case 'G':
        channel_model=ETU;
        break;

      case 'R':
        channel_model=Rayleigh1;
        break;

      default:
        printf("Unsupported channel model!\n");
        exit(-1);
      }

      break;

    case 'i':
      prb_inter=1;
      break;

    case 'n':
      n_trials = atoi(optarg);
      break;

    case 's':
      snr0 = atof(optarg);
      printf("Setting SNR0 to %f\n",snr0);
      break;

    case 'S':
      snr1 = atof(optarg);
      snr1set=1;
      printf("Setting SNR1 to %f\n",snr1);
      break;

      /*
      case 't':
      Td= atof(optarg);
      break;
      */
    /*case 'p':
      extended_prefix_flag=1;
      break;*/

      /*
      case 'r':
      ricean_factor = pow(10,-.1*atof(optarg));
      if (ricean_factor>1) {
        printf("Ricean factor must be between 0 and 1\n");
        exit(-1);
      }
      break;
      */
    case 'x':
      g_nrOfLayers=atoi(optarg);

      if ((g_nrOfLayers!=1) &&
          (g_nrOfLayers!=2)) {
        printf("Unsupported nr Of Layers %d\n",g_nrOfLayers);
        exit(-1);
      }

      break;

    case 'y':
      n_tx=atoi(optarg);

      if ((n_tx==0) || (n_tx>4)) {//extend gNB to support n_tx = 4
        printf("Unsupported number of tx antennas %d\n",n_tx);
        exit(-1);
      }

      break;

    case 'z':
      n_rx=atoi(optarg);

      if ((n_rx==0) || (n_rx>4)) {//extend UE to support n_tx = 4
        printf("Unsupported number of rx antennas %d\n",n_rx);
        exit(-1);
      }

      break;

    case 'R':
      N_RB_DL = atoi(optarg);
      break;

    case 'F':
      input_fd = fopen(optarg,"r");

      if (input_fd==NULL) {
        printf("Problem with filename %s\n",optarg);
        exit(-1);
      }

      break;

    case 'P':
      print_perf=1;
      opp_enabled=1;
      break;
      
    case 'I':
      run_initial_sync=1;
      //target_error_rate=0.1;
      slot = 0;
      break;

    case 'L':
      loglvl = atoi(optarg);
      break;


    case 'E':
	css_flag=1;
	break;


    case 'a':
      g_rbStart = atoi(optarg);
      break;

    case 'b':
      g_rbSize = atoi(optarg);
      break;
    case 'd':
      dlsch_threads = atoi(optarg);
      break;    
    case 'e':
      g_mcsIndex = atoi(optarg);
      break;

    case 'q':
      g_mcsTableIdx = 1;
      get_softmodem_params()->use_256qam_table = 1;
      break;

    case 'm':
      mu = atoi(optarg);
      break;

    case 't':
      eff_tp_check = (float)atoi(optarg)/100;
      break;

    case 'w':
      output_fd = fopen("txdata.dat", "w+");
      break;

    case 'T':
      enable_ptrs=1;
      for(i=0; i < atoi(optarg); i++) {
        ptrs_arg[i] = atoi(argv[optind++]);
      }
      break;

    case 'U':
      modify_dmrs = 1;
      for(i=0; i < atoi(optarg); i++) {
        dmrs_arg[i] = atoi(argv[optind++]);
      }
      break;

    default:
    case 'h':
      printf("%s -h(elp) -p(extended_prefix) -N cell_id -f output_filename -F input_filename -g channel_model -n n_frames -t Delayspread -s snr0 -S snr1 -x transmission_mode -y TXant -z RXant -i Intefrence0 -j Interference1 -A interpolation_file -C(alibration offset dB) -N CellId\n",
             argv[0]);
      printf("-h This message\n");
      //printf("-p Use extended prefix mode\n");
      //printf("-d Use TDD\n");
      printf("-n Number of frames to simulate\n");
      printf("-s Starting SNR, runs from SNR0 to SNR0 + 5 dB.  If n_frames is 1 then just SNR is simulated\n");
      printf("-S Ending SNR, runs from SNR0 to SNR1\n");
      printf("-t Delay spread for multipath channel\n");
      printf("-g [A,B,C,D,E,F,G,R] Use 3GPP SCM (A,B,C,D) or 36-101 (E-EPA,F-EVA,G-ETU) models or R for MIMO model (ignores delay spread and Ricean factor)\n");
      printf("-y Number of TX antennas used in gNB\n");
      printf("-z Number of RX antennas used in UE\n");
      printf("-i Activate PRB based averaging for channel estimation. Frequncy domain interpolation by default.\n");
      //printf("-j Relative strength of second intefering gNB (in dB) - cell_id mod 3 = 2\n");
      printf("-R N_RB_DL\n");
      printf("-O oversampling factor (1,2,4,8,16)\n");
      printf("-A Interpolation_filname Run with Abstraction to generate Scatter plot using interpolation polynomial in file\n");
      //printf("-C Generate Calibration information for Abstraction (effective SNR adjustment to remove Pe bias w.r.t. AWGN)\n");
      printf("-f raw file containing RRC configuration (generated by gNB)\n");
      printf("-F Input filename (.txt format) for RX conformance testing\n");
      printf("-E used CSS scheduler\n");
      printf("-o CORESET offset\n");
      printf("-a Start PRB for PDSCH\n");
      printf("-b Number of PRB for PDSCH\n");
      printf("-c Start symbol for PDSCH (fixed for now)\n");
      printf("-j Number of symbols for PDSCH (fixed for now)\n");
      printf("-e MSC index\n");
      printf("-q Use 2nd MCS table (256 QAM table) for PDSCH\n");
      printf("-t Acceptable effective throughput (in percentage)\n");
      printf("-T Enable PTRS, arguments list L_PTRS{0,1,2} K_PTRS{2,4}, e.g. -T 2 0 2 \n");
      printf("-U Change DMRS Config, arguments list DMRS TYPE{0=A,1=B} DMRS AddPos{0:2} DMRS ConfType{1:2}, e.g. -U 3 0 2 1 \n");
      printf("-P Print DLSCH performances\n");
      printf("-w Write txdata to binary file (one frame)\n");
      printf("-d number of dlsch threads, 0: no dlsch parallelization\n");
      exit (-1);
      break;
    }
  }

  logInit();
  set_glog(loglvl);
  T_stdout = 1;
  /* initialize the sin table */
  InitSinLUT();

  get_softmodem_params()->phy_test = 1;
  get_softmodem_params()->do_ra = 0;

  if (snr1set==0)
    snr1 = snr0+10;
  init_dlsch_tpool(dlsch_threads);


  RC.gNB = (PHY_VARS_gNB**) malloc(sizeof(PHY_VARS_gNB *));
  RC.gNB[0] = (PHY_VARS_gNB*) malloc(sizeof(PHY_VARS_gNB ));
  memset(RC.gNB[0],0,sizeof(PHY_VARS_gNB));

  gNB = RC.gNB[0];
  gNB->ofdm_offset_divisor = UINT_MAX;
  frame_parms = &gNB->frame_parms; //to be initialized I suppose (maybe not necessary for PBCH)
  frame_parms->nb_antennas_tx = n_tx;
  frame_parms->nb_antennas_rx = n_rx;
  frame_parms->N_RB_DL = N_RB_DL;
  frame_parms->N_RB_UL = N_RB_DL;

  RC.nb_nr_macrlc_inst = 1;
  RC.nb_nr_mac_CC = (int*)malloc(RC.nb_nr_macrlc_inst*sizeof(int));
  for (i = 0; i < RC.nb_nr_macrlc_inst; i++)
    RC.nb_nr_mac_CC[i] = 1;
  mac_top_init_gNB();
  gNB_mac = RC.nrmac[0];
  gNB_RRC_INST rrc;
  memset((void*)&rrc,0,sizeof(rrc));

  /*
  // read in SCGroupConfig
  AssertFatal(scg_fd != NULL,"no reconfig.raw file\n");
  char buffer[1024];
  int msg_len=fread(buffer,1,1024,scg_fd);
  NR_RRCReconfiguration_t *NR_RRCReconfiguration;

  printf("Decoding NR_RRCReconfiguration (%d bytes)\n",msg_len);
  asn_dec_rval_t dec_rval = uper_decode_complete( NULL,
						  &asn_DEF_NR_RRCReconfiguration,
						  (void **)&NR_RRCReconfiguration,
						  (uint8_t *)buffer,
						  msg_len); 
  
  if ((dec_rval.code != RC_OK) && (dec_rval.consumed == 0)) {
    AssertFatal(1==0,"NR_RRCReConfiguration decode error\n");
    // free the memory
    SEQUENCE_free( &asn_DEF_NR_RRCReconfiguration, NR_RRCReconfiguration, 1 );
    exit(-1);
  }      
  fclose(scg_fd);

  AssertFatal(NR_RRCReconfiguration->criticalExtensions.present == NR_RRCReconfiguration__criticalExtensions_PR_rrcReconfiguration,"wrong NR_RRCReconfiguration->criticalExstions.present type\n");

  NR_RRCReconfiguration_IEs_t *reconfig_ies = NR_RRCReconfiguration->criticalExtensions.choice.rrcReconfiguration;
  NR_CellGroupConfig_t *secondaryCellGroup;
  dec_rval = uper_decode_complete( NULL,
				   &asn_DEF_NR_CellGroupConfig,
				   (void **)&secondaryCellGroup,
				   (uint8_t *)reconfig_ies->secondaryCellGroup->buf,
				   reconfig_ies->secondaryCellGroup->size); 
  
  if ((dec_rval.code != RC_OK) && (dec_rval.consumed == 0)) {
    AssertFatal(1==0,"NR_CellGroupConfig decode error\n");
    // free the memory
    SEQUENCE_free( &asn_DEF_NR_CellGroupConfig, secondaryCellGroup, 1 );
    exit(-1);
  }      
  
  NR_ServingCellConfigCommon_t *scc = secondaryCellGroup->spCellConfig->reconfigurationWithSync->spCellConfigCommon;
  */


  rrc.carrier.servingcellconfigcommon = calloc(1,sizeof(*rrc.carrier.servingcellconfigcommon));

  NR_ServingCellConfigCommon_t *scc = rrc.carrier.servingcellconfigcommon;
  NR_ServingCellConfig_t *scd = calloc(1,sizeof(NR_ServingCellConfig_t));
  NR_CellGroupConfig_t *secondaryCellGroup=calloc(1,sizeof(*secondaryCellGroup));
  prepare_scc(rrc.carrier.servingcellconfigcommon);
  uint64_t ssb_bitmap = 1;
  fill_scc(rrc.carrier.servingcellconfigcommon,&ssb_bitmap,N_RB_DL,N_RB_DL,mu,mu);
  ssb_bitmap = 1;// Enable only first SSB with index ssb_indx=0
  fix_scc(scc,ssb_bitmap);

  prepare_scd(scd);

  fill_default_secondaryCellGroup(scc, scd, secondaryCellGroup, 0, 1, n_tx, 0, 0, 0);

  /* RRC parameter validation for secondaryCellGroup */
  fix_scd(scd);
  /* -U option modify DMRS */
  if(modify_dmrs) {
    update_dmrs_config(secondaryCellGroup, dmrs_arg);
  }
  /* -T option enable PTRS */
  if(enable_ptrs) {
    update_ptrs_config(secondaryCellGroup, &rbSize, &mcsIndex, ptrs_arg);
  }


  //xer_fprint(stdout, &asn_DEF_NR_CellGroupConfig, (const void*)secondaryCellGroup);

  AssertFatal((gNB->if_inst         = NR_IF_Module_init(0))!=NULL,"Cannot register interface");
  gNB->if_inst->NR_PHY_config_req      = nr_phy_config_request;
  // common configuration
<<<<<<< HEAD
  rrc_mac_config_req_gNB(0,0, n_tx, n_tx, scc, NULL, 0, 0, NULL);
  // UE dedicated configuration
  rrc_mac_config_req_gNB(0,0, n_tx, n_tx, scc, NULL, 1, secondaryCellGroup->spCellConfig->reconfigurationWithSync->newUE_Identity,secondaryCellGroup);
=======
  rrc_mac_config_req_gNB(0,0, n_tx, n_tx, 0, scc, 0, 0, NULL);
  // UE dedicated configuration
  rrc_mac_config_req_gNB(0,0, n_tx, n_tx, 0, scc, 1, secondaryCellGroup->spCellConfig->reconfigurationWithSync->newUE_Identity,secondaryCellGroup);
>>>>>>> b590cec2
  // reset preprocessor to the one of DLSIM after it has been set during
  // rrc_mac_config_req_gNB
  gNB_mac->pre_processor_dl = nr_dlsim_preprocessor;
  phy_init_nr_gNB(gNB,0,1);
  N_RB_DL = gNB->frame_parms.N_RB_DL;
  NR_UE_info_t *UE_info = &RC.nrmac[0]->UE_info;
  UE_info->num_UEs=1;

  // stub to configure frame_parms
  //  nr_phy_config_request_sim(gNB,N_RB_DL,N_RB_DL,mu,Nid_cell,SSB_positions);
  // call MAC to configure common parameters

  /* rrc_mac_config_req_gNB() has created one user, so set the scheduling
   * parameters from command line in global variables that will be picked up by
   * scheduling preprocessor */
  if (g_mcsIndex < 0) g_mcsIndex = 9;
  if (g_rbStart < 0) g_rbStart=0;
  if (g_rbSize < 0) g_rbSize = N_RB_DL - g_rbStart;

  double fs,bw;

  if (mu == 1 && N_RB_DL == 217) { 
    fs = 122.88e6;
    bw = 80e6;
  }					       
  else if (mu == 1 && N_RB_DL == 245) {
    fs = 122.88e6;
    bw = 90e6;
  }
  else if (mu == 1 && N_RB_DL == 273) {
    fs = 122.88e6;
    bw = 100e6;
  }
  else if (mu == 1 && N_RB_DL == 106) { 
    fs = 61.44e6;
    bw = 40e6;
  }
  else if (mu == 3 && N_RB_DL == 66) {
    fs = 122.88e6;
    bw = 100e6;
  }
  else if (mu == 3 && N_RB_DL == 32) {
    fs = 61.44e6;
    bw = 50e6;
  }
  else AssertFatal(1==0,"Unsupported numerology for mu %d, N_RB %d\n",mu, N_RB_DL);

  gNB2UE = new_channel_desc_scm(n_tx,
                                n_rx,
                                channel_model,
                                fs/1e6,//sampling frequency in MHz
				bw,
				30e-9,
                                0,
                                0,
                                0, 0);

  if (gNB2UE==NULL) {
    printf("Problem generating channel model. Exiting.\n");
    exit(-1);
  }

  frame_length_complex_samples = frame_parms->samples_per_subframe*NR_NUMBER_OF_SUBFRAMES_PER_FRAME;
  //frame_length_complex_samples_no_prefix = frame_parms->samples_per_subframe_wCP*NR_NUMBER_OF_SUBFRAMES_PER_FRAME;

  s_re = malloc(n_tx*sizeof(double*));
  s_im = malloc(n_tx*sizeof(double*));
  r_re = malloc(n_rx*sizeof(double*));
  r_im = malloc(n_rx*sizeof(double*));
  txdata = malloc(n_tx*sizeof(int*));

  for (i=0; i<n_tx; i++) {
    s_re[i] = malloc(frame_length_complex_samples*sizeof(double));
    bzero(s_re[i],frame_length_complex_samples*sizeof(double));
    s_im[i] = malloc(frame_length_complex_samples*sizeof(double));
    bzero(s_im[i],frame_length_complex_samples*sizeof(double));

    printf("Allocating %d samples for txdata\n",frame_length_complex_samples);
    txdata[i] = malloc(frame_length_complex_samples*sizeof(int));
    bzero(txdata[i],frame_length_complex_samples*sizeof(int));
  }

  for (i=0; i<n_rx; i++) {
    r_re[i] = malloc(frame_length_complex_samples*sizeof(double));
    bzero(r_re[i],frame_length_complex_samples*sizeof(double));
    r_im[i] = malloc(frame_length_complex_samples*sizeof(double));
    bzero(r_im[i],frame_length_complex_samples*sizeof(double));
  }

  if (pbch_file_fd!=NULL) {
    load_pbch_desc(pbch_file_fd);
  }


  //configure UE
  UE = malloc(sizeof(PHY_VARS_NR_UE));
  memset((void*)UE,0,sizeof(PHY_VARS_NR_UE));
  PHY_vars_UE_g = malloc(sizeof(PHY_VARS_NR_UE**));
  PHY_vars_UE_g[0] = malloc(sizeof(PHY_VARS_NR_UE*));
  PHY_vars_UE_g[0][0] = UE;
  memcpy(&UE->frame_parms,frame_parms,sizeof(NR_DL_FRAME_PARMS));
  UE->frame_parms.nb_antennas_rx = n_rx;

  if (run_initial_sync==1)  UE->is_synchronized = 0;
  else                      {UE->is_synchronized = 1; UE->UE_mode[0]=PUSCH;}
                      
  UE->perfect_ce = 0;

  if (init_nr_ue_signal(UE, 1, 0) != 0)
  {
    printf("Error at UE NR initialisation\n");
    exit(-1);
  }

  init_nr_ue_transport(UE,0);

  nr_gold_pbch(UE);
  nr_gold_pdcch(UE,0);

  nr_l2_init_ue(NULL);
  UE_mac = get_mac_inst(0);

  UE->if_inst = nr_ue_if_module_init(0);
  UE->if_inst->scheduled_response = nr_ue_scheduled_response;
  UE->if_inst->phy_config_request = nr_ue_phy_config_request;
  UE->if_inst->dl_indication = nr_ue_dl_indication;
  UE->if_inst->ul_indication = dummy_nr_ue_ul_indication;
  UE->prb_interpolation = prb_inter;


  UE_mac->if_module = nr_ue_if_module_init(0);

  unsigned int available_bits=0;
  unsigned char *estimated_output_bit;
  unsigned char *test_input_bit;
  unsigned int errors_bit    = 0;
  uint32_t errors_scrambling = 0;

  initTpool("N", &(nrUE_params.Tpool), false);

  test_input_bit       = (unsigned char *) malloc16(sizeof(unsigned char) * 16 * 68 * 384);
  estimated_output_bit = (unsigned char *) malloc16(sizeof(unsigned char) * 16 * 68 * 384);
  
  // generate signal
  AssertFatal(input_fd==NULL,"Not ready for input signal file\n");
  gNB->pbch_configured = 1;
  gNB->ssb[0].ssb_pdu.ssb_pdu_rel15.bchPayload=0x001234;
  gNB->ssb[0].ssb_pdu.ssb_pdu_rel15.SsbBlockIndex = 0;

  //Configure UE
  rrc.carrier.MIB = (uint8_t*) malloc(4);
  rrc.carrier.sizeof_MIB = do_MIB_NR(&rrc,0);

  nr_rrc_mac_config_req_ue(0,0,0,rrc.carrier.mib.message.choice.mib, NULL, NULL, secondaryCellGroup);


  nr_dcireq_t dcireq;
  nr_scheduled_response_t scheduled_response;
  memset((void*)&dcireq,0,sizeof(dcireq));
  memset((void*)&scheduled_response,0,sizeof(scheduled_response));
  dcireq.module_id = 0;
  dcireq.gNB_index = 0;
  dcireq.cc_id     = 0;
  
  scheduled_response.dl_config = &dcireq.dl_config_req;
  scheduled_response.ul_config = &dcireq.ul_config_req;
  scheduled_response.tx_request = NULL;
  scheduled_response.module_id = 0;
  scheduled_response.CC_id     = 0;
  scheduled_response.frame = frame;
  scheduled_response.slot  = slot;
  scheduled_response.thread_id = 0;

  nr_ue_phy_config_request(&UE_mac->phy_config);
  //NR_COMMON_channels_t *cc = RC.nrmac[0]->common_channels;
  snrRun = 0;


  for (SNR = snr0; SNR < snr1; SNR += .2) {

    varArray_t *table_tx=initVarArray(1000,sizeof(double));
    reset_meas(&gNB->phy_proc_tx); // total gNB tx
    reset_meas(&gNB->dlsch_scrambling_stats);
    reset_meas(&gNB->dlsch_interleaving_stats);
    reset_meas(&gNB->dlsch_rate_matching_stats);
    reset_meas(&gNB->dlsch_segmentation_stats);
    reset_meas(&gNB->dlsch_modulation_stats);
    reset_meas(&gNB->dlsch_encoding_stats);
    reset_meas(&gNB->tinput);
    reset_meas(&gNB->tprep);
    reset_meas(&gNB->tparity);
    reset_meas(&gNB->toutput);

    clear_pdsch_stats(gNB);

    n_errors = 0;
    effRate = 0;
    //n_errors2 = 0;
    //n_alamouti = 0;
    errors_scrambling=0;
    n_false_positive = 0;
    if (n_trials== 1) num_rounds = 1;

    for (trial = 0; trial < n_trials; trial++) {

      errors_bit = 0;
      //multipath channel
      //multipath_channel(gNB2UE,s_re,s_im,r_re,r_im,frame_length_complex_samples,0);

      UE->rx_offset=0;
      UE_proc.thread_id  = 0;
      UE_proc.frame_rx   = frame;
      UE_proc.nr_slot_rx = slot;
      
      dcireq.frame     = frame;
      dcireq.slot      = slot;

      NR_UE_DLSCH_t *dlsch0 = UE->dlsch[UE_proc.thread_id][0][0];

      int harq_pid = slot;
      NR_DL_UE_HARQ_t *UE_harq_process = dlsch0->harq_processes[harq_pid];

      NR_gNB_DLSCH_t *gNB_dlsch = gNB->dlsch[0][0];
      nfapi_nr_dl_tti_pdsch_pdu_rel15_t *rel15 = &gNB_dlsch->harq_process.pdsch_pdu.pdsch_pdu_rel15;
      
      UE_harq_process->ack = 0;
      round = 0;
      UE_harq_process->round = round;
      UE_harq_process->first_rx = 1;
        
      while ((round<num_rounds) && (UE_harq_process->ack==0)) {

        memset(RC.nrmac[0]->cce_list[1][0],0,MAX_NUM_CCE*sizeof(int));
        memset(RC.nrmac[0]->cce_list[1][1],0,MAX_NUM_CCE*sizeof(int));
        clear_nr_nfapi_information(RC.nrmac[0], 0, frame, slot);

        UE_info->UE_sched_ctrl[0].harq_processes[harq_pid].ndi = !(trial&1);


        UE_info->UE_sched_ctrl[0].harq_processes[harq_pid].round = round;
        for (int i=0; i<MAX_NUM_CORESET; i++)
          gNB_mac->UE_info.num_pdcch_cand[0][i] = 0;
      
        if (css_flag == 0) {
          nr_schedule_ue_spec(0, frame, slot);
        } else {
          nr_schedule_css_dlsch_phytest(0,frame,slot);
        }
        Sched_INFO.module_id = 0;
        Sched_INFO.CC_id     = 0;
        Sched_INFO.frame     = frame;
        Sched_INFO.slot      = slot;
        Sched_INFO.DL_req    = &gNB_mac->DL_req[0];
        Sched_INFO.UL_tti_req    = gNB_mac->UL_tti_req_ahead[slot];
        Sched_INFO.UL_dci_req  = NULL;
        Sched_INFO.TX_req    = &gNB_mac->TX_req[0];
        nr_schedule_response(&Sched_INFO);

        /* PTRS values for DLSIM calculations   */
        nfapi_nr_dl_tti_request_body_t *dl_req = &gNB_mac->DL_req[Sched_INFO.CC_id].dl_tti_request_body;
        nfapi_nr_dl_tti_request_pdu_t  *dl_tti_pdsch_pdu = &dl_req->dl_tti_pdu_list[1];
        nfapi_nr_dl_tti_pdsch_pdu_rel15_t *pdsch_pdu_rel15 = &dl_tti_pdsch_pdu->pdsch_pdu.pdsch_pdu_rel15;
        pdu_bit_map = pdsch_pdu_rel15->pduBitmap;
        if(pdu_bit_map & 0x1) {
          set_ptrs_symb_idx(&dlPtrsSymPos,
                            pdsch_pdu_rel15->NrOfSymbols,
                            pdsch_pdu_rel15->StartSymbolIndex,
                            1<<pdsch_pdu_rel15->PTRSTimeDensity,
                            pdsch_pdu_rel15->dlDmrsSymbPos);
          ptrsSymbPerSlot = get_ptrs_symbols_in_slot(dlPtrsSymPos, pdsch_pdu_rel15->StartSymbolIndex, pdsch_pdu_rel15->NrOfSymbols);
          ptrsRePerSymb = ((rel15->rbSize + rel15->PTRSFreqDensity - 1)/rel15->PTRSFreqDensity);
          printf("[DLSIM] PTRS Symbols in a slot: %2u, RE per Symbol: %3u, RE in a slot %4d\n", ptrsSymbPerSlot,ptrsRePerSymb, ptrsSymbPerSlot*ptrsRePerSymb );
        }
        if (run_initial_sync)
          nr_common_signal_procedures(gNB,frame,slot,gNB->ssb[0].ssb_pdu);
        else
          phy_procedures_gNB_TX(gNB,frame,slot,1);
            
        int txdataF_offset = (slot%2) * frame_parms->samples_per_slot_wCP;
        
        if (n_trials==1) {
          LOG_M("txsigF0.m","txsF0=", &gNB->common_vars.txdataF[0][txdataF_offset+2*frame_parms->ofdm_symbol_size],frame_parms->ofdm_symbol_size,1,1);
          if (gNB->frame_parms.nb_antennas_tx>1)
            LOG_M("txsigF1.m","txsF1=", &gNB->common_vars.txdataF[1][txdataF_offset+2*frame_parms->ofdm_symbol_size],frame_parms->ofdm_symbol_size,1,1);
        }
        int tx_offset = frame_parms->get_samples_slot_timestamp(slot,frame_parms,0);
        if (n_trials==1) printf("tx_offset %d, txdataF_offset %d \n", tx_offset,txdataF_offset);

        //TODO: loop over slots
        for (aa=0; aa<gNB->frame_parms.nb_antennas_tx; aa++) {
    
          if (cyclic_prefix_type == 1) {
            PHY_ofdm_mod(&gNB->common_vars.txdataF[aa][txdataF_offset],
                         &txdata[aa][tx_offset],
                         frame_parms->ofdm_symbol_size,
                         12,
                         frame_parms->nb_prefix_samples,
                         CYCLIC_PREFIX);
          } else {
            nr_normal_prefix_mod(&gNB->common_vars.txdataF[aa][txdataF_offset],
                                 &txdata[aa][tx_offset],
                                 14,
                                 frame_parms,
                                 slot);
          }
        }
       
        if (n_trials==1) {
          char filename[100];//LOG_M
          for (aa=0;aa<n_tx;aa++) {
            sprintf(filename,"txsig%d.m", aa);//LOG_M
            LOG_M(filename,"txs", &txdata[aa][tx_offset+frame_parms->ofdm_symbol_size+frame_parms->nb_prefix_samples0],6*(frame_parms->ofdm_symbol_size+frame_parms->nb_prefix_samples),1,1);
          }
        }
        if (output_fd) {
          printf("writing txdata to binary file\n");
          fwrite(txdata[0],sizeof(int32_t),frame_length_complex_samples,output_fd);
        }

        int txlev[n_tx];
        int txlev_sum = 0;
        int l_ofdm = 6;
        for (aa=0; aa<n_tx; aa++) {
          txlev[aa] = signal_energy(&txdata[aa][tx_offset+l_ofdm*frame_parms->ofdm_symbol_size + (l_ofdm-1)*frame_parms->nb_prefix_samples + frame_parms->nb_prefix_samples0],
          frame_parms->ofdm_symbol_size + frame_parms->nb_prefix_samples);
          txlev_sum += txlev[aa];
          if (n_trials==1) printf("txlev[%d] = %d (%f dB) txlev_sum %d\n",aa,txlev[aa],10*log10((double)txlev[aa]),txlev_sum);
        }
        
        for (i=(frame_parms->get_samples_slot_timestamp(slot,frame_parms,0)); 
             i<(frame_parms->get_samples_slot_timestamp(slot+1,frame_parms,0)); 
             i++) {
    
          for (aa=0; aa<frame_parms->nb_antennas_tx; aa++) {
            s_re[aa][i] = ((double)(((short *)txdata[aa]))[(i<<1)]);
            s_im[aa][i] = ((double)(((short *)txdata[aa]))[(i<<1)+1]);
          }
        }

        double ts = 1.0/(frame_parms->subcarrier_spacing * frame_parms->ofdm_symbol_size); 
        //Compute AWGN variance
        sigma2_dB = 10 * log10((double)txlev_sum * ((double)UE->frame_parms.ofdm_symbol_size/(12*rel15->rbSize))) - SNR;
        sigma2    = pow(10, sigma2_dB/10);
        if (n_trials==1) printf("sigma2 %f (%f dB), txlev_sum %f (factor %f)\n",sigma2,sigma2_dB,10*log10((double)txlev_sum),(double)(double)UE->frame_parms.ofdm_symbol_size/(12*rel15->rbSize));

        for (aa=0; aa<n_rx; aa++) {
          bzero(r_re[aa],frame_length_complex_samples*sizeof(double));
          bzero(r_im[aa],frame_length_complex_samples*sizeof(double));
        }
        
        // Apply MIMO Channel
        if (channel_model != AWGN) multipath_tv_channel(gNB2UE,
                             s_re,
                             s_im,
                             r_re,
                             r_im,
                             frame_length_complex_samples,
                             0);

        double H_awgn_mimo[4][4] ={{1.0, 0.5, 0.25, 0.125},//rx 0
                                   {0.5, 1.0, 0.5, 0.25},  //rx 1
                                   {0.25, 0.5, 1.0, 0.5},  //rx 2
                                   {0.125, 0.25, 0.5, 1.0}};//rx 3

        for (i=frame_parms->get_samples_slot_timestamp(slot,frame_parms,0); 
             i<frame_parms->get_samples_slot_timestamp(slot+1,frame_parms,0);
             i++) {

          for (int aa_rx=0; aa_rx<n_rx; aa_rx++) {

            if (channel_model == AWGN) {
              // sum up signals from different Tx antennas
              r_re[aa_rx][i] = 0;
              r_im[aa_rx][i] = 0;
             for (aa=0; aa<n_tx; aa++) {
                r_re[aa_rx][i] += s_re[aa][i]*H_awgn_mimo[aa_rx][aa];
                r_im[aa_rx][i] += s_im[aa][i]*H_awgn_mimo[aa_rx][aa];
              }
            }
            // Add Gaussian noise
            ((short*) UE->common_vars.rxdata[aa_rx])[2*i]   = (short) ((r_re[aa_rx][i] + sqrt(sigma2/2)*gaussdouble(0.0,1.0)));
            ((short*) UE->common_vars.rxdata[aa_rx])[2*i+1] = (short) ((r_im[aa_rx][i] + sqrt(sigma2/2)*gaussdouble(0.0,1.0)));
            /* Add phase noise if enabled */
            if (pdu_bit_map & 0x1) {
              phase_noise(ts, &((short*) UE->common_vars.rxdata[aa_rx])[2*i],
                          &((short*) UE->common_vars.rxdata[aa_rx])[2*i+1]);
            }
          }
        }

        nr_ue_dcireq(&dcireq); //to be replaced with function pointer later
        nr_ue_scheduled_response(&scheduled_response);
        
        phy_procedures_nrUE_RX(UE,
                               &UE_proc,
                               0,
                               dlsch_threads,
                               NULL);
        
        //printf("dlsim round %d ends\n",round);
        round++;
      } // round

      //----------------------------------------------------------
      //---------------------- count errors ----------------------
      //----------------------------------------------------------

      if (UE->dlsch[UE_proc.thread_id][0][0]->last_iteration_cnt >=
        UE->dlsch[UE_proc.thread_id][0][0]->max_ldpc_iterations+1)
        n_errors++;

      NR_UE_PDSCH **pdsch_vars = UE->pdsch_vars[UE_proc.thread_id];
      int16_t *UE_llr = pdsch_vars[0]->llr[0];

      TBS                  = UE_harq_process->TBS;//rel15->TBSize[0];
      uint16_t length_dmrs = get_num_dmrs(rel15->dlDmrsSymbPos);
      uint16_t nb_rb       = rel15->rbSize;
      uint8_t  nb_re_dmrs  = rel15->dmrsConfigType == NFAPI_NR_DMRS_TYPE1 ? 6 : 4;
      uint8_t  mod_order   = rel15->qamModOrder[0];
      uint8_t  nb_symb_sch = rel15->NrOfSymbols;

      available_bits = nr_get_G(nb_rb, nb_symb_sch, nb_re_dmrs, length_dmrs, mod_order, rel15->nrOfLayers);
      if(pdu_bit_map & 0x1) {
        available_bits-= (ptrsSymbPerSlot * ptrsRePerSymb *rel15->nrOfLayers* 2);
        printf("[DLSIM][PTRS] Available bits are: %5u, removed PTRS bits are: %5u \n",available_bits, (ptrsSymbPerSlot * ptrsRePerSymb *rel15->nrOfLayers* 2) );
      }

      for (i = 0; i < available_bits; i++) {

	if(((gNB_dlsch->harq_process.f[i] == 0) && (UE_llr[i] <= 0)) ||
	   ((gNB_dlsch->harq_process.f[i] == 1) && (UE_llr[i] >= 0)))
	  {
	    if(errors_scrambling == 0) {
	      LOG_D(PHY,"\n");
	      LOG_D(PHY,"First bit in error in unscrambling = %d\n",i);
	    }
	    errors_scrambling++;
	  }

      }
      for (i = 0; i < TBS; i++) {

	estimated_output_bit[i] = (UE_harq_process->b[i/8] & (1 << (i & 7))) >> (i & 7);
	test_input_bit[i]       = (gNB_dlsch->harq_process.b[i / 8] & (1 << (i & 7))) >> (i & 7); // Further correct for multiple segments
	
	if (estimated_output_bit[i] != test_input_bit[i]) {
	  if(errors_bit == 0)
	    LOG_D(PHY,"First bit in error in decoding = %d (errors scrambling %d)\n",i,errors_scrambling);
	  errors_bit++;
	}
	
      }
      
      ////////////////////////////////////////////////////////////
      
      if (errors_scrambling > 0) {
	if (n_trials == 1)
	  printf("errors_scrambling = %u/%u (trial %d)\n", errors_scrambling, available_bits,trial);
      }
      
      if (errors_bit > 0) {
	n_false_positive++;
	if (n_trials == 1)
	  printf("errors_bit = %u (trial %d)\n", errors_bit, trial);
      }
      roundStats[snrRun]+=((float)round); 
      if (UE_harq_process->ack==1) effRate += ((float)TBS)/round;
    } // noise trials

    blerStats[snrRun] = (float) n_errors / (float) n_trials;
    roundStats[snrRun]/=((float)n_trials);
    berStats[snrRun] = (double)errors_scrambling/available_bits/n_trials;
    effRate /= n_trials;
    printf("*****************************************\n");
    printf("SNR %f, (false positive %f)\n", SNR,
           (float) n_errors / (float) n_trials);
    printf("*****************************************\n");
    printf("\n");
    dump_pdsch_stats(stdout,gNB);
    printf("SNR %f : n_errors (negative CRC) = %d/%d, Avg round %.2f, Channel BER %e, BLER %.2f, Eff Rate %.4f bits/slot, Eff Throughput %.2f, TBS %u bits/slot\n", SNR, n_errors, n_trials,roundStats[snrRun],berStats[snrRun],blerStats[snrRun],effRate,effRate/TBS*100,TBS);
    printf("\n");

    if (print_perf==1) {
      printf("\ngNB TX function statistics (per %d us slot, NPRB %d, mcs %d, TBS %d, Kr %d (Zc %d))\n",
	     1000>>*scc->ssbSubcarrierSpacing, g_rbSize, g_mcsIndex,
	     gNB->dlsch[0][0]->harq_process.pdsch_pdu.pdsch_pdu_rel15.TBSize[0]<<3,
	     gNB->dlsch[0][0]->harq_process.K,
	     gNB->dlsch[0][0]->harq_process.K/((gNB->dlsch[0][0]->harq_process.pdsch_pdu.pdsch_pdu_rel15.TBSize[0]<<3)>3824?22:10));
      printDistribution(&gNB->phy_proc_tx,table_tx,"PHY proc tx");
      printStatIndent2(&gNB->dlsch_encoding_stats,"DLSCH encoding time");
      printStatIndent3(&gNB->dlsch_segmentation_stats,"DLSCH segmentation time");
      printStatIndent3(&gNB->tinput,"DLSCH LDPC input processing time");
      printStatIndent3(&gNB->tprep,"DLSCH LDPC input preparation time");
      printStatIndent3(&gNB->tparity,"DLSCH LDPC parity generation time");
      printStatIndent3(&gNB->toutput,"DLSCH LDPC output generation time");
      printStatIndent3(&gNB->dlsch_rate_matching_stats,"DLSCH Rate Mataching time");
      printStatIndent3(&gNB->dlsch_interleaving_stats,  "DLSCH Interleaving time");
      printStatIndent2(&gNB->dlsch_modulation_stats,"DLSCH modulation time");
      printStatIndent2(&gNB->dlsch_scrambling_stats,  "DLSCH scrambling time");


      printf("\nUE RX function statistics (per %d us slot)\n",1000>>*scc->ssbSubcarrierSpacing);
      /*
      printDistribution(&phy_proc_rx_tot, table_rx,"Total PHY proc rx");
      printStatIndent(&ue_front_end_tot,"Front end processing");
      printStatIndent(&dlsch_llr_tot,"rx_pdsch processing");
      printStatIndent2(&pdsch_procedures_tot,"pdsch processing");
      printStatIndent2(&dlsch_procedures_tot,"dlsch processing");
      printStatIndent2(&UE->crnti_procedures_stats,"C-RNTI processing");
      printStatIndent(&UE->ofdm_demod_stats,"ofdm demodulation");
      printStatIndent(&UE->dlsch_channel_estimation_stats,"DLSCH channel estimation time");
      printStatIndent(&UE->dlsch_freq_offset_estimation_stats,"DLSCH frequency offset estimation time");
      printStatIndent(&dlsch_decoding_tot, "DLSCH Decoding time ");
      printStatIndent(&UE->dlsch_unscrambling_stats,"DLSCH unscrambling time");
      printStatIndent(&UE->dlsch_rate_unmatching_stats,"DLSCH Rate Unmatching");
      printf("|__ DLSCH Turbo Decoding(%d bits), avg iterations: %.1f       %.2f us (%d cycles, %d trials)\n",
	     UE->dlsch[UE_proc.thread_id][0][0]->harq_processes[0]->Cminus ?
	     UE->dlsch[UE_proc.thread_id][0][0]->harq_processes[0]->Kminus :
	     UE->dlsch[UE_proc.thread_id][0][0]->harq_processes[0]->Kplus,
	     UE->dlsch_tc_intl1_stats.trials/(double)UE->dlsch_tc_init_stats.trials,
	     (double)UE->dlsch_turbo_decoding_stats.diff/UE->dlsch_turbo_decoding_stats.trials*timeBase,
	     (int)((double)UE->dlsch_turbo_decoding_stats.diff/UE->dlsch_turbo_decoding_stats.trials),
	     UE->dlsch_turbo_decoding_stats.trials);
      printStatIndent2(&UE->dlsch_tc_init_stats,"init");
      printStatIndent2(&UE->dlsch_tc_alpha_stats,"alpha");
      printStatIndent2(&UE->dlsch_tc_beta_stats,"beta");
      printStatIndent2(&UE->dlsch_tc_gamma_stats,"gamma");
      printStatIndent2(&UE->dlsch_tc_ext_stats,"ext");
      printStatIndent2(&UE->dlsch_tc_intl1_stats,"turbo internal interleaver");
      printStatIndent2(&UE->dlsch_tc_intl2_stats,"intl2+HardDecode+CRC");
      */
    }

    if (n_trials == 1) {
      
      LOG_M("rxsig0.m","rxs0", UE->common_vars.rxdata[0], frame_length_complex_samples, 1, 1);
      if (UE->frame_parms.nb_antennas_rx>1)
	LOG_M("rxsig1.m","rxs1", UE->common_vars.rxdata[1], frame_length_complex_samples, 1, 1);
      LOG_M("chestF0.m","chF0",&UE->pdsch_vars[0][0]->dl_ch_estimates_ext[0][0],g_rbSize*12*14,1,1);
      write_output("rxF_comp.m","rxFc",&UE->pdsch_vars[0][0]->rxdataF_comp0[0][0],N_RB_DL*12*14,1,1);
      LOG_M("rxF_llr.m","rxFllr",UE->pdsch_vars[UE_proc.thread_id][0]->llr[0],available_bits,1,0);
      break;
    }

    if (effRate > (eff_tp_check*TBS)) {
      printf("PDSCH test OK\n");
      break;
    }

    snrStats[snrRun] = SNR;
    snrRun++;
  } // NSR

  LOG_M("dlsimStats.m","SNR",snrStats,snrRun,1,7);
  LOG_MM("dlsimStats.m","BLER",blerStats,snrRun,1,7);
  LOG_MM("dlsimStats.m","BER",berStats,snrRun,1,7);
  LOG_MM("dlsimStats.m","rounds",roundStats,snrRun,1,7);
  /*if (n_trials>1) {
    printf("HARQ stats:\nSNR\tRounds\n");
    psnr = snr0;
    for (uint8_t i=0; i<snrRun; i++) {
      printf("%.1f\t%.2f\n",psnr,roundStats[i]);
      psnr+=0.2;
    }
  }*/

  free_channel_desc_scm(gNB2UE);

  for (i = 0; i < n_tx; i++) {
    free(s_re[i]);
    free(s_im[i]);
    free(txdata[i]);
  }
  for (i = 0; i < n_rx; i++) {
    free(r_re[i]);
    free(r_im[i]);
  }

  free(s_re);
  free(s_im);
  free(r_re);
  free(r_im);
  free(txdata);
  free(test_input_bit);
  free(estimated_output_bit);
  
  if (output_fd)
    fclose(output_fd);

  if (input_fd)
    fclose(input_fd);

  if (scg_fd)
    fclose(scg_fd);
  return(n_errors);
  
}


void update_ptrs_config(NR_CellGroupConfig_t *secondaryCellGroup, uint16_t *rbSize, uint8_t *mcsIndex, int8_t *ptrs_arg)
{
  NR_BWP_Downlink_t *bwp=secondaryCellGroup->spCellConfig->spCellConfigDedicated->downlinkBWP_ToAddModList->list.array[0];
  int *ptrsFreqDenst = calloc(2, sizeof(long));
  ptrsFreqDenst[0]= 25;
  ptrsFreqDenst[1]= 115;
  int *ptrsTimeDenst = calloc(3, sizeof(long));
  ptrsTimeDenst[0]= 2;
  ptrsTimeDenst[1]= 4;
  ptrsTimeDenst[2]= 10;

  int epre_Ratio = 0;
  int reOffset = 0;

  if(ptrs_arg[0] ==0) {
    ptrsTimeDenst[2]= *mcsIndex -1;
  }
  else if(ptrs_arg[0] == 1) {
    ptrsTimeDenst[1]= *mcsIndex - 1;
    ptrsTimeDenst[2]= *mcsIndex + 1;
  }
  else if(ptrs_arg[0] ==2) {
    ptrsTimeDenst[0]= *mcsIndex - 1;
    ptrsTimeDenst[1]= *mcsIndex + 1;
  }
  else {
    printf("[DLSIM] Wrong L_PTRS value, using default values 1\n");
  }
  /* L = 4 if Imcs < MCS4 */
  if(ptrs_arg[1] ==2) {
    ptrsFreqDenst[0]= *rbSize - 1;
    ptrsFreqDenst[1]= *rbSize + 1;
  }
  else if(ptrs_arg[1] == 4) {
    ptrsFreqDenst[1]= *rbSize - 1;
  }
  else {
    printf("[DLSIM] Wrong K_PTRS value, using default values 2\n");
  }
  printf("[DLSIM] PTRS Enabled with L %d, K %d \n", 1<<ptrs_arg[0], ptrs_arg[1] );
  /* overwrite the values */
  rrc_config_dl_ptrs_params(bwp, ptrsFreqDenst, ptrsTimeDenst, &epre_Ratio, &reOffset);
}

void update_dmrs_config(NR_CellGroupConfig_t *scg, int8_t* dmrs_arg)
{
  int8_t  mapping_type = typeA;//default value
  int8_t  add_pos = pdsch_dmrs_pos0;//default value
  int8_t  dmrs_config_type = NFAPI_NR_DMRS_TYPE1;//default value

  if(dmrs_arg[0] == 0) {
    mapping_type = typeA;
  }
  else if (dmrs_arg[0] == 1) {
    mapping_type = typeB;
  } else {
    AssertFatal(1==0,"Incorrect Mappingtype, valid options 0-typeA, 1-typeB\n");
  }

  /* Additional DMRS positions 0 ,1 ,2 and 3 */
  if(dmrs_arg[1] >= 0 && dmrs_arg[1] <4 ) {
    add_pos = dmrs_arg[1];
  } else {
    AssertFatal(1==0,"Incorrect Additional Position, valid options 0-pos1, 1-pos1, 2-pos2, 3-pos3\n");
  }

  /* DMRS Conf Type 1 or 2 */
  if(dmrs_arg[2] == 1) {
    dmrs_config_type = NFAPI_NR_DMRS_TYPE1;
  } else if(dmrs_arg[2] == 2) {
    dmrs_config_type = NFAPI_NR_DMRS_TYPE2;
  }

  NR_BWP_Downlink_t *bwp = scg->spCellConfig->spCellConfigDedicated->downlinkBWP_ToAddModList->list.array[0];

  AssertFatal((bwp->bwp_Dedicated->pdsch_Config != NULL && bwp->bwp_Dedicated->pdsch_Config->choice.setup != NULL), "Base RRC reconfig structures are not allocated.\n");

  if(mapping_type == typeA) {
    bwp->bwp_Dedicated->pdsch_Config->choice.setup->dmrs_DownlinkForPDSCH_MappingTypeA = calloc(1,sizeof(*bwp->bwp_Dedicated->pdsch_Config->choice.setup->dmrs_DownlinkForPDSCH_MappingTypeA));
    bwp->bwp_Dedicated->pdsch_Config->choice.setup->dmrs_DownlinkForPDSCH_MappingTypeA->present= NR_SetupRelease_DMRS_DownlinkConfig_PR_setup;
    bwp->bwp_Dedicated->pdsch_Config->choice.setup->dmrs_DownlinkForPDSCH_MappingTypeA->choice.setup = calloc(1,sizeof(*bwp->bwp_Dedicated->pdsch_Config->choice.setup->dmrs_DownlinkForPDSCH_MappingTypeA->choice.setup));
    if (dmrs_config_type == NFAPI_NR_DMRS_TYPE2)
      bwp->bwp_Dedicated->pdsch_Config->choice.setup->dmrs_DownlinkForPDSCH_MappingTypeA->choice.setup->dmrs_Type = calloc(1,sizeof(*bwp->bwp_Dedicated->pdsch_Config->choice.setup->dmrs_DownlinkForPDSCH_MappingTypeA->choice.setup->dmrs_Type));
    else
      bwp->bwp_Dedicated->pdsch_Config->choice.setup->dmrs_DownlinkForPDSCH_MappingTypeA->choice.setup->dmrs_Type = NULL;
    bwp->bwp_Dedicated->pdsch_Config->choice.setup->dmrs_DownlinkForPDSCH_MappingTypeA->choice.setup->maxLength=NULL;
    bwp->bwp_Dedicated->pdsch_Config->choice.setup->dmrs_DownlinkForPDSCH_MappingTypeA->choice.setup->scramblingID0=NULL;
    bwp->bwp_Dedicated->pdsch_Config->choice.setup->dmrs_DownlinkForPDSCH_MappingTypeA->choice.setup->scramblingID1=NULL;
    bwp->bwp_Dedicated->pdsch_Config->choice.setup->dmrs_DownlinkForPDSCH_MappingTypeA->choice.setup->phaseTrackingRS=NULL;
    bwp->bwp_Dedicated->pdsch_Config->choice.setup->dmrs_DownlinkForPDSCH_MappingTypeA->choice.setup->dmrs_AdditionalPosition = NULL;
    printf("DLSIM: Allocated Mapping TypeA in RRC reconfig message\n");
  }

  if(mapping_type == typeB) {
    bwp->bwp_Dedicated->pdsch_Config->choice.setup->dmrs_DownlinkForPDSCH_MappingTypeB = calloc(1,sizeof(*bwp->bwp_Dedicated->pdsch_Config->choice.setup->dmrs_DownlinkForPDSCH_MappingTypeB));
    bwp->bwp_Dedicated->pdsch_Config->choice.setup->dmrs_DownlinkForPDSCH_MappingTypeB->present= NR_SetupRelease_DMRS_DownlinkConfig_PR_setup;
    bwp->bwp_Dedicated->pdsch_Config->choice.setup->dmrs_DownlinkForPDSCH_MappingTypeB->choice.setup = calloc(1,sizeof(*bwp->bwp_Dedicated->pdsch_Config->choice.setup->dmrs_DownlinkForPDSCH_MappingTypeB->choice.setup));
    if (dmrs_config_type == NFAPI_NR_DMRS_TYPE2)
      bwp->bwp_Dedicated->pdsch_Config->choice.setup->dmrs_DownlinkForPDSCH_MappingTypeB->choice.setup->dmrs_Type = calloc(1,sizeof(*bwp->bwp_Dedicated->pdsch_Config->choice.setup->dmrs_DownlinkForPDSCH_MappingTypeB->choice.setup->dmrs_Type));
    else
      bwp->bwp_Dedicated->pdsch_Config->choice.setup->dmrs_DownlinkForPDSCH_MappingTypeB->choice.setup->dmrs_Type = NULL;
    bwp->bwp_Dedicated->pdsch_Config->choice.setup->dmrs_DownlinkForPDSCH_MappingTypeB->choice.setup->maxLength=NULL;
    bwp->bwp_Dedicated->pdsch_Config->choice.setup->dmrs_DownlinkForPDSCH_MappingTypeB->choice.setup->scramblingID0=NULL;
    bwp->bwp_Dedicated->pdsch_Config->choice.setup->dmrs_DownlinkForPDSCH_MappingTypeB->choice.setup->scramblingID1=NULL;
    bwp->bwp_Dedicated->pdsch_Config->choice.setup->dmrs_DownlinkForPDSCH_MappingTypeB->choice.setup->phaseTrackingRS=NULL;
    bwp->bwp_Dedicated->pdsch_Config->choice.setup->dmrs_DownlinkForPDSCH_MappingTypeB->choice.setup->dmrs_AdditionalPosition = NULL;
    printf("DLSIM: Allocated Mapping TypeB in RRC reconfig message\n");
  }

  struct NR_SetupRelease_DMRS_DownlinkConfig	*dmrs_MappingtypeA = bwp->bwp_Dedicated->pdsch_Config->choice.setup->dmrs_DownlinkForPDSCH_MappingTypeA;
  struct NR_SetupRelease_DMRS_DownlinkConfig	*dmrs_MappingtypeB = bwp->bwp_Dedicated->pdsch_Config->choice.setup->dmrs_DownlinkForPDSCH_MappingTypeB;


  NR_DMRS_DownlinkConfig_t *dmrs_config = (mapping_type == typeA) ? dmrs_MappingtypeA->choice.setup : dmrs_MappingtypeB->choice.setup;

  if (add_pos != 2) { // pos0,pos1,pos3
    if (dmrs_config->dmrs_AdditionalPosition == NULL) {
      dmrs_config->dmrs_AdditionalPosition = calloc(1,sizeof(*dmrs_MappingtypeA->choice.setup->dmrs_AdditionalPosition));
    }
    *dmrs_config->dmrs_AdditionalPosition = add_pos;
  } else { // if NULL, Value pos2
    free(dmrs_config->dmrs_AdditionalPosition);
    dmrs_config->dmrs_AdditionalPosition = NULL;
  }

  for (int i=0;i<bwp->bwp_Common->pdsch_ConfigCommon->choice.setup->pdsch_TimeDomainAllocationList->list.count;i++) {
    bwp->bwp_Common->pdsch_ConfigCommon->choice.setup->pdsch_TimeDomainAllocationList->list.array[i]->mappingType = mapping_type;
  }

  printf("[DLSIM] DMRS Config is modified with Mapping Type %d, Additional Positions %d Config. Type %d \n", mapping_type, add_pos, dmrs_config_type);
}<|MERGE_RESOLUTION|>--- conflicted
+++ resolved
@@ -779,15 +779,9 @@
   AssertFatal((gNB->if_inst         = NR_IF_Module_init(0))!=NULL,"Cannot register interface");
   gNB->if_inst->NR_PHY_config_req      = nr_phy_config_request;
   // common configuration
-<<<<<<< HEAD
   rrc_mac_config_req_gNB(0,0, n_tx, n_tx, scc, NULL, 0, 0, NULL);
   // UE dedicated configuration
   rrc_mac_config_req_gNB(0,0, n_tx, n_tx, scc, NULL, 1, secondaryCellGroup->spCellConfig->reconfigurationWithSync->newUE_Identity,secondaryCellGroup);
-=======
-  rrc_mac_config_req_gNB(0,0, n_tx, n_tx, 0, scc, 0, 0, NULL);
-  // UE dedicated configuration
-  rrc_mac_config_req_gNB(0,0, n_tx, n_tx, 0, scc, 1, secondaryCellGroup->spCellConfig->reconfigurationWithSync->newUE_Identity,secondaryCellGroup);
->>>>>>> b590cec2
   // reset preprocessor to the one of DLSIM after it has been set during
   // rrc_mac_config_req_gNB
   gNB_mac->pre_processor_dl = nr_dlsim_preprocessor;
