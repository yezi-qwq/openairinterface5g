/*
 * Licensed to the OpenAirInterface (OAI) Software Alliance under one or more
 * contributor license agreements.  See the NOTICE file distributed with
 * this work for additional information regarding copyright ownership.
 * The OpenAirInterface Software Alliance licenses this file to You under
 * the OAI Public License, Version 1.1  (the "License"); you may not use this file
 * except in compliance with the License.
 * You may obtain a copy of the License at
 *
 *      http://www.openairinterface.org/?page_id=698
 *
 * Unless required by applicable law or agreed to in writing, software
 * distributed under the License is distributed on an "AS IS" BASIS,
 * WITHOUT WARRANTIES OR CONDITIONS OF ANY KIND, either express or implied.
 * See the License for the specific language governing permissions and
 * limitations under the License.
 *-------------------------------------------------------------------------------
 * For more information about the OpenAirInterface (OAI) Software Alliance:
 *      contact@openairinterface.org
 */

#include <fcntl.h>
#include <math.h>
#include <string.h>
#include <sys/ioctl.h>
#include <sys/mman.h>
#include <unistd.h>
#include "common/ran_context.h"
#include "common/config/config_userapi.h"
#include "common/utils/nr/nr_common.h"
#include "common/utils/LOG/log.h"
#include "LAYER2/NR_MAC_gNB/nr_mac_gNB.h"
#include "LAYER2/NR_MAC_UE/mac_defs.h"
#include "LAYER2/NR_MAC_UE/mac_extern.h"
#include "PHY/defs_gNB.h"
#include "PHY/defs_nr_common.h"
#include "PHY/defs_nr_UE.h"
#include "PHY/phy_vars_nr_ue.h"
#include "PHY/types.h"
#include "PHY/INIT/phy_init.h"
#include "PHY/MODULATION/modulation_eNB.h"
#include "PHY/MODULATION/nr_modulation.h"
#include "PHY/MODULATION/modulation_UE.h"
#include "PHY/NR_REFSIG/refsig_defs_ue.h"
#include "PHY/NR_TRANSPORT/nr_dlsch.h"
#include "PHY/NR_TRANSPORT/nr_transport_proto.h"
#include "PHY/NR_UE_TRANSPORT/nr_transport_proto_ue.h"
#include "SCHED_NR/fapi_nr_l1.h"
#include "SCHED_NR/sched_nr.h"
#include "SCHED_NR_UE/defs.h"
#include "SCHED_NR_UE/fapi_nr_ue_l1.h"
#include "NR_PHY_INTERFACE/NR_IF_Module.h"
#include "NR_UE_PHY_INTERFACE/NR_IF_Module.h"

#include "LAYER2/NR_MAC_UE/mac_proto.h"
//#include "LAYER2/NR_MAC_gNB/mac_proto.h"
//#include "openair2/LAYER2/NR_MAC_UE/mac_proto.h"
#include "LAYER2/NR_MAC_gNB/mac_proto.h"
#include "NR_asn_constant.h"
#include "RRC/NR/MESSAGES/asn1_msg.h"
#include "openair1/SIMULATION/RF/rf.h"
#include "openair1/SIMULATION/TOOLS/sim.h"
#include "openair1/SIMULATION/NR_PHY/nr_unitary_defs.h"
//#include "openair1/SIMULATION/NR_PHY/nr_dummy_functions.c"
#include "PHY/NR_REFSIG/ptrs_nr.h"
#include "NR_RRCReconfiguration.h"
#define inMicroS(a) (((double)(a))/(get_cpu_freq_GHz()*1000.0))
#include "SIMULATION/LTE_PHY/common_sim.h"

#include <openair2/LAYER2/MAC/mac_vars.h>
#include <openair2/RRC/LTE/rrc_vars.h>

#include <executables/softmodem-common.h>
#include <openair3/ocp-gtpu/gtp_itf.h>

LCHAN_DESC DCCH_LCHAN_DESC,DTCH_DL_LCHAN_DESC,DTCH_UL_LCHAN_DESC;
rlc_info_t Rlc_info_um,Rlc_info_am_config;

PHY_VARS_gNB *gNB;
PHY_VARS_NR_UE *UE;
RAN_CONTEXT_t RC;
int32_t uplink_frequency_offset[MAX_NUM_CCs][4];

double cpuf;

uint16_t sf_ahead=4 ;
uint16_t sl_ahead=0;
//uint8_t nfapi_mode = 0;
uint64_t downlink_frequency[MAX_NUM_CCs][4];
THREAD_STRUCT thread_struct;
nfapi_ue_release_request_body_t release_rntis;
uint32_t N_RB_DL = 106;
//Fixme: Uniq dirty DU instance, by global var, datamodel need better management
instance_t DUuniqInstance=0;
instance_t CUuniqInstance=0;
teid_t newGtpuCreateTunnel(instance_t instance, rnti_t rnti, int incoming_bearer_id, int outgoing_bearer_id, teid_t outgoing_teid,
                           transport_layer_addr_t remoteAddr, int port, gtpCallback callBack) {
return 0;
}

// dummy functions
int dummy_nr_ue_ul_indication(nr_uplink_indication_t *ul_info)              { return(0);  }

int8_t nr_mac_rrc_data_ind_ue(const module_id_t module_id,
                              const int CC_id,
                              const uint8_t gNB_index,
                              const frame_t frame,
                              const sub_frame_t sub_frame,
                              const rnti_t rnti,
                              const channel_t channel,
                              const uint8_t* pduP,
                              const sdu_size_t pdu_len)
{
  return 0;
}

void nr_rrc_ue_generate_RRCSetupRequest(module_id_t module_id, const uint8_t gNB_index)
{
  return;
}

int8_t nr_mac_rrc_data_req_ue(const module_id_t Mod_idP,
                              const int         CC_id,
                              const uint8_t     gNB_id,
                              const frame_t     frameP,
                              const rb_id_t     Srb_id,
                              uint8_t           *buffer_pP)
{
  return 0;
}

void
rrc_data_ind(
  const protocol_ctxt_t *const ctxt_pP,
  const rb_id_t                Srb_id,
  const sdu_size_t             sdu_sizeP,
  const uint8_t   *const       buffer_pP
)
{
}

int
gtpv1u_create_s1u_tunnel(
  const instance_t                              instanceP,
  const gtpv1u_enb_create_tunnel_req_t *const  create_tunnel_req_pP,
  gtpv1u_enb_create_tunnel_resp_t *const create_tunnel_resp_pP
) {
  return 0;
}

int
rrc_gNB_process_GTPV1U_CREATE_TUNNEL_RESP(
  const protocol_ctxt_t *const ctxt_pP,
  const gtpv1u_enb_create_tunnel_resp_t *const create_tunnel_resp_pP,
  uint8_t                         *inde_list
) {
  return 0;
}

int
gtpv1u_create_ngu_tunnel(
  const instance_t instanceP,
  const gtpv1u_gnb_create_tunnel_req_t *  const create_tunnel_req_pP,
        gtpv1u_gnb_create_tunnel_resp_t * const create_tunnel_resp_pP){
  return 0;
}

int
gtpv1u_update_ngu_tunnel(
  const instance_t                              instanceP,
  const gtpv1u_gnb_create_tunnel_req_t *const  create_tunnel_req_pP,
  const rnti_t                                  prior_rnti
){
  return 0;
}

int ocp_gtpv1u_delete_s1u_tunnel(const instance_t instance, const gtpv1u_enb_delete_tunnel_req_t *const req_pP) {
  return 0;
}

int
nr_rrc_gNB_process_GTPV1U_CREATE_TUNNEL_RESP(
  const protocol_ctxt_t *const ctxt_pP,
  const gtpv1u_gnb_create_tunnel_resp_t *const create_tunnel_resp_pP,
  uint8_t                         *inde_list
){
  return 0;
}

int nr_derive_key(int alg_type, uint8_t alg_id,
               const uint8_t key[32], uint8_t **out)
{
  return 0;
}

void config_common(int Mod_idP,
                   int ssb_SubcarrierOffset,
                   int pdsch_AntennaPorts,
                   int pusch_AntennaPorts,
		   NR_ServingCellConfigCommon_t *scc
		   );

int generate_dlsch_header(unsigned char *mac_header,
                          unsigned char num_sdus,
                          unsigned short *sdu_lengths,
                          unsigned char *sdu_lcids,
                          unsigned char drx_cmd,
                          unsigned short timing_advance_cmd,
                          unsigned char *ue_cont_res_id,
                          unsigned char short_padding,
                          unsigned short post_padding){return 0;}

// Dummy function to avoid linking error at compilation of nr-dlsim
int is_x2ap_enabled(void)
{
  return 0;
}

int DU_send_INITIAL_UL_RRC_MESSAGE_TRANSFER(module_id_t     module_idP,
                                            int             CC_idP,
                                            int             UE_id,
                                            rnti_t          rntiP,
                                            const uint8_t   *sduP,
                                            sdu_size_t      sdu_lenP,
                                            const uint8_t   *sdu2P,
                                            sdu_size_t      sdu2_lenP) {
  return 0;
}

void processSlotTX(void *arg) {}

//nFAPI P7 dummy functions to avoid linking errors 

int oai_nfapi_dl_tti_req(nfapi_nr_dl_tti_request_t *dl_config_req) { return(0);  }
int oai_nfapi_tx_data_req(nfapi_nr_tx_data_request_t *tx_data_req){ return(0);  }
int oai_nfapi_ul_dci_req(nfapi_nr_ul_dci_request_t *ul_dci_req){ return(0);  }
int oai_nfapi_ul_tti_req(nfapi_nr_ul_tti_request_t *ul_tti_req){ return(0);  }
int oai_nfapi_nr_rx_data_indication(nfapi_nr_rx_data_indication_t *ind) { return(0);  }
int oai_nfapi_nr_crc_indication(nfapi_nr_crc_indication_t *ind) { return(0);  }
int oai_nfapi_nr_srs_indication(nfapi_nr_srs_indication_t *ind) { return(0);  }
int oai_nfapi_nr_uci_indication(nfapi_nr_uci_indication_t *ind) { return(0);  }
int oai_nfapi_nr_rach_indication(nfapi_nr_rach_indication_t *ind) { return(0);  }

// needed for some functions
openair0_config_t openair0_cfg[MAX_CARDS];
void update_ptrs_config(NR_CellGroupConfig_t *secondaryCellGroup, uint16_t *rbSize, uint8_t *mcsIndex,int8_t *ptrs_arg);
void update_dmrs_config(NR_CellGroupConfig_t *scg, int8_t* dmrs_arg);
extern void fix_scd(NR_ServingCellConfig_t *scd);// forward declaration

/* specific dlsim DL preprocessor: uses rbStart/rbSize/mcs/nrOfLayers from command line of
   dlsim, does not search for CCE/PUCCH occasion but simply sets to 0 */
int g_mcsIndex = -1, g_mcsTableIdx = 0, g_rbStart = -1, g_rbSize = -1, g_nrOfLayers = 1;
void nr_dlsim_preprocessor(module_id_t module_id,
                           frame_t frame,
                           sub_frame_t slot) {
  NR_UE_info_t *UE_info = &RC.nrmac[module_id]->UE_info;
  AssertFatal(UE_info->num_UEs == 1, "can have only a single UE\n");
  NR_UE_sched_ctrl_t *sched_ctrl = &UE_info->UE_sched_ctrl[0];
  NR_ServingCellConfigCommon_t *scc = RC.nrmac[0]->common_channels[0].ServingCellConfigCommon;

  /* manually set free CCE to 0 */
  const int target_ss = NR_SearchSpace__searchSpaceType_PR_ue_Specific;
  sched_ctrl->search_space = get_searchspace(scc, sched_ctrl->active_bwp ? sched_ctrl->active_bwp->bwp_Dedicated : NULL, target_ss);
  uint8_t nr_of_candidates;
  find_aggregation_candidates(&sched_ctrl->aggregation_level,
                              &nr_of_candidates,
                              sched_ctrl->search_space,4);
  sched_ctrl->coreset = get_coreset(module_id, scc, sched_ctrl->active_bwp->bwp_Dedicated, sched_ctrl->search_space, target_ss);
  sched_ctrl->cce_index = 0;

  NR_pdsch_semi_static_t *ps = &sched_ctrl->pdsch_semi_static;

  ps->nrOfLayers = g_nrOfLayers;

  int dci_format = sched_ctrl->search_space && sched_ctrl->search_space->searchSpaceType->choice.ue_Specific->dci_Formats ?
      NR_DL_DCI_FORMAT_1_1 : NR_DL_DCI_FORMAT_1_0;

  nr_set_pdsch_semi_static(scc,
                           UE_info->CellGroup[0],
                           sched_ctrl->active_bwp,
                           NULL,
                           /* tda = */ 2,
                           dci_format,
                           ps);

  NR_sched_pdsch_t *sched_pdsch = &sched_ctrl->sched_pdsch;
  sched_pdsch->rbStart = g_rbStart;
  sched_pdsch->rbSize = g_rbSize;
  sched_pdsch->mcs = g_mcsIndex;
  /* the following might override the table that is mandated by RRC
   * configuration */
  ps->mcsTableIdx = g_mcsTableIdx;

  sched_pdsch->Qm = nr_get_Qm_dl(sched_pdsch->mcs, ps->mcsTableIdx);
  sched_pdsch->R = nr_get_code_rate_dl(sched_pdsch->mcs, ps->mcsTableIdx);
  sched_pdsch->tb_size = nr_compute_tbs(sched_pdsch->Qm,
                                        sched_pdsch->R,
                                        sched_pdsch->rbSize,
                                        ps->nrOfSymbols,
                                        ps->N_PRB_DMRS * ps->N_DMRS_SLOT,
                                        0 /* N_PRB_oh, 0 for initialBWP */,
                                        0 /* tb_scaling */,
                                        ps->nrOfLayers)
                         >> 3;

  /* the simulator assumes the HARQ PID is equal to the slot number */
  sched_pdsch->dl_harq_pid = slot;

  /* The scheduler uses lists to track whether a HARQ process is
   * free/busy/awaiting retransmission, and updates the HARQ process states.
   * However, in the simulation, we never get ack or nack for any HARQ process,
   * thus the list and HARQ states don't match what the scheduler expects.
   * Therefore, below lines just "repair" everything so that the scheduler
   * won't remark that there is no HARQ feedback */
  sched_ctrl->feedback_dl_harq.head = -1; // always overwrite feedback HARQ process
  if (sched_ctrl->harq_processes[slot].round == 0) // depending on round set in simulation ...
    add_front_nr_list(&sched_ctrl->available_dl_harq, slot); // ... make PID available
  else
    add_front_nr_list(&sched_ctrl->retrans_dl_harq, slot);   // ... make PID retransmission
  sched_ctrl->harq_processes[slot].is_waiting = false;
  AssertFatal(sched_pdsch->rbStart >= 0, "invalid rbStart %d\n", sched_pdsch->rbStart);
  AssertFatal(sched_pdsch->rbSize > 0, "invalid rbSize %d\n", sched_pdsch->rbSize);
  AssertFatal(sched_pdsch->mcs >= 0, "invalid mcs %d\n", sched_pdsch->mcs);
  AssertFatal(ps->mcsTableIdx >= 0 && ps->mcsTableIdx <= 2, "invalid mcsTableIdx %d\n", ps->mcsTableIdx);
}

typedef struct {
  uint64_t       optmask;   //mask to store boolean config options
  uint8_t        nr_dlsch_parallel; // number of threads for dlsch decoding, 0 means no parallelization
  tpool_t        Tpool;             // thread pool
} nrUE_params_t;

nrUE_params_t nrUE_params;

nrUE_params_t *get_nrUE_params(void) {
  return &nrUE_params;
}

void do_nothing(void *args) {
}

int main(int argc, char **argv)
{
  char c;
  int i,aa;//,l;
  double sigma2, sigma2_dB=10, SNR, snr0=-2.0, snr1=2.0;
  uint8_t snr1set=0;
  double roundStats[500] = {0};
  double blerStats[500] = {0};
  double berStats[500] = {0};
  double snrStats[500] = {0};
  float effRate;
  //float psnr;
  float eff_tp_check = 0.7;
  uint8_t snrRun;
  uint32_t TBS = 0;
  int **txdata;
  double **s_re,**s_im,**r_re,**r_im;
  //double iqim = 0.0;
  //unsigned char pbch_pdu[6];
  //  int sync_pos, sync_pos_slot;
  //  FILE *rx_frame_file;
  FILE *output_fd = NULL;
  //uint8_t write_output_file=0;
  //int result;
  //int freq_offset;
  //  int subframe_offset;
  //  char fname[40], vname[40];
  int trial, n_trials = 1, n_errors = 0, n_false_positive = 0;
  //int n_errors2, n_alamouti;
  uint8_t n_tx=1,n_rx=1;
  uint8_t round;
  uint8_t num_rounds = 4;
  char gNBthreads[128]="n";

  channel_desc_t *gNB2UE;
  //uint32_t nsymb,tx_lev,tx_lev1 = 0,tx_lev2 = 0;
  //uint8_t extended_prefix_flag=0;
  //int8_t interf1=-21,interf2=-21;

  FILE *input_fd=NULL,*pbch_file_fd=NULL;
  //char input_val_str[50],input_val_str2[50];

  //uint8_t frame_mod4,num_pdcch_symbols = 0;

  SCM_t channel_model = AWGN; // AWGN Rayleigh1 Rayleigh1_anticorr;

  NB_UE_INST = 1;
  //double pbch_sinr;
  //int pbch_tx_ant;
  int N_RB_DL=106,mu=1;

  //unsigned char frame_type = 0;

  int frame=1,slot=1;
  int frame_length_complex_samples;
  //int frame_length_complex_samples_no_prefix;
  NR_DL_FRAME_PARMS *frame_parms;
  UE_nr_rxtx_proc_t UE_proc;
  NR_Sched_Rsp_t Sched_INFO;
  gNB_MAC_INST *gNB_mac;
  NR_UE_MAC_INST_t *UE_mac;
  int cyclic_prefix_type = NFAPI_CP_NORMAL;
  int run_initial_sync=0;
  int loglvl=OAILOG_INFO;

  //float target_error_rate = 0.01;
  int css_flag=0;

  cpuf = get_cpu_freq_GHz();
  int8_t enable_ptrs = 0;
  int8_t modify_dmrs = 0;

  int8_t dmrs_arg[3] = {-1,-1,-1};// Invalid values
  /* L_PTRS = ptrs_arg[0], K_PTRS = ptrs_arg[1] */
  int8_t ptrs_arg[2] = {-1,-1};// Invalid values

  uint16_t ptrsRePerSymb = 0;
  uint16_t pdu_bit_map = 0x0;
  uint16_t dlPtrsSymPos = 0;
  uint16_t ptrsSymbPerSlot = 0;
  uint16_t rbSize = 106;
  uint8_t  mcsIndex = 9;
  uint8_t  dlsch_threads = 0;
  int      prb_inter = 0;
  if ( load_configmodule(argc,argv,CONFIG_ENABLECMDLINEONLY) == 0) {
    exit_fun("[NR_DLSIM] Error, configuration module init failed\n");
  }

  randominit(0);

  int print_perf             = 0;

  FILE *scg_fd=NULL;
  
<<<<<<< HEAD

  while ((c = getopt (argc, argv, "f:hA:pf:g:in:s:S:t:x:y:z:M:N:F:GR:dPIL:Ea:b:D:e:m:w:T:U:q")) != -1) {

=======
  while ((c = getopt (argc, argv, "f:hA:pf:g:in:s:S:t:x:y:z:M:N:F:GR:dPIL:Ea:b:d:e:m:w:T:U:qX:")) != -1) {
>>>>>>> 3d454a45
    switch (c) {
    case 'f':
      scg_fd = fopen(optarg,"r");

      if (scg_fd==NULL) {
        printf("Error opening %s\n",optarg);
        exit(-1);
      }
      break;

    /*case 'd':
      frame_type = 1;
      break;*/

    case 'g':
      switch((char)*optarg) {
      case 'A':
        channel_model=SCM_A;
        break;

      case 'B':
        channel_model=SCM_B;
        break;

      case 'C':
        channel_model=SCM_C;
        break;

      case 'D':
        channel_model=SCM_D;
        break;

      case 'E':
        channel_model=EPA;
        break;

      case 'F':
        channel_model=EVA;
        break;

      case 'G':
        channel_model=ETU;
        break;

      case 'R':
        channel_model=Rayleigh1;
        break;

      default:
        printf("Unsupported channel model!\n");
        exit(-1);
      }

      break;

    case 'i':
      prb_inter=1;
      break;

    case 'n':
      n_trials = atoi(optarg);
      break;

    case 's':
      snr0 = atof(optarg);
      printf("Setting SNR0 to %f\n",snr0);
      break;

    case 'S':
      snr1 = atof(optarg);
      snr1set=1;
      printf("Setting SNR1 to %f\n",snr1);
      break;

      /*
      case 't':
      Td= atof(optarg);
      break;
      */
    /*case 'p':
      extended_prefix_flag=1;
      break;*/

      /*
      case 'r':
      ricean_factor = pow(10,-.1*atof(optarg));
      if (ricean_factor>1) {
        printf("Ricean factor must be between 0 and 1\n");
        exit(-1);
      }
      break;
      */
    case 'x':
      g_nrOfLayers=atoi(optarg);

      if ((g_nrOfLayers!=1) &&
          (g_nrOfLayers!=2)) {
        printf("Unsupported nr Of Layers %d\n",g_nrOfLayers);
        exit(-1);
      }

      break;

    case 'y':
      n_tx=atoi(optarg);

      if ((n_tx==0) || (n_tx>4)) {//extend gNB to support n_tx = 4
        printf("Unsupported number of tx antennas %d\n",n_tx);
        exit(-1);
      }

      break;

    case 'z':
      n_rx=atoi(optarg);

      if ((n_rx==0) || (n_rx>4)) {//extend UE to support n_tx = 4
        printf("Unsupported number of rx antennas %d\n",n_rx);
        exit(-1);
      }

      break;

    case 'R':
      N_RB_DL = atoi(optarg);
      break;

    case 'F':
      input_fd = fopen(optarg,"r");

      if (input_fd==NULL) {
        printf("Problem with filename %s\n",optarg);
        exit(-1);
      }

      break;

    case 'P':
      print_perf=1;
      opp_enabled=1;
      break;
      
    case 'I':
      run_initial_sync=1;
      //target_error_rate=0.1;
      slot = 0;
      break;

    case 'L':
      loglvl = atoi(optarg);
      break;


    case 'E':
	css_flag=1;
	break;


    case 'a':
      g_rbStart = atoi(optarg);
      break;

    case 'b':
      g_rbSize = atoi(optarg);
      break;
    case 'D':
      dlsch_threads = atoi(optarg);
      break;    
    case 'e':
      g_mcsIndex = atoi(optarg);
      break;

    case 'q':
      g_mcsTableIdx = 1;
      get_softmodem_params()->use_256qam_table = 1;
      break;

    case 'm':
      mu = atoi(optarg);
      break;

    case 't':
      eff_tp_check = (float)atoi(optarg)/100;
      break;

    case 'w':
      output_fd = fopen("txdata.dat", "w+");
      break;

    case 'T':
      enable_ptrs=1;
      for(i=0; i < atoi(optarg); i++) {
        ptrs_arg[i] = atoi(argv[optind++]);
      }
      break;

    case 'U':
      modify_dmrs = 1;
      for(i=0; i < atoi(optarg); i++) {
        dmrs_arg[i] = atoi(argv[optind++]);
      }
      break;
      
    case 'X':
      strncpy(gNBthreads, optarg, sizeof(gNBthreads));
      gNBthreads[sizeof(gNBthreads)-1]=0;
      break;
      
    default:
    case 'h':
      printf("%s -h(elp) -p(extended_prefix) -N cell_id -f output_filename -F input_filename -g channel_model -n n_frames -t Delayspread -s snr0 -S snr1 -x transmission_mode -y TXant -z RXant -i Intefrence0 -j Interference1 -A interpolation_file -C(alibration offset dB) -N CellId\n",
             argv[0]);
      printf("-h This message\n");
      //printf("-p Use extended prefix mode\n");
      //printf("-d Use TDD\n");
      printf("-n Number of frames to simulate\n");
      printf("-s Starting SNR, runs from SNR0 to SNR0 + 5 dB.  If n_frames is 1 then just SNR is simulated\n");
      printf("-S Ending SNR, runs from SNR0 to SNR1\n");
      printf("-t Delay spread for multipath channel\n");
      printf("-g [A,B,C,D,E,F,G,R] Use 3GPP SCM (A,B,C,D) or 36-101 (E-EPA,F-EVA,G-ETU) models or R for MIMO model (ignores delay spread and Ricean factor)\n");
      printf("-y Number of TX antennas used in gNB\n");
      printf("-z Number of RX antennas used in UE\n");
      printf("-i Activate PRB based averaging for channel estimation. Frequncy domain interpolation by default.\n");
      //printf("-j Relative strength of second intefering gNB (in dB) - cell_id mod 3 = 2\n");
      printf("-R N_RB_DL\n");
      printf("-O oversampling factor (1,2,4,8,16)\n");
      printf("-A Interpolation_filname Run with Abstraction to generate Scatter plot using interpolation polynomial in file\n");
      //printf("-C Generate Calibration information for Abstraction (effective SNR adjustment to remove Pe bias w.r.t. AWGN)\n");
      printf("-f raw file containing RRC configuration (generated by gNB)\n");
      printf("-F Input filename (.txt format) for RX conformance testing\n");
      printf("-E used CSS scheduler\n");
      printf("-o CORESET offset\n");
      printf("-a Start PRB for PDSCH\n");
      printf("-b Number of PRB for PDSCH\n");
      printf("-c Start symbol for PDSCH (fixed for now)\n");
      printf("-j Number of symbols for PDSCH (fixed for now)\n");
      printf("-e MSC index\n");
      printf("-q Use 2nd MCS table (256 QAM table) for PDSCH\n");
      printf("-t Acceptable effective throughput (in percentage)\n");
      printf("-T Enable PTRS, arguments list L_PTRS{0,1,2} K_PTRS{2,4}, e.g. -T 2 0 2 \n");
      printf("-U Change DMRS Config, arguments list DMRS TYPE{0=A,1=B} DMRS AddPos{0:2} DMRS ConfType{1:2}, e.g. -U 3 0 2 1 \n");
      printf("-P Print DLSCH performances\n");
      printf("-w Write txdata to binary file (one frame)\n");
<<<<<<< HEAD
      printf("-D number of dlsch threads, 0: no dlsch parallelization\n");
=======
      printf("-d number of dlsch threads, 0: no dlsch parallelization\n");
      printf("-X gNB thread pool configuration, n => no threads");
>>>>>>> 3d454a45
      exit (-1);
      break;
    }
  }

  logInit();
  set_glog(loglvl);
  T_stdout = 1;
  /* initialize the sin table */
  InitSinLUT();

  get_softmodem_params()->phy_test = 1;
  get_softmodem_params()->do_ra = 0;

  if (snr1set==0)
    snr1 = snr0+10;



  RC.gNB = (PHY_VARS_gNB**) malloc(sizeof(PHY_VARS_gNB *));
  RC.gNB[0] = (PHY_VARS_gNB*) malloc(sizeof(PHY_VARS_gNB ));
  memset(RC.gNB[0],0,sizeof(PHY_VARS_gNB));

  gNB = RC.gNB[0];
  gNB->ofdm_offset_divisor = UINT_MAX;
  frame_parms = &gNB->frame_parms; //to be initialized I suppose (maybe not necessary for PBCH)
  frame_parms->nb_antennas_tx = n_tx;
  frame_parms->nb_antennas_rx = n_rx;
  frame_parms->N_RB_DL = N_RB_DL;
  frame_parms->N_RB_UL = N_RB_DL;

  RC.nb_nr_macrlc_inst = 1;
  RC.nb_nr_mac_CC = (int*)malloc(RC.nb_nr_macrlc_inst*sizeof(int));
  for (i = 0; i < RC.nb_nr_macrlc_inst; i++)
    RC.nb_nr_mac_CC[i] = 1;
  mac_top_init_gNB();
  gNB_mac = RC.nrmac[0];
  gNB_RRC_INST rrc;
  memset((void*)&rrc,0,sizeof(rrc));

  /*
  // read in SCGroupConfig
  AssertFatal(scg_fd != NULL,"no reconfig.raw file\n");
  char buffer[1024];
  int msg_len=fread(buffer,1,1024,scg_fd);
  NR_RRCReconfiguration_t *NR_RRCReconfiguration;

  printf("Decoding NR_RRCReconfiguration (%d bytes)\n",msg_len);
  asn_dec_rval_t dec_rval = uper_decode_complete( NULL,
						  &asn_DEF_NR_RRCReconfiguration,
						  (void **)&NR_RRCReconfiguration,
						  (uint8_t *)buffer,
						  msg_len); 
  
  if ((dec_rval.code != RC_OK) && (dec_rval.consumed == 0)) {
    AssertFatal(1==0,"NR_RRCReConfiguration decode error\n");
    // free the memory
    SEQUENCE_free( &asn_DEF_NR_RRCReconfiguration, NR_RRCReconfiguration, 1 );
    exit(-1);
  }      
  fclose(scg_fd);

  AssertFatal(NR_RRCReconfiguration->criticalExtensions.present == NR_RRCReconfiguration__criticalExtensions_PR_rrcReconfiguration,"wrong NR_RRCReconfiguration->criticalExstions.present type\n");

  NR_RRCReconfiguration_IEs_t *reconfig_ies = NR_RRCReconfiguration->criticalExtensions.choice.rrcReconfiguration;
  NR_CellGroupConfig_t *secondaryCellGroup;
  dec_rval = uper_decode_complete( NULL,
				   &asn_DEF_NR_CellGroupConfig,
				   (void **)&secondaryCellGroup,
				   (uint8_t *)reconfig_ies->secondaryCellGroup->buf,
				   reconfig_ies->secondaryCellGroup->size); 
  
  if ((dec_rval.code != RC_OK) && (dec_rval.consumed == 0)) {
    AssertFatal(1==0,"NR_CellGroupConfig decode error\n");
    // free the memory
    SEQUENCE_free( &asn_DEF_NR_CellGroupConfig, secondaryCellGroup, 1 );
    exit(-1);
  }      
  
  NR_ServingCellConfigCommon_t *scc = secondaryCellGroup->spCellConfig->reconfigurationWithSync->spCellConfigCommon;
  */


  rrc.carrier.servingcellconfigcommon = calloc(1,sizeof(*rrc.carrier.servingcellconfigcommon));

  NR_ServingCellConfigCommon_t *scc = rrc.carrier.servingcellconfigcommon;
  NR_ServingCellConfig_t *scd = calloc(1,sizeof(NR_ServingCellConfig_t));
  NR_CellGroupConfig_t *secondaryCellGroup=calloc(1,sizeof(*secondaryCellGroup));
  prepare_scc(rrc.carrier.servingcellconfigcommon);
  uint64_t ssb_bitmap = 1;
  fill_scc(rrc.carrier.servingcellconfigcommon,&ssb_bitmap,N_RB_DL,N_RB_DL,mu,mu);
  ssb_bitmap = 1;// Enable only first SSB with index ssb_indx=0
  fix_scc(scc,ssb_bitmap);

  prepare_scd(scd);

  fill_default_secondaryCellGroup(scc, scd, secondaryCellGroup, 0, 1, n_tx, 0, 0, 0);

  /* RRC parameter validation for secondaryCellGroup */
  fix_scd(scd);
  /* -U option modify DMRS */
  if(modify_dmrs) {
    update_dmrs_config(secondaryCellGroup, dmrs_arg);
  }
  /* -T option enable PTRS */
  if(enable_ptrs) {
    update_ptrs_config(secondaryCellGroup, &rbSize, &mcsIndex, ptrs_arg);
  }


  //xer_fprint(stdout, &asn_DEF_NR_CellGroupConfig, (const void*)secondaryCellGroup);

  AssertFatal((gNB->if_inst         = NR_IF_Module_init(0))!=NULL,"Cannot register interface");
  gNB->if_inst->NR_PHY_config_req      = nr_phy_config_request;
  // common configuration
  rrc_mac_config_req_gNB(0,0, n_tx, n_tx, 0, scc, NULL, 0, 0, NULL);
  // UE dedicated configuration
  rrc_mac_config_req_gNB(0,0, n_tx, n_tx, 0, scc, NULL, 1, secondaryCellGroup->spCellConfig->reconfigurationWithSync->newUE_Identity,secondaryCellGroup);
  // reset preprocessor to the one of DLSIM after it has been set during
  // rrc_mac_config_req_gNB
  gNB_mac->pre_processor_dl = nr_dlsim_preprocessor;
  phy_init_nr_gNB(gNB,0,1);
  N_RB_DL = gNB->frame_parms.N_RB_DL;
  NR_UE_info_t *UE_info = &RC.nrmac[0]->UE_info;
  UE_info->num_UEs=1;

  // stub to configure frame_parms
  //  nr_phy_config_request_sim(gNB,N_RB_DL,N_RB_DL,mu,Nid_cell,SSB_positions);
  // call MAC to configure common parameters

  /* rrc_mac_config_req_gNB() has created one user, so set the scheduling
   * parameters from command line in global variables that will be picked up by
   * scheduling preprocessor */
  if (g_mcsIndex < 0) g_mcsIndex = 9;
  if (g_rbStart < 0) g_rbStart=0;
  if (g_rbSize < 0) g_rbSize = N_RB_DL - g_rbStart;

  double fs,bw;

  if (mu == 1 && N_RB_DL == 217) { 
    fs = 122.88e6;
    bw = 80e6;
  }					       
  else if (mu == 1 && N_RB_DL == 245) {
    fs = 122.88e6;
    bw = 90e6;
  }
  else if (mu == 1 && N_RB_DL == 273) {
    fs = 122.88e6;
    bw = 100e6;
  }
  else if (mu == 1 && N_RB_DL == 106) { 
    fs = 61.44e6;
    bw = 40e6;
  }
  else if (mu == 1 && N_RB_DL == 133) { 
    fs = 61.44e6;
    bw = 50e6;
  }
  else if (mu == 1 && N_RB_DL == 162) { 
    fs = 61.44e6;
    bw = 60e6;
  }
  else if (mu == 3 && N_RB_DL == 66) {
    fs = 122.88e6;
    bw = 100e6;
  }
  else if (mu == 3 && N_RB_DL == 32) {
    fs = 61.44e6;
    bw = 50e6;
  }
  else AssertFatal(1==0,"Unsupported numerology for mu %d, N_RB %d\n",mu, N_RB_DL);

  gNB2UE = new_channel_desc_scm(n_tx,
                                n_rx,
                                channel_model,
                                fs/1e6,//sampling frequency in MHz
				bw,
				30e-9,
                                0,
                                0,
                                0, 0);

  if (gNB2UE==NULL) {
    printf("Problem generating channel model. Exiting.\n");
    exit(-1);
  }

  frame_length_complex_samples = frame_parms->samples_per_subframe*NR_NUMBER_OF_SUBFRAMES_PER_FRAME;
  //frame_length_complex_samples_no_prefix = frame_parms->samples_per_subframe_wCP*NR_NUMBER_OF_SUBFRAMES_PER_FRAME;

  s_re = malloc(n_tx*sizeof(double*));
  s_im = malloc(n_tx*sizeof(double*));
  r_re = malloc(n_rx*sizeof(double*));
  r_im = malloc(n_rx*sizeof(double*));
  txdata = malloc(n_tx*sizeof(int*));

  for (i=0; i<n_tx; i++) {
    s_re[i] = malloc(frame_length_complex_samples*sizeof(double));
    bzero(s_re[i],frame_length_complex_samples*sizeof(double));
    s_im[i] = malloc(frame_length_complex_samples*sizeof(double));
    bzero(s_im[i],frame_length_complex_samples*sizeof(double));

    printf("Allocating %d samples for txdata\n",frame_length_complex_samples);
    txdata[i] = malloc(frame_length_complex_samples*sizeof(int));
    bzero(txdata[i],frame_length_complex_samples*sizeof(int));
  }

  for (i=0; i<n_rx; i++) {
    r_re[i] = malloc(frame_length_complex_samples*sizeof(double));
    bzero(r_re[i],frame_length_complex_samples*sizeof(double));
    r_im[i] = malloc(frame_length_complex_samples*sizeof(double));
    bzero(r_im[i],frame_length_complex_samples*sizeof(double));
  }

  if (pbch_file_fd!=NULL) {
    load_pbch_desc(pbch_file_fd);
  }


  //configure UE
  UE = malloc(sizeof(PHY_VARS_NR_UE));
  memset((void*)UE,0,sizeof(PHY_VARS_NR_UE));
  PHY_vars_UE_g = malloc(sizeof(PHY_VARS_NR_UE**));
  PHY_vars_UE_g[0] = malloc(sizeof(PHY_VARS_NR_UE*));
  PHY_vars_UE_g[0][0] = UE;
  memcpy(&UE->frame_parms,frame_parms,sizeof(NR_DL_FRAME_PARMS));
  UE->frame_parms.nb_antennas_rx = n_rx;

  if (run_initial_sync==1)  UE->is_synchronized = 0;
  else                      {UE->is_synchronized = 1; UE->UE_mode[0]=PUSCH;}
                      
  UE->perfect_ce = 0;

  if (init_nr_ue_signal(UE, 1, 0) != 0)
  {
    printf("Error at UE NR initialisation\n");
    exit(-1);
  }

  init_nr_ue_transport(UE,0);

  nr_gold_pbch(UE);
  nr_gold_pdcch(UE,0);

  nr_l2_init_ue(NULL);
  UE_mac = get_mac_inst(0);

  UE->if_inst = nr_ue_if_module_init(0);
  UE->if_inst->scheduled_response = nr_ue_scheduled_response;
  UE->if_inst->phy_config_request = nr_ue_phy_config_request;
  UE->if_inst->dl_indication = nr_ue_dl_indication;
  UE->if_inst->ul_indication = dummy_nr_ue_ul_indication;
  UE->prb_interpolation = prb_inter;


  UE_mac->if_module = nr_ue_if_module_init(0);

  unsigned int available_bits=0;
  unsigned char *estimated_output_bit;
  unsigned char *test_input_bit;
  unsigned int errors_bit    = 0;
  uint32_t errors_scrambling = 0;

  initTpool("N", &(nrUE_params.Tpool), false);

  test_input_bit       = (unsigned char *) malloc16(sizeof(unsigned char) * 16 * 68 * 384);
  estimated_output_bit = (unsigned char *) malloc16(sizeof(unsigned char) * 16 * 68 * 384);
  
  // generate signal
  AssertFatal(input_fd==NULL,"Not ready for input signal file\n");
  gNB->pbch_configured = 1;

  //Configure UE
  rrc.carrier.MIB = (uint8_t*) malloc(4);
  rrc.carrier.sizeof_MIB = do_MIB_NR(&rrc,0);

  nr_rrc_mac_config_req_ue(0,0,0,rrc.carrier.mib.message.choice.mib, NULL, NULL, secondaryCellGroup);


  nr_dcireq_t dcireq;
  nr_scheduled_response_t scheduled_response;
  memset((void*)&dcireq,0,sizeof(dcireq));
  memset((void*)&scheduled_response,0,sizeof(scheduled_response));
  dcireq.module_id = 0;
  dcireq.gNB_index = 0;
  dcireq.cc_id     = 0;
  
  scheduled_response.dl_config = &dcireq.dl_config_req;
  scheduled_response.ul_config = &dcireq.ul_config_req;
  scheduled_response.tx_request = NULL;
  scheduled_response.module_id = 0;
  scheduled_response.CC_id     = 0;
  scheduled_response.frame = frame;
  scheduled_response.slot  = slot;
  scheduled_response.thread_id = 0;

  nr_ue_phy_config_request(&UE_mac->phy_config);
  //NR_COMMON_channels_t *cc = RC.nrmac[0]->common_channels;
  snrRun = 0;

  gNB->threadPool = (tpool_t*)malloc(sizeof(tpool_t));
<<<<<<< HEAD
  char tp_param[] = "n";
  initTpool(tp_param, gNB->threadPool, true);
=======
  initTpool(gNBthreads, gNB->threadPool, true);
>>>>>>> 3d454a45
  gNB->resp_L1_tx = (notifiedFIFO_t*) malloc(sizeof(notifiedFIFO_t));
  initNotifiedFIFO(gNB->resp_L1_tx);
  // we create 2 threads for L1 tx processing
  notifiedFIFO_elt_t *msgL1Tx = newNotifiedFIFO_elt(sizeof(processingData_L1tx_t),0,gNB->resp_L1_tx,processSlotTX);
  processingData_L1tx_t *msgDataTx = (processingData_L1tx_t *)NotifiedFifoData(msgL1Tx);
  init_DLSCH_struct(gNB, msgDataTx);
  msgDataTx->slot = slot;
  msgDataTx->frame = frame;
  memset(msgDataTx->ssb, 0, 64*sizeof(NR_gNB_SSB_t));
  reset_meas(&msgDataTx->phy_proc_tx);
  gNB->phy_proc_tx_0 = &msgDataTx->phy_proc_tx;
  pushTpool(gNB->threadPool,msgL1Tx);
  if (dlsch_threads ) { 
    init_dlsch_tpool(dlsch_threads);
    pthread_t dlsch0_threads;
    threadCreate(&dlsch0_threads, dlsch_thread, (void *)UE, "DLthread", -1, OAI_PRIORITY_RT_MAX-1);
  }
  for (SNR = snr0; SNR < snr1; SNR += .2) {

    varArray_t *table_tx=initVarArray(1000,sizeof(double));
    reset_meas(&gNB->dlsch_scrambling_stats);
    reset_meas(&gNB->dlsch_interleaving_stats);
    reset_meas(&gNB->dlsch_rate_matching_stats);
    reset_meas(&gNB->dlsch_segmentation_stats);
    reset_meas(&gNB->dlsch_modulation_stats);
    reset_meas(&gNB->dlsch_encoding_stats);
    reset_meas(&gNB->tinput);
    reset_meas(&gNB->tprep);
    reset_meas(&gNB->tparity);
    reset_meas(&gNB->toutput);

    clear_pdsch_stats(gNB);

    n_errors = 0;
    effRate = 0;
    //n_errors2 = 0;
    //n_alamouti = 0;
    errors_scrambling=0;
    n_false_positive = 0;
    if (n_trials== 1) num_rounds = 1;

    for (trial = 0; trial < n_trials; trial++) {

      errors_bit = 0;
      //multipath channel
      //multipath_channel(gNB2UE,s_re,s_im,r_re,r_im,frame_length_complex_samples,0);

      UE->rx_offset=0;
      UE_proc.thread_id  = 0;
      UE_proc.frame_rx   = frame;
      UE_proc.nr_slot_rx = slot;
      
      dcireq.frame     = frame;
      dcireq.slot      = slot;

      NR_UE_DLSCH_t *dlsch0 = UE->dlsch[UE_proc.thread_id][0][0];

      int harq_pid = slot;
      NR_DL_UE_HARQ_t *UE_harq_process = dlsch0->harq_processes[harq_pid];

      NR_gNB_DLSCH_t *gNB_dlsch = msgDataTx->dlsch[0][0];
      nfapi_nr_dl_tti_pdsch_pdu_rel15_t *rel15 = &gNB_dlsch->harq_process.pdsch_pdu.pdsch_pdu_rel15;
      
      UE_harq_process->ack = 0;
      round = 0;
      UE_harq_process->round = round;
      UE_harq_process->first_rx = 1;
        
      while ((round<num_rounds) && (UE_harq_process->ack==0)) {

        memset(RC.nrmac[0]->cce_list[1][0],0,MAX_NUM_CCE*sizeof(int));
        memset(RC.nrmac[0]->cce_list[1][1],0,MAX_NUM_CCE*sizeof(int));
        clear_nr_nfapi_information(RC.nrmac[0], 0, frame, slot);

        UE_info->UE_sched_ctrl[0].harq_processes[harq_pid].ndi = !(trial&1);


        UE_info->UE_sched_ctrl[0].harq_processes[harq_pid].round = round;
        for (int i=0; i<MAX_NUM_CORESET; i++)
          gNB_mac->UE_info.num_pdcch_cand[0][i] = 0;
      
        if (css_flag == 0) {
          nr_schedule_ue_spec(0, frame, slot);
        } else {
          nr_schedule_css_dlsch_phytest(0,frame,slot);
        }
        Sched_INFO.module_id = 0;
        Sched_INFO.CC_id     = 0;
        Sched_INFO.frame     = frame;
        Sched_INFO.slot      = slot;
        Sched_INFO.DL_req    = &gNB_mac->DL_req[0];
        Sched_INFO.UL_tti_req    = gNB_mac->UL_tti_req_ahead[slot];
        Sched_INFO.UL_dci_req  = NULL;
        Sched_INFO.TX_req    = &gNB_mac->TX_req[0];
        nr_schedule_response(&Sched_INFO);

        /* PTRS values for DLSIM calculations   */
        nfapi_nr_dl_tti_request_body_t *dl_req = &gNB_mac->DL_req[Sched_INFO.CC_id].dl_tti_request_body;
        nfapi_nr_dl_tti_request_pdu_t  *dl_tti_pdsch_pdu = &dl_req->dl_tti_pdu_list[1];
        nfapi_nr_dl_tti_pdsch_pdu_rel15_t *pdsch_pdu_rel15 = &dl_tti_pdsch_pdu->pdsch_pdu.pdsch_pdu_rel15;
        pdu_bit_map = pdsch_pdu_rel15->pduBitmap;
        if(pdu_bit_map & 0x1) {
          set_ptrs_symb_idx(&dlPtrsSymPos,
                            pdsch_pdu_rel15->NrOfSymbols,
                            pdsch_pdu_rel15->StartSymbolIndex,
                            1<<pdsch_pdu_rel15->PTRSTimeDensity,
                            pdsch_pdu_rel15->dlDmrsSymbPos);
          ptrsSymbPerSlot = get_ptrs_symbols_in_slot(dlPtrsSymPos, pdsch_pdu_rel15->StartSymbolIndex, pdsch_pdu_rel15->NrOfSymbols);
          ptrsRePerSymb = ((rel15->rbSize + rel15->PTRSFreqDensity - 1)/rel15->PTRSFreqDensity);
          printf("[DLSIM] PTRS Symbols in a slot: %2u, RE per Symbol: %3u, RE in a slot %4d\n", ptrsSymbPerSlot,ptrsRePerSymb, ptrsSymbPerSlot*ptrsRePerSymb );
        }

        msgDataTx->ssb[0].ssb_pdu.ssb_pdu_rel15.bchPayload=0x001234;
        msgDataTx->ssb[0].ssb_pdu.ssb_pdu_rel15.SsbBlockIndex = 0;
        msgDataTx->gNB = gNB;
        if (run_initial_sync)
          nr_common_signal_procedures(gNB,frame,slot,msgDataTx->ssb[0].ssb_pdu);
        else
          phy_procedures_gNB_TX(msgDataTx,frame,slot,1);
            
        int txdataF_offset = (slot%2) * frame_parms->samples_per_slot_wCP;
        
        if (n_trials==1) {
          LOG_M("txsigF0.m","txsF0=", &gNB->common_vars.txdataF[0][txdataF_offset+2*frame_parms->ofdm_symbol_size],frame_parms->ofdm_symbol_size,1,1);
          if (gNB->frame_parms.nb_antennas_tx>1)
            LOG_M("txsigF1.m","txsF1=", &gNB->common_vars.txdataF[1][txdataF_offset+2*frame_parms->ofdm_symbol_size],frame_parms->ofdm_symbol_size,1,1);
        }
        int tx_offset = frame_parms->get_samples_slot_timestamp(slot,frame_parms,0);
        if (n_trials==1) printf("tx_offset %d, txdataF_offset %d \n", tx_offset,txdataF_offset);

        //TODO: loop over slots
        for (aa=0; aa<gNB->frame_parms.nb_antennas_tx; aa++) {
    
          if (cyclic_prefix_type == 1) {
            PHY_ofdm_mod(&gNB->common_vars.txdataF[aa][txdataF_offset],
                         &txdata[aa][tx_offset],
                         frame_parms->ofdm_symbol_size,
                         12,
                         frame_parms->nb_prefix_samples,
                         CYCLIC_PREFIX);
          } else {
            nr_normal_prefix_mod(&gNB->common_vars.txdataF[aa][txdataF_offset],
                                 &txdata[aa][tx_offset],
                                 14,
                                 frame_parms,
                                 slot);
          }
        }
       
        if (n_trials==1) {
          char filename[100];//LOG_M
          for (aa=0;aa<n_tx;aa++) {
            sprintf(filename,"txsig%d.m", aa);//LOG_M
            LOG_M(filename,"txs", &txdata[aa][tx_offset+frame_parms->ofdm_symbol_size+frame_parms->nb_prefix_samples0],6*(frame_parms->ofdm_symbol_size+frame_parms->nb_prefix_samples),1,1);
          }
        }
        if (output_fd) {
          printf("writing txdata to binary file\n");
          fwrite(txdata[0],sizeof(int32_t),frame_length_complex_samples,output_fd);
        }

        int txlev[n_tx];
        int txlev_sum = 0;
        int l_ofdm = 6;
        for (aa=0; aa<n_tx; aa++) {
          txlev[aa] = signal_energy(&txdata[aa][tx_offset+l_ofdm*frame_parms->ofdm_symbol_size + (l_ofdm-1)*frame_parms->nb_prefix_samples + frame_parms->nb_prefix_samples0],
          frame_parms->ofdm_symbol_size + frame_parms->nb_prefix_samples);
          txlev_sum += txlev[aa];
          if (n_trials==1) printf("txlev[%d] = %d (%f dB) txlev_sum %d\n",aa,txlev[aa],10*log10((double)txlev[aa]),txlev_sum);
        }
        
        for (i=(frame_parms->get_samples_slot_timestamp(slot,frame_parms,0)); 
             i<(frame_parms->get_samples_slot_timestamp(slot+1,frame_parms,0)); 
             i++) {
    
          for (aa=0; aa<frame_parms->nb_antennas_tx; aa++) {
            s_re[aa][i] = ((double)(((short *)txdata[aa]))[(i<<1)]);
            s_im[aa][i] = ((double)(((short *)txdata[aa]))[(i<<1)+1]);
          }
        }

        double ts = 1.0/(frame_parms->subcarrier_spacing * frame_parms->ofdm_symbol_size); 
        //Compute AWGN variance
        sigma2_dB = 10 * log10((double)txlev_sum * ((double)UE->frame_parms.ofdm_symbol_size/(12*rel15->rbSize))) - SNR;
        sigma2    = pow(10, sigma2_dB/10);
        if (n_trials==1) printf("sigma2 %f (%f dB), txlev_sum %f (factor %f)\n",sigma2,sigma2_dB,10*log10((double)txlev_sum),(double)(double)UE->frame_parms.ofdm_symbol_size/(12*rel15->rbSize));

        for (aa=0; aa<n_rx; aa++) {
          bzero(r_re[aa],frame_length_complex_samples*sizeof(double));
          bzero(r_im[aa],frame_length_complex_samples*sizeof(double));
        }
        
        // Apply MIMO Channel
        if (channel_model != AWGN) multipath_tv_channel(gNB2UE,
                             s_re,
                             s_im,
                             r_re,
                             r_im,
                             frame_length_complex_samples,
                             0);

        double H_awgn_mimo[4][4] ={{1.0, 0.5, 0.25, 0.125},//rx 0
                                   {0.5, 1.0, 0.5, 0.25},  //rx 1
                                   {0.25, 0.5, 1.0, 0.5},  //rx 2
                                   {0.125, 0.25, 0.5, 1.0}};//rx 3

        for (i=frame_parms->get_samples_slot_timestamp(slot,frame_parms,0); 
             i<frame_parms->get_samples_slot_timestamp(slot+1,frame_parms,0);
             i++) {

          for (int aa_rx=0; aa_rx<n_rx; aa_rx++) {

            if (channel_model == AWGN) {
              // sum up signals from different Tx antennas
              r_re[aa_rx][i] = 0;
              r_im[aa_rx][i] = 0;
             for (aa=0; aa<n_tx; aa++) {
                r_re[aa_rx][i] += s_re[aa][i]*H_awgn_mimo[aa_rx][aa];
                r_im[aa_rx][i] += s_im[aa][i]*H_awgn_mimo[aa_rx][aa];
              }
            }
            // Add Gaussian noise
            ((short*) UE->common_vars.rxdata[aa_rx])[2*i]   = (short) ((r_re[aa_rx][i] + sqrt(sigma2/2)*gaussdouble(0.0,1.0)));
            ((short*) UE->common_vars.rxdata[aa_rx])[2*i+1] = (short) ((r_im[aa_rx][i] + sqrt(sigma2/2)*gaussdouble(0.0,1.0)));
            /* Add phase noise if enabled */
            if (pdu_bit_map & 0x1) {
              phase_noise(ts, &((short*) UE->common_vars.rxdata[aa_rx])[2*i],
                          &((short*) UE->common_vars.rxdata[aa_rx])[2*i+1]);
            }
          }
        }

        nr_ue_dcireq(&dcireq); //to be replaced with function pointer later
        nr_ue_scheduled_response(&scheduled_response);
        
        phy_procedures_nrUE_RX(UE,
                               &UE_proc,
                               0,
                               dlsch_threads,
                               NULL);
        
        //printf("dlsim round %d ends\n",round);
        round++;
      } // round

      //----------------------------------------------------------
      //---------------------- count errors ----------------------
      //----------------------------------------------------------

      if (UE->dlsch[UE_proc.thread_id][0][0]->last_iteration_cnt >=
        UE->dlsch[UE_proc.thread_id][0][0]->max_ldpc_iterations+1)
        n_errors++;

      //NR_UE_PDSCH **pdsch_vars = UE->pdsch_vars[UE_proc.thread_id];
      //int16_t *UE_llr = pdsch_vars[0]->llr[0];

      TBS                  = UE_harq_process->TBS;//rel15->TBSize[0];
      uint16_t length_dmrs = get_num_dmrs(rel15->dlDmrsSymbPos);
      uint16_t nb_rb       = rel15->rbSize;
      uint8_t  nb_re_dmrs  = rel15->dmrsConfigType == NFAPI_NR_DMRS_TYPE1 ? 6 : 4;
      uint8_t  mod_order   = rel15->qamModOrder[0];
      uint8_t  nb_symb_sch = rel15->NrOfSymbols;

      available_bits = nr_get_G(nb_rb, nb_symb_sch, nb_re_dmrs, length_dmrs, mod_order, rel15->nrOfLayers);
      if(pdu_bit_map & 0x1) {
        available_bits-= (ptrsSymbPerSlot * ptrsRePerSymb *rel15->nrOfLayers* 2);
        printf("[DLSIM][PTRS] Available bits are: %5u, removed PTRS bits are: %5u \n",available_bits, (ptrsSymbPerSlot * ptrsRePerSymb *rel15->nrOfLayers* 2) );
      }

      /*
      for (i = 0; i < available_bits; i++) {

	if(((gNB_dlsch->harq_process.f[i] == 0) && (UE_llr[i] <= 0)) ||
	   ((gNB_dlsch->harq_process.f[i] == 1) && (UE_llr[i] >= 0)))
	  {
	    if(errors_scrambling == 0) {
	      LOG_D(PHY,"\n");
	      LOG_D(PHY,"First bit in error in unscrambling = %d\n",i);
	    }
	    errors_scrambling++;
	  }

      }
      */
      for (i = 0; i < TBS; i++) {

	estimated_output_bit[i] = (UE_harq_process->b[i/8] & (1 << (i & 7))) >> (i & 7);
	test_input_bit[i]       = (gNB_dlsch->harq_process.b[i / 8] & (1 << (i & 7))) >> (i & 7); // Further correct for multiple segments
	
	if (estimated_output_bit[i] != test_input_bit[i]) {
	  if(errors_bit == 0)
	    LOG_D(PHY,"First bit in error in decoding = %d (errors scrambling %d)\n",i,errors_scrambling);
	  errors_bit++;
	}
	
      }
      
      ////////////////////////////////////////////////////////////
      
      if (errors_scrambling > 0) {
	if (n_trials == 1)
	  printf("errors_scrambling = %u/%u (trial %d)\n", errors_scrambling, available_bits,trial);
      }
      
      if (errors_bit > 0) {
	n_false_positive++;
	if (n_trials == 1)
	  printf("errors_bit = %u (trial %d)\n", errors_bit, trial);
      }
      roundStats[snrRun]+=((float)round); 
      if (UE_harq_process->ack==1) effRate += ((float)TBS)/round;
    } // noise trials

    blerStats[snrRun] = (float) n_errors / (float) n_trials;
    roundStats[snrRun]/=((float)n_trials);
    berStats[snrRun] = (double)errors_scrambling/available_bits/n_trials;
    effRate /= n_trials;
    printf("*****************************************\n");
    printf("SNR %f, (false positive %f)\n", SNR,
           (float) n_errors / (float) n_trials);
    printf("*****************************************\n");
    printf("\n");
    dump_pdsch_stats(stdout,gNB);
    printf("SNR %f : n_errors (negative CRC) = %d/%d, Avg round %.2f, Channel BER %e, BLER %.2f, Eff Rate %.4f bits/slot, Eff Throughput %.2f, TBS %u bits/slot\n", SNR, n_errors, n_trials,roundStats[snrRun],berStats[snrRun],blerStats[snrRun],effRate,effRate/TBS*100,TBS);
    printf("\n");

    if (print_perf==1) {
      printf("\ngNB TX function statistics (per %d us slot, NPRB %d, mcs %d, TBS %d)\n",
	     1000>>*scc->ssbSubcarrierSpacing, g_rbSize, g_mcsIndex,
<<<<<<< HEAD
	     msgDataTx->dlsch[0][0]->harq_process.pdsch_pdu.pdsch_pdu_rel15.TBSize[0]<<3,
	     msgDataTx->dlsch[0][0]->harq_process.K,
	     msgDataTx->dlsch[0][0]->harq_process.K/((msgDataTx->dlsch[0][0]->harq_process.pdsch_pdu.pdsch_pdu_rel15.TBSize[0]<<3)>3824?22:10));
=======
	     msgDataTx->dlsch[0][0]->harq_process.pdsch_pdu.pdsch_pdu_rel15.TBSize[0]<<3);
>>>>>>> 3d454a45
      printDistribution(gNB->phy_proc_tx_0,table_tx,"PHY proc tx");
      printStatIndent2(&gNB->dlsch_encoding_stats,"DLSCH encoding time");
      printStatIndent3(&gNB->dlsch_segmentation_stats,"DLSCH segmentation time");
      printStatIndent3(&gNB->tinput,"DLSCH LDPC input processing time");
      printStatIndent3(&gNB->tprep,"DLSCH LDPC input preparation time");
      printStatIndent3(&gNB->tparity,"DLSCH LDPC parity generation time");
      printStatIndent3(&gNB->toutput,"DLSCH LDPC output generation time");
      printStatIndent3(&gNB->dlsch_rate_matching_stats,"DLSCH Rate Mataching time");
      printStatIndent3(&gNB->dlsch_interleaving_stats,  "DLSCH Interleaving time");
      printStatIndent2(&gNB->dlsch_modulation_stats,"DLSCH modulation time");
      printStatIndent2(&gNB->dlsch_scrambling_stats,  "DLSCH scrambling time");
      printStatIndent2(&gNB->dlsch_layer_mapping_stats, "DLSCH Layer Mapping time");
      printStatIndent2(&gNB->dlsch_resource_mapping_stats, "DLSCH Resource Mapping time");
      printStatIndent2(&gNB->dlsch_precoding_stats,"DLSCH Layer Precoding time");


      printf("\nUE RX function statistics (per %d us slot)\n",1000>>*scc->ssbSubcarrierSpacing);
      /*
      printDistribution(&phy_proc_rx_tot, table_rx,"Total PHY proc rx");
      printStatIndent(&ue_front_end_tot,"Front end processing");
      printStatIndent(&dlsch_llr_tot,"rx_pdsch processing");
      printStatIndent2(&pdsch_procedures_tot,"pdsch processing");
      printStatIndent2(&dlsch_procedures_tot,"dlsch processing");
      printStatIndent2(&UE->crnti_procedures_stats,"C-RNTI processing");
      printStatIndent(&UE->ofdm_demod_stats,"ofdm demodulation");
      printStatIndent(&UE->dlsch_channel_estimation_stats,"DLSCH channel estimation time");
      printStatIndent(&UE->dlsch_freq_offset_estimation_stats,"DLSCH frequency offset estimation time");
      printStatIndent(&dlsch_decoding_tot, "DLSCH Decoding time ");
      printStatIndent(&UE->dlsch_unscrambling_stats,"DLSCH unscrambling time");
      printStatIndent(&UE->dlsch_rate_unmatching_stats,"DLSCH Rate Unmatching");
      printf("|__ DLSCH Turbo Decoding(%d bits), avg iterations: %.1f       %.2f us (%d cycles, %d trials)\n",
	     UE->dlsch[UE_proc.thread_id][0][0]->harq_processes[0]->Cminus ?
	     UE->dlsch[UE_proc.thread_id][0][0]->harq_processes[0]->Kminus :
	     UE->dlsch[UE_proc.thread_id][0][0]->harq_processes[0]->Kplus,
	     UE->dlsch_tc_intl1_stats.trials/(double)UE->dlsch_tc_init_stats.trials,
	     (double)UE->dlsch_turbo_decoding_stats.diff/UE->dlsch_turbo_decoding_stats.trials*timeBase,
	     (int)((double)UE->dlsch_turbo_decoding_stats.diff/UE->dlsch_turbo_decoding_stats.trials),
	     UE->dlsch_turbo_decoding_stats.trials);
      printStatIndent2(&UE->dlsch_tc_init_stats,"init");
      printStatIndent2(&UE->dlsch_tc_alpha_stats,"alpha");
      printStatIndent2(&UE->dlsch_tc_beta_stats,"beta");
      printStatIndent2(&UE->dlsch_tc_gamma_stats,"gamma");
      printStatIndent2(&UE->dlsch_tc_ext_stats,"ext");
      printStatIndent2(&UE->dlsch_tc_intl1_stats,"turbo internal interleaver");
      printStatIndent2(&UE->dlsch_tc_intl2_stats,"intl2+HardDecode+CRC");
      */
    }

    if (n_trials == 1) {
      
      LOG_M("rxsig0.m","rxs0", UE->common_vars.rxdata[0], frame_length_complex_samples, 1, 1);
      if (UE->frame_parms.nb_antennas_rx>1)
	LOG_M("rxsig1.m","rxs1", UE->common_vars.rxdata[1], frame_length_complex_samples, 1, 1);
      LOG_M("chestF0.m","chF0",&UE->pdsch_vars[0][0]->dl_ch_estimates_ext[0][0],g_rbSize*12*14,1,1);
      write_output("rxF_comp.m","rxFc",&UE->pdsch_vars[0][0]->rxdataF_comp0[0][0],N_RB_DL*12*14,1,1);
      LOG_M("rxF_llr.m","rxFllr",UE->pdsch_vars[UE_proc.thread_id][0]->llr[0],available_bits,1,0);
      LOG_M("pdcch_rxFcomp.m","pdcch_rxFcomp",&UE->pdcch_vars[0][0]->rxdataF_comp[0][0],96*12,1,1);
      LOG_M("pdcch_rxFllr.m","pdcch_rxFllr",UE->pdcch_vars[0][0]->llr,96*12,1,1);
      break;
    }

    if (effRate > (eff_tp_check*TBS)) {
      printf("PDSCH test OK\n");
      break;
    }

    snrStats[snrRun] = SNR;
    snrRun++;
  } // NSR

  LOG_M("dlsimStats.m","SNR",snrStats,snrRun,1,7);
  LOG_MM("dlsimStats.m","BLER",blerStats,snrRun,1,7);
  LOG_MM("dlsimStats.m","BER",berStats,snrRun,1,7);
  LOG_MM("dlsimStats.m","rounds",roundStats,snrRun,1,7);
  /*if (n_trials>1) {
    printf("HARQ stats:\nSNR\tRounds\n");
    psnr = snr0;
    for (uint8_t i=0; i<snrRun; i++) {
      printf("%.1f\t%.2f\n",psnr,roundStats[i]);
      psnr+=0.2;
    }
  }*/

  free_channel_desc_scm(gNB2UE);

  for (i = 0; i < n_tx; i++) {
    free(s_re[i]);
    free(s_im[i]);
    free(txdata[i]);
  }
  for (i = 0; i < n_rx; i++) {
    free(r_re[i]);
    free(r_im[i]);
  }

  free(s_re);
  free(s_im);
  free(r_re);
  free(r_im);
  free(txdata);
  free(test_input_bit);
  free(estimated_output_bit);
  
  if (output_fd)
    fclose(output_fd);

  if (input_fd)
    fclose(input_fd);

  if (scg_fd)
    fclose(scg_fd);
  return(n_errors);
  
}


void update_ptrs_config(NR_CellGroupConfig_t *secondaryCellGroup, uint16_t *rbSize, uint8_t *mcsIndex, int8_t *ptrs_arg)
{
  NR_BWP_Downlink_t *bwp=secondaryCellGroup->spCellConfig->spCellConfigDedicated->downlinkBWP_ToAddModList->list.array[0];
  int *ptrsFreqDenst = calloc(2, sizeof(long));
  ptrsFreqDenst[0]= 25;
  ptrsFreqDenst[1]= 115;
  int *ptrsTimeDenst = calloc(3, sizeof(long));
  ptrsTimeDenst[0]= 2;
  ptrsTimeDenst[1]= 4;
  ptrsTimeDenst[2]= 10;

  int epre_Ratio = 0;
  int reOffset = 0;

  if(ptrs_arg[0] ==0) {
    ptrsTimeDenst[2]= *mcsIndex -1;
  }
  else if(ptrs_arg[0] == 1) {
    ptrsTimeDenst[1]= *mcsIndex - 1;
    ptrsTimeDenst[2]= *mcsIndex + 1;
  }
  else if(ptrs_arg[0] ==2) {
    ptrsTimeDenst[0]= *mcsIndex - 1;
    ptrsTimeDenst[1]= *mcsIndex + 1;
  }
  else {
    printf("[DLSIM] Wrong L_PTRS value, using default values 1\n");
  }
  /* L = 4 if Imcs < MCS4 */
  if(ptrs_arg[1] ==2) {
    ptrsFreqDenst[0]= *rbSize - 1;
    ptrsFreqDenst[1]= *rbSize + 1;
  }
  else if(ptrs_arg[1] == 4) {
    ptrsFreqDenst[1]= *rbSize - 1;
  }
  else {
    printf("[DLSIM] Wrong K_PTRS value, using default values 2\n");
  }
  printf("[DLSIM] PTRS Enabled with L %d, K %d \n", 1<<ptrs_arg[0], ptrs_arg[1] );
  /* overwrite the values */
  rrc_config_dl_ptrs_params(bwp, ptrsFreqDenst, ptrsTimeDenst, &epre_Ratio, &reOffset);
}

void update_dmrs_config(NR_CellGroupConfig_t *scg, int8_t* dmrs_arg)
{
  int8_t  mapping_type = typeA;//default value
  int8_t  add_pos = pdsch_dmrs_pos0;//default value
  int8_t  dmrs_config_type = NFAPI_NR_DMRS_TYPE1;//default value

  if(dmrs_arg[0] == 0) {
    mapping_type = typeA;
  }
  else if (dmrs_arg[0] == 1) {
    mapping_type = typeB;
  } else {
    AssertFatal(1==0,"Incorrect Mappingtype, valid options 0-typeA, 1-typeB\n");
  }

  /* Additional DMRS positions 0 ,1 ,2 and 3 */
  if(dmrs_arg[1] >= 0 && dmrs_arg[1] <4 ) {
    add_pos = dmrs_arg[1];
  } else {
    AssertFatal(1==0,"Incorrect Additional Position, valid options 0-pos1, 1-pos1, 2-pos2, 3-pos3\n");
  }

  /* DMRS Conf Type 1 or 2 */
  if(dmrs_arg[2] == 1) {
    dmrs_config_type = NFAPI_NR_DMRS_TYPE1;
  } else if(dmrs_arg[2] == 2) {
    dmrs_config_type = NFAPI_NR_DMRS_TYPE2;
  }

  NR_BWP_Downlink_t *bwp = scg->spCellConfig->spCellConfigDedicated->downlinkBWP_ToAddModList->list.array[0];

  AssertFatal((bwp->bwp_Dedicated->pdsch_Config != NULL && bwp->bwp_Dedicated->pdsch_Config->choice.setup != NULL), "Base RRC reconfig structures are not allocated.\n");

  if(mapping_type == typeA) {
    bwp->bwp_Dedicated->pdsch_Config->choice.setup->dmrs_DownlinkForPDSCH_MappingTypeA = calloc(1,sizeof(*bwp->bwp_Dedicated->pdsch_Config->choice.setup->dmrs_DownlinkForPDSCH_MappingTypeA));
    bwp->bwp_Dedicated->pdsch_Config->choice.setup->dmrs_DownlinkForPDSCH_MappingTypeA->present= NR_SetupRelease_DMRS_DownlinkConfig_PR_setup;
    bwp->bwp_Dedicated->pdsch_Config->choice.setup->dmrs_DownlinkForPDSCH_MappingTypeA->choice.setup = calloc(1,sizeof(*bwp->bwp_Dedicated->pdsch_Config->choice.setup->dmrs_DownlinkForPDSCH_MappingTypeA->choice.setup));
    if (dmrs_config_type == NFAPI_NR_DMRS_TYPE2)
      bwp->bwp_Dedicated->pdsch_Config->choice.setup->dmrs_DownlinkForPDSCH_MappingTypeA->choice.setup->dmrs_Type = calloc(1,sizeof(*bwp->bwp_Dedicated->pdsch_Config->choice.setup->dmrs_DownlinkForPDSCH_MappingTypeA->choice.setup->dmrs_Type));
    else
      bwp->bwp_Dedicated->pdsch_Config->choice.setup->dmrs_DownlinkForPDSCH_MappingTypeA->choice.setup->dmrs_Type = NULL;
    bwp->bwp_Dedicated->pdsch_Config->choice.setup->dmrs_DownlinkForPDSCH_MappingTypeA->choice.setup->maxLength=NULL;
    bwp->bwp_Dedicated->pdsch_Config->choice.setup->dmrs_DownlinkForPDSCH_MappingTypeA->choice.setup->scramblingID0=NULL;
    bwp->bwp_Dedicated->pdsch_Config->choice.setup->dmrs_DownlinkForPDSCH_MappingTypeA->choice.setup->scramblingID1=NULL;
    bwp->bwp_Dedicated->pdsch_Config->choice.setup->dmrs_DownlinkForPDSCH_MappingTypeA->choice.setup->phaseTrackingRS=NULL;
    bwp->bwp_Dedicated->pdsch_Config->choice.setup->dmrs_DownlinkForPDSCH_MappingTypeA->choice.setup->dmrs_AdditionalPosition = NULL;
    printf("DLSIM: Allocated Mapping TypeA in RRC reconfig message\n");
  }

  if(mapping_type == typeB) {
    bwp->bwp_Dedicated->pdsch_Config->choice.setup->dmrs_DownlinkForPDSCH_MappingTypeB = calloc(1,sizeof(*bwp->bwp_Dedicated->pdsch_Config->choice.setup->dmrs_DownlinkForPDSCH_MappingTypeB));
    bwp->bwp_Dedicated->pdsch_Config->choice.setup->dmrs_DownlinkForPDSCH_MappingTypeB->present= NR_SetupRelease_DMRS_DownlinkConfig_PR_setup;
    bwp->bwp_Dedicated->pdsch_Config->choice.setup->dmrs_DownlinkForPDSCH_MappingTypeB->choice.setup = calloc(1,sizeof(*bwp->bwp_Dedicated->pdsch_Config->choice.setup->dmrs_DownlinkForPDSCH_MappingTypeB->choice.setup));
    if (dmrs_config_type == NFAPI_NR_DMRS_TYPE2)
      bwp->bwp_Dedicated->pdsch_Config->choice.setup->dmrs_DownlinkForPDSCH_MappingTypeB->choice.setup->dmrs_Type = calloc(1,sizeof(*bwp->bwp_Dedicated->pdsch_Config->choice.setup->dmrs_DownlinkForPDSCH_MappingTypeB->choice.setup->dmrs_Type));
    else
      bwp->bwp_Dedicated->pdsch_Config->choice.setup->dmrs_DownlinkForPDSCH_MappingTypeB->choice.setup->dmrs_Type = NULL;
    bwp->bwp_Dedicated->pdsch_Config->choice.setup->dmrs_DownlinkForPDSCH_MappingTypeB->choice.setup->maxLength=NULL;
    bwp->bwp_Dedicated->pdsch_Config->choice.setup->dmrs_DownlinkForPDSCH_MappingTypeB->choice.setup->scramblingID0=NULL;
    bwp->bwp_Dedicated->pdsch_Config->choice.setup->dmrs_DownlinkForPDSCH_MappingTypeB->choice.setup->scramblingID1=NULL;
    bwp->bwp_Dedicated->pdsch_Config->choice.setup->dmrs_DownlinkForPDSCH_MappingTypeB->choice.setup->phaseTrackingRS=NULL;
    bwp->bwp_Dedicated->pdsch_Config->choice.setup->dmrs_DownlinkForPDSCH_MappingTypeB->choice.setup->dmrs_AdditionalPosition = NULL;
    printf("DLSIM: Allocated Mapping TypeB in RRC reconfig message\n");
  }

  struct NR_SetupRelease_DMRS_DownlinkConfig	*dmrs_MappingtypeA = bwp->bwp_Dedicated->pdsch_Config->choice.setup->dmrs_DownlinkForPDSCH_MappingTypeA;
  struct NR_SetupRelease_DMRS_DownlinkConfig	*dmrs_MappingtypeB = bwp->bwp_Dedicated->pdsch_Config->choice.setup->dmrs_DownlinkForPDSCH_MappingTypeB;


  NR_DMRS_DownlinkConfig_t *dmrs_config = (mapping_type == typeA) ? dmrs_MappingtypeA->choice.setup : dmrs_MappingtypeB->choice.setup;

  if (add_pos != 2) { // pos0,pos1,pos3
    if (dmrs_config->dmrs_AdditionalPosition == NULL) {
      dmrs_config->dmrs_AdditionalPosition = calloc(1,sizeof(*dmrs_MappingtypeA->choice.setup->dmrs_AdditionalPosition));
    }
    *dmrs_config->dmrs_AdditionalPosition = add_pos;
  } else { // if NULL, Value pos2
    free(dmrs_config->dmrs_AdditionalPosition);
    dmrs_config->dmrs_AdditionalPosition = NULL;
  }

  for (int i=0;i<bwp->bwp_Common->pdsch_ConfigCommon->choice.setup->pdsch_TimeDomainAllocationList->list.count;i++) {
    bwp->bwp_Common->pdsch_ConfigCommon->choice.setup->pdsch_TimeDomainAllocationList->list.array[i]->mappingType = mapping_type;
  }

  printf("[DLSIM] DMRS Config is modified with Mapping Type %d, Additional Positions %d Config. Type %d \n", mapping_type, add_pos, dmrs_config_type);
}<|MERGE_RESOLUTION|>--- conflicted
+++ resolved
@@ -433,13 +433,7 @@
 
   FILE *scg_fd=NULL;
   
-<<<<<<< HEAD
-
-  while ((c = getopt (argc, argv, "f:hA:pf:g:in:s:S:t:x:y:z:M:N:F:GR:dPIL:Ea:b:D:e:m:w:T:U:q")) != -1) {
-
-=======
   while ((c = getopt (argc, argv, "f:hA:pf:g:in:s:S:t:x:y:z:M:N:F:GR:dPIL:Ea:b:d:e:m:w:T:U:qX:")) != -1) {
->>>>>>> 3d454a45
     switch (c) {
     case 'f':
       scg_fd = fopen(optarg,"r");
@@ -683,12 +677,8 @@
       printf("-U Change DMRS Config, arguments list DMRS TYPE{0=A,1=B} DMRS AddPos{0:2} DMRS ConfType{1:2}, e.g. -U 3 0 2 1 \n");
       printf("-P Print DLSCH performances\n");
       printf("-w Write txdata to binary file (one frame)\n");
-<<<<<<< HEAD
-      printf("-D number of dlsch threads, 0: no dlsch parallelization\n");
-=======
       printf("-d number of dlsch threads, 0: no dlsch parallelization\n");
       printf("-X gNB thread pool configuration, n => no threads");
->>>>>>> 3d454a45
       exit (-1);
       break;
     }
@@ -991,12 +981,7 @@
   snrRun = 0;
 
   gNB->threadPool = (tpool_t*)malloc(sizeof(tpool_t));
-<<<<<<< HEAD
-  char tp_param[] = "n";
-  initTpool(tp_param, gNB->threadPool, true);
-=======
   initTpool(gNBthreads, gNB->threadPool, true);
->>>>>>> 3d454a45
   gNB->resp_L1_tx = (notifiedFIFO_t*) malloc(sizeof(notifiedFIFO_t));
   initNotifiedFIFO(gNB->resp_L1_tx);
   // we create 2 threads for L1 tx processing
@@ -1326,13 +1311,7 @@
     if (print_perf==1) {
       printf("\ngNB TX function statistics (per %d us slot, NPRB %d, mcs %d, TBS %d)\n",
 	     1000>>*scc->ssbSubcarrierSpacing, g_rbSize, g_mcsIndex,
-<<<<<<< HEAD
-	     msgDataTx->dlsch[0][0]->harq_process.pdsch_pdu.pdsch_pdu_rel15.TBSize[0]<<3,
-	     msgDataTx->dlsch[0][0]->harq_process.K,
-	     msgDataTx->dlsch[0][0]->harq_process.K/((msgDataTx->dlsch[0][0]->harq_process.pdsch_pdu.pdsch_pdu_rel15.TBSize[0]<<3)>3824?22:10));
-=======
 	     msgDataTx->dlsch[0][0]->harq_process.pdsch_pdu.pdsch_pdu_rel15.TBSize[0]<<3);
->>>>>>> 3d454a45
       printDistribution(gNB->phy_proc_tx_0,table_tx,"PHY proc tx");
       printStatIndent2(&gNB->dlsch_encoding_stats,"DLSCH encoding time");
       printStatIndent3(&gNB->dlsch_segmentation_stats,"DLSCH segmentation time");
