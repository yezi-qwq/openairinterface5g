--- conflicted
+++ resolved
@@ -1131,18 +1131,11 @@
 
         phy_procedures_nrUE_TX(UE, &UE_proc, gNB_id);
 
-<<<<<<< HEAD
-        LOG_D(PHY, "Sending Uplink data \n");
-        nr_ue_pusch_common_procedures(UE,
-                                      slot,
-                                      frame_parms,1);
-=======
         /* We need to call common sending function to send signal */
         LOG_D(PHY, "Sending Uplink data \n");
         nr_ue_pusch_common_procedures(UE,
                                       slot,
                                       &UE->frame_parms,1);
->>>>>>> c19ba39e
 
         if (n_trials==1) {
           LOG_M("txsig0.m","txs0", UE->common_vars.txdata[0],frame_parms->samples_per_subframe*10,1,1);
