/*
* Licensed to the OpenAirInterface (OAI) Software Alliance under one or more
* contributor license agreements.  See the NOTICE file distributed with
* this work for additional information regarding copyright ownership.
* The OpenAirInterface Software Alliance licenses this file to You under
* the OAI Public License, Version 1.1  (the "License"); you may not use this file
* except in compliance with the License.
* You may obtain a copy of the License at
*
*      http://www.openairinterface.org/?page_id=698
*
* Unless required by applicable law or agreed to in writing, software
* distributed under the License is distributed on an "AS IS" BASIS,
* WITHOUT WARRANTIES OR CONDITIONS OF ANY KIND, either express or implied.
* See the License for the specific language governing permissions and
* limitations under the License.
*-------------------------------------------------------------------------------
* For more information about the OpenAirInterface (OAI) Software Alliance:
*      contact@openairinterface.org
*/

#include <string.h>
#include <math.h>
#include <unistd.h>
#include <fcntl.h>
#include <sys/ioctl.h>
#include <sys/mman.h>
#include "common/ran_context.h"
#include "common/config/config_userapi.h"
#include "common/utils/LOG/log.h"
#include "common/utils/nr/nr_common.h"
#include "PHY/defs_gNB.h"
#include "PHY/defs_nr_common.h"
#include "PHY/defs_nr_UE.h"
#include "PHY/phy_vars_nr_ue.h"
#include "PHY/types.h"
#include "PHY/INIT/phy_init.h"
#include "PHY/MODULATION/modulation_UE.h"
#include "PHY/MODULATION/nr_modulation.h"
#include "PHY/NR_REFSIG/dmrs_nr.h"
#include "PHY/NR_REFSIG/refsig_defs_ue.h"
#include "PHY/NR_TRANSPORT/nr_dlsch.h"
#include "PHY/NR_TRANSPORT/nr_sch_dmrs.h"
#include "PHY/NR_TRANSPORT/nr_transport_proto.h"
#include "PHY/NR_TRANSPORT/nr_ulsch.h"
#include "PHY/NR_UE_TRANSPORT/nr_transport_proto_ue.h"
#include "PHY/TOOLS/tools_defs.h"
#include "SCHED_NR/fapi_nr_l1.h"
#include "SCHED_NR/sched_nr.h"
#include "SCHED_NR_UE/defs.h"
#include "SCHED_NR_UE/fapi_nr_ue_l1.h"
#include "openair1/SIMULATION/TOOLS/sim.h"
#include "openair1/SIMULATION/RF/rf.h"
#include "openair1/SIMULATION/NR_PHY/nr_unitary_defs.h"
#include "openair2/RRC/NR/MESSAGES/asn1_msg.h"
//#include "openair1/SIMULATION/NR_PHY/nr_dummy_functions.c"
#include "openair2/LAYER2/NR_MAC_UE/mac_proto.h"
#include "openair2/LAYER2/NR_MAC_gNB/mac_proto.h"
#include "common/utils/threadPool/thread-pool.h"
#include "PHY/NR_REFSIG/ptrs_nr.h"
#define inMicroS(a) (((double)(a))/(get_cpu_freq_GHz()*1000.0))
#include "SIMULATION/LTE_PHY/common_sim.h"

#include <openair2/LAYER2/MAC/mac_vars.h>
#include <openair2/RRC/LTE/rrc_vars.h>

#include <executables/softmodem-common.h>
#include "PHY/NR_REFSIG/ul_ref_seq_nr.h"
#include <openair3/ocp-gtpu/gtp_itf.h>
//#define DEBUG_ULSIM

const char *__asan_default_options()
{
  /* don't do leak checking in nr_ulsim, not finished yet */
  return "detect_leaks=0";
}

LCHAN_DESC DCCH_LCHAN_DESC,DTCH_DL_LCHAN_DESC,DTCH_UL_LCHAN_DESC;
rlc_info_t Rlc_info_um,Rlc_info_am_config;

PHY_VARS_gNB *gNB;
PHY_VARS_NR_UE *UE;
RAN_CONTEXT_t RC;
char *uecap_file;
int32_t uplink_frequency_offset[MAX_NUM_CCs][4];

uint16_t sf_ahead=4 ;
int slot_ahead=6 ;
uint16_t sl_ahead=0;
double cpuf;
//uint8_t nfapi_mode = 0;
uint64_t downlink_frequency[MAX_NUM_CCs][4];
THREAD_STRUCT thread_struct;
nfapi_ue_release_request_body_t release_rntis;

//Fixme: Uniq dirty DU instance, by global var, datamodel need better management
instance_t DUuniqInstance=0;
instance_t CUuniqInstance=0;
teid_t newGtpuCreateTunnel(instance_t instance,
                           rnti_t rnti,
                           int incoming_bearer_id,
                           int outgoing_bearer_id,
                           teid_t outgoing_teid,
                           int qfi,
                           transport_layer_addr_t remoteAddr,
                           int port,
                           gtpCallback callBack,
                           gtpCallbackSDAP callBackSDAP) {
  return 0;
}

int newGtpuDeleteAllTunnels(instance_t instance, rnti_t rnti) {
  return 0;
}

extern void fix_scd(NR_ServingCellConfig_t *scd);// forward declaration

int8_t nr_mac_rrc_data_ind_ue(const module_id_t module_id,
                              const int CC_id,
                              const uint8_t gNB_index,
                              const frame_t frame,
                              const sub_frame_t sub_frame,
                              const rnti_t rnti,
                              const channel_t channel,
                              const uint8_t* pduP,
                              const sdu_size_t pdu_len)
{
  return 0;
}

int generate_dlsch_header(unsigned char *mac_header,
                          unsigned char num_sdus,
                          unsigned short *sdu_lengths,
                          unsigned char *sdu_lcids,
                          unsigned char drx_cmd,
                          unsigned short timing_advance_cmd,
                          unsigned char *ue_cont_res_id,
                          unsigned char short_padding,
                          unsigned short post_padding){return 0;}

void
rrc_data_ind(
  const protocol_ctxt_t *const ctxt_pP,
  const rb_id_t                Srb_id,
  const sdu_size_t             sdu_sizeP,
  const uint8_t   *const       buffer_pP
)
{
}


int
gtpv1u_create_s1u_tunnel(
  const instance_t                              instanceP,
  const gtpv1u_enb_create_tunnel_req_t *const  create_tunnel_req_pP,
  gtpv1u_enb_create_tunnel_resp_t *const create_tunnel_resp_pP
) {
  return 0;
}

int gtpv1u_delete_s1u_tunnel(const instance_t instance, const gtpv1u_enb_delete_tunnel_req_t *const req_pP) {
  return 0;
}

int gtpv1u_delete_ngu_tunnel( const instance_t instance,
			      gtpv1u_gnb_delete_tunnel_req_t *req) {
  return 0;
}

int
rrc_gNB_process_GTPV1U_CREATE_TUNNEL_RESP(
  const protocol_ctxt_t *const ctxt_pP,
  const gtpv1u_enb_create_tunnel_resp_t *const create_tunnel_resp_pP,
  uint8_t                         *inde_list
) {
  return 0;
}

int
gtpv1u_create_ngu_tunnel(
  const instance_t instanceP,
  const gtpv1u_gnb_create_tunnel_req_t *  const create_tunnel_req_pP,
        gtpv1u_gnb_create_tunnel_resp_t * const create_tunnel_resp_pP){
  return 0;
}

int
gtpv1u_update_ngu_tunnel(
  const instance_t                              instanceP,
  const gtpv1u_gnb_create_tunnel_req_t *const  create_tunnel_req_pP,
  const rnti_t                                  prior_rnti
){
  return 0;
}

int
nr_rrc_gNB_process_GTPV1U_CREATE_TUNNEL_RESP(
  const protocol_ctxt_t *const ctxt_pP,
  const gtpv1u_gnb_create_tunnel_resp_t *const create_tunnel_resp_pP,
  uint8_t                         *inde_list
){
  return 0;
}

// Dummy function to avoid linking error at compilation of nr-ulsim
int is_x2ap_enabled(void)
{
  return 0;
}

void nr_rrc_ue_generate_RRCSetupRequest(module_id_t module_id, const uint8_t gNB_index)
{
  return;
}

int8_t nr_mac_rrc_data_req_ue(const module_id_t Mod_idP,
                              const int         CC_id,
                              const uint8_t     gNB_id,
                              const frame_t     frameP,
                              const rb_id_t     Srb_id,
                              uint8_t           *buffer_pP)
{
  return 0;
}

int DU_send_INITIAL_UL_RRC_MESSAGE_TRANSFER(module_id_t     module_idP,
                                            int             CC_idP,
                                            int             UE_id,
                                            rnti_t          rntiP,
                                            const uint8_t   *sduP,
                                            sdu_size_t      sdu_lenP,
                                            const uint8_t   *sdu2P,
                                            sdu_size_t      sdu2_lenP) {
  return 0;
}

nr_bler_struct nr_bler_data[NR_NUM_MCS];

//nFAPI P7 dummy functions

int oai_nfapi_dl_tti_req(nfapi_nr_dl_tti_request_t *dl_config_req) { return(0);  }
int oai_nfapi_tx_data_req(nfapi_nr_tx_data_request_t *tx_data_req){ return(0);  }
int oai_nfapi_ul_dci_req(nfapi_nr_ul_dci_request_t *ul_dci_req){ return(0);  }
int oai_nfapi_ul_tti_req(nfapi_nr_ul_tti_request_t *ul_tti_req){ return(0);  }
int oai_nfapi_nr_rx_data_indication(nfapi_nr_rx_data_indication_t *ind) { return(0);  }
int oai_nfapi_nr_crc_indication(nfapi_nr_crc_indication_t *ind) { return(0);  }
int oai_nfapi_nr_srs_indication(nfapi_nr_srs_indication_t *ind) { return(0);  }
int oai_nfapi_nr_uci_indication(nfapi_nr_uci_indication_t *ind) { return(0);  }
int oai_nfapi_nr_rach_indication(nfapi_nr_rach_indication_t *ind) { return(0);  }

int nr_derive_key(int alg_type, uint8_t alg_id,
               const uint8_t key[32], uint8_t **out)
{
  return 0;
}

typedef struct {
  uint64_t       optmask;   //mask to store boolean config options
  uint8_t        nr_dlsch_parallel; // number of threads for dlsch decoding, 0 means no parallelization
  tpool_t        Tpool;             // thread pool 
} nrUE_params_t;

void processSlotTX(void *arg) {}

nrUE_params_t nrUE_params;

nrUE_params_t *get_nrUE_params(void) {
  return &nrUE_params;
}
// needed for some functions
uint16_t n_rnti = 0x1234;
openair0_config_t openair0_cfg[MAX_CARDS];

channel_desc_t *UE2gNB[NUMBER_OF_UE_MAX][NUMBER_OF_gNB_MAX];

int main(int argc, char **argv)
{

  char c;
  int i;
  double SNR, snr0 = -2.0, snr1 = 2.0;
  double sigma, sigma_dB;
  double snr_step = .2;
  uint8_t snr1set = 0;
  int slot = 8, frame = 1;
  FILE *output_fd = NULL;
  double **s_re,**s_im,**r_re,**r_im;
  //uint8_t write_output_file = 0;
  int trial, n_trials = 1, n_false_positive = 0, delay = 0;
  double maxDoppler = 0.0;
  uint8_t n_tx = 1, n_rx = 1;
  //uint8_t transmission_mode = 1;
  //uint16_t Nid_cell = 0;
  channel_desc_t *UE2gNB;
  uint8_t extended_prefix_flag = 0;
  //int8_t interf1 = -21, interf2 = -21;
  FILE *input_fd = NULL;
  SCM_t channel_model = AWGN;  //Rayleigh1_anticorr;
  uint16_t N_RB_DL = 106, N_RB_UL = 106, mu = 1;

  NB_UE_INST = 1;

  //unsigned char frame_type = 0;
  NR_DL_FRAME_PARMS *frame_parms;
  int loglvl = OAILOG_WARNING;
  uint16_t nb_symb_sch = 12;
  int start_symbol = 0;
  uint16_t nb_rb = 50;
  int Imcs = 9;
  uint8_t precod_nbr_layers = 1;
  int gNB_id = 0;
  int ap;
  int tx_offset;
  int32_t txlev_sum = 0, atxlev[4];
  int start_rb = 0;
  int UE_id =0; // [hna] only works for UE_id = 0 because NUMBER_OF_NR_UE_MAX is set to 1 (phy_init_nr_gNB causes segmentation fault)
  int print_perf = 0;
  cpuf = get_cpu_freq_GHz();
  int msg3_flag = 0;
  int rv_index = 0;
  float roundStats[100];
  double effRate[100]; 
  double effTP[100]; 
  float eff_tp_check = 100;
  uint8_t snrRun;
  int ldpc_offload_flag = 0;
  uint8_t max_rounds = 4;
  int chest_type[2] = {0};

  int enable_ptrs = 0;
  int modify_dmrs = 0;
  /* L_PTRS = ptrs_arg[0], K_PTRS = ptrs_arg[1] */
  int ptrs_arg[2] = {-1,-1};// Invalid values
  int dmrs_arg[4] = {-1,-1,-1,-1};// Invalid values
  uint16_t ptrsSymPos = 0;
  uint16_t ptrsSymbPerSlot = 0;
  uint16_t ptrsRePerSymb = 0;

  uint8_t transform_precoding = transformPrecoder_disabled; // 0 - ENABLE, 1 - DISABLE
  uint8_t num_dmrs_cdm_grps_no_data = 1;
  uint8_t mcs_table = 0;
  int ilbrm = 0;

  UE_nr_rxtx_proc_t UE_proc;
  FILE *scg_fd=NULL;
  int file_offset = 0;

  double DS_TDL = .03;
  int ibwps=24;
  int ibwp_rboffset=41;
  int params_from_file = 0;
  int threadCnt=0;
  int max_ldpc_iterations = 5;
  if ( load_configmodule(argc,argv,CONFIG_ENABLECMDLINEONLY) == 0 ) {
    exit_fun("[NR_ULSIM] Error, configuration module init failed\n");
  }
  int ul_proc_error = 0; // uplink processing checking status flag
  //logInit();
  randominit(0);

  /* initialize the sin-cos table */
   InitSinLUT();

  while ((c = getopt(argc, argv, "a:b:c:d:ef:g:h:i:kl:m:n:op:q:r:s:t:u:v:w:y:z:C:F:G:H:I:M:N:PR:S:T:U:L:ZW:")) != -1) {
    printf("handling optarg %c\n",c);
    switch (c) {

      /*case 'd':
        frame_type = 1;
        break;*/

    case 'a':
      start_symbol = atoi(optarg);
      AssertFatal(start_symbol >= 0 && start_symbol < 13,"start_symbol %d is not in 0..12\n",start_symbol);
      break;

    case 'b':
      nb_symb_sch = atoi(optarg);
      AssertFatal(nb_symb_sch > 0 && nb_symb_sch < 15,"start_symbol %d is not in 1..14\n",nb_symb_sch);
      break;

    case 'c':
      n_rnti = atoi(optarg);
      AssertFatal(n_rnti > 0 && n_rnti<=65535,"Illegal n_rnti %x\n",n_rnti);
      break;

    case 'd':
      delay = atoi(optarg);
      break;
      
    case 'e':
      msg3_flag = 1;
      break;
      
    case 'f':
      scg_fd = fopen(optarg, "r");
      
      if (scg_fd == NULL) {
        printf("Error opening %s\n", optarg);
        exit(-1);
      }

      break;
      
    case 'g':
      switch ((char) *optarg) {
      case 'A':
	channel_model = SCM_A;
	break;
	
      case 'B':
	channel_model = SCM_B;
	break;
	
      case 'C':
	channel_model = SCM_C;
	break;
	
      case 'D':
	channel_model = SCM_D;
	break;
	
      case 'E':
	channel_model = EPA;
	break;
	
      case 'F':
	channel_model = EVA;
	break;
	
      case 'G':
	channel_model = ETU;
	break;

      case 'H':
        channel_model = TDL_C;
	DS_TDL = .030; // 30 ns
	break;
  
      case 'I':
	channel_model = TDL_C;
	DS_TDL = .3;  // 300ns
        break;
     
      case 'J':
	channel_model=TDL_D;
	DS_TDL = .03;
	break;

      default:
	printf("Unsupported channel model!\n");
	exit(-1);
      }
      
      break;
      
    case 'i':
      for(i=0; i < atoi(optarg); i++){
        chest_type[i] = atoi(argv[optind++]);
      }
      break;
	
    case 'k':
      printf("Setting threequarter_fs_flag\n");
      openair0_cfg[0].threequarter_fs= 1;
      break;

    case 'l':
      nb_symb_sch = atoi(optarg);
      break;
      
    case 'm':
      Imcs = atoi(optarg);
      break;

    case 'W':
      precod_nbr_layers = atoi(optarg);
      break;

    case 'n':
      n_trials = atoi(optarg);
      break;

<<<<<<< HEAD
    case 'o':
      ldpc_offload_flag = 1;
      break;
      
=======
>>>>>>> cf6ac388
    case 'p':
      extended_prefix_flag = 1;
      break;

    case 'q':
      mcs_table = atoi(optarg);
      break;

    case 'r':
      nb_rb = atoi(optarg);
      break;
      
    case 's':
      snr0 = atof(optarg);
      printf("Setting SNR0 to %f\n", snr0);
      break;

    case 'C':
      threadCnt = atoi(optarg);
      break;

    case 'u':
      mu = atoi(optarg);
      break;

    case 'v':
      max_rounds = atoi(optarg);
      break;

    case 'w':
      start_rb = atoi(optarg);
      break;

    case 't':
      eff_tp_check = (float)atoi(optarg);
      break;

      /*
	case 'r':
	ricean_factor = pow(10,-.1*atof(optarg));
	if (ricean_factor>1) {
	printf("Ricean factor must be between 0 and 1\n");
	exit(-1);
	}
	break;
      */
      
      /*case 'x':
        transmission_mode = atoi(optarg);
        break;*/
      
    case 'y':
      n_tx = atoi(optarg);
      if ((n_tx == 0) || (n_tx > 4)) {
        printf("Unsupported number of tx antennas %d\n", n_tx);
        exit(-1);
      }
      break;
      
    case 'z':
      n_rx = atoi(optarg);
      if ((n_rx == 0) || (n_rx > 8)) {
        printf("Unsupported number of rx antennas %d\n", n_rx);
        exit(-1);
      }
      break;

    case 'F':
      input_fd = fopen(optarg, "r");
      if (input_fd == NULL) {
        printf("Problem with filename %s\n", optarg);
        exit(-1);
      }
      break;

    case 'G':
      file_offset = atoi(optarg);
      break;

    case 'H':
      slot = atoi(optarg);
      break;

    case 'I':
      max_ldpc_iterations = atoi(optarg);
      break;

    case 'M':
      ilbrm = atoi(optarg);
      break;
      
    case 'N':
     // Nid_cell = atoi(optarg);
      break;
      
    case 'R':
      N_RB_DL = atoi(optarg);
      N_RB_UL = N_RB_DL;
      break;
      
    case 'S':
      snr1 = atof(optarg);
      snr1set = 1;
      printf("Setting SNR1 to %f\n", snr1);
      break;
      
    case 'P':
      print_perf=1;
      opp_enabled=1;
      break;
      
    case 'L':
      loglvl = atoi(optarg);
      break;

   case 'T':
      enable_ptrs=1;
      for(i=0; i < atoi(optarg); i++){
        ptrs_arg[i] = atoi(argv[optind++]);
      }
      break;

    case 'U':
      modify_dmrs = 1;
      for(i=0; i < atoi(optarg); i++){
        dmrs_arg[i] = atoi(argv[optind++]);
      }
      break;

    case 'Q':
      params_from_file = 1;
      break;

    case 'Z':
      transform_precoding = transformPrecoder_enabled;
      num_dmrs_cdm_grps_no_data = 2;
      mcs_table = 3;
      printf("NOTE: TRANSFORM PRECODING (SC-FDMA) is ENABLED in UPLINK (0 - ENABLE, 1 - DISABLE) : %d \n", transform_precoding);
      break;

    default:
    case 'h':
      printf("%s -h(elp) -p(extended_prefix) -N cell_id -f output_filename -F input_filename -g channel_model -i Intefrence0 -j Interference1 -n n_frames -s snr0 -S snr1 -t Delayspread -x transmission_mode -y TXant -z RXant -A interpolation_file -C(alibration offset dB) -N CellId -Z Enable SC-FDMA in Uplink \n", argv[0]);
      //printf("-d Use TDD\n");
      printf("-d Introduce delay in terms of number of samples\n");
      printf("-f Number of frames to simulate\n");
      printf("-g [A,B,C,D,E,F,G] Use 3GPP SCM (A,B,C,D) or 36-101 (E-EPA,F-EVA,G-ETU) models (ignores delay spread and Ricean factor)\n");
      printf("-h This message\n");
      printf("-i Change channel estimation technique. Arguments list: Number of arguments=2, Frequency domain {0:Linear interpolation, 1:PRB based averaging}, Time domain {0:Estimates of last DMRS symbol, 1:Average of DMRS symbols}. e.g. -i 2 1 0\n");
      //printf("-j Relative strength of second intefering eNB (in dB) - cell_id mod 3 = 2\n");
      printf("-s Starting SNR, runs from SNR0 to SNR0 + 10 dB if ending SNR isn't given\n");
      printf("-m MCS value\n");
      printf("-n Number of trials to simulate\n");
      printf("-o ldpc offload flag\n");
      printf("-p Use extended prefix mode\n");
      printf("-q MCS table\n");
      printf("-u Set the numerology\n");
      printf("-w Start PRB for PUSCH\n");
      //printf("-x Transmission mode (1,2,6 for the moment)\n");
      printf("-y Number of TX antennas used at UE\n");
      printf("-z Number of RX antennas used at gNB\n");
      printf("-v Set the max rounds\n");
      printf("-A Interpolation_filname Run with Abstraction to generate Scatter plot using interpolation polynomial in file\n");
      //printf("-C Generate Calibration information for Abstraction (effective SNR adjustment to remove Pe bias w.r.t. AWGN)\n");
      printf("-F Input filename (.txt format) for RX conformance testing\n");
      printf("-G Offset of samples to read from file (0 default)\n");
      printf("-L <log level, 0(errors), 1(warning), 2(info) 3(debug) 4 (trace)>\n");
      printf("-I Maximum LDPC decoder iterations\n");
      printf("-M Use limited buffer rate-matching\n");
      printf("-N Nid_cell\n");
      printf("-O oversampling factor (1,2,4,8,16)\n");
      printf("-R N_RB_DL\n");
      printf("-t Acceptable effective throughput (in percentage)\n");
      printf("-S Ending SNR, runs from SNR0 to SNR1\n");
      printf("-P Print ULSCH performances\n");
      printf("-T Enable PTRS, arguments list: Number of arguments=2 L_PTRS{0,1,2} K_PTRS{2,4}, e.g. -T 2 0 2 \n");
      printf("-U Change DMRS Config, arguments list: Number of arguments=4, DMRS Mapping Type{0=A,1=B}, DMRS AddPos{0:3}, DMRS Config Type{1,2}, Number of CDM groups without data{1,2,3} e.g. -U 4 0 2 0 1 \n");
      printf("-Q If -F used, read parameters from file\n");
      printf("-Z If -Z is used, SC-FDMA or transform precoding is enabled in Uplink \n");
      printf("-W Num of layer for PUSCH\n");
      exit(-1);
      break;

    }
  }
  
  logInit();
  set_glog(loglvl);
  T_stdout = 1;

  get_softmodem_params()->phy_test = 1;
  get_softmodem_params()->do_ra = 0;
  get_softmodem_params()->usim_test = 1;

  if (snr1set == 0)
    snr1 = snr0 + 10;

  double sampling_frequency, tx_bandwidth, rx_bandwidth;
  uint32_t samples;
  get_samplerate_and_bw(mu,
                        N_RB_DL,
                        openair0_cfg[0].threequarter_fs,
                        &sampling_frequency,
                        &samples,
                        &tx_bandwidth,
                        &rx_bandwidth);

  LOG_I( PHY,"++++++++++++++++++++++++++++++++++++++++++++++%i+++++++++++++++++++++++++++++++++++++++++",loglvl);  


  UE2gNB = new_channel_desc_scm(n_tx, n_rx, channel_model,
                                sampling_frequency/1e6,
                                tx_bandwidth,
				DS_TDL,
                                0, 0, 0, 0);

  if (UE2gNB == NULL) {
    printf("Problem generating channel model. Exiting.\n");
    exit(-1);
  }

  UE2gNB->max_Doppler = maxDoppler;

  RC.gNB = (PHY_VARS_gNB **) malloc(sizeof(PHY_VARS_gNB *));
  RC.gNB[0] = calloc(1,sizeof(PHY_VARS_gNB));
  gNB = RC.gNB[0];
  gNB->ofdm_offset_divisor = UINT_MAX;
  char tp_param[80];
  if (threadCnt>0)
   sprintf(tp_param,"-1");
  else
   tp_param[0]='n';
  int s_offset = 0;
  for (int icpu=1; icpu<threadCnt; icpu++) {
    sprintf(tp_param+2+s_offset,",-1");
    s_offset += 3;
  }

  initTpool(tp_param, &gNB->threadPool, false);
  initNotifiedFIFO(&gNB->respDecode);
  initNotifiedFIFO(&gNB->L1_tx_free);
  initNotifiedFIFO(&gNB->L1_tx_filled);
  initNotifiedFIFO(&gNB->L1_tx_out);
  notifiedFIFO_elt_t *msgL1Tx = newNotifiedFIFO_elt(sizeof(processingData_L1tx_t), 0, &gNB->L1_tx_free, NULL);
  processingData_L1tx_t *msgDataTx = (processingData_L1tx_t *)NotifiedFifoData(msgL1Tx);
  msgDataTx->slot = -1;
  //gNB_config = &gNB->gNB_config;

  //memset((void *)&gNB->UL_INFO,0,sizeof(gNB->UL_INFO));
  gNB->UL_INFO.rx_ind.pdu_list = (nfapi_nr_rx_data_pdu_t *)malloc(NB_UE_INST*sizeof(nfapi_nr_rx_data_pdu_t));
  gNB->UL_INFO.crc_ind.crc_list = (nfapi_nr_crc_t *)malloc(NB_UE_INST*sizeof(nfapi_nr_crc_t));
  gNB->UL_INFO.rx_ind.number_of_pdus = 0;
  gNB->UL_INFO.crc_ind.number_crcs = 0;
  gNB->max_ldpc_iterations = max_ldpc_iterations;
  gNB->pusch_thres = -20;
  frame_parms = &gNB->frame_parms; //to be initialized I suppose (maybe not necessary for PBCH)

  frame_parms->N_RB_DL = N_RB_DL;
  frame_parms->N_RB_UL = N_RB_UL;
  frame_parms->Ncp = extended_prefix_flag ? EXTENDED : NORMAL;

  s_re = malloc(n_tx*sizeof(double*));
  s_im = malloc(n_tx*sizeof(double*));
  r_re = malloc(n_rx*sizeof(double*));
  r_im = malloc(n_rx*sizeof(double*));

  RC.nb_nr_macrlc_inst = 1;
  RC.nb_nr_mac_CC = (int*)malloc(RC.nb_nr_macrlc_inst*sizeof(int));
  for (i = 0; i < RC.nb_nr_macrlc_inst; i++)
    RC.nb_nr_mac_CC[i] = 1;
  mac_top_init_gNB(ngran_gNB);
  //gNB_MAC_INST* gNB_mac = RC.nrmac[0];
  gNB_RRC_INST rrc;
  memset((void*)&rrc,0,sizeof(rrc));

  rrc.carrier.servingcellconfigcommon = calloc(1,sizeof(*rrc.carrier.servingcellconfigcommon));

  NR_ServingCellConfigCommon_t *scc = rrc.carrier.servingcellconfigcommon;
  NR_ServingCellConfig_t *scd = calloc(1,sizeof(NR_ServingCellConfig_t));
  NR_CellGroupConfig_t *secondaryCellGroup=calloc(1,sizeof(*secondaryCellGroup));
  prepare_scc(rrc.carrier.servingcellconfigcommon);
  uint64_t ssb_bitmap;
  fill_scc_sim(rrc.carrier.servingcellconfigcommon,&ssb_bitmap,N_RB_DL,N_RB_DL,mu,mu);

  fix_scc(scc,ssb_bitmap);

  prepare_scd(scd);

  // TODO do a UECAP for phy-sim
  const gNB_RrcConfigurationReq conf = {
    .pdsch_AntennaPorts = { .N1 = 1, .N2 = 1, .XP = 1 },
    .pusch_AntennaPorts = n_rx,
    .minRXTXTIME = 0,
    .do_CSIRS = 0,
    .do_SRS = 0,
    .force_256qam_off = false
  };
  fill_default_secondaryCellGroup(scc, scd, secondaryCellGroup, NULL, 0, 1, &conf, 0);

  // xer_fprint(stdout, &asn_DEF_NR_CellGroupConfig, (const void*)secondaryCellGroup);

  /* RRC parameter validation for secondaryCellGroup */
  fix_scd(scd);

  AssertFatal((gNB->if_inst = NR_IF_Module_init(0))!=NULL,"Cannot register interface");

  gNB->if_inst->NR_PHY_config_req = nr_phy_config_request;
  // common configuration
  rrc_mac_config_req_gNB(0, conf.pdsch_AntennaPorts, n_rx, 0, 6, scc, &rrc.carrier.mib, rrc.carrier.siblock1, 0, 0, NULL);
  // UE dedicated configuration
  rrc_mac_config_req_gNB(0, conf.pdsch_AntennaPorts, n_rx, 0, 6, scc, &rrc.carrier.mib, rrc.carrier.siblock1, 1,
                         secondaryCellGroup->spCellConfig->reconfigurationWithSync->newUE_Identity, secondaryCellGroup);
  frame_parms->nb_antennas_tx = 1;
  frame_parms->nb_antennas_rx = n_rx;
  nfapi_nr_config_request_scf_t *cfg = &gNB->gNB_config;
  cfg->carrier_config.num_tx_ant.value = 1;
  cfg->carrier_config.num_rx_ant.value = n_rx;

//  nr_phy_config_request_sim(gNB,N_RB_DL,N_RB_DL,mu,0,0x01);
  gNB->ldpc_offload_flag = ldpc_offload_flag;
  gNB->chest_freq = chest_type[0];
  gNB->chest_time = chest_type[1];

  phy_init_nr_gNB(gNB,0,1);
  /* RU handles rxdataF, and gNB just has a pointer. Here, we don't have an RU,
   * so we need to allocate that memory as well. */
  for (i = 0; i < n_rx; i++)
    gNB->common_vars.rxdataF[i] = malloc16_clear(gNB->frame_parms.samples_per_frame_wCP*sizeof(int32_t));
  N_RB_DL = gNB->frame_parms.N_RB_DL;

  /* no RU: need to have rxdata */
  c16_t **rxdata;
  rxdata = malloc(n_rx * sizeof(*rxdata));
  for (int i = 0; i < n_rx; ++i)
    rxdata[i] = malloc(gNB->frame_parms.samples_per_frame * sizeof(**rxdata));

  NR_BWP_Uplink_t *ubwp=secondaryCellGroup->spCellConfig->spCellConfigDedicated->uplinkConfig->uplinkBWP_ToAddModList->list.array[0];


  //configure UE
  UE = malloc(sizeof(PHY_VARS_NR_UE));
  memset((void*)UE,0,sizeof(PHY_VARS_NR_UE));
  PHY_vars_UE_g = malloc(sizeof(PHY_VARS_NR_UE**));
  PHY_vars_UE_g[0] = malloc(sizeof(PHY_VARS_NR_UE*));
  PHY_vars_UE_g[0][0] = UE;
  memcpy(&UE->frame_parms, frame_parms, sizeof(NR_DL_FRAME_PARMS));
  UE->frame_parms.nb_antennas_tx = n_tx;
  UE->frame_parms.nb_antennas_rx = 0;

  if (init_nr_ue_signal(UE, 1) != 0) {
    printf("Error at UE NR initialisation\n");
    exit(-1);
  }

  init_nr_ue_transport(UE);

  for(int n_scid = 0; n_scid<2; n_scid++) {
    UE->scramblingID_ulsch[n_scid] = frame_parms->Nid_cell;
    nr_init_pusch_dmrs(UE, frame_parms->Nid_cell, n_scid);
  }

  //Configure UE
  NR_UE_RRC_INST_t rrcue;
  memset(&rrcue,0,sizeof(NR_UE_RRC_INST_t));
  rrc.carrier.MIB = (uint8_t*) malloc(4);
  rrc.carrier.sizeof_MIB = do_MIB_NR(&rrc,0);
  rrcue.mib = rrc.carrier.mib.message.choice.mib;
  rrcue.scell_group_config=secondaryCellGroup;
  nr_l2_init_ue(&rrcue);

  NR_UE_MAC_INST_t* UE_mac = get_mac_inst(0);
  
  UE->if_inst = nr_ue_if_module_init(0);
  UE->if_inst->scheduled_response = nr_ue_scheduled_response;
  UE->if_inst->phy_config_request = nr_ue_phy_config_request;
  UE->if_inst->dl_indication = nr_ue_dl_indication;
  UE->if_inst->ul_indication = nr_ue_ul_indication;
  
  UE_mac->if_module = nr_ue_if_module_init(0);

//  nr_rrc_mac_config_req_ue(0,0,0,rrc.carrier.mib.message.choice.mib, NULL, NULL, secondaryCellGroup);

  nr_ue_phy_config_request(&UE_mac->phy_config);


  unsigned char harq_pid = 0;

  NR_gNB_ULSCH_t *ulsch_gNB = gNB->ulsch[UE_id];

  //nfapi_nr_ul_config_ulsch_pdu *rel15_ul = &ulsch_gNB->harq_processes[harq_pid]->ulsch_pdu;
  nfapi_nr_ul_tti_request_t     *UL_tti_req  = malloc(sizeof(*UL_tti_req));
  NR_Sched_Rsp_t *Sched_INFO = malloc(sizeof(*Sched_INFO));
  memset((void*)Sched_INFO,0,sizeof(*Sched_INFO));
  Sched_INFO->UL_tti_req=UL_tti_req;

  nfapi_nr_pusch_pdu_t  *pusch_pdu = &UL_tti_req->pdus_list[0].pusch_pdu;

  NR_UE_ULSCH_t *ulsch_ue = UE->ulsch[0][0];

  unsigned char *estimated_output_bit;
  unsigned char *test_input_bit;
  uint32_t errors_decoding = 0;
  

  test_input_bit       = (unsigned char *) malloc16(sizeof(unsigned char) * 16 * 68 * 384);
  estimated_output_bit = (unsigned char *) malloc16(sizeof(unsigned char) * 16 * 68 * 384);

  nr_scheduled_response_t scheduled_response;
  fapi_nr_ul_config_request_t ul_config;
  fapi_nr_tx_request_t tx_req;

  memset(&scheduled_response, 0, sizeof(scheduled_response));
  memset(&ul_config, 0, sizeof(ul_config));
  memset(&tx_req, 0, sizeof(tx_req));

  uint8_t ptrs_mcs1 = 2;
  uint8_t ptrs_mcs2 = 4;
  uint8_t ptrs_mcs3 = 10;
  uint16_t n_rb0 = 25;
  uint16_t n_rb1 = 75;
  
  uint16_t pdu_bit_map = PUSCH_PDU_BITMAP_PUSCH_DATA; // | PUSCH_PDU_BITMAP_PUSCH_PTRS;
  uint8_t crc_status = 0;

  unsigned char mod_order = nr_get_Qm_ul(Imcs, mcs_table);
  uint16_t      code_rate = nr_get_code_rate_ul(Imcs, mcs_table);

  uint8_t mapping_type = typeB; // Default Values
  pusch_dmrs_type_t dmrs_config_type = pusch_dmrs_type1; // Default Values
  pusch_dmrs_AdditionalPosition_t add_pos = pusch_dmrs_pos0; // Default Values

  /* validate parameters othwerwise default values are used */
  /* -U flag can be used to set DMRS parameters*/
  if(modify_dmrs) {
    if(dmrs_arg[0] == 0)
      mapping_type = typeA;
    else if (dmrs_arg[0] == 1)
      mapping_type = typeB;
    /* Additional DMRS positions */
    if(dmrs_arg[1] >= 0 && dmrs_arg[1] <=3 )
      add_pos = dmrs_arg[1];
    /* DMRS Conf Type 1 or 2 */
    if(dmrs_arg[2] == 1)
      dmrs_config_type = pusch_dmrs_type1;
    else if(dmrs_arg[2] == 2)
      dmrs_config_type = pusch_dmrs_type2;
    num_dmrs_cdm_grps_no_data = dmrs_arg[3];
  }

  uint8_t  length_dmrs         = pusch_len1;
  uint16_t l_prime_mask        = get_l_prime(nb_symb_sch, mapping_type, add_pos, length_dmrs, start_symbol, NR_MIB__dmrs_TypeA_Position_pos2);
  uint16_t number_dmrs_symbols = get_dmrs_symbols_in_slot(l_prime_mask, nb_symb_sch);
  printf("num dmrs sym %d\n",number_dmrs_symbols);
  uint8_t  nb_re_dmrs          = (dmrs_config_type == pusch_dmrs_type1) ? 6 : 4;

  uint32_t tbslbrm = 0;
  if (ilbrm)
    tbslbrm = nr_compute_tbslbrm(mcs_table,
                                 N_RB_UL,
                                 precod_nbr_layers);

  if ((UE->frame_parms.nb_antennas_tx==4)&&(precod_nbr_layers==4))
    num_dmrs_cdm_grps_no_data = 2;

  if (transform_precoding == transformPrecoder_enabled) {

    AssertFatal(enable_ptrs == 0, "PTRS NOT SUPPORTED IF TRANSFORM PRECODING IS ENABLED\n");

    int8_t index = get_index_for_dmrs_lowpapr_seq((NR_NB_SC_PER_RB/2) * nb_rb);
    AssertFatal(index >= 0, "Num RBs not configured according to 3GPP 38.211 section 6.3.1.4. For PUSCH with transform precoding, num RBs cannot be multiple of any other primenumber other than 2,3,5\n");
    
    dmrs_config_type = pusch_dmrs_type1;
    nb_re_dmrs       = 6;

    printf("[ULSIM]: TRANSFORM PRECODING ENABLED. Num RBs: %d, index for DMRS_SEQ: %d\n", nb_rb, index);
  }

  nb_re_dmrs = nb_re_dmrs * num_dmrs_cdm_grps_no_data;

  unsigned int available_bits  = nr_get_G(nb_rb, nb_symb_sch, nb_re_dmrs, number_dmrs_symbols, mod_order, precod_nbr_layers);
  unsigned int TBS             = nr_compute_tbs(mod_order, code_rate, nb_rb, nb_symb_sch, nb_re_dmrs * number_dmrs_symbols, 0, 0, precod_nbr_layers);

  
  printf("[ULSIM]: length_dmrs: %u, l_prime_mask: %u	number_dmrs_symbols: %u, mapping_type: %u add_pos: %d \n", length_dmrs, l_prime_mask, number_dmrs_symbols, mapping_type, add_pos);
  printf("[ULSIM]: CDM groups: %u, dmrs_config_type: %d, num_rbs: %u, nb_symb_sch: %u\n", num_dmrs_cdm_grps_no_data, dmrs_config_type, nb_rb, nb_symb_sch);
  printf("[ULSIM]: MCS: %d, mod order: %u, code_rate: %u\n", Imcs, mod_order, code_rate);
  printf("[ULSIM]: VALUE OF G: %u, TBS: %u\n", available_bits, TBS);
  

  
  uint8_t ulsch_input_buffer[TBS/8];

  ulsch_input_buffer[0] = 0x31;
  for (i = 1; i < TBS/8; i++) {
    ulsch_input_buffer[i] = (unsigned char) rand();
  }

  uint8_t ptrs_time_density = get_L_ptrs(ptrs_mcs1, ptrs_mcs2, ptrs_mcs3, Imcs, mcs_table);
  uint8_t ptrs_freq_density = get_K_ptrs(n_rb0, n_rb1, nb_rb);
  int     ptrs_symbols      = 0; // to calculate total PTRS RE's in a slot

  double ts = 1.0/(frame_parms->subcarrier_spacing * frame_parms->ofdm_symbol_size);

  /* -T option enable PTRS */
  if(enable_ptrs) {
    /* validate parameters othwerwise default values are used */
    if(ptrs_arg[0] == 0 || ptrs_arg[0] == 1 || ptrs_arg[0] == 2 )
      ptrs_time_density = ptrs_arg[0];
    if(ptrs_arg[1] == 2 || ptrs_arg[1] == 4 )
      ptrs_freq_density = ptrs_arg[1];
    pdu_bit_map |= PUSCH_PDU_BITMAP_PUSCH_PTRS;
    printf("NOTE: PTRS Enabled with L %d, K %d \n", ptrs_time_density, ptrs_freq_density );
  }

  if (input_fd != NULL || n_trials == 1) max_rounds=1;

  if(1<<ptrs_time_density >= nb_symb_sch)
    pdu_bit_map &= ~PUSCH_PDU_BITMAP_PUSCH_PTRS; // disable PUSCH PTRS

  printf("\n");

  int frame_length_complex_samples = frame_parms->samples_per_subframe*NR_NUMBER_OF_SUBFRAMES_PER_FRAME;
  for (int aatx=0; aatx<n_tx; aatx++) {
    s_re[aatx] = calloc(1,frame_length_complex_samples*sizeof(double));
    s_im[aatx] = calloc(1,frame_length_complex_samples*sizeof(double));
  }

  for (int aarx=0; aarx<n_rx; aarx++) {
    r_re[aarx] = calloc(1,frame_length_complex_samples*sizeof(double));
    r_im[aarx] = calloc(1,frame_length_complex_samples*sizeof(double));
  }

  //for (int i=0;i<16;i++) printf("%f\n",gaussdouble(0.0,1.0));
  snrRun = 0;
  int n_errs = 0;
  int read_errors=0;

  int slot_offset = frame_parms->get_samples_slot_timestamp(slot,frame_parms,0);
  int slot_length = slot_offset - frame_parms->get_samples_slot_timestamp(slot-1,frame_parms,0);

  if (input_fd != NULL)	{
    // 800 samples is N_TA_OFFSET for FR1 @ 30.72 Ms/s,
    AssertFatal(frame_parms->subcarrier_spacing==30000,"only 30 kHz for file input for now (%d)\n",frame_parms->subcarrier_spacing);
  
    if (params_from_file) {
      fseek(input_fd,file_offset*((slot_length<<2)+4000+16),SEEK_SET);
      read_errors+=fread((void*)&n_rnti,sizeof(int16_t),1,input_fd);
      printf("rnti %x\n",n_rnti);
      read_errors+=fread((void*)&nb_rb,sizeof(int16_t),1,input_fd);
      printf("nb_rb %d\n",nb_rb);
      int16_t dummy;
      read_errors+=fread((void*)&start_rb,sizeof(int16_t),1,input_fd);
      //fread((void*)&dummy,sizeof(int16_t),1,input_fd);
      printf("rb_start %d\n",start_rb);
      read_errors+=fread((void*)&nb_symb_sch,sizeof(int16_t),1,input_fd);
      //fread((void*)&dummy,sizeof(int16_t),1,input_fd);
      printf("nb_symb_sch %d\n",nb_symb_sch);
      read_errors+=fread((void*)&start_symbol,sizeof(int16_t),1,input_fd);
      printf("start_symbol %d\n",start_symbol);
      read_errors+=fread((void*)&Imcs,sizeof(int16_t),1,input_fd);
      printf("mcs %d\n",Imcs);
      read_errors+=fread((void*)&rv_index,sizeof(int16_t),1,input_fd);
      printf("rv_index %d\n",rv_index);
      //    fread((void*)&harq_pid,sizeof(int16_t),1,input_fd);
      read_errors+=fread((void*)&dummy,sizeof(int16_t),1,input_fd);
      printf("harq_pid %d\n",harq_pid);
    }
    fseek(input_fd,file_offset*sizeof(int16_t)*2,SEEK_SET);
    for (int irx=0; irx<frame_parms->nb_antennas_rx; irx++) {
      fseek(input_fd,irx*(slot_length+15)*sizeof(int16_t)*2,SEEK_SET); // matlab adds samlples to the end to emulate channel delay
      read_errors += fread((void *)&rxdata[irx][slot_offset-delay], sizeof(int16_t), slot_length<<1, input_fd);
      if (read_errors==0) {
        printf("error reading file\n");
        exit(1);
      }
      for (int i=0;i<16;i+=2)
        printf("slot_offset %d : %d,%d\n",
               slot_offset,
               rxdata[irx][slot_offset].r,
               rxdata[irx][slot_offset].i);
    }

    mod_order = nr_get_Qm_ul(Imcs, mcs_table);
    code_rate = nr_get_code_rate_ul(Imcs, mcs_table);
  }
  
  uint32_t errors_scrambling[4][100];
  int n_errors[4][100];
  int round_trials[4][100];
  double blerStats[4][100];
  double berStats[4][100];
  double snrStats[100];
  double ldpcDecStats[100] = {0};
  memset(errors_scrambling, 0, sizeof(uint32_t)*4*100);
  memset(n_errors, 0, sizeof(int)*4*100);
  memset(round_trials, 0, sizeof(int)*4*100);
  memset(blerStats, 0, sizeof(double)*4*100);
  memset(berStats, 0, sizeof(double)*4*100);
  memset(snrStats, 0, sizeof(double)*100);
  for (SNR = snr0; SNR < snr1; SNR += snr_step) {
    varArray_t *table_rx=initVarArray(1000,sizeof(double));
    int error_flag = 0;
    n_false_positive = 0;
    effRate[snrRun] = 0;
    effTP[snrRun] = 0;
    reset_meas(&gNB->phy_proc_rx);
    reset_meas(&gNB->rx_pusch_stats);
    reset_meas(&gNB->ulsch_decoding_stats);
    reset_meas(&gNB->ulsch_deinterleaving_stats);
    reset_meas(&gNB->ulsch_rate_unmatching_stats);
    reset_meas(&gNB->ulsch_ldpc_decoding_stats);
    reset_meas(&gNB->ulsch_unscrambling_stats);
    reset_meas(&gNB->ulsch_channel_estimation_stats);
    reset_meas(&gNB->ulsch_llr_stats);
    reset_meas(&gNB->ulsch_channel_compensation_stats);
    reset_meas(&gNB->ulsch_rbs_extraction_stats);
    reset_meas(&UE->ulsch_ldpc_encoding_stats);
    reset_meas(&UE->ulsch_rate_matching_stats);
    reset_meas(&UE->ulsch_interleaving_stats);
    reset_meas(&UE->ulsch_encoding_stats);

    clear_pusch_stats(gNB);
    for (trial = 0; trial < n_trials; trial++) {
    uint8_t round = 0;

    crc_status = 1;
    errors_decoding = 0;
    memset((void*)roundStats,0,50*sizeof(roundStats[0]));
    while (round<max_rounds && crc_status) {
      round_trials[round][snrRun]++;
      ulsch_ue->harq_processes[harq_pid]->round = round;
      gNB->ulsch[0]->harq_processes[harq_pid]->round = round;
      rv_index = nr_rv_round_map[round];

      UE_proc.thread_id = 0;
      UE_proc.nr_slot_tx = slot;
      UE_proc.frame_tx = frame;

      UL_tti_req->SFN = frame;
      UL_tti_req->Slot = slot;
      UL_tti_req->n_pdus = 1;
      UL_tti_req->pdus_list[0].pdu_type = NFAPI_NR_UL_CONFIG_PUSCH_PDU_TYPE;
      UL_tti_req->pdus_list[0].pdu_size = sizeof(nfapi_nr_pusch_pdu_t);
      memset(pusch_pdu,0,sizeof(nfapi_nr_pusch_pdu_t));
      
      int abwp_size  = NRRIV2BW(ubwp->bwp_Common->genericParameters.locationAndBandwidth,275);
      int abwp_start = NRRIV2PRBOFFSET(ubwp->bwp_Common->genericParameters.locationAndBandwidth,275);
      int ibwp_size  = ibwps;
      int ibwp_start = ibwp_rboffset;
      if (msg3_flag == 1) {
	if ((ibwp_start < abwp_start) || (ibwp_size > abwp_size))
	  pusch_pdu->bwp_start = abwp_start;
	else
	  pusch_pdu->bwp_start = ibwp_start;
	pusch_pdu->bwp_size = ibwp_size;
	start_rb = (ibwp_start - abwp_start);
	printf("msg3: ibwp_size %d, abwp_size %d, ibwp_start %d, abwp_start %d\n",
	       ibwp_size,abwp_size,ibwp_start,abwp_start);
      }
      else {
	pusch_pdu->bwp_start = abwp_start;
	pusch_pdu->bwp_size = abwp_size;
      }

      pusch_pdu->pusch_data.tb_size = TBS/8;
      pusch_pdu->pdu_bit_map = pdu_bit_map;
      pusch_pdu->rnti = n_rnti;
      pusch_pdu->mcs_index = Imcs;
      pusch_pdu->mcs_table = mcs_table;
      pusch_pdu->target_code_rate = code_rate;
      pusch_pdu->qam_mod_order = mod_order;
      pusch_pdu->transform_precoding = transform_precoding;
      pusch_pdu->data_scrambling_id = *scc->physCellId;
      pusch_pdu->nrOfLayers = precod_nbr_layers;
      pusch_pdu->ul_dmrs_symb_pos = l_prime_mask;
      pusch_pdu->dmrs_config_type = dmrs_config_type;
      pusch_pdu->ul_dmrs_scrambling_id =  *scc->physCellId;
      pusch_pdu->scid = 0;
      pusch_pdu->dmrs_ports = ((1<<precod_nbr_layers)-1);
      pusch_pdu->num_dmrs_cdm_grps_no_data = num_dmrs_cdm_grps_no_data;
      pusch_pdu->resource_alloc = 1; 
      pusch_pdu->rb_start = start_rb;
      pusch_pdu->rb_size = nb_rb;
      pusch_pdu->vrb_to_prb_mapping = 0;
      pusch_pdu->frequency_hopping = 0;
      pusch_pdu->uplink_frequency_shift_7p5khz = 0;
      pusch_pdu->start_symbol_index = start_symbol;
      pusch_pdu->nr_of_symbols = nb_symb_sch;
      pusch_pdu->maintenance_parms_v3.tbSizeLbrmBytes = tbslbrm;
      pusch_pdu->pusch_data.rv_index = rv_index;
      pusch_pdu->pusch_data.harq_process_id = 0;
      pusch_pdu->pusch_data.new_data_indicator = trial & 0x1;
      pusch_pdu->pusch_data.num_cb = 0;
      pusch_pdu->pusch_ptrs.ptrs_time_density = ptrs_time_density;
      pusch_pdu->pusch_ptrs.ptrs_freq_density = ptrs_freq_density;
      pusch_pdu->pusch_ptrs.ptrs_ports_list   = (nfapi_nr_ptrs_ports_t *) malloc(2*sizeof(nfapi_nr_ptrs_ports_t));
      pusch_pdu->pusch_ptrs.ptrs_ports_list[0].ptrs_re_offset = 0;

      // if transform precoding is enabled
      if (transform_precoding == transformPrecoder_enabled) {

        pusch_pdu->dfts_ofdm.low_papr_group_number = *scc->physCellId % 30; // U as defined in 38.211 section 6.4.1.1.1.2 
        pusch_pdu->dfts_ofdm.low_papr_sequence_number = 0;     // V as defined in 38.211 section 6.4.1.1.1.2
        pusch_pdu->num_dmrs_cdm_grps_no_data = num_dmrs_cdm_grps_no_data;        
      }

      // prepare ULSCH/PUSCH reception
      pushNotifiedFIFO(&gNB->L1_tx_free, msgL1Tx); // to unblock the process in the beginning
      nr_schedule_response(Sched_INFO);

      // --------- setting parameters for UE --------

      scheduled_response.module_id = 0;
      scheduled_response.CC_id = 0;
      scheduled_response.frame = frame;
      scheduled_response.slot = slot;
      scheduled_response.thread_id = UE_proc.thread_id;
      scheduled_response.dl_config = NULL;
      scheduled_response.ul_config = &ul_config;
      scheduled_response.tx_request = &tx_req;
      
      // Config UL TX PDU
      tx_req.slot = slot;
      tx_req.sfn = frame;
      // tx_req->tx_config // TbD
      tx_req.number_of_pdus = 1;
      tx_req.tx_request_body[0].pdu_length = TBS/8;
      tx_req.tx_request_body[0].pdu_index = 0;
      tx_req.tx_request_body[0].pdu = &ulsch_input_buffer[0];

      ul_config.slot = slot;
      ul_config.number_pdus = 1;
      ul_config.ul_config_list[0].pdu_type = FAPI_NR_UL_CONFIG_TYPE_PUSCH;
      ul_config.ul_config_list[0].pusch_config_pdu.rnti = n_rnti;
      ul_config.ul_config_list[0].pusch_config_pdu.pdu_bit_map = pdu_bit_map;
      ul_config.ul_config_list[0].pusch_config_pdu.qam_mod_order = mod_order;
      ul_config.ul_config_list[0].pusch_config_pdu.rb_size = nb_rb;
      ul_config.ul_config_list[0].pusch_config_pdu.rb_start = start_rb;
      ul_config.ul_config_list[0].pusch_config_pdu.nr_of_symbols = nb_symb_sch;
      ul_config.ul_config_list[0].pusch_config_pdu.start_symbol_index = start_symbol;
      ul_config.ul_config_list[0].pusch_config_pdu.ul_dmrs_symb_pos = l_prime_mask;
      ul_config.ul_config_list[0].pusch_config_pdu.dmrs_config_type = dmrs_config_type;
      ul_config.ul_config_list[0].pusch_config_pdu.mcs_index = Imcs;
      ul_config.ul_config_list[0].pusch_config_pdu.mcs_table = mcs_table;
      ul_config.ul_config_list[0].pusch_config_pdu.num_dmrs_cdm_grps_no_data = num_dmrs_cdm_grps_no_data;
      ul_config.ul_config_list[0].pusch_config_pdu.nrOfLayers = precod_nbr_layers;
      ul_config.ul_config_list[0].pusch_config_pdu.dmrs_ports = ((1<<precod_nbr_layers)-1);
      ul_config.ul_config_list[0].pusch_config_pdu.absolute_delta_PUSCH = 0;
      ul_config.ul_config_list[0].pusch_config_pdu.target_code_rate = code_rate;
      ul_config.ul_config_list[0].pusch_config_pdu.tbslbrm = tbslbrm;

      ul_config.ul_config_list[0].pusch_config_pdu.pusch_data.tb_size = TBS/8;
      ul_config.ul_config_list[0].pusch_config_pdu.pusch_data.new_data_indicator = trial & 0x1;
      ul_config.ul_config_list[0].pusch_config_pdu.pusch_data.rv_index = rv_index;
      ul_config.ul_config_list[0].pusch_config_pdu.pusch_data.harq_process_id = harq_pid;

      ul_config.ul_config_list[0].pusch_config_pdu.pusch_ptrs.ptrs_time_density = ptrs_time_density;
      ul_config.ul_config_list[0].pusch_config_pdu.pusch_ptrs.ptrs_freq_density = ptrs_freq_density;
      ul_config.ul_config_list[0].pusch_config_pdu.pusch_ptrs.ptrs_ports_list = (nfapi_nr_ue_ptrs_ports_t *) malloc(2*sizeof(nfapi_nr_ue_ptrs_ports_t));
      ul_config.ul_config_list[0].pusch_config_pdu.pusch_ptrs.ptrs_ports_list[0].ptrs_re_offset = 0;

      ul_config.ul_config_list[0].pusch_config_pdu.transform_precoding = transform_precoding;

      // if transform precoding is enabled
      if (transform_precoding == transformPrecoder_enabled) {
   
        ul_config.ul_config_list[0].pusch_config_pdu.dfts_ofdm.low_papr_group_number = *scc->physCellId % 30;// U as defined in 38.211 section 6.4.1.1.1.2 
        ul_config.ul_config_list[0].pusch_config_pdu.dfts_ofdm.low_papr_sequence_number = 0;// V as defined in 38.211 section 6.4.1.1.1.2
        //ul_config.ul_config_list[0].pusch_config_pdu.pdu_bit_map |= PUSCH_PDU_BITMAP_DFTS_OFDM; 
        ul_config.ul_config_list[0].pusch_config_pdu.num_dmrs_cdm_grps_no_data = num_dmrs_cdm_grps_no_data;

      }


      //nr_fill_ulsch(gNB,frame,slot,pusch_pdu); // Not needed as its its already filled as apart of "nr_schedule_response(Sched_INFO);"

      for (int i=0;i<(TBS/8);i++) ulsch_ue->harq_processes[harq_pid]->a[i]=i&0xff;
      if (input_fd == NULL) {

        // set FAPI parameters for UE, put them in the scheduled response and call
        nr_ue_scheduled_response(&scheduled_response);


        /////////////////////////phy_procedures_nr_ue_TX///////////////////////
        ///////////

        phy_procedures_nrUE_TX(UE, &UE_proc, gNB_id);

        /* We need to call common sending function to send signal */
        LOG_D(PHY, "Sending Uplink data \n");
        nr_ue_pusch_common_procedures(UE,
                                      slot,
                                      &UE->frame_parms,
                                      UE->frame_parms.nb_antennas_tx);


        if (n_trials==1) {
          LOG_M("txsig0.m","txs0", &UE->common_vars.txdata[0][slot_offset],slot_length,1,1);
          LOG_M("txsig0F.m","txs0F", UE->common_vars.txdataF[0],frame_parms->ofdm_symbol_size*14,1,1);
          if (precod_nbr_layers > 1) {
            LOG_M("txsig1.m","txs1", &UE->common_vars.txdata[1][slot_offset],slot_length,1,1);
            LOG_M("txsig1F.m","txs1F", UE->common_vars.txdataF[1],frame_parms->ofdm_symbol_size*14,1,1);
            if (precod_nbr_layers==4) {
              LOG_M("txsig2.m","txs2", &UE->common_vars.txdata[2][slot_offset],slot_length,1,1);
              LOG_M("txsig3.m","txs3", &UE->common_vars.txdata[3][slot_offset],slot_length,1,1);
              LOG_M("txsig2F.m","txs2F", UE->common_vars.txdataF[2],frame_parms->ofdm_symbol_size*14,1,1);
              LOG_M("txsig3F.m","txs3F", UE->common_vars.txdataF[3],frame_parms->ofdm_symbol_size*14,1,1);
            }
          }
        }
        ///////////
        ////////////////////////////////////////////////////
        tx_offset = frame_parms->get_samples_slot_timestamp(slot,frame_parms,0);
        txlev_sum = 0;
        for (int aa=0; aa<UE->frame_parms.nb_antennas_tx; aa++) {
          atxlev[aa] = signal_energy(&UE->common_vars.txdata[aa][tx_offset + 5*frame_parms->ofdm_symbol_size + 4*frame_parms->nb_prefix_samples + frame_parms->nb_prefix_samples0],
                              frame_parms->ofdm_symbol_size + frame_parms->nb_prefix_samples);

          txlev_sum += atxlev[aa];

          if (n_trials==1) printf("txlev[%d] = %d (%f dB) txlev_sum %d\n",aa,atxlev[aa],10*log10((double)atxlev[aa]),txlev_sum);
        }
      }
      else
        n_trials = 1;

      if (input_fd == NULL) {
        // Justification of division by precod_nbr_layers:
        // When the channel is the identity matrix, the results in terms of SNR should be almost equal for 2x2 and 4x4.
        sigma_dB = 10 * log10((double)txlev_sum/precod_nbr_layers * ((double)frame_parms->ofdm_symbol_size/(12*nb_rb))) - SNR;;
        sigma    = pow(10,sigma_dB/10);


        if(n_trials==1) printf("sigma %f (%f dB), txlev_sum %f (factor %f)\n",sigma,sigma_dB,10*log10((double)txlev_sum),(double)(double)
                               frame_parms->ofdm_symbol_size/(12*nb_rb));

        for (i=0; i<slot_length; i++) {
          for (int aa=0; aa<UE->frame_parms.nb_antennas_tx; aa++) {
            s_re[aa][i] = ((double)(((short *)&UE->common_vars.txdata[aa][slot_offset]))[(i<<1)]);
            s_im[aa][i] = ((double)(((short *)&UE->common_vars.txdata[aa][slot_offset]))[(i<<1)+1]);
          }
        }

        // The multipath_channel() function calculates a channel matrix with only 1's. So the channel rank is 1, and we
        // cannot use multi-layer. To solve this issue, for now we use the H_awgn_mimo matrix for multi-layer.
        if (precod_nbr_layers == 1) {
          if (UE2gNB->max_Doppler == 0) {
            multipath_channel(UE2gNB, s_re, s_im, r_re, r_im, slot_length, 0, (n_trials==1)?1:0);
          } else {
            multipath_tv_channel(UE2gNB, s_re, s_im, r_re, r_im, 2*slot_length, 0);
          }
        } else {
          double H_awgn_mimo[4][4] ={{1.0, 0.2, 0.1, 0.05},   //rx 0
                                     {0.2, 1.0, 0.2, 0.1},    //rx 1
                                     {0.1, 0.2, 1.0, 0.2},    //rx 2
                                     {0.05, 0.1, 0.2, 1.0}};  //rx 3
          for (i=0; i<slot_length; i++) {
            for (ap = 0; ap < frame_parms->nb_antennas_rx; ap++) {
              // sum up signals from different Tx antennas
              r_re[ap][i] = 0;
              r_im[ap][i] = 0;
              for (int aa=0; aa<n_tx; aa++) {
                r_re[ap][i] += s_re[aa][i]*H_awgn_mimo[ap][aa];
                r_im[ap][i] += s_im[aa][i]*H_awgn_mimo[ap][aa];
              }
            }
          }
        }

        for (i=0; i<slot_length; i++) {
          for (ap=0; ap<frame_parms->nb_antennas_rx; ap++) {
            rxdata[ap][slot_offset+i+delay].r = (int16_t)((r_re[ap][i]) + (sqrt(sigma/2)*gaussdouble(0.0,1.0))); // convert to fixed point
            rxdata[ap][slot_offset+i+delay].i = (int16_t)((r_im[ap][i]) + (sqrt(sigma/2)*gaussdouble(0.0,1.0)));
            /* Add phase noise if enabled */
            if (pdu_bit_map & PUSCH_PDU_BITMAP_PUSCH_PTRS) {
              phase_noise(ts, &rxdata[ap][slot_offset].r, &rxdata[ap][slot_offset].i);
            }
          }
        }

      } /*End input_fd */


      if(pusch_pdu->pdu_bit_map & PUSCH_PDU_BITMAP_PUSCH_PTRS) {
        set_ptrs_symb_idx(&ptrsSymPos,
                          pusch_pdu->nr_of_symbols,
                          pusch_pdu->start_symbol_index,
                          1<<ptrs_time_density,
                          pusch_pdu->ul_dmrs_symb_pos);
        ptrsSymbPerSlot = get_ptrs_symbols_in_slot(ptrsSymPos, pusch_pdu->start_symbol_index, pusch_pdu->nr_of_symbols);
        ptrsRePerSymb = ((pusch_pdu->rb_size + ptrs_freq_density - 1)/ptrs_freq_density);
        LOG_D(PHY,"[ULSIM] PTRS Symbols in a slot: %2u, RE per Symbol: %3u, RE in a slot %4d\n", ptrsSymbPerSlot,ptrsRePerSymb, ptrsSymbPerSlot*ptrsRePerSymb );
      }
	////////////////////////////////////////////////////////////
	
	//----------------------------------------------------------
	//------------------- gNB phy procedures -------------------
	//----------------------------------------------------------
	gNB->UL_INFO.rx_ind.number_of_pdus = 0;
	gNB->UL_INFO.crc_ind.number_crcs = 0;

        for(uint8_t symbol = 0; symbol < (gNB->frame_parms.Ncp == EXTENDED ? 12 : 14); symbol++) {
          for (int aa = 0; aa < gNB->frame_parms.nb_antennas_rx; aa++)
            nr_slot_fep_ul(&gNB->frame_parms,
                           (int32_t*) rxdata[aa],
                           gNB->common_vars.rxdataF[aa],
                           symbol,
                           slot,
                           0);
        }

        for (int aa = 0; aa < gNB->frame_parms.nb_antennas_rx; aa++)  {
          apply_nr_rotation_ul(&gNB->frame_parms,
                               gNB->common_vars.rxdataF[aa],
                               slot,
                               0,
                               gNB->frame_parms.Ncp == EXTENDED ? 12 : 14,
                               gNB->frame_parms.ofdm_symbol_size);
        }

    ul_proc_error = phy_procedures_gNB_uespec_RX(gNB, frame, slot);

    if (n_trials==1 && round==0) {
      LOG_M("rxsig0.m","rx0",&rxdata[0][slot_offset],slot_length,1,1);
      LOG_M("rxsigF0.m","rxsF0",gNB->common_vars.rxdataF[0],14*frame_parms->ofdm_symbol_size,1,1);
      if (precod_nbr_layers > 1) {
        LOG_M("rxsig1.m","rx1",&rxdata[1][slot_offset],slot_length,1,1);
        LOG_M("rxsigF1.m","rxsF1",gNB->common_vars.rxdataF[1],14*frame_parms->ofdm_symbol_size,1,1);
        if (precod_nbr_layers==4) {
          LOG_M("rxsig2.m","rx2",&rxdata[2][slot_offset],slot_length,1,1);
          LOG_M("rxsig3.m","rx3",&rxdata[3][slot_offset],slot_length,1,1);
          LOG_M("rxsigF2.m","rxsF2",gNB->common_vars.rxdataF[2],14*frame_parms->ofdm_symbol_size,1,1);
          LOG_M("rxsigF3.m","rxsF3",gNB->common_vars.rxdataF[3],14*frame_parms->ofdm_symbol_size,1,1);
        }
      }
    }


    if (n_trials == 1  && round==0) {
#ifdef __AVX2__
      __attribute__((unused))
      int off = ((nb_rb&1) == 1)? 4:0;
#else
      __attribute__((unused))
      int off = 0;
#endif

      LOG_M("rxsigF0_ext.m","rxsF0_ext",
            &gNB->pusch_vars[0]->rxdataF_ext[0][start_symbol*NR_NB_SC_PER_RB * pusch_pdu->rb_size],nb_symb_sch*(off+(NR_NB_SC_PER_RB * pusch_pdu->rb_size)),1,1);
      LOG_M("chestF0.m","chF0",
            &gNB->pusch_vars[0]->ul_ch_estimates[0][start_symbol*frame_parms->ofdm_symbol_size],frame_parms->ofdm_symbol_size,1,1);
      LOG_M("chestT0.m","chT0",
            &gNB->pusch_vars[0]->ul_ch_estimates_time[0][0],frame_parms->ofdm_symbol_size,1,1);
      LOG_M("chestF0_ext.m","chF0_ext",
            &gNB->pusch_vars[0]->ul_ch_estimates_ext[0][(start_symbol+1)*(off+(NR_NB_SC_PER_RB * pusch_pdu->rb_size))],
            (nb_symb_sch-1)*(off+(NR_NB_SC_PER_RB * pusch_pdu->rb_size)),1,1);
      LOG_M("rxsigF0_comp.m","rxsF0_comp",
            &gNB->pusch_vars[0]->rxdataF_comp[0][start_symbol*(off+(NR_NB_SC_PER_RB * pusch_pdu->rb_size))],nb_symb_sch*(off+(NR_NB_SC_PER_RB * pusch_pdu->rb_size)),1,1);
      LOG_M("chmagF0.m","chmF0",
        &gNB->pusch_vars[0]->ul_ch_mag[0][start_symbol*(off+(NR_NB_SC_PER_RB * pusch_pdu->rb_size))],nb_symb_sch*(off+(NR_NB_SC_PER_RB * pusch_pdu->rb_size)),1,1);
      LOG_M("chmagbF0.m","chmbF0",
        &gNB->pusch_vars[0]->ul_ch_magb[0][start_symbol*(off+(NR_NB_SC_PER_RB * pusch_pdu->rb_size))],nb_symb_sch*(off+(NR_NB_SC_PER_RB * pusch_pdu->rb_size)),1,1);
      LOG_M("rxsigF0_llrlayers0.m","rxsF0_llrlayers0",
            &gNB->pusch_vars[0]->llr_layers[0][0],(nb_symb_sch-1)*NR_NB_SC_PER_RB * pusch_pdu->rb_size * mod_order,1,0);

      if (precod_nbr_layers==2) {
        LOG_M("rxsigF1_ext.m","rxsF1_ext",
             &gNB->pusch_vars[0]->rxdataF_ext[1][start_symbol*NR_NB_SC_PER_RB * pusch_pdu->rb_size],nb_symb_sch*(off+(NR_NB_SC_PER_RB * pusch_pdu->rb_size)),1,1);

        LOG_M("chestF3.m","chF3",
             &gNB->pusch_vars[0]->ul_ch_estimates[3][start_symbol*frame_parms->ofdm_symbol_size],frame_parms->ofdm_symbol_size,1,1);

        LOG_M("chestF3_ext.m","chF3_ext",
        &gNB->pusch_vars[0]->ul_ch_estimates_ext[3][(start_symbol+1)*(off+(NR_NB_SC_PER_RB * pusch_pdu->rb_size))],
              (nb_symb_sch-1)*(off+(NR_NB_SC_PER_RB * pusch_pdu->rb_size)),1,1);

        LOG_M("rxsigF2_comp.m","rxsF2_comp",
            &gNB->pusch_vars[0]->rxdataF_comp[2][start_symbol*(off+(NR_NB_SC_PER_RB * pusch_pdu->rb_size))],nb_symb_sch*(off+(NR_NB_SC_PER_RB * pusch_pdu->rb_size)),1,1);

        LOG_M("rxsigF0_llrlayers1.m","rxsF0_llrlayers1",
        &gNB->pusch_vars[0]->llr_layers[1][0],(nb_symb_sch-1)*NR_NB_SC_PER_RB * pusch_pdu->rb_size * mod_order,1,0);

        }

        if (precod_nbr_layers==4) {
          LOG_M("rxsigF1_ext.m","rxsF1_ext",
            &gNB->pusch_vars[0]->rxdataF_ext[1][start_symbol*NR_NB_SC_PER_RB * pusch_pdu->rb_size],nb_symb_sch*(off+(NR_NB_SC_PER_RB * pusch_pdu->rb_size)),1,1);
         LOG_M("rxsigF2_ext.m","rxsF2_ext",
            &gNB->pusch_vars[0]->rxdataF_ext[2][start_symbol*NR_NB_SC_PER_RB * pusch_pdu->rb_size],nb_symb_sch*(off+(NR_NB_SC_PER_RB * pusch_pdu->rb_size)),1,1);
        LOG_M("rxsigF3_ext.m","rxsF3_ext",
            &gNB->pusch_vars[0]->rxdataF_ext[3][start_symbol*NR_NB_SC_PER_RB * pusch_pdu->rb_size],nb_symb_sch*(off+(NR_NB_SC_PER_RB * pusch_pdu->rb_size)),1,1);

        LOG_M("chestF5.m","chF5",
            &gNB->pusch_vars[0]->ul_ch_estimates[5][start_symbol*frame_parms->ofdm_symbol_size],frame_parms->ofdm_symbol_size,1,1);
        LOG_M("chestF10.m","chF10",
            &gNB->pusch_vars[0]->ul_ch_estimates[10][start_symbol*frame_parms->ofdm_symbol_size],frame_parms->ofdm_symbol_size,1,1);
        LOG_M("chestF15.m","chF15",
            &gNB->pusch_vars[0]->ul_ch_estimates[15][start_symbol*frame_parms->ofdm_symbol_size],frame_parms->ofdm_symbol_size,1,1);


        LOG_M("chestF5_ext.m","chF5_ext",
        &gNB->pusch_vars[0]->ul_ch_estimates_ext[5][(start_symbol+1)*(off+(NR_NB_SC_PER_RB * pusch_pdu->rb_size))],
              (nb_symb_sch-1)*(off+(NR_NB_SC_PER_RB * pusch_pdu->rb_size)),1,1);
        LOG_M("chestF10_ext.m","chF10_ext",
        &gNB->pusch_vars[0]->ul_ch_estimates_ext[10][(start_symbol+1)*(off+(NR_NB_SC_PER_RB * pusch_pdu->rb_size))],
              (nb_symb_sch-1)*(off+(NR_NB_SC_PER_RB * pusch_pdu->rb_size)),1,1);
        LOG_M("chestF15_ext.m","chF15_ext",
        &gNB->pusch_vars[0]->ul_ch_estimates_ext[15][(start_symbol+1)*(off+(NR_NB_SC_PER_RB * pusch_pdu->rb_size))],
             (nb_symb_sch-1)*(off+(NR_NB_SC_PER_RB * pusch_pdu->rb_size)),1,1);


        LOG_M("rxsigF4_comp.m","rxsF4_comp",
            &gNB->pusch_vars[0]->rxdataF_comp[4][start_symbol*(off+(NR_NB_SC_PER_RB * pusch_pdu->rb_size))],nb_symb_sch*(off+(NR_NB_SC_PER_RB * pusch_pdu->rb_size)),1,1);
        LOG_M("rxsigF8_comp.m","rxsF8_comp",
            &gNB->pusch_vars[0]->rxdataF_comp[8][start_symbol*(off+(NR_NB_SC_PER_RB * pusch_pdu->rb_size))],nb_symb_sch*(off+(NR_NB_SC_PER_RB * pusch_pdu->rb_size)),1,1);
        LOG_M("rxsigF12_comp.m","rxsF12_comp",
            &gNB->pusch_vars[0]->rxdataF_comp[12][start_symbol*(off+(NR_NB_SC_PER_RB * pusch_pdu->rb_size))],nb_symb_sch*(off+(NR_NB_SC_PER_RB * pusch_pdu->rb_size)),1,1);
        LOG_M("rxsigF0_llrlayers1.m","rxsF0_llrlayers1",
        &gNB->pusch_vars[0]->llr_layers[1][0],(nb_symb_sch-1)*NR_NB_SC_PER_RB * pusch_pdu->rb_size * mod_order,1,0);
        LOG_M("rxsigF0_llrlayers2.m","rxsF0_llrlayers2",
        &gNB->pusch_vars[0]->llr_layers[2][0],(nb_symb_sch-1)*NR_NB_SC_PER_RB * pusch_pdu->rb_size * mod_order,1,0);
        LOG_M("rxsigF0_llrlayers3.m","rxsF0_llrlayers3",
        &gNB->pusch_vars[0]->llr_layers[3][0],(nb_symb_sch-1)*NR_NB_SC_PER_RB * pusch_pdu->rb_size * mod_order,1,0);
      }

      LOG_M("rxsigF0_llr.m","rxsF0_llr",
           &gNB->pusch_vars[0]->llr[0],precod_nbr_layers*(nb_symb_sch-1)*NR_NB_SC_PER_RB * pusch_pdu->rb_size * mod_order,1,0);
    }
        ////////////////////////////////////////////////////////////

    if ((gNB->ulsch[0]->last_iteration_cnt >=
        gNB->ulsch[0]->max_ldpc_iterations+1) || ul_proc_error == 1) {
      error_flag = 1;
      n_errors[round][snrRun]++;
      crc_status = 1;
    } else
      crc_status = 0;
    if(n_trials==1) printf("end of round %d rv_index %d\n",round, rv_index);

    //----------------------------------------------------------
    //----------------- count and print errors -----------------
    //----------------------------------------------------------

    if ((pusch_pdu->pdu_bit_map & PUSCH_PDU_BITMAP_PUSCH_PTRS) && (SNR==snr0) && (trial==0) && (round==0)) {
      ptrs_symbols = 0;
      for (int i = pusch_pdu->start_symbol_index; i < pusch_pdu->start_symbol_index + pusch_pdu->nr_of_symbols; i++)
        ptrs_symbols += ((gNB->pusch_vars[UE_id]->ptrs_symbols) >> i) & 1;

      /*  2*5*(50/2), for RB = 50,K = 2 for 5 OFDM PTRS symbols */
      available_bits -= 2 * ptrs_symbols * ((nb_rb + ptrs_freq_density - 1) /ptrs_freq_density);
      printf("[ULSIM][PTRS] Available bits are: %5u, removed PTRS bits are: %5d \n",available_bits, (ptrsSymbPerSlot * ptrsRePerSymb * 2) );
    }

    for (i = 0; i < available_bits; i++) {

      if(((ulsch_ue->harq_processes[harq_pid]->f[i] == 0) && (gNB->pusch_vars[UE_id]->llr[i] <= 0)) ||
         ((ulsch_ue->harq_processes[harq_pid]->f[i] == 1) && (gNB->pusch_vars[UE_id]->llr[i] >= 0))) {

        /*if(errors_scrambling == 0)
	  printf("\x1B[34m" "[frame %d][trial %d]\t1st bit in error in unscrambling = %d\n" "\x1B[0m", frame, trial, i);*/
        errors_scrambling[round][snrRun]++;
      }
    }
    round++;

    } // round
    
    if (n_trials == 1 && errors_scrambling[0][snrRun] > 0) {
      printf("\x1B[31m""[frame %d][trial %d]\tnumber of errors in unscrambling = %u\n" "\x1B[0m", frame, trial, errors_scrambling[0][snrRun]);
    }
    
    for (i = 0; i < TBS; i++) {
      
      estimated_output_bit[i] = (ulsch_gNB->harq_processes[harq_pid]->b[i/8] & (1 << (i & 7))) >> (i & 7);
      test_input_bit[i]       = (ulsch_ue->harq_processes[harq_pid]->b[i/8] & (1 << (i & 7))) >> (i & 7);
      
      if (estimated_output_bit[i] != test_input_bit[i]) {
	/*if(errors_decoding == 0)
	  printf("\x1B[34m""[frame %d][trial %d]\t1st bit in error in decoding     = %d\n" "\x1B[0m", frame, trial, i);*/
	errors_decoding++;
      }
    }
    if (n_trials == 1) {
      for (int r=0;r<ulsch_ue->harq_processes[harq_pid]->C;r++)
	for (int i=0;i<ulsch_ue->harq_processes[harq_pid]->K>>3;i++) {
	  if ((ulsch_ue->harq_processes[harq_pid]->c[r][i]^ulsch_gNB->harq_processes[harq_pid]->c[r][i]) != 0) printf("************");
	    /*printf("r %d: in[%d] %x, out[%d] %x (%x)\n",r,
	    i,ulsch_ue->harq_processes[harq_pid]->c[r][i],
	    i,ulsch_gNB->harq_processes[harq_pid]->c[r][i],
	    ulsch_ue->harq_processes[harq_pid]->c[r][i]^ulsch_gNB->harq_processes[harq_pid]->c[r][i]);*/
	}
    }
    if (errors_decoding > 0 && error_flag == 0) {
      n_false_positive++;
      if (n_trials==1)
	printf("\x1B[31m""[frame %d][trial %d]\tnumber of errors in decoding     = %u\n" "\x1B[0m", frame, trial, errors_decoding);
    } 
    roundStats[snrRun] += ((float)round);
    if (!crc_status) effRate[snrRun] += ((double)TBS)/(double)round;
    } // trial loop
    
    roundStats[snrRun]/=((float)n_trials);
    effRate[snrRun] /= (double)n_trials;
    
    printf("*****************************************\n");
    printf("SNR %f: n_errors (%d/%d,%d/%d,%d/%d,%d/%d) (negative CRC), false_positive %d/%d, errors_scrambling (%u/%u,%u/%u,%u/%u,%u/%u\n", SNR, n_errors[0][snrRun], round_trials[0][snrRun],n_errors[1][snrRun], round_trials[1][snrRun],n_errors[2][snrRun], round_trials[2][snrRun],n_errors[3][snrRun], round_trials[3][snrRun], n_false_positive, n_trials, errors_scrambling[0][snrRun],available_bits*n_trials,errors_scrambling[1][snrRun],available_bits*n_trials,errors_scrambling[2][snrRun],available_bits*n_trials,errors_scrambling[3][snrRun],available_bits*n_trials);
    printf("\n");
    blerStats[0][snrRun] = (double)n_errors[0][snrRun]/round_trials[0][snrRun];
    blerStats[1][snrRun] = (double)n_errors[1][snrRun]/round_trials[1][snrRun];
    blerStats[2][snrRun] = (double)n_errors[2][snrRun]/round_trials[2][snrRun];
    blerStats[3][snrRun] = (double)n_errors[3][snrRun]/round_trials[3][snrRun];

    berStats[0][snrRun] = (double)errors_scrambling[0][snrRun]/available_bits/round_trials[0][snrRun];
    berStats[1][snrRun] = (double)errors_scrambling[1][snrRun]/available_bits/round_trials[1][snrRun];
    berStats[2][snrRun] = (double)errors_scrambling[2][snrRun]/available_bits/round_trials[2][snrRun];
    berStats[3][snrRun] = (double)errors_scrambling[3][snrRun]/available_bits/round_trials[3][snrRun];
    effTP[snrRun] = effRate[snrRun]/(double)TBS*(double)100;
    printf("SNR %f: Channel BLER (%e,%e,%e,%e), Channel BER (%e,%e,%e,%e) Avg round %.2f, Eff Rate %.4f bits/slot, Eff Throughput %.2f, TBS %u bits/slot\n", 
	   SNR,
     blerStats[0][snrRun],
     blerStats[1][snrRun],
     blerStats[2][snrRun],
     blerStats[3][snrRun],
     berStats[0][snrRun],
     berStats[1][snrRun],
     berStats[2][snrRun],
     berStats[3][snrRun],
	   roundStats[snrRun],effRate[snrRun],effTP[snrRun],TBS);

    FILE *fd=fopen("nr_ulsim.log","w");
    if (fd == NULL) {
      printf("Problem with filename %s\n", "nr_ulsim.log");
      exit(-1);
    }
    dump_pusch_stats(fd,gNB);
    fclose(fd);

    printf("*****************************************\n");
    printf("\n");
    
    if (print_perf==1) {
      printDistribution(&gNB->phy_proc_rx,table_rx,"Total PHY proc rx");
      printStatIndent(&gNB->rx_pusch_stats,"RX PUSCH time");
      printStatIndent2(&gNB->ulsch_channel_estimation_stats,"ULSCH channel estimation time");
      printStatIndent2(&gNB->ulsch_ptrs_processing_stats,"ULSCH PTRS Processing time");
      printStatIndent2(&gNB->ulsch_rbs_extraction_stats,"ULSCH rbs extraction time");
      printStatIndent2(&gNB->ulsch_channel_compensation_stats,"ULSCH channel compensation time");
      printStatIndent2(&gNB->ulsch_mrc_stats,"ULSCH mrc computation");
      printStatIndent2(&gNB->ulsch_llr_stats,"ULSCH llr computation");
      printStatIndent(&gNB->ulsch_unscrambling_stats,"ULSCH unscrambling");
      printStatIndent(&gNB->ulsch_decoding_stats,"ULSCH total decoding time");
      printStatIndent(&UE->ulsch_encoding_stats,"ULSCH total encoding time");
      printStatIndent2(&UE->ulsch_segmentation_stats,"ULSCH segmentation time");
      printStatIndent2(&UE->ulsch_ldpc_encoding_stats,"ULSCH LDPC encoder time");
      printStatIndent2(&UE->ulsch_rate_matching_stats,"ULSCH rate-matching time");
      printStatIndent2(&UE->ulsch_interleaving_stats,"ULSCH interleaving time");
      //printStatIndent2(&gNB->ulsch_deinterleaving_stats,"ULSCH deinterleaving");
      //printStatIndent2(&gNB->ulsch_rate_unmatching_stats,"ULSCH rate matching rx");
      //printStatIndent2(&gNB->ulsch_ldpc_decoding_stats,"ULSCH ldpc decoding");
      printf("\n");
    }

    ldpcDecStats[snrRun] = gNB->ulsch_decoding_stats.trials?inMicroS(gNB->ulsch_decoding_stats.diff/gNB->ulsch_decoding_stats.trials):0;

    if(n_trials==1)
      break;

    if ((float)effTP[snrRun] >= eff_tp_check) {
      printf("*************\n");
      printf("PUSCH test OK\n");
      printf("*************\n");
      break;
    }

    snrStats[snrRun] = SNR;
    snrRun++;
    n_errs = n_errors[0][snrRun];
  } // SNR loop
  printf("\n");

  printf( "Num RB:\t%d\n"
          "Num symbols:\t%d\n"
          "MCS:\t%d\n"
          "DMRS config type:\t%d\n"
          "DMRS add pos:\t%d\n"
          "PUSCH mapping type:\t%d\n"
          "DMRS length:\t%d\n"
          "DMRS CDM gr w/o data:\t%d\n",
          nb_rb,
          nb_symb_sch,
          Imcs,
          dmrs_config_type,
          add_pos,
          mapping_type,
          length_dmrs,
          num_dmrs_cdm_grps_no_data);
              
  char opStatsFile[50];
  sprintf(opStatsFile, "ulsimStats_z%d.m", n_rx);
  LOG_M(opStatsFile,"SNR",snrStats,snrRun,1,7);
  LOG_MM(opStatsFile,"BLER_round0",blerStats[0],snrRun,1,7);
  LOG_MM(opStatsFile,"BLER_round1",blerStats[1],snrRun,1,7);
  LOG_MM(opStatsFile,"BLER_round2",blerStats[2],snrRun,1,7);
  LOG_MM(opStatsFile,"BLER_round3",blerStats[3],snrRun,1,7);
  LOG_MM(opStatsFile,"BER_round0",berStats[0],snrRun,1,7);
  LOG_MM(opStatsFile,"BER_round1",berStats[1],snrRun,1,7);
  LOG_MM(opStatsFile,"BER_round2",berStats[2],snrRun,1,7);
  LOG_MM(opStatsFile,"BER_round3",berStats[3],snrRun,1,7);
  LOG_MM(opStatsFile,"EffRate",effRate,snrRun,1,7);
  LOG_MM(opStatsFile,"EffTP",effTP,snrRun,1,7);

  free(test_input_bit);
  free(estimated_output_bit);
  if (gNB->ldpc_offload_flag)
    free_nrLDPClib_offload();

  if (output_fd)
    fclose(output_fd);

  if (input_fd)
    fclose(input_fd);

  if (scg_fd)
    fclose(scg_fd);

  return (n_errs);
}<|MERGE_RESOLUTION|>--- conflicted
+++ resolved
@@ -481,13 +481,10 @@
       n_trials = atoi(optarg);
       break;
 
-<<<<<<< HEAD
     case 'o':
       ldpc_offload_flag = 1;
       break;
       
-=======
->>>>>>> cf6ac388
     case 'p':
       extended_prefix_flag = 1;
       break;
