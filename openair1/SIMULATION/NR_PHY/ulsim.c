/*
* Licensed to the OpenAirInterface (OAI) Software Alliance under one or more
* contributor license agreements.  See the NOTICE file distributed with
* this work for additional information regarding copyright ownership.
* The OpenAirInterface Software Alliance licenses this file to You under
* the OAI Public License, Version 1.1  (the "License"); you may not use this file
* except in compliance with the License.
* You may obtain a copy of the License at
*
*      http://www.openairinterface.org/?page_id=698
*
* Unless required by applicable law or agreed to in writing, software
* distributed under the License is distributed on an "AS IS" BASIS,
* WITHOUT WARRANTIES OR CONDITIONS OF ANY KIND, either express or implied.
* See the License for the specific language governing permissions and
* limitations under the License.
*-------------------------------------------------------------------------------
* For more information about the OpenAirInterface (OAI) Software Alliance:
*      contact@openairinterface.org
*/

#include <string.h>
#include <math.h>
#include <unistd.h>
#include <fcntl.h>
#include <sys/ioctl.h>
#include <sys/mman.h>
#include "common/ran_context.h"
#include "common/config/config_userapi.h"
#include "common/utils/LOG/log.h"
#include "PHY/defs_gNB.h"
#include "PHY/defs_nr_common.h"
#include "PHY/defs_nr_UE.h"
#include "PHY/phy_vars_nr_ue.h"
#include "PHY/types.h"
#include "PHY/INIT/phy_init.h"
#include "PHY/MODULATION/modulation_UE.h"
#include "PHY/MODULATION/nr_modulation.h"
#include "PHY/NR_REFSIG/dmrs_nr.h"
#include "PHY/NR_REFSIG/nr_mod_table.h"
#include "PHY/NR_REFSIG/refsig_defs_ue.h"
#include "PHY/NR_TRANSPORT/nr_dlsch.h"
#include "PHY/NR_TRANSPORT/nr_sch_dmrs.h"
#include "PHY/NR_TRANSPORT/nr_transport.h"
#include "PHY/NR_TRANSPORT/nr_transport_proto.h"
#include "PHY/NR_TRANSPORT/nr_ulsch.h"
#include "PHY/NR_UE_TRANSPORT/nr_transport_proto_ue.h"
#include "PHY/TOOLS/tools_defs.h"
#include "SCHED_NR/sched_nr.h"
#include "SCHED_NR_UE/defs.h"
#include "SCHED_NR_UE/fapi_nr_ue_l1.h"
#include "openair1/SIMULATION/TOOLS/sim.h"
#include "openair1/SIMULATION/RF/rf.h"
#include "openair1/SIMULATION/NR_PHY/nr_unitary_defs.h"
#include "openair1/SIMULATION/NR_PHY/nr_dummy_functions.c"
#include "openair2/LAYER2/NR_MAC_UE/mac_proto.h"

//#define DEBUG_ULSIM

PHY_VARS_gNB *gNB;
PHY_VARS_NR_UE *UE;
RAN_CONTEXT_t RC;
int32_t uplink_frequency_offset[MAX_NUM_CCs][4];

double cpuf;
int nfapi_mode = 0;
uint16_t NB_UE_INST = 1;

// dummy functions
int8_t nr_mac_rrc_data_ind_ue(const module_id_t module_id, const int CC_id, const uint8_t gNB_index,
                              const int8_t channel, const uint8_t* pduP, const sdu_size_t pdu_len) { return 0; }

// needed for some functions
uint16_t n_rnti = 0x1234;
openair0_config_t openair0_cfg[MAX_CARDS];

int main(int argc, char **argv)
{
  char c;
  int i,sf;
  double SNR, snr0 = -2.0, snr1 = 2.0;
  double sigma, sigma_dB;
  double snr_step = 0.1;
  uint8_t snr1set = 0;
  int slot = 0;
  FILE *output_fd = NULL;
  //uint8_t write_output_file = 0;
  int trial, n_trials = 1, n_errors = 0, n_false_positive = 0, delay = 0;
  uint8_t n_tx = 1, n_rx = 1;
  //uint8_t transmission_mode = 1;
  uint16_t Nid_cell = 0;
  channel_desc_t *gNB2UE;
  uint8_t extended_prefix_flag = 0;
  //int8_t interf1 = -21, interf2 = -21;
  FILE *input_fd = NULL;
  SCM_t channel_model = AWGN;  //Rayleigh1_anticorr;
  uint16_t N_RB_DL = 106, N_RB_UL = 106, mu = 1;
  //unsigned char frame_type = 0;
  int number_of_frames = 1;
  int frame_length_complex_samples;
  NR_DL_FRAME_PARMS *frame_parms;
  int loglvl = OAILOG_WARNING;
  uint64_t SSB_positions=0x01;
  uint16_t nb_symb_sch = 12;
  int start_symbol = NR_SYMBOLS_PER_SLOT - nb_symb_sch;
  uint16_t nb_rb = 50;
  uint8_t Imcs = 9;
  uint8_t precod_nbr_layers = 1;
  int gNB_id = 0;
  int ap;
  int tx_offset;
  double txlev_float;
  int32_t txlev;
  int start_rb = 0;
  int UE_id =0; // [hna] only works for UE_id = 0 because NUMBER_OF_NR_UE_MAX is set to 1 (phy_init_nr_gNB causes segmentation fault)

  cpuf = get_cpu_freq_GHz();


  UE_nr_rxtx_proc_t UE_proc;


  if ( load_configmodule(argc,argv,CONFIG_ENABLECMDLINEONLY) == 0 ) {
    exit_fun("[NR_ULSIM] Error, configuration module init failed\n");
  }

  //logInit();
  randominit(0);

  while ((c = getopt(argc, argv, "d:f:g:h:i:j:l:m:n:p:r:s:y:z:F:M:N:P:R:S:")) != -1) {
    switch (c) {

      /*case 'd':
        frame_type = 1;
        break;*/

      case 'd':
        delay = atoi(optarg);
        break;

      case 'f':
        number_of_frames = atoi(optarg);
        break;

      /*case 'f':
         write_output_file = 1;
         output_fd = fopen(optarg, "w");

         if (output_fd == NULL) {
             printf("Error opening %s\n", optarg);
             exit(-1);
         }

         break;*/

      case 'g':
        switch ((char) *optarg) {
          case 'A':
            channel_model = SCM_A;
            break;

          case 'B':
            channel_model = SCM_B;
            break;

          case 'C':
            channel_model = SCM_C;
            break;

          case 'D':
            channel_model = SCM_D;
            break;

          case 'E':
            channel_model = EPA;
            break;

          case 'F':
            channel_model = EVA;
            break;

          case 'G':
            channel_model = ETU;
            break;

          default:
            printf("Unsupported channel model!\n");
            exit(-1);
        }

        break;

      /*case 'i':
        interf1 = atoi(optarg);
        break;

      case 'j':
        interf2 = atoi(optarg);
        break;*/

      case 'l':
        nb_symb_sch = atoi(optarg);
        break;

      case 'm':
        Imcs = atoi(optarg);
        break;

      case 'n':
        n_trials = atoi(optarg);
        break;

      case 'p':
        extended_prefix_flag = 1;
        break;

      case 'r':
        nb_rb = atoi(optarg);
        break;

      case 's':
        snr0 = atof(optarg);
        printf("Setting SNR0 to %f\n", snr0);
        break;

      /*
       case 'r':
       ricean_factor = pow(10,-.1*atof(optarg));
       if (ricean_factor>1) {
       printf("Ricean factor must be between 0 and 1\n");
       exit(-1);
       }
       break;
       */

      /*case 'x':
        transmission_mode = atoi(optarg);
        break;*/

      case 'y':
        n_tx = atoi(optarg);

        if ((n_tx == 0) || (n_tx > 2)) {
          printf("Unsupported number of tx antennas %d\n", n_tx);
          exit(-1);
        }

        break;

      case 'z':
        n_rx = atoi(optarg);

        if ((n_rx == 0) || (n_rx > 2)) {
          printf("Unsupported number of rx antennas %d\n", n_rx);
          exit(-1);
        }

        break;

      case 'F':
        input_fd = fopen(optarg, "r");

        if (input_fd == NULL) {
            printf("Problem with filename %s\n", optarg);
            exit(-1);
        }

        break;

      case 'M':
        SSB_positions = atoi(optarg);
        break;

      case 'N':
        Nid_cell = atoi(optarg);
        break;

      case 'R':
        N_RB_DL = atoi(optarg);
        N_RB_UL = N_RB_DL;
        break;

      case 'S':
        snr1 = atof(optarg);
        snr1set = 1;
        printf("Setting SNR1 to %f\n", snr1);
        break;

      default:
        case 'h':
          printf("%s -h(elp) -p(extended_prefix) -N cell_id -f output_filename -F input_filename -g channel_model -n n_frames -t Delayspread -s snr0 -S snr1 -x transmission_mode -y TXant -z RXant -i Intefrence0 -j Interference1 -A interpolation_file -C(alibration offset dB) -N CellId\n", argv[0]);
          //printf("-d Use TDD\n");
          printf("-d Introduce delay in terms of number of samples\n");
          printf("-f Number of frames to simulate\n");
          printf("-g [A,B,C,D,E,F,G] Use 3GPP SCM (A,B,C,D) or 36-101 (E-EPA,F-EVA,G-ETU) models (ignores delay spread and Ricean factor)\n");
          printf("-h This message\n");
          //printf("-i Relative strength of first intefering eNB (in dB) - cell_id mod 3 = 1\n");
          //printf("-j Relative strength of second intefering eNB (in dB) - cell_id mod 3 = 2\n");
          printf("-s Starting SNR, runs from SNR0 to SNR0 + 10 dB if ending SNR isn't given\n");
          printf("-m MCS value\n");
          printf("-n Number of trials to simulate\n");
          printf("-p Use extended prefix mode\n");
          printf("-t Delay spread for multipath channel\n");
          //printf("-x Transmission mode (1,2,6 for the moment)\n");
          printf("-y Number of TX antennas used in eNB\n");
          printf("-z Number of RX antennas used in UE\n");

          printf("-A Interpolation_filname Run with Abstraction to generate Scatter plot using interpolation polynomial in file\n");
          //printf("-C Generate Calibration information for Abstraction (effective SNR adjustment to remove Pe bias w.r.t. AWGN)\n");
          printf("-F Input filename (.txt format) for RX conformance testing\n");
          printf("-M Multiple SSB positions in burst\n");
          printf("-N Nid_cell\n");
          printf("-O oversampling factor (1,2,4,8,16)\n");
          printf("-R N_RB_DL\n");
          printf("-S Ending SNR, runs from SNR0 to SNR1\n");
          exit(-1);
          break;
    }
  }

  logInit();
  set_glog(loglvl);
  T_stdout = 1;

  if (snr1set == 0)
    snr1 = snr0 + 10;

  gNB2UE = new_channel_desc_scm(n_tx, n_rx, channel_model,
                                61.44e6, //N_RB2sampling_rate(N_RB_DL),
                                40e6, //N_RB2channel_bandwidth(N_RB_DL),
                                0, 0, 0);

  if (gNB2UE == NULL) {
    printf("Problem generating channel model. Exiting.\n");
    exit(-1);
  }

  RC.gNB = (PHY_VARS_gNB ** *) malloc(sizeof(PHY_VARS_gNB **));
  RC.gNB[0] = (PHY_VARS_gNB **) malloc(sizeof(PHY_VARS_gNB *));
  RC.gNB[0][0] = malloc(sizeof(PHY_VARS_gNB));
  gNB = RC.gNB[0][0];
  //gNB_config = &gNB->gNB_config;

  frame_parms = &gNB->frame_parms; //to be initialized I suppose (maybe not necessary for PBCH)
  frame_parms->nb_antennas_tx = n_tx;
  frame_parms->nb_antennas_rx = n_rx;
  frame_parms->N_RB_DL = N_RB_DL;
  frame_parms->N_RB_UL = N_RB_UL;
  frame_parms->Ncp = extended_prefix_flag ? EXTENDED : NORMAL;

  crcTableInit();

  nr_phy_config_request_sim(gNB, N_RB_DL, N_RB_UL, mu, Nid_cell, SSB_positions);

  phy_init_nr_gNB(gNB, 0, 0);
  //init_eNB_afterRU();

  frame_length_complex_samples = frame_parms->samples_per_subframe;
  //frame_length_complex_samples_no_prefix = frame_parms->samples_per_subframe_wCP;

  //configure UE
  UE = malloc(sizeof(PHY_VARS_NR_UE));
  memset((void*)UE,0,sizeof(PHY_VARS_NR_UE));
  PHY_vars_UE_g = malloc(sizeof(PHY_VARS_NR_UE**));
  PHY_vars_UE_g[0] = malloc(sizeof(PHY_VARS_NR_UE*));
  PHY_vars_UE_g[0][0] = UE;
  memcpy(&UE->frame_parms, frame_parms, sizeof(NR_DL_FRAME_PARMS));

  //phy_init_nr_top(frame_parms);
  if (init_nr_ue_signal(UE, 1, 0) != 0) {
    printf("Error at UE NR initialisation\n");
    exit(-1);
  }

  //nr_init_frame_parms_ue(&UE->frame_parms);
  //init_nr_ue_transport(UE, 0);
  for (sf = 0; sf < 2; sf++) {
    for (i = 0; i < 2; i++) {

        UE->ulsch[sf][0][i] = new_nr_ue_ulsch(N_RB_UL, 8, 0);

        if (!UE->ulsch[sf][0][i]) {
          printf("Can't get ue ulsch structures\n");
          exit(-1);
        }

    }
  }

  unsigned char harq_pid = 0;
  unsigned int TBS;
  unsigned int available_bits;
  uint8_t nb_re_dmrs = UE->dmrs_UplinkConfig.pusch_maxLength*(UE->dmrs_UplinkConfig.pusch_dmrs_type == pusch_dmrs_type1)?6:4;
  uint8_t length_dmrs = 1;
  unsigned char mod_order;

  mod_order      = nr_get_Qm(Imcs, 1);
  available_bits = nr_get_G(nb_rb, nb_symb_sch, nb_re_dmrs, length_dmrs, mod_order, 1);
  TBS            = nr_compute_tbs(Imcs, nb_rb, nb_symb_sch, nb_re_dmrs, length_dmrs, precod_nbr_layers);

  NR_gNB_ULSCH_t *ulsch_gNB = gNB->ulsch[UE_id+1][0];
  nfapi_nr_ul_config_ulsch_pdu *rel15_ul = &ulsch_gNB->harq_processes[harq_pid]->ulsch_pdu;
  
  NR_UE_ULSCH_t **ulsch_ue = UE->ulsch[0][0];
  
  unsigned char *estimated_output_bit;
  unsigned char *test_input_bit;
  uint32_t errors_decoding   = 0;
  uint32_t errors_scrambling = 0;
  uint32_t is_frame_in_error = 0;

  test_input_bit       = (unsigned char *) malloc16(sizeof(unsigned char) * 16 * 68 * 384);
  estimated_output_bit = (unsigned char *) malloc16(sizeof(unsigned char) * 16 * 68 * 384);

  nr_scheduled_response_t scheduled_response;
  fapi_nr_ul_config_request_t ul_config;
  
  printf("\n");

  for (SNR = snr0; SNR < snr1; SNR += snr_step) {

    printf("-------------------\n");
    printf("SNR %f\n", SNR);
    printf("-------------------\n");

    is_frame_in_error = 0;
    for (int frame = 0; frame < number_of_frames; frame++) {

      UE_proc.nr_tti_tx = slot;
      UE_proc.frame_tx = frame;

      // --------- setting rel15_ul parameters for gNB --------
      rel15_ul->rnti                           = n_rnti;
      rel15_ul->ulsch_pdu_rel15.start_rb       = start_rb;
      rel15_ul->ulsch_pdu_rel15.number_rbs     = nb_rb;
      rel15_ul->ulsch_pdu_rel15.start_symbol   = start_symbol;
      rel15_ul->ulsch_pdu_rel15.number_symbols = nb_symb_sch;
      rel15_ul->ulsch_pdu_rel15.nb_re_dmrs     = nb_re_dmrs;
      rel15_ul->ulsch_pdu_rel15.length_dmrs    = length_dmrs;
      rel15_ul->ulsch_pdu_rel15.Qm             = mod_order;
      rel15_ul->ulsch_pdu_rel15.mcs            = Imcs;
      rel15_ul->ulsch_pdu_rel15.rv             = 0;
      rel15_ul->ulsch_pdu_rel15.ndi            = 0;
      rel15_ul->ulsch_pdu_rel15.n_layers       = precod_nbr_layers;
      ///////////////////////////////////////////////////

      //fapi_nr_tx_request_t tx_request;

      scheduled_response.module_id = 0;
      scheduled_response.CC_id = 0;
      scheduled_response.frame = frame;
      scheduled_response.slot = slot;
      scheduled_response.dl_config = NULL;
      scheduled_response.ul_config = &ul_config;
      scheduled_response.dl_config = NULL;

      ul_config.sfn_slot = slot;
      ul_config.number_pdus = 1;
      ul_config.ul_config_list[0].pdu_type = FAPI_NR_UL_CONFIG_TYPE_PUSCH;
      ul_config.ul_config_list[0].ulsch_config_pdu.rnti = n_rnti;
      ul_config.ul_config_list[0].ulsch_config_pdu.ulsch_pdu_rel15.number_rbs = nb_rb;
      ul_config.ul_config_list[0].ulsch_config_pdu.ulsch_pdu_rel15.start_rb = start_rb;
      ul_config.ul_config_list[0].ulsch_config_pdu.ulsch_pdu_rel15.number_symbols = nb_symb_sch;
      ul_config.ul_config_list[0].ulsch_config_pdu.ulsch_pdu_rel15.start_symbol = start_symbol;
      ul_config.ul_config_list[0].ulsch_config_pdu.ulsch_pdu_rel15.mcs = Imcs;
      ul_config.ul_config_list[0].ulsch_config_pdu.ulsch_pdu_rel15.ndi = 0;
      ul_config.ul_config_list[0].ulsch_config_pdu.ulsch_pdu_rel15.rv = 0;
      ul_config.ul_config_list[0].ulsch_config_pdu.ulsch_pdu_rel15.n_layers = precod_nbr_layers;
      ul_config.ul_config_list[0].ulsch_config_pdu.ulsch_pdu_rel15.harq_process_nbr = harq_pid;
      //there are plenty of other parameters that we don't seem to be using for now. e.g.
      //ul_config.ul_config_list[0].ulsch_config_pdu.ulsch_pdu_rel15.absolute_delta_PUSCH = 0;

      // set FAPI parameters for UE, put them in the scheduled response and call
      nr_ue_scheduled_response(&scheduled_response);

      /////////////////////////phy_procedures_nr_ue_TX///////////////////////
      ///////////

      phy_procedures_nrUE_TX(UE, &UE_proc, gNB_id, 0);

      ///////////
      ////////////////////////////////////////////////////
      tx_offset = slot*frame_parms->samples_per_slot;

      txlev = signal_energy_amp_shift(&UE->common_vars.txdata[0][tx_offset + 5*frame_parms->ofdm_symbol_size + 4*frame_parms->nb_prefix_samples + frame_parms->nb_prefix_samples0],
              frame_parms->ofdm_symbol_size + frame_parms->nb_prefix_samples);

      txlev_float = (double)txlev/(double)AMP; // output of signal_energy is fixed point representation

      n_errors = 0;
      n_false_positive = 0;

      //AWGN
      sigma_dB = 10*log10(txlev_float)-SNR;
      sigma    = pow(10,sigma_dB/10);

      for (trial = 0; trial < n_trials; trial++) {

        errors_scrambling  = 0;
        errors_decoding    = 0;

        //----------------------------------------------------------
        //------------------------ add noise -----------------------
        //----------------------------------------------------------
        for (i=0; i<frame_length_complex_samples; i++) {
          for (ap=0; ap<frame_parms->nb_antennas_rx; ap++) {
            ((short*) gNB->common_vars.rxdata[ap])[(2*i) + (delay*2)]   = (((int16_t *)UE->common_vars.txdata[ap])[(i<<1)])   + (int16_t)(sqrt(sigma/2)*gaussdouble(0.0,1.0)*(double)AMP); // convert to fixed point
            ((short*) gNB->common_vars.rxdata[ap])[2*i+1 + (delay*2)]   = (((int16_t *)UE->common_vars.txdata[ap])[(i<<1)+1]) + (int16_t)(sqrt(sigma/2)*gaussdouble(0.0,1.0)*(double)AMP);
          }
        }
        ////////////////////////////////////////////////////////////

        //----------------------------------------------------------
        //------------------- gNB phy procedures -------------------
        //----------------------------------------------------------
        phy_procedures_gNB_common_RX(gNB, frame, slot);

        phy_procedures_gNB_uespec_RX(gNB, frame, slot, rel15_ul->ulsch_pdu_rel15.start_symbol, rel15_ul->ulsch_pdu_rel15.start_symbol + rel15_ul->ulsch_pdu_rel15.number_symbols);
        ////////////////////////////////////////////////////////////

        //----------------------------------------------------------
        //----------------- count and print errors -----------------
        //----------------------------------------------------------

        for (i = 0; i < available_bits; i++) {

          if(((ulsch_ue[0]->g[i] == 0) && (gNB->pusch_vars[UE_id]->llr[i] <= 0)) ||
             ((ulsch_ue[0]->g[i] == 1) && (gNB->pusch_vars[UE_id]->llr[i] >= 0)))
          {
            if(errors_scrambling == 0)
              printf("\x1B[34m" "[frame %d][trial %d]\t1st bit in error in unscrambling = %d\n" "\x1B[0m", frame, trial, i);
            errors_scrambling++;
          }
        }

        if (errors_scrambling > 0) {
          printf("\x1B[31m""[frame %d][trial %d]\tnumber of errors in unscrambling = %d\n" "\x1B[0m", frame, trial, errors_scrambling);
        }

        for (i = 0; i < TBS; i++) {

          estimated_output_bit[i] = (ulsch_gNB->harq_processes[harq_pid]->b[i/8] & (1 << (i & 7))) >> (i & 7);
          test_input_bit[i]       = (ulsch_ue[0]->harq_processes[harq_pid]->b[i / 8] & (1 << (i & 7))) >> (i & 7);

          if (estimated_output_bit[i] != test_input_bit[i]) {
            if(errors_decoding == 0)
              printf("\x1B[34m""[frame %d][trial %d]\t1st bit in error in decoding     = %d\n" "\x1B[0m", frame, trial, i);
            errors_decoding++;
          }
        }
<<<<<<< HEAD
=======
        
      }

      ////////////////////////////////////////////////////////////

      if (errors_scrambling > 0) {
        if (n_trials == 1)
          printf("errors_scrambling = %d (trial %d)\n", errors_scrambling, trial);
      }

      if (errors_bit > 0) {
        n_false_positive++;
        if (n_trials == 1)
          printf("errors_bit = %u (trial %d)\n", errors_bit, trial);
      }
      printf("\n");
    } // [hna] for (trial = 0; trial < n_trials; trial++)
    
    printf("*****************************************\n");
    printf("SNR %f, (false positive %f)\n", SNR,
           (float) n_false_positive / (float) n_trials);
    printf("*****************************************\n");
    printf("\n");
>>>>>>> 08eda57a

        if (errors_decoding > 0) {
          is_frame_in_error = 1;
          n_false_positive++;
          printf("\x1B[31m""[frame %d][trial %d]\tnumber of errors in decoding     = %d\n" "\x1B[0m", frame, trial, errors_decoding);
        } else {
          is_frame_in_error = 0;
          break;
        }
        ////////////////////////////////////////////////////////////
      } // trial loop

      if (is_frame_in_error == 1)
        break;
    } // frame loop

    if(is_frame_in_error == 0)
      break;
  } // SNR loop

  if(is_frame_in_error == 0) {
    printf("\n");
    printf("*************\n");
    printf("PUSCH test OK\n");
    printf("*************\n");
  }

  printf("\n");

  for (i = 0; i < 2; i++) {

    printf("----------------------\n");
    printf("freeing codeword %d\n", i);
    printf("----------------------\n");

    printf("gNB ulsch[0][%d]\n", i); // [hna] ulsch[0] is for RA

    free_gNB_ulsch(gNB->ulsch[0][i]);

    printf("gNB ulsch[%d][%d]\n",UE_id+1, i);

    free_gNB_ulsch(gNB->ulsch[UE_id+1][i]); // "+1" because first element in ulsch is for RA

    for (sf = 0; sf < 2; sf++) {

      printf("UE  ulsch[%d][0][%d]\n", sf, i);

      if (UE->ulsch[sf][0][i])
        free_nr_ue_ulsch(UE->ulsch[sf][0][i]);
    }

    printf("\n");
  }

  free(test_input_bit);
  free(estimated_output_bit);

  if (output_fd)
    fclose(output_fd);

  if (input_fd)
    fclose(input_fd);

  return (n_errors);
}<|MERGE_RESOLUTION|>--- conflicted
+++ resolved
@@ -548,32 +548,6 @@
             errors_decoding++;
           }
         }
-<<<<<<< HEAD
-=======
-        
-      }
-
-      ////////////////////////////////////////////////////////////
-
-      if (errors_scrambling > 0) {
-        if (n_trials == 1)
-          printf("errors_scrambling = %d (trial %d)\n", errors_scrambling, trial);
-      }
-
-      if (errors_bit > 0) {
-        n_false_positive++;
-        if (n_trials == 1)
-          printf("errors_bit = %u (trial %d)\n", errors_bit, trial);
-      }
-      printf("\n");
-    } // [hna] for (trial = 0; trial < n_trials; trial++)
-    
-    printf("*****************************************\n");
-    printf("SNR %f, (false positive %f)\n", SNR,
-           (float) n_false_positive / (float) n_trials);
-    printf("*****************************************\n");
-    printf("\n");
->>>>>>> 08eda57a
 
         if (errors_decoding > 0) {
           is_frame_in_error = 1;
