--- conflicted
+++ resolved
@@ -787,18 +787,12 @@
     input_fd);
     if (read_errors==0) exit(1);
     for (int i=0;i<16;i+=2) printf("slot_offset %d : %d,%d\n",
-<<<<<<< HEAD
 				   slot_offset,
 				   ((int16_t*)&gNB->common_vars.rxdata[0][slot_offset])[i],
 				   ((int16_t*)&gNB->common_vars.rxdata[0][slot_offset])[1+i]);
 
     mod_order = nr_get_Qm_ul(Imcs, 0);
     code_rate = nr_get_code_rate_ul(Imcs, 0);
-=======
-           slot_offset,
-           ((int16_t*)&gNB->common_vars.rxdata[0][slot_offset])[i],
-           ((int16_t*)&gNB->common_vars.rxdata[0][slot_offset])[1+i]);
->>>>>>> 0fe3e5fd
   }
   
   for (SNR = snr0; SNR < snr1; SNR += snr_step) {
