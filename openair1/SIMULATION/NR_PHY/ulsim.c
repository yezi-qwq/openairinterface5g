--- conflicted
+++ resolved
@@ -1350,19 +1350,13 @@
 
 
 	if (n_trials == 1  && round==0) {
-<<<<<<< HEAD
-  #ifdef __AVX2__
-	  int off = ((nb_rb&1) == 1)? 4:0;
-  #else
-=======
 #ifdef __AVX2__
 	  __attribute__((unused))
 	  int off = ((nb_rb&1) == 1)? 4:0;
 #else
 	  __attribute__((unused))
->>>>>>> 8d1c9894
 	  int off = 0;
-  #endif
+#endif
 
 	  LOG_M("rxsigF0_ext.m","rxsF0_ext",
 		&gNB->pusch_vars[0]->rxdataF_ext[0][start_symbol*NR_NB_SC_PER_RB * pusch_pdu->rb_size],nb_symb_sch*(off+(NR_NB_SC_PER_RB * pusch_pdu->rb_size)),1,1);
