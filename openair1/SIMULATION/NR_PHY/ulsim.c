/*
* Licensed to the OpenAirInterface (OAI) Software Alliance under one or more
* contributor license agreements.  See the NOTICE file distributed with
* this work for additional information regarding copyright ownership.
* The OpenAirInterface Software Alliance licenses this file to You under
* the OAI Public License, Version 1.1  (the "License"); you may not use this file
* except in compliance with the License.
* You may obtain a copy of the License at
*
*      http://www.openairinterface.org/?page_id=698
*
* Unless required by applicable law or agreed to in writing, software
* distributed under the License is distributed on an "AS IS" BASIS,
* WITHOUT WARRANTIES OR CONDITIONS OF ANY KIND, either express or implied.
* See the License for the specific language governing permissions and
* limitations under the License.
*-------------------------------------------------------------------------------
* For more information about the OpenAirInterface (OAI) Software Alliance:
*      contact@openairinterface.org
*/

#include <string.h>
#include <math.h>
#include <unistd.h>
#include <fcntl.h>
#include <sys/ioctl.h>
#include <sys/mman.h>
#include "common/ran_context.h"
#include "common/config/config_userapi.h"
#include "common/utils/LOG/log.h"
#include "PHY/defs_gNB.h"
#include "PHY/defs_nr_common.h"
#include "PHY/defs_nr_UE.h"
#include "PHY/phy_vars_nr_ue.h"
#include "PHY/types.h"
#include "PHY/INIT/phy_init.h"
#include "PHY/MODULATION/modulation_UE.h"
#include "PHY/MODULATION/nr_modulation.h"
#include "PHY/NR_REFSIG/dmrs_nr.h"
#include "PHY/NR_REFSIG/refsig_defs_ue.h"
#include "PHY/NR_TRANSPORT/nr_dlsch.h"
#include "PHY/NR_TRANSPORT/nr_sch_dmrs.h"
#include "PHY/NR_TRANSPORT/nr_transport_proto.h"
#include "PHY/NR_TRANSPORT/nr_ulsch.h"
#include "PHY/NR_UE_TRANSPORT/nr_transport_proto_ue.h"
#include "PHY/TOOLS/tools_defs.h"
#include "SCHED_NR/fapi_nr_l1.h"
#include "SCHED_NR/sched_nr.h"
#include "SCHED_NR_UE/defs.h"
#include "SCHED_NR_UE/fapi_nr_ue_l1.h"
#include "openair1/SIMULATION/TOOLS/sim.h"
#include "openair1/SIMULATION/RF/rf.h"
#include "openair1/SIMULATION/NR_PHY/nr_unitary_defs.h"
#include "openair2/RRC/NR/MESSAGES/asn1_msg.h"
//#include "openair1/SIMULATION/NR_PHY/nr_dummy_functions.c"
#include "openair2/LAYER2/NR_MAC_UE/mac_proto.h"
#include "openair2/LAYER2/NR_MAC_gNB/mac_proto.h"
#include "common/utils/threadPool/thread-pool.h"
#include "PHY/NR_REFSIG/ptrs_nr.h"
#define inMicroS(a) (((double)(a))/(get_cpu_freq_GHz()*1000.0))
#include "SIMULATION/LTE_PHY/common_sim.h"

#include <openair2/LAYER2/MAC/mac_vars.h>
#include <openair2/RRC/LTE/rrc_vars.h>

#include <executables/softmodem-common.h>
#include "PHY/NR_REFSIG/ul_ref_seq_nr.h"
#include <openair3/ocp-gtpu/gtp_itf.h>
//#define DEBUG_ULSIM

const char *__asan_default_options()
{
  /* don't do leak checking in nr_ulsim, not finished yet */
  return "detect_leaks=0";
}

LCHAN_DESC DCCH_LCHAN_DESC,DTCH_DL_LCHAN_DESC,DTCH_UL_LCHAN_DESC;
rlc_info_t Rlc_info_um,Rlc_info_am_config;

PHY_VARS_gNB *gNB;
PHY_VARS_NR_UE *UE;
RAN_CONTEXT_t RC;
char *uecap_file;
int32_t uplink_frequency_offset[MAX_NUM_CCs][4];

uint16_t sf_ahead=4 ;
int slot_ahead=6 ;
uint16_t sl_ahead=0;
double cpuf;
//uint8_t nfapi_mode = 0;
uint64_t downlink_frequency[MAX_NUM_CCs][4];
THREAD_STRUCT thread_struct;
nfapi_ue_release_request_body_t release_rntis;
uint32_t N_RB_DL = 106;

//Fixme: Uniq dirty DU instance, by global var, datamodel need better management
instance_t DUuniqInstance=0;
instance_t CUuniqInstance=0;
teid_t newGtpuCreateTunnel(instance_t instance, rnti_t rnti, int incoming_bearer_id, int outgoing_bearer_id, teid_t outgoing_teid,
                           transport_layer_addr_t remoteAddr, int port, gtpCallback callBack) {
return 0;
}

int newGtpuDeleteAllTunnels(instance_t instance, rnti_t rnti) {
  return 0;
}

extern void fix_scd(NR_ServingCellConfig_t *scd);// forward declaration

int8_t nr_mac_rrc_data_ind_ue(const module_id_t module_id,
                              const int CC_id,
                              const uint8_t gNB_index,
                              const frame_t frame,
                              const sub_frame_t sub_frame,
                              const rnti_t rnti,
                              const channel_t channel,
                              const uint8_t* pduP,
                              const sdu_size_t pdu_len)
{
  return 0;
}

int generate_dlsch_header(unsigned char *mac_header,
                          unsigned char num_sdus,
                          unsigned short *sdu_lengths,
                          unsigned char *sdu_lcids,
                          unsigned char drx_cmd,
                          unsigned short timing_advance_cmd,
                          unsigned char *ue_cont_res_id,
                          unsigned char short_padding,
                          unsigned short post_padding){return 0;}

void
rrc_data_ind(
  const protocol_ctxt_t *const ctxt_pP,
  const rb_id_t                Srb_id,
  const sdu_size_t             sdu_sizeP,
  const uint8_t   *const       buffer_pP
)
{
}


int
gtpv1u_create_s1u_tunnel(
  const instance_t                              instanceP,
  const gtpv1u_enb_create_tunnel_req_t *const  create_tunnel_req_pP,
  gtpv1u_enb_create_tunnel_resp_t *const create_tunnel_resp_pP
) {
  return 0;
}

int gtpv1u_delete_s1u_tunnel(const instance_t instance, const gtpv1u_enb_delete_tunnel_req_t *const req_pP) {
  return 0;
}

int gtpv1u_delete_ngu_tunnel( const instance_t instance,
			      gtpv1u_gnb_delete_tunnel_req_t *req) {
  return 0;
}

int
rrc_gNB_process_GTPV1U_CREATE_TUNNEL_RESP(
  const protocol_ctxt_t *const ctxt_pP,
  const gtpv1u_enb_create_tunnel_resp_t *const create_tunnel_resp_pP,
  uint8_t                         *inde_list
) {
  return 0;
}

int
gtpv1u_create_ngu_tunnel(
  const instance_t instanceP,
  const gtpv1u_gnb_create_tunnel_req_t *  const create_tunnel_req_pP,
        gtpv1u_gnb_create_tunnel_resp_t * const create_tunnel_resp_pP){
  return 0;
}

int
gtpv1u_update_ngu_tunnel(
  const instance_t                              instanceP,
  const gtpv1u_gnb_create_tunnel_req_t *const  create_tunnel_req_pP,
  const rnti_t                                  prior_rnti
){
  return 0;
}

int
nr_rrc_gNB_process_GTPV1U_CREATE_TUNNEL_RESP(
  const protocol_ctxt_t *const ctxt_pP,
  const gtpv1u_gnb_create_tunnel_resp_t *const create_tunnel_resp_pP,
  uint8_t                         *inde_list
){
  return 0;
}

// Dummy function to avoid linking error at compilation of nr-ulsim
int is_x2ap_enabled(void)
{
  return 0;
}

void nr_rrc_ue_generate_RRCSetupRequest(module_id_t module_id, const uint8_t gNB_index)
{
  return;
}

int8_t nr_mac_rrc_data_req_ue(const module_id_t Mod_idP,
                              const int         CC_id,
                              const uint8_t     gNB_id,
                              const frame_t     frameP,
                              const rb_id_t     Srb_id,
                              uint8_t           *buffer_pP)
{
  return 0;
}

int DU_send_INITIAL_UL_RRC_MESSAGE_TRANSFER(module_id_t     module_idP,
                                            int             CC_idP,
                                            int             UE_id,
                                            rnti_t          rntiP,
                                            const uint8_t   *sduP,
                                            sdu_size_t      sdu_lenP,
                                            const uint8_t   *sdu2P,
                                            sdu_size_t      sdu2_lenP) {
  return 0;
}

nr_bler_struct nr_bler_data[NR_NUM_MCS];

//nFAPI P7 dummy functions

int oai_nfapi_dl_tti_req(nfapi_nr_dl_tti_request_t *dl_config_req) { return(0);  }
int oai_nfapi_tx_data_req(nfapi_nr_tx_data_request_t *tx_data_req){ return(0);  }
int oai_nfapi_ul_dci_req(nfapi_nr_ul_dci_request_t *ul_dci_req){ return(0);  }
int oai_nfapi_ul_tti_req(nfapi_nr_ul_tti_request_t *ul_tti_req){ return(0);  }
int oai_nfapi_nr_rx_data_indication(nfapi_nr_rx_data_indication_t *ind) { return(0);  }
int oai_nfapi_nr_crc_indication(nfapi_nr_crc_indication_t *ind) { return(0);  }
int oai_nfapi_nr_srs_indication(nfapi_nr_srs_indication_t *ind) { return(0);  }
int oai_nfapi_nr_uci_indication(nfapi_nr_uci_indication_t *ind) { return(0);  }
int oai_nfapi_nr_rach_indication(nfapi_nr_rach_indication_t *ind) { return(0);  }

int nr_derive_key(int alg_type, uint8_t alg_id,
               const uint8_t key[32], uint8_t **out)
{
  return 0;
}

typedef struct {
  uint64_t       optmask;   //mask to store boolean config options
  uint8_t        nr_dlsch_parallel; // number of threads for dlsch decoding, 0 means no parallelization
  tpool_t        Tpool;             // thread pool 
} nrUE_params_t;

void processSlotTX(void *arg) {}

nrUE_params_t nrUE_params;

nrUE_params_t *get_nrUE_params(void) {
  return &nrUE_params;
}
// needed for some functions
uint16_t n_rnti = 0x1234;
openair0_config_t openair0_cfg[MAX_CARDS];

channel_desc_t *UE2gNB[NUMBER_OF_UE_MAX][NUMBER_OF_gNB_MAX];

int main(int argc, char **argv)
{
  char c;
  int i;
  double SNR, snr0 = -2.0, snr1 = 2.0;
  double sigma, sigma_dB;
  double snr_step = .2;
  uint8_t snr1set = 0;
  int slot = 8, frame = 1;
  FILE *output_fd = NULL;
  double **s_re,**s_im,**r_re,**r_im;
  //uint8_t write_output_file = 0;
  int trial, n_trials = 1, n_false_positive = 0, delay = 0;
  double maxDoppler = 0.0;
  uint8_t n_tx = 1, n_rx = 1;
  //uint8_t transmission_mode = 1;
  //uint16_t Nid_cell = 0;
  channel_desc_t *UE2gNB;
  uint8_t extended_prefix_flag = 0;
  //int8_t interf1 = -21, interf2 = -21;
  FILE *input_fd = NULL;
  SCM_t channel_model = AWGN;  //Rayleigh1_anticorr;
  uint16_t N_RB_DL = 106, N_RB_UL = 106, mu = 1;

  NB_UE_INST = 1;

  //unsigned char frame_type = 0;
  NR_DL_FRAME_PARMS *frame_parms;
  int loglvl = OAILOG_WARNING;
  //uint64_t SSB_positions=0x01;
  uint16_t nb_symb_sch = 12;
  int start_symbol = 0;
  uint16_t nb_rb = 50;
  int Imcs = 9;
  uint8_t precod_nbr_layers = 1;
  int gNB_id = 0;
  int ap;
  int tx_offset;
  int32_t txlev_sum = 0, atxlev[4];
  int start_rb = 0;
  int UE_id =0; // [hna] only works for UE_id = 0 because NUMBER_OF_NR_UE_MAX is set to 1 (phy_init_nr_gNB causes segmentation fault)
  float target_error_rate = 0.01;
  int print_perf = 0;
  cpuf = get_cpu_freq_GHz();
  int msg3_flag = 0;
  int rv_index = 0;
  float roundStats[100];
  double effRate[100]; 
  double effTP[100]; 
  //float eff_tp_check = 0.7;
  uint8_t snrRun;
  int prb_inter = 0;

  int enable_ptrs = 0;
  int modify_dmrs = 0;
  /* L_PTRS = ptrs_arg[0], K_PTRS = ptrs_arg[1] */
  int ptrs_arg[2] = {-1,-1};// Invalid values
  /* DMRS TYPE = dmrs_arg[0], Add Pos = dmrs_arg[1] */
  int dmrs_arg[2] = {-1,-1};// Invalid values
  uint16_t ptrsSymPos = 0;
  uint16_t ptrsSymbPerSlot = 0;
  uint16_t ptrsRePerSymb = 0;

  uint8_t transform_precoding = transformPrecoder_disabled; // 0 - ENABLE, 1 - DISABLE
  uint8_t num_dmrs_cdm_grps_no_data = 1;
  uint8_t mcs_table = 0;

  UE_nr_rxtx_proc_t UE_proc;
  FILE *scg_fd=NULL;
  int file_offset = 0;

  double DS_TDL = .03;
  int ibwps=24;
  int ibwp_rboffset=41;
  int params_from_file = 0;
  if ( load_configmodule(argc,argv,CONFIG_ENABLECMDLINEONLY) == 0 ) {
    exit_fun("[NR_ULSIM] Error, configuration module init failed\n");
  }
  int ul_proc_error = 0; // uplink processing checking status flag
  //logInit();
  randominit(0);

  /* initialize the sin-cos table */
   InitSinLUT();

  while ((c = getopt(argc, argv, "a:b:c:d:ef:g:h:i:kl:m:n:p:r:s:u:w:y:z:F:G:H:M:N:PR:S:T:U:L:Z:W:")) != -1) {
    printf("handling optarg %c\n",c);
    switch (c) {

      /*case 'd':
        frame_type = 1;
        break;*/

    case 'a':
      start_symbol = atoi(optarg);
      AssertFatal(start_symbol >= 0 && start_symbol < 13,"start_symbol %d is not in 0..12\n",start_symbol);
      break;

    case 'b':
      nb_symb_sch = atoi(optarg);
      AssertFatal(nb_symb_sch > 0 && nb_symb_sch < 15,"start_symbol %d is not in 1..14\n",nb_symb_sch);
      break;
    case 'c':
      n_rnti = atoi(optarg);
      AssertFatal(n_rnti > 0 && n_rnti<=65535,"Illegal n_rnti %x\n",n_rnti);
      break;

    case 'd':
      delay = atoi(optarg);
      break;
      
    case 'e':
      msg3_flag = 1;
      break;
      
    case 'f':
      scg_fd = fopen(optarg, "r");
      
      if (scg_fd == NULL) {
        printf("Error opening %s\n", optarg);
        exit(-1);
      }

      break;
      
    case 'g':
      switch ((char) *optarg) {
      case 'A':
	channel_model = SCM_A;
	break;
	
      case 'B':
	channel_model = SCM_B;
	break;
	
      case 'C':
	channel_model = SCM_C;
	break;
	
      case 'D':
	channel_model = SCM_D;
	break;
	
      case 'E':
	channel_model = EPA;
	break;
	
      case 'F':
	channel_model = EVA;
	break;
	
      case 'G':
	channel_model = ETU;
	break;

      case 'H':
        channel_model = TDL_C;
	DS_TDL = .030; // 30 ns
	break;
  
      case 'I':
	channel_model = TDL_C;
	DS_TDL = .3;  // 300ns
        break;
     
      case 'J':
	channel_model=TDL_D;
	DS_TDL = .03;
	break;

      default:
	printf("Unsupported channel model!\n");
	exit(-1);
      }
      
      break;
      
    case 'i':
      prb_inter=1;
      break;
	
    case 'k':
      printf("Setting threequarter_fs_flag\n");
      openair0_cfg[0].threequarter_fs= 1;
      break;

    case 'l':
      nb_symb_sch = atoi(optarg);
      break;
      
    case 'm':
      Imcs = atoi(optarg);
      break;

    case 'W':
      precod_nbr_layers = atoi(optarg);
      break;
      
    case 'n':
      n_trials = atoi(optarg);
      break;
      
    case 'p':
      extended_prefix_flag = 1;
      break;
      
    case 'r':
      nb_rb = atoi(optarg);
      break;
      
    case 's':
      snr0 = atof(optarg);
      printf("Setting SNR0 to %f\n", snr0);
      break;

    case 'u':
      mu = atoi(optarg);
      break;

    case 'w':
      start_rb = atoi(optarg);
      break;

/*
    case 't':
      eff_tp_check = (float)atoi(optarg)/100;
      break;
*/
      /*
	case 'r':
	ricean_factor = pow(10,-.1*atof(optarg));
	if (ricean_factor>1) {
	printf("Ricean factor must be between 0 and 1\n");
	exit(-1);
	}
	break;
      */
      
      /*case 'x':
        transmission_mode = atoi(optarg);
        break;*/
      
    case 'y':
      n_tx = atoi(optarg);
      if ((n_tx == 0) || (n_tx > 4)) {
        printf("Unsupported number of tx antennas %d\n", n_tx);
        exit(-1);
      }
      break;
      
    case 'z':
      n_rx = atoi(optarg);
      if ((n_rx == 0) || (n_rx > 8)) {
        printf("Unsupported number of rx antennas %d\n", n_rx);
        exit(-1);
      }
      break;
      
    case 'F':
      input_fd = fopen(optarg, "r");
      if (input_fd == NULL) {
        printf("Problem with filename %s\n", optarg);
        exit(-1);
      }
      break;

    case 'G':
      file_offset = atoi(optarg);
      break;

    case 'H':
      slot = atoi(optarg);
      break;

    case 'M':
     // SSB_positions = atoi(optarg);
      break;
      
    case 'N':
     // Nid_cell = atoi(optarg);
      break;
      
    case 'R':
      N_RB_DL = atoi(optarg);
      N_RB_UL = N_RB_DL;
      break;
      
    case 'S':
      snr1 = atof(optarg);
      snr1set = 1;
      printf("Setting SNR1 to %f\n", snr1);
      break;
      
    case 'P':
      print_perf=1;
      opp_enabled=1;
      break;
      
    case 'L':
      loglvl = atoi(optarg);
      break;

   case 'T':
      enable_ptrs=1;
      for(i=0; i < atoi(optarg); i++){
        ptrs_arg[i] = atoi(argv[optind++]);
      }
      break;

    case 'U':
      modify_dmrs = 1;
      for(i=0; i < atoi(optarg); i++){
        dmrs_arg[i] = atoi(argv[optind++]);
      }
      break;

    case 'Q':
      params_from_file = 1;
      break;

    case 'Z':
      transform_precoding = transformPrecoder_enabled;
      num_dmrs_cdm_grps_no_data = 2;
      mcs_table = 3;
      printf("NOTE: TRANSFORM PRECODING (SC-FDMA) is ENABLED in UPLINK (0 - ENABLE, 1 - DISABLE) : %d \n", transform_precoding);
      break;

    default:
    case 'h':
      printf("%s -h(elp) -p(extended_prefix) -N cell_id -f output_filename -F input_filename -g channel_model -n n_frames -t Delayspread -s snr0 -S snr1 -x transmission_mode -y TXant -z RXant -i Intefrence0 -j Interference1 -A interpolation_file -C(alibration offset dB) -N CellId -Z Enable SC-FDMA in Uplink \n", argv[0]);
      //printf("-d Use TDD\n");
      printf("-d Introduce delay in terms of number of samples\n");
      printf("-f Number of frames to simulate\n");
      printf("-g [A,B,C,D,E,F,G] Use 3GPP SCM (A,B,C,D) or 36-101 (E-EPA,F-EVA,G-ETU) models (ignores delay spread and Ricean factor)\n");
      printf("-h This message\n");
      printf("-i Activate PRB based averaging for channel estimation. Frequncy domain interpolation by default.\n");
      //printf("-j Relative strength of second intefering eNB (in dB) - cell_id mod 3 = 2\n");
      printf("-s Starting SNR, runs from SNR0 to SNR0 + 10 dB if ending SNR isn't given\n");
      printf("-m MCS value\n");
      printf("-n Number of trials to simulate\n");
      printf("-p Use extended prefix mode\n");
      printf("-t Delay spread for multipath channel\n");
      printf("-u Set the numerology\n");
      printf("-w Start PRB for PUSCH\n");
      //printf("-x Transmission mode (1,2,6 for the moment)\n");
      printf("-y Number of TX antennas used at UE\n");
      printf("-z Number of RX antennas used at gNB\n");
      printf("-A Interpolation_filname Run with Abstraction to generate Scatter plot using interpolation polynomial in file\n");
      //printf("-C Generate Calibration information for Abstraction (effective SNR adjustment to remove Pe bias w.r.t. AWGN)\n");
      printf("-F Input filename (.txt format) for RX conformance testing\n");
      printf("-G Offset of samples to read from file (0 default)\n");
      printf("-L <log level, 0(errors), 1(warning), 2(info) 3(debug) 4 (trace)>\n"); 
      printf("-M Multiple SSB positions in burst\n");
      printf("-N Nid_cell\n");
      printf("-O oversampling factor (1,2,4,8,16)\n");
      printf("-R N_RB_DL\n");
      printf("-t Acceptable effective throughput (in percentage)\n");
      printf("-S Ending SNR, runs from SNR0 to SNR1\n");
      printf("-P Print ULSCH performances\n");
      printf("-T Enable PTRS, arguments list L_PTRS{0,1,2} K_PTRS{2,4}, e.g. -T 2 0 2 \n");
      printf("-U Change DMRS Config, arguments list DMRS TYPE{0=A,1=B} DMRS AddPos{0:3}, e.g. -U 2 0 2 \n");
      printf("-Q If -F used, read parameters from file\n");
      printf("-Z If -Z is used, SC-FDMA or transform precoding is enabled in Uplink \n");
      printf("-W Num of layer for PUSCH\n");
      exit(-1);
      break;

    }
  }
  
  logInit();
  set_glog(loglvl);
  T_stdout = 1;

  get_softmodem_params()->phy_test = 1;
  get_softmodem_params()->do_ra = 0;
  get_softmodem_params()->usim_test = 1;


  if (snr1set == 0)
    snr1 = snr0 + 10;
  double sampling_frequency;
  double bandwidth;

  if (N_RB_UL >= 217) sampling_frequency = 122.88;
  else if (N_RB_UL >= 106) sampling_frequency = 61.44;
  else if (N_RB_UL >= 32) sampling_frequency = 32.72;
  else { printf("Need at least 106 PRBs\b"); exit(-1); }
  if (N_RB_UL == 273) bandwidth = 100;
  else if (N_RB_UL == 217) bandwidth = 80;
  else if (N_RB_UL == 106) bandwidth = 40;
  else if (N_RB_UL == 32) bandwidth = 50;
  else { printf("Add N_RB_UL %d\n",N_RB_UL); exit(-1); }
  LOG_I( PHY,"++++++++++++++++++++++++++++++++++++++++++++++%i+++++++++++++++++++++++++++++++++++++++++",loglvl);  
  if (openair0_cfg[0].threequarter_fs == 1) sampling_frequency*=.75;

  UE2gNB = new_channel_desc_scm(n_tx, n_rx, channel_model,
                                sampling_frequency,
                                bandwidth,
				DS_TDL,
                                0, 0, 0, 0);

  if (UE2gNB == NULL) {
    printf("Problem generating channel model. Exiting.\n");
    exit(-1);
  }

  UE2gNB->max_Doppler = maxDoppler;

  RC.gNB = (PHY_VARS_gNB **) malloc(sizeof(PHY_VARS_gNB *));
  RC.gNB[0] = calloc(1,sizeof(PHY_VARS_gNB));
  gNB = RC.gNB[0];
  gNB->ofdm_offset_divisor = UINT_MAX;
  gNB->threadPool = (tpool_t*)malloc(sizeof(tpool_t));
  gNB->respDecode = (notifiedFIFO_t*) malloc(sizeof(notifiedFIFO_t));
  char tp_param[] = "n";
  initTpool(tp_param, gNB->threadPool, false);
  initNotifiedFIFO(gNB->respDecode);
  gNB->L1_tx_free = (notifiedFIFO_t*) malloc(sizeof(notifiedFIFO_t));
  gNB->L1_tx_filled = (notifiedFIFO_t*) malloc(sizeof(notifiedFIFO_t));
  gNB->L1_tx_out = (notifiedFIFO_t*) malloc(sizeof(notifiedFIFO_t));
  initNotifiedFIFO(gNB->L1_tx_free);
  initNotifiedFIFO(gNB->L1_tx_filled);
  initNotifiedFIFO(gNB->L1_tx_out);
  notifiedFIFO_elt_t *msgL1Tx = newNotifiedFIFO_elt(sizeof(processingData_L1tx_t),0,gNB->L1_tx_free,NULL);
  processingData_L1tx_t *msgDataTx = (processingData_L1tx_t *)NotifiedFifoData(msgL1Tx);
  msgDataTx->slot = -1;
  //gNB_config = &gNB->gNB_config;

  //memset((void *)&gNB->UL_INFO,0,sizeof(gNB->UL_INFO));
  gNB->UL_INFO.rx_ind.pdu_list = (nfapi_nr_rx_data_pdu_t *)malloc(NB_UE_INST*sizeof(nfapi_nr_rx_data_pdu_t));
  gNB->UL_INFO.crc_ind.crc_list = (nfapi_nr_crc_t *)malloc(NB_UE_INST*sizeof(nfapi_nr_crc_t));
  gNB->UL_INFO.rx_ind.number_of_pdus = 0;
  gNB->UL_INFO.crc_ind.number_crcs = 0;
  gNB->prb_interpolation = prb_inter;
  frame_parms = &gNB->frame_parms; //to be initialized I suppose (maybe not necessary for PBCH)

  frame_parms->N_RB_DL = N_RB_DL;
  frame_parms->N_RB_UL = N_RB_UL;
  frame_parms->Ncp = extended_prefix_flag ? EXTENDED : NORMAL;

  s_re = malloc(n_tx*sizeof(double*));
  s_im = malloc(n_tx*sizeof(double*));
  r_re = malloc(n_rx*sizeof(double*));
  r_im = malloc(n_rx*sizeof(double*));

  RC.nb_nr_macrlc_inst = 1;
  RC.nb_nr_mac_CC = (int*)malloc(RC.nb_nr_macrlc_inst*sizeof(int));
  for (i = 0; i < RC.nb_nr_macrlc_inst; i++)
    RC.nb_nr_mac_CC[i] = 1;
  mac_top_init_gNB();
  //gNB_MAC_INST* gNB_mac = RC.nrmac[0];
  gNB_RRC_INST rrc;
  memset((void*)&rrc,0,sizeof(rrc));

  rrc.carrier.servingcellconfigcommon = calloc(1,sizeof(*rrc.carrier.servingcellconfigcommon));

  NR_ServingCellConfigCommon_t *scc = rrc.carrier.servingcellconfigcommon;
  NR_ServingCellConfig_t *scd = calloc(1,sizeof(NR_ServingCellConfig_t));
  NR_CellGroupConfig_t *secondaryCellGroup=calloc(1,sizeof(*secondaryCellGroup));
  prepare_scc(rrc.carrier.servingcellconfigcommon);
  uint64_t ssb_bitmap;
  fill_scc_sim(rrc.carrier.servingcellconfigcommon,&ssb_bitmap,N_RB_DL,N_RB_DL,mu,mu);

  fix_scc(scc,ssb_bitmap);

  prepare_scd(scd);

  // TODO do a UECAP for phy-sim
  const gNB_RrcConfigurationReq conf = {
    .pdsch_AntennaPorts = { .N1 = 1, .N2 = 1, .XP = 1 },
    .pusch_AntennaPorts = n_rx,
    .minRXTXTIME = 0,
    .do_CSIRS = 0,
    .do_SRS = 0,
    .force_256qam_off = false
  };
  fill_default_secondaryCellGroup(scc, scd, secondaryCellGroup, NULL, 0, 1, &conf, 0);

  // xer_fprint(stdout, &asn_DEF_NR_CellGroupConfig, (const void*)secondaryCellGroup);

  /* RRC parameter validation for secondaryCellGroup */
  fix_scd(scd);

  AssertFatal((gNB->if_inst = NR_IF_Module_init(0))!=NULL,"Cannot register interface");

  gNB->if_inst->NR_PHY_config_req = nr_phy_config_request;
  // common configuration
  rrc_mac_config_req_gNB(0,0, conf.pdsch_AntennaPorts, n_rx, 0, 6, scc, &rrc.carrier.mib, rrc.carrier.siblock1, 0, 0, NULL);
  // UE dedicated configuration
<<<<<<< HEAD
  rrc_mac_config_req_gNB(0,0, conf.pdsch_AntennaPorts, n_rx, 0, 6, scc, &rrc.carrier.mib, rrc.carrier.siblock1, 1,
                         secondaryCellGroup->spCellConfig->reconfigurationWithSync->newUE_Identity,secondaryCellGroup);
  frame_parms->nb_antennas_tx = 1;
=======
  rrc_mac_config_req_gNB(0,0, conf.pdsch_AntennaPorts, n_rx, 0, 6, scc, &rrc.carrier.mib, rrc.carrier.siblock1, 1, secondaryCellGroup->spCellConfig->reconfigurationWithSync->newUE_Identity, secondaryCellGroup);
  frame_parms->nb_antennas_tx = n_tx;
>>>>>>> cc238a91
  frame_parms->nb_antennas_rx = n_rx;
  nfapi_nr_config_request_scf_t *cfg = &gNB->gNB_config;
  cfg->carrier_config.num_tx_ant.value = 1;
  cfg->carrier_config.num_rx_ant.value = n_rx;
//  nr_phy_config_request_sim(gNB,N_RB_DL,N_RB_DL,mu,0,0x01);
  phy_init_nr_gNB(gNB,0,1);
  N_RB_DL = gNB->frame_parms.N_RB_DL;


  NR_BWP_Uplink_t *ubwp=secondaryCellGroup->spCellConfig->spCellConfigDedicated->uplinkConfig->uplinkBWP_ToAddModList->list.array[0];


  //configure UE
  UE = malloc(sizeof(PHY_VARS_NR_UE));
  memset((void*)UE,0,sizeof(PHY_VARS_NR_UE));
  PHY_vars_UE_g = malloc(sizeof(PHY_VARS_NR_UE**));
  PHY_vars_UE_g[0] = malloc(sizeof(PHY_VARS_NR_UE*));
  PHY_vars_UE_g[0][0] = UE;
  memcpy(&UE->frame_parms, frame_parms, sizeof(NR_DL_FRAME_PARMS));
  UE->frame_parms.nb_antennas_tx = n_tx;
  UE->frame_parms.nb_antennas_rx = 1;

  if (init_nr_ue_signal(UE, 1) != 0) {
    printf("Error at UE NR initialisation\n");
    exit(-1);
  }

  init_nr_ue_transport(UE);

  for(int n_scid = 0; n_scid<2; n_scid++) {
    UE->scramblingID_ulsch[n_scid] = frame_parms->Nid_cell;
    nr_init_pusch_dmrs(UE, frame_parms->Nid_cell, n_scid);
  }

  //Configure UE
  NR_UE_RRC_INST_t rrcue;
  memset(&rrcue,0,sizeof(NR_UE_RRC_INST_t));
  rrc.carrier.MIB = (uint8_t*) malloc(4);
  rrc.carrier.sizeof_MIB = do_MIB_NR(&rrc,0);
  rrcue.mib = rrc.carrier.mib.message.choice.mib;
  rrcue.scell_group_config=secondaryCellGroup;
  nr_l2_init_ue(&rrcue);

  NR_UE_MAC_INST_t* UE_mac = get_mac_inst(0);
  
  UE->if_inst = nr_ue_if_module_init(0);
  UE->if_inst->scheduled_response = nr_ue_scheduled_response;
  UE->if_inst->phy_config_request = nr_ue_phy_config_request;
  UE->if_inst->dl_indication = nr_ue_dl_indication;
  UE->if_inst->ul_indication = nr_ue_ul_indication;
  
  UE_mac->if_module = nr_ue_if_module_init(0);

//  nr_rrc_mac_config_req_ue(0,0,0,rrc.carrier.mib.message.choice.mib, NULL, NULL, secondaryCellGroup);

  nr_ue_phy_config_request(&UE_mac->phy_config);


  unsigned char harq_pid = 0;

  NR_gNB_ULSCH_t *ulsch_gNB = gNB->ulsch[UE_id];
  //nfapi_nr_ul_config_ulsch_pdu *rel15_ul = &ulsch_gNB->harq_processes[harq_pid]->ulsch_pdu;
  nfapi_nr_ul_tti_request_t     *UL_tti_req  = malloc(sizeof(*UL_tti_req));
  NR_Sched_Rsp_t *Sched_INFO = malloc(sizeof(*Sched_INFO));
  memset((void*)Sched_INFO,0,sizeof(*Sched_INFO));
  Sched_INFO->UL_tti_req=UL_tti_req;

  nfapi_nr_pusch_pdu_t  *pusch_pdu = &UL_tti_req->pdus_list[0].pusch_pdu;

  NR_UE_ULSCH_t *ulsch_ue = UE->ulsch[0][0];

  unsigned char *estimated_output_bit;
  unsigned char *test_input_bit;
  uint32_t errors_decoding = 0;
  

  test_input_bit       = (unsigned char *) malloc16(sizeof(unsigned char) * 16 * 68 * 384);
  estimated_output_bit = (unsigned char *) malloc16(sizeof(unsigned char) * 16 * 68 * 384);

  nr_scheduled_response_t scheduled_response;
  fapi_nr_ul_config_request_t ul_config;
  fapi_nr_tx_request_t tx_req;

  memset(&scheduled_response, 0, sizeof(scheduled_response));
  memset(&ul_config, 0, sizeof(ul_config));
  memset(&tx_req, 0, sizeof(tx_req));

  uint8_t ptrs_mcs1 = 2;
  uint8_t ptrs_mcs2 = 4;
  uint8_t ptrs_mcs3 = 10;
  uint16_t n_rb0 = 25;
  uint16_t n_rb1 = 75;
  
  uint16_t pdu_bit_map = PUSCH_PDU_BITMAP_PUSCH_DATA; // | PUSCH_PDU_BITMAP_PUSCH_PTRS;
  uint8_t max_rounds = 4;
  uint8_t crc_status = 0;

  unsigned char mod_order = nr_get_Qm_ul(Imcs, mcs_table);
  uint16_t      code_rate = nr_get_code_rate_ul(Imcs, mcs_table);

  uint8_t mapping_type = typeB; // Default Values
  pusch_dmrs_type_t dmrs_config_type = pusch_dmrs_type1; // Default Values
  pusch_dmrs_AdditionalPosition_t add_pos = pusch_dmrs_pos0; // Default Values

  /* validate parameters othwerwise default values are used */
  /* -U flag can be used to set DMRS parameters*/
  if(modify_dmrs) {
    if(dmrs_arg[0] == 0)
      mapping_type = typeA;
    else if (dmrs_arg[0] == 1)
      mapping_type = typeB;
    /* Additional DMRS positions */
    if(dmrs_arg[1] >= 0 && dmrs_arg[1] <=3 )
      add_pos = dmrs_arg[1];
  }
  printf("NOTE: DMRS config is modified with Mapping Type %d , Additional Position %d \n", mapping_type, add_pos );

  uint8_t  length_dmrs         = pusch_len1;
  uint16_t l_prime_mask        = get_l_prime(nb_symb_sch, mapping_type, add_pos, length_dmrs, start_symbol, NR_MIB__dmrs_TypeA_Position_pos2);
  uint16_t number_dmrs_symbols = get_dmrs_symbols_in_slot(l_prime_mask, nb_symb_sch);
  printf("num dmrs sym %d\n",number_dmrs_symbols);
  uint8_t  nb_re_dmrs          = (dmrs_config_type == pusch_dmrs_type1) ? 6 : 4;
  
  if ((UE->frame_parms.nb_antennas_tx==4)&&(precod_nbr_layers==4))
    num_dmrs_cdm_grps_no_data = 2;
  
  if (transform_precoding == transformPrecoder_enabled) {

    AssertFatal(enable_ptrs == 0, "PTRS NOT SUPPORTED IF TRANSFORM PRECODING IS ENABLED\n");

    int8_t index = get_index_for_dmrs_lowpapr_seq((NR_NB_SC_PER_RB/2) * nb_rb);
    AssertFatal(index >= 0, "Num RBs not configured according to 3GPP 38.211 section 6.3.1.4. For PUSCH with transform precoding, num RBs cannot be multiple of any other primenumber other than 2,3,5\n");
    
    dmrs_config_type = pusch_dmrs_type1;

    printf("[ULSIM]: TRANSFORM PRECODING ENABLED. Num RBs: %d, index for DMRS_SEQ: %d\n", nb_rb, index);
  }

  nb_re_dmrs = nb_re_dmrs * num_dmrs_cdm_grps_no_data;

  unsigned int available_bits  = nr_get_G(nb_rb, nb_symb_sch, nb_re_dmrs, number_dmrs_symbols, mod_order, precod_nbr_layers);
  unsigned int TBS             = nr_compute_tbs(mod_order, code_rate, nb_rb, nb_symb_sch, nb_re_dmrs * number_dmrs_symbols, 0, 0, precod_nbr_layers);

  
  printf("[ULSIM]: length_dmrs: %u, l_prime_mask: %u	number_dmrs_symbols: %u, mapping_type: %u add_pos: %d \n", length_dmrs, l_prime_mask, number_dmrs_symbols, mapping_type, add_pos);
  printf("[ULSIM]: CDM groups: %u, dmrs_config_type: %d, num_rbs: %u, nb_symb_sch: %u\n", num_dmrs_cdm_grps_no_data, dmrs_config_type, nb_rb, nb_symb_sch);
  printf("[ULSIM]: MCS: %d, mod order: %u, code_rate: %u\n", Imcs, mod_order, code_rate);
  printf("[ULSIM]: VALUE OF G: %u, TBS: %u\n", available_bits, TBS);
  

  
  uint8_t ulsch_input_buffer[TBS/8];

  ulsch_input_buffer[0] = 0x31;
  for (i = 1; i < TBS/8; i++) {
    ulsch_input_buffer[i] = (unsigned char) rand();
  }

  uint8_t ptrs_time_density = get_L_ptrs(ptrs_mcs1, ptrs_mcs2, ptrs_mcs3, Imcs, mcs_table);
  uint8_t ptrs_freq_density = get_K_ptrs(n_rb0, n_rb1, nb_rb);
  int     ptrs_symbols      = 0; // to calculate total PTRS RE's in a slot

  double ts = 1.0/(frame_parms->subcarrier_spacing * frame_parms->ofdm_symbol_size);

  /* -T option enable PTRS */
  if(enable_ptrs) {
    /* validate parameters othwerwise default values are used */
    if(ptrs_arg[0] == 0 || ptrs_arg[0] == 1 || ptrs_arg[0] == 2 )
      ptrs_time_density = ptrs_arg[0];
    if(ptrs_arg[1] == 2 || ptrs_arg[1] == 4 )
      ptrs_freq_density = ptrs_arg[1];
    pdu_bit_map |= PUSCH_PDU_BITMAP_PUSCH_PTRS;
    printf("NOTE: PTRS Enabled with L %d, K %d \n", ptrs_time_density, ptrs_freq_density );
  }

  if (input_fd != NULL || n_trials == 1) max_rounds=1;

  if(1<<ptrs_time_density >= nb_symb_sch)
    pdu_bit_map &= ~PUSCH_PDU_BITMAP_PUSCH_PTRS; // disable PUSCH PTRS

  printf("\n");

  int frame_length_complex_samples = frame_parms->samples_per_subframe*NR_NUMBER_OF_SUBFRAMES_PER_FRAME;
  for (int aatx=0; aatx<n_tx; aatx++) {
    s_re[aatx] = calloc(1,frame_length_complex_samples*sizeof(double));
    s_im[aatx] = calloc(1,frame_length_complex_samples*sizeof(double));
  }

  for (int aarx=0; aarx<n_rx; aarx++) {
    r_re[aarx] = calloc(1,frame_length_complex_samples*sizeof(double));
    r_im[aarx] = calloc(1,frame_length_complex_samples*sizeof(double));
  }

  //for (int i=0;i<16;i++) printf("%f\n",gaussdouble(0.0,1.0));
  snrRun = 0;
  int n_errs = 0;
  int read_errors=0;

  int slot_offset = frame_parms->get_samples_slot_timestamp(slot,frame_parms,0);
  int slot_length = slot_offset - frame_parms->get_samples_slot_timestamp(slot-1,frame_parms,0);

  if (input_fd != NULL)	{
    AssertFatal(frame_parms->nb_antennas_rx == 1, "nb_ant != 1\n");
    // 800 samples is N_TA_OFFSET for FR1 @ 30.72 Ms/s,
    AssertFatal(frame_parms->subcarrier_spacing==30000,"only 30 kHz for file input for now (%d)\n",frame_parms->subcarrier_spacing);
  
    if (params_from_file) {
      fseek(input_fd,file_offset*((slot_length<<2)+4000+16),SEEK_SET);
      read_errors+=fread((void*)&n_rnti,sizeof(int16_t),1,input_fd);
      printf("rnti %x\n",n_rnti);
      read_errors+=fread((void*)&nb_rb,sizeof(int16_t),1,input_fd);
      printf("nb_rb %d\n",nb_rb);
      int16_t dummy;
      read_errors+=fread((void*)&start_rb,sizeof(int16_t),1,input_fd);
      //fread((void*)&dummy,sizeof(int16_t),1,input_fd);
      printf("rb_start %d\n",start_rb);
      read_errors+=fread((void*)&nb_symb_sch,sizeof(int16_t),1,input_fd);
      //fread((void*)&dummy,sizeof(int16_t),1,input_fd);
      printf("nb_symb_sch %d\n",nb_symb_sch);
      read_errors+=fread((void*)&start_symbol,sizeof(int16_t),1,input_fd);
      printf("start_symbol %d\n",start_symbol);
      read_errors+=fread((void*)&Imcs,sizeof(int16_t),1,input_fd);
      printf("mcs %d\n",Imcs);
      read_errors+=fread((void*)&rv_index,sizeof(int16_t),1,input_fd);
      printf("rv_index %d\n",rv_index);
      //    fread((void*)&harq_pid,sizeof(int16_t),1,input_fd);
      read_errors+=fread((void*)&dummy,sizeof(int16_t),1,input_fd);
      printf("harq_pid %d\n",harq_pid);
    }
    fseek(input_fd,file_offset*sizeof(int16_t)*2,SEEK_SET);
    read_errors+=fread((void*)&gNB->common_vars.rxdata[0][slot_offset-delay],
    sizeof(int16_t),
    slot_length<<1,
    input_fd);
    if (read_errors==0) {
      printf("error reading file\n");
      exit(1);
    }
    for (int i=0;i<16;i+=2) printf("slot_offset %d : %d,%d\n",
				   slot_offset,
				   ((int16_t*)&gNB->common_vars.rxdata[0][slot_offset])[i],
				   ((int16_t*)&gNB->common_vars.rxdata[0][slot_offset])[1+i]);

    mod_order = nr_get_Qm_ul(Imcs, mcs_table);
    code_rate = nr_get_code_rate_ul(Imcs, mcs_table);
  }
  
  uint32_t errors_scrambling[4][100];
  int n_errors[4][100];
  int round_trials[4][100];
  double blerStats[4][100];
  double berStats[4][100];
  double snrStats[100];
  memset(errors_scrambling, 0, sizeof(uint32_t)*4*100);
  memset(n_errors, 0, sizeof(int)*4*100);
  memset(round_trials, 0, sizeof(int)*4*100);
  memset(blerStats, 0, sizeof(double)*4*100);
  memset(berStats, 0, sizeof(double)*4*100);
  memset(snrStats, 0, sizeof(double)*100);
  for (SNR = snr0; SNR < snr1; SNR += snr_step) {
    varArray_t *table_rx=initVarArray(1000,sizeof(double));
    int error_flag = 0;
    n_false_positive = 0;
    effRate[snrRun] = 0;
    effTP[snrRun] = 0;
    reset_meas(&gNB->phy_proc_rx);
    reset_meas(&gNB->rx_pusch_stats);
    reset_meas(&gNB->ulsch_decoding_stats);
    reset_meas(&gNB->ulsch_deinterleaving_stats);
    reset_meas(&gNB->ulsch_rate_unmatching_stats);
    reset_meas(&gNB->ulsch_ldpc_decoding_stats);
    reset_meas(&gNB->ulsch_unscrambling_stats);
    reset_meas(&gNB->ulsch_channel_estimation_stats);
    reset_meas(&gNB->ulsch_llr_stats);
    reset_meas(&gNB->ulsch_channel_compensation_stats);
    reset_meas(&gNB->ulsch_rbs_extraction_stats);
    reset_meas(&UE->ulsch_ldpc_encoding_stats);
    reset_meas(&UE->ulsch_rate_matching_stats);
    reset_meas(&UE->ulsch_interleaving_stats);
    reset_meas(&UE->ulsch_encoding_stats);

    clear_pusch_stats(gNB);
    for (trial = 0; trial < n_trials; trial++) {
    uint8_t round = 0;

    crc_status = 1;
    errors_decoding = 0;
    memset((void*)roundStats,0,50*sizeof(roundStats[0]));
    while (round<max_rounds && crc_status) {
      round_trials[round][snrRun]++;
      ulsch_ue->harq_processes[harq_pid]->round = round;
      gNB->ulsch[0]->harq_processes[harq_pid]->round = round;
      rv_index = nr_rv_round_map[round];

      UE_proc.thread_id = 0;
      UE_proc.nr_slot_tx = slot;
      UE_proc.frame_tx = frame;

      UL_tti_req->SFN = frame;
      UL_tti_req->Slot = slot;
      UL_tti_req->n_pdus = 1;
      UL_tti_req->pdus_list[0].pdu_type = NFAPI_NR_UL_CONFIG_PUSCH_PDU_TYPE;
      UL_tti_req->pdus_list[0].pdu_size = sizeof(nfapi_nr_pusch_pdu_t);
      memset(pusch_pdu,0,sizeof(nfapi_nr_pusch_pdu_t));
      
      int abwp_size  = NRRIV2BW(ubwp->bwp_Common->genericParameters.locationAndBandwidth,275);
      int abwp_start = NRRIV2PRBOFFSET(ubwp->bwp_Common->genericParameters.locationAndBandwidth,275);
      int ibwp_size  = ibwps;
      int ibwp_start = ibwp_rboffset;
      if (msg3_flag == 1) {
	if ((ibwp_start < abwp_start) || (ibwp_size > abwp_size))
	  pusch_pdu->bwp_start = abwp_start;
	else
	  pusch_pdu->bwp_start = ibwp_start;
	pusch_pdu->bwp_size = ibwp_size;
	start_rb = (ibwp_start - abwp_start);
	printf("msg3: ibwp_size %d, abwp_size %d, ibwp_start %d, abwp_start %d\n",
	       ibwp_size,abwp_size,ibwp_start,abwp_start);
      }
      else {
	pusch_pdu->bwp_start = abwp_start;
	pusch_pdu->bwp_size = abwp_size;
      }

      pusch_pdu->pusch_data.tb_size = TBS/8;
      pusch_pdu->pdu_bit_map = pdu_bit_map;
      pusch_pdu->rnti = n_rnti;
      pusch_pdu->mcs_index = Imcs;
      pusch_pdu->mcs_table = mcs_table;
      pusch_pdu->target_code_rate = code_rate;
      pusch_pdu->qam_mod_order = mod_order;
      pusch_pdu->transform_precoding = transform_precoding;
      pusch_pdu->data_scrambling_id = *scc->physCellId;
      pusch_pdu->nrOfLayers = precod_nbr_layers;
      pusch_pdu->ul_dmrs_symb_pos = l_prime_mask;
      pusch_pdu->dmrs_config_type = dmrs_config_type;
      pusch_pdu->ul_dmrs_scrambling_id =  *scc->physCellId;
      pusch_pdu->scid = 0;
      pusch_pdu->dmrs_ports = ((1<<precod_nbr_layers)-1);      
      pusch_pdu->num_dmrs_cdm_grps_no_data = num_dmrs_cdm_grps_no_data;
      pusch_pdu->resource_alloc = 1; 
      pusch_pdu->rb_start = start_rb;
      pusch_pdu->rb_size = nb_rb;
      pusch_pdu->vrb_to_prb_mapping = 0;
      pusch_pdu->frequency_hopping = 0;
      pusch_pdu->uplink_frequency_shift_7p5khz = 0;
      pusch_pdu->start_symbol_index = start_symbol;
      pusch_pdu->nr_of_symbols = nb_symb_sch;
      pusch_pdu->pusch_data.rv_index = rv_index;
      pusch_pdu->pusch_data.harq_process_id = 0;
      pusch_pdu->pusch_data.new_data_indicator = trial & 0x1;
      pusch_pdu->pusch_data.num_cb = 0;
      pusch_pdu->pusch_ptrs.ptrs_time_density = ptrs_time_density;
      pusch_pdu->pusch_ptrs.ptrs_freq_density = ptrs_freq_density;
      pusch_pdu->pusch_ptrs.ptrs_ports_list   = (nfapi_nr_ptrs_ports_t *) malloc(2*sizeof(nfapi_nr_ptrs_ports_t));
      pusch_pdu->pusch_ptrs.ptrs_ports_list[0].ptrs_re_offset = 0;

      // if transform precoding is enabled
      if (transform_precoding == transformPrecoder_enabled) {

        pusch_pdu->dfts_ofdm.low_papr_group_number = *scc->physCellId % 30; // U as defined in 38.211 section 6.4.1.1.1.2 
        pusch_pdu->dfts_ofdm.low_papr_sequence_number = 0;     // V as defined in 38.211 section 6.4.1.1.1.2
        pusch_pdu->num_dmrs_cdm_grps_no_data = num_dmrs_cdm_grps_no_data;        
      }

      // prepare ULSCH/PUSCH reception
      pushNotifiedFIFO(gNB->L1_tx_free,msgL1Tx); // to unblock the process in the beginning
      nr_schedule_response(Sched_INFO);

      // --------- setting parameters for UE --------

      scheduled_response.module_id = 0;
      scheduled_response.CC_id = 0;
      scheduled_response.frame = frame;
      scheduled_response.slot = slot;
      scheduled_response.thread_id = UE_proc.thread_id;
      scheduled_response.dl_config = NULL;
      scheduled_response.ul_config = &ul_config;
      scheduled_response.tx_request = &tx_req;
      
      // Config UL TX PDU
      tx_req.slot = slot;
      tx_req.sfn = frame;
      // tx_req->tx_config // TbD
      tx_req.number_of_pdus = 1;
      tx_req.tx_request_body[0].pdu_length = TBS/8;
      tx_req.tx_request_body[0].pdu_index = 0;
      tx_req.tx_request_body[0].pdu = &ulsch_input_buffer[0];

      ul_config.slot = slot;
      ul_config.number_pdus = 1;
      ul_config.ul_config_list[0].pdu_type = FAPI_NR_UL_CONFIG_TYPE_PUSCH;
      ul_config.ul_config_list[0].pusch_config_pdu.rnti = n_rnti;
      ul_config.ul_config_list[0].pusch_config_pdu.pdu_bit_map = pdu_bit_map;
      ul_config.ul_config_list[0].pusch_config_pdu.qam_mod_order = mod_order;
      ul_config.ul_config_list[0].pusch_config_pdu.rb_size = nb_rb;
      ul_config.ul_config_list[0].pusch_config_pdu.rb_start = start_rb;
      ul_config.ul_config_list[0].pusch_config_pdu.nr_of_symbols = nb_symb_sch;
      ul_config.ul_config_list[0].pusch_config_pdu.start_symbol_index = start_symbol;
      ul_config.ul_config_list[0].pusch_config_pdu.ul_dmrs_symb_pos = l_prime_mask;
      ul_config.ul_config_list[0].pusch_config_pdu.dmrs_config_type = dmrs_config_type;
      ul_config.ul_config_list[0].pusch_config_pdu.mcs_index = Imcs;
      ul_config.ul_config_list[0].pusch_config_pdu.mcs_table = mcs_table;
      ul_config.ul_config_list[0].pusch_config_pdu.num_dmrs_cdm_grps_no_data = num_dmrs_cdm_grps_no_data;
      ul_config.ul_config_list[0].pusch_config_pdu.nrOfLayers = precod_nbr_layers;
      ul_config.ul_config_list[0].pusch_config_pdu.dmrs_ports = ((1<<precod_nbr_layers)-1);
      ul_config.ul_config_list[0].pusch_config_pdu.absolute_delta_PUSCH = 0;

      ul_config.ul_config_list[0].pusch_config_pdu.pusch_data.tb_size = TBS/8;
      ul_config.ul_config_list[0].pusch_config_pdu.pusch_data.new_data_indicator = trial & 0x1;
      ul_config.ul_config_list[0].pusch_config_pdu.pusch_data.rv_index = rv_index;
      ul_config.ul_config_list[0].pusch_config_pdu.pusch_data.harq_process_id = harq_pid;

      ul_config.ul_config_list[0].pusch_config_pdu.pusch_ptrs.ptrs_time_density = ptrs_time_density;
      ul_config.ul_config_list[0].pusch_config_pdu.pusch_ptrs.ptrs_freq_density = ptrs_freq_density;
      ul_config.ul_config_list[0].pusch_config_pdu.pusch_ptrs.ptrs_ports_list = (nfapi_nr_ue_ptrs_ports_t *) malloc(2*sizeof(nfapi_nr_ue_ptrs_ports_t));
      ul_config.ul_config_list[0].pusch_config_pdu.pusch_ptrs.ptrs_ports_list[0].ptrs_re_offset = 0;

      ul_config.ul_config_list[0].pusch_config_pdu.transform_precoding = transform_precoding;

      // if transform precoding is enabled
      if (transform_precoding == transformPrecoder_enabled) {
   
        ul_config.ul_config_list[0].pusch_config_pdu.dfts_ofdm.low_papr_group_number = *scc->physCellId % 30;// U as defined in 38.211 section 6.4.1.1.1.2 
        ul_config.ul_config_list[0].pusch_config_pdu.dfts_ofdm.low_papr_sequence_number = 0;// V as defined in 38.211 section 6.4.1.1.1.2
        //ul_config.ul_config_list[0].pusch_config_pdu.pdu_bit_map |= PUSCH_PDU_BITMAP_DFTS_OFDM; 
        ul_config.ul_config_list[0].pusch_config_pdu.num_dmrs_cdm_grps_no_data = num_dmrs_cdm_grps_no_data;

      }


      //nr_fill_ulsch(gNB,frame,slot,pusch_pdu); // Not needed as its its already filled as apart of "nr_schedule_response(Sched_INFO);"

      for (int i=0;i<(TBS/8);i++) ulsch_ue->harq_processes[harq_pid]->a[i]=i&0xff;
      if (input_fd == NULL) {

        // set FAPI parameters for UE, put them in the scheduled response and call
        nr_ue_scheduled_response(&scheduled_response);


        /////////////////////////phy_procedures_nr_ue_TX///////////////////////
        ///////////

        phy_procedures_nrUE_TX(UE, &UE_proc, gNB_id);

        /* We need to call common sending function to send signal */
        LOG_D(PHY, "Sending Uplink data \n");
        nr_ue_pusch_common_procedures(UE,
                                      slot,
                                      &UE->frame_parms,
                                      UE->frame_parms.nb_antennas_tx);
        
        
        if (n_trials==1) {
          LOG_M("txsig0.m","txs0", &UE->common_vars.txdata[0][slot_offset],slot_length,1,1);
          LOG_M("txsig0F.m","txs0F", UE->common_vars.txdataF[0],frame_parms->ofdm_symbol_size*14,1,1);
          if (precod_nbr_layers > 1) {
            LOG_M("txsig1.m","txs1", &UE->common_vars.txdata[1][slot_offset],slot_length,1,1);
            LOG_M("txsig1F.m","txs1F", UE->common_vars.txdataF[1],frame_parms->ofdm_symbol_size*14,1,1);
            if (precod_nbr_layers==4) {
              LOG_M("txsig2.m","txs2", &UE->common_vars.txdata[2][slot_offset],slot_length,1,1);
              LOG_M("txsig3.m","txs3", &UE->common_vars.txdata[3][slot_offset],slot_length,1,1);
              LOG_M("txsig2F.m","txs2F", UE->common_vars.txdataF[2],frame_parms->ofdm_symbol_size*14,1,1);
              LOG_M("txsig3F.m","txs3F", UE->common_vars.txdataF[3],frame_parms->ofdm_symbol_size*14,1,1);
            }
          }
        }
        ///////////
        ////////////////////////////////////////////////////
        tx_offset = frame_parms->get_samples_slot_timestamp(slot,frame_parms,0);
        txlev_sum = 0;
        for (int aa=0; aa<UE->frame_parms.nb_antennas_tx; aa++) {
          atxlev[aa] = signal_energy(&UE->common_vars.txdata[aa][tx_offset + 5*frame_parms->ofdm_symbol_size + 4*frame_parms->nb_prefix_samples + frame_parms->nb_prefix_samples0],
                              frame_parms->ofdm_symbol_size + frame_parms->nb_prefix_samples);
                              
          txlev_sum += atxlev[aa];
          
          if (n_trials==1) printf("txlev[%d] = %d (%f dB) txlev_sum %d\n",aa,atxlev[aa],10*log10((double)atxlev[aa]),txlev_sum);
        }
      } 
      else
        n_trials = 1;

      if (input_fd == NULL) {
        // Justification of division by precod_nbr_layers:
        // When the channel is the identity matrix, the results in terms of SNR should be almost equal for 2x2 and 4x4.
        sigma_dB = 10 * log10((double)txlev_sum/precod_nbr_layers * ((double)frame_parms->ofdm_symbol_size/(12*nb_rb))) - SNR;;
        sigma    = pow(10,sigma_dB/10);


        if(n_trials==1) printf("sigma %f (%f dB), txlev_sum %f (factor %f)\n",sigma,sigma_dB,10*log10((double)txlev_sum),(double)(double)
                               frame_parms->ofdm_symbol_size/(12*nb_rb));

        for (i=0; i<slot_length; i++) {
          for (int aa=0; aa<UE->frame_parms.nb_antennas_tx; aa++) {
            s_re[aa][i] = ((double)(((short *)&UE->common_vars.txdata[aa][slot_offset]))[(i<<1)]);
            s_im[aa][i] = ((double)(((short *)&UE->common_vars.txdata[aa][slot_offset]))[(i<<1)+1]);
          }
        }

        // The multipath_channel() function calculates a channel matrix with only 1's. So the channel rank is 1, and we
        // cannot use multi-layer. To solve this issue, for now we use the H_awgn_mimo matrix for multi-layer.
        if (precod_nbr_layers == 1) {
          if (UE2gNB->max_Doppler == 0) {
            multipath_channel(UE2gNB, s_re, s_im, r_re, r_im, slot_length, 0, (n_trials==1)?1:0);
          } else {
            multipath_tv_channel(UE2gNB, s_re, s_im, r_re, r_im, 2*slot_length, 0);
          }
        } else {
          double H_awgn_mimo[4][4] ={{1.0, 0.2, 0.1, 0.05},   //rx 0
                                     {0.2, 1.0, 0.2, 0.1},    //rx 1
                                     {0.1, 0.2, 1.0, 0.2},    //rx 2
                                     {0.05, 0.1, 0.2, 1.0}};  //rx 3
          for (i=0; i<slot_length; i++) {
            for (ap = 0; ap < frame_parms->nb_antennas_rx; ap++) {
              // sum up signals from different Tx antennas
              r_re[ap][i] = 0;
              r_im[ap][i] = 0;
              for (int aa=0; aa<n_tx; aa++) {
                r_re[ap][i] += s_re[aa][i]*H_awgn_mimo[ap][aa];
                r_im[ap][i] += s_im[aa][i]*H_awgn_mimo[ap][aa];
              }
            }
          }
        }

        for (i=0; i<slot_length; i++) {
          for (ap=0; ap<frame_parms->nb_antennas_rx; ap++) {
            ((int16_t*) &gNB->common_vars.rxdata[ap][slot_offset])[(2*i)   + (delay*2)] = (int16_t)((r_re[ap][i]) + (sqrt(sigma/2)*gaussdouble(0.0,1.0))); // convert to fixed point
            ((int16_t*) &gNB->common_vars.rxdata[ap][slot_offset])[(2*i)+1 + (delay*2)] = (int16_t)((r_im[ap][i]) + (sqrt(sigma/2)*gaussdouble(0.0,1.0)));
            /* Add phase noise if enabled */
            if (pdu_bit_map & PUSCH_PDU_BITMAP_PUSCH_PTRS) {
              phase_noise(ts, &((int16_t*)&gNB->common_vars.rxdata[ap][slot_offset])[(2*i)],
                          &((int16_t*)&gNB->common_vars.rxdata[ap][slot_offset])[(2*i)+1]);
            }
          }
        }

      } /*End input_fd */


      if(pusch_pdu->pdu_bit_map & PUSCH_PDU_BITMAP_PUSCH_PTRS) {
        set_ptrs_symb_idx(&ptrsSymPos,
                          pusch_pdu->nr_of_symbols,
                          pusch_pdu->start_symbol_index,
                          1<<ptrs_time_density,
                          pusch_pdu->ul_dmrs_symb_pos);
        ptrsSymbPerSlot = get_ptrs_symbols_in_slot(ptrsSymPos, pusch_pdu->start_symbol_index, pusch_pdu->nr_of_symbols);
        ptrsRePerSymb = ((pusch_pdu->rb_size + ptrs_freq_density - 1)/ptrs_freq_density);
        LOG_D(PHY,"[ULSIM] PTRS Symbols in a slot: %2u, RE per Symbol: %3u, RE in a slot %4d\n", ptrsSymbPerSlot,ptrsRePerSymb, ptrsSymbPerSlot*ptrsRePerSymb );
      }
	////////////////////////////////////////////////////////////
	
	//----------------------------------------------------------
	//------------------- gNB phy procedures -------------------
	//----------------------------------------------------------
	gNB->UL_INFO.rx_ind.number_of_pdus = 0;
	gNB->UL_INFO.crc_ind.number_crcs = 0;

    phy_procedures_gNB_common_RX(gNB, frame, slot);

    ul_proc_error = phy_procedures_gNB_uespec_RX(gNB, frame, slot);

    if (n_trials==1 && round==0) {
      LOG_M("rxsig0.m","rx0",&gNB->common_vars.rxdata[0][slot_offset],slot_length,1,1);
      LOG_M("rxsigF0.m","rxsF0",gNB->common_vars.rxdataF[0],14*frame_parms->ofdm_symbol_size,1,1);
      if (precod_nbr_layers > 1) {
        LOG_M("rxsig1.m","rx1",&gNB->common_vars.rxdata[1][slot_offset],slot_length,1,1);
        LOG_M("rxsigF1.m","rxsF1",gNB->common_vars.rxdataF[1],14*frame_parms->ofdm_symbol_size,1,1);
        if (precod_nbr_layers==4) {
          LOG_M("rxsig2.m","rx2",&gNB->common_vars.rxdata[2][slot_offset],slot_length,1,1);
          LOG_M("rxsig3.m","rx3",&gNB->common_vars.rxdata[3][slot_offset],slot_length,1,1);
          LOG_M("rxsigF2.m","rxsF2",gNB->common_vars.rxdataF[2],14*frame_parms->ofdm_symbol_size,1,1);
          LOG_M("rxsigF3.m","rxsF3",gNB->common_vars.rxdataF[3],14*frame_parms->ofdm_symbol_size,1,1);
        }
      }
    }


    if (n_trials == 1  && round==0) {
#ifdef __AVX2__
      __attribute__((unused))
      int off = ((nb_rb&1) == 1)? 4:0;
#else
      __attribute__((unused))
      int off = 0;
#endif

      LOG_M("rxsigF0_ext.m","rxsF0_ext",
            &gNB->pusch_vars[0]->rxdataF_ext[0][start_symbol*NR_NB_SC_PER_RB * pusch_pdu->rb_size],nb_symb_sch*(off+(NR_NB_SC_PER_RB * pusch_pdu->rb_size)),1,1);
      LOG_M("chestF0.m","chF0",
            &gNB->pusch_vars[0]->ul_ch_estimates[0][start_symbol*frame_parms->ofdm_symbol_size],frame_parms->ofdm_symbol_size,1,1);
      LOG_M("chestT0.m","chT0",
            &gNB->pusch_vars[0]->ul_ch_estimates_time[0][0],frame_parms->ofdm_symbol_size,1,1);
      LOG_M("chestF0_ext.m","chF0_ext",
            &gNB->pusch_vars[0]->ul_ch_estimates_ext[0][(start_symbol+1)*(off+(NR_NB_SC_PER_RB * pusch_pdu->rb_size))],
            (nb_symb_sch-1)*(off+(NR_NB_SC_PER_RB * pusch_pdu->rb_size)),1,1);
      LOG_M("rxsigF0_comp.m","rxsF0_comp",
            &gNB->pusch_vars[0]->rxdataF_comp[0][start_symbol*(off+(NR_NB_SC_PER_RB * pusch_pdu->rb_size))],nb_symb_sch*(off+(NR_NB_SC_PER_RB * pusch_pdu->rb_size)),1,1);
      LOG_M("chmagF0.m","chmF0",
        &gNB->pusch_vars[0]->ul_ch_mag[0][start_symbol*(off+(NR_NB_SC_PER_RB * pusch_pdu->rb_size))],nb_symb_sch*(off+(NR_NB_SC_PER_RB * pusch_pdu->rb_size)),1,1);
      LOG_M("chmagbF0.m","chmbF0",
        &gNB->pusch_vars[0]->ul_ch_magb[0][start_symbol*(off+(NR_NB_SC_PER_RB * pusch_pdu->rb_size))],nb_symb_sch*(off+(NR_NB_SC_PER_RB * pusch_pdu->rb_size)),1,1);
      LOG_M("rxsigF0_llrlayers0.m","rxsF0_llrlayers0",
            &gNB->pusch_vars[0]->llr_layers[0][0],(nb_symb_sch-1)*NR_NB_SC_PER_RB * pusch_pdu->rb_size * mod_order,1,0);
    
      if (precod_nbr_layers==2) {
         LOG_M("rxsigF1_ext.m","rxsF1_ext",
            &gNB->pusch_vars[0]->rxdataF_ext[1][start_symbol*NR_NB_SC_PER_RB * pusch_pdu->rb_size],nb_symb_sch*(off+(NR_NB_SC_PER_RB * pusch_pdu->rb_size)),1,1);
			  
        LOG_M("chestF3.m","chF3",
            &gNB->pusch_vars[0]->ul_ch_estimates[3][start_symbol*frame_parms->ofdm_symbol_size],frame_parms->ofdm_symbol_size,1,1);
        
        LOG_M("chestF3_ext.m","chF3_ext",
        &gNB->pusch_vars[0]->ul_ch_estimates_ext[3][(start_symbol+1)*(off+(NR_NB_SC_PER_RB * pusch_pdu->rb_size))],
              (nb_symb_sch-1)*(off+(NR_NB_SC_PER_RB * pusch_pdu->rb_size)),1,1);

        LOG_M("rxsigF2_comp.m","rxsF2_comp",
            &gNB->pusch_vars[0]->rxdataF_comp[2][start_symbol*(off+(NR_NB_SC_PER_RB * pusch_pdu->rb_size))],nb_symb_sch*(off+(NR_NB_SC_PER_RB * pusch_pdu->rb_size)),1,1);
        
        LOG_M("rxsigF0_llrlayers1.m","rxsF0_llrlayers1",
        &gNB->pusch_vars[0]->llr_layers[1][0],(nb_symb_sch-1)*NR_NB_SC_PER_RB * pusch_pdu->rb_size * mod_order,1,0);

        }
        
        if (precod_nbr_layers==4) {
          LOG_M("rxsigF1_ext.m","rxsF1_ext",
            &gNB->pusch_vars[0]->rxdataF_ext[1][start_symbol*NR_NB_SC_PER_RB * pusch_pdu->rb_size],nb_symb_sch*(off+(NR_NB_SC_PER_RB * pusch_pdu->rb_size)),1,1);
         LOG_M("rxsigF2_ext.m","rxsF2_ext",
            &gNB->pusch_vars[0]->rxdataF_ext[2][start_symbol*NR_NB_SC_PER_RB * pusch_pdu->rb_size],nb_symb_sch*(off+(NR_NB_SC_PER_RB * pusch_pdu->rb_size)),1,1);
        LOG_M("rxsigF3_ext.m","rxsF3_ext",
            &gNB->pusch_vars[0]->rxdataF_ext[3][start_symbol*NR_NB_SC_PER_RB * pusch_pdu->rb_size],nb_symb_sch*(off+(NR_NB_SC_PER_RB * pusch_pdu->rb_size)),1,1);
        
        LOG_M("chestF5.m","chF5",
            &gNB->pusch_vars[0]->ul_ch_estimates[5][start_symbol*frame_parms->ofdm_symbol_size],frame_parms->ofdm_symbol_size,1,1);
        LOG_M("chestF10.m","chF10",
            &gNB->pusch_vars[0]->ul_ch_estimates[10][start_symbol*frame_parms->ofdm_symbol_size],frame_parms->ofdm_symbol_size,1,1);
        LOG_M("chestF15.m","chF15",
            &gNB->pusch_vars[0]->ul_ch_estimates[15][start_symbol*frame_parms->ofdm_symbol_size],frame_parms->ofdm_symbol_size,1,1);


        LOG_M("chestF5_ext.m","chF5_ext",
        &gNB->pusch_vars[0]->ul_ch_estimates_ext[5][(start_symbol+1)*(off+(NR_NB_SC_PER_RB * pusch_pdu->rb_size))],
              (nb_symb_sch-1)*(off+(NR_NB_SC_PER_RB * pusch_pdu->rb_size)),1,1);
        LOG_M("chestF10_ext.m","chF10_ext",
        &gNB->pusch_vars[0]->ul_ch_estimates_ext[10][(start_symbol+1)*(off+(NR_NB_SC_PER_RB * pusch_pdu->rb_size))],
              (nb_symb_sch-1)*(off+(NR_NB_SC_PER_RB * pusch_pdu->rb_size)),1,1);
        LOG_M("chestF15_ext.m","chF15_ext",
        &gNB->pusch_vars[0]->ul_ch_estimates_ext[15][(start_symbol+1)*(off+(NR_NB_SC_PER_RB * pusch_pdu->rb_size))],
             (nb_symb_sch-1)*(off+(NR_NB_SC_PER_RB * pusch_pdu->rb_size)),1,1);


        LOG_M("rxsigF4_comp.m","rxsF4_comp",
            &gNB->pusch_vars[0]->rxdataF_comp[4][start_symbol*(off+(NR_NB_SC_PER_RB * pusch_pdu->rb_size))],nb_symb_sch*(off+(NR_NB_SC_PER_RB * pusch_pdu->rb_size)),1,1);
        LOG_M("rxsigF8_comp.m","rxsF8_comp",
            &gNB->pusch_vars[0]->rxdataF_comp[8][start_symbol*(off+(NR_NB_SC_PER_RB * pusch_pdu->rb_size))],nb_symb_sch*(off+(NR_NB_SC_PER_RB * pusch_pdu->rb_size)),1,1);
        LOG_M("rxsigF12_comp.m","rxsF12_comp",
            &gNB->pusch_vars[0]->rxdataF_comp[12][start_symbol*(off+(NR_NB_SC_PER_RB * pusch_pdu->rb_size))],nb_symb_sch*(off+(NR_NB_SC_PER_RB * pusch_pdu->rb_size)),1,1);
        LOG_M("rxsigF0_llrlayers1.m","rxsF0_llrlayers1",
        &gNB->pusch_vars[0]->llr_layers[1][0],(nb_symb_sch-1)*NR_NB_SC_PER_RB * pusch_pdu->rb_size * mod_order,1,0);
        LOG_M("rxsigF0_llrlayers2.m","rxsF0_llrlayers2",
        &gNB->pusch_vars[0]->llr_layers[2][0],(nb_symb_sch-1)*NR_NB_SC_PER_RB * pusch_pdu->rb_size * mod_order,1,0);
        LOG_M("rxsigF0_llrlayers3.m","rxsF0_llrlayers3",
        &gNB->pusch_vars[0]->llr_layers[3][0],(nb_symb_sch-1)*NR_NB_SC_PER_RB * pusch_pdu->rb_size * mod_order,1,0);
      }
		
      LOG_M("rxsigF0_llr.m","rxsF0_llr",
           &gNB->pusch_vars[0]->llr[0],precod_nbr_layers*(nb_symb_sch-1)*NR_NB_SC_PER_RB * pusch_pdu->rb_size * mod_order,1,0);
    }
        ////////////////////////////////////////////////////////////

    if ((gNB->ulsch[0]->last_iteration_cnt >=
        gNB->ulsch[0]->max_ldpc_iterations+1) || ul_proc_error == 1) {
      error_flag = 1;
      n_errors[round][snrRun]++;
      crc_status = 1;
    } else
      crc_status = 0;
    if(n_trials==1) printf("end of round %d rv_index %d\n",round, rv_index);

    //----------------------------------------------------------
    //----------------- count and print errors -----------------
    //----------------------------------------------------------

    if ((pusch_pdu->pdu_bit_map & PUSCH_PDU_BITMAP_PUSCH_PTRS) && (SNR==snr0) && (trial==0) && (round==0)) {
      ptrs_symbols = 0;
      for (int i = pusch_pdu->start_symbol_index; i < pusch_pdu->start_symbol_index + pusch_pdu->nr_of_symbols; i++)
        ptrs_symbols += ((gNB->pusch_vars[UE_id]->ptrs_symbols) >> i) & 1;

      /*  2*5*(50/2), for RB = 50,K = 2 for 5 OFDM PTRS symbols */
      available_bits -= 2 * ptrs_symbols * ((nb_rb + ptrs_freq_density - 1) /ptrs_freq_density);
      printf("[ULSIM][PTRS] Available bits are: %5u, removed PTRS bits are: %5d \n",available_bits, (ptrsSymbPerSlot * ptrsRePerSymb * 2) );
    }

    for (i = 0; i < available_bits; i++) {

      if(((ulsch_ue->harq_processes[harq_pid]->f[i] == 0) && (gNB->pusch_vars[UE_id]->llr[i] <= 0)) ||
         ((ulsch_ue->harq_processes[harq_pid]->f[i] == 1) && (gNB->pusch_vars[UE_id]->llr[i] >= 0))) {

        /*if(errors_scrambling == 0)
	  printf("\x1B[34m" "[frame %d][trial %d]\t1st bit in error in unscrambling = %d\n" "\x1B[0m", frame, trial, i);*/
        errors_scrambling[round][snrRun]++;
      }
    }
    round++;

    } // round
    
    if (n_trials == 1 && errors_scrambling[0][snrRun] > 0) {
      printf("\x1B[31m""[frame %d][trial %d]\tnumber of errors in unscrambling = %u\n" "\x1B[0m", frame, trial, errors_scrambling[0][snrRun]);
    }
    
    for (i = 0; i < TBS; i++) {
      
      estimated_output_bit[i] = (ulsch_gNB->harq_processes[harq_pid]->b[i/8] & (1 << (i & 7))) >> (i & 7);
      test_input_bit[i]       = (ulsch_ue->harq_processes[harq_pid]->b[i/8] & (1 << (i & 7))) >> (i & 7);
      
      if (estimated_output_bit[i] != test_input_bit[i]) {
	/*if(errors_decoding == 0)
	  printf("\x1B[34m""[frame %d][trial %d]\t1st bit in error in decoding     = %d\n" "\x1B[0m", frame, trial, i);*/
	errors_decoding++;
      }
    }
    if (n_trials == 1) {
      for (int r=0;r<ulsch_ue->harq_processes[harq_pid]->C;r++)
	for (int i=0;i<ulsch_ue->harq_processes[harq_pid]->K>>3;i++) {
	  if ((ulsch_ue->harq_processes[harq_pid]->c[r][i]^ulsch_gNB->harq_processes[harq_pid]->c[r][i]) != 0) printf("************");
	    /*printf("r %d: in[%d] %x, out[%d] %x (%x)\n",r,
	    i,ulsch_ue->harq_processes[harq_pid]->c[r][i],
	    i,ulsch_gNB->harq_processes[harq_pid]->c[r][i],
	    ulsch_ue->harq_processes[harq_pid]->c[r][i]^ulsch_gNB->harq_processes[harq_pid]->c[r][i]);*/
	}
    }
    if (errors_decoding > 0 && error_flag == 0) {
      n_false_positive++;
      if (n_trials==1)
	printf("\x1B[31m""[frame %d][trial %d]\tnumber of errors in decoding     = %u\n" "\x1B[0m", frame, trial, errors_decoding);
    } 
    roundStats[snrRun] += ((float)round);
    if (!crc_status) effRate[snrRun] += ((double)TBS)/(double)round;
    } // trial loop
    
    roundStats[snrRun]/=((float)n_trials);
    effRate[snrRun] /= (double)n_trials;
    
    printf("*****************************************\n");
    printf("SNR %f: n_errors (%d/%d,%d/%d,%d/%d,%d/%d) (negative CRC), false_positive %d/%d, errors_scrambling (%u/%u,%u/%u,%u/%u,%u/%u\n", SNR, n_errors[0][snrRun], round_trials[0][snrRun],n_errors[1][snrRun], round_trials[1][snrRun],n_errors[2][snrRun], round_trials[2][snrRun],n_errors[3][snrRun], round_trials[3][snrRun], n_false_positive, n_trials, errors_scrambling[0][snrRun],available_bits*n_trials,errors_scrambling[1][snrRun],available_bits*n_trials,errors_scrambling[2][snrRun],available_bits*n_trials,errors_scrambling[3][snrRun],available_bits*n_trials);
    printf("\n");
    blerStats[0][snrRun] = (double)n_errors[0][snrRun]/round_trials[0][snrRun];
    blerStats[1][snrRun] = (double)n_errors[1][snrRun]/round_trials[1][snrRun];
    blerStats[2][snrRun] = (double)n_errors[2][snrRun]/round_trials[2][snrRun];
    blerStats[3][snrRun] = (double)n_errors[3][snrRun]/round_trials[3][snrRun];

    berStats[0][snrRun] = (double)errors_scrambling[0][snrRun]/available_bits/round_trials[0][snrRun];
    berStats[1][snrRun] = (double)errors_scrambling[1][snrRun]/available_bits/round_trials[1][snrRun];
    berStats[2][snrRun] = (double)errors_scrambling[2][snrRun]/available_bits/round_trials[2][snrRun];
    berStats[3][snrRun] = (double)errors_scrambling[3][snrRun]/available_bits/round_trials[3][snrRun];
    effTP[snrRun] = effRate[snrRun]/(double)TBS*(double)100;
    printf("SNR %f: Channel BLER (%e,%e,%e,%e), Channel BER (%e,%e,%e,%e) Avg round %.2f, Eff Rate %.4f bits/slot, Eff Throughput %.2f, TBS %u bits/slot\n", 
	   SNR,
     blerStats[0][snrRun],
     blerStats[1][snrRun],
     blerStats[2][snrRun],
     blerStats[3][snrRun],
     berStats[0][snrRun],
     berStats[1][snrRun],
     berStats[2][snrRun],
     berStats[3][snrRun],
	   roundStats[snrRun],effRate[snrRun],effTP[snrRun],TBS);

    FILE *fd=fopen("nr_ulsim.log","w");
    dump_pusch_stats(fd,gNB);

    printf("*****************************************\n");
    printf("\n");
    
    if (print_perf==1) {
      printDistribution(&gNB->phy_proc_rx,table_rx,"Total PHY proc rx");
      printStatIndent(&gNB->rx_pusch_stats,"RX PUSCH time");
      printStatIndent2(&gNB->ulsch_channel_estimation_stats,"ULSCH channel estimation time");
      printStatIndent2(&gNB->ulsch_ptrs_processing_stats,"ULSCH PTRS Processing time");
      printStatIndent2(&gNB->ulsch_rbs_extraction_stats,"ULSCH rbs extraction time");
      printStatIndent2(&gNB->ulsch_channel_compensation_stats,"ULSCH channel compensation time");
      printStatIndent2(&gNB->ulsch_mrc_stats,"ULSCH mrc computation");
      printStatIndent2(&gNB->ulsch_llr_stats,"ULSCH llr computation");
      printStatIndent(&gNB->ulsch_unscrambling_stats,"ULSCH unscrambling");
      printStatIndent(&gNB->ulsch_decoding_stats,"ULSCH total decoding time");
      printStatIndent(&UE->ulsch_encoding_stats,"ULSCH total encoding time");
      printStatIndent2(&UE->ulsch_segmentation_stats,"ULSCH segmentation time");
      printStatIndent2(&UE->ulsch_ldpc_encoding_stats,"ULSCH LDPC encoder time");
      printStatIndent2(&UE->ulsch_rate_matching_stats,"ULSCH rate-matching time");
      printStatIndent2(&UE->ulsch_interleaving_stats,"ULSCH interleaving time");
      //printStatIndent2(&gNB->ulsch_deinterleaving_stats,"ULSCH deinterleaving");
      //printStatIndent2(&gNB->ulsch_rate_unmatching_stats,"ULSCH rate matching rx");
      //printStatIndent2(&gNB->ulsch_ldpc_decoding_stats,"ULSCH ldpc decoding");
      printf("\n");
    }

    if(n_trials==1)
      break;

    if ((float)n_errors[0][snrRun]/(float)n_trials <= target_error_rate) {
      printf("*************\n");
      printf("PUSCH test OK\n");
      printf("*************\n");
      break;
    }

    snrStats[snrRun] = SNR;
    snrRun++;
    n_errs = n_errors[0][snrRun];
  } // SNR loop
  printf("\n");

  printf( "Num RB:\t%d\n"
          "Num symbols:\t%d\n"
          "MCS:\t%d\n"
          "DMRS config type:\t%d\n"
          "DMRS add pos:\t%d\n"
          "PUSCH mapping type:\t%d\n"
          "DMRS length:\t%d\n"
          "DMRS CDM gr w/o data:\t%d\n",
          nb_rb,
          nb_symb_sch,
          Imcs,
          dmrs_config_type,
          add_pos,
          mapping_type,
          length_dmrs,
          num_dmrs_cdm_grps_no_data);
              
  LOG_M("ulsimStats.m","SNR",snrStats,snrRun,1,7);
  LOG_MM("ulsimStats.m","BLER_round0",blerStats[0],snrRun,1,7);
  LOG_MM("ulsimStats.m","BLER_round1",blerStats[1],snrRun,1,7);
  LOG_MM("ulsimStats.m","BLER_round2",blerStats[2],snrRun,1,7);
  LOG_MM("ulsimStats.m","BLER_round3",blerStats[3],snrRun,1,7);
  LOG_MM("ulsimStats.m","BER_round0",berStats[0],snrRun,1,7);
  LOG_MM("ulsimStats.m","BER_round1",berStats[1],snrRun,1,7);
  LOG_MM("ulsimStats.m","BER_round2",berStats[2],snrRun,1,7);
  LOG_MM("ulsimStats.m","BER_round3",berStats[3],snrRun,1,7);
  LOG_MM("ulsimStats.m","EffRate",effRate,snrRun,1,7);
  LOG_MM("ulsimStats.m","EffTP",effTP,snrRun,1,7);
  free(test_input_bit);
  free(estimated_output_bit);

  if (output_fd)
    fclose(output_fd);

  if (input_fd)
    fclose(input_fd);

  if (scg_fd)
    fclose(scg_fd);

  return (n_errs);
}<|MERGE_RESOLUTION|>--- conflicted
+++ resolved
@@ -462,7 +462,7 @@
     case 'W':
       precod_nbr_layers = atoi(optarg);
       break;
-      
+
     case 'n':
       n_trials = atoi(optarg);
       break;
@@ -755,14 +755,9 @@
   // common configuration
   rrc_mac_config_req_gNB(0,0, conf.pdsch_AntennaPorts, n_rx, 0, 6, scc, &rrc.carrier.mib, rrc.carrier.siblock1, 0, 0, NULL);
   // UE dedicated configuration
-<<<<<<< HEAD
   rrc_mac_config_req_gNB(0,0, conf.pdsch_AntennaPorts, n_rx, 0, 6, scc, &rrc.carrier.mib, rrc.carrier.siblock1, 1,
-                         secondaryCellGroup->spCellConfig->reconfigurationWithSync->newUE_Identity,secondaryCellGroup);
+                         secondaryCellGroup->spCellConfig->reconfigurationWithSync->newUE_Identity, secondaryCellGroup);
   frame_parms->nb_antennas_tx = 1;
-=======
-  rrc_mac_config_req_gNB(0,0, conf.pdsch_AntennaPorts, n_rx, 0, 6, scc, &rrc.carrier.mib, rrc.carrier.siblock1, 1, secondaryCellGroup->spCellConfig->reconfigurationWithSync->newUE_Identity, secondaryCellGroup);
-  frame_parms->nb_antennas_tx = n_tx;
->>>>>>> cc238a91
   frame_parms->nb_antennas_rx = n_rx;
   nfapi_nr_config_request_scf_t *cfg = &gNB->gNB_config;
   cfg->carrier_config.num_tx_ant.value = 1;
@@ -885,10 +880,10 @@
   uint16_t number_dmrs_symbols = get_dmrs_symbols_in_slot(l_prime_mask, nb_symb_sch);
   printf("num dmrs sym %d\n",number_dmrs_symbols);
   uint8_t  nb_re_dmrs          = (dmrs_config_type == pusch_dmrs_type1) ? 6 : 4;
-  
+
   if ((UE->frame_parms.nb_antennas_tx==4)&&(precod_nbr_layers==4))
     num_dmrs_cdm_grps_no_data = 2;
-  
+
   if (transform_precoding == transformPrecoder_enabled) {
 
     AssertFatal(enable_ptrs == 0, "PTRS NOT SUPPORTED IF TRANSFORM PRECODING IS ENABLED\n");
@@ -1101,7 +1096,7 @@
       pusch_pdu->dmrs_config_type = dmrs_config_type;
       pusch_pdu->ul_dmrs_scrambling_id =  *scc->physCellId;
       pusch_pdu->scid = 0;
-      pusch_pdu->dmrs_ports = ((1<<precod_nbr_layers)-1);      
+      pusch_pdu->dmrs_ports = ((1<<precod_nbr_layers)-1);
       pusch_pdu->num_dmrs_cdm_grps_no_data = num_dmrs_cdm_grps_no_data;
       pusch_pdu->resource_alloc = 1; 
       pusch_pdu->rb_start = start_rb;
@@ -1214,8 +1209,8 @@
                                       slot,
                                       &UE->frame_parms,
                                       UE->frame_parms.nb_antennas_tx);
-        
-        
+
+
         if (n_trials==1) {
           LOG_M("txsig0.m","txs0", &UE->common_vars.txdata[0][slot_offset],slot_length,1,1);
           LOG_M("txsig0F.m","txs0F", UE->common_vars.txdataF[0],frame_parms->ofdm_symbol_size*14,1,1);
@@ -1237,12 +1232,12 @@
         for (int aa=0; aa<UE->frame_parms.nb_antennas_tx; aa++) {
           atxlev[aa] = signal_energy(&UE->common_vars.txdata[aa][tx_offset + 5*frame_parms->ofdm_symbol_size + 4*frame_parms->nb_prefix_samples + frame_parms->nb_prefix_samples0],
                               frame_parms->ofdm_symbol_size + frame_parms->nb_prefix_samples);
-                              
+
           txlev_sum += atxlev[aa];
-          
+
           if (n_trials==1) printf("txlev[%d] = %d (%f dB) txlev_sum %d\n",aa,atxlev[aa],10*log10((double)atxlev[aa]),txlev_sum);
         }
-      } 
+      }
       else
         n_trials = 1;
 
@@ -1368,26 +1363,26 @@
         &gNB->pusch_vars[0]->ul_ch_magb[0][start_symbol*(off+(NR_NB_SC_PER_RB * pusch_pdu->rb_size))],nb_symb_sch*(off+(NR_NB_SC_PER_RB * pusch_pdu->rb_size)),1,1);
       LOG_M("rxsigF0_llrlayers0.m","rxsF0_llrlayers0",
             &gNB->pusch_vars[0]->llr_layers[0][0],(nb_symb_sch-1)*NR_NB_SC_PER_RB * pusch_pdu->rb_size * mod_order,1,0);
-    
+
       if (precod_nbr_layers==2) {
          LOG_M("rxsigF1_ext.m","rxsF1_ext",
             &gNB->pusch_vars[0]->rxdataF_ext[1][start_symbol*NR_NB_SC_PER_RB * pusch_pdu->rb_size],nb_symb_sch*(off+(NR_NB_SC_PER_RB * pusch_pdu->rb_size)),1,1);
-			  
+
         LOG_M("chestF3.m","chF3",
             &gNB->pusch_vars[0]->ul_ch_estimates[3][start_symbol*frame_parms->ofdm_symbol_size],frame_parms->ofdm_symbol_size,1,1);
-        
+
         LOG_M("chestF3_ext.m","chF3_ext",
         &gNB->pusch_vars[0]->ul_ch_estimates_ext[3][(start_symbol+1)*(off+(NR_NB_SC_PER_RB * pusch_pdu->rb_size))],
               (nb_symb_sch-1)*(off+(NR_NB_SC_PER_RB * pusch_pdu->rb_size)),1,1);
 
         LOG_M("rxsigF2_comp.m","rxsF2_comp",
             &gNB->pusch_vars[0]->rxdataF_comp[2][start_symbol*(off+(NR_NB_SC_PER_RB * pusch_pdu->rb_size))],nb_symb_sch*(off+(NR_NB_SC_PER_RB * pusch_pdu->rb_size)),1,1);
-        
+
         LOG_M("rxsigF0_llrlayers1.m","rxsF0_llrlayers1",
         &gNB->pusch_vars[0]->llr_layers[1][0],(nb_symb_sch-1)*NR_NB_SC_PER_RB * pusch_pdu->rb_size * mod_order,1,0);
 
         }
-        
+
         if (precod_nbr_layers==4) {
           LOG_M("rxsigF1_ext.m","rxsF1_ext",
             &gNB->pusch_vars[0]->rxdataF_ext[1][start_symbol*NR_NB_SC_PER_RB * pusch_pdu->rb_size],nb_symb_sch*(off+(NR_NB_SC_PER_RB * pusch_pdu->rb_size)),1,1);
@@ -1395,7 +1390,7 @@
             &gNB->pusch_vars[0]->rxdataF_ext[2][start_symbol*NR_NB_SC_PER_RB * pusch_pdu->rb_size],nb_symb_sch*(off+(NR_NB_SC_PER_RB * pusch_pdu->rb_size)),1,1);
         LOG_M("rxsigF3_ext.m","rxsF3_ext",
             &gNB->pusch_vars[0]->rxdataF_ext[3][start_symbol*NR_NB_SC_PER_RB * pusch_pdu->rb_size],nb_symb_sch*(off+(NR_NB_SC_PER_RB * pusch_pdu->rb_size)),1,1);
-        
+
         LOG_M("chestF5.m","chF5",
             &gNB->pusch_vars[0]->ul_ch_estimates[5][start_symbol*frame_parms->ofdm_symbol_size],frame_parms->ofdm_symbol_size,1,1);
         LOG_M("chestF10.m","chF10",
@@ -1428,7 +1423,7 @@
         LOG_M("rxsigF0_llrlayers3.m","rxsF0_llrlayers3",
         &gNB->pusch_vars[0]->llr_layers[3][0],(nb_symb_sch-1)*NR_NB_SC_PER_RB * pusch_pdu->rb_size * mod_order,1,0);
       }
-		
+
       LOG_M("rxsigF0_llr.m","rxsF0_llr",
            &gNB->pusch_vars[0]->llr[0],precod_nbr_layers*(nb_symb_sch-1)*NR_NB_SC_PER_RB * pusch_pdu->rb_size * mod_order,1,0);
     }
