/*
* Licensed to the OpenAirInterface (OAI) Software Alliance under one or more
* contributor license agreements.  See the NOTICE file distributed with
* this work for additional information regarding copyright ownership.
* The OpenAirInterface Software Alliance licenses this file to You under
* the OAI Public License, Version 1.1  (the "License"); you may not use this file
* except in compliance with the License.
* You may obtain a copy of the License at
*
*      http://www.openairinterface.org/?page_id=698
*
* Unless required by applicable law or agreed to in writing, software
* distributed under the License is distributed on an "AS IS" BASIS,
* WITHOUT WARRANTIES OR CONDITIONS OF ANY KIND, either express or implied.
* See the License for the specific language governing permissions and
* limitations under the License.
*-------------------------------------------------------------------------------
* For more information about the OpenAirInterface (OAI) Software Alliance:
*      contact@openairinterface.org
*/

#include <string.h>
#include <math.h>
#include <unistd.h>
#include <fcntl.h>
#include <sys/ioctl.h>
#include <sys/mman.h>
#include "common/ran_context.h"
#include "common/config/config_userapi.h"
#include "common/utils/LOG/log.h"
#include "PHY/defs_gNB.h"
#include "PHY/defs_nr_common.h"
#include "PHY/defs_nr_UE.h"
#include "PHY/phy_vars_nr_ue.h"
#include "PHY/types.h"
#include "PHY/INIT/phy_init.h"
#include "PHY/MODULATION/modulation_UE.h"
#include "PHY/MODULATION/nr_modulation.h"
#include "PHY/NR_REFSIG/dmrs_nr.h"
#include "PHY/NR_REFSIG/refsig_defs_ue.h"
#include "PHY/NR_TRANSPORT/nr_dlsch.h"
#include "PHY/NR_TRANSPORT/nr_sch_dmrs.h"
#include "PHY/NR_TRANSPORT/nr_transport_proto.h"
#include "PHY/NR_TRANSPORT/nr_ulsch.h"
#include "PHY/NR_UE_TRANSPORT/nr_transport_proto_ue.h"
#include "PHY/TOOLS/tools_defs.h"
#include "SCHED_NR/fapi_nr_l1.h"
#include "SCHED_NR/sched_nr.h"
#include "SCHED_NR_UE/defs.h"
#include "SCHED_NR_UE/fapi_nr_ue_l1.h"
#include "openair1/SIMULATION/TOOLS/sim.h"
#include "openair1/SIMULATION/RF/rf.h"
#include "openair1/SIMULATION/NR_PHY/nr_unitary_defs.h"
#include "openair2/RRC/NR/MESSAGES/asn1_msg.h"
//#include "openair1/SIMULATION/NR_PHY/nr_dummy_functions.c"
#include "openair2/LAYER2/NR_MAC_UE/mac_proto.h"
#include "openair2/LAYER2/NR_MAC_gNB/mac_proto.h"
#include "common/utils/threadPool/thread-pool.h"
#include "PHY/NR_REFSIG/ptrs_nr.h"
#define inMicroS(a) (((double)(a))/(get_cpu_freq_GHz()*1000.0))
#include "SIMULATION/LTE_PHY/common_sim.h"

#include <openair2/LAYER2/MAC/mac_vars.h>
#include <openair2/RRC/LTE/rrc_vars.h>

#include <executables/softmodem-common.h>
#include "PHY/NR_REFSIG/ul_ref_seq_nr.h"
#include <openair3/ocp-gtpu/gtp_itf.h>
//#define DEBUG_ULSIM

const char *__asan_default_options()
{
  /* don't do leak checking in nr_ulsim, not finished yet */
  return "detect_leaks=0";
}

LCHAN_DESC DCCH_LCHAN_DESC,DTCH_DL_LCHAN_DESC,DTCH_UL_LCHAN_DESC;
rlc_info_t Rlc_info_um,Rlc_info_am_config;

PHY_VARS_gNB *gNB;
PHY_VARS_NR_UE *UE;
RAN_CONTEXT_t RC;
char *uecap_file;
int32_t uplink_frequency_offset[MAX_NUM_CCs][4];

uint16_t sf_ahead=4 ;
int slot_ahead=6 ;
uint16_t sl_ahead=0;
double cpuf;
//uint8_t nfapi_mode = 0;
uint64_t downlink_frequency[MAX_NUM_CCs][4];
THREAD_STRUCT thread_struct;
nfapi_ue_release_request_body_t release_rntis;
uint32_t N_RB_DL = 106;

//Fixme: Uniq dirty DU instance, by global var, datamodel need better management
instance_t DUuniqInstance=0;
instance_t CUuniqInstance=0;
teid_t newGtpuCreateTunnel(instance_t instance, rnti_t rnti, int incoming_bearer_id, int outgoing_bearer_id, teid_t outgoing_teid,
                           transport_layer_addr_t remoteAddr, int port, gtpCallback callBack) {
return 0;
}

int newGtpuDeleteAllTunnels(instance_t instance, rnti_t rnti) {
  return 0;
}

extern void fix_scd(NR_ServingCellConfig_t *scd);// forward declaration

int8_t nr_mac_rrc_data_ind_ue(const module_id_t module_id,
                              const int CC_id,
                              const uint8_t gNB_index,
                              const frame_t frame,
                              const sub_frame_t sub_frame,
                              const rnti_t rnti,
                              const channel_t channel,
                              const uint8_t* pduP,
                              const sdu_size_t pdu_len)
{
  return 0;
}

int generate_dlsch_header(unsigned char *mac_header,
                          unsigned char num_sdus,
                          unsigned short *sdu_lengths,
                          unsigned char *sdu_lcids,
                          unsigned char drx_cmd,
                          unsigned short timing_advance_cmd,
                          unsigned char *ue_cont_res_id,
                          unsigned char short_padding,
                          unsigned short post_padding){return 0;}

void
rrc_data_ind(
  const protocol_ctxt_t *const ctxt_pP,
  const rb_id_t                Srb_id,
  const sdu_size_t             sdu_sizeP,
  const uint8_t   *const       buffer_pP
)
{
}


int
gtpv1u_create_s1u_tunnel(
  const instance_t                              instanceP,
  const gtpv1u_enb_create_tunnel_req_t *const  create_tunnel_req_pP,
  gtpv1u_enb_create_tunnel_resp_t *const create_tunnel_resp_pP
) {
  return 0;
}

int gtpv1u_delete_s1u_tunnel(const instance_t instance, const gtpv1u_enb_delete_tunnel_req_t *const req_pP) {
  return 0;
}

int gtpv1u_delete_ngu_tunnel( const instance_t instance,
			      gtpv1u_gnb_delete_tunnel_req_t *req) {
  return 0;
}

int
rrc_gNB_process_GTPV1U_CREATE_TUNNEL_RESP(
  const protocol_ctxt_t *const ctxt_pP,
  const gtpv1u_enb_create_tunnel_resp_t *const create_tunnel_resp_pP,
  uint8_t                         *inde_list
) {
  return 0;
}

int
gtpv1u_create_ngu_tunnel(
  const instance_t instanceP,
  const gtpv1u_gnb_create_tunnel_req_t *  const create_tunnel_req_pP,
        gtpv1u_gnb_create_tunnel_resp_t * const create_tunnel_resp_pP){
  return 0;
}

int
gtpv1u_update_ngu_tunnel(
  const instance_t                              instanceP,
  const gtpv1u_gnb_create_tunnel_req_t *const  create_tunnel_req_pP,
  const rnti_t                                  prior_rnti
){
  return 0;
}

int
nr_rrc_gNB_process_GTPV1U_CREATE_TUNNEL_RESP(
  const protocol_ctxt_t *const ctxt_pP,
  const gtpv1u_gnb_create_tunnel_resp_t *const create_tunnel_resp_pP,
  uint8_t                         *inde_list
){
  return 0;
}

// Dummy function to avoid linking error at compilation of nr-ulsim
int is_x2ap_enabled(void)
{
  return 0;
}

void nr_rrc_ue_generate_RRCSetupRequest(module_id_t module_id, const uint8_t gNB_index)
{
  return;
}

int8_t nr_mac_rrc_data_req_ue(const module_id_t Mod_idP,
                              const int         CC_id,
                              const uint8_t     gNB_id,
                              const frame_t     frameP,
                              const rb_id_t     Srb_id,
                              uint8_t           *buffer_pP)
{
  return 0;
}

int DU_send_INITIAL_UL_RRC_MESSAGE_TRANSFER(module_id_t     module_idP,
                                            int             CC_idP,
                                            int             UE_id,
                                            rnti_t          rntiP,
                                            const uint8_t   *sduP,
                                            sdu_size_t      sdu_lenP,
                                            const uint8_t   *sdu2P,
                                            sdu_size_t      sdu2_lenP) {
  return 0;
}

nr_bler_struct nr_bler_data[NR_NUM_MCS];

//nFAPI P7 dummy functions

int oai_nfapi_dl_tti_req(nfapi_nr_dl_tti_request_t *dl_config_req) { return(0);  }
int oai_nfapi_tx_data_req(nfapi_nr_tx_data_request_t *tx_data_req){ return(0);  }
int oai_nfapi_ul_dci_req(nfapi_nr_ul_dci_request_t *ul_dci_req){ return(0);  }
int oai_nfapi_ul_tti_req(nfapi_nr_ul_tti_request_t *ul_tti_req){ return(0);  }
int oai_nfapi_nr_rx_data_indication(nfapi_nr_rx_data_indication_t *ind) { return(0);  }
int oai_nfapi_nr_crc_indication(nfapi_nr_crc_indication_t *ind) { return(0);  }
int oai_nfapi_nr_srs_indication(nfapi_nr_srs_indication_t *ind) { return(0);  }
int oai_nfapi_nr_uci_indication(nfapi_nr_uci_indication_t *ind) { return(0);  }
int oai_nfapi_nr_rach_indication(nfapi_nr_rach_indication_t *ind) { return(0);  }

int nr_derive_key(int alg_type, uint8_t alg_id,
               const uint8_t key[32], uint8_t **out)
{
  return 0;
}

typedef struct {
  uint64_t       optmask;   //mask to store boolean config options
  uint8_t        nr_dlsch_parallel; // number of threads for dlsch decoding, 0 means no parallelization
  tpool_t        Tpool;             // thread pool 
} nrUE_params_t;

void processSlotTX(void *arg) {}

nrUE_params_t nrUE_params;

nrUE_params_t *get_nrUE_params(void) {
  return &nrUE_params;
}
// needed for some functions
uint16_t n_rnti = 0x1234;
openair0_config_t openair0_cfg[MAX_CARDS];

channel_desc_t *UE2gNB[NUMBER_OF_UE_MAX][NUMBER_OF_gNB_MAX];

int main(int argc, char **argv)
{
  char c;
  int i;
  double SNR, snr0 = -2.0, snr1 = 2.0;
  double sigma, sigma_dB;
  double snr_step = .2;
  uint8_t snr1set = 0;
  int slot = 8, frame = 1;
  FILE *output_fd = NULL;
  double **s_re,**s_im,**r_re,**r_im;
  //uint8_t write_output_file = 0;
  int trial, n_trials = 1, n_false_positive = 0, delay = 0;
  double maxDoppler = 0.0;
  uint8_t n_tx = 1, n_rx = 1;
  //uint8_t transmission_mode = 1;
  //uint16_t Nid_cell = 0;
  channel_desc_t *UE2gNB;
  uint8_t extended_prefix_flag = 0;
  //int8_t interf1 = -21, interf2 = -21;
  FILE *input_fd = NULL;
  SCM_t channel_model = AWGN;  //Rayleigh1_anticorr;
  uint16_t N_RB_DL = 106, N_RB_UL = 106, mu = 1;

  NB_UE_INST = 1;

  //unsigned char frame_type = 0;
  NR_DL_FRAME_PARMS *frame_parms;
  int loglvl = OAILOG_WARNING;
  //uint64_t SSB_positions=0x01;
  uint16_t nb_symb_sch = 12;
  int start_symbol = 0;
  uint16_t nb_rb = 50;
  int Imcs = 9;
  uint8_t precod_nbr_layers = 1;
  int gNB_id = 0;
  int ap;
  int tx_offset;
  int32_t txlev_sum = 0, atxlev[4];
  int start_rb = 0;
  int UE_id =0; // [hna] only works for UE_id = 0 because NUMBER_OF_NR_UE_MAX is set to 1 (phy_init_nr_gNB causes segmentation fault)
  float target_error_rate = 0.01;
  int print_perf = 0;
  cpuf = get_cpu_freq_GHz();
  int msg3_flag = 0;
  int rv_index = 0;
  float roundStats[100];
  double effRate[100]; 
  double effTP[100]; 
  //float eff_tp_check = 0.7;
  uint8_t snrRun;
  int prb_inter = 0;

  int enable_ptrs = 0;
  int modify_dmrs = 0;
  /* L_PTRS = ptrs_arg[0], K_PTRS = ptrs_arg[1] */
  int ptrs_arg[2] = {-1,-1};// Invalid values
  /* DMRS TYPE = dmrs_arg[0], Add Pos = dmrs_arg[1] */
  int dmrs_arg[2] = {-1,-1};// Invalid values
  uint16_t ptrsSymPos = 0;
  uint16_t ptrsSymbPerSlot = 0;
  uint16_t ptrsRePerSymb = 0;

  uint8_t transform_precoding = transformPrecoder_disabled; // 0 - ENABLE, 1 - DISABLE
  uint8_t num_dmrs_cdm_grps_no_data = 1;
  uint8_t mcs_table = 0;

  UE_nr_rxtx_proc_t UE_proc;
  FILE *scg_fd=NULL;
  int file_offset = 0;

  double DS_TDL = .03;
  int ibwps=24;
  int ibwp_rboffset=41;
  int params_from_file = 0;
  if ( load_configmodule(argc,argv,CONFIG_ENABLECMDLINEONLY) == 0 ) {
    exit_fun("[NR_ULSIM] Error, configuration module init failed\n");
  }
  int ul_proc_error = 0; // uplink processing checking status flag
  //logInit();
  randominit(0);

  /* initialize the sin-cos table */
   InitSinLUT();

  while ((c = getopt(argc, argv, "a:b:c:d:ef:g:h:i:kl:m:n:p:r:s:u:w:y:z:F:G:H:M:N:PR:S:T:U:L:Z:W:")) != -1) {
    printf("handling optarg %c\n",c);
    switch (c) {

      /*case 'd':
        frame_type = 1;
        break;*/

    case 'a':
      start_symbol = atoi(optarg);
      AssertFatal(start_symbol >= 0 && start_symbol < 13,"start_symbol %d is not in 0..12\n",start_symbol);
      break;

    case 'b':
      nb_symb_sch = atoi(optarg);
      AssertFatal(nb_symb_sch > 0 && nb_symb_sch < 15,"start_symbol %d is not in 1..14\n",nb_symb_sch);
      break;
    case 'c':
      n_rnti = atoi(optarg);
      AssertFatal(n_rnti > 0 && n_rnti<=65535,"Illegal n_rnti %x\n",n_rnti);
      break;

    case 'd':
      delay = atoi(optarg);
      break;
      
    case 'e':
      msg3_flag = 1;
      break;
      
    case 'f':
      scg_fd = fopen(optarg, "r");
      
      if (scg_fd == NULL) {
        printf("Error opening %s\n", optarg);
        exit(-1);
      }

      break;
      
    case 'g':
      switch ((char) *optarg) {
      case 'A':
	channel_model = SCM_A;
	break;
	
      case 'B':
	channel_model = SCM_B;
	break;
	
      case 'C':
	channel_model = SCM_C;
	break;
	
      case 'D':
	channel_model = SCM_D;
	break;
	
      case 'E':
	channel_model = EPA;
	break;
	
      case 'F':
	channel_model = EVA;
	break;
	
      case 'G':
	channel_model = ETU;
	break;

      case 'H':
        channel_model = TDL_C;
	DS_TDL = .030; // 30 ns
	break;
  
      case 'I':
	channel_model = TDL_C;
	DS_TDL = .3;  // 300ns
        break;
     
      case 'J':
	channel_model=TDL_D;
	DS_TDL = .03;
	break;

      default:
	printf("Unsupported channel model!\n");
	exit(-1);
      }
      
      break;
      
    case 'i':
      prb_inter=1;
      break;
	
    case 'k':
      printf("Setting threequarter_fs_flag\n");
      openair0_cfg[0].threequarter_fs= 1;
      break;

    case 'l':
      nb_symb_sch = atoi(optarg);
      break;
      
    case 'm':
      Imcs = atoi(optarg);
      break;

    case 'W':
      precod_nbr_layers = atoi(optarg);
      break;

    case 'n':
      n_trials = atoi(optarg);
      break;
      
    case 'p':
      extended_prefix_flag = 1;
      break;
      
    case 'r':
      nb_rb = atoi(optarg);
      break;
      
    case 's':
      snr0 = atof(optarg);
      printf("Setting SNR0 to %f\n", snr0);
      break;

    case 'u':
      mu = atoi(optarg);
      break;

    case 'w':
      start_rb = atoi(optarg);
      break;

/*
    case 't':
      eff_tp_check = (float)atoi(optarg)/100;
      break;
*/
      /*
	case 'r':
	ricean_factor = pow(10,-.1*atof(optarg));
	if (ricean_factor>1) {
	printf("Ricean factor must be between 0 and 1\n");
	exit(-1);
	}
	break;
      */
      
      /*case 'x':
        transmission_mode = atoi(optarg);
        break;*/
      
    case 'y':
      n_tx = atoi(optarg);
      if ((n_tx == 0) || (n_tx > 4)) {
        printf("Unsupported number of tx antennas %d\n", n_tx);
        exit(-1);
      }
      break;
      
    case 'z':
      n_rx = atoi(optarg);
      if ((n_rx == 0) || (n_rx > 8)) {
        printf("Unsupported number of rx antennas %d\n", n_rx);
        exit(-1);
      }
      break;
      
    case 'F':
      input_fd = fopen(optarg, "r");
      if (input_fd == NULL) {
        printf("Problem with filename %s\n", optarg);
        exit(-1);
      }
      break;

    case 'G':
      file_offset = atoi(optarg);
      break;

    case 'H':
      slot = atoi(optarg);
      break;

    case 'M':
     // SSB_positions = atoi(optarg);
      break;
      
    case 'N':
     // Nid_cell = atoi(optarg);
      break;
      
    case 'R':
      N_RB_DL = atoi(optarg);
      N_RB_UL = N_RB_DL;
      break;
      
    case 'S':
      snr1 = atof(optarg);
      snr1set = 1;
      printf("Setting SNR1 to %f\n", snr1);
      break;
      
    case 'P':
      print_perf=1;
      opp_enabled=1;
      break;
      
    case 'L':
      loglvl = atoi(optarg);
      break;

   case 'T':
      enable_ptrs=1;
      for(i=0; i < atoi(optarg); i++){
        ptrs_arg[i] = atoi(argv[optind++]);
      }
      break;

    case 'U':
      modify_dmrs = 1;
      for(i=0; i < atoi(optarg); i++){
        dmrs_arg[i] = atoi(argv[optind++]);
      }
      break;

    case 'Q':
      params_from_file = 1;
      break;

    case 'Z':
      transform_precoding = transformPrecoder_enabled;
      num_dmrs_cdm_grps_no_data = 2;
      mcs_table = 3;
      printf("NOTE: TRANSFORM PRECODING (SC-FDMA) is ENABLED in UPLINK (0 - ENABLE, 1 - DISABLE) : %d \n", transform_precoding);
      break;

    default:
    case 'h':
      printf("%s -h(elp) -p(extended_prefix) -N cell_id -f output_filename -F input_filename -g channel_model -n n_frames -t Delayspread -s snr0 -S snr1 -x transmission_mode -y TXant -z RXant -i Intefrence0 -j Interference1 -A interpolation_file -C(alibration offset dB) -N CellId -Z Enable SC-FDMA in Uplink \n", argv[0]);
      //printf("-d Use TDD\n");
      printf("-d Introduce delay in terms of number of samples\n");
      printf("-f Number of frames to simulate\n");
      printf("-g [A,B,C,D,E,F,G] Use 3GPP SCM (A,B,C,D) or 36-101 (E-EPA,F-EVA,G-ETU) models (ignores delay spread and Ricean factor)\n");
      printf("-h This message\n");
      printf("-i Activate PRB based averaging for channel estimation. Frequncy domain interpolation by default.\n");
      //printf("-j Relative strength of second intefering eNB (in dB) - cell_id mod 3 = 2\n");
      printf("-s Starting SNR, runs from SNR0 to SNR0 + 10 dB if ending SNR isn't given\n");
      printf("-m MCS value\n");
      printf("-n Number of trials to simulate\n");
      printf("-p Use extended prefix mode\n");
      printf("-t Delay spread for multipath channel\n");
      printf("-u Set the numerology\n");
      printf("-w Start PRB for PUSCH\n");
      //printf("-x Transmission mode (1,2,6 for the moment)\n");
      printf("-y Number of TX antennas used at UE\n");
      printf("-z Number of RX antennas used at gNB\n");
      printf("-A Interpolation_filname Run with Abstraction to generate Scatter plot using interpolation polynomial in file\n");
      //printf("-C Generate Calibration information for Abstraction (effective SNR adjustment to remove Pe bias w.r.t. AWGN)\n");
      printf("-F Input filename (.txt format) for RX conformance testing\n");
      printf("-G Offset of samples to read from file (0 default)\n");
      printf("-L <log level, 0(errors), 1(warning), 2(info) 3(debug) 4 (trace)>\n"); 
      printf("-M Multiple SSB positions in burst\n");
      printf("-N Nid_cell\n");
      printf("-O oversampling factor (1,2,4,8,16)\n");
      printf("-R N_RB_DL\n");
      printf("-t Acceptable effective throughput (in percentage)\n");
      printf("-S Ending SNR, runs from SNR0 to SNR1\n");
      printf("-P Print ULSCH performances\n");
      printf("-T Enable PTRS, arguments list L_PTRS{0,1,2} K_PTRS{2,4}, e.g. -T 2 0 2 \n");
      printf("-U Change DMRS Config, arguments list DMRS TYPE{0=A,1=B} DMRS AddPos{0:3}, e.g. -U 2 0 2 \n");
      printf("-Q If -F used, read parameters from file\n");
      printf("-Z If -Z is used, SC-FDMA or transform precoding is enabled in Uplink \n");
      printf("-W Num of layer for PUSCH\n");
      exit(-1);
      break;

    }
  }
  
  logInit();
  set_glog(loglvl);
  T_stdout = 1;

  get_softmodem_params()->phy_test = 1;
  get_softmodem_params()->do_ra = 0;
  get_softmodem_params()->usim_test = 1;


  if (snr1set == 0)
    snr1 = snr0 + 10;
  double sampling_frequency;
  double bandwidth;

  if (N_RB_UL >= 217) sampling_frequency = 122.88;
  else if (N_RB_UL >= 106) sampling_frequency = 61.44;
  else if (N_RB_UL >= 32) sampling_frequency = 32.72;
  else { printf("Need at least 106 PRBs\b"); exit(-1); }
  if (N_RB_UL == 273) bandwidth = 100;
  else if (N_RB_UL == 217) bandwidth = 80;
  else if (N_RB_UL == 106) bandwidth = 40;
  else if (N_RB_UL == 32) bandwidth = 50;
  else { printf("Add N_RB_UL %d\n",N_RB_UL); exit(-1); }
  LOG_I( PHY,"++++++++++++++++++++++++++++++++++++++++++++++%i+++++++++++++++++++++++++++++++++++++++++",loglvl);  
  if (openair0_cfg[0].threequarter_fs == 1) sampling_frequency*=.75;

  UE2gNB = new_channel_desc_scm(n_tx, n_rx, channel_model,
                                sampling_frequency,
                                bandwidth,
				DS_TDL,
                                0, 0, 0, 0);

  if (UE2gNB == NULL) {
    printf("Problem generating channel model. Exiting.\n");
    exit(-1);
  }

  UE2gNB->max_Doppler = maxDoppler;

  RC.gNB = (PHY_VARS_gNB **) malloc(sizeof(PHY_VARS_gNB *));
  RC.gNB[0] = calloc(1,sizeof(PHY_VARS_gNB));
  gNB = RC.gNB[0];
  gNB->ofdm_offset_divisor = UINT_MAX;
  gNB->threadPool = (tpool_t*)malloc(sizeof(tpool_t));
  gNB->respDecode = (notifiedFIFO_t*) malloc(sizeof(notifiedFIFO_t));
  char tp_param[] = "n";
  initTpool(tp_param, gNB->threadPool, false);
  initNotifiedFIFO(gNB->respDecode);
  gNB->L1_tx_free = (notifiedFIFO_t*) malloc(sizeof(notifiedFIFO_t));
  gNB->L1_tx_filled = (notifiedFIFO_t*) malloc(sizeof(notifiedFIFO_t));
  gNB->L1_tx_out = (notifiedFIFO_t*) malloc(sizeof(notifiedFIFO_t));
  initNotifiedFIFO(gNB->L1_tx_free);
  initNotifiedFIFO(gNB->L1_tx_filled);
  initNotifiedFIFO(gNB->L1_tx_out);
  notifiedFIFO_elt_t *msgL1Tx = newNotifiedFIFO_elt(sizeof(processingData_L1tx_t),0,gNB->L1_tx_free,NULL);
  processingData_L1tx_t *msgDataTx = (processingData_L1tx_t *)NotifiedFifoData(msgL1Tx);
  msgDataTx->slot = -1;
  //gNB_config = &gNB->gNB_config;

  //memset((void *)&gNB->UL_INFO,0,sizeof(gNB->UL_INFO));
  gNB->UL_INFO.rx_ind.pdu_list = (nfapi_nr_rx_data_pdu_t *)malloc(NB_UE_INST*sizeof(nfapi_nr_rx_data_pdu_t));
  gNB->UL_INFO.crc_ind.crc_list = (nfapi_nr_crc_t *)malloc(NB_UE_INST*sizeof(nfapi_nr_crc_t));
  gNB->UL_INFO.rx_ind.number_of_pdus = 0;
  gNB->UL_INFO.crc_ind.number_crcs = 0;
  gNB->prb_interpolation = prb_inter;
  frame_parms = &gNB->frame_parms; //to be initialized I suppose (maybe not necessary for PBCH)

  frame_parms->N_RB_DL = N_RB_DL;
  frame_parms->N_RB_UL = N_RB_UL;
  frame_parms->Ncp = extended_prefix_flag ? EXTENDED : NORMAL;

  s_re = malloc(n_tx*sizeof(double*));
  s_im = malloc(n_tx*sizeof(double*));
  r_re = malloc(n_rx*sizeof(double*));
  r_im = malloc(n_rx*sizeof(double*));

  RC.nb_nr_macrlc_inst = 1;
  RC.nb_nr_mac_CC = (int*)malloc(RC.nb_nr_macrlc_inst*sizeof(int));
  for (i = 0; i < RC.nb_nr_macrlc_inst; i++)
    RC.nb_nr_mac_CC[i] = 1;
  mac_top_init_gNB();
  //gNB_MAC_INST* gNB_mac = RC.nrmac[0];
  gNB_RRC_INST rrc;
  memset((void*)&rrc,0,sizeof(rrc));

  rrc.carrier.servingcellconfigcommon = calloc(1,sizeof(*rrc.carrier.servingcellconfigcommon));

  NR_ServingCellConfigCommon_t *scc = rrc.carrier.servingcellconfigcommon;
  NR_ServingCellConfig_t *scd = calloc(1,sizeof(NR_ServingCellConfig_t));
  NR_CellGroupConfig_t *secondaryCellGroup=calloc(1,sizeof(*secondaryCellGroup));
  prepare_scc(rrc.carrier.servingcellconfigcommon);
  uint64_t ssb_bitmap;
  fill_scc_sim(rrc.carrier.servingcellconfigcommon,&ssb_bitmap,N_RB_DL,N_RB_DL,mu,mu);

  fix_scc(scc,ssb_bitmap);

  prepare_scd(scd);

  // TODO do a UECAP for phy-sim
  const gNB_RrcConfigurationReq conf = {
    .pdsch_AntennaPorts = { .N1 = 1, .N2 = 1, .XP = 1 },
    .pusch_AntennaPorts = n_rx,
    .minRXTXTIME = 0,
    .do_CSIRS = 0,
    .do_SRS = 0,
    .force_256qam_off = false
  };
  fill_default_secondaryCellGroup(scc, scd, secondaryCellGroup, NULL, 0, 1, &conf, 0);

  // xer_fprint(stdout, &asn_DEF_NR_CellGroupConfig, (const void*)secondaryCellGroup);

  /* RRC parameter validation for secondaryCellGroup */
  fix_scd(scd);

  AssertFatal((gNB->if_inst = NR_IF_Module_init(0))!=NULL,"Cannot register interface");

  gNB->if_inst->NR_PHY_config_req = nr_phy_config_request;
  // common configuration
  rrc_mac_config_req_gNB(0, conf.pdsch_AntennaPorts, n_rx, 0, 6, scc, &rrc.carrier.mib, rrc.carrier.siblock1, 0, 0, NULL);
  // UE dedicated configuration
<<<<<<< HEAD
  rrc_mac_config_req_gNB(0, conf.pdsch_AntennaPorts, n_rx, 0, 6, scc, &rrc.carrier.mib, rrc.carrier.siblock1, 1, secondaryCellGroup->spCellConfig->reconfigurationWithSync->newUE_Identity,secondaryCellGroup);
  frame_parms->nb_antennas_tx = n_tx;
=======
  rrc_mac_config_req_gNB(0,0, conf.pdsch_AntennaPorts, n_rx, 0, 6, scc, &rrc.carrier.mib, rrc.carrier.siblock1, 1,
                         secondaryCellGroup->spCellConfig->reconfigurationWithSync->newUE_Identity, secondaryCellGroup);
  frame_parms->nb_antennas_tx = 1;
>>>>>>> 5bf454c7
  frame_parms->nb_antennas_rx = n_rx;
  nfapi_nr_config_request_scf_t *cfg = &gNB->gNB_config;
  cfg->carrier_config.num_tx_ant.value = 1;
  cfg->carrier_config.num_rx_ant.value = n_rx;
//  nr_phy_config_request_sim(gNB,N_RB_DL,N_RB_DL,mu,0,0x01);
  phy_init_nr_gNB(gNB,0,1);
  N_RB_DL = gNB->frame_parms.N_RB_DL;


  NR_BWP_Uplink_t *ubwp=secondaryCellGroup->spCellConfig->spCellConfigDedicated->uplinkConfig->uplinkBWP_ToAddModList->list.array[0];


  //configure UE
  UE = malloc(sizeof(PHY_VARS_NR_UE));
  memset((void*)UE,0,sizeof(PHY_VARS_NR_UE));
  PHY_vars_UE_g = malloc(sizeof(PHY_VARS_NR_UE**));
  PHY_vars_UE_g[0] = malloc(sizeof(PHY_VARS_NR_UE*));
  PHY_vars_UE_g[0][0] = UE;
  memcpy(&UE->frame_parms, frame_parms, sizeof(NR_DL_FRAME_PARMS));
  UE->frame_parms.nb_antennas_tx = n_tx;
  UE->frame_parms.nb_antennas_rx = 1;

  if (init_nr_ue_signal(UE, 1) != 0) {
    printf("Error at UE NR initialisation\n");
    exit(-1);
  }

  init_nr_ue_transport(UE);

  for(int n_scid = 0; n_scid<2; n_scid++) {
    UE->scramblingID_ulsch[n_scid] = frame_parms->Nid_cell;
    nr_init_pusch_dmrs(UE, frame_parms->Nid_cell, n_scid);
  }

  //Configure UE
  NR_UE_RRC_INST_t rrcue;
  memset(&rrcue,0,sizeof(NR_UE_RRC_INST_t));
  rrc.carrier.MIB = (uint8_t*) malloc(4);
  rrc.carrier.sizeof_MIB = do_MIB_NR(&rrc,0);
  rrcue.mib = rrc.carrier.mib.message.choice.mib;
  rrcue.scell_group_config=secondaryCellGroup;
  nr_l2_init_ue(&rrcue);

  NR_UE_MAC_INST_t* UE_mac = get_mac_inst(0);
  
  UE->if_inst = nr_ue_if_module_init(0);
  UE->if_inst->scheduled_response = nr_ue_scheduled_response;
  UE->if_inst->phy_config_request = nr_ue_phy_config_request;
  UE->if_inst->dl_indication = nr_ue_dl_indication;
  UE->if_inst->ul_indication = nr_ue_ul_indication;
  
  UE_mac->if_module = nr_ue_if_module_init(0);

//  nr_rrc_mac_config_req_ue(0,0,0,rrc.carrier.mib.message.choice.mib, NULL, NULL, secondaryCellGroup);

  nr_ue_phy_config_request(&UE_mac->phy_config);


  unsigned char harq_pid = 0;

  NR_gNB_ULSCH_t *ulsch_gNB = gNB->ulsch[UE_id];
  //nfapi_nr_ul_config_ulsch_pdu *rel15_ul = &ulsch_gNB->harq_processes[harq_pid]->ulsch_pdu;
  nfapi_nr_ul_tti_request_t     *UL_tti_req  = malloc(sizeof(*UL_tti_req));
  NR_Sched_Rsp_t *Sched_INFO = malloc(sizeof(*Sched_INFO));
  memset((void*)Sched_INFO,0,sizeof(*Sched_INFO));
  Sched_INFO->UL_tti_req=UL_tti_req;

  nfapi_nr_pusch_pdu_t  *pusch_pdu = &UL_tti_req->pdus_list[0].pusch_pdu;

  NR_UE_ULSCH_t *ulsch_ue = UE->ulsch[0][0];

  unsigned char *estimated_output_bit;
  unsigned char *test_input_bit;
  uint32_t errors_decoding = 0;
  

  test_input_bit       = (unsigned char *) malloc16(sizeof(unsigned char) * 16 * 68 * 384);
  estimated_output_bit = (unsigned char *) malloc16(sizeof(unsigned char) * 16 * 68 * 384);

  nr_scheduled_response_t scheduled_response;
  fapi_nr_ul_config_request_t ul_config;
  fapi_nr_tx_request_t tx_req;

  memset(&scheduled_response, 0, sizeof(scheduled_response));
  memset(&ul_config, 0, sizeof(ul_config));
  memset(&tx_req, 0, sizeof(tx_req));

  uint8_t ptrs_mcs1 = 2;
  uint8_t ptrs_mcs2 = 4;
  uint8_t ptrs_mcs3 = 10;
  uint16_t n_rb0 = 25;
  uint16_t n_rb1 = 75;
  
  uint16_t pdu_bit_map = PUSCH_PDU_BITMAP_PUSCH_DATA; // | PUSCH_PDU_BITMAP_PUSCH_PTRS;
  uint8_t max_rounds = 4;
  uint8_t crc_status = 0;

  unsigned char mod_order = nr_get_Qm_ul(Imcs, mcs_table);
  uint16_t      code_rate = nr_get_code_rate_ul(Imcs, mcs_table);

  uint8_t mapping_type = typeB; // Default Values
  pusch_dmrs_type_t dmrs_config_type = pusch_dmrs_type1; // Default Values
  pusch_dmrs_AdditionalPosition_t add_pos = pusch_dmrs_pos0; // Default Values

  /* validate parameters othwerwise default values are used */
  /* -U flag can be used to set DMRS parameters*/
  if(modify_dmrs) {
    if(dmrs_arg[0] == 0)
      mapping_type = typeA;
    else if (dmrs_arg[0] == 1)
      mapping_type = typeB;
    /* Additional DMRS positions */
    if(dmrs_arg[1] >= 0 && dmrs_arg[1] <=3 )
      add_pos = dmrs_arg[1];
  }
  printf("NOTE: DMRS config is modified with Mapping Type %d , Additional Position %d \n", mapping_type, add_pos );

  uint8_t  length_dmrs         = pusch_len1;
  uint16_t l_prime_mask        = get_l_prime(nb_symb_sch, mapping_type, add_pos, length_dmrs, start_symbol, NR_MIB__dmrs_TypeA_Position_pos2);
  uint16_t number_dmrs_symbols = get_dmrs_symbols_in_slot(l_prime_mask, nb_symb_sch);
  printf("num dmrs sym %d\n",number_dmrs_symbols);
  uint8_t  nb_re_dmrs          = (dmrs_config_type == pusch_dmrs_type1) ? 6 : 4;

  if ((UE->frame_parms.nb_antennas_tx==4)&&(precod_nbr_layers==4))
    num_dmrs_cdm_grps_no_data = 2;

  if (transform_precoding == transformPrecoder_enabled) {

    AssertFatal(enable_ptrs == 0, "PTRS NOT SUPPORTED IF TRANSFORM PRECODING IS ENABLED\n");

    int8_t index = get_index_for_dmrs_lowpapr_seq((NR_NB_SC_PER_RB/2) * nb_rb);
    AssertFatal(index >= 0, "Num RBs not configured according to 3GPP 38.211 section 6.3.1.4. For PUSCH with transform precoding, num RBs cannot be multiple of any other primenumber other than 2,3,5\n");
    
    dmrs_config_type = pusch_dmrs_type1;

    printf("[ULSIM]: TRANSFORM PRECODING ENABLED. Num RBs: %d, index for DMRS_SEQ: %d\n", nb_rb, index);
  }

  nb_re_dmrs = nb_re_dmrs * num_dmrs_cdm_grps_no_data;

  unsigned int available_bits  = nr_get_G(nb_rb, nb_symb_sch, nb_re_dmrs, number_dmrs_symbols, mod_order, precod_nbr_layers);
  unsigned int TBS             = nr_compute_tbs(mod_order, code_rate, nb_rb, nb_symb_sch, nb_re_dmrs * number_dmrs_symbols, 0, 0, precod_nbr_layers);

  
  printf("[ULSIM]: length_dmrs: %u, l_prime_mask: %u	number_dmrs_symbols: %u, mapping_type: %u add_pos: %d \n", length_dmrs, l_prime_mask, number_dmrs_symbols, mapping_type, add_pos);
  printf("[ULSIM]: CDM groups: %u, dmrs_config_type: %d, num_rbs: %u, nb_symb_sch: %u\n", num_dmrs_cdm_grps_no_data, dmrs_config_type, nb_rb, nb_symb_sch);
  printf("[ULSIM]: MCS: %d, mod order: %u, code_rate: %u\n", Imcs, mod_order, code_rate);
  printf("[ULSIM]: VALUE OF G: %u, TBS: %u\n", available_bits, TBS);
  

  
  uint8_t ulsch_input_buffer[TBS/8];

  ulsch_input_buffer[0] = 0x31;
  for (i = 1; i < TBS/8; i++) {
    ulsch_input_buffer[i] = (unsigned char) rand();
  }

  uint8_t ptrs_time_density = get_L_ptrs(ptrs_mcs1, ptrs_mcs2, ptrs_mcs3, Imcs, mcs_table);
  uint8_t ptrs_freq_density = get_K_ptrs(n_rb0, n_rb1, nb_rb);
  int     ptrs_symbols      = 0; // to calculate total PTRS RE's in a slot

  double ts = 1.0/(frame_parms->subcarrier_spacing * frame_parms->ofdm_symbol_size);

  /* -T option enable PTRS */
  if(enable_ptrs) {
    /* validate parameters othwerwise default values are used */
    if(ptrs_arg[0] == 0 || ptrs_arg[0] == 1 || ptrs_arg[0] == 2 )
      ptrs_time_density = ptrs_arg[0];
    if(ptrs_arg[1] == 2 || ptrs_arg[1] == 4 )
      ptrs_freq_density = ptrs_arg[1];
    pdu_bit_map |= PUSCH_PDU_BITMAP_PUSCH_PTRS;
    printf("NOTE: PTRS Enabled with L %d, K %d \n", ptrs_time_density, ptrs_freq_density );
  }

  if (input_fd != NULL || n_trials == 1) max_rounds=1;

  if(1<<ptrs_time_density >= nb_symb_sch)
    pdu_bit_map &= ~PUSCH_PDU_BITMAP_PUSCH_PTRS; // disable PUSCH PTRS

  printf("\n");

  int frame_length_complex_samples = frame_parms->samples_per_subframe*NR_NUMBER_OF_SUBFRAMES_PER_FRAME;
  for (int aatx=0; aatx<n_tx; aatx++) {
    s_re[aatx] = calloc(1,frame_length_complex_samples*sizeof(double));
    s_im[aatx] = calloc(1,frame_length_complex_samples*sizeof(double));
  }

  for (int aarx=0; aarx<n_rx; aarx++) {
    r_re[aarx] = calloc(1,frame_length_complex_samples*sizeof(double));
    r_im[aarx] = calloc(1,frame_length_complex_samples*sizeof(double));
  }

  //for (int i=0;i<16;i++) printf("%f\n",gaussdouble(0.0,1.0));
  snrRun = 0;
  int n_errs = 0;
  int read_errors=0;

  int slot_offset = frame_parms->get_samples_slot_timestamp(slot,frame_parms,0);
  int slot_length = slot_offset - frame_parms->get_samples_slot_timestamp(slot-1,frame_parms,0);

  if (input_fd != NULL)	{
    AssertFatal(frame_parms->nb_antennas_rx == 1, "nb_ant != 1\n");
    // 800 samples is N_TA_OFFSET for FR1 @ 30.72 Ms/s,
    AssertFatal(frame_parms->subcarrier_spacing==30000,"only 30 kHz for file input for now (%d)\n",frame_parms->subcarrier_spacing);
  
    if (params_from_file) {
      fseek(input_fd,file_offset*((slot_length<<2)+4000+16),SEEK_SET);
      read_errors+=fread((void*)&n_rnti,sizeof(int16_t),1,input_fd);
      printf("rnti %x\n",n_rnti);
      read_errors+=fread((void*)&nb_rb,sizeof(int16_t),1,input_fd);
      printf("nb_rb %d\n",nb_rb);
      int16_t dummy;
      read_errors+=fread((void*)&start_rb,sizeof(int16_t),1,input_fd);
      //fread((void*)&dummy,sizeof(int16_t),1,input_fd);
      printf("rb_start %d\n",start_rb);
      read_errors+=fread((void*)&nb_symb_sch,sizeof(int16_t),1,input_fd);
      //fread((void*)&dummy,sizeof(int16_t),1,input_fd);
      printf("nb_symb_sch %d\n",nb_symb_sch);
      read_errors+=fread((void*)&start_symbol,sizeof(int16_t),1,input_fd);
      printf("start_symbol %d\n",start_symbol);
      read_errors+=fread((void*)&Imcs,sizeof(int16_t),1,input_fd);
      printf("mcs %d\n",Imcs);
      read_errors+=fread((void*)&rv_index,sizeof(int16_t),1,input_fd);
      printf("rv_index %d\n",rv_index);
      //    fread((void*)&harq_pid,sizeof(int16_t),1,input_fd);
      read_errors+=fread((void*)&dummy,sizeof(int16_t),1,input_fd);
      printf("harq_pid %d\n",harq_pid);
    }
    fseek(input_fd,file_offset*sizeof(int16_t)*2,SEEK_SET);
    read_errors+=fread((void*)&gNB->common_vars.rxdata[0][slot_offset-delay],
    sizeof(int16_t),
    slot_length<<1,
    input_fd);
    if (read_errors==0) {
      printf("error reading file\n");
      exit(1);
    }
    for (int i=0;i<16;i+=2) printf("slot_offset %d : %d,%d\n",
				   slot_offset,
				   ((int16_t*)&gNB->common_vars.rxdata[0][slot_offset])[i],
				   ((int16_t*)&gNB->common_vars.rxdata[0][slot_offset])[1+i]);

    mod_order = nr_get_Qm_ul(Imcs, mcs_table);
    code_rate = nr_get_code_rate_ul(Imcs, mcs_table);
  }
  
  uint32_t errors_scrambling[4][100];
  int n_errors[4][100];
  int round_trials[4][100];
  double blerStats[4][100];
  double berStats[4][100];
  double snrStats[100];
  memset(errors_scrambling, 0, sizeof(uint32_t)*4*100);
  memset(n_errors, 0, sizeof(int)*4*100);
  memset(round_trials, 0, sizeof(int)*4*100);
  memset(blerStats, 0, sizeof(double)*4*100);
  memset(berStats, 0, sizeof(double)*4*100);
  memset(snrStats, 0, sizeof(double)*100);
  for (SNR = snr0; SNR < snr1; SNR += snr_step) {
    varArray_t *table_rx=initVarArray(1000,sizeof(double));
    int error_flag = 0;
    n_false_positive = 0;
    effRate[snrRun] = 0;
    effTP[snrRun] = 0;
    reset_meas(&gNB->phy_proc_rx);
    reset_meas(&gNB->rx_pusch_stats);
    reset_meas(&gNB->ulsch_decoding_stats);
    reset_meas(&gNB->ulsch_deinterleaving_stats);
    reset_meas(&gNB->ulsch_rate_unmatching_stats);
    reset_meas(&gNB->ulsch_ldpc_decoding_stats);
    reset_meas(&gNB->ulsch_unscrambling_stats);
    reset_meas(&gNB->ulsch_channel_estimation_stats);
    reset_meas(&gNB->ulsch_llr_stats);
    reset_meas(&gNB->ulsch_channel_compensation_stats);
    reset_meas(&gNB->ulsch_rbs_extraction_stats);
    reset_meas(&UE->ulsch_ldpc_encoding_stats);
    reset_meas(&UE->ulsch_rate_matching_stats);
    reset_meas(&UE->ulsch_interleaving_stats);
    reset_meas(&UE->ulsch_encoding_stats);

    clear_pusch_stats(gNB);
    for (trial = 0; trial < n_trials; trial++) {
    uint8_t round = 0;

    crc_status = 1;
    errors_decoding = 0;
    memset((void*)roundStats,0,50*sizeof(roundStats[0]));
    while (round<max_rounds && crc_status) {
      round_trials[round][snrRun]++;
      ulsch_ue->harq_processes[harq_pid]->round = round;
      gNB->ulsch[0]->harq_processes[harq_pid]->round = round;
      rv_index = nr_rv_round_map[round];

      UE_proc.thread_id = 0;
      UE_proc.nr_slot_tx = slot;
      UE_proc.frame_tx = frame;

      UL_tti_req->SFN = frame;
      UL_tti_req->Slot = slot;
      UL_tti_req->n_pdus = 1;
      UL_tti_req->pdus_list[0].pdu_type = NFAPI_NR_UL_CONFIG_PUSCH_PDU_TYPE;
      UL_tti_req->pdus_list[0].pdu_size = sizeof(nfapi_nr_pusch_pdu_t);
      memset(pusch_pdu,0,sizeof(nfapi_nr_pusch_pdu_t));
      
      int abwp_size  = NRRIV2BW(ubwp->bwp_Common->genericParameters.locationAndBandwidth,275);
      int abwp_start = NRRIV2PRBOFFSET(ubwp->bwp_Common->genericParameters.locationAndBandwidth,275);
      int ibwp_size  = ibwps;
      int ibwp_start = ibwp_rboffset;
      if (msg3_flag == 1) {
	if ((ibwp_start < abwp_start) || (ibwp_size > abwp_size))
	  pusch_pdu->bwp_start = abwp_start;
	else
	  pusch_pdu->bwp_start = ibwp_start;
	pusch_pdu->bwp_size = ibwp_size;
	start_rb = (ibwp_start - abwp_start);
	printf("msg3: ibwp_size %d, abwp_size %d, ibwp_start %d, abwp_start %d\n",
	       ibwp_size,abwp_size,ibwp_start,abwp_start);
      }
      else {
	pusch_pdu->bwp_start = abwp_start;
	pusch_pdu->bwp_size = abwp_size;
      }

      pusch_pdu->pusch_data.tb_size = TBS/8;
      pusch_pdu->pdu_bit_map = pdu_bit_map;
      pusch_pdu->rnti = n_rnti;
      pusch_pdu->mcs_index = Imcs;
      pusch_pdu->mcs_table = mcs_table;
      pusch_pdu->target_code_rate = code_rate;
      pusch_pdu->qam_mod_order = mod_order;
      pusch_pdu->transform_precoding = transform_precoding;
      pusch_pdu->data_scrambling_id = *scc->physCellId;
      pusch_pdu->nrOfLayers = precod_nbr_layers;
      pusch_pdu->ul_dmrs_symb_pos = l_prime_mask;
      pusch_pdu->dmrs_config_type = dmrs_config_type;
      pusch_pdu->ul_dmrs_scrambling_id =  *scc->physCellId;
      pusch_pdu->scid = 0;
      pusch_pdu->dmrs_ports = ((1<<precod_nbr_layers)-1);
      pusch_pdu->num_dmrs_cdm_grps_no_data = num_dmrs_cdm_grps_no_data;
      pusch_pdu->resource_alloc = 1; 
      pusch_pdu->rb_start = start_rb;
      pusch_pdu->rb_size = nb_rb;
      pusch_pdu->vrb_to_prb_mapping = 0;
      pusch_pdu->frequency_hopping = 0;
      pusch_pdu->uplink_frequency_shift_7p5khz = 0;
      pusch_pdu->start_symbol_index = start_symbol;
      pusch_pdu->nr_of_symbols = nb_symb_sch;
      pusch_pdu->pusch_data.rv_index = rv_index;
      pusch_pdu->pusch_data.harq_process_id = 0;
      pusch_pdu->pusch_data.new_data_indicator = trial & 0x1;
      pusch_pdu->pusch_data.num_cb = 0;
      pusch_pdu->pusch_ptrs.ptrs_time_density = ptrs_time_density;
      pusch_pdu->pusch_ptrs.ptrs_freq_density = ptrs_freq_density;
      pusch_pdu->pusch_ptrs.ptrs_ports_list   = (nfapi_nr_ptrs_ports_t *) malloc(2*sizeof(nfapi_nr_ptrs_ports_t));
      pusch_pdu->pusch_ptrs.ptrs_ports_list[0].ptrs_re_offset = 0;

      // if transform precoding is enabled
      if (transform_precoding == transformPrecoder_enabled) {

        pusch_pdu->dfts_ofdm.low_papr_group_number = *scc->physCellId % 30; // U as defined in 38.211 section 6.4.1.1.1.2 
        pusch_pdu->dfts_ofdm.low_papr_sequence_number = 0;     // V as defined in 38.211 section 6.4.1.1.1.2
        pusch_pdu->num_dmrs_cdm_grps_no_data = num_dmrs_cdm_grps_no_data;        
      }

      // prepare ULSCH/PUSCH reception
      pushNotifiedFIFO(gNB->L1_tx_free,msgL1Tx); // to unblock the process in the beginning
      nr_schedule_response(Sched_INFO);

      // --------- setting parameters for UE --------

      scheduled_response.module_id = 0;
      scheduled_response.CC_id = 0;
      scheduled_response.frame = frame;
      scheduled_response.slot = slot;
      scheduled_response.thread_id = UE_proc.thread_id;
      scheduled_response.dl_config = NULL;
      scheduled_response.ul_config = &ul_config;
      scheduled_response.tx_request = &tx_req;
      
      // Config UL TX PDU
      tx_req.slot = slot;
      tx_req.sfn = frame;
      // tx_req->tx_config // TbD
      tx_req.number_of_pdus = 1;
      tx_req.tx_request_body[0].pdu_length = TBS/8;
      tx_req.tx_request_body[0].pdu_index = 0;
      tx_req.tx_request_body[0].pdu = &ulsch_input_buffer[0];

      ul_config.slot = slot;
      ul_config.number_pdus = 1;
      ul_config.ul_config_list[0].pdu_type = FAPI_NR_UL_CONFIG_TYPE_PUSCH;
      ul_config.ul_config_list[0].pusch_config_pdu.rnti = n_rnti;
      ul_config.ul_config_list[0].pusch_config_pdu.pdu_bit_map = pdu_bit_map;
      ul_config.ul_config_list[0].pusch_config_pdu.qam_mod_order = mod_order;
      ul_config.ul_config_list[0].pusch_config_pdu.rb_size = nb_rb;
      ul_config.ul_config_list[0].pusch_config_pdu.rb_start = start_rb;
      ul_config.ul_config_list[0].pusch_config_pdu.nr_of_symbols = nb_symb_sch;
      ul_config.ul_config_list[0].pusch_config_pdu.start_symbol_index = start_symbol;
      ul_config.ul_config_list[0].pusch_config_pdu.ul_dmrs_symb_pos = l_prime_mask;
      ul_config.ul_config_list[0].pusch_config_pdu.dmrs_config_type = dmrs_config_type;
      ul_config.ul_config_list[0].pusch_config_pdu.mcs_index = Imcs;
      ul_config.ul_config_list[0].pusch_config_pdu.mcs_table = mcs_table;
      ul_config.ul_config_list[0].pusch_config_pdu.num_dmrs_cdm_grps_no_data = num_dmrs_cdm_grps_no_data;
      ul_config.ul_config_list[0].pusch_config_pdu.nrOfLayers = precod_nbr_layers;
      ul_config.ul_config_list[0].pusch_config_pdu.dmrs_ports = ((1<<precod_nbr_layers)-1);
      ul_config.ul_config_list[0].pusch_config_pdu.absolute_delta_PUSCH = 0;

      ul_config.ul_config_list[0].pusch_config_pdu.pusch_data.tb_size = TBS/8;
      ul_config.ul_config_list[0].pusch_config_pdu.pusch_data.new_data_indicator = trial & 0x1;
      ul_config.ul_config_list[0].pusch_config_pdu.pusch_data.rv_index = rv_index;
      ul_config.ul_config_list[0].pusch_config_pdu.pusch_data.harq_process_id = harq_pid;

      ul_config.ul_config_list[0].pusch_config_pdu.pusch_ptrs.ptrs_time_density = ptrs_time_density;
      ul_config.ul_config_list[0].pusch_config_pdu.pusch_ptrs.ptrs_freq_density = ptrs_freq_density;
      ul_config.ul_config_list[0].pusch_config_pdu.pusch_ptrs.ptrs_ports_list = (nfapi_nr_ue_ptrs_ports_t *) malloc(2*sizeof(nfapi_nr_ue_ptrs_ports_t));
      ul_config.ul_config_list[0].pusch_config_pdu.pusch_ptrs.ptrs_ports_list[0].ptrs_re_offset = 0;

      ul_config.ul_config_list[0].pusch_config_pdu.transform_precoding = transform_precoding;

      // if transform precoding is enabled
      if (transform_precoding == transformPrecoder_enabled) {
   
        ul_config.ul_config_list[0].pusch_config_pdu.dfts_ofdm.low_papr_group_number = *scc->physCellId % 30;// U as defined in 38.211 section 6.4.1.1.1.2 
        ul_config.ul_config_list[0].pusch_config_pdu.dfts_ofdm.low_papr_sequence_number = 0;// V as defined in 38.211 section 6.4.1.1.1.2
        //ul_config.ul_config_list[0].pusch_config_pdu.pdu_bit_map |= PUSCH_PDU_BITMAP_DFTS_OFDM; 
        ul_config.ul_config_list[0].pusch_config_pdu.num_dmrs_cdm_grps_no_data = num_dmrs_cdm_grps_no_data;

      }


      //nr_fill_ulsch(gNB,frame,slot,pusch_pdu); // Not needed as its its already filled as apart of "nr_schedule_response(Sched_INFO);"

      for (int i=0;i<(TBS/8);i++) ulsch_ue->harq_processes[harq_pid]->a[i]=i&0xff;
      if (input_fd == NULL) {

        // set FAPI parameters for UE, put them in the scheduled response and call
        nr_ue_scheduled_response(&scheduled_response);


        /////////////////////////phy_procedures_nr_ue_TX///////////////////////
        ///////////

        phy_procedures_nrUE_TX(UE, &UE_proc, gNB_id);

        /* We need to call common sending function to send signal */
        LOG_D(PHY, "Sending Uplink data \n");
        nr_ue_pusch_common_procedures(UE,
                                      slot,
                                      &UE->frame_parms,
                                      UE->frame_parms.nb_antennas_tx);


        if (n_trials==1) {
          LOG_M("txsig0.m","txs0", &UE->common_vars.txdata[0][slot_offset],slot_length,1,1);
          LOG_M("txsig0F.m","txs0F", UE->common_vars.txdataF[0],frame_parms->ofdm_symbol_size*14,1,1);
          if (precod_nbr_layers > 1) {
            LOG_M("txsig1.m","txs1", &UE->common_vars.txdata[1][slot_offset],slot_length,1,1);
            LOG_M("txsig1F.m","txs1F", UE->common_vars.txdataF[1],frame_parms->ofdm_symbol_size*14,1,1);
            if (precod_nbr_layers==4) {
              LOG_M("txsig2.m","txs2", &UE->common_vars.txdata[2][slot_offset],slot_length,1,1);
              LOG_M("txsig3.m","txs3", &UE->common_vars.txdata[3][slot_offset],slot_length,1,1);
              LOG_M("txsig2F.m","txs2F", UE->common_vars.txdataF[2],frame_parms->ofdm_symbol_size*14,1,1);
              LOG_M("txsig3F.m","txs3F", UE->common_vars.txdataF[3],frame_parms->ofdm_symbol_size*14,1,1);
            }
          }
        }
        ///////////
        ////////////////////////////////////////////////////
        tx_offset = frame_parms->get_samples_slot_timestamp(slot,frame_parms,0);
        txlev_sum = 0;
        for (int aa=0; aa<UE->frame_parms.nb_antennas_tx; aa++) {
          atxlev[aa] = signal_energy(&UE->common_vars.txdata[aa][tx_offset + 5*frame_parms->ofdm_symbol_size + 4*frame_parms->nb_prefix_samples + frame_parms->nb_prefix_samples0],
                              frame_parms->ofdm_symbol_size + frame_parms->nb_prefix_samples);

          txlev_sum += atxlev[aa];

          if (n_trials==1) printf("txlev[%d] = %d (%f dB) txlev_sum %d\n",aa,atxlev[aa],10*log10((double)atxlev[aa]),txlev_sum);
        }
      }
      else
        n_trials = 1;

      if (input_fd == NULL) {
        // Justification of division by precod_nbr_layers:
        // When the channel is the identity matrix, the results in terms of SNR should be almost equal for 2x2 and 4x4.
        sigma_dB = 10 * log10((double)txlev_sum/precod_nbr_layers * ((double)frame_parms->ofdm_symbol_size/(12*nb_rb))) - SNR;;
        sigma    = pow(10,sigma_dB/10);


        if(n_trials==1) printf("sigma %f (%f dB), txlev_sum %f (factor %f)\n",sigma,sigma_dB,10*log10((double)txlev_sum),(double)(double)
                               frame_parms->ofdm_symbol_size/(12*nb_rb));

        for (i=0; i<slot_length; i++) {
          for (int aa=0; aa<UE->frame_parms.nb_antennas_tx; aa++) {
            s_re[aa][i] = ((double)(((short *)&UE->common_vars.txdata[aa][slot_offset]))[(i<<1)]);
            s_im[aa][i] = ((double)(((short *)&UE->common_vars.txdata[aa][slot_offset]))[(i<<1)+1]);
          }
        }

        // The multipath_channel() function calculates a channel matrix with only 1's. So the channel rank is 1, and we
        // cannot use multi-layer. To solve this issue, for now we use the H_awgn_mimo matrix for multi-layer.
        if (precod_nbr_layers == 1) {
          if (UE2gNB->max_Doppler == 0) {
            multipath_channel(UE2gNB, s_re, s_im, r_re, r_im, slot_length, 0, (n_trials==1)?1:0);
          } else {
            multipath_tv_channel(UE2gNB, s_re, s_im, r_re, r_im, 2*slot_length, 0);
          }
        } else {
          double H_awgn_mimo[4][4] ={{1.0, 0.2, 0.1, 0.05},   //rx 0
                                     {0.2, 1.0, 0.2, 0.1},    //rx 1
                                     {0.1, 0.2, 1.0, 0.2},    //rx 2
                                     {0.05, 0.1, 0.2, 1.0}};  //rx 3
          for (i=0; i<slot_length; i++) {
            for (ap = 0; ap < frame_parms->nb_antennas_rx; ap++) {
              // sum up signals from different Tx antennas
              r_re[ap][i] = 0;
              r_im[ap][i] = 0;
              for (int aa=0; aa<n_tx; aa++) {
                r_re[ap][i] += s_re[aa][i]*H_awgn_mimo[ap][aa];
                r_im[ap][i] += s_im[aa][i]*H_awgn_mimo[ap][aa];
              }
            }
          }
        }

        for (i=0; i<slot_length; i++) {
          for (ap=0; ap<frame_parms->nb_antennas_rx; ap++) {
            ((int16_t*) &gNB->common_vars.rxdata[ap][slot_offset])[(2*i)   + (delay*2)] = (int16_t)((r_re[ap][i]) + (sqrt(sigma/2)*gaussdouble(0.0,1.0))); // convert to fixed point
            ((int16_t*) &gNB->common_vars.rxdata[ap][slot_offset])[(2*i)+1 + (delay*2)] = (int16_t)((r_im[ap][i]) + (sqrt(sigma/2)*gaussdouble(0.0,1.0)));
            /* Add phase noise if enabled */
            if (pdu_bit_map & PUSCH_PDU_BITMAP_PUSCH_PTRS) {
              phase_noise(ts, &((int16_t*)&gNB->common_vars.rxdata[ap][slot_offset])[(2*i)],
                          &((int16_t*)&gNB->common_vars.rxdata[ap][slot_offset])[(2*i)+1]);
            }
          }
        }

      } /*End input_fd */


      if(pusch_pdu->pdu_bit_map & PUSCH_PDU_BITMAP_PUSCH_PTRS) {
        set_ptrs_symb_idx(&ptrsSymPos,
                          pusch_pdu->nr_of_symbols,
                          pusch_pdu->start_symbol_index,
                          1<<ptrs_time_density,
                          pusch_pdu->ul_dmrs_symb_pos);
        ptrsSymbPerSlot = get_ptrs_symbols_in_slot(ptrsSymPos, pusch_pdu->start_symbol_index, pusch_pdu->nr_of_symbols);
        ptrsRePerSymb = ((pusch_pdu->rb_size + ptrs_freq_density - 1)/ptrs_freq_density);
        LOG_D(PHY,"[ULSIM] PTRS Symbols in a slot: %2u, RE per Symbol: %3u, RE in a slot %4d\n", ptrsSymbPerSlot,ptrsRePerSymb, ptrsSymbPerSlot*ptrsRePerSymb );
      }
	////////////////////////////////////////////////////////////
	
	//----------------------------------------------------------
	//------------------- gNB phy procedures -------------------
	//----------------------------------------------------------
	gNB->UL_INFO.rx_ind.number_of_pdus = 0;
	gNB->UL_INFO.crc_ind.number_crcs = 0;

    phy_procedures_gNB_common_RX(gNB, frame, slot);

    ul_proc_error = phy_procedures_gNB_uespec_RX(gNB, frame, slot);

    if (n_trials==1 && round==0) {
      LOG_M("rxsig0.m","rx0",&gNB->common_vars.rxdata[0][slot_offset],slot_length,1,1);
      LOG_M("rxsigF0.m","rxsF0",gNB->common_vars.rxdataF[0],14*frame_parms->ofdm_symbol_size,1,1);
      if (precod_nbr_layers > 1) {
        LOG_M("rxsig1.m","rx1",&gNB->common_vars.rxdata[1][slot_offset],slot_length,1,1);
        LOG_M("rxsigF1.m","rxsF1",gNB->common_vars.rxdataF[1],14*frame_parms->ofdm_symbol_size,1,1);
        if (precod_nbr_layers==4) {
          LOG_M("rxsig2.m","rx2",&gNB->common_vars.rxdata[2][slot_offset],slot_length,1,1);
          LOG_M("rxsig3.m","rx3",&gNB->common_vars.rxdata[3][slot_offset],slot_length,1,1);
          LOG_M("rxsigF2.m","rxsF2",gNB->common_vars.rxdataF[2],14*frame_parms->ofdm_symbol_size,1,1);
          LOG_M("rxsigF3.m","rxsF3",gNB->common_vars.rxdataF[3],14*frame_parms->ofdm_symbol_size,1,1);
        }
      }
    }


    if (n_trials == 1  && round==0) {
#ifdef __AVX2__
      __attribute__((unused))
      int off = ((nb_rb&1) == 1)? 4:0;
#else
      __attribute__((unused))
      int off = 0;
#endif

      LOG_M("rxsigF0_ext.m","rxsF0_ext",
            &gNB->pusch_vars[0]->rxdataF_ext[0][start_symbol*NR_NB_SC_PER_RB * pusch_pdu->rb_size],nb_symb_sch*(off+(NR_NB_SC_PER_RB * pusch_pdu->rb_size)),1,1);
      LOG_M("chestF0.m","chF0",
            &gNB->pusch_vars[0]->ul_ch_estimates[0][start_symbol*frame_parms->ofdm_symbol_size],frame_parms->ofdm_symbol_size,1,1);
      LOG_M("chestT0.m","chT0",
            &gNB->pusch_vars[0]->ul_ch_estimates_time[0][0],frame_parms->ofdm_symbol_size,1,1);
      LOG_M("chestF0_ext.m","chF0_ext",
            &gNB->pusch_vars[0]->ul_ch_estimates_ext[0][(start_symbol+1)*(off+(NR_NB_SC_PER_RB * pusch_pdu->rb_size))],
            (nb_symb_sch-1)*(off+(NR_NB_SC_PER_RB * pusch_pdu->rb_size)),1,1);
      LOG_M("rxsigF0_comp.m","rxsF0_comp",
            &gNB->pusch_vars[0]->rxdataF_comp[0][start_symbol*(off+(NR_NB_SC_PER_RB * pusch_pdu->rb_size))],nb_symb_sch*(off+(NR_NB_SC_PER_RB * pusch_pdu->rb_size)),1,1);
      LOG_M("chmagF0.m","chmF0",
        &gNB->pusch_vars[0]->ul_ch_mag[0][start_symbol*(off+(NR_NB_SC_PER_RB * pusch_pdu->rb_size))],nb_symb_sch*(off+(NR_NB_SC_PER_RB * pusch_pdu->rb_size)),1,1);
      LOG_M("chmagbF0.m","chmbF0",
        &gNB->pusch_vars[0]->ul_ch_magb[0][start_symbol*(off+(NR_NB_SC_PER_RB * pusch_pdu->rb_size))],nb_symb_sch*(off+(NR_NB_SC_PER_RB * pusch_pdu->rb_size)),1,1);
      LOG_M("rxsigF0_llrlayers0.m","rxsF0_llrlayers0",
            &gNB->pusch_vars[0]->llr_layers[0][0],(nb_symb_sch-1)*NR_NB_SC_PER_RB * pusch_pdu->rb_size * mod_order,1,0);

      if (precod_nbr_layers==2) {
         LOG_M("rxsigF1_ext.m","rxsF1_ext",
            &gNB->pusch_vars[0]->rxdataF_ext[1][start_symbol*NR_NB_SC_PER_RB * pusch_pdu->rb_size],nb_symb_sch*(off+(NR_NB_SC_PER_RB * pusch_pdu->rb_size)),1,1);

        LOG_M("chestF3.m","chF3",
            &gNB->pusch_vars[0]->ul_ch_estimates[3][start_symbol*frame_parms->ofdm_symbol_size],frame_parms->ofdm_symbol_size,1,1);

        LOG_M("chestF3_ext.m","chF3_ext",
        &gNB->pusch_vars[0]->ul_ch_estimates_ext[3][(start_symbol+1)*(off+(NR_NB_SC_PER_RB * pusch_pdu->rb_size))],
              (nb_symb_sch-1)*(off+(NR_NB_SC_PER_RB * pusch_pdu->rb_size)),1,1);

        LOG_M("rxsigF2_comp.m","rxsF2_comp",
            &gNB->pusch_vars[0]->rxdataF_comp[2][start_symbol*(off+(NR_NB_SC_PER_RB * pusch_pdu->rb_size))],nb_symb_sch*(off+(NR_NB_SC_PER_RB * pusch_pdu->rb_size)),1,1);

        LOG_M("rxsigF0_llrlayers1.m","rxsF0_llrlayers1",
        &gNB->pusch_vars[0]->llr_layers[1][0],(nb_symb_sch-1)*NR_NB_SC_PER_RB * pusch_pdu->rb_size * mod_order,1,0);

        }

        if (precod_nbr_layers==4) {
          LOG_M("rxsigF1_ext.m","rxsF1_ext",
            &gNB->pusch_vars[0]->rxdataF_ext[1][start_symbol*NR_NB_SC_PER_RB * pusch_pdu->rb_size],nb_symb_sch*(off+(NR_NB_SC_PER_RB * pusch_pdu->rb_size)),1,1);
         LOG_M("rxsigF2_ext.m","rxsF2_ext",
            &gNB->pusch_vars[0]->rxdataF_ext[2][start_symbol*NR_NB_SC_PER_RB * pusch_pdu->rb_size],nb_symb_sch*(off+(NR_NB_SC_PER_RB * pusch_pdu->rb_size)),1,1);
        LOG_M("rxsigF3_ext.m","rxsF3_ext",
            &gNB->pusch_vars[0]->rxdataF_ext[3][start_symbol*NR_NB_SC_PER_RB * pusch_pdu->rb_size],nb_symb_sch*(off+(NR_NB_SC_PER_RB * pusch_pdu->rb_size)),1,1);

        LOG_M("chestF5.m","chF5",
            &gNB->pusch_vars[0]->ul_ch_estimates[5][start_symbol*frame_parms->ofdm_symbol_size],frame_parms->ofdm_symbol_size,1,1);
        LOG_M("chestF10.m","chF10",
            &gNB->pusch_vars[0]->ul_ch_estimates[10][start_symbol*frame_parms->ofdm_symbol_size],frame_parms->ofdm_symbol_size,1,1);
        LOG_M("chestF15.m","chF15",
            &gNB->pusch_vars[0]->ul_ch_estimates[15][start_symbol*frame_parms->ofdm_symbol_size],frame_parms->ofdm_symbol_size,1,1);


        LOG_M("chestF5_ext.m","chF5_ext",
        &gNB->pusch_vars[0]->ul_ch_estimates_ext[5][(start_symbol+1)*(off+(NR_NB_SC_PER_RB * pusch_pdu->rb_size))],
              (nb_symb_sch-1)*(off+(NR_NB_SC_PER_RB * pusch_pdu->rb_size)),1,1);
        LOG_M("chestF10_ext.m","chF10_ext",
        &gNB->pusch_vars[0]->ul_ch_estimates_ext[10][(start_symbol+1)*(off+(NR_NB_SC_PER_RB * pusch_pdu->rb_size))],
              (nb_symb_sch-1)*(off+(NR_NB_SC_PER_RB * pusch_pdu->rb_size)),1,1);
        LOG_M("chestF15_ext.m","chF15_ext",
        &gNB->pusch_vars[0]->ul_ch_estimates_ext[15][(start_symbol+1)*(off+(NR_NB_SC_PER_RB * pusch_pdu->rb_size))],
             (nb_symb_sch-1)*(off+(NR_NB_SC_PER_RB * pusch_pdu->rb_size)),1,1);


        LOG_M("rxsigF4_comp.m","rxsF4_comp",
            &gNB->pusch_vars[0]->rxdataF_comp[4][start_symbol*(off+(NR_NB_SC_PER_RB * pusch_pdu->rb_size))],nb_symb_sch*(off+(NR_NB_SC_PER_RB * pusch_pdu->rb_size)),1,1);
        LOG_M("rxsigF8_comp.m","rxsF8_comp",
            &gNB->pusch_vars[0]->rxdataF_comp[8][start_symbol*(off+(NR_NB_SC_PER_RB * pusch_pdu->rb_size))],nb_symb_sch*(off+(NR_NB_SC_PER_RB * pusch_pdu->rb_size)),1,1);
        LOG_M("rxsigF12_comp.m","rxsF12_comp",
            &gNB->pusch_vars[0]->rxdataF_comp[12][start_symbol*(off+(NR_NB_SC_PER_RB * pusch_pdu->rb_size))],nb_symb_sch*(off+(NR_NB_SC_PER_RB * pusch_pdu->rb_size)),1,1);
        LOG_M("rxsigF0_llrlayers1.m","rxsF0_llrlayers1",
        &gNB->pusch_vars[0]->llr_layers[1][0],(nb_symb_sch-1)*NR_NB_SC_PER_RB * pusch_pdu->rb_size * mod_order,1,0);
        LOG_M("rxsigF0_llrlayers2.m","rxsF0_llrlayers2",
        &gNB->pusch_vars[0]->llr_layers[2][0],(nb_symb_sch-1)*NR_NB_SC_PER_RB * pusch_pdu->rb_size * mod_order,1,0);
        LOG_M("rxsigF0_llrlayers3.m","rxsF0_llrlayers3",
        &gNB->pusch_vars[0]->llr_layers[3][0],(nb_symb_sch-1)*NR_NB_SC_PER_RB * pusch_pdu->rb_size * mod_order,1,0);
      }

      LOG_M("rxsigF0_llr.m","rxsF0_llr",
           &gNB->pusch_vars[0]->llr[0],precod_nbr_layers*(nb_symb_sch-1)*NR_NB_SC_PER_RB * pusch_pdu->rb_size * mod_order,1,0);
    }
        ////////////////////////////////////////////////////////////

    if ((gNB->ulsch[0]->last_iteration_cnt >=
        gNB->ulsch[0]->max_ldpc_iterations+1) || ul_proc_error == 1) {
      error_flag = 1;
      n_errors[round][snrRun]++;
      crc_status = 1;
    } else
      crc_status = 0;
    if(n_trials==1) printf("end of round %d rv_index %d\n",round, rv_index);

    //----------------------------------------------------------
    //----------------- count and print errors -----------------
    //----------------------------------------------------------

    if ((pusch_pdu->pdu_bit_map & PUSCH_PDU_BITMAP_PUSCH_PTRS) && (SNR==snr0) && (trial==0) && (round==0)) {
      ptrs_symbols = 0;
      for (int i = pusch_pdu->start_symbol_index; i < pusch_pdu->start_symbol_index + pusch_pdu->nr_of_symbols; i++)
        ptrs_symbols += ((gNB->pusch_vars[UE_id]->ptrs_symbols) >> i) & 1;

      /*  2*5*(50/2), for RB = 50,K = 2 for 5 OFDM PTRS symbols */
      available_bits -= 2 * ptrs_symbols * ((nb_rb + ptrs_freq_density - 1) /ptrs_freq_density);
      printf("[ULSIM][PTRS] Available bits are: %5u, removed PTRS bits are: %5d \n",available_bits, (ptrsSymbPerSlot * ptrsRePerSymb * 2) );
    }

    for (i = 0; i < available_bits; i++) {

      if(((ulsch_ue->harq_processes[harq_pid]->f[i] == 0) && (gNB->pusch_vars[UE_id]->llr[i] <= 0)) ||
         ((ulsch_ue->harq_processes[harq_pid]->f[i] == 1) && (gNB->pusch_vars[UE_id]->llr[i] >= 0))) {

        /*if(errors_scrambling == 0)
	  printf("\x1B[34m" "[frame %d][trial %d]\t1st bit in error in unscrambling = %d\n" "\x1B[0m", frame, trial, i);*/
        errors_scrambling[round][snrRun]++;
      }
    }
    round++;

    } // round
    
    if (n_trials == 1 && errors_scrambling[0][snrRun] > 0) {
      printf("\x1B[31m""[frame %d][trial %d]\tnumber of errors in unscrambling = %u\n" "\x1B[0m", frame, trial, errors_scrambling[0][snrRun]);
    }
    
    for (i = 0; i < TBS; i++) {
      
      estimated_output_bit[i] = (ulsch_gNB->harq_processes[harq_pid]->b[i/8] & (1 << (i & 7))) >> (i & 7);
      test_input_bit[i]       = (ulsch_ue->harq_processes[harq_pid]->b[i/8] & (1 << (i & 7))) >> (i & 7);
      
      if (estimated_output_bit[i] != test_input_bit[i]) {
	/*if(errors_decoding == 0)
	  printf("\x1B[34m""[frame %d][trial %d]\t1st bit in error in decoding     = %d\n" "\x1B[0m", frame, trial, i);*/
	errors_decoding++;
      }
    }
    if (n_trials == 1) {
      for (int r=0;r<ulsch_ue->harq_processes[harq_pid]->C;r++)
	for (int i=0;i<ulsch_ue->harq_processes[harq_pid]->K>>3;i++) {
	  if ((ulsch_ue->harq_processes[harq_pid]->c[r][i]^ulsch_gNB->harq_processes[harq_pid]->c[r][i]) != 0) printf("************");
	    /*printf("r %d: in[%d] %x, out[%d] %x (%x)\n",r,
	    i,ulsch_ue->harq_processes[harq_pid]->c[r][i],
	    i,ulsch_gNB->harq_processes[harq_pid]->c[r][i],
	    ulsch_ue->harq_processes[harq_pid]->c[r][i]^ulsch_gNB->harq_processes[harq_pid]->c[r][i]);*/
	}
    }
    if (errors_decoding > 0 && error_flag == 0) {
      n_false_positive++;
      if (n_trials==1)
	printf("\x1B[31m""[frame %d][trial %d]\tnumber of errors in decoding     = %u\n" "\x1B[0m", frame, trial, errors_decoding);
    } 
    roundStats[snrRun] += ((float)round);
    if (!crc_status) effRate[snrRun] += ((double)TBS)/(double)round;
    } // trial loop
    
    roundStats[snrRun]/=((float)n_trials);
    effRate[snrRun] /= (double)n_trials;
    
    printf("*****************************************\n");
    printf("SNR %f: n_errors (%d/%d,%d/%d,%d/%d,%d/%d) (negative CRC), false_positive %d/%d, errors_scrambling (%u/%u,%u/%u,%u/%u,%u/%u\n", SNR, n_errors[0][snrRun], round_trials[0][snrRun],n_errors[1][snrRun], round_trials[1][snrRun],n_errors[2][snrRun], round_trials[2][snrRun],n_errors[3][snrRun], round_trials[3][snrRun], n_false_positive, n_trials, errors_scrambling[0][snrRun],available_bits*n_trials,errors_scrambling[1][snrRun],available_bits*n_trials,errors_scrambling[2][snrRun],available_bits*n_trials,errors_scrambling[3][snrRun],available_bits*n_trials);
    printf("\n");
    blerStats[0][snrRun] = (double)n_errors[0][snrRun]/round_trials[0][snrRun];
    blerStats[1][snrRun] = (double)n_errors[1][snrRun]/round_trials[1][snrRun];
    blerStats[2][snrRun] = (double)n_errors[2][snrRun]/round_trials[2][snrRun];
    blerStats[3][snrRun] = (double)n_errors[3][snrRun]/round_trials[3][snrRun];

    berStats[0][snrRun] = (double)errors_scrambling[0][snrRun]/available_bits/round_trials[0][snrRun];
    berStats[1][snrRun] = (double)errors_scrambling[1][snrRun]/available_bits/round_trials[1][snrRun];
    berStats[2][snrRun] = (double)errors_scrambling[2][snrRun]/available_bits/round_trials[2][snrRun];
    berStats[3][snrRun] = (double)errors_scrambling[3][snrRun]/available_bits/round_trials[3][snrRun];
    effTP[snrRun] = effRate[snrRun]/(double)TBS*(double)100;
    printf("SNR %f: Channel BLER (%e,%e,%e,%e), Channel BER (%e,%e,%e,%e) Avg round %.2f, Eff Rate %.4f bits/slot, Eff Throughput %.2f, TBS %u bits/slot\n", 
	   SNR,
     blerStats[0][snrRun],
     blerStats[1][snrRun],
     blerStats[2][snrRun],
     blerStats[3][snrRun],
     berStats[0][snrRun],
     berStats[1][snrRun],
     berStats[2][snrRun],
     berStats[3][snrRun],
	   roundStats[snrRun],effRate[snrRun],effTP[snrRun],TBS);

    FILE *fd=fopen("nr_ulsim.log","w");
    dump_pusch_stats(fd,gNB);

    printf("*****************************************\n");
    printf("\n");
    
    if (print_perf==1) {
      printDistribution(&gNB->phy_proc_rx,table_rx,"Total PHY proc rx");
      printStatIndent(&gNB->rx_pusch_stats,"RX PUSCH time");
      printStatIndent2(&gNB->ulsch_channel_estimation_stats,"ULSCH channel estimation time");
      printStatIndent2(&gNB->ulsch_ptrs_processing_stats,"ULSCH PTRS Processing time");
      printStatIndent2(&gNB->ulsch_rbs_extraction_stats,"ULSCH rbs extraction time");
      printStatIndent2(&gNB->ulsch_channel_compensation_stats,"ULSCH channel compensation time");
      printStatIndent2(&gNB->ulsch_mrc_stats,"ULSCH mrc computation");
      printStatIndent2(&gNB->ulsch_llr_stats,"ULSCH llr computation");
      printStatIndent(&gNB->ulsch_unscrambling_stats,"ULSCH unscrambling");
      printStatIndent(&gNB->ulsch_decoding_stats,"ULSCH total decoding time");
      printStatIndent(&UE->ulsch_encoding_stats,"ULSCH total encoding time");
      printStatIndent2(&UE->ulsch_segmentation_stats,"ULSCH segmentation time");
      printStatIndent2(&UE->ulsch_ldpc_encoding_stats,"ULSCH LDPC encoder time");
      printStatIndent2(&UE->ulsch_rate_matching_stats,"ULSCH rate-matching time");
      printStatIndent2(&UE->ulsch_interleaving_stats,"ULSCH interleaving time");
      //printStatIndent2(&gNB->ulsch_deinterleaving_stats,"ULSCH deinterleaving");
      //printStatIndent2(&gNB->ulsch_rate_unmatching_stats,"ULSCH rate matching rx");
      //printStatIndent2(&gNB->ulsch_ldpc_decoding_stats,"ULSCH ldpc decoding");
      printf("\n");
    }

    if(n_trials==1)
      break;

    if ((float)n_errors[0][snrRun]/(float)n_trials <= target_error_rate) {
      printf("*************\n");
      printf("PUSCH test OK\n");
      printf("*************\n");
      break;
    }

    snrStats[snrRun] = SNR;
    snrRun++;
    n_errs = n_errors[0][snrRun];
  } // SNR loop
  printf("\n");

  printf( "Num RB:\t%d\n"
          "Num symbols:\t%d\n"
          "MCS:\t%d\n"
          "DMRS config type:\t%d\n"
          "DMRS add pos:\t%d\n"
          "PUSCH mapping type:\t%d\n"
          "DMRS length:\t%d\n"
          "DMRS CDM gr w/o data:\t%d\n",
          nb_rb,
          nb_symb_sch,
          Imcs,
          dmrs_config_type,
          add_pos,
          mapping_type,
          length_dmrs,
          num_dmrs_cdm_grps_no_data);
              
  LOG_M("ulsimStats.m","SNR",snrStats,snrRun,1,7);
  LOG_MM("ulsimStats.m","BLER_round0",blerStats[0],snrRun,1,7);
  LOG_MM("ulsimStats.m","BLER_round1",blerStats[1],snrRun,1,7);
  LOG_MM("ulsimStats.m","BLER_round2",blerStats[2],snrRun,1,7);
  LOG_MM("ulsimStats.m","BLER_round3",blerStats[3],snrRun,1,7);
  LOG_MM("ulsimStats.m","BER_round0",berStats[0],snrRun,1,7);
  LOG_MM("ulsimStats.m","BER_round1",berStats[1],snrRun,1,7);
  LOG_MM("ulsimStats.m","BER_round2",berStats[2],snrRun,1,7);
  LOG_MM("ulsimStats.m","BER_round3",berStats[3],snrRun,1,7);
  LOG_MM("ulsimStats.m","EffRate",effRate,snrRun,1,7);
  LOG_MM("ulsimStats.m","EffTP",effTP,snrRun,1,7);
  free(test_input_bit);
  free(estimated_output_bit);

  if (output_fd)
    fclose(output_fd);

  if (input_fd)
    fclose(input_fd);

  if (scg_fd)
    fclose(scg_fd);

  return (n_errs);
}<|MERGE_RESOLUTION|>--- conflicted
+++ resolved
@@ -755,14 +755,9 @@
   // common configuration
   rrc_mac_config_req_gNB(0, conf.pdsch_AntennaPorts, n_rx, 0, 6, scc, &rrc.carrier.mib, rrc.carrier.siblock1, 0, 0, NULL);
   // UE dedicated configuration
-<<<<<<< HEAD
-  rrc_mac_config_req_gNB(0, conf.pdsch_AntennaPorts, n_rx, 0, 6, scc, &rrc.carrier.mib, rrc.carrier.siblock1, 1, secondaryCellGroup->spCellConfig->reconfigurationWithSync->newUE_Identity,secondaryCellGroup);
-  frame_parms->nb_antennas_tx = n_tx;
-=======
-  rrc_mac_config_req_gNB(0,0, conf.pdsch_AntennaPorts, n_rx, 0, 6, scc, &rrc.carrier.mib, rrc.carrier.siblock1, 1,
+  rrc_mac_config_req_gNB(0, conf.pdsch_AntennaPorts, n_rx, 0, 6, scc, &rrc.carrier.mib, rrc.carrier.siblock1, 1,
                          secondaryCellGroup->spCellConfig->reconfigurationWithSync->newUE_Identity, secondaryCellGroup);
   frame_parms->nb_antennas_tx = 1;
->>>>>>> 5bf454c7
   frame_parms->nb_antennas_rx = n_rx;
   nfapi_nr_config_request_scf_t *cfg = &gNB->gNB_config;
   cfg->carrier_config.num_tx_ant.value = 1;
