--- conflicted
+++ resolved
@@ -725,16 +725,12 @@
 
   prepare_scd(scd);
 
-<<<<<<< HEAD
   rrc_pdsch_AntennaPorts_t pdsch_AntennaPorts;
   pdsch_AntennaPorts.N1 = n_tx;
   pdsch_AntennaPorts.N2 = 1;
   pdsch_AntennaPorts.XP = 1;
 
-  fill_default_secondaryCellGroup(scc, scd, secondaryCellGroup, 0, 1, pdsch_AntennaPorts, 0, 0, 0, 0, 0);
-=======
-  fill_default_secondaryCellGroup(scc, scd, secondaryCellGroup, 0, 1, n_tx, 0, 0, 0, 0);
->>>>>>> 6fbfa3b0
+  fill_default_secondaryCellGroup(scc, scd, secondaryCellGroup, 0, 1, pdsch_AntennaPorts, 0, 0, 0, 0);
 
   // xer_fprint(stdout, &asn_DEF_NR_CellGroupConfig, (const void*)secondaryCellGroup);
 
