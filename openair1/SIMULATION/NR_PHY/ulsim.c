/*
* Licensed to the OpenAirInterface (OAI) Software Alliance under one or more
* contributor license agreements.  See the NOTICE file distributed with
* this work for additional information regarding copyright ownership.
* The OpenAirInterface Software Alliance licenses this file to You under
* the OAI Public License, Version 1.1  (the "License"); you may not use this file
* except in compliance with the License.
* You may obtain a copy of the License at
*
*      http://www.openairinterface.org/?page_id=698
*
* Unless required by applicable law or agreed to in writing, software
* distributed under the License is distributed on an "AS IS" BASIS,
* WITHOUT WARRANTIES OR CONDITIONS OF ANY KIND, either express or implied.
* See the License for the specific language governing permissions and
* limitations under the License.
*-------------------------------------------------------------------------------
* For more information about the OpenAirInterface (OAI) Software Alliance:
*      contact@openairinterface.org
*/

#include <string.h>
#include <math.h>
#include <unistd.h>
#include <fcntl.h>
#include <sys/ioctl.h>
#include <sys/mman.h>
#include "common/ran_context.h"
#include "common/config/config_userapi.h"
#include "common/utils/LOG/log.h"
#include "PHY/defs_gNB.h"
#include "PHY/defs_nr_common.h"
#include "PHY/defs_nr_UE.h"
#include "PHY/phy_vars_nr_ue.h"
#include "PHY/types.h"
#include "PHY/INIT/phy_init.h"
#include "PHY/MODULATION/modulation_UE.h"
#include "PHY/MODULATION/nr_modulation.h"
#include "PHY/NR_REFSIG/dmrs_nr.h"
#include "PHY/NR_REFSIG/refsig_defs_ue.h"
#include "PHY/NR_TRANSPORT/nr_dlsch.h"
#include "PHY/NR_TRANSPORT/nr_sch_dmrs.h"
#include "PHY/NR_TRANSPORT/nr_transport_proto.h"
#include "PHY/NR_TRANSPORT/nr_ulsch.h"
#include "PHY/NR_UE_TRANSPORT/nr_transport_proto_ue.h"
#include "PHY/TOOLS/tools_defs.h"
#include "SCHED_NR/fapi_nr_l1.h"
#include "SCHED_NR/sched_nr.h"
#include "SCHED_NR_UE/defs.h"
#include "SCHED_NR_UE/fapi_nr_ue_l1.h"
#include "openair1/SIMULATION/TOOLS/sim.h"
#include "openair1/SIMULATION/RF/rf.h"
#include "openair1/SIMULATION/NR_PHY/nr_unitary_defs.h"
#include "openair2/RRC/NR/MESSAGES/asn1_msg.h"
//#include "openair1/SIMULATION/NR_PHY/nr_dummy_functions.c"
#include "openair2/LAYER2/NR_MAC_UE/mac_proto.h"
#include "openair2/LAYER2/NR_MAC_gNB/mac_proto.h"
<<<<<<< HEAD
#include "common/utils/threadPool/thread-pool.h"

=======
>>>>>>> 1a8e5314
#define inMicroS(a) (((double)(a))/(cpu_freq_GHz*1000.0))
#include "SIMULATION/LTE_PHY/common_sim.h"

//#define DEBUG_ULSIM

PHY_VARS_gNB *gNB;
PHY_VARS_NR_UE *UE;
RAN_CONTEXT_t RC;
int32_t uplink_frequency_offset[MAX_NUM_CCs][4];

int sf_ahead=4 ;
int sl_ahead=0;
double cpuf;
uint8_t nfapi_mode = 0;
uint16_t NB_UE_INST = 1;
uint64_t downlink_frequency[MAX_NUM_CCs][4];


int8_t nr_mac_rrc_data_ind_ue(const module_id_t module_id, const int CC_id, const uint8_t gNB_index,
                              const int8_t channel, const uint8_t* pduP, const sdu_size_t pdu_len) { return 0; }
int generate_dlsch_header(unsigned char *mac_header,
                          unsigned char num_sdus,
                          unsigned short *sdu_lengths,
                          unsigned char *sdu_lcids,
                          unsigned char drx_cmd,
                          unsigned short timing_advance_cmd,
                          unsigned char *ue_cont_res_id,
                          unsigned char short_padding,
                          unsigned short post_padding){return 0;}
void pdcp_layer_init (void) {}
boolean_t pdcp_data_ind(
  const protocol_ctxt_t *const ctxt_pP,
  const srb_flag_t   srb_flagP,
  const MBMS_flag_t  MBMS_flagP,
  const rb_id_t      rb_idP,
  const sdu_size_t   sdu_buffer_sizeP,
  mem_block_t *const sdu_buffer_pP
) { return(false);}

void pdcp_run (const protocol_ctxt_t *const  ctxt_pP) { return;}
void nr_DRB_preconfiguration(void){}
int rrc_init_nr_global_param(void){return(0);}


// needed for some functions
uint16_t n_rnti = 0x1234;
openair0_config_t openair0_cfg[MAX_CARDS];
//const uint8_t nr_rv_round_map[4] = {0, 2, 1, 3}; 

channel_desc_t *UE2gNB[NUMBER_OF_UE_MAX][NUMBER_OF_gNB_MAX];
double s_re0[122880],s_im0[122880],r_re0[122880],r_im0[122880];
double s_re1[122880],s_im1[122880],r_re1[122880],r_im1[122880];
double r_re2[122880],r_im2[122880];
double r_re3[122880],r_im3[122880];

int main(int argc, char **argv)
{
  char c;
  int i;
  double SNR, snr0 = -2.0, snr1 = 2.0;
  double sigma, sigma_dB;
  double snr_step = .2;
  uint8_t snr1set = 0;
  int slot = 8, frame = 1;
  FILE *output_fd = NULL;
  double *s_re[2]= {s_re0,s_re1};
  double *s_im[2]= {s_im0,s_im1};
  double *r_re[4]= {r_re0,r_re1,r_re2,r_re3};
  double *r_im[4]= {r_im0,r_im1,r_im2,r_im3};
  //uint8_t write_output_file = 0;
  int trial, n_trials = 1, n_false_positive = 0, delay = 0;
  double maxDoppler = 0.0;
  uint8_t n_tx = 1, n_rx = 1;
  //uint8_t transmission_mode = 1;
  //uint16_t Nid_cell = 0;
  channel_desc_t *UE2gNB;
  uint8_t extended_prefix_flag = 0;
  //int8_t interf1 = -21, interf2 = -21;
  FILE *input_fd = NULL;
  SCM_t channel_model = AWGN;  //Rayleigh1_anticorr;
  uint16_t N_RB_DL = 106, N_RB_UL = 106, mu = 1;
  double tx_gain=1.0;
  double N0=30;

  //unsigned char frame_type = 0;
  NR_DL_FRAME_PARMS *frame_parms;
  int loglvl = OAILOG_INFO;
  //uint64_t SSB_positions=0x01;
  uint16_t nb_symb_sch = 12;
  int start_symbol = 0;
  uint16_t nb_rb = 50;
  int Imcs = 9;
  uint8_t precod_nbr_layers = 1;
  int gNB_id = 0;
  int ap;
  int tx_offset;
  double txlev_float;
  int32_t txlev;
  int start_rb = 0;
  int UE_id =0; // [hna] only works for UE_id = 0 because NUMBER_OF_NR_UE_MAX is set to 1 (phy_init_nr_gNB causes segmentation fault)
  float target_error_rate = 0.01;
  int print_perf = 0;
  cpuf = get_cpu_freq_GHz();
  int msg3_flag = 0;
  int rv_index = 0;
  float roundStats[50];
  float effRate; 
  float eff_tp_check = 0.7;
  uint8_t snrRun;

  UE_nr_rxtx_proc_t UE_proc;
  FILE *scg_fd=NULL;
  int file_offset;

  double DS_TDL = .03;
  int pusch_tgt_snrx10 = 200;
  int pucch_tgt_snrx10 = 200;
  int ibwps=24;
  int ibwp_rboffset=41;
  if ( load_configmodule(argc,argv,CONFIG_ENABLECMDLINEONLY) == 0 ) {
    exit_fun("[NR_ULSIM] Error, configuration module init failed\n");
  }

  //logInit();
  randominit(0);

  while ((c = getopt(argc, argv, "a:b:c:d:ef:g:h:i:j:kl:m:n:p:r:s:y:z:F:M:N:PR:S:L:G:H:")) != -1) {
    printf("handling optarg %c\n",c);
    switch (c) {

      /*case 'd':
        frame_type = 1;
        break;*/

    case 'a':
      start_symbol = atoi(optarg);
      AssertFatal(start_symbol >= 0 && start_symbol < 13,"start_symbol %d is not in 0..12\n",start_symbol);
      break;

    case 'b':
      nb_symb_sch = atoi(optarg);
      AssertFatal(nb_symb_sch > 0 && nb_symb_sch < 15,"start_symbol %d is not in 1..14\n",nb_symb_sch);
      break;
    case 'c':
      n_rnti = atoi(optarg);
      AssertFatal(n_rnti > 0 && n_rnti<=65535,"Illegal n_rnti %x\n",n_rnti);
      break;

    case 'd':
      delay = atoi(optarg);
      break;
      
    case 'e':
      msg3_flag = 1;
      break;
      
    case 'f':
      scg_fd = fopen(optarg, "r");
      
      if (scg_fd == NULL) {
	printf("Error opening %s\n", optarg);
	exit(-1);
      }

      break;
      
    case 'g':
      switch ((char) *optarg) {
      case 'A':
	channel_model = SCM_A;
	break;
	
      case 'B':
	channel_model = SCM_B;
	break;
	
      case 'C':
	channel_model = SCM_C;
	break;
	
      case 'D':
	channel_model = SCM_D;
	break;
	
      case 'E':
	channel_model = EPA;
	break;
	
      case 'F':
	channel_model = EVA;
	break;
	
      case 'G':
	channel_model = ETU;
	break;

      case 'H':
        channel_model = TDL_C;
	DS_TDL = .030; // 30 ns
	break;
  
      case 'I':
	channel_model = TDL_C;
	DS_TDL = .3;  // 300ns
        break;
     
      case 'J':
	channel_model=TDL_D;
	DS_TDL = .03;
	break;

      default:
	printf("Unsupported channel model!\n");
	exit(-1);
      }
      
      break;
      
      /*case 'i':
        interf1 = atoi(optarg);
        break;
	
	case 'j':
        interf2 = atoi(optarg);
        break;*/

    case 'k':
      printf("Setting threequarter_fs_flag\n");
      openair0_cfg[0].threequarter_fs= 1;
      break;

    case 'l':
      nb_symb_sch = atoi(optarg);
      break;
      
    case 'm':
      Imcs = atoi(optarg);
      break;
      
    case 'n':
      n_trials = atoi(optarg);
      break;
      
    case 'p':
      extended_prefix_flag = 1;
      break;
      
    case 'r':
      nb_rb = atoi(optarg);
      break;
      
    case 's':
      snr0 = atof(optarg);
      printf("Setting SNR0 to %f\n", snr0);
      break;
      
    case 't':
      eff_tp_check = (float)atoi(optarg)/100;
      break;
      /*
	case 'r':
	ricean_factor = pow(10,-.1*atof(optarg));
	if (ricean_factor>1) {
	printf("Ricean factor must be between 0 and 1\n");
	exit(-1);
	}
	break;
      */
      
      /*case 'x':
        transmission_mode = atoi(optarg);
        break;*/
      
    case 'y':
      n_tx = atoi(optarg);
      
      if ((n_tx == 0) || (n_tx > 2)) {
	printf("Unsupported number of tx antennas %d\n", n_tx);
	exit(-1);
      }
      
      break;
      
    case 'z':
      n_rx = atoi(optarg);
      
      if ((n_rx == 0) || (n_rx > 2)) {
	printf("Unsupported number of rx antennas %d\n", n_rx);
	exit(-1);
      }
      
      break;
      
    case 'F':
      input_fd = fopen(optarg, "r");
      
      if (input_fd == NULL) {
	printf("Problem with filename %s\n", optarg);
	exit(-1);
      }
      
      break;
      
    case 'M':
     // SSB_positions = atoi(optarg);
      break;
      
    case 'N':
     // Nid_cell = atoi(optarg);
      break;
      
    case 'R':
      N_RB_DL = atoi(optarg);
      N_RB_UL = N_RB_DL;
      break;
      
    case 'S':
      snr1 = atof(optarg);
      snr1set = 1;
      printf("Setting SNR1 to %f\n", snr1);
      break;
      
    case 'P':
      print_perf=1;
      opp_enabled=1;
      break;
      
    case 'L':
      loglvl = atoi(optarg);
      break;

    case 'G':
      file_offset = atoi(optarg);
      break;

    case 'H':
      slot = atoi(optarg);
      break;
  
    default:
    case 'h':
      printf("%s -h(elp) -p(extended_prefix) -N cell_id -f output_filename -F input_filename -g channel_model -n n_frames -t Delayspread -s snr0 -S snr1 -x transmission_mode -y TXant -z RXant -i Intefrence0 -j Interference1 -A interpolation_file -C(alibration offset dB) -N CellId\n", argv[0]);
      //printf("-d Use TDD\n");
      printf("-d Introduce delay in terms of number of samples\n");
      printf("-f Number of frames to simulate\n");
      printf("-g [A,B,C,D,E,F,G] Use 3GPP SCM (A,B,C,D) or 36-101 (E-EPA,F-EVA,G-ETU) models (ignores delay spread and Ricean factor)\n");
      printf("-h This message\n");
      //printf("-i Relative strength of first intefering eNB (in dB) - cell_id mod 3 = 1\n");
      //printf("-j Relative strength of second intefering eNB (in dB) - cell_id mod 3 = 2\n");
      printf("-s Starting SNR, runs from SNR0 to SNR0 + 10 dB if ending SNR isn't given\n");
      printf("-m MCS value\n");
      printf("-n Number of trials to simulate\n");
      printf("-p Use extended prefix mode\n");
      printf("-t Delay spread for multipath channel\n");
      //printf("-x Transmission mode (1,2,6 for the moment)\n");
      printf("-y Number of TX antennas used in eNB\n");
      printf("-z Number of RX antennas used in UE\n");
      printf("-A Interpolation_filname Run with Abstraction to generate Scatter plot using interpolation polynomial in file\n");
      //printf("-C Generate Calibration information for Abstraction (effective SNR adjustment to remove Pe bias w.r.t. AWGN)\n");
      printf("-F Input filename (.txt format) for RX conformance testing\n");
      printf("-G raw file containing RRC configuration (generated by gNB)\n");
      printf("-M Multiple SSB positions in burst\n");
      printf("-N Nid_cell\n");
      printf("-O oversampling factor (1,2,4,8,16)\n");
      printf("-R N_RB_DL\n");
      printf("-t Acceptable effective throughput (in percentage)\n");
      printf("-S Ending SNR, runs from SNR0 to SNR1\n");
      printf("-P Print ULSCH performances\n");
      exit(-1);
      break;

    }
  }
  
  logInit();
  set_glog(loglvl);
  T_stdout = 1;

  get_softmodem_params()->phy_test = 1;
  get_softmodem_params()->do_ra = 0;
  get_softmodem_params()->usim_test = 1;


  if (snr1set == 0)
    snr1 = snr0 + 10;
  double sampling_frequency;
  double bandwidth;

  if (N_RB_UL >= 217) sampling_frequency = 122.88;
  else if (N_RB_UL >= 106) sampling_frequency = 61.44;
  else { printf("Need at least 106 PRBs\b"); exit(-1); }
  if (N_RB_UL == 273) bandwidth = 100;
  else if (N_RB_UL == 217) bandwidth = 80;
  else if (N_RB_UL == 106) bandwidth = 40;
  else { printf("Add N_RB_UL %d\n",N_RB_UL); exit(-1); }
			   
  if (openair0_cfg[0].threequarter_fs == 1) sampling_frequency*=.75;

  UE2gNB = new_channel_desc_scm(n_tx, n_rx, channel_model,
                                sampling_frequency,
                                bandwidth,
				DS_TDL,
                                0, 0, 0);

  if (UE2gNB == NULL) {
    printf("Problem generating channel model. Exiting.\n");
    exit(-1);
  }

  UE2gNB->max_Doppler = maxDoppler;

  RC.gNB = (PHY_VARS_gNB **) malloc(sizeof(PHY_VARS_gNB *));
  RC.gNB[0] = malloc(sizeof(PHY_VARS_gNB));
  gNB = RC.gNB[0];
  gNB->threadPool = (tpool_t*)malloc(sizeof(tpool_t));
  gNB->respDecode = (notifiedFIFO_t*) malloc(sizeof(notifiedFIFO_t));
  char tp_param[] = "n";
  initTpool(tp_param, gNB->threadPool, true);
  initNotifiedFIFO(gNB->respDecode);
  //gNB_config = &gNB->gNB_config;

  //memset((void *)&gNB->UL_INFO,0,sizeof(gNB->UL_INFO));
  gNB->UL_INFO.rx_ind.pdu_list = (nfapi_nr_rx_data_pdu_t *)malloc(NB_UE_INST*sizeof(nfapi_nr_rx_data_pdu_t));
  gNB->UL_INFO.crc_ind.crc_list = (nfapi_nr_crc_t *)malloc(NB_UE_INST*sizeof(nfapi_nr_crc_t));
  gNB->UL_INFO.rx_ind.number_of_pdus = 0;
  gNB->UL_INFO.crc_ind.number_crcs = 0;
  frame_parms = &gNB->frame_parms; //to be initialized I suppose (maybe not necessary for PBCH)


  frame_parms->nb_antennas_tx = n_tx;
  frame_parms->nb_antennas_rx = n_rx;
  frame_parms->N_RB_DL = N_RB_DL;
  frame_parms->N_RB_UL = N_RB_UL;
  frame_parms->Ncp = extended_prefix_flag ? EXTENDED : NORMAL;


  RC.nb_nr_macrlc_inst = 1;
  RC.nb_nr_mac_CC = (int*)malloc(RC.nb_nr_macrlc_inst*sizeof(int));
  for (i = 0; i < RC.nb_nr_macrlc_inst; i++)
    RC.nb_nr_mac_CC[i] = 1;
  mac_top_init_gNB();
  //gNB_MAC_INST* gNB_mac = RC.nrmac[0];
  gNB_RRC_INST rrc;
  memset((void*)&rrc,0,sizeof(rrc));

  rrc.carrier.servingcellconfigcommon = calloc(1,sizeof(*rrc.carrier.servingcellconfigcommon));

  NR_ServingCellConfigCommon_t *scc = rrc.carrier.servingcellconfigcommon;
  NR_CellGroupConfig_t *secondaryCellGroup=calloc(1,sizeof(*secondaryCellGroup));
  prepare_scc(rrc.carrier.servingcellconfigcommon);
  uint64_t ssb_bitmap;
  fill_scc(rrc.carrier.servingcellconfigcommon,&ssb_bitmap,N_RB_DL,N_RB_DL,mu,mu);

  fill_default_secondaryCellGroup(scc,
				  secondaryCellGroup,
				  0,
				  1,
				  n_tx,
				  0);
  fix_scc(scc,ssb_bitmap);

  xer_fprint(stdout, &asn_DEF_NR_CellGroupConfig, (const void*)secondaryCellGroup);

  AssertFatal((gNB->if_inst         = NR_IF_Module_init(0))!=NULL,"Cannot register interface");

  gNB->if_inst->NR_PHY_config_req      = nr_phy_config_request;
  // common configuration
  rrc_mac_config_req_gNB(0,0,1,pusch_tgt_snrx10,pucch_tgt_snrx10,scc,0,0,NULL);
  // UE dedicated configuration
  rrc_mac_config_req_gNB(0,0,1,pusch_tgt_snrx10,pucch_tgt_snrx10,NULL,1,secondaryCellGroup->spCellConfig->reconfigurationWithSync->newUE_Identity,secondaryCellGroup);
  phy_init_nr_gNB(gNB,0,0);
  N_RB_DL = gNB->frame_parms.N_RB_DL;


  NR_BWP_Uplink_t *ubwp=secondaryCellGroup->spCellConfig->spCellConfigDedicated->uplinkConfig->uplinkBWP_ToAddModList->list.array[0];

  //crcTableInit();

  //nr_phy_config_request_sim(gNB, N_RB_DL, N_RB_UL, mu, Nid_cell, SSB_positions);


  //configure UE
  UE = malloc(sizeof(PHY_VARS_NR_UE));
  memset((void*)UE,0,sizeof(PHY_VARS_NR_UE));
  PHY_vars_UE_g = malloc(sizeof(PHY_VARS_NR_UE**));
  PHY_vars_UE_g[0] = malloc(sizeof(PHY_VARS_NR_UE*));
  PHY_vars_UE_g[0][0] = UE;
  memcpy(&UE->frame_parms, frame_parms, sizeof(NR_DL_FRAME_PARMS));

  //phy_init_nr_top(frame_parms);
  if (init_nr_ue_signal(UE, 1, 0) != 0) {
    printf("Error at UE NR initialisation\n");
    exit(-1);
  }

  //nr_init_frame_parms_ue(&UE->frame_parms);
  init_nr_ue_transport(UE, 0);

  /*
  for (int sf = 0; sf < 2; sf++) {
    for (i = 0; i < 2; i++) {

        UE->ulsch[sf][0][i] = new_nr_ue_ulsch(N_RB_UL, 8, 0);

        if (!UE->ulsch[sf][0][i]) {
          printf("Can't get ue ulsch structures\n");
          exit(-1);
        }
    }
  }
  */
  
  nr_l2_init_ue(NULL);
  NR_UE_MAC_INST_t* UE_mac = get_mac_inst(0);
  
  UE->if_inst = nr_ue_if_module_init(0);
  UE->if_inst->scheduled_response = nr_ue_scheduled_response;
  UE->if_inst->phy_config_request = nr_ue_phy_config_request;
  UE->if_inst->dl_indication = nr_ue_dl_indication;
  UE->if_inst->ul_indication = nr_ue_ul_indication;
  
  UE_mac->if_module = nr_ue_if_module_init(0);

  //Configure UE
  rrc.carrier.MIB = (uint8_t*) malloc(4);
  rrc.carrier.sizeof_MIB = do_MIB_NR(&rrc,0);

  nr_rrc_mac_config_req_ue(0,0,0,rrc.carrier.mib.message.choice.mib,secondaryCellGroup);

  nr_ue_phy_config_request(&UE_mac->phy_config);


  unsigned char harq_pid = 0;

  NR_gNB_ULSCH_t *ulsch_gNB = gNB->ulsch[UE_id][0];
  //nfapi_nr_ul_config_ulsch_pdu *rel15_ul = &ulsch_gNB->harq_processes[harq_pid]->ulsch_pdu;
  nfapi_nr_ul_tti_request_t     *UL_tti_req  = malloc(sizeof(*UL_tti_req));
  NR_Sched_Rsp_t *Sched_INFO = malloc(sizeof(*Sched_INFO));
  memset((void*)Sched_INFO,0,sizeof(*Sched_INFO));
  Sched_INFO->UL_tti_req=UL_tti_req;

  nfapi_nr_pusch_pdu_t  *pusch_pdu = &UL_tti_req->pdus_list[0].pusch_pdu;

  NR_UE_ULSCH_t **ulsch_ue = UE->ulsch[0][0];

  unsigned char *estimated_output_bit;
  unsigned char *test_input_bit;
  uint32_t errors_decoding   = 0;
  

  test_input_bit       = (unsigned char *) malloc16(sizeof(unsigned char) * 16 * 68 * 384);
  estimated_output_bit = (unsigned char *) malloc16(sizeof(unsigned char) * 16 * 68 * 384);

  nr_scheduled_response_t scheduled_response;
  fapi_nr_ul_config_request_t ul_config;

  unsigned int TBS;
  uint16_t number_dmrs_symbols = 0;
  unsigned int available_bits;
  uint8_t nb_re_dmrs;
  unsigned char mod_order;
  uint16_t code_rate;
  uint8_t ptrs_mcs1 = 2;
  uint8_t ptrs_mcs2 = 4;
  uint8_t ptrs_mcs3 = 10;
  uint16_t n_rb0 = 25;
  uint16_t n_rb1 = 75;
  uint8_t mcs_table = 0;
  uint16_t pdu_bit_map = PUSCH_PDU_BITMAP_PUSCH_DATA; // | PUSCH_PDU_BITMAP_PUSCH_PTRS;
  uint8_t max_rounds = 4;
  uint8_t crc_status = 0;

  uint8_t length_dmrs = pusch_len1; // [hna] remove dmrs struct
  uint16_t l_prime_mask = get_l_prime(nb_symb_sch, typeB, pusch_dmrs_pos0, length_dmrs);  // [hna] remove dmrs struct
  uint8_t ptrs_time_density = get_L_ptrs(ptrs_mcs1, ptrs_mcs2, ptrs_mcs3, Imcs, mcs_table);
  uint8_t ptrs_freq_density = get_K_ptrs(n_rb0, n_rb1, nb_rb);

  if (input_fd != NULL) max_rounds=1;

  if(1<<ptrs_time_density >= nb_symb_sch)
    pdu_bit_map &= ~PUSCH_PDU_BITMAP_PUSCH_PTRS; // disable PUSCH PTRS

  for (i = 0; i < nb_symb_sch; i++) {
    number_dmrs_symbols += (l_prime_mask >> i) & 0x01;
  }

  mod_order      = nr_get_Qm_ul(Imcs, 0);
  code_rate      = nr_get_code_rate_ul(Imcs, 0);

  printf("\n");

  //for (int i=0;i<16;i++) printf("%f\n",gaussdouble(0.0,1.0));
  snrRun = 0;
  int n_errs;

  double factor = 1;
  if (openair0_cfg[0].threequarter_fs== 1) factor =.75;
  int ta_offset=1600;
  if (N_RB_DL <217) ta_offset=800;
  else if (N_RB_DL < 106) ta_offset = 400;

  int slot_offset = frame_parms->get_samples_slot_timestamp(slot,frame_parms,0);// - (int)(800*factor);
  int slot_length = slot_offset - frame_parms->get_samples_slot_timestamp(slot-1,frame_parms,0);

  if (input_fd != NULL)	{
    AssertFatal(frame_parms->nb_antennas_rx == 1, "nb_ant != 1\n");
    // 800 samples is N_TA_OFFSET for FR1 @ 30.72 Ms/s,
    AssertFatal(frame_parms->subcarrier_spacing==30000,"only 30 kHz for file input for now (%d)\n",frame_parms->subcarrier_spacing);
  
    //    slot_offset -= (int)(800*factor);

    fseek(input_fd,file_offset*((slot_length<<2)+4000+16),SEEK_SET);
    fread((void*)&n_rnti,sizeof(int16_t),1,input_fd);
    printf("rnti %x\n",n_rnti);
    fread((void*)&nb_rb,sizeof(int16_t),1,input_fd);
    printf("nb_rb %d\n",nb_rb);
    int16_t dummy;
    fread((void*)&start_rb,sizeof(int16_t),1,input_fd);
    //fread((void*)&dummy,sizeof(int16_t),1,input_fd);
    printf("rb_start %d\n",start_rb);
    fread((void*)&nb_symb_sch,sizeof(int16_t),1,input_fd);
    //fread((void*)&dummy,sizeof(int16_t),1,input_fd);
    printf("nb_symb_sch %d\n",nb_symb_sch);
    fread((void*)&start_symbol,sizeof(int16_t),1,input_fd);
    printf("start_symbol %d\n",start_symbol);
    fread((void*)&Imcs,sizeof(int16_t),1,input_fd);
    printf("mcs %d\n",Imcs);
    fread((void*)&rv_index,sizeof(int16_t),1,input_fd);
    printf("rv_index %d\n",rv_index);
    //    fread((void*)&harq_pid,sizeof(int16_t),1,input_fd);
    fread((void*)&dummy,sizeof(int16_t),1,input_fd);
    printf("harq_pid %d\n",harq_pid);
    fread((void*)&gNB->common_vars.rxdata[0][slot_offset-delay],
	  sizeof(int16_t),
	  slot_length<<1,
	  input_fd);
    for (int i=0;i<16;i+=2) printf("slot_offset %d : %d,%d\n",
				   slot_offset,
				   ((int16_t*)&gNB->common_vars.rxdata[0][slot_offset])[i],
				   ((int16_t*)&gNB->common_vars.rxdata[0][slot_offset])[1+i]);
  }
  
  for (SNR = snr0; SNR < snr1; SNR += snr_step) {
    varArray_t *table_rx=initVarArray(1000,sizeof(double));
    int error_flag = 0;
    n_false_positive = 0;
    effRate = 0;
    int n_errors[4] = {0,0,0,0};;
    int round_trials[4]={0,0,0,0};
    uint32_t errors_scrambling[4] = {0,0,0,0};
    reset_meas(&gNB->phy_proc_rx);
    reset_meas(&gNB->rx_pusch_stats);
    reset_meas(&gNB->ulsch_decoding_stats);
    reset_meas(&gNB->ulsch_deinterleaving_stats);
    reset_meas(&gNB->ulsch_rate_unmatching_stats);
    reset_meas(&gNB->ulsch_ldpc_decoding_stats);
    reset_meas(&gNB->ulsch_unscrambling_stats);
    reset_meas(&gNB->ulsch_channel_estimation_stats);
    reset_meas(&gNB->ulsch_llr_stats);
    reset_meas(&gNB->ulsch_channel_compensation_stats);
    reset_meas(&gNB->ulsch_rbs_extraction_stats);

    clear_pusch_stats(gNB);
    for (trial = 0; trial < n_trials; trial++) {
    uint8_t round = 0;

    crc_status = 1;
    errors_decoding    = 0;
    memset((void*)roundStats,0,50*sizeof(roundStats[0]));
    while (round<max_rounds && crc_status) {
      round_trials[round]++;
      ulsch_ue[0]->harq_processes[harq_pid]->round = round;
      gNB->ulsch[0][0]->harq_processes[harq_pid]->round = round;
      rv_index = nr_rv_round_map[round];
<<<<<<< HEAD
=======
      reset_meas(&gNB->phy_proc_rx);
      reset_meas(&gNB->rx_pusch_stats);
      reset_meas(&gNB->ulsch_decoding_stats);
      reset_meas(&gNB->ulsch_deinterleaving_stats);
      reset_meas(&gNB->ulsch_rate_unmatching_stats);
      reset_meas(&gNB->ulsch_ldpc_decoding_stats);
      reset_meas(&gNB->ulsch_unscrambling_stats);
      reset_meas(&gNB->ulsch_channel_estimation_stats);
      reset_meas(&gNB->ulsch_llr_stats);
      reset_meas(&gNB->ulsch_mrc_stats);
      reset_meas(&gNB->ulsch_channel_compensation_stats);
      reset_meas(&gNB->ulsch_rbs_extraction_stats);
>>>>>>> 1a8e5314

      UE_proc.nr_tti_tx = slot;
      UE_proc.frame_tx = frame;

      // --------- setting parameters for gNB --------
      /*
      rel15_ul->rnti                           = n_rnti;
      rel15_ul->ulsch_pdu_rel15.start_rb       = start_rb;
      rel15_ul->ulsch_pdu_rel15.number_rbs     = nb_rb;
      rel15_ul->ulsch_pdu_rel15.start_symbol   = start_symbol;
      rel15_ul->ulsch_pdu_rel15.number_symbols = nb_symb_sch;
      rel15_ul->ulsch_pdu_rel15.length_dmrs    = length_dmrs;
      rel15_ul->ulsch_pdu_rel15.Qm             = mod_order;
      rel15_ul->ulsch_pdu_rel15.mcs            = Imcs;
      rel15_ul->ulsch_pdu_rel15.rv             = 0;
      rel15_ul->ulsch_pdu_rel15.ndi            = 0;
      rel15_ul->ulsch_pdu_rel15.n_layers       = precod_nbr_layers;
      rel15_ul->ulsch_pdu_rel15.R              = code_rate; 
      ///////////////////////////////////////////////////
      */

      UL_tti_req->SFN = frame;
      UL_tti_req->Slot = slot;
      UL_tti_req->n_pdus = 1;
      UL_tti_req->pdus_list[0].pdu_type = NFAPI_NR_UL_CONFIG_PUSCH_PDU_TYPE;
      UL_tti_req->pdus_list[0].pdu_size = sizeof(nfapi_nr_pusch_pdu_t);
      memset(pusch_pdu,0,sizeof(nfapi_nr_pusch_pdu_t));
      
      int abwp_size  = NRRIV2BW(ubwp->bwp_Common->genericParameters.locationAndBandwidth,275);
      int abwp_start = NRRIV2PRBOFFSET(ubwp->bwp_Common->genericParameters.locationAndBandwidth,275);
      int ibwp_size  = ibwps;
      int ibwp_start = ibwp_rboffset;
      if (msg3_flag == 1) {
	if ((ibwp_start < abwp_start) || (ibwp_size > abwp_size))
	  pusch_pdu->bwp_start = abwp_start;
	else
	  pusch_pdu->bwp_start = ibwp_start;
	pusch_pdu->bwp_size = ibwp_size;
	start_rb = (ibwp_start - abwp_start);
	printf("msg3: ibwp_size %d, abwp_size %d, ibwp_start %d, abwp_start %d\n",
	       ibwp_size,abwp_size,ibwp_start,abwp_start);
      }
      else {
	pusch_pdu->bwp_start = abwp_start;
	pusch_pdu->bwp_size = abwp_size;
      }

      pusch_pdu->pdu_bit_map = pdu_bit_map;
      pusch_pdu->rnti = n_rnti;
      pusch_pdu->mcs_index = Imcs;
      pusch_pdu->mcs_table = mcs_table;
      pusch_pdu->target_code_rate = code_rate;
      pusch_pdu->qam_mod_order = mod_order;
      pusch_pdu->transform_precoding = 1;
      pusch_pdu->data_scrambling_id = *scc->physCellId;
      pusch_pdu->nrOfLayers = 1;
      pusch_pdu->ul_dmrs_symb_pos = l_prime_mask << start_symbol;
      pusch_pdu->dmrs_config_type = 0;
      pusch_pdu->ul_dmrs_scrambling_id =  *scc->physCellId;
      pusch_pdu->scid = 0;
      pusch_pdu->dmrs_ports = 1;
      pusch_pdu->num_dmrs_cdm_grps_no_data = msg3_flag == 0 ? 1 : 2;
      pusch_pdu->resource_alloc = 1; 
      pusch_pdu->rb_start = start_rb;
      pusch_pdu->rb_size = nb_rb;
      pusch_pdu->vrb_to_prb_mapping = 0;
      pusch_pdu->frequency_hopping = 0;
      pusch_pdu->uplink_frequency_shift_7p5khz = 0;
      pusch_pdu->start_symbol_index = start_symbol;
      pusch_pdu->nr_of_symbols = nb_symb_sch;
      pusch_pdu->pusch_data.rv_index = rv_index;
      pusch_pdu->pusch_data.harq_process_id = 0;
      pusch_pdu->pusch_data.new_data_indicator = trial & 0x1;
      pusch_pdu->pusch_data.num_cb = 0;
      pusch_pdu->pusch_ptrs.ptrs_time_density = ptrs_time_density;
      pusch_pdu->pusch_ptrs.ptrs_freq_density = ptrs_freq_density;
      pusch_pdu->pusch_ptrs.ptrs_ports_list   = (nfapi_nr_ptrs_ports_t *) malloc(2*sizeof(nfapi_nr_ptrs_ports_t));
      pusch_pdu->pusch_ptrs.ptrs_ports_list[0].ptrs_re_offset = 0;

      // prepare ULSCH/PUSCH reception
      nr_schedule_response(Sched_INFO);

      // --------- setting parameters for UE --------

      scheduled_response.module_id = 0;
      scheduled_response.CC_id = 0;
      scheduled_response.frame = frame;
      scheduled_response.slot = slot;
      scheduled_response.dl_config = NULL;
      scheduled_response.ul_config = &ul_config;
      scheduled_response.tx_request = (fapi_nr_tx_request_t *) malloc(sizeof(fapi_nr_tx_request_t));
      scheduled_response.tx_request->tx_request_body = (fapi_nr_tx_request_body_t *) malloc(sizeof(fapi_nr_tx_request_body_t));

      ul_config.slot = slot;
      ul_config.number_pdus = 1;
      ul_config.ul_config_list[0].pdu_type = FAPI_NR_UL_CONFIG_TYPE_PUSCH;
      ul_config.ul_config_list[0].pusch_config_pdu.rnti = n_rnti;
      ul_config.ul_config_list[0].pusch_config_pdu.pdu_bit_map = pdu_bit_map;
      ul_config.ul_config_list[0].pusch_config_pdu.rb_size = nb_rb;
      ul_config.ul_config_list[0].pusch_config_pdu.rb_start = start_rb;
      ul_config.ul_config_list[0].pusch_config_pdu.nr_of_symbols = nb_symb_sch;
      ul_config.ul_config_list[0].pusch_config_pdu.start_symbol_index = start_symbol;
      ul_config.ul_config_list[0].pusch_config_pdu.ul_dmrs_symb_pos = l_prime_mask << start_symbol;
      ul_config.ul_config_list[0].pusch_config_pdu.dmrs_config_type = 0;
      ul_config.ul_config_list[0].pusch_config_pdu.mcs_index = Imcs;
      ul_config.ul_config_list[0].pusch_config_pdu.mcs_table = mcs_table;
      ul_config.ul_config_list[0].pusch_config_pdu.num_dmrs_cdm_grps_no_data = 1;
      ul_config.ul_config_list[0].pusch_config_pdu.pusch_data.new_data_indicator = trial & 0x1;
      ul_config.ul_config_list[0].pusch_config_pdu.pusch_data.rv_index = rv_index;
      ul_config.ul_config_list[0].pusch_config_pdu.nrOfLayers = precod_nbr_layers;
      ul_config.ul_config_list[0].pusch_config_pdu.pusch_data.harq_process_id = harq_pid;
      ul_config.ul_config_list[0].pusch_config_pdu.pusch_ptrs.ptrs_time_density = ptrs_time_density;
      ul_config.ul_config_list[0].pusch_config_pdu.pusch_ptrs.ptrs_freq_density = ptrs_freq_density;
      ul_config.ul_config_list[0].pusch_config_pdu.pusch_ptrs.ptrs_ports_list   = (nfapi_nr_ue_ptrs_ports_t *) malloc(2*sizeof(nfapi_nr_ue_ptrs_ports_t));
      ul_config.ul_config_list[0].pusch_config_pdu.pusch_ptrs.ptrs_ports_list[0].ptrs_re_offset = 0;
      //there are plenty of other parameters that we don't seem to be using for now. e.g.
      ul_config.ul_config_list[0].pusch_config_pdu.absolute_delta_PUSCH = 0;

      nb_re_dmrs = ((ul_config.ul_config_list[0].pusch_config_pdu.dmrs_config_type == pusch_dmrs_type1) ? 6 : 4);

      available_bits = nr_get_G(nb_rb, nb_symb_sch, nb_re_dmrs, number_dmrs_symbols, mod_order, 1);
      TBS            = nr_compute_tbs(mod_order, code_rate, nb_rb, nb_symb_sch, nb_re_dmrs * number_dmrs_symbols, 0, 0, precod_nbr_layers);
      pusch_pdu->pusch_data.tb_size = TBS>>3;
      ul_config.ul_config_list[0].pusch_config_pdu.pusch_data.tb_size = TBS;

      nr_fill_ulsch(gNB,frame,slot,pusch_pdu);

      for (int i=0;i<(TBS>>3);i++) ulsch_ue[0]->harq_processes[harq_pid]->a[i]=i&0xff;
      double scale = 1;

      if (input_fd == NULL) {

	  // set FAPI parameters for UE, put them in the scheduled response and call
	  nr_ue_scheduled_response(&scheduled_response);
	  
	  
	  /////////////////////////phy_procedures_nr_ue_TX///////////////////////
	  ///////////
	  
	  phy_procedures_nrUE_TX(UE, &UE_proc, gNB_id, 0);
	  
	  
	  if (n_trials==1) {
	    LOG_M("txsig0.m","txs0", UE->common_vars.txdata[0],frame_parms->samples_per_subframe*10,1,1);
	    LOG_M("txsig0F.m","txs0F", UE->common_vars.txdataF[0],frame_parms->ofdm_symbol_size*14,1,1);
	  }
	  ///////////
	  ////////////////////////////////////////////////////
	  tx_offset = frame_parms->get_samples_slot_timestamp(slot,frame_parms,0);
	  
	  txlev = signal_energy(&UE->common_vars.txdata[0][tx_offset + 5*frame_parms->ofdm_symbol_size + 4*frame_parms->nb_prefix_samples + frame_parms->nb_prefix_samples0],
				frame_parms->ofdm_symbol_size + frame_parms->nb_prefix_samples);
	  
	  txlev_float = (double)txlev/scale; // output of signal_energy is fixed point representation
	  
	  
      }	
      else n_trials = 1;

      if (input_fd == NULL ) {

	sigma_dB = N0;
	sigma    = pow(10,sigma_dB/10);

	tx_gain = sqrt(pow(10.0,.1*(N0+SNR))/txlev_float);
	if(n_trials==1) printf("txlev_float %f, sigma_dB %f, tx_gain %f tx_offset %d, slot_offset %d\n",10*log10(txlev_float),sigma_dB,tx_gain,tx_offset,slot_offset);

	for (i=0; i<slot_length; i++) {
	  for (int aa=0; aa<1; aa++) {
	    s_re[aa][i] = ((double)(((short *)&UE->common_vars.txdata[aa][slot_offset]))[(i<<1)]);
	    s_im[aa][i] = ((double)(((short *)&UE->common_vars.txdata[aa][slot_offset]))[(i<<1)+1]);
	  }
	}
	

	if (UE2gNB->max_Doppler == 0) {
	  multipath_channel(UE2gNB,s_re,s_im,r_re,r_im,
			    slot_length,0,(n_trials==1)?1:0);
	} else {
	  multipath_tv_channel(UE2gNB,s_re,s_im,r_re,r_im,
			       2*slot_length,0);
	}
	for (i=0; i<slot_length; i++) {
	  for (ap=0; ap<frame_parms->nb_antennas_rx; ap++) {
	    ((int16_t*) &gNB->common_vars.rxdata[ap][slot_offset])[(2*i) + (delay*2)]   = (int16_t)((tx_gain*r_re[ap][i])   + (sqrt(sigma/2)*gaussdouble(0.0,1.0))); // convert to fixed point
	    ((int16_t*) &gNB->common_vars.rxdata[ap][slot_offset])[(2*i)+1 + (delay*2)]   = (int16_t)((tx_gain*r_im[ap][i]) + (sqrt(sigma/2)*gaussdouble(0.0,1.0)));
	  }
	}
	
	}

	////////////////////////////////////////////////////////////
	
	//----------------------------------------------------------
	//------------------- gNB phy procedures -------------------
	//----------------------------------------------------------
	gNB->UL_INFO.rx_ind.number_of_pdus = 0;
	gNB->UL_INFO.crc_ind.number_crcs = 0;

        start_meas(&gNB->phy_proc_rx);
        phy_procedures_gNB_common_RX(gNB, frame, slot);

        phy_procedures_gNB_uespec_RX(gNB, frame, slot);

	if (n_trials==1 && round==0) {
	  LOG_M("rxsig0.m","rx0",&gNB->common_vars.rxdata[0][slot_offset],slot_length,1,1);

	  LOG_M("rxsigF0.m","rxsF0",gNB->common_vars.rxdataF[0]+start_symbol*frame_parms->ofdm_symbol_size,nb_symb_sch*frame_parms->ofdm_symbol_size,1,1);

	}


	if (n_trials == 1  && round==0) { 
#ifdef __AVX2__
	  int off = ((nb_rb&1) == 1)? 4:0;
#else
	  int off = 0;
#endif

	  LOG_M("rxsigF0_ext.m","rxsF0_ext",
		&gNB->pusch_vars[0]->rxdataF_ext[0][start_symbol*NR_NB_SC_PER_RB * pusch_pdu->rb_size],nb_symb_sch*(off+(NR_NB_SC_PER_RB * pusch_pdu->rb_size)),1,1);
	  LOG_M("chestF0.m","chF0",
		&gNB->pusch_vars[0]->ul_ch_estimates[0][start_symbol*frame_parms->ofdm_symbol_size],frame_parms->ofdm_symbol_size,1,1);
	  LOG_M("chestF0_ext.m","chF0_ext",
		&gNB->pusch_vars[0]->ul_ch_estimates_ext[0][(start_symbol+1)*(off+(NR_NB_SC_PER_RB * pusch_pdu->rb_size))],
		(nb_symb_sch-1)*(off+(NR_NB_SC_PER_RB * pusch_pdu->rb_size)),1,1);
	  LOG_M("rxsigF0_comp.m","rxsF0_comp",
		&gNB->pusch_vars[0]->rxdataF_comp[0][start_symbol*(off+(NR_NB_SC_PER_RB * pusch_pdu->rb_size))],nb_symb_sch*(off+(NR_NB_SC_PER_RB * pusch_pdu->rb_size)),1,1);
	  LOG_M("rxsigF0_llr.m","rxsF0_llr",
		&gNB->pusch_vars[0]->llr[0],(nb_symb_sch-1)*NR_NB_SC_PER_RB * pusch_pdu->rb_size * mod_order,1,0);
	}
        start_meas(&gNB->phy_proc_rx);
        ////////////////////////////////////////////////////////////
	
	if (gNB->ulsch[0][0]->last_iteration_cnt >= 
	    gNB->ulsch[0][0]->max_ldpc_iterations+1) {
	  error_flag = 1; 
	  n_errors[round]++;
	  crc_status = 1;
	} else {
	  crc_status = 0;
	}
	if(n_trials==1) printf("end of round %d rv_index %d\n",round, rv_index);

	for (i = 0; i < available_bits; i++) {
	  
	  if(((ulsch_ue[0]->g[i] == 0) && (gNB->pusch_vars[UE_id]->llr[i] <= 0)) ||
	     ((ulsch_ue[0]->g[i] == 1) && (gNB->pusch_vars[UE_id]->llr[i] >= 0)))
	    {
	      /*if(errors_scrambling == 0)
		printf("\x1B[34m" "[frame %d][trial %d]\t1st bit in error in unscrambling = %d\n" "\x1B[0m", frame, trial, i);*/
	      errors_scrambling[round]++;
	    }
	}
	round++;

    } // round
    
        //----------------------------------------------------------
        //----------------- count and print errors -----------------
        //----------------------------------------------------------


    
    if (n_trials == 1 && errors_scrambling[0] > 0) {
      printf("\x1B[31m""[frame %d][trial %d]\tnumber of errors in unscrambling = %u\n" "\x1B[0m", frame, trial, errors_scrambling);
    }
    
    for (i = 0; i < TBS; i++) {
      
      estimated_output_bit[i] = (ulsch_gNB->harq_processes[harq_pid]->b[i/8] & (1 << (i & 7))) >> (i & 7);
      test_input_bit[i]       = (ulsch_ue[0]->harq_processes[harq_pid]->b[i/8] & (1 << (i & 7))) >> (i & 7);
      
      if (estimated_output_bit[i] != test_input_bit[i]) {
	/*if(errors_decoding == 0)
	  printf("\x1B[34m""[frame %d][trial %d]\t1st bit in error in decoding     = %d\n" "\x1B[0m", frame, trial, i);*/
	errors_decoding++;
      }
    }
    if (n_trials == 1) {
      for (int r=0;r<ulsch_ue[0]->harq_processes[harq_pid]->C;r++) 
	for (int i=0;i<ulsch_ue[0]->harq_processes[harq_pid]->K>>3;i++) {
	  /*if ((ulsch_ue[0]->harq_processes[harq_pid]->c[r][i]^ulsch_gNB->harq_processes[harq_pid]->c[r][i]) != 0) printf("************");
	    printf("r %d: in[%d] %x, out[%d] %x (%x)\n",r,
	    i,ulsch_ue[0]->harq_processes[harq_pid]->c[r][i],
	    i,ulsch_gNB->harq_processes[harq_pid]->c[r][i],
	    ulsch_ue[0]->harq_processes[harq_pid]->c[r][i]^ulsch_gNB->harq_processes[harq_pid]->c[r][i]);*/
	}
    }
    if (errors_decoding > 0 && error_flag == 0) {
      n_false_positive++;
      if (n_trials==1)
	printf("\x1B[31m""[frame %d][trial %d]\tnumber of errors in decoding     = %u\n" "\x1B[0m", frame, trial, errors_decoding);
    } 
    roundStats[snrRun] += ((float)round);
    if (!crc_status) effRate += ((float)TBS)/round;
    } // trial loop
    
    roundStats[snrRun]/=((float)n_trials);
    effRate /= n_trials;
    
    printf("*****************************************\n");
    printf("SNR %f: n_errors (%d/%d,%d/%d,%d/%d,%d/%d) (negative CRC), false_positive %d/%d, errors_scrambling (%u/%u,%u/%u,%u/%u,%u/%u\n", SNR, n_errors[0], round_trials[0],n_errors[1], round_trials[1],n_errors[2], round_trials[2],n_errors[3], round_trials[3], n_false_positive, n_trials, errors_scrambling[0],available_bits*n_trials,errors_scrambling[1],available_bits*n_trials,errors_scrambling[2],available_bits*n_trials,errors_scrambling[3],available_bits*n_trials);
    printf("\n");
    printf("SNR %f: Channel BLER (%e,%e,%e,%e), Channel BER (%e,%e,%e,%e) Avg round %.2f, Eff Rate %.4f bits/slot, Eff Throughput %.2f, TBS %d bits/slot\n", 
	   SNR,
	   (double)n_errors[0]/round_trials[0],
	   (double)n_errors[1]/round_trials[0],
	   (double)n_errors[2]/round_trials[0],
	   (double)n_errors[3]/round_trials[0],
	   (double)errors_scrambling[0]/available_bits/round_trials[0],
	   (double)errors_scrambling[1]/available_bits/round_trials[0],
	   (double)errors_scrambling[2]/available_bits/round_trials[0],
	   (double)errors_scrambling[3]/available_bits/round_trials[0],
	   roundStats[snrRun],effRate,effRate/TBS*100,TBS);

    dump_pusch_stats(gNB);

    printf("*****************************************\n");
    printf("\n");
    
    if (print_perf==1) {
      printDistribution(&gNB->phy_proc_rx,table_rx,"Total PHY proc rx");
      printStatIndent(&gNB->rx_pusch_stats,"RX PUSCH time");
      printStatIndent2(&gNB->ulsch_channel_estimation_stats,"ULSCH channel estimation time");
      printStatIndent2(&gNB->ulsch_rbs_extraction_stats,"ULSCH rbs extraction time");
      printStatIndent2(&gNB->ulsch_channel_compensation_stats,"ULSCH channel compensation time");
      printStatIndent2(&gNB->ulsch_mrc_stats,"ULSCH mrc computation");
      printStatIndent2(&gNB->ulsch_llr_stats,"ULSCH llr computation");
      printStatIndent(&gNB->ulsch_unscrambling_stats,"ULSCH unscrambling");
      printStatIndent(&gNB->ulsch_decoding_stats,"ULSCH total decoding time");
      //printStatIndent2(&gNB->ulsch_deinterleaving_stats,"ULSCH deinterleaving");
      //printStatIndent2(&gNB->ulsch_rate_unmatching_stats,"ULSCH rate matching rx");
      //printStatIndent2(&gNB->ulsch_ldpc_decoding_stats,"ULSCH ldpc decoding");
      printf("\n");
    }
    
    if(n_trials==1)
      break;
    
    if ((float)n_errors[0]/(float)n_trials <= target_error_rate) {
      printf("*************\n");
      printf("PUSCH test OK\n");
      printf("*************\n");
      break;
    }
      
    snrRun++;
    n_errs = n_errors[0];
  } // SNR loop
  printf("\n");

  free(test_input_bit);
  free(estimated_output_bit);

  if (output_fd)
    fclose(output_fd);

  if (input_fd)
    fclose(input_fd);

  if (scg_fd)
    fclose(scg_fd);

  return (n_errs);
}<|MERGE_RESOLUTION|>--- conflicted
+++ resolved
@@ -55,11 +55,8 @@
 //#include "openair1/SIMULATION/NR_PHY/nr_dummy_functions.c"
 #include "openair2/LAYER2/NR_MAC_UE/mac_proto.h"
 #include "openair2/LAYER2/NR_MAC_gNB/mac_proto.h"
-<<<<<<< HEAD
 #include "common/utils/threadPool/thread-pool.h"
 
-=======
->>>>>>> 1a8e5314
 #define inMicroS(a) (((double)(a))/(cpu_freq_GHz*1000.0))
 #include "SIMULATION/LTE_PHY/common_sim.h"
 
@@ -734,21 +731,6 @@
       ulsch_ue[0]->harq_processes[harq_pid]->round = round;
       gNB->ulsch[0][0]->harq_processes[harq_pid]->round = round;
       rv_index = nr_rv_round_map[round];
-<<<<<<< HEAD
-=======
-      reset_meas(&gNB->phy_proc_rx);
-      reset_meas(&gNB->rx_pusch_stats);
-      reset_meas(&gNB->ulsch_decoding_stats);
-      reset_meas(&gNB->ulsch_deinterleaving_stats);
-      reset_meas(&gNB->ulsch_rate_unmatching_stats);
-      reset_meas(&gNB->ulsch_ldpc_decoding_stats);
-      reset_meas(&gNB->ulsch_unscrambling_stats);
-      reset_meas(&gNB->ulsch_channel_estimation_stats);
-      reset_meas(&gNB->ulsch_llr_stats);
-      reset_meas(&gNB->ulsch_mrc_stats);
-      reset_meas(&gNB->ulsch_channel_compensation_stats);
-      reset_meas(&gNB->ulsch_rbs_extraction_stats);
->>>>>>> 1a8e5314
 
       UE_proc.nr_tti_tx = slot;
       UE_proc.frame_tx = frame;
