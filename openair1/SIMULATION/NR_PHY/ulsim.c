/*
* Licensed to the OpenAirInterface (OAI) Software Alliance under one or more
* contributor license agreements.  See the NOTICE file distributed with
* this work for additional information regarding copyright ownership.
* The OpenAirInterface Software Alliance licenses this file to You under
* the OAI Public License, Version 1.1  (the "License"); you may not use this file
* except in compliance with the License.
* You may obtain a copy of the License at
*
*      http://www.openairinterface.org/?page_id=698
*
* Unless required by applicable law or agreed to in writing, software
* distributed under the License is distributed on an "AS IS" BASIS,
* WITHOUT WARRANTIES OR CONDITIONS OF ANY KIND, either express or implied.
* See the License for the specific language governing permissions and
* limitations under the License.
*-------------------------------------------------------------------------------
* For more information about the OpenAirInterface (OAI) Software Alliance:
*      contact@openairinterface.org
*/

#include <string.h>
#include <math.h>
#include <unistd.h>
#include <fcntl.h>
#include <sys/ioctl.h>
#include <sys/mman.h>
#include "common/ran_context.h"
#include "common/config/config_userapi.h"
#include "common/utils/LOG/log.h"
#include "PHY/defs_gNB.h"
#include "PHY/defs_nr_common.h"
#include "PHY/defs_nr_UE.h"
#include "PHY/phy_vars_nr_ue.h"
#include "PHY/types.h"
#include "PHY/INIT/phy_init.h"
#include "PHY/MODULATION/modulation_UE.h"
#include "PHY/MODULATION/nr_modulation.h"
#include "PHY/NR_REFSIG/dmrs_nr.h"
#include "PHY/NR_REFSIG/refsig_defs_ue.h"
#include "PHY/NR_TRANSPORT/nr_dlsch.h"
#include "PHY/NR_TRANSPORT/nr_sch_dmrs.h"
#include "PHY/NR_TRANSPORT/nr_transport_proto.h"
#include "PHY/NR_TRANSPORT/nr_ulsch.h"
#include "PHY/NR_UE_TRANSPORT/nr_transport_proto_ue.h"
#include "PHY/TOOLS/tools_defs.h"
#include "SCHED_NR/fapi_nr_l1.h"
#include "SCHED_NR/sched_nr.h"
#include "SCHED_NR_UE/defs.h"
#include "SCHED_NR_UE/fapi_nr_ue_l1.h"
#include "openair1/SIMULATION/TOOLS/sim.h"
#include "openair1/SIMULATION/RF/rf.h"
#include "openair1/SIMULATION/NR_PHY/nr_unitary_defs.h"
#include "openair2/RRC/NR/MESSAGES/asn1_msg.h"
//#include "openair1/SIMULATION/NR_PHY/nr_dummy_functions.c"
#include "openair2/LAYER2/NR_MAC_UE/mac_proto.h"
#include "openair2/LAYER2/NR_MAC_gNB/mac_proto.h"
#include "common/utils/threadPool/thread-pool.h"
#include "PHY/NR_REFSIG/ptrs_nr.h"
#define inMicroS(a) (((double)(a))/(get_cpu_freq_GHz()*1000.0))
#include "SIMULATION/LTE_PHY/common_sim.h"

#include <openair2/LAYER2/MAC/mac_vars.h>
#include <openair2/RRC/LTE/rrc_vars.h>

#include <executables/softmodem-common.h>
#include "PHY/NR_REFSIG/ul_ref_seq_nr.h"
#include <openair3/ocp-gtpu/gtp_itf.h>
//#define DEBUG_ULSIM

const char *__asan_default_options()
{
  /* don't do leak checking in nr_ulsim, not finished yet */
  return "detect_leaks=0";
}

LCHAN_DESC DCCH_LCHAN_DESC,DTCH_DL_LCHAN_DESC,DTCH_UL_LCHAN_DESC;
rlc_info_t Rlc_info_um,Rlc_info_am_config;

PHY_VARS_gNB *gNB;
PHY_VARS_NR_UE *UE;
RAN_CONTEXT_t RC;
char *uecap_file;
int32_t uplink_frequency_offset[MAX_NUM_CCs][4];

uint16_t sf_ahead=4 ;
int slot_ahead=6 ;
uint16_t sl_ahead=0;
double cpuf;
//uint8_t nfapi_mode = 0;
uint64_t downlink_frequency[MAX_NUM_CCs][4];
THREAD_STRUCT thread_struct;
nfapi_ue_release_request_body_t release_rntis;
uint32_t N_RB_DL = 106;

//Fixme: Uniq dirty DU instance, by global var, datamodel need better management
instance_t DUuniqInstance=0;
instance_t CUuniqInstance=0;
teid_t newGtpuCreateTunnel(instance_t instance, rnti_t rnti, int incoming_bearer_id, int outgoing_bearer_id, teid_t outgoing_teid,
                           transport_layer_addr_t remoteAddr, int port, gtpCallback callBack) {
return 0;
}
extern void fix_scd(NR_ServingCellConfig_t *scd);// forward declaration

int8_t nr_mac_rrc_data_ind_ue(const module_id_t module_id,
                              const int CC_id,
                              const uint8_t gNB_index,
                              const frame_t frame,
                              const sub_frame_t sub_frame,
                              const rnti_t rnti,
                              const channel_t channel,
                              const uint8_t* pduP,
                              const sdu_size_t pdu_len)
{
  return 0;
}

int generate_dlsch_header(unsigned char *mac_header,
                          unsigned char num_sdus,
                          unsigned short *sdu_lengths,
                          unsigned char *sdu_lcids,
                          unsigned char drx_cmd,
                          unsigned short timing_advance_cmd,
                          unsigned char *ue_cont_res_id,
                          unsigned char short_padding,
                          unsigned short post_padding){return 0;}

void
rrc_data_ind(
  const protocol_ctxt_t *const ctxt_pP,
  const rb_id_t                Srb_id,
  const sdu_size_t             sdu_sizeP,
  const uint8_t   *const       buffer_pP
)
{
}


int
gtpv1u_create_s1u_tunnel(
  const instance_t                              instanceP,
  const gtpv1u_enb_create_tunnel_req_t *const  create_tunnel_req_pP,
  gtpv1u_enb_create_tunnel_resp_t *const create_tunnel_resp_pP
) {
  return 0;
}

int gtpv1u_delete_s1u_tunnel(const instance_t instance, const gtpv1u_enb_delete_tunnel_req_t *const req_pP) {
  return 0;
}

int gtpv1u_delete_ngu_tunnel( const instance_t instance,
			      gtpv1u_gnb_delete_tunnel_req_t *req) {
  return 0;
}

int
rrc_gNB_process_GTPV1U_CREATE_TUNNEL_RESP(
  const protocol_ctxt_t *const ctxt_pP,
  const gtpv1u_enb_create_tunnel_resp_t *const create_tunnel_resp_pP,
  uint8_t                         *inde_list
) {
  return 0;
}

int
gtpv1u_create_ngu_tunnel(
  const instance_t instanceP,
  const gtpv1u_gnb_create_tunnel_req_t *  const create_tunnel_req_pP,
        gtpv1u_gnb_create_tunnel_resp_t * const create_tunnel_resp_pP){
  return 0;
}

int
gtpv1u_update_ngu_tunnel(
  const instance_t                              instanceP,
  const gtpv1u_gnb_create_tunnel_req_t *const  create_tunnel_req_pP,
  const rnti_t                                  prior_rnti
){
  return 0;
}

int
nr_rrc_gNB_process_GTPV1U_CREATE_TUNNEL_RESP(
  const protocol_ctxt_t *const ctxt_pP,
  const gtpv1u_gnb_create_tunnel_resp_t *const create_tunnel_resp_pP,
  uint8_t                         *inde_list
){
  return 0;
}

// Dummy function to avoid linking error at compilation of nr-ulsim
int is_x2ap_enabled(void)
{
  return 0;
}

void nr_rrc_ue_generate_RRCSetupRequest(module_id_t module_id, const uint8_t gNB_index)
{
  return;
}

int8_t nr_mac_rrc_data_req_ue(const module_id_t Mod_idP,
                              const int         CC_id,
                              const uint8_t     gNB_id,
                              const frame_t     frameP,
                              const rb_id_t     Srb_id,
                              uint8_t           *buffer_pP)
{
  return 0;
}

int DU_send_INITIAL_UL_RRC_MESSAGE_TRANSFER(module_id_t     module_idP,
                                            int             CC_idP,
                                            int             UE_id,
                                            rnti_t          rntiP,
                                            const uint8_t   *sduP,
                                            sdu_size_t      sdu_lenP,
                                            const uint8_t   *sdu2P,
                                            sdu_size_t      sdu2_lenP) {
  return 0;
}

//nFAPI P7 dummy functions

int oai_nfapi_dl_tti_req(nfapi_nr_dl_tti_request_t *dl_config_req) { return(0);  }
int oai_nfapi_tx_data_req(nfapi_nr_tx_data_request_t *tx_data_req){ return(0);  }
int oai_nfapi_ul_dci_req(nfapi_nr_ul_dci_request_t *ul_dci_req){ return(0);  }
int oai_nfapi_ul_tti_req(nfapi_nr_ul_tti_request_t *ul_tti_req){ return(0);  }
int oai_nfapi_nr_rx_data_indication(nfapi_nr_rx_data_indication_t *ind) { return(0);  }
int oai_nfapi_nr_crc_indication(nfapi_nr_crc_indication_t *ind) { return(0);  }
int oai_nfapi_nr_srs_indication(nfapi_nr_srs_indication_t *ind) { return(0);  }
int oai_nfapi_nr_uci_indication(nfapi_nr_uci_indication_t *ind) { return(0);  }
int oai_nfapi_nr_rach_indication(nfapi_nr_rach_indication_t *ind) { return(0);  }

int nr_derive_key(int alg_type, uint8_t alg_id,
               const uint8_t key[32], uint8_t **out)
{
  return 0;
}

typedef struct {
  uint64_t       optmask;   //mask to store boolean config options
  uint8_t        nr_dlsch_parallel; // number of threads for dlsch decoding, 0 means no parallelization
  tpool_t        Tpool;             // thread pool 
} nrUE_params_t;

void processSlotTX(void *arg) {}

nrUE_params_t nrUE_params;

nrUE_params_t *get_nrUE_params(void) {
  return &nrUE_params;
}
// needed for some functions
uint16_t n_rnti = 0x1234;
openair0_config_t openair0_cfg[MAX_CARDS];

channel_desc_t *UE2gNB[NUMBER_OF_UE_MAX][NUMBER_OF_gNB_MAX];

int main(int argc, char **argv)
{
  char c;
  int i;
  double SNR, snr0 = -2.0, snr1 = 2.0;
  double sigma, sigma_dB;
  double snr_step = .2;
  uint8_t snr1set = 0;
  int slot = 8, frame = 1;
  FILE *output_fd = NULL;
  double **s_re,**s_im,**r_re,**r_im;
  //uint8_t write_output_file = 0;
  int trial, n_trials = 1, n_false_positive = 0, delay = 0;
  double maxDoppler = 0.0;
  uint8_t n_tx = 1, n_rx = 1;
  //uint8_t transmission_mode = 1;
  //uint16_t Nid_cell = 0;
  channel_desc_t *UE2gNB;
  uint8_t extended_prefix_flag = 0;
  //int8_t interf1 = -21, interf2 = -21;
  FILE *input_fd = NULL;
  SCM_t channel_model = AWGN;  //Rayleigh1_anticorr;
  uint16_t N_RB_DL = 106, N_RB_UL = 106, mu = 1;

  NB_UE_INST = 1;

  //unsigned char frame_type = 0;
  NR_DL_FRAME_PARMS *frame_parms;
  int loglvl = OAILOG_WARNING;
  //uint64_t SSB_positions=0x01;
  uint16_t nb_symb_sch = 12;
  int start_symbol = 0;
  uint16_t nb_rb = 50;
  int Imcs = 9;
  uint8_t precod_nbr_layers = 1;
  int gNB_id = 0;
  int ap;
  int tx_offset;
  int32_t txlev=0;
  int start_rb = 0;
  int UE_id =0; // [hna] only works for UE_id = 0 because NUMBER_OF_NR_UE_MAX is set to 1 (phy_init_nr_gNB causes segmentation fault)
  float target_error_rate = 0.01;
  int print_perf = 0;
  cpuf = get_cpu_freq_GHz();
  int msg3_flag = 0;
  int rv_index = 0;
  float roundStats[100];
  double effRate[100]; 
  double effTP[100]; 
  //float eff_tp_check = 0.7;
  uint8_t snrRun;
  int prb_inter = 0;

  int enable_ptrs = 0;
  int modify_dmrs = 0;
  /* L_PTRS = ptrs_arg[0], K_PTRS = ptrs_arg[1] */
  int ptrs_arg[2] = {-1,-1};// Invalid values
  /* DMRS TYPE = dmrs_arg[0], Add Pos = dmrs_arg[1] */
  int dmrs_arg[2] = {-1,-1};// Invalid values
  uint16_t ptrsSymPos = 0;
  uint16_t ptrsSymbPerSlot = 0;
  uint16_t ptrsRePerSymb = 0;

  uint8_t transform_precoding = 1; // 0 - ENABLE, 1 - DISABLE
  uint8_t num_dmrs_cdm_grps_no_data = 1;
  uint8_t mcs_table = 0;

  UE_nr_rxtx_proc_t UE_proc;
  FILE *scg_fd=NULL;
  int file_offset = 0;

  double DS_TDL = .03;
  int ibwps=24;
  int ibwp_rboffset=41;
  int params_from_file = 0;
  if ( load_configmodule(argc,argv,CONFIG_ENABLECMDLINEONLY) == 0 ) {
    exit_fun("[NR_ULSIM] Error, configuration module init failed\n");
  }
  int ul_proc_error = 0; // uplink processing checking status flag
  //logInit();
  randominit(0);

  /* initialize the sin-cos table */
   InitSinLUT();

  while ((c = getopt(argc, argv, "a:b:c:d:ef:g:h:ikl:m:n:p:r:s:u:w:y:z:F:G:H:M:N:PR:S:T:U:L:Z")) != -1) {
    printf("handling optarg %c\n",c);
    switch (c) {

      /*case 'd':
        frame_type = 1;
        break;*/

    case 'a':
      start_symbol = atoi(optarg);
      AssertFatal(start_symbol >= 0 && start_symbol < 13,"start_symbol %d is not in 0..12\n",start_symbol);
      break;

    case 'b':
      nb_symb_sch = atoi(optarg);
      AssertFatal(nb_symb_sch > 0 && nb_symb_sch < 15,"start_symbol %d is not in 1..14\n",nb_symb_sch);
      break;
    case 'c':
      n_rnti = atoi(optarg);
      AssertFatal(n_rnti > 0 && n_rnti<=65535,"Illegal n_rnti %x\n",n_rnti);
      break;

    case 'd':
      delay = atoi(optarg);
      break;
      
    case 'e':
      msg3_flag = 1;
      break;
      
    case 'f':
      scg_fd = fopen(optarg, "r");
      
      if (scg_fd == NULL) {
	printf("Error opening %s\n", optarg);
	exit(-1);
      }

      break;
      
    case 'g':
      switch ((char) *optarg) {
      case 'A':
	channel_model = SCM_A;
	break;
	
      case 'B':
	channel_model = SCM_B;
	break;
	
      case 'C':
	channel_model = SCM_C;
	break;
	
      case 'D':
	channel_model = SCM_D;
	break;
	
      case 'E':
	channel_model = EPA;
	break;
	
      case 'F':
	channel_model = EVA;
	break;
	
      case 'G':
	channel_model = ETU;
	break;

      case 'H':
        channel_model = TDL_C;
	DS_TDL = .030; // 30 ns
	break;
  
      case 'I':
	channel_model = TDL_C;
	DS_TDL = .3;  // 300ns
        break;
     
      case 'J':
	channel_model=TDL_D;
	DS_TDL = .03;
	break;

      default:
	printf("Unsupported channel model!\n");
	exit(-1);
      }
      
      break;
      
    case 'i':
      prb_inter=1;
      break;
	
    case 'k':
      printf("Setting threequarter_fs_flag\n");
      openair0_cfg[0].threequarter_fs= 1;
      break;

    case 'l':
      nb_symb_sch = atoi(optarg);
      break;
      
    case 'm':
      Imcs = atoi(optarg);
      break;
      
    case 'n':
      n_trials = atoi(optarg);
      break;
      
    case 'p':
      extended_prefix_flag = 1;
      break;
      
    case 'r':
      nb_rb = atoi(optarg);
      break;
      
    case 's':
      snr0 = atof(optarg);
      printf("Setting SNR0 to %f\n", snr0);
      break;

    case 'u':
      mu = atoi(optarg);
      break;

    case 'w':
      start_rb = atoi(optarg);
      break;

/*
    case 't':
      eff_tp_check = (float)atoi(optarg)/100;
      break;
*/
      /*
	case 'r':
	ricean_factor = pow(10,-.1*atof(optarg));
	if (ricean_factor>1) {
	printf("Ricean factor must be between 0 and 1\n");
	exit(-1);
	}
	break;
      */
      
      /*case 'x':
        transmission_mode = atoi(optarg);
        break;*/
      
    case 'y':
      n_tx = atoi(optarg);
      
      if ((n_tx == 0) || (n_tx > 2)) {
	printf("Unsupported number of tx antennas %d\n", n_tx);
	exit(-1);
      }
      
      break;
      
    case 'z':
      n_rx = atoi(optarg);
      
      if ((n_rx == 0) || (n_rx > 8)) {
	printf("Unsupported number of rx antennas %d\n", n_rx);
	exit(-1);
      }
      
      break;
      
    case 'F':
      input_fd = fopen(optarg, "r");
      
      if (input_fd == NULL) {
	printf("Problem with filename %s\n", optarg);
	exit(-1);
      }
      
      break;

    case 'G':
      file_offset = atoi(optarg);
      break;

    case 'H':
      slot = atoi(optarg);
      break;

    case 'M':
     // SSB_positions = atoi(optarg);
      break;
      
    case 'N':
     // Nid_cell = atoi(optarg);
      break;
      
    case 'R':
      N_RB_DL = atoi(optarg);
      N_RB_UL = N_RB_DL;
      break;
      
    case 'S':
      snr1 = atof(optarg);
      snr1set = 1;
      printf("Setting SNR1 to %f\n", snr1);
      break;
      
    case 'P':
      print_perf=1;
      opp_enabled=1;
      break;
      
    case 'L':
      loglvl = atoi(optarg);
      break;

   case 'T':
      enable_ptrs=1;
      for(i=0; i < atoi(optarg); i++){
        ptrs_arg[i] = atoi(argv[optind++]);
      }
      break;

    case 'U':
      modify_dmrs = 1;
      for(i=0; i < atoi(optarg); i++){
        dmrs_arg[i] = atoi(argv[optind++]);
      }
      break;

    case 'Q':
      params_from_file = 1;
      break;

    case 'Z':

      transform_precoding = 0; // enabled
      num_dmrs_cdm_grps_no_data = 2;
      mcs_table = 3;
      
      printf("NOTE: TRANSFORM PRECODING (SC-FDMA) is ENABLED in UPLINK (0 - ENABLE, 1 - DISABLE) : %d \n",  transform_precoding);

      break;

    default:
    case 'h':
      printf("%s -h(elp) -p(extended_prefix) -N cell_id -f output_filename -F input_filename -g channel_model -n n_frames -t Delayspread -s snr0 -S snr1 -x transmission_mode -y TXant -z RXant -i Intefrence0 -j Interference1 -A interpolation_file -C(alibration offset dB) -N CellId -Z Enable SC-FDMA in Uplink \n", argv[0]);
      //printf("-d Use TDD\n");
      printf("-d Introduce delay in terms of number of samples\n");
      printf("-f Number of frames to simulate\n");
      printf("-g [A,B,C,D,E,F,G] Use 3GPP SCM (A,B,C,D) or 36-101 (E-EPA,F-EVA,G-ETU) models (ignores delay spread and Ricean factor)\n");
      printf("-h This message\n");
      printf("-i Activate PRB based averaging for channel estimation. Frequncy domain interpolation by default.\n");
      //printf("-j Relative strength of second intefering eNB (in dB) - cell_id mod 3 = 2\n");
      printf("-s Starting SNR, runs from SNR0 to SNR0 + 10 dB if ending SNR isn't given\n");
      printf("-m MCS value\n");
      printf("-n Number of trials to simulate\n");
      printf("-p Use extended prefix mode\n");
      printf("-t Delay spread for multipath channel\n");
      printf("-u Set the numerology\n");
      printf("-w Start PRB for PUSCH\n");
      //printf("-x Transmission mode (1,2,6 for the moment)\n");
      printf("-y Number of TX antennas used in eNB\n");
      printf("-z Number of RX antennas used in UE\n");
      printf("-A Interpolation_filname Run with Abstraction to generate Scatter plot using interpolation polynomial in file\n");
      //printf("-C Generate Calibration information for Abstraction (effective SNR adjustment to remove Pe bias w.r.t. AWGN)\n");
      printf("-F Input filename (.txt format) for RX conformance testing\n");
      printf("-G Offset of samples to read from file (0 default)\n");
      printf("-L <log level, 0(errors), 1(warning), 2(info) 3(debug) 4 (trace)>\n"); 
      printf("-M Multiple SSB positions in burst\n");
      printf("-N Nid_cell\n");
      printf("-O oversampling factor (1,2,4,8,16)\n");
      printf("-R N_RB_DL\n");
      printf("-t Acceptable effective throughput (in percentage)\n");
      printf("-S Ending SNR, runs from SNR0 to SNR1\n");
      printf("-P Print ULSCH performances\n");
      printf("-T Enable PTRS, arguments list L_PTRS{0,1,2} K_PTRS{2,4}, e.g. -T 2 0 2 \n");
      printf("-U Change DMRS Config, arguments list DMRS TYPE{0=A,1=B} DMRS AddPos{0:3}, e.g. -U 2 0 2 \n");
      printf("-Q If -F used, read parameters from file\n");
      printf("-Z If -Z is used, SC-FDMA or transform precoding is enabled in Uplink \n");
      exit(-1);
      break;

    }
  }
  
  logInit();
  set_glog(loglvl);
  T_stdout = 1;

  get_softmodem_params()->phy_test = 1;
  get_softmodem_params()->do_ra = 0;
  get_softmodem_params()->usim_test = 1;


  if (snr1set == 0)
    snr1 = snr0 + 10;
  double sampling_frequency;
  double bandwidth;

  if (N_RB_UL >= 217) sampling_frequency = 122.88;
  else if (N_RB_UL >= 106) sampling_frequency = 61.44;
  else if (N_RB_UL >= 32) sampling_frequency = 32.72;
  else { printf("Need at least 106 PRBs\b"); exit(-1); }
  if (N_RB_UL == 273) bandwidth = 100;
  else if (N_RB_UL == 217) bandwidth = 80;
  else if (N_RB_UL == 106) bandwidth = 40;
  else if (N_RB_UL == 32) bandwidth = 50;
  else { printf("Add N_RB_UL %d\n",N_RB_UL); exit(-1); }
  LOG_I( PHY,"++++++++++++++++++++++++++++++++++++++++++++++%i+++++++++++++++++++++++++++++++++++++++++",loglvl);  
  if (openair0_cfg[0].threequarter_fs == 1) sampling_frequency*=.75;

  UE2gNB = new_channel_desc_scm(n_tx, n_rx, channel_model,
                                sampling_frequency,
                                bandwidth,
				DS_TDL,
                                0, 0, 0, 0);

  if (UE2gNB == NULL) {
    printf("Problem generating channel model. Exiting.\n");
    exit(-1);
  }

  UE2gNB->max_Doppler = maxDoppler;

  RC.gNB = (PHY_VARS_gNB **) malloc(sizeof(PHY_VARS_gNB *));
  RC.gNB[0] = calloc(1,sizeof(PHY_VARS_gNB));
  gNB = RC.gNB[0];
  gNB->ofdm_offset_divisor = UINT_MAX;
  gNB->threadPool = (tpool_t*)malloc(sizeof(tpool_t));
  gNB->respDecode = (notifiedFIFO_t*) malloc(sizeof(notifiedFIFO_t));
  char tp_param[] = "n";
  initTpool(tp_param, gNB->threadPool, false);
  initNotifiedFIFO(gNB->respDecode);
  gNB->L1_tx_free = (notifiedFIFO_t*) malloc(sizeof(notifiedFIFO_t));
  gNB->L1_tx_filled = (notifiedFIFO_t*) malloc(sizeof(notifiedFIFO_t));
  gNB->L1_tx_out = (notifiedFIFO_t*) malloc(sizeof(notifiedFIFO_t));
  initNotifiedFIFO(gNB->L1_tx_free);
  initNotifiedFIFO(gNB->L1_tx_filled);
  initNotifiedFIFO(gNB->L1_tx_out);
  notifiedFIFO_elt_t *msgL1Tx = newNotifiedFIFO_elt(sizeof(processingData_L1tx_t),0,gNB->L1_tx_free,NULL);
  processingData_L1tx_t *msgDataTx = (processingData_L1tx_t *)NotifiedFifoData(msgL1Tx);
  msgDataTx->slot = -1;
  gNB->phy_proc_tx[0] = &msgDataTx->phy_proc_tx;
  //gNB_config = &gNB->gNB_config;

  //memset((void *)&gNB->UL_INFO,0,sizeof(gNB->UL_INFO));
  gNB->UL_INFO.rx_ind.pdu_list = (nfapi_nr_rx_data_pdu_t *)malloc(NB_UE_INST*sizeof(nfapi_nr_rx_data_pdu_t));
  gNB->UL_INFO.crc_ind.crc_list = (nfapi_nr_crc_t *)malloc(NB_UE_INST*sizeof(nfapi_nr_crc_t));
  gNB->UL_INFO.rx_ind.number_of_pdus = 0;
  gNB->UL_INFO.crc_ind.number_crcs = 0;
  gNB->prb_interpolation = prb_inter;
  frame_parms = &gNB->frame_parms; //to be initialized I suppose (maybe not necessary for PBCH)

  frame_parms->N_RB_DL = N_RB_DL;
  frame_parms->N_RB_UL = N_RB_UL;
  frame_parms->Ncp = extended_prefix_flag ? EXTENDED : NORMAL;

  s_re = malloc(n_tx*sizeof(double*));
  s_im = malloc(n_tx*sizeof(double*));
  r_re = malloc(n_rx*sizeof(double*));
  r_im = malloc(n_rx*sizeof(double*));

  RC.nb_nr_macrlc_inst = 1;
  RC.nb_nr_mac_CC = (int*)malloc(RC.nb_nr_macrlc_inst*sizeof(int));
  for (i = 0; i < RC.nb_nr_macrlc_inst; i++)
    RC.nb_nr_mac_CC[i] = 1;
  mac_top_init_gNB();
  //gNB_MAC_INST* gNB_mac = RC.nrmac[0];
  gNB_RRC_INST rrc;
  memset((void*)&rrc,0,sizeof(rrc));

  rrc.carrier.servingcellconfigcommon = calloc(1,sizeof(*rrc.carrier.servingcellconfigcommon));

  NR_ServingCellConfigCommon_t *scc = rrc.carrier.servingcellconfigcommon;
  NR_ServingCellConfig_t *scd = calloc(1,sizeof(NR_ServingCellConfig_t));
  NR_CellGroupConfig_t *secondaryCellGroup=calloc(1,sizeof(*secondaryCellGroup));
  prepare_scc(rrc.carrier.servingcellconfigcommon);
  uint64_t ssb_bitmap;
  fill_scc_sim(rrc.carrier.servingcellconfigcommon,&ssb_bitmap,N_RB_DL,N_RB_DL,mu,mu);

  fix_scc(scc,ssb_bitmap);

  prepare_scd(scd);

  fill_default_secondaryCellGroup(scc, scd, secondaryCellGroup, 0, 1, n_tx, 0, 0, 0, 0);

  // xer_fprint(stdout, &asn_DEF_NR_CellGroupConfig, (const void*)secondaryCellGroup);

  /* RRC parameter validation for secondaryCellGroup */
  fix_scd(scd);

  AssertFatal((gNB->if_inst         = NR_IF_Module_init(0))!=NULL,"Cannot register interface");

  gNB->if_inst->NR_PHY_config_req      = nr_phy_config_request;
  // common configuration
  rrc_mac_config_req_gNB(0,0, n_tx, n_rx, 0, 6, scc, &rrc.carrier.mib,0, 0, NULL);
  // UE dedicated configuration
  rrc_mac_config_req_gNB(0,0, n_tx, n_rx, 0, 6, scc, &rrc.carrier.mib,1, secondaryCellGroup->spCellConfig->reconfigurationWithSync->newUE_Identity,secondaryCellGroup);
  frame_parms->nb_antennas_tx = n_tx;
  frame_parms->nb_antennas_rx = n_rx;
  nfapi_nr_config_request_scf_t *cfg = &gNB->gNB_config;
  cfg->carrier_config.num_tx_ant.value = n_tx;
  cfg->carrier_config.num_rx_ant.value = n_rx;
//  nr_phy_config_request_sim(gNB,N_RB_DL,N_RB_DL,mu,0,0x01);
  phy_init_nr_gNB(gNB,0,1);
  N_RB_DL = gNB->frame_parms.N_RB_DL;


  NR_BWP_Uplink_t *ubwp=secondaryCellGroup->spCellConfig->spCellConfigDedicated->uplinkConfig->uplinkBWP_ToAddModList->list.array[0];


  //configure UE
  UE = malloc(sizeof(PHY_VARS_NR_UE));
  memset((void*)UE,0,sizeof(PHY_VARS_NR_UE));
  PHY_vars_UE_g = malloc(sizeof(PHY_VARS_NR_UE**));
  PHY_vars_UE_g[0] = malloc(sizeof(PHY_VARS_NR_UE*));
  PHY_vars_UE_g[0][0] = UE;
  memcpy(&UE->frame_parms, frame_parms, sizeof(NR_DL_FRAME_PARMS));

<<<<<<< HEAD
  if (init_nr_ue_signal(UE, 1, 0) != 0) {
=======
  //phy_init_nr_top(frame_parms);
  if (init_nr_ue_signal(UE, 1) != 0) {
>>>>>>> 8cfb8b6a
    printf("Error at UE NR initialisation\n");
    exit(-1);
  }

<<<<<<< HEAD
  init_nr_ue_transport(UE, 0);

  // initialize the pusch dmrs
  uint16_t N_n_scid[2] = {frame_parms->Nid_cell,frame_parms->Nid_cell};
  int n_scid = 0; // This quantity is indicated by higher layer parameter dmrs-SeqInitialization
  nr_init_pusch_dmrs(UE, N_n_scid, n_scid);
=======
  //nr_init_frame_parms_ue(&UE->frame_parms);
  init_nr_ue_transport(UE);

  /*
  for (int sf = 0; sf < 2; sf++) {
    for (i = 0; i < 2; i++) {

        UE->ulsch[sf][0][i] = new_nr_ue_ulsch(N_RB_UL, 8);

        if (!UE->ulsch[sf][0][i]) {
          printf("Can't get ue ulsch structures\n");
          exit(-1);
        }
    }
  }
  */
>>>>>>> 8cfb8b6a

  //Configure UE
  NR_UE_RRC_INST_t rrcue;
  memset(&rrcue,0,sizeof(NR_UE_RRC_INST_t));
  rrc.carrier.MIB = (uint8_t*) malloc(4);
  rrc.carrier.sizeof_MIB = do_MIB_NR(&rrc,0);
  rrcue.mib = rrc.carrier.mib.message.choice.mib;
  rrcue.scell_group_config=secondaryCellGroup;
  nr_l2_init_ue(&rrcue);

  NR_UE_MAC_INST_t* UE_mac = get_mac_inst(0);
  
  UE->if_inst = nr_ue_if_module_init(0);
  UE->if_inst->scheduled_response = nr_ue_scheduled_response;
  UE->if_inst->phy_config_request = nr_ue_phy_config_request;
  UE->if_inst->dl_indication = nr_ue_dl_indication;
  UE->if_inst->ul_indication = nr_ue_ul_indication;
  
  UE_mac->if_module = nr_ue_if_module_init(0);

//  nr_rrc_mac_config_req_ue(0,0,0,rrc.carrier.mib.message.choice.mib, NULL, NULL, secondaryCellGroup);

  nr_ue_phy_config_request(&UE_mac->phy_config);


  unsigned char harq_pid = 0;

  NR_gNB_ULSCH_t *ulsch_gNB = gNB->ulsch[UE_id][0];
  //nfapi_nr_ul_config_ulsch_pdu *rel15_ul = &ulsch_gNB->harq_processes[harq_pid]->ulsch_pdu;
  nfapi_nr_ul_tti_request_t     *UL_tti_req  = malloc(sizeof(*UL_tti_req));
  NR_Sched_Rsp_t *Sched_INFO = malloc(sizeof(*Sched_INFO));
  memset((void*)Sched_INFO,0,sizeof(*Sched_INFO));
  Sched_INFO->UL_tti_req=UL_tti_req;

  nfapi_nr_pusch_pdu_t  *pusch_pdu = &UL_tti_req->pdus_list[0].pusch_pdu;

  NR_UE_ULSCH_t **ulsch_ue = UE->ulsch[0][0];

  unsigned char *estimated_output_bit;
  unsigned char *test_input_bit;
  uint32_t errors_decoding   = 0;
  

  test_input_bit       = (unsigned char *) malloc16(sizeof(unsigned char) * 16 * 68 * 384);
  estimated_output_bit = (unsigned char *) malloc16(sizeof(unsigned char) * 16 * 68 * 384);

  nr_scheduled_response_t scheduled_response;
  fapi_nr_ul_config_request_t ul_config;
  fapi_nr_tx_request_t tx_req;

  memset(&scheduled_response, 0, sizeof(scheduled_response));
  memset(&ul_config, 0, sizeof(ul_config));
  memset(&tx_req, 0, sizeof(tx_req));

  uint8_t ptrs_mcs1 = 2;
  uint8_t ptrs_mcs2 = 4;
  uint8_t ptrs_mcs3 = 10;
  uint16_t n_rb0 = 25;
  uint16_t n_rb1 = 75;
  
  uint16_t pdu_bit_map = PUSCH_PDU_BITMAP_PUSCH_DATA; // | PUSCH_PDU_BITMAP_PUSCH_PTRS;
  uint8_t max_rounds = 4;
  uint8_t crc_status = 0;

  unsigned char mod_order = nr_get_Qm_ul(Imcs, mcs_table);
  uint16_t      code_rate = nr_get_code_rate_ul(Imcs, mcs_table);

  uint8_t mapping_type = typeB; // Default Values
  pusch_dmrs_type_t dmrs_config_type = pusch_dmrs_type1; // Default Values
  pusch_dmrs_AdditionalPosition_t add_pos = pusch_dmrs_pos0; // Default Values

  /* validate parameters othwerwise default values are used */
  /* -U flag can be used to set DMRS parameters*/
  if(modify_dmrs)
  {
    if(dmrs_arg[0] == 0)
    {
      mapping_type = typeA;
    }
    else if (dmrs_arg[0] == 1)
    {
      mapping_type = typeB;
    }
    /* Additional DMRS positions */
    if(dmrs_arg[1] >= 0 && dmrs_arg[1] <=3 )
    {
      add_pos = dmrs_arg[1];
    }
  }
  printf("NOTE: DMRS config is modified with Mapping Type %d , Additional Position %d \n", mapping_type, add_pos );

  uint8_t  length_dmrs         = pusch_len1;
  uint16_t l_prime_mask        = get_l_prime(nb_symb_sch, mapping_type, add_pos, length_dmrs, start_symbol, NR_MIB__dmrs_TypeA_Position_pos2);
  uint16_t number_dmrs_symbols = get_dmrs_symbols_in_slot(l_prime_mask, nb_symb_sch);
  printf("num dmrs sym %d\n",number_dmrs_symbols);
  uint8_t  nb_re_dmrs          = (dmrs_config_type == pusch_dmrs_type1) ? 6 : 4;

  // if transform precoding is enabled
  if (transform_precoding == 0) {

    AssertFatal(enable_ptrs == 0, "PTRS NOT SUPPORTED IF TRANSFORM PRECODING IS ENABLED\n");

    int8_t index = get_index_for_dmrs_lowpapr_seq((NR_NB_SC_PER_RB/2) * nb_rb);
	  AssertFatal(index >= 0, "Num RBs not configured according to 3GPP 38.211 section 6.3.1.4. For PUSCH with transform precoding, num RBs cannot be multiple of any other primenumber other than 2,3,5\n");
    
    dmrs_config_type = pusch_dmrs_type1;

    printf("[ULSIM]: TRANSFORM PRECODING ENABLED. Num RBs: %d, index for DMRS_SEQ: %d\n", nb_rb, index);
  }

  nb_re_dmrs   = nb_re_dmrs * num_dmrs_cdm_grps_no_data;

  unsigned int available_bits  = nr_get_G(nb_rb, nb_symb_sch, nb_re_dmrs, number_dmrs_symbols, mod_order, 1);
  unsigned int TBS             = nr_compute_tbs(mod_order, code_rate, nb_rb, nb_symb_sch, nb_re_dmrs * number_dmrs_symbols, 0, 0, precod_nbr_layers);

  
  printf("[ULSIM]: length_dmrs: %u, l_prime_mask: %u	number_dmrs_symbols: %u, mapping_type: %u add_pos: %d \n", length_dmrs, l_prime_mask, number_dmrs_symbols, mapping_type, add_pos);
  printf("[ULSIM]: CDM groups: %u, dmrs_config_type: %d, num_rbs: %u, nb_symb_sch: %u\n", num_dmrs_cdm_grps_no_data, dmrs_config_type, nb_rb, nb_symb_sch);
  printf("[ULSIM]: MCS: %d, mod order: %u, code_rate: %u\n", Imcs, mod_order, code_rate);
  printf("[ULSIM]: VALUE OF G: %u, TBS: %u\n", available_bits, TBS);
  

  
  uint8_t ulsch_input_buffer[TBS/8];

  ulsch_input_buffer[0] = 0x31;
  for (i = 1; i < TBS/8; i++) {
    ulsch_input_buffer[i] = (unsigned char) rand();
  }

  uint8_t ptrs_time_density = get_L_ptrs(ptrs_mcs1, ptrs_mcs2, ptrs_mcs3, Imcs, mcs_table);
  uint8_t ptrs_freq_density = get_K_ptrs(n_rb0, n_rb1, nb_rb);
  int     ptrs_symbols      = 0; // to calculate total PTRS RE's in a slot

  double ts = 1.0/(frame_parms->subcarrier_spacing * frame_parms->ofdm_symbol_size);

  /* -T option enable PTRS */
  if(enable_ptrs)
  {
    /* validate parameters othwerwise default values are used */
    if(ptrs_arg[0] == 0 || ptrs_arg[0] == 1 || ptrs_arg[0] == 2 )
    {
      ptrs_time_density = ptrs_arg[0];
    }
    if(ptrs_arg[1] == 2 || ptrs_arg[1] == 4 )
    {
      ptrs_freq_density = ptrs_arg[1];
    }
    pdu_bit_map |= PUSCH_PDU_BITMAP_PUSCH_PTRS;
    printf("NOTE: PTRS Enabled with L %d, K %d \n", ptrs_time_density, ptrs_freq_density );
  }

  if (input_fd != NULL || n_trials == 1) max_rounds=1;

  if(1<<ptrs_time_density >= nb_symb_sch)
    pdu_bit_map &= ~PUSCH_PDU_BITMAP_PUSCH_PTRS; // disable PUSCH PTRS

  printf("\n");

  int frame_length_complex_samples = frame_parms->samples_per_subframe*NR_NUMBER_OF_SUBFRAMES_PER_FRAME;
  for (int aatx=0; aatx<n_tx; aatx++) {
    s_re[aatx] = calloc(1,frame_length_complex_samples*sizeof(double));
    s_im[aatx] = calloc(1,frame_length_complex_samples*sizeof(double));
  }

  for (int aarx=0; aarx<n_rx; aarx++) {
    r_re[aarx] = calloc(1,frame_length_complex_samples*sizeof(double));
    r_im[aarx] = calloc(1,frame_length_complex_samples*sizeof(double));
  }

  //for (int i=0;i<16;i++) printf("%f\n",gaussdouble(0.0,1.0));
  snrRun = 0;
  int n_errs = 0;
  int read_errors=0;

  int slot_offset = frame_parms->get_samples_slot_timestamp(slot,frame_parms,0);
  int slot_length = slot_offset - frame_parms->get_samples_slot_timestamp(slot-1,frame_parms,0);

  if (input_fd != NULL)	{
    AssertFatal(frame_parms->nb_antennas_rx == 1, "nb_ant != 1\n");
    // 800 samples is N_TA_OFFSET for FR1 @ 30.72 Ms/s,
    AssertFatal(frame_parms->subcarrier_spacing==30000,"only 30 kHz for file input for now (%d)\n",frame_parms->subcarrier_spacing);
  
    if (params_from_file) {
      fseek(input_fd,file_offset*((slot_length<<2)+4000+16),SEEK_SET);
      read_errors+=fread((void*)&n_rnti,sizeof(int16_t),1,input_fd);
      printf("rnti %x\n",n_rnti);
      read_errors+=fread((void*)&nb_rb,sizeof(int16_t),1,input_fd);
      printf("nb_rb %d\n",nb_rb);
      int16_t dummy;
      read_errors+=fread((void*)&start_rb,sizeof(int16_t),1,input_fd);
      //fread((void*)&dummy,sizeof(int16_t),1,input_fd);
      printf("rb_start %d\n",start_rb);
      read_errors+=fread((void*)&nb_symb_sch,sizeof(int16_t),1,input_fd);
      //fread((void*)&dummy,sizeof(int16_t),1,input_fd);
      printf("nb_symb_sch %d\n",nb_symb_sch);
      read_errors+=fread((void*)&start_symbol,sizeof(int16_t),1,input_fd);
      printf("start_symbol %d\n",start_symbol);
      read_errors+=fread((void*)&Imcs,sizeof(int16_t),1,input_fd);
      printf("mcs %d\n",Imcs);
      read_errors+=fread((void*)&rv_index,sizeof(int16_t),1,input_fd);
      printf("rv_index %d\n",rv_index);
      //    fread((void*)&harq_pid,sizeof(int16_t),1,input_fd);
      read_errors+=fread((void*)&dummy,sizeof(int16_t),1,input_fd);
      printf("harq_pid %d\n",harq_pid);
    }
    fseek(input_fd,file_offset*sizeof(int16_t)*2,SEEK_SET);
    read_errors+=fread((void*)&gNB->common_vars.rxdata[0][slot_offset-delay],
    sizeof(int16_t),
    slot_length<<1,
    input_fd);
    if (read_errors==0) {
      printf("error reading file\n");
      exit(1);
    }
    for (int i=0;i<16;i+=2) printf("slot_offset %d : %d,%d\n",
				   slot_offset,
				   ((int16_t*)&gNB->common_vars.rxdata[0][slot_offset])[i],
				   ((int16_t*)&gNB->common_vars.rxdata[0][slot_offset])[1+i]);

    mod_order = nr_get_Qm_ul(Imcs, mcs_table);
    code_rate = nr_get_code_rate_ul(Imcs, mcs_table);
  }
  
  uint32_t errors_scrambling[4][100];
  int n_errors[4][100];
  int round_trials[4][100];
  double blerStats[4][100];
  double berStats[4][100];
  double snrStats[100];
  memset(errors_scrambling, 0, sizeof(uint32_t)*4*100);
  memset(n_errors, 0, sizeof(int)*4*100);
  memset(round_trials, 0, sizeof(int)*4*100);
  memset(blerStats, 0, sizeof(double)*4*100);
  memset(berStats, 0, sizeof(double)*4*100);
  memset(snrStats, 0, sizeof(double)*100);
  for (SNR = snr0; SNR < snr1; SNR += snr_step) {
    varArray_t *table_rx=initVarArray(1000,sizeof(double));
    int error_flag = 0;
    n_false_positive = 0;
    effRate[snrRun] = 0;
    effTP[snrRun] = 0;
    reset_meas(&gNB->phy_proc_rx);
    reset_meas(&gNB->rx_pusch_stats);
    reset_meas(&gNB->ulsch_decoding_stats);
    reset_meas(&gNB->ulsch_deinterleaving_stats);
    reset_meas(&gNB->ulsch_rate_unmatching_stats);
    reset_meas(&gNB->ulsch_ldpc_decoding_stats);
    reset_meas(&gNB->ulsch_unscrambling_stats);
    reset_meas(&gNB->ulsch_channel_estimation_stats);
    reset_meas(&gNB->ulsch_llr_stats);
    reset_meas(&gNB->ulsch_channel_compensation_stats);
    reset_meas(&gNB->ulsch_rbs_extraction_stats);
    reset_meas(&UE->ulsch_ldpc_encoding_stats);
    reset_meas(&UE->ulsch_rate_matching_stats);
    reset_meas(&UE->ulsch_interleaving_stats);
    reset_meas(&UE->ulsch_encoding_stats);

    clear_pusch_stats(gNB);
    for (trial = 0; trial < n_trials; trial++) {
    uint8_t round = 0;

    crc_status = 1;
    errors_decoding    = 0;
    memset((void*)roundStats,0,50*sizeof(roundStats[0]));
    while (round<max_rounds && crc_status) {
      round_trials[round][snrRun]++;
      ulsch_ue[0]->harq_processes[harq_pid]->round = round;
      gNB->ulsch[0][0]->harq_processes[harq_pid]->round = round;
      rv_index = nr_rv_round_map[round];

      UE_proc.thread_id = 0;
      UE_proc.nr_slot_tx = slot;
      UE_proc.frame_tx = frame;

      UL_tti_req->SFN = frame;
      UL_tti_req->Slot = slot;
      UL_tti_req->n_pdus = 1;
      UL_tti_req->pdus_list[0].pdu_type = NFAPI_NR_UL_CONFIG_PUSCH_PDU_TYPE;
      UL_tti_req->pdus_list[0].pdu_size = sizeof(nfapi_nr_pusch_pdu_t);
      memset(pusch_pdu,0,sizeof(nfapi_nr_pusch_pdu_t));
      
      int abwp_size  = NRRIV2BW(ubwp->bwp_Common->genericParameters.locationAndBandwidth,275);
      int abwp_start = NRRIV2PRBOFFSET(ubwp->bwp_Common->genericParameters.locationAndBandwidth,275);
      int ibwp_size  = ibwps;
      int ibwp_start = ibwp_rboffset;
      if (msg3_flag == 1) {
	if ((ibwp_start < abwp_start) || (ibwp_size > abwp_size))
	  pusch_pdu->bwp_start = abwp_start;
	else
	  pusch_pdu->bwp_start = ibwp_start;
	pusch_pdu->bwp_size = ibwp_size;
	start_rb = (ibwp_start - abwp_start);
	printf("msg3: ibwp_size %d, abwp_size %d, ibwp_start %d, abwp_start %d\n",
	       ibwp_size,abwp_size,ibwp_start,abwp_start);
      }
      else {
	pusch_pdu->bwp_start = abwp_start;
	pusch_pdu->bwp_size = abwp_size;
      }

      pusch_pdu->pusch_data.tb_size = TBS/8;
      pusch_pdu->pdu_bit_map = pdu_bit_map;
      pusch_pdu->rnti = n_rnti;
      pusch_pdu->mcs_index = Imcs;
      pusch_pdu->mcs_table = mcs_table;
      pusch_pdu->target_code_rate = code_rate;
      pusch_pdu->qam_mod_order = mod_order;
      pusch_pdu->transform_precoding = transform_precoding;
      pusch_pdu->data_scrambling_id = *scc->physCellId;
      pusch_pdu->nrOfLayers = 1;
      pusch_pdu->ul_dmrs_symb_pos = l_prime_mask;
      pusch_pdu->dmrs_config_type = dmrs_config_type;
      pusch_pdu->ul_dmrs_scrambling_id =  *scc->physCellId;
      pusch_pdu->scid = 0;
      pusch_pdu->dmrs_ports = 1;
      pusch_pdu->num_dmrs_cdm_grps_no_data = num_dmrs_cdm_grps_no_data;
      pusch_pdu->resource_alloc = 1; 
      pusch_pdu->rb_start = start_rb;
      pusch_pdu->rb_size = nb_rb;
      pusch_pdu->vrb_to_prb_mapping = 0;
      pusch_pdu->frequency_hopping = 0;
      pusch_pdu->uplink_frequency_shift_7p5khz = 0;
      pusch_pdu->start_symbol_index = start_symbol;
      pusch_pdu->nr_of_symbols = nb_symb_sch;
      pusch_pdu->pusch_data.rv_index = rv_index;
      pusch_pdu->pusch_data.harq_process_id = 0;
      pusch_pdu->pusch_data.new_data_indicator = trial & 0x1;
      pusch_pdu->pusch_data.num_cb = 0;
      pusch_pdu->pusch_ptrs.ptrs_time_density = ptrs_time_density;
      pusch_pdu->pusch_ptrs.ptrs_freq_density = ptrs_freq_density;
      pusch_pdu->pusch_ptrs.ptrs_ports_list   = (nfapi_nr_ptrs_ports_t *) malloc(2*sizeof(nfapi_nr_ptrs_ports_t));
      pusch_pdu->pusch_ptrs.ptrs_ports_list[0].ptrs_re_offset = 0;

      // if transform precoding is enabled
      if (transform_precoding == 0) {

        pusch_pdu->dfts_ofdm.low_papr_group_number = *scc->physCellId % 30; // U as defined in 38.211 section 6.4.1.1.1.2 
        pusch_pdu->dfts_ofdm.low_papr_sequence_number = 0;     // V as defined in 38.211 section 6.4.1.1.1.2
        pusch_pdu->num_dmrs_cdm_grps_no_data = num_dmrs_cdm_grps_no_data;        
      }

      // prepare ULSCH/PUSCH reception
      pushNotifiedFIFO(gNB->L1_tx_free,msgL1Tx); // to unblock the process in the beginning
      nr_schedule_response(Sched_INFO);

      // --------- setting parameters for UE --------

      scheduled_response.module_id = 0;
      scheduled_response.CC_id = 0;
      scheduled_response.frame = frame;
      scheduled_response.slot = slot;
      scheduled_response.thread_id = UE_proc.thread_id;
      scheduled_response.dl_config = NULL;
      scheduled_response.ul_config = &ul_config;
      scheduled_response.tx_request = &tx_req;
      
      // Config UL TX PDU
      tx_req.slot = slot;
      tx_req.sfn = frame;
      // tx_req->tx_config // TbD
      tx_req.number_of_pdus = 1;
      tx_req.tx_request_body[0].pdu_length = TBS/8;
      tx_req.tx_request_body[0].pdu_index = 0;
      tx_req.tx_request_body[0].pdu = &ulsch_input_buffer[0];

      ul_config.slot = slot;
      ul_config.number_pdus = 1;
      ul_config.ul_config_list[0].pdu_type = FAPI_NR_UL_CONFIG_TYPE_PUSCH;
      ul_config.ul_config_list[0].pusch_config_pdu.rnti = n_rnti;
      ul_config.ul_config_list[0].pusch_config_pdu.pdu_bit_map = pdu_bit_map;
      ul_config.ul_config_list[0].pusch_config_pdu.qam_mod_order = mod_order;
      ul_config.ul_config_list[0].pusch_config_pdu.rb_size = nb_rb;
      ul_config.ul_config_list[0].pusch_config_pdu.rb_start = start_rb;
      ul_config.ul_config_list[0].pusch_config_pdu.nr_of_symbols = nb_symb_sch;
      ul_config.ul_config_list[0].pusch_config_pdu.start_symbol_index = start_symbol;
      ul_config.ul_config_list[0].pusch_config_pdu.ul_dmrs_symb_pos = l_prime_mask;
      ul_config.ul_config_list[0].pusch_config_pdu.dmrs_config_type = dmrs_config_type;
      ul_config.ul_config_list[0].pusch_config_pdu.mcs_index = Imcs;
      ul_config.ul_config_list[0].pusch_config_pdu.mcs_table = mcs_table;
      ul_config.ul_config_list[0].pusch_config_pdu.num_dmrs_cdm_grps_no_data = num_dmrs_cdm_grps_no_data;
      ul_config.ul_config_list[0].pusch_config_pdu.nrOfLayers = precod_nbr_layers;
      ul_config.ul_config_list[0].pusch_config_pdu.absolute_delta_PUSCH = 0;

      ul_config.ul_config_list[0].pusch_config_pdu.pusch_data.tb_size = TBS/8;
      ul_config.ul_config_list[0].pusch_config_pdu.pusch_data.new_data_indicator = trial & 0x1;
      ul_config.ul_config_list[0].pusch_config_pdu.pusch_data.rv_index = rv_index;
      ul_config.ul_config_list[0].pusch_config_pdu.pusch_data.harq_process_id = harq_pid;

      ul_config.ul_config_list[0].pusch_config_pdu.pusch_ptrs.ptrs_time_density = ptrs_time_density;
      ul_config.ul_config_list[0].pusch_config_pdu.pusch_ptrs.ptrs_freq_density = ptrs_freq_density;
      ul_config.ul_config_list[0].pusch_config_pdu.pusch_ptrs.ptrs_ports_list   = (nfapi_nr_ue_ptrs_ports_t *) malloc(2*sizeof(nfapi_nr_ue_ptrs_ports_t));
      ul_config.ul_config_list[0].pusch_config_pdu.pusch_ptrs.ptrs_ports_list[0].ptrs_re_offset = 0;

      ul_config.ul_config_list[0].pusch_config_pdu.transform_precoding = transform_precoding;

      // if transform precoding is enabled
      if (transform_precoding == 0) {
   
        ul_config.ul_config_list[0].pusch_config_pdu.dfts_ofdm.low_papr_group_number = *scc->physCellId % 30;// U as defined in 38.211 section 6.4.1.1.1.2 
        ul_config.ul_config_list[0].pusch_config_pdu.dfts_ofdm.low_papr_sequence_number = 0;// V as defined in 38.211 section 6.4.1.1.1.2
        //ul_config.ul_config_list[0].pusch_config_pdu.pdu_bit_map |= PUSCH_PDU_BITMAP_DFTS_OFDM; 
        ul_config.ul_config_list[0].pusch_config_pdu.num_dmrs_cdm_grps_no_data = num_dmrs_cdm_grps_no_data;

      }


      //nr_fill_ulsch(gNB,frame,slot,pusch_pdu); // Not needed as its its already filled as apart of "nr_schedule_response(Sched_INFO);"

      for (int i=0;i<(TBS/8);i++) ulsch_ue[0]->harq_processes[harq_pid]->a[i]=i&0xff;
      if (input_fd == NULL) {

        // set FAPI parameters for UE, put them in the scheduled response and call
        nr_ue_scheduled_response(&scheduled_response);


        /////////////////////////phy_procedures_nr_ue_TX///////////////////////
        ///////////

        phy_procedures_nrUE_TX(UE, &UE_proc, gNB_id);

        /* We need to call common sending function to send signal */
        LOG_D(PHY, "Sending Uplink data \n");
        nr_ue_pusch_common_procedures(UE,
                                      slot,
                                      &UE->frame_parms,1);

        if (n_trials==1) {
          LOG_M("txsig0.m","txs0", UE->common_vars.txdata[0],frame_parms->samples_per_subframe*10,1,1);
          LOG_M("txsig0F.m","txs0F", UE->common_vars.txdataF[0],frame_parms->ofdm_symbol_size*14,1,1);
        }
        ///////////
        ////////////////////////////////////////////////////
        tx_offset = frame_parms->get_samples_slot_timestamp(slot,frame_parms,0);

        txlev = signal_energy(&UE->common_vars.txdata[0][tx_offset + 5*frame_parms->ofdm_symbol_size + 4*frame_parms->nb_prefix_samples + frame_parms->nb_prefix_samples0],
                              frame_parms->ofdm_symbol_size + frame_parms->nb_prefix_samples);
      }	
      else n_trials = 1;

      if (input_fd == NULL ) {

        sigma_dB = 10 * log10((double)txlev * ((double)frame_parms->ofdm_symbol_size/(12*nb_rb))) - SNR;;
        sigma    = pow(10,sigma_dB/10);


        if(n_trials==1) printf("sigma %f (%f dB), txlev %f (factor %f)\n",sigma,sigma_dB,10*log10((double)txlev),(double)(double)
                                frame_parms->ofdm_symbol_size/(12*nb_rb));

        for (i=0; i<slot_length; i++) {
          for (int aa=0; aa<frame_parms->nb_antennas_tx; aa++) {
            s_re[aa][i] = ((double)(((short *)&UE->common_vars.txdata[aa][slot_offset]))[(i<<1)]);
            s_im[aa][i] = ((double)(((short *)&UE->common_vars.txdata[aa][slot_offset]))[(i<<1)+1]);
          }
        }


        if (UE2gNB->max_Doppler == 0) {
          multipath_channel(UE2gNB, s_re, s_im, r_re, r_im, slot_length, 0, (n_trials==1)?1:0);
        } else {
          multipath_tv_channel(UE2gNB, s_re, s_im, r_re, r_im, 2*slot_length, 0);
        }
        for (i=0; i<slot_length; i++) {
          for (ap=0; ap<frame_parms->nb_antennas_rx; ap++) {
            ((int16_t*) &gNB->common_vars.rxdata[ap][slot_offset])[(2*i)   + (delay*2)] = (int16_t)((r_re[ap][i]) + (sqrt(sigma/2)*gaussdouble(0.0,1.0))); // convert to fixed point
            ((int16_t*) &gNB->common_vars.rxdata[ap][slot_offset])[(2*i)+1 + (delay*2)] = (int16_t)((r_im[ap][i]) + (sqrt(sigma/2)*gaussdouble(0.0,1.0)));
            /* Add phase noise if enabled */
            if (pdu_bit_map & PUSCH_PDU_BITMAP_PUSCH_PTRS) {
              phase_noise(ts, &((int16_t*)&gNB->common_vars.rxdata[ap][slot_offset])[(2*i)],
                          &((int16_t*)&gNB->common_vars.rxdata[ap][slot_offset])[(2*i)+1]);
            }
          }
        }

      } /*End input_fd */


      if(pusch_pdu->pdu_bit_map & PUSCH_PDU_BITMAP_PUSCH_PTRS) {
        set_ptrs_symb_idx(&ptrsSymPos,
                          pusch_pdu->nr_of_symbols,
                          pusch_pdu->start_symbol_index,
                          1<<ptrs_time_density,
                          pusch_pdu->ul_dmrs_symb_pos);
        ptrsSymbPerSlot = get_ptrs_symbols_in_slot(ptrsSymPos, pusch_pdu->start_symbol_index, pusch_pdu->nr_of_symbols);
        ptrsRePerSymb = ((pusch_pdu->rb_size + ptrs_freq_density - 1)/ptrs_freq_density);
        printf("[ULSIM] PTRS Symbols in a slot: %2u, RE per Symbol: %3u, RE in a slot %4d\n", ptrsSymbPerSlot,ptrsRePerSymb, ptrsSymbPerSlot*ptrsRePerSymb );
      }
	////////////////////////////////////////////////////////////
	
	//----------------------------------------------------------
	//------------------- gNB phy procedures -------------------
	//----------------------------------------------------------
	gNB->UL_INFO.rx_ind.number_of_pdus = 0;
	gNB->UL_INFO.crc_ind.number_crcs = 0;

        phy_procedures_gNB_common_RX(gNB, frame, slot);

        ul_proc_error = phy_procedures_gNB_uespec_RX(gNB, frame, slot);

	if (n_trials==1 && round==0) {
	  LOG_M("rxsig0.m","rx0",&gNB->common_vars.rxdata[0][slot_offset],slot_length,1,1);

	  LOG_M("rxsigF0.m","rxsF0",gNB->common_vars.rxdataF[0]+start_symbol*frame_parms->ofdm_symbol_size,nb_symb_sch*frame_parms->ofdm_symbol_size,1,1);

	}


	if (n_trials == 1  && round==0) {
#ifdef __AVX2__
	  __attribute__((unused))
	  int off = ((nb_rb&1) == 1)? 4:0;
#else
	  __attribute__((unused))
	  int off = 0;
#endif

	  LOG_M("rxsigF0_ext.m","rxsF0_ext",
		&gNB->pusch_vars[0]->rxdataF_ext[0][start_symbol*NR_NB_SC_PER_RB * pusch_pdu->rb_size],nb_symb_sch*(off+(NR_NB_SC_PER_RB * pusch_pdu->rb_size)),1,1);
	  LOG_M("chestF0.m","chF0",
		&gNB->pusch_vars[0]->ul_ch_estimates[0][start_symbol*frame_parms->ofdm_symbol_size],frame_parms->ofdm_symbol_size,1,1);
	  LOG_M("chestT0.m","chT0",
		&gNB->pusch_vars[0]->ul_ch_estimates_time[0][0],frame_parms->ofdm_symbol_size,1,1);
	  LOG_M("chestF0_ext.m","chF0_ext",
		&gNB->pusch_vars[0]->ul_ch_estimates_ext[0][(start_symbol+1)*(off+(NR_NB_SC_PER_RB * pusch_pdu->rb_size))],
		(nb_symb_sch-1)*(off+(NR_NB_SC_PER_RB * pusch_pdu->rb_size)),1,1);
	  LOG_M("rxsigF0_comp.m","rxsF0_comp",
		&gNB->pusch_vars[0]->rxdataF_comp[0][start_symbol*(off+(NR_NB_SC_PER_RB * pusch_pdu->rb_size))],nb_symb_sch*(off+(NR_NB_SC_PER_RB * pusch_pdu->rb_size)),1,1);
    LOG_M("chmagF0.m","chmF0",
    &gNB->pusch_vars[0]->ul_ch_mag[0][start_symbol*(off+(NR_NB_SC_PER_RB * pusch_pdu->rb_size))],nb_symb_sch*(off+(NR_NB_SC_PER_RB * pusch_pdu->rb_size)),1,1);
    LOG_M("chmagbF0.m","chmbF0",
    &gNB->pusch_vars[0]->ul_ch_magb[0][start_symbol*(off+(NR_NB_SC_PER_RB * pusch_pdu->rb_size))],nb_symb_sch*(off+(NR_NB_SC_PER_RB * pusch_pdu->rb_size)),1,1);
    if (n_rx == 2) {
      LOG_MM("rxsigF0_comp.m","rxsF1_comp",
      &gNB->pusch_vars[0]->rxdataF_comp[1][start_symbol*(off+(NR_NB_SC_PER_RB * pusch_pdu->rb_size))],nb_symb_sch*(off+(NR_NB_SC_PER_RB * pusch_pdu->rb_size)),1,1);
      LOG_MM("rxsigF0_ext.m","rxsF1_ext",
      &gNB->pusch_vars[0]->rxdataF_ext[1][start_symbol*NR_NB_SC_PER_RB * pusch_pdu->rb_size],nb_symb_sch*(off+(NR_NB_SC_PER_RB * pusch_pdu->rb_size)),1,1);
      LOG_MM("chestF0_ext.m","chF1_ext",
      &gNB->pusch_vars[0]->ul_ch_estimates_ext[1][(start_symbol+1)*(off+(NR_NB_SC_PER_RB * pusch_pdu->rb_size))],
      (nb_symb_sch-1)*(off+(NR_NB_SC_PER_RB * pusch_pdu->rb_size)),1,1);
      LOG_MM("chmagF0.m","chmF1",
      &gNB->pusch_vars[0]->ul_ch_mag[1][start_symbol*(off+(NR_NB_SC_PER_RB * pusch_pdu->rb_size))],nb_symb_sch*(off+(NR_NB_SC_PER_RB * pusch_pdu->rb_size)),1,1);
      LOG_MM("chmagbF0.m","chmbF1",
      &gNB->pusch_vars[0]->ul_ch_magb[1][start_symbol*(off+(NR_NB_SC_PER_RB * pusch_pdu->rb_size))],nb_symb_sch*(off+(NR_NB_SC_PER_RB * pusch_pdu->rb_size)),1,1);
    } else if (n_rx == 4) {
      LOG_MM("rxsigF0_comp.m","rxsF1_comp",
      &gNB->pusch_vars[0]->rxdataF_comp[1][start_symbol*(off+(NR_NB_SC_PER_RB * pusch_pdu->rb_size))],nb_symb_sch*(off+(NR_NB_SC_PER_RB * pusch_pdu->rb_size)),1,1);
      LOG_MM("rxsigF0_comp.m","rxsF2_comp",
      &gNB->pusch_vars[0]->rxdataF_comp[2][start_symbol*(off+(NR_NB_SC_PER_RB * pusch_pdu->rb_size))],nb_symb_sch*(off+(NR_NB_SC_PER_RB * pusch_pdu->rb_size)),1,1);
      LOG_MM("rxsigF0_comp.m","rxsF3_comp",
      &gNB->pusch_vars[0]->rxdataF_comp[3][start_symbol*(off+(NR_NB_SC_PER_RB * pusch_pdu->rb_size))],nb_symb_sch*(off+(NR_NB_SC_PER_RB * pusch_pdu->rb_size)),1,1);
      LOG_MM("rxsigF0_ext.m","rxsF1_ext",
      &gNB->pusch_vars[0]->rxdataF_ext[1][start_symbol*NR_NB_SC_PER_RB * pusch_pdu->rb_size],nb_symb_sch*(off+(NR_NB_SC_PER_RB * pusch_pdu->rb_size)),1,1);
      LOG_MM("rxsigF0_ext.m","rxsF2_ext",
      &gNB->pusch_vars[0]->rxdataF_ext[2][start_symbol*NR_NB_SC_PER_RB * pusch_pdu->rb_size],nb_symb_sch*(off+(NR_NB_SC_PER_RB * pusch_pdu->rb_size)),1,1);
      LOG_MM("rxsigF0_ext.m","rxsF3_ext",
      &gNB->pusch_vars[0]->rxdataF_ext[3][start_symbol*NR_NB_SC_PER_RB * pusch_pdu->rb_size],nb_symb_sch*(off+(NR_NB_SC_PER_RB * pusch_pdu->rb_size)),1,1);
      LOG_MM("chestF0_ext.m","chF1_ext",
      &gNB->pusch_vars[0]->ul_ch_estimates_ext[1][(start_symbol+1)*(off+(NR_NB_SC_PER_RB * pusch_pdu->rb_size))],
      (nb_symb_sch-1)*(off+(NR_NB_SC_PER_RB * pusch_pdu->rb_size)),1,1);
      LOG_MM("chestF0_ext.m","chF2_ext",
      &gNB->pusch_vars[0]->ul_ch_estimates_ext[2][(start_symbol+1)*(off+(NR_NB_SC_PER_RB * pusch_pdu->rb_size))],
      (nb_symb_sch-1)*(off+(NR_NB_SC_PER_RB * pusch_pdu->rb_size)),1,1);
      LOG_MM("chestF0_ext.m","chF3_ext",
      &gNB->pusch_vars[0]->ul_ch_estimates_ext[3][(start_symbol+1)*(off+(NR_NB_SC_PER_RB * pusch_pdu->rb_size))],
      (nb_symb_sch-1)*(off+(NR_NB_SC_PER_RB * pusch_pdu->rb_size)),1,1);
      LOG_MM("chmagF0.m","chmF1",
      &gNB->pusch_vars[0]->ul_ch_mag[1][start_symbol*(off+(NR_NB_SC_PER_RB * pusch_pdu->rb_size))],nb_symb_sch*(off+(NR_NB_SC_PER_RB * pusch_pdu->rb_size)),1,1);
      LOG_MM("chmagF0.m","chmF2",
      &gNB->pusch_vars[0]->ul_ch_mag[2][start_symbol*(off+(NR_NB_SC_PER_RB * pusch_pdu->rb_size))],nb_symb_sch*(off+(NR_NB_SC_PER_RB * pusch_pdu->rb_size)),1,1);
      LOG_MM("chmagF0.m","chmF3",
      &gNB->pusch_vars[0]->ul_ch_mag[3][start_symbol*(off+(NR_NB_SC_PER_RB * pusch_pdu->rb_size))],nb_symb_sch*(off+(NR_NB_SC_PER_RB * pusch_pdu->rb_size)),1,1);
      LOG_MM("chmagbF0.m","chmbF1",
      &gNB->pusch_vars[0]->ul_ch_magb[1][start_symbol*(off+(NR_NB_SC_PER_RB * pusch_pdu->rb_size))],nb_symb_sch*(off+(NR_NB_SC_PER_RB * pusch_pdu->rb_size)),1,1);
      LOG_MM("chmagbF0.m","chmbF2",
      &gNB->pusch_vars[0]->ul_ch_magb[2][start_symbol*(off+(NR_NB_SC_PER_RB * pusch_pdu->rb_size))],nb_symb_sch*(off+(NR_NB_SC_PER_RB * pusch_pdu->rb_size)),1,1);
      LOG_MM("chmagbF0.m","chmbF3",
      &gNB->pusch_vars[0]->ul_ch_magb[3][start_symbol*(off+(NR_NB_SC_PER_RB * pusch_pdu->rb_size))],nb_symb_sch*(off+(NR_NB_SC_PER_RB * pusch_pdu->rb_size)),1,1);
    }

	  LOG_M("rxsigF0_llr.m","rxsF0_llr",
		&gNB->pusch_vars[0]->llr[0],(nb_symb_sch-1)*NR_NB_SC_PER_RB * pusch_pdu->rb_size * mod_order,1,0);
	}
        ////////////////////////////////////////////////////////////

	if ((gNB->ulsch[0][0]->last_iteration_cnt >=
	    gNB->ulsch[0][0]->max_ldpc_iterations+1) || ul_proc_error == 1) {
	  error_flag = 1; 
	  n_errors[round][snrRun]++;
	  crc_status = 1;
	} else {
	  crc_status = 0;
	}
	if(n_trials==1) printf("end of round %d rv_index %d\n",round, rv_index);

        //----------------------------------------------------------
        //----------------- count and print errors -----------------
        //----------------------------------------------------------

        if ((pusch_pdu->pdu_bit_map & PUSCH_PDU_BITMAP_PUSCH_PTRS) && (SNR==snr0) && (trial==0) && (round==0)) {
            ptrs_symbols = 0;
            for (int i = pusch_pdu->start_symbol_index; i < pusch_pdu->start_symbol_index + pusch_pdu->nr_of_symbols; i++){
               ptrs_symbols += ((gNB->pusch_vars[UE_id]->ptrs_symbols) >> i) & 1;
            }
            /*  2*5*(50/2), for RB = 50,K = 2 for 5 OFDM PTRS symbols */
            available_bits -= 2 * ptrs_symbols * ((nb_rb + ptrs_freq_density - 1) /ptrs_freq_density);
            printf("[ULSIM][PTRS] Available bits are: %5u, removed PTRS bits are: %5d \n",available_bits, (ptrsSymbPerSlot * ptrsRePerSymb * 2) );
        }

	for (i = 0; i < available_bits; i++) {
	  
	  if(((ulsch_ue[0]->g[i] == 0) && (gNB->pusch_vars[UE_id]->llr[i] <= 0)) ||
	     ((ulsch_ue[0]->g[i] == 1) && (gNB->pusch_vars[UE_id]->llr[i] >= 0)))
	    {
	      /*if(errors_scrambling == 0)
		printf("\x1B[34m" "[frame %d][trial %d]\t1st bit in error in unscrambling = %d\n" "\x1B[0m", frame, trial, i);*/
	      errors_scrambling[round][snrRun]++;
	    }
	}
	round++;

    } // round
    
    if (n_trials == 1 && errors_scrambling[0][snrRun] > 0) {
      printf("\x1B[31m""[frame %d][trial %d]\tnumber of errors in unscrambling = %u\n" "\x1B[0m", frame, trial, errors_scrambling[0][snrRun]);
    }
    
    for (i = 0; i < TBS; i++) {
      
      estimated_output_bit[i] = (ulsch_gNB->harq_processes[harq_pid]->b[i/8] & (1 << (i & 7))) >> (i & 7);
      test_input_bit[i]       = (ulsch_ue[0]->harq_processes[harq_pid]->b[i/8] & (1 << (i & 7))) >> (i & 7);
      
      if (estimated_output_bit[i] != test_input_bit[i]) {
	/*if(errors_decoding == 0)
	  printf("\x1B[34m""[frame %d][trial %d]\t1st bit in error in decoding     = %d\n" "\x1B[0m", frame, trial, i);*/
	errors_decoding++;
      }
    }
    if (n_trials == 1) {
      for (int r=0;r<ulsch_ue[0]->harq_processes[harq_pid]->C;r++) 
	for (int i=0;i<ulsch_ue[0]->harq_processes[harq_pid]->K>>3;i++) {
	  if ((ulsch_ue[0]->harq_processes[harq_pid]->c[r][i]^ulsch_gNB->harq_processes[harq_pid]->c[r][i]) != 0) printf("************");
	    /*printf("r %d: in[%d] %x, out[%d] %x (%x)\n",r,
	    i,ulsch_ue[0]->harq_processes[harq_pid]->c[r][i],
	    i,ulsch_gNB->harq_processes[harq_pid]->c[r][i],
	    ulsch_ue[0]->harq_processes[harq_pid]->c[r][i]^ulsch_gNB->harq_processes[harq_pid]->c[r][i]);*/
	}
    }
    if (errors_decoding > 0 && error_flag == 0) {
      n_false_positive++;
      if (n_trials==1)
	printf("\x1B[31m""[frame %d][trial %d]\tnumber of errors in decoding     = %u\n" "\x1B[0m", frame, trial, errors_decoding);
    } 
    roundStats[snrRun] += ((float)round);
    if (!crc_status) effRate[snrRun] += ((double)TBS)/(double)round;
    } // trial loop
    
    roundStats[snrRun]/=((float)n_trials);
    effRate[snrRun] /= (double)n_trials;
    
    printf("*****************************************\n");
    printf("SNR %f: n_errors (%d/%d,%d/%d,%d/%d,%d/%d) (negative CRC), false_positive %d/%d, errors_scrambling (%u/%u,%u/%u,%u/%u,%u/%u\n", SNR, n_errors[0][snrRun], round_trials[0][snrRun],n_errors[1][snrRun], round_trials[1][snrRun],n_errors[2][snrRun], round_trials[2][snrRun],n_errors[3][snrRun], round_trials[3][snrRun], n_false_positive, n_trials, errors_scrambling[0][snrRun],available_bits*n_trials,errors_scrambling[1][snrRun],available_bits*n_trials,errors_scrambling[2][snrRun],available_bits*n_trials,errors_scrambling[3][snrRun],available_bits*n_trials);
    printf("\n");
    blerStats[0][snrRun] = (double)n_errors[0][snrRun]/round_trials[0][snrRun];
    blerStats[1][snrRun] = (double)n_errors[1][snrRun]/round_trials[1][snrRun];
    blerStats[2][snrRun] = (double)n_errors[2][snrRun]/round_trials[2][snrRun];
    blerStats[3][snrRun] = (double)n_errors[3][snrRun]/round_trials[3][snrRun];

    berStats[0][snrRun] = (double)errors_scrambling[0][snrRun]/available_bits/round_trials[0][snrRun];
    berStats[1][snrRun] = (double)errors_scrambling[1][snrRun]/available_bits/round_trials[1][snrRun];
    berStats[2][snrRun] = (double)errors_scrambling[2][snrRun]/available_bits/round_trials[2][snrRun];
    berStats[3][snrRun] = (double)errors_scrambling[3][snrRun]/available_bits/round_trials[3][snrRun];
    effTP[snrRun] = effRate[snrRun]/(double)TBS*(double)100;
    printf("SNR %f: Channel BLER (%e,%e,%e,%e), Channel BER (%e,%e,%e,%e) Avg round %.2f, Eff Rate %.4f bits/slot, Eff Throughput %.2f, TBS %u bits/slot\n", 
	   SNR,
     blerStats[0][snrRun],
     blerStats[1][snrRun],
     blerStats[2][snrRun],
     blerStats[3][snrRun],
     berStats[0][snrRun],
     berStats[1][snrRun],
     berStats[2][snrRun],
     berStats[3][snrRun],
	   roundStats[snrRun],effRate[snrRun],effTP[snrRun],TBS);

    FILE *fd=fopen("nr_ulsim.log","w");
    dump_pusch_stats(fd,gNB);

    printf("*****************************************\n");
    printf("\n");
    
    if (print_perf==1) {
      printDistribution(&gNB->phy_proc_rx,table_rx,"Total PHY proc rx");
      printStatIndent(&gNB->rx_pusch_stats,"RX PUSCH time");
      printStatIndent2(&gNB->ulsch_channel_estimation_stats,"ULSCH channel estimation time");
      printStatIndent2(&gNB->ulsch_ptrs_processing_stats,"ULSCH PTRS Processing time");
      printStatIndent2(&gNB->ulsch_rbs_extraction_stats,"ULSCH rbs extraction time");
      printStatIndent2(&gNB->ulsch_channel_compensation_stats,"ULSCH channel compensation time");
      printStatIndent2(&gNB->ulsch_mrc_stats,"ULSCH mrc computation");
      printStatIndent2(&gNB->ulsch_llr_stats,"ULSCH llr computation");
      printStatIndent(&gNB->ulsch_unscrambling_stats,"ULSCH unscrambling");
      printStatIndent(&gNB->ulsch_decoding_stats,"ULSCH total decoding time");
      printStatIndent(&UE->ulsch_encoding_stats,"ULSCH total encoding time");
      printStatIndent2(&UE->ulsch_segmentation_stats,"ULSCH segmentation time");
      printStatIndent2(&UE->ulsch_ldpc_encoding_stats,"ULSCH LDPC encoder time");
      printStatIndent2(&UE->ulsch_rate_matching_stats,"ULSCH rate-matching time");
      printStatIndent2(&UE->ulsch_interleaving_stats,"ULSCH interleaving time");
      //printStatIndent2(&gNB->ulsch_deinterleaving_stats,"ULSCH deinterleaving");
      //printStatIndent2(&gNB->ulsch_rate_unmatching_stats,"ULSCH rate matching rx");
      //printStatIndent2(&gNB->ulsch_ldpc_decoding_stats,"ULSCH ldpc decoding");
      printf("\n");
    }

    if(n_trials==1)
      break;

    if ((float)n_errors[0][snrRun]/(float)n_trials <= target_error_rate) {
      printf("*************\n");
      printf("PUSCH test OK\n");
      printf("*************\n");
      break;
    }

    snrStats[snrRun] = SNR;
    snrRun++;
    n_errs = n_errors[0][snrRun];
  } // SNR loop
  printf("\n");

  printf( "Num RB:\t%d\n"
          "Num symbols:\t%d\n"
          "MCS:\t%d\n"
          "DMRS config type:\t%d\n"
          "DMRS add pos:\t%d\n"
          "PUSCH mapping type:\t%d\n"
          "DMRS length:\t%d\n"
          "DMRS CDM gr w/o data:\t%d\n",
          nb_rb,
          nb_symb_sch,
          Imcs,
          dmrs_config_type,
          add_pos,
          mapping_type,
          length_dmrs,
          num_dmrs_cdm_grps_no_data);
              
  LOG_M("ulsimStats.m","SNR",snrStats,snrRun,1,7);
  LOG_MM("ulsimStats.m","BLER_round0",blerStats[0],snrRun,1,7);
  LOG_MM("ulsimStats.m","BLER_round1",blerStats[1],snrRun,1,7);
  LOG_MM("ulsimStats.m","BLER_round2",blerStats[2],snrRun,1,7);
  LOG_MM("ulsimStats.m","BLER_round3",blerStats[3],snrRun,1,7);
  LOG_MM("ulsimStats.m","BER_round0",berStats[0],snrRun,1,7);
  LOG_MM("ulsimStats.m","BER_round1",berStats[1],snrRun,1,7);
  LOG_MM("ulsimStats.m","BER_round2",berStats[2],snrRun,1,7);
  LOG_MM("ulsimStats.m","BER_round3",berStats[3],snrRun,1,7);
  LOG_MM("ulsimStats.m","EffRate",effRate,snrRun,1,7);
  LOG_MM("ulsimStats.m","EffTP",effTP,snrRun,1,7);
  free(test_input_bit);
  free(estimated_output_bit);

  if (output_fd)
    fclose(output_fd);

  if (input_fd)
    fclose(input_fd);

  if (scg_fd)
    fclose(scg_fd);

  return (n_errs);
}<|MERGE_RESOLUTION|>--- conflicted
+++ resolved
@@ -766,41 +766,17 @@
   PHY_vars_UE_g[0][0] = UE;
   memcpy(&UE->frame_parms, frame_parms, sizeof(NR_DL_FRAME_PARMS));
 
-<<<<<<< HEAD
-  if (init_nr_ue_signal(UE, 1, 0) != 0) {
-=======
-  //phy_init_nr_top(frame_parms);
   if (init_nr_ue_signal(UE, 1) != 0) {
->>>>>>> 8cfb8b6a
     printf("Error at UE NR initialisation\n");
     exit(-1);
   }
 
-<<<<<<< HEAD
-  init_nr_ue_transport(UE, 0);
+  init_nr_ue_transport(UE);
 
   // initialize the pusch dmrs
   uint16_t N_n_scid[2] = {frame_parms->Nid_cell,frame_parms->Nid_cell};
   int n_scid = 0; // This quantity is indicated by higher layer parameter dmrs-SeqInitialization
   nr_init_pusch_dmrs(UE, N_n_scid, n_scid);
-=======
-  //nr_init_frame_parms_ue(&UE->frame_parms);
-  init_nr_ue_transport(UE);
-
-  /*
-  for (int sf = 0; sf < 2; sf++) {
-    for (i = 0; i < 2; i++) {
-
-        UE->ulsch[sf][0][i] = new_nr_ue_ulsch(N_RB_UL, 8);
-
-        if (!UE->ulsch[sf][0][i]) {
-          printf("Can't get ue ulsch structures\n");
-          exit(-1);
-        }
-    }
-  }
-  */
->>>>>>> 8cfb8b6a
 
   //Configure UE
   NR_UE_RRC_INST_t rrcue;
