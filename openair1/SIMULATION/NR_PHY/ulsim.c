--- conflicted
+++ resolved
@@ -730,24 +730,15 @@
 
   prepare_scd(scd);
 
-<<<<<<< HEAD
   // TODO do a UECAP for phy-sim
   const gNB_RrcConfigurationReq conf = {
-    .pdsch_AntennaPorts = n_tx,
+    .pdsch_AntennaPorts = { .N1 = n_tx, .N2 = 1, .XP = 1 },
     .minRXTXTIME = 0,
     .do_CSIRS = 0,
     .do_SRS = 0,
     .force_256qam_off = false
   };
   fill_default_secondaryCellGroup(scc, scd, secondaryCellGroup, NULL, 0, 1, &conf, 0);
-=======
-  rrc_pdsch_AntennaPorts_t pdsch_AntennaPorts;
-  pdsch_AntennaPorts.N1 = n_tx;
-  pdsch_AntennaPorts.N2 = 1;
-  pdsch_AntennaPorts.XP = 1;
-
-  fill_default_secondaryCellGroup(scc, scd, secondaryCellGroup, NULL, 0, 1, pdsch_AntennaPorts, 0, 0, 0, 0);
->>>>>>> 6e48ec92
 
   // xer_fprint(stdout, &asn_DEF_NR_CellGroupConfig, (const void*)secondaryCellGroup);
 
@@ -758,9 +749,9 @@
 
   gNB->if_inst->NR_PHY_config_req      = nr_phy_config_request;
   // common configuration
-  rrc_mac_config_req_gNB(0,0, pdsch_AntennaPorts, n_rx, 0, 6, scc, &rrc.carrier.mib,0, 0, NULL);
+  rrc_mac_config_req_gNB(0,0, conf.pdsch_AntennaPorts, n_rx, 0, 6, scc, &rrc.carrier.mib,0, 0, NULL);
   // UE dedicated configuration
-  rrc_mac_config_req_gNB(0,0, pdsch_AntennaPorts, n_rx, 0, 6, scc, &rrc.carrier.mib,1, secondaryCellGroup->spCellConfig->reconfigurationWithSync->newUE_Identity,secondaryCellGroup);
+  rrc_mac_config_req_gNB(0,0, conf.pdsch_AntennaPorts, n_rx, 0, 6, scc, &rrc.carrier.mib,1, secondaryCellGroup->spCellConfig->reconfigurationWithSync->newUE_Identity,secondaryCellGroup);
   frame_parms->nb_antennas_tx = n_tx;
   frame_parms->nb_antennas_rx = n_rx;
   nfapi_nr_config_request_scf_t *cfg = &gNB->gNB_config;
