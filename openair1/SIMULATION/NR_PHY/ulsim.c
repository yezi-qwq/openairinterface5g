--- conflicted
+++ resolved
@@ -682,34 +682,6 @@
 
   printf("\n");
 
-<<<<<<< HEAD
-  for (i = 0; i < 2; i++) {
-
-    printf("----------------------\n");
-    printf("freeing codeword %d\n", i);
-    printf("----------------------\n");
-
-    printf("gNB ulsch[0][%d]\n", i); // [hna] ulsch[0] is for RA
-
-    free_gNB_ulsch(gNB->ulsch[0][i],N_RB_UL);
-
-    printf("gNB ulsch[%d][%d]\n",UE_id+1, i);
-
-    free_gNB_ulsch(gNB->ulsch[UE_id+1][i],N_RB_UL); // "+1" because first element in ulsch is for RA
-
-    for (sf = 0; sf < 2; sf++) {
-
-      printf("UE  ulsch[%d][0][%d]\n", sf, i);
-
-      if (UE->ulsch[sf][0][i])
-        free_nr_ue_ulsch(UE->ulsch[sf][0][i],N_RB_UL);
-    }
-
-    printf("\n");
-  }
-
-=======
->>>>>>> bc864d13
   free(test_input_bit);
   free(estimated_output_bit);
 
