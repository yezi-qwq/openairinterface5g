/*
* Licensed to the OpenAirInterface (OAI) Software Alliance under one or more
* contributor license agreements.  See the NOTICE file distributed with
* this work for additional information regarding copyright ownership.
* The OpenAirInterface Software Alliance licenses this file to You under
* the OAI Public License, Version 1.1  (the "License"); you may not use this file
* except in compliance with the License.
* You may obtain a copy of the License at
*
*      http://www.openairinterface.org/?page_id=698
*
* Unless required by applicable law or agreed to in writing, software
* distributed under the License is distributed on an "AS IS" BASIS,
* WITHOUT WARRANTIES OR CONDITIONS OF ANY KIND, either express or implied.
* See the License for the specific language governing permissions and
* limitations under the License.
*-------------------------------------------------------------------------------
* For more information about the OpenAirInterface (OAI) Software Alliance:
*      contact@openairinterface.org
*/

#include <string.h>
#include <math.h>
#include <unistd.h>
#include <fcntl.h>
#include <sys/ioctl.h>
#include <sys/mman.h>
#include "common/ran_context.h"
#include "common/config/config_userapi.h"
#include "common/utils/LOG/log.h"
#include "PHY/defs_gNB.h"
#include "PHY/defs_nr_common.h"
#include "PHY/defs_nr_UE.h"
#include "PHY/phy_vars_nr_ue.h"
#include "PHY/types.h"
#include "PHY/INIT/phy_init.h"
#include "PHY/MODULATION/modulation_UE.h"
#include "PHY/MODULATION/nr_modulation.h"
#include "PHY/NR_REFSIG/dmrs_nr.h"
#include "PHY/NR_REFSIG/refsig_defs_ue.h"
#include "PHY/NR_TRANSPORT/nr_dlsch.h"
#include "PHY/NR_TRANSPORT/nr_sch_dmrs.h"
#include "PHY/NR_TRANSPORT/nr_transport_proto.h"
#include "PHY/NR_TRANSPORT/nr_ulsch.h"
#include "PHY/NR_UE_TRANSPORT/nr_transport_proto_ue.h"
#include "PHY/TOOLS/tools_defs.h"
#include "SCHED_NR/fapi_nr_l1.h"
#include "SCHED_NR/sched_nr.h"
#include "SCHED_NR_UE/defs.h"
#include "SCHED_NR_UE/fapi_nr_ue_l1.h"
#include "openair1/SIMULATION/TOOLS/sim.h"
#include "openair1/SIMULATION/RF/rf.h"
#include "openair1/SIMULATION/NR_PHY/nr_unitary_defs.h"
#include "openair2/RRC/NR/MESSAGES/asn1_msg.h"
//#include "openair1/SIMULATION/NR_PHY/nr_dummy_functions.c"
#include "openair2/LAYER2/NR_MAC_UE/mac_proto.h"
#include "openair2/LAYER2/NR_MAC_gNB/mac_proto.h"
#include "common/utils/threadPool/thread-pool.h"
#include "PHY/NR_REFSIG/ptrs_nr.h"
#define inMicroS(a) (((double)(a))/(cpu_freq_GHz*1000.0))
#include "SIMULATION/LTE_PHY/common_sim.h"

#include <openair2/LAYER2/MAC/mac_vars.h>
#include <openair2/RRC/LTE/rrc_vars.h>

#include "PHY/NR_REFSIG/ul_ref_seq_nr.h"

//#define DEBUG_ULSIM

LCHAN_DESC DCCH_LCHAN_DESC,DTCH_DL_LCHAN_DESC,DTCH_UL_LCHAN_DESC;
rlc_info_t Rlc_info_um,Rlc_info_am_config;

PHY_VARS_gNB *gNB;
PHY_VARS_NR_UE *UE;
RAN_CONTEXT_t RC;
int32_t uplink_frequency_offset[MAX_NUM_CCs][4];

uint16_t sf_ahead=4 ;
int slot_ahead=6 ;
uint16_t sl_ahead=0;
double cpuf;
//uint8_t nfapi_mode = 0;
uint64_t downlink_frequency[MAX_NUM_CCs][4];

<<<<<<< HEAD
int8_t nr_mac_rrc_data_ind_ue(const module_id_t module_id,
                              const int CC_id,
                              const uint8_t gNB_index,
                              const frame_t frame,
                              const sub_frame_t sub_frame,
                              const rnti_t rnti,
                              const channel_t channel,
                              const uint8_t* pduP,
                              const sdu_size_t pdu_len)
{
  return 0;
}
=======
extern void fix_scd(NR_ServingCellConfig_t *scd);// forward declaration
>>>>>>> 3dc0a098

int generate_dlsch_header(unsigned char *mac_header,
                          unsigned char num_sdus,
                          unsigned short *sdu_lengths,
                          unsigned char *sdu_lcids,
                          unsigned char drx_cmd,
                          unsigned short timing_advance_cmd,
                          unsigned char *ue_cont_res_id,
                          unsigned char short_padding,
                          unsigned short post_padding){return 0;}

void
rrc_data_ind(
  const protocol_ctxt_t *const ctxt_pP,
  const rb_id_t                Srb_id,
  const sdu_size_t             sdu_sizeP,
  const uint8_t   *const       buffer_pP
)
{
}

int
gtpv1u_create_s1u_tunnel(
  const instance_t                              instanceP,
  const gtpv1u_enb_create_tunnel_req_t *const  create_tunnel_req_pP,
  gtpv1u_enb_create_tunnel_resp_t *const create_tunnel_resp_pP
) {
  return 0;
}

int
rrc_gNB_process_GTPV1U_CREATE_TUNNEL_RESP(
  const protocol_ctxt_t *const ctxt_pP,
  const gtpv1u_enb_create_tunnel_resp_t *const create_tunnel_resp_pP,
  uint8_t                         *inde_list
) {
  return 0;
}

int
gtpv1u_create_ngu_tunnel(
  const instance_t instanceP,
  const gtpv1u_gnb_create_tunnel_req_t *  const create_tunnel_req_pP,
        gtpv1u_gnb_create_tunnel_resp_t * const create_tunnel_resp_pP){
  return 0;
}

int
gtpv1u_update_ngu_tunnel(
  const instance_t                              instanceP,
  const gtpv1u_gnb_create_tunnel_req_t *const  create_tunnel_req_pP,
  const rnti_t                                  prior_rnti
){
  return 0;
}

int
nr_rrc_gNB_process_GTPV1U_CREATE_TUNNEL_RESP(
  const protocol_ctxt_t *const ctxt_pP,
  const gtpv1u_gnb_create_tunnel_resp_t *const create_tunnel_resp_pP,
  uint8_t                         *inde_list
){
  return 0;
}

// Dummy function to avoid linking error at compilation of nr-ulsim
int is_x2ap_enabled(void)
{
  return 0;
}

void nr_rrc_ue_generate_RRCSetupRequest(module_id_t module_id, const uint8_t gNB_index)
{
  return;
}

int8_t nr_mac_rrc_data_req_ue(const module_id_t Mod_idP,
                              const int         CC_id,
                              const uint8_t     gNB_id,
                              const frame_t     frameP,
                              const rb_id_t     Srb_id,
                              uint8_t           *buffer_pP)
{
  return 0;
}

//nFAPI P7 dummy functions

int oai_nfapi_dl_tti_req(nfapi_nr_dl_tti_request_t *dl_config_req) { return(0);  }
int oai_nfapi_tx_data_req(nfapi_nr_tx_data_request_t *tx_data_req){ return(0);  }
int oai_nfapi_ul_dci_req(nfapi_nr_ul_dci_request_t *ul_dci_req){ return(0);  }
int oai_nfapi_ul_tti_req(nfapi_nr_ul_tti_request_t *ul_tti_req){ return(0);  }

int nr_derive_key(int alg_type, uint8_t alg_id,
               const uint8_t key[32], uint8_t **out)
{
  return 0;
}

// needed for some functions
uint16_t n_rnti = 0x1234;
openair0_config_t openair0_cfg[MAX_CARDS];
//const uint8_t nr_rv_round_map[4] = {0, 2, 1, 3}; 

channel_desc_t *UE2gNB[NUMBER_OF_UE_MAX][NUMBER_OF_gNB_MAX];
double s_re0[122880],s_im0[122880],r_re0[122880],r_im0[122880];
double s_re1[122880],s_im1[122880],r_re1[122880],r_im1[122880];
double r_re2[122880],r_im2[122880];
double r_re3[122880],r_im3[122880];

int main(int argc, char **argv)
{
  char c;
  int i;
  double SNR, snr0 = -2.0, snr1 = 2.0;
  double sigma, sigma_dB;
  double snr_step = .2;
  uint8_t snr1set = 0;
  int slot = 8, frame = 1;
  FILE *output_fd = NULL;
  double *s_re[2]= {s_re0,s_re1};
  double *s_im[2]= {s_im0,s_im1};
  double *r_re[4]= {r_re0,r_re1,r_re2,r_re3};
  double *r_im[4]= {r_im0,r_im1,r_im2,r_im3};
  //uint8_t write_output_file = 0;
  int trial, n_trials = 1, n_false_positive = 0, delay = 0;
  double maxDoppler = 0.0;
  uint8_t n_tx = 1, n_rx = 1;
  //uint8_t transmission_mode = 1;
  //uint16_t Nid_cell = 0;
  channel_desc_t *UE2gNB;
  uint8_t extended_prefix_flag = 0;
  //int8_t interf1 = -21, interf2 = -21;
  FILE *input_fd = NULL;
  SCM_t channel_model = AWGN;  //Rayleigh1_anticorr;
  uint16_t N_RB_DL = 106, N_RB_UL = 106, mu = 1;

  NB_UE_INST = 1;

  //unsigned char frame_type = 0;
  NR_DL_FRAME_PARMS *frame_parms;
  int loglvl = OAILOG_INFO;
  //uint64_t SSB_positions=0x01;
  uint16_t nb_symb_sch = 12;
  int start_symbol = 0;
  uint16_t nb_rb = 50;
  int Imcs = 9;
  uint8_t precod_nbr_layers = 1;
  int gNB_id = 0;
  int ap;
  int tx_offset;
  int32_t txlev;
  int start_rb = 0;
  int UE_id =0; // [hna] only works for UE_id = 0 because NUMBER_OF_NR_UE_MAX is set to 1 (phy_init_nr_gNB causes segmentation fault)
  float target_error_rate = 0.01;
  int print_perf = 0;
  cpuf = get_cpu_freq_GHz();
  int msg3_flag = 0;
  int rv_index = 0;
  float roundStats[50];
  float effRate; 
  //float eff_tp_check = 0.7;
  uint8_t snrRun;

  int enable_ptrs = 0;
  int modify_dmrs = 0;
  /* L_PTRS = ptrs_arg[0], K_PTRS = ptrs_arg[1] */
  int ptrs_arg[2] = {-1,-1};// Invalid values
  /* DMRS TYPE = dmrs_arg[0], Add Pos = dmrs_arg[1] */
  int dmrs_arg[2] = {-1,-1};// Invalid values
  uint16_t ptrsSymPos = 0;
  uint16_t ptrsSymbPerSlot = 0;
  uint16_t ptrsRePerSymb = 0;

  uint8_t transform_precoding = transform_precoder_disabled; // 0 - ENABLE, 1 - DISABLE
  uint8_t num_dmrs_cdm_grps_no_data = 1;
  uint8_t mcs_table = 0;

  UE_nr_rxtx_proc_t UE_proc;
  FILE *scg_fd=NULL;
  int file_offset = 0;

  double DS_TDL = .03;
  int pusch_tgt_snrx10 = 200;
  int pucch_tgt_snrx10 = 200;
  int ibwps=24;
  int ibwp_rboffset=41;
  int params_from_file = 0;
  if ( load_configmodule(argc,argv,CONFIG_ENABLECMDLINEONLY) == 0 ) {
    exit_fun("[NR_ULSIM] Error, configuration module init failed\n");
  }

  //logInit();
  randominit(0);

  /* initialize the sin-cos table */
   InitSinLUT();

  while ((c = getopt(argc, argv, "a:b:c:d:ef:g:h:i:j:kl:m:n:p:r:s:y:z:F:G:H:M:N:PR:S:T:U:L:Z")) != -1) {
    printf("handling optarg %c\n",c);
    switch (c) {

      /*case 'd':
        frame_type = 1;
        break;*/

    case 'a':
      start_symbol = atoi(optarg);
      AssertFatal(start_symbol >= 0 && start_symbol < 13,"start_symbol %d is not in 0..12\n",start_symbol);
      break;

    case 'b':
      nb_symb_sch = atoi(optarg);
      AssertFatal(nb_symb_sch > 0 && nb_symb_sch < 15,"start_symbol %d is not in 1..14\n",nb_symb_sch);
      break;
    case 'c':
      n_rnti = atoi(optarg);
      AssertFatal(n_rnti > 0 && n_rnti<=65535,"Illegal n_rnti %x\n",n_rnti);
      break;

    case 'd':
      delay = atoi(optarg);
      break;
      
    case 'e':
      msg3_flag = 1;
      break;
      
    case 'f':
      scg_fd = fopen(optarg, "r");
      
      if (scg_fd == NULL) {
	printf("Error opening %s\n", optarg);
	exit(-1);
      }

      break;
      
    case 'g':
      switch ((char) *optarg) {
      case 'A':
	channel_model = SCM_A;
	break;
	
      case 'B':
	channel_model = SCM_B;
	break;
	
      case 'C':
	channel_model = SCM_C;
	break;
	
      case 'D':
	channel_model = SCM_D;
	break;
	
      case 'E':
	channel_model = EPA;
	break;
	
      case 'F':
	channel_model = EVA;
	break;
	
      case 'G':
	channel_model = ETU;
	break;

      case 'H':
        channel_model = TDL_C;
	DS_TDL = .030; // 30 ns
	break;
  
      case 'I':
	channel_model = TDL_C;
	DS_TDL = .3;  // 300ns
        break;
     
      case 'J':
	channel_model=TDL_D;
	DS_TDL = .03;
	break;

      default:
	printf("Unsupported channel model!\n");
	exit(-1);
      }
      
      break;
      
      /*case 'i':
        interf1 = atoi(optarg);
        break;
	
	case 'j':
        interf2 = atoi(optarg);
        break;*/

    case 'k':
      printf("Setting threequarter_fs_flag\n");
      openair0_cfg[0].threequarter_fs= 1;
      break;

    case 'l':
      nb_symb_sch = atoi(optarg);
      break;
      
    case 'm':
      Imcs = atoi(optarg);
      break;
      
    case 'n':
      n_trials = atoi(optarg);
      break;
      
    case 'p':
      extended_prefix_flag = 1;
      break;
      
    case 'r':
      nb_rb = atoi(optarg);
      break;
      
    case 's':
      snr0 = atof(optarg);
      printf("Setting SNR0 to %f\n", snr0);
      break;

/*
    case 't':
      eff_tp_check = (float)atoi(optarg)/100;
      break;
*/
      /*
	case 'r':
	ricean_factor = pow(10,-.1*atof(optarg));
	if (ricean_factor>1) {
	printf("Ricean factor must be between 0 and 1\n");
	exit(-1);
	}
	break;
      */
      
      /*case 'x':
        transmission_mode = atoi(optarg);
        break;*/
      
    case 'y':
      n_tx = atoi(optarg);
      
      if ((n_tx == 0) || (n_tx > 2)) {
	printf("Unsupported number of tx antennas %d\n", n_tx);
	exit(-1);
      }
      
      break;
      
    case 'z':
      n_rx = atoi(optarg);
      
      if ((n_rx == 0) || (n_rx > 2)) {
	printf("Unsupported number of rx antennas %d\n", n_rx);
	exit(-1);
      }
      
      break;
      
    case 'F':
      input_fd = fopen(optarg, "r");
      
      if (input_fd == NULL) {
	printf("Problem with filename %s\n", optarg);
	exit(-1);
      }
      
      break;

    case 'G':
      file_offset = atoi(optarg);
      break;

    case 'H':
      slot = atoi(optarg);
      break;

    case 'M':
     // SSB_positions = atoi(optarg);
      break;
      
    case 'N':
     // Nid_cell = atoi(optarg);
      break;
      
    case 'R':
      N_RB_DL = atoi(optarg);
      N_RB_UL = N_RB_DL;
      break;
      
    case 'S':
      snr1 = atof(optarg);
      snr1set = 1;
      printf("Setting SNR1 to %f\n", snr1);
      break;
      
    case 'P':
      print_perf=1;
      opp_enabled=1;
      break;
      
    case 'L':
      loglvl = atoi(optarg);
      break;

   case 'T':
      enable_ptrs=1;
      for(i=0; i < atoi(optarg); i++){
        ptrs_arg[i] = atoi(argv[optind++]);
      }
      break;

    case 'U':
      modify_dmrs = 1;
      for(i=0; i < atoi(optarg); i++){
        dmrs_arg[i] = atoi(argv[optind++]);
      }
      break;

    case 'Q':
      params_from_file = 1;
      break;

    case 'Z':

      transform_precoding = transform_precoder_enabled; 
      num_dmrs_cdm_grps_no_data = 2;
      mcs_table = 3;
      
      printf("NOTE: TRANSFORM PRECODING (SC-FDMA) is ENABLED in UPLINK (0 - ENABLE, 1 - DISABLE) : %d \n",  transform_precoding);

      break;

    default:
    case 'h':
      printf("%s -h(elp) -p(extended_prefix) -N cell_id -f output_filename -F input_filename -g channel_model -n n_frames -t Delayspread -s snr0 -S snr1 -x transmission_mode -y TXant -z RXant -i Intefrence0 -j Interference1 -A interpolation_file -C(alibration offset dB) -N CellId -Z Enable SC-FDMA in Uplink \n", argv[0]);
      //printf("-d Use TDD\n");
      printf("-d Introduce delay in terms of number of samples\n");
      printf("-f Number of frames to simulate\n");
      printf("-g [A,B,C,D,E,F,G] Use 3GPP SCM (A,B,C,D) or 36-101 (E-EPA,F-EVA,G-ETU) models (ignores delay spread and Ricean factor)\n");
      printf("-h This message\n");
      //printf("-i Relative strength of first intefering eNB (in dB) - cell_id mod 3 = 1\n");
      //printf("-j Relative strength of second intefering eNB (in dB) - cell_id mod 3 = 2\n");
      printf("-s Starting SNR, runs from SNR0 to SNR0 + 10 dB if ending SNR isn't given\n");
      printf("-m MCS value\n");
      printf("-n Number of trials to simulate\n");
      printf("-p Use extended prefix mode\n");
      printf("-t Delay spread for multipath channel\n");
      //printf("-x Transmission mode (1,2,6 for the moment)\n");
      printf("-y Number of TX antennas used in eNB\n");
      printf("-z Number of RX antennas used in UE\n");
      printf("-A Interpolation_filname Run with Abstraction to generate Scatter plot using interpolation polynomial in file\n");
      //printf("-C Generate Calibration information for Abstraction (effective SNR adjustment to remove Pe bias w.r.t. AWGN)\n");
      printf("-F Input filename (.txt format) for RX conformance testing\n");
      printf("-G Offset of samples to read from file (0 default)\n");
      printf("-M Multiple SSB positions in burst\n");
      printf("-N Nid_cell\n");
      printf("-O oversampling factor (1,2,4,8,16)\n");
      printf("-R N_RB_DL\n");
      printf("-t Acceptable effective throughput (in percentage)\n");
      printf("-S Ending SNR, runs from SNR0 to SNR1\n");
      printf("-P Print ULSCH performances\n");
      printf("-T Enable PTRS, arguments list L_PTRS{0,1,2} K_PTRS{2,4}, e.g. -T 2 0 2 \n");
      printf("-U Change DMRS Config, arguments list DMRS TYPE{0=A,1=B} DMRS AddPos{0:3}, e.g. -U 2 0 2 \n");
      printf("-Q If -F used, read parameters from file\n");
      printf("-Z If -Z is used, SC-FDMA or transform precoding is enabled in Uplink \n");
      exit(-1);
      break;

    }
  }
  
  logInit();
  set_glog(loglvl);
  T_stdout = 1;

  get_softmodem_params()->phy_test = 1;
  get_softmodem_params()->do_ra = 0;
  get_softmodem_params()->usim_test = 1;


  if (snr1set == 0)
    snr1 = snr0 + 10;
  double sampling_frequency;
  double bandwidth;

  if (N_RB_UL >= 217) sampling_frequency = 122.88;
  else if (N_RB_UL >= 106) sampling_frequency = 61.44;
  else { printf("Need at least 106 PRBs\b"); exit(-1); }
  if (N_RB_UL == 273) bandwidth = 100;
  else if (N_RB_UL == 217) bandwidth = 80;
  else if (N_RB_UL == 106) bandwidth = 40;
  else { printf("Add N_RB_UL %d\n",N_RB_UL); exit(-1); }
			   
  if (openair0_cfg[0].threequarter_fs == 1) sampling_frequency*=.75;

  UE2gNB = new_channel_desc_scm(n_tx, n_rx, channel_model,
                                sampling_frequency,
                                bandwidth,
				DS_TDL,
                                0, 0, 0);

  if (UE2gNB == NULL) {
    printf("Problem generating channel model. Exiting.\n");
    exit(-1);
  }

  UE2gNB->max_Doppler = maxDoppler;

  RC.gNB = (PHY_VARS_gNB **) malloc(sizeof(PHY_VARS_gNB *));
  RC.gNB[0] = calloc(1,sizeof(PHY_VARS_gNB));
  gNB = RC.gNB[0];
  gNB->threadPool = (tpool_t*)malloc(sizeof(tpool_t));
  gNB->respDecode = (notifiedFIFO_t*) malloc(sizeof(notifiedFIFO_t));
  char tp_param[] = "n";
  initTpool(tp_param, gNB->threadPool, true);
  initNotifiedFIFO(gNB->respDecode);
  //gNB_config = &gNB->gNB_config;

  //memset((void *)&gNB->UL_INFO,0,sizeof(gNB->UL_INFO));
  gNB->UL_INFO.rx_ind.pdu_list = (nfapi_nr_rx_data_pdu_t *)malloc(NB_UE_INST*sizeof(nfapi_nr_rx_data_pdu_t));
  gNB->UL_INFO.crc_ind.crc_list = (nfapi_nr_crc_t *)malloc(NB_UE_INST*sizeof(nfapi_nr_crc_t));
  gNB->UL_INFO.rx_ind.number_of_pdus = 0;
  gNB->UL_INFO.crc_ind.number_crcs = 0;
  frame_parms = &gNB->frame_parms; //to be initialized I suppose (maybe not necessary for PBCH)


  //frame_parms->nb_antennas_tx = n_tx;
  //frame_parms->nb_antennas_rx = n_rx;
  frame_parms->N_RB_DL = N_RB_DL;
  frame_parms->N_RB_UL = N_RB_UL;
  frame_parms->Ncp = extended_prefix_flag ? EXTENDED : NORMAL;


  RC.nb_nr_macrlc_inst = 1;
  RC.nb_nr_mac_CC = (int*)malloc(RC.nb_nr_macrlc_inst*sizeof(int));
  for (i = 0; i < RC.nb_nr_macrlc_inst; i++)
    RC.nb_nr_mac_CC[i] = 1;
  mac_top_init_gNB();
  //gNB_MAC_INST* gNB_mac = RC.nrmac[0];
  gNB_RRC_INST rrc;
  memset((void*)&rrc,0,sizeof(rrc));

  rrc.carrier.servingcellconfigcommon = calloc(1,sizeof(*rrc.carrier.servingcellconfigcommon));

  NR_ServingCellConfigCommon_t *scc = rrc.carrier.servingcellconfigcommon;
  NR_ServingCellConfig_t *scd = calloc(1,sizeof(NR_ServingCellConfig_t));
  NR_CellGroupConfig_t *secondaryCellGroup=calloc(1,sizeof(*secondaryCellGroup));
  prepare_scc(rrc.carrier.servingcellconfigcommon);
  uint64_t ssb_bitmap;
  fill_scc(rrc.carrier.servingcellconfigcommon,&ssb_bitmap,N_RB_DL,N_RB_DL,mu,mu);

  fix_scc(scc,ssb_bitmap);

  prepare_scd(scd);

  fill_default_secondaryCellGroup(scc,
                                  scd,
				  secondaryCellGroup,
				  0,
				  1,
				  n_tx,
				  0);

  // xer_fprint(stdout, &asn_DEF_NR_CellGroupConfig, (const void*)secondaryCellGroup);

  /* RRC parameter validation for secondaryCellGroup */
  fix_scd(scd);

  AssertFatal((gNB->if_inst         = NR_IF_Module_init(0))!=NULL,"Cannot register interface");

  gNB->if_inst->NR_PHY_config_req      = nr_phy_config_request;
  // common configuration
  rrc_mac_config_req_gNB(0,0,n_rx,pusch_tgt_snrx10,pucch_tgt_snrx10,scc,0,0,NULL);
  // UE dedicated configuration
  rrc_mac_config_req_gNB(0,0,1,pusch_tgt_snrx10,pucch_tgt_snrx10,NULL,1,secondaryCellGroup->spCellConfig->reconfigurationWithSync->newUE_Identity,secondaryCellGroup);
  phy_init_nr_gNB(gNB,0,0);
  N_RB_DL = gNB->frame_parms.N_RB_DL;


  NR_BWP_Uplink_t *ubwp=secondaryCellGroup->spCellConfig->spCellConfigDedicated->uplinkConfig->uplinkBWP_ToAddModList->list.array[0];

  //crcTableInit();

  //nr_phy_config_request_sim(gNB, N_RB_DL, N_RB_UL, mu, Nid_cell, SSB_positions);


  //configure UE
  UE = malloc(sizeof(PHY_VARS_NR_UE));
  memset((void*)UE,0,sizeof(PHY_VARS_NR_UE));
  PHY_vars_UE_g = malloc(sizeof(PHY_VARS_NR_UE**));
  PHY_vars_UE_g[0] = malloc(sizeof(PHY_VARS_NR_UE*));
  PHY_vars_UE_g[0][0] = UE;
  memcpy(&UE->frame_parms, frame_parms, sizeof(NR_DL_FRAME_PARMS));

  //phy_init_nr_top(frame_parms);
  if (init_nr_ue_signal(UE, 1, 0) != 0) {
    printf("Error at UE NR initialisation\n");
    exit(-1);
  }

  //nr_init_frame_parms_ue(&UE->frame_parms);
  init_nr_ue_transport(UE, 0);

  /*
  for (int sf = 0; sf < 2; sf++) {
    for (i = 0; i < 2; i++) {

        UE->ulsch[sf][0][i] = new_nr_ue_ulsch(N_RB_UL, 8, 0);

        if (!UE->ulsch[sf][0][i]) {
          printf("Can't get ue ulsch structures\n");
          exit(-1);
        }
    }
  }
  */
  
  nr_l2_init_ue(NULL);
  NR_UE_MAC_INST_t* UE_mac = get_mac_inst(0);
  
  UE->if_inst = nr_ue_if_module_init(0);
  UE->if_inst->scheduled_response = nr_ue_scheduled_response;
  UE->if_inst->phy_config_request = nr_ue_phy_config_request;
  UE->if_inst->dl_indication = nr_ue_dl_indication;
  UE->if_inst->ul_indication = nr_ue_ul_indication;
  
  UE_mac->if_module = nr_ue_if_module_init(0);

  //Configure UE
  rrc.carrier.MIB = (uint8_t*) malloc(4);
  rrc.carrier.sizeof_MIB = do_MIB_NR(&rrc,0);

  nr_rrc_mac_config_req_ue(0,0,0,rrc.carrier.mib.message.choice.mib,secondaryCellGroup);

  nr_ue_phy_config_request(&UE_mac->phy_config);


  unsigned char harq_pid = 0;

  NR_gNB_ULSCH_t *ulsch_gNB = gNB->ulsch[UE_id][0];
  //nfapi_nr_ul_config_ulsch_pdu *rel15_ul = &ulsch_gNB->harq_processes[harq_pid]->ulsch_pdu;
  nfapi_nr_ul_tti_request_t     *UL_tti_req  = malloc(sizeof(*UL_tti_req));
  NR_Sched_Rsp_t *Sched_INFO = malloc(sizeof(*Sched_INFO));
  memset((void*)Sched_INFO,0,sizeof(*Sched_INFO));
  Sched_INFO->UL_tti_req=UL_tti_req;

  nfapi_nr_pusch_pdu_t  *pusch_pdu = &UL_tti_req->pdus_list[0].pusch_pdu;

  NR_UE_ULSCH_t **ulsch_ue = UE->ulsch[0][0];

  unsigned char *estimated_output_bit;
  unsigned char *test_input_bit;
  uint32_t errors_decoding   = 0;
  

  test_input_bit       = (unsigned char *) malloc16(sizeof(unsigned char) * 16 * 68 * 384);
  estimated_output_bit = (unsigned char *) malloc16(sizeof(unsigned char) * 16 * 68 * 384);

  nr_scheduled_response_t scheduled_response;
  fapi_nr_ul_config_request_t ul_config;
  fapi_nr_tx_request_t tx_req;
  
  uint8_t ptrs_mcs1 = 2;
  uint8_t ptrs_mcs2 = 4;
  uint8_t ptrs_mcs3 = 10;
  uint16_t n_rb0 = 25;
  uint16_t n_rb1 = 75;
  
  uint16_t pdu_bit_map = PUSCH_PDU_BITMAP_PUSCH_DATA; // | PUSCH_PDU_BITMAP_PUSCH_PTRS;
  uint8_t max_rounds = 4;
  uint8_t crc_status = 0;

  unsigned char mod_order = nr_get_Qm_ul(Imcs, mcs_table);
  uint16_t      code_rate = nr_get_code_rate_ul(Imcs, mcs_table);

  uint8_t mapping_type = typeB; // Default Values
  pusch_dmrs_type_t dmrs_config_type = pusch_dmrs_type1; // Default Values
  pusch_dmrs_AdditionalPosition_t add_pos = pusch_dmrs_pos0; // Default Values

  /* validate parameters othwerwise default values are used */
  /* -U flag can be used to set DMRS parameters*/
  if(modify_dmrs)
  {
    if(dmrs_arg[0] == 0)
    {
      mapping_type = typeA;
    }
    else if (dmrs_arg[0] == 1)
    {
      mapping_type = typeB;
    }
    /* Additional DMRS positions */
    if(dmrs_arg[1] >= 0 && dmrs_arg[1] <=3 )
    {
      add_pos = dmrs_arg[1];
    }
    printf("NOTE: DMRS config is modified with Mapping Type %d , Additional Position %d \n", mapping_type, add_pos );
  }

  uint8_t  length_dmrs         = pusch_len1;
  uint16_t l_prime_mask        = get_l_prime(nb_symb_sch, mapping_type, add_pos, length_dmrs);
  uint16_t number_dmrs_symbols = get_dmrs_symbols_in_slot(l_prime_mask, nb_symb_sch);
  uint8_t  nb_re_dmrs          = (dmrs_config_type == pusch_dmrs_type1) ? 6 : 4;

  if (transform_precoding == transform_precoder_enabled) {  

    AssertFatal(enable_ptrs == 0, "PTRS NOT SUPPORTED IF TRANSFORM PRECODING IS ENABLED\n");

    int8_t index = get_index_for_dmrs_lowpapr_seq((NR_NB_SC_PER_RB/2) * nb_rb);
	  AssertFatal(index >= 0, "Num RBs not configured according to 3GPP 38.211 section 6.3.1.4. For PUSCH with transform precoding, num RBs cannot be multiple of any other primenumber other than 2,3,5\n");
    
    dmrs_config_type = pusch_dmrs_type1;
	  nb_re_dmrs   = nb_re_dmrs * num_dmrs_cdm_grps_no_data;

    printf("[ULSIM]: TRANSFORM PRECODING ENABLED. Num RBs: %d, index for DMRS_SEQ: %d\n", nb_rb, index);
  }


  unsigned int available_bits  = nr_get_G(nb_rb, nb_symb_sch, nb_re_dmrs, number_dmrs_symbols, mod_order, 1);
  unsigned int TBS             = nr_compute_tbs(mod_order, code_rate, nb_rb, nb_symb_sch, nb_re_dmrs * number_dmrs_symbols, 0, 0, precod_nbr_layers);

  
  printf("[ULSIM]: length_dmrs: %u, l_prime_mask: %u	number_dmrs_symbols: %u, mapping_type: %u add_pos: %d \n", length_dmrs, l_prime_mask, number_dmrs_symbols, mapping_type, add_pos);
  printf("[ULSIM]: CDM groups: %u, dmrs_config_type: %d, num_rbs: %u, nb_symb_sch: %u\n", num_dmrs_cdm_grps_no_data, dmrs_config_type, nb_rb, nb_symb_sch);
  printf("[ULSIM]: MCS: %d, mod order: %u, code_rate: %u\n", Imcs, mod_order, code_rate);
  printf("[ULSIM]: VALUE OF G: %u, TBS: %u\n", available_bits, TBS);
  

  
  uint8_t ulsch_input_buffer[TBS/8];

  ulsch_input_buffer[0] = 0x31;
  for (i = 1; i < TBS/8; i++) {
    ulsch_input_buffer[i] = (unsigned char) rand();
  }

  uint8_t ptrs_time_density = get_L_ptrs(ptrs_mcs1, ptrs_mcs2, ptrs_mcs3, Imcs, mcs_table);
  uint8_t ptrs_freq_density = get_K_ptrs(n_rb0, n_rb1, nb_rb);
  int     ptrs_symbols      = 0; // to calculate total PTRS RE's in a slot

  double ts = 1.0/(frame_parms->subcarrier_spacing * frame_parms->ofdm_symbol_size);

  /* -T option enable PTRS */
  if(enable_ptrs)
  {
    /* validate parameters othwerwise default values are used */
    if(ptrs_arg[0] == 0 || ptrs_arg[0] == 1 || ptrs_arg[0] == 2 )
    {
      ptrs_time_density = ptrs_arg[0];
    }
    if(ptrs_arg[1] == 2 || ptrs_arg[1] == 4 )
    {
      ptrs_freq_density = ptrs_arg[1];
    }
    pdu_bit_map |= PUSCH_PDU_BITMAP_PUSCH_PTRS;
    printf("NOTE: PTRS Enabled with L %d, K %d \n", ptrs_time_density, ptrs_freq_density );
  }

  if (input_fd != NULL) max_rounds=1;

  if(1<<ptrs_time_density >= nb_symb_sch)
    pdu_bit_map &= ~PUSCH_PDU_BITMAP_PUSCH_PTRS; // disable PUSCH PTRS

  printf("\n");

  //for (int i=0;i<16;i++) printf("%f\n",gaussdouble(0.0,1.0));
  snrRun = 0;
  int n_errs = 0;
  int read_errors=0;

  int slot_offset = frame_parms->get_samples_slot_timestamp(slot,frame_parms,0);
  int slot_length = slot_offset - frame_parms->get_samples_slot_timestamp(slot-1,frame_parms,0);

  if (input_fd != NULL)	{
    AssertFatal(frame_parms->nb_antennas_rx == 1, "nb_ant != 1\n");
    // 800 samples is N_TA_OFFSET for FR1 @ 30.72 Ms/s,
    AssertFatal(frame_parms->subcarrier_spacing==30000,"only 30 kHz for file input for now (%d)\n",frame_parms->subcarrier_spacing);
  
    if (params_from_file) {
      fseek(input_fd,file_offset*((slot_length<<2)+4000+16),SEEK_SET);
      read_errors+=fread((void*)&n_rnti,sizeof(int16_t),1,input_fd);
      printf("rnti %x\n",n_rnti);
      read_errors+=fread((void*)&nb_rb,sizeof(int16_t),1,input_fd);
      printf("nb_rb %d\n",nb_rb);
      int16_t dummy;
      read_errors+=fread((void*)&start_rb,sizeof(int16_t),1,input_fd);
      //fread((void*)&dummy,sizeof(int16_t),1,input_fd);
      printf("rb_start %d\n",start_rb);
      read_errors+=fread((void*)&nb_symb_sch,sizeof(int16_t),1,input_fd);
      //fread((void*)&dummy,sizeof(int16_t),1,input_fd);
      printf("nb_symb_sch %d\n",nb_symb_sch);
      read_errors+=fread((void*)&start_symbol,sizeof(int16_t),1,input_fd);
      printf("start_symbol %d\n",start_symbol);
      read_errors+=fread((void*)&Imcs,sizeof(int16_t),1,input_fd);
      printf("mcs %d\n",Imcs);
      read_errors+=fread((void*)&rv_index,sizeof(int16_t),1,input_fd);
      printf("rv_index %d\n",rv_index);
      //    fread((void*)&harq_pid,sizeof(int16_t),1,input_fd);
      read_errors+=fread((void*)&dummy,sizeof(int16_t),1,input_fd);
      printf("harq_pid %d\n",harq_pid);
    }
    fseek(input_fd,file_offset*sizeof(int16_t)*2,SEEK_SET);
    read_errors+=fread((void*)&gNB->common_vars.rxdata[0][slot_offset-delay],
    sizeof(int16_t),
    slot_length<<1,
    input_fd);
    if (read_errors==0) exit(1);
    for (int i=0;i<16;i+=2) printf("slot_offset %d : %d,%d\n",
           slot_offset,
           ((int16_t*)&gNB->common_vars.rxdata[0][slot_offset])[i],
           ((int16_t*)&gNB->common_vars.rxdata[0][slot_offset])[1+i]);
  }
  
  for (SNR = snr0; SNR < snr1; SNR += snr_step) {
    varArray_t *table_rx=initVarArray(1000,sizeof(double));
    int error_flag = 0;
    n_false_positive = 0;
    effRate = 0;
    int n_errors[4] = {0,0,0,0};;
    int round_trials[4]={0,0,0,0};
    uint32_t errors_scrambling[4] = {0,0,0,0};
    reset_meas(&gNB->phy_proc_rx);
    reset_meas(&gNB->rx_pusch_stats);
    reset_meas(&gNB->ulsch_decoding_stats);
    reset_meas(&gNB->ulsch_deinterleaving_stats);
    reset_meas(&gNB->ulsch_rate_unmatching_stats);
    reset_meas(&gNB->ulsch_ldpc_decoding_stats);
    reset_meas(&gNB->ulsch_unscrambling_stats);
    reset_meas(&gNB->ulsch_channel_estimation_stats);
    reset_meas(&gNB->ulsch_llr_stats);
    reset_meas(&gNB->ulsch_channel_compensation_stats);
    reset_meas(&gNB->ulsch_rbs_extraction_stats);

    clear_pusch_stats(gNB);
    for (trial = 0; trial < n_trials; trial++) {
    uint8_t round = 0;

    crc_status = 1;
    errors_decoding    = 0;
    memset((void*)roundStats,0,50*sizeof(roundStats[0]));
    while (round<max_rounds && crc_status) {
      round_trials[round]++;
      ulsch_ue[0]->harq_processes[harq_pid]->round = round;
      gNB->ulsch[0][0]->harq_processes[harq_pid]->round = round;
      rv_index = nr_rv_round_map[round];

      UE_proc.thread_id = 0;
      UE_proc.nr_slot_tx = slot;
      UE_proc.frame_tx = frame;

      UL_tti_req->SFN = frame;
      UL_tti_req->Slot = slot;
      UL_tti_req->n_pdus = 1;
      UL_tti_req->pdus_list[0].pdu_type = NFAPI_NR_UL_CONFIG_PUSCH_PDU_TYPE;
      UL_tti_req->pdus_list[0].pdu_size = sizeof(nfapi_nr_pusch_pdu_t);
      memset(pusch_pdu,0,sizeof(nfapi_nr_pusch_pdu_t));
      
      int abwp_size  = NRRIV2BW(ubwp->bwp_Common->genericParameters.locationAndBandwidth,275);
      int abwp_start = NRRIV2PRBOFFSET(ubwp->bwp_Common->genericParameters.locationAndBandwidth,275);
      int ibwp_size  = ibwps;
      int ibwp_start = ibwp_rboffset;
      if (msg3_flag == 1) {
	if ((ibwp_start < abwp_start) || (ibwp_size > abwp_size))
	  pusch_pdu->bwp_start = abwp_start;
	else
	  pusch_pdu->bwp_start = ibwp_start;
	pusch_pdu->bwp_size = ibwp_size;
	start_rb = (ibwp_start - abwp_start);
	printf("msg3: ibwp_size %d, abwp_size %d, ibwp_start %d, abwp_start %d\n",
	       ibwp_size,abwp_size,ibwp_start,abwp_start);
      }
      else {
	pusch_pdu->bwp_start = abwp_start;
	pusch_pdu->bwp_size = abwp_size;
      }

      pusch_pdu->pusch_data.tb_size = TBS/8;
      pusch_pdu->pdu_bit_map = pdu_bit_map;
      pusch_pdu->rnti = n_rnti;
      pusch_pdu->mcs_index = Imcs;
      pusch_pdu->mcs_table = mcs_table;
      pusch_pdu->target_code_rate = code_rate;
      pusch_pdu->qam_mod_order = mod_order;
      pusch_pdu->transform_precoding = transform_precoding;
      pusch_pdu->data_scrambling_id = *scc->physCellId;
      pusch_pdu->nrOfLayers = 1;
      pusch_pdu->ul_dmrs_symb_pos = l_prime_mask << start_symbol;
      pusch_pdu->dmrs_config_type = dmrs_config_type;
      pusch_pdu->ul_dmrs_scrambling_id =  *scc->physCellId;
      pusch_pdu->scid = 0;
      pusch_pdu->dmrs_ports = 1;
      pusch_pdu->num_dmrs_cdm_grps_no_data = msg3_flag == 0 ? 1 : 2;
      pusch_pdu->resource_alloc = 1; 
      pusch_pdu->rb_start = start_rb;
      pusch_pdu->rb_size = nb_rb;
      pusch_pdu->vrb_to_prb_mapping = 0;
      pusch_pdu->frequency_hopping = 0;
      pusch_pdu->uplink_frequency_shift_7p5khz = 0;
      pusch_pdu->start_symbol_index = start_symbol;
      pusch_pdu->nr_of_symbols = nb_symb_sch;
      pusch_pdu->pusch_data.rv_index = rv_index;
      pusch_pdu->pusch_data.harq_process_id = 0;
      pusch_pdu->pusch_data.new_data_indicator = trial & 0x1;
      pusch_pdu->pusch_data.num_cb = 0;
      pusch_pdu->pusch_ptrs.ptrs_time_density = ptrs_time_density;
      pusch_pdu->pusch_ptrs.ptrs_freq_density = ptrs_freq_density;
      pusch_pdu->pusch_ptrs.ptrs_ports_list   = (nfapi_nr_ptrs_ports_t *) malloc(2*sizeof(nfapi_nr_ptrs_ports_t));
      pusch_pdu->pusch_ptrs.ptrs_ports_list[0].ptrs_re_offset = 0;

      if (transform_precoding == transform_precoder_enabled) { 

        pusch_pdu->dfts_ofdm.low_papr_group_number = *scc->physCellId % 30; // U as defined in 38.211 section 6.4.1.1.1.2 
        pusch_pdu->dfts_ofdm.low_papr_sequence_number = 0;     // V as defined in 38.211 section 6.4.1.1.1.2
        pusch_pdu->num_dmrs_cdm_grps_no_data = num_dmrs_cdm_grps_no_data;        
      }

      // prepare ULSCH/PUSCH reception
      nr_schedule_response(Sched_INFO);

      // --------- setting parameters for UE --------

      scheduled_response.module_id = 0;
      scheduled_response.CC_id = 0;
      scheduled_response.frame = frame;
      scheduled_response.slot = slot;
      scheduled_response.thread_id = UE_proc.thread_id;
      scheduled_response.dl_config = NULL;
      scheduled_response.ul_config = &ul_config;
      scheduled_response.tx_request = &tx_req;
      
      // Config UL TX PDU
      tx_req.slot = slot;
      tx_req.sfn = frame;
      // tx_req->tx_config // TbD
      tx_req.number_of_pdus = 1;
      tx_req.tx_request_body[0].pdu_length = TBS/8;
      tx_req.tx_request_body[0].pdu_index = 0;
      tx_req.tx_request_body[0].pdu = &ulsch_input_buffer[0];

      ul_config.slot = slot;
      ul_config.number_pdus = 1;
      ul_config.ul_config_list[0].pdu_type = FAPI_NR_UL_CONFIG_TYPE_PUSCH;
      ul_config.ul_config_list[0].pusch_config_pdu.rnti = n_rnti;
      ul_config.ul_config_list[0].pusch_config_pdu.pdu_bit_map = pdu_bit_map;
      ul_config.ul_config_list[0].pusch_config_pdu.qam_mod_order = mod_order;
      ul_config.ul_config_list[0].pusch_config_pdu.rb_size = nb_rb;
      ul_config.ul_config_list[0].pusch_config_pdu.rb_start = start_rb;
      ul_config.ul_config_list[0].pusch_config_pdu.nr_of_symbols = nb_symb_sch;
      ul_config.ul_config_list[0].pusch_config_pdu.start_symbol_index = start_symbol;
      ul_config.ul_config_list[0].pusch_config_pdu.ul_dmrs_symb_pos = l_prime_mask << start_symbol;
      ul_config.ul_config_list[0].pusch_config_pdu.dmrs_config_type = dmrs_config_type;
      ul_config.ul_config_list[0].pusch_config_pdu.mcs_index = Imcs;
      ul_config.ul_config_list[0].pusch_config_pdu.mcs_table = mcs_table;
      ul_config.ul_config_list[0].pusch_config_pdu.num_dmrs_cdm_grps_no_data = msg3_flag == 0 ? 1 : 2;
      ul_config.ul_config_list[0].pusch_config_pdu.nrOfLayers = precod_nbr_layers;
      ul_config.ul_config_list[0].pusch_config_pdu.absolute_delta_PUSCH = 0;

      ul_config.ul_config_list[0].pusch_config_pdu.pusch_data.tb_size = TBS/8;
      ul_config.ul_config_list[0].pusch_config_pdu.pusch_data.new_data_indicator = trial & 0x1;
      ul_config.ul_config_list[0].pusch_config_pdu.pusch_data.rv_index = rv_index;
      ul_config.ul_config_list[0].pusch_config_pdu.pusch_data.harq_process_id = harq_pid;

      ul_config.ul_config_list[0].pusch_config_pdu.pusch_ptrs.ptrs_time_density = ptrs_time_density;
      ul_config.ul_config_list[0].pusch_config_pdu.pusch_ptrs.ptrs_freq_density = ptrs_freq_density;
      ul_config.ul_config_list[0].pusch_config_pdu.pusch_ptrs.ptrs_ports_list   = (nfapi_nr_ue_ptrs_ports_t *) malloc(2*sizeof(nfapi_nr_ue_ptrs_ports_t));
      ul_config.ul_config_list[0].pusch_config_pdu.pusch_ptrs.ptrs_ports_list[0].ptrs_re_offset = 0;

      ul_config.ul_config_list[0].pusch_config_pdu.transform_precoding = transform_precoding;

      if (transform_precoding == transform_precoder_enabled) { 
   
        ul_config.ul_config_list[0].pusch_config_pdu.dfts_ofdm.low_papr_group_number = *scc->physCellId % 30;// U as defined in 38.211 section 6.4.1.1.1.2 
        ul_config.ul_config_list[0].pusch_config_pdu.dfts_ofdm.low_papr_sequence_number = 0;// V as defined in 38.211 section 6.4.1.1.1.2
        //ul_config.ul_config_list[0].pusch_config_pdu.pdu_bit_map |= PUSCH_PDU_BITMAP_DFTS_OFDM; 
        ul_config.ul_config_list[0].pusch_config_pdu.num_dmrs_cdm_grps_no_data = num_dmrs_cdm_grps_no_data;

      }


      //nr_fill_ulsch(gNB,frame,slot,pusch_pdu); // Not needed as its its already filled as apart of "nr_schedule_response(Sched_INFO);"

      for (int i=0;i<(TBS/8);i++) ulsch_ue[0]->harq_processes[harq_pid]->a[i]=i&0xff;
      if (input_fd == NULL) {

        // set FAPI parameters for UE, put them in the scheduled response and call
        nr_ue_scheduled_response(&scheduled_response);


        /////////////////////////phy_procedures_nr_ue_TX///////////////////////
        ///////////

        phy_procedures_nrUE_TX(UE, &UE_proc, gNB_id);


        if (n_trials==1) {
          LOG_M("txsig0.m","txs0", UE->common_vars.txdata[0],frame_parms->samples_per_subframe*10,1,1);
          LOG_M("txsig0F.m","txs0F", UE->common_vars.txdataF[0],frame_parms->ofdm_symbol_size*14,1,1);
        }
        ///////////
        ////////////////////////////////////////////////////
        tx_offset = frame_parms->get_samples_slot_timestamp(slot,frame_parms,0);

        txlev = signal_energy(&UE->common_vars.txdata[0][tx_offset + 5*frame_parms->ofdm_symbol_size + 4*frame_parms->nb_prefix_samples + frame_parms->nb_prefix_samples0],
                              frame_parms->ofdm_symbol_size + frame_parms->nb_prefix_samples);
      }	
      else n_trials = 1;

      if (input_fd == NULL ) {

        sigma_dB = 10 * log10((double)txlev * ((double)frame_parms->ofdm_symbol_size/(12*nb_rb))) - SNR;;
        sigma    = pow(10,sigma_dB/10);


        if(n_trials==1) printf("sigma %f (%f dB), txlev %f (factor %f)\n",sigma,sigma_dB,10*log10((double)txlev),(double)(double)
                                frame_parms->ofdm_symbol_size/(12*nb_rb));

        for (i=0; i<slot_length; i++) {
          for (int aa=0; aa<frame_parms->nb_antennas_rx; aa++) {
            s_re[aa][i] = ((double)(((short *)&UE->common_vars.txdata[aa][slot_offset]))[(i<<1)]);
            s_im[aa][i] = ((double)(((short *)&UE->common_vars.txdata[aa][slot_offset]))[(i<<1)+1]);
          }
        }


        if (UE2gNB->max_Doppler == 0) {
          multipath_channel(UE2gNB, s_re, s_im, r_re, r_im, slot_length, 0, (n_trials==1)?1:0);
        } else {
          multipath_tv_channel(UE2gNB, s_re, s_im, r_re, r_im, 2*slot_length, 0);
        }
        for (i=0; i<slot_length; i++) {
          for (ap=0; ap<frame_parms->nb_antennas_rx; ap++) {
            ((int16_t*) &gNB->common_vars.rxdata[ap][slot_offset])[(2*i)   + (delay*2)] = (int16_t)((r_re[ap][i]) + (sqrt(sigma/2)*gaussdouble(0.0,1.0))); // convert to fixed point
            ((int16_t*) &gNB->common_vars.rxdata[ap][slot_offset])[(2*i)+1 + (delay*2)] = (int16_t)((r_im[ap][i]) + (sqrt(sigma/2)*gaussdouble(0.0,1.0)));
            /* Add phase noise if enabled */
            if (pdu_bit_map & PUSCH_PDU_BITMAP_PUSCH_PTRS) {
              phase_noise(ts, &((int16_t*)&gNB->common_vars.rxdata[ap][slot_offset])[(2*i)],
                          &((int16_t*)&gNB->common_vars.rxdata[ap][slot_offset])[(2*i)+1]);
            }
          }
        }

      } /*End input_fd */


      if(pusch_pdu->pdu_bit_map & PUSCH_PDU_BITMAP_PUSCH_PTRS) {
        set_ptrs_symb_idx(&ptrsSymPos,
                          pusch_pdu->nr_of_symbols,
                          pusch_pdu->start_symbol_index,
                          1<<ptrs_time_density,
                          pusch_pdu->ul_dmrs_symb_pos);
        ptrsSymbPerSlot = get_ptrs_symbols_in_slot(ptrsSymPos, pusch_pdu->start_symbol_index, pusch_pdu->nr_of_symbols);
        ptrsRePerSymb = ((pusch_pdu->rb_size + ptrs_freq_density - 1)/ptrs_freq_density);
        printf("[ULSIM] PTRS Symbols in a slot: %2u, RE per Symbol: %3u, RE in a slot %4d\n", ptrsSymbPerSlot,ptrsRePerSymb, ptrsSymbPerSlot*ptrsRePerSymb );
      }
	////////////////////////////////////////////////////////////
	
	//----------------------------------------------------------
	//------------------- gNB phy procedures -------------------
	//----------------------------------------------------------
	gNB->UL_INFO.rx_ind.number_of_pdus = 0;
	gNB->UL_INFO.crc_ind.number_crcs = 0;

        start_meas(&gNB->phy_proc_rx);
        phy_procedures_gNB_common_RX(gNB, frame, slot);

        phy_procedures_gNB_uespec_RX(gNB, frame, slot);

	if (n_trials==1 && round==0) {
	  LOG_M("rxsig0.m","rx0",&gNB->common_vars.rxdata[0][slot_offset],slot_length,1,1);

	  LOG_M("rxsigF0.m","rxsF0",gNB->common_vars.rxdataF[0]+start_symbol*frame_parms->ofdm_symbol_size,nb_symb_sch*frame_parms->ofdm_symbol_size,1,1);

	}


	if (n_trials == 1  && round==0) { 
#ifdef __AVX2__
	  int off = ((nb_rb&1) == 1)? 4:0;
#else
	  int off = 0;
#endif

	  LOG_M("rxsigF0_ext.m","rxsF0_ext",
		&gNB->pusch_vars[0]->rxdataF_ext[0][start_symbol*NR_NB_SC_PER_RB * pusch_pdu->rb_size],nb_symb_sch*(off+(NR_NB_SC_PER_RB * pusch_pdu->rb_size)),1,1);
	  LOG_M("chestF0.m","chF0",
		&gNB->pusch_vars[0]->ul_ch_estimates[0][start_symbol*frame_parms->ofdm_symbol_size],frame_parms->ofdm_symbol_size,1,1);
	  LOG_M("chestF0_ext.m","chF0_ext",
		&gNB->pusch_vars[0]->ul_ch_estimates_ext[0][(start_symbol+1)*(off+(NR_NB_SC_PER_RB * pusch_pdu->rb_size))],
		(nb_symb_sch-1)*(off+(NR_NB_SC_PER_RB * pusch_pdu->rb_size)),1,1);
	  LOG_M("rxsigF0_comp.m","rxsF0_comp",
		&gNB->pusch_vars[0]->rxdataF_comp[0][start_symbol*(off+(NR_NB_SC_PER_RB * pusch_pdu->rb_size))],nb_symb_sch*(off+(NR_NB_SC_PER_RB * pusch_pdu->rb_size)),1,1);
	  LOG_M("rxsigF0_llr.m","rxsF0_llr",
		&gNB->pusch_vars[0]->llr[0],(nb_symb_sch-1)*NR_NB_SC_PER_RB * pusch_pdu->rb_size * mod_order,1,0);
	}
        start_meas(&gNB->phy_proc_rx);
        ////////////////////////////////////////////////////////////
	
	if (gNB->ulsch[0][0]->last_iteration_cnt >= 
	    gNB->ulsch[0][0]->max_ldpc_iterations+1) {
	  error_flag = 1; 
	  n_errors[round]++;
	  crc_status = 1;
	} else {
	  crc_status = 0;
	}
	if(n_trials==1) printf("end of round %d rv_index %d\n",round, rv_index);

        //----------------------------------------------------------
        //----------------- count and print errors -----------------
        //----------------------------------------------------------

        if ((pusch_pdu->pdu_bit_map & PUSCH_PDU_BITMAP_PUSCH_PTRS) && (SNR==snr0) && (trial==0) && (round==0)) {
            ptrs_symbols = 0;
            for (int i = pusch_pdu->start_symbol_index; i < pusch_pdu->start_symbol_index + pusch_pdu->nr_of_symbols; i++){
               ptrs_symbols += ((gNB->pusch_vars[UE_id]->ptrs_symbols) >> i) & 1;
            }
            /*  2*5*(50/2), for RB = 50,K = 2 for 5 OFDM PTRS symbols */
            available_bits -= 2 * ptrs_symbols * ((nb_rb + ptrs_freq_density - 1) /ptrs_freq_density);
            printf("[ULSIM][PTRS] Available bits are: %5u, removed PTRS bits are: %5d \n",available_bits, (ptrsSymbPerSlot * ptrsRePerSymb * 2) );
        }

	for (i = 0; i < available_bits; i++) {
	  
	  if(((ulsch_ue[0]->g[i] == 0) && (gNB->pusch_vars[UE_id]->llr[i] <= 0)) ||
	     ((ulsch_ue[0]->g[i] == 1) && (gNB->pusch_vars[UE_id]->llr[i] >= 0)))
	    {
	      /*if(errors_scrambling == 0)
		printf("\x1B[34m" "[frame %d][trial %d]\t1st bit in error in unscrambling = %d\n" "\x1B[0m", frame, trial, i);*/
	      errors_scrambling[round]++;
	    }
	}
	round++;

    } // round
    
    if (n_trials == 1 && errors_scrambling[0] > 0) {
      printf("\x1B[31m""[frame %d][trial %d]\tnumber of errors in unscrambling = %u\n" "\x1B[0m", frame, trial, errors_scrambling[0]);
    }
    
    for (i = 0; i < TBS; i++) {
      
      estimated_output_bit[i] = (ulsch_gNB->harq_processes[harq_pid]->b[i/8] & (1 << (i & 7))) >> (i & 7);
      test_input_bit[i]       = (ulsch_ue[0]->harq_processes[harq_pid]->b[i/8] & (1 << (i & 7))) >> (i & 7);
      
      if (estimated_output_bit[i] != test_input_bit[i]) {
	/*if(errors_decoding == 0)
	  printf("\x1B[34m""[frame %d][trial %d]\t1st bit in error in decoding     = %d\n" "\x1B[0m", frame, trial, i);*/
	errors_decoding++;
      }
    }
    if (n_trials == 1) {
      for (int r=0;r<ulsch_ue[0]->harq_processes[harq_pid]->C;r++) 
	for (int i=0;i<ulsch_ue[0]->harq_processes[harq_pid]->K>>3;i++) {
	  /*if ((ulsch_ue[0]->harq_processes[harq_pid]->c[r][i]^ulsch_gNB->harq_processes[harq_pid]->c[r][i]) != 0) printf("************");
	    printf("r %d: in[%d] %x, out[%d] %x (%x)\n",r,
	    i,ulsch_ue[0]->harq_processes[harq_pid]->c[r][i],
	    i,ulsch_gNB->harq_processes[harq_pid]->c[r][i],
	    ulsch_ue[0]->harq_processes[harq_pid]->c[r][i]^ulsch_gNB->harq_processes[harq_pid]->c[r][i]);*/
	}
    }
    if (errors_decoding > 0 && error_flag == 0) {
      n_false_positive++;
      if (n_trials==1)
	printf("\x1B[31m""[frame %d][trial %d]\tnumber of errors in decoding     = %u\n" "\x1B[0m", frame, trial, errors_decoding);
    } 
    roundStats[snrRun] += ((float)round);
    if (!crc_status) effRate += ((float)TBS)/round;
    } // trial loop
    
    roundStats[snrRun]/=((float)n_trials);
    effRate /= n_trials;
    
    printf("*****************************************\n");
    printf("SNR %f: n_errors (%d/%d,%d/%d,%d/%d,%d/%d) (negative CRC), false_positive %d/%d, errors_scrambling (%u/%u,%u/%u,%u/%u,%u/%u\n", SNR, n_errors[0], round_trials[0],n_errors[1], round_trials[1],n_errors[2], round_trials[2],n_errors[3], round_trials[3], n_false_positive, n_trials, errors_scrambling[0],available_bits*n_trials,errors_scrambling[1],available_bits*n_trials,errors_scrambling[2],available_bits*n_trials,errors_scrambling[3],available_bits*n_trials);
    printf("\n");
    printf("SNR %f: Channel BLER (%e,%e,%e,%e), Channel BER (%e,%e,%e,%e) Avg round %.2f, Eff Rate %.4f bits/slot, Eff Throughput %.2f, TBS %u bits/slot\n", 
	   SNR,
	   (double)n_errors[0]/round_trials[0],
	   (double)n_errors[1]/round_trials[0],
	   (double)n_errors[2]/round_trials[0],
	   (double)n_errors[3]/round_trials[0],
	   (double)errors_scrambling[0]/available_bits/round_trials[0],
	   (double)errors_scrambling[1]/available_bits/round_trials[0],
	   (double)errors_scrambling[2]/available_bits/round_trials[0],
	   (double)errors_scrambling[3]/available_bits/round_trials[0],
	   roundStats[snrRun],effRate,effRate/TBS*100,TBS);

    dump_pusch_stats(gNB);

    printf("*****************************************\n");
    printf("\n");
    
    if (print_perf==1) {
      printDistribution(&gNB->phy_proc_rx,table_rx,"Total PHY proc rx");
      printStatIndent(&gNB->rx_pusch_stats,"RX PUSCH time");
      printStatIndent2(&gNB->ulsch_channel_estimation_stats,"ULSCH channel estimation time");
      printStatIndent2(&gNB->ulsch_ptrs_processing_stats,"ULSCH PTRS Processing time");
      printStatIndent2(&gNB->ulsch_rbs_extraction_stats,"ULSCH rbs extraction time");
      printStatIndent2(&gNB->ulsch_channel_compensation_stats,"ULSCH channel compensation time");
      printStatIndent2(&gNB->ulsch_mrc_stats,"ULSCH mrc computation");
      printStatIndent2(&gNB->ulsch_llr_stats,"ULSCH llr computation");
      printStatIndent(&gNB->ulsch_unscrambling_stats,"ULSCH unscrambling");
      printStatIndent(&gNB->ulsch_decoding_stats,"ULSCH total decoding time");
      //printStatIndent2(&gNB->ulsch_deinterleaving_stats,"ULSCH deinterleaving");
      //printStatIndent2(&gNB->ulsch_rate_unmatching_stats,"ULSCH rate matching rx");
      //printStatIndent2(&gNB->ulsch_ldpc_decoding_stats,"ULSCH ldpc decoding");
      printf("\n");
    }

    if(n_trials==1)
      break;

    if ((float)n_errors[0]/(float)n_trials <= target_error_rate) {
      printf("*************\n");
      printf("PUSCH test OK\n");
      printf("*************\n");
      break;
    }

    snrRun++;
    n_errs = n_errors[0];
  } // SNR loop
  printf("\n");

  free(test_input_bit);
  free(estimated_output_bit);

  if (output_fd)
    fclose(output_fd);

  if (input_fd)
    fclose(input_fd);

  if (scg_fd)
    fclose(scg_fd);

  return (n_errs);
}<|MERGE_RESOLUTION|>--- conflicted
+++ resolved
@@ -82,7 +82,8 @@
 //uint8_t nfapi_mode = 0;
 uint64_t downlink_frequency[MAX_NUM_CCs][4];
 
-<<<<<<< HEAD
+extern void fix_scd(NR_ServingCellConfig_t *scd);// forward declaration
+
 int8_t nr_mac_rrc_data_ind_ue(const module_id_t module_id,
                               const int CC_id,
                               const uint8_t gNB_index,
@@ -95,9 +96,6 @@
 {
   return 0;
 }
-=======
-extern void fix_scd(NR_ServingCellConfig_t *scd);// forward declaration
->>>>>>> 3dc0a098
 
 int generate_dlsch_header(unsigned char *mac_header,
                           unsigned char num_sdus,
