--- conflicted
+++ resolved
@@ -81,6 +81,7 @@
 uint8_t nfapi_mode = 0;
 uint64_t downlink_frequency[MAX_NUM_CCs][4];
 
+extern void fix_scd(NR_ServingCellConfig_t *scd);// forward declaration
 
 int8_t nr_mac_rrc_data_ind_ue(const module_id_t module_id, const int CC_id, const uint8_t gNB_index,
                               const int8_t channel, const uint8_t* pduP, const sdu_size_t pdu_len) { return 0; }
@@ -122,9 +123,6 @@
   return 0;
 }
 
-<<<<<<< HEAD
-extern void fix_scd(NR_ServingCellConfig_t *scd);// forward declaration
-=======
 int
 gtpv1u_create_ngu_tunnel(
   const instance_t instanceP,
@@ -150,7 +148,6 @@
 ){
   return 0;
 }
->>>>>>> 403db5f6
 
 // Dummy function to avoid linking error at compilation of nr-ulsim
 int is_x2ap_enabled(void)
@@ -628,7 +625,7 @@
   prepare_scd(scd);
 
   fill_default_secondaryCellGroup(scc,
-          scd,
+                                  scd,
 				  secondaryCellGroup,
 				  0,
 				  1,
