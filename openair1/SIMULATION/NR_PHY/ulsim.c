/*
* Licensed to the OpenAirInterface (OAI) Software Alliance under one or more
* contributor license agreements.  See the NOTICE file distributed with
* this work for additional information regarding copyright ownership.
* The OpenAirInterface Software Alliance licenses this file to You under
* the OAI Public License, Version 1.1  (the "License"); you may not use this file
* except in compliance with the License.
* You may obtain a copy of the License at
*
*      http://www.openairinterface.org/?page_id=698
*
* Unless required by applicable law or agreed to in writing, software
* distributed under the License is distributed on an "AS IS" BASIS,
* WITHOUT WARRANTIES OR CONDITIONS OF ANY KIND, either express or implied.
* See the License for the specific language governing permissions and
* limitations under the License.
*-------------------------------------------------------------------------------
* For more information about the OpenAirInterface (OAI) Software Alliance:
*      contact@openairinterface.org
*/

#include <string.h>
#include <math.h>
#include <unistd.h>
#include <fcntl.h>
#include <sys/ioctl.h>
#include <sys/mman.h>
#include "common/ran_context.h"
#include "common/config/config_userapi.h"
#include "common/utils/LOG/log.h"
#include "PHY/defs_gNB.h"
#include "PHY/defs_nr_common.h"
#include "PHY/defs_nr_UE.h"
#include "PHY/phy_vars_nr_ue.h"
#include "PHY/types.h"
#include "PHY/INIT/phy_init.h"
#include "PHY/MODULATION/modulation_UE.h"
#include "PHY/MODULATION/nr_modulation.h"
#include "PHY/NR_REFSIG/dmrs_nr.h"
#include "PHY/NR_REFSIG/refsig_defs_ue.h"
#include "PHY/NR_TRANSPORT/nr_dlsch.h"
#include "PHY/NR_TRANSPORT/nr_sch_dmrs.h"
#include "PHY/NR_TRANSPORT/nr_transport_proto.h"
#include "PHY/NR_TRANSPORT/nr_ulsch.h"
#include "PHY/NR_UE_TRANSPORT/nr_transport_proto_ue.h"
#include "PHY/TOOLS/tools_defs.h"
#include "SCHED_NR/fapi_nr_l1.h"
#include "SCHED_NR/sched_nr.h"
#include "SCHED_NR_UE/defs.h"
#include "SCHED_NR_UE/fapi_nr_ue_l1.h"
#include "openair1/SIMULATION/TOOLS/sim.h"
#include "openair1/SIMULATION/RF/rf.h"
#include "openair1/SIMULATION/NR_PHY/nr_unitary_defs.h"
#include "openair2/RRC/NR/MESSAGES/asn1_msg.h"
//#include "openair1/SIMULATION/NR_PHY/nr_dummy_functions.c"
#include "openair2/LAYER2/NR_MAC_UE/mac_proto.h"
#include "openair2/LAYER2/NR_MAC_gNB/mac_proto.h"
#include "common/utils/threadPool/thread-pool.h"
#include "PHY/NR_REFSIG/ptrs_nr.h"
#define inMicroS(a) (((double)(a))/(get_cpu_freq_GHz()*1000.0))
#include "SIMULATION/LTE_PHY/common_sim.h"

#include <openair2/LAYER2/MAC/mac_vars.h>
#include <openair2/RRC/LTE/rrc_vars.h>

#include <executables/softmodem-common.h>
#include "PHY/NR_REFSIG/ul_ref_seq_nr.h"
#include <openair3/ocp-gtpu/gtp_itf.h>
//#define DEBUG_ULSIM

LCHAN_DESC DCCH_LCHAN_DESC,DTCH_DL_LCHAN_DESC,DTCH_UL_LCHAN_DESC;
rlc_info_t Rlc_info_um,Rlc_info_am_config;

PHY_VARS_gNB *gNB;
PHY_VARS_NR_UE *UE;
RAN_CONTEXT_t RC;
char *uecap_file;
int32_t uplink_frequency_offset[MAX_NUM_CCs][4];

uint16_t sf_ahead=4 ;
int slot_ahead=6 ;
uint16_t sl_ahead=0;
double cpuf;
//uint8_t nfapi_mode = 0;
uint64_t downlink_frequency[MAX_NUM_CCs][4];
THREAD_STRUCT thread_struct;
nfapi_ue_release_request_body_t release_rntis;
uint32_t N_RB_DL = 106;

//Fixme: Uniq dirty DU instance, by global var, datamodel need better management
instance_t DUuniqInstance=0;
instance_t CUuniqInstance=0;
teid_t newGtpuCreateTunnel(instance_t instance, rnti_t rnti, int incoming_bearer_id, int outgoing_bearer_id, teid_t outgoing_teid,
                           transport_layer_addr_t remoteAddr, int port, gtpCallback callBack) {
return 0;
}
extern void fix_scd(NR_ServingCellConfig_t *scd);// forward declaration

int8_t nr_mac_rrc_data_ind_ue(const module_id_t module_id,
                              const int CC_id,
                              const uint8_t gNB_index,
                              const frame_t frame,
                              const sub_frame_t sub_frame,
                              const rnti_t rnti,
                              const channel_t channel,
                              const uint8_t* pduP,
                              const sdu_size_t pdu_len)
{
  return 0;
}

int generate_dlsch_header(unsigned char *mac_header,
                          unsigned char num_sdus,
                          unsigned short *sdu_lengths,
                          unsigned char *sdu_lcids,
                          unsigned char drx_cmd,
                          unsigned short timing_advance_cmd,
                          unsigned char *ue_cont_res_id,
                          unsigned char short_padding,
                          unsigned short post_padding){return 0;}

void
rrc_data_ind(
  const protocol_ctxt_t *const ctxt_pP,
  const rb_id_t                Srb_id,
  const sdu_size_t             sdu_sizeP,
  const uint8_t   *const       buffer_pP
)
{
}


int
gtpv1u_create_s1u_tunnel(
  const instance_t                              instanceP,
  const gtpv1u_enb_create_tunnel_req_t *const  create_tunnel_req_pP,
  gtpv1u_enb_create_tunnel_resp_t *const create_tunnel_resp_pP
) {
  return 0;
}

int gtpv1u_delete_s1u_tunnel(const instance_t instance, const gtpv1u_enb_delete_tunnel_req_t *const req_pP) {
  return 0;
}

int gtpv1u_delete_ngu_tunnel( const instance_t instance,
			      gtpv1u_gnb_delete_tunnel_req_t *req) {
  return 0;
}

int
rrc_gNB_process_GTPV1U_CREATE_TUNNEL_RESP(
  const protocol_ctxt_t *const ctxt_pP,
  const gtpv1u_enb_create_tunnel_resp_t *const create_tunnel_resp_pP,
  uint8_t                         *inde_list
) {
  return 0;
}

int
gtpv1u_create_ngu_tunnel(
  const instance_t instanceP,
  const gtpv1u_gnb_create_tunnel_req_t *  const create_tunnel_req_pP,
        gtpv1u_gnb_create_tunnel_resp_t * const create_tunnel_resp_pP){
  return 0;
}

int
gtpv1u_update_ngu_tunnel(
  const instance_t                              instanceP,
  const gtpv1u_gnb_create_tunnel_req_t *const  create_tunnel_req_pP,
  const rnti_t                                  prior_rnti
){
  return 0;
}

int
nr_rrc_gNB_process_GTPV1U_CREATE_TUNNEL_RESP(
  const protocol_ctxt_t *const ctxt_pP,
  const gtpv1u_gnb_create_tunnel_resp_t *const create_tunnel_resp_pP,
  uint8_t                         *inde_list
){
  return 0;
}

// Dummy function to avoid linking error at compilation of nr-ulsim
int is_x2ap_enabled(void)
{
  return 0;
}

void nr_rrc_ue_generate_RRCSetupRequest(module_id_t module_id, const uint8_t gNB_index)
{
  return;
}

int8_t nr_mac_rrc_data_req_ue(const module_id_t Mod_idP,
                              const int         CC_id,
                              const uint8_t     gNB_id,
                              const frame_t     frameP,
                              const rb_id_t     Srb_id,
                              uint8_t           *buffer_pP)
{
  return 0;
}

int DU_send_INITIAL_UL_RRC_MESSAGE_TRANSFER(module_id_t     module_idP,
                                            int             CC_idP,
                                            int             UE_id,
                                            rnti_t          rntiP,
                                            const uint8_t   *sduP,
                                            sdu_size_t      sdu_lenP,
                                            const uint8_t   *sdu2P,
                                            sdu_size_t      sdu2_lenP) {
  return 0;
}

//nFAPI P7 dummy functions

int oai_nfapi_dl_tti_req(nfapi_nr_dl_tti_request_t *dl_config_req) { return(0);  }
int oai_nfapi_tx_data_req(nfapi_nr_tx_data_request_t *tx_data_req){ return(0);  }
int oai_nfapi_ul_dci_req(nfapi_nr_ul_dci_request_t *ul_dci_req){ return(0);  }
int oai_nfapi_ul_tti_req(nfapi_nr_ul_tti_request_t *ul_tti_req){ return(0);  }
int oai_nfapi_nr_rx_data_indication(nfapi_nr_rx_data_indication_t *ind) { return(0);  }
int oai_nfapi_nr_crc_indication(nfapi_nr_crc_indication_t *ind) { return(0);  }
int oai_nfapi_nr_srs_indication(nfapi_nr_srs_indication_t *ind) { return(0);  }
int oai_nfapi_nr_uci_indication(nfapi_nr_uci_indication_t *ind) { return(0);  }
int oai_nfapi_nr_rach_indication(nfapi_nr_rach_indication_t *ind) { return(0);  }

int nr_derive_key(int alg_type, uint8_t alg_id,
               const uint8_t key[32], uint8_t **out)
{
  return 0;
}

typedef struct {
  uint64_t       optmask;   //mask to store boolean config options
  uint8_t        nr_dlsch_parallel; // number of threads for dlsch decoding, 0 means no parallelization
  tpool_t        Tpool;             // thread pool 
} nrUE_params_t;

void processSlotTX(void *arg) {}

nrUE_params_t nrUE_params;

nrUE_params_t *get_nrUE_params(void) {
  return &nrUE_params;
}
// needed for some functions
uint16_t n_rnti = 0x1234;
openair0_config_t openair0_cfg[MAX_CARDS];

channel_desc_t *UE2gNB[NUMBER_OF_UE_MAX][NUMBER_OF_gNB_MAX];

int main(int argc, char **argv)
{
  char c;
  int i;
  double SNR, snr0 = -2.0, snr1 = 2.0;
  double sigma, sigma_dB;
  double snr_step = .2;
  uint8_t snr1set = 0;
  int slot = 8, frame = 1;
  FILE *output_fd = NULL;
  double **s_re,**s_im,**r_re,**r_im;
  //uint8_t write_output_file = 0;
  int trial, n_trials = 1, n_false_positive = 0, delay = 0;
  double maxDoppler = 0.0;
  uint8_t n_tx = 1, n_rx = 1;
  //uint8_t transmission_mode = 1;
  //uint16_t Nid_cell = 0;
  channel_desc_t *UE2gNB;
  uint8_t extended_prefix_flag = 0;
  //int8_t interf1 = -21, interf2 = -21;
  FILE *input_fd = NULL;
  SCM_t channel_model = AWGN;  //Rayleigh1_anticorr;
  uint16_t N_RB_DL = 106, N_RB_UL = 106, mu = 1;

  NB_UE_INST = 1;

  //unsigned char frame_type = 0;
  NR_DL_FRAME_PARMS *frame_parms;
  int loglvl = OAILOG_WARNING;
  //uint64_t SSB_positions=0x01;
  uint16_t nb_symb_sch = 12;
  int start_symbol = 0;
  uint16_t nb_rb = 50;
  int Imcs = 9;
  uint8_t precod_nbr_layers = 1;
  int gNB_id = 0;
  int ap;
  int tx_offset;
  int32_t txlev=0;
  int start_rb = 0;
  int UE_id =0; // [hna] only works for UE_id = 0 because NUMBER_OF_NR_UE_MAX is set to 1 (phy_init_nr_gNB causes segmentation fault)
  float target_error_rate = 0.01;
  int print_perf = 0;
  cpuf = get_cpu_freq_GHz();
  int msg3_flag = 0;
  int rv_index = 0;
  float roundStats[100];
  double effRate[100]; 
  double effTP[100]; 
  //float eff_tp_check = 0.7;
  uint8_t snrRun;
  int prb_inter = 0;

  int enable_ptrs = 0;
  int modify_dmrs = 0;
  /* L_PTRS = ptrs_arg[0], K_PTRS = ptrs_arg[1] */
  int ptrs_arg[2] = {-1,-1};// Invalid values
  /* DMRS TYPE = dmrs_arg[0], Add Pos = dmrs_arg[1] */
  int dmrs_arg[2] = {-1,-1};// Invalid values
  uint16_t ptrsSymPos = 0;
  uint16_t ptrsSymbPerSlot = 0;
  uint16_t ptrsRePerSymb = 0;

  uint8_t transform_precoding = 1; // 0 - ENABLE, 1 - DISABLE
  uint8_t num_dmrs_cdm_grps_no_data = 1;
  uint8_t mcs_table = 0;

  UE_nr_rxtx_proc_t UE_proc;
  FILE *scg_fd=NULL;
  int file_offset = 0;

  double DS_TDL = .03;
  int ibwps=24;
  int ibwp_rboffset=41;
  int params_from_file = 0;
  if ( load_configmodule(argc,argv,CONFIG_ENABLECMDLINEONLY) == 0 ) {
    exit_fun("[NR_ULSIM] Error, configuration module init failed\n");
  }
  int ul_proc_error = 0; // uplink processing checking status flag
  //logInit();
  randominit(0);

  /* initialize the sin-cos table */
   InitSinLUT();

  while ((c = getopt(argc, argv, "a:b:c:d:ef:g:h:ikl:m:n:p:r:s:u:w:y:z:F:G:H:M:N:PR:S:T:U:L:Z")) != -1) {
    printf("handling optarg %c\n",c);
    switch (c) {

      /*case 'd':
        frame_type = 1;
        break;*/

    case 'a':
      start_symbol = atoi(optarg);
      AssertFatal(start_symbol >= 0 && start_symbol < 13,"start_symbol %d is not in 0..12\n",start_symbol);
      break;

    case 'b':
      nb_symb_sch = atoi(optarg);
      AssertFatal(nb_symb_sch > 0 && nb_symb_sch < 15,"start_symbol %d is not in 1..14\n",nb_symb_sch);
      break;
    case 'c':
      n_rnti = atoi(optarg);
      AssertFatal(n_rnti > 0 && n_rnti<=65535,"Illegal n_rnti %x\n",n_rnti);
      break;

    case 'd':
      delay = atoi(optarg);
      break;
      
    case 'e':
      msg3_flag = 1;
      break;
      
    case 'f':
      scg_fd = fopen(optarg, "r");
      
      if (scg_fd == NULL) {
	printf("Error opening %s\n", optarg);
	exit(-1);
      }

      break;
      
    case 'g':
      switch ((char) *optarg) {
      case 'A':
	channel_model = SCM_A;
	break;
	
      case 'B':
	channel_model = SCM_B;
	break;
	
      case 'C':
	channel_model = SCM_C;
	break;
	
      case 'D':
	channel_model = SCM_D;
	break;
	
      case 'E':
	channel_model = EPA;
	break;
	
      case 'F':
	channel_model = EVA;
	break;
	
      case 'G':
	channel_model = ETU;
	break;

      case 'H':
        channel_model = TDL_C;
	DS_TDL = .030; // 30 ns
	break;
  
      case 'I':
	channel_model = TDL_C;
	DS_TDL = .3;  // 300ns
        break;
     
      case 'J':
	channel_model=TDL_D;
	DS_TDL = .03;
	break;

      default:
	printf("Unsupported channel model!\n");
	exit(-1);
      }
      
      break;
      
    case 'i':
      prb_inter=1;
      break;
	
    case 'k':
      printf("Setting threequarter_fs_flag\n");
      openair0_cfg[0].threequarter_fs= 1;
      break;

    case 'l':
      nb_symb_sch = atoi(optarg);
      break;
      
    case 'm':
      Imcs = atoi(optarg);
      break;
      
    case 'n':
      n_trials = atoi(optarg);
      break;
      
    case 'p':
      extended_prefix_flag = 1;
      break;
      
    case 'r':
      nb_rb = atoi(optarg);
      break;
      
    case 's':
      snr0 = atof(optarg);
      printf("Setting SNR0 to %f\n", snr0);
      break;

    case 'u':
      mu = atoi(optarg);
      break;

    case 'w':
      start_rb = atoi(optarg);
      break;

/*
    case 't':
      eff_tp_check = (float)atoi(optarg)/100;
      break;
*/
      /*
	case 'r':
	ricean_factor = pow(10,-.1*atof(optarg));
	if (ricean_factor>1) {
	printf("Ricean factor must be between 0 and 1\n");
	exit(-1);
	}
	break;
      */
      
      /*case 'x':
        transmission_mode = atoi(optarg);
        break;*/
      
    case 'y':
      n_tx = atoi(optarg);
      
      if ((n_tx == 0) || (n_tx > 2)) {
	printf("Unsupported number of tx antennas %d\n", n_tx);
	exit(-1);
      }
      
      break;
      
    case 'z':
      n_rx = atoi(optarg);
      
      if ((n_rx == 0) || (n_rx > 8)) {
	printf("Unsupported number of rx antennas %d\n", n_rx);
	exit(-1);
      }
      
      break;
      
    case 'F':
      input_fd = fopen(optarg, "r");
      
      if (input_fd == NULL) {
	printf("Problem with filename %s\n", optarg);
	exit(-1);
      }
      
      break;

    case 'G':
      file_offset = atoi(optarg);
      break;

    case 'H':
      slot = atoi(optarg);
      break;

    case 'M':
     // SSB_positions = atoi(optarg);
      break;
      
    case 'N':
     // Nid_cell = atoi(optarg);
      break;
      
    case 'R':
      N_RB_DL = atoi(optarg);
      N_RB_UL = N_RB_DL;
      break;
      
    case 'S':
      snr1 = atof(optarg);
      snr1set = 1;
      printf("Setting SNR1 to %f\n", snr1);
      break;
      
    case 'P':
      print_perf=1;
      opp_enabled=1;
      break;
      
    case 'L':
      loglvl = atoi(optarg);
      break;

   case 'T':
      enable_ptrs=1;
      for(i=0; i < atoi(optarg); i++){
        ptrs_arg[i] = atoi(argv[optind++]);
      }
      break;

    case 'U':
      modify_dmrs = 1;
      for(i=0; i < atoi(optarg); i++){
        dmrs_arg[i] = atoi(argv[optind++]);
      }
      break;

    case 'Q':
      params_from_file = 1;
      break;

    case 'Z':

      transform_precoding = 0; // enabled
      num_dmrs_cdm_grps_no_data = 2;
      mcs_table = 3;
      
      printf("NOTE: TRANSFORM PRECODING (SC-FDMA) is ENABLED in UPLINK (0 - ENABLE, 1 - DISABLE) : %d \n",  transform_precoding);

      break;

    default:
    case 'h':
      printf("%s -h(elp) -p(extended_prefix) -N cell_id -f output_filename -F input_filename -g channel_model -n n_frames -t Delayspread -s snr0 -S snr1 -x transmission_mode -y TXant -z RXant -i Intefrence0 -j Interference1 -A interpolation_file -C(alibration offset dB) -N CellId -Z Enable SC-FDMA in Uplink \n", argv[0]);
      //printf("-d Use TDD\n");
      printf("-d Introduce delay in terms of number of samples\n");
      printf("-f Number of frames to simulate\n");
      printf("-g [A,B,C,D,E,F,G] Use 3GPP SCM (A,B,C,D) or 36-101 (E-EPA,F-EVA,G-ETU) models (ignores delay spread and Ricean factor)\n");
      printf("-h This message\n");
      printf("-i Activate PRB based averaging for channel estimation. Frequncy domain interpolation by default.\n");
      //printf("-j Relative strength of second intefering eNB (in dB) - cell_id mod 3 = 2\n");
      printf("-s Starting SNR, runs from SNR0 to SNR0 + 10 dB if ending SNR isn't given\n");
      printf("-m MCS value\n");
      printf("-n Number of trials to simulate\n");
      printf("-p Use extended prefix mode\n");
      printf("-t Delay spread for multipath channel\n");
      printf("-u Set the numerology\n");
      printf("-w Start PRB for PUSCH\n");
      //printf("-x Transmission mode (1,2,6 for the moment)\n");
      printf("-y Number of TX antennas used in eNB\n");
      printf("-z Number of RX antennas used in UE\n");
      printf("-A Interpolation_filname Run with Abstraction to generate Scatter plot using interpolation polynomial in file\n");
      //printf("-C Generate Calibration information for Abstraction (effective SNR adjustment to remove Pe bias w.r.t. AWGN)\n");
      printf("-F Input filename (.txt format) for RX conformance testing\n");
      printf("-G Offset of samples to read from file (0 default)\n");
      printf("-L <log level, 0(errors), 1(warning), 2(info) 3(debug) 4 (trace)>\n");
      printf("-M Multiple SSB positions in burst\n");
      printf("-N Nid_cell\n");
      printf("-O oversampling factor (1,2,4,8,16)\n");
      printf("-R N_RB_DL\n");
      printf("-t Acceptable effective throughput (in percentage)\n");
      printf("-S Ending SNR, runs from SNR0 to SNR1\n");
      printf("-P Print ULSCH performances\n");
      printf("-T Enable PTRS, arguments list L_PTRS{0,1,2} K_PTRS{2,4}, e.g. -T 2 0 2 \n");
      printf("-U Change DMRS Config, arguments list DMRS TYPE{0=A,1=B} DMRS AddPos{0:3}, e.g. -U 2 0 2 \n");
      printf("-Q If -F used, read parameters from file\n");
      printf("-Z If -Z is used, SC-FDMA or transform precoding is enabled in Uplink \n");
      exit(-1);
      break;

    }
  }
  
  logInit();
  set_glog(loglvl);
  T_stdout = 1;

  get_softmodem_params()->phy_test = 1;
  get_softmodem_params()->do_ra = 0;
  get_softmodem_params()->usim_test = 1;


  if (snr1set == 0)
    snr1 = snr0 + 10;
  double sampling_frequency;
  double bandwidth;

  if (N_RB_UL >= 217) sampling_frequency = 122.88;
  else if (N_RB_UL >= 106) sampling_frequency = 61.44;
  else if (N_RB_UL >= 32) sampling_frequency = 32.72;
  else { printf("Need at least 106 PRBs\b"); exit(-1); }
  if (N_RB_UL == 273) bandwidth = 100;
  else if (N_RB_UL == 217) bandwidth = 80;
  else if (N_RB_UL == 106) bandwidth = 40;
  else if (N_RB_UL == 32) bandwidth = 50;
  else { printf("Add N_RB_UL %d\n",N_RB_UL); exit(-1); }
  LOG_I( PHY,"++++++++++++++++++++++++++++++++++++++++++++++%i+++++++++++++++++++++++++++++++++++++++++",loglvl);
  if (openair0_cfg[0].threequarter_fs == 1) sampling_frequency*=.75;

  UE2gNB = new_channel_desc_scm(n_tx, n_rx, channel_model,
                                sampling_frequency,
                                bandwidth,
				DS_TDL,
                                0, 0, 0, 0);

  if (UE2gNB == NULL) {
    printf("Problem generating channel model. Exiting.\n");
    exit(-1);
  }

  UE2gNB->max_Doppler = maxDoppler;

  RC.gNB = (PHY_VARS_gNB **) malloc(sizeof(PHY_VARS_gNB *));
  RC.gNB[0] = calloc(1,sizeof(PHY_VARS_gNB));
  gNB = RC.gNB[0];
  gNB->ofdm_offset_divisor = UINT_MAX;
  gNB->threadPool = (tpool_t*)malloc(sizeof(tpool_t));
  gNB->respDecode = (notifiedFIFO_t*) malloc(sizeof(notifiedFIFO_t));
  char tp_param[] = "n";
  initTpool(tp_param, gNB->threadPool, false);
  initNotifiedFIFO(gNB->respDecode);
  gNB->L1_tx_free = (notifiedFIFO_t*) malloc(sizeof(notifiedFIFO_t));
  gNB->L1_tx_filled = (notifiedFIFO_t*) malloc(sizeof(notifiedFIFO_t));
  gNB->L1_tx_out = (notifiedFIFO_t*) malloc(sizeof(notifiedFIFO_t));
  initNotifiedFIFO(gNB->L1_tx_free);
  initNotifiedFIFO(gNB->L1_tx_filled);
  initNotifiedFIFO(gNB->L1_tx_out);
  notifiedFIFO_elt_t *msgL1Tx = newNotifiedFIFO_elt(sizeof(processingData_L1tx_t),0,gNB->L1_tx_free,NULL);
  processingData_L1tx_t *msgDataTx = (processingData_L1tx_t *)NotifiedFifoData(msgL1Tx);
  msgDataTx->slot = -1;
  gNB->phy_proc_tx[0] = &msgDataTx->phy_proc_tx;
  //gNB_config = &gNB->gNB_config;

  //memset((void *)&gNB->UL_INFO,0,sizeof(gNB->UL_INFO));
  gNB->UL_INFO.rx_ind.pdu_list = (nfapi_nr_rx_data_pdu_t *)malloc(NB_UE_INST*sizeof(nfapi_nr_rx_data_pdu_t));
  gNB->UL_INFO.crc_ind.crc_list = (nfapi_nr_crc_t *)malloc(NB_UE_INST*sizeof(nfapi_nr_crc_t));
  gNB->UL_INFO.rx_ind.number_of_pdus = 0;
  gNB->UL_INFO.crc_ind.number_crcs = 0;
  gNB->prb_interpolation = prb_inter;
  frame_parms = &gNB->frame_parms; //to be initialized I suppose (maybe not necessary for PBCH)

  frame_parms->N_RB_DL = N_RB_DL;
  frame_parms->N_RB_UL = N_RB_UL;
  frame_parms->Ncp = extended_prefix_flag ? EXTENDED : NORMAL;

  s_re = malloc(n_tx*sizeof(double*));
  s_im = malloc(n_tx*sizeof(double*));
  r_re = malloc(n_rx*sizeof(double*));
  r_im = malloc(n_rx*sizeof(double*));

  RC.nb_nr_macrlc_inst = 1;
  RC.nb_nr_mac_CC = (int*)malloc(RC.nb_nr_macrlc_inst*sizeof(int));
  for (i = 0; i < RC.nb_nr_macrlc_inst; i++)
    RC.nb_nr_mac_CC[i] = 1;
  mac_top_init_gNB();
  //gNB_MAC_INST* gNB_mac = RC.nrmac[0];
  gNB_RRC_INST rrc;
  memset((void*)&rrc,0,sizeof(rrc));

  rrc.carrier.servingcellconfigcommon = calloc(1,sizeof(*rrc.carrier.servingcellconfigcommon));

  NR_ServingCellConfigCommon_t *scc = rrc.carrier.servingcellconfigcommon;
  NR_ServingCellConfig_t *scd = calloc(1,sizeof(NR_ServingCellConfig_t));
  NR_CellGroupConfig_t *secondaryCellGroup=calloc(1,sizeof(*secondaryCellGroup));
  prepare_scc(rrc.carrier.servingcellconfigcommon);
  uint64_t ssb_bitmap;
  fill_scc_sim(rrc.carrier.servingcellconfigcommon,&ssb_bitmap,N_RB_DL,N_RB_DL,mu,mu);

  fix_scc(scc,ssb_bitmap);

  prepare_scd(scd);

<<<<<<< HEAD
  // TODO do a UECAP for phy-sim
  fill_default_secondaryCellGroup(scc, scd, secondaryCellGroup, NULL, 0, 1, n_tx, 0, 0, 0, 0);
=======
  fill_default_secondaryCellGroup(scc, scd, secondaryCellGroup, 0, 1, n_tx, 0, 0, 0, 0);
>>>>>>> 6fbfa3b0

  // xer_fprint(stdout, &asn_DEF_NR_CellGroupConfig, (const void*)secondaryCellGroup);

  /* RRC parameter validation for secondaryCellGroup */
  fix_scd(scd);

  AssertFatal((gNB->if_inst         = NR_IF_Module_init(0))!=NULL,"Cannot register interface");

  gNB->if_inst->NR_PHY_config_req      = nr_phy_config_request;
  // common configuration
  rrc_mac_config_req_gNB(0,0, n_tx, n_rx, 0, 6, scc, &rrc.carrier.mib,0, 0, NULL);
  // UE dedicated configuration
  rrc_mac_config_req_gNB(0,0, n_tx, n_rx, 0, 6, scc, &rrc.carrier.mib,1, secondaryCellGroup->spCellConfig->reconfigurationWithSync->newUE_Identity,secondaryCellGroup);
  frame_parms->nb_antennas_tx = n_tx;
  frame_parms->nb_antennas_rx = n_rx;
  nfapi_nr_config_request_scf_t *cfg = &gNB->gNB_config;
  cfg->carrier_config.num_tx_ant.value = n_tx;
  cfg->carrier_config.num_rx_ant.value = n_rx;
//  nr_phy_config_request_sim(gNB,N_RB_DL,N_RB_DL,mu,0,0x01);
  phy_init_nr_gNB(gNB,0,1);
  N_RB_DL = gNB->frame_parms.N_RB_DL;


  NR_BWP_Uplink_t *ubwp=secondaryCellGroup->spCellConfig->spCellConfigDedicated->uplinkConfig->uplinkBWP_ToAddModList->list.array[0];


  //configure UE
  UE = malloc(sizeof(PHY_VARS_NR_UE));
  memset((void*)UE,0,sizeof(PHY_VARS_NR_UE));
  PHY_vars_UE_g = malloc(sizeof(PHY_VARS_NR_UE**));
  PHY_vars_UE_g[0] = malloc(sizeof(PHY_VARS_NR_UE*));
  PHY_vars_UE_g[0][0] = UE;
  memcpy(&UE->frame_parms, frame_parms, sizeof(NR_DL_FRAME_PARMS));

  //phy_init_nr_top(frame_parms);
  if (init_nr_ue_signal(UE, 1, 0) != 0) {
    printf("Error at UE NR initialisation\n");
    exit(-1);
  }

  //nr_init_frame_parms_ue(&UE->frame_parms);
  init_nr_ue_transport(UE, 0);

  /*
  for (int sf = 0; sf < 2; sf++) {
    for (i = 0; i < 2; i++) {

        UE->ulsch[sf][0][i] = new_nr_ue_ulsch(N_RB_UL, 8, 0);

        if (!UE->ulsch[sf][0][i]) {
          printf("Can't get ue ulsch structures\n");
          exit(-1);
        }
    }
  }
  */

  //Configure UE
  NR_UE_RRC_INST_t rrcue;
  memset(&rrcue,0,sizeof(NR_UE_RRC_INST_t));
  rrc.carrier.MIB = (uint8_t*) malloc(4);
  rrc.carrier.sizeof_MIB = do_MIB_NR(&rrc,0);
  rrcue.mib = rrc.carrier.mib.message.choice.mib;
  rrcue.scell_group_config=secondaryCellGroup;
  nr_l2_init_ue(&rrcue);

  NR_UE_MAC_INST_t* UE_mac = get_mac_inst(0);
  
  UE->if_inst = nr_ue_if_module_init(0);
  UE->if_inst->scheduled_response = nr_ue_scheduled_response;
  UE->if_inst->phy_config_request = nr_ue_phy_config_request;
  UE->if_inst->dl_indication = nr_ue_dl_indication;
  UE->if_inst->ul_indication = nr_ue_ul_indication;
  
  UE_mac->if_module = nr_ue_if_module_init(0);

//  nr_rrc_mac_config_req_ue(0,0,0,rrc.carrier.mib.message.choice.mib, NULL, NULL, secondaryCellGroup);

  nr_ue_phy_config_request(&UE_mac->phy_config);


  unsigned char harq_pid = 0;

  NR_gNB_ULSCH_t *ulsch_gNB = gNB->ulsch[UE_id][0];
  //nfapi_nr_ul_config_ulsch_pdu *rel15_ul = &ulsch_gNB->harq_processes[harq_pid]->ulsch_pdu;
  nfapi_nr_ul_tti_request_t     *UL_tti_req  = malloc(sizeof(*UL_tti_req));
  NR_Sched_Rsp_t *Sched_INFO = malloc(sizeof(*Sched_INFO));
  memset((void*)Sched_INFO,0,sizeof(*Sched_INFO));
  Sched_INFO->UL_tti_req=UL_tti_req;

  nfapi_nr_pusch_pdu_t  *pusch_pdu = &UL_tti_req->pdus_list[0].pusch_pdu;

  NR_UE_ULSCH_t **ulsch_ue = UE->ulsch[0][0];

  unsigned char *estimated_output_bit;
  unsigned char *test_input_bit;
  uint32_t errors_decoding   = 0;
  

  test_input_bit       = (unsigned char *) malloc16(sizeof(unsigned char) * 16 * 68 * 384);
  estimated_output_bit = (unsigned char *) malloc16(sizeof(unsigned char) * 16 * 68 * 384);

  nr_scheduled_response_t scheduled_response;
  fapi_nr_ul_config_request_t ul_config;
  fapi_nr_tx_request_t tx_req;

  memset(&scheduled_response, 0, sizeof(scheduled_response));
  memset(&ul_config, 0, sizeof(ul_config));
  memset(&tx_req, 0, sizeof(tx_req));

  uint8_t ptrs_mcs1 = 2;
  uint8_t ptrs_mcs2 = 4;
  uint8_t ptrs_mcs3 = 10;
  uint16_t n_rb0 = 25;
  uint16_t n_rb1 = 75;
  
  uint16_t pdu_bit_map = PUSCH_PDU_BITMAP_PUSCH_DATA; // | PUSCH_PDU_BITMAP_PUSCH_PTRS;
  uint8_t max_rounds = 4;
  uint8_t crc_status = 0;

  unsigned char mod_order = nr_get_Qm_ul(Imcs, mcs_table);
  uint16_t      code_rate = nr_get_code_rate_ul(Imcs, mcs_table);

  uint8_t mapping_type = typeB; // Default Values
  pusch_dmrs_type_t dmrs_config_type = pusch_dmrs_type1; // Default Values
  pusch_dmrs_AdditionalPosition_t add_pos = pusch_dmrs_pos0; // Default Values

  /* validate parameters othwerwise default values are used */
  /* -U flag can be used to set DMRS parameters*/
  if(modify_dmrs)
  {
    if(dmrs_arg[0] == 0)
    {
      mapping_type = typeA;
    }
    else if (dmrs_arg[0] == 1)
    {
      mapping_type = typeB;
    }
    /* Additional DMRS positions */
    if(dmrs_arg[1] >= 0 && dmrs_arg[1] <=3 )
    {
      add_pos = dmrs_arg[1];
    }
  }
  printf("NOTE: DMRS config is modified with Mapping Type %d , Additional Position %d \n", mapping_type, add_pos );

  uint8_t  length_dmrs         = pusch_len1;
  uint16_t l_prime_mask        = get_l_prime(nb_symb_sch, mapping_type, add_pos, length_dmrs, start_symbol, NR_MIB__dmrs_TypeA_Position_pos2);
  uint16_t number_dmrs_symbols = get_dmrs_symbols_in_slot(l_prime_mask, nb_symb_sch);
  printf("num dmrs sym %d\n",number_dmrs_symbols);
  uint8_t  nb_re_dmrs          = (dmrs_config_type == pusch_dmrs_type1) ? 6 : 4;

  // if transform precoding is enabled
  if (transform_precoding == 0) {

    AssertFatal(enable_ptrs == 0, "PTRS NOT SUPPORTED IF TRANSFORM PRECODING IS ENABLED\n");

    int8_t index = get_index_for_dmrs_lowpapr_seq((NR_NB_SC_PER_RB/2) * nb_rb);
	  AssertFatal(index >= 0, "Num RBs not configured according to 3GPP 38.211 section 6.3.1.4. For PUSCH with transform precoding, num RBs cannot be multiple of any other primenumber other than 2,3,5\n");
    
    dmrs_config_type = pusch_dmrs_type1;

    printf("[ULSIM]: TRANSFORM PRECODING ENABLED. Num RBs: %d, index for DMRS_SEQ: %d\n", nb_rb, index);
  }

  nb_re_dmrs   = nb_re_dmrs * num_dmrs_cdm_grps_no_data;

  unsigned int available_bits  = nr_get_G(nb_rb, nb_symb_sch, nb_re_dmrs, number_dmrs_symbols, mod_order, 1);
  unsigned int TBS             = nr_compute_tbs(mod_order, code_rate, nb_rb, nb_symb_sch, nb_re_dmrs * number_dmrs_symbols, 0, 0, precod_nbr_layers);

  
  printf("[ULSIM]: length_dmrs: %u, l_prime_mask: %u	number_dmrs_symbols: %u, mapping_type: %u add_pos: %d \n", length_dmrs, l_prime_mask, number_dmrs_symbols, mapping_type, add_pos);
  printf("[ULSIM]: CDM groups: %u, dmrs_config_type: %d, num_rbs: %u, nb_symb_sch: %u\n", num_dmrs_cdm_grps_no_data, dmrs_config_type, nb_rb, nb_symb_sch);
  printf("[ULSIM]: MCS: %d, mod order: %u, code_rate: %u\n", Imcs, mod_order, code_rate);
  printf("[ULSIM]: VALUE OF G: %u, TBS: %u\n", available_bits, TBS);
  

  
  uint8_t ulsch_input_buffer[TBS/8];

  ulsch_input_buffer[0] = 0x31;
  for (i = 1; i < TBS/8; i++) {
    ulsch_input_buffer[i] = (unsigned char) rand();
  }

  uint8_t ptrs_time_density = get_L_ptrs(ptrs_mcs1, ptrs_mcs2, ptrs_mcs3, Imcs, mcs_table);
  uint8_t ptrs_freq_density = get_K_ptrs(n_rb0, n_rb1, nb_rb);
  int     ptrs_symbols      = 0; // to calculate total PTRS RE's in a slot

  double ts = 1.0/(frame_parms->subcarrier_spacing * frame_parms->ofdm_symbol_size);

  /* -T option enable PTRS */
  if(enable_ptrs)
  {
    /* validate parameters othwerwise default values are used */
    if(ptrs_arg[0] == 0 || ptrs_arg[0] == 1 || ptrs_arg[0] == 2 )
    {
      ptrs_time_density = ptrs_arg[0];
    }
    if(ptrs_arg[1] == 2 || ptrs_arg[1] == 4 )
    {
      ptrs_freq_density = ptrs_arg[1];
    }
    pdu_bit_map |= PUSCH_PDU_BITMAP_PUSCH_PTRS;
    printf("NOTE: PTRS Enabled with L %d, K %d \n", ptrs_time_density, ptrs_freq_density );
  }

  if (input_fd != NULL || n_trials == 1) max_rounds=1;

  if(1<<ptrs_time_density >= nb_symb_sch)
    pdu_bit_map &= ~PUSCH_PDU_BITMAP_PUSCH_PTRS; // disable PUSCH PTRS

  printf("\n");

  int frame_length_complex_samples = frame_parms->samples_per_subframe*NR_NUMBER_OF_SUBFRAMES_PER_FRAME;
  for (int aatx=0; aatx<n_tx; aatx++) {
    s_re[aatx] = calloc(1,frame_length_complex_samples*sizeof(double));
    s_im[aatx] = calloc(1,frame_length_complex_samples*sizeof(double));
  }

  for (int aarx=0; aarx<n_rx; aarx++) {
    r_re[aarx] = calloc(1,frame_length_complex_samples*sizeof(double));
    r_im[aarx] = calloc(1,frame_length_complex_samples*sizeof(double));
  }

  //for (int i=0;i<16;i++) printf("%f\n",gaussdouble(0.0,1.0));
  snrRun = 0;
  int n_errs = 0;
  int read_errors=0;

  int slot_offset = frame_parms->get_samples_slot_timestamp(slot,frame_parms,0);
  int slot_length = slot_offset - frame_parms->get_samples_slot_timestamp(slot-1,frame_parms,0);

  if (input_fd != NULL)	{
    AssertFatal(frame_parms->nb_antennas_rx == 1, "nb_ant != 1\n");
    // 800 samples is N_TA_OFFSET for FR1 @ 30.72 Ms/s,
    AssertFatal(frame_parms->subcarrier_spacing==30000,"only 30 kHz for file input for now (%d)\n",frame_parms->subcarrier_spacing);
  
    if (params_from_file) {
      fseek(input_fd,file_offset*((slot_length<<2)+4000+16),SEEK_SET);
      read_errors+=fread((void*)&n_rnti,sizeof(int16_t),1,input_fd);
      printf("rnti %x\n",n_rnti);
      read_errors+=fread((void*)&nb_rb,sizeof(int16_t),1,input_fd);
      printf("nb_rb %d\n",nb_rb);
      int16_t dummy;
      read_errors+=fread((void*)&start_rb,sizeof(int16_t),1,input_fd);
      //fread((void*)&dummy,sizeof(int16_t),1,input_fd);
      printf("rb_start %d\n",start_rb);
      read_errors+=fread((void*)&nb_symb_sch,sizeof(int16_t),1,input_fd);
      //fread((void*)&dummy,sizeof(int16_t),1,input_fd);
      printf("nb_symb_sch %d\n",nb_symb_sch);
      read_errors+=fread((void*)&start_symbol,sizeof(int16_t),1,input_fd);
      printf("start_symbol %d\n",start_symbol);
      read_errors+=fread((void*)&Imcs,sizeof(int16_t),1,input_fd);
      printf("mcs %d\n",Imcs);
      read_errors+=fread((void*)&rv_index,sizeof(int16_t),1,input_fd);
      printf("rv_index %d\n",rv_index);
      //    fread((void*)&harq_pid,sizeof(int16_t),1,input_fd);
      read_errors+=fread((void*)&dummy,sizeof(int16_t),1,input_fd);
      printf("harq_pid %d\n",harq_pid);
    }
    fseek(input_fd,file_offset*sizeof(int16_t)*2,SEEK_SET);
    read_errors+=fread((void*)&gNB->common_vars.rxdata[0][slot_offset-delay],
    sizeof(int16_t),
    slot_length<<1,
    input_fd);
    if (read_errors==0) {
      printf("error reading file\n");
      exit(1);
    }
    for (int i=0;i<16;i+=2) printf("slot_offset %d : %d,%d\n",
				   slot_offset,
				   ((int16_t*)&gNB->common_vars.rxdata[0][slot_offset])[i],
				   ((int16_t*)&gNB->common_vars.rxdata[0][slot_offset])[1+i]);

    mod_order = nr_get_Qm_ul(Imcs, mcs_table);
    code_rate = nr_get_code_rate_ul(Imcs, mcs_table);
  }
  
  uint32_t errors_scrambling[4][100];
  int n_errors[4][100];
  int round_trials[4][100];
  double blerStats[4][100];
  double berStats[4][100];
  double snrStats[100];
  memset(errors_scrambling, 0, sizeof(uint32_t)*4*100);
  memset(n_errors, 0, sizeof(int)*4*100);
  memset(round_trials, 0, sizeof(int)*4*100);
  memset(blerStats, 0, sizeof(double)*4*100);
  memset(berStats, 0, sizeof(double)*4*100);
  memset(snrStats, 0, sizeof(double)*100);
  for (SNR = snr0; SNR < snr1; SNR += snr_step) {
    varArray_t *table_rx=initVarArray(1000,sizeof(double));
    int error_flag = 0;
    n_false_positive = 0;
    effRate[snrRun] = 0;
    effTP[snrRun] = 0;
    reset_meas(&gNB->phy_proc_rx);
    reset_meas(&gNB->rx_pusch_stats);
    reset_meas(&gNB->ulsch_decoding_stats);
    reset_meas(&gNB->ulsch_deinterleaving_stats);
    reset_meas(&gNB->ulsch_rate_unmatching_stats);
    reset_meas(&gNB->ulsch_ldpc_decoding_stats);
    reset_meas(&gNB->ulsch_unscrambling_stats);
    reset_meas(&gNB->ulsch_channel_estimation_stats);
    reset_meas(&gNB->ulsch_llr_stats);
    reset_meas(&gNB->ulsch_channel_compensation_stats);
    reset_meas(&gNB->ulsch_rbs_extraction_stats);
    reset_meas(&UE->ulsch_ldpc_encoding_stats);
    reset_meas(&UE->ulsch_rate_matching_stats);
    reset_meas(&UE->ulsch_interleaving_stats);
    reset_meas(&UE->ulsch_encoding_stats);

    clear_pusch_stats(gNB);
    for (trial = 0; trial < n_trials; trial++) {
    uint8_t round = 0;

    crc_status = 1;
    errors_decoding    = 0;
    memset((void*)roundStats,0,50*sizeof(roundStats[0]));
    while (round<max_rounds && crc_status) {
      round_trials[round][snrRun]++;
      ulsch_ue[0]->harq_processes[harq_pid]->round = round;
      gNB->ulsch[0][0]->harq_processes[harq_pid]->round = round;
      rv_index = nr_rv_round_map[round];

      UE_proc.thread_id = 0;
      UE_proc.nr_slot_tx = slot;
      UE_proc.frame_tx = frame;

      UL_tti_req->SFN = frame;
      UL_tti_req->Slot = slot;
      UL_tti_req->n_pdus = 1;
      UL_tti_req->pdus_list[0].pdu_type = NFAPI_NR_UL_CONFIG_PUSCH_PDU_TYPE;
      UL_tti_req->pdus_list[0].pdu_size = sizeof(nfapi_nr_pusch_pdu_t);
      memset(pusch_pdu,0,sizeof(nfapi_nr_pusch_pdu_t));
      
      int abwp_size  = NRRIV2BW(ubwp->bwp_Common->genericParameters.locationAndBandwidth,275);
      int abwp_start = NRRIV2PRBOFFSET(ubwp->bwp_Common->genericParameters.locationAndBandwidth,275);
      int ibwp_size  = ibwps;
      int ibwp_start = ibwp_rboffset;
      if (msg3_flag == 1) {
	if ((ibwp_start < abwp_start) || (ibwp_size > abwp_size))
	  pusch_pdu->bwp_start = abwp_start;
	else
	  pusch_pdu->bwp_start = ibwp_start;
	pusch_pdu->bwp_size = ibwp_size;
	start_rb = (ibwp_start - abwp_start);
	printf("msg3: ibwp_size %d, abwp_size %d, ibwp_start %d, abwp_start %d\n",
	       ibwp_size,abwp_size,ibwp_start,abwp_start);
      }
      else {
	pusch_pdu->bwp_start = abwp_start;
	pusch_pdu->bwp_size = abwp_size;
      }

      pusch_pdu->pusch_data.tb_size = TBS/8;
      pusch_pdu->pdu_bit_map = pdu_bit_map;
      pusch_pdu->rnti = n_rnti;
      pusch_pdu->mcs_index = Imcs;
      pusch_pdu->mcs_table = mcs_table;
      pusch_pdu->target_code_rate = code_rate;
      pusch_pdu->qam_mod_order = mod_order;
      pusch_pdu->transform_precoding = transform_precoding;
      pusch_pdu->data_scrambling_id = *scc->physCellId;
      pusch_pdu->nrOfLayers = 1;
      pusch_pdu->ul_dmrs_symb_pos = l_prime_mask;
      pusch_pdu->dmrs_config_type = dmrs_config_type;
      pusch_pdu->ul_dmrs_scrambling_id =  *scc->physCellId;
      pusch_pdu->scid = 0;
      pusch_pdu->dmrs_ports = 1;
      pusch_pdu->num_dmrs_cdm_grps_no_data = num_dmrs_cdm_grps_no_data;
      pusch_pdu->resource_alloc = 1; 
      pusch_pdu->rb_start = start_rb;
      pusch_pdu->rb_size = nb_rb;
      pusch_pdu->vrb_to_prb_mapping = 0;
      pusch_pdu->frequency_hopping = 0;
      pusch_pdu->uplink_frequency_shift_7p5khz = 0;
      pusch_pdu->start_symbol_index = start_symbol;
      pusch_pdu->nr_of_symbols = nb_symb_sch;
      pusch_pdu->pusch_data.rv_index = rv_index;
      pusch_pdu->pusch_data.harq_process_id = 0;
      pusch_pdu->pusch_data.new_data_indicator = trial & 0x1;
      pusch_pdu->pusch_data.num_cb = 0;
      pusch_pdu->pusch_ptrs.ptrs_time_density = ptrs_time_density;
      pusch_pdu->pusch_ptrs.ptrs_freq_density = ptrs_freq_density;
      pusch_pdu->pusch_ptrs.ptrs_ports_list   = (nfapi_nr_ptrs_ports_t *) malloc(2*sizeof(nfapi_nr_ptrs_ports_t));
      pusch_pdu->pusch_ptrs.ptrs_ports_list[0].ptrs_re_offset = 0;

      // if transform precoding is enabled
      if (transform_precoding == 0) {

        pusch_pdu->dfts_ofdm.low_papr_group_number = *scc->physCellId % 30; // U as defined in 38.211 section 6.4.1.1.1.2 
        pusch_pdu->dfts_ofdm.low_papr_sequence_number = 0;     // V as defined in 38.211 section 6.4.1.1.1.2
        pusch_pdu->num_dmrs_cdm_grps_no_data = num_dmrs_cdm_grps_no_data;        
      }

      // prepare ULSCH/PUSCH reception
      pushNotifiedFIFO(gNB->L1_tx_free,msgL1Tx); // to unblock the process in the beginning
      nr_schedule_response(Sched_INFO);

      // --------- setting parameters for UE --------

      scheduled_response.module_id = 0;
      scheduled_response.CC_id = 0;
      scheduled_response.frame = frame;
      scheduled_response.slot = slot;
      scheduled_response.thread_id = UE_proc.thread_id;
      scheduled_response.dl_config = NULL;
      scheduled_response.ul_config = &ul_config;
      scheduled_response.tx_request = &tx_req;
      
      // Config UL TX PDU
      tx_req.slot = slot;
      tx_req.sfn = frame;
      // tx_req->tx_config // TbD
      tx_req.number_of_pdus = 1;
      tx_req.tx_request_body[0].pdu_length = TBS/8;
      tx_req.tx_request_body[0].pdu_index = 0;
      tx_req.tx_request_body[0].pdu = &ulsch_input_buffer[0];

      ul_config.slot = slot;
      ul_config.number_pdus = 1;
      ul_config.ul_config_list[0].pdu_type = FAPI_NR_UL_CONFIG_TYPE_PUSCH;
      ul_config.ul_config_list[0].pusch_config_pdu.rnti = n_rnti;
      ul_config.ul_config_list[0].pusch_config_pdu.pdu_bit_map = pdu_bit_map;
      ul_config.ul_config_list[0].pusch_config_pdu.qam_mod_order = mod_order;
      ul_config.ul_config_list[0].pusch_config_pdu.rb_size = nb_rb;
      ul_config.ul_config_list[0].pusch_config_pdu.rb_start = start_rb;
      ul_config.ul_config_list[0].pusch_config_pdu.nr_of_symbols = nb_symb_sch;
      ul_config.ul_config_list[0].pusch_config_pdu.start_symbol_index = start_symbol;
      ul_config.ul_config_list[0].pusch_config_pdu.ul_dmrs_symb_pos = l_prime_mask;
      ul_config.ul_config_list[0].pusch_config_pdu.dmrs_config_type = dmrs_config_type;
      ul_config.ul_config_list[0].pusch_config_pdu.mcs_index = Imcs;
      ul_config.ul_config_list[0].pusch_config_pdu.mcs_table = mcs_table;
      ul_config.ul_config_list[0].pusch_config_pdu.num_dmrs_cdm_grps_no_data = num_dmrs_cdm_grps_no_data;
      ul_config.ul_config_list[0].pusch_config_pdu.nrOfLayers = precod_nbr_layers;
      ul_config.ul_config_list[0].pusch_config_pdu.absolute_delta_PUSCH = 0;

      ul_config.ul_config_list[0].pusch_config_pdu.pusch_data.tb_size = TBS/8;
      ul_config.ul_config_list[0].pusch_config_pdu.pusch_data.new_data_indicator = trial & 0x1;
      ul_config.ul_config_list[0].pusch_config_pdu.pusch_data.rv_index = rv_index;
      ul_config.ul_config_list[0].pusch_config_pdu.pusch_data.harq_process_id = harq_pid;

      ul_config.ul_config_list[0].pusch_config_pdu.pusch_ptrs.ptrs_time_density = ptrs_time_density;
      ul_config.ul_config_list[0].pusch_config_pdu.pusch_ptrs.ptrs_freq_density = ptrs_freq_density;
      ul_config.ul_config_list[0].pusch_config_pdu.pusch_ptrs.ptrs_ports_list   = (nfapi_nr_ue_ptrs_ports_t *) malloc(2*sizeof(nfapi_nr_ue_ptrs_ports_t));
      ul_config.ul_config_list[0].pusch_config_pdu.pusch_ptrs.ptrs_ports_list[0].ptrs_re_offset = 0;

      ul_config.ul_config_list[0].pusch_config_pdu.transform_precoding = transform_precoding;

      // if transform precoding is enabled
      if (transform_precoding == 0) {
   
        ul_config.ul_config_list[0].pusch_config_pdu.dfts_ofdm.low_papr_group_number = *scc->physCellId % 30;// U as defined in 38.211 section 6.4.1.1.1.2 
        ul_config.ul_config_list[0].pusch_config_pdu.dfts_ofdm.low_papr_sequence_number = 0;// V as defined in 38.211 section 6.4.1.1.1.2
        //ul_config.ul_config_list[0].pusch_config_pdu.pdu_bit_map |= PUSCH_PDU_BITMAP_DFTS_OFDM; 
        ul_config.ul_config_list[0].pusch_config_pdu.num_dmrs_cdm_grps_no_data = num_dmrs_cdm_grps_no_data;

      }


      //nr_fill_ulsch(gNB,frame,slot,pusch_pdu); // Not needed as its its already filled as apart of "nr_schedule_response(Sched_INFO);"

      for (int i=0;i<(TBS/8);i++) ulsch_ue[0]->harq_processes[harq_pid]->a[i]=i&0xff;
      if (input_fd == NULL) {

        // set FAPI parameters for UE, put them in the scheduled response and call
        nr_ue_scheduled_response(&scheduled_response);


        /////////////////////////phy_procedures_nr_ue_TX///////////////////////
        ///////////

        phy_procedures_nrUE_TX(UE, &UE_proc, gNB_id);

        /* We need to call common sending function to send signal */
        LOG_D(PHY, "Sending Uplink data \n");
        nr_ue_pusch_common_procedures(UE,
                                      slot,
                                      &UE->frame_parms,1);

        if (n_trials==1) {
          LOG_M("txsig0.m","txs0", UE->common_vars.txdata[0],frame_parms->samples_per_subframe*10,1,1);
          LOG_M("txsig0F.m","txs0F", UE->common_vars.txdataF[0],frame_parms->ofdm_symbol_size*14,1,1);
        }
        ///////////
        ////////////////////////////////////////////////////
        tx_offset = frame_parms->get_samples_slot_timestamp(slot,frame_parms,0);

        txlev = signal_energy(&UE->common_vars.txdata[0][tx_offset + 5*frame_parms->ofdm_symbol_size + 4*frame_parms->nb_prefix_samples + frame_parms->nb_prefix_samples0],
                              frame_parms->ofdm_symbol_size + frame_parms->nb_prefix_samples);
      }	
      else n_trials = 1;

      if (input_fd == NULL ) {

        sigma_dB = 10 * log10((double)txlev * ((double)frame_parms->ofdm_symbol_size/(12*nb_rb))) - SNR;;
        sigma    = pow(10,sigma_dB/10);


        if(n_trials==1) printf("sigma %f (%f dB), txlev %f (factor %f)\n",sigma,sigma_dB,10*log10((double)txlev),(double)(double)
                                frame_parms->ofdm_symbol_size/(12*nb_rb));

        for (i=0; i<slot_length; i++) {
          for (int aa=0; aa<frame_parms->nb_antennas_tx; aa++) {
            s_re[aa][i] = ((double)(((short *)&UE->common_vars.txdata[aa][slot_offset]))[(i<<1)]);
            s_im[aa][i] = ((double)(((short *)&UE->common_vars.txdata[aa][slot_offset]))[(i<<1)+1]);
          }
        }


        if (UE2gNB->max_Doppler == 0) {
          multipath_channel(UE2gNB, s_re, s_im, r_re, r_im, slot_length, 0, (n_trials==1)?1:0);
        } else {
          multipath_tv_channel(UE2gNB, s_re, s_im, r_re, r_im, 2*slot_length, 0);
        }
        for (i=0; i<slot_length; i++) {
          for (ap=0; ap<frame_parms->nb_antennas_rx; ap++) {
            ((int16_t*) &gNB->common_vars.rxdata[ap][slot_offset])[(2*i)   + (delay*2)] = (int16_t)((r_re[ap][i]) + (sqrt(sigma/2)*gaussdouble(0.0,1.0))); // convert to fixed point
            ((int16_t*) &gNB->common_vars.rxdata[ap][slot_offset])[(2*i)+1 + (delay*2)] = (int16_t)((r_im[ap][i]) + (sqrt(sigma/2)*gaussdouble(0.0,1.0)));
            /* Add phase noise if enabled */
            if (pdu_bit_map & PUSCH_PDU_BITMAP_PUSCH_PTRS) {
              phase_noise(ts, &((int16_t*)&gNB->common_vars.rxdata[ap][slot_offset])[(2*i)],
                          &((int16_t*)&gNB->common_vars.rxdata[ap][slot_offset])[(2*i)+1]);
            }
          }
        }

      } /*End input_fd */


      if(pusch_pdu->pdu_bit_map & PUSCH_PDU_BITMAP_PUSCH_PTRS) {
        set_ptrs_symb_idx(&ptrsSymPos,
                          pusch_pdu->nr_of_symbols,
                          pusch_pdu->start_symbol_index,
                          1<<ptrs_time_density,
                          pusch_pdu->ul_dmrs_symb_pos);
        ptrsSymbPerSlot = get_ptrs_symbols_in_slot(ptrsSymPos, pusch_pdu->start_symbol_index, pusch_pdu->nr_of_symbols);
        ptrsRePerSymb = ((pusch_pdu->rb_size + ptrs_freq_density - 1)/ptrs_freq_density);
        printf("[ULSIM] PTRS Symbols in a slot: %2u, RE per Symbol: %3u, RE in a slot %4d\n", ptrsSymbPerSlot,ptrsRePerSymb, ptrsSymbPerSlot*ptrsRePerSymb );
      }
	////////////////////////////////////////////////////////////
	
	//----------------------------------------------------------
	//------------------- gNB phy procedures -------------------
	//----------------------------------------------------------
	gNB->UL_INFO.rx_ind.number_of_pdus = 0;
	gNB->UL_INFO.crc_ind.number_crcs = 0;

        phy_procedures_gNB_common_RX(gNB, frame, slot);

        ul_proc_error = phy_procedures_gNB_uespec_RX(gNB, frame, slot);

	if (n_trials==1 && round==0) {
	  LOG_M("rxsig0.m","rx0",&gNB->common_vars.rxdata[0][slot_offset],slot_length,1,1);

	  LOG_M("rxsigF0.m","rxsF0",gNB->common_vars.rxdataF[0]+start_symbol*frame_parms->ofdm_symbol_size,nb_symb_sch*frame_parms->ofdm_symbol_size,1,1);

	}


	if (n_trials == 1  && round==0) {
#ifdef __AVX2__
	  __attribute__((unused))
	  int off = ((nb_rb&1) == 1)? 4:0;
#else
	  __attribute__((unused))
	  int off = 0;
#endif

	  LOG_M("rxsigF0_ext.m","rxsF0_ext",
		&gNB->pusch_vars[0]->rxdataF_ext[0][start_symbol*NR_NB_SC_PER_RB * pusch_pdu->rb_size],nb_symb_sch*(off+(NR_NB_SC_PER_RB * pusch_pdu->rb_size)),1,1);
	  LOG_M("chestF0.m","chF0",
		&gNB->pusch_vars[0]->ul_ch_estimates[0][start_symbol*frame_parms->ofdm_symbol_size],frame_parms->ofdm_symbol_size,1,1);
	  LOG_M("chestT0.m","chT0",
		&gNB->pusch_vars[0]->ul_ch_estimates_time[0][0],frame_parms->ofdm_symbol_size,1,1);
	  LOG_M("chestF0_ext.m","chF0_ext",
		&gNB->pusch_vars[0]->ul_ch_estimates_ext[0][(start_symbol+1)*(off+(NR_NB_SC_PER_RB * pusch_pdu->rb_size))],
		(nb_symb_sch-1)*(off+(NR_NB_SC_PER_RB * pusch_pdu->rb_size)),1,1);
	  LOG_M("rxsigF0_comp.m","rxsF0_comp",
		&gNB->pusch_vars[0]->rxdataF_comp[0][start_symbol*(off+(NR_NB_SC_PER_RB * pusch_pdu->rb_size))],nb_symb_sch*(off+(NR_NB_SC_PER_RB * pusch_pdu->rb_size)),1,1);
    LOG_M("chmagF0.m","chmF0",
    &gNB->pusch_vars[0]->ul_ch_mag[0][start_symbol*(off+(NR_NB_SC_PER_RB * pusch_pdu->rb_size))],nb_symb_sch*(off+(NR_NB_SC_PER_RB * pusch_pdu->rb_size)),1,1);
    LOG_M("chmagbF0.m","chmbF0",
    &gNB->pusch_vars[0]->ul_ch_magb[0][start_symbol*(off+(NR_NB_SC_PER_RB * pusch_pdu->rb_size))],nb_symb_sch*(off+(NR_NB_SC_PER_RB * pusch_pdu->rb_size)),1,1);
    if (n_rx == 2) {
      LOG_MM("rxsigF0_comp.m","rxsF1_comp",
      &gNB->pusch_vars[0]->rxdataF_comp[1][start_symbol*(off+(NR_NB_SC_PER_RB * pusch_pdu->rb_size))],nb_symb_sch*(off+(NR_NB_SC_PER_RB * pusch_pdu->rb_size)),1,1);
      LOG_MM("rxsigF0_ext.m","rxsF1_ext",
      &gNB->pusch_vars[0]->rxdataF_ext[1][start_symbol*NR_NB_SC_PER_RB * pusch_pdu->rb_size],nb_symb_sch*(off+(NR_NB_SC_PER_RB * pusch_pdu->rb_size)),1,1);
      LOG_MM("chestF0_ext.m","chF1_ext",
      &gNB->pusch_vars[0]->ul_ch_estimates_ext[1][(start_symbol+1)*(off+(NR_NB_SC_PER_RB * pusch_pdu->rb_size))],
      (nb_symb_sch-1)*(off+(NR_NB_SC_PER_RB * pusch_pdu->rb_size)),1,1);
      LOG_MM("chmagF0.m","chmF1",
      &gNB->pusch_vars[0]->ul_ch_mag[1][start_symbol*(off+(NR_NB_SC_PER_RB * pusch_pdu->rb_size))],nb_symb_sch*(off+(NR_NB_SC_PER_RB * pusch_pdu->rb_size)),1,1);
      LOG_MM("chmagbF0.m","chmbF1",
      &gNB->pusch_vars[0]->ul_ch_magb[1][start_symbol*(off+(NR_NB_SC_PER_RB * pusch_pdu->rb_size))],nb_symb_sch*(off+(NR_NB_SC_PER_RB * pusch_pdu->rb_size)),1,1);
    } else if (n_rx == 4) {
      LOG_MM("rxsigF0_comp.m","rxsF1_comp",
      &gNB->pusch_vars[0]->rxdataF_comp[1][start_symbol*(off+(NR_NB_SC_PER_RB * pusch_pdu->rb_size))],nb_symb_sch*(off+(NR_NB_SC_PER_RB * pusch_pdu->rb_size)),1,1);
      LOG_MM("rxsigF0_comp.m","rxsF2_comp",
      &gNB->pusch_vars[0]->rxdataF_comp[2][start_symbol*(off+(NR_NB_SC_PER_RB * pusch_pdu->rb_size))],nb_symb_sch*(off+(NR_NB_SC_PER_RB * pusch_pdu->rb_size)),1,1);
      LOG_MM("rxsigF0_comp.m","rxsF3_comp",
      &gNB->pusch_vars[0]->rxdataF_comp[3][start_symbol*(off+(NR_NB_SC_PER_RB * pusch_pdu->rb_size))],nb_symb_sch*(off+(NR_NB_SC_PER_RB * pusch_pdu->rb_size)),1,1);
      LOG_MM("rxsigF0_ext.m","rxsF1_ext",
      &gNB->pusch_vars[0]->rxdataF_ext[1][start_symbol*NR_NB_SC_PER_RB * pusch_pdu->rb_size],nb_symb_sch*(off+(NR_NB_SC_PER_RB * pusch_pdu->rb_size)),1,1);
      LOG_MM("rxsigF0_ext.m","rxsF2_ext",
      &gNB->pusch_vars[0]->rxdataF_ext[2][start_symbol*NR_NB_SC_PER_RB * pusch_pdu->rb_size],nb_symb_sch*(off+(NR_NB_SC_PER_RB * pusch_pdu->rb_size)),1,1);
      LOG_MM("rxsigF0_ext.m","rxsF3_ext",
      &gNB->pusch_vars[0]->rxdataF_ext[3][start_symbol*NR_NB_SC_PER_RB * pusch_pdu->rb_size],nb_symb_sch*(off+(NR_NB_SC_PER_RB * pusch_pdu->rb_size)),1,1);
      LOG_MM("chestF0_ext.m","chF1_ext",
      &gNB->pusch_vars[0]->ul_ch_estimates_ext[1][(start_symbol+1)*(off+(NR_NB_SC_PER_RB * pusch_pdu->rb_size))],
      (nb_symb_sch-1)*(off+(NR_NB_SC_PER_RB * pusch_pdu->rb_size)),1,1);
      LOG_MM("chestF0_ext.m","chF2_ext",
      &gNB->pusch_vars[0]->ul_ch_estimates_ext[2][(start_symbol+1)*(off+(NR_NB_SC_PER_RB * pusch_pdu->rb_size))],
      (nb_symb_sch-1)*(off+(NR_NB_SC_PER_RB * pusch_pdu->rb_size)),1,1);
      LOG_MM("chestF0_ext.m","chF3_ext",
      &gNB->pusch_vars[0]->ul_ch_estimates_ext[3][(start_symbol+1)*(off+(NR_NB_SC_PER_RB * pusch_pdu->rb_size))],
      (nb_symb_sch-1)*(off+(NR_NB_SC_PER_RB * pusch_pdu->rb_size)),1,1);
      LOG_MM("chmagF0.m","chmF1",
      &gNB->pusch_vars[0]->ul_ch_mag[1][start_symbol*(off+(NR_NB_SC_PER_RB * pusch_pdu->rb_size))],nb_symb_sch*(off+(NR_NB_SC_PER_RB * pusch_pdu->rb_size)),1,1);
      LOG_MM("chmagF0.m","chmF2",
      &gNB->pusch_vars[0]->ul_ch_mag[2][start_symbol*(off+(NR_NB_SC_PER_RB * pusch_pdu->rb_size))],nb_symb_sch*(off+(NR_NB_SC_PER_RB * pusch_pdu->rb_size)),1,1);
      LOG_MM("chmagF0.m","chmF3",
      &gNB->pusch_vars[0]->ul_ch_mag[3][start_symbol*(off+(NR_NB_SC_PER_RB * pusch_pdu->rb_size))],nb_symb_sch*(off+(NR_NB_SC_PER_RB * pusch_pdu->rb_size)),1,1);
      LOG_MM("chmagbF0.m","chmbF1",
      &gNB->pusch_vars[0]->ul_ch_magb[1][start_symbol*(off+(NR_NB_SC_PER_RB * pusch_pdu->rb_size))],nb_symb_sch*(off+(NR_NB_SC_PER_RB * pusch_pdu->rb_size)),1,1);
      LOG_MM("chmagbF0.m","chmbF2",
      &gNB->pusch_vars[0]->ul_ch_magb[2][start_symbol*(off+(NR_NB_SC_PER_RB * pusch_pdu->rb_size))],nb_symb_sch*(off+(NR_NB_SC_PER_RB * pusch_pdu->rb_size)),1,1);
      LOG_MM("chmagbF0.m","chmbF3",
      &gNB->pusch_vars[0]->ul_ch_magb[3][start_symbol*(off+(NR_NB_SC_PER_RB * pusch_pdu->rb_size))],nb_symb_sch*(off+(NR_NB_SC_PER_RB * pusch_pdu->rb_size)),1,1);
    }

	  LOG_M("rxsigF0_llr.m","rxsF0_llr",
		&gNB->pusch_vars[0]->llr[0],(nb_symb_sch-1)*NR_NB_SC_PER_RB * pusch_pdu->rb_size * mod_order,1,0);
	}
        ////////////////////////////////////////////////////////////

	if ((gNB->ulsch[0][0]->last_iteration_cnt >=
	    gNB->ulsch[0][0]->max_ldpc_iterations+1) || ul_proc_error == 1) {
	  error_flag = 1; 
	  n_errors[round][snrRun]++;
	  crc_status = 1;
	} else {
	  crc_status = 0;
	}
	if(n_trials==1) printf("end of round %d rv_index %d\n",round, rv_index);

        //----------------------------------------------------------
        //----------------- count and print errors -----------------
        //----------------------------------------------------------

        if ((pusch_pdu->pdu_bit_map & PUSCH_PDU_BITMAP_PUSCH_PTRS) && (SNR==snr0) && (trial==0) && (round==0)) {
            ptrs_symbols = 0;
            for (int i = pusch_pdu->start_symbol_index; i < pusch_pdu->start_symbol_index + pusch_pdu->nr_of_symbols; i++){
               ptrs_symbols += ((gNB->pusch_vars[UE_id]->ptrs_symbols) >> i) & 1;
            }
            /*  2*5*(50/2), for RB = 50,K = 2 for 5 OFDM PTRS symbols */
            available_bits -= 2 * ptrs_symbols * ((nb_rb + ptrs_freq_density - 1) /ptrs_freq_density);
            printf("[ULSIM][PTRS] Available bits are: %5u, removed PTRS bits are: %5d \n",available_bits, (ptrsSymbPerSlot * ptrsRePerSymb * 2) );
        }

	for (i = 0; i < available_bits; i++) {
	  
	  if(((ulsch_ue[0]->g[i] == 0) && (gNB->pusch_vars[UE_id]->llr[i] <= 0)) ||
	     ((ulsch_ue[0]->g[i] == 1) && (gNB->pusch_vars[UE_id]->llr[i] >= 0)))
	    {
	      /*if(errors_scrambling == 0)
		printf("\x1B[34m" "[frame %d][trial %d]\t1st bit in error in unscrambling = %d\n" "\x1B[0m", frame, trial, i);*/
	      errors_scrambling[round][snrRun]++;
	    }
	}
	round++;

    } // round
    
    if (n_trials == 1 && errors_scrambling[0][snrRun] > 0) {
      printf("\x1B[31m""[frame %d][trial %d]\tnumber of errors in unscrambling = %u\n" "\x1B[0m", frame, trial, errors_scrambling[0][snrRun]);
    }
    
    for (i = 0; i < TBS; i++) {
      
      estimated_output_bit[i] = (ulsch_gNB->harq_processes[harq_pid]->b[i/8] & (1 << (i & 7))) >> (i & 7);
      test_input_bit[i]       = (ulsch_ue[0]->harq_processes[harq_pid]->b[i/8] & (1 << (i & 7))) >> (i & 7);
      
      if (estimated_output_bit[i] != test_input_bit[i]) {
	/*if(errors_decoding == 0)
	  printf("\x1B[34m""[frame %d][trial %d]\t1st bit in error in decoding     = %d\n" "\x1B[0m", frame, trial, i);*/
	errors_decoding++;
      }
    }
    if (n_trials == 1) {
      for (int r=0;r<ulsch_ue[0]->harq_processes[harq_pid]->C;r++) 
	for (int i=0;i<ulsch_ue[0]->harq_processes[harq_pid]->K>>3;i++) {
	  if ((ulsch_ue[0]->harq_processes[harq_pid]->c[r][i]^ulsch_gNB->harq_processes[harq_pid]->c[r][i]) != 0) printf("************");
	    /*printf("r %d: in[%d] %x, out[%d] %x (%x)\n",r,
	    i,ulsch_ue[0]->harq_processes[harq_pid]->c[r][i],
	    i,ulsch_gNB->harq_processes[harq_pid]->c[r][i],
	    ulsch_ue[0]->harq_processes[harq_pid]->c[r][i]^ulsch_gNB->harq_processes[harq_pid]->c[r][i]);*/
	}
    }
    if (errors_decoding > 0 && error_flag == 0) {
      n_false_positive++;
      if (n_trials==1)
	printf("\x1B[31m""[frame %d][trial %d]\tnumber of errors in decoding     = %u\n" "\x1B[0m", frame, trial, errors_decoding);
    } 
    roundStats[snrRun] += ((float)round);
    if (!crc_status) effRate[snrRun] += ((double)TBS)/(double)round;
    } // trial loop
    
    roundStats[snrRun]/=((float)n_trials);
    effRate[snrRun] /= (double)n_trials;
    
    printf("*****************************************\n");
    printf("SNR %f: n_errors (%d/%d,%d/%d,%d/%d,%d/%d) (negative CRC), false_positive %d/%d, errors_scrambling (%u/%u,%u/%u,%u/%u,%u/%u\n", SNR, n_errors[0][snrRun], round_trials[0][snrRun],n_errors[1][snrRun], round_trials[1][snrRun],n_errors[2][snrRun], round_trials[2][snrRun],n_errors[3][snrRun], round_trials[3][snrRun], n_false_positive, n_trials, errors_scrambling[0][snrRun],available_bits*n_trials,errors_scrambling[1][snrRun],available_bits*n_trials,errors_scrambling[2][snrRun],available_bits*n_trials,errors_scrambling[3][snrRun],available_bits*n_trials);
    printf("\n");
    blerStats[0][snrRun] = (double)n_errors[0][snrRun]/round_trials[0][snrRun];
    blerStats[1][snrRun] = (double)n_errors[1][snrRun]/round_trials[1][snrRun];
    blerStats[2][snrRun] = (double)n_errors[2][snrRun]/round_trials[2][snrRun];
    blerStats[3][snrRun] = (double)n_errors[3][snrRun]/round_trials[3][snrRun];

    berStats[0][snrRun] = (double)errors_scrambling[0][snrRun]/available_bits/round_trials[0][snrRun];
    berStats[1][snrRun] = (double)errors_scrambling[1][snrRun]/available_bits/round_trials[1][snrRun];
    berStats[2][snrRun] = (double)errors_scrambling[2][snrRun]/available_bits/round_trials[2][snrRun];
    berStats[3][snrRun] = (double)errors_scrambling[3][snrRun]/available_bits/round_trials[3][snrRun];
    effTP[snrRun] = effRate[snrRun]/(double)TBS*(double)100;
    printf("SNR %f: Channel BLER (%e,%e,%e,%e), Channel BER (%e,%e,%e,%e) Avg round %.2f, Eff Rate %.4f bits/slot, Eff Throughput %.2f, TBS %u bits/slot\n", 
	   SNR,
     blerStats[0][snrRun],
     blerStats[1][snrRun],
     blerStats[2][snrRun],
     blerStats[3][snrRun],
     berStats[0][snrRun],
     berStats[1][snrRun],
     berStats[2][snrRun],
     berStats[3][snrRun],
	   roundStats[snrRun],effRate[snrRun],effTP[snrRun],TBS);

    FILE *fd=fopen("nr_ulsim.log","w");
    dump_pusch_stats(fd,gNB);

    printf("*****************************************\n");
    printf("\n");
    
    if (print_perf==1) {
      printDistribution(&gNB->phy_proc_rx,table_rx,"Total PHY proc rx");
      printStatIndent(&gNB->rx_pusch_stats,"RX PUSCH time");
      printStatIndent2(&gNB->ulsch_channel_estimation_stats,"ULSCH channel estimation time");
      printStatIndent2(&gNB->ulsch_ptrs_processing_stats,"ULSCH PTRS Processing time");
      printStatIndent2(&gNB->ulsch_rbs_extraction_stats,"ULSCH rbs extraction time");
      printStatIndent2(&gNB->ulsch_channel_compensation_stats,"ULSCH channel compensation time");
      printStatIndent2(&gNB->ulsch_mrc_stats,"ULSCH mrc computation");
      printStatIndent2(&gNB->ulsch_llr_stats,"ULSCH llr computation");
      printStatIndent(&gNB->ulsch_unscrambling_stats,"ULSCH unscrambling");
      printStatIndent(&gNB->ulsch_decoding_stats,"ULSCH total decoding time");
      printStatIndent(&UE->ulsch_encoding_stats,"ULSCH total encoding time");
      printStatIndent2(&UE->ulsch_segmentation_stats,"ULSCH segmentation time");
      printStatIndent2(&UE->ulsch_ldpc_encoding_stats,"ULSCH LDPC encoder time");
      printStatIndent2(&UE->ulsch_rate_matching_stats,"ULSCH rate-matching time");
      printStatIndent2(&UE->ulsch_interleaving_stats,"ULSCH interleaving time");
      //printStatIndent2(&gNB->ulsch_deinterleaving_stats,"ULSCH deinterleaving");
      //printStatIndent2(&gNB->ulsch_rate_unmatching_stats,"ULSCH rate matching rx");
      //printStatIndent2(&gNB->ulsch_ldpc_decoding_stats,"ULSCH ldpc decoding");
      printf("\n");
    }

    if(n_trials==1)
      break;

    if ((float)n_errors[0][snrRun]/(float)n_trials <= target_error_rate) {
      printf("*************\n");
      printf("PUSCH test OK\n");
      printf("*************\n");
      break;
    }

    snrStats[snrRun] = SNR;
    snrRun++;
    n_errs = n_errors[0][snrRun];
  } // SNR loop
  printf("\n");

  printf( "Num RB:\t%d\n"
          "Num symbols:\t%d\n"
          "MCS:\t%d\n"
          "DMRS config type:\t%d\n"
          "DMRS add pos:\t%d\n"
          "PUSCH mapping type:\t%d\n"
          "DMRS length:\t%d\n"
          "DMRS CDM gr w/o data:\t%d\n",
          nb_rb,
          nb_symb_sch,
          Imcs,
          dmrs_config_type,
          add_pos,
          mapping_type,
          length_dmrs,
          num_dmrs_cdm_grps_no_data);
              
  LOG_M("ulsimStats.m","SNR",snrStats,snrRun,1,7);
  LOG_MM("ulsimStats.m","BLER_round0",blerStats[0],snrRun,1,7);
  LOG_MM("ulsimStats.m","BLER_round1",blerStats[1],snrRun,1,7);
  LOG_MM("ulsimStats.m","BLER_round2",blerStats[2],snrRun,1,7);
  LOG_MM("ulsimStats.m","BLER_round3",blerStats[3],snrRun,1,7);
  LOG_MM("ulsimStats.m","BER_round0",berStats[0],snrRun,1,7);
  LOG_MM("ulsimStats.m","BER_round1",berStats[1],snrRun,1,7);
  LOG_MM("ulsimStats.m","BER_round2",berStats[2],snrRun,1,7);
  LOG_MM("ulsimStats.m","BER_round3",berStats[3],snrRun,1,7);
  LOG_MM("ulsimStats.m","EffRate",effRate,snrRun,1,7);
  LOG_MM("ulsimStats.m","EffTP",effTP,snrRun,1,7);
  free(test_input_bit);
  free(estimated_output_bit);

  if (output_fd)
    fclose(output_fd);

  if (input_fd)
    fclose(input_fd);

  if (scg_fd)
    fclose(scg_fd);

  return (n_errs);
}<|MERGE_RESOLUTION|>--- conflicted
+++ resolved
@@ -649,7 +649,7 @@
   else if (N_RB_UL == 106) bandwidth = 40;
   else if (N_RB_UL == 32) bandwidth = 50;
   else { printf("Add N_RB_UL %d\n",N_RB_UL); exit(-1); }
-  LOG_I( PHY,"++++++++++++++++++++++++++++++++++++++++++++++%i+++++++++++++++++++++++++++++++++++++++++",loglvl);
+  LOG_I( PHY,"++++++++++++++++++++++++++++++++++++++++++++++%i+++++++++++++++++++++++++++++++++++++++++",loglvl);  
   if (openair0_cfg[0].threequarter_fs == 1) sampling_frequency*=.75;
 
   UE2gNB = new_channel_desc_scm(n_tx, n_rx, channel_model,
@@ -725,12 +725,8 @@
 
   prepare_scd(scd);
 
-<<<<<<< HEAD
   // TODO do a UECAP for phy-sim
   fill_default_secondaryCellGroup(scc, scd, secondaryCellGroup, NULL, 0, 1, n_tx, 0, 0, 0, 0);
-=======
-  fill_default_secondaryCellGroup(scc, scd, secondaryCellGroup, 0, 1, n_tx, 0, 0, 0, 0);
->>>>>>> 6fbfa3b0
 
   // xer_fprint(stdout, &asn_DEF_NR_CellGroupConfig, (const void*)secondaryCellGroup);
 
