--- conflicted
+++ resolved
@@ -1061,15 +1061,9 @@
     varArray_t *table_rx=initVarArray(1000,sizeof(double));
     int error_flag = 0;
     n_false_positive = 0;
-<<<<<<< HEAD
     effRate = 0;
     effTP = 0;
     roundStats = 0;
-=======
-    roundStats[snrRun] = 0;
-    effRate[snrRun] = 0;
-    effTP[snrRun] = 0;
->>>>>>> 5063957a
     reset_meas(&gNB->phy_proc_rx);
     reset_meas(&gNB->rx_pusch_stats);
     reset_meas(&gNB->ulsch_decoding_stats);
@@ -1094,7 +1088,6 @@
 
     clear_pusch_stats(gNB);
     for (trial = 0; trial < n_trials; trial++) {
-<<<<<<< HEAD
       uint8_t round = 0;
       crc_status = 1;
       errors_decoding = 0;
@@ -1129,93 +1122,6 @@
           pusch_pdu->bwp_start = abwp_start;
           pusch_pdu->bwp_size = abwp_size;
         }
-=======
-    uint8_t round = 0;
-
-    crc_status = 1;
-    errors_decoding = 0;
-    while (round<max_rounds && crc_status) {
-      round_trials[round][snrRun]++;
-      ulsch_ue->harq_processes[harq_pid]->round = round;
-      gNB->ulsch[0]->harq_processes[harq_pid]->round = round;
-      rv_index = nr_rv_round_map[round];
-
-      UE_proc.nr_slot_tx = slot;
-      UE_proc.frame_tx = frame;
-
-      UL_tti_req->SFN = frame;
-      UL_tti_req->Slot = slot;
-      UL_tti_req->n_pdus = 1;
-      UL_tti_req->pdus_list[0].pdu_type = NFAPI_NR_UL_CONFIG_PUSCH_PDU_TYPE;
-      UL_tti_req->pdus_list[0].pdu_size = sizeof(nfapi_nr_pusch_pdu_t);
-      memset(pusch_pdu,0,sizeof(nfapi_nr_pusch_pdu_t));
-      
-      int abwp_size  = NRRIV2BW(ubwp->bwp_Common->genericParameters.locationAndBandwidth,275);
-      int abwp_start = NRRIV2PRBOFFSET(ubwp->bwp_Common->genericParameters.locationAndBandwidth,275);
-      int ibwp_size  = ibwps;
-      int ibwp_start = ibwp_rboffset;
-      if (msg3_flag == 1) {
-	if ((ibwp_start < abwp_start) || (ibwp_size > abwp_size))
-	  pusch_pdu->bwp_start = abwp_start;
-	else
-	  pusch_pdu->bwp_start = ibwp_start;
-	pusch_pdu->bwp_size = ibwp_size;
-	start_rb = (ibwp_start - abwp_start);
-	printf("msg3: ibwp_size %d, abwp_size %d, ibwp_start %d, abwp_start %d\n",
-	       ibwp_size,abwp_size,ibwp_start,abwp_start);
-      }
-      else {
-	pusch_pdu->bwp_start = abwp_start;
-	pusch_pdu->bwp_size = abwp_size;
-      }
-
-      pusch_pdu->pusch_data.tb_size = TBS>>3;
-      pusch_pdu->pdu_bit_map = pdu_bit_map;
-      pusch_pdu->rnti = n_rnti;
-      pusch_pdu->mcs_index = Imcs;
-      pusch_pdu->mcs_table = mcs_table;
-      pusch_pdu->target_code_rate = code_rate;
-      pusch_pdu->qam_mod_order = mod_order;
-      pusch_pdu->transform_precoding = transform_precoding;
-      pusch_pdu->data_scrambling_id = *scc->physCellId;
-      pusch_pdu->nrOfLayers = precod_nbr_layers;
-      pusch_pdu->ul_dmrs_symb_pos = l_prime_mask;
-      pusch_pdu->dmrs_config_type = dmrs_config_type;
-      pusch_pdu->ul_dmrs_scrambling_id =  *scc->physCellId;
-      pusch_pdu->scid = 0;
-      pusch_pdu->dmrs_ports = ((1<<precod_nbr_layers)-1);
-      pusch_pdu->num_dmrs_cdm_grps_no_data = num_dmrs_cdm_grps_no_data;
-      pusch_pdu->resource_alloc = 1; 
-      pusch_pdu->rb_start = start_rb;
-      pusch_pdu->rb_size = nb_rb;
-      pusch_pdu->vrb_to_prb_mapping = 0;
-      pusch_pdu->frequency_hopping = 0;
-      pusch_pdu->uplink_frequency_shift_7p5khz = 0;
-      pusch_pdu->start_symbol_index = start_symbol;
-      pusch_pdu->nr_of_symbols = nb_symb_sch;
-      pusch_pdu->maintenance_parms_v3.tbSizeLbrmBytes = tbslbrm;
-      pusch_pdu->pusch_data.rv_index = rv_index;
-      pusch_pdu->pusch_data.harq_process_id = 0;
-      pusch_pdu->pusch_data.new_data_indicator = trial & 0x1;
-      pusch_pdu->pusch_data.num_cb = 0;
-      pusch_pdu->pusch_ptrs.ptrs_time_density = ptrs_time_density;
-      pusch_pdu->pusch_ptrs.ptrs_freq_density = ptrs_freq_density;
-      pusch_pdu->pusch_ptrs.ptrs_ports_list   = (nfapi_nr_ptrs_ports_t *) malloc(2*sizeof(nfapi_nr_ptrs_ports_t));
-      pusch_pdu->pusch_ptrs.ptrs_ports_list[0].ptrs_re_offset = 0;
-      pusch_pdu->maintenance_parms_v3.ldpcBaseGraph = get_BG(TBS, code_rate);
-
-      // if transform precoding is enabled
-      if (transform_precoding == transformPrecoder_enabled) {
-
-        pusch_pdu->dfts_ofdm.low_papr_group_number = *scc->physCellId % 30; // U as defined in 38.211 section 6.4.1.1.1.2 
-        pusch_pdu->dfts_ofdm.low_papr_sequence_number = 0;     // V as defined in 38.211 section 6.4.1.1.1.2
-        pusch_pdu->num_dmrs_cdm_grps_no_data = num_dmrs_cdm_grps_no_data;        
-      }
-
-      // prepare ULSCH/PUSCH reception
-      pushNotifiedFIFO(&gNB->L1_tx_free, msgL1Tx); // to unblock the process in the beginning
-      nr_schedule_response(Sched_INFO);
->>>>>>> 5063957a
 
         pusch_pdu->pusch_data.tb_size = TBS >> 3;
         pusch_pdu->pdu_bit_map = pdu_bit_map;
@@ -1651,18 +1557,14 @@
     effRate /= (double)n_trials;
     
     printf("*****************************************\n");
-<<<<<<< HEAD
     printf("SNR %f: n_errors (%d/%d", SNR, n_errors[0], round_trials[0]);
     for (int r = 1; r < max_rounds; r++)
       printf(",%d/%d", n_errors[r], round_trials[r]);
     printf(") (negative CRC), false_positive %d/%d, errors_scrambling (%u/%u",
-           n_false_positive, n_trials, errors_scrambling[0], available_bits * n_trials);
+           n_false_positive, n_trials, errors_scrambling[0], available_bits * round_trials[0]);
     for (int r = 1; r < max_rounds; r++)
-      printf(",%u/%u", errors_scrambling[r], available_bits * n_trials);
+      printf(",%u/%u", errors_scrambling[r], available_bits * round_trials[r]);
     printf(")\n");
-=======
-    printf("SNR %f: n_errors (%d/%d,%d/%d,%d/%d,%d/%d) (negative CRC), false_positive %d/%d, errors_scrambling (%u/%u,%u/%u,%u/%u,%u/%u\n", SNR, n_errors[0][snrRun], round_trials[0][snrRun],n_errors[1][snrRun], round_trials[1][snrRun],n_errors[2][snrRun], round_trials[2][snrRun],n_errors[3][snrRun], round_trials[3][snrRun], n_false_positive, n_trials, errors_scrambling[0][snrRun],available_bits*round_trials[0][snrRun],errors_scrambling[1][snrRun],available_bits*round_trials[1][snrRun],errors_scrambling[2][snrRun],available_bits*round_trials[2][snrRun],errors_scrambling[3][snrRun],available_bits*round_trials[3][snrRun]);
->>>>>>> 5063957a
     printf("\n");
 
     for (int r = 0; r < max_rounds; r++) {
