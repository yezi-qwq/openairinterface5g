--- conflicted
+++ resolved
@@ -603,7 +603,7 @@
       //printf("-C Generate Calibration information for Abstraction (effective SNR adjustment to remove Pe bias w.r.t. AWGN)\n");
       printf("-F Input filename (.txt format) for RX conformance testing\n");
       printf("-G Offset of samples to read from file (0 default)\n");
-      printf("-L <log level, 0(errors), 1(warning), 2(info) 3(debug) 4 (trace)>\n"); 
+      printf("-L <log level, 0(errors), 1(warning), 2(info) 3(debug) 4 (trace)>\n");
       printf("-M Multiple SSB positions in burst\n");
       printf("-N Nid_cell\n");
       printf("-O oversampling factor (1,2,4,8,16)\n");
@@ -644,7 +644,7 @@
   else if (N_RB_UL == 106) bandwidth = 40;
   else if (N_RB_UL == 32) bandwidth = 50;
   else { printf("Add N_RB_UL %d\n",N_RB_UL); exit(-1); }
-  LOG_I( PHY,"++++++++++++++++++++++++++++++++++++++++++++++%i+++++++++++++++++++++++++++++++++++++++++",loglvl);  
+  LOG_I( PHY,"++++++++++++++++++++++++++++++++++++++++++++++%i+++++++++++++++++++++++++++++++++++++++++",loglvl);
   if (openair0_cfg[0].threequarter_fs == 1) sampling_frequency*=.75;
 
   UE2gNB = new_channel_desc_scm(n_tx, n_rx, channel_model,
@@ -720,12 +720,8 @@
 
   prepare_scd(scd);
 
-<<<<<<< HEAD
   // TODO do a UECAP for phy-sim
-  fill_default_secondaryCellGroup(scc, scd, secondaryCellGroup, NULL, 0, 1, n_tx, 0, 0, 0, 0, 0);
-=======
-  fill_default_secondaryCellGroup(scc, scd, secondaryCellGroup, 0, 1, n_tx, 0, 0);
->>>>>>> 6fb731ea
+  fill_default_secondaryCellGroup(scc, scd, secondaryCellGroup, NULL, 0, 1, n_tx, 0, 0, 0, 0);
 
   // xer_fprint(stdout, &asn_DEF_NR_CellGroupConfig, (const void*)secondaryCellGroup);
 
