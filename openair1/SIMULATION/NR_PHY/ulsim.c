/*
* Licensed to the OpenAirInterface (OAI) Software Alliance under one or more
* contributor license agreements.  See the NOTICE file distributed with
* this work for additional information regarding copyright ownership.
* The OpenAirInterface Software Alliance licenses this file to You under
* the OAI Public License, Version 1.1  (the "License"); you may not use this file
* except in compliance with the License.
* You may obtain a copy of the License at
*
*      http://www.openairinterface.org/?page_id=698
*
* Unless required by applicable law or agreed to in writing, software
* distributed under the License is distributed on an "AS IS" BASIS,
* WITHOUT WARRANTIES OR CONDITIONS OF ANY KIND, either express or implied.
* See the License for the specific language governing permissions and
* limitations under the License.
*-------------------------------------------------------------------------------
* For more information about the OpenAirInterface (OAI) Software Alliance:
*      contact@openairinterface.org
*/

#include <string.h>
#include <math.h>
#include <unistd.h>
#include <fcntl.h>
#include <sys/ioctl.h>
#include <sys/mman.h>
#include "common/ran_context.h"
#include "common/config/config_userapi.h"
#include "common/utils/LOG/log.h"
#include "PHY/defs_gNB.h"
#include "PHY/defs_nr_common.h"
#include "PHY/defs_nr_UE.h"
#include "PHY/phy_vars_nr_ue.h"
#include "PHY/types.h"
#include "PHY/INIT/phy_init.h"
#include "PHY/MODULATION/modulation_UE.h"
#include "PHY/MODULATION/nr_modulation.h"
#include "PHY/NR_REFSIG/dmrs_nr.h"
#include "PHY/NR_REFSIG/refsig_defs_ue.h"
#include "PHY/NR_TRANSPORT/nr_dlsch.h"
#include "PHY/NR_TRANSPORT/nr_sch_dmrs.h"
#include "PHY/NR_TRANSPORT/nr_transport_proto.h"
#include "PHY/NR_TRANSPORT/nr_ulsch.h"
#include "PHY/NR_UE_TRANSPORT/nr_transport_proto_ue.h"
#include "PHY/TOOLS/tools_defs.h"
#include "SCHED_NR/fapi_nr_l1.h"
#include "SCHED_NR/sched_nr.h"
#include "SCHED_NR_UE/defs.h"
#include "SCHED_NR_UE/fapi_nr_ue_l1.h"
#include "openair1/SIMULATION/TOOLS/sim.h"
#include "openair1/SIMULATION/RF/rf.h"
#include "openair1/SIMULATION/NR_PHY/nr_unitary_defs.h"
#include "openair2/RRC/NR/MESSAGES/asn1_msg.h"
//#include "openair1/SIMULATION/NR_PHY/nr_dummy_functions.c"
#include "openair2/LAYER2/NR_MAC_UE/mac_proto.h"
#include "openair2/LAYER2/NR_MAC_gNB/mac_proto.h"
#include "common/utils/threadPool/thread-pool.h"
#include "PHY/NR_REFSIG/ptrs_nr.h"
#define inMicroS(a) (((double)(a))/(get_cpu_freq_GHz()*1000.0))
#include "SIMULATION/LTE_PHY/common_sim.h"

#include <openair2/LAYER2/MAC/mac_vars.h>
#include <openair2/RRC/LTE/rrc_vars.h>

#include <executables/softmodem-common.h>
#include "PHY/NR_REFSIG/ul_ref_seq_nr.h"
#include <openair3/ocp-gtpu/gtp_itf.h>
//#define DEBUG_ULSIM

const char *__asan_default_options()
{
  /* don't do leak checking in nr_ulsim, not finished yet */
  return "detect_leaks=0";
}

LCHAN_DESC DCCH_LCHAN_DESC,DTCH_DL_LCHAN_DESC,DTCH_UL_LCHAN_DESC;
rlc_info_t Rlc_info_um,Rlc_info_am_config;

PHY_VARS_gNB *gNB;
PHY_VARS_NR_UE *UE;
RAN_CONTEXT_t RC;
char *uecap_file;
int32_t uplink_frequency_offset[MAX_NUM_CCs][4];

uint16_t sf_ahead=4 ;
int slot_ahead=6 ;
uint16_t sl_ahead=0;
double cpuf;
//uint8_t nfapi_mode = 0;
uint64_t downlink_frequency[MAX_NUM_CCs][4];
THREAD_STRUCT thread_struct;
nfapi_ue_release_request_body_t release_rntis;

//Fixme: Uniq dirty DU instance, by global var, datamodel need better management
instance_t DUuniqInstance=0;
instance_t CUuniqInstance=0;
teid_t newGtpuCreateTunnel(instance_t instance, rnti_t rnti, int incoming_bearer_id, int outgoing_bearer_id, teid_t outgoing_teid,
                           transport_layer_addr_t remoteAddr, int port, gtpCallback callBack) {
return 0;
}

int newGtpuDeleteAllTunnels(instance_t instance, rnti_t rnti) {
  return 0;
}

extern void fix_scd(NR_ServingCellConfig_t *scd);// forward declaration

int8_t nr_mac_rrc_data_ind_ue(const module_id_t module_id,
                              const int CC_id,
                              const uint8_t gNB_index,
                              const frame_t frame,
                              const sub_frame_t sub_frame,
                              const rnti_t rnti,
                              const channel_t channel,
                              const uint8_t* pduP,
                              const sdu_size_t pdu_len)
{
  return 0;
}

int generate_dlsch_header(unsigned char *mac_header,
                          unsigned char num_sdus,
                          unsigned short *sdu_lengths,
                          unsigned char *sdu_lcids,
                          unsigned char drx_cmd,
                          unsigned short timing_advance_cmd,
                          unsigned char *ue_cont_res_id,
                          unsigned char short_padding,
                          unsigned short post_padding){return 0;}

void
rrc_data_ind(
  const protocol_ctxt_t *const ctxt_pP,
  const rb_id_t                Srb_id,
  const sdu_size_t             sdu_sizeP,
  const uint8_t   *const       buffer_pP
)
{
}


int
gtpv1u_create_s1u_tunnel(
  const instance_t                              instanceP,
  const gtpv1u_enb_create_tunnel_req_t *const  create_tunnel_req_pP,
  gtpv1u_enb_create_tunnel_resp_t *const create_tunnel_resp_pP
) {
  return 0;
}

int gtpv1u_delete_s1u_tunnel(const instance_t instance, const gtpv1u_enb_delete_tunnel_req_t *const req_pP) {
  return 0;
}

int gtpv1u_delete_ngu_tunnel( const instance_t instance,
			      gtpv1u_gnb_delete_tunnel_req_t *req) {
  return 0;
}

int
rrc_gNB_process_GTPV1U_CREATE_TUNNEL_RESP(
  const protocol_ctxt_t *const ctxt_pP,
  const gtpv1u_enb_create_tunnel_resp_t *const create_tunnel_resp_pP,
  uint8_t                         *inde_list
) {
  return 0;
}

int
gtpv1u_create_ngu_tunnel(
  const instance_t instanceP,
  const gtpv1u_gnb_create_tunnel_req_t *  const create_tunnel_req_pP,
        gtpv1u_gnb_create_tunnel_resp_t * const create_tunnel_resp_pP){
  return 0;
}

int
gtpv1u_update_ngu_tunnel(
  const instance_t                              instanceP,
  const gtpv1u_gnb_create_tunnel_req_t *const  create_tunnel_req_pP,
  const rnti_t                                  prior_rnti
){
  return 0;
}

int
nr_rrc_gNB_process_GTPV1U_CREATE_TUNNEL_RESP(
  const protocol_ctxt_t *const ctxt_pP,
  const gtpv1u_gnb_create_tunnel_resp_t *const create_tunnel_resp_pP,
  uint8_t                         *inde_list
){
  return 0;
}

// Dummy function to avoid linking error at compilation of nr-ulsim
int is_x2ap_enabled(void)
{
  return 0;
}

void nr_rrc_ue_generate_RRCSetupRequest(module_id_t module_id, const uint8_t gNB_index)
{
  return;
}

int8_t nr_mac_rrc_data_req_ue(const module_id_t Mod_idP,
                              const int         CC_id,
                              const uint8_t     gNB_id,
                              const frame_t     frameP,
                              const rb_id_t     Srb_id,
                              uint8_t           *buffer_pP)
{
  return 0;
}

int DU_send_INITIAL_UL_RRC_MESSAGE_TRANSFER(module_id_t     module_idP,
                                            int             CC_idP,
                                            int             UE_id,
                                            rnti_t          rntiP,
                                            const uint8_t   *sduP,
                                            sdu_size_t      sdu_lenP,
                                            const uint8_t   *sdu2P,
                                            sdu_size_t      sdu2_lenP) {
  return 0;
}

nr_bler_struct nr_bler_data[NR_NUM_MCS];

//nFAPI P7 dummy functions

int oai_nfapi_dl_tti_req(nfapi_nr_dl_tti_request_t *dl_config_req) { return(0);  }
int oai_nfapi_tx_data_req(nfapi_nr_tx_data_request_t *tx_data_req){ return(0);  }
int oai_nfapi_ul_dci_req(nfapi_nr_ul_dci_request_t *ul_dci_req){ return(0);  }
int oai_nfapi_ul_tti_req(nfapi_nr_ul_tti_request_t *ul_tti_req){ return(0);  }
int oai_nfapi_nr_rx_data_indication(nfapi_nr_rx_data_indication_t *ind) { return(0);  }
int oai_nfapi_nr_crc_indication(nfapi_nr_crc_indication_t *ind) { return(0);  }
int oai_nfapi_nr_srs_indication(nfapi_nr_srs_indication_t *ind) { return(0);  }
int oai_nfapi_nr_uci_indication(nfapi_nr_uci_indication_t *ind) { return(0);  }
int oai_nfapi_nr_rach_indication(nfapi_nr_rach_indication_t *ind) { return(0);  }

int nr_derive_key(int alg_type, uint8_t alg_id,
               const uint8_t key[32], uint8_t **out)
{
  return 0;
}

typedef struct {
  uint64_t       optmask;   //mask to store boolean config options
  uint8_t        nr_dlsch_parallel; // number of threads for dlsch decoding, 0 means no parallelization
  tpool_t        Tpool;             // thread pool 
} nrUE_params_t;

void processSlotTX(void *arg) {}

nrUE_params_t nrUE_params;

nrUE_params_t *get_nrUE_params(void) {
  return &nrUE_params;
}
// needed for some functions
uint16_t n_rnti = 0x1234;
openair0_config_t openair0_cfg[MAX_CARDS];

channel_desc_t *UE2gNB[NUMBER_OF_UE_MAX][NUMBER_OF_gNB_MAX];

int main(int argc, char **argv)
{
  char c;
  int i;
  double SNR, snr0 = -2.0, snr1 = 2.0;
  double sigma, sigma_dB;
  double snr_step = .2;
  uint8_t snr1set = 0;
  int slot = 8, frame = 1;
  FILE *output_fd = NULL;
  double **s_re,**s_im,**r_re,**r_im;
  //uint8_t write_output_file = 0;
  int trial, n_trials = 1, n_false_positive = 0, delay = 0;
  double maxDoppler = 0.0;
  uint8_t n_tx = 1, n_rx = 1;
  //uint8_t transmission_mode = 1;
  //uint16_t Nid_cell = 0;
  channel_desc_t *UE2gNB;
  uint8_t extended_prefix_flag = 0;
  //int8_t interf1 = -21, interf2 = -21;
  FILE *input_fd = NULL;
  SCM_t channel_model = AWGN;  //Rayleigh1_anticorr;
  uint16_t N_RB_DL = 106, N_RB_UL = 106, mu = 1;

  NB_UE_INST = 1;

  //unsigned char frame_type = 0;
  NR_DL_FRAME_PARMS *frame_parms;
  int loglvl = OAILOG_WARNING;
  //uint64_t SSB_positions=0x01;
  uint16_t nb_symb_sch = 12;
  int start_symbol = 0;
  uint16_t nb_rb = 50;
  int Imcs = 9;
  uint8_t precod_nbr_layers = 1;
  int gNB_id = 0;
  int ap;
  int tx_offset;
  int32_t txlev_sum = 0, atxlev[4];
  int start_rb = 0;
  int UE_id =0; // [hna] only works for UE_id = 0 because NUMBER_OF_NR_UE_MAX is set to 1 (phy_init_nr_gNB causes segmentation fault)
  int print_perf = 0;
  cpuf = get_cpu_freq_GHz();
  int msg3_flag = 0;
  int rv_index = 0;
  float roundStats[100];
  double effRate[100]; 
  double effTP[100]; 
  float eff_tp_check = 100;
  uint8_t snrRun;
  int chest_type[2] = {0};

  int enable_ptrs = 0;
  int modify_dmrs = 0;
  /* L_PTRS = ptrs_arg[0], K_PTRS = ptrs_arg[1] */
  int ptrs_arg[2] = {-1,-1};// Invalid values
  int dmrs_arg[4] = {-1,-1,-1,-1};// Invalid values
  uint16_t ptrsSymPos = 0;
  uint16_t ptrsSymbPerSlot = 0;
  uint16_t ptrsRePerSymb = 0;

  uint8_t transform_precoding = transformPrecoder_disabled; // 0 - ENABLE, 1 - DISABLE
  uint8_t num_dmrs_cdm_grps_no_data = 1;
  uint8_t mcs_table = 0;

  UE_nr_rxtx_proc_t UE_proc;
  FILE *scg_fd=NULL;
  int file_offset = 0;

  double DS_TDL = .03;
  int ibwps=24;
  int ibwp_rboffset=41;
  int params_from_file = 0;
<<<<<<< HEAD
  int threadCnt=0;
=======
  int max_ldpc_iterations = 5;
>>>>>>> 5944b212
  if ( load_configmodule(argc,argv,CONFIG_ENABLECMDLINEONLY) == 0 ) {
    exit_fun("[NR_ULSIM] Error, configuration module init failed\n");
  }
  int ul_proc_error = 0; // uplink processing checking status flag
  //logInit();
  randominit(0);

  /* initialize the sin-cos table */
   InitSinLUT();

<<<<<<< HEAD
  while ((c = getopt(argc, argv, "a:b:c:d:ef:g:h:ikl:m:n:p:r:s:t:u:w:y:z:C:F:G:H:M:N:PR:S:T:U:L:ZW:")) != -1) {
=======
  while ((c = getopt(argc, argv, "a:b:c:d:ef:g:h:i:kl:m:n:p:q:r:s:t:u:w:y:z:F:G:H:I:M:N:PR:S:T:U:L:ZW:")) != -1) {
>>>>>>> 5944b212
    printf("handling optarg %c\n",c);
    switch (c) {

      /*case 'd':
        frame_type = 1;
        break;*/

    case 'a':
      start_symbol = atoi(optarg);
      AssertFatal(start_symbol >= 0 && start_symbol < 13,"start_symbol %d is not in 0..12\n",start_symbol);
      break;

    case 'b':
      nb_symb_sch = atoi(optarg);
      AssertFatal(nb_symb_sch > 0 && nb_symb_sch < 15,"start_symbol %d is not in 1..14\n",nb_symb_sch);
      break;
    case 'c':
      n_rnti = atoi(optarg);
      AssertFatal(n_rnti > 0 && n_rnti<=65535,"Illegal n_rnti %x\n",n_rnti);
      break;

    case 'd':
      delay = atoi(optarg);
      break;
      
    case 'e':
      msg3_flag = 1;
      break;
      
    case 'f':
      scg_fd = fopen(optarg, "r");
      
      if (scg_fd == NULL) {
        printf("Error opening %s\n", optarg);
        exit(-1);
      }

      break;
      
    case 'g':
      switch ((char) *optarg) {
      case 'A':
	channel_model = SCM_A;
	break;
	
      case 'B':
	channel_model = SCM_B;
	break;
	
      case 'C':
	channel_model = SCM_C;
	break;
	
      case 'D':
	channel_model = SCM_D;
	break;
	
      case 'E':
	channel_model = EPA;
	break;
	
      case 'F':
	channel_model = EVA;
	break;
	
      case 'G':
	channel_model = ETU;
	break;

      case 'H':
        channel_model = TDL_C;
	DS_TDL = .030; // 30 ns
	break;
  
      case 'I':
	channel_model = TDL_C;
	DS_TDL = .3;  // 300ns
        break;
     
      case 'J':
	channel_model=TDL_D;
	DS_TDL = .03;
	break;

      default:
	printf("Unsupported channel model!\n");
	exit(-1);
      }
      
      break;
      
    case 'i':
      for(i=0; i < atoi(optarg); i++){
        chest_type[i] = atoi(argv[optind++]);
      }
      break;
	
    case 'k':
      printf("Setting threequarter_fs_flag\n");
      openair0_cfg[0].threequarter_fs= 1;
      break;

    case 'l':
      nb_symb_sch = atoi(optarg);
      break;
      
    case 'm':
      Imcs = atoi(optarg);
      break;

    case 'W':
      precod_nbr_layers = atoi(optarg);
      break;

    case 'n':
      n_trials = atoi(optarg);
      break;
      
    case 'p':
      extended_prefix_flag = 1;
      break;

    case 'q':
      mcs_table = atoi(optarg);
      break;
      
    case 'r':
      nb_rb = atoi(optarg);
      break;
      
    case 's':
      snr0 = atof(optarg);
      printf("Setting SNR0 to %f\n", snr0);
      break;

    case 'C':
      threadCnt = atoi(optarg);
      break;

    case 'u':
      mu = atoi(optarg);
      break;

    case 'w':
      start_rb = atoi(optarg);
      break;

    case 't':
      eff_tp_check = (float)atoi(optarg);
      break;

      /*
	case 'r':
	ricean_factor = pow(10,-.1*atof(optarg));
	if (ricean_factor>1) {
	printf("Ricean factor must be between 0 and 1\n");
	exit(-1);
	}
	break;
      */
      
      /*case 'x':
        transmission_mode = atoi(optarg);
        break;*/
      
    case 'y':
      n_tx = atoi(optarg);
      if ((n_tx == 0) || (n_tx > 4)) {
        printf("Unsupported number of tx antennas %d\n", n_tx);
        exit(-1);
      }
      break;
      
    case 'z':
      n_rx = atoi(optarg);
      if ((n_rx == 0) || (n_rx > 8)) {
        printf("Unsupported number of rx antennas %d\n", n_rx);
        exit(-1);
      }
      break;

    case 'F':
      input_fd = fopen(optarg, "r");
      if (input_fd == NULL) {
        printf("Problem with filename %s\n", optarg);
        exit(-1);
      }
      break;

    case 'G':
      file_offset = atoi(optarg);
      break;

    case 'H':
      slot = atoi(optarg);
      break;

    case 'I':
      max_ldpc_iterations = atoi(optarg);
      break;

    case 'M':
     // SSB_positions = atoi(optarg);
      break;
      
    case 'N':
     // Nid_cell = atoi(optarg);
      break;
      
    case 'R':
      N_RB_DL = atoi(optarg);
      N_RB_UL = N_RB_DL;
      break;
      
    case 'S':
      snr1 = atof(optarg);
      snr1set = 1;
      printf("Setting SNR1 to %f\n", snr1);
      break;
      
    case 'P':
      print_perf=1;
      opp_enabled=1;
      break;
      
    case 'L':
      loglvl = atoi(optarg);
      break;

   case 'T':
      enable_ptrs=1;
      for(i=0; i < atoi(optarg); i++){
        ptrs_arg[i] = atoi(argv[optind++]);
      }
      break;

    case 'U':
      modify_dmrs = 1;
      for(i=0; i < atoi(optarg); i++){
        dmrs_arg[i] = atoi(argv[optind++]);
      }
      break;

    case 'Q':
      params_from_file = 1;
      break;

    case 'Z':
      transform_precoding = transformPrecoder_enabled;
      num_dmrs_cdm_grps_no_data = 2;
      mcs_table = 3;
      printf("NOTE: TRANSFORM PRECODING (SC-FDMA) is ENABLED in UPLINK (0 - ENABLE, 1 - DISABLE) : %d \n", transform_precoding);
      break;

    default:
    case 'h':
      printf("%s -h(elp) -p(extended_prefix) -N cell_id -f output_filename -F input_filename -g channel_model -n n_frames -s snr0 -S snr1 -x transmission_mode -y TXant -z RXant -i Intefrence0 -j Interference1 -A interpolation_file -C(alibration offset dB) -N CellId -Z Enable SC-FDMA in Uplink \n", argv[0]);
      //printf("-d Use TDD\n");
      printf("-d Introduce delay in terms of number of samples\n");
      printf("-f Number of frames to simulate\n");
      printf("-g [A,B,C,D,E,F,G] Use 3GPP SCM (A,B,C,D) or 36-101 (E-EPA,F-EVA,G-ETU) models (ignores delay spread and Ricean factor)\n");
      printf("-h This message\n");
      printf("-i Change channel estimation technique. Arguments list: Number of arguments=2, Frequency domain {0:Linear interpolation, 1:PRB based averaging}, Time domain {0:Estimates of last DMRS symbol, 1:Average of DMRS symbols}. e.g. -i 2 1 0\n");
      //printf("-j Relative strength of second intefering eNB (in dB) - cell_id mod 3 = 2\n");
      printf("-s Starting SNR, runs from SNR0 to SNR0 + 10 dB if ending SNR isn't given\n");
      printf("-m MCS value\n");
      printf("-n Number of trials to simulate\n");
      printf("-p Use extended prefix mode\n");
      printf("-q MCS table\n");
      printf("-t Delay spread for multipath channel\n");
      printf("-u Set the numerology\n");
      printf("-w Start PRB for PUSCH\n");
      //printf("-x Transmission mode (1,2,6 for the moment)\n");
      printf("-y Number of TX antennas used at UE\n");
      printf("-z Number of RX antennas used at gNB\n");
      printf("-A Interpolation_filname Run with Abstraction to generate Scatter plot using interpolation polynomial in file\n");
      //printf("-C Generate Calibration information for Abstraction (effective SNR adjustment to remove Pe bias w.r.t. AWGN)\n");
      printf("-F Input filename (.txt format) for RX conformance testing\n");
      printf("-G Offset of samples to read from file (0 default)\n");
      printf("-L <log level, 0(errors), 1(warning), 2(info) 3(debug) 4 (trace)>\n"); 
      printf("-I Maximum LDPC decoder iterations\n");
      printf("-M Multiple SSB positions in burst\n");
      printf("-N Nid_cell\n");
      printf("-O oversampling factor (1,2,4,8,16)\n");
      printf("-R N_RB_DL\n");
      printf("-t Acceptable effective throughput (in percentage)\n");
      printf("-S Ending SNR, runs from SNR0 to SNR1\n");
      printf("-P Print ULSCH performances\n");
      printf("-T Enable PTRS, arguments list: Number of arguments=2 L_PTRS{0,1,2} K_PTRS{2,4}, e.g. -T 2 0 2 \n");
      printf("-U Change DMRS Config, arguments list: Number of arguments=4, DMRS Mapping Type{0=A,1=B}, DMRS AddPos{0:3}, DMRS Config Type{1,2}, Number of CDM groups without data{1,2,3} e.g. -U 4 0 2 0 1 \n");
      printf("-Q If -F used, read parameters from file\n");
      printf("-Z If -Z is used, SC-FDMA or transform precoding is enabled in Uplink \n");
      printf("-W Num of layer for PUSCH\n");
      exit(-1);
      break;

    }
  }
  
  logInit();
  set_glog(loglvl);
  T_stdout = 1;

  get_softmodem_params()->phy_test = 1;
  get_softmodem_params()->do_ra = 0;
  get_softmodem_params()->usim_test = 1;


  if (snr1set == 0)
    snr1 = snr0 + 10;
  double sampling_frequency;
  double bandwidth;

  if (mu == 0 && N_RB_UL == 25 ) {
    sampling_frequency = 7.68;
    bandwidth = 5;
  }
  else if (mu == 1 && N_RB_UL == 273) {
    sampling_frequency = 122.88;
    bandwidth = 100;
  }
  else if (mu == 1 && N_RB_UL == 217) {
    sampling_frequency = 122.88;
    bandwidth = 80;
  }
  else if (mu == 1 && N_RB_UL == 106) {
    sampling_frequency = 61.44;
    bandwidth = 40;
  }
  else if (mu == 1 && N_RB_UL == 24) {
    sampling_frequency = 15.36;
    bandwidth = 10;
  }
  else if (mu == 3 && N_RB_UL == 32) {
    sampling_frequency = 61.44;
    bandwidth = 50;
  }
  else {
    printf("Add N_RB_UL %d\n",N_RB_UL);
    exit(-1);
  }

  LOG_I( PHY,"++++++++++++++++++++++++++++++++++++++++++++++%i+++++++++++++++++++++++++++++++++++++++++",loglvl);  

  if (openair0_cfg[0].threequarter_fs == 1) sampling_frequency*=.75;

  UE2gNB = new_channel_desc_scm(n_tx, n_rx, channel_model,
                                sampling_frequency,
                                bandwidth,
				DS_TDL,
                                0, 0, 0, 0);

  if (UE2gNB == NULL) {
    printf("Problem generating channel model. Exiting.\n");
    exit(-1);
  }

  UE2gNB->max_Doppler = maxDoppler;

  RC.gNB = (PHY_VARS_gNB **) malloc(sizeof(PHY_VARS_gNB *));
  RC.gNB[0] = calloc(1,sizeof(PHY_VARS_gNB));
  gNB = RC.gNB[0];
  gNB->ofdm_offset_divisor = UINT_MAX;
  gNB->threadPool = (tpool_t*)malloc(sizeof(tpool_t));
  gNB->respDecode = (notifiedFIFO_t*) malloc(sizeof(notifiedFIFO_t));
  initNotifiedFIFO(gNB->respDecode);
  char tp_param[80];
  if (threadCnt>0)
   sprintf(tp_param,"-1");
  else
   tp_param[0]='n';
  int s_offset = 0;
  for (int icpu=1; icpu<threadCnt; icpu++) {
    sprintf(tp_param+2+s_offset,",-1");
    s_offset += 3;
  }

  initTpool(tp_param, gNB->threadPool, false);
  initNotifiedFIFO(gNB->respDecode);
  gNB->L1_tx_free = (notifiedFIFO_t*) malloc(sizeof(notifiedFIFO_t));
  gNB->L1_tx_filled = (notifiedFIFO_t*) malloc(sizeof(notifiedFIFO_t));
  gNB->L1_tx_out = (notifiedFIFO_t*) malloc(sizeof(notifiedFIFO_t));
  initNotifiedFIFO(gNB->L1_tx_free);
  initNotifiedFIFO(gNB->L1_tx_filled);
  initNotifiedFIFO(gNB->L1_tx_out);
  notifiedFIFO_elt_t *msgL1Tx = newNotifiedFIFO_elt(sizeof(processingData_L1tx_t),0,gNB->L1_tx_free,NULL);
  processingData_L1tx_t *msgDataTx = (processingData_L1tx_t *)NotifiedFifoData(msgL1Tx);
  msgDataTx->slot = -1;
  //gNB_config = &gNB->gNB_config;

  //memset((void *)&gNB->UL_INFO,0,sizeof(gNB->UL_INFO));
  gNB->UL_INFO.rx_ind.pdu_list = (nfapi_nr_rx_data_pdu_t *)malloc(NB_UE_INST*sizeof(nfapi_nr_rx_data_pdu_t));
  gNB->UL_INFO.crc_ind.crc_list = (nfapi_nr_crc_t *)malloc(NB_UE_INST*sizeof(nfapi_nr_crc_t));
  gNB->UL_INFO.rx_ind.number_of_pdus = 0;
  gNB->UL_INFO.crc_ind.number_crcs = 0;
  gNB->max_ldpc_iterations = max_ldpc_iterations;
  frame_parms = &gNB->frame_parms; //to be initialized I suppose (maybe not necessary for PBCH)

  frame_parms->N_RB_DL = N_RB_DL;
  frame_parms->N_RB_UL = N_RB_UL;
  frame_parms->Ncp = extended_prefix_flag ? EXTENDED : NORMAL;

  s_re = malloc(n_tx*sizeof(double*));
  s_im = malloc(n_tx*sizeof(double*));
  r_re = malloc(n_rx*sizeof(double*));
  r_im = malloc(n_rx*sizeof(double*));

  RC.nb_nr_macrlc_inst = 1;
  RC.nb_nr_mac_CC = (int*)malloc(RC.nb_nr_macrlc_inst*sizeof(int));
  for (i = 0; i < RC.nb_nr_macrlc_inst; i++)
    RC.nb_nr_mac_CC[i] = 1;
  mac_top_init_gNB();
  //gNB_MAC_INST* gNB_mac = RC.nrmac[0];
  gNB_RRC_INST rrc;
  memset((void*)&rrc,0,sizeof(rrc));

  rrc.carrier.servingcellconfigcommon = calloc(1,sizeof(*rrc.carrier.servingcellconfigcommon));

  NR_ServingCellConfigCommon_t *scc = rrc.carrier.servingcellconfigcommon;
  NR_ServingCellConfig_t *scd = calloc(1,sizeof(NR_ServingCellConfig_t));
  NR_CellGroupConfig_t *secondaryCellGroup=calloc(1,sizeof(*secondaryCellGroup));
  prepare_scc(rrc.carrier.servingcellconfigcommon);
  uint64_t ssb_bitmap;
  fill_scc_sim(rrc.carrier.servingcellconfigcommon,&ssb_bitmap,N_RB_DL,N_RB_DL,mu,mu);

  fix_scc(scc,ssb_bitmap);

  prepare_scd(scd);

  // TODO do a UECAP for phy-sim
  const gNB_RrcConfigurationReq conf = {
    .pdsch_AntennaPorts = { .N1 = 1, .N2 = 1, .XP = 1 },
    .pusch_AntennaPorts = n_rx,
    .minRXTXTIME = 0,
    .do_CSIRS = 0,
    .do_SRS = 0,
    .force_256qam_off = false
  };
  fill_default_secondaryCellGroup(scc, scd, secondaryCellGroup, NULL, 0, 1, &conf, 0);

  // xer_fprint(stdout, &asn_DEF_NR_CellGroupConfig, (const void*)secondaryCellGroup);

  /* RRC parameter validation for secondaryCellGroup */
  fix_scd(scd);

  AssertFatal((gNB->if_inst = NR_IF_Module_init(0))!=NULL,"Cannot register interface");

  gNB->if_inst->NR_PHY_config_req = nr_phy_config_request;
  // common configuration
  rrc_mac_config_req_gNB(0,0, conf.pdsch_AntennaPorts, n_rx, 0, 6, scc, &rrc.carrier.mib, rrc.carrier.siblock1, 0, 0, NULL);
  // UE dedicated configuration
  rrc_mac_config_req_gNB(0,0, conf.pdsch_AntennaPorts, n_rx, 0, 6, scc, &rrc.carrier.mib, rrc.carrier.siblock1, 1,
                         secondaryCellGroup->spCellConfig->reconfigurationWithSync->newUE_Identity, secondaryCellGroup);
  frame_parms->nb_antennas_tx = 1;
  frame_parms->nb_antennas_rx = n_rx;
  nfapi_nr_config_request_scf_t *cfg = &gNB->gNB_config;
  cfg->carrier_config.num_tx_ant.value = 1;
  cfg->carrier_config.num_rx_ant.value = n_rx;
//  nr_phy_config_request_sim(gNB,N_RB_DL,N_RB_DL,mu,0,0x01);
  gNB->chest_freq = chest_type[0];
  gNB->chest_time = chest_type[1];
  phy_init_nr_gNB(gNB,0,1);
  N_RB_DL = gNB->frame_parms.N_RB_DL;


  NR_BWP_Uplink_t *ubwp=secondaryCellGroup->spCellConfig->spCellConfigDedicated->uplinkConfig->uplinkBWP_ToAddModList->list.array[0];


  //configure UE
  UE = malloc(sizeof(PHY_VARS_NR_UE));
  memset((void*)UE,0,sizeof(PHY_VARS_NR_UE));
  PHY_vars_UE_g = malloc(sizeof(PHY_VARS_NR_UE**));
  PHY_vars_UE_g[0] = malloc(sizeof(PHY_VARS_NR_UE*));
  PHY_vars_UE_g[0][0] = UE;
  memcpy(&UE->frame_parms, frame_parms, sizeof(NR_DL_FRAME_PARMS));
  UE->frame_parms.nb_antennas_tx = n_tx;
  UE->frame_parms.nb_antennas_rx = 0;

  if (init_nr_ue_signal(UE, 1) != 0) {
    printf("Error at UE NR initialisation\n");
    exit(-1);
  }

  init_nr_ue_transport(UE);

  for(int n_scid = 0; n_scid<2; n_scid++) {
    UE->scramblingID_ulsch[n_scid] = frame_parms->Nid_cell;
    nr_init_pusch_dmrs(UE, frame_parms->Nid_cell, n_scid);
  }

  //Configure UE
  NR_UE_RRC_INST_t rrcue;
  memset(&rrcue,0,sizeof(NR_UE_RRC_INST_t));
  rrc.carrier.MIB = (uint8_t*) malloc(4);
  rrc.carrier.sizeof_MIB = do_MIB_NR(&rrc,0);
  rrcue.mib = rrc.carrier.mib.message.choice.mib;
  rrcue.scell_group_config=secondaryCellGroup;
  nr_l2_init_ue(&rrcue);

  NR_UE_MAC_INST_t* UE_mac = get_mac_inst(0);
  
  UE->if_inst = nr_ue_if_module_init(0);
  UE->if_inst->scheduled_response = nr_ue_scheduled_response;
  UE->if_inst->phy_config_request = nr_ue_phy_config_request;
  UE->if_inst->dl_indication = nr_ue_dl_indication;
  UE->if_inst->ul_indication = nr_ue_ul_indication;
  
  UE_mac->if_module = nr_ue_if_module_init(0);

//  nr_rrc_mac_config_req_ue(0,0,0,rrc.carrier.mib.message.choice.mib, NULL, NULL, secondaryCellGroup);

  nr_ue_phy_config_request(&UE_mac->phy_config);


  unsigned char harq_pid = 0;

  NR_gNB_ULSCH_t *ulsch_gNB = gNB->ulsch[UE_id];
  //nfapi_nr_ul_config_ulsch_pdu *rel15_ul = &ulsch_gNB->harq_processes[harq_pid]->ulsch_pdu;
  nfapi_nr_ul_tti_request_t     *UL_tti_req  = malloc(sizeof(*UL_tti_req));
  NR_Sched_Rsp_t *Sched_INFO = malloc(sizeof(*Sched_INFO));
  memset((void*)Sched_INFO,0,sizeof(*Sched_INFO));
  Sched_INFO->UL_tti_req=UL_tti_req;

  nfapi_nr_pusch_pdu_t  *pusch_pdu = &UL_tti_req->pdus_list[0].pusch_pdu;

  NR_UE_ULSCH_t *ulsch_ue = UE->ulsch[0][0];

  unsigned char *estimated_output_bit;
  unsigned char *test_input_bit;
  uint32_t errors_decoding = 0;
  

  test_input_bit       = (unsigned char *) malloc16(sizeof(unsigned char) * 16 * 68 * 384);
  estimated_output_bit = (unsigned char *) malloc16(sizeof(unsigned char) * 16 * 68 * 384);

  nr_scheduled_response_t scheduled_response;
  fapi_nr_ul_config_request_t ul_config;
  fapi_nr_tx_request_t tx_req;

  memset(&scheduled_response, 0, sizeof(scheduled_response));
  memset(&ul_config, 0, sizeof(ul_config));
  memset(&tx_req, 0, sizeof(tx_req));

  uint8_t ptrs_mcs1 = 2;
  uint8_t ptrs_mcs2 = 4;
  uint8_t ptrs_mcs3 = 10;
  uint16_t n_rb0 = 25;
  uint16_t n_rb1 = 75;
  
  uint16_t pdu_bit_map = PUSCH_PDU_BITMAP_PUSCH_DATA; // | PUSCH_PDU_BITMAP_PUSCH_PTRS;
  uint8_t max_rounds = 4;
  uint8_t crc_status = 0;

  unsigned char mod_order = nr_get_Qm_ul(Imcs, mcs_table);
  uint16_t      code_rate = nr_get_code_rate_ul(Imcs, mcs_table);

  uint8_t mapping_type = typeB; // Default Values
  pusch_dmrs_type_t dmrs_config_type = pusch_dmrs_type1; // Default Values
  pusch_dmrs_AdditionalPosition_t add_pos = pusch_dmrs_pos0; // Default Values

  /* validate parameters othwerwise default values are used */
  /* -U flag can be used to set DMRS parameters*/
  if(modify_dmrs) {
    if(dmrs_arg[0] == 0)
      mapping_type = typeA;
    else if (dmrs_arg[0] == 1)
      mapping_type = typeB;
    /* Additional DMRS positions */
    if(dmrs_arg[1] >= 0 && dmrs_arg[1] <=3 )
      add_pos = dmrs_arg[1];
    /* DMRS Conf Type 1 or 2 */
    if(dmrs_arg[2] == 1)
      dmrs_config_type = pusch_dmrs_type1;
    else if(dmrs_arg[2] == 2)
      dmrs_config_type = pusch_dmrs_type2;
    num_dmrs_cdm_grps_no_data = dmrs_arg[3];
  }

  uint8_t  length_dmrs         = pusch_len1;
  uint16_t l_prime_mask        = get_l_prime(nb_symb_sch, mapping_type, add_pos, length_dmrs, start_symbol, NR_MIB__dmrs_TypeA_Position_pos2);
  uint16_t number_dmrs_symbols = get_dmrs_symbols_in_slot(l_prime_mask, nb_symb_sch);
  printf("num dmrs sym %d\n",number_dmrs_symbols);
  uint8_t  nb_re_dmrs          = (dmrs_config_type == pusch_dmrs_type1) ? 6 : 4;

  if ((UE->frame_parms.nb_antennas_tx==4)&&(precod_nbr_layers==4))
    num_dmrs_cdm_grps_no_data = 2;

  if (transform_precoding == transformPrecoder_enabled) {

    AssertFatal(enable_ptrs == 0, "PTRS NOT SUPPORTED IF TRANSFORM PRECODING IS ENABLED\n");

    int8_t index = get_index_for_dmrs_lowpapr_seq((NR_NB_SC_PER_RB/2) * nb_rb);
    AssertFatal(index >= 0, "Num RBs not configured according to 3GPP 38.211 section 6.3.1.4. For PUSCH with transform precoding, num RBs cannot be multiple of any other primenumber other than 2,3,5\n");
    
    dmrs_config_type = pusch_dmrs_type1;
    nb_re_dmrs       = 6;

    printf("[ULSIM]: TRANSFORM PRECODING ENABLED. Num RBs: %d, index for DMRS_SEQ: %d\n", nb_rb, index);
  }

  nb_re_dmrs = nb_re_dmrs * num_dmrs_cdm_grps_no_data;

  unsigned int available_bits  = nr_get_G(nb_rb, nb_symb_sch, nb_re_dmrs, number_dmrs_symbols, mod_order, precod_nbr_layers);
  unsigned int TBS             = nr_compute_tbs(mod_order, code_rate, nb_rb, nb_symb_sch, nb_re_dmrs * number_dmrs_symbols, 0, 0, precod_nbr_layers);

  
  printf("[ULSIM]: length_dmrs: %u, l_prime_mask: %u	number_dmrs_symbols: %u, mapping_type: %u add_pos: %d \n", length_dmrs, l_prime_mask, number_dmrs_symbols, mapping_type, add_pos);
  printf("[ULSIM]: CDM groups: %u, dmrs_config_type: %d, num_rbs: %u, nb_symb_sch: %u\n", num_dmrs_cdm_grps_no_data, dmrs_config_type, nb_rb, nb_symb_sch);
  printf("[ULSIM]: MCS: %d, mod order: %u, code_rate: %u\n", Imcs, mod_order, code_rate);
  printf("[ULSIM]: VALUE OF G: %u, TBS: %u\n", available_bits, TBS);
  

  
  uint8_t ulsch_input_buffer[TBS/8];

  ulsch_input_buffer[0] = 0x31;
  for (i = 1; i < TBS/8; i++) {
    ulsch_input_buffer[i] = (unsigned char) rand();
  }

  uint8_t ptrs_time_density = get_L_ptrs(ptrs_mcs1, ptrs_mcs2, ptrs_mcs3, Imcs, mcs_table);
  uint8_t ptrs_freq_density = get_K_ptrs(n_rb0, n_rb1, nb_rb);
  int     ptrs_symbols      = 0; // to calculate total PTRS RE's in a slot

  double ts = 1.0/(frame_parms->subcarrier_spacing * frame_parms->ofdm_symbol_size);

  /* -T option enable PTRS */
  if(enable_ptrs) {
    /* validate parameters othwerwise default values are used */
    if(ptrs_arg[0] == 0 || ptrs_arg[0] == 1 || ptrs_arg[0] == 2 )
      ptrs_time_density = ptrs_arg[0];
    if(ptrs_arg[1] == 2 || ptrs_arg[1] == 4 )
      ptrs_freq_density = ptrs_arg[1];
    pdu_bit_map |= PUSCH_PDU_BITMAP_PUSCH_PTRS;
    printf("NOTE: PTRS Enabled with L %d, K %d \n", ptrs_time_density, ptrs_freq_density );
  }

  if (input_fd != NULL || n_trials == 1) max_rounds=1;

  if(1<<ptrs_time_density >= nb_symb_sch)
    pdu_bit_map &= ~PUSCH_PDU_BITMAP_PUSCH_PTRS; // disable PUSCH PTRS

  printf("\n");

  int frame_length_complex_samples = frame_parms->samples_per_subframe*NR_NUMBER_OF_SUBFRAMES_PER_FRAME;
  for (int aatx=0; aatx<n_tx; aatx++) {
    s_re[aatx] = calloc(1,frame_length_complex_samples*sizeof(double));
    s_im[aatx] = calloc(1,frame_length_complex_samples*sizeof(double));
  }

  for (int aarx=0; aarx<n_rx; aarx++) {
    r_re[aarx] = calloc(1,frame_length_complex_samples*sizeof(double));
    r_im[aarx] = calloc(1,frame_length_complex_samples*sizeof(double));
  }

  //for (int i=0;i<16;i++) printf("%f\n",gaussdouble(0.0,1.0));
  snrRun = 0;
  int n_errs = 0;
  int read_errors=0;

  int slot_offset = frame_parms->get_samples_slot_timestamp(slot,frame_parms,0);
  int slot_length = slot_offset - frame_parms->get_samples_slot_timestamp(slot-1,frame_parms,0);

  if (input_fd != NULL)	{
    // 800 samples is N_TA_OFFSET for FR1 @ 30.72 Ms/s,
    AssertFatal(frame_parms->subcarrier_spacing==30000,"only 30 kHz for file input for now (%d)\n",frame_parms->subcarrier_spacing);
  
    if (params_from_file) {
      fseek(input_fd,file_offset*((slot_length<<2)+4000+16),SEEK_SET);
      read_errors+=fread((void*)&n_rnti,sizeof(int16_t),1,input_fd);
      printf("rnti %x\n",n_rnti);
      read_errors+=fread((void*)&nb_rb,sizeof(int16_t),1,input_fd);
      printf("nb_rb %d\n",nb_rb);
      int16_t dummy;
      read_errors+=fread((void*)&start_rb,sizeof(int16_t),1,input_fd);
      //fread((void*)&dummy,sizeof(int16_t),1,input_fd);
      printf("rb_start %d\n",start_rb);
      read_errors+=fread((void*)&nb_symb_sch,sizeof(int16_t),1,input_fd);
      //fread((void*)&dummy,sizeof(int16_t),1,input_fd);
      printf("nb_symb_sch %d\n",nb_symb_sch);
      read_errors+=fread((void*)&start_symbol,sizeof(int16_t),1,input_fd);
      printf("start_symbol %d\n",start_symbol);
      read_errors+=fread((void*)&Imcs,sizeof(int16_t),1,input_fd);
      printf("mcs %d\n",Imcs);
      read_errors+=fread((void*)&rv_index,sizeof(int16_t),1,input_fd);
      printf("rv_index %d\n",rv_index);
      //    fread((void*)&harq_pid,sizeof(int16_t),1,input_fd);
      read_errors+=fread((void*)&dummy,sizeof(int16_t),1,input_fd);
      printf("harq_pid %d\n",harq_pid);
    }
    fseek(input_fd,file_offset*sizeof(int16_t)*2,SEEK_SET);
    for (int irx=0; irx<frame_parms->nb_antennas_rx; irx++) {
      fseek(input_fd,irx*(slot_length+15)*sizeof(int16_t)*2,SEEK_SET); // matlab adds samlples to the end to emulate channel delay
      read_errors+=fread((void*)&gNB->common_vars.rxdata[irx][slot_offset-delay],
      sizeof(int16_t),
      slot_length<<1,
      input_fd);
      if (read_errors==0) {
        printf("error reading file\n");
        exit(1);
      }
      for (int i=0;i<16;i+=2) printf("slot_offset %d : %d,%d\n",
             slot_offset,
             ((int16_t*)&gNB->common_vars.rxdata[irx][slot_offset])[i],
             ((int16_t*)&gNB->common_vars.rxdata[irx][slot_offset])[1+i]);
    }

    mod_order = nr_get_Qm_ul(Imcs, mcs_table);
    code_rate = nr_get_code_rate_ul(Imcs, mcs_table);
  }
  
  uint32_t errors_scrambling[4][100];
  int n_errors[4][100];
  int round_trials[4][100];
  double blerStats[4][100];
  double berStats[4][100];
  double snrStats[100];
  memset(errors_scrambling, 0, sizeof(uint32_t)*4*100);
  memset(n_errors, 0, sizeof(int)*4*100);
  memset(round_trials, 0, sizeof(int)*4*100);
  memset(blerStats, 0, sizeof(double)*4*100);
  memset(berStats, 0, sizeof(double)*4*100);
  memset(snrStats, 0, sizeof(double)*100);
  for (SNR = snr0; SNR < snr1; SNR += snr_step) {
    varArray_t *table_rx=initVarArray(1000,sizeof(double));
    int error_flag = 0;
    n_false_positive = 0;
    effRate[snrRun] = 0;
    effTP[snrRun] = 0;
    reset_meas(&gNB->phy_proc_rx);
    reset_meas(&gNB->rx_pusch_stats);
    reset_meas(&gNB->ulsch_decoding_stats);
    reset_meas(&gNB->ulsch_deinterleaving_stats);
    reset_meas(&gNB->ulsch_rate_unmatching_stats);
    reset_meas(&gNB->ulsch_ldpc_decoding_stats);
    reset_meas(&gNB->ulsch_unscrambling_stats);
    reset_meas(&gNB->ulsch_channel_estimation_stats);
    reset_meas(&gNB->ulsch_llr_stats);
    reset_meas(&gNB->ulsch_channel_compensation_stats);
    reset_meas(&gNB->ulsch_rbs_extraction_stats);
    reset_meas(&UE->ulsch_ldpc_encoding_stats);
    reset_meas(&UE->ulsch_rate_matching_stats);
    reset_meas(&UE->ulsch_interleaving_stats);
    reset_meas(&UE->ulsch_encoding_stats);

    clear_pusch_stats(gNB);
    for (trial = 0; trial < n_trials; trial++) {
    uint8_t round = 0;

    crc_status = 1;
    errors_decoding = 0;
    memset((void*)roundStats,0,50*sizeof(roundStats[0]));
    while (round<max_rounds && crc_status) {
      round_trials[round][snrRun]++;
      ulsch_ue->harq_processes[harq_pid]->round = round;
      gNB->ulsch[0]->harq_processes[harq_pid]->round = round;
      rv_index = nr_rv_round_map[round];

      UE_proc.thread_id = 0;
      UE_proc.nr_slot_tx = slot;
      UE_proc.frame_tx = frame;

      UL_tti_req->SFN = frame;
      UL_tti_req->Slot = slot;
      UL_tti_req->n_pdus = 1;
      UL_tti_req->pdus_list[0].pdu_type = NFAPI_NR_UL_CONFIG_PUSCH_PDU_TYPE;
      UL_tti_req->pdus_list[0].pdu_size = sizeof(nfapi_nr_pusch_pdu_t);
      memset(pusch_pdu,0,sizeof(nfapi_nr_pusch_pdu_t));
      
      int abwp_size  = NRRIV2BW(ubwp->bwp_Common->genericParameters.locationAndBandwidth,275);
      int abwp_start = NRRIV2PRBOFFSET(ubwp->bwp_Common->genericParameters.locationAndBandwidth,275);
      int ibwp_size  = ibwps;
      int ibwp_start = ibwp_rboffset;
      if (msg3_flag == 1) {
	if ((ibwp_start < abwp_start) || (ibwp_size > abwp_size))
	  pusch_pdu->bwp_start = abwp_start;
	else
	  pusch_pdu->bwp_start = ibwp_start;
	pusch_pdu->bwp_size = ibwp_size;
	start_rb = (ibwp_start - abwp_start);
	printf("msg3: ibwp_size %d, abwp_size %d, ibwp_start %d, abwp_start %d\n",
	       ibwp_size,abwp_size,ibwp_start,abwp_start);
      }
      else {
	pusch_pdu->bwp_start = abwp_start;
	pusch_pdu->bwp_size = abwp_size;
      }

      pusch_pdu->pusch_data.tb_size = TBS/8;
      pusch_pdu->pdu_bit_map = pdu_bit_map;
      pusch_pdu->rnti = n_rnti;
      pusch_pdu->mcs_index = Imcs;
      pusch_pdu->mcs_table = mcs_table;
      pusch_pdu->target_code_rate = code_rate;
      pusch_pdu->qam_mod_order = mod_order;
      pusch_pdu->transform_precoding = transform_precoding;
      pusch_pdu->data_scrambling_id = *scc->physCellId;
      pusch_pdu->nrOfLayers = precod_nbr_layers;
      pusch_pdu->ul_dmrs_symb_pos = l_prime_mask;
      pusch_pdu->dmrs_config_type = dmrs_config_type;
      pusch_pdu->ul_dmrs_scrambling_id =  *scc->physCellId;
      pusch_pdu->scid = 0;
      pusch_pdu->dmrs_ports = ((1<<precod_nbr_layers)-1);
      pusch_pdu->num_dmrs_cdm_grps_no_data = num_dmrs_cdm_grps_no_data;
      pusch_pdu->resource_alloc = 1; 
      pusch_pdu->rb_start = start_rb;
      pusch_pdu->rb_size = nb_rb;
      pusch_pdu->vrb_to_prb_mapping = 0;
      pusch_pdu->frequency_hopping = 0;
      pusch_pdu->uplink_frequency_shift_7p5khz = 0;
      pusch_pdu->start_symbol_index = start_symbol;
      pusch_pdu->nr_of_symbols = nb_symb_sch;
      pusch_pdu->pusch_data.rv_index = rv_index;
      pusch_pdu->pusch_data.harq_process_id = 0;
      pusch_pdu->pusch_data.new_data_indicator = trial & 0x1;
      pusch_pdu->pusch_data.num_cb = 0;
      pusch_pdu->pusch_ptrs.ptrs_time_density = ptrs_time_density;
      pusch_pdu->pusch_ptrs.ptrs_freq_density = ptrs_freq_density;
      pusch_pdu->pusch_ptrs.ptrs_ports_list   = (nfapi_nr_ptrs_ports_t *) malloc(2*sizeof(nfapi_nr_ptrs_ports_t));
      pusch_pdu->pusch_ptrs.ptrs_ports_list[0].ptrs_re_offset = 0;

      // if transform precoding is enabled
      if (transform_precoding == transformPrecoder_enabled) {

        pusch_pdu->dfts_ofdm.low_papr_group_number = *scc->physCellId % 30; // U as defined in 38.211 section 6.4.1.1.1.2 
        pusch_pdu->dfts_ofdm.low_papr_sequence_number = 0;     // V as defined in 38.211 section 6.4.1.1.1.2
        pusch_pdu->num_dmrs_cdm_grps_no_data = num_dmrs_cdm_grps_no_data;        
      }

      // prepare ULSCH/PUSCH reception
      pushNotifiedFIFO(gNB->L1_tx_free,msgL1Tx); // to unblock the process in the beginning
      nr_schedule_response(Sched_INFO);

      // --------- setting parameters for UE --------

      scheduled_response.module_id = 0;
      scheduled_response.CC_id = 0;
      scheduled_response.frame = frame;
      scheduled_response.slot = slot;
      scheduled_response.thread_id = UE_proc.thread_id;
      scheduled_response.dl_config = NULL;
      scheduled_response.ul_config = &ul_config;
      scheduled_response.tx_request = &tx_req;
      
      // Config UL TX PDU
      tx_req.slot = slot;
      tx_req.sfn = frame;
      // tx_req->tx_config // TbD
      tx_req.number_of_pdus = 1;
      tx_req.tx_request_body[0].pdu_length = TBS/8;
      tx_req.tx_request_body[0].pdu_index = 0;
      tx_req.tx_request_body[0].pdu = &ulsch_input_buffer[0];

      ul_config.slot = slot;
      ul_config.number_pdus = 1;
      ul_config.ul_config_list[0].pdu_type = FAPI_NR_UL_CONFIG_TYPE_PUSCH;
      ul_config.ul_config_list[0].pusch_config_pdu.rnti = n_rnti;
      ul_config.ul_config_list[0].pusch_config_pdu.pdu_bit_map = pdu_bit_map;
      ul_config.ul_config_list[0].pusch_config_pdu.qam_mod_order = mod_order;
      ul_config.ul_config_list[0].pusch_config_pdu.rb_size = nb_rb;
      ul_config.ul_config_list[0].pusch_config_pdu.rb_start = start_rb;
      ul_config.ul_config_list[0].pusch_config_pdu.nr_of_symbols = nb_symb_sch;
      ul_config.ul_config_list[0].pusch_config_pdu.start_symbol_index = start_symbol;
      ul_config.ul_config_list[0].pusch_config_pdu.ul_dmrs_symb_pos = l_prime_mask;
      ul_config.ul_config_list[0].pusch_config_pdu.dmrs_config_type = dmrs_config_type;
      ul_config.ul_config_list[0].pusch_config_pdu.mcs_index = Imcs;
      ul_config.ul_config_list[0].pusch_config_pdu.mcs_table = mcs_table;
      ul_config.ul_config_list[0].pusch_config_pdu.num_dmrs_cdm_grps_no_data = num_dmrs_cdm_grps_no_data;
      ul_config.ul_config_list[0].pusch_config_pdu.nrOfLayers = precod_nbr_layers;
      ul_config.ul_config_list[0].pusch_config_pdu.dmrs_ports = ((1<<precod_nbr_layers)-1);
      ul_config.ul_config_list[0].pusch_config_pdu.absolute_delta_PUSCH = 0;
      ul_config.ul_config_list[0].pusch_config_pdu.target_code_rate = code_rate;

      ul_config.ul_config_list[0].pusch_config_pdu.pusch_data.tb_size = TBS/8;
      ul_config.ul_config_list[0].pusch_config_pdu.pusch_data.new_data_indicator = trial & 0x1;
      ul_config.ul_config_list[0].pusch_config_pdu.pusch_data.rv_index = rv_index;
      ul_config.ul_config_list[0].pusch_config_pdu.pusch_data.harq_process_id = harq_pid;

      ul_config.ul_config_list[0].pusch_config_pdu.pusch_ptrs.ptrs_time_density = ptrs_time_density;
      ul_config.ul_config_list[0].pusch_config_pdu.pusch_ptrs.ptrs_freq_density = ptrs_freq_density;
      ul_config.ul_config_list[0].pusch_config_pdu.pusch_ptrs.ptrs_ports_list = (nfapi_nr_ue_ptrs_ports_t *) malloc(2*sizeof(nfapi_nr_ue_ptrs_ports_t));
      ul_config.ul_config_list[0].pusch_config_pdu.pusch_ptrs.ptrs_ports_list[0].ptrs_re_offset = 0;

      ul_config.ul_config_list[0].pusch_config_pdu.transform_precoding = transform_precoding;

      // if transform precoding is enabled
      if (transform_precoding == transformPrecoder_enabled) {
   
        ul_config.ul_config_list[0].pusch_config_pdu.dfts_ofdm.low_papr_group_number = *scc->physCellId % 30;// U as defined in 38.211 section 6.4.1.1.1.2 
        ul_config.ul_config_list[0].pusch_config_pdu.dfts_ofdm.low_papr_sequence_number = 0;// V as defined in 38.211 section 6.4.1.1.1.2
        //ul_config.ul_config_list[0].pusch_config_pdu.pdu_bit_map |= PUSCH_PDU_BITMAP_DFTS_OFDM; 
        ul_config.ul_config_list[0].pusch_config_pdu.num_dmrs_cdm_grps_no_data = num_dmrs_cdm_grps_no_data;

      }


      //nr_fill_ulsch(gNB,frame,slot,pusch_pdu); // Not needed as its its already filled as apart of "nr_schedule_response(Sched_INFO);"

      for (int i=0;i<(TBS/8);i++) ulsch_ue->harq_processes[harq_pid]->a[i]=i&0xff;
      if (input_fd == NULL) {

        // set FAPI parameters for UE, put them in the scheduled response and call
        nr_ue_scheduled_response(&scheduled_response);


        /////////////////////////phy_procedures_nr_ue_TX///////////////////////
        ///////////

        phy_procedures_nrUE_TX(UE, &UE_proc, gNB_id);

        /* We need to call common sending function to send signal */
        LOG_D(PHY, "Sending Uplink data \n");
        nr_ue_pusch_common_procedures(UE,
                                      slot,
                                      &UE->frame_parms,
                                      UE->frame_parms.nb_antennas_tx);


        if (n_trials==1) {
          LOG_M("txsig0.m","txs0", &UE->common_vars.txdata[0][slot_offset],slot_length,1,1);
          LOG_M("txsig0F.m","txs0F", UE->common_vars.txdataF[0],frame_parms->ofdm_symbol_size*14,1,1);
          if (precod_nbr_layers > 1) {
            LOG_M("txsig1.m","txs1", &UE->common_vars.txdata[1][slot_offset],slot_length,1,1);
            LOG_M("txsig1F.m","txs1F", UE->common_vars.txdataF[1],frame_parms->ofdm_symbol_size*14,1,1);
            if (precod_nbr_layers==4) {
              LOG_M("txsig2.m","txs2", &UE->common_vars.txdata[2][slot_offset],slot_length,1,1);
              LOG_M("txsig3.m","txs3", &UE->common_vars.txdata[3][slot_offset],slot_length,1,1);
              LOG_M("txsig2F.m","txs2F", UE->common_vars.txdataF[2],frame_parms->ofdm_symbol_size*14,1,1);
              LOG_M("txsig3F.m","txs3F", UE->common_vars.txdataF[3],frame_parms->ofdm_symbol_size*14,1,1);
            }
          }
        }
        ///////////
        ////////////////////////////////////////////////////
        tx_offset = frame_parms->get_samples_slot_timestamp(slot,frame_parms,0);
        txlev_sum = 0;
        for (int aa=0; aa<UE->frame_parms.nb_antennas_tx; aa++) {
          atxlev[aa] = signal_energy(&UE->common_vars.txdata[aa][tx_offset + 5*frame_parms->ofdm_symbol_size + 4*frame_parms->nb_prefix_samples + frame_parms->nb_prefix_samples0],
                              frame_parms->ofdm_symbol_size + frame_parms->nb_prefix_samples);

          txlev_sum += atxlev[aa];

          if (n_trials==1) printf("txlev[%d] = %d (%f dB) txlev_sum %d\n",aa,atxlev[aa],10*log10((double)atxlev[aa]),txlev_sum);
        }
      }
      else
        n_trials = 1;

      if (input_fd == NULL) {
        // Justification of division by precod_nbr_layers:
        // When the channel is the identity matrix, the results in terms of SNR should be almost equal for 2x2 and 4x4.
        sigma_dB = 10 * log10((double)txlev_sum/precod_nbr_layers * ((double)frame_parms->ofdm_symbol_size/(12*nb_rb))) - SNR;;
        sigma    = pow(10,sigma_dB/10);


        if(n_trials==1) printf("sigma %f (%f dB), txlev_sum %f (factor %f)\n",sigma,sigma_dB,10*log10((double)txlev_sum),(double)(double)
                               frame_parms->ofdm_symbol_size/(12*nb_rb));

        for (i=0; i<slot_length; i++) {
          for (int aa=0; aa<UE->frame_parms.nb_antennas_tx; aa++) {
            s_re[aa][i] = ((double)(((short *)&UE->common_vars.txdata[aa][slot_offset]))[(i<<1)]);
            s_im[aa][i] = ((double)(((short *)&UE->common_vars.txdata[aa][slot_offset]))[(i<<1)+1]);
          }
        }

        // The multipath_channel() function calculates a channel matrix with only 1's. So the channel rank is 1, and we
        // cannot use multi-layer. To solve this issue, for now we use the H_awgn_mimo matrix for multi-layer.
        if (precod_nbr_layers == 1) {
          if (UE2gNB->max_Doppler == 0) {
            multipath_channel(UE2gNB, s_re, s_im, r_re, r_im, slot_length, 0, (n_trials==1)?1:0);
          } else {
            multipath_tv_channel(UE2gNB, s_re, s_im, r_re, r_im, 2*slot_length, 0);
          }
        } else {
          double H_awgn_mimo[4][4] ={{1.0, 0.2, 0.1, 0.05},   //rx 0
                                     {0.2, 1.0, 0.2, 0.1},    //rx 1
                                     {0.1, 0.2, 1.0, 0.2},    //rx 2
                                     {0.05, 0.1, 0.2, 1.0}};  //rx 3
          for (i=0; i<slot_length; i++) {
            for (ap = 0; ap < frame_parms->nb_antennas_rx; ap++) {
              // sum up signals from different Tx antennas
              r_re[ap][i] = 0;
              r_im[ap][i] = 0;
              for (int aa=0; aa<n_tx; aa++) {
                r_re[ap][i] += s_re[aa][i]*H_awgn_mimo[ap][aa];
                r_im[ap][i] += s_im[aa][i]*H_awgn_mimo[ap][aa];
              }
            }
          }
        }

        for (i=0; i<slot_length; i++) {
          for (ap=0; ap<frame_parms->nb_antennas_rx; ap++) {
            ((int16_t*) &gNB->common_vars.rxdata[ap][slot_offset])[(2*i)   + (delay*2)] = (int16_t)((r_re[ap][i]) + (sqrt(sigma/2)*gaussdouble(0.0,1.0))); // convert to fixed point
            ((int16_t*) &gNB->common_vars.rxdata[ap][slot_offset])[(2*i)+1 + (delay*2)] = (int16_t)((r_im[ap][i]) + (sqrt(sigma/2)*gaussdouble(0.0,1.0)));
            /* Add phase noise if enabled */
            if (pdu_bit_map & PUSCH_PDU_BITMAP_PUSCH_PTRS) {
              phase_noise(ts, &((int16_t*)&gNB->common_vars.rxdata[ap][slot_offset])[(2*i)],
                          &((int16_t*)&gNB->common_vars.rxdata[ap][slot_offset])[(2*i)+1]);
            }
          }
        }

      } /*End input_fd */


      if(pusch_pdu->pdu_bit_map & PUSCH_PDU_BITMAP_PUSCH_PTRS) {
        set_ptrs_symb_idx(&ptrsSymPos,
                          pusch_pdu->nr_of_symbols,
                          pusch_pdu->start_symbol_index,
                          1<<ptrs_time_density,
                          pusch_pdu->ul_dmrs_symb_pos);
        ptrsSymbPerSlot = get_ptrs_symbols_in_slot(ptrsSymPos, pusch_pdu->start_symbol_index, pusch_pdu->nr_of_symbols);
        ptrsRePerSymb = ((pusch_pdu->rb_size + ptrs_freq_density - 1)/ptrs_freq_density);
        LOG_D(PHY,"[ULSIM] PTRS Symbols in a slot: %2u, RE per Symbol: %3u, RE in a slot %4d\n", ptrsSymbPerSlot,ptrsRePerSymb, ptrsSymbPerSlot*ptrsRePerSymb );
      }
	////////////////////////////////////////////////////////////
	
	//----------------------------------------------------------
	//------------------- gNB phy procedures -------------------
	//----------------------------------------------------------
	gNB->UL_INFO.rx_ind.number_of_pdus = 0;
	gNB->UL_INFO.crc_ind.number_crcs = 0;

    phy_procedures_gNB_common_RX(gNB, frame, slot);

    ul_proc_error = phy_procedures_gNB_uespec_RX(gNB, frame, slot);

    if (n_trials==1 && round==0) {
      LOG_M("rxsig0.m","rx0",&gNB->common_vars.rxdata[0][slot_offset],slot_length,1,1);
      LOG_M("rxsigF0.m","rxsF0",gNB->common_vars.rxdataF[0],14*frame_parms->ofdm_symbol_size,1,1);
      if (precod_nbr_layers > 1) {
        LOG_M("rxsig1.m","rx1",&gNB->common_vars.rxdata[1][slot_offset],slot_length,1,1);
        LOG_M("rxsigF1.m","rxsF1",gNB->common_vars.rxdataF[1],14*frame_parms->ofdm_symbol_size,1,1);
        if (precod_nbr_layers==4) {
          LOG_M("rxsig2.m","rx2",&gNB->common_vars.rxdata[2][slot_offset],slot_length,1,1);
          LOG_M("rxsig3.m","rx3",&gNB->common_vars.rxdata[3][slot_offset],slot_length,1,1);
          LOG_M("rxsigF2.m","rxsF2",gNB->common_vars.rxdataF[2],14*frame_parms->ofdm_symbol_size,1,1);
          LOG_M("rxsigF3.m","rxsF3",gNB->common_vars.rxdataF[3],14*frame_parms->ofdm_symbol_size,1,1);
        }
      }
    }


    if (n_trials == 1  && round==0) {
#ifdef __AVX2__
      __attribute__((unused))
      int off = ((nb_rb&1) == 1)? 4:0;
#else
      __attribute__((unused))
      int off = 0;
#endif

      LOG_M("rxsigF0_ext.m","rxsF0_ext",
            &gNB->pusch_vars[0]->rxdataF_ext[0][start_symbol*NR_NB_SC_PER_RB * pusch_pdu->rb_size],nb_symb_sch*(off+(NR_NB_SC_PER_RB * pusch_pdu->rb_size)),1,1);
      LOG_M("chestF0.m","chF0",
            &gNB->pusch_vars[0]->ul_ch_estimates[0][start_symbol*frame_parms->ofdm_symbol_size],frame_parms->ofdm_symbol_size,1,1);
      LOG_M("chestT0.m","chT0",
            &gNB->pusch_vars[0]->ul_ch_estimates_time[0][0],frame_parms->ofdm_symbol_size,1,1);
      LOG_M("chestF0_ext.m","chF0_ext",
            &gNB->pusch_vars[0]->ul_ch_estimates_ext[0][(start_symbol+1)*(off+(NR_NB_SC_PER_RB * pusch_pdu->rb_size))],
            (nb_symb_sch-1)*(off+(NR_NB_SC_PER_RB * pusch_pdu->rb_size)),1,1);
      LOG_M("rxsigF0_comp.m","rxsF0_comp",
            &gNB->pusch_vars[0]->rxdataF_comp[0][start_symbol*(off+(NR_NB_SC_PER_RB * pusch_pdu->rb_size))],nb_symb_sch*(off+(NR_NB_SC_PER_RB * pusch_pdu->rb_size)),1,1);
      LOG_M("chmagF0.m","chmF0",
        &gNB->pusch_vars[0]->ul_ch_mag[0][start_symbol*(off+(NR_NB_SC_PER_RB * pusch_pdu->rb_size))],nb_symb_sch*(off+(NR_NB_SC_PER_RB * pusch_pdu->rb_size)),1,1);
      LOG_M("chmagbF0.m","chmbF0",
        &gNB->pusch_vars[0]->ul_ch_magb[0][start_symbol*(off+(NR_NB_SC_PER_RB * pusch_pdu->rb_size))],nb_symb_sch*(off+(NR_NB_SC_PER_RB * pusch_pdu->rb_size)),1,1);
      LOG_M("rxsigF0_llrlayers0.m","rxsF0_llrlayers0",
            &gNB->pusch_vars[0]->llr_layers[0][0],(nb_symb_sch-1)*NR_NB_SC_PER_RB * pusch_pdu->rb_size * mod_order,1,0);

      if (precod_nbr_layers==2) {
        LOG_M("rxsigF1_ext.m","rxsF1_ext",
             &gNB->pusch_vars[0]->rxdataF_ext[1][start_symbol*NR_NB_SC_PER_RB * pusch_pdu->rb_size],nb_symb_sch*(off+(NR_NB_SC_PER_RB * pusch_pdu->rb_size)),1,1);

        LOG_M("chestF3.m","chF3",
             &gNB->pusch_vars[0]->ul_ch_estimates[3][start_symbol*frame_parms->ofdm_symbol_size],frame_parms->ofdm_symbol_size,1,1);

        LOG_M("chestF3_ext.m","chF3_ext",
        &gNB->pusch_vars[0]->ul_ch_estimates_ext[3][(start_symbol+1)*(off+(NR_NB_SC_PER_RB * pusch_pdu->rb_size))],
              (nb_symb_sch-1)*(off+(NR_NB_SC_PER_RB * pusch_pdu->rb_size)),1,1);

        LOG_M("rxsigF2_comp.m","rxsF2_comp",
            &gNB->pusch_vars[0]->rxdataF_comp[2][start_symbol*(off+(NR_NB_SC_PER_RB * pusch_pdu->rb_size))],nb_symb_sch*(off+(NR_NB_SC_PER_RB * pusch_pdu->rb_size)),1,1);

        LOG_M("rxsigF0_llrlayers1.m","rxsF0_llrlayers1",
        &gNB->pusch_vars[0]->llr_layers[1][0],(nb_symb_sch-1)*NR_NB_SC_PER_RB * pusch_pdu->rb_size * mod_order,1,0);

        }

        if (precod_nbr_layers==4) {
          LOG_M("rxsigF1_ext.m","rxsF1_ext",
            &gNB->pusch_vars[0]->rxdataF_ext[1][start_symbol*NR_NB_SC_PER_RB * pusch_pdu->rb_size],nb_symb_sch*(off+(NR_NB_SC_PER_RB * pusch_pdu->rb_size)),1,1);
         LOG_M("rxsigF2_ext.m","rxsF2_ext",
            &gNB->pusch_vars[0]->rxdataF_ext[2][start_symbol*NR_NB_SC_PER_RB * pusch_pdu->rb_size],nb_symb_sch*(off+(NR_NB_SC_PER_RB * pusch_pdu->rb_size)),1,1);
        LOG_M("rxsigF3_ext.m","rxsF3_ext",
            &gNB->pusch_vars[0]->rxdataF_ext[3][start_symbol*NR_NB_SC_PER_RB * pusch_pdu->rb_size],nb_symb_sch*(off+(NR_NB_SC_PER_RB * pusch_pdu->rb_size)),1,1);

        LOG_M("chestF5.m","chF5",
            &gNB->pusch_vars[0]->ul_ch_estimates[5][start_symbol*frame_parms->ofdm_symbol_size],frame_parms->ofdm_symbol_size,1,1);
        LOG_M("chestF10.m","chF10",
            &gNB->pusch_vars[0]->ul_ch_estimates[10][start_symbol*frame_parms->ofdm_symbol_size],frame_parms->ofdm_symbol_size,1,1);
        LOG_M("chestF15.m","chF15",
            &gNB->pusch_vars[0]->ul_ch_estimates[15][start_symbol*frame_parms->ofdm_symbol_size],frame_parms->ofdm_symbol_size,1,1);


        LOG_M("chestF5_ext.m","chF5_ext",
        &gNB->pusch_vars[0]->ul_ch_estimates_ext[5][(start_symbol+1)*(off+(NR_NB_SC_PER_RB * pusch_pdu->rb_size))],
              (nb_symb_sch-1)*(off+(NR_NB_SC_PER_RB * pusch_pdu->rb_size)),1,1);
        LOG_M("chestF10_ext.m","chF10_ext",
        &gNB->pusch_vars[0]->ul_ch_estimates_ext[10][(start_symbol+1)*(off+(NR_NB_SC_PER_RB * pusch_pdu->rb_size))],
              (nb_symb_sch-1)*(off+(NR_NB_SC_PER_RB * pusch_pdu->rb_size)),1,1);
        LOG_M("chestF15_ext.m","chF15_ext",
        &gNB->pusch_vars[0]->ul_ch_estimates_ext[15][(start_symbol+1)*(off+(NR_NB_SC_PER_RB * pusch_pdu->rb_size))],
             (nb_symb_sch-1)*(off+(NR_NB_SC_PER_RB * pusch_pdu->rb_size)),1,1);


        LOG_M("rxsigF4_comp.m","rxsF4_comp",
            &gNB->pusch_vars[0]->rxdataF_comp[4][start_symbol*(off+(NR_NB_SC_PER_RB * pusch_pdu->rb_size))],nb_symb_sch*(off+(NR_NB_SC_PER_RB * pusch_pdu->rb_size)),1,1);
        LOG_M("rxsigF8_comp.m","rxsF8_comp",
            &gNB->pusch_vars[0]->rxdataF_comp[8][start_symbol*(off+(NR_NB_SC_PER_RB * pusch_pdu->rb_size))],nb_symb_sch*(off+(NR_NB_SC_PER_RB * pusch_pdu->rb_size)),1,1);
        LOG_M("rxsigF12_comp.m","rxsF12_comp",
            &gNB->pusch_vars[0]->rxdataF_comp[12][start_symbol*(off+(NR_NB_SC_PER_RB * pusch_pdu->rb_size))],nb_symb_sch*(off+(NR_NB_SC_PER_RB * pusch_pdu->rb_size)),1,1);
        LOG_M("rxsigF0_llrlayers1.m","rxsF0_llrlayers1",
        &gNB->pusch_vars[0]->llr_layers[1][0],(nb_symb_sch-1)*NR_NB_SC_PER_RB * pusch_pdu->rb_size * mod_order,1,0);
        LOG_M("rxsigF0_llrlayers2.m","rxsF0_llrlayers2",
        &gNB->pusch_vars[0]->llr_layers[2][0],(nb_symb_sch-1)*NR_NB_SC_PER_RB * pusch_pdu->rb_size * mod_order,1,0);
        LOG_M("rxsigF0_llrlayers3.m","rxsF0_llrlayers3",
        &gNB->pusch_vars[0]->llr_layers[3][0],(nb_symb_sch-1)*NR_NB_SC_PER_RB * pusch_pdu->rb_size * mod_order,1,0);
      }

      LOG_M("rxsigF0_llr.m","rxsF0_llr",
           &gNB->pusch_vars[0]->llr[0],precod_nbr_layers*(nb_symb_sch-1)*NR_NB_SC_PER_RB * pusch_pdu->rb_size * mod_order,1,0);
    }
        ////////////////////////////////////////////////////////////

    if ((gNB->ulsch[0]->last_iteration_cnt >=
        gNB->ulsch[0]->max_ldpc_iterations+1) || ul_proc_error == 1) {
      error_flag = 1;
      n_errors[round][snrRun]++;
      crc_status = 1;
    } else
      crc_status = 0;
    if(n_trials==1) printf("end of round %d rv_index %d\n",round, rv_index);

    //----------------------------------------------------------
    //----------------- count and print errors -----------------
    //----------------------------------------------------------

    if ((pusch_pdu->pdu_bit_map & PUSCH_PDU_BITMAP_PUSCH_PTRS) && (SNR==snr0) && (trial==0) && (round==0)) {
      ptrs_symbols = 0;
      for (int i = pusch_pdu->start_symbol_index; i < pusch_pdu->start_symbol_index + pusch_pdu->nr_of_symbols; i++)
        ptrs_symbols += ((gNB->pusch_vars[UE_id]->ptrs_symbols) >> i) & 1;

      /*  2*5*(50/2), for RB = 50,K = 2 for 5 OFDM PTRS symbols */
      available_bits -= 2 * ptrs_symbols * ((nb_rb + ptrs_freq_density - 1) /ptrs_freq_density);
      printf("[ULSIM][PTRS] Available bits are: %5u, removed PTRS bits are: %5d \n",available_bits, (ptrsSymbPerSlot * ptrsRePerSymb * 2) );
    }

    for (i = 0; i < available_bits; i++) {

      if(((ulsch_ue->harq_processes[harq_pid]->f[i] == 0) && (gNB->pusch_vars[UE_id]->llr[i] <= 0)) ||
         ((ulsch_ue->harq_processes[harq_pid]->f[i] == 1) && (gNB->pusch_vars[UE_id]->llr[i] >= 0))) {

        /*if(errors_scrambling == 0)
	  printf("\x1B[34m" "[frame %d][trial %d]\t1st bit in error in unscrambling = %d\n" "\x1B[0m", frame, trial, i);*/
        errors_scrambling[round][snrRun]++;
      }
    }
    round++;

    } // round
    
    if (n_trials == 1 && errors_scrambling[0][snrRun] > 0) {
      printf("\x1B[31m""[frame %d][trial %d]\tnumber of errors in unscrambling = %u\n" "\x1B[0m", frame, trial, errors_scrambling[0][snrRun]);
    }
    
    for (i = 0; i < TBS; i++) {
      
      estimated_output_bit[i] = (ulsch_gNB->harq_processes[harq_pid]->b[i/8] & (1 << (i & 7))) >> (i & 7);
      test_input_bit[i]       = (ulsch_ue->harq_processes[harq_pid]->b[i/8] & (1 << (i & 7))) >> (i & 7);
      
      if (estimated_output_bit[i] != test_input_bit[i]) {
	/*if(errors_decoding == 0)
	  printf("\x1B[34m""[frame %d][trial %d]\t1st bit in error in decoding     = %d\n" "\x1B[0m", frame, trial, i);*/
	errors_decoding++;
      }
    }
    if (n_trials == 1) {
      for (int r=0;r<ulsch_ue->harq_processes[harq_pid]->C;r++)
	for (int i=0;i<ulsch_ue->harq_processes[harq_pid]->K>>3;i++) {
	  if ((ulsch_ue->harq_processes[harq_pid]->c[r][i]^ulsch_gNB->harq_processes[harq_pid]->c[r][i]) != 0) printf("************");
	    /*printf("r %d: in[%d] %x, out[%d] %x (%x)\n",r,
	    i,ulsch_ue->harq_processes[harq_pid]->c[r][i],
	    i,ulsch_gNB->harq_processes[harq_pid]->c[r][i],
	    ulsch_ue->harq_processes[harq_pid]->c[r][i]^ulsch_gNB->harq_processes[harq_pid]->c[r][i]);*/
	}
    }
    if (errors_decoding > 0 && error_flag == 0) {
      n_false_positive++;
      if (n_trials==1)
	printf("\x1B[31m""[frame %d][trial %d]\tnumber of errors in decoding     = %u\n" "\x1B[0m", frame, trial, errors_decoding);
    } 
    roundStats[snrRun] += ((float)round);
    if (!crc_status) effRate[snrRun] += ((double)TBS)/(double)round;
    } // trial loop
    
    roundStats[snrRun]/=((float)n_trials);
    effRate[snrRun] /= (double)n_trials;
    
    printf("*****************************************\n");
    printf("SNR %f: n_errors (%d/%d,%d/%d,%d/%d,%d/%d) (negative CRC), false_positive %d/%d, errors_scrambling (%u/%u,%u/%u,%u/%u,%u/%u\n", SNR, n_errors[0][snrRun], round_trials[0][snrRun],n_errors[1][snrRun], round_trials[1][snrRun],n_errors[2][snrRun], round_trials[2][snrRun],n_errors[3][snrRun], round_trials[3][snrRun], n_false_positive, n_trials, errors_scrambling[0][snrRun],available_bits*n_trials,errors_scrambling[1][snrRun],available_bits*n_trials,errors_scrambling[2][snrRun],available_bits*n_trials,errors_scrambling[3][snrRun],available_bits*n_trials);
    printf("\n");
    blerStats[0][snrRun] = (double)n_errors[0][snrRun]/round_trials[0][snrRun];
    blerStats[1][snrRun] = (double)n_errors[1][snrRun]/round_trials[1][snrRun];
    blerStats[2][snrRun] = (double)n_errors[2][snrRun]/round_trials[2][snrRun];
    blerStats[3][snrRun] = (double)n_errors[3][snrRun]/round_trials[3][snrRun];

    berStats[0][snrRun] = (double)errors_scrambling[0][snrRun]/available_bits/round_trials[0][snrRun];
    berStats[1][snrRun] = (double)errors_scrambling[1][snrRun]/available_bits/round_trials[1][snrRun];
    berStats[2][snrRun] = (double)errors_scrambling[2][snrRun]/available_bits/round_trials[2][snrRun];
    berStats[3][snrRun] = (double)errors_scrambling[3][snrRun]/available_bits/round_trials[3][snrRun];
    effTP[snrRun] = effRate[snrRun]/(double)TBS*(double)100;
    printf("SNR %f: Channel BLER (%e,%e,%e,%e), Channel BER (%e,%e,%e,%e) Avg round %.2f, Eff Rate %.4f bits/slot, Eff Throughput %.2f, TBS %u bits/slot\n", 
	   SNR,
     blerStats[0][snrRun],
     blerStats[1][snrRun],
     blerStats[2][snrRun],
     blerStats[3][snrRun],
     berStats[0][snrRun],
     berStats[1][snrRun],
     berStats[2][snrRun],
     berStats[3][snrRun],
	   roundStats[snrRun],effRate[snrRun],effTP[snrRun],TBS);

    FILE *fd=fopen("nr_ulsim.log","w");
    if (fd == NULL) {
      printf("Problem with filename %s\n", "nr_ulsim.log");
      exit(-1);
    }
    dump_pusch_stats(fd,gNB);
    fclose(fd);

    printf("*****************************************\n");
    printf("\n");
    
    if (print_perf==1) {
      printDistribution(&gNB->phy_proc_rx,table_rx,"Total PHY proc rx");
      printStatIndent(&gNB->rx_pusch_stats,"RX PUSCH time");
      printStatIndent2(&gNB->ulsch_channel_estimation_stats,"ULSCH channel estimation time");
      printStatIndent2(&gNB->ulsch_ptrs_processing_stats,"ULSCH PTRS Processing time");
      printStatIndent2(&gNB->ulsch_rbs_extraction_stats,"ULSCH rbs extraction time");
      printStatIndent2(&gNB->ulsch_channel_compensation_stats,"ULSCH channel compensation time");
      printStatIndent2(&gNB->ulsch_mrc_stats,"ULSCH mrc computation");
      printStatIndent2(&gNB->ulsch_llr_stats,"ULSCH llr computation");
      printStatIndent(&gNB->ulsch_unscrambling_stats,"ULSCH unscrambling");
      printStatIndent(&gNB->ulsch_decoding_stats,"ULSCH total decoding time");
      printStatIndent(&UE->ulsch_encoding_stats,"ULSCH total encoding time");
      printStatIndent2(&UE->ulsch_segmentation_stats,"ULSCH segmentation time");
      printStatIndent2(&UE->ulsch_ldpc_encoding_stats,"ULSCH LDPC encoder time");
      printStatIndent2(&UE->ulsch_rate_matching_stats,"ULSCH rate-matching time");
      printStatIndent2(&UE->ulsch_interleaving_stats,"ULSCH interleaving time");
      //printStatIndent2(&gNB->ulsch_deinterleaving_stats,"ULSCH deinterleaving");
      //printStatIndent2(&gNB->ulsch_rate_unmatching_stats,"ULSCH rate matching rx");
      //printStatIndent2(&gNB->ulsch_ldpc_decoding_stats,"ULSCH ldpc decoding");
      printf("\n");
    }

    if(n_trials==1)
      break;

    if ((float)effTP[snrRun] >= eff_tp_check) {
      printf("*************\n");
      printf("PUSCH test OK\n");
      printf("*************\n");
      break;
    }

    snrStats[snrRun] = SNR;
    snrRun++;
    n_errs = n_errors[0][snrRun];
  } // SNR loop
  printf("\n");

  printf( "Num RB:\t%d\n"
          "Num symbols:\t%d\n"
          "MCS:\t%d\n"
          "DMRS config type:\t%d\n"
          "DMRS add pos:\t%d\n"
          "PUSCH mapping type:\t%d\n"
          "DMRS length:\t%d\n"
          "DMRS CDM gr w/o data:\t%d\n",
          nb_rb,
          nb_symb_sch,
          Imcs,
          dmrs_config_type,
          add_pos,
          mapping_type,
          length_dmrs,
          num_dmrs_cdm_grps_no_data);
              
  char opStatsFile[50];
  sprintf(opStatsFile, "ulsimStats_z%d.m", n_rx);
  LOG_M(opStatsFile,"SNR",snrStats,snrRun,1,7);
  LOG_MM(opStatsFile,"BLER_round0",blerStats[0],snrRun,1,7);
  LOG_MM(opStatsFile,"BLER_round1",blerStats[1],snrRun,1,7);
  LOG_MM(opStatsFile,"BLER_round2",blerStats[2],snrRun,1,7);
  LOG_MM(opStatsFile,"BLER_round3",blerStats[3],snrRun,1,7);
  LOG_MM(opStatsFile,"BER_round0",berStats[0],snrRun,1,7);
  LOG_MM(opStatsFile,"BER_round1",berStats[1],snrRun,1,7);
  LOG_MM(opStatsFile,"BER_round2",berStats[2],snrRun,1,7);
  LOG_MM(opStatsFile,"BER_round3",berStats[3],snrRun,1,7);
  LOG_MM(opStatsFile,"EffRate",effRate,snrRun,1,7);
  LOG_MM(opStatsFile,"EffTP",effTP,snrRun,1,7);
  free(test_input_bit);
  free(estimated_output_bit);

  if (output_fd)
    fclose(output_fd);

  if (input_fd)
    fclose(input_fd);

  if (scg_fd)
    fclose(scg_fd);

  return (n_errs);
}<|MERGE_RESOLUTION|>--- conflicted
+++ resolved
@@ -337,11 +337,8 @@
   int ibwps=24;
   int ibwp_rboffset=41;
   int params_from_file = 0;
-<<<<<<< HEAD
   int threadCnt=0;
-=======
   int max_ldpc_iterations = 5;
->>>>>>> 5944b212
   if ( load_configmodule(argc,argv,CONFIG_ENABLECMDLINEONLY) == 0 ) {
     exit_fun("[NR_ULSIM] Error, configuration module init failed\n");
   }
@@ -352,11 +349,7 @@
   /* initialize the sin-cos table */
    InitSinLUT();
 
-<<<<<<< HEAD
-  while ((c = getopt(argc, argv, "a:b:c:d:ef:g:h:ikl:m:n:p:r:s:t:u:w:y:z:C:F:G:H:M:N:PR:S:T:U:L:ZW:")) != -1) {
-=======
-  while ((c = getopt(argc, argv, "a:b:c:d:ef:g:h:i:kl:m:n:p:q:r:s:t:u:w:y:z:F:G:H:I:M:N:PR:S:T:U:L:ZW:")) != -1) {
->>>>>>> 5944b212
+  while ((c = getopt(argc, argv, "a:b:c:d:ef:g:h:i:kl:m:n:p:q:r:s:t:u:w:y:z:C:F:G:H:M:N:PR:S:T:U:L:ZW:")) != -1) {
     printf("handling optarg %c\n",c);
     switch (c) {
 
