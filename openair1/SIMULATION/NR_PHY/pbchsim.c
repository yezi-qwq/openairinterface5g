--- conflicted
+++ resolved
@@ -538,12 +538,8 @@
 
   // generate signal
   if (input_fd==NULL) {
-<<<<<<< HEAD
-=======
-    gNB->pbch_configured = 1;
- 
+
     gNB->ssb_pdu.ssb_pdu_rel15.bchPayload = 0x55dd33;
->>>>>>> fe49a225
 
     for (i=0; i<frame_parms->Lmax; i++) {
       if((SSB_positions >> i) & 0x01) {
@@ -730,11 +726,7 @@
  
 	  payload_ret = (UE->pbch_vars[0]->xtra_byte == gNB_xtra_byte);
 	  for (i=0;i<3;i++){
-<<<<<<< HEAD
-	    payload_ret += (UE->pbch_vars[0]->decoded_output[i] == (gNB->ssb[ssb_index].ssb_pdu.ssb_pdu_rel15.bchPayload>>(8*i)));
-=======
-	    payload_ret += (UE->pbch_vars[0]->decoded_output[i] == ((gNB->ssb_pdu.ssb_pdu_rel15.bchPayload>>(8*i)) & 0xff));
->>>>>>> fe49a225
+	    payload_ret += (UE->pbch_vars[0]->decoded_output[i] == ((gNB->ssb[ssb_index].ssb_pdu.ssb_pdu_rel15.bchPayload>>(8*i)) & 0xff));
 	  } 
 	  //printf("xtra byte gNB: 0x%02x UE: 0x%02x\n",gNB_xtra_byte, UE->pbch_vars[0]->xtra_byte);
 	  //printf("ret %d\n", payload_ret);
