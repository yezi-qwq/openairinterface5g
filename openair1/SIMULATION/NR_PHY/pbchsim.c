/*
 * Licensed to the OpenAirInterface (OAI) Software Alliance under one or more
 * contributor license agreements.  See the NOTICE file distributed with
 * this work for additional information regarding copyright ownership.
 * The OpenAirInterface Software Alliance licenses this file to You under
 * the OAI Public License, Version 1.1  (the "License"); you may not use this file
 * except in compliance with the License.
 * You may obtain a copy of the License at
 *
 *      http://www.openairinterface.org/?page_id=698
 *
 * Unless required by applicable law or agreed to in writing, software
 * distributed under the License is distributed on an "AS IS" BASIS,
 * WITHOUT WARRANTIES OR CONDITIONS OF ANY KIND, either express or implied.
 * See the License for the specific language governing permissions and
 * limitations under the License.
 *-------------------------------------------------------------------------------
 * For more information about the OpenAirInterface (OAI) Software Alliance:
 *      contact@openairinterface.org
 */

#include <string.h>
#include <math.h>
#include <unistd.h>
#include <fcntl.h>
#include <sys/ioctl.h>
#include <sys/mman.h>
#include "common/config/config_userapi.h"
#include "common/utils/LOG/log.h"
#include "common/ran_context.h" 
#include "PHY/types.h"
#include "PHY/defs_nr_common.h"
#include "PHY/defs_nr_UE.h"
#include "PHY/defs_gNB.h"
#include "PHY/NR_REFSIG/refsig_defs_ue.h"
#include "PHY/NR_REFSIG/nr_mod_table.h"
#include "PHY/MODULATION/modulation_eNB.h"
#include "PHY/MODULATION/modulation_UE.h"
#include "PHY/INIT/phy_init.h"
#include "PHY/NR_TRANSPORT/nr_transport.h"
#include "PHY/NR_UE_TRANSPORT/nr_transport_proto_ue.h"
#include "PHY/NR_UE_ESTIMATION/nr_estimation.h"
#include "PHY/phy_vars.h"
#include "SCHED_NR/sched_nr.h"
#include "openair1/SIMULATION/TOOLS/sim.h"
#include "openair1/SIMULATION/RF/rf.h"
#include "openair1/SIMULATION/NR_PHY/nr_unitary_defs.h"
#include "openair1/SIMULATION/NR_PHY/nr_dummy_functions.c"

//#define DEBUG_NR_PBCHSIM

PHY_VARS_gNB *gNB;
PHY_VARS_NR_UE *UE;
RAN_CONTEXT_t RC;
int32_t uplink_frequency_offset[MAX_NUM_CCs][4];

double cpuf;
int nfapi_mode=0;
<<<<<<< HEAD
int oai_nfapi_hi_dci0_req(nfapi_hi_dci0_request_t *hi_dci0_req) { return(0);}
int oai_nfapi_tx_req(nfapi_tx_request_t *tx_req) { return(0); }

int oai_nfapi_dl_config_req(nfapi_dl_config_request_t *dl_config_req) { return(0); }

int oai_nfapi_ul_config_req(nfapi_ul_config_request_t *ul_config_req) { return(0); }

int oai_nfapi_nr_dl_config_req(nfapi_nr_dl_config_request_t *dl_config_req) {return(0);}

uint32_t from_nrarfcn(int nr_bandP,uint32_t dl_nrarfcn) {return(0);}
int32_t get_nr_uldl_offset(int nr_bandP) {return(0);}

NR_IF_Module_t *NR_IF_Module_init(int Mod_id){return(NULL);}

void exit_function(const char* file, const char* function, const int line,const char *s) { 
   const char * msg= s==NULL ? "no comment": s;
   printf("Exiting at: %s:%d %s(), %s\n", file, line, function, msg); 
   exit(-1); 
}
=======
uint16_t NB_UE_INST = 1;
>>>>>>> 615f2787

// needed for some functions
openair0_config_t openair0_cfg[MAX_CARDS];

int main(int argc, char **argv)
{
  char c;
  int i,aa;//,l;
  double sigma2, sigma2_dB=10,SNR,snr0=-2.0,snr1=2.0;
  double cfo=0;
  uint8_t snr1set=0;
  int **txdata;
  double **s_re,**s_im,**r_re,**r_im;
  //double iqim = 0.0;
  double ip =0.0;
  //unsigned char pbch_pdu[6];
  //  int sync_pos, sync_pos_slot;
  //  FILE *rx_frame_file;
  FILE *output_fd = NULL;
  //uint8_t write_output_file=0;
  //int result;
  //int freq_offset;
  //  int subframe_offset;
  //  char fname[40], vname[40];
  int trial,n_trials=1,n_errors=0,n_errors_payload=0;
  uint8_t transmission_mode = 1,n_tx=1,n_rx=1;
  uint16_t Nid_cell=0;
  uint64_t SSB_positions=0x01;

  channel_desc_t *gNB2UE;

  //uint8_t extended_prefix_flag=0;
  //int8_t interf1=-21,interf2=-21;

  FILE *input_fd=NULL,*pbch_file_fd=NULL;

  //uint32_t nsymb,tx_lev,tx_lev1 = 0,tx_lev2 = 0;
  //char input_val_str[50],input_val_str2[50];
  //uint8_t frame_mod4,num_pdcch_symbols = 0;
  //double pbch_sinr;
  //int pbch_tx_ant;

  SCM_t channel_model=AWGN;//Rayleigh1_anticorr;


  int N_RB_DL=273,mu=1;

  //unsigned char frame_type = 0;
  unsigned char pbch_phase = 0;

  int frame=0;
  int frame_length_complex_samples;
  int frame_length_complex_samples_no_prefix;
  NR_DL_FRAME_PARMS *frame_parms;
  nfapi_nr_config_request_t *gNB_config;

  int ret, payload_ret=0;
  int run_initial_sync=0;

  int loglvl=OAILOG_WARNING;

  float target_error_rate = 0.01;

  cpuf = get_cpu_freq_GHz();

  if ( load_configmodule(argc,argv,CONFIG_ENABLECMDLINEONLY) == 0) {
    exit_fun("[NR_PBCHSIM] Error, configuration module init failed\n");
  }

  randominit(0);

  while ((c = getopt (argc, argv, "f:hA:pf:g:i:j:n:o:s:S:t:x:y:z:M:N:F:GR:dP:IL:")) != -1) {
    switch (c) {
    /*case 'f':
      write_output_file=1;
      output_fd = fopen(optarg,"w");

      if (output_fd==NULL) {
        printf("Error opening %s\n",optarg);
        exit(-1);
      }

      break;*/

    /*case 'd':
      frame_type = 1;
      break;*/

    case 'g':
      switch((char)*optarg) {
      case 'A':
        channel_model=SCM_A;
        break;

      case 'B':
        channel_model=SCM_B;
        break;

      case 'C':
        channel_model=SCM_C;
        break;

      case 'D':
        channel_model=SCM_D;
        break;

      case 'E':
        channel_model=EPA;
        break;

      case 'F':
        channel_model=EVA;
        break;

      case 'G':
        channel_model=ETU;
        break;

      default:
        printf("Unsupported channel model! Exiting.\n");
        exit(-1);
      }

      break;

    /*case 'i':
      interf1=atoi(optarg);
      break;

    case 'j':
      interf2=atoi(optarg);
      break;*/

    case 'n':
      n_trials = atoi(optarg);
      break;

    case 'o':
      cfo = atof(optarg);
#ifdef DEBUG_NR_PBCHSIM
      printf("Setting CFO to %f Hz\n",cfo);
#endif
      break;

    case 's':
      snr0 = atof(optarg);
#ifdef DEBUG_NR_PBCHSIM
      printf("Setting SNR0 to %f\n",snr0);
#endif
      break;

    case 'S':
      snr1 = atof(optarg);
      snr1set=1;
#ifdef DEBUG_NR_PBCHSIM
      printf("Setting SNR1 to %f\n",snr1);
#endif
      break;

      /*
      case 't':
      Td= atof(optarg);
      break;
      */
    /*case 'p':
      extended_prefix_flag=1;
      break;*/

      /*
      case 'r':
      ricean_factor = pow(10,-.1*atof(optarg));
      if (ricean_factor>1) {
        printf("Ricean factor must be between 0 and 1\n");
        exit(-1);
      }
      break;
      */
    case 'x':
      transmission_mode=atoi(optarg);

      if ((transmission_mode!=1) && (transmission_mode!=2) && (transmission_mode!=6)) {
        printf("Unsupported transmission mode %d. Exiting.\n",transmission_mode);
        exit(-1);
      }

      break;

    case 'y':
      n_tx=atoi(optarg);

      if ((n_tx==0) || (n_tx>2)) {
    	printf("Unsupported number of TX antennas %d. Exiting.\n", n_tx);
        exit(-1);
      }

      break;

    case 'z':
      n_rx=atoi(optarg);

      if ((n_rx==0) || (n_rx>2)) {
    	printf("Unsupported number of RX antennas %d. Exiting.\n", n_rx);
        exit(-1);
      }

      break;

    case 'M':
      SSB_positions = atoi(optarg);
      break;

    case 'N':
      Nid_cell = atoi(optarg);
      break;

    case 'R':
      N_RB_DL = atoi(optarg);
      break;

    case 'F':
      input_fd = fopen(optarg,"r");

      if (input_fd==NULL) {
        printf("Problem with filename %s. Exiting.\n", optarg);
        exit(-1);
      }

      break;

    case 'P':
      pbch_phase = atoi(optarg);

      if (pbch_phase>3)
        printf("Illegal PBCH phase (0-3) got %d\n",pbch_phase);

      break;
      
    case 'I':
      run_initial_sync=1;
      target_error_rate=0.1;
      break;

    case 'L':
      loglvl = atoi(optarg);
      break;

    default:
    case 'h':
      printf("%s -h(elp) -p(extended_prefix) -N cell_id -f output_filename -F input_filename -g channel_model -n n_frames -t Delayspread -s snr0 -S snr1 -x transmission_mode -y TXant -z RXant -i Intefrence0 -j Interference1 -A interpolation_file -C(alibration offset dB) -N CellId\n",
             argv[0]);
      printf("-h This message\n");
      //printf("-p Use extended prefix mode\n");
      //printf("-d Use TDD\n");
      printf("-n Number of frames to simulate\n");
      printf("-s Starting SNR, runs from SNR0 to SNR0 + 5 dB.  If n_frames is 1 then just SNR is simulated\n");
      printf("-S Ending SNR, runs from SNR0 to SNR1\n");
      printf("-t Delay spread for multipath channel\n");
      printf("-g [A,B,C,D,E,F,G] Use 3GPP SCM (A,B,C,D) or 36-101 (E-EPA,F-EVA,G-ETU) models (ignores delay spread and Ricean factor)\n");
      printf("-x Transmission mode (1,2,6 for the moment)\n");
      printf("-y Number of TX antennas used in eNB\n");
      printf("-z Number of RX antennas used in UE\n");
      //printf("-i Relative strength of first intefering eNB (in dB) - cell_id mod 3 = 1\n");
      //printf("-j Relative strength of second intefering eNB (in dB) - cell_id mod 3 = 2\n");
      printf("-o Carrier frequency offset in Hz\n");
      printf("-M Multiple SSB positions in burst\n");
      printf("-N Nid_cell\n");
      printf("-R N_RB_DL\n");
      printf("-O oversampling factor (1,2,4,8,16)\n");
      printf("-A Interpolation_filname Run with Abstraction to generate Scatter plot using interpolation polynomial in file\n");
      //printf("-C Generate Calibration information for Abstraction (effective SNR adjustment to remove Pe bias w.r.t. AWGN)\n");
      //printf("-f Output filename (.txt format) for Pe/SNR results\n");
      printf("-F Input filename (.txt format) for RX conformance testing\n");
      exit (-1);
      break;
    }
  }

  logInit();
  set_glog(loglvl);
  T_stdout = 1;

  if (snr1set==0)
    snr1 = snr0+10;

  printf("Initializing gNodeB for mu %d, N_RB_DL %d\n",mu,N_RB_DL);

  RC.gNB = (PHY_VARS_gNB**) malloc(sizeof(PHY_VARS_gNB *));
  RC.gNB[0] = malloc(sizeof(PHY_VARS_gNB));
  gNB = RC.gNB[0];
  gNB_config = &gNB->gNB_config;
  frame_parms = &gNB->frame_parms; //to be initialized I suppose (maybe not necessary for PBCH)
  frame_parms->nb_antennas_tx = n_tx;
  frame_parms->nb_antennas_rx = n_rx;
  frame_parms->N_RB_DL = N_RB_DL;
  frame_parms->N_RB_UL = N_RB_DL;
  frame_parms->Nid_cell = Nid_cell;
  frame_parms->nushift = Nid_cell%4;
  frame_parms->ssb_type = nr_ssb_type_C;

  nr_phy_config_request_sim(gNB,N_RB_DL,N_RB_DL,mu,Nid_cell,SSB_positions);
  phy_init_nr_gNB(gNB,0,0);

  uint8_t n_hf = gNB_config->sch_config.half_frame_index.value;

  double fs,bw,scs,eps;
  
  switch (mu) {
    case 1:
	scs = 30000;
	if (N_RB_DL == 217) { 
	    fs = 122.88e6;
	    bw = 80e6;
	    
	}					       
	else if (N_RB_DL == 245) {
	    fs = 122.88e6;
	    bw = 90e6;
	}
	else if (N_RB_DL == 273) {
	    fs = 122.88e6;
	    bw = 100e6;
	}
	else if (N_RB_DL == 106) { 
	    fs = 61.44e6;
	    bw = 40e6;
	}
	else AssertFatal(1==0,"Unsupported numerology for mu %d, N_RB %d\n",mu, N_RB_DL);
	break;
  }

  // cfo with respect to sub-carrier spacing
  eps = cfo/scs;

  // computation of integer and fractional FO to compare with estimation results
  int IFO;
  if(eps!=0.0){
	printf("Introducing a CFO of %lf relative to SCS of %d kHz\n",eps,(int)(scs/1000));
	if (eps>0)	
  	  IFO=(int)(eps+0.5);
	else
	  IFO=(int)(eps-0.5);
	printf("FFO = %lf; IFO = %d\n",eps-IFO,IFO);
  }

  gNB2UE = new_channel_desc_scm(n_tx,
                                n_rx,
                                channel_model,
 				fs, 
				bw, 
                                0,
                                0,
                                0);

  if (gNB2UE==NULL) {
	printf("Problem generating channel model. Exiting.\n");
    exit(-1);
  }

  frame_length_complex_samples = frame_parms->samples_per_subframe*NR_NUMBER_OF_SUBFRAMES_PER_FRAME;
  frame_length_complex_samples_no_prefix = frame_parms->samples_per_subframe_wCP;

  s_re = malloc(2*sizeof(double*));
  s_im = malloc(2*sizeof(double*));
  r_re = malloc(2*sizeof(double*));
  r_im = malloc(2*sizeof(double*));
  txdata = malloc(2*sizeof(int*));

  for (i=0; i<2; i++) {

    s_re[i] = malloc(frame_length_complex_samples*sizeof(double));
    bzero(s_re[i],frame_length_complex_samples*sizeof(double));
    s_im[i] = malloc(frame_length_complex_samples*sizeof(double));
    bzero(s_im[i],frame_length_complex_samples*sizeof(double));

    r_re[i] = malloc(frame_length_complex_samples*sizeof(double));
    bzero(r_re[i],frame_length_complex_samples*sizeof(double));
    r_im[i] = malloc(frame_length_complex_samples*sizeof(double));
    bzero(r_im[i],frame_length_complex_samples*sizeof(double));

    printf("Allocating %d samples for txdata\n",frame_length_complex_samples);
    txdata[i] = malloc(frame_length_complex_samples*sizeof(int));
    bzero(r_re[i],frame_length_complex_samples*sizeof(int));
  
  }

  if (pbch_file_fd!=NULL) {
    load_pbch_desc(pbch_file_fd);
  }


  //configure UE
  UE = malloc(sizeof(PHY_VARS_NR_UE));
  memcpy(&UE->frame_parms,frame_parms,sizeof(NR_DL_FRAME_PARMS));
  //phy_init_nr_top(UE); //called from init_nr_ue_signal
  if (run_initial_sync==1)  UE->is_synchronized = 0;
  else                      UE->is_synchronized = 1;
                      
  UE->perfect_ce = 0;

  if(eps!=0.0)
	UE->UE_fo_compensation = 1; // if a frequency offset is set then perform fo estimation and compensation

  if (init_nr_ue_signal(UE, 1, 0) != 0) {
    printf("Error at UE NR initialisation\n");
    exit(-1);
  }

  nr_gold_pbch(UE);
  // generate signal
  if (input_fd==NULL) {
    gNB->pbch_configured = 1;
    for (int i=0;i<4;i++) gNB->pbch_pdu[i]=i+1;

    for (int slot=0;slot<frame_parms->slots_per_frame;slot++) {
    	for (aa=0; aa<gNB->frame_parms.nb_antennas_tx; aa++)
    		memset(gNB->common_vars.txdataF[aa],0,frame_parms->samples_per_slot_wCP*sizeof(int32_t));
      
    	nr_common_signal_procedures (gNB,frame,slot);
      
    	for (aa=0; aa<gNB->frame_parms.nb_antennas_tx; aa++) {
    		if (gNB_config->subframe_config.dl_cyclic_prefix_type.value == 1) {
    			PHY_ofdm_mod(gNB->common_vars.txdataF[aa],
    					&txdata[aa][slot*frame_parms->samples_per_slot],
						frame_parms->ofdm_symbol_size,
						12,
						frame_parms->nb_prefix_samples,
						CYCLIC_PREFIX);
    		} else {
    			nr_normal_prefix_mod(gNB->common_vars.txdataF[aa],
    					&txdata[aa][slot*frame_parms->samples_per_slot],
						14,
						frame_parms);
    		}
    	}
    }

    LOG_M("txsigF0.m","txsF0", gNB->common_vars.txdataF[0],frame_length_complex_samples_no_prefix,1,1);
    if (gNB->frame_parms.nb_antennas_tx>1)
      LOG_M("txsigF1.m","txsF1", gNB->common_vars.txdataF[1],frame_length_complex_samples_no_prefix,1,1);

  } else {
    printf("Reading %d samples from file to antenna buffer %d\n",frame_length_complex_samples,0);
    UE->UE_fo_compensation = 1; // perform fo compensation when samples from file are used
    if (fread(txdata[0],
	      sizeof(int32_t),
	      frame_length_complex_samples,
	      input_fd) != frame_length_complex_samples) {
      printf("error reading from file\n");
      //exit(-1);
    }
  }

  LOG_M("txsig0.m","txs0", txdata[0],frame_length_complex_samples,1,1);
  if (gNB->frame_parms.nb_antennas_tx>1)
    LOG_M("txsig1.m","txs1", txdata[1],frame_length_complex_samples,1,1);

  if (output_fd) 
    fwrite(txdata[0],sizeof(int32_t),frame_length_complex_samples,output_fd);

  /*int txlev = signal_energy(&txdata[0][5*frame_parms->ofdm_symbol_size + 4*frame_parms->nb_prefix_samples + frame_parms->nb_prefix_samples0],
		  	  	  	  	    frame_parms->ofdm_symbol_size + frame_parms->nb_prefix_samples);
  printf("txlev %d (%f)\n",txlev,10*log10(txlev));*/


  for (i=0; i<frame_length_complex_samples; i++) {
    for (aa=0; aa<frame_parms->nb_antennas_tx; aa++) {
      r_re[aa][i] = ((double)(((short *)txdata[aa]))[(i<<1)]);
      r_im[aa][i] = ((double)(((short *)txdata[aa]))[(i<<1)+1]);
    }
  }
  
  for (SNR=snr0; SNR<snr1; SNR+=.2) {

    n_errors = 0;
    n_errors_payload = 0;

    for (trial=0; trial<n_trials; trial++) {
      // multipath channel
      //multipath_channel(gNB2UE,s_re,s_im,r_re,r_im,frame_length_complex_samples,0);
      
      //AWGN
      sigma2_dB = 20*log10((double)AMP/4)-SNR;
      sigma2 = pow(10,sigma2_dB/10);
      //printf("sigma2 %f (%f dB), tx_lev %f (%f dB)\n",sigma2,sigma2_dB,txlev,10*log10((double)txlev));

      if(eps!=0.0)
        rf_rx(r_re,  // real part of txdata
           r_im,  // imag part of txdata
           NULL,  // interference real part
           NULL, // interference imag part
           0,  // interference power
           frame_parms->nb_antennas_rx,  // number of rx antennas
           frame_length_complex_samples,  // number of samples in frame
           1.0e9/fs,   //sampling time (ns)
           cfo,	// frequency offset in Hz
           0.0, // drift (not implemented)
           0.0, // noise figure (not implemented)
           0.0, // rx gain in dB ?
           200, // 3rd order non-linearity in dB ?
           &ip, // initial phase
           30.0e3,  // phase noise cutoff in kHz
           -500.0, // phase noise amplitude in dBc
           0.0,  // IQ imbalance (dB),
	   0.0); // IQ phase imbalance (rad)

   
      for (i=0; i<frame_length_complex_samples; i++) {
	for (aa=0; aa<frame_parms->nb_antennas_rx; aa++) {
	  
	  ((short*) UE->common_vars.rxdata[aa])[2*i]   = (short) ((r_re[aa][i] + sqrt(sigma2/2)*gaussdouble(0.0,1.0)));
	  ((short*) UE->common_vars.rxdata[aa])[2*i+1] = (short) ((r_im[aa][i] + sqrt(sigma2/2)*gaussdouble(0.0,1.0)));
	}
      }

      if (n_trials==1) {
	LOG_M("rxsig0.m","rxs0", UE->common_vars.rxdata[0],frame_parms->samples_per_frame,1,1);
	if (gNB->frame_parms.nb_antennas_tx>1)
	  LOG_M("rxsig1.m","rxs1", UE->common_vars.rxdata[1],frame_parms->samples_per_frame,1,1);
      }

      if (UE->is_synchronized == 0) {
	UE_nr_rxtx_proc_t proc={0};
	ret = nr_initial_sync(&proc, UE, normal_txrx,1);
	printf("nr_initial_sync1 returns %d\n",ret);
	if (ret<0) n_errors++;
      }
      else {
	UE->rx_offset=0;
	uint8_t ssb_index = 0;
        while (!((SSB_positions >> ssb_index) & 0x01)) ssb_index++;  // to select the first transmitted ssb
	UE->symbol_offset = nr_get_ssb_start_symbol(frame_parms, ssb_index, n_hf);
        int ssb_slot = (ssb_index/2)+(n_hf*frame_parms->slots_per_frame);
	for (int i=UE->symbol_offset+1; i<UE->symbol_offset+4; i++) {
	  nr_slot_fep(UE,
	  	      i%frame_parms->symbols_per_slot,
		      ssb_slot,
		      0,
		      0);

          nr_pbch_channel_estimation(UE,0,ssb_slot,i%frame_parms->symbols_per_slot,i-(UE->symbol_offset+1),ssb_index%8,n_hf);

        }
	UE_nr_rxtx_proc_t proc={0};

        ret = nr_rx_pbch(UE,
	                 &proc,
		         UE->pbch_vars[0],
		         frame_parms,
		         0,
		         ssb_index%8,
                         SISO,
                         UE->high_speed_flag);

	if (ret==0) {
	  //UE->rx_ind.rx_indication_body->mib_pdu.ssb_index;  //not yet detected automatically
	  //UE->rx_ind.rx_indication_body->mib_pdu.ssb_length; //Lmax, not yet detected automatically
	  uint8_t gNB_xtra_byte=0;
	  for (int i=0; i<8; i++)
	    gNB_xtra_byte |= ((gNB->pbch.pbch_a>>(31-i))&1)<<(7-i);

	  payload_ret = (UE->pbch_vars[0]->xtra_byte == gNB_xtra_byte);
	  for (i=0;i<3;i++){
	    payload_ret += (UE->pbch_vars[0]->decoded_output[i] == gNB->pbch_pdu[2-i]);
	    //printf("pdu byte %d gNB: 0x%02x UE: 0x%02x\n",i,gNB->pbch_pdu[i], UE->rx_ind.rx_indication_body->mib_pdu.pdu[i]); 
	  } 
	  //printf("xtra byte gNB: 0x%02x UE: 0x%02x\n",gNB_xtra_byte, UE->rx_ind.rx_indication_body->mib_pdu.additional_bits);
	  //printf("ret %d\n", payload_ret);
	  if (payload_ret!=4) 
	    n_errors_payload++;
	}

	if (ret!=0) n_errors++;
      }
    } //noise trials
    printf("SNR %f: trials %d, n_errors_crc = %d, n_errors_payload %d\n", SNR,n_trials,n_errors,n_errors_payload);

    if (((float)n_errors/(float)n_trials <= target_error_rate) && (n_errors_payload==0)) {
      printf("PBCH test OK\n");
      break;
    }
      
    if (n_trials==1)
      break;

  } // NSR

  for (i=0; i<2; i++) {
    free(s_re[i]);
    free(s_im[i]);
    free(r_re[i]);
    free(r_im[i]);
    free(txdata[i]);
  }

  free(s_re);
  free(s_im);
  free(r_re);
  free(r_im);
  free(txdata);

  if (output_fd)
    fclose(output_fd);

  if (input_fd)
    fclose(input_fd);

  return(n_errors);

}<|MERGE_RESOLUTION|>--- conflicted
+++ resolved
@@ -56,7 +56,7 @@
 
 double cpuf;
 int nfapi_mode=0;
-<<<<<<< HEAD
+
 int oai_nfapi_hi_dci0_req(nfapi_hi_dci0_request_t *hi_dci0_req) { return(0);}
 int oai_nfapi_tx_req(nfapi_tx_request_t *tx_req) { return(0); }
 
@@ -76,9 +76,8 @@
    printf("Exiting at: %s:%d %s(), %s\n", file, line, function, msg); 
    exit(-1); 
 }
-=======
+
 uint16_t NB_UE_INST = 1;
->>>>>>> 615f2787
 
 // needed for some functions
 openair0_config_t openair0_cfg[MAX_CARDS];
