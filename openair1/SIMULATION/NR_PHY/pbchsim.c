/*
 * Licensed to the OpenAirInterface (OAI) Software Alliance under one or more
 * contributor license agreements.  See the NOTICE file distributed with
 * this work for additional information regarding copyright ownership.
 * The OpenAirInterface Software Alliance licenses this file to You under
 * the OAI Public License, Version 1.1  (the "License"); you may not use this file
 * except in compliance with the License.
 * You may obtain a copy of the License at
 *
 *      http://www.openairinterface.org/?page_id=698
 *
 * Unless required by applicable law or agreed to in writing, software
 * distributed under the License is distributed on an "AS IS" BASIS,
 * WITHOUT WARRANTIES OR CONDITIONS OF ANY KIND, either express or implied.
 * See the License for the specific language governing permissions and
 * limitations under the License.
 *-------------------------------------------------------------------------------
 * For more information about the OpenAirInterface (OAI) Software Alliance:
 *      contact@openairinterface.org
 */

#include <string.h>
#include <math.h>
#include <unistd.h>
#include <fcntl.h>
#include <sys/ioctl.h>
#include <sys/mman.h>
#include "common/config/config_userapi.h"
#include "common/utils/LOG/log.h"
#include "common/utils/load_module_shlib.h"
#include "common/ran_context.h" 
#include "common/utils/nr/nr_common.h"
#include "PHY/types.h"
#include "PHY/defs_nr_common.h"
#include "PHY/defs_nr_UE.h"
#include "PHY/defs_gNB.h"
#include "PHY/NR_REFSIG/refsig_defs_ue.h"
#include "PHY/MODULATION/modulation_eNB.h"
#include "PHY/MODULATION/modulation_UE.h"
#include "PHY/MODULATION/nr_modulation.h"
#include "PHY/INIT/phy_init.h"
#include "PHY/NR_TRANSPORT/nr_transport_proto.h"
#include "PHY/NR_UE_TRANSPORT/nr_transport_proto_ue.h"
#include "PHY/NR_UE_ESTIMATION/nr_estimation.h"
#include "PHY/phy_vars.h"
#include "SCHED_NR/sched_nr.h"
#include "openair1/SIMULATION/TOOLS/sim.h"
#include "openair1/SIMULATION/RF/rf.h"
#include "openair1/SIMULATION/NR_PHY/nr_unitary_defs.h"
#include "openair1/SIMULATION/NR_PHY/nr_dummy_functions.c"
#include "openair1/PHY/MODULATION/nr_modulation.h"
#include <executables/softmodem-common.h>
//#define DEBUG_NR_PBCHSIM

PHY_VARS_gNB *gNB;
PHY_VARS_NR_UE *UE;
RAN_CONTEXT_t RC;
int32_t uplink_frequency_offset[MAX_NUM_CCs][4];

double cpuf;
//uint8_t nfapi_mode = 0;
uint16_t NB_UE_INST = 1;

// needed for some functions
openair0_config_t openair0_cfg[MAX_CARDS];

uint8_t const nr_rv_round_map[4] = {0, 2, 3, 1};

uint64_t get_softmodem_optmask(void) {return 0;}
softmodem_params_t *get_softmodem_params(void) {return 0;}

void init_downlink_harq_status(NR_DL_UE_HARQ_t *dl_harq) {}

int nr_ue_pdcch_procedures(uint8_t gNB_id,
			   PHY_VARS_NR_UE *ue,
			   UE_nr_rxtx_proc_t *proc,
                           int n_ss) {
  return 0;
}

int nr_ue_pdsch_procedures(PHY_VARS_NR_UE *ue,
                           UE_nr_rxtx_proc_t *proc,
                           int eNB_id, PDSCH_t pdsch,
                           NR_UE_DLSCH_t *dlsch0, NR_UE_DLSCH_t *dlsch1) {
  return 0;
}

bool nr_ue_dlsch_procedures(PHY_VARS_NR_UE *ue,
                            UE_nr_rxtx_proc_t *proc,
                            int gNB_id,
                            PDSCH_t pdsch,
                            NR_UE_DLSCH_t *dlsch0,
                            NR_UE_DLSCH_t *dlsch1,
                            int *dlsch_errors) {
  return false;
}

void nr_phy_config_request_sim_pbchsim(PHY_VARS_gNB *gNB,
                               int N_RB_DL,
                               int N_RB_UL,
                               int mu,
                               int Nid_cell,
                               uint64_t position_in_burst)
{
  NR_DL_FRAME_PARMS *fp                                   = &gNB->frame_parms;
  nfapi_nr_config_request_scf_t *gNB_config               = &gNB->gNB_config;
  //overwrite for new NR parameters

  uint64_t rev_burst=0;
  for (int i=0; i<64; i++)
    rev_burst |= (((position_in_burst>>(63-i))&0x01)<<i);

  gNB_config->cell_config.phy_cell_id.value             = Nid_cell;
  gNB_config->ssb_config.scs_common.value               = mu;
  gNB_config->ssb_table.ssb_subcarrier_offset.value     = 0;
  gNB_config->ssb_table.ssb_offset_point_a.value        = (N_RB_DL-20)>>1;
  gNB_config->ssb_table.ssb_mask_list[1].ssb_mask.value = (rev_burst)&(0xFFFFFFFF);
  gNB_config->ssb_table.ssb_mask_list[0].ssb_mask.value = (rev_burst>>32)&(0xFFFFFFFF);
  gNB_config->cell_config.frame_duplex_type.value       = TDD;
  gNB_config->ssb_table.ssb_period.value		= 1; //10ms
  gNB_config->carrier_config.dl_grid_size[mu].value     = N_RB_DL;
  gNB_config->carrier_config.ul_grid_size[mu].value     = N_RB_UL;
  gNB_config->carrier_config.num_tx_ant.value           = fp->nb_antennas_tx;
  gNB_config->carrier_config.num_rx_ant.value           = fp->nb_antennas_rx;

  gNB_config->tdd_table.tdd_period.value = 0;
  //gNB_config->subframe_config.dl_cyclic_prefix_type.value = (fp->Ncp == NORMAL) ? NFAPI_CP_NORMAL : NFAPI_CP_EXTENDED;

  gNB->mac_enabled   = 1;
  fp->dl_CarrierFreq = 3600000000;//from_nrarfcn(gNB_config->nfapi_config.rf_bands.rf_band[0],gNB_config->nfapi_config.nrarfcn.value);
  fp->ul_CarrierFreq = 3600000000;//fp->dl_CarrierFreq - (get_uldl_offset(gNB_config->nfapi_config.rf_bands.rf_band[0])*100000);
  if (mu>2) fp->nr_band = 257;
  else fp->nr_band = 78;
  fp->threequarter_fs= 0;

  gNB_config->carrier_config.dl_bandwidth.value = config_bandwidth(mu, N_RB_DL, fp->nr_band);

  fp->ofdm_offset_divisor = UINT_MAX;
  nr_init_frame_parms(gNB_config, fp);
  init_timeshift_rotation(fp);

  init_symbol_rotation(fp);

  gNB->configured    = 1;
  LOG_I(PHY,"gNB configured\n");
}
int main(int argc, char **argv)
{
  char c;
  int i,aa,start_symbol;
  double sigma2, sigma2_dB=10,SNR,snr0=-2.0,snr1=2.0;
  double cfo=0;
  uint8_t snr1set=0;
  int **txdata;
  double **s_re,**s_im,**r_re,**r_im;
  //double iqim = 0.0;
  double ip =0.0;
  //unsigned char pbch_pdu[6];
  //  int sync_pos, sync_pos_slot;
  //  FILE *rx_frame_file;
  FILE *output_fd = NULL;
  //uint8_t write_output_file=0;
  //int result;
  //int freq_offset;
  //  int subframe_offset;
  //  char fname[40], vname[40];
  int trial,n_trials=1,n_errors=0,n_errors_payload=0;
  uint8_t transmission_mode = 1,n_tx=1,n_rx=1;
  uint16_t Nid_cell=0;
  uint64_t SSB_positions=0x01;

  channel_desc_t *gNB2UE;

  //uint8_t extended_prefix_flag=0;
  //int8_t interf1=-21,interf2=-21;

  FILE *input_fd=NULL,*pbch_file_fd=NULL;

  //uint32_t nsymb,tx_lev,tx_lev1 = 0,tx_lev2 = 0;
  //char input_val_str[50],input_val_str2[50];
  //uint8_t frame_mod4,num_pdcch_symbols = 0;
  //double pbch_sinr;
  //int pbch_tx_ant;

  SCM_t channel_model=AWGN;//Rayleigh1_anticorr;


  int N_RB_DL=273,mu=1;

  //unsigned char frame_type = 0;
  unsigned char pbch_phase = 0;

  int frame=0;
  int frame_length_complex_samples;
  __attribute__((unused))
  int frame_length_complex_samples_no_prefix;
  NR_DL_FRAME_PARMS *frame_parms;

  int ret, payload_ret=0;
  int run_initial_sync=0;

  int loglvl=OAILOG_WARNING;

  float target_error_rate = 0.01;

  int seed = 0;

  cpuf = get_cpu_freq_GHz();

  if ( load_configmodule(argc,argv,CONFIG_ENABLECMDLINEONLY) == 0) {
    exit_fun("[NR_PBCHSIM] Error, configuration module init failed\n");
  }

  while ((c = getopt (argc, argv, "F:g:hIL:m:M:n:N:o:P:r:R:s:S:x:y:z:")) != -1) {
    switch (c) {
    /*case 'f':
      write_output_file=1;
      output_fd = fopen(optarg,"w");

      if (output_fd==NULL) {
        printf("Error opening %s\n",optarg);
        exit(-1);
      }

      break;*/

    /*case 'd':
      frame_type = 1;
      break;*/

    case 'F':
      input_fd = fopen(optarg,"r");
      if (input_fd==NULL) {
        printf("Problem with filename %s. Exiting.\n", optarg);
        exit(-1);
      }
      break;

    case 'g':
      switch((char)*optarg) {
      case 'A':
        channel_model=SCM_A;
        break;

      case 'B':
        channel_model=SCM_B;
        break;

      case 'C':
        channel_model=SCM_C;
        break;

      case 'D':
        channel_model=SCM_D;
        break;

      case 'E':
        channel_model=EPA;
        break;

      case 'F':
        channel_model=EVA;
        break;

      case 'G':
        channel_model=ETU;
        break;

      default:
        printf("Unsupported channel model! Exiting.\n");
        exit(-1);
      }

      break;

    /*
    case 'i':
      interf1=atoi(optarg);
      break;
    */

    case 'I':
      run_initial_sync=1;
      target_error_rate=0.1;
      break;

    /*
    case 'j':
      interf2=atoi(optarg);
      break;*/

    case 'L':
      loglvl = atoi(optarg);
      break;

    case 'm':
      mu = atoi(optarg);
      break;

    case 'M':
      SSB_positions = atoi(optarg);
      break;

    case 'n':
      n_trials = atoi(optarg);
      break;

    case 'N':
      Nid_cell = atoi(optarg);
      break;

    case 'o':
      cfo = atof(optarg);
#ifdef DEBUG_NR_PBCHSIM
      printf("Setting CFO to %f Hz\n",cfo);
#endif
      break;

    /*case 'p':
      extended_prefix_flag=1;
      break;*/

    case 'P':
      pbch_phase = atoi(optarg);
      if (pbch_phase>3)
        printf("Illegal PBCH phase (0-3) got %d\n",pbch_phase);
      break;

    /*
    case 'r':
      ricean_factor = pow(10,-.1*atof(optarg));
      if (ricean_factor>1) {
        printf("Ricean factor must be between 0 and 1\n");
        exit(-1);
      }
      break;
    */

    case 'r':
      seed = atoi(optarg);
      break;

    case 'R':
      N_RB_DL = atoi(optarg);
      break;

    case 's':
      snr0 = atof(optarg);
#ifdef DEBUG_NR_PBCHSIM
      printf("Setting SNR0 to %f\n",snr0);
#endif
      break;

    case 'S':
      snr1 = atof(optarg);
      snr1set=1;
#ifdef DEBUG_NR_PBCHSIM
      printf("Setting SNR1 to %f\n",snr1);
#endif
      break;

      /*
      case 't':
      Td= atof(optarg);
      break;
      */

    case 'x':
      transmission_mode=atoi(optarg);

      if ((transmission_mode!=1) && (transmission_mode!=2) && (transmission_mode!=6)) {
        printf("Unsupported transmission mode %d. Exiting.\n",transmission_mode);
        exit(-1);
      }

      break;

    case 'y':
      n_tx=atoi(optarg);
      if ((n_tx==0) || (n_tx>2)) {
        printf("Unsupported number of TX antennas %d. Exiting.\n", n_tx);
        exit(-1);
      }
      break;

    case 'z':
      n_rx=atoi(optarg);
      if ((n_rx==0) || (n_rx>2)) {
        printf("Unsupported number of RX antennas %d. Exiting.\n", n_rx);
        exit(-1);
      }
      break;

    default:
    case 'h':
      printf("%s -F input_filename -g channel_mod -h(elp) -I(nitial sync) -L log_lvl -n n_frames -M SSBs -n frames -N cell_id -o FO -P phase -r seed -R RBs -s snr0 -S snr1 -x transmission_mode -y TXant -z RXant\n",
             argv[0]);
      //printf("-A Interpolation_filname Run with Abstraction to generate Scatter plot using interpolation polynomial in file\n");
      //printf("-C Generate Calibration information for Abstraction (effective SNR adjustment to remove Pe bias w.r.t. AWGN)\n");
      //printf("-d Use TDD\n");
      //printf("-f Output filename (.txt format) for Pe/SNR results\n");
      printf("-F Input filename (.txt format) for RX conformance testing\n");
      printf("-g [A,B,C,D,E,F,G] Use 3GPP SCM (A,B,C,D) or 36-101 (E-EPA,F-EVA,G-ETU) models (ignores delay spread and Ricean factor)\n");
      printf("-h This message\n");
      //printf("-i Relative strength of first intefering eNB (in dB) - cell_id mod 3 = 1\n");
      printf("-I run initial sync with target error rate 0.1\n");
      //printf("-j Relative strength of second intefering eNB (in dB) - cell_id mod 3 = 2\n");
      printf("-L set the log level (-1 disable, 0 error, 1 warning, 2 info, 3 debug, 4 trace)\n");
      printf("-m Numerology index\n");
      printf("-M Multiple SSB positions in burst\n");
      printf("-n Number of frames to simulate\n");
      printf("-N Nid_cell\n");
      printf("-o Carrier frequency offset in Hz\n");
      //printf("-O oversampling factor (1,2,4,8,16)\n");
      //printf("-p Use extended prefix mode\n");
      printf("-P PBCH phase, allowed values 0-3\n");
      printf("-r set the random number generator seed (default: 0 = current time)\n");
      printf("-R N_RB_DL\n");
      printf("-s Starting SNR, runs from SNR0 to SNR0 + 10 dB if not -S given. If -n 1, then just SNR is simulated\n");
      printf("-S Ending SNR, runs from SNR0 to SNR1\n");
      //printf("-t Delay spread for multipath channel\n");
      printf("-x Transmission mode (1,2,6 for the moment)\n");
      printf("-y Number of TX antennas used in eNB\n");
      printf("-z Number of RX antennas used in UE\n");
      exit (-1);
      break;
    }
  }

  randominit(seed);

  logInit();
  set_glog(loglvl);
  T_stdout = 1;

  if (snr1set==0)
    snr1 = snr0+10;

  printf("Initializing gNodeB for mu %d, N_RB_DL %d\n",mu,N_RB_DL);

<<<<<<< HEAD
  RC.gNB = (PHY_VARS_gNB**) calloc(sizeof(PHY_VARS_gNB *),1);
  RC.gNB[0] = malloc(sizeof(PHY_VARS_gNB));
=======
  RC.gNB = (PHY_VARS_gNB**) malloc(sizeof(PHY_VARS_gNB *));
  RC.gNB[0] = malloc16_clear(sizeof(*(RC.gNB[0])));
>>>>>>> bf70a3bf
  gNB = RC.gNB[0];
  gNB->ofdm_offset_divisor = UINT_MAX;
  frame_parms = &gNB->frame_parms; //to be initialized I suppose (maybe not necessary for PBCH)
  frame_parms->nb_antennas_tx = n_tx;
  frame_parms->nb_antennas_rx = n_rx;
<<<<<<< HEAD
  frame_parms->nb_antenna_ports_gNB=n_rx;
=======
  frame_parms->nb_antenna_ports_gNB = n_tx;
>>>>>>> bf70a3bf
  frame_parms->N_RB_DL = N_RB_DL;
  frame_parms->Nid_cell = Nid_cell;
  frame_parms->nushift = Nid_cell%4;
  frame_parms->ssb_type = nr_ssb_type_C;

  nr_phy_config_request_sim_pbchsim(gNB,N_RB_DL,N_RB_DL,mu,Nid_cell,SSB_positions);
  phy_init_nr_gNB(gNB,0,1);
  nr_set_ssb_first_subcarrier(&gNB->gNB_config,frame_parms);

  uint8_t n_hf = 0;
  int cyclic_prefix_type = NFAPI_CP_NORMAL;

  double fs=0, eps;
  double scs = 30000;
  double bw = 100e6;
  
  switch (mu) {
    case 1:
      scs = 30000;
      frame_parms->Lmax = 8;
      if (N_RB_DL == 217) {
        fs = 122.88e6;
        bw = 80e6;
      }
      else if (N_RB_DL == 245) {
        fs = 122.88e6;
        bw = 90e6;
      }
      else if (N_RB_DL == 273) {
        fs = 122.88e6;
        bw = 100e6;
      }
      else if (N_RB_DL == 106) {
        fs = 61.44e6;
        bw = 40e6;
      }
      else AssertFatal(1==0,"Unsupported numerology for mu %d, N_RB %d\n",mu, N_RB_DL);
      break;
    case 3:
      frame_parms->Lmax = 64;
      scs = 120000;
      if (N_RB_DL == 66) {
        fs = 122.88e6;
        bw = 100e6;
      }
      else AssertFatal(1==0,"Unsupported numerology for mu %d, N_RB %d\n",mu, N_RB_DL);
      break;
  }

  // cfo with respect to sub-carrier spacing
  eps = cfo/scs;

  // computation of integer and fractional FO to compare with estimation results
  int IFO;
  if(eps!=0.0){
	printf("Introducing a CFO of %lf relative to SCS of %d kHz\n",eps,(int)(scs/1000));
	if (eps>0)	
  	  IFO=(int)(eps+0.5);
	else
	  IFO=(int)(eps-0.5);
	printf("FFO = %lf; IFO = %d\n",eps-IFO,IFO);
  }

  gNB2UE = new_channel_desc_scm(n_tx,
                                n_rx,
                                channel_model,
 				fs, 
				bw, 
				300e-9,
                                0,
                                0,
                                0, 0);

  if (gNB2UE==NULL) {
	printf("Problem generating channel model. Exiting.\n");
    exit(-1);
  }

  frame_length_complex_samples = frame_parms->samples_per_subframe*NR_NUMBER_OF_SUBFRAMES_PER_FRAME;
  frame_length_complex_samples_no_prefix = frame_parms->samples_per_subframe_wCP;

  s_re = malloc(2*sizeof(double*));
  s_im = malloc(2*sizeof(double*));
  r_re = malloc(2*sizeof(double*));
  r_im = malloc(2*sizeof(double*));
  txdata = calloc(2,sizeof(int*));

  for (i=0; i<2; i++) {

<<<<<<< HEAD
    s_re[i] = calloc(frame_length_complex_samples, sizeof(double));
    s_im[i] = calloc(frame_length_complex_samples, sizeof(double));
    r_re[i] = calloc(frame_length_complex_samples, sizeof(double));
    r_im[i] = calloc(frame_length_complex_samples, sizeof(double));
=======
    s_re[i] = malloc16_clear(frame_length_complex_samples*sizeof(double));
    s_im[i] = malloc16_clear(frame_length_complex_samples*sizeof(double));
>>>>>>> bf70a3bf

    r_re[i] = malloc16_clear(frame_length_complex_samples*sizeof(double));
    r_im[i] = malloc16_clear(frame_length_complex_samples*sizeof(double));
    printf("Allocating %d samples for txdata\n",frame_length_complex_samples);
<<<<<<< HEAD
    txdata[i] = calloc(frame_length_complex_samples, sizeof(int));
=======
    txdata[i] = malloc16_clear(frame_length_complex_samples*sizeof(int));
>>>>>>> bf70a3bf
  }

  if (pbch_file_fd!=NULL) {
    load_pbch_desc(pbch_file_fd);
  }


  //configure UE
<<<<<<< HEAD
  UE = calloc(1,sizeof(*UE));
  memcpy(&UE->frame_parms,frame_parms,sizeof(*frame_parms));
=======
  UE = malloc16_clear(sizeof(*UE));
  memcpy(&UE->frame_parms,frame_parms,sizeof(UE->frame_parms));
>>>>>>> bf70a3bf
  //phy_init_nr_top(UE); //called from init_nr_ue_signal
  if (run_initial_sync==1)  UE->is_synchronized = 0;
  else                      UE->is_synchronized = 1;
                      
  UE->perfect_ce = 0;

  if(eps!=0.0)
	UE->UE_fo_compensation = 1; // if a frequency offset is set then perform fo estimation and compensation

  if (init_nr_ue_signal(UE, 1) != 0) {
    printf("Error at UE NR initialisation\n");
    exit(-1);
  }

  nr_gold_pbch(UE);

  processingData_L1tx_t msgDataTx;
  // generate signal
  if (input_fd==NULL) {

    for (i=0; i<frame_parms->Lmax; i++) {
      if((SSB_positions >> i) & 0x01) {

        msgDataTx.ssb[i].ssb_pdu.ssb_pdu_rel15.bchPayload = 0x55dd33;
        msgDataTx.ssb[i].ssb_pdu.ssb_pdu_rel15.SsbBlockIndex = i;

        start_symbol = nr_get_ssb_start_symbol(frame_parms,i);
        int slot = start_symbol/14;

        for (aa=0; aa<gNB->frame_parms.nb_antennas_tx; aa++)
          memset(gNB->common_vars.txdataF[aa],0,frame_parms->samples_per_slot_wCP*sizeof(int32_t));

        nr_common_signal_procedures (gNB,frame,slot,msgDataTx.ssb[i].ssb_pdu);

        for (aa=0; aa<gNB->frame_parms.nb_antennas_tx; aa++) {
          if (cyclic_prefix_type == 1) {
            PHY_ofdm_mod(gNB->common_vars.txdataF[aa],
            &txdata[aa][frame_parms->get_samples_slot_timestamp(slot,frame_parms,0)],
            frame_parms->ofdm_symbol_size,
            12,
            frame_parms->nb_prefix_samples,
            CYCLIC_PREFIX);
          } else {
            /*nr_normal_prefix_mod(gNB->common_vars.txdataF[aa],
              &txdata[aa][frame_parms->get_samples_slot_timestamp(slot,frame_parms,0)],
              14,
              frame_parms);*/
            PHY_ofdm_mod(gNB->common_vars.txdataF[aa],
                         (int*)&txdata[aa][frame_parms->get_samples_slot_timestamp(slot,frame_parms,0)],
                         frame_parms->ofdm_symbol_size,
                         1,
                         frame_parms->nb_prefix_samples0,
                         CYCLIC_PREFIX);

            apply_nr_rotation(frame_parms,
                              (int16_t*)&txdata[aa][frame_parms->get_samples_slot_timestamp(slot,frame_parms,0)],
                              slot,
                              0,
                              1,
                              frame_parms->ofdm_symbol_size+frame_parms->nb_prefix_samples0);

            PHY_ofdm_mod(&gNB->common_vars.txdataF[aa][frame_parms->ofdm_symbol_size],
                         (int*)&txdata[aa][frame_parms->get_samples_slot_timestamp(slot,frame_parms,0)+frame_parms->nb_prefix_samples0+frame_parms->ofdm_symbol_size],
                         frame_parms->ofdm_symbol_size,
                         13,
                         frame_parms->nb_prefix_samples,
                         CYCLIC_PREFIX);

            apply_nr_rotation(frame_parms,
                              (int16_t*)&txdata[aa][frame_parms->get_samples_slot_timestamp(slot,frame_parms,0)+frame_parms->nb_prefix_samples0+frame_parms->ofdm_symbol_size],
                              slot,
                              1,
                              13,
                              frame_parms->ofdm_symbol_size+frame_parms->nb_prefix_samples);
          }
        }
      }
    }
    LOG_M("txsigF0.m","txsF0", gNB->common_vars.txdataF[0],frame_length_complex_samples_no_prefix,1,1);
    if (gNB->frame_parms.nb_antennas_tx>1)
      LOG_M("txsigF1.m","txsF1", gNB->common_vars.txdataF[1],frame_length_complex_samples_no_prefix,1,1);

  } else {
    printf("Reading %d samples from file to antenna buffer %d\n",frame_length_complex_samples,0);
    UE->UE_fo_compensation = 1; // perform fo compensation when samples from file are used
    if (fread(txdata[0],
        sizeof(int32_t),
        frame_length_complex_samples,
        input_fd) != frame_length_complex_samples) {
      printf("error reading from file\n");
      //exit(-1);
    }
  }

  LOG_M("txsig0.m","txs0", txdata[0],frame_length_complex_samples,1,1);
  if (gNB->frame_parms.nb_antennas_tx>1)
    LOG_M("txsig1.m","txs1", txdata[1],frame_length_complex_samples,1,1);

  if (output_fd) 
    fwrite(txdata[0],sizeof(int32_t),frame_length_complex_samples,output_fd);

  /*int txlev = signal_energy(&txdata[0][5*frame_parms->ofdm_symbol_size + 4*frame_parms->nb_prefix_samples + frame_parms->nb_prefix_samples0],
		  	  	  	  	    frame_parms->ofdm_symbol_size + frame_parms->nb_prefix_samples);
  printf("txlev %d (%f)\n",txlev,10*log10(txlev));*/

  
  for (SNR=snr0; SNR<snr1; SNR+=.2) {

    n_errors = 0;
    n_errors_payload = 0;

    for (trial=0; trial<n_trials; trial++) {

      for (i=0; i<frame_length_complex_samples; i++) {
        for (aa=0; aa<frame_parms->nb_antennas_tx; aa++) {
          r_re[aa][i] = ((double)(((short *)txdata[aa]))[(i<<1)]);
          r_im[aa][i] = ((double)(((short *)txdata[aa]))[(i<<1)+1]);
        }
      }

      // multipath channel
      //multipath_channel(gNB2UE,s_re,s_im,r_re,r_im,frame_length_complex_samples,0);
      
      //AWGN
      sigma2_dB = 20*log10((double)AMP/4)-SNR;
      sigma2 = pow(10,sigma2_dB/10);
      //printf("sigma2 %f (%f dB), tx_lev %f (%f dB)\n",sigma2,sigma2_dB,txlev,10*log10((double)txlev));

      if(eps!=0.0)
        rf_rx(r_re,  // real part of txdata
           r_im,  // imag part of txdata
           NULL,  // interference real part
           NULL, // interference imag part
           0,  // interference power
           frame_parms->nb_antennas_rx,  // number of rx antennas
           frame_length_complex_samples,  // number of samples in frame
           1.0e9/fs,   //sampling time (ns)
           cfo,	// frequency offset in Hz
           0.0, // drift (not implemented)
           0.0, // noise figure (not implemented)
           0.0, // rx gain in dB ?
           200, // 3rd order non-linearity in dB ?
           &ip, // initial phase
           30.0e3,  // phase noise cutoff in kHz
           -500.0, // phase noise amplitude in dBc
           0.0,  // IQ imbalance (dB),
	   0.0); // IQ phase imbalance (rad)

      for (i=0; i<frame_length_complex_samples; i++) {
        for (aa=0; aa<frame_parms->nb_antennas_rx; aa++) {
          ((short*) UE->common_vars.rxdata[aa])[2*i]   = (short) ((r_re[aa][i] + sqrt(sigma2/2)*gaussdouble(0.0,1.0)));
          ((short*) UE->common_vars.rxdata[aa])[2*i+1] = (short) ((r_im[aa][i] + sqrt(sigma2/2)*gaussdouble(0.0,1.0)));
        }
      }

      if (n_trials==1) {
	LOG_M("rxsig0.m","rxs0", UE->common_vars.rxdata[0],frame_parms->samples_per_frame,1,1);
	if (gNB->frame_parms.nb_antennas_tx>1)
	  LOG_M("rxsig1.m","rxs1", UE->common_vars.rxdata[1],frame_parms->samples_per_frame,1,1);
      }
      if (UE->is_synchronized == 0) {
	UE_nr_rxtx_proc_t proc={0};
	ret = nr_initial_sync(&proc, UE, 1, 0);
	printf("nr_initial_sync1 returns %d\n",ret);
	if (ret<0) n_errors++;
      }
      else {
	UE_nr_rxtx_proc_t proc={0};
	UE->rx_offset=0;
	uint8_t ssb_index = 0;
	const int estimateSz=7*2*sizeof(int)*frame_parms->ofdm_symbol_size;
	__attribute__ ((aligned(32))) struct complex16 dl_ch_estimates[frame_parms->nb_antennas_rx][estimateSz];
	__attribute__ ((aligned(32))) struct complex16 dl_ch_estimates_time[frame_parms->nb_antennas_rx][estimateSz];
        while (!((SSB_positions >> ssb_index) & 0x01)) ssb_index++;  // to select the first transmitted ssb
	UE->symbol_offset = nr_get_ssb_start_symbol(frame_parms,ssb_index);

        int ssb_slot = (UE->symbol_offset/14)+(n_hf*(frame_parms->slots_per_frame>>1));
	for (int i=UE->symbol_offset+1; i<UE->symbol_offset+4; i++) {
          nr_slot_fep(UE,
                      &proc,
                      i%frame_parms->symbols_per_slot,
                      ssb_slot);

          nr_pbch_channel_estimation(UE,estimateSz, dl_ch_estimates, dl_ch_estimates_time, &proc, 
				     0,ssb_slot,i%frame_parms->symbols_per_slot,i-(UE->symbol_offset+1),ssb_index%8,n_hf);

        }
	fapiPbch_t result;
        ret = nr_rx_pbch(UE,
                         &proc,
			 estimateSz, dl_ch_estimates,
			 UE->pbch_vars[0],
                         frame_parms,
                         0,
                         ssb_index%8,
                         SISO,
			 &result);

	if (ret==0) {
	  //UE->rx_ind.rx_indication_body->mib_pdu.ssb_index;  //not yet detected automatically
	  //UE->rx_ind.rx_indication_body->mib_pdu.ssb_length; //Lmax, not yet detected automatically
	  uint8_t gNB_xtra_byte=0;
	  for (int i=0; i<8; i++)
	    gNB_xtra_byte |= ((gNB->pbch.pbch_a>>(31-i))&1)<<(7-i);
 
	  payload_ret = (result.xtra_byte == gNB_xtra_byte);
	  for (i=0;i<3;i++){
	    payload_ret += (result.decoded_output[i] == ((msgDataTx.ssb[ssb_index].ssb_pdu.ssb_pdu_rel15.bchPayload>>(8*i)) & 0xff));
	  } 
	  //printf("xtra byte gNB: 0x%02x UE: 0x%02x\n",gNB_xtra_byte, UE->pbch_vars[0]->xtra_byte);
	  //printf("ret %d\n", payload_ret);
	  if (payload_ret!=4) 
	    n_errors_payload++;
	}

	if (ret!=0) n_errors++;
      }
    } //noise trials
    printf("SNR %f: trials %d, n_errors_crc = %d, n_errors_payload %d\n", SNR,n_trials,n_errors,n_errors_payload);

    if (((float)n_errors/(float)n_trials <= target_error_rate) && (n_errors_payload==0)) {
      printf("PBCH test OK\n");
      break;
    }
      
    if (n_trials==1)
      break;

  } // NSR

  free_channel_desc_scm(gNB2UE);

  phy_free_nr_gNB(gNB);
  free(RC.gNB[0]);
  free(RC.gNB);

  term_nr_ue_signal(UE, 1);
  free(UE);

  for (i=0; i<2; i++) {
    free(s_re[i]);
    free(s_im[i]);
    free(r_re[i]);
    free(r_im[i]);
    free(txdata[i]);
  }

  free(s_re);
  free(s_im);
  free(r_re);
  free(r_im);
  free(txdata);

  if (output_fd)
    fclose(output_fd);

  if (input_fd)
    fclose(input_fd);

  loader_reset();
  logTerm();

  return(n_errors);

}<|MERGE_RESOLUTION|>--- conflicted
+++ resolved
@@ -438,23 +438,15 @@
 
   printf("Initializing gNodeB for mu %d, N_RB_DL %d\n",mu,N_RB_DL);
 
-<<<<<<< HEAD
-  RC.gNB = (PHY_VARS_gNB**) calloc(sizeof(PHY_VARS_gNB *),1);
-  RC.gNB[0] = malloc(sizeof(PHY_VARS_gNB));
-=======
+
   RC.gNB = (PHY_VARS_gNB**) malloc(sizeof(PHY_VARS_gNB *));
   RC.gNB[0] = malloc16_clear(sizeof(*(RC.gNB[0])));
->>>>>>> bf70a3bf
   gNB = RC.gNB[0];
   gNB->ofdm_offset_divisor = UINT_MAX;
   frame_parms = &gNB->frame_parms; //to be initialized I suppose (maybe not necessary for PBCH)
   frame_parms->nb_antennas_tx = n_tx;
   frame_parms->nb_antennas_rx = n_rx;
-<<<<<<< HEAD
-  frame_parms->nb_antenna_ports_gNB=n_rx;
-=======
   frame_parms->nb_antenna_ports_gNB = n_tx;
->>>>>>> bf70a3bf
   frame_parms->N_RB_DL = N_RB_DL;
   frame_parms->Nid_cell = Nid_cell;
   frame_parms->nushift = Nid_cell%4;
@@ -544,24 +536,13 @@
 
   for (i=0; i<2; i++) {
 
-<<<<<<< HEAD
-    s_re[i] = calloc(frame_length_complex_samples, sizeof(double));
-    s_im[i] = calloc(frame_length_complex_samples, sizeof(double));
-    r_re[i] = calloc(frame_length_complex_samples, sizeof(double));
-    r_im[i] = calloc(frame_length_complex_samples, sizeof(double));
-=======
+
     s_re[i] = malloc16_clear(frame_length_complex_samples*sizeof(double));
     s_im[i] = malloc16_clear(frame_length_complex_samples*sizeof(double));
->>>>>>> bf70a3bf
-
     r_re[i] = malloc16_clear(frame_length_complex_samples*sizeof(double));
     r_im[i] = malloc16_clear(frame_length_complex_samples*sizeof(double));
     printf("Allocating %d samples for txdata\n",frame_length_complex_samples);
-<<<<<<< HEAD
-    txdata[i] = calloc(frame_length_complex_samples, sizeof(int));
-=======
     txdata[i] = malloc16_clear(frame_length_complex_samples*sizeof(int));
->>>>>>> bf70a3bf
   }
 
   if (pbch_file_fd!=NULL) {
@@ -570,13 +551,9 @@
 
 
   //configure UE
-<<<<<<< HEAD
-  UE = calloc(1,sizeof(*UE));
-  memcpy(&UE->frame_parms,frame_parms,sizeof(*frame_parms));
-=======
+
   UE = malloc16_clear(sizeof(*UE));
   memcpy(&UE->frame_parms,frame_parms,sizeof(UE->frame_parms));
->>>>>>> bf70a3bf
   //phy_init_nr_top(UE); //called from init_nr_ue_signal
   if (run_initial_sync==1)  UE->is_synchronized = 0;
   else                      UE->is_synchronized = 1;
