/*
 * Licensed to the OpenAirInterface (OAI) Software Alliance under one or more
 * contributor license agreements.  See the NOTICE file distributed with
 * this work for additional information regarding copyright ownership.
 * The OpenAirInterface Software Alliance licenses this file to You under
 * the OAI Public License, Version 1.1  (the "License"); you may not use this file
 * except in compliance with the License.
 * You may obtain a copy of the License at
 *
 *      http://www.openairinterface.org/?page_id=698
 *
 * Unless required by applicable law or agreed to in writing, software
 * distributed under the License is distributed on an "AS IS" BASIS,
 * WITHOUT WARRANTIES OR CONDITIONS OF ANY KIND, either express or implied.
 * See the License for the specific language governing permissions and
 * limitations under the License.
 *-------------------------------------------------------------------------------
 * For more information about the OpenAirInterface (OAI) Software Alliance:
 *      contact@openairinterface.org
 */

#include <string.h>
#include <math.h>
#include <unistd.h>
#include <fcntl.h>
#include <sys/ioctl.h>
#include <sys/mman.h>

#include "common/config/config_userapi.h"
#include "common/utils/LOG/log.h"
#include "common/ran_context.h" 

#include "SIMULATION/TOOLS/sim.h"
#include "SIMULATION/RF/rf.h"
#include "PHY/types.h"
#include "PHY/defs_nr_common.h"
#include "PHY/defs_nr_UE.h"
#include "PHY/defs_gNB.h"
#include "PHY/NR_REFSIG/refsig_defs_ue.h"
#include "PHY/NR_REFSIG/nr_mod_table.h"
#include "PHY/MODULATION/modulation_eNB.h"
#include "PHY/MODULATION/modulation_UE.h"
#include "PHY/INIT/phy_init.h"
#include "PHY/NR_TRANSPORT/nr_transport.h"
#include "PHY/NR_UE_TRANSPORT/nr_transport_proto_ue.h"

#include "SCHED_NR/sched_nr.h"

#include "PHY/NR_UE_TRANSPORT/pucch_nr.h"


PHY_VARS_gNB *gNB;
PHY_VARS_NR_UE *UE;
RAN_CONTEXT_t RC;
openair0_config_t openair0_cfg[MAX_CARDS];

double cpuf;

// dummy functions
int nfapi_mode=0;
int oai_nfapi_hi_dci0_req(nfapi_hi_dci0_request_t *hi_dci0_req) { return(0);}
int oai_nfapi_tx_req(nfapi_tx_request_t *tx_req) { return(0); }

int oai_nfapi_dl_config_req(nfapi_dl_config_request_t *dl_config_req) { return(0); }

int oai_nfapi_ul_config_req(nfapi_ul_config_request_t *ul_config_req) { return(0); }

int oai_nfapi_nr_dl_config_req(nfapi_nr_dl_config_request_t *dl_config_req) {return(0);}

uint32_t from_nrarfcn(int nr_bandP,uint32_t dl_nrarfcn) {return(0);}
int32_t get_uldl_offset(int nr_bandP) {return(0);}

NR_IF_Module_t *NR_IF_Module_init(int Mod_id){return(NULL);}

void exit_function(const char* file, const char* function, const int line,const char *s) { 
   const char * msg= s==NULL ? "no comment": s;
   printf("Exiting at: %s:%d %s(), %s\n", file, line, function, msg); 
   exit(-1); 
}

// needed for some functions
PHY_VARS_NR_UE * PHY_vars_UE_g[1][1]={{NULL}};

int main(int argc, char **argv)
{
  char c;
<<<<<<< HEAD
  int i;
=======
  int i,aa=0;//,l;
>>>>>>> 590d2af5
  double sigma2, sigma2_dB=10,SNR,snr0=-2.0,snr1=2.0;
  double cfo=0;
  uint8_t snr1set=0;
  int **txdata;
  double **s_re,**s_im,**r_re,**r_im;
  //  int sync_pos, sync_pos_slot;
  //  FILE *rx_frame_file;
  FILE *output_fd = NULL;
  //uint8_t write_output_file=0;
  //int result;
  //int freq_offset;
<<<<<<< HEAD
  //int subframe_offset;
  //char fname[40], vname[40];
  int trial,n_trials=1,n_errors=0;
=======
  //  int subframe_offset;
  //  char fname[40], vname[40];
  int trial,n_trials=100,n_errors=0,ack_nack_errors=0;
>>>>>>> 590d2af5
  uint8_t transmission_mode = 1,n_tx=1,n_rx=1;
  uint16_t Nid_cell=0;
  uint64_t SSB_positions=0x01;
  channel_desc_t *gNB2UE;
<<<<<<< HEAD

  //uint8_t extended_prefix_flag=0;
  //int8_t interf1=-21,interf2=-21;

  FILE *input_fd=NULL,*pbch_file_fd=NULL;

  //uint32_t nsymb,tx_lev,tx_lev1 = 0,tx_lev2 = 0;
  //char input_val_str[50],input_val_str2[50];
  //uint8_t frame_mod4,num_pdcch_symbols = 0;
  //double pbch_sinr;
  //int pbch_tx_ant;

=======
  int format=0;
  uint8_t extended_prefix_flag=0;
  FILE *input_fd=NULL;
  uint8_t nacktoack_flag=0;
  int16_t amp=0x7FFF;
  int nr_tti_tx=0; 
  uint64_t actual_payload=0,payload_received;//payload bits b7b6...b2b1b0 where b7..b3=0 b2b1=HARQ b0 is SR. payload maximum value is 7 for pucch format 0 
  int nr_bit=1; // maximum value possible is 2
  uint8_t m0=0;// higher layer paramater initial cyclic shift
  uint8_t nrofSymbols=1; //number of OFDM symbols can be 1-2 for format 1
  uint8_t startingSymbolIndex=0; // resource allocated see 9.2.1, 38.213 for more info.should be actually present in the resource set provided
  uint16_t startingPRB=0,startingPRB_intraSlotHopping=0; //PRB number not sure see 9.2.1, 38.213 for more info. Should be actually present in the resource set provided
  uint8_t timeDomainOCC=0;
>>>>>>> 590d2af5
  SCM_t channel_model=AWGN;//Rayleigh1_anticorr;
  
  int N_RB_DL=273,mu=1;
<<<<<<< HEAD

  //unsigned char frame_type = 0;
  unsigned char pbch_phase = 0;

  //int frame=0,subframe=0;
=======
  float target_error_rate=0.01;
>>>>>>> 590d2af5
  int frame_length_complex_samples;
  //int frame_length_complex_samples_no_prefix;
  NR_DL_FRAME_PARMS *frame_parms;
<<<<<<< HEAD
  //nfapi_nr_config_request_t *gNB_config;

=======
  unsigned char frame_type = 0;
>>>>>>> 590d2af5
  int loglvl=OAILOG_WARNING;

  cpuf = get_cpu_freq_GHz();

  if ( load_configmodule(argc,argv,0) == 0) {
    exit_fun("[SOFTMODEM] Error, configuration module init failed\n");
  }

  randominit(0);

<<<<<<< HEAD
  while ((c = getopt (argc, argv, "f:hA:f:g:n:o:s:S:t:x:y:z:N:F:GR:P:IL:")) != -1) {
=======
  while ((c = getopt (argc, argv, "f:hA:pf:g:i:P:b:T:n:o:s:S:t:x:y:z:N:F:GR:d:IL")) != -1) {
>>>>>>> 590d2af5
    switch (c) {
    case 'f':
      //write_output_file=1;
      output_fd = fopen(optarg,"w");

      if (output_fd==NULL) {
        printf("Error opening %s\n",optarg);
        exit(-1);
      }

      break;

    /*case 'd':
      frame_type = 1;
      break;*/

    case 'g':
      switch((char)*optarg) {
      case 'A':
        channel_model=SCM_A;
        break;

      case 'B':
        channel_model=SCM_B;
        break;

      case 'C':
        channel_model=SCM_C;
        break;

      case 'D':
        channel_model=SCM_D;
        break;

      case 'E':
        channel_model=EPA;
        break;

      case 'F':
        channel_model=EVA;
        break;

      case 'G':
        channel_model=ETU;
        break;

      default:
        msg("Unsupported channel model!\n");
        exit(-1);
      }

      break;

<<<<<<< HEAD
    /*case 'i':
      interf1=atoi(optarg);
      break;

    case 'j':
      interf2=atoi(optarg);
      break;*/

=======
>>>>>>> 590d2af5
    case 'n':
      n_trials = atoi(optarg);
      break;

    case 'o':
      cfo = atof(optarg);
      msg("Setting CFO to %f Hz\n",cfo);
      break;

    case 's':
      snr0 = atof(optarg);
      msg("Setting SNR0 to %f\n",snr0);
      break;

    case 'S':
      snr1 = atof(optarg);
      snr1set=1;
      msg("Setting SNR1 to %f\n",snr1);
      break;

      /*
      case 't':
      Td= atof(optarg);
      break;

    case 'p':
      extended_prefix_flag=1;
      break;


      case 'r':
      ricean_factor = pow(10,-.1*atof(optarg));
      if (ricean_factor>1) {
        printf("Ricean factor must be between 0 and 1\n");
        exit(-1);
      }
      break;
      */
    case 'x':
      transmission_mode=atoi(optarg);

      if ((transmission_mode!=1) &&
          (transmission_mode!=2) &&
          (transmission_mode!=6)) {
        msg("Unsupported transmission mode %d\n",transmission_mode);
        exit(-1);
      }

      break;

    case 'y':
      n_tx=atoi(optarg);

      if ((n_tx==0) || (n_tx>2)) {
        msg("Unsupported number of tx antennas %d\n",n_tx);
        exit(-1);
      }

      break;

    case 'z':
      n_rx=atoi(optarg);

      if ((n_rx==0) || (n_rx>2)) {
        msg("Unsupported number of rx antennas %d\n",n_rx);
        exit(-1);
      }

      break;

    case 'N':
      Nid_cell = atoi(optarg);
      break;

    case 'R':
      N_RB_DL = atoi(optarg);
      break;

    case 'F':
      input_fd = fopen(optarg,"r");

      if (input_fd==NULL) {
        printf("Problem with filename %s\n",optarg);
        exit(-1);
      }

      break;

    case 'L':
      loglvl = atoi(optarg);
      break;
    case 'i':
      nrofSymbols=(uint8_t)atoi(optarg);
      break;
    case 'P':
      format=atoi(optarg);
      break;
    case 'b':
      nr_bit=atoi(optarg);
      break;
    case 'T':
      nacktoack_flag=(uint8_t)atoi(optarg);
      target_error_rate=0.001;
      break;
    default:
    case 'h':
      printf("%s -h(elp) -p(extended_prefix) -N cell_id -f output_filename -F input_filename -g channel_model -n n_frames -t Delayspread -s snr0 -S snr1 -x transmission_mode -y TXant -z RXant -i Intefrence0 -j Interference1 -A interpolation_file -C(alibration offset dB) -N CellId\n",
             argv[0]);
      printf("-h This message\n");
      printf("-p Use extended prefix mode\n");
      printf("-d Use TDD\n");
      printf("-n Number of frames to simulate\n");
      printf("-s Starting SNR, runs from SNR0 to SNR0 + 5 dB.  If n_frames is 1 then just SNR is simulated\n");
      printf("-S Ending SNR, runs from SNR0 to SNR1\n");
      printf("-t Delay spread for multipath channel\n");
      printf("-g [A,B,C,D,E,F,G] Use 3GPP SCM (A,B,C,D) or 36-101 (E-EPA,F-EVA,G-ETU) models (ignores delay spread and Ricean factor)\n");
      printf("-x Transmission mode (1,2,6 for the moment)\n");
      printf("-y Number of TX antennas used in eNB\n");
      printf("-z Number of RX antennas used in UE\n");
      printf("-i Relative strength of first intefering eNB (in dB) - cell_id mod 3 = 1\n");
      printf("-j Relative strength of second intefering eNB (in dB) - cell_id mod 3 = 2\n");
      printf("-o Carrier frequency offset in Hz\n");
      printf("-N Nid_cell\n");
      printf("-R N_RB_DL\n");
      printf("-O oversampling factor (1,2,4,8,16)\n");
      printf("-A Interpolation_filname Run with Abstraction to generate Scatter plot using interpolation polynomial in file\n");
      //    printf("-C Generate Calibration information for Abstraction (effective SNR adjustment to remove Pe bias w.r.t. AWGN)\n");
      printf("-f Output filename (.txt format) for Pe/SNR results\n");
      printf("-F Input filename (.txt format) for RX conformance testing\n");
      printf("-i Enter number of ofdm symbols for pucch\n");
      printf("-P Enter the format of PUCCH\n");
      printf("-b number of HARQ bits (1-2)\n");
      printf("-T to check nacktoack miss for format 1");
      exit (-1);
      break;
    }
  } 
  logInit();
  set_glog(loglvl);
  T_stdout = 1;

  if (snr1set==0)
    snr1 = snr0+10;

  printf("Initializing gNodeB for mu %d, N_RB_DL %d\n",mu,N_RB_DL);

  RC.gNB = (PHY_VARS_gNB***) malloc(sizeof(PHY_VARS_gNB **));
  RC.gNB[0] = (PHY_VARS_gNB**) malloc(sizeof(PHY_VARS_gNB *));
  RC.gNB[0][0] = malloc(sizeof(PHY_VARS_gNB));
  gNB = RC.gNB[0][0];
<<<<<<< HEAD
  //gNB_config = &gNB->gNB_config;
=======
>>>>>>> 590d2af5
  frame_parms = &gNB->frame_parms; //to be initialized I suppose (maybe not necessary for PBCH)
  frame_parms->nb_antennas_tx = n_tx;
  frame_parms->nb_antennas_rx = n_rx;
  frame_parms->N_RB_DL = N_RB_DL;
  frame_parms->N_RB_UL = N_RB_DL;
  frame_parms->Nid_cell = Nid_cell;

  nr_phy_config_request_sim(gNB,N_RB_DL,N_RB_DL,mu,Nid_cell,SSB_positions);
  phy_init_nr_gNB(gNB,0,0);

  double fs,bw,scs,eps;

  if (mu == 1 && N_RB_DL == 217) { 
    fs = 122.88e6;
    bw = 80e6;
    scs = 30000;
  }					       
  else if (mu == 1 && N_RB_DL == 245) {
    fs = 122.88e6;
    bw = 90e6;
    scs = 30000;
  }
  else if (mu == 1 && N_RB_DL == 273) {
    fs = 122.88e6;
    bw = 100e6;
    scs = 30000;
  }
  else if (mu == 1 && N_RB_DL == 106) { 
    fs = 61.44e6;
    bw = 40e6;
    scs = 30000;
  }
  else AssertFatal(1==0,"Unsupported numerology for mu %d, N_RB %d\n",mu, N_RB_DL);

  // cfo with respect to sub-carrier spacing
  eps = cfo/scs;

  // computation of integer and fractional FO to compare with estimation results
  int IFO;
  if(eps!=0.0){
	printf("Introducing a CFO of %lf relative to SCS of %d kHz\n",eps,(int)(scs/1000));
	if (eps>0)	
  	  IFO=(int)(eps+0.5);
	else
	  IFO=(int)(eps-0.5);
	printf("FFO = %lf; IFO = %d\n",eps-IFO,IFO);
  }

  gNB2UE = new_channel_desc_scm(n_tx,
                                n_rx,
                                channel_model,
 				fs, 
				bw, 
                                0,
                                0,
                                0);

  if (gNB2UE==NULL) {
    msg("Problem generating channel model. Exiting.\n");
    exit(-1);
  }

  frame_length_complex_samples = frame_parms->samples_per_subframe*NR_NUMBER_OF_SUBFRAMES_PER_FRAME;
  //frame_length_complex_samples_no_prefix = frame_parms->samples_per_subframe_wCP;

  s_re = malloc(2*sizeof(double*));
  s_im = malloc(2*sizeof(double*));
  r_re = malloc(2*sizeof(double*));
  r_im = malloc(2*sizeof(double*));
  txdata = malloc(2*sizeof(int*));

  for (i=0; i<2; i++) {

    s_re[i] = malloc(frame_length_complex_samples*sizeof(double));
    bzero(s_re[i],frame_length_complex_samples*sizeof(double));
    s_im[i] = malloc(frame_length_complex_samples*sizeof(double));
    bzero(s_im[i],frame_length_complex_samples*sizeof(double));

    r_re[i] = malloc(frame_length_complex_samples*sizeof(double));
    bzero(r_re[i],frame_length_complex_samples*sizeof(double));
    r_im[i] = malloc(frame_length_complex_samples*sizeof(double));
    bzero(r_im[i],frame_length_complex_samples*sizeof(double));

    printf("Allocating %d samples for txdata\n",frame_length_complex_samples);
    txdata[i] = malloc(frame_length_complex_samples*sizeof(int));
    bzero(r_re[i],frame_length_complex_samples*sizeof(int));
  
  }


  //configure UE
  UE = malloc(sizeof(PHY_VARS_NR_UE));
  memcpy(&UE->frame_parms,frame_parms,sizeof(NR_DL_FRAME_PARMS));
  //phy_init_nr_top(UE); //called from init_nr_ue_signal
                      
  UE->perfect_ce = 0;

  if(eps!=0.0)
	UE->UE_fo_compensation = 1; // if a frequency offset is set then perform fo estimation and compensation

  if (init_nr_ue_signal(UE, 1, 0) != 0)
  {
    printf("Error at UE NR initialisation\n");
    exit(-1);
  }
  uint8_t mcs=0;
  startingPRB_intraSlotHopping=N_RB_DL-1;
  pucch_GroupHopping_t PUCCH_GroupHopping=UE->pucch_config_common_nr->pucch_GroupHopping;
  uint32_t n_id=UE->pucch_config_common_nr->hoppingId;
  if((format!=0) && (format!=1)){
    printf("format not supported\n");
    exit(0); 
  }
  if(nacktoack_flag==0){ 
    if(format==0){
      if(nr_bit==1){
        actual_payload=2;
        mcs=table1_mcs[actual_payload];
      }
      else if(nr_bit==2){
        actual_payload=6;
        mcs=table2_mcs[actual_payload];
      }
      else{
        printf("Number of HARQ bits possible is 1-2\n");
        exit(0);
      }
    }
    else {
      if(nr_bit==1)
        actual_payload=1;
      else if(nr_bit==2)
        actual_payload=3;
      else{
        printf("number of bits carried by PUCCH format1 is 1-2\n");
      }
    }
  }   
  for(SNR=snr0;SNR<=snr1;SNR=SNR+1){
    ack_nack_errors=0;
    n_errors = 0;
    sigma2_dB = 20*log10((double)amp/32767)-SNR;
    sigma2 = pow(10,sigma2_dB/10);
    for (trial=0; trial<n_trials; trial++) {
      bzero(txdata[0],frame_length_complex_samples*sizeof(int));
      if(format==0){
        nr_generate_pucch0(UE,txdata,frame_parms,UE->pucch_config_dedicated,amp,nr_tti_tx,m0,mcs,nrofSymbols,startingSymbolIndex,startingPRB);
      }
      else{
        nr_generate_pucch1(UE,txdata,frame_parms,UE->pucch_config_dedicated,actual_payload,amp,nr_tti_tx,m0,nrofSymbols,startingSymbolIndex,startingPRB,startingPRB_intraSlotHopping,0,nr_bit);	
      }
      for(i=0; i<frame_length_complex_samples; i++) {
        r_re[aa][i]=((double)(((int16_t *)txdata[0])[(i<<1)])/32767 + sqrt(sigma2/2)*gaussdouble(0.0,1.0));
	r_im[aa][i]=((double)(((int16_t *)txdata[0])[(i<<1)+1])/32767+ sqrt(sigma2/2)*gaussdouble(0.0,1.0));
	r_re[aa][i]=r_re[0][i]/(sqrt(sigma2/2)+1);
	r_im[aa][i]=r_im[0][i]/(sqrt(sigma2/2)+1);
	if(r_re[aa][i]<-1) 
          r_re[aa][i]=-1; 
	else if(r_re[aa][i]>1)
          r_re[aa][i]=1;
	if(r_im[aa][i]<-1) 
          r_im[aa][i]=-1;
	else if(r_im[aa][i]>1)
          r_im[aa][i]=1;	
	((int16_t *)txdata[aa])[(i<<1)]  = (int16_t)round(r_re[aa][i]*32767);
	((int16_t *)txdata[aa])[(i<<1)+1] =(int16_t)round(r_im[aa][i]*32767);	
      }
      if(format==0){
        nr_decode_pucch0(txdata,PUCCH_GroupHopping,n_id,&(payload_received),frame_parms,amp,nr_tti_tx,m0,nrofSymbols,startingSymbolIndex,startingPRB,nr_bit);
	if(nr_bit==1)
	  ack_nack_errors+=(((actual_payload^payload_received)&2)>>1);
	else
	  ack_nack_errors+=(((actual_payload^payload_received)&2)>>1) + (((actual_payload^payload_received)&4)>>2);	
      }
      else{
        nr_decode_pucch1(txdata,PUCCH_GroupHopping,n_id,&(payload_received),frame_parms,amp,nr_tti_tx,m0,nrofSymbols,startingSymbolIndex,startingPRB,startingPRB_intraSlotHopping,timeDomainOCC,nr_bit);
	if(nr_bit==1)
	  ack_nack_errors+=((actual_payload^payload_received)&1);
	else
	  ack_nack_errors+=((actual_payload^payload_received)&1) + (((actual_payload^payload_received)&2)>>1);	
      }
      n_errors=((actual_payload^payload_received)&1)+(((actual_payload^payload_received)&2)>>1)+(((actual_payload^payload_received)&4)>>2)+n_errors;
    }
    printf("SNR=%f, n_trials=%d, n_bit_errors=%d\n",SNR,n_trials,n_errors);
    if((float)ack_nack_errors/(float)(nr_bit*n_trials)<=target_error_rate){
      printf("PUCCH test OK\n");
      break;
    }
  }
  for (i=0; i<2; i++) {
    free(s_re[i]);
    free(s_im[i]);
    free(r_re[i]);
    free(r_im[i]);
    free(txdata[i]);
  }

  free(s_re);
  free(s_im);
  free(r_re);
  free(r_im);
  free(txdata);

  if (output_fd)
    fclose(output_fd);

  if (input_fd)
    fclose(input_fd);

  return(n_errors);

}<|MERGE_RESOLUTION|>--- conflicted
+++ resolved
@@ -84,49 +84,25 @@
 int main(int argc, char **argv)
 {
   char c;
-<<<<<<< HEAD
-  int i;
-=======
   int i,aa=0;//,l;
->>>>>>> 590d2af5
   double sigma2, sigma2_dB=10,SNR,snr0=-2.0,snr1=2.0;
   double cfo=0;
   uint8_t snr1set=0;
   int **txdata;
   double **s_re,**s_im,**r_re,**r_im;
-  //  int sync_pos, sync_pos_slot;
-  //  FILE *rx_frame_file;
+  //int sync_pos, sync_pos_slot;
+  //FILE *rx_frame_file;
   FILE *output_fd = NULL;
   //uint8_t write_output_file=0;
   //int result;
   //int freq_offset;
-<<<<<<< HEAD
   //int subframe_offset;
   //char fname[40], vname[40];
-  int trial,n_trials=1,n_errors=0;
-=======
-  //  int subframe_offset;
-  //  char fname[40], vname[40];
   int trial,n_trials=100,n_errors=0,ack_nack_errors=0;
->>>>>>> 590d2af5
   uint8_t transmission_mode = 1,n_tx=1,n_rx=1;
   uint16_t Nid_cell=0;
   uint64_t SSB_positions=0x01;
   channel_desc_t *gNB2UE;
-<<<<<<< HEAD
-
-  //uint8_t extended_prefix_flag=0;
-  //int8_t interf1=-21,interf2=-21;
-
-  FILE *input_fd=NULL,*pbch_file_fd=NULL;
-
-  //uint32_t nsymb,tx_lev,tx_lev1 = 0,tx_lev2 = 0;
-  //char input_val_str[50],input_val_str2[50];
-  //uint8_t frame_mod4,num_pdcch_symbols = 0;
-  //double pbch_sinr;
-  //int pbch_tx_ant;
-
-=======
   int format=0;
   uint8_t extended_prefix_flag=0;
   FILE *input_fd=NULL;
@@ -140,43 +116,25 @@
   uint8_t startingSymbolIndex=0; // resource allocated see 9.2.1, 38.213 for more info.should be actually present in the resource set provided
   uint16_t startingPRB=0,startingPRB_intraSlotHopping=0; //PRB number not sure see 9.2.1, 38.213 for more info. Should be actually present in the resource set provided
   uint8_t timeDomainOCC=0;
->>>>>>> 590d2af5
   SCM_t channel_model=AWGN;//Rayleigh1_anticorr;
   
   int N_RB_DL=273,mu=1;
-<<<<<<< HEAD
-
-  //unsigned char frame_type = 0;
-  unsigned char pbch_phase = 0;
-
-  //int frame=0,subframe=0;
-=======
   float target_error_rate=0.01;
->>>>>>> 590d2af5
   int frame_length_complex_samples;
-  //int frame_length_complex_samples_no_prefix;
+  int frame_length_complex_samples_no_prefix;
   NR_DL_FRAME_PARMS *frame_parms;
-<<<<<<< HEAD
-  //nfapi_nr_config_request_t *gNB_config;
-
-=======
   unsigned char frame_type = 0;
->>>>>>> 590d2af5
   int loglvl=OAILOG_WARNING;
 
   cpuf = get_cpu_freq_GHz();
 
-  if ( load_configmodule(argc,argv,0) == 0) {
+  if ( load_configmodule(argc,argv) == 0) {
     exit_fun("[SOFTMODEM] Error, configuration module init failed\n");
   }
 
   randominit(0);
 
-<<<<<<< HEAD
-  while ((c = getopt (argc, argv, "f:hA:f:g:n:o:s:S:t:x:y:z:N:F:GR:P:IL:")) != -1) {
-=======
   while ((c = getopt (argc, argv, "f:hA:pf:g:i:P:b:T:n:o:s:S:t:x:y:z:N:F:GR:d:IL")) != -1) {
->>>>>>> 590d2af5
     switch (c) {
     case 'f':
       //write_output_file=1;
@@ -186,12 +144,11 @@
         printf("Error opening %s\n",optarg);
         exit(-1);
       }
-
-      break;
-
-    /*case 'd':
+      break;
+
+    case 'd':
       frame_type = 1;
-      break;*/
+      break;
 
     case 'g':
       switch((char)*optarg) {
@@ -227,20 +184,8 @@
         msg("Unsupported channel model!\n");
         exit(-1);
       }
-
-      break;
-
-<<<<<<< HEAD
-    /*case 'i':
-      interf1=atoi(optarg);
-      break;
-
-    case 'j':
-      interf2=atoi(optarg);
-      break;*/
-
-=======
->>>>>>> 590d2af5
+      break;
+
     case 'n':
       n_trials = atoi(optarg);
       break;
@@ -265,12 +210,12 @@
       case 't':
       Td= atof(optarg);
       break;
-
+      */
     case 'p':
       extended_prefix_flag=1;
       break;
 
-
+      /*
       case 'r':
       ricean_factor = pow(10,-.1*atof(optarg));
       if (ricean_factor>1) {
@@ -288,7 +233,6 @@
         msg("Unsupported transmission mode %d\n",transmission_mode);
         exit(-1);
       }
-
       break;
 
     case 'y':
@@ -298,7 +242,6 @@
         msg("Unsupported number of tx antennas %d\n",n_tx);
         exit(-1);
       }
-
       break;
 
     case 'z':
@@ -308,7 +251,6 @@
         msg("Unsupported number of rx antennas %d\n",n_rx);
         exit(-1);
       }
-
       break;
 
     case 'N':
@@ -326,7 +268,6 @@
         printf("Problem with filename %s\n",optarg);
         exit(-1);
       }
-
       break;
 
     case 'L':
@@ -347,8 +288,7 @@
       break;
     default:
     case 'h':
-      printf("%s -h(elp) -p(extended_prefix) -N cell_id -f output_filename -F input_filename -g channel_model -n n_frames -t Delayspread -s snr0 -S snr1 -x transmission_mode -y TXant -z RXant -i Intefrence0 -j Interference1 -A interpolation_file -C(alibration offset dB) -N CellId\n",
-             argv[0]);
+      printf("%s -h(elp) -p(extended_prefix) -N cell_id -f output_filename -F input_filename -g channel_model -n n_frames -t Delayspread -s snr0 -S snr1 -x transmission_mode -y TXant -z RXant -i Intefrence0 -j Interference1 -A interpolation_file -C(alibration offset dB) -N CellId\n", argv[0]);
       printf("-h This message\n");
       printf("-p Use extended prefix mode\n");
       printf("-d Use TDD\n");
@@ -367,7 +307,7 @@
       printf("-R N_RB_DL\n");
       printf("-O oversampling factor (1,2,4,8,16)\n");
       printf("-A Interpolation_filname Run with Abstraction to generate Scatter plot using interpolation polynomial in file\n");
-      //    printf("-C Generate Calibration information for Abstraction (effective SNR adjustment to remove Pe bias w.r.t. AWGN)\n");
+      //printf("-C Generate Calibration information for Abstraction (effective SNR adjustment to remove Pe bias w.r.t. AWGN)\n");
       printf("-f Output filename (.txt format) for Pe/SNR results\n");
       printf("-F Input filename (.txt format) for RX conformance testing\n");
       printf("-i Enter number of ofdm symbols for pucch\n");
@@ -382,8 +322,7 @@
   set_glog(loglvl);
   T_stdout = 1;
 
-  if (snr1set==0)
-    snr1 = snr0+10;
+  if (snr1set==0) snr1 = snr0+10;
 
   printf("Initializing gNodeB for mu %d, N_RB_DL %d\n",mu,N_RB_DL);
 
@@ -391,10 +330,6 @@
   RC.gNB[0] = (PHY_VARS_gNB**) malloc(sizeof(PHY_VARS_gNB *));
   RC.gNB[0][0] = malloc(sizeof(PHY_VARS_gNB));
   gNB = RC.gNB[0][0];
-<<<<<<< HEAD
-  //gNB_config = &gNB->gNB_config;
-=======
->>>>>>> 590d2af5
   frame_parms = &gNB->frame_parms; //to be initialized I suppose (maybe not necessary for PBCH)
   frame_parms->nb_antennas_tx = n_tx;
   frame_parms->nb_antennas_rx = n_rx;
@@ -443,14 +378,7 @@
 	printf("FFO = %lf; IFO = %d\n",eps-IFO,IFO);
   }
 
-  gNB2UE = new_channel_desc_scm(n_tx,
-                                n_rx,
-                                channel_model,
- 				fs, 
-				bw, 
-                                0,
-                                0,
-                                0);
+  gNB2UE = new_channel_desc_scm(n_tx, n_rx, channel_model, fs, bw, 0, 0, 0);
 
   if (gNB2UE==NULL) {
     msg("Problem generating channel model. Exiting.\n");
@@ -458,7 +386,7 @@
   }
 
   frame_length_complex_samples = frame_parms->samples_per_subframe*NR_NUMBER_OF_SUBFRAMES_PER_FRAME;
-  //frame_length_complex_samples_no_prefix = frame_parms->samples_per_subframe_wCP;
+  frame_length_complex_samples_no_prefix = frame_parms->samples_per_subframe_wCP;
 
   s_re = malloc(2*sizeof(double*));
   s_im = malloc(2*sizeof(double*));
@@ -548,33 +476,33 @@
       }
       for(i=0; i<frame_length_complex_samples; i++) {
         r_re[aa][i]=((double)(((int16_t *)txdata[0])[(i<<1)])/32767 + sqrt(sigma2/2)*gaussdouble(0.0,1.0));
-	r_im[aa][i]=((double)(((int16_t *)txdata[0])[(i<<1)+1])/32767+ sqrt(sigma2/2)*gaussdouble(0.0,1.0));
-	r_re[aa][i]=r_re[0][i]/(sqrt(sigma2/2)+1);
-	r_im[aa][i]=r_im[0][i]/(sqrt(sigma2/2)+1);
-	if(r_re[aa][i]<-1) 
+        r_im[aa][i]=((double)(((int16_t *)txdata[0])[(i<<1)+1])/32767+ sqrt(sigma2/2)*gaussdouble(0.0,1.0));
+        r_re[aa][i]=r_re[0][i]/(sqrt(sigma2/2)+1);
+        r_im[aa][i]=r_im[0][i]/(sqrt(sigma2/2)+1);
+        if(r_re[aa][i]<-1)
           r_re[aa][i]=-1; 
-	else if(r_re[aa][i]>1)
+        else if(r_re[aa][i]>1)
           r_re[aa][i]=1;
-	if(r_im[aa][i]<-1) 
+        if(r_im[aa][i]<-1)
           r_im[aa][i]=-1;
-	else if(r_im[aa][i]>1)
+        else if(r_im[aa][i]>1)
           r_im[aa][i]=1;	
-	((int16_t *)txdata[aa])[(i<<1)]  = (int16_t)round(r_re[aa][i]*32767);
-	((int16_t *)txdata[aa])[(i<<1)+1] =(int16_t)round(r_im[aa][i]*32767);	
+        ((int16_t *)txdata[aa])[(i<<1)]  = (int16_t)round(r_re[aa][i]*32767);
+        ((int16_t *)txdata[aa])[(i<<1)+1] =(int16_t)round(r_im[aa][i]*32767);
       }
       if(format==0){
         nr_decode_pucch0(txdata,PUCCH_GroupHopping,n_id,&(payload_received),frame_parms,amp,nr_tti_tx,m0,nrofSymbols,startingSymbolIndex,startingPRB,nr_bit);
-	if(nr_bit==1)
-	  ack_nack_errors+=(((actual_payload^payload_received)&2)>>1);
-	else
-	  ack_nack_errors+=(((actual_payload^payload_received)&2)>>1) + (((actual_payload^payload_received)&4)>>2);	
+        if(nr_bit==1)
+          ack_nack_errors+=(((actual_payload^payload_received)&2)>>1);
+        else
+          ack_nack_errors+=(((actual_payload^payload_received)&2)>>1) + (((actual_payload^payload_received)&4)>>2);
       }
       else{
         nr_decode_pucch1(txdata,PUCCH_GroupHopping,n_id,&(payload_received),frame_parms,amp,nr_tti_tx,m0,nrofSymbols,startingSymbolIndex,startingPRB,startingPRB_intraSlotHopping,timeDomainOCC,nr_bit);
-	if(nr_bit==1)
-	  ack_nack_errors+=((actual_payload^payload_received)&1);
-	else
-	  ack_nack_errors+=((actual_payload^payload_received)&1) + (((actual_payload^payload_received)&2)>>1);	
+        if(nr_bit==1)
+          ack_nack_errors+=((actual_payload^payload_received)&1);
+        else
+          ack_nack_errors+=((actual_payload^payload_received)&1) + (((actual_payload^payload_received)&2)>>1);
       }
       n_errors=((actual_payload^payload_received)&1)+(((actual_payload^payload_received)&2)>>1)+(((actual_payload^payload_received)&4)>>2)+n_errors;
     }
@@ -584,6 +512,7 @@
       break;
     }
   }
+
   for (i=0; i<2; i++) {
     free(s_re[i]);
     free(s_im[i]);
@@ -591,19 +520,14 @@
     free(r_im[i]);
     free(txdata[i]);
   }
-
   free(s_re);
   free(s_im);
   free(r_re);
   free(r_im);
   free(txdata);
 
-  if (output_fd)
-    fclose(output_fd);
-
-  if (input_fd)
-    fclose(input_fd);
+  if (output_fd) fclose(output_fd);
+  if (input_fd)  fclose(input_fd);
 
   return(n_errors);
-
 }