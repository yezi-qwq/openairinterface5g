--- conflicted
+++ resolved
@@ -93,7 +93,6 @@
   uint8_t nrofSymbols=1; //number of OFDM symbols can be 1-2 for format 1
   uint8_t startingSymbolIndex=0; // resource allocated see 9.2.1, 38.213 for more info.should be actually present in the resource set provided
   uint16_t startingPRB=0,startingPRB_intraSlotHopping=0; //PRB number not sure see 9.2.1, 38.213 for more info. Should be actually present in the resource set provided
-  uint32_t hoppingId=40;
   uint8_t timeDomainOCC=0;
   SCM_t channel_model=AWGN;//Rayleigh1_anticorr;
   
@@ -428,11 +427,7 @@
   //configure UE
   UE = malloc(sizeof(PHY_VARS_NR_UE));
   memcpy(&UE->frame_parms,frame_parms,sizeof(NR_DL_FRAME_PARMS));
-<<<<<<< HEAD
-  UE->pucch_config_common_nr->hoppingId = hoppingId;
-=======
   UE->pucch_config_common_nr->hoppingId = Nid_cell;
->>>>>>> 786be881
   //phy_init_nr_top(UE); //called from init_nr_ue_signal
                       
   UE->perfect_ce = 0;
@@ -515,12 +510,7 @@
       }
       n_errors=((actual_payload^payload_received)&1)+(((actual_payload^payload_received)&2)>>1)+(((actual_payload^payload_received)&4)>>2)+n_errors;
     }
-<<<<<<< HEAD
-    printf("Decoded payload is %ld\n",payload_received);
-    printf("SNR=%f, n_trials=%d, n_bit_errors=%d\n",SNR,n_trials,n_errors);
-=======
     printf("SNR=%f, n_trials=%d, n_bit_errors=%d\n",SNR,n_trials,ack_nack_errors);
->>>>>>> 786be881
     if((float)ack_nack_errors/(float)(nr_bit*n_trials)<=target_error_rate){
       printf("PUCCH test OK\n");
       break;
