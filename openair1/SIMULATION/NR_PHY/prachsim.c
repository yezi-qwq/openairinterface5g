/*
 * Licensed to the OpenAirInterface (OAI) Software Alliance under one or more
 * contributor license agreements.  See the NOTICE file distributed with
 * this work for additional information regarding copyright ownership.
 * The OpenAirInterface Software Alliance licenses this file to You under
 * the OAI Public License, Version 1.1  (the "License"); you may not use this file
 * except in compliance with the License.
 * You may obtain a copy of the License at
 *
 *      http://www.openairinterface.org/?page_id=698
 *
 * Unless required by applicable law or agreed to in writing, software
 * distributed under the License is distributed on an "AS IS" BASIS,
 * WITHOUT WARRANTIES OR CONDITIONS OF ANY KIND, either express or implied.
 * See the License for the specific language governing permissions and
 * limitations under the License.
 *-------------------------------------------------------------------------------
 * For more information about the OpenAirInterface (OAI) Software Alliance:
 *      contact@openairinterface.org
 */

#include <string.h>
#include <math.h>
#include <unistd.h>
#include <pthread.h>

#include "common/config/config_userapi.h"
#include "common/utils/LOG/log.h"
#include "common/ran_context.h" 

#include "SIMULATION/TOOLS/sim.h"
#include "SIMULATION/RF/rf.h"
#include "PHY/types.h"
#include "PHY/defs_gNB.h"
#include "PHY/defs_nr_UE.h"
#include "SCHED_NR/sched_nr.h"
#include "SCHED_NR_UE/phy_frame_config_nr.h"
#include "PHY/phy_vars_nr_ue.h"
#include "PHY/NR_REFSIG/refsig_defs_ue.h"
#include "PHY/NR_REFSIG/nr_mod_table.h"
#include "PHY/MODULATION/modulation_eNB.h"
#include "PHY/MODULATION/modulation_UE.h"
#include "PHY/INIT/phy_init.h"
#include "PHY/NR_TRANSPORT/nr_transport.h"
#include "PHY/NR_TRANSPORT/nr_transport_proto_common.h"
#include "PHY/NR_UE_TRANSPORT/nr_transport_proto_ue.h"
#include "nr_unitary_defs.h"
#include "OCG_vars.h"

#define NR_PRACH_DEBUG 1
#define PRACH_WRITE_OUTPUT_DEBUG 1

PHY_VARS_gNB *gNB;
PHY_VARS_NR_UE *UE;
RAN_CONTEXT_t RC;
RU_t *ru;
double cpuf;
extern uint16_t prach_root_sequence_map0_3[838];
uint16_t NB_UE_INST=1;
openair0_config_t openair0_cfg[MAX_CARDS];
uint8_t nfapi_mode=0;
int sl_ahead = 0;

//void dump_nr_prach_config(NR_DL_FRAME_PARMS *frame_parms,uint8_t subframe);

/* temporary dummy implem of get_softmodem_optmask, till basic simulators implemented as device */
uint64_t get_softmodem_optmask(void) {return 0;}
softmodem_params_t *get_softmodem_params(void) {return 0;}

void pdcp_run (const protocol_ctxt_t *const  ctxt_pP) { return;}

boolean_t pdcp_data_ind(const protocol_ctxt_t *const ctxt_pP,
                        const srb_flag_t   srb_flagP,
                        const MBMS_flag_t  MBMS_flagP,
                        const rb_id_t      rb_idP,
                        const sdu_size_t   sdu_buffer_sizeP,
                        mem_block_t *const sdu_buffer_pP) {return(false);}

void nr_ip_over_LTE_DRB_preconfiguration(void){}
void pdcp_layer_init(void) {}
int8_t nr_mac_rrc_data_ind_ue(const module_id_t module_id, const int CC_id, const uint8_t gNB_index, const int8_t channel, const uint8_t* pduP, const sdu_size_t pdu_len) {return 0;}

int main(int argc, char **argv){

  char c;

  double sigma2, sigma2_dB = 0, SNR, snr0 = -2.0, snr1 = 0.0, ue_speed0 = 0.0, ue_speed1 = 0.0;
  double **s_re, **s_im, **r_re, **r_im, iqim = 0.0, delay_avg = 0, ue_speed = 0, fs, bw;
  int i, aa, aarx, **txdata, trial, n_frames = 1, prach_start, rx_prach_start; //, ntrials=1;
  int N_RB_UL = 106, delay = 0, NCS_config = 13, rootSequenceIndex = 1, threequarter_fs = 0, mu = 1, fd_occasion = 0, loglvl = OAILOG_INFO, numRA = 0, prachStartSymbol = 0;
  uint8_t snr1set = 0, ue_speed1set = 0, transmission_mode = 1, n_tx = 1, n_rx = 1, awgn_flag = 0, msg1_frequencystart = 0, num_prach_fd_occasions = 1, prach_format=0;
  uint8_t frame = 1, subframe = 9, slot=19, slot_gNB=19, config_index = 98, prach_sequence_length = 1, num_root_sequences = 16, restrictedSetConfig = 0, N_dur, N_t_slot, start_symbol;
  uint16_t Nid_cell = 0, preamble_tx = 0, preamble_delay, format, format0, format1;
  uint32_t tx_lev = 10000, prach_errors = 0, samp_count; //,tx_lev_dB;
  uint64_t SSB_positions = 0x01, absoluteFrequencyPointA = 640000;

  //  int8_t interf1=-19,interf2=-19;
  //  uint8_t abstraction_flag=0,calibration_flag=0;
  //  double prach_sinr;
  //  uint32_t nsymb;
  //  uint16_t preamble_max, preamble_energy_max;
  FILE *input_fd=NULL;
  char* input_file=NULL;
  int n_bytes=0;

  NR_DL_FRAME_PARMS *frame_parms;
  NR_PRACH_RESOURCES_t prach_resources;
  nfapi_nr_prach_config_t *prach_config;
  nfapi_nr_prach_pdu_t *prach_pdu;
  fapi_nr_prach_config_t *ue_prach_config;
  fapi_nr_ul_config_prach_pdu *ue_prach_pdu;

  channel_desc_t *UE2gNB;
  SCM_t channel_model = Rayleigh1;
  cpuf = get_cpu_freq_GHz();

  if ( load_configmodule(argc,argv,CONFIG_ENABLECMDLINEONLY) == 0) {
    exit_fun("[SOFTMODEM] Error, configuration module init failed\n");
  }

  randominit(0);

  while ((c = getopt (argc, argv, "hHaA:Cc:r:p:g:n:s:S:t:x:y:v:V:z:N:F:d:Z:L:R:E")) != -1) {
    switch (c) {
    case 'a':
      printf("Running AWGN simulation\n");
      awgn_flag = 1;
      /* ntrials not used later, no need to set */
      //ntrials=1;
      break;

    case 'c':
      config_index = atoi(optarg);
      break;

    case 'r':
      msg1_frequencystart = atoi(optarg);
      break;

    case 'd':
      delay = atoi(optarg);
      break;

    case 'g':
      switch((char)*optarg) {
      case 'A':
        channel_model=SCM_A;
        break;

      case 'B':
        channel_model=SCM_B;
        break;

      case 'C':
        channel_model=SCM_C;
        break;

      case 'D':
        channel_model=SCM_D;
        break;

      case 'E':
        channel_model=EPA;
        break;

      case 'F':
        channel_model=EVA;
        break;

      case 'G':
        channel_model=ETU;
        break;

      case 'H':
        channel_model=Rayleigh8;
        break;

      case 'I':
        channel_model=Rayleigh1;
        break;

      case 'J':
        channel_model=Rayleigh1_corr;
        break;

      case 'K':
        channel_model=Rayleigh1_anticorr;
        break;

      case 'L':
        channel_model=Rice8;
        break;

      case 'M':
        channel_model=Rice1;
        break;

      case 'N':
        channel_model=Rayleigh1_800;
        break;

      default:
        printf("Unsupported channel model!\n");
        exit(-1);
      }

      break;

    case 'E':
      threequarter_fs=1;
      break;

    case 'n':
      n_frames = atoi(optarg);
      break;

    case 's':
      snr0 = atof(optarg);
      printf("Setting SNR0 to %f\n",snr0);
      break;

    case 'S':
      snr1 = atof(optarg);
      snr1set=1;
      printf("Setting SNR1 to %f\n",snr1);
      break;

    case 'p':
      preamble_tx=atoi(optarg);
      break;

    case 'v':
      ue_speed0 = atoi(optarg);
      break;

    case 'V':
      ue_speed1 = atoi(optarg);
      ue_speed1set = 1;
      break;

    case 'Z':
      NCS_config = atoi(optarg);

      if ((NCS_config > 15) || (NCS_config < 0))
        printf("Illegal NCS_config %d, (should be 0-15)\n",NCS_config);

      break;

    case 'H':
      printf("High-Speed Flag enabled\n");
      restrictedSetConfig = 1;
      break;

    case 'L':
      rootSequenceIndex = atoi(optarg);

      if ((rootSequenceIndex < 0) || (rootSequenceIndex > 837))
        printf("Illegal rootSequenceNumber %d, (should be 0-837)\n",rootSequenceIndex);

      break;

    case 'x':
      transmission_mode=atoi(optarg);

      if ((transmission_mode!=1) &&
          (transmission_mode!=2) &&
          (transmission_mode!=6)) {
        printf("Unsupported transmission mode %d\n",transmission_mode);
        exit(-1);
      }

      break;

    case 'y':
      n_tx=atoi(optarg);

      if ((n_tx==0) || (n_tx>2)) {
        printf("Unsupported number of tx antennas %d\n",n_tx);
        exit(-1);
      }

      break;

    case 'z':
      n_rx=atoi(optarg);

      if ((n_rx==0) || (n_rx>2)) {
        printf("Unsupported number of rx antennas %d\n",n_rx);
        exit(-1);
      }

      break;

    case 'N':
      Nid_cell = atoi(optarg);
      break;

    case 'R':
      N_RB_UL = atoi(optarg);
      break;

    case 'F':
      input_fd = fopen(optarg,"r");
      input_file = optarg;
      
      if (input_fd==NULL) {
	printf("Problem with filename %s\n",optarg);
	exit(-1);
      }
      
      break;

    default:
    case 'h':
      printf("%s -h(elp) -a(wgn on) -p(extended_prefix) -N cell_id -f output_filename -F input_filename -g channel_model -n n_frames -s snr0 -S snr1 -x transmission_mode -y TXant -z RXant -i Intefrence0 -j Interference1 -A interpolation_file -C(alibration offset dB) -N CellId\n",
             argv[0]);
      printf("-h This message\n");
      printf("-a Use AWGN channel and not multipath\n");
      printf("-n Number of frames to simulate\n");
      printf("-s Starting SNR, runs from SNR0 to SNR0 + 5 dB.  If n_frames is 1 then just SNR is simulated\n");
      printf("-S Ending SNR, runs from SNR0 to SNR1\n");
      printf("-g [A,B,C,D,E,F,G,I,N] Use 3GPP SCM (A,B,C,D) or 36-101 (E-EPA,F-EVA,G-ETU) or Rayleigh1 (I) or Rayleigh1_800 (N) models (ignores delay spread and Ricean factor)\n");
      printf("-z Number of RX antennas used in gNB\n");
      printf("-N Nid_cell\n");
      printf("-O oversampling factor (1,2,4,8,16)\n");
      //    printf("-f PRACH format (0=1,1=2,2=3,3=4)\n");
      printf("-d Channel delay \n");
      printf("-v Starting UE velocity in km/h, runs from 'v' to 'v+50km/h'. If n_frames is 1 just 'v' is simulated \n");
      printf("-V Ending UE velocity in km/h, runs from 'v' to 'V'");
      printf("-L rootSequenceIndex (0-837)\n");
      printf("-Z NCS_config (ZeroCorrelationZone) (0-15)\n");
      printf("-H Run with High-Speed Flag enabled \n");
      printf("-R Number of PRB (6,15,25,50,75,100)\n");
      printf("-F Input filename (.txt format) for RX conformance testing\n");
      exit (-1);
      break;
    }
  }

  
  if (config_index<67)  { prach_sequence_length=0; slot = subframe*2; slot_gNB = 1+(subframe*2); }

  printf("Config_index %d, prach_sequence_length %d\n",config_index,prach_sequence_length);

  // Configure log
  logInit();
  set_glog(loglvl);
  T_stdout = 1;
  SET_LOG_DEBUG(PRACH); 

  // Configure gNB and RU
  RC.gNB = (PHY_VARS_gNB**) malloc(2*sizeof(PHY_VARS_gNB *));
  RC.gNB[0] = malloc(sizeof(PHY_VARS_gNB));
  memset(RC.gNB[0],0,sizeof(PHY_VARS_gNB));

  RC.ru = (RU_t**) malloc(2*sizeof(RU_t *));
  RC.ru[0] = (RU_t*) malloc(sizeof(RU_t ));
  memset(RC.ru[0],0,sizeof(RU_t));
  RC.nb_RU = 1;

  gNB          = RC.gNB[0];
  ru           = RC.ru[0];
  frame_parms  = &gNB->frame_parms;
  prach_config = &gNB->gNB_config.prach_config;
  prach_pdu    = &gNB->prach_vars.list[0].pdu;
  frame_parms  = &gNB->frame_parms; //to be initialized I suppose (maybe not necessary for PBCH)

  s_re = malloc(2*sizeof(double*));
  s_im = malloc(2*sizeof(double*));
  r_re = malloc(2*sizeof(double*));
  r_im = malloc(2*sizeof(double*));

  frame_parms->nb_antennas_tx   = n_tx;
  frame_parms->nb_antennas_rx   = n_rx;
  frame_parms->N_RB_DL          = N_RB_UL;
  frame_parms->N_RB_UL          = N_RB_UL;
  frame_parms->threequarter_fs  = threequarter_fs;
  frame_parms->frame_type       = TDD;
  frame_parms->freq_range       = nr_FR1;
  frame_parms->numerology_index = mu;

  nr_phy_config_request_sim(gNB, N_RB_UL, N_RB_UL, mu, Nid_cell, SSB_positions);

  //nsymb = (frame_parms->Ncp == 0) ? 14 : 12;

  printf("FFT Size %d, Extended Prefix %d, Samples per subframe %d, Frame type %s, Frequency Range %s\n",
         NUMBER_OF_OFDM_CARRIERS,
         frame_parms->Ncp,
         frame_parms->samples_per_subframe,
         frame_parms->frame_type == FDD ? "FDD" : "TDD",
         frame_parms->freq_range == nr_FR1 ? "FR1" : "FR2");

  ru->nr_frame_parms = frame_parms;
  ru->if_south       = LOCAL_RF;
  ru->nb_tx          = n_tx;
  ru->nb_rx          = n_rx;

  gNB->gNB_config.carrier_config.num_tx_ant.value = 1;
  gNB->gNB_config.carrier_config.num_rx_ant.value = 1;
  gNB->gNB_config.tdd_table.tdd_period.value = 6;

  gNB->gNB_config.prach_config.num_prach_fd_occasions.value = num_prach_fd_occasions;
  gNB->gNB_config.prach_config.num_prach_fd_occasions_list = (nfapi_nr_num_prach_fd_occasions_t *) malloc(num_prach_fd_occasions*sizeof(nfapi_nr_num_prach_fd_occasions_t));

  gNB->proc.slot_rx       = slot;

  int ret = get_nr_prach_info_from_index(config_index,
                               (int)frame,
                               (int)slot_gNB,
                               absoluteFrequencyPointA,
                               mu,
                               frame_parms->frame_type,
                               &format,
                               &start_symbol,
                               &N_t_slot,
                               &N_dur);

  if (ret == 0) {printf("No prach in %d.%d, mu %d, config_index %d\n",frame,slot,mu,config_index); exit(-1);}
  format0 = format&0xff;      // first column of format from table
  format1 = (format>>8)&0xff; // second column of format from table

  if (format1 != 0xff) {
    switch(format0) {
    case 0xa1:
      prach_format = 9;
      break;
    case 0xa2:
      prach_format = 10;
      break;
    case 0xa3:
      prach_format = 11;
      break;
    default:
      AssertFatal(1==0, "Only formats A1/B1 A2/B2 A3/B3 are valid for dual format");
    }
  } else {
    switch(format0) {
      case 0xa1:
        prach_format = 0;
        break;
      case 0xa2:
        prach_format = 1;
        break;
      case 0xa3:
        prach_format = 2;
        break;
      case 0xb1:
        prach_format = 3;
        break;
      case 0xb2:
        prach_format = 4;
        break;
      case 0xb3:
        prach_format = 5;
        break;
      case 0xb4:
        prach_format = 6;
        break;
      case 0xc0:
        prach_format = 7;
        break;
      case 0xc2:
        prach_format = 8;
        break;
      case 0:
        // long formats are handled @ PHY
        break;
      case 1:
        // long formats are handled @ PHY
        break;
      case 2:
        // long formats are handled @ PHY
        break;
      case 3:
        // long formats are handled @ PHY
        break;
    default:
      AssertFatal(1==0, "Invalid PRACH format");
    }
  }

  printf("PRACH format %d\n",prach_format);
      
  prach_config->num_prach_fd_occasions_list[fd_occasion].prach_root_sequence_index.value = rootSequenceIndex;
  prach_config->num_prach_fd_occasions_list[fd_occasion].k1.value                        = msg1_frequencystart;
  prach_config->restricted_set_config.value                                              = restrictedSetConfig;
  prach_config->prach_sequence_length.value                                              = prach_sequence_length;
  prach_config->num_prach_fd_occasions_list[fd_occasion].num_root_sequences.value        = num_root_sequences;
  prach_pdu->num_cs                                                                      = get_NCS(NCS_config, format0, restrictedSetConfig);
  prach_pdu->prach_format                                                                = prach_format;

  memcpy((void*)&ru->config,(void*)&RC.gNB[0]->gNB_config,sizeof(ru->config));
  RC.nb_nr_L1_inst=1;
  phy_init_nr_gNB(gNB,0,0);
  nr_phy_init_RU(ru);
  gNB->common_vars.rxdata = ru->common.rxdata;
  set_tdd_config_nr(&gNB->gNB_config, mu, 7, 6, 2, 4);

  // Configure UE
  UE = malloc(sizeof(PHY_VARS_NR_UE));
  memset((void*)UE,0,sizeof(PHY_VARS_NR_UE));
  PHY_vars_UE_g = malloc(2*sizeof(PHY_VARS_NR_UE**));
  PHY_vars_UE_g[0] = malloc(2*sizeof(PHY_VARS_NR_UE*));
  PHY_vars_UE_g[0][0] = UE;
  memcpy(&UE->frame_parms,frame_parms,sizeof(NR_DL_FRAME_PARMS));
  UE->nrUE_config.prach_config.num_prach_fd_occasions_list = (fapi_nr_num_prach_fd_occasions_t *) malloc(num_prach_fd_occasions*sizeof(fapi_nr_num_prach_fd_occasions_t));

  if (init_nr_ue_signal(UE, 1, 0) != 0){
    printf("Error at UE NR initialisation\n");
    exit(-1);
  }

  ue_prach_pdu           = &UE->prach_vars[0]->prach_pdu;
  ue_prach_config        = &UE->nrUE_config.prach_config;
  UE->prach_resources[0] = &prach_resources;
  txdata                 = UE->common_vars.txdata;

  UE->prach_vars[0]->amp        = AMP;
  ue_prach_pdu->root_seq_id     = rootSequenceIndex;
  ue_prach_pdu->num_cs          = get_NCS(NCS_config, format0, restrictedSetConfig);
  ue_prach_pdu->restricted_set  = restrictedSetConfig;
  ue_prach_pdu->freq_msg1       = msg1_frequencystart;
  ue_prach_pdu->prach_format    = prach_format;

  ue_prach_config->prach_sub_c_spacing                                                = mu;
  ue_prach_config->prach_sequence_length                                              = prach_sequence_length;
  ue_prach_config->restricted_set_config                                              = restrictedSetConfig;
  ue_prach_config->num_prach_fd_occasions_list[fd_occasion].num_root_sequences        = num_root_sequences;
  ue_prach_config->num_prach_fd_occasions_list[fd_occasion].prach_root_sequence_index = rootSequenceIndex;
  ue_prach_config->num_prach_fd_occasions_list[fd_occasion].k1                        = msg1_frequencystart;

  if (preamble_tx == 99)
    preamble_tx = (uint16_t)(taus()&0x3f);

  if (n_frames == 1)
    printf("raPreamble %d\n",preamble_tx);

  UE->prach_resources[0]->ra_PreambleIndex = preamble_tx;

  // Configure channel
  bw = N_RB_UL*(180e3)*(1 << frame_parms->numerology_index);
  AssertFatal(bw<=122.88e6,"Illegal channel bandwidth %f (mu %d,N_RB_UL %d)\n", bw, frame_parms->numerology_index, N_RB_UL);

  if (bw <= 30.72e6)
    fs = 30.72e6;
  else if (bw <= 61.44e6)
    fs = 61.44e6;
  else if (bw <= 122.88e6)
    fs = 122.88e6;

  LOG_I(PHY,"Running with bandwidth %f Hz, fs %f samp/s, FRAME_LENGTH_COMPLEX_SAMPLES %d\n",bw,fs,FRAME_LENGTH_COMPLEX_SAMPLES);

  UE2gNB = new_channel_desc_scm(UE->frame_parms.nb_antennas_tx,
                                gNB->frame_parms.nb_antennas_rx,
                                channel_model,
                                fs,
                                bw,
                                0.0,
                                delay,
                                0);

  if (UE2gNB==NULL) {
    printf("Problem generating channel model. Exiting.\n");
    exit(-1);
  }

  for (i=0; i<2; i++) {

    s_re[i] = malloc(FRAME_LENGTH_COMPLEX_SAMPLES*sizeof(double));
    bzero(s_re[i],FRAME_LENGTH_COMPLEX_SAMPLES*sizeof(double));
    s_im[i] = malloc(FRAME_LENGTH_COMPLEX_SAMPLES*sizeof(double));
    bzero(s_im[i],FRAME_LENGTH_COMPLEX_SAMPLES*sizeof(double));

    r_re[i] = malloc(FRAME_LENGTH_COMPLEX_SAMPLES*sizeof(double));
    bzero(r_re[i],FRAME_LENGTH_COMPLEX_SAMPLES*sizeof(double));
    r_im[i] = malloc(FRAME_LENGTH_COMPLEX_SAMPLES*sizeof(double));
    bzero(r_im[i],FRAME_LENGTH_COMPLEX_SAMPLES*sizeof(double));
  }

  // compute PRACH sequence
  compute_nr_prach_seq(prach_config->prach_sequence_length.value,
                       prach_config->num_prach_fd_occasions_list[fd_occasion].num_root_sequences.value,
                       prach_config->num_prach_fd_occasions_list[fd_occasion].prach_root_sequence_index.value,
                       gNB->X_u);

  compute_nr_prach_seq(ue_prach_config->prach_sequence_length,
                       ue_prach_config->num_prach_fd_occasions_list[fd_occasion].num_root_sequences,
                       ue_prach_config->num_prach_fd_occasions_list[fd_occasion].prach_root_sequence_index,
                       UE->X_u);

  /*tx_lev = generate_nr_prach(UE,
			     0, //gNB_id,
			     subframe); */ //commented for testing purpose

  UE_nr_rxtx_proc_t proc={0};
  proc.frame_tx  = frame;
  proc.nr_tti_tx = slot;
  nr_ue_prach_procedures(UE,&proc,0,0);

  /* tx_lev_dB not used later, no need to set */
  //tx_lev_dB = (unsigned int) dB_fixed(tx_lev);

  samp_count=0;
  for (int s=0; s<slot; s++) samp_count+=frame_parms->get_samples_per_slot(s,frame_parms);
  
  prach_start = samp_count - UE->N_TA_offset;

  #ifdef NR_PRACH_DEBUG
  LOG_M("txsig0.m", "txs0", &txdata[0][prach_start], frame_parms->samples_per_subframe, 1, 1);
    LOG_M("txsig0_frame.m","txs0", txdata[0],frame_parms->samples_per_frame,1,1);
  #endif

  // multipath channel
  // dump_nr_prach_config(&gNB->frame_parms,subframe);

  for (i = 0; i < frame_parms->samples_per_subframe<<1; i++) {
    for (aa=0; aa<1; aa++) {
      if (awgn_flag == 0) {
        s_re[aa][i] = ((double)(((short *)&txdata[aa][prach_start]))[(i<<1)]);
        s_im[aa][i] = ((double)(((short *)&txdata[aa][prach_start]))[(i<<1)+1]);
      } else {
        for (aarx=0; aarx<gNB->frame_parms.nb_antennas_rx; aarx++) {
          if (aa==0) {
            r_re[aarx][i] = ((double)(((short *)&txdata[aa][prach_start]))[(i<<1)]);
            r_im[aarx][i] = ((double)(((short *)&txdata[aa][prach_start]))[(i<<1)+1]);
          } else {
            r_re[aarx][i] += ((double)(((short *)&txdata[aa][prach_start]))[(i<<1)]);
            r_im[aarx][i] += ((double)(((short *)&txdata[aa][prach_start]))[(i<<1)+1]);
          }
        }
      }
    }
  }

  if (snr1set == 0) {
    if (n_frames == 1)
      snr1 = snr0 + .1;
    else
      snr1 = snr0 + 5.0;
  }

  printf("SNR0 %f, SNR1 %f\n", snr0, snr1);

  if (ue_speed1set == 0) {
    if (n_frames == 1)
      ue_speed1 = ue_speed0 + 10;
    else
      ue_speed1 = ue_speed0 + 50;
  }

  rx_prach_start = subframe*frame_parms->samples_per_subframe;
  if (n_frames==1) printf("slot %d, rx_prach_start %d\n",slot,rx_prach_start);
  uint16_t preamble_rx, preamble_energy, N_ZC;
  N_ZC = prach_sequence_length == 0 ? 839 : 139;

  for (SNR=snr0; SNR<snr1; SNR+=.1) {
    for (ue_speed=ue_speed0; ue_speed<ue_speed1; ue_speed+=10) {
      delay_avg = 0.0;
      // max Doppler shift
      UE2gNB->max_Doppler = 1.9076e9*(ue_speed/3.6)/3e8;
      printf("n_frames %d SNR %f\n",n_frames,SNR);
      prach_errors=0;

      for (trial=0; trial<n_frames; trial++) {

	if (input_fd==NULL) {
        sigma2_dB = 10*log10((double)tx_lev) - SNR - 10*log10(N_RB_UL*12/N_ZC);

        if (n_frames==1)
          printf("sigma2_dB %f (SNR %f dB) tx_lev_dB %f\n",sigma2_dB,SNR,10*log10((double)tx_lev));

        //AWGN
        sigma2 = pow(10,sigma2_dB/10);
        //  printf("Sigma2 %f (sigma2_dB %f)\n",sigma2,sigma2_dB);

        if (awgn_flag == 0) {
          multipath_tv_channel(UE2gNB, s_re, s_im, r_re, r_im, frame_parms->samples_per_tti<<1, 0);
        }

        if (n_frames==1) {
          printf("rx_level data symbol %f, tx_lev %f\n",
                 10*log10(signal_energy_fp(r_re,r_im,1,OFDM_SYMBOL_SIZE_COMPLEX_SAMPLES,0)),
                 10*log10(tx_lev));
        }

        for (i = 0; i< frame_parms->samples_per_subframe; i++) {
          for (aa = 0; aa < frame_parms->nb_antennas_rx; aa++) {
            ((short*) &ru->common.rxdata[aa][rx_prach_start])[2*i] = (short) (.167*(r_re[aa][i] +sqrt(sigma2/2)*gaussdouble(0.0,1.0)));
            ((short*) &ru->common.rxdata[aa][rx_prach_start])[2*i+1] = (short) (.167*(r_im[aa][i] + (iqim*r_re[aa][i]) + sqrt(sigma2/2)*gaussdouble(0.0,1.0)));
          }
        }
	} else {
	  n_bytes = fread(&ru->common.rxdata[0][rx_prach_start+frame_parms->samples_per_subframe/2],sizeof(int32_t),frame_parms->samples_per_subframe/2,input_fd);
	  printf("fread %d bytes from file %s\n",n_bytes,input_file);
	  if (n_bytes!=frame_parms->samples_per_subframe/2) {
	    printf("expected %d bytes\n",frame_parms->samples_per_subframe/2);
	    exit(-1);
	  }
	}


        rx_nr_prach_ru(ru, prach_format, numRA, prachStartSymbol, frame, slot);

        gNB->prach_vars.rxsigF = ru->prach_rxsigF;

        rx_nr_prach(gNB, prach_pdu, frame, subframe, &preamble_rx, &preamble_energy, &preamble_delay);

	//        printf(" preamble_energy %d preamble_rx %d preamble_tx %d \n", preamble_energy, preamble_rx, preamble_tx);

        if (preamble_rx != preamble_tx)
          prach_errors++;
        else
          delay_avg += (double)preamble_delay;

        N_ZC = (prach_sequence_length) ? 139 : 839;

        if (n_frames==1) {
          printf("preamble %d (tx %d) : energy %d, delay %d\n",preamble_rx,preamble_tx,preamble_energy,preamble_delay);
          #ifdef NR_PRACH_DEBUG
	  LOG_M("prach0.m","prach0", &txdata[0][prach_start], frame_parms->samples_per_subframe, 1, 1);
            LOG_M("prachF0.m","prachF0", &gNB->prach_vars.prachF[0], N_ZC, 1, 1);
            LOG_M("rxsig0.m","rxs0", &gNB->common_vars.rxdata[0][rx_prach_start], frame_parms->samples_per_subframe, 1, 1);
            LOG_M("ru_rxsig0.m","rxs0", &ru->common.rxdata[0][rx_prach_start], frame_parms->samples_per_subframe, 1, 1);
            LOG_M("rxsigF0.m","rxsF0", gNB->prach_vars.rxsigF[0], N_ZC, 1, 1);
            LOG_M("prach_preamble.m","prachp", &gNB->X_u[0], N_ZC, 1, 1);
            LOG_M("ue_prach_preamble.m","prachp", &UE->X_u[0], N_ZC, 1, 1);
          #endif
        }
      }
<<<<<<< HEAD
      printf("SNR %f dB, UE Speed %f km/h: errors %d/%d (delay %f)\n", SNR, ue_speed, prach_errors, n_frames, delay_avg/(double)(n_frames-prach_errors));
      if (input_fd)
	break;
      if (prach_errors)
        break;
=======

      printf("SNR %f dB, UE Speed %f km/h: errors %u/%d (delay %f)\n",SNR,ue_speed,prach_errors,n_frames,delay_avg/(double)(n_frames-prach_errors));
      //printf("(%f,%f)\n",ue_speed,(double)prach_errors/(double)n_frames);
>>>>>>> 90b10268
    } // UE Speed loop
    if (!prach_errors) {
      printf("PRACH test OK\n");
      break;
    }
    if (input_fd)
      break;
  } //SNR loop

  for (i=0; i<2; i++) {
    free(s_re[i]);
    free(s_im[i]);
    free(r_re[i]);
    free(r_im[i]);
  }

  free(s_re);
  free(s_im);
  free(r_re);
  free(r_im);

  if (input_fd) fclose(input_fd);

  return(0);
}<|MERGE_RESOLUTION|>--- conflicted
+++ resolved
@@ -727,17 +727,13 @@
           #endif
         }
       }
-<<<<<<< HEAD
+
       printf("SNR %f dB, UE Speed %f km/h: errors %d/%d (delay %f)\n", SNR, ue_speed, prach_errors, n_frames, delay_avg/(double)(n_frames-prach_errors));
       if (input_fd)
 	break;
       if (prach_errors)
         break;
-=======
-
-      printf("SNR %f dB, UE Speed %f km/h: errors %u/%d (delay %f)\n",SNR,ue_speed,prach_errors,n_frames,delay_avg/(double)(n_frames-prach_errors));
-      //printf("(%f,%f)\n",ue_speed,(double)prach_errors/(double)n_frames);
->>>>>>> 90b10268
+
     } // UE Speed loop
     if (!prach_errors) {
       printf("PRACH test OK\n");
