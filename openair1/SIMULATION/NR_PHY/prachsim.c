/*
 * Licensed to the OpenAirInterface (OAI) Software Alliance under one or more
 * contributor license agreements.  See the NOTICE file distributed with
 * this work for additional information regarding copyright ownership.
 * The OpenAirInterface Software Alliance licenses this file to You under
 * the OAI Public License, Version 1.1  (the "License"); you may not use this file
 * except in compliance with the License.
 * You may obtain a copy of the License at
 *
 *      http://www.openairinterface.org/?page_id=698
 *
 * Unless required by applicable law or agreed to in writing, software
 * distributed under the License is distributed on an "AS IS" BASIS,
 * WITHOUT WARRANTIES OR CONDITIONS OF ANY KIND, either express or implied.
 * See the License for the specific language governing permissions and
 * limitations under the License.
 *-------------------------------------------------------------------------------
 * For more information about the OpenAirInterface (OAI) Software Alliance:
 *      contact@openairinterface.org
 */

#include <string.h>
#include <math.h>
#include <unistd.h>
#include <pthread.h>

#include "common/config/config_userapi.h"
#include "common/utils/LOG/log.h"
#include "common/ran_context.h" 

#include "SIMULATION/TOOLS/sim.h"
#include "SIMULATION/RF/rf.h"
#include "PHY/types.h"
#include "PHY/defs_gNB.h"
#include "PHY/defs_nr_UE.h"
#include "SCHED_NR/sched_nr.h"
#include "SCHED_NR_UE/phy_frame_config_nr.h"
#include "PHY/phy_vars_nr_ue.h"
#include "PHY/NR_REFSIG/refsig_defs_ue.h"
#include "PHY/MODULATION/modulation_eNB.h"
#include "PHY/MODULATION/modulation_UE.h"
#include "PHY/INIT/phy_init.h"
#include "PHY/NR_TRANSPORT/nr_transport_proto.h"
#include "PHY/NR_TRANSPORT/nr_transport_common_proto.h"
#include "PHY/NR_UE_TRANSPORT/nr_transport_proto_ue.h"
#include "nr_unitary_defs.h"
#include "OCG_vars.h"
#include <openair2/LAYER2/MAC/mac_vars.h>
#include <openair2/RRC/LTE/rrc_vars.h>


#define NR_PRACH_DEBUG 1
#define PRACH_WRITE_OUTPUT_DEBUG 1

LCHAN_DESC DCCH_LCHAN_DESC,DTCH_DL_LCHAN_DESC,DTCH_UL_LCHAN_DESC;
rlc_info_t Rlc_info_um,Rlc_info_am_config;

PHY_VARS_gNB *gNB;
PHY_VARS_NR_UE *UE;
RAN_CONTEXT_t RC;
RU_t *ru;
double cpuf;
extern uint16_t prach_root_sequence_map0_3[838];
openair0_config_t openair0_cfg[MAX_CARDS];
uint8_t nfapi_mode=0;
int sl_ahead = 0;

//void dump_nr_prach_config(NR_DL_FRAME_PARMS *frame_parms,uint8_t subframe);

/* temporary dummy implem of get_softmodem_optmask, till basic simulators implemented as device */
uint64_t get_softmodem_optmask(void) {return 0;}
softmodem_params_t *get_softmodem_params(void) {return 0;}

void
rrc_data_ind(
  const protocol_ctxt_t *const ctxt_pP,
  const rb_id_t                Srb_id,
  const sdu_size_t             sdu_sizeP,
  const uint8_t   *const       buffer_pP
)
{
}

int
gtpv1u_create_s1u_tunnel(
  const instance_t                              instanceP,
  const gtpv1u_enb_create_tunnel_req_t *const  create_tunnel_req_pP,
  gtpv1u_enb_create_tunnel_resp_t *const create_tunnel_resp_pP
) {
  return 0;
}

int
rrc_gNB_process_GTPV1U_CREATE_TUNNEL_RESP(
  const protocol_ctxt_t *const ctxt_pP,
  const gtpv1u_enb_create_tunnel_resp_t *const create_tunnel_resp_pP,
  uint8_t                         *inde_list
) {
  return 0;
}

int8_t nr_mac_rrc_data_ind_ue(const module_id_t module_id, const int CC_id, const uint8_t gNB_index, const int8_t channel, const uint8_t* pduP, const sdu_size_t pdu_len) {return 0;}

// Dummy function to avoid linking error at compilation of nr-prachsim
int is_x2ap_enabled(void)
{
  return 0;
}

int main(int argc, char **argv){

  char c;

  double sigma2, sigma2_dB = 0, SNR, snr0 = -2.0, snr1 = 0.0, ue_speed0 = 0.0, ue_speed1 = 0.0;
  double **s_re, **s_im, **r_re, **r_im, iqim = 0.0, delay_avg = 0, ue_speed = 0, fs, bw;
  int i, aa, aarx, **txdata, trial, n_frames = 1, prach_start, rx_prach_start; //, ntrials=1;
  int N_RB_UL = 106, delay = 0, NCS_config = 13, rootSequenceIndex = 1, threequarter_fs = 0, mu = 1, fd_occasion = 0, loglvl = OAILOG_INFO, numRA = 0, prachStartSymbol = 0;
  uint8_t snr1set = 0, ue_speed1set = 0, transmission_mode = 1, n_tx = 1, n_rx = 1, awgn_flag = 0, msg1_frequencystart = 0, num_prach_fd_occasions = 1, prach_format=0;
<<<<<<< HEAD
  uint8_t frame = 1, slot=19, slot_gNB=19, config_index = 98, prach_sequence_length = 1, num_root_sequences = 16, restrictedSetConfig = 0, N_dur, N_t_slot, start_symbol;
  uint16_t Nid_cell = 0, preamble_tx = 0, preamble_delay, format, format0, format1;
  uint32_t tx_lev = 10000, prach_errors = 0, samp_count; //,tx_lev_dB;
  uint64_t SSB_positions = 0x01;
=======
  uint8_t frame = 1, subframe = 9, slot=19, slot_gNB=19, config_index = 98, prach_sequence_length = 1, restrictedSetConfig = 0, N_dur, N_t_slot, start_symbol;
  uint16_t Nid_cell = 0, preamble_tx = 0, preamble_delay, format, format0, format1;
  uint32_t tx_lev = 10000, prach_errors = 0; //,tx_lev_dB;
  uint64_t SSB_positions = 0x01, absoluteFrequencyPointA = 640000;
>>>>>>> 40141270
  uint16_t RA_sfn_index;
  uint8_t N_RA_slot;
  uint8_t config_period;
  int prachOccasion = 0;
  double DS_TDL = .03;
  NB_UE_INST=1;

  //  int8_t interf1=-19,interf2=-19;
  //  uint8_t abstraction_flag=0,calibration_flag=0;
  //  double prach_sinr;
  //  uint32_t nsymb;
  //  uint16_t preamble_max, preamble_energy_max;
  FILE *input_fd=NULL;
  char* input_file=NULL;
  int n_bytes=0;

  NR_DL_FRAME_PARMS *frame_parms;
  NR_PRACH_RESOURCES_t prach_resources;
  nfapi_nr_prach_config_t *prach_config;
  nfapi_nr_prach_pdu_t *prach_pdu;
  fapi_nr_prach_config_t *ue_prach_config;
  fapi_nr_ul_config_prach_pdu *ue_prach_pdu;

  channel_desc_t *UE2gNB;
  SCM_t channel_model = Rayleigh1;
  cpuf = get_cpu_freq_GHz();

  if ( load_configmodule(argc,argv,CONFIG_ENABLECMDLINEONLY) == 0) {
    exit_fun("[SOFTMODEM] Error, configuration module init failed\n");
  }

  randominit(0);

  while ((c = getopt (argc, argv, "hHaA:Cc:r:p:g:m:n:s:S:t:x:y:v:V:z:N:F:d:Z:L:R:E")) != -1) {
    switch (c) {
    case 'a':
      printf("Running AWGN simulation\n");
      awgn_flag = 1;
      /* ntrials not used later, no need to set */
      //ntrials=1;
      break;

    case 'c':
      config_index = atoi(optarg);
      break;

    case 'r':
      msg1_frequencystart = atoi(optarg);
      break;

    case 'd':
      delay = atoi(optarg);
      break;

    case 'g':
      switch((char)*optarg) {
      case 'A':
        channel_model=SCM_A;
        break;

      case 'B':
        channel_model=SCM_B;
        break;

      case 'C':
        channel_model=SCM_C;
        break;

      case 'D':
        channel_model=SCM_D;
        break;

      case 'E':
        channel_model=EPA;
        break;

      case 'F':
        channel_model=EVA;
        break;

      case 'G':
        channel_model=ETU;
        break;

      case 'H':
        channel_model=Rayleigh8;
        break;

      case 'I':
        channel_model=Rayleigh1;
        break;

      case 'J':
        channel_model=Rayleigh1_corr;
        break;

      case 'K':
        channel_model=Rayleigh1_anticorr;
        break;

      case 'L':
        channel_model=Rice8;
        break;

      case 'M':
        channel_model=Rice1;
        break;

      case 'N':
        channel_model=Rayleigh1_800;
        break;

      default:
        printf("Unsupported channel model!\n");
        exit(-1);
      }

      break;

    case 'E':
      threequarter_fs=1;
      break;

    case 'm':
      mu = atoi(optarg);
      break;

    case 'n':
      n_frames = atoi(optarg);
      break;

    case 's':
      snr0 = atof(optarg);
      printf("Setting SNR0 to %f\n",snr0);
      break;

    case 'S':
      snr1 = atof(optarg);
      snr1set=1;
      printf("Setting SNR1 to %f\n",snr1);
      break;

    case 'p':
      preamble_tx=atoi(optarg);
      break;

    case 'v':
      ue_speed0 = atoi(optarg);
      break;

    case 'V':
      ue_speed1 = atoi(optarg);
      ue_speed1set = 1;
      break;

    case 'Z':
      NCS_config = atoi(optarg);

      if ((NCS_config > 15) || (NCS_config < 0))
        printf("Illegal NCS_config %d, (should be 0-15)\n",NCS_config);

      break;

    case 'H':
      printf("High-Speed Flag enabled\n");
      restrictedSetConfig = 1;
      break;

    case 'L':
      rootSequenceIndex = atoi(optarg);

      if ((rootSequenceIndex < 0) || (rootSequenceIndex > 837))
        printf("Illegal rootSequenceNumber %d, (should be 0-837)\n",rootSequenceIndex);

      break;

    case 'x':
      transmission_mode=atoi(optarg);

      if ((transmission_mode!=1) &&
          (transmission_mode!=2) &&
          (transmission_mode!=6)) {
        printf("Unsupported transmission mode %d\n",transmission_mode);
        exit(-1);
      }

      break;

    case 'y':
      n_tx=atoi(optarg);

      if ((n_tx==0) || (n_tx>2)) {
        printf("Unsupported number of tx antennas %d\n",n_tx);
        exit(-1);
      }

      break;

    case 'z':
      n_rx=atoi(optarg);

      if ((n_rx==0) || (n_rx>2)) {
        printf("Unsupported number of rx antennas %d\n",n_rx);
        exit(-1);
      }

      break;

    case 'N':
      Nid_cell = atoi(optarg);
      break;

    case 'R':
      N_RB_UL = atoi(optarg);
      break;

    case 'F':
      input_fd = fopen(optarg,"r");
      input_file = optarg;
      
      if (input_fd==NULL) {
	printf("Problem with filename %s\n",optarg);
	exit(-1);
      }
      
      break;

    default:
    case 'h':
      printf("%s -h(elp) -a(wgn on) -p(extended_prefix) -N cell_id -f output_filename -F input_filename -g channel_model -n n_frames -s snr0 -S snr1 -x transmission_mode -y TXant -z RXant -i Intefrence0 -j Interference1 -A interpolation_file -C(alibration offset dB) -N CellId\n",
             argv[0]);
      printf("-h This message\n");
      printf("-a Use AWGN channel and not multipath\n");
      printf("-n Number of frames to simulate\n");
      printf("-s Starting SNR, runs from SNR0 to SNR0 + 5 dB.  If n_frames is 1 then just SNR is simulated\n");
      printf("-S Ending SNR, runs from SNR0 to SNR1\n");
      printf("-g [A,B,C,D,E,F,G,I,N] Use 3GPP SCM (A,B,C,D) or 36-101 (E-EPA,F-EVA,G-ETU) or Rayleigh1 (I) or Rayleigh1_800 (N) models (ignores delay spread and Ricean factor)\n");
      printf("-z Number of RX antennas used in gNB\n");
      printf("-N Nid_cell\n");
      printf("-O oversampling factor (1,2,4,8,16)\n");
      //    printf("-f PRACH format (0=1,1=2,2=3,3=4)\n");
      printf("-d Channel delay \n");
      printf("-v Starting UE velocity in km/h, runs from 'v' to 'v+50km/h'. If n_frames is 1 just 'v' is simulated \n");
      printf("-V Ending UE velocity in km/h, runs from 'v' to 'V'");
      printf("-L rootSequenceIndex (0-837)\n");
      printf("-Z NCS_config (ZeroCorrelationZone) (0-15)\n");
      printf("-H Run with High-Speed Flag enabled \n");
      printf("-R Number of PRB (6,15,25,50,75,100)\n");
      printf("-F Input filename (.txt format) for RX conformance testing\n");
      exit (-1);
      break;
    }
  }

  // Configure log
  logInit();
  set_glog(loglvl);
  T_stdout = 1;
  SET_LOG_DEBUG(PRACH); 

  // Configure gNB and RU
  RC.gNB = (PHY_VARS_gNB**) malloc(2*sizeof(PHY_VARS_gNB *));
  RC.gNB[0] = malloc(sizeof(PHY_VARS_gNB));
  memset(RC.gNB[0],0,sizeof(PHY_VARS_gNB));

  RC.ru = (RU_t**) malloc(2*sizeof(RU_t *));
  RC.ru[0] = (RU_t*) malloc(sizeof(RU_t ));
  memset(RC.ru[0],0,sizeof(RU_t));
  RC.nb_RU = 1;

  gNB          = RC.gNB[0];
  ru           = RC.ru[0];
  frame_parms  = &gNB->frame_parms;
  prach_config = &gNB->gNB_config.prach_config;
  prach_pdu    = &gNB->prach_vars.list[0].pdu;
  frame_parms  = &gNB->frame_parms; //to be initialized I suppose (maybe not necessary for PBCH)

  s_re = malloc(2*sizeof(double*));
  s_im = malloc(2*sizeof(double*));
  r_re = malloc(2*sizeof(double*));
  r_im = malloc(2*sizeof(double*));

  frame_parms->nb_antennas_tx   = n_tx;
  frame_parms->nb_antennas_rx   = n_rx;
  frame_parms->N_RB_DL          = N_RB_UL;
  frame_parms->N_RB_UL          = N_RB_UL;
  frame_parms->threequarter_fs  = threequarter_fs;
  frame_parms->frame_type       = TDD;
  frame_parms->freq_range       = nr_FR1;
  frame_parms->numerology_index = mu;

  nr_phy_config_request_sim(gNB, N_RB_UL, N_RB_UL, mu, Nid_cell, SSB_positions);

  uint64_t absoluteFrequencyPointA = to_nrarfcn(frame_parms->nr_band,
				       frame_parms->dl_CarrierFreq,
				       frame_parms->numerology_index,
				       frame_parms->N_RB_UL*(180e3)*(1 << frame_parms->numerology_index));

  uint8_t subframe = slot/frame_parms->slots_per_subframe;
  
  if (config_index<67 && mu==1)  { prach_sequence_length=0; slot = subframe*2; slot_gNB = 1+(subframe*2); }
  uint16_t N_ZC = prach_sequence_length == 0 ? 839 : 139;

  printf("Config_index %d, prach_sequence_length %d\n",config_index,prach_sequence_length);


  printf("FFT Size %d, Extended Prefix %d, Samples per subframe %d, Frame type %s, Frequency Range %s\n",
         NUMBER_OF_OFDM_CARRIERS,
         frame_parms->Ncp,
         frame_parms->samples_per_subframe,
         frame_parms->frame_type == FDD ? "FDD" : "TDD",
         frame_parms->freq_range == nr_FR1 ? "FR1" : "FR2");

  ru->nr_frame_parms = frame_parms;
  ru->if_south       = LOCAL_RF;
  ru->nb_tx          = n_tx;
  ru->nb_rx          = n_rx;

  gNB->gNB_config.carrier_config.num_tx_ant.value = 1;
  gNB->gNB_config.carrier_config.num_rx_ant.value = 1;
  if (mu==1)
    gNB->gNB_config.tdd_table.tdd_period.value = 6;
  else if (mu==3)
    gNB->gNB_config.tdd_table.tdd_period.value = 3;
  else {
    printf("unsupported numerology %d\n",mu);
    exit(-1);
  }

  gNB->gNB_config.prach_config.num_prach_fd_occasions.value = num_prach_fd_occasions;
  gNB->gNB_config.prach_config.num_prach_fd_occasions_list = (nfapi_nr_num_prach_fd_occasions_t *) malloc(num_prach_fd_occasions*sizeof(nfapi_nr_num_prach_fd_occasions_t));

  gNB->proc.slot_rx       = slot;

  int ret = get_nr_prach_info_from_index(config_index,
					 (int)frame,
					 (int)slot_gNB,
					 absoluteFrequencyPointA,
					 mu,
					 frame_parms->frame_type,
					 &format,
					 &start_symbol,
					 &N_t_slot,
					 &N_dur,
					 &RA_sfn_index,
					 &N_RA_slot,
					 &config_period);

  if (ret == 0) {printf("No prach in %d.%d, mu %d, config_index %d\n",frame,slot,mu,config_index); exit(-1);}
  format0 = format&0xff;      // first column of format from table
  format1 = (format>>8)&0xff; // second column of format from table

  if (format1 != 0xff) {
    switch(format0) {
    case 0xa1:
      prach_format = 11;
      break;
    case 0xa2:
      prach_format = 12;
      break;
    case 0xa3:
      prach_format = 13;
      break;
    default:
      AssertFatal(1==0, "Only formats A1/B1 A2/B2 A3/B3 are valid for dual format");
    }
  } else {
    switch(format0) { // single PRACH format
    case 0:
      prach_format = 0;
      break;
    case 1:
      prach_format = 1;
      break;
    case 2:
      prach_format = 2;
      break;
    case 3:
      prach_format = 3;
      break;
    case 0xa1:
      prach_format = 4;
      break;
    case 0xa2:
      prach_format = 5;
      break;
    case 0xa3:
      prach_format = 6;
      break;
    case 0xb1:
      prach_format = 7;
      break;
    case 0xb4:
      prach_format = 8;
      break;
    case 0xc0:
      prach_format = 9;
      break;
    case 0xc2:
      prach_format = 10;
      break;
    default:
      AssertFatal(1 == 0, "Invalid PRACH format");
    }
  }

  printf("PRACH format %d\n",prach_format);
      
  prach_config->num_prach_fd_occasions_list[fd_occasion].prach_root_sequence_index.value = rootSequenceIndex;
  prach_config->num_prach_fd_occasions_list[fd_occasion].k1.value                        = msg1_frequencystart;
  prach_config->restricted_set_config.value                                              = restrictedSetConfig;
  prach_config->prach_sequence_length.value                                              = prach_sequence_length;
  prach_pdu->num_cs                                                                      = get_NCS(NCS_config, format0, restrictedSetConfig);
  prach_config->num_prach_fd_occasions_list[fd_occasion].num_root_sequences.value        = 1+(64/(N_ZC/prach_pdu->num_cs));
  prach_pdu->prach_format                                                                = prach_format;

  memcpy((void*)&ru->config,(void*)&RC.gNB[0]->gNB_config,sizeof(ru->config));
  RC.nb_nr_L1_inst=1;
  phy_init_nr_gNB(gNB,0,0);
  nr_phy_init_RU(ru);
  gNB->common_vars.rxdata = ru->common.rxdata;
  set_tdd_config_nr(&gNB->gNB_config, mu, 7, 6, 2, 4);

  // Configure UE
  UE = malloc(sizeof(PHY_VARS_NR_UE));
  memset((void*)UE,0,sizeof(PHY_VARS_NR_UE));
  PHY_vars_UE_g = malloc(2*sizeof(PHY_VARS_NR_UE**));
  PHY_vars_UE_g[0] = malloc(2*sizeof(PHY_VARS_NR_UE*));
  PHY_vars_UE_g[0][0] = UE;
  memcpy(&UE->frame_parms,frame_parms,sizeof(NR_DL_FRAME_PARMS));
  UE->nrUE_config.prach_config.num_prach_fd_occasions_list = (fapi_nr_num_prach_fd_occasions_t *) malloc(num_prach_fd_occasions*sizeof(fapi_nr_num_prach_fd_occasions_t));

  if (init_nr_ue_signal(UE, 1, 0) != 0){
    printf("Error at UE NR initialisation\n");
    exit(-1);
  }

  ue_prach_pdu           = &UE->prach_vars[0]->prach_pdu;
  ue_prach_config        = &UE->nrUE_config.prach_config;
  UE->prach_resources[0] = &prach_resources;
  txdata                 = UE->common_vars.txdata;

  UE->prach_vars[0]->amp        = AMP;
  ue_prach_pdu->root_seq_id     = rootSequenceIndex;
  ue_prach_pdu->num_cs          = get_NCS(NCS_config, format0, restrictedSetConfig);
  ue_prach_pdu->restricted_set  = restrictedSetConfig;
  ue_prach_pdu->freq_msg1       = msg1_frequencystart;
  ue_prach_pdu->prach_format    = prach_format;

  ue_prach_config->prach_sub_c_spacing                                                = mu;
  ue_prach_config->prach_sequence_length                                              = prach_sequence_length;
  ue_prach_config->restricted_set_config                                              = restrictedSetConfig;
  ue_prach_config->num_prach_fd_occasions_list[fd_occasion].num_root_sequences        = prach_config->num_prach_fd_occasions_list[fd_occasion].num_root_sequences.value ;
  ue_prach_config->num_prach_fd_occasions_list[fd_occasion].prach_root_sequence_index = rootSequenceIndex;
  ue_prach_config->num_prach_fd_occasions_list[fd_occasion].k1                        = msg1_frequencystart;

  if (preamble_tx == 99)
    preamble_tx = (uint16_t)(taus()&0x3f);

  if (n_frames == 1)
    printf("raPreamble %d\n",preamble_tx);

  UE->prach_resources[0]->ra_PreambleIndex = preamble_tx;
  UE->prach_resources[0]->init_msg1 = 1;

  // Configure channel
  bw = N_RB_UL*(180e3)*(1 << frame_parms->numerology_index);
  AssertFatal(bw<=122.88e6,"Illegal channel bandwidth %f (mu %d,N_RB_UL %d)\n", bw, frame_parms->numerology_index, N_RB_UL);

  if (bw <= 30.72e6)
    fs = 30.72e6;
  else if (bw <= 61.44e6)
    fs = 61.44e6;
  else if (bw <= 122.88e6)
    fs = 122.88e6;

  LOG_I(PHY,"Running with bandwidth %f Hz, fs %f samp/s, FRAME_LENGTH_COMPLEX_SAMPLES %d\n",bw,fs,FRAME_LENGTH_COMPLEX_SAMPLES);

  UE2gNB = new_channel_desc_scm(UE->frame_parms.nb_antennas_tx,
                                gNB->frame_parms.nb_antennas_rx,
                                channel_model,
                                fs,
                                bw,
                                DS_TDL,
                                0.0,
                                delay,
                                0);

  if (UE2gNB==NULL) {
    printf("Problem generating channel model. Exiting.\n");
    exit(-1);
  }

  for (i=0; i<2; i++) {

    s_re[i] = malloc(FRAME_LENGTH_COMPLEX_SAMPLES*sizeof(double));
    bzero(s_re[i],FRAME_LENGTH_COMPLEX_SAMPLES*sizeof(double));
    s_im[i] = malloc(FRAME_LENGTH_COMPLEX_SAMPLES*sizeof(double));
    bzero(s_im[i],FRAME_LENGTH_COMPLEX_SAMPLES*sizeof(double));

    r_re[i] = malloc(FRAME_LENGTH_COMPLEX_SAMPLES*sizeof(double));
    bzero(r_re[i],FRAME_LENGTH_COMPLEX_SAMPLES*sizeof(double));
    r_im[i] = malloc(FRAME_LENGTH_COMPLEX_SAMPLES*sizeof(double));
    bzero(r_im[i],FRAME_LENGTH_COMPLEX_SAMPLES*sizeof(double));
  }

  // compute PRACH sequence
  compute_nr_prach_seq(prach_config->prach_sequence_length.value,
                       prach_config->num_prach_fd_occasions_list[fd_occasion].num_root_sequences.value,
                       prach_config->num_prach_fd_occasions_list[fd_occasion].prach_root_sequence_index.value,
                       gNB->X_u);

  compute_nr_prach_seq(ue_prach_config->prach_sequence_length,
                       ue_prach_config->num_prach_fd_occasions_list[fd_occasion].num_root_sequences,
                       ue_prach_config->num_prach_fd_occasions_list[fd_occasion].prach_root_sequence_index,
                       UE->X_u);

  /*tx_lev = generate_nr_prach(UE,
			     0, //gNB_id,
			     subframe); */ //commented for testing purpose

  UE_nr_rxtx_proc_t proc={0};
  proc.frame_tx  = frame;
  proc.nr_tti_tx = slot;
  nr_ue_prach_procedures(UE,&proc,0,0);

  /* tx_lev_dB not used later, no need to set */
  //tx_lev_dB = (unsigned int) dB_fixed(tx_lev);

  prach_start = subframe*frame_parms->samples_per_subframe;

  #ifdef NR_PRACH_DEBUG
  LOG_M("txsig0.m", "txs0", &txdata[0][subframe*frame_parms->samples_per_subframe], frame_parms->samples_per_subframe, 1, 1);
    LOG_M("txsig0_frame.m","txs0", txdata[0],frame_parms->samples_per_frame,1,1);
  #endif

  // multipath channel
  // dump_nr_prach_config(&gNB->frame_parms,subframe);

  for (i = 0; i < frame_parms->samples_per_subframe<<1; i++) {
    for (aa=0; aa<1; aa++) {
      if (awgn_flag == 0) {
        s_re[aa][i] = ((double)(((short *)&txdata[aa][prach_start]))[(i<<1)]);
        s_im[aa][i] = ((double)(((short *)&txdata[aa][prach_start]))[(i<<1)+1]);
      } else {
        for (aarx=0; aarx<gNB->frame_parms.nb_antennas_rx; aarx++) {
          if (aa==0) {
            r_re[aarx][i] = ((double)(((short *)&txdata[aa][prach_start]))[(i<<1)]);
            r_im[aarx][i] = ((double)(((short *)&txdata[aa][prach_start]))[(i<<1)+1]);
          } else {
            r_re[aarx][i] += ((double)(((short *)&txdata[aa][prach_start]))[(i<<1)]);
            r_im[aarx][i] += ((double)(((short *)&txdata[aa][prach_start]))[(i<<1)+1]);
          }
        }
      }
    }
  }

  if (snr1set == 0) {
    if (n_frames == 1)
      snr1 = snr0 + .1;
    else
      snr1 = snr0 + 5.0;
  }

  printf("SNR0 %f, SNR1 %f\n", snr0, snr1);

  if (ue_speed1set == 0) {
    if (n_frames == 1)
      ue_speed1 = ue_speed0 + 10;
    else
      ue_speed1 = ue_speed0 + 50;
  }

  rx_prach_start = subframe*frame_parms->samples_per_subframe;
  if (n_frames==1) printf("slot %d, rx_prach_start %d\n",slot,rx_prach_start);
  uint16_t preamble_rx, preamble_energy;


  for (SNR=snr0; SNR<snr1; SNR+=.1) {
    for (ue_speed=ue_speed0; ue_speed<ue_speed1; ue_speed+=10) {
      delay_avg = 0.0;
      // max Doppler shift
      UE2gNB->max_Doppler = 1.9076e9*(ue_speed/3.6)/3e8;
      printf("n_frames %d SNR %f\n",n_frames,SNR);
      prach_errors=0;

      for (trial=0; trial<n_frames; trial++) {

	if (input_fd==NULL) {
        sigma2_dB = 10*log10((double)tx_lev) - SNR - 10*log10(N_RB_UL*12/N_ZC);

        if (n_frames==1)
          printf("sigma2_dB %f (SNR %f dB) tx_lev_dB %f\n",sigma2_dB,SNR,10*log10((double)tx_lev));

        //AWGN
        sigma2 = pow(10,sigma2_dB/10);
        //  printf("Sigma2 %f (sigma2_dB %f)\n",sigma2,sigma2_dB);

        if (awgn_flag == 0) {
          multipath_tv_channel(UE2gNB, s_re, s_im, r_re, r_im, frame_parms->samples_per_frame, 0);
        }

        if (n_frames==1) {
          printf("rx_level data symbol %f, tx_lev %f\n",
                 10*log10(signal_energy_fp(r_re,r_im,1,OFDM_SYMBOL_SIZE_COMPLEX_SAMPLES,0)),
                 10*log10(tx_lev));
        }

        for (i = 0; i< frame_parms->samples_per_subframe; i++) {
          for (aa = 0; aa < frame_parms->nb_antennas_rx; aa++) {
            ((short*) &ru->common.rxdata[aa][rx_prach_start])[2*i] = (short) (.167*(r_re[aa][i] +sqrt(sigma2/2)*gaussdouble(0.0,1.0)));
            ((short*) &ru->common.rxdata[aa][rx_prach_start])[2*i+1] = (short) (.167*(r_im[aa][i] + (iqim*r_re[aa][i]) + sqrt(sigma2/2)*gaussdouble(0.0,1.0)));
          }
        }
	} else {
	  n_bytes = fread(&ru->common.rxdata[0][rx_prach_start],sizeof(int32_t),frame_parms->samples_per_subframe,input_fd);
	  printf("fread %d bytes from file %s\n",n_bytes,input_file);
	  if (n_bytes!=frame_parms->samples_per_subframe) {
	    printf("expected %d bytes\n",frame_parms->samples_per_subframe);
	    exit(-1);
	  }
	}


        rx_nr_prach_ru(ru, prach_format, numRA, prachStartSymbol, prachOccasion, frame, slot);

        gNB->prach_vars.rxsigF = ru->prach_rxsigF[prachOccasion];
	if (n_frames == 1) printf("ncs %d,num_seq %d\n",prach_pdu->num_cs,  prach_config->num_prach_fd_occasions_list[fd_occasion].num_root_sequences.value);
        rx_nr_prach(gNB, prach_pdu, prachOccasion, frame, subframe, &preamble_rx, &preamble_energy, &preamble_delay);

	//        printf(" preamble_energy %d preamble_rx %d preamble_tx %d \n", preamble_energy, preamble_rx, preamble_tx);

        if (preamble_rx != preamble_tx)
          prach_errors++;
        else
          delay_avg += (double)preamble_delay;

        N_ZC = (prach_sequence_length) ? 139 : 839;

        if (n_frames==1) {
          printf("preamble %d (tx %d) : energy %d, delay %d\n",preamble_rx,preamble_tx,preamble_energy,preamble_delay);
          #ifdef NR_PRACH_DEBUG
	  LOG_M("prach0.m","prach0", &txdata[0][prach_start], frame_parms->samples_per_subframe, 1, 1);
            LOG_M("prachF0.m","prachF0", &gNB->prach_vars.prachF[0], N_ZC, 1, 1);
            LOG_M("rxsig0.m","rxs0", &gNB->common_vars.rxdata[0][subframe*frame_parms->samples_per_subframe], frame_parms->samples_per_subframe, 1, 1);
            LOG_M("ru_rxsig0.m","rxs0", &ru->common.rxdata[0][subframe*frame_parms->samples_per_subframe], frame_parms->samples_per_subframe, 1, 1);
            LOG_M("ru_rxsigF0.m","rxsF0", ru->prach_rxsigF[0][0], N_ZC, 1, 1);
            LOG_M("prach_preamble.m","prachp", &gNB->X_u[0], N_ZC, 1, 1);
            LOG_M("ue_prach_preamble.m","prachp", &UE->X_u[0], N_ZC, 1, 1);
          #endif
        }
      }

      printf("SNR %f dB, UE Speed %f km/h: errors %d/%d (delay %f)\n", SNR, ue_speed, prach_errors, n_frames, delay_avg/(double)(n_frames-prach_errors));
      if (input_fd)
	break;
      if (prach_errors)
        break;

    } // UE Speed loop
    if (!prach_errors) {
      printf("PRACH test OK\n");
      break;
    }
    if (input_fd)
      break;
  } //SNR loop

  for (i=0; i<2; i++) {
    free(s_re[i]);
    free(s_im[i]);
    free(r_re[i]);
    free(r_im[i]);
  }

  free(s_re);
  free(s_im);
  free(r_re);
  free(r_im);

  if (input_fd) fclose(input_fd);

  return(0);
}<|MERGE_RESOLUTION|>--- conflicted
+++ resolved
@@ -116,17 +116,10 @@
   int i, aa, aarx, **txdata, trial, n_frames = 1, prach_start, rx_prach_start; //, ntrials=1;
   int N_RB_UL = 106, delay = 0, NCS_config = 13, rootSequenceIndex = 1, threequarter_fs = 0, mu = 1, fd_occasion = 0, loglvl = OAILOG_INFO, numRA = 0, prachStartSymbol = 0;
   uint8_t snr1set = 0, ue_speed1set = 0, transmission_mode = 1, n_tx = 1, n_rx = 1, awgn_flag = 0, msg1_frequencystart = 0, num_prach_fd_occasions = 1, prach_format=0;
-<<<<<<< HEAD
-  uint8_t frame = 1, slot=19, slot_gNB=19, config_index = 98, prach_sequence_length = 1, num_root_sequences = 16, restrictedSetConfig = 0, N_dur, N_t_slot, start_symbol;
-  uint16_t Nid_cell = 0, preamble_tx = 0, preamble_delay, format, format0, format1;
-  uint32_t tx_lev = 10000, prach_errors = 0, samp_count; //,tx_lev_dB;
-  uint64_t SSB_positions = 0x01;
-=======
-  uint8_t frame = 1, subframe = 9, slot=19, slot_gNB=19, config_index = 98, prach_sequence_length = 1, restrictedSetConfig = 0, N_dur, N_t_slot, start_symbol;
+  uint8_t frame = 1, slot=19, slot_gNB=19, config_index = 98, prach_sequence_length = 1, restrictedSetConfig = 0, N_dur, N_t_slot, start_symbol;
   uint16_t Nid_cell = 0, preamble_tx = 0, preamble_delay, format, format0, format1;
   uint32_t tx_lev = 10000, prach_errors = 0; //,tx_lev_dB;
-  uint64_t SSB_positions = 0x01, absoluteFrequencyPointA = 640000;
->>>>>>> 40141270
+  uint64_t SSB_positions = 0x01;
   uint16_t RA_sfn_index;
   uint8_t N_RA_slot;
   uint8_t config_period;
