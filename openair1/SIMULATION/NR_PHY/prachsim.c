--- conflicted
+++ resolved
@@ -65,19 +65,10 @@
 uint16_t NB_UE_INST=1;
 
 
-<<<<<<< HEAD
-=======
-uint8_t nr_ue_get_sdu(module_id_t module_idP, int CC_id, frame_t frameP,
-           sub_frame_t subframe, uint8_t eNB_index,
-           uint8_t *ulsch_buffer, uint16_t buflen, uint8_t *access_mode) {return(0);}
-
-int oai_nfapi_rach_ind(nfapi_rach_indication_t *rach_ind) {return(0);}
->>>>>>> b630a983
-
 openair0_config_t openair0_cfg[MAX_CARDS];
 uint8_t nfapi_mode=0;
 
-<<<<<<< HEAD
+
 void nr_ue_get_rach(NR_PRACH_RESOURCES_t *prach_resources,
 		      module_id_t mod_id,
 		      int CC_id,
@@ -99,11 +90,7 @@
 int is_nr_prach_subframe(NR_DL_FRAME_PARMS *fp,uint32_t frame,uint8_t slot) { return(1);}
 
 int get_nr_prach_fmt(int prachConfigIndex,int frame_type,int fr) { return(0xa2); }
-=======
-uint64_t get_softmodem_optmask(void) {
-  return 0;
-}
->>>>>>> b630a983
+
 
 int main(int argc, char **argv)
 {
