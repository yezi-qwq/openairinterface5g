--- conflicted
+++ resolved
@@ -100,10 +100,7 @@
 
 int8_t nr_mac_rrc_data_ind_ue(const module_id_t module_id, const int CC_id, const uint8_t gNB_index, const int8_t channel, const uint8_t* pduP, const sdu_size_t pdu_len) {return 0;}
 
-<<<<<<< HEAD
-=======
 // Dummy function to avoid linking error at compilation of nr-prachsim
->>>>>>> 97ae4300
 int is_x2ap_enabled(void)
 {
   return 0;
