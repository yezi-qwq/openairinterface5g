--- conflicted
+++ resolved
@@ -92,14 +92,11 @@
   uint16_t Nid_cell = 0, preamble_tx = 0, preamble_delay, format, format0, format1;
   uint32_t tx_lev = 10000, prach_errors = 0, samp_count; //,tx_lev_dB;
   uint64_t SSB_positions = 0x01, absoluteFrequencyPointA = 640000;
-<<<<<<< HEAD
   uint16_t RA_sfn_index;
   uint8_t N_RA_slot;
   uint8_t config_period;
   int prachOccasion = 0;
-=======
   double DS_TDL = .03;
->>>>>>> 5372a347
 
   //  int8_t interf1=-19,interf2=-19;
   //  uint8_t abstraction_flag=0,calibration_flag=0;
