--- conflicted
+++ resolved
@@ -690,15 +690,9 @@
           #endif
         }
       }
-<<<<<<< HEAD
       printf("SNR %f dB, UE Speed %f km/h: errors %d/%d (delay %f)\n", SNR, ue_speed, prach_errors, n_frames, delay_avg/(double)(n_frames-prach_errors));
       if (prach_errors)
         break;
-=======
-
-      printf("SNR %f dB, UE Speed %f km/h: errors %u/%d (delay %f)\n",SNR,ue_speed,prach_errors,n_frames,delay_avg/(double)(n_frames-prach_errors));
-      //printf("(%f,%f)\n",ue_speed,(double)prach_errors/(double)n_frames);
->>>>>>> 362da7c9
     } // UE Speed loop
     if (!prach_errors) {
       printf("PRACH test OK\n");
