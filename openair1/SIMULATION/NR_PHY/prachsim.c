/*
 * Licensed to the OpenAirInterface (OAI) Software Alliance under one or more
 * contributor license agreements.  See the NOTICE file distributed with
 * this work for additional information regarding copyright ownership.
 * The OpenAirInterface Software Alliance licenses this file to You under
 * the OAI Public License, Version 1.1  (the "License"); you may not use this file
 * except in compliance with the License.
 * You may obtain a copy of the License at
 *
 *      http://www.openairinterface.org/?page_id=698
 *
 * Unless required by applicable law or agreed to in writing, software
 * distributed under the License is distributed on an "AS IS" BASIS,
 * WITHOUT WARRANTIES OR CONDITIONS OF ANY KIND, either express or implied.
 * See the License for the specific language governing permissions and
 * limitations under the License.
 *-------------------------------------------------------------------------------
 * For more information about the OpenAirInterface (OAI) Software Alliance:
 *      contact@openairinterface.org
 */

#include <string.h>
#include <math.h>
#include <unistd.h>
#include <pthread.h>

#include "common/config/config_userapi.h"
#include "common/utils/LOG/log.h"
#include "common/ran_context.h" 

#include "SIMULATION/TOOLS/sim.h"
#include "SIMULATION/RF/rf.h"
#include "PHY/types.h"
#include "PHY/defs_gNB.h"
#include "PHY/defs_nr_UE.h"
#include "SCHED_NR/sched_nr.h"
#include "SCHED_NR_UE/phy_frame_config_nr.h"
#include "PHY/phy_vars_nr_ue.h"
#include "PHY/NR_REFSIG/refsig_defs_ue.h"
#include "PHY/MODULATION/modulation_eNB.h"
#include "PHY/MODULATION/modulation_UE.h"
#include "PHY/INIT/phy_init.h"
#include "PHY/NR_TRANSPORT/nr_transport_proto.h"
#include "PHY/NR_TRANSPORT/nr_transport_common_proto.h"
#include "PHY/NR_UE_TRANSPORT/nr_transport_proto_ue.h"
#include "nr_unitary_defs.h"
#include "OCG_vars.h"
#include <openair2/LAYER2/MAC/mac_vars.h>
#include <openair2/RRC/LTE/rrc_vars.h>


#define NR_PRACH_DEBUG 1
#define PRACH_WRITE_OUTPUT_DEBUG 1

LCHAN_DESC DCCH_LCHAN_DESC,DTCH_DL_LCHAN_DESC,DTCH_UL_LCHAN_DESC;
rlc_info_t Rlc_info_um,Rlc_info_am_config;

PHY_VARS_gNB *gNB;
PHY_VARS_NR_UE *UE;
RAN_CONTEXT_t RC;
RU_t *ru;
double cpuf;
extern uint16_t prach_root_sequence_map0_3[838];
openair0_config_t openair0_cfg[MAX_CARDS];
uint8_t nfapi_mode=0;
int sl_ahead = 0;

//void dump_nr_prach_config(NR_DL_FRAME_PARMS *frame_parms,uint8_t subframe);

/* temporary dummy implem of get_softmodem_optmask, till basic simulators implemented as device */
uint64_t get_softmodem_optmask(void) {return 0;}
softmodem_params_t *get_softmodem_params(void) {return 0;}

void
rrc_data_ind(
  const protocol_ctxt_t *const ctxt_pP,
  const rb_id_t                Srb_id,
  const sdu_size_t             sdu_sizeP,
  const uint8_t   *const       buffer_pP
)
{
}

int
gtpv1u_create_s1u_tunnel(
  const instance_t                              instanceP,
  const gtpv1u_enb_create_tunnel_req_t *const  create_tunnel_req_pP,
  gtpv1u_enb_create_tunnel_resp_t *const create_tunnel_resp_pP
) {
  return 0;
}

int
rrc_gNB_process_GTPV1U_CREATE_TUNNEL_RESP(
  const protocol_ctxt_t *const ctxt_pP,
  const gtpv1u_enb_create_tunnel_resp_t *const create_tunnel_resp_pP,
  uint8_t                         *inde_list
) {
  return 0;
}

int8_t nr_mac_rrc_data_ind_ue(const module_id_t module_id, const int CC_id, const uint8_t gNB_index, const int8_t channel, const uint8_t* pduP, const sdu_size_t pdu_len) {return 0;}

// Dummy function to avoid linking error at compilation of nr-prachsim
int is_x2ap_enabled(void)
{
  return 0;
}

int main(int argc, char **argv){

  char c;

  double sigma2, sigma2_dB = 0, SNR, snr0 = -2.0, snr1 = 0.0, ue_speed0 = 0.0, ue_speed1 = 0.0;
  double **s_re, **s_im, **r_re, **r_im, iqim = 0.0, delay_avg = 0, ue_speed = 0, fs, bw;
  int i, aa, aarx, **txdata, trial, n_frames = 1, prach_start, rx_prach_start; //, ntrials=1;
  int N_RB_UL = 106, delay = 0, NCS_config = 13, rootSequenceIndex = 1, threequarter_fs = 0, mu = 1, fd_occasion = 0, loglvl = OAILOG_INFO, numRA = 0, prachStartSymbol = 0;
  uint8_t snr1set = 0, ue_speed1set = 0, transmission_mode = 1, n_tx = 1, n_rx = 1, awgn_flag = 0, msg1_frequencystart = 0, num_prach_fd_occasions = 1, prach_format=0;
  uint8_t frame = 1, slot=19, slot_gNB=19, config_index = 98, prach_sequence_length = 1, restrictedSetConfig = 0, N_dur, N_t_slot, start_symbol;
  uint16_t Nid_cell = 0, preamble_tx = 0, preamble_delay, format, format0, format1;
  uint32_t tx_lev = 10000, prach_errors = 0; //,tx_lev_dB;
  uint64_t SSB_positions = 0x01;
  uint16_t RA_sfn_index;
  uint8_t N_RA_slot;
  uint8_t config_period;
  int prachOccasion = 0;
  double DS_TDL = .03;
  NB_UE_INST=1;

  //  int8_t interf1=-19,interf2=-19;
  //  uint8_t abstraction_flag=0,calibration_flag=0;
  //  double prach_sinr;
  //  uint32_t nsymb;
  //  uint16_t preamble_max, preamble_energy_max;
  FILE *input_fd=NULL;
  char* input_file=NULL;
  int n_bytes=0;

  NR_DL_FRAME_PARMS *frame_parms;
  NR_PRACH_RESOURCES_t prach_resources;
  nfapi_nr_prach_config_t *prach_config;
  nfapi_nr_prach_pdu_t *prach_pdu;
  fapi_nr_prach_config_t *ue_prach_config;
  fapi_nr_ul_config_prach_pdu *ue_prach_pdu;

  channel_desc_t *UE2gNB;
  SCM_t channel_model = Rayleigh1;
  cpuf = get_cpu_freq_GHz();

  if ( load_configmodule(argc,argv,CONFIG_ENABLECMDLINEONLY) == 0) {
    exit_fun("[SOFTMODEM] Error, configuration module init failed\n");
  }

  randominit(0);

  while ((c = getopt (argc, argv, "hHaA:Cc:r:p:g:m:n:s:S:t:x:y:v:V:z:N:F:d:Z:L:R:E")) != -1) {
    switch (c) {
    case 'a':
      printf("Running AWGN simulation\n");
      awgn_flag = 1;
      /* ntrials not used later, no need to set */
      //ntrials=1;
      break;

    case 'c':
      config_index = atoi(optarg);
      break;

    case 'r':
      msg1_frequencystart = atoi(optarg);
      break;

    case 'd':
      delay = atoi(optarg);
      break;

    case 'g':
      switch((char)*optarg) {
      case 'A':
        channel_model=SCM_A;
        break;

      case 'B':
        channel_model=SCM_B;
        break;

      case 'C':
        channel_model=SCM_C;
        break;

      case 'D':
        channel_model=SCM_D;
        break;

      case 'E':
        channel_model=EPA;
        break;

      case 'F':
        channel_model=EVA;
        break;

      case 'G':
        channel_model=ETU;
        break;

      case 'H':
        channel_model=Rayleigh8;
        break;

      case 'I':
        channel_model=Rayleigh1;
        break;

      case 'J':
        channel_model=Rayleigh1_corr;
        break;

      case 'K':
        channel_model=Rayleigh1_anticorr;
        break;

      case 'L':
        channel_model=Rice8;
        break;

      case 'M':
        channel_model=Rice1;
        break;

      case 'N':
        channel_model=Rayleigh1_800;
        break;

      default:
        printf("Unsupported channel model!\n");
        exit(-1);
      }

      break;

    case 'E':
      threequarter_fs=1;
      break;

    case 'm':
      mu = atoi(optarg);
      break;

    case 'n':
      n_frames = atoi(optarg);
      break;

    case 's':
      snr0 = atof(optarg);
      printf("Setting SNR0 to %f\n",snr0);
      break;

    case 'S':
      snr1 = atof(optarg);
      snr1set=1;
      printf("Setting SNR1 to %f\n",snr1);
      break;

    case 'p':
      preamble_tx=atoi(optarg);
      break;

    case 'v':
      ue_speed0 = atoi(optarg);
      break;

    case 'V':
      ue_speed1 = atoi(optarg);
      ue_speed1set = 1;
      break;

    case 'Z':
      NCS_config = atoi(optarg);

      if ((NCS_config > 15) || (NCS_config < 0))
        printf("Illegal NCS_config %d, (should be 0-15)\n",NCS_config);

      break;

    case 'H':
      printf("High-Speed Flag enabled\n");
      restrictedSetConfig = 1;
      break;

    case 'L':
      rootSequenceIndex = atoi(optarg);

      if ((rootSequenceIndex < 0) || (rootSequenceIndex > 837))
        printf("Illegal rootSequenceNumber %d, (should be 0-837)\n",rootSequenceIndex);

      break;

    case 'x':
      transmission_mode=atoi(optarg);

      if ((transmission_mode!=1) &&
          (transmission_mode!=2) &&
          (transmission_mode!=6)) {
        printf("Unsupported transmission mode %d\n",transmission_mode);
        exit(-1);
      }

      break;

    case 'y':
      n_tx=atoi(optarg);

      if ((n_tx==0) || (n_tx>2)) {
        printf("Unsupported number of tx antennas %d\n",n_tx);
        exit(-1);
      }

      break;

    case 'z':
      n_rx=atoi(optarg);

      if ((n_rx==0) || (n_rx>2)) {
        printf("Unsupported number of rx antennas %d\n",n_rx);
        exit(-1);
      }

      break;

    case 'N':
      Nid_cell = atoi(optarg);
      break;

    case 'R':
      N_RB_UL = atoi(optarg);
      break;

    case 'F':
      input_fd = fopen(optarg,"r");
      input_file = optarg;
      
      if (input_fd==NULL) {
	printf("Problem with filename %s\n",optarg);
	exit(-1);
      }
      
      break;

    default:
    case 'h':
      printf("%s -h(elp) -a(wgn on) -p(extended_prefix) -N cell_id -f output_filename -F input_filename -g channel_model -n n_frames -s snr0 -S snr1 -x transmission_mode -y TXant -z RXant -i Intefrence0 -j Interference1 -A interpolation_file -C(alibration offset dB) -N CellId\n",
             argv[0]);
      printf("-h This message\n");
      printf("-a Use AWGN channel and not multipath\n");
      printf("-n Number of frames to simulate\n");
      printf("-s Starting SNR, runs from SNR0 to SNR0 + 5 dB.  If n_frames is 1 then just SNR is simulated\n");
      printf("-S Ending SNR, runs from SNR0 to SNR1\n");
      printf("-g [A,B,C,D,E,F,G,I,N] Use 3GPP SCM (A,B,C,D) or 36-101 (E-EPA,F-EVA,G-ETU) or Rayleigh1 (I) or Rayleigh1_800 (N) models (ignores delay spread and Ricean factor)\n");
      printf("-z Number of RX antennas used in gNB\n");
      printf("-N Nid_cell\n");
      printf("-O oversampling factor (1,2,4,8,16)\n");
      //    printf("-f PRACH format (0=1,1=2,2=3,3=4)\n");
      printf("-d Channel delay \n");
      printf("-v Starting UE velocity in km/h, runs from 'v' to 'v+50km/h'. If n_frames is 1 just 'v' is simulated \n");
      printf("-V Ending UE velocity in km/h, runs from 'v' to 'V'");
      printf("-L rootSequenceIndex (0-837)\n");
      printf("-Z NCS_config (ZeroCorrelationZone) (0-15)\n");
      printf("-H Run with High-Speed Flag enabled \n");
      printf("-R Number of PRB (6,15,25,50,75,100)\n");
      printf("-F Input filename (.txt format) for RX conformance testing\n");
      exit (-1);
      break;
    }
  }

  // Configure log
  logInit();
  set_glog(loglvl);
  T_stdout = 1;
  SET_LOG_DEBUG(PRACH); 

  // Configure gNB and RU
  RC.gNB = (PHY_VARS_gNB**) malloc(2*sizeof(PHY_VARS_gNB *));
  RC.gNB[0] = malloc(sizeof(PHY_VARS_gNB));
  memset(RC.gNB[0],0,sizeof(PHY_VARS_gNB));

  RC.ru = (RU_t**) malloc(2*sizeof(RU_t *));
  RC.ru[0] = (RU_t*) malloc(sizeof(RU_t ));
  memset(RC.ru[0],0,sizeof(RU_t));
  RC.nb_RU = 1;

  gNB          = RC.gNB[0];
  ru           = RC.ru[0];
  frame_parms  = &gNB->frame_parms;
  prach_config = &gNB->gNB_config.prach_config;
  prach_pdu    = &gNB->prach_vars.list[0].pdu;
  frame_parms  = &gNB->frame_parms; //to be initialized I suppose (maybe not necessary for PBCH)

  s_re = malloc(2*sizeof(double*));
  s_im = malloc(2*sizeof(double*));
  r_re = malloc(2*sizeof(double*));
  r_im = malloc(2*sizeof(double*));

  frame_parms->nb_antennas_tx   = n_tx;
  frame_parms->nb_antennas_rx   = n_rx;
  frame_parms->N_RB_DL          = N_RB_UL;
  frame_parms->N_RB_UL          = N_RB_UL;
  frame_parms->threequarter_fs  = threequarter_fs;
  frame_parms->frame_type       = TDD;
  frame_parms->freq_range       = (mu==1 ? nr_FR1 : nr_FR2);
  frame_parms->numerology_index = mu;

  nr_phy_config_request_sim(gNB, N_RB_UL, N_RB_UL, mu, Nid_cell, SSB_positions);

<<<<<<< HEAD
  absoluteFrequencyPointA = to_nrarfcn(frame_parms->nr_band,
				       frame_parms->dl_CarrierFreq,
				       frame_parms->numerology_index,
				       frame_parms->N_RB_UL*(180e3)*(1 << frame_parms->numerology_index));

  subframe = slot/frame_parms->slots_per_subframe;
=======
  uint64_t absoluteFrequencyPointA = (mu==1 ? 640000 : 2070833);

  uint8_t subframe = slot/frame_parms->slots_per_subframe;
>>>>>>> 6b8eb372
  
  if (config_index<67 && mu==1)  { prach_sequence_length=0; slot = subframe*2; slot_gNB = 1+(subframe*2); }
  uint16_t N_ZC = prach_sequence_length == 0 ? 839 : 139;

  printf("Config_index %d, prach_sequence_length %d\n",config_index,prach_sequence_length);


  printf("FFT Size %d, Extended Prefix %d, Samples per subframe %d, Frame type %s, Frequency Range %s\n",
         NUMBER_OF_OFDM_CARRIERS,
         frame_parms->Ncp,
         frame_parms->samples_per_subframe,
         frame_parms->frame_type == FDD ? "FDD" : "TDD",
         frame_parms->freq_range == nr_FR1 ? "FR1" : "FR2");

  ru->nr_frame_parms = frame_parms;
  ru->if_south       = LOCAL_RF;
  ru->nb_tx          = n_tx;
  ru->nb_rx          = n_rx;

  gNB->gNB_config.carrier_config.num_tx_ant.value = 1;
  gNB->gNB_config.carrier_config.num_rx_ant.value = 1;
  if (mu==1)
    gNB->gNB_config.tdd_table.tdd_period.value = 6;
  else if (mu==3)
    gNB->gNB_config.tdd_table.tdd_period.value = 3;
  else {
    printf("unsupported numerology %d\n",mu);
    exit(-1);
  }

  gNB->gNB_config.prach_config.num_prach_fd_occasions.value = num_prach_fd_occasions;
  gNB->gNB_config.prach_config.num_prach_fd_occasions_list = (nfapi_nr_num_prach_fd_occasions_t *) malloc(num_prach_fd_occasions*sizeof(nfapi_nr_num_prach_fd_occasions_t));

  gNB->proc.slot_rx       = slot;

  int ret = get_nr_prach_info_from_index(config_index,
					 (int)frame,
					 (int)slot_gNB,
					 absoluteFrequencyPointA,
					 mu,
					 frame_parms->frame_type,
					 &format,
					 &start_symbol,
					 &N_t_slot,
					 &N_dur,
					 &RA_sfn_index,
					 &N_RA_slot,
					 &config_period);

  if (ret == 0) {printf("No prach in %d.%d, mu %d, config_index %d\n",frame,slot,mu,config_index); exit(-1);}
  format0 = format&0xff;      // first column of format from table
  format1 = (format>>8)&0xff; // second column of format from table

  if (format1 != 0xff) {
    switch(format0) {
    case 0xa1:
      prach_format = 11;
      break;
    case 0xa2:
      prach_format = 12;
      break;
    case 0xa3:
      prach_format = 13;
      break;
    default:
      AssertFatal(1==0, "Only formats A1/B1 A2/B2 A3/B3 are valid for dual format");
    }
  } else {
    switch(format0) { // single PRACH format
    case 0:
      prach_format = 0;
      break;
    case 1:
      prach_format = 1;
      break;
    case 2:
      prach_format = 2;
      break;
    case 3:
      prach_format = 3;
      break;
    case 0xa1:
      prach_format = 4;
      break;
    case 0xa2:
      prach_format = 5;
      break;
    case 0xa3:
      prach_format = 6;
      break;
    case 0xb1:
      prach_format = 7;
      break;
    case 0xb4:
      prach_format = 8;
      break;
    case 0xc0:
      prach_format = 9;
      break;
    case 0xc2:
      prach_format = 10;
      break;
    default:
      AssertFatal(1 == 0, "Invalid PRACH format");
    }
  }

  printf("PRACH format %d\n",prach_format);
      
  prach_config->num_prach_fd_occasions_list[fd_occasion].prach_root_sequence_index.value = rootSequenceIndex;
  prach_config->num_prach_fd_occasions_list[fd_occasion].k1.value                        = msg1_frequencystart;
  prach_config->restricted_set_config.value                                              = restrictedSetConfig;
  prach_config->prach_sequence_length.value                                              = prach_sequence_length;
  prach_pdu->num_cs                                                                      = get_NCS(NCS_config, format0, restrictedSetConfig);
  prach_config->num_prach_fd_occasions_list[fd_occasion].num_root_sequences.value        = 1+(64/(N_ZC/prach_pdu->num_cs));
  prach_pdu->prach_format                                                                = prach_format;

  memcpy((void*)&ru->config,(void*)&RC.gNB[0]->gNB_config,sizeof(ru->config));
  RC.nb_nr_L1_inst=1;
  phy_init_nr_gNB(gNB,0,0);
  nr_phy_init_RU(ru);
  gNB->common_vars.rxdata = ru->common.rxdata;
  set_tdd_config_nr(&gNB->gNB_config, mu, 7, 6, 2, 4);

  // Configure UE
  UE = malloc(sizeof(PHY_VARS_NR_UE));
  memset((void*)UE,0,sizeof(PHY_VARS_NR_UE));
  PHY_vars_UE_g = malloc(2*sizeof(PHY_VARS_NR_UE**));
  PHY_vars_UE_g[0] = malloc(2*sizeof(PHY_VARS_NR_UE*));
  PHY_vars_UE_g[0][0] = UE;
  memcpy(&UE->frame_parms,frame_parms,sizeof(NR_DL_FRAME_PARMS));
  UE->nrUE_config.prach_config.num_prach_fd_occasions_list = (fapi_nr_num_prach_fd_occasions_t *) malloc(num_prach_fd_occasions*sizeof(fapi_nr_num_prach_fd_occasions_t));

  if (init_nr_ue_signal(UE, 1, 0) != 0){
    printf("Error at UE NR initialisation\n");
    exit(-1);
  }

  ue_prach_pdu           = &UE->prach_vars[0]->prach_pdu;
  ue_prach_config        = &UE->nrUE_config.prach_config;
  UE->prach_resources[0] = &prach_resources;
  txdata                 = UE->common_vars.txdata;

  UE->prach_vars[0]->amp        = AMP;
  ue_prach_pdu->root_seq_id     = rootSequenceIndex;
  ue_prach_pdu->num_cs          = get_NCS(NCS_config, format0, restrictedSetConfig);
  ue_prach_pdu->restricted_set  = restrictedSetConfig;
  ue_prach_pdu->freq_msg1       = msg1_frequencystart;
  ue_prach_pdu->prach_format    = prach_format;

  ue_prach_config->prach_sub_c_spacing                                                = mu;
  ue_prach_config->prach_sequence_length                                              = prach_sequence_length;
  ue_prach_config->restricted_set_config                                              = restrictedSetConfig;
  ue_prach_config->num_prach_fd_occasions_list[fd_occasion].num_root_sequences        = prach_config->num_prach_fd_occasions_list[fd_occasion].num_root_sequences.value ;
  ue_prach_config->num_prach_fd_occasions_list[fd_occasion].prach_root_sequence_index = rootSequenceIndex;
  ue_prach_config->num_prach_fd_occasions_list[fd_occasion].k1                        = msg1_frequencystart;

  if (preamble_tx == 99)
    preamble_tx = (uint16_t)(taus()&0x3f);

  if (n_frames == 1)
    printf("raPreamble %d\n",preamble_tx);

  UE->prach_resources[0]->ra_PreambleIndex = preamble_tx;
  UE->prach_resources[0]->init_msg1 = 1;

  // Configure channel
  bw = N_RB_UL*(180e3)*(1 << frame_parms->numerology_index);
  AssertFatal(bw<=122.88e6,"Illegal channel bandwidth %f (mu %d,N_RB_UL %d)\n", bw, frame_parms->numerology_index, N_RB_UL);

  if (bw <= 30.72e6)
    fs = 30.72e6;
  else if (bw <= 61.44e6)
    fs = 61.44e6;
  else if (bw <= 122.88e6)
    fs = 122.88e6;

  LOG_I(PHY,"Running with bandwidth %f Hz, fs %f samp/s, FRAME_LENGTH_COMPLEX_SAMPLES %d\n",bw,fs,FRAME_LENGTH_COMPLEX_SAMPLES);

  UE2gNB = new_channel_desc_scm(UE->frame_parms.nb_antennas_tx,
                                gNB->frame_parms.nb_antennas_rx,
                                channel_model,
                                fs,
                                bw,
                                DS_TDL,
                                0.0,
                                delay,
                                0);

  if (UE2gNB==NULL) {
    printf("Problem generating channel model. Exiting.\n");
    exit(-1);
  }

  for (i=0; i<2; i++) {

    s_re[i] = malloc(FRAME_LENGTH_COMPLEX_SAMPLES*sizeof(double));
    bzero(s_re[i],FRAME_LENGTH_COMPLEX_SAMPLES*sizeof(double));
    s_im[i] = malloc(FRAME_LENGTH_COMPLEX_SAMPLES*sizeof(double));
    bzero(s_im[i],FRAME_LENGTH_COMPLEX_SAMPLES*sizeof(double));

    r_re[i] = malloc(FRAME_LENGTH_COMPLEX_SAMPLES*sizeof(double));
    bzero(r_re[i],FRAME_LENGTH_COMPLEX_SAMPLES*sizeof(double));
    r_im[i] = malloc(FRAME_LENGTH_COMPLEX_SAMPLES*sizeof(double));
    bzero(r_im[i],FRAME_LENGTH_COMPLEX_SAMPLES*sizeof(double));
  }

  // compute PRACH sequence
  compute_nr_prach_seq(prach_config->prach_sequence_length.value,
                       prach_config->num_prach_fd_occasions_list[fd_occasion].num_root_sequences.value,
                       prach_config->num_prach_fd_occasions_list[fd_occasion].prach_root_sequence_index.value,
                       gNB->X_u);

  compute_nr_prach_seq(ue_prach_config->prach_sequence_length,
                       ue_prach_config->num_prach_fd_occasions_list[fd_occasion].num_root_sequences,
                       ue_prach_config->num_prach_fd_occasions_list[fd_occasion].prach_root_sequence_index,
                       UE->X_u);

  /*tx_lev = generate_nr_prach(UE,
			     0, //gNB_id,
			     subframe); */ //commented for testing purpose

  UE_nr_rxtx_proc_t proc={0};
  proc.frame_tx   = frame;
  proc.nr_slot_tx = slot;
  nr_ue_prach_procedures(UE,&proc,0,0);

  /* tx_lev_dB not used later, no need to set */
  //tx_lev_dB = (unsigned int) dB_fixed(tx_lev);

  prach_start = subframe*frame_parms->samples_per_subframe;

  #ifdef NR_PRACH_DEBUG
  LOG_M("txsig0.m", "txs0", &txdata[0][subframe*frame_parms->samples_per_subframe], frame_parms->samples_per_subframe, 1, 1);
    LOG_M("txsig0_frame.m","txs0", txdata[0],frame_parms->samples_per_frame,1,1);
  #endif

  // multipath channel
  // dump_nr_prach_config(&gNB->frame_parms,subframe);

  for (i = 0; i < frame_parms->samples_per_subframe<<1; i++) {
    for (aa=0; aa<1; aa++) {
      if (awgn_flag == 0) {
        s_re[aa][i] = ((double)(((short *)&txdata[aa][prach_start]))[(i<<1)]);
        s_im[aa][i] = ((double)(((short *)&txdata[aa][prach_start]))[(i<<1)+1]);
      } else {
        for (aarx=0; aarx<gNB->frame_parms.nb_antennas_rx; aarx++) {
          if (aa==0) {
            r_re[aarx][i] = ((double)(((short *)&txdata[aa][prach_start]))[(i<<1)]);
            r_im[aarx][i] = ((double)(((short *)&txdata[aa][prach_start]))[(i<<1)+1]);
          } else {
            r_re[aarx][i] += ((double)(((short *)&txdata[aa][prach_start]))[(i<<1)]);
            r_im[aarx][i] += ((double)(((short *)&txdata[aa][prach_start]))[(i<<1)+1]);
          }
        }
      }
    }
  }

  if (snr1set == 0) {
    if (n_frames == 1)
      snr1 = snr0 + .1;
    else
      snr1 = snr0 + 5.0;
  }

  printf("SNR0 %f, SNR1 %f\n", snr0, snr1);

  if (ue_speed1set == 0) {
    if (n_frames == 1)
      ue_speed1 = ue_speed0 + 10;
    else
      ue_speed1 = ue_speed0 + 50;
  }

  rx_prach_start = subframe*frame_parms->samples_per_subframe;
  if (n_frames==1) printf("slot %d, rx_prach_start %d\n",slot,rx_prach_start);
  uint16_t preamble_rx, preamble_energy;


  for (SNR=snr0; SNR<snr1; SNR+=.1) {
    for (ue_speed=ue_speed0; ue_speed<ue_speed1; ue_speed+=10) {
      delay_avg = 0.0;
      // max Doppler shift
      UE2gNB->max_Doppler = 1.9076e9*(ue_speed/3.6)/3e8;
      printf("n_frames %d SNR %f\n",n_frames,SNR);
      prach_errors=0;

      for (trial=0; trial<n_frames; trial++) {

	if (input_fd==NULL) {
        sigma2_dB = 10*log10((double)tx_lev) - SNR - 10*log10(N_RB_UL*12/N_ZC);

        if (n_frames==1)
          printf("sigma2_dB %f (SNR %f dB) tx_lev_dB %f\n",sigma2_dB,SNR,10*log10((double)tx_lev));

        //AWGN
        sigma2 = pow(10,sigma2_dB/10);
        //  printf("Sigma2 %f (sigma2_dB %f)\n",sigma2,sigma2_dB);

        if (awgn_flag == 0) {
          multipath_tv_channel(UE2gNB, s_re, s_im, r_re, r_im, frame_parms->samples_per_frame, 0);
        }

        if (n_frames==1) {
          printf("rx_level data symbol %f, tx_lev %f\n",
                 10*log10(signal_energy_fp(r_re,r_im,1,OFDM_SYMBOL_SIZE_COMPLEX_SAMPLES,0)),
                 10*log10(tx_lev));
        }

        for (i = 0; i< frame_parms->samples_per_subframe; i++) {
          for (aa = 0; aa < frame_parms->nb_antennas_rx; aa++) {
            ((short*) &ru->common.rxdata[aa][rx_prach_start])[2*i] = (short) (.167*(r_re[aa][i] +sqrt(sigma2/2)*gaussdouble(0.0,1.0)));
            ((short*) &ru->common.rxdata[aa][rx_prach_start])[2*i+1] = (short) (.167*(r_im[aa][i] + (iqim*r_re[aa][i]) + sqrt(sigma2/2)*gaussdouble(0.0,1.0)));
          }
        }
	} else {
	  n_bytes = fread(&ru->common.rxdata[0][rx_prach_start],sizeof(int32_t),frame_parms->samples_per_subframe,input_fd);
	  printf("fread %d bytes from file %s\n",n_bytes,input_file);
	  if (n_bytes!=frame_parms->samples_per_subframe) {
	    printf("expected %d bytes\n",frame_parms->samples_per_subframe);
	    exit(-1);
	  }
	}


        rx_nr_prach_ru(ru, prach_format, numRA, prachStartSymbol, prachOccasion, frame, slot);

        gNB->prach_vars.rxsigF = ru->prach_rxsigF[prachOccasion];
	if (n_frames == 1) printf("ncs %d,num_seq %d\n",prach_pdu->num_cs,  prach_config->num_prach_fd_occasions_list[fd_occasion].num_root_sequences.value);
        rx_nr_prach(gNB, prach_pdu, prachOccasion, frame, subframe, &preamble_rx, &preamble_energy, &preamble_delay);

	//        printf(" preamble_energy %d preamble_rx %d preamble_tx %d \n", preamble_energy, preamble_rx, preamble_tx);

        if (preamble_rx != preamble_tx)
          prach_errors++;
        else
          delay_avg += (double)preamble_delay;

        N_ZC = (prach_sequence_length) ? 139 : 839;

        if (n_frames==1) {
          printf("preamble %d (tx %d) : energy %d, delay %d\n",preamble_rx,preamble_tx,preamble_energy,preamble_delay);
          #ifdef NR_PRACH_DEBUG
	  LOG_M("prach0.m","prach0", &txdata[0][prach_start], frame_parms->samples_per_subframe, 1, 1);
            LOG_M("prachF0.m","prachF0", &gNB->prach_vars.prachF[0], N_ZC, 1, 1);
            LOG_M("rxsig0.m","rxs0", &gNB->common_vars.rxdata[0][subframe*frame_parms->samples_per_subframe], frame_parms->samples_per_subframe, 1, 1);
            LOG_M("ru_rxsig0.m","rxs0", &ru->common.rxdata[0][subframe*frame_parms->samples_per_subframe], frame_parms->samples_per_subframe, 1, 1);
            LOG_M("ru_rxsigF0.m","rxsF0", ru->prach_rxsigF[0][0], N_ZC, 1, 1);
            LOG_M("prach_preamble.m","prachp", &gNB->X_u[0], N_ZC, 1, 1);
            LOG_M("ue_prach_preamble.m","prachp", &UE->X_u[0], N_ZC, 1, 1);
          #endif
        }
      }

      printf("SNR %f dB, UE Speed %f km/h: errors %d/%d (delay %f)\n", SNR, ue_speed, prach_errors, n_frames, delay_avg/(double)(n_frames-prach_errors));
      if (input_fd)
	break;
      if (prach_errors)
        break;

    } // UE Speed loop
    if (!prach_errors) {
      printf("PRACH test OK\n");
      break;
    }
    if (input_fd)
      break;
  } //SNR loop

  for (i=0; i<2; i++) {
    free(s_re[i]);
    free(s_im[i]);
    free(r_re[i]);
    free(r_im[i]);
  }

  free(s_re);
  free(s_im);
  free(r_re);
  free(r_im);

  if (input_fd) fclose(input_fd);

  return(0);
}<|MERGE_RESOLUTION|>--- conflicted
+++ resolved
@@ -413,18 +413,9 @@
 
   nr_phy_config_request_sim(gNB, N_RB_UL, N_RB_UL, mu, Nid_cell, SSB_positions);
 
-<<<<<<< HEAD
-  absoluteFrequencyPointA = to_nrarfcn(frame_parms->nr_band,
-				       frame_parms->dl_CarrierFreq,
-				       frame_parms->numerology_index,
-				       frame_parms->N_RB_UL*(180e3)*(1 << frame_parms->numerology_index));
-
-  subframe = slot/frame_parms->slots_per_subframe;
-=======
   uint64_t absoluteFrequencyPointA = (mu==1 ? 640000 : 2070833);
 
   uint8_t subframe = slot/frame_parms->slots_per_subframe;
->>>>>>> 6b8eb372
   
   if (config_index<67 && mu==1)  { prach_sequence_length=0; slot = subframe*2; slot_gNB = 1+(subframe*2); }
   uint16_t N_ZC = prach_sequence_length == 0 ? 839 : 139;
