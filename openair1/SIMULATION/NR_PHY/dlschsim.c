/*
 * Licensed to the OpenAirInterface (OAI) Software Alliance under one or more
 * contributor license agreements.  See the NOTICE file distributed with
 * this work for additional information regarding copyright ownership.
 * The OpenAirInterface Software Alliance licenses this file to You under
 * the OAI Public License, Version 1.1  (the "License"); you may not use this file
 * except in compliance with the License.
 * You may obtain a copy of the License at
 *
 *      http://www.openairinterface.org/?page_id=698
 *
 * Unless required by applicable law or agreed to in writing, software
 * distributed under the License is distributed on an "AS IS" BASIS,
 * WITHOUT WARRANTIES OR CONDITIONS OF ANY KIND, either express or implied.
 * See the License for the specific language governing permissions and
 * limitations under the License.
 *-------------------------------------------------------------------------------
 * For more information about the OpenAirInterface (OAI) Software Alliance:
 *      contact@openairinterface.org
 */

#include <string.h>
#include <math.h>
#include <unistd.h>
#include <fcntl.h>
#include <sys/ioctl.h>
#include <sys/mman.h>
#include "common/ran_context.h"
#include "common/config/config_userapi.h"
#include "common/utils/LOG/log.h"
#include "common/utils/LOG/vcd_signal_dumper.h"
#include "T.h"
#include "PHY/defs_gNB.h"
#include "PHY/defs_nr_common.h"
#include "PHY/defs_nr_UE.h"
#include "PHY/types.h"
#include "PHY/INIT/phy_init.h"
#include "PHY/MODULATION/modulation_eNB.h"
#include "PHY/MODULATION/modulation_UE.h"
#include "PHY/NR_REFSIG/nr_mod_table.h"
#include "PHY/NR_REFSIG/refsig_defs_ue.h"
#include "PHY/NR_TRANSPORT/nr_dlsch.h"
#include "PHY/NR_TRANSPORT/nr_transport.h"
#include "PHY/NR_UE_TRANSPORT/nr_transport_proto_ue.h"
#include "SCHED_NR/sched_nr.h"
#include "openair1/SIMULATION/TOOLS/sim.h"
#include "openair1/SIMULATION/RF/rf.h"
#include "openair1/SIMULATION/NR_PHY/nr_unitary_defs.h"
#include "openair1/SIMULATION/NR_PHY/nr_dummy_functions.c"

//#define DEBUG_NR_DLSCHSIM

PHY_VARS_gNB *gNB;
PHY_VARS_NR_UE *UE;
RAN_CONTEXT_t RC;
int32_t uplink_frequency_offset[MAX_NUM_CCs][4];

double cpuf;
int nfapi_mode = 0;
uint16_t NB_UE_INST = 1;



// needed for some functions
PHY_VARS_NR_UE *PHY_vars_UE_g[1][1] = { { NULL } };
uint16_t n_rnti = 0x1234;
openair0_config_t openair0_cfg[MAX_CARDS];

int main(int argc, char **argv)
{
	char c;
	int i; //,j,l,aa;
	double SNR, SNR_lin, snr0 = -2.0, snr1 = 2.0;
	double snr_step = 0.1;
	uint8_t snr1set = 0;
	int **txdata;
	double **s_re, **s_im, **r_re, **r_im;
	//  int sync_pos, sync_pos_slot;
	//  FILE *rx_frame_file;
	FILE *output_fd = NULL;
	//uint8_t write_output_file = 0;
	//  int subframe_offset;
	//  char fname[40], vname[40];
	int trial, n_trials = 1, n_errors = 0, n_false_positive = 0;
	uint8_t n_tx = 1, n_rx = 1;
	//uint8_t transmission_mode = 1;
	uint16_t Nid_cell = 0;
	channel_desc_t *gNB2UE;
	uint8_t extended_prefix_flag = 0;
	//int8_t interf1 = -21, interf2 = -21;
	FILE *input_fd = NULL, *pbch_file_fd = NULL;
	//char input_val_str[50],input_val_str2[50];
	//uint16_t NB_RB=25;
	SCM_t channel_model = AWGN;  //Rayleigh1_anticorr;
	uint16_t N_RB_DL = 106, mu = 1;
	//unsigned char frame_type = 0;
	unsigned char pbch_phase = 0;
	int frame = 0, slot = 0;
	int frame_length_complex_samples;
	//int frame_length_complex_samples_no_prefix;
	NR_DL_FRAME_PARMS *frame_parms;
	uint8_t Kmimo = 0;
	uint32_t Nsoft = 0;
	double sigma;
	unsigned char qbits = 8;
	int ret;
	//int run_initial_sync=0;
	int loglvl = OAILOG_WARNING;
	float target_error_rate = 0.01;
        uint64_t SSB_positions=0x01;
	uint16_t nb_symb_sch = 12;
	uint16_t nb_rb = 50;
	uint8_t Imcs = 9;
        uint8_t mcs_table = 0;

	cpuf = get_cpu_freq_GHz();

	if (load_configmodule(argc, argv, CONFIG_ENABLECMDLINEONLY) == 0) {
		exit_fun("[NR_DLSCHSIM] Error, configuration module init failed\n");
	}

	//logInit();
	randominit(0);

	while ((c = getopt(argc, argv, "df:hpVg:i:j:n:l:m:r:s:S:y:z:M:N:F:R:P:L:")) != -1) {
		switch (c) {
		/*case 'f':
			write_output_file = 1;
			output_fd = fopen(optarg, "w");

			if (output_fd == NULL) {
				printf("Error opening %s\n", optarg);
				exit(-1);
			}

			break;*/

		/*case 'd':
			frame_type = 1;
			break;*/

		case 'g':
			switch ((char) *optarg) {
			case 'A':
				channel_model = SCM_A;
				break;

			case 'B':
				channel_model = SCM_B;
				break;

			case 'C':
				channel_model = SCM_C;
				break;

			case 'D':
				channel_model = SCM_D;
				break;

			case 'E':
				channel_model = EPA;
				break;

			case 'F':
				channel_model = EVA;
				break;

			case 'G':
				channel_model = ETU;
				break;

			default:
				printf("Unsupported channel model! Exiting.\n");
				exit(-1);
			}

			break;

		/*case 'i':
			interf1 = atoi(optarg);
			break;

		case 'j':
			interf2 = atoi(optarg);
			break;*/

		case 'n':
			n_trials = atoi(optarg);
			break;

		case 's':
			snr0 = atof(optarg);
#ifdef DEBUG_NR_DLSCHSIM
			printf("Setting SNR0 to %f\n", snr0);
#endif
			break;

		case 'V':
		  ouput_vcd = 1;
		  break;

		case 'S':
			snr1 = atof(optarg);
			snr1set = 1;
			printf("Setting SNR1 to %f\n", snr1);
#ifdef DEBUG_NR_DLSCHSIM
			printf("Setting SNR1 to %f\n", snr1);
#endif
			break;

		case 'p':
			extended_prefix_flag = 1;
			break;

			/*
			 case 'r':
			 ricean_factor = pow(10,-.1*atof(optarg));
			 if (ricean_factor>1) {
			 printf("Ricean factor must be between 0 and 1\n");
			 exit(-1);
			 }
			 break;
			 */

		case 'y':
			n_tx = atoi(optarg);

			if ((n_tx == 0) || (n_tx > 2)) {
				printf("Unsupported number of TX antennas %d. Exiting.\n", n_tx);
				exit(-1);
			}

			break;

		case 'z':
			n_rx = atoi(optarg);

			if ((n_rx == 0) || (n_rx > 2)) {
				printf("Unsupported number of RX antennas %d. Exiting.\n", n_rx);
				exit(-1);
			}

			break;

	        case 'M':
      			SSB_positions = atoi(optarg);
			break;		    

		case 'N':
			Nid_cell = atoi(optarg);
			break;

		case 'R':
			N_RB_DL = atoi(optarg);
			break;

		case 'F':
			input_fd = fopen(optarg, "r");

			if (input_fd == NULL) {
				printf("Problem with filename %s. Exiting.\n", optarg);
				exit(-1);
			}

			break;

		case 'P':
			pbch_phase = atoi(optarg);

			if (pbch_phase > 3)
				printf("Illegal PBCH phase (0-3) got %d\n", pbch_phase);

			break;

		case 'L':
		  loglvl = atoi(optarg);
		  break;

		case 'm':
			Imcs = atoi(optarg);
			break;

		case 'l':
			nb_symb_sch = atoi(optarg);
			break;

		case 'r':
			nb_rb = atoi(optarg);
			break;

		/*case 'x':
			transmission_mode = atoi(optarg);
			break;*/

		default:
		case 'h':
			printf("%s -h(elp) -p(extended_prefix) -N cell_id -f output_filename -F input_filename -g channel_model -n n_frames -t Delayspread -s snr0 -S snr1 -x transmission_mode -y TXant -z RXant -i Intefrence0 -j Interference1 -A interpolation_file -C(alibration offset dB) -N CellId\n", argv[0]);
			printf("-h This message\n");
			printf("-p Use extended prefix mode\n");
			printf("-V Enable VCD dumb functions\n");
			//printf("-d Use TDD\n");
			printf("-n Number of frames to simulate\n");
			printf("-s Starting SNR, runs from SNR0 to SNR0 + 5 dB.  If n_frames is 1 then just SNR is simulated\n");
			printf("-S Ending SNR, runs from SNR0 to SNR1\n");
			printf("-t Delay spread for multipath channel\n");
			printf("-g [A,B,C,D,E,F,G] Use 3GPP SCM (A,B,C,D) or 36-101 (E-EPA,F-EVA,G-ETU) models (ignores delay spread and Ricean factor)\n");
			//printf("-x Transmission mode (1,2,6 for the moment)\n");
			printf("-y Number of TX antennas used in eNB\n");
			printf("-z Number of RX antennas used in UE\n");
			//printf("-i Relative strength of first intefering eNB (in dB) - cell_id mod 3 = 1\n");
			//printf("-j Relative strength of second intefering eNB (in dB) - cell_id mod 3 = 2\n");
  		    printf("-M Multiple SSB positions in burst\n");
			printf("-N Nid_cell\n");
			printf("-R N_RB_DL\n");
			printf("-O oversampling factor (1,2,4,8,16)\n");
			printf("-A Interpolation_filname Run with Abstraction to generate Scatter plot using interpolation polynomial in file\n");
			//printf("-C Generate Calibration information for Abstraction (effective SNR adjustment to remove Pe bias w.r.t. AWGN)\n");
			//printf("-f Output filename (.txt format) for Pe/SNR results\n");
			printf("-F Input filename (.txt format) for RX conformance testing\n");
			exit(-1);
			break;
		}
	}

	logInit();
	set_glog(loglvl);
	T_stdout = 1;

	if (snr1set == 0)
		snr1 = snr0 + 10;

	if (ouput_vcd)
        vcd_signal_dumper_init("/tmp/openair_dump_nr_dlschsim.vcd");

	gNB2UE = new_channel_desc_scm(n_tx, n_rx, channel_model, 
				      61.44e6, //N_RB2sampling_rate(N_RB_DL),
				      40e6, //N_RB2channel_bandwidth(N_RB_DL),
				      0, 0, 0);

	if (gNB2UE == NULL) {
		printf("Problem generating channel model. Exiting.\n");
		exit(-1);
	}

	RC.gNB = (PHY_VARS_gNB **) malloc(sizeof(PHY_VARS_gNB *));
	RC.gNB[0] = malloc(sizeof(PHY_VARS_gNB));
	gNB = RC.gNB[0];
	//gNB_config = &gNB->gNB_config;
	frame_parms = &gNB->frame_parms; //to be initialized I suppose (maybe not necessary for PBCH)
	frame_parms->nb_antennas_tx = n_tx;
	frame_parms->nb_antennas_rx = n_rx;
	frame_parms->N_RB_DL = N_RB_DL;
	frame_parms->Ncp = extended_prefix_flag ? EXTENDED : NORMAL;
	crcTableInit();
	nr_phy_config_request_sim(gNB, N_RB_DL, N_RB_DL, mu, Nid_cell,SSB_positions);
	phy_init_nr_gNB(gNB, 0, 0);
	//init_eNB_afterRU();
	frame_length_complex_samples = frame_parms->samples_per_subframe;
	//frame_length_complex_samples_no_prefix = frame_parms->samples_per_subframe_wCP;
	s_re = malloc(2 * sizeof(double *));
	s_im = malloc(2 * sizeof(double *));
	r_re = malloc(2 * sizeof(double *));
	r_im = malloc(2 * sizeof(double *));
	txdata = malloc(2 * sizeof(int *));

	for (i = 0; i < 2; i++) {
		s_re[i] = malloc(frame_length_complex_samples * sizeof(double));
		bzero(s_re[i], frame_length_complex_samples * sizeof(double));
		s_im[i] = malloc(frame_length_complex_samples * sizeof(double));
		bzero(s_im[i], frame_length_complex_samples * sizeof(double));
		r_re[i] = malloc(frame_length_complex_samples * sizeof(double));
		bzero(r_re[i], frame_length_complex_samples * sizeof(double));
		r_im[i] = malloc(frame_length_complex_samples * sizeof(double));
		bzero(r_im[i], frame_length_complex_samples * sizeof(double));
		txdata[i] = malloc(frame_length_complex_samples * sizeof(int));
		bzero(r_re[i], frame_length_complex_samples * sizeof(int)); // [hna] r_re should be txdata
	}

	if (pbch_file_fd != NULL) {
		load_pbch_desc(pbch_file_fd);
	}

	/*  for (int k=0; k<2; k++) {
	 // Create transport channel structures for 2 transport blocks (MIMO)
	 for (i=0; i<2; i++) {
	 gNB->dlsch[k][i] = new_gNB_dlsch(Kmimo,8,Nsoft,0,frame_parms,gNB_config);

	 if (!gNB->dlsch[k][i]) {
	 printf("Can't get eNB dlsch structures\n");
	 exit(-1);
	 }
	 gNB->dlsch[k][i]->Nsoft = 10;
	 gNB->dlsch[k][i]->rnti = n_rnti+k;
	 }
	 }*/
	//configure UE
	UE = malloc(sizeof(PHY_VARS_NR_UE));
	memcpy(&UE->frame_parms, frame_parms, sizeof(NR_DL_FRAME_PARMS));

	//phy_init_nr_top(frame_parms);
	if (init_nr_ue_signal(UE, 1, 0) != 0) {
		printf("Error at UE NR initialisation\n");
		exit(-1);
	}

	//nr_init_frame_parms_ue(&UE->frame_parms);
	//init_nr_ue_transport(UE, 0);
	for (int sf = 0; sf < 2; sf++) {
		for (i = 0; i < 2; i++) {
			UE->dlsch[sf][0][i] = new_nr_ue_dlsch(Kmimo, 8, Nsoft, 5, N_RB_DL,
					0);

			if (!UE->dlsch[sf][0][i]) {
				printf("Can't get ue dlsch structures\n");
				exit(-1);
			}

			UE->dlsch[sf][0][i]->rnti = n_rnti;
		}
	}

	UE->dlsch_SI[0] = new_nr_ue_dlsch(1, 1, Nsoft, 5, N_RB_DL, 0);
	UE->dlsch_ra[0] = new_nr_ue_dlsch(1, 1, Nsoft, 5, N_RB_DL, 0);
	unsigned char harq_pid = 0; //dlsch->harq_ids[subframe];
	NR_gNB_DLSCH_t *dlsch = gNB->dlsch[0][0];
	nfapi_nr_dl_tti_pdsch_pdu_rel15_t *rel15 = &dlsch->harq_processes[harq_pid]->pdsch_pdu.pdsch_pdu_rel15;
	//time_stats_t *rm_stats, *te_stats, *i_stats;
	uint8_t is_crnti = 0, llr8_flag = 0;
	unsigned int TBS = 8424;
	unsigned int available_bits;
	uint8_t nb_re_dmrs = 6;
	uint16_t length_dmrs = 1;
	unsigned char mod_order;
        uint16_t rate;
	uint8_t Nl = 1;
	uint8_t rvidx = 0;
	dlsch->rnti = 1;
	/*dlsch->harq_processes[0]->mcs = Imcs;
	 dlsch->harq_processes[0]->rvidx = rvidx;*/
	//printf("dlschsim harqid %d nb_rb %d, mscs %d\n",dlsch->harq_ids[subframe],
	//    dlsch->harq_processes[0]->nb_rb,dlsch->harq_processes[0]->mcs,dlsch->harq_processes[0]->Nl);
	mod_order = nr_get_Qm_dl(Imcs, mcs_table);
        rate = nr_get_code_rate_dl(Imcs, mcs_table);
	available_bits = nr_get_G(nb_rb, nb_symb_sch, nb_re_dmrs, length_dmrs, mod_order, 1);
	TBS = nr_compute_tbs(mod_order,rate, nb_rb, nb_symb_sch, nb_re_dmrs*length_dmrs, 0, Nl);
	printf("available bits %u TBS %u mod_order %d\n", available_bits, TBS, mod_order);
	//dlsch->harq_ids[subframe]= 0;
	rel15->rbSize         = nb_rb;
	rel15->NrOfSymbols    = nb_symb_sch;
	rel15->qamModOrder[0] = mod_order;
	rel15->nrOfLayers     = Nl;
	rel15->TBSize[0]      = TBS>>3;
        rel15->targetCodeRate[0] = rate;
        rel15->NrOfCodewords = 1;
        rel15->dmrsConfigType = NFAPI_NR_DMRS_TYPE1;
	rel15->dlDmrsSymbPos = 4;
	rel15->mcsIndex[0] = Imcs;
	double *modulated_input = malloc16(sizeof(double) * 16 * 68 * 384); // [hna] 16 segments, 68*Zc
	short *channel_output_fixed = malloc16(sizeof(short) * 16 * 68 * 384);
	short *channel_output_uncoded = malloc16(sizeof(unsigned short) * 16 * 68 * 384);
	double errors_bit_uncoded = 0;
	//unsigned char *estimated_output;
	unsigned char *estimated_output_bit;
	unsigned char *test_input_bit;
	unsigned int errors_bit = 0;
	test_input_bit = (unsigned char *) malloc16(sizeof(unsigned char) * 16 * 68 * 384);
	//estimated_output = (unsigned char *) malloc16(sizeof(unsigned char) * 16 * 68 * 384);
	estimated_output_bit = (unsigned char *) malloc16(sizeof(unsigned char) * 16 * 68 * 384);
	NR_UE_DLSCH_t *dlsch0_ue = UE->dlsch[0][0][0];
	NR_DL_UE_HARQ_t *harq_process = dlsch0_ue->harq_processes[harq_pid];
	harq_process->mcs = Imcs;
	harq_process->mcs_table = mcs_table;
	harq_process->Nl = Nl;
	harq_process->nb_rb = nb_rb;
	harq_process->Qm = mod_order;
	harq_process->rvidx = rvidx;
	harq_process->R = rate;
        harq_process->dmrsConfigType = 1;
	harq_process->dlDmrsSymbPos = 4;
	printf("harq process ue mcs = %d Qm = %d, symb %d\n", harq_process->mcs, harq_process->Qm, nb_symb_sch);
	unsigned char *test_input;
	test_input = (unsigned char *) malloc16(sizeof(unsigned char) * TBS / 8);

	for (i = 0; i < TBS / 8; i++)
		test_input[i] = (unsigned char) rand();

	//estimated_output = harq_process->b;

#ifdef DEBUG_NR_DLSCHSIM
	for (i = 0; i < TBS / 8; i++) printf("test_input[i]=%hhu \n",test_input[i]);
#endif

	/*for (int i=0; i<TBS/8; i++)
	 printf("test input[%d]=%d \n",i,test_input[i]);*/

	//printf("crc32: [0]->0x%08x\n",crc24c(test_input, 32));
	// generate signal
	if (input_fd == NULL) {
		nr_dlsch_encoding(test_input, frame, slot, dlsch, frame_parms,NULL,NULL,NULL,NULL,NULL,NULL,NULL);
	}

	for (SNR = snr0; SNR < snr1; SNR += snr_step) {
		n_errors = 0;
		n_false_positive = 0;

		for (trial = 0; trial < n_trials; trial++) {
			errors_bit_uncoded = 0;
			for (i = 0; i < available_bits; i++) {
#ifdef DEBUG_CODER
				if ((i&0xf)==0)
				printf("\ne %d..%d:    ",i,i+15);
#endif

				//if (i<16)
				//   printf("encoder output f[%d] = %d\n",i,dlsch->harq_processes[0]->f[i]);
				if (dlsch->harq_processes[0]->f[i] == 0)
					modulated_input[i] = 1.0;        ///sqrt(2);  //QPSK
				else
					modulated_input[i] = -1.0;        ///sqrt(2);

				//if (i<16) printf("modulated_input[%d] = %d\n",i,modulated_input[i]);
				//SNR =10;
				SNR_lin = pow(10, SNR / 10.0);
				sigma = 1.0 / sqrt(2 * SNR_lin);
				channel_output_fixed[i] = (short) quantize(sigma / 4.0 / 4.0,
						modulated_input[i] + sigma * gaussdouble(0.0, 1.0),
						qbits);
				//channel_output_fixed[i] = (char)quantize8bit(sigma/4.0,(2.0*modulated_input[i]) - 1.0 + sigma*gaussdouble(0.0,1.0));
				//printf("llr[%d]=%d\n",i,channel_output_fixed[i]);
				//printf("channel_output_fixed[%d]: %d\n",i,channel_output_fixed[i]);

				//channel_output_fixed[i] = (char)quantize(1,channel_output_fixed[i],qbits);
/*
				if (i<16)   printf("input[%d] %f => channel_output_fixed[%d] = %d\n",
						   i,modulated_input[i],
						   i,channel_output_fixed[i]);
*/
				//Uncoded BER
				if (channel_output_fixed[i] < 0)
					channel_output_uncoded[i] = 1;  //QPSK demod
				else
					channel_output_uncoded[i] = 0;

				if (channel_output_uncoded[i] != dlsch->harq_processes[harq_pid]->f[i])
					errors_bit_uncoded = errors_bit_uncoded + 1;
			}

			//if (errors_bit_uncoded>10)
			//printf("errors bits uncoded %f\n", errors_bit_uncoded);
#ifdef DEBUG_CODER
			printf("\n");
			exit(-1);
#endif

			vcd_signal_dumper_dump_function_by_name(VCD_SIGNAL_DUMPER_FUNCTIONS_DLSCH_DECODING0, VCD_FUNCTION_IN);

			ret = nr_dlsch_decoding(UE, channel_output_fixed, &UE->frame_parms,
					dlsch0_ue, dlsch0_ue->harq_processes[0], frame, nb_symb_sch,
					slot,harq_pid, is_crnti, llr8_flag);

			vcd_signal_dumper_dump_function_by_name(VCD_SIGNAL_DUMPER_FUNCTIONS_DLSCH_DECODING0, VCD_FUNCTION_OUT);

			if (ret > dlsch0_ue->max_ldpc_iterations)
				n_errors++;

			//count errors
			errors_bit = 0;

			for (i = 0; i < TBS; i++) {
				estimated_output_bit[i] = (dlsch0_ue->harq_processes[0]->b[i / 8] & (1 << (i & 7))) >> (i & 7);
				test_input_bit[i] = (test_input[i / 8] & (1 << (i & 7))) >> (i & 7); // Further correct for multiple segments

				if (estimated_output_bit[i] != test_input_bit[i]) {
					errors_bit++;
					//printf("estimated bits error occurs @%d ",i);
				}
			}

			if (errors_bit > 0) {
				n_false_positive++;
				if (n_trials == 1)
					printf("errors_bit %u (trial %d)\n", errors_bit, trial);
			}
		}

		printf("SNR %f, BLER %f (false positive %f)\n", SNR,
				(float) n_errors / (float) n_trials,
				(float) n_false_positive / (float) n_trials);

		if ((float) n_errors / (float) n_trials < target_error_rate) {
		  printf("PDSCH test OK\n");
		  break;
		}
	}

	/*LOG_M("txsigF0.m","txsF0", gNB->common_vars.txdataF[0],frame_length_complex_samples_no_prefix,1,1);
	 if (gNB->frame_parms.nb_antennas_tx>1)
	 LOG_M("txsigF1.m","txsF1", gNB->common_vars.txdataF[1],frame_length_complex_samples_no_prefix,1,1);*/

	//TODO: loop over slots
	/*for (aa=0; aa<gNB->frame_parms.nb_antennas_tx; aa++) {
	 if (gNB_config->subframe_config.dl_cyclic_prefix_type.value == 1) {
	 PHY_ofdm_mod(gNB->common_vars.txdataF[aa],
	 txdata[aa],
	 frame_parms->ofdm_symbol_size,
	 12,
	 frame_parms->nb_prefix_samples,
	 CYCLIC_PREFIX);
	 } else {
	 nr_normal_prefix_mod(gNB->common_vars.txdataF[aa],
	 txdata[aa],
	 14,
	 frame_parms);
	 }
	 }

	 LOG_M("txsig0.m","txs0", txdata[0],frame_length_complex_samples,1,1);
	 if (gNB->frame_parms.nb_antennas_tx>1)
	 LOG_M("txsig1.m","txs1", txdata[1],frame_length_complex_samples,1,1);


	 for (i=0; i<frame_length_complex_samples; i++) {
	 for (aa=0; aa<frame_parms->nb_antennas_tx; aa++) {
	 r_re[aa][i] = ((double)(((short *)txdata[aa]))[(i<<1)]);
	 r_im[aa][i] = ((double)(((short *)txdata[aa]))[(i<<1)+1]);
	 }
	 }*/

	for (i = 0; i < 2; i++) {
		printf("gNB %d\n", i);
<<<<<<< HEAD
		free_gNB_dlsch(gNB->dlsch[0][i],N_RB_DL);
=======
		free_gNB_dlsch(&(gNB->dlsch[0][i]));
>>>>>>> 78017412
		printf("UE %d\n", i);
		free_nr_ue_dlsch(&(UE->dlsch[0][0][i]),N_RB_DL);
	}

	for (i = 0; i < 2; i++) {
		free(s_re[i]);
		free(s_im[i]);
		free(r_re[i]);
		free(r_im[i]);
		free(txdata[i]);
	}

	free(s_re);
	free(s_im);
	free(r_re);
	free(r_im);
	free(txdata);

	if (output_fd)
		fclose(output_fd);

	if (input_fd)
		fclose(input_fd);

	if (ouput_vcd)
        vcd_signal_dumper_close();

	return (n_errors);
}
<|MERGE_RESOLUTION|>--- conflicted
+++ resolved
@@ -628,11 +628,7 @@
 
 	for (i = 0; i < 2; i++) {
 		printf("gNB %d\n", i);
-<<<<<<< HEAD
-		free_gNB_dlsch(gNB->dlsch[0][i],N_RB_DL);
-=======
 		free_gNB_dlsch(&(gNB->dlsch[0][i]));
->>>>>>> 78017412
 		printf("UE %d\n", i);
 		free_nr_ue_dlsch(&(UE->dlsch[0][0][i]),N_RB_DL);
 	}
