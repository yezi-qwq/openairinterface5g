--- conflicted
+++ resolved
@@ -118,16 +118,9 @@
 	uint8_t Imcs = 9;
         uint8_t mcs_table = 0;
         double DS_TDL = .03;
-<<<<<<< HEAD
-	cpuf = get_cpu_freq_GHz(); 
-        char gNBthreads[128]="n";
-
-        
-=======
 	cpuf = get_cpu_freq_GHz();
 	char gNBthreads[128]="n";
 	
->>>>>>> 355063b5
 	if (load_configmodule(argc, argv, CONFIG_ENABLECMDLINEONLY) == 0) {
 		exit_fun("[NR_DLSCHSIM] Error, configuration module init failed\n");
 	}
@@ -535,13 +528,8 @@
 
 	//printf("crc32: [0]->0x%08x\n",crc24c(test_input, 32));
 	// generate signal
-<<<<<<< HEAD
 	unsigned char output[rel15->rbSize * NR_SYMBOLS_PER_SLOT * NR_NB_SC_PER_RB * 8 * NR_MAX_NB_LAYERS] __attribute__((aligned(32)));
         bzero(output,rel15->rbSize * NR_SYMBOLS_PER_SLOT * NR_NB_SC_PER_RB * 8 * NR_MAX_NB_LAYERS);
-=======
-	    unsigned char output[rel15->rbSize * NR_SYMBOLS_PER_SLOT * NR_NB_SC_PER_RB * 8 * NR_MAX_NB_LAYERS] __attribute__((aligned(32)));
-    bzero(output,rel15->rbSize * NR_SYMBOLS_PER_SLOT * NR_NB_SC_PER_RB * 8 * NR_MAX_NB_LAYERS);
->>>>>>> 355063b5
 	if (input_fd == NULL) {
 	  nr_dlsch_encoding(gNB, test_input, frame, slot, dlsch, frame_parms,output,NULL,NULL,NULL,NULL,NULL,NULL,NULL);
 	}
@@ -559,21 +547,12 @@
 
 				//if (i<16)
 				//   printf("encoder output f[%d] = %d\n",i,dlsch->harq_processes[0]->f[i]);
-<<<<<<< HEAD
-				/*
-				if (dlsch->harq_process.f[i] == 0)
-					modulated_input[i] = 1.0;        ///sqrt(2);  //QPSK
-				else
-					modulated_input[i] = -1.0;        ///sqrt(2);
-				*/
-=======
 				
 				if (output[i] == 0)
 					modulated_input[i] = 1.0;        ///sqrt(2);  //QPSK
 				else
 					modulated_input[i] = -1.0;        ///sqrt(2);
 				
->>>>>>> 355063b5
 				//if (i<16) printf("modulated_input[%d] = %d\n",i,modulated_input[i]);
 				//SNR =10;
 				SNR_lin = pow(10, SNR / 10.0);
@@ -597,13 +576,6 @@
 					channel_output_uncoded[i] = 1;  //QPSK demod
 				else
 					channel_output_uncoded[i] = 0;
-<<<<<<< HEAD
-				/*
-				if (channel_output_uncoded[i] != dlsch->harq_process.f[i])
-					errors_bit_uncoded = errors_bit_uncoded + 1;
-				*/
-=======
->>>>>>> 355063b5
 			}
 
 #ifdef DEBUG_CODER
