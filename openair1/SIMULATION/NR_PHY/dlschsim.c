/*
 * Licensed to the OpenAirInterface (OAI) Software Alliance under one or more
 * contributor license agreements.  See the NOTICE file distributed with
 * this work for additional information regarding copyright ownership.
 * The OpenAirInterface Software Alliance licenses this file to You under
 * the OAI Public License, Version 1.1  (the "License"); you may not use this file
 * except in compliance with the License.
 * You may obtain a copy of the License at
 *
 *      http://www.openairinterface.org/?page_id=698
 *
 * Unless required by applicable law or agreed to in writing, software
 * distributed under the License is distributed on an "AS IS" BASIS,
 * WITHOUT WARRANTIES OR CONDITIONS OF ANY KIND, either express or implied.
 * See the License for the specific language governing permissions and
 * limitations under the License.
 *-------------------------------------------------------------------------------
 * For more information about the OpenAirInterface (OAI) Software Alliance:
 *      contact@openairinterface.org
 */

#include <string.h>
#include <math.h>
#include <unistd.h>
#include <fcntl.h>
#include <sys/ioctl.h>
#include <sys/mman.h>
#include "common/ran_context.h"
#include "common/config/config_userapi.h"
#include "common/utils/LOG/log.h"
#include "common/utils/LOG/vcd_signal_dumper.h"
#include "T.h"
#include "PHY/defs_gNB.h"
#include "PHY/defs_nr_common.h"
#include "PHY/defs_nr_UE.h"
#include "PHY/types.h"
#include "PHY/INIT/phy_init.h"
#include "PHY/MODULATION/modulation_eNB.h"
#include "PHY/MODULATION/modulation_UE.h"
#include "PHY/NR_REFSIG/nr_mod_table.h"
#include "PHY/NR_REFSIG/refsig_defs_ue.h"
#include "PHY/NR_TRANSPORT/nr_dlsch.h"
#include "PHY/NR_TRANSPORT/nr_transport.h"
#include "PHY/NR_UE_TRANSPORT/nr_transport_proto_ue.h"
#include "SCHED_NR/sched_nr.h"
#include "openair1/SIMULATION/TOOLS/sim.h"
#include "openair1/SIMULATION/RF/rf.h"
#include "openair1/SIMULATION/NR_PHY/nr_unitary_defs.h"
#include "openair1/SIMULATION/NR_PHY/nr_dummy_functions.c"

//#define DEBUG_NR_DLSCHSIM

PHY_VARS_gNB *gNB;
PHY_VARS_NR_UE *UE;
RAN_CONTEXT_t RC;
int32_t uplink_frequency_offset[MAX_NUM_CCs][4];

double cpuf;
int nfapi_mode = 0;
uint16_t NB_UE_INST = 1;

// needed for some functions
PHY_VARS_NR_UE *PHY_vars_UE_g[1][1] = { { NULL } };
uint16_t n_rnti = 0x1234;
openair0_config_t openair0_cfg[MAX_CARDS];

int main(int argc, char **argv)
{
	char c;
	int i; //,j,l,aa;
	double SNR, SNR_lin, snr0 = -2.0, snr1 = 2.0;
	double snr_step = 0.1;
	uint8_t snr1set = 0;
	int **txdata;
	double **s_re, **s_im, **r_re, **r_im;
	//  int sync_pos, sync_pos_slot;
	//  FILE *rx_frame_file;
	FILE *output_fd = NULL;
	//uint8_t write_output_file = 0;
	//  int subframe_offset;
	//  char fname[40], vname[40];
	int trial, n_trials = 1, n_errors = 0, n_false_positive = 0;
	uint8_t n_tx = 1, n_rx = 1;
	//uint8_t transmission_mode = 1;
	uint16_t Nid_cell = 0;
	channel_desc_t *gNB2UE;
	uint8_t extended_prefix_flag = 0;
	//int8_t interf1 = -21, interf2 = -21;
	FILE *input_fd = NULL, *pbch_file_fd = NULL;
	//char input_val_str[50],input_val_str2[50];
	//uint16_t NB_RB=25;
	SCM_t channel_model = AWGN;  //Rayleigh1_anticorr;
	uint16_t N_RB_DL = 106, mu = 1;
	//unsigned char frame_type = 0;
	unsigned char pbch_phase = 0;
	int frame = 0, slot = 0;
	int frame_length_complex_samples;
	//int frame_length_complex_samples_no_prefix;
	NR_DL_FRAME_PARMS *frame_parms;
	//nfapi_nr_config_request_t *gNB_config;
	uint8_t Kmimo = 0;
	uint32_t Nsoft = 0;
	double sigma;
	unsigned char qbits = 8;
	int ret;
	//int run_initial_sync=0;
	int loglvl = OAILOG_WARNING;
	float target_error_rate = 0.01;
        uint64_t SSB_positions=0x01;
	uint16_t nb_symb_sch = 12;
	uint16_t nb_rb = 50;
	uint8_t Imcs = 9;
        uint8_t mcs_table = 0;

	cpuf = get_cpu_freq_GHz();

	if (load_configmodule(argc, argv, CONFIG_ENABLECMDLINEONLY) == 0) {
		exit_fun("[NR_DLSCHSIM] Error, configuration module init failed\n");
	}

	//logInit();
	randominit(0);

	while ((c = getopt(argc, argv, "df:hpVg:i:j:n:l:m:r:s:S:y:z:M:N:F:R:P:L:")) != -1) {
		switch (c) {
		/*case 'f':
			write_output_file = 1;
			output_fd = fopen(optarg, "w");

			if (output_fd == NULL) {
				printf("Error opening %s\n", optarg);
				exit(-1);
			}

			break;*/

		/*case 'd':
			frame_type = 1;
			break;*/

		case 'g':
			switch ((char) *optarg) {
			case 'A':
				channel_model = SCM_A;
				break;

			case 'B':
				channel_model = SCM_B;
				break;

			case 'C':
				channel_model = SCM_C;
				break;

			case 'D':
				channel_model = SCM_D;
				break;

			case 'E':
				channel_model = EPA;
				break;

			case 'F':
				channel_model = EVA;
				break;

			case 'G':
				channel_model = ETU;
				break;

			default:
				printf("Unsupported channel model! Exiting.\n");
				exit(-1);
			}

			break;

		/*case 'i':
			interf1 = atoi(optarg);
			break;

		case 'j':
			interf2 = atoi(optarg);
			break;*/

		case 'n':
			n_trials = atoi(optarg);
			break;

		case 's':
			snr0 = atof(optarg);
#ifdef DEBUG_NR_DLSCHSIM
			printf("Setting SNR0 to %f\n", snr0);
#endif
			break;

		case 'V':
		  ouput_vcd = 1;
		  break;

		case 'S':
			snr1 = atof(optarg);
			snr1set = 1;
			printf("Setting SNR1 to %f\n", snr1);
#ifdef DEBUG_NR_DLSCHSIM
			printf("Setting SNR1 to %f\n", snr1);
#endif
			break;

		case 'p':
			extended_prefix_flag = 1;
			break;

			/*
			 case 'r':
			 ricean_factor = pow(10,-.1*atof(optarg));
			 if (ricean_factor>1) {
			 printf("Ricean factor must be between 0 and 1\n");
			 exit(-1);
			 }
			 break;
			 */

		case 'y':
			n_tx = atoi(optarg);

			if ((n_tx == 0) || (n_tx > 2)) {
				printf("Unsupported number of TX antennas %d. Exiting.\n", n_tx);
				exit(-1);
			}

			break;

		case 'z':
			n_rx = atoi(optarg);

			if ((n_rx == 0) || (n_rx > 2)) {
				printf("Unsupported number of RX antennas %d. Exiting.\n", n_rx);
				exit(-1);
			}

			break;

	        case 'M':
      			SSB_positions = atoi(optarg);
			break;		    

		case 'N':
			Nid_cell = atoi(optarg);
			break;

		case 'R':
			N_RB_DL = atoi(optarg);
			break;

		case 'F':
			input_fd = fopen(optarg, "r");

			if (input_fd == NULL) {
				printf("Problem with filename %s. Exiting.\n", optarg);
				exit(-1);
			}

			break;

		case 'P':
			pbch_phase = atoi(optarg);

			if (pbch_phase > 3)
				printf("Illegal PBCH phase (0-3) got %d\n", pbch_phase);

			break;

		case 'L':
		  loglvl = atoi(optarg);
		  break;

		case 'm':
			Imcs = atoi(optarg);
			break;

		case 'l':
			nb_symb_sch = atoi(optarg);
			break;

		case 'r':
			nb_rb = atoi(optarg);
			break;

		/*case 'x':
			transmission_mode = atoi(optarg);
			break;*/

		default:
		case 'h':
			printf("%s -h(elp) -p(extended_prefix) -N cell_id -f output_filename -F input_filename -g channel_model -n n_frames -t Delayspread -s snr0 -S snr1 -x transmission_mode -y TXant -z RXant -i Intefrence0 -j Interference1 -A interpolation_file -C(alibration offset dB) -N CellId\n", argv[0]);
			printf("-h This message\n");
			printf("-p Use extended prefix mode\n");
			printf("-V Enable VCD dumb functions\n");
			//printf("-d Use TDD\n");
			printf("-n Number of frames to simulate\n");
			printf("-s Starting SNR, runs from SNR0 to SNR0 + 5 dB.  If n_frames is 1 then just SNR is simulated\n");
			printf("-S Ending SNR, runs from SNR0 to SNR1\n");
			printf("-t Delay spread for multipath channel\n");
			printf("-g [A,B,C,D,E,F,G] Use 3GPP SCM (A,B,C,D) or 36-101 (E-EPA,F-EVA,G-ETU) models (ignores delay spread and Ricean factor)\n");
			//printf("-x Transmission mode (1,2,6 for the moment)\n");
			printf("-y Number of TX antennas used in eNB\n");
			printf("-z Number of RX antennas used in UE\n");
			//printf("-i Relative strength of first intefering eNB (in dB) - cell_id mod 3 = 1\n");
			//printf("-j Relative strength of second intefering eNB (in dB) - cell_id mod 3 = 2\n");
  		    printf("-M Multiple SSB positions in burst\n");
			printf("-N Nid_cell\n");
			printf("-R N_RB_DL\n");
			printf("-O oversampling factor (1,2,4,8,16)\n");
			printf("-A Interpolation_filname Run with Abstraction to generate Scatter plot using interpolation polynomial in file\n");
			//printf("-C Generate Calibration information for Abstraction (effective SNR adjustment to remove Pe bias w.r.t. AWGN)\n");
			//printf("-f Output filename (.txt format) for Pe/SNR results\n");
			printf("-F Input filename (.txt format) for RX conformance testing\n");
			exit(-1);
			break;
		}
	}

	logInit();
	set_glog(loglvl);
	T_stdout = 1;

	if (snr1set == 0)
		snr1 = snr0 + 10;

	if (ouput_vcd)
        vcd_signal_dumper_init("/tmp/openair_dump_nr_dlschsim.vcd");

	gNB2UE = new_channel_desc_scm(n_tx, n_rx, channel_model, 
				      61.44e6, //N_RB2sampling_rate(N_RB_DL),
				      40e6, //N_RB2channel_bandwidth(N_RB_DL),
				      0, 0, 0);

	if (gNB2UE == NULL) {
		printf("Problem generating channel model. Exiting.\n");
		exit(-1);
	}

	RC.gNB = (PHY_VARS_gNB ** *) malloc(sizeof(PHY_VARS_gNB **));
	RC.gNB[0] = (PHY_VARS_gNB **) malloc(sizeof(PHY_VARS_gNB *));
	RC.gNB[0][0] = malloc(sizeof(PHY_VARS_gNB));
	gNB = RC.gNB[0][0];
	//gNB_config = &gNB->gNB_config;
	frame_parms = &gNB->frame_parms; //to be initialized I suppose (maybe not necessary for PBCH)
	frame_parms->nb_antennas_tx = n_tx;
	frame_parms->nb_antennas_rx = n_rx;
	frame_parms->N_RB_DL = N_RB_DL;
	frame_parms->Ncp = extended_prefix_flag ? EXTENDED : NORMAL;
	crcTableInit();
	nr_phy_config_request_sim(gNB, N_RB_DL, N_RB_DL, mu, Nid_cell,SSB_positions);
	phy_init_nr_gNB(gNB, 0, 0);
	//init_eNB_afterRU();
	frame_length_complex_samples = frame_parms->samples_per_subframe;
	//frame_length_complex_samples_no_prefix = frame_parms->samples_per_subframe_wCP;
	s_re = malloc(2 * sizeof(double *));
	s_im = malloc(2 * sizeof(double *));
	r_re = malloc(2 * sizeof(double *));
	r_im = malloc(2 * sizeof(double *));
	txdata = malloc(2 * sizeof(int *));

	for (i = 0; i < 2; i++) {
		s_re[i] = malloc(frame_length_complex_samples * sizeof(double));
		bzero(s_re[i], frame_length_complex_samples * sizeof(double));
		s_im[i] = malloc(frame_length_complex_samples * sizeof(double));
		bzero(s_im[i], frame_length_complex_samples * sizeof(double));
		r_re[i] = malloc(frame_length_complex_samples * sizeof(double));
		bzero(r_re[i], frame_length_complex_samples * sizeof(double));
		r_im[i] = malloc(frame_length_complex_samples * sizeof(double));
		bzero(r_im[i], frame_length_complex_samples * sizeof(double));
		txdata[i] = malloc(frame_length_complex_samples * sizeof(int));
		bzero(r_re[i], frame_length_complex_samples * sizeof(int)); // [hna] r_re should be txdata
	}

	if (pbch_file_fd != NULL) {
		load_pbch_desc(pbch_file_fd);
	}

	/*  for (int k=0; k<2; k++) {
	 // Create transport channel structures for 2 transport blocks (MIMO)
	 for (i=0; i<2; i++) {
	 gNB->dlsch[k][i] = new_gNB_dlsch(Kmimo,8,Nsoft,0,frame_parms,gNB_config);

	 if (!gNB->dlsch[k][i]) {
	 printf("Can't get eNB dlsch structures\n");
	 exit(-1);
	 }
	 gNB->dlsch[k][i]->Nsoft = 10;
	 gNB->dlsch[k][i]->rnti = n_rnti+k;
	 }
	 }*/
	//configure UE
	UE = malloc(sizeof(PHY_VARS_NR_UE));
	memcpy(&UE->frame_parms, frame_parms, sizeof(NR_DL_FRAME_PARMS));

	//phy_init_nr_top(frame_parms);
	if (init_nr_ue_signal(UE, 1, 0) != 0) {
		printf("Error at UE NR initialisation\n");
		exit(-1);
	}

	//nr_init_frame_parms_ue(&UE->frame_parms);
	//init_nr_ue_transport(UE, 0);
	for (int sf = 0; sf < 2; sf++) {
		for (i = 0; i < 2; i++) {
			UE->dlsch[sf][0][i] = new_nr_ue_dlsch(Kmimo, 8, Nsoft, 5, N_RB_DL,
					0);

			if (!UE->dlsch[sf][0][i]) {
				printf("Can't get ue dlsch structures\n");
				exit(-1);
			}

			UE->dlsch[sf][0][i]->rnti = n_rnti;
		}
	}

	UE->dlsch_SI[0] = new_nr_ue_dlsch(1, 1, Nsoft, 5, N_RB_DL, 0);
	UE->dlsch_ra[0] = new_nr_ue_dlsch(1, 1, Nsoft, 5, N_RB_DL, 0);
	unsigned char harq_pid = 0; //dlsch->harq_ids[subframe];
	NR_gNB_DLSCH_t *dlsch = gNB->dlsch[0][0];
	nfapi_nr_dl_config_dlsch_pdu_rel15_t *rel15 = &dlsch->harq_processes[harq_pid]->dlsch_pdu.dlsch_pdu_rel15;
	//time_stats_t *rm_stats, *te_stats, *i_stats;
	uint8_t is_crnti = 0, llr8_flag = 0;
	unsigned int TBS = 8424;
	unsigned int available_bits;
	uint8_t nb_re_dmrs = 6;
	uint16_t length_dmrs = 1;
	unsigned char mod_order;
        uint16_t rate;
	uint8_t Nl = 1;
	uint8_t rvidx = 0;
	dlsch->rnti = 1;
	/*dlsch->harq_processes[0]->mcs = Imcs;
	 dlsch->harq_processes[0]->rvidx = rvidx;*/
	//printf("dlschsim harqid %d nb_rb %d, mscs %d\n",dlsch->harq_ids[subframe],
	//    dlsch->harq_processes[0]->nb_rb,dlsch->harq_processes[0]->mcs,dlsch->harq_processes[0]->Nl);
	mod_order = nr_get_Qm_dl(Imcs, mcs_table);
        rate = nr_get_code_rate_dl(Imcs, mcs_table);
	available_bits = nr_get_G(nb_rb, nb_symb_sch, nb_re_dmrs, length_dmrs, mod_order, 1);
	TBS = nr_compute_tbs(mod_order,rate, nb_rb, nb_symb_sch, nb_re_dmrs*length_dmrs, 0, Nl);
	printf("available bits %u TBS %u mod_order %d\n", available_bits, TBS, mod_order);
	//dlsch->harq_ids[subframe]= 0;
	rel15->n_prb = nb_rb;
	rel15->nb_symbols = nb_symb_sch;
	rel15->modulation_order = mod_order;
	rel15->nb_layers = Nl;
	rel15->nb_re_dmrs = nb_re_dmrs;
	rel15->transport_block_size = TBS;
  rel15->coding_rate = rate;
	double *modulated_input = malloc16(sizeof(double) * 16 * 68 * 384); // [hna] 16 segments, 68*Zc
	short *channel_output_fixed = malloc16(sizeof(short) * 16 * 68 * 384);
	short *channel_output_uncoded = malloc16(sizeof(unsigned short) * 16 * 68 * 384);
	double errors_bit_uncoded = 0;
	//unsigned char *estimated_output;
	unsigned char *estimated_output_bit;
	unsigned char *test_input_bit;
	unsigned int errors_bit = 0;
	test_input_bit = (unsigned char *) malloc16(sizeof(unsigned char) * 16 * 68 * 384);
	//estimated_output = (unsigned char *) malloc16(sizeof(unsigned char) * 16 * 68 * 384);
	estimated_output_bit = (unsigned char *) malloc16(sizeof(unsigned char) * 16 * 68 * 384);
	NR_UE_DLSCH_t *dlsch0_ue = UE->dlsch[0][0][0];
	NR_DL_UE_HARQ_t *harq_process = dlsch0_ue->harq_processes[harq_pid];
	harq_process->mcs = Imcs;
	harq_process->mcs_table = mcs_table;
	harq_process->Nl = Nl;
	harq_process->nb_rb = nb_rb;
	harq_process->Qm = mod_order;
	harq_process->rvidx = rvidx;
	harq_process->R = rate;
	printf("harq process ue mcs = %d Qm = %d, symb %d\n", harq_process->mcs, harq_process->Qm, nb_symb_sch);
	unsigned char *test_input;
	test_input = (unsigned char *) malloc16(sizeof(unsigned char) * TBS / 8);

	for (i = 0; i < TBS / 8; i++)
		test_input[i] = (unsigned char) rand();

	//estimated_output = harq_process->b;

#ifdef DEBUG_NR_DLSCHSIM
	for (i = 0; i < TBS / 8; i++) printf("test_input[i]=%hhu \n",test_input[i]);
#endif

	/*for (int i=0; i<TBS/8; i++)
	 printf("test input[%d]=%d \n",i,test_input[i]);*/

	//printf("crc32: [0]->0x%08x\n",crc24c(test_input, 32));
	// generate signal
	if (input_fd == NULL) {
		nr_dlsch_encoding(test_input, frame, slot, dlsch, frame_parms);
	}

	for (SNR = snr0; SNR < snr1; SNR += snr_step) {
		n_errors = 0;
		n_false_positive = 0;

		for (trial = 0; trial < n_trials; trial++) {
			errors_bit_uncoded = 0;
			for (i = 0; i < available_bits; i++) {
#ifdef DEBUG_CODER
				if ((i&0xf)==0)
				printf("\ne %d..%d:    ",i,i+15);
#endif

				//if (i<16)
				//   printf("encoder output f[%d] = %d\n",i,dlsch->harq_processes[0]->f[i]);
				if (dlsch->harq_processes[0]->f[i] == 0)
					modulated_input[i] = 1.0;        ///sqrt(2);  //QPSK
				else
					modulated_input[i] = -1.0;        ///sqrt(2);

				//if (i<16) printf("modulated_input[%d] = %d\n",i,modulated_input[i]);
				//SNR =10;
				SNR_lin = pow(10, SNR / 10.0);
				sigma = 1.0 / sqrt(2 * SNR_lin);
				channel_output_fixed[i] = (short) quantize(sigma / 4.0 / 4.0,
						modulated_input[i] + sigma * gaussdouble(0.0, 1.0),
						qbits);
				//channel_output_fixed[i] = (char)quantize8bit(sigma/4.0,(2.0*modulated_input[i]) - 1.0 + sigma*gaussdouble(0.0,1.0));
				//printf("llr[%d]=%d\n",i,channel_output_fixed[i]);
				//printf("channel_output_fixed[%d]: %d\n",i,channel_output_fixed[i]);

				//channel_output_fixed[i] = (char)quantize(1,channel_output_fixed[i],qbits);

				//if (i<16)   printf("channel_output_fixed[%d] = %d\n",i,channel_output_fixed[i]);

				//Uncoded BER
				if (channel_output_fixed[i] < 0)
					channel_output_uncoded[i] = 1;  //QPSK demod
				else
					channel_output_uncoded[i] = 0;

				if (channel_output_uncoded[i] != dlsch->harq_processes[harq_pid]->f[i])
					errors_bit_uncoded = errors_bit_uncoded + 1;
			}

			//if (errors_bit_uncoded>10)
			//printf("errors bits uncoded %f\n", errors_bit_uncoded);
#ifdef DEBUG_CODER
			printf("\n");
			exit(-1);
#endif

			vcd_signal_dumper_dump_function_by_name(VCD_SIGNAL_DUMPER_FUNCTIONS_DLSCH_DECODING0, VCD_FUNCTION_IN);

			ret = nr_dlsch_decoding(UE, channel_output_fixed, &UE->frame_parms,
					dlsch0_ue, dlsch0_ue->harq_processes[0], frame, nb_symb_sch,
					slot,harq_pid, is_crnti, llr8_flag);

			vcd_signal_dumper_dump_function_by_name(VCD_SIGNAL_DUMPER_FUNCTIONS_DLSCH_DECODING0, VCD_FUNCTION_OUT);

			if (ret > dlsch0_ue->max_ldpc_iterations)
				n_errors++;

			//count errors
			errors_bit = 0;

			for (i = 0; i < TBS; i++) {
				estimated_output_bit[i] = (dlsch0_ue->harq_processes[0]->b[i / 8] & (1 << (i & 7))) >> (i & 7);
				test_input_bit[i] = (test_input[i / 8] & (1 << (i & 7))) >> (i & 7); // Further correct for multiple segments

				if (estimated_output_bit[i] != test_input_bit[i]) {
					errors_bit++;
					//printf("estimated bits error occurs @%d ",i);
				}
			}

			if (errors_bit > 0) {
				n_false_positive++;
				if (n_trials == 1)
					printf("errors_bit %u (trial %d)\n", errors_bit, trial);
			}
		}

		printf("SNR %f, BLER %f (false positive %f)\n", SNR,
				(float) n_errors / (float) n_trials,
				(float) n_false_positive / (float) n_trials);

		if ((float) n_errors / (float) n_trials < target_error_rate) {
		  printf("PDSCH test OK\n");
		  break;
		}
	}

	/*LOG_M("txsigF0.m","txsF0", gNB->common_vars.txdataF[0],frame_length_complex_samples_no_prefix,1,1);
	 if (gNB->frame_parms.nb_antennas_tx>1)
	 LOG_M("txsigF1.m","txsF1", gNB->common_vars.txdataF[1],frame_length_complex_samples_no_prefix,1,1);*/

	//TODO: loop over slots
	/*for (aa=0; aa<gNB->frame_parms.nb_antennas_tx; aa++) {
	 if (gNB_config->subframe_config.dl_cyclic_prefix_type.value == 1) {
	 PHY_ofdm_mod(gNB->common_vars.txdataF[aa],
	 txdata[aa],
	 frame_parms->ofdm_symbol_size,
	 12,
	 frame_parms->nb_prefix_samples,
	 CYCLIC_PREFIX);
	 } else {
	 nr_normal_prefix_mod(gNB->common_vars.txdataF[aa],
	 txdata[aa],
	 14,
	 frame_parms);
	 }
	 }

	 LOG_M("txsig0.m","txs0", txdata[0],frame_length_complex_samples,1,1);
	 if (gNB->frame_parms.nb_antennas_tx>1)
	 LOG_M("txsig1.m","txs1", txdata[1],frame_length_complex_samples,1,1);


	 for (i=0; i<frame_length_complex_samples; i++) {
	 for (aa=0; aa<frame_parms->nb_antennas_tx; aa++) {
	 r_re[aa][i] = ((double)(((short *)txdata[aa]))[(i<<1)]);
	 r_im[aa][i] = ((double)(((short *)txdata[aa]))[(i<<1)+1]);
	 }
	 }*/

	for (i = 0; i < 2; i++) {
		printf("gNB %d\n", i);
		free_gNB_dlsch(gNB->dlsch[0][i],N_RB_DL);
		printf("UE %d\n", i);
<<<<<<< HEAD
		free_nr_ue_dlsch(UE->dlsch[0][0][i],N_RB_DL);
=======
		free_nr_ue_dlsch(&(UE->dlsch[0][0][i]));
>>>>>>> bc864d13
	}

	for (i = 0; i < 2; i++) {
		free(s_re[i]);
		free(s_im[i]);
		free(r_re[i]);
		free(r_im[i]);
		free(txdata[i]);
	}

	free(s_re);
	free(s_im);
	free(r_re);
	free(r_im);
	free(txdata);

	if (output_fd)
		fclose(output_fd);

	if (input_fd)
		fclose(input_fd);

	if (ouput_vcd)
        vcd_signal_dumper_close();

	return (n_errors);
}
<|MERGE_RESOLUTION|>--- conflicted
+++ resolved
@@ -623,11 +623,7 @@
 		printf("gNB %d\n", i);
 		free_gNB_dlsch(gNB->dlsch[0][i],N_RB_DL);
 		printf("UE %d\n", i);
-<<<<<<< HEAD
-		free_nr_ue_dlsch(UE->dlsch[0][0][i],N_RB_DL);
-=======
-		free_nr_ue_dlsch(&(UE->dlsch[0][0][i]));
->>>>>>> bc864d13
+		free_nr_ue_dlsch(&(UE->dlsch[0][0][i]),N_RB_DL);
 	}
 
 	for (i = 0; i < 2; i++) {
