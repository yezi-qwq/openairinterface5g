/*
* Licensed to the OpenAirInterface (OAI) Software Alliance under one or more
* contributor license agreements.  See the NOTICE file distributed with
* this work for additional information regarding copyright ownership.
* The OpenAirInterface Software Alliance licenses this file to You under
* the OAI Public License, Version 1.1  (the "License"); you may not use this file
* except in compliance with the License.
* You may obtain a copy of the License at
*
*      http://www.openairinterface.org/?page_id=698
*
* Unless required by applicable law or agreed to in writing, software
* distributed under the License is distributed on an "AS IS" BASIS,
* WITHOUT WARRANTIES OR CONDITIONS OF ANY KIND, either express or implied.
* See the License for the specific language governing permissions and
* limitations under the License.
*-------------------------------------------------------------------------------
* For more information about the OpenAirInterface (OAI) Software Alliance:
*      contact@openairinterface.org
*/

#include <string.h>
#include <math.h>
#include <unistd.h>
#include <fcntl.h>
#include <sys/ioctl.h>
#include <sys/mman.h>
#include "common/config/config_userapi.h"
#include "common/utils/load_module_shlib.h"
#include "common/utils/LOG/log.h"
#include "common/ran_context.h"
#include "PHY/types.h"
#include "PHY/defs_nr_common.h"
#include "PHY/defs_nr_UE.h"
#include "PHY/defs_gNB.h"
#include "PHY/INIT/phy_init.h"
#include "PHY/NR_REFSIG/refsig_defs_ue.h"
#include "PHY/MODULATION/modulation_eNB.h"
#include "PHY/MODULATION/modulation_UE.h"
#include "PHY/NR_TRANSPORT/nr_transport_proto.h"
#include "PHY/NR_TRANSPORT/nr_dlsch.h"
#include "PHY/NR_TRANSPORT/nr_ulsch.h"
#include "PHY/NR_UE_TRANSPORT/nr_transport_proto_ue.h"
#include "SCHED_NR/sched_nr.h"
#include "openair1/SIMULATION/TOOLS/sim.h"
#include "openair1/SIMULATION/RF/rf.h"
#include "openair1/SIMULATION/NR_PHY/nr_unitary_defs.h"
#include "openair1/SIMULATION/NR_PHY/nr_dummy_functions.c"
#include "common/utils/threadPool/thread-pool.h"

//#define DEBUG_NR_ULSCHSIM

THREAD_STRUCT thread_struct;
PHY_VARS_gNB *gNB;
PHY_VARS_NR_UE *UE;
RAN_CONTEXT_t RC;
int32_t uplink_frequency_offset[MAX_NUM_CCs][4];
uint64_t downlink_frequency[MAX_NUM_CCs][4];

void init_downlink_harq_status(NR_DL_UE_HARQ_t *dl_harq) {}

uint8_t const nr_rv_round_map[4] = {0, 2, 3, 1};

double cpuf;
//uint8_t nfapi_mode = 0;
uint16_t NB_UE_INST = 1;

// needed for some functions
PHY_VARS_NR_UE *PHY_vars_UE_g[1][1] = { { NULL } };
uint16_t n_rnti = 0x1234;
openair0_config_t openair0_cfg[MAX_CARDS];

int nr_postDecode_sim(PHY_VARS_gNB *gNB, notifiedFIFO_elt_t *req) {
  ldpcDecode_t *rdata = (ldpcDecode_t*) NotifiedFifoData(req);
  NR_UL_gNB_HARQ_t *ulsch_harq = rdata->ulsch_harq;
  NR_gNB_ULSCH_t *ulsch = rdata->ulsch;
  int r = rdata->segment_r;

  bool decodeSuccess = (rdata->decodeIterations <= rdata->decoderParms.numMaxIter);
  ulsch_harq->processedSegments++;
  gNB->nbDecode--;

  if (decodeSuccess) {
    memcpy(ulsch_harq->b+rdata->offset,
           ulsch_harq->c[r],
           rdata->Kr_bytes - (ulsch_harq->F>>3) -((ulsch_harq->C>1)?3:0));
  } else {
    if ( rdata->nbSegments != ulsch_harq->processedSegments ) {
      int nb=abortTpool(gNB->threadPool, req->key);
      nb+=abortNotifiedFIFO(gNB->respDecode, req->key);
      gNB->nbDecode-=nb;
      AssertFatal(ulsch_harq->processedSegments+nb == rdata->nbSegments,"processed: %d, aborted: %d, total %d\n",
      ulsch_harq->processedSegments, nb, rdata->nbSegments);
      ulsch_harq->processedSegments=rdata->nbSegments;
      return 1;
    }
  }

  // if all segments are done 
  if (rdata->nbSegments == ulsch_harq->processedSegments) {
    if (decodeSuccess) {
      return 0;
    } else {
      return 1;
      }

    }
    ulsch->last_iteration_cnt = rdata->decodeIterations;
  return 0;
}
int main(int argc, char **argv)
{
  char c;
  int i,sf;
  double SNR, snr0 = -2.0, snr1 = 2.0, SNR_lin;
  double snr_step = 0.1;
  uint8_t snr1set = 0;
  FILE *output_fd = NULL;
  //uint8_t write_output_file = 0;
  int trial, n_trials = 1, n_errors = 0, n_false_positive = 0;
  uint8_t n_tx = 1, n_rx = 1, nb_codewords = 1;
  //uint8_t transmission_mode = 1;
  uint16_t Nid_cell = 0;
  channel_desc_t *gNB2UE;
  uint8_t extended_prefix_flag = 0;
  //int8_t interf1 = -21, interf2 = -21;
  FILE *input_fd = NULL;
  SCM_t channel_model = AWGN;  //Rayleigh1_anticorr;
  uint16_t N_RB_DL = 106, N_RB_UL = 106, mu = 1;
  //unsigned char frame_type = 0;
  //unsigned char pbch_phase = 0;
  int frame = 0, subframe = 0;
  NR_DL_FRAME_PARMS *frame_parms;
  double sigma;
  unsigned char qbits = 8;
  int ret=0;
  int loglvl = OAILOG_WARNING;
  uint64_t SSB_positions=0x01;
  uint16_t nb_symb_sch = 12;
  uint16_t nb_rb = 50;
  uint8_t Imcs = 9;
  uint8_t Nl = 1;

  double DS_TDL = .03;

  cpuf = get_cpu_freq_GHz();

  if (load_configmodule(argc, argv, CONFIG_ENABLECMDLINEONLY) == 0) {
    exit_fun("[NR_ULSCHSIM] Error, configuration module init failed\n");
  }

  //logInit();
  randominit(0);

  //while ((c = getopt(argc, argv, "df:hpg:i:j:n:l:m:r:s:S:y:z:M:N:F:R:P:")) != -1) {
  while ((c = getopt(argc, argv, "hg:n:s:S:py:z:M:N:R:F:m:l:r:W:")) != -1) {
    switch (c) {
      /*case 'f':
         write_output_file = 1;
         output_fd = fopen(optarg, "w");

         if (output_fd == NULL) {
             printf("Error opening %s\n", optarg);
             exit(-1);
         }

         break;*/

      /*case 'd':
        frame_type = 1;
        break;*/

      case 'g':
        switch ((char) *optarg) {
          case 'A':
            channel_model = SCM_A;
            break;

          case 'B':
            channel_model = SCM_B;
            break;

          case 'C':
            channel_model = SCM_C;
            break;

          case 'D':
            channel_model = SCM_D;
            break;

          case 'E':
            channel_model = EPA;
            break;

          case 'F':
            channel_model = EVA;
            break;

          case 'G':
            channel_model = ETU;
            break;

          default:
            printf("Unsupported channel model! Exiting.\n");
            exit(-1);
        }

        break;

      /*case 'i':
        interf1 = atoi(optarg);
        break;

      case 'j':
        interf2 = atoi(optarg);
        break;*/

      case 'n':
        n_trials = atoi(optarg);
#ifdef DEBUG_NR_ULSCHSIM
        printf("n_trials (-n) = %d\n", n_trials);
#endif
        break;

      case 's':
        snr0 = atof(optarg);
#ifdef DEBUG_NR_ULSCHSIM
        printf("Setting SNR0 to %f\n", snr0);
#endif
        break;

      case 'S':
        snr1 = atof(optarg);
        snr1set = 1;
#ifdef DEBUG_NR_ULSCHSIM
        printf("Setting SNR1 to %f\n", snr1);
#endif
        break;

      case 'p':
        extended_prefix_flag = 1;
        break;

      /*
       case 'r':
       ricean_factor = pow(10,-.1*atof(optarg));
       if (ricean_factor>1) {
       printf("Ricean factor must be between 0 and 1\n");
       exit(-1);
       }
       break;
       */

      case 'y':
        n_tx = atoi(optarg);

        if ((n_tx == 0) || (n_tx > 4)) {
          printf("Unsupported number of TX antennas %d. Exiting.\n", n_tx);
          exit(-1);
        }

        break;

      case 'z':
        n_rx = atoi(optarg);

        if ((n_rx == 0) || (n_rx > 4)) {
          printf("Unsupported number of RX antennas %d. Exiting.\n", n_rx);
          exit(-1);
        }

        break;

      case 'M':
        SSB_positions = atoi(optarg);
        break;

      case 'N':
        Nid_cell = atoi(optarg);
        break;

      case 'R':
        N_RB_UL = atoi(optarg);
#ifdef DEBUG_NR_ULSCHSIM
        printf("N_RB_UL (-R) = %d\n", N_RB_UL);
#endif
        break;

      case 'F':
        input_fd = fopen(optarg, "r");

        if (input_fd == NULL) {
            printf("Problem with filename %s. Exiting.\n", optarg);
            exit(-1);
        }

        break;

      /*case 'P':
        pbch_phase = atoi(optarg);
        if (pbch_phase > 3)
          printf("Illegal PBCH phase (0-3) got %d\n", pbch_phase);
        break;*/

      case 'W':
        Nl = atoi(optarg);
      break;

      case 'm':
        Imcs = atoi(optarg);
#ifdef DEBUG_NR_ULSCHSIM
        printf("Imcs (-m) = %d\n", Imcs);
#endif
        break;

      case 'l':
        nb_symb_sch = atoi(optarg);
        break;

      case 'r':
        nb_rb = atoi(optarg);
        break;

      /*case 'x':
        transmission_mode = atoi(optarg);
        break;*/

      default:
        case 'h':
          printf("%s -h(elp) -g channel_model -n n_frames -s snr0 -S snr1 -p(extended_prefix) -y TXant -z RXant -M -N cell_id -R -F input_filename -m -l -r\n", argv[0]);
          //printf("%s -h(elp) -p(extended_prefix) -N cell_id -f output_filename -F input_filename -g channel_model -n n_frames -t Delayspread -s snr0 -S snr1 -x transmission_mode -y TXant -z RXant -i Intefrence0 -j Interference1 -A interpolation_file -C(alibration offset dB) -N CellId\n", argv[0]);
          printf("-h This message\n");
          printf("-g [A,B,C,D,E,F,G] Use 3GPP SCM (A,B,C,D) or 36-101 (E-EPA,F-EVA,G-ETU) models (ignores delay spread and Ricean factor)\n");
          printf("-n Number of frames to simulate\n");
          //printf("-d Use TDD\n");
          printf("-s Starting SNR, runs from SNR0 to SNR0 + 5 dB.  If n_frames is 1 then just SNR is simulated\n");
          printf("-S Ending SNR, runs from SNR0 to SNR1\n");
          printf("-p Use extended prefix mode\n");
          //printf("-t Delay spread for multipath channel\n");
          //printf("-x Transmission mode (1,2,6 for the moment)\n");
          printf("-y Number of TX antennas used in eNB\n");
          printf("-z Number of RX antennas used in UE\n");
          //printf("-i Relative strength of first intefering eNB (in dB) - cell_id mod 3 = 1\n");
          //printf("-j Relative strength of second intefering eNB (in dB) - cell_id mod 3 = 2\n");
          printf("-W number of layer\n");
          printf("-M Multiple SSB positions in burst\n");
          printf("-N Nid_cell\n");
          printf("-R N_RB_UL\n");
          printf("-F Input filename (.txt format) for RX conformance testing\n");
          printf("-m MCS\n");
          printf("-l number of symbol\n");
          printf("-r number of RB\n");
          //printf("-O oversampling factor (1,2,4,8,16)\n");
          //printf("-A Interpolation_filname Run with Abstraction to generate Scatter plot using interpolation polynomial in file\n");
          //printf("-C Generate Calibration information for Abstraction (effective SNR adjustment to remove Pe bias w.r.t. AWGN)\n");
          //printf("-f Output filename (.txt format) for Pe/SNR results\n");
          exit(-1);
          break;
    }
  }

  logInit();
  set_glog(loglvl);
  T_stdout = 1;

  if (snr1set == 0)
    snr1 = snr0 + 10;

  gNB2UE = new_channel_desc_scm(n_tx,
                                n_rx,
                                channel_model,
                                61.44e6, //N_RB2sampling_rate(N_RB_DL),
                                40e6, //N_RB2channel_bandwidth(N_RB_DL),
                                DS_TDL,
                                0,0,0, 0);

  if (gNB2UE == NULL) {
    printf("Problem generating channel model. Exiting.\n");
    exit(-1);
  }


  RC.gNB = (PHY_VARS_gNB **) malloc(sizeof(PHY_VARS_gNB *));
  RC.gNB[0] = calloc(1, sizeof(PHY_VARS_gNB));
  gNB = RC.gNB[0];
  //gNB_config = &gNB->gNB_config;

  gNB->threadPool = (tpool_t*)malloc(sizeof(tpool_t));
  gNB->respDecode = (notifiedFIFO_t*) malloc(sizeof(notifiedFIFO_t));
  char tp_param[] = "n";
  initTpool(tp_param, gNB->threadPool, true);
  initNotifiedFIFO(gNB->respDecode);
  frame_parms = &gNB->frame_parms; //to be initialized I suppose (maybe not necessary for PBCH)
  frame_parms->nb_antennas_tx = n_tx;
  frame_parms->nb_antennas_rx = n_rx;
  frame_parms->N_RB_DL = N_RB_DL;
  frame_parms->N_RB_UL = N_RB_UL;
  frame_parms->Ncp = extended_prefix_flag ? EXTENDED : NORMAL;
  crcTableInit();

  memcpy(&gNB->frame_parms, frame_parms, sizeof(NR_DL_FRAME_PARMS));

  nr_phy_config_request_sim(gNB, N_RB_UL, N_RB_UL, mu, Nid_cell, SSB_positions);

  phy_init_nr_gNB(gNB, 0, 1); //lowmem

  //configure UE
  UE = malloc(sizeof(PHY_VARS_NR_UE));
  memcpy(&UE->frame_parms, frame_parms, sizeof(NR_DL_FRAME_PARMS));

  //phy_init_nr_top(frame_parms);
  if (init_nr_ue_signal(UE, 1) != 0) {
    printf("Error at UE NR initialisation.\n");
    exit(-1);
  }

  for (sf = 0; sf < 2; sf++) {
<<<<<<< HEAD
    for (i = 0; i < 2; i++) {

        UE->ulsch[sf][0][i] = new_nr_ue_ulsch(N_RB_UL, 8, frame_parms);

        if (!UE->ulsch[sf][0][i]) {
          printf("Can't get ue ulsch structures.\n");
          exit(-1);
        }

=======
    UE->ulsch[sf][0] = new_nr_ue_ulsch(N_RB_UL, 8);
    if (!UE->ulsch[sf][0]) {
      printf("Can't get ue ulsch structures.\n");
      exit(-1);
>>>>>>> 35a66874
    }
  }

  unsigned char harq_pid = 0;
  unsigned int TBS = 8424;
  unsigned int available_bits;
  uint8_t nb_re_dmrs = 6;
  uint8_t length_dmrs = 1;
  uint8_t N_PRB_oh;
  uint16_t N_RE_prime,code_rate;
  unsigned char mod_order;  
  uint8_t rvidx = 0;
  uint8_t UE_id = 0;

  NR_gNB_ULSCH_t *ulsch_gNB = gNB->ulsch[UE_id];
  NR_UL_gNB_HARQ_t *harq_process_gNB = ulsch_gNB->harq_processes[harq_pid];
  nfapi_nr_pusch_pdu_t *rel15_ul = &harq_process_gNB->ulsch_pdu;

  NR_UE_ULSCH_t *ulsch_ue = UE->ulsch[0][0];

  if ((Nl==4)||(Nl==3))
  {
    nb_re_dmrs = nb_re_dmrs*2;
  }

  mod_order = nr_get_Qm_ul(Imcs, 0);
  code_rate = nr_get_code_rate_ul(Imcs, 0);
  available_bits = nr_get_G(nb_rb, nb_symb_sch, nb_re_dmrs, length_dmrs, mod_order, Nl);
  TBS = nr_compute_tbs(mod_order,code_rate, nb_rb, nb_symb_sch, nb_re_dmrs*length_dmrs, 0, 0, Nl);

  printf("\nAvailable bits %u TBS %u mod_order %d\n", available_bits, TBS, mod_order);

  /////////// setting rel15_ul parameters ///////////
  rel15_ul->rb_size             = nb_rb;
  rel15_ul->nr_of_symbols       = nb_symb_sch;
  rel15_ul->qam_mod_order       = mod_order;
  rel15_ul->mcs_index           = Imcs;
  rel15_ul->pusch_data.rv_index = rvidx;
  rel15_ul->nrOfLayers          = Nl;
  rel15_ul->target_code_rate    = code_rate;
  rel15_ul->pusch_data.tb_size  = TBS/8;
  ///////////////////////////////////////////////////

  double modulated_input[16 * 68 * 384]; // [hna] 16 segments, 68*Zc
  short channel_output_fixed[16 * 68 * 384];
  short channel_output_uncoded[16 * 68 * 384];
  unsigned int errors_bit_uncoded = 0;
  unsigned int errors_bit = 0;

  unsigned char test_input_bit[16 * 68 * 384];
  unsigned char estimated_output_bit[16 * 68 * 384];

  /////////////////////////[adk] preparing UL harq_process parameters/////////////////////////
  ///////////
  NR_UL_UE_HARQ_t *harq_process_ul_ue = ulsch_ue->harq_processes[harq_pid];
  DevAssert(harq_process_ul_ue);

  N_PRB_oh   = 0; // higher layer (RRC) parameter xOverhead in PUSCH-ServingCellConfig
  N_RE_prime = NR_NB_SC_PER_RB*nb_symb_sch - nb_re_dmrs - N_PRB_oh;

  harq_process_ul_ue->pusch_pdu.rnti = n_rnti;
  harq_process_ul_ue->pusch_pdu.mcs_index = Imcs;
  harq_process_ul_ue->pusch_pdu.nrOfLayers = Nl;
  harq_process_ul_ue->pusch_pdu.rb_size = nb_rb;
  harq_process_ul_ue->pusch_pdu.nr_of_symbols = nb_symb_sch;
  harq_process_ul_ue->num_of_mod_symbols = N_RE_prime*nb_rb*nb_codewords;
  harq_process_ul_ue->pusch_pdu.pusch_data.rv_index = rvidx;
  harq_process_ul_ue->pusch_pdu.pusch_data.tb_size  = TBS/8;
  unsigned char *test_input = harq_process_ul_ue->a;

  ///////////
  ////////////////////////////////////////////////////////////////////////////////////////////

  for (i = 0; i < TBS / 8; i++)
    test_input[i] = (unsigned char) rand();

#ifdef DEBUG_NR_ULSCHSIM
  for (i = 0; i < TBS / 8; i++) printf("test_input[i]=%hhu \n",test_input[i]);
#endif

  /////////////////////////ULSCH coding/////////////////////////
  ///////////
  unsigned int G = nr_get_G(nb_rb, nb_symb_sch, nb_re_dmrs, length_dmrs, mod_order, Nl);

  if (input_fd == NULL) {
    nr_ulsch_encoding(UE, ulsch_ue, frame_parms, harq_pid, G);
  }
  
  printf("\n");

  ///////////
  ////////////////////////////////////////////////////////////////////

  for (SNR = snr0; SNR < snr1; SNR += snr_step) {
    n_errors = 0;
    n_false_positive = 0;

    for (trial = 0; trial < n_trials; trial++) {

      errors_bit_uncoded = 0;

      for (i = 0; i < available_bits; i++) {

#ifdef DEBUG_CODER
        if ((i&0xf)==0)
          printf("\ne %d..%d:    ",i,i+15);
#endif
        /*
            if (i<16){
               printf("ulsch_encoder output f[%d] = %d\n",i,ulsch_ue->harq_processes[0]->f[i]);
            }
        */

        if (ulsch_ue->harq_processes[harq_pid]->f[i] == 0)
          modulated_input[i] = 1.0;        ///sqrt(2);  //QPSK
        else
          modulated_input[i] = -1.0;        ///sqrt(2);
  
        //if (i<16) printf("modulated_input[%d] = %d\n",i,modulated_input[i]);

#if 1
        SNR_lin = pow(10, SNR / 10.0);
        sigma = 1.0 / sqrt(2 * SNR_lin);
        channel_output_fixed[i] = (short) quantize(sigma / 4.0 / 4.0,
                                                   modulated_input[i] + sigma * gaussdouble(0.0, 1.0),
                                                   qbits);
#else
        channel_output_fixed[i] = (short) quantize(0.01, modulated_input[i], qbits);
#endif
        //printf("channel_output_fixed[%d]: %d\n",i,channel_output_fixed[i]);

        //Uncoded BER
        if (channel_output_fixed[i] < 0)
          channel_output_uncoded[i] = 1;  //QPSK demod
        else
          channel_output_uncoded[i] = 0;

        if (channel_output_uncoded[i] != ulsch_ue->harq_processes[harq_pid]->f[i])
          errors_bit_uncoded = errors_bit_uncoded + 1;
      }
/*
      printf("errors bits uncoded %u\n", errors_bit_uncoded);
      printf("\n");
*/
#ifdef DEBUG_CODER
      printf("\n");
      exit(-1);
#endif

     uint32_t G = nr_get_G(rel15_ul->rb_size,
                           rel15_ul->nr_of_symbols,
                           nb_re_dmrs,
                           1, // FIXME only single dmrs is implemented 
                           rel15_ul->qam_mod_order,
                           rel15_ul->nrOfLayers);

      nr_ulsch_decoding(gNB, UE_id, channel_output_fixed, frame_parms, rel15_ul,
                              frame, subframe, harq_pid, G);
      while (gNB->nbDecode > 0) {
        notifiedFIFO_elt_t *req=pullTpool(gNB->respDecode, gNB->threadPool);
        ret = nr_postDecode_sim(gNB, req);
        delNotifiedFIFO_elt(req);
      }

      if (ret)
        n_errors++;

      //count errors
      errors_bit = 0;

      for (i = 0; i < TBS; i++) {
        estimated_output_bit[i] = (ulsch_gNB->harq_processes[harq_pid]->b[i/8] & (1 << (i & 7))) >> (i & 7);
        test_input_bit[i] = (test_input[i / 8] & (1 << (i & 7))) >> (i & 7); // Further correct for multiple segments

        if (estimated_output_bit[i] != test_input_bit[i]) {
          errors_bit++;
        }
      }
/*
      if (errors_bit > 0) {
        n_false_positive++;
        if (n_trials == 1)
          printf("errors_bit %u (trial %d)\n", errors_bit, trial);
      }
      printf("\n");*/
    }
    
    printf("*****************************************\n");
    printf("SNR %f, BLER %f (false positive %f)\n", SNR,
           (float) n_errors / (float) n_trials,
           (float) n_false_positive / (float) n_trials);
    printf("*****************************************\n");
    printf("\n");

    if (n_errors == 0) {
      printf("PUSCH test OK\n");
      printf("\n");
      break;
    }
    printf("\n");
  }

  for (sf = 0; sf < 2; sf++)
<<<<<<< HEAD
    for (i = 0; i < 2; i++)
      free_nr_ue_ulsch(&UE->ulsch[sf][0][i], N_RB_UL, frame_parms);
=======
    free_nr_ue_ulsch(&UE->ulsch[sf][0], N_RB_UL);
>>>>>>> 35a66874
  term_nr_ue_signal(UE, 1);
  free(UE);

  phy_free_nr_gNB(gNB);
  free(gNB->threadPool);
  free(gNB->respDecode);
  free(RC.gNB[0]);
  free(RC.gNB);

  free_channel_desc_scm(gNB2UE);

  if (output_fd)
    fclose(output_fd);

  if (input_fd)
    fclose(input_fd);

  loader_reset();
  logTerm();

  return (n_errors);
}
<|MERGE_RESOLUTION|>--- conflicted
+++ resolved
@@ -415,22 +415,10 @@
   }
 
   for (sf = 0; sf < 2; sf++) {
-<<<<<<< HEAD
-    for (i = 0; i < 2; i++) {
-
-        UE->ulsch[sf][0][i] = new_nr_ue_ulsch(N_RB_UL, 8, frame_parms);
-
-        if (!UE->ulsch[sf][0][i]) {
-          printf("Can't get ue ulsch structures.\n");
-          exit(-1);
-        }
-
-=======
-    UE->ulsch[sf][0] = new_nr_ue_ulsch(N_RB_UL, 8);
+    UE->ulsch[sf][0] = new_nr_ue_ulsch(N_RB_UL, 8, frame_parms);
     if (!UE->ulsch[sf][0]) {
       printf("Can't get ue ulsch structures.\n");
       exit(-1);
->>>>>>> 35a66874
     }
   }
 
@@ -634,12 +622,8 @@
   }
 
   for (sf = 0; sf < 2; sf++)
-<<<<<<< HEAD
-    for (i = 0; i < 2; i++)
-      free_nr_ue_ulsch(&UE->ulsch[sf][0][i], N_RB_UL, frame_parms);
-=======
-    free_nr_ue_ulsch(&UE->ulsch[sf][0], N_RB_UL);
->>>>>>> 35a66874
+    free_nr_ue_ulsch(&UE->ulsch[sf][0], N_RB_UL, frame_parms);
+
   term_nr_ue_signal(UE, 1);
   free(UE);
 
