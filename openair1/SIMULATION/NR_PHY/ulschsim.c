/*
* Licensed to the OpenAirInterface (OAI) Software Alliance under one or more
* contributor license agreements.  See the NOTICE file distributed with
* this work for additional information regarding copyright ownership.
* The OpenAirInterface Software Alliance licenses this file to You under
* the OAI Public License, Version 1.1  (the "License"); you may not use this file
* except in compliance with the License.
* You may obtain a copy of the License at
*
*      http://www.openairinterface.org/?page_id=698
*
* Unless required by applicable law or agreed to in writing, software
* distributed under the License is distributed on an "AS IS" BASIS,
* WITHOUT WARRANTIES OR CONDITIONS OF ANY KIND, either express or implied.
* See the License for the specific language governing permissions and
* limitations under the License.
*-------------------------------------------------------------------------------
* For more information about the OpenAirInterface (OAI) Software Alliance:
*      contact@openairinterface.org
*/

#include <string.h>
#include <math.h>
#include <unistd.h>
#include <fcntl.h>
#include <sys/ioctl.h>
#include <sys/mman.h>
#include "common/config/config_userapi.h"
#include "common/utils/load_module_shlib.h"
#include "common/utils/LOG/log.h"
#include "common/ran_context.h"
#include "PHY/types.h"
#include "PHY/defs_nr_common.h"
#include "PHY/defs_nr_UE.h"
#include "PHY/defs_gNB.h"
#include "PHY/INIT/phy_init.h"
#include "PHY/NR_REFSIG/refsig_defs_ue.h"
#include "PHY/MODULATION/modulation_eNB.h"
#include "PHY/MODULATION/modulation_UE.h"
#include "PHY/NR_TRANSPORT/nr_transport_proto.h"
#include "PHY/NR_TRANSPORT/nr_dlsch.h"
#include "PHY/NR_TRANSPORT/nr_ulsch.h"
#include "PHY/NR_UE_TRANSPORT/nr_transport_proto_ue.h"
#include "SCHED_NR/sched_nr.h"
#include "openair1/SIMULATION/TOOLS/sim.h"
#include "openair1/SIMULATION/RF/rf.h"
#include "openair1/SIMULATION/NR_PHY/nr_unitary_defs.h"
#include "openair1/SIMULATION/NR_PHY/nr_dummy_functions.c"
#include "common/utils/threadPool/thread-pool.h"

//#define DEBUG_NR_ULSCHSIM

PHY_VARS_gNB *gNB;
PHY_VARS_NR_UE *UE;
RAN_CONTEXT_t RC;
int32_t uplink_frequency_offset[MAX_NUM_CCs][4];

void init_downlink_harq_status(NR_DL_UE_HARQ_t *dl_harq) {}

uint8_t const nr_rv_round_map[4] = {0, 2, 3, 1};

double cpuf;
//uint8_t nfapi_mode = 0;
uint16_t NB_UE_INST = 1;

// needed for some functions
PHY_VARS_NR_UE *PHY_vars_UE_g[1][1] = { { NULL } };
uint16_t n_rnti = 0x1234;
openair0_config_t openair0_cfg[MAX_CARDS];

int nr_postDecode_sim(PHY_VARS_gNB *gNB, notifiedFIFO_elt_t *req) {
  ldpcDecode_t *rdata = (ldpcDecode_t*) NotifiedFifoData(req);
  NR_UL_gNB_HARQ_t *ulsch_harq = rdata->ulsch_harq;
  NR_gNB_ULSCH_t *ulsch = rdata->ulsch;
  int r = rdata->segment_r;

  bool decodeSuccess = (rdata->decodeIterations <= rdata->decoderParms.numMaxIter);
  ulsch_harq->processedSegments++;
  gNB->nbDecode--;

  if (decodeSuccess) {
    memcpy(ulsch_harq->b+rdata->offset,
           ulsch_harq->c[r],
           rdata->Kr_bytes - (ulsch_harq->F>>3) -((ulsch_harq->C>1)?3:0));
  } else {
    if ( rdata->nbSegments != ulsch_harq->processedSegments ) {
      int nb=abortTpool(gNB->threadPool, req->key);
      nb+=abortNotifiedFIFO(gNB->respDecode, req->key);
      gNB->nbDecode-=nb;
      AssertFatal(ulsch_harq->processedSegments+nb == rdata->nbSegments,"processed: %d, aborted: %d, total %d\n",
      ulsch_harq->processedSegments, nb, rdata->nbSegments);
      ulsch_harq->processedSegments=rdata->nbSegments;
      return 1;
    }
  }

  // if all segments are done 
  if (rdata->nbSegments == ulsch_harq->processedSegments) {
    if (decodeSuccess) {
      return 0;
    } else {
      return 1;
      }

    }
    ulsch->last_iteration_cnt = rdata->decodeIterations;
  return 0;
}
int main(int argc, char **argv)
{
  char c;
  int i,sf;
  double SNR, snr0 = -2.0, snr1 = 2.0, SNR_lin;
  double snr_step = 0.1;
  uint8_t snr1set = 0;
  FILE *output_fd = NULL;
  //uint8_t write_output_file = 0;
  int trial, n_trials = 1, n_errors = 0, n_false_positive = 0;
  uint8_t n_tx = 1, n_rx = 1, nb_codewords = 1;
  //uint8_t transmission_mode = 1;
  uint16_t Nid_cell = 0;
  channel_desc_t *gNB2UE;
  uint8_t extended_prefix_flag = 0;
  //int8_t interf1 = -21, interf2 = -21;
  FILE *input_fd = NULL;
  SCM_t channel_model = AWGN;  //Rayleigh1_anticorr;
  uint16_t N_RB_DL = 106, N_RB_UL = 106, mu = 1;
  //unsigned char frame_type = 0;
  //unsigned char pbch_phase = 0;
  int frame = 0, subframe = 0;
  NR_DL_FRAME_PARMS *frame_parms;
  double sigma;
  unsigned char qbits = 8;
  int ret=0;
  int loglvl = OAILOG_WARNING;
  uint64_t SSB_positions=0x01;
  uint16_t nb_symb_sch = 12;
  uint16_t nb_rb = 50;
  uint8_t Imcs = 9;

  double DS_TDL = .03;

  cpuf = get_cpu_freq_GHz();

  if (load_configmodule(argc, argv, CONFIG_ENABLECMDLINEONLY) == 0) {
    exit_fun("[NR_ULSCHSIM] Error, configuration module init failed\n");
  }

  //logInit();
  randominit(0);

  //while ((c = getopt(argc, argv, "df:hpg:i:j:n:l:m:r:s:S:y:z:M:N:F:R:P:")) != -1) {
  while ((c = getopt(argc, argv, "hg:n:s:S:py:z:M:N:R:F:m:l:r:")) != -1) {
    switch (c) {
      /*case 'f':
         write_output_file = 1;
         output_fd = fopen(optarg, "w");

         if (output_fd == NULL) {
             printf("Error opening %s\n", optarg);
             exit(-1);
         }

         break;*/

      /*case 'd':
        frame_type = 1;
        break;*/

      case 'g':
        switch ((char) *optarg) {
          case 'A':
            channel_model = SCM_A;
            break;

          case 'B':
            channel_model = SCM_B;
            break;

          case 'C':
            channel_model = SCM_C;
            break;

          case 'D':
            channel_model = SCM_D;
            break;

          case 'E':
            channel_model = EPA;
            break;

          case 'F':
            channel_model = EVA;
            break;

          case 'G':
            channel_model = ETU;
            break;

          default:
            printf("Unsupported channel model! Exiting.\n");
            exit(-1);
        }

        break;

      /*case 'i':
        interf1 = atoi(optarg);
        break;

      case 'j':
        interf2 = atoi(optarg);
        break;*/

      case 'n':
        n_trials = atoi(optarg);
#ifdef DEBUG_NR_ULSCHSIM
        printf("n_trials (-n) = %d\n", n_trials);
#endif
        break;

      case 's':
        snr0 = atof(optarg);
#ifdef DEBUG_NR_ULSCHSIM
        printf("Setting SNR0 to %f\n", snr0);
#endif
        break;

      case 'S':
        snr1 = atof(optarg);
        snr1set = 1;
#ifdef DEBUG_NR_ULSCHSIM
        printf("Setting SNR1 to %f\n", snr1);
#endif
        break;

      case 'p':
        extended_prefix_flag = 1;
        break;

      /*
       case 'r':
       ricean_factor = pow(10,-.1*atof(optarg));
       if (ricean_factor>1) {
       printf("Ricean factor must be between 0 and 1\n");
       exit(-1);
       }
       break;
       */

      case 'y':
        n_tx = atoi(optarg);

        if ((n_tx == 0) || (n_tx > 2)) {
          printf("Unsupported number of TX antennas %d. Exiting.\n", n_tx);
          exit(-1);
        }

        break;

      case 'z':
        n_rx = atoi(optarg);

        if ((n_rx == 0) || (n_rx > 2)) {
          printf("Unsupported number of RX antennas %d. Exiting.\n", n_rx);
          exit(-1);
        }

        break;

      case 'M':
        SSB_positions = atoi(optarg);
        break;

      case 'N':
        Nid_cell = atoi(optarg);
        break;

      case 'R':
        N_RB_UL = atoi(optarg);
#ifdef DEBUG_NR_ULSCHSIM
        printf("N_RB_UL (-R) = %d\n", N_RB_UL);
#endif
        break;

      case 'F':
        input_fd = fopen(optarg, "r");

        if (input_fd == NULL) {
            printf("Problem with filename %s. Exiting.\n", optarg);
            exit(-1);
        }

        break;

      /*case 'P':
        pbch_phase = atoi(optarg);
        if (pbch_phase > 3)
          printf("Illegal PBCH phase (0-3) got %d\n", pbch_phase);
        break;*/

      case 'm':
        Imcs = atoi(optarg);
#ifdef DEBUG_NR_ULSCHSIM
        printf("Imcs (-m) = %d\n", Imcs);
#endif
        break;

      case 'l':
        nb_symb_sch = atoi(optarg);
        break;

      case 'r':
        nb_rb = atoi(optarg);
        break;

      /*case 'x':
        transmission_mode = atoi(optarg);
        break;*/

      default:
        case 'h':
          printf("%s -h(elp) -g channel_model -n n_frames -s snr0 -S snr1 -p(extended_prefix) -y TXant -z RXant -M -N cell_id -R -F input_filename -m -l -r\n", argv[0]);
          //printf("%s -h(elp) -p(extended_prefix) -N cell_id -f output_filename -F input_filename -g channel_model -n n_frames -t Delayspread -s snr0 -S snr1 -x transmission_mode -y TXant -z RXant -i Intefrence0 -j Interference1 -A interpolation_file -C(alibration offset dB) -N CellId\n", argv[0]);
          printf("-h This message\n");
          printf("-g [A,B,C,D,E,F,G] Use 3GPP SCM (A,B,C,D) or 36-101 (E-EPA,F-EVA,G-ETU) models (ignores delay spread and Ricean factor)\n");
          printf("-n Number of frames to simulate\n");
          //printf("-d Use TDD\n");
          printf("-s Starting SNR, runs from SNR0 to SNR0 + 5 dB.  If n_frames is 1 then just SNR is simulated\n");
          printf("-S Ending SNR, runs from SNR0 to SNR1\n");
          printf("-p Use extended prefix mode\n");
          //printf("-t Delay spread for multipath channel\n");
          //printf("-x Transmission mode (1,2,6 for the moment)\n");
          printf("-y Number of TX antennas used in eNB\n");
          printf("-z Number of RX antennas used in UE\n");
          //printf("-i Relative strength of first intefering eNB (in dB) - cell_id mod 3 = 1\n");
          //printf("-j Relative strength of second intefering eNB (in dB) - cell_id mod 3 = 2\n");
          printf("-M Multiple SSB positions in burst\n");
          printf("-N Nid_cell\n");
          printf("-R N_RB_UL\n");
          printf("-F Input filename (.txt format) for RX conformance testing\n");
          printf("-m\n");
          printf("-l\n");
          printf("-r\n");
          //printf("-O oversampling factor (1,2,4,8,16)\n");
          //printf("-A Interpolation_filname Run with Abstraction to generate Scatter plot using interpolation polynomial in file\n");
          //printf("-C Generate Calibration information for Abstraction (effective SNR adjustment to remove Pe bias w.r.t. AWGN)\n");
          //printf("-f Output filename (.txt format) for Pe/SNR results\n");
          exit(-1);
          break;
    }
  }

  logInit();
  set_glog(loglvl);
  T_stdout = 1;

  if (snr1set == 0)
    snr1 = snr0 + 10;

  gNB2UE = new_channel_desc_scm(n_tx,
		                n_rx,
				channel_model,
                                61.44e6, //N_RB2sampling_rate(N_RB_DL),
                                40e6, //N_RB2channel_bandwidth(N_RB_DL),
                                DS_TDL,
                                0,0,0, 0);

  if (gNB2UE == NULL) {
    printf("Problem generating channel model. Exiting.\n");
    exit(-1);
  }


  RC.gNB = (PHY_VARS_gNB **) malloc(sizeof(PHY_VARS_gNB *));
  RC.gNB[0] = calloc(1, sizeof(PHY_VARS_gNB));
  gNB = RC.gNB[0];
  //gNB_config = &gNB->gNB_config;

  gNB->threadPool = (tpool_t*)malloc(sizeof(tpool_t));
  gNB->respDecode = (notifiedFIFO_t*) malloc(sizeof(notifiedFIFO_t));
  char tp_param[] = "n";
  initTpool(tp_param, gNB->threadPool, true);
  initNotifiedFIFO(gNB->respDecode);
  frame_parms = &gNB->frame_parms; //to be initialized I suppose (maybe not necessary for PBCH)
  frame_parms->nb_antennas_tx = n_tx;
  frame_parms->nb_antennas_rx = n_rx;
  frame_parms->N_RB_DL = N_RB_DL;
  frame_parms->N_RB_UL = N_RB_UL;
  frame_parms->Ncp = extended_prefix_flag ? EXTENDED : NORMAL;
  crcTableInit();

  memcpy(&gNB->frame_parms, frame_parms, sizeof(NR_DL_FRAME_PARMS));

  nr_phy_config_request_sim(gNB, N_RB_UL, N_RB_UL, mu, Nid_cell, SSB_positions);

  phy_init_nr_gNB(gNB, 0, 1); //lowmem

  //configure UE
  UE = malloc(sizeof(PHY_VARS_NR_UE));
  memcpy(&UE->frame_parms, frame_parms, sizeof(NR_DL_FRAME_PARMS));

  //phy_init_nr_top(frame_parms);
  if (init_nr_ue_signal(UE, 1) != 0) {
    printf("Error at UE NR initialisation.\n");
    exit(-1);
  }

  for (sf = 0; sf < 2; sf++) {
<<<<<<< HEAD
    UE->ulsch[sf][0] = new_nr_ue_ulsch(N_RB_UL, 8, 0);
    if (!UE->ulsch[sf][0]) {
      printf("Can't get ue ulsch structures.\n");
      exit(-1);
=======
    for (i = 0; i < 2; i++) {

        UE->ulsch[sf][0][i] = new_nr_ue_ulsch(N_RB_UL, 8);

        if (!UE->ulsch[sf][0][i]) {
          printf("Can't get ue ulsch structures.\n");
          exit(-1);
        }

>>>>>>> bf70a3bf
    }
  }

  unsigned char harq_pid = 0;
  unsigned int TBS = 8424;
  unsigned int available_bits;
  uint8_t nb_re_dmrs = 6;
  uint8_t length_dmrs = 1;
  uint8_t N_PRB_oh;
  uint16_t N_RE_prime,code_rate;
  unsigned char mod_order;
  uint8_t Nl = 1;
  uint8_t rvidx = 0;
  uint8_t UE_id = 0;

  NR_gNB_ULSCH_t *ulsch_gNB = gNB->ulsch[UE_id];
  NR_UL_gNB_HARQ_t *harq_process_gNB = ulsch_gNB->harq_processes[harq_pid];
  nfapi_nr_pusch_pdu_t *rel15_ul = &harq_process_gNB->ulsch_pdu;

  NR_UE_ULSCH_t *ulsch_ue = UE->ulsch[0][0];

  mod_order = nr_get_Qm_ul(Imcs, 0);
  code_rate = nr_get_code_rate_ul(Imcs, 0);
  available_bits = nr_get_G(nb_rb, nb_symb_sch, nb_re_dmrs, length_dmrs, mod_order, 1);
  TBS = nr_compute_tbs(mod_order,code_rate, nb_rb, nb_symb_sch, nb_re_dmrs*length_dmrs, 0, 0, Nl);

  printf("\nAvailable bits %u TBS %u mod_order %d\n", available_bits, TBS, mod_order);

  /////////// setting rel15_ul parameters ///////////
  rel15_ul->rb_size             = nb_rb;
  rel15_ul->nr_of_symbols       = nb_symb_sch;
  rel15_ul->qam_mod_order       = mod_order;
  rel15_ul->mcs_index           = Imcs;
  rel15_ul->pusch_data.rv_index = rvidx;
  rel15_ul->nrOfLayers          = Nl;
  rel15_ul->target_code_rate    = code_rate;
  rel15_ul->pusch_data.tb_size  = TBS/8;
  ///////////////////////////////////////////////////

  double modulated_input[16 * 68 * 384]; // [hna] 16 segments, 68*Zc
  short channel_output_fixed[16 * 68 * 384];
  short channel_output_uncoded[16 * 68 * 384];
  unsigned int errors_bit_uncoded = 0;
  unsigned int errors_bit = 0;

  unsigned char test_input_bit[16 * 68 * 384];
  unsigned char estimated_output_bit[16 * 68 * 384];

  /////////////////////////[adk] preparing UL harq_process parameters/////////////////////////
  ///////////
  NR_UL_UE_HARQ_t *harq_process_ul_ue = ulsch_ue->harq_processes[harq_pid];
  DevAssert(harq_process_ul_ue);

  N_PRB_oh   = 0; // higher layer (RRC) parameter xOverhead in PUSCH-ServingCellConfig
  N_RE_prime = NR_NB_SC_PER_RB*nb_symb_sch - nb_re_dmrs - N_PRB_oh;

  harq_process_ul_ue->pusch_pdu.rnti = n_rnti;
  harq_process_ul_ue->pusch_pdu.mcs_index = Imcs;
  harq_process_ul_ue->pusch_pdu.nrOfLayers = Nl;
  harq_process_ul_ue->pusch_pdu.rb_size = nb_rb;
  harq_process_ul_ue->pusch_pdu.nr_of_symbols = nb_symb_sch;
  harq_process_ul_ue->num_of_mod_symbols = N_RE_prime*nb_rb*nb_codewords;
  harq_process_ul_ue->pusch_pdu.pusch_data.rv_index = rvidx;
  harq_process_ul_ue->pusch_pdu.pusch_data.tb_size  = TBS/8;
  unsigned char *test_input = harq_process_ul_ue->a;

  ///////////
  ////////////////////////////////////////////////////////////////////////////////////////////

  for (i = 0; i < TBS / 8; i++)
    test_input[i] = (unsigned char) rand();

#ifdef DEBUG_NR_ULSCHSIM
  for (i = 0; i < TBS / 8; i++) printf("test_input[i]=%hhu \n",test_input[i]);
#endif

  /////////////////////////ULSCH coding/////////////////////////
  ///////////
  unsigned int G = nr_get_G(nb_rb, nb_symb_sch, nb_re_dmrs, length_dmrs, mod_order, Nl);

  if (input_fd == NULL) {
    nr_ulsch_encoding(UE, ulsch_ue, frame_parms, harq_pid, G);
  }
  
  printf("\n");

  ///////////
  ////////////////////////////////////////////////////////////////////

  for (SNR = snr0; SNR < snr1; SNR += snr_step) {
    n_errors = 0;
    n_false_positive = 0;

    for (trial = 0; trial < n_trials; trial++) {

      errors_bit_uncoded = 0;

      for (i = 0; i < available_bits; i++) {

#ifdef DEBUG_CODER
        if ((i&0xf)==0)
          printf("\ne %d..%d:    ",i,i+15);
#endif
        /*
            if (i<16){
               printf("ulsch_encoder output f[%d] = %d\n",i,ulsch_ue->harq_processes[0]->f[i]);
            }
        */

        if (ulsch_ue->harq_processes[harq_pid]->f[i] == 0)
          modulated_input[i] = 1.0;        ///sqrt(2);  //QPSK
        else
          modulated_input[i] = -1.0;        ///sqrt(2);
  
        //if (i<16) printf("modulated_input[%d] = %d\n",i,modulated_input[i]);

#if 1
        SNR_lin = pow(10, SNR / 10.0);
        sigma = 1.0 / sqrt(2 * SNR_lin);
        channel_output_fixed[i] = (short) quantize(sigma / 4.0 / 4.0,
                                                   modulated_input[i] + sigma * gaussdouble(0.0, 1.0),
                                                   qbits);
#else
        channel_output_fixed[i] = (short) quantize(0.01, modulated_input[i], qbits);
#endif
        //printf("channel_output_fixed[%d]: %d\n",i,channel_output_fixed[i]);

        //Uncoded BER
        if (channel_output_fixed[i] < 0)
          channel_output_uncoded[i] = 1;  //QPSK demod
        else
          channel_output_uncoded[i] = 0;

        if (channel_output_uncoded[i] != ulsch_ue->harq_processes[harq_pid]->f[i])
          errors_bit_uncoded = errors_bit_uncoded + 1;
      }
/*
      printf("errors bits uncoded %u\n", errors_bit_uncoded);
      printf("\n");
*/
#ifdef DEBUG_CODER
      printf("\n");
      exit(-1);
#endif

     uint32_t G = nr_get_G(rel15_ul->rb_size,
                           rel15_ul->nr_of_symbols,
                           nb_re_dmrs,
                           1, // FIXME only single dmrs is implemented 
                           rel15_ul->qam_mod_order,
                           rel15_ul->nrOfLayers);

      nr_ulsch_decoding(gNB, UE_id, channel_output_fixed, frame_parms, rel15_ul,
                              frame, subframe, harq_pid, G);
      while (gNB->nbDecode > 0) {
        notifiedFIFO_elt_t *req=pullTpool(gNB->respDecode, gNB->threadPool);
        ret = nr_postDecode_sim(gNB, req);
        delNotifiedFIFO_elt(req);
      }

      if (ret)
        n_errors++;

      //count errors
      errors_bit = 0;

      for (i = 0; i < TBS; i++) {
        estimated_output_bit[i] = (ulsch_gNB->harq_processes[harq_pid]->b[i/8] & (1 << (i & 7))) >> (i & 7);
        test_input_bit[i] = (test_input[i / 8] & (1 << (i & 7))) >> (i & 7); // Further correct for multiple segments

        if (estimated_output_bit[i] != test_input_bit[i]) {
          errors_bit++;
        }
      }
/*
      if (errors_bit > 0) {
        n_false_positive++;
        if (n_trials == 1)
          printf("errors_bit %u (trial %d)\n", errors_bit, trial);
      }
      printf("\n");*/
    }
    
    printf("*****************************************\n");
    printf("SNR %f, BLER %f (false positive %f)\n", SNR,
           (float) n_errors / (float) n_trials,
           (float) n_false_positive / (float) n_trials);
    printf("*****************************************\n");
    printf("\n");

    if (n_errors == 0) {
      printf("PUSCH test OK\n");
      printf("\n");
      break;
    }
    printf("\n");
  }

  for (sf = 0; sf < 2; sf++)
    for (i = 0; i < 2; i++)
      free_nr_ue_ulsch(&UE->ulsch[sf][0][i], N_RB_UL);
  term_nr_ue_signal(UE, 1);
  free(UE);

  phy_free_nr_gNB(gNB);
  free(gNB->threadPool);
  free(gNB->respDecode);
  free(RC.gNB[0]);
  free(RC.gNB);

  free_channel_desc_scm(gNB2UE);

  if (output_fd)
    fclose(output_fd);

  if (input_fd)
    fclose(input_fd);

  loader_reset();
  logTerm();

  return (n_errors);
}
<|MERGE_RESOLUTION|>--- conflicted
+++ resolved
@@ -407,22 +407,10 @@
   }
 
   for (sf = 0; sf < 2; sf++) {
-<<<<<<< HEAD
-    UE->ulsch[sf][0] = new_nr_ue_ulsch(N_RB_UL, 8, 0);
+    UE->ulsch[sf][0] = new_nr_ue_ulsch(N_RB_UL, 8);
     if (!UE->ulsch[sf][0]) {
       printf("Can't get ue ulsch structures.\n");
       exit(-1);
-=======
-    for (i = 0; i < 2; i++) {
-
-        UE->ulsch[sf][0][i] = new_nr_ue_ulsch(N_RB_UL, 8);
-
-        if (!UE->ulsch[sf][0][i]) {
-          printf("Can't get ue ulsch structures.\n");
-          exit(-1);
-        }
-
->>>>>>> bf70a3bf
     }
   }
 
@@ -622,8 +610,7 @@
   }
 
   for (sf = 0; sf < 2; sf++)
-    for (i = 0; i < 2; i++)
-      free_nr_ue_ulsch(&UE->ulsch[sf][0][i], N_RB_UL);
+    free_nr_ue_ulsch(&UE->ulsch[sf][0], N_RB_UL);
   term_nr_ue_signal(UE, 1);
   free(UE);
 
