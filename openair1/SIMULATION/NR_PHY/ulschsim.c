--- conflicted
+++ resolved
@@ -353,17 +353,11 @@
     exit(-1);
   }
 
-<<<<<<< HEAD
+
   RC.gNB = (PHY_VARS_gNB **) malloc(sizeof(PHY_VARS_gNB *));
   RC.gNB[0] = malloc(sizeof(PHY_VARS_gNB));
   gNB = RC.gNB[0];
   //gNB_config = &gNB->gNB_config;
-=======
-  RC.gNB = (PHY_VARS_gNB ** *) malloc(sizeof(PHY_VARS_gNB **));
-  RC.gNB[0] = (PHY_VARS_gNB **) malloc(sizeof(PHY_VARS_gNB *));
-  RC.gNB[0][0] = malloc(sizeof(PHY_VARS_gNB));
-  gNB = RC.gNB[0][0];
->>>>>>> 590d2af5
 
   frame_parms = &gNB->frame_parms; //to be initialized I suppose (maybe not necessary for PBCH)
   frame_parms->nb_antennas_tx = n_tx;
