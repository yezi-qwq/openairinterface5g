int oai_nfapi_hi_dci0_req(nfapi_hi_dci0_request_t *hi_dci0_req)             { return(0);  }
int oai_nfapi_tx_req(nfapi_tx_request_t *tx_req)                            { return(0);  }
int oai_nfapi_dl_config_req(nfapi_dl_config_request_t *dl_config_req)       { return(0);  }
//int oai_nfapi_ul_config_req(nfapi_ul_config_request_t *ul_config_req)       { return(0);  }
int oai_nfapi_dl_tti_req(nfapi_nr_dl_tti_request_t *dl_config_req) { return(0);  }
int oai_nfapi_tx_data_req(nfapi_nr_tx_data_request_t *tx_data_req){ return(0);  }
int oai_nfapi_ul_dci_req(nfapi_nr_ul_dci_request_t *ul_dci_req){ return(0);  }
int oai_nfapi_ul_tti_req(nfapi_nr_ul_tti_request_t *ul_tti_req){ return(0);  }
int32_t get_uldl_offset(int nr_bandP)                                       { return(0);  }
NR_IF_Module_t *NR_IF_Module_init(int Mod_id)                               {return(NULL);}
<<<<<<< HEAD
// int dummy_nr_ue_dl_indication(nr_downlink_indication_t *dl_info)            { return(0);  }
// int dummy_nr_ue_ul_indication(nr_uplink_indication_t *ul_info)              { return(0);  }
nfapi_mode_t nfapi_mod;
nfapi_mode_t nfapi_getmode(void) {
  return nfapi_mod;
}
=======
int dummy_nr_ue_dl_indication(nr_downlink_indication_t *dl_info)            { return(0);  }
int dummy_nr_ue_ul_indication(nr_uplink_indication_t *ul_info)              { return(0);  }
void nr_fill_dl_indication(nr_downlink_indication_t *dl_ind,
                           fapi_nr_dci_indication_t *dci_ind,
                           fapi_nr_rx_indication_t *rx_ind,
                           UE_nr_rxtx_proc_t *proc,
                           PHY_VARS_NR_UE *ue,
                           uint8_t gNB_id) {}
void nr_fill_rx_indication(fapi_nr_rx_indication_t *rx_ind,
                           uint8_t pdu_type,
                           uint8_t gNB_id,
                           PHY_VARS_NR_UE *ue,
                           NR_UE_DLSCH_t *dlsch0,
                           uint16_t n_pdus) {}
>>>>>>> 403db5f6
<|MERGE_RESOLUTION|>--- conflicted
+++ resolved
@@ -8,14 +8,10 @@
 int oai_nfapi_ul_tti_req(nfapi_nr_ul_tti_request_t *ul_tti_req){ return(0);  }
 int32_t get_uldl_offset(int nr_bandP)                                       { return(0);  }
 NR_IF_Module_t *NR_IF_Module_init(int Mod_id)                               {return(NULL);}
-<<<<<<< HEAD
-// int dummy_nr_ue_dl_indication(nr_downlink_indication_t *dl_info)            { return(0);  }
-// int dummy_nr_ue_ul_indication(nr_uplink_indication_t *ul_info)              { return(0);  }
 nfapi_mode_t nfapi_mod;
 nfapi_mode_t nfapi_getmode(void) {
   return nfapi_mod;
 }
-=======
 int dummy_nr_ue_dl_indication(nr_downlink_indication_t *dl_info)            { return(0);  }
 int dummy_nr_ue_ul_indication(nr_uplink_indication_t *ul_info)              { return(0);  }
 void nr_fill_dl_indication(nr_downlink_indication_t *dl_ind,
@@ -29,5 +25,4 @@
                            uint8_t gNB_id,
                            PHY_VARS_NR_UE *ue,
                            NR_UE_DLSCH_t *dlsch0,
-                           uint16_t n_pdus) {}
->>>>>>> 403db5f6
+                           uint16_t n_pdus) {}