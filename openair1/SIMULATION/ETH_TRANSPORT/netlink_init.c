/*
 * Licensed to the OpenAirInterface (OAI) Software Alliance under one or more
 * contributor license agreements.  See the NOTICE file distributed with
 * this work for additional information regarding copyright ownership.
 * The OpenAirInterface Software Alliance licenses this file to You under
 * the OAI Public License, Version 1.1  (the "License"); you may not use this file
 * except in compliance with the License.
 * You may obtain a copy of the License at
 *
 *      http://www.openairinterface.org/?page_id=698
 *
 * Unless required by applicable law or agreed to in writing, software
 * distributed under the License is distributed on an "AS IS" BASIS,
 * WITHOUT WARRANTIES OR CONDITIONS OF ANY KIND, either express or implied.
 * See the License for the specific language governing permissions and
 * limitations under the License.
 *-------------------------------------------------------------------------------
 * For more information about the OpenAirInterface (OAI) Software Alliance:
 *      contact@openairinterface.org
 */

/*! \file netlink_init.c
* \brief initiate the netlink socket for communication with nas dirver
* \author Navid Nikaein and Raymomd Knopp
* \date 2011
* \version 1.0
* \company Eurecom
* \email: navid.nikaein@eurecom.fr
*/

#include <sys/socket.h>
#include <linux/netlink.h>
#include <signal.h>
#include <stdio.h>
#include <stdlib.h>
#include <string.h>
#include <unistd.h>
#include <sys/types.h>
#include <fcntl.h>
#include <errno.h>
#include "platform_constants.h"

#include <sys/ioctl.h>
#include <sys/socket.h>
#include <linux/if.h>
#include <linux/if_tun.h>
#include "openairinterface5g_limits.h"

#include "pdcp.h"

char nl_rx_buf[NL_MAX_PAYLOAD];

struct sockaddr_nl nas_src_addr, nas_dest_addr;
struct nlmsghdr *nas_nlh_tx = NULL;
struct nlmsghdr *nas_nlh_rx = NULL;
struct iovec nas_iov_tx;
struct iovec nas_iov_rx = {nl_rx_buf, sizeof(nl_rx_buf)};

int nas_sock_fd[MAX_MOBILES_PER_ENB*2]; //Allocated for both LTE UE and NR UE.

int nas_sock_mbms_fd;

struct msghdr nas_msg_tx;
struct msghdr nas_msg_rx;

#define GRAAL_NETLINK_ID 31

static int tun_alloc(char *dev) {
  struct ifreq ifr;
  int fd, err;

  if( (fd = open("/dev/net/tun", O_RDWR)) < 0 ) {
    LOG_E(PDCP, "[TUN] failed to open /dev/net/tun\n");
    return -1;
  }

  memset(&ifr, 0, sizeof(ifr));
  /* Flags: IFF_TUN   - TUN device (no Ethernet headers)
   *        IFF_TAP   - TAP device
   *
   *        IFF_NO_PI - Do not provide packet information
   */
  ifr.ifr_flags = IFF_TUN | IFF_NO_PI;

  if( *dev )
    strncpy(ifr.ifr_name, dev, sizeof(ifr.ifr_name)-1);

  if( (err = ioctl(fd, TUNSETIFF, (void *) &ifr)) < 0 ) {
    close(fd);
    return err;
  }

  strcpy(dev, ifr.ifr_name);
  return fd;
}


int netlink_init_mbms_tun(char *ifprefix, int id) {//for UE, id = 1, 2, ...,
  int ret;
  char ifname[64];

    if (id > 0) {
      sprintf(ifname, "oaitun_%.3s%d", ifprefix, id-1);
    }
    else {
      sprintf(ifname, "oaitun_%.3s1", ifprefix); // added "1": for historical reasons
    }
    nas_sock_mbms_fd = tun_alloc(ifname);

    if (nas_sock_mbms_fd == -1) {
      printf("[NETLINK] Error opening mbms socket %s (%d:%s)\n",ifname,errno, strerror(errno));
      exit(1);
    }

    printf("[NETLINK]Opened socket %s with fd %d\n",ifname,nas_sock_mbms_fd);
    ret = fcntl(nas_sock_mbms_fd,F_SETFL,O_NONBLOCK);

    if (ret == -1) {
      printf("[NETLINK] Error fcntl (%d:%s)\n",errno, strerror(errno));

      if (LINK_ENB_PDCP_TO_IP_DRIVER) {
        exit(1);
      }
    }

    memset(&nas_src_addr, 0, sizeof(nas_src_addr));
    nas_src_addr.nl_family = AF_NETLINK;
    nas_src_addr.nl_pid = 1;//getpid();  /* self pid */
    nas_src_addr.nl_groups = 0;  /* not in mcast groups */
    ret = bind(nas_sock_mbms_fd, (struct sockaddr *)&nas_src_addr, sizeof(nas_src_addr));
<<<<<<< HEAD
=======
    memset(&nas_dest_addr, 0, sizeof(nas_dest_addr));
    nas_dest_addr.nl_family = AF_NETLINK;
    nas_dest_addr.nl_pid = 0;   /* For Linux Kernel */
    nas_dest_addr.nl_groups = 0; /* unicast */
    // TX PART
    free(nas_nlh_tx);
    nas_nlh_tx=(struct nlmsghdr *)malloc(NLMSG_SPACE(NL_MAX_PAYLOAD));
    memset(nas_nlh_tx, 0, NLMSG_SPACE(NL_MAX_PAYLOAD));
    /* Fill the netlink message header */
    nas_nlh_tx->nlmsg_len = NLMSG_SPACE(NL_MAX_PAYLOAD);
    nas_nlh_tx->nlmsg_pid = 1;//getpid();  /* self pid */
    nas_nlh_tx->nlmsg_flags = 0;
    nas_iov_tx.iov_base = (void *)nas_nlh_tx;
    nas_iov_tx.iov_len = nas_nlh_tx->nlmsg_len;
    memset(&nas_msg_tx,0,sizeof(nas_msg_tx));
    nas_msg_tx.msg_name = (void *)&nas_dest_addr;
    nas_msg_tx.msg_namelen = sizeof(nas_dest_addr);
    nas_msg_tx.msg_iov = &nas_iov_tx;
    nas_msg_tx.msg_iovlen = 1;
    // RX PART
    memset(&nas_msg_rx,0,sizeof(nas_msg_rx));
    nas_msg_rx.msg_name = (void *)&nas_src_addr;
    nas_msg_rx.msg_namelen = sizeof(nas_src_addr);
    nas_msg_rx.msg_iov = &nas_iov_rx;
    nas_msg_rx.msg_iovlen = 1;

>>>>>>> 0ea0965a
  return 1;
}

int netlink_init_tun(char *ifprefix, int num_if, int id) {//for UE, id = 1, 2, ...,
  int ret;
  char ifname[64];

  int begx = (id == 0) ? 0 : id - 1;
  int endx = (id == 0) ? num_if : id;
  for (int i = begx; i < endx; i++) {
    sprintf(ifname, "oaitun_%.3s%d",ifprefix,i+1);
    nas_sock_fd[i] = tun_alloc(ifname);

    if (nas_sock_fd[i] == -1) {
      LOG_E(PDCP, "TUN: Error opening socket %s (%d:%s)\n",ifname,errno, strerror(errno));
      exit(1);
    }

    LOG_I(PDCP, "TUN: Opened socket %s with fd nas_sock_fd[%d]=%d\n",
           ifname, i, nas_sock_fd[i]);
    ret = fcntl(nas_sock_fd[i],F_SETFL,O_NONBLOCK);

    if (ret == -1) {
      LOG_E(PDCP, "TUN: Error fcntl (%d:%s)\n",errno, strerror(errno));

      if (LINK_ENB_PDCP_TO_IP_DRIVER) {
        exit(1);
      }
    }
<<<<<<< HEAD
=======

    memset(&nas_src_addr, 0, sizeof(nas_src_addr));
    nas_src_addr.nl_family = AF_NETLINK;
    nas_src_addr.nl_pid = 1;//getpid();  /* self pid */
    nas_src_addr.nl_groups = 0;  /* not in mcast groups */
    ret = bind(nas_sock_fd[i], (struct sockaddr *)&nas_src_addr, sizeof(nas_src_addr));
    memset(&nas_dest_addr, 0, sizeof(nas_dest_addr));
    nas_dest_addr.nl_family = AF_NETLINK;
    nas_dest_addr.nl_pid = 0;   /* For Linux Kernel */
    nas_dest_addr.nl_groups = 0; /* unicast */
    // TX PART
    free(nas_nlh_tx);
    nas_nlh_tx=(struct nlmsghdr *)malloc(NLMSG_SPACE(NL_MAX_PAYLOAD));
    memset(nas_nlh_tx, 0, NLMSG_SPACE(NL_MAX_PAYLOAD));
    /* Fill the netlink message header */
    nas_nlh_tx->nlmsg_len = NLMSG_SPACE(NL_MAX_PAYLOAD);
    nas_nlh_tx->nlmsg_pid = 1;//getpid();  /* self pid */
    nas_nlh_tx->nlmsg_flags = 0;
    nas_iov_tx.iov_base = (void *)nas_nlh_tx;
    nas_iov_tx.iov_len = nas_nlh_tx->nlmsg_len;
    memset(&nas_msg_tx,0,sizeof(nas_msg_tx));
    nas_msg_tx.msg_name = (void *)&nas_dest_addr;
    nas_msg_tx.msg_namelen = sizeof(nas_dest_addr);
    nas_msg_tx.msg_iov = &nas_iov_tx;
    nas_msg_tx.msg_iovlen = 1;
    // RX PART
    memset(&nas_msg_rx,0,sizeof(nas_msg_rx));
    nas_msg_rx.msg_name = (void *)&nas_src_addr;
    nas_msg_rx.msg_namelen = sizeof(nas_src_addr);
    nas_msg_rx.msg_iov = &nas_iov_rx;
    nas_msg_rx.msg_iovlen = 1;
>>>>>>> 0ea0965a
  } /* for */

  return 1;
}


int netlink_init(void) {
  int ret;
  nas_sock_fd[0] = socket(PF_NETLINK, SOCK_RAW,GRAAL_NETLINK_ID);

  if (nas_sock_fd[0] == -1) {
    printf("[NETLINK] Error opening GRAAL_NETLINK_ID socket %d (%d:%s)\n",nas_sock_fd[0],errno, strerror(errno));

    if (LINK_ENB_PDCP_TO_IP_DRIVER) {
      exit(1);
    }
  }

  printf("[NETLINK] Opened socket with fd %d\n",nas_sock_fd[0]);
  ret = fcntl(nas_sock_fd[0],F_SETFL,O_NONBLOCK);

  if (ret == -1) {
    printf("[NETLINK] Error fcntl (%d:%s)\n",errno, strerror(errno));

    if (LINK_ENB_PDCP_TO_IP_DRIVER) {
      exit(1);
    }
  }

  memset(&nas_src_addr, 0, sizeof(nas_src_addr));
  nas_src_addr.nl_family = AF_NETLINK;
  nas_src_addr.nl_pid = 1;//getpid();  /* self pid */
  nas_src_addr.nl_groups = 0;  /* not in mcast groups */
  ret = bind(nas_sock_fd[0], (struct sockaddr *)&nas_src_addr, sizeof(nas_src_addr));
  memset(&nas_dest_addr, 0, sizeof(nas_dest_addr));
  nas_dest_addr.nl_family = AF_NETLINK;
  nas_dest_addr.nl_pid = 0;   /* For Linux Kernel */
  nas_dest_addr.nl_groups = 0; /* unicast */
  // TX PART
  free(nas_nlh_tx);
  nas_nlh_tx=(struct nlmsghdr *)malloc(NLMSG_SPACE(NL_MAX_PAYLOAD));
  memset(nas_nlh_tx, 0, NLMSG_SPACE(NL_MAX_PAYLOAD));
  /* Fill the netlink message header */
  nas_nlh_tx->nlmsg_len = NLMSG_SPACE(NL_MAX_PAYLOAD);
  nas_nlh_tx->nlmsg_pid = 1;//getpid();  /* self pid */
  nas_nlh_tx->nlmsg_flags = 0;
  nas_iov_tx.iov_base = (void *)nas_nlh_tx;
  nas_iov_tx.iov_len = nas_nlh_tx->nlmsg_len;
  memset(&nas_msg_tx,0,sizeof(nas_msg_tx));
  nas_msg_tx.msg_name = (void *)&nas_dest_addr;
  nas_msg_tx.msg_namelen = sizeof(nas_dest_addr);
  nas_msg_tx.msg_iov = &nas_iov_tx;
  nas_msg_tx.msg_iovlen = 1;
  // RX PART
  memset(&nas_msg_rx,0,sizeof(nas_msg_rx));
  nas_msg_rx.msg_name = (void *)&nas_src_addr;
  nas_msg_rx.msg_namelen = sizeof(nas_src_addr);
  nas_msg_rx.msg_iov = &nas_iov_rx;
  nas_msg_rx.msg_iovlen = 1;
  return(nas_sock_fd[0]);
}

void netlink_cleanup(void)
{
  free(nas_nlh_tx);
  nas_nlh_tx = NULL;
}<|MERGE_RESOLUTION|>--- conflicted
+++ resolved
@@ -128,35 +128,7 @@
     nas_src_addr.nl_pid = 1;//getpid();  /* self pid */
     nas_src_addr.nl_groups = 0;  /* not in mcast groups */
     ret = bind(nas_sock_mbms_fd, (struct sockaddr *)&nas_src_addr, sizeof(nas_src_addr));
-<<<<<<< HEAD
-=======
-    memset(&nas_dest_addr, 0, sizeof(nas_dest_addr));
-    nas_dest_addr.nl_family = AF_NETLINK;
-    nas_dest_addr.nl_pid = 0;   /* For Linux Kernel */
-    nas_dest_addr.nl_groups = 0; /* unicast */
-    // TX PART
-    free(nas_nlh_tx);
-    nas_nlh_tx=(struct nlmsghdr *)malloc(NLMSG_SPACE(NL_MAX_PAYLOAD));
-    memset(nas_nlh_tx, 0, NLMSG_SPACE(NL_MAX_PAYLOAD));
-    /* Fill the netlink message header */
-    nas_nlh_tx->nlmsg_len = NLMSG_SPACE(NL_MAX_PAYLOAD);
-    nas_nlh_tx->nlmsg_pid = 1;//getpid();  /* self pid */
-    nas_nlh_tx->nlmsg_flags = 0;
-    nas_iov_tx.iov_base = (void *)nas_nlh_tx;
-    nas_iov_tx.iov_len = nas_nlh_tx->nlmsg_len;
-    memset(&nas_msg_tx,0,sizeof(nas_msg_tx));
-    nas_msg_tx.msg_name = (void *)&nas_dest_addr;
-    nas_msg_tx.msg_namelen = sizeof(nas_dest_addr);
-    nas_msg_tx.msg_iov = &nas_iov_tx;
-    nas_msg_tx.msg_iovlen = 1;
-    // RX PART
-    memset(&nas_msg_rx,0,sizeof(nas_msg_rx));
-    nas_msg_rx.msg_name = (void *)&nas_src_addr;
-    nas_msg_rx.msg_namelen = sizeof(nas_src_addr);
-    nas_msg_rx.msg_iov = &nas_iov_rx;
-    nas_msg_rx.msg_iovlen = 1;
-
->>>>>>> 0ea0965a
+
   return 1;
 }
 
@@ -186,40 +158,6 @@
         exit(1);
       }
     }
-<<<<<<< HEAD
-=======
-
-    memset(&nas_src_addr, 0, sizeof(nas_src_addr));
-    nas_src_addr.nl_family = AF_NETLINK;
-    nas_src_addr.nl_pid = 1;//getpid();  /* self pid */
-    nas_src_addr.nl_groups = 0;  /* not in mcast groups */
-    ret = bind(nas_sock_fd[i], (struct sockaddr *)&nas_src_addr, sizeof(nas_src_addr));
-    memset(&nas_dest_addr, 0, sizeof(nas_dest_addr));
-    nas_dest_addr.nl_family = AF_NETLINK;
-    nas_dest_addr.nl_pid = 0;   /* For Linux Kernel */
-    nas_dest_addr.nl_groups = 0; /* unicast */
-    // TX PART
-    free(nas_nlh_tx);
-    nas_nlh_tx=(struct nlmsghdr *)malloc(NLMSG_SPACE(NL_MAX_PAYLOAD));
-    memset(nas_nlh_tx, 0, NLMSG_SPACE(NL_MAX_PAYLOAD));
-    /* Fill the netlink message header */
-    nas_nlh_tx->nlmsg_len = NLMSG_SPACE(NL_MAX_PAYLOAD);
-    nas_nlh_tx->nlmsg_pid = 1;//getpid();  /* self pid */
-    nas_nlh_tx->nlmsg_flags = 0;
-    nas_iov_tx.iov_base = (void *)nas_nlh_tx;
-    nas_iov_tx.iov_len = nas_nlh_tx->nlmsg_len;
-    memset(&nas_msg_tx,0,sizeof(nas_msg_tx));
-    nas_msg_tx.msg_name = (void *)&nas_dest_addr;
-    nas_msg_tx.msg_namelen = sizeof(nas_dest_addr);
-    nas_msg_tx.msg_iov = &nas_iov_tx;
-    nas_msg_tx.msg_iovlen = 1;
-    // RX PART
-    memset(&nas_msg_rx,0,sizeof(nas_msg_rx));
-    nas_msg_rx.msg_name = (void *)&nas_src_addr;
-    nas_msg_rx.msg_namelen = sizeof(nas_src_addr);
-    nas_msg_rx.msg_iov = &nas_iov_rx;
-    nas_msg_rx.msg_iovlen = 1;
->>>>>>> 0ea0965a
   } /* for */
 
   return 1;
