/*******************************************************************************
    OpenAirInterface
    Copyright(c) 1999 - 2014 Eurecom

    OpenAirInterface is free software: you can redistribute it and/or modify
    it under the terms of the GNU General Public License as published by
    the Free Software Foundation, either version 3 of the License, or
    (at your option) any later version.


    OpenAirInterface is distributed in the hope that it will be useful,
    but WITHOUT ANY WARRANTY; without even the implied warranty of
    MERCHANTABILITY or FITNESS FOR A PARTICULAR PURPOSE.  See the
    GNU General Public License for more details.

    You should have received a copy of the GNU General Public License
    along with OpenAirInterface.The full GNU General Public License is
   included in this distribution in the file called "COPYING". If not,
   see <http://www.gnu.org/licenses/>.

  Contact Information
  OpenAirInterface Admin: openair_admin@eurecom.fr
  OpenAirInterface Tech : openair_tech@eurecom.fr
  OpenAirInterface Dev  : openair4g-devel@lists.eurecom.fr

  Address      : Eurecom, Campus SophiaTech, 450 Route des Chappes, CS 50193 - 06904 Biot Sophia Antipolis cedex, FRANCE

 *******************************************************************************/

/*! \file ulsim.c
 \brief Top-level DL simulator
 \author R. Knopp
 \date 2011 - 2014
 \version 0.1
 \company Eurecom
 \email: knopp@eurecom.fr
 \note
 \warning
*/

#include <string.h>
#include <math.h>
#include <unistd.h>
#include "SIMULATION/TOOLS/defs.h"
#include "PHY/types.h"
#include "PHY/defs.h"
#include "PHY/vars.h"
#include "MAC_INTERFACE/vars.h"

#include "SCHED/defs.h"
#include "SCHED/vars.h"
#include "LAYER2/MAC/vars.h"
#include "OCG_vars.h"

#ifdef XFORMS
#include "PHY/TOOLS/lte_phy_scope.h"
#endif

extern unsigned short dftsizes[33];
extern short *ul_ref_sigs[30][2][33];

PHY_VARS_eNB *PHY_vars_eNB;
PHY_VARS_UE *PHY_vars_UE;

//#define MCS_COUNT 23//added for PHY abstraction

channel_desc_t *eNB2UE[NUMBER_OF_eNB_MAX][NUMBER_OF_UE_MAX];
channel_desc_t *UE2eNB[NUMBER_OF_UE_MAX][NUMBER_OF_eNB_MAX];
//Added for PHY abstraction
node_desc_t *enb_data[NUMBER_OF_eNB_MAX];
node_desc_t *ue_data[NUMBER_OF_UE_MAX];
//double sinr_bler_map[MCS_COUNT][2][16];

extern uint16_t beta_ack[16],beta_ri[16],beta_cqi[16];
//extern  char* namepointer_chMag ;



#ifdef XFORMS
FD_lte_phy_scope_enb *form_enb;
char title[255];
#endif

/*the following parameters are used to control the processing times*/
double t_tx_max = -1000000000; /*!< \brief initial max process time for tx */
double t_rx_max = -1000000000; /*!< \brief initial max process time for rx */
double t_tx_min = 1000000000; /*!< \brief initial min process time for tx */
double t_rx_min = 1000000000; /*!< \brief initial min process time for tx */
int n_tx_dropped = 0; /*!< \brief initial max process time for tx */
int n_rx_dropped = 0; /*!< \brief initial max process time for rx */

int main(int argc, char **argv)
{

  char c;
  int i,j,aa,u;

  int aarx,aatx;
  double channelx,channely;
  double sigma2, sigma2_dB=10,SNR,SNR2,snr0=-2.0,snr1,SNRmeas,rate,saving_bler=0;
  double input_snr_step=.2,snr_int=30;
  double blerr;

  int **txdata;

  LTE_DL_FRAME_PARMS *frame_parms;
  double **s_re,**s_im,**r_re,**r_im;
  double forgetting_factor=0.0; //in [0,1] 0 means a new channel every time, 1 means keep the same channel
  double iqim=0.0;
  uint8_t extended_prefix_flag=0;
  int cqi_flag=0,cqi_error,cqi_errors,ack_errors,cqi_crc_falsepositives,cqi_crc_falsenegatives;
  int ch_realization;
  int eNB_id = 0;
  int chMod = 0 ;
  int UE_id = 0;
  unsigned char nb_rb=25,first_rb=0,mcs=0,round=0,bundling_flag=1;
  unsigned char l;

  unsigned char awgn_flag = 0 ;
  SCM_t channel_model=Rice1;


  unsigned char *input_buffer,harq_pid;
  unsigned short input_buffer_length;
  unsigned int ret;
  unsigned int coded_bits_per_codeword,nsymb;
  int subframe=3;
  unsigned int tx_lev=0,tx_lev_dB,trials,errs[4]= {0,0,0,0},round_trials[4]= {0,0,0,0};
  uint8_t transmission_mode=1,n_rx=1;

  FILE *bler_fd=NULL;
  char bler_fname[512];

  FILE *time_meas_fd=NULL;
  char time_meas_fname[256];

  FILE *input_fdUL=NULL,*trch_out_fdUL=NULL;
  //  unsigned char input_file=0;
  char input_val_str[50],input_val_str2[50];

  //  FILE *rx_frame_file;
  FILE *csv_fdUL=NULL;

  /*
  FILE *fperen=NULL;
  char fperen_name[512];

  FILE *fmageren=NULL;
  char fmageren_name[512];

  FILE *flogeren=NULL;
  char flogeren_name[512];
  */

  /* FILE *ftxlev;
     char ftxlev_name[512];
  */

  char csv_fname[512];
  int n_frames=5000;
  int n_ch_rlz = 1;
  int abstx = 0;
  int hold_channel=0;
  channel_desc_t *UE2eNB;

  uint8_t control_only_flag = 0;
  int delay = 0;
  double maxDoppler = 0.0;
  uint8_t srs_flag = 0;

  uint8_t N_RB_DL=25,osf=1;

  uint8_t cyclic_shift = 0;
  uint8_t cooperation_flag = 0; //0 no cooperation, 1 delay diversity, 2 Alamouti
  uint8_t beta_ACK=0,beta_RI=0,beta_CQI=2;
  uint8_t tdd_config=3,frame_type=FDD;

  uint8_t N0=30;
  double tx_gain=1.0;
  double cpu_freq_GHz;
  int avg_iter,iter_trials;

  uint32_t UL_alloc_pdu;
  int s,Kr,Kr_bytes;
  int dump_perf=0;
  int test_perf=0;
  int dump_table =0;

  double effective_rate=0.0;
  char channel_model_input[10];

  uint8_t max_turbo_iterations=4;
  uint8_t llr8_flag=0;
  int nb_rb_set = 0;
  int sf;

  int threequarter_fs=0;
  opp_enabled=1; // to enable the time meas

  cpu_freq_GHz = (double)get_cpu_freq_GHz();

  printf("Detected cpu_freq %f GHz\n",cpu_freq_GHz);


  logInit();

  while ((c = getopt (argc, argv, "hapZEbm:n:Y:X:x:s:w:e:q:d:D:O:c:r:i:f:y:c:oA:C:R:g:N:l:S:T:QB:PI:L")) != -1) {
    switch (c) {
    case 'a':
      channel_model = AWGN;
      chMod = 1;
      break;

    case 'b':
      bundling_flag = 0;
      break;

    case 'd':
      delay = atoi(optarg);
      break;

    case 'D':
      maxDoppler = atoi(optarg);
      break;

    case 'm':
      mcs = atoi(optarg);
      break;

    case 'n':
      n_frames = atoi(optarg);
      break;

    case 'Y':
      n_ch_rlz = atoi(optarg);
      break;

    case 'X':
      abstx= atoi(optarg);
      break;

    case 'g':
      sprintf(channel_model_input,optarg,10);

      switch((char)*optarg) {
      case 'A':
        channel_model=SCM_A;
        chMod = 2;
        break;

      case 'B':
        channel_model=SCM_B;
        chMod = 3;
        break;

      case 'C':
        channel_model=SCM_C;
        chMod = 4;
        break;

      case 'D':
        channel_model=SCM_D;
        chMod = 5;
        break;

      case 'E':
        channel_model=EPA;
        chMod = 6;
        break;

      case 'F':
        channel_model=EVA;
        chMod = 7;
        break;

      case 'G':
        channel_model=ETU;
        chMod = 8;
        break;

      case 'H':
        channel_model=Rayleigh8;
        chMod = 9;
        break;

      case 'I':
        channel_model=Rayleigh1;
        chMod = 10;
        break;

      case 'J':
        channel_model=Rayleigh1_corr;
        chMod = 11;
        break;

      case 'K':
        channel_model=Rayleigh1_anticorr;
        chMod = 12;
        break;

      case 'L':
        channel_model=Rice8;
        chMod = 13;
        break;

      case 'M':
        channel_model=Rice1;
        chMod = 14;
        break;

      case 'N':
        channel_model=AWGN;
        chMod = 1;
        break;

      default:
        msg("Unsupported channel model!\n");
        exit(-1);
        break;
      }

      break;

    case 's':
      snr0 = atof(optarg);
      break;

    case 'w':
      snr_int = atof(optarg);
      break;

    case 'e':
      input_snr_step= atof(optarg);
      break;

    case 'x':
      transmission_mode=atoi(optarg);

      if ((transmission_mode!=1) &&
          (transmission_mode!=2)) {
        msg("Unsupported transmission mode %d\n",transmission_mode);
        exit(-1);
      }

      break;

    case 'y':
      n_rx = atoi(optarg);
      break;

    case 'S':
      subframe = atoi(optarg);
      break;

    case 'T':
      tdd_config=atoi(optarg);
      frame_type=TDD;
      break;

    case 'p':
      extended_prefix_flag=1;
      break;

    case 'r':
      nb_rb = atoi(optarg);
      nb_rb_set = 1;
      break;

    case 'f':
      first_rb = atoi(optarg);
      break;

    case 'c':
      cyclic_shift = atoi(optarg);
      break;

    case 'E':
      threequarter_fs=1;
      break;

    case 'N':
      N0 = atoi(optarg);
      break;

    case 'o':
      srs_flag = 1;
      break;

    case 'i':
      input_fdUL = fopen(optarg,"r");
      msg("Reading in %s (%p)\n",optarg,input_fdUL);

      if (input_fdUL == (FILE*)NULL) {
        msg("Unknown file %s\n",optarg);
        exit(-1);
      }

      //      input_file=1;
      break;

    case 'A':
      beta_ACK = atoi(optarg);

      if (beta_ACK>15) {
        printf("beta_ack must be in (0..15)\n");
        exit(-1);
      }

      break;

    case 'C':
      beta_CQI = atoi(optarg);

      if ((beta_CQI>15)||(beta_CQI<2)) {
        printf("beta_cqi must be in (2..15)\n");
        exit(-1);
      }

      break;

    case 'R':
      beta_RI = atoi(optarg);

      if ((beta_RI>15)||(beta_RI<2)) {
        printf("beta_ri must be in (0..13)\n");
        exit(-1);
      }

      break;

    case 'Q':
      cqi_flag=1;
      break;

    case 'B':
      N_RB_DL=atoi(optarg);
      break;

    case 'P':
      dump_perf=1;
      opp_enabled=1;
      break;

    case 'O':
      test_perf=atoi(optarg);
      //print_perf =1;
      break;

    case 'L':
      llr8_flag=1;
      break;

    case 'I':
      max_turbo_iterations=atoi(optarg);
      break;

    case 'Z':
      dump_table = 1;
      break;

    case 'h':
    default:
      printf("%s -h(elp) -a(wgn on) -m mcs -n n_frames -s snr0 -t delay_spread -p (extended prefix on) -r nb_rb -f first_rb -c cyclic_shift -o (srs on) -g channel_model [A:M] Use 3GPP 25.814 SCM-A/B/C/D('A','B','C','D') or 36-101 EPA('E'), EVA ('F'),ETU('G') models (ignores delay spread and Ricean factor), Rayghleigh8 ('H'), Rayleigh1('I'), Rayleigh1_corr('J'), Rayleigh1_anticorr ('K'), Rice8('L'), Rice1('M'), -d Channel delay, -D maximum Doppler shift \n",
             argv[0]);
      exit(1);
      break;
    }
  }

  lte_param_init(1,
		 n_rx,
		 1,
		 extended_prefix_flag,
		 frame_type,
		 0,
		 tdd_config,
		 N_RB_DL,
		 threequarter_fs,
		 osf,
		 0);

  if (nb_rb_set == 0)
    nb_rb = PHY_vars_eNB->lte_frame_parms.N_RB_UL;

  printf("1 . rxdataF_comp[0] %p\n",PHY_vars_eNB->lte_eNB_pusch_vars[0]->rxdataF_comp[0][0]);
  printf("Setting mcs = %d\n",mcs);
  printf("n_frames = %d\n", n_frames);

  snr1 = snr0+snr_int;
  printf("SNR0 %f, SNR1 %f\n",snr0,snr1);

  /*
    txdataF    = (int **)malloc16(2*sizeof(int*));
    txdataF[0] = (int *)malloc16(FRAME_LENGTH_BYTES);
    txdataF[1] = (int *)malloc16(FRAME_LENGTH_BYTES);

    txdata    = (int **)malloc16(2*sizeof(int*));
    txdata[0] = (int *)malloc16(FRAME_LENGTH_BYTES);
    txdata[1] = (int *)malloc16(FRAME_LENGTH_BYTES);
  */

  frame_parms = &PHY_vars_eNB->lte_frame_parms;

  txdata = PHY_vars_UE->lte_ue_common_vars.txdata;


  s_re = malloc(2*sizeof(double*));
  s_im = malloc(2*sizeof(double*));
  r_re = malloc(2*sizeof(double*));
  r_im = malloc(2*sizeof(double*));
  //  r_re0 = malloc(2*sizeof(double*));
  //  r_im0 = malloc(2*sizeof(double*));

  nsymb = (PHY_vars_eNB->lte_frame_parms.Ncp == 0) ? 14 : 12;

  coded_bits_per_codeword = nb_rb * (12 * get_Qm(mcs)) * nsymb;

  rate = (double)dlsch_tbs25[get_I_TBS(mcs)][nb_rb-1]/(coded_bits_per_codeword);

  printf("Rate = %f (mod %d), coded bits %d\n",rate,get_Qm(mcs),coded_bits_per_codeword);

  sprintf(bler_fname,"ULbler_mcs%d_nrb%d_ChannelModel%d_nsim%d.csv",mcs,nb_rb,chMod,n_frames);
  bler_fd = fopen(bler_fname,"w");
  if (bler_fd==NULL) {
    fprintf(stderr,"Problem creating file %s\n",bler_fname);
    exit(-1);
  }

  fprintf(bler_fd,"#SNR;mcs;nb_rb;TBS;rate;errors[0];trials[0];errors[1];trials[1];errors[2];trials[2];errors[3];trials[3]\n");

  if (test_perf != 0) {
    char hostname[1024];
    hostname[1023] = '\0';
    gethostname(hostname, 1023);
    printf("Hostname: %s\n", hostname);
    //char dirname[FILENAME_MAX];
    //sprintf(dirname, "%s//SIMU/USER/pre-ci-logs-%s", getenv("OPENAIR_TARGETS"),hostname);
    //mkdir(dirname, 0777);
    sprintf(time_meas_fname,"time_meas_prb%d_mcs%d_antrx%d_channel%s_tx%d.csv",
            N_RB_DL,mcs,n_rx,channel_model_input,transmission_mode);
    time_meas_fd = fopen(time_meas_fname,"w");
    if (time_meas_fd==NULL) {
      fprintf(stderr,"Cannot create file %s!\n",time_meas_fname);
      exit(-1);
    }
  }

  /*
  if(abstx) {
    sprintf(fperen_name,"ULchan_estims_F_mcs%d_rb%d_chanMod%d_nframes%d_chanReal%d.m",mcs,nb_rb,chMod,n_frames,n_ch_rlz);
    fperen = fopen(fperen_name,"a+");
    fprintf(fperen,"chest_f = [");
    fclose(fperen);

    sprintf(fmageren_name,"ChanMag_F_mcs%d_rb%d_chanMod%d_nframes%d_chanReal%d.m",mcs,nb_rb,chMod,n_frames,n_ch_rlz);
    fmageren = fopen(fmageren_name,"a+");
    fprintf(fmageren,"mag_f = [");
    fclose(fmageren);

    sprintf(flogeren_name,"Log2Max_mcs%d_rb%d_chanMod%d_nframes%d_chanReal%d.m",mcs,nb_rb,chMod,n_frames,n_ch_rlz);
    flogeren = fopen(flogeren_name,"a+");
    fprintf(flogeren,"mag_f = [");
    fclose(flogeren);
  }
  */

  /*
    sprintf(ftxlev_name,"txlevel_mcs%d_rb%d_chanMod%d_nframes%d_chanReal%d.m",mcs,nb_rb,chMod,n_frames,n_ch_rlz);
    ftxlev = fopen(ftxlev_name,"a+");
    fprintf(ftxlev,"txlev = [");
    fclose(ftexlv);
  */

  if(abstx) {
    // CSV file
    sprintf(csv_fname,"EULdataout_tx%d_mcs%d_nbrb%d_chan%d_nsimus%d_eren.m",transmission_mode,mcs,nb_rb,chMod,n_frames);
    csv_fdUL = fopen(csv_fname,"w");
    if (csv_fdUL == NULL) {
      fprintf(stderr,"Problem opening file %s\n",csv_fname);
      exit(-1);
    }
    fprintf(csv_fdUL,"data_all%d=[",mcs);
  }

  for (i=0; i<2; i++) {
    s_re[i] = malloc(FRAME_LENGTH_COMPLEX_SAMPLES*sizeof(double));
    s_im[i] = malloc(FRAME_LENGTH_COMPLEX_SAMPLES*sizeof(double));
    r_re[i] = malloc(FRAME_LENGTH_COMPLEX_SAMPLES*sizeof(double));
    r_im[i] = malloc(FRAME_LENGTH_COMPLEX_SAMPLES*sizeof(double));
    //    r_re0[i] = malloc(FRAME_LENGTH_COMPLEX_SAMPLES*sizeof(double));
    //    bzero(r_re0[i],FRAME_LENGTH_COMPLEX_SAMPLES*sizeof(double));
    //    r_im0[i] = malloc(FRAME_LENGTH_COMPLEX_SAMPLES*sizeof(double));
    //    bzero(r_im0[i],FRAME_LENGTH_COMPLEX_SAMPLES*sizeof(double));
  }


#ifdef XFORMS
  fl_initialize (&argc, argv, NULL, 0, 0);
  form_enb = create_lte_phy_scope_enb();
  sprintf (title, "LTE PHY SCOPE eNB");
  fl_show_form (form_enb->lte_phy_scope_enb, FL_PLACE_HOTSPOT, FL_FULLBORDER, title);
#endif

  PHY_vars_UE->lte_ue_pdcch_vars[0]->crnti = 14;

  PHY_vars_UE->lte_frame_parms.soundingrs_ul_config_common.srs_BandwidthConfig = 2;
  PHY_vars_UE->lte_frame_parms.soundingrs_ul_config_common.srs_SubframeConfig = 7;
  PHY_vars_UE->soundingrs_ul_config_dedicated[eNB_id].srs_Bandwidth = 0;
  PHY_vars_UE->soundingrs_ul_config_dedicated[eNB_id].transmissionComb = 0;
  PHY_vars_UE->soundingrs_ul_config_dedicated[eNB_id].freqDomainPosition = 0;

  PHY_vars_eNB->lte_frame_parms.soundingrs_ul_config_common.srs_BandwidthConfig = 2;
  PHY_vars_eNB->lte_frame_parms.soundingrs_ul_config_common.srs_SubframeConfig = 7;

  PHY_vars_eNB->soundingrs_ul_config_dedicated[UE_id].srs_ConfigIndex = 1;
  PHY_vars_eNB->soundingrs_ul_config_dedicated[UE_id].srs_Bandwidth = 0;
  PHY_vars_eNB->soundingrs_ul_config_dedicated[UE_id].transmissionComb = 0;
  PHY_vars_eNB->soundingrs_ul_config_dedicated[UE_id].freqDomainPosition = 0;
  PHY_vars_eNB->cooperation_flag = cooperation_flag;
  //  PHY_vars_eNB->eNB_UE_stats[0].SRS_parameters = PHY_vars_UE->SRS_parameters;

  PHY_vars_eNB->pusch_config_dedicated[UE_id].betaOffset_ACK_Index = beta_ACK;
  PHY_vars_eNB->pusch_config_dedicated[UE_id].betaOffset_RI_Index  = beta_RI;
  PHY_vars_eNB->pusch_config_dedicated[UE_id].betaOffset_CQI_Index = beta_CQI;
  PHY_vars_UE->pusch_config_dedicated[eNB_id].betaOffset_ACK_Index = beta_ACK;
  PHY_vars_UE->pusch_config_dedicated[eNB_id].betaOffset_RI_Index  = beta_RI;
  PHY_vars_UE->pusch_config_dedicated[eNB_id].betaOffset_CQI_Index = beta_CQI;

  PHY_vars_UE->ul_power_control_dedicated[eNB_id].deltaMCS_Enabled = 1;

  printf("PUSCH Beta : ACK %f, RI %f, CQI %f\n",(double)beta_ack[beta_ACK]/8,(double)beta_ri[beta_RI]/8,(double)beta_cqi[beta_CQI]/8);

  UE2eNB = new_channel_desc_scm(PHY_vars_eNB->lte_frame_parms.nb_antennas_tx,
                                PHY_vars_UE->lte_frame_parms.nb_antennas_rx,
                                channel_model,
				N_RB2sampling_rate(PHY_vars_eNB->lte_frame_parms.N_RB_UL),
				N_RB2channel_bandwidth(PHY_vars_eNB->lte_frame_parms.N_RB_UL),
                                forgetting_factor,
                                delay,
                                0);
  // set Doppler
  UE2eNB->max_Doppler = maxDoppler;

  // NN: N_RB_UL has to be defined in ulsim
  PHY_vars_eNB->ulsch_eNB[0] = new_eNB_ulsch(8,max_turbo_iterations,N_RB_DL,0);
  PHY_vars_UE->ulsch_ue[0]   = new_ue_ulsch(8,N_RB_DL,0);

  // Create transport channel structures for 2 transport blocks (MIMO)
  for (i=0; i<2; i++) {
<<<<<<< HEAD
    PHY_vars_eNB->dlsch_eNB[0][i] = new_eNB_dlsch(1,8,N_RB_DL,0,&PHY_vars_eNB->lte_frame_parms);
    PHY_vars_UE->dlsch_ue[0][i]  = new_ue_dlsch(1,8,MAX_TURBO_ITERATIONS,N_RB_DL,0);
=======
    PHY_vars_eNB->dlsch_eNB[0][i] = new_eNB_dlsch(1,8,1827072,N_RB_DL,0);
    PHY_vars_UE->dlsch_ue[0][i]  = new_ue_dlsch(1,8,1827072,MAX_TURBO_ITERATIONS,N_RB_DL,0);
>>>>>>> 87dc41f0

    if (!PHY_vars_eNB->dlsch_eNB[0][i]) {
      printf("Can't get eNB dlsch structures\n");
      exit(-1);
    }

    if (!PHY_vars_UE->dlsch_ue[0][i]) {
      printf("Can't get ue dlsch structures\n");
      exit(-1);
    }

    PHY_vars_eNB->dlsch_eNB[0][i]->rnti = 14;
    PHY_vars_UE->dlsch_ue[0][i]->rnti   = 14;

  } 


  switch (PHY_vars_eNB->lte_frame_parms.N_RB_UL) {
  case 6:
    break;

  case 25:
    if (PHY_vars_eNB->lte_frame_parms.frame_type == TDD) {
      ((DCI0_5MHz_TDD_1_6_t*)&UL_alloc_pdu)->type    = 0;
      ((DCI0_5MHz_TDD_1_6_t*)&UL_alloc_pdu)->rballoc = computeRIV(PHY_vars_eNB->lte_frame_parms.N_RB_UL,first_rb,nb_rb);// 12 RBs from position 8
      printf("nb_rb %d/%d, rballoc %d (dci %x)\n",nb_rb,PHY_vars_eNB->lte_frame_parms.N_RB_UL,((DCI0_5MHz_TDD_1_6_t*)&UL_alloc_pdu)->rballoc,*(uint32_t *)&UL_alloc_pdu);
      ((DCI0_5MHz_TDD_1_6_t*)&UL_alloc_pdu)->mcs     = mcs;
      ((DCI0_5MHz_TDD_1_6_t*)&UL_alloc_pdu)->ndi     = 1;
      ((DCI0_5MHz_TDD_1_6_t*)&UL_alloc_pdu)->TPC     = 0;
      ((DCI0_5MHz_TDD_1_6_t*)&UL_alloc_pdu)->cqi_req = cqi_flag&1;
      ((DCI0_5MHz_TDD_1_6_t*)&UL_alloc_pdu)->cshift  = 0;
      ((DCI0_5MHz_TDD_1_6_t*)&UL_alloc_pdu)->dai     = 1;
    } else {
      ((DCI0_5MHz_FDD_t*)&UL_alloc_pdu)->type    = 0;
      ((DCI0_5MHz_FDD_t*)&UL_alloc_pdu)->rballoc = computeRIV(PHY_vars_eNB->lte_frame_parms.N_RB_UL,first_rb,nb_rb);// 12 RBs from position 8
      printf("nb_rb %d/%d, rballoc %d (dci %x)\n",nb_rb,PHY_vars_eNB->lte_frame_parms.N_RB_UL,((DCI0_5MHz_FDD_t*)&UL_alloc_pdu)->rballoc,*(uint32_t *)&UL_alloc_pdu);
      ((DCI0_5MHz_FDD_t*)&UL_alloc_pdu)->mcs     = mcs;
      ((DCI0_5MHz_FDD_t*)&UL_alloc_pdu)->ndi     = 1;
      ((DCI0_5MHz_FDD_t*)&UL_alloc_pdu)->TPC     = 0;
      ((DCI0_5MHz_FDD_t*)&UL_alloc_pdu)->cqi_req = cqi_flag&1;
      ((DCI0_5MHz_FDD_t*)&UL_alloc_pdu)->cshift  = 0;
    }

    break;

  case 50:
    if (PHY_vars_eNB->lte_frame_parms.frame_type == TDD) {
      ((DCI0_10MHz_TDD_1_6_t*)&UL_alloc_pdu)->type    = 0;
      ((DCI0_10MHz_TDD_1_6_t*)&UL_alloc_pdu)->rballoc = computeRIV(PHY_vars_eNB->lte_frame_parms.N_RB_UL,first_rb,nb_rb);// 12 RBs from position 8
      printf("nb_rb %d/%d, rballoc %d (dci %x)\n",nb_rb,PHY_vars_eNB->lte_frame_parms.N_RB_UL,((DCI0_10MHz_TDD_1_6_t*)&UL_alloc_pdu)->rballoc,*(uint32_t *)&UL_alloc_pdu);
      ((DCI0_10MHz_TDD_1_6_t*)&UL_alloc_pdu)->mcs     = mcs;
      ((DCI0_10MHz_TDD_1_6_t*)&UL_alloc_pdu)->ndi     = 1;
      ((DCI0_10MHz_TDD_1_6_t*)&UL_alloc_pdu)->TPC     = 0;
      ((DCI0_10MHz_TDD_1_6_t*)&UL_alloc_pdu)->cqi_req = cqi_flag&1;
      ((DCI0_10MHz_TDD_1_6_t*)&UL_alloc_pdu)->cshift  = 0;
      ((DCI0_10MHz_TDD_1_6_t*)&UL_alloc_pdu)->dai     = 1;
    } else {
      ((DCI0_10MHz_FDD_t*)&UL_alloc_pdu)->type    = 0;
      ((DCI0_10MHz_FDD_t*)&UL_alloc_pdu)->rballoc = computeRIV(PHY_vars_eNB->lte_frame_parms.N_RB_UL,first_rb,nb_rb);// 12 RBs from position 8
      printf("nb_rb %d/%d, rballoc %d (dci %x)\n",nb_rb,PHY_vars_eNB->lte_frame_parms.N_RB_UL,((DCI0_10MHz_FDD_t*)&UL_alloc_pdu)->rballoc,*(uint32_t *)&UL_alloc_pdu);
      ((DCI0_10MHz_FDD_t*)&UL_alloc_pdu)->mcs     = mcs;
      ((DCI0_10MHz_FDD_t*)&UL_alloc_pdu)->ndi     = 1;
      ((DCI0_10MHz_FDD_t*)&UL_alloc_pdu)->TPC     = 0;
      ((DCI0_10MHz_FDD_t*)&UL_alloc_pdu)->cqi_req = cqi_flag&1;
      ((DCI0_10MHz_FDD_t*)&UL_alloc_pdu)->cshift  = 0;
    }

    break;

  case 100:
    if (PHY_vars_eNB->lte_frame_parms.frame_type == TDD) {
      ((DCI0_20MHz_TDD_1_6_t*)&UL_alloc_pdu)->type    = 0;
      ((DCI0_20MHz_TDD_1_6_t*)&UL_alloc_pdu)->rballoc = computeRIV(PHY_vars_eNB->lte_frame_parms.N_RB_UL,first_rb,nb_rb);// 12 RBs from position 8
      printf("nb_rb %d/%d, rballoc %d (dci %x)\n",nb_rb,PHY_vars_eNB->lte_frame_parms.N_RB_UL,((DCI0_20MHz_TDD_1_6_t*)&UL_alloc_pdu)->rballoc,*(uint32_t *)&UL_alloc_pdu);
      ((DCI0_20MHz_TDD_1_6_t*)&UL_alloc_pdu)->mcs     = mcs;
      ((DCI0_20MHz_TDD_1_6_t*)&UL_alloc_pdu)->ndi     = 1;
      ((DCI0_20MHz_TDD_1_6_t*)&UL_alloc_pdu)->TPC     = 0;
      ((DCI0_20MHz_TDD_1_6_t*)&UL_alloc_pdu)->cqi_req = cqi_flag&1;
      ((DCI0_20MHz_TDD_1_6_t*)&UL_alloc_pdu)->cshift  = 0;
      ((DCI0_20MHz_TDD_1_6_t*)&UL_alloc_pdu)->dai     = 1;
    } else {
      ((DCI0_20MHz_FDD_t*)&UL_alloc_pdu)->type    = 0;
      ((DCI0_20MHz_FDD_t*)&UL_alloc_pdu)->rballoc = computeRIV(PHY_vars_eNB->lte_frame_parms.N_RB_UL,first_rb,nb_rb);// 12 RBs from position 8
      printf("nb_rb %d/%d, rballoc %d (dci %x)\n",nb_rb,PHY_vars_eNB->lte_frame_parms.N_RB_UL,((DCI0_20MHz_FDD_t*)&UL_alloc_pdu)->rballoc,*(uint32_t *)&UL_alloc_pdu);
      ((DCI0_20MHz_FDD_t*)&UL_alloc_pdu)->mcs     = mcs;
      ((DCI0_20MHz_FDD_t*)&UL_alloc_pdu)->ndi     = 1;
      ((DCI0_20MHz_FDD_t*)&UL_alloc_pdu)->TPC     = 0;
      ((DCI0_20MHz_FDD_t*)&UL_alloc_pdu)->cqi_req = cqi_flag&1;
      ((DCI0_20MHz_FDD_t*)&UL_alloc_pdu)->cshift  = 0;
    }

    break;

  default:
    break;
  }


  PHY_vars_UE->PHY_measurements.rank[0] = 0;
  PHY_vars_UE->transmission_mode[0] = 2;
  PHY_vars_UE->pucch_config_dedicated[0].tdd_AckNackFeedbackMode = bundling_flag == 1 ? bundling : multiplexing;
  PHY_vars_eNB->transmission_mode[0] = 2;
  PHY_vars_eNB->pucch_config_dedicated[0].tdd_AckNackFeedbackMode = bundling_flag == 1 ? bundling : multiplexing;
  PHY_vars_UE->lte_frame_parms.pusch_config_common.ul_ReferenceSignalsPUSCH.groupHoppingEnabled = 1;
  PHY_vars_eNB->lte_frame_parms.pusch_config_common.ul_ReferenceSignalsPUSCH.groupHoppingEnabled = 1;
  PHY_vars_UE->lte_frame_parms.pusch_config_common.ul_ReferenceSignalsPUSCH.sequenceHoppingEnabled = 0;
  PHY_vars_eNB->lte_frame_parms.pusch_config_common.ul_ReferenceSignalsPUSCH.sequenceHoppingEnabled = 0;
  PHY_vars_UE->lte_frame_parms.pusch_config_common.ul_ReferenceSignalsPUSCH.groupAssignmentPUSCH = 0;
  PHY_vars_eNB->lte_frame_parms.pusch_config_common.ul_ReferenceSignalsPUSCH.groupAssignmentPUSCH = 0;
  PHY_vars_UE->frame_tx=1;

  for (sf=0; sf<10; sf++) {
    PHY_vars_eNB->proc[sf].frame_tx=1;
    PHY_vars_eNB->proc[sf].subframe_tx=sf;
    PHY_vars_eNB->proc[sf].frame_rx=1;
    PHY_vars_eNB->proc[sf].subframe_rx=sf;
  }

  msg("Init UL hopping UE\n");
  init_ul_hopping(&PHY_vars_UE->lte_frame_parms);
  msg("Init UL hopping eNB\n");
  init_ul_hopping(&PHY_vars_eNB->lte_frame_parms);

  PHY_vars_eNB->proc[subframe].frame_rx = PHY_vars_UE->frame_tx;

  if (ul_subframe2pdcch_alloc_subframe(&PHY_vars_eNB->lte_frame_parms,subframe) > subframe) // allocation was in previous frame
    PHY_vars_eNB->proc[ul_subframe2pdcch_alloc_subframe(&PHY_vars_eNB->lte_frame_parms,subframe)].frame_tx = (PHY_vars_UE->frame_tx-1)&1023;

  PHY_vars_UE->dlsch_ue[0][0]->harq_ack[ul_subframe2pdcch_alloc_subframe(&PHY_vars_eNB->lte_frame_parms,subframe)].send_harq_status = 1;


  //  printf("UE frame %d, eNB frame %d (eNB frame_tx %d)\n",PHY_vars_UE->frame,PHY_vars_eNB->proc[subframe].frame_rx,PHY_vars_eNB->proc[ul_subframe2pdcch_alloc_subframe(&PHY_vars_eNB->lte_frame_parms,subframe)].frame_tx);
  PHY_vars_UE->frame_tx = (PHY_vars_UE->frame_tx-1)&1023;

  generate_ue_ulsch_params_from_dci((void *)&UL_alloc_pdu,
                                    14,
                                    ul_subframe2pdcch_alloc_subframe(&PHY_vars_UE->lte_frame_parms,subframe),
                                    format0,
                                    PHY_vars_UE,
                                    SI_RNTI,
                                    0,
                                    P_RNTI,
                                    CBA_RNTI,
                                    0,
                                    srs_flag);

  //  printf("RIV %d\n",UL_alloc_pdu.rballoc);

  generate_eNB_ulsch_params_from_dci((void *)&UL_alloc_pdu,
                                     14,
                                     ul_subframe2pdcch_alloc_subframe(&PHY_vars_eNB->lte_frame_parms,subframe),
                                     format0,
                                     0,
                                     PHY_vars_eNB,
                                     SI_RNTI,
                                     0,
                                     P_RNTI,
                                     CBA_RNTI,
                                     srs_flag);



  PHY_vars_UE->frame_tx = (PHY_vars_UE->frame_tx+1)&1023;


  for (ch_realization=0; ch_realization<n_ch_rlz; ch_realization++) {

    /*
      if(abstx){
      int ulchestim_f[300*12];
      int ulchestim_t[2*(frame_parms->ofdm_symbol_size)];
      }
    */

    if(abstx) {
      printf("**********************Channel Realization Index = %d **************************\n", ch_realization);
      saving_bler=1;
    }


    //    if ((subframe>5) || (subframe < 4))
    //      PHY_vars_UE->frame++;

    for (SNR=snr0; SNR<snr1; SNR+=input_snr_step) {
      errs[0]=0;
      errs[1]=0;
      errs[2]=0;
      errs[3]=0;
      round_trials[0] = 0;
      round_trials[1] = 0;
      round_trials[2] = 0;
      round_trials[3] = 0;
      cqi_errors=0;
      ack_errors=0;
      cqi_crc_falsepositives=0;
      cqi_crc_falsenegatives=0;
      round=0;

      //randominit(0);


      harq_pid = subframe2harq_pid(&PHY_vars_UE->lte_frame_parms,PHY_vars_UE->frame_tx,subframe);
      input_buffer_length = PHY_vars_UE->ulsch_ue[0]->harq_processes[harq_pid]->TBS/8;
      input_buffer = (unsigned char *)malloc(input_buffer_length+4);
      //      printf("UL frame %d/subframe %d, harq_pid %d\n",PHY_vars_UE->frame,subframe,harq_pid);
      if (input_fdUL == NULL) {


        if (n_frames == 1) {
          trch_out_fdUL= fopen("ulsch_trchUL.txt","w");

          for (i=0; i<input_buffer_length; i++) {
            input_buffer[i] = taus()&0xff;

            for (j=0; j<8; j++)
              fprintf(trch_out_fdUL,"%d\n",(input_buffer[i]>>(7-j))&1);
          }

          fclose(trch_out_fdUL);
        } else {
          for (i=0; i<input_buffer_length; i++)
            input_buffer[i] = taus()&0xff;
        }
      } else {
        n_frames=1;
        i=0;

        while (!feof(input_fdUL)) {
          ret=fscanf(input_fdUL,"%s %s",input_val_str,input_val_str2);//&input_val1,&input_val2);

          if ((i%4)==0) {
            ((short*)txdata[0])[i/2] = (short)((1<<15)*strtod(input_val_str,NULL));
            ((short*)txdata[0])[(i/2)+1] = (short)((1<<15)*strtod(input_val_str2,NULL));

            if ((i/4)<100)
              printf("sample %d => %e + j%e (%d +j%d)\n",i/4,strtod(input_val_str,NULL),strtod(input_val_str2,NULL),((short*)txdata[0])[i/4],((short*)txdata[0])[(i/4)+1]);//1,input_val2,);
          }

          i++;

          if (i>(FRAME_LENGTH_SAMPLES))
            break;
        }

        printf("Read in %d samples\n",i/4);
        //      write_output("txsig0UL.m","txs0", txdata[0],2*frame_parms->samples_per_tti,1,1);
        //    write_output("txsig1.m","txs1", txdata[1],FRAME_LENGTH_COMPLEX_SAMPLES,1,1);
        tx_lev = signal_energy(&txdata[0][0],
                               OFDM_SYMBOL_SIZE_COMPLEX_SAMPLES);
        tx_lev_dB = (unsigned int) dB_fixed(tx_lev);

      }

      avg_iter = 0;
      iter_trials=0;
      reset_meas(&PHY_vars_UE->phy_proc_tx);
      reset_meas(&PHY_vars_UE->ofdm_mod_stats);
      reset_meas(&PHY_vars_UE->ulsch_modulation_stats);
      reset_meas(&PHY_vars_UE->ulsch_encoding_stats);
      reset_meas(&PHY_vars_UE->ulsch_interleaving_stats);
      reset_meas(&PHY_vars_UE->ulsch_rate_matching_stats);
      reset_meas(&PHY_vars_UE->ulsch_turbo_encoding_stats);
      reset_meas(&PHY_vars_UE->ulsch_segmentation_stats);
      reset_meas(&PHY_vars_UE->ulsch_multiplexing_stats);

      reset_meas(&PHY_vars_eNB->phy_proc_rx);
      reset_meas(&PHY_vars_eNB->ofdm_demod_stats);
      reset_meas(&PHY_vars_eNB->ulsch_channel_estimation_stats);
      reset_meas(&PHY_vars_eNB->ulsch_freq_offset_estimation_stats);
      reset_meas(&PHY_vars_eNB->rx_dft_stats);
      reset_meas(&PHY_vars_eNB->ulsch_decoding_stats);
      reset_meas(&PHY_vars_eNB->ulsch_turbo_decoding_stats);
      reset_meas(&PHY_vars_eNB->ulsch_deinterleaving_stats);
      reset_meas(&PHY_vars_eNB->ulsch_demultiplexing_stats);
      reset_meas(&PHY_vars_eNB->ulsch_rate_unmatching_stats);
      reset_meas(&PHY_vars_eNB->ulsch_tc_init_stats);
      reset_meas(&PHY_vars_eNB->ulsch_tc_alpha_stats);
      reset_meas(&PHY_vars_eNB->ulsch_tc_beta_stats);
      reset_meas(&PHY_vars_eNB->ulsch_tc_gamma_stats);
      reset_meas(&PHY_vars_eNB->ulsch_tc_ext_stats);
      reset_meas(&PHY_vars_eNB->ulsch_tc_intl1_stats);
      reset_meas(&PHY_vars_eNB->ulsch_tc_intl2_stats);

      // initialization
      struct list time_vector_tx;
      initialize(&time_vector_tx);
      struct list time_vector_tx_ifft;
      initialize(&time_vector_tx_ifft);
      struct list time_vector_tx_mod;
      initialize(&time_vector_tx_mod);
      struct list time_vector_tx_enc;
      initialize(&time_vector_tx_enc);

      struct list time_vector_rx;
      initialize(&time_vector_rx);
      struct list time_vector_rx_fft;
      initialize(&time_vector_rx_fft);
      struct list time_vector_rx_demod;
      initialize(&time_vector_rx_demod);
      struct list time_vector_rx_dec;
      initialize(&time_vector_rx_dec);

      for (trials = 0; trials<n_frames; trials++) {
        //      printf("*");
        //        PHY_vars_UE->frame++;
        //        PHY_vars_eNB->frame++;

        fflush(stdout);
        round=0;

        while (round < 4) {
          PHY_vars_eNB->ulsch_eNB[0]->harq_processes[harq_pid]->round=round;
          PHY_vars_UE->ulsch_ue[0]->harq_processes[harq_pid]->round=round;
          //  printf("Trial %d : Round %d ",trials,round);
          round_trials[round]++;

          if (round == 0) {
            //PHY_vars_eNB->ulsch_eNB[0]->harq_processes[harq_pid]->Ndi = 1;
            PHY_vars_eNB->ulsch_eNB[0]->harq_processes[harq_pid]->rvidx = round>>1;
            //PHY_vars_UE->ulsch_ue[0]->harq_processes[harq_pid]->Ndi = 1;
            PHY_vars_UE->ulsch_ue[0]->harq_processes[harq_pid]->rvidx = round>>1;
          } else {
            //PHY_vars_eNB->ulsch_eNB[0]->harq_processes[harq_pid]->Ndi = 0;
            PHY_vars_eNB->ulsch_eNB[0]->harq_processes[harq_pid]->rvidx = round>>1;
            //PHY_vars_UE->ulsch_ue[0]->harq_processes[harq_pid]->Ndi = 0;
            PHY_vars_UE->ulsch_ue[0]->harq_processes[harq_pid]->rvidx = round>>1;
          }


          /////////////////////
          if (abstx) {
            if (trials==0 && round==0 && SNR==snr0) { //generate a new channel
              hold_channel = 0;
              flagMag=0;
            } else {
              hold_channel = 1;
              flagMag = 1;
            }
          } else {
            hold_channel = 0;
            flagMag=1;
          }

          ///////////////////////////////////////

          if (input_fdUL == NULL) {

            start_meas(&PHY_vars_UE->phy_proc_tx);

#ifdef OFDMA_ULSCH

            if (srs_flag)
              generate_srs_tx(PHY_vars_UE,0,AMP,subframe);

            generate_drs_pusch(PHY_vars_UE,0,AMP,subframe,first_rb,nb_rb,0);

#else

            if (srs_flag)
              generate_srs_tx(PHY_vars_UE,0,AMP,subframe);

            generate_drs_pusch(PHY_vars_UE,0,
                               AMP,subframe,
                               PHY_vars_UE->ulsch_ue[0]->harq_processes[harq_pid]->first_rb,
                               PHY_vars_UE->ulsch_ue[0]->harq_processes[harq_pid]->nb_rb,
                               0);
#endif

            if ((cqi_flag == 1) && (n_frames == 1) ) {
              printf("CQI information (O %d) %d %d\n",PHY_vars_UE->ulsch_ue[0]->O,
                     PHY_vars_UE->ulsch_ue[0]->o[0],PHY_vars_UE->ulsch_ue[0]->o[1]);
              print_CQI(PHY_vars_UE->ulsch_ue[0]->o,PHY_vars_UE->ulsch_ue[0]->uci_format,PHY_vars_UE->lte_frame_parms.N_RB_DL,0);
            }

            PHY_vars_UE->ulsch_ue[0]->o_ACK[0] = taus()&1;

            start_meas(&PHY_vars_UE->ulsch_encoding_stats);

            if (ulsch_encoding(input_buffer,
                               PHY_vars_UE,
                               harq_pid,
                               eNB_id,
                               2, // transmission mode
                               control_only_flag,
                               1// Nbundled
                              )==-1) {
              printf("ulsim.c Problem with ulsch_encoding\n");
              exit(-1);
            }

            stop_meas(&PHY_vars_UE->ulsch_encoding_stats);

            start_meas(&PHY_vars_UE->ulsch_modulation_stats);
#ifdef OFDMA_ULSCH
            ulsch_modulation(PHY_vars_UE->lte_ue_common_vars.txdataF,AMP,
                             PHY_vars_UE->frame_tx,subframe,&PHY_vars_UE->lte_frame_parms,PHY_vars_UE->ulsch_ue[0]);
#else
            //    printf("Generating PUSCH in subframe %d with amp %d, nb_rb %d\n",subframe,AMP,nb_rb);
            ulsch_modulation(PHY_vars_UE->lte_ue_common_vars.txdataF,AMP,
                             PHY_vars_UE->frame_tx,subframe,&PHY_vars_UE->lte_frame_parms,
                             PHY_vars_UE->ulsch_ue[0]);
#endif
            stop_meas(&PHY_vars_UE->ulsch_modulation_stats);

            if (n_frames==1) {
              write_output("txsigF0UL.m","txsF0", &PHY_vars_UE->lte_ue_common_vars.txdataF[0][PHY_vars_eNB->lte_frame_parms.ofdm_symbol_size*nsymb*subframe],PHY_vars_eNB->lte_frame_parms.ofdm_symbol_size*nsymb,1,
                           1);
              //write_output("txsigF1.m","txsF1", PHY_vars_UE->lte_ue_common_vars.txdataF[0],FRAME_LENGTH_COMPLEX_SAMPLES_NO_PREFIX,1,1);
            }

            tx_lev=0;
            start_meas(&PHY_vars_UE->ofdm_mod_stats);

            for (aa=0; aa<1; aa++) {
              if (frame_parms->Ncp == 1)
                PHY_ofdm_mod(&PHY_vars_UE->lte_ue_common_vars.txdataF[aa][subframe*nsymb*OFDM_SYMBOL_SIZE_COMPLEX_SAMPLES_NO_PREFIX],        // input
                             &txdata[aa][PHY_vars_eNB->lte_frame_parms.samples_per_tti*subframe],         // output
                             PHY_vars_UE->lte_frame_parms.ofdm_symbol_size,
                             nsymb,                 // number of symbols
                             PHY_vars_UE->lte_frame_parms.nb_prefix_samples,               // number of prefix samples
                             CYCLIC_PREFIX);
              else
                normal_prefix_mod(&PHY_vars_UE->lte_ue_common_vars.txdataF[aa][subframe*nsymb*OFDM_SYMBOL_SIZE_COMPLEX_SAMPLES_NO_PREFIX],
                                  &txdata[aa][PHY_vars_eNB->lte_frame_parms.samples_per_tti*subframe],
                                  nsymb,
                                  frame_parms);

#ifndef OFDMA_ULSCH
              apply_7_5_kHz(PHY_vars_UE,PHY_vars_UE->lte_ue_common_vars.txdata[aa],subframe<<1);
              apply_7_5_kHz(PHY_vars_UE,PHY_vars_UE->lte_ue_common_vars.txdata[aa],1+(subframe<<1));
#endif

              stop_meas(&PHY_vars_UE->ofdm_mod_stats);
              stop_meas(&PHY_vars_UE->phy_proc_tx);
              tx_lev += signal_energy(&txdata[aa][PHY_vars_eNB->lte_frame_parms.samples_per_tti*subframe],
                                      PHY_vars_eNB->lte_frame_parms.samples_per_tti);

            }
          }  // input_fd == NULL


          tx_lev_dB = (unsigned int) dB_fixed_times10(tx_lev);

          if (n_frames==1) {
            write_output("txsig0UL.m","txs0", &txdata[0][PHY_vars_eNB->lte_frame_parms.samples_per_tti*subframe],2*frame_parms->samples_per_tti,1,1);
            //        write_output("txsig1UL.m","txs1", &txdata[1][PHY_vars_eNB->lte_frame_parms.samples_per_tti*subframe],2*frame_parms->samples_per_tti,1,1);
          }

          //AWGN
          //Set target wideband RX noise level to N0
          sigma2_dB = N0;//10*log10((double)tx_lev)  +10*log10(PHY_vars_UE->lte_frame_parms.ofdm_symbol_size/(PHY_vars_UE->lte_frame_parms.N_RB_DL*12)) - SNR;
          sigma2 = pow(10,sigma2_dB/10);

          // compute tx_gain to achieve target SNR (per resource element!)
          tx_gain = sqrt(pow(10.0,.1*(N0+SNR))*(nb_rb*12/(double)PHY_vars_UE->lte_frame_parms.ofdm_symbol_size)/(double)tx_lev);

          if (n_frames==1)
            printf("tx_lev = %d (%d.%d dB,%f), gain %f\n",tx_lev,tx_lev_dB/10,tx_lev_dB,10*log10((double)tx_lev),10*log10(tx_gain));


          // fill measurement symbol (19) with noise
          for (i=0; i<OFDM_SYMBOL_SIZE_COMPLEX_SAMPLES; i++) {
            for (aa=0; aa<PHY_vars_eNB->lte_frame_parms.nb_antennas_rx; aa++) {

              ((short*) &PHY_vars_eNB->lte_eNB_common_vars.rxdata[0][aa][(frame_parms->samples_per_tti<<1) -frame_parms->ofdm_symbol_size])[2*i] = (short) ((sqrt(sigma2/2)*gaussdouble(0.0,1.0)));
              ((short*) &PHY_vars_eNB->lte_eNB_common_vars.rxdata[0][aa][(frame_parms->samples_per_tti<<1) -frame_parms->ofdm_symbol_size])[2*i+1] = (short) ((sqrt(sigma2/2)*gaussdouble(0.0,1.0)));
            }
          }

          // multipath channel

          for (i=0; i<PHY_vars_eNB->lte_frame_parms.samples_per_tti; i++) {
            for (aa=0; aa<1; aa++) {
              s_re[aa][i] = ((double)(((short *)&txdata[aa][PHY_vars_eNB->lte_frame_parms.samples_per_tti*subframe]))[(i<<1)]);
              s_im[aa][i] = ((double)(((short *)&txdata[aa][PHY_vars_eNB->lte_frame_parms.samples_per_tti*subframe]))[(i<<1)+1]);
            }
          }

          if (awgn_flag == 0) {
            if (UE2eNB->max_Doppler == 0) {
              multipath_channel(UE2eNB,s_re,s_im,r_re,r_im,
                                PHY_vars_eNB->lte_frame_parms.samples_per_tti,hold_channel);
            } else {
              multipath_tv_channel(UE2eNB,s_re,s_im,r_re,r_im,
                                   2*PHY_vars_eNB->lte_frame_parms.samples_per_tti,hold_channel);
            }
          }

          if(abstx) {
            if(saving_bler==0)
              if (trials==0 && round==0) {
                // calculate freq domain representation to compute SINR
                freq_channel(UE2eNB, N_RB_DL,12*N_RB_DL + 1);

                // snr=pow(10.0,.1*SNR);
                fprintf(csv_fdUL,"%f,%d,%d,%f,%f,%f,",SNR,tx_lev,tx_lev_dB,sigma2_dB,tx_gain,SNR2);

                //fprintf(csv_fdUL,"%f,",SNR);
                for (u=0; u<12*nb_rb; u++) {
                  for (aarx=0; aarx<UE2eNB->nb_rx; aarx++) {
                    for (aatx=0; aatx<UE2eNB->nb_tx; aatx++) {
                      // abs_channel = (eNB2UE->chF[aarx+(aatx*eNB2UE->nb_rx)][u].x*eNB2UE->chF[aarx+(aatx*eNB2UE->nb_rx)][u].x + eNB2UE->chF[aarx+(aatx*eNB2UE->nb_rx)][u].y*eNB2UE->chF[aarx+(aatx*eNB2UE->nb_rx)][u].y);
                      channelx = UE2eNB->chF[aarx+(aatx*UE2eNB->nb_rx)][u].x;
                      channely = UE2eNB->chF[aarx+(aatx*UE2eNB->nb_rx)][u].y;
                      // if(transmission_mode==5){
                      fprintf(csv_fdUL,"%e+i*(%e),",channelx,channely);
                      // }
                      // else{
                      //  pilot_sinr = 10*log10(snr*abs_channel);
                      //  fprintf(csv_fd,"%e,",pilot_sinr);
                      // }
                    }
                  }
                }
              }
          }

          if (n_frames==1)
            printf("Sigma2 %f (sigma2_dB %f), tx_gain %f (%f dB)\n",sigma2,sigma2_dB,tx_gain,20*log10(tx_gain));

          for (i=0; i<PHY_vars_eNB->lte_frame_parms.samples_per_tti; i++) {
            for (aa=0; aa<PHY_vars_eNB->lte_frame_parms.nb_antennas_rx; aa++) {
              ((short*) &PHY_vars_eNB->lte_eNB_common_vars.rxdata[0][aa][PHY_vars_eNB->lte_frame_parms.samples_per_tti*subframe])[2*i] = (short) ((tx_gain*r_re[aa][i]) + sqrt(sigma2/2)*gaussdouble(0.0,1.0));
              ((short*) &PHY_vars_eNB->lte_eNB_common_vars.rxdata[0][aa][PHY_vars_eNB->lte_frame_parms.samples_per_tti*subframe])[2*i+1] = (short) ((tx_gain*r_im[aa][i]) + (iqim*tx_gain*r_re[aa][i]) + sqrt(
                    sigma2/2)*gaussdouble(0.0,1.0));
            }
          }

          if (n_frames==1) {
            printf("rx_level Null symbol %f\n",10*log10((double)signal_energy((int*)
                   &PHY_vars_eNB->lte_eNB_common_vars.rxdata[0][0][(PHY_vars_eNB->lte_frame_parms.samples_per_tti<<1) -PHY_vars_eNB->lte_frame_parms.ofdm_symbol_size],OFDM_SYMBOL_SIZE_COMPLEX_SAMPLES/2)));
            printf("rx_level data symbol %f\n",10*log10(signal_energy((int*)&PHY_vars_eNB->lte_eNB_common_vars.rxdata[0][0][160+(PHY_vars_eNB->lte_frame_parms.samples_per_tti*subframe)],
                   OFDM_SYMBOL_SIZE_COMPLEX_SAMPLES/2)));
          }

          SNRmeas = 10*log10(((double)signal_energy((int*)&PHY_vars_eNB->lte_eNB_common_vars.rxdata[0][0][160+(PHY_vars_eNB->lte_frame_parms.samples_per_tti*subframe)],
                              OFDM_SYMBOL_SIZE_COMPLEX_SAMPLES/2))/((double)signal_energy((int*)
                                  &PHY_vars_eNB->lte_eNB_common_vars.rxdata[0][0][(PHY_vars_eNB->lte_frame_parms.samples_per_tti<<1) -PHY_vars_eNB->lte_frame_parms.ofdm_symbol_size],
                                  OFDM_SYMBOL_SIZE_COMPLEX_SAMPLES/2)) - 1)+10*log10(PHY_vars_eNB->lte_frame_parms.N_RB_UL/nb_rb);

          if (n_frames==1) {
            printf("SNRmeas %f\n",SNRmeas);

            //    write_output("rxsig0UL.m","rxs0", &PHY_vars_eNB->lte_eNB_common_vars.rxdata[0][0][PHY_vars_eNB->lte_frame_parms.samples_per_tti*subframe],PHY_vars_eNB->lte_frame_parms.samples_per_tti,1,1);
            //write_output("rxsig1UL.m","rxs1", &PHY_vars_eNB->lte_eNB_common_vars.rxdata[0][0][PHY_vars_eNB->lte_frame_parms.samples_per_tti*subframe],PHY_vars_eNB->lte_frame_parms.samples_per_tti,1,1);
          }

#ifndef OFDMA_ULSCH
          remove_7_5_kHz(PHY_vars_eNB,subframe<<1);
          remove_7_5_kHz(PHY_vars_eNB,1+(subframe<<1));
          //  write_output("rxsig0_75.m","rxs0_75", &PHY_vars_eNB->lte_eNB_common_vars.rxdata[0][0][PHY_vars_eNB->lte_frame_parms.samples_per_tti*subframe],PHY_vars_eNB->lte_frame_parms.samples_per_tti,1,1);
          //  write_output("rxsig1_75.m","rxs1_75", &PHY_vars_eNB->lte_eNB_common_vars.rxdata[0][0][PHY_vars_eNB->lte_frame_parms.samples_per_tti*subframe],PHY_vars_eNB->lte_frame_parms.samples_per_tti,1,1);

#endif

          start_meas(&PHY_vars_eNB->phy_proc_rx);
          start_meas(&PHY_vars_eNB->ofdm_demod_stats);
          lte_eNB_I0_measurements(PHY_vars_eNB,
				  subframe,
                                  0,
                                  1);

          for (l=subframe*PHY_vars_UE->lte_frame_parms.symbols_per_tti; l<((1+subframe)*PHY_vars_UE->lte_frame_parms.symbols_per_tti); l++) {

            slot_fep_ul(&PHY_vars_eNB->lte_frame_parms,
                        &PHY_vars_eNB->lte_eNB_common_vars,
                        l%(PHY_vars_eNB->lte_frame_parms.symbols_per_tti/2),
                        l/(PHY_vars_eNB->lte_frame_parms.symbols_per_tti/2),
                        0,
                        0);
          }

          stop_meas(&PHY_vars_eNB->ofdm_demod_stats);

          PHY_vars_eNB->ulsch_eNB[0]->cyclicShift = cyclic_shift;// cyclic shift for DMRS

	  /*
          if(abstx) {
            namepointer_log2 = &flogeren_name;
            namepointer_chMag = &fmageren_name;
            //namepointer_txlev = &ftxlev;
          }
	  */

          start_meas(&PHY_vars_eNB->ulsch_demodulation_stats);
          rx_ulsch(PHY_vars_eNB,
                   subframe,
                   0,  // this is the effective sector id
                   0,  // this is the UE_id
                   PHY_vars_eNB->ulsch_eNB,
                   cooperation_flag);
          stop_meas(&PHY_vars_eNB->ulsch_demodulation_stats);

	  /*
          if(abstx) {
            namepointer_chMag = NULL;

            if(trials==0 && round==0 && SNR==snr0) {
              char* namepointer ;
              namepointer = &fperen_name;
              write_output(namepointer, "xxx" ,PHY_vars_eNB->lte_eNB_pusch_vars[0]->drs_ch_estimates[0][0],300,1,10);
              namepointer = NULL ;
              // flagMag = 1;
            }
          }
	  */

          start_meas(&PHY_vars_eNB->ulsch_decoding_stats);
          ret= ulsch_decoding(PHY_vars_eNB,
                              0, // UE_id
                              subframe,
                              control_only_flag,
                              1,  // Nbundled
                              llr8_flag);
          stop_meas(&PHY_vars_eNB->ulsch_decoding_stats);
          stop_meas(&PHY_vars_eNB->phy_proc_rx);

          if (cqi_flag > 0) {
            cqi_error = 0;

            if (PHY_vars_eNB->ulsch_eNB[0]->harq_processes[harq_pid]->Or1 < 32) {
              for (i=2; i<4; i++) {
                //                printf("cqi %d : %d (%d)\n",i,PHY_vars_eNB->ulsch_eNB[0]->o[i],PHY_vars_UE->ulsch_ue[0]->o[i]);
                if (PHY_vars_eNB->ulsch_eNB[0]->harq_processes[harq_pid]->o[i] != PHY_vars_UE->ulsch_ue[0]->o[i])
                  cqi_error = 1;
              }
            } else {

            }

            if (cqi_error == 1) {
              cqi_errors++;

              if (PHY_vars_eNB->ulsch_eNB[0]->harq_processes[harq_pid]->cqi_crc_status == 1)
                cqi_crc_falsepositives++;
            } else {
              if (PHY_vars_eNB->ulsch_eNB[0]->harq_processes[harq_pid]->cqi_crc_status == 0)
                cqi_crc_falsenegatives++;
            }
          }

          if (PHY_vars_eNB->ulsch_eNB[0]->harq_processes[harq_pid]->o_ACK[0] != PHY_vars_UE->ulsch_ue[0]->o_ACK[0])
            ack_errors++;

          //    msg("ulsch_coding: O[%d] %d\n",i,o_flip[i]);


          if (ret <= PHY_vars_eNB->ulsch_eNB[0]->max_turbo_iterations) {

            avg_iter += ret;
            iter_trials++;

            if (n_frames==1) {
              printf("No ULSCH errors found, o_ACK[0]= %d, cqi_crc_status=%d\n",PHY_vars_eNB->ulsch_eNB[0]->harq_processes[harq_pid]->o_ACK[0],PHY_vars_eNB->ulsch_eNB[0]->harq_processes[harq_pid]->cqi_crc_status);

              if (PHY_vars_eNB->ulsch_eNB[0]->harq_processes[harq_pid]->cqi_crc_status==1)
                print_CQI(PHY_vars_eNB->ulsch_eNB[0]->harq_processes[harq_pid]->o,
                          PHY_vars_eNB->ulsch_eNB[0]->harq_processes[harq_pid]->uci_format,0,PHY_vars_eNB->lte_frame_parms.N_RB_DL);

              dump_ulsch(PHY_vars_eNB,subframe,0);
              exit(-1);
            }

            round=5;
          } else {
            avg_iter += ret-1;
            iter_trials++;

            errs[round]++;

            if (n_frames==1) {
              printf("ULSCH errors found o_ACK[0]= %d\n",PHY_vars_eNB->ulsch_eNB[0]->harq_processes[harq_pid]->o_ACK[0]);

              for (s=0; s<PHY_vars_eNB->ulsch_eNB[0]->harq_processes[harq_pid]->C; s++) {
                if (s<PHY_vars_eNB->ulsch_eNB[0]->harq_processes[harq_pid]->Cminus)
                  Kr = PHY_vars_eNB->ulsch_eNB[0]->harq_processes[harq_pid]->Kminus;
                else
                  Kr = PHY_vars_eNB->ulsch_eNB[0]->harq_processes[harq_pid]->Kplus;

                Kr_bytes = Kr>>3;

                printf("Decoded_output (Segment %d):\n",s);

                for (i=0; i<Kr_bytes; i++)
                  printf("%d : %x (%x)\n",i,PHY_vars_eNB->ulsch_eNB[0]->harq_processes[harq_pid]->c[s][i],
                         PHY_vars_eNB->ulsch_eNB[0]->harq_processes[harq_pid]->c[s][i]^PHY_vars_UE->ulsch_ue[0]->harq_processes[harq_pid]->c[s][i]);
              }

              dump_ulsch(PHY_vars_eNB,subframe,0);
              exit(-1);
            }

            //      printf("round %d errors %d/%d\n",round,errs[round],trials);
            round++;

            if (n_frames==1) {
              printf("ULSCH in error in round %d\n",round);
            }
          }  // ulsch error
        } // round

        //      printf("\n");
        if ((errs[0]>=100) && (trials>(n_frames/2)))
          break;

#ifdef XFORMS
        phy_scope_eNB(form_enb,PHY_vars_eNB,0);
#endif
        /*calculate the total processing time for each packet, get the max, min, and number of packets that exceed t>3000us*/

        double t_tx = (double)PHY_vars_UE->phy_proc_tx.p_time/cpu_freq_GHz/1000.0;
        double t_tx_ifft = (double)PHY_vars_UE->ofdm_mod_stats.p_time/cpu_freq_GHz/1000.0;
        double t_tx_mod = (double)PHY_vars_UE->ulsch_modulation_stats.p_time/cpu_freq_GHz/1000.0;
        double t_tx_enc = (double)PHY_vars_UE->ulsch_encoding_stats.p_time/cpu_freq_GHz/1000.0;


        double t_rx = (double)PHY_vars_eNB->phy_proc_rx.p_time/cpu_freq_GHz/1000.0;
        double t_rx_fft = (double)PHY_vars_eNB->ofdm_demod_stats.p_time/cpu_freq_GHz/1000.0;
        double t_rx_demod = (double)PHY_vars_eNB->ulsch_demodulation_stats.p_time/cpu_freq_GHz/1000.0;
        double t_rx_dec = (double)PHY_vars_eNB->ulsch_decoding_stats.p_time/cpu_freq_GHz/1000.0;

        if (t_tx > t_tx_max)
          t_tx_max = t_tx;

        if (t_tx < t_tx_min)
          t_tx_min = t_tx;

        if (t_rx > t_rx_max)
          t_rx_max = t_rx;

        if (t_rx < t_rx_min)
          t_rx_min = t_rx;

        if (t_tx > 2000)
          n_tx_dropped++;

        if (t_rx > 2000)
          n_rx_dropped++;

        push_front(&time_vector_tx, t_tx);
        push_front(&time_vector_tx_ifft, t_tx_ifft);
        push_front(&time_vector_tx_mod, t_tx_mod);
        push_front(&time_vector_tx_enc, t_tx_enc);

        push_front(&time_vector_rx, t_rx);
        push_front(&time_vector_rx_fft, t_rx_fft);
        push_front(&time_vector_rx_demod, t_rx_demod);
        push_front(&time_vector_rx_dec, t_rx_dec);


      }   //trials

      double table_tx[time_vector_tx.size];
      totable(table_tx, &time_vector_tx);
      double table_tx_ifft[time_vector_tx_ifft.size];
      totable(table_tx_ifft, &time_vector_tx_ifft);
      double table_tx_mod[time_vector_tx_mod.size];
      totable(table_tx_mod, &time_vector_tx_mod);
      double table_tx_enc[time_vector_tx_enc.size];
      totable(table_tx_enc, &time_vector_tx_enc);

      double table_rx[time_vector_rx.size];
      totable(table_rx, &time_vector_rx);
      double table_rx_fft[time_vector_rx_fft.size];
      totable(table_rx_fft, &time_vector_rx_fft);
      double table_rx_demod[time_vector_rx_demod.size];
      totable(table_rx_demod, &time_vector_rx_demod);
      double table_rx_dec[time_vector_rx_dec.size];
      totable(table_rx_dec, &time_vector_rx_dec);

      // sort table
      qsort (table_tx, time_vector_tx.size, sizeof(double), &compare);
      qsort (table_rx, time_vector_rx.size, sizeof(double), &compare);

      if (dump_table == 1 ) {
        int n;
        set_component_filelog(USIM); // file located in /tmp/usim.txt
        LOG_F(USIM,"The transmitter raw data: \n");

        for (n=0; n< time_vector_tx.size; n++) {
          //   printf("%f ", table_tx[n]);
          LOG_F(USIM,"%f ", table_tx[n]);
        }

        LOG_F(USIM,"\n");
        LOG_F(USIM,"The receiver raw data: \n");

        for (n=0; n< time_vector_rx.size; n++) {
          // printf("%f ", table_rx[n]);
          LOG_F(USIM,"%f ", table_rx[n]);
        }

        LOG_F(USIM,"\n");
      }

      double tx_median = table_tx[time_vector_tx.size/2];
      double tx_q1 = table_tx[time_vector_tx.size/4];
      double tx_q3 = table_tx[3*time_vector_tx.size/4];

      double tx_ifft_median = table_tx_ifft[time_vector_tx_ifft.size/2];
      double tx_ifft_q1 = table_tx_ifft[time_vector_tx_ifft.size/4];
      double tx_ifft_q3 = table_tx_ifft[3*time_vector_tx_ifft.size/4];

      double tx_mod_median = table_tx_mod[time_vector_tx_mod.size/2];
      double tx_mod_q1 = table_tx_mod[time_vector_tx_mod.size/4];
      double tx_mod_q3 = table_tx_mod[3*time_vector_tx_mod.size/4];

      double tx_enc_median = table_tx_enc[time_vector_tx_enc.size/2];
      double tx_enc_q1 = table_tx_enc[time_vector_tx_enc.size/4];
      double tx_enc_q3 = table_tx_enc[3*time_vector_tx_enc.size/4];

      double rx_median = table_rx[time_vector_rx.size/2];
      double rx_q1 = table_rx[time_vector_rx.size/4];
      double rx_q3 = table_rx[3*time_vector_rx.size/4];

      double rx_fft_median = table_rx_fft[time_vector_rx_fft.size/2];
      double rx_fft_q1 = table_rx_fft[time_vector_rx_fft.size/4];
      double rx_fft_q3 = table_rx_fft[3*time_vector_rx_fft.size/4];

      double rx_demod_median = table_rx_demod[time_vector_rx_demod.size/2];
      double rx_demod_q1 = table_rx_demod[time_vector_rx_demod.size/4];
      double rx_demod_q3 = table_rx_demod[3*time_vector_rx_demod.size/4];

      double rx_dec_median = table_rx_dec[time_vector_rx_dec.size/2];
      double rx_dec_q1 = table_rx_dec[time_vector_rx_dec.size/4];
      double rx_dec_q3 = table_rx_dec[3*time_vector_rx_dec.size/4];

      double std_phy_proc_tx=0;
      double std_phy_proc_tx_ifft=0;
      double std_phy_proc_tx_mod=0;
      double std_phy_proc_tx_enc=0;

      double std_phy_proc_rx=0;
      double std_phy_proc_rx_fft=0;
      double std_phy_proc_rx_demod=0;
      double std_phy_proc_rx_dec=0;

      printf("\n**********rb: %d ***mcs : %d  *********SNR = %f dB (%f): TX %d dB (gain %f dB), N0W %f dB, I0 %d dB, delta_IF %d [ (%d,%d) dB / (%d,%d) dB ]**************************\n",
             nb_rb,mcs,SNR,SNR2,
             tx_lev_dB,
             20*log10(tx_gain),
             (double)N0,
             PHY_vars_eNB->PHY_measurements_eNB[0].n0_power_tot_dB,
             get_hundred_times_delta_IF(PHY_vars_UE,eNB_id,harq_pid) ,
             dB_fixed(PHY_vars_eNB->lte_eNB_pusch_vars[0]->ulsch_power[0]),
             dB_fixed(PHY_vars_eNB->lte_eNB_pusch_vars[0]->ulsch_power[1]),
             PHY_vars_eNB->PHY_measurements_eNB->n0_power_dB[0],
             PHY_vars_eNB->PHY_measurements_eNB->n0_power_dB[1]);

      effective_rate = ((double)(round_trials[0])/((double)round_trials[0] + round_trials[1] + round_trials[2] + round_trials[3]));

      printf("Errors (%d/%d %d/%d %d/%d %d/%d), Pe = (%e,%e,%e,%e) => effective rate %f (%3.1f%%,%f,%f), normalized delay %f (%f)\n",
             errs[0],
             round_trials[0],
             errs[1],
             round_trials[1],
             errs[2],
             round_trials[2],
             errs[3],
             round_trials[3],
             (double)errs[0]/(round_trials[0]),
             (double)errs[1]/(round_trials[0]),
             (double)errs[2]/(round_trials[0]),
             (double)errs[3]/(round_trials[0]),
             rate*effective_rate,
             100*effective_rate,
             rate,
             rate*get_Qm(mcs),
             (1.0*(round_trials[0]-errs[0])+2.0*(round_trials[1]-errs[1])+3.0*(round_trials[2]-errs[2])+4.0*(round_trials[3]-errs[3]))/((double)round_trials[0])/
             (double)PHY_vars_eNB->ulsch_eNB[0]->harq_processes[harq_pid]->TBS,
             (1.0*(round_trials[0]-errs[0])+2.0*(round_trials[1]-errs[1])+3.0*(round_trials[2]-errs[2])+4.0*(round_trials[3]-errs[3]))/((double)round_trials[0]));

      if (cqi_flag >0) {
        printf("CQI errors %d/%d,false positives %d/%d, CQI false negatives %d/%d\n",
               cqi_errors,round_trials[0]+round_trials[1]+round_trials[2]+round_trials[3],
               cqi_crc_falsepositives,round_trials[0]+round_trials[1]+round_trials[2]+round_trials[3],
               cqi_crc_falsenegatives,round_trials[0]+round_trials[1]+round_trials[2]+round_trials[3]);
      }

      if (PHY_vars_eNB->ulsch_eNB[0]->harq_processes[harq_pid]->o_ACK[0] > 0)
        printf("ACK/NAK errors %d/%d\n",ack_errors,round_trials[0]+round_trials[1]+round_trials[2]+round_trials[3]);


      fprintf(bler_fd,"%f;%d;%d;%d;%f;%d;%d;%d;%d;%d;%d;%d;%d\n",
              SNR,
              mcs,
              nb_rb,
              PHY_vars_eNB->ulsch_eNB[0]->harq_processes[harq_pid]->TBS,
              rate,
              errs[0],
              round_trials[0],
              errs[1],
              round_trials[1],
              errs[2],
              round_trials[2],
              errs[3],
              round_trials[3]);


      if (dump_perf==1) {
        printf("UE TX function statistics (per 1ms subframe)\n\n");
        std_phy_proc_tx = sqrt((double)PHY_vars_UE->phy_proc_tx.diff_square/pow(cpu_freq_GHz,2)/pow(1000,
                               2)/PHY_vars_UE->phy_proc_tx.trials - pow((double)PHY_vars_UE->phy_proc_tx.diff/PHY_vars_UE->phy_proc_tx.trials/cpu_freq_GHz/1000,2));
        printf("Total PHY proc tx                 :%f us (%d trials)\n",(double)PHY_vars_UE->phy_proc_tx.diff/PHY_vars_UE->phy_proc_tx.trials/cpu_freq_GHz/1000.0,PHY_vars_UE->phy_proc_tx.trials);
        printf("|__ Statistics                         std: %f us max: %fus min: %fus median %fus q1 %fus q3 %fus n_dropped: %d packet \n",std_phy_proc_tx, t_tx_max, t_tx_min, tx_median, tx_q1, tx_q3,
               n_tx_dropped);
        std_phy_proc_tx_ifft = sqrt((double)PHY_vars_UE->ofdm_mod_stats.diff_square/pow(cpu_freq_GHz,2)/pow(1000,
                                    2)/PHY_vars_UE->ofdm_mod_stats.trials - pow((double)PHY_vars_UE->ofdm_mod_stats.diff/PHY_vars_UE->ofdm_mod_stats.trials/cpu_freq_GHz/1000,2));
        printf("OFDM_mod time                     :%f us (%d trials)\n",(double)PHY_vars_UE->ofdm_mod_stats.diff/PHY_vars_UE->ofdm_mod_stats.trials/cpu_freq_GHz/1000.0,PHY_vars_UE->ofdm_mod_stats.trials);
        printf("|__ Statistics                         std: %f us median %fus q1 %fus q3 %fus \n",std_phy_proc_tx_ifft, tx_ifft_median, tx_ifft_q1, tx_ifft_q3);
        std_phy_proc_tx_mod = sqrt((double)PHY_vars_UE->ulsch_modulation_stats.diff_square/pow(cpu_freq_GHz,2)/pow(1000,
                                   2)/PHY_vars_UE->ulsch_modulation_stats.trials - pow((double)PHY_vars_UE->ulsch_modulation_stats.diff/PHY_vars_UE->ulsch_modulation_stats.trials/cpu_freq_GHz/1000,2));
        printf("ULSCH modulation time             :%f us (%d trials)\n",(double)PHY_vars_UE->ulsch_modulation_stats.diff/PHY_vars_UE->ulsch_modulation_stats.trials/cpu_freq_GHz/1000.0,
               PHY_vars_UE->ulsch_modulation_stats.trials);
        printf("|__ Statistics                         std: %f us median %fus q1 %fus q3 %fus \n",std_phy_proc_tx_mod, tx_mod_median, tx_mod_q1, tx_mod_q3);
        std_phy_proc_tx_enc = sqrt((double)PHY_vars_UE->ulsch_encoding_stats.diff_square/pow(cpu_freq_GHz,2)/pow(1000,
                                   2)/PHY_vars_UE->ulsch_encoding_stats.trials - pow((double)PHY_vars_UE->ulsch_encoding_stats.diff/PHY_vars_UE->ulsch_encoding_stats.trials/cpu_freq_GHz/1000,2));
        printf("ULSCH encoding time               :%f us (%d trials)\n",(double)PHY_vars_UE->ulsch_encoding_stats.diff/PHY_vars_UE->ulsch_encoding_stats.trials/cpu_freq_GHz/1000.0,
               PHY_vars_UE->ulsch_encoding_stats.trials);
        printf("|__ Statistics                         std: %f us median %fus q1 %fus q3 %fus \n",std_phy_proc_tx_enc, tx_enc_median, tx_enc_q1, tx_enc_q3);
        printf("|__ ULSCH segmentation time           :%f us (%d trials)\n",(double)PHY_vars_UE->ulsch_segmentation_stats.diff/PHY_vars_UE->ulsch_segmentation_stats.trials/cpu_freq_GHz/1000.0,
               PHY_vars_UE->ulsch_segmentation_stats.trials);
        printf("|__ ULSCH turbo encoding time         :%f us (%d trials)\n",
               ((double)PHY_vars_UE->ulsch_turbo_encoding_stats.trials/PHY_vars_UE->ulsch_encoding_stats.trials)*(double)
               PHY_vars_UE->ulsch_turbo_encoding_stats.diff/PHY_vars_UE->ulsch_turbo_encoding_stats.trials/cpu_freq_GHz/1000.0,PHY_vars_UE->ulsch_turbo_encoding_stats.trials);
        printf("|__ ULSCH rate-matching time          :%f us (%d trials)\n",
               ((double)PHY_vars_UE->ulsch_rate_matching_stats.trials/PHY_vars_UE->ulsch_encoding_stats.trials)*(double)
               PHY_vars_UE->ulsch_rate_matching_stats.diff/PHY_vars_UE->ulsch_rate_matching_stats.trials/cpu_freq_GHz/1000.0,PHY_vars_UE->ulsch_rate_matching_stats.trials);
        printf("|__ ULSCH sub-block interleaving time :%f us (%d trials)\n",
               ((double)PHY_vars_UE->ulsch_interleaving_stats.trials/PHY_vars_UE->ulsch_encoding_stats.trials)*(double)
               PHY_vars_UE->ulsch_interleaving_stats.diff/PHY_vars_UE->ulsch_interleaving_stats.trials/cpu_freq_GHz/1000.0,PHY_vars_UE->ulsch_interleaving_stats.trials);
        printf("|__ ULSCH multiplexing time           :%f us (%d trials)\n",
               ((double)PHY_vars_UE->ulsch_multiplexing_stats.trials/PHY_vars_UE->ulsch_encoding_stats.trials)*(double)
               PHY_vars_UE->ulsch_multiplexing_stats.diff/PHY_vars_UE->ulsch_multiplexing_stats.trials/cpu_freq_GHz/1000.0,PHY_vars_UE->ulsch_multiplexing_stats.trials);

        printf("\n\neNB RX function statistics (per 1ms subframe)\n\n");
        std_phy_proc_rx = sqrt((double)PHY_vars_eNB->phy_proc_rx.diff_square/pow(cpu_freq_GHz,2)/pow(1000,
                               2)/PHY_vars_eNB->phy_proc_rx.trials - pow((double)PHY_vars_eNB->phy_proc_rx.diff/PHY_vars_eNB->phy_proc_rx.trials/cpu_freq_GHz/1000,2));
        printf("Total PHY proc rx                  :%f us (%d trials)\n",(double)PHY_vars_eNB->phy_proc_rx.diff/PHY_vars_eNB->phy_proc_rx.trials/cpu_freq_GHz/1000.0,PHY_vars_eNB->phy_proc_rx.trials);
        printf("|__ Statistcs                           std: %fus max: %fus min: %fus median %fus q1 %fus q3 %fus n_dropped: %d packet \n", std_phy_proc_rx, t_rx_max, t_rx_min, rx_median, rx_q1, rx_q3,
               n_rx_dropped);
        std_phy_proc_rx_fft = sqrt((double)PHY_vars_eNB->ofdm_demod_stats.diff_square/pow(cpu_freq_GHz,2)/pow(1000,
                                   2)/PHY_vars_eNB->ofdm_demod_stats.trials - pow((double)PHY_vars_eNB->ofdm_demod_stats.diff/PHY_vars_eNB->ofdm_demod_stats.trials/cpu_freq_GHz/1000,2));
        printf("OFDM_demod time                   :%f us (%d trials)\n",(double)PHY_vars_eNB->ofdm_demod_stats.diff/PHY_vars_eNB->ofdm_demod_stats.trials/cpu_freq_GHz/1000.0,
               PHY_vars_eNB->ofdm_demod_stats.trials);
        printf("|__ Statistcs                           std: %fus median %fus q1 %fus q3 %fus \n", std_phy_proc_rx_fft, rx_fft_median, rx_fft_q1, rx_fft_q3);
        std_phy_proc_rx_demod = sqrt((double)PHY_vars_eNB->ulsch_demodulation_stats.diff_square/pow(cpu_freq_GHz,2)/pow(1000,
                                     2)/PHY_vars_eNB->ulsch_demodulation_stats.trials - pow((double)PHY_vars_eNB->ulsch_demodulation_stats.diff/PHY_vars_eNB->ulsch_demodulation_stats.trials/cpu_freq_GHz/1000,2));
        printf("ULSCH demodulation time           :%f us (%d trials)\n",(double)PHY_vars_eNB->ulsch_demodulation_stats.diff/PHY_vars_eNB->ulsch_demodulation_stats.trials/cpu_freq_GHz/1000.0,
               PHY_vars_eNB->ulsch_demodulation_stats.trials);
        printf("|__ Statistcs                           std: %fus median %fus q1 %fus q3 %fus \n", std_phy_proc_rx_demod, rx_demod_median, rx_demod_q1, rx_demod_q3);
        std_phy_proc_rx_dec = sqrt((double)PHY_vars_eNB->ulsch_decoding_stats.diff_square/pow(cpu_freq_GHz,2)/pow(1000,
                                   2)/PHY_vars_eNB->ulsch_decoding_stats.trials - pow((double)PHY_vars_eNB->ulsch_decoding_stats.diff/PHY_vars_eNB->ulsch_decoding_stats.trials/cpu_freq_GHz/1000,2));
        printf("ULSCH Decoding time (%.2f Mbit/s, avg iter %f)      :%f us (%d trials, max %f)\n",
               PHY_vars_UE->ulsch_ue[0]->harq_processes[harq_pid]->TBS/1000.0,(double)avg_iter/iter_trials,
               (double)PHY_vars_eNB->ulsch_decoding_stats.diff/PHY_vars_eNB->ulsch_decoding_stats.trials/cpu_freq_GHz/1000.0,PHY_vars_eNB->ulsch_decoding_stats.trials,
               (double)PHY_vars_eNB->ulsch_decoding_stats.max/cpu_freq_GHz/1000.0);
        printf("|__ Statistcs                           std: %fus median %fus q1 %fus q3 %fus \n", std_phy_proc_rx_dec, rx_dec_median, rx_dec_q1, rx_dec_q3);
        printf("|__ sub-block interleaving                          %f us (%d trials)\n",
               (double)PHY_vars_eNB->ulsch_deinterleaving_stats.diff/PHY_vars_eNB->ulsch_deinterleaving_stats.trials/cpu_freq_GHz/1000.0,PHY_vars_eNB->ulsch_deinterleaving_stats.trials);
        printf("|__ demultiplexing                                  %f us (%d trials)\n",
               (double)PHY_vars_eNB->ulsch_demultiplexing_stats.diff/PHY_vars_eNB->ulsch_demultiplexing_stats.trials/cpu_freq_GHz/1000.0,PHY_vars_eNB->ulsch_demultiplexing_stats.trials);
        printf("|__ rate-matching                                   %f us (%d trials)\n",
               (double)PHY_vars_eNB->ulsch_rate_unmatching_stats.diff/PHY_vars_eNB->ulsch_rate_unmatching_stats.trials/cpu_freq_GHz/1000.0,PHY_vars_eNB->ulsch_rate_unmatching_stats.trials);
        printf("|__ turbo_decoder(%d bits)                              %f us (%d cycles, %d trials)\n",
               PHY_vars_eNB->ulsch_eNB[0]->harq_processes[harq_pid]->Cminus ? PHY_vars_eNB->ulsch_eNB[0]->harq_processes[harq_pid]->Kminus : PHY_vars_eNB->ulsch_eNB[0]->harq_processes[harq_pid]->Kplus,
               (double)PHY_vars_eNB->ulsch_turbo_decoding_stats.diff/PHY_vars_eNB->ulsch_turbo_decoding_stats.trials/cpu_freq_GHz/1000.0,
               (int)((double)PHY_vars_eNB->ulsch_turbo_decoding_stats.diff/PHY_vars_eNB->ulsch_turbo_decoding_stats.trials),PHY_vars_eNB->ulsch_turbo_decoding_stats.trials);
        printf("    |__ init                                            %f us (cycles/iter %f, %d trials)\n",
               (double)PHY_vars_eNB->ulsch_tc_init_stats.diff/PHY_vars_eNB->ulsch_tc_init_stats.trials/cpu_freq_GHz/1000.0,
               (double)PHY_vars_eNB->ulsch_tc_init_stats.diff/PHY_vars_eNB->ulsch_tc_init_stats.trials/((double)avg_iter/iter_trials),
               PHY_vars_eNB->ulsch_tc_init_stats.trials);
        printf("    |__ alpha                                           %f us (cycles/iter %f, %d trials)\n",
               (double)PHY_vars_eNB->ulsch_tc_alpha_stats.diff/PHY_vars_eNB->ulsch_tc_alpha_stats.trials/cpu_freq_GHz/1000.0,
               (double)PHY_vars_eNB->ulsch_tc_alpha_stats.diff/PHY_vars_eNB->ulsch_tc_alpha_stats.trials*2,
               PHY_vars_eNB->ulsch_tc_alpha_stats.trials);
        printf("    |__ beta                                            %f us (cycles/iter %f,%d trials)\n",
               (double)PHY_vars_eNB->ulsch_tc_beta_stats.diff/PHY_vars_eNB->ulsch_tc_beta_stats.trials/cpu_freq_GHz/1000.0,
               (double)PHY_vars_eNB->ulsch_tc_beta_stats.diff/PHY_vars_eNB->ulsch_tc_beta_stats.trials*2,
               PHY_vars_eNB->ulsch_tc_beta_stats.trials);
        printf("    |__ gamma                                           %f us (cycles/iter %f,%d trials)\n",
               (double)PHY_vars_eNB->ulsch_tc_gamma_stats.diff/PHY_vars_eNB->ulsch_tc_gamma_stats.trials/cpu_freq_GHz/1000.0,
               (double)PHY_vars_eNB->ulsch_tc_gamma_stats.diff/PHY_vars_eNB->ulsch_tc_gamma_stats.trials*2,
               PHY_vars_eNB->ulsch_tc_gamma_stats.trials);
        printf("    |__ ext                                             %f us (cycles/iter %f,%d trials)\n",
               (double)PHY_vars_eNB->ulsch_tc_ext_stats.diff/PHY_vars_eNB->ulsch_tc_ext_stats.trials/cpu_freq_GHz/1000.0,
               (double)PHY_vars_eNB->ulsch_tc_ext_stats.diff/PHY_vars_eNB->ulsch_tc_ext_stats.trials*2,
               PHY_vars_eNB->ulsch_tc_ext_stats.trials);
        printf("    |__ intl1                                           %f us (cycles/iter %f,%d trials)\n",
               (double)PHY_vars_eNB->ulsch_tc_intl1_stats.diff/PHY_vars_eNB->ulsch_tc_intl1_stats.trials/cpu_freq_GHz/1000.0,
               (double)PHY_vars_eNB->ulsch_tc_intl1_stats.diff/PHY_vars_eNB->ulsch_tc_intl1_stats.trials,
               PHY_vars_eNB->ulsch_tc_intl1_stats.trials);
        printf("    |__ intl2+HD+CRC                                    %f us (cycles/iter %f,%d trials)\n",
               (double)PHY_vars_eNB->ulsch_tc_intl2_stats.diff/PHY_vars_eNB->ulsch_tc_intl2_stats.trials/cpu_freq_GHz/1000.0,
               (double)PHY_vars_eNB->ulsch_tc_intl2_stats.diff/PHY_vars_eNB->ulsch_tc_intl2_stats.trials,
               PHY_vars_eNB->ulsch_tc_intl2_stats.trials);
      }

      if(abstx) { //ABSTRACTION
        blerr= (double)errs[1]/(round_trials[1]);
        //printf("hata yok XX,");


        blerr = (double)errs[0]/(round_trials[0]);

        if(saving_bler==0)
          fprintf(csv_fdUL,"%e;\n",blerr);

        //    printf("hata yok XX,");


        if(blerr<1)
          saving_bler = 0;
        else saving_bler =1;


      } //ABStraction

      if ( (test_perf != 0) && (100 * effective_rate > test_perf )) {
        //fprintf(time_meas_fd,"SNR; MCS; TBS; rate; err0; trials0; err1; trials1; err2; trials2; err3; trials3\n");
        fprintf(time_meas_fd,"%f;%d;%d;%f;%d;%d;%d;%d;%d;%d;%d;%d;",
                SNR,
                mcs,
                PHY_vars_eNB->ulsch_eNB[0]->harq_processes[harq_pid]->TBS,
                rate,
                errs[0],
                round_trials[0],
                errs[1],
                round_trials[1],
                errs[2],
                round_trials[2],
                errs[3],
                round_trials[3]);

        //fprintf(time_meas_fd,"SNR; MCS; TBS; rate; err0; trials0; err1; trials1; err2; trials2; err3; trials3;ND;\n");
        fprintf(time_meas_fd,"%f;%d;%d;%f;%2.1f;%f;%d;%d;%d;%d;%d;%d;%d;%d;%e;%e;%e;%e;%f;%f;",
                SNR,
                mcs,
                PHY_vars_eNB->ulsch_eNB[0]->harq_processes[harq_pid]->TBS,
                rate*effective_rate,
                100*effective_rate,
                rate,
                errs[0],
                round_trials[0],
                errs[1],
                round_trials[1],
                errs[2],
                round_trials[2],
                errs[3],
                round_trials[3],
                (double)errs[0]/(round_trials[0]),
                (double)errs[1]/(round_trials[0]),
                (double)errs[2]/(round_trials[0]),
                (double)errs[3]/(round_trials[0]),
                (1.0*(round_trials[0]-errs[0])+2.0*(round_trials[1]-errs[1])+3.0*(round_trials[2]-errs[2])+4.0*(round_trials[3]-errs[3]))/((double)round_trials[0])/
                (double)PHY_vars_eNB->ulsch_eNB[0]->harq_processes[harq_pid]->TBS,
                (1.0*(round_trials[0]-errs[0])+2.0*(round_trials[1]-errs[1])+3.0*(round_trials[2]-errs[2])+4.0*(round_trials[3]-errs[3]))/((double)round_trials[0]));

        //fprintf(time_meas_fd,"UE_PROC_TX(%d); OFDM_MOD(%d); UL_MOD(%d); UL_ENC(%d); eNB_PROC_RX(%d); OFDM_DEMOD(%d); UL_DEMOD(%d); UL_DECOD(%d);\n",
        fprintf(time_meas_fd,"%d; %d; %d; %d; %d; %d; %d; %d;",
                PHY_vars_UE->phy_proc_tx.trials,
                PHY_vars_UE->ofdm_mod_stats.trials,
                PHY_vars_UE->ulsch_modulation_stats.trials,
                PHY_vars_UE->ulsch_encoding_stats.trials,
                PHY_vars_eNB->phy_proc_rx.trials,
                PHY_vars_eNB->ofdm_demod_stats.trials,
                PHY_vars_eNB->ulsch_demodulation_stats.trials,
                PHY_vars_eNB->ulsch_decoding_stats.trials
               );
        fprintf(time_meas_fd,"%f;%f;%f;%f;%f;%f;%f;%f;",
                get_time_meas_us(&PHY_vars_UE->phy_proc_tx),
                get_time_meas_us(&PHY_vars_UE->ofdm_mod_stats),
                get_time_meas_us(&PHY_vars_UE->ulsch_modulation_stats),
                get_time_meas_us(&PHY_vars_UE->ulsch_encoding_stats),
                get_time_meas_us(&PHY_vars_eNB->phy_proc_rx),
                get_time_meas_us(&PHY_vars_eNB->ofdm_demod_stats),
                get_time_meas_us(&PHY_vars_eNB->ulsch_demodulation_stats),
                get_time_meas_us(&PHY_vars_eNB->ulsch_decoding_stats)
               );

        //fprintf(time_meas_fd,"UE_PROC_TX_STD;UE_PROC_TX_MAX;UE_PROC_TX_MIN;UE_PROC_TX_MED;UE_PROC_TX_Q1;UE_PROC_TX_Q3;UE_PROC_TX_DROPPED;\n");
        fprintf(time_meas_fd,"%f;%f;%f;%f;%f;%f;%d;", std_phy_proc_tx, t_tx_max, t_tx_min, tx_median, tx_q1, tx_q3, n_tx_dropped);

        //fprintf(time_meas_fd,"IFFT;\n");
        fprintf(time_meas_fd,"%f;%f;%f;%f;", std_phy_proc_tx_ifft, tx_ifft_median, tx_ifft_q1, tx_ifft_q3);

        //fprintf(time_meas_fd,"MOD;\n");
        fprintf(time_meas_fd,"%f;%f;%f;%f;", std_phy_proc_tx_mod, tx_mod_median, tx_mod_q1, tx_mod_q3);

        //fprintf(time_meas_fd,"ENC;\n");
        fprintf(time_meas_fd,"%f;%f;%f;%f;", std_phy_proc_tx_enc, tx_enc_median, tx_enc_q1, tx_enc_q3);

        //fprintf(time_meas_fd,"eNB_PROC_RX_STD;eNB_PROC_RX_MAX;eNB_PROC_RX_MIN;eNB_PROC_RX_MED;eNB_PROC_RX_Q1;eNB_PROC_RX_Q3;eNB_PROC_RX_DROPPED;\n");
        fprintf(time_meas_fd,"%f;%f;%f;%f;%f;%f;%d;", std_phy_proc_rx, t_rx_max, t_rx_min, rx_median, rx_q1, rx_q3, n_rx_dropped);

        //fprintf(time_meas_fd,"FFT;\n");
        fprintf(time_meas_fd,"%f;%f;%f;%f;", std_phy_proc_rx_fft, rx_fft_median, rx_fft_q1, rx_fft_q3);

        //fprintf(time_meas_fd,"DEMOD;\n");
        fprintf(time_meas_fd,"%f;%f;%f;%f;", std_phy_proc_rx_demod,rx_demod_median, rx_demod_q1, rx_demod_q3);

        //fprintf(time_meas_fd,"DEC;\n");
        fprintf(time_meas_fd,"%f;%f;%f;%f\n", std_phy_proc_rx_dec, rx_dec_median, rx_dec_q1, rx_dec_q3);


        printf("[passed] effective rate : %f  (%2.1f%%,%f)): log and break \n",rate*effective_rate, 100*effective_rate, rate );
        break;
      } else if (test_perf !=0 ) {
        printf("[continue] effective rate : %f  (%2.1f%%,%f)): increase snr \n",rate*effective_rate, 100*effective_rate, rate);
      }


      if (((double)errs[0]/(round_trials[0]))<1e-2)
        break;
    } // SNR

    //


    //write_output("chestim_f.m","chestf",PHY_vars_eNB->lte_eNB_pusch_vars[0]->drs_ch_estimates[0][0],300*12,2,1);
    // write_output("chestim_t.m","chestt",PHY_vars_eNB->lte_eNB_pusch_vars[0]->drs_ch_estimates_time[0][0], (frame_parms->ofdm_symbol_size)*2,2,1);

  }//ch realization

  /*
  if(abstx) {
    fperen = fopen(fperen_name,"a+");
    fprintf(fperen,"];\n");
    fclose(fperen);

    fmageren = fopen(fmageren_name,"a+");
    fprintf(fmageren,"];\n");
    fclose(fmageren);

    flogeren = fopen(flogeren_name,"a+");
    fprintf(flogeren,"];\n");
    fclose(flogeren);
  }
  */

  // ftxlev = fopen(ftxlev_name,"a+");
  //fprintf(ftxlev,"];\n");
  //fclose(ftxlev);


  //  write_output("chestim_f_dene.m","chestf",ulchestim_f_all,300*12,2,1);*/

  if(abstx) { // ABSTRACTION
    fprintf(csv_fdUL,"];");
    fclose(csv_fdUL);
  }

  fclose(bler_fd);

  if (test_perf !=0)
    fclose (time_meas_fd);

  printf("Freeing channel I/O\n");

  for (i=0; i<2; i++) {
    free(s_re[i]);
    free(s_im[i]);
    free(r_re[i]);
    free(r_im[i]);
  }

  free(s_re);
  free(s_im);
  free(r_re);
  free(r_im);

  //  lte_sync_time_free();

  return(0);

}


<|MERGE_RESOLUTION|>--- conflicted
+++ resolved
@@ -647,13 +647,8 @@
 
   // Create transport channel structures for 2 transport blocks (MIMO)
   for (i=0; i<2; i++) {
-<<<<<<< HEAD
-    PHY_vars_eNB->dlsch_eNB[0][i] = new_eNB_dlsch(1,8,N_RB_DL,0,&PHY_vars_eNB->lte_frame_parms);
-    PHY_vars_UE->dlsch_ue[0][i]  = new_ue_dlsch(1,8,MAX_TURBO_ITERATIONS,N_RB_DL,0);
-=======
-    PHY_vars_eNB->dlsch_eNB[0][i] = new_eNB_dlsch(1,8,1827072,N_RB_DL,0);
+    PHY_vars_eNB->dlsch_eNB[0][i] = new_eNB_dlsch(1,8,1827072,N_RB_DL,0,&PHY_vars_eNB->lte_frame_parms);
     PHY_vars_UE->dlsch_ue[0][i]  = new_ue_dlsch(1,8,1827072,MAX_TURBO_ITERATIONS,N_RB_DL,0);
->>>>>>> 87dc41f0
 
     if (!PHY_vars_eNB->dlsch_eNB[0][i]) {
       printf("Can't get eNB dlsch structures\n");
