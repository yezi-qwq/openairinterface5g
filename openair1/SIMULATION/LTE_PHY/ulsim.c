/*
 * Licensed to the OpenAirInterface (OAI) Software Alliance under one or more
 * contributor license agreements.  See the NOTICE file distributed with
 * this work for additional information regarding copyright ownership.
 * The OpenAirInterface Software Alliance licenses this file to You under
 * the OAI Public License, Version 1.1  (the "License"); you may not use this file
 * except in compliance with the License.
 * You may obtain a copy of the License at
 *
 *      http://www.openairinterface.org/?page_id=698
 *
 * Unless required by applicable law or agreed to in writing, software
 * distributed under the License is distributed on an "AS IS" BASIS,
 * WITHOUT WARRANTIES OR CONDITIONS OF ANY KIND, either express or implied.
 * See the License for the specific language governing permissions and
 * limitations under the License.
 *-------------------------------------------------------------------------------
 * For more information about the OpenAirInterface (OAI) Software Alliance:
 *      contact@openairinterface.org
 */

/*! \file ulsim.c
  \brief Top-level UL simulator
  \author R. Knopp
  \date 2011 - 2014
  \version 0.1
  \company Eurecom
  \email: knopp@eurecom.fr
  \note
  \warning
*/

#include <string.h>
#include <math.h>
#include <unistd.h>
#include "LAYER2/MAC/mac_vars.h"
#include "PHY/types.h"
#include "PHY/defs_common.h"
#include "PHY/defs_eNB.h"
#include "PHY/defs_UE.h"
#include "PHY/phy_vars.h"
#include "PHY/INIT/phy_init.h"
#include "PHY/LTE_TRANSPORT/transport_proto.h"
#include "PHY/LTE_UE_TRANSPORT/transport_proto_ue.h"
#include "PHY/TOOLS/lte_phy_scope.h"
#include "SCHED/sched_common_vars.h"
#include "SCHED/sched_eNB.h"
#include "SCHED_UE/sched_UE.h"
#include "SIMULATION/TOOLS/sim.h"
#include "OCG_vars.h"
#include "unitary_defs.h"
#include "dummy_functions.c"
#include "nfapi/oai_integration/vendor_ext.h"
#include "common/config/config_load_configmodule.h"
#include "executables/thread-common.h"
#include "targets/RT/USER/lte-softmodem.h"
#include "executables/split_headers.h"
#include "common/ran_context.h"
#include "PHY/LTE_ESTIMATION/lte_estimation.h"

double cpuf;
#define inMicroS(a) (((double)(a))/(get_cpu_freq_GHz()*1000.0))
//#define MCS_COUNT 23//added for PHY abstraction
#include <openair1/SIMULATION/LTE_PHY/common_sim.h>
channel_desc_t *eNB2UE[NUMBER_OF_eNB_MAX][NUMBER_OF_UE_MAX];
channel_desc_t *UE2eNB[NUMBER_OF_UE_MAX][NUMBER_OF_eNB_MAX];
//Added for PHY abstractionopenair1/PHY/TOOLS/lte_phy_scope.h
node_desc_t *enb_data[NUMBER_OF_eNB_MAX];
node_desc_t *ue_data[NUMBER_OF_UE_MAX];
//double sinr_bler_map[MCS_COUNT][2][16];

extern uint16_t beta_ack[16],beta_ri[16],beta_cqi[16];
//extern  char* namepointer_chMag ;
int xforms=0;
THREAD_STRUCT thread_struct;
nfapi_ue_release_request_body_t release_rntis;

FD_lte_phy_scope_enb *form_enb;
char title[255];

/*the following parameters are used to control the processing times*/
double t_tx_max = -1000000000; /*!< \brief initial max process time for tx */
double t_rx_max = -1000000000; /*!< \brief initial max process time for rx */
double t_tx_min = 1000000000; /*!< \brief initial min process time for tx */
double t_rx_min = 1000000000; /*!< \brief initial min process time for tx */
int n_tx_dropped = 0; /*!< \brief initial max process time for tx */
int n_rx_dropped = 0; /*!< \brief initial max process time for rx */
static int cmpdouble(const void *p1, const void *p2) {
  return *(double *)p1 > *(double *)p2;
}

RAN_CONTEXT_t RC;
int split73=0;
void sendFs6Ul(PHY_VARS_eNB *eNB, int UE_id, int harq_pid, int segmentID, int16_t *data, int dataLen, int r_offset) {
  AssertFatal(false, "Must not be called in this context\n");
}
void sendFs6Ulharq(enum pckType type, int UEid, PHY_VARS_eNB *eNB, LTE_eNB_UCI *uci, int frame, int subframe, uint8_t *harq_ack, uint8_t tdd_mapping_mode, uint16_t tdd_multiplexing_mask, uint16_t rnti, int32_t stat) {
  AssertFatal(false, "Must not be called in this context\n");
}

extern void fep_full(RU_t *ru, int subframe);
extern void ru_fep_full_2thread(RU_t *ru, int subframe);
//extern void eNB_fep_full(PHY_VARS_eNB *eNB,L1_rxtx_proc_t *proc);
//extern void eNB_fep_full_2thread(PHY_VARS_eNB *eNB,L1_rxtx_proc_t *proc);

nfapi_dl_config_request_t DL_req;
nfapi_ul_config_request_t UL_req;
nfapi_hi_dci0_request_t HI_DCI0_req;
nfapi_ul_config_request_pdu_t ul_config_pdu_list[MAX_NUM_DL_PDU];
nfapi_tx_request_pdu_t tx_pdu_list[MAX_NUM_TX_REQUEST_PDU];
nfapi_tx_request_t TX_req;
Sched_Rsp_t sched_resp;


void
fill_nfapi_ulsch_config_request(nfapi_ul_config_request_pdu_t *ul_config_pdu,
                                uint8_t                        cqi_req,
                                uint8_t                        p_eNB,
                                uint8_t                        cqi_ReportModeAperiodic,
                                uint8_t                        betaOffset_CQI_Index,
                                uint8_t                        betaOffset_RI_Index,
                                uint8_t                        dl_cqi_pmi_size,
                                uint8_t                        tmode,
                                uint32_t                       handle,
                                uint16_t                       rnti,
                                uint8_t                        resource_block_start,
                                uint8_t                        number_of_resource_blocks,
                                uint8_t                        modulation_type,
                                uint8_t                        cyclic_shift_2_for_drms,
                                uint8_t                        frequency_hopping_enabled_flag,
                                uint8_t                        frequency_hopping_bits,
                                uint8_t                        new_data_indication,
                                uint8_t                        redundancy_version,
                                uint8_t                        harq_process_number,
                                uint8_t                        ul_tx_mode,
                                uint8_t                        current_tx_nb,
                                uint8_t                        n_srs,
                                uint16_t                       size) {
  memset((void *) ul_config_pdu, 0, sizeof(nfapi_ul_config_request_pdu_t));
  ul_config_pdu->pdu_type                                                    = NFAPI_UL_CONFIG_ULSCH_PDU_TYPE;
  ul_config_pdu->pdu_size                                                    = (uint8_t) (2 + sizeof(nfapi_ul_config_ulsch_pdu));
  ul_config_pdu->ulsch_pdu.ulsch_pdu_rel8.tl.tag                             = NFAPI_UL_CONFIG_REQUEST_ULSCH_PDU_REL8_TAG;
  ul_config_pdu->ulsch_pdu.ulsch_pdu_rel8.handle                             = handle;
  ul_config_pdu->ulsch_pdu.ulsch_pdu_rel8.rnti                               = rnti;
  ul_config_pdu->ulsch_pdu.ulsch_pdu_rel8.resource_block_start               = resource_block_start;
  ul_config_pdu->ulsch_pdu.ulsch_pdu_rel8.number_of_resource_blocks          = number_of_resource_blocks;
  ul_config_pdu->ulsch_pdu.ulsch_pdu_rel8.modulation_type                    = modulation_type;
  ul_config_pdu->ulsch_pdu.ulsch_pdu_rel8.cyclic_shift_2_for_drms            = cyclic_shift_2_for_drms;
  ul_config_pdu->ulsch_pdu.ulsch_pdu_rel8.frequency_hopping_enabled_flag     = frequency_hopping_enabled_flag;
  ul_config_pdu->ulsch_pdu.ulsch_pdu_rel8.frequency_hopping_bits             = frequency_hopping_bits;
  ul_config_pdu->ulsch_pdu.ulsch_pdu_rel8.new_data_indication                = new_data_indication;
  ul_config_pdu->ulsch_pdu.ulsch_pdu_rel8.redundancy_version                 = redundancy_version;
  ul_config_pdu->ulsch_pdu.ulsch_pdu_rel8.harq_process_number                = harq_process_number;
  ul_config_pdu->ulsch_pdu.ulsch_pdu_rel8.ul_tx_mode                         = ul_tx_mode;
  ul_config_pdu->ulsch_pdu.ulsch_pdu_rel8.current_tx_nb                      = current_tx_nb;
  ul_config_pdu->ulsch_pdu.ulsch_pdu_rel8.n_srs                              = n_srs;
  ul_config_pdu->ulsch_pdu.ulsch_pdu_rel8.size                               = size;

  //printf("Filling ul_config_pdu : Q %d, TBS %d, rv %d, ndi %d\n", modulation_type,size,redundancy_version,new_data_indication);

  if (cqi_req == 1) {
    // Add CQI portion
    ul_config_pdu->pdu_type = NFAPI_UL_CONFIG_ULSCH_CQI_RI_PDU_TYPE;
    ul_config_pdu->pdu_size = (uint8_t) (2 + sizeof(nfapi_ul_config_ulsch_cqi_ri_pdu));
    ul_config_pdu->ulsch_cqi_ri_pdu.cqi_ri_information.cqi_ri_information_rel9.tl.tag = NFAPI_UL_CONFIG_REQUEST_CQI_RI_INFORMATION_REL9_TAG;
    ul_config_pdu->ulsch_cqi_ri_pdu.cqi_ri_information.cqi_ri_information_rel9.report_type = 1;
    ul_config_pdu->ulsch_cqi_ri_pdu.cqi_ri_information.cqi_ri_information_rel9.aperiodic_cqi_pmi_ri_report.number_of_cc = 1;
    LOG_D(MAC, "report_type %d\n",ul_config_pdu->ulsch_cqi_ri_pdu.cqi_ri_information.cqi_ri_information_rel9.report_type);

    if (p_eNB <= 2
        && (tmode == 3 || tmode == 4 || tmode == 8 || tmode == 9 || tmode == 10))
      ul_config_pdu->ulsch_cqi_ri_pdu.cqi_ri_information.cqi_ri_information_rel9.aperiodic_cqi_pmi_ri_report.cc[0].ri_size = 1;
    else if (p_eNB <= 2) ul_config_pdu->ulsch_cqi_ri_pdu.cqi_ri_information.cqi_ri_information_rel9.aperiodic_cqi_pmi_ri_report.cc[0].ri_size = 0;
    else if (p_eNB == 4) ul_config_pdu->ulsch_cqi_ri_pdu.cqi_ri_information.cqi_ri_information_rel9.aperiodic_cqi_pmi_ri_report.cc[0].ri_size = 2;

    for (int ri = 0;
         ri <  (1 << ul_config_pdu->ulsch_cqi_ri_pdu.cqi_ri_information.cqi_ri_information_rel9.aperiodic_cqi_pmi_ri_report.cc[0].ri_size);
         ri++)
      ul_config_pdu->ulsch_cqi_ri_pdu.cqi_ri_information.cqi_ri_information_rel9.aperiodic_cqi_pmi_ri_report.cc[0].dl_cqi_pmi_size[ri] =  dl_cqi_pmi_size;

    ul_config_pdu->ulsch_cqi_ri_pdu.cqi_ri_information.cqi_ri_information_rel9.delta_offset_cqi = betaOffset_CQI_Index;
    ul_config_pdu->ulsch_cqi_ri_pdu.cqi_ri_information.cqi_ri_information_rel9.delta_offset_ri  = betaOffset_RI_Index;
  }
}

void fill_ulsch_dci(PHY_VARS_eNB *eNB,
                    int frame,
                    int subframe,
                    Sched_Rsp_t *sched_resp,
                    uint16_t rnti,
                    void *UL_dci,
                    int first_rb,
                    int nb_rb,
                    int mcs,
                    int modulation_type,
                    int ndi,
                    int TBS,
                    int cqi_flag,
                    uint8_t beta_CQI,
                    uint8_t beta_RI,
                    uint8_t cqi_size) {
  nfapi_ul_config_request_body_t *ul_req=&sched_resp->UL_req->ul_config_request_body;
  int harq_pid = ((frame*10)+subframe)&7;

  //printf("ulsch in frame %d, subframe %d => harq_pid %d, mcs %d, ndi %d\n",frame,subframe,harq_pid,mcs,ndi);

  switch (eNB->frame_parms.N_RB_UL) {
    case 6:
      break;

    case 25:
      if (eNB->frame_parms.frame_type == TDD) {
        ((DCI0_5MHz_TDD_1_6_t *)UL_dci)->type    = 0;
        ((DCI0_5MHz_TDD_1_6_t *)UL_dci)->rballoc = computeRIV(eNB->frame_parms.N_RB_UL,first_rb,nb_rb); // 12 RBs from position 8
        //printf("nb_rb %d/%d, rballoc %d (dci %x)\n",nb_rb,eNB->frame_parms.N_RB_UL,((DCI0_5MHz_TDD_1_6_t*)UL_dci)->rballoc,*(uint32_t *)UL_dci);
        ((DCI0_5MHz_TDD_1_6_t *)UL_dci)->mcs     = mcs;
        ((DCI0_5MHz_TDD_1_6_t *)UL_dci)->ndi     = ndi;
        ((DCI0_5MHz_TDD_1_6_t *)UL_dci)->TPC     = 0;
        ((DCI0_5MHz_TDD_1_6_t *)UL_dci)->cqi_req = cqi_flag&1;
        ((DCI0_5MHz_TDD_1_6_t *)UL_dci)->cshift  = 0;
        ((DCI0_5MHz_TDD_1_6_t *)UL_dci)->dai     = 1;
      } else {
        ((DCI0_5MHz_FDD_t *)UL_dci)->type    = 0;
        ((DCI0_5MHz_FDD_t *)UL_dci)->rballoc = computeRIV(eNB->frame_parms.N_RB_UL,first_rb,nb_rb); // 12 RBs from position 8
        //      printf("nb_rb %d/%d, rballoc %d (dci %x) (dcip %p)\n",nb_rb,eNB->frame_parms.N_RB_UL,((DCI0_5MHz_FDD_t*)UL_dci)->rballoc,*(uint32_t *)UL_dci,UL_dci);
        ((DCI0_5MHz_FDD_t *)UL_dci)->mcs     = mcs;
        ((DCI0_5MHz_FDD_t *)UL_dci)->ndi     = ndi;
        ((DCI0_5MHz_FDD_t *)UL_dci)->TPC     = 0;
        ((DCI0_5MHz_FDD_t *)UL_dci)->cqi_req = cqi_flag&1;
        ((DCI0_5MHz_FDD_t *)UL_dci)->cshift  = 0;
      }

      break;

    case 50:
      if (eNB->frame_parms.frame_type == TDD) {
        ((DCI0_10MHz_TDD_1_6_t *)UL_dci)->type    = 0;
        ((DCI0_10MHz_TDD_1_6_t *)UL_dci)->rballoc = computeRIV(eNB->frame_parms.N_RB_UL,first_rb,nb_rb); // 12 RBs from position 8
        //      printf("nb_rb %d/%d, rballoc %d (dci %x)\n",nb_rb,eNB->frame_parms.N_RB_UL,((DCI0_10MHz_TDD_1_6_t*)UL_dci)->rballoc,*(uint32_t *)UL_dci);
        ((DCI0_10MHz_TDD_1_6_t *)UL_dci)->mcs     = mcs;
        ((DCI0_10MHz_TDD_1_6_t *)UL_dci)->ndi     = ndi;
        ((DCI0_10MHz_TDD_1_6_t *)UL_dci)->TPC     = 0;
        ((DCI0_10MHz_TDD_1_6_t *)UL_dci)->cqi_req = cqi_flag&1;
        ((DCI0_10MHz_TDD_1_6_t *)UL_dci)->cshift  = 0;
        ((DCI0_10MHz_TDD_1_6_t *)UL_dci)->dai     = 1;
      } else {
        ((DCI0_10MHz_FDD_t *)UL_dci)->type    = 0;
        ((DCI0_10MHz_FDD_t *)UL_dci)->rballoc = computeRIV(eNB->frame_parms.N_RB_UL,first_rb,nb_rb); // 12 RBs from position 8
        //printf("nb_rb %d/%d, rballoc %d (dci %x)\n",nb_rb,eNB->frame_parms.N_RB_UL,((DCI0_10MHz_FDD_t*)UL_dci)->rballoc,*(uint32_t *)UL_dci);
        ((DCI0_10MHz_FDD_t *)UL_dci)->mcs     = mcs;
        ((DCI0_10MHz_FDD_t *)UL_dci)->ndi     = ndi;
        ((DCI0_10MHz_FDD_t *)UL_dci)->TPC     = 0;
        ((DCI0_10MHz_FDD_t *)UL_dci)->cqi_req = cqi_flag&1;
        ((DCI0_10MHz_FDD_t *)UL_dci)->cshift  = 0;
      }

      break;

    case 100:
      if (eNB->frame_parms.frame_type == TDD) {
        ((DCI0_20MHz_TDD_1_6_t *)UL_dci)->type    = 0;
        ((DCI0_20MHz_TDD_1_6_t *)UL_dci)->rballoc = computeRIV(eNB->frame_parms.N_RB_UL,first_rb,nb_rb); // 12 RBs from position 8
        //      printf("nb_rb %d/%d, rballoc %d (dci %x)\n",nb_rb,eNB->frame_parms.N_RB_UL,((DCI0_20MHz_TDD_1_6_t*)UL_dci)->rballoc,*(uint32_t *)UL_dci);
        ((DCI0_20MHz_TDD_1_6_t *)UL_dci)->mcs     = mcs;
        ((DCI0_20MHz_TDD_1_6_t *)UL_dci)->ndi     = ndi;
        ((DCI0_20MHz_TDD_1_6_t *)UL_dci)->TPC     = 0;
        ((DCI0_20MHz_TDD_1_6_t *)UL_dci)->cqi_req = cqi_flag&1;
        ((DCI0_20MHz_TDD_1_6_t *)UL_dci)->cshift  = 0;
        ((DCI0_20MHz_TDD_1_6_t *)UL_dci)->dai     = 1;
      } else {
        ((DCI0_20MHz_FDD_t *)UL_dci)->type    = 0;
        ((DCI0_20MHz_FDD_t *)UL_dci)->rballoc = computeRIV(eNB->frame_parms.N_RB_UL,first_rb,nb_rb); // 12 RBs from position 8
        //   printf("nb_rb %d/%d, rballoc %d (dci %x) (UL_dci %p)\n",nb_rb,eNB->frame_parms.N_RB_UL,((DCI0_20MHz_FDD_t*)UL_dci)->rballoc,*(uint32_t *)UL_dci,(void*)UL_dci);
        ((DCI0_20MHz_FDD_t *)UL_dci)->mcs     = mcs;
        ((DCI0_20MHz_FDD_t *)UL_dci)->ndi     = ndi;
        ((DCI0_20MHz_FDD_t *)UL_dci)->TPC     = 0;
        ((DCI0_20MHz_FDD_t *)UL_dci)->cqi_req = cqi_flag&1;
        ((DCI0_20MHz_FDD_t *)UL_dci)->cshift  = 0;
      }

      break;

    default:
      break;
  }

  fill_nfapi_ulsch_config_request(&ul_req->ul_config_pdu_list[0],
                                  cqi_flag&1,
                                  1,  // p_eNB
                                  0,  // reportmode Aperiodic
                                  beta_CQI,
                                  beta_RI,
                                  cqi_size,
                                  //cc,
                                  //UE_template->physicalConfigDedicated,
                                  1,
                                  0,
                                  14,     // rnti
                                  first_rb, // resource_block_start
                                  nb_rb,  // number_of_resource_blocks
                                  modulation_type,
                                  0,  // cyclic_shift_2_for_drms
                                  0,  // frequency_hopping_enabled_flag
                                  0,  // frequency_hopping_bits
                                  ndi,  // new_data_indication
                                  mcs>28?(mcs-28):0,  // redundancy_version
                                  harq_pid, // harq_process_number
                                  0,  // ul_tx_mode
                                  0,  // current_tx_nb
                                  0,  // n_srs
                                  TBS);
  sched_resp->UL_req->header.message_id = NFAPI_UL_CONFIG_REQUEST;
  ul_req->number_of_pdus=1;
  ul_req->tl.tag = NFAPI_UL_CONFIG_REQUEST_BODY_TAG;
}

enum eTypes { eBool, eInt, eFloat, eText };
static int verbose,help,disable_bundling=0,cqi_flag=0, extended_prefix_flag=0, test_perf=0, subframe=3, transmission_m=1,n_rx=1;

int main(int argc, char **argv) {
  int i,j,aa,u;
  PHY_VARS_eNB *eNB;
  PHY_VARS_UE *UE;
  RU_t *ru;
  int aarx,aatx;
  double channelx,channely;
  static double sigma2, sigma2_dB=10,SNR,SNR2=0,snr0=-2.0,snr1,SNRmeas,rate,saving_bler=0;
  static double input_snr_step=.2,snr_int=30;
  double blerr;
  int rvidx[8]= {0,2,3,1,0,2,3,1};
  int **txdata;
  LTE_DL_FRAME_PARMS *frame_parms;
  double s_re0[30720],s_im0[30720],r_re0[30720],r_im0[30720];
  double s_re1[30720],s_im1[30720],r_re1[30720],r_im1[30720];
  double r_re2[30720],r_im2[30720];
  double r_re3[30720],r_im3[30720];
  double *s_re[2]= {s_re0,s_re1};
  double *s_im[2]= {s_im0,s_im1};
  double *r_re[4]= {r_re0,r_re1,r_re2,r_re3};
  double *r_im[4]= {r_im0,r_im1,r_im2,r_im3};
  double forgetting_factor=0.0; //in [0,1] 0 means a new channel every time, 1 means keep the same channel
  double iqim=0.0;
  int cqi_error,cqi_errors,ack_errors,cqi_crc_falsepositives,cqi_crc_falsenegatives;
  int ch_realization;
  int eNB_id = 0;
  int chMod = 0 ;
  int UE_id = 0;
  static int nb_rb=25,first_rb=0,mcs=0,round=0;
  //unsigned char l;
  SCM_t channel_model=Rice1;
  unsigned char *input_buffer=0,harq_pid;
  unsigned short input_buffer_length;
  unsigned int ret;
  unsigned int coded_bits_per_codeword,nsymb;
  unsigned int tx_lev=0,tx_lev_dB=0,trials,errs[5]= {0,0,0,0,0},round_trials[4]= {0,0,0,0};
  FILE *bler_fd=NULL;
  char bler_fname[512];
  FILE *time_meas_fd=NULL;
  char time_meas_fname[256];
  FILE *input_fdUL=NULL,*trch_out_fdUL=NULL;
  //  unsigned char input_file=0;
  char input_val_str[50],input_val_str2[50];
  //  FILE *rx_frame_file;
  FILE *csv_fdUL=NULL;
  char csv_fname[512];
  static int n_frames=5000;
  static int n_ch_rlz = 1;
  static int abstx = 0;
  int hold_channel=0;
  channel_desc_t *UE2eNB;
  //uint8_t control_only_flag = 0;
  static int delay = 0;
  static double maxDoppler = 0.0;
  static int srs_flag = 0;
  static int N_RB_DL=25,osf=1;
  //uint8_t cyclic_shift = 0;
  static uint8_t beta_ACK=0,beta_RI=0,beta_CQI=2,cqi_size=11;
  static uint8_t tdd_config=3,frame_type=FDD;
  static int N0=30;
  static double tx_gain=1.0;
  double cpu_freq_GHz;
  int iter_trials;
  uint32_t UL_alloc_pdu;
  int s,Kr,Kr_bytes;
  int dump_perf=0;
  static int dump_table =0;
  double effective_rate=0.0;
  char channel_model_input[10]= {0};
  static int max_turbo_iterations=4;
  int nb_rb_set = 0;
  int sf;
  static int threequarter_fs=0;
  int ndi;
  opp_enabled=1; // to enable the time meas
  sched_resp.DL_req = &DL_req;
  sched_resp.UL_req = &UL_req;
  sched_resp.HI_DCI0_req = &HI_DCI0_req;
  sched_resp.TX_req = &TX_req;
  memset((void *)&DL_req,0,sizeof(DL_req));
  memset((void *)&UL_req,0,sizeof(UL_req));
  memset((void *)&HI_DCI0_req,0,sizeof(HI_DCI0_req));
  memset((void *)&TX_req,0,sizeof(TX_req));
  UL_req.ul_config_request_body.ul_config_pdu_list = ul_config_pdu_list;
  TX_req.tx_request_body.tx_pdu_list = tx_pdu_list;
  cpu_freq_GHz = (double)get_cpu_freq_GHz();
  cpuf = cpu_freq_GHz;
  set_parallel_conf("PARALLEL_SINGLE_THREAD");
  printf("Detected cpu_freq %f GHz\n",cpu_freq_GHz);
  AssertFatal(load_configmodule(argc,argv,CONFIG_ENABLECMDLINEONLY) != NULL, "Cannot load configuration module, exiting\n");
  logInit();
  set_glog(OAILOG_INFO);
  T_stdout = 1;
  // enable these lines if you need debug info
  // however itti will catch all signals, so ctrl-c won't work anymore
  // alternatively you can disable ITTI completely in CMakeLists.txt
  //  set_comp_log(PHY,LOG_DEBUG,LOG_HIGH,1);
  //  set_glog(LOG_DEBUG,LOG_HIGH);
  //hapZEbm:n:Y:X:x:s:w:e:q:d:D:O:c:r:i:f:y:c:oA:C:R:g:N:l:S:T:QB:PI:LF
  static paramdef_t options[] = {
    { "awgn", "Use AWGN channel and not multipath", PARAMFLAG_BOOL, strptr:NULL, defintval:0, TYPE_INT, 0, NULL, NULL },
    { "BnbRBs", "The LTE bandwith in RBs (100 is 20MHz)",0, iptr:&N_RB_DL,  defintval:25, TYPE_INT, 0 },
    { "mcs", "The MCS to use", 0, iptr:&mcs,  defintval:10, TYPE_INT, 0 },
    { "nb_frame", "number of frame in a test",0, iptr:&n_frames,  defintval:1, TYPE_INT, 0 },
    { "snr", "starting snr", 0, dblptr:&snr0,  defdblval:-2.9, TYPE_DOUBLE, 0 },
    { "wsnrInterrupt", "snr int ?", 0, dblptr:&snr_int,  defdblval:30, TYPE_DOUBLE, 0 },
    { "e_snr_step", "step increasing snr",0, dblptr:&input_snr_step,  defdblval:0.2, TYPE_DOUBLE, 0 },
    { "rb_dynamic", "number of rb in dynamic allocation",0, iptr:NULL,  defintval:0, TYPE_INT, 0 },
    { "first_rb", "first rb used in dynamic allocation",0, iptr:&first_rb,  defintval:0, TYPE_INT, 0 },
    { "osrs", "enable srs generation",PARAMFLAG_BOOL, iptr:&srs_flag,  defintval:0, TYPE_INT, 0 },
    { "gchannel", "[A:M] Use 3GPP 25.814 SCM-A/B/C/D('A','B','C','D') or 36-101 EPA('E'), EVA ('F'),ETU('G') models (ignores delay spread and Ricean factor), Rayghleigh8 ('H'), Rayleigh1('I'), Rayleigh1_corr('J'), Rayleigh1_anticorr ('K'),  Rice8('L'), Rice1('M')",0, strptr:NULL,  defstrval:NULL, TYPE_STRING, 0 },
    { "delay_chan", "Channel delay",0, iptr:&delay,  defintval:0, TYPE_INT, 0 },
    { "Doppler", "Maximum doppler shift",0, dblptr:&maxDoppler,  defdblval:0.0, TYPE_DOUBLE, 0 },
    { "Zdump", "dump table",PARAMFLAG_BOOL,  iptr:&dump_table, defintval:0, TYPE_INT, 0 },
    { "Forms", "Display the soft scope", PARAMFLAG_BOOL, iptr:&xforms,  defintval:0, TYPE_INT, 0 },
    { "Lparallel", "Enable parallel execution",0, strptr:NULL,  defstrval:NULL, TYPE_STRING,  0 },
    { "Iterations", "Number of iterations of turbo decoder", 0, iptr:&max_turbo_iterations,  defintval:4, TYPE_INT, 0 },
    { "Performance", "Display CPU perfomance of each L1 piece", PARAMFLAG_BOOL,  iptr:NULL,  defintval:0, TYPE_INT, 0 },
    { "Q_cqi", "Enable CQI", PARAMFLAG_BOOL, iptr:&cqi_flag,  defintval:0, TYPE_INT, 0 },
    { "prefix_extended","Extended prefix", PARAMFLAG_BOOL, iptr:&extended_prefix_flag,  defintval:0, TYPE_INT, 0 },
    { "RI_beta", "TBD", 0, iptr:NULL,  defintval:0, TYPE_INT, 0 },
    { "CQI_beta", "TBD",0, iptr:NULL,  defintval:0, TYPE_INT, 0 },
    { "ACK_beta", "TBD",0, iptr:NULL,  defintval:0, TYPE_INT, 0 },
    { "input_file", "input IQ data file",0, iptr:NULL,  defintval:0, TYPE_INT, 0 },
    { "N0", "N0",0, iptr:&N0,  defintval:30, TYPE_INT, 0 },
    { "EsubSampling","three quarters sub-sampling",PARAMFLAG_BOOL, iptr:&threequarter_fs, defintval:0, TYPE_INT, 0 },
    { "TDD", "Enable TDD and set the tdd configuration mode",0, iptr:NULL,  defintval:25, TYPE_INT, 0 },
    { "Subframe", "subframe to use",0, iptr:&subframe,  defintval:3, TYPE_INT, 0 },
    { "xTransmission","transmission mode (1 or 2 are supported)",0, iptr:NULL,  defintval:25, TYPE_INT, 0 },
    { "yN_rx", "TBD: n_rx",0, iptr:&n_rx,  defintval:1, TYPE_INT, 0 },
    { "bundling_disable", "bundling disable",PARAMFLAG_BOOL,  iptr:&disable_bundling, defintval:0, TYPE_INT, 0 },
    { "Y",  "n_ch_rlz",0, iptr:&n_ch_rlz,  defintval:1, TYPE_INT, 0 },
    { "X",  "abstx", PARAMFLAG_BOOL,  iptr:&abstx, defintval:0, TYPE_INT, 0 },
    { "Operf", "Set the percentage of effective rate to testbench the modem performance (typically 30 and 70, range 1-100)",0, iptr:&test_perf,  defintval:0, TYPE_INT, 0 },
    { "verbose", "display debug text", PARAMFLAG_BOOL,  iptr:&verbose, defintval:0, TYPE_INT, 0 },
    { "help", "display help and exit", PARAMFLAG_BOOL,  iptr:&help, defintval:0, TYPE_INT, 0 },
    { "", "",0,  iptr:NULL, defintval:0, TYPE_INT, 0 },
  };
  struct option *long_options = parse_oai_options(options);
  int option_index;
  int res;

  while ((res=getopt_long_only(argc, argv, "", long_options, &option_index)) == 0) {
    if (options[option_index].voidptr != NULL ) {
      if (long_options[option_index].has_arg==no_argument)
        *(bool *)options[option_index].iptr=1;
      else switch (options[option_index].type) {
          case TYPE_INT:
            *(int *)options[option_index].iptr=atoi(optarg);
            break;

          case TYPE_DOUBLE:
            *(double *)options[option_index].dblptr=atof(optarg);
            break;

          case TYPE_UINT8:
            *(uint8_t *)options[option_index].dblptr=atoi(optarg);
            break;

          case TYPE_UINT16:
            *(uint16_t *)options[option_index].dblptr=atoi(optarg);
            break;

          default:
            printf("not decoded type.\n");
            exit(1);
        }

      continue;
    }

    switch (long_options[option_index].name[0]) {
      case 'T':
        tdd_config=atoi(optarg);
        frame_type=TDD;
        break;

      case 'a':
        channel_model = AWGN;
        chMod = 1;
        break;

      case 'g':
        strncpy(channel_model_input,optarg,9);
        struct tmp {
          char opt;
          int m;
          int M;
        }
        tmp[]= {
          {'A',SCM_A,2},
          {'B',SCM_B,3},
          {'C',SCM_C,4},
          {'D',SCM_D,5},
          {'E',EPA,6},
          {'G',ETU,8},
          {'H',Rayleigh8,9},
          {'I',Rayleigh1,10},
          {'J',Rayleigh1_corr,11},
          {'K',Rayleigh1_anticorr,12},
          {'L',Rice8,13},
          {'M',Rice1,14},
          {'N',AWGN,1},
          {0,0,0}
        };
        struct tmp *ptr;

        for (ptr=tmp; ptr->opt!=0; ptr++)
          if ( ptr->opt == optarg[0] ) {
            channel_model=ptr->m;
            chMod=ptr->M;
            break;
          }

        AssertFatal(ptr->opt != 0, "Unsupported channel model: %s !\n", optarg );
        break;

      case 'x':
        transmission_m=atoi(optarg);
        AssertFatal(transmission_m==1 || transmission_m==2,
                    "Unsupported transmission mode %d\n",transmission_m);
        break;

      case 'r':
        nb_rb = atoi(optarg);
        nb_rb_set = 1;
        break;

      //case 'c':
      //  cyclic_shift = atoi(optarg);
      //  break;

      case 'i':
        input_fdUL = fopen(optarg,"r");
        printf("Reading in %s (%p)\n",optarg,input_fdUL);
        AssertFatal(input_fdUL != (FILE *)NULL,"Unknown file %s\n",optarg);
        break;

      case 'A':
        beta_ACK = atoi(optarg);
        AssertFatal(beta_ACK>15,"beta_ack must be in (0..15)\n");
        break;

      case 'C':
        beta_CQI = atoi(optarg);
        AssertFatal((beta_CQI>15)||(beta_CQI<2),"beta_cqi must be in (2..15)\n");
        break;

      case 'R':
        beta_RI = atoi(optarg);
        AssertFatal((beta_RI>15)||(beta_RI<2),"beta_ri must be in (0..13)\n");
        break;

      case 'P':
        dump_perf=1;
        opp_enabled=1;
        break;

      case 'L':
        set_parallel_conf(optarg);
        break;

      default:
        printf("Wrong option: %s\n",long_options[option_index].name);
        exit(1);
        break;
    }
  }

  if ( res != -1 ) {
    printf("A wrong option has been found\n");
    exit(1);
  }

  if (help || verbose )
    display_options_values(options, true);

  if (help)
    exit(0);

  if (thread_struct.parallel_conf != PARALLEL_SINGLE_THREAD)
    set_worker_conf("WORKER_ENABLE");

  RC.nb_L1_inst = 1;
  RC.nb_RU = 1;
  lte_param_init(&eNB,&UE,&ru,
                 1,
                 1,
                 n_rx,
                 1,
                 1,
                 extended_prefix_flag,
                 frame_type,
                 0,
                 tdd_config,
                 N_RB_DL,
                 4,
                 threequarter_fs,
                 osf,
                 0);
  RC.eNB = (PHY_VARS_eNB ** *)malloc(sizeof(PHY_VARS_eNB **));
  RC.eNB[0] = (PHY_VARS_eNB **)malloc(sizeof(PHY_VARS_eNB *));
  RC.ru = (RU_t **)malloc(sizeof(RC.ru));
  RC.eNB[0][0] = eNB;
  RC.ru[0] = ru;

  for (int k=0; k<eNB->RU_list[0]->nb_rx; k++) eNB->common_vars.rxdataF[k]     =  eNB->RU_list[0]->common.rxdataF[k];

  memset((void *)&eNB->UL_INFO,0,sizeof(eNB->UL_INFO));
  printf("Setting indication lists\n");
  eNB->UL_INFO.rx_ind.rx_indication_body.rx_pdu_list   = eNB->rx_pdu_list;
  eNB->UL_INFO.crc_ind.crc_indication_body.crc_pdu_list = eNB->crc_pdu_list;
  eNB->UL_INFO.sr_ind.sr_indication_body.sr_pdu_list = eNB->sr_pdu_list;
  eNB->UL_INFO.harq_ind.harq_indication_body.harq_pdu_list = eNB->harq_pdu_list;
  eNB->UL_INFO.cqi_ind.cqi_indication_body.cqi_pdu_list = eNB->cqi_pdu_list;
  eNB->UL_INFO.cqi_ind.cqi_indication_body.cqi_raw_pdu_list = eNB->cqi_raw_pdu_list;
  printf("lte_param_init done\n");
  // for a call to phy_reset_ue later we need PHY_vars_UE_g allocated and pointing to UE
  PHY_vars_UE_g = (PHY_VARS_UE ** *)malloc(sizeof(PHY_VARS_UE **));
  PHY_vars_UE_g[0] = (PHY_VARS_UE **) malloc(sizeof(PHY_VARS_UE *));
  PHY_vars_UE_g[0][0] = UE;

  if (nb_rb_set == 0)
    nb_rb = eNB->frame_parms.N_RB_UL;

  printf("1 . rxdataF_comp[0] %p\n",eNB->pusch_vars[0]->rxdataF_comp[0]);
  printf("Setting mcs = %d\n",mcs);
  printf("n_frames = %d\n", n_frames);
  snr1 = snr0+snr_int;
  printf("SNR0 %f, SNR1 %f\n",snr0,snr1);
  frame_parms = &eNB->frame_parms;
  txdata = UE->common_vars.txdata;
  nsymb = (eNB->frame_parms.Ncp == NORMAL) ? 14 : 12;
  sprintf(bler_fname,"ULbler_mcs%d_nrb%d_ChannelModel%d_nsim%d.csv",mcs,nb_rb,chMod,n_frames);
  bler_fd = fopen(bler_fname,"w");

  if (bler_fd==NULL) {
    fprintf(stderr,"Problem creating file %s\n",bler_fname);
    exit(-1);
  }

  fprintf(bler_fd,"#SNR;mcs;nb_rb;TBS;rate;errors[0];trials[0];errors[1];trials[1];errors[2];trials[2];errors[3];trials[3]\n");

  if (test_perf != 0) {
    char hostname[1024];
    hostname[1023] = '\0';
    gethostname(hostname, 1023);
    printf("Hostname: %s\n", hostname);
    //char dirname[FILENAME_MAX];
    //sprintf(dirname, "%s//SIMU/USER/pre-ci-logs-%s", getenv("OPENAIR_TARGETS"),hostname);
    //mkdir(dirname, 0777);
    sprintf(time_meas_fname,"time_meas_prb%d_mcs%d_antrx%d_channel%s_tx%d.csv",
            N_RB_DL,mcs,n_rx,channel_model_input,transmission_m);
    time_meas_fd = fopen(time_meas_fname,"w");

    if (time_meas_fd==NULL) {
      fprintf(stderr,"Cannot create file %s!\n",time_meas_fname);
      exit(-1);
    }
  }

  if(abstx) {
    // CSV file
    sprintf(csv_fname,"EULdataout_tx%d_mcs%d_nbrb%d_chan%d_nsimus%d_eren.m",transmission_m,mcs,nb_rb,chMod,n_frames);
    csv_fdUL = fopen(csv_fname,"w");

    if (csv_fdUL == NULL) {
      fprintf(stderr,"Problem opening file %s\n",csv_fname);
      exit(-1);
    }

    fprintf(csv_fdUL,"data_all%d=[",mcs);
  }

  if (xforms==1) {
    fl_initialize (&argc, argv, NULL, 0, 0);
    form_enb = create_lte_phy_scope_enb();
    sprintf (title, "LTE PHY SCOPE eNB");
    fl_show_form (form_enb->lte_phy_scope_enb, FL_PLACE_HOTSPOT, FL_FULLBORDER, title);
  }

  UE->pdcch_vars[0][0]->crnti = 14;
  UE->frame_parms.soundingrs_ul_config_common.enabled_flag = srs_flag;
  UE->frame_parms.soundingrs_ul_config_common.srs_BandwidthConfig = 2;
  UE->frame_parms.soundingrs_ul_config_common.srs_SubframeConfig = 3;
  UE->soundingrs_ul_config_dedicated[eNB_id].srsConfigDedicatedSetup = srs_flag;
  UE->soundingrs_ul_config_dedicated[eNB_id].duration = 1;
  UE->soundingrs_ul_config_dedicated[eNB_id].srs_ConfigIndex = 2;
  UE->soundingrs_ul_config_dedicated[eNB_id].srs_Bandwidth = 0;
  UE->soundingrs_ul_config_dedicated[eNB_id].transmissionComb = 0;
  UE->soundingrs_ul_config_dedicated[eNB_id].freqDomainPosition = 0;
  UE->soundingrs_ul_config_dedicated[eNB_id].cyclicShift = 0;
  eNB->frame_parms.soundingrs_ul_config_common.enabled_flag = srs_flag;
  eNB->frame_parms.soundingrs_ul_config_common.srs_BandwidthConfig = 2;
  eNB->frame_parms.soundingrs_ul_config_common.srs_SubframeConfig = 3;
  eNB->soundingrs_ul_config_dedicated[UE_id].srsConfigDedicatedSetup = srs_flag;
  eNB->soundingrs_ul_config_dedicated[UE_id].duration = 1;
  eNB->soundingrs_ul_config_dedicated[UE_id].srs_ConfigIndex = 2;
  eNB->soundingrs_ul_config_dedicated[UE_id].srs_Bandwidth = 0;
  eNB->soundingrs_ul_config_dedicated[UE_id].transmissionComb = 0;
  eNB->soundingrs_ul_config_dedicated[UE_id].freqDomainPosition = 0;
  eNB->soundingrs_ul_config_dedicated[UE_id].cyclicShift = 0;
  eNB->pusch_config_dedicated[UE_id].betaOffset_ACK_Index = beta_ACK;
  eNB->pusch_config_dedicated[UE_id].betaOffset_RI_Index  = beta_RI;
  eNB->pusch_config_dedicated[UE_id].betaOffset_CQI_Index = beta_CQI;
  UE->pusch_config_dedicated[eNB_id].betaOffset_ACK_Index = beta_ACK;
  UE->pusch_config_dedicated[eNB_id].betaOffset_RI_Index  = beta_RI;
  UE->pusch_config_dedicated[eNB_id].betaOffset_CQI_Index = beta_CQI;
  UE->ul_power_control_dedicated[eNB_id].deltaMCS_Enabled = 1;
  // disable periodic cqi/ri reporting
  UE->cqi_report_config[eNB_id].CQI_ReportPeriodic.ri_ConfigIndex = -1;
  UE->cqi_report_config[eNB_id].CQI_ReportPeriodic.cqi_PMI_ConfigIndex = -1;
  printf("PUSCH Beta : ACK %f, RI %f, CQI %f\n",(double)beta_ack[beta_ACK]/8,(double)beta_ri[beta_RI]/8,(double)beta_cqi[beta_CQI]/8);
  UE2eNB = new_channel_desc_scm(1,
                                n_rx,
                                channel_model,
                                N_RB2sampling_rate(eNB->frame_parms.N_RB_UL),
                                N_RB2channel_bandwidth(eNB->frame_parms.N_RB_UL),
                                30e-9,
                                forgetting_factor,
                                delay,
                                0, 0);
  // set Doppler
  UE2eNB->max_Doppler = maxDoppler;

  // NN: N_RB_UL has to be defined in ulsim
<<<<<<< HEAD
  for (int k=0; k<1; k++) eNB->ulsch[k] = new_eNB_ulsch(max_turbo_iterations,N_RB_DL,0);
=======
  for (int k=0; k<NUMBER_OF_ULSCH_MAX; k++) eNB->ulsch[k] = new_eNB_ulsch(max_turbo_iterations,N_RB_DL,0);
>>>>>>> b0d462e0

  UE->ulsch[0]   = new_ue_ulsch(N_RB_DL,0);
  printf("ULSCH %p\n",UE->ulsch[0]);

  if(get_thread_worker_conf() == WORKER_ENABLE) {
    extern void init_fep_thread(RU_t *, pthread_attr_t *);
    extern void init_td_thread(PHY_VARS_eNB *);
    init_fep_thread(ru,NULL);
    init_td_thread(eNB);
  }

  // Create transport channel structures for 2 transport blocks (MIMO)
  for (i=0; i<2; i++) {
    eNB->dlsch[0][i] = new_eNB_dlsch(1,8,1827072,N_RB_DL,0,&eNB->frame_parms);

    if (!eNB->dlsch[0][i]) {
      printf("Can't get eNB dlsch structures\n");
      exit(-1);
    }

    eNB->dlsch[0][i]->rnti = 14;
  }

  /* allocate memory for both subframes (only one is really used
     but there is now "copy_harq_proc_struct" which needs both
     to be valid)
     TODO: refine this somehow (necessary?)
  */
  for (sf = 0; sf < 2; sf++) {
    for (i=0; i<2; i++) {
      UE->dlsch[sf][0][i]  = new_ue_dlsch(1,8,1827072,MAX_TURBO_ITERATIONS,N_RB_DL,0);

      if (!UE->dlsch[sf][0][i]) {
        printf("Can't get ue dlsch structures\n");
        exit(-1);
      }

      UE->dlsch[sf][0][i]->rnti   = 14;
    }
  }

  UE->dlsch_SI[0]  = new_ue_dlsch(1,1,1827072,MAX_TURBO_ITERATIONS,N_RB_DL,0);
  UE->dlsch_ra[0]  = new_ue_dlsch(1,1,1827072,MAX_TURBO_ITERATIONS,N_RB_DL,0);
  UE->measurements.rank[0] = 0;
  UE->transmission_mode[0] = 2;
  UE->pucch_config_dedicated[0].tdd_AckNackFeedbackMode = disable_bundling == 0 ? bundling : multiplexing;
  eNB->transmission_mode[0] = 2;
  eNB->pucch_config_dedicated[0].tdd_AckNackFeedbackMode = disable_bundling == 0 ? bundling : multiplexing;
  UE->frame_parms.pusch_config_common.ul_ReferenceSignalsPUSCH.groupHoppingEnabled = 1;
  eNB->frame_parms.pusch_config_common.ul_ReferenceSignalsPUSCH.groupHoppingEnabled = 1;
  UE->frame_parms.pusch_config_common.ul_ReferenceSignalsPUSCH.sequenceHoppingEnabled = 0;
  eNB->frame_parms.pusch_config_common.ul_ReferenceSignalsPUSCH.sequenceHoppingEnabled = 0;
  UE->frame_parms.pusch_config_common.ul_ReferenceSignalsPUSCH.groupAssignmentPUSCH = 0;
  eNB->frame_parms.pusch_config_common.ul_ReferenceSignalsPUSCH.groupAssignmentPUSCH = 0;
  UE->mac_enabled=0;
  L1_rxtx_proc_t *proc_rxtx         = &eNB->proc.L1_proc;
  UE_rxtx_proc_t *proc_rxtx_ue = &UE->proc.proc_rxtx[subframe&1];
  proc_rxtx->frame_rx=1;
  proc_rxtx->subframe_rx=subframe;
  proc_rxtx->frame_tx=pdcch_alloc2ul_frame(&eNB->frame_parms,1,subframe);
  proc_rxtx->subframe_tx=pdcch_alloc2ul_subframe(&eNB->frame_parms,subframe);
  proc_rxtx_ue->frame_tx = proc_rxtx->frame_rx;
  proc_rxtx_ue->frame_rx = (subframe<4)?(proc_rxtx->frame_tx-1):(proc_rxtx->frame_tx);
  proc_rxtx_ue->subframe_tx = proc_rxtx->subframe_rx;
  proc_rxtx_ue->subframe_rx = (proc_rxtx->subframe_tx+6)%10;
  proc_rxtx->threadPool=(tpool_t*)malloc(sizeof(tpool_t));
  proc_rxtx->respEncode=(notifiedFIFO_t*) malloc(sizeof(notifiedFIFO_t));
  proc_rxtx->respDecode=(notifiedFIFO_t*) malloc(sizeof(notifiedFIFO_t));
  initTpool("n",proc_rxtx->threadPool, true);
  initNotifiedFIFO(proc_rxtx->respEncode);
  initNotifiedFIFO(proc_rxtx->respDecode);

  printf("Init UL hopping UE\n");
  init_ul_hopping(&UE->frame_parms);
  printf("Init UL hopping eNB\n");
  init_ul_hopping(&eNB->frame_parms);
  UE->dlsch[subframe&1][0][0]->harq_ack[ul_subframe2pdcch_alloc_subframe(&eNB->frame_parms,subframe)].send_harq_status = 1;
  UE->ulsch_Msg3_active[eNB_id] = 0;
  UE->ul_power_control_dedicated[eNB_id].accumulationEnabled=1;
  coded_bits_per_codeword = nb_rb * (12 * get_Qm_ul(mcs)) * nsymb;

  if (cqi_flag == 1) coded_bits_per_codeword-=UE->ulsch[0]->O;

  rate = (double)dlsch_tbs25[get_I_TBS(mcs)][nb_rb-1]/(coded_bits_per_codeword);
  printf("Rate = %f (mod %d), coded bits %u\n",rate,get_Qm_ul(mcs),coded_bits_per_codeword);

  for (ch_realization=0; ch_realization<n_ch_rlz; ch_realization++) {
    /*
      if(abstx){
      int ulchestim_f[300*12];
      int ulchestim_t[2*(frame_parms->ofdm_symbol_size)];
      }
    */
    if(abstx) {
      printf("**********************Channel Realization Index = %d **************************\n", ch_realization);
      saving_bler=1;
    }

    //    if ((subframe>5) || (subframe < 4))
    //      UE->frame++;

    for (SNR=snr0; SNR<snr1; SNR+=input_snr_step) {
      errs[0]=0;
      errs[1]=0;
      errs[2]=0;
      errs[3]=0;
      round_trials[0] = 0;
      round_trials[1] = 0;
      round_trials[2] = 0;
      round_trials[3] = 0;
      cqi_errors=0;
      ack_errors=0;
      cqi_crc_falsepositives=0;
      cqi_crc_falsenegatives=0;
      round=0;
      //randominit(0);
      harq_pid = subframe2harq_pid(&UE->frame_parms,proc_rxtx_ue->frame_tx,subframe);
      input_buffer_length = UE->ulsch[0]->harq_processes[harq_pid]->TBS/8;

      if ( input_buffer != NULL )
        free(input_buffer);

      input_buffer = (unsigned char *)memalign(32,input_buffer_length+64);

      //      printf("UL frame %d/subframe %d, harq_pid %d\n",UE->frame,subframe,harq_pid);
      if (input_fdUL == NULL) {
        if (n_frames == 1) {
          trch_out_fdUL= fopen("ulsch_trchUL.txt","w");

          for (i=0; i<input_buffer_length; i++) {
            input_buffer[i] = taus()&0xff;

            for (j=0; j<8; j++)
              fprintf(trch_out_fdUL,"%d\n",(input_buffer[i]>>(7-j))&1);
          }

          fclose(trch_out_fdUL);
        } else {
          for (i=0; i<input_buffer_length; i++)
            input_buffer[i] = taus()&0xff;
        }
      } else {
        n_frames=1;
        i=0;

        while (!feof(input_fdUL)) {
          ret=fscanf(input_fdUL,"%49s %49s",input_val_str,input_val_str2);//&input_val1,&input_val2);

          if (ret != 2) printf("ERROR: error reading file\n");

          if ((i%4)==0) {
            ((short *)txdata[0])[i/2] = (short)((1<<15)*strtod(input_val_str,NULL));
            ((short *)txdata[0])[(i/2)+1] = (short)((1<<15)*strtod(input_val_str2,NULL));

            if ((i/4)<100)
              printf("sample %d => %e + j%e (%d +j%d)\n",i/4,strtod(input_val_str,NULL),strtod(input_val_str2,NULL),((short *)txdata[0])[i/4],((short *)txdata[0])[(i/4)+1]); //1,input_val2,);
          }

          i++;

          if (i>(FRAME_LENGTH_SAMPLES))
            break;
        }

        printf("Read in %d samples\n",i/4);
        //      LOG_M("txsig0UL.m","txs0", txdata[0],2*frame_parms->samples_per_tti,1,1);
        //    LOG_M("txsig1.m","txs1", txdata[1],FRAME_LENGTH_COMPLEX_SAMPLES,1,1);
        tx_lev = signal_energy(&txdata[0][0],
                               OFDM_SYMBOL_SIZE_COMPLEX_SAMPLES);
        tx_lev_dB = (unsigned int) dB_fixed(tx_lev);
      }

      iter_trials=0;
      reset_meas(&UE->phy_proc_tx);
      reset_meas(&UE->ofdm_mod_stats);
      reset_meas(&UE->ulsch_modulation_stats);
      reset_meas(&UE->ulsch_encoding_stats);
      reset_meas(&UE->ulsch_interleaving_stats);
      reset_meas(&UE->ulsch_rate_matching_stats);
      reset_meas(&UE->ulsch_turbo_encoding_stats);
      reset_meas(&UE->ulsch_segmentation_stats);
      reset_meas(&UE->ulsch_multiplexing_stats);
      reset_meas(&eNB->phy_proc_rx);
      reset_meas(&eNB->ulsch_channel_estimation_stats);
      reset_meas(&eNB->ulsch_freq_offset_estimation_stats);
      reset_meas(&eNB->rx_dft_stats);
      reset_meas(&eNB->ulsch_decoding_stats);
      reset_meas(&eNB->ulsch_turbo_decoding_stats);
      reset_meas(&eNB->ulsch_deinterleaving_stats);
      reset_meas(&eNB->ulsch_demultiplexing_stats);
      reset_meas(&eNB->ulsch_rate_unmatching_stats);
      reset_meas(&eNB->ulsch_demodulation_stats);
      reset_meas(&eNB->ulsch_tc_init_stats);
      reset_meas(&eNB->ulsch_tc_alpha_stats);
      reset_meas(&eNB->ulsch_tc_beta_stats);
      reset_meas(&eNB->ulsch_tc_gamma_stats);
      reset_meas(&eNB->ulsch_tc_ext_stats);
      reset_meas(&eNB->ulsch_tc_intl1_stats);
      reset_meas(&eNB->ulsch_tc_intl2_stats);
      // initialization
      varArray_t *table_tx=initVarArray(1000,sizeof(double));
      varArray_t *table_tx_ifft=initVarArray(1000,sizeof(double));
      varArray_t *table_tx_mod=initVarArray(1000,sizeof(double));
      varArray_t *table_tx_enc=initVarArray(1000,sizeof(double));
      varArray_t *table_rx=initVarArray(1000,sizeof(double));
      varArray_t *table_rx_fft=initVarArray(1000,sizeof(double));
      varArray_t *table_rx_demod=initVarArray(1000,sizeof(double));
      varArray_t *table_rx_dec=initVarArray(1000,sizeof(double));
      ndi=0;
      phy_reset_ue(0,0,0);
      UE->UE_mode[eNB_id]=PUSCH;
      SET_LOG_DEBUG(UE_TIMING);

      for (trials = 0; trials<n_frames; trials++) {
        //      printf("*");
        //        UE->frame++;
        //        eNB->frame++;
        ndi = (1-ndi);
        fflush(stdout);
        round=0;

        while (round < 4) {
          proc_rxtx->frame_rx=1;
          proc_rxtx->subframe_rx=subframe;
          proc_rxtx->frame_tx=pdcch_alloc2ul_frame(&eNB->frame_parms,1,subframe);
          proc_rxtx->subframe_tx=pdcch_alloc2ul_subframe(&eNB->frame_parms,subframe);
          proc_rxtx_ue->frame_tx = proc_rxtx->frame_rx;
          proc_rxtx_ue->frame_rx = (subframe<4)?(proc_rxtx->frame_tx-1):(proc_rxtx->frame_tx);
          proc_rxtx_ue->subframe_tx = proc_rxtx->subframe_rx;
          proc_rxtx_ue->subframe_rx = (proc_rxtx->subframe_tx+6)%10;
          eNB->ulsch[0]->harq_processes[harq_pid]->round=round;
          UE->ulsch[0]->harq_processes[harq_pid]->round=round;

          if (n_frames==1) printf("filling ulsch: Trial %u : Round %d (subframe %d, frame %d)\n",trials,round,proc_rxtx_ue->subframe_tx,proc_rxtx_ue->frame_tx);

          round_trials[round]++;
          UL_req.sfn_sf = (1<<4)+subframe;

          if (n_frames==1) printf("filling ulsch: eNB prog frame %d, subframe %d (%d,%d)\n",proc_rxtx->frame_rx,subframe,sched_resp.frame,sched_resp.subframe);

          int modulation_type;

          if (mcs < 11)      modulation_type = 2;
          else if (mcs < 21) modulation_type = 4;
          else if (mcs < 29) modulation_type = 6;
          else {
            LOG_E(SIM,"mcs %i is not valid\n",mcs);
            exit(-1);
          }

          fill_ulsch_dci(eNB, proc_rxtx->frame_rx, subframe, &sched_resp, 14,
                         (void *)&UL_alloc_pdu, first_rb,nb_rb, (round==0)?mcs:(28+rvidx[round]),
                         modulation_type, ndi, get_TBS_UL(mcs,nb_rb), cqi_flag, beta_CQI,
                         beta_RI, cqi_size);
          UE->ulsch_Msg3_active[eNB_id] = 0;
          UE->ul_power_control_dedicated[eNB_id].accumulationEnabled=1;

          if (n_frames==1)
            printf("filling ulsch: ue prog SFN/SF %d/%d\n",proc_rxtx_ue->frame_rx,proc_rxtx_ue->subframe_rx);

          generate_ue_ulsch_params_from_dci((void *)&UL_alloc_pdu,
                                            14,
                                            (subframe+6)%10,
                                            format0,
                                            UE,
                                            proc_rxtx_ue,
                                            SI_RNTI,
                                            0,
                                            P_RNTI,
                                            CBA_RNTI,
                                            0,
                                            srs_flag);
          sched_resp.subframe=(subframe+6)%10;
          sched_resp.frame=(1024+eNB->proc.frame_rx+((subframe<4)?-1:0))&1023;
          schedule_response(&sched_resp, proc_rxtx);

          /////////////////////
          if (abstx) {
            if (trials==0 && round==0 && SNR==snr0) { //generate a new channel
              hold_channel = 0;
              flagMag=0;
            } else {
              hold_channel = 1;
              flagMag = 1;
            }
          } else {
            hold_channel = 0;
            flagMag=1;
          }

          ///////////////////////////////////////

          if (input_fdUL == NULL) {
            eNB->proc.frame_rx = 1;
            eNB->proc.subframe_rx = subframe;
            ru->proc.frame_rx = 1;
            ru->proc.tti_rx = subframe;
            proc_rxtx_ue->frame_tx = proc_rxtx->frame_rx;
            proc_rxtx_ue->frame_rx = proc_rxtx->frame_tx;
            proc_rxtx_ue->subframe_tx = proc_rxtx->subframe_rx;
            proc_rxtx_ue->subframe_rx = proc_rxtx->subframe_tx;
            phy_procedures_UE_TX(UE,proc_rxtx_ue,0,0,normal_txrx);
            tx_lev = signal_energy(&UE->common_vars.txdata[0][eNB->frame_parms.samples_per_tti*subframe],
                                   eNB->frame_parms.samples_per_tti);

            if (n_frames==1) {
              LOG_M("txsigF0UL.m","txsF0", &UE->common_vars.txdataF[0][eNB->frame_parms.ofdm_symbol_size*nsymb*subframe],eNB->frame_parms.ofdm_symbol_size*nsymb,1,
                    1);
              //LOG_M("txsigF1.m","txsF1", UE->common_vars.txdataF[0],FRAME_LENGTH_COMPLEX_SAMPLES_NO_PREFIX,1,1);
            }
          }  // input_fd == NULL

          tx_lev_dB = (unsigned int) dB_fixed_times10(tx_lev);

          if (n_frames==1) {
            LOG_M("txsig0UL.m","txs0", &txdata[0][eNB->frame_parms.samples_per_tti*subframe],2*frame_parms->samples_per_tti,1,1);
            //        LOG_M("txsig1UL.m","txs1", &txdata[1][eNB->frame_parms.samples_per_tti*subframe],2*frame_parms->samples_per_tti,1,1);
          }

          //AWGN
          //Set target wideband RX noise level to N0
          sigma2_dB = N0;//-10*log10(UE->frame_parms.ofdm_symbol_size/(UE->frame_parms.N_RB_DL*12));//10*log10((double)tx_lev)  +10*log10(UE->frame_parms.ofdm_symbol_size/(UE->frame_parms.N_RB_DL*12)) - SNR;
          sigma2 = pow(10,sigma2_dB/10);
          // compute tx_gain to achieve target SNR (per resource element!)
          tx_gain = sqrt(pow(10.0,.1*(N0+SNR))/(double)tx_lev);// *(nb_rb*12/(double)UE->frame_parms.ofdm_symbol_size)/(double)tx_lev);

          if (n_frames==1)
            printf("tx_lev = %u (%u.%u dB,%f), gain %f\n",tx_lev,tx_lev_dB/10,tx_lev_dB,10*log10((double)tx_lev),10*log10(tx_gain));

          // fill measurement symbol (19) with noise
          for (i=0; i<OFDM_SYMBOL_SIZE_COMPLEX_SAMPLES; i++) {
            for (aa=0; aa<eNB->frame_parms.nb_antennas_rx; aa++) {
              ((short *) &ru->common.rxdata[aa][(frame_parms->samples_per_tti<<1) -frame_parms->ofdm_symbol_size])[2*i] = (short) ((sqrt(sigma2/2)*gaussdouble(0.0,1.0)));
              ((short *) &ru->common.rxdata[aa][(frame_parms->samples_per_tti<<1) -frame_parms->ofdm_symbol_size])[2*i+1] = (short) ((sqrt(sigma2/2)*gaussdouble(0.0,1.0)));
            }
          }

          // multipath channel

          for (i=0; i<eNB->frame_parms.samples_per_tti; i++) {
            for (aa=0; aa<1; aa++) {
              s_re[aa][i] = ((double)(((short *)&UE->common_vars.txdata[aa][eNB->frame_parms.samples_per_tti*subframe]))[(i<<1)]);
              s_im[aa][i] = ((double)(((short *)&UE->common_vars.txdata[aa][eNB->frame_parms.samples_per_tti*subframe]))[(i<<1)+1]);
            }
          }

          if (UE2eNB->max_Doppler == 0) {
            multipath_channel(UE2eNB,s_re,s_im,r_re,r_im,
                              eNB->frame_parms.samples_per_tti,hold_channel,0);
          } else {
            multipath_tv_channel(UE2eNB,s_re,s_im,r_re,r_im,
                                 2*eNB->frame_parms.samples_per_tti,hold_channel);
          }

          if(abstx) {
            if(saving_bler==0)
              if (trials==0 && round==0) {
                // calculate freq domain representation to compute SINR
                freq_channel(UE2eNB, N_RB_DL,12*N_RB_DL + 1, 15);
                // snr=pow(10.0,.1*SNR);
                fprintf(csv_fdUL,"%f,%u,%u,%f,%f,%f,",SNR,tx_lev,tx_lev_dB,sigma2_dB,tx_gain,SNR2);

                //fprintf(csv_fdUL,"%f,",SNR);
                for (u=0; u<12*nb_rb; u++) {
                  for (aarx=0; aarx<UE2eNB->nb_rx; aarx++) {
                    for (aatx=0; aatx<UE2eNB->nb_tx; aatx++) {
                      // abs_channel = (eNB2UE->chF[aarx+(aatx*eNB2UE->nb_rx)][u].x*eNB2UE->chF[aarx+(aatx*eNB2UE->nb_rx)][u].x + eNB2UE->chF[aarx+(aatx*eNB2UE->nb_rx)][u].y*eNB2UE->chF[aarx+(aatx*eNB2UE->nb_rx)][u].y);
                      channelx = UE2eNB->chF[aarx+(aatx*UE2eNB->nb_rx)][u].r;
                      channely = UE2eNB->chF[aarx+(aatx*UE2eNB->nb_rx)][u].i;
                      // if(transmission_m==5){
                      fprintf(csv_fdUL,"%e+i*(%e),",channelx,channely);
                      // }
                      // else{
                      //  pilot_sinr = 10*log10(snr*abs_channel);
                      //  fprintf(csv_fd,"%e,",pilot_sinr);
                      // }
                    }
                  }
                }
              }
          }

          if (n_frames==1)
            printf("Sigma2 %f (sigma2_dB %f), tx_gain %f (%f dB)\n",sigma2,sigma2_dB,tx_gain,20*log10(tx_gain));

          for (i=0; i<eNB->frame_parms.samples_per_tti; i++) {
            for (aa=0; aa<eNB->frame_parms.nb_antennas_rx; aa++) {
              ((short *) &ru->common.rxdata[aa][eNB->frame_parms.samples_per_tti*subframe])[2*i] =
                (short) ((tx_gain*r_re[aa][i]) + sqrt(sigma2/2)*gaussdouble(0.0,1.0));
              ((short *) &ru->common.rxdata[aa][eNB->frame_parms.samples_per_tti*subframe])[2*i+1] =
                (short) ((tx_gain*r_im[aa][i]) + (iqim*tx_gain*r_re[aa][i]) +
                         sqrt(sigma2/2)*gaussdouble(0.0,1.0));
            }
          }
          if (n_frames==1)
            for (i=0; i<eNB->frame_parms.samples_per_tti; i++) {
              for (aa=0; aa<eNB->frame_parms.nb_antennas_rx; aa++) {
                ((short *) &ru->common.rxdata[aa][eNB->frame_parms.samples_per_tti*(subframe+1)%10])[2*i] =
                  (short) (sqrt(sigma2/2)*gaussdouble(0.0,1.0));
                ((short *) &ru->common.rxdata[aa][eNB->frame_parms.samples_per_tti*(subframe+1)%10])[2*i+1] =
                  (short) (sqrt(sigma2/2)*gaussdouble(0.0,1.0));
              }
            }

          if (n_frames<=10) {
            printf("rx_level Null symbol %f\n",10*log10((double)signal_energy((int *)
                   &ru->common.rxdata[0][(eNB->frame_parms.samples_per_tti<<1) -
                                         eNB->frame_parms.ofdm_symbol_size],OFDM_SYMBOL_SIZE_COMPLEX_SAMPLES/2)));
            printf("rx_level data symbol %f\n",
                   10*log10(signal_energy((int *)&ru->common.rxdata[0][160+(eNB->frame_parms.samples_per_tti*subframe)],
                                          OFDM_SYMBOL_SIZE_COMPLEX_SAMPLES/2)));
          }

          SNRmeas = 10*log10(((double)signal_energy((int *)&ru->common.rxdata[0][160+(eNB->frame_parms.samples_per_tti*subframe)],
                              OFDM_SYMBOL_SIZE_COMPLEX_SAMPLES/2))/((double)signal_energy((int *)
                                  &ru->common.rxdata[0][(eNB->frame_parms.samples_per_tti<<1) -eNB->frame_parms.ofdm_symbol_size],
                                  OFDM_SYMBOL_SIZE_COMPLEX_SAMPLES/2)) - 1)+10*log10(eNB->frame_parms.N_RB_UL/nb_rb);

          if (n_frames<=10) {
            printf("SNRmeas %f\n",SNRmeas);
            LOG_M("rxsig0UL.m","rxs0", &ru->common.rxdata[0][eNB->frame_parms.samples_per_tti*subframe],eNB->frame_parms.samples_per_tti,1,1);

            if (eNB->frame_parms.nb_antennas_rx>1) LOG_M("rxsig1UL.m","rxs1", &ru->common.rxdata[1][eNB->frame_parms.samples_per_tti*subframe],eNB->frame_parms.samples_per_tti,1,1);
          }

          start_meas(&eNB->phy_proc_rx);
          ru->feprx = (get_thread_worker_conf() == WORKER_ENABLE) ? ru_fep_full_2thread        : fep_full;
          ru->feprx(ru,subframe);
          if (n_frames==1) lte_eNB_I0_measurements(eNB,(subframe+1)%10,0,1);

          phy_procedures_eNB_uespec_RX(eNB,proc_rxtx);
          stop_meas(&eNB->phy_proc_rx);
          if (cqi_flag > 0) {
            cqi_error = 0;

            if (eNB->ulsch[0]->harq_processes[harq_pid]->Or1 < 32) {
              for (i=2; i<4; i++) {
                //                printf("cqi %d : %d (%d)\n",i,eNB->ulsch[0]->o[i],UE->ulsch[0]->o[i]);
                if (eNB->ulsch[0]->harq_processes[harq_pid]->o[i] != UE->ulsch[0]->o[i])
                  cqi_error = 1;
              }
            } else {
            }

            if (cqi_error == 1) {
              cqi_errors++;

              if (eNB->ulsch[0]->harq_processes[harq_pid]->cqi_crc_status == 1)
                cqi_crc_falsepositives++;
            } else {
              if (eNB->ulsch[0]->harq_processes[harq_pid]->cqi_crc_status == 0)
                cqi_crc_falsenegatives++;
            }
          }

          if (eNB->ulsch[0]->harq_processes[harq_pid]->o_ACK[0] != UE->ulsch[0]->o_ACK[0])
            ack_errors++;

          //    printf("ulsch_coding: O[%d] %d\n",i,o_flip[i]);
          //          if (ret <= eNB->ulsch[0]->max_turbo_iterations) {
          iter_trials++;

          if (eNB->ulsch[0]->harq_processes[harq_pid]->status == SCH_IDLE) {
            if (n_frames==1) {
              printf("No ULSCH errors found, o_ACK[0]= %d, cqi_crc_status=%d\n",eNB->ulsch[0]->harq_processes[harq_pid]->o_ACK[0],eNB->ulsch[0]->harq_processes[harq_pid]->cqi_crc_status);

              if (eNB->ulsch[0]->harq_processes[harq_pid]->cqi_crc_status==1)
                print_CQI(eNB->ulsch[0]->harq_processes[harq_pid]->o,
                          eNB->ulsch[0]->harq_processes[harq_pid]->uci_format,0,eNB->frame_parms.N_RB_DL);

              dump_ulsch(eNB,eNB->proc.frame_rx,subframe,0,round);
              dump_I0_stats(stdout,eNB);
              dump_ulsch_stats(stdout,eNB,0);

              exit(-1);
            }

            round=5;
          } else {
            errs[round]++;

            if (n_frames==1) {
              printf("ULSCH errors found o_ACK[0]= %d\n",eNB->ulsch[0]->harq_processes[harq_pid]->o_ACK[0]);

              for (s=0; s<eNB->ulsch[0]->harq_processes[harq_pid]->C; s++) {
                if (s<eNB->ulsch[0]->harq_processes[harq_pid]->Cminus)
                  Kr = eNB->ulsch[0]->harq_processes[harq_pid]->Kminus;
                else
                  Kr = eNB->ulsch[0]->harq_processes[harq_pid]->Kplus;

                Kr_bytes = Kr>>3;
                printf("Decoded_output (Segment %d):\n",s);

                for (i=0; i<Kr_bytes; i++)
                  printf("%d : %x (%x)\n",i,eNB->ulsch[0]->harq_processes[harq_pid]->c[s][i],
                         eNB->ulsch[0]->harq_processes[harq_pid]->c[s][i]^UE->ulsch[0]->harq_processes[harq_pid]->c[s][i]);
              }

              dump_ulsch(eNB,eNB->proc.frame_rx,subframe,0,round);
              round=5;
            }

            if (n_frames==1) printf("round %d errors %u/%u\n",round,errs[round],trials);

            round++;

            if (n_frames==1) {
              printf("ULSCH in error in round %d\n",round);
            }
          }  // ulsch error
        } // round

        //      printf("\n");
        if ((errs[0]>=100) && (trials>(n_frames/2)))
          break;

        if (xforms==1)
          phy_scope_eNB(form_enb,eNB,0);

        double t_tx = inMicroS(UE->phy_proc_tx.p_time);
        double t_tx_ifft = inMicroS(UE->ofdm_mod_stats.p_time);
        double t_tx_mod = inMicroS(UE->ulsch_modulation_stats.p_time);
        double t_tx_enc = inMicroS(UE->ulsch_encoding_stats.p_time);
        double t_rx = inMicroS(eNB->phy_proc_rx.p_time);
        double t_rx_fft = inMicroS(ru->ofdm_demod_stats.p_time);
        double t_rx_demod = inMicroS(eNB->ulsch_demodulation_stats.p_time);
        double t_rx_dec = inMicroS(eNB->ulsch_decoding_stats.p_time);

        if (t_tx > 2000 )// 2ms is too much time for a subframe
          n_tx_dropped++;

        if (t_rx > 2000 )
          n_rx_dropped++;

        if (trials < 1000) {
         appendVarArray(&table_tx, &t_tx);
         appendVarArray(&table_tx_ifft, &t_tx_ifft);
         appendVarArray(&table_tx_mod, &t_tx_mod );
         appendVarArray(&table_tx_enc, &t_tx_enc );
         appendVarArray(&table_rx, &t_rx );
         appendVarArray(&table_rx_fft, &t_rx_fft );
         appendVarArray(&table_rx_demod, &t_rx_demod );
         appendVarArray(&table_rx_dec, &t_rx_dec );
       }
      }   //trials

      // sort table
      qsort (dataArray(table_tx), table_tx->size, table_tx->atomSize, &cmpdouble);
      qsort (dataArray(table_tx_ifft), table_tx_ifft->size, table_tx_ifft->atomSize, &cmpdouble);
      qsort (dataArray(table_tx_mod), table_tx_mod->size, table_tx_mod->atomSize, &cmpdouble);
      qsort (dataArray(table_tx_enc), table_tx_enc->size, table_tx_enc->atomSize, &cmpdouble);
      qsort (dataArray(table_rx), table_rx->size, table_rx->atomSize, &cmpdouble);
      qsort (dataArray(table_rx_fft), table_rx_fft->size, table_rx_fft->atomSize, &cmpdouble);
      qsort (dataArray(table_rx_demod), table_rx_demod->size, table_rx_demod->atomSize, &cmpdouble);
      qsort (dataArray(table_rx_dec), table_rx_dec->size, table_rx_dec->atomSize, &cmpdouble);

      if (dump_table == 1 ) {
        set_component_filelog(SIM); // file located in /tmp/usim.txt
        LOG_UDUMPMSG(SIM,dataArray(table_tx),table_tx->size,LOG_DUMP_DOUBLE,"The transmitter raw data: \n");
        LOG_UDUMPMSG(SIM,dataArray(table_rx),table_rx->size,LOG_DUMP_DOUBLE,"The receiver raw data: \n");
      }

      dump_ulsch_stats(stdout,eNB,0);
      printf("\n**********rb: %d ***mcs : %d  *********SNR = %f dB (%f): TX %u dB (gain %f dB), N0W %f dB, I0 %u dB, delta_IF %d [ (%d,%d) dB / (%u,%u) dB ]**************************\n",
             nb_rb,mcs,SNR,SNR2,
             tx_lev_dB,
             20*log10(tx_gain),
             (double)N0,
             eNB->measurements.n0_power_tot_dB,
             get_hundred_times_delta_IF(UE,eNB_id,harq_pid),
             dB_fixed(eNB->pusch_vars[0]->ulsch_power[0]),
             dB_fixed(eNB->pusch_vars[0]->ulsch_power[1]),
             eNB->measurements.n0_power_dB[0],
             eNB->measurements.n0_power_dB[1]);
      effective_rate = ((double)(round_trials[0])/((double)round_trials[0] + round_trials[1] + round_trials[2] + round_trials[3]));
      printf("Errors (%u/%u %u/%u %u/%u %u/%u), Pe = (%e,%e,%e,%e) => effective rate %f (%3.1f%%,%f,%f), normalized delay %f (%f)\n",
             errs[0],
             round_trials[0],
             errs[1],
             round_trials[1],
             errs[2],
             round_trials[2],
             errs[3],
             round_trials[3],
             (double)errs[0]/(round_trials[0]),
             (double)errs[1]/(round_trials[0]),
             (double)errs[2]/(round_trials[0]),
             (double)errs[3]/(round_trials[0]),
             rate*effective_rate,
             100*effective_rate,
             rate,
             rate*get_Qm_ul(mcs),
             (1.0*(round_trials[0]-errs[0])+2.0*(round_trials[1]-errs[1])+3.0*(round_trials[2]-errs[2])+4.0*(round_trials[3]-errs[3]))/((double)round_trials[0])/
             (double)eNB->ulsch[0]->harq_processes[harq_pid]->TBS,
             (1.0*(round_trials[0]-errs[0])+2.0*(round_trials[1]-errs[1])+3.0*(round_trials[2]-errs[2])+4.0*(round_trials[3]-errs[3]))/((double)round_trials[0]));

      if (cqi_flag >0) {
        printf("CQI errors %d/%u,false positives %d/%u, CQI false negatives %d/%u\n",
               cqi_errors,round_trials[0]+round_trials[1]+round_trials[2]+round_trials[3],
               cqi_crc_falsepositives,round_trials[0]+round_trials[1]+round_trials[2]+round_trials[3],
               cqi_crc_falsenegatives,round_trials[0]+round_trials[1]+round_trials[2]+round_trials[3]);
      }

      if (eNB->ulsch[0]->harq_processes[harq_pid]->o_ACK[0] > 0)
        printf("ACK/NAK errors %d/%u\n",ack_errors,round_trials[0]+round_trials[1]+round_trials[2]+round_trials[3]);

      fprintf(bler_fd,"%f;%d;%d;%d;%f;%u;%u;%u;%u;%u;%u;%u;%u\n",
              SNR,
              mcs,
              nb_rb,
              eNB->ulsch[0]->harq_processes[harq_pid]->TBS,
              rate,
              errs[0],
              round_trials[0],
              errs[1],
              round_trials[1],
              errs[2],
              round_trials[2],
              errs[3],
              round_trials[3]);
      double timeBase=1/(1000*cpu_freq_GHz);

      if (dump_perf==1) {
        printf("UE TX function statistics (per 1ms subframe)\n\n");
        printDistribution(&UE->phy_proc_tx,table_tx,"Total PHY proc tx");
        printDistribution(&UE->ofdm_mod_stats, table_tx_ifft, "OFDM_mod time");
        printDistribution(&UE->ulsch_modulation_stats,table_tx_mod, "ULSCH modulation time");
        printDistribution(&UE->ulsch_encoding_stats,table_tx_enc, "ULSCH encoding time");
        printStatIndent(&UE->ulsch_segmentation_stats,"ULSCH segmentation time");
        printStatIndent(&UE->ulsch_turbo_encoding_stats,"ULSCH turbo encoding time");
        printStatIndent(&UE->ulsch_rate_matching_stats,"ULSCH rate-matching time");
        printStatIndent(&UE->ulsch_interleaving_stats,"ULSCH sub-block interleaving");
        printStatIndent(&UE->ulsch_multiplexing_stats,"ULSCH multiplexing time");
        printf("\n");
        printDistribution(&eNB->phy_proc_rx,table_rx,"Total PHY proc rx subframe");
        printDistribution(&ru->ofdm_demod_stats,table_rx_fft,"|__ OFDM_demod time");
        printDistribution(&eNB->ulsch_demodulation_stats,table_rx_demod,"|__ ULSCH demodulation time");
        printDistribution(&eNB->ulsch_decoding_stats,table_rx_dec,"|__ ULSCH Decoding time");
        printf("     (%.2f Mbit/s, avg iter %.2f, max %.2f)\n",
               UE->ulsch[0]->harq_processes[harq_pid]->TBS/1000.0,
               (double)iter_trials,
               (double)eNB->ulsch_decoding_stats.max*timeBase);
        printStatIndent2(&eNB->ulsch_deinterleaving_stats,"sub-block interleaving" );
        printStatIndent2(&eNB->ulsch_demultiplexing_stats,"sub-block demultiplexing" );
        printStatIndent2(&eNB->ulsch_rate_unmatching_stats,"sub-block rate-matching" );
        printf("    |__ turbo_decoder(%d bits), avg iterations: %.1f       %.2f us (%d cycles, %d trials)\n",
               eNB->ulsch[0]->harq_processes[harq_pid]->Cminus ?
               eNB->ulsch[0]->harq_processes[harq_pid]->Kminus :
               eNB->ulsch[0]->harq_processes[harq_pid]->Kplus,
               eNB->ulsch_tc_intl1_stats.trials/(double)eNB->ulsch_tc_init_stats.trials,
               (double)eNB->ulsch_turbo_decoding_stats.diff/eNB->ulsch_turbo_decoding_stats.trials*timeBase,
               (int)((double)eNB->ulsch_turbo_decoding_stats.diff/eNB->ulsch_turbo_decoding_stats.trials),
               eNB->ulsch_turbo_decoding_stats.trials);
        printStatIndent3(&eNB->ulsch_tc_init_stats,"init");
        printStatIndent3(&eNB->ulsch_tc_alpha_stats,"alpha");
        printStatIndent3(&eNB->ulsch_tc_beta_stats,"beta");
        printStatIndent3(&eNB->ulsch_tc_gamma_stats,"gamma");
        printStatIndent3(&eNB->ulsch_tc_ext_stats,"ext");
        printStatIndent3(&eNB->ulsch_tc_intl1_stats,"turbo internal interleaver");
        printStatIndent3(&eNB->ulsch_tc_intl2_stats,"intl2+HardDecode+CRC");
      }

      if(abstx) { //ABSTRACTION
        blerr= (double)errs[1]/(round_trials[1]);
        //printf("hata yok XX,");
        blerr = (double)errs[0]/(round_trials[0]);

        if(saving_bler==0)
          fprintf(csv_fdUL,"%e;\n",blerr);

        //    printf("hata yok XX,");

        if(blerr<1)
          saving_bler = 0;
        else saving_bler =1;
      } //ABStraction

      if ( (test_perf != 0) && (100 * effective_rate > test_perf )) {
        //fprintf(time_meas_fd,"SNR; MCS; TBS; rate; err0; trials0; err1; trials1; err2; trials2; err3; trials3\n");
        fprintf(time_meas_fd,"%f;%d;%d;%f;%u;%u;%u;%u;%u;%u;%u;%u;",
                SNR,
                mcs,
                eNB->ulsch[0]->harq_processes[harq_pid]->TBS,
                rate,
                errs[0],
                round_trials[0],
                errs[1],
                round_trials[1],
                errs[2],
                round_trials[2],
                errs[3],
                round_trials[3]);
        //fprintf(time_meas_fd,"SNR; MCS; TBS; rate; err0; trials0; err1; trials1; err2; trials2; err3; trials3;ND;\n");
        fprintf(time_meas_fd,"%f;%d;%d;%f;%2.1f;%f;%u;%u;%u;%u;%u;%u;%u;%u;%e;%e;%e;%e;%f;%f;",
                SNR,
                mcs,
                eNB->ulsch[0]->harq_processes[harq_pid]->TBS,
                rate*effective_rate,
                100*effective_rate,
                rate,
                errs[0],
                round_trials[0],
                errs[1],
                round_trials[1],
                errs[2],
                round_trials[2],
                errs[3],
                round_trials[3],
                (double)errs[0]/(round_trials[0]),
                (double)errs[1]/(round_trials[0]),
                (double)errs[2]/(round_trials[0]),
                (double)errs[3]/(round_trials[0]),
                (1.0*(round_trials[0]-errs[0])+2.0*(round_trials[1]-errs[1])+3.0*(round_trials[2]-errs[2])+4.0*(round_trials[3]-errs[3]))/((double)round_trials[0])/
                (double)eNB->ulsch[0]->harq_processes[harq_pid]->TBS,
                (1.0*(round_trials[0]-errs[0])+2.0*(round_trials[1]-errs[1])+3.0*(round_trials[2]-errs[2])+4.0*(round_trials[3]-errs[3]))/((double)round_trials[0]));
        //fprintf(time_meas_fd,"UE_PROC_TX(%d); OFDM_MOD(%d); UL_MOD(%d); UL_ENC(%d); eNB_PROC_RX(%d); OFDM_DEMOD(%d); UL_DEMOD(%d); UL_DECOD(%d);\n",
        fprintf(time_meas_fd,"%d; %d; %d; %d; %d; %d; %d; %d;",
                UE->phy_proc_tx.trials,
                UE->ofdm_mod_stats.trials,
                UE->ulsch_modulation_stats.trials,
                UE->ulsch_encoding_stats.trials,
                eNB->phy_proc_rx.trials,
                ru->ofdm_demod_stats.trials,
                eNB->ulsch_demodulation_stats.trials,
                eNB->ulsch_decoding_stats.trials
               );
        fprintf(time_meas_fd,"%f;%f;%f;%f;%f;%f;%f;%f;",
                get_time_meas_us(&UE->phy_proc_tx),
                get_time_meas_us(&UE->ofdm_mod_stats),
                get_time_meas_us(&UE->ulsch_modulation_stats),
                get_time_meas_us(&UE->ulsch_encoding_stats),
                get_time_meas_us(&eNB->phy_proc_rx),
                get_time_meas_us(&ru->ofdm_demod_stats),
                get_time_meas_us(&eNB->ulsch_demodulation_stats),
                get_time_meas_us(&eNB->ulsch_decoding_stats)
               );
        //fprintf(time_meas_fd,"UE_PROC_TX_STD;UE_PROC_TX_MAX;UE_PROC_TX_MIN;UE_PROC_TX_MED;UE_PROC_TX_Q1;UE_PROC_TX_Q3;UE_PROC_TX_DROPPED;\n");
        fprintf(time_meas_fd,"%f;%f;%f;%f;%f;%f;%d;",
                squareRoot(&UE->phy_proc_tx), t_tx_max, t_tx_min, median(table_tx), q1(table_tx), q3(table_tx), n_tx_dropped);
        //fprintf(time_meas_fd,"IFFT;\n");
        fprintf(time_meas_fd,"%f;%f;%f;%f;",
                squareRoot(&UE->ofdm_mod_stats),
                median(table_tx_ifft),q1(table_tx_ifft),q3(table_tx_ifft));
        //fprintf(time_meas_fd,"MOD;\n");
        fprintf(time_meas_fd,"%f;%f;%f;%f;",
                squareRoot(&UE->ulsch_modulation_stats),
                median(table_tx_mod), q1(table_tx_mod), q3(table_tx_mod));
        //fprintf(time_meas_fd,"ENC;\n");
        fprintf(time_meas_fd,"%f;%f;%f;%f;",
                squareRoot(&UE->ulsch_encoding_stats),
                median(table_tx_enc),q1(table_tx_enc),q3(table_tx_enc));
        //fprintf(time_meas_fd,"eNB_PROC_RX_STD;eNB_PROC_RX_MAX;eNB_PROC_RX_MIN;eNB_PROC_RX_MED;eNB_PROC_RX_Q1;eNB_PROC_RX_Q3;eNB_PROC_RX_DROPPED;\n");
        fprintf(time_meas_fd,"%f;%f;%f;%f;%f;%f;%d;",
                squareRoot(&eNB->phy_proc_rx), t_rx_max, t_rx_min,
                median(table_rx), q1(table_rx), q3(table_rx), n_rx_dropped);
        //fprintf(time_meas_fd,"FFT;\n");
        fprintf(time_meas_fd,"%f;%f;%f;%f;",
                squareRoot(&ru->ofdm_demod_stats),
                median(table_rx_fft), q1(table_rx_fft), q3(table_rx_fft));
        //fprintf(time_meas_fd,"DEMOD;\n");
        fprintf(time_meas_fd,"%f;%f;%f;%f;",
                squareRoot(&eNB->ulsch_demodulation_stats),
                median(table_rx_demod), q1(table_rx_demod), q3(table_rx_demod));
        //fprintf(time_meas_fd,"DEC;\n");
        fprintf(time_meas_fd,"%f;%f;%f;%f\n",
                squareRoot(&eNB->ulsch_decoding_stats),
                median(table_rx_dec), q1(table_rx_dec), q3(table_rx_dec));
        printf("[passed] effective rate : %f  (%2.1f%%,%f)): log and break \n",rate*effective_rate, 100*effective_rate, rate );
        break;
      } else if (test_perf !=0 ) {
        printf("[continue] effective rate : %f  (%2.1f%%,%f)): increase snr \n",rate*effective_rate, 100*effective_rate, rate);
      }

      if (((double)errs[0]/(round_trials[0]))<1e-2)
        break;
    } // SNR

    //
    //LOG_M("chestim_f.m","chestf",eNB->pusch_vars[0]->drs_ch_estimates[0][0],300*12,2,1);
    // LOG_M("chestim_t.m","chestt",eNB->pusch_vars[0]->drs_ch_estimates_time[0][0], (frame_parms->ofdm_symbol_size)*2,2,1);
  }//ch realization

  oai_exit=1;
  pthread_cond_signal(&ru->proc.cond_fep);

  if (abstx) { // ABSTRACTION
    fprintf(csv_fdUL,"];");
    fclose(csv_fdUL);
  }

  fclose(bler_fd);

  if (test_perf !=0)
    fclose (time_meas_fd);

  return(0);
}

/* temporary dummy implem of get_softmodem_optmask, till basic simulators implemented as device */
uint64_t get_softmodem_optmask(void) {
  return 0;
}<|MERGE_RESOLUTION|>--- conflicted
+++ resolved
@@ -743,11 +743,7 @@
   UE2eNB->max_Doppler = maxDoppler;
 
   // NN: N_RB_UL has to be defined in ulsim
-<<<<<<< HEAD
-  for (int k=0; k<1; k++) eNB->ulsch[k] = new_eNB_ulsch(max_turbo_iterations,N_RB_DL,0);
-=======
   for (int k=0; k<NUMBER_OF_ULSCH_MAX; k++) eNB->ulsch[k] = new_eNB_ulsch(max_turbo_iterations,N_RB_DL,0);
->>>>>>> b0d462e0
 
   UE->ulsch[0]   = new_ue_ulsch(N_RB_DL,0);
   printf("ULSCH %p\n",UE->ulsch[0]);
