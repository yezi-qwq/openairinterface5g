--- conflicted
+++ resolved
@@ -722,12 +722,8 @@
     if (verbose)
       printf("%s\n",ptr->helpstr);
   }
-<<<<<<< HEAD
-
-=======
   set_parallel_conf("PARALLEL_RU_L1_TRX_SPLIT");
   set_worker_conf("WORKER_ENABLE");
->>>>>>> 4cbd9817
   RC.nb_L1_inst = 1;
   RC.nb_RU = 1;
   lte_param_init(&eNB,&UE,&ru,
