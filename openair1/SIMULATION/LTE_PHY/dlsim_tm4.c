/*
 * Licensed to the OpenAirInterface (OAI) Software Alliance under one or more
 * contributor license agreements.  See the NOTICE file distributed with
 * this work for additional information regarding copyright ownership.
 * The OpenAirInterface Software Alliance licenses this file to You under
 * the OAI Public License, Version 1.0  (the "License"); you may not use this file
 * except in compliance with the License.
 * You may obtain a copy of the License at
 *
 *      http://www.openairinterface.org/?page_id=698
 *
 * Unless required by applicable law or agreed to in writing, software
 * distributed under the License is distributed on an "AS IS" BASIS,
 * WITHOUT WARRANTIES OR CONDITIONS OF ANY KIND, either express or implied.
 * See the License for the specific language governing permissions and
 * limitations under the License.
 *-------------------------------------------------------------------------------
 * For more information about the OpenAirInterface (OAI) Software Alliance:
 *      contact@openairinterface.org
 */

/*! \file dlsim.c
 \brief Top-level DL simulator
 \author R. Knopp
 \date 2011 - 2014
 \version 0.1
 \company Eurecom
 \email: knopp@eurecom.fr
 \note
 \warning
*/

//#define DEBUG_HARQ
//#define PRINT_THROUGHPUT

#include <string.h>
#include <math.h>
#include <unistd.h>
#include <execinfo.h>
#include <signal.h>

#include <stdbool.h>
#include "SIMULATION/TOOLS/defs.h"
#include "PHY/types.h"
#include "PHY/defs.h"
#include "PHY/vars.h"

#include "SCHED/defs.h"
#include "SCHED/vars.h"
#include "LAYER2/MAC/vars.h"
#include "OCG_vars.h"
#include "UTIL/LOG/log.h"
#include "UTIL/LISTS/list.h"

#include "unitary_defs.h"

extern unsigned int dlsch_tbs25[27][25],TBStable[27][110];
extern unsigned char offset_mumimo_llr_drange_fix;

extern uint8_t interf_unaw_shift0;
extern uint8_t interf_unaw_shift1;
extern uint8_t interf_unaw_shift;

#include "PHY/TOOLS/lte_phy_scope.h"

#define PRINT_BYTES

PHY_VARS_eNB *eNB;
PHY_VARS_UE *UE;

double cpuf;

int otg_enabled=0;
/*the following parameters are used to control the processing times calculations*/
double t_tx_max = -1000000000; /*!< \brief initial max process time for tx */
double t_rx_max = -1000000000; /*!< \brief initial max process time for rx */
double t_tx_min = 1000000000; /*!< \brief initial min process time for tx */
double t_rx_min = 1000000000; /*!< \brief initial min process time for rx */
int n_tx_dropped = 0; /*!< \brief initial max process time for tx */
int n_rx_dropped = 0; /*!< \brief initial max process time for rx */

void handler(int sig)
{
  void *array[10];
  size_t size;

  // get void*'s for all entries on the stack
  size = backtrace(array, 10);

  // print out all the frames to stderr
  fprintf(stderr, "Error: signal %d:\n", sig);
  backtrace_symbols_fd(array, size, 2);
  exit(1);
}



//DCI2_5MHz_2A_M10PRB_TDD_t DLSCH_alloc_pdu2_2A[2];

DCI1E_5MHz_2A_M10PRB_TDD_t  DLSCH_alloc_pdu2_1E[2];
uint64_t DLSCH_alloc_pdu_1[2];

#define UL_RB_ALLOC 0x1ff;
#define CCCH_RB_ALLOC computeRIV(eNB->frame_parms.N_RB_UL,0,2)

//#define DLSCH_RB_ALLOC 0x1fbf // igore DC component,RB13
//#define DLSCH_RB_ALLOC 0x0001
void do_OFDM_mod_l(int32_t **txdataF, int32_t **txdata, uint16_t next_slot, LTE_DL_FRAME_PARMS *frame_parms)
{

  int aa, slot_offset, slot_offset_F;

  slot_offset_F = (next_slot)*(frame_parms->ofdm_symbol_size)*((frame_parms->Ncp==1) ? 6 : 7);
  slot_offset = (next_slot)*(frame_parms->samples_per_tti>>1);

  for (aa=0; aa<frame_parms->nb_antennas_tx; aa++) {
    //    printf("Thread %d starting ... aa %d (%llu)\n",omp_get_thread_num(),aa,rdtsc());

    if (frame_parms->Ncp == 1)
      PHY_ofdm_mod(&txdataF[aa][slot_offset_F],        // input
                   &txdata[aa][slot_offset],         // output
                   frame_parms->ofdm_symbol_size,
                   6,                 // number of symbols
                   frame_parms->nb_prefix_samples,               // number of prefix samples
                   CYCLIC_PREFIX);
    else {
      normal_prefix_mod(&txdataF[aa][slot_offset_F],
                        &txdata[aa][slot_offset],
                        7,
                        frame_parms);
    }


  }

}

int main(int argc, char **argv)
{

  int c;
  int k,i,aa,aarx,aatx;

  int s,Kr,Kr_bytes;

  double sigma2, sigma2_dB=10,SNR,snr0=-2.0,snr1,rate[2];
  double snr_step=1,input_snr_step=1, snr_int=30;

  LTE_DL_FRAME_PARMS *frame_parms;
  double **s_re,**s_im,**r_re,**r_im;
  double forgetting_factor=0.0; //in [0,1] 0 means a new channel every time, 1 means keep the same channel
  double iqim=0.0;

  uint8_t extended_prefix_flag=0,transmission_mode=1,n_tx_port=1, n_tx_phy=1, n_rx=1;
  uint16_t Nid_cell=0;

  int8_t eNB_id = 0, eNB_id_i = 1;
  unsigned char mcs1=0,mcs2=0,mcs_i=0,awgn_flag=0,dci_flag=0;
  unsigned char i_mod = 2;
  unsigned short NB_RB;
  unsigned char Ns,l,m;
  uint16_t tdd_config=3;
  uint16_t n_rnti=0x1234;
  int n_users = 1;

  int TB=0;
  RX_type_t rx_type=rx_standard;
  unsigned char  cur_harq_pid;
  int hold_rank1_precoder=0;
  int tpmi_retr=0;
  bool  is_first_time;
  int rank_adapt =0;
  int updated_csi = 0;

  SCM_t channel_model=Rayleigh1;
  //  unsigned char *input_data,*decoded_output;

  unsigned char *input_buffer0[2],*input_buffer1[2];
  unsigned short input_buffer_length0,input_buffer_length1;

  /* A variable "ret" is a nuumber of turbo iterations, that are performed in the turbo-decoder for each CW.
  The decoder checks CRC, and if CRC test fails, it increments "ret". Ret is between 1 and 4, where 4 is for
  the max number of turbo iterations. If the CRC is passed, ret is equal to a current iteration.
  This is done separately for each CW inside decoding process.
  Again: this is not a HARQ retransmission!*/
  unsigned int ret[2];
  unsigned int coded_bits_per_codeword[2],nsymb,dci_cnt,tbs[2];

  unsigned int tx_lev=0, tx_lev_dB=0, round=0, trials, errs[2][4]={{0,0,0,0},{0,0,0,0}}, round_trials[2][4]={{0,0,0,0},{0,0,0,0}}, decoded_in_sic[4]={0,0,0,0}, sic_attempt[4]={0,0,0,0}, round_sic=0;
  unsigned int dci_errors=0, dlsch_active=0;
  unsigned int resend_one[4]={0,0,0,0}, resend_both[4]={0,0,0,0}, TB0_deact[4]={0,0,0,0}, TB1_deact[4]={0,0,0,0};

  int re_allocated;
  char fname[32],vname[32];
  FILE *bler_fd;
  char bler_fname[256];
  FILE *time_meas_fd;
  char time_meas_fname[256];

  FILE *input_trch_fd=NULL;
  unsigned char input_trch_file=0;
  FILE *input_fd=NULL;
  unsigned char input_file=0;
  //  char input_val_str[50],input_val_str2[50];

  char input_trch_val[16];
  double channelx,channely;

  //  unsigned char pbch_pdu[6];

  DCI_ALLOC_t dci_alloc[8],dci_alloc_rx[8];
  int num_common_dci=0,num_ue_spec_dci=0,num_dci=0;

  //  FILE *rx_frame_file;

  int n_frames;
  int n_ch_rlz = 1;

  channel_desc_t *eNB2UE[8];

  uint8_t num_pdcch_symbols=1,num_pdcch_symbols_2=0;
  uint8_t pilot1,pilot2,pilot3;
  uint8_t rx_sample_offset = 0;
  //char stats_buffer[4096];
  //int len;

  uint8_t num_rounds = 4;
  uint8_t subframe=7;
  int u;
  int n=0;
  int abstx=0;
  int iii;
  FILE *csv_fd=NULL;
  char csv_fname[512];
  int ch_realization;
  int pmi_feedback=0;
  int hold_channel=0;

  // temporarily for retransmissions:
  unsigned char resend_cw1=0; //if 0 resend only cw0
  unsigned char resend_cw0_cw1=1; //if 0 resend both cw in a normal way

  // void *data;
  // int ii;
  int bler;
  double blerr[2][4],uncoded_ber,avg_ber;
  short *uncoded_ber_bit=NULL;
  uint8_t N_RB_DL=25,osf=1;
  uint8_t fdd_flag = 0;
  frame_t frame_type = FDD;
  int xforms=0;
  FD_lte_phy_scope_ue *form_ue = NULL;
  char title[255];
  uint32_t DLSCH_RB_ALLOC = 0x1fff;
  int numCCE=0;
  int dci_length_bytes=0,dci_length=0;
  int common_flag=0,TPC=0;

  double cpu_freq_GHz;
  //time_stats_t ts;//,sts,usts;
  int avg_iter[2],iter_trials[2];
  int rank_indc[4]={0,0,0,0};
  int rballocset=0;
  int print_perf=0;
  int test_perf=0;
  int dump_table=0;
  int llr8_flag=0;

  double effective_rate=0.0;

  double thr_cw0_tm4 = 0.0;
  double thr_cw0_tm4_nonconst = 0.0;
  double thr_cw0[4]={0,0,0,0}, thr_cw1[4]={0,0,0,0}, thr_cw0_tot = 0.0, thr_cw1_tot = 0.0;
  unsigned int tbs0_init=0, tbs1_init=0;
  double rate0_init=0.0, rate1_init=0.0;
  int mcs0_init=0, mcs1_init=0, mod_order0_init = 0, mod_order1_init=0;
  char channel_model_input[17]="I";

  int TB0_active = 1;
  int TB1_active = 1;

  uint32_t perfect_ce = 0;

  LTE_DL_UE_HARQ_t *dlsch0_ue_harq;
  LTE_DL_eNB_HARQ_t *dlsch0_eNB_harq;
  uint8_t Kmimo;

  int32_t **sic_buffer;
  int8_t cw_to_decode_interf;
  int8_t cw_to_decode_interf_free;
  int8_t  cw_non_sic;
  int8_t  cw_sic;
  FILE    *proc_fd = NULL;
  char buf[64];
  uint8_t ue_category=4;
  uint32_t Nsoft;

  int CCE_table[800];

  int threequarter_fs=0;

  opp_enabled=1; // to enable the time meas

#if defined(__arm__)
  FILE    *proc_fd = NULL;
  char buf[64];

  proc_fd = fopen("/sys/devices/system/cpu/cpu4/cpufreq/cpuinfo_cur_freq", "r");
  if(!proc_fd)
     printf("cannot open /sys/devices/system/cpu/cpu4/cpufreq/cpuinfo_cur_freq");
  else {
     while(fgets(buf, 63, proc_fd))
        printf("%s", buf);
  }
  fclose(proc_fd);
  cpu_freq_GHz = ((double)atof(buf))/1e6;
#else
  cpu_freq_GHz = get_cpu_freq_GHz();
#endif
  cpuf = cpu_freq_GHz;

  printf("Detected cpu_freq %f GHz\n",cpu_freq_GHz);

  //signal(SIGSEGV, handler);
  //signal(SIGABRT, handler);

  logInit();
  set_glog(LOG_INFO, LOG_MED);

  // default parameters
  n_frames = 1000;
  snr0 = 0;
  //  num_layers = 1;
  perfect_ce = 0;


  while ((c = getopt (argc, argv, "ahdpZDe:Em:n:o:s:f:t:c:g:r:F:x:y:z:AM:N:I:i:O:R:S:C:T:b:u:v:w:B:PLl:XYv:W:J:K:U")) != -1) {

    switch (c) {
    case 'a':
      awgn_flag = 1;
      channel_model = AWGN;
      break;

    case 'A':
      abstx = 1;
      break;

    case 'b':
      tdd_config=atoi(optarg);
      break;

    case 'B':
      N_RB_DL=atoi(optarg);
      break;

    case 'c':
      num_pdcch_symbols=atoi(optarg);
      break;

    case 'C':
      Nid_cell = atoi(optarg);
      break;

    case 'd':
      dci_flag = 1;
      break;

    case 'D':
      frame_type=TDD;
      break;

    case 'e':
      num_rounds=1;
      common_flag = 1;
      TPC = atoi(optarg);
      break;

    case 'E':
      threequarter_fs=1;
      break;

    case 'f':
      input_snr_step= atof(optarg);
      break;

    case 'F':
      forgetting_factor = atof(optarg);
      break;

    case 'i':
      input_fd = fopen(optarg,"r");
      input_file=1;
      dci_flag = 1;
      break;

    case 'I':
      input_trch_fd = fopen(optarg,"r");
      input_trch_file=1;
      break;

    case 'L':
      llr8_flag=1;
      break;

    case 'l':
      offset_mumimo_llr_drange_fix=atoi(optarg);
      break;

    case 'm':
      mcs1 = atoi(optarg);
      break;

    case 'M':
      mcs2 = atoi(optarg);
      //i_mod = get_Qm(mcs2); /// think here again!!!
      break;

    case 'O':
      test_perf=atoi(optarg);
      //print_perf =1;
      break;

    case 't':
      mcs_i = atoi(optarg);
      i_mod = get_Qm(mcs_i);
      break;

    case 'n':
      n_frames = atoi(optarg);
      break;

    case 'o':
      rx_sample_offset = atoi(optarg);
      break;

    case 'r':
      DLSCH_RB_ALLOC = atoi(optarg);
      rballocset = 1;
      break;

    case 's':
      snr0 = atof(optarg);
      break;

    case 'w':
      snr_int = atof(optarg);
      break;

    case 'N':
      n_ch_rlz= atof(optarg);
      break;

    case 'p':
      extended_prefix_flag=1;
      break;

    case 'g':
      memcpy(channel_model_input,optarg,17);

      switch((char)*optarg) {
      case 'A':
        channel_model=SCM_A;
        break;
      case 'B':
        channel_model=SCM_B;
        break;
      case 'C':
        channel_model=SCM_C;
        break;
      case 'D':
        channel_model=SCM_D;
        break;
      case 'E':
        channel_model=EPA;
        break;
      case 'F':
        channel_model=EVA;
        break;
      case 'G':
        channel_model=ETU;
        break;
      case 'H':
        channel_model=Rayleigh8;
        break;
      case 'I':
        channel_model=Rayleigh1;
        break;
      case 'J':
        channel_model=Rayleigh1_corr;
        break;
      case 'K':
        channel_model=Rayleigh1_anticorr;
        break;
      case 'L':
        channel_model=Rice8;
        break;
      case 'M':
        channel_model=Rice1;
        break;
      case 'N':
        channel_model=AWGN;
        break;
      case 'P':
        channel_model=Rayleigh1_orthogonal;
        break;
      case 'Q':
        channel_model=Rayleigh1_orth_eff_ch_TM4_prec_real; // for DUALSTREAM_UNIFORM_PRECODING1 when interf is precancelled
        break;
      case 'R':
        channel_model=Rayleigh1_orth_eff_ch_TM4_prec_imag; // for DUALSTREAM_UNIFORM_PRECODINGj when interf is precancelled
        break;
      case 'S':
        channel_model=Rayleigh8_orth_eff_ch_TM4_prec_real;//when interf is precancelled
        break;
      case 'T':
        channel_model=Rayleigh8_orth_eff_ch_TM4_prec_imag;//when interf is precancelled
        break;
      case 'U':
        channel_model = TS_SHIFT;
        break;
      case 'V':
        channel_model=EPA_low;
        break;
      case 'W':
        channel_model=EPA_medium;
        break;
      case 'X':
        channel_model=EPA_high;
        break;
      default:
        msg("Unsupported channel model!\n");
        exit(-1);
      }
      break;
      case 'z':
      n_rx=atoi(optarg);
      if ((n_rx==0) || (n_rx>2)) {
        msg("Unsupported number of rx antennas %d\n",n_rx);
        exit(-1);
      }
      break;

      case 'R':
        num_rounds=atoi(optarg);
        break;
      case 'S':
        subframe=atoi(optarg);
        break;
      case 'T':
        n_rnti=atoi(optarg);
        break;
      case 'u':
        rx_type = (RX_type_t) atoi(optarg);
        if (rx_type<rx_standard || rx_type>rx_SIC_dual_stream) {
          printf("Unsupported rx type %d\n",rx_type);
          exit(-1);
        }
        break;
      case 'v':
        i_mod = atoi(optarg);
        if (i_mod!=2 && i_mod!=4 && i_mod!=6) {
          msg("Wrong i_mod %d, should be 2,4 or 6\n",i_mod);
          exit(-1);
        }
        break;
      case 'P':
        print_perf=1;
        break;
      case 'q':
        n_tx_port=atoi(optarg);

        if ((n_tx_port==0) || ((n_tx_port>2))) {
          msg("Unsupported number of cell specific antennas ports %d\n",n_tx_port);
        exit(-1);
      }
      break;
      case 'x':
        transmission_mode=atoi(optarg);
          if ((transmission_mode!=1) &&
              (transmission_mode!=2) &&
              (transmission_mode!=3) &&
              (transmission_mode!=4) &&
              (transmission_mode!=5) &&
              (transmission_mode!=6)) {
            msg("Unsupported transmission mode %d\n",transmission_mode);
            exit(-1);
          }
          if (transmission_mode>1 && transmission_mode<7) {
            n_tx_port = 2;
          }
      break;
      case 'y':
        n_tx_phy=atoi(optarg);

        if (n_tx_phy < n_tx_port) {
          msg("n_tx_phy mush not be smaller than n_tx_port");
          exit(-1);
        }

        if ((transmission_mode>1 && transmission_mode<7) && n_tx_port<2) {
          msg("n_tx_port must be >1 for transmission_mode %d\n",transmission_mode);
          exit(-1);
        }

        if (transmission_mode==7 && (n_tx_phy!=1 && n_tx_phy!=2 && n_tx_phy!=4 && n_tx_phy!=8 && n_tx_phy!=16 && n_tx_phy!=64 && n_tx_phy!=128)) {
          msg("Physical number of antennas not supported for TM7.\n");
          exit(-1);
        }

      break;
      case 'X':
        xforms = 1;
        break;
      case 'Z':
        dump_table=1;
        break;
      case 'Y':
        perfect_ce=1;
        break;
      case 'V':
        interf_unaw_shift0=atoi(optarg);
        break;
      case 'W':
        interf_unaw_shift1=atoi(optarg);
        break;
      case 'J':
        interf_unaw_shift=atoi(optarg);
        break;
      case 'K':
      tpmi_retr = atoi(optarg);
      break;
      case 'U':
      updated_csi=1;
      break;
      case 'h':
      default:
      printf("%s -h(elp) -a(wgn on) -d(ci decoding on) -p(extended prefix on) -m mcs1 -M mcs2 -n n_frames -s snr0 -x transmission mode (1,2,3,5,6) -y TXant -z RXant -I trch_file\n",argv[0]);
      printf("-h This message\n");
      printf("-a Use AWGN channel and not multipath\n");
      printf("-c Number of PDCCH symbols\n");
      printf("-m MCS1 for TB 1\n");
      printf("-M MCS2 for TB 2\n");
      printf("-d Transmit the DCI and compute its error statistics and the overall throughput\n");
      printf("-p Use extended prefix mode\n");
      printf("-n Number of frames to simulate\n");
      printf("-o Sample offset for receiver\n");
      printf("-s Starting SNR, runs from SNR to SNR+%.1fdB in steps of %.1fdB. If n_frames is 1 then just SNR is simulated and MATLAB/OCTAVE output is generated\n", snr_int, snr_step);
      printf("-f step size of SNR, default value is 1.\n");
      printf("-r resource block allocation (see  section 7.1.6.3 in 36.213\n");
      printf("-g Channel model, possible values are 3GPP 25.814 SCM-A/B/C/D('A','B','C','D'), 36-101 EPA('E'), EVA ('F'),ETU('G'), Rayghleigh8 ('H'), Rayleigh1('I'), Rayleigh1_corr('J'), Rayleigh1_anticorr('K'), Rice8('L'), Rice1('M'), AWGN('N'), Rayleigh1_orthogonal('P'), Rayleigh1_orth_eff_ch_TM4_prec_real ('Q'), Rayleigh1_orth_eff_ch_TM4_prec_imag ('R'), Rayleigh8_orth_eff_ch_TM4_prec_real ('S'),Rayleigh8_orth_eff_ch_TM4_prec_imag ('T'), EPA_low ('V'), EPA_medium ('W'), EPA_high ('X') \n");
      printf("-F forgetting factor (0 new channel every trial, 1 channel constant\n");
      printf("-x Transmission mode (1,2,6 for the moment)\n");
      printf("-y Number of TX antennas used in eNB\n");
      printf("-z Number of RX antennas used in UE\n");
      printf("-t MCS of interfering UE\n");
      printf("-R Number of HARQ rounds (fixed)\n");
      printf("-A Turns on calibration mode for abstraction.\n");
      printf("-N Determines the number of Channel Realizations in Abstraction mode. Default value is 1. \n");
      printf("-O Set the percentage of effective rate to testbench the modem performance (typically 30 and 70, range 1-100) \n");
      printf("-I Input filename for TrCH data (binary)\n");
      printf("-u Receiver type: 0=standard, 1 = single stream IC (for TM3,4,5,6), 2 = dual stream IC (for TM3,4), 3 = SIC (for TM3,4) \n");
      exit(1);
      break;

    }
  }

  if (common_flag == 0) {
    switch (N_RB_DL) {
    case 6:
      if (rballocset==0) DLSCH_RB_ALLOC = 0x3f;
      num_pdcch_symbols = 3;
      break;

    case 25:
      if (rballocset==0) DLSCH_RB_ALLOC = 0x1fff;
      break;

    case 50:
      if (rballocset==0) DLSCH_RB_ALLOC = 0x1ffff;
      break;

    case 100:
      if (rballocset==0) DLSCH_RB_ALLOC = 0x1ffffff;
      break;
    }

    NB_RB=conv_nprb(0,DLSCH_RB_ALLOC,N_RB_DL);
  } else
    NB_RB = 4;

  NB_RB=conv_nprb(0,DLSCH_RB_ALLOC,N_RB_DL);


  if (((transmission_mode==1) || (transmission_mode==2)) && (rx_type != rx_standard)) {
    printf("only standard rx available for TM1 and TM2\n");
    exit(-1);
  }
  if (((transmission_mode==5) || (transmission_mode==6)) && (rx_type > rx_IC_single_stream)) {
    printf("only standard rx or single stream IC available for TM5 and TM6\n");
    exit(-1);
  }


  if (xforms==1) {
  fl_initialize (&argc, argv, NULL, 0, 0);
  form_ue = create_lte_phy_scope_ue();
  sprintf (title, "LTE PHY SCOPE eNB");
  fl_show_form (form_ue->lte_phy_scope_ue, FL_PLACE_HOTSPOT, FL_FULLBORDER, title);

  /*
  if (rx_type==rx_IC_single_stream) {
    openair_daq_vars.use_ia_receiver = 1;
    fl_set_button(form_ue->button_0,1);
    fl_set_object_label(form_ue->button_0, "IA Receiver ON");
    fl_set_object_color(form_ue->button_0, FL_GREEN, FL_GREEN);
  }

  */
  }

  if (transmission_mode==5) {
    n_users = 2;
    eNB_id_i = UE->n_connected_eNB;
    //eNB_id_i=1;
  }
  else
    eNB_id_i = eNB_id;

  lte_param_init(n_tx_port,
     n_tx_phy,
     n_rx,
     transmission_mode,
     extended_prefix_flag,
     frame_type,
     Nid_cell,
     tdd_config,
     N_RB_DL,
     threequarter_fs,
     osf,
     perfect_ce);


  printf("Setting mcs1 = %d\n",mcs1);
  printf("Setting mcs2 = %d\n",mcs2);
  printf("NPRB = %d\n",NB_RB);
  printf("n_frames = %d\n",n_frames);
  printf("Transmission mode %d with %dx%d antenna configuration, Extended Prefix %d\n",transmission_mode,n_tx_phy,n_rx,extended_prefix_flag);
  printf("Using receiver type %d\n", rx_type);
  printf("TM1 shift %d\n", interf_unaw_shift);
  //printf("Using I_UA rec shift layer 1  %d\n", interf_unaw_shift0);
  //printf("Using I_UA rec shift layer 2  %d\n", interf_unaw_shift1);
  snr1 = snr0+snr_int;
  printf("SNR0 %f, SNR1 %f\n",snr0,snr1);

  /*
    txdataF    = (int **)malloc16(2*sizeof(int*));
    txdataF[0] = (int *)malloc16(FRAME_LENGTH_BYTES);
    txdataF[1] = (int *)malloc16(FRAME_LENGTH_BYTES);

    txdata    = (int **)malloc16(2*sizeof(int*));
    txdata[0] = (int *)malloc16(FRAME_LENGTH_BYTES);
    txdata[1] = (int *)malloc16(FRAME_LENGTH_BYTES);
  */

  frame_parms = &eNB->frame_parms;


  s_re = malloc(2*sizeof(double*)); //transmitted signal (Sent)
  s_im = malloc(2*sizeof(double*));
  r_re = malloc(2*sizeof(double*)); //received signal
  r_im = malloc(2*sizeof(double*));
  //  r_re0 = malloc(2*sizeof(double*));
  //  r_im0 = malloc(2*sizeof(double*));

  nsymb = (eNB->frame_parms.Ncp == 0) ? 14 : 12;


  printf("Channel Model= (%s,%d)\n",channel_model_input, channel_model);
  printf("SCM-A=%d, SCM-B=%d, SCM-C=%d, SCM-D=%d, EPA=%d, EVA=%d, ETU=%d, Rayleigh8=%d, Rayleigh1=%d, Rayleigh1_corr=%d, Rayleigh1_anticorr=%d, Rice1=%d, Rice8=%d, Rayleigh1_orthogonal=%d, Rayleigh1_orth_eff_ch_TM4_prec_real22=%d, Rayleigh1_orth_eff_ch_TM4_prec_imag=%d, Rayleigh8_orth_eff_ch_TM4_prec_real=%d,  Rayleigh8_orth_eff_ch_TM4_prec_imag=%d , TS_SHIFT=%d\n",
   SCM_A, SCM_B, SCM_C, SCM_D, EPA, EVA, ETU, Rayleigh8, Rayleigh1, Rayleigh1_corr, Rayleigh1_anticorr, Rice1, Rice8, Rayleigh1_orthogonal, Rayleigh1_orth_eff_ch_TM4_prec_real, Rayleigh1_orth_eff_ch_TM4_prec_imag, Rayleigh8_orth_eff_ch_TM4_prec_real, Rayleigh8_orth_eff_ch_TM4_prec_imag, TS_SHIFT);
  if(transmission_mode==5)
    sprintf(bler_fname,"bler_tx%d_rec%d_chan%d_nrx%d_mcs%d_mcsi%d_u%d_imod%d.csv",transmission_mode,rx_type,channel_model,n_rx,mcs1,mcs_i,rx_type,i_mod);
  else if (abstx == 1){
    if (perfect_ce==1)
      sprintf(bler_fname,"bler_tx%d_r%d_ch%d_%d_nrx%d_rnd%d_mcs%d_mcsi%d_ab_pce_sh%d_rpmi%d_n.csv",transmission_mode,rx_type,channel_model,n_frames, n_rx, num_rounds, mcs1, mcs2,interf_unaw_shift, tpmi_retr);
    else
      sprintf(bler_fname,"bler_tx%d_r%d_ch%d_%d_nrx%d_rnd%d_mcs%d_mcsi%d_ab_sh%d_rtpmi%d_n.csv",transmission_mode,rx_type,channel_model, n_frames, n_rx, num_rounds, mcs1, mcs2,interf_unaw_shift, tpmi_retr);
  }
  else {//abstx=0
    if (perfect_ce==1){
      if (updated_csi==1){
        sprintf(bler_fname,"bler_tx%d_r%d_ch%d_%d_nrx%d_rnd%d_mcs%d_mcsi%d_pce_sh%d_up_rtpmi%d_n.csv",transmission_mode,rx_type,channel_model,n_frames, n_rx, num_rounds, mcs1, mcs2, interf_unaw_shift, tpmi_retr);
      }
      else{
          sprintf(bler_fname,"bler_tx%d_r%d_ch%d_%d_nrx%d_rnd%d_mcs%d_mcsi%d_pce_sh%d_rtpmi%d_n.csv",transmission_mode,rx_type, channel_model,n_frames, n_rx, num_rounds, mcs1, mcs2, interf_unaw_shift, tpmi_retr);
      }
    }
    else{
      if (updated_csi==1){
        sprintf(bler_fname,"bler_tx%d_r%d_ch%d_%d_nrx%d_rnd%d_mcs%d_mcsi%d_sh%d_up_rtpmi%d_n.csv",transmission_mode,rx_type,channel_model,n_frames, n_rx, num_rounds, mcs1, mcs2, interf_unaw_shift, tpmi_retr);
      }
      else{
          sprintf(bler_fname,"bler_tx%d_r%d_ch%d_%d_nrx%d_rnd%d_mcs%d_mcsi%d_sh%d_rtpmi%csv",transmission_mode,rx_type, channel_model,n_frames, n_rx, num_rounds, mcs1, mcs2, interf_unaw_shift, tpmi_retr);
      }
    }
  }

  bler_fd = fopen(bler_fname,"w");
  if (bler_fd==NULL) {
    fprintf(stderr,"Cannot create file %s!\n",bler_fname);
    exit(-1);
  }

  if ((transmission_mode != 3) && (transmission_mode != 4))
    fprintf(bler_fd,"SNR; MCS1; MCS2; TBS1; TBS2; rate 0; rate 1; err0_st1; err0_st2 trials0; err1_st1; err1_st2; trials1; err2_st1; err2_st2; trials2; err3_st1; err3_st2; trials3; throug 0; throug 1; sum throug; dci_err\n");
  else if (rx_type == rx_SIC_dual_stream)
    fprintf(bler_fd,"SNR; MCS1; MCS2; TBS1; TBS2; rate 0; rate 1; err0_tb0; err0_tb1; trials_tb0_r0; trials_tb1_r0; sic_att0; sic_suc0; ret_both0; ret_one0; err1_tb0; err1_tb1; trials_tb0_r1; trials_tb1_r1; sic_att1; sic_suc1; ret_both1; ret_one1; err2_tb0; err2_tb1; trials_tb0_r2; trials1_tb1_r2; sic_att2; sic_suc2; ret_both2; ret_one2; err3_tb0; err3_tb1; trials_tb0_r3; trials_tb1_r3; sic_att3; sic_suc3; th_tb0_r0; th_tb1_r0; th_sum_r0; th_tb0_r1; th_tb1_r1; th_sum_r1; th_tb0_r2; th_tb1_r2; th_sum_r2; th_tb0_r3; th_tb1_r3; th_sum_r3; tot_th\n");
  else
    fprintf(bler_fd,"SNR; MCS1; MCS2; TBS1; TBS2; rate 0; rate 1; err0_tb0; err0_tb1; trials_tb0_r0; trials_tb1_r0; deact_tb0_r0; deact_tb1_r0; ret_both0; ret_one0; err1_tb0; err1_tb1; trials_tb0_r1; trials_tb1_r1; deact_tb0_r1; deact_tb1_r1; ret_both1; ret_one1; err2_tb0; err2_tb1; trials_tb0_r2; trials1_tb1_r2; deact_tb0_r2; deact_tb1_r2; ret_both2; ret_one2; err3_tb0; err3_tb1; trials_tb0_r3; trials_tb1_r3; th_tb0_r0; th_tb1_r0; th_sum_r0; th_tb0_r1; th_tb1_r1; th_sum_r1; th_tb0_r2; th_tb1_r2; th_sum_r2; th_tb0_r3; th_tb1_r3; th_sum_r3; tot_th\n");

  if (test_perf != 0) {

    char hostname[1024];

    hostname[1023] = '\0';
    gethostname(hostname, 1023);
    printf("Hostname: %s\n", hostname);
    //char dirname[FILENAME_MAX];
    //sprintf(dirname, "%s/SIMU/USER/pre-ci-logs-%s", getenv("OPENAIR_TARGETS"),hostname );
    sprintf(time_meas_fname,"time_meas_prb%d_mcs%d_anttx%d_antrx%d_pdcch%d_channel%s_tx%d.csv",
            N_RB_DL,mcs1,n_tx_phy,n_rx,num_pdcch_symbols,channel_model_input,transmission_mode);
    //mkdir(dirname,0777);
    time_meas_fd = fopen(time_meas_fname,"w");
    if (time_meas_fd==NULL) {
      fprintf(stderr,"Cannot create file %s!\n",time_meas_fname);
      exit(-1);
    }
  }

  if(abstx){
    // CSV file  // add here second stream mcs

    if (transmission_mode == 5)
      sprintf(csv_fname,"dataout_tx%d_u2%d_mcs%d_chan%d_nsimus%d_R%d_abstr.m",transmission_mode,rx_type,mcs1,channel_model,n_frames,num_rounds);

    else
      if (perfect_ce==1)
        sprintf(csv_fname,"dout_tx%d_r%d_ch%d_%d_rnd%d_mcs%d_mcsi%d_pce_sh%d_%d_csi.m",transmission_mode,rx_type, channel_model, n_frames, num_rounds, mcs1, mcs2, interf_unaw_shift, n_ch_rlz);
      else
        sprintf(csv_fname,"dout_tx%d_r%d_ch%d_%d_rnd%d_mcs%d_mcsi%d_sh%d_%d_csi.m",transmission_mode,rx_type, channel_model, n_frames, num_rounds, mcs1, mcs2, interf_unaw_shift, n_ch_rlz);

    csv_fd = fopen(csv_fname,"w");
    fprintf(csv_fd,"data_all%d=[",mcs1);
    if (csv_fd==NULL) {
      fprintf(stderr,"Cannot create file %s!\n",csv_fname);
      exit(-1);
    }
  }

  for (i=0; i<2; i++) {
    s_re[i] = malloc(FRAME_LENGTH_COMPLEX_SAMPLES*sizeof(double));
    s_im[i] = malloc(FRAME_LENGTH_COMPLEX_SAMPLES*sizeof(double));
    r_re[i] = malloc(FRAME_LENGTH_COMPLEX_SAMPLES*sizeof(double));
    r_im[i] = malloc(FRAME_LENGTH_COMPLEX_SAMPLES*sizeof(double));
    //    r_re0[i] = malloc(FRAME_LENGTH_COMPLEX_SAMPLES*sizeof(double));
    //    bzero(r_re0[i],FRAME_LENGTH_COMPLEX_SAMPLES*sizeof(double));
    //    r_im0[i] = malloc(FRAME_LENGTH_COMPLEX_SAMPLES*sizeof(double));
    //    bzero(r_im0[i],FRAME_LENGTH_COMPLEX_SAMPLES*sizeof(double));
  }

  UE->pdcch_vars[subframe&0x1][0]->crnti = n_rnti;
  UE->transmission_mode[eNB_id]=transmission_mode;
  if (UE->transmission_mode[eNB_id] !=4)
      UE->measurements.rank[eNB_id]=0;
  else
      UE->measurements.rank[eNB_id]=1;

  // Fill in UL_alloc
  UL_alloc_pdu.type    = 0;
  UL_alloc_pdu.hopping = 0;
  UL_alloc_pdu.rballoc = UL_RB_ALLOC;
  UL_alloc_pdu.mcs     = 1;
  UL_alloc_pdu.ndi     = 1;
  UL_alloc_pdu.TPC     = 0;
  UL_alloc_pdu.cqi_req = 1;

  CCCH_alloc_pdu.type               = 0;
  CCCH_alloc_pdu.vrb_type           = 0;
  CCCH_alloc_pdu.rballoc            = CCCH_RB_ALLOC;
  CCCH_alloc_pdu.ndi                = 1;
  CCCH_alloc_pdu.mcs                = 1;
  CCCH_alloc_pdu.harq_pid           = 0;

  DLSCH_alloc_pdu2_1E[0].rah              = 0;
  DLSCH_alloc_pdu2_1E[0].rballoc          = DLSCH_RB_ALLOC;
  DLSCH_alloc_pdu2_1E[0].TPC              = 0;
  DLSCH_alloc_pdu2_1E[0].dai              = 0;
  DLSCH_alloc_pdu2_1E[0].harq_pid         = 0;
  //DLSCH_alloc_pdu2_1E[0].tb_swap        = 0;
  DLSCH_alloc_pdu2_1E[0].mcs              = mcs1;
  DLSCH_alloc_pdu2_1E[0].ndi              = 1;
  DLSCH_alloc_pdu2_1E[0].rv               = 0;
  // Forget second codeword
  DLSCH_alloc_pdu2_1E[0].tpmi             = (transmission_mode>=5 ? 5 : 0);  // precoding
  DLSCH_alloc_pdu2_1E[0].dl_power_off     = (transmission_mode==5 ? 0 : 1);

  DLSCH_alloc_pdu2_1E[1].rah              = 0;
  DLSCH_alloc_pdu2_1E[1].rballoc          = DLSCH_RB_ALLOC;
  DLSCH_alloc_pdu2_1E[1].TPC              = 0;
  DLSCH_alloc_pdu2_1E[1].dai              = 0;
  DLSCH_alloc_pdu2_1E[1].harq_pid         = 0;
  //DLSCH_alloc_pdu2_1E[1].tb_swap          = 0;
  DLSCH_alloc_pdu2_1E[1].mcs              = mcs_i;
  DLSCH_alloc_pdu2_1E[1].ndi              = 1;
  DLSCH_alloc_pdu2_1E[1].rv               = 0;
  // Forget second codeword
  DLSCH_alloc_pdu2_1E[1].tpmi             = (transmission_mode>=5 ? 5 : 0) ;  // precoding
  DLSCH_alloc_pdu2_1E[1].dl_power_off     = (transmission_mode==5 ? 0 : 1);

  eNB2UE[0] = new_channel_desc_scm(eNB->frame_parms.nb_antennas_tx,
                                   UE->frame_parms.nb_antennas_rx,
                                   channel_model,
                                   N_RB2sampling_rate(eNB->frame_parms.N_RB_DL),
                                   N_RB2channel_bandwidth(eNB->frame_parms.N_RB_DL),
                                   forgetting_factor,
                                   rx_sample_offset,
                                   0);

  if(num_rounds>1) {
    for(n=1; n<8; n++)
      eNB2UE[n] = new_channel_desc_scm(eNB->frame_parms.nb_antennas_tx,
                                       UE->frame_parms.nb_antennas_rx,
                                       channel_model,
                                       N_RB2sampling_rate(eNB->frame_parms.N_RB_DL),
                                       N_RB2channel_bandwidth(eNB->frame_parms.N_RB_DL),
                                       forgetting_factor,
                                       rx_sample_offset,
                                       0);
  }

  if (eNB2UE[0]==NULL) {
    msg("Problem generating channel model. Exiting.\n");
    exit(-1);
  }

  if ((transmission_mode == 3) && (transmission_mode == 4))
    for (n=0; n<4; ++n)
      rank_indc[n]=1;

  if ((transmission_mode == 3) || (transmission_mode==4) || (transmission_mode==8))
    Kmimo=2;
  else
    Kmimo=1;

  switch (ue_category) {
  case 1:
    Nsoft = 250368;
    break;
  case 2:
  case 3:
    Nsoft = 1237248;
    break;
  case 4:
    Nsoft = 1827072;
    break;
  default:
    printf("Unsupported UE category %d\n",ue_category);
    exit(-1);
    break;
  }

  for (k=0; k<n_users; k++) {
    // Create transport channel structures for 2 transport blocks (MIMO)
    for (i=0; i<2; i++) { //i is a CW
      eNB->dlsch[k][i] = new_eNB_dlsch(Kmimo,8,Nsoft,N_RB_DL,0, &eNB->frame_parms);

      if (!eNB->dlsch[k][i]) {

        printf("Can't get eNB dlsch structures\n");
        exit(-1);
      }

      eNB->dlsch[k][i]->rnti = n_rnti+k;
    }
  }

  for (i=0; i<2; i++) {
    UE->dlsch[subframe&0x1][0][i]  = new_ue_dlsch(Kmimo,8,Nsoft,MAX_TURBO_ITERATIONS,N_RB_DL,0);

    if (!UE->dlsch[subframe&0x1][0][i]) {

      printf("Can't get ue dlsch structures\n");
      exit(-1);
    }

    UE->dlsch[subframe&0x1][0][i]->rnti   = n_rnti;
  }

  // structure for SIC at UE
  UE->dlsch_eNB[0] = new_eNB_dlsch(Kmimo,8,Nsoft,N_RB_DL,0, &eNB->frame_parms);

  if (DLSCH_alloc_pdu2_1E[0].tpmi == 5) {

    eNB->UE_stats[0].DL_pmi_single = (unsigned short)(taus()&0xffff);

    if (n_users>1)
      eNB->UE_stats[1].DL_pmi_single = (eNB->UE_stats[0].DL_pmi_single ^ 0x1555); //opposite PMI
  } else {
    eNB->UE_stats[0].DL_pmi_single = 0;

    if (n_users>1)
      eNB->UE_stats[1].DL_pmi_single = 0;
  }


  sic_buffer = (int32_t **) malloc16(frame_parms->nb_antennas_tx*sizeof(int32_t *) );
  for (i=0; i<frame_parms->nb_antennas_tx; i++) {
    sic_buffer[i] = malloc16_clear(FRAME_LENGTH_COMPLEX_SAMPLES_NO_PREFIX*sizeof(int32_t));
  }

  if (input_fd==NULL) {

    // UE specific DCI
    for(k=0; k<n_users; k++) {
      switch(transmission_mode) {
      case 1:
      case 2:
        if (common_flag == 0) {

          if (eNB->frame_parms.frame_type == TDD) {

            switch (eNB->frame_parms.N_RB_DL) {

            case 6:
              dci_length = sizeof_DCI1_1_5MHz_TDD_t;
              dci_length_bytes = sizeof(DCI1_1_5MHz_TDD_t);
              ((DCI1_1_5MHz_TDD_t *)&DLSCH_alloc_pdu_1[k])->rah              = 0;
              ((DCI1_1_5MHz_TDD_t *)&DLSCH_alloc_pdu_1[k])->rballoc          = DLSCH_RB_ALLOC;
              ((DCI1_1_5MHz_TDD_t *)&DLSCH_alloc_pdu_1[k])->TPC              = 0;
              ((DCI1_1_5MHz_TDD_t *)&DLSCH_alloc_pdu_1[k])->dai              = 0;
              ((DCI1_1_5MHz_TDD_t *)&DLSCH_alloc_pdu_1[k])->harq_pid         = 0;
              ((DCI1_1_5MHz_TDD_t *)&DLSCH_alloc_pdu_1[k])->mcs              = mcs1;
              ((DCI1_1_5MHz_TDD_t *)&DLSCH_alloc_pdu_1[k])->ndi              = 1;
              ((DCI1_1_5MHz_TDD_t *)&DLSCH_alloc_pdu_1[k])->rv               = 0;
              break;
            case 25:
              dci_length = sizeof_DCI1_5MHz_TDD_t;
              dci_length_bytes = sizeof(DCI1_5MHz_TDD_t);
              ((DCI1_5MHz_TDD_t *)&DLSCH_alloc_pdu_1[k])->rah              = 0;
              ((DCI1_5MHz_TDD_t *)&DLSCH_alloc_pdu_1[k])->rballoc          = DLSCH_RB_ALLOC;
              ((DCI1_5MHz_TDD_t *)&DLSCH_alloc_pdu_1[k])->TPC              = 0;
              ((DCI1_5MHz_TDD_t *)&DLSCH_alloc_pdu_1[k])->dai              = 0;
              ((DCI1_5MHz_TDD_t *)&DLSCH_alloc_pdu_1[k])->harq_pid         = 0;
              ((DCI1_5MHz_TDD_t *)&DLSCH_alloc_pdu_1[k])->mcs              = mcs1;
              ((DCI1_5MHz_TDD_t *)&DLSCH_alloc_pdu_1[k])->ndi              = 1;
              ((DCI1_5MHz_TDD_t *)&DLSCH_alloc_pdu_1[k])->rv               = 0;
              break;
            case 50:
              dci_length = sizeof_DCI1_10MHz_TDD_t;
              dci_length_bytes = sizeof(DCI1_10MHz_TDD_t);
              ((DCI1_10MHz_TDD_t *)&DLSCH_alloc_pdu_1[k])->rah              = 0;
              ((DCI1_10MHz_TDD_t *)&DLSCH_alloc_pdu_1[k])->rballoc          = DLSCH_RB_ALLOC;
              ((DCI1_10MHz_TDD_t *)&DLSCH_alloc_pdu_1[k])->TPC              = 0;
              ((DCI1_10MHz_TDD_t *)&DLSCH_alloc_pdu_1[k])->dai              = 0;
              ((DCI1_10MHz_TDD_t *)&DLSCH_alloc_pdu_1[k])->harq_pid         = 0;
              ((DCI1_10MHz_TDD_t *)&DLSCH_alloc_pdu_1[k])->mcs              = mcs1;
              ((DCI1_10MHz_TDD_t *)&DLSCH_alloc_pdu_1[k])->ndi              = 1;
              ((DCI1_10MHz_TDD_t *)&DLSCH_alloc_pdu_1[k])->rv               = 0;
              break;
            case 100:
              ((DCI1_20MHz_TDD_t *)&DLSCH_alloc_pdu_1[k])->rah              = 0;
              ((DCI1_20MHz_TDD_t *)&DLSCH_alloc_pdu_1[k])->rballoc          = DLSCH_RB_ALLOC;
              ((DCI1_20MHz_TDD_t *)&DLSCH_alloc_pdu_1[k])->TPC              = 0;
              ((DCI1_20MHz_TDD_t *)&DLSCH_alloc_pdu_1[k])->dai              = 0;
              ((DCI1_20MHz_TDD_t *)&DLSCH_alloc_pdu_1[k])->harq_pid         = 0;
              ((DCI1_20MHz_TDD_t *)&DLSCH_alloc_pdu_1[k])->mcs              = mcs1;
              ((DCI1_20MHz_TDD_t *)&DLSCH_alloc_pdu_1[k])->ndi              = 1;
              ((DCI1_20MHz_TDD_t *)&DLSCH_alloc_pdu_1[k])->rv               = 0;
              dci_length = sizeof_DCI1_20MHz_TDD_t;
              dci_length_bytes = sizeof(DCI1_20MHz_TDD_t);
              break;
            }
          }
          else { //fdd

            switch (eNB->frame_parms.N_RB_DL) {

            case 6:
              dci_length = sizeof_DCI1_1_5MHz_FDD_t;
              dci_length_bytes = sizeof(DCI1_1_5MHz_FDD_t);
              ((DCI1_1_5MHz_FDD_t *)&DLSCH_alloc_pdu_1[k])->rah              = 0;
              ((DCI1_1_5MHz_FDD_t *)&DLSCH_alloc_pdu_1[k])->rballoc          = DLSCH_RB_ALLOC;
              ((DCI1_1_5MHz_FDD_t *)&DLSCH_alloc_pdu_1[k])->TPC              = 0;
              ((DCI1_1_5MHz_FDD_t *)&DLSCH_alloc_pdu_1[k])->harq_pid         = 0;
              ((DCI1_1_5MHz_FDD_t *)&DLSCH_alloc_pdu_1[k])->mcs              = mcs1;
              ((DCI1_1_5MHz_FDD_t *)&DLSCH_alloc_pdu_1[k])->ndi              = 1;
              ((DCI1_1_5MHz_FDD_t *)&DLSCH_alloc_pdu_1[k])->rv               = 0;
              break;
            case 25:
              dci_length = sizeof_DCI1_5MHz_FDD_t;
              dci_length_bytes = sizeof(DCI1_5MHz_FDD_t);
              ((DCI1_5MHz_FDD_t *)&DLSCH_alloc_pdu_1[k])->rah              = 0;
              ((DCI1_5MHz_FDD_t *)&DLSCH_alloc_pdu_1[k])->rballoc          = DLSCH_RB_ALLOC;
              ((DCI1_5MHz_FDD_t *)&DLSCH_alloc_pdu_1[k])->TPC              = 0;
              ((DCI1_5MHz_FDD_t *)&DLSCH_alloc_pdu_1[k])->harq_pid         = 0;
              ((DCI1_5MHz_FDD_t *)&DLSCH_alloc_pdu_1[k])->mcs              = mcs1;
              ((DCI1_5MHz_FDD_t *)&DLSCH_alloc_pdu_1[k])->ndi              = 1;
              ((DCI1_5MHz_FDD_t *)&DLSCH_alloc_pdu_1[k])->rv               = 0;
              break;
            case 50:
              dci_length = sizeof_DCI1_10MHz_FDD_t;
              dci_length_bytes = sizeof(DCI1_10MHz_FDD_t);
              ((DCI1_10MHz_FDD_t *)&DLSCH_alloc_pdu_1[k])->rah              = 0;
              ((DCI1_10MHz_FDD_t *)&DLSCH_alloc_pdu_1[k])->rballoc          = DLSCH_RB_ALLOC;
              ((DCI1_10MHz_FDD_t *)&DLSCH_alloc_pdu_1[k])->TPC              = 0;
              ((DCI1_10MHz_FDD_t *)&DLSCH_alloc_pdu_1[k])->harq_pid         = 0;
              ((DCI1_10MHz_FDD_t *)&DLSCH_alloc_pdu_1[k])->mcs              = mcs1;
              ((DCI1_10MHz_FDD_t *)&DLSCH_alloc_pdu_1[k])->ndi              = 1;
              ((DCI1_10MHz_FDD_t *)&DLSCH_alloc_pdu_1[k])->rv               = 0;
              break;
            case 100:
              dci_length = sizeof_DCI1_20MHz_FDD_t;
              dci_length_bytes = sizeof(DCI1_20MHz_FDD_t);
              ((DCI1_20MHz_FDD_t *)&DLSCH_alloc_pdu_1[k])->rah              = 0;
              ((DCI1_20MHz_FDD_t *)&DLSCH_alloc_pdu_1[k])->rballoc          = DLSCH_RB_ALLOC;
              ((DCI1_20MHz_FDD_t *)&DLSCH_alloc_pdu_1[k])->TPC              = 0;
              ((DCI1_20MHz_FDD_t *)&DLSCH_alloc_pdu_1[k])->harq_pid         = 0;
              ((DCI1_20MHz_FDD_t *)&DLSCH_alloc_pdu_1[k])->mcs              = mcs1;
              ((DCI1_20MHz_FDD_t *)&DLSCH_alloc_pdu_1[k])->ndi              = 1;
              ((DCI1_20MHz_FDD_t *)&DLSCH_alloc_pdu_1[k])->rv               = 0;
              break;
            }
          }
          memcpy(&dci_alloc[num_dci].dci_pdu[0],&DLSCH_alloc_pdu_1[k],dci_length_bytes);
          dci_alloc[num_dci].dci_length = dci_length;
          dci_alloc[num_dci].L          = 1;
          dci_alloc[num_dci].rnti       = n_rnti+k;
          dci_alloc[num_dci].format     = format1;

          dump_dci(&eNB->frame_parms,&dci_alloc[num_dci]);


          printf("Generating dlsch params for user %d\n",k);
          generate_eNB_dlsch_params_from_dci(0,
                     subframe,
                     &DLSCH_alloc_pdu_1[0],
                     n_rnti+k,
                     format1,
                     eNB->dlsch[0],
                     &eNB->frame_parms,
                     eNB->pdsch_config_dedicated,
                     SI_RNTI,
                     0,
                     P_RNTI,
                     eNB->UE_stats[0].DL_pmi_single,
                     transmission_mode>=7?transmission_mode:0);
          num_dci++;
          num_ue_spec_dci++;
        }
        else { //common flag =1
          if (eNB->frame_parms.frame_type == TDD) {

            switch (eNB->frame_parms.N_RB_DL) {

            case 6:
              dci_length = sizeof_DCI1A_1_5MHz_TDD_1_6_t;
              dci_length_bytes = sizeof(DCI1A_1_5MHz_TDD_1_6_t);
              ((DCI1A_1_5MHz_TDD_1_6_t *)&DLSCH_alloc_pdu_1[k])->type             = 1;
              ((DCI1A_1_5MHz_TDD_1_6_t *)&DLSCH_alloc_pdu_1[k])->vrb_type         = 0;
              ((DCI1A_1_5MHz_TDD_1_6_t *)&DLSCH_alloc_pdu_1[k])->rballoc          = computeRIV(eNB->frame_parms.N_RB_DL,0,9);
              ((DCI1A_1_5MHz_TDD_1_6_t *)&DLSCH_alloc_pdu_1[k])->TPC              = TPC;
              ((DCI1A_1_5MHz_TDD_1_6_t *)&DLSCH_alloc_pdu_1[k])->dai              = 0;
              ((DCI1A_1_5MHz_TDD_1_6_t *)&DLSCH_alloc_pdu_1[k])->harq_pid         = 0;
              ((DCI1A_1_5MHz_TDD_1_6_t *)&DLSCH_alloc_pdu_1[k])->mcs              = mcs1;
              ((DCI1A_1_5MHz_TDD_1_6_t *)&DLSCH_alloc_pdu_1[k])->ndi              = 1;
              ((DCI1A_1_5MHz_TDD_1_6_t *)&DLSCH_alloc_pdu_1[k])->rv               = 0;
              break;
            case 25:
              dci_length = sizeof_DCI1A_5MHz_TDD_1_6_t;
              dci_length_bytes = sizeof(DCI1A_5MHz_TDD_1_6_t);
              ((DCI1A_5MHz_TDD_1_6_t *)&DLSCH_alloc_pdu_1[k])->type             = 1;
              ((DCI1A_5MHz_TDD_1_6_t *)&DLSCH_alloc_pdu_1[k])->vrb_type         = 0;
              ((DCI1A_5MHz_TDD_1_6_t *)&DLSCH_alloc_pdu_1[k])->rballoc          = computeRIV(eNB->frame_parms.N_RB_DL,0,9);
              ((DCI1A_5MHz_TDD_1_6_t *)&DLSCH_alloc_pdu_1[k])->TPC              = TPC;
              ((DCI1A_5MHz_TDD_1_6_t *)&DLSCH_alloc_pdu_1[k])->dai              = 0;
              ((DCI1A_5MHz_TDD_1_6_t *)&DLSCH_alloc_pdu_1[k])->harq_pid         = 0;
              ((DCI1A_5MHz_TDD_1_6_t *)&DLSCH_alloc_pdu_1[k])->mcs              = mcs1;
              ((DCI1A_5MHz_TDD_1_6_t *)&DLSCH_alloc_pdu_1[k])->ndi              = 1;
              ((DCI1A_5MHz_TDD_1_6_t *)&DLSCH_alloc_pdu_1[k])->rv               = 0;
              break;
            case 50:
              dci_length = sizeof_DCI1A_10MHz_TDD_1_6_t;
              dci_length_bytes = sizeof(DCI1A_10MHz_TDD_1_6_t);
              ((DCI1A_10MHz_TDD_1_6_t *)&DLSCH_alloc_pdu_1[k])->type             = 1;
              ((DCI1A_10MHz_TDD_1_6_t *)&DLSCH_alloc_pdu_1[k])->vrb_type         = 0;
              ((DCI1A_10MHz_TDD_1_6_t *)&DLSCH_alloc_pdu_1[k])->rballoc          = computeRIV(eNB->frame_parms.N_RB_DL,0,9);
              ((DCI1A_10MHz_TDD_1_6_t *)&DLSCH_alloc_pdu_1[k])->TPC              = TPC;
              ((DCI1A_10MHz_TDD_1_6_t *)&DLSCH_alloc_pdu_1[k])->dai              = 0;
              ((DCI1A_10MHz_TDD_1_6_t *)&DLSCH_alloc_pdu_1[k])->harq_pid         = 0;
              ((DCI1A_10MHz_TDD_1_6_t *)&DLSCH_alloc_pdu_1[k])->mcs              = mcs1;
              ((DCI1A_10MHz_TDD_1_6_t *)&DLSCH_alloc_pdu_1[k])->ndi              = 1;
              ((DCI1A_10MHz_TDD_1_6_t *)&DLSCH_alloc_pdu_1[k])->rv               = 0;
              break;
            case 100:
              ((DCI1A_20MHz_TDD_1_6_t *)&DLSCH_alloc_pdu_1[k])->type             = 1;
              ((DCI1A_20MHz_TDD_1_6_t *)&DLSCH_alloc_pdu_1[k])->vrb_type         = 0;
              ((DCI1A_20MHz_TDD_1_6_t *)&DLSCH_alloc_pdu_1[k])->rballoc          = computeRIV(eNB->frame_parms.N_RB_DL,0,9);
              ((DCI1A_20MHz_TDD_1_6_t *)&DLSCH_alloc_pdu_1[k])->TPC              = TPC;
              ((DCI1A_20MHz_TDD_1_6_t *)&DLSCH_alloc_pdu_1[k])->dai              = 0;
              ((DCI1A_20MHz_TDD_1_6_t *)&DLSCH_alloc_pdu_1[k])->harq_pid         = 0;
              ((DCI1A_20MHz_TDD_1_6_t *)&DLSCH_alloc_pdu_1[k])->mcs              = mcs1;
              ((DCI1A_20MHz_TDD_1_6_t *)&DLSCH_alloc_pdu_1[k])->ndi              = 1;
              ((DCI1A_20MHz_TDD_1_6_t *)&DLSCH_alloc_pdu_1[k])->rv               = 0;
              dci_length = sizeof_DCI1A_20MHz_TDD_1_6_t;
              dci_length_bytes = sizeof(DCI1A_20MHz_TDD_1_6_t);
              break;
            }
          }
          else { // fdd
            switch (eNB->frame_parms.N_RB_DL) {
            case 6:
              dci_length = sizeof_DCI1A_1_5MHz_FDD_t;
              dci_length_bytes = sizeof(DCI1A_1_5MHz_FDD_t);
              ((DCI1A_1_5MHz_FDD_t *)&DLSCH_alloc_pdu_1[k])->type             = 1;
              ((DCI1A_1_5MHz_FDD_t *)&DLSCH_alloc_pdu_1[k])->vrb_type         = 0;
              ((DCI1A_1_5MHz_FDD_t *)&DLSCH_alloc_pdu_1[k])->rballoc          = computeRIV(eNB->frame_parms.N_RB_DL,0,9);
              ((DCI1A_1_5MHz_FDD_t *)&DLSCH_alloc_pdu_1[k])->TPC              = TPC;
              ((DCI1A_1_5MHz_FDD_t *)&DLSCH_alloc_pdu_1[k])->harq_pid         = 0;
              ((DCI1A_1_5MHz_FDD_t *)&DLSCH_alloc_pdu_1[k])->mcs              = mcs1;
              ((DCI1A_1_5MHz_FDD_t *)&DLSCH_alloc_pdu_1[k])->ndi              = 1;
              ((DCI1A_1_5MHz_FDD_t *)&DLSCH_alloc_pdu_1[k])->rv               = 0;
              break;
            case 25:
              dci_length = sizeof_DCI1A_5MHz_FDD_t;
              dci_length_bytes = sizeof(DCI1A_5MHz_FDD_t);
              ((DCI1A_5MHz_FDD_t *)&DLSCH_alloc_pdu_1[k])->type             = 1;
              ((DCI1A_5MHz_FDD_t *)&DLSCH_alloc_pdu_1[k])->vrb_type         = 0;
              ((DCI1A_5MHz_FDD_t *)&DLSCH_alloc_pdu_1[k])->rballoc          = computeRIV(eNB->frame_parms.N_RB_DL,0,9);
              ((DCI1A_5MHz_FDD_t *)&DLSCH_alloc_pdu_1[k])->TPC              = TPC;
              ((DCI1A_5MHz_FDD_t *)&DLSCH_alloc_pdu_1[k])->harq_pid         = 0;
              ((DCI1A_5MHz_FDD_t *)&DLSCH_alloc_pdu_1[k])->mcs              = mcs1;
              ((DCI1A_5MHz_FDD_t *)&DLSCH_alloc_pdu_1[k])->ndi              = 1;
              ((DCI1A_5MHz_FDD_t *)&DLSCH_alloc_pdu_1[k])->rv               = 0;
              break;
            case 50:
              dci_length = sizeof_DCI1A_10MHz_FDD_t;
              dci_length_bytes = sizeof(DCI1A_10MHz_FDD_t);
              ((DCI1A_10MHz_FDD_t *)&DLSCH_alloc_pdu_1[k])->type             = 1;
              ((DCI1A_10MHz_FDD_t *)&DLSCH_alloc_pdu_1[k])->vrb_type         = 0;
              ((DCI1A_10MHz_FDD_t *)&DLSCH_alloc_pdu_1[k])->rballoc          = computeRIV(eNB->frame_parms.N_RB_DL,0,9);
              ((DCI1A_10MHz_FDD_t *)&DLSCH_alloc_pdu_1[k])->TPC              = TPC;
              ((DCI1A_10MHz_FDD_t *)&DLSCH_alloc_pdu_1[k])->harq_pid         = 0;
              ((DCI1A_10MHz_FDD_t *)&DLSCH_alloc_pdu_1[k])->mcs              = mcs1;
              ((DCI1A_10MHz_FDD_t *)&DLSCH_alloc_pdu_1[k])->ndi              = 1;
              ((DCI1A_10MHz_FDD_t *)&DLSCH_alloc_pdu_1[k])->rv               = 0;
              break;
            case 100:
              dci_length = sizeof_DCI1A_20MHz_FDD_t;
              dci_length_bytes = sizeof(DCI1A_20MHz_FDD_t);
              ((DCI1A_20MHz_FDD_t *)&DLSCH_alloc_pdu_1[k])->type             = 1;
              ((DCI1A_20MHz_FDD_t *)&DLSCH_alloc_pdu_1[k])->vrb_type         = 0;
              ((DCI1A_20MHz_FDD_t *)&DLSCH_alloc_pdu_1[k])->rballoc          = computeRIV(eNB->frame_parms.N_RB_DL,0,9);
              ((DCI1A_20MHz_FDD_t *)&DLSCH_alloc_pdu_1[k])->TPC              = TPC;
              ((DCI1A_20MHz_FDD_t *)&DLSCH_alloc_pdu_1[k])->harq_pid         = 0;
              ((DCI1A_20MHz_FDD_t *)&DLSCH_alloc_pdu_1[k])->mcs              = mcs1;
              ((DCI1A_20MHz_FDD_t *)&DLSCH_alloc_pdu_1[k])->ndi              = 1;
              ((DCI1A_20MHz_FDD_t *)&DLSCH_alloc_pdu_1[k])->rv               = 0;
              break;
            }
          }
          memcpy(&dci_alloc[num_dci].dci_pdu[0],&DLSCH_alloc_pdu_1[k],dci_length_bytes);
          dci_alloc[num_dci].dci_length = dci_length;
          dci_alloc[num_dci].L          = 1;
          dci_alloc[num_dci].rnti       = SI_RNTI;
          dci_alloc[num_dci].format     = format1A;
          dci_alloc[num_dci].firstCCE   = 0;
          dump_dci(&eNB->frame_parms,&dci_alloc[num_dci]);
          printf("Generating dlsch params for user %d\n",k);
          generate_eNB_dlsch_params_from_dci(0,
                     subframe,
                     &DLSCH_alloc_pdu_1[0],
                     SI_RNTI,
                     format1A,
                     eNB->dlsch[0],
                     &eNB->frame_parms,
                     eNB->pdsch_config_dedicated,
                     SI_RNTI,
                     0,
                     P_RNTI,
                     eNB->UE_stats[0].DL_pmi_single,
                     transmission_mode>=7?transmission_mode:0);

          num_common_dci++;
          num_dci++;

        }
        break;
      case 3: //LARGE CDD
        if (common_flag == 0) {

          if (eNB->frame_parms.nb_antennas_tx == 2) {

            if (eNB->frame_parms.frame_type == TDD) {

              switch (eNB->frame_parms.N_RB_DL) {
              case 6:
          dci_length = sizeof_DCI2A_1_5MHz_2A_TDD_t;
          dci_length_bytes = sizeof(DCI2A_1_5MHz_2A_TDD_t);
          ((DCI2A_1_5MHz_2A_TDD_t *)&DLSCH_alloc_pdu_1[k])->rballoc          = DLSCH_RB_ALLOC;
          ((DCI2A_1_5MHz_2A_TDD_t *)&DLSCH_alloc_pdu_1[k])->TPC              = 0;
          ((DCI2A_1_5MHz_2A_TDD_t *)&DLSCH_alloc_pdu_1[k])->dai              = 0;
          ((DCI2A_1_5MHz_2A_TDD_t *)&DLSCH_alloc_pdu_1[k])->harq_pid         = 0;
          ((DCI2A_1_5MHz_2A_TDD_t *)&DLSCH_alloc_pdu_1[k])->mcs1             = mcs1;
          ((DCI2A_1_5MHz_2A_TDD_t *)&DLSCH_alloc_pdu_1[k])->ndi1             = 1;
          ((DCI2A_1_5MHz_2A_TDD_t *)&DLSCH_alloc_pdu_1[k])->rv1              = 0;
          ((DCI2A_1_5MHz_2A_TDD_t *)&DLSCH_alloc_pdu_1[k])->mcs2             = mcs2;
          ((DCI2A_1_5MHz_2A_TDD_t *)&DLSCH_alloc_pdu_1[k])->ndi2             = 1;
          ((DCI2A_1_5MHz_2A_TDD_t *)&DLSCH_alloc_pdu_1[k])->rv2              = 0;
          break;
              case 25:
          dci_length = sizeof_DCI2A_5MHz_2A_TDD_t;
          dci_length_bytes = sizeof(DCI2A_5MHz_2A_TDD_t);
          ((DCI2A_5MHz_2A_TDD_t *)&DLSCH_alloc_pdu_1[k])->rah              = 0;
          ((DCI2A_5MHz_2A_TDD_t *)&DLSCH_alloc_pdu_1[k])->rballoc          = DLSCH_RB_ALLOC;
          ((DCI2A_5MHz_2A_TDD_t *)&DLSCH_alloc_pdu_1[k])->TPC              = 0;
          ((DCI2A_5MHz_2A_TDD_t *)&DLSCH_alloc_pdu_1[k])->dai              = 0;
          ((DCI2A_5MHz_2A_TDD_t *)&DLSCH_alloc_pdu_1[k])->harq_pid         = 0;
          ((DCI2A_5MHz_2A_TDD_t *)&DLSCH_alloc_pdu_1[k])->mcs1             = mcs1;
          ((DCI2A_5MHz_2A_TDD_t *)&DLSCH_alloc_pdu_1[k])->ndi1             = 1;
          ((DCI2A_5MHz_2A_TDD_t *)&DLSCH_alloc_pdu_1[k])->rv1              = 0;
          ((DCI2A_5MHz_2A_TDD_t *)&DLSCH_alloc_pdu_1[k])->mcs2             = mcs2;
          ((DCI2A_5MHz_2A_TDD_t *)&DLSCH_alloc_pdu_1[k])->ndi2             = 1;
          ((DCI2A_5MHz_2A_TDD_t *)&DLSCH_alloc_pdu_1[k])->rv2              = 0;
          break;
              case 50:
          dci_length = sizeof_DCI2A_10MHz_2A_TDD_t;
          dci_length_bytes = sizeof(DCI2A_10MHz_2A_TDD_t);
          ((DCI2A_10MHz_2A_TDD_t *)&DLSCH_alloc_pdu_1[k])->rah              = 0;
          ((DCI2A_10MHz_2A_TDD_t *)&DLSCH_alloc_pdu_1[k])->rballoc          = DLSCH_RB_ALLOC;
          ((DCI2A_10MHz_2A_TDD_t *)&DLSCH_alloc_pdu_1[k])->TPC              = 0;
          ((DCI2A_10MHz_2A_TDD_t *)&DLSCH_alloc_pdu_1[k])->dai              = 0;
          ((DCI2A_10MHz_2A_TDD_t *)&DLSCH_alloc_pdu_1[k])->harq_pid         = 0;
          ((DCI2A_10MHz_2A_TDD_t *)&DLSCH_alloc_pdu_1[k])->mcs1             = mcs1;
          ((DCI2A_10MHz_2A_TDD_t *)&DLSCH_alloc_pdu_1[k])->ndi1             = 1;
          ((DCI2A_10MHz_2A_TDD_t *)&DLSCH_alloc_pdu_1[k])->rv1              = 0;
          ((DCI2A_10MHz_2A_TDD_t *)&DLSCH_alloc_pdu_1[k])->mcs2             = mcs2;
          ((DCI2A_10MHz_2A_TDD_t *)&DLSCH_alloc_pdu_1[k])->ndi2             = 1;
          ((DCI2A_10MHz_2A_TDD_t *)&DLSCH_alloc_pdu_1[k])->rv2              = 0;
          break;
              case 100:
          ((DCI2A_20MHz_2A_TDD_t *)&DLSCH_alloc_pdu_1[k])->rah              = 0;
          ((DCI2A_20MHz_2A_TDD_t *)&DLSCH_alloc_pdu_1[k])->rballoc          = DLSCH_RB_ALLOC;
          ((DCI2A_20MHz_2A_TDD_t *)&DLSCH_alloc_pdu_1[k])->TPC              = 0;
          ((DCI2A_20MHz_2A_TDD_t *)&DLSCH_alloc_pdu_1[k])->dai              = 0;
          ((DCI2A_20MHz_2A_TDD_t *)&DLSCH_alloc_pdu_1[k])->harq_pid         = 0;
          ((DCI2A_20MHz_2A_TDD_t *)&DLSCH_alloc_pdu_1[k])->mcs1             = mcs1;
          ((DCI2A_20MHz_2A_TDD_t *)&DLSCH_alloc_pdu_1[k])->ndi1             = 1;
          ((DCI2A_20MHz_2A_TDD_t *)&DLSCH_alloc_pdu_1[k])->rv1              = 0;
          ((DCI2A_20MHz_2A_TDD_t *)&DLSCH_alloc_pdu_1[k])->mcs2             = mcs2;
          ((DCI2A_20MHz_2A_TDD_t *)&DLSCH_alloc_pdu_1[k])->ndi2             = 1;
          ((DCI2A_20MHz_2A_TDD_t *)&DLSCH_alloc_pdu_1[k])->rv2              = 0;
          dci_length = sizeof_DCI2A_20MHz_2A_TDD_t;
          dci_length_bytes = sizeof(DCI2A_20MHz_2A_TDD_t);
          break;
              }
            }

            else { // fdd
              switch (eNB->frame_parms.N_RB_DL) {
              case 6:
          dci_length = sizeof_DCI2A_1_5MHz_2A_FDD_t;
          dci_length_bytes = sizeof(DCI2A_1_5MHz_2A_FDD_t);
          ((DCI2A_1_5MHz_2A_FDD_t *)&DLSCH_alloc_pdu_1[k])->rballoc          = DLSCH_RB_ALLOC;
          ((DCI2A_1_5MHz_2A_FDD_t *)&DLSCH_alloc_pdu_1[k])->TPC              = 0;
          ((DCI2A_1_5MHz_2A_FDD_t *)&DLSCH_alloc_pdu_1[k])->harq_pid         = 0;
          ((DCI2A_1_5MHz_2A_FDD_t *)&DLSCH_alloc_pdu_1[k])->mcs1             = mcs1;
          ((DCI2A_1_5MHz_2A_FDD_t *)&DLSCH_alloc_pdu_1[k])->ndi1             = 1;
          ((DCI2A_1_5MHz_2A_FDD_t *)&DLSCH_alloc_pdu_1[k])->rv1              = 0;
          ((DCI2A_1_5MHz_2A_FDD_t *)&DLSCH_alloc_pdu_1[k])->mcs2             = mcs2;
          ((DCI2A_1_5MHz_2A_FDD_t *)&DLSCH_alloc_pdu_1[k])->ndi2             = 1;
          ((DCI2A_1_5MHz_2A_FDD_t *)&DLSCH_alloc_pdu_1[k])->rv2              = 0;
          break;
              case 25:
          dci_length = sizeof_DCI2A_5MHz_2A_FDD_t;
          dci_length_bytes = sizeof(DCI2A_5MHz_2A_FDD_t);
          ((DCI2A_5MHz_2A_FDD_t *)&DLSCH_alloc_pdu_1[k])->rah              = 0;
          ((DCI2A_5MHz_2A_FDD_t *)&DLSCH_alloc_pdu_1[k])->rballoc          = DLSCH_RB_ALLOC;
          ((DCI2A_5MHz_2A_FDD_t *)&DLSCH_alloc_pdu_1[k])->TPC              = 0;
          ((DCI2A_5MHz_2A_FDD_t *)&DLSCH_alloc_pdu_1[k])->harq_pid         = 0;
          ((DCI2A_5MHz_2A_FDD_t *)&DLSCH_alloc_pdu_1[k])->mcs1             = mcs1;
          ((DCI2A_5MHz_2A_FDD_t *)&DLSCH_alloc_pdu_1[k])->ndi1             = 1;
          ((DCI2A_5MHz_2A_FDD_t *)&DLSCH_alloc_pdu_1[k])->rv1              = 0;
          ((DCI2A_5MHz_2A_FDD_t *)&DLSCH_alloc_pdu_1[k])->mcs2             = mcs2;
          ((DCI2A_5MHz_2A_FDD_t *)&DLSCH_alloc_pdu_1[k])->ndi2             = 1;
          ((DCI2A_5MHz_2A_FDD_t *)&DLSCH_alloc_pdu_1[k])->rv2              = 0;
          break;
              case 50:
          dci_length = sizeof_DCI2A_10MHz_2A_FDD_t;
          dci_length_bytes = sizeof(DCI2A_10MHz_2A_FDD_t);
          ((DCI2A_10MHz_2A_FDD_t *)&DLSCH_alloc_pdu_1[k])->rah              = 0;
          ((DCI2A_10MHz_2A_FDD_t *)&DLSCH_alloc_pdu_1[k])->rballoc          = DLSCH_RB_ALLOC;
          ((DCI2A_10MHz_2A_FDD_t *)&DLSCH_alloc_pdu_1[k])->TPC              = 0;
          ((DCI2A_10MHz_2A_FDD_t *)&DLSCH_alloc_pdu_1[k])->harq_pid         = 0;
          ((DCI2A_10MHz_2A_FDD_t *)&DLSCH_alloc_pdu_1[k])->mcs1             = mcs1;
          ((DCI2A_10MHz_2A_FDD_t *)&DLSCH_alloc_pdu_1[k])->ndi1             = 1;
          ((DCI2A_10MHz_2A_FDD_t *)&DLSCH_alloc_pdu_1[k])->rv1              = 0;
          ((DCI2A_10MHz_2A_FDD_t *)&DLSCH_alloc_pdu_1[k])->mcs2             = mcs2;
          ((DCI2A_10MHz_2A_FDD_t *)&DLSCH_alloc_pdu_1[k])->ndi2             = 1;
          ((DCI2A_10MHz_2A_FDD_t *)&DLSCH_alloc_pdu_1[k])->rv2              = 0;
          break;
              case 100:
          dci_length = sizeof_DCI2A_20MHz_2A_FDD_t;
          dci_length_bytes = sizeof(DCI2A_20MHz_2A_FDD_t);
          ((DCI2A_20MHz_2A_FDD_t *)&DLSCH_alloc_pdu_1[k])->rah              = 0;
          ((DCI2A_20MHz_2A_FDD_t *)&DLSCH_alloc_pdu_1[k])->rballoc          = DLSCH_RB_ALLOC;
          ((DCI2A_20MHz_2A_FDD_t *)&DLSCH_alloc_pdu_1[k])->TPC              = 0;
          ((DCI2A_20MHz_2A_FDD_t *)&DLSCH_alloc_pdu_1[k])->harq_pid         = 0;
          ((DCI2A_20MHz_2A_FDD_t *)&DLSCH_alloc_pdu_1[k])->mcs1             = mcs1;
          ((DCI2A_20MHz_2A_FDD_t *)&DLSCH_alloc_pdu_1[k])->ndi1             = 1;
          ((DCI2A_20MHz_2A_FDD_t *)&DLSCH_alloc_pdu_1[k])->rv1              = 0;
          ((DCI2A_20MHz_2A_FDD_t *)&DLSCH_alloc_pdu_1[k])->mcs2             = mcs2;
          ((DCI2A_20MHz_2A_FDD_t *)&DLSCH_alloc_pdu_1[k])->ndi2             = 1;
          ((DCI2A_20MHz_2A_FDD_t *)&DLSCH_alloc_pdu_1[k])->rv2              = 0;
          break;
              }
            }
          }
          else if (eNB->frame_parms.nb_antennas_tx == 4) { //4 antenna, needs diff precoding codebook index depeneding on layers


          }

          memcpy(&dci_alloc[num_dci].dci_pdu[0],&DLSCH_alloc_pdu_1[k],dci_length_bytes);
          dci_alloc[num_dci].dci_length = dci_length;
          dci_alloc[num_dci].L          = 1;
          dci_alloc[num_dci].rnti       = n_rnti+k;
          dci_alloc[num_dci].format     = format2A;
          dump_dci(&eNB->frame_parms,&dci_alloc[num_dci]);


          printf("Generating dlsch params for user %d / format 2A (%d)\n",k,format2A);
          generate_eNB_dlsch_params_from_dci(0,
                     subframe,
                     &DLSCH_alloc_pdu_1[0],
                     n_rnti+k,
                     format2A,
                     eNB->dlsch[0],
                     &eNB->frame_parms,
                     eNB->pdsch_config_dedicated,
                     SI_RNTI,
                     0,
                     P_RNTI,
                     eNB->UE_stats[0].DL_pmi_single,
                     transmission_mode>=7?transmission_mode:0);

          num_dci++;
          num_ue_spec_dci++;
        }
        else { //commonn flag 1
          if (eNB->frame_parms.frame_type == TDD) { //tdd

            switch (eNB->frame_parms.N_RB_DL) {

            case 6:
              dci_length = sizeof_DCI1A_1_5MHz_TDD_1_6_t;
              dci_length_bytes = sizeof(DCI1A_1_5MHz_TDD_1_6_t);
              ((DCI1A_1_5MHz_TDD_1_6_t *)&DLSCH_alloc_pdu_1[k])->type             = 1;
              ((DCI1A_1_5MHz_TDD_1_6_t *)&DLSCH_alloc_pdu_1[k])->vrb_type         = 0;
              ((DCI1A_1_5MHz_TDD_1_6_t *)&DLSCH_alloc_pdu_1[k])->rballoc          = computeRIV(eNB->frame_parms.N_RB_DL,0,9);
              ((DCI1A_1_5MHz_TDD_1_6_t *)&DLSCH_alloc_pdu_1[k])->TPC              = TPC;
              ((DCI1A_1_5MHz_TDD_1_6_t *)&DLSCH_alloc_pdu_1[k])->dai              = 0;
              ((DCI1A_1_5MHz_TDD_1_6_t *)&DLSCH_alloc_pdu_1[k])->harq_pid         = 0;
              ((DCI1A_1_5MHz_TDD_1_6_t *)&DLSCH_alloc_pdu_1[k])->mcs              = mcs1;
              ((DCI1A_1_5MHz_TDD_1_6_t *)&DLSCH_alloc_pdu_1[k])->ndi              = 1;
              ((DCI1A_1_5MHz_TDD_1_6_t *)&DLSCH_alloc_pdu_1[k])->rv               = 0;
              break;
            case 25:
              dci_length = sizeof_DCI1A_5MHz_TDD_1_6_t;
              dci_length_bytes = sizeof(DCI1A_5MHz_TDD_1_6_t);
              ((DCI1A_5MHz_TDD_1_6_t *)&DLSCH_alloc_pdu_1[k])->type             = 1;
              ((DCI1A_5MHz_TDD_1_6_t *)&DLSCH_alloc_pdu_1[k])->vrb_type         = 0;
              ((DCI1A_5MHz_TDD_1_6_t *)&DLSCH_alloc_pdu_1[k])->rballoc          = computeRIV(eNB->frame_parms.N_RB_DL,0,9);
              ((DCI1A_5MHz_TDD_1_6_t *)&DLSCH_alloc_pdu_1[k])->TPC              = TPC;
              ((DCI1A_5MHz_TDD_1_6_t *)&DLSCH_alloc_pdu_1[k])->dai              = 0;
              ((DCI1A_5MHz_TDD_1_6_t *)&DLSCH_alloc_pdu_1[k])->harq_pid         = 0;
              ((DCI1A_5MHz_TDD_1_6_t *)&DLSCH_alloc_pdu_1[k])->mcs              = mcs1;
              ((DCI1A_5MHz_TDD_1_6_t *)&DLSCH_alloc_pdu_1[k])->ndi              = 1;
              ((DCI1A_5MHz_TDD_1_6_t *)&DLSCH_alloc_pdu_1[k])->rv               = 0;
              break;
            case 50:
              dci_length = sizeof_DCI1A_10MHz_TDD_1_6_t;
              dci_length_bytes = sizeof(DCI1A_10MHz_TDD_1_6_t);
              ((DCI1A_10MHz_TDD_1_6_t *)&DLSCH_alloc_pdu_1[k])->type             = 1;
              ((DCI1A_10MHz_TDD_1_6_t *)&DLSCH_alloc_pdu_1[k])->vrb_type         = 0;
              ((DCI1A_10MHz_TDD_1_6_t *)&DLSCH_alloc_pdu_1[k])->rballoc          = computeRIV(eNB->frame_parms.N_RB_DL,0,9);
              ((DCI1A_10MHz_TDD_1_6_t *)&DLSCH_alloc_pdu_1[k])->TPC              = TPC;
              ((DCI1A_10MHz_TDD_1_6_t *)&DLSCH_alloc_pdu_1[k])->dai              = 0;
              ((DCI1A_10MHz_TDD_1_6_t *)&DLSCH_alloc_pdu_1[k])->harq_pid         = 0;
              ((DCI1A_10MHz_TDD_1_6_t *)&DLSCH_alloc_pdu_1[k])->mcs              = mcs1;
              ((DCI1A_10MHz_TDD_1_6_t *)&DLSCH_alloc_pdu_1[k])->ndi              = 1;
              ((DCI1A_10MHz_TDD_1_6_t *)&DLSCH_alloc_pdu_1[k])->rv               = 0;
              break;
            case 100:
              ((DCI1A_20MHz_TDD_1_6_t *)&DLSCH_alloc_pdu_1[k])->type             = 1;
              ((DCI1A_20MHz_TDD_1_6_t *)&DLSCH_alloc_pdu_1[k])->vrb_type         = 0;
              ((DCI1A_20MHz_TDD_1_6_t *)&DLSCH_alloc_pdu_1[k])->rballoc          = computeRIV(eNB->frame_parms.N_RB_DL,0,9);
              ((DCI1A_20MHz_TDD_1_6_t *)&DLSCH_alloc_pdu_1[k])->TPC              = TPC;
              ((DCI1A_20MHz_TDD_1_6_t *)&DLSCH_alloc_pdu_1[k])->dai              = 0;
              ((DCI1A_20MHz_TDD_1_6_t *)&DLSCH_alloc_pdu_1[k])->harq_pid         = 0;
              ((DCI1A_20MHz_TDD_1_6_t *)&DLSCH_alloc_pdu_1[k])->mcs              = mcs1;
              ((DCI1A_20MHz_TDD_1_6_t *)&DLSCH_alloc_pdu_1[k])->ndi              = 1;
              ((DCI1A_20MHz_TDD_1_6_t *)&DLSCH_alloc_pdu_1[k])->rv               = 0;
              dci_length = sizeof_DCI1A_20MHz_TDD_1_6_t;
              dci_length_bytes = sizeof(DCI1A_20MHz_TDD_1_6_t);
              break;
            }
          }
          else { //fdd
            switch (eNB->frame_parms.N_RB_DL) {
            case 6:
              dci_length = sizeof_DCI1A_1_5MHz_FDD_t;
              dci_length_bytes = sizeof(DCI1A_1_5MHz_FDD_t);
              ((DCI1A_1_5MHz_FDD_t *)&DLSCH_alloc_pdu_1[k])->type             = 1;
              ((DCI1A_1_5MHz_FDD_t *)&DLSCH_alloc_pdu_1[k])->vrb_type         = 0;
              ((DCI1A_1_5MHz_FDD_t *)&DLSCH_alloc_pdu_1[k])->rballoc          = computeRIV(eNB->frame_parms.N_RB_DL,0,9);
              ((DCI1A_1_5MHz_FDD_t *)&DLSCH_alloc_pdu_1[k])->TPC              = TPC;
              ((DCI1A_1_5MHz_FDD_t *)&DLSCH_alloc_pdu_1[k])->harq_pid         = 0;
              ((DCI1A_1_5MHz_FDD_t *)&DLSCH_alloc_pdu_1[k])->mcs              = mcs1;
              ((DCI1A_1_5MHz_FDD_t *)&DLSCH_alloc_pdu_1[k])->ndi              = 1;
              ((DCI1A_1_5MHz_FDD_t *)&DLSCH_alloc_pdu_1[k])->rv               = 0;
              break;
            case 25:
              dci_length = sizeof_DCI1A_5MHz_FDD_t;
              dci_length_bytes = sizeof(DCI1A_5MHz_FDD_t);
              ((DCI1A_5MHz_FDD_t *)&DLSCH_alloc_pdu_1[k])->type             = 1;
              ((DCI1A_5MHz_FDD_t *)&DLSCH_alloc_pdu_1[k])->vrb_type         = 0;
              ((DCI1A_5MHz_FDD_t *)&DLSCH_alloc_pdu_1[k])->rballoc          = computeRIV(eNB->frame_parms.N_RB_DL,0,9);
              ((DCI1A_5MHz_FDD_t *)&DLSCH_alloc_pdu_1[k])->TPC              = TPC;
              ((DCI1A_5MHz_FDD_t *)&DLSCH_alloc_pdu_1[k])->harq_pid         = 0;
              ((DCI1A_5MHz_FDD_t *)&DLSCH_alloc_pdu_1[k])->mcs              = mcs1;
              ((DCI1A_5MHz_FDD_t *)&DLSCH_alloc_pdu_1[k])->ndi              = 1;
              ((DCI1A_5MHz_FDD_t *)&DLSCH_alloc_pdu_1[k])->rv               = 0;
              break;
            case 50:
              dci_length = sizeof_DCI1A_10MHz_FDD_t;
              dci_length_bytes = sizeof(DCI1A_10MHz_FDD_t);
              ((DCI1A_10MHz_FDD_t *)&DLSCH_alloc_pdu_1[k])->type             = 1;
              ((DCI1A_10MHz_FDD_t *)&DLSCH_alloc_pdu_1[k])->vrb_type         = 0;
              ((DCI1A_10MHz_FDD_t *)&DLSCH_alloc_pdu_1[k])->rballoc          = computeRIV(eNB->frame_parms.N_RB_DL,0,9);
              ((DCI1A_10MHz_FDD_t *)&DLSCH_alloc_pdu_1[k])->TPC              = TPC;
              ((DCI1A_10MHz_FDD_t *)&DLSCH_alloc_pdu_1[k])->harq_pid         = 0;
              ((DCI1A_10MHz_FDD_t *)&DLSCH_alloc_pdu_1[k])->mcs              = mcs1;
              ((DCI1A_10MHz_FDD_t *)&DLSCH_alloc_pdu_1[k])->ndi              = 1;
              ((DCI1A_10MHz_FDD_t *)&DLSCH_alloc_pdu_1[k])->rv               = 0;
              break;
            case 100:
              dci_length = sizeof_DCI1A_20MHz_FDD_t;
              dci_length_bytes = sizeof(DCI1A_20MHz_FDD_t);
              ((DCI1A_20MHz_FDD_t *)&DLSCH_alloc_pdu_1[k])->type             = 1;
              ((DCI1A_20MHz_FDD_t *)&DLSCH_alloc_pdu_1[k])->vrb_type         = 0;
              ((DCI1A_20MHz_FDD_t *)&DLSCH_alloc_pdu_1[k])->rballoc          = computeRIV(eNB->frame_parms.N_RB_DL,0,9);
              ((DCI1A_20MHz_FDD_t *)&DLSCH_alloc_pdu_1[k])->TPC              = TPC;
              ((DCI1A_20MHz_FDD_t *)&DLSCH_alloc_pdu_1[k])->harq_pid         = 0;
              ((DCI1A_20MHz_FDD_t *)&DLSCH_alloc_pdu_1[k])->mcs              = mcs1;
              ((DCI1A_20MHz_FDD_t *)&DLSCH_alloc_pdu_1[k])->ndi              = 1;
              ((DCI1A_20MHz_FDD_t *)&DLSCH_alloc_pdu_1[k])->rv               = 0;
              break;
            }
          }
          memcpy(&dci_alloc[num_dci].dci_pdu[0],&DLSCH_alloc_pdu_1[k],dci_length_bytes);
          dci_alloc[num_dci].dci_length = dci_length;
          dci_alloc[num_dci].L          = 1;
          dci_alloc[num_dci].rnti       = SI_RNTI;
          dci_alloc[num_dci].format     = format1A;
          dci_alloc[num_dci].firstCCE       = 0;
          dump_dci(&eNB->frame_parms,&dci_alloc[num_dci]);

          printf("Generating dlsch params for user %d\n",k);
          generate_eNB_dlsch_params_from_dci(0,
                     subframe,
                     &DLSCH_alloc_pdu_1[0],
                     SI_RNTI,
                     format1A,
                     eNB->dlsch[0],
                     &eNB->frame_parms,
                     eNB->pdsch_config_dedicated,
                     SI_RNTI,
                     0,
                     P_RNTI,
                     eNB->UE_stats[0].DL_pmi_single,
                     transmission_mode>=7?transmission_mode:0);

          num_common_dci++;
          num_dci++;

        }
        printf("Generated DCI format 2A (Transmission Mode 3)\n");
        break;

      case 4: // !!! this dci format contains precoder information
        if (common_flag == 0) {

          if (eNB->frame_parms.nb_antennas_tx == 2) {

            if (eNB->frame_parms.frame_type == TDD) {

              switch (eNB->frame_parms.N_RB_DL) {

              case 6:
          dci_length = sizeof_DCI2_1_5MHz_2A_TDD_t;
          dci_length_bytes = sizeof(DCI2_1_5MHz_2A_TDD_t);
          ((DCI2_1_5MHz_2A_TDD_t *)&DLSCH_alloc_pdu_1[k])->rballoc        = DLSCH_RB_ALLOC;
          ((DCI2_1_5MHz_2A_TDD_t *)&DLSCH_alloc_pdu_1[k])->TPC            = 0;
          ((DCI2_1_5MHz_2A_TDD_t *)&DLSCH_alloc_pdu_1[k])->dai            = 0;
          ((DCI2_1_5MHz_2A_TDD_t *)&DLSCH_alloc_pdu_1[k])->harq_pid       = 0;
          ((DCI2_1_5MHz_2A_TDD_t *)&DLSCH_alloc_pdu_1[k])->mcs1           = mcs1;
          ((DCI2_1_5MHz_2A_TDD_t *)&DLSCH_alloc_pdu_1[k])->ndi1           = 1;
          ((DCI2_1_5MHz_2A_TDD_t *)&DLSCH_alloc_pdu_1[k])->rv1            = 0;
          ((DCI2_1_5MHz_2A_TDD_t *)&DLSCH_alloc_pdu_1[k])->mcs2           = mcs2;
          ((DCI2_1_5MHz_2A_TDD_t *)&DLSCH_alloc_pdu_1[k])->ndi2           = 1;
          ((DCI2_1_5MHz_2A_TDD_t *)&DLSCH_alloc_pdu_1[k])->rv2            = 0;
          ((DCI2_1_5MHz_2A_TDD_t *)&DLSCH_alloc_pdu_1[k])->tb_swap        = 0;
          ((DCI2_1_5MHz_2A_TDD_t *)&DLSCH_alloc_pdu_1[k])->tpmi           = 2;
          break;
              case 25:
          dci_length = sizeof_DCI2_5MHz_2A_TDD_t;
          dci_length_bytes = sizeof(DCI2_5MHz_2A_TDD_t);
          ((DCI2_5MHz_2A_TDD_t *)&DLSCH_alloc_pdu_1[k])->rah              = 0;
          ((DCI2_5MHz_2A_TDD_t *)&DLSCH_alloc_pdu_1[k])->rballoc          = DLSCH_RB_ALLOC;
          ((DCI2_5MHz_2A_TDD_t *)&DLSCH_alloc_pdu_1[k])->TPC              = 0;
          ((DCI2_5MHz_2A_TDD_t *)&DLSCH_alloc_pdu_1[k])->dai              = 0;
          ((DCI2_5MHz_2A_TDD_t *)&DLSCH_alloc_pdu_1[k])->harq_pid         = 0;
          ((DCI2_5MHz_2A_TDD_t *)&DLSCH_alloc_pdu_1[k])->mcs1             = mcs1;
          ((DCI2_5MHz_2A_TDD_t *)&DLSCH_alloc_pdu_1[k])->ndi1             = 1;
          ((DCI2_5MHz_2A_TDD_t *)&DLSCH_alloc_pdu_1[k])->rv1              = 0;
          ((DCI2_5MHz_2A_TDD_t *)&DLSCH_alloc_pdu_1[k])->mcs2             = mcs2;
          ((DCI2_5MHz_2A_TDD_t *)&DLSCH_alloc_pdu_1[k])->ndi2             = 1;
          ((DCI2_5MHz_2A_TDD_t *)&DLSCH_alloc_pdu_1[k])->rv2              = 0;
          ((DCI2_5MHz_2A_TDD_t *)&DLSCH_alloc_pdu_1[k])->tb_swap          = 0;
          ((DCI2_5MHz_2A_TDD_t *)&DLSCH_alloc_pdu_1[k])->tpmi            = 2;

          break;
              case 50:
          dci_length = sizeof_DCI2_10MHz_2A_TDD_t;
          dci_length_bytes = sizeof(DCI2_10MHz_2A_TDD_t);
          ((DCI2_10MHz_2A_TDD_t *)&DLSCH_alloc_pdu_1[k])->rah              = 0;
          ((DCI2_10MHz_2A_TDD_t *)&DLSCH_alloc_pdu_1[k])->rballoc          = DLSCH_RB_ALLOC;
          ((DCI2_10MHz_2A_TDD_t *)&DLSCH_alloc_pdu_1[k])->TPC              = 0;
          ((DCI2_10MHz_2A_TDD_t *)&DLSCH_alloc_pdu_1[k])->dai              = 0;
          ((DCI2_10MHz_2A_TDD_t *)&DLSCH_alloc_pdu_1[k])->harq_pid         = 0;
          ((DCI2_10MHz_2A_TDD_t *)&DLSCH_alloc_pdu_1[k])->mcs1             = mcs1;
          ((DCI2_10MHz_2A_TDD_t *)&DLSCH_alloc_pdu_1[k])->ndi1             = 1;
          ((DCI2_10MHz_2A_TDD_t *)&DLSCH_alloc_pdu_1[k])->rv1              = 0;
          ((DCI2_10MHz_2A_TDD_t *)&DLSCH_alloc_pdu_1[k])->mcs2             = mcs2;
          ((DCI2_10MHz_2A_TDD_t *)&DLSCH_alloc_pdu_1[k])->ndi2             = 1;
          ((DCI2_10MHz_2A_TDD_t *)&DLSCH_alloc_pdu_1[k])->rv2              = 0;
          ((DCI2_10MHz_2A_TDD_t *)&DLSCH_alloc_pdu_1[k])->tb_swap          = 0;
          ((DCI2_10MHz_2A_TDD_t *)&DLSCH_alloc_pdu_1[k])->tpmi             = 2;

          break;
              case 100:
          ((DCI2_20MHz_2A_TDD_t *)&DLSCH_alloc_pdu_1[k])->rah              = 0;
          ((DCI2_20MHz_2A_TDD_t *)&DLSCH_alloc_pdu_1[k])->rballoc          = DLSCH_RB_ALLOC;
          ((DCI2_20MHz_2A_TDD_t *)&DLSCH_alloc_pdu_1[k])->TPC              = 0;
          ((DCI2_20MHz_2A_TDD_t *)&DLSCH_alloc_pdu_1[k])->dai              = 0;
          ((DCI2_20MHz_2A_TDD_t *)&DLSCH_alloc_pdu_1[k])->harq_pid         = 0;
          ((DCI2_20MHz_2A_TDD_t *)&DLSCH_alloc_pdu_1[k])->mcs1             = mcs1;
          ((DCI2_20MHz_2A_TDD_t *)&DLSCH_alloc_pdu_1[k])->ndi1             = 1;
          ((DCI2_20MHz_2A_TDD_t *)&DLSCH_alloc_pdu_1[k])->rv1              = 0;
          ((DCI2_20MHz_2A_TDD_t *)&DLSCH_alloc_pdu_1[k])->mcs2             = mcs2;
          ((DCI2_20MHz_2A_TDD_t *)&DLSCH_alloc_pdu_1[k])->ndi2             = 1;
          ((DCI2_20MHz_2A_TDD_t *)&DLSCH_alloc_pdu_1[k])->rv2              = 0;
          ((DCI2_20MHz_2A_TDD_t *)&DLSCH_alloc_pdu_1[k])->tb_swap          = 0;
          ((DCI2_20MHz_2A_TDD_t *)&DLSCH_alloc_pdu_1[k])->tpmi             = 2;
          dci_length = sizeof_DCI2_20MHz_2A_TDD_t;
          dci_length_bytes = sizeof(DCI2_20MHz_2A_TDD_t);
          break;
              }
            }

            else {

              switch (eNB->frame_parms.N_RB_DL) {

              case 6:
          dci_length = sizeof_DCI2_1_5MHz_2A_FDD_t;
          dci_length_bytes = sizeof(DCI2_1_5MHz_2A_FDD_t);
          ((DCI2_1_5MHz_2A_FDD_t *)&DLSCH_alloc_pdu_1[k])->rballoc          = DLSCH_RB_ALLOC;
          ((DCI2_1_5MHz_2A_FDD_t *)&DLSCH_alloc_pdu_1[k])->TPC              = 0;
          ((DCI2_1_5MHz_2A_FDD_t *)&DLSCH_alloc_pdu_1[k])->harq_pid         = 0;
          ((DCI2_1_5MHz_2A_FDD_t *)&DLSCH_alloc_pdu_1[k])->mcs1             = mcs1;
          ((DCI2_1_5MHz_2A_FDD_t *)&DLSCH_alloc_pdu_1[k])->ndi1             = 1;
          ((DCI2_1_5MHz_2A_FDD_t *)&DLSCH_alloc_pdu_1[k])->rv1              = 0;
          ((DCI2_1_5MHz_2A_FDD_t *)&DLSCH_alloc_pdu_1[k])->mcs2             = mcs2;
          ((DCI2_1_5MHz_2A_FDD_t *)&DLSCH_alloc_pdu_1[k])->ndi2             = 1;
          ((DCI2_1_5MHz_2A_FDD_t *)&DLSCH_alloc_pdu_1[k])->rv2              = 0;
          ((DCI2_1_5MHz_2A_FDD_t *)&DLSCH_alloc_pdu_1[k])->tb_swap          = 0;
          ((DCI2_1_5MHz_2A_FDD_t *)&DLSCH_alloc_pdu_1[k])->tpmi              = 2;
          break;
              case 25:
          dci_length = sizeof_DCI2_5MHz_2A_FDD_t;
          dci_length_bytes = sizeof(DCI2_5MHz_2A_FDD_t);
          ((DCI2_5MHz_2A_FDD_t *)&DLSCH_alloc_pdu_1[k])->rah              = 0;
          ((DCI2_5MHz_2A_FDD_t *)&DLSCH_alloc_pdu_1[k])->rballoc          = DLSCH_RB_ALLOC;
          ((DCI2_5MHz_2A_FDD_t *)&DLSCH_alloc_pdu_1[k])->TPC              = 0;
          ((DCI2_5MHz_2A_FDD_t *)&DLSCH_alloc_pdu_1[k])->harq_pid         = 0;
          ((DCI2_5MHz_2A_FDD_t *)&DLSCH_alloc_pdu_1[k])->mcs1             = mcs1;
          ((DCI2_5MHz_2A_FDD_t *)&DLSCH_alloc_pdu_1[k])->ndi1             = 1;
          ((DCI2_5MHz_2A_FDD_t *)&DLSCH_alloc_pdu_1[k])->rv1              = 0;
          ((DCI2_5MHz_2A_FDD_t *)&DLSCH_alloc_pdu_1[k])->mcs2             = mcs2;
          ((DCI2_5MHz_2A_FDD_t *)&DLSCH_alloc_pdu_1[k])->ndi2             = 1;
          ((DCI2_5MHz_2A_FDD_t *)&DLSCH_alloc_pdu_1[k])->rv2              = 0;
          ((DCI2_5MHz_2A_FDD_t *)&DLSCH_alloc_pdu_1[k])->tb_swap          = 0;
          ((DCI2_5MHz_2A_FDD_t *)&DLSCH_alloc_pdu_1[k])->tpmi            = 2;
          break;
              case 50:
          dci_length = sizeof_DCI2_10MHz_2A_FDD_t;
          dci_length_bytes = sizeof(DCI2_10MHz_2A_FDD_t);
          ((DCI2_10MHz_2A_FDD_t *)&DLSCH_alloc_pdu_1[k])->rah              = 0;
          ((DCI2_10MHz_2A_FDD_t *)&DLSCH_alloc_pdu_1[k])->rballoc          = DLSCH_RB_ALLOC;
          ((DCI2_10MHz_2A_FDD_t *)&DLSCH_alloc_pdu_1[k])->TPC              = 0;
          ((DCI2_10MHz_2A_FDD_t *)&DLSCH_alloc_pdu_1[k])->harq_pid         = 0;
          ((DCI2_10MHz_2A_FDD_t *)&DLSCH_alloc_pdu_1[k])->mcs1             = mcs1;
          ((DCI2_10MHz_2A_FDD_t *)&DLSCH_alloc_pdu_1[k])->ndi1             = 1;
          ((DCI2_10MHz_2A_FDD_t *)&DLSCH_alloc_pdu_1[k])->rv1              = 0;
          ((DCI2_10MHz_2A_FDD_t *)&DLSCH_alloc_pdu_1[k])->mcs2             = mcs2;
          ((DCI2_10MHz_2A_FDD_t *)&DLSCH_alloc_pdu_1[k])->ndi2             = 1;
          ((DCI2_10MHz_2A_FDD_t *)&DLSCH_alloc_pdu_1[k])->rv2              = 0;
          ((DCI2_10MHz_2A_FDD_t *)&DLSCH_alloc_pdu_1[k])->tb_swap          = 0;
          ((DCI2_10MHz_2A_FDD_t *)&DLSCH_alloc_pdu_1[k])->tpmi             = 2;
          break;
              case 100:
          dci_length = sizeof_DCI2_20MHz_2A_FDD_t;
          dci_length_bytes = sizeof(DCI2_20MHz_2A_FDD_t);
          ((DCI2_20MHz_2A_FDD_t *)&DLSCH_alloc_pdu_1[k])->rah              = 0;
          ((DCI2_20MHz_2A_FDD_t *)&DLSCH_alloc_pdu_1[k])->rballoc          = DLSCH_RB_ALLOC;
          ((DCI2_20MHz_2A_FDD_t *)&DLSCH_alloc_pdu_1[k])->TPC              = 0;
          ((DCI2_20MHz_2A_FDD_t *)&DLSCH_alloc_pdu_1[k])->harq_pid         = 0;
          ((DCI2_20MHz_2A_FDD_t *)&DLSCH_alloc_pdu_1[k])->mcs1             = mcs1;
          ((DCI2_20MHz_2A_FDD_t *)&DLSCH_alloc_pdu_1[k])->ndi1             = 1;
          ((DCI2_20MHz_2A_FDD_t *)&DLSCH_alloc_pdu_1[k])->rv1              = 0;
          ((DCI2_20MHz_2A_FDD_t *)&DLSCH_alloc_pdu_1[k])->mcs2             = mcs2;
          ((DCI2_20MHz_2A_FDD_t *)&DLSCH_alloc_pdu_1[k])->ndi2             = 1;
          ((DCI2_20MHz_2A_FDD_t *)&DLSCH_alloc_pdu_1[k])->rv2              = 0;
          ((DCI2_20MHz_2A_FDD_t *)&DLSCH_alloc_pdu_1[k])->tb_swap          = 0;
          ((DCI2_20MHz_2A_FDD_t *)&DLSCH_alloc_pdu_1[k])->tpmi             = 2;
          break;
              }
            }
          }
          else if (eNB->frame_parms.nb_antennas_tx == 4) {


          }

           printf ("TM4 with tpmi =%d\n", ((DCI2_5MHz_2A_TDD_t *)&DLSCH_alloc_pdu_1[k])->tpmi);
           if ((((DCI2_5MHz_2A_TDD_t *)&DLSCH_alloc_pdu_1[k])->tpmi == 2) || (((DCI2_5MHz_2A_FDD_t *)&DLSCH_alloc_pdu_1[k])->tpmi == 2)) {

            eNB->UE_stats[0].DL_pmi_single = (unsigned short)(taus()&0xffff);


           }

          memcpy(&dci_alloc[num_dci].dci_pdu[0],&DLSCH_alloc_pdu_1[k],dci_length_bytes);
          dci_alloc[num_dci].dci_length = dci_length;
          dci_alloc[num_dci].L          = 1;
          dci_alloc[num_dci].rnti       = n_rnti+k;
          dci_alloc[num_dci].format     = format2;
          dump_dci(&eNB->frame_parms,&dci_alloc[num_dci]);


          printf("Generating dlsch params for user %d\n",k);
          generate_eNB_dlsch_params_from_dci(0,
                     subframe,
                     &DLSCH_alloc_pdu_1[0],
                     n_rnti+k,
                     format2,
                     eNB->dlsch[0],
                     &eNB->frame_parms,
                     eNB->pdsch_config_dedicated,
                     SI_RNTI,
                     0,
                     P_RNTI,
                     eNB->UE_stats[0].DL_pmi_single,
                     transmission_mode>=7?transmission_mode:0);

          num_dci++;
          num_ue_spec_dci++;
        }
        else { //common_flag==1
          if (eNB->frame_parms.frame_type == TDD) {

            switch (eNB->frame_parms.N_RB_DL) {
            case 6:
              dci_length = sizeof_DCI1A_1_5MHz_TDD_1_6_t;
              dci_length_bytes = sizeof(DCI1A_1_5MHz_TDD_1_6_t);
              ((DCI1A_1_5MHz_TDD_1_6_t *)&DLSCH_alloc_pdu_1[k])->type             = 1;
              ((DCI1A_1_5MHz_TDD_1_6_t *)&DLSCH_alloc_pdu_1[k])->vrb_type         = 0;
              ((DCI1A_1_5MHz_TDD_1_6_t *)&DLSCH_alloc_pdu_1[k])->rballoc          = computeRIV(eNB->frame_parms.N_RB_DL,0,9);
              ((DCI1A_1_5MHz_TDD_1_6_t *)&DLSCH_alloc_pdu_1[k])->TPC              = TPC;
              ((DCI1A_1_5MHz_TDD_1_6_t *)&DLSCH_alloc_pdu_1[k])->dai              = 0;
              ((DCI1A_1_5MHz_TDD_1_6_t *)&DLSCH_alloc_pdu_1[k])->harq_pid         = 0;
              ((DCI1A_1_5MHz_TDD_1_6_t *)&DLSCH_alloc_pdu_1[k])->mcs              = mcs1;
              ((DCI1A_1_5MHz_TDD_1_6_t *)&DLSCH_alloc_pdu_1[k])->ndi              = 1;
              ((DCI1A_1_5MHz_TDD_1_6_t *)&DLSCH_alloc_pdu_1[k])->rv               = 0;
              break;
            case 25:
              dci_length = sizeof_DCI1A_5MHz_TDD_1_6_t;
              dci_length_bytes = sizeof(DCI1A_5MHz_TDD_1_6_t);
              ((DCI1A_5MHz_TDD_1_6_t *)&DLSCH_alloc_pdu_1[k])->type             = 1;
              ((DCI1A_5MHz_TDD_1_6_t *)&DLSCH_alloc_pdu_1[k])->vrb_type         = 0;
              ((DCI1A_5MHz_TDD_1_6_t *)&DLSCH_alloc_pdu_1[k])->rballoc          = computeRIV(eNB->frame_parms.N_RB_DL,0,9);
              ((DCI1A_5MHz_TDD_1_6_t *)&DLSCH_alloc_pdu_1[k])->TPC              = TPC;
              ((DCI1A_5MHz_TDD_1_6_t *)&DLSCH_alloc_pdu_1[k])->dai              = 0;
              ((DCI1A_5MHz_TDD_1_6_t *)&DLSCH_alloc_pdu_1[k])->harq_pid         = 0;
              ((DCI1A_5MHz_TDD_1_6_t *)&DLSCH_alloc_pdu_1[k])->mcs              = mcs1;
              ((DCI1A_5MHz_TDD_1_6_t *)&DLSCH_alloc_pdu_1[k])->ndi              = 1;
              ((DCI1A_5MHz_TDD_1_6_t *)&DLSCH_alloc_pdu_1[k])->rv               = 0;
              break;
            case 50:
              dci_length = sizeof_DCI1A_10MHz_TDD_1_6_t;
              dci_length_bytes = sizeof(DCI1A_10MHz_TDD_1_6_t);
              ((DCI1A_10MHz_TDD_1_6_t *)&DLSCH_alloc_pdu_1[k])->type             = 1;
              ((DCI1A_10MHz_TDD_1_6_t *)&DLSCH_alloc_pdu_1[k])->vrb_type         = 0;
              ((DCI1A_10MHz_TDD_1_6_t *)&DLSCH_alloc_pdu_1[k])->rballoc          = computeRIV(eNB->frame_parms.N_RB_DL,0,9);
              ((DCI1A_10MHz_TDD_1_6_t *)&DLSCH_alloc_pdu_1[k])->TPC              = TPC;
              ((DCI1A_10MHz_TDD_1_6_t *)&DLSCH_alloc_pdu_1[k])->dai              = 0;
              ((DCI1A_10MHz_TDD_1_6_t *)&DLSCH_alloc_pdu_1[k])->harq_pid         = 0;
              ((DCI1A_10MHz_TDD_1_6_t *)&DLSCH_alloc_pdu_1[k])->mcs              = mcs1;
              ((DCI1A_10MHz_TDD_1_6_t *)&DLSCH_alloc_pdu_1[k])->ndi              = 1;
              ((DCI1A_10MHz_TDD_1_6_t *)&DLSCH_alloc_pdu_1[k])->rv               = 0;
              break;
            case 100:
              ((DCI1A_20MHz_TDD_1_6_t *)&DLSCH_alloc_pdu_1[k])->type             = 1;
              ((DCI1A_20MHz_TDD_1_6_t *)&DLSCH_alloc_pdu_1[k])->vrb_type         = 0;
              ((DCI1A_20MHz_TDD_1_6_t *)&DLSCH_alloc_pdu_1[k])->rballoc          = computeRIV(eNB->frame_parms.N_RB_DL,0,9);
              ((DCI1A_20MHz_TDD_1_6_t *)&DLSCH_alloc_pdu_1[k])->TPC              = TPC;
              ((DCI1A_20MHz_TDD_1_6_t *)&DLSCH_alloc_pdu_1[k])->dai              = 0;
              ((DCI1A_20MHz_TDD_1_6_t *)&DLSCH_alloc_pdu_1[k])->harq_pid         = 0;
              ((DCI1A_20MHz_TDD_1_6_t *)&DLSCH_alloc_pdu_1[k])->mcs              = mcs1;
              ((DCI1A_20MHz_TDD_1_6_t *)&DLSCH_alloc_pdu_1[k])->ndi              = 1;
              ((DCI1A_20MHz_TDD_1_6_t *)&DLSCH_alloc_pdu_1[k])->rv               = 0;
              dci_length = sizeof_DCI1A_20MHz_TDD_1_6_t;
              dci_length_bytes = sizeof(DCI1A_20MHz_TDD_1_6_t);
              break;
            }
          }
          else {

            switch (eNB->frame_parms.N_RB_DL) {
            case 6:
              dci_length = sizeof_DCI1A_1_5MHz_FDD_t;
              dci_length_bytes = sizeof(DCI1A_1_5MHz_FDD_t);
              ((DCI1A_1_5MHz_FDD_t *)&DLSCH_alloc_pdu_1[k])->type             = 1;
              ((DCI1A_1_5MHz_FDD_t *)&DLSCH_alloc_pdu_1[k])->vrb_type         = 0;
              ((DCI1A_1_5MHz_FDD_t *)&DLSCH_alloc_pdu_1[k])->rballoc          = computeRIV(eNB->frame_parms.N_RB_DL,0,9);
              ((DCI1A_1_5MHz_FDD_t *)&DLSCH_alloc_pdu_1[k])->TPC              = TPC;
              ((DCI1A_1_5MHz_FDD_t *)&DLSCH_alloc_pdu_1[k])->harq_pid         = 0;
              ((DCI1A_1_5MHz_FDD_t *)&DLSCH_alloc_pdu_1[k])->mcs              = mcs1;
              ((DCI1A_1_5MHz_FDD_t *)&DLSCH_alloc_pdu_1[k])->ndi              = 1;
              ((DCI1A_1_5MHz_FDD_t *)&DLSCH_alloc_pdu_1[k])->rv               = 0;
              break;
            case 25:
              dci_length = sizeof_DCI1A_5MHz_FDD_t;
              dci_length_bytes = sizeof(DCI1A_5MHz_FDD_t);
              ((DCI1A_5MHz_FDD_t *)&DLSCH_alloc_pdu_1[k])->type             = 1;
              ((DCI1A_5MHz_FDD_t *)&DLSCH_alloc_pdu_1[k])->vrb_type         = 0;
              ((DCI1A_5MHz_FDD_t *)&DLSCH_alloc_pdu_1[k])->rballoc          = computeRIV(eNB->frame_parms.N_RB_DL,0,9);
              ((DCI1A_5MHz_FDD_t *)&DLSCH_alloc_pdu_1[k])->TPC              = TPC;
              ((DCI1A_5MHz_FDD_t *)&DLSCH_alloc_pdu_1[k])->harq_pid         = 0;
              ((DCI1A_5MHz_FDD_t *)&DLSCH_alloc_pdu_1[k])->mcs              = mcs1;
              ((DCI1A_5MHz_FDD_t *)&DLSCH_alloc_pdu_1[k])->ndi              = 1;
              ((DCI1A_5MHz_FDD_t *)&DLSCH_alloc_pdu_1[k])->rv               = 0;
              break;
            case 50:
              dci_length = sizeof_DCI1A_10MHz_FDD_t;
              dci_length_bytes = sizeof(DCI1A_10MHz_FDD_t);
              ((DCI1A_10MHz_FDD_t *)&DLSCH_alloc_pdu_1[k])->type             = 1;
              ((DCI1A_10MHz_FDD_t *)&DLSCH_alloc_pdu_1[k])->vrb_type         = 0;
              ((DCI1A_10MHz_FDD_t *)&DLSCH_alloc_pdu_1[k])->rballoc          = computeRIV(eNB->frame_parms.N_RB_DL,0,9);
              ((DCI1A_10MHz_FDD_t *)&DLSCH_alloc_pdu_1[k])->TPC              = TPC;
              ((DCI1A_10MHz_FDD_t *)&DLSCH_alloc_pdu_1[k])->harq_pid         = 0;
              ((DCI1A_10MHz_FDD_t *)&DLSCH_alloc_pdu_1[k])->mcs              = mcs1;
              ((DCI1A_10MHz_FDD_t *)&DLSCH_alloc_pdu_1[k])->ndi              = 1;
              ((DCI1A_10MHz_FDD_t *)&DLSCH_alloc_pdu_1[k])->rv               = 0;
              break;
            case 100:
              dci_length = sizeof_DCI1A_20MHz_FDD_t;
              dci_length_bytes = sizeof(DCI1A_20MHz_FDD_t);
              ((DCI1A_20MHz_FDD_t *)&DLSCH_alloc_pdu_1[k])->type             = 1;
              ((DCI1A_20MHz_FDD_t *)&DLSCH_alloc_pdu_1[k])->vrb_type         = 0;
              ((DCI1A_20MHz_FDD_t *)&DLSCH_alloc_pdu_1[k])->rballoc          = computeRIV(eNB->frame_parms.N_RB_DL,0,9);
              ((DCI1A_20MHz_FDD_t *)&DLSCH_alloc_pdu_1[k])->TPC              = TPC;
              ((DCI1A_20MHz_FDD_t *)&DLSCH_alloc_pdu_1[k])->harq_pid         = 0;
              ((DCI1A_20MHz_FDD_t *)&DLSCH_alloc_pdu_1[k])->mcs              = mcs1;
              ((DCI1A_20MHz_FDD_t *)&DLSCH_alloc_pdu_1[k])->ndi              = 1;
              ((DCI1A_20MHz_FDD_t *)&DLSCH_alloc_pdu_1[k])->rv               = 0;
              break;
            }
          }
          memcpy(&dci_alloc[num_dci].dci_pdu[0],&DLSCH_alloc_pdu_1[k],dci_length_bytes);
          dci_alloc[num_dci].dci_length = dci_length;
          dci_alloc[num_dci].L          = 1;
          dci_alloc[num_dci].rnti       = SI_RNTI;
          dci_alloc[num_dci].format     = format1A;
          dci_alloc[num_dci].firstCCE       = 0;
          dump_dci(&eNB->frame_parms,&dci_alloc[num_dci]);

            printf("Generating dlsch params for user %d\n",k);
            generate_eNB_dlsch_params_from_dci(0,
                       subframe,
                       &DLSCH_alloc_pdu_1[0],
                       SI_RNTI,
                       format1A,
                       eNB->dlsch[0],
                       &eNB->frame_parms,
                       eNB->pdsch_config_dedicated,
                       SI_RNTI,
                       0,
                       P_RNTI,
                       eNB->UE_stats[0].DL_pmi_single,
                       transmission_mode>=7?transmission_mode:0);

          num_common_dci++;
          num_dci++;

        }
        break;

      case 5:
      case 6:
        memcpy(&dci_alloc[num_dci].dci_pdu[0],&DLSCH_alloc_pdu2_1E[k],sizeof(DCI1E_5MHz_2A_M10PRB_TDD_t));
        dci_alloc[num_dci].dci_length = sizeof_DCI1E_5MHz_2A_M10PRB_TDD_t;
        dci_alloc[num_dci].L          = 1;
        dci_alloc[num_dci].rnti       = n_rnti+k;
        dci_alloc[num_dci].format     = format1E_2A_M10PRB;
        dci_alloc[num_dci].firstCCE       = 4*k;
        printf("Generating dlsch params for user %d\n",k);
        generate_eNB_dlsch_params_from_dci(0,
                                           subframe,
                                           &DLSCH_alloc_pdu2_1E[k],
                                           n_rnti+k,
                                           format1E_2A_M10PRB,
                                           eNB->dlsch[k],
                                           &eNB->frame_parms,
                                           eNB->pdsch_config_dedicated,
                                           SI_RNTI,
                                           0,
                                           P_RNTI,
                                           eNB->UE_stats[k].DL_pmi_single,
                                           transmission_mode>=7?transmission_mode:0);

        dump_dci(&eNB->frame_parms,&dci_alloc[num_dci]);
        num_ue_spec_dci++;
        num_dci++;

        break;

      default:
        printf("Unsupported Transmission Mode!!!");
        exit(-1);
        break;
      }




      /*
      memcpy(&dci_alloc[1].dci_pdu[0],&UL_alloc_pdu,sizeof(DCI0_5MHz_TDD0_t));
      dci_alloc[1].dci_length = sizeof_DCI0_5MHz_TDD_0_t;
      dci_alloc[1].L          = 2;
      dci_alloc[1].rnti       = n_rnti;
      */
    }

    if (n_frames==1)
      printf("num_pdcch_symbols %d, numCCE %d => ",num_pdcch_symbols,numCCE);

    numCCE = get_nCCE(num_pdcch_symbols,&eNB->frame_parms,get_mi(&eNB->frame_parms,subframe));


    if (n_frames==1)
      printf("%d\n",numCCE);

    // apply RNTI-based nCCE allocation
    memset(CCE_table,0,800*sizeof(int));

    for (i=num_common_dci; i<num_dci; i++) {

      dci_alloc[i].firstCCE = get_nCCE_offset_l1(CCE_table,
                                                 1<<dci_alloc[i].L,
                                                 numCCE,
                                                 (dci_alloc[i].rnti==SI_RNTI)? 1 : 0,
                                                 dci_alloc[i].rnti,
                                                 subframe);

      if (n_frames==1)
        printf("dci %d: rnti %x, format %d : nCCE %d/%d\n",i,dci_alloc[i].rnti, dci_alloc[i].format,
               dci_alloc[i].firstCCE,numCCE);
    }

    for (k=0; k<n_users; k++) {

      input_buffer_length0 = eNB->dlsch[k][0]->harq_processes[0]->TBS/8;
      input_buffer0[k] = (unsigned char *)malloc(input_buffer_length0+4);
      memset(input_buffer0[k],0,input_buffer_length0+4);
      input_buffer_length1 = eNB->dlsch[k][1]->harq_processes[0]->TBS/8;
      input_buffer1[k] = (unsigned char *)malloc(input_buffer_length1+4);
      memset(input_buffer1[k],0,input_buffer_length1+4);

      if (input_trch_file==0) {
        for (i=0; i<input_buffer_length0; i++) {
          //input_buffer0[k][i] = (unsigned char)(i&0xff);
          input_buffer0[k][i] = (unsigned char)(taus()&0xff);
        }

        for (i=0; i<input_buffer_length1; i++) {
          input_buffer1[k][i]= (unsigned char)(taus()&0xff);
        }
      }

      else {
        i=0;

        while ((!feof(input_trch_fd)) && (i<input_buffer_length0<<3)) {
          ret[0]=fscanf(input_trch_fd,"%s",input_trch_val);

          if (input_trch_val[0] == '1')
            input_buffer0[k][i>>3]+=(1<<(7-(i&7)));

          if (i<16)
            printf("input_trch_val %d : %c\n",i,input_trch_val[0]);

          i++;

          if (((i%8) == 0) && (i<17))
            printf("%x\n",input_buffer0[k][(i-1)>>3]);
        }

        printf("Read in %d bits\n",i);
      }
    }
  }

  snr_step = input_snr_step;
  UE->high_speed_flag = 1;
  UE->ch_est_alpha=0;

  for (ch_realization=0; ch_realization<n_ch_rlz; ch_realization++) {
    if(abstx) {
      printf("**********************Channel Realization Index = %d **************************\n", ch_realization);
    }

    for (SNR=snr0; SNR<snr1; SNR+=snr_step) {

      UE->proc.proc_rxtx[0].frame_rx=0;
      for (i=0; i<4; i++) {
        errs[0][i]=0; //CW_0
        errs[1][i]=0; //CW_1
        decoded_in_sic[i]=0;
        sic_attempt[i]=0;
        resend_one[i]=0;
        resend_both[i]=0;

        round_trials[0][i] = 0;  // CW_0
        round_trials[1][i] = 0;  // CW_1
        TB0_deact[i]=0;
        TB1_deact[i]=0;
      }
      dci_errors=0;

      round = 0;

      avg_iter[0] = 0;
      avg_iter[1] = 0;
      iter_trials[0]=0;
      iter_trials[1]=0;

      reset_meas(&eNB->phy_proc_tx); // total eNB tx
      reset_meas(&eNB->dlsch_scrambling_stats);
      reset_meas(&UE->dlsch_unscrambling_stats);
      reset_meas(&eNB->ofdm_mod_stats);
      reset_meas(&eNB->dlsch_modulation_stats);
      reset_meas(&eNB->dlsch_encoding_stats);
      reset_meas(&eNB->dlsch_interleaving_stats);
      reset_meas(&eNB->dlsch_rate_matching_stats);
      reset_meas(&eNB->dlsch_turbo_encoding_stats);

      reset_meas(&UE->phy_proc_rx[subframe&0x1]); // total UE rx
      reset_meas(&UE->ofdm_demod_stats);
      reset_meas(&UE->dlsch_channel_estimation_stats);
      reset_meas(&UE->dlsch_freq_offset_estimation_stats);
      reset_meas(&UE->rx_dft_stats);
      reset_meas(&UE->dlsch_llr_stats);
      reset_meas(&UE->dlsch_decoding_stats[0]);
      reset_meas(&UE->dlsch_decoding_stats[1]);
      reset_meas(&UE->dlsch_turbo_decoding_stats);
      reset_meas(&UE->dlsch_deinterleaving_stats);
      reset_meas(&UE->dlsch_rate_unmatching_stats);
      reset_meas(&UE->dlsch_tc_init_stats);
      reset_meas(&UE->dlsch_tc_alpha_stats);
      reset_meas(&UE->dlsch_tc_beta_stats);
      reset_meas(&UE->dlsch_tc_gamma_stats);
      reset_meas(&UE->dlsch_tc_ext_stats);
      reset_meas(&UE->dlsch_tc_intl1_stats);
      reset_meas(&UE->dlsch_tc_intl2_stats);

      // initialization
      struct list time_vector_tx;
      initialize(&time_vector_tx);
      struct list time_vector_tx_ifft;
      initialize(&time_vector_tx_ifft);
      struct list time_vector_tx_mod;
      initialize(&time_vector_tx_mod);
      struct list time_vector_tx_enc;
      initialize(&time_vector_tx_enc);

      struct list time_vector_rx;
      initialize(&time_vector_rx);
      struct list time_vector_rx_fft;
      initialize(&time_vector_rx_fft);
      struct list time_vector_rx_demod;
      initialize(&time_vector_rx_demod);
      struct list time_vector_rx_dec;
      initialize(&time_vector_rx_dec);

      for (trials = 0;trials<n_frames;trials++) {
      //printf("Trial %d\n",trials);
        fflush(stdout);

        round = 0;
        is_first_time = true;
#ifdef DEBUG_HARQ
        printf("[DLSIM] TRIAL %d\n", trials);
        printf("[DLSIM] TPMI_retr= %d\n", tpmi_retr);
#endif

        for (i=0; i<frame_parms->nb_antennas_tx; i++) {
          memset(sic_buffer[i], 0, FRAME_LENGTH_COMPLEX_SAMPLES_NO_PREFIX*sizeof(int32_t));
        }

        eNB2UE[0]->first_run = 1;

        ret[0] = UE->dlsch[subframe&0x1][0][0]->max_turbo_iterations+1;
        ret[1] = UE->dlsch[subframe&0x1][0][0]->max_turbo_iterations+1;

        resend_cw0_cw1=1;
        resend_cw1=0;
        TB0_active=1;
        TB1_active=1;

        if (transmission_mode == 3 || transmission_mode == 4)
          rank_indc[0]=1;

        while (((transmission_mode == 3 || transmission_mode == 4) &&
               ((round < num_rounds) && ((ret[0] > UE->dlsch[subframe&0x1][0][0]->max_turbo_iterations) ||
               (ret[1] > UE->dlsch[subframe&0x1][0][0]->max_turbo_iterations)))) ||
               ((transmission_mode!=4 && transmission_mode != 3) && ((round< num_rounds) &&
               (ret[0] > UE->dlsch[subframe&0x1][0][0]->max_turbo_iterations)))) {
#ifdef DEBUG_HARQ
        printf("\n [DLSIM] On top round is %d\n", round);
#endif


          round_trials[0][round]++;
          round_trials[1][round]++;

          //printf("Trial %d, round %d , ret[0] %d, ret[1] %d, round_trials %d\n",trials,round, ret[0], ret[1], round_trials[round]);

        /*if (ret[0] > UE->dlsch[subframe&0x1][0][0]->max_turbo_iterations) {
          round_trials[0][round]++;
          round_trials[1][round]++;
        } else if ((ret[1] > UE->dlsch[subframe&0x1][0][0]->max_turbo_iterations) && (ret[0] <= UE->dlsch[subframe&0x1][0][0]->max_turbo_iterations))
          round_trials[1][round]++;*/


#ifdef DEBUG_HARQ
        printf("[DLSIM] Just after while loop TB0 status %d TB1 status %d round %d\n", TB0_active, TB1_active, round);
#endif

        // printf("Trial %d, round %d , ret[0] %d, ret[1] %d, round_trials TB0 = %d, round_trials TB1 = %d \n",trials,round, ret[0], ret[1], round_trials[0][round], round_trials[1][round]);


        /*printf("Trial %d, round cw0 =  %d , round cw1 = %d, ret[0] = %d, ret[1] = %d, round_trials cw0 [%d]= %d, round_trials cw1 [%d]= %d\n",trials, round, round, \
          ret[0], ret[1], round, round_trials[0][round], round, round_trials[1][round]);*/

          //printf("round_trials %d round %d\n", round_trials[round], round);

          if (transmission_mode == 4 || transmission_mode == 5 || transmission_mode == 6)
            pmi_feedback=1;
          else
            pmi_feedback=0;

          if (abstx) {
            if (trials==0 && round==0 && SNR==snr0)  //generate a new channel
              hold_channel = 0;
            else
              hold_channel = 1;
          }
          else
            hold_channel = 0;//(round==0) ? 0 : 1;

        PMI_FEEDBACK:

          //printf("Trial %d : Round %d, pmi_feedback %d \n",trials,round,pmi_feedback);
          for (aa=0; aa<eNB->frame_parms.nb_antennas_tx;aa++) {
            memset(&eNB->common_vars.txdataF[eNB_id][aa][0],0,FRAME_LENGTH_COMPLEX_SAMPLES_NO_PREFIX*sizeof(int32_t));
          }

          if (input_fd==NULL) {

            start_meas(&eNB->phy_proc_tx);

            // Simulate HARQ procedures!!!
            if (common_flag == 0) {

              eNB->dlsch[0][0]->harq_processes[0]->rvidx = round&3;
              if (transmission_mode == 3 || transmission_mode == 4)
                  eNB->dlsch[0][1]->harq_processes[0]->rvidx = round&3;

              if (round == 0) {   // First round
                if ((rank_indc[round]==1) || (rank_indc[round]==0 && rank_adapt==0)) {
                  TB0_active = 1;
                  TB1_active = 1;
#ifdef DEBUG_HARQ
                  printf("Simulating HARQ both active \n");
#endif
                }else {
                  TB0_active = 1;
                  TB1_active = 0;
#ifdef DEBUG_HARQ
                  printf("Simulating HARQ only TB0 active \n");
#endif
                }
                if (eNB->frame_parms.frame_type == TDD) {

                  switch (transmission_mode) {
                  case 1:
                  case 2:
                    switch (eNB->frame_parms.N_RB_DL) {
                    case 6:
                      ((DCI1_1_5MHz_TDD_t *)&DLSCH_alloc_pdu_1[0])->ndi             = trials&1;
                      ((DCI1_1_5MHz_TDD_t *)&DLSCH_alloc_pdu_1[0])->rv              = 0;
                      memcpy(&dci_alloc[0].dci_pdu[0],&DLSCH_alloc_pdu_1[0],sizeof(DCI1_1_5MHz_TDD_t));
                      break;
                    case 25:
                      ((DCI1_5MHz_TDD_t *)&DLSCH_alloc_pdu_1[0])->ndi             = trials&1;
                      ((DCI1_5MHz_TDD_t *)&DLSCH_alloc_pdu_1[0])->rv              = 0;
                      memcpy(&dci_alloc[0].dci_pdu[0],&DLSCH_alloc_pdu_1[0],sizeof(DCI1_5MHz_TDD_t));
                      break;
                    case 50:
                      ((DCI1_10MHz_TDD_t *)&DLSCH_alloc_pdu_1[0])->ndi             = trials&1;
                      ((DCI1_10MHz_TDD_t *)&DLSCH_alloc_pdu_1[0])->rv              = 0;
                      memcpy(&dci_alloc[0].dci_pdu[0],&DLSCH_alloc_pdu_1[0],sizeof(DCI1_10MHz_TDD_t));
                      break;
                    case 100:
                      ((DCI1_20MHz_TDD_t *)&DLSCH_alloc_pdu_1[0])->ndi             = trials&1;
                      ((DCI1_20MHz_TDD_t *)&DLSCH_alloc_pdu_1[0])->rv              = 0;
                      memcpy(&dci_alloc[0].dci_pdu[0],&DLSCH_alloc_pdu_1[0],sizeof(DCI1_20MHz_TDD_t));
                      break;
                    }
                    break;
                  case 3:
                    switch (eNB->frame_parms.N_RB_DL) {
                    case 6:
                      ((DCI2A_1_5MHz_2A_TDD_t *)&DLSCH_alloc_pdu_1[0])->ndi1             = trials&1;
                      ((DCI2A_1_5MHz_2A_TDD_t *)&DLSCH_alloc_pdu_1[0])->rv1              = 0;
                      ((DCI2A_1_5MHz_2A_TDD_t *)&DLSCH_alloc_pdu_1[0])->ndi2             = trials&1;
                      ((DCI2A_1_5MHz_2A_TDD_t *)&DLSCH_alloc_pdu_1[0])->rv2              = 0;
                      memcpy(&dci_alloc[0].dci_pdu[0],&DLSCH_alloc_pdu_1[0],sizeof(DCI2A_1_5MHz_2A_TDD_t));
                      break;
                    case 25:
                      ((DCI2A_5MHz_2A_TDD_t *)&DLSCH_alloc_pdu_1[0])->ndi1             = trials&1;
                      ((DCI2A_5MHz_2A_TDD_t *)&DLSCH_alloc_pdu_1[0])->rv1              = 0;
                      ((DCI2A_5MHz_2A_TDD_t *)&DLSCH_alloc_pdu_1[0])->ndi2             = trials&1;
                      ((DCI2A_5MHz_2A_TDD_t *)&DLSCH_alloc_pdu_1[0])->rv2              = 0;
                      memcpy(&dci_alloc[0].dci_pdu[0],&DLSCH_alloc_pdu_1[0],sizeof(DCI2A_5MHz_2A_TDD_t));
                      break;
                    case 50:
                      ((DCI2A_10MHz_2A_TDD_t *)&DLSCH_alloc_pdu_1[0])->ndi1             = trials&1;
                      ((DCI2A_10MHz_2A_TDD_t *)&DLSCH_alloc_pdu_1[0])->rv1              = 0;
                      ((DCI2A_10MHz_2A_TDD_t *)&DLSCH_alloc_pdu_1[0])->ndi2             = trials&1;
                      ((DCI2A_10MHz_2A_TDD_t *)&DLSCH_alloc_pdu_1[0])->rv2              = 0;
                      memcpy(&dci_alloc[0].dci_pdu[0],&DLSCH_alloc_pdu_1[0],sizeof(DCI2A_10MHz_2A_TDD_t));
                      break;
                    case 100:
                      ((DCI2A_20MHz_2A_TDD_t *)&DLSCH_alloc_pdu_1[0])->ndi1             = trials&1;
                      ((DCI2A_20MHz_2A_TDD_t *)&DLSCH_alloc_pdu_1[0])->rv1              = 0;
                      ((DCI2A_20MHz_2A_TDD_t *)&DLSCH_alloc_pdu_1[0])->ndi2             = trials&1;
                      ((DCI2A_20MHz_2A_TDD_t *)&DLSCH_alloc_pdu_1[0])->rv2              = 0;
                      memcpy(&dci_alloc[0].dci_pdu[0],&DLSCH_alloc_pdu_1[0],sizeof(DCI2A_20MHz_2A_TDD_t));
                      break;
                    }
                    break;
                  case 4:
                    if ((TB0_active == 1) && (TB1_active == 1)) {
                        switch (eNB->frame_parms.N_RB_DL) {
                        case 6:
                          ((DCI2_1_5MHz_2A_TDD_t *)&DLSCH_alloc_pdu_1[0])->tpmi             = 2;
                          ((DCI2_1_5MHz_2A_TDD_t *)&DLSCH_alloc_pdu_1[0])->mcs1             = mcs1;
                          ((DCI2_1_5MHz_2A_TDD_t *)&DLSCH_alloc_pdu_1[0])->mcs2             = mcs2;
                          ((DCI2_1_5MHz_2A_TDD_t *)&DLSCH_alloc_pdu_1[0])->ndi1             = trials&1;
                          ((DCI2_1_5MHz_2A_TDD_t *)&DLSCH_alloc_pdu_1[0])->rv1              = 0;
                          ((DCI2_1_5MHz_2A_TDD_t *)&DLSCH_alloc_pdu_1[0])->ndi2             = trials&1;
                          ((DCI2_1_5MHz_2A_TDD_t *)&DLSCH_alloc_pdu_1[0])->rv2              = 0;
                          memcpy(&dci_alloc[0].dci_pdu[0],&DLSCH_alloc_pdu_1[0],sizeof(DCI2_1_5MHz_2A_TDD_t));
                          break;
                        case 25:
                          ((DCI2_5MHz_2A_TDD_t *)&DLSCH_alloc_pdu_1[0])->tpmi             = 2;
                          ((DCI2_5MHz_2A_TDD_t *)&DLSCH_alloc_pdu_1[0])->mcs1             = mcs1;
                          ((DCI2_5MHz_2A_TDD_t *)&DLSCH_alloc_pdu_1[0])->mcs2             = mcs2;
                          ((DCI2_5MHz_2A_TDD_t *)&DLSCH_alloc_pdu_1[0])->ndi1             = trials&1;
                          ((DCI2_5MHz_2A_TDD_t *)&DLSCH_alloc_pdu_1[0])->rv1              = 0;
                          ((DCI2_5MHz_2A_TDD_t *)&DLSCH_alloc_pdu_1[0])->ndi2             = trials&1;
                          ((DCI2_5MHz_2A_TDD_t *)&DLSCH_alloc_pdu_1[0])->rv2              = 0;
                          memcpy(&dci_alloc[0].dci_pdu[0],&DLSCH_alloc_pdu_1[0],sizeof(DCI2_5MHz_2A_TDD_t));
                          break;
                        case 50:
                          ((DCI2_10MHz_2A_TDD_t *)&DLSCH_alloc_pdu_1[0])->tpmi             = 2;
                          ((DCI2_10MHz_2A_TDD_t *)&DLSCH_alloc_pdu_1[0])->mcs1             = mcs1;
                          ((DCI2_10MHz_2A_TDD_t *)&DLSCH_alloc_pdu_1[0])->mcs2             = mcs2;
                          ((DCI2_10MHz_2A_TDD_t *)&DLSCH_alloc_pdu_1[0])->ndi1             = trials&1;
                          ((DCI2_10MHz_2A_TDD_t *)&DLSCH_alloc_pdu_1[0])->rv1              = 0;
                          ((DCI2_10MHz_2A_TDD_t *)&DLSCH_alloc_pdu_1[0])->ndi2             = trials&1;
                          ((DCI2_10MHz_2A_TDD_t *)&DLSCH_alloc_pdu_1[0])->rv2              = 0;
                          memcpy(&dci_alloc[0].dci_pdu[0],&DLSCH_alloc_pdu_1[0],sizeof(DCI2_10MHz_2A_TDD_t));
                          break;
                        case 100:
                          ((DCI2_20MHz_2A_TDD_t *)&DLSCH_alloc_pdu_1[0])->tpmi             = 2;
                          ((DCI2_20MHz_2A_TDD_t *)&DLSCH_alloc_pdu_1[0])->mcs1             = mcs1;
                          ((DCI2_20MHz_2A_TDD_t *)&DLSCH_alloc_pdu_1[0])->mcs2             = mcs2;
                          ((DCI2_20MHz_2A_TDD_t *)&DLSCH_alloc_pdu_1[0])->ndi1             = trials&1;
                          ((DCI2_20MHz_2A_TDD_t *)&DLSCH_alloc_pdu_1[0])->rv1              = 0;
                          ((DCI2_20MHz_2A_TDD_t *)&DLSCH_alloc_pdu_1[0])->ndi2             = trials&1;
                          ((DCI2_20MHz_2A_TDD_t *)&DLSCH_alloc_pdu_1[0])->rv2              = 0;
                          memcpy(&dci_alloc[0].dci_pdu[0],&DLSCH_alloc_pdu_1[0],sizeof(DCI2_20MHz_2A_TDD_t));
                          break;
                        }
                    } else if ((TB0_active == 1) && (TB1_active == 0)) {
                       switch (eNB->frame_parms.N_RB_DL) {
                        case 6:
                          ((DCI2_1_5MHz_2A_TDD_t *)&DLSCH_alloc_pdu_1[0])->tpmi             = 0;
                          ((DCI2_1_5MHz_2A_TDD_t *)&DLSCH_alloc_pdu_1[0])->ndi1             = trials&1;
                          ((DCI2_1_5MHz_2A_TDD_t *)&DLSCH_alloc_pdu_1[0])->rv1              = round&3;
                          ((DCI2_1_5MHz_2A_TDD_t *)&DLSCH_alloc_pdu_1[0])->mcs2             = 0;
                          ((DCI2_1_5MHz_2A_TDD_t *)&DLSCH_alloc_pdu_1[0])->rv2              = 1;
                          memcpy(&dci_alloc[0].dci_pdu[0],&DLSCH_alloc_pdu_1[0],sizeof(DCI2_1_5MHz_2A_TDD_t));
                          break;
                        case 25:
                          ((DCI2_5MHz_2A_TDD_t *)&DLSCH_alloc_pdu_1[0])->tpmi             = 0;
                          ((DCI2_5MHz_2A_TDD_t *)&DLSCH_alloc_pdu_1[0])->ndi1             = trials&1;
                          ((DCI2_5MHz_2A_TDD_t *)&DLSCH_alloc_pdu_1[0])->rv1              = round&3;
                          ((DCI2_5MHz_2A_TDD_t *)&DLSCH_alloc_pdu_1[0])->mcs2             = 0;
                          ((DCI2_5MHz_2A_TDD_t *)&DLSCH_alloc_pdu_1[0])->rv2              = 1;
                          memcpy(&dci_alloc[0].dci_pdu[0],&DLSCH_alloc_pdu_1[0],sizeof(DCI2_5MHz_2A_TDD_t));
                          break;
                        case 50:
                          ((DCI2_10MHz_2A_TDD_t *)&DLSCH_alloc_pdu_1[0])->tpmi             = 0;
                          ((DCI2_10MHz_2A_TDD_t *)&DLSCH_alloc_pdu_1[0])->ndi1             = trials&1;
                          ((DCI2_10MHz_2A_TDD_t *)&DLSCH_alloc_pdu_1[0])->rv1              = round&3;
                          ((DCI2_10MHz_2A_TDD_t *)&DLSCH_alloc_pdu_1[0])->mcs2             = 0;
                          ((DCI2_10MHz_2A_TDD_t *)&DLSCH_alloc_pdu_1[0])->rv2              = 1;
                          memcpy(&dci_alloc[0].dci_pdu[0],&DLSCH_alloc_pdu_1[0],sizeof(DCI2_10MHz_2A_TDD_t));
                          break;
                        case 100:
                          ((DCI2_20MHz_2A_TDD_t *)&DLSCH_alloc_pdu_1[0])->tpmi             = 0;
                          ((DCI2_20MHz_2A_TDD_t *)&DLSCH_alloc_pdu_1[0])->ndi1             = trials&1;
                          ((DCI2_20MHz_2A_TDD_t *)&DLSCH_alloc_pdu_1[0])->rv1              = round&3;
                          ((DCI2_20MHz_2A_TDD_t *)&DLSCH_alloc_pdu_1[0])->mcs2             = 0;
                          ((DCI2_20MHz_2A_TDD_t *)&DLSCH_alloc_pdu_1[0])->rv2              = 1;
                          memcpy(&dci_alloc[0].dci_pdu[0],&DLSCH_alloc_pdu_1[0],sizeof(DCI2_20MHz_2A_TDD_t));
                          break;
                        }
                        generate_eNB_dlsch_params_from_dci(0,
                                                         subframe,
                                                         &DLSCH_alloc_pdu_1[0],
                                                         n_rnti+k,
                                                         format2,
                                                         eNB->dlsch[0],
                                                         &eNB->frame_parms,
                                                         eNB->pdsch_config_dedicated,
                                                         SI_RNTI,
                                                         0,
                                                         P_RNTI,
                                                         UE->dlsch[subframe&0x1][0][1]->pmi_alloc,
                                                         transmission_mode>=7?transmission_mode:0
                                                         );
                    }
                    break;
                  case 5:
                  case 6:
                    DLSCH_alloc_pdu2_1E[0].ndi             = trials&1;
                    DLSCH_alloc_pdu2_1E[0].rv              = 0;
                    memcpy(&dci_alloc[0].dci_pdu[0],&DLSCH_alloc_pdu2_1E[0],sizeof(DCI1E_5MHz_2A_M10PRB_TDD_t));
                    break;
                  }
                } else { // FDD
                  switch (transmission_mode) {
                    case 1:
                    case 2:
                    switch (eNB->frame_parms.N_RB_DL) {
                    case 6:
                      ((DCI1_1_5MHz_FDD_t *)&DLSCH_alloc_pdu_1[0])->ndi             = trials&1;
                      ((DCI1_1_5MHz_FDD_t *)&DLSCH_alloc_pdu_1[0])->rv              = 0;
                      memcpy(&dci_alloc[0].dci_pdu[0],&DLSCH_alloc_pdu_1[0],sizeof(DCI1_1_5MHz_FDD_t));
                      break;
                    case 25:
                      ((DCI1_5MHz_FDD_t *)&DLSCH_alloc_pdu_1[0])->ndi             = trials&1;
                      ((DCI1_5MHz_FDD_t *)&DLSCH_alloc_pdu_1[0])->rv              = 0;
                      memcpy(&dci_alloc[0].dci_pdu[0],&DLSCH_alloc_pdu_1[0],sizeof(DCI1_5MHz_FDD_t));
                      break;
                    case 50:
                      ((DCI1_10MHz_FDD_t *)&DLSCH_alloc_pdu_1[0])->ndi             = trials&1;
                      ((DCI1_10MHz_FDD_t *)&DLSCH_alloc_pdu_1[0])->rv              = 0;
                      memcpy(&dci_alloc[0].dci_pdu[0],&DLSCH_alloc_pdu_1[0],sizeof(DCI1_10MHz_FDD_t));
                      break;
                    case 100:
                      ((DCI1_20MHz_FDD_t *)&DLSCH_alloc_pdu_1[0])->ndi             = trials&1;
                      ((DCI1_20MHz_FDD_t *)&DLSCH_alloc_pdu_1[0])->rv              = 0;
                      memcpy(&dci_alloc[0].dci_pdu[0],&DLSCH_alloc_pdu_1[0],sizeof(DCI1_20MHz_FDD_t));
                      break;
                    }
                    break;
                  case 3:
                    switch (eNB->frame_parms.N_RB_DL) {
                    case 6:
                      ((DCI2A_1_5MHz_2A_FDD_t *)&DLSCH_alloc_pdu_1[0])->ndi1             = trials&1;
                      ((DCI2A_1_5MHz_2A_FDD_t *)&DLSCH_alloc_pdu_1[0])->rv1              = 0;
                      ((DCI2A_1_5MHz_2A_FDD_t *)&DLSCH_alloc_pdu_1[0])->ndi2             = trials&1;
                      ((DCI2A_1_5MHz_2A_FDD_t *)&DLSCH_alloc_pdu_1[0])->rv2              = 0;
                      memcpy(&dci_alloc[0].dci_pdu[0],&DLSCH_alloc_pdu_1[0],sizeof(DCI2A_1_5MHz_2A_FDD_t));
                      break;
                    case 25:
                      ((DCI2A_5MHz_2A_FDD_t *)&DLSCH_alloc_pdu_1[0])->ndi1             = trials&1;
                      ((DCI2A_5MHz_2A_FDD_t *)&DLSCH_alloc_pdu_1[0])->rv1              = 0;
                      ((DCI2A_5MHz_2A_FDD_t *)&DLSCH_alloc_pdu_1[0])->ndi2             = trials&1;
                      ((DCI2A_5MHz_2A_FDD_t *)&DLSCH_alloc_pdu_1[0])->rv2              = 0;
                      memcpy(&dci_alloc[0].dci_pdu[0],&DLSCH_alloc_pdu_1[0],sizeof(DCI2A_5MHz_2A_FDD_t));
                      break;
                    case 50:
                      ((DCI2A_10MHz_2A_FDD_t *)&DLSCH_alloc_pdu_1[0])->ndi1             = trials&1;
                      ((DCI2A_10MHz_2A_FDD_t *)&DLSCH_alloc_pdu_1[0])->rv1              = 0;
                      ((DCI2A_10MHz_2A_FDD_t *)&DLSCH_alloc_pdu_1[0])->ndi2             = trials&1;
                      ((DCI2A_10MHz_2A_FDD_t *)&DLSCH_alloc_pdu_1[0])->rv2              = 0;
                      memcpy(&dci_alloc[0].dci_pdu[0],&DLSCH_alloc_pdu_1[0],sizeof(DCI2A_10MHz_2A_FDD_t));
                      break;
                    case 100:
                      ((DCI2A_20MHz_2A_FDD_t *)&DLSCH_alloc_pdu_1[0])->ndi1             = trials&1;
                      ((DCI2A_20MHz_2A_FDD_t *)&DLSCH_alloc_pdu_1[0])->rv1              = 0;
                      ((DCI2A_20MHz_2A_FDD_t *)&DLSCH_alloc_pdu_1[0])->ndi2             = trials&1;
                      ((DCI2A_20MHz_2A_FDD_t *)&DLSCH_alloc_pdu_1[0])->rv2              = 0;
                      memcpy(&dci_alloc[0].dci_pdu[0],&DLSCH_alloc_pdu_1[0],sizeof(DCI2A_20MHz_2A_FDD_t));
                      break;
                    }
                    break;
                  case 4:
                    if ((TB0_active == 1) && (TB1_active == 1)) {
                      switch (eNB->frame_parms.N_RB_DL) {
                       case 6:
                        ((DCI2_1_5MHz_2A_FDD_t *)&DLSCH_alloc_pdu_1[0])->tpmi             = 2;
                        ((DCI2_1_5MHz_2A_FDD_t *)&DLSCH_alloc_pdu_1[0])->ndi1             = trials&1;
                        ((DCI2_1_5MHz_2A_FDD_t *)&DLSCH_alloc_pdu_1[0])->mcs1             = mcs1;
                        ((DCI2_1_5MHz_2A_TDD_t *)&DLSCH_alloc_pdu_1[0])->mcs2             = mcs2;
                        ((DCI2_1_5MHz_2A_FDD_t *)&DLSCH_alloc_pdu_1[0])->rv1              = 0;
                        ((DCI2_1_5MHz_2A_FDD_t *)&DLSCH_alloc_pdu_1[0])->ndi2             = trials&1;
                        ((DCI2_1_5MHz_2A_FDD_t *)&DLSCH_alloc_pdu_1[0])->rv2              = 0;
                        memcpy(&dci_alloc[0].dci_pdu[0],&DLSCH_alloc_pdu_1[0],sizeof(DCI2_1_5MHz_2A_FDD_t));
                        break;
                      case 25:
                        ((DCI2_5MHz_2A_FDD_t *)&DLSCH_alloc_pdu_1[0])->tpmi             = 2;
                        ((DCI2_5MHz_2A_FDD_t *)&DLSCH_alloc_pdu_1[0])->ndi1             = trials&1;
                        ((DCI2_5MHz_2A_FDD_t *)&DLSCH_alloc_pdu_1[0])->mcs1             = mcs1;
                        ((DCI2_5MHz_2A_FDD_t *)&DLSCH_alloc_pdu_1[0])->mcs2             = mcs2;
                        ((DCI2_5MHz_2A_FDD_t *)&DLSCH_alloc_pdu_1[0])->rv1              = 0;
                        ((DCI2_5MHz_2A_FDD_t *)&DLSCH_alloc_pdu_1[0])->ndi2             = trials&1;
                        ((DCI2_5MHz_2A_FDD_t *)&DLSCH_alloc_pdu_1[0])->rv2              = 0;
                        memcpy(&dci_alloc[0].dci_pdu[0],&DLSCH_alloc_pdu_1[0],sizeof(DCI2_5MHz_2A_FDD_t));
                        break;
                      case 50:
                        ((DCI2_10MHz_2A_FDD_t *)&DLSCH_alloc_pdu_1[0])->tpmi             = 2;
                        ((DCI2_10MHz_2A_FDD_t *)&DLSCH_alloc_pdu_1[0])->ndi1             = trials&1;
                        ((DCI2_10MHz_2A_FDD_t *)&DLSCH_alloc_pdu_1[0])->mcs1             = mcs1;
                        ((DCI2_10MHz_2A_FDD_t *)&DLSCH_alloc_pdu_1[0])->mcs2             = mcs2;
                        ((DCI2_10MHz_2A_FDD_t *)&DLSCH_alloc_pdu_1[0])->rv1              = 0;
                        ((DCI2_10MHz_2A_FDD_t *)&DLSCH_alloc_pdu_1[0])->ndi2             = trials&1;
                        ((DCI2_10MHz_2A_FDD_t *)&DLSCH_alloc_pdu_1[0])->rv2              = 0;
                        memcpy(&dci_alloc[0].dci_pdu[0],&DLSCH_alloc_pdu_1[0],sizeof(DCI2_10MHz_2A_FDD_t));
                        break;
                      case 100:
                        ((DCI2_20MHz_2A_FDD_t *)&DLSCH_alloc_pdu_1[0])->tpmi             = 2;
                        ((DCI2_20MHz_2A_FDD_t *)&DLSCH_alloc_pdu_1[0])->mcs1             = mcs1;
                        ((DCI2_20MHz_2A_FDD_t *)&DLSCH_alloc_pdu_1[0])->mcs2             = mcs2;
                        ((DCI2_20MHz_2A_FDD_t *)&DLSCH_alloc_pdu_1[0])->ndi1             = trials&1;
                        ((DCI2_20MHz_2A_FDD_t *)&DLSCH_alloc_pdu_1[0])->rv1              = 0;
                        ((DCI2_20MHz_2A_FDD_t *)&DLSCH_alloc_pdu_1[0])->ndi2             = trials&1;
                        ((DCI2_20MHz_2A_FDD_t *)&DLSCH_alloc_pdu_1[0])->rv2              = 0;
                        memcpy(&dci_alloc[0].dci_pdu[0],&DLSCH_alloc_pdu_1[0],sizeof(DCI2_20MHz_2A_FDD_t));
                        break;
                      }
                    } else if ((TB0_active == 1) && (TB1_active == 0)) {
                       switch (eNB->frame_parms.N_RB_DL) {
                        case 6:
                          ((DCI2_1_5MHz_2A_FDD_t *)&DLSCH_alloc_pdu_1[0])->tpmi             = 0;
                          ((DCI2_1_5MHz_2A_FDD_t *)&DLSCH_alloc_pdu_1[0])->ndi1             = trials&1;
                          ((DCI2_1_5MHz_2A_FDD_t *)&DLSCH_alloc_pdu_1[0])->rv1              = round&3;
                          ((DCI2_1_5MHz_2A_FDD_t *)&DLSCH_alloc_pdu_1[0])->mcs2             = 0;
                          ((DCI2_1_5MHz_2A_FDD_t *)&DLSCH_alloc_pdu_1[0])->rv2              = 1;
                          memcpy(&dci_alloc[0].dci_pdu[0],&DLSCH_alloc_pdu_1[0],sizeof(DCI2_1_5MHz_2A_FDD_t));
                          break;
                        case 25:
                          ((DCI2_5MHz_2A_FDD_t *)&DLSCH_alloc_pdu_1[0])->tpmi             = 0;
                          ((DCI2_5MHz_2A_FDD_t *)&DLSCH_alloc_pdu_1[0])->ndi1             = trials&1;
                          ((DCI2_5MHz_2A_FDD_t *)&DLSCH_alloc_pdu_1[0])->rv1              = round&3;
                          ((DCI2_5MHz_2A_FDD_t *)&DLSCH_alloc_pdu_1[0])->mcs2             = 0;
                          ((DCI2_5MHz_2A_FDD_t *)&DLSCH_alloc_pdu_1[0])->rv2              = 1;
                          memcpy(&dci_alloc[0].dci_pdu[0],&DLSCH_alloc_pdu_1[0],sizeof(DCI2_5MHz_2A_FDD_t));
                          break;
                        case 50:
                          ((DCI2_10MHz_2A_FDD_t *)&DLSCH_alloc_pdu_1[0])->tpmi             = 0;
                          ((DCI2_10MHz_2A_FDD_t *)&DLSCH_alloc_pdu_1[0])->ndi1             = trials&1;
                          ((DCI2_10MHz_2A_FDD_t *)&DLSCH_alloc_pdu_1[0])->rv1              = round&3;
                          ((DCI2_10MHz_2A_FDD_t *)&DLSCH_alloc_pdu_1[0])->mcs2             = 0;
                          ((DCI2_10MHz_2A_FDD_t *)&DLSCH_alloc_pdu_1[0])->rv2              = 1;
                          memcpy(&dci_alloc[0].dci_pdu[0],&DLSCH_alloc_pdu_1[0],sizeof(DCI2_10MHz_2A_FDD_t));
                          break;
                        case 100:
                          ((DCI2_20MHz_2A_FDD_t *)&DLSCH_alloc_pdu_1[0])->tpmi             = 0;
                          ((DCI2_20MHz_2A_FDD_t *)&DLSCH_alloc_pdu_1[0])->ndi1             = trials&1;
                          ((DCI2_20MHz_2A_FDD_t *)&DLSCH_alloc_pdu_1[0])->rv1              = round&3;
                          ((DCI2_20MHz_2A_FDD_t *)&DLSCH_alloc_pdu_1[0])->mcs2             = 0;
                          ((DCI2_20MHz_2A_FDD_t *)&DLSCH_alloc_pdu_1[0])->rv2              = 1;
                          memcpy(&dci_alloc[0].dci_pdu[0],&DLSCH_alloc_pdu_1[0],sizeof(DCI2_20MHz_2A_FDD_t));
                          break;
                        }
                    }
                    generate_eNB_dlsch_params_from_dci(0,
                                                       subframe,
                                                       &DLSCH_alloc_pdu_1[0],
                                                       n_rnti+k,
                                                       format2,
                                                       eNB->dlsch[0],
                                                       &eNB->frame_parms,
                                                       eNB->pdsch_config_dedicated,
                                                       SI_RNTI,
                                                       0,
                                                       P_RNTI,
                                                       UE->dlsch[subframe&0x1][0][1]->pmi_alloc,
                                                       transmission_mode>=7?transmission_mode:0
                                                       );
                    break;

                  case 5:
                  case 6:
                    DLSCH_alloc_pdu2_1E[0].ndi             = trials&1;
                    DLSCH_alloc_pdu2_1E[0].rv              = 0;
                    memcpy(&dci_alloc[0].dci_pdu[0],&DLSCH_alloc_pdu2_1E[0],sizeof(DCI1E_5MHz_2A_M10PRB_TDD_t));
                    break;
                  }
                }
              }
              else {

                if (eNB->frame_parms.frame_type == TDD) {
                  switch (transmission_mode) {
                  case 1:
                  case 2:
                    switch (eNB->frame_parms.N_RB_DL) {
                    case 6:
                      ((DCI1_1_5MHz_TDD_t *)&DLSCH_alloc_pdu_1[0])->ndi             = trials&1;
                      ((DCI1_1_5MHz_TDD_t *)&DLSCH_alloc_pdu_1[0])->rv              = round&3;;
                      memcpy(&dci_alloc[0].dci_pdu[0],&DLSCH_alloc_pdu_1[0],sizeof(DCI1_1_5MHz_TDD_t));
                      break;
                    case 25:
                      ((DCI1_5MHz_TDD_t *)&DLSCH_alloc_pdu_1[0])->ndi             = trials&1;
                      ((DCI1_5MHz_TDD_t *)&DLSCH_alloc_pdu_1[0])->rv              = round&3;
                      memcpy(&dci_alloc[0].dci_pdu[0],&DLSCH_alloc_pdu_1[0],sizeof(DCI1_5MHz_TDD_t));
                      break;
                    case 50:
                      ((DCI1_10MHz_TDD_t *)&DLSCH_alloc_pdu_1[0])->ndi             = trials&1;
                      ((DCI1_10MHz_TDD_t *)&DLSCH_alloc_pdu_1[0])->rv              = round&3;
                      memcpy(&dci_alloc[0].dci_pdu[0],&DLSCH_alloc_pdu_1[0],sizeof(DCI1_10MHz_TDD_t));
                      break;
                    case 100:
                      ((DCI1_20MHz_TDD_t *)&DLSCH_alloc_pdu_1[0])->ndi             = trials&1;
                      ((DCI1_20MHz_TDD_t *)&DLSCH_alloc_pdu_1[0])->rv              = round&3;
                      memcpy(&dci_alloc[0].dci_pdu[0],&DLSCH_alloc_pdu_1[0],sizeof(DCI1_20MHz_TDD_t));
                      break;
                    }
                    break;
                  case 3:
                    switch (eNB->frame_parms.N_RB_DL) {
                    case 6:
                      if (TB0_active == 1 && TB1_active == 1) {
                        ((DCI2A_1_5MHz_2A_TDD_t *)&DLSCH_alloc_pdu_1[0])->ndi1             = trials&1;
                        ((DCI2A_1_5MHz_2A_TDD_t *)&DLSCH_alloc_pdu_1[0])->rv1              = round&3;
                        ((DCI2A_1_5MHz_2A_TDD_t *)&DLSCH_alloc_pdu_1[0])->ndi2             = trials&1;
                        ((DCI2A_1_5MHz_2A_TDD_t *)&DLSCH_alloc_pdu_1[0])->rv2              = round&3;
                        }
                      else if (TB0_active == 0) {  // deactivate TB0
                        ((DCI2A_1_5MHz_2A_TDD_t *)&DLSCH_alloc_pdu_1[0])->mcs1             = 0;
                        ((DCI2A_1_5MHz_2A_TDD_t *)&DLSCH_alloc_pdu_1[0])->rv1              = 1;
                        ((DCI2A_1_5MHz_2A_TDD_t *)&DLSCH_alloc_pdu_1[0])->ndi2             = trials&1;
                        ((DCI2A_1_5MHz_2A_TDD_t *)&DLSCH_alloc_pdu_1[0])->rv2              = round&3;
                        }
                      else {  // deactivate TB1
                        ((DCI2A_1_5MHz_2A_TDD_t *)&DLSCH_alloc_pdu_1[0])->ndi1             = trials&1;
                        ((DCI2A_1_5MHz_2A_TDD_t *)&DLSCH_alloc_pdu_1[0])->rv1              = round&3;
                        ((DCI2A_1_5MHz_2A_TDD_t *)&DLSCH_alloc_pdu_1[0])->mcs2             = 0;
                        ((DCI2A_1_5MHz_2A_TDD_t *)&DLSCH_alloc_pdu_1[0])->rv2              = 1;
                      }
                      memcpy(&dci_alloc[0].dci_pdu[0],&DLSCH_alloc_pdu_1[0],sizeof(DCI2A_1_5MHz_2A_TDD_t));
                      break;
                    case 25:
                      if (TB0_active == 1 && TB1_active == 1) {
                        ((DCI2A_5MHz_2A_TDD_t *)&DLSCH_alloc_pdu_1[0])->ndi1             = trials&1;
                        ((DCI2A_5MHz_2A_TDD_t *)&DLSCH_alloc_pdu_1[0])->rv1              = round&3;
                        ((DCI2A_5MHz_2A_TDD_t *)&DLSCH_alloc_pdu_1[0])->ndi2             = trials&1;
                        ((DCI2A_5MHz_2A_TDD_t *)&DLSCH_alloc_pdu_1[0])->rv2              = round&3;
                        }
                      else if (TB0_active == 0) {  // deactivate TB0
                        ((DCI2A_5MHz_2A_TDD_t *)&DLSCH_alloc_pdu_1[0])->mcs1             = 0;
                        ((DCI2A_5MHz_2A_TDD_t *)&DLSCH_alloc_pdu_1[0])->rv1              = 1;
                        ((DCI2A_5MHz_2A_TDD_t *)&DLSCH_alloc_pdu_1[0])->ndi2             = trials&1;
                        ((DCI2A_5MHz_2A_TDD_t *)&DLSCH_alloc_pdu_1[0])->rv2              = round&3;
                      }
                      else {  // deactivate TB1
                        ((DCI2A_5MHz_2A_TDD_t *)&DLSCH_alloc_pdu_1[0])->ndi1             = trials&1;
                        ((DCI2A_5MHz_2A_TDD_t *)&DLSCH_alloc_pdu_1[0])->rv1              = round&3;
                        ((DCI2A_5MHz_2A_TDD_t *)&DLSCH_alloc_pdu_1[0])->mcs2             = 0;
                        ((DCI2A_5MHz_2A_TDD_t *)&DLSCH_alloc_pdu_1[0])->rv2              = 1;
                      }
                      memcpy(&dci_alloc[0].dci_pdu[0],&DLSCH_alloc_pdu_1[0],sizeof(DCI2A_5MHz_2A_TDD_t));
                      break;
                    case 50:
                      if (TB0_active == 1 && TB1_active == 1) {
                        ((DCI2A_10MHz_2A_TDD_t *)&DLSCH_alloc_pdu_1[0])->ndi1             = trials&1;
                        ((DCI2A_10MHz_2A_TDD_t *)&DLSCH_alloc_pdu_1[0])->rv1              = round&3;
                        ((DCI2A_10MHz_2A_TDD_t *)&DLSCH_alloc_pdu_1[0])->ndi2             = trials&1;
                        ((DCI2A_10MHz_2A_TDD_t *)&DLSCH_alloc_pdu_1[0])->rv2              = round&3;
                        }
                      else if (TB0_active == 0){  // deactivate TB0
                        ((DCI2A_10MHz_2A_TDD_t *)&DLSCH_alloc_pdu_1[0])->mcs1             = 0;
                        ((DCI2A_10MHz_2A_TDD_t *)&DLSCH_alloc_pdu_1[0])->rv1              = 1;
                        ((DCI2A_10MHz_2A_TDD_t *)&DLSCH_alloc_pdu_1[0])->ndi2             = trials&1;
                        ((DCI2A_10MHz_2A_TDD_t *)&DLSCH_alloc_pdu_1[0])->rv2              = round&3;
                        }
                      else {  // deactivate TB1
                        ((DCI2A_10MHz_2A_TDD_t *)&DLSCH_alloc_pdu_1[0])->ndi1             = trials&1;
                        ((DCI2A_10MHz_2A_TDD_t *)&DLSCH_alloc_pdu_1[0])->rv1              = round&3;
                        ((DCI2A_10MHz_2A_TDD_t *)&DLSCH_alloc_pdu_1[0])->mcs2             = 0;
                        ((DCI2A_10MHz_2A_TDD_t *)&DLSCH_alloc_pdu_1[0])->rv2              = 1;
                      }
                      memcpy(&dci_alloc[0].dci_pdu[0],&DLSCH_alloc_pdu_1[0],sizeof(DCI2A_10MHz_2A_TDD_t));
                      break;
                    case 100:
                      if (TB0_active == 1 && TB1_active == 1) {
                        ((DCI2A_20MHz_2A_TDD_t *)&DLSCH_alloc_pdu_1[0])->ndi1             = trials&1;
                        ((DCI2A_20MHz_2A_TDD_t *)&DLSCH_alloc_pdu_1[0])->rv1              = round&3;
                        ((DCI2A_20MHz_2A_TDD_t *)&DLSCH_alloc_pdu_1[0])->ndi2             = trials&1;
                        ((DCI2A_20MHz_2A_TDD_t *)&DLSCH_alloc_pdu_1[0])->rv2              = round&3;
                      }
                      else if (TB0_active == 0){  // deactivate TB0
                        ((DCI2A_20MHz_2A_TDD_t *)&DLSCH_alloc_pdu_1[0])->mcs1             = 0;
                        ((DCI2A_20MHz_2A_TDD_t *)&DLSCH_alloc_pdu_1[0])->rv1              = 1;
                        ((DCI2A_20MHz_2A_TDD_t *)&DLSCH_alloc_pdu_1[0])->ndi2             = trials&1;
                        ((DCI2A_20MHz_2A_TDD_t *)&DLSCH_alloc_pdu_1[0])->rv2              = round&3;
                      }
                      else {  // deactivate TB1
                        ((DCI2A_10MHz_2A_TDD_t *)&DLSCH_alloc_pdu_1[0])->ndi1             = trials&1;
                        ((DCI2A_10MHz_2A_TDD_t *)&DLSCH_alloc_pdu_1[0])->rv1              = round&3;
                        ((DCI2A_10MHz_2A_TDD_t *)&DLSCH_alloc_pdu_1[0])->mcs2             = 0;
                        ((DCI2A_10MHz_2A_TDD_t *)&DLSCH_alloc_pdu_1[0])->rv2              = 1;
                      }
                      memcpy(&dci_alloc[0].dci_pdu[0],&DLSCH_alloc_pdu_1[0],sizeof(DCI2A_20MHz_2A_TDD_t));
                      break;
                    }
                    break;
                  case 4:
                    switch (eNB->frame_parms.N_RB_DL) {
                    case 6:
                      if (TB0_active == 1 && TB1_active == 1) {
                        ((DCI2_1_5MHz_2A_TDD_t *)&DLSCH_alloc_pdu_1[0])->tpmi             = 2;
                        ((DCI2_1_5MHz_2A_TDD_t *)&DLSCH_alloc_pdu_1[0])->mcs1             = mcs1;
                        ((DCI2_1_5MHz_2A_TDD_t *)&DLSCH_alloc_pdu_1[0])->mcs2             = mcs2;
                        ((DCI2_1_5MHz_2A_TDD_t *)&DLSCH_alloc_pdu_1[0])->ndi1             = trials&1;
                        ((DCI2_1_5MHz_2A_TDD_t *)&DLSCH_alloc_pdu_1[0])->rv1              = round&3;
                        ((DCI2_1_5MHz_2A_TDD_t *)&DLSCH_alloc_pdu_1[0])->ndi2             = trials&1;
                        ((DCI2_1_5MHz_2A_TDD_t *)&DLSCH_alloc_pdu_1[0])->rv2              = round&3;
                      }
                      else if (TB0_active == 0){  // deactivate TB0
                        ((DCI2_1_5MHz_2A_TDD_t *)&DLSCH_alloc_pdu_1[0])->tpmi             = tpmi_retr;
                        ((DCI2_1_5MHz_2A_TDD_t *)&DLSCH_alloc_pdu_1[0])->mcs1             = 0;
                        ((DCI2_1_5MHz_2A_TDD_t *)&DLSCH_alloc_pdu_1[0])->rv1              = 1;
                        ((DCI2_1_5MHz_2A_TDD_t *)&DLSCH_alloc_pdu_1[0])->ndi2             = trials&1;
                        ((DCI2_1_5MHz_2A_TDD_t *)&DLSCH_alloc_pdu_1[0])->rv2              = round&3;
                        }
                      else {  // deactivate TB1
                        ((DCI2_1_5MHz_2A_TDD_t *)&DLSCH_alloc_pdu_1[0])->tpmi             = tpmi_retr;
                        ((DCI2_1_5MHz_2A_TDD_t *)&DLSCH_alloc_pdu_1[0])->ndi1             = trials&1;
                        ((DCI2_1_5MHz_2A_TDD_t *)&DLSCH_alloc_pdu_1[0])->rv1              = round&3;
                        ((DCI2_1_5MHz_2A_TDD_t *)&DLSCH_alloc_pdu_1[0])->mcs2             = 0;
                        ((DCI2_1_5MHz_2A_TDD_t *)&DLSCH_alloc_pdu_1[0])->rv2              = 1;
                      }
                      memcpy(&dci_alloc[0].dci_pdu[0],&DLSCH_alloc_pdu_1[0],sizeof(DCI2_1_5MHz_2A_TDD_t));
                      break;
                    case 25:
                      if (TB0_active == 1 && TB1_active == 1) {
                        ((DCI2_5MHz_2A_TDD_t *)&DLSCH_alloc_pdu_1[0])->tpmi             = 2;
                        ((DCI2_5MHz_2A_TDD_t *)&DLSCH_alloc_pdu_1[0])->mcs1             = mcs1;
                        ((DCI2_5MHz_2A_TDD_t *)&DLSCH_alloc_pdu_1[0])->mcs2             = mcs2;
                        ((DCI2_5MHz_2A_TDD_t *)&DLSCH_alloc_pdu_1[0])->ndi1             = trials&1;
                        ((DCI2_5MHz_2A_TDD_t *)&DLSCH_alloc_pdu_1[0])->rv1              = round&3;
                        ((DCI2_5MHz_2A_TDD_t *)&DLSCH_alloc_pdu_1[0])->ndi2             = trials&1;
                        ((DCI2_5MHz_2A_TDD_t *)&DLSCH_alloc_pdu_1[0])->rv2              = round&3;
                      }
                      else if (TB0_active == 0){  // deactivate TB0
                        ((DCI2_5MHz_2A_TDD_t *)&DLSCH_alloc_pdu_1[0])->tpmi             = tpmi_retr;
                        ((DCI2_5MHz_2A_TDD_t *)&DLSCH_alloc_pdu_1[0])->mcs1             = 0;
                        ((DCI2_5MHz_2A_TDD_t *)&DLSCH_alloc_pdu_1[0])->rv1              = 1;
                        ((DCI2_5MHz_2A_TDD_t *)&DLSCH_alloc_pdu_1[0])->ndi2             = trials&1;
                        ((DCI2_5MHz_2A_TDD_t *)&DLSCH_alloc_pdu_1[0])->rv2              = round&3;
                      }
                      else {  // deactivate TB1
                        ((DCI2_5MHz_2A_TDD_t *)&DLSCH_alloc_pdu_1[0])->tpmi             = tpmi_retr;
                        ((DCI2_5MHz_2A_TDD_t *)&DLSCH_alloc_pdu_1[0])->ndi1             = trials&1;
                        ((DCI2_5MHz_2A_TDD_t *)&DLSCH_alloc_pdu_1[0])->rv1              = round&3;
                        ((DCI2_5MHz_2A_TDD_t *)&DLSCH_alloc_pdu_1[0])->mcs2             = 0;
                        ((DCI2_5MHz_2A_TDD_t *)&DLSCH_alloc_pdu_1[0])->rv2              = 1;
                      }
                      memcpy(&dci_alloc[0].dci_pdu[0],&DLSCH_alloc_pdu_1[0],sizeof(DCI2_5MHz_2A_TDD_t));
                      generate_eNB_dlsch_params_from_dci(0,
                                                         subframe,
                                                         &DLSCH_alloc_pdu_1[0],
                                                         n_rnti+k,
                                                         format2,
                                                         eNB->dlsch[0],
                                                         &eNB->frame_parms,
                                                         eNB->pdsch_config_dedicated,
                                                         SI_RNTI,
                                                         0,
                                                         P_RNTI,
                                                         UE->dlsch[subframe&0x1][0][1]->pmi_alloc,
                                                         transmission_mode>=7?transmission_mode:0
                                                         );
                      break;
                    case 50:
                      if (TB0_active == 1 && TB1_active == 1) {
                        ((DCI2_10MHz_2A_TDD_t *)&DLSCH_alloc_pdu_1[0])->tpmi             = 2;
                        ((DCI2_10MHz_2A_TDD_t *)&DLSCH_alloc_pdu_1[0])->mcs1             = mcs1;
                        ((DCI2_10MHz_2A_TDD_t *)&DLSCH_alloc_pdu_1[0])->mcs2             = mcs2;
                        ((DCI2_10MHz_2A_TDD_t *)&DLSCH_alloc_pdu_1[0])->ndi1             = trials&1;
                        ((DCI2_10MHz_2A_TDD_t *)&DLSCH_alloc_pdu_1[0])->rv1              = round&3;
                        ((DCI2_10MHz_2A_TDD_t *)&DLSCH_alloc_pdu_1[0])->ndi2             = trials&1;
                        ((DCI2_10MHz_2A_TDD_t *)&DLSCH_alloc_pdu_1[0])->rv2              = round&3;
                      }
                      else if (TB0_active == 0){  // deactivate TB0
                        ((DCI2_10MHz_2A_TDD_t *)&DLSCH_alloc_pdu_1[0])->tpmi             = tpmi_retr;
                        ((DCI2_10MHz_2A_TDD_t *)&DLSCH_alloc_pdu_1[0])->mcs1             = 0;
                        ((DCI2_10MHz_2A_TDD_t *)&DLSCH_alloc_pdu_1[0])->rv1              = 1;
                        ((DCI2_10MHz_2A_TDD_t *)&DLSCH_alloc_pdu_1[0])->ndi2             = trials&1;
                        ((DCI2_10MHz_2A_TDD_t *)&DLSCH_alloc_pdu_1[0])->rv2              = round&3;
                      }
                      else {  // deactivate TB1
                        ((DCI2_10MHz_2A_TDD_t *)&DLSCH_alloc_pdu_1[0])->tpmi             = tpmi_retr;
                        ((DCI2_10MHz_2A_TDD_t *)&DLSCH_alloc_pdu_1[0])->ndi1             = trials&1;
                        ((DCI2_10MHz_2A_TDD_t *)&DLSCH_alloc_pdu_1[0])->rv1              = round&3;
                        ((DCI2_10MHz_2A_TDD_t *)&DLSCH_alloc_pdu_1[0])->mcs2             = 0;
                        ((DCI2_10MHz_2A_TDD_t *)&DLSCH_alloc_pdu_1[0])->rv2              = 1;
                      }
                      memcpy(&dci_alloc[0].dci_pdu[0],&DLSCH_alloc_pdu_1[0],sizeof(DCI2_10MHz_2A_TDD_t));
                      break;
                    case 100:
                      if (TB0_active == 1 && TB1_active == 1) {
                        ((DCI2_20MHz_2A_TDD_t *)&DLSCH_alloc_pdu_1[0])->tpmi             = 2;
                        ((DCI2_20MHz_2A_TDD_t *)&DLSCH_alloc_pdu_1[0])->mcs1             = mcs1;
                        ((DCI2_20MHz_2A_TDD_t *)&DLSCH_alloc_pdu_1[0])->mcs2             = mcs2;
                        ((DCI2_20MHz_2A_TDD_t *)&DLSCH_alloc_pdu_1[0])->ndi1             = trials&1;
                        ((DCI2_20MHz_2A_TDD_t *)&DLSCH_alloc_pdu_1[0])->rv1              = round&3;
                        ((DCI2_20MHz_2A_TDD_t *)&DLSCH_alloc_pdu_1[0])->ndi2             = trials&1;
                        ((DCI2_20MHz_2A_TDD_t *)&DLSCH_alloc_pdu_1[0])->rv2              = round&3;
                      }
                      else if (TB0_active == 0){  // deactivate TB0
                        ((DCI2_20MHz_2A_TDD_t *)&DLSCH_alloc_pdu_1[0])->tpmi             = tpmi_retr;
                        ((DCI2_20MHz_2A_TDD_t *)&DLSCH_alloc_pdu_1[0])->mcs1             = 0;
                        ((DCI2_20MHz_2A_TDD_t *)&DLSCH_alloc_pdu_1[0])->rv1              = 1;
                        ((DCI2_20MHz_2A_TDD_t *)&DLSCH_alloc_pdu_1[0])->ndi2             = trials&1;
                        ((DCI2_20MHz_2A_TDD_t *)&DLSCH_alloc_pdu_1[0])->rv2              = round&3;
                      }
                      else {  // deactivate TB1
                        ((DCI2_20MHz_2A_TDD_t *)&DLSCH_alloc_pdu_1[0])->tpmi             = tpmi_retr;
                        ((DCI2_20MHz_2A_TDD_t *)&DLSCH_alloc_pdu_1[0])->ndi1             = trials&1;
                        ((DCI2_20MHz_2A_TDD_t *)&DLSCH_alloc_pdu_1[0])->rv1              = round&3;
                        ((DCI2_20MHz_2A_TDD_t *)&DLSCH_alloc_pdu_1[0])->mcs2             = 0;
                        ((DCI2_20MHz_2A_TDD_t *)&DLSCH_alloc_pdu_1[0])->rv2              = 1;
                      }
                      memcpy(&dci_alloc[0].dci_pdu[0],&DLSCH_alloc_pdu_1[0],sizeof(DCI2_20MHz_2A_TDD_t));
                      break;
                    }
                    break;

                  case 5:
                  case 6:
                    DLSCH_alloc_pdu2_1E[0].ndi             = trials&1;
                    DLSCH_alloc_pdu2_1E[0].rv              = round&3;
                    memcpy(&dci_alloc[0].dci_pdu[0],&DLSCH_alloc_pdu2_1E[0],sizeof(DCI1E_5MHz_2A_M10PRB_TDD_t));
                    break;
                  }
                }
                else {
                  switch (transmission_mode) {
                  case 1:
                  case 2:
                    switch (eNB->frame_parms.N_RB_DL) {
                    case 6:
                      ((DCI1_1_5MHz_FDD_t *)&DLSCH_alloc_pdu_1[0])->ndi             = trials&1;
                      ((DCI1_1_5MHz_FDD_t *)&DLSCH_alloc_pdu_1[0])->rv              = round&3;;
                      memcpy(&dci_alloc[0].dci_pdu[0],&DLSCH_alloc_pdu_1[0],sizeof(DCI1_1_5MHz_FDD_t));
                      break;
                    case 25:
                      ((DCI1_5MHz_FDD_t *)&DLSCH_alloc_pdu_1[0])->ndi             = trials&1;
                      ((DCI1_5MHz_FDD_t *)&DLSCH_alloc_pdu_1[0])->rv              = round&3;
                      memcpy(&dci_alloc[0].dci_pdu[0],&DLSCH_alloc_pdu_1[0],sizeof(DCI1_5MHz_FDD_t));
                      break;
                    case 50:
                      ((DCI1_10MHz_FDD_t *)&DLSCH_alloc_pdu_1[0])->ndi             = trials&1;
                      ((DCI1_10MHz_FDD_t *)&DLSCH_alloc_pdu_1[0])->rv              = round&3;
                      memcpy(&dci_alloc[0].dci_pdu[0],&DLSCH_alloc_pdu_1[0],sizeof(DCI1_10MHz_FDD_t));
                      break;
                    case 100:
                      ((DCI1_20MHz_FDD_t *)&DLSCH_alloc_pdu_1[0])->ndi             = trials&1;
                      ((DCI1_20MHz_FDD_t *)&DLSCH_alloc_pdu_1[0])->rv              = round&3;
                      memcpy(&dci_alloc[0].dci_pdu[0],&DLSCH_alloc_pdu_1[0],sizeof(DCI1_20MHz_FDD_t));
                      break;
                    }
                    break;
                  case 3:
                    switch (eNB->frame_parms.N_RB_DL) {
                    case 6:
                      if (TB0_active==1) {
                        ((DCI2A_1_5MHz_2A_FDD_t *)&DLSCH_alloc_pdu_1[0])->ndi1             = trials&1;
                        ((DCI2A_1_5MHz_2A_FDD_t *)&DLSCH_alloc_pdu_1[0])->rv1              = round&3;
                        ((DCI2A_1_5MHz_2A_FDD_t *)&DLSCH_alloc_pdu_1[0])->ndi2             = trials&1;
                        ((DCI2A_1_5MHz_2A_FDD_t *)&DLSCH_alloc_pdu_1[0])->rv2              = round&3;
                      }
                      else {  // deactivate TB0
                        ((DCI2A_1_5MHz_2A_FDD_t *)&DLSCH_alloc_pdu_1[0])->mcs1             = 0;
                        ((DCI2A_1_5MHz_2A_FDD_t *)&DLSCH_alloc_pdu_1[0])->rv1              = 1;
                        ((DCI2A_1_5MHz_2A_FDD_t *)&DLSCH_alloc_pdu_1[0])->ndi2             = trials&1;
                        ((DCI2A_1_5MHz_2A_FDD_t *)&DLSCH_alloc_pdu_1[0])->rv2              = round&3;
                      }
                      memcpy(&dci_alloc[0].dci_pdu[0],&DLSCH_alloc_pdu_1[0],sizeof(DCI2A_1_5MHz_2A_FDD_t));
                      break;
                    case 25:
                      if (TB0_active==1) {
                        ((DCI2A_5MHz_2A_FDD_t *)&DLSCH_alloc_pdu_1[0])->ndi1             = trials&1;
                        ((DCI2A_5MHz_2A_FDD_t *)&DLSCH_alloc_pdu_1[0])->rv1              = round&3;
                        ((DCI2A_5MHz_2A_FDD_t *)&DLSCH_alloc_pdu_1[0])->ndi2             = trials&1;
                        ((DCI2A_5MHz_2A_FDD_t *)&DLSCH_alloc_pdu_1[0])->rv2              = round&3;
                      }
                      else {  // deactivate TB0
                        ((DCI2A_5MHz_2A_FDD_t *)&DLSCH_alloc_pdu_1[0])->mcs1             = 0;
                        ((DCI2A_5MHz_2A_FDD_t *)&DLSCH_alloc_pdu_1[0])->rv1              = 1;
                        ((DCI2A_5MHz_2A_FDD_t *)&DLSCH_alloc_pdu_1[0])->ndi2             = trials&1;
                        ((DCI2A_5MHz_2A_FDD_t *)&DLSCH_alloc_pdu_1[0])->rv2              = round&3;
                      }
                      memcpy(&dci_alloc[0].dci_pdu[0],&DLSCH_alloc_pdu_1[0],sizeof(DCI2A_5MHz_2A_FDD_t));
                      break;
                    case 50:
                      if (TB0_active==1) {
                        ((DCI2A_10MHz_2A_FDD_t *)&DLSCH_alloc_pdu_1[0])->ndi1             = trials&1;
                        ((DCI2A_10MHz_2A_FDD_t *)&DLSCH_alloc_pdu_1[0])->rv1              = round&3;
                        ((DCI2A_10MHz_2A_FDD_t *)&DLSCH_alloc_pdu_1[0])->ndi2             = trials&1;
                        ((DCI2A_10MHz_2A_FDD_t *)&DLSCH_alloc_pdu_1[0])->rv2              = round&3;
                      }
                      else {  // deactivate TB0
                        ((DCI2A_10MHz_2A_FDD_t *)&DLSCH_alloc_pdu_1[0])->mcs1             = 0;
                        ((DCI2A_10MHz_2A_FDD_t *)&DLSCH_alloc_pdu_1[0])->rv1              = 1;
                        ((DCI2A_10MHz_2A_FDD_t *)&DLSCH_alloc_pdu_1[0])->ndi2             = trials&1;
                        ((DCI2A_10MHz_2A_FDD_t *)&DLSCH_alloc_pdu_1[0])->rv2              = round&3;
                      }
                      memcpy(&dci_alloc[0].dci_pdu[0],&DLSCH_alloc_pdu_1[0],sizeof(DCI2A_10MHz_2A_FDD_t));
                      break;
                    case 100:
                      if (TB0_active==1) {
                        ((DCI2A_20MHz_2A_FDD_t *)&DLSCH_alloc_pdu_1[0])->ndi1             = trials&1;
                        ((DCI2A_20MHz_2A_FDD_t *)&DLSCH_alloc_pdu_1[0])->rv1              = round&3;
                        ((DCI2A_20MHz_2A_FDD_t *)&DLSCH_alloc_pdu_1[0])->ndi2             = trials&1;
                        ((DCI2A_20MHz_2A_FDD_t *)&DLSCH_alloc_pdu_1[0])->rv2              = round&3;
                      }
                      else {  // deactivate TB0
                        ((DCI2A_20MHz_2A_FDD_t *)&DLSCH_alloc_pdu_1[0])->mcs1             = 0;
                        ((DCI2A_20MHz_2A_FDD_t *)&DLSCH_alloc_pdu_1[0])->rv1              = 1;
                        ((DCI2A_20MHz_2A_FDD_t *)&DLSCH_alloc_pdu_1[0])->ndi2             = trials&1;
                        ((DCI2A_20MHz_2A_FDD_t *)&DLSCH_alloc_pdu_1[0])->rv2              = round&3;
                      }
                      memcpy(&dci_alloc[0].dci_pdu[0],&DLSCH_alloc_pdu_1[0],sizeof(DCI2A_20MHz_2A_FDD_t));
                      break;
                    }
                    break;
                  case 4:
                    switch (eNB->frame_parms.N_RB_DL) {
                    case 6:
                      if (TB0_active == 1 && TB1_active == 1) {
                        ((DCI2_1_5MHz_2A_FDD_t *)&DLSCH_alloc_pdu_1[0])->tpmi             = 2;
                        ((DCI2_1_5MHz_2A_FDD_t *)&DLSCH_alloc_pdu_1[0])->mcs1             = mcs1;
                        ((DCI2_1_5MHz_2A_FDD_t *)&DLSCH_alloc_pdu_1[0])->mcs2             = mcs2;
                        ((DCI2_1_5MHz_2A_FDD_t *)&DLSCH_alloc_pdu_1[0])->ndi1             = trials&1;
                        ((DCI2_1_5MHz_2A_FDD_t *)&DLSCH_alloc_pdu_1[0])->rv1              = round&3;
                        ((DCI2_1_5MHz_2A_FDD_t *)&DLSCH_alloc_pdu_1[0])->ndi2             = trials&1;
                        ((DCI2_1_5MHz_2A_FDD_t *)&DLSCH_alloc_pdu_1[0])->rv2              = round&3;
                      }
                      else if (TB0_active == 0){  // deactivate TB0
                        ((DCI2_1_5MHz_2A_FDD_t *)&DLSCH_alloc_pdu_1[0])->tpmi             = tpmi_retr;
                        ((DCI2_1_5MHz_2A_FDD_t *)&DLSCH_alloc_pdu_1[0])->mcs1             = 0;
                        ((DCI2_1_5MHz_2A_FDD_t *)&DLSCH_alloc_pdu_1[0])->rv1              = 1;
                        ((DCI2_1_5MHz_2A_FDD_t *)&DLSCH_alloc_pdu_1[0])->ndi2             = trials&1;
                        ((DCI2_1_5MHz_2A_FDD_t *)&DLSCH_alloc_pdu_1[0])->rv2              = round&3;
                      }
                      else {  // deactivate TB1
                        ((DCI2_1_5MHz_2A_FDD_t *)&DLSCH_alloc_pdu_1[0])->tpmi             = tpmi_retr;
                        ((DCI2_1_5MHz_2A_FDD_t *)&DLSCH_alloc_pdu_1[0])->ndi1             = trials&1;
                        ((DCI2_1_5MHz_2A_FDD_t *)&DLSCH_alloc_pdu_1[0])->rv1              = round&3;
                        ((DCI2_1_5MHz_2A_FDD_t *)&DLSCH_alloc_pdu_1[0])->mcs2             = 0;
                        ((DCI2_1_5MHz_2A_TDD_t *)&DLSCH_alloc_pdu_1[0])->rv2              = 1;
                      }
                      memcpy(&dci_alloc[0].dci_pdu[0],&DLSCH_alloc_pdu_1[0],sizeof(DCI2_1_5MHz_2A_FDD_t));
                      break;
                    case 25:
                      if (TB0_active == 1 && TB1_active == 1) {
                        ((DCI2_5MHz_2A_FDD_t *)&DLSCH_alloc_pdu_1[0])->tpmi             = 2;
                        ((DCI2_5MHz_2A_FDD_t *)&DLSCH_alloc_pdu_1[0])->mcs1             = mcs1;
                        ((DCI2_5MHz_2A_FDD_t *)&DLSCH_alloc_pdu_1[0])->mcs2             = mcs2;
                        ((DCI2_5MHz_2A_FDD_t *)&DLSCH_alloc_pdu_1[0])->ndi1             = trials&1;
                        ((DCI2_5MHz_2A_FDD_t *)&DLSCH_alloc_pdu_1[0])->rv1              = round&3;
                        ((DCI2_5MHz_2A_FDD_t *)&DLSCH_alloc_pdu_1[0])->ndi2             = trials&1;
                        ((DCI2_5MHz_2A_FDD_t *)&DLSCH_alloc_pdu_1[0])->rv2              = round&3;
                      }
                      else if (TB0_active == 0){  // deactivate TB0
                        ((DCI2_5MHz_2A_FDD_t *)&DLSCH_alloc_pdu_1[0])->tpmi             = tpmi_retr;
                        ((DCI2_5MHz_2A_FDD_t *)&DLSCH_alloc_pdu_1[0])->mcs1             = 0;
                        ((DCI2_5MHz_2A_FDD_t *)&DLSCH_alloc_pdu_1[0])->rv1              = 1;
                        ((DCI2_5MHz_2A_FDD_t *)&DLSCH_alloc_pdu_1[0])->ndi2             = trials&1;
                        ((DCI2_5MHz_2A_FDD_t *)&DLSCH_alloc_pdu_1[0])->rv2              = round&3;
                      }
                      else {  // deactivate TB1
                        ((DCI2_5MHz_2A_FDD_t *)&DLSCH_alloc_pdu_1[0])->tpmi             = tpmi_retr;
                        ((DCI2_5MHz_2A_FDD_t *)&DLSCH_alloc_pdu_1[0])->ndi1             = trials&1;
                        ((DCI2_5MHz_2A_FDD_t *)&DLSCH_alloc_pdu_1[0])->rv1              = round&3;
                        ((DCI2_5MHz_2A_FDD_t *)&DLSCH_alloc_pdu_1[0])->mcs2             = 0;
                        ((DCI2_5MHz_2A_FDD_t *)&DLSCH_alloc_pdu_1[0])->rv2              = 1;
                      }
                      memcpy(&dci_alloc[0].dci_pdu[0],&DLSCH_alloc_pdu_1[0],sizeof(DCI2_5MHz_2A_FDD_t));
                      generate_eNB_dlsch_params_from_dci(0,
                                                         subframe,
                                                         &DLSCH_alloc_pdu_1[0],
                                                         n_rnti+k,
                                                         format2,
                                                         eNB->dlsch[0],
                                                         &eNB->frame_parms,
                                                         eNB->pdsch_config_dedicated,
                                                         SI_RNTI,
                                                         0,
                                                         P_RNTI,
                                                         UE->dlsch[subframe&0x1][0][1]->pmi_alloc,
                                                         transmission_mode>=7?transmission_mode:0
                                                         );
                      break;
                    case 50:
                      if (TB0_active == 1 && TB1_active == 1) {
                        ((DCI2_10MHz_2A_FDD_t *)&DLSCH_alloc_pdu_1[0])->tpmi             = 2;
                        ((DCI2_10MHz_2A_FDD_t *)&DLSCH_alloc_pdu_1[0])->mcs1             = mcs1;
                        ((DCI2_10MHz_2A_FDD_t *)&DLSCH_alloc_pdu_1[0])->mcs2             = mcs2;
                        ((DCI2_10MHz_2A_FDD_t *)&DLSCH_alloc_pdu_1[0])->ndi1             = trials&1;
                        ((DCI2_10MHz_2A_FDD_t *)&DLSCH_alloc_pdu_1[0])->rv1              = round&3;
                        ((DCI2_10MHz_2A_FDD_t *)&DLSCH_alloc_pdu_1[0])->ndi2             = trials&1;
                        ((DCI2_10MHz_2A_FDD_t *)&DLSCH_alloc_pdu_1[0])->rv2              = round&3;
                      }
                      else if (TB0_active == 0) {  // deactivate TB0
                        ((DCI2_10MHz_2A_FDD_t *)&DLSCH_alloc_pdu_1[0])->tpmi             = tpmi_retr;
                        ((DCI2_10MHz_2A_FDD_t *)&DLSCH_alloc_pdu_1[0])->mcs1             = 0;
                        ((DCI2_10MHz_2A_FDD_t *)&DLSCH_alloc_pdu_1[0])->rv1              = 1;
                        ((DCI2_10MHz_2A_FDD_t *)&DLSCH_alloc_pdu_1[0])->ndi2             = trials&1;
                        ((DCI2_10MHz_2A_FDD_t *)&DLSCH_alloc_pdu_1[0])->rv2              = round&3;
                      }
                      else {  // deactivate TB1
                        ((DCI2_10MHz_2A_FDD_t *)&DLSCH_alloc_pdu_1[0])->tpmi             = tpmi_retr;
                        ((DCI2_10MHz_2A_FDD_t *)&DLSCH_alloc_pdu_1[0])->ndi1             = trials&1;
                        ((DCI2_10MHz_2A_FDD_t *)&DLSCH_alloc_pdu_1[0])->rv1              = round&3;
                        ((DCI2_10MHz_2A_FDD_t *)&DLSCH_alloc_pdu_1[0])->mcs2             = 0;
                        ((DCI2_10MHz_2A_TDD_t *)&DLSCH_alloc_pdu_1[0])->rv2              = 1;
                      }
                      memcpy(&dci_alloc[0].dci_pdu[0],&DLSCH_alloc_pdu_1[0],sizeof(DCI2_10MHz_2A_FDD_t));
                      break;
                    case 100:
                      if (TB0_active == 1 && TB1_active == 1) {
                        ((DCI2_20MHz_2A_FDD_t *)&DLSCH_alloc_pdu_1[0])->mcs1             = mcs1;
                        ((DCI2_20MHz_2A_TDD_t *)&DLSCH_alloc_pdu_1[0])->mcs2             = mcs2;
                        ((DCI2_20MHz_2A_FDD_t *)&DLSCH_alloc_pdu_1[0])->tpmi             = 2;
                        ((DCI2_20MHz_2A_FDD_t *)&DLSCH_alloc_pdu_1[0])->ndi1             = trials&1;
                        ((DCI2_20MHz_2A_FDD_t *)&DLSCH_alloc_pdu_1[0])->rv1              = round&3;
                        ((DCI2_20MHz_2A_FDD_t *)&DLSCH_alloc_pdu_1[0])->ndi2             = trials&1;
                        ((DCI2_20MHz_2A_FDD_t *)&DLSCH_alloc_pdu_1[0])->rv2              = round&3;
                      }
                      else if (TB0_active == 0){  // deactivate TB0
                        ((DCI2_20MHz_2A_FDD_t *)&DLSCH_alloc_pdu_1[0])->tpmi             = tpmi_retr;
                        ((DCI2_20MHz_2A_FDD_t *)&DLSCH_alloc_pdu_1[0])->mcs1             = 0;
                        ((DCI2_20MHz_2A_FDD_t *)&DLSCH_alloc_pdu_1[0])->rv1              = 1;
                        ((DCI2_20MHz_2A_FDD_t *)&DLSCH_alloc_pdu_1[0])->ndi2             = trials&1;
                        ((DCI2_20MHz_2A_FDD_t *)&DLSCH_alloc_pdu_1[0])->rv2              = round&3;
                      }
                      else {  // deactivate TB1
                        ((DCI2_20MHz_2A_FDD_t *)&DLSCH_alloc_pdu_1[0])->tpmi             = tpmi_retr;
                        ((DCI2_20MHz_2A_FDD_t *)&DLSCH_alloc_pdu_1[0])->ndi1             = trials&1;
                        ((DCI2_20MHz_2A_FDD_t *)&DLSCH_alloc_pdu_1[0])->rv1              = round&3;
                        ((DCI2_20MHz_2A_FDD_t *)&DLSCH_alloc_pdu_1[0])->mcs2             = 0;
                        ((DCI2_20MHz_2A_TDD_t *)&DLSCH_alloc_pdu_1[0])->rv2              = 1;
                      }
                      memcpy(&dci_alloc[0].dci_pdu[0],&DLSCH_alloc_pdu_1[0],sizeof(DCI2_20MHz_2A_FDD_t));
                      break;
                    }
                    break;


                  case 5:
                  case 6:
                    DLSCH_alloc_pdu2_1E[0].ndi             = trials&1;
                    DLSCH_alloc_pdu2_1E[0].rv              = round&3;
                    memcpy(&dci_alloc[0].dci_pdu[0],&DLSCH_alloc_pdu2_1E[0],sizeof(DCI1E_5MHz_2A_M10PRB_TDD_t));
                    break;
                  }
                }
              }
            }
            num_pdcch_symbols_2 = generate_dci_top(num_ue_spec_dci,
                                                   num_common_dci,
                                                   dci_alloc,
                                                   0,
                                                   AMP,
                                                   &eNB->frame_parms,
                                                   eNB->common_vars.txdataF[eNB_id],
                                                   subframe);

            if (num_pdcch_symbols_2 > num_pdcch_symbols) {
              msg("Error: given num_pdcch_symbols not big enough (%d > %d)\n",num_pdcch_symbols_2,num_pdcch_symbols);
              exit(-1);
            }

            for (k=0;k<n_users;k++) {
              for (int TB=0; TB<Kmimo; TB++) {
                if (TB0_active == 0){
#ifdef DEBUG_HARQ
                  printf("[DLSIM ENC] Skip TB0 \n");
#endif
                  TB++;
                }
#ifdef DEBUG_HARQ
                printf("[DLSIM ENC] process TB %d \n", TB);
#endif

                if (TB==1 && TB1_active == 0){
#ifdef DEBUG_HARQ
                  printf("[DLSIM ENC] Skip TB1 \n");
#endif
                  break;
                }

                coded_bits_per_codeword[TB] = get_G(&eNB->frame_parms,
                                                eNB->dlsch[k][TB]->harq_processes[0]->nb_rb,
                                                eNB->dlsch[k][TB]->harq_processes[0]->rb_alloc,
                                                get_Qm(eNB->dlsch[k][TB]->harq_processes[0]->mcs),
                                                eNB->dlsch[k][TB]->harq_processes[0]->Nl,
                                                num_pdcch_symbols,
                                                0,subframe,
                                                transmission_mode>=7?transmission_mode:0);
      #ifdef TBS_FIX   // This is for MESH operation!!!
                tbs[TB] = (double)3*TBStable[get_I_TBS(eNB->dlsch[k][TB]->harq_processes[0]->mcs)][eNB->dlsch[k][TB]->nb_rb-1]/4;
      #else
                tbs[TB] = eNB->dlsch[k][TB]->harq_processes[0]->TBS;
      #endif

                rate[TB] = (double)tbs[TB]/(double)coded_bits_per_codeword[TB];

                if ((SNR == snr0) && (trials == 0) && (round == 0) && (pmi_feedback == 0))
                  printf("User %d, TB %d: Rate = %f (%f bits/dim) (G %d, TBS %d, mod %d, pdcch_sym %d, ndi %d)\n",
                         k,TB,rate[TB],rate[TB]*get_Qm(eNB->dlsch[k][TB]->harq_processes[0]->mcs),
                         coded_bits_per_codeword[TB],
                         tbs[TB],
                         get_Qm(eNB->dlsch[k][TB]->harq_processes[0]->mcs),
                         num_pdcch_symbols,
                         eNB->dlsch[k][TB]->harq_processes[0]->round);

              // use the PMI from previous trial
                if (DLSCH_alloc_pdu2_1E[0].tpmi == 5) {
                  eNB->dlsch[0][0]->harq_processes[0]->pmi_alloc = quantize_subband_pmi(&UE->measurements,0,eNB->frame_parms.N_RB_DL);
                  UE->dlsch[subframe&0x1][0][0]->pmi_alloc = quantize_subband_pmi(&UE->measurements,0,UE->frame_parms.N_RB_DL);
                  if (n_users>1)
                    eNB->dlsch[1][0]->harq_processes[0]->pmi_alloc = (eNB->dlsch[0][0]->harq_processes[0]->pmi_alloc ^ 0x1555);
                  /*
                    if ((trials<10) && (round==0)) {
                    printf("tx PMI UE0 %x (pmi_feedback %d)\n",pmi2hex_2Ar1(eNB->dlsch[0][0]->pmi_alloc),pmi_feedback);
                    if (transmission_mode ==5)
                    printf("tx PMI UE1 %x\n",pmi2hex_2Ar1(eNB->dlsch[1][0]->pmi_alloc));
                    }
          */
                }
#ifdef DEBUG_HARQ
                printf("[DLSIM] UE->dlsch[subframe&0x1][0][%d]->pmi_alloc %d \n", TB, UE->dlsch[subframe&0x1][0][TB]->pmi_alloc);
#endif

                //if standard case when both TBs are active
                if (transmission_mode == 4) {
                  if (((((DCI2_5MHz_2A_TDD_t *)&DLSCH_alloc_pdu_1[k])->tpmi == 2) ||(((DCI2_5MHz_2A_FDD_t *)&DLSCH_alloc_pdu_1[k])->tpmi == 2)) && TB0_active == 1 && TB1_active == 1){
#ifdef DEBUG_HARQ
                      printf ("[DLSIM] I am calling from the eNode B 1\n");
#endif

                    eNB->dlsch[0][TB]->harq_processes[0]->pmi_alloc = quantize_subband_pmi(&UE->measurements,0,eNB->frame_parms.N_RB_DL);
#ifdef DEBUG_HARQ
                      printf ("[DLSIM] I am calling from the eNode B 2\n");
#endif

                    UE->dlsch[subframe&0x1][0][TB]->pmi_alloc = quantize_subband_pmi(&UE->measurements,0,UE->frame_parms.N_RB_DL);
                  }

                  else if (updated_csi == 0){

                    if (hold_rank1_precoder == 0 && ((((DCI2_5MHz_2A_TDD_t *)&DLSCH_alloc_pdu_1[k])->tpmi == 5) ||(((DCI2_5MHz_2A_FDD_t *)&DLSCH_alloc_pdu_1[k])->tpmi == 5))){
#ifdef DEBUG_HARQ
                      printf ("[DLSIM] I am calling from the eNode B 1\n");
#endif
                      eNB->dlsch[0][TB]->harq_processes[0]->pmi_alloc = pmi_convert_rank1_from_rank2(eNB->dlsch[0][TB]->harq_processes[0]->pmi_alloc,5,eNB->frame_parms.N_RB_DL);
#ifdef DEBUG_HARQ
                      printf ("[DLSIM] I am calling from the eNode B 2\n");
#endif
                      UE->dlsch[subframe&0x1][0][TB]->pmi_alloc = pmi_convert_rank1_from_rank2(UE->dlsch[subframe&0x1][0][TB]->pmi_alloc,5,UE->frame_parms.N_RB_DL);
                    }

                    else if (hold_rank1_precoder == 0 && ((((DCI2_5MHz_2A_TDD_t *)&DLSCH_alloc_pdu_1[k])->tpmi == 6) ||(((DCI2_5MHz_2A_FDD_t *)&DLSCH_alloc_pdu_1[k])->tpmi == 6))){
#ifdef DEBUG_HARQ
                      printf ("[DLSIM] I am calling from the eNode B 1\n");
#endif
                      eNB->dlsch[0][TB]->harq_processes[0]->pmi_alloc = pmi_convert_rank1_from_rank2(eNB->dlsch[0][TB]->harq_processes[0]->pmi_alloc,6,eNB->frame_parms.N_RB_DL);
#ifdef DEBUG_HARQ
                      printf ("[DLSIM] I am calling from the eNode B 2\n");
#endif
                      UE->dlsch[subframe&0x1][0][TB]->pmi_alloc = pmi_convert_rank1_from_rank2(UE->dlsch[subframe&0x1][0][TB]->pmi_alloc,6,UE->frame_parms.N_RB_DL);
                    }
                  } else if (updated_csi == 1){

                  if (((((DCI2_5MHz_2A_TDD_t *)&DLSCH_alloc_pdu_1[k])->tpmi == 5) ||(((DCI2_5MHz_2A_FDD_t *)&DLSCH_alloc_pdu_1[k])->tpmi == 5))){
#ifdef DEBUG_HARQ
                      printf ("[DLSIM] Updating CSI\n");
                      printf ("[DLSIM] I quantize from ENodeB 1\n");
#endif

                    eNB->dlsch[0][TB]->harq_processes[0]->pmi_alloc = quantize_subband_pmi(&UE->measurements,0,eNB->frame_parms.N_RB_DL);
#ifdef DEBUG_HARQ
                      printf ("[DLSIM] I convert pmi to rank1 eNode B 1\n");
#endif
                    eNB->dlsch[0][TB]->harq_processes[0]->pmi_alloc = pmi_convert_rank1_from_rank2(eNB->dlsch[0][TB]->harq_processes[0]->pmi_alloc,5,eNB->frame_parms.N_RB_DL);

#ifdef DEBUG_HARQ
                      printf ("[DLSIM] I quantize from ENodeB 2\n");
#endif
                    UE->dlsch[subframe&0x1][0][TB]->pmi_alloc = quantize_subband_pmi(&UE->measurements,0,UE->frame_parms.N_RB_DL);
#ifdef DEBUG_HARQ
                      printf ("[DLSIM] I convert pmi to rank1 eNode B 2\n");
#endif
                    UE->dlsch[subframe&0x1][0][TB]->pmi_alloc = pmi_convert_rank1_from_rank2(UE->dlsch[subframe&0x1][0][TB]->pmi_alloc,5,UE->frame_parms.N_RB_DL);
                  }
                  else if (((((DCI2_5MHz_2A_TDD_t *)&DLSCH_alloc_pdu_1[k])->tpmi == 6) ||(((DCI2_5MHz_2A_FDD_t *)&DLSCH_alloc_pdu_1[k])->tpmi == 6))){
#ifdef DEBUG_HARQ
                      printf ("[DLSIM] Updating CSI\n");
                      printf ("[DLSIM] I quantize from ENodeB 1\n");
#endif

                    eNB->dlsch[0][TB]->harq_processes[0]->pmi_alloc = quantize_subband_pmi(&UE->measurements,0,eNB->frame_parms.N_RB_DL);
#ifdef DEBUG_HARQ
                      printf ("[DLSIM] I convert pmi to rank1 eNode B 1\n");
#endif
                    eNB->dlsch[0][TB]->harq_processes[0]->pmi_alloc = pmi_convert_rank1_from_rank2(eNB->dlsch[0][TB]->harq_processes[0]->pmi_alloc,6,eNB->frame_parms.N_RB_DL);
#ifdef DEBUG_HARQ
                      printf ("[DLSIM] I quantize from ENodeB 2\n");
#endif
                    UE->dlsch[subframe&0x1][0][TB]->pmi_alloc = quantize_subband_pmi(&UE->measurements,0,UE->frame_parms.N_RB_DL);
#ifdef DEBUG_HARQ
                      printf ("[DLSIM] I convert pmi to rank1 eNode B 2\n");
#endif
                    UE->dlsch[subframe&0x1][0][TB]->pmi_alloc = pmi_convert_rank1_from_rank2(UE->dlsch[subframe&0x1][0][TB]->pmi_alloc,6,UE->frame_parms.N_RB_DL);
                  }

                }
            }
#ifdef DEBUG_HARQ
            printf("[DLSIM 2 ] UE->dlsch[subframe&0x1][0][%d]->pmi_alloc %d \n", TB, UE->dlsch[subframe&0x1][0][TB]->pmi_alloc);
#endif

                start_meas(&eNB->dlsch_encoding_stats);
                if (dlsch_encoding(eNB,
                                   (TB==0) ? input_buffer0[k] : input_buffer1[k],
                                   num_pdcch_symbols,
                                   eNB->dlsch[k][TB],
                                   0,
                                   subframe,
                                   &eNB->dlsch_rate_matching_stats,
                                   &eNB->dlsch_turbo_encoding_stats,
                                   &eNB->dlsch_interleaving_stats)<0)
                  exit(-1);

                stop_meas(&eNB->dlsch_encoding_stats);

                eNB->dlsch[k][TB]->rnti = (common_flag==0) ? n_rnti+k : SI_RNTI;
                start_meas(&eNB->dlsch_scrambling_stats);
                dlsch_scrambling(&eNB->frame_parms,
                                 0,
                                 eNB->dlsch[k][TB],
                                 coded_bits_per_codeword[TB],
                                 TB,
                                 subframe<<1);
                stop_meas(&eNB->dlsch_scrambling_stats);

                if (n_frames==2) {
                  for (s=0;s<eNB->dlsch[k][TB]->harq_processes[0]->C;s++) {
                    if (s<eNB->dlsch[k][TB]->harq_processes[0]->Cminus)
                      Kr = eNB->dlsch[k][TB]->harq_processes[0]->Kminus;
                    else
                      Kr = eNB->dlsch[k][TB]->harq_processes[0]->Kplus;
                    Kr_bytes = Kr>>3;
                  }
                }
              }

              start_meas(&eNB->dlsch_modulation_stats);
              re_allocated = dlsch_modulation(eNB,
                                              eNB->common_vars.txdataF[eNB_id],
                                              AMP,
                                              subframe,
                                              num_pdcch_symbols,
                                              ((TB0_active == 1)? eNB->dlsch[k][0]: NULL),
                                              ((TB1_active == 1)? eNB->dlsch[k][1]: NULL));
              stop_meas(&eNB->dlsch_modulation_stats);
            } //n_users


                if (((transmission_mode == 3) || (transmission_mode == 4)) && (SNR == snr0) && (trials == 0) && (round == 0)){
                  rate0_init = rate[0];
                  rate1_init = rate[1];
                  tbs0_init=tbs[0];
                  tbs1_init=tbs[1];
                  mod_order0_init=get_Qm(eNB->dlsch[0][0]->harq_processes[0]->mcs);
                  mod_order1_init=get_Qm(eNB->dlsch[0][1]->harq_processes[0]->mcs);
                  mcs0_init=eNB->dlsch[0][0]->harq_processes[0]->mcs;
                  mcs1_init=eNB->dlsch[0][1]->harq_processes[0]->mcs;
                }

            generate_pilots(eNB,
                            eNB->common_vars.txdataF[eNB_id],
                            AMP,
                            LTE_NUMBER_OF_SUBFRAMES_PER_FRAME);

            start_meas(&eNB->ofdm_mod_stats);

            do_OFDM_mod_l(eNB->common_vars.txdataF[eNB_id],
                          eNB->common_vars.txdata[eNB_id],
                          (subframe*2),
                          &eNB->frame_parms);

            do_OFDM_mod_l(eNB->common_vars.txdataF[eNB_id],
                          eNB->common_vars.txdata[eNB_id],
                          (subframe*2)+1,
                          &eNB->frame_parms);

            stop_meas(&eNB->ofdm_mod_stats);
            stop_meas(&eNB->phy_proc_tx);

            do_OFDM_mod_l(eNB->common_vars.txdataF[eNB_id],
                          eNB->common_vars.txdata[eNB_id],
                          (subframe*2)+2,
                          &eNB->frame_parms);

            if (n_frames==2) {
              write_output("txsigF0.m","txsF0", &eNB->common_vars.txdataF[eNB_id][0][subframe*nsymb*eNB->frame_parms.ofdm_symbol_size],nsymb*eNB->frame_parms.ofdm_symbol_size,1,1);
              if (eNB->frame_parms.nb_antennas_tx>1)
                write_output("txsigF1.m","txsF1", &eNB->common_vars.txdataF[eNB_id][1][subframe*nsymb*eNB->frame_parms.ofdm_symbol_size],nsymb*eNB->frame_parms.ofdm_symbol_size,1,1);
            }

            tx_lev = 0;
            for (aa=0; aa<eNB->frame_parms.nb_antennas_tx; aa++) {
              tx_lev += signal_energy(&eNB->common_vars.txdata[eNB_id][aa]
                                      [subframe*eNB->frame_parms.samples_per_tti],
                                      eNB->frame_parms.samples_per_tti);
            }
            tx_lev_dB = (unsigned int) dB_fixed(tx_lev);

            if (n_frames==2) {
              write_output("txsigF0.m","txsF0", &eNB->common_vars.txdataF[eNB_id][0][subframe*nsymb*eNB->frame_parms.ofdm_symbol_size],nsymb*eNB->frame_parms.ofdm_symbol_size,1,1);
              if (eNB->frame_parms.nb_antennas_tx>1)
                write_output("txsigF1.m","txsF1", &eNB->common_vars.txdataF[eNB_id][1][subframe*nsymb*eNB->frame_parms.ofdm_symbol_size],nsymb*eNB->frame_parms.ofdm_symbol_size,1,1);
            }

            tx_lev = 0;
            for (aa=0; aa<eNB->frame_parms.nb_antennas_tx; aa++) {
              tx_lev += signal_energy(&eNB->common_vars.txdata[eNB_id][aa]
                                      [subframe*eNB->frame_parms.samples_per_tti],
                                      eNB->frame_parms.samples_per_tti);
            }
            tx_lev_dB = (unsigned int) dB_fixed(tx_lev);

            if (n_frames==2) {
              printf("tx_lev = %d (%d dB)\n",tx_lev,tx_lev_dB);
              write_output("txsig0.m","txs0", &eNB->common_vars.txdata[eNB_id][0][subframe*eNB->frame_parms.samples_per_tti], eNB->frame_parms.samples_per_tti,1,1);
            }
          }
          //    printf("Copying tx ..., nsymb %d (n_tx %d), awgn %d\n",nsymb,eNB->frame_parms.nb_antennas_tx,awgn_flag);
          for (i=0;i<2*frame_parms->samples_per_tti;i++) {
            for (aa=0;aa<eNB->frame_parms.nb_antennas_tx;aa++) {
              if (awgn_flag == 0) {
                s_re[aa][i] = ((double)(((short *)eNB->common_vars.txdata[eNB_id][aa]))[(2*subframe*UE->frame_parms.samples_per_tti) + (i<<1)]);
                s_im[aa][i] = ((double)(((short *)eNB->common_vars.txdata[eNB_id][aa]))[(2*subframe*UE->frame_parms.samples_per_tti) +(i<<1)+1]);
              }
              else {
                if (transmission_mode==4) {
                  r_re[0][i] = ((double)(((short *)eNB->common_vars.txdata[eNB_id][0]))[(2*subframe*UE->frame_parms.samples_per_tti) +(i<<1)])+((double)(((short *)eNB->common_vars.txdata[eNB_id][1]))[(2*subframe*UE->frame_parms.samples_per_tti) +(i<<1)]);
                  r_im[0][i] = ((double)(((short *)eNB->common_vars.txdata[eNB_id][0]))[(2*subframe*UE->frame_parms.samples_per_tti) +(i<<1)+1])+((double)(((short *)eNB->common_vars.txdata[eNB_id][1]))[(2*subframe*UE->frame_parms.samples_per_tti) +(i<<1)+1]);

                  r_re[1][i] = ((double)(((short *)eNB->common_vars.txdata[eNB_id][0]))[(2*subframe*UE->frame_parms.samples_per_tti) +(i<<1)])-((double)(((short *)eNB->common_vars.txdata[eNB_id][1]))[(2*subframe*UE->frame_parms.samples_per_tti) +(i<<1)]);
                  r_im[1][i] = ((double)(((short *)eNB->common_vars.txdata[eNB_id][0]))[(2*subframe*UE->frame_parms.samples_per_tti) +(i<<1)+1])-((double)(((short *)eNB->common_vars.txdata[eNB_id][1]))[(2*subframe*UE->frame_parms.samples_per_tti) +(i<<1)+1]);
            //printf("r_re0 = %d\n",r_re[0][i]);
            //printf("r_im0 = %d\n",r_im[0][i]);
            //printf("r_re1 = %d\n",r_re[1][i]);
            //printf("r_im1 = %d\n",r_im[1][i]);

                }
                else {
                  for (aarx=0;aarx<UE->frame_parms.nb_antennas_rx;aarx++) {
                    if (aa==0) {
                      r_re[aarx][i] = ((double)(((short *)eNB->common_vars.txdata[eNB_id][aa]))[(2*subframe*UE->frame_parms.samples_per_tti) +(i<<1)]);
                      r_im[aarx][i] = ((double)(((short *)eNB->common_vars.txdata[eNB_id][aa]))[(2*subframe*UE->frame_parms.samples_per_tti) +(i<<1)+1]);
                    }
                    else {
                      r_re[aarx][i] += ((double)(((short *)eNB->common_vars.txdata[eNB_id][aa]))[(2*subframe*UE->frame_parms.samples_per_tti) +(i<<1)]);
                      r_im[aarx][i] += ((double)(((short *)eNB->common_vars.txdata[eNB_id][aa]))[(2*subframe*UE->frame_parms.samples_per_tti) +(i<<1)+1]);
                    }
                  }
                }
              }
            }
          }

          // Multipath channel
          if (awgn_flag == 0) {
            multipath_channel(eNB2UE[round],s_re,s_im,r_re,r_im,
                              2*frame_parms->samples_per_tti,hold_channel);
            //      printf("amc: ****************** eNB2UE[%d]->n_rx = %d,dd %d\n",round,eNB2UE[round]->nb_rx,eNB2UE[round]->channel_offset);
            if(abstx==1 && num_rounds>1)
              if(round==0 && hold_channel==0){
                random_channel(eNB2UE[1],0);
                random_channel(eNB2UE[2],0);
                random_channel(eNB2UE[3],0);
              }
            if (UE->perfect_ce==1){
              freq_channel(eNB2UE[round],UE->frame_parms.N_RB_DL,12*UE->frame_parms.N_RB_DL + 1);
                      //  write_output("channel.m","ch",eNB2UE[round]->ch[0],eNB2UE[round]->channel_length,1,8);
                      //  write_output("channelF.m","chF",eNB2UE[round]->chF[0],12*UE->frame_parms.N_RB_DL +1,1,8);
            }
          }

          //  freq_channel(eNB2UE[0], NB_RB,12*NB_RB + 1);
        if(abstx){
          if (trials==0 && round==0) {
            // calculate freq domain representation to compute SINR
            freq_channel(eNB2UE[0], NB_RB,2*NB_RB + 1);
            // snr=pow(10.0,.1*SNR);
            fprintf(csv_fd,"%f,",SNR);

            for (u=0;u<2*NB_RB;u++){
              for (aarx=0;aarx<eNB2UE[0]->nb_rx;aarx++) {
                for (aatx=0;aatx<eNB2UE[0]->nb_tx;aatx++) {
                  channelx = eNB2UE[0]->chF[aarx+(aatx*eNB2UE[0]->nb_rx)][u].x;
                  channely = eNB2UE[0]->chF[aarx+(aatx*eNB2UE[0]->nb_rx)][u].y;
                  fprintf(csv_fd,"%e+i*(%e),",channelx,channely);
                }
              }
            }

            if(num_rounds>1){
              freq_channel(eNB2UE[1], NB_RB,2*NB_RB + 1);

              for (u=0;u<2*NB_RB;u++){
                for (aarx=0;aarx<eNB2UE[1]->nb_rx;aarx++) {
                  for (aatx=0;aatx<eNB2UE[1]->nb_tx;aatx++) {
                    channelx = eNB2UE[1]->chF[aarx+(aatx*eNB2UE[1]->nb_rx)][u].x;
                    channely = eNB2UE[1]->chF[aarx+(aatx*eNB2UE[1]->nb_rx)][u].y;
                    fprintf(csv_fd,"%e+i*(%e),",channelx,channely);
                  }
                }
              }
              freq_channel(eNB2UE[2], NB_RB,2*NB_RB + 1);

              for (u=0;u<2*NB_RB;u++){
                for (aarx=0;aarx<eNB2UE[2]->nb_rx;aarx++) {
                  for (aatx=0;aatx<eNB2UE[2]->nb_tx;aatx++) {
                    channelx = eNB2UE[2]->chF[aarx+(aatx*eNB2UE[2]->nb_rx)][u].x;
                    channely = eNB2UE[2]->chF[aarx+(aatx*eNB2UE[2]->nb_rx)][u].y;
                    fprintf(csv_fd,"%e+i*(%e),",channelx,channely);
                  }
                }
              }

              freq_channel(eNB2UE[3], NB_RB,2*NB_RB + 1);

              for (u=0;u<2*NB_RB;u++){
                for (aarx=0;aarx<eNB2UE[3]->nb_rx;aarx++) {
                  for (aatx=0;aatx<eNB2UE[3]->nb_tx;aatx++) {
                    channelx = eNB2UE[3]->chF[aarx+(aatx*eNB2UE[3]->nb_rx)][u].x;
                    channely = eNB2UE[3]->chF[aarx+(aatx*eNB2UE[3]->nb_rx)][u].y;
                    fprintf(csv_fd,"%e+i*(%e),",channelx,channely);
                  }
                }
              }
            }
          }
        }

        //AWGN
  // tx_lev is the average energy over the whole subframe
  // but SNR should be better defined wrt the energy in the reference symbols
  sigma2_dB = 10*log10((double)tx_lev) +10*log10((double)eNB->frame_parms.ofdm_symbol_size/(double)(eNB->frame_parms.N_RB_DL*12)) - SNR;
        sigma2 = pow(10,sigma2_dB/10);
        if (n_frames==1)
          printf("Sigma2 %f (sigma2_dB %f,%f,%f )\n",sigma2,sigma2_dB,10*log10((double)eNB->frame_parms.ofdm_symbol_size/(double)(NB_RB*12)),get_pa_dB(eNB->pdsch_config_dedicated));

        for (i=0; i<10*frame_parms->samples_per_tti; i++) {
          for (aa=0;aa<eNB->frame_parms.nb_antennas_rx;aa++) {
            //printf("s_re[0][%d]=> %f , r_re[0][%d]=> %f\n",i,s_re[aa][i],i,r_re[aa][i]);
            ((short*) UE->common_vars.rxdata[aa])[2*i] =
              (short) (sqrt(sigma2/2)*gaussdouble(0.0,1.0));
            ((short*) UE->common_vars.rxdata[aa])[2*i+1] =
              (short) (sqrt(sigma2/2)*gaussdouble(0.0,1.0));
          }
        }

        for (i=0; i<2*frame_parms->samples_per_tti; i++) {
          for (aa=0;aa<eNB->frame_parms.nb_antennas_rx;aa++) {
            //printf("s_re[0][%d]=> %f , r_re[0][%d]=> %f\n",i,s_re[aa][i],i,r_re[aa][i]);
            ((short*) UE->common_vars.rxdata[aa])[(2*subframe*UE->frame_parms.samples_per_tti)+2*i] =
              (short) (r_re[aa][i] + sqrt(sigma2/2)*gaussdouble(0.0,1.0));
            ((short*) UE->common_vars.rxdata[aa])[(2*subframe*UE->frame_parms.samples_per_tti)+2*i+1] =
              (short) (r_im[aa][i] + (iqim*r_re[aa][i]) + sqrt(sigma2/2)*gaussdouble(0.0,1.0));
          }
        }

        //    lte_sync_time_init(eNB->frame_parms,common_vars);
        //    lte_sync_time(common_vars->rxdata, eNB->frame_parms);
        //    lte_sync_time_free();

        /*
          // optional: read rx_frame from file
          if ((rx_frame_file = fopen("rx_frame.dat","r")) == NULL)
          {
          printf("Cannot open rx_frame.m data file\n");
          exit(0);
          }

          result = fread((void *)PHY_vars->rx_vars[0].RX_DMA_BUFFER,4,FRAME_LENGTH_COMPLEX_SAMPLES,rx_frame_file);
          printf("Read %d bytes\n",result);
          result = fread((void *)PHY_vars->rx_vars[1].RX_DMA_BUFFER,4,FRAME_LENGTH_COMPLEX_SAMPLES,rx_frame_file);
          printf("Read %d bytes\n",result);

          fclose(rx_frame_file);
        */

        if (n_frames==1) {
          printf("RX level in null symbol %d\n",dB_fixed(signal_energy(&UE->common_vars.rxdata[0][160+OFDM_SYMBOL_SIZE_COMPLEX_SAMPLES],OFDM_SYMBOL_SIZE_COMPLEX_SAMPLES/2)));
          printf("RX level in data symbol %d\n",dB_fixed(signal_energy(&UE->common_vars.rxdata[0][160+(2*OFDM_SYMBOL_SIZE_COMPLEX_SAMPLES)],OFDM_SYMBOL_SIZE_COMPLEX_SAMPLES/2)));
          printf("rx_level Null symbol %f\n",10*log10(signal_energy_fp(r_re,r_im,1,OFDM_SYMBOL_SIZE_COMPLEX_SAMPLES/2,256+(OFDM_SYMBOL_SIZE_COMPLEX_SAMPLES))));
          printf("rx_level data symbol %f\n",10*log10(signal_energy_fp(r_re,r_im,1,OFDM_SYMBOL_SIZE_COMPLEX_SAMPLES/2,256+(2*OFDM_SYMBOL_SIZE_COMPLEX_SAMPLES))));
        }

        if (eNB->frame_parms.Ncp == 0) {  // normal prefix
          pilot1 = 4;
          pilot2 = 7;
          pilot3 = 11;
        }
        else {  // extended prefix
          pilot1 = 3;
          pilot2 = 6;
          pilot3 = 9;
        }

        start_meas(&UE->phy_proc_rx[subframe&0x1]);
        // Inner receiver scheduling for 3 slots
          for (Ns=(2*subframe);Ns<((2*subframe)+3);Ns++) {
            for (l=0;l<pilot2;l++) {
              if (n_frames==1)
         // printf("Ns %d, l %d, l2 %d\n",Ns, l, l+(Ns%2)*pilot2);
              /*
          This function implements the OFDM front end processor (FEP).

          Parameters:
          frame_parms   LTE DL Frame Parameters
          ue_common_vars   LTE UE Common Vars
          l   symbol within slot (0..6/7)
          Ns   Slot number (0..19)
          sample_offset   offset within rxdata (points to beginning of subframe)
          no_prefix   if 1 prefix is removed by HW

              */

              start_meas(&UE->ofdm_demod_stats);
              slot_fep(UE,
                       l,
                       Ns%20,
                       0,
                       0,
                       0);

              stop_meas(&UE->ofdm_demod_stats);

              if (UE->perfect_ce==1) {

                if (awgn_flag==0) {
                  for(k=0; k<NUMBER_OF_eNB_MAX; k++) {
                    for(aa=0; aa<frame_parms->nb_antennas_tx; aa++) {
                      for (aarx=0; aarx<frame_parms->nb_antennas_rx; aarx++) {
                        for (i=0; i<frame_parms->N_RB_DL*12; i++) {
                          ((int16_t *) UE->common_vars.common_vars_rx_data_per_thread[subframe&0x1].dl_ch_estimates[k][(aa<<1)+aarx])[2*i+((l+(Ns%2)*pilot2)*frame_parms->ofdm_symbol_size+LTE_CE_FILTER_LENGTH)*2]=
                          (int16_t)(eNB2UE[round]->chF[aarx+(aa*frame_parms->nb_antennas_rx)][i].x*AMP);
                          ((int16_t *) UE->common_vars.common_vars_rx_data_per_thread[subframe&0x1].dl_ch_estimates[k][(aa<<1)+aarx])[2*i+1+((l+(Ns%2)*pilot2)*frame_parms->ofdm_symbol_size+LTE_CE_FILTER_LENGTH)*2]=
                          (int16_t)(eNB2UE[round]->chF[aarx+(aa*frame_parms->nb_antennas_rx)][i].y*AMP);
                        }
                      }
                    }
                  }
              }else {
                if (transmission_mode==4) {
                  for (i=0; i<frame_parms->N_RB_DL*12; i++) {
                    ((int16_t *) UE->common_vars.common_vars_rx_data_per_thread[subframe&0x1].dl_ch_estimates[0][0])[2*i+((l+(Ns%2)*pilot2)*frame_parms->ofdm_symbol_size+LTE_CE_FILTER_LENGTH)*2]=(short)(AMP);
                    ((int16_t *) UE->common_vars.common_vars_rx_data_per_thread[subframe&0x1].dl_ch_estimates[0][0])[2*i+1+((l+(Ns%2)*pilot2)*frame_parms->ofdm_symbol_size+LTE_CE_FILTER_LENGTH)*2]=0;
                    ((int16_t *) UE->common_vars.common_vars_rx_data_per_thread[subframe&0x1].dl_ch_estimates[0][1])[2*i+((l+(Ns%2)*pilot2)*frame_parms->ofdm_symbol_size+LTE_CE_FILTER_LENGTH)*2]=(short)(AMP);
                    ((int16_t *) UE->common_vars.common_vars_rx_data_per_thread[subframe&0x1].dl_ch_estimates[0][1])[2*i+1+((l+(Ns%2)*pilot2)*frame_parms->ofdm_symbol_size+LTE_CE_FILTER_LENGTH)*2]=0;
                    ((int16_t *) UE->common_vars.common_vars_rx_data_per_thread[subframe&0x1].dl_ch_estimates[0][2])[2*i+((l+(Ns%2)*pilot2)*frame_parms->ofdm_symbol_size+LTE_CE_FILTER_LENGTH)*2]=(short)(AMP);
                    ((int16_t *) UE->common_vars.common_vars_rx_data_per_thread[subframe&0x1].dl_ch_estimates[0][2])[2*i+1+((l+(Ns%2)*pilot2)*frame_parms->ofdm_symbol_size+LTE_CE_FILTER_LENGTH)*2]=0;
                    ((int16_t *) UE->common_vars.common_vars_rx_data_per_thread[subframe&0x1].dl_ch_estimates[0][3])[2*i+((l+(Ns%2)*pilot2)*frame_parms->ofdm_symbol_size+LTE_CE_FILTER_LENGTH)*2]=-(short)(AMP);
                    ((int16_t *) UE->common_vars.common_vars_rx_data_per_thread[subframe&0x1].dl_ch_estimates[0][3])[2*i+1+((l+(Ns%2)*pilot2)*frame_parms->ofdm_symbol_size+LTE_CE_FILTER_LENGTH)*2]=0;
                  }
                } else {
                    for(aa=0; aa<frame_parms->nb_antennas_tx; aa++) {
                      for (aarx=0; aarx<frame_parms->nb_antennas_rx; aarx++) {
                        for (i=0; i<frame_parms->N_RB_DL*12; i++) {
                          ((int16_t *) UE->common_vars.common_vars_rx_data_per_thread[subframe&0x1].dl_ch_estimates[0][(aa<<1)+aarx])[2*i+((l+(Ns%2)*pilot2)*frame_parms->ofdm_symbol_size+LTE_CE_FILTER_LENGTH)*2]=(short)(AMP);
                          ((int16_t *) UE->common_vars.common_vars_rx_data_per_thread[subframe&0x1].dl_ch_estimates[0][(aa<<1)+aarx])[2*i+1+((l+(Ns%2)*pilot2)*frame_parms->ofdm_symbol_size+LTE_CE_FILTER_LENGTH)*2]=0/2;
                        }
                       }
                    }
                }
              }
              }

              if ((Ns==((2*subframe))) && (l==0)) {
                /*ue_rrc_measurements(UE,
                                    0,
                                    0);*/
                lte_ue_measurements(UE,
                                    subframe*UE->frame_parms.samples_per_tti,
                                    1,
                                    0,
                                    rank_adapt,
                                    subframe);

                if ((transmission_mode == 3) || (transmission_mode == 4))
                  rank_indc[round] = UE->measurements.rank[0];

                //printf ("Trial %d, Measurements are done \n", trials);
                      /*
                        debug_msg("RX RSSI %d dBm, digital (%d, %d) dB, linear (%d, %d), avg rx power %d dB (%d lin), RX gain %d dB\n",
                        UE->measurements.rx_rssi_dBm[0] - ((UE->frame_parms.nb_antennas_rx==2) ? 3 : 0),
                        UE->measurements.wideband_cqi_dB[0][0],
                        UE->measurements.wideband_cqi_dB[0][1],
                        UE->measurements.wideband_cqi[0][0],
                        UE->measurements.wideband_cqi[0][1],
                        UE->measurements.rx_power_avg_dB[0],
                        UE->measurements.rx_power_avg[0],
                        UE->rx_total_gain_dB);
                        debug_msg("N0 %d dBm digital (%d, %d) dB, linear (%d, %d), avg noise power %d dB (%d lin)\n",
                        UE->measurements.n0_power_tot_dBm,
                        UE->measurements.n0_power_dB[0],
                        UE->measurements.n0_power_dB[1],
                        UE->measurements.n0_power[0],
                        UE->measurements.n0_power[1],
                        UE->measurements.n0_power_avg_dB,
                        UE->measurements.n0_power_avg);
                        debug_msg("Wideband CQI tot %d dB, wideband cqi avg %d dB\n",
                        UE->measurements.wideband_cqi_tot[0],
                        UE->measurements.wideband_cqi_avg[0]);
                      */

                if (transmission_mode == 4 || transmission_mode == 5 || transmission_mode == 6) {
                  if (pmi_feedback == 1) {
                    pmi_feedback = 0;
                    hold_channel = 1;

                    if (updated_csi==0) {
                      if (hold_rank1_precoder == 0)
                        hold_rank1_precoder = 1;
                    }
                    //printf ("trial %d pmi_feedback %d \n", trials, pmi_feedback);
                    //printf ("go to PMI feedback\n");
#ifdef DEBUG_HARQ
                    printf ("[DLSIM] I am doing measurements and coming back to reencoding\n");
#endif
                    goto PMI_FEEDBACK;
                  }
                }

              }


              if ((Ns==(2*subframe)) && (l==pilot1)) {// process symbols 0,1,2
                if (dci_flag == 1) {
                  UE->UE_mode[0] = PUSCH;
                  start_meas(&UE->dlsch_rx_pdcch_stats);

                   rx_pdcch(UE,
                           trials,
                           subframe,
                           0,
                           (UE->frame_parms.mode1_flag == 1) ? SISO : ALAMOUTI,
                           UE->high_speed_flag,
                           UE->is_secondary_ue);

                  stop_meas(&UE->dlsch_rx_pdcch_stats);
                  // overwrite number of pdcch symbols
                  UE->pdcch_vars[subframe&0x1][0]->num_pdcch_symbols = num_pdcch_symbols;

                  dci_cnt = dci_decoding_procedure(UE,
                                                   dci_alloc_rx,1,
                                                   eNB_id,
                                                   subframe);
                  printf("dci_cnt %d\n",dci_cnt);

                  if (dci_cnt==0) {
                    dlsch_active = 0;
                    if (round==0) {
                      dci_errors++;

                      round=5; // this is meant to stop the "while" loop if DCI is wrong;
                      errs[0][0]++;

                      if (n_frames==2)
                        printf("DCI error trial %d errs[0][0] %d\n",trials,errs[0][0]);
                    }
                  }

                  for (i=0;i<dci_cnt;i++) {
                    //printf("Generating dlsch parameters for RNTI %x\n",dci_alloc_rx[i].rnti);

                     if (round == 0) {
                        UE->dlsch[subframe&0x1][0][0]->harq_processes[0]->first_tx=1;
                      }
                      if ((transmission_mode == 3 || transmission_mode ==4) && (round == 0)) {
                        UE->dlsch[subframe&0x1][0][1]->harq_processes[0]->first_tx=1;
                      }

                    if ((dci_alloc_rx[i].rnti == n_rnti) &&
                        (generate_ue_dlsch_params_from_dci(0,
                                                           subframe,
                                                           dci_alloc_rx[i].dci_pdu,
                                                           dci_alloc_rx[i].rnti,
                                                           dci_alloc_rx[i].format,
                                                           UE->dlsch[subframe&0x1][0],
                                                           &UE->frame_parms,
                                                           UE->pdsch_config_dedicated,
                                                           SI_RNTI,
                                                           0,
                                                           P_RNTI,
                                                           transmission_mode<7?0:transmission_mode,
                                                           UE->pdcch_vars[subframe&0x1][0]->crnti_is_temporary? UE->pdcch_vars[subframe&0x1][0]->crnti: 0)==0)) {
                      dump_dci(&UE->frame_parms,&dci_alloc_rx[i]);
                      coded_bits_per_codeword[0]= get_G(&eNB->frame_parms,
                                                      UE->dlsch[subframe&0x1][0][0]->harq_processes[UE->dlsch[subframe&0x1][0][0]->current_harq_pid]->nb_rb,
                                                      UE->dlsch[subframe&0x1][0][0]->harq_processes[UE->dlsch[subframe&0x1][0][0]->current_harq_pid]->rb_alloc_even,
                                                      get_Qm(UE->dlsch[subframe&0x1][0][0]->harq_processes[UE->dlsch[subframe&0x1][0][0]->current_harq_pid]->mcs),
                                                      UE->dlsch[subframe&0x1][0][0]->harq_processes[UE->dlsch[subframe&0x1][0][0]->current_harq_pid]->Nl,
                                                      UE->pdcch_vars[subframe&0x1][0]->num_pdcch_symbols,
                                                      0,
                                                      subframe,
                                                      transmission_mode>=7?transmission_mode:0);
                      if (transmission_mode == 3 || transmission_mode == 4) {
                        coded_bits_per_codeword[1]= get_G(&eNB->frame_parms,
                                                      UE->dlsch[subframe&0x1][0][1]->harq_processes[UE->dlsch[subframe&0x1][0][0]->current_harq_pid]->nb_rb,
                                                      UE->dlsch[subframe&0x1][0][1]->harq_processes[UE->dlsch[subframe&0x1][0][0]->current_harq_pid]->rb_alloc_even,
                                                      get_Qm(UE->dlsch[subframe&0x1][0][1]->harq_processes[UE->dlsch[subframe&0x1][0][0]->current_harq_pid]->mcs),
                                                      UE->dlsch[subframe&0x1][0][1]->harq_processes[UE->dlsch[subframe&0x1][0][0]->current_harq_pid]->Nl,
                                                      UE->pdcch_vars[subframe&0x1][1]->num_pdcch_symbols,
                                                      0,
                                                      subframe,
                                                      transmission_mode>=7?transmission_mode:0);
                      }
                      /*
                      rate = (double)dlsch_tbs25[get_I_TBS(UE->dlsch[subframe&0x1][0][0]->harq_processes[UE->dlsch[subframe&0x1][0][0]->current_harq_pid]->mcs)][UE->dlsch[subframe&0x1][0][0]->nb_rb-1]/(coded_bits_per_codeword);
                      rate*=get_Qm(UE->dlsch[subframe&0x1][0][0]->harq_processes[UE->dlsch[subframe&0x1][0][0]->current_harq_pid]->mcs);
                      */
                      printf("num_pdcch_symbols %d, G %d, TBS %d\n",UE->pdcch_vars[subframe&0x1][0]->num_pdcch_symbols,coded_bits_per_codeword [0],UE->dlsch[subframe&0x1][0][0]->harq_processes[UE->dlsch[subframe&0x1][0][0]->current_harq_pid]->TBS);

                      dlsch_active = 1; // what does it indicates???
                    } else {
                        dlsch_active = 0;
                        if (round==0) {
                          dci_errors++;
                          errs[0][0]++;
                          //round_trials[0]++;
                          round=5;

                          if (n_frames==1)
                            printf("DCI misdetection trial %d\n",trials);

                        }
                        //      for (i=1;i<=round;i++)
                        //        round_trials[i]--;
                        //      round=5;
                      }
                  }
                  } else { //dci_flag == 0
                      UE->pdcch_vars[subframe&0x1][0]->crnti = n_rnti;
                      UE->pdcch_vars[subframe&0x1][0]->num_pdcch_symbols = num_pdcch_symbols;
                      if (round == 0) {
                        UE->dlsch[subframe&0x1][0][0]->harq_processes[0]->first_tx=1;
                        UE->dlsch[subframe&0x1][0][1]->harq_processes[0]->first_tx=1;
                      }
#ifdef DEBUG_HARQ
                   printf("[DLSIM 3 ] UE->dlsch[subframe&0x1][0][1]->pmi_alloc %d \n", UE->dlsch[subframe&0x1][0][1]->pmi_alloc);
#endif

                      switch (transmission_mode) {
                      case 1:
                      case 2:
                        generate_ue_dlsch_params_from_dci(0,
                                                          subframe,
                                                          &DLSCH_alloc_pdu_1[0],
                                                          (common_flag==0)? C_RNTI : SI_RNTI,
                                                          (common_flag==0)? format1 : format1A,
                                                          UE->dlsch[subframe&0x1][0],
                                                          &UE->frame_parms,
                                                          UE->pdsch_config_dedicated,
                                                          SI_RNTI,
                                                          0,
                                                          P_RNTI,
                                                          transmission_mode<7?0:transmission_mode,
                                                          UE->pdcch_vars[subframe&0x1][0]->crnti_is_temporary? UE->pdcch_vars[subframe&0x1][0]->crnti: 0);
                        break;
                      case 3:

                        //printf("Rate: TM3 (before) round %d (%d) first_tx %d\n",round,UE->dlsch[subframe&0x1][0][0]->harq_processes[0]->round,UE->dlsch[subframe&0x1][0][0]->harq_processes[0]->first_tx);

                        generate_ue_dlsch_params_from_dci(0,
                                                          subframe,
                                                          &DLSCH_alloc_pdu_1[0],
                                                          (common_flag==0)? C_RNTI : SI_RNTI,
                                                          (common_flag==0)? format2A : format1A,
                                                          UE->dlsch[subframe&0x1][0],
                                                          &UE->frame_parms,
                                                          UE->pdsch_config_dedicated,
                                                          SI_RNTI,
                                                          0,
                                                          P_RNTI,
                                                          transmission_mode<7?0:transmission_mode,
                                                          UE->pdcch_vars[subframe&0x1][0]->crnti_is_temporary? UE->pdcch_vars[subframe&0x1][0]->crnti: 0);
                        //printf("Rate: TM3 (after) round %d (%d) first_tx %d\n",round,UE->dlsch[subframe&0x1][0][0]->harq_processes[0]->round,UE->dlsch[subframe&0x1][0][0]->harq_processes[0]->first_tx);
                        break;
                      case 4:
                        generate_ue_dlsch_params_from_dci(0,
                                                          subframe,
                                                          &DLSCH_alloc_pdu_1[0],
                                                          (common_flag==0)? C_RNTI : SI_RNTI,
                                                          (common_flag==0)? format2 : format1A,//format1A only for a codeblock
                                                          UE->dlsch[subframe&0x1][0],
                                                          &UE->frame_parms,
                                                          UE->pdsch_config_dedicated,
                                                          SI_RNTI,
                                                          0,
                                                          P_RNTI,
                                                          transmission_mode<7?0:transmission_mode,
<<<<<<< HEAD
                                                          UE->pdcch_vars[0]->crnti_is_temporary? UE->pdcch_vars[0]->crnti: 0);
=======
                                                          UE->pdcch_vars[subframe&0x1][0]->crnti_is_temporary? UE->pdcch_vars[subframe&0x1][0]->crnti: 0);

>>>>>>> bd173433
                        break;
                      case 5:
                      case 6:
                        generate_ue_dlsch_params_from_dci(0,
                                                          subframe,
                                                          &DLSCH_alloc_pdu2_1E[0],
                                                          C_RNTI,
                                                          format1E_2A_M10PRB,
                                                          UE->dlsch[subframe&0x1][0],
                                                          &UE->frame_parms,
                                                          UE->pdsch_config_dedicated,
                                                          SI_RNTI,
                                                          0,
                                                          P_RNTI,
                                                          transmission_mode<7?0:transmission_mode,
                                                          UE->pdcch_vars[subframe&0x1][0]->crnti_is_temporary? UE->pdcch_vars[subframe&0x1][0]->crnti: 0);
                        break;
                      }
                      dlsch_active = 1;
                    } // if dci_flag == 1
              }

              if (dlsch_active == 1) {
                if (TB0_active==1)
                  cur_harq_pid =UE->dlsch[subframe&0x1][0][0]->current_harq_pid;
                else
                  cur_harq_pid =UE->dlsch[subframe&0x1][0][1]->current_harq_pid;

                if ((Ns==(1+(2*subframe))) && (l==0)) {// process PDSCH symbols 1,2,3,4,5,(6 Normal Prefix
              /*    if (transmission_mode == 5) {
                    if ((UE->dlsch[subframe&0x1][eNB_id][0]->harq_processes[cur_harq_pid]->dl_power_off==0) &&
                        (openair_daq_vars.use_ia_receiver ==1)) {
                      rx_type = rx_IC_single_stream;
                    } else {
                      rx_type = rx_standard;
                    }
                  }*/


                  start_meas(&UE->dlsch_llr_stats);
<<<<<<< HEAD
                  for (m=UE->pdcch_vars[0]->num_pdcch_symbols; m<pilot2; m++) {
=======

                  for (m=UE->pdcch_vars[subframe&0x1][0]->num_pdcch_symbols; m<pilot2; m++) {
>>>>>>> bd173433
                    if (rx_pdsch(UE,
                                 PDSCH,
                                 eNB_id,
                                 eNB_id_i,
                                 0,
                                 subframe,
                                 m,
                                 (m==UE->pdcch_vars[subframe&0x1][0]->num_pdcch_symbols)?1:0,
                                 rx_type,
                                 i_mod,
                                 UE->dlsch[subframe&0x1][0][0]->current_harq_pid)==-1){
                      dlsch_active = 0;
                      break;
                    }
                  }
                  stop_meas(&UE->dlsch_llr_stats);
                }

                if ((Ns==(1+(2*subframe))) && (l==pilot1)){// process symbols (6 Extended Prefix),7,8,9
                    start_meas(&UE->dlsch_llr_stats);
                    for (m=pilot2;m<pilot3; m++) {
                      if (rx_pdsch(UE,
                             PDSCH,
                             eNB_id,
                             eNB_id_i,
                             0,
                             subframe,
                             m,
                             0,
                             rx_type,
                             i_mod,
                             cur_harq_pid)==-1){
                        dlsch_active=0;
                        break;
                        }
                      }
                    stop_meas(&UE->dlsch_llr_stats);
                  }

                if ((Ns==(2+(2*subframe))) && (l==0)) { // process symbols 10,11,(12,13 Normal Prefix) do deinterleaving for TTI
                  start_meas(&UE->dlsch_llr_stats);
                  for (m=pilot3; m<UE->frame_parms.symbols_per_tti; m++) {
                    if (rx_pdsch(UE,
                                 PDSCH,
                                 eNB_id,
                                 eNB_id_i,
                                 0,
                                 subframe,
                                 m,
                                 0,
                                 rx_type,
                                 i_mod,
                                 cur_harq_pid)==-1) {
                    dlsch_active=0;
                    break;
                    }
                  }
                  stop_meas(&UE->dlsch_llr_stats);
                }
              }
            }
          }

          //saving PMI in case of Transmission Mode > 5

          if(abstx){
            if (trials==0 && round==0 && transmission_mode>=4){
              for (iii=0; iii<NB_RB; iii++){
                //fprintf(csv_fd, "%d, %d", (UE->pdsch_vars[eNB_id]->pmi_ext[iii]),(UE->pdsch_vars[eNB_id_i]->pmi_ext[iii]));
                fprintf(csv_fd,"%x,",(UE->pdsch_vars[subframe&0x1][eNB_id]->pmi_ext[iii]));
                //printf("%x ",(UE->pdsch_vars[eNB_id]->pmi_ext[iii]));
              }
            }
          }


          for (TB=0; TB<Kmimo; TB++){ // may be we ll have to swap CW


            if (TB0_active == 0){
#ifdef DEBUG_HARQ
              printf("[DLSIM] Skip TB0 \n");
#endif
              TB++;

            }
#ifdef DEBUG_HARQ
            printf("[DLSIM] process TB %d \n", TB);
#endif

            if (TB==1 && TB1_active == 0){
#ifdef DEBUG_HARQ
              printf("[DLSIM] Skip TB1 \n");
#endif
              break;
            }

            UE->dlsch[subframe&0x1][0][TB]->rnti = (common_flag==0) ? n_rnti: SI_RNTI;
            coded_bits_per_codeword[TB] = get_G(&eNB->frame_parms,
                                            eNB->dlsch[0][TB]->harq_processes[0]->nb_rb,
                                            eNB->dlsch[0][TB]->harq_processes[0]->rb_alloc,
                                            get_Qm(eNB->dlsch[0][TB]->harq_processes[0]->mcs),
                                            eNB->dlsch[0][TB]->harq_processes[0]->Nl,
                                            num_pdcch_symbols,
                                            0,subframe,
                                            transmission_mode>=7?transmission_mode:0);

            UE->dlsch[subframe&0x1][0][TB]->harq_processes[UE->dlsch[subframe&0x1][0][TB]->current_harq_pid]->G = coded_bits_per_codeword[TB];
            UE->dlsch[subframe&0x1][0][TB]->harq_processes[UE->dlsch[subframe&0x1][0][TB]->current_harq_pid]->Qm = get_Qm(eNB->dlsch[0][TB]->harq_processes[0]->mcs);

            if (n_frames==2) {
              printf("Kmimo=%d, TB=%d, G=%d, TBS=%d\n",Kmimo,TB,coded_bits_per_codeword[TB],
                     UE->dlsch[subframe&0x1][0][TB]->harq_processes[UE->dlsch[subframe&0x1][0][TB]->current_harq_pid]->TBS);

              // calculate uncoded BER
              uncoded_ber_bit = (short*) malloc(sizeof(short)*coded_bits_per_codeword[TB]);

              AssertFatal(uncoded_ber_bit, "uncoded_ber_bit==NULL");

              sprintf(fname,"dlsch%d_rxF_r%d_cw%d_llr.m",eNB_id,round, TB);
              sprintf(vname,"dl%d_r%d_cw%d_llr",eNB_id,round, TB);
              write_output(fname,vname, UE->pdsch_vars[subframe&0x1][0]->llr[UE->dlsch[subframe&0x1][0][TB]->harq_processes[UE->dlsch[subframe&0x1][0][TB]->current_harq_pid]->codeword],coded_bits_per_codeword[TB],1,0);
              sprintf(fname,"dlsch_cw%d_e.m", TB);
              sprintf(vname,"dlschcw%d_e", TB);
              write_output(fname, vname,eNB->dlsch[0][TB]->harq_processes[0]->e,coded_bits_per_codeword[TB],1,4);
              uncoded_ber=0;
              printf("trials=%d\n", trials);

              for (i=0;i<coded_bits_per_codeword[TB];i++)
                if (eNB->dlsch[0][TB]->harq_processes[0]->e[i] != (UE->pdsch_vars[subframe&0x1][0]->llr[UE->dlsch[subframe&0x1][0][TB]->harq_processes[UE->dlsch[subframe&0x1][0][TB]->current_harq_pid]->codeword][i]<0)) {
                  uncoded_ber_bit[i] = 1;
                  uncoded_ber++;
                }
                else
                  uncoded_ber_bit[i] = 0;

              uncoded_ber/=coded_bits_per_codeword[TB];
              avg_ber += uncoded_ber;
              sprintf(fname,"cw%d_uncoded_ber_bit.m", TB);
              sprintf(vname,"uncoded_ber_bit_cw%d", TB);
              write_output(fname, vname,uncoded_ber_bit,coded_bits_per_codeword[TB],1,0);
              printf("cw %d, uncoded ber %f\n",TB,uncoded_ber);

              free(uncoded_ber_bit);
              uncoded_ber_bit = NULL;

            }

            start_meas(&UE->dlsch_unscrambling_stats);
            dlsch_unscrambling(&UE->frame_parms,
                               0,
                               UE->dlsch[subframe&0x1][0][TB],
                               coded_bits_per_codeword[TB],
                               UE->pdsch_vars[subframe&0x1][eNB_id]->llr[UE->dlsch[subframe&0x1][0][TB]->harq_processes[UE->dlsch[subframe&0x1][0][TB]->current_harq_pid]->codeword],
                               TB,
                               subframe<<1);
            stop_meas(&UE->dlsch_unscrambling_stats);

            start_meas(&UE->dlsch_decoding_stats[subframe&0x1]);
            ret[TB] = dlsch_decoding(UE,
                                     UE->pdsch_vars[subframe&0x1][eNB_id]->llr[UE->dlsch[subframe&0x1][0][TB]->harq_processes[UE->dlsch[subframe&0x1][0][TB]->current_harq_pid]->codeword],
                                     &UE->frame_parms,
                                     UE->dlsch[subframe&0x1][0][TB],
                                     UE->dlsch[subframe&0x1][0][TB]->harq_processes[UE->dlsch[subframe&0x1][0][TB]->current_harq_pid],
                                     0,
                                    subframe,
                                    UE->dlsch[subframe&0x1][0][TB]->current_harq_pid,
                                    1,llr8_flag);
            stop_meas(&UE->dlsch_decoding_stats[subframe&0x1]);
#ifdef DEBUG_HARQ
            printf("[DLSIM] ret[%d] = %d\n", TB, ret[TB]);
#endif

            //printf("retr cw 0 = %d\n", ret[0]);
            //printf("current round = %d\n", UE->dlsch[subframe&0x1][0][cw_non_sic]->harq_processes[UE->dlsch[subframe&0x1][0][cw_non_sic]->current_harq_pid]->round);



            if (ret[TB] <= UE->dlsch[subframe&0x1][0][0]->max_turbo_iterations ) { //if CW0 is decoded, approach CW1
#ifdef DEBUG_HARQ
            printf("[DLSIM] TB%d is decoded\n", TB);
#endif

                /*avg_iter[TB] += ret[TB];
                iter_trials[TB]++;*/

              if (n_frames==1) {
                printf("cw non sic %d, round %d: No DLSCH errors found, uncoded ber %f\n",TB,round,uncoded_ber);
#ifdef PRINT_BYTES
                for (s=0;s<UE->dlsch[subframe&0x1][0][TB]->harq_processes[0]->C;s++) {
                  if (s<UE->dlsch[subframe&0x1][0][TB]->harq_processes[0]->Cminus)
                    Kr = UE->dlsch[subframe&0x1][0][TB]->harq_processes[0]->Kminus;
                  else
                    Kr = UE->dlsch[subframe&0x1][0][TB]->harq_processes[0]->Kplus;

                  Kr_bytes = Kr>>3;

                  printf("Decoded_output (Segment %d):\n",s);
                  for (i=0;i<Kr_bytes;i++)
                    printf("%d : %x (%x)\n",i,UE->dlsch[subframe&0x1][0][TB]->harq_processes[0]->c[s][i],
                           UE->dlsch[subframe&0x1][0][TB]->harq_processes[0]->c[s][i]^eNB->dlsch[0][TB]->harq_processes[0]->c[s][i]);
                }
#endif
              }

              UE->total_TBS[eNB_id] = UE->total_TBS[eNB_id] + UE->dlsch[subframe&0x1][eNB_id][TB]->harq_processes[UE->dlsch[subframe&0x1][eNB_id][TB]->current_harq_pid]->TBS;

              // If the  receiver is NOT SIC, Here we are done with both CW, now only to calculate BLER
              //If the receiver IS SIC, we are done only with CW0, CW1 was only compensated by this moment (y1' obtained)
              if (UE->dlsch[subframe&0x1][eNB_id][0]->harq_processes[UE->dlsch[subframe&0x1][eNB_id][0]->current_harq_pid]->mimo_mode == LARGE_CDD) {   //try to decode second stream using SIC
              /*
              //for (round = 0 ; round < UE->dlsch[subframe&0x1][eNB_id][0]->harq_processes[UE->dlsch[subframe&0x1][eNB_id][0]->current_harq_pid]->round ; round++) {
              // we assume here that the second stream has a lower MCS and is thus more likely to be decoded
              // re-encoding of second stream
              dlsch0_ue_harq = UE->dlsch[subframe&0x1][eNB_id][0]->harq_processes[UE->dlsch[subframe&0x1][eNB_id][0]->current_harq_pid];
              dlsch0_eNB_harq = UE->dlsch[subframe&0x1][eNB_id]->harq_processes[UE->dlsch[subframe&0x1][eNB_id][0]->current_harq_pid];

              dlsch0_eNB_harq->mimo_mode    = LARGE_CDD;
              dlsch0_eNB_harq->rb_alloc[0]  = dlsch0_ue_harq->rb_alloc[0];
              dlsch0_eNB_harq->nb_rb        = dlsch0_ue_harq->nb_rb;
              dlsch0_eNB_harq->mcs          = dlsch0_ue_harq->mcs;
              dlsch0_eNB_harq->rvidx        = dlsch0_ue_harq->rvidx;
              dlsch0_eNB_harq->Nl           = dlsch0_ue_harq->Nl;
              dlsch0_eNB_harq->round        = dlsch0_ue_harq->round;

              dlsch0_eNB_harq->TBS          = dlsch0_ue_harq->TBS;
              dlsch0_eNB_harq->dl_power_off = dlsch0_ue_harq->dl_power_off;
              dlsch0_eNB_harq->status       = dlsch0_ue_harq->status;

              UE->dlsch[subframe&0x1][eNB_id]->active       = UE->dlsch[subframe&0x1][eNB_id][0]->active;
              UE->dlsch[subframe&0x1][eNB_id]->rnti         = UE->dlsch[subframe&0x1][eNB_id][0]->rnti;
              UE->dlsch[subframe&0x1][eNB_id]->current_harq_pid         = UE->dlsch[subframe&0x1][eNB_id][0]->current_harq_pid;

              dlsch_encoding(UE->dlsch[subframe&0x1][eNB_id][0]->harq_processes[UE->dlsch[subframe&0x1][eNB_id][0]->current_harq_pid]->b,
                 &UE->frame_parms,
                 num_pdcch_symbols,
                 UE->dlsch[subframe&0x1][eNB_id],
                 0,subframe,
                 &UE->dlsch_rate_matching_stats,
                 &UE->dlsch_turbo_encoding_stats,
                 &UE->dlsch_interleaving_stats
                 );

              coded_bits_per_codeword = get_G(&UE->frame_parms,
                      UE->dlsch[subframe&0x1][eNB_id]->harq_processes[UE->dlsch[subframe&0x1][eNB_id]->current_harq_pid]->nb_rb,
                      UE->dlsch[subframe&0x1][eNB_id]->harq_processes[UE->dlsch[subframe&0x1][eNB_id]->current_harq_pid]->rb_alloc,
                      get_Qm(UE->dlsch[subframe&0x1][eNB_id]->harq_processes[UE->dlsch[subframe&0x1][eNB_id]->current_harq_pid]->mcs),
                      UE->dlsch[subframe&0x1][eNB_id]->harq_processes[UE->dlsch[subframe&0x1][eNB_id]->current_harq_pid]->Nl,
                      num_pdcch_symbols,
                      0,subframe);


              //scrambling
              dlsch_scrambling(&UE->frame_parms,
                   0,
                   UE->dlsch[subframe&0x1][eNB_id],
                   coded_bits_per_codeword,
                   0,
                   subframe<<1);


              //modulation
              re_allocated = dlsch_modulation(sic_buffer,
                      AMP,
                      subframe,
                      &UE->frame_parms,
                      num_pdcch_symbols,
                      &UE->dlsch[subframe&0x1][0][0],
                      NULL);
              // sic_buffer is a vector of size nb_antennas_tx, but both contain the same signal, since we do modulation without precoding
              // precoding is contained in effective channel estimate
              // compute the norm of the effective channel for both receive antennas -> alphha[0], alphha[2]
              // multiply with the norm of the effective channnel
              */

              //stripping (from matched filter output of first stream = rxdataF_comp0)
              // this is pseudocode
              /*
          for (i=0; i<frame_parms->nb_antennas_rx; i++) {
          UE->pdsch_vars[eNB_id].rxdataF_ext[i] -=   alpha[i].*sic_buffer[i];
          }
              */

              //apply rho to output
              /*
          dlsch_channel_compensation(UE->pdsch_vars[eNB_id].rxdataF_ext,
                   UE->pdsch_vars[eNB_id].dl_ch_rho_ext[harq_pid][round],
                   UE->pdsch_vars[eNB_id]->dl_ch_mag1,
                   UE->pdsch_vars[eNB_id]->dl_ch_magb1,
                   UE->pdsch_vars[eNB_id]->rxdataF_comp1,
                   NULL,
                   frame_parms,
                   symbol,
                   first_symbol_flag,
                   i_mod,
                   nb_rb,
                   pdsch_vars[eNB_id]->log2_maxh,
                   phy_measurements); // log2_maxh+I0_shift
          */


              //detection of second stream
              //}

              }


             if ((UE->dlsch[subframe&0x1][eNB_id][0]->harq_processes[UE->dlsch[subframe&0x1][eNB_id][0]->current_harq_pid]->mimo_mode >=DUALSTREAM_UNIFORM_PRECODING1) &&
                  (UE->dlsch[subframe&0x1][eNB_id][0]->harq_processes[UE->dlsch[subframe&0x1][eNB_id][0]->current_harq_pid]->mimo_mode <=DUALSTREAM_PUSCH_PRECODING) && (TB0_active == 1) &&
                  (rx_type==rx_SIC_dual_stream)) {
#ifdef DEBUG_HARQ
                printf("[DLSIM] Starting SIC procedure\n");
#endif
               // printf("current round = %d\n", PHY_vars_UE->dlsch_ue[eNB_id][0]->harq_processes[PHY_vars_UE->dlsch_ue[eNB_id][0]->current_harq_pid]->round);


              //printf("\n CW 0 is decoded, i go for , round %d\n", round);
              //printf("\n ret[TB0] = %d  round %d\n", ret[TB], round);
                sic_attempt[round]++;

                for (round_sic = 0 ; round_sic < (round +1); round_sic++) {

#ifdef DEBUG_HARQ
                printf("[DLSIM] 0 Round sic = %d\n", round_sic);
#endif
                //printf("I enter round_sic loop \n");
                //printf("round_sic= %d\n", round_sic);
                dlsch0_ue_harq = UE->dlsch[subframe&0x1][eNB_id][0]->harq_processes[UE->dlsch[subframe&0x1][eNB_id][0]->current_harq_pid];
                dlsch0_eNB_harq = UE->dlsch_eNB[eNB_id]->harq_processes[UE->dlsch[subframe&0x1][eNB_id][0]->current_harq_pid];

                dlsch0_eNB_harq->mimo_mode    = UE->dlsch[subframe&0x1][eNB_id][0]->harq_processes[UE->dlsch[subframe&0x1][eNB_id][0]->current_harq_pid]->mimo_mode;
                dlsch0_eNB_harq->rb_alloc[0]  = dlsch0_ue_harq->rb_alloc_even[0];
                dlsch0_eNB_harq->nb_rb        = dlsch0_ue_harq->nb_rb;
                dlsch0_eNB_harq->mcs          = dlsch0_ue_harq->mcs;
                dlsch0_eNB_harq->rvidx        = dlsch0_ue_harq->rvidx;
                dlsch0_eNB_harq->Nl           = dlsch0_ue_harq->Nl;
                dlsch0_eNB_harq->round        = dlsch0_ue_harq->round;
                dlsch0_eNB_harq->TBS          = dlsch0_ue_harq->TBS;
                dlsch0_eNB_harq->dl_power_off = dlsch0_ue_harq->dl_power_off;
                dlsch0_eNB_harq->status       = dlsch0_ue_harq->status;

                UE->dlsch_eNB[eNB_id]->harq_processes[UE->dlsch[subframe&0x1][eNB_id][1]->current_harq_pid]->rvidx = round_sic;
                UE->dlsch[subframe&0x1][0][1]->harq_processes[UE->dlsch[subframe&0x1][0][1]->current_harq_pid]->rvidx=round_sic;

                UE->dlsch_eNB[eNB_id]->active                   = UE->dlsch[subframe&0x1][eNB_id][0]->active;
                UE->dlsch_eNB[eNB_id]->rnti                     = UE->dlsch[subframe&0x1][eNB_id][0]->rnti;
                UE->dlsch_eNB[eNB_id]->current_harq_pid         = UE->dlsch[subframe&0x1][eNB_id][0]->current_harq_pid;

                dlsch_encoding_SIC(UE,
                               input_buffer0[0], //UE->dlsch[subframe&0x1][eNB_id][0]->harq_processes[PHY_vars_UE->dlsch_ue[eNB_id][0]->current_harq_pid]->b,,
                               num_pdcch_symbols,
                               UE->dlsch_eNB[eNB_id],
                               0,
                               subframe,
                               &UE->dlsch_rate_matching_stats,
                               &UE->dlsch_turbo_encoding_stats,
                               &UE->dlsch_interleaving_stats);


                coded_bits_per_codeword[0]= get_G(&UE->frame_parms,
                                                UE->dlsch_eNB[eNB_id]->harq_processes[UE->dlsch_eNB[eNB_id]->current_harq_pid]->nb_rb,
                                                UE->dlsch_eNB[eNB_id]->harq_processes[UE->dlsch_eNB[eNB_id]->current_harq_pid]->rb_alloc,
                                                get_Qm(UE->dlsch_eNB[eNB_id]->harq_processes[UE->dlsch_eNB[eNB_id]->current_harq_pid]->mcs),
                                                UE->dlsch_eNB[eNB_id]->harq_processes[UE->dlsch_eNB[eNB_id]->current_harq_pid]->Nl,
                                                num_pdcch_symbols,
                                                0,
                                                subframe,
                                                transmission_mode>=7?transmission_mode:0);

                dlsch_scrambling(&UE->frame_parms,
                                 0,
                                 UE->dlsch_eNB[eNB_id],
                                 coded_bits_per_codeword[0],
                                 0,
                                 subframe<<1);

                re_allocated = dlsch_modulation_SIC(sic_buffer,
                                                    subframe,
                                                    &UE->frame_parms,
                                                    num_pdcch_symbols,
                                                    &UE->dlsch_eNB[0][0],
                                                    coded_bits_per_codeword[0]);

               // write_output("sic_buffer.m","sic", *sic_buffer,re_allocated,1,1);
               // write_output("rxdataF_comp1.m","rxF_comp1", *UE->pdsch_vars[eNB_id]->rxdataF_comp1[UE->dlsch[subframe&0x1][0][0]->current_harq_pid][round],14*12*25,1,1);
               // write_output("rxdataF_rho.m","rho", *UE->pdsch_vars[eNB_id]->dl_ch_rho_ext[UE->dlsch[subframe&0x1][0][0]->current_harq_pid][round],14*12*25,1,1);


                switch  (get_Qm(eNB->dlsch[0][1]->harq_processes[0]->mcs)){



                  case 2:

                    dlsch_qpsk_llr_SIC(&UE->frame_parms,
                                       UE->pdsch_vars[subframe&0x1][eNB_id]->rxdataF_comp1[UE->dlsch[subframe&0x1][0][0]->current_harq_pid][round_sic],
                                       sic_buffer,
                                       UE->pdsch_vars[subframe&0x1][eNB_id]->dl_ch_rho_ext[UE->dlsch[subframe&0x1][0][0]->current_harq_pid][round_sic],
                                       UE->pdsch_vars[subframe&0x1][eNB_id]->llr[UE->dlsch[subframe&0x1][0][1]->harq_processes[UE->dlsch[subframe&0x1][0][1]->current_harq_pid]->codeword],
                                       num_pdcch_symbols,
                                       dlsch0_eNB_harq->nb_rb,
                                       subframe,
                                       dlsch0_eNB_harq->rb_alloc[0],
                                       get_Qm(eNB->dlsch[0][0]->harq_processes[0]->mcs),
                                       UE->dlsch[subframe&0x1][eNB_id][0]);
                  break;

                  case 4:

                    dlsch_16qam_llr_SIC(&UE->frame_parms,
                                        UE->pdsch_vars[subframe&0x1][eNB_id]->rxdataF_comp1[UE->dlsch[subframe&0x1][0][0]->current_harq_pid][round_sic],
                                        sic_buffer,
                                        UE->pdsch_vars[subframe&0x1][eNB_id]->dl_ch_rho_ext[UE->dlsch[subframe&0x1][0][0]->current_harq_pid][round_sic],
                                        UE->pdsch_vars[subframe&0x1][eNB_id]->llr[UE->dlsch[subframe&0x1][0][1]->harq_processes[UE->dlsch[subframe&0x1][0][1]->current_harq_pid]->codeword],
                                        num_pdcch_symbols,
                                        UE->pdsch_vars[subframe&0x1][eNB_id]->dl_ch_mag1[UE->dlsch[subframe&0x1][0][0]->current_harq_pid][round_sic],
                                        dlsch0_eNB_harq->nb_rb,
                                        subframe,
                                        dlsch0_eNB_harq->rb_alloc[0],
                                        get_Qm(eNB->dlsch[0][TB]->harq_processes[0]->mcs),
                                        UE->dlsch[subframe&0x1][eNB_id][0]);
                  break;
                  case 6:
                    dlsch_64qam_llr_SIC(&UE->frame_parms,
                                        UE->pdsch_vars[subframe&0x1][eNB_id]->rxdataF_comp1[UE->dlsch[subframe&0x1][0][0]->current_harq_pid][round_sic],
                                        sic_buffer,
                                        UE->pdsch_vars[subframe&0x1][eNB_id]->dl_ch_rho_ext[UE->dlsch[subframe&0x1][0][0]->current_harq_pid][round_sic],
                                        UE->pdsch_vars[subframe&0x1][eNB_id]->llr[UE->dlsch[subframe&0x1][0][1]->harq_processes[UE->dlsch[subframe&0x1][0][1]->current_harq_pid]->codeword],
                                        num_pdcch_symbols,
                                        UE->pdsch_vars[subframe&0x1][eNB_id]->dl_ch_mag1[UE->dlsch[subframe&0x1][0][0]->current_harq_pid][round_sic],
                                        UE->pdsch_vars[subframe&0x1][eNB_id]->dl_ch_magb1[UE->dlsch[subframe&0x1][0][0]->current_harq_pid][round_sic],
                                        dlsch0_eNB_harq->nb_rb,
                                        subframe,
                                        dlsch0_eNB_harq->rb_alloc[0],
                                        get_Qm(eNB->dlsch[0][0]->harq_processes[0]->mcs),
                                        UE->dlsch[subframe&0x1][eNB_id][TB]);
                  break;
                    }
                  //}// rouns sic
#ifdef DEBUG_HARQ
                  printf("[DLSIM] TB1 is mapped into CW%d\n", UE->dlsch[subframe&0x1][0][1]->harq_processes[UE->dlsch[subframe&0x1][0][1]->current_harq_pid]->codeword);
#endif

                    //  write_output("rxdata_llr1.m","llr1", UE->pdsch_vars[eNB_id]->llr[1],re_allocated*2,1,0);

                  // replace cw_sic with TB+1
                  UE->dlsch[subframe&0x1][0][1]->rnti = (common_flag==0) ? n_rnti: SI_RNTI;
                  coded_bits_per_codeword[1]= get_G(&eNB->frame_parms,
                                                    eNB->dlsch[0][1]->harq_processes[0]->nb_rb,
                                                    eNB->dlsch[0][1]->harq_processes[0]->rb_alloc,
                                                    get_Qm(eNB->dlsch[0][1]->harq_processes[0]->mcs),
                                                    eNB->dlsch[0][1]->harq_processes[0]->Nl,
                                                    num_pdcch_symbols,
                                                    0,
                                                    subframe,
                                                    transmission_mode>=7?transmission_mode:0);

                  UE->dlsch[subframe&0x1][0][1]->harq_processes[UE->dlsch[subframe&0x1][0][1]->current_harq_pid]->G = coded_bits_per_codeword[1];
                  UE->dlsch[subframe&0x1][0][1]->harq_processes[UE->dlsch[subframe&0x1][0][1]->current_harq_pid]->Qm = get_Qm(eNB->dlsch[0][1]->harq_processes[0]->mcs);

                  if (n_frames==1) {
                    printf("Kmimo=%d, cw=%d, G=%d, TBS=%d\n",Kmimo,1,coded_bits_per_codeword[1],
                    UE->dlsch[subframe&0x1][0][1]->harq_processes[UE->dlsch[subframe&0x1][0][1]->current_harq_pid]->TBS);

                  // calculate uncoded BER
                    uncoded_ber_bit = (short*) malloc(sizeof(short)*coded_bits_per_codeword[1]);
                    AssertFatal(uncoded_ber_bit, "uncoded_ber_bit==NULL");
                    sprintf(fname,"dlsch%d_rxF_r%d_cw%d_llr.m",eNB_id,round,1);
                    sprintf(vname,"dl%d_r%d_cw%d_llr",eNB_id,round, 1);
                    write_output(fname,vname, UE->pdsch_vars[subframe&0x1][0]->llr[1],coded_bits_per_codeword[1],1,0);
                    sprintf(fname,"dlsch_cw%d_e.m", 1);
                    sprintf(vname,"dlschcw%d_e", 1);
                    write_output(fname, vname,eNB->dlsch[0][1]->harq_processes[0]->e,coded_bits_per_codeword[1],1,4);
                    uncoded_ber=0;
                    printf("trials=%d\n", trials);
                    for (i=0;i<coded_bits_per_codeword[1];i++)
                    if (eNB->dlsch[0][1]->harq_processes[0]->e[i] != (UE->pdsch_vars[subframe&0x1][0]->llr[UE->dlsch[subframe&0x1][0][1]->harq_processes[UE->dlsch[subframe&0x1][0][1]->current_harq_pid]->codeword][i]<0)) {
                      uncoded_ber_bit[i] = 1;
                      uncoded_ber++;
                    }
                    else
                    uncoded_ber_bit[i] = 0;

                   uncoded_ber/=coded_bits_per_codeword[1];
                   avg_ber += uncoded_ber;
                   sprintf(fname,"cw%d_uncoded_ber_bit.m", 1);
                   sprintf(vname,"uncoded_ber_bit_cw%d", 1);
                   write_output(fname, vname,uncoded_ber_bit,coded_bits_per_codeword[1],1,0);
                   printf("cw %d, uncoded ber %f\n",1,uncoded_ber);
                         free(uncoded_ber_bit);
                   uncoded_ber_bit = NULL;
                }

                start_meas(&UE->dlsch_unscrambling_stats);
                dlsch_unscrambling(&UE->frame_parms,
                                   0,
                                   UE->dlsch[subframe&0x1][0][1],
                                   coded_bits_per_codeword[1],
                                   UE->pdsch_vars[subframe&0x1][eNB_id]->llr[UE->dlsch[subframe&0x1][0][1]->harq_processes[UE->dlsch[subframe&0x1][0][1]->current_harq_pid]->codeword],
                                   1,
                                   subframe<<1);
                stop_meas(&UE->dlsch_unscrambling_stats);

                start_meas(&UE->dlsch_decoding_stats[subframe&0x1]);

                ret[1] = dlsch_decoding(UE,
                                        UE->pdsch_vars[subframe&0x1][eNB_id]->llr[UE->dlsch[subframe&0x1][0][1]->harq_processes[UE->dlsch[subframe&0x1][0][1]->current_harq_pid]->codeword],
                                        &UE->frame_parms,
                                        UE->dlsch[subframe&0x1][0][1],
                                        UE->dlsch[subframe&0x1][0][1]->harq_processes[UE->dlsch[subframe&0x1][0][1]->current_harq_pid],
                                        0,
                                        subframe,
                                        UE->dlsch[subframe&0x1][0][1]->current_harq_pid,
                                        1,llr8_flag);
                stop_meas(&UE->dlsch_decoding_stats[subframe&0x1]);

#ifdef DEBUG_HARQ
                printf("[DLSIM] Decoding TB1 in SIC: ret[1] = %d,  round sic %d\n", ret[1], round_sic);
#endif

                //printf("ret TB 1 = %d round %d \n", ret[1], round);

                if (ret[1] <=UE->dlsch[subframe&0x1][0][0]->max_turbo_iterations ) {
                  decoded_in_sic[round]++;
                  round_sic = round+1; // to exit round_sic
#ifdef DEBUG_HARQ
                  printf("[DLSIM] TB1 is decoded in SIC loop\n");
#endif
                  avg_iter[1] += ret[1];
                  iter_trials[1]++;


                  if (n_frames==1) {
                    printf("cw sic %d, round %d: No DLSCH errors found, uncoded ber %f\n",1,round,uncoded_ber);

                    #ifdef PRINT_BYTES
                    for (s=0;s<UE->dlsch[subframe&0x1][0][1]->harq_processes[0]->C;s++) {
                    if (s<UE->dlsch[subframe&0x1][0][1]->harq_processes[0]->Cminus)
                      Kr = UE->dlsch[subframe&0x1][0][1]->harq_processes[0]->Kminus;
                    else
                      Kr = UE->dlsch[subframe&0x1][0][1]->harq_processes[0]->Kplus;

                    Kr_bytes = Kr>>3;

                    printf("Decoded_output (Segment %d):\n",s);

                    for (i=0;i<Kr_bytes;i++)
                      printf("%d : %x (%x)\n",i,UE->dlsch[subframe&0x1][0][1]->harq_processes[0]->c[s][i],
                      UE->dlsch[subframe&0x1][0][1]->harq_processes[0]->c[s][i]^eNB->dlsch[0][1]->harq_processes[0]->c[s][i]);
                    }
                    #endif
                  }
                }
              } //round_sic


            if (ret[1] > UE->dlsch[subframe&0x1][0][0]->max_turbo_iterations ){
              errs[1][round]++;
#ifdef DEBUG_HARQ
                  printf("[DLSIM] TB1 is not decoded in SIC loop, errs[TB1][round %d] = %d\n",round, errs[1][round]);
#endif

                 // exit(0);

                  avg_iter[1] += ret[1]-1;
                  iter_trials[1]++;

                  if (n_frames==1) {
                    //if ((n_frames==1) || (SNR>=30)) {
                    printf("cw sic %d, round %d: DLSCH errors found, uncoded ber %f\n",1,round,uncoded_ber);
#ifdef PRINT_BYTES
                    for (s=0;s<UE->dlsch[subframe&0x1][0][1]->harq_processes[0]->C;s++) {
                      if (s<UE->dlsch[subframe&0x1][0][1]->harq_processes[0]->Cminus)
                        Kr = UE->dlsch[subframe&0x1][0][1]->harq_processes[0]->Kminus;
                      else
                        Kr = UE->dlsch[subframe&0x1][0][1]->harq_processes[0]->Kplus;

                      Kr_bytes = Kr>>3;

                      printf("Decoded_output (Segment %d):\n",s);
                      for (i=0;i<Kr_bytes;i++)
                        printf("%d : %x (%x)\n",i,UE->dlsch[subframe&0x1][0][1]->harq_processes[0]->c[s][i],
                         UE->dlsch[subframe&0x1][0][1]->harq_processes[0]->c[s][i]^eNB->dlsch[0][1]->harq_processes[0]->c[s][i]);
                    }
#endif
                  } //n_frames==1
                 // exit(0);
              } //if (ret > UE->dlsch[subframe&0x1][0][1]->max_turbo_iterations )
            }//if SIC
          } else {

            errs[TB][round]++;
#ifdef DEBUG_HARQ
            printf("[DLSIM] TB%d is not decoded outside SIC loop, errs[TB%d][round %d] = %d\n", TB, TB, round, errs[TB][round]);
#endif


              /*if (cw_non_sic==0) {
          avg_iter[0] += ret[0]-1;
          iter_trials[0]++;
              }*/

            if ((UE->dlsch[subframe&0x1][eNB_id][0]->harq_processes[UE->dlsch[subframe&0x1][eNB_id][0]->current_harq_pid]->mimo_mode >=DUALSTREAM_UNIFORM_PRECODING1) &&
              (UE->dlsch[subframe&0x1][eNB_id][0]->harq_processes[UE->dlsch[subframe&0x1][eNB_id][0]->current_harq_pid]->mimo_mode <=DUALSTREAM_PUSCH_PRECODING) &&
                (rx_type==rx_SIC_dual_stream) && (TB0_active ==1)) {
                errs[1][round]++;
#ifdef DEBUG_HARQ
              printf("[DLSIM] TB%d is not decoded outside SIC loop, errs[TB%d][round %d] = %d\n", 1, 1, round, errs[1][round]);
#endif
            }


                /*if (cw_non_sic==1) {
          avg_iter[1] += ret[1]-1;
          iter_trials[1]++;
              }*/


              if (n_frames==1) {
          //if ((n_frames==1) || (SNR>=30)) {
                printf("cw %d, round %d: DLSCH errors found, uncoded ber %f\n",TB,round,uncoded_ber);
#ifdef PRINT_BYTES
                for (s=0;s<UE->dlsch[subframe&0x1][0][TB]->harq_processes[0]->C;s++) {
                  if (s<UE->dlsch[subframe&0x1][0][TB]->harq_processes[0]->Cminus)
                    Kr = UE->dlsch[subframe&0x1][0][TB]->harq_processes[0]->Kminus;
                  else
                    Kr = UE->dlsch[subframe&0x1][0][TB]->harq_processes[0]->Kplus;

                  Kr_bytes = Kr>>3;

                  printf("Decoded_output (Segment %d):\n",s);
                  for (i=0;i<Kr_bytes;i++)
                    printf("%d : %x (%x)\n",i,UE->dlsch[subframe&0x1][0][TB]->harq_processes[0]->c[s][i],
                     UE->dlsch[subframe&0x1][0][TB]->harq_processes[0]->c[s][i]^eNB->dlsch[0][TB]->harq_processes[0]->c[s][i]);
                }
#endif
              }
            }
            if (rx_type==rx_SIC_dual_stream)
            TB++; // to terminate the loop over TB
          }

          stop_meas(&UE->phy_proc_rx[subframe&0x1]);

          if (n_frames==4) {

            //rxsig
            sprintf(fname,"rxsig0_r%d.m",round);
            sprintf(vname,"rxs0_r%d",round);
            write_output(fname,vname, &UE->common_vars.rxdata[0][0],10*UE->frame_parms.samples_per_tti,1,1);
            sprintf(fname,"rxsigF0_r%d.m",round);
            sprintf(vname,"rxs0F_r%d",round);
            write_output(fname,vname, &UE->common_vars.common_vars_rx_data_per_thread[subframe&0x1].rxdataF[0][0],2*UE->frame_parms.ofdm_symbol_size*nsymb,2,1);
            if (UE->frame_parms.nb_antennas_rx>1) {
              sprintf(fname,"rxsig1_r%d.m",round);
              sprintf(vname,"rxs1_r%d",round);
              write_output(fname,vname, UE->common_vars.rxdata[1],UE->frame_parms.samples_per_tti,1,1);
              sprintf(fname,"rxsig1F_r%d.m",round);
              sprintf(vname,"rxs1F_r%d",round);
              write_output(fname,vname, UE->common_vars.common_vars_rx_data_per_thread[subframe&0x1].rxdataF[1],2*UE->frame_parms.ofdm_symbol_size*nsymb,2,1);
            }

            //channel
            write_output("chanF11.m","chF11",eNB2UE[0]->chF[0],12*NB_RB,1,8);
            write_output("chan11.m","ch11",eNB2UE[0]->ch[0],eNB2UE[0]->channel_length,1,8);

            if (eNB->frame_parms.nb_antennas_rx==2 && eNB->frame_parms.nb_antennas_tx==1 ){
              write_output("chan21.m","ch21",eNB2UE[0]->ch[1],eNB2UE[0]->channel_length,1,8);
            }
            if (eNB->frame_parms.nb_antennas_tx>1){
              write_output("chan12.m","ch12",eNB2UE[0]->ch[1],eNB2UE[0]->channel_length,1,8);
              if ( eNB->frame_parms.nb_antennas_rx>1){
                write_output("chan21.m","ch21",eNB2UE[0]->ch[2],eNB2UE[0]->channel_length,1,8);
                write_output("chan22.m","ch22",eNB2UE[0]->ch[3],eNB2UE[0]->channel_length,1,8);
              }
            }

            //channel estimates
            sprintf(fname,"dlsch00_r%d.m",round);
            sprintf(vname,"dl00_r%d",round);
            write_output(fname,vname,
              &(UE->common_vars.common_vars_rx_data_per_thread[subframe&0x1].dl_ch_estimates[eNB_id][0][0]),
             UE->frame_parms.ofdm_symbol_size*nsymb,1,1);
            if (UE->frame_parms.nb_antennas_rx>1) {
              sprintf(fname,"dlsch01_r%d.m",round);
              sprintf(vname,"dl01_r%d",round);
              write_output(fname,vname,
               &(UE->common_vars.common_vars_rx_data_per_thread[subframe&0x1].dl_ch_estimates[eNB_id][1][0]),
               UE->frame_parms.ofdm_symbol_size*nsymb,1,1);
            }
            if (eNB->frame_parms.nb_antennas_tx>1) {
              sprintf(fname,"dlsch10_r%d.m",round);
              sprintf(vname,"dl10_r%d",round);
              write_output(fname,vname,
               &(UE->common_vars.common_vars_rx_data_per_thread[subframe&0x1].dl_ch_estimates[eNB_id][2][0]),
               UE->frame_parms.ofdm_symbol_size*nsymb,1,1);
            }
            if ((UE->frame_parms.nb_antennas_rx>1) && (eNB->frame_parms.nb_antennas_tx>1)) {
              sprintf(fname,"dlsch11_r%d.m",round);
              sprintf(vname,"dl11_r%d",round);
              write_output(fname,vname,
               &(UE->common_vars.common_vars_rx_data_per_thread[subframe&0x1].dl_ch_estimates[eNB_id][3][0]),
               UE->frame_parms.ofdm_symbol_size*nsymb,1,1);
            }
            //pdsch_vars
            dump_dlsch2(UE,eNB_id,subframe,coded_bits_per_codeword,round, UE->dlsch[subframe&0x1][0][0]->current_harq_pid);
            /*
              write_output("dlsch_e.m","e",eNB->dlsch[0][0]->harq_processes[0]->e,coded_bits_per_codeword,1,4);
              write_output("dlsch_ber_bit.m","ber_bit",uncoded_ber_bit,coded_bits_per_codeword,1,0);
              write_output("dlsch_eNB_w.m","w",eNB->dlsch[0][0]->harq_processes[0]->w[0],3*(tbs+64),1,4);
              write_output("dlsch_UE_w.m","w",UE->dlsch[subframe&0x1][0][0]->harq_processes[0]->w[0],3*(tbs+64),1,0);
            */

            //pdcch_vars
            write_output("pdcchF0_ext.m","pdcchF_ext", UE->pdcch_vars[subframe&0x1][eNB_id]->rxdataF_ext[0],2*3*UE->frame_parms.ofdm_symbol_size,1,1);
            write_output("pdcch00_ch0_ext.m","pdcch00_ch0_ext",UE->pdcch_vars[subframe&0x1][eNB_id]->dl_ch_estimates_ext[0],300*3,1,1);

            write_output("pdcch_rxF_comp0.m","pdcch0_rxF_comp0",UE->pdcch_vars[subframe&0x1][eNB_id]->rxdataF_comp[0],4*300,1,1);
            write_output("pdcch_rxF_llr.m","pdcch_llr",UE->pdcch_vars[subframe&0x1][eNB_id]->llr,2400,1,4);

            if (round == 3) exit(-1);
          }

          if (xforms==1) {
            phy_scope_UE(form_ue,
             UE,
             eNB_id,
             0,// UE_id
             subframe);
          }
#ifdef DEBUG_HARQ
          printf("[DLSIM] Errors errs[TB0][round %d] = %d, errs[TB1][round %d] = %d\n ", round, errs[0][round], round, errs[1][round]);
#endif

          if ((transmission_mode != 3) && (transmission_mode !=4) && (ret[0] > UE->dlsch[subframe&0x1][0][0]->max_turbo_iterations)){
            //printf("flag 1 \n");
            round++;
          }


          if (transmission_mode == 3 || transmission_mode == 4 ) {
            if (ret[0] > UE->dlsch[subframe&0x1][0][0]->max_turbo_iterations &&
               ret[1] > UE->dlsch[subframe&0x1][0][0]->max_turbo_iterations){
              resend_both[round]++;
              round++;
              resend_cw0_cw1=1;  //resend both cws
              resend_cw1=0;
              TB0_active=1;
              TB1_active=1;
            }
            else if (ret[1] > UE->dlsch[subframe&0x1][0][0]->max_turbo_iterations &&
                     ret[0] <= UE->dlsch[subframe&0x1][0][0]->max_turbo_iterations){
              resend_one[round]++;
              resend_cw0_cw1=0;
              TB0_active=0;
              TB1_active=1;
              if (rx_type == rx_IC_dual_stream)
                TB0_deact[round]++;
              if(is_first_time) {
                hold_rank1_precoder = 0;
                is_first_time = false;
              }
              else
                hold_rank1_precoder = 1;

#ifdef DEBUG_HARQ
            printf("[DLSIM] ret[TB0] =%d, ret[TB1] =%d, trial %d \n", ret[0], ret[1], trials);
            printf("[DLSIM] TB0 deactivated\n");
#endif
            round++;
            }
            else if (ret[0] > UE->dlsch[subframe&0x1][0][0]->max_turbo_iterations &&
                     ret[1] <= UE->dlsch[subframe&0x1][0][0]->max_turbo_iterations){
              resend_one[round]++;
              resend_cw0_cw1=0;
              TB0_active=1;
              TB1_active=0;
              if (rx_type == rx_IC_dual_stream)
                TB1_deact[round]++;
              if(is_first_time) {
                hold_rank1_precoder = 0;
                is_first_time = false;
              }
              else
                hold_rank1_precoder = 1;

#ifdef DEBUG_HARQ
            printf("[DLSIM] ret[TB0] =%d, ret[TB1] =%d, trial %d \n", ret[0], ret[1], trials);
            printf("[DLSIM] TB1 deactivated\n");
#endif
            round++;
            }
          }

#ifdef DEBUG_HARQ
          printf("[DLSIM] Now round is %d, trial %d\n" , round, trials);
#endif
        }


        if(transmission_mode != 3 && transmission_mode !=4 ){
          if ((errs[0][0]>=n_frames/10) && (trials>(n_frames/2)) )
          break;
        }

        //len = chbch_stats_read(stats_buffer,NULL,0,4096);
        //printf("%s\n\n",stats_buffer);

        if (UE->proc.proc_rxtx[0].frame_rx % 10 == 0) {
          UE->bitrate[eNB_id] = (UE->total_TBS[eNB_id] - UE->total_TBS_last[eNB_id])*10;
          LOG_D(PHY,"[UE %d] Calculating bitrate: total_TBS = %d, total_TBS_last = %d, bitrate = %d kbits/s\n",UE->Mod_id,UE->total_TBS[eNB_id],UE->total_TBS_last[eNB_id],UE->bitrate[eNB_id]/1000);
          UE->total_TBS_last[eNB_id] = UE->total_TBS[eNB_id];
        }


        UE->proc.proc_rxtx[0].frame_rx++;

        /* calculate the total processing time for each packet,
         * get the max, min, and number of packets that exceed t>2000us
         */
        double t_tx = (double)eNB->phy_proc_tx.p_time/cpu_freq_GHz/1000.0;
        double t_tx_ifft = (double)eNB->ofdm_mod_stats.p_time/cpu_freq_GHz/1000.0;
        double t_tx_mod = (double)eNB->dlsch_modulation_stats.p_time/cpu_freq_GHz/1000.0;
        double t_tx_enc = (double)eNB->dlsch_encoding_stats.p_time/cpu_freq_GHz/1000.0;


        double t_rx = (double)UE->phy_proc_rx[subframe&0x1].p_time/cpu_freq_GHz/1000.0;
        double t_rx_fft = (double)UE->ofdm_demod_stats.p_time/cpu_freq_GHz/1000.0;
        double t_rx_demod = (double)UE->dlsch_rx_pdcch_stats.p_time/cpu_freq_GHz/1000.0;
        double t_rx_dec = (double)UE->dlsch_decoding_stats[subframe&0x1].p_time/cpu_freq_GHz/1000.0;


              if (t_tx > t_tx_max)
          t_tx_max = t_tx;
              if (t_tx < t_tx_min)
          t_tx_min = t_tx;
              if (t_rx > t_rx_max)
          t_rx_max = t_rx;
              if (t_rx < t_rx_min)
          t_rx_min = t_rx;
              if (t_tx > 2000)
          n_tx_dropped++;
              if (t_rx > 2000)
          n_rx_dropped++;


              push_front(&time_vector_tx, t_tx);
              push_front(&time_vector_tx_ifft, t_tx_ifft);
              push_front(&time_vector_tx_mod, t_tx_mod);
              push_front(&time_vector_tx_enc, t_tx_enc);

              push_front(&time_vector_rx, t_rx);
              push_front(&time_vector_rx_fft, t_rx_fft);
              push_front(&time_vector_rx_demod, t_rx_demod);
              push_front(&time_vector_rx_dec, t_rx_dec);


            }   //trials

#ifdef DEBUG_HARQ
        printf("\n both failed round 0 = %d, both failed round 1 = %d, both failed round 2 = %d, both failed round 3 = %d\n", resend_both[0], resend_both[1], resend_both[2], resend_both[3]);
        printf(" only one failed round 0  = %d, only one failed round 1  = %d, only one failed round 2  = %d, only one failed round 3  = %d\n", resend_one[0], resend_one[1], resend_one[2], resend_one[3]);
        if (rx_type == rx_SIC_dual_stream){
          printf(" sic attempt round 0  = %d, sic attempt round 1  = %d, sic attempt round 2  = %d, sic attempt round 3  = %d\n", sic_attempt[0], sic_attempt[1], sic_attempt[2], sic_attempt[3]);
          printf(" decoded in sic round 0  = %d, decoded in sic round 1  = %d, decoded in sic round 2  = %d, decoded in sic round 3  = %d\n", decoded_in_sic[0], decoded_in_sic[1], decoded_in_sic[2], decoded_in_sic[3]);
        }
        else if (rx_type == rx_IC_dual_stream){
          printf(" TB0 deactiv round 0  = %d, TB0 deactiv round 1  = %d, TB0 deactiv round 2  = %d, TB0 deactiv round 3  = %d\n", TB0_deact[0], TB0_deact[1], TB0_deact[2], TB0_deact[3]);
          printf(" TB1 deactiv round 0  = %d, TB1 deactiv round 1  = %d, TB1 deactiv round 2  = %d, TB1 deactiv round 3  = %d\n", TB1_deact[0], TB1_deact[1], TB1_deact[2], TB1_deact[3]);
        }
#endif
      // round_trials[0]: number of code word : goodput the protocol
      double table_tx[time_vector_tx.size];
      totable(table_tx, &time_vector_tx);
      double table_tx_ifft[time_vector_tx_ifft.size];
      totable(table_tx_ifft, &time_vector_tx_ifft);
      double table_tx_mod[time_vector_tx_mod.size];
      totable(table_tx_mod, &time_vector_tx_mod);
      double table_tx_enc[time_vector_tx_enc.size];
      totable(table_tx_enc, &time_vector_tx_enc);

      double table_rx[time_vector_rx.size];
      totable(table_rx, &time_vector_rx);
      double table_rx_fft[time_vector_rx_fft.size];
      totable(table_rx_fft, &time_vector_rx_fft);
      double table_rx_demod[time_vector_rx_demod.size];
      totable(table_rx_demod, &time_vector_rx_demod);
      double table_rx_dec[time_vector_rx_dec.size];
      totable(table_rx_dec, &time_vector_rx_dec);


      // sort table
      qsort (table_tx, time_vector_tx.size, sizeof(double), &compare);
      qsort (table_rx, time_vector_rx.size, sizeof(double), &compare);

      if (dump_table == 1 ) {
        set_component_filelog(USIM);  // file located in /tmp/usim.txt
        int n;
        LOG_F(USIM,"The transmitter raw data: \n");

        for (n=0; n< time_vector_tx.size; n++) {
          printf("%f ", table_tx[n]);
          LOG_F(USIM,"%f ", table_tx[n]);
        }

        LOG_F(USIM,"\n");
        LOG_F(USIM,"The receiver raw data: \n");

        for (n=0; n< time_vector_rx.size; n++) {
          // printf("%f ", table_rx[n]);
          LOG_F(USIM,"%f ", table_rx[n]);
        }

        LOG_F(USIM,"\n");
      }

      double tx_median = table_tx[time_vector_tx.size/2];
      double tx_q1 = table_tx[time_vector_tx.size/4];
      double tx_q3 = table_tx[3*time_vector_tx.size/4];

      double tx_ifft_median = table_tx_ifft[time_vector_tx_ifft.size/2];
      double tx_ifft_q1 = table_tx_ifft[time_vector_tx_ifft.size/4];
      double tx_ifft_q3 = table_tx_ifft[3*time_vector_tx_ifft.size/4];

      double tx_mod_median = table_tx_mod[time_vector_tx_mod.size/2];
      double tx_mod_q1 = table_tx_mod[time_vector_tx_mod.size/4];
      double tx_mod_q3 = table_tx_mod[3*time_vector_tx_mod.size/4];

      double tx_enc_median = table_tx_enc[time_vector_tx_enc.size/2];
      double tx_enc_q1 = table_tx_enc[time_vector_tx_enc.size/4];
      double tx_enc_q3 = table_tx_enc[3*time_vector_tx_enc.size/4];

      double rx_median = table_rx[time_vector_rx.size/2];
      double rx_q1 = table_rx[time_vector_rx.size/4];
      double rx_q3 = table_rx[3*time_vector_rx.size/4];

      double rx_fft_median = table_rx_fft[time_vector_rx_fft.size/2];
      double rx_fft_q1 = table_rx_fft[time_vector_rx_fft.size/4];
      double rx_fft_q3 = table_rx_fft[3*time_vector_rx_fft.size/4];

      double rx_demod_median = table_rx_demod[time_vector_rx_demod.size/2];
      double rx_demod_q1 = table_rx_demod[time_vector_rx_demod.size/4];
      double rx_demod_q3 = table_rx_demod[3*time_vector_rx_demod.size/4];

      double rx_dec_median = table_rx_dec[time_vector_rx_dec.size/2];
      double rx_dec_q1 = table_rx_dec[time_vector_rx_dec.size/4];
      double rx_dec_q3 = table_rx_dec[3*time_vector_rx_dec.size/4];

      double std_phy_proc_tx=0;
      double std_phy_proc_tx_ifft=0;
      double std_phy_proc_tx_mod=0;
      double std_phy_proc_tx_enc=0;

      double std_phy_proc_rx=0;
      double std_phy_proc_rx_fft=0;
      double std_phy_proc_rx_demod=0;
      double std_phy_proc_rx_dec=0;


      if (transmission_mode != 3 && transmission_mode !=4) {
        effective_rate = ((double)(round_trials[0][0]-dci_errors)/((double)round_trials[0][0] + round_trials[0][1] + round_trials[0][2] + round_trials[0][3]));
      }
      else {
        effective_rate = ((double)(round_trials[0][0]-dci_errors)/((double)round_trials[0][0] + round_trials[0][1] + round_trials[0][2] + round_trials[0][3]))+
        ((double)(round_trials[1][0])/((double)round_trials[1][0] + round_trials[1][1] + round_trials[1][2] + round_trials[1][3]));
      }

      /*
      Here we compute throughput per cw based on the formula
      T=P_suc[r1]R(mcs) + sum[r=2 ..r=4] (P_(suc r, fail r-1)*R/r).
      The non-constr formula should not be used, when there are some errors on the last round,
      meaning when not all the packages are finally decoded.
      */

      if (transmission_mode == 3 || transmission_mode == 4) {
        // FOR CW0
        thr_cw0[0] = rate0_init*get_Qm(eNB->dlsch[0][0]->harq_processes[0]->mcs)*(1-((double)errs[0][0]/(double)round_trials[0][0]));
        if (num_rounds > 1)
          thr_cw0[1] = (rate0_init*get_Qm(eNB->dlsch[0][0]->harq_processes[0]->mcs)/2)*(((double)errs[0][0] - (double)errs[0][1])/(double)round_trials[0][0]);
        else
          thr_cw0[1]=0;
        if (num_rounds > 2)
          thr_cw0[2] = (rate0_init*get_Qm(eNB->dlsch[0][0]->harq_processes[0]->mcs)/3)*(((double)errs[0][1] - (double)errs[0][2])/(double)round_trials[0][0]);
        else
          thr_cw0[2]=0;
        if (num_rounds > 3)
          thr_cw0[3] = (rate0_init*get_Qm(eNB->dlsch[0][0]->harq_processes[0]->mcs)/4)*(((double)errs[0][2] - (double)errs[0][3])/(double)round_trials[0][0]);
        else
          thr_cw0[3]=0;
        thr_cw0_tot = (double)thr_cw0[0]+(double)thr_cw0[1]+(double)thr_cw0[2]+(double)thr_cw0[3];
#ifdef PRINT_THROUGHPUT
        printf("rate  %f \n", rate0_init);
        printf("rate*mod_order  %f \n", rate0_init*get_Qm(eNB->dlsch[0][0]->harq_processes[0]->mcs));
        printf("Probability  %f \n", (1-((double)errs[0][0]/(double)round_trials[0][0])));
        printf("Throughput cw0 sum =  %f \n", thr_cw0_tot);
        printf("Throughput cw0 round 0 =  %f \n", thr_cw0[0]);
        printf("Throughput cw0 round 1 =  %f \n", thr_cw0[1]);
        printf("Throughput cw0 round 2 =  %f \n", thr_cw0[2]);
        printf("Throughput cw0 round 3 =  %f \n", thr_cw0[3]);
        printf("round_trials =  %d, errs[0][0] = %d, round_trials[0][1] = %d, errs[0][1] = %d, round_trials[0][2] = %d, errs[0][2] = %d, \
        round_trials[0][3] = %d, errs[0][3] = %d \n", round_trials[0][0], errs[0][0],round_trials[0][1], errs[0][1], round_trials[0][2], \
        errs[0][2], round_trials[0][3], errs[0][3]);
#endif

        thr_cw1[0] = rate1_init*get_Qm(eNB->dlsch[0][1]->harq_processes[0]->mcs)*(1-((double)errs[1][0]/(double)round_trials[1][0]));
        if (num_rounds > 1)
          thr_cw1[1] = (rate1_init*get_Qm(eNB->dlsch[0][1]->harq_processes[0]->mcs)/2)*(((double)errs[1][0] - (double)errs[1][1])/(double)round_trials[1][0]);
        else
          thr_cw1[1] = 0;
        if (num_rounds > 2)
          thr_cw1[2] = (rate1_init*get_Qm(eNB->dlsch[0][1]->harq_processes[0]->mcs)/3)*(((double)errs[1][1] - (double)errs[1][2])/(double)round_trials[1][0]);
        else
          thr_cw1[2] = 0;
        if (num_rounds > 3)
          thr_cw1[3] = (rate1_init*get_Qm(eNB->dlsch[0][1]->harq_processes[0]->mcs)/4)*(((double)errs[1][2] - (double)errs[1][3])/(double)round_trials[1][0]);
        else
          thr_cw1[3]=0;
        thr_cw1_tot = (double)thr_cw1[0]+(double)thr_cw1[1]+(double)thr_cw1[2]+(double)thr_cw1[3];
#ifdef PRINT_THROUGHPUT
        printf("Throughput cw1 sum =  %f \n", thr_cw1_tot);
        printf("Throughput cw1 round 0 =  %f \n", thr_cw1[0]);
        printf("Throughput cw1 round 1 =  %f \n", thr_cw1[1]);
        printf("Throughput cw1 round 2 =  %f \n", thr_cw1[2]);
        printf("Throughput cw1 round 3 =  %f \n", thr_cw1[3]);
        printf("round_trials[1][0] =  %d, errs[1][0] = %d, round_trials[1][1] = %d, errs[1][1] = %d, round_trials[1][2] = %d, errs[1][2] = %d, \
          round_trials[1][3] = %d, errs[1][3] = %d \n", round_trials[1][0], errs[1][0], round_trials[1][1], errs[1][1], round_trials[1][2], \
          errs[1][2], round_trials[1][3], errs[1][3]);
#endif
      }

#if 0
        thr_cw0_tm4_nonconst = rate[0]*get_Qm(PHY_vars_eNB->dlsch[0][0]->harq_processes[0]->mcs)* \
        ((double)(round_trials[0][0]-dci_errors)/((double)round_trials[0][0] + round_trials[0][1] + round_trials[0][2] + round_trials[0][3]));
        printf("Throughput cw0 noncnstr =  %f \n", thr_cw0_tm4_nonconst);
#endif
        //FOR CW1
       /*thr_cw1[0] = rate[1]*get_Qm(PHY_vars_eNB->dlsch[0][1]->harq_processes[0]->mcs)*(1-((double)errs[0][0]/(double)round_trials[0][0])) \
       *(1-((double)errs[1][0]/(double)round_trials[1][0]));
       printf("thr cw1 round 0 = %f\n", thr_cw1[0]);
        thr_cw1[1]=(rate[1]*get_Qm(PHY_vars_eNB->dlsch[0][1]->harq_processes[0]->mcs)/2)*\
        (((double)errs[1][0]-(double)errs[1][1])*((double)round_trials[0][0] - (double)errs[0][1])/((double)round_trials[0][0]*(double)round_trials[1][0]));
        printf("thr cw1 round 1 = %f\n", thr_cw1[1]);
        thr_cw1[2] = (rate[0]*get_Qm(PHY_vars_eNB->dlsch[0][0]->harq_processes[0]->mcs)/3)*\
       ((double)errs[1][1]-(double)errs[1][2])*((double)round_trials[0][0]-(double)errs[0][2])/((double)round_trials[0][0]*(double)round_trials[1][0]);
        printf("thr cw1 round 2 = %f\n", thr_cw1[2]);
        thr_cw1[3] = (rate[0]*get_Qm(PHY_vars_eNB->dlsch[0][0]->harq_processes[0]->mcs)/4)*\
        ((double)errs[1][2]-(double)errs[1][3])*((double)round_trials[0][0] - (double)errs[0][3])/((double)round_trials[0][0]*(double)round_trials[1][0]);
        resid_errs=
        printf("thr cw1 round 3 = %f\n", thr_cw1[3]);
        thr_cw1_tot =thr_cw1[0]+thr_cw1[1]+thr_cw1[2]+thr_cw1[3];
        printf("Throughput cw1 sum =  %f \n", thr_cw1_tot);
        printf("round_trials =  %d, errs[1][0] = %d, round_trials[1][1] = %d, errs[1][1] = %d, round_trials[1][2] = %d, errs[1][2] = %d, \
          round_trials[1][3] = %d, errs[1][3] = %d \n", round_trials[1][0], errs[1][0],round_trials[1][1], errs[1][1], round_trials[1][2], \
          errs[1][2], round_trials[1][3], errs[1][3]);
      }*/


      printf("\n**********************SNR = %f dB (tx_lev %f, sigma2_dB %f)**************************\n",
             SNR,
             (double)tx_lev_dB+10*log10(UE->frame_parms.ofdm_symbol_size/(NB_RB*12)),
              sigma2_dB);
      if ((transmission_mode != 3) && (transmission_mode != 4)){
        printf("Errors (%d(%d)/%d %d(%d)/%d %d(%d)/%d %d(%d)/%d), Pe = (%e(%e),%e(%e),%e(%e),%e(%e)),"
                "dci_errors %d/%d, Pe = %e => effective rate %f  (%2.1f%%,%f, %f), normalized delay %f (%f), "
                "throughput stream 0 = %f , throughput stream 1 = %f, system throughput = %f , rate 0 = %f , rate 1 = %f \n",
         errs[0][0],
         errs[1][0],
         round_trials[0][0],
         errs[0][1],
         errs[1][1],
         round_trials[0][0],
         errs[0][2],
         errs[1][2],
         round_trials[0][0],
         errs[0][3],
         errs[1][3],
         round_trials[0][0],
         (double)errs[0][0]/(round_trials[0][0]),
         (double)errs[1][0]/(round_trials[0][0]),
         (double)errs[0][1]/(round_trials[0][0]),
         (double)errs[1][1]/(round_trials[0][0]),
         (double)errs[0][2]/(round_trials[0][0]),
         (double)errs[1][2]/(round_trials[0][0]),
         (double)errs[0][3]/(round_trials[0][0]),
         (double)errs[1][3]/(round_trials[0][0]),
         dci_errors,
         round_trials[0][0],
         (double)dci_errors/(round_trials[0][0]),
         rate[0]*effective_rate,
         100*effective_rate,
         rate[0],
         rate[0]*get_Qm(UE->dlsch[subframe&0x1][0][0]->harq_processes[UE->dlsch[subframe&0x1][0][0]->current_harq_pid]->mcs),
         (1.0*(round_trials[0][0]-errs[0][0])+2.0*(round_trials[0][1]-errs[0][1])+3.0*(round_trials[0][2]-errs[0][2])+
          4.0*(round_trials[0][3]-errs[0][3]))/((double)round_trials[0][0])/(double)eNB->dlsch[0][0]->harq_processes[0]->TBS,
         (1.0*(round_trials[0][0]-errs[0][0])+2.0*(round_trials[0][1]-errs[0][1])+3.0*(round_trials[0][2]-errs[0][2])
          +4.0*(round_trials[0][3]-errs[0][3]))/((double)round_trials[0][0]),
         thr_cw0_tot,
         thr_cw1_tot,
         thr_cw0_tot + thr_cw1_tot,
         rate[0],
         rate[1]);
      }else{
        printf("Errors (%d(%d)/%d %d(%d)/%d %d(%d)/%d %d(%d)/%d),"
                "dci_errors %d/%d, thr TB0 = %f , thr TB1 = %f, overall thr = %f , rate 0 = %f , rate 1 = %f \n",
         errs[0][0],
         errs[1][0],
         round_trials[0][0],
         errs[0][1],
         errs[1][1],
         round_trials[0][0],
         errs[0][2],
         errs[1][2],
         round_trials[0][0],
         errs[0][3],
         errs[1][3],
         round_trials[0][0],
         dci_errors,
         round_trials[0][0],
         thr_cw0_tot,
         thr_cw1_tot,
         thr_cw0_tot + thr_cw1_tot,
         rate0_init,
         rate1_init);
      }

      if (print_perf==1) {
        printf("eNB TX function statistics (per 1ms subframe)\n\n");
        std_phy_proc_tx = sqrt((double)eNB->phy_proc_tx.diff_square/pow(cpu_freq_GHz,2)/pow(1000,
                               2)/eNB->phy_proc_tx.trials - pow((double)eNB->phy_proc_tx.diff/eNB->phy_proc_tx.trials/cpu_freq_GHz/1000,2));
        printf("Total PHY proc tx                 :%f us (%d trials)\n",(double)eNB->phy_proc_tx.diff/eNB->phy_proc_tx.trials/cpu_freq_GHz/1000.0,eNB->phy_proc_tx.trials);
        printf("|__ Statistcs                           std: %fus max: %fus min: %fus median %fus q1 %fus q3 %fus n_dropped: %d packet \n",std_phy_proc_tx, t_tx_max, t_tx_min, tx_median, tx_q1, tx_q3,
               n_tx_dropped);
        std_phy_proc_tx_ifft = sqrt((double)eNB->ofdm_mod_stats.diff_square/pow(cpu_freq_GHz,2)/pow(1000,
                                    2)/eNB->ofdm_mod_stats.trials - pow((double)eNB->ofdm_mod_stats.diff/eNB->ofdm_mod_stats.trials/cpu_freq_GHz/1000,2));
        printf("OFDM_mod time                     :%f us (%d trials)\n",(double)eNB->ofdm_mod_stats.diff/eNB->ofdm_mod_stats.trials/cpu_freq_GHz/1000.0,eNB->ofdm_mod_stats.trials);
        printf("|__ Statistcs                           std: %fus median %fus q1 %fus q3 %fus \n",std_phy_proc_tx_ifft, tx_ifft_median, tx_ifft_q1, tx_ifft_q3);
        std_phy_proc_tx_mod = sqrt((double)eNB->dlsch_modulation_stats.diff_square/pow(cpu_freq_GHz,2)/pow(1000,
                                   2)/eNB->dlsch_modulation_stats.trials - pow((double)eNB->dlsch_modulation_stats.diff/eNB->dlsch_modulation_stats.trials/cpu_freq_GHz/1000,2));
        printf("DLSCH modulation time             :%f us (%d trials)\n",(double)eNB->dlsch_modulation_stats.diff/eNB->dlsch_modulation_stats.trials/cpu_freq_GHz/1000.0,
               eNB->dlsch_modulation_stats.trials);
        printf("|__ Statistcs                           std: %fus median %fus q1 %fus q3 %fus \n",std_phy_proc_tx_mod, tx_mod_median, tx_mod_q1, tx_mod_q3);
        printf("DLSCH scrambling time             :%f us (%d trials)\n",(double)eNB->dlsch_scrambling_stats.diff/eNB->dlsch_scrambling_stats.trials/cpu_freq_GHz/1000.0,
               eNB->dlsch_scrambling_stats.trials);
        std_phy_proc_tx_enc = sqrt((double)eNB->dlsch_encoding_stats.diff_square/pow(cpu_freq_GHz,2)/pow(1000,
                                   2)/eNB->dlsch_encoding_stats.trials - pow((double)eNB->dlsch_encoding_stats.diff/eNB->dlsch_encoding_stats.trials/cpu_freq_GHz/1000,2));
        printf("DLSCH encoding time               :%f us (%d trials)\n",(double)eNB->dlsch_encoding_stats.diff/eNB->dlsch_encoding_stats.trials/cpu_freq_GHz/1000.0,
               eNB->dlsch_modulation_stats.trials);
        printf("|__ Statistcs                           std: %fus median %fus q1 %fus q3 %fus \n",std_phy_proc_tx_enc, tx_enc_median, tx_enc_q1, tx_enc_q3);
        printf("|__ DLSCH turbo encoding time         :%f us (%d trials)\n",
               ((double)eNB->dlsch_turbo_encoding_stats.trials/eNB->dlsch_encoding_stats.trials)*(double)
               eNB->dlsch_turbo_encoding_stats.diff/eNB->dlsch_turbo_encoding_stats.trials/cpu_freq_GHz/1000.0,eNB->dlsch_turbo_encoding_stats.trials);
        printf("|__ DLSCH rate-matching time          :%f us (%d trials)\n",
               ((double)eNB->dlsch_rate_matching_stats.trials/eNB->dlsch_encoding_stats.trials)*(double)
               eNB->dlsch_rate_matching_stats.diff/eNB->dlsch_rate_matching_stats.trials/cpu_freq_GHz/1000.0,eNB->dlsch_rate_matching_stats.trials);
        printf("|__ DLSCH sub-block interleaving time :%f us (%d trials)\n",
               ((double)eNB->dlsch_interleaving_stats.trials/eNB->dlsch_encoding_stats.trials)*(double)
               eNB->dlsch_interleaving_stats.diff/eNB->dlsch_interleaving_stats.trials/cpu_freq_GHz/1000.0,eNB->dlsch_interleaving_stats.trials);

        printf("\n\nUE RX function statistics (per 1ms subframe)\n\n");
        std_phy_proc_rx = sqrt((double)UE->phy_proc_rx[subframe&0x1].diff_square/pow(cpu_freq_GHz,2)/pow(1000,
                               2)/UE->phy_proc_rx[subframe&0x1].trials - pow((double)UE->phy_proc_rx[subframe&0x1].diff/UE->phy_proc_rx[subframe&0x1].trials/cpu_freq_GHz/1000,2));
        printf("Total PHY proc rx                                   :%f us (%d trials)\n",(double)UE->phy_proc_rx[subframe&0x1].diff/UE->phy_proc_rx[subframe&0x1].trials/cpu_freq_GHz/1000.0,
               UE->phy_proc_rx[subframe&0x1].trials*2/3);
        printf("|__Statistcs                                            std: %fus max: %fus min: %fus median %fus q1 %fus q3 %fus n_dropped: %d packet \n", std_phy_proc_rx, t_rx_max, t_rx_min, rx_median,
               rx_q1, rx_q3, n_rx_dropped);
        std_phy_proc_rx_fft = sqrt((double)UE->ofdm_demod_stats.diff_square/pow(cpu_freq_GHz,2)/pow(1000,
                                   2)/UE->ofdm_demod_stats.trials - pow((double)UE->ofdm_demod_stats.diff/UE->ofdm_demod_stats.trials/cpu_freq_GHz/1000,2));
        printf("DLSCH OFDM demodulation and channel_estimation time :%f us (%d trials)\n",(nsymb)*(double)UE->ofdm_demod_stats.diff/UE->ofdm_demod_stats.trials/cpu_freq_GHz/1000.0,
               UE->ofdm_demod_stats.trials*2/3);
        printf("|__ Statistcs                           std: %fus median %fus q1 %fus q3 %fus \n",std_phy_proc_rx_fft, rx_fft_median, rx_fft_q1, rx_fft_q3);
        printf("|__ DLSCH rx dft                                        :%f us (%d trials)\n",
               (nsymb*UE->frame_parms.nb_antennas_rx)*(double)UE->rx_dft_stats.diff/UE->rx_dft_stats.trials/cpu_freq_GHz/1000.0,UE->rx_dft_stats.trials*2/3);
        printf("|__ DLSCH channel estimation time                       :%f us (%d trials)\n",
               (4.0)*(double)UE->dlsch_channel_estimation_stats.diff/UE->dlsch_channel_estimation_stats.trials/cpu_freq_GHz/1000.0,UE->dlsch_channel_estimation_stats.trials*2/3);
        printf("|__ DLSCH frequency offset estimation time              :%f us (%d trials)\n",
               (4.0)*(double)UE->dlsch_freq_offset_estimation_stats.diff/UE->dlsch_freq_offset_estimation_stats.trials/cpu_freq_GHz/1000.0,
               UE->dlsch_freq_offset_estimation_stats.trials*2/3);
        printf("DLSCH rx pdcch                                       :%f us (%d trials)\n",(double)UE->dlsch_rx_pdcch_stats.diff/UE->dlsch_rx_pdcch_stats.trials/cpu_freq_GHz/1000.0,
               UE->dlsch_rx_pdcch_stats.trials);
        std_phy_proc_rx_demod = sqrt((double)UE->dlsch_llr_stats.diff_square/pow(cpu_freq_GHz,2)/pow(1000,
                                     2)/UE->dlsch_llr_stats.trials - pow((double)UE->dlsch_llr_stats.diff/UE->dlsch_llr_stats.trials/cpu_freq_GHz/1000,2));
        printf("DLSCH Channel Compensation and LLR generation time  :%f us (%d trials)\n",(3)*(double)UE->dlsch_llr_stats.diff/UE->dlsch_llr_stats.trials/cpu_freq_GHz/1000.0,
               UE->dlsch_llr_stats.trials/3);
        printf("|__ Statistcs                           std: %fus median %fus q1 %fus q3 %fus \n",std_phy_proc_rx_demod, rx_demod_median, rx_demod_q1, rx_demod_q3);
        printf("DLSCH unscrambling time                             :%f us (%d trials)\n",(double)UE->dlsch_unscrambling_stats.diff/UE->dlsch_unscrambling_stats.trials/cpu_freq_GHz/1000.0,
               UE->dlsch_unscrambling_stats.trials);
        std_phy_proc_rx_dec = sqrt((double)UE->dlsch_decoding_stats[subframe&0x1].diff_square/pow(cpu_freq_GHz,2)/pow(1000,
                                   2)/UE->dlsch_decoding_stats[subframe&0x1].trials - pow((double)UE->dlsch_decoding_stats[subframe&0x1].diff/UE->dlsch_decoding_stats[subframe&0x1].trials/cpu_freq_GHz/1000,2));
        printf("DLSCH Decoding time (%02.2f Mbit/s, avg iter %1.2f)    :%f us (%d trials, max %f)\n",
               eNB->dlsch[0][0]->harq_processes[0]->TBS/1000.0,(double)avg_iter[0]/iter_trials[0],
               (double)UE->dlsch_decoding_stats[subframe&0x1].diff/UE->dlsch_decoding_stats[subframe&0x1].trials/cpu_freq_GHz/1000.0,UE->dlsch_decoding_stats[subframe&0x1].trials,
               (double)UE->dlsch_decoding_stats[subframe&0x1].max/cpu_freq_GHz/1000.0);
        printf("|__ Statistcs                           std: %fus median %fus q1 %fus q3 %fus \n",std_phy_proc_rx_dec, rx_dec_median, rx_dec_q1, rx_dec_q3);
        printf("|__ DLSCH Rate Unmatching                               :%f us (%d trials)\n",
               (double)UE->dlsch_rate_unmatching_stats.diff/UE->dlsch_rate_unmatching_stats.trials/cpu_freq_GHz/1000.0,UE->dlsch_rate_unmatching_stats.trials);
        printf("|__ DLSCH Turbo Decoding(%d bits)                       :%f us (%d trials)\n",
               UE->dlsch[subframe&0x1][0][0]->harq_processes[0]->Cminus ? UE->dlsch[subframe&0x1][0][0]->harq_processes[0]->Kminus : UE->dlsch[subframe&0x1][0][0]->harq_processes[0]->Kplus,
               (double)UE->dlsch_turbo_decoding_stats.diff/UE->dlsch_turbo_decoding_stats.trials/cpu_freq_GHz/1000.0,UE->dlsch_turbo_decoding_stats.trials);
        printf("    |__ init                                            %f us (cycles/iter %f, %d trials)\n",
               (double)UE->dlsch_tc_init_stats.diff/UE->dlsch_tc_init_stats.trials/cpu_freq_GHz/1000.0,
               (double)UE->dlsch_tc_init_stats.diff/UE->dlsch_tc_init_stats.trials/((double)avg_iter[0]/iter_trials[0]),
               UE->dlsch_tc_init_stats.trials);
        printf("    |__ alpha                                           %f us (cycles/iter %f, %d trials)\n",
               (double)UE->dlsch_tc_alpha_stats.diff/UE->dlsch_tc_alpha_stats.trials/cpu_freq_GHz/1000.0,
               (double)UE->dlsch_tc_alpha_stats.diff/UE->dlsch_tc_alpha_stats.trials*2,
               UE->dlsch_tc_alpha_stats.trials);
        printf("    |__ beta                                            %f us (cycles/iter %f,%d trials)\n",
               (double)UE->dlsch_tc_beta_stats.diff/UE->dlsch_tc_beta_stats.trials/cpu_freq_GHz/1000.0,
               (double)UE->dlsch_tc_beta_stats.diff/UE->dlsch_tc_beta_stats.trials*2,
               UE->dlsch_tc_beta_stats.trials);
        printf("    |__ gamma                                           %f us (cycles/iter %f,%d trials)\n",
               (double)UE->dlsch_tc_gamma_stats.diff/UE->dlsch_tc_gamma_stats.trials/cpu_freq_GHz/1000.0,
               (double)UE->dlsch_tc_gamma_stats.diff/UE->dlsch_tc_gamma_stats.trials*2,
               UE->dlsch_tc_gamma_stats.trials);
        printf("    |__ ext                                             %f us (cycles/iter %f,%d trials)\n",
               (double)UE->dlsch_tc_ext_stats.diff/UE->dlsch_tc_ext_stats.trials/cpu_freq_GHz/1000.0,
               (double)UE->dlsch_tc_ext_stats.diff/UE->dlsch_tc_ext_stats.trials*2,
               UE->dlsch_tc_ext_stats.trials);
        printf("    |__ intl1                                           %f us (cycles/iter %f,%d trials)\n",
               (double)UE->dlsch_tc_intl1_stats.diff/UE->dlsch_tc_intl1_stats.trials/cpu_freq_GHz/1000.0,
               (double)UE->dlsch_tc_intl1_stats.diff/UE->dlsch_tc_intl1_stats.trials,
               UE->dlsch_tc_intl1_stats.trials);
        printf("    |__ intl2+HD+CRC                                    %f us (cycles/iter %f,%d trials)\n",
               (double)UE->dlsch_tc_intl2_stats.diff/UE->dlsch_tc_intl2_stats.trials/cpu_freq_GHz/1000.0,
               (double)UE->dlsch_tc_intl2_stats.diff/UE->dlsch_tc_intl2_stats.trials,
               UE->dlsch_tc_intl2_stats.trials);
      }

      if ((transmission_mode != 3) && (transmission_mode != 4)) {
        fprintf(bler_fd,"%f;%d;%d;%f;%d;%d;%d;%d;%d;%d;%d;%d;%d\n",
                SNR,
                mcs1,
                eNB->dlsch[0][0]->harq_processes[0]->TBS,
                rate[0],
                errs[0][0],
                round_trials[0][0],
                errs[0][1],
                round_trials[0][1],
                errs[0][2],
                round_trials[0][2],
                errs[0][3],
                round_trials[0][3],
                dci_errors);
      }
      else if ( rx_type== rx_SIC_dual_stream) {
        fprintf(bler_fd,"%f;%d;%d;%d;%d;%f;%f;%d;%d;%d;%d;%d;%d;%d;%d;%d;%d;%d;%d;%d;%d;%d;%d;%d;%d;%d;%d;%d;%d;%d;%d;%d;%d;%d;%d;%d;%d;%f;%f;%f;%f;%f;%f;%f;%f;%f;%f;%f;%f;%f\n",
                SNR,
                mcs1,
                mcs2,
                tbs0_init,
                tbs1_init,
                rate0_init,
                rate1_init,
                errs[0][0],
                errs[1][0],
                round_trials[0][0],
                round_trials[1][0],
                sic_attempt[0],
                decoded_in_sic[0],
                resend_both[0],
                resend_one[0],
                errs[0][1],
                errs[1][1],
                round_trials[0][1],
                round_trials[1][1],
                sic_attempt[1],
                decoded_in_sic[1],
                resend_both[1],
                resend_one[1],
                errs[0][2],
                errs[1][2],
                round_trials[0][2],
                round_trials[1][2],
                sic_attempt[2],
                decoded_in_sic[2],
                resend_both[2],
                resend_one[2],
                errs[0][3],
                errs[1][3],
                round_trials[0][3],
                round_trials[1][3],
                sic_attempt[3],
                decoded_in_sic[3],
                thr_cw0[0],
                thr_cw1[0],
                thr_cw0[0]+thr_cw1[0],
                thr_cw0[1],
                thr_cw1[1],
                thr_cw0[1]+thr_cw1[1],
                thr_cw0[2],
                thr_cw1[2],
                thr_cw0[2]+thr_cw1[2],
                thr_cw0[3],
                thr_cw1[3],
                thr_cw0[3]+thr_cw1[3],
                thr_cw0[0]+thr_cw0[1]+thr_cw0[2]+thr_cw0[3]+thr_cw1[0]+thr_cw1[1]+thr_cw1[2]+ thr_cw1[3]);
            }
      else{
        fprintf(bler_fd,"%f;%d;%d;%d;%d;%f;%f;%d;%d;%d;%d;%d;%d;%d;%d;%d;%d;%d;%d;%d;%d;%d;%d;%d;%d;%d;%d;%d;%d;%d;%d;%d;%d;%d;%d;%f;%f;%f;%f;%f;%f;%f;%f;%f;%f;%f;%f;%f\n",
                SNR,
                mcs1,
                mcs2,
                tbs0_init,
                tbs1_init,
                rate0_init,
                rate1_init,
                errs[0][0],
                errs[1][0],
                round_trials[0][0],
                round_trials[1][0],
                TB0_deact[0],
                TB1_deact[0],
                resend_both[0],
                resend_one[0],
                errs[0][1],
                errs[1][1],
                round_trials[0][1],
                round_trials[1][1],
                TB0_deact[1],
                TB1_deact[1],
                resend_both[1],
                resend_one[1],
                errs[0][2],
                errs[1][2],
                round_trials[0][2],
                round_trials[1][2],
                TB0_deact[2],
                TB1_deact[2],
                resend_both[2],
                resend_one[2],
                errs[0][3],
                errs[1][3],
                round_trials[0][3],
                round_trials[1][3],
                thr_cw0[0],
                thr_cw1[0],
                thr_cw0[0]+thr_cw1[0],
                thr_cw0[1],
                thr_cw1[1],
                thr_cw0[1]+thr_cw1[1],
                thr_cw0[2],
                thr_cw1[2],
                thr_cw0[2]+thr_cw1[2],
                thr_cw0[3],
                thr_cw1[3],
                thr_cw0[3]+thr_cw1[3],
                thr_cw0[0]+thr_cw0[1]+thr_cw0[2]+thr_cw0[3]+thr_cw1[0]+thr_cw1[1]+thr_cw1[2]+ thr_cw1[3]);
      }


      if(abstx){ //ABSTRACTION
  if ((transmission_mode != 3)&& (transmission_mode != 4)) {

    blerr[0][0] = (double)errs[0][0]/(round_trials[0][0]);

    if(num_rounds>1){
      blerr[0][1] = (double)errs[0][1]/(round_trials[0][1]);

      blerr[0][2] = (double)errs[0][2]/(round_trials[0][2]);

      blerr[0][3] = (double)errs[0][3]/(round_trials[0][3]);

      fprintf(csv_fd,"%e;%e;%e;%e;\n",blerr[0][0],blerr[0][1],blerr[0][2],blerr[0][3]);
    }
    else {
      fprintf(csv_fd,"%e;\n",blerr[0][0]);
    }
  }
  else {
    blerr[0][0] = (double)errs[0][0]/(round_trials[0][0]);
    blerr[1][0] = (double)errs[1][0]/(round_trials[0][0]);
    if(num_rounds>1){
      blerr[0][1] = (double)errs[0][1]/(round_trials[0][1]);
      blerr[1][1] = (double)errs[1][1]/(round_trials[1][1]);
      blerr[0][2] = (double)errs[0][2]/(round_trials[0][2]);
      blerr[1][2] = (double)errs[1][2]/(round_trials[1][2]);
      blerr[0][3] = (double)errs[0][3]/(round_trials[0][3]);
      blerr[1][3] = (double)errs[1][3]/(round_trials[1][3]);

      fprintf(csv_fd,"%e;%e;%e;%e;%e;%e;%e;%e;\n",blerr[0][0],blerr[1][0],blerr[0][1],blerr[1][1],blerr[0][2],blerr[1][2], blerr[0][3], blerr[1][3]);
    }
    else {
      fprintf(csv_fd,"%e,%e;\n",blerr[0][0], blerr[1][0]);
    }
  }
     }

      if ( (test_perf != 0) && (100 * effective_rate > test_perf )) {
  //fprintf(time_meas_fd,"SNR; MCS; TBS; rate; err0; trials0; err1; trials1; err2; trials2; err3; trials3; dci_err\n");
  if ((transmission_mode != 3) && (transmission_mode != 4)) {
    fprintf(time_meas_fd,"%f;%d;%d;%f;%d;%d;%d;%d;%d;%d;%d;%d;%d;",
      SNR,
      mcs1,
      eNB->dlsch[0][0]->harq_processes[0]->TBS,
      rate[0],
      errs[0][0],
      round_trials[0][0],
      errs[0][1],
      round_trials[0][1],
      errs[0][2],
      round_trials[0][2],
      errs[0][3],
      round_trials[0][3],
      dci_errors);

    //fprintf(time_meas_fd,"SNR; MCS; TBS; rate; DL_DECOD_ITER; err0; trials0; err1; trials1; err2; trials2; err3; trials3; PE; dci_err;PE;ND;\n");
    fprintf(time_meas_fd,"%f;%d;%d;%f; %2.1f%%;%f;%f;%d;%d;%d;%d;%d;%d;%d;%d;%e;%e;%e;%e;%d;%d;%e;%f;%f;",
      SNR,
      mcs1,
      eNB->dlsch[0][0]->harq_processes[0]->TBS,
      rate[0]*effective_rate,
      100*effective_rate,
      rate[0],
      (double)avg_iter[0]/iter_trials[0],
      errs[0][0],
      round_trials[0],
      errs[0][1],
      round_trials[1],
      errs[0][2],
      round_trials[2],
      errs[0][3],
      round_trials[3],
      (double)errs[0][0]/(round_trials[0][0]),
      (double)errs[0][1]/(round_trials[0][0]),
      (double)errs[0][2]/(round_trials[0][0]),
      (double)errs[0][3]/(round_trials[0][0]),
      dci_errors,
      round_trials[0],
      (double)dci_errors/(round_trials[0][0]),
      (1.0*(round_trials[0][0]-errs[0][0])+2.0*(round_trials[0][1]-errs[0][1])+3.0*(round_trials[0][2]-errs[0][2])+4.0*(round_trials[0][3]-errs[0][3]))/((double)round_trials[0][0])/(double)eNB->dlsch[0][0]->harq_processes[0]->TBS,
      (1.0*(round_trials[0][0]-errs[0][0])+2.0*(round_trials[0][1]-errs[0][1])+3.0*(round_trials[0][2]-errs[0][2])+4.0*(round_trials[0][3]-errs[0][3]))/((double)round_trials[0][0]));
  }
  else {
    fprintf(time_meas_fd,"%f;%d;%d;%d;%d;%f;%d;%d;%d;%d;%d;%d;%d;%d;%d;",
      SNR,
      mcs1,mcs2,
      eNB->dlsch[0][0]->harq_processes[0]->TBS,
      eNB->dlsch[0][1]->harq_processes[0]->TBS,
      rate[0],
      errs[0][0],
      round_trials[0][0],
      errs[0][1],
      round_trials[0][1],
      errs[0][2],
      round_trials[0][2],
      errs[0][3],
      round_trials[0][3],
      dci_errors);

    //fprintf(time_meas_fd,"SNR; MCS; TBS; rate; DL_DECOD_ITER; err0; trials0; err1; trials1; err2; trials2; err3; trials3; PE; dci_err;PE;ND;\n");
    fprintf(time_meas_fd,"%f;%d;%d;%d;%d;%f;%2.1f;%f;%f;%d;%d;%d;%d;%d;%d;%d;%d;%e;%e;%e;%e;%d;%d;%e;%f;%f;",
      SNR,
      mcs1,mcs2,
      eNB->dlsch[0][0]->harq_processes[0]->TBS,
      eNB->dlsch[0][1]->harq_processes[0]->TBS,
      rate[0]*effective_rate,
      100*effective_rate,
      rate[0],
      (double)avg_iter[0]/iter_trials[0],
      errs[0][0],
      round_trials[0][0],
      errs[0][1],
      round_trials[0][1],
      errs[0][2],
      round_trials[0][2],
      errs[0][3],
      round_trials[3],
      (double)errs[0][0]/(round_trials[0][0]),
      (double)errs[0][1]/(round_trials[0][0]),
      (double)errs[0][2]/(round_trials[0][0]),
      (double)errs[0][3]/(round_trials[0][0]),
      dci_errors,
      round_trials[0][0],
      (double)dci_errors/(round_trials[0][0]),
      (1.0*(round_trials[0][0]-errs[0][0])+2.0*(round_trials[0][1]-errs[0][1])+3.0*(round_trials[0][2]-errs[0][2])+4.0*(round_trials[0][3]-errs[0][3]))/((double)round_trials[0][0])/(double)eNB->dlsch[0][0]->harq_processes[0]->TBS,
      (1.0*(round_trials[0][0]-errs[0][0])+2.0*(round_trials[0][1]-errs[0][1])+3.0*(round_trials[0][2]-errs[0][2])+4.0*(round_trials[0][3]-errs[0][3]))/((double)round_trials[0][0]));
  }
  //fprintf(time_meas_fd,"eNB_PROC_TX(%d); OFDM_MOD(%d); DL_MOD(%d); DL_SCR(%d); DL_ENC(%d); UE_PROC_RX(%d); OFDM_DEMOD_CH_EST(%d); RX_PDCCH(%d); CH_COMP_LLR(%d); DL_USCR(%d); DL_DECOD(%d);\n",
  fprintf(time_meas_fd,"%d; %d; %d; %d; %d; %d; %d; %d; %d; %d; %d;",
    eNB->phy_proc_tx.trials,
    eNB->ofdm_mod_stats.trials,
    eNB->dlsch_modulation_stats.trials,
    eNB->dlsch_scrambling_stats.trials,
    eNB->dlsch_encoding_stats.trials,
    UE->phy_proc_rx[subframe&0x1].trials,
    UE->ofdm_demod_stats.trials,
    UE->dlsch_rx_pdcch_stats.trials,
    UE->dlsch_llr_stats.trials,
    UE->dlsch_unscrambling_stats.trials,
    UE->dlsch_decoding_stats[subframe&0x1].trials
    );
  fprintf(time_meas_fd,"%f;%f;%f;%f;%f;%f;%f;%f;%f;%f;%f;",
    get_time_meas_us(&eNB->phy_proc_tx),
    get_time_meas_us(&eNB->ofdm_mod_stats),
    get_time_meas_us(&eNB->dlsch_modulation_stats),
    get_time_meas_us(&eNB->dlsch_scrambling_stats),
    get_time_meas_us(&eNB->dlsch_encoding_stats),
    get_time_meas_us(&UE->phy_proc_rx[subframe&0x1]),
    nsymb*get_time_meas_us(&UE->ofdm_demod_stats),
    get_time_meas_us(&UE->dlsch_rx_pdcch_stats),
    3*get_time_meas_us(&UE->dlsch_llr_stats),
    get_time_meas_us(&UE->dlsch_unscrambling_stats),
    get_time_meas_us(&UE->dlsch_decoding_stats[subframe&0x1])
    );
  //fprintf(time_meas_fd,"eNB_PROC_TX_STD;eNB_PROC_TX_MAX;eNB_PROC_TX_MIN;eNB_PROC_TX_MED;eNB_PROC_TX_Q1;eNB_PROC_TX_Q3;eNB_PROC_TX_DROPPED;\n");
  fprintf(time_meas_fd,"%f;%f;%f;%f;%f;%f;%d;", std_phy_proc_tx, t_tx_max, t_tx_min, tx_median, tx_q1, tx_q3, n_tx_dropped);

  //fprintf(time_meas_fd,"IFFT;\n");
  fprintf(time_meas_fd,"%f;%f;%f;%f;", std_phy_proc_tx_ifft, tx_ifft_median, tx_ifft_q1, tx_ifft_q3);

  //fprintf(time_meas_fd,"MOD;\n");
  fprintf(time_meas_fd,"%f;%f;%f;%f;", std_phy_proc_tx_mod, tx_mod_median, tx_mod_q1, tx_mod_q3);

  //fprintf(time_meas_fd,"ENC;\n");
  fprintf(time_meas_fd,"%f;%f;%f;%f;", std_phy_proc_tx_enc, tx_enc_median, tx_enc_q1, tx_enc_q3);


  //fprintf(time_meas_fd,"UE_PROC_RX_STD;UE_PROC_RX_MAX;UE_PROC_RX_MIN;UE_PROC_RX_MED;UE_PROC_RX_Q1;UE_PROC_RX_Q3;UE_PROC_RX_DROPPED;\n");
  fprintf(time_meas_fd,"%f;%f;%f;%f;%f;%f;%d;", std_phy_proc_rx, t_rx_max, t_rx_min, rx_median, rx_q1, rx_q3, n_rx_dropped);

  //fprintf(time_meas_fd,"FFT;\n");
  fprintf(time_meas_fd,"%f;%f;%f;%f;", std_phy_proc_rx_fft, rx_fft_median, rx_fft_q1, rx_fft_q3);

  //fprintf(time_meas_fd,"DEMOD;\n");
  fprintf(time_meas_fd,"%f;%f;%f;%f;", std_phy_proc_rx_demod,rx_demod_median, rx_demod_q1, rx_demod_q3);

  //fprintf(time_meas_fd,"DEC;\n");
  fprintf(time_meas_fd,"%f;%f;%f;%f\n", std_phy_proc_rx_dec, rx_dec_median, rx_dec_q1, rx_dec_q3);


  /*
    fprintf(time_meas_fd,"%d;%d;%d;%d;%d;%d;%d;%d;%d;%d;%d;",
    eNB->phy_proc_tx.trials,
    eNB->ofdm_mod_stats.trials,
    eNB->dlsch_modulation_stats.trials,
    eNB->dlsch_scrambling_stats.trials,
    eNB->dlsch_encoding_stats.trials,
    UE->phy_proc_rx.trials,
    UE->ofdm_demod_stats.trials,
    UE->dlsch_rx_pdcch_stats.trials,
    UE->dlsch_llr_stats.trials,
    UE->dlsch_unscrambling_stats.trials,
    UE->dlsch_decoding_stats[subframe&0x1].trials);
    */
    printf("[passed] effective rate : %f  (%2.1f%%,%f)): log and break \n",rate[0]*effective_rate, 100*effective_rate, rate[0]);
    break;
      } else if (test_perf !=0 ){
  printf("[continue] effective rate : %f  (%2.1f%%,%f)): increase snr \n",rate[0]*effective_rate, 100*effective_rate, rate[0]);
      }
  if (abstx == 1) {
    if ((rx_type==rx_IC_dual_stream) || (rx_type==rx_SIC_dual_stream)) {

      if ((((double)errs[0][0]/(round_trials[0][0]))<1e-2) && (((double)errs[1][0]/(round_trials[1][0]))<1e-2))
      if ((((double)errs[0][0]/(round_trials[0][0]))<1e-2) && (((double)errs[1][0]/(round_trials[1][0]))<1e-2))
      break;
    }
    else{
      if (((double)errs[0][0]/(round_trials[0][0]))<1e-2)
      break;

      }
  }
  else {

     if ((rx_type==rx_IC_dual_stream) || (rx_type==rx_SIC_dual_stream)) {
      if ((((double)errs[0][0]/(round_trials[0][0]))<1e-3) && (((double)errs[1][0]/(round_trials[1][0]))<1e-3))
      break;
    }
    else{
      if (((double)errs[0][0]/(round_trials[0][0]))<1e-3)
      break;

      }

  }

      if (n_frames==2)
  break;

      }// SNR

  } //ch_realization

  fclose(bler_fd);

  if (test_perf !=0)
    fclose (time_meas_fd);

  //fprintf(tikz_fd,"};\n");
  //fclose(tikz_fd);

  if (input_trch_file==1)
    fclose(input_trch_fd);

  if (input_file==1)
    fclose(input_fd);

  if(abstx) { // ABSTRACTION
    fprintf(csv_fd,"];");
    fclose(csv_fd);
  }

  if (uncoded_ber_bit)
    free(uncoded_ber_bit);

  uncoded_ber_bit = NULL;

  for (k=0; k<n_users; k++) {
    free(input_buffer0[k]);
    free(input_buffer1[k]);
    input_buffer0[k]=NULL;
    input_buffer1[k]=NULL;
  }

  printf("Freeing dlsch structures\n");

  for (i=0; i<2; i++) {
    printf("eNB %d\n",i);

    free_eNB_dlsch(eNB->dlsch[0][i]);
    printf("UE %d\n",i);
    free_ue_dlsch(UE->dlsch[subframe&0x1][0][i]);
  }


  printf("Freeing channel I/O\n");

  for (i=0; i<2; i++) {
    free(s_re[i]);
    free(s_im[i]);
    free(r_re[i]);
    free(r_im[i]);
  }

  free(s_re);
  free(s_im);
  free(r_re);
  free(r_im);

  //  lte_sync_time_free();

  //  printf("[MUMIMO] mcs %d, mcsi %d, offset %d, bler %f\n",mcs,mcs_i,offset_mumimo_llr_drange_fix,((double)errs[0])/((double)round_trials[0]));

  return(0);
}

<|MERGE_RESOLUTION|>--- conflicted
+++ resolved
@@ -3783,12 +3783,7 @@
                                                           0,
                                                           P_RNTI,
                                                           transmission_mode<7?0:transmission_mode,
-<<<<<<< HEAD
-                                                          UE->pdcch_vars[0]->crnti_is_temporary? UE->pdcch_vars[0]->crnti: 0);
-=======
                                                           UE->pdcch_vars[subframe&0x1][0]->crnti_is_temporary? UE->pdcch_vars[subframe&0x1][0]->crnti: 0);
-
->>>>>>> bd173433
                         break;
                       case 5:
                       case 6:
@@ -3829,12 +3824,8 @@
 
 
                   start_meas(&UE->dlsch_llr_stats);
-<<<<<<< HEAD
-                  for (m=UE->pdcch_vars[0]->num_pdcch_symbols; m<pilot2; m++) {
-=======
 
                   for (m=UE->pdcch_vars[subframe&0x1][0]->num_pdcch_symbols; m<pilot2; m++) {
->>>>>>> bd173433
                     if (rx_pdsch(UE,
                                  PDSCH,
                                  eNB_id,
