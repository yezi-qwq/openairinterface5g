/*
 * Licensed to the OpenAirInterface (OAI) Software Alliance under one or more
 * contributor license agreements.  See the NOTICE file distributed with
 * this work for additional information regarding copyright ownership.
 * The OpenAirInterface Software Alliance licenses this file to You under
 * the OAI Public License, Version 1.0  (the "License"); you may not use this file
 * except in compliance with the License.
 * You may obtain a copy of the License at
 *
 *      http://www.openairinterface.org/?page_id=698
 *
 * Unless required by applicable law or agreed to in writing, software
 * distributed under the License is distributed on an "AS IS" BASIS,
 * WITHOUT WARRANTIES OR CONDITIONS OF ANY KIND, either express or implied.
 * See the License for the specific language governing permissions and
 * limitations under the License.
 *-------------------------------------------------------------------------------
 * For more information about the OpenAirInterface (OAI) Software Alliance:
 *      contact@openairinterface.org
 */

/*! \file dlsim.c
 \brief Top-level DL simulator
 \author R. Knopp
 \date 2011 - 2014
 \version 0.1
 \company Eurecom
 \email: knopp@eurecom.fr
 \note
 \warning
*/

#include <string.h>
#include <math.h>
#include <unistd.h>
#include <execinfo.h>
#include <signal.h>

#include "SIMULATION/TOOLS/defs.h"
#include "PHY/types.h"
#include "PHY/defs.h"
#include "PHY/vars.h"

#include "SCHED/defs.h"
#include "SCHED/vars.h"
#include "LAYER2/MAC/vars.h"

#include "OCG_vars.h"
#include "UTIL/LOG/log.h"
#include "UTIL/LISTS/list.h"

#include "unitary_defs.h"


#include "PHY/TOOLS/lte_phy_scope.h"

PHY_VARS_eNB *eNB;
PHY_VARS_UE *UE;

int otg_enabled=0;
/*the following parameters are used to control the processing times calculations*/
double t_tx_max = -1000000000; /*!< \brief initial max process time for tx */
double t_rx_max = -1000000000; /*!< \brief initial max process time for rx */
double t_tx_min = 1000000000; /*!< \brief initial min process time for tx */
double t_rx_min = 1000000000; /*!< \brief initial min process time for rx */
int n_tx_dropped = 0; /*!< \brief initial max process time for tx */
int n_rx_dropped = 0; /*!< \brief initial max process time for rx */

void handler(int sig)
{
  void *array[10];
  size_t size;

  // get void*'s for all entries on the stack
  size = backtrace(array, 10);

  // print out all the frames to stderr
  fprintf(stderr, "Error: signal %d:\n", sig);
  backtrace_symbols_fd(array, size, 2);
  exit(1);
}



//DCI2_5MHz_2A_M10PRB_TDD_t DLSCH_alloc_pdu2_2A[2];

DCI1E_5MHz_2A_M10PRB_TDD_t  DLSCH_alloc_pdu2_1E[2];
uint64_t DLSCH_alloc_pdu_1[2];

#define UL_RB_ALLOC 0x1ff;
#define CCCH_RB_ALLOC computeRIV(eNB->frame_parms.N_RB_UL,0,2)
//#define DLSCH_RB_ALLOC 0x1fbf // igore DC component,RB13
//#define DLSCH_RB_ALLOC 0x0001
void do_OFDM_mod_l(int32_t **txdataF, int32_t **txdata, uint16_t next_slot, LTE_DL_FRAME_PARMS *frame_parms)
{

  int aa, slot_offset, slot_offset_F;

  slot_offset_F = (next_slot)*(frame_parms->ofdm_symbol_size)*((frame_parms->Ncp==1) ? 6 : 7);
  slot_offset = (next_slot)*(frame_parms->samples_per_tti>>1);

  for (aa=0; aa<frame_parms->nb_antennas_tx; aa++) {
    //    printf("Thread %d starting ... aa %d (%llu)\n",omp_get_thread_num(),aa,rdtsc());

    if (frame_parms->Ncp == 1)
      PHY_ofdm_mod(&txdataF[aa][slot_offset_F],        // input
                   &txdata[aa][slot_offset],         // output
                   frame_parms->ofdm_symbol_size,
                   6,                 // number of symbols
                   frame_parms->nb_prefix_samples,               // number of prefix samples
                   CYCLIC_PREFIX);
    else {
      normal_prefix_mod(&txdataF[aa][slot_offset_F],
                        &txdata[aa][slot_offset],
                        7,
                        frame_parms);
    }


  }

}

void DL_channel(PHY_VARS_eNB *eNB,PHY_VARS_UE *UE,int subframe,int awgn_flag,double SNR, int tx_lev,int hold_channel,int abstx, int num_rounds, int trials, int round, channel_desc_t *eNB2UE[4],
		double *s_re[2],double *s_im[2],double *r_re[2],double *r_im[2],FILE *csv_fd) {

  int i,u;
  int aa,aarx,aatx;
  double channelx,channely;
  double sigma2_dB,sigma2;
  double iqim=0.0;

  //    printf("Copying tx ..., nsymb %d (n_tx %d), awgn %d\n",nsymb,eNB->frame_parms.nb_antennas_tx,awgn_flag);
  for (i=0; i<2*UE->frame_parms.samples_per_tti; i++) {
    for (aa=0; aa<eNB->frame_parms.nb_antennas_tx; aa++) {
      if (awgn_flag == 0) {
	s_re[aa][i] = ((double)(((short *)eNB->common_vars.txdata[0][aa]))[(2*subframe*UE->frame_parms.samples_per_tti) + (i<<1)]);
	s_im[aa][i] = ((double)(((short *)eNB->common_vars.txdata[0][aa]))[(2*subframe*UE->frame_parms.samples_per_tti) +(i<<1)+1]);
      } else {
	for (aarx=0; aarx<UE->frame_parms.nb_antennas_rx; aarx++) {
	  if (aa==0) {
	    r_re[aarx][i] = ((double)(((short *)eNB->common_vars.txdata[0][aa]))[(2*subframe*UE->frame_parms.samples_per_tti) +(i<<1)]);
	    r_im[aarx][i] = ((double)(((short *)eNB->common_vars.txdata[0][aa]))[(2*subframe*UE->frame_parms.samples_per_tti) +(i<<1)+1]);
	  } else {
	    r_re[aarx][i] += ((double)(((short *)eNB->common_vars.txdata[0][aa]))[(2*subframe*UE->frame_parms.samples_per_tti) +(i<<1)]);
	    r_im[aarx][i] += ((double)(((short *)eNB->common_vars.txdata[0][aa]))[(2*subframe*UE->frame_parms.samples_per_tti) +(i<<1)+1]);
	  }

	}
      }
    }
  }

  // Multipath channel
  if (awgn_flag == 0) {
    multipath_channel(eNB2UE[round],s_re,s_im,r_re,r_im,
		      2*UE->frame_parms.samples_per_tti,hold_channel);

    //      printf("amc: ****************** eNB2UE[%d]->n_rx = %d,dd %d\n",round,eNB2UE[round]->nb_rx,eNB2UE[round]->channel_offset);
    if(abstx==1 && num_rounds>1)
      if(round==0 && hold_channel==0) {
	random_channel(eNB2UE[1],0);
	random_channel(eNB2UE[2],0);
	random_channel(eNB2UE[3],0);
      }

    if (UE->perfect_ce==1) {
      // fill in perfect channel estimates
      freq_channel(eNB2UE[round],UE->frame_parms.N_RB_DL,12*UE->frame_parms.N_RB_DL + 1);
      /*
	write_output("channel.m","ch",eNB2UE[round]->ch[0],eNB2UE[round]->channel_length,1,8);
	write_output("channelF.m","chF",eNB2UE[round]->chF[0],12*UE->frame_parms.N_RB_DL + 1,1,8);
      */
    }
  }


  if(abstx) {
    if (trials==0 && round==0) {
      // calculate freq domain representation to compute SINR
      freq_channel(eNB2UE[0], eNB->frame_parms.N_RB_DL,2*eNB->frame_parms.N_RB_DL + 1);
      // snr=pow(10.0,.1*SNR);
      fprintf(csv_fd,"%f,",SNR);

      for (u=0; u<2*eNB->frame_parms.N_RB_DL; u++) {
	for (aarx=0; aarx<eNB2UE[0]->nb_rx; aarx++) {
	  for (aatx=0; aatx<eNB2UE[0]->nb_tx; aatx++) {
	    channelx = eNB2UE[0]->chF[aarx+(aatx*eNB2UE[0]->nb_rx)][u].x;
	    channely = eNB2UE[0]->chF[aarx+(aatx*eNB2UE[0]->nb_rx)][u].y;
	    fprintf(csv_fd,"%e+i*(%e),",channelx,channely);
	  }
	}
      }

      if(num_rounds>1) {
	freq_channel(eNB2UE[1], eNB->frame_parms.N_RB_DL,2*eNB->frame_parms.N_RB_DL + 1);

	for (u=0; u<2*eNB->frame_parms.N_RB_DL; u++) {
	  for (aarx=0; aarx<eNB2UE[1]->nb_rx; aarx++) {
	    for (aatx=0; aatx<eNB2UE[1]->nb_tx; aatx++) {
	      channelx = eNB2UE[1]->chF[aarx+(aatx*eNB2UE[1]->nb_rx)][u].x;
	      channely = eNB2UE[1]->chF[aarx+(aatx*eNB2UE[1]->nb_rx)][u].y;
	      fprintf(csv_fd,"%e+i*(%e),",channelx,channely);
	    }
	  }
	}

	freq_channel(eNB2UE[2], eNB->frame_parms.N_RB_DL,2*eNB->frame_parms.N_RB_DL + 1);

	for (u=0; u<2*eNB->frame_parms.N_RB_DL; u++) {
	  for (aarx=0; aarx<eNB2UE[2]->nb_rx; aarx++) {
	    for (aatx=0; aatx<eNB2UE[2]->nb_tx; aatx++) {
	      channelx = eNB2UE[2]->chF[aarx+(aatx*eNB2UE[2]->nb_rx)][u].x;
	      channely = eNB2UE[2]->chF[aarx+(aatx*eNB2UE[2]->nb_rx)][u].y;
	      fprintf(csv_fd,"%e+i*(%e),",channelx,channely);
	    }
	  }
	}

	freq_channel(eNB2UE[3], eNB->frame_parms.N_RB_DL,2*eNB->frame_parms.N_RB_DL + 1);

	for (u=0; u<2*eNB->frame_parms.N_RB_DL; u++) {
	  for (aarx=0; aarx<eNB2UE[3]->nb_rx; aarx++) {
	    for (aatx=0; aatx<eNB2UE[3]->nb_tx; aatx++) {
	      channelx = eNB2UE[3]->chF[aarx+(aatx*eNB2UE[3]->nb_rx)][u].x;
	      channely = eNB2UE[3]->chF[aarx+(aatx*eNB2UE[3]->nb_rx)][u].y;
	      fprintf(csv_fd,"%e+i*(%e),",channelx,channely);
	    }
	  }
	}
      }
    }
  }

  //AWGN
  // tx_lev is the average energy over the whole subframe
  // but SNR should be better defined wrt the energy in the reference symbols
  sigma2_dB = 10*log10((double)tx_lev) +10*log10((double)eNB->frame_parms.ofdm_symbol_size/(double)(eNB->frame_parms.N_RB_DL*12)) - SNR;
  sigma2 = pow(10,sigma2_dB/10);

  for (i=0; i<2*UE->frame_parms.samples_per_tti; i++) {
    for (aa=0; aa<eNB->frame_parms.nb_antennas_rx; aa++) {
      //printf("s_re[0][%d]=> %f , r_re[0][%d]=> %f\n",i,s_re[aa][i],i,r_re[aa][i]);
      ((short*) UE->common_vars.rxdata[aa])[(2*subframe*UE->frame_parms.samples_per_tti)+2*i] =
	(short) (r_re[aa][i] + sqrt(sigma2/2)*gaussdouble(0.0,1.0));
      ((short*) UE->common_vars.rxdata[aa])[(2*subframe*UE->frame_parms.samples_per_tti)+2*i+1] =
	(short) (r_im[aa][i] + (iqim*r_re[aa][i]) + sqrt(sigma2/2)*gaussdouble(0.0,1.0));
    }
  }
}


void fill_DCI(PHY_VARS_eNB *eNB,
	      DCI_ALLOC_t *dci_alloc,
	      int subframe,
	      int n_rnti,
	      int n_users,
	      int transmission_mode,
	      int common_flag,
	      int DLSCH_RB_ALLOC,
	      int TPC,
	      int mcs1,
	      int mcs2,
	      int ndi,
	      int rv,
	      int *num_common_dci,
	      int *num_ue_spec_dci,
	      int *num_dci) {

  int k;
  int dci_length,dci_length_bytes;

  //  printf("Generating DCIs for %d users, TM %d, mcs1 %d\n",n_users,transmission_mode,mcs1);
  for(k=0; k<n_users; k++) {
    switch(transmission_mode) {
    case 1:

    case 2:

    case 7:
      if (common_flag == 0) {

	if (eNB->frame_parms.frame_type == TDD) {

	  switch (eNB->frame_parms.N_RB_DL) {
	  case 6:
	    dci_length = sizeof_DCI1_1_5MHz_TDD_t;
	    dci_length_bytes = sizeof(DCI1_1_5MHz_TDD_t);
	    ((DCI1_1_5MHz_TDD_t *)&DLSCH_alloc_pdu_1[k])->rah              = 0;
	    ((DCI1_1_5MHz_TDD_t *)&DLSCH_alloc_pdu_1[k])->rballoc          = DLSCH_RB_ALLOC;
	    ((DCI1_1_5MHz_TDD_t *)&DLSCH_alloc_pdu_1[k])->TPC              = 0;
	    ((DCI1_1_5MHz_TDD_t *)&DLSCH_alloc_pdu_1[k])->dai              = 0;
	    ((DCI1_1_5MHz_TDD_t *)&DLSCH_alloc_pdu_1[k])->harq_pid         = 0;
	    ((DCI1_1_5MHz_TDD_t *)&DLSCH_alloc_pdu_1[k])->mcs             = mcs1;
	    ((DCI1_1_5MHz_TDD_t *)&DLSCH_alloc_pdu_1[k])->ndi             = ndi;
	    ((DCI1_1_5MHz_TDD_t *)&DLSCH_alloc_pdu_1[k])->rv              = rv;
	    break;

	  case 25:
	    dci_length = sizeof_DCI1_5MHz_TDD_t;
	    dci_length_bytes = sizeof(DCI1_5MHz_TDD_t);
	    ((DCI1_5MHz_TDD_t *)&DLSCH_alloc_pdu_1[k])->rah              = 0;
	    ((DCI1_5MHz_TDD_t *)&DLSCH_alloc_pdu_1[k])->rballoc          = DLSCH_RB_ALLOC;
	    ((DCI1_5MHz_TDD_t *)&DLSCH_alloc_pdu_1[k])->TPC              = 0;
	    ((DCI1_5MHz_TDD_t *)&DLSCH_alloc_pdu_1[k])->dai              = 0;
	    ((DCI1_5MHz_TDD_t *)&DLSCH_alloc_pdu_1[k])->harq_pid         = 0;
	    ((DCI1_5MHz_TDD_t *)&DLSCH_alloc_pdu_1[k])->mcs             = mcs1;
	    ((DCI1_5MHz_TDD_t *)&DLSCH_alloc_pdu_1[k])->ndi             = ndi;
	    ((DCI1_5MHz_TDD_t *)&DLSCH_alloc_pdu_1[k])->rv              = rv;
	    break;

	  case 50:
	    dci_length = sizeof_DCI1_10MHz_TDD_t;
	    dci_length_bytes = sizeof(DCI1_10MHz_TDD_t);
	    ((DCI1_10MHz_TDD_t *)&DLSCH_alloc_pdu_1[k])->rah              = 0;
              ((DCI1_10MHz_TDD_t *)&DLSCH_alloc_pdu_1[k])->rballoc          = DLSCH_RB_ALLOC;
              ((DCI1_10MHz_TDD_t *)&DLSCH_alloc_pdu_1[k])->TPC              = 0;
              ((DCI1_10MHz_TDD_t *)&DLSCH_alloc_pdu_1[k])->dai              = 0;
              ((DCI1_10MHz_TDD_t *)&DLSCH_alloc_pdu_1[k])->harq_pid         = 0;
              ((DCI1_10MHz_TDD_t *)&DLSCH_alloc_pdu_1[k])->mcs             = mcs1;
              ((DCI1_10MHz_TDD_t *)&DLSCH_alloc_pdu_1[k])->ndi             = ndi;
              ((DCI1_10MHz_TDD_t *)&DLSCH_alloc_pdu_1[k])->rv              = rv;
              break;

            case 100:
              ((DCI1_20MHz_TDD_t *)&DLSCH_alloc_pdu_1[k])->rah              = 0;
              ((DCI1_20MHz_TDD_t *)&DLSCH_alloc_pdu_1[k])->rballoc          = DLSCH_RB_ALLOC;
              ((DCI1_20MHz_TDD_t *)&DLSCH_alloc_pdu_1[k])->TPC              = 0;
              ((DCI1_20MHz_TDD_t *)&DLSCH_alloc_pdu_1[k])->dai              = 0;
              ((DCI1_20MHz_TDD_t *)&DLSCH_alloc_pdu_1[k])->harq_pid         = 0;
              ((DCI1_20MHz_TDD_t *)&DLSCH_alloc_pdu_1[k])->mcs             = mcs1;
              ((DCI1_20MHz_TDD_t *)&DLSCH_alloc_pdu_1[k])->ndi             = ndi;
              ((DCI1_20MHz_TDD_t *)&DLSCH_alloc_pdu_1[k])->rv              = rv;
              dci_length = sizeof_DCI1_20MHz_TDD_t;
              dci_length_bytes = sizeof(DCI1_20MHz_TDD_t);
              break;
            }
          } else {
            switch (eNB->frame_parms.N_RB_DL) {
            case 6:
              dci_length = sizeof_DCI1_1_5MHz_FDD_t;
              dci_length_bytes = sizeof(DCI1_1_5MHz_FDD_t);
              ((DCI1_1_5MHz_FDD_t *)&DLSCH_alloc_pdu_1[k])->rah              = 0;
              ((DCI1_1_5MHz_FDD_t *)&DLSCH_alloc_pdu_1[k])->rballoc          = DLSCH_RB_ALLOC;
              ((DCI1_1_5MHz_FDD_t *)&DLSCH_alloc_pdu_1[k])->TPC              = 0;
              ((DCI1_1_5MHz_FDD_t *)&DLSCH_alloc_pdu_1[k])->harq_pid         = 0;
              ((DCI1_1_5MHz_FDD_t *)&DLSCH_alloc_pdu_1[k])->mcs             = mcs1;
              ((DCI1_1_5MHz_FDD_t *)&DLSCH_alloc_pdu_1[k])->ndi             = ndi;
              ((DCI1_1_5MHz_FDD_t *)&DLSCH_alloc_pdu_1[k])->rv              = rv;
              break;

            case 25:
              dci_length = sizeof_DCI1_5MHz_FDD_t;
              dci_length_bytes = sizeof(DCI1_5MHz_FDD_t);
              ((DCI1_5MHz_FDD_t *)&DLSCH_alloc_pdu_1[k])->rah              = 0;
              ((DCI1_5MHz_FDD_t *)&DLSCH_alloc_pdu_1[k])->rballoc          = DLSCH_RB_ALLOC;
              ((DCI1_5MHz_FDD_t *)&DLSCH_alloc_pdu_1[k])->TPC              = 0;
              ((DCI1_5MHz_FDD_t *)&DLSCH_alloc_pdu_1[k])->harq_pid         = 0;
              ((DCI1_5MHz_FDD_t *)&DLSCH_alloc_pdu_1[k])->mcs             = mcs1;
              ((DCI1_5MHz_FDD_t *)&DLSCH_alloc_pdu_1[k])->ndi             = ndi;
              ((DCI1_5MHz_FDD_t *)&DLSCH_alloc_pdu_1[k])->rv              = rv;
              break;

            case 50:
              dci_length = sizeof_DCI1_10MHz_FDD_t;
              dci_length_bytes = sizeof(DCI1_10MHz_FDD_t);
              ((DCI1_10MHz_FDD_t *)&DLSCH_alloc_pdu_1[k])->rah              = 0;
              ((DCI1_10MHz_FDD_t *)&DLSCH_alloc_pdu_1[k])->rballoc          = DLSCH_RB_ALLOC;
              ((DCI1_10MHz_FDD_t *)&DLSCH_alloc_pdu_1[k])->TPC              = 0;
              ((DCI1_10MHz_FDD_t *)&DLSCH_alloc_pdu_1[k])->harq_pid         = 0;
              ((DCI1_10MHz_FDD_t *)&DLSCH_alloc_pdu_1[k])->mcs             = mcs1;
              ((DCI1_10MHz_FDD_t *)&DLSCH_alloc_pdu_1[k])->ndi             = ndi;
              ((DCI1_10MHz_FDD_t *)&DLSCH_alloc_pdu_1[k])->rv              = rv;
              break;

            case 100:
              dci_length = sizeof_DCI1_20MHz_FDD_t;
              dci_length_bytes = sizeof(DCI1_20MHz_FDD_t);
              ((DCI1_20MHz_FDD_t *)&DLSCH_alloc_pdu_1[k])->rah              = 0;
              ((DCI1_20MHz_FDD_t *)&DLSCH_alloc_pdu_1[k])->rballoc          = DLSCH_RB_ALLOC;
              ((DCI1_20MHz_FDD_t *)&DLSCH_alloc_pdu_1[k])->TPC              = 0;
              ((DCI1_20MHz_FDD_t *)&DLSCH_alloc_pdu_1[k])->harq_pid         = 0;
              ((DCI1_20MHz_FDD_t *)&DLSCH_alloc_pdu_1[k])->mcs             = mcs1;
              ((DCI1_20MHz_FDD_t *)&DLSCH_alloc_pdu_1[k])->ndi             = ndi;
              ((DCI1_20MHz_FDD_t *)&DLSCH_alloc_pdu_1[k])->rv              = rv;
              break;
            }
          }

          memcpy(&dci_alloc[*num_dci].dci_pdu[0],&DLSCH_alloc_pdu_1[k],dci_length_bytes);
          dci_alloc[*num_dci].dci_length = dci_length;
          dci_alloc[*num_dci].L          = 1;
          dci_alloc[*num_dci].rnti       = n_rnti+k;
          dci_alloc[*num_dci].format     = format1;
          dump_dci(&eNB->frame_parms,&dci_alloc[*num_dci]);

	  //          printf("Generating dlsch params for user %d\n",k);
          generate_eNB_dlsch_params_from_dci(0,
					     subframe,
                                             &DLSCH_alloc_pdu_1[0],
                                             n_rnti+k,
                                             format1,
                                             eNB->dlsch[0],
                                             &eNB->frame_parms,
                                             eNB->pdsch_config_dedicated,
                                             SI_RNTI,
                                             0,
                                             P_RNTI,
                                             eNB->UE_stats[0].DL_pmi_single,
					     transmission_mode>=7?transmission_mode:0);

          *num_dci = *num_dci+1;
          *num_ue_spec_dci = *num_ue_spec_dci+1;
        } else {
          if (eNB->frame_parms.frame_type == TDD) {

            switch (eNB->frame_parms.N_RB_DL) {
            case 6:
              dci_length = sizeof_DCI1A_1_5MHz_TDD_1_6_t;
              dci_length_bytes = sizeof(DCI1A_1_5MHz_TDD_1_6_t);
              ((DCI1A_1_5MHz_TDD_1_6_t *)&DLSCH_alloc_pdu_1[k])->type             = 1;
              ((DCI1A_1_5MHz_TDD_1_6_t *)&DLSCH_alloc_pdu_1[k])->vrb_type         = 0;
              ((DCI1A_1_5MHz_TDD_1_6_t *)&DLSCH_alloc_pdu_1[k])->rballoc          = computeRIV(eNB->frame_parms.N_RB_DL,0,9);
              ((DCI1A_1_5MHz_TDD_1_6_t *)&DLSCH_alloc_pdu_1[k])->TPC              = TPC;
              ((DCI1A_1_5MHz_TDD_1_6_t *)&DLSCH_alloc_pdu_1[k])->dai              = 0;
              ((DCI1A_1_5MHz_TDD_1_6_t *)&DLSCH_alloc_pdu_1[k])->harq_pid         = 0;
              ((DCI1A_1_5MHz_TDD_1_6_t *)&DLSCH_alloc_pdu_1[k])->mcs             = mcs1;
              ((DCI1A_1_5MHz_TDD_1_6_t *)&DLSCH_alloc_pdu_1[k])->ndi             = 0;
              ((DCI1A_1_5MHz_TDD_1_6_t *)&DLSCH_alloc_pdu_1[k])->rv              = 0;
              break;

            case 25:
              dci_length = sizeof_DCI1A_5MHz_TDD_1_6_t;
              dci_length_bytes = sizeof(DCI1A_5MHz_TDD_1_6_t);
              ((DCI1A_5MHz_TDD_1_6_t *)&DLSCH_alloc_pdu_1[k])->type             = 1;
              ((DCI1A_5MHz_TDD_1_6_t *)&DLSCH_alloc_pdu_1[k])->vrb_type         = 0;
              ((DCI1A_5MHz_TDD_1_6_t *)&DLSCH_alloc_pdu_1[k])->rballoc          = computeRIV(eNB->frame_parms.N_RB_DL,0,9);
              ((DCI1A_5MHz_TDD_1_6_t *)&DLSCH_alloc_pdu_1[k])->TPC              = TPC;
              ((DCI1A_5MHz_TDD_1_6_t *)&DLSCH_alloc_pdu_1[k])->dai              = 0;
              ((DCI1A_5MHz_TDD_1_6_t *)&DLSCH_alloc_pdu_1[k])->harq_pid         = 0;
              ((DCI1A_5MHz_TDD_1_6_t *)&DLSCH_alloc_pdu_1[k])->mcs             = mcs1;
              ((DCI1A_5MHz_TDD_1_6_t *)&DLSCH_alloc_pdu_1[k])->ndi             = 0;
              ((DCI1A_5MHz_TDD_1_6_t *)&DLSCH_alloc_pdu_1[k])->rv              = 0;
              break;

            case 50:
              dci_length = sizeof_DCI1A_10MHz_TDD_1_6_t;
              dci_length_bytes = sizeof(DCI1A_10MHz_TDD_1_6_t);
              ((DCI1A_10MHz_TDD_1_6_t *)&DLSCH_alloc_pdu_1[k])->type             = 1;
              ((DCI1A_10MHz_TDD_1_6_t *)&DLSCH_alloc_pdu_1[k])->vrb_type         = 1;
              ((DCI1A_10MHz_TDD_1_6_t *)&DLSCH_alloc_pdu_1[k])->rballoc          = computeRIV(eNB->frame_parms.N_RB_DL,0,9);
              ((DCI1A_10MHz_TDD_1_6_t *)&DLSCH_alloc_pdu_1[k])->TPC              = TPC;
              ((DCI1A_10MHz_TDD_1_6_t *)&DLSCH_alloc_pdu_1[k])->dai              = 0;
              ((DCI1A_10MHz_TDD_1_6_t *)&DLSCH_alloc_pdu_1[k])->harq_pid         = 0;
              ((DCI1A_10MHz_TDD_1_6_t *)&DLSCH_alloc_pdu_1[k])->mcs             = mcs1;
              ((DCI1A_10MHz_TDD_1_6_t *)&DLSCH_alloc_pdu_1[k])->ndi             = 0;
              ((DCI1A_10MHz_TDD_1_6_t *)&DLSCH_alloc_pdu_1[k])->rv              = 0;
              break;

            case 100:
              ((DCI1A_20MHz_TDD_1_6_t *)&DLSCH_alloc_pdu_1[k])->type             = 1;
              ((DCI1A_20MHz_TDD_1_6_t *)&DLSCH_alloc_pdu_1[k])->vrb_type         = 1;
              ((DCI1A_20MHz_TDD_1_6_t *)&DLSCH_alloc_pdu_1[k])->rballoc          = computeRIV(eNB->frame_parms.N_RB_DL,0,9);
              ((DCI1A_20MHz_TDD_1_6_t *)&DLSCH_alloc_pdu_1[k])->TPC              = TPC;
              ((DCI1A_20MHz_TDD_1_6_t *)&DLSCH_alloc_pdu_1[k])->dai              = 0;
              ((DCI1A_20MHz_TDD_1_6_t *)&DLSCH_alloc_pdu_1[k])->harq_pid         = 0;
              ((DCI1A_20MHz_TDD_1_6_t *)&DLSCH_alloc_pdu_1[k])->mcs             = mcs1;
              ((DCI1A_20MHz_TDD_1_6_t *)&DLSCH_alloc_pdu_1[k])->ndi             = 0;
              ((DCI1A_20MHz_TDD_1_6_t *)&DLSCH_alloc_pdu_1[k])->rv              = 0;
              dci_length = sizeof_DCI1A_20MHz_TDD_1_6_t;
              dci_length_bytes = sizeof(DCI1A_20MHz_TDD_1_6_t);
              break;
            }
          } else {
            switch (eNB->frame_parms.N_RB_DL) {
            case 6:
              dci_length = sizeof_DCI1A_1_5MHz_FDD_t;
              dci_length_bytes = sizeof(DCI1A_1_5MHz_FDD_t);
              ((DCI1A_1_5MHz_FDD_t *)&DLSCH_alloc_pdu_1[k])->type             = 1;
              ((DCI1A_1_5MHz_FDD_t *)&DLSCH_alloc_pdu_1[k])->vrb_type         = 1;
              ((DCI1A_1_5MHz_FDD_t *)&DLSCH_alloc_pdu_1[k])->rballoc          = computeRIV(eNB->frame_parms.N_RB_DL,0,9);
              ((DCI1A_1_5MHz_FDD_t *)&DLSCH_alloc_pdu_1[k])->TPC              = TPC;
              ((DCI1A_1_5MHz_FDD_t *)&DLSCH_alloc_pdu_1[k])->harq_pid         = 0;
              ((DCI1A_1_5MHz_FDD_t *)&DLSCH_alloc_pdu_1[k])->mcs             = mcs1;
              ((DCI1A_1_5MHz_FDD_t *)&DLSCH_alloc_pdu_1[k])->ndi             = 0;
              ((DCI1A_1_5MHz_FDD_t *)&DLSCH_alloc_pdu_1[k])->rv              = 0;
              break;

            case 25:
              dci_length = sizeof_DCI1A_5MHz_FDD_t;
              dci_length_bytes = sizeof(DCI1A_5MHz_FDD_t);
              ((DCI1A_5MHz_FDD_t *)&DLSCH_alloc_pdu_1[k])->type             = 1;
              ((DCI1A_5MHz_FDD_t *)&DLSCH_alloc_pdu_1[k])->vrb_type         = 1;
              ((DCI1A_5MHz_FDD_t *)&DLSCH_alloc_pdu_1[k])->rballoc          = computeRIV(eNB->frame_parms.N_RB_DL,0,9);
              ((DCI1A_5MHz_FDD_t *)&DLSCH_alloc_pdu_1[k])->TPC              = TPC;
              ((DCI1A_5MHz_FDD_t *)&DLSCH_alloc_pdu_1[k])->harq_pid         = 0;
              ((DCI1A_5MHz_FDD_t *)&DLSCH_alloc_pdu_1[k])->mcs             = mcs1;
              ((DCI1A_5MHz_FDD_t *)&DLSCH_alloc_pdu_1[k])->ndi             = 0;
              ((DCI1A_5MHz_FDD_t *)&DLSCH_alloc_pdu_1[k])->rv              = 0;
              break;

            case 50:
              dci_length = sizeof_DCI1A_10MHz_FDD_t;
              dci_length_bytes = sizeof(DCI1A_10MHz_FDD_t);
              ((DCI1A_10MHz_FDD_t *)&DLSCH_alloc_pdu_1[k])->type             = 1;
              ((DCI1A_10MHz_FDD_t *)&DLSCH_alloc_pdu_1[k])->vrb_type         = 1;
              ((DCI1A_10MHz_FDD_t *)&DLSCH_alloc_pdu_1[k])->rballoc          = computeRIV(eNB->frame_parms.N_RB_DL,0,9);
              ((DCI1A_10MHz_FDD_t *)&DLSCH_alloc_pdu_1[k])->TPC              = TPC;
              ((DCI1A_10MHz_FDD_t *)&DLSCH_alloc_pdu_1[k])->harq_pid         = 0;
              ((DCI1A_10MHz_FDD_t *)&DLSCH_alloc_pdu_1[k])->mcs             = mcs1;
              ((DCI1A_10MHz_FDD_t *)&DLSCH_alloc_pdu_1[k])->ndi             = 0;
              ((DCI1A_10MHz_FDD_t *)&DLSCH_alloc_pdu_1[k])->rv              = 0;
              break;

            case 100:
              dci_length = sizeof_DCI1A_20MHz_FDD_t;
              dci_length_bytes = sizeof(DCI1A_20MHz_FDD_t);
              ((DCI1A_20MHz_FDD_t *)&DLSCH_alloc_pdu_1[k])->type             = 1;
              ((DCI1A_20MHz_FDD_t *)&DLSCH_alloc_pdu_1[k])->vrb_type         = 1;
              ((DCI1A_20MHz_FDD_t *)&DLSCH_alloc_pdu_1[k])->rballoc          = computeRIV(eNB->frame_parms.N_RB_DL,0,9);
              ((DCI1A_20MHz_FDD_t *)&DLSCH_alloc_pdu_1[k])->TPC              = TPC;
              ((DCI1A_20MHz_FDD_t *)&DLSCH_alloc_pdu_1[k])->harq_pid         = 0;
              ((DCI1A_20MHz_FDD_t *)&DLSCH_alloc_pdu_1[k])->mcs             = mcs1;
              ((DCI1A_20MHz_FDD_t *)&DLSCH_alloc_pdu_1[k])->ndi             = 0;
              ((DCI1A_20MHz_FDD_t *)&DLSCH_alloc_pdu_1[k])->rv              = 0;
              break;
            }
          }

          memcpy(&dci_alloc[*num_dci].dci_pdu[0],&DLSCH_alloc_pdu_1[k],dci_length_bytes);
          dci_alloc[*num_dci].dci_length = dci_length;
          dci_alloc[*num_dci].L          = 1;
          dci_alloc[*num_dci].rnti       = SI_RNTI;
          dci_alloc[*num_dci].format     = format1A;
          dci_alloc[*num_dci].firstCCE       = 0;
          dump_dci(&eNB->frame_parms,&dci_alloc[*num_dci]);

          printf("Generating dlsch params for user %d\n",k);
          generate_eNB_dlsch_params_from_dci(0,
					     subframe,
                                             &DLSCH_alloc_pdu_1[0],
                                             SI_RNTI,
                                             format1A,
                                             eNB->dlsch[0],
                                             &eNB->frame_parms,
                                             eNB->pdsch_config_dedicated,
                                             SI_RNTI,
                                             0,
                                             P_RNTI,
                                             eNB->UE_stats[0].DL_pmi_single,
					     transmission_mode>=7?transmission_mode:0);

          *num_common_dci=*num_common_dci+1;
          *num_dci = *num_dci + 1;

        }

        break;

      case 3:
        if (common_flag == 0) {

          if (eNB->frame_parms.nb_antennas_tx == 2) {

            if (eNB->frame_parms.frame_type == TDD) {

              switch (eNB->frame_parms.N_RB_DL) {
              case 6:
                dci_length = sizeof_DCI2A_1_5MHz_2A_TDD_t;
                dci_length_bytes = sizeof(DCI2A_1_5MHz_2A_TDD_t);
                ((DCI2A_1_5MHz_2A_TDD_t *)&DLSCH_alloc_pdu_1[k])->rballoc          = DLSCH_RB_ALLOC;
                ((DCI2A_1_5MHz_2A_TDD_t *)&DLSCH_alloc_pdu_1[k])->TPC              = 0;
                ((DCI2A_1_5MHz_2A_TDD_t *)&DLSCH_alloc_pdu_1[k])->dai              = 0;
                ((DCI2A_1_5MHz_2A_TDD_t *)&DLSCH_alloc_pdu_1[k])->harq_pid         = 0;
                ((DCI2A_1_5MHz_2A_TDD_t *)&DLSCH_alloc_pdu_1[k])->mcs1             = mcs1;
                ((DCI2A_1_5MHz_2A_TDD_t *)&DLSCH_alloc_pdu_1[k])->ndi1             = ndi;
                ((DCI2A_1_5MHz_2A_TDD_t *)&DLSCH_alloc_pdu_1[k])->rv1              = rv;
                ((DCI2A_1_5MHz_2A_TDD_t *)&DLSCH_alloc_pdu_1[k])->mcs2             = mcs2;
                ((DCI2A_1_5MHz_2A_TDD_t *)&DLSCH_alloc_pdu_1[k])->ndi2             = ndi;
                ((DCI2A_1_5MHz_2A_TDD_t *)&DLSCH_alloc_pdu_1[k])->rv2              = rv;
                break;

              case 25:
                dci_length = sizeof_DCI2A_5MHz_2A_TDD_t;
                dci_length_bytes = sizeof(DCI2A_5MHz_2A_TDD_t);
                ((DCI2A_5MHz_2A_TDD_t *)&DLSCH_alloc_pdu_1[k])->rah              = 0;
                ((DCI2A_5MHz_2A_TDD_t *)&DLSCH_alloc_pdu_1[k])->rballoc          = DLSCH_RB_ALLOC;
                ((DCI2A_5MHz_2A_TDD_t *)&DLSCH_alloc_pdu_1[k])->TPC              = 0;
                ((DCI2A_5MHz_2A_TDD_t *)&DLSCH_alloc_pdu_1[k])->dai              = 0;
                ((DCI2A_5MHz_2A_TDD_t *)&DLSCH_alloc_pdu_1[k])->harq_pid         = 0;
                ((DCI2A_5MHz_2A_TDD_t *)&DLSCH_alloc_pdu_1[k])->mcs1             = mcs1;
                ((DCI2A_5MHz_2A_TDD_t *)&DLSCH_alloc_pdu_1[k])->ndi1             = ndi;
                ((DCI2A_5MHz_2A_TDD_t *)&DLSCH_alloc_pdu_1[k])->rv1              = rv;
                ((DCI2A_5MHz_2A_TDD_t *)&DLSCH_alloc_pdu_1[k])->mcs2             = mcs2;
                ((DCI2A_5MHz_2A_TDD_t *)&DLSCH_alloc_pdu_1[k])->ndi2             = ndi;
                ((DCI2A_5MHz_2A_TDD_t *)&DLSCH_alloc_pdu_1[k])->rv2              = rv;
                break;

              case 50:
                dci_length = sizeof_DCI2A_10MHz_2A_TDD_t;
                dci_length_bytes = sizeof(DCI2A_10MHz_2A_TDD_t);
                ((DCI2A_10MHz_2A_TDD_t *)&DLSCH_alloc_pdu_1[k])->rah              = 0;
                ((DCI2A_10MHz_2A_TDD_t *)&DLSCH_alloc_pdu_1[k])->rballoc          = DLSCH_RB_ALLOC;
                ((DCI2A_10MHz_2A_TDD_t *)&DLSCH_alloc_pdu_1[k])->TPC              = 0;
                ((DCI2A_10MHz_2A_TDD_t *)&DLSCH_alloc_pdu_1[k])->dai              = 0;
                ((DCI2A_10MHz_2A_TDD_t *)&DLSCH_alloc_pdu_1[k])->harq_pid         = 0;
                ((DCI2A_10MHz_2A_TDD_t *)&DLSCH_alloc_pdu_1[k])->mcs1             = mcs1;
                ((DCI2A_10MHz_2A_TDD_t *)&DLSCH_alloc_pdu_1[k])->ndi1             = ndi;
                ((DCI2A_10MHz_2A_TDD_t *)&DLSCH_alloc_pdu_1[k])->rv1              = rv;
                ((DCI2A_10MHz_2A_TDD_t *)&DLSCH_alloc_pdu_1[k])->mcs2             = mcs2;
                ((DCI2A_10MHz_2A_TDD_t *)&DLSCH_alloc_pdu_1[k])->ndi2             = ndi;
                ((DCI2A_10MHz_2A_TDD_t *)&DLSCH_alloc_pdu_1[k])->rv2              = rv;
                break;

              case 100:
                ((DCI2A_20MHz_2A_TDD_t *)&DLSCH_alloc_pdu_1[k])->rah              = 0;
                ((DCI2A_20MHz_2A_TDD_t *)&DLSCH_alloc_pdu_1[k])->rballoc          = DLSCH_RB_ALLOC;
                ((DCI2A_20MHz_2A_TDD_t *)&DLSCH_alloc_pdu_1[k])->TPC              = 0;
                ((DCI2A_20MHz_2A_TDD_t *)&DLSCH_alloc_pdu_1[k])->dai              = 0;
                ((DCI2A_20MHz_2A_TDD_t *)&DLSCH_alloc_pdu_1[k])->harq_pid         = 0;
                ((DCI2A_20MHz_2A_TDD_t *)&DLSCH_alloc_pdu_1[k])->mcs1             = mcs1;
                ((DCI2A_20MHz_2A_TDD_t *)&DLSCH_alloc_pdu_1[k])->ndi1             = ndi;
                ((DCI2A_20MHz_2A_TDD_t *)&DLSCH_alloc_pdu_1[k])->rv1              = rv;
                ((DCI2A_20MHz_2A_TDD_t *)&DLSCH_alloc_pdu_1[k])->mcs2             = mcs2;
                ((DCI2A_20MHz_2A_TDD_t *)&DLSCH_alloc_pdu_1[k])->ndi2             = ndi;
                ((DCI2A_20MHz_2A_TDD_t *)&DLSCH_alloc_pdu_1[k])->rv2              = rv;
                dci_length = sizeof_DCI2A_20MHz_2A_TDD_t;
                dci_length_bytes = sizeof(DCI2A_20MHz_2A_TDD_t);
                break;
              }
            }

            else {
              switch (eNB->frame_parms.N_RB_DL) {
              case 6:
                dci_length = sizeof_DCI2A_1_5MHz_2A_FDD_t;
                dci_length_bytes = sizeof(DCI2A_1_5MHz_2A_FDD_t);
                ((DCI2A_1_5MHz_2A_FDD_t *)&DLSCH_alloc_pdu_1[k])->rballoc          = DLSCH_RB_ALLOC;
                ((DCI2A_1_5MHz_2A_FDD_t *)&DLSCH_alloc_pdu_1[k])->TPC              = 0;
                ((DCI2A_1_5MHz_2A_FDD_t *)&DLSCH_alloc_pdu_1[k])->harq_pid         = 0;
                ((DCI2A_1_5MHz_2A_FDD_t *)&DLSCH_alloc_pdu_1[k])->mcs1             = mcs1;
                ((DCI2A_1_5MHz_2A_FDD_t *)&DLSCH_alloc_pdu_1[k])->ndi1             = ndi;
                ((DCI2A_1_5MHz_2A_FDD_t *)&DLSCH_alloc_pdu_1[k])->rv1              = rv;
                ((DCI2A_1_5MHz_2A_FDD_t *)&DLSCH_alloc_pdu_1[k])->mcs2             = mcs2;
                ((DCI2A_1_5MHz_2A_FDD_t *)&DLSCH_alloc_pdu_1[k])->ndi2             = ndi;
                ((DCI2A_1_5MHz_2A_FDD_t *)&DLSCH_alloc_pdu_1[k])->rv2              = rv;
                break;

              case 25:
                dci_length = sizeof_DCI2A_5MHz_2A_FDD_t;
                dci_length_bytes = sizeof(DCI2A_5MHz_2A_FDD_t);
                ((DCI2A_5MHz_2A_FDD_t *)&DLSCH_alloc_pdu_1[k])->rah              = 0;
                ((DCI2A_5MHz_2A_FDD_t *)&DLSCH_alloc_pdu_1[k])->rballoc          = DLSCH_RB_ALLOC;
                ((DCI2A_5MHz_2A_FDD_t *)&DLSCH_alloc_pdu_1[k])->TPC              = 0;
                ((DCI2A_5MHz_2A_FDD_t *)&DLSCH_alloc_pdu_1[k])->harq_pid         = 0;
                ((DCI2A_5MHz_2A_FDD_t *)&DLSCH_alloc_pdu_1[k])->mcs1             = mcs1;
                ((DCI2A_5MHz_2A_FDD_t *)&DLSCH_alloc_pdu_1[k])->ndi1             = ndi;
                ((DCI2A_5MHz_2A_FDD_t *)&DLSCH_alloc_pdu_1[k])->rv1              = rv;
                ((DCI2A_5MHz_2A_FDD_t *)&DLSCH_alloc_pdu_1[k])->mcs2             = mcs2;
                ((DCI2A_5MHz_2A_FDD_t *)&DLSCH_alloc_pdu_1[k])->ndi2             = ndi;
                ((DCI2A_5MHz_2A_FDD_t *)&DLSCH_alloc_pdu_1[k])->rv2              = rv;
                break;

              case 50:
                dci_length = sizeof_DCI2A_10MHz_2A_FDD_t;
                dci_length_bytes = sizeof(DCI2A_10MHz_2A_FDD_t);
                ((DCI2A_10MHz_2A_FDD_t *)&DLSCH_alloc_pdu_1[k])->rah              = 0;
                ((DCI2A_10MHz_2A_FDD_t *)&DLSCH_alloc_pdu_1[k])->rballoc          = DLSCH_RB_ALLOC;
                ((DCI2A_10MHz_2A_FDD_t *)&DLSCH_alloc_pdu_1[k])->TPC              = 0;
                ((DCI2A_10MHz_2A_FDD_t *)&DLSCH_alloc_pdu_1[k])->harq_pid         = 0;
                ((DCI2A_10MHz_2A_FDD_t *)&DLSCH_alloc_pdu_1[k])->mcs1             = mcs1;
                ((DCI2A_10MHz_2A_FDD_t *)&DLSCH_alloc_pdu_1[k])->ndi1             = ndi;
                ((DCI2A_10MHz_2A_FDD_t *)&DLSCH_alloc_pdu_1[k])->rv1              = rv;
                ((DCI2A_10MHz_2A_FDD_t *)&DLSCH_alloc_pdu_1[k])->mcs2             = mcs2;
                ((DCI2A_10MHz_2A_FDD_t *)&DLSCH_alloc_pdu_1[k])->ndi2             = ndi;
                ((DCI2A_10MHz_2A_FDD_t *)&DLSCH_alloc_pdu_1[k])->rv2              = rv;
                break;

              case 100:
                dci_length = sizeof_DCI2A_20MHz_2A_FDD_t;
                dci_length_bytes = sizeof(DCI2A_20MHz_2A_FDD_t);
                ((DCI2A_20MHz_2A_FDD_t *)&DLSCH_alloc_pdu_1[k])->rah              = 0;
                ((DCI2A_20MHz_2A_FDD_t *)&DLSCH_alloc_pdu_1[k])->rballoc          = DLSCH_RB_ALLOC;
                ((DCI2A_20MHz_2A_FDD_t *)&DLSCH_alloc_pdu_1[k])->TPC              = 0;
                ((DCI2A_20MHz_2A_FDD_t *)&DLSCH_alloc_pdu_1[k])->harq_pid         = 0;
                ((DCI2A_20MHz_2A_FDD_t *)&DLSCH_alloc_pdu_1[k])->mcs1             = mcs1;
                ((DCI2A_20MHz_2A_FDD_t *)&DLSCH_alloc_pdu_1[k])->ndi1             = ndi;
                ((DCI2A_20MHz_2A_FDD_t *)&DLSCH_alloc_pdu_1[k])->rv1              = rv;
                ((DCI2A_20MHz_2A_FDD_t *)&DLSCH_alloc_pdu_1[k])->mcs2             = mcs2;
                ((DCI2A_20MHz_2A_FDD_t *)&DLSCH_alloc_pdu_1[k])->ndi2             = ndi;
                ((DCI2A_20MHz_2A_FDD_t *)&DLSCH_alloc_pdu_1[k])->rv2              = rv;
                break;
              }
            }
          } else if (eNB->frame_parms.nb_antennas_tx == 4) {

          }

          memcpy(&dci_alloc[*num_dci].dci_pdu[0],&DLSCH_alloc_pdu_1[k],dci_length_bytes);
          dci_alloc[*num_dci].dci_length = dci_length;
          dci_alloc[*num_dci].L          = 1;
          dci_alloc[*num_dci].rnti       = n_rnti+k;
          dci_alloc[*num_dci].format     = format2A;
          dump_dci(&eNB->frame_parms,&dci_alloc[*num_dci]);

          printf("Generating dlsch params for user %d / format 2A (%d)\n",k,format2A);
          generate_eNB_dlsch_params_from_dci(0,
					     subframe,
                                             &DLSCH_alloc_pdu_1[0],
                                             n_rnti+k,
                                             format2A,
                                             eNB->dlsch[0],
                                             &eNB->frame_parms,
                                             eNB->pdsch_config_dedicated,
                                             SI_RNTI,
                                             0,
                                             P_RNTI,
                                             eNB->UE_stats[0].DL_pmi_single,
					     transmission_mode>=7?transmission_mode:0);

          *num_dci = *num_dci + 1;
          *num_ue_spec_dci = *num_ue_spec_dci + 1;
        } else {
          if (eNB->frame_parms.frame_type == TDD) {

            switch (eNB->frame_parms.N_RB_DL) {
            case 6:
              dci_length = sizeof_DCI1A_1_5MHz_TDD_1_6_t;
              dci_length_bytes = sizeof(DCI1A_1_5MHz_TDD_1_6_t);
              ((DCI1A_1_5MHz_TDD_1_6_t *)&DLSCH_alloc_pdu_1[k])->type             = 1;
              ((DCI1A_1_5MHz_TDD_1_6_t *)&DLSCH_alloc_pdu_1[k])->vrb_type         = 0;
              ((DCI1A_1_5MHz_TDD_1_6_t *)&DLSCH_alloc_pdu_1[k])->rballoc          = computeRIV(eNB->frame_parms.N_RB_DL,0,9);
              ((DCI1A_1_5MHz_TDD_1_6_t *)&DLSCH_alloc_pdu_1[k])->TPC              = TPC;
              ((DCI1A_1_5MHz_TDD_1_6_t *)&DLSCH_alloc_pdu_1[k])->dai              = 0;
              ((DCI1A_1_5MHz_TDD_1_6_t *)&DLSCH_alloc_pdu_1[k])->harq_pid         = 0;
              ((DCI1A_1_5MHz_TDD_1_6_t *)&DLSCH_alloc_pdu_1[k])->mcs             = mcs1;
              ((DCI1A_1_5MHz_TDD_1_6_t *)&DLSCH_alloc_pdu_1[k])->ndi             = 0;
              ((DCI1A_1_5MHz_TDD_1_6_t *)&DLSCH_alloc_pdu_1[k])->rv              = 0;
              break;

            case 25:
              dci_length = sizeof_DCI1A_5MHz_TDD_1_6_t;
              dci_length_bytes = sizeof(DCI1A_5MHz_TDD_1_6_t);
              ((DCI1A_5MHz_TDD_1_6_t *)&DLSCH_alloc_pdu_1[k])->type             = 1;
              ((DCI1A_5MHz_TDD_1_6_t *)&DLSCH_alloc_pdu_1[k])->vrb_type         = 0;
              ((DCI1A_5MHz_TDD_1_6_t *)&DLSCH_alloc_pdu_1[k])->rballoc          = computeRIV(eNB->frame_parms.N_RB_DL,0,9);
              ((DCI1A_5MHz_TDD_1_6_t *)&DLSCH_alloc_pdu_1[k])->TPC              = TPC;
              ((DCI1A_5MHz_TDD_1_6_t *)&DLSCH_alloc_pdu_1[k])->dai              = 0;
              ((DCI1A_5MHz_TDD_1_6_t *)&DLSCH_alloc_pdu_1[k])->harq_pid         = 0;
              ((DCI1A_5MHz_TDD_1_6_t *)&DLSCH_alloc_pdu_1[k])->mcs             = mcs1;
              ((DCI1A_5MHz_TDD_1_6_t *)&DLSCH_alloc_pdu_1[k])->ndi             = 0;
              ((DCI1A_5MHz_TDD_1_6_t *)&DLSCH_alloc_pdu_1[k])->rv              = 0;
              break;

            case 50:
              dci_length = sizeof_DCI1A_10MHz_TDD_1_6_t;
              dci_length_bytes = sizeof(DCI1A_10MHz_TDD_1_6_t);
              ((DCI1A_10MHz_TDD_1_6_t *)&DLSCH_alloc_pdu_1[k])->type             = 1;
              ((DCI1A_10MHz_TDD_1_6_t *)&DLSCH_alloc_pdu_1[k])->vrb_type         = 1;
              ((DCI1A_10MHz_TDD_1_6_t *)&DLSCH_alloc_pdu_1[k])->rballoc          = computeRIV(eNB->frame_parms.N_RB_DL,0,9);
              ((DCI1A_10MHz_TDD_1_6_t *)&DLSCH_alloc_pdu_1[k])->TPC              = TPC;
              ((DCI1A_10MHz_TDD_1_6_t *)&DLSCH_alloc_pdu_1[k])->dai              = 0;
              ((DCI1A_10MHz_TDD_1_6_t *)&DLSCH_alloc_pdu_1[k])->harq_pid         = 0;
              ((DCI1A_10MHz_TDD_1_6_t *)&DLSCH_alloc_pdu_1[k])->mcs             = mcs1;
              ((DCI1A_10MHz_TDD_1_6_t *)&DLSCH_alloc_pdu_1[k])->ndi             = 0;
              ((DCI1A_10MHz_TDD_1_6_t *)&DLSCH_alloc_pdu_1[k])->rv              = 0;
              break;

            case 100:
              ((DCI1A_20MHz_TDD_1_6_t *)&DLSCH_alloc_pdu_1[k])->type             = 1;
              ((DCI1A_20MHz_TDD_1_6_t *)&DLSCH_alloc_pdu_1[k])->vrb_type         = 1;
              ((DCI1A_20MHz_TDD_1_6_t *)&DLSCH_alloc_pdu_1[k])->rballoc          = computeRIV(eNB->frame_parms.N_RB_DL,0,9);
              ((DCI1A_20MHz_TDD_1_6_t *)&DLSCH_alloc_pdu_1[k])->TPC              = TPC;
              ((DCI1A_20MHz_TDD_1_6_t *)&DLSCH_alloc_pdu_1[k])->dai              = 0;
              ((DCI1A_20MHz_TDD_1_6_t *)&DLSCH_alloc_pdu_1[k])->harq_pid         = 0;
              ((DCI1A_20MHz_TDD_1_6_t *)&DLSCH_alloc_pdu_1[k])->mcs             = mcs1;
              ((DCI1A_20MHz_TDD_1_6_t *)&DLSCH_alloc_pdu_1[k])->ndi             = 0;
              ((DCI1A_20MHz_TDD_1_6_t *)&DLSCH_alloc_pdu_1[k])->rv              = 0;
              dci_length = sizeof_DCI1A_20MHz_TDD_1_6_t;
              dci_length_bytes = sizeof(DCI1A_20MHz_TDD_1_6_t);
              break;
            }
          } else {
            switch (eNB->frame_parms.N_RB_DL) {
            case 6:
              dci_length = sizeof_DCI1A_1_5MHz_FDD_t;
              dci_length_bytes = sizeof(DCI1A_1_5MHz_FDD_t);
              ((DCI1A_1_5MHz_FDD_t *)&DLSCH_alloc_pdu_1[k])->type             = 1;
              ((DCI1A_1_5MHz_FDD_t *)&DLSCH_alloc_pdu_1[k])->vrb_type         = 1;
              ((DCI1A_1_5MHz_FDD_t *)&DLSCH_alloc_pdu_1[k])->rballoc          = computeRIV(eNB->frame_parms.N_RB_DL,0,9);
              ((DCI1A_1_5MHz_FDD_t *)&DLSCH_alloc_pdu_1[k])->TPC              = TPC;
              ((DCI1A_1_5MHz_FDD_t *)&DLSCH_alloc_pdu_1[k])->harq_pid         = 0;
              ((DCI1A_1_5MHz_FDD_t *)&DLSCH_alloc_pdu_1[k])->mcs             = mcs1;
              ((DCI1A_1_5MHz_FDD_t *)&DLSCH_alloc_pdu_1[k])->ndi             = 0;
              ((DCI1A_1_5MHz_FDD_t *)&DLSCH_alloc_pdu_1[k])->rv              = 0;
              break;

            case 25:
              dci_length = sizeof_DCI1A_5MHz_FDD_t;
              dci_length_bytes = sizeof(DCI1A_5MHz_FDD_t);
              ((DCI1A_5MHz_FDD_t *)&DLSCH_alloc_pdu_1[k])->type             = 1;
              ((DCI1A_5MHz_FDD_t *)&DLSCH_alloc_pdu_1[k])->vrb_type         = 1;
              ((DCI1A_5MHz_FDD_t *)&DLSCH_alloc_pdu_1[k])->rballoc          = computeRIV(eNB->frame_parms.N_RB_DL,0,9);
              ((DCI1A_5MHz_FDD_t *)&DLSCH_alloc_pdu_1[k])->TPC              = TPC;
              ((DCI1A_5MHz_FDD_t *)&DLSCH_alloc_pdu_1[k])->harq_pid         = 0;
              ((DCI1A_5MHz_FDD_t *)&DLSCH_alloc_pdu_1[k])->mcs             = mcs1;
              ((DCI1A_5MHz_FDD_t *)&DLSCH_alloc_pdu_1[k])->ndi             = 0;
              ((DCI1A_5MHz_FDD_t *)&DLSCH_alloc_pdu_1[k])->rv              = 0;
              break;

            case 50:
              dci_length = sizeof_DCI1A_10MHz_FDD_t;
              dci_length_bytes = sizeof(DCI1A_10MHz_FDD_t);
              ((DCI1A_10MHz_FDD_t *)&DLSCH_alloc_pdu_1[k])->type             = 1;
              ((DCI1A_10MHz_FDD_t *)&DLSCH_alloc_pdu_1[k])->vrb_type         = 1;
              ((DCI1A_10MHz_FDD_t *)&DLSCH_alloc_pdu_1[k])->rballoc          = computeRIV(eNB->frame_parms.N_RB_DL,0,9);
              ((DCI1A_10MHz_FDD_t *)&DLSCH_alloc_pdu_1[k])->TPC              = TPC;
              ((DCI1A_10MHz_FDD_t *)&DLSCH_alloc_pdu_1[k])->harq_pid         = 0;
              ((DCI1A_10MHz_FDD_t *)&DLSCH_alloc_pdu_1[k])->mcs             = mcs1;
              ((DCI1A_10MHz_FDD_t *)&DLSCH_alloc_pdu_1[k])->ndi             = 0;
              ((DCI1A_10MHz_FDD_t *)&DLSCH_alloc_pdu_1[k])->rv              = 0;
              break;

            case 100:
              dci_length = sizeof_DCI1A_20MHz_FDD_t;
              dci_length_bytes = sizeof(DCI1A_20MHz_FDD_t);
              ((DCI1A_20MHz_FDD_t *)&DLSCH_alloc_pdu_1[k])->type             = 1;
              ((DCI1A_20MHz_FDD_t *)&DLSCH_alloc_pdu_1[k])->vrb_type         = 1;
              ((DCI1A_20MHz_FDD_t *)&DLSCH_alloc_pdu_1[k])->rballoc          = computeRIV(eNB->frame_parms.N_RB_DL,0,9);
              ((DCI1A_20MHz_FDD_t *)&DLSCH_alloc_pdu_1[k])->TPC              = TPC;
              ((DCI1A_20MHz_FDD_t *)&DLSCH_alloc_pdu_1[k])->harq_pid         = 0;
              ((DCI1A_20MHz_FDD_t *)&DLSCH_alloc_pdu_1[k])->mcs             = mcs1;
              ((DCI1A_20MHz_FDD_t *)&DLSCH_alloc_pdu_1[k])->ndi             = 0;
              ((DCI1A_20MHz_FDD_t *)&DLSCH_alloc_pdu_1[k])->rv              = 0;
              break;
            }
          }

          memcpy(&dci_alloc[*num_dci].dci_pdu[0],&DLSCH_alloc_pdu_1[k],dci_length_bytes);
          dci_alloc[*num_dci].dci_length = dci_length;
          dci_alloc[*num_dci].L          = 1;
          dci_alloc[*num_dci].rnti       = SI_RNTI;
          dci_alloc[*num_dci].format     = format1A;
          dci_alloc[*num_dci].firstCCE       = 0;
          dump_dci(&eNB->frame_parms,&dci_alloc[*num_dci]);

          printf("Generating dlsch params for user %d\n",k);
          generate_eNB_dlsch_params_from_dci(0,
					     subframe,
                                             &DLSCH_alloc_pdu_1[0],
                                             SI_RNTI,
                                             format1A,
                                             eNB->dlsch[0],
                                             &eNB->frame_parms,
                                             eNB->pdsch_config_dedicated,
                                             SI_RNTI,
                                             0,
                                             P_RNTI,
                                             eNB->UE_stats[0].DL_pmi_single,
					     transmission_mode>=7?transmission_mode:0);

          *num_common_dci = *num_common_dci + 1;
          *num_dci = *num_dci + 1;

        }

        printf("Generated DCI format 2A (Transmission Mode 3)\n");
        break;

      case 4:
        if (common_flag == 0) {

          if (eNB->frame_parms.nb_antennas_tx == 2) {

            if (eNB->frame_parms.frame_type == TDD) {

              switch (eNB->frame_parms.N_RB_DL) {
              case 6:
                dci_length = sizeof_DCI2_1_5MHz_2A_TDD_t;
                dci_length_bytes = sizeof(DCI2_1_5MHz_2A_TDD_t);
                ((DCI2_1_5MHz_2A_TDD_t *)&DLSCH_alloc_pdu_1[k])->rballoc          = DLSCH_RB_ALLOC;
                ((DCI2_1_5MHz_2A_TDD_t *)&DLSCH_alloc_pdu_1[k])->TPC              = 0;
                ((DCI2_1_5MHz_2A_TDD_t *)&DLSCH_alloc_pdu_1[k])->dai              = 0;
                ((DCI2_1_5MHz_2A_TDD_t *)&DLSCH_alloc_pdu_1[k])->harq_pid         = 0;
                ((DCI2_1_5MHz_2A_TDD_t *)&DLSCH_alloc_pdu_1[k])->mcs1             = mcs1;
                ((DCI2_1_5MHz_2A_TDD_t *)&DLSCH_alloc_pdu_1[k])->ndi1             = ndi;
                ((DCI2_1_5MHz_2A_TDD_t *)&DLSCH_alloc_pdu_1[k])->rv1              = rv;
                ((DCI2_1_5MHz_2A_TDD_t *)&DLSCH_alloc_pdu_1[k])->mcs2             = mcs2;
                ((DCI2_1_5MHz_2A_TDD_t *)&DLSCH_alloc_pdu_1[k])->ndi2             = ndi;
                ((DCI2_1_5MHz_2A_TDD_t *)&DLSCH_alloc_pdu_1[k])->rv2              = rv;
                break;

              case 25:
                dci_length = sizeof_DCI2_5MHz_2A_TDD_t;
                dci_length_bytes = sizeof(DCI2_5MHz_2A_TDD_t);
                ((DCI2_5MHz_2A_TDD_t *)&DLSCH_alloc_pdu_1[k])->rah              = 0;
                ((DCI2_5MHz_2A_TDD_t *)&DLSCH_alloc_pdu_1[k])->rballoc          = DLSCH_RB_ALLOC;
                ((DCI2_5MHz_2A_TDD_t *)&DLSCH_alloc_pdu_1[k])->TPC              = 0;
                ((DCI2_5MHz_2A_TDD_t *)&DLSCH_alloc_pdu_1[k])->dai              = 0;
                ((DCI2_5MHz_2A_TDD_t *)&DLSCH_alloc_pdu_1[k])->harq_pid         = 0;
                ((DCI2_5MHz_2A_TDD_t *)&DLSCH_alloc_pdu_1[k])->mcs1             = mcs1;
                ((DCI2_5MHz_2A_TDD_t *)&DLSCH_alloc_pdu_1[k])->ndi1             = ndi;
                ((DCI2_5MHz_2A_TDD_t *)&DLSCH_alloc_pdu_1[k])->rv1              = rv;
                ((DCI2_5MHz_2A_TDD_t *)&DLSCH_alloc_pdu_1[k])->mcs2             = mcs2;
                ((DCI2_5MHz_2A_TDD_t *)&DLSCH_alloc_pdu_1[k])->ndi2             = ndi;
                ((DCI2_5MHz_2A_TDD_t *)&DLSCH_alloc_pdu_1[k])->rv2              = rv;
                break;

              case 50:
                dci_length = sizeof_DCI2_10MHz_2A_TDD_t;
                dci_length_bytes = sizeof(DCI2_10MHz_2A_TDD_t);
                ((DCI2_10MHz_2A_TDD_t *)&DLSCH_alloc_pdu_1[k])->rah              = 0;
                ((DCI2_10MHz_2A_TDD_t *)&DLSCH_alloc_pdu_1[k])->rballoc          = DLSCH_RB_ALLOC;
                ((DCI2_10MHz_2A_TDD_t *)&DLSCH_alloc_pdu_1[k])->TPC              = 0;
                ((DCI2_10MHz_2A_TDD_t *)&DLSCH_alloc_pdu_1[k])->dai              = 0;
                ((DCI2_10MHz_2A_TDD_t *)&DLSCH_alloc_pdu_1[k])->harq_pid         = 0;
                ((DCI2_10MHz_2A_TDD_t *)&DLSCH_alloc_pdu_1[k])->mcs1             = mcs1;
                ((DCI2_10MHz_2A_TDD_t *)&DLSCH_alloc_pdu_1[k])->ndi1             = ndi;
                ((DCI2_10MHz_2A_TDD_t *)&DLSCH_alloc_pdu_1[k])->rv1              = rv;
                ((DCI2_10MHz_2A_TDD_t *)&DLSCH_alloc_pdu_1[k])->mcs2             = mcs2;
                ((DCI2_10MHz_2A_TDD_t *)&DLSCH_alloc_pdu_1[k])->ndi2             = ndi;
                ((DCI2_10MHz_2A_TDD_t *)&DLSCH_alloc_pdu_1[k])->rv2              = rv;
                break;

              case 100:
                ((DCI2_20MHz_2A_TDD_t *)&DLSCH_alloc_pdu_1[k])->rah              = 0;
                ((DCI2_20MHz_2A_TDD_t *)&DLSCH_alloc_pdu_1[k])->rballoc          = DLSCH_RB_ALLOC;
                ((DCI2_20MHz_2A_TDD_t *)&DLSCH_alloc_pdu_1[k])->TPC              = 0;
                ((DCI2_20MHz_2A_TDD_t *)&DLSCH_alloc_pdu_1[k])->dai              = 0;
                ((DCI2_20MHz_2A_TDD_t *)&DLSCH_alloc_pdu_1[k])->harq_pid         = 0;
                ((DCI2_20MHz_2A_TDD_t *)&DLSCH_alloc_pdu_1[k])->mcs1             = mcs1;
                ((DCI2_20MHz_2A_TDD_t *)&DLSCH_alloc_pdu_1[k])->ndi1             = ndi;
                ((DCI2_20MHz_2A_TDD_t *)&DLSCH_alloc_pdu_1[k])->rv1              = rv;
                ((DCI2_20MHz_2A_TDD_t *)&DLSCH_alloc_pdu_1[k])->mcs2             = mcs2;
                ((DCI2_20MHz_2A_TDD_t *)&DLSCH_alloc_pdu_1[k])->ndi2             = ndi;
                ((DCI2_20MHz_2A_TDD_t *)&DLSCH_alloc_pdu_1[k])->rv2              = rv;
                dci_length = sizeof_DCI2_20MHz_2A_TDD_t;
                dci_length_bytes = sizeof(DCI2_20MHz_2A_TDD_t);
                break;
              }
            }

            else {
              switch (eNB->frame_parms.N_RB_DL) {
              case 6:
                dci_length = sizeof_DCI2_1_5MHz_2A_FDD_t;
                dci_length_bytes = sizeof(DCI2_1_5MHz_2A_FDD_t);
                ((DCI2_1_5MHz_2A_FDD_t *)&DLSCH_alloc_pdu_1[k])->rballoc          = DLSCH_RB_ALLOC;
                ((DCI2_1_5MHz_2A_FDD_t *)&DLSCH_alloc_pdu_1[k])->TPC              = 0;
                ((DCI2_1_5MHz_2A_FDD_t *)&DLSCH_alloc_pdu_1[k])->harq_pid         = 0;
                ((DCI2_1_5MHz_2A_FDD_t *)&DLSCH_alloc_pdu_1[k])->mcs1             = mcs1;
                ((DCI2_1_5MHz_2A_FDD_t *)&DLSCH_alloc_pdu_1[k])->ndi1             = ndi;
                ((DCI2_1_5MHz_2A_FDD_t *)&DLSCH_alloc_pdu_1[k])->rv1              = rv;
                ((DCI2_1_5MHz_2A_FDD_t *)&DLSCH_alloc_pdu_1[k])->mcs2             = mcs2;
                ((DCI2_1_5MHz_2A_FDD_t *)&DLSCH_alloc_pdu_1[k])->ndi2             = ndi;
                ((DCI2_1_5MHz_2A_FDD_t *)&DLSCH_alloc_pdu_1[k])->rv2              = rv;
                break;

              case 25:
                dci_length = sizeof_DCI2_5MHz_2A_FDD_t;
                dci_length_bytes = sizeof(DCI2_5MHz_2A_FDD_t);
                ((DCI2_5MHz_2A_FDD_t *)&DLSCH_alloc_pdu_1[k])->rah              = 0;
                ((DCI2_5MHz_2A_FDD_t *)&DLSCH_alloc_pdu_1[k])->rballoc          = DLSCH_RB_ALLOC;
                ((DCI2_5MHz_2A_FDD_t *)&DLSCH_alloc_pdu_1[k])->TPC              = 0;
                ((DCI2_5MHz_2A_FDD_t *)&DLSCH_alloc_pdu_1[k])->harq_pid         = 0;
                ((DCI2_5MHz_2A_FDD_t *)&DLSCH_alloc_pdu_1[k])->mcs1             = mcs1;
                ((DCI2_5MHz_2A_FDD_t *)&DLSCH_alloc_pdu_1[k])->ndi1             = ndi;
                ((DCI2_5MHz_2A_FDD_t *)&DLSCH_alloc_pdu_1[k])->rv1              = rv;
                ((DCI2_5MHz_2A_FDD_t *)&DLSCH_alloc_pdu_1[k])->mcs2             = mcs2;
                ((DCI2_5MHz_2A_FDD_t *)&DLSCH_alloc_pdu_1[k])->ndi2             = ndi;
                ((DCI2_5MHz_2A_FDD_t *)&DLSCH_alloc_pdu_1[k])->rv2              = rv;
                break;

              case 50:
                dci_length = sizeof_DCI2_10MHz_2A_FDD_t;
                dci_length_bytes = sizeof(DCI2_10MHz_2A_FDD_t);
                ((DCI2_10MHz_2A_FDD_t *)&DLSCH_alloc_pdu_1[k])->rah              = 0;
                ((DCI2_10MHz_2A_FDD_t *)&DLSCH_alloc_pdu_1[k])->rballoc          = DLSCH_RB_ALLOC;
                ((DCI2_10MHz_2A_FDD_t *)&DLSCH_alloc_pdu_1[k])->TPC              = 0;
                ((DCI2_10MHz_2A_FDD_t *)&DLSCH_alloc_pdu_1[k])->harq_pid         = 0;
                ((DCI2_10MHz_2A_FDD_t *)&DLSCH_alloc_pdu_1[k])->mcs1             = mcs1;
                ((DCI2_10MHz_2A_FDD_t *)&DLSCH_alloc_pdu_1[k])->ndi1             = ndi;
                ((DCI2_10MHz_2A_FDD_t *)&DLSCH_alloc_pdu_1[k])->rv1              = rv;
                ((DCI2_10MHz_2A_FDD_t *)&DLSCH_alloc_pdu_1[k])->mcs2             = mcs2;
                ((DCI2_10MHz_2A_FDD_t *)&DLSCH_alloc_pdu_1[k])->ndi2             = ndi;
                ((DCI2_10MHz_2A_FDD_t *)&DLSCH_alloc_pdu_1[k])->rv2              = rv;
                break;

              case 100:
                dci_length = sizeof_DCI2_20MHz_2A_FDD_t;
                dci_length_bytes = sizeof(DCI2_20MHz_2A_FDD_t);
                ((DCI2_20MHz_2A_FDD_t *)&DLSCH_alloc_pdu_1[k])->rah              = 0;
                ((DCI2_20MHz_2A_FDD_t *)&DLSCH_alloc_pdu_1[k])->rballoc          = DLSCH_RB_ALLOC;
                ((DCI2_20MHz_2A_FDD_t *)&DLSCH_alloc_pdu_1[k])->TPC              = 0;
                ((DCI2_20MHz_2A_FDD_t *)&DLSCH_alloc_pdu_1[k])->harq_pid         = 0;
                ((DCI2_20MHz_2A_FDD_t *)&DLSCH_alloc_pdu_1[k])->mcs1             = mcs1;
                ((DCI2_20MHz_2A_FDD_t *)&DLSCH_alloc_pdu_1[k])->ndi1             = ndi;
                ((DCI2_20MHz_2A_FDD_t *)&DLSCH_alloc_pdu_1[k])->rv1              = rv;
                ((DCI2_20MHz_2A_FDD_t *)&DLSCH_alloc_pdu_1[k])->mcs2             = mcs2;
                ((DCI2_20MHz_2A_FDD_t *)&DLSCH_alloc_pdu_1[k])->ndi2             = ndi;
                ((DCI2_20MHz_2A_FDD_t *)&DLSCH_alloc_pdu_1[k])->rv2              = rv;
                break;
              }
            }
          } else if (eNB->frame_parms.nb_antennas_tx == 4) {

          }

          memcpy(&dci_alloc[*num_dci].dci_pdu[0],&DLSCH_alloc_pdu_1[k],dci_length_bytes);
          dci_alloc[*num_dci].dci_length = dci_length;
          dci_alloc[*num_dci].L          = 1;
          dci_alloc[*num_dci].rnti       = n_rnti+k;
          dci_alloc[*num_dci].format     = format2;
          dump_dci(&eNB->frame_parms,&dci_alloc[*num_dci]);

          printf("Generating dlsch params for user %d\n",k);
          generate_eNB_dlsch_params_from_dci(0,
					     subframe,
                                             &DLSCH_alloc_pdu_1[0],
                                             n_rnti+k,
                                             format2,
                                             eNB->dlsch[0],
                                             &eNB->frame_parms,
                                             eNB->pdsch_config_dedicated,
                                             SI_RNTI,
                                             0,
                                             P_RNTI,
                                             eNB->UE_stats[0].DL_pmi_single,
					     transmission_mode>=7?transmission_mode:0);

          *num_dci = *num_dci + 1;
          *num_ue_spec_dci = *num_ue_spec_dci + 1;
        } else {
          if (eNB->frame_parms.frame_type == TDD) {

            switch (eNB->frame_parms.N_RB_DL) {
            case 6:
              dci_length = sizeof_DCI1A_1_5MHz_TDD_1_6_t;
              dci_length_bytes = sizeof(DCI1A_1_5MHz_TDD_1_6_t);
              ((DCI1A_1_5MHz_TDD_1_6_t *)&DLSCH_alloc_pdu_1[k])->type             = 1;
              ((DCI1A_1_5MHz_TDD_1_6_t *)&DLSCH_alloc_pdu_1[k])->vrb_type         = 0;
              ((DCI1A_1_5MHz_TDD_1_6_t *)&DLSCH_alloc_pdu_1[k])->rballoc          = computeRIV(eNB->frame_parms.N_RB_DL,0,9);
              ((DCI1A_1_5MHz_TDD_1_6_t *)&DLSCH_alloc_pdu_1[k])->TPC              = TPC;
              ((DCI1A_1_5MHz_TDD_1_6_t *)&DLSCH_alloc_pdu_1[k])->dai              = 0;
              ((DCI1A_1_5MHz_TDD_1_6_t *)&DLSCH_alloc_pdu_1[k])->harq_pid         = 0;
              ((DCI1A_1_5MHz_TDD_1_6_t *)&DLSCH_alloc_pdu_1[k])->mcs             = mcs1;
              ((DCI1A_1_5MHz_TDD_1_6_t *)&DLSCH_alloc_pdu_1[k])->ndi             = 0;
              ((DCI1A_1_5MHz_TDD_1_6_t *)&DLSCH_alloc_pdu_1[k])->rv              = 0;
              break;

            case 25:
              dci_length = sizeof_DCI1A_5MHz_TDD_1_6_t;
              dci_length_bytes = sizeof(DCI1A_5MHz_TDD_1_6_t);
              ((DCI1A_5MHz_TDD_1_6_t *)&DLSCH_alloc_pdu_1[k])->type             = 1;
              ((DCI1A_5MHz_TDD_1_6_t *)&DLSCH_alloc_pdu_1[k])->vrb_type         = 0;
              ((DCI1A_5MHz_TDD_1_6_t *)&DLSCH_alloc_pdu_1[k])->rballoc          = computeRIV(eNB->frame_parms.N_RB_DL,0,9);
              ((DCI1A_5MHz_TDD_1_6_t *)&DLSCH_alloc_pdu_1[k])->TPC              = TPC;
              ((DCI1A_5MHz_TDD_1_6_t *)&DLSCH_alloc_pdu_1[k])->dai              = 0;
              ((DCI1A_5MHz_TDD_1_6_t *)&DLSCH_alloc_pdu_1[k])->harq_pid         = 0;
              ((DCI1A_5MHz_TDD_1_6_t *)&DLSCH_alloc_pdu_1[k])->mcs             = mcs1;
              ((DCI1A_5MHz_TDD_1_6_t *)&DLSCH_alloc_pdu_1[k])->ndi             = 0;
              ((DCI1A_5MHz_TDD_1_6_t *)&DLSCH_alloc_pdu_1[k])->rv              = 0;
              break;

            case 50:
              dci_length = sizeof_DCI1A_10MHz_TDD_1_6_t;
              dci_length_bytes = sizeof(DCI1A_10MHz_TDD_1_6_t);
              ((DCI1A_10MHz_TDD_1_6_t *)&DLSCH_alloc_pdu_1[k])->type             = 1;
              ((DCI1A_10MHz_TDD_1_6_t *)&DLSCH_alloc_pdu_1[k])->vrb_type         = 1;
              ((DCI1A_10MHz_TDD_1_6_t *)&DLSCH_alloc_pdu_1[k])->rballoc          = computeRIV(eNB->frame_parms.N_RB_DL,0,9);
              ((DCI1A_10MHz_TDD_1_6_t *)&DLSCH_alloc_pdu_1[k])->TPC              = TPC;
              ((DCI1A_10MHz_TDD_1_6_t *)&DLSCH_alloc_pdu_1[k])->dai              = 0;
              ((DCI1A_10MHz_TDD_1_6_t *)&DLSCH_alloc_pdu_1[k])->harq_pid         = 0;
              ((DCI1A_10MHz_TDD_1_6_t *)&DLSCH_alloc_pdu_1[k])->mcs             = mcs1;
              ((DCI1A_10MHz_TDD_1_6_t *)&DLSCH_alloc_pdu_1[k])->ndi             = 0;
              ((DCI1A_10MHz_TDD_1_6_t *)&DLSCH_alloc_pdu_1[k])->rv              = 0;
              break;

            case 100:
              ((DCI1A_20MHz_TDD_1_6_t *)&DLSCH_alloc_pdu_1[k])->type             = 1;
              ((DCI1A_20MHz_TDD_1_6_t *)&DLSCH_alloc_pdu_1[k])->vrb_type         = 1;
              ((DCI1A_20MHz_TDD_1_6_t *)&DLSCH_alloc_pdu_1[k])->rballoc          = computeRIV(eNB->frame_parms.N_RB_DL,0,9);
              ((DCI1A_20MHz_TDD_1_6_t *)&DLSCH_alloc_pdu_1[k])->TPC              = TPC;
              ((DCI1A_20MHz_TDD_1_6_t *)&DLSCH_alloc_pdu_1[k])->dai              = 0;
              ((DCI1A_20MHz_TDD_1_6_t *)&DLSCH_alloc_pdu_1[k])->harq_pid         = 0;
              ((DCI1A_20MHz_TDD_1_6_t *)&DLSCH_alloc_pdu_1[k])->mcs             = mcs1;
              ((DCI1A_20MHz_TDD_1_6_t *)&DLSCH_alloc_pdu_1[k])->ndi             = 0;
              ((DCI1A_20MHz_TDD_1_6_t *)&DLSCH_alloc_pdu_1[k])->rv              = 0;
              dci_length = sizeof_DCI1A_20MHz_TDD_1_6_t;
              dci_length_bytes = sizeof(DCI1A_20MHz_TDD_1_6_t);
              break;
            }
          } else {
            switch (eNB->frame_parms.N_RB_DL) {
            case 6:
              dci_length = sizeof_DCI1A_1_5MHz_FDD_t;
              dci_length_bytes = sizeof(DCI1A_1_5MHz_FDD_t);
              ((DCI1A_1_5MHz_FDD_t *)&DLSCH_alloc_pdu_1[k])->type             = 1;
              ((DCI1A_1_5MHz_FDD_t *)&DLSCH_alloc_pdu_1[k])->vrb_type         = 1;
              ((DCI1A_1_5MHz_FDD_t *)&DLSCH_alloc_pdu_1[k])->rballoc          = computeRIV(eNB->frame_parms.N_RB_DL,0,9);
              ((DCI1A_1_5MHz_FDD_t *)&DLSCH_alloc_pdu_1[k])->TPC              = TPC;
              ((DCI1A_1_5MHz_FDD_t *)&DLSCH_alloc_pdu_1[k])->harq_pid         = 0;
              ((DCI1A_1_5MHz_FDD_t *)&DLSCH_alloc_pdu_1[k])->mcs             = mcs1;
              ((DCI1A_1_5MHz_FDD_t *)&DLSCH_alloc_pdu_1[k])->ndi             = 0;
              ((DCI1A_1_5MHz_FDD_t *)&DLSCH_alloc_pdu_1[k])->rv              = 0;
              break;

            case 25:
              dci_length = sizeof_DCI1A_5MHz_FDD_t;
              dci_length_bytes = sizeof(DCI1A_5MHz_FDD_t);
              ((DCI1A_5MHz_FDD_t *)&DLSCH_alloc_pdu_1[k])->type             = 1;
              ((DCI1A_5MHz_FDD_t *)&DLSCH_alloc_pdu_1[k])->vrb_type         = 1;
              ((DCI1A_5MHz_FDD_t *)&DLSCH_alloc_pdu_1[k])->rballoc          = computeRIV(eNB->frame_parms.N_RB_DL,0,9);
              ((DCI1A_5MHz_FDD_t *)&DLSCH_alloc_pdu_1[k])->TPC              = TPC;
              ((DCI1A_5MHz_FDD_t *)&DLSCH_alloc_pdu_1[k])->harq_pid         = 0;
              ((DCI1A_5MHz_FDD_t *)&DLSCH_alloc_pdu_1[k])->mcs             = mcs1;
              ((DCI1A_5MHz_FDD_t *)&DLSCH_alloc_pdu_1[k])->ndi             = 0;
              ((DCI1A_5MHz_FDD_t *)&DLSCH_alloc_pdu_1[k])->rv              = 0;
              break;

            case 50:
              dci_length = sizeof_DCI1A_10MHz_FDD_t;
              dci_length_bytes = sizeof(DCI1A_10MHz_FDD_t);
              ((DCI1A_10MHz_FDD_t *)&DLSCH_alloc_pdu_1[k])->type             = 1;
              ((DCI1A_10MHz_FDD_t *)&DLSCH_alloc_pdu_1[k])->vrb_type         = 1;
              ((DCI1A_10MHz_FDD_t *)&DLSCH_alloc_pdu_1[k])->rballoc          = computeRIV(eNB->frame_parms.N_RB_DL,0,9);
              ((DCI1A_10MHz_FDD_t *)&DLSCH_alloc_pdu_1[k])->TPC              = TPC;
              ((DCI1A_10MHz_FDD_t *)&DLSCH_alloc_pdu_1[k])->harq_pid         = 0;
              ((DCI1A_10MHz_FDD_t *)&DLSCH_alloc_pdu_1[k])->mcs             = mcs1;
              ((DCI1A_10MHz_FDD_t *)&DLSCH_alloc_pdu_1[k])->ndi             = 0;
              ((DCI1A_10MHz_FDD_t *)&DLSCH_alloc_pdu_1[k])->rv              = 0;
              break;

            case 100:
              dci_length = sizeof_DCI1A_20MHz_FDD_t;
              dci_length_bytes = sizeof(DCI1A_20MHz_FDD_t);
              ((DCI1A_20MHz_FDD_t *)&DLSCH_alloc_pdu_1[k])->type             = 1;
              ((DCI1A_20MHz_FDD_t *)&DLSCH_alloc_pdu_1[k])->vrb_type         = 1;
              ((DCI1A_20MHz_FDD_t *)&DLSCH_alloc_pdu_1[k])->rballoc          = computeRIV(eNB->frame_parms.N_RB_DL,0,9);
              ((DCI1A_20MHz_FDD_t *)&DLSCH_alloc_pdu_1[k])->TPC              = TPC;
              ((DCI1A_20MHz_FDD_t *)&DLSCH_alloc_pdu_1[k])->harq_pid         = 0;
              ((DCI1A_20MHz_FDD_t *)&DLSCH_alloc_pdu_1[k])->mcs             = mcs1;
              ((DCI1A_20MHz_FDD_t *)&DLSCH_alloc_pdu_1[k])->ndi             = 0;
              ((DCI1A_20MHz_FDD_t *)&DLSCH_alloc_pdu_1[k])->rv              = 0;
              break;
            }
          }

          memcpy(&dci_alloc[*num_dci].dci_pdu[0],&DLSCH_alloc_pdu_1[k],dci_length_bytes);
          dci_alloc[*num_dci].dci_length = dci_length;
          dci_alloc[*num_dci].L          = 1;
          dci_alloc[*num_dci].rnti       = SI_RNTI;
          dci_alloc[*num_dci].format     = format1A;
          dci_alloc[*num_dci].firstCCE       = 0;
          dump_dci(&eNB->frame_parms,&dci_alloc[*num_dci]);

          printf("Generating dlsch params for user %d\n",k);
          generate_eNB_dlsch_params_from_dci(0,
					     subframe,
                                             &DLSCH_alloc_pdu_1[0],
                                             SI_RNTI,
                                             format1A,
                                             eNB->dlsch[0],
                                             &eNB->frame_parms,
                                             eNB->pdsch_config_dedicated,
                                             SI_RNTI,
                                             0,
                                             P_RNTI,
                                             eNB->UE_stats[0].DL_pmi_single,
					     transmission_mode>=7?transmission_mode:0);

          *num_common_dci = *num_common_dci + 1;
          *num_dci = *num_dci + 1;

        }

        break;

      case 5:
      case 6:
        memcpy(&dci_alloc[*num_dci].dci_pdu[0],&DLSCH_alloc_pdu2_1E[k],sizeof(DCI1E_5MHz_2A_M10PRB_TDD_t));
        dci_alloc[*num_dci].dci_length = sizeof_DCI1E_5MHz_2A_M10PRB_TDD_t;
        dci_alloc[*num_dci].L          = 1;
        dci_alloc[*num_dci].rnti       = n_rnti+k;
        dci_alloc[*num_dci].format     = format1E_2A_M10PRB;
        dci_alloc[*num_dci].firstCCE       = 4*k;
        printf("Generating dlsch params for user %d\n",k);
        generate_eNB_dlsch_params_from_dci(0,
					   subframe,
                                           &DLSCH_alloc_pdu2_1E[k],
                                           n_rnti+k,
                                           format1E_2A_M10PRB,
                                           eNB->dlsch[k],
                                           &eNB->frame_parms,
                                           eNB->pdsch_config_dedicated,
                                           SI_RNTI,
                                           0,
                                           P_RNTI,
                                           eNB->UE_stats[k].DL_pmi_single,
					   transmission_mode>=7?transmission_mode:0);

        dump_dci(&eNB->frame_parms,&dci_alloc[*num_dci]);
        *num_ue_spec_dci = *num_ue_spec_dci + 1;
        *num_dci = *num_dci + 1;

        break;

      default:
        printf("Unsupported Transmission Mode!!!");
        exit(-1);
        break;
      }
    }
}

int n_users = 1;
sub_frame_t subframe=7;
DCI_PDU DCI_pdu;
int num_common_dci=0,num_ue_spec_dci=0,num_dci=0,num_pdcch_symbols=1;


DCI_PDU *get_dci_sdu(module_id_t module_idP,int CC_id,frame_t frameP,sub_frame_t subframeP) {

  if (subframeP == subframe) {
    DCI_pdu.Num_ue_spec_dci   = num_ue_spec_dci;
    DCI_pdu.Num_common_dci    = num_common_dci;
    DCI_pdu.num_pdcch_symbols = num_pdcch_symbols;
    return(&DCI_pdu);
  } else {
    DCI_pdu.Num_ue_spec_dci   = 0;
    DCI_pdu.Num_common_dci    = 0;
    DCI_pdu.num_pdcch_symbols = num_pdcch_symbols;
  }
}

void eNB_dlsch_ulsch_scheduler(module_id_t module_idP, uint8_t cooperation_flag, frame_t frameP, sub_frame_t subframeP) {

  return;
}

uint16_t n_rnti=0x1234;
unsigned char *input_buffer0[2],*input_buffer1[2];
unsigned short input_buffer_length0,input_buffer_length1;

uint8_t *get_dlsch_sdu(module_id_t module_idP,int CC_id,frame_t frameP,rnti_t rnti,uint8_t TBindex) {

  int k;

  for (k=0;k<n_users;k++)
    if (rnti == n_rnti+k)
      break;
  if (k<n_users)
    return(TBindex==0 ? input_buffer0[k] : input_buffer1[k]);
  else {
    printf("RNTI not found,exiting\n");
    exit(-1);
  }
}

int main(int argc, char **argv)
{

  int c;
  int k,i,aa;
  int re;

  int s,Kr,Kr_bytes;

  double SNR,snr0=-2.0,snr1,rate;
  double snr_step=1,input_snr_step=1, snr_int=30;

  LTE_DL_FRAME_PARMS *frame_parms;
  double s_re0[30720*2],s_im0[30720*2],r_re0[30720*2],r_im0[30720*2];
  double s_re1[30720*2],s_im1[30720*2],r_re1[30720*2],r_im1[30720*2];
  double *s_re[2]={s_re0,s_re1};
  double *s_im[2]={s_im0,s_im1};
  double *r_re[2]={r_re0,r_re1};
  double *r_im[2]={r_im0,r_im1};
  double forgetting_factor=0.0; //in [0,1] 0 means a new channel every time, 1 means keep the same channel


  uint8_t extended_prefix_flag=0,transmission_mode=1,n_tx_port=1,n_tx_phy=1,n_rx=2;
  uint16_t Nid_cell=0;

  int eNB_id = 0;
  unsigned char mcs1=0,mcs2=0,mcs_i=0,dual_stream_UE = 0,awgn_flag=0,round;
  unsigned char i_mod = 2;
  unsigned short NB_RB;
  uint16_t tdd_config=3;



  SCM_t channel_model=Rayleigh1;
  //  unsigned char *input_data,*decoded_output;

  DCI_ALLOC_t *dci_alloc = &DCI_pdu.dci_alloc[0];

  unsigned int ret;
  unsigned int coded_bits_per_codeword=0,nsymb,tbs=0;

  unsigned int tx_lev=0,tx_lev_dB=0,trials,errs[4]= {0,0,0,0},errs2[4]= {0,0,0,0},round_trials[4]= {0,0,0,0},dci_errors=0;//,num_layers;
  int re_allocated;
  char fname[32],vname[32];
  FILE *bler_fd;
  char bler_fname[256];
  FILE *time_meas_fd;
  char time_meas_fname[256];
  //  FILE *tikz_fd;
  //  char tikz_fname[256];

  FILE *input_trch_fd=NULL;
  unsigned char input_trch_file=0;
  FILE *input_fd=NULL;
  unsigned char input_file=0;
  //  char input_val_str[50],input_val_str2[50];

  char input_trch_val[16];

  //  unsigned char pbch_pdu[6];




  //  FILE *rx_frame_file;

  int n_frames;
  int n_ch_rlz = 1;
  channel_desc_t *eNB2UE[4];
  uint8_t num_pdcch_symbols_2=0;
  uint8_t rx_sample_offset = 0;
  //char stats_buffer[4096];
  //int len;
  uint8_t num_rounds = 4;//,fix_rounds=0;

  int u;
  int n=0;
  int abstx=0;
  int iii;

  int ch_realization;
  int pmi_feedback=0;
  int hold_channel=0;

  // void *data;
  // int ii;
  //  int bler;
  double blerr[4],uncoded_ber,avg_ber;
  short *uncoded_ber_bit=NULL;
  uint8_t N_RB_DL=25,osf=1;
  frame_t frame_type = FDD;
  int xforms=0;
  FD_lte_phy_scope_ue *form_ue = NULL;
  char title[255];

  int numCCE=0;
  int dci_length_bytes=0,dci_length=0;
  //double channel_bandwidth = 5.0, sampling_rate=7.68;
  int common_flag=0,TPC=0;

  double cpu_freq_GHz;
  //  time_stats_t ts;//,sts,usts;
  int avg_iter,iter_trials;
  int rballocset=0;
  int print_perf=0;
  int test_perf=0;
  int dump_table=0;

  double effective_rate=0.0;
  char channel_model_input[10]="I";

  int TB0_active = 1;
  uint32_t perfect_ce = 0;

  //  LTE_DL_UE_HARQ_t *dlsch0_ue_harq;
  //  LTE_DL_eNB_HARQ_t *dlsch0_eNB_harq;
  uint8_t Kmimo;
  uint8_t ue_category=4;
  uint32_t Nsoft;



  int CCE_table[800];

  int threequarter_fs=0;

  opp_enabled=1; // to enable the time meas

  FILE *csv_fd=NULL;
  char csv_fname[32];
  int dci_flag=1;
  int two_thread_flag=0;
  int DLSCH_RB_ALLOC;

#if defined(__arm__)
  FILE    *proc_fd = NULL;
  char buf[64];

  proc_fd = fopen("/sys/devices/system/cpu/cpu4/cpufreq/cpuinfo_cur_freq", "r");
  if(!proc_fd)
     printf("cannot open /sys/devices/system/cpu/cpu4/cpufreq/cpuinfo_cur_freq");
  else {
     while(fgets(buf, 63, proc_fd))
        printf("%s", buf);
  }
  fclose(proc_fd);
  cpu_freq_GHz = ((double)atof(buf))/1e6;
#else
  cpu_freq_GHz = get_cpu_freq_GHz();
#endif
  printf("Detected cpu_freq %f GHz\n",cpu_freq_GHz);

  //signal(SIGSEGV, handler);
  //signal(SIGABRT, handler);

  logInit();

  // default parameters
  n_frames = 1000;
  snr0 = 0;
  //  num_layers = 1;
  perfect_ce = 0;

  while ((c = getopt (argc, argv, "ahdpZDe:Em:n:o:s:f:t:c:g:r:F:x:q:y:z:AM:N:I:i:O:R:S:C:T:b:u:v:w:B:Pl:WXY")) != -1) {
    switch (c) {
    case 'a':
      awgn_flag = 1;
      channel_model = AWGN;
      break;

    case 'A':
      abstx = 1;
      break;

    case 'b':
      tdd_config=atoi(optarg);
      break;

    case 'B':
      N_RB_DL=atoi(optarg);
      break;

    case 'c':
      num_pdcch_symbols=atoi(optarg);
      break;

    case 'C':
      Nid_cell = atoi(optarg);
      break;

    case 'd':
      dci_flag = 1;
      break;

    case 'D':
      frame_type=TDD;
      break;

    case 'e':
      num_rounds=1;
      common_flag = 1;
      TPC = atoi(optarg);
      break;

    case 'E':
      threequarter_fs=1;
      break;

    case 'f':
      input_snr_step= atof(optarg);
      break;

    case 'F':
      forgetting_factor = atof(optarg);
      break;

    case 'i':
      input_fd = fopen(optarg,"r");
      input_file=1;
      dci_flag = 1;
      break;

    case 'I':
      input_trch_fd = fopen(optarg,"r");
      input_trch_file=1;
      break;

    case 'W':
      two_thread_flag = 1;
      break;
    case 'l':
      offset_mumimo_llr_drange_fix=atoi(optarg);
      break;

    case 'm':
      mcs1 = atoi(optarg);
      break;

    case 'M':
      mcs2 = atoi(optarg);
      break;

    case 'O':
      test_perf=atoi(optarg);
      //print_perf =1;
      break;

    case 't':
      mcs_i = atoi(optarg);
      i_mod = get_Qm(mcs_i);
      break;

    case 'n':
      n_frames = atoi(optarg);
      break;


    case 'o':
      rx_sample_offset = atoi(optarg);
      break;

    case 'r':
      DLSCH_RB_ALLOC = atoi(optarg);
      rballocset = 1;
      break;

    case 's':
      snr0 = atof(optarg);
      break;

    case 'w':
      snr_int = atof(optarg);
      break;


    case 'N':
      n_ch_rlz= atof(optarg);
      break;

    case 'p':
      extended_prefix_flag=1;
      break;

    case 'g':
      memcpy(channel_model_input,optarg,10);

      switch((char)*optarg) {
      case 'A':
        channel_model=SCM_A;
        break;

      case 'B':
        channel_model=SCM_B;
        break;

      case 'C':
        channel_model=SCM_C;
        break;

      case 'D':
        channel_model=SCM_D;
        break;

      case 'E':
        channel_model=EPA;
        break;

      case 'F':
        channel_model=EVA;
        break;

      case 'G':
        channel_model=ETU;
        break;

      case 'H':
        channel_model=Rayleigh8;
        break;

      case 'I':
        channel_model=Rayleigh1;
        break;

      case 'J':
        channel_model=Rayleigh1_corr;
        break;

      case 'K':
        channel_model=Rayleigh1_anticorr;
        break;

      case 'L':
        channel_model=Rice8;
        break;

      case 'M':
        channel_model=Rice1;
        break;

      case 'N':
        channel_model=AWGN;
        break;
      default:
        msg("Unsupported channel model!\n");
        exit(-1);
      }

      break;
    case 'R':
      num_rounds=atoi(optarg);
      break;

    case 'S':
      subframe=atoi(optarg);
      break;

    case 'T':
      n_rnti=atoi(optarg);
      break;

    case 'u':
      dual_stream_UE=1;
      UE->use_ia_receiver = 1;

      if ((n_tx_port!=2) || (transmission_mode!=5)) {
        msg("IA receiver only supported for TM5!");
        exit(-1);
      }

      break;

    case 'v':
      i_mod = atoi(optarg);

      if (i_mod!=2 && i_mod!=4 && i_mod!=6) {
        msg("Wrong i_mod %d, should be 2,4 or 6\n",i_mod);
        exit(-1);
      }

      break;

    case 'P':
      print_perf=1;
      break;

    case 'q':
      n_tx_port=atoi(optarg);

      if ((n_tx_port==0) || ((n_tx_port>2))) {
        msg("Unsupported number of cell specific antennas ports %d\n",n_tx_port);
        exit(-1);
      }

      break;


    case 'x':
      transmission_mode=atoi(optarg);

      if ((transmission_mode!=1) &&
          (transmission_mode!=2) &&
          (transmission_mode!=3) &&
          (transmission_mode!=4) &&
          (transmission_mode!=5) &&
          (transmission_mode!=6) &&
          (transmission_mode!=7)) {
        msg("Unsupported transmission mode %d\n",transmission_mode);
        exit(-1);
      }

      if (transmission_mode>1 && transmission_mode<7) {
        n_tx_port = 2;
      }

      break;

    case 'y':
      n_tx_phy=atoi(optarg);

      if (n_tx_phy < n_tx_port) {
        msg("n_tx_phy mush not be smaller than n_tx_port");
        exit(-1);
      }

      if ((transmission_mode>1 && transmission_mode<7) && n_tx_port<2) {
        msg("n_tx_port must be >1 for transmission_mode %d\n",transmission_mode);
        exit(-1);
      }

      if (transmission_mode==7 && (n_tx_phy!=1 && n_tx_phy!=2 && n_tx_phy!=4 && n_tx_phy!=8 && n_tx_phy!=16 && n_tx_phy!=64 && n_tx_phy!=128)) {
        msg("Physical number of antennas not supported for TM7.\n");
        exit(-1);
      }

      break;
      break;

    case 'X':
      xforms=1;
      break;

    case 'Y':
      perfect_ce=1;
      break;

    case 'z':
      n_rx=atoi(optarg);

      if ((n_rx==0) || (n_rx>2)) {
        msg("Unsupported number of rx antennas %d\n",n_rx);
        exit(-1);
      }

      break;

    case 'Z':
      dump_table=1;
      break;



    case 'h':
    default:
      printf("%s -h(elp) -a(wgn on) -d(ci decoding on) -p(extended prefix on) -m mcs1 -M mcs2 -n n_frames -s snr0 -x transmission mode (1,2,5,6,7) -y TXant -z RXant -I trch_file\n",argv[0]);
      printf("-h This message\n");
      printf("-a Use AWGN channel and not multipath\n");
      printf("-c Number of PDCCH symbols\n");
      printf("-m MCS1 for TB 1\n");
      printf("-M MCS2 for TB 2\n");
      printf("-d Transmit the DCI and compute its error statistics and the overall throughput\n");
      printf("-p Use extended prefix mode\n");
      printf("-n Number of frames to simulate\n");
      printf("-o Sample offset for receiver\n");
      printf("-s Starting SNR, runs from SNR to SNR+%.1fdB in steps of %.1fdB. If n_frames is 1 then just SNR is simulated and MATLAB/OCTAVE output is generated\n", snr_int, snr_step);
      printf("-f step size of SNR, default value is 1.\n");
      printf("-r ressource block allocation (see  section 7.1.6.3 in 36.213\n");
      printf("-g [A:M] Use 3GPP 25.814 SCM-A/B/C/D('A','B','C','D') or 36-101 EPA('E'), EVA ('F'),ETU('G') models (ignores delay spread and Ricean factor), Rayghleigh8 ('H'), Rayleigh1('I'), Rayleigh1_corr('J'), Rayleigh1_anticorr ('K'), Rice8('L'), Rice1('M')\n");
      printf("-F forgetting factor (0 new channel every trial, 1 channel constant\n");
      printf("-x Transmission mode (1,2,6,7 for the moment)\n");
      printf("-q Number of TX antennas ports used in eNB\n");
      printf("-y Number of TX antennas used in eNB\n");
      printf("-z Number of RX antennas used in UE\n");
      printf("-t MCS of interfering UE\n");
      printf("-R Number of HARQ rounds (fixed)\n");
      printf("-A Turns on calibration mode for abstraction.\n");
      printf("-N Determines the number of Channel Realizations in Abstraction mode. Default value is 1. \n");
      printf("-O Set the percenatge of effective rate to testbench the modem performance (typically 30 and 70, range 1-100) \n");
      printf("-I Input filename for TrCH data (binary)\n");
      printf("-u Enables the Interference Aware Receiver for TM5 (default is normal receiver)\n");
      exit(1);
      break;
    }
  }

  if (common_flag == 0) {
    switch (N_RB_DL) {
    case 6:
      if (rballocset==0) DLSCH_RB_ALLOC = 0x3f;
      num_pdcch_symbols = 3;
      break;

    case 25:
      if (rballocset==0) DLSCH_RB_ALLOC = 0x1fff;
      break;

    case 50:
      if (rballocset==0) DLSCH_RB_ALLOC = 0x1ffff;
      break;

    case 100:
      if (rballocset==0) DLSCH_RB_ALLOC = 0x1ffffff;
      break;
    }

    NB_RB=conv_nprb(0,DLSCH_RB_ALLOC,N_RB_DL);
  } else
    NB_RB = 4;

  if (xforms==1) {
    fl_initialize (&argc, argv, NULL, 0, 0);
    form_ue = create_lte_phy_scope_ue();
    sprintf (title, "LTE PHY SCOPE eNB");
    fl_show_form (form_ue->lte_phy_scope_ue, FL_PLACE_HOTSPOT, FL_FULLBORDER, title);

    if (!dual_stream_UE==0) {
      UE->use_ia_receiver = 1;
      fl_set_button(form_ue->button_0,1);
      fl_set_object_label(form_ue->button_0, "IA Receiver ON");
      fl_set_object_color(form_ue->button_0, FL_GREEN, FL_GREEN);
    }
  }

  if (transmission_mode==5) {
    n_users = 2;
    printf("dual_stream_UE=%d\n", dual_stream_UE);
  }

  lte_param_init(n_tx_port,
		 n_tx_phy,
		 n_rx,
		 transmission_mode,
		 extended_prefix_flag,
		 frame_type,
		 Nid_cell,
		 tdd_config,
		 N_RB_DL,
		 threequarter_fs,
		 osf,
		 perfect_ce);

  if ((transmission_mode==1) || (transmission_mode==7)) {
    for (aa=0; aa<eNB->frame_parms.nb_antennas_tx; aa++)
     for (re=0; re<eNB->frame_parms.ofdm_symbol_size; re++)
       eNB->common_vars.beam_weights[0][0][aa][re] = 0x00007fff/eNB->frame_parms.nb_antennas_tx;
  }

  if (transmission_mode<7)
     eNB->do_precoding=0;
  else
     eNB->do_precoding=1;

  eNB->mac_enabled=1;
  if (two_thread_flag == 0) {
    eNB->te = dlsch_encoding;
  }
  else {
    eNB->te = dlsch_encoding_2threads;
    init_td_thread(eNB,NULL);
    init_te_thread(eNB,NULL);
  }

  // callback functions required for phy_procedures_tx
  mac_xface->get_dci_sdu = get_dci_sdu;
  mac_xface->get_dlsch_sdu = get_dlsch_sdu;
  mac_xface->eNB_dlsch_ulsch_scheduler = eNB_dlsch_ulsch_scheduler;

  //  eNB_id_i = UE->n_connected_eNB;

  printf("Setting mcs1 = %d\n",mcs1);
  printf("Setting mcs2 = %d\n",mcs2);
  printf("NPRB = %d\n",NB_RB);
  printf("n_frames = %d\n",n_frames);
  printf("Transmission mode %d with %dx%d antenna configuration, Extended Prefix %d\n",transmission_mode,n_tx_phy,n_rx,extended_prefix_flag);

  snr1 = snr0+snr_int;
  printf("SNR0 %f, SNR1 %f\n",snr0,snr1);



  frame_parms = &eNB->frame_parms;

  nsymb = (eNB->frame_parms.Ncp == 0) ? 14 : 12;

  printf("Channel Model= (%s,%d)\n",channel_model_input, channel_model);
  printf("SCM-A=%d, SCM-B=%d, SCM-C=%d, SCM-D=%d, EPA=%d, EVA=%d, ETU=%d, Rayleigh8=%d, Rayleigh1=%d, Rayleigh1_corr=%d, Rayleigh1_anticorr=%d, Rice1=%d, Rice8=%d\n",
         SCM_A, SCM_B, SCM_C, SCM_D, EPA, EVA, ETU, Rayleigh8, Rayleigh1, Rayleigh1_corr, Rayleigh1_anticorr, Rice1, Rice8);

  if(transmission_mode==5)
    sprintf(bler_fname,"bler_tx%d_chan%d_nrx%d_mcs%d_mcsi%d_u%d_imod%d.csv",transmission_mode,channel_model,n_rx,mcs1,mcs_i,dual_stream_UE,i_mod);
  else
    sprintf(bler_fname,"bler_tx%d_chan%d_nrx%d_mcs%d.csv",transmission_mode,channel_model,n_rx,mcs1);

  bler_fd = fopen(bler_fname,"w");
  if (bler_fd==NULL) {
    fprintf(stderr,"Cannot create file %s!\n",bler_fname);
    exit(-1);
  }
  fprintf(bler_fd,"SNR; MCS; TBS; rate; err0; trials0; err1; trials1; err2; trials2; err3; trials3; dci_err\n");

  if (test_perf != 0) {
    char hostname[1024];
    hostname[1023] = '\0';
    gethostname(hostname, 1023);
    printf("Hostname: %s\n", hostname);
    //char dirname[FILENAME_MAX];
    //sprintf(dirname, "%s/SIMU/USER/pre-ci-logs-%s", getenv("OPENAIR_TARGETS"),hostname );
    sprintf(time_meas_fname,"time_meas_prb%d_mcs%d_anttx%d_antrx%d_pdcch%d_channel%s_tx%d.csv",
            N_RB_DL,mcs1,n_tx_phy,n_rx,num_pdcch_symbols,channel_model_input,transmission_mode);
    //mkdir(dirname,0777);
    time_meas_fd = fopen(time_meas_fname,"w");
    if (time_meas_fd==NULL) {
      fprintf(stderr,"Cannot create file %s!\n",time_meas_fname);
      exit(-1);
    }
  }

  if(abstx) {
    // CSV file
    sprintf(csv_fname,"dataout_tx%d_u2%d_mcs%d_chan%d_nsimus%d_R%d.m",transmission_mode,dual_stream_UE,mcs1,channel_model,n_frames,num_rounds);
    csv_fd = fopen(csv_fname,"w");
    fprintf(csv_fd,"data_all%d=[",mcs1);
    if (csv_fd==NULL) {
      fprintf(stderr,"Cannot create file %s!\n",csv_fname);
      exit(-1);
    }
  }

  /*
  //sprintf(tikz_fname, "second_bler_tx%d_u2=%d_mcs%d_chan%d_nsimus%d.tex",transmission_mode,dual_stream_UE,mcs,channel_model,n_frames);
  sprintf(tikz_fname, "second_bler_tx%d_u2%d_mcs%d_chan%d_nsimus%d",transmission_mode,dual_stream_UE,mcs,channel_model,n_frames);
  tikz_fd = fopen(tikz_fname,"w");
  //fprintf(tikz_fd,"\\addplot[color=red, mark=o] plot coordinates {");
  switch (mcs)
    {
    case 0:
      fprintf(tikz_fd,"\\addplot[color=blue, mark=star] plot coordinates {");
      break;
    case 1:
      fprintf(tikz_fd,"\\addplot[color=red, mark=star] plot coordinates {");
      break;
    case 2:
      fprintf(tikz_fd,"\\addplot[color=green, mark=star] plot coordinates {");
      break;
    case 3:
      fprintf(tikz_fd,"\\addplot[color=yellow, mark=star] plot coordinates {");
      break;
    case 4:
      fprintf(tikz_fd,"\\addplot[color=black, mark=star] plot coordinates {");
      break;
    case 5:
      fprintf(tikz_fd,"\\addplot[color=blue, mark=o] plot coordinates {");
      break;
    case 6:
      fprintf(tikz_fd,"\\addplot[color=red, mark=o] plot coordinates {");
      break;
    case 7:
      fprintf(tikz_fd,"\\addplot[color=green, mark=o] plot coordinates {");
      break;
    case 8:
      fprintf(tikz_fd,"\\addplot[color=yellow, mark=o] plot coordinates {");
      break;
    case 9:
      fprintf(tikz_fd,"\\addplot[color=black, mark=o] plot coordinates {");
      break;
    case 10:
      fprintf(tikz_fd,"\\addplot[color=blue, mark=square] plot coordinates {");
      break;
    case 11:
      fprintf(tikz_fd,"\\addplot[color=red, mark=square] plot coordinates {");
      break;
    case 12:
      fprintf(tikz_fd,"\\addplot[color=green, mark=square] plot coordinates {");
      break;
    case 13:
      fprintf(tikz_fd,"\\addplot[color=yellow, mark=square] plot coordinates {");
      break;
    case 14:
      fprintf(tikz_fd,"\\addplot[color=black, mark=square] plot coordinates {");
      break;
    case 15:
      fprintf(tikz_fd,"\\addplot[color=blue, mark=diamond] plot coordinates {");
      break;
    case 16:
      fprintf(tikz_fd,"\\addplot[color=red, mark=diamond] plot coordinates {");
      break;
    case 17:
      fprintf(tikz_fd,"\\addplot[color=green, mark=diamond] plot coordinates {");
      break;
    case 18:
      fprintf(tikz_fd,"\\addplot[color=yellow, mark=diamond] plot coordinates {");
      break;
    case 19:
      fprintf(tikz_fd,"\\addplot[color=black, mark=diamond] plot coordinates {");
      break;
    case 20:
      fprintf(tikz_fd,"\\addplot[color=blue, mark=x] plot coordinates {");
      break;
    case 21:
      fprintf(tikz_fd,"\\addplot[color=red, mark=x] plot coordinates {");
      break;
    case 22:
      fprintf(tikz_fd,"\\addplot[color=green, mark=x] plot coordinates {");
      break;
    case 23:
      fprintf(tikz_fd,"\\addplot[color=yellow, mark=x] plot coordinates {");
      break;
    case 24:
      fprintf(tikz_fd,"\\addplot[color=black, mark=x] plot coordinates {");
      break;
    case 25:
      fprintf(tikz_fd,"\\addplot[color=blue, mark=x] plot coordinates {");
      break;
    case 26:
      fprintf(tikz_fd,"\\addplot[color=red, mark=+] plot coordinates {");
      break;
    case 27:
      fprintf(tikz_fd,"\\addplot[color=green, mark=+] plot coordinates {");
      break;
    case 28:
      fprintf(tikz_fd,"\\addplot[color=yellow, mark=+] plot coordinates {");
      break;
    }
  */

  UE->pdcch_vars[0]->crnti = n_rnti;

  // Fill in UL_alloc
  UL_alloc_pdu.type    = 0;
  UL_alloc_pdu.hopping = 0;
  UL_alloc_pdu.rballoc = UL_RB_ALLOC;
  UL_alloc_pdu.mcs     = 1;
  UL_alloc_pdu.ndi     = 1;
  UL_alloc_pdu.TPC     = 0;
  UL_alloc_pdu.cqi_req = 1;

  CCCH_alloc_pdu.type               = 0;
  CCCH_alloc_pdu.vrb_type           = 0;
  CCCH_alloc_pdu.rballoc            = CCCH_RB_ALLOC;
  CCCH_alloc_pdu.ndi      = 1;
  CCCH_alloc_pdu.mcs      = 1;
  CCCH_alloc_pdu.harq_pid = 0;

  DLSCH_alloc_pdu2_1E[0].rah              = 0;
  DLSCH_alloc_pdu2_1E[0].rballoc          = DLSCH_RB_ALLOC;
  DLSCH_alloc_pdu2_1E[0].TPC              = 0;
  DLSCH_alloc_pdu2_1E[0].dai              = 0;
  DLSCH_alloc_pdu2_1E[0].harq_pid         = 0;
  //DLSCH_alloc_pdu2_1E[0].tb_swap          = 0;
  DLSCH_alloc_pdu2_1E[0].mcs             = mcs1;
  DLSCH_alloc_pdu2_1E[0].ndi             = 1;
  DLSCH_alloc_pdu2_1E[0].rv              = 0;
  // Forget second codeword
  DLSCH_alloc_pdu2_1E[0].tpmi             = (transmission_mode>=5 ? 5 : 0);  // precoding
  DLSCH_alloc_pdu2_1E[0].dl_power_off     = (transmission_mode==5 ? 0 : 1);

  DLSCH_alloc_pdu2_1E[1].rah              = 0;
  DLSCH_alloc_pdu2_1E[1].rballoc          = DLSCH_RB_ALLOC;
  DLSCH_alloc_pdu2_1E[1].TPC              = 0;
  DLSCH_alloc_pdu2_1E[1].dai              = 0;
  DLSCH_alloc_pdu2_1E[1].harq_pid         = 0;
  //DLSCH_alloc_pdu2_1E[1].tb_swap          = 0;
  DLSCH_alloc_pdu2_1E[1].mcs             = mcs_i;
  DLSCH_alloc_pdu2_1E[1].ndi             = 1;
  DLSCH_alloc_pdu2_1E[1].rv              = 0;
  // Forget second codeword
  DLSCH_alloc_pdu2_1E[1].tpmi             = (transmission_mode>=5 ? 5 : 0) ;  // precoding
  DLSCH_alloc_pdu2_1E[1].dl_power_off     = (transmission_mode==5 ? 0 : 1);

  eNB2UE[0] = new_channel_desc_scm(eNB->frame_parms.nb_antennas_tx,
                                   UE->frame_parms.nb_antennas_rx,
                                   channel_model,
                                   N_RB2sampling_rate(eNB->frame_parms.N_RB_DL),
				   N_RB2channel_bandwidth(eNB->frame_parms.N_RB_DL),
                                   forgetting_factor,
                                   rx_sample_offset,
                                   0);

  if(num_rounds>1) {
    for(n=1; n<4; n++)
      eNB2UE[n] = new_channel_desc_scm(eNB->frame_parms.nb_antennas_tx,
                                       UE->frame_parms.nb_antennas_rx,
                                       channel_model,
				       N_RB2sampling_rate(eNB->frame_parms.N_RB_DL),
				       N_RB2channel_bandwidth(eNB->frame_parms.N_RB_DL),
				       forgetting_factor,
                                       rx_sample_offset,
                                       0);
  }

  if (eNB2UE[0]==NULL) {
    msg("Problem generating channel model. Exiting.\n");
    exit(-1);
  }

  if ((transmission_mode == 3) || (transmission_mode==4))
    Kmimo=2;
  else
    Kmimo=1;

  switch (ue_category) {
  case 1:
    Nsoft = 250368;
    break;
  case 2:
  case 3:
    Nsoft = 1237248;
    break;
  case 4:
    Nsoft = 1827072;
    break;
  default:
    printf("Unsupported UE category %d\n",ue_category);
    exit(-1);
    break;
  }

  for (k=0; k<n_users; k++) {
    // Create transport channel structures for 2 transport blocks (MIMO)
    for (i=0; i<2; i++) {
      eNB->dlsch[k][i] = new_eNB_dlsch(Kmimo,8,Nsoft,N_RB_DL,0,&eNB->frame_parms);

      if (!eNB->dlsch[k][i]) {
        printf("Can't get eNB dlsch structures\n");
        exit(-1);
      }

      eNB->dlsch[k][i]->rnti = n_rnti+k;
    }
  }

  for (i=0; i<2; i++) {
    UE->dlsch[0][i]  = new_ue_dlsch(Kmimo,8,Nsoft,MAX_TURBO_ITERATIONS,N_RB_DL,0);

    if (!UE->dlsch[0][i]) {
      printf("Can't get ue dlsch structures\n");
      exit(-1);
    }

    UE->dlsch[0][i]->rnti   = n_rnti;
  }

    UE->dlsch_SI[0]  = new_ue_dlsch(1,1,Nsoft,MAX_TURBO_ITERATIONS,N_RB_DL,0);
    UE->dlsch_ra[0]  = new_ue_dlsch(1,1,Nsoft,MAX_TURBO_ITERATIONS,N_RB_DL,0);
    UE->ulsch[0] = new_ue_ulsch(N_RB_DL,0);

  // structure for SIC at UE
  UE->dlsch_eNB[0] = new_eNB_dlsch(Kmimo,8,Nsoft,N_RB_DL,0,&eNB->frame_parms);

  if (DLSCH_alloc_pdu2_1E[0].tpmi == 5) {

    eNB->UE_stats[0].DL_pmi_single = (unsigned short)(taus()&0xffff);

    if (n_users>1)
      eNB->UE_stats[1].DL_pmi_single = (eNB->UE_stats[0].DL_pmi_single ^ 0x1555); //opposite PMI
  } else {
    eNB->UE_stats[0].DL_pmi_single = 0;

    if (n_users>1)
      eNB->UE_stats[1].DL_pmi_single = 0;
  }


  if (input_fd==NULL) {


    // UE specific DCI
    fill_DCI(eNB,
	     &dci_alloc[0],
	     subframe,
	     n_rnti,
	     n_users,
	     transmission_mode,
	     common_flag,
	     DLSCH_RB_ALLOC,
	     TPC,
	     mcs1,
	     mcs2,
	     0,
	     0,
	     &num_common_dci,
	     &num_ue_spec_dci,
	     &num_dci);

    numCCE = get_nCCE(num_pdcch_symbols,&eNB->frame_parms,get_mi(&eNB->frame_parms,subframe));

    if (n_frames==1) printf("num_pdcch_symbols %d, numCCE %d, num_dci %d/%d/%d\n",num_pdcch_symbols,numCCE, num_dci,num_ue_spec_dci,num_common_dci);




    for (k=0; k<n_users; k++) {

      input_buffer_length0 = eNB->dlsch[k][0]->harq_processes[0]->TBS/8;
      input_buffer0[k] = (unsigned char *)malloc(input_buffer_length0+4);
      memset(input_buffer0[k],0,input_buffer_length0+4);
      input_buffer_length1 = eNB->dlsch[k][1]->harq_processes[0]->TBS/8;
      input_buffer1[k] = (unsigned char *)malloc(input_buffer_length1+4);
      memset(input_buffer1[k],0,input_buffer_length1+4);

      if (input_trch_file==0) {
        for (i=0; i<input_buffer_length0; i++) {
          //input_buffer0[k][i] = (unsigned char)(i&0xff);
          input_buffer0[k][i] = (unsigned char)(taus()&0xff);
        }

        for (i=0; i<input_buffer_length1; i++) {
          input_buffer1[k][i]= (unsigned char)(taus()&0xff);
        }
      }

      else {
        i=0;

        while ((!feof(input_trch_fd)) && (i<input_buffer_length0<<3)) {
          ret=fscanf(input_trch_fd,"%s",input_trch_val);

          if (input_trch_val[0] == '1')
            input_buffer0[k][i>>3]+=(1<<(7-(i&7)));

          if (i<16)
            printf("input_trch_val %d : %c\n",i,input_trch_val[0]);

          i++;

          if (((i%8) == 0) && (i<17))
            printf("%x\n",input_buffer0[k][(i-1)>>3]);
        }

        printf("Read in %d bits\n",i);
      }
    }
  }

  // this is for user 0 only
  coded_bits_per_codeword = get_G(&eNB->frame_parms,
                                  eNB->dlsch[0][0]->harq_processes[0]->nb_rb,
                                  eNB->dlsch[0][0]->harq_processes[0]->rb_alloc,
                                  get_Qm(eNB->dlsch[0][0]->harq_processes[0]->mcs),
                                  eNB->dlsch[0][0]->harq_processes[0]->Nl,
                                  num_pdcch_symbols,
                                  0,
				  subframe,
				  transmission_mode>=7?transmission_mode:0);

  uncoded_ber_bit = (short*) malloc(sizeof(short)*coded_bits_per_codeword);
  printf("uncoded_ber_bit=%p\n",uncoded_ber_bit);

  snr_step = input_snr_step;
  UE->high_speed_flag = 1;
  UE->ch_est_alpha=0;

  for (ch_realization=0; ch_realization<n_ch_rlz; ch_realization++) {
    if(abstx) {
      printf("**********************Channel Realization Index = %d **************************\n", ch_realization);
    }

    for (SNR=snr0; SNR<snr1; SNR+=snr_step) {
      UE->proc.proc_rxtx[subframe&1].frame_rx=0;
      errs[0]=0;
      errs[1]=0;
      errs[2]=0;
      errs[3]=0;
      errs2[0]=0;
      errs2[1]=0;
      errs2[2]=0;
      errs2[3]=0;
      round_trials[0] = 0;
      round_trials[1] = 0;
      round_trials[2] = 0;
      round_trials[3] = 0;

      dci_errors=0;
      //      avg_ber = 0;

      round=0;
      avg_iter = 0;
      iter_trials=0;
      reset_meas(&eNB->phy_proc_tx); // total eNB tx
      reset_meas(&eNB->dlsch_scrambling_stats);
      reset_meas(&UE->dlsch_unscrambling_stats);
      reset_meas(&eNB->ofdm_mod_stats);
      reset_meas(&eNB->dlsch_modulation_stats);
      reset_meas(&eNB->dlsch_encoding_stats);
      reset_meas(&eNB->dlsch_interleaving_stats);
      reset_meas(&eNB->dlsch_rate_matching_stats);
      reset_meas(&eNB->dlsch_turbo_encoding_stats);

      reset_meas(&UE->phy_proc_rx); // total UE rx
      reset_meas(&UE->ofdm_demod_stats);
      reset_meas(&UE->dlsch_channel_estimation_stats);
      reset_meas(&UE->dlsch_freq_offset_estimation_stats);
      reset_meas(&UE->rx_dft_stats);
      reset_meas(&UE->dlsch_decoding_stats);
      reset_meas(&UE->dlsch_turbo_decoding_stats);
      reset_meas(&UE->dlsch_deinterleaving_stats);
      reset_meas(&UE->dlsch_rate_unmatching_stats);
      reset_meas(&UE->dlsch_tc_init_stats);
      reset_meas(&UE->dlsch_tc_alpha_stats);
      reset_meas(&UE->dlsch_tc_beta_stats);
      reset_meas(&UE->dlsch_tc_gamma_stats);
      reset_meas(&UE->dlsch_tc_ext_stats);
      reset_meas(&UE->dlsch_tc_intl1_stats);
      reset_meas(&UE->dlsch_tc_intl2_stats);
      // initialization
      struct list time_vector_tx;
      initialize(&time_vector_tx);
      struct list time_vector_tx_ifft;
      initialize(&time_vector_tx_ifft);
      struct list time_vector_tx_mod;
      initialize(&time_vector_tx_mod);
      struct list time_vector_tx_enc;
      initialize(&time_vector_tx_enc);

      struct list time_vector_rx;
      initialize(&time_vector_rx);
      struct list time_vector_rx_fft;
      initialize(&time_vector_rx_fft);
      struct list time_vector_rx_demod;
      initialize(&time_vector_rx_demod);
      struct list time_vector_rx_dec;
      initialize(&time_vector_rx_dec);

      eNB_rxtx_proc_t *proc_eNB = &eNB->proc.proc_rxtx[subframe&1];

      for (trials = 0; trials<n_frames; trials++) {
	//printf("Trial %d\n",trials);
        fflush(stdout);
        round=0;

        //if (trials%100==0)
        eNB2UE[0]->first_run = 1;

        UE->dlsch_errors[0] = 1;

        while ((round < num_rounds) && (UE->dlsch_errors[0] > 0)) {
	  //	  printf("Trial %d, round %d\n",trials,round);
          round_trials[round]++;

          if(transmission_mode>=5)
            pmi_feedback=1;
          else
            pmi_feedback=0;

          if (abstx) {
            if (trials==0 && round==0 && SNR==snr0)  //generate a new channel
              hold_channel = 0;
            else
              hold_channel = 1;
          } else
            hold_channel = 0;//(round==0) ? 0 : 1;

	  //PMI_FEEDBACK:

          //  printf("Trial %d : Round %d, pmi_feedback %d \n",trials,round,pmi_feedback);
          for (aa=0; aa<eNB->frame_parms.nb_antennas_tx; aa++) {
            memset(&eNB->common_vars.txdataF[eNB_id][aa][0],0,FRAME_LENGTH_COMPLEX_SAMPLES_NO_PREFIX*sizeof(int32_t));
          }

          if (input_fd==NULL) {


            // Simulate HARQ procedures!!!
	    memset(CCE_table,0,800*sizeof(int));
            if (common_flag == 0) {

	      num_dci=0;
	      num_common_dci=0;
	      num_ue_spec_dci=0;

              if (round == 0) {   // First round
                TB0_active = 1;

                eNB->dlsch[0][0]->harq_processes[0]->rvidx = round&3;

		fill_DCI(eNB,&dci_alloc[0],subframe,n_rnti,n_users,transmission_mode,common_flag,DLSCH_RB_ALLOC,TPC,mcs1,mcs2,trials&1,round&3,&num_common_dci,&num_ue_spec_dci,&num_dci);
	      }
	      else {
		fill_DCI(eNB,&dci_alloc[0],subframe,n_rnti,n_users,transmission_mode,common_flag,DLSCH_RB_ALLOC,TPC,
			 (TB0_active==1)?mcs1:0,mcs2,trials&1,(TB0_active==1)?round&3:0,&num_common_dci,&num_ue_spec_dci,&num_dci);
	      }
	      for (i=num_common_dci; i<num_dci; i++) {

		dci_alloc[i].firstCCE = get_nCCE_offset_l1(CCE_table,
							   1<<dci_alloc[i].L,
							   numCCE,
							   (dci_alloc[i].rnti==SI_RNTI)? 1 : 0,
							   dci_alloc[i].rnti,
							   subframe);

		if (dci_alloc[i].firstCCE < 0) {
		  printf("firstCCE <0 !! dci %d: rnti %x, format %d : nCCE %d/%d\n",i,dci_alloc[i].rnti, dci_alloc[i].format,
			 dci_alloc[i].firstCCE,numCCE);
		  exit(-1);
		}
		if (n_frames==1)
		  printf("dci %d: rnti %x, format %d : nCCE %d/%d\n",i,dci_alloc[i].rnti, dci_alloc[i].format,
			 dci_alloc[i].firstCCE,numCCE);
	      }

	    } // common_flag == 0



          /*
            else {  // Read signal from file
            i=0;
            while (!feof(input_fd)) {
            fscanf(input_fd,"%s %s",input_val_str,input_val_str2);

            if ((i%4)==0) {
            ((short*)txdata[0])[i/2] = (short)((1<<15)*strtod(input_val_str,NULL));
            ((short*)txdata[0])[(i/2)+1] = (short)((1<<15)*strtod(input_val_str2,NULL));
            if ((i/4)<100)
            printf("sample %d => %e + j%e (%d +j%d)\n",i/4,strtod(input_val_str,NULL),strtod(input_val_str2,NULL),((short*)txdata[0])[i/4],((short*)txdata[0])[(i/4)+1]);//1,input_val2,);
            }
            i++;
            if (i>(FRAME_LENGTH_SAMPLES))
            break;
            }
            printf("Read in %d samples\n",i/4);
            write_output("txsig0.m","txs0", txdata[0],2*frame_parms->samples_per_tti,1,1);
            //    write_output("txsig1.m","txs1", txdata[1],FRAME_LENGTH_COMPLEX_SAMPLES,1,1);
            tx_lev = signal_energy(&txdata[0][0],
            OFDM_SYMBOL_SIZE_COMPLEX_SAMPLES);
            tx_lev_dB = (unsigned int) dB_fixed(tx_lev);
            }
          */


	    proc_eNB->subframe_tx = subframe;
	    eNB->abstraction_flag=0;

	    phy_procedures_eNB_TX(eNB,proc_eNB,no_relay,NULL,1);


	    start_meas(&eNB->ofdm_mod_stats);

            /*
	    do_OFDM_mod_l(eNB->common_vars.txdataF[eNB_id],
			  eNB->common_vars.txdata[eNB_id],
			  (subframe*2),
			  &eNB->frame_parms);

	    do_OFDM_mod_l(eNB->common_vars.txdataF[eNB_id],
			  eNB->common_vars.txdata[eNB_id],
			  (subframe*2)+1,
			  &eNB->frame_parms);
	    */

            do_OFDM_mod_symbol(&eNB->common_vars,
                               eNB_id,
                               (subframe*2),
                               &eNB->frame_parms,
			       eNB->do_precoding);

            do_OFDM_mod_symbol(&eNB->common_vars,
                               eNB_id,
                               (subframe*2)+1,
                               &eNB->frame_parms,
			       eNB->do_precoding);


	    stop_meas(&eNB->ofdm_mod_stats);

	    // generate next subframe for channel estimation

	    proc_eNB->subframe_tx = subframe+1;

	    phy_procedures_eNB_TX(eNB,proc_eNB,no_relay,NULL,0);

	    do_OFDM_mod_l(eNB->common_vars.txdataF[eNB_id],
			  eNB->common_vars.txdata[eNB_id],
			  (subframe*2)+2,
			  &eNB->frame_parms);


	    proc_eNB->frame_tx++;

            tx_lev = 0;

            for (aa=0; aa<eNB->frame_parms.nb_antennas_tx; aa++) {
              tx_lev += signal_energy(&eNB->common_vars.txdata[eNB_id][aa]
                                      [subframe*eNB->frame_parms.samples_per_tti],
                                      eNB->frame_parms.samples_per_tti);
            }

            tx_lev_dB = (unsigned int) dB_fixed(tx_lev);


            if (n_frames==1) {
              printf("tx_lev = %d (%d dB)\n",tx_lev,tx_lev_dB);

              write_output("txsig0.m","txs0", &eNB->common_vars.txdata[eNB_id][0][subframe* eNB->frame_parms.samples_per_tti], eNB->frame_parms.samples_per_tti,1,1);

              if (transmission_mode<7) {
	        write_output("txsigF0.m","txsF0", &eNB->common_vars.txdataF[eNB_id][0][subframe*nsymb*eNB->frame_parms.ofdm_symbol_size],nsymb*eNB->frame_parms.ofdm_symbol_size,1,1);
              } else if (transmission_mode == 7) {
                write_output("txsigF0.m","txsF0", &eNB->common_vars.txdataF[eNB_id][5][subframe*nsymb*eNB->frame_parms.ofdm_symbol_size],nsymb*eNB->frame_parms.ofdm_symbol_size,1,1);
                write_output("txsigF0_BF.m","txsF0_BF", &eNB->common_vars.txdataF_BF[eNB_id][0][0],eNB->frame_parms.ofdm_symbol_size,1,1);
              }
            }
	  }

	  DL_channel(eNB,UE,subframe,awgn_flag,SNR,tx_lev,hold_channel,abstx,num_rounds,trials,round,eNB2UE,s_re,s_im,r_re,r_im,csv_fd);


	  UE_rxtx_proc_t *proc = &UE->proc.proc_rxtx[subframe&1];
	  proc->subframe_rx = subframe;
	  UE->UE_mode[0] = PUSCH;
	  UE->dlsch_errors[0] = 0;
	  // first symbol has to be done separately in one-shot mode
	  slot_fep(UE,
		   0,
		   (proc->subframe_rx<<1),
		   UE->rx_offset,
		   0,
		   0);

	  if (n_frames==1) printf("Running phy_procedures_UE_RX\n");
	  phy_procedures_UE_RX(UE,proc,0,0,normal_txrx,no_relay,NULL);

	  if (UE->dlsch[0][0]->active == 0) {
	    //printf("DCI not received\n");
	    /*
	    write_output("pdcchF0_ext.m","pdcchF_ext", UE->pdcch_vars[eNB_id]->rxdataF_ext[0],2*3*UE->frame_parms.ofdm_symbol_size,1,1);
	    write_output("pdcch00_ch0_ext.m","pdcch00_ch0_ext",UE->pdcch_vars[eNB_id]->dl_ch_estimates_ext[0],12*UE->frame_parms.N_RB_DL*3,1,1);

	    write_output("pdcch_rxF_comp0.m","pdcch0_rxF_comp0",UE->pdcch_vars[eNB_id]->rxdataF_comp[0],4*12*UE->frame_parms.N_RB_DL,1,1);
	    write_output("pdcch_rxF_llr.m","pdcch_llr",UE->pdcch_vars[eNB_id]->llr,12*UE->frame_parms.N_RB_DL*4*2,1,4);
	    write_output("txsigF0.m","txsF0", &eNB->common_vars.txdataF[eNB_id][0][subframe*nsymb*eNB->frame_parms.ofdm_symbol_size],
			 nsymb*eNB->frame_parms.ofdm_symbol_size,1,1);

	    write_output("rxsig0.m","rxs0", &UE->common_vars.rxdata[0][0],10*UE->frame_parms.samples_per_tti,1,1);
	    write_output("rxsigF0.m","rxsF0", &UE->common_vars.rxdataF[0][0],UE->frame_parms.ofdm_symbol_size*nsymb,1,1);

	    exit(-1);
	    */
	  }

	  if ((test_perf ==0 ) && (n_frames==1)) {
	    write_output("ch0.m","ch0",eNB2UE[0]->ch[0],eNB2UE[0]->channel_length,1,8);

	    if (eNB->frame_parms.nb_antennas_tx>1)
	      write_output("ch1.m","ch1",eNB2UE[0]->ch[eNB->frame_parms.nb_antennas_rx],eNB2UE[0]->channel_length,1,8);

	    //common vars
	    write_output("rxsig0.m","rxs0", &UE->common_vars.rxdata[0][0],10*UE->frame_parms.samples_per_tti,1,1);
<<<<<<< HEAD
	    write_output("rxsigF0.m","rxsF0", &UE->common_vars.rxdataF[0][0],UE->frame_parms.ofdm_symbol_size*nsymb,1,1);

=======
	    write_output("rxsigF0.m","rxsF0", &UE->common_vars.common_vars_rx_data_per_thread[subframe&0x1].rxdataF[0][0],UE->frame_parms.ofdm_symbol_size*nsymb,1,1);
	    
>>>>>>> e2ae88de
	    if (UE->frame_parms.nb_antennas_rx>1) {
	      write_output("rxsig1.m","rxs1", UE->common_vars.rxdata[1],UE->frame_parms.samples_per_tti,1,1);
	      write_output("rxsigF1.m","rxsF1", UE->common_vars.common_vars_rx_data_per_thread[subframe&0x1].rxdataF[1],UE->frame_parms.ofdm_symbol_size*nsymb,1,1);
	    }

	    write_output("dlsch00_r0.m","dl00_r0",
			 &(UE->common_vars.common_vars_rx_data_per_thread[subframe&0x1].dl_ch_estimates[eNB_id][0][0]),
			 UE->frame_parms.ofdm_symbol_size*nsymb,1,1);

	    if (UE->frame_parms.nb_antennas_rx>1)
	      write_output("dlsch01_r0.m","dl01_r0",
			   &(UE->common_vars.common_vars_rx_data_per_thread[subframe&0x1].dl_ch_estimates[eNB_id][1][0]),
			   UE->frame_parms.ofdm_symbol_size*nsymb,1,1);

	    if (eNB->frame_parms.nb_antennas_tx>1)
	      write_output("dlsch10_r0.m","dl10_r0",
			   &(UE->common_vars.common_vars_rx_data_per_thread[subframe&0x1].dl_ch_estimates[eNB_id][2][0]),
			   UE->frame_parms.ofdm_symbol_size*nsymb,1,1);

	    if ((UE->frame_parms.nb_antennas_rx>1) && (eNB->frame_parms.nb_antennas_tx>1))
	      write_output("dlsch11_r0.m","dl11_r0",
			   &(UE->common_vars.common_vars_rx_data_per_thread[subframe&0x1].dl_ch_estimates[eNB_id][3][0]),
			   UE->frame_parms.ofdm_symbol_size*nsymb/2,1,1);

	    //pdsch_vars
<<<<<<< HEAD
	    dump_dlsch2(UE,eNB_id,coded_bits_per_codeword,round,UE->dlsch[0][0]->current_harq_pid);
=======
	    dump_dlsch2(UE,eNB_id,subframe,coded_bits_per_codeword,round);
>>>>>>> e2ae88de
	    //dump_dlsch2(UE,eNB_id_i,coded_bits_per_codeword);
	    write_output("dlsch_e.m","e",eNB->dlsch[0][0]->harq_processes[0]->e,coded_bits_per_codeword,1,4);

	    //pdcch_vars
	    write_output("pdcchF0_ext.m","pdcchF_ext", UE->pdcch_vars[eNB_id]->rxdataF_ext[0],2*3*UE->frame_parms.ofdm_symbol_size,1,1);
	    write_output("pdcch00_ch0_ext.m","pdcch00_ch0_ext",UE->pdcch_vars[eNB_id]->dl_ch_estimates_ext[0],300*3,1,1);

	    write_output("pdcch_rxF_comp0.m","pdcch0_rxF_comp0",UE->pdcch_vars[eNB_id]->rxdataF_comp[0],4*300,1,1);
	    write_output("pdcch_rxF_llr.m","pdcch_llr",UE->pdcch_vars[eNB_id]->llr,2400,1,4);

	  }




          if (UE->dlsch_errors[0] == 0) {

            avg_iter += UE->dlsch[eNB_id][0]->last_iteration_cnt;
            iter_trials++;

            if (n_frames==1)
              printf("No DLSCH errors found (round %d),uncoded ber %f\n",round,uncoded_ber);

            UE->total_TBS[eNB_id] =  UE->total_TBS[eNB_id] + UE->dlsch[eNB_id][0]->harq_processes[UE->dlsch[eNB_id][0]->current_harq_pid]->TBS;
            TB0_active = 0;


	  } // DLSCH received ok
	  else {
            errs[round]++;

            avg_iter += UE->dlsch[eNB_id][0]->last_iteration_cnt-1;
            iter_trials++;

            if (n_frames==1) {
              //if ((n_frames==1) || (SNR>=30)) {
              printf("DLSCH errors found (round %d), uncoded ber %f\n",round,uncoded_ber);

              for (s=0; s<UE->dlsch[0][0]->harq_processes[0]->C; s++) {
                if (s<UE->dlsch[0][0]->harq_processes[0]->Cminus)
                  Kr = UE->dlsch[0][0]->harq_processes[0]->Kminus;
                else
                  Kr = UE->dlsch[0][0]->harq_processes[0]->Kplus;

                Kr_bytes = Kr>>3;

                printf("Decoded_output (Segment %d):\n",s);

                for (i=0; i<Kr_bytes; i++)
                  printf("%d : %x (%x)\n",i,UE->dlsch[0][0]->harq_processes[0]->c[s][i],UE->dlsch[0][0]->harq_processes[0]->c[s][i]^eNB->dlsch[0][0]->harq_processes[0]->c[s][i]);
              }

              sprintf(fname,"rxsig0_r%d.m",round);
              sprintf(vname,"rxs0_r%d",round);
              write_output(fname,vname, &UE->common_vars.rxdata[0][0],10*UE->frame_parms.samples_per_tti,1,1);
              sprintf(fname,"rxsigF0_r%d.m",round);
              sprintf(vname,"rxs0F_r%d",round);
<<<<<<< HEAD
              write_output(fname,vname, &UE->common_vars.rxdataF[0][0],UE->frame_parms.ofdm_symbol_size*nsymb,1,1);

=======
              write_output(fname,vname, &UE->common_vars.common_vars_rx_data_per_thread[subframe&0x1].rxdataF[0][0],UE->frame_parms.ofdm_symbol_size*nsymb,1,1);
	     
>>>>>>> e2ae88de
              if (UE->frame_parms.nb_antennas_rx>1) {
                sprintf(fname,"rxsig1_r%d.m",round);
                sprintf(vname,"rxs1_r%d.m",round);
                write_output(fname,vname, UE->common_vars.rxdata[1],UE->frame_parms.samples_per_tti,1,1);
                sprintf(fname,"rxsigF1_r%d.m",round);
                sprintf(vname,"rxs1F_r%d.m",round);
                write_output(fname,vname, UE->common_vars.common_vars_rx_data_per_thread[subframe&0x1].rxdataF[1],UE->frame_parms.ofdm_symbol_size*nsymb,1,1);
              }

              sprintf(fname,"dlsch00_r%d.m",round);
              sprintf(vname,"dl00_r%d",round);
              write_output(fname,vname,
                           &(UE->common_vars.common_vars_rx_data_per_thread[subframe&0x1].dl_ch_estimates[eNB_id][0][0]),
                           UE->frame_parms.ofdm_symbol_size*nsymb,1,1);

              if (UE->frame_parms.nb_antennas_rx>1) {
                sprintf(fname,"dlsch01_r%d.m",round);
                sprintf(vname,"dl01_r%d",round);
                write_output(fname,vname,
                             &(UE->common_vars.common_vars_rx_data_per_thread[subframe&0x1].dl_ch_estimates[eNB_id][1][0]),
                             UE->frame_parms.ofdm_symbol_size*nsymb/2,1,1);
              }

              if (eNB->frame_parms.nb_antennas_tx>1) {
                sprintf(fname,"dlsch10_r%d.m",round);
                sprintf(vname,"dl10_r%d",round);
                write_output(fname,vname,
                             &(UE->common_vars.common_vars_rx_data_per_thread[subframe&0x1].dl_ch_estimates[eNB_id][2][0]),
                             UE->frame_parms.ofdm_symbol_size*nsymb/2,1,1);
              }

              if ((UE->frame_parms.nb_antennas_rx>1) && (eNB->frame_parms.nb_antennas_tx>1)) {
                sprintf(fname,"dlsch11_r%d.m",round);
                sprintf(vname,"dl11_r%d",round);
                write_output(fname,vname,
                             &(UE->common_vars.common_vars_rx_data_per_thread[subframe&0x1].dl_ch_estimates[eNB_id][3][0]),
                             UE->frame_parms.ofdm_symbol_size*nsymb/2,1,1);
              }

              //pdsch_vars
<<<<<<< HEAD
              //dump_dlsch2(UE,eNB_id,coded_bits_per_codeword,round);

=======
              dump_dlsch2(UE,eNB_id,subframe,coded_bits_per_codeword,round);
              
>>>>>>> e2ae88de
              //write_output("dlsch_e.m","e",eNB->dlsch[0][0]->harq_processes[0]->e,coded_bits_per_codeword,1,4);
              //write_output("dlsch_ber_bit.m","ber_bit",uncoded_ber_bit,coded_bits_per_codeword,1,0);
              //write_output("dlsch_w.m","w",eNB->dlsch[0][0]->harq_processes[0]->w[0],3*(tbs+64),1,4);
              //write_output("dlsch_w.m","w",UE->dlsch[0][0]->harq_processes[0]->w[0],3*(tbs+64),1,0);
	      //pdcch_vars
	      write_output("pdcchF0_ext.m","pdcchF_ext", UE->pdcch_vars[eNB_id]->rxdataF_ext[0],2*3*UE->frame_parms.ofdm_symbol_size,1,1);
	      write_output("pdcch00_ch0_ext.m","pdcch00_ch0_ext",UE->pdcch_vars[eNB_id]->dl_ch_estimates_ext[0],300*3,1,1);

	      write_output("pdcch_rxF_comp0.m","pdcch0_rxF_comp0",UE->pdcch_vars[eNB_id]->rxdataF_comp[0],4*300,1,1);
	      write_output("pdcch_rxF_llr.m","pdcch_llr",UE->pdcch_vars[eNB_id]->llr,2400,1,4);

              if (round == 3) exit(-1);
            }

            //      printf("round %d errors %d/%d\n",round,errs[round],trials);

            round++;
            //      UE->dlsch[0][0]->harq_processes[0]->round++;
          }

	  if (xforms==1) {
	    phy_scope_UE(form_ue,
			 UE,
			 eNB_id,
			 0,// UE_id
			 subframe);
	  }

	  UE->proc.proc_rxtx[subframe&1].frame_rx++;
	}  //round

        //      printf("\n");

        if ((errs[0]>=n_frames/10) && (trials>(n_frames/2)))
          break;

        //len = chbch_stats_read(stats_buffer,NULL,0,4096);
        //printf("%s\n\n",stats_buffer);

        if (UE->proc.proc_rxtx[subframe&1].frame_rx % 10 == 0) {
          UE->bitrate[eNB_id] = (UE->total_TBS[eNB_id] - UE->total_TBS_last[eNB_id])*10;
          LOG_D(PHY,"[UE %d] Calculating bitrate: total_TBS = %d, total_TBS_last = %d, bitrate = %d kbits/s\n",UE->Mod_id,UE->total_TBS[eNB_id],UE->total_TBS_last[eNB_id],
                UE->bitrate[eNB_id]/1000);
          UE->total_TBS_last[eNB_id] = UE->total_TBS[eNB_id];
        }




        /* calculate the total processing time for each packet,
         * get the max, min, and number of packets that exceed t>2000us
         */
        double t_tx = (double)eNB->phy_proc_tx.p_time/cpu_freq_GHz/1000.0;
        double t_tx_ifft = (double)eNB->ofdm_mod_stats.p_time/cpu_freq_GHz/1000.0;
        double t_tx_mod = (double)eNB->dlsch_modulation_stats.p_time/cpu_freq_GHz/1000.0;
        double t_tx_enc = (double)eNB->dlsch_encoding_stats.p_time/cpu_freq_GHz/1000.0;


        double t_rx = (double)UE->phy_proc_rx.p_time/cpu_freq_GHz/1000.0;
        double t_rx_fft = (double)UE->ofdm_demod_stats.p_time/cpu_freq_GHz/1000.0;
        double t_rx_demod = (double)UE->dlsch_rx_pdcch_stats.p_time/cpu_freq_GHz/1000.0;
        double t_rx_dec = (double)UE->dlsch_decoding_stats.p_time/cpu_freq_GHz/1000.0;

        if (t_tx > t_tx_max)
          t_tx_max = t_tx;

        if (t_tx < t_tx_min)
          t_tx_min = t_tx;

        if (t_rx > t_rx_max)
          t_rx_max = t_rx;

        if (t_rx < t_rx_min)
          t_rx_min = t_rx;

        if (t_tx > 2000)
          n_tx_dropped++;

        if (t_rx > 2000)
          n_rx_dropped++;

        push_front(&time_vector_tx, t_tx);
        push_front(&time_vector_tx_ifft, t_tx_ifft);
        push_front(&time_vector_tx_mod, t_tx_mod);
        push_front(&time_vector_tx_enc, t_tx_enc);

        push_front(&time_vector_rx, t_rx);
        push_front(&time_vector_rx_fft, t_rx_fft);
        push_front(&time_vector_rx_demod, t_rx_demod);
        push_front(&time_vector_rx_dec, t_rx_dec);


      }   //trials

      // round_trials[0]: number of code word : goodput the protocol
      double table_tx[time_vector_tx.size];
      totable(table_tx, &time_vector_tx);
      double table_tx_ifft[time_vector_tx_ifft.size];
      totable(table_tx_ifft, &time_vector_tx_ifft);
      double table_tx_mod[time_vector_tx_mod.size];
      totable(table_tx_mod, &time_vector_tx_mod);
      double table_tx_enc[time_vector_tx_enc.size];
      totable(table_tx_enc, &time_vector_tx_enc);

      double table_rx[time_vector_rx.size];
      totable(table_rx, &time_vector_rx);
      double table_rx_fft[time_vector_rx_fft.size];
      totable(table_rx_fft, &time_vector_rx_fft);
      double table_rx_demod[time_vector_rx_demod.size];
      totable(table_rx_demod, &time_vector_rx_demod);
      double table_rx_dec[time_vector_rx_dec.size];
      totable(table_rx_dec, &time_vector_rx_dec);


      // sort table
      qsort (table_tx, time_vector_tx.size, sizeof(double), &compare);
      qsort (table_rx, time_vector_rx.size, sizeof(double), &compare);

      if (dump_table == 1 ) {
        set_component_filelog(USIM);  // file located in /tmp/usim.txt
        int n;
        LOG_F(USIM,"The transmitter raw data: \n");

        for (n=0; n< time_vector_tx.size; n++) {
          printf("%f ", table_tx[n]);
          LOG_F(USIM,"%f ", table_tx[n]);
        }

        LOG_F(USIM,"\n");
        LOG_F(USIM,"The receiver raw data: \n");

        for (n=0; n< time_vector_rx.size; n++) {
          // printf("%f ", table_rx[n]);
          LOG_F(USIM,"%f ", table_rx[n]);
        }

        LOG_F(USIM,"\n");
      }

      double tx_median = table_tx[time_vector_tx.size/2];
      double tx_q1 = table_tx[time_vector_tx.size/4];
      double tx_q3 = table_tx[3*time_vector_tx.size/4];

      double tx_ifft_median = table_tx_ifft[time_vector_tx_ifft.size/2];
      double tx_ifft_q1 = table_tx_ifft[time_vector_tx_ifft.size/4];
      double tx_ifft_q3 = table_tx_ifft[3*time_vector_tx_ifft.size/4];

      double tx_mod_median = table_tx_mod[time_vector_tx_mod.size/2];
      double tx_mod_q1 = table_tx_mod[time_vector_tx_mod.size/4];
      double tx_mod_q3 = table_tx_mod[3*time_vector_tx_mod.size/4];

      double tx_enc_median = table_tx_enc[time_vector_tx_enc.size/2];
      double tx_enc_q1 = table_tx_enc[time_vector_tx_enc.size/4];
      double tx_enc_q3 = table_tx_enc[3*time_vector_tx_enc.size/4];

      double rx_median = table_rx[time_vector_rx.size/2];
      double rx_q1 = table_rx[time_vector_rx.size/4];
      double rx_q3 = table_rx[3*time_vector_rx.size/4];

      double rx_fft_median = table_rx_fft[time_vector_rx_fft.size/2];
      double rx_fft_q1 = table_rx_fft[time_vector_rx_fft.size/4];
      double rx_fft_q3 = table_rx_fft[3*time_vector_rx_fft.size/4];

      double rx_demod_median = table_rx_demod[time_vector_rx_demod.size/2];
      double rx_demod_q1 = table_rx_demod[time_vector_rx_demod.size/4];
      double rx_demod_q3 = table_rx_demod[3*time_vector_rx_demod.size/4];

      double rx_dec_median = table_rx_dec[time_vector_rx_dec.size/2];
      double rx_dec_q1 = table_rx_dec[time_vector_rx_dec.size/4];
      double rx_dec_q3 = table_rx_dec[3*time_vector_rx_dec.size/4];

      double std_phy_proc_tx=0;
      double std_phy_proc_tx_ifft=0;
      double std_phy_proc_tx_mod=0;
      double std_phy_proc_tx_enc=0;

      double std_phy_proc_rx=0;
      double std_phy_proc_rx_fft=0;
      double std_phy_proc_rx_demod=0;
      double std_phy_proc_rx_dec=0;

      effective_rate = ((double)(round_trials[0]-dci_errors)/((double)round_trials[0] + round_trials[1] + round_trials[2] + round_trials[3]));

      printf("\n**********************SNR = %f dB (tx_lev %f)**************************\n",
             SNR,
             (double)tx_lev_dB+10*log10(UE->frame_parms.ofdm_symbol_size/(NB_RB*12)));

      printf("Errors (%d(%d)/%d %d/%d %d/%d %d/%d), Pe = (%e,%e,%e,%e), dci_errors %d/%d, Pe = %e => effective rate %f  (%2.1f%%,%f, %f), normalized delay %f (%f)\n",
             errs[0],
             errs2[0],
             round_trials[0],
             errs[1],
             round_trials[0],
             errs[2],
             round_trials[0],
             errs[3],
             round_trials[0],
             (double)errs[0]/(round_trials[0]),
             (double)errs[1]/(round_trials[0]),
             (double)errs[2]/(round_trials[0]),
             (double)errs[3]/(round_trials[0]),
             dci_errors,
             round_trials[0],
             (double)dci_errors/(round_trials[0]),
             rate*effective_rate,
             100*effective_rate,
             rate,
             rate*get_Qm(UE->dlsch[0][0]->harq_processes[UE->dlsch[0][0]->current_harq_pid]->mcs),
             (1.0*(round_trials[0]-errs[0])+2.0*(round_trials[1]-errs[1])+3.0*(round_trials[2]-errs[2])+4.0*(round_trials[3]-errs[3]))/((double)round_trials[0])/
             (double)eNB->dlsch[0][0]->harq_processes[0]->TBS,
             (1.0*(round_trials[0]-errs[0])+2.0*(round_trials[1]-errs[1])+3.0*(round_trials[2]-errs[2])+4.0*(round_trials[3]-errs[3]))/((double)round_trials[0]));

      if (print_perf==1) {
        printf("eNB TX function statistics (per 1ms subframe)\n\n");
        std_phy_proc_tx = sqrt((double)eNB->phy_proc_tx.diff_square/pow(cpu_freq_GHz,2)/pow(1000,
                               2)/eNB->phy_proc_tx.trials - pow((double)eNB->phy_proc_tx.diff/eNB->phy_proc_tx.trials/cpu_freq_GHz/1000,2));
        std_phy_proc_tx_ifft = sqrt((double)eNB->ofdm_mod_stats.diff_square/pow(cpu_freq_GHz,2)/pow(1000,
                                    2)/eNB->ofdm_mod_stats.trials - pow((double)eNB->ofdm_mod_stats.diff/eNB->ofdm_mod_stats.trials/cpu_freq_GHz/1000,2));
        printf("OFDM_mod time                     :%f us (%d trials)\n",(double)eNB->ofdm_mod_stats.diff/eNB->ofdm_mod_stats.trials/cpu_freq_GHz/1000.0,eNB->ofdm_mod_stats.trials);
        printf("|__ Statistcs                           std: %fus median %fus q1 %fus q3 %fus \n",std_phy_proc_tx_ifft, tx_ifft_median, tx_ifft_q1, tx_ifft_q3);
        printf("Total PHY proc tx                 :%f us (%d trials)\n",(double)eNB->phy_proc_tx.diff/eNB->phy_proc_tx.trials/cpu_freq_GHz/1000.0,eNB->phy_proc_tx.trials);
        printf("|__ Statistcs                           std: %fus max: %fus min: %fus median %fus q1 %fus q3 %fus n_dropped: %d packet \n",std_phy_proc_tx, t_tx_max, t_tx_min, tx_median, tx_q1, tx_q3,
               n_tx_dropped);

        std_phy_proc_tx_mod = sqrt((double)eNB->dlsch_modulation_stats.diff_square/pow(cpu_freq_GHz,2)/pow(1000,
                                   2)/eNB->dlsch_modulation_stats.trials - pow((double)eNB->dlsch_modulation_stats.diff/eNB->dlsch_modulation_stats.trials/cpu_freq_GHz/1000,2));
        printf("DLSCH modulation time             :%f us (%d trials)\n",(double)eNB->dlsch_modulation_stats.diff/eNB->dlsch_modulation_stats.trials/cpu_freq_GHz/1000.0,
               eNB->dlsch_modulation_stats.trials);
        printf("|__ Statistcs                           std: %fus median %fus q1 %fus q3 %fus \n",std_phy_proc_tx_mod, tx_mod_median, tx_mod_q1, tx_mod_q3);
        printf("DLSCH scrambling time             :%f us (%d trials)\n",(double)eNB->dlsch_scrambling_stats.diff/eNB->dlsch_scrambling_stats.trials/cpu_freq_GHz/1000.0,
               eNB->dlsch_scrambling_stats.trials);
        std_phy_proc_tx_enc = sqrt((double)eNB->dlsch_encoding_stats.diff_square/pow(cpu_freq_GHz,2)/pow(1000,
                                   2)/eNB->dlsch_encoding_stats.trials - pow((double)eNB->dlsch_encoding_stats.diff/eNB->dlsch_encoding_stats.trials/cpu_freq_GHz/1000,2));
        printf("DLSCH encoding time               :%f us (%d trials)\n",(double)eNB->dlsch_encoding_stats.diff/eNB->dlsch_encoding_stats.trials/cpu_freq_GHz/1000.0,
               eNB->dlsch_modulation_stats.trials);
        printf("|__ Statistcs                           std: %fus median %fus q1 %fus q3 %fus \n",std_phy_proc_tx_enc, tx_enc_median, tx_enc_q1, tx_enc_q3);
        printf("|__ DLSCH turbo encoding time         :%f us (%d trials)\n",
               ((double)eNB->dlsch_turbo_encoding_stats.trials/eNB->dlsch_encoding_stats.trials)*(double)
               eNB->dlsch_turbo_encoding_stats.diff/eNB->dlsch_turbo_encoding_stats.trials/cpu_freq_GHz/1000.0,eNB->dlsch_turbo_encoding_stats.trials);
        printf("|__ DLSCH rate-matching time          :%f us (%d trials)\n",
               ((double)eNB->dlsch_rate_matching_stats.trials/eNB->dlsch_encoding_stats.trials)*(double)
               eNB->dlsch_rate_matching_stats.diff/eNB->dlsch_rate_matching_stats.trials/cpu_freq_GHz/1000.0,eNB->dlsch_rate_matching_stats.trials);
        printf("|__ DLSCH sub-block interleaving time :%f us (%d trials)\n",
               ((double)eNB->dlsch_interleaving_stats.trials/eNB->dlsch_encoding_stats.trials)*(double)
               eNB->dlsch_interleaving_stats.diff/eNB->dlsch_interleaving_stats.trials/cpu_freq_GHz/1000.0,eNB->dlsch_interleaving_stats.trials);

        printf("\n\nUE RX function statistics (per 1ms subframe)\n\n");
        std_phy_proc_rx = sqrt((double)UE->phy_proc_rx.diff_square/pow(cpu_freq_GHz,2)/pow(1000,
                               2)/UE->phy_proc_rx.trials - pow((double)UE->phy_proc_rx.diff/UE->phy_proc_rx.trials/cpu_freq_GHz/1000,2));
        printf("Total PHY proc rx                                   :%f us (%d trials)\n",(double)UE->phy_proc_rx.diff/UE->phy_proc_rx.trials/cpu_freq_GHz/1000.0,
               UE->phy_proc_rx.trials*2/3);
        printf("|__Statistcs                                            std: %fus max: %fus min: %fus median %fus q1 %fus q3 %fus n_dropped: %d packet \n", std_phy_proc_rx, t_rx_max, t_rx_min, rx_median,
               rx_q1, rx_q3, n_rx_dropped);
        std_phy_proc_rx_fft = sqrt((double)UE->ofdm_demod_stats.diff_square/pow(cpu_freq_GHz,2)/pow(1000,
                                   2)/UE->ofdm_demod_stats.trials - pow((double)UE->ofdm_demod_stats.diff/UE->ofdm_demod_stats.trials/cpu_freq_GHz/1000,2));
        printf("DLSCH OFDM demodulation and channel_estimation time :%f us (%d trials)\n",(nsymb)*(double)UE->ofdm_demod_stats.diff/UE->ofdm_demod_stats.trials/cpu_freq_GHz/1000.0,
               UE->ofdm_demod_stats.trials*2/3);
        printf("|__ Statistcs                           std: %fus median %fus q1 %fus q3 %fus \n",std_phy_proc_rx_fft, rx_fft_median, rx_fft_q1, rx_fft_q3);
        printf("|__ DLSCH rx dft                                        :%f us (%d trials)\n",
               (nsymb*UE->frame_parms.nb_antennas_rx)*(double)UE->rx_dft_stats.diff/UE->rx_dft_stats.trials/cpu_freq_GHz/1000.0,UE->rx_dft_stats.trials*2/3);
        printf("|__ DLSCH channel estimation time                       :%f us (%d trials)\n",
               (4.0)*(double)UE->dlsch_channel_estimation_stats.diff/UE->dlsch_channel_estimation_stats.trials/cpu_freq_GHz/1000.0,UE->dlsch_channel_estimation_stats.trials*2/3);
        printf("|__ DLSCH frequency offset estimation time              :%f us (%d trials)\n",
               (4.0)*(double)UE->dlsch_freq_offset_estimation_stats.diff/UE->dlsch_freq_offset_estimation_stats.trials/cpu_freq_GHz/1000.0,
               UE->dlsch_freq_offset_estimation_stats.trials*2/3);
        printf("DLSCH rx pdcch                                       :%f us (%d trials)\n",(double)UE->dlsch_rx_pdcch_stats.diff/UE->dlsch_rx_pdcch_stats.trials/cpu_freq_GHz/1000.0,
               UE->dlsch_rx_pdcch_stats.trials);
        std_phy_proc_rx_demod = sqrt((double)UE->dlsch_llr_stats.diff_square/pow(cpu_freq_GHz,2)/pow(1000,
                                     2)/UE->dlsch_llr_stats.trials - pow((double)UE->dlsch_llr_stats.diff/UE->dlsch_llr_stats.trials/cpu_freq_GHz/1000,2));
        printf("DLSCH Channel Compensation and LLR generation time  :%f us (%d trials)\n",(14-num_pdcch_symbols)*(double)UE->dlsch_llr_stats.diff/UE->dlsch_llr_stats.trials/cpu_freq_GHz/1000.0,
               UE->dlsch_llr_stats.trials/3);
        printf("|__ Statistcs                           std: %fus median %fus q1 %fus q3 %fus \n",std_phy_proc_rx_demod, rx_demod_median, rx_demod_q1, rx_demod_q3);
        printf("DLSCH unscrambling time                             :%f us (%d trials)\n",(double)UE->dlsch_unscrambling_stats.diff/UE->dlsch_unscrambling_stats.trials/cpu_freq_GHz/1000.0,
               UE->dlsch_unscrambling_stats.trials);
        std_phy_proc_rx_dec = sqrt((double)UE->dlsch_decoding_stats.diff_square/pow(cpu_freq_GHz,2)/pow(1000,
                                   2)/UE->dlsch_decoding_stats.trials - pow((double)UE->dlsch_decoding_stats.diff/UE->dlsch_decoding_stats.trials/cpu_freq_GHz/1000,2));
        printf("DLSCH Decoding time (%02.2f Mbit/s, avg iter %1.2f)    :%f us (%d trials, max %f)\n",
               eNB->dlsch[0][0]->harq_processes[0]->TBS/1000.0,(double)avg_iter/iter_trials,
               (double)UE->dlsch_decoding_stats.diff/UE->dlsch_decoding_stats.trials/cpu_freq_GHz/1000.0,UE->dlsch_decoding_stats.trials,
               (double)UE->dlsch_decoding_stats.max/cpu_freq_GHz/1000.0);
        printf("|__ Statistcs                           std: %fus median %fus q1 %fus q3 %fus \n",std_phy_proc_rx_dec, rx_dec_median, rx_dec_q1, rx_dec_q3);
        printf("|__ DLSCH Rate Unmatching                               :%f us (%d trials)\n",
               (double)UE->dlsch_rate_unmatching_stats.diff/UE->dlsch_rate_unmatching_stats.trials/cpu_freq_GHz/1000.0,UE->dlsch_rate_unmatching_stats.trials);
        printf("|__ DLSCH Turbo Decoding(%d bits)                       :%f us (%d trials)\n",
               UE->dlsch[0][0]->harq_processes[0]->Cminus ? UE->dlsch[0][0]->harq_processes[0]->Kminus : UE->dlsch[0][0]->harq_processes[0]->Kplus,
               (double)UE->dlsch_turbo_decoding_stats.diff/UE->dlsch_turbo_decoding_stats.trials/cpu_freq_GHz/1000.0,UE->dlsch_turbo_decoding_stats.trials);
        printf("    |__ init                                            %f us (cycles/iter %f, %d trials)\n",
               (double)UE->dlsch_tc_init_stats.diff/UE->dlsch_tc_init_stats.trials/cpu_freq_GHz/1000.0,
               (double)UE->dlsch_tc_init_stats.diff/UE->dlsch_tc_init_stats.trials/((double)avg_iter/iter_trials),
               UE->dlsch_tc_init_stats.trials);
        printf("    |__ alpha                                           %f us (cycles/iter %f, %d trials)\n",
               (double)UE->dlsch_tc_alpha_stats.diff/UE->dlsch_tc_alpha_stats.trials/cpu_freq_GHz/1000.0,
               (double)UE->dlsch_tc_alpha_stats.diff/UE->dlsch_tc_alpha_stats.trials*2,
               UE->dlsch_tc_alpha_stats.trials);
        printf("    |__ beta                                            %f us (cycles/iter %f,%d trials)\n",
               (double)UE->dlsch_tc_beta_stats.diff/UE->dlsch_tc_beta_stats.trials/cpu_freq_GHz/1000.0,
               (double)UE->dlsch_tc_beta_stats.diff/UE->dlsch_tc_beta_stats.trials*2,
               UE->dlsch_tc_beta_stats.trials);
        printf("    |__ gamma                                           %f us (cycles/iter %f,%d trials)\n",
               (double)UE->dlsch_tc_gamma_stats.diff/UE->dlsch_tc_gamma_stats.trials/cpu_freq_GHz/1000.0,
               (double)UE->dlsch_tc_gamma_stats.diff/UE->dlsch_tc_gamma_stats.trials*2,
               UE->dlsch_tc_gamma_stats.trials);
        printf("    |__ ext                                             %f us (cycles/iter %f,%d trials)\n",
               (double)UE->dlsch_tc_ext_stats.diff/UE->dlsch_tc_ext_stats.trials/cpu_freq_GHz/1000.0,
               (double)UE->dlsch_tc_ext_stats.diff/UE->dlsch_tc_ext_stats.trials*2,
               UE->dlsch_tc_ext_stats.trials);
        printf("    |__ intl1                                           %f us (cycles/iter %f,%d trials)\n",
               (double)UE->dlsch_tc_intl1_stats.diff/UE->dlsch_tc_intl1_stats.trials/cpu_freq_GHz/1000.0,
               (double)UE->dlsch_tc_intl1_stats.diff/UE->dlsch_tc_intl1_stats.trials,
               UE->dlsch_tc_intl1_stats.trials);
        printf("    |__ intl2+HD+CRC                                    %f us (cycles/iter %f,%d trials)\n",
               (double)UE->dlsch_tc_intl2_stats.diff/UE->dlsch_tc_intl2_stats.trials/cpu_freq_GHz/1000.0,
               (double)UE->dlsch_tc_intl2_stats.diff/UE->dlsch_tc_intl2_stats.trials,
               UE->dlsch_tc_intl2_stats.trials);
      }

      if ((transmission_mode != 3) && (transmission_mode != 4)) {
        fprintf(bler_fd,"%f;%d;%d;%f;%d;%d;%d;%d;%d;%d;%d;%d;%d\n",
                SNR,
                mcs1,
                eNB->dlsch[0][0]->harq_processes[0]->TBS,
                rate,
                errs[0],
                round_trials[0],
                errs[1],
                round_trials[1],
                errs[2],
                round_trials[2],
                errs[3],
                round_trials[3],
                dci_errors);
      } else {
        fprintf(bler_fd,"%f;%d;%d;%d;%d;%f;%d;%d;%d;%d;%d;%d;%d;%d;%d\n",
                SNR,
                mcs1,mcs2,
                eNB->dlsch[0][0]->harq_processes[0]->TBS,
                eNB->dlsch[0][1]->harq_processes[0]->TBS,
                rate,
                errs[0],
                round_trials[0],
                errs[1],
                round_trials[1],
                errs[2],
                round_trials[2],
                errs[3],
                round_trials[3],
                dci_errors);
      }


      if(abstx) { //ABSTRACTION
        blerr[0] = (double)errs[0]/(round_trials[0]);

        if(num_rounds>1) {
          blerr[1] = (double)errs[1]/(round_trials[1]);
          blerr[2] = (double)errs[2]/(round_trials[2]);
          blerr[3] = (double)errs[3]/(round_trials[3]);
          fprintf(csv_fd,"%e,%e,%e,%e;\n",blerr[0],blerr[1],blerr[2],blerr[3]);
        } else {
          fprintf(csv_fd,"%e;\n",blerr[0]);
        }
      } //ABStraction

      if ( (test_perf != 0) && (100 * effective_rate > test_perf )) {
        //fprintf(time_meas_fd,"SNR; MCS; TBS; rate; err0; trials0; err1; trials1; err2; trials2; err3; trials3; dci_err\n");
        if ((transmission_mode != 3) && (transmission_mode != 4)) {
          fprintf(time_meas_fd,"%f;%d;%d;%f;%d;%d;%d;%d;%d;%d;%d;%d;%d;",
                  SNR,
                  mcs1,
                  eNB->dlsch[0][0]->harq_processes[0]->TBS,
                  rate,
                  errs[0],
                  round_trials[0],
                  errs[1],
                  round_trials[1],
                  errs[2],
                  round_trials[2],
                  errs[3],
                  round_trials[3],
                  dci_errors);

          //fprintf(time_meas_fd,"SNR; MCS; TBS; rate; DL_DECOD_ITER; err0; trials0; err1; trials1; err2; trials2; err3; trials3; PE; dci_err;PE;ND;\n");
          fprintf(time_meas_fd,"%f;%d;%d;%f; %2.1f%%;%f;%f;%d;%d;%d;%d;%d;%d;%d;%d;%e;%e;%e;%e;%d;%d;%e;%f;%f;",
                  SNR,
                  mcs1,
                  eNB->dlsch[0][0]->harq_processes[0]->TBS,
                  rate*effective_rate,
                  100*effective_rate,
                  rate,
                  (double)avg_iter/iter_trials,
                  errs[0],
                  round_trials[0],
                  errs[1],
                  round_trials[1],
                  errs[2],
                  round_trials[2],
                  errs[3],
                  round_trials[3],
                  (double)errs[0]/(round_trials[0]),
                  (double)errs[1]/(round_trials[0]),
                  (double)errs[2]/(round_trials[0]),
                  (double)errs[3]/(round_trials[0]),
                  dci_errors,
                  round_trials[0],
                  (double)dci_errors/(round_trials[0]),
                  (1.0*(round_trials[0]-errs[0])+2.0*(round_trials[1]-errs[1])+3.0*(round_trials[2]-errs[2])+4.0*(round_trials[3]-errs[3]))/((double)round_trials[0])/
                  (double)eNB->dlsch[0][0]->harq_processes[0]->TBS,
                  (1.0*(round_trials[0]-errs[0])+2.0*(round_trials[1]-errs[1])+3.0*(round_trials[2]-errs[2])+4.0*(round_trials[3]-errs[3]))/((double)round_trials[0]));
        } else {
          fprintf(time_meas_fd,"%f;%d;%d;%d;%d;%f;%d;%d;%d;%d;%d;%d;%d;%d;%d;",
                  SNR,
                  mcs1,mcs2,
                  eNB->dlsch[0][0]->harq_processes[0]->TBS,
                  eNB->dlsch[0][1]->harq_processes[0]->TBS,
                  rate,
                  errs[0],
                  round_trials[0],
                  errs[1],
                  round_trials[1],
                  errs[2],
                  round_trials[2],
                  errs[3],
                  round_trials[3],
                  dci_errors);

          //fprintf(time_meas_fd,"SNR; MCS; TBS; rate; DL_DECOD_ITER; err0; trials0; err1; trials1; err2; trials2; err3; trials3; PE; dci_err;PE;ND;\n");
          fprintf(time_meas_fd,"%f;%d;%d;%d;%d;%f;%2.1f;%f;%f;%d;%d;%d;%d;%d;%d;%d;%d;%e;%e;%e;%e;%d;%d;%e;%f;%f;",
                  SNR,
                  mcs1,mcs2,
                  eNB->dlsch[0][0]->harq_processes[0]->TBS,
                  eNB->dlsch[0][1]->harq_processes[0]->TBS,
                  rate*effective_rate,
                  100*effective_rate,
                  rate,
                  (double)avg_iter/iter_trials,
                  errs[0],
                  round_trials[0],
                  errs[1],
                  round_trials[1],
                  errs[2],
                  round_trials[2],
                  errs[3],
                  round_trials[3],
                  (double)errs[0]/(round_trials[0]),
                  (double)errs[1]/(round_trials[0]),
                  (double)errs[2]/(round_trials[0]),
                  (double)errs[3]/(round_trials[0]),
                  dci_errors,
                  round_trials[0],
                  (double)dci_errors/(round_trials[0]),
                  (1.0*(round_trials[0]-errs[0])+2.0*(round_trials[1]-errs[1])+3.0*(round_trials[2]-errs[2])+4.0*(round_trials[3]-errs[3]))/((double)round_trials[0])/
                  (double)eNB->dlsch[0][0]->harq_processes[0]->TBS,
                  (1.0*(round_trials[0]-errs[0])+2.0*(round_trials[1]-errs[1])+3.0*(round_trials[2]-errs[2])+4.0*(round_trials[3]-errs[3]))/((double)round_trials[0]));
        }

        //fprintf(time_meas_fd,"eNB_PROC_TX(%d); OFDM_MOD(%d); DL_MOD(%d); DL_SCR(%d); DL_ENC(%d); UE_PROC_RX(%d); OFDM_DEMOD_CH_EST(%d); RX_PDCCH(%d); CH_COMP_LLR(%d); DL_USCR(%d); DL_DECOD(%d);\n",
        fprintf(time_meas_fd,"%d; %d; %d; %d; %d; %d; %d; %d; %d; %d; %d;",
                eNB->phy_proc_tx.trials,
                eNB->ofdm_mod_stats.trials,
                eNB->dlsch_modulation_stats.trials,
                eNB->dlsch_scrambling_stats.trials,
                eNB->dlsch_encoding_stats.trials,
                UE->phy_proc_rx.trials,
                UE->ofdm_demod_stats.trials,
                UE->dlsch_rx_pdcch_stats.trials,
                UE->dlsch_llr_stats.trials,
                UE->dlsch_unscrambling_stats.trials,
                UE->dlsch_decoding_stats.trials
               );
        fprintf(time_meas_fd,"%f;%f;%f;%f;%f;%f;%f;%f;%f;%f;%f;",
                get_time_meas_us(&eNB->phy_proc_tx),
                get_time_meas_us(&eNB->ofdm_mod_stats),
                get_time_meas_us(&eNB->dlsch_modulation_stats),
                get_time_meas_us(&eNB->dlsch_scrambling_stats),
                get_time_meas_us(&eNB->dlsch_encoding_stats),
                get_time_meas_us(&UE->phy_proc_rx),
                nsymb*get_time_meas_us(&UE->ofdm_demod_stats),
                get_time_meas_us(&UE->dlsch_rx_pdcch_stats),
                3*get_time_meas_us(&UE->dlsch_llr_stats),
                get_time_meas_us(&UE->dlsch_unscrambling_stats),
                get_time_meas_us(&UE->dlsch_decoding_stats)
               );
        //fprintf(time_meas_fd,"eNB_PROC_TX_STD;eNB_PROC_TX_MAX;eNB_PROC_TX_MIN;eNB_PROC_TX_MED;eNB_PROC_TX_Q1;eNB_PROC_TX_Q3;eNB_PROC_TX_DROPPED;\n");
        fprintf(time_meas_fd,"%f;%f;%f;%f;%f;%f;%d;", std_phy_proc_tx, t_tx_max, t_tx_min, tx_median, tx_q1, tx_q3, n_tx_dropped);

        //fprintf(time_meas_fd,"IFFT;\n");
        fprintf(time_meas_fd,"%f;%f;%f;%f;", std_phy_proc_tx_ifft, tx_ifft_median, tx_ifft_q1, tx_ifft_q3);

        //fprintf(time_meas_fd,"MOD;\n");
        fprintf(time_meas_fd,"%f;%f;%f;%f;", std_phy_proc_tx_mod, tx_mod_median, tx_mod_q1, tx_mod_q3);

        //fprintf(time_meas_fd,"ENC;\n");
        fprintf(time_meas_fd,"%f;%f;%f;%f;", std_phy_proc_tx_enc, tx_enc_median, tx_enc_q1, tx_enc_q3);


        //fprintf(time_meas_fd,"UE_PROC_RX_STD;UE_PROC_RX_MAX;UE_PROC_RX_MIN;UE_PROC_RX_MED;UE_PROC_RX_Q1;UE_PROC_RX_Q3;UE_PROC_RX_DROPPED;\n");
        fprintf(time_meas_fd,"%f;%f;%f;%f;%f;%f;%d;", std_phy_proc_rx, t_rx_max, t_rx_min, rx_median, rx_q1, rx_q3, n_rx_dropped);

        //fprintf(time_meas_fd,"FFT;\n");
        fprintf(time_meas_fd,"%f;%f;%f;%f;", std_phy_proc_rx_fft, rx_fft_median, rx_fft_q1, rx_fft_q3);

        //fprintf(time_meas_fd,"DEMOD;\n");
        fprintf(time_meas_fd,"%f;%f;%f;%f;", std_phy_proc_rx_demod,rx_demod_median, rx_demod_q1, rx_demod_q3);

        //fprintf(time_meas_fd,"DEC;\n");
        fprintf(time_meas_fd,"%f;%f;%f;%f\n", std_phy_proc_rx_dec, rx_dec_median, rx_dec_q1, rx_dec_q3);


        /*
        fprintf(time_meas_fd,"%d;%d;%d;%d;%d;%d;%d;%d;%d;%d;%d;",
        eNB->phy_proc_tx.trials,
        eNB->ofdm_mod_stats.trials,
        eNB->dlsch_modulation_stats.trials,
        eNB->dlsch_scrambling_stats.trials,
        eNB->dlsch_encoding_stats.trials,
        UE->phy_proc_rx.trials,
        UE->ofdm_demod_stats.trials,
        UE->dlsch_rx_pdcch_stats.trials,
        UE->dlsch_llr_stats.trials,
        UE->dlsch_unscrambling_stats.trials,
        UE->dlsch_decoding_stats.trials);
        */
        printf("[passed] effective rate : %f  (%2.1f%%,%f)): log and break \n",rate*effective_rate, 100*effective_rate, rate );
        break;
      } else if (test_perf !=0 ) {
        printf("[continue] effective rate : %f  (%2.1f%%,%f)): increase snr \n",rate*effective_rate, 100*effective_rate, rate);
      }

      if (((double)errs[0]/(round_trials[0]))<(10.0/n_frames))
        break;
    }// SNR


  } //ch_realization


  fclose(bler_fd);

  if (test_perf !=0)
    fclose (time_meas_fd);

  //fprintf(tikz_fd,"};\n");
  //fclose(tikz_fd);

  if (input_trch_file==1)
    fclose(input_trch_fd);

  if (input_file==1)
    fclose(input_fd);

  if(abstx) { // ABSTRACTION
    fprintf(csv_fd,"];");
    fclose(csv_fd);
  }

  if (uncoded_ber_bit)
    free(uncoded_ber_bit);

  uncoded_ber_bit = NULL;

  for (k=0; k<n_users; k++) {
    free(input_buffer0[k]);
    free(input_buffer1[k]);
    input_buffer0[k]=NULL;
    input_buffer1[k]=NULL;
  }

  printf("Freeing dlsch structures\n");

  for (i=0; i<2; i++) {
    printf("eNB %d\n",i);
    free_eNB_dlsch(eNB->dlsch[0][i]);
    printf("UE %d\n",i);
    free_ue_dlsch(UE->dlsch[0][i]);
  }


  return(0);
}

<|MERGE_RESOLUTION|>--- conflicted
+++ resolved
@@ -2514,13 +2514,9 @@
 
 	    //common vars
 	    write_output("rxsig0.m","rxs0", &UE->common_vars.rxdata[0][0],10*UE->frame_parms.samples_per_tti,1,1);
-<<<<<<< HEAD
-	    write_output("rxsigF0.m","rxsF0", &UE->common_vars.rxdataF[0][0],UE->frame_parms.ofdm_symbol_size*nsymb,1,1);
-
-=======
+
 	    write_output("rxsigF0.m","rxsF0", &UE->common_vars.common_vars_rx_data_per_thread[subframe&0x1].rxdataF[0][0],UE->frame_parms.ofdm_symbol_size*nsymb,1,1);
-	    
->>>>>>> e2ae88de
+
 	    if (UE->frame_parms.nb_antennas_rx>1) {
 	      write_output("rxsig1.m","rxs1", UE->common_vars.rxdata[1],UE->frame_parms.samples_per_tti,1,1);
 	      write_output("rxsigF1.m","rxsF1", UE->common_vars.common_vars_rx_data_per_thread[subframe&0x1].rxdataF[1],UE->frame_parms.ofdm_symbol_size*nsymb,1,1);
@@ -2546,12 +2542,9 @@
 			   UE->frame_parms.ofdm_symbol_size*nsymb/2,1,1);
 
 	    //pdsch_vars
-<<<<<<< HEAD
-	    dump_dlsch2(UE,eNB_id,coded_bits_per_codeword,round,UE->dlsch[0][0]->current_harq_pid);
-=======
+
 	    dump_dlsch2(UE,eNB_id,subframe,coded_bits_per_codeword,round);
->>>>>>> e2ae88de
-	    //dump_dlsch2(UE,eNB_id_i,coded_bits_per_codeword);
+
 	    write_output("dlsch_e.m","e",eNB->dlsch[0][0]->harq_processes[0]->e,coded_bits_per_codeword,1,4);
 
 	    //pdcch_vars
@@ -2608,13 +2601,9 @@
               write_output(fname,vname, &UE->common_vars.rxdata[0][0],10*UE->frame_parms.samples_per_tti,1,1);
               sprintf(fname,"rxsigF0_r%d.m",round);
               sprintf(vname,"rxs0F_r%d",round);
-<<<<<<< HEAD
-              write_output(fname,vname, &UE->common_vars.rxdataF[0][0],UE->frame_parms.ofdm_symbol_size*nsymb,1,1);
-
-=======
+
               write_output(fname,vname, &UE->common_vars.common_vars_rx_data_per_thread[subframe&0x1].rxdataF[0][0],UE->frame_parms.ofdm_symbol_size*nsymb,1,1);
-	     
->>>>>>> e2ae88de
+
               if (UE->frame_parms.nb_antennas_rx>1) {
                 sprintf(fname,"rxsig1_r%d.m",round);
                 sprintf(vname,"rxs1_r%d.m",round);
@@ -2655,13 +2644,9 @@
               }
 
               //pdsch_vars
-<<<<<<< HEAD
-              //dump_dlsch2(UE,eNB_id,coded_bits_per_codeword,round);
-
-=======
-              dump_dlsch2(UE,eNB_id,subframe,coded_bits_per_codeword,round);
-              
->>>>>>> e2ae88de
+      dump_dlsch2(UE,eNB_id,subframe,coded_bits_per_codeword,round);
+
+
               //write_output("dlsch_e.m","e",eNB->dlsch[0][0]->harq_processes[0]->e,coded_bits_per_codeword,1,4);
               //write_output("dlsch_ber_bit.m","ber_bit",uncoded_ber_bit,coded_bits_per_codeword,1,0);
               //write_output("dlsch_w.m","w",eNB->dlsch[0][0]->harq_processes[0]->w[0],3*(tbs+64),1,4);
