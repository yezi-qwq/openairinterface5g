--- conflicted
+++ resolved
@@ -59,33 +59,14 @@
 
 extern unsigned int dlsch_tbs25[27][25],TBStable[27][110];
 extern unsigned char offset_mumimo_llr_drange_fix;
-<<<<<<< HEAD
+
 extern uint8_t interf_unaw_shift0;
 extern uint8_t interf_unaw_shift1;
 extern uint8_t interf_unaw_shift;
-#ifdef XFORMS
+
 #include "PHY/TOOLS/lte_phy_scope.h"
-#endif
 
 #define PRINT_BYTES
-
-//#define AWGN
-//#define NO_DCI
-
-
-
-//#define ABSTRACTION
-
-/*
-  #define RBmask0 0x00fc00fc
-  #define RBmask1 0x0
-  #define RBmask2 0x0
-  #define RBmask3 0x0
-*/
-=======
-
-#include "PHY/TOOLS/lte_phy_scope.h"
->>>>>>> 83f4f69f
 
 PHY_VARS_eNB *PHY_vars_eNB;
 PHY_VARS_UE *PHY_vars_UE;
@@ -250,12 +231,6 @@
   uint8_t fdd_flag = 0;
   int xforms = 0;
   frame_t frame_type = FDD;
-<<<<<<< HEAD
-
-#ifdef XFORMS
-=======
-  int xforms=0;
->>>>>>> 83f4f69f
   FD_lte_phy_scope_ue *form_ue;
   char title[255];
   uint32_t DLSCH_RB_ALLOC = 0x1fff;
@@ -327,13 +302,8 @@
   //  num_layers = 1;
   perfect_ce = 0;
 
-<<<<<<< HEAD
-
-  while ((c = getopt (argc, argv, "ahdpZDe:m:n:o:s:f:t:c:g:r:F:x:y:z:AM:N:I:i:O:R:S:C:T:b:u:v:w:B:PLl:YXV:W:J:")) != -1) {
-
-=======
-  while ((c = getopt (argc, argv, "ahdpZDe:Em:n:o:s:f:t:c:g:r:F:x:y:z:AM:N:I:i:O:R:S:C:T:b:u:v:w:B:PLl:XY")) != -1) {
->>>>>>> 83f4f69f
+  while ((c = getopt (argc, argv, "ahdpZDe:Em:n:o:s:f:t:c:g:r:F:x:y:z:AM:N:I:i:O:R:S:C:T:b:u:v:w:B:PLl:XYv:W:J:")) != -1) {
+
     switch (c) {
     case 'a':
       awgn_flag = 1;
@@ -602,7 +572,6 @@
 	break;
       case 'h':
       default:
-<<<<<<< HEAD
 	printf("%s -h(elp) -a(wgn on) -d(ci decoding on) -p(extended prefix on) -m mcs1 -M mcs2 -n n_frames -s snr0 -x transmission mode (1,2,3,5,6) -y TXant -z RXant -I trch_file\n",argv[0]);
 	printf("-h This message\n");
 	printf("-a Use AWGN channel and not multipath\n");
@@ -632,134 +601,6 @@
 	break;
     
    }
-    
-=======
-        msg("Unsupported channel model!\n");
-        exit(-1);
-      }
-
-      break;
-    case 'R':
-      num_rounds=atoi(optarg);
-      break;
-
-    case 'S':
-      subframe=atoi(optarg);
-      break;
-
-    case 'T':
-      n_rnti=atoi(optarg);
-      break;
-
-    case 'u':
-      dual_stream_UE=1;
-      openair_daq_vars.use_ia_receiver = 1;
-
-      if ((n_tx!=2) || (transmission_mode!=5)) {
-        msg("IA receiver only supported for TM5!");
-        exit(-1);
-      }
-
-      break;
-
-    case 'v':
-      i_mod = atoi(optarg);
-
-      if (i_mod!=2 && i_mod!=4 && i_mod!=6) {
-        msg("Wrong i_mod %d, should be 2,4 or 6\n",i_mod);
-        exit(-1);
-      }
-
-      break;
-
-    case 'P':
-      print_perf=1;
-      break;
-
-    case 'x':
-      transmission_mode=atoi(optarg);
-
-      if ((transmission_mode!=1) &&
-          (transmission_mode!=2) &&
-          (transmission_mode!=3) &&
-          (transmission_mode!=4) &&
-          (transmission_mode!=5) &&
-          (transmission_mode!=6)) {
-        msg("Unsupported transmission mode %d\n",transmission_mode);
-        exit(-1);
-      }
-
-      if (transmission_mode>1) {
-        n_tx = 2;
-      }
-
-      break;
-
-    case 'y':
-      n_tx=atoi(optarg);
-
-      if ((n_tx==0) || (n_tx>2)) {
-        msg("Unsupported number of tx antennas %d\n",n_tx);
-        exit(-1);
-      }
-
-      break;
-
-    case 'X':
-      xforms=1;
-      break;
-
-    case 'Y':
-      perfect_ce=1;
-      break;
-
-    case 'z':
-      n_rx=atoi(optarg);
-
-      if ((n_rx==0) || (n_rx>2)) {
-        msg("Unsupported number of rx antennas %d\n",n_rx);
-        exit(-1);
-      }
-
-      break;
-
-    case 'Z':
-      dump_table=1;
-      break;
-
-
-
-    case 'h':
-    default:
-      printf("%s -h(elp) -a(wgn on) -d(ci decoding on) -p(extended prefix on) -m mcs1 -M mcs2 -n n_frames -s snr0 -x transmission mode (1,2,5,6) -y TXant -z RXant -I trch_file\n",argv[0]);
-      printf("-h This message\n");
-      printf("-a Use AWGN channel and not multipath\n");
-      printf("-c Number of PDCCH symbols\n");
-      printf("-m MCS1 for TB 1\n");
-      printf("-M MCS2 for TB 2\n");
-      printf("-d Transmit the DCI and compute its error statistics and the overall throughput\n");
-      printf("-p Use extended prefix mode\n");
-      printf("-n Number of frames to simulate\n");
-      printf("-o Sample offset for receiver\n");
-      printf("-s Starting SNR, runs from SNR to SNR+%.1fdB in steps of %.1fdB. If n_frames is 1 then just SNR is simulated and MATLAB/OCTAVE output is generated\n", snr_int, snr_step);
-      printf("-f step size of SNR, default value is 1.\n");
-      printf("-r ressource block allocation (see  section 7.1.6.3 in 36.213\n");
-      printf("-g [A:M] Use 3GPP 25.814 SCM-A/B/C/D('A','B','C','D') or 36-101 EPA('E'), EVA ('F'),ETU('G') models (ignores delay spread and Ricean factor), Rayghleigh8 ('H'), Rayleigh1('I'), Rayleigh1_corr('J'), Rayleigh1_anticorr ('K'), Rice8('L'), Rice1('M')\n");
-      printf("-F forgetting factor (0 new channel every trial, 1 channel constant\n");
-      printf("-x Transmission mode (1,2,6 for the moment)\n");
-      printf("-y Number of TX antennas used in eNB\n");
-      printf("-z Number of RX antennas used in UE\n");
-      printf("-t MCS of interfering UE\n");
-      printf("-R Number of HARQ rounds (fixed)\n");
-      printf("-A Turns on calibration mode for abstraction.\n");
-      printf("-N Determines the number of Channel Realizations in Abstraction mode. Default value is 1. \n");
-      printf("-O Set the percenatge of effective rate to testbench the modem performance (typically 30 and 70, range 1-100) \n");
-      printf("-I Input filename for TrCH data (binary)\n");
-      printf("-u Enables the Interference Aware Receiver for TM5 (default is normal receiver)\n");
-      exit(1);
-      break;
-    }
->>>>>>> 83f4f69f
   }
     
   if (common_flag == 0) {
@@ -804,8 +645,6 @@
   }
 
 
-<<<<<<< HEAD
-#ifdef XFORMS
   if (xforms==1) {
   fl_initialize (&argc, argv, NULL, 0, 0);
   form_ue = create_lte_phy_scope_ue();
@@ -823,26 +662,7 @@
   */
   }
 
-#endif
-
   if (transmission_mode==5) { 
-=======
-  if (xforms==1) {
-    fl_initialize (&argc, argv, NULL, 0, 0);
-    form_ue = create_lte_phy_scope_ue();
-    sprintf (title, "LTE PHY SCOPE eNB");
-    fl_show_form (form_ue->lte_phy_scope_ue, FL_PLACE_HOTSPOT, FL_FULLBORDER, title);
-    
-    if (!dual_stream_UE==0) {
-      openair_daq_vars.use_ia_receiver = 1;
-      fl_set_button(form_ue->button_0,1);
-      fl_set_object_label(form_ue->button_0, "IA Receiver ON");
-      fl_set_object_color(form_ue->button_0, FL_GREEN, FL_GREEN);
-    }
-  }
-
-  if (transmission_mode==5) {
->>>>>>> 83f4f69f
     n_users = 2;
     eNB_id_i = PHY_vars_UE->n_connected_eNB;
     //eNB_id_i=1;
@@ -3696,7 +3516,7 @@
 	      
 	      if (n_frames==1) {
 		printf("cw %d, round %d: No DLSCH errors found, uncoded ber %f\n",cw,round,uncoded_ber);
-		#ifdef PRINT_BYTES
+#ifdef PRINT_BYTES
 		for (s=0;s<PHY_vars_UE->dlsch_ue[0][cw]->harq_processes[0]->C;s++) {
 		  if (s<PHY_vars_UE->dlsch_ue[0][cw]->harq_processes[0]->Cminus)
 		    Kr = PHY_vars_UE->dlsch_ue[0][cw]->harq_processes[0]->Kminus;
@@ -3927,8 +3747,6 @@
 	    if (round == 3) exit(-1);
 	  }
 
-<<<<<<< HEAD
-#ifdef XFORMS
 	  if (xforms==1) {
 	    phy_scope_UE(form_ue, 
 			 PHY_vars_UE,
@@ -3936,19 +3754,9 @@
 			 0,// UE_id
 			 subframe); 
 	  }
-#endif
 	  
 	  round++;
 	}  //round
-=======
-	  if (xforms==1) {
-	    phy_scope_UE(form_ue,
-			 PHY_vars_UE,
-			 eNB_id,
-			 0,// UE_id
-			 subframe);
-	  }
->>>>>>> 83f4f69f
 
 	//if ((errs[0][0]>=n_frames/10) && (trials>(n_frames/2)) )
 	// break;
