/*******************************************************************************
    OpenAirInterface
    Copyright(c) 1999 - 2014 Eurecom

    OpenAirInterface is free software: you can redistribute it and/or modify
    it under the terms of the GNU General Public License as published by
    the Free Software Foundation, either version 3 of the License, or
    (at your option) any later version.


    OpenAirInterface is distributed in the hope that it will be useful,
    but WITHOUT ANY WARRANTY; without even the implied warranty of
    MERCHANTABILITY or FITNESS FOR A PARTICULAR PURPOSE.  See the
    GNU General Public License for more details.

    You should have received a copy of the GNU General Public License
    along with OpenAirInterface.The full GNU General Public License is
   included in this distribution in the file called "COPYING". If not,
   see <http://www.gnu.org/licenses/>.

  Contact Information
  OpenAirInterface Admin: openair_admin@eurecom.fr
  OpenAirInterface Tech : openair_tech@eurecom.fr
  OpenAirInterface Dev  : openair4g-devel@lists.eurecom.fr

  Address      : Eurecom, Campus SophiaTech, 450 Route des Chappes, CS 50193 - 06904 Biot Sophia Antipolis cedex, FRANCE

 *******************************************************************************/

/*! \file dlsim.c
 \brief Top-level DL simulator
 \author R. Knopp
 \date 2011 - 2014
 \version 0.1
 \company Eurecom
 \email: knopp@eurecom.fr
 \note
 \warning
*/

#include <string.h>
#include <math.h>
#include <unistd.h>
#include <execinfo.h>
#include <signal.h>

#include "SIMULATION/TOOLS/defs.h"
#include "PHY/types.h"
#include "PHY/defs.h"
#include "PHY/vars.h"

#include "SCHED/defs.h"
#include "SCHED/vars.h"
#include "LAYER2/MAC/vars.h"

#include "OCG_vars.h"
#include "UTIL/LOG/log.h"
#include "UTIL/LISTS/list.h"

extern unsigned int dlsch_tbs25[27][25],TBStable[27][110];
extern unsigned char offset_mumimo_llr_drange_fix;

#include "PHY/TOOLS/lte_phy_scope.h"

PHY_VARS_eNB *PHY_vars_eNB;
PHY_VARS_UE *PHY_vars_UE;

int otg_enabled=0;
/*the following parameters are used to control the processing times calculations*/
double t_tx_max = -1000000000; /*!< \brief initial max process time for tx */
double t_rx_max = -1000000000; /*!< \brief initial max process time for rx */
double t_tx_min = 1000000000; /*!< \brief initial min process time for tx */
double t_rx_min = 1000000000; /*!< \brief initial min process time for rx */
int n_tx_dropped = 0; /*!< \brief initial max process time for tx */
int n_rx_dropped = 0; /*!< \brief initial max process time for rx */

void handler(int sig)
{
  void *array[10];
  size_t size;

  // get void*'s for all entries on the stack
  size = backtrace(array, 10);

  // print out all the frames to stderr
  fprintf(stderr, "Error: signal %d:\n", sig);
  backtrace_symbols_fd(array, size, 2);
  exit(1);
}



//DCI2_5MHz_2A_M10PRB_TDD_t DLSCH_alloc_pdu2_2A[2];

DCI1E_5MHz_2A_M10PRB_TDD_t  DLSCH_alloc_pdu2_1E[2];
uint64_t DLSCH_alloc_pdu_1[2];

#define UL_RB_ALLOC 0x1ff;
#define CCCH_RB_ALLOC computeRIV(PHY_vars_eNB->lte_frame_parms.N_RB_UL,0,2)
//#define DLSCH_RB_ALLOC 0x1fbf // igore DC component,RB13
//#define DLSCH_RB_ALLOC 0x0001
void do_OFDM_mod_l(int32_t **txdataF, int32_t **txdata, uint16_t next_slot, LTE_DL_FRAME_PARMS *frame_parms)
{

  int aa, slot_offset, slot_offset_F;

  slot_offset_F = (next_slot)*(frame_parms->ofdm_symbol_size)*((frame_parms->Ncp==1) ? 6 : 7);
  slot_offset = (next_slot)*(frame_parms->samples_per_tti>>1);

  for (aa=0; aa<frame_parms->nb_antennas_tx; aa++) {
    //    printf("Thread %d starting ... aa %d (%llu)\n",omp_get_thread_num(),aa,rdtsc());

    if (frame_parms->Ncp == 1)
      PHY_ofdm_mod(&txdataF[aa][slot_offset_F],        // input
                   &txdata[aa][slot_offset],         // output
                   frame_parms->ofdm_symbol_size,
                   6,                 // number of symbols
                   frame_parms->nb_prefix_samples,               // number of prefix samples
                   CYCLIC_PREFIX);
    else {
      normal_prefix_mod(&txdataF[aa][slot_offset_F],
                        &txdata[aa][slot_offset],
                        7,
                        frame_parms);
    }


  }

}

int main(int argc, char **argv)
{

  int c;
  int k,i,aa,aarx,aatx;

  int s,Kr,Kr_bytes;

  double sigma2, sigma2_dB=10,SNR,snr0=-2.0,snr1,rate;
  double snr_step=1,input_snr_step=1, snr_int=30;

  LTE_DL_FRAME_PARMS *frame_parms;
  double **s_re,**s_im,**r_re,**r_im;
  double forgetting_factor=0.0; //in [0,1] 0 means a new channel every time, 1 means keep the same channel
  double iqim=0.0;

  uint8_t extended_prefix_flag=0,transmission_mode=1,n_tx=1,n_rx=2;
  uint16_t Nid_cell=0;

  int eNB_id = 0, eNB_id_i = 1;
  unsigned char mcs1=0,mcs2=0,mcs_i=0,dual_stream_UE = 0,awgn_flag=0,round,dci_flag=0;
  unsigned char i_mod = 2;
  unsigned short NB_RB;
  unsigned char Ns,l,m;
  uint16_t tdd_config=3;
  uint16_t n_rnti=0x1234;
  int n_users = 1;

  SCM_t channel_model=Rayleigh1;
  //  unsigned char *input_data,*decoded_output;

  unsigned char *input_buffer0[2],*input_buffer1[2];
  unsigned short input_buffer_length0,input_buffer_length1;
  unsigned int ret;
  unsigned int coded_bits_per_codeword=0,nsymb,dci_cnt,tbs=0;

  unsigned int tx_lev=0,tx_lev_dB=0,trials,errs[4]= {0,0,0,0},errs2[4]= {0,0,0,0},round_trials[4]= {0,0,0,0},dci_errors=0,dlsch_active=0;//,num_layers;
  int re_allocated;
  char fname[32],vname[32];
  FILE *bler_fd;
  char bler_fname[256];
  FILE *time_meas_fd;
  char time_meas_fname[256];
  //  FILE *tikz_fd;
  //  char tikz_fname[256];

  FILE *input_trch_fd=NULL;
  unsigned char input_trch_file=0;
  FILE *input_fd=NULL;
  unsigned char input_file=0;
  //  char input_val_str[50],input_val_str2[50];

  char input_trch_val[16];
  double channelx,channely;

  //  unsigned char pbch_pdu[6];

  DCI_ALLOC_t dci_alloc[8],dci_alloc_rx[8];
  int num_common_dci=0,num_ue_spec_dci=0,num_dci=0;

  //  FILE *rx_frame_file;

  int n_frames;
  int n_ch_rlz = 1;
  channel_desc_t *eNB2UE[4];
  uint8_t num_pdcch_symbols=1,num_pdcch_symbols_2=0;
  uint8_t pilot1,pilot2,pilot3;
  uint8_t rx_sample_offset = 0;
  //char stats_buffer[4096];
  //int len;
  uint8_t num_rounds = 4;//,fix_rounds=0;
  uint8_t subframe=7;
  int u;
  int n=0;
  int abstx=0;
  int iii;
  FILE *csv_fd=NULL;
  char csv_fname[512];
  int ch_realization;
  int pmi_feedback=0;
  int hold_channel=0;

  // void *data;
  // int ii;
  //  int bler;
  double blerr[4],uncoded_ber,avg_ber;
  short *uncoded_ber_bit=NULL;
  uint8_t N_RB_DL=25,osf=1;
  frame_t frame_type = FDD;
  int xforms=0;
  FD_lte_phy_scope_ue *form_ue = NULL;
  char title[255];
  uint32_t DLSCH_RB_ALLOC = 0x1fff;
  int numCCE=0;
  int dci_length_bytes=0,dci_length=0;
  //double channel_bandwidth = 5.0, sampling_rate=7.68;
  int common_flag=0,TPC=0;

  double cpu_freq_GHz;
  //  time_stats_t ts;//,sts,usts;
  int avg_iter,iter_trials;
  int rballocset=0;
  int print_perf=0;
  int test_perf=0;
  int dump_table=0;
  int llr8_flag=0;

  double effective_rate=0.0;
  char channel_model_input[10]="I";

  int TB0_active = 1;
  uint32_t perfect_ce = 0;

  //  LTE_DL_UE_HARQ_t *dlsch0_ue_harq;
  //  LTE_DL_eNB_HARQ_t *dlsch0_eNB_harq;
  uint8_t Kmimo;
  uint8_t ue_category=4;
  uint32_t Nsoft;



  int CCE_table[800];

  int threequarter_fs=0;

  opp_enabled=1; // to enable the time meas

#if defined(__arm__)
  FILE    *proc_fd = NULL;
  char buf[64];

  proc_fd = fopen("/sys/devices/system/cpu/cpu4/cpufreq/cpuinfo_cur_freq", "r");
  if(!proc_fd)
     printf("cannot open /sys/devices/system/cpu/cpu4/cpufreq/cpuinfo_cur_freq");
  else {
     while(fgets(buf, 63, proc_fd))
        printf("%s", buf);
  }
  fclose(proc_fd);
  cpu_freq_GHz = ((double)atof(buf))/1e6;
#else
  cpu_freq_GHz = get_cpu_freq_GHz();
#endif
  printf("Detected cpu_freq %f GHz\n",cpu_freq_GHz);

  //signal(SIGSEGV, handler);
  //signal(SIGABRT, handler);

  logInit();

  // default parameters
  n_frames = 1000;
  snr0 = 0;
  //  num_layers = 1;
  perfect_ce = 0;

  while ((c = getopt (argc, argv, "ahdpZDe:Em:n:o:s:f:t:c:g:r:F:x:y:z:AM:N:I:i:O:R:S:C:T:b:u:v:w:B:PLl:XY")) != -1) {
    switch (c) {
    case 'a':
      awgn_flag = 1;
      channel_model = AWGN;
      break;

    case 'A':
      abstx = 1;
      break;

    case 'b':
      tdd_config=atoi(optarg);
      break;

    case 'B':
      N_RB_DL=atoi(optarg);
      break;

    case 'c':
      num_pdcch_symbols=atoi(optarg);
      break;

    case 'C':
      Nid_cell = atoi(optarg);
      break;

    case 'd':
      dci_flag = 1;
      break;

    case 'D':
      frame_type=TDD;
      break;

    case 'e':
      num_rounds=1;
      common_flag = 1;
      TPC = atoi(optarg);
      break;
      
    case 'E':
      threequarter_fs=1;
      break;

    case 'f':
      input_snr_step= atof(optarg);
      break;

    case 'F':
      forgetting_factor = atof(optarg);
      break;

    case 'i':
      input_fd = fopen(optarg,"r");
      input_file=1;
      dci_flag = 1;
      break;

    case 'I':
      input_trch_fd = fopen(optarg,"r");
      input_trch_file=1;
      break;

    case 'L':
      llr8_flag=1;
      break;

    case 'l':
      offset_mumimo_llr_drange_fix=atoi(optarg);
      break;

    case 'm':
      mcs1 = atoi(optarg);
      break;

    case 'M':
      mcs2 = atoi(optarg);
      break;

    case 'O':
      test_perf=atoi(optarg);
      //print_perf =1;
      break;

    case 't':
      mcs_i = atoi(optarg);
      i_mod = get_Qm(mcs_i);
      break;

    case 'n':
      n_frames = atoi(optarg);
      break;


    case 'o':
      rx_sample_offset = atoi(optarg);
      break;

    case 'r':
      DLSCH_RB_ALLOC = atoi(optarg);
      rballocset = 1;
      break;

    case 's':
      snr0 = atof(optarg);
      break;

    case 'w':
      snr_int = atof(optarg);
      break;


    case 'N':
      n_ch_rlz= atof(optarg);
      break;

    case 'p':
      extended_prefix_flag=1;
      break;

    case 'g':
      memcpy(channel_model_input,optarg,10);

      switch((char)*optarg) {
      case 'A':
        channel_model=SCM_A;
        break;

      case 'B':
        channel_model=SCM_B;
        break;

      case 'C':
        channel_model=SCM_C;
        break;

      case 'D':
        channel_model=SCM_D;
        break;

      case 'E':
        channel_model=EPA;
        break;

      case 'F':
        channel_model=EVA;
        break;

      case 'G':
        channel_model=ETU;
        break;

      case 'H':
        channel_model=Rayleigh8;
        break;

      case 'I':
        channel_model=Rayleigh1;
        break;

      case 'J':
        channel_model=Rayleigh1_corr;
        break;

      case 'K':
        channel_model=Rayleigh1_anticorr;
        break;

      case 'L':
        channel_model=Rice8;
        break;

      case 'M':
        channel_model=Rice1;
        break;

      case 'N':
        channel_model=AWGN;
        break;
      default:
        msg("Unsupported channel model!\n");
        exit(-1);
      }

      break;
    case 'R':
      num_rounds=atoi(optarg);
      break;

    case 'S':
      subframe=atoi(optarg);
      break;

    case 'T':
      n_rnti=atoi(optarg);
      break;

    case 'u':
      dual_stream_UE=1;
      openair_daq_vars.use_ia_receiver = 1;

      if ((n_tx!=2) || (transmission_mode!=5)) {
        msg("IA receiver only supported for TM5!");
        exit(-1);
      }

      break;

    case 'v':
      i_mod = atoi(optarg);

      if (i_mod!=2 && i_mod!=4 && i_mod!=6) {
        msg("Wrong i_mod %d, should be 2,4 or 6\n",i_mod);
        exit(-1);
      }

      break;

    case 'P':
      print_perf=1;
      break;

    case 'x':
      transmission_mode=atoi(optarg);

      if ((transmission_mode!=1) &&
          (transmission_mode!=2) &&
          (transmission_mode!=3) &&
          (transmission_mode!=4) &&
          (transmission_mode!=5) &&
          (transmission_mode!=6)) {
        msg("Unsupported transmission mode %d\n",transmission_mode);
        exit(-1);
      }

      if (transmission_mode>1) {
        n_tx = 2;
      }

      break;

    case 'y':
      n_tx=atoi(optarg);

      if ((n_tx==0) || (n_tx>2)) {
        msg("Unsupported number of tx antennas %d\n",n_tx);
        exit(-1);
      }

      break;

    case 'X':
      xforms=1;
      break;

    case 'Y':
      perfect_ce=1;
      break;

    case 'z':
      n_rx=atoi(optarg);

      if ((n_rx==0) || (n_rx>2)) {
        msg("Unsupported number of rx antennas %d\n",n_rx);
        exit(-1);
      }

      break;

    case 'Z':
      dump_table=1;
      break;



    case 'h':
    default:
      printf("%s -h(elp) -a(wgn on) -d(ci decoding on) -p(extended prefix on) -m mcs1 -M mcs2 -n n_frames -s snr0 -x transmission mode (1,2,5,6) -y TXant -z RXant -I trch_file\n",argv[0]);
      printf("-h This message\n");
      printf("-a Use AWGN channel and not multipath\n");
      printf("-c Number of PDCCH symbols\n");
      printf("-m MCS1 for TB 1\n");
      printf("-M MCS2 for TB 2\n");
      printf("-d Transmit the DCI and compute its error statistics and the overall throughput\n");
      printf("-p Use extended prefix mode\n");
      printf("-n Number of frames to simulate\n");
      printf("-o Sample offset for receiver\n");
      printf("-s Starting SNR, runs from SNR to SNR+%.1fdB in steps of %.1fdB. If n_frames is 1 then just SNR is simulated and MATLAB/OCTAVE output is generated\n", snr_int, snr_step);
      printf("-f step size of SNR, default value is 1.\n");
      printf("-r ressource block allocation (see  section 7.1.6.3 in 36.213\n");
      printf("-g [A:M] Use 3GPP 25.814 SCM-A/B/C/D('A','B','C','D') or 36-101 EPA('E'), EVA ('F'),ETU('G') models (ignores delay spread and Ricean factor), Rayghleigh8 ('H'), Rayleigh1('I'), Rayleigh1_corr('J'), Rayleigh1_anticorr ('K'), Rice8('L'), Rice1('M')\n");
      printf("-F forgetting factor (0 new channel every trial, 1 channel constant\n");
      printf("-x Transmission mode (1,2,6 for the moment)\n");
      printf("-y Number of TX antennas used in eNB\n");
      printf("-z Number of RX antennas used in UE\n");
      printf("-t MCS of interfering UE\n");
      printf("-R Number of HARQ rounds (fixed)\n");
      printf("-A Turns on calibration mode for abstraction.\n");
      printf("-N Determines the number of Channel Realizations in Abstraction mode. Default value is 1. \n");
      printf("-O Set the percenatge of effective rate to testbench the modem performance (typically 30 and 70, range 1-100) \n");
      printf("-I Input filename for TrCH data (binary)\n");
      printf("-u Enables the Interference Aware Receiver for TM5 (default is normal receiver)\n");
      exit(1);
      break;
    }
  }

  if (common_flag == 0) {
    switch (N_RB_DL) {
    case 6:
      if (rballocset==0) DLSCH_RB_ALLOC = 0x3f;
      num_pdcch_symbols = 3;
      break;

    case 25:
      if (rballocset==0) DLSCH_RB_ALLOC = 0x1fff;
      break;

    case 50:
      if (rballocset==0) DLSCH_RB_ALLOC = 0x1ffff;
      break;

    case 100:
      if (rballocset==0) DLSCH_RB_ALLOC = 0x1ffffff;
      break;
    }

    NB_RB=conv_nprb(0,DLSCH_RB_ALLOC,N_RB_DL);
  } else
    NB_RB = 4;

  if ((transmission_mode > 1) && (n_tx != 2))
    printf("n_tx must be >1 for transmission_mode %d\n",transmission_mode);

  if (xforms==1) {
    fl_initialize (&argc, argv, NULL, 0, 0);
    form_ue = create_lte_phy_scope_ue();
    sprintf (title, "LTE PHY SCOPE eNB");
    fl_show_form (form_ue->lte_phy_scope_ue, FL_PLACE_HOTSPOT, FL_FULLBORDER, title);
    
    if (!dual_stream_UE==0) {
      openair_daq_vars.use_ia_receiver = 1;
      fl_set_button(form_ue->button_0,1);
      fl_set_object_label(form_ue->button_0, "IA Receiver ON");
      fl_set_object_color(form_ue->button_0, FL_GREEN, FL_GREEN);
    }
  }

  if (transmission_mode==5) {
    n_users = 2;
    printf("dual_stream_UE=%d\n", dual_stream_UE);
  }

  lte_param_init(n_tx,
		 n_rx,
		 transmission_mode,
		 extended_prefix_flag,
		 frame_type,
		 Nid_cell,
		 tdd_config,
		 N_RB_DL,
		 threequarter_fs,
		 osf,
		 perfect_ce);


    
  eNB_id_i = PHY_vars_UE->n_connected_eNB;

  printf("Setting mcs1 = %d\n",mcs1);
  printf("Setting mcs2 = %d\n",mcs2);
  printf("NPRB = %d\n",NB_RB);
  printf("n_frames = %d\n",n_frames);
  printf("Transmission mode %d with %dx%d antenna configuration, Extended Prefix %d\n",transmission_mode,n_tx,n_rx,extended_prefix_flag);

  snr1 = snr0+snr_int;
  printf("SNR0 %f, SNR1 %f\n",snr0,snr1);

  /*
    txdataF    = (int **)malloc16(2*sizeof(int*));
    txdataF[0] = (int *)malloc16(FRAME_LENGTH_BYTES);
    txdataF[1] = (int *)malloc16(FRAME_LENGTH_BYTES);

    txdata    = (int **)malloc16(2*sizeof(int*));
    txdata[0] = (int *)malloc16(FRAME_LENGTH_BYTES);
    txdata[1] = (int *)malloc16(FRAME_LENGTH_BYTES);
  */

  frame_parms = &PHY_vars_eNB->lte_frame_parms;

  s_re = malloc(2*sizeof(double*));
  s_im = malloc(2*sizeof(double*));
  r_re = malloc(2*sizeof(double*));
  r_im = malloc(2*sizeof(double*));
  //  r_re0 = malloc(2*sizeof(double*));
  //  r_im0 = malloc(2*sizeof(double*));

  nsymb = (PHY_vars_eNB->lte_frame_parms.Ncp == 0) ? 14 : 12;

  printf("Channel Model= (%s,%d)\n",channel_model_input, channel_model);
  printf("SCM-A=%d, SCM-B=%d, SCM-C=%d, SCM-D=%d, EPA=%d, EVA=%d, ETU=%d, Rayleigh8=%d, Rayleigh1=%d, Rayleigh1_corr=%d, Rayleigh1_anticorr=%d, Rice1=%d, Rice8=%d\n",
         SCM_A, SCM_B, SCM_C, SCM_D, EPA, EVA, ETU, Rayleigh8, Rayleigh1, Rayleigh1_corr, Rayleigh1_anticorr, Rice1, Rice8);

  if(transmission_mode==5)
    sprintf(bler_fname,"bler_tx%d_chan%d_nrx%d_mcs%d_mcsi%d_u%d_imod%d.csv",transmission_mode,channel_model,n_rx,mcs1,mcs_i,dual_stream_UE,i_mod);
  else
    sprintf(bler_fname,"bler_tx%d_chan%d_nrx%d_mcs%d.csv",transmission_mode,channel_model,n_rx,mcs1);

  bler_fd = fopen(bler_fname,"w");
  if (bler_fd==NULL) {
    fprintf(stderr,"Cannot create file %s!\n",bler_fname);
    exit(-1);
  }
  fprintf(bler_fd,"SNR; MCS; TBS; rate; err0; trials0; err1; trials1; err2; trials2; err3; trials3; dci_err\n");

  if (test_perf != 0) {
    char hostname[1024];
    hostname[1023] = '\0';
    gethostname(hostname, 1023);
    printf("Hostname: %s\n", hostname);
    //char dirname[FILENAME_MAX];
    //sprintf(dirname, "%s/SIMU/USER/pre-ci-logs-%s", getenv("OPENAIR_TARGETS"),hostname );
    sprintf(time_meas_fname,"time_meas_prb%d_mcs%d_anttx%d_antrx%d_pdcch%d_channel%s_tx%d.csv",
            N_RB_DL,mcs1,n_tx,n_rx,num_pdcch_symbols,channel_model_input,transmission_mode);
    //mkdir(dirname,0777);
    time_meas_fd = fopen(time_meas_fname,"w");
    if (time_meas_fd==NULL) {
      fprintf(stderr,"Cannot create file %s!\n",time_meas_fname);
      exit(-1);
    }
  }

  if(abstx) {
    // CSV file
    sprintf(csv_fname,"dataout_tx%d_u2%d_mcs%d_chan%d_nsimus%d_R%d.m",transmission_mode,dual_stream_UE,mcs1,channel_model,n_frames,num_rounds);
    csv_fd = fopen(csv_fname,"w");
    fprintf(csv_fd,"data_all%d=[",mcs1);
    if (csv_fd==NULL) {
      fprintf(stderr,"Cannot create file %s!\n",csv_fname);
      exit(-1);
    }
  }

  /*
  //sprintf(tikz_fname, "second_bler_tx%d_u2=%d_mcs%d_chan%d_nsimus%d.tex",transmission_mode,dual_stream_UE,mcs,channel_model,n_frames);
  sprintf(tikz_fname, "second_bler_tx%d_u2%d_mcs%d_chan%d_nsimus%d",transmission_mode,dual_stream_UE,mcs,channel_model,n_frames);
  tikz_fd = fopen(tikz_fname,"w");
  //fprintf(tikz_fd,"\\addplot[color=red, mark=o] plot coordinates {");
  switch (mcs)
    {
    case 0:
      fprintf(tikz_fd,"\\addplot[color=blue, mark=star] plot coordinates {");
      break;
    case 1:
      fprintf(tikz_fd,"\\addplot[color=red, mark=star] plot coordinates {");
      break;
    case 2:
      fprintf(tikz_fd,"\\addplot[color=green, mark=star] plot coordinates {");
      break;
    case 3:
      fprintf(tikz_fd,"\\addplot[color=yellow, mark=star] plot coordinates {");
      break;
    case 4:
      fprintf(tikz_fd,"\\addplot[color=black, mark=star] plot coordinates {");
      break;
    case 5:
      fprintf(tikz_fd,"\\addplot[color=blue, mark=o] plot coordinates {");
      break;
    case 6:
      fprintf(tikz_fd,"\\addplot[color=red, mark=o] plot coordinates {");
      break;
    case 7:
      fprintf(tikz_fd,"\\addplot[color=green, mark=o] plot coordinates {");
      break;
    case 8:
      fprintf(tikz_fd,"\\addplot[color=yellow, mark=o] plot coordinates {");
      break;
    case 9:
      fprintf(tikz_fd,"\\addplot[color=black, mark=o] plot coordinates {");
      break;
    case 10:
      fprintf(tikz_fd,"\\addplot[color=blue, mark=square] plot coordinates {");
      break;
    case 11:
      fprintf(tikz_fd,"\\addplot[color=red, mark=square] plot coordinates {");
      break;
    case 12:
      fprintf(tikz_fd,"\\addplot[color=green, mark=square] plot coordinates {");
      break;
    case 13:
      fprintf(tikz_fd,"\\addplot[color=yellow, mark=square] plot coordinates {");
      break;
    case 14:
      fprintf(tikz_fd,"\\addplot[color=black, mark=square] plot coordinates {");
      break;
    case 15:
      fprintf(tikz_fd,"\\addplot[color=blue, mark=diamond] plot coordinates {");
      break;
    case 16:
      fprintf(tikz_fd,"\\addplot[color=red, mark=diamond] plot coordinates {");
      break;
    case 17:
      fprintf(tikz_fd,"\\addplot[color=green, mark=diamond] plot coordinates {");
      break;
    case 18:
      fprintf(tikz_fd,"\\addplot[color=yellow, mark=diamond] plot coordinates {");
      break;
    case 19:
      fprintf(tikz_fd,"\\addplot[color=black, mark=diamond] plot coordinates {");
      break;
    case 20:
      fprintf(tikz_fd,"\\addplot[color=blue, mark=x] plot coordinates {");
      break;
    case 21:
      fprintf(tikz_fd,"\\addplot[color=red, mark=x] plot coordinates {");
      break;
    case 22:
      fprintf(tikz_fd,"\\addplot[color=green, mark=x] plot coordinates {");
      break;
    case 23:
      fprintf(tikz_fd,"\\addplot[color=yellow, mark=x] plot coordinates {");
      break;
    case 24:
      fprintf(tikz_fd,"\\addplot[color=black, mark=x] plot coordinates {");
      break;
    case 25:
      fprintf(tikz_fd,"\\addplot[color=blue, mark=x] plot coordinates {");
      break;
    case 26:
      fprintf(tikz_fd,"\\addplot[color=red, mark=+] plot coordinates {");
      break;
    case 27:
      fprintf(tikz_fd,"\\addplot[color=green, mark=+] plot coordinates {");
      break;
    case 28:
      fprintf(tikz_fd,"\\addplot[color=yellow, mark=+] plot coordinates {");
      break;
    }
  */

  for (i=0; i<2; i++) {
    s_re[i] = malloc(FRAME_LENGTH_COMPLEX_SAMPLES*sizeof(double));
    s_im[i] = malloc(FRAME_LENGTH_COMPLEX_SAMPLES*sizeof(double));
    r_re[i] = malloc(FRAME_LENGTH_COMPLEX_SAMPLES*sizeof(double));
    r_im[i] = malloc(FRAME_LENGTH_COMPLEX_SAMPLES*sizeof(double));
    //    r_re0[i] = malloc(FRAME_LENGTH_COMPLEX_SAMPLES*sizeof(double));
    //    bzero(r_re0[i],FRAME_LENGTH_COMPLEX_SAMPLES*sizeof(double));
    //    r_im0[i] = malloc(FRAME_LENGTH_COMPLEX_SAMPLES*sizeof(double));
    //    bzero(r_im0[i],FRAME_LENGTH_COMPLEX_SAMPLES*sizeof(double));
  }


  PHY_vars_UE->lte_ue_pdcch_vars[0]->crnti = n_rnti;

  // Fill in UL_alloc
  UL_alloc_pdu.type    = 0;
  UL_alloc_pdu.hopping = 0;
  UL_alloc_pdu.rballoc = UL_RB_ALLOC;
  UL_alloc_pdu.mcs     = 1;
  UL_alloc_pdu.ndi     = 1;
  UL_alloc_pdu.TPC     = 0;
  UL_alloc_pdu.cqi_req = 1;

  CCCH_alloc_pdu.type               = 0;
  CCCH_alloc_pdu.vrb_type           = 0;
  CCCH_alloc_pdu.rballoc            = CCCH_RB_ALLOC;
  CCCH_alloc_pdu.ndi      = 1;
  CCCH_alloc_pdu.mcs      = 1;
  CCCH_alloc_pdu.harq_pid = 0;

  DLSCH_alloc_pdu2_1E[0].rah              = 0;
  DLSCH_alloc_pdu2_1E[0].rballoc          = DLSCH_RB_ALLOC;
  DLSCH_alloc_pdu2_1E[0].TPC              = 0;
  DLSCH_alloc_pdu2_1E[0].dai              = 0;
  DLSCH_alloc_pdu2_1E[0].harq_pid         = 0;
  //DLSCH_alloc_pdu2_1E[0].tb_swap          = 0;
  DLSCH_alloc_pdu2_1E[0].mcs             = mcs1;
  DLSCH_alloc_pdu2_1E[0].ndi             = 1;
  DLSCH_alloc_pdu2_1E[0].rv              = 0;
  // Forget second codeword
  DLSCH_alloc_pdu2_1E[0].tpmi             = (transmission_mode>=5 ? 5 : 0);  // precoding
  DLSCH_alloc_pdu2_1E[0].dl_power_off     = (transmission_mode==5 ? 0 : 1);

  DLSCH_alloc_pdu2_1E[1].rah              = 0;
  DLSCH_alloc_pdu2_1E[1].rballoc          = DLSCH_RB_ALLOC;
  DLSCH_alloc_pdu2_1E[1].TPC              = 0;
  DLSCH_alloc_pdu2_1E[1].dai              = 0;
  DLSCH_alloc_pdu2_1E[1].harq_pid         = 0;
  //DLSCH_alloc_pdu2_1E[1].tb_swap          = 0;
  DLSCH_alloc_pdu2_1E[1].mcs             = mcs_i;
  DLSCH_alloc_pdu2_1E[1].ndi             = 1;
  DLSCH_alloc_pdu2_1E[1].rv              = 0;
  // Forget second codeword
  DLSCH_alloc_pdu2_1E[1].tpmi             = (transmission_mode>=5 ? 5 : 0) ;  // precoding
  DLSCH_alloc_pdu2_1E[1].dl_power_off     = (transmission_mode==5 ? 0 : 1);

  eNB2UE[0] = new_channel_desc_scm(PHY_vars_eNB->lte_frame_parms.nb_antennas_tx,
                                   PHY_vars_UE->lte_frame_parms.nb_antennas_rx,
                                   channel_model,
                                   N_RB2sampling_rate(PHY_vars_eNB->lte_frame_parms.N_RB_DL),
				   N_RB2channel_bandwidth(PHY_vars_eNB->lte_frame_parms.N_RB_DL),
                                   forgetting_factor,
                                   rx_sample_offset,
                                   0);

  if(num_rounds>1) {
    for(n=1; n<4; n++)
      eNB2UE[n] = new_channel_desc_scm(PHY_vars_eNB->lte_frame_parms.nb_antennas_tx,
                                       PHY_vars_UE->lte_frame_parms.nb_antennas_rx,
                                       channel_model,
				       N_RB2sampling_rate(PHY_vars_eNB->lte_frame_parms.N_RB_DL),
				       N_RB2channel_bandwidth(PHY_vars_eNB->lte_frame_parms.N_RB_DL),
				       forgetting_factor,
                                       rx_sample_offset,
                                       0);
  }

  if (eNB2UE[0]==NULL) {
    msg("Problem generating channel model. Exiting.\n");
    exit(-1);
  }

  if ((transmission_mode == 3) || (transmission_mode==4))
    Kmimo=2;
  else
    Kmimo=1;

  switch (ue_category) {
  case 1:
    Nsoft = 250368;
    break;
  case 2:
  case 3:
    Nsoft = 1237248;
    break;
  case 4:
    Nsoft = 1827072;
    break;
  default:
    printf("Unsupported UE category %d\n",ue_category);
    exit(-1);
    break;
  }

  for (k=0; k<n_users; k++) {
    // Create transport channel structures for 2 transport blocks (MIMO)
    for (i=0; i<2; i++) {
      PHY_vars_eNB->dlsch_eNB[k][i] = new_eNB_dlsch(Kmimo,8,Nsoft,N_RB_DL,0);

      if (!PHY_vars_eNB->dlsch_eNB[k][i]) {
        printf("Can't get eNB dlsch structures\n");
        exit(-1);
      }

      PHY_vars_eNB->dlsch_eNB[k][i]->rnti = n_rnti+k;
    }
  }

  for (i=0; i<2; i++) {
    PHY_vars_UE->dlsch_ue[0][i]  = new_ue_dlsch(Kmimo,8,Nsoft,MAX_TURBO_ITERATIONS,N_RB_DL,0);

    if (!PHY_vars_UE->dlsch_ue[0][i]) {
      printf("Can't get ue dlsch structures\n");
      exit(-1);
    }

    PHY_vars_UE->dlsch_ue[0][i]->rnti   = n_rnti;
  }

  // structure for SIC at UE
  PHY_vars_UE->dlsch_eNB[0] = new_eNB_dlsch(Kmimo,8,Nsoft,N_RB_DL,0);

  if (DLSCH_alloc_pdu2_1E[0].tpmi == 5) {

    PHY_vars_eNB->eNB_UE_stats[0].DL_pmi_single = (unsigned short)(taus()&0xffff);

    if (n_users>1)
      PHY_vars_eNB->eNB_UE_stats[1].DL_pmi_single = (PHY_vars_eNB->eNB_UE_stats[0].DL_pmi_single ^ 0x1555); //opposite PMI
  } else {
    PHY_vars_eNB->eNB_UE_stats[0].DL_pmi_single = 0;

    if (n_users>1)
      PHY_vars_eNB->eNB_UE_stats[1].DL_pmi_single = 0;
  }


  if (input_fd==NULL) {


    /*
    // common DCI
    memcpy(&dci_alloc[num_dci].dci_pdu[0],&CCCH_alloc_pdu,sizeof(DCI1A_5MHz_TDD_1_6_t));
    dci_alloc[num_dci].dci_length = sizeof_DCI1A_5MHz_TDD_1_6_t;
    dci_alloc[num_dci].L          = 2;
    dci_alloc[num_dci].rnti       = SI_RNTI;
    num_dci++;
    num_common_dci++;
    */

    // UE specific DCI
    for(k=0; k<n_users; k++) {
      switch(transmission_mode) {
      case 1:
      case 2:
        if (common_flag == 0) {

          if (PHY_vars_eNB->lte_frame_parms.frame_type == TDD) {

            switch (PHY_vars_eNB->lte_frame_parms.N_RB_DL) {
            case 6:
              dci_length = sizeof_DCI1_1_5MHz_TDD_t;
              dci_length_bytes = sizeof(DCI1_1_5MHz_TDD_t);
              ((DCI1_1_5MHz_TDD_t *)&DLSCH_alloc_pdu_1[k])->rah              = 0;
              ((DCI1_1_5MHz_TDD_t *)&DLSCH_alloc_pdu_1[k])->rballoc          = DLSCH_RB_ALLOC;
              ((DCI1_1_5MHz_TDD_t *)&DLSCH_alloc_pdu_1[k])->TPC              = 0;
              ((DCI1_1_5MHz_TDD_t *)&DLSCH_alloc_pdu_1[k])->dai              = 0;
              ((DCI1_1_5MHz_TDD_t *)&DLSCH_alloc_pdu_1[k])->harq_pid         = 0;
              ((DCI1_1_5MHz_TDD_t *)&DLSCH_alloc_pdu_1[k])->mcs             = mcs1;
              ((DCI1_1_5MHz_TDD_t *)&DLSCH_alloc_pdu_1[k])->ndi             = 1;
              ((DCI1_1_5MHz_TDD_t *)&DLSCH_alloc_pdu_1[k])->rv              = 0;
              break;

            case 25:
              dci_length = sizeof_DCI1_5MHz_TDD_t;
              dci_length_bytes = sizeof(DCI1_5MHz_TDD_t);
              ((DCI1_5MHz_TDD_t *)&DLSCH_alloc_pdu_1[k])->rah              = 0;
              ((DCI1_5MHz_TDD_t *)&DLSCH_alloc_pdu_1[k])->rballoc          = DLSCH_RB_ALLOC;
              ((DCI1_5MHz_TDD_t *)&DLSCH_alloc_pdu_1[k])->TPC              = 0;
              ((DCI1_5MHz_TDD_t *)&DLSCH_alloc_pdu_1[k])->dai              = 0;
              ((DCI1_5MHz_TDD_t *)&DLSCH_alloc_pdu_1[k])->harq_pid         = 0;
              ((DCI1_5MHz_TDD_t *)&DLSCH_alloc_pdu_1[k])->mcs             = mcs1;
              ((DCI1_5MHz_TDD_t *)&DLSCH_alloc_pdu_1[k])->ndi             = 1;
              ((DCI1_5MHz_TDD_t *)&DLSCH_alloc_pdu_1[k])->rv              = 0;
              break;

            case 50:
              dci_length = sizeof_DCI1_10MHz_TDD_t;
              dci_length_bytes = sizeof(DCI1_10MHz_TDD_t);
              ((DCI1_10MHz_TDD_t *)&DLSCH_alloc_pdu_1[k])->rah              = 0;
              ((DCI1_10MHz_TDD_t *)&DLSCH_alloc_pdu_1[k])->rballoc          = DLSCH_RB_ALLOC;
              ((DCI1_10MHz_TDD_t *)&DLSCH_alloc_pdu_1[k])->TPC              = 0;
              ((DCI1_10MHz_TDD_t *)&DLSCH_alloc_pdu_1[k])->dai              = 0;
              ((DCI1_10MHz_TDD_t *)&DLSCH_alloc_pdu_1[k])->harq_pid         = 0;
              ((DCI1_10MHz_TDD_t *)&DLSCH_alloc_pdu_1[k])->mcs             = mcs1;
              ((DCI1_10MHz_TDD_t *)&DLSCH_alloc_pdu_1[k])->ndi             = 1;
              ((DCI1_10MHz_TDD_t *)&DLSCH_alloc_pdu_1[k])->rv              = 0;
              break;

            case 100:
              ((DCI1_20MHz_TDD_t *)&DLSCH_alloc_pdu_1[k])->rah              = 0;
              ((DCI1_20MHz_TDD_t *)&DLSCH_alloc_pdu_1[k])->rballoc          = DLSCH_RB_ALLOC;
              ((DCI1_20MHz_TDD_t *)&DLSCH_alloc_pdu_1[k])->TPC              = 0;
              ((DCI1_20MHz_TDD_t *)&DLSCH_alloc_pdu_1[k])->dai              = 0;
              ((DCI1_20MHz_TDD_t *)&DLSCH_alloc_pdu_1[k])->harq_pid         = 0;
              ((DCI1_20MHz_TDD_t *)&DLSCH_alloc_pdu_1[k])->mcs             = mcs1;
              ((DCI1_20MHz_TDD_t *)&DLSCH_alloc_pdu_1[k])->ndi             = 1;
              ((DCI1_20MHz_TDD_t *)&DLSCH_alloc_pdu_1[k])->rv              = 0;
              dci_length = sizeof_DCI1_20MHz_TDD_t;
              dci_length_bytes = sizeof(DCI1_20MHz_TDD_t);
              break;
            }
          } else {
            switch (PHY_vars_eNB->lte_frame_parms.N_RB_DL) {
            case 6:
              dci_length = sizeof_DCI1_1_5MHz_FDD_t;
              dci_length_bytes = sizeof(DCI1_1_5MHz_FDD_t);
              ((DCI1_1_5MHz_FDD_t *)&DLSCH_alloc_pdu_1[k])->rah              = 0;
              ((DCI1_1_5MHz_FDD_t *)&DLSCH_alloc_pdu_1[k])->rballoc          = DLSCH_RB_ALLOC;
              ((DCI1_1_5MHz_FDD_t *)&DLSCH_alloc_pdu_1[k])->TPC              = 0;
              ((DCI1_1_5MHz_FDD_t *)&DLSCH_alloc_pdu_1[k])->harq_pid         = 0;
              ((DCI1_1_5MHz_FDD_t *)&DLSCH_alloc_pdu_1[k])->mcs             = mcs1;
              ((DCI1_1_5MHz_FDD_t *)&DLSCH_alloc_pdu_1[k])->ndi             = 1;
              ((DCI1_1_5MHz_FDD_t *)&DLSCH_alloc_pdu_1[k])->rv              = 0;
              break;

            case 25:
              dci_length = sizeof_DCI1_5MHz_FDD_t;
              dci_length_bytes = sizeof(DCI1_5MHz_FDD_t);
              ((DCI1_5MHz_FDD_t *)&DLSCH_alloc_pdu_1[k])->rah              = 0;
              ((DCI1_5MHz_FDD_t *)&DLSCH_alloc_pdu_1[k])->rballoc          = DLSCH_RB_ALLOC;
              ((DCI1_5MHz_FDD_t *)&DLSCH_alloc_pdu_1[k])->TPC              = 0;
              ((DCI1_5MHz_FDD_t *)&DLSCH_alloc_pdu_1[k])->harq_pid         = 0;
              ((DCI1_5MHz_FDD_t *)&DLSCH_alloc_pdu_1[k])->mcs             = mcs1;
              ((DCI1_5MHz_FDD_t *)&DLSCH_alloc_pdu_1[k])->ndi             = 1;
              ((DCI1_5MHz_FDD_t *)&DLSCH_alloc_pdu_1[k])->rv              = 0;
              break;

            case 50:
              dci_length = sizeof_DCI1_10MHz_FDD_t;
              dci_length_bytes = sizeof(DCI1_10MHz_FDD_t);
              ((DCI1_10MHz_FDD_t *)&DLSCH_alloc_pdu_1[k])->rah              = 0;
              ((DCI1_10MHz_FDD_t *)&DLSCH_alloc_pdu_1[k])->rballoc          = DLSCH_RB_ALLOC;
              ((DCI1_10MHz_FDD_t *)&DLSCH_alloc_pdu_1[k])->TPC              = 0;
              ((DCI1_10MHz_FDD_t *)&DLSCH_alloc_pdu_1[k])->harq_pid         = 0;
              ((DCI1_10MHz_FDD_t *)&DLSCH_alloc_pdu_1[k])->mcs             = mcs1;
              ((DCI1_10MHz_FDD_t *)&DLSCH_alloc_pdu_1[k])->ndi             = 1;
              ((DCI1_10MHz_FDD_t *)&DLSCH_alloc_pdu_1[k])->rv              = 0;
              break;

            case 100:
              dci_length = sizeof_DCI1_20MHz_FDD_t;
              dci_length_bytes = sizeof(DCI1_20MHz_FDD_t);
              ((DCI1_20MHz_FDD_t *)&DLSCH_alloc_pdu_1[k])->rah              = 0;
              ((DCI1_20MHz_FDD_t *)&DLSCH_alloc_pdu_1[k])->rballoc          = DLSCH_RB_ALLOC;
              ((DCI1_20MHz_FDD_t *)&DLSCH_alloc_pdu_1[k])->TPC              = 0;
              ((DCI1_20MHz_FDD_t *)&DLSCH_alloc_pdu_1[k])->harq_pid         = 0;
              ((DCI1_20MHz_FDD_t *)&DLSCH_alloc_pdu_1[k])->mcs             = mcs1;
              ((DCI1_20MHz_FDD_t *)&DLSCH_alloc_pdu_1[k])->ndi             = 1;
              ((DCI1_20MHz_FDD_t *)&DLSCH_alloc_pdu_1[k])->rv              = 0;
              break;
            }
          }

          memcpy(&dci_alloc[num_dci].dci_pdu[0],&DLSCH_alloc_pdu_1[k],dci_length_bytes);
          dci_alloc[num_dci].dci_length = dci_length;
          dci_alloc[num_dci].L          = 1;
          dci_alloc[num_dci].rnti       = n_rnti+k;
          dci_alloc[num_dci].format     = format1;
          dump_dci(&PHY_vars_eNB->lte_frame_parms,&dci_alloc[num_dci]);

          printf("Generating dlsch params for user %d\n",k);
          generate_eNB_dlsch_params_from_dci(0,
					     subframe,
                                             &DLSCH_alloc_pdu_1[0],
                                             n_rnti+k,
                                             format1,
                                             PHY_vars_eNB->dlsch_eNB[0],
                                             &PHY_vars_eNB->lte_frame_parms,
                                             PHY_vars_eNB->pdsch_config_dedicated,
                                             SI_RNTI,
                                             0,
                                             P_RNTI,
                                             PHY_vars_eNB->eNB_UE_stats[0].DL_pmi_single);

          num_dci++;
          num_ue_spec_dci++;
        } else {
          if (PHY_vars_eNB->lte_frame_parms.frame_type == TDD) {

            switch (PHY_vars_eNB->lte_frame_parms.N_RB_DL) {
            case 6:
              dci_length = sizeof_DCI1A_1_5MHz_TDD_1_6_t;
              dci_length_bytes = sizeof(DCI1A_1_5MHz_TDD_1_6_t);
              ((DCI1A_1_5MHz_TDD_1_6_t *)&DLSCH_alloc_pdu_1[k])->type             = 1;
              ((DCI1A_1_5MHz_TDD_1_6_t *)&DLSCH_alloc_pdu_1[k])->vrb_type         = 0;
              ((DCI1A_1_5MHz_TDD_1_6_t *)&DLSCH_alloc_pdu_1[k])->rballoc          = computeRIV(PHY_vars_eNB->lte_frame_parms.N_RB_DL,0,9);
              ((DCI1A_1_5MHz_TDD_1_6_t *)&DLSCH_alloc_pdu_1[k])->TPC              = TPC;
              ((DCI1A_1_5MHz_TDD_1_6_t *)&DLSCH_alloc_pdu_1[k])->dai              = 0;
              ((DCI1A_1_5MHz_TDD_1_6_t *)&DLSCH_alloc_pdu_1[k])->harq_pid         = 0;
              ((DCI1A_1_5MHz_TDD_1_6_t *)&DLSCH_alloc_pdu_1[k])->mcs             = mcs1;
              ((DCI1A_1_5MHz_TDD_1_6_t *)&DLSCH_alloc_pdu_1[k])->ndi             = 0;
              ((DCI1A_1_5MHz_TDD_1_6_t *)&DLSCH_alloc_pdu_1[k])->rv              = 0;
              break;

            case 25:
              dci_length = sizeof_DCI1A_5MHz_TDD_1_6_t;
              dci_length_bytes = sizeof(DCI1A_5MHz_TDD_1_6_t);
              ((DCI1A_5MHz_TDD_1_6_t *)&DLSCH_alloc_pdu_1[k])->type             = 1;
              ((DCI1A_5MHz_TDD_1_6_t *)&DLSCH_alloc_pdu_1[k])->vrb_type         = 0;
              ((DCI1A_5MHz_TDD_1_6_t *)&DLSCH_alloc_pdu_1[k])->rballoc          = computeRIV(PHY_vars_eNB->lte_frame_parms.N_RB_DL,0,9);
              ((DCI1A_5MHz_TDD_1_6_t *)&DLSCH_alloc_pdu_1[k])->TPC              = TPC;
              ((DCI1A_5MHz_TDD_1_6_t *)&DLSCH_alloc_pdu_1[k])->dai              = 0;
              ((DCI1A_5MHz_TDD_1_6_t *)&DLSCH_alloc_pdu_1[k])->harq_pid         = 0;
              ((DCI1A_5MHz_TDD_1_6_t *)&DLSCH_alloc_pdu_1[k])->mcs             = mcs1;
              ((DCI1A_5MHz_TDD_1_6_t *)&DLSCH_alloc_pdu_1[k])->ndi             = 0;
              ((DCI1A_5MHz_TDD_1_6_t *)&DLSCH_alloc_pdu_1[k])->rv              = 1;
              break;

            case 50:
              dci_length = sizeof_DCI1A_10MHz_TDD_1_6_t;
              dci_length_bytes = sizeof(DCI1A_10MHz_TDD_1_6_t);
              ((DCI1A_10MHz_TDD_1_6_t *)&DLSCH_alloc_pdu_1[k])->type             = 1;
              ((DCI1A_10MHz_TDD_1_6_t *)&DLSCH_alloc_pdu_1[k])->vrb_type         = 1;
              ((DCI1A_10MHz_TDD_1_6_t *)&DLSCH_alloc_pdu_1[k])->rballoc          = computeRIV(PHY_vars_eNB->lte_frame_parms.N_RB_DL,0,9);
              ((DCI1A_10MHz_TDD_1_6_t *)&DLSCH_alloc_pdu_1[k])->TPC              = TPC;
              ((DCI1A_10MHz_TDD_1_6_t *)&DLSCH_alloc_pdu_1[k])->dai              = 0;
              ((DCI1A_10MHz_TDD_1_6_t *)&DLSCH_alloc_pdu_1[k])->harq_pid         = 0;
              ((DCI1A_10MHz_TDD_1_6_t *)&DLSCH_alloc_pdu_1[k])->mcs             = mcs1;
              ((DCI1A_10MHz_TDD_1_6_t *)&DLSCH_alloc_pdu_1[k])->ndi             = 0;
              ((DCI1A_10MHz_TDD_1_6_t *)&DLSCH_alloc_pdu_1[k])->rv              = 0;
              break;

            case 100:
              ((DCI1A_20MHz_TDD_1_6_t *)&DLSCH_alloc_pdu_1[k])->type             = 1;
              ((DCI1A_20MHz_TDD_1_6_t *)&DLSCH_alloc_pdu_1[k])->vrb_type         = 1;
              ((DCI1A_20MHz_TDD_1_6_t *)&DLSCH_alloc_pdu_1[k])->rballoc          = computeRIV(PHY_vars_eNB->lte_frame_parms.N_RB_DL,0,9);
              ((DCI1A_20MHz_TDD_1_6_t *)&DLSCH_alloc_pdu_1[k])->TPC              = TPC;
              ((DCI1A_20MHz_TDD_1_6_t *)&DLSCH_alloc_pdu_1[k])->dai              = 0;
              ((DCI1A_20MHz_TDD_1_6_t *)&DLSCH_alloc_pdu_1[k])->harq_pid         = 0;
              ((DCI1A_20MHz_TDD_1_6_t *)&DLSCH_alloc_pdu_1[k])->mcs             = mcs1;
              ((DCI1A_20MHz_TDD_1_6_t *)&DLSCH_alloc_pdu_1[k])->ndi             = 0;
              ((DCI1A_20MHz_TDD_1_6_t *)&DLSCH_alloc_pdu_1[k])->rv              = 0;
              dci_length = sizeof_DCI1A_20MHz_TDD_1_6_t;
              dci_length_bytes = sizeof(DCI1A_20MHz_TDD_1_6_t);
              break;
            }
          } else {
            switch (PHY_vars_eNB->lte_frame_parms.N_RB_DL) {
            case 6:
              dci_length = sizeof_DCI1A_1_5MHz_FDD_t;
              dci_length_bytes = sizeof(DCI1A_1_5MHz_FDD_t);
              ((DCI1A_1_5MHz_FDD_t *)&DLSCH_alloc_pdu_1[k])->type             = 1;
              ((DCI1A_1_5MHz_FDD_t *)&DLSCH_alloc_pdu_1[k])->vrb_type         = 1;
              ((DCI1A_1_5MHz_FDD_t *)&DLSCH_alloc_pdu_1[k])->rballoc          = computeRIV(PHY_vars_eNB->lte_frame_parms.N_RB_DL,0,9);
              ((DCI1A_1_5MHz_FDD_t *)&DLSCH_alloc_pdu_1[k])->TPC              = TPC;
              ((DCI1A_1_5MHz_FDD_t *)&DLSCH_alloc_pdu_1[k])->harq_pid         = 0;
              ((DCI1A_1_5MHz_FDD_t *)&DLSCH_alloc_pdu_1[k])->mcs             = mcs1;
              ((DCI1A_1_5MHz_FDD_t *)&DLSCH_alloc_pdu_1[k])->ndi             = 0;
              ((DCI1A_1_5MHz_FDD_t *)&DLSCH_alloc_pdu_1[k])->rv              = 0;
              break;

            case 25:
              dci_length = sizeof_DCI1A_5MHz_FDD_t;
              dci_length_bytes = sizeof(DCI1A_5MHz_FDD_t);
              ((DCI1A_5MHz_FDD_t *)&DLSCH_alloc_pdu_1[k])->type             = 1;
              ((DCI1A_5MHz_FDD_t *)&DLSCH_alloc_pdu_1[k])->vrb_type         = 1;
              ((DCI1A_5MHz_FDD_t *)&DLSCH_alloc_pdu_1[k])->rballoc          = computeRIV(PHY_vars_eNB->lte_frame_parms.N_RB_DL,0,9);
              ((DCI1A_5MHz_FDD_t *)&DLSCH_alloc_pdu_1[k])->TPC              = TPC;
              ((DCI1A_5MHz_FDD_t *)&DLSCH_alloc_pdu_1[k])->harq_pid         = 0;
              ((DCI1A_5MHz_FDD_t *)&DLSCH_alloc_pdu_1[k])->mcs             = mcs1;
              ((DCI1A_5MHz_FDD_t *)&DLSCH_alloc_pdu_1[k])->ndi             = 0;
              ((DCI1A_5MHz_FDD_t *)&DLSCH_alloc_pdu_1[k])->rv              = 0;
              break;

            case 50:
              dci_length = sizeof_DCI1A_10MHz_FDD_t;
              dci_length_bytes = sizeof(DCI1A_10MHz_FDD_t);
              ((DCI1A_10MHz_FDD_t *)&DLSCH_alloc_pdu_1[k])->type             = 1;
              ((DCI1A_10MHz_FDD_t *)&DLSCH_alloc_pdu_1[k])->vrb_type         = 1;
              ((DCI1A_10MHz_FDD_t *)&DLSCH_alloc_pdu_1[k])->rballoc          = computeRIV(PHY_vars_eNB->lte_frame_parms.N_RB_DL,0,9);
              ((DCI1A_10MHz_FDD_t *)&DLSCH_alloc_pdu_1[k])->TPC              = TPC;
              ((DCI1A_10MHz_FDD_t *)&DLSCH_alloc_pdu_1[k])->harq_pid         = 0;
              ((DCI1A_10MHz_FDD_t *)&DLSCH_alloc_pdu_1[k])->mcs             = mcs1;
              ((DCI1A_10MHz_FDD_t *)&DLSCH_alloc_pdu_1[k])->ndi             = 0;
              ((DCI1A_10MHz_FDD_t *)&DLSCH_alloc_pdu_1[k])->rv              = 0;
              break;

            case 100:
              dci_length = sizeof_DCI1A_20MHz_FDD_t;
              dci_length_bytes = sizeof(DCI1A_20MHz_FDD_t);
              ((DCI1A_20MHz_FDD_t *)&DLSCH_alloc_pdu_1[k])->type             = 1;
              ((DCI1A_20MHz_FDD_t *)&DLSCH_alloc_pdu_1[k])->vrb_type         = 1;
              ((DCI1A_20MHz_FDD_t *)&DLSCH_alloc_pdu_1[k])->rballoc          = computeRIV(PHY_vars_eNB->lte_frame_parms.N_RB_DL,0,9);
              ((DCI1A_20MHz_FDD_t *)&DLSCH_alloc_pdu_1[k])->TPC              = TPC;
              ((DCI1A_20MHz_FDD_t *)&DLSCH_alloc_pdu_1[k])->harq_pid         = 0;
              ((DCI1A_20MHz_FDD_t *)&DLSCH_alloc_pdu_1[k])->mcs             = mcs1;
              ((DCI1A_20MHz_FDD_t *)&DLSCH_alloc_pdu_1[k])->ndi             = 0;
              ((DCI1A_20MHz_FDD_t *)&DLSCH_alloc_pdu_1[k])->rv              = 0;
              break;
            }
          }

          memcpy(&dci_alloc[num_dci].dci_pdu[0],&DLSCH_alloc_pdu_1[k],dci_length_bytes);
          dci_alloc[num_dci].dci_length = dci_length;
          dci_alloc[num_dci].L          = 1;
          dci_alloc[num_dci].rnti       = SI_RNTI;
          dci_alloc[num_dci].format     = format1A;
          dci_alloc[num_dci].firstCCE       = 0;
          dump_dci(&PHY_vars_eNB->lte_frame_parms,&dci_alloc[num_dci]);

          printf("Generating dlsch params for user %d\n",k);
          generate_eNB_dlsch_params_from_dci(0,
					     subframe,
                                             &DLSCH_alloc_pdu_1[0],
                                             SI_RNTI,
                                             format1A,
                                             PHY_vars_eNB->dlsch_eNB[0],
                                             &PHY_vars_eNB->lte_frame_parms,
                                             PHY_vars_eNB->pdsch_config_dedicated,
                                             SI_RNTI,
                                             0,
                                             P_RNTI,
                                             PHY_vars_eNB->eNB_UE_stats[0].DL_pmi_single);

          num_common_dci++;
          num_dci++;

        }

        break;

      case 3:
        if (common_flag == 0) {

          if (PHY_vars_eNB->lte_frame_parms.nb_antennas_tx == 2) {

            if (PHY_vars_eNB->lte_frame_parms.frame_type == TDD) {

              switch (PHY_vars_eNB->lte_frame_parms.N_RB_DL) {
              case 6:
                dci_length = sizeof_DCI2A_1_5MHz_2A_TDD_t;
                dci_length_bytes = sizeof(DCI2A_1_5MHz_2A_TDD_t);
                ((DCI2A_1_5MHz_2A_TDD_t *)&DLSCH_alloc_pdu_1[k])->rballoc          = DLSCH_RB_ALLOC;
                ((DCI2A_1_5MHz_2A_TDD_t *)&DLSCH_alloc_pdu_1[k])->TPC              = 0;
                ((DCI2A_1_5MHz_2A_TDD_t *)&DLSCH_alloc_pdu_1[k])->dai              = 0;
                ((DCI2A_1_5MHz_2A_TDD_t *)&DLSCH_alloc_pdu_1[k])->harq_pid         = 0;
                ((DCI2A_1_5MHz_2A_TDD_t *)&DLSCH_alloc_pdu_1[k])->mcs1             = mcs1;
                ((DCI2A_1_5MHz_2A_TDD_t *)&DLSCH_alloc_pdu_1[k])->ndi1             = 1;
                ((DCI2A_1_5MHz_2A_TDD_t *)&DLSCH_alloc_pdu_1[k])->rv1              = 0;
                ((DCI2A_1_5MHz_2A_TDD_t *)&DLSCH_alloc_pdu_1[k])->mcs2             = mcs2;
                ((DCI2A_1_5MHz_2A_TDD_t *)&DLSCH_alloc_pdu_1[k])->ndi2             = 1;
                ((DCI2A_1_5MHz_2A_TDD_t *)&DLSCH_alloc_pdu_1[k])->rv2              = 0;
                break;

              case 25:
                dci_length = sizeof_DCI2A_5MHz_2A_TDD_t;
                dci_length_bytes = sizeof(DCI2A_5MHz_2A_TDD_t);
                ((DCI2A_5MHz_2A_TDD_t *)&DLSCH_alloc_pdu_1[k])->rah              = 0;
                ((DCI2A_5MHz_2A_TDD_t *)&DLSCH_alloc_pdu_1[k])->rballoc          = DLSCH_RB_ALLOC;
                ((DCI2A_5MHz_2A_TDD_t *)&DLSCH_alloc_pdu_1[k])->TPC              = 0;
                ((DCI2A_5MHz_2A_TDD_t *)&DLSCH_alloc_pdu_1[k])->dai              = 0;
                ((DCI2A_5MHz_2A_TDD_t *)&DLSCH_alloc_pdu_1[k])->harq_pid         = 0;
                ((DCI2A_5MHz_2A_TDD_t *)&DLSCH_alloc_pdu_1[k])->mcs1             = mcs1;
                ((DCI2A_5MHz_2A_TDD_t *)&DLSCH_alloc_pdu_1[k])->ndi1             = 1;
                ((DCI2A_5MHz_2A_TDD_t *)&DLSCH_alloc_pdu_1[k])->rv1              = 0;
                ((DCI2A_5MHz_2A_TDD_t *)&DLSCH_alloc_pdu_1[k])->mcs2             = mcs2;
                ((DCI2A_5MHz_2A_TDD_t *)&DLSCH_alloc_pdu_1[k])->ndi2             = 1;
                ((DCI2A_5MHz_2A_TDD_t *)&DLSCH_alloc_pdu_1[k])->rv2              = 0;
                break;

              case 50:
                dci_length = sizeof_DCI2A_10MHz_2A_TDD_t;
                dci_length_bytes = sizeof(DCI2A_10MHz_2A_TDD_t);
                ((DCI2A_10MHz_2A_TDD_t *)&DLSCH_alloc_pdu_1[k])->rah              = 0;
                ((DCI2A_10MHz_2A_TDD_t *)&DLSCH_alloc_pdu_1[k])->rballoc          = DLSCH_RB_ALLOC;
                ((DCI2A_10MHz_2A_TDD_t *)&DLSCH_alloc_pdu_1[k])->TPC              = 0;
                ((DCI2A_10MHz_2A_TDD_t *)&DLSCH_alloc_pdu_1[k])->dai              = 0;
                ((DCI2A_10MHz_2A_TDD_t *)&DLSCH_alloc_pdu_1[k])->harq_pid         = 0;
                ((DCI2A_10MHz_2A_TDD_t *)&DLSCH_alloc_pdu_1[k])->mcs1             = mcs1;
                ((DCI2A_10MHz_2A_TDD_t *)&DLSCH_alloc_pdu_1[k])->ndi1             = 1;
                ((DCI2A_10MHz_2A_TDD_t *)&DLSCH_alloc_pdu_1[k])->rv1              = 0;
                ((DCI2A_10MHz_2A_TDD_t *)&DLSCH_alloc_pdu_1[k])->mcs2             = mcs2;
                ((DCI2A_10MHz_2A_TDD_t *)&DLSCH_alloc_pdu_1[k])->ndi2             = 1;
                ((DCI2A_10MHz_2A_TDD_t *)&DLSCH_alloc_pdu_1[k])->rv2              = 0;
                break;

              case 100:
                ((DCI2A_20MHz_2A_TDD_t *)&DLSCH_alloc_pdu_1[k])->rah              = 0;
                ((DCI2A_20MHz_2A_TDD_t *)&DLSCH_alloc_pdu_1[k])->rballoc          = DLSCH_RB_ALLOC;
                ((DCI2A_20MHz_2A_TDD_t *)&DLSCH_alloc_pdu_1[k])->TPC              = 0;
                ((DCI2A_20MHz_2A_TDD_t *)&DLSCH_alloc_pdu_1[k])->dai              = 0;
                ((DCI2A_20MHz_2A_TDD_t *)&DLSCH_alloc_pdu_1[k])->harq_pid         = 0;
                ((DCI2A_20MHz_2A_TDD_t *)&DLSCH_alloc_pdu_1[k])->mcs1             = mcs1;
                ((DCI2A_20MHz_2A_TDD_t *)&DLSCH_alloc_pdu_1[k])->ndi1             = 1;
                ((DCI2A_20MHz_2A_TDD_t *)&DLSCH_alloc_pdu_1[k])->rv1              = 0;
                ((DCI2A_20MHz_2A_TDD_t *)&DLSCH_alloc_pdu_1[k])->mcs2             = mcs2;
                ((DCI2A_20MHz_2A_TDD_t *)&DLSCH_alloc_pdu_1[k])->ndi2             = 1;
                ((DCI2A_20MHz_2A_TDD_t *)&DLSCH_alloc_pdu_1[k])->rv2              = 0;
                dci_length = sizeof_DCI2A_20MHz_2A_TDD_t;
                dci_length_bytes = sizeof(DCI2A_20MHz_2A_TDD_t);
                break;
              }
            }

            else {
              switch (PHY_vars_eNB->lte_frame_parms.N_RB_DL) {
              case 6:
                dci_length = sizeof_DCI2A_1_5MHz_2A_FDD_t;
                dci_length_bytes = sizeof(DCI2A_1_5MHz_2A_FDD_t);
                ((DCI2A_1_5MHz_2A_FDD_t *)&DLSCH_alloc_pdu_1[k])->rballoc          = DLSCH_RB_ALLOC;
                ((DCI2A_1_5MHz_2A_FDD_t *)&DLSCH_alloc_pdu_1[k])->TPC              = 0;
                ((DCI2A_1_5MHz_2A_FDD_t *)&DLSCH_alloc_pdu_1[k])->harq_pid         = 0;
                ((DCI2A_1_5MHz_2A_FDD_t *)&DLSCH_alloc_pdu_1[k])->mcs1             = mcs1;
                ((DCI2A_1_5MHz_2A_FDD_t *)&DLSCH_alloc_pdu_1[k])->ndi1             = 1;
                ((DCI2A_1_5MHz_2A_FDD_t *)&DLSCH_alloc_pdu_1[k])->rv1              = 0;
                ((DCI2A_1_5MHz_2A_FDD_t *)&DLSCH_alloc_pdu_1[k])->mcs2             = mcs2;
                ((DCI2A_1_5MHz_2A_FDD_t *)&DLSCH_alloc_pdu_1[k])->ndi2             = 1;
                ((DCI2A_1_5MHz_2A_FDD_t *)&DLSCH_alloc_pdu_1[k])->rv2              = 0;
                break;

              case 25:
                dci_length = sizeof_DCI2A_5MHz_2A_FDD_t;
                dci_length_bytes = sizeof(DCI2A_5MHz_2A_FDD_t);
                ((DCI2A_5MHz_2A_FDD_t *)&DLSCH_alloc_pdu_1[k])->rah              = 0;
                ((DCI2A_5MHz_2A_FDD_t *)&DLSCH_alloc_pdu_1[k])->rballoc          = DLSCH_RB_ALLOC;
                ((DCI2A_5MHz_2A_FDD_t *)&DLSCH_alloc_pdu_1[k])->TPC              = 0;
                ((DCI2A_5MHz_2A_FDD_t *)&DLSCH_alloc_pdu_1[k])->harq_pid         = 0;
                ((DCI2A_5MHz_2A_FDD_t *)&DLSCH_alloc_pdu_1[k])->mcs1             = mcs1;
                ((DCI2A_5MHz_2A_FDD_t *)&DLSCH_alloc_pdu_1[k])->ndi1             = 1;
                ((DCI2A_5MHz_2A_FDD_t *)&DLSCH_alloc_pdu_1[k])->rv1              = 0;
                ((DCI2A_5MHz_2A_FDD_t *)&DLSCH_alloc_pdu_1[k])->mcs2             = mcs2;
                ((DCI2A_5MHz_2A_FDD_t *)&DLSCH_alloc_pdu_1[k])->ndi2             = 1;
                ((DCI2A_5MHz_2A_FDD_t *)&DLSCH_alloc_pdu_1[k])->rv2              = 0;
                break;

              case 50:
                dci_length = sizeof_DCI2A_10MHz_2A_FDD_t;
                dci_length_bytes = sizeof(DCI2A_10MHz_2A_FDD_t);
                ((DCI2A_10MHz_2A_FDD_t *)&DLSCH_alloc_pdu_1[k])->rah              = 0;
                ((DCI2A_10MHz_2A_FDD_t *)&DLSCH_alloc_pdu_1[k])->rballoc          = DLSCH_RB_ALLOC;
                ((DCI2A_10MHz_2A_FDD_t *)&DLSCH_alloc_pdu_1[k])->TPC              = 0;
                ((DCI2A_10MHz_2A_FDD_t *)&DLSCH_alloc_pdu_1[k])->harq_pid         = 0;
                ((DCI2A_10MHz_2A_FDD_t *)&DLSCH_alloc_pdu_1[k])->mcs1             = mcs1;
                ((DCI2A_10MHz_2A_FDD_t *)&DLSCH_alloc_pdu_1[k])->ndi1             = 1;
                ((DCI2A_10MHz_2A_FDD_t *)&DLSCH_alloc_pdu_1[k])->rv1              = 0;
                ((DCI2A_10MHz_2A_FDD_t *)&DLSCH_alloc_pdu_1[k])->mcs2             = mcs2;
                ((DCI2A_10MHz_2A_FDD_t *)&DLSCH_alloc_pdu_1[k])->ndi2             = 1;
                ((DCI2A_10MHz_2A_FDD_t *)&DLSCH_alloc_pdu_1[k])->rv2              = 0;
                break;

              case 100:
                dci_length = sizeof_DCI2A_20MHz_2A_FDD_t;
                dci_length_bytes = sizeof(DCI2A_20MHz_2A_FDD_t);
                ((DCI2A_20MHz_2A_FDD_t *)&DLSCH_alloc_pdu_1[k])->rah              = 0;
                ((DCI2A_20MHz_2A_FDD_t *)&DLSCH_alloc_pdu_1[k])->rballoc          = DLSCH_RB_ALLOC;
                ((DCI2A_20MHz_2A_FDD_t *)&DLSCH_alloc_pdu_1[k])->TPC              = 0;
                ((DCI2A_20MHz_2A_FDD_t *)&DLSCH_alloc_pdu_1[k])->harq_pid         = 0;
                ((DCI2A_20MHz_2A_FDD_t *)&DLSCH_alloc_pdu_1[k])->mcs1             = mcs1;
                ((DCI2A_20MHz_2A_FDD_t *)&DLSCH_alloc_pdu_1[k])->ndi1             = 1;
                ((DCI2A_20MHz_2A_FDD_t *)&DLSCH_alloc_pdu_1[k])->rv1              = 0;
                ((DCI2A_20MHz_2A_FDD_t *)&DLSCH_alloc_pdu_1[k])->mcs2             = mcs2;
                ((DCI2A_20MHz_2A_FDD_t *)&DLSCH_alloc_pdu_1[k])->ndi2             = 1;
                ((DCI2A_20MHz_2A_FDD_t *)&DLSCH_alloc_pdu_1[k])->rv2              = 0;
                break;
              }
            }
          } else if (PHY_vars_eNB->lte_frame_parms.nb_antennas_tx == 4) {

          }

          memcpy(&dci_alloc[num_dci].dci_pdu[0],&DLSCH_alloc_pdu_1[k],dci_length_bytes);
          dci_alloc[num_dci].dci_length = dci_length;
          dci_alloc[num_dci].L          = 1;
          dci_alloc[num_dci].rnti       = n_rnti+k;
          dci_alloc[num_dci].format     = format2A;
          dump_dci(&PHY_vars_eNB->lte_frame_parms,&dci_alloc[num_dci]);

          printf("Generating dlsch params for user %d / format 2A (%d)\n",k,format2A);
          generate_eNB_dlsch_params_from_dci(0,
					     subframe,
                                             &DLSCH_alloc_pdu_1[0],
                                             n_rnti+k,
                                             format2A,
                                             PHY_vars_eNB->dlsch_eNB[0],
                                             &PHY_vars_eNB->lte_frame_parms,
                                             PHY_vars_eNB->pdsch_config_dedicated,
                                             SI_RNTI,
                                             0,
                                             P_RNTI,
                                             PHY_vars_eNB->eNB_UE_stats[0].DL_pmi_single);

          num_dci++;
          num_ue_spec_dci++;
        } else {
          if (PHY_vars_eNB->lte_frame_parms.frame_type == TDD) {

            switch (PHY_vars_eNB->lte_frame_parms.N_RB_DL) {
            case 6:
              dci_length = sizeof_DCI1A_1_5MHz_TDD_1_6_t;
              dci_length_bytes = sizeof(DCI1A_1_5MHz_TDD_1_6_t);
              ((DCI1A_1_5MHz_TDD_1_6_t *)&DLSCH_alloc_pdu_1[k])->type             = 1;
              ((DCI1A_1_5MHz_TDD_1_6_t *)&DLSCH_alloc_pdu_1[k])->vrb_type         = 0;
              ((DCI1A_1_5MHz_TDD_1_6_t *)&DLSCH_alloc_pdu_1[k])->rballoc          = computeRIV(PHY_vars_eNB->lte_frame_parms.N_RB_DL,0,9);
              ((DCI1A_1_5MHz_TDD_1_6_t *)&DLSCH_alloc_pdu_1[k])->TPC              = TPC;
              ((DCI1A_1_5MHz_TDD_1_6_t *)&DLSCH_alloc_pdu_1[k])->dai              = 0;
              ((DCI1A_1_5MHz_TDD_1_6_t *)&DLSCH_alloc_pdu_1[k])->harq_pid         = 0;
              ((DCI1A_1_5MHz_TDD_1_6_t *)&DLSCH_alloc_pdu_1[k])->mcs             = mcs1;
              ((DCI1A_1_5MHz_TDD_1_6_t *)&DLSCH_alloc_pdu_1[k])->ndi             = 0;
              ((DCI1A_1_5MHz_TDD_1_6_t *)&DLSCH_alloc_pdu_1[k])->rv              = 0;
              break;

            case 25:
              dci_length = sizeof_DCI1A_5MHz_TDD_1_6_t;
              dci_length_bytes = sizeof(DCI1A_5MHz_TDD_1_6_t);
              ((DCI1A_5MHz_TDD_1_6_t *)&DLSCH_alloc_pdu_1[k])->type             = 1;
              ((DCI1A_5MHz_TDD_1_6_t *)&DLSCH_alloc_pdu_1[k])->vrb_type         = 0;
              ((DCI1A_5MHz_TDD_1_6_t *)&DLSCH_alloc_pdu_1[k])->rballoc          = computeRIV(PHY_vars_eNB->lte_frame_parms.N_RB_DL,0,9);
              ((DCI1A_5MHz_TDD_1_6_t *)&DLSCH_alloc_pdu_1[k])->TPC              = TPC;
              ((DCI1A_5MHz_TDD_1_6_t *)&DLSCH_alloc_pdu_1[k])->dai              = 0;
              ((DCI1A_5MHz_TDD_1_6_t *)&DLSCH_alloc_pdu_1[k])->harq_pid         = 0;
              ((DCI1A_5MHz_TDD_1_6_t *)&DLSCH_alloc_pdu_1[k])->mcs             = mcs1;
              ((DCI1A_5MHz_TDD_1_6_t *)&DLSCH_alloc_pdu_1[k])->ndi             = 0;
              ((DCI1A_5MHz_TDD_1_6_t *)&DLSCH_alloc_pdu_1[k])->rv              = 1;
              break;

            case 50:
              dci_length = sizeof_DCI1A_10MHz_TDD_1_6_t;
              dci_length_bytes = sizeof(DCI1A_10MHz_TDD_1_6_t);
              ((DCI1A_10MHz_TDD_1_6_t *)&DLSCH_alloc_pdu_1[k])->type             = 1;
              ((DCI1A_10MHz_TDD_1_6_t *)&DLSCH_alloc_pdu_1[k])->vrb_type         = 1;
              ((DCI1A_10MHz_TDD_1_6_t *)&DLSCH_alloc_pdu_1[k])->rballoc          = computeRIV(PHY_vars_eNB->lte_frame_parms.N_RB_DL,0,9);
              ((DCI1A_10MHz_TDD_1_6_t *)&DLSCH_alloc_pdu_1[k])->TPC              = TPC;
              ((DCI1A_10MHz_TDD_1_6_t *)&DLSCH_alloc_pdu_1[k])->dai              = 0;
              ((DCI1A_10MHz_TDD_1_6_t *)&DLSCH_alloc_pdu_1[k])->harq_pid         = 0;
              ((DCI1A_10MHz_TDD_1_6_t *)&DLSCH_alloc_pdu_1[k])->mcs             = mcs1;
              ((DCI1A_10MHz_TDD_1_6_t *)&DLSCH_alloc_pdu_1[k])->ndi             = 0;
              ((DCI1A_10MHz_TDD_1_6_t *)&DLSCH_alloc_pdu_1[k])->rv              = 0;
              break;

            case 100:
              ((DCI1A_20MHz_TDD_1_6_t *)&DLSCH_alloc_pdu_1[k])->type             = 1;
              ((DCI1A_20MHz_TDD_1_6_t *)&DLSCH_alloc_pdu_1[k])->vrb_type         = 1;
              ((DCI1A_20MHz_TDD_1_6_t *)&DLSCH_alloc_pdu_1[k])->rballoc          = computeRIV(PHY_vars_eNB->lte_frame_parms.N_RB_DL,0,9);
              ((DCI1A_20MHz_TDD_1_6_t *)&DLSCH_alloc_pdu_1[k])->TPC              = TPC;
              ((DCI1A_20MHz_TDD_1_6_t *)&DLSCH_alloc_pdu_1[k])->dai              = 0;
              ((DCI1A_20MHz_TDD_1_6_t *)&DLSCH_alloc_pdu_1[k])->harq_pid         = 0;
              ((DCI1A_20MHz_TDD_1_6_t *)&DLSCH_alloc_pdu_1[k])->mcs             = mcs1;
              ((DCI1A_20MHz_TDD_1_6_t *)&DLSCH_alloc_pdu_1[k])->ndi             = 0;
              ((DCI1A_20MHz_TDD_1_6_t *)&DLSCH_alloc_pdu_1[k])->rv              = 0;
              dci_length = sizeof_DCI1A_20MHz_TDD_1_6_t;
              dci_length_bytes = sizeof(DCI1A_20MHz_TDD_1_6_t);
              break;
            }
          } else {
            switch (PHY_vars_eNB->lte_frame_parms.N_RB_DL) {
            case 6:
              dci_length = sizeof_DCI1A_1_5MHz_FDD_t;
              dci_length_bytes = sizeof(DCI1A_1_5MHz_FDD_t);
              ((DCI1A_1_5MHz_FDD_t *)&DLSCH_alloc_pdu_1[k])->type             = 1;
              ((DCI1A_1_5MHz_FDD_t *)&DLSCH_alloc_pdu_1[k])->vrb_type         = 1;
              ((DCI1A_1_5MHz_FDD_t *)&DLSCH_alloc_pdu_1[k])->rballoc          = computeRIV(PHY_vars_eNB->lte_frame_parms.N_RB_DL,0,9);
              ((DCI1A_1_5MHz_FDD_t *)&DLSCH_alloc_pdu_1[k])->TPC              = TPC;
              ((DCI1A_1_5MHz_FDD_t *)&DLSCH_alloc_pdu_1[k])->harq_pid         = 0;
              ((DCI1A_1_5MHz_FDD_t *)&DLSCH_alloc_pdu_1[k])->mcs             = mcs1;
              ((DCI1A_1_5MHz_FDD_t *)&DLSCH_alloc_pdu_1[k])->ndi             = 0;
              ((DCI1A_1_5MHz_FDD_t *)&DLSCH_alloc_pdu_1[k])->rv              = 0;
              break;

            case 25:
              dci_length = sizeof_DCI1A_5MHz_FDD_t;
              dci_length_bytes = sizeof(DCI1A_5MHz_FDD_t);
              ((DCI1A_5MHz_FDD_t *)&DLSCH_alloc_pdu_1[k])->type             = 1;
              ((DCI1A_5MHz_FDD_t *)&DLSCH_alloc_pdu_1[k])->vrb_type         = 1;
              ((DCI1A_5MHz_FDD_t *)&DLSCH_alloc_pdu_1[k])->rballoc          = computeRIV(PHY_vars_eNB->lte_frame_parms.N_RB_DL,0,9);
              ((DCI1A_5MHz_FDD_t *)&DLSCH_alloc_pdu_1[k])->TPC              = TPC;
              ((DCI1A_5MHz_FDD_t *)&DLSCH_alloc_pdu_1[k])->harq_pid         = 0;
              ((DCI1A_5MHz_FDD_t *)&DLSCH_alloc_pdu_1[k])->mcs             = mcs1;
              ((DCI1A_5MHz_FDD_t *)&DLSCH_alloc_pdu_1[k])->ndi             = 0;
              ((DCI1A_5MHz_FDD_t *)&DLSCH_alloc_pdu_1[k])->rv              = 0;
              break;

            case 50:
              dci_length = sizeof_DCI1A_10MHz_FDD_t;
              dci_length_bytes = sizeof(DCI1A_10MHz_FDD_t);
              ((DCI1A_10MHz_FDD_t *)&DLSCH_alloc_pdu_1[k])->type             = 1;
              ((DCI1A_10MHz_FDD_t *)&DLSCH_alloc_pdu_1[k])->vrb_type         = 1;
              ((DCI1A_10MHz_FDD_t *)&DLSCH_alloc_pdu_1[k])->rballoc          = computeRIV(PHY_vars_eNB->lte_frame_parms.N_RB_DL,0,9);
              ((DCI1A_10MHz_FDD_t *)&DLSCH_alloc_pdu_1[k])->TPC              = TPC;
              ((DCI1A_10MHz_FDD_t *)&DLSCH_alloc_pdu_1[k])->harq_pid         = 0;
              ((DCI1A_10MHz_FDD_t *)&DLSCH_alloc_pdu_1[k])->mcs             = mcs1;
              ((DCI1A_10MHz_FDD_t *)&DLSCH_alloc_pdu_1[k])->ndi             = 0;
              ((DCI1A_10MHz_FDD_t *)&DLSCH_alloc_pdu_1[k])->rv              = 0;
              break;

            case 100:
              dci_length = sizeof_DCI1A_20MHz_FDD_t;
              dci_length_bytes = sizeof(DCI1A_20MHz_FDD_t);
              ((DCI1A_20MHz_FDD_t *)&DLSCH_alloc_pdu_1[k])->type             = 1;
              ((DCI1A_20MHz_FDD_t *)&DLSCH_alloc_pdu_1[k])->vrb_type         = 1;
              ((DCI1A_20MHz_FDD_t *)&DLSCH_alloc_pdu_1[k])->rballoc          = computeRIV(PHY_vars_eNB->lte_frame_parms.N_RB_DL,0,9);
              ((DCI1A_20MHz_FDD_t *)&DLSCH_alloc_pdu_1[k])->TPC              = TPC;
              ((DCI1A_20MHz_FDD_t *)&DLSCH_alloc_pdu_1[k])->harq_pid         = 0;
              ((DCI1A_20MHz_FDD_t *)&DLSCH_alloc_pdu_1[k])->mcs             = mcs1;
              ((DCI1A_20MHz_FDD_t *)&DLSCH_alloc_pdu_1[k])->ndi             = 0;
              ((DCI1A_20MHz_FDD_t *)&DLSCH_alloc_pdu_1[k])->rv              = 0;
              break;
            }
          }

          memcpy(&dci_alloc[num_dci].dci_pdu[0],&DLSCH_alloc_pdu_1[k],dci_length_bytes);
          dci_alloc[num_dci].dci_length = dci_length;
          dci_alloc[num_dci].L          = 1;
          dci_alloc[num_dci].rnti       = SI_RNTI;
          dci_alloc[num_dci].format     = format1A;
          dci_alloc[num_dci].firstCCE       = 0;
          dump_dci(&PHY_vars_eNB->lte_frame_parms,&dci_alloc[num_dci]);

          printf("Generating dlsch params for user %d\n",k);
          generate_eNB_dlsch_params_from_dci(0,
					     subframe,
                                             &DLSCH_alloc_pdu_1[0],
                                             SI_RNTI,
                                             format1A,
                                             PHY_vars_eNB->dlsch_eNB[0],
                                             &PHY_vars_eNB->lte_frame_parms,
                                             PHY_vars_eNB->pdsch_config_dedicated,
                                             SI_RNTI,
                                             0,
                                             P_RNTI,
                                             PHY_vars_eNB->eNB_UE_stats[0].DL_pmi_single);

          num_common_dci++;
          num_dci++;

        }

        printf("Generated DCI format 2A (Transmission Mode 3)\n");
        break;

      case 4:
        if (common_flag == 0) {

          if (PHY_vars_eNB->lte_frame_parms.nb_antennas_tx == 2) {

            if (PHY_vars_eNB->lte_frame_parms.frame_type == TDD) {

              switch (PHY_vars_eNB->lte_frame_parms.N_RB_DL) {
              case 6:
                dci_length = sizeof_DCI2_1_5MHz_2A_TDD_t;
                dci_length_bytes = sizeof(DCI2_1_5MHz_2A_TDD_t);
                ((DCI2_1_5MHz_2A_TDD_t *)&DLSCH_alloc_pdu_1[k])->rballoc          = DLSCH_RB_ALLOC;
                ((DCI2_1_5MHz_2A_TDD_t *)&DLSCH_alloc_pdu_1[k])->TPC              = 0;
                ((DCI2_1_5MHz_2A_TDD_t *)&DLSCH_alloc_pdu_1[k])->dai              = 0;
                ((DCI2_1_5MHz_2A_TDD_t *)&DLSCH_alloc_pdu_1[k])->harq_pid         = 0;
                ((DCI2_1_5MHz_2A_TDD_t *)&DLSCH_alloc_pdu_1[k])->mcs1             = mcs1;
                ((DCI2_1_5MHz_2A_TDD_t *)&DLSCH_alloc_pdu_1[k])->ndi1             = 1;
                ((DCI2_1_5MHz_2A_TDD_t *)&DLSCH_alloc_pdu_1[k])->rv1              = 0;
                ((DCI2_1_5MHz_2A_TDD_t *)&DLSCH_alloc_pdu_1[k])->mcs2             = mcs2;
                ((DCI2_1_5MHz_2A_TDD_t *)&DLSCH_alloc_pdu_1[k])->ndi2             = 1;
                ((DCI2_1_5MHz_2A_TDD_t *)&DLSCH_alloc_pdu_1[k])->rv2              = 0;
                break;

              case 25:
                dci_length = sizeof_DCI2_5MHz_2A_TDD_t;
                dci_length_bytes = sizeof(DCI2_5MHz_2A_TDD_t);
                ((DCI2_5MHz_2A_TDD_t *)&DLSCH_alloc_pdu_1[k])->rah              = 0;
                ((DCI2_5MHz_2A_TDD_t *)&DLSCH_alloc_pdu_1[k])->rballoc          = DLSCH_RB_ALLOC;
                ((DCI2_5MHz_2A_TDD_t *)&DLSCH_alloc_pdu_1[k])->TPC              = 0;
                ((DCI2_5MHz_2A_TDD_t *)&DLSCH_alloc_pdu_1[k])->dai              = 0;
                ((DCI2_5MHz_2A_TDD_t *)&DLSCH_alloc_pdu_1[k])->harq_pid         = 0;
                ((DCI2_5MHz_2A_TDD_t *)&DLSCH_alloc_pdu_1[k])->mcs1             = mcs1;
                ((DCI2_5MHz_2A_TDD_t *)&DLSCH_alloc_pdu_1[k])->ndi1             = 1;
                ((DCI2_5MHz_2A_TDD_t *)&DLSCH_alloc_pdu_1[k])->rv1              = 0;
                ((DCI2_5MHz_2A_TDD_t *)&DLSCH_alloc_pdu_1[k])->mcs2             = mcs2;
                ((DCI2_5MHz_2A_TDD_t *)&DLSCH_alloc_pdu_1[k])->ndi2             = 1;
                ((DCI2_5MHz_2A_TDD_t *)&DLSCH_alloc_pdu_1[k])->rv2              = 0;
                break;

              case 50:
                dci_length = sizeof_DCI2_10MHz_2A_TDD_t;
                dci_length_bytes = sizeof(DCI2_10MHz_2A_TDD_t);
                ((DCI2_10MHz_2A_TDD_t *)&DLSCH_alloc_pdu_1[k])->rah              = 0;
                ((DCI2_10MHz_2A_TDD_t *)&DLSCH_alloc_pdu_1[k])->rballoc          = DLSCH_RB_ALLOC;
                ((DCI2_10MHz_2A_TDD_t *)&DLSCH_alloc_pdu_1[k])->TPC              = 0;
                ((DCI2_10MHz_2A_TDD_t *)&DLSCH_alloc_pdu_1[k])->dai              = 0;
                ((DCI2_10MHz_2A_TDD_t *)&DLSCH_alloc_pdu_1[k])->harq_pid         = 0;
                ((DCI2_10MHz_2A_TDD_t *)&DLSCH_alloc_pdu_1[k])->mcs1             = mcs1;
                ((DCI2_10MHz_2A_TDD_t *)&DLSCH_alloc_pdu_1[k])->ndi1             = 1;
                ((DCI2_10MHz_2A_TDD_t *)&DLSCH_alloc_pdu_1[k])->rv1              = 0;
                ((DCI2_10MHz_2A_TDD_t *)&DLSCH_alloc_pdu_1[k])->mcs2             = mcs2;
                ((DCI2_10MHz_2A_TDD_t *)&DLSCH_alloc_pdu_1[k])->ndi2             = 1;
                ((DCI2_10MHz_2A_TDD_t *)&DLSCH_alloc_pdu_1[k])->rv2              = 0;
                break;

              case 100:
                ((DCI2_20MHz_2A_TDD_t *)&DLSCH_alloc_pdu_1[k])->rah              = 0;
                ((DCI2_20MHz_2A_TDD_t *)&DLSCH_alloc_pdu_1[k])->rballoc          = DLSCH_RB_ALLOC;
                ((DCI2_20MHz_2A_TDD_t *)&DLSCH_alloc_pdu_1[k])->TPC              = 0;
                ((DCI2_20MHz_2A_TDD_t *)&DLSCH_alloc_pdu_1[k])->dai              = 0;
                ((DCI2_20MHz_2A_TDD_t *)&DLSCH_alloc_pdu_1[k])->harq_pid         = 0;
                ((DCI2_20MHz_2A_TDD_t *)&DLSCH_alloc_pdu_1[k])->mcs1             = mcs1;
                ((DCI2_20MHz_2A_TDD_t *)&DLSCH_alloc_pdu_1[k])->ndi1             = 1;
                ((DCI2_20MHz_2A_TDD_t *)&DLSCH_alloc_pdu_1[k])->rv1              = 0;
                ((DCI2_20MHz_2A_TDD_t *)&DLSCH_alloc_pdu_1[k])->mcs2             = mcs2;
                ((DCI2_20MHz_2A_TDD_t *)&DLSCH_alloc_pdu_1[k])->ndi2             = 1;
                ((DCI2_20MHz_2A_TDD_t *)&DLSCH_alloc_pdu_1[k])->rv2              = 0;
                dci_length = sizeof_DCI2_20MHz_2A_TDD_t;
                dci_length_bytes = sizeof(DCI2_20MHz_2A_TDD_t);
                break;
              }
            }

            else {
              switch (PHY_vars_eNB->lte_frame_parms.N_RB_DL) {
              case 6:
                dci_length = sizeof_DCI2_1_5MHz_2A_FDD_t;
                dci_length_bytes = sizeof(DCI2_1_5MHz_2A_FDD_t);
                ((DCI2_1_5MHz_2A_FDD_t *)&DLSCH_alloc_pdu_1[k])->rballoc          = DLSCH_RB_ALLOC;
                ((DCI2_1_5MHz_2A_FDD_t *)&DLSCH_alloc_pdu_1[k])->TPC              = 0;
                ((DCI2_1_5MHz_2A_FDD_t *)&DLSCH_alloc_pdu_1[k])->harq_pid         = 0;
                ((DCI2_1_5MHz_2A_FDD_t *)&DLSCH_alloc_pdu_1[k])->mcs1             = mcs1;
                ((DCI2_1_5MHz_2A_FDD_t *)&DLSCH_alloc_pdu_1[k])->ndi1             = 1;
                ((DCI2_1_5MHz_2A_FDD_t *)&DLSCH_alloc_pdu_1[k])->rv1              = 0;
                ((DCI2_1_5MHz_2A_FDD_t *)&DLSCH_alloc_pdu_1[k])->mcs2             = mcs2;
                ((DCI2_1_5MHz_2A_FDD_t *)&DLSCH_alloc_pdu_1[k])->ndi2             = 1;
                ((DCI2_1_5MHz_2A_FDD_t *)&DLSCH_alloc_pdu_1[k])->rv2              = 0;
                break;

              case 25:
                dci_length = sizeof_DCI2_5MHz_2A_FDD_t;
                dci_length_bytes = sizeof(DCI2_5MHz_2A_FDD_t);
                ((DCI2_5MHz_2A_FDD_t *)&DLSCH_alloc_pdu_1[k])->rah              = 0;
                ((DCI2_5MHz_2A_FDD_t *)&DLSCH_alloc_pdu_1[k])->rballoc          = DLSCH_RB_ALLOC;
                ((DCI2_5MHz_2A_FDD_t *)&DLSCH_alloc_pdu_1[k])->TPC              = 0;
                ((DCI2_5MHz_2A_FDD_t *)&DLSCH_alloc_pdu_1[k])->harq_pid         = 0;
                ((DCI2_5MHz_2A_FDD_t *)&DLSCH_alloc_pdu_1[k])->mcs1             = mcs1;
                ((DCI2_5MHz_2A_FDD_t *)&DLSCH_alloc_pdu_1[k])->ndi1             = 1;
                ((DCI2_5MHz_2A_FDD_t *)&DLSCH_alloc_pdu_1[k])->rv1              = 0;
                ((DCI2_5MHz_2A_FDD_t *)&DLSCH_alloc_pdu_1[k])->mcs2             = mcs2;
                ((DCI2_5MHz_2A_FDD_t *)&DLSCH_alloc_pdu_1[k])->ndi2             = 1;
                ((DCI2_5MHz_2A_FDD_t *)&DLSCH_alloc_pdu_1[k])->rv2              = 0;
                break;

              case 50:
                dci_length = sizeof_DCI2_10MHz_2A_FDD_t;
                dci_length_bytes = sizeof(DCI2_10MHz_2A_FDD_t);
                ((DCI2_10MHz_2A_FDD_t *)&DLSCH_alloc_pdu_1[k])->rah              = 0;
                ((DCI2_10MHz_2A_FDD_t *)&DLSCH_alloc_pdu_1[k])->rballoc          = DLSCH_RB_ALLOC;
                ((DCI2_10MHz_2A_FDD_t *)&DLSCH_alloc_pdu_1[k])->TPC              = 0;
                ((DCI2_10MHz_2A_FDD_t *)&DLSCH_alloc_pdu_1[k])->harq_pid         = 0;
                ((DCI2_10MHz_2A_FDD_t *)&DLSCH_alloc_pdu_1[k])->mcs1             = mcs1;
                ((DCI2_10MHz_2A_FDD_t *)&DLSCH_alloc_pdu_1[k])->ndi1             = 1;
                ((DCI2_10MHz_2A_FDD_t *)&DLSCH_alloc_pdu_1[k])->rv1              = 0;
                ((DCI2_10MHz_2A_FDD_t *)&DLSCH_alloc_pdu_1[k])->mcs2             = mcs2;
                ((DCI2_10MHz_2A_FDD_t *)&DLSCH_alloc_pdu_1[k])->ndi2             = 1;
                ((DCI2_10MHz_2A_FDD_t *)&DLSCH_alloc_pdu_1[k])->rv2              = 0;
                break;

              case 100:
                dci_length = sizeof_DCI2_20MHz_2A_FDD_t;
                dci_length_bytes = sizeof(DCI2_20MHz_2A_FDD_t);
                ((DCI2_20MHz_2A_FDD_t *)&DLSCH_alloc_pdu_1[k])->rah              = 0;
                ((DCI2_20MHz_2A_FDD_t *)&DLSCH_alloc_pdu_1[k])->rballoc          = DLSCH_RB_ALLOC;
                ((DCI2_20MHz_2A_FDD_t *)&DLSCH_alloc_pdu_1[k])->TPC              = 0;
                ((DCI2_20MHz_2A_FDD_t *)&DLSCH_alloc_pdu_1[k])->harq_pid         = 0;
                ((DCI2_20MHz_2A_FDD_t *)&DLSCH_alloc_pdu_1[k])->mcs1             = mcs1;
                ((DCI2_20MHz_2A_FDD_t *)&DLSCH_alloc_pdu_1[k])->ndi1             = 1;
                ((DCI2_20MHz_2A_FDD_t *)&DLSCH_alloc_pdu_1[k])->rv1              = 0;
                ((DCI2_20MHz_2A_FDD_t *)&DLSCH_alloc_pdu_1[k])->mcs2             = mcs2;
                ((DCI2_20MHz_2A_FDD_t *)&DLSCH_alloc_pdu_1[k])->ndi2             = 1;
                ((DCI2_20MHz_2A_FDD_t *)&DLSCH_alloc_pdu_1[k])->rv2              = 0;
                break;
              }
            }
          } else if (PHY_vars_eNB->lte_frame_parms.nb_antennas_tx == 4) {

          }

          memcpy(&dci_alloc[num_dci].dci_pdu[0],&DLSCH_alloc_pdu_1[k],dci_length_bytes);
          dci_alloc[num_dci].dci_length = dci_length;
          dci_alloc[num_dci].L          = 1;
          dci_alloc[num_dci].rnti       = n_rnti+k;
          dci_alloc[num_dci].format     = format2;
          dump_dci(&PHY_vars_eNB->lte_frame_parms,&dci_alloc[num_dci]);

          printf("Generating dlsch params for user %d\n",k);
          generate_eNB_dlsch_params_from_dci(0,
					     subframe,
                                             &DLSCH_alloc_pdu_1[0],
                                             n_rnti+k,
                                             format2,
                                             PHY_vars_eNB->dlsch_eNB[0],
                                             &PHY_vars_eNB->lte_frame_parms,
                                             PHY_vars_eNB->pdsch_config_dedicated,
                                             SI_RNTI,
                                             0,
                                             P_RNTI,
                                             PHY_vars_eNB->eNB_UE_stats[0].DL_pmi_single);

          num_dci++;
          num_ue_spec_dci++;
        } else {
          if (PHY_vars_eNB->lte_frame_parms.frame_type == TDD) {

            switch (PHY_vars_eNB->lte_frame_parms.N_RB_DL) {
            case 6:
              dci_length = sizeof_DCI1A_1_5MHz_TDD_1_6_t;
              dci_length_bytes = sizeof(DCI1A_1_5MHz_TDD_1_6_t);
              ((DCI1A_1_5MHz_TDD_1_6_t *)&DLSCH_alloc_pdu_1[k])->type             = 1;
              ((DCI1A_1_5MHz_TDD_1_6_t *)&DLSCH_alloc_pdu_1[k])->vrb_type         = 0;
              ((DCI1A_1_5MHz_TDD_1_6_t *)&DLSCH_alloc_pdu_1[k])->rballoc          = computeRIV(PHY_vars_eNB->lte_frame_parms.N_RB_DL,0,9);
              ((DCI1A_1_5MHz_TDD_1_6_t *)&DLSCH_alloc_pdu_1[k])->TPC              = TPC;
              ((DCI1A_1_5MHz_TDD_1_6_t *)&DLSCH_alloc_pdu_1[k])->dai              = 0;
              ((DCI1A_1_5MHz_TDD_1_6_t *)&DLSCH_alloc_pdu_1[k])->harq_pid         = 0;
              ((DCI1A_1_5MHz_TDD_1_6_t *)&DLSCH_alloc_pdu_1[k])->mcs             = mcs1;
              ((DCI1A_1_5MHz_TDD_1_6_t *)&DLSCH_alloc_pdu_1[k])->ndi             = 0;
              ((DCI1A_1_5MHz_TDD_1_6_t *)&DLSCH_alloc_pdu_1[k])->rv              = 0;
              break;

            case 25:
              dci_length = sizeof_DCI1A_5MHz_TDD_1_6_t;
              dci_length_bytes = sizeof(DCI1A_5MHz_TDD_1_6_t);
              ((DCI1A_5MHz_TDD_1_6_t *)&DLSCH_alloc_pdu_1[k])->type             = 1;
              ((DCI1A_5MHz_TDD_1_6_t *)&DLSCH_alloc_pdu_1[k])->vrb_type         = 0;
              ((DCI1A_5MHz_TDD_1_6_t *)&DLSCH_alloc_pdu_1[k])->rballoc          = computeRIV(PHY_vars_eNB->lte_frame_parms.N_RB_DL,0,9);
              ((DCI1A_5MHz_TDD_1_6_t *)&DLSCH_alloc_pdu_1[k])->TPC              = TPC;
              ((DCI1A_5MHz_TDD_1_6_t *)&DLSCH_alloc_pdu_1[k])->dai              = 0;
              ((DCI1A_5MHz_TDD_1_6_t *)&DLSCH_alloc_pdu_1[k])->harq_pid         = 0;
              ((DCI1A_5MHz_TDD_1_6_t *)&DLSCH_alloc_pdu_1[k])->mcs             = mcs1;
              ((DCI1A_5MHz_TDD_1_6_t *)&DLSCH_alloc_pdu_1[k])->ndi             = 0;
              ((DCI1A_5MHz_TDD_1_6_t *)&DLSCH_alloc_pdu_1[k])->rv              = 1;
              break;

            case 50:
              dci_length = sizeof_DCI1A_10MHz_TDD_1_6_t;
              dci_length_bytes = sizeof(DCI1A_10MHz_TDD_1_6_t);
              ((DCI1A_10MHz_TDD_1_6_t *)&DLSCH_alloc_pdu_1[k])->type             = 1;
              ((DCI1A_10MHz_TDD_1_6_t *)&DLSCH_alloc_pdu_1[k])->vrb_type         = 1;
              ((DCI1A_10MHz_TDD_1_6_t *)&DLSCH_alloc_pdu_1[k])->rballoc          = computeRIV(PHY_vars_eNB->lte_frame_parms.N_RB_DL,0,9);
              ((DCI1A_10MHz_TDD_1_6_t *)&DLSCH_alloc_pdu_1[k])->TPC              = TPC;
              ((DCI1A_10MHz_TDD_1_6_t *)&DLSCH_alloc_pdu_1[k])->dai              = 0;
              ((DCI1A_10MHz_TDD_1_6_t *)&DLSCH_alloc_pdu_1[k])->harq_pid         = 0;
              ((DCI1A_10MHz_TDD_1_6_t *)&DLSCH_alloc_pdu_1[k])->mcs             = mcs1;
              ((DCI1A_10MHz_TDD_1_6_t *)&DLSCH_alloc_pdu_1[k])->ndi             = 0;
              ((DCI1A_10MHz_TDD_1_6_t *)&DLSCH_alloc_pdu_1[k])->rv              = 0;
              break;

            case 100:
              ((DCI1A_20MHz_TDD_1_6_t *)&DLSCH_alloc_pdu_1[k])->type             = 1;
              ((DCI1A_20MHz_TDD_1_6_t *)&DLSCH_alloc_pdu_1[k])->vrb_type         = 1;
              ((DCI1A_20MHz_TDD_1_6_t *)&DLSCH_alloc_pdu_1[k])->rballoc          = computeRIV(PHY_vars_eNB->lte_frame_parms.N_RB_DL,0,9);
              ((DCI1A_20MHz_TDD_1_6_t *)&DLSCH_alloc_pdu_1[k])->TPC              = TPC;
              ((DCI1A_20MHz_TDD_1_6_t *)&DLSCH_alloc_pdu_1[k])->dai              = 0;
              ((DCI1A_20MHz_TDD_1_6_t *)&DLSCH_alloc_pdu_1[k])->harq_pid         = 0;
              ((DCI1A_20MHz_TDD_1_6_t *)&DLSCH_alloc_pdu_1[k])->mcs             = mcs1;
              ((DCI1A_20MHz_TDD_1_6_t *)&DLSCH_alloc_pdu_1[k])->ndi             = 0;
              ((DCI1A_20MHz_TDD_1_6_t *)&DLSCH_alloc_pdu_1[k])->rv              = 0;
              dci_length = sizeof_DCI1A_20MHz_TDD_1_6_t;
              dci_length_bytes = sizeof(DCI1A_20MHz_TDD_1_6_t);
              break;
            }
          } else {
            switch (PHY_vars_eNB->lte_frame_parms.N_RB_DL) {
            case 6:
              dci_length = sizeof_DCI1A_1_5MHz_FDD_t;
              dci_length_bytes = sizeof(DCI1A_1_5MHz_FDD_t);
              ((DCI1A_1_5MHz_FDD_t *)&DLSCH_alloc_pdu_1[k])->type             = 1;
              ((DCI1A_1_5MHz_FDD_t *)&DLSCH_alloc_pdu_1[k])->vrb_type         = 1;
              ((DCI1A_1_5MHz_FDD_t *)&DLSCH_alloc_pdu_1[k])->rballoc          = computeRIV(PHY_vars_eNB->lte_frame_parms.N_RB_DL,0,9);
              ((DCI1A_1_5MHz_FDD_t *)&DLSCH_alloc_pdu_1[k])->TPC              = TPC;
              ((DCI1A_1_5MHz_FDD_t *)&DLSCH_alloc_pdu_1[k])->harq_pid         = 0;
              ((DCI1A_1_5MHz_FDD_t *)&DLSCH_alloc_pdu_1[k])->mcs             = mcs1;
              ((DCI1A_1_5MHz_FDD_t *)&DLSCH_alloc_pdu_1[k])->ndi             = 0;
              ((DCI1A_1_5MHz_FDD_t *)&DLSCH_alloc_pdu_1[k])->rv              = 0;
              break;

            case 25:
              dci_length = sizeof_DCI1A_5MHz_FDD_t;
              dci_length_bytes = sizeof(DCI1A_5MHz_FDD_t);
              ((DCI1A_5MHz_FDD_t *)&DLSCH_alloc_pdu_1[k])->type             = 1;
              ((DCI1A_5MHz_FDD_t *)&DLSCH_alloc_pdu_1[k])->vrb_type         = 1;
              ((DCI1A_5MHz_FDD_t *)&DLSCH_alloc_pdu_1[k])->rballoc          = computeRIV(PHY_vars_eNB->lte_frame_parms.N_RB_DL,0,9);
              ((DCI1A_5MHz_FDD_t *)&DLSCH_alloc_pdu_1[k])->TPC              = TPC;
              ((DCI1A_5MHz_FDD_t *)&DLSCH_alloc_pdu_1[k])->harq_pid         = 0;
              ((DCI1A_5MHz_FDD_t *)&DLSCH_alloc_pdu_1[k])->mcs             = mcs1;
              ((DCI1A_5MHz_FDD_t *)&DLSCH_alloc_pdu_1[k])->ndi             = 0;
              ((DCI1A_5MHz_FDD_t *)&DLSCH_alloc_pdu_1[k])->rv              = 0;
              break;

            case 50:
              dci_length = sizeof_DCI1A_10MHz_FDD_t;
              dci_length_bytes = sizeof(DCI1A_10MHz_FDD_t);
              ((DCI1A_10MHz_FDD_t *)&DLSCH_alloc_pdu_1[k])->type             = 1;
              ((DCI1A_10MHz_FDD_t *)&DLSCH_alloc_pdu_1[k])->vrb_type         = 1;
              ((DCI1A_10MHz_FDD_t *)&DLSCH_alloc_pdu_1[k])->rballoc          = computeRIV(PHY_vars_eNB->lte_frame_parms.N_RB_DL,0,9);
              ((DCI1A_10MHz_FDD_t *)&DLSCH_alloc_pdu_1[k])->TPC              = TPC;
              ((DCI1A_10MHz_FDD_t *)&DLSCH_alloc_pdu_1[k])->harq_pid         = 0;
              ((DCI1A_10MHz_FDD_t *)&DLSCH_alloc_pdu_1[k])->mcs             = mcs1;
              ((DCI1A_10MHz_FDD_t *)&DLSCH_alloc_pdu_1[k])->ndi             = 0;
              ((DCI1A_10MHz_FDD_t *)&DLSCH_alloc_pdu_1[k])->rv              = 0;
              break;

            case 100:
              dci_length = sizeof_DCI1A_20MHz_FDD_t;
              dci_length_bytes = sizeof(DCI1A_20MHz_FDD_t);
              ((DCI1A_20MHz_FDD_t *)&DLSCH_alloc_pdu_1[k])->type             = 1;
              ((DCI1A_20MHz_FDD_t *)&DLSCH_alloc_pdu_1[k])->vrb_type         = 1;
              ((DCI1A_20MHz_FDD_t *)&DLSCH_alloc_pdu_1[k])->rballoc          = computeRIV(PHY_vars_eNB->lte_frame_parms.N_RB_DL,0,9);
              ((DCI1A_20MHz_FDD_t *)&DLSCH_alloc_pdu_1[k])->TPC              = TPC;
              ((DCI1A_20MHz_FDD_t *)&DLSCH_alloc_pdu_1[k])->harq_pid         = 0;
              ((DCI1A_20MHz_FDD_t *)&DLSCH_alloc_pdu_1[k])->mcs             = mcs1;
              ((DCI1A_20MHz_FDD_t *)&DLSCH_alloc_pdu_1[k])->ndi             = 0;
              ((DCI1A_20MHz_FDD_t *)&DLSCH_alloc_pdu_1[k])->rv              = 0;
              break;
            }
          }

          memcpy(&dci_alloc[num_dci].dci_pdu[0],&DLSCH_alloc_pdu_1[k],dci_length_bytes);
          dci_alloc[num_dci].dci_length = dci_length;
          dci_alloc[num_dci].L          = 1;
          dci_alloc[num_dci].rnti       = SI_RNTI;
          dci_alloc[num_dci].format     = format1A;
          dci_alloc[num_dci].firstCCE       = 0;
          dump_dci(&PHY_vars_eNB->lte_frame_parms,&dci_alloc[num_dci]);

          printf("Generating dlsch params for user %d\n",k);
          generate_eNB_dlsch_params_from_dci(0,
					     subframe,
                                             &DLSCH_alloc_pdu_1[0],
                                             SI_RNTI,
                                             format1A,
                                             PHY_vars_eNB->dlsch_eNB[0],
                                             &PHY_vars_eNB->lte_frame_parms,
                                             PHY_vars_eNB->pdsch_config_dedicated,
                                             SI_RNTI,
                                             0,
                                             P_RNTI,
                                             PHY_vars_eNB->eNB_UE_stats[0].DL_pmi_single);

          num_common_dci++;
          num_dci++;

        }

        break;

      case 5:
      case 6:
        memcpy(&dci_alloc[num_dci].dci_pdu[0],&DLSCH_alloc_pdu2_1E[k],sizeof(DCI1E_5MHz_2A_M10PRB_TDD_t));
        dci_alloc[num_dci].dci_length = sizeof_DCI1E_5MHz_2A_M10PRB_TDD_t;
        dci_alloc[num_dci].L          = 1;
        dci_alloc[num_dci].rnti       = n_rnti+k;
        dci_alloc[num_dci].format     = format1E_2A_M10PRB;
        dci_alloc[num_dci].firstCCE       = 4*k;
        printf("Generating dlsch params for user %d\n",k);
        generate_eNB_dlsch_params_from_dci(0,
					   subframe,
                                           &DLSCH_alloc_pdu2_1E[k],
                                           n_rnti+k,
                                           format1E_2A_M10PRB,
                                           PHY_vars_eNB->dlsch_eNB[k],
                                           &PHY_vars_eNB->lte_frame_parms,
                                           PHY_vars_eNB->pdsch_config_dedicated,
                                           SI_RNTI,
                                           0,
                                           P_RNTI,
                                           PHY_vars_eNB->eNB_UE_stats[k].DL_pmi_single);

        dump_dci(&PHY_vars_eNB->lte_frame_parms,&dci_alloc[num_dci]);
        num_ue_spec_dci++;
        num_dci++;

        break;

      default:
        printf("Unsupported Transmission Mode!!!");
        exit(-1);
        break;
      }




      /*
      memcpy(&dci_alloc[1].dci_pdu[0],&UL_alloc_pdu,sizeof(DCI0_5MHz_TDD0_t));
      dci_alloc[1].dci_length = sizeof_DCI0_5MHz_TDD_0_t;
      dci_alloc[1].L          = 2;
      dci_alloc[1].rnti       = n_rnti;
      */
    }

    if (n_frames==1) printf("num_pdcch_symbols %d, numCCE %d => ",num_pdcch_symbols,numCCE);

    numCCE = get_nCCE(num_pdcch_symbols,&PHY_vars_eNB->lte_frame_parms,get_mi(&PHY_vars_eNB->lte_frame_parms,subframe));

    if (n_frames==1) printf("%d\n",numCCE);

    // apply RNTI-based nCCE allocation
    memset(CCE_table,0,800*sizeof(int));

    for (i=num_common_dci; i<num_dci; i++) {

      dci_alloc[i].firstCCE = get_nCCE_offset_l1(CCE_table,
						 1<<dci_alloc[i].L,
						 numCCE,
						 (dci_alloc[i].rnti==SI_RNTI)? 1 : 0,
						 dci_alloc[i].rnti,
						 subframe);

      if (n_frames==1)
        printf("dci %d: rnti %x, format %d : nCCE %d/%d\n",i,dci_alloc[i].rnti, dci_alloc[i].format,
               dci_alloc[i].firstCCE,numCCE);
    }

    for (k=0; k<n_users; k++) {

      input_buffer_length0 = PHY_vars_eNB->dlsch_eNB[k][0]->harq_processes[0]->TBS/8;
      input_buffer0[k] = (unsigned char *)malloc(input_buffer_length0+4);
      memset(input_buffer0[k],0,input_buffer_length0+4);
      input_buffer_length1 = PHY_vars_eNB->dlsch_eNB[k][1]->harq_processes[0]->TBS/8;
      input_buffer1[k] = (unsigned char *)malloc(input_buffer_length1+4);
      memset(input_buffer1[k],0,input_buffer_length1+4);

      if (input_trch_file==0) {
        for (i=0; i<input_buffer_length0; i++) {
          //input_buffer0[k][i] = (unsigned char)(i&0xff);
          input_buffer0[k][i] = (unsigned char)(taus()&0xff);
        }

        for (i=0; i<input_buffer_length1; i++) {
          input_buffer1[k][i]= (unsigned char)(taus()&0xff);
        }
      }

      else {
        i=0;

        while ((!feof(input_trch_fd)) && (i<input_buffer_length0<<3)) {
          ret=fscanf(input_trch_fd,"%s",input_trch_val);

          if (input_trch_val[0] == '1')
            input_buffer0[k][i>>3]+=(1<<(7-(i&7)));

          if (i<16)
            printf("input_trch_val %d : %c\n",i,input_trch_val[0]);

          i++;

          if (((i%8) == 0) && (i<17))
            printf("%x\n",input_buffer0[k][(i-1)>>3]);
        }

        printf("Read in %d bits\n",i);
      }
    }
  }

  // this is for user 0 only
  coded_bits_per_codeword = get_G(&PHY_vars_eNB->lte_frame_parms,
                                  PHY_vars_eNB->dlsch_eNB[0][0]->harq_processes[0]->nb_rb,
                                  PHY_vars_eNB->dlsch_eNB[0][0]->harq_processes[0]->rb_alloc,
                                  get_Qm(PHY_vars_eNB->dlsch_eNB[0][0]->harq_processes[0]->mcs),
                                  PHY_vars_eNB->dlsch_eNB[0][0]->harq_processes[0]->Nl,
                                  num_pdcch_symbols,
                                  0,subframe);

  uncoded_ber_bit = (short*) malloc(sizeof(short)*coded_bits_per_codeword);
  printf("uncoded_ber_bit=%p\n",uncoded_ber_bit);

  snr_step = input_snr_step;
  PHY_vars_UE->high_speed_flag = 1;
  PHY_vars_UE->ch_est_alpha=0;

  for (ch_realization=0; ch_realization<n_ch_rlz; ch_realization++) {
    if(abstx) {
      printf("**********************Channel Realization Index = %d **************************\n", ch_realization);
    }

    for (SNR=snr0; SNR<snr1; SNR+=snr_step) {
      PHY_vars_UE->frame_rx=0;
      errs[0]=0;
      errs[1]=0;
      errs[2]=0;
      errs[3]=0;
      errs2[0]=0;
      errs2[1]=0;
      errs2[2]=0;
      errs2[3]=0;
      round_trials[0] = 0;
      round_trials[1] = 0;
      round_trials[2] = 0;
      round_trials[3] = 0;

      dci_errors=0;
      //      avg_ber = 0;

      round=0;
      avg_iter = 0;
      iter_trials=0;
      reset_meas(&PHY_vars_eNB->phy_proc_tx); // total eNB tx
      reset_meas(&PHY_vars_eNB->dlsch_scrambling_stats);
      reset_meas(&PHY_vars_UE->dlsch_unscrambling_stats);
      reset_meas(&PHY_vars_eNB->ofdm_mod_stats);
      reset_meas(&PHY_vars_eNB->dlsch_modulation_stats);
      reset_meas(&PHY_vars_eNB->dlsch_encoding_stats);
      reset_meas(&PHY_vars_eNB->dlsch_interleaving_stats);
      reset_meas(&PHY_vars_eNB->dlsch_rate_matching_stats);
      reset_meas(&PHY_vars_eNB->dlsch_turbo_encoding_stats);

      reset_meas(&PHY_vars_UE->phy_proc_rx); // total UE rx
      reset_meas(&PHY_vars_UE->ofdm_demod_stats);
      reset_meas(&PHY_vars_UE->dlsch_channel_estimation_stats);
      reset_meas(&PHY_vars_UE->dlsch_freq_offset_estimation_stats);
      reset_meas(&PHY_vars_UE->rx_dft_stats);
      reset_meas(&PHY_vars_UE->dlsch_decoding_stats);
      reset_meas(&PHY_vars_UE->dlsch_turbo_decoding_stats);
      reset_meas(&PHY_vars_UE->dlsch_deinterleaving_stats);
      reset_meas(&PHY_vars_UE->dlsch_rate_unmatching_stats);
      reset_meas(&PHY_vars_UE->dlsch_tc_init_stats);
      reset_meas(&PHY_vars_UE->dlsch_tc_alpha_stats);
      reset_meas(&PHY_vars_UE->dlsch_tc_beta_stats);
      reset_meas(&PHY_vars_UE->dlsch_tc_gamma_stats);
      reset_meas(&PHY_vars_UE->dlsch_tc_ext_stats);
      reset_meas(&PHY_vars_UE->dlsch_tc_intl1_stats);
      reset_meas(&PHY_vars_UE->dlsch_tc_intl2_stats);
      // initialization
      struct list time_vector_tx;
      initialize(&time_vector_tx);
      struct list time_vector_tx_ifft;
      initialize(&time_vector_tx_ifft);
      struct list time_vector_tx_mod;
      initialize(&time_vector_tx_mod);
      struct list time_vector_tx_enc;
      initialize(&time_vector_tx_enc);

      struct list time_vector_rx;
      initialize(&time_vector_rx);
      struct list time_vector_rx_fft;
      initialize(&time_vector_rx_fft);
      struct list time_vector_rx_demod;
      initialize(&time_vector_rx_demod);
      struct list time_vector_rx_dec;
      initialize(&time_vector_rx_dec);

      for (trials = 0; trials<n_frames; trials++) {
        //  printf("Trial %d\n",trials);
        fflush(stdout);
        round=0;

        //if (trials%100==0)
        eNB2UE[0]->first_run = 1;

        ret = PHY_vars_UE->dlsch_ue[0][0]->max_turbo_iterations+1;

        while ((round < num_rounds) && (ret > PHY_vars_UE->dlsch_ue[0][0]->max_turbo_iterations)) {
          //    printf("Trial %d, round %d\n",trials,round);
          round_trials[round]++;

          if(transmission_mode>=5)
            pmi_feedback=1;
          else
            pmi_feedback=0;

          if (abstx) {
            if (trials==0 && round==0 && SNR==snr0)  //generate a new channel
              hold_channel = 0;
            else
              hold_channel = 1;
          } else
            hold_channel = 0;//(round==0) ? 0 : 1;

PMI_FEEDBACK:

          //  printf("Trial %d : Round %d, pmi_feedback %d \n",trials,round,pmi_feedback);
          for (aa=0; aa<PHY_vars_eNB->lte_frame_parms.nb_antennas_tx; aa++) {
            memset(&PHY_vars_eNB->lte_eNB_common_vars.txdataF[eNB_id][aa][0],0,FRAME_LENGTH_COMPLEX_SAMPLES_NO_PREFIX*sizeof(int32_t));
          }

          if (input_fd==NULL) {

            start_meas(&PHY_vars_eNB->phy_proc_tx);

            // Simulate HARQ procedures!!!
            if (common_flag == 0) {

              if (round == 0) {   // First round
                TB0_active = 1;

                PHY_vars_eNB->dlsch_eNB[0][0]->harq_processes[0]->rvidx = round&3;

                if (PHY_vars_eNB->lte_frame_parms.frame_type == TDD) {

                  switch (transmission_mode) {
                  case 1:
                  case 2:
                    switch (PHY_vars_eNB->lte_frame_parms.N_RB_DL) {
                    case 6:
                      ((DCI1_1_5MHz_TDD_t *)&DLSCH_alloc_pdu_1[0])->ndi             = trials&1;
                      ((DCI1_1_5MHz_TDD_t *)&DLSCH_alloc_pdu_1[0])->rv              = 0;
                      memcpy(&dci_alloc[0].dci_pdu[0],&DLSCH_alloc_pdu_1[0],sizeof(DCI1_1_5MHz_TDD_t));
                      break;

                    case 25:
                      ((DCI1_5MHz_TDD_t *)&DLSCH_alloc_pdu_1[0])->ndi             = trials&1;
                      ((DCI1_5MHz_TDD_t *)&DLSCH_alloc_pdu_1[0])->rv              = 0;
                      memcpy(&dci_alloc[0].dci_pdu[0],&DLSCH_alloc_pdu_1[0],sizeof(DCI1_5MHz_TDD_t));
                      break;

                    case 50:
                      ((DCI1_10MHz_TDD_t *)&DLSCH_alloc_pdu_1[0])->ndi             = trials&1;
                      ((DCI1_10MHz_TDD_t *)&DLSCH_alloc_pdu_1[0])->rv              = 0;
                      memcpy(&dci_alloc[0].dci_pdu[0],&DLSCH_alloc_pdu_1[0],sizeof(DCI1_10MHz_TDD_t));
                      break;

                    case 100:
                      ((DCI1_20MHz_TDD_t *)&DLSCH_alloc_pdu_1[0])->ndi             = trials&1;
                      ((DCI1_20MHz_TDD_t *)&DLSCH_alloc_pdu_1[0])->rv              = 0;
                      memcpy(&dci_alloc[0].dci_pdu[0],&DLSCH_alloc_pdu_1[0],sizeof(DCI1_20MHz_TDD_t));
                      break;
                    }

                    break;

                  case 3:
                    switch (PHY_vars_eNB->lte_frame_parms.N_RB_DL) {
                    case 6:
                      ((DCI2A_1_5MHz_2A_TDD_t *)&DLSCH_alloc_pdu_1[0])->ndi1             = trials&1;
                      ((DCI2A_1_5MHz_2A_TDD_t *)&DLSCH_alloc_pdu_1[0])->rv1              = 0;
                      ((DCI2A_1_5MHz_2A_TDD_t *)&DLSCH_alloc_pdu_1[0])->ndi2             = trials&1;
                      ((DCI2A_1_5MHz_2A_TDD_t *)&DLSCH_alloc_pdu_1[0])->rv2              = 0;
                      memcpy(&dci_alloc[0].dci_pdu[0],&DLSCH_alloc_pdu_1[0],sizeof(DCI2A_1_5MHz_2A_TDD_t));
                      break;

                    case 25:
                      ((DCI2A_5MHz_2A_TDD_t *)&DLSCH_alloc_pdu_1[0])->ndi1             = trials&1;
                      ((DCI2A_5MHz_2A_TDD_t *)&DLSCH_alloc_pdu_1[0])->rv1              = 0;
                      ((DCI2A_5MHz_2A_TDD_t *)&DLSCH_alloc_pdu_1[0])->ndi2             = trials&1;
                      ((DCI2A_5MHz_2A_TDD_t *)&DLSCH_alloc_pdu_1[0])->rv2              = 0;
                      memcpy(&dci_alloc[0].dci_pdu[0],&DLSCH_alloc_pdu_1[0],sizeof(DCI2A_5MHz_2A_TDD_t));
                      break;

                    case 50:
                      ((DCI2A_10MHz_2A_TDD_t *)&DLSCH_alloc_pdu_1[0])->ndi1             = trials&1;
                      ((DCI2A_10MHz_2A_TDD_t *)&DLSCH_alloc_pdu_1[0])->rv1              = 0;
                      ((DCI2A_10MHz_2A_TDD_t *)&DLSCH_alloc_pdu_1[0])->ndi2             = trials&1;
                      ((DCI2A_10MHz_2A_TDD_t *)&DLSCH_alloc_pdu_1[0])->rv2              = 0;
                      memcpy(&dci_alloc[0].dci_pdu[0],&DLSCH_alloc_pdu_1[0],sizeof(DCI2A_10MHz_2A_TDD_t));
                      break;

                    case 100:
                      ((DCI2A_20MHz_2A_TDD_t *)&DLSCH_alloc_pdu_1[0])->ndi1             = trials&1;
                      ((DCI2A_20MHz_2A_TDD_t *)&DLSCH_alloc_pdu_1[0])->rv1              = 0;
                      ((DCI2A_20MHz_2A_TDD_t *)&DLSCH_alloc_pdu_1[0])->ndi2             = trials&1;
                      ((DCI2A_20MHz_2A_TDD_t *)&DLSCH_alloc_pdu_1[0])->rv2              = 0;
                      memcpy(&dci_alloc[0].dci_pdu[0],&DLSCH_alloc_pdu_1[0],sizeof(DCI2A_20MHz_2A_TDD_t));
                      break;
                    }

                    break;

                  case 5:
                    DLSCH_alloc_pdu2_1E[0].ndi             = trials&1;
                    DLSCH_alloc_pdu2_1E[0].rv              = 0;
                    memcpy(&dci_alloc[0].dci_pdu[0],&DLSCH_alloc_pdu2_1E[0],sizeof(DCI1E_5MHz_2A_M10PRB_TDD_t));
                    break;
                  }
                } else { // FDD
                  switch (transmission_mode) {
                  case 1:
                  case 2:
                    switch (PHY_vars_eNB->lte_frame_parms.N_RB_DL) {
                    case 6:
                      ((DCI1_1_5MHz_FDD_t *)&DLSCH_alloc_pdu_1[0])->ndi             = trials&1;
                      ((DCI1_1_5MHz_FDD_t *)&DLSCH_alloc_pdu_1[0])->rv              = 0;
                      memcpy(&dci_alloc[0].dci_pdu[0],&DLSCH_alloc_pdu_1[0],sizeof(DCI1_1_5MHz_FDD_t));
                      break;

                    case 25:
                      ((DCI1_5MHz_FDD_t *)&DLSCH_alloc_pdu_1[0])->ndi             = trials&1;
                      ((DCI1_5MHz_FDD_t *)&DLSCH_alloc_pdu_1[0])->rv              = 0;
                      memcpy(&dci_alloc[0].dci_pdu[0],&DLSCH_alloc_pdu_1[0],sizeof(DCI1_5MHz_FDD_t));
                      break;

                    case 50:
                      ((DCI1_10MHz_FDD_t *)&DLSCH_alloc_pdu_1[0])->ndi             = trials&1;
                      ((DCI1_10MHz_FDD_t *)&DLSCH_alloc_pdu_1[0])->rv              = 0;
                      memcpy(&dci_alloc[0].dci_pdu[0],&DLSCH_alloc_pdu_1[0],sizeof(DCI1_10MHz_FDD_t));
                      break;

                    case 100:
                      ((DCI1_20MHz_FDD_t *)&DLSCH_alloc_pdu_1[0])->ndi             = trials&1;
                      ((DCI1_20MHz_FDD_t *)&DLSCH_alloc_pdu_1[0])->rv              = 0;
                      memcpy(&dci_alloc[0].dci_pdu[0],&DLSCH_alloc_pdu_1[0],sizeof(DCI1_20MHz_FDD_t));
                      break;
                    }

                    break;

                  case 3:
                    switch (PHY_vars_eNB->lte_frame_parms.N_RB_DL) {
                    case 6:
                      ((DCI2A_1_5MHz_2A_FDD_t *)&DLSCH_alloc_pdu_1[0])->ndi1             = trials&1;
                      ((DCI2A_1_5MHz_2A_FDD_t *)&DLSCH_alloc_pdu_1[0])->rv1              = 0;
                      ((DCI2A_1_5MHz_2A_FDD_t *)&DLSCH_alloc_pdu_1[0])->ndi2             = trials&1;
                      ((DCI2A_1_5MHz_2A_FDD_t *)&DLSCH_alloc_pdu_1[0])->rv2              = 0;
                      memcpy(&dci_alloc[0].dci_pdu[0],&DLSCH_alloc_pdu_1[0],sizeof(DCI2A_1_5MHz_2A_FDD_t));
                      break;

                    case 25:
                      ((DCI2A_5MHz_2A_FDD_t *)&DLSCH_alloc_pdu_1[0])->ndi1             = trials&1;
                      ((DCI2A_5MHz_2A_FDD_t *)&DLSCH_alloc_pdu_1[0])->rv1              = 0;
                      ((DCI2A_5MHz_2A_FDD_t *)&DLSCH_alloc_pdu_1[0])->ndi2             = trials&1;
                      ((DCI2A_5MHz_2A_FDD_t *)&DLSCH_alloc_pdu_1[0])->rv2              = 0;
                      memcpy(&dci_alloc[0].dci_pdu[0],&DLSCH_alloc_pdu_1[0],sizeof(DCI2A_5MHz_2A_FDD_t));
                      break;

                    case 50:
                      ((DCI2A_10MHz_2A_FDD_t *)&DLSCH_alloc_pdu_1[0])->ndi1             = trials&1;
                      ((DCI2A_10MHz_2A_FDD_t *)&DLSCH_alloc_pdu_1[0])->rv1              = 0;
                      ((DCI2A_10MHz_2A_FDD_t *)&DLSCH_alloc_pdu_1[0])->ndi2             = trials&1;
                      ((DCI2A_10MHz_2A_FDD_t *)&DLSCH_alloc_pdu_1[0])->rv2              = 0;
                      memcpy(&dci_alloc[0].dci_pdu[0],&DLSCH_alloc_pdu_1[0],sizeof(DCI2A_10MHz_2A_FDD_t));
                      break;

                    case 100:
                      ((DCI2A_20MHz_2A_FDD_t *)&DLSCH_alloc_pdu_1[0])->ndi1             = trials&1;
                      ((DCI2A_20MHz_2A_FDD_t *)&DLSCH_alloc_pdu_1[0])->rv1              = 0;
                      ((DCI2A_20MHz_2A_FDD_t *)&DLSCH_alloc_pdu_1[0])->ndi2             = trials&1;
                      ((DCI2A_20MHz_2A_FDD_t *)&DLSCH_alloc_pdu_1[0])->rv2              = 0;
                      memcpy(&dci_alloc[0].dci_pdu[0],&DLSCH_alloc_pdu_1[0],sizeof(DCI2A_20MHz_2A_FDD_t));
                      break;
                    }

                    break;

                  case 5:
                    DLSCH_alloc_pdu2_1E[0].ndi             = trials&1;
                    DLSCH_alloc_pdu2_1E[0].rv              = 0;
                    memcpy(&dci_alloc[0].dci_pdu[0],&DLSCH_alloc_pdu2_1E[0],sizeof(DCI1E_5MHz_2A_M10PRB_TDD_t));
                    break;
                  }

                }
              } else {
                PHY_vars_eNB->dlsch_eNB[0][0]->harq_processes[0]->rvidx = round&3;

                if (PHY_vars_eNB->lte_frame_parms.frame_type == TDD) {


                  switch (transmission_mode) {
                  case 1:
                  case 2:
                    switch (PHY_vars_eNB->lte_frame_parms.N_RB_DL) {
                    case 6:
                      ((DCI1_1_5MHz_TDD_t *)&DLSCH_alloc_pdu_1[0])->ndi             = trials&1;
                      ((DCI1_1_5MHz_TDD_t *)&DLSCH_alloc_pdu_1[0])->rv              = round&3;;
                      memcpy(&dci_alloc[0].dci_pdu[0],&DLSCH_alloc_pdu_1[0],sizeof(DCI1_1_5MHz_TDD_t));
                      break;

                    case 25:
                      ((DCI1_5MHz_TDD_t *)&DLSCH_alloc_pdu_1[0])->ndi             = trials&1;
                      ((DCI1_5MHz_TDD_t *)&DLSCH_alloc_pdu_1[0])->rv              = round&3;
                      memcpy(&dci_alloc[0].dci_pdu[0],&DLSCH_alloc_pdu_1[0],sizeof(DCI1_5MHz_TDD_t));
                      break;

                    case 50:
                      ((DCI1_10MHz_TDD_t *)&DLSCH_alloc_pdu_1[0])->ndi             = trials&1;
                      ((DCI1_10MHz_TDD_t *)&DLSCH_alloc_pdu_1[0])->rv              = round&3;
                      memcpy(&dci_alloc[0].dci_pdu[0],&DLSCH_alloc_pdu_1[0],sizeof(DCI1_10MHz_TDD_t));
                      break;

                    case 100:
                      ((DCI1_20MHz_TDD_t *)&DLSCH_alloc_pdu_1[0])->ndi             = trials&1;
                      ((DCI1_20MHz_TDD_t *)&DLSCH_alloc_pdu_1[0])->rv              = round&3;
                      memcpy(&dci_alloc[0].dci_pdu[0],&DLSCH_alloc_pdu_1[0],sizeof(DCI1_20MHz_TDD_t));
                      break;
                    }

                    break;

                  case 3:
                    switch (PHY_vars_eNB->lte_frame_parms.N_RB_DL) {
                    case 6:
                      if (TB0_active==1) {
                        ((DCI2A_1_5MHz_2A_TDD_t *)&DLSCH_alloc_pdu_1[0])->ndi1             = trials&1;
                        ((DCI2A_1_5MHz_2A_TDD_t *)&DLSCH_alloc_pdu_1[0])->rv1              = round&3;
                        ((DCI2A_1_5MHz_2A_TDD_t *)&DLSCH_alloc_pdu_1[0])->ndi2             = trials&1;
                        ((DCI2A_1_5MHz_2A_TDD_t *)&DLSCH_alloc_pdu_1[0])->rv2              = round&3;
                      } else { // deactivate TB0
                        ((DCI2A_1_5MHz_2A_TDD_t *)&DLSCH_alloc_pdu_1[0])->mcs1             = 0;
                        ((DCI2A_1_5MHz_2A_TDD_t *)&DLSCH_alloc_pdu_1[0])->rv1              = 1;
                        ((DCI2A_1_5MHz_2A_TDD_t *)&DLSCH_alloc_pdu_1[0])->ndi2             = trials&1;
                        ((DCI2A_1_5MHz_2A_TDD_t *)&DLSCH_alloc_pdu_1[0])->rv2              = round&3;
                      }

                      memcpy(&dci_alloc[0].dci_pdu[0],&DLSCH_alloc_pdu_1[0],sizeof(DCI2A_1_5MHz_2A_TDD_t));
                      break;

                    case 25:
                      if (TB0_active==1) {
                        ((DCI2A_5MHz_2A_TDD_t *)&DLSCH_alloc_pdu_1[0])->ndi1             = trials&1;
                        ((DCI2A_5MHz_2A_TDD_t *)&DLSCH_alloc_pdu_1[0])->rv1              = round&3;
                        ((DCI2A_5MHz_2A_TDD_t *)&DLSCH_alloc_pdu_1[0])->ndi2             = trials&1;
                        ((DCI2A_5MHz_2A_TDD_t *)&DLSCH_alloc_pdu_1[0])->rv2              = round&3;
                      } else { // deactivate TB0
                        ((DCI2A_5MHz_2A_TDD_t *)&DLSCH_alloc_pdu_1[0])->mcs1             = 0;
                        ((DCI2A_5MHz_2A_TDD_t *)&DLSCH_alloc_pdu_1[0])->rv1              = 1;
                        ((DCI2A_5MHz_2A_TDD_t *)&DLSCH_alloc_pdu_1[0])->ndi2             = trials&1;
                        ((DCI2A_5MHz_2A_TDD_t *)&DLSCH_alloc_pdu_1[0])->rv2              = round&3;
                      }

                      memcpy(&dci_alloc[0].dci_pdu[0],&DLSCH_alloc_pdu_1[0],sizeof(DCI2A_5MHz_2A_TDD_t));
                      break;

                    case 50:
                      if (TB0_active==1) {
                        ((DCI2A_10MHz_2A_TDD_t *)&DLSCH_alloc_pdu_1[0])->ndi1             = trials&1;
                        ((DCI2A_10MHz_2A_TDD_t *)&DLSCH_alloc_pdu_1[0])->rv1              = round&3;
                        ((DCI2A_10MHz_2A_TDD_t *)&DLSCH_alloc_pdu_1[0])->ndi2             = trials&1;
                        ((DCI2A_10MHz_2A_TDD_t *)&DLSCH_alloc_pdu_1[0])->rv2              = round&3;
                      } else { // deactivate TB0
                        ((DCI2A_10MHz_2A_TDD_t *)&DLSCH_alloc_pdu_1[0])->mcs1             = 0;
                        ((DCI2A_10MHz_2A_TDD_t *)&DLSCH_alloc_pdu_1[0])->rv1              = 1;
                        ((DCI2A_10MHz_2A_TDD_t *)&DLSCH_alloc_pdu_1[0])->ndi2             = trials&1;
                        ((DCI2A_10MHz_2A_TDD_t *)&DLSCH_alloc_pdu_1[0])->rv2              = round&3;
                      }

                      memcpy(&dci_alloc[0].dci_pdu[0],&DLSCH_alloc_pdu_1[0],sizeof(DCI2A_10MHz_2A_TDD_t));
                      break;

                    case 100:
                      if (TB0_active==1) {
                        ((DCI2A_20MHz_2A_TDD_t *)&DLSCH_alloc_pdu_1[0])->ndi1             = trials&1;
                        ((DCI2A_20MHz_2A_TDD_t *)&DLSCH_alloc_pdu_1[0])->rv1              = round&3;
                        ((DCI2A_20MHz_2A_TDD_t *)&DLSCH_alloc_pdu_1[0])->ndi2             = trials&1;
                        ((DCI2A_20MHz_2A_TDD_t *)&DLSCH_alloc_pdu_1[0])->rv2              = round&3;
                      } else { // deactivate TB0
                        ((DCI2A_20MHz_2A_TDD_t *)&DLSCH_alloc_pdu_1[0])->mcs1             = 0;
                        ((DCI2A_20MHz_2A_TDD_t *)&DLSCH_alloc_pdu_1[0])->rv1              = 1;
                        ((DCI2A_20MHz_2A_TDD_t *)&DLSCH_alloc_pdu_1[0])->ndi2             = trials&1;
                        ((DCI2A_20MHz_2A_TDD_t *)&DLSCH_alloc_pdu_1[0])->rv2              = round&3;
                      }

                      memcpy(&dci_alloc[0].dci_pdu[0],&DLSCH_alloc_pdu_1[0],sizeof(DCI2A_20MHz_2A_TDD_t));
                      break;
                    }

                    break;

                  case 5:
                    DLSCH_alloc_pdu2_1E[0].ndi             = trials&1;
                    DLSCH_alloc_pdu2_1E[0].rv              = round&3;
                    memcpy(&dci_alloc[0].dci_pdu[0],&DLSCH_alloc_pdu2_1E[0],sizeof(DCI1E_5MHz_2A_M10PRB_TDD_t));
                    break;
                  }
                } else {
                  switch (transmission_mode) {
                  case 1:
                  case 2:
                    switch (PHY_vars_eNB->lte_frame_parms.N_RB_DL) {
                    case 6:
                      ((DCI1_1_5MHz_FDD_t *)&DLSCH_alloc_pdu_1[0])->ndi             = trials&1;
                      ((DCI1_1_5MHz_FDD_t *)&DLSCH_alloc_pdu_1[0])->rv              = round&3;;
                      memcpy(&dci_alloc[0].dci_pdu[0],&DLSCH_alloc_pdu_1[0],sizeof(DCI1_1_5MHz_FDD_t));
                      break;

                    case 25:
                      ((DCI1_5MHz_FDD_t *)&DLSCH_alloc_pdu_1[0])->ndi             = trials&1;
                      ((DCI1_5MHz_FDD_t *)&DLSCH_alloc_pdu_1[0])->rv              = round&3;
                      memcpy(&dci_alloc[0].dci_pdu[0],&DLSCH_alloc_pdu_1[0],sizeof(DCI1_5MHz_FDD_t));
                      break;

                    case 50:
                      ((DCI1_10MHz_FDD_t *)&DLSCH_alloc_pdu_1[0])->ndi             = trials&1;
                      ((DCI1_10MHz_FDD_t *)&DLSCH_alloc_pdu_1[0])->rv              = round&3;
                      memcpy(&dci_alloc[0].dci_pdu[0],&DLSCH_alloc_pdu_1[0],sizeof(DCI1_10MHz_FDD_t));
                      break;

                    case 100:
                      ((DCI1_20MHz_FDD_t *)&DLSCH_alloc_pdu_1[0])->ndi             = trials&1;
                      ((DCI1_20MHz_FDD_t *)&DLSCH_alloc_pdu_1[0])->rv              = round&3;
                      memcpy(&dci_alloc[0].dci_pdu[0],&DLSCH_alloc_pdu_1[0],sizeof(DCI1_20MHz_FDD_t));
                      break;
                    }

                    break;

                  case 3:
                    switch (PHY_vars_eNB->lte_frame_parms.N_RB_DL) {
                    case 6:
                      if (TB0_active==1) {
                        ((DCI2A_1_5MHz_2A_FDD_t *)&DLSCH_alloc_pdu_1[0])->ndi1             = trials&1;
                        ((DCI2A_1_5MHz_2A_FDD_t *)&DLSCH_alloc_pdu_1[0])->rv1              = round&3;
                        ((DCI2A_1_5MHz_2A_FDD_t *)&DLSCH_alloc_pdu_1[0])->ndi2             = trials&1;
                        ((DCI2A_1_5MHz_2A_FDD_t *)&DLSCH_alloc_pdu_1[0])->rv2              = round&3;
                      } else { // deactivate TB0
                        ((DCI2A_1_5MHz_2A_FDD_t *)&DLSCH_alloc_pdu_1[0])->mcs1             = 0;
                        ((DCI2A_1_5MHz_2A_FDD_t *)&DLSCH_alloc_pdu_1[0])->rv1              = 1;
                        ((DCI2A_1_5MHz_2A_FDD_t *)&DLSCH_alloc_pdu_1[0])->ndi2             = trials&1;
                        ((DCI2A_1_5MHz_2A_FDD_t *)&DLSCH_alloc_pdu_1[0])->rv2              = round&3;
                      }

                      memcpy(&dci_alloc[0].dci_pdu[0],&DLSCH_alloc_pdu_1[0],sizeof(DCI2A_1_5MHz_2A_FDD_t));
                      break;

                    case 25:
                      if (TB0_active==1) {
                        ((DCI2A_5MHz_2A_FDD_t *)&DLSCH_alloc_pdu_1[0])->ndi1             = trials&1;
                        ((DCI2A_5MHz_2A_FDD_t *)&DLSCH_alloc_pdu_1[0])->rv1              = round&3;
                        ((DCI2A_5MHz_2A_FDD_t *)&DLSCH_alloc_pdu_1[0])->ndi2             = trials&1;
                        ((DCI2A_5MHz_2A_FDD_t *)&DLSCH_alloc_pdu_1[0])->rv2              = round&3;
                      } else { // deactivate TB0
                        ((DCI2A_5MHz_2A_FDD_t *)&DLSCH_alloc_pdu_1[0])->mcs1             = 0;
                        ((DCI2A_5MHz_2A_FDD_t *)&DLSCH_alloc_pdu_1[0])->rv1              = 1;
                        ((DCI2A_5MHz_2A_FDD_t *)&DLSCH_alloc_pdu_1[0])->ndi2             = trials&1;
                        ((DCI2A_5MHz_2A_FDD_t *)&DLSCH_alloc_pdu_1[0])->rv2              = round&3;
                      }

                      memcpy(&dci_alloc[0].dci_pdu[0],&DLSCH_alloc_pdu_1[0],sizeof(DCI2A_5MHz_2A_FDD_t));
                      break;

                    case 50:
                      if (TB0_active==1) {
                        ((DCI2A_10MHz_2A_FDD_t *)&DLSCH_alloc_pdu_1[0])->ndi1             = trials&1;
                        ((DCI2A_10MHz_2A_FDD_t *)&DLSCH_alloc_pdu_1[0])->rv1              = round&3;
                        ((DCI2A_10MHz_2A_FDD_t *)&DLSCH_alloc_pdu_1[0])->ndi2             = trials&1;
                        ((DCI2A_10MHz_2A_FDD_t *)&DLSCH_alloc_pdu_1[0])->rv2              = round&3;
                      } else { // deactivate TB0
                        ((DCI2A_10MHz_2A_FDD_t *)&DLSCH_alloc_pdu_1[0])->mcs1             = 0;
                        ((DCI2A_10MHz_2A_FDD_t *)&DLSCH_alloc_pdu_1[0])->rv1              = 1;
                        ((DCI2A_10MHz_2A_FDD_t *)&DLSCH_alloc_pdu_1[0])->ndi2             = trials&1;
                        ((DCI2A_10MHz_2A_FDD_t *)&DLSCH_alloc_pdu_1[0])->rv2              = round&3;
                      }

                      memcpy(&dci_alloc[0].dci_pdu[0],&DLSCH_alloc_pdu_1[0],sizeof(DCI2A_10MHz_2A_FDD_t));
                      break;

                    case 100:
                      if (TB0_active==1) {
                        ((DCI2A_20MHz_2A_FDD_t *)&DLSCH_alloc_pdu_1[0])->ndi1             = trials&1;
                        ((DCI2A_20MHz_2A_FDD_t *)&DLSCH_alloc_pdu_1[0])->rv1              = round&3;
                        ((DCI2A_20MHz_2A_FDD_t *)&DLSCH_alloc_pdu_1[0])->ndi2             = trials&1;
                        ((DCI2A_20MHz_2A_FDD_t *)&DLSCH_alloc_pdu_1[0])->rv2              = round&3;
                      } else { // deactivate TB0
                        ((DCI2A_20MHz_2A_FDD_t *)&DLSCH_alloc_pdu_1[0])->mcs1             = 0;
                        ((DCI2A_20MHz_2A_FDD_t *)&DLSCH_alloc_pdu_1[0])->rv1              = 1;
                        ((DCI2A_20MHz_2A_FDD_t *)&DLSCH_alloc_pdu_1[0])->ndi2             = trials&1;
                        ((DCI2A_20MHz_2A_FDD_t *)&DLSCH_alloc_pdu_1[0])->rv2              = round&3;
                      }

                      memcpy(&dci_alloc[0].dci_pdu[0],&DLSCH_alloc_pdu_1[0],sizeof(DCI2A_20MHz_2A_FDD_t));
                      break;
                    }

                    break;

                  case 5:
                    DLSCH_alloc_pdu2_1E[0].ndi             = trials&1;
                    DLSCH_alloc_pdu2_1E[0].rv              = round&3;
                    memcpy(&dci_alloc[0].dci_pdu[0],&DLSCH_alloc_pdu2_1E[0],sizeof(DCI1E_5MHz_2A_M10PRB_TDD_t));
                    break;
                  }
                }
              }
            }
	    
            num_pdcch_symbols_2 = generate_dci_top(num_ue_spec_dci,
                                                   num_common_dci,
                                                   dci_alloc,
                                                   0,
                                                   AMP,
                                                   &PHY_vars_eNB->lte_frame_parms,
                                                   PHY_vars_eNB->lte_eNB_common_vars.txdataF[eNB_id],
                                                   subframe);
	    
            if (num_pdcch_symbols_2 > num_pdcch_symbols) {
              msg("Error: given num_pdcch_symbols not big enough (%d > %d)\n",num_pdcch_symbols_2,num_pdcch_symbols);
              exit(-1);
            }

            for (k=0; k<n_users; k++) {
              for (int cw=0; cw<Kmimo; cw++) {
                coded_bits_per_codeword = get_G(&PHY_vars_eNB->lte_frame_parms,
                                                PHY_vars_eNB->dlsch_eNB[k][cw]->harq_processes[0]->nb_rb,
                                                PHY_vars_eNB->dlsch_eNB[k][cw]->harq_processes[0]->rb_alloc,
                                                get_Qm(PHY_vars_eNB->dlsch_eNB[k][cw]->harq_processes[0]->mcs),
                                                PHY_vars_eNB->dlsch_eNB[k][cw]->harq_processes[0]->Nl,
                                                num_pdcch_symbols,
                                                0,subframe);

#ifdef TBS_FIX   // This is for MESH operation!!!
                tbs = (double)3*TBStable[get_I_TBS(PHY_vars_eNB->dlsch_eNB[k][cw]->harq_processes[0]->mcs)][PHY_vars_eNB->dlsch_eNB[k][cw]->nb_rb-1]/4;
#else
                tbs = PHY_vars_eNB->dlsch_eNB[k][cw]->harq_processes[0]->TBS;
#endif
                rate = (double)tbs/(double)coded_bits_per_codeword;

                if ((SNR==snr0) && (trials==0) && (round==0))
                  printf("User %d, cw %d: Rate = %f (%f bits/dim) (G %d, TBS %d, mod %d, pdcch_sym %d, ndi %d)\n",
                         k,cw,rate,rate*get_Qm(PHY_vars_eNB->dlsch_eNB[k][0]->harq_processes[0]->mcs),
                         coded_bits_per_codeword,
                         tbs,
                         get_Qm(PHY_vars_eNB->dlsch_eNB[k][0]->harq_processes[0]->mcs),
                         num_pdcch_symbols,
                         PHY_vars_eNB->dlsch_eNB[0][0]->harq_processes[0]->round);

                // use the PMI from previous trial
                if (DLSCH_alloc_pdu2_1E[0].tpmi == 5) {
                  PHY_vars_eNB->dlsch_eNB[0][0]->harq_processes[0]->pmi_alloc = quantize_subband_pmi(&PHY_vars_UE->PHY_measurements,0,PHY_vars_eNB->lte_frame_parms.N_RB_DL);
                  PHY_vars_UE->dlsch_ue[0][0]->harq_processes[0]->pmi_alloc = quantize_subband_pmi(&PHY_vars_UE->PHY_measurements,0,PHY_vars_UE->lte_frame_parms.N_RB_DL);

                  if (n_users>1)
                    PHY_vars_eNB->dlsch_eNB[1][0]->harq_processes[0]->pmi_alloc = (PHY_vars_eNB->dlsch_eNB[0][0]->harq_processes[0]->pmi_alloc ^ 0x1555);

                  /*
                    if ((trials<10) && (round==0)) {
                    printf("tx PMI UE0 %x (pmi_feedback %d)\n",pmi2hex_2Ar1(PHY_vars_eNB->dlsch_eNB[0][0]->pmi_alloc),pmi_feedback);
                    if (transmission_mode ==5)
                    printf("tx PMI UE1 %x\n",pmi2hex_2Ar1(PHY_vars_eNB->dlsch_eNB[1][0]->pmi_alloc));
                    }
                  */
                }


                start_meas(&PHY_vars_eNB->dlsch_encoding_stats);

                if (dlsch_encoding(((cw==0) ? input_buffer0[k] : input_buffer1[k]),
                                   &PHY_vars_eNB->lte_frame_parms,
                                   num_pdcch_symbols,
                                   PHY_vars_eNB->dlsch_eNB[k][cw],
                                   0,subframe,
                                   &PHY_vars_eNB->dlsch_rate_matching_stats,
                                   &PHY_vars_eNB->dlsch_turbo_encoding_stats,
                                   &PHY_vars_eNB->dlsch_interleaving_stats
                                  )<0)
                  exit(-1);

                /*
                if (transmission_mode == 3) {
                if (dlsch_encoding(input_buffer1[k],
                   &PHY_vars_eNB->lte_frame_parms,
                   num_pdcch_symbols,
                   PHY_vars_eNB->dlsch_eNB[k][1],
                   0,subframe,
                   &PHY_vars_eNB->dlsch_rate_matching_stats,
                   &PHY_vars_eNB->dlsch_turbo_encoding_stats,
                   &PHY_vars_eNB->dlsch_interleaving_stats
                   )<0)
                exit(-1);
                }
                */
                stop_meas(&PHY_vars_eNB->dlsch_encoding_stats);

                PHY_vars_eNB->dlsch_eNB[k][cw]->rnti = (common_flag==0) ? n_rnti+k : SI_RNTI;
                start_meas(&PHY_vars_eNB->dlsch_scrambling_stats);
                dlsch_scrambling(&PHY_vars_eNB->lte_frame_parms,
                                 0,
                                 PHY_vars_eNB->dlsch_eNB[k][cw],
                                 coded_bits_per_codeword,
                                 0,
                                 subframe<<1);
                stop_meas(&PHY_vars_eNB->dlsch_scrambling_stats);

                if (n_frames==1) {
                  for (s=0; s<PHY_vars_eNB->dlsch_eNB[k][cw]->harq_processes[0]->C; s++) {
                    if (s<PHY_vars_eNB->dlsch_eNB[k][cw]->harq_processes[0]->Cminus)
                      Kr = PHY_vars_eNB->dlsch_eNB[k][cw]->harq_processes[0]->Kminus;
                    else
                      Kr = PHY_vars_eNB->dlsch_eNB[k][cw]->harq_processes[0]->Kplus;

                    Kr_bytes = Kr>>3;

                    for (i=0; i<Kr_bytes; i++)
                      printf("%d : (%x)\n",i,PHY_vars_eNB->dlsch_eNB[k][cw]->harq_processes[0]->c[s][i]);
                  }
                }
              }

              start_meas(&PHY_vars_eNB->dlsch_modulation_stats);
     
              re_allocated = dlsch_modulation(PHY_vars_eNB->lte_eNB_common_vars.txdataF[eNB_id],
                                              AMP,
                                              subframe,
                                              &PHY_vars_eNB->lte_frame_parms,
                                              num_pdcch_symbols,
                                              PHY_vars_eNB->dlsch_eNB[k][0],
                                              (transmission_mode==3)||(transmission_mode==4) ? PHY_vars_eNB->dlsch_eNB[k][1] : NULL);	      
              /* avoid gcc warnings */
              (void)re_allocated;

              stop_meas(&PHY_vars_eNB->dlsch_modulation_stats);
              /*
              if (trials==0 && round==0)
              printf("RE count %d\n",re_allocated);
              */
            } //n_users


            generate_pilots(PHY_vars_eNB,
                            PHY_vars_eNB->lte_eNB_common_vars.txdataF[eNB_id],
                            AMP,
                            LTE_NUMBER_OF_SUBFRAMES_PER_FRAME);

            start_meas(&PHY_vars_eNB->ofdm_mod_stats);

            do_OFDM_mod_l(PHY_vars_eNB->lte_eNB_common_vars.txdataF[eNB_id],
                          PHY_vars_eNB->lte_eNB_common_vars.txdata[eNB_id],
                          (subframe*2),
                          &PHY_vars_eNB->lte_frame_parms);

            do_OFDM_mod_l(PHY_vars_eNB->lte_eNB_common_vars.txdataF[eNB_id],
                          PHY_vars_eNB->lte_eNB_common_vars.txdata[eNB_id],
                          (subframe*2)+1,
                          &PHY_vars_eNB->lte_frame_parms);

            stop_meas(&PHY_vars_eNB->ofdm_mod_stats);
            stop_meas(&PHY_vars_eNB->phy_proc_tx);

            do_OFDM_mod_l(PHY_vars_eNB->lte_eNB_common_vars.txdataF[eNB_id],
                          PHY_vars_eNB->lte_eNB_common_vars.txdata[eNB_id],
                          (subframe*2)+2,
                          &PHY_vars_eNB->lte_frame_parms);

            if (n_frames==1) {
              write_output("txsigF0.m","txsF0", &PHY_vars_eNB->lte_eNB_common_vars.txdataF[eNB_id][0][subframe*nsymb*PHY_vars_eNB->lte_frame_parms.ofdm_symbol_size],
                           nsymb*PHY_vars_eNB->lte_frame_parms.ofdm_symbol_size,1,1);

              if (PHY_vars_eNB->lte_frame_parms.nb_antennas_tx>1)
                write_output("txsigF1.m","txsF1", &PHY_vars_eNB->lte_eNB_common_vars.txdataF[eNB_id][1][subframe*nsymb*PHY_vars_eNB->lte_frame_parms.ofdm_symbol_size],
                             nsymb*PHY_vars_eNB->lte_frame_parms.ofdm_symbol_size,1,1);
            }
            tx_lev = 0;

            for (aa=0; aa<PHY_vars_eNB->lte_frame_parms.nb_antennas_tx; aa++) {
              tx_lev += signal_energy(&PHY_vars_eNB->lte_eNB_common_vars.txdata[eNB_id][aa]
                                      [subframe*PHY_vars_eNB->lte_frame_parms.samples_per_tti],
                                      PHY_vars_eNB->lte_frame_parms.samples_per_tti);
            }

            tx_lev_dB = (unsigned int) dB_fixed(tx_lev);

            if (n_frames==1) {
              printf("tx_lev = %d (%d dB)\n",tx_lev,tx_lev_dB);
              write_output("txsig0.m","txs0", &PHY_vars_eNB->lte_eNB_common_vars.txdata[eNB_id][0][subframe* PHY_vars_eNB->lte_frame_parms.samples_per_tti],

                           PHY_vars_eNB->lte_frame_parms.samples_per_tti,1,1);
            }
          }

          /*
            else {  // Read signal from file
            i=0;
            while (!feof(input_fd)) {
            fscanf(input_fd,"%s %s",input_val_str,input_val_str2);

            if ((i%4)==0) {
            ((short*)txdata[0])[i/2] = (short)((1<<15)*strtod(input_val_str,NULL));
            ((short*)txdata[0])[(i/2)+1] = (short)((1<<15)*strtod(input_val_str2,NULL));
            if ((i/4)<100)
            printf("sample %d => %e + j%e (%d +j%d)\n",i/4,strtod(input_val_str,NULL),strtod(input_val_str2,NULL),((short*)txdata[0])[i/4],((short*)txdata[0])[(i/4)+1]);//1,input_val2,);
            }
            i++;
            if (i>(FRAME_LENGTH_SAMPLES))
            break;
            }
            printf("Read in %d samples\n",i/4);
            write_output("txsig0.m","txs0", txdata[0],2*frame_parms->samples_per_tti,1,1);
            //    write_output("txsig1.m","txs1", txdata[1],FRAME_LENGTH_COMPLEX_SAMPLES,1,1);
            tx_lev = signal_energy(&txdata[0][0],
            OFDM_SYMBOL_SIZE_COMPLEX_SAMPLES);
            tx_lev_dB = (unsigned int) dB_fixed(tx_lev);
            }
          */

          //    printf("Copying tx ..., nsymb %d (n_tx %d), awgn %d\n",nsymb,PHY_vars_eNB->lte_frame_parms.nb_antennas_tx,awgn_flag);
          for (i=0; i<2*frame_parms->samples_per_tti; i++) {
            for (aa=0; aa<PHY_vars_eNB->lte_frame_parms.nb_antennas_tx; aa++) {
              if (awgn_flag == 0) {
                s_re[aa][i] = ((double)(((short *)PHY_vars_eNB->lte_eNB_common_vars.txdata[eNB_id][aa]))[(2*subframe*PHY_vars_UE->lte_frame_parms.samples_per_tti) + (i<<1)]);
                s_im[aa][i] = ((double)(((short *)PHY_vars_eNB->lte_eNB_common_vars.txdata[eNB_id][aa]))[(2*subframe*PHY_vars_UE->lte_frame_parms.samples_per_tti) +(i<<1)+1]);
              } else {
                for (aarx=0; aarx<PHY_vars_UE->lte_frame_parms.nb_antennas_rx; aarx++) {
                  if (aa==0) {
                    r_re[aarx][i] = ((double)(((short *)PHY_vars_eNB->lte_eNB_common_vars.txdata[eNB_id][aa]))[(2*subframe*PHY_vars_UE->lte_frame_parms.samples_per_tti) +(i<<1)]);
                    r_im[aarx][i] = ((double)(((short *)PHY_vars_eNB->lte_eNB_common_vars.txdata[eNB_id][aa]))[(2*subframe*PHY_vars_UE->lte_frame_parms.samples_per_tti) +(i<<1)+1]);
                  } else {
                    r_re[aarx][i] += ((double)(((short *)PHY_vars_eNB->lte_eNB_common_vars.txdata[eNB_id][aa]))[(2*subframe*PHY_vars_UE->lte_frame_parms.samples_per_tti) +(i<<1)]);
                    r_im[aarx][i] += ((double)(((short *)PHY_vars_eNB->lte_eNB_common_vars.txdata[eNB_id][aa]))[(2*subframe*PHY_vars_UE->lte_frame_parms.samples_per_tti) +(i<<1)+1]);
                  }

                }
              }
            }
          }

          // Multipath channel
          if (awgn_flag == 0) {
            multipath_channel(eNB2UE[round],s_re,s_im,r_re,r_im,
                              2*frame_parms->samples_per_tti,hold_channel);

            //      printf("amc: ****************** eNB2UE[%d]->n_rx = %d,dd %d\n",round,eNB2UE[round]->nb_rx,eNB2UE[round]->channel_offset);
            if(abstx==1 && num_rounds>1)
              if(round==0 && hold_channel==0) {
                random_channel(eNB2UE[1],0);
                random_channel(eNB2UE[2],0);
                random_channel(eNB2UE[3],0);
              }
	    
	    if (PHY_vars_UE->perfect_ce==1) {
                  // fill in perfect channel estimates
                  freq_channel(eNB2UE[round],PHY_vars_UE->lte_frame_parms.N_RB_DL,12*PHY_vars_UE->lte_frame_parms.N_RB_DL + 1);
		  /*
		  write_output("channel.m","ch",eNB2UE[round]->ch[0],eNB2UE[round]->channel_length,1,8);
                  write_output("channelF.m","chF",eNB2UE[round]->chF[0],12*PHY_vars_UE->lte_frame_parms.N_RB_DL + 1,1,8);
		  */
	    }
	  }

          if(abstx) {
            if (trials==0 && round==0) {
              // calculate freq domain representation to compute SINR
              freq_channel(eNB2UE[0], NB_RB,2*NB_RB + 1);
              // snr=pow(10.0,.1*SNR);
              fprintf(csv_fd,"%f,",SNR);

              for (u=0; u<2*NB_RB; u++) {
                for (aarx=0; aarx<eNB2UE[0]->nb_rx; aarx++) {
                  for (aatx=0; aatx<eNB2UE[0]->nb_tx; aatx++) {
                    channelx = eNB2UE[0]->chF[aarx+(aatx*eNB2UE[0]->nb_rx)][u].x;
                    channely = eNB2UE[0]->chF[aarx+(aatx*eNB2UE[0]->nb_rx)][u].y;
                    fprintf(csv_fd,"%e+i*(%e),",channelx,channely);
                  }
                }
              }

              if(num_rounds>1) {
                freq_channel(eNB2UE[1], NB_RB,2*NB_RB + 1);

                for (u=0; u<2*NB_RB; u++) {
                  for (aarx=0; aarx<eNB2UE[1]->nb_rx; aarx++) {
                    for (aatx=0; aatx<eNB2UE[1]->nb_tx; aatx++) {
                      channelx = eNB2UE[1]->chF[aarx+(aatx*eNB2UE[1]->nb_rx)][u].x;
                      channely = eNB2UE[1]->chF[aarx+(aatx*eNB2UE[1]->nb_rx)][u].y;
                      fprintf(csv_fd,"%e+i*(%e),",channelx,channely);
                    }
                  }
                }

                freq_channel(eNB2UE[2], NB_RB,2*NB_RB + 1);

                for (u=0; u<2*NB_RB; u++) {
                  for (aarx=0; aarx<eNB2UE[2]->nb_rx; aarx++) {
                    for (aatx=0; aatx<eNB2UE[2]->nb_tx; aatx++) {
                      channelx = eNB2UE[2]->chF[aarx+(aatx*eNB2UE[2]->nb_rx)][u].x;
                      channely = eNB2UE[2]->chF[aarx+(aatx*eNB2UE[2]->nb_rx)][u].y;
                      fprintf(csv_fd,"%e+i*(%e),",channelx,channely);
                    }
                  }
                }

                freq_channel(eNB2UE[3], NB_RB,2*NB_RB + 1);

                for (u=0; u<2*NB_RB; u++) {
                  for (aarx=0; aarx<eNB2UE[3]->nb_rx; aarx++) {
                    for (aatx=0; aatx<eNB2UE[3]->nb_tx; aatx++) {
                      channelx = eNB2UE[3]->chF[aarx+(aatx*eNB2UE[3]->nb_rx)][u].x;
                      channely = eNB2UE[3]->chF[aarx+(aatx*eNB2UE[3]->nb_rx)][u].y;
                      fprintf(csv_fd,"%e+i*(%e),",channelx,channely);
                    }
                  }
                }
              }
            }
          }

          //AWGN
          // This is the SNR on the PDSCH for OFDM symbols without pilots -> rho_A
          sigma2_dB = 10*log10((double)tx_lev) +10*log10((double)PHY_vars_eNB->lte_frame_parms.ofdm_symbol_size/(double)(NB_RB*12)) - SNR - get_pa_dB(PHY_vars_eNB->pdsch_config_dedicated);
          sigma2 = pow(10,sigma2_dB/10);

          if (n_frames==1)
            printf("Sigma2 %f (sigma2_dB %f,%f,%f )\n",sigma2,sigma2_dB,10*log10((double)PHY_vars_eNB->lte_frame_parms.ofdm_symbol_size/(double)(NB_RB*12)),get_pa_dB(PHY_vars_eNB->pdsch_config_dedicated));

          for (i=0; i<2*frame_parms->samples_per_tti; i++) {
            for (aa=0; aa<PHY_vars_eNB->lte_frame_parms.nb_antennas_rx; aa++) {
              //printf("s_re[0][%d]=> %f , r_re[0][%d]=> %f\n",i,s_re[aa][i],i,r_re[aa][i]);
              ((short*) PHY_vars_UE->lte_ue_common_vars.rxdata[aa])[(2*subframe*PHY_vars_UE->lte_frame_parms.samples_per_tti)+2*i] =
                (short) (r_re[aa][i] + sqrt(sigma2/2)*gaussdouble(0.0,1.0));
              ((short*) PHY_vars_UE->lte_ue_common_vars.rxdata[aa])[(2*subframe*PHY_vars_UE->lte_frame_parms.samples_per_tti)+2*i+1] =
                (short) (r_im[aa][i] + (iqim*r_re[aa][i]) + sqrt(sigma2/2)*gaussdouble(0.0,1.0));
            }
          }

          //    lte_sync_time_init(PHY_vars_eNB->lte_frame_parms,lte_ue_common_vars);
          //    lte_sync_time(lte_ue_common_vars->rxdata, PHY_vars_eNB->lte_frame_parms);
          //    lte_sync_time_free();

          /*
            // optional: read rx_frame from file
            if ((rx_frame_file = fopen("rx_frame.dat","r")) == NULL)
            {
            printf("Cannot open rx_frame.m data file\n");
            exit(0);
            }

            result = fread((void *)PHY_vars->rx_vars[0].RX_DMA_BUFFER,4,FRAME_LENGTH_COMPLEX_SAMPLES,rx_frame_file);
            printf("Read %d bytes\n",result);
            result = fread((void *)PHY_vars->rx_vars[1].RX_DMA_BUFFER,4,FRAME_LENGTH_COMPLEX_SAMPLES,rx_frame_file);
            printf("Read %d bytes\n",result);

            fclose(rx_frame_file);
          */

          if (n_frames==1) {
            printf("RX level in null symbol %d\n",dB_fixed(signal_energy(&PHY_vars_UE->lte_ue_common_vars.rxdata[0][160+OFDM_SYMBOL_SIZE_COMPLEX_SAMPLES],OFDM_SYMBOL_SIZE_COMPLEX_SAMPLES/2)));
            printf("RX level in data symbol %d\n",dB_fixed(signal_energy(&PHY_vars_UE->lte_ue_common_vars.rxdata[0][160+(2*OFDM_SYMBOL_SIZE_COMPLEX_SAMPLES)],OFDM_SYMBOL_SIZE_COMPLEX_SAMPLES/2)));
            printf("rx_level Null symbol %f\n",10*log10(signal_energy_fp(r_re,r_im,1,OFDM_SYMBOL_SIZE_COMPLEX_SAMPLES/2,256+(OFDM_SYMBOL_SIZE_COMPLEX_SAMPLES))));
            printf("rx_level data symbol %f\n",10*log10(signal_energy_fp(r_re,r_im,1,OFDM_SYMBOL_SIZE_COMPLEX_SAMPLES/2,256+(2*OFDM_SYMBOL_SIZE_COMPLEX_SAMPLES))));
          }

          if (PHY_vars_eNB->lte_frame_parms.Ncp == 0) {  // normal prefix
            pilot1 = 4;
            pilot2 = 7;
            pilot3 = 11;
          } else { // extended prefix
            pilot1 = 3;
            pilot2 = 6;
            pilot3 = 9;
          }

          start_meas(&PHY_vars_UE->phy_proc_rx);

          // Inner receiver scheduling for 3 slots
          for (Ns=(2*subframe); Ns<((2*subframe)+3); Ns++) {
            for (l=0; l<pilot2; l++) {
              if (n_frames==1)
                printf("Ns %d, l %d, l2 %d\n",Ns, l, l+(Ns%2)*pilot2);

              /*
              This function implements the OFDM front end processor (FEP).

              Parameters:
              frame_parms  LTE DL Frame Parameters
              ue_common_vars   LTE UE Common Vars
              l  symbol within slot (0..6/7)
              Ns   Slot number (0..19)
              sample_offset  offset within rxdata (points to beginning of subframe)
              no_prefix  if 1 prefix is removed by HW

              */

              start_meas(&PHY_vars_UE->ofdm_demod_stats);
              slot_fep(PHY_vars_UE,
                       l,
                       Ns%20,
                       0,
                       0,
		       0);
              stop_meas(&PHY_vars_UE->ofdm_demod_stats);

              if (PHY_vars_UE->perfect_ce==1) {
                if (awgn_flag==0) {
                  for(k=0; k<NUMBER_OF_eNB_MAX; k++) {
                    for(aa=0; aa<frame_parms->nb_antennas_tx; aa++) {
                      for (aarx=0; aarx<frame_parms->nb_antennas_rx; aarx++) {
                        for (i=0; i<frame_parms->N_RB_DL*12; i++) {
                          ((int16_t *) PHY_vars_UE->lte_ue_common_vars.dl_ch_estimates[k][(aa<<1)+aarx])[2*i+((l+(Ns%2)*pilot2)*frame_parms->ofdm_symbol_size+LTE_CE_FILTER_LENGTH)*2]=(int16_t)(
                                eNB2UE[round]->chF[aarx+(aa*frame_parms->nb_antennas_rx)][i].x*AMP);
                          ((int16_t *) PHY_vars_UE->lte_ue_common_vars.dl_ch_estimates[k][(aa<<1)+aarx])[2*i+1+((l+(Ns%2)*pilot2)*frame_parms->ofdm_symbol_size+LTE_CE_FILTER_LENGTH)*2]=(int16_t)(
                                eNB2UE[round]->chF[aarx+(aa*frame_parms->nb_antennas_rx)][i].y*AMP);
                        }
                      }
                    }
                  }
                } else {
                  for(aa=0; aa<frame_parms->nb_antennas_tx; aa++) {
                    for (aarx=0; aarx<frame_parms->nb_antennas_rx; aarx++) {
                      for (i=0; i<frame_parms->N_RB_DL*12; i++) {
                        ((int16_t *) PHY_vars_UE->lte_ue_common_vars.dl_ch_estimates[0][(aa<<1)+aarx])[2*i+((l+(Ns%2)*pilot2)*frame_parms->ofdm_symbol_size+LTE_CE_FILTER_LENGTH)*2]=(short)(AMP);
                        ((int16_t *) PHY_vars_UE->lte_ue_common_vars.dl_ch_estimates[0][(aa<<1)+aarx])[2*i+1+((l+(Ns%2)*pilot2)*frame_parms->ofdm_symbol_size+LTE_CE_FILTER_LENGTH)*2]=0/2;
                      }
                    }
                  }
                }
              }


              if ((Ns==((2*subframe))) && (l==0)) {
                lte_ue_measurements(PHY_vars_UE,
                                    subframe*PHY_vars_UE->lte_frame_parms.samples_per_tti,
                                    1,
                                    0);
                /*
                  debug_msg("RX RSSI %d dBm, digital (%d, %d) dB, linear (%d, %d), avg rx power %d dB (%d lin), RX gain %d dB\n",
                  PHY_vars_UE->PHY_measurements.rx_rssi_dBm[0] - ((PHY_vars_UE->lte_frame_parms.nb_antennas_rx==2) ? 3 : 0),
                  PHY_vars_UE->PHY_measurements.wideband_cqi_dB[0][0],
                  PHY_vars_UE->PHY_measurements.wideband_cqi_dB[0][1],
                  PHY_vars_UE->PHY_measurements.wideband_cqi[0][0],
                  PHY_vars_UE->PHY_measurements.wideband_cqi[0][1],
                  PHY_vars_UE->PHY_measurements.rx_power_avg_dB[0],
                  PHY_vars_UE->PHY_measurements.rx_power_avg[0],
                  PHY_vars_UE->rx_total_gain_dB);
                  debug_msg("N0 %d dBm digital (%d, %d) dB, linear (%d, %d), avg noise power %d dB (%d lin)\n",
                  PHY_vars_UE->PHY_measurements.n0_power_tot_dBm,
                  PHY_vars_UE->PHY_measurements.n0_power_dB[0],
                  PHY_vars_UE->PHY_measurements.n0_power_dB[1],
                  PHY_vars_UE->PHY_measurements.n0_power[0],
                  PHY_vars_UE->PHY_measurements.n0_power[1],
                  PHY_vars_UE->PHY_measurements.n0_power_avg_dB,
                  PHY_vars_UE->PHY_measurements.n0_power_avg);
                  debug_msg("Wideband CQI tot %d dB, wideband cqi avg %d dB\n",
                  PHY_vars_UE->PHY_measurements.wideband_cqi_tot[0],
                  PHY_vars_UE->PHY_measurements.wideband_cqi_avg[0]);
                */

                if (transmission_mode==5 || transmission_mode==6) {
                  if (pmi_feedback == 1) {
                    pmi_feedback = 0;
                    hold_channel = 1;
                    goto PMI_FEEDBACK;
                  }
                }

              }


              if ((Ns==(2*subframe)) && (l==pilot1)) {// process symbols 0,1,2

                if (dci_flag == 1) {
                  PHY_vars_UE->UE_mode[0] = PUSCH;
                  start_meas(&PHY_vars_UE->dlsch_rx_pdcch_stats);
                  rx_pdcch(&PHY_vars_UE->lte_ue_common_vars,
                           PHY_vars_UE->lte_ue_pdcch_vars,
                           &PHY_vars_UE->lte_frame_parms,
                           subframe,
                           0,
                           (PHY_vars_UE->lte_frame_parms.mode1_flag == 1) ? SISO : ALAMOUTI,
                           PHY_vars_UE->high_speed_flag,
                           0);
                  stop_meas(&PHY_vars_UE->dlsch_rx_pdcch_stats);
                  // overwrite number of pdcch symbols
                  PHY_vars_UE->lte_ue_pdcch_vars[0]->num_pdcch_symbols = num_pdcch_symbols;

                  dci_cnt = dci_decoding_procedure(PHY_vars_UE,
                                                   dci_alloc_rx,1,
                                                   eNB_id,
                                                   subframe);
                  //printf("dci_cnt %d\n",dci_cnt);

                  if (dci_cnt==0) {
                    dlsch_active = 0;

                    if (round==0) {
                      dci_errors++;
                      round=5;
                      errs[0]++;
                      //round_trials[0]++;

                      if (n_frames==1)
                        printf("DCI error trial %d errs[0] %d\n",trials,errs[0]);
                    }

                    //    for (i=1;i<=round;i++)
                    //      round_trials[i]--;
                    //    round=5;
                  }

                  for (i=0; i<dci_cnt; i++) {
                    //        printf("Generating dlsch parameters for RNTI %x\n",dci_alloc_rx[i].rnti);
                    if (round == 0) PHY_vars_UE->dlsch_ue[0][0]->harq_processes[PHY_vars_UE->dlsch_ue[0][0]->current_harq_pid]->first_tx=1;

                    if ((dci_alloc_rx[i].rnti == n_rnti) &&
                        (generate_ue_dlsch_params_from_dci(0,
							   subframe,
                                                           dci_alloc_rx[i].dci_pdu,
                                                           dci_alloc_rx[i].rnti,
                                                           dci_alloc_rx[i].format,
                                                           PHY_vars_UE->dlsch_ue[0],
                                                           &PHY_vars_UE->lte_frame_parms,
                                                           PHY_vars_UE->pdsch_config_dedicated,
                                                           SI_RNTI,
                                                           0,
                                                           P_RNTI)==0)) {
                      //dump_dci(&PHY_vars_UE->lte_frame_parms,&dci_alloc_rx[i]);
                      coded_bits_per_codeword = get_G(&PHY_vars_eNB->lte_frame_parms,
                                                      PHY_vars_UE->dlsch_ue[0][0]->harq_processes[PHY_vars_UE->dlsch_ue[0][0]->current_harq_pid]->nb_rb,
                                                      PHY_vars_UE->dlsch_ue[0][0]->harq_processes[PHY_vars_UE->dlsch_ue[0][0]->current_harq_pid]->rb_alloc_even,
                                                      get_Qm(PHY_vars_UE->dlsch_ue[0][0]->harq_processes[PHY_vars_UE->dlsch_ue[0][0]->current_harq_pid]->mcs),
                                                      PHY_vars_UE->dlsch_ue[0][0]->harq_processes[PHY_vars_UE->dlsch_ue[0][0]->current_harq_pid]->Nl,
                                                      PHY_vars_UE->lte_ue_pdcch_vars[0]->num_pdcch_symbols,
                                                      0,subframe);
                      /*
                      rate = (double)dlsch_tbs25[get_I_TBS(PHY_vars_UE->dlsch_ue[0][0]->harq_processes[PHY_vars_UE->dlsch_ue[0][0]->current_harq_pid]->mcs)][PHY_vars_UE->dlsch_ue[0][0]->nb_rb-1]/(coded_bits_per_codeword);
                      rate*=get_Qm(PHY_vars_UE->dlsch_ue[0][0]->harq_processes[PHY_vars_UE->dlsch_ue[0][0]->current_harq_pid]->mcs);
                      */
                      printf("num_pdcch_symbols %d, G %d, TBS %d\n",PHY_vars_UE->lte_ue_pdcch_vars[0]->num_pdcch_symbols,coded_bits_per_codeword,
                             PHY_vars_UE->dlsch_ue[0][0]->harq_processes[PHY_vars_UE->dlsch_ue[0][0]->current_harq_pid]->TBS);

                      dlsch_active = 1;
                    } else {
                      dlsch_active = 0;

                      if (round==0) {
                        dci_errors++;
                        errs[0]++;
                        //round_trials[0]++;
                        round=5;

                        if (n_frames==1)
                          printf("DCI misdetection trial %d\n",trials);

                      }

                      //      for (i=1;i<=round;i++)
                      //        round_trials[i]--;
                      //      round=5;
                    }
                  }
                }  // if dci_flag==1
                else { //dci_flag == 0

                  PHY_vars_UE->lte_ue_pdcch_vars[0]->crnti = n_rnti;
                  PHY_vars_UE->lte_ue_pdcch_vars[0]->num_pdcch_symbols = num_pdcch_symbols;

                  if (round == 0) PHY_vars_UE->dlsch_ue[0][0]->harq_processes[0]->first_tx=1;

                  switch (transmission_mode) {
                  case 1:
                  case 2:
                    generate_ue_dlsch_params_from_dci(0,
						      subframe,
                                                      &DLSCH_alloc_pdu_1[0],
                                                      (common_flag==0)? C_RNTI : SI_RNTI,
                                                      (common_flag==0)? format1 : format1A,
                                                      PHY_vars_UE->dlsch_ue[0],
                                                      &PHY_vars_UE->lte_frame_parms,
                                                      PHY_vars_UE->pdsch_config_dedicated,
                                                      SI_RNTI,
                                                      0,
                                                      P_RNTI);
                    break;

                  case 3:
                    //        printf("Rate: TM3 (before) round %d (%d) first_tx %d\n",round,PHY_vars_UE->dlsch_ue[0][0]->harq_processes[0]->round,PHY_vars_UE->dlsch_ue[0][0]->harq_processes[0]->first_tx);
                    generate_ue_dlsch_params_from_dci(0,
						      subframe,
                                                      &DLSCH_alloc_pdu_1[0],
                                                      (common_flag==0)? C_RNTI : SI_RNTI,
                                                      (common_flag==0)? format2A : format1A,
                                                      PHY_vars_UE->dlsch_ue[0],
                                                      &PHY_vars_UE->lte_frame_parms,
                                                      PHY_vars_UE->pdsch_config_dedicated,
                                                      SI_RNTI,
                                                      0,
                                                      P_RNTI);
                    //        printf("Rate: TM3 (after) round %d (%d) first_tx %d\n",round,PHY_vars_UE->dlsch_ue[0][0]->harq_processes[0]->round,PHY_vars_UE->dlsch_ue[0][0]->harq_processes[0]->first_tx);
                    break;

                  case 4:
                    generate_ue_dlsch_params_from_dci(0,
						      subframe,
                                                      &DLSCH_alloc_pdu_1[0],
                                                      (common_flag==0)? C_RNTI : SI_RNTI,
                                                      (common_flag==0)? format2 : format1A,
                                                      PHY_vars_UE->dlsch_ue[0],
                                                      &PHY_vars_UE->lte_frame_parms,
                                                      PHY_vars_UE->pdsch_config_dedicated,
                                                      SI_RNTI,
                                                      0,
                                                      P_RNTI);
                    break;

                  case 5:
                  case 6:
                    generate_ue_dlsch_params_from_dci(0,
						      subframe,
                                                      &DLSCH_alloc_pdu2_1E[0],
                                                      C_RNTI,
                                                      format1E_2A_M10PRB,
                                                      PHY_vars_UE->dlsch_ue[0],
                                                      &PHY_vars_UE->lte_frame_parms,
                                                      PHY_vars_UE->pdsch_config_dedicated,
                                                      SI_RNTI,
                                                      0,
                                                      P_RNTI);
                    break;

                  }

                  dlsch_active = 1;
                } // if dci_flag == 1
              }

              if (dlsch_active == 1) {
                if ((Ns==(1+(2*subframe))) && (l==0)) {// process PDSCH symbols 1,2,3,4,5,(6 Normal Prefix)

                  if ((transmission_mode == 5) &&
                      (PHY_vars_UE->dlsch_ue[eNB_id][0]->harq_processes[PHY_vars_UE->dlsch_ue[0][0]->current_harq_pid]->dl_power_off==0) &&
                      (openair_daq_vars.use_ia_receiver ==1)) {
                    dual_stream_UE = 1;
                  } else {
                    dual_stream_UE = 0;
                  }


                  start_meas(&PHY_vars_UE->dlsch_llr_stats);

                  for (m=PHY_vars_UE->lte_ue_pdcch_vars[0]->num_pdcch_symbols;
                       m<pilot2;
                       m++) {
                    if (rx_pdsch(PHY_vars_UE,
                                 PDSCH,
                                 eNB_id,
                                 eNB_id_i,
                                 subframe,
                                 m,
                                 (m==PHY_vars_UE->lte_ue_pdcch_vars[0]->num_pdcch_symbols)?1:0,
                                 dual_stream_UE,
                                 i_mod,
                                 PHY_vars_UE->dlsch_ue[0][0]->current_harq_pid)==-1) {
                      dlsch_active = 0;
                      break;
                    }
                  }

                  stop_meas(&PHY_vars_UE->dlsch_llr_stats);
                }

                if ((Ns==(1+(2*subframe))) && (l==pilot1)) {
                  // process symbols (6 Extended Prefix),7,8,9
                  start_meas(&PHY_vars_UE->dlsch_llr_stats);

                  for (m=pilot2;
                       m<pilot3;
                       m++) {
                    if (rx_pdsch(PHY_vars_UE,
                                 PDSCH,
                                 eNB_id,
                                 eNB_id_i,
                                 subframe,
                                 m,
                                 0,
                                 dual_stream_UE,
                                 i_mod,
                                 PHY_vars_UE->dlsch_ue[0][0]->current_harq_pid)==-1) {
                      dlsch_active=0;
                      break;
                    }
                  }

                  stop_meas(&PHY_vars_UE->dlsch_llr_stats);
                }

                if ((Ns==(2+(2*subframe))) && (l==0)) { // process symbols 10,11,(12,13 Normal Prefix) do deinterleaving for TTI
                  start_meas(&PHY_vars_UE->dlsch_llr_stats);

                  for (m=pilot3;
                       m<PHY_vars_UE->lte_frame_parms.symbols_per_tti;
                       m++) {
                    if (rx_pdsch(PHY_vars_UE,
                                 PDSCH,
                                 eNB_id,
                                 eNB_id_i,
                                 subframe,
                                 m,
                                 0,
                                 dual_stream_UE,
                                 i_mod,
                                 PHY_vars_UE->dlsch_ue[0][0]->current_harq_pid)==-1) {
                      dlsch_active=0;
                      break;
                    }
                  }

                  stop_meas(&PHY_vars_UE->dlsch_llr_stats);
                }

                if (test_perf ==0 ) {
                  if ((n_frames==1) && (Ns==(2+(2*subframe))) && (l==0))  {
                    write_output("ch0.m","ch0",eNB2UE[0]->ch[0],eNB2UE[0]->channel_length,1,8);

                    if (PHY_vars_eNB->lte_frame_parms.nb_antennas_tx>1)
                      write_output("ch1.m","ch1",eNB2UE[0]->ch[PHY_vars_eNB->lte_frame_parms.nb_antennas_rx],eNB2UE[0]->channel_length,1,8);

                    //common vars
                    write_output("rxsig0.m","rxs0", &PHY_vars_UE->lte_ue_common_vars.rxdata[0][0],10*PHY_vars_UE->lte_frame_parms.samples_per_tti,1,1);
                    write_output("rxsigF0.m","rxsF0", &PHY_vars_UE->lte_ue_common_vars.rxdataF[0][0],PHY_vars_UE->lte_frame_parms.ofdm_symbol_size*nsymb,1,1);

                    if (PHY_vars_UE->lte_frame_parms.nb_antennas_rx>1) {
                      write_output("rxsig1.m","rxs1", PHY_vars_UE->lte_ue_common_vars.rxdata[1],PHY_vars_UE->lte_frame_parms.samples_per_tti,1,1);
                      write_output("rxsigF1.m","rxsF1", PHY_vars_UE->lte_ue_common_vars.rxdataF[1],PHY_vars_UE->lte_frame_parms.ofdm_symbol_size*nsymb,1,1);
                    }

                    write_output("dlsch00_r0.m","dl00_r0",
                                 &(PHY_vars_UE->lte_ue_common_vars.dl_ch_estimates[eNB_id][0][0]),
                                 PHY_vars_UE->lte_frame_parms.ofdm_symbol_size*nsymb,1,1);

                    if (PHY_vars_UE->lte_frame_parms.nb_antennas_rx>1)
                      write_output("dlsch01_r0.m","dl01_r0",
                                   &(PHY_vars_UE->lte_ue_common_vars.dl_ch_estimates[eNB_id][1][0]),
                                   PHY_vars_UE->lte_frame_parms.ofdm_symbol_size*nsymb,1,1);

                    if (PHY_vars_eNB->lte_frame_parms.nb_antennas_tx>1)
                      write_output("dlsch10_r0.m","dl10_r0",
                                   &(PHY_vars_UE->lte_ue_common_vars.dl_ch_estimates[eNB_id][2][0]),
                                   PHY_vars_UE->lte_frame_parms.ofdm_symbol_size*nsymb,1,1);

                    if ((PHY_vars_UE->lte_frame_parms.nb_antennas_rx>1) && (PHY_vars_eNB->lte_frame_parms.nb_antennas_tx>1))
                      write_output("dlsch11_r0.m","dl11_r0",
                                   &(PHY_vars_UE->lte_ue_common_vars.dl_ch_estimates[eNB_id][3][0]),
                                   PHY_vars_UE->lte_frame_parms.ofdm_symbol_size*nsymb/2,1,1);

                    //pdsch_vars
                    dump_dlsch2(PHY_vars_UE,eNB_id,coded_bits_per_codeword,round);
                    //dump_dlsch2(PHY_vars_UE,eNB_id_i,coded_bits_per_codeword);
                    write_output("dlsch_e.m","e",PHY_vars_eNB->dlsch_eNB[0][0]->harq_processes[0]->e,coded_bits_per_codeword,1,4);

                    //pdcch_vars
                    write_output("pdcchF0_ext.m","pdcchF_ext", PHY_vars_UE->lte_ue_pdcch_vars[eNB_id]->rxdataF_ext[0],2*3*PHY_vars_UE->lte_frame_parms.ofdm_symbol_size,1,1);
                    write_output("pdcch00_ch0_ext.m","pdcch00_ch0_ext",PHY_vars_UE->lte_ue_pdcch_vars[eNB_id]->dl_ch_estimates_ext[0],300*3,1,1);

                    write_output("pdcch_rxF_comp0.m","pdcch0_rxF_comp0",PHY_vars_UE->lte_ue_pdcch_vars[eNB_id]->rxdataF_comp[0],4*300,1,1);
                    write_output("pdcch_rxF_llr.m","pdcch_llr",PHY_vars_UE->lte_ue_pdcch_vars[eNB_id]->llr,2400,1,4);

                  }
                }
              }
            }
          }

          //saving PMI in case of Transmission Mode > 5

          if(abstx) {
            if (trials==0 && round==0 && transmission_mode>=5) {
              for (iii=0; iii<NB_RB; iii++) {
                //fprintf(csv_fd, "%d, %d", (PHY_vars_UE->lte_ue_pdsch_vars[eNB_id]->pmi_ext[iii]),(PHY_vars_UE->lte_ue_pdsch_vars[eNB_id_i]->pmi_ext[iii]));
                fprintf(csv_fd,"%x,%x,",(PHY_vars_UE->lte_ue_pdsch_vars[eNB_id]->pmi_ext[iii]),(PHY_vars_UE->lte_ue_pdsch_vars[eNB_id]->pmi_ext[iii]));
                printf("%x ",(PHY_vars_UE->lte_ue_pdsch_vars[eNB_id]->pmi_ext[iii]));
              }
            }
          }

          for (int cw=Kmimo-1; cw>=0; cw--) {
            PHY_vars_UE->dlsch_ue[0][cw]->rnti = (common_flag==0) ? n_rnti: SI_RNTI;
            coded_bits_per_codeword = get_G(&PHY_vars_eNB->lte_frame_parms,
                                            PHY_vars_eNB->dlsch_eNB[0][cw]->harq_processes[0]->nb_rb,
                                            PHY_vars_eNB->dlsch_eNB[0][cw]->harq_processes[0]->rb_alloc,
                                            get_Qm(PHY_vars_eNB->dlsch_eNB[0][cw]->harq_processes[0]->mcs),
                                            PHY_vars_eNB->dlsch_eNB[0][cw]->harq_processes[0]->Nl,
                                            num_pdcch_symbols,
                                            0,subframe);

            PHY_vars_UE->dlsch_ue[0][cw]->harq_processes[PHY_vars_UE->dlsch_ue[0][cw]->current_harq_pid]->G = coded_bits_per_codeword;


<<<<<<< HEAD
            
=======
	                
>>>>>>> 3a29458b
            // calculate uncoded BLER
            uncoded_ber=0;
            for (i=0;i<coded_bits_per_codeword;i++)
              if (PHY_vars_eNB->dlsch_eNB[0][0]->harq_processes[0]->e[i] != (PHY_vars_UE->lte_ue_pdsch_vars[0]->llr[0][i]<0)) {
                uncoded_ber_bit[i] = 1;
                uncoded_ber++;
              }
              else
                uncoded_ber_bit[i] = 0;

            uncoded_ber/=coded_bits_per_codeword;
            avg_ber += uncoded_ber;

            if (n_frames==1)
              write_output("uncoded_ber_bit.m","uncoded_ber_bit",uncoded_ber_bit,coded_bits_per_codeword,1,0);
            

            start_meas(&PHY_vars_UE->dlsch_unscrambling_stats);
            dlsch_unscrambling(&PHY_vars_UE->lte_frame_parms,
                               0,
                               PHY_vars_UE->dlsch_ue[0][cw],
                               coded_bits_per_codeword,
                               PHY_vars_UE->lte_ue_pdsch_vars[eNB_id]->llr[cw],
                               0,
                               subframe<<1);
            stop_meas(&PHY_vars_UE->dlsch_unscrambling_stats);

            start_meas(&PHY_vars_UE->dlsch_decoding_stats);
            ret = dlsch_decoding(PHY_vars_UE,
                                 PHY_vars_UE->lte_ue_pdsch_vars[eNB_id]->llr[cw],
                                 &PHY_vars_UE->lte_frame_parms,
                                 PHY_vars_UE->dlsch_ue[0][cw],
                                 PHY_vars_UE->dlsch_ue[0][cw]->harq_processes[PHY_vars_UE->dlsch_ue[0][cw]->current_harq_pid],
                                 subframe,
                                 PHY_vars_UE->dlsch_ue[0][cw]->current_harq_pid,
                                 1,llr8_flag);
            stop_meas(&PHY_vars_UE->dlsch_decoding_stats);

            if (cw==1) {
              if (ret <= PHY_vars_UE->dlsch_ue[0][cw]->max_turbo_iterations) {
              } else {
                errs2[round]++;
              }
            }
          }


          stop_meas(&PHY_vars_UE->phy_proc_rx);


          if (ret <= PHY_vars_UE->dlsch_ue[0][0]->max_turbo_iterations) {

            avg_iter += ret;
            iter_trials++;

            if (n_frames==1)
              printf("No DLSCH errors found (round %d),uncoded ber %f\n",round,uncoded_ber);

            PHY_vars_UE->total_TBS[eNB_id] =  PHY_vars_UE->total_TBS[eNB_id] + PHY_vars_UE->dlsch_ue[eNB_id][0]->harq_processes[PHY_vars_UE->dlsch_ue[eNB_id][0]->current_harq_pid]->TBS;
            TB0_active = 0;

            if (PHY_vars_UE->dlsch_ue[eNB_id][0]->harq_processes[PHY_vars_UE->dlsch_ue[eNB_id][0]->current_harq_pid]->mimo_mode == LARGE_CDD) {   //try to decode second stream using SIC
              /*
              for (round = 0 ; round < PHY_vars_UE->dlsch_ue[eNB_id][0]->harq_processes[PHY_vars_UE->dlsch_ue[eNB_id][0]->current_harq_pid]->round ; round++) {
              // re-encoding of first stream
              dlsch0_ue_harq = PHY_vars_UE->dlsch_ue[eNB_id][0]->harq_processes[PHY_vars_UE->dlsch_ue[eNB_id][0]->current_harq_pid];
              dlsch0_eNB_harq = PHY_vars_UE->dlsch_eNB[eNB_id]->harq_processes[PHY_vars_UE->dlsch_ue[eNB_id][0]->current_harq_pid];
              dlsch0_eNB_harq->mimo_mode    = LARGE_CDD;
              dlsch0_eNB_harq->rb_alloc[0]  = dlsch0_ue_harq->rb_alloc_even[0];
              dlsch0_eNB_harq->nb_rb        = dlsch0_ue_harq->nb_rb;
              dlsch0_eNB_harq->mcs          = dlsch0_ue_harq->mcs;
              dlsch0_eNB_harq->rvidx        = dlsch0_ue_harq->rvidx;
              dlsch0_eNB_harq->Nl           = dlsch0_ue_harq->Nl;

              dlsch0_eNB_harq->TBS          = dlsch0_ue_harq->TBS;
              dlsch0_eNB_harq->dl_power_off = dlsch0_ue_harq->dl_power_off;
              dlsch0_eNB_harq->status       = dlsch0_ue_harq->status;

              PHY_vars_UE->dlsch_eNB[eNB_id]->active       = PHY_vars_UE->dlsch_ue[eNB_id][0]->active;
              PHY_vars_UE->dlsch_eNB[eNB_id]->rnti         = PHY_vars_UE->dlsch_ue[eNB_id][0]->rnti;

              dlsch_encoding(PHY_vars_UE->dlsch_ue[eNB_id][0]->harq_processes[PHY_vars_UE->dlsch_ue[eNB_id][0]->current_harq_pid]->b,
                   &PHY_vars_UE->lte_frame_parms,
                   num_pdcch_symbols,
                   PHY_vars_UE->dlsch_eNB[0],
                   0,subframe,
                   &PHY_vars_UE->dlsch_rate_matching_stats,
                   &PHY_vars_UE->dlsch_turbo_encoding_stats,
                   &PHY_vars_UE->dlsch_interleaving_stats
                   );

                   //scrambling

              //modulation

              //stripping (from matched filter output?)

              //detection of second stream
              }
              */
            }
          } else {
            errs[round]++;

            avg_iter += ret-1;
            iter_trials++;

            if (n_frames==1) {
              //if ((n_frames==1) || (SNR>=30)) {
              printf("DLSCH errors found (round %d), uncoded ber %f\n",round,uncoded_ber);

              for (s=0; s<PHY_vars_UE->dlsch_ue[0][0]->harq_processes[0]->C; s++) {
                if (s<PHY_vars_UE->dlsch_ue[0][0]->harq_processes[0]->Cminus)
                  Kr = PHY_vars_UE->dlsch_ue[0][0]->harq_processes[0]->Kminus;
                else
                  Kr = PHY_vars_UE->dlsch_ue[0][0]->harq_processes[0]->Kplus;

                Kr_bytes = Kr>>3;

                printf("Decoded_output (Segment %d):\n",s);

                for (i=0; i<Kr_bytes; i++)
                  printf("%d : %x (%x)\n",i,PHY_vars_UE->dlsch_ue[0][0]->harq_processes[0]->c[s][i],PHY_vars_UE->dlsch_ue[0][0]->harq_processes[0]->c[s][i]^PHY_vars_eNB->dlsch_eNB[0][0]->harq_processes[0]->c[s][i]);
              }

              sprintf(fname,"rxsig0_r%d.m",round);
              sprintf(vname,"rxs0_r%d",round);
              write_output(fname,vname, &PHY_vars_UE->lte_ue_common_vars.rxdata[0][0],10*PHY_vars_UE->lte_frame_parms.samples_per_tti,1,1);
              sprintf(fname,"rxsigF0_r%d.m",round);
              sprintf(vname,"rxs0F_r%d",round);
              write_output(fname,vname, &PHY_vars_UE->lte_ue_common_vars.rxdataF[0][0],2*PHY_vars_UE->lte_frame_parms.ofdm_symbol_size*nsymb,2,1);
	     
              if (PHY_vars_UE->lte_frame_parms.nb_antennas_rx>1) {
                sprintf(fname,"rxsig1_r%d.m",round);
                sprintf(vname,"rxs1_r%d.m",round);
                write_output(fname,vname, PHY_vars_UE->lte_ue_common_vars.rxdata[1],PHY_vars_UE->lte_frame_parms.samples_per_tti,1,1);
                sprintf(fname,"rxsig1F_r%d.m",round);
                sprintf(vname,"rxs1F_r%d.m",round);
                write_output(fname,vname, PHY_vars_UE->lte_ue_common_vars.rxdataF[1],2*PHY_vars_UE->lte_frame_parms.ofdm_symbol_size*nsymb,2,1);
              }

              sprintf(fname,"dlsch00_r%d.m",round);
              sprintf(vname,"dl00_r%d",round);
              write_output(fname,vname,
                           &(PHY_vars_UE->lte_ue_common_vars.dl_ch_estimates[eNB_id][0][0]),
                           PHY_vars_UE->lte_frame_parms.ofdm_symbol_size*nsymb,1,1);

              if (PHY_vars_UE->lte_frame_parms.nb_antennas_rx>1) {
                sprintf(fname,"dlsch01_r%d.m",round);
                sprintf(vname,"dl01_r%d",round);
                write_output(fname,vname,
                             &(PHY_vars_UE->lte_ue_common_vars.dl_ch_estimates[eNB_id][1][0]),
                             PHY_vars_UE->lte_frame_parms.ofdm_symbol_size*nsymb/2,1,1);
              }

              if (PHY_vars_eNB->lte_frame_parms.nb_antennas_tx>1) {
                sprintf(fname,"dlsch10_r%d.m",round);
                sprintf(vname,"dl10_r%d",round);
                write_output(fname,vname,
                             &(PHY_vars_UE->lte_ue_common_vars.dl_ch_estimates[eNB_id][2][0]),
                             PHY_vars_UE->lte_frame_parms.ofdm_symbol_size*nsymb/2,1,1);
              }

              if ((PHY_vars_UE->lte_frame_parms.nb_antennas_rx>1) && (PHY_vars_eNB->lte_frame_parms.nb_antennas_tx>1)) {
                sprintf(fname,"dlsch11_r%d.m",round);
                sprintf(vname,"dl11_r%d",round);
                write_output(fname,vname,
                             &(PHY_vars_UE->lte_ue_common_vars.dl_ch_estimates[eNB_id][3][0]),
                             PHY_vars_UE->lte_frame_parms.ofdm_symbol_size*nsymb/2,1,1);
              }

              //pdsch_vars
              dump_dlsch2(PHY_vars_UE,eNB_id,coded_bits_per_codeword,round);
              /*
              write_output("dlsch_e.m","e",PHY_vars_eNB->dlsch_eNB[0][0]->harq_processes[0]->e,coded_bits_per_codeword,1,4);
              write_output("dlsch_ber_bit.m","ber_bit",uncoded_ber_bit,coded_bits_per_codeword,1,0);
              write_output("dlsch_eNB_w.m","w",PHY_vars_eNB->dlsch_eNB[0][0]->harq_processes[0]->w[0],3*(tbs+64),1,4);
              write_output("dlsch_UE_w.m","w",PHY_vars_UE->dlsch_ue[0][0]->harq_processes[0]->w[0],3*(tbs+64),1,0);
              */

              if (round == 3) exit(-1);
            }

            //      printf("round %d errors %d/%d\n",round,errs[round],trials);

            round++;
            //      PHY_vars_UE->dlsch_ue[0][0]->harq_processes[0]->round++;
          }

	  if (xforms==1) {
	    phy_scope_UE(form_ue,
			 PHY_vars_UE,
			 eNB_id,
			 0,// UE_id
			 subframe);
	  }

        }  //round

        //      printf("\n");

        if ((errs[0]>=n_frames/10) && (trials>(n_frames/2)))
          break;

        //len = chbch_stats_read(stats_buffer,NULL,0,4096);
        //printf("%s\n\n",stats_buffer);

        if (PHY_vars_UE->frame_rx % 10 == 0) {
          PHY_vars_UE->bitrate[eNB_id] = (PHY_vars_UE->total_TBS[eNB_id] - PHY_vars_UE->total_TBS_last[eNB_id])*10;
          LOG_D(PHY,"[UE %d] Calculating bitrate: total_TBS = %d, total_TBS_last = %d, bitrate = %d kbits/s\n",PHY_vars_UE->Mod_id,PHY_vars_UE->total_TBS[eNB_id],PHY_vars_UE->total_TBS_last[eNB_id],
                PHY_vars_UE->bitrate[eNB_id]/1000);
          PHY_vars_UE->total_TBS_last[eNB_id] = PHY_vars_UE->total_TBS[eNB_id];
        }


        PHY_vars_UE->frame_rx++;

        /* calculate the total processing time for each packet,
         * get the max, min, and number of packets that exceed t>2000us
         */
        double t_tx = (double)PHY_vars_eNB->phy_proc_tx.p_time/cpu_freq_GHz/1000.0;
        double t_tx_ifft = (double)PHY_vars_eNB->ofdm_mod_stats.p_time/cpu_freq_GHz/1000.0;
        double t_tx_mod = (double)PHY_vars_eNB->dlsch_modulation_stats.p_time/cpu_freq_GHz/1000.0;
        double t_tx_enc = (double)PHY_vars_eNB->dlsch_encoding_stats.p_time/cpu_freq_GHz/1000.0;


        double t_rx = (double)PHY_vars_UE->phy_proc_rx.p_time/cpu_freq_GHz/1000.0;
        double t_rx_fft = (double)PHY_vars_UE->ofdm_demod_stats.p_time/cpu_freq_GHz/1000.0;
        double t_rx_demod = (double)PHY_vars_UE->dlsch_rx_pdcch_stats.p_time/cpu_freq_GHz/1000.0;
        double t_rx_dec = (double)PHY_vars_UE->dlsch_decoding_stats.p_time/cpu_freq_GHz/1000.0;

        if (t_tx > t_tx_max)
          t_tx_max = t_tx;

        if (t_tx < t_tx_min)
          t_tx_min = t_tx;

        if (t_rx > t_rx_max)
          t_rx_max = t_rx;

        if (t_rx < t_rx_min)
          t_rx_min = t_rx;

        if (t_tx > 2000)
          n_tx_dropped++;

        if (t_rx > 2000)
          n_rx_dropped++;

        push_front(&time_vector_tx, t_tx);
        push_front(&time_vector_tx_ifft, t_tx_ifft);
        push_front(&time_vector_tx_mod, t_tx_mod);
        push_front(&time_vector_tx_enc, t_tx_enc);

        push_front(&time_vector_rx, t_rx);
        push_front(&time_vector_rx_fft, t_rx_fft);
        push_front(&time_vector_rx_demod, t_rx_demod);
        push_front(&time_vector_rx_dec, t_rx_dec);


      }   //trials

      // round_trials[0]: number of code word : goodput the protocol
      double table_tx[time_vector_tx.size];
      totable(table_tx, &time_vector_tx);
      double table_tx_ifft[time_vector_tx_ifft.size];
      totable(table_tx_ifft, &time_vector_tx_ifft);
      double table_tx_mod[time_vector_tx_mod.size];
      totable(table_tx_mod, &time_vector_tx_mod);
      double table_tx_enc[time_vector_tx_enc.size];
      totable(table_tx_enc, &time_vector_tx_enc);

      double table_rx[time_vector_rx.size];
      totable(table_rx, &time_vector_rx);
      double table_rx_fft[time_vector_rx_fft.size];
      totable(table_rx_fft, &time_vector_rx_fft);
      double table_rx_demod[time_vector_rx_demod.size];
      totable(table_rx_demod, &time_vector_rx_demod);
      double table_rx_dec[time_vector_rx_dec.size];
      totable(table_rx_dec, &time_vector_rx_dec);


      // sort table
      qsort (table_tx, time_vector_tx.size, sizeof(double), &compare);
      qsort (table_rx, time_vector_rx.size, sizeof(double), &compare);

      if (dump_table == 1 ) {
        set_component_filelog(USIM);  // file located in /tmp/usim.txt
        int n;
        LOG_F(USIM,"The transmitter raw data: \n");

        for (n=0; n< time_vector_tx.size; n++) {
          printf("%f ", table_tx[n]);
          LOG_F(USIM,"%f ", table_tx[n]);
        }

        LOG_F(USIM,"\n");
        LOG_F(USIM,"The receiver raw data: \n");

        for (n=0; n< time_vector_rx.size; n++) {
          // printf("%f ", table_rx[n]);
          LOG_F(USIM,"%f ", table_rx[n]);
        }

        LOG_F(USIM,"\n");
      }

      double tx_median = table_tx[time_vector_tx.size/2];
      double tx_q1 = table_tx[time_vector_tx.size/4];
      double tx_q3 = table_tx[3*time_vector_tx.size/4];

      double tx_ifft_median = table_tx_ifft[time_vector_tx_ifft.size/2];
      double tx_ifft_q1 = table_tx_ifft[time_vector_tx_ifft.size/4];
      double tx_ifft_q3 = table_tx_ifft[3*time_vector_tx_ifft.size/4];

      double tx_mod_median = table_tx_mod[time_vector_tx_mod.size/2];
      double tx_mod_q1 = table_tx_mod[time_vector_tx_mod.size/4];
      double tx_mod_q3 = table_tx_mod[3*time_vector_tx_mod.size/4];

      double tx_enc_median = table_tx_enc[time_vector_tx_enc.size/2];
      double tx_enc_q1 = table_tx_enc[time_vector_tx_enc.size/4];
      double tx_enc_q3 = table_tx_enc[3*time_vector_tx_enc.size/4];

      double rx_median = table_rx[time_vector_rx.size/2];
      double rx_q1 = table_rx[time_vector_rx.size/4];
      double rx_q3 = table_rx[3*time_vector_rx.size/4];

      double rx_fft_median = table_rx_fft[time_vector_rx_fft.size/2];
      double rx_fft_q1 = table_rx_fft[time_vector_rx_fft.size/4];
      double rx_fft_q3 = table_rx_fft[3*time_vector_rx_fft.size/4];

      double rx_demod_median = table_rx_demod[time_vector_rx_demod.size/2];
      double rx_demod_q1 = table_rx_demod[time_vector_rx_demod.size/4];
      double rx_demod_q3 = table_rx_demod[3*time_vector_rx_demod.size/4];

      double rx_dec_median = table_rx_dec[time_vector_rx_dec.size/2];
      double rx_dec_q1 = table_rx_dec[time_vector_rx_dec.size/4];
      double rx_dec_q3 = table_rx_dec[3*time_vector_rx_dec.size/4];

      double std_phy_proc_tx=0;
      double std_phy_proc_tx_ifft=0;
      double std_phy_proc_tx_mod=0;
      double std_phy_proc_tx_enc=0;

      double std_phy_proc_rx=0;
      double std_phy_proc_rx_fft=0;
      double std_phy_proc_rx_demod=0;
      double std_phy_proc_rx_dec=0;

      effective_rate = ((double)(round_trials[0]-dci_errors)/((double)round_trials[0] + round_trials[1] + round_trials[2] + round_trials[3]));

      printf("\n**********************SNR = %f dB (tx_lev %f, sigma2_dB %f)**************************\n",
             SNR,
             (double)tx_lev_dB+10*log10(PHY_vars_UE->lte_frame_parms.ofdm_symbol_size/(NB_RB*12)),
             sigma2_dB);

      printf("Errors (%d(%d)/%d %d/%d %d/%d %d/%d), Pe = (%e,%e,%e,%e), dci_errors %d/%d, Pe = %e => effective rate %f  (%2.1f%%,%f, %f), normalized delay %f (%f)\n",
             errs[0],
             errs2[0],
             round_trials[0],
             errs[1],
             round_trials[0],
             errs[2],
             round_trials[0],
             errs[3],
             round_trials[0],
             (double)errs[0]/(round_trials[0]),
             (double)errs[1]/(round_trials[0]),
             (double)errs[2]/(round_trials[0]),
             (double)errs[3]/(round_trials[0]),
             dci_errors,
             round_trials[0],
             (double)dci_errors/(round_trials[0]),
             rate*effective_rate,
             100*effective_rate,
             rate,
             rate*get_Qm(PHY_vars_UE->dlsch_ue[0][0]->harq_processes[PHY_vars_UE->dlsch_ue[0][0]->current_harq_pid]->mcs),
             (1.0*(round_trials[0]-errs[0])+2.0*(round_trials[1]-errs[1])+3.0*(round_trials[2]-errs[2])+4.0*(round_trials[3]-errs[3]))/((double)round_trials[0])/
             (double)PHY_vars_eNB->dlsch_eNB[0][0]->harq_processes[0]->TBS,
             (1.0*(round_trials[0]-errs[0])+2.0*(round_trials[1]-errs[1])+3.0*(round_trials[2]-errs[2])+4.0*(round_trials[3]-errs[3]))/((double)round_trials[0]));

      if (print_perf==1) {
        printf("eNB TX function statistics (per 1ms subframe)\n\n");
        std_phy_proc_tx = sqrt((double)PHY_vars_eNB->phy_proc_tx.diff_square/pow(cpu_freq_GHz,2)/pow(1000,
                               2)/PHY_vars_eNB->phy_proc_tx.trials - pow((double)PHY_vars_eNB->phy_proc_tx.diff/PHY_vars_eNB->phy_proc_tx.trials/cpu_freq_GHz/1000,2));
        printf("Total PHY proc tx                 :%f us (%d trials)\n",(double)PHY_vars_eNB->phy_proc_tx.diff/PHY_vars_eNB->phy_proc_tx.trials/cpu_freq_GHz/1000.0,PHY_vars_eNB->phy_proc_tx.trials);
        printf("|__ Statistcs                           std: %fus max: %fus min: %fus median %fus q1 %fus q3 %fus n_dropped: %d packet \n",std_phy_proc_tx, t_tx_max, t_tx_min, tx_median, tx_q1, tx_q3,
               n_tx_dropped);
        std_phy_proc_tx_ifft = sqrt((double)PHY_vars_eNB->ofdm_mod_stats.diff_square/pow(cpu_freq_GHz,2)/pow(1000,
                                    2)/PHY_vars_eNB->ofdm_mod_stats.trials - pow((double)PHY_vars_eNB->ofdm_mod_stats.diff/PHY_vars_eNB->ofdm_mod_stats.trials/cpu_freq_GHz/1000,2));
        printf("OFDM_mod time                     :%f us (%d trials)\n",(double)PHY_vars_eNB->ofdm_mod_stats.diff/PHY_vars_eNB->ofdm_mod_stats.trials/cpu_freq_GHz/1000.0,PHY_vars_eNB->ofdm_mod_stats.trials);
        printf("|__ Statistcs                           std: %fus median %fus q1 %fus q3 %fus \n",std_phy_proc_tx_ifft, tx_ifft_median, tx_ifft_q1, tx_ifft_q3);
        std_phy_proc_tx_mod = sqrt((double)PHY_vars_eNB->dlsch_modulation_stats.diff_square/pow(cpu_freq_GHz,2)/pow(1000,
                                   2)/PHY_vars_eNB->dlsch_modulation_stats.trials - pow((double)PHY_vars_eNB->dlsch_modulation_stats.diff/PHY_vars_eNB->dlsch_modulation_stats.trials/cpu_freq_GHz/1000,2));
        printf("DLSCH modulation time             :%f us (%d trials)\n",(double)PHY_vars_eNB->dlsch_modulation_stats.diff/PHY_vars_eNB->dlsch_modulation_stats.trials/cpu_freq_GHz/1000.0,
               PHY_vars_eNB->dlsch_modulation_stats.trials);
        printf("|__ Statistcs                           std: %fus median %fus q1 %fus q3 %fus \n",std_phy_proc_tx_mod, tx_mod_median, tx_mod_q1, tx_mod_q3);
        printf("DLSCH scrambling time             :%f us (%d trials)\n",(double)PHY_vars_eNB->dlsch_scrambling_stats.diff/PHY_vars_eNB->dlsch_scrambling_stats.trials/cpu_freq_GHz/1000.0,
               PHY_vars_eNB->dlsch_scrambling_stats.trials);
        std_phy_proc_tx_enc = sqrt((double)PHY_vars_eNB->dlsch_encoding_stats.diff_square/pow(cpu_freq_GHz,2)/pow(1000,
                                   2)/PHY_vars_eNB->dlsch_encoding_stats.trials - pow((double)PHY_vars_eNB->dlsch_encoding_stats.diff/PHY_vars_eNB->dlsch_encoding_stats.trials/cpu_freq_GHz/1000,2));
        printf("DLSCH encoding time               :%f us (%d trials)\n",(double)PHY_vars_eNB->dlsch_encoding_stats.diff/PHY_vars_eNB->dlsch_encoding_stats.trials/cpu_freq_GHz/1000.0,
               PHY_vars_eNB->dlsch_modulation_stats.trials);
        printf("|__ Statistcs                           std: %fus median %fus q1 %fus q3 %fus \n",std_phy_proc_tx_enc, tx_enc_median, tx_enc_q1, tx_enc_q3);
        printf("|__ DLSCH turbo encoding time         :%f us (%d trials)\n",
               ((double)PHY_vars_eNB->dlsch_turbo_encoding_stats.trials/PHY_vars_eNB->dlsch_encoding_stats.trials)*(double)
               PHY_vars_eNB->dlsch_turbo_encoding_stats.diff/PHY_vars_eNB->dlsch_turbo_encoding_stats.trials/cpu_freq_GHz/1000.0,PHY_vars_eNB->dlsch_turbo_encoding_stats.trials);
        printf("|__ DLSCH rate-matching time          :%f us (%d trials)\n",
               ((double)PHY_vars_eNB->dlsch_rate_matching_stats.trials/PHY_vars_eNB->dlsch_encoding_stats.trials)*(double)
               PHY_vars_eNB->dlsch_rate_matching_stats.diff/PHY_vars_eNB->dlsch_rate_matching_stats.trials/cpu_freq_GHz/1000.0,PHY_vars_eNB->dlsch_rate_matching_stats.trials);
        printf("|__ DLSCH sub-block interleaving time :%f us (%d trials)\n",
               ((double)PHY_vars_eNB->dlsch_interleaving_stats.trials/PHY_vars_eNB->dlsch_encoding_stats.trials)*(double)
               PHY_vars_eNB->dlsch_interleaving_stats.diff/PHY_vars_eNB->dlsch_interleaving_stats.trials/cpu_freq_GHz/1000.0,PHY_vars_eNB->dlsch_interleaving_stats.trials);

        printf("\n\nUE RX function statistics (per 1ms subframe)\n\n");
        std_phy_proc_rx = sqrt((double)PHY_vars_UE->phy_proc_rx.diff_square/pow(cpu_freq_GHz,2)/pow(1000,
                               2)/PHY_vars_UE->phy_proc_rx.trials - pow((double)PHY_vars_UE->phy_proc_rx.diff/PHY_vars_UE->phy_proc_rx.trials/cpu_freq_GHz/1000,2));
        printf("Total PHY proc rx                                   :%f us (%d trials)\n",(double)PHY_vars_UE->phy_proc_rx.diff/PHY_vars_UE->phy_proc_rx.trials/cpu_freq_GHz/1000.0,
               PHY_vars_UE->phy_proc_rx.trials*2/3);
        printf("|__Statistcs                                            std: %fus max: %fus min: %fus median %fus q1 %fus q3 %fus n_dropped: %d packet \n", std_phy_proc_rx, t_rx_max, t_rx_min, rx_median,
               rx_q1, rx_q3, n_rx_dropped);
        std_phy_proc_rx_fft = sqrt((double)PHY_vars_UE->ofdm_demod_stats.diff_square/pow(cpu_freq_GHz,2)/pow(1000,
                                   2)/PHY_vars_UE->ofdm_demod_stats.trials - pow((double)PHY_vars_UE->ofdm_demod_stats.diff/PHY_vars_UE->ofdm_demod_stats.trials/cpu_freq_GHz/1000,2));
        printf("DLSCH OFDM demodulation and channel_estimation time :%f us (%d trials)\n",(nsymb)*(double)PHY_vars_UE->ofdm_demod_stats.diff/PHY_vars_UE->ofdm_demod_stats.trials/cpu_freq_GHz/1000.0,
               PHY_vars_UE->ofdm_demod_stats.trials*2/3);
        printf("|__ Statistcs                           std: %fus median %fus q1 %fus q3 %fus \n",std_phy_proc_rx_fft, rx_fft_median, rx_fft_q1, rx_fft_q3);
        printf("|__ DLSCH rx dft                                        :%f us (%d trials)\n",
               (nsymb*PHY_vars_UE->lte_frame_parms.nb_antennas_rx)*(double)PHY_vars_UE->rx_dft_stats.diff/PHY_vars_UE->rx_dft_stats.trials/cpu_freq_GHz/1000.0,PHY_vars_UE->rx_dft_stats.trials*2/3);
        printf("|__ DLSCH channel estimation time                       :%f us (%d trials)\n",
               (4.0)*(double)PHY_vars_UE->dlsch_channel_estimation_stats.diff/PHY_vars_UE->dlsch_channel_estimation_stats.trials/cpu_freq_GHz/1000.0,PHY_vars_UE->dlsch_channel_estimation_stats.trials*2/3);
        printf("|__ DLSCH frequency offset estimation time              :%f us (%d trials)\n",
               (4.0)*(double)PHY_vars_UE->dlsch_freq_offset_estimation_stats.diff/PHY_vars_UE->dlsch_freq_offset_estimation_stats.trials/cpu_freq_GHz/1000.0,
               PHY_vars_UE->dlsch_freq_offset_estimation_stats.trials*2/3);
        printf("DLSCH rx pdcch                                       :%f us (%d trials)\n",(double)PHY_vars_UE->dlsch_rx_pdcch_stats.diff/PHY_vars_UE->dlsch_rx_pdcch_stats.trials/cpu_freq_GHz/1000.0,
               PHY_vars_UE->dlsch_rx_pdcch_stats.trials);
        std_phy_proc_rx_demod = sqrt((double)PHY_vars_UE->dlsch_llr_stats.diff_square/pow(cpu_freq_GHz,2)/pow(1000,
                                     2)/PHY_vars_UE->dlsch_llr_stats.trials - pow((double)PHY_vars_UE->dlsch_llr_stats.diff/PHY_vars_UE->dlsch_llr_stats.trials/cpu_freq_GHz/1000,2));
        printf("DLSCH Channel Compensation and LLR generation time  :%f us (%d trials)\n",(3)*(double)PHY_vars_UE->dlsch_llr_stats.diff/PHY_vars_UE->dlsch_llr_stats.trials/cpu_freq_GHz/1000.0,
               PHY_vars_UE->dlsch_llr_stats.trials/3);
        printf("|__ Statistcs                           std: %fus median %fus q1 %fus q3 %fus \n",std_phy_proc_rx_demod, rx_demod_median, rx_demod_q1, rx_demod_q3);
        printf("DLSCH unscrambling time                             :%f us (%d trials)\n",(double)PHY_vars_UE->dlsch_unscrambling_stats.diff/PHY_vars_UE->dlsch_unscrambling_stats.trials/cpu_freq_GHz/1000.0,
               PHY_vars_UE->dlsch_unscrambling_stats.trials);
        std_phy_proc_rx_dec = sqrt((double)PHY_vars_UE->dlsch_decoding_stats.diff_square/pow(cpu_freq_GHz,2)/pow(1000,
                                   2)/PHY_vars_UE->dlsch_decoding_stats.trials - pow((double)PHY_vars_UE->dlsch_decoding_stats.diff/PHY_vars_UE->dlsch_decoding_stats.trials/cpu_freq_GHz/1000,2));
        printf("DLSCH Decoding time (%02.2f Mbit/s, avg iter %1.2f)    :%f us (%d trials, max %f)\n",
               PHY_vars_eNB->dlsch_eNB[0][0]->harq_processes[0]->TBS/1000.0,(double)avg_iter/iter_trials,
               (double)PHY_vars_UE->dlsch_decoding_stats.diff/PHY_vars_UE->dlsch_decoding_stats.trials/cpu_freq_GHz/1000.0,PHY_vars_UE->dlsch_decoding_stats.trials,
               (double)PHY_vars_UE->dlsch_decoding_stats.max/cpu_freq_GHz/1000.0);
        printf("|__ Statistcs                           std: %fus median %fus q1 %fus q3 %fus \n",std_phy_proc_rx_dec, rx_dec_median, rx_dec_q1, rx_dec_q3);
        printf("|__ DLSCH Rate Unmatching                               :%f us (%d trials)\n",
               (double)PHY_vars_UE->dlsch_rate_unmatching_stats.diff/PHY_vars_UE->dlsch_rate_unmatching_stats.trials/cpu_freq_GHz/1000.0,PHY_vars_UE->dlsch_rate_unmatching_stats.trials);
        printf("|__ DLSCH Turbo Decoding(%d bits)                       :%f us (%d trials)\n",
               PHY_vars_UE->dlsch_ue[0][0]->harq_processes[0]->Cminus ? PHY_vars_UE->dlsch_ue[0][0]->harq_processes[0]->Kminus : PHY_vars_UE->dlsch_ue[0][0]->harq_processes[0]->Kplus,
               (double)PHY_vars_UE->dlsch_turbo_decoding_stats.diff/PHY_vars_UE->dlsch_turbo_decoding_stats.trials/cpu_freq_GHz/1000.0,PHY_vars_UE->dlsch_turbo_decoding_stats.trials);
        printf("    |__ init                                            %f us (cycles/iter %f, %d trials)\n",
               (double)PHY_vars_UE->dlsch_tc_init_stats.diff/PHY_vars_UE->dlsch_tc_init_stats.trials/cpu_freq_GHz/1000.0,
               (double)PHY_vars_UE->dlsch_tc_init_stats.diff/PHY_vars_UE->dlsch_tc_init_stats.trials/((double)avg_iter/iter_trials),
               PHY_vars_UE->dlsch_tc_init_stats.trials);
        printf("    |__ alpha                                           %f us (cycles/iter %f, %d trials)\n",
               (double)PHY_vars_UE->dlsch_tc_alpha_stats.diff/PHY_vars_UE->dlsch_tc_alpha_stats.trials/cpu_freq_GHz/1000.0,
               (double)PHY_vars_UE->dlsch_tc_alpha_stats.diff/PHY_vars_UE->dlsch_tc_alpha_stats.trials*2,
               PHY_vars_UE->dlsch_tc_alpha_stats.trials);
        printf("    |__ beta                                            %f us (cycles/iter %f,%d trials)\n",
               (double)PHY_vars_UE->dlsch_tc_beta_stats.diff/PHY_vars_UE->dlsch_tc_beta_stats.trials/cpu_freq_GHz/1000.0,
               (double)PHY_vars_UE->dlsch_tc_beta_stats.diff/PHY_vars_UE->dlsch_tc_beta_stats.trials*2,
               PHY_vars_UE->dlsch_tc_beta_stats.trials);
        printf("    |__ gamma                                           %f us (cycles/iter %f,%d trials)\n",
               (double)PHY_vars_UE->dlsch_tc_gamma_stats.diff/PHY_vars_UE->dlsch_tc_gamma_stats.trials/cpu_freq_GHz/1000.0,
               (double)PHY_vars_UE->dlsch_tc_gamma_stats.diff/PHY_vars_UE->dlsch_tc_gamma_stats.trials*2,
               PHY_vars_UE->dlsch_tc_gamma_stats.trials);
        printf("    |__ ext                                             %f us (cycles/iter %f,%d trials)\n",
               (double)PHY_vars_UE->dlsch_tc_ext_stats.diff/PHY_vars_UE->dlsch_tc_ext_stats.trials/cpu_freq_GHz/1000.0,
               (double)PHY_vars_UE->dlsch_tc_ext_stats.diff/PHY_vars_UE->dlsch_tc_ext_stats.trials*2,
               PHY_vars_UE->dlsch_tc_ext_stats.trials);
        printf("    |__ intl1                                           %f us (cycles/iter %f,%d trials)\n",
               (double)PHY_vars_UE->dlsch_tc_intl1_stats.diff/PHY_vars_UE->dlsch_tc_intl1_stats.trials/cpu_freq_GHz/1000.0,
               (double)PHY_vars_UE->dlsch_tc_intl1_stats.diff/PHY_vars_UE->dlsch_tc_intl1_stats.trials,
               PHY_vars_UE->dlsch_tc_intl1_stats.trials);
        printf("    |__ intl2+HD+CRC                                    %f us (cycles/iter %f,%d trials)\n",
               (double)PHY_vars_UE->dlsch_tc_intl2_stats.diff/PHY_vars_UE->dlsch_tc_intl2_stats.trials/cpu_freq_GHz/1000.0,
               (double)PHY_vars_UE->dlsch_tc_intl2_stats.diff/PHY_vars_UE->dlsch_tc_intl2_stats.trials,
               PHY_vars_UE->dlsch_tc_intl2_stats.trials);
      }

      if ((transmission_mode != 3) && (transmission_mode != 4)) {
        fprintf(bler_fd,"%f;%d;%d;%f;%d;%d;%d;%d;%d;%d;%d;%d;%d\n",
                SNR,
                mcs1,
                PHY_vars_eNB->dlsch_eNB[0][0]->harq_processes[0]->TBS,
                rate,
                errs[0],
                round_trials[0],
                errs[1],
                round_trials[1],
                errs[2],
                round_trials[2],
                errs[3],
                round_trials[3],
                dci_errors);
      } else {
        fprintf(bler_fd,"%f;%d;%d;%d;%d;%f;%d;%d;%d;%d;%d;%d;%d;%d;%d\n",
                SNR,
                mcs1,mcs2,
                PHY_vars_eNB->dlsch_eNB[0][0]->harq_processes[0]->TBS,
                PHY_vars_eNB->dlsch_eNB[0][1]->harq_processes[0]->TBS,
                rate,
                errs[0],
                round_trials[0],
                errs[1],
                round_trials[1],
                errs[2],
                round_trials[2],
                errs[3],
                round_trials[3],
                dci_errors);
      }


      if(abstx) { //ABSTRACTION
        blerr[0] = (double)errs[0]/(round_trials[0]);

        if(num_rounds>1) {
          blerr[1] = (double)errs[1]/(round_trials[1]);
          blerr[2] = (double)errs[2]/(round_trials[2]);
          blerr[3] = (double)errs[3]/(round_trials[3]);
          fprintf(csv_fd,"%e,%e,%e,%e;\n",blerr[0],blerr[1],blerr[2],blerr[3]);
        } else {
          fprintf(csv_fd,"%e;\n",blerr[0]);
        }
      } //ABStraction

      if ( (test_perf != 0) && (100 * effective_rate > test_perf )) {
        //fprintf(time_meas_fd,"SNR; MCS; TBS; rate; err0; trials0; err1; trials1; err2; trials2; err3; trials3; dci_err\n");
        if ((transmission_mode != 3) && (transmission_mode != 4)) {
          fprintf(time_meas_fd,"%f;%d;%d;%f;%d;%d;%d;%d;%d;%d;%d;%d;%d;",
                  SNR,
                  mcs1,
                  PHY_vars_eNB->dlsch_eNB[0][0]->harq_processes[0]->TBS,
                  rate,
                  errs[0],
                  round_trials[0],
                  errs[1],
                  round_trials[1],
                  errs[2],
                  round_trials[2],
                  errs[3],
                  round_trials[3],
                  dci_errors);

          //fprintf(time_meas_fd,"SNR; MCS; TBS; rate; DL_DECOD_ITER; err0; trials0; err1; trials1; err2; trials2; err3; trials3; PE; dci_err;PE;ND;\n");
          fprintf(time_meas_fd,"%f;%d;%d;%f; %2.1f%%;%f;%f;%d;%d;%d;%d;%d;%d;%d;%d;%e;%e;%e;%e;%d;%d;%e;%f;%f;",
                  SNR,
                  mcs1,
                  PHY_vars_eNB->dlsch_eNB[0][0]->harq_processes[0]->TBS,
                  rate*effective_rate,
                  100*effective_rate,
                  rate,
                  (double)avg_iter/iter_trials,
                  errs[0],
                  round_trials[0],
                  errs[1],
                  round_trials[1],
                  errs[2],
                  round_trials[2],
                  errs[3],
                  round_trials[3],
                  (double)errs[0]/(round_trials[0]),
                  (double)errs[1]/(round_trials[0]),
                  (double)errs[2]/(round_trials[0]),
                  (double)errs[3]/(round_trials[0]),
                  dci_errors,
                  round_trials[0],
                  (double)dci_errors/(round_trials[0]),
                  (1.0*(round_trials[0]-errs[0])+2.0*(round_trials[1]-errs[1])+3.0*(round_trials[2]-errs[2])+4.0*(round_trials[3]-errs[3]))/((double)round_trials[0])/
                  (double)PHY_vars_eNB->dlsch_eNB[0][0]->harq_processes[0]->TBS,
                  (1.0*(round_trials[0]-errs[0])+2.0*(round_trials[1]-errs[1])+3.0*(round_trials[2]-errs[2])+4.0*(round_trials[3]-errs[3]))/((double)round_trials[0]));
        } else {
          fprintf(time_meas_fd,"%f;%d;%d;%d;%d;%f;%d;%d;%d;%d;%d;%d;%d;%d;%d;",
                  SNR,
                  mcs1,mcs2,
                  PHY_vars_eNB->dlsch_eNB[0][0]->harq_processes[0]->TBS,
                  PHY_vars_eNB->dlsch_eNB[0][1]->harq_processes[0]->TBS,
                  rate,
                  errs[0],
                  round_trials[0],
                  errs[1],
                  round_trials[1],
                  errs[2],
                  round_trials[2],
                  errs[3],
                  round_trials[3],
                  dci_errors);

          //fprintf(time_meas_fd,"SNR; MCS; TBS; rate; DL_DECOD_ITER; err0; trials0; err1; trials1; err2; trials2; err3; trials3; PE; dci_err;PE;ND;\n");
          fprintf(time_meas_fd,"%f;%d;%d;%d;%d;%f;%2.1f;%f;%f;%d;%d;%d;%d;%d;%d;%d;%d;%e;%e;%e;%e;%d;%d;%e;%f;%f;",
                  SNR,
                  mcs1,mcs2,
                  PHY_vars_eNB->dlsch_eNB[0][0]->harq_processes[0]->TBS,
                  PHY_vars_eNB->dlsch_eNB[0][1]->harq_processes[0]->TBS,
                  rate*effective_rate,
                  100*effective_rate,
                  rate,
                  (double)avg_iter/iter_trials,
                  errs[0],
                  round_trials[0],
                  errs[1],
                  round_trials[1],
                  errs[2],
                  round_trials[2],
                  errs[3],
                  round_trials[3],
                  (double)errs[0]/(round_trials[0]),
                  (double)errs[1]/(round_trials[0]),
                  (double)errs[2]/(round_trials[0]),
                  (double)errs[3]/(round_trials[0]),
                  dci_errors,
                  round_trials[0],
                  (double)dci_errors/(round_trials[0]),
                  (1.0*(round_trials[0]-errs[0])+2.0*(round_trials[1]-errs[1])+3.0*(round_trials[2]-errs[2])+4.0*(round_trials[3]-errs[3]))/((double)round_trials[0])/
                  (double)PHY_vars_eNB->dlsch_eNB[0][0]->harq_processes[0]->TBS,
                  (1.0*(round_trials[0]-errs[0])+2.0*(round_trials[1]-errs[1])+3.0*(round_trials[2]-errs[2])+4.0*(round_trials[3]-errs[3]))/((double)round_trials[0]));
        }

        //fprintf(time_meas_fd,"eNB_PROC_TX(%d); OFDM_MOD(%d); DL_MOD(%d); DL_SCR(%d); DL_ENC(%d); UE_PROC_RX(%d); OFDM_DEMOD_CH_EST(%d); RX_PDCCH(%d); CH_COMP_LLR(%d); DL_USCR(%d); DL_DECOD(%d);\n",
        fprintf(time_meas_fd,"%d; %d; %d; %d; %d; %d; %d; %d; %d; %d; %d;",
                PHY_vars_eNB->phy_proc_tx.trials,
                PHY_vars_eNB->ofdm_mod_stats.trials,
                PHY_vars_eNB->dlsch_modulation_stats.trials,
                PHY_vars_eNB->dlsch_scrambling_stats.trials,
                PHY_vars_eNB->dlsch_encoding_stats.trials,
                PHY_vars_UE->phy_proc_rx.trials,
                PHY_vars_UE->ofdm_demod_stats.trials,
                PHY_vars_UE->dlsch_rx_pdcch_stats.trials,
                PHY_vars_UE->dlsch_llr_stats.trials,
                PHY_vars_UE->dlsch_unscrambling_stats.trials,
                PHY_vars_UE->dlsch_decoding_stats.trials
               );
        fprintf(time_meas_fd,"%f;%f;%f;%f;%f;%f;%f;%f;%f;%f;%f;",
                get_time_meas_us(&PHY_vars_eNB->phy_proc_tx),
                get_time_meas_us(&PHY_vars_eNB->ofdm_mod_stats),
                get_time_meas_us(&PHY_vars_eNB->dlsch_modulation_stats),
                get_time_meas_us(&PHY_vars_eNB->dlsch_scrambling_stats),
                get_time_meas_us(&PHY_vars_eNB->dlsch_encoding_stats),
                get_time_meas_us(&PHY_vars_UE->phy_proc_rx),
                nsymb*get_time_meas_us(&PHY_vars_UE->ofdm_demod_stats),
                get_time_meas_us(&PHY_vars_UE->dlsch_rx_pdcch_stats),
                3*get_time_meas_us(&PHY_vars_UE->dlsch_llr_stats),
                get_time_meas_us(&PHY_vars_UE->dlsch_unscrambling_stats),
                get_time_meas_us(&PHY_vars_UE->dlsch_decoding_stats)
               );
        //fprintf(time_meas_fd,"eNB_PROC_TX_STD;eNB_PROC_TX_MAX;eNB_PROC_TX_MIN;eNB_PROC_TX_MED;eNB_PROC_TX_Q1;eNB_PROC_TX_Q3;eNB_PROC_TX_DROPPED;\n");
        fprintf(time_meas_fd,"%f;%f;%f;%f;%f;%f;%d;", std_phy_proc_tx, t_tx_max, t_tx_min, tx_median, tx_q1, tx_q3, n_tx_dropped);

        //fprintf(time_meas_fd,"IFFT;\n");
        fprintf(time_meas_fd,"%f;%f;%f;%f;", std_phy_proc_tx_ifft, tx_ifft_median, tx_ifft_q1, tx_ifft_q3);

        //fprintf(time_meas_fd,"MOD;\n");
        fprintf(time_meas_fd,"%f;%f;%f;%f;", std_phy_proc_tx_mod, tx_mod_median, tx_mod_q1, tx_mod_q3);

        //fprintf(time_meas_fd,"ENC;\n");
        fprintf(time_meas_fd,"%f;%f;%f;%f;", std_phy_proc_tx_enc, tx_enc_median, tx_enc_q1, tx_enc_q3);


        //fprintf(time_meas_fd,"UE_PROC_RX_STD;UE_PROC_RX_MAX;UE_PROC_RX_MIN;UE_PROC_RX_MED;UE_PROC_RX_Q1;UE_PROC_RX_Q3;UE_PROC_RX_DROPPED;\n");
        fprintf(time_meas_fd,"%f;%f;%f;%f;%f;%f;%d;", std_phy_proc_rx, t_rx_max, t_rx_min, rx_median, rx_q1, rx_q3, n_rx_dropped);

        //fprintf(time_meas_fd,"FFT;\n");
        fprintf(time_meas_fd,"%f;%f;%f;%f;", std_phy_proc_rx_fft, rx_fft_median, rx_fft_q1, rx_fft_q3);

        //fprintf(time_meas_fd,"DEMOD;\n");
        fprintf(time_meas_fd,"%f;%f;%f;%f;", std_phy_proc_rx_demod,rx_demod_median, rx_demod_q1, rx_demod_q3);

        //fprintf(time_meas_fd,"DEC;\n");
        fprintf(time_meas_fd,"%f;%f;%f;%f\n", std_phy_proc_rx_dec, rx_dec_median, rx_dec_q1, rx_dec_q3);


        /*
        fprintf(time_meas_fd,"%d;%d;%d;%d;%d;%d;%d;%d;%d;%d;%d;",
        PHY_vars_eNB->phy_proc_tx.trials,
        PHY_vars_eNB->ofdm_mod_stats.trials,
        PHY_vars_eNB->dlsch_modulation_stats.trials,
        PHY_vars_eNB->dlsch_scrambling_stats.trials,
        PHY_vars_eNB->dlsch_encoding_stats.trials,
        PHY_vars_UE->phy_proc_rx.trials,
        PHY_vars_UE->ofdm_demod_stats.trials,
        PHY_vars_UE->dlsch_rx_pdcch_stats.trials,
        PHY_vars_UE->dlsch_llr_stats.trials,
        PHY_vars_UE->dlsch_unscrambling_stats.trials,
        PHY_vars_UE->dlsch_decoding_stats.trials);
        */
        printf("[passed] effective rate : %f  (%2.1f%%,%f)): log and break \n",rate*effective_rate, 100*effective_rate, rate );
        break;
      } else if (test_perf !=0 ) {
        printf("[continue] effective rate : %f  (%2.1f%%,%f)): increase snr \n",rate*effective_rate, 100*effective_rate, rate);
      }

      if (((double)errs[0]/(round_trials[0]))<(10.0/n_frames))
        break;
    }// SNR


  } //ch_realization


  fclose(bler_fd);

  if (test_perf !=0)
    fclose (time_meas_fd);

  //fprintf(tikz_fd,"};\n");
  //fclose(tikz_fd);

  if (input_trch_file==1)
    fclose(input_trch_fd);

  if (input_file==1)
    fclose(input_fd);

  if(abstx) { // ABSTRACTION
    fprintf(csv_fd,"];");
    fclose(csv_fd);
  }

  if (uncoded_ber_bit)
    free(uncoded_ber_bit);

  uncoded_ber_bit = NULL;

  for (k=0; k<n_users; k++) {
    free(input_buffer0[k]);
    free(input_buffer1[k]);
    input_buffer0[k]=NULL;
    input_buffer1[k]=NULL;
  }

  printf("Freeing dlsch structures\n");

  for (i=0; i<2; i++) {
    printf("eNB %d\n",i);
    free_eNB_dlsch(PHY_vars_eNB->dlsch_eNB[0][i]);
    printf("UE %d\n",i);
    free_ue_dlsch(PHY_vars_UE->dlsch_ue[0][i]);
  }


  printf("Freeing channel I/O\n");

  for (i=0; i<2; i++) {
    free(s_re[i]);
    free(s_im[i]);
    free(r_re[i]);
    free(r_im[i]);
  }

  free(s_re);
  free(s_im);
  free(r_re);
  free(r_im);

  //  lte_sync_time_free();

  //  printf("[MUMIMO] mcs %d, mcsi %d, offset %d, bler %f\n",mcs,mcs_i,offset_mumimo_llr_drange_fix,((double)errs[0])/((double)round_trials[0]));

  return(0);
}

<|MERGE_RESOLUTION|>--- conflicted
+++ resolved
@@ -3291,11 +3291,6 @@
             PHY_vars_UE->dlsch_ue[0][cw]->harq_processes[PHY_vars_UE->dlsch_ue[0][cw]->current_harq_pid]->G = coded_bits_per_codeword;
 
 
-<<<<<<< HEAD
-            
-=======
-	                
->>>>>>> 3a29458b
             // calculate uncoded BLER
             uncoded_ber=0;
             for (i=0;i<coded_bits_per_codeword;i++)
