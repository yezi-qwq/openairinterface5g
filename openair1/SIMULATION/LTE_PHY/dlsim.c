 /******************************************************************************
    ipenAirInterface
    Copyright(c) 1999 - 2014 Eurecom

    OpenAirInterface is free software: you can redistribute it and/or modify
    it under the terms of the GNU General Public License as published by
    the Free Software Foundation, either version 3 of the License, or
    (at your option) any later version.


    OpenAirInterface is distributed in the hope that it will be useful,
    but WITHOUT ANY WARRANTY; without even the implied warranty of
    MERCHANTABILITY or FITNESS FOR A PARTICULAR PURPOSE.  See the
    GNU General Public License for more details.

    You should have received a copy of the GNU General Public License
    along with OpenAirInterface.The full GNU General Public License is
   included in this distribution in the file called "COPYING". If not,
   see <http://www.gnu.org/licenses/>.

  Contact Information
  OpenAirInterface Admin: openair_admin@eurecom.fr
  OpenAirInterface Tech : openair_tech@eurecom.fr
  OpenAirInterface Dev  : openair4g-devel@lists.eurecom.fr

  Address      : Eurecom, Campus SophiaTech, 450 Route des Chappes, CS 50193 - 06904 Biot Sophia Antipolis cedex, FRANCE

 *******************************************************************************/

/*! \file dlsim.c
 \brief Top-level DL simulator
 \author R. Knopp
 \date 2011 - 2014
 \version 0.1
 \company Eurecom
 \email: knopp@eurecom.fr
 \note
 \warning
*/

#include <string.h>
#include <math.h>
#include <unistd.h>
#include <execinfo.h>
#include <signal.h>

#include "SIMULATION/TOOLS/defs.h"
#include "PHY/types.h"
#include "PHY/defs.h"
#include "PHY/vars.h"
#include "MAC_INTERFACE/vars.h"

#include "SCHED/defs.h"
#include "SCHED/vars.h"
#include "LAYER2/MAC/vars.h"

#include "OCG_vars.h"
#include "UTIL/LOG/log.h"
#include "UTIL/LISTS/list.h"

extern unsigned int dlsch_tbs25[27][25],TBStable[27][110];
extern unsigned char offset_mumimo_llr_drange_fix;

#include "PHY/TOOLS/lte_phy_scope.h"

PHY_VARS_eNB *PHY_vars_eNB;
PHY_VARS_UE *PHY_vars_UE;

int otg_enabled=0;
/*the following parameters are used to control the processing times calculations*/
double t_tx_max = -1000000000; /*!< \brief initial max process time for tx */
double t_rx_max = -1000000000; /*!< \brief initial max process time for rx */
double t_tx_min = 1000000000; /*!< \brief initial min process time for tx */
double t_rx_min = 1000000000; /*!< \brief initial min process time for rx */
int n_tx_dropped = 0; /*!< \brief initial max process time for tx */
int n_rx_dropped = 0; /*!< \brief initial max process time for rx */

void handler(int sig)
{
  void *array[10];
  size_t size;

  // get void*'s for all entries on the stack
  size = backtrace(array, 10);

  // print out all the frames to stderr
  fprintf(stderr, "Error: signal %d:\n", sig);
  backtrace_symbols_fd(array, size, 2);
  exit(1);
}



//DCI2_5MHz_2A_M10PRB_TDD_t DLSCH_alloc_pdu2_2A[2];

DCI1E_5MHz_2A_M10PRB_TDD_t  DLSCH_alloc_pdu2_1E[2];
uint64_t DLSCH_alloc_pdu_1[2];

#define UL_RB_ALLOC 0x1ff;
#define CCCH_RB_ALLOC computeRIV(PHY_vars_eNB->lte_frame_parms.N_RB_UL,0,2)
//#define DLSCH_RB_ALLOC 0x1fbf // igore DC component,RB13
//#define DLSCH_RB_ALLOC 0x0001

int main(int argc, char **argv)
{

  int c;
  int k,i,j,aa,aarx,aatx;
  int re;

  int s,Kr,Kr_bytes;

  double sigma2, sigma2_dB=10,SNR,snr0=-2.0,snr1,rate;
  double snr_step=1,input_snr_step=1, snr_int=30;

  LTE_DL_FRAME_PARMS *frame_parms;
  double **s_re,**s_im,**r_re,**r_im;
  double forgetting_factor=0.0; //in [0,1] 0 means a new channel every time, 1 means keep the same channel
  double iqim=0.0;

  uint8_t extended_prefix_flag=0,transmission_mode=1,n_tx_port=1,n_tx_phy=1,n_rx=1;
  uint16_t Nid_cell=0;
  int32_t **ue_spec_bf_weights, **cell_spec_bf_weights;

  int eNB_id = 0, eNB_id_i = 1;
  unsigned char mcs1=0,mcs2=0,mcs_i=0,dual_stream_UE = 0,awgn_flag=0,round,dci_flag=0;
  unsigned char i_mod = 2;
  unsigned short NB_RB;
  unsigned char Ns,l,m;
  uint16_t tdd_config=3;
  uint16_t n_rnti=0x1234;
  int n_users = 1;

  SCM_t channel_model=Rayleigh1;
  //  unsigned char *input_data,*decoded_output;

  unsigned char *input_buffer0[2],*input_buffer1[2];
  unsigned short input_buffer_length0,input_buffer_length1;
  unsigned int ret;
  unsigned int coded_bits_per_codeword=0,nsymb,dci_cnt,tbs=0;

  unsigned int tx_lev=0,tx_lev_dB=0,trials,errs[4]= {0,0,0,0},errs2[4]= {0,0,0,0},round_trials[4]= {0,0,0,0},dci_errors=0,dlsch_active=0;//,num_layers;
  int re_allocated;
  char fname[32],vname[32];
  FILE *bler_fd;
  char bler_fname[256];
  FILE *time_meas_fd;
  char time_meas_fname[256];
  //  FILE *tikz_fd;
  //  char tikz_fname[256];

  FILE *input_trch_fd=NULL;
  unsigned char input_trch_file=0;
  FILE *input_fd=NULL;
  unsigned char input_file=0;
  //  char input_val_str[50],input_val_str2[50];

  char input_trch_val[16];
  double channelx,channely;

  unsigned char pbch_pdu[6];

  DCI_ALLOC_t dci_alloc[8],dci_alloc_rx[8];
  int num_common_dci=0,num_ue_spec_dci=0,num_dci=0;

  //  FILE *rx_frame_file;

  int n_frames;
  int n_ch_rlz = 1;
  channel_desc_t *eNB2UE[4];
  uint8_t num_pdcch_symbols=1,num_pdcch_symbols_2=0;
  uint8_t pilot1,pilot2,pilot3;
  uint8_t rx_sample_offset = 0;
  //char stats_buffer[4096];
  //int len;
  uint8_t num_rounds = 4;//,fix_rounds=0;
  uint8_t subframe=7;
  int u;
  int n=0;
  int abstx=0;
  int iii;
  FILE *csv_fd=NULL;
  char csv_fname[512];
  int ch_realization;
  int pmi_feedback=0;
  int hold_channel=0;

  // void *data;
  // int ii;
  //  int bler;
  double blerr[4],uncoded_ber;//,avg_ber;
  short *uncoded_ber_bit=NULL;
  uint8_t N_RB_DL=25,osf=1;
  frame_t frame_type = FDD;
  int xforms=0;
  FD_lte_phy_scope_ue *form_ue;
  char title[255];
  uint32_t DLSCH_RB_ALLOC = 0x1fff;
  int numCCE=0;
  int dci_length_bytes=0,dci_length=0;
  //double channel_bandwidth = 5.0, sampling_rate=7.68;
  int common_flag=0,TPC=0;

  double cpu_freq_GHz;
  //  time_stats_t ts;//,sts,usts;
  int avg_iter,iter_trials;
  int rballocset=0;
  int print_perf=0;
  int test_perf=0;
  int dump_table=0;
  int llr8_flag=0;

  double effective_rate=0.0;
  char channel_model_input[10]="I";

  int TB0_active = 1;
  uint32_t perfect_ce = 0;

  //  LTE_DL_UE_HARQ_t *dlsch0_ue_harq;
  //  LTE_DL_eNB_HARQ_t *dlsch0_eNB_harq;
  uint8_t Kmimo;
  uint8_t ue_category=4;
  uint32_t Nsoft;



  int CCE_table[800];

  int threequarter_fs=0;

  opp_enabled=1; // to enable the time meas

#if defined(__arm__)
  FILE    *proc_fd = NULL;
  char buf[64];

  proc_fd = fopen("/sys/devices/system/cpu/cpu4/cpufreq/cpuinfo_cur_freq", "r");
  if(!proc_fd)
     printf("cannot open /sys/devices/system/cpu/cpu4/cpufreq/cpuinfo_cur_freq");
  else {
     while(fgets(buf, 63, proc_fd))
        printf("%s", buf);
  }
  fclose(proc_fd);
  cpu_freq_GHz = ((double)atof(buf))/1e6;
#else
  cpu_freq_GHz = get_cpu_freq_GHz();
#endif
  printf("Detected cpu_freq %f GHz\n",cpu_freq_GHz);

  //signal(SIGSEGV, handler);
  //signal(SIGABRT, handler);

  logInit();

  // default parameters
  n_frames = 1000;
  snr0 = 0;
  //  num_layers = 1;
  perfect_ce = 0;

<<<<<<< HEAD
  while ((c = getopt (argc, argv, "ahdpZDe:Em:n:o:s:f:t:c:g:r:F:x::p:y:z:AM:N:I:i:O:R:S:C:T:b:u:v:w:B:PLl:Y")) != -1) {
=======
  while ((c = getopt (argc, argv, "ahdpZDe:Em:n:o:s:f:t:c:g:r:F:x:y:z:AM:N:I:i:O:R:S:C:T:b:u:v:w:B:PLl:XY")) != -1) {
>>>>>>> 28dae909
    switch (c) {
    case 'a':
      awgn_flag = 1;
      channel_model = AWGN;
      break;

    case 'A':
      abstx = 1;
      break;

    case 'b':
      tdd_config=atoi(optarg);
      break;

    case 'B':
      N_RB_DL=atoi(optarg);
      break;

    case 'c':
      num_pdcch_symbols=atoi(optarg);
      break;

    case 'C':
      Nid_cell = atoi(optarg);
      break;

    case 'd':
      dci_flag = 1;
      break;

    case 'D':
      frame_type=TDD;
      break;

    case 'e':
      num_rounds=1;
      common_flag = 1;
      TPC = atoi(optarg);
      break;
      
    case 'E':
      threequarter_fs=1;
      break;

    case 'f':
      input_snr_step= atof(optarg);
      break;

    case 'F':
      forgetting_factor = atof(optarg);
      break;

    case 'i':
      input_fd = fopen(optarg,"r");
      input_file=1;
      dci_flag = 1;
      break;

    case 'I':
      input_trch_fd = fopen(optarg,"r");
      input_trch_file=1;
      break;

    case 'L':
      llr8_flag=1;
      break;

    case 'l':
      offset_mumimo_llr_drange_fix=atoi(optarg);
      break;

    case 'm':
      mcs1 = atoi(optarg);
      break;

    case 'M':
      mcs2 = atoi(optarg);
      break;

    case 'O':
      test_perf=atoi(optarg);
      //print_perf =1;
      break;

    case 't':
      mcs_i = atoi(optarg);
      i_mod = get_Qm(mcs_i);
      break;

    case 'n':
      n_frames = atoi(optarg);
      break;

    case 'o':
      rx_sample_offset = atoi(optarg);
      break;

    case 'r':
      DLSCH_RB_ALLOC = atoi(optarg);
      rballocset = 1;
      break;

    case 's':
      snr0 = atof(optarg);
      break;

    case 'w':
      snr_int = atof(optarg);
      break;

    case 'N':
      n_ch_rlz= atof(optarg);
      break;

    case 'p':
      extended_prefix_flag=1;
      break;

    case 'g':
      memcpy(channel_model_input,optarg,10);

      switch((char)*optarg) {
      case 'A':
        channel_model=SCM_A;
        break;

      case 'B':
        channel_model=SCM_B;
        break;

      case 'C':
        channel_model=SCM_C;
        break;

      case 'D':
        channel_model=SCM_D;
        break;

      case 'E':
        channel_model=EPA;
        break;

      case 'F':
        channel_model=EVA;
        break;

      case 'G':
        channel_model=ETU;
        break;

      case 'H':
        channel_model=Rayleigh8;
        break;

      case 'I':
        channel_model=Rayleigh1;
        break;

      case 'J':
        channel_model=Rayleigh1_corr;
        break;

      case 'K':
        channel_model=Rayleigh1_anticorr;
        break;

      case 'L':
        channel_model=Rice8;
        break;

      case 'M':
        channel_model=Rice1;
        break;

      case 'N':
        channel_model=AWGN;
        break;
      default:
        msg("Unsupported channel model!\n");
        exit(-1);
      }

      break;

    case 'R':
      num_rounds=atoi(optarg);
      break;

    case 'S':
      subframe=atoi(optarg);
      break;

    case 'T':
      n_rnti=atoi(optarg);
      break;

    case 'u':
      dual_stream_UE=1;
      openair_daq_vars.use_ia_receiver = 1;

      if ((n_tx_port!=2) || (transmission_mode!=5)) {
        msg("IA receiver only supported for TM5!");
        exit(-1);
      }

      break;

    case 'v':
      i_mod = atoi(optarg);

      if (i_mod!=2 && i_mod!=4 && i_mod!=6) {
        msg("Wrong i_mod %d, should be 2,4 or 6\n",i_mod);
        exit(-1);
      }

      break;

    case 'P':
      print_perf=1;
      break;

    case 'q':
      n_tx_port=atoi(optarg);

      if ((n_tx_port==0) || ((n_tx_port>2))) {
        msg("Unsupported number of cell specific antennas ports %d\n",n_tx_port);
        exit(-1);
      }

      break;


    case 'x':
      transmission_mode=atoi(optarg);

      if ((transmission_mode!=1) &&
          (transmission_mode!=2) &&
          (transmission_mode!=3) &&
          (transmission_mode!=4) &&
          (transmission_mode!=5) &&
          (transmission_mode!=6) &&
          (transmission_mode!=7)) {
        msg("Unsupported transmission mode %d\n",transmission_mode);
        exit(-1);
      }

      if (transmission_mode>1 && transmission_mode<7){
        n_tx_port = 2;
        n_tx_phy = n_tx_port;
      } else if (transmission_mode==7){
        n_tx_port = 1;
      }

      break;

    case 'y':
      n_tx_phy=atoi(optarg);
      
      if (transmission_mode>1&&transmission_mode<7) {
        if(n_tx_phy==1) {
          msg("n_tx_phy must be >1 for transmission_mode %d\n",transmission_mode);
          exit(-1);
        } else if (n_tx_phy!=n_tx_port) { // to be changed 
          msg("For transmission mode TM2-TM6, physical antenna number should be the same as antenna port number.\n");
	  exit(-1);
        }
      }

      if (transmission_mode==7 && (n_tx_phy!=1 && n_tx_phy!=2 && n_tx_phy!=4 && n_tx_phy!=8 && n_tx_phy!=16 && n_tx_phy!=64 && n_tx_phy!=128)) {
     // if (transmission_mode==7 && (n_tx_phy!=1 && n_tx_phy!=2 && n_tx_phy!=4 && n_tx_phy!=16 && n_tx_phy!=64)) {
        msg("Physical number of antennas not supported for TM7.\n");
        exit(-1);
      }

      break;

    case 'X':
      xforms=1;
      break;

    case 'Y':
      perfect_ce=1;
      break;

    case 'z':
      n_rx=atoi(optarg);

      if ((n_rx==0) || (n_rx>2)) {
        msg("Unsupported number of rx antennas %d\n",n_rx);
        exit(-1);
      }

      break;

    case 'Z':
      dump_table=1;
      break;



    case 'h':
    default:
      printf("%s -h(elp) -a(wgn on) -d(ci decoding on) -p(extended prefix on) -m mcs1 -M mcs2 -n n_frames -s snr0 -x transmission mode (1,2,5,6,7) -y TXant -z RXant -I trch_file\n",argv[0]);
      printf("-h This message\n");
      printf("-a Use AWGN channel and not multipath\n");
      printf("-c Number of PDCCH symbols\n");
      printf("-m MCS1 for TB 1\n");
      printf("-M MCS2 for TB 2\n");
      printf("-d Transmit the DCI and compute its error statistics and the overall throughput\n");
      printf("-p Use extended prefix mode\n");
      printf("-n Number of frames to simulate\n");
      printf("-o Sample offset for receiver\n");
      printf("-s Starting SNR, runs from SNR to SNR+%.1fdB in steps of %.1fdB. If n_frames is 1 then just SNR is simulated and MATLAB/OCTAVE output is generated\n", snr_int, snr_step);
      printf("-f step size of SNR, default value is 1.\n");
      printf("-r ressource block allocation (see  section 7.1.6.3 in 36.213\n");
      printf("-g [A:M] Use 3GPP 25.814 SCM-A/B/C/D('A','B','C','D') or 36-101 EPA('E'), EVA ('F'),ETU('G') models (ignores delay spread and Ricean factor), Rayghleigh8 ('H'), Rayleigh1('I'), Rayleigh1_corr('J'), Rayleigh1_anticorr ('K'), Rice8('L'), Rice1('M')\n");
      printf("-F forgetting factor (0 new channel every trial, 1 channel constant\n");
      printf("-x Transmission mode (1,2,6,7 for the moment)\n");
      printf("-q Number of TX antennas ports used in eNB\n");
      printf("-y Number of physical TX antennas used in eNB\n");
      printf("-z Number of RX antennas used in UE\n");
      printf("-t MCS of interfering UE\n");
      printf("-R Number of HARQ rounds (fixed)\n");
      printf("-A Turns on calibration mode for abstraction.\n");
      printf("-N Determines the number of Channel Realizations in Abstraction mode. Default value is 1. \n");
      printf("-O Set the percenatge of effective rate to testbench the modem performance (typically 30 and 70, range 1-100) \n");
      printf("-I Input filename for TrCH data (binary)\n");
      printf("-u Enables the Interference Aware Receiver for TM5 (default is normal receiver)\n");
      exit(1);
      break;
    }
  }

  if (common_flag == 0) {
    switch (N_RB_DL) {
    case 6:
      if (rballocset==0) DLSCH_RB_ALLOC = 0x3f;
      num_pdcch_symbols = 3;
      break;

    case 25:
      if (rballocset==0) DLSCH_RB_ALLOC = 0x1fff;
      break;

    case 50:
      if (rballocset==0) DLSCH_RB_ALLOC = 0x1ffff;
      break;

    case 100:
      if (rballocset==0) DLSCH_RB_ALLOC = 0x1ffffff;
      break;
    }

    NB_RB=conv_nprb(0,DLSCH_RB_ALLOC,N_RB_DL);
  } else
    NB_RB = 4;

<<<<<<< HEAD
#ifdef XFORMS
  fl_initialize (&argc, argv, NULL, 0, 0);
  form_ue = create_lte_phy_scope_ue();
  sprintf (title, "LTE PHY SCOPE eNB");
  fl_show_form (form_ue->lte_phy_scope_ue, FL_PLACE_HOTSPOT, FL_FULLBORDER, title);

  if (!dual_stream_UE==0) {
    openair_daq_vars.use_ia_receiver = 1;
    fl_set_button(form_ue->button_0,1);
    fl_set_object_label(form_ue->button_0, "IA Receiver ON");
    fl_set_object_color(form_ue->button_0, FL_GREEN, FL_GREEN);
=======
  if ((transmission_mode > 1) && (n_tx != 2))
    printf("n_tx must be >1 for transmission_mode %d\n",transmission_mode);

  if (xforms==1) {
    fl_initialize (&argc, argv, NULL, 0, 0);
    form_ue = create_lte_phy_scope_ue();
    sprintf (title, "LTE PHY SCOPE eNB");
    fl_show_form (form_ue->lte_phy_scope_ue, FL_PLACE_HOTSPOT, FL_FULLBORDER, title);
    
    if (!dual_stream_UE==0) {
      openair_daq_vars.use_ia_receiver = 1;
      fl_set_button(form_ue->button_0,1);
      fl_set_object_label(form_ue->button_0, "IA Receiver ON");
      fl_set_object_color(form_ue->button_0, FL_GREEN, FL_GREEN);
    }
>>>>>>> 28dae909
  }

  if (transmission_mode==5) {
    n_users = 2;
    printf("dual_stream_UE=%d\n", dual_stream_UE);
  }

  lte_param_init(n_tx_port,n_tx_phy,n_rx,transmission_mode,extended_prefix_flag,frame_type,Nid_cell,tdd_config,N_RB_DL,threequarter_fs,osf,perfect_ce);

  frame_parms = &PHY_vars_eNB->lte_frame_parms;

  cell_spec_bf_weights = PHY_vars_eNB->lte_eNB_common_vars.cell_spec_bf_weights[0][0];
  for(aa=0;aa<n_tx_phy;aa++) {
    for(re=0;re<frame_parms->ofdm_symbol_size;re++) {
      if (n_tx_phy==1 || n_tx_phy==2)
        cell_spec_bf_weights[aa][re] = 0x00007fff;
      else if (n_tx_phy==4 || n_tx_phy==8)
        cell_spec_bf_weights[aa][re] = 0x00007fff>>1;
      else if (n_tx_phy==16)
        cell_spec_bf_weights[aa][re] = 0x00007fff>>2;
      else if (n_tx_phy==64)
        cell_spec_bf_weights[aa][re] = 0x00007fff>>4;
    }
  }

  if (transmission_mode==7){
    lte_gold_ue_spec_port5(PHY_vars_eNB->lte_gold_uespec_port5_table[0],Nid_cell,n_rnti);
    lte_gold_ue_spec_port5(PHY_vars_UE->lte_gold_uespec_port5_table,Nid_cell,n_rnti);
  }

    
  eNB_id_i = PHY_vars_UE->n_connected_eNB;

  printf("Setting mcs1 = %d\n",mcs1);
  printf("Setting mcs2 = %d\n",mcs2);
  printf("NPRB = %d\n",NB_RB);
  printf("n_frames = %d\n",n_frames);
  printf("Transmission mode %d with %dx%d antenna configuration, Extended Prefix %d\n",transmission_mode,n_tx_phy,n_rx,extended_prefix_flag);

  snr1 = snr0+snr_int;
  printf("SNR0 %f, SNR1 %f\n",snr0,snr1);

  /*
    txdataF    = (int **)malloc16(2*sizeof(int*));
    txdataF[0] = (int *)malloc16(FRAME_LENGTH_BYTES);
    txdataF[1] = (int *)malloc16(FRAME_LENGTH_BYTES);

    txdata    = (int **)malloc16(2*sizeof(int*));
    txdata[0] = (int *)malloc16(FRAME_LENGTH_BYTES);
    txdata[1] = (int *)malloc16(FRAME_LENGTH_BYTES);
  */

  s_re = malloc(n_tx_phy*sizeof(double*));
  s_im = malloc(n_tx_phy*sizeof(double*));
  r_re = malloc(2*sizeof(double*));
  r_im = malloc(2*sizeof(double*));
  //  r_re0 = malloc(2*sizeof(double*));
  //  r_im0 = malloc(2*sizeof(double*));

  nsymb = (PHY_vars_eNB->lte_frame_parms.Ncp == 0) ? 14 : 12;

  printf("Channel Model= (%s,%d)\n",channel_model_input, channel_model);
  printf("SCM-A=%d, SCM-B=%d, SCM-C=%d, SCM-D=%d, EPA=%d, EVA=%d, ETU=%d, Rayleigh8=%d, Rayleigh1=%d, Rayleigh1_corr=%d, Rayleigh1_anticorr=%d, Rice1=%d, Rice8=%d\n",
         SCM_A, SCM_B, SCM_C, SCM_D, EPA, EVA, ETU, Rayleigh8, Rayleigh1, Rayleigh1_corr, Rayleigh1_anticorr, Rice1, Rice8);

  if(transmission_mode==5)
    sprintf(bler_fname,"bler_tm%d_chan%d_perfce%d_ntx%d_nrx%d_mcs%d_mcsi%d_u%d_imod%d.csv",transmission_mode,channel_model,perfect_ce,n_tx_phy,n_rx,mcs1,mcs_i,dual_stream_UE,i_mod);
  else
    sprintf(bler_fname,"bler_tm%d_chan%d_perfce%d_ntx%d_nrx%d_mcs%d.csv",transmission_mode,channel_model,perfect_ce,n_tx_phy,n_rx,mcs1);

  bler_fd = fopen(bler_fname,"w");
  if (bler_fd==NULL) {
    fprintf(stderr,"Cannot create file %s!\n",bler_fname);
    exit(-1);
  }
  fprintf(bler_fd,"SNR; MCS; TBS; rate; err0; trials0; err1; trials1; err2; trials2; err3; trials3; dci_err\n");

  if (test_perf != 0) {
    char hostname[1024];
    hostname[1023] = '\0';
    gethostname(hostname, 1023);
    printf("Hostname: %s\n", hostname);
    //char dirname[FILENAME_MAX];
    //sprintf(dirname, "%s/SIMU/USER/pre-ci-logs-%s", getenv("OPENAIR_TARGETS"),hostname );
    sprintf(time_meas_fname,"time_meas_prb%d_mcs%d_anttx%d_antrx%d_pdcch%d_channel%s_tx%d.csv",
            N_RB_DL,mcs1,n_tx_phy,n_rx,num_pdcch_symbols,channel_model_input,transmission_mode);
    //mkdir(dirname,0777);
    time_meas_fd = fopen(time_meas_fname,"w");
    if (time_meas_fd==NULL) {
      fprintf(stderr,"Cannot create file %s!\n",time_meas_fname);
      exit(-1);
    }
  }

  if(abstx) {
    // CSV file
    sprintf(csv_fname,"dataout_tx%d_u2%d_mcs%d_chan%d_nsimus%d_R%d.m",transmission_mode,dual_stream_UE,mcs1,channel_model,n_frames,num_rounds);
    csv_fd = fopen(csv_fname,"w");
    fprintf(csv_fd,"data_all%d=[",mcs1);
    if (csv_fd==NULL) {
      fprintf(stderr,"Cannot create file %s!\n",csv_fname);
      exit(-1);
    }
  }

  /*
  //sprintf(tikz_fname, "second_bler_tx%d_u2=%d_mcs%d_chan%d_nsimus%d.tex",transmission_mode,dual_stream_UE,mcs,channel_model,n_frames);
  sprintf(tikz_fname, "second_bler_tx%d_u2%d_mcs%d_chan%d_nsimus%d",transmission_mode,dual_stream_UE,mcs,channel_model,n_frames);
  tikz_fd = fopen(tikz_fname,"w");
  //fprintf(tikz_fd,"\\addplot[color=red, mark=o] plot coordinates {");
  switch (mcs)
    {
    case 0:
      fprintf(tikz_fd,"\\addplot[color=blue, mark=star] plot coordinates {");
      break;
    case 1:
      fprintf(tikz_fd,"\\addplot[color=red, mark=star] plot coordinates {");
      break;
    case 2:
      fprintf(tikz_fd,"\\addplot[color=green, mark=star] plot coordinates {");
      break;
    case 3:
      fprintf(tikz_fd,"\\addplot[color=yellow, mark=star] plot coordinates {");
      break;
    case 4:
      fprintf(tikz_fd,"\\addplot[color=black, mark=star] plot coordinates {");
      break;
    case 5:
      fprintf(tikz_fd,"\\addplot[color=blue, mark=o] plot coordinates {");
      break;
    case 6:
      fprintf(tikz_fd,"\\addplot[color=red, mark=o] plot coordinates {");
      break;
    case 7:
      fprintf(tikz_fd,"\\addplot[color=green, mark=o] plot coordinates {");
      break;
    case 8:
      fprintf(tikz_fd,"\\addplot[color=yellow, mark=o] plot coordinates {");
      break;
    case 9:
      fprintf(tikz_fd,"\\addplot[color=black, mark=o] plot coordinates {");
      break;
    case 10:
      fprintf(tikz_fd,"\\addplot[color=blue, mark=square] plot coordinates {");
      break;
    case 11:
      fprintf(tikz_fd,"\\addplot[color=red, mark=square] plot coordinates {");
      break;
    case 12:
      fprintf(tikz_fd,"\\addplot[color=green, mark=square] plot coordinates {");
      break;
    case 13:
      fprintf(tikz_fd,"\\addplot[color=yellow, mark=square] plot coordinates {");
      break;
    case 14:
      fprintf(tikz_fd,"\\addplot[color=black, mark=square] plot coordinates {");
      break;
    case 15:
      fprintf(tikz_fd,"\\addplot[color=blue, mark=diamond] plot coordinates {");
      break;
    case 16:
      fprintf(tikz_fd,"\\addplot[color=red, mark=diamond] plot coordinates {");
      break;
    case 17:
      fprintf(tikz_fd,"\\addplot[color=green, mark=diamond] plot coordinates {");
      break;
    case 18:
      fprintf(tikz_fd,"\\addplot[color=yellow, mark=diamond] plot coordinates {");
      break;
    case 19:
      fprintf(tikz_fd,"\\addplot[color=black, mark=diamond] plot coordinates {");
      break;
    case 20:
      fprintf(tikz_fd,"\\addplot[color=blue, mark=x] plot coordinates {");
      break;
    case 21:
      fprintf(tikz_fd,"\\addplot[color=red, mark=x] plot coordinates {");
      break;
    case 22:
      fprintf(tikz_fd,"\\addplot[color=green, mark=x] plot coordinates {");
      break;
    case 23:
      fprintf(tikz_fd,"\\addplot[color=yellow, mark=x] plot coordinates {");
      break;
    case 24:
      fprintf(tikz_fd,"\\addplot[color=black, mark=x] plot coordinates {");
      break;
    case 25:
      fprintf(tikz_fd,"\\addplot[color=blue, mark=x] plot coordinates {");
      break;
    case 26:
      fprintf(tikz_fd,"\\addplot[color=red, mark=+] plot coordinates {");
      break;
    case 27:
      fprintf(tikz_fd,"\\addplot[color=green, mark=+] plot coordinates {");
      break;
    case 28:
      fprintf(tikz_fd,"\\addplot[color=yellow, mark=+] plot coordinates {");
      break;
    }
  */

  for (i=0; i<n_tx_phy; i++){
    s_re[i] = malloc(FRAME_LENGTH_COMPLEX_SAMPLES*sizeof(double));
    s_im[i] = malloc(FRAME_LENGTH_COMPLEX_SAMPLES*sizeof(double));
  }

  for (i=0; i<2; i++) {
    r_re[i] = malloc(FRAME_LENGTH_COMPLEX_SAMPLES*sizeof(double));
    r_im[i] = malloc(FRAME_LENGTH_COMPLEX_SAMPLES*sizeof(double));
    //    r_re0[i] = malloc(FRAME_LENGTH_COMPLEX_SAMPLES*sizeof(double));
    //    bzero(r_re0[i],FRAME_LENGTH_COMPLEX_SAMPLES*sizeof(double));
    //    r_im0[i] = malloc(FRAME_LENGTH_COMPLEX_SAMPLES*sizeof(double));
    //    bzero(r_im0[i],FRAME_LENGTH_COMPLEX_SAMPLES*sizeof(double));
  }


  PHY_vars_UE->lte_ue_pdcch_vars[0]->crnti = n_rnti;

  // Fill in UL_alloc
  UL_alloc_pdu.type    = 0;
  UL_alloc_pdu.hopping = 0;
  UL_alloc_pdu.rballoc = UL_RB_ALLOC;
  UL_alloc_pdu.mcs     = 1;
  UL_alloc_pdu.ndi     = 1;
  UL_alloc_pdu.TPC     = 0;
  UL_alloc_pdu.cqi_req = 1;

  CCCH_alloc_pdu.type               = 0;
  CCCH_alloc_pdu.vrb_type           = 0;
  CCCH_alloc_pdu.rballoc            = CCCH_RB_ALLOC;
  CCCH_alloc_pdu.ndi      = 1;
  CCCH_alloc_pdu.mcs      = 1;
  CCCH_alloc_pdu.harq_pid = 0;

  DLSCH_alloc_pdu2_1E[0].rah              = 0;
  DLSCH_alloc_pdu2_1E[0].rballoc          = DLSCH_RB_ALLOC;
  DLSCH_alloc_pdu2_1E[0].TPC              = 0;
  DLSCH_alloc_pdu2_1E[0].dai              = 0;
  DLSCH_alloc_pdu2_1E[0].harq_pid         = 0;
  //DLSCH_alloc_pdu2_1E[0].tb_swap          = 0;
  DLSCH_alloc_pdu2_1E[0].mcs             = mcs1;
  DLSCH_alloc_pdu2_1E[0].ndi             = 1;
  DLSCH_alloc_pdu2_1E[0].rv              = 0;
  // Forget second codeword
  DLSCH_alloc_pdu2_1E[0].tpmi             = (transmission_mode>=5 ? 5 : 0);  // precoding
  DLSCH_alloc_pdu2_1E[0].dl_power_off     = (transmission_mode==5 ? 0 : 1);

  DLSCH_alloc_pdu2_1E[1].rah              = 0;
  DLSCH_alloc_pdu2_1E[1].rballoc          = DLSCH_RB_ALLOC;
  DLSCH_alloc_pdu2_1E[1].TPC              = 0;
  DLSCH_alloc_pdu2_1E[1].dai              = 0;
  DLSCH_alloc_pdu2_1E[1].harq_pid         = 0;
  //DLSCH_alloc_pdu2_1E[1].tb_swap          = 0;
  DLSCH_alloc_pdu2_1E[1].mcs             = mcs_i;
  DLSCH_alloc_pdu2_1E[1].ndi             = 1;
  DLSCH_alloc_pdu2_1E[1].rv              = 0;
  // Forget second codeword
  DLSCH_alloc_pdu2_1E[1].tpmi             = (transmission_mode>=5 ? 5 : 0) ;  // precoding
  DLSCH_alloc_pdu2_1E[1].dl_power_off     = (transmission_mode==5 ? 0 : 1);

  eNB2UE[0] = new_channel_desc_scm(PHY_vars_eNB->lte_frame_parms.nb_antennas_tx,
                                   PHY_vars_UE->lte_frame_parms.nb_antennas_rx,
                                   channel_model,
                                   N_RB2sampling_rate(PHY_vars_eNB->lte_frame_parms.N_RB_DL),
				   N_RB2channel_bandwidth(PHY_vars_eNB->lte_frame_parms.N_RB_DL),
                                   forgetting_factor,
                                   rx_sample_offset,
                                   0);

  if(num_rounds>1) {
    for(n=1; n<4; n++)
      eNB2UE[n] = new_channel_desc_scm(PHY_vars_eNB->lte_frame_parms.nb_antennas_tx,
                                       PHY_vars_UE->lte_frame_parms.nb_antennas_rx,
                                       channel_model,
				       N_RB2sampling_rate(PHY_vars_eNB->lte_frame_parms.N_RB_DL),
				       N_RB2channel_bandwidth(PHY_vars_eNB->lte_frame_parms.N_RB_DL),
				       forgetting_factor,
                                       rx_sample_offset,
                                       0);
  }

  if (eNB2UE[0]==NULL) {
    msg("Problem generating channel model. Exiting.\n");
    exit(-1);
  }

  if ((transmission_mode == 3) || (transmission_mode==4))
    Kmimo=2;
  else
    Kmimo=1;

  switch (ue_category) {
  case 1:
    Nsoft = 250368;
    break;
  case 2:
  case 3:
    Nsoft = 1237248;
    break;
  case 4:
    Nsoft = 1827072;
    break;
  default:
    printf("Unsupported UE category %d\n",ue_category);
    exit(-1);
    break;
  }

  for (k=0; k<n_users; k++) {
    // Create transport channel structures for 2 transport blocks (MIMO)
    for (i=0; i<2; i++) {
      PHY_vars_eNB->dlsch_eNB[k][i] = new_eNB_dlsch(Kmimo,8,Nsoft,N_RB_DL,0,&PHY_vars_eNB->lte_frame_parms);

      if (!PHY_vars_eNB->dlsch_eNB[k][i]) {
        printf("Can't get eNB dlsch structures\n");
        exit(-1);
      } else {
         // this initilisation may should be moved to another place
         for (j=0; j<4; j++) { // antenna port 5,7-14

           ue_spec_bf_weights = PHY_vars_eNB->dlsch_eNB[k][i]->ue_spec_bf_weights[j]; 

           for (aa=0; aa<frame_parms->nb_antennas_tx; aa++) {
             for (re=0;re<frame_parms->ofdm_symbol_size;re++) {
               if (n_tx_phy==1 || n_tx_phy==2)
                 ue_spec_bf_weights[aa][re] = 0x00007fff;
               else if (n_tx_phy==4 || n_tx_phy==8)
                 ue_spec_bf_weights[aa][re] = 0x00007fff>>1;
               else if (n_tx_phy==16)
                 ue_spec_bf_weights[aa][re] = 0x00007fff>>2;
               else if (n_tx_phy==64)
                 ue_spec_bf_weights[aa][re] = 0x00007fff>>4;
             }
           }
         } 
      }

      PHY_vars_eNB->dlsch_eNB[k][i]->rnti = n_rnti+k;
    }
  }

  for (i=0; i<2; i++) {
    PHY_vars_UE->dlsch_ue[0][i]  = new_ue_dlsch(Kmimo,8,Nsoft,MAX_TURBO_ITERATIONS,N_RB_DL,0);

    if (!PHY_vars_UE->dlsch_ue[0][i]) {
      printf("Can't get ue dlsch structures\n");
      exit(-1);
    }

    PHY_vars_UE->dlsch_ue[0][i]->rnti   = n_rnti;
  }

  // structure for SIC at UE
  PHY_vars_UE->dlsch_eNB[0] = new_eNB_dlsch(Kmimo,8,Nsoft,N_RB_DL,0,&PHY_vars_eNB->lte_frame_parms);

  if (DLSCH_alloc_pdu2_1E[0].tpmi == 5) {

    PHY_vars_eNB->eNB_UE_stats[0].DL_pmi_single = (unsigned short)(taus()&0xffff);

    if (n_users>1)
      PHY_vars_eNB->eNB_UE_stats[1].DL_pmi_single = (PHY_vars_eNB->eNB_UE_stats[0].DL_pmi_single ^ 0x1555); //opposite PMI
  } else {
    PHY_vars_eNB->eNB_UE_stats[0].DL_pmi_single = 0;

    if (n_users>1)
      PHY_vars_eNB->eNB_UE_stats[1].DL_pmi_single = 0;
  }


  if (input_fd==NULL) {


    /*
    // common DCI
    memcpy(&dci_alloc[num_dci].dci_pdu[0],&CCCH_alloc_pdu,sizeof(DCI1A_5MHz_TDD_1_6_t));
    dci_alloc[num_dci].dci_length = sizeof_DCI1A_5MHz_TDD_1_6_t;
    dci_alloc[num_dci].L          = 2;
    dci_alloc[num_dci].rnti       = SI_RNTI;
    num_dci++;
    num_common_dci++;
    */

    // UE specific DCI
    for(k=0; k<n_users; k++) {
      switch(transmission_mode) {
      case 1:
      case 2:
      case 7:
        if (common_flag == 0) {

          if (PHY_vars_eNB->lte_frame_parms.frame_type == TDD) {

            switch (PHY_vars_eNB->lte_frame_parms.N_RB_DL) {
            case 6:
              dci_length = sizeof_DCI1_1_5MHz_TDD_t;
              dci_length_bytes = sizeof(DCI1_1_5MHz_TDD_t);
              ((DCI1_1_5MHz_TDD_t *)&DLSCH_alloc_pdu_1[k])->rah              = 0;
              ((DCI1_1_5MHz_TDD_t *)&DLSCH_alloc_pdu_1[k])->rballoc          = DLSCH_RB_ALLOC;
              ((DCI1_1_5MHz_TDD_t *)&DLSCH_alloc_pdu_1[k])->TPC              = 0;
              ((DCI1_1_5MHz_TDD_t *)&DLSCH_alloc_pdu_1[k])->dai              = 0;
              ((DCI1_1_5MHz_TDD_t *)&DLSCH_alloc_pdu_1[k])->harq_pid         = 0;
              ((DCI1_1_5MHz_TDD_t *)&DLSCH_alloc_pdu_1[k])->mcs             = mcs1;
              ((DCI1_1_5MHz_TDD_t *)&DLSCH_alloc_pdu_1[k])->ndi             = 1;
              ((DCI1_1_5MHz_TDD_t *)&DLSCH_alloc_pdu_1[k])->rv              = 0;
              break;

            case 25:
              dci_length = sizeof_DCI1_5MHz_TDD_t;
              dci_length_bytes = sizeof(DCI1_5MHz_TDD_t);
              ((DCI1_5MHz_TDD_t *)&DLSCH_alloc_pdu_1[k])->rah              = 0;
              ((DCI1_5MHz_TDD_t *)&DLSCH_alloc_pdu_1[k])->rballoc          = DLSCH_RB_ALLOC;
              ((DCI1_5MHz_TDD_t *)&DLSCH_alloc_pdu_1[k])->TPC              = 0;
              ((DCI1_5MHz_TDD_t *)&DLSCH_alloc_pdu_1[k])->dai              = 0;
              ((DCI1_5MHz_TDD_t *)&DLSCH_alloc_pdu_1[k])->harq_pid         = 0;
              ((DCI1_5MHz_TDD_t *)&DLSCH_alloc_pdu_1[k])->mcs             = mcs1;
              ((DCI1_5MHz_TDD_t *)&DLSCH_alloc_pdu_1[k])->ndi             = 1;
              ((DCI1_5MHz_TDD_t *)&DLSCH_alloc_pdu_1[k])->rv              = 0;
              break;

            case 50:
              dci_length = sizeof_DCI1_10MHz_TDD_t;
              dci_length_bytes = sizeof(DCI1_10MHz_TDD_t);
              ((DCI1_10MHz_TDD_t *)&DLSCH_alloc_pdu_1[k])->rah              = 0;
              ((DCI1_10MHz_TDD_t *)&DLSCH_alloc_pdu_1[k])->rballoc          = DLSCH_RB_ALLOC;
              ((DCI1_10MHz_TDD_t *)&DLSCH_alloc_pdu_1[k])->TPC              = 0;
              ((DCI1_10MHz_TDD_t *)&DLSCH_alloc_pdu_1[k])->dai              = 0;
              ((DCI1_10MHz_TDD_t *)&DLSCH_alloc_pdu_1[k])->harq_pid         = 0;
              ((DCI1_10MHz_TDD_t *)&DLSCH_alloc_pdu_1[k])->mcs             = mcs1;
              ((DCI1_10MHz_TDD_t *)&DLSCH_alloc_pdu_1[k])->ndi             = 1;
              ((DCI1_10MHz_TDD_t *)&DLSCH_alloc_pdu_1[k])->rv              = 0;
              break;

            case 100:
              ((DCI1_20MHz_TDD_t *)&DLSCH_alloc_pdu_1[k])->rah              = 0;
              ((DCI1_20MHz_TDD_t *)&DLSCH_alloc_pdu_1[k])->rballoc          = DLSCH_RB_ALLOC;
              ((DCI1_20MHz_TDD_t *)&DLSCH_alloc_pdu_1[k])->TPC              = 0;
              ((DCI1_20MHz_TDD_t *)&DLSCH_alloc_pdu_1[k])->dai              = 0;
              ((DCI1_20MHz_TDD_t *)&DLSCH_alloc_pdu_1[k])->harq_pid         = 0;
              ((DCI1_20MHz_TDD_t *)&DLSCH_alloc_pdu_1[k])->mcs             = mcs1;
              ((DCI1_20MHz_TDD_t *)&DLSCH_alloc_pdu_1[k])->ndi             = 1;
              ((DCI1_20MHz_TDD_t *)&DLSCH_alloc_pdu_1[k])->rv              = 0;
              dci_length = sizeof_DCI1_20MHz_TDD_t;
              dci_length_bytes = sizeof(DCI1_20MHz_TDD_t);
              break;
            }
          } else {
            switch (PHY_vars_eNB->lte_frame_parms.N_RB_DL) {
            case 6:
              dci_length = sizeof_DCI1_1_5MHz_FDD_t;
              dci_length_bytes = sizeof(DCI1_1_5MHz_FDD_t);
              ((DCI1_1_5MHz_FDD_t *)&DLSCH_alloc_pdu_1[k])->rah              = 0;
              ((DCI1_1_5MHz_FDD_t *)&DLSCH_alloc_pdu_1[k])->rballoc          = DLSCH_RB_ALLOC;
              ((DCI1_1_5MHz_FDD_t *)&DLSCH_alloc_pdu_1[k])->TPC              = 0;
              ((DCI1_1_5MHz_FDD_t *)&DLSCH_alloc_pdu_1[k])->harq_pid         = 0;
              ((DCI1_1_5MHz_FDD_t *)&DLSCH_alloc_pdu_1[k])->mcs             = mcs1;
              ((DCI1_1_5MHz_FDD_t *)&DLSCH_alloc_pdu_1[k])->ndi             = 1;
              ((DCI1_1_5MHz_FDD_t *)&DLSCH_alloc_pdu_1[k])->rv              = 0;
              break;

            case 25:
              dci_length = sizeof_DCI1_5MHz_FDD_t;
              dci_length_bytes = sizeof(DCI1_5MHz_FDD_t);
              ((DCI1_5MHz_FDD_t *)&DLSCH_alloc_pdu_1[k])->rah              = 0;
              ((DCI1_5MHz_FDD_t *)&DLSCH_alloc_pdu_1[k])->rballoc          = DLSCH_RB_ALLOC;
              ((DCI1_5MHz_FDD_t *)&DLSCH_alloc_pdu_1[k])->TPC              = 0;
              ((DCI1_5MHz_FDD_t *)&DLSCH_alloc_pdu_1[k])->harq_pid         = 0;
              ((DCI1_5MHz_FDD_t *)&DLSCH_alloc_pdu_1[k])->mcs             = mcs1;
              ((DCI1_5MHz_FDD_t *)&DLSCH_alloc_pdu_1[k])->ndi             = 1;
              ((DCI1_5MHz_FDD_t *)&DLSCH_alloc_pdu_1[k])->rv              = 0;
              break;

            case 50:
              dci_length = sizeof_DCI1_10MHz_FDD_t;
              dci_length_bytes = sizeof(DCI1_10MHz_FDD_t);
              ((DCI1_10MHz_FDD_t *)&DLSCH_alloc_pdu_1[k])->rah              = 0;
              ((DCI1_10MHz_FDD_t *)&DLSCH_alloc_pdu_1[k])->rballoc          = DLSCH_RB_ALLOC;
              ((DCI1_10MHz_FDD_t *)&DLSCH_alloc_pdu_1[k])->TPC              = 0;
              ((DCI1_10MHz_FDD_t *)&DLSCH_alloc_pdu_1[k])->harq_pid         = 0;
              ((DCI1_10MHz_FDD_t *)&DLSCH_alloc_pdu_1[k])->mcs             = mcs1;
              ((DCI1_10MHz_FDD_t *)&DLSCH_alloc_pdu_1[k])->ndi             = 1;
              ((DCI1_10MHz_FDD_t *)&DLSCH_alloc_pdu_1[k])->rv              = 0;
              break;

            case 100:
              dci_length = sizeof_DCI1_20MHz_FDD_t;
              dci_length_bytes = sizeof(DCI1_20MHz_FDD_t);
              ((DCI1_20MHz_FDD_t *)&DLSCH_alloc_pdu_1[k])->rah              = 0;
              ((DCI1_20MHz_FDD_t *)&DLSCH_alloc_pdu_1[k])->rballoc          = DLSCH_RB_ALLOC;
              ((DCI1_20MHz_FDD_t *)&DLSCH_alloc_pdu_1[k])->TPC              = 0;
              ((DCI1_20MHz_FDD_t *)&DLSCH_alloc_pdu_1[k])->harq_pid         = 0;
              ((DCI1_20MHz_FDD_t *)&DLSCH_alloc_pdu_1[k])->mcs             = mcs1;
              ((DCI1_20MHz_FDD_t *)&DLSCH_alloc_pdu_1[k])->ndi             = 1;
              ((DCI1_20MHz_FDD_t *)&DLSCH_alloc_pdu_1[k])->rv              = 0;
              break;
            }
          }

          memcpy(&dci_alloc[num_dci].dci_pdu[0],&DLSCH_alloc_pdu_1[k],dci_length_bytes);
          dci_alloc[num_dci].dci_length = dci_length;
          dci_alloc[num_dci].L          = 1;
          dci_alloc[num_dci].rnti       = n_rnti+k;
          dci_alloc[num_dci].format     = format1;
          dump_dci(&PHY_vars_eNB->lte_frame_parms,&dci_alloc[num_dci]);

          printf("Generating dlsch params for user %d\n",k);
          generate_eNB_dlsch_params_from_dci(0,
					     subframe,
                                             &DLSCH_alloc_pdu_1[0],
                                             n_rnti+k,
                                             format1,
                                             PHY_vars_eNB->dlsch_eNB[0],
                                             &PHY_vars_eNB->lte_frame_parms,
                                             PHY_vars_eNB->pdsch_config_dedicated,
                                             SI_RNTI,
                                             0,
                                             P_RNTI,
                                             PHY_vars_eNB->eNB_UE_stats[0].DL_pmi_single);

          if(transmission_mode==7)
	    PHY_vars_eNB->dlsch_eNB[0][0]->harq_processes[0]->mimo_mode = TM7; //Xiwen: to check about harq_pid

          num_dci++;
          num_ue_spec_dci++;
        } else {
          if (PHY_vars_eNB->lte_frame_parms.frame_type == TDD) {

            switch (PHY_vars_eNB->lte_frame_parms.N_RB_DL) {
            case 6:
              dci_length = sizeof_DCI1A_1_5MHz_TDD_1_6_t;
              dci_length_bytes = sizeof(DCI1A_1_5MHz_TDD_1_6_t);
              ((DCI1A_1_5MHz_TDD_1_6_t *)&DLSCH_alloc_pdu_1[k])->type             = 1;
              ((DCI1A_1_5MHz_TDD_1_6_t *)&DLSCH_alloc_pdu_1[k])->vrb_type         = 0;
              ((DCI1A_1_5MHz_TDD_1_6_t *)&DLSCH_alloc_pdu_1[k])->rballoc          = computeRIV(PHY_vars_eNB->lte_frame_parms.N_RB_DL,0,9);
              ((DCI1A_1_5MHz_TDD_1_6_t *)&DLSCH_alloc_pdu_1[k])->TPC              = TPC;
              ((DCI1A_1_5MHz_TDD_1_6_t *)&DLSCH_alloc_pdu_1[k])->dai              = 0;
              ((DCI1A_1_5MHz_TDD_1_6_t *)&DLSCH_alloc_pdu_1[k])->harq_pid         = 0;
              ((DCI1A_1_5MHz_TDD_1_6_t *)&DLSCH_alloc_pdu_1[k])->mcs             = mcs1;
              ((DCI1A_1_5MHz_TDD_1_6_t *)&DLSCH_alloc_pdu_1[k])->ndi             = 0;
              ((DCI1A_1_5MHz_TDD_1_6_t *)&DLSCH_alloc_pdu_1[k])->rv              = 0;
              break;

            case 25:
              dci_length = sizeof_DCI1A_5MHz_TDD_1_6_t;
              dci_length_bytes = sizeof(DCI1A_5MHz_TDD_1_6_t);
              ((DCI1A_5MHz_TDD_1_6_t *)&DLSCH_alloc_pdu_1[k])->type             = 1;
              ((DCI1A_5MHz_TDD_1_6_t *)&DLSCH_alloc_pdu_1[k])->vrb_type         = 0;
              ((DCI1A_5MHz_TDD_1_6_t *)&DLSCH_alloc_pdu_1[k])->rballoc          = computeRIV(PHY_vars_eNB->lte_frame_parms.N_RB_DL,0,9);
              ((DCI1A_5MHz_TDD_1_6_t *)&DLSCH_alloc_pdu_1[k])->TPC              = TPC;
              ((DCI1A_5MHz_TDD_1_6_t *)&DLSCH_alloc_pdu_1[k])->dai              = 0;
              ((DCI1A_5MHz_TDD_1_6_t *)&DLSCH_alloc_pdu_1[k])->harq_pid         = 0;
              ((DCI1A_5MHz_TDD_1_6_t *)&DLSCH_alloc_pdu_1[k])->mcs             = mcs1;
              ((DCI1A_5MHz_TDD_1_6_t *)&DLSCH_alloc_pdu_1[k])->ndi             = 0;
              ((DCI1A_5MHz_TDD_1_6_t *)&DLSCH_alloc_pdu_1[k])->rv              = 1;
              break;

            case 50:
              dci_length = sizeof_DCI1A_10MHz_TDD_1_6_t;
              dci_length_bytes = sizeof(DCI1A_10MHz_TDD_1_6_t);
              ((DCI1A_10MHz_TDD_1_6_t *)&DLSCH_alloc_pdu_1[k])->type             = 1;
              ((DCI1A_10MHz_TDD_1_6_t *)&DLSCH_alloc_pdu_1[k])->vrb_type         = 1;
              ((DCI1A_10MHz_TDD_1_6_t *)&DLSCH_alloc_pdu_1[k])->rballoc          = computeRIV(PHY_vars_eNB->lte_frame_parms.N_RB_DL,0,9);
              ((DCI1A_10MHz_TDD_1_6_t *)&DLSCH_alloc_pdu_1[k])->TPC              = TPC;
              ((DCI1A_10MHz_TDD_1_6_t *)&DLSCH_alloc_pdu_1[k])->dai              = 0;
              ((DCI1A_10MHz_TDD_1_6_t *)&DLSCH_alloc_pdu_1[k])->harq_pid         = 0;
              ((DCI1A_10MHz_TDD_1_6_t *)&DLSCH_alloc_pdu_1[k])->mcs             = mcs1;
              ((DCI1A_10MHz_TDD_1_6_t *)&DLSCH_alloc_pdu_1[k])->ndi             = 0;
              ((DCI1A_10MHz_TDD_1_6_t *)&DLSCH_alloc_pdu_1[k])->rv              = 0;
              break;

            case 100:
              ((DCI1A_20MHz_TDD_1_6_t *)&DLSCH_alloc_pdu_1[k])->type             = 1;
              ((DCI1A_20MHz_TDD_1_6_t *)&DLSCH_alloc_pdu_1[k])->vrb_type         = 1;
              ((DCI1A_20MHz_TDD_1_6_t *)&DLSCH_alloc_pdu_1[k])->rballoc          = computeRIV(PHY_vars_eNB->lte_frame_parms.N_RB_DL,0,9);
              ((DCI1A_20MHz_TDD_1_6_t *)&DLSCH_alloc_pdu_1[k])->TPC              = TPC;
              ((DCI1A_20MHz_TDD_1_6_t *)&DLSCH_alloc_pdu_1[k])->dai              = 0;
              ((DCI1A_20MHz_TDD_1_6_t *)&DLSCH_alloc_pdu_1[k])->harq_pid         = 0;
              ((DCI1A_20MHz_TDD_1_6_t *)&DLSCH_alloc_pdu_1[k])->mcs             = mcs1;
              ((DCI1A_20MHz_TDD_1_6_t *)&DLSCH_alloc_pdu_1[k])->ndi             = 0;
              ((DCI1A_20MHz_TDD_1_6_t *)&DLSCH_alloc_pdu_1[k])->rv              = 0;
              dci_length = sizeof_DCI1A_20MHz_TDD_1_6_t;
              dci_length_bytes = sizeof(DCI1A_20MHz_TDD_1_6_t);
              break;
            }
          } else {
            switch (PHY_vars_eNB->lte_frame_parms.N_RB_DL) {
            case 6:
              dci_length = sizeof_DCI1A_1_5MHz_FDD_t;
              dci_length_bytes = sizeof(DCI1A_1_5MHz_FDD_t);
              ((DCI1A_1_5MHz_FDD_t *)&DLSCH_alloc_pdu_1[k])->type             = 1;
              ((DCI1A_1_5MHz_FDD_t *)&DLSCH_alloc_pdu_1[k])->vrb_type         = 1;
              ((DCI1A_1_5MHz_FDD_t *)&DLSCH_alloc_pdu_1[k])->rballoc          = computeRIV(PHY_vars_eNB->lte_frame_parms.N_RB_DL,0,9);
              ((DCI1A_1_5MHz_FDD_t *)&DLSCH_alloc_pdu_1[k])->TPC              = TPC;
              ((DCI1A_1_5MHz_FDD_t *)&DLSCH_alloc_pdu_1[k])->harq_pid         = 0;
              ((DCI1A_1_5MHz_FDD_t *)&DLSCH_alloc_pdu_1[k])->mcs             = mcs1;
              ((DCI1A_1_5MHz_FDD_t *)&DLSCH_alloc_pdu_1[k])->ndi             = 0;
              ((DCI1A_1_5MHz_FDD_t *)&DLSCH_alloc_pdu_1[k])->rv              = 0;
              break;

            case 25:
              dci_length = sizeof_DCI1A_5MHz_FDD_t;
              dci_length_bytes = sizeof(DCI1A_5MHz_FDD_t);
              ((DCI1A_5MHz_FDD_t *)&DLSCH_alloc_pdu_1[k])->type             = 1;
              ((DCI1A_5MHz_FDD_t *)&DLSCH_alloc_pdu_1[k])->vrb_type         = 1;
              ((DCI1A_5MHz_FDD_t *)&DLSCH_alloc_pdu_1[k])->rballoc          = computeRIV(PHY_vars_eNB->lte_frame_parms.N_RB_DL,0,9);
              ((DCI1A_5MHz_FDD_t *)&DLSCH_alloc_pdu_1[k])->TPC              = TPC;
              ((DCI1A_5MHz_FDD_t *)&DLSCH_alloc_pdu_1[k])->harq_pid         = 0;
              ((DCI1A_5MHz_FDD_t *)&DLSCH_alloc_pdu_1[k])->mcs             = mcs1;
              ((DCI1A_5MHz_FDD_t *)&DLSCH_alloc_pdu_1[k])->ndi             = 0;
              ((DCI1A_5MHz_FDD_t *)&DLSCH_alloc_pdu_1[k])->rv              = 0;
              break;

            case 50:
              dci_length = sizeof_DCI1A_10MHz_FDD_t;
              dci_length_bytes = sizeof(DCI1A_10MHz_FDD_t);
              ((DCI1A_10MHz_FDD_t *)&DLSCH_alloc_pdu_1[k])->type             = 1;
              ((DCI1A_10MHz_FDD_t *)&DLSCH_alloc_pdu_1[k])->vrb_type         = 1;
              ((DCI1A_10MHz_FDD_t *)&DLSCH_alloc_pdu_1[k])->rballoc          = computeRIV(PHY_vars_eNB->lte_frame_parms.N_RB_DL,0,9);
              ((DCI1A_10MHz_FDD_t *)&DLSCH_alloc_pdu_1[k])->TPC              = TPC;
              ((DCI1A_10MHz_FDD_t *)&DLSCH_alloc_pdu_1[k])->harq_pid         = 0;
              ((DCI1A_10MHz_FDD_t *)&DLSCH_alloc_pdu_1[k])->mcs             = mcs1;
              ((DCI1A_10MHz_FDD_t *)&DLSCH_alloc_pdu_1[k])->ndi             = 0;
              ((DCI1A_10MHz_FDD_t *)&DLSCH_alloc_pdu_1[k])->rv              = 0;
              break;

            case 100:
              dci_length = sizeof_DCI1A_20MHz_FDD_t;
              dci_length_bytes = sizeof(DCI1A_20MHz_FDD_t);
              ((DCI1A_20MHz_FDD_t *)&DLSCH_alloc_pdu_1[k])->type             = 1;
              ((DCI1A_20MHz_FDD_t *)&DLSCH_alloc_pdu_1[k])->vrb_type         = 1;
              ((DCI1A_20MHz_FDD_t *)&DLSCH_alloc_pdu_1[k])->rballoc          = computeRIV(PHY_vars_eNB->lte_frame_parms.N_RB_DL,0,9);
              ((DCI1A_20MHz_FDD_t *)&DLSCH_alloc_pdu_1[k])->TPC              = TPC;
              ((DCI1A_20MHz_FDD_t *)&DLSCH_alloc_pdu_1[k])->harq_pid         = 0;
              ((DCI1A_20MHz_FDD_t *)&DLSCH_alloc_pdu_1[k])->mcs             = mcs1;
              ((DCI1A_20MHz_FDD_t *)&DLSCH_alloc_pdu_1[k])->ndi             = 0;
              ((DCI1A_20MHz_FDD_t *)&DLSCH_alloc_pdu_1[k])->rv              = 0;
              break;
            }
          }

          memcpy(&dci_alloc[num_dci].dci_pdu[0],&DLSCH_alloc_pdu_1[k],dci_length_bytes);
          dci_alloc[num_dci].dci_length = dci_length;
          dci_alloc[num_dci].L          = 1;
          dci_alloc[num_dci].rnti       = SI_RNTI;
          dci_alloc[num_dci].format     = format1A;
          dci_alloc[num_dci].firstCCE       = 0;
          dump_dci(&PHY_vars_eNB->lte_frame_parms,&dci_alloc[num_dci]);

          printf("Generating dlsch params for user %d\n",k);
          generate_eNB_dlsch_params_from_dci(0,
					     subframe,
                                             &DLSCH_alloc_pdu_1[0],
                                             SI_RNTI,
                                             format1A,
                                             PHY_vars_eNB->dlsch_eNB[0],
                                             &PHY_vars_eNB->lte_frame_parms,
                                             PHY_vars_eNB->pdsch_config_dedicated,
                                             SI_RNTI,
                                             0,
                                             P_RNTI,
                                             PHY_vars_eNB->eNB_UE_stats[0].DL_pmi_single);

          num_common_dci++;
          num_dci++;

        }
       
        break;

      case 3:
        if (common_flag == 0) {

          if (PHY_vars_eNB->lte_frame_parms.nb_antennas_tx == 2) {

            if (PHY_vars_eNB->lte_frame_parms.frame_type == TDD) {

              switch (PHY_vars_eNB->lte_frame_parms.N_RB_DL) {
              case 6:
                dci_length = sizeof_DCI2A_1_5MHz_2A_TDD_t;
                dci_length_bytes = sizeof(DCI2A_1_5MHz_2A_TDD_t);
                ((DCI2A_1_5MHz_2A_TDD_t *)&DLSCH_alloc_pdu_1[k])->rballoc          = DLSCH_RB_ALLOC;
                ((DCI2A_1_5MHz_2A_TDD_t *)&DLSCH_alloc_pdu_1[k])->TPC              = 0;
                ((DCI2A_1_5MHz_2A_TDD_t *)&DLSCH_alloc_pdu_1[k])->dai              = 0;
                ((DCI2A_1_5MHz_2A_TDD_t *)&DLSCH_alloc_pdu_1[k])->harq_pid         = 0;
                ((DCI2A_1_5MHz_2A_TDD_t *)&DLSCH_alloc_pdu_1[k])->mcs1             = mcs1;
                ((DCI2A_1_5MHz_2A_TDD_t *)&DLSCH_alloc_pdu_1[k])->ndi1             = 1;
                ((DCI2A_1_5MHz_2A_TDD_t *)&DLSCH_alloc_pdu_1[k])->rv1              = 0;
                ((DCI2A_1_5MHz_2A_TDD_t *)&DLSCH_alloc_pdu_1[k])->mcs2             = mcs2;
                ((DCI2A_1_5MHz_2A_TDD_t *)&DLSCH_alloc_pdu_1[k])->ndi2             = 1;
                ((DCI2A_1_5MHz_2A_TDD_t *)&DLSCH_alloc_pdu_1[k])->rv2              = 0;
                break;

              case 25:
                dci_length = sizeof_DCI2A_5MHz_2A_TDD_t;
                dci_length_bytes = sizeof(DCI2A_5MHz_2A_TDD_t);
                ((DCI2A_5MHz_2A_TDD_t *)&DLSCH_alloc_pdu_1[k])->rah              = 0;
                ((DCI2A_5MHz_2A_TDD_t *)&DLSCH_alloc_pdu_1[k])->rballoc          = DLSCH_RB_ALLOC;
                ((DCI2A_5MHz_2A_TDD_t *)&DLSCH_alloc_pdu_1[k])->TPC              = 0;
                ((DCI2A_5MHz_2A_TDD_t *)&DLSCH_alloc_pdu_1[k])->dai              = 0;
                ((DCI2A_5MHz_2A_TDD_t *)&DLSCH_alloc_pdu_1[k])->harq_pid         = 0;
                ((DCI2A_5MHz_2A_TDD_t *)&DLSCH_alloc_pdu_1[k])->mcs1             = mcs1;
                ((DCI2A_5MHz_2A_TDD_t *)&DLSCH_alloc_pdu_1[k])->ndi1             = 1;
                ((DCI2A_5MHz_2A_TDD_t *)&DLSCH_alloc_pdu_1[k])->rv1              = 0;
                ((DCI2A_5MHz_2A_TDD_t *)&DLSCH_alloc_pdu_1[k])->mcs2             = mcs2;
                ((DCI2A_5MHz_2A_TDD_t *)&DLSCH_alloc_pdu_1[k])->ndi2             = 1;
                ((DCI2A_5MHz_2A_TDD_t *)&DLSCH_alloc_pdu_1[k])->rv2              = 0;
                break;

              case 50:
                dci_length = sizeof_DCI2A_10MHz_2A_TDD_t;
                dci_length_bytes = sizeof(DCI2A_10MHz_2A_TDD_t);
                ((DCI2A_10MHz_2A_TDD_t *)&DLSCH_alloc_pdu_1[k])->rah              = 0;
                ((DCI2A_10MHz_2A_TDD_t *)&DLSCH_alloc_pdu_1[k])->rballoc          = DLSCH_RB_ALLOC;
                ((DCI2A_10MHz_2A_TDD_t *)&DLSCH_alloc_pdu_1[k])->TPC              = 0;
                ((DCI2A_10MHz_2A_TDD_t *)&DLSCH_alloc_pdu_1[k])->dai              = 0;
                ((DCI2A_10MHz_2A_TDD_t *)&DLSCH_alloc_pdu_1[k])->harq_pid         = 0;
                ((DCI2A_10MHz_2A_TDD_t *)&DLSCH_alloc_pdu_1[k])->mcs1             = mcs1;
                ((DCI2A_10MHz_2A_TDD_t *)&DLSCH_alloc_pdu_1[k])->ndi1             = 1;
                ((DCI2A_10MHz_2A_TDD_t *)&DLSCH_alloc_pdu_1[k])->rv1              = 0;
                ((DCI2A_10MHz_2A_TDD_t *)&DLSCH_alloc_pdu_1[k])->mcs2             = mcs2;
                ((DCI2A_10MHz_2A_TDD_t *)&DLSCH_alloc_pdu_1[k])->ndi2             = 1;
                ((DCI2A_10MHz_2A_TDD_t *)&DLSCH_alloc_pdu_1[k])->rv2              = 0;
                break;

              case 100:
                ((DCI2A_20MHz_2A_TDD_t *)&DLSCH_alloc_pdu_1[k])->rah              = 0;
                ((DCI2A_20MHz_2A_TDD_t *)&DLSCH_alloc_pdu_1[k])->rballoc          = DLSCH_RB_ALLOC;
                ((DCI2A_20MHz_2A_TDD_t *)&DLSCH_alloc_pdu_1[k])->TPC              = 0;
                ((DCI2A_20MHz_2A_TDD_t *)&DLSCH_alloc_pdu_1[k])->dai              = 0;
                ((DCI2A_20MHz_2A_TDD_t *)&DLSCH_alloc_pdu_1[k])->harq_pid         = 0;
                ((DCI2A_20MHz_2A_TDD_t *)&DLSCH_alloc_pdu_1[k])->mcs1             = mcs1;
                ((DCI2A_20MHz_2A_TDD_t *)&DLSCH_alloc_pdu_1[k])->ndi1             = 1;
                ((DCI2A_20MHz_2A_TDD_t *)&DLSCH_alloc_pdu_1[k])->rv1              = 0;
                ((DCI2A_20MHz_2A_TDD_t *)&DLSCH_alloc_pdu_1[k])->mcs2             = mcs2;
                ((DCI2A_20MHz_2A_TDD_t *)&DLSCH_alloc_pdu_1[k])->ndi2             = 1;
                ((DCI2A_20MHz_2A_TDD_t *)&DLSCH_alloc_pdu_1[k])->rv2              = 0;
                dci_length = sizeof_DCI2A_20MHz_2A_TDD_t;
                dci_length_bytes = sizeof(DCI2A_20MHz_2A_TDD_t);
                break;
              }
            }

            else {
              switch (PHY_vars_eNB->lte_frame_parms.N_RB_DL) {
              case 6:
                dci_length = sizeof_DCI2A_1_5MHz_2A_FDD_t;
                dci_length_bytes = sizeof(DCI2A_1_5MHz_2A_FDD_t);
                ((DCI2A_1_5MHz_2A_FDD_t *)&DLSCH_alloc_pdu_1[k])->rballoc          = DLSCH_RB_ALLOC;
                ((DCI2A_1_5MHz_2A_FDD_t *)&DLSCH_alloc_pdu_1[k])->TPC              = 0;
                ((DCI2A_1_5MHz_2A_FDD_t *)&DLSCH_alloc_pdu_1[k])->harq_pid         = 0;
                ((DCI2A_1_5MHz_2A_FDD_t *)&DLSCH_alloc_pdu_1[k])->mcs1             = mcs1;
                ((DCI2A_1_5MHz_2A_FDD_t *)&DLSCH_alloc_pdu_1[k])->ndi1             = 1;
                ((DCI2A_1_5MHz_2A_FDD_t *)&DLSCH_alloc_pdu_1[k])->rv1              = 0;
                ((DCI2A_1_5MHz_2A_FDD_t *)&DLSCH_alloc_pdu_1[k])->mcs2             = mcs2;
                ((DCI2A_1_5MHz_2A_FDD_t *)&DLSCH_alloc_pdu_1[k])->ndi2             = 1;
                ((DCI2A_1_5MHz_2A_FDD_t *)&DLSCH_alloc_pdu_1[k])->rv2              = 0;
                break;

              case 25:
                dci_length = sizeof_DCI2A_5MHz_2A_FDD_t;
                dci_length_bytes = sizeof(DCI2A_5MHz_2A_FDD_t);
                ((DCI2A_5MHz_2A_FDD_t *)&DLSCH_alloc_pdu_1[k])->rah              = 0;
                ((DCI2A_5MHz_2A_FDD_t *)&DLSCH_alloc_pdu_1[k])->rballoc          = DLSCH_RB_ALLOC;
                ((DCI2A_5MHz_2A_FDD_t *)&DLSCH_alloc_pdu_1[k])->TPC              = 0;
                ((DCI2A_5MHz_2A_FDD_t *)&DLSCH_alloc_pdu_1[k])->harq_pid         = 0;
                ((DCI2A_5MHz_2A_FDD_t *)&DLSCH_alloc_pdu_1[k])->mcs1             = mcs1;
                ((DCI2A_5MHz_2A_FDD_t *)&DLSCH_alloc_pdu_1[k])->ndi1             = 1;
                ((DCI2A_5MHz_2A_FDD_t *)&DLSCH_alloc_pdu_1[k])->rv1              = 0;
                ((DCI2A_5MHz_2A_FDD_t *)&DLSCH_alloc_pdu_1[k])->mcs2             = mcs2;
                ((DCI2A_5MHz_2A_FDD_t *)&DLSCH_alloc_pdu_1[k])->ndi2             = 1;
                ((DCI2A_5MHz_2A_FDD_t *)&DLSCH_alloc_pdu_1[k])->rv2              = 0;
                break;

              case 50:
                dci_length = sizeof_DCI2A_10MHz_2A_FDD_t;
                dci_length_bytes = sizeof(DCI2A_10MHz_2A_FDD_t);
                ((DCI2A_10MHz_2A_FDD_t *)&DLSCH_alloc_pdu_1[k])->rah              = 0;
                ((DCI2A_10MHz_2A_FDD_t *)&DLSCH_alloc_pdu_1[k])->rballoc          = DLSCH_RB_ALLOC;
                ((DCI2A_10MHz_2A_FDD_t *)&DLSCH_alloc_pdu_1[k])->TPC              = 0;
                ((DCI2A_10MHz_2A_FDD_t *)&DLSCH_alloc_pdu_1[k])->harq_pid         = 0;
                ((DCI2A_10MHz_2A_FDD_t *)&DLSCH_alloc_pdu_1[k])->mcs1             = mcs1;
                ((DCI2A_10MHz_2A_FDD_t *)&DLSCH_alloc_pdu_1[k])->ndi1             = 1;
                ((DCI2A_10MHz_2A_FDD_t *)&DLSCH_alloc_pdu_1[k])->rv1              = 0;
                ((DCI2A_10MHz_2A_FDD_t *)&DLSCH_alloc_pdu_1[k])->mcs2             = mcs2;
                ((DCI2A_10MHz_2A_FDD_t *)&DLSCH_alloc_pdu_1[k])->ndi2             = 1;
                ((DCI2A_10MHz_2A_FDD_t *)&DLSCH_alloc_pdu_1[k])->rv2              = 0;
                break;

              case 100:
                dci_length = sizeof_DCI2A_20MHz_2A_FDD_t;
                dci_length_bytes = sizeof(DCI2A_20MHz_2A_FDD_t);
                ((DCI2A_20MHz_2A_FDD_t *)&DLSCH_alloc_pdu_1[k])->rah              = 0;
                ((DCI2A_20MHz_2A_FDD_t *)&DLSCH_alloc_pdu_1[k])->rballoc          = DLSCH_RB_ALLOC;
                ((DCI2A_20MHz_2A_FDD_t *)&DLSCH_alloc_pdu_1[k])->TPC              = 0;
                ((DCI2A_20MHz_2A_FDD_t *)&DLSCH_alloc_pdu_1[k])->harq_pid         = 0;
                ((DCI2A_20MHz_2A_FDD_t *)&DLSCH_alloc_pdu_1[k])->mcs1             = mcs1;
                ((DCI2A_20MHz_2A_FDD_t *)&DLSCH_alloc_pdu_1[k])->ndi1             = 1;
                ((DCI2A_20MHz_2A_FDD_t *)&DLSCH_alloc_pdu_1[k])->rv1              = 0;
                ((DCI2A_20MHz_2A_FDD_t *)&DLSCH_alloc_pdu_1[k])->mcs2             = mcs2;
                ((DCI2A_20MHz_2A_FDD_t *)&DLSCH_alloc_pdu_1[k])->ndi2             = 1;
                ((DCI2A_20MHz_2A_FDD_t *)&DLSCH_alloc_pdu_1[k])->rv2              = 0;
                break;
              }
            }
          } else if (PHY_vars_eNB->lte_frame_parms.nb_antennas_tx == 4) {

          }

          memcpy(&dci_alloc[num_dci].dci_pdu[0],&DLSCH_alloc_pdu_1[k],dci_length_bytes);
          dci_alloc[num_dci].dci_length = dci_length;
          dci_alloc[num_dci].L          = 1;
          dci_alloc[num_dci].rnti       = n_rnti+k;
          dci_alloc[num_dci].format     = format2A;
          dump_dci(&PHY_vars_eNB->lte_frame_parms,&dci_alloc[num_dci]);

          printf("Generating dlsch params for user %d / format 2A (%d)\n",k,format2A);
          generate_eNB_dlsch_params_from_dci(0,
					     subframe,
                                             &DLSCH_alloc_pdu_1[0],
                                             n_rnti+k,
                                             format2A,
                                             PHY_vars_eNB->dlsch_eNB[0],
                                             &PHY_vars_eNB->lte_frame_parms,
                                             PHY_vars_eNB->pdsch_config_dedicated,
                                             SI_RNTI,
                                             0,
                                             P_RNTI,
                                             PHY_vars_eNB->eNB_UE_stats[0].DL_pmi_single);

          num_dci++;
          num_ue_spec_dci++;
        } else {
          if (PHY_vars_eNB->lte_frame_parms.frame_type == TDD) {

            switch (PHY_vars_eNB->lte_frame_parms.N_RB_DL) {
            case 6:
              dci_length = sizeof_DCI1A_1_5MHz_TDD_1_6_t;
              dci_length_bytes = sizeof(DCI1A_1_5MHz_TDD_1_6_t);
              ((DCI1A_1_5MHz_TDD_1_6_t *)&DLSCH_alloc_pdu_1[k])->type             = 1;
              ((DCI1A_1_5MHz_TDD_1_6_t *)&DLSCH_alloc_pdu_1[k])->vrb_type         = 0;
              ((DCI1A_1_5MHz_TDD_1_6_t *)&DLSCH_alloc_pdu_1[k])->rballoc          = computeRIV(PHY_vars_eNB->lte_frame_parms.N_RB_DL,0,9);
              ((DCI1A_1_5MHz_TDD_1_6_t *)&DLSCH_alloc_pdu_1[k])->TPC              = TPC;
              ((DCI1A_1_5MHz_TDD_1_6_t *)&DLSCH_alloc_pdu_1[k])->dai              = 0;
              ((DCI1A_1_5MHz_TDD_1_6_t *)&DLSCH_alloc_pdu_1[k])->harq_pid         = 0;
              ((DCI1A_1_5MHz_TDD_1_6_t *)&DLSCH_alloc_pdu_1[k])->mcs             = mcs1;
              ((DCI1A_1_5MHz_TDD_1_6_t *)&DLSCH_alloc_pdu_1[k])->ndi             = 0;
              ((DCI1A_1_5MHz_TDD_1_6_t *)&DLSCH_alloc_pdu_1[k])->rv              = 0;
              break;

            case 25:
              dci_length = sizeof_DCI1A_5MHz_TDD_1_6_t;
              dci_length_bytes = sizeof(DCI1A_5MHz_TDD_1_6_t);
              ((DCI1A_5MHz_TDD_1_6_t *)&DLSCH_alloc_pdu_1[k])->type             = 1;
              ((DCI1A_5MHz_TDD_1_6_t *)&DLSCH_alloc_pdu_1[k])->vrb_type         = 0;
              ((DCI1A_5MHz_TDD_1_6_t *)&DLSCH_alloc_pdu_1[k])->rballoc          = computeRIV(PHY_vars_eNB->lte_frame_parms.N_RB_DL,0,9);
              ((DCI1A_5MHz_TDD_1_6_t *)&DLSCH_alloc_pdu_1[k])->TPC              = TPC;
              ((DCI1A_5MHz_TDD_1_6_t *)&DLSCH_alloc_pdu_1[k])->dai              = 0;
              ((DCI1A_5MHz_TDD_1_6_t *)&DLSCH_alloc_pdu_1[k])->harq_pid         = 0;
              ((DCI1A_5MHz_TDD_1_6_t *)&DLSCH_alloc_pdu_1[k])->mcs             = mcs1;
              ((DCI1A_5MHz_TDD_1_6_t *)&DLSCH_alloc_pdu_1[k])->ndi             = 0;
              ((DCI1A_5MHz_TDD_1_6_t *)&DLSCH_alloc_pdu_1[k])->rv              = 1;
              break;

            case 50:
              dci_length = sizeof_DCI1A_10MHz_TDD_1_6_t;
              dci_length_bytes = sizeof(DCI1A_10MHz_TDD_1_6_t);
              ((DCI1A_10MHz_TDD_1_6_t *)&DLSCH_alloc_pdu_1[k])->type             = 1;
              ((DCI1A_10MHz_TDD_1_6_t *)&DLSCH_alloc_pdu_1[k])->vrb_type         = 1;
              ((DCI1A_10MHz_TDD_1_6_t *)&DLSCH_alloc_pdu_1[k])->rballoc          = computeRIV(PHY_vars_eNB->lte_frame_parms.N_RB_DL,0,9);
              ((DCI1A_10MHz_TDD_1_6_t *)&DLSCH_alloc_pdu_1[k])->TPC              = TPC;
              ((DCI1A_10MHz_TDD_1_6_t *)&DLSCH_alloc_pdu_1[k])->dai              = 0;
              ((DCI1A_10MHz_TDD_1_6_t *)&DLSCH_alloc_pdu_1[k])->harq_pid         = 0;
              ((DCI1A_10MHz_TDD_1_6_t *)&DLSCH_alloc_pdu_1[k])->mcs             = mcs1;
              ((DCI1A_10MHz_TDD_1_6_t *)&DLSCH_alloc_pdu_1[k])->ndi             = 0;
              ((DCI1A_10MHz_TDD_1_6_t *)&DLSCH_alloc_pdu_1[k])->rv              = 0;
              break;

            case 100:
              ((DCI1A_20MHz_TDD_1_6_t *)&DLSCH_alloc_pdu_1[k])->type             = 1;
              ((DCI1A_20MHz_TDD_1_6_t *)&DLSCH_alloc_pdu_1[k])->vrb_type         = 1;
              ((DCI1A_20MHz_TDD_1_6_t *)&DLSCH_alloc_pdu_1[k])->rballoc          = computeRIV(PHY_vars_eNB->lte_frame_parms.N_RB_DL,0,9);
              ((DCI1A_20MHz_TDD_1_6_t *)&DLSCH_alloc_pdu_1[k])->TPC              = TPC;
              ((DCI1A_20MHz_TDD_1_6_t *)&DLSCH_alloc_pdu_1[k])->dai              = 0;
              ((DCI1A_20MHz_TDD_1_6_t *)&DLSCH_alloc_pdu_1[k])->harq_pid         = 0;
              ((DCI1A_20MHz_TDD_1_6_t *)&DLSCH_alloc_pdu_1[k])->mcs             = mcs1;
              ((DCI1A_20MHz_TDD_1_6_t *)&DLSCH_alloc_pdu_1[k])->ndi             = 0;
              ((DCI1A_20MHz_TDD_1_6_t *)&DLSCH_alloc_pdu_1[k])->rv              = 0;
              dci_length = sizeof_DCI1A_20MHz_TDD_1_6_t;
              dci_length_bytes = sizeof(DCI1A_20MHz_TDD_1_6_t);
              break;
            }
          } else {
            switch (PHY_vars_eNB->lte_frame_parms.N_RB_DL) {
            case 6:
              dci_length = sizeof_DCI1A_1_5MHz_FDD_t;
              dci_length_bytes = sizeof(DCI1A_1_5MHz_FDD_t);
              ((DCI1A_1_5MHz_FDD_t *)&DLSCH_alloc_pdu_1[k])->type             = 1;
              ((DCI1A_1_5MHz_FDD_t *)&DLSCH_alloc_pdu_1[k])->vrb_type         = 1;
              ((DCI1A_1_5MHz_FDD_t *)&DLSCH_alloc_pdu_1[k])->rballoc          = computeRIV(PHY_vars_eNB->lte_frame_parms.N_RB_DL,0,9);
              ((DCI1A_1_5MHz_FDD_t *)&DLSCH_alloc_pdu_1[k])->TPC              = TPC;
              ((DCI1A_1_5MHz_FDD_t *)&DLSCH_alloc_pdu_1[k])->harq_pid         = 0;
              ((DCI1A_1_5MHz_FDD_t *)&DLSCH_alloc_pdu_1[k])->mcs             = mcs1;
              ((DCI1A_1_5MHz_FDD_t *)&DLSCH_alloc_pdu_1[k])->ndi             = 0;
              ((DCI1A_1_5MHz_FDD_t *)&DLSCH_alloc_pdu_1[k])->rv              = 0;
              break;

            case 25:
              dci_length = sizeof_DCI1A_5MHz_FDD_t;
              dci_length_bytes = sizeof(DCI1A_5MHz_FDD_t);
              ((DCI1A_5MHz_FDD_t *)&DLSCH_alloc_pdu_1[k])->type             = 1;
              ((DCI1A_5MHz_FDD_t *)&DLSCH_alloc_pdu_1[k])->vrb_type         = 1;
              ((DCI1A_5MHz_FDD_t *)&DLSCH_alloc_pdu_1[k])->rballoc          = computeRIV(PHY_vars_eNB->lte_frame_parms.N_RB_DL,0,9);
              ((DCI1A_5MHz_FDD_t *)&DLSCH_alloc_pdu_1[k])->TPC              = TPC;
              ((DCI1A_5MHz_FDD_t *)&DLSCH_alloc_pdu_1[k])->harq_pid         = 0;
              ((DCI1A_5MHz_FDD_t *)&DLSCH_alloc_pdu_1[k])->mcs             = mcs1;
              ((DCI1A_5MHz_FDD_t *)&DLSCH_alloc_pdu_1[k])->ndi             = 0;
              ((DCI1A_5MHz_FDD_t *)&DLSCH_alloc_pdu_1[k])->rv              = 0;
              break;

            case 50:
              dci_length = sizeof_DCI1A_10MHz_FDD_t;
              dci_length_bytes = sizeof(DCI1A_10MHz_FDD_t);
              ((DCI1A_10MHz_FDD_t *)&DLSCH_alloc_pdu_1[k])->type             = 1;
              ((DCI1A_10MHz_FDD_t *)&DLSCH_alloc_pdu_1[k])->vrb_type         = 1;
              ((DCI1A_10MHz_FDD_t *)&DLSCH_alloc_pdu_1[k])->rballoc          = computeRIV(PHY_vars_eNB->lte_frame_parms.N_RB_DL,0,9);
              ((DCI1A_10MHz_FDD_t *)&DLSCH_alloc_pdu_1[k])->TPC              = TPC;
              ((DCI1A_10MHz_FDD_t *)&DLSCH_alloc_pdu_1[k])->harq_pid         = 0;
              ((DCI1A_10MHz_FDD_t *)&DLSCH_alloc_pdu_1[k])->mcs             = mcs1;
              ((DCI1A_10MHz_FDD_t *)&DLSCH_alloc_pdu_1[k])->ndi             = 0;
              ((DCI1A_10MHz_FDD_t *)&DLSCH_alloc_pdu_1[k])->rv              = 0;
              break;

            case 100:
              dci_length = sizeof_DCI1A_20MHz_FDD_t;
              dci_length_bytes = sizeof(DCI1A_20MHz_FDD_t);
              ((DCI1A_20MHz_FDD_t *)&DLSCH_alloc_pdu_1[k])->type             = 1;
              ((DCI1A_20MHz_FDD_t *)&DLSCH_alloc_pdu_1[k])->vrb_type         = 1;
              ((DCI1A_20MHz_FDD_t *)&DLSCH_alloc_pdu_1[k])->rballoc          = computeRIV(PHY_vars_eNB->lte_frame_parms.N_RB_DL,0,9);
              ((DCI1A_20MHz_FDD_t *)&DLSCH_alloc_pdu_1[k])->TPC              = TPC;
              ((DCI1A_20MHz_FDD_t *)&DLSCH_alloc_pdu_1[k])->harq_pid         = 0;
              ((DCI1A_20MHz_FDD_t *)&DLSCH_alloc_pdu_1[k])->mcs             = mcs1;
              ((DCI1A_20MHz_FDD_t *)&DLSCH_alloc_pdu_1[k])->ndi             = 0;
              ((DCI1A_20MHz_FDD_t *)&DLSCH_alloc_pdu_1[k])->rv              = 0;
              break;
            }
          }

          memcpy(&dci_alloc[num_dci].dci_pdu[0],&DLSCH_alloc_pdu_1[k],dci_length_bytes);
          dci_alloc[num_dci].dci_length = dci_length;
          dci_alloc[num_dci].L          = 1;
          dci_alloc[num_dci].rnti       = SI_RNTI;
          dci_alloc[num_dci].format     = format1A;
          dci_alloc[num_dci].firstCCE       = 0;
          dump_dci(&PHY_vars_eNB->lte_frame_parms,&dci_alloc[num_dci]);

          printf("Generating dlsch params for user %d\n",k);
          generate_eNB_dlsch_params_from_dci(0,
					     subframe,
                                             &DLSCH_alloc_pdu_1[0],
                                             SI_RNTI,
                                             format1A,
                                             PHY_vars_eNB->dlsch_eNB[0],
                                             &PHY_vars_eNB->lte_frame_parms,
                                             PHY_vars_eNB->pdsch_config_dedicated,
                                             SI_RNTI,
                                             0,
                                             P_RNTI,
                                             PHY_vars_eNB->eNB_UE_stats[0].DL_pmi_single);

          num_common_dci++;
          num_dci++;

        }

        printf("Generated DCI format 2A (Transmission Mode 3)\n");
        break;

      case 4:
        if (common_flag == 0) {

          if (PHY_vars_eNB->lte_frame_parms.nb_antennas_tx == 2) {

            if (PHY_vars_eNB->lte_frame_parms.frame_type == TDD) {

              switch (PHY_vars_eNB->lte_frame_parms.N_RB_DL) {
              case 6:
                dci_length = sizeof_DCI2_1_5MHz_2A_TDD_t;
                dci_length_bytes = sizeof(DCI2_1_5MHz_2A_TDD_t);
                ((DCI2_1_5MHz_2A_TDD_t *)&DLSCH_alloc_pdu_1[k])->rballoc          = DLSCH_RB_ALLOC;
                ((DCI2_1_5MHz_2A_TDD_t *)&DLSCH_alloc_pdu_1[k])->TPC              = 0;
                ((DCI2_1_5MHz_2A_TDD_t *)&DLSCH_alloc_pdu_1[k])->dai              = 0;
                ((DCI2_1_5MHz_2A_TDD_t *)&DLSCH_alloc_pdu_1[k])->harq_pid         = 0;
                ((DCI2_1_5MHz_2A_TDD_t *)&DLSCH_alloc_pdu_1[k])->mcs1             = mcs1;
                ((DCI2_1_5MHz_2A_TDD_t *)&DLSCH_alloc_pdu_1[k])->ndi1             = 1;
                ((DCI2_1_5MHz_2A_TDD_t *)&DLSCH_alloc_pdu_1[k])->rv1              = 0;
                ((DCI2_1_5MHz_2A_TDD_t *)&DLSCH_alloc_pdu_1[k])->mcs2             = mcs2;
                ((DCI2_1_5MHz_2A_TDD_t *)&DLSCH_alloc_pdu_1[k])->ndi2             = 1;
                ((DCI2_1_5MHz_2A_TDD_t *)&DLSCH_alloc_pdu_1[k])->rv2              = 0;
                break;

              case 25:
                dci_length = sizeof_DCI2_5MHz_2A_TDD_t;
                dci_length_bytes = sizeof(DCI2_5MHz_2A_TDD_t);
                ((DCI2_5MHz_2A_TDD_t *)&DLSCH_alloc_pdu_1[k])->rah              = 0;
                ((DCI2_5MHz_2A_TDD_t *)&DLSCH_alloc_pdu_1[k])->rballoc          = DLSCH_RB_ALLOC;
                ((DCI2_5MHz_2A_TDD_t *)&DLSCH_alloc_pdu_1[k])->TPC              = 0;
                ((DCI2_5MHz_2A_TDD_t *)&DLSCH_alloc_pdu_1[k])->dai              = 0;
                ((DCI2_5MHz_2A_TDD_t *)&DLSCH_alloc_pdu_1[k])->harq_pid         = 0;
                ((DCI2_5MHz_2A_TDD_t *)&DLSCH_alloc_pdu_1[k])->mcs1             = mcs1;
                ((DCI2_5MHz_2A_TDD_t *)&DLSCH_alloc_pdu_1[k])->ndi1             = 1;
                ((DCI2_5MHz_2A_TDD_t *)&DLSCH_alloc_pdu_1[k])->rv1              = 0;
                ((DCI2_5MHz_2A_TDD_t *)&DLSCH_alloc_pdu_1[k])->mcs2             = mcs2;
                ((DCI2_5MHz_2A_TDD_t *)&DLSCH_alloc_pdu_1[k])->ndi2             = 1;
                ((DCI2_5MHz_2A_TDD_t *)&DLSCH_alloc_pdu_1[k])->rv2              = 0;
                break;

              case 50:
                dci_length = sizeof_DCI2_10MHz_2A_TDD_t;
                dci_length_bytes = sizeof(DCI2_10MHz_2A_TDD_t);
                ((DCI2_10MHz_2A_TDD_t *)&DLSCH_alloc_pdu_1[k])->rah              = 0;
                ((DCI2_10MHz_2A_TDD_t *)&DLSCH_alloc_pdu_1[k])->rballoc          = DLSCH_RB_ALLOC;
                ((DCI2_10MHz_2A_TDD_t *)&DLSCH_alloc_pdu_1[k])->TPC              = 0;
                ((DCI2_10MHz_2A_TDD_t *)&DLSCH_alloc_pdu_1[k])->dai              = 0;
                ((DCI2_10MHz_2A_TDD_t *)&DLSCH_alloc_pdu_1[k])->harq_pid         = 0;
                ((DCI2_10MHz_2A_TDD_t *)&DLSCH_alloc_pdu_1[k])->mcs1             = mcs1;
                ((DCI2_10MHz_2A_TDD_t *)&DLSCH_alloc_pdu_1[k])->ndi1             = 1;
                ((DCI2_10MHz_2A_TDD_t *)&DLSCH_alloc_pdu_1[k])->rv1              = 0;
                ((DCI2_10MHz_2A_TDD_t *)&DLSCH_alloc_pdu_1[k])->mcs2             = mcs2;
                ((DCI2_10MHz_2A_TDD_t *)&DLSCH_alloc_pdu_1[k])->ndi2             = 1;
                ((DCI2_10MHz_2A_TDD_t *)&DLSCH_alloc_pdu_1[k])->rv2              = 0;
                break;

              case 100:
                ((DCI2_20MHz_2A_TDD_t *)&DLSCH_alloc_pdu_1[k])->rah              = 0;
                ((DCI2_20MHz_2A_TDD_t *)&DLSCH_alloc_pdu_1[k])->rballoc          = DLSCH_RB_ALLOC;
                ((DCI2_20MHz_2A_TDD_t *)&DLSCH_alloc_pdu_1[k])->TPC              = 0;
                ((DCI2_20MHz_2A_TDD_t *)&DLSCH_alloc_pdu_1[k])->dai              = 0;
                ((DCI2_20MHz_2A_TDD_t *)&DLSCH_alloc_pdu_1[k])->harq_pid         = 0;
                ((DCI2_20MHz_2A_TDD_t *)&DLSCH_alloc_pdu_1[k])->mcs1             = mcs1;
                ((DCI2_20MHz_2A_TDD_t *)&DLSCH_alloc_pdu_1[k])->ndi1             = 1;
                ((DCI2_20MHz_2A_TDD_t *)&DLSCH_alloc_pdu_1[k])->rv1              = 0;
                ((DCI2_20MHz_2A_TDD_t *)&DLSCH_alloc_pdu_1[k])->mcs2             = mcs2;
                ((DCI2_20MHz_2A_TDD_t *)&DLSCH_alloc_pdu_1[k])->ndi2             = 1;
                ((DCI2_20MHz_2A_TDD_t *)&DLSCH_alloc_pdu_1[k])->rv2              = 0;
                dci_length = sizeof_DCI2_20MHz_2A_TDD_t;
                dci_length_bytes = sizeof(DCI2_20MHz_2A_TDD_t);
                break;
              }
            }

            else {
              switch (PHY_vars_eNB->lte_frame_parms.N_RB_DL) {
              case 6:
                dci_length = sizeof_DCI2_1_5MHz_2A_FDD_t;
                dci_length_bytes = sizeof(DCI2_1_5MHz_2A_FDD_t);
                ((DCI2_1_5MHz_2A_FDD_t *)&DLSCH_alloc_pdu_1[k])->rballoc          = DLSCH_RB_ALLOC;
                ((DCI2_1_5MHz_2A_FDD_t *)&DLSCH_alloc_pdu_1[k])->TPC              = 0;
                ((DCI2_1_5MHz_2A_FDD_t *)&DLSCH_alloc_pdu_1[k])->harq_pid         = 0;
                ((DCI2_1_5MHz_2A_FDD_t *)&DLSCH_alloc_pdu_1[k])->mcs1             = mcs1;
                ((DCI2_1_5MHz_2A_FDD_t *)&DLSCH_alloc_pdu_1[k])->ndi1             = 1;
                ((DCI2_1_5MHz_2A_FDD_t *)&DLSCH_alloc_pdu_1[k])->rv1              = 0;
                ((DCI2_1_5MHz_2A_FDD_t *)&DLSCH_alloc_pdu_1[k])->mcs2             = mcs2;
                ((DCI2_1_5MHz_2A_FDD_t *)&DLSCH_alloc_pdu_1[k])->ndi2             = 1;
                ((DCI2_1_5MHz_2A_FDD_t *)&DLSCH_alloc_pdu_1[k])->rv2              = 0;
                break;

              case 25:
                dci_length = sizeof_DCI2_5MHz_2A_FDD_t;
                dci_length_bytes = sizeof(DCI2_5MHz_2A_FDD_t);
                ((DCI2_5MHz_2A_FDD_t *)&DLSCH_alloc_pdu_1[k])->rah              = 0;
                ((DCI2_5MHz_2A_FDD_t *)&DLSCH_alloc_pdu_1[k])->rballoc          = DLSCH_RB_ALLOC;
                ((DCI2_5MHz_2A_FDD_t *)&DLSCH_alloc_pdu_1[k])->TPC              = 0;
                ((DCI2_5MHz_2A_FDD_t *)&DLSCH_alloc_pdu_1[k])->harq_pid         = 0;
                ((DCI2_5MHz_2A_FDD_t *)&DLSCH_alloc_pdu_1[k])->mcs1             = mcs1;
                ((DCI2_5MHz_2A_FDD_t *)&DLSCH_alloc_pdu_1[k])->ndi1             = 1;
                ((DCI2_5MHz_2A_FDD_t *)&DLSCH_alloc_pdu_1[k])->rv1              = 0;
                ((DCI2_5MHz_2A_FDD_t *)&DLSCH_alloc_pdu_1[k])->mcs2             = mcs2;
                ((DCI2_5MHz_2A_FDD_t *)&DLSCH_alloc_pdu_1[k])->ndi2             = 1;
                ((DCI2_5MHz_2A_FDD_t *)&DLSCH_alloc_pdu_1[k])->rv2              = 0;
                break;

              case 50:
                dci_length = sizeof_DCI2_10MHz_2A_FDD_t;
                dci_length_bytes = sizeof(DCI2_10MHz_2A_FDD_t);
                ((DCI2_10MHz_2A_FDD_t *)&DLSCH_alloc_pdu_1[k])->rah              = 0;
                ((DCI2_10MHz_2A_FDD_t *)&DLSCH_alloc_pdu_1[k])->rballoc          = DLSCH_RB_ALLOC;
                ((DCI2_10MHz_2A_FDD_t *)&DLSCH_alloc_pdu_1[k])->TPC              = 0;
                ((DCI2_10MHz_2A_FDD_t *)&DLSCH_alloc_pdu_1[k])->harq_pid         = 0;
                ((DCI2_10MHz_2A_FDD_t *)&DLSCH_alloc_pdu_1[k])->mcs1             = mcs1;
                ((DCI2_10MHz_2A_FDD_t *)&DLSCH_alloc_pdu_1[k])->ndi1             = 1;
                ((DCI2_10MHz_2A_FDD_t *)&DLSCH_alloc_pdu_1[k])->rv1              = 0;
                ((DCI2_10MHz_2A_FDD_t *)&DLSCH_alloc_pdu_1[k])->mcs2             = mcs2;
                ((DCI2_10MHz_2A_FDD_t *)&DLSCH_alloc_pdu_1[k])->ndi2             = 1;
                ((DCI2_10MHz_2A_FDD_t *)&DLSCH_alloc_pdu_1[k])->rv2              = 0;
                break;

              case 100:
                dci_length = sizeof_DCI2_20MHz_2A_FDD_t;
                dci_length_bytes = sizeof(DCI2_20MHz_2A_FDD_t);
                ((DCI2_20MHz_2A_FDD_t *)&DLSCH_alloc_pdu_1[k])->rah              = 0;
                ((DCI2_20MHz_2A_FDD_t *)&DLSCH_alloc_pdu_1[k])->rballoc          = DLSCH_RB_ALLOC;
                ((DCI2_20MHz_2A_FDD_t *)&DLSCH_alloc_pdu_1[k])->TPC              = 0;
                ((DCI2_20MHz_2A_FDD_t *)&DLSCH_alloc_pdu_1[k])->harq_pid         = 0;
                ((DCI2_20MHz_2A_FDD_t *)&DLSCH_alloc_pdu_1[k])->mcs1             = mcs1;
                ((DCI2_20MHz_2A_FDD_t *)&DLSCH_alloc_pdu_1[k])->ndi1             = 1;
                ((DCI2_20MHz_2A_FDD_t *)&DLSCH_alloc_pdu_1[k])->rv1              = 0;
                ((DCI2_20MHz_2A_FDD_t *)&DLSCH_alloc_pdu_1[k])->mcs2             = mcs2;
                ((DCI2_20MHz_2A_FDD_t *)&DLSCH_alloc_pdu_1[k])->ndi2             = 1;
                ((DCI2_20MHz_2A_FDD_t *)&DLSCH_alloc_pdu_1[k])->rv2              = 0;
                break;
              }
            }
          } else if (PHY_vars_eNB->lte_frame_parms.nb_antennas_tx == 4) {

          }

          memcpy(&dci_alloc[num_dci].dci_pdu[0],&DLSCH_alloc_pdu_1[k],dci_length_bytes);
          dci_alloc[num_dci].dci_length = dci_length;
          dci_alloc[num_dci].L          = 1;
          dci_alloc[num_dci].rnti       = n_rnti+k;
          dci_alloc[num_dci].format     = format2;
          dump_dci(&PHY_vars_eNB->lte_frame_parms,&dci_alloc[num_dci]);

          printf("Generating dlsch params for user %d\n",k);
          generate_eNB_dlsch_params_from_dci(0,
					     subframe,
                                             &DLSCH_alloc_pdu_1[0],
                                             n_rnti+k,
                                             format2,
                                             PHY_vars_eNB->dlsch_eNB[0],
                                             &PHY_vars_eNB->lte_frame_parms,
                                             PHY_vars_eNB->pdsch_config_dedicated,
                                             SI_RNTI,
                                             0,
                                             P_RNTI,
                                             PHY_vars_eNB->eNB_UE_stats[0].DL_pmi_single);

          num_dci++;
          num_ue_spec_dci++;
        } else {
          if (PHY_vars_eNB->lte_frame_parms.frame_type == TDD) {

            switch (PHY_vars_eNB->lte_frame_parms.N_RB_DL) {
            case 6:
              dci_length = sizeof_DCI1A_1_5MHz_TDD_1_6_t;
              dci_length_bytes = sizeof(DCI1A_1_5MHz_TDD_1_6_t);
              ((DCI1A_1_5MHz_TDD_1_6_t *)&DLSCH_alloc_pdu_1[k])->type             = 1;
              ((DCI1A_1_5MHz_TDD_1_6_t *)&DLSCH_alloc_pdu_1[k])->vrb_type         = 0;
              ((DCI1A_1_5MHz_TDD_1_6_t *)&DLSCH_alloc_pdu_1[k])->rballoc          = computeRIV(PHY_vars_eNB->lte_frame_parms.N_RB_DL,0,9);
              ((DCI1A_1_5MHz_TDD_1_6_t *)&DLSCH_alloc_pdu_1[k])->TPC              = TPC;
              ((DCI1A_1_5MHz_TDD_1_6_t *)&DLSCH_alloc_pdu_1[k])->dai              = 0;
              ((DCI1A_1_5MHz_TDD_1_6_t *)&DLSCH_alloc_pdu_1[k])->harq_pid         = 0;
              ((DCI1A_1_5MHz_TDD_1_6_t *)&DLSCH_alloc_pdu_1[k])->mcs             = mcs1;
              ((DCI1A_1_5MHz_TDD_1_6_t *)&DLSCH_alloc_pdu_1[k])->ndi             = 0;
              ((DCI1A_1_5MHz_TDD_1_6_t *)&DLSCH_alloc_pdu_1[k])->rv              = 0;
              break;

            case 25:
              dci_length = sizeof_DCI1A_5MHz_TDD_1_6_t;
              dci_length_bytes = sizeof(DCI1A_5MHz_TDD_1_6_t);
              ((DCI1A_5MHz_TDD_1_6_t *)&DLSCH_alloc_pdu_1[k])->type             = 1;
              ((DCI1A_5MHz_TDD_1_6_t *)&DLSCH_alloc_pdu_1[k])->vrb_type         = 0;
              ((DCI1A_5MHz_TDD_1_6_t *)&DLSCH_alloc_pdu_1[k])->rballoc          = computeRIV(PHY_vars_eNB->lte_frame_parms.N_RB_DL,0,9);
              ((DCI1A_5MHz_TDD_1_6_t *)&DLSCH_alloc_pdu_1[k])->TPC              = TPC;
              ((DCI1A_5MHz_TDD_1_6_t *)&DLSCH_alloc_pdu_1[k])->dai              = 0;
              ((DCI1A_5MHz_TDD_1_6_t *)&DLSCH_alloc_pdu_1[k])->harq_pid         = 0;
              ((DCI1A_5MHz_TDD_1_6_t *)&DLSCH_alloc_pdu_1[k])->mcs             = mcs1;
              ((DCI1A_5MHz_TDD_1_6_t *)&DLSCH_alloc_pdu_1[k])->ndi             = 0;
              ((DCI1A_5MHz_TDD_1_6_t *)&DLSCH_alloc_pdu_1[k])->rv              = 1;
              break;

            case 50:
              dci_length = sizeof_DCI1A_10MHz_TDD_1_6_t;
              dci_length_bytes = sizeof(DCI1A_10MHz_TDD_1_6_t);
              ((DCI1A_10MHz_TDD_1_6_t *)&DLSCH_alloc_pdu_1[k])->type             = 1;
              ((DCI1A_10MHz_TDD_1_6_t *)&DLSCH_alloc_pdu_1[k])->vrb_type         = 1;
              ((DCI1A_10MHz_TDD_1_6_t *)&DLSCH_alloc_pdu_1[k])->rballoc          = computeRIV(PHY_vars_eNB->lte_frame_parms.N_RB_DL,0,9);
              ((DCI1A_10MHz_TDD_1_6_t *)&DLSCH_alloc_pdu_1[k])->TPC              = TPC;
              ((DCI1A_10MHz_TDD_1_6_t *)&DLSCH_alloc_pdu_1[k])->dai              = 0;
              ((DCI1A_10MHz_TDD_1_6_t *)&DLSCH_alloc_pdu_1[k])->harq_pid         = 0;
              ((DCI1A_10MHz_TDD_1_6_t *)&DLSCH_alloc_pdu_1[k])->mcs             = mcs1;
              ((DCI1A_10MHz_TDD_1_6_t *)&DLSCH_alloc_pdu_1[k])->ndi             = 0;
              ((DCI1A_10MHz_TDD_1_6_t *)&DLSCH_alloc_pdu_1[k])->rv              = 0;
              break;

            case 100:
              ((DCI1A_20MHz_TDD_1_6_t *)&DLSCH_alloc_pdu_1[k])->type             = 1;
              ((DCI1A_20MHz_TDD_1_6_t *)&DLSCH_alloc_pdu_1[k])->vrb_type         = 1;
              ((DCI1A_20MHz_TDD_1_6_t *)&DLSCH_alloc_pdu_1[k])->rballoc          = computeRIV(PHY_vars_eNB->lte_frame_parms.N_RB_DL,0,9);
              ((DCI1A_20MHz_TDD_1_6_t *)&DLSCH_alloc_pdu_1[k])->TPC              = TPC;
              ((DCI1A_20MHz_TDD_1_6_t *)&DLSCH_alloc_pdu_1[k])->dai              = 0;
              ((DCI1A_20MHz_TDD_1_6_t *)&DLSCH_alloc_pdu_1[k])->harq_pid         = 0;
              ((DCI1A_20MHz_TDD_1_6_t *)&DLSCH_alloc_pdu_1[k])->mcs             = mcs1;
              ((DCI1A_20MHz_TDD_1_6_t *)&DLSCH_alloc_pdu_1[k])->ndi             = 0;
              ((DCI1A_20MHz_TDD_1_6_t *)&DLSCH_alloc_pdu_1[k])->rv              = 0;
              dci_length = sizeof_DCI1A_20MHz_TDD_1_6_t;
              dci_length_bytes = sizeof(DCI1A_20MHz_TDD_1_6_t);
              break;
            }
          } else {
            switch (PHY_vars_eNB->lte_frame_parms.N_RB_DL) {
            case 6:
              dci_length = sizeof_DCI1A_1_5MHz_FDD_t;
              dci_length_bytes = sizeof(DCI1A_1_5MHz_FDD_t);
              ((DCI1A_1_5MHz_FDD_t *)&DLSCH_alloc_pdu_1[k])->type             = 1;
              ((DCI1A_1_5MHz_FDD_t *)&DLSCH_alloc_pdu_1[k])->vrb_type         = 1;
              ((DCI1A_1_5MHz_FDD_t *)&DLSCH_alloc_pdu_1[k])->rballoc          = computeRIV(PHY_vars_eNB->lte_frame_parms.N_RB_DL,0,9);
              ((DCI1A_1_5MHz_FDD_t *)&DLSCH_alloc_pdu_1[k])->TPC              = TPC;
              ((DCI1A_1_5MHz_FDD_t *)&DLSCH_alloc_pdu_1[k])->harq_pid         = 0;
              ((DCI1A_1_5MHz_FDD_t *)&DLSCH_alloc_pdu_1[k])->mcs             = mcs1;
              ((DCI1A_1_5MHz_FDD_t *)&DLSCH_alloc_pdu_1[k])->ndi             = 0;
              ((DCI1A_1_5MHz_FDD_t *)&DLSCH_alloc_pdu_1[k])->rv              = 0;
              break;

            case 25:
              dci_length = sizeof_DCI1A_5MHz_FDD_t;
              dci_length_bytes = sizeof(DCI1A_5MHz_FDD_t);
              ((DCI1A_5MHz_FDD_t *)&DLSCH_alloc_pdu_1[k])->type             = 1;
              ((DCI1A_5MHz_FDD_t *)&DLSCH_alloc_pdu_1[k])->vrb_type         = 1;
              ((DCI1A_5MHz_FDD_t *)&DLSCH_alloc_pdu_1[k])->rballoc          = computeRIV(PHY_vars_eNB->lte_frame_parms.N_RB_DL,0,9);
              ((DCI1A_5MHz_FDD_t *)&DLSCH_alloc_pdu_1[k])->TPC              = TPC;
              ((DCI1A_5MHz_FDD_t *)&DLSCH_alloc_pdu_1[k])->harq_pid         = 0;
              ((DCI1A_5MHz_FDD_t *)&DLSCH_alloc_pdu_1[k])->mcs             = mcs1;
              ((DCI1A_5MHz_FDD_t *)&DLSCH_alloc_pdu_1[k])->ndi             = 0;
              ((DCI1A_5MHz_FDD_t *)&DLSCH_alloc_pdu_1[k])->rv              = 0;
              break;

            case 50:
              dci_length = sizeof_DCI1A_10MHz_FDD_t;
              dci_length_bytes = sizeof(DCI1A_10MHz_FDD_t);
              ((DCI1A_10MHz_FDD_t *)&DLSCH_alloc_pdu_1[k])->type             = 1;
              ((DCI1A_10MHz_FDD_t *)&DLSCH_alloc_pdu_1[k])->vrb_type         = 1;
              ((DCI1A_10MHz_FDD_t *)&DLSCH_alloc_pdu_1[k])->rballoc          = computeRIV(PHY_vars_eNB->lte_frame_parms.N_RB_DL,0,9);
              ((DCI1A_10MHz_FDD_t *)&DLSCH_alloc_pdu_1[k])->TPC              = TPC;
              ((DCI1A_10MHz_FDD_t *)&DLSCH_alloc_pdu_1[k])->harq_pid         = 0;
              ((DCI1A_10MHz_FDD_t *)&DLSCH_alloc_pdu_1[k])->mcs             = mcs1;
              ((DCI1A_10MHz_FDD_t *)&DLSCH_alloc_pdu_1[k])->ndi             = 0;
              ((DCI1A_10MHz_FDD_t *)&DLSCH_alloc_pdu_1[k])->rv              = 0;
              break;

            case 100:
              dci_length = sizeof_DCI1A_20MHz_FDD_t;
              dci_length_bytes = sizeof(DCI1A_20MHz_FDD_t);
              ((DCI1A_20MHz_FDD_t *)&DLSCH_alloc_pdu_1[k])->type             = 1;
              ((DCI1A_20MHz_FDD_t *)&DLSCH_alloc_pdu_1[k])->vrb_type         = 1;
              ((DCI1A_20MHz_FDD_t *)&DLSCH_alloc_pdu_1[k])->rballoc          = computeRIV(PHY_vars_eNB->lte_frame_parms.N_RB_DL,0,9);
              ((DCI1A_20MHz_FDD_t *)&DLSCH_alloc_pdu_1[k])->TPC              = TPC;
              ((DCI1A_20MHz_FDD_t *)&DLSCH_alloc_pdu_1[k])->harq_pid         = 0;
              ((DCI1A_20MHz_FDD_t *)&DLSCH_alloc_pdu_1[k])->mcs             = mcs1;
              ((DCI1A_20MHz_FDD_t *)&DLSCH_alloc_pdu_1[k])->ndi             = 0;
              ((DCI1A_20MHz_FDD_t *)&DLSCH_alloc_pdu_1[k])->rv              = 0;
              break;
            }
          }

          memcpy(&dci_alloc[num_dci].dci_pdu[0],&DLSCH_alloc_pdu_1[k],dci_length_bytes);
          dci_alloc[num_dci].dci_length = dci_length;
          dci_alloc[num_dci].L          = 1;
          dci_alloc[num_dci].rnti       = SI_RNTI;
          dci_alloc[num_dci].format     = format1A;
          dci_alloc[num_dci].firstCCE       = 0;
          dump_dci(&PHY_vars_eNB->lte_frame_parms,&dci_alloc[num_dci]);

          printf("Generating dlsch params for user %d\n",k);
          generate_eNB_dlsch_params_from_dci(0,
					     subframe,
                                             &DLSCH_alloc_pdu_1[0],
                                             SI_RNTI,
                                             format1A,
                                             PHY_vars_eNB->dlsch_eNB[0],
                                             &PHY_vars_eNB->lte_frame_parms,
                                             PHY_vars_eNB->pdsch_config_dedicated,
                                             SI_RNTI,
                                             0,
                                             P_RNTI,
                                             PHY_vars_eNB->eNB_UE_stats[0].DL_pmi_single);

          num_common_dci++;
          num_dci++;

        }

        break;

      case 5:
      case 6:
        memcpy(&dci_alloc[num_dci].dci_pdu[0],&DLSCH_alloc_pdu2_1E[k],sizeof(DCI1E_5MHz_2A_M10PRB_TDD_t));
        dci_alloc[num_dci].dci_length = sizeof_DCI1E_5MHz_2A_M10PRB_TDD_t;
        dci_alloc[num_dci].L          = 1;
        dci_alloc[num_dci].rnti       = n_rnti+k;
        dci_alloc[num_dci].format     = format1E_2A_M10PRB;
        dci_alloc[num_dci].firstCCE       = 4*k;
        printf("Generating dlsch params for user %d\n",k);
        generate_eNB_dlsch_params_from_dci(0,
					   subframe,
                                           &DLSCH_alloc_pdu2_1E[k],
                                           n_rnti+k,
                                           format1E_2A_M10PRB,
                                           PHY_vars_eNB->dlsch_eNB[k],
                                           &PHY_vars_eNB->lte_frame_parms,
                                           PHY_vars_eNB->pdsch_config_dedicated,
                                           SI_RNTI,
                                           0,
                                           P_RNTI,
                                           PHY_vars_eNB->eNB_UE_stats[k].DL_pmi_single);

        dump_dci(&PHY_vars_eNB->lte_frame_parms,&dci_alloc[num_dci]);
        num_ue_spec_dci++;
        num_dci++;

        break;

      default:
        printf("Unsupported Transmission Mode!!!");
        exit(-1);
        break;
      }




      /*
      memcpy(&dci_alloc[1].dci_pdu[0],&UL_alloc_pdu,sizeof(DCI0_5MHz_TDD0_t));
      dci_alloc[1].dci_length = sizeof_DCI0_5MHz_TDD_0_t;
      dci_alloc[1].L          = 2;
      dci_alloc[1].rnti       = n_rnti;
      */
    }

    if (n_frames==1) printf("num_pdcch_symbols %d, numCCE %d => ",num_pdcch_symbols,numCCE);

    numCCE = get_nCCE(num_pdcch_symbols,&PHY_vars_eNB->lte_frame_parms,get_mi(&PHY_vars_eNB->lte_frame_parms,subframe));

    if (n_frames==1) printf("%d\n",numCCE);

    // apply RNTI-based nCCE allocation
    memset(CCE_table,0,800*sizeof(int));

    for (i=num_common_dci; i<num_dci; i++) {

      dci_alloc[i].firstCCE = get_nCCE_offset_l1(CCE_table,
						 1<<dci_alloc[i].L,
						 numCCE,
						 (dci_alloc[i].rnti==SI_RNTI)? 1 : 0,
						 dci_alloc[i].rnti,
						 subframe);

      if (n_frames==1)
        printf("dci %d: rnti %x, format %d : nCCE %d/%d\n",i,dci_alloc[i].rnti, dci_alloc[i].format,
               dci_alloc[i].firstCCE,numCCE);
    }

    for (k=0; k<n_users; k++) {

      input_buffer_length0 = PHY_vars_eNB->dlsch_eNB[k][0]->harq_processes[0]->TBS/8;
      input_buffer0[k] = (unsigned char *)malloc(input_buffer_length0+4);
      memset(input_buffer0[k],0,input_buffer_length0+4);
      input_buffer_length1 = PHY_vars_eNB->dlsch_eNB[k][1]->harq_processes[0]->TBS/8;
      input_buffer1[k] = (unsigned char *)malloc(input_buffer_length1+4);
      memset(input_buffer1[k],0,input_buffer_length1+4);

      if (input_trch_file==0) {
        for (i=0; i<input_buffer_length0; i++) {
          //input_buffer0[k][i] = (unsigned char)(i&0xff);
          input_buffer0[k][i] = (unsigned char)(taus()&0xff);
        }

        for (i=0; i<input_buffer_length1; i++) {
          input_buffer1[k][i]= (unsigned char)(taus()&0xff);
        }
      }

      else {
        i=0;

        while ((!feof(input_trch_fd)) && (i<input_buffer_length0<<3)) {
          ret=fscanf(input_trch_fd,"%s",input_trch_val);

          if (input_trch_val[0] == '1')
            input_buffer0[k][i>>3]+=(1<<(7-(i&7)));

          if (i<16)
            printf("input_trch_val %d : %c\n",i,input_trch_val[0]);

          i++;

          if (((i%8) == 0) && (i<17))
            printf("%x\n",input_buffer0[k][(i-1)>>3]);
        }

        printf("Read in %d bits\n",i);
      }
    }
  }

  // this is for user 0 only
  coded_bits_per_codeword = get_G(&PHY_vars_eNB->lte_frame_parms,
                                  PHY_vars_eNB->dlsch_eNB[0][0]->harq_processes[0]->nb_rb,
                                  PHY_vars_eNB->dlsch_eNB[0][0]->harq_processes[0]->rb_alloc,
                                  get_Qm(PHY_vars_eNB->dlsch_eNB[0][0]->harq_processes[0]->mcs),
                                  PHY_vars_eNB->dlsch_eNB[0][0]->harq_processes[0]->Nl,
                                  num_pdcch_symbols,
                                  0,
 				  subframe,
				  (transmission_mode<7?0:transmission_mode));

  uncoded_ber_bit = (short*) malloc(sizeof(short)*coded_bits_per_codeword);
  printf("uncoded_ber_bit=%p\n",uncoded_ber_bit);

  snr_step = input_snr_step;
  PHY_vars_UE->high_speed_flag = 0; //1
  PHY_vars_UE->ch_est_alpha=0;

  for (ch_realization=0; ch_realization<n_ch_rlz; ch_realization++) {
    if(abstx) {
      printf("**********************Channel Realization Index = %d **************************\n", ch_realization);
    }

    for (SNR=snr0; SNR<snr1; SNR+=snr_step) {
      PHY_vars_UE->frame_rx=0;
      errs[0]=0;
      errs[1]=0;
      errs[2]=0;
      errs[3]=0;
      errs2[0]=0;
      errs2[1]=0;
      errs2[2]=0;
      errs2[3]=0;
      round_trials[0] = 0;
      round_trials[1] = 0;
      round_trials[2] = 0;
      round_trials[3] = 0;

      dci_errors=0;
      //      avg_ber = 0;

      round=0;
      avg_iter = 0;
      iter_trials=0;
      reset_meas(&PHY_vars_eNB->phy_proc_tx); // total eNB tx
      reset_meas(&PHY_vars_eNB->dlsch_scrambling_stats);
      reset_meas(&PHY_vars_UE->dlsch_unscrambling_stats);
      reset_meas(&PHY_vars_eNB->ofdm_mod_stats);
      reset_meas(&PHY_vars_eNB->dlsch_modulation_stats);
      reset_meas(&PHY_vars_eNB->dlsch_encoding_stats);
      reset_meas(&PHY_vars_eNB->dlsch_interleaving_stats);
      reset_meas(&PHY_vars_eNB->dlsch_rate_matching_stats);
      reset_meas(&PHY_vars_eNB->dlsch_turbo_encoding_stats);

      reset_meas(&PHY_vars_UE->phy_proc_rx); // total UE rx
      reset_meas(&PHY_vars_UE->ofdm_demod_stats);
      reset_meas(&PHY_vars_UE->dlsch_channel_estimation_stats);
      reset_meas(&PHY_vars_UE->dlsch_freq_offset_estimation_stats);
      reset_meas(&PHY_vars_UE->rx_dft_stats);
      reset_meas(&PHY_vars_UE->dlsch_decoding_stats);
      reset_meas(&PHY_vars_UE->dlsch_turbo_decoding_stats);
      reset_meas(&PHY_vars_UE->dlsch_deinterleaving_stats);
      reset_meas(&PHY_vars_UE->dlsch_rate_unmatching_stats);
      reset_meas(&PHY_vars_UE->dlsch_tc_init_stats);
      reset_meas(&PHY_vars_UE->dlsch_tc_alpha_stats);
      reset_meas(&PHY_vars_UE->dlsch_tc_beta_stats);
      reset_meas(&PHY_vars_UE->dlsch_tc_gamma_stats);
      reset_meas(&PHY_vars_UE->dlsch_tc_ext_stats);
      reset_meas(&PHY_vars_UE->dlsch_tc_intl1_stats);
      reset_meas(&PHY_vars_UE->dlsch_tc_intl2_stats);
      // initialization
      struct list time_vector_tx;
      initialize(&time_vector_tx);
      struct list time_vector_tx_ifft;
      initialize(&time_vector_tx_ifft);
      struct list time_vector_tx_mod;
      initialize(&time_vector_tx_mod);
      struct list time_vector_tx_enc;
      initialize(&time_vector_tx_enc);

      struct list time_vector_rx;
      initialize(&time_vector_rx);
      struct list time_vector_rx_fft;
      initialize(&time_vector_rx_fft);
      struct list time_vector_rx_demod;
      initialize(&time_vector_rx_demod);
      struct list time_vector_rx_dec;
      initialize(&time_vector_rx_dec);

      for (trials = 0; trials<n_frames; trials++) {
        //  printf("Trial %d\n",trials);
        fflush(stdout);
        round=0;

        //if (trials%100==0)
        eNB2UE[0]->first_run = 1;

        ret = PHY_vars_UE->dlsch_ue[0][0]->max_turbo_iterations+1;

        while ((round < num_rounds) && (ret > PHY_vars_UE->dlsch_ue[0][0]->max_turbo_iterations)) {
              //printf("Trial %d, round %d\n",trials,round);
          round_trials[round]++;

          if(transmission_mode>=5&&transmission_mode<7)
            pmi_feedback=1;
          else
            pmi_feedback=0;

          if (abstx) {
            if (trials==0 && round==0 && SNR==snr0)  //generate a new channel
              hold_channel = 0;
            else
              hold_channel = 1;
          } else
            hold_channel = 0;//(round==0) ? 0 : 1;

PMI_FEEDBACK:

          //printf("Trial %d : Round %d, pmi_feedback %d \n",trials,round,pmi_feedback);
          for (aa=0; aa<NB_ANTENNA_PORTS_ENB; aa++) {
            memset(&PHY_vars_eNB->lte_eNB_common_vars.txdataF[eNB_id][aa][0],0,FRAME_LENGTH_COMPLEX_SAMPLES_NO_PREFIX*sizeof(mod_sym_t));
          }

          if (input_fd==NULL) {

            start_meas(&PHY_vars_eNB->phy_proc_tx);

            // Simulate HARQ procedures!!!
            if (common_flag == 0) {

              if (round == 0) {   // First round
                TB0_active = 1;

                PHY_vars_eNB->dlsch_eNB[0][0]->harq_processes[0]->rvidx = round&3;

                if (PHY_vars_eNB->lte_frame_parms.frame_type == TDD) {

                  switch (transmission_mode) {
                  case 1:
                  case 2:
                  case 7:
                    switch (PHY_vars_eNB->lte_frame_parms.N_RB_DL) {
                    case 6:
                      ((DCI1_1_5MHz_TDD_t *)&DLSCH_alloc_pdu_1[0])->ndi             = trials&1;
                      ((DCI1_1_5MHz_TDD_t *)&DLSCH_alloc_pdu_1[0])->rv              = 0;
                      memcpy(&dci_alloc[0].dci_pdu[0],&DLSCH_alloc_pdu_1[0],sizeof(DCI1_1_5MHz_TDD_t));
                      break;

                    case 25:
                      ((DCI1_5MHz_TDD_t *)&DLSCH_alloc_pdu_1[0])->ndi             = trials&1;
                      ((DCI1_5MHz_TDD_t *)&DLSCH_alloc_pdu_1[0])->rv              = 0;
                      memcpy(&dci_alloc[0].dci_pdu[0],&DLSCH_alloc_pdu_1[0],sizeof(DCI1_5MHz_TDD_t));
                      break;

                    case 50:
                      ((DCI1_10MHz_TDD_t *)&DLSCH_alloc_pdu_1[0])->ndi             = trials&1;
                      ((DCI1_10MHz_TDD_t *)&DLSCH_alloc_pdu_1[0])->rv              = 0;
                      memcpy(&dci_alloc[0].dci_pdu[0],&DLSCH_alloc_pdu_1[0],sizeof(DCI1_10MHz_TDD_t));
                      break;

                    case 100:
                      ((DCI1_20MHz_TDD_t *)&DLSCH_alloc_pdu_1[0])->ndi             = trials&1;
                      ((DCI1_20MHz_TDD_t *)&DLSCH_alloc_pdu_1[0])->rv              = 0;
                      memcpy(&dci_alloc[0].dci_pdu[0],&DLSCH_alloc_pdu_1[0],sizeof(DCI1_20MHz_TDD_t));
                      break;
                    }

                    break;

                  case 3:
                    switch (PHY_vars_eNB->lte_frame_parms.N_RB_DL) {
                    case 6:
                      ((DCI2A_1_5MHz_2A_TDD_t *)&DLSCH_alloc_pdu_1[0])->ndi1             = trials&1;
                      ((DCI2A_1_5MHz_2A_TDD_t *)&DLSCH_alloc_pdu_1[0])->rv1              = 0;
                      ((DCI2A_1_5MHz_2A_TDD_t *)&DLSCH_alloc_pdu_1[0])->ndi2             = trials&1;
                      ((DCI2A_1_5MHz_2A_TDD_t *)&DLSCH_alloc_pdu_1[0])->rv2              = 0;
                      memcpy(&dci_alloc[0].dci_pdu[0],&DLSCH_alloc_pdu_1[0],sizeof(DCI2A_1_5MHz_2A_TDD_t));
                      break;

                    case 25:
                      ((DCI2A_5MHz_2A_TDD_t *)&DLSCH_alloc_pdu_1[0])->ndi1             = trials&1;
                      ((DCI2A_5MHz_2A_TDD_t *)&DLSCH_alloc_pdu_1[0])->rv1              = 0;
                      ((DCI2A_5MHz_2A_TDD_t *)&DLSCH_alloc_pdu_1[0])->ndi2             = trials&1;
                      ((DCI2A_5MHz_2A_TDD_t *)&DLSCH_alloc_pdu_1[0])->rv2              = 0;
                      memcpy(&dci_alloc[0].dci_pdu[0],&DLSCH_alloc_pdu_1[0],sizeof(DCI2A_5MHz_2A_TDD_t));
                      break;

                    case 50:
                      ((DCI2A_10MHz_2A_TDD_t *)&DLSCH_alloc_pdu_1[0])->ndi1             = trials&1;
                      ((DCI2A_10MHz_2A_TDD_t *)&DLSCH_alloc_pdu_1[0])->rv1              = 0;
                      ((DCI2A_10MHz_2A_TDD_t *)&DLSCH_alloc_pdu_1[0])->ndi2             = trials&1;
                      ((DCI2A_10MHz_2A_TDD_t *)&DLSCH_alloc_pdu_1[0])->rv2              = 0;
                      memcpy(&dci_alloc[0].dci_pdu[0],&DLSCH_alloc_pdu_1[0],sizeof(DCI2A_10MHz_2A_TDD_t));
                      break;

                    case 100:
                      ((DCI2A_20MHz_2A_TDD_t *)&DLSCH_alloc_pdu_1[0])->ndi1             = trials&1;
                      ((DCI2A_20MHz_2A_TDD_t *)&DLSCH_alloc_pdu_1[0])->rv1              = 0;
                      ((DCI2A_20MHz_2A_TDD_t *)&DLSCH_alloc_pdu_1[0])->ndi2             = trials&1;
                      ((DCI2A_20MHz_2A_TDD_t *)&DLSCH_alloc_pdu_1[0])->rv2              = 0;
                      memcpy(&dci_alloc[0].dci_pdu[0],&DLSCH_alloc_pdu_1[0],sizeof(DCI2A_20MHz_2A_TDD_t));
                      break;
                    }

                    break;

                  case 5:
                    DLSCH_alloc_pdu2_1E[0].ndi             = trials&1;
                    DLSCH_alloc_pdu2_1E[0].rv              = 0;
                    memcpy(&dci_alloc[0].dci_pdu[0],&DLSCH_alloc_pdu2_1E[0],sizeof(DCI1E_5MHz_2A_M10PRB_TDD_t));
                    break;

                  }
                } else { // FDD
                  switch (transmission_mode) {
                  case 1:
                  case 2:
                  case 7:
                    switch (PHY_vars_eNB->lte_frame_parms.N_RB_DL) {
                    case 6:
                      ((DCI1_1_5MHz_FDD_t *)&DLSCH_alloc_pdu_1[0])->ndi             = trials&1;
                      ((DCI1_1_5MHz_FDD_t *)&DLSCH_alloc_pdu_1[0])->rv              = 0;
                      memcpy(&dci_alloc[0].dci_pdu[0],&DLSCH_alloc_pdu_1[0],sizeof(DCI1_1_5MHz_FDD_t));
                      break;

                    case 25:
                      ((DCI1_5MHz_FDD_t *)&DLSCH_alloc_pdu_1[0])->ndi             = trials&1;
                      ((DCI1_5MHz_FDD_t *)&DLSCH_alloc_pdu_1[0])->rv              = 0;
                      memcpy(&dci_alloc[0].dci_pdu[0],&DLSCH_alloc_pdu_1[0],sizeof(DCI1_5MHz_FDD_t));
                      break;

                    case 50:
                      ((DCI1_10MHz_FDD_t *)&DLSCH_alloc_pdu_1[0])->ndi             = trials&1;
                      ((DCI1_10MHz_FDD_t *)&DLSCH_alloc_pdu_1[0])->rv              = 0;
                      memcpy(&dci_alloc[0].dci_pdu[0],&DLSCH_alloc_pdu_1[0],sizeof(DCI1_10MHz_FDD_t));
                      break;

                    case 100:
                      ((DCI1_20MHz_FDD_t *)&DLSCH_alloc_pdu_1[0])->ndi             = trials&1;
                      ((DCI1_20MHz_FDD_t *)&DLSCH_alloc_pdu_1[0])->rv              = 0;
                      memcpy(&dci_alloc[0].dci_pdu[0],&DLSCH_alloc_pdu_1[0],sizeof(DCI1_20MHz_FDD_t));
                      break;
                    }

                    break;
                  case 3:
                    switch (PHY_vars_eNB->lte_frame_parms.N_RB_DL) {
                    case 6:
                      ((DCI2A_1_5MHz_2A_FDD_t *)&DLSCH_alloc_pdu_1[0])->ndi1             = trials&1;
                      ((DCI2A_1_5MHz_2A_FDD_t *)&DLSCH_alloc_pdu_1[0])->rv1              = 0;
                      ((DCI2A_1_5MHz_2A_FDD_t *)&DLSCH_alloc_pdu_1[0])->ndi2             = trials&1;
                      ((DCI2A_1_5MHz_2A_FDD_t *)&DLSCH_alloc_pdu_1[0])->rv2              = 0;
                      memcpy(&dci_alloc[0].dci_pdu[0],&DLSCH_alloc_pdu_1[0],sizeof(DCI2A_1_5MHz_2A_FDD_t));
                      break;

                    case 25:
                      ((DCI2A_5MHz_2A_FDD_t *)&DLSCH_alloc_pdu_1[0])->ndi1             = trials&1;
                      ((DCI2A_5MHz_2A_FDD_t *)&DLSCH_alloc_pdu_1[0])->rv1              = 0;
                      ((DCI2A_5MHz_2A_FDD_t *)&DLSCH_alloc_pdu_1[0])->ndi2             = trials&1;
                      ((DCI2A_5MHz_2A_FDD_t *)&DLSCH_alloc_pdu_1[0])->rv2              = 0;
                      memcpy(&dci_alloc[0].dci_pdu[0],&DLSCH_alloc_pdu_1[0],sizeof(DCI2A_5MHz_2A_FDD_t));
                      break;

                    case 50:
                      ((DCI2A_10MHz_2A_FDD_t *)&DLSCH_alloc_pdu_1[0])->ndi1             = trials&1;
                      ((DCI2A_10MHz_2A_FDD_t *)&DLSCH_alloc_pdu_1[0])->rv1              = 0;
                      ((DCI2A_10MHz_2A_FDD_t *)&DLSCH_alloc_pdu_1[0])->ndi2             = trials&1;
                      ((DCI2A_10MHz_2A_FDD_t *)&DLSCH_alloc_pdu_1[0])->rv2              = 0;
                      memcpy(&dci_alloc[0].dci_pdu[0],&DLSCH_alloc_pdu_1[0],sizeof(DCI2A_10MHz_2A_FDD_t));
                      break;

                    case 100:
                      ((DCI2A_20MHz_2A_FDD_t *)&DLSCH_alloc_pdu_1[0])->ndi1             = trials&1;
                      ((DCI2A_20MHz_2A_FDD_t *)&DLSCH_alloc_pdu_1[0])->rv1              = 0;
                      ((DCI2A_20MHz_2A_FDD_t *)&DLSCH_alloc_pdu_1[0])->ndi2             = trials&1;
                      ((DCI2A_20MHz_2A_FDD_t *)&DLSCH_alloc_pdu_1[0])->rv2              = 0;
                      memcpy(&dci_alloc[0].dci_pdu[0],&DLSCH_alloc_pdu_1[0],sizeof(DCI2A_20MHz_2A_FDD_t));
                      break;
                    }

                    break;

                  case 5:
                    DLSCH_alloc_pdu2_1E[0].ndi             = trials&1;
                    DLSCH_alloc_pdu2_1E[0].rv              = 0;
                    memcpy(&dci_alloc[0].dci_pdu[0],&DLSCH_alloc_pdu2_1E[0],sizeof(DCI1E_5MHz_2A_M10PRB_TDD_t));
                    break;
                  }

                }
              } else {
                PHY_vars_eNB->dlsch_eNB[0][0]->harq_processes[0]->rvidx = round&3;

                if (PHY_vars_eNB->lte_frame_parms.frame_type == TDD) {


                  switch (transmission_mode) {
                  case 1:
                  case 2:
                  case 7:
                    switch (PHY_vars_eNB->lte_frame_parms.N_RB_DL) {
                    case 6:
                      ((DCI1_1_5MHz_TDD_t *)&DLSCH_alloc_pdu_1[0])->ndi             = trials&1;
                      ((DCI1_1_5MHz_TDD_t *)&DLSCH_alloc_pdu_1[0])->rv              = round&3;;
                      memcpy(&dci_alloc[0].dci_pdu[0],&DLSCH_alloc_pdu_1[0],sizeof(DCI1_1_5MHz_TDD_t));
                      break;

                    case 25:
                      ((DCI1_5MHz_TDD_t *)&DLSCH_alloc_pdu_1[0])->ndi             = trials&1;
                      ((DCI1_5MHz_TDD_t *)&DLSCH_alloc_pdu_1[0])->rv              = round&3;
                      memcpy(&dci_alloc[0].dci_pdu[0],&DLSCH_alloc_pdu_1[0],sizeof(DCI1_5MHz_TDD_t));
                      break;

                    case 50:
                      ((DCI1_10MHz_TDD_t *)&DLSCH_alloc_pdu_1[0])->ndi             = trials&1;
                      ((DCI1_10MHz_TDD_t *)&DLSCH_alloc_pdu_1[0])->rv              = round&3;
                      memcpy(&dci_alloc[0].dci_pdu[0],&DLSCH_alloc_pdu_1[0],sizeof(DCI1_10MHz_TDD_t));
                      break;

                    case 100:
                      ((DCI1_20MHz_TDD_t *)&DLSCH_alloc_pdu_1[0])->ndi             = trials&1;
                      ((DCI1_20MHz_TDD_t *)&DLSCH_alloc_pdu_1[0])->rv              = round&3;
                      memcpy(&dci_alloc[0].dci_pdu[0],&DLSCH_alloc_pdu_1[0],sizeof(DCI1_20MHz_TDD_t));
                      break;
                    }

                    break;

                  case 3:
                    switch (PHY_vars_eNB->lte_frame_parms.N_RB_DL) {
                    case 6:
                      if (TB0_active==1) {
                        ((DCI2A_1_5MHz_2A_TDD_t *)&DLSCH_alloc_pdu_1[0])->ndi1             = trials&1;
                        ((DCI2A_1_5MHz_2A_TDD_t *)&DLSCH_alloc_pdu_1[0])->rv1              = round&3;
                        ((DCI2A_1_5MHz_2A_TDD_t *)&DLSCH_alloc_pdu_1[0])->ndi2             = trials&1;
                        ((DCI2A_1_5MHz_2A_TDD_t *)&DLSCH_alloc_pdu_1[0])->rv2              = round&3;
                      } else { // deactivate TB0
                        ((DCI2A_1_5MHz_2A_TDD_t *)&DLSCH_alloc_pdu_1[0])->mcs1             = 0;
                        ((DCI2A_1_5MHz_2A_TDD_t *)&DLSCH_alloc_pdu_1[0])->rv1              = 1;
                        ((DCI2A_1_5MHz_2A_TDD_t *)&DLSCH_alloc_pdu_1[0])->ndi2             = trials&1;
                        ((DCI2A_1_5MHz_2A_TDD_t *)&DLSCH_alloc_pdu_1[0])->rv2              = round&3;
                      }

                      memcpy(&dci_alloc[0].dci_pdu[0],&DLSCH_alloc_pdu_1[0],sizeof(DCI2A_1_5MHz_2A_TDD_t));
                      break;

                    case 25:
                      if (TB0_active==1) {
                        ((DCI2A_5MHz_2A_TDD_t *)&DLSCH_alloc_pdu_1[0])->ndi1             = trials&1;
                        ((DCI2A_5MHz_2A_TDD_t *)&DLSCH_alloc_pdu_1[0])->rv1              = round&3;
                        ((DCI2A_5MHz_2A_TDD_t *)&DLSCH_alloc_pdu_1[0])->ndi2             = trials&1;
                        ((DCI2A_5MHz_2A_TDD_t *)&DLSCH_alloc_pdu_1[0])->rv2              = round&3;
                      } else { // deactivate TB0
                        ((DCI2A_5MHz_2A_TDD_t *)&DLSCH_alloc_pdu_1[0])->mcs1             = 0;
                        ((DCI2A_5MHz_2A_TDD_t *)&DLSCH_alloc_pdu_1[0])->rv1              = 1;
                        ((DCI2A_5MHz_2A_TDD_t *)&DLSCH_alloc_pdu_1[0])->ndi2             = trials&1;
                        ((DCI2A_5MHz_2A_TDD_t *)&DLSCH_alloc_pdu_1[0])->rv2              = round&3;
                      }

                      memcpy(&dci_alloc[0].dci_pdu[0],&DLSCH_alloc_pdu_1[0],sizeof(DCI2A_5MHz_2A_TDD_t));
                      break;

                    case 50:
                      if (TB0_active==1) {
                        ((DCI2A_10MHz_2A_TDD_t *)&DLSCH_alloc_pdu_1[0])->ndi1             = trials&1;
                        ((DCI2A_10MHz_2A_TDD_t *)&DLSCH_alloc_pdu_1[0])->rv1              = round&3;
                        ((DCI2A_10MHz_2A_TDD_t *)&DLSCH_alloc_pdu_1[0])->ndi2             = trials&1;
                        ((DCI2A_10MHz_2A_TDD_t *)&DLSCH_alloc_pdu_1[0])->rv2              = round&3;
                      } else { // deactivate TB0
                        ((DCI2A_10MHz_2A_TDD_t *)&DLSCH_alloc_pdu_1[0])->mcs1             = 0;
                        ((DCI2A_10MHz_2A_TDD_t *)&DLSCH_alloc_pdu_1[0])->rv1              = 1;
                        ((DCI2A_10MHz_2A_TDD_t *)&DLSCH_alloc_pdu_1[0])->ndi2             = trials&1;
                        ((DCI2A_10MHz_2A_TDD_t *)&DLSCH_alloc_pdu_1[0])->rv2              = round&3;
                      }

                      memcpy(&dci_alloc[0].dci_pdu[0],&DLSCH_alloc_pdu_1[0],sizeof(DCI2A_10MHz_2A_TDD_t));
                      break;

                    case 100:
                      if (TB0_active==1) {
                        ((DCI2A_20MHz_2A_TDD_t *)&DLSCH_alloc_pdu_1[0])->ndi1             = trials&1;
                        ((DCI2A_20MHz_2A_TDD_t *)&DLSCH_alloc_pdu_1[0])->rv1              = round&3;
                        ((DCI2A_20MHz_2A_TDD_t *)&DLSCH_alloc_pdu_1[0])->ndi2             = trials&1;
                        ((DCI2A_20MHz_2A_TDD_t *)&DLSCH_alloc_pdu_1[0])->rv2              = round&3;
                      } else { // deactivate TB0
                        ((DCI2A_20MHz_2A_TDD_t *)&DLSCH_alloc_pdu_1[0])->mcs1             = 0;
                        ((DCI2A_20MHz_2A_TDD_t *)&DLSCH_alloc_pdu_1[0])->rv1              = 1;
                        ((DCI2A_20MHz_2A_TDD_t *)&DLSCH_alloc_pdu_1[0])->ndi2             = trials&1;
                        ((DCI2A_20MHz_2A_TDD_t *)&DLSCH_alloc_pdu_1[0])->rv2              = round&3;
                      }

                      memcpy(&dci_alloc[0].dci_pdu[0],&DLSCH_alloc_pdu_1[0],sizeof(DCI2A_20MHz_2A_TDD_t));
                      break;
                    }

                    break;

                  case 5:
                    DLSCH_alloc_pdu2_1E[0].ndi             = trials&1;
                    DLSCH_alloc_pdu2_1E[0].rv              = round&3;
                    memcpy(&dci_alloc[0].dci_pdu[0],&DLSCH_alloc_pdu2_1E[0],sizeof(DCI1E_5MHz_2A_M10PRB_TDD_t));
                    break;
                  }
                } else {
                  switch (transmission_mode) {
                  case 1:
                  case 2:
                  case 7:
                    switch (PHY_vars_eNB->lte_frame_parms.N_RB_DL) {
                    case 6:
                      ((DCI1_1_5MHz_FDD_t *)&DLSCH_alloc_pdu_1[0])->ndi             = trials&1;
                      ((DCI1_1_5MHz_FDD_t *)&DLSCH_alloc_pdu_1[0])->rv              = round&3;;
                      memcpy(&dci_alloc[0].dci_pdu[0],&DLSCH_alloc_pdu_1[0],sizeof(DCI1_1_5MHz_FDD_t));
                      break;

                    case 25:
                      ((DCI1_5MHz_FDD_t *)&DLSCH_alloc_pdu_1[0])->ndi             = trials&1;
                      ((DCI1_5MHz_FDD_t *)&DLSCH_alloc_pdu_1[0])->rv              = round&3;
                      memcpy(&dci_alloc[0].dci_pdu[0],&DLSCH_alloc_pdu_1[0],sizeof(DCI1_5MHz_FDD_t));
                      break;

                    case 50:
                      ((DCI1_10MHz_FDD_t *)&DLSCH_alloc_pdu_1[0])->ndi             = trials&1;
                      ((DCI1_10MHz_FDD_t *)&DLSCH_alloc_pdu_1[0])->rv              = round&3;
                      memcpy(&dci_alloc[0].dci_pdu[0],&DLSCH_alloc_pdu_1[0],sizeof(DCI1_10MHz_FDD_t));
                      break;

                    case 100:
                      ((DCI1_20MHz_FDD_t *)&DLSCH_alloc_pdu_1[0])->ndi             = trials&1;
                      ((DCI1_20MHz_FDD_t *)&DLSCH_alloc_pdu_1[0])->rv              = round&3;
                      memcpy(&dci_alloc[0].dci_pdu[0],&DLSCH_alloc_pdu_1[0],sizeof(DCI1_20MHz_FDD_t));
                      break;
                    }

                    break;

                  case 3:
                    switch (PHY_vars_eNB->lte_frame_parms.N_RB_DL) {
                    case 6:
                      if (TB0_active==1) {
                        ((DCI2A_1_5MHz_2A_FDD_t *)&DLSCH_alloc_pdu_1[0])->ndi1             = trials&1;
                        ((DCI2A_1_5MHz_2A_FDD_t *)&DLSCH_alloc_pdu_1[0])->rv1              = round&3;
                        ((DCI2A_1_5MHz_2A_FDD_t *)&DLSCH_alloc_pdu_1[0])->ndi2             = trials&1;
                        ((DCI2A_1_5MHz_2A_FDD_t *)&DLSCH_alloc_pdu_1[0])->rv2              = round&3;
                      } else { // deactivate TB0
                        ((DCI2A_1_5MHz_2A_FDD_t *)&DLSCH_alloc_pdu_1[0])->mcs1             = 0;
                        ((DCI2A_1_5MHz_2A_FDD_t *)&DLSCH_alloc_pdu_1[0])->rv1              = 1;
                        ((DCI2A_1_5MHz_2A_FDD_t *)&DLSCH_alloc_pdu_1[0])->ndi2             = trials&1;
                        ((DCI2A_1_5MHz_2A_FDD_t *)&DLSCH_alloc_pdu_1[0])->rv2              = round&3;
                      }

                      memcpy(&dci_alloc[0].dci_pdu[0],&DLSCH_alloc_pdu_1[0],sizeof(DCI2A_1_5MHz_2A_FDD_t));
                      break;

                    case 25:
                      if (TB0_active==1) {
                        ((DCI2A_5MHz_2A_FDD_t *)&DLSCH_alloc_pdu_1[0])->ndi1             = trials&1;
                        ((DCI2A_5MHz_2A_FDD_t *)&DLSCH_alloc_pdu_1[0])->rv1              = round&3;
                        ((DCI2A_5MHz_2A_FDD_t *)&DLSCH_alloc_pdu_1[0])->ndi2             = trials&1;
                        ((DCI2A_5MHz_2A_FDD_t *)&DLSCH_alloc_pdu_1[0])->rv2              = round&3;
                      } else { // deactivate TB0
                        ((DCI2A_5MHz_2A_FDD_t *)&DLSCH_alloc_pdu_1[0])->mcs1             = 0;
                        ((DCI2A_5MHz_2A_FDD_t *)&DLSCH_alloc_pdu_1[0])->rv1              = 1;
                        ((DCI2A_5MHz_2A_FDD_t *)&DLSCH_alloc_pdu_1[0])->ndi2             = trials&1;
                        ((DCI2A_5MHz_2A_FDD_t *)&DLSCH_alloc_pdu_1[0])->rv2              = round&3;
                      }

                      memcpy(&dci_alloc[0].dci_pdu[0],&DLSCH_alloc_pdu_1[0],sizeof(DCI2A_5MHz_2A_FDD_t));
                      break;

                    case 50:
                      if (TB0_active==1) {
                        ((DCI2A_10MHz_2A_FDD_t *)&DLSCH_alloc_pdu_1[0])->ndi1             = trials&1;
                        ((DCI2A_10MHz_2A_FDD_t *)&DLSCH_alloc_pdu_1[0])->rv1              = round&3;
                        ((DCI2A_10MHz_2A_FDD_t *)&DLSCH_alloc_pdu_1[0])->ndi2             = trials&1;
                        ((DCI2A_10MHz_2A_FDD_t *)&DLSCH_alloc_pdu_1[0])->rv2              = round&3;
                      } else { // deactivate TB0
                        ((DCI2A_10MHz_2A_FDD_t *)&DLSCH_alloc_pdu_1[0])->mcs1             = 0;
                        ((DCI2A_10MHz_2A_FDD_t *)&DLSCH_alloc_pdu_1[0])->rv1              = 1;
                        ((DCI2A_10MHz_2A_FDD_t *)&DLSCH_alloc_pdu_1[0])->ndi2             = trials&1;
                        ((DCI2A_10MHz_2A_FDD_t *)&DLSCH_alloc_pdu_1[0])->rv2              = round&3;
                      }

                      memcpy(&dci_alloc[0].dci_pdu[0],&DLSCH_alloc_pdu_1[0],sizeof(DCI2A_10MHz_2A_FDD_t));
                      break;

                    case 100:
                      if (TB0_active==1) {
                        ((DCI2A_20MHz_2A_FDD_t *)&DLSCH_alloc_pdu_1[0])->ndi1             = trials&1;
                        ((DCI2A_20MHz_2A_FDD_t *)&DLSCH_alloc_pdu_1[0])->rv1              = round&3;
                        ((DCI2A_20MHz_2A_FDD_t *)&DLSCH_alloc_pdu_1[0])->ndi2             = trials&1;
                        ((DCI2A_20MHz_2A_FDD_t *)&DLSCH_alloc_pdu_1[0])->rv2              = round&3;
                      } else { // deactivate TB0
                        ((DCI2A_20MHz_2A_FDD_t *)&DLSCH_alloc_pdu_1[0])->mcs1             = 0;
                        ((DCI2A_20MHz_2A_FDD_t *)&DLSCH_alloc_pdu_1[0])->rv1              = 1;
                        ((DCI2A_20MHz_2A_FDD_t *)&DLSCH_alloc_pdu_1[0])->ndi2             = trials&1;
                        ((DCI2A_20MHz_2A_FDD_t *)&DLSCH_alloc_pdu_1[0])->rv2              = round&3;
                      }

                      memcpy(&dci_alloc[0].dci_pdu[0],&DLSCH_alloc_pdu_1[0],sizeof(DCI2A_20MHz_2A_FDD_t));
                      break;
                    }

                    break;

                  case 5:
                    DLSCH_alloc_pdu2_1E[0].ndi             = trials&1;
                    DLSCH_alloc_pdu2_1E[0].rv              = round&3;
                    memcpy(&dci_alloc[0].dci_pdu[0],&DLSCH_alloc_pdu2_1E[0],sizeof(DCI1E_5MHz_2A_M10PRB_TDD_t));
                    break;
                  }
                }
              }
            }
	    
            num_pdcch_symbols_2 = generate_dci_top(num_ue_spec_dci,
                                                   num_common_dci,
                                                   dci_alloc,
                                                   0,
                                                   AMP,
                                                   &PHY_vars_eNB->lte_frame_parms,
                                                   PHY_vars_eNB->lte_eNB_common_vars.txdataF[eNB_id],
                                                   subframe);
	    
            if (num_pdcch_symbols_2 > num_pdcch_symbols) {
              msg("Error: given num_pdcch_symbols not big enough (%d > %d)\n",num_pdcch_symbols_2,num_pdcch_symbols);
              exit(-1);
            }

            for (k=0; k<n_users; k++) {
              for (int cw=0; cw<Kmimo; cw++) {
                coded_bits_per_codeword = get_G(&PHY_vars_eNB->lte_frame_parms,
                                                PHY_vars_eNB->dlsch_eNB[k][cw]->harq_processes[0]->nb_rb,
                                                PHY_vars_eNB->dlsch_eNB[k][cw]->harq_processes[0]->rb_alloc,
                                                get_Qm(PHY_vars_eNB->dlsch_eNB[k][cw]->harq_processes[0]->mcs),
                                                PHY_vars_eNB->dlsch_eNB[k][cw]->harq_processes[0]->Nl,
                                                num_pdcch_symbols,
                                                0,
						subframe,
						(transmission_mode<7?0:transmission_mode));

#ifdef TBS_FIX   // This is for MESH operation!!!
                tbs = (double)3*TBStable[get_I_TBS(PHY_vars_eNB->dlsch_eNB[k][cw]->harq_processes[0]->mcs)][PHY_vars_eNB->dlsch_eNB[k][cw]->nb_rb-1]/4;
#else
                tbs = PHY_vars_eNB->dlsch_eNB[k][cw]->harq_processes[0]->TBS;
#endif
                rate = (double)tbs/(double)coded_bits_per_codeword;

                if ((SNR==snr0) && (trials==0) && (round==0))
                  printf("User %d, cw %d: Rate = %f (%f bits/dim) (G %d, TBS %d, mod %d, pdcch_sym %d, ndi %d)\n",
                         k,cw,rate,rate*get_Qm(PHY_vars_eNB->dlsch_eNB[k][0]->harq_processes[0]->mcs),
                         coded_bits_per_codeword,
                         tbs,
                         get_Qm(PHY_vars_eNB->dlsch_eNB[k][0]->harq_processes[0]->mcs),
                         num_pdcch_symbols,
                         PHY_vars_eNB->dlsch_eNB[0][0]->harq_processes[0]->round);

                // use the PMI from previous trial
                if (DLSCH_alloc_pdu2_1E[0].tpmi == 5) {
                  PHY_vars_eNB->dlsch_eNB[0][0]->harq_processes[0]->pmi_alloc = quantize_subband_pmi(&PHY_vars_UE->PHY_measurements,0,PHY_vars_eNB->lte_frame_parms.N_RB_DL);
                  PHY_vars_UE->dlsch_ue[0][0]->harq_processes[0]->pmi_alloc = quantize_subband_pmi(&PHY_vars_UE->PHY_measurements,0,PHY_vars_UE->lte_frame_parms.N_RB_DL);

                  if (n_users>1)
                    PHY_vars_eNB->dlsch_eNB[1][0]->harq_processes[0]->pmi_alloc = (PHY_vars_eNB->dlsch_eNB[0][0]->harq_processes[0]->pmi_alloc ^ 0x1555);

                  /*
                    if ((trials<10) && (round==0)) {
                    printf("tx PMI UE0 %x (pmi_feedback %d)\n",pmi2hex_2Ar1(PHY_vars_eNB->dlsch_eNB[0][0]->pmi_alloc),pmi_feedback);
                    if (transmission_mode ==5)
                    printf("tx PMI UE1 %x\n",pmi2hex_2Ar1(PHY_vars_eNB->dlsch_eNB[1][0]->pmi_alloc));
                    }
                  */
                }


                start_meas(&PHY_vars_eNB->dlsch_encoding_stats);

                if (dlsch_encoding(((cw==0) ? input_buffer0[k] : input_buffer1[k]),
                                   &PHY_vars_eNB->lte_frame_parms,
                                   num_pdcch_symbols,
                                   PHY_vars_eNB->dlsch_eNB[k][cw],
                                   0,subframe,
                                   &PHY_vars_eNB->dlsch_rate_matching_stats,
                                   &PHY_vars_eNB->dlsch_turbo_encoding_stats,
                                   &PHY_vars_eNB->dlsch_interleaving_stats)<0)
                  exit(-1);

                /*
                if (transmission_mode == 3) {
                if (dlsch_encoding(input_buffer1[k],
                   &PHY_vars_eNB->lte_frame_parms,
                   num_pdcch_symbols,
                   PHY_vars_eNB->dlsch_eNB[k][1],
                   0,subframe,
                   &PHY_vars_eNB->dlsch_rate_matching_stats,
                   &PHY_vars_eNB->dlsch_turbo_encoding_stats,
                   &PHY_vars_eNB->dlsch_interleaving_stats
                   )<0)
                exit(-1);
                }
                */
                stop_meas(&PHY_vars_eNB->dlsch_encoding_stats);

                PHY_vars_eNB->dlsch_eNB[k][cw]->rnti = (common_flag==0) ? n_rnti+k : SI_RNTI;
                start_meas(&PHY_vars_eNB->dlsch_scrambling_stats);
                dlsch_scrambling(&PHY_vars_eNB->lte_frame_parms,
                                 0,
                                 PHY_vars_eNB->dlsch_eNB[k][cw],
                                 coded_bits_per_codeword,
                                 0,
                                 subframe<<1);
                stop_meas(&PHY_vars_eNB->dlsch_scrambling_stats);

                if (n_frames==1) {
                  for (s=0; s<PHY_vars_eNB->dlsch_eNB[k][cw]->harq_processes[0]->C; s++) {
                    if (s<PHY_vars_eNB->dlsch_eNB[k][cw]->harq_processes[0]->Cminus)
                      Kr = PHY_vars_eNB->dlsch_eNB[k][cw]->harq_processes[0]->Kminus;
                    else
                      Kr = PHY_vars_eNB->dlsch_eNB[k][cw]->harq_processes[0]->Kplus;

                    Kr_bytes = Kr>>3;

                    for (i=0; i<Kr_bytes; i++)
                      printf("%d : (%x)\n",i,PHY_vars_eNB->dlsch_eNB[k][cw]->harq_processes[0]->c[s][i]);
                  }
                }
              }
              
              start_meas(&PHY_vars_eNB->dlsch_modulation_stats);
              re_allocated = dlsch_modulation(PHY_vars_eNB,
					      PHY_vars_eNB->lte_eNB_common_vars.txdataF[eNB_id],
                                              AMP,
                                              subframe,
                                              num_pdcch_symbols,
                                              PHY_vars_eNB->dlsch_eNB[k][0],
                                              PHY_vars_eNB->dlsch_eNB[k][1]);	      

              stop_meas(&PHY_vars_eNB->dlsch_modulation_stats);
              /*
              if (trials==0 && round==0)
              printf("RE count %d\n",re_allocated);
              */
            } //n_users


            generate_pilots(PHY_vars_eNB,
                            PHY_vars_eNB->lte_eNB_common_vars.txdataF[eNB_id],
                            AMP,
                            LTE_NUMBER_OF_SUBFRAMES_PER_FRAME);
/*
	    //PSS/SSS
            if (PHY_vars_eNB->lte_frame_parms.frame_type == FDD) {
              generate_pss(PHY_vars_eNB->lte_eNB_common_vars.txdataF[0],
                           AMP,
                           &PHY_vars_eNB->lte_frame_parms,
                           (PHY_vars_eNB->lte_frame_parms.Ncp==NORMAL) ? 6 : 5,
                           0);
              generate_sss(PHY_vars_eNB->lte_eNB_common_vars.txdataF[0],
                           AMP,
                           &PHY_vars_eNB->lte_frame_parms,
                           (PHY_vars_eNB->lte_frame_parms.Ncp==NORMAL) ? 5 : 4,
                           0);
              generate_pss(PHY_vars_eNB->lte_eNB_common_vars.txdataF[0],
                           AMP,
                           &PHY_vars_eNB->lte_frame_parms,
                           (PHY_vars_eNB->lte_frame_parms.Ncp==NORMAL) ? 6 : 5,
                           10);
              generate_sss(PHY_vars_eNB->lte_eNB_common_vars.txdataF[0],
                           AMP,
                           &PHY_vars_eNB->lte_frame_parms,
                           (PHY_vars_eNB->lte_frame_parms.Ncp==NORMAL) ? 5 : 4,
                           10);
	    }
            else if (PHY_vars_eNB->lte_frame_parms.frame_type == TDD) {
              generate_sss(PHY_vars_eNB->lte_eNB_common_vars.txdataF[0],
                           AMP,
                           &PHY_vars_eNB->lte_frame_parms,
                           (PHY_vars_eNB->lte_frame_parms.Ncp==NORMAL) ? 6 : 5,
                           1);
              generate_pss(PHY_vars_eNB->lte_eNB_common_vars.txdataF[0],
                           AMP,
                           &PHY_vars_eNB->lte_frame_parms,
                           2,
                           2);
              generate_sss(PHY_vars_eNB->lte_eNB_common_vars.txdataF[0],
                           AMP,
                           &PHY_vars_eNB->lte_frame_parms,
                           (PHY_vars_eNB->lte_frame_parms.Ncp==NORMAL) ? 6 : 5,
                           11);
              generate_pss(PHY_vars_eNB->lte_eNB_common_vars.txdataF[0],
                           AMP,
                           &PHY_vars_eNB->lte_frame_parms,
                           2,
                           12);
            }

              //PBCH
              pbch_pdu[2] = 0;

              // FIXME setting pbch_pdu[2] to zero makes the switch statement easier: remove all the or-operators
              switch (PHY_vars_eNB->lte_frame_parms.N_RB_DL) {
              case 6:
                pbch_pdu[2] = (pbch_pdu[2]&0x1f) | (0<<5);
                break;

              case 15:
                pbch_pdu[2] = (pbch_pdu[2]&0x1f) | (1<<5);
                break;

              case 25:
                pbch_pdu[2] = (pbch_pdu[2]&0x1f) | (2<<5);
                break;

              case 50:
                pbch_pdu[2] = (pbch_pdu[2]&0x1f) | (3<<5);
                break;

              case 75:
                pbch_pdu[2] = (pbch_pdu[2]&0x1f) | (4<<5);
                break;

              case 100:
                pbch_pdu[2] = (pbch_pdu[2]&0x1f) | (5<<5);
                break;

              default:
                // FIXME if we get here, this should be flagged as an error, right?
                pbch_pdu[2] = (pbch_pdu[2]&0x1f) | (2<<5);
                break;
              }

              pbch_pdu[2] = (pbch_pdu[2]&0xef) |
                            ((PHY_vars_eNB->lte_frame_parms.phich_config_common.phich_duration << 4)&0x10);

              switch (PHY_vars_eNB->lte_frame_parms.phich_config_common.phich_resource) {
              case oneSixth:
                pbch_pdu[2] = (pbch_pdu[2]&0xf3) | (0<<2);
                break;

              case half:
                pbch_pdu[2] = (pbch_pdu[2]&0xf3) | (1<<2);
                break;

              case one:
                pbch_pdu[2] = (pbch_pdu[2]&0xf3) | (2<<2);
                break;

              case two:
                pbch_pdu[2] = (pbch_pdu[2]&0xf3) | (3<<2);
                break;

              default:
                // unreachable
                break;
              

              pbch_pdu[2] = (pbch_pdu[2]&0xfc) | ((0>>8)&0x3);
              pbch_pdu[1] = 0&0xfc;
              pbch_pdu[0] = 0;
            }

            generate_pbch(&PHY_vars_eNB->lte_eNB_pbch,
                          PHY_vars_eNB->lte_eNB_common_vars.txdataF[0],
                          AMP,
                          &PHY_vars_eNB->lte_frame_parms,
                          pbch_pdu,
                          0&3);
*/

            start_meas(&PHY_vars_eNB->ofdm_mod_stats);
/*
	    for(i=0;i<20;i++){
	      
              do_OFDM_mod_l(PHY_vars_eNB->lte_eNB_common_vars.txdataF[eNB_id],
                            PHY_vars_eNB->lte_eNB_common_vars.txdata[eNB_id],
                            i,
                            &PHY_vars_eNB->lte_frame_parms);
 	      } 

*/
            do_OFDM_mod_l(&PHY_vars_eNB->lte_eNB_common_vars,
                          eNB_id,
                          (subframe*2),
                          &PHY_vars_eNB->lte_frame_parms,
                          num_pdcch_symbols,
                          transmission_mode);

            do_OFDM_mod_l(&PHY_vars_eNB->lte_eNB_common_vars,
                          eNB_id,
                          (subframe*2)+1,
                          &PHY_vars_eNB->lte_frame_parms,
                          num_pdcch_symbols,
                          transmission_mode);

            stop_meas(&PHY_vars_eNB->ofdm_mod_stats);
            stop_meas(&PHY_vars_eNB->phy_proc_tx);

           /* do_OFDM_mod_l(&PHY_vars_eNB->lte_eNB_common_vars,
                          eNB_id,
                          (subframe*2)+2,
                          &PHY_vars_eNB->lte_frame_parms); */

            if (n_frames==1) {
              if (transmission_mode<7)
                write_output("txsigF0.m","txsF0", &PHY_vars_eNB->lte_eNB_common_vars.txdataF[eNB_id][0][subframe*nsymb*PHY_vars_eNB->lte_frame_parms.ofdm_symbol_size],
                             nsymb*PHY_vars_eNB->lte_frame_parms.ofdm_symbol_size,1,1);
              else if (transmission_mode==7)
                write_output("txsigF0.m","txsF0", &PHY_vars_eNB->lte_eNB_common_vars.txdataF[eNB_id][5][subframe*nsymb*PHY_vars_eNB->lte_frame_parms.ofdm_symbol_size],
                             nsymb*PHY_vars_eNB->lte_frame_parms.ofdm_symbol_size,1,1);
              write_output("txsigF0_BF.m","txsF0_BF", &PHY_vars_eNB->lte_eNB_common_vars.txdataF_BF[eNB_id][0][0],
                           PHY_vars_eNB->lte_frame_parms.ofdm_symbol_size,1,1);

              if (PHY_vars_eNB->lte_frame_parms.nb_antennas_tx>1)// to be updated
                write_output("txsigF1.m","txsF1", &PHY_vars_eNB->lte_eNB_common_vars.txdataF[eNB_id][1][subframe*nsymb*PHY_vars_eNB->lte_frame_parms.ofdm_symbol_size],
                             nsymb*PHY_vars_eNB->lte_frame_parms.ofdm_symbol_size,1,1);
            }
            tx_lev = 0;

            for (aa=0; aa<PHY_vars_eNB->lte_frame_parms.nb_antennas_tx; aa++) {
              tx_lev += signal_energy(&PHY_vars_eNB->lte_eNB_common_vars.txdata[eNB_id][aa]
                                      [subframe*PHY_vars_eNB->lte_frame_parms.samples_per_tti],
                                      PHY_vars_eNB->lte_frame_parms.samples_per_tti);
            }

            tx_lev_dB = (unsigned int) dB_fixed(tx_lev);

            if (n_frames==1) {
              printf("tx_lev = %d (%d dB)\n",tx_lev,tx_lev_dB);
              write_output("txsig0.m","txs0", &PHY_vars_eNB->lte_eNB_common_vars.txdata[eNB_id][0][subframe*PHY_vars_eNB->lte_frame_parms.samples_per_tti],PHY_vars_eNB->lte_frame_parms.samples_per_tti,1,1);
              // write_output("txsig0.m","txs0",&PHY_vars_eNB->lte_eNB_common_vars.txdata[eNB_id][0][0*PHY_vars_eNB->lte_frame_parms.samples_per_tti],PHY_vars_eNB->lte_frame_parms.samples_per_tti*10,1,1);
            }
          }

          /*
            else {  // Read signal from file
            i=0;
            while (!feof(input_fd)) {
            fscanf(input_fd,"%s %s",input_val_str,input_val_str2);

            if ((i%4)==0) {
            ((short*)txdata[0])[i/2] = (short)((1<<15)*strtod(input_val_str,NULL));
            ((short*)txdata[0])[(i/2)+1] = (short)((1<<15)*strtod(input_val_str2,NULL));
            if ((i/4)<100)
            printf("sample %d => %e + j%e (%d +j%d)\n",i/4,strtod(input_val_str,NULL),strtod(input_val_str2,NULL),((short*)txdata[0])[i/4],((short*)txdata[0])[(i/4)+1]);//1,input_val2,);
            }
            i++;
            if (i>(FRAME_LENGTH_SAMPLES))
            break;
            }
            printf("Read in %d samples\n",i/4);
            write_output("txsig0.m","txs0", txdata[0],2*frame_parms->samples_per_tti,1,1);
            //    write_output("txsig1.m","txs1", txdata[1],FRAME_LENGTH_COMPLEX_SAMPLES,1,1);
            tx_lev = signal_energy(&txdata[0][0],
            OFDM_SYMBOL_SIZE_COMPLEX_SAMPLES);
            tx_lev_dB = (unsigned int) dB_fixed(tx_lev);
            }
          */

          //    printf("Copying tx ..., nsymb %d (n_tx %d), awgn %d\n",nsymb,PHY_vars_eNB->lte_frame_parms.nb_antennas_tx,awgn_flag);
          for (i=0; i<2*frame_parms->samples_per_tti; i++) {
            for (aa=0; aa<PHY_vars_eNB->lte_frame_parms.nb_antennas_tx; aa++) {
              if (awgn_flag == 0) {
                s_re[aa][i] = ((double)(((short *)PHY_vars_eNB->lte_eNB_common_vars.txdata[eNB_id][aa]))[(2*subframe*PHY_vars_UE->lte_frame_parms.samples_per_tti) + (i<<1)]);
                s_im[aa][i] = ((double)(((short *)PHY_vars_eNB->lte_eNB_common_vars.txdata[eNB_id][aa]))[(2*subframe*PHY_vars_UE->lte_frame_parms.samples_per_tti) +(i<<1)+1]);
              } else {
                for (aarx=0; aarx<PHY_vars_UE->lte_frame_parms.nb_antennas_rx; aarx++) {
                  if (aa==0) {
                    r_re[aarx][i] = (double)(((short *)PHY_vars_eNB->lte_eNB_common_vars.txdata[eNB_id][aa]))[(2*subframe*PHY_vars_UE->lte_frame_parms.samples_per_tti) +(i<<1)];
                    r_im[aarx][i] = (double)(((short *)PHY_vars_eNB->lte_eNB_common_vars.txdata[eNB_id][aa]))[(2*subframe*PHY_vars_UE->lte_frame_parms.samples_per_tti) +(i<<1)+1];
                    //printf("r[%d][%d]=> %f, %f\n",aarx,i,r_re[aarx][i],r_im[aarx][i]);
                  } else {
                    r_re[aarx][i] += (double)(((short *)PHY_vars_eNB->lte_eNB_common_vars.txdata[eNB_id][aa]))[(2*subframe*PHY_vars_UE->lte_frame_parms.samples_per_tti) +(i<<1)];
                    r_im[aarx][i] += (double)(((short *)PHY_vars_eNB->lte_eNB_common_vars.txdata[eNB_id][aa]))[(2*subframe*PHY_vars_UE->lte_frame_parms.samples_per_tti) +(i<<1)+1];
                  }

                }
              }
            }
          }

          // Multipath channel
          if (awgn_flag == 0) {
            multipath_channel(eNB2UE[round],s_re,s_im,r_re,r_im,
                              2*frame_parms->samples_per_tti,hold_channel);

            //      printf("amc: ****************** eNB2UE[%d]->n_rx = %d,dd %d\n",round,eNB2UE[round]->nb_rx,eNB2UE[round]->channel_offset);
            if(abstx==1 && num_rounds>1)
              if(round==0 && hold_channel==0) {
                random_channel(eNB2UE[1],0);
                random_channel(eNB2UE[2],0);
                random_channel(eNB2UE[3],0);
              }
	    
	    if (PHY_vars_UE->perfect_ce==1) {
                  // fill in perfect channel estimates
                  freq_channel(eNB2UE[round],PHY_vars_UE->lte_frame_parms.N_RB_DL,12*PHY_vars_UE->lte_frame_parms.N_RB_DL + 1);
		  /*
		  write_output("channel.m","ch",eNB2UE[round]->ch[0],eNB2UE[round]->channel_length,1,8);
                  write_output("channelF.m","chF",eNB2UE[round]->chF[0],12*PHY_vars_UE->lte_frame_parms.N_RB_DL + 1,1,8);
		  */
	    }
	  }

          if(abstx) {
            if (trials==0 && round==0) {
              // calculate freq domain representation to compute SINR
              freq_channel(eNB2UE[0], NB_RB,2*NB_RB + 1);
              // snr=pow(10.0,.1*SNR);
              fprintf(csv_fd,"%f,",SNR);

              for (u=0; u<2*NB_RB; u++) {
                for (aarx=0; aarx<eNB2UE[0]->nb_rx; aarx++) {
                  for (aatx=0; aatx<eNB2UE[0]->nb_tx; aatx++) {
                    channelx = eNB2UE[0]->chF[aarx+(aatx*eNB2UE[0]->nb_rx)][u].x;
                    channely = eNB2UE[0]->chF[aarx+(aatx*eNB2UE[0]->nb_rx)][u].y;
                    fprintf(csv_fd,"%e+i*(%e),",channelx,channely);
                  }
                }
              }

              if(num_rounds>1) {
                freq_channel(eNB2UE[1], NB_RB,2*NB_RB + 1);

                for (u=0; u<2*NB_RB; u++) {
                  for (aarx=0; aarx<eNB2UE[1]->nb_rx; aarx++) {
                    for (aatx=0; aatx<eNB2UE[1]->nb_tx; aatx++) {
                      channelx = eNB2UE[1]->chF[aarx+(aatx*eNB2UE[1]->nb_rx)][u].x;
                      channely = eNB2UE[1]->chF[aarx+(aatx*eNB2UE[1]->nb_rx)][u].y;
                      fprintf(csv_fd,"%e+i*(%e),",channelx,channely);
                    }
                  }
                }

                freq_channel(eNB2UE[2], NB_RB,2*NB_RB + 1);

                for (u=0; u<2*NB_RB; u++) {
                  for (aarx=0; aarx<eNB2UE[2]->nb_rx; aarx++) {
                    for (aatx=0; aatx<eNB2UE[2]->nb_tx; aatx++) {
                      channelx = eNB2UE[2]->chF[aarx+(aatx*eNB2UE[2]->nb_rx)][u].x;
                      channely = eNB2UE[2]->chF[aarx+(aatx*eNB2UE[2]->nb_rx)][u].y;
                      fprintf(csv_fd,"%e+i*(%e),",channelx,channely);
                    }
                  }
                }

                freq_channel(eNB2UE[3], NB_RB,2*NB_RB + 1);

                for (u=0; u<2*NB_RB; u++) {
                  for (aarx=0; aarx<eNB2UE[3]->nb_rx; aarx++) {
                    for (aatx=0; aatx<eNB2UE[3]->nb_tx; aatx++) {
                      channelx = eNB2UE[3]->chF[aarx+(aatx*eNB2UE[3]->nb_rx)][u].x;
                      channely = eNB2UE[3]->chF[aarx+(aatx*eNB2UE[3]->nb_rx)][u].y;
                      fprintf(csv_fd,"%e+i*(%e),",channelx,channely);
                    }
                  }
                }
              }
            }
          }

          //AWGN
          // This is the SNR on the PDSCH for OFDM symbols without pilots -> rho_A
          sigma2_dB = 10*log10((double)tx_lev) +10*log10((double)PHY_vars_eNB->lte_frame_parms.ofdm_symbol_size/(double)(NB_RB*12)) - SNR - get_pa_dB(PHY_vars_eNB->pdsch_config_dedicated);
          sigma2 = pow(10,sigma2_dB/10);

          if (n_frames==1)
            printf("Sigma2 %f (sigma2_dB %f,%f,%f )\n",sigma2,sigma2_dB,10*log10((double)PHY_vars_eNB->lte_frame_parms.ofdm_symbol_size/(double)(NB_RB*12)),get_pa_dB(PHY_vars_eNB->pdsch_config_dedicated));

          for (i=0; i<2*frame_parms->samples_per_tti; i++) {
            for (aa=0; aa<PHY_vars_eNB->lte_frame_parms.nb_antennas_rx; aa++) {
              // printf("s_re[0][%d]=> %f , r_re[0][%d]=> %f\n",i,s_re[aa][i],i,r_re[aa][i]);
              ((short*) PHY_vars_UE->lte_ue_common_vars.rxdata[aa])[(2*subframe*PHY_vars_UE->lte_frame_parms.samples_per_tti)+2*i] =
                (short) (r_re[aa][i] + sqrt(sigma2/2)*gaussdouble(0.0,1.0));
              ((short*) PHY_vars_UE->lte_ue_common_vars.rxdata[aa])[(2*subframe*PHY_vars_UE->lte_frame_parms.samples_per_tti)+2*i+1] =
                (short) (r_im[aa][i] + (iqim*r_re[aa][i]) + sqrt(sigma2/2)*gaussdouble(0.0,1.0));
              //((short*) PHY_vars_UE->lte_ue_common_vars.rxdata[aa])[(2*subframe*PHY_vars_UE->lte_frame_parms.samples_per_tti)+2*i] = (short) r_re[aa][i];
              //((short*) PHY_vars_UE->lte_ue_common_vars.rxdata[aa])[(2*subframe*PHY_vars_UE->lte_frame_parms.samples_per_tti)+2*i+1] = (short) r_im[aa][i]; 
              //printf("rxdata[%d][%d]=> %d, %d\n",aa,subframe*PHY_vars_UE->lte_frame_parms.samples_per_tti+i,r_re[aa][i],r_im[aa][i]);
            }
          }


          //    lte_sync_time_init(PHY_vars_eNB->lte_frame_parms,lte_ue_common_vars);
          //    lte_sync_time(lte_ue_common_vars->rxdata, PHY_vars_eNB->lte_frame_parms);
          //    lte_sync_time_free();

          /*
            // optional: read rx_frame from file
            if ((rx_frame_file = fopen("rx_frame.dat","r")) == NULL)
            {
            printf("Cannot open rx_frame.m data file\n");
            exit(0);
            }

            result = fread((void *)PHY_vars->rx_vars[0].RX_DMA_BUFFER,4,FRAME_LENGTH_COMPLEX_SAMPLES,rx_frame_file);
            printf("Read %d bytes\n",result);
            result = fread((void *)PHY_vars->rx_vars[1].RX_DMA_BUFFER,4,FRAME_LENGTH_COMPLEX_SAMPLES,rx_frame_file);
            printf("Read %d bytes\n",result);

            fclose(rx_frame_file);
          */

          if (n_frames==1) {
            printf("RX level in null symbol %d\n",dB_fixed(signal_energy(&PHY_vars_UE->lte_ue_common_vars.rxdata[0][160+OFDM_SYMBOL_SIZE_COMPLEX_SAMPLES],OFDM_SYMBOL_SIZE_COMPLEX_SAMPLES/2)));
            printf("RX level in data symbol %d\n",dB_fixed(signal_energy(&PHY_vars_UE->lte_ue_common_vars.rxdata[0][160+(2*OFDM_SYMBOL_SIZE_COMPLEX_SAMPLES)],OFDM_SYMBOL_SIZE_COMPLEX_SAMPLES/2)));
            printf("rx_level Null symbol %f\n",10*log10(signal_energy_fp(r_re,r_im,1,OFDM_SYMBOL_SIZE_COMPLEX_SAMPLES/2,256+(OFDM_SYMBOL_SIZE_COMPLEX_SAMPLES))));
            printf("rx_level data symbol %f\n",10*log10(signal_energy_fp(r_re,r_im,1,OFDM_SYMBOL_SIZE_COMPLEX_SAMPLES/2,256+(2*OFDM_SYMBOL_SIZE_COMPLEX_SAMPLES))));
          }

          if (PHY_vars_eNB->lte_frame_parms.Ncp == 0) {  // normal prefix
            pilot1 = 4;
            pilot2 = 7;
            pilot3 = 11;
          } else { // extended prefix
            pilot1 = 3;
            pilot2 = 6;
            pilot3 = 9;
          }
          

          start_meas(&PHY_vars_UE->phy_proc_rx);

          // Inner receiver scheduling for 3 slots
        
          for (Ns=(2*subframe); Ns<((2*subframe)+3); Ns++) {
            for (l=0; l<pilot2; l++) {
              if (n_frames==1)
                printf("Ns %d, l %d, l2 %d\n",Ns, l, l+(Ns%2)*pilot2);

              /*
              This function implements the OFDM front end processor (FEP).

              Parameters:
              frame_parms  LTE DL Frame Parameters
              ue_common_vars   LTE UE Common Vars
              l  symbol within slot (0..6/7)
              Ns   Slot number (0..19)
              sample_offset  offset within rxdata (points to beginning of subframe)
              no_prefix  if 1 prefix is removed by HW

              */

              start_meas(&PHY_vars_UE->ofdm_demod_stats);
              slot_fep(PHY_vars_UE,
                       l,
                       Ns%20,
                       0,
                       0,
		       0);
              stop_meas(&PHY_vars_UE->ofdm_demod_stats);

              if (PHY_vars_UE->perfect_ce==1) {
                if (awgn_flag==0) {
                  for(k=0; k<NUMBER_OF_eNB_MAX; k++) {
                    for(aa=0; aa<frame_parms->nb_antenna_ports_eNB; aa++) {
                      for (aarx=0; aarx<frame_parms->nb_antennas_rx; aarx++) {
                        for (i=0; i<frame_parms->N_RB_DL*12; i++) {
                          ((int16_t *) PHY_vars_UE->lte_ue_common_vars.dl_ch_estimates[k][(aa<<1)+aarx])[2*i+((l+(Ns%2)*pilot2)*frame_parms->ofdm_symbol_size+LTE_CE_FILTER_LENGTH)*2]=(int16_t)(
                                eNB2UE[round]->chF[aarx+(aa*frame_parms->nb_antennas_rx)][i].x*AMP);
                          //printf("x=%d,AMP=%d\n",eNB2UE[round]->chF[aarx+(aa*frame_parms->nb_antennas_rx)][i].x,AMP);
                          ((int16_t *) PHY_vars_UE->lte_ue_common_vars.dl_ch_estimates[k][(aa<<1)+aarx])[2*i+1+((l+(Ns%2)*pilot2)*frame_parms->ofdm_symbol_size+LTE_CE_FILTER_LENGTH)*2]=(int16_t)(
                                eNB2UE[round]->chF[aarx+(aa*frame_parms->nb_antennas_rx)][i].y*AMP);

                          if (transmission_mode == 7){
                            if (PHY_vars_UE->high_speed_flag==0) {
                              ((int16_t *)PHY_vars_UE->lte_ue_pdsch_vars[0]->dl_bf_ch_estimates[(aa<<1)+aarx])[2*i]=(int16_t)(
                                  eNB2UE[round]->chF[aarx+(aa*frame_parms->nb_antennas_rx)][i].x*AMP);
                              ((int16_t *)PHY_vars_UE->lte_ue_pdsch_vars[0]->dl_bf_ch_estimates[(aa<<1)+aarx])[2*i+1]=(int16_t)(
                                  eNB2UE[round]->chF[aarx+(aa*frame_parms->nb_antennas_rx)][i].y*AMP);
                              //printf("**,x=%d,AMP=%d\n",eNB2UE[round]->chF[aarx+(aa*frame_parms->nb_antennas_rx)][i].x,AMP);
                            } else  {
                              ((int16_t *)PHY_vars_UE->lte_ue_pdsch_vars[0]->dl_bf_ch_estimates[(aa<<1)+aarx])[2*i+((l+(Ns%2)*pilot2)*frame_parms->ofdm_symbol_size)*2]=(int16_t)(
                                  eNB2UE[round]->chF[aarx+(aa*frame_parms->nb_antennas_rx)][i].x*AMP);
                              ((int16_t *)PHY_vars_UE->lte_ue_pdsch_vars[0]->dl_bf_ch_estimates[(aa<<1)+aarx])[2*i+1+((l+(Ns%2)*pilot2)*frame_parms->ofdm_symbol_size)*2]=(int16_t)(
                                  eNB2UE[round]->chF[aarx+(aa*frame_parms->nb_antennas_rx)][i].y*AMP);
                                
                            }
                          }
                        }
                      }
                    }
                  }
                } else {
                  for(aa=0; aa<frame_parms->nb_antenna_ports_eNB; aa++) {
                    for (aarx=0; aarx<frame_parms->nb_antennas_rx; aarx++) {
                      for (i=0; i<frame_parms->N_RB_DL*12; i++) {
                          ((int16_t *) PHY_vars_UE->lte_ue_common_vars.dl_ch_estimates[0][(aa<<1)+aarx])[2*i+((l+(Ns%2)*pilot2)*frame_parms->ofdm_symbol_size+LTE_CE_FILTER_LENGTH)*2]=(short)(AMP);
                          ((int16_t *) PHY_vars_UE->lte_ue_common_vars.dl_ch_estimates[0][(aa<<1)+aarx])[2*i+1+((l+(Ns%2)*pilot2)*frame_parms->ofdm_symbol_size+LTE_CE_FILTER_LENGTH)*2]=0/2;
                        if (transmission_mode == 7) {
                          if (PHY_vars_UE->high_speed_flag==0){
                            ((int16_t *) PHY_vars_UE->lte_ue_pdsch_vars[0]->dl_bf_ch_estimates[(aa<<1)+aarx])[2*i]=(short)(AMP);
                            ((int16_t *) PHY_vars_UE->lte_ue_pdsch_vars[0]->dl_bf_ch_estimates[(aa<<1)+aarx])[2*i+1]=0/2;
                          } else {
                            ((int16_t *) PHY_vars_UE->lte_ue_pdsch_vars[0]->dl_bf_ch_estimates[(aa<<1)+aarx])[2*i+((l+(Ns%2)*pilot2)*frame_parms->ofdm_symbol_size)*2]=(short)(AMP);
                            ((int16_t *) PHY_vars_UE->lte_ue_pdsch_vars[0]->dl_bf_ch_estimates[(aa<<1)+aarx])[2*i+1+((l+(Ns%2)*pilot2)*frame_parms->ofdm_symbol_size)*2]=0/2;
                          }
                        }
                      }
                    }
                  }
                }
              }


              if ((Ns==((2*subframe))) && (l==0)) {
                lte_ue_measurements(PHY_vars_UE,
                                    subframe*PHY_vars_UE->lte_frame_parms.samples_per_tti,
                                    1,
                                    0);
                /*
                  debug_msg("RX RSSI %d dBm, digital (%d, %d) dB, linear (%d, %d), avg rx power %d dB (%d lin), RX gain %d dB\n",
                  PHY_vars_UE->PHY_measurements.rx_rssi_dBm[0] - ((PHY_vars_UE->lte_frame_parms.nb_antennas_rx==2) ? 3 : 0),
                  PHY_vars_UE->PHY_measurements.wideband_cqi_dB[0][0],
                  PHY_vars_UE->PHY_measurements.wideband_cqi_dB[0][1],
                  PHY_vars_UE->PHY_measurements.wideband_cqi[0][0],
                  PHY_vars_UE->PHY_measurements.wideband_cqi[0][1],
                  PHY_vars_UE->PHY_measurements.rx_power_avg_dB[0],
                  PHY_vars_UE->PHY_measurements.rx_power_avg[0],
                  PHY_vars_UE->rx_total_gain_dB);
                  debug_msg("N0 %d dBm digital (%d, %d) dB, linear (%d, %d), avg noise power %d dB (%d lin)\n",
                  PHY_vars_UE->PHY_measurements.n0_power_tot_dBm,
                  PHY_vars_UE->PHY_measurements.n0_power_dB[0],
                  PHY_vars_UE->PHY_measurements.n0_power_dB[1],
                  PHY_vars_UE->PHY_measurements.n0_power[0],
                  PHY_vars_UE->PHY_measurements.n0_power[1],
                  PHY_vars_UE->PHY_measurements.n0_power_avg_dB,
                  PHY_vars_UE->PHY_measurements.n0_power_avg);
                  debug_msg("Wideband CQI tot %d dB, wideband cqi avg %d dB\n",
                  PHY_vars_UE->PHY_measurements.wideband_cqi_tot[0],
                  PHY_vars_UE->PHY_measurements.wideband_cqi_avg[0]);
                */

                if (transmission_mode==5 || transmission_mode==6) {
                  if (pmi_feedback == 1) {
                    pmi_feedback = 0;
                    hold_channel = 1;
                    goto PMI_FEEDBACK;
                  }
                }

              }


              if ((Ns==(2*subframe)) && (l==pilot1)) {// process symbols 0,1,2

                if (dci_flag == 1) {
                  PHY_vars_UE->UE_mode[0] = PUSCH;
                  start_meas(&PHY_vars_UE->dlsch_rx_pdcch_stats);
                  rx_pdcch(&PHY_vars_UE->lte_ue_common_vars,
                           PHY_vars_UE->lte_ue_pdcch_vars,
                           &PHY_vars_UE->lte_frame_parms,
                           subframe,
                           0,
                           (PHY_vars_UE->lte_frame_parms.mode1_flag == 1) ? SISO : ALAMOUTI,
                           PHY_vars_UE->high_speed_flag,
                           0);
                  stop_meas(&PHY_vars_UE->dlsch_rx_pdcch_stats);
                  // overwrite number of pdcch symbols
                  PHY_vars_UE->lte_ue_pdcch_vars[0]->num_pdcch_symbols = num_pdcch_symbols;

                  dci_cnt = dci_decoding_procedure(PHY_vars_UE,
                                                   dci_alloc_rx,1,
                                                   eNB_id,
                                                   subframe);
                  //printf("dci_cnt %d\n",dci_cnt);

                  if (dci_cnt==0) {
                    dlsch_active = 0;

                    if (round==0) {
                      dci_errors++;
                      round=5;
                      errs[0]++;
                      //round_trials[0]++;

                      if (n_frames==1)
                        printf("DCI error trial %d errs[0] %d\n",trials,errs[0]);
                    }

                    //    for (i=1;i<=round;i++)
                    //      round_trials[i]--;
                    //    round=5;
                  }

                  for (i=0; i<dci_cnt; i++) {
                    //        printf("Generating dlsch parameters for RNTI %x\n",dci_alloc_rx[i].rnti);
                    if (round == 0) PHY_vars_UE->dlsch_ue[0][0]->harq_processes[PHY_vars_UE->dlsch_ue[0][0]->current_harq_pid]->first_tx=1;

                    if ((dci_alloc_rx[i].rnti == n_rnti) &&
                        (generate_ue_dlsch_params_from_dci(0,
							   subframe,
                                                           dci_alloc_rx[i].dci_pdu,
                                                           dci_alloc_rx[i].rnti,
                                                           dci_alloc_rx[i].format,
                                                           PHY_vars_UE->dlsch_ue[0],
                                                           &PHY_vars_UE->lte_frame_parms,
                                                           PHY_vars_UE->pdsch_config_dedicated,
                                                           SI_RNTI,
                                                           0,
                                                           P_RNTI)==0)) {
                      //dump_dci(&PHY_vars_UE->lte_frame_parms,&dci_alloc_rx[i]);
                      coded_bits_per_codeword = get_G(&PHY_vars_eNB->lte_frame_parms,
                                                      PHY_vars_UE->dlsch_ue[0][0]->harq_processes[PHY_vars_UE->dlsch_ue[0][0]->current_harq_pid]->nb_rb,
                                                      PHY_vars_UE->dlsch_ue[0][0]->harq_processes[PHY_vars_UE->dlsch_ue[0][0]->current_harq_pid]->rb_alloc_even,
                                                      get_Qm(PHY_vars_UE->dlsch_ue[0][0]->harq_processes[PHY_vars_UE->dlsch_ue[0][0]->current_harq_pid]->mcs),
                                                      PHY_vars_UE->dlsch_ue[0][0]->harq_processes[PHY_vars_UE->dlsch_ue[0][0]->current_harq_pid]->Nl,
                                                      PHY_vars_UE->lte_ue_pdcch_vars[0]->num_pdcch_symbols,
                                                      0,
						      subframe,
						      (transmission_mode<7?0:transmission_mode));
          	    if (transmission_mode==7 && common_flag==0)
       	    	      PHY_vars_UE->dlsch_ue[0][0]->harq_processes[0]->mimo_mode = TM7; 

                      /*
                      rate = (double)dlsch_tbs25[get_I_TBS(PHY_vars_UE->dlsch_ue[0][0]->harq_processes[PHY_vars_UE->dlsch_ue[0][0]->current_harq_pid]->mcs)][PHY_vars_UE->dlsch_ue[0][0]->nb_rb-1]/(coded_bits_per_codeword);
                      rate*=get_Qm(PHY_vars_UE->dlsch_ue[0][0]->harq_processes[PHY_vars_UE->dlsch_ue[0][0]->current_harq_pid]->mcs);
                      */
                      printf("num_pdcch_symbols %d, G %d, TBS %d\n",PHY_vars_UE->lte_ue_pdcch_vars[0]->num_pdcch_symbols,coded_bits_per_codeword,
                             PHY_vars_UE->dlsch_ue[0][0]->harq_processes[PHY_vars_UE->dlsch_ue[0][0]->current_harq_pid]->TBS);

                      dlsch_active = 1;
                    } else {
                      dlsch_active = 0;

                      if (round==0) {
                        dci_errors++;
                        errs[0]++;
                        //round_trials[0]++;
                        round=5;

                        if (n_frames==1)
                          printf("DCI misdetection trial %d\n",trials);

                      }

                      //      for (i=1;i<=round;i++)
                      //        round_trials[i]--;
                      //      round=5;
                    }
                  }
                }  // if dci_flag==1
                else { //dci_flag == 0

                  PHY_vars_UE->lte_ue_pdcch_vars[0]->crnti = n_rnti;
                  PHY_vars_UE->lte_ue_pdcch_vars[0]->num_pdcch_symbols = num_pdcch_symbols;

                  if (round == 0) PHY_vars_UE->dlsch_ue[0][0]->harq_processes[0]->first_tx=1;

                  switch (transmission_mode) {
                  case 1:
                  case 2:
                  case 7:
                    generate_ue_dlsch_params_from_dci(0,
						      subframe,
                                                      &DLSCH_alloc_pdu_1[0],
                                                      (common_flag==0)? C_RNTI : SI_RNTI,
                                                      (common_flag==0)? format1 : format1A,
                                                      PHY_vars_UE->dlsch_ue[0],
                                                      &PHY_vars_UE->lte_frame_parms,
                                                      PHY_vars_UE->pdsch_config_dedicated,
                                                      SI_RNTI,
                                                      0,
                                                      P_RNTI);
          	    if(transmission_mode==7 && common_flag==0)
       	    	      PHY_vars_UE->dlsch_ue[0][0]->harq_processes[0]->mimo_mode = TM7; 
                    break;

                  case 3:
                    //        printf("Rate: TM3 (before) round %d (%d) first_tx %d\n",round,PHY_vars_UE->dlsch_ue[0][0]->harq_processes[0]->round,PHY_vars_UE->dlsch_ue[0][0]->harq_processes[0]->first_tx);
                    generate_ue_dlsch_params_from_dci(0,
						      subframe,
                                                      &DLSCH_alloc_pdu_1[0],
                                                      (common_flag==0)? C_RNTI : SI_RNTI,
                                                      (common_flag==0)? format2A : format1A,
                                                      PHY_vars_UE->dlsch_ue[0],
                                                      &PHY_vars_UE->lte_frame_parms,
                                                      PHY_vars_UE->pdsch_config_dedicated,
                                                      SI_RNTI,
                                                      0,
                                                      P_RNTI);
                    //        printf("Rate: TM3 (after) round %d (%d) first_tx %d\n",round,PHY_vars_UE->dlsch_ue[0][0]->harq_processes[0]->round,PHY_vars_UE->dlsch_ue[0][0]->harq_processes[0]->first_tx);
                    break;

                  case 4:
                    generate_ue_dlsch_params_from_dci(0,
						      subframe,
                                                      &DLSCH_alloc_pdu_1[0],
                                                      (common_flag==0)? C_RNTI : SI_RNTI,
                                                      (common_flag==0)? format2 : format1A,
                                                      PHY_vars_UE->dlsch_ue[0],
                                                      &PHY_vars_UE->lte_frame_parms,
                                                      PHY_vars_UE->pdsch_config_dedicated,
                                                      SI_RNTI,
                                                      0,
                                                      P_RNTI);
                    break;

                  case 5:
                  case 6:
                    generate_ue_dlsch_params_from_dci(0,
						      subframe,
                                                      &DLSCH_alloc_pdu2_1E[0],
                                                      C_RNTI,
                                                      format1E_2A_M10PRB,
                                                      PHY_vars_UE->dlsch_ue[0],
                                                      &PHY_vars_UE->lte_frame_parms,
                                                      PHY_vars_UE->pdsch_config_dedicated,
                                                      SI_RNTI,
                                                      0,
                                                      P_RNTI);
                    break;

                  }

                  dlsch_active = 1;
                } // if dci_flag == 1
              }

              if (dlsch_active == 1) {
                
                 if (transmission_mode==7) {
                    if (PHY_vars_UE->lte_frame_parms.Ncp==0) {
                      if ((Ns==(2*subframe) && ((l==3) || (l==6))) ||
                           Ns==(1+(2*subframe)) && ((l==2) || (l==5))) {
                         if (perfect_ce==0)
                           lte_dl_bf_channel_estimation(PHY_vars_UE,eNB_id,0,Ns,5,l+7*(Ns%2==1)); 
                      }
                    } else {
                      msg("Beamforming channel estimation not supported yet for TM7 extented CP.\n");
                    }
                 }

                if ((Ns==(1+(2*subframe))) && (l==0)) {// process PDSCH symbols 1,2,3,4,5,(6 Normal Prefix)

                  if ((transmission_mode == 5) &&
                      (PHY_vars_UE->dlsch_ue[eNB_id][0]->harq_processes[PHY_vars_UE->dlsch_ue[0][0]->current_harq_pid]->dl_power_off==0) &&
                      (openair_daq_vars.use_ia_receiver ==1)) {
                    dual_stream_UE = 1;
                  } else {
                    dual_stream_UE = 0;
                  }


                  start_meas(&PHY_vars_UE->dlsch_llr_stats);

                  for (m=PHY_vars_UE->lte_ue_pdcch_vars[0]->num_pdcch_symbols;
                       m<pilot2;
                       m++) {
                    if (rx_pdsch(PHY_vars_UE,
                                 PDSCH,
                                 eNB_id,
                                 eNB_id_i,
                                 subframe,
                                 m,
                                 (m==PHY_vars_UE->lte_ue_pdcch_vars[0]->num_pdcch_symbols)?1:0,
                                 dual_stream_UE,
                                 i_mod,
                                 PHY_vars_UE->dlsch_ue[0][0]->current_harq_pid)==-1) {
                      dlsch_active = 0;
                      break;
                    }
                  }

                  stop_meas(&PHY_vars_UE->dlsch_llr_stats);
                }

                if ((Ns==(1+(2*subframe))) && (l==pilot1)) {
                  // process symbols (6 Extended Prefix),7,8,9
                  start_meas(&PHY_vars_UE->dlsch_llr_stats);

                  for (m=pilot2;
                       m<pilot3;
                       m++) {
                    if (rx_pdsch(PHY_vars_UE,
                                 PDSCH,
                                 eNB_id,
                                 eNB_id_i,
                                 subframe,
                                 m,
                                 0,
                                 dual_stream_UE,
                                 i_mod,
                                 PHY_vars_UE->dlsch_ue[0][0]->current_harq_pid)==-1) {
                      dlsch_active=0;
                      break;
                    }
                  }

                  stop_meas(&PHY_vars_UE->dlsch_llr_stats);
                }

                if ((Ns==(2+(2*subframe))) && (l==0)) { // process symbols 10,11,(12,13 Normal Prefix) do deinterleaving for TTI
                  start_meas(&PHY_vars_UE->dlsch_llr_stats);

                  for (m=pilot3;
                       m<PHY_vars_UE->lte_frame_parms.symbols_per_tti;
                       m++) {
                    //printf("m=%d\n",m);
                    if (rx_pdsch(PHY_vars_UE,
                                 PDSCH,
                                 eNB_id,
                                 eNB_id_i,
                                 subframe,
                                 m,
                                 0,
                                 dual_stream_UE,
                                 i_mod,
                                 PHY_vars_UE->dlsch_ue[0][0]->current_harq_pid)==-1) {
                      dlsch_active=0;
                      break;
                    }
                  }

                  stop_meas(&PHY_vars_UE->dlsch_llr_stats);
                }


                if (test_perf ==0 ) {
                  if ((n_frames==1) && (Ns==(2+(2*subframe))) && (l==0))  {
                    write_output("ch0.m","ch0",eNB2UE[0]->ch[0],eNB2UE[0]->channel_length,1,8);

                    if (PHY_vars_eNB->lte_frame_parms.nb_antennas_tx>1)
                      write_output("ch1.m","ch1",eNB2UE[0]->ch[PHY_vars_eNB->lte_frame_parms.nb_antennas_rx],eNB2UE[0]->channel_length,1,8);

                    //common vars
                    //write_output("rxsig0.m","rxs0", &PHY_vars_UE->lte_ue_common_vars.rxdata[0][0],10*PHY_vars_UE->lte_frame_parms.samples_per_tti,1,1);
                    write_output("rxsig0.m","rxs0", &PHY_vars_UE->lte_ue_common_vars.rxdata[0][subframe*PHY_vars_UE->lte_frame_parms.samples_per_tti],PHY_vars_UE->lte_frame_parms.samples_per_tti,1,1);
                    //write_output("rxsigF0.m","rxsF0", &PHY_vars_UE->lte_ue_common_vars.rxdataF[0][subframe*nsymb*PHY_vars_eNB->lte_frame_parms.ofdm_symbol_size],PHY_vars_UE->lte_frame_parms.ofdm_symbol_size*nsymb,1,1);
                    write_output("rxsigF0.m","rxsF0", &PHY_vars_UE->lte_ue_common_vars.rxdataF[0][0],PHY_vars_UE->lte_frame_parms.ofdm_symbol_size*nsymb,1,1);

                    if (PHY_vars_UE->lte_frame_parms.nb_antennas_rx>1) {
                      write_output("rxsig1.m","rxs1", PHY_vars_UE->lte_ue_common_vars.rxdata[1],PHY_vars_UE->lte_frame_parms.samples_per_tti,1,1);
                      write_output("rxsigF1.m","rxsF1", PHY_vars_UE->lte_ue_common_vars.rxdataF[1],PHY_vars_UE->lte_frame_parms.ofdm_symbol_size*nsymb,1,1);
                    }

                    write_output("dlsch00_r0.m","dl00_r0",
                                 &(PHY_vars_UE->lte_ue_common_vars.dl_ch_estimates[eNB_id][0][0]),
                                 PHY_vars_UE->lte_frame_parms.ofdm_symbol_size*nsymb,1,1);

                    if (PHY_vars_UE->lte_frame_parms.nb_antennas_rx>1)
                      write_output("dlsch01_r0.m","dl01_r0",
                                   &(PHY_vars_UE->lte_ue_common_vars.dl_ch_estimates[eNB_id][1][0]),
                                   PHY_vars_UE->lte_frame_parms.ofdm_symbol_size*nsymb,1,1);

                    if (PHY_vars_eNB->lte_frame_parms.nb_antennas_tx>1)
                      write_output("dlsch10_r0.m","dl10_r0",
                                   &(PHY_vars_UE->lte_ue_common_vars.dl_ch_estimates[eNB_id][2][0]),
                                   PHY_vars_UE->lte_frame_parms.ofdm_symbol_size*nsymb,1,1);

                    if ((PHY_vars_UE->lte_frame_parms.nb_antennas_rx>1) && (PHY_vars_eNB->lte_frame_parms.nb_antennas_tx>1))
                      write_output("dlsch11_r0.m","dl11_r0",
                                   &(PHY_vars_UE->lte_ue_common_vars.dl_ch_estimates[eNB_id][3][0]),
                                   PHY_vars_UE->lte_frame_parms.ofdm_symbol_size*nsymb/2,1,1);

                    //pdsch_vars
                    dump_dlsch2(PHY_vars_UE,eNB_id,coded_bits_per_codeword,round);
                    //dump_dlsch2(PHY_vars_UE,eNB_id_i,coded_bits_per_codeword);
                    write_output("dlsch_e.m","e",PHY_vars_eNB->dlsch_eNB[0][0]->harq_processes[0]->e,coded_bits_per_codeword,1,4);

                    //pdcch_vars
                    write_output("pdcchF0_ext.m","pdcchF_ext", PHY_vars_UE->lte_ue_pdcch_vars[eNB_id]->rxdataF_ext[0],2*3*PHY_vars_UE->lte_frame_parms.ofdm_symbol_size,1,1);
                    write_output("pdcch00_ch0_ext.m","pdcch00_ch0_ext",PHY_vars_UE->lte_ue_pdcch_vars[eNB_id]->dl_ch_estimates_ext[0],300*3,1,1);

                    write_output("pdcch_rxF_comp0.m","pdcch0_rxF_comp0",PHY_vars_UE->lte_ue_pdcch_vars[eNB_id]->rxdataF_comp[0],4*300,1,1);
                    write_output("pdcch_rxF_llr.m","pdcch_llr",PHY_vars_UE->lte_ue_pdcch_vars[eNB_id]->llr,2400,1,4);

                  }
                }
              }
            }
          }

          //saving PMI in case of Transmission Mode > 5

          if(abstx) {
            if (trials==0 && round==0 && transmission_mode>=5 && transmission_mode<7) {
              for (iii=0; iii<NB_RB; iii++) {
                //fprintf(csv_fd, "%d, %d", (PHY_vars_UE->lte_ue_pdsch_vars[eNB_id]->pmi_ext[iii]),(PHY_vars_UE->lte_ue_pdsch_vars[eNB_id_i]->pmi_ext[iii]));
                fprintf(csv_fd,"%x,%x,",(PHY_vars_UE->lte_ue_pdsch_vars[eNB_id]->pmi_ext[iii]),(PHY_vars_UE->lte_ue_pdsch_vars[eNB_id]->pmi_ext[iii]));
                printf("%x ",(PHY_vars_UE->lte_ue_pdsch_vars[eNB_id]->pmi_ext[iii]));
              }
            }
          }

          for (int cw=Kmimo-1; cw>=0; cw--) {
            PHY_vars_UE->dlsch_ue[0][cw]->rnti = (common_flag==0) ? n_rnti: SI_RNTI;
            coded_bits_per_codeword = get_G(&PHY_vars_eNB->lte_frame_parms,
                                            PHY_vars_eNB->dlsch_eNB[0][cw]->harq_processes[0]->nb_rb,
                                            PHY_vars_eNB->dlsch_eNB[0][cw]->harq_processes[0]->rb_alloc,
                                            get_Qm(PHY_vars_eNB->dlsch_eNB[0][cw]->harq_processes[0]->mcs),
                                            PHY_vars_eNB->dlsch_eNB[0][cw]->harq_processes[0]->Nl,
                                            num_pdcch_symbols,
                                            0,
					    subframe,
					    (transmission_mode<7?0:transmission_mode));

            PHY_vars_UE->dlsch_ue[0][cw]->harq_processes[PHY_vars_UE->dlsch_ue[0][cw]->current_harq_pid]->G = coded_bits_per_codeword;


            /*
            // calculate uncoded BLER
            uncoded_ber=0;
            for (i=0;i<coded_bits_per_codeword;i++)
              if (PHY_vars_eNB->dlsch_eNB[0][0]->harq_processes[0]->e[i] != (PHY_vars_UE->lte_ue_pdsch_vars[0]->llr[0][i]<0)) {
                uncoded_ber_bit[i] = 1;
                uncoded_ber++;
              }
              else
                uncoded_ber_bit[i] = 0;

            uncoded_ber/=coded_bits_per_codeword;
            avg_ber += uncoded_ber;

            if (n_frames==1)
              write_output("uncoded_ber_bit.m","uncoded_ber_bit",uncoded_ber_bit,coded_bits_per_codeword,1,0);
            */

            start_meas(&PHY_vars_UE->dlsch_unscrambling_stats);
            dlsch_unscrambling(&PHY_vars_UE->lte_frame_parms,
                               0,
                               PHY_vars_UE->dlsch_ue[0][cw],
                               coded_bits_per_codeword,
                               PHY_vars_UE->lte_ue_pdsch_vars[eNB_id]->llr[cw],
                               0,
                               subframe<<1);
            stop_meas(&PHY_vars_UE->dlsch_unscrambling_stats);

            start_meas(&PHY_vars_UE->dlsch_decoding_stats);
            ret = dlsch_decoding(PHY_vars_UE,
                                 PHY_vars_UE->lte_ue_pdsch_vars[eNB_id]->llr[cw],
                                 &PHY_vars_UE->lte_frame_parms,
                                 PHY_vars_UE->dlsch_ue[0][cw],
                                 PHY_vars_UE->dlsch_ue[0][cw]->harq_processes[PHY_vars_UE->dlsch_ue[0][cw]->current_harq_pid],
                                 subframe,
                                 PHY_vars_UE->dlsch_ue[0][cw]->current_harq_pid,
                                 1,llr8_flag);
            stop_meas(&PHY_vars_UE->dlsch_decoding_stats);

            if (cw==1) {
              if (ret <= PHY_vars_UE->dlsch_ue[0][cw]->max_turbo_iterations) {
              } else {
                errs2[round]++;
              }
            }
          }


          stop_meas(&PHY_vars_UE->phy_proc_rx);


          if (ret <= PHY_vars_UE->dlsch_ue[0][0]->max_turbo_iterations) {

            avg_iter += ret;
            iter_trials++;

            if (n_frames==1)
              printf("No DLSCH errors found (round %d),uncoded ber %f\n",round,uncoded_ber);

            PHY_vars_UE->total_TBS[eNB_id] =  PHY_vars_UE->total_TBS[eNB_id] + PHY_vars_UE->dlsch_ue[eNB_id][0]->harq_processes[PHY_vars_UE->dlsch_ue[eNB_id][0]->current_harq_pid]->TBS;
            TB0_active = 0;

            if (PHY_vars_UE->dlsch_ue[eNB_id][0]->harq_processes[PHY_vars_UE->dlsch_ue[eNB_id][0]->current_harq_pid]->mimo_mode == LARGE_CDD) {   //try to decode second stream using SIC
              /*
              for (round = 0 ; round < PHY_vars_UE->dlsch_ue[eNB_id][0]->harq_processes[PHY_vars_UE->dlsch_ue[eNB_id][0]->current_harq_pid]->round ; round++) {
              // re-encoding of first stream
              dlsch0_ue_harq = PHY_vars_UE->dlsch_ue[eNB_id][0]->harq_processes[PHY_vars_UE->dlsch_ue[eNB_id][0]->current_harq_pid];
              dlsch0_eNB_harq = PHY_vars_UE->dlsch_eNB[eNB_id]->harq_processes[PHY_vars_UE->dlsch_ue[eNB_id][0]->current_harq_pid];
              dlsch0_eNB_harq->mimo_mode    = LARGE_CDD;
              dlsch0_eNB_harq->rb_alloc[0]  = dlsch0_ue_harq->rb_alloc_even[0];
              dlsch0_eNB_harq->nb_rb        = dlsch0_ue_harq->nb_rb;
              dlsch0_eNB_harq->mcs          = dlsch0_ue_harq->mcs;
              dlsch0_eNB_harq->rvidx        = dlsch0_ue_harq->rvidx;
              dlsch0_eNB_harq->Nl           = dlsch0_ue_harq->Nl;

              dlsch0_eNB_harq->TBS          = dlsch0_ue_harq->TBS;
              dlsch0_eNB_harq->dl_power_off = dlsch0_ue_harq->dl_power_off;
              dlsch0_eNB_harq->status       = dlsch0_ue_harq->status;

              PHY_vars_UE->dlsch_eNB[eNB_id]->active       = PHY_vars_UE->dlsch_ue[eNB_id][0]->active;
              PHY_vars_UE->dlsch_eNB[eNB_id]->rnti         = PHY_vars_UE->dlsch_ue[eNB_id][0]->rnti;

              dlsch_encoding(PHY_vars_UE->dlsch_ue[eNB_id][0]->harq_processes[PHY_vars_UE->dlsch_ue[eNB_id][0]->current_harq_pid]->b,
                   &PHY_vars_UE->lte_frame_parms,
                   num_pdcch_symbols,
                   PHY_vars_UE->dlsch_eNB[0],
                   0,subframe,
                   &PHY_vars_UE->dlsch_rate_matching_stats,
                   &PHY_vars_UE->dlsch_turbo_encoding_stats,
                   &PHY_vars_UE->dlsch_interleaving_stats
                   );

                   //scrambling

              //modulation

              //stripping (from matched filter output?)

              //detection of second stream
              }
              */
            }
          } else {
            errs[round]++;

            avg_iter += ret-1;
            iter_trials++;

            if (n_frames==1) {
              //if ((n_frames==1) || (SNR>=30)) 
              printf("DLSCH errors found (round %d), uncoded ber %f\n",round,uncoded_ber);

              for (s=0; s<PHY_vars_UE->dlsch_ue[0][0]->harq_processes[0]->C; s++) {
                if (s<PHY_vars_UE->dlsch_ue[0][0]->harq_processes[0]->Cminus)
                  Kr = PHY_vars_UE->dlsch_ue[0][0]->harq_processes[0]->Kminus;
                else
                  Kr = PHY_vars_UE->dlsch_ue[0][0]->harq_processes[0]->Kplus;

                Kr_bytes = Kr>>3;

                printf("Decoded_output (Segment %d):\n",s);

                for (i=0; i<Kr_bytes; i++)
                  printf("%d : %x (%x)\n",i,PHY_vars_UE->dlsch_ue[0][0]->harq_processes[0]->c[s][i],PHY_vars_UE->dlsch_ue[0][0]->harq_processes[0]->c[s][i]^PHY_vars_eNB->dlsch_eNB[0][0]->harq_processes[0]->c[s][i]);
              }

              sprintf(fname,"rxsig0_r%d.m",round);
              sprintf(vname,"rxs0_r%d.m",round);
              write_output(fname,vname, &PHY_vars_UE->lte_ue_common_vars.rxdata[0][0],10*PHY_vars_UE->lte_frame_parms.samples_per_tti,1,1);
              sprintf(fname,"rxsigF0_r%d.m",round);
              sprintf(vname,"rxs0F_r%d.m",round);
              write_output(fname,vname, &PHY_vars_UE->lte_ue_common_vars.rxdataF[0][0],2*PHY_vars_UE->lte_frame_parms.ofdm_symbol_size*nsymb,2,1);

              if (PHY_vars_UE->lte_frame_parms.nb_antennas_rx>1) {
                sprintf(fname,"rxsig1_r%d.m",round);
                sprintf(vname,"rxs1_r%d.m",round);
                write_output(fname,vname, PHY_vars_UE->lte_ue_common_vars.rxdata[1],PHY_vars_UE->lte_frame_parms.samples_per_tti,1,1);
                sprintf(fname,"rxsig1F_r%d.m",round);
                sprintf(vname,"rxs1F_r%d.m",round);
                write_output(fname,vname, PHY_vars_UE->lte_ue_common_vars.rxdataF[1],2*PHY_vars_UE->lte_frame_parms.ofdm_symbol_size*nsymb,2,1);
              }

              sprintf(fname,"dlsch00_r%d.m",round);
              sprintf(vname,"dl00_r%d.m",round);
              write_output(fname,vname,
                           &(PHY_vars_UE->lte_ue_common_vars.dl_ch_estimates[eNB_id][0][0]),
                           PHY_vars_UE->lte_frame_parms.ofdm_symbol_size*nsymb,1,1);

              if (PHY_vars_UE->lte_frame_parms.nb_antennas_rx>1) {
                sprintf(fname,"dlsch01_r%d.m",round);
                sprintf(vname,"dl01_r%d.m",round);
                write_output(fname,vname,
                             &(PHY_vars_UE->lte_ue_common_vars.dl_ch_estimates[eNB_id][1][0]),
                             PHY_vars_UE->lte_frame_parms.ofdm_symbol_size*nsymb/2,1,1);
              }

              if (PHY_vars_eNB->lte_frame_parms.nb_antennas_tx>1) {
                sprintf(fname,"dlsch10_r%d.m",round);
                sprintf(vname,"dl10_r%d.m",round);
                write_output(fname,vname,
                             &(PHY_vars_UE->lte_ue_common_vars.dl_ch_estimates[eNB_id][2][0]),
                             PHY_vars_UE->lte_frame_parms.ofdm_symbol_size*nsymb/2,1,1);
              }

              if ((PHY_vars_UE->lte_frame_parms.nb_antennas_rx>1) && (PHY_vars_eNB->lte_frame_parms.nb_antennas_tx>1)) {
                sprintf(fname,"dlsch11_r%d.m",round);
                sprintf(vname,"dl11_r%d.m",round);
                write_output(fname,vname,
                             &(PHY_vars_UE->lte_ue_common_vars.dl_ch_estimates[eNB_id][3][0]),
                             PHY_vars_UE->lte_frame_parms.ofdm_symbol_size*nsymb/2,1,1);
              }

              //pdsch_vars
              dump_dlsch2(PHY_vars_UE,eNB_id,coded_bits_per_codeword,round);
              /*
              write_output("dlsch_e.m","e",PHY_vars_eNB->dlsch_eNB[0][0]->harq_processes[0]->e,coded_bits_per_codeword,1,4);
              write_output("dlsch_ber_bit.m","ber_bit",uncoded_ber_bit,coded_bits_per_codeword,1,0);
              write_output("dlsch_eNB_w.m","w",PHY_vars_eNB->dlsch_eNB[0][0]->harq_processes[0]->w[0],3*(tbs+64),1,4);
              write_output("dlsch_UE_w.m","w",PHY_vars_UE->dlsch_ue[0][0]->harq_processes[0]->w[0],3*(tbs+64),1,0);
              */

              if (round == 3) exit(-1);
            }

            //      printf("round %d errors %d/%d\n",round,errs[round],trials);

            round++;
            //      PHY_vars_UE->dlsch_ue[0][0]->harq_processes[0]->round++;
          }

	  if (xforms==1) {
	    phy_scope_UE(form_ue,
			 PHY_vars_UE,
			 eNB_id,
			 0,// UE_id
			 subframe);
	  }

        }  //round

        //      printf("\n");

        if ((errs[0]>=n_frames/10) && (trials>(n_frames/2)))
          break;

        //len = chbch_stats_read(stats_buffer,NULL,0,4096);
        //printf("%s\n\n",stats_buffer);

        if (PHY_vars_UE->frame_rx % 10 == 0) {
          PHY_vars_UE->bitrate[eNB_id] = (PHY_vars_UE->total_TBS[eNB_id] - PHY_vars_UE->total_TBS_last[eNB_id])*10;
          LOG_D(PHY,"[UE %d] Calculating bitrate: total_TBS = %d, total_TBS_last = %d, bitrate = %d kbits/s\n",PHY_vars_UE->Mod_id,PHY_vars_UE->total_TBS[eNB_id],PHY_vars_UE->total_TBS_last[eNB_id],
                PHY_vars_UE->bitrate[eNB_id]/1000);
          PHY_vars_UE->total_TBS_last[eNB_id] = PHY_vars_UE->total_TBS[eNB_id];
        }


        PHY_vars_UE->frame_rx++;

        /* calculate the total processing time for each packet,
         * get the max, min, and number of packets that exceed t>2000us
         */
        double t_tx = (double)PHY_vars_eNB->phy_proc_tx.p_time/cpu_freq_GHz/1000.0;
        double t_tx_ifft = (double)PHY_vars_eNB->ofdm_mod_stats.p_time/cpu_freq_GHz/1000.0;
        double t_tx_mod = (double)PHY_vars_eNB->dlsch_modulation_stats.p_time/cpu_freq_GHz/1000.0;
        double t_tx_enc = (double)PHY_vars_eNB->dlsch_encoding_stats.p_time/cpu_freq_GHz/1000.0;


        double t_rx = (double)PHY_vars_UE->phy_proc_rx.p_time/cpu_freq_GHz/1000.0;
        double t_rx_fft = (double)PHY_vars_UE->ofdm_demod_stats.p_time/cpu_freq_GHz/1000.0;
        double t_rx_demod = (double)PHY_vars_UE->dlsch_rx_pdcch_stats.p_time/cpu_freq_GHz/1000.0;
        double t_rx_dec = (double)PHY_vars_UE->dlsch_decoding_stats.p_time/cpu_freq_GHz/1000.0;

        if (t_tx > t_tx_max)
          t_tx_max = t_tx;

        if (t_tx < t_tx_min)
          t_tx_min = t_tx;

        if (t_rx > t_rx_max)
          t_rx_max = t_rx;

        if (t_rx < t_rx_min)
          t_rx_min = t_rx;

        if (t_tx > 2000)
          n_tx_dropped++;

        if (t_rx > 2000)
          n_rx_dropped++;

        push_front(&time_vector_tx, t_tx);
        push_front(&time_vector_tx_ifft, t_tx_ifft);
        push_front(&time_vector_tx_mod, t_tx_mod);
        push_front(&time_vector_tx_enc, t_tx_enc);

        push_front(&time_vector_rx, t_rx);
        push_front(&time_vector_rx_fft, t_rx_fft);
        push_front(&time_vector_rx_demod, t_rx_demod);
        push_front(&time_vector_rx_dec, t_rx_dec);


      }   //trials

      // round_trials[0]: number of code word : goodput the protocol
      double table_tx[time_vector_tx.size];
      totable(table_tx, &time_vector_tx);
      double table_tx_ifft[time_vector_tx_ifft.size];
      totable(table_tx_ifft, &time_vector_tx_ifft);
      double table_tx_mod[time_vector_tx_mod.size];
      totable(table_tx_mod, &time_vector_tx_mod);
      double table_tx_enc[time_vector_tx_enc.size];
      totable(table_tx_enc, &time_vector_tx_enc);

      double table_rx[time_vector_rx.size];
      totable(table_rx, &time_vector_rx);
      double table_rx_fft[time_vector_rx_fft.size];
      totable(table_rx_fft, &time_vector_rx_fft);
      double table_rx_demod[time_vector_rx_demod.size];
      totable(table_rx_demod, &time_vector_rx_demod);
      double table_rx_dec[time_vector_rx_dec.size];
      totable(table_rx_dec, &time_vector_rx_dec);


      // sort table
      qsort (table_tx, time_vector_tx.size, sizeof(double), &compare);
      qsort (table_rx, time_vector_rx.size, sizeof(double), &compare);

      if (dump_table == 1 ) {
        set_component_filelog(USIM);  // file located in /tmp/usim.txt
        int n;
        LOG_F(USIM,"The transmitter raw data: \n");

        for (n=0; n< time_vector_tx.size; n++) {
          printf("%f ", table_tx[n]);
          LOG_F(USIM,"%f ", table_tx[n]);
        }

        LOG_F(USIM,"\n");
        LOG_F(USIM,"The receiver raw data: \n");

        for (n=0; n< time_vector_rx.size; n++) {
          // printf("%f ", table_rx[n]);
          LOG_F(USIM,"%f ", table_rx[n]);
        }

        LOG_F(USIM,"\n");
      }

      double tx_median = table_tx[time_vector_tx.size/2];
      double tx_q1 = table_tx[time_vector_tx.size/4];
      double tx_q3 = table_tx[3*time_vector_tx.size/4];

      double tx_ifft_median = table_tx_ifft[time_vector_tx_ifft.size/2];
      double tx_ifft_q1 = table_tx_ifft[time_vector_tx_ifft.size/4];
      double tx_ifft_q3 = table_tx_ifft[3*time_vector_tx_ifft.size/4];

      double tx_mod_median = table_tx_mod[time_vector_tx_mod.size/2];
      double tx_mod_q1 = table_tx_mod[time_vector_tx_mod.size/4];
      double tx_mod_q3 = table_tx_mod[3*time_vector_tx_mod.size/4];

      double tx_enc_median = table_tx_enc[time_vector_tx_enc.size/2];
      double tx_enc_q1 = table_tx_enc[time_vector_tx_enc.size/4];
      double tx_enc_q3 = table_tx_enc[3*time_vector_tx_enc.size/4];

      double rx_median = table_rx[time_vector_rx.size/2];
      double rx_q1 = table_rx[time_vector_rx.size/4];
      double rx_q3 = table_rx[3*time_vector_rx.size/4];

      double rx_fft_median = table_rx_fft[time_vector_rx_fft.size/2];
      double rx_fft_q1 = table_rx_fft[time_vector_rx_fft.size/4];
      double rx_fft_q3 = table_rx_fft[3*time_vector_rx_fft.size/4];

      double rx_demod_median = table_rx_demod[time_vector_rx_demod.size/2];
      double rx_demod_q1 = table_rx_demod[time_vector_rx_demod.size/4];
      double rx_demod_q3 = table_rx_demod[3*time_vector_rx_demod.size/4];

      double rx_dec_median = table_rx_dec[time_vector_rx_dec.size/2];
      double rx_dec_q1 = table_rx_dec[time_vector_rx_dec.size/4];
      double rx_dec_q3 = table_rx_dec[3*time_vector_rx_dec.size/4];

      double std_phy_proc_tx=0;
      double std_phy_proc_tx_ifft=0;
      double std_phy_proc_tx_mod=0;
      double std_phy_proc_tx_enc=0;

      double std_phy_proc_rx=0;
      double std_phy_proc_rx_fft=0;
      double std_phy_proc_rx_demod=0;
      double std_phy_proc_rx_dec=0;

      effective_rate = ((double)(round_trials[0]-dci_errors)/((double)round_trials[0] + round_trials[1] + round_trials[2] + round_trials[3]));

      printf("\n**********************SNR = %f dB (tx_lev %f, sigma2_dB %f)**************************\n",
             SNR,
             (double)tx_lev_dB+10*log10(PHY_vars_UE->lte_frame_parms.ofdm_symbol_size/(NB_RB*12)),
             sigma2_dB);

      printf("Errors (%d(%d)/%d %d/%d %d/%d %d/%d), Pe = (%e,%e,%e,%e), dci_errors %d/%d, Pe = %e => effective rate %f  (%2.1f%%,%f, %f), normalized delay %f (%f)\n",
             errs[0],
             errs2[0],
             round_trials[0],
             errs[1],
             round_trials[0],
             errs[2],
             round_trials[0],
             errs[3],
             round_trials[0],
             (double)errs[0]/(round_trials[0]),
             (double)errs[1]/(round_trials[0]),
             (double)errs[2]/(round_trials[0]),
             (double)errs[3]/(round_trials[0]),
             dci_errors,
             round_trials[0],
             (double)dci_errors/(round_trials[0]),
             rate*effective_rate,
             100*effective_rate,
             rate,
             rate*get_Qm(PHY_vars_UE->dlsch_ue[0][0]->harq_processes[PHY_vars_UE->dlsch_ue[0][0]->current_harq_pid]->mcs),
             (1.0*(round_trials[0]-errs[0])+2.0*(round_trials[1]-errs[1])+3.0*(round_trials[2]-errs[2])+4.0*(round_trials[3]-errs[3]))/((double)round_trials[0])/
             (double)PHY_vars_eNB->dlsch_eNB[0][0]->harq_processes[0]->TBS,
             (1.0*(round_trials[0]-errs[0])+2.0*(round_trials[1]-errs[1])+3.0*(round_trials[2]-errs[2])+4.0*(round_trials[3]-errs[3]))/((double)round_trials[0]));

      if (print_perf==1) {
        printf("eNB TX function statistics (per 1ms subframe)\n\n");
        std_phy_proc_tx = sqrt((double)PHY_vars_eNB->phy_proc_tx.diff_square/pow(cpu_freq_GHz,2)/pow(1000,
                               2)/PHY_vars_eNB->phy_proc_tx.trials - pow((double)PHY_vars_eNB->phy_proc_tx.diff/PHY_vars_eNB->phy_proc_tx.trials/cpu_freq_GHz/1000,2));
        printf("Total PHY proc tx                 :%f us (%d trials)\n",(double)PHY_vars_eNB->phy_proc_tx.diff/PHY_vars_eNB->phy_proc_tx.trials/cpu_freq_GHz/1000.0,PHY_vars_eNB->phy_proc_tx.trials);
        printf("|__ Statistcs                           std: %fus max: %fus min: %fus median %fus q1 %fus q3 %fus n_dropped: %d packet \n",std_phy_proc_tx, t_tx_max, t_tx_min, tx_median, tx_q1, tx_q3,
               n_tx_dropped);
        std_phy_proc_tx_ifft = sqrt((double)PHY_vars_eNB->ofdm_mod_stats.diff_square/pow(cpu_freq_GHz,2)/pow(1000,
                                    2)/PHY_vars_eNB->ofdm_mod_stats.trials - pow((double)PHY_vars_eNB->ofdm_mod_stats.diff/PHY_vars_eNB->ofdm_mod_stats.trials/cpu_freq_GHz/1000,2));
        printf("OFDM_mod time                     :%f us (%d trials)\n",(double)PHY_vars_eNB->ofdm_mod_stats.diff/PHY_vars_eNB->ofdm_mod_stats.trials/cpu_freq_GHz/1000.0,PHY_vars_eNB->ofdm_mod_stats.trials);
        printf("|__ Statistcs                           std: %fus median %fus q1 %fus q3 %fus \n",std_phy_proc_tx_ifft, tx_ifft_median, tx_ifft_q1, tx_ifft_q3);
        std_phy_proc_tx_mod = sqrt((double)PHY_vars_eNB->dlsch_modulation_stats.diff_square/pow(cpu_freq_GHz,2)/pow(1000,
                                   2)/PHY_vars_eNB->dlsch_modulation_stats.trials - pow((double)PHY_vars_eNB->dlsch_modulation_stats.diff/PHY_vars_eNB->dlsch_modulation_stats.trials/cpu_freq_GHz/1000,2));
        printf("DLSCH modulation time             :%f us (%d trials)\n",(double)PHY_vars_eNB->dlsch_modulation_stats.diff/PHY_vars_eNB->dlsch_modulation_stats.trials/cpu_freq_GHz/1000.0,
               PHY_vars_eNB->dlsch_modulation_stats.trials);
        printf("|__ Statistcs                           std: %fus median %fus q1 %fus q3 %fus \n",std_phy_proc_tx_mod, tx_mod_median, tx_mod_q1, tx_mod_q3);
        printf("DLSCH scrambling time             :%f us (%d trials)\n",(double)PHY_vars_eNB->dlsch_scrambling_stats.diff/PHY_vars_eNB->dlsch_scrambling_stats.trials/cpu_freq_GHz/1000.0,
               PHY_vars_eNB->dlsch_scrambling_stats.trials);
        std_phy_proc_tx_enc = sqrt((double)PHY_vars_eNB->dlsch_encoding_stats.diff_square/pow(cpu_freq_GHz,2)/pow(1000,
                                   2)/PHY_vars_eNB->dlsch_encoding_stats.trials - pow((double)PHY_vars_eNB->dlsch_encoding_stats.diff/PHY_vars_eNB->dlsch_encoding_stats.trials/cpu_freq_GHz/1000,2));
        printf("DLSCH encoding time               :%f us (%d trials)\n",(double)PHY_vars_eNB->dlsch_encoding_stats.diff/PHY_vars_eNB->dlsch_encoding_stats.trials/cpu_freq_GHz/1000.0,
               PHY_vars_eNB->dlsch_modulation_stats.trials);
        printf("|__ Statistcs                           std: %fus median %fus q1 %fus q3 %fus \n",std_phy_proc_tx_enc, tx_enc_median, tx_enc_q1, tx_enc_q3);
        printf("|__ DLSCH turbo encoding time         :%f us (%d trials)\n",
               ((double)PHY_vars_eNB->dlsch_turbo_encoding_stats.trials/PHY_vars_eNB->dlsch_encoding_stats.trials)*(double)
               PHY_vars_eNB->dlsch_turbo_encoding_stats.diff/PHY_vars_eNB->dlsch_turbo_encoding_stats.trials/cpu_freq_GHz/1000.0,PHY_vars_eNB->dlsch_turbo_encoding_stats.trials);
        printf("|__ DLSCH rate-matching time          :%f us (%d trials)\n",
               ((double)PHY_vars_eNB->dlsch_rate_matching_stats.trials/PHY_vars_eNB->dlsch_encoding_stats.trials)*(double)
               PHY_vars_eNB->dlsch_rate_matching_stats.diff/PHY_vars_eNB->dlsch_rate_matching_stats.trials/cpu_freq_GHz/1000.0,PHY_vars_eNB->dlsch_rate_matching_stats.trials);
        printf("|__ DLSCH sub-block interleaving time :%f us (%d trials)\n",
               ((double)PHY_vars_eNB->dlsch_interleaving_stats.trials/PHY_vars_eNB->dlsch_encoding_stats.trials)*(double)
               PHY_vars_eNB->dlsch_interleaving_stats.diff/PHY_vars_eNB->dlsch_interleaving_stats.trials/cpu_freq_GHz/1000.0,PHY_vars_eNB->dlsch_interleaving_stats.trials);

        printf("\n\nUE RX function statistics (per 1ms subframe)\n\n");
        std_phy_proc_rx = sqrt((double)PHY_vars_UE->phy_proc_rx.diff_square/pow(cpu_freq_GHz,2)/pow(1000,
                               2)/PHY_vars_UE->phy_proc_rx.trials - pow((double)PHY_vars_UE->phy_proc_rx.diff/PHY_vars_UE->phy_proc_rx.trials/cpu_freq_GHz/1000,2));
        printf("Total PHY proc rx                                   :%f us (%d trials)\n",(double)PHY_vars_UE->phy_proc_rx.diff/PHY_vars_UE->phy_proc_rx.trials/cpu_freq_GHz/1000.0,
               PHY_vars_UE->phy_proc_rx.trials*2/3);
        printf("|__Statistcs                                            std: %fus max: %fus min: %fus median %fus q1 %fus q3 %fus n_dropped: %d packet \n", std_phy_proc_rx, t_rx_max, t_rx_min, rx_median,
               rx_q1, rx_q3, n_rx_dropped);
        std_phy_proc_rx_fft = sqrt((double)PHY_vars_UE->ofdm_demod_stats.diff_square/pow(cpu_freq_GHz,2)/pow(1000,
                                   2)/PHY_vars_UE->ofdm_demod_stats.trials - pow((double)PHY_vars_UE->ofdm_demod_stats.diff/PHY_vars_UE->ofdm_demod_stats.trials/cpu_freq_GHz/1000,2));
        printf("DLSCH OFDM demodulation and channel_estimation time :%f us (%d trials)\n",(nsymb)*(double)PHY_vars_UE->ofdm_demod_stats.diff/PHY_vars_UE->ofdm_demod_stats.trials/cpu_freq_GHz/1000.0,
               PHY_vars_UE->ofdm_demod_stats.trials*2/3);
        printf("|__ Statistcs                           std: %fus median %fus q1 %fus q3 %fus \n",std_phy_proc_rx_fft, rx_fft_median, rx_fft_q1, rx_fft_q3);
        printf("|__ DLSCH rx dft                                        :%f us (%d trials)\n",
               (nsymb*PHY_vars_UE->lte_frame_parms.nb_antennas_rx)*(double)PHY_vars_UE->rx_dft_stats.diff/PHY_vars_UE->rx_dft_stats.trials/cpu_freq_GHz/1000.0,PHY_vars_UE->rx_dft_stats.trials*2/3);
        printf("|__ DLSCH channel estimation time                       :%f us (%d trials)\n",
               (4.0)*(double)PHY_vars_UE->dlsch_channel_estimation_stats.diff/PHY_vars_UE->dlsch_channel_estimation_stats.trials/cpu_freq_GHz/1000.0,PHY_vars_UE->dlsch_channel_estimation_stats.trials*2/3);
        printf("|__ DLSCH frequency offset estimation time              :%f us (%d trials)\n",
               (4.0)*(double)PHY_vars_UE->dlsch_freq_offset_estimation_stats.diff/PHY_vars_UE->dlsch_freq_offset_estimation_stats.trials/cpu_freq_GHz/1000.0,
               PHY_vars_UE->dlsch_freq_offset_estimation_stats.trials*2/3);
        printf("DLSCH rx pdcch                                       :%f us (%d trials)\n",(double)PHY_vars_UE->dlsch_rx_pdcch_stats.diff/PHY_vars_UE->dlsch_rx_pdcch_stats.trials/cpu_freq_GHz/1000.0,
               PHY_vars_UE->dlsch_rx_pdcch_stats.trials);
        std_phy_proc_rx_demod = sqrt((double)PHY_vars_UE->dlsch_llr_stats.diff_square/pow(cpu_freq_GHz,2)/pow(1000,
                                     2)/PHY_vars_UE->dlsch_llr_stats.trials - pow((double)PHY_vars_UE->dlsch_llr_stats.diff/PHY_vars_UE->dlsch_llr_stats.trials/cpu_freq_GHz/1000,2));
        printf("DLSCH Channel Compensation and LLR generation time  :%f us (%d trials)\n",(3)*(double)PHY_vars_UE->dlsch_llr_stats.diff/PHY_vars_UE->dlsch_llr_stats.trials/cpu_freq_GHz/1000.0,
               PHY_vars_UE->dlsch_llr_stats.trials/3);
        printf("|__ Statistcs                           std: %fus median %fus q1 %fus q3 %fus \n",std_phy_proc_rx_demod, rx_demod_median, rx_demod_q1, rx_demod_q3);
        printf("DLSCH unscrambling time                             :%f us (%d trials)\n",(double)PHY_vars_UE->dlsch_unscrambling_stats.diff/PHY_vars_UE->dlsch_unscrambling_stats.trials/cpu_freq_GHz/1000.0,
               PHY_vars_UE->dlsch_unscrambling_stats.trials);
        std_phy_proc_rx_dec = sqrt((double)PHY_vars_UE->dlsch_decoding_stats.diff_square/pow(cpu_freq_GHz,2)/pow(1000,
                                   2)/PHY_vars_UE->dlsch_decoding_stats.trials - pow((double)PHY_vars_UE->dlsch_decoding_stats.diff/PHY_vars_UE->dlsch_decoding_stats.trials/cpu_freq_GHz/1000,2));
        printf("DLSCH Decoding time (%02.2f Mbit/s, avg iter %1.2f)    :%f us (%d trials, max %f)\n",
               PHY_vars_eNB->dlsch_eNB[0][0]->harq_processes[0]->TBS/1000.0,(double)avg_iter/iter_trials,
               (double)PHY_vars_UE->dlsch_decoding_stats.diff/PHY_vars_UE->dlsch_decoding_stats.trials/cpu_freq_GHz/1000.0,PHY_vars_UE->dlsch_decoding_stats.trials,
               (double)PHY_vars_UE->dlsch_decoding_stats.max/cpu_freq_GHz/1000.0);
        printf("|__ Statistcs                           std: %fus median %fus q1 %fus q3 %fus \n",std_phy_proc_rx_dec, rx_dec_median, rx_dec_q1, rx_dec_q3);
        printf("|__ DLSCH Rate Unmatching                               :%f us (%d trials)\n",
               (double)PHY_vars_UE->dlsch_rate_unmatching_stats.diff/PHY_vars_UE->dlsch_rate_unmatching_stats.trials/cpu_freq_GHz/1000.0,PHY_vars_UE->dlsch_rate_unmatching_stats.trials);
        printf("|__ DLSCH Turbo Decoding(%d bits)                       :%f us (%d trials)\n",
               PHY_vars_UE->dlsch_ue[0][0]->harq_processes[0]->Cminus ? PHY_vars_UE->dlsch_ue[0][0]->harq_processes[0]->Kminus : PHY_vars_UE->dlsch_ue[0][0]->harq_processes[0]->Kplus,
               (double)PHY_vars_UE->dlsch_turbo_decoding_stats.diff/PHY_vars_UE->dlsch_turbo_decoding_stats.trials/cpu_freq_GHz/1000.0,PHY_vars_UE->dlsch_turbo_decoding_stats.trials);
        printf("    |__ init                                            %f us (cycles/iter %f, %d trials)\n",
               (double)PHY_vars_UE->dlsch_tc_init_stats.diff/PHY_vars_UE->dlsch_tc_init_stats.trials/cpu_freq_GHz/1000.0,
               (double)PHY_vars_UE->dlsch_tc_init_stats.diff/PHY_vars_UE->dlsch_tc_init_stats.trials/((double)avg_iter/iter_trials),
               PHY_vars_UE->dlsch_tc_init_stats.trials);
        printf("    |__ alpha                                           %f us (cycles/iter %f, %d trials)\n",
               (double)PHY_vars_UE->dlsch_tc_alpha_stats.diff/PHY_vars_UE->dlsch_tc_alpha_stats.trials/cpu_freq_GHz/1000.0,
               (double)PHY_vars_UE->dlsch_tc_alpha_stats.diff/PHY_vars_UE->dlsch_tc_alpha_stats.trials*2,
               PHY_vars_UE->dlsch_tc_alpha_stats.trials);
        printf("    |__ beta                                            %f us (cycles/iter %f,%d trials)\n",
               (double)PHY_vars_UE->dlsch_tc_beta_stats.diff/PHY_vars_UE->dlsch_tc_beta_stats.trials/cpu_freq_GHz/1000.0,
               (double)PHY_vars_UE->dlsch_tc_beta_stats.diff/PHY_vars_UE->dlsch_tc_beta_stats.trials*2,
               PHY_vars_UE->dlsch_tc_beta_stats.trials);
        printf("    |__ gamma                                           %f us (cycles/iter %f,%d trials)\n",
               (double)PHY_vars_UE->dlsch_tc_gamma_stats.diff/PHY_vars_UE->dlsch_tc_gamma_stats.trials/cpu_freq_GHz/1000.0,
               (double)PHY_vars_UE->dlsch_tc_gamma_stats.diff/PHY_vars_UE->dlsch_tc_gamma_stats.trials*2,
               PHY_vars_UE->dlsch_tc_gamma_stats.trials);
        printf("    |__ ext                                             %f us (cycles/iter %f,%d trials)\n",
               (double)PHY_vars_UE->dlsch_tc_ext_stats.diff/PHY_vars_UE->dlsch_tc_ext_stats.trials/cpu_freq_GHz/1000.0,
               (double)PHY_vars_UE->dlsch_tc_ext_stats.diff/PHY_vars_UE->dlsch_tc_ext_stats.trials*2,
               PHY_vars_UE->dlsch_tc_ext_stats.trials);
        printf("    |__ intl1                                           %f us (cycles/iter %f,%d trials)\n",
               (double)PHY_vars_UE->dlsch_tc_intl1_stats.diff/PHY_vars_UE->dlsch_tc_intl1_stats.trials/cpu_freq_GHz/1000.0,
               (double)PHY_vars_UE->dlsch_tc_intl1_stats.diff/PHY_vars_UE->dlsch_tc_intl1_stats.trials,
               PHY_vars_UE->dlsch_tc_intl1_stats.trials);
        printf("    |__ intl2+HD+CRC                                    %f us (cycles/iter %f,%d trials)\n",
               (double)PHY_vars_UE->dlsch_tc_intl2_stats.diff/PHY_vars_UE->dlsch_tc_intl2_stats.trials/cpu_freq_GHz/1000.0,
               (double)PHY_vars_UE->dlsch_tc_intl2_stats.diff/PHY_vars_UE->dlsch_tc_intl2_stats.trials,
               PHY_vars_UE->dlsch_tc_intl2_stats.trials);
      }

      if ((transmission_mode != 3) && (transmission_mode != 4)) {
        fprintf(bler_fd,"%f;%d;%d;%f;%d;%d;%d;%d;%d;%d;%d;%d;%d\n",
                SNR,
                mcs1,
                PHY_vars_eNB->dlsch_eNB[0][0]->harq_processes[0]->TBS,
                rate,
                errs[0],
                round_trials[0],
                errs[1],
                round_trials[1],
                errs[2],
                round_trials[2],
                errs[3],
                round_trials[3],
                dci_errors);
      } else {
        fprintf(bler_fd,"%f;%d;%d;%d;%d;%f;%d;%d;%d;%d;%d;%d;%d;%d;%d\n",
                SNR,
                mcs1,mcs2,
                PHY_vars_eNB->dlsch_eNB[0][0]->harq_processes[0]->TBS,
                PHY_vars_eNB->dlsch_eNB[0][1]->harq_processes[0]->TBS,
                rate,
                errs[0],
                round_trials[0],
                errs[1],
                round_trials[1],
                errs[2],
                round_trials[2],
                errs[3],
                round_trials[3],
                dci_errors);
      }


      if(abstx) { //ABSTRACTION
        blerr[0] = (double)errs[0]/(round_trials[0]);

        if(num_rounds>1) {
          blerr[1] = (double)errs[1]/(round_trials[1]);
          blerr[2] = (double)errs[2]/(round_trials[2]);
          blerr[3] = (double)errs[3]/(round_trials[3]);
          fprintf(csv_fd,"%e,%e,%e,%e;\n",blerr[0],blerr[1],blerr[2],blerr[3]);
        } else {
          fprintf(csv_fd,"%e;\n",blerr[0]);
        }
      } //ABStraction

      if ( (test_perf != 0) && (100 * effective_rate > test_perf )) {
        //fprintf(time_meas_fd,"SNR; MCS; TBS; rate; err0; trials0; err1; trials1; err2; trials2; err3; trials3; dci_err\n");
        if ((transmission_mode != 3) && (transmission_mode != 4)) {
          fprintf(time_meas_fd,"%f;%d;%d;%f;%d;%d;%d;%d;%d;%d;%d;%d;%d;",
                  SNR,
                  mcs1,
                  PHY_vars_eNB->dlsch_eNB[0][0]->harq_processes[0]->TBS,
                  rate,
                  errs[0],
                  round_trials[0],
                  errs[1],
                  round_trials[1],
                  errs[2],
                  round_trials[2],
                  errs[3],
                  round_trials[3],
                  dci_errors);

          //fprintf(time_meas_fd,"SNR; MCS; TBS; rate; DL_DECOD_ITER; err0; trials0; err1; trials1; err2; trials2; err3; trials3; PE; dci_err;PE;ND;\n");
          fprintf(time_meas_fd,"%f;%d;%d;%f; %2.1f%%;%f;%f;%d;%d;%d;%d;%d;%d;%d;%d;%e;%e;%e;%e;%d;%d;%e;%f;%f;",
                  SNR,
                  mcs1,
                  PHY_vars_eNB->dlsch_eNB[0][0]->harq_processes[0]->TBS,
                  rate*effective_rate,
                  100*effective_rate,
                  rate,
                  (double)avg_iter/iter_trials,
                  errs[0],
                  round_trials[0],
                  errs[1],
                  round_trials[1],
                  errs[2],
                  round_trials[2],
                  errs[3],
                  round_trials[3],
                  (double)errs[0]/(round_trials[0]),
                  (double)errs[1]/(round_trials[0]),
                  (double)errs[2]/(round_trials[0]),
                  (double)errs[3]/(round_trials[0]),
                  dci_errors,
                  round_trials[0],
                  (double)dci_errors/(round_trials[0]),
                  (1.0*(round_trials[0]-errs[0])+2.0*(round_trials[1]-errs[1])+3.0*(round_trials[2]-errs[2])+4.0*(round_trials[3]-errs[3]))/((double)round_trials[0])/
                  (double)PHY_vars_eNB->dlsch_eNB[0][0]->harq_processes[0]->TBS,
                  (1.0*(round_trials[0]-errs[0])+2.0*(round_trials[1]-errs[1])+3.0*(round_trials[2]-errs[2])+4.0*(round_trials[3]-errs[3]))/((double)round_trials[0]));
        } else {
          fprintf(time_meas_fd,"%f;%d;%d;%d;%d;%f;%d;%d;%d;%d;%d;%d;%d;%d;%d;",
                  SNR,
                  mcs1,mcs2,
                  PHY_vars_eNB->dlsch_eNB[0][0]->harq_processes[0]->TBS,
                  PHY_vars_eNB->dlsch_eNB[0][1]->harq_processes[0]->TBS,
                  rate,
                  errs[0],
                  round_trials[0],
                  errs[1],
                  round_trials[1],
                  errs[2],
                  round_trials[2],
                  errs[3],
                  round_trials[3],
                  dci_errors);

          //fprintf(time_meas_fd,"SNR; MCS; TBS; rate; DL_DECOD_ITER; err0; trials0; err1; trials1; err2; trials2; err3; trials3; PE; dci_err;PE;ND;\n");
          fprintf(time_meas_fd,"%f;%d;%d;%d;%d;%f;%2.1f;%f;%f;%d;%d;%d;%d;%d;%d;%d;%d;%e;%e;%e;%e;%d;%d;%e;%f;%f;",
                  SNR,
                  mcs1,mcs2,
                  PHY_vars_eNB->dlsch_eNB[0][0]->harq_processes[0]->TBS,
                  PHY_vars_eNB->dlsch_eNB[0][1]->harq_processes[0]->TBS,
                  rate*effective_rate,
                  100*effective_rate,
                  rate,
                  (double)avg_iter/iter_trials,
                  errs[0],
                  round_trials[0],
                  errs[1],
                  round_trials[1],
                  errs[2],
                  round_trials[2],
                  errs[3],
                  round_trials[3],
                  (double)errs[0]/(round_trials[0]),
                  (double)errs[1]/(round_trials[0]),
                  (double)errs[2]/(round_trials[0]),
                  (double)errs[3]/(round_trials[0]),
                  dci_errors,
                  round_trials[0],
                  (double)dci_errors/(round_trials[0]),
                  (1.0*(round_trials[0]-errs[0])+2.0*(round_trials[1]-errs[1])+3.0*(round_trials[2]-errs[2])+4.0*(round_trials[3]-errs[3]))/((double)round_trials[0])/
                  (double)PHY_vars_eNB->dlsch_eNB[0][0]->harq_processes[0]->TBS,
                  (1.0*(round_trials[0]-errs[0])+2.0*(round_trials[1]-errs[1])+3.0*(round_trials[2]-errs[2])+4.0*(round_trials[3]-errs[3]))/((double)round_trials[0]));
        }

        //fprintf(time_meas_fd,"eNB_PROC_TX(%d); OFDM_MOD(%d); DL_MOD(%d); DL_SCR(%d); DL_ENC(%d); UE_PROC_RX(%d); OFDM_DEMOD_CH_EST(%d); RX_PDCCH(%d); CH_COMP_LLR(%d); DL_USCR(%d); DL_DECOD(%d);\n",
        fprintf(time_meas_fd,"%d; %d; %d; %d; %d; %d; %d; %d; %d; %d; %d;",
                PHY_vars_eNB->phy_proc_tx.trials,
                PHY_vars_eNB->ofdm_mod_stats.trials,
                PHY_vars_eNB->dlsch_modulation_stats.trials,
                PHY_vars_eNB->dlsch_scrambling_stats.trials,
                PHY_vars_eNB->dlsch_encoding_stats.trials,
                PHY_vars_UE->phy_proc_rx.trials,
                PHY_vars_UE->ofdm_demod_stats.trials,
                PHY_vars_UE->dlsch_rx_pdcch_stats.trials,
                PHY_vars_UE->dlsch_llr_stats.trials,
                PHY_vars_UE->dlsch_unscrambling_stats.trials,
                PHY_vars_UE->dlsch_decoding_stats.trials
               );
        fprintf(time_meas_fd,"%f;%f;%f;%f;%f;%f;%f;%f;%f;%f;%f;",
                get_time_meas_us(&PHY_vars_eNB->phy_proc_tx),
                get_time_meas_us(&PHY_vars_eNB->ofdm_mod_stats),
                get_time_meas_us(&PHY_vars_eNB->dlsch_modulation_stats),
                get_time_meas_us(&PHY_vars_eNB->dlsch_scrambling_stats),
                get_time_meas_us(&PHY_vars_eNB->dlsch_encoding_stats),
                get_time_meas_us(&PHY_vars_UE->phy_proc_rx),
                nsymb*get_time_meas_us(&PHY_vars_UE->ofdm_demod_stats),
                get_time_meas_us(&PHY_vars_UE->dlsch_rx_pdcch_stats),
                3*get_time_meas_us(&PHY_vars_UE->dlsch_llr_stats),
                get_time_meas_us(&PHY_vars_UE->dlsch_unscrambling_stats),
                get_time_meas_us(&PHY_vars_UE->dlsch_decoding_stats)
               );
        //fprintf(time_meas_fd,"eNB_PROC_TX_STD;eNB_PROC_TX_MAX;eNB_PROC_TX_MIN;eNB_PROC_TX_MED;eNB_PROC_TX_Q1;eNB_PROC_TX_Q3;eNB_PROC_TX_DROPPED;\n");
        fprintf(time_meas_fd,"%f;%f;%f;%f;%f;%f;%d;", std_phy_proc_tx, t_tx_max, t_tx_min, tx_median, tx_q1, tx_q3, n_tx_dropped);

        //fprintf(time_meas_fd,"IFFT;\n");
        fprintf(time_meas_fd,"%f;%f;%f;%f;", std_phy_proc_tx_ifft, tx_ifft_median, tx_ifft_q1, tx_ifft_q3);

        //fprintf(time_meas_fd,"MOD;\n");
        fprintf(time_meas_fd,"%f;%f;%f;%f;", std_phy_proc_tx_mod, tx_mod_median, tx_mod_q1, tx_mod_q3);

        //fprintf(time_meas_fd,"ENC;\n");
        fprintf(time_meas_fd,"%f;%f;%f;%f;", std_phy_proc_tx_enc, tx_enc_median, tx_enc_q1, tx_enc_q3);


        //fprintf(time_meas_fd,"UE_PROC_RX_STD;UE_PROC_RX_MAX;UE_PROC_RX_MIN;UE_PROC_RX_MED;UE_PROC_RX_Q1;UE_PROC_RX_Q3;UE_PROC_RX_DROPPED;\n");
        fprintf(time_meas_fd,"%f;%f;%f;%f;%f;%f;%d;", std_phy_proc_rx, t_rx_max, t_rx_min, rx_median, rx_q1, rx_q3, n_rx_dropped);

        //fprintf(time_meas_fd,"FFT;\n");
        fprintf(time_meas_fd,"%f;%f;%f;%f;", std_phy_proc_rx_fft, rx_fft_median, rx_fft_q1, rx_fft_q3);

        //fprintf(time_meas_fd,"DEMOD;\n");
        fprintf(time_meas_fd,"%f;%f;%f;%f;", std_phy_proc_rx_demod,rx_demod_median, rx_demod_q1, rx_demod_q3);

        //fprintf(time_meas_fd,"DEC;\n");
        fprintf(time_meas_fd,"%f;%f;%f;%f\n", std_phy_proc_rx_dec, rx_dec_median, rx_dec_q1, rx_dec_q3);


        /*
        fprintf(time_meas_fd,"%d;%d;%d;%d;%d;%d;%d;%d;%d;%d;%d;",
        PHY_vars_eNB->phy_proc_tx.trials,
        PHY_vars_eNB->ofdm_mod_stats.trials,
        PHY_vars_eNB->dlsch_modulation_stats.trials,
        PHY_vars_eNB->dlsch_scrambling_stats.trials,
        PHY_vars_eNB->dlsch_encoding_stats.trials,
        PHY_vars_UE->phy_proc_rx.trials,
        PHY_vars_UE->ofdm_demod_stats.trials,
        PHY_vars_UE->dlsch_rx_pdcch_stats.trials,
        PHY_vars_UE->dlsch_llr_stats.trials,
        PHY_vars_UE->dlsch_unscrambling_stats.trials,
        PHY_vars_UE->dlsch_decoding_stats.trials);
        */
        printf("[passed] effective rate : %f  (%2.1f%%,%f)): log and break \n",rate*effective_rate, 100*effective_rate, rate );
        break;
      } else if (test_perf !=0 ) {
        printf("[continue] effective rate : %f  (%2.1f%%,%f)): increase snr \n",rate*effective_rate, 100*effective_rate, rate);
      }

      if (((double)errs[0]/(round_trials[0]))<1e-2)
        break;
    }// SNR


  } //ch_realization


  fclose(bler_fd);

  if (test_perf !=0)
    fclose (time_meas_fd);

  //fprintf(tikz_fd,"};\n");
  //fclose(tikz_fd);

  if (input_trch_file==1)
    fclose(input_trch_fd);

  if (input_file==1)
    fclose(input_fd);

  if(abstx) { // ABSTRACTION
    fprintf(csv_fd,"];");
    fclose(csv_fd);
  }

  if (uncoded_ber_bit)
    free(uncoded_ber_bit);

  uncoded_ber_bit = NULL;

  for (k=0; k<n_users; k++) {
    free(input_buffer0[k]);
    free(input_buffer1[k]);
    input_buffer0[k]=NULL;
    input_buffer1[k]=NULL;
  }

  printf("Freeing dlsch structures\n");

  for (i=0; i<2; i++) {
    printf("eNB %d\n",i);
    free_eNB_dlsch(PHY_vars_eNB->dlsch_eNB[0][i]);
    printf("UE %d\n",i);
    free_ue_dlsch(PHY_vars_UE->dlsch_ue[0][i]);
  }


  printf("Freeing channel I/O\n");

  for (i=0; i<n_tx_phy; i++){
    free(s_re[i]);
    free(s_im[i]);
  }

  for (i=0; i<2; i++) {
    free(r_re[i]);
    free(r_im[i]);
  }


  free(s_re);
  free(s_im);
  free(r_re);
  free(r_im);

  //  lte_sync_time_free();

  //  printf("[MUMIMO] mcs %d, mcsi %d, offset %d, bler %f\n",mcs,mcs_i,offset_mumimo_llr_drange_fix,((double)errs[0])/((double)round_trials[0]));

  return(0);
}

<|MERGE_RESOLUTION|>--- conflicted
+++ resolved
@@ -259,11 +259,7 @@
   //  num_layers = 1;
   perfect_ce = 0;
 
-<<<<<<< HEAD
-  while ((c = getopt (argc, argv, "ahdpZDe:Em:n:o:s:f:t:c:g:r:F:x::p:y:z:AM:N:I:i:O:R:S:C:T:b:u:v:w:B:PLl:Y")) != -1) {
-=======
-  while ((c = getopt (argc, argv, "ahdpZDe:Em:n:o:s:f:t:c:g:r:F:x:y:z:AM:N:I:i:O:R:S:C:T:b:u:v:w:B:PLl:XY")) != -1) {
->>>>>>> 28dae909
+  while ((c = getopt (argc, argv, "ahdpZDe:Em:n:o:s:f:t:c:g:r:F:x:p:y:z:AM:N:I:i:O:R:S:C:T:b:u:v:w:B:PLl:XY")) != -1) {
     switch (c) {
     case 'a':
       awgn_flag = 1;
@@ -621,21 +617,8 @@
   } else
     NB_RB = 4;
 
-<<<<<<< HEAD
-#ifdef XFORMS
-  fl_initialize (&argc, argv, NULL, 0, 0);
-  form_ue = create_lte_phy_scope_ue();
-  sprintf (title, "LTE PHY SCOPE eNB");
-  fl_show_form (form_ue->lte_phy_scope_ue, FL_PLACE_HOTSPOT, FL_FULLBORDER, title);
-
-  if (!dual_stream_UE==0) {
-    openair_daq_vars.use_ia_receiver = 1;
-    fl_set_button(form_ue->button_0,1);
-    fl_set_object_label(form_ue->button_0, "IA Receiver ON");
-    fl_set_object_color(form_ue->button_0, FL_GREEN, FL_GREEN);
-=======
-  if ((transmission_mode > 1) && (n_tx != 2))
-    printf("n_tx must be >1 for transmission_mode %d\n",transmission_mode);
+  /*if ((transmission_mode > 1) && (n_tx != 2))
+    printf("n_tx must be >1 for transmission_mode %d\n",transmission_mode);*/
 
   if (xforms==1) {
     fl_initialize (&argc, argv, NULL, 0, 0);
@@ -649,7 +632,6 @@
       fl_set_object_label(form_ue->button_0, "IA Receiver ON");
       fl_set_object_color(form_ue->button_0, FL_GREEN, FL_GREEN);
     }
->>>>>>> 28dae909
   }
 
   if (transmission_mode==5) {
