/*******************************************************************************
    OpenAirInterface
    Copyright(c) 1999 - 2014 Eurecom

    OpenAirInterface is free software: you can redistribute it and/or modify
    it under the terms of the GNU General Public License as published by
    the Free Software Foundation, either version 3 of the License, or
    (at your option) any later version.


    OpenAirInterface is distributed in the hope that it will be useful,
    but WITHOUT ANY WARRANTY; without even the implied warranty of
    MERCHANTABILITY or FITNESS FOR A PARTICULAR PURPOSE.  See the
    GNU General Public License for more details.

    You should have received a copy of the GNU General Public License
    along with OpenAirInterface.The full GNU General Public License is
   included in this distribution in the file called "COPYING". If not,
   see <http://www.gnu.org/licenses/>.

  Contact Information
  OpenAirInterface Admin: openair_admin@eurecom.fr
  OpenAirInterface Tech : openair_tech@eurecom.fr
  OpenAirInterface Dev  : openair4g-devel@lists.eurecom.fr

  Address      : Eurecom, Campus SophiaTech, 450 Route des Chappes, CS 50193 - 06904 Biot Sophia Antipolis cedex, FRANCE

 *******************************************************************************/

/*! \file dlsim.c
 \brief Top-level DL simulator
 \author R. Knopp
 \date 2011 - 2014
 \version 0.1
 \company Eurecom
 \email: knopp@eurecom.fr
 \note
 \warning
*/

#include <string.h>
#include <math.h>
#include <unistd.h>
#include <execinfo.h>
#include <signal.h>

#include "SIMULATION/TOOLS/defs.h"
#include "PHY/types.h"
#include "PHY/defs.h"
#include "PHY/vars.h"

#include "SCHED/defs.h"
#include "SCHED/vars.h"
#include "LAYER2/MAC/vars.h"
#include "OCG_vars.h"
#include "UTIL/LOG/log.h"
#include "UTIL/LISTS/list.h"

extern unsigned int dlsch_tbs25[27][25],TBStable[27][110];
extern unsigned char offset_mumimo_llr_drange_fix;

extern uint8_t interf_unaw_shift0;
extern uint8_t interf_unaw_shift1;
extern uint8_t interf_unaw_shift;

#include "PHY/TOOLS/lte_phy_scope.h"

#define PRINT_BYTES

PHY_VARS_eNB *PHY_vars_eNB;
PHY_VARS_UE *PHY_vars_UE;

int otg_enabled=0;
/*the following parameters are used to control the processing times calculations*/
double t_tx_max = -1000000000; /*!< \brief initial max process time for tx */
double t_rx_max = -1000000000; /*!< \brief initial max process time for rx */
double t_tx_min = 1000000000; /*!< \brief initial min process time for tx */
double t_rx_min = 1000000000; /*!< \brief initial min process time for rx */
int n_tx_dropped = 0; /*!< \brief initial max process time for tx */
int n_rx_dropped = 0; /*!< \brief initial max process time for rx */

void handler(int sig)
{
  void *array[10];
  size_t size;

  // get void*'s for all entries on the stack
  size = backtrace(array, 10);

  // print out all the frames to stderr
  fprintf(stderr, "Error: signal %d:\n", sig);
  backtrace_symbols_fd(array, size, 2);
  exit(1);
}



//DCI2_5MHz_2A_M10PRB_TDD_t DLSCH_alloc_pdu2_2A[2];

DCI1E_5MHz_2A_M10PRB_TDD_t  DLSCH_alloc_pdu2_1E[2];
uint64_t DLSCH_alloc_pdu_1[2];

#define UL_RB_ALLOC 0x1ff;
#define CCCH_RB_ALLOC computeRIV(PHY_vars_eNB->lte_frame_parms.N_RB_UL,0,2)
//#define DLSCH_RB_ALLOC 0x1fbf // igore DC component,RB13
//#define DLSCH_RB_ALLOC 0x0001
void do_OFDM_mod_l(int32_t **txdataF, int32_t **txdata, uint16_t next_slot, LTE_DL_FRAME_PARMS *frame_parms)
{

  int aa, slot_offset, slot_offset_F;

  slot_offset_F = (next_slot)*(frame_parms->ofdm_symbol_size)*((frame_parms->Ncp==1) ? 6 : 7);
  slot_offset = (next_slot)*(frame_parms->samples_per_tti>>1);

  for (aa=0; aa<frame_parms->nb_antennas_tx; aa++) {
    //    printf("Thread %d starting ... aa %d (%llu)\n",omp_get_thread_num(),aa,rdtsc());

    if (frame_parms->Ncp == 1)
      PHY_ofdm_mod(&txdataF[aa][slot_offset_F],        // input
                   &txdata[aa][slot_offset],         // output
                   frame_parms->ofdm_symbol_size,
                   6,                 // number of symbols
                   frame_parms->nb_prefix_samples,               // number of prefix samples
                   CYCLIC_PREFIX);
    else {
      normal_prefix_mod(&txdataF[aa][slot_offset_F],
                        &txdata[aa][slot_offset],
                        7,
                        frame_parms);
    }


  }

}

int main(int argc, char **argv)
{

  int c;
  int k,i,aa,aarx,aatx;

  int s,Kr,Kr_bytes;

  double sigma2, sigma2_dB=10,SNR,snr0=-2.0,snr1,rate;
  double snr_step=1,input_snr_step=1, snr_int=30;

  LTE_DL_FRAME_PARMS *frame_parms;
  double **s_re,**s_im,**r_re,**r_im;
  double forgetting_factor=0.0; //in [0,1] 0 means a new channel every time, 1 means keep the same channel
  double iqim=0.0;

  uint8_t extended_prefix_flag=0,transmission_mode=1,n_tx=1,n_rx=1;
  uint16_t Nid_cell=0;

  int8_t eNB_id = 0, eNB_id_i = 1;
  unsigned char mcs1=0,mcs2=0,mcs_i=0,awgn_flag=0,round,dci_flag=0;
  unsigned char i_mod = 2;
  unsigned short NB_RB;
  unsigned char Ns,l,m;
  uint16_t tdd_config=3;
  uint16_t n_rnti=0x1234;
  int n_users = 1;
  RX_type_t rx_type=rx_standard;


  SCM_t channel_model=Rayleigh1;
  //  unsigned char *input_data,*decoded_output;

  unsigned char *input_buffer0[2],*input_buffer1[2];
  unsigned short input_buffer_length0,input_buffer_length1;
  unsigned int ret[2];
  unsigned int coded_bits_per_codeword=0,nsymb,dci_cnt,tbs=0;

  unsigned int tx_lev=0,tx_lev_dB=0,trials,errs[2][4],round_trials[4]={0,0,0,0},dci_errors=0,dlsch_active=0,num_layers;

  int re_allocated;
  char fname[32],vname[32];
  FILE *bler_fd;
  char bler_fname[256];
  FILE *time_meas_fd;
  char time_meas_fname[256];

  //FILE *tikz_fd;
  //char tikz_fname[256];

  FILE *input_trch_fd=NULL;
  unsigned char input_trch_file=0;
  FILE *input_fd=NULL;
  unsigned char input_file=0;
  //  char input_val_str[50],input_val_str2[50];

  char input_trch_val[16];
  double channelx,channely;

  //  unsigned char pbch_pdu[6];

  DCI_ALLOC_t dci_alloc[8],dci_alloc_rx[8];
  int num_common_dci=0,num_ue_spec_dci=0,num_dci=0;

  //  FILE *rx_frame_file;

  int n_frames;
  int n_ch_rlz = 1;
  channel_desc_t *eNB2UE[4];
  uint8_t num_pdcch_symbols=1,num_pdcch_symbols_2=0;
  uint8_t pilot1,pilot2,pilot3;
  uint8_t rx_sample_offset = 0;
  //char stats_buffer[4096];
  //int len;

  uint8_t num_rounds = 4;
  uint8_t subframe=7;
  int u;
  int n=0;
  int abstx=0;
  int iii;
  FILE *csv_fd=NULL;
  char csv_fname[512];
  int ch_realization;
  int pmi_feedback=0;
  int hold_channel=0;

  // void *data;
  // int ii;
<<<<<<< HEAD
  int bler;
  double blerr[2][4],uncoded_ber,avg_ber;
=======
  //  int bler;
  double blerr[4],uncoded_ber,avg_ber;
>>>>>>> ba997a2b
  short *uncoded_ber_bit=NULL;
  uint8_t N_RB_DL=25,osf=1;
  uint8_t fdd_flag = 0;
  frame_t frame_type = FDD;
  int xforms=0;
  FD_lte_phy_scope_ue *form_ue = NULL;
  char title[255];
  uint32_t DLSCH_RB_ALLOC = 0x1fff;
  int numCCE=0;
  int dci_length_bytes=0,dci_length=0;
  int common_flag=0,TPC=0;

  double cpu_freq_GHz;
  //  time_stats_t ts;//,sts,usts;
  int avg_iter[2],iter_trials[2];
  int rballocset=0;
  int print_perf=0;
  int test_perf=0;
  int dump_table=0;
  int llr8_flag=0;

  double effective_rate=0.0;
  char channel_model_input[17]="I";

  int TB0_active = 1;
  uint32_t perfect_ce = 0;

 LTE_DL_UE_HARQ_t *dlsch0_ue_harq;
 LTE_DL_eNB_HARQ_t *dlsch0_eNB_harq;
  uint8_t Kmimo;

  mod_sym_t **sic_buffer;
  int8_t cw_to_decode_interf;
  int8_t cw_to_decode_interf_free;
  int8_t  cw_non_sic;
  int8_t  cw_sic;
  FILE    *proc_fd = NULL;
  char buf[64];
  uint8_t ue_category=4;
  uint32_t Nsoft;

  int CCE_table[800];

  int threequarter_fs=0;



  opp_enabled=1; // to enable the time meas

#if defined(__arm__)
  FILE    *proc_fd = NULL;
  char buf[64];

  proc_fd = fopen("/sys/devices/system/cpu/cpu4/cpufreq/cpuinfo_cur_freq", "r");
  if(!proc_fd)
     printf("cannot open /sys/devices/system/cpu/cpu4/cpufreq/cpuinfo_cur_freq");
  else {
     while(fgets(buf, 63, proc_fd))
        printf("%s", buf);
  }
  fclose(proc_fd);
  cpu_freq_GHz = ((double)atof(buf))/1e6;
#else
  cpu_freq_GHz = get_cpu_freq_GHz();
#endif
  printf("Detected cpu_freq %f GHz\n",cpu_freq_GHz);

  //signal(SIGSEGV, handler);
  //signal(SIGABRT, handler);

  logInit();
  set_glog(LOG_INFO, LOG_MED);

  // default parameters
  n_frames = 1000;
  snr0 = 0;
  //  num_layers = 1;
  perfect_ce = 0;

  while ((c = getopt (argc, argv, "ahdpZDe:Em:n:o:s:f:t:c:g:r:F:x:y:z:AM:N:I:i:O:R:S:C:T:b:u:v:w:B:PLl:XYv:W:J:")) != -1) {

    switch (c) {
    case 'a':
      awgn_flag = 1;
      channel_model = AWGN;
      break;

    case 'A':
      abstx = 1;
      break;

    case 'b':
      tdd_config=atoi(optarg);
      break;

    case 'B':
      N_RB_DL=atoi(optarg);
      break;

    case 'c':
      num_pdcch_symbols=atoi(optarg);
      break;

    case 'C':
      Nid_cell = atoi(optarg);
      break;

    case 'd':
      dci_flag = 1;
      break;

    case 'D':
      frame_type=TDD;
      break;

    case 'e':
      num_rounds=1;
      common_flag = 1;
      TPC = atoi(optarg);
      break;
      
    case 'E':
      threequarter_fs=1;
      break;

    case 'f':
      input_snr_step= atof(optarg);
      break;

    case 'F':
      forgetting_factor = atof(optarg);
      break;

    case 'i':
      input_fd = fopen(optarg,"r");
      input_file=1;
      dci_flag = 1;
      break;

    case 'I':
      input_trch_fd = fopen(optarg,"r");
      input_trch_file=1;
      break;

    case 'L':
      llr8_flag=1;
      break;

    case 'l':
      offset_mumimo_llr_drange_fix=atoi(optarg);
      break;

    case 'm':
      mcs1 = atoi(optarg);
      break;

    case 'M':
      mcs2 = atoi(optarg);
      //i_mod = get_Qm(mcs2); /// think here again!!!
      break;

    case 'O':
      test_perf=atoi(optarg);
      //print_perf =1;
      break;

    case 't':
      mcs_i = atoi(optarg);
      i_mod = get_Qm(mcs_i);
      break;

    case 'n':
      n_frames = atoi(optarg);
      break;

    case 'o':
      rx_sample_offset = atoi(optarg);
      break;

    case 'r':
      DLSCH_RB_ALLOC = atoi(optarg);
      rballocset = 1;
      break;

    case 's':
      snr0 = atof(optarg);
      break;

    case 'w':
      snr_int = atof(optarg);
      break;
 
    case 'N':
      n_ch_rlz= atof(optarg);
      break;

    case 'p':
      extended_prefix_flag=1;
      break;

    case 'g':
      memcpy(channel_model_input,optarg,17);

      switch((char)*optarg) {
      case 'A':
        channel_model=SCM_A;
        break;
      case 'B':
        channel_model=SCM_B;
        break;

      case 'C':
        channel_model=SCM_C;
        break;

      case 'D':
        channel_model=SCM_D;
        break;

      case 'E':
        channel_model=EPA;
        break;

	case 'F': 
	  channel_model=EVA;
	  break;
	case 'G': 
	  channel_model=ETU;
	  break;
	case 'H':
	  channel_model=Rayleigh8;
	  break;
	case 'I':
	  channel_model=Rayleigh1;
	  break;
	case 'J':
	  channel_model=Rayleigh1_corr;
	  break;
	case 'K':
	  channel_model=Rayleigh1_anticorr;
	  break;
	case 'L':
	  channel_model=Rice8;
	  break;
	case 'M':
	  channel_model=Rice1;
	  break;
	case 'N':
	  channel_model=AWGN;
	  break;
	case 'P':
	  channel_model=Rayleigh1_orthogonal;
	  break;
	case 'Q':
	  channel_model=Rayleigh1_orth_eff_ch_TM4_prec_real; // for DUALSTREAM_UNIFORM_PRECODING1 when interf is precancelled
	break;
	case 'R':
	  channel_model=Rayleigh1_orth_eff_ch_TM4_prec_imag; // for DUALSTREAM_UNIFORM_PRECODINGj when interf is precancelled
	  break;
	case 'S':
	  channel_model=Rayleigh8_orth_eff_ch_TM4_prec_real;//when interf is precancelled
	  break;
	case 'T':
	  channel_model=Rayleigh8_orth_eff_ch_TM4_prec_imag;//when interf is precancelled
	  break;
	case 'U':
	  channel_model = TS_SHIFT;
	  break;
	default:
	  msg("Unsupported channel model!\n");
	  exit(-1);
	}
	break;
      case 'x':
	transmission_mode=atoi(optarg);
	if ((transmission_mode!=1) &&
	    (transmission_mode!=2) &&
	    (transmission_mode!=3) &&
	    (transmission_mode!=4) &&
	    (transmission_mode!=5) &&
	    (transmission_mode!=6)) {
	  msg("Unsupported transmission mode %d\n",transmission_mode);
	  exit(-1);
	}
	if (transmission_mode>1) {
	  n_tx = 2;
	}
	break;
      case 'y':
	n_tx=atoi(optarg);
	if ((n_tx==0) || (n_tx>2)) {
	  msg("Unsupported number of tx antennas %d\n",n_tx);
	  exit(-1);
	}
	break;
      case 'z':
	n_rx=atoi(optarg);
	if ((n_rx==0) || (n_rx>2)) {
	  msg("Unsupported number of rx antennas %d\n",n_rx);
	  exit(-1);
	}
	break;
    
      case 'R':
	num_rounds=atoi(optarg);
	break;
      case 'S':
	subframe=atoi(optarg);
	break;
      case 'T':
	n_rnti=atoi(optarg);
	break;	
      case 'u':
	rx_type = (RX_type_t) atoi(optarg);
	if (rx_type<rx_standard || rx_type>rx_SIC_dual_stream) {
	  printf("Unsupported rx type %d\n",rx_type);
	  exit(-1);
	}
	break;
      case 'v':
	i_mod = atoi(optarg);
	if (i_mod!=2 && i_mod!=4 && i_mod!=6) {
	  msg("Wrong i_mod %d, should be 2,4 or 6\n",i_mod);
	  exit(-1);
	}
	break;
      case 'P':
	print_perf=1;
	break;
      case 'X':
	xforms = 1;
	break;
      case 'Z':
	dump_table=1;
	break;
      case 'Y':
	perfect_ce=1;
	break;
      case 'V':
	interf_unaw_shift0=atoi(optarg);
	break;	 
      case 'W':
	interf_unaw_shift1=atoi(optarg);
	break;
      case 'J':
	interf_unaw_shift=atoi(optarg);
	break;
      case 'h':
      default:
	printf("%s -h(elp) -a(wgn on) -d(ci decoding on) -p(extended prefix on) -m mcs1 -M mcs2 -n n_frames -s snr0 -x transmission mode (1,2,3,5,6) -y TXant -z RXant -I trch_file\n",argv[0]);
	printf("-h This message\n");
	printf("-a Use AWGN channel and not multipath\n");
	printf("-c Number of PDCCH symbols\n");
	printf("-m MCS1 for TB 1\n");
	printf("-M MCS2 for TB 2\n");
	printf("-d Transmit the DCI and compute its error statistics and the overall throughput\n");
	printf("-p Use extended prefix mode\n");
	printf("-n Number of frames to simulate\n");
	printf("-o Sample offset for receiver\n");
	printf("-s Starting SNR, runs from SNR to SNR+%.1fdB in steps of %.1fdB. If n_frames is 1 then just SNR is simulated and MATLAB/OCTAVE output is generated\n", snr_int, snr_step);
	printf("-f step size of SNR, default value is 1.\n");
	printf("-r ressource block allocation (see  section 7.1.6.3 in 36.213\n");
	printf("-g Channel model, possible values are 3GPP 25.814 SCM-A/B/C/D('A','B','C','D'), 36-101 EPA('E'), EVA ('F'),ETU('G'), Rayghleigh8 ('H'), Rayleigh1('I'), Rayleigh1_corr('J'), Rayleigh1_anticorr('K'), Rice8('L'), Rice1('M'), AWGN('N'), Rayleigh1_orthogonal('P'), Rayleigh1_orth_eff_ch_TM4_prec_real ('Q'), Rayleigh1_orth_eff_ch_TM4_prec_imag ('R'), Rayleigh8_orth_eff_ch_TM4_prec_real ('S'),Rayleigh8_orth_eff_ch_TM4_prec_imag ('T')   \n");
	printf("-F forgetting factor (0 new channel every trial, 1 channel constant\n");
	printf("-x Transmission mode (1,2,6 for the moment)\n");
	printf("-y Number of TX antennas used in eNB\n");
	printf("-z Number of RX antennas used in UE\n");
	printf("-t MCS of interfering UE\n");
	printf("-R Number of HARQ rounds (fixed)\n");
	printf("-A Turns on calibration mode for abstraction.\n");
	printf("-N Determines the number of Channel Realizations in Abstraction mode. Default value is 1. \n");
	printf("-O Set the percenatge of effective rate to testbench the modem performance (typically 30 and 70, range 1-100) \n");
	printf("-I Input filename for TrCH data (binary)\n");
	printf("-u Receiver type: 0=standard, 1 = single stream IC (for TM3,4,5,6), 2 = dual stream IC (for TM3,4), 3 = SIC (for TM3,4) \n");
	exit(1);
	break;
    
   }
  }
    
  if (common_flag == 0) {
    switch (N_RB_DL) {
    case 6:
      if (rballocset==0) DLSCH_RB_ALLOC = 0x3f;
      num_pdcch_symbols = 3;
      break;

    case 25:
      if (rballocset==0) DLSCH_RB_ALLOC = 0x1fff;
      break;

    case 50:
      if (rballocset==0) DLSCH_RB_ALLOC = 0x1ffff;
      break;

    case 100:
      if (rballocset==0) DLSCH_RB_ALLOC = 0x1ffffff;
      break;
    }

    NB_RB=conv_nprb(0,DLSCH_RB_ALLOC,N_RB_DL);
  } else
    NB_RB = 4;

  NB_RB=conv_nprb(0,DLSCH_RB_ALLOC,N_RB_DL); 

  if ((transmission_mode > 1) && (n_tx != 2)) {

    printf("n_tx must be >1 for transmission_mode %d\n",transmission_mode);
    exit(-1);
  }

  if (((transmission_mode==1) || (transmission_mode==2)) && (rx_type != rx_standard)) {
    printf("only standard rx available for TM1 and TM2\n");
    exit(-1);
  }
  if (((transmission_mode==5) || (transmission_mode==6)) && (rx_type > rx_IC_single_stream)) {
    printf("only standard rx or single stream IC available for TM5 and TM6\n");
    exit(-1);
  }


  if (xforms==1) {
  fl_initialize (&argc, argv, NULL, 0, 0);
  form_ue = create_lte_phy_scope_ue();
  sprintf (title, "LTE PHY SCOPE eNB");
  fl_show_form (form_ue->lte_phy_scope_ue, FL_PLACE_HOTSPOT, FL_FULLBORDER, title);

  /*
  if (rx_type==rx_IC_single_stream) {
    openair_daq_vars.use_ia_receiver = 1;
    fl_set_button(form_ue->button_0,1);
    fl_set_object_label(form_ue->button_0, "IA Receiver ON");
    fl_set_object_color(form_ue->button_0, FL_GREEN, FL_GREEN);
  }

  */
  }

  if (transmission_mode==5) { 
    n_users = 2;
    eNB_id_i = PHY_vars_UE->n_connected_eNB;
    //eNB_id_i=1;
      
  }
  else 
    eNB_id_i = eNB_id;

  lte_param_init(n_tx,
		 n_rx,
		 transmission_mode,
		 extended_prefix_flag,
		 frame_type,
		 Nid_cell,
		 tdd_config,
		 N_RB_DL,
		 threequarter_fs,
		 osf,
		 perfect_ce);


  printf("Setting mcs1 = %d\n",mcs1);
  printf("Setting mcs2 = %d\n",mcs2);
  printf("NPRB = %d\n",NB_RB);
  printf("n_frames = %d\n",n_frames);
  printf("Transmission mode %d with %dx%d antenna configuration, Extended Prefix %d\n",transmission_mode,n_tx,n_rx,extended_prefix_flag);
  printf("Using receiver type %d\n", rx_type);
  printf("TM1 shift %d\n", interf_unaw_shift);
  //printf("Using I_UA rec shift layer 1  %d\n", interf_unaw_shift0);
  //printf("Using I_UA rec shift layer 2  %d\n", interf_unaw_shift1);
  snr1 = snr0+snr_int;
  printf("SNR0 %f, SNR1 %f\n",snr0,snr1);

  /*
    txdataF    = (int **)malloc16(2*sizeof(int*));
    txdataF[0] = (int *)malloc16(FRAME_LENGTH_BYTES);
    txdataF[1] = (int *)malloc16(FRAME_LENGTH_BYTES);

    txdata    = (int **)malloc16(2*sizeof(int*));
    txdata[0] = (int *)malloc16(FRAME_LENGTH_BYTES);
    txdata[1] = (int *)malloc16(FRAME_LENGTH_BYTES);
  */

  frame_parms = &PHY_vars_eNB->lte_frame_parms;

  s_re = malloc(2*sizeof(double*)); //transmitted signal (Sent)
  s_im = malloc(2*sizeof(double*));
  r_re = malloc(2*sizeof(double*)); //received signal
  r_im = malloc(2*sizeof(double*));
  //  r_re0 = malloc(2*sizeof(double*));
  //  r_im0 = malloc(2*sizeof(double*));

  nsymb = (PHY_vars_eNB->lte_frame_parms.Ncp == 0) ? 14 : 12;

  printf("Channel Model= (%s,%d)\n",channel_model_input, channel_model);
  printf("SCM-A=%d, SCM-B=%d, SCM-C=%d, SCM-D=%d, EPA=%d, EVA=%d, ETU=%d, Rayleigh8=%d, Rayleigh1=%d, Rayleigh1_corr=%d, Rayleigh1_anticorr=%d, Rice1=%d, Rice8=%d, Rayleigh1_orthogonal=%d, Rayleigh1_orth_eff_ch_TM4_prec_real22=%d, Rayleigh1_orth_eff_ch_TM4_prec_imag=%d, Rayleigh8_orth_eff_ch_TM4_prec_real=%d,  Rayleigh8_orth_eff_ch_TM4_prec_imag=%d , TS_SHIFT=%d\n",
	 SCM_A, SCM_B, SCM_C, SCM_D, EPA, EVA, ETU, Rayleigh8, Rayleigh1, Rayleigh1_corr, Rayleigh1_anticorr, Rice1, Rice8, Rayleigh1_orthogonal, Rayleigh1_orth_eff_ch_TM4_prec_real, Rayleigh1_orth_eff_ch_TM4_prec_imag, Rayleigh8_orth_eff_ch_TM4_prec_real, Rayleigh8_orth_eff_ch_TM4_prec_imag, TS_SHIFT);
  if(transmission_mode==5)
    sprintf(bler_fname,"bler_tx%d_rec%d_chan%d_nrx%d_mcs%d_mcsi%d_u%d_imod%d.csv",transmission_mode,rx_type,channel_model,n_rx,mcs1,mcs_i,rx_type,i_mod);
  else if (abstx == 1) 
    if (perfect_ce==1)
	 sprintf(bler_fname,"bler_tx%d_r%d_ch%d_%d_nrx%d_mcs%d_mcsi%d_ab_pce_sh%d_pmnew.csv",transmission_mode,rx_type,channel_model,n_frames, n_rx,mcs1, mcs2,interf_unaw_shift );
  	else
    	sprintf(bler_fname,"bler_tx%d_r%d_ch%d_%d_nrx%d_mcs%d_mcsi%d_ab_sh%d_pmnew.csv",transmission_mode,rx_type,channel_model, n_frames, n_rx,mcs1, mcs2,interf_unaw_shift );
  else //abstx=0
    if (perfect_ce==1)
	sprintf(bler_fname,"bler_tx%d_r%d_ch%d_%d_nrx%d_mcs%d_mcsi%d_pce_sh%d_pmnew.csv",transmission_mode,rx_type,channel_model,n_frames, n_rx,mcs1, mcs2, interf_unaw_shift);
   else
        sprintf(bler_fname,"bler_tx%d_r%d_ch%d_%d_nrx%d_mcs%d_mcsi%d_sh%d_pmnew.csv",transmission_mode,rx_type,channel_model,n_frames,n_rx,mcs1, mcs2, interf_unaw_shift);
  
  bler_fd = fopen(bler_fname,"w");
  if (bler_fd==NULL) {
    fprintf(stderr,"Cannot create file %s!\n",bler_fname);
    exit(-1);
  }

  fprintf(bler_fd,"SNR; MCS1; MCS2; TBS1; TBS2; rate; err0_st1; err0_st2 trials0; err1_st1; err1_st2; trials1; err2_st1; err2_st2; trials2; err3_st1; err3_st2; trials3; dci_err\n");
    if (test_perf != 0) {
    
    char hostname[1024];

    hostname[1023] = '\0';
    gethostname(hostname, 1023);
    printf("Hostname: %s\n", hostname);
    //char dirname[FILENAME_MAX];
    //sprintf(dirname, "%s/SIMU/USER/pre-ci-logs-%s", getenv("OPENAIR_TARGETS"),hostname );
    sprintf(time_meas_fname,"time_meas_prb%d_mcs%d_anttx%d_antrx%d_pdcch%d_channel%s_tx%d.csv",
            N_RB_DL,mcs1,n_tx,n_rx,num_pdcch_symbols,channel_model_input,transmission_mode);
    //mkdir(dirname,0777);
    time_meas_fd = fopen(time_meas_fname,"w");
    if (time_meas_fd==NULL) {
      fprintf(stderr,"Cannot create file %s!\n",time_meas_fname);
      exit(-1);
    }
  }
  
  if(abstx){
    // CSV file  // add here second stream mcs
    
    if (transmission_mode == 5)
      sprintf(csv_fname,"dataout_tx%d_u2%d_mcs%d_chan%d_nsimus%d_R%d_abstr.m",transmission_mode,rx_type,mcs1,channel_model,n_frames,num_rounds);
    
    else 
      if (perfect_ce==1)
		sprintf(csv_fname,"dout_tx%d_r%d_mcs%d_mcsi%d_ch%d_ns%d_R%d_pce_sh%d_%d_pmnew.m",transmission_mode,rx_type,mcs1,mcs2,channel_model,n_frames,num_rounds, interf_unaw_shift, n_ch_rlz);
 	else
		sprintf(csv_fname,"dout_tx%d_r%d_mcs%d_mcsi%d_ch%d_ns%d_R%d_sh%d_%d_pmnew.m",transmission_mode,rx_type,mcs1,mcs2,channel_model,n_frames,num_rounds, interf_unaw_shift, n_ch_rlz);

    csv_fd = fopen(csv_fname,"w");
    fprintf(csv_fd,"data_all%d=[",mcs1);
    if (csv_fd==NULL) {
      fprintf(stderr,"Cannot create file %s!\n",csv_fname);
      exit(-1);
    }
  }

  /*
  //sprintf(tikz_fname, "second_bler_tx%d_u2=%d_mcs%d_chan%d_nsimus%d.tex",transmission_mode,dual_stream_UE,mcs,channel_model,n_frames);
  sprintf(tikz_fname, "second_bler_tx%d_u2%d_mcs%d_chan%d_nsimus%d",transmission_mode,dual_stream_UE,mcs,channel_model,n_frames);
  tikz_fd = fopesprintf(csv_fname,"dataout_tx%d_mcs%d_mcs_interf%d_chan%d_nsimus%d_R%d_abstr_old_perf_ce_llr.m",transmission_mode,mcs1,mcs2,channel_model,n_frames,num_rounds);
n(tikz_fname,"w");
  //fprintf(tikz_fd,"\\addplot[color=red, mark=o] plot coordinates {");
  switch (mcs)
    {
    case 0:
      fprintf(tikz_fd,"\\addplot[color=blue, mark=star] plot coordinates {");
      break;
    case 1:
      fprintf(tikz_fd,"\\addplot[color=red, mark=star] plot coordinates {");
      break;
    case 2:
      fprintf(tikz_fd,"\\addplot[color=green, mark=star] plot coordinates {");
      break;
    case 3:
      fprintf(tikz_fd,"\\addplot[color=yellow, mark=star] plot coordinates {");
      break;
    case 4:
      fprintf(tikz_fd,"\\addplot[color=black, mark=star] plot coordinates {");
      break;
    case 5:
      fprintf(tikz_fd,"\\addplot[color=blue, mark=o] plot coordinates {");
      break;
    case 6:
      fprintf(tikz_fd,"\\addplot[color=red, mark=o] plot coordinates {");
      break;
    case 7:
      fprintf(tikz_fd,"\\addplot[color=green, mark=o] plot coordinates {");
      break;
    case 8:
      fprintf(tikz_fd,"\\addplot[color=yellow, mark=o] plot coordinates {");
      break;
    case 9:
      fprintf(tikz_fd,"\\addplot[color=black, mark=o] plot coordinates {");
      break;
    case 10:
      fprintf(tikz_fd,"\\addplot[color=blue, mark=square] plot coordinates {");
      break;
    case 11:
      fprintf(tikz_fd,"\\addplot[color=red, mark=square] plot coordinates {");
      break;
    case 12:
      fprintf(tikz_fd,"\\addplot[color=green, mark=square] plot coordinates {");
      break;
    case 13:
      fprintf(tikz_fd,"\\addplot[color=yellow, mark=square] plot coordinates {");
      break;
    case 14:
      fprintf(tikz_fd,"\\addplot[color=black, mark=square] plot coordinates {");
      break;
    case 15:
      fprintf(tikz_fd,"\\addplot[color=blue, mark=diamond] plot coordinates {");
      break;
    case 16:
      fprintf(tikz_fd,"\\addplot[color=red, mark=diamond] plot coordinates {");
      break;
    case 17:
      fprintf(tikz_fd,"\\addplot[color=green, mark=diamond] plot coordinates {");
      break;
    case 18:
      fprintf(tikz_fd,"\\addplot[color=yellow, mark=diamond] plot coordinates {");
      break;
    case 19:
      fprintf(tikz_fd,"\\addplot[color=black, mark=diamond] plot coordinates {");
      break;
    case 20:
      fprintf(tikz_fd,"\\addplot[color=blue, mark=x] plot coordinates {");
      break;
    case 21:
      fprintf(tikz_fd,"\\addplot[color=red, mark=x] plot coordinates {");
      break;
    case 22:
      fprintf(tikz_fd,"\\addplot[color=green, mark=x] plot coordinates {");
      break;
    case 23:
      fprintf(tikz_fd,"\\addplot[color=yellow, mark=x] plot coordinates {");
      break;
    case 24:
      fprintf(tikz_fd,"\\addplot[color=black, mark=x] plot coordinates {");
      break;
    case 25:
      fprintf(tikz_fd,"\\addplot[color=blue, mark=x] plot coordinates {");
      break;
    case 26:
      fprintf(tikz_fd,"\\addplot[color=red, mark=+] plot coordinates {");
      break;
    case 27:
      fprintf(tikz_fd,"\\addplot[color=green, mark=+] plot coordinates {");
      break;
    case 28:
      fprintf(tikz_fd,"\\addplot[color=yellow, mark=+] plot coordinates {");
      break;
    }
  */

  for (i=0; i<2; i++) {
    s_re[i] = malloc(FRAME_LENGTH_COMPLEX_SAMPLES*sizeof(double));
    s_im[i] = malloc(FRAME_LENGTH_COMPLEX_SAMPLES*sizeof(double));
    r_re[i] = malloc(FRAME_LENGTH_COMPLEX_SAMPLES*sizeof(double));
    r_im[i] = malloc(FRAME_LENGTH_COMPLEX_SAMPLES*sizeof(double));
    //    r_re0[i] = malloc(FRAME_LENGTH_COMPLEX_SAMPLES*sizeof(double));
    //    bzero(r_re0[i],FRAME_LENGTH_COMPLEX_SAMPLES*sizeof(double));
    //    r_im0[i] = malloc(FRAME_LENGTH_COMPLEX_SAMPLES*sizeof(double));
    //    bzero(r_im0[i],FRAME_LENGTH_COMPLEX_SAMPLES*sizeof(double));
  }


  PHY_vars_UE->lte_ue_pdcch_vars[0]->crnti = n_rnti;
  PHY_vars_UE->transmission_mode[eNB_id]=transmission_mode;
  if (PHY_vars_UE->transmission_mode[eNB_id] !=4)
      PHY_vars_UE->PHY_measurements.rank[eNB_id]=0;
  else 
      PHY_vars_UE->PHY_measurements.rank[eNB_id]=1;
  // Fill in UL_alloc
  UL_alloc_pdu.type    = 0;
  UL_alloc_pdu.hopping = 0;
  UL_alloc_pdu.rballoc = UL_RB_ALLOC;
  UL_alloc_pdu.mcs     = 1;
  UL_alloc_pdu.ndi     = 1;
  UL_alloc_pdu.TPC     = 0;
  UL_alloc_pdu.cqi_req = 1;
  
  CCCH_alloc_pdu.type               = 0;
  CCCH_alloc_pdu.vrb_type           = 0;
  CCCH_alloc_pdu.rballoc            = CCCH_RB_ALLOC;
  CCCH_alloc_pdu.ndi                = 1;
  CCCH_alloc_pdu.mcs                = 1;
  CCCH_alloc_pdu.harq_pid           = 0;

  DLSCH_alloc_pdu2_1E[0].rah              = 0;
  DLSCH_alloc_pdu2_1E[0].rballoc          = DLSCH_RB_ALLOC;
  DLSCH_alloc_pdu2_1E[0].TPC              = 0;
  DLSCH_alloc_pdu2_1E[0].dai              = 0;
  DLSCH_alloc_pdu2_1E[0].harq_pid         = 0;
  //DLSCH_alloc_pdu2_1E[0].tb_swap        = 0;
  DLSCH_alloc_pdu2_1E[0].mcs              = mcs1;
  DLSCH_alloc_pdu2_1E[0].ndi              = 1;
  DLSCH_alloc_pdu2_1E[0].rv               = 0;
  // Forget second codeword
  DLSCH_alloc_pdu2_1E[0].tpmi             = (transmission_mode>=5 ? 5 : 0);  // precoding
  DLSCH_alloc_pdu2_1E[0].dl_power_off     = (transmission_mode==5 ? 0 : 1);

  DLSCH_alloc_pdu2_1E[1].rah              = 0;
  DLSCH_alloc_pdu2_1E[1].rballoc          = DLSCH_RB_ALLOC;
  DLSCH_alloc_pdu2_1E[1].TPC              = 0;
  DLSCH_alloc_pdu2_1E[1].dai              = 0;
  DLSCH_alloc_pdu2_1E[1].harq_pid         = 0;
  //DLSCH_alloc_pdu2_1E[1].tb_swap          = 0;
  DLSCH_alloc_pdu2_1E[1].mcs              = mcs_i;
  DLSCH_alloc_pdu2_1E[1].ndi              = 1;
  DLSCH_alloc_pdu2_1E[1].rv               = 0;
  // Forget second codeword
  DLSCH_alloc_pdu2_1E[1].tpmi             = (transmission_mode>=5 ? 5 : 0) ;  // precoding
  DLSCH_alloc_pdu2_1E[1].dl_power_off     = (transmission_mode==5 ? 0 : 1);

  eNB2UE[0] = new_channel_desc_scm(PHY_vars_eNB->lte_frame_parms.nb_antennas_tx,
                                   PHY_vars_UE->lte_frame_parms.nb_antennas_rx,
                                   channel_model,
                                   N_RB2sampling_rate(PHY_vars_eNB->lte_frame_parms.N_RB_DL),
				   N_RB2channel_bandwidth(PHY_vars_eNB->lte_frame_parms.N_RB_DL),
                                   forgetting_factor,
                                   rx_sample_offset,
                                   0);

  if(num_rounds>1) {
    for(n=1; n<4; n++)
      eNB2UE[n] = new_channel_desc_scm(PHY_vars_eNB->lte_frame_parms.nb_antennas_tx,
                                       PHY_vars_UE->lte_frame_parms.nb_antennas_rx,
                                       channel_model,
				       N_RB2sampling_rate(PHY_vars_eNB->lte_frame_parms.N_RB_DL),
				       N_RB2channel_bandwidth(PHY_vars_eNB->lte_frame_parms.N_RB_DL),
				       forgetting_factor,
                                       rx_sample_offset,
                                       0);
  }

  if (eNB2UE[0]==NULL) {
    msg("Problem generating channel model. Exiting.\n");
    exit(-1);
  }

  if ((transmission_mode == 3) || (transmission_mode==4) || (transmission_mode==8))  
    Kmimo=2;
  else
    Kmimo=1;

  switch (ue_category) {
  case 1:
    Nsoft = 250368;
    break;
  case 2:
  case 3:
    Nsoft = 1237248;
    break;
  case 4:
    Nsoft = 1827072;
    break;
  default:
    printf("Unsupported UE category %d\n",ue_category);
    exit(-1);
    break;
  }

  for (k=0; k<n_users; k++) {
    // Create transport channel structures for 2 transport blocks (MIMO)
    for (i=0; i<2; i++) {
      PHY_vars_eNB->dlsch_eNB[k][i] = new_eNB_dlsch(Kmimo,8,Nsoft,N_RB_DL,0);

      if (!PHY_vars_eNB->dlsch_eNB[k][i]) {
        printf("Can't get eNB dlsch structures\n");
        exit(-1);
      }

      PHY_vars_eNB->dlsch_eNB[k][i]->rnti = n_rnti+k;
    }
  }

  for (i=0; i<2; i++) {
    PHY_vars_UE->dlsch_ue[0][i]  = new_ue_dlsch(Kmimo,8,Nsoft,MAX_TURBO_ITERATIONS,N_RB_DL,0);

    if (!PHY_vars_UE->dlsch_ue[0][i]) {
      printf("Can't get ue dlsch structures\n");
      exit(-1);
    }

    PHY_vars_UE->dlsch_ue[0][i]->rnti   = n_rnti;
  }

  // structure for SIC at UE
  PHY_vars_UE->dlsch_eNB[0] = new_eNB_dlsch(Kmimo,8,Nsoft,N_RB_DL,0);

  if (DLSCH_alloc_pdu2_1E[0].tpmi == 5) {

    PHY_vars_eNB->eNB_UE_stats[0].DL_pmi_single = (unsigned short)(taus()&0xffff);

    if (n_users>1)
      PHY_vars_eNB->eNB_UE_stats[1].DL_pmi_single = (PHY_vars_eNB->eNB_UE_stats[0].DL_pmi_single ^ 0x1555); //opposite PMI
  } else {
    PHY_vars_eNB->eNB_UE_stats[0].DL_pmi_single = 0;

    if (n_users>1)
      PHY_vars_eNB->eNB_UE_stats[1].DL_pmi_single = 0;
  }


  sic_buffer = (mod_sym_t **) malloc16(frame_parms->nb_antennas_tx*sizeof(mod_sym_t*) );
  for (i=0; i<frame_parms->nb_antennas_tx; i++) {
    sic_buffer[i] = malloc16_clear(FRAME_LENGTH_COMPLEX_SAMPLES_NO_PREFIX*sizeof(mod_sym_t));
  }

  if (input_fd==NULL) {


    /*
    // common DCI
    memcpy(&dci_alloc[num_dci].dci_pdu[0],&CCCH_alloc_pdu,sizeof(DCI1A_5MHz_TDD_1_6_t));
    dci_alloc[num_dci].dci_length = sizeof_DCI1A_5MHz_TDD_1_6_t;
    dci_alloc[num_dci].L          = 2;
    dci_alloc[num_dci].rnti       = SI_RNTI;
    num_dci++;
    num_common_dci++;
    */

    // UE specific DCI
    for(k=0; k<n_users; k++) {
      switch(transmission_mode) {
      case 1:
      case 2:
	if (common_flag == 0) {
	  
	  if (PHY_vars_eNB->lte_frame_parms.frame_type == TDD) {
	    
	    switch (PHY_vars_eNB->lte_frame_parms.N_RB_DL) {
	    case 6:
	      dci_length = sizeof_DCI1_1_5MHz_TDD_t;
	      dci_length_bytes = sizeof(DCI1_1_5MHz_TDD_t);
	      ((DCI1_1_5MHz_TDD_t *)&DLSCH_alloc_pdu_1[k])->rah              = 0;
	      ((DCI1_1_5MHz_TDD_t *)&DLSCH_alloc_pdu_1[k])->rballoc          = DLSCH_RB_ALLOC;
	      ((DCI1_1_5MHz_TDD_t *)&DLSCH_alloc_pdu_1[k])->TPC              = 0;
	      ((DCI1_1_5MHz_TDD_t *)&DLSCH_alloc_pdu_1[k])->dai              = 0;
	      ((DCI1_1_5MHz_TDD_t *)&DLSCH_alloc_pdu_1[k])->harq_pid         = 0;
	      ((DCI1_1_5MHz_TDD_t *)&DLSCH_alloc_pdu_1[k])->mcs              = mcs1;  
	      ((DCI1_1_5MHz_TDD_t *)&DLSCH_alloc_pdu_1[k])->ndi              = 1;
	      ((DCI1_1_5MHz_TDD_t *)&DLSCH_alloc_pdu_1[k])->rv               = 0;
	      break;
	    case 25:
	      dci_length = sizeof_DCI1_5MHz_TDD_t;
	      dci_length_bytes = sizeof(DCI1_5MHz_TDD_t);
	      ((DCI1_5MHz_TDD_t *)&DLSCH_alloc_pdu_1[k])->rah              = 0;
	      ((DCI1_5MHz_TDD_t *)&DLSCH_alloc_pdu_1[k])->rballoc          = DLSCH_RB_ALLOC;
	      ((DCI1_5MHz_TDD_t *)&DLSCH_alloc_pdu_1[k])->TPC              = 0;
	      ((DCI1_5MHz_TDD_t *)&DLSCH_alloc_pdu_1[k])->dai              = 0;
	      ((DCI1_5MHz_TDD_t *)&DLSCH_alloc_pdu_1[k])->harq_pid         = 0;
	      ((DCI1_5MHz_TDD_t *)&DLSCH_alloc_pdu_1[k])->mcs              = mcs1;  
	      ((DCI1_5MHz_TDD_t *)&DLSCH_alloc_pdu_1[k])->ndi              = 1;
	      ((DCI1_5MHz_TDD_t *)&DLSCH_alloc_pdu_1[k])->rv               = 0;
	      break;
	    case 50:
	      dci_length = sizeof_DCI1_10MHz_TDD_t;
	      dci_length_bytes = sizeof(DCI1_10MHz_TDD_t);
	      ((DCI1_10MHz_TDD_t *)&DLSCH_alloc_pdu_1[k])->rah              = 0;
	      ((DCI1_10MHz_TDD_t *)&DLSCH_alloc_pdu_1[k])->rballoc          = DLSCH_RB_ALLOC;
	      ((DCI1_10MHz_TDD_t *)&DLSCH_alloc_pdu_1[k])->TPC              = 0;
	      ((DCI1_10MHz_TDD_t *)&DLSCH_alloc_pdu_1[k])->dai              = 0;
	      ((DCI1_10MHz_TDD_t *)&DLSCH_alloc_pdu_1[k])->harq_pid         = 0;
	      ((DCI1_10MHz_TDD_t *)&DLSCH_alloc_pdu_1[k])->mcs              = mcs1;  
	      ((DCI1_10MHz_TDD_t *)&DLSCH_alloc_pdu_1[k])->ndi              = 1;
	      ((DCI1_10MHz_TDD_t *)&DLSCH_alloc_pdu_1[k])->rv               = 0;
	      break;
	    case 100:
	      ((DCI1_20MHz_TDD_t *)&DLSCH_alloc_pdu_1[k])->rah              = 0;
	      ((DCI1_20MHz_TDD_t *)&DLSCH_alloc_pdu_1[k])->rballoc          = DLSCH_RB_ALLOC;
	      ((DCI1_20MHz_TDD_t *)&DLSCH_alloc_pdu_1[k])->TPC              = 0;
	      ((DCI1_20MHz_TDD_t *)&DLSCH_alloc_pdu_1[k])->dai              = 0;
	      ((DCI1_20MHz_TDD_t *)&DLSCH_alloc_pdu_1[k])->harq_pid         = 0;
	      ((DCI1_20MHz_TDD_t *)&DLSCH_alloc_pdu_1[k])->mcs              = mcs1;  
	      ((DCI1_20MHz_TDD_t *)&DLSCH_alloc_pdu_1[k])->ndi              = 1;
	      ((DCI1_20MHz_TDD_t *)&DLSCH_alloc_pdu_1[k])->rv               = 0;
	      dci_length = sizeof_DCI1_20MHz_TDD_t;
	      dci_length_bytes = sizeof(DCI1_20MHz_TDD_t);
	      break;
	    }
	  }
	  else { //fdd
	    switch (PHY_vars_eNB->lte_frame_parms.N_RB_DL) {
	    case 6:
	      dci_length = sizeof_DCI1_1_5MHz_FDD_t;
	      dci_length_bytes = sizeof(DCI1_1_5MHz_FDD_t);
	      ((DCI1_1_5MHz_FDD_t *)&DLSCH_alloc_pdu_1[k])->rah              = 0;
	      ((DCI1_1_5MHz_FDD_t *)&DLSCH_alloc_pdu_1[k])->rballoc          = DLSCH_RB_ALLOC;
	      ((DCI1_1_5MHz_FDD_t *)&DLSCH_alloc_pdu_1[k])->TPC              = 0;
	      ((DCI1_1_5MHz_FDD_t *)&DLSCH_alloc_pdu_1[k])->harq_pid         = 0;
	      ((DCI1_1_5MHz_FDD_t *)&DLSCH_alloc_pdu_1[k])->mcs              = mcs1;  
	      ((DCI1_1_5MHz_FDD_t *)&DLSCH_alloc_pdu_1[k])->ndi              = 1;
	      ((DCI1_1_5MHz_FDD_t *)&DLSCH_alloc_pdu_1[k])->rv               = 0;
	      break;
	    case 25:
	      dci_length = sizeof_DCI1_5MHz_FDD_t;
	      dci_length_bytes = sizeof(DCI1_5MHz_FDD_t);
	      ((DCI1_5MHz_FDD_t *)&DLSCH_alloc_pdu_1[k])->rah              = 0;
	      ((DCI1_5MHz_FDD_t *)&DLSCH_alloc_pdu_1[k])->rballoc          = DLSCH_RB_ALLOC;
	      ((DCI1_5MHz_FDD_t *)&DLSCH_alloc_pdu_1[k])->TPC              = 0;
	      ((DCI1_5MHz_FDD_t *)&DLSCH_alloc_pdu_1[k])->harq_pid         = 0;
	      ((DCI1_5MHz_FDD_t *)&DLSCH_alloc_pdu_1[k])->mcs              = mcs1;  
	      ((DCI1_5MHz_FDD_t *)&DLSCH_alloc_pdu_1[k])->ndi              = 1;
	      ((DCI1_5MHz_FDD_t *)&DLSCH_alloc_pdu_1[k])->rv               = 0;
	      break;
	    case 50:
	      dci_length = sizeof_DCI1_10MHz_FDD_t;
	      dci_length_bytes = sizeof(DCI1_10MHz_FDD_t);
	      ((DCI1_10MHz_FDD_t *)&DLSCH_alloc_pdu_1[k])->rah              = 0;
	      ((DCI1_10MHz_FDD_t *)&DLSCH_alloc_pdu_1[k])->rballoc          = DLSCH_RB_ALLOC;
	      ((DCI1_10MHz_FDD_t *)&DLSCH_alloc_pdu_1[k])->TPC              = 0;
	      ((DCI1_10MHz_FDD_t *)&DLSCH_alloc_pdu_1[k])->harq_pid         = 0;
	      ((DCI1_10MHz_FDD_t *)&DLSCH_alloc_pdu_1[k])->mcs              = mcs1;  
	      ((DCI1_10MHz_FDD_t *)&DLSCH_alloc_pdu_1[k])->ndi              = 1;
	      ((DCI1_10MHz_FDD_t *)&DLSCH_alloc_pdu_1[k])->rv               = 0;
	      break;
	    case 100:
	      dci_length = sizeof_DCI1_20MHz_FDD_t;
	      dci_length_bytes = sizeof(DCI1_20MHz_FDD_t);
	      ((DCI1_20MHz_FDD_t *)&DLSCH_alloc_pdu_1[k])->rah              = 0;
	      ((DCI1_20MHz_FDD_t *)&DLSCH_alloc_pdu_1[k])->rballoc          = DLSCH_RB_ALLOC;
	      ((DCI1_20MHz_FDD_t *)&DLSCH_alloc_pdu_1[k])->TPC              = 0;
	      ((DCI1_20MHz_FDD_t *)&DLSCH_alloc_pdu_1[k])->harq_pid         = 0;
	      ((DCI1_20MHz_FDD_t *)&DLSCH_alloc_pdu_1[k])->mcs              = mcs1;  
	      ((DCI1_20MHz_FDD_t *)&DLSCH_alloc_pdu_1[k])->ndi              = 1;
	      ((DCI1_20MHz_FDD_t *)&DLSCH_alloc_pdu_1[k])->rv               = 0;
	      break;
	    }	  
	  }
	  memcpy(&dci_alloc[num_dci].dci_pdu[0],&DLSCH_alloc_pdu_1[k],dci_length_bytes);
	  dci_alloc[num_dci].dci_length = dci_length;
	  dci_alloc[num_dci].L          = 1;
	  dci_alloc[num_dci].rnti       = n_rnti+k;
	  dci_alloc[num_dci].format     = format1;
	  dump_dci(&PHY_vars_eNB->lte_frame_parms,&dci_alloc[num_dci]);	

	  printf("Generating dlsch params for user %d\n",k);
	  generate_eNB_dlsch_params_from_dci(0,
					     subframe,
					     &DLSCH_alloc_pdu_1[0],
					     n_rnti+k,
					     format1,
					     PHY_vars_eNB->dlsch_eNB[0],
					     &PHY_vars_eNB->lte_frame_parms,
					     PHY_vars_eNB->pdsch_config_dedicated,
					     SI_RNTI,
					     0,
					     P_RNTI,
					     PHY_vars_eNB->eNB_UE_stats[0].DL_pmi_single);
	  num_dci++;
	  num_ue_spec_dci++;
	}
	else { //common flag =1
	  if (PHY_vars_eNB->lte_frame_parms.frame_type == TDD) {
	    
	    switch (PHY_vars_eNB->lte_frame_parms.N_RB_DL) {
	    case 6:
	      dci_length = sizeof_DCI1A_1_5MHz_TDD_1_6_t;
	      dci_length_bytes = sizeof(DCI1A_1_5MHz_TDD_1_6_t);
	      ((DCI1A_1_5MHz_TDD_1_6_t *)&DLSCH_alloc_pdu_1[k])->type             = 1;
	      ((DCI1A_1_5MHz_TDD_1_6_t *)&DLSCH_alloc_pdu_1[k])->vrb_type         = 0;
	      ((DCI1A_1_5MHz_TDD_1_6_t *)&DLSCH_alloc_pdu_1[k])->rballoc          = computeRIV(PHY_vars_eNB->lte_frame_parms.N_RB_DL,0,9);
	      ((DCI1A_1_5MHz_TDD_1_6_t *)&DLSCH_alloc_pdu_1[k])->TPC              = TPC;
	      ((DCI1A_1_5MHz_TDD_1_6_t *)&DLSCH_alloc_pdu_1[k])->dai              = 0;
	      ((DCI1A_1_5MHz_TDD_1_6_t *)&DLSCH_alloc_pdu_1[k])->harq_pid         = 0;
	      ((DCI1A_1_5MHz_TDD_1_6_t *)&DLSCH_alloc_pdu_1[k])->mcs              = mcs1;  
	      ((DCI1A_1_5MHz_TDD_1_6_t *)&DLSCH_alloc_pdu_1[k])->ndi              = 1;
	      ((DCI1A_1_5MHz_TDD_1_6_t *)&DLSCH_alloc_pdu_1[k])->rv               = 0;
	      break;
	    case 25:
	      dci_length = sizeof_DCI1A_5MHz_TDD_1_6_t;
	      dci_length_bytes = sizeof(DCI1A_5MHz_TDD_1_6_t);
	      ((DCI1A_5MHz_TDD_1_6_t *)&DLSCH_alloc_pdu_1[k])->type             = 1;
	      ((DCI1A_5MHz_TDD_1_6_t *)&DLSCH_alloc_pdu_1[k])->vrb_type         = 0;
	      ((DCI1A_5MHz_TDD_1_6_t *)&DLSCH_alloc_pdu_1[k])->rballoc          = computeRIV(PHY_vars_eNB->lte_frame_parms.N_RB_DL,0,9);
	      ((DCI1A_5MHz_TDD_1_6_t *)&DLSCH_alloc_pdu_1[k])->TPC              = TPC;
	      ((DCI1A_5MHz_TDD_1_6_t *)&DLSCH_alloc_pdu_1[k])->dai              = 0;
	      ((DCI1A_5MHz_TDD_1_6_t *)&DLSCH_alloc_pdu_1[k])->harq_pid         = 0;
	      ((DCI1A_5MHz_TDD_1_6_t *)&DLSCH_alloc_pdu_1[k])->mcs              = mcs1;  
	      ((DCI1A_5MHz_TDD_1_6_t *)&DLSCH_alloc_pdu_1[k])->ndi              = 1;
	      ((DCI1A_5MHz_TDD_1_6_t *)&DLSCH_alloc_pdu_1[k])->rv               = 0;
	      break;
	    case 50:
	      dci_length = sizeof_DCI1A_10MHz_TDD_1_6_t;
	      dci_length_bytes = sizeof(DCI1A_10MHz_TDD_1_6_t);
	      ((DCI1A_10MHz_TDD_1_6_t *)&DLSCH_alloc_pdu_1[k])->type             = 1;
	      ((DCI1A_10MHz_TDD_1_6_t *)&DLSCH_alloc_pdu_1[k])->vrb_type         = 0;
	      ((DCI1A_10MHz_TDD_1_6_t *)&DLSCH_alloc_pdu_1[k])->rballoc          = computeRIV(PHY_vars_eNB->lte_frame_parms.N_RB_DL,0,9);
	      ((DCI1A_10MHz_TDD_1_6_t *)&DLSCH_alloc_pdu_1[k])->TPC              = TPC;
	      ((DCI1A_10MHz_TDD_1_6_t *)&DLSCH_alloc_pdu_1[k])->dai              = 0;
	      ((DCI1A_10MHz_TDD_1_6_t *)&DLSCH_alloc_pdu_1[k])->harq_pid         = 0;
	      ((DCI1A_10MHz_TDD_1_6_t *)&DLSCH_alloc_pdu_1[k])->mcs              = mcs1;  
	      ((DCI1A_10MHz_TDD_1_6_t *)&DLSCH_alloc_pdu_1[k])->ndi              = 1;
	      ((DCI1A_10MHz_TDD_1_6_t *)&DLSCH_alloc_pdu_1[k])->rv               = 0;
	      break;
	    case 100:
	      ((DCI1A_20MHz_TDD_1_6_t *)&DLSCH_alloc_pdu_1[k])->type             = 1;
	      ((DCI1A_20MHz_TDD_1_6_t *)&DLSCH_alloc_pdu_1[k])->vrb_type         = 0;
	      ((DCI1A_20MHz_TDD_1_6_t *)&DLSCH_alloc_pdu_1[k])->rballoc          = computeRIV(PHY_vars_eNB->lte_frame_parms.N_RB_DL,0,9);
	      ((DCI1A_20MHz_TDD_1_6_t *)&DLSCH_alloc_pdu_1[k])->TPC              = TPC;
	      ((DCI1A_20MHz_TDD_1_6_t *)&DLSCH_alloc_pdu_1[k])->dai              = 0;
	      ((DCI1A_20MHz_TDD_1_6_t *)&DLSCH_alloc_pdu_1[k])->harq_pid         = 0;
	      ((DCI1A_20MHz_TDD_1_6_t *)&DLSCH_alloc_pdu_1[k])->mcs              = mcs1;  
	      ((DCI1A_20MHz_TDD_1_6_t *)&DLSCH_alloc_pdu_1[k])->ndi              = 1;
	      ((DCI1A_20MHz_TDD_1_6_t *)&DLSCH_alloc_pdu_1[k])->rv               = 0;
	      dci_length = sizeof_DCI1A_20MHz_TDD_1_6_t;
	      dci_length_bytes = sizeof(DCI1A_20MHz_TDD_1_6_t);
	      break;
	    }
	  }
	  else { // fdd
	    switch (PHY_vars_eNB->lte_frame_parms.N_RB_DL) {
	    case 6:
	      dci_length = sizeof_DCI1A_1_5MHz_FDD_t;
	      dci_length_bytes = sizeof(DCI1A_1_5MHz_FDD_t);
	      ((DCI1A_1_5MHz_FDD_t *)&DLSCH_alloc_pdu_1[k])->type             = 1;
	      ((DCI1A_1_5MHz_FDD_t *)&DLSCH_alloc_pdu_1[k])->vrb_type         = 0;
	      ((DCI1A_1_5MHz_FDD_t *)&DLSCH_alloc_pdu_1[k])->rballoc          = computeRIV(PHY_vars_eNB->lte_frame_parms.N_RB_DL,0,9);
	      ((DCI1A_1_5MHz_FDD_t *)&DLSCH_alloc_pdu_1[k])->TPC              = TPC;
	      ((DCI1A_1_5MHz_FDD_t *)&DLSCH_alloc_pdu_1[k])->harq_pid         = 0;
	      ((DCI1A_1_5MHz_FDD_t *)&DLSCH_alloc_pdu_1[k])->mcs              = mcs1;  
	      ((DCI1A_1_5MHz_FDD_t *)&DLSCH_alloc_pdu_1[k])->ndi              = 1;
	      ((DCI1A_1_5MHz_FDD_t *)&DLSCH_alloc_pdu_1[k])->rv               = 0;
	      break;
	    case 25:
	      dci_length = sizeof_DCI1A_5MHz_FDD_t;
	      dci_length_bytes = sizeof(DCI1A_5MHz_FDD_t);
	      ((DCI1A_5MHz_FDD_t *)&DLSCH_alloc_pdu_1[k])->type             = 1;
	      ((DCI1A_5MHz_FDD_t *)&DLSCH_alloc_pdu_1[k])->vrb_type         = 0;
	      ((DCI1A_5MHz_FDD_t *)&DLSCH_alloc_pdu_1[k])->rballoc          = computeRIV(PHY_vars_eNB->lte_frame_parms.N_RB_DL,0,9);
	      ((DCI1A_5MHz_FDD_t *)&DLSCH_alloc_pdu_1[k])->TPC              = TPC;
	      ((DCI1A_5MHz_FDD_t *)&DLSCH_alloc_pdu_1[k])->harq_pid         = 0;
	      ((DCI1A_5MHz_FDD_t *)&DLSCH_alloc_pdu_1[k])->mcs              = mcs1;  
	      ((DCI1A_5MHz_FDD_t *)&DLSCH_alloc_pdu_1[k])->ndi              = 1;
	      ((DCI1A_5MHz_FDD_t *)&DLSCH_alloc_pdu_1[k])->rv               = 0;
	      break;
	    case 50:
	      dci_length = sizeof_DCI1A_10MHz_FDD_t;
	      dci_length_bytes = sizeof(DCI1A_10MHz_FDD_t);
	      ((DCI1A_10MHz_FDD_t *)&DLSCH_alloc_pdu_1[k])->type             = 1;
	      ((DCI1A_10MHz_FDD_t *)&DLSCH_alloc_pdu_1[k])->vrb_type         = 0;
	      ((DCI1A_10MHz_FDD_t *)&DLSCH_alloc_pdu_1[k])->rballoc          = computeRIV(PHY_vars_eNB->lte_frame_parms.N_RB_DL,0,9);
	      ((DCI1A_10MHz_FDD_t *)&DLSCH_alloc_pdu_1[k])->TPC              = TPC;
	      ((DCI1A_10MHz_FDD_t *)&DLSCH_alloc_pdu_1[k])->harq_pid         = 0;
	      ((DCI1A_10MHz_FDD_t *)&DLSCH_alloc_pdu_1[k])->mcs              = mcs1;  
	      ((DCI1A_10MHz_FDD_t *)&DLSCH_alloc_pdu_1[k])->ndi              = 1;
	      ((DCI1A_10MHz_FDD_t *)&DLSCH_alloc_pdu_1[k])->rv               = 0;
	      break;
	    case 100:
	      dci_length = sizeof_DCI1A_20MHz_FDD_t;
	      dci_length_bytes = sizeof(DCI1A_20MHz_FDD_t);
	      ((DCI1A_20MHz_FDD_t *)&DLSCH_alloc_pdu_1[k])->type             = 1;
	      ((DCI1A_20MHz_FDD_t *)&DLSCH_alloc_pdu_1[k])->vrb_type         = 0;
	      ((DCI1A_20MHz_FDD_t *)&DLSCH_alloc_pdu_1[k])->rballoc          = computeRIV(PHY_vars_eNB->lte_frame_parms.N_RB_DL,0,9);
	      ((DCI1A_20MHz_FDD_t *)&DLSCH_alloc_pdu_1[k])->TPC              = TPC;
	      ((DCI1A_20MHz_FDD_t *)&DLSCH_alloc_pdu_1[k])->harq_pid         = 0;
	      ((DCI1A_20MHz_FDD_t *)&DLSCH_alloc_pdu_1[k])->mcs              = mcs1;  
	      ((DCI1A_20MHz_FDD_t *)&DLSCH_alloc_pdu_1[k])->ndi              = 1;
	      ((DCI1A_20MHz_FDD_t *)&DLSCH_alloc_pdu_1[k])->rv               = 0;
	      break;
	    }	  
	  }
	  memcpy(&dci_alloc[num_dci].dci_pdu[0],&DLSCH_alloc_pdu_1[k],dci_length_bytes);
	  dci_alloc[num_dci].dci_length = dci_length;
	  dci_alloc[num_dci].L          = 1;
	  dci_alloc[num_dci].rnti       = SI_RNTI;
	  dci_alloc[num_dci].format     = format1A;
	  dci_alloc[num_dci].firstCCE       = 0;
	  dump_dci(&PHY_vars_eNB->lte_frame_parms,&dci_alloc[num_dci]);	

	  printf("Generating dlsch params for user %d\n",k);
	  generate_eNB_dlsch_params_from_dci(0,
					     subframe,
					     &DLSCH_alloc_pdu_1[0],
					     SI_RNTI,
					     format1A,
					     PHY_vars_eNB->dlsch_eNB[0],
					     &PHY_vars_eNB->lte_frame_parms,
					     PHY_vars_eNB->pdsch_config_dedicated,
					     SI_RNTI,
					     0,
					     P_RNTI,
					     PHY_vars_eNB->eNB_UE_stats[0].DL_pmi_single);
	  
	  num_common_dci++;
	  num_dci++;
	  
	}
	break;
      case 3: //LARGE CDD
	if (common_flag == 0) {
	  
	  if (PHY_vars_eNB->lte_frame_parms.nb_antennas_tx == 2) {// here DCI does not contain any precoder information. matrix is fixed as identity, but dont forget aboy cycling

	    if (PHY_vars_eNB->lte_frame_parms.frame_type == TDD) {
	      
	      switch (PHY_vars_eNB->lte_frame_parms.N_RB_DL) {
	      case 6:
		dci_length = sizeof_DCI2A_1_5MHz_2A_TDD_t;
		dci_length_bytes = sizeof(DCI2A_1_5MHz_2A_TDD_t);
		((DCI2A_1_5MHz_2A_TDD_t *)&DLSCH_alloc_pdu_1[k])->rballoc          = DLSCH_RB_ALLOC;
		((DCI2A_1_5MHz_2A_TDD_t *)&DLSCH_alloc_pdu_1[k])->TPC              = 0;
		((DCI2A_1_5MHz_2A_TDD_t *)&DLSCH_alloc_pdu_1[k])->dai              = 0;
		((DCI2A_1_5MHz_2A_TDD_t *)&DLSCH_alloc_pdu_1[k])->harq_pid         = 0;
		((DCI2A_1_5MHz_2A_TDD_t *)&DLSCH_alloc_pdu_1[k])->mcs1             = mcs1;  
		((DCI2A_1_5MHz_2A_TDD_t *)&DLSCH_alloc_pdu_1[k])->ndi1             = 1;
		((DCI2A_1_5MHz_2A_TDD_t *)&DLSCH_alloc_pdu_1[k])->rv1              = 0;
		((DCI2A_1_5MHz_2A_TDD_t *)&DLSCH_alloc_pdu_1[k])->mcs2             = mcs2;  
		((DCI2A_1_5MHz_2A_TDD_t *)&DLSCH_alloc_pdu_1[k])->ndi2             = 1;
		((DCI2A_1_5MHz_2A_TDD_t *)&DLSCH_alloc_pdu_1[k])->rv2              = 0;
		break;
	      case 25:
		dci_length = sizeof_DCI2A_5MHz_2A_TDD_t;
		dci_length_bytes = sizeof(DCI2A_5MHz_2A_TDD_t);
		((DCI2A_5MHz_2A_TDD_t *)&DLSCH_alloc_pdu_1[k])->rah              = 0;
		((DCI2A_5MHz_2A_TDD_t *)&DLSCH_alloc_pdu_1[k])->rballoc          = DLSCH_RB_ALLOC;
		((DCI2A_5MHz_2A_TDD_t *)&DLSCH_alloc_pdu_1[k])->TPC              = 0;
		((DCI2A_5MHz_2A_TDD_t *)&DLSCH_alloc_pdu_1[k])->dai              = 0;
		((DCI2A_5MHz_2A_TDD_t *)&DLSCH_alloc_pdu_1[k])->harq_pid         = 0;
		((DCI2A_5MHz_2A_TDD_t *)&DLSCH_alloc_pdu_1[k])->mcs1             = mcs1;  
		((DCI2A_5MHz_2A_TDD_t *)&DLSCH_alloc_pdu_1[k])->ndi1             = 1;
		((DCI2A_5MHz_2A_TDD_t *)&DLSCH_alloc_pdu_1[k])->rv1              = 0;
		((DCI2A_5MHz_2A_TDD_t *)&DLSCH_alloc_pdu_1[k])->mcs2             = mcs2;  
		((DCI2A_5MHz_2A_TDD_t *)&DLSCH_alloc_pdu_1[k])->ndi2             = 1;
		((DCI2A_5MHz_2A_TDD_t *)&DLSCH_alloc_pdu_1[k])->rv2              = 0;
		break;
	      case 50:
		dci_length = sizeof_DCI2A_10MHz_2A_TDD_t;
		dci_length_bytes = sizeof(DCI2A_10MHz_2A_TDD_t);
		((DCI2A_10MHz_2A_TDD_t *)&DLSCH_alloc_pdu_1[k])->rah              = 0;
		((DCI2A_10MHz_2A_TDD_t *)&DLSCH_alloc_pdu_1[k])->rballoc          = DLSCH_RB_ALLOC;
		((DCI2A_10MHz_2A_TDD_t *)&DLSCH_alloc_pdu_1[k])->TPC              = 0;
		((DCI2A_10MHz_2A_TDD_t *)&DLSCH_alloc_pdu_1[k])->dai              = 0;
		((DCI2A_10MHz_2A_TDD_t *)&DLSCH_alloc_pdu_1[k])->harq_pid         = 0;
		((DCI2A_10MHz_2A_TDD_t *)&DLSCH_alloc_pdu_1[k])->mcs1             = mcs1;  
		((DCI2A_10MHz_2A_TDD_t *)&DLSCH_alloc_pdu_1[k])->ndi1             = 1;
		((DCI2A_10MHz_2A_TDD_t *)&DLSCH_alloc_pdu_1[k])->rv1              = 0;
		((DCI2A_10MHz_2A_TDD_t *)&DLSCH_alloc_pdu_1[k])->mcs2             = mcs2;  
		((DCI2A_10MHz_2A_TDD_t *)&DLSCH_alloc_pdu_1[k])->ndi2             = 1;
		((DCI2A_10MHz_2A_TDD_t *)&DLSCH_alloc_pdu_1[k])->rv2              = 0;
		break;
	      case 100:
		((DCI2A_20MHz_2A_TDD_t *)&DLSCH_alloc_pdu_1[k])->rah              = 0;
		((DCI2A_20MHz_2A_TDD_t *)&DLSCH_alloc_pdu_1[k])->rballoc          = DLSCH_RB_ALLOC;
		((DCI2A_20MHz_2A_TDD_t *)&DLSCH_alloc_pdu_1[k])->TPC              = 0;
		((DCI2A_20MHz_2A_TDD_t *)&DLSCH_alloc_pdu_1[k])->dai              = 0;
		((DCI2A_20MHz_2A_TDD_t *)&DLSCH_alloc_pdu_1[k])->harq_pid         = 0;
		((DCI2A_20MHz_2A_TDD_t *)&DLSCH_alloc_pdu_1[k])->mcs1             = mcs1;  
		((DCI2A_20MHz_2A_TDD_t *)&DLSCH_alloc_pdu_1[k])->ndi1             = 1;
		((DCI2A_20MHz_2A_TDD_t *)&DLSCH_alloc_pdu_1[k])->rv1              = 0;
		((DCI2A_20MHz_2A_TDD_t *)&DLSCH_alloc_pdu_1[k])->mcs2             = mcs2;  
		((DCI2A_20MHz_2A_TDD_t *)&DLSCH_alloc_pdu_1[k])->ndi2             = 1;
		((DCI2A_20MHz_2A_TDD_t *)&DLSCH_alloc_pdu_1[k])->rv2              = 0;
		dci_length = sizeof_DCI2A_20MHz_2A_TDD_t;
		dci_length_bytes = sizeof(DCI2A_20MHz_2A_TDD_t);
		break;
	      }
	    }
	 
	    else { // fdd
	      switch (PHY_vars_eNB->lte_frame_parms.N_RB_DL) {
	      case 6:
		dci_length = sizeof_DCI2A_1_5MHz_2A_FDD_t;
		dci_length_bytes = sizeof(DCI2A_1_5MHz_2A_FDD_t);
		((DCI2A_1_5MHz_2A_FDD_t *)&DLSCH_alloc_pdu_1[k])->rballoc          = DLSCH_RB_ALLOC;
		((DCI2A_1_5MHz_2A_FDD_t *)&DLSCH_alloc_pdu_1[k])->TPC              = 0;
		((DCI2A_1_5MHz_2A_FDD_t *)&DLSCH_alloc_pdu_1[k])->harq_pid         = 0;
		((DCI2A_1_5MHz_2A_FDD_t *)&DLSCH_alloc_pdu_1[k])->mcs1             = mcs1;  
		((DCI2A_1_5MHz_2A_FDD_t *)&DLSCH_alloc_pdu_1[k])->ndi1             = 1;
		((DCI2A_1_5MHz_2A_FDD_t *)&DLSCH_alloc_pdu_1[k])->rv1              = 0;
		((DCI2A_1_5MHz_2A_FDD_t *)&DLSCH_alloc_pdu_1[k])->mcs2             = mcs2;  
		((DCI2A_1_5MHz_2A_FDD_t *)&DLSCH_alloc_pdu_1[k])->ndi2             = 1;
		((DCI2A_1_5MHz_2A_FDD_t *)&DLSCH_alloc_pdu_1[k])->rv2              = 0;
		break;
	      case 25:
		dci_length = sizeof_DCI2A_5MHz_2A_FDD_t;
		dci_length_bytes = sizeof(DCI2A_5MHz_2A_FDD_t);
		((DCI2A_5MHz_2A_FDD_t *)&DLSCH_alloc_pdu_1[k])->rah              = 0;
		((DCI2A_5MHz_2A_FDD_t *)&DLSCH_alloc_pdu_1[k])->rballoc          = DLSCH_RB_ALLOC;
		((DCI2A_5MHz_2A_FDD_t *)&DLSCH_alloc_pdu_1[k])->TPC              = 0;
		((DCI2A_5MHz_2A_FDD_t *)&DLSCH_alloc_pdu_1[k])->harq_pid         = 0;
		((DCI2A_5MHz_2A_FDD_t *)&DLSCH_alloc_pdu_1[k])->mcs1             = mcs1;  
		((DCI2A_5MHz_2A_FDD_t *)&DLSCH_alloc_pdu_1[k])->ndi1             = 1;
		((DCI2A_5MHz_2A_FDD_t *)&DLSCH_alloc_pdu_1[k])->rv1              = 0;
		((DCI2A_5MHz_2A_FDD_t *)&DLSCH_alloc_pdu_1[k])->mcs2             = mcs2;  
		((DCI2A_5MHz_2A_FDD_t *)&DLSCH_alloc_pdu_1[k])->ndi2             = 1;
		((DCI2A_5MHz_2A_FDD_t *)&DLSCH_alloc_pdu_1[k])->rv2              = 0;
		break;
	      case 50:
		dci_length = sizeof_DCI2A_10MHz_2A_FDD_t;
		dci_length_bytes = sizeof(DCI2A_10MHz_2A_FDD_t);
		((DCI2A_10MHz_2A_FDD_t *)&DLSCH_alloc_pdu_1[k])->rah              = 0;
		((DCI2A_10MHz_2A_FDD_t *)&DLSCH_alloc_pdu_1[k])->rballoc          = DLSCH_RB_ALLOC;
		((DCI2A_10MHz_2A_FDD_t *)&DLSCH_alloc_pdu_1[k])->TPC              = 0;
		((DCI2A_10MHz_2A_FDD_t *)&DLSCH_alloc_pdu_1[k])->harq_pid         = 0;
		((DCI2A_10MHz_2A_FDD_t *)&DLSCH_alloc_pdu_1[k])->mcs1             = mcs1;  
		((DCI2A_10MHz_2A_FDD_t *)&DLSCH_alloc_pdu_1[k])->ndi1             = 1;
		((DCI2A_10MHz_2A_FDD_t *)&DLSCH_alloc_pdu_1[k])->rv1              = 0;
		((DCI2A_10MHz_2A_FDD_t *)&DLSCH_alloc_pdu_1[k])->mcs2             = mcs2;  
		((DCI2A_10MHz_2A_FDD_t *)&DLSCH_alloc_pdu_1[k])->ndi2             = 1;
		((DCI2A_10MHz_2A_FDD_t *)&DLSCH_alloc_pdu_1[k])->rv2              = 0;
		break;
	      case 100:
		dci_length = sizeof_DCI2A_20MHz_2A_FDD_t;
		dci_length_bytes = sizeof(DCI2A_20MHz_2A_FDD_t);
		((DCI2A_20MHz_2A_FDD_t *)&DLSCH_alloc_pdu_1[k])->rah              = 0;
		((DCI2A_20MHz_2A_FDD_t *)&DLSCH_alloc_pdu_1[k])->rballoc          = DLSCH_RB_ALLOC;
		((DCI2A_20MHz_2A_FDD_t *)&DLSCH_alloc_pdu_1[k])->TPC              = 0;
		((DCI2A_20MHz_2A_FDD_t *)&DLSCH_alloc_pdu_1[k])->harq_pid         = 0;
		((DCI2A_20MHz_2A_FDD_t *)&DLSCH_alloc_pdu_1[k])->mcs1             = mcs1;  
		((DCI2A_20MHz_2A_FDD_t *)&DLSCH_alloc_pdu_1[k])->ndi1             = 1;
		((DCI2A_20MHz_2A_FDD_t *)&DLSCH_alloc_pdu_1[k])->rv1              = 0;
		((DCI2A_20MHz_2A_FDD_t *)&DLSCH_alloc_pdu_1[k])->mcs2             = mcs2;  
		((DCI2A_20MHz_2A_FDD_t *)&DLSCH_alloc_pdu_1[k])->ndi2             = 1;
		((DCI2A_20MHz_2A_FDD_t *)&DLSCH_alloc_pdu_1[k])->rv2              = 0;
		break;
	      }	  
	    }
	  }
	  else if (PHY_vars_eNB->lte_frame_parms.nb_antennas_tx == 4) { //4 antenna, needs diff precoding codebook index depeneding on layers

	  }
      
	  memcpy(&dci_alloc[num_dci].dci_pdu[0],&DLSCH_alloc_pdu_1[k],dci_length_bytes);
	  dci_alloc[num_dci].dci_length = dci_length;
	  dci_alloc[num_dci].L          = 1;
	  dci_alloc[num_dci].rnti       = n_rnti+k;
	  dci_alloc[num_dci].format     = format2A;
	  dump_dci(&PHY_vars_eNB->lte_frame_parms,&dci_alloc[num_dci]);	
	  
	  printf("Generating dlsch params for user %d / format 2A (%d)\n",k,format2A);
	  generate_eNB_dlsch_params_from_dci(0,
					     subframe,
					     &DLSCH_alloc_pdu_1[0],
					     n_rnti+k,
					     format2A,
					     PHY_vars_eNB->dlsch_eNB[0],
					     &PHY_vars_eNB->lte_frame_parms,
					     PHY_vars_eNB->pdsch_config_dedicated,
					     SI_RNTI,
					     0,
					     P_RNTI,
					     PHY_vars_eNB->eNB_UE_stats[0].DL_pmi_single);
	  
	  num_dci++;
	  num_ue_spec_dci++;
	}
	else { //commonn flag 1
	  if (PHY_vars_eNB->lte_frame_parms.frame_type == TDD) { //tdd
	    
	    switch (PHY_vars_eNB->lte_frame_parms.N_RB_DL) {
	    case 6:
	      dci_length = sizeof_DCI1A_1_5MHz_TDD_1_6_t;
	      dci_length_bytes = sizeof(DCI1A_1_5MHz_TDD_1_6_t);
	      ((DCI1A_1_5MHz_TDD_1_6_t *)&DLSCH_alloc_pdu_1[k])->type             = 1;
	      ((DCI1A_1_5MHz_TDD_1_6_t *)&DLSCH_alloc_pdu_1[k])->vrb_type         = 0;
	      ((DCI1A_1_5MHz_TDD_1_6_t *)&DLSCH_alloc_pdu_1[k])->rballoc          = computeRIV(PHY_vars_eNB->lte_frame_parms.N_RB_DL,0,9);
	      ((DCI1A_1_5MHz_TDD_1_6_t *)&DLSCH_alloc_pdu_1[k])->TPC              = TPC;
	      ((DCI1A_1_5MHz_TDD_1_6_t *)&DLSCH_alloc_pdu_1[k])->dai              = 0;
	      ((DCI1A_1_5MHz_TDD_1_6_t *)&DLSCH_alloc_pdu_1[k])->harq_pid         = 0;
	      ((DCI1A_1_5MHz_TDD_1_6_t *)&DLSCH_alloc_pdu_1[k])->mcs              = mcs1;  
	      ((DCI1A_1_5MHz_TDD_1_6_t *)&DLSCH_alloc_pdu_1[k])->ndi              = 1;
	      ((DCI1A_1_5MHz_TDD_1_6_t *)&DLSCH_alloc_pdu_1[k])->rv               = 0;
	      break;
	    case 25:
	      dci_length = sizeof_DCI1A_5MHz_TDD_1_6_t;
	      dci_length_bytes = sizeof(DCI1A_5MHz_TDD_1_6_t);
	      ((DCI1A_5MHz_TDD_1_6_t *)&DLSCH_alloc_pdu_1[k])->type             = 1;
	      ((DCI1A_5MHz_TDD_1_6_t *)&DLSCH_alloc_pdu_1[k])->vrb_type         = 0;
	      ((DCI1A_5MHz_TDD_1_6_t *)&DLSCH_alloc_pdu_1[k])->rballoc          = computeRIV(PHY_vars_eNB->lte_frame_parms.N_RB_DL,0,9);
	      ((DCI1A_5MHz_TDD_1_6_t *)&DLSCH_alloc_pdu_1[k])->TPC              = TPC;
	      ((DCI1A_5MHz_TDD_1_6_t *)&DLSCH_alloc_pdu_1[k])->dai              = 0;
	      ((DCI1A_5MHz_TDD_1_6_t *)&DLSCH_alloc_pdu_1[k])->harq_pid         = 0;
	      ((DCI1A_5MHz_TDD_1_6_t *)&DLSCH_alloc_pdu_1[k])->mcs              = mcs1;  
	      ((DCI1A_5MHz_TDD_1_6_t *)&DLSCH_alloc_pdu_1[k])->ndi              = 1;
	      ((DCI1A_5MHz_TDD_1_6_t *)&DLSCH_alloc_pdu_1[k])->rv               = 0;
	      break;
	    case 50:
	      dci_length = sizeof_DCI1A_10MHz_TDD_1_6_t;
	      dci_length_bytes = sizeof(DCI1A_10MHz_TDD_1_6_t);
	      ((DCI1A_10MHz_TDD_1_6_t *)&DLSCH_alloc_pdu_1[k])->type             = 1;
	      ((DCI1A_10MHz_TDD_1_6_t *)&DLSCH_alloc_pdu_1[k])->vrb_type         = 0;
	      ((DCI1A_10MHz_TDD_1_6_t *)&DLSCH_alloc_pdu_1[k])->rballoc          = computeRIV(PHY_vars_eNB->lte_frame_parms.N_RB_DL,0,9);
	      ((DCI1A_10MHz_TDD_1_6_t *)&DLSCH_alloc_pdu_1[k])->TPC              = TPC;
	      ((DCI1A_10MHz_TDD_1_6_t *)&DLSCH_alloc_pdu_1[k])->dai              = 0;
	      ((DCI1A_10MHz_TDD_1_6_t *)&DLSCH_alloc_pdu_1[k])->harq_pid         = 0;
	      ((DCI1A_10MHz_TDD_1_6_t *)&DLSCH_alloc_pdu_1[k])->mcs              = mcs1;  
	      ((DCI1A_10MHz_TDD_1_6_t *)&DLSCH_alloc_pdu_1[k])->ndi              = 1;
	      ((DCI1A_10MHz_TDD_1_6_t *)&DLSCH_alloc_pdu_1[k])->rv               = 0;
	      break;
	    case 100:
	      ((DCI1A_20MHz_TDD_1_6_t *)&DLSCH_alloc_pdu_1[k])->type             = 1;
	      ((DCI1A_20MHz_TDD_1_6_t *)&DLSCH_alloc_pdu_1[k])->vrb_type         = 0;
	      ((DCI1A_20MHz_TDD_1_6_t *)&DLSCH_alloc_pdu_1[k])->rballoc          = computeRIV(PHY_vars_eNB->lte_frame_parms.N_RB_DL,0,9);
	      ((DCI1A_20MHz_TDD_1_6_t *)&DLSCH_alloc_pdu_1[k])->TPC              = TPC;
	      ((DCI1A_20MHz_TDD_1_6_t *)&DLSCH_alloc_pdu_1[k])->dai              = 0;
	      ((DCI1A_20MHz_TDD_1_6_t *)&DLSCH_alloc_pdu_1[k])->harq_pid         = 0;
	      ((DCI1A_20MHz_TDD_1_6_t *)&DLSCH_alloc_pdu_1[k])->mcs              = mcs1;  
	      ((DCI1A_20MHz_TDD_1_6_t *)&DLSCH_alloc_pdu_1[k])->ndi              = 1;
	      ((DCI1A_20MHz_TDD_1_6_t *)&DLSCH_alloc_pdu_1[k])->rv               = 0;
	      dci_length = sizeof_DCI1A_20MHz_TDD_1_6_t;
	      dci_length_bytes = sizeof(DCI1A_20MHz_TDD_1_6_t);
	      break;
	    }
	  }
	  else { //fdd
	    switch (PHY_vars_eNB->lte_frame_parms.N_RB_DL) {
	    case 6:
	      dci_length = sizeof_DCI1A_1_5MHz_FDD_t;
	      dci_length_bytes = sizeof(DCI1A_1_5MHz_FDD_t);
	      ((DCI1A_1_5MHz_FDD_t *)&DLSCH_alloc_pdu_1[k])->type             = 1;
	      ((DCI1A_1_5MHz_FDD_t *)&DLSCH_alloc_pdu_1[k])->vrb_type         = 0;
	      ((DCI1A_1_5MHz_FDD_t *)&DLSCH_alloc_pdu_1[k])->rballoc          = computeRIV(PHY_vars_eNB->lte_frame_parms.N_RB_DL,0,9);
	      ((DCI1A_1_5MHz_FDD_t *)&DLSCH_alloc_pdu_1[k])->TPC              = TPC;
	      ((DCI1A_1_5MHz_FDD_t *)&DLSCH_alloc_pdu_1[k])->harq_pid         = 0;
	      ((DCI1A_1_5MHz_FDD_t *)&DLSCH_alloc_pdu_1[k])->mcs              = mcs1;  
	      ((DCI1A_1_5MHz_FDD_t *)&DLSCH_alloc_pdu_1[k])->ndi              = 1;
	      ((DCI1A_1_5MHz_FDD_t *)&DLSCH_alloc_pdu_1[k])->rv               = 0;
	      break;
	    case 25:
	      dci_length = sizeof_DCI1A_5MHz_FDD_t;
	      dci_length_bytes = sizeof(DCI1A_5MHz_FDD_t);
	      ((DCI1A_5MHz_FDD_t *)&DLSCH_alloc_pdu_1[k])->type             = 1;
	      ((DCI1A_5MHz_FDD_t *)&DLSCH_alloc_pdu_1[k])->vrb_type         = 0;
	      ((DCI1A_5MHz_FDD_t *)&DLSCH_alloc_pdu_1[k])->rballoc          = computeRIV(PHY_vars_eNB->lte_frame_parms.N_RB_DL,0,9);
	      ((DCI1A_5MHz_FDD_t *)&DLSCH_alloc_pdu_1[k])->TPC              = TPC;
	      ((DCI1A_5MHz_FDD_t *)&DLSCH_alloc_pdu_1[k])->harq_pid         = 0;
	      ((DCI1A_5MHz_FDD_t *)&DLSCH_alloc_pdu_1[k])->mcs              = mcs1;  
	      ((DCI1A_5MHz_FDD_t *)&DLSCH_alloc_pdu_1[k])->ndi              = 1;
	      ((DCI1A_5MHz_FDD_t *)&DLSCH_alloc_pdu_1[k])->rv               = 0;
	      break;
	    case 50:
	      dci_length = sizeof_DCI1A_10MHz_FDD_t;
	      dci_length_bytes = sizeof(DCI1A_10MHz_FDD_t);
	      ((DCI1A_10MHz_FDD_t *)&DLSCH_alloc_pdu_1[k])->type             = 1;
	      ((DCI1A_10MHz_FDD_t *)&DLSCH_alloc_pdu_1[k])->vrb_type         = 0;
	      ((DCI1A_10MHz_FDD_t *)&DLSCH_alloc_pdu_1[k])->rballoc          = computeRIV(PHY_vars_eNB->lte_frame_parms.N_RB_DL,0,9);
	      ((DCI1A_10MHz_FDD_t *)&DLSCH_alloc_pdu_1[k])->TPC              = TPC;
	      ((DCI1A_10MHz_FDD_t *)&DLSCH_alloc_pdu_1[k])->harq_pid         = 0;
	      ((DCI1A_10MHz_FDD_t *)&DLSCH_alloc_pdu_1[k])->mcs              = mcs1;  
	      ((DCI1A_10MHz_FDD_t *)&DLSCH_alloc_pdu_1[k])->ndi              = 1;
	      ((DCI1A_10MHz_FDD_t *)&DLSCH_alloc_pdu_1[k])->rv               = 0;
	      break;
	    case 100:
	      dci_length = sizeof_DCI1A_20MHz_FDD_t;
	      dci_length_bytes = sizeof(DCI1A_20MHz_FDD_t);
	      ((DCI1A_20MHz_FDD_t *)&DLSCH_alloc_pdu_1[k])->type             = 1;
	      ((DCI1A_20MHz_FDD_t *)&DLSCH_alloc_pdu_1[k])->vrb_type         = 0;
	      ((DCI1A_20MHz_FDD_t *)&DLSCH_alloc_pdu_1[k])->rballoc          = computeRIV(PHY_vars_eNB->lte_frame_parms.N_RB_DL,0,9);
	      ((DCI1A_20MHz_FDD_t *)&DLSCH_alloc_pdu_1[k])->TPC              = TPC;
	      ((DCI1A_20MHz_FDD_t *)&DLSCH_alloc_pdu_1[k])->harq_pid         = 0;
	      ((DCI1A_20MHz_FDD_t *)&DLSCH_alloc_pdu_1[k])->mcs              = mcs1;  
	      ((DCI1A_20MHz_FDD_t *)&DLSCH_alloc_pdu_1[k])->ndi              = 1;
	      ((DCI1A_20MHz_FDD_t *)&DLSCH_alloc_pdu_1[k])->rv               = 0;
	      break;
	    }	  
	  }
	  memcpy(&dci_alloc[num_dci].dci_pdu[0],&DLSCH_alloc_pdu_1[k],dci_length_bytes);
	  dci_alloc[num_dci].dci_length = dci_length;
	  dci_alloc[num_dci].L          = 1;
	  dci_alloc[num_dci].rnti       = SI_RNTI;
	  dci_alloc[num_dci].format     = format1A;
	  dci_alloc[num_dci].firstCCE       = 0;
	  dump_dci(&PHY_vars_eNB->lte_frame_parms,&dci_alloc[num_dci]);	
	  
	  printf("Generating dlsch params for user %d\n",k);
	  generate_eNB_dlsch_params_from_dci(0,
					     subframe,
					     &DLSCH_alloc_pdu_1[0],
					     SI_RNTI,
					     format1A,
					     PHY_vars_eNB->dlsch_eNB[0],
					     &PHY_vars_eNB->lte_frame_parms,
					     PHY_vars_eNB->pdsch_config_dedicated,
					     SI_RNTI,
					     0,
					     P_RNTI,
					     PHY_vars_eNB->eNB_UE_stats[0].DL_pmi_single);
	  
	  num_common_dci++;
	  num_dci++;
	  
	}
	printf("Generated DCI format 2A (Transmission Mode 3)\n");
	break;

      case 4: // !!! this dci format contains precoder information
	if (common_flag == 0) {
	  
	  if (PHY_vars_eNB->lte_frame_parms.nb_antennas_tx == 2) {

	    if (PHY_vars_eNB->lte_frame_parms.frame_type == TDD) {
	      
	      switch (PHY_vars_eNB->lte_frame_parms.N_RB_DL) {
	      case 6:
		dci_length = sizeof_DCI2_1_5MHz_2A_TDD_t; 
		dci_length_bytes = sizeof(DCI2_1_5MHz_2A_TDD_t);
		((DCI2_1_5MHz_2A_TDD_t *)&DLSCH_alloc_pdu_1[k])->rballoc        = DLSCH_RB_ALLOC;
		((DCI2_1_5MHz_2A_TDD_t *)&DLSCH_alloc_pdu_1[k])->TPC            = 0;
		((DCI2_1_5MHz_2A_TDD_t *)&DLSCH_alloc_pdu_1[k])->dai            = 0;
		((DCI2_1_5MHz_2A_TDD_t *)&DLSCH_alloc_pdu_1[k])->harq_pid       = 0;
		((DCI2_1_5MHz_2A_TDD_t *)&DLSCH_alloc_pdu_1[k])->mcs1           = mcs1;  
		((DCI2_1_5MHz_2A_TDD_t *)&DLSCH_alloc_pdu_1[k])->ndi1           = 1;
		((DCI2_1_5MHz_2A_TDD_t *)&DLSCH_alloc_pdu_1[k])->rv1            = 0;
		((DCI2_1_5MHz_2A_TDD_t *)&DLSCH_alloc_pdu_1[k])->mcs2           = mcs2;  
		((DCI2_1_5MHz_2A_TDD_t *)&DLSCH_alloc_pdu_1[k])->ndi2           = 1;
		((DCI2_1_5MHz_2A_TDD_t *)&DLSCH_alloc_pdu_1[k])->rv2            = 0;
		((DCI2_1_5MHz_2A_TDD_t *)&DLSCH_alloc_pdu_1[k])->tb_swap	= 0;
		((DCI2_1_5MHz_2A_TDD_t *)&DLSCH_alloc_pdu_1[k])->tpmi  		= 2;
		break;
	      case 25:
		dci_length = sizeof_DCI2_5MHz_2A_TDD_t;
		dci_length_bytes = sizeof(DCI2_5MHz_2A_TDD_t);
		((DCI2_5MHz_2A_TDD_t *)&DLSCH_alloc_pdu_1[k])->rah              = 0;
		((DCI2_5MHz_2A_TDD_t *)&DLSCH_alloc_pdu_1[k])->rballoc          = DLSCH_RB_ALLOC;
		((DCI2_5MHz_2A_TDD_t *)&DLSCH_alloc_pdu_1[k])->TPC 	        = 0; 
		((DCI2_5MHz_2A_TDD_t *)&DLSCH_alloc_pdu_1[k])->dai  	        = 0; 
		((DCI2_5MHz_2A_TDD_t *)&DLSCH_alloc_pdu_1[k])->harq_pid         = 0;
		((DCI2_5MHz_2A_TDD_t *)&DLSCH_alloc_pdu_1[k])->mcs1             = mcs1;  
		((DCI2_5MHz_2A_TDD_t *)&DLSCH_alloc_pdu_1[k])->ndi1             = 1;
		((DCI2_5MHz_2A_TDD_t *)&DLSCH_alloc_pdu_1[k])->rv1              = 0;
		((DCI2_5MHz_2A_TDD_t *)&DLSCH_alloc_pdu_1[k])->mcs2             = mcs2;  
		((DCI2_5MHz_2A_TDD_t *)&DLSCH_alloc_pdu_1[k])->ndi2             = 1;
		((DCI2_5MHz_2A_TDD_t *)&DLSCH_alloc_pdu_1[k])->rv2              = 0;
		((DCI2_5MHz_2A_TDD_t *)&DLSCH_alloc_pdu_1[k])->tb_swap          = 0;
		((DCI2_5MHz_2A_TDD_t *)&DLSCH_alloc_pdu_1[k])->tpmi          	= 2;

		break;
	      case 50:
		dci_length = sizeof_DCI2_10MHz_2A_TDD_t;
		dci_length_bytes = sizeof(DCI2_10MHz_2A_TDD_t);
		((DCI2_10MHz_2A_TDD_t *)&DLSCH_alloc_pdu_1[k])->rah              = 0;
		((DCI2_10MHz_2A_TDD_t *)&DLSCH_alloc_pdu_1[k])->rballoc          = DLSCH_RB_ALLOC;
		((DCI2_10MHz_2A_TDD_t *)&DLSCH_alloc_pdu_1[k])->TPC              = 0;
		((DCI2_10MHz_2A_TDD_t *)&DLSCH_alloc_pdu_1[k])->dai              = 0;
		((DCI2_10MHz_2A_TDD_t *)&DLSCH_alloc_pdu_1[k])->harq_pid         = 0;
		((DCI2_10MHz_2A_TDD_t *)&DLSCH_alloc_pdu_1[k])->mcs1             = mcs1;  
		((DCI2_10MHz_2A_TDD_t *)&DLSCH_alloc_pdu_1[k])->ndi1             = 1;
		((DCI2_10MHz_2A_TDD_t *)&DLSCH_alloc_pdu_1[k])->rv1              = 0;
		((DCI2_10MHz_2A_TDD_t *)&DLSCH_alloc_pdu_1[k])->mcs2             = mcs2;  
		((DCI2_10MHz_2A_TDD_t *)&DLSCH_alloc_pdu_1[k])->ndi2             = 1;
		((DCI2_10MHz_2A_TDD_t *)&DLSCH_alloc_pdu_1[k])->rv2              = 0;
		((DCI2_10MHz_2A_TDD_t *)&DLSCH_alloc_pdu_1[k])->tb_swap          = 0;
		((DCI2_10MHz_2A_TDD_t *)&DLSCH_alloc_pdu_1[k])->tpmi          	 = 2;

		break;
	      case 100:
		((DCI2_20MHz_2A_TDD_t *)&DLSCH_alloc_pdu_1[k])->rah              = 0;
		((DCI2_20MHz_2A_TDD_t *)&DLSCH_alloc_pdu_1[k])->rballoc          = DLSCH_RB_ALLOC;
		((DCI2_20MHz_2A_TDD_t *)&DLSCH_alloc_pdu_1[k])->TPC              = 0;
		((DCI2_20MHz_2A_TDD_t *)&DLSCH_alloc_pdu_1[k])->dai              = 0;
		((DCI2_20MHz_2A_TDD_t *)&DLSCH_alloc_pdu_1[k])->harq_pid         = 0;
		((DCI2_20MHz_2A_TDD_t *)&DLSCH_alloc_pdu_1[k])->mcs1             = mcs1;  
		((DCI2_20MHz_2A_TDD_t *)&DLSCH_alloc_pdu_1[k])->ndi1             = 1;
		((DCI2_20MHz_2A_TDD_t *)&DLSCH_alloc_pdu_1[k])->rv1              = 0;
		((DCI2_20MHz_2A_TDD_t *)&DLSCH_alloc_pdu_1[k])->mcs2             = mcs2;  
		((DCI2_20MHz_2A_TDD_t *)&DLSCH_alloc_pdu_1[k])->ndi2             = 1;
		((DCI2_20MHz_2A_TDD_t *)&DLSCH_alloc_pdu_1[k])->rv2              = 0;
		((DCI2_20MHz_2A_TDD_t *)&DLSCH_alloc_pdu_1[k])->tb_swap          = 0;
		((DCI2_20MHz_2A_TDD_t *)&DLSCH_alloc_pdu_1[k])->tpmi          	 = 2;
		dci_length = sizeof_DCI2_20MHz_2A_TDD_t;
		dci_length_bytes = sizeof(DCI2_20MHz_2A_TDD_t);
		break;
	      }
	    }
	  
	    else {
	      switch (PHY_vars_eNB->lte_frame_parms.N_RB_DL) {
	      case 6:
		dci_length = sizeof_DCI2_1_5MHz_2A_FDD_t;
		dci_length_bytes = sizeof(DCI2_1_5MHz_2A_FDD_t);
		((DCI2_1_5MHz_2A_FDD_t *)&DLSCH_alloc_pdu_1[k])->rballoc          = DLSCH_RB_ALLOC;
		((DCI2_1_5MHz_2A_FDD_t *)&DLSCH_alloc_pdu_1[k])->TPC              = 0;
		((DCI2_1_5MHz_2A_FDD_t *)&DLSCH_alloc_pdu_1[k])->harq_pid         = 0;
		((DCI2_1_5MHz_2A_FDD_t *)&DLSCH_alloc_pdu_1[k])->mcs1             = mcs1;  
		((DCI2_1_5MHz_2A_FDD_t *)&DLSCH_alloc_pdu_1[k])->ndi1             = 1;
		((DCI2_1_5MHz_2A_FDD_t *)&DLSCH_alloc_pdu_1[k])->rv1              = 0;
		((DCI2_1_5MHz_2A_FDD_t *)&DLSCH_alloc_pdu_1[k])->mcs2             = mcs2;  
		((DCI2_1_5MHz_2A_FDD_t *)&DLSCH_alloc_pdu_1[k])->ndi2             = 1;
		((DCI2_1_5MHz_2A_FDD_t *)&DLSCH_alloc_pdu_1[k])->rv2              = 0;
		((DCI2_1_5MHz_2A_FDD_t *)&DLSCH_alloc_pdu_1[k])->tb_swap          = 0;
		((DCI2_1_5MHz_2A_FDD_t *)&DLSCH_alloc_pdu_1[k])->tpmi          	  = 2;
		break;
	      case 25:
		dci_length = sizeof_DCI2_5MHz_2A_FDD_t;
		dci_length_bytes = sizeof(DCI2_5MHz_2A_FDD_t);
		((DCI2_5MHz_2A_FDD_t *)&DLSCH_alloc_pdu_1[k])->rah              = 0;
		((DCI2_5MHz_2A_FDD_t *)&DLSCH_alloc_pdu_1[k])->rballoc          = DLSCH_RB_ALLOC;
		((DCI2_5MHz_2A_FDD_t *)&DLSCH_alloc_pdu_1[k])->TPC              = 0;
		((DCI2_5MHz_2A_FDD_t *)&DLSCH_alloc_pdu_1[k])->harq_pid         = 0;
		((DCI2_5MHz_2A_FDD_t *)&DLSCH_alloc_pdu_1[k])->mcs1             = mcs1;  
		((DCI2_5MHz_2A_FDD_t *)&DLSCH_alloc_pdu_1[k])->ndi1             = 1;
		((DCI2_5MHz_2A_FDD_t *)&DLSCH_alloc_pdu_1[k])->rv1              = 0;
		((DCI2_5MHz_2A_FDD_t *)&DLSCH_alloc_pdu_1[k])->mcs2             = mcs2;  
		((DCI2_5MHz_2A_FDD_t *)&DLSCH_alloc_pdu_1[k])->ndi2             = 1;
		((DCI2_5MHz_2A_FDD_t *)&DLSCH_alloc_pdu_1[k])->rv2              = 0;
		((DCI2_5MHz_2A_FDD_t *)&DLSCH_alloc_pdu_1[k])->tb_swap          = 0;
		((DCI2_5MHz_2A_FDD_t *)&DLSCH_alloc_pdu_1[k])->tpmi          	= 2;
		break;
	      case 50:
		dci_length = sizeof_DCI2_10MHz_2A_FDD_t;
		dci_length_bytes = sizeof(DCI2_10MHz_2A_FDD_t);
		((DCI2_10MHz_2A_FDD_t *)&DLSCH_alloc_pdu_1[k])->rah              = 0;
		((DCI2_10MHz_2A_FDD_t *)&DLSCH_alloc_pdu_1[k])->rballoc          = DLSCH_RB_ALLOC;
		((DCI2_10MHz_2A_FDD_t *)&DLSCH_alloc_pdu_1[k])->TPC              = 0;
		((DCI2_10MHz_2A_FDD_t *)&DLSCH_alloc_pdu_1[k])->harq_pid         = 0;
		((DCI2_10MHz_2A_FDD_t *)&DLSCH_alloc_pdu_1[k])->mcs1             = mcs1;  
		((DCI2_10MHz_2A_FDD_t *)&DLSCH_alloc_pdu_1[k])->ndi1             = 1;
		((DCI2_10MHz_2A_FDD_t *)&DLSCH_alloc_pdu_1[k])->rv1              = 0;
		((DCI2_10MHz_2A_FDD_t *)&DLSCH_alloc_pdu_1[k])->mcs2             = mcs2;  
		((DCI2_10MHz_2A_FDD_t *)&DLSCH_alloc_pdu_1[k])->ndi2             = 1;
		((DCI2_10MHz_2A_FDD_t *)&DLSCH_alloc_pdu_1[k])->rv2              = 0;
		((DCI2_10MHz_2A_FDD_t *)&DLSCH_alloc_pdu_1[k])->tb_swap          = 0;
		((DCI2_10MHz_2A_FDD_t *)&DLSCH_alloc_pdu_1[k])->tpmi          	 = 2;
		break;
	      case 100:
		dci_length = sizeof_DCI2_20MHz_2A_FDD_t;
		dci_length_bytes = sizeof(DCI2_20MHz_2A_FDD_t);
		((DCI2_20MHz_2A_FDD_t *)&DLSCH_alloc_pdu_1[k])->rah              = 0;
		((DCI2_20MHz_2A_FDD_t *)&DLSCH_alloc_pdu_1[k])->rballoc          = DLSCH_RB_ALLOC;
		((DCI2_20MHz_2A_FDD_t *)&DLSCH_alloc_pdu_1[k])->TPC              = 0;
		((DCI2_20MHz_2A_FDD_t *)&DLSCH_alloc_pdu_1[k])->harq_pid         = 0;
		((DCI2_20MHz_2A_FDD_t *)&DLSCH_alloc_pdu_1[k])->mcs1             = mcs1;  
		((DCI2_20MHz_2A_FDD_t *)&DLSCH_alloc_pdu_1[k])->ndi1             = 1;
		((DCI2_20MHz_2A_FDD_t *)&DLSCH_alloc_pdu_1[k])->rv1              = 0;
		((DCI2_20MHz_2A_FDD_t *)&DLSCH_alloc_pdu_1[k])->mcs2             = mcs2;  
		((DCI2_20MHz_2A_FDD_t *)&DLSCH_alloc_pdu_1[k])->ndi2             = 1;
		((DCI2_20MHz_2A_FDD_t *)&DLSCH_alloc_pdu_1[k])->rv2              = 0;
		((DCI2_20MHz_2A_FDD_t *)&DLSCH_alloc_pdu_1[k])->tb_swap          = 0;
		((DCI2_20MHz_2A_FDD_t *)&DLSCH_alloc_pdu_1[k])->tpmi          	 = 2;
		break;
	      }	  
	    }
	  }
	  else if (PHY_vars_eNB->lte_frame_parms.nb_antennas_tx == 4) {

	  }
	  
	   printf ("TM4 with tpmi =%d\n", ((DCI2_5MHz_2A_TDD_t *)&DLSCH_alloc_pdu_1[k])->tpmi);    
	   if ((((DCI2_5MHz_2A_TDD_t *)&DLSCH_alloc_pdu_1[k])->tpmi == 2) || (((DCI2_5MHz_2A_FDD_t *)&DLSCH_alloc_pdu_1[k])->tpmi == 2)) { 

	    PHY_vars_eNB->eNB_UE_stats[0].DL_pmi_single = (unsigned short)(taus()&0xffff);
	    
	   }
      
	  memcpy(&dci_alloc[num_dci].dci_pdu[0],&DLSCH_alloc_pdu_1[k],dci_length_bytes);
	  dci_alloc[num_dci].dci_length = dci_length;
	  dci_alloc[num_dci].L          = 1;
	  dci_alloc[num_dci].rnti       = n_rnti+k;
	  dci_alloc[num_dci].format     = format2;
	  dump_dci(&PHY_vars_eNB->lte_frame_parms,&dci_alloc[num_dci]);	
	  
	  printf("Generating dlsch params for user %d\n",k);
	  generate_eNB_dlsch_params_from_dci(0,
					     subframe,
					     &DLSCH_alloc_pdu_1[0],
					     n_rnti+k,
					     format2,
					     PHY_vars_eNB->dlsch_eNB[0],
					     &PHY_vars_eNB->lte_frame_parms,
					     PHY_vars_eNB->pdsch_config_dedicated,
					     SI_RNTI,
					     0,
					     P_RNTI,
					     PHY_vars_eNB->eNB_UE_stats[0].DL_pmi_single);
	  
	  num_dci++;
	  num_ue_spec_dci++;
	}
	else { //common_flag==1
	  if (PHY_vars_eNB->lte_frame_parms.frame_type == TDD) {
	    
	    switch (PHY_vars_eNB->lte_frame_parms.N_RB_DL) {
	    case 6:
	      dci_length = sizeof_DCI1A_1_5MHz_TDD_1_6_t;
	      dci_length_bytes = sizeof(DCI1A_1_5MHz_TDD_1_6_t);
	      ((DCI1A_1_5MHz_TDD_1_6_t *)&DLSCH_alloc_pdu_1[k])->type             = 1;
	      ((DCI1A_1_5MHz_TDD_1_6_t *)&DLSCH_alloc_pdu_1[k])->vrb_type         = 0;
	      ((DCI1A_1_5MHz_TDD_1_6_t *)&DLSCH_alloc_pdu_1[k])->rballoc          = computeRIV(PHY_vars_eNB->lte_frame_parms.N_RB_DL,0,9);
	      ((DCI1A_1_5MHz_TDD_1_6_t *)&DLSCH_alloc_pdu_1[k])->TPC              = TPC;
	      ((DCI1A_1_5MHz_TDD_1_6_t *)&DLSCH_alloc_pdu_1[k])->dai              = 0;
	      ((DCI1A_1_5MHz_TDD_1_6_t *)&DLSCH_alloc_pdu_1[k])->harq_pid         = 0;
	      ((DCI1A_1_5MHz_TDD_1_6_t *)&DLSCH_alloc_pdu_1[k])->mcs              = mcs1;  
	      ((DCI1A_1_5MHz_TDD_1_6_t *)&DLSCH_alloc_pdu_1[k])->ndi              = 1;
	      ((DCI1A_1_5MHz_TDD_1_6_t *)&DLSCH_alloc_pdu_1[k])->rv               = 0;
	      break;
	    case 25:
	      dci_length = sizeof_DCI1A_5MHz_TDD_1_6_t;
	      dci_length_bytes = sizeof(DCI1A_5MHz_TDD_1_6_t);
	      ((DCI1A_5MHz_TDD_1_6_t *)&DLSCH_alloc_pdu_1[k])->type             = 1;
	      ((DCI1A_5MHz_TDD_1_6_t *)&DLSCH_alloc_pdu_1[k])->vrb_type         = 0;
	      ((DCI1A_5MHz_TDD_1_6_t *)&DLSCH_alloc_pdu_1[k])->rballoc          = computeRIV(PHY_vars_eNB->lte_frame_parms.N_RB_DL,0,9);
	      ((DCI1A_5MHz_TDD_1_6_t *)&DLSCH_alloc_pdu_1[k])->TPC              = TPC;
	      ((DCI1A_5MHz_TDD_1_6_t *)&DLSCH_alloc_pdu_1[k])->dai              = 0;
	      ((DCI1A_5MHz_TDD_1_6_t *)&DLSCH_alloc_pdu_1[k])->harq_pid         = 0;
	      ((DCI1A_5MHz_TDD_1_6_t *)&DLSCH_alloc_pdu_1[k])->mcs              = mcs1;  
	      ((DCI1A_5MHz_TDD_1_6_t *)&DLSCH_alloc_pdu_1[k])->ndi              = 1;
	      ((DCI1A_5MHz_TDD_1_6_t *)&DLSCH_alloc_pdu_1[k])->rv               = 0;
	      break;
	    case 50:
	      dci_length = sizeof_DCI1A_10MHz_TDD_1_6_t;
	      dci_length_bytes = sizeof(DCI1A_10MHz_TDD_1_6_t);
	      ((DCI1A_10MHz_TDD_1_6_t *)&DLSCH_alloc_pdu_1[k])->type             = 1;
	      ((DCI1A_10MHz_TDD_1_6_t *)&DLSCH_alloc_pdu_1[k])->vrb_type         = 0;
	      ((DCI1A_10MHz_TDD_1_6_t *)&DLSCH_alloc_pdu_1[k])->rballoc          = computeRIV(PHY_vars_eNB->lte_frame_parms.N_RB_DL,0,9);
	      ((DCI1A_10MHz_TDD_1_6_t *)&DLSCH_alloc_pdu_1[k])->TPC              = TPC;
	      ((DCI1A_10MHz_TDD_1_6_t *)&DLSCH_alloc_pdu_1[k])->dai              = 0;
	      ((DCI1A_10MHz_TDD_1_6_t *)&DLSCH_alloc_pdu_1[k])->harq_pid         = 0;
	      ((DCI1A_10MHz_TDD_1_6_t *)&DLSCH_alloc_pdu_1[k])->mcs              = mcs1;  
	      ((DCI1A_10MHz_TDD_1_6_t *)&DLSCH_alloc_pdu_1[k])->ndi              = 1;
	      ((DCI1A_10MHz_TDD_1_6_t *)&DLSCH_alloc_pdu_1[k])->rv               = 0;
	      break;
	    case 100:
	      ((DCI1A_20MHz_TDD_1_6_t *)&DLSCH_alloc_pdu_1[k])->type             = 1;
	      ((DCI1A_20MHz_TDD_1_6_t *)&DLSCH_alloc_pdu_1[k])->vrb_type         = 0;
	      ((DCI1A_20MHz_TDD_1_6_t *)&DLSCH_alloc_pdu_1[k])->rballoc          = computeRIV(PHY_vars_eNB->lte_frame_parms.N_RB_DL,0,9);
	      ((DCI1A_20MHz_TDD_1_6_t *)&DLSCH_alloc_pdu_1[k])->TPC              = TPC;
	      ((DCI1A_20MHz_TDD_1_6_t *)&DLSCH_alloc_pdu_1[k])->dai              = 0;
	      ((DCI1A_20MHz_TDD_1_6_t *)&DLSCH_alloc_pdu_1[k])->harq_pid         = 0;
	      ((DCI1A_20MHz_TDD_1_6_t *)&DLSCH_alloc_pdu_1[k])->mcs              = mcs1;  
	      ((DCI1A_20MHz_TDD_1_6_t *)&DLSCH_alloc_pdu_1[k])->ndi              = 1;
	      ((DCI1A_20MHz_TDD_1_6_t *)&DLSCH_alloc_pdu_1[k])->rv               = 0;
	      dci_length = sizeof_DCI1A_20MHz_TDD_1_6_t;
	      dci_length_bytes = sizeof(DCI1A_20MHz_TDD_1_6_t);
	      break;
	    }
	  }
	  else {
	    switch (PHY_vars_eNB->lte_frame_parms.N_RB_DL) {
	    case 6:
	      dci_length = sizeof_DCI1A_1_5MHz_FDD_t;
	      dci_length_bytes = sizeof(DCI1A_1_5MHz_FDD_t);
	      ((DCI1A_1_5MHz_FDD_t *)&DLSCH_alloc_pdu_1[k])->type             = 1;
	      ((DCI1A_1_5MHz_FDD_t *)&DLSCH_alloc_pdu_1[k])->vrb_type         = 0;
	      ((DCI1A_1_5MHz_FDD_t *)&DLSCH_alloc_pdu_1[k])->rballoc          = computeRIV(PHY_vars_eNB->lte_frame_parms.N_RB_DL,0,9);
	      ((DCI1A_1_5MHz_FDD_t *)&DLSCH_alloc_pdu_1[k])->TPC              = TPC;
	      ((DCI1A_1_5MHz_FDD_t *)&DLSCH_alloc_pdu_1[k])->harq_pid         = 0;
	      ((DCI1A_1_5MHz_FDD_t *)&DLSCH_alloc_pdu_1[k])->mcs              = mcs1;  
	      ((DCI1A_1_5MHz_FDD_t *)&DLSCH_alloc_pdu_1[k])->ndi              = 1;
	      ((DCI1A_1_5MHz_FDD_t *)&DLSCH_alloc_pdu_1[k])->rv               = 0;
	      break;
	    case 25:
	      dci_length = sizeof_DCI1A_5MHz_FDD_t;
	      dci_length_bytes = sizeof(DCI1A_5MHz_FDD_t);
	      ((DCI1A_5MHz_FDD_t *)&DLSCH_alloc_pdu_1[k])->type             = 1;
	      ((DCI1A_5MHz_FDD_t *)&DLSCH_alloc_pdu_1[k])->vrb_type         = 0;
	      ((DCI1A_5MHz_FDD_t *)&DLSCH_alloc_pdu_1[k])->rballoc          = computeRIV(PHY_vars_eNB->lte_frame_parms.N_RB_DL,0,9);
	      ((DCI1A_5MHz_FDD_t *)&DLSCH_alloc_pdu_1[k])->TPC              = TPC;
	      ((DCI1A_5MHz_FDD_t *)&DLSCH_alloc_pdu_1[k])->harq_pid         = 0;
	      ((DCI1A_5MHz_FDD_t *)&DLSCH_alloc_pdu_1[k])->mcs              = mcs1;  
	      ((DCI1A_5MHz_FDD_t *)&DLSCH_alloc_pdu_1[k])->ndi              = 1;
	      ((DCI1A_5MHz_FDD_t *)&DLSCH_alloc_pdu_1[k])->rv               = 0;
	      break;
	    case 50:
	      dci_length = sizeof_DCI1A_10MHz_FDD_t;
	      dci_length_bytes = sizeof(DCI1A_10MHz_FDD_t);
	      ((DCI1A_10MHz_FDD_t *)&DLSCH_alloc_pdu_1[k])->type             = 1;
	      ((DCI1A_10MHz_FDD_t *)&DLSCH_alloc_pdu_1[k])->vrb_type         = 0;
	      ((DCI1A_10MHz_FDD_t *)&DLSCH_alloc_pdu_1[k])->rballoc          = computeRIV(PHY_vars_eNB->lte_frame_parms.N_RB_DL,0,9);
	      ((DCI1A_10MHz_FDD_t *)&DLSCH_alloc_pdu_1[k])->TPC              = TPC;
	      ((DCI1A_10MHz_FDD_t *)&DLSCH_alloc_pdu_1[k])->harq_pid         = 0;
	      ((DCI1A_10MHz_FDD_t *)&DLSCH_alloc_pdu_1[k])->mcs              = mcs1;  
	      ((DCI1A_10MHz_FDD_t *)&DLSCH_alloc_pdu_1[k])->ndi              = 1;
	      ((DCI1A_10MHz_FDD_t *)&DLSCH_alloc_pdu_1[k])->rv               = 0;
	      break;
	    case 100:
	      dci_length = sizeof_DCI1A_20MHz_FDD_t;
	      dci_length_bytes = sizeof(DCI1A_20MHz_FDD_t);
	      ((DCI1A_20MHz_FDD_t *)&DLSCH_alloc_pdu_1[k])->type             = 1;
	      ((DCI1A_20MHz_FDD_t *)&DLSCH_alloc_pdu_1[k])->vrb_type         = 0;
	      ((DCI1A_20MHz_FDD_t *)&DLSCH_alloc_pdu_1[k])->rballoc          = computeRIV(PHY_vars_eNB->lte_frame_parms.N_RB_DL,0,9);
	      ((DCI1A_20MHz_FDD_t *)&DLSCH_alloc_pdu_1[k])->TPC              = TPC;
	      ((DCI1A_20MHz_FDD_t *)&DLSCH_alloc_pdu_1[k])->harq_pid         = 0;
	      ((DCI1A_20MHz_FDD_t *)&DLSCH_alloc_pdu_1[k])->mcs              = mcs1;  
	      ((DCI1A_20MHz_FDD_t *)&DLSCH_alloc_pdu_1[k])->ndi              = 1;
	      ((DCI1A_20MHz_FDD_t *)&DLSCH_alloc_pdu_1[k])->rv               = 0;
	      break;
	    }	  
	  }
	  memcpy(&dci_alloc[num_dci].dci_pdu[0],&DLSCH_alloc_pdu_1[k],dci_length_bytes);
	  dci_alloc[num_dci].dci_length = dci_length;
	  dci_alloc[num_dci].L          = 1;
	  dci_alloc[num_dci].rnti       = SI_RNTI;
	  dci_alloc[num_dci].format     = format1A;
	  dci_alloc[num_dci].firstCCE       = 0;
	  dump_dci(&PHY_vars_eNB->lte_frame_parms,&dci_alloc[num_dci]);	

	    printf("Generating dlsch params for user %d\n",k);
	    generate_eNB_dlsch_params_from_dci(0,
					       subframe,
					       &DLSCH_alloc_pdu_1[0],
					       SI_RNTI,
					       format1A,
					       PHY_vars_eNB->dlsch_eNB[0],
					       &PHY_vars_eNB->lte_frame_parms,
					       PHY_vars_eNB->pdsch_config_dedicated,
					       SI_RNTI,
					       0,
					       P_RNTI,
					       PHY_vars_eNB->eNB_UE_stats[0].DL_pmi_single);
	  
	  num_common_dci++;
	  num_dci++;

	}
	break;


      case 5:
      case 6:
        memcpy(&dci_alloc[num_dci].dci_pdu[0],&DLSCH_alloc_pdu2_1E[k],sizeof(DCI1E_5MHz_2A_M10PRB_TDD_t));
        dci_alloc[num_dci].dci_length = sizeof_DCI1E_5MHz_2A_M10PRB_TDD_t;
        dci_alloc[num_dci].L          = 1;
        dci_alloc[num_dci].rnti       = n_rnti+k;
        dci_alloc[num_dci].format     = format1E_2A_M10PRB;
        dci_alloc[num_dci].firstCCE       = 4*k;
        printf("Generating dlsch params for user %d\n",k);
        generate_eNB_dlsch_params_from_dci(0,
					   subframe,
                                           &DLSCH_alloc_pdu2_1E[k],
                                           n_rnti+k,
                                           format1E_2A_M10PRB,
                                           PHY_vars_eNB->dlsch_eNB[k],
                                           &PHY_vars_eNB->lte_frame_parms,
                                           PHY_vars_eNB->pdsch_config_dedicated,
                                           SI_RNTI,
                                           0,
                                           P_RNTI,
                                           PHY_vars_eNB->eNB_UE_stats[k].DL_pmi_single);

        dump_dci(&PHY_vars_eNB->lte_frame_parms,&dci_alloc[num_dci]);
        num_ue_spec_dci++;
        num_dci++;

        break;

      default:
        printf("Unsupported Transmission Mode!!!");
        exit(-1);
        break;
      }




      /*
      memcpy(&dci_alloc[1].dci_pdu[0],&UL_alloc_pdu,sizeof(DCI0_5MHz_TDD0_t));
      dci_alloc[1].dci_length = sizeof_DCI0_5MHz_TDD_0_t;
      dci_alloc[1].L          = 2;
      dci_alloc[1].rnti       = n_rnti;
      */
    }

    if (n_frames==1) printf("num_pdcch_symbols %d, numCCE %d => ",num_pdcch_symbols,numCCE);

    numCCE = get_nCCE(num_pdcch_symbols,&PHY_vars_eNB->lte_frame_parms,get_mi(&PHY_vars_eNB->lte_frame_parms,subframe));

    if (n_frames==1) printf("%d\n",numCCE);

    // apply RNTI-based nCCE allocation
    memset(CCE_table,0,800*sizeof(int));

    for (i=num_common_dci; i<num_dci; i++) {

      dci_alloc[i].firstCCE = get_nCCE_offset_l1(CCE_table,
						 1<<dci_alloc[i].L,
						 numCCE,
						 (dci_alloc[i].rnti==SI_RNTI)? 1 : 0,
						 dci_alloc[i].rnti,
						 subframe);

      if (n_frames==1)
        printf("dci %d: rnti %x, format %d : nCCE %d/%d\n",i,dci_alloc[i].rnti, dci_alloc[i].format,
               dci_alloc[i].firstCCE,numCCE);
    }

    for (k=0; k<n_users; k++) {

      input_buffer_length0 = PHY_vars_eNB->dlsch_eNB[k][0]->harq_processes[0]->TBS/8;
      input_buffer0[k] = (unsigned char *)malloc(input_buffer_length0+4);
      memset(input_buffer0[k],0,input_buffer_length0+4);
      input_buffer_length1 = PHY_vars_eNB->dlsch_eNB[k][1]->harq_processes[0]->TBS/8;
      input_buffer1[k] = (unsigned char *)malloc(input_buffer_length1+4);
      memset(input_buffer1[k],0,input_buffer_length1+4);

      if (input_trch_file==0) {
        for (i=0; i<input_buffer_length0; i++) {
          //input_buffer0[k][i] = (unsigned char)(i&0xff);
          input_buffer0[k][i] = (unsigned char)(taus()&0xff);
        }

        for (i=0; i<input_buffer_length1; i++) {
          input_buffer1[k][i]= (unsigned char)(taus()&0xff);
        }
      }

      else {
        i=0;

        while ((!feof(input_trch_fd)) && (i<input_buffer_length0<<3)) {
          ret[0]=fscanf(input_trch_fd,"%s",input_trch_val);

          if (input_trch_val[0] == '1')
            input_buffer0[k][i>>3]+=(1<<(7-(i&7)));

          if (i<16)
            printf("input_trch_val %d : %c\n",i,input_trch_val[0]);

          i++;

          if (((i%8) == 0) && (i<17))
            printf("%x\n",input_buffer0[k][(i-1)>>3]);
        }

        printf("Read in %d bits\n",i);
      }
    }
  }

  snr_step = input_snr_step;
  PHY_vars_UE->high_speed_flag = 1;
  PHY_vars_UE->ch_est_alpha=0;

  for (ch_realization=0; ch_realization<n_ch_rlz; ch_realization++) {
    if(abstx) {
      printf("**********************Channel Realization Index = %d **************************\n", ch_realization);
    }

    for (SNR=snr0; SNR<snr1; SNR+=snr_step) {
      PHY_vars_UE->frame_rx=0;
      for (i=0; i<4; i++) {
	errs[0][i]=0;
	errs[1][i]=0;
	round_trials[i] = 0;
      }
      dci_errors=0;
      //      avg_ber = 0;

      round=0;
      avg_iter[0] = 0;
      avg_iter[1] = 0;
      iter_trials[0]=0;
      iter_trials[1]=0;
      reset_meas(&PHY_vars_eNB->phy_proc_tx); // total eNB tx
      reset_meas(&PHY_vars_eNB->dlsch_scrambling_stats);
      reset_meas(&PHY_vars_UE->dlsch_unscrambling_stats);
      reset_meas(&PHY_vars_eNB->ofdm_mod_stats);
      reset_meas(&PHY_vars_eNB->dlsch_modulation_stats);
      reset_meas(&PHY_vars_eNB->dlsch_encoding_stats);
      reset_meas(&PHY_vars_eNB->dlsch_interleaving_stats);
      reset_meas(&PHY_vars_eNB->dlsch_rate_matching_stats);
      reset_meas(&PHY_vars_eNB->dlsch_turbo_encoding_stats);

      reset_meas(&PHY_vars_UE->phy_proc_rx); // total UE rx
      reset_meas(&PHY_vars_UE->ofdm_demod_stats);
      reset_meas(&PHY_vars_UE->dlsch_channel_estimation_stats);
      reset_meas(&PHY_vars_UE->dlsch_freq_offset_estimation_stats);
      reset_meas(&PHY_vars_UE->rx_dft_stats);
      reset_meas(&PHY_vars_UE->dlsch_decoding_stats);
      reset_meas(&PHY_vars_UE->dlsch_turbo_decoding_stats);
      reset_meas(&PHY_vars_UE->dlsch_deinterleaving_stats);
      reset_meas(&PHY_vars_UE->dlsch_rate_unmatching_stats);
      reset_meas(&PHY_vars_UE->dlsch_tc_init_stats);
      reset_meas(&PHY_vars_UE->dlsch_tc_alpha_stats);
      reset_meas(&PHY_vars_UE->dlsch_tc_beta_stats);
      reset_meas(&PHY_vars_UE->dlsch_tc_gamma_stats);
      reset_meas(&PHY_vars_UE->dlsch_tc_ext_stats);
      reset_meas(&PHY_vars_UE->dlsch_tc_intl1_stats);
      reset_meas(&PHY_vars_UE->dlsch_tc_intl2_stats);
      // initialization
      struct list time_vector_tx;
      initialize(&time_vector_tx);
      struct list time_vector_tx_ifft;
      initialize(&time_vector_tx_ifft);
      struct list time_vector_tx_mod;
      initialize(&time_vector_tx_mod);
      struct list time_vector_tx_enc;
      initialize(&time_vector_tx_enc);

      struct list time_vector_rx;
      initialize(&time_vector_rx);
      struct list time_vector_rx_fft;
      initialize(&time_vector_rx_fft);
      struct list time_vector_rx_demod;
      initialize(&time_vector_rx_demod);
      struct list time_vector_rx_dec;
      initialize(&time_vector_rx_dec);

<<<<<<< HEAD
      
      for (trials = 0;trials<n_frames;trials++) {
	//  printf("Trial %d\n",trials);
	fflush(stdout);
	round=0;
	for (i=0; i<frame_parms->nb_antennas_tx; i++) {
	memset(sic_buffer[i], 0, FRAME_LENGTH_COMPLEX_SAMPLES_NO_PREFIX*sizeof(mod_sym_t));
	}
	//if (trials%100==0)
	eNB2UE[0]->first_run = 1;

	ret[0] = PHY_vars_UE->dlsch_ue[0][0]->max_turbo_iterations+1;
	ret[1] = PHY_vars_UE->dlsch_ue[0][0]->max_turbo_iterations+1;
	while ((round < num_rounds) && (ret[0] > PHY_vars_UE->dlsch_ue[0][0]->max_turbo_iterations)) {
	  //	  printf("Trial %d, round %d\n",trials,round);
	  round_trials[round]++;

	  if (transmission_mode == 4 || transmission_mode == 5 || transmission_mode == 6) 
	    pmi_feedback=1;
	  else 
	    pmi_feedback=0;
	  
	  if (abstx) {
	    if (trials==0 && round==0 && SNR==snr0)  //generate a new channel
	      hold_channel = 0;
	    else
	      hold_channel = 1;
	  }
	  else
	    hold_channel = 0;//(round==0) ? 0 : 1;

	PMI_FEEDBACK:
	
	  //  printf("Trial %d : Round %d, pmi_feedback %d \n",trials,round,pmi_feedback);
	  for (aa=0; aa<PHY_vars_eNB->lte_frame_parms.nb_antennas_tx;aa++) {
	    memset(&PHY_vars_eNB->lte_eNB_common_vars.txdataF[eNB_id][aa][0],0,FRAME_LENGTH_COMPLEX_SAMPLES_NO_PREFIX*sizeof(mod_sym_t));
	  }
	
	  if (input_fd==NULL) {

	    start_meas(&PHY_vars_eNB->phy_proc_tx);

	    // Simulate HARQ procedures!!!
	    if (common_flag == 0) {
	      
	      if (round == 0) {   // First round
		TB0_active = 1;
	
		PHY_vars_eNB->dlsch_eNB[0][0]->harq_processes[0]->rvidx = round&3;
		if (PHY_vars_eNB->lte_frame_parms.frame_type == TDD) {
		  
		  switch (transmission_mode) {
		  case 1:
		  case 2:
		    switch (PHY_vars_eNB->lte_frame_parms.N_RB_DL) {
		    case 6:
		      ((DCI1_1_5MHz_TDD_t *)&DLSCH_alloc_pdu_1[0])->ndi             = trials&1;
		      ((DCI1_1_5MHz_TDD_t *)&DLSCH_alloc_pdu_1[0])->rv              = 0;
		      memcpy(&dci_alloc[0].dci_pdu[0],&DLSCH_alloc_pdu_1[0],sizeof(DCI1_1_5MHz_TDD_t));
		      break;
		    case 25:
		      ((DCI1_5MHz_TDD_t *)&DLSCH_alloc_pdu_1[0])->ndi             = trials&1;
		      ((DCI1_5MHz_TDD_t *)&DLSCH_alloc_pdu_1[0])->rv              = 0;
		      memcpy(&dci_alloc[0].dci_pdu[0],&DLSCH_alloc_pdu_1[0],sizeof(DCI1_5MHz_TDD_t));
		      break;
		    case 50:
		      ((DCI1_10MHz_TDD_t *)&DLSCH_alloc_pdu_1[0])->ndi             = trials&1;
		      ((DCI1_10MHz_TDD_t *)&DLSCH_alloc_pdu_1[0])->rv              = 0;
		      memcpy(&dci_alloc[0].dci_pdu[0],&DLSCH_alloc_pdu_1[0],sizeof(DCI1_10MHz_TDD_t));
		      break;
		    case 100:
		      ((DCI1_20MHz_TDD_t *)&DLSCH_alloc_pdu_1[0])->ndi             = trials&1;
		      ((DCI1_20MHz_TDD_t *)&DLSCH_alloc_pdu_1[0])->rv              = 0;
		      memcpy(&dci_alloc[0].dci_pdu[0],&DLSCH_alloc_pdu_1[0],sizeof(DCI1_20MHz_TDD_t));
		      break;
		    }
		    break;
		  case 3:
		    switch (PHY_vars_eNB->lte_frame_parms.N_RB_DL) {
		    case 6:
		      ((DCI2A_1_5MHz_2A_TDD_t *)&DLSCH_alloc_pdu_1[0])->ndi1             = trials&1;
		      ((DCI2A_1_5MHz_2A_TDD_t *)&DLSCH_alloc_pdu_1[0])->rv1              = 0;
		      ((DCI2A_1_5MHz_2A_TDD_t *)&DLSCH_alloc_pdu_1[0])->ndi2             = trials&1;
		      ((DCI2A_1_5MHz_2A_TDD_t *)&DLSCH_alloc_pdu_1[0])->rv2              = 0;
		      memcpy(&dci_alloc[0].dci_pdu[0],&DLSCH_alloc_pdu_1[0],sizeof(DCI2A_1_5MHz_2A_TDD_t));
		      break;
		    case 25:
		      ((DCI2A_5MHz_2A_TDD_t *)&DLSCH_alloc_pdu_1[0])->ndi1             = trials&1;
		      ((DCI2A_5MHz_2A_TDD_t *)&DLSCH_alloc_pdu_1[0])->rv1              = 0;
		      ((DCI2A_5MHz_2A_TDD_t *)&DLSCH_alloc_pdu_1[0])->ndi2             = trials&1;
		      ((DCI2A_5MHz_2A_TDD_t *)&DLSCH_alloc_pdu_1[0])->rv2              = 0;
		      memcpy(&dci_alloc[0].dci_pdu[0],&DLSCH_alloc_pdu_1[0],sizeof(DCI2A_5MHz_2A_TDD_t));
		      break;
		    case 50:
		      ((DCI2A_10MHz_2A_TDD_t *)&DLSCH_alloc_pdu_1[0])->ndi1             = trials&1;
		      ((DCI2A_10MHz_2A_TDD_t *)&DLSCH_alloc_pdu_1[0])->rv1              = 0;
		      ((DCI2A_10MHz_2A_TDD_t *)&DLSCH_alloc_pdu_1[0])->ndi2             = trials&1;
		      ((DCI2A_10MHz_2A_TDD_t *)&DLSCH_alloc_pdu_1[0])->rv2              = 0;
		      memcpy(&dci_alloc[0].dci_pdu[0],&DLSCH_alloc_pdu_1[0],sizeof(DCI2A_10MHz_2A_TDD_t));
		      break;
		    case 100:
		      ((DCI2A_20MHz_2A_TDD_t *)&DLSCH_alloc_pdu_1[0])->ndi1             = trials&1;
		      ((DCI2A_20MHz_2A_TDD_t *)&DLSCH_alloc_pdu_1[0])->rv1              = 0;
		      ((DCI2A_20MHz_2A_TDD_t *)&DLSCH_alloc_pdu_1[0])->ndi2             = trials&1;
		      ((DCI2A_20MHz_2A_TDD_t *)&DLSCH_alloc_pdu_1[0])->rv2              = 0;
		      memcpy(&dci_alloc[0].dci_pdu[0],&DLSCH_alloc_pdu_1[0],sizeof(DCI2A_20MHz_2A_TDD_t));
		      break;
		    }
		    break;
		  case 4:
		    switch (PHY_vars_eNB->lte_frame_parms.N_RB_DL) { 
		     case 6:
		      ((DCI2_1_5MHz_2A_TDD_t *)&DLSCH_alloc_pdu_1[0])->ndi1             = trials&1;
		      ((DCI2_1_5MHz_2A_TDD_t *)&DLSCH_alloc_pdu_1[0])->rv1              = 0;
		      ((DCI2_1_5MHz_2A_TDD_t *)&DLSCH_alloc_pdu_1[0])->ndi2             = trials&1;
		      ((DCI2_1_5MHz_2A_TDD_t *)&DLSCH_alloc_pdu_1[0])->rv2              = 0;
		      memcpy(&dci_alloc[0].dci_pdu[0],&DLSCH_alloc_pdu_1[0],sizeof(DCI2_1_5MHz_2A_TDD_t));
		      break;
		    case 25:
		      ((DCI2_5MHz_2A_TDD_t *)&DLSCH_alloc_pdu_1[0])->ndi1             = trials&1;
		      ((DCI2_5MHz_2A_TDD_t *)&DLSCH_alloc_pdu_1[0])->rv1              = 0;
		      ((DCI2_5MHz_2A_TDD_t *)&DLSCH_alloc_pdu_1[0])->ndi2             = trials&1;
		      ((DCI2_5MHz_2A_TDD_t *)&DLSCH_alloc_pdu_1[0])->rv2              = 0;
		      memcpy(&dci_alloc[0].dci_pdu[0],&DLSCH_alloc_pdu_1[0],sizeof(DCI2_5MHz_2A_TDD_t));
		      break;
		    case 50:
		      ((DCI2_10MHz_2A_TDD_t *)&DLSCH_alloc_pdu_1[0])->ndi1             = trials&1;
		      ((DCI2_10MHz_2A_TDD_t *)&DLSCH_alloc_pdu_1[0])->rv1              = 0;
		      ((DCI2_10MHz_2A_TDD_t *)&DLSCH_alloc_pdu_1[0])->ndi2             = trials&1;
		      ((DCI2_10MHz_2A_TDD_t *)&DLSCH_alloc_pdu_1[0])->rv2              = 0;
		      memcpy(&dci_alloc[0].dci_pdu[0],&DLSCH_alloc_pdu_1[0],sizeof(DCI2_10MHz_2A_TDD_t));
		      break;
		    case 100:
		      ((DCI2_20MHz_2A_TDD_t *)&DLSCH_alloc_pdu_1[0])->ndi1             = trials&1;
		      ((DCI2_20MHz_2A_TDD_t *)&DLSCH_alloc_pdu_1[0])->rv1              = 0;
		      ((DCI2_20MHz_2A_TDD_t *)&DLSCH_alloc_pdu_1[0])->ndi2             = trials&1;
		      ((DCI2_20MHz_2A_TDD_t *)&DLSCH_alloc_pdu_1[0])->rv2              = 0;
		      memcpy(&dci_alloc[0].dci_pdu[0],&DLSCH_alloc_pdu_1[0],sizeof(DCI2_20MHz_2A_TDD_t));
		      break;
		    }
		    break; 
	
		  case 5:
		    DLSCH_alloc_pdu2_1E[0].ndi             = trials&1;
		    DLSCH_alloc_pdu2_1E[0].rv              = 0;
		    memcpy(&dci_alloc[0].dci_pdu[0],&DLSCH_alloc_pdu2_1E[0],sizeof(DCI1E_5MHz_2A_M10PRB_TDD_t));
		    break;
		  }
		}
		else { // FDD
		  switch (transmission_mode) {
		  case 1:
		  case 2:
		    switch (PHY_vars_eNB->lte_frame_parms.N_RB_DL) {
		    case 6:
		      ((DCI1_1_5MHz_FDD_t *)&DLSCH_alloc_pdu_1[0])->ndi             = trials&1;
		      ((DCI1_1_5MHz_FDD_t *)&DLSCH_alloc_pdu_1[0])->rv              = 0;
		      memcpy(&dci_alloc[0].dci_pdu[0],&DLSCH_alloc_pdu_1[0],sizeof(DCI1_1_5MHz_FDD_t));
		      break;
		    case 25:
		      ((DCI1_5MHz_FDD_t *)&DLSCH_alloc_pdu_1[0])->ndi             = trials&1;
		      ((DCI1_5MHz_FDD_t *)&DLSCH_alloc_pdu_1[0])->rv              = 0;
		      memcpy(&dci_alloc[0].dci_pdu[0],&DLSCH_alloc_pdu_1[0],sizeof(DCI1_5MHz_FDD_t));
		      break;
		    case 50:
		      ((DCI1_10MHz_FDD_t *)&DLSCH_alloc_pdu_1[0])->ndi             = trials&1;
		      ((DCI1_10MHz_FDD_t *)&DLSCH_alloc_pdu_1[0])->rv              = 0;
		      memcpy(&dci_alloc[0].dci_pdu[0],&DLSCH_alloc_pdu_1[0],sizeof(DCI1_10MHz_FDD_t));
		      break;
		    case 100:
		      ((DCI1_20MHz_FDD_t *)&DLSCH_alloc_pdu_1[0])->ndi             = trials&1;
		      ((DCI1_20MHz_FDD_t *)&DLSCH_alloc_pdu_1[0])->rv              = 0;
		      memcpy(&dci_alloc[0].dci_pdu[0],&DLSCH_alloc_pdu_1[0],sizeof(DCI1_20MHz_FDD_t));
		      break;
		    }
		    break;
		  case 3:
		    switch (PHY_vars_eNB->lte_frame_parms.N_RB_DL) {
		    case 6:
		      ((DCI2A_1_5MHz_2A_FDD_t *)&DLSCH_alloc_pdu_1[0])->ndi1             = trials&1;
		      ((DCI2A_1_5MHz_2A_FDD_t *)&DLSCH_alloc_pdu_1[0])->rv1              = 0;
		      ((DCI2A_1_5MHz_2A_FDD_t *)&DLSCH_alloc_pdu_1[0])->ndi2             = trials&1;
		      ((DCI2A_1_5MHz_2A_FDD_t *)&DLSCH_alloc_pdu_1[0])->rv2              = 0;
		      memcpy(&dci_alloc[0].dci_pdu[0],&DLSCH_alloc_pdu_1[0],sizeof(DCI2A_1_5MHz_2A_FDD_t));
		      break;
		    case 25:
		      ((DCI2A_5MHz_2A_FDD_t *)&DLSCH_alloc_pdu_1[0])->ndi1             = trials&1;
		      ((DCI2A_5MHz_2A_FDD_t *)&DLSCH_alloc_pdu_1[0])->rv1              = 0;
		      ((DCI2A_5MHz_2A_FDD_t *)&DLSCH_alloc_pdu_1[0])->ndi2             = trials&1;
		      ((DCI2A_5MHz_2A_FDD_t *)&DLSCH_alloc_pdu_1[0])->rv2              = 0;
		      memcpy(&dci_alloc[0].dci_pdu[0],&DLSCH_alloc_pdu_1[0],sizeof(DCI2A_5MHz_2A_FDD_t));
		      break;
		    case 50:
		      ((DCI2A_10MHz_2A_FDD_t *)&DLSCH_alloc_pdu_1[0])->ndi1             = trials&1;
		      ((DCI2A_10MHz_2A_FDD_t *)&DLSCH_alloc_pdu_1[0])->rv1              = 0;
		      ((DCI2A_10MHz_2A_FDD_t *)&DLSCH_alloc_pdu_1[0])->ndi2             = trials&1;
		      ((DCI2A_10MHz_2A_FDD_t *)&DLSCH_alloc_pdu_1[0])->rv2              = 0;
		      memcpy(&dci_alloc[0].dci_pdu[0],&DLSCH_alloc_pdu_1[0],sizeof(DCI2A_10MHz_2A_FDD_t));
		      break;
		    case 100:
		      ((DCI2A_20MHz_2A_FDD_t *)&DLSCH_alloc_pdu_1[0])->ndi1             = trials&1;
		      ((DCI2A_20MHz_2A_FDD_t *)&DLSCH_alloc_pdu_1[0])->rv1              = 0;
		      ((DCI2A_20MHz_2A_FDD_t *)&DLSCH_alloc_pdu_1[0])->ndi2             = trials&1;
		      ((DCI2A_20MHz_2A_FDD_t *)&DLSCH_alloc_pdu_1[0])->rv2              = 0;
		      memcpy(&dci_alloc[0].dci_pdu[0],&DLSCH_alloc_pdu_1[0],sizeof(DCI2A_20MHz_2A_FDD_t));
		      break;
		    }
		    break;
		  case 4:
		    switch (PHY_vars_eNB->lte_frame_parms.N_RB_DL) { 
		     case 6:
		      ((DCI2_1_5MHz_2A_FDD_t *)&DLSCH_alloc_pdu_1[0])->ndi1             = trials&1;
		      ((DCI2_1_5MHz_2A_FDD_t *)&DLSCH_alloc_pdu_1[0])->rv1              = 0;
		      ((DCI2_1_5MHz_2A_FDD_t *)&DLSCH_alloc_pdu_1[0])->ndi2             = trials&1;
		      ((DCI2_1_5MHz_2A_FDD_t *)&DLSCH_alloc_pdu_1[0])->rv2              = 0;
		      memcpy(&dci_alloc[0].dci_pdu[0],&DLSCH_alloc_pdu_1[0],sizeof(DCI2_1_5MHz_2A_FDD_t));
		      break;
		    case 25:
		      ((DCI2_5MHz_2A_FDD_t *)&DLSCH_alloc_pdu_1[0])->ndi1             = trials&1;
		      ((DCI2_5MHz_2A_FDD_t *)&DLSCH_alloc_pdu_1[0])->rv1              = 0;
		      ((DCI2_5MHz_2A_FDD_t *)&DLSCH_alloc_pdu_1[0])->ndi2             = trials&1;
		      ((DCI2_5MHz_2A_FDD_t *)&DLSCH_alloc_pdu_1[0])->rv2              = 0;
		      memcpy(&dci_alloc[0].dci_pdu[0],&DLSCH_alloc_pdu_1[0],sizeof(DCI2_5MHz_2A_FDD_t));
		      break;
		    case 50:
		      ((DCI2_10MHz_2A_FDD_t *)&DLSCH_alloc_pdu_1[0])->ndi1             = trials&1;
		      ((DCI2_10MHz_2A_FDD_t *)&DLSCH_alloc_pdu_1[0])->rv1              = 0;
		      ((DCI2_10MHz_2A_FDD_t *)&DLSCH_alloc_pdu_1[0])->ndi2             = trials&1;
		      ((DCI2_10MHz_2A_FDD_t *)&DLSCH_alloc_pdu_1[0])->rv2              = 0;
		      memcpy(&dci_alloc[0].dci_pdu[0],&DLSCH_alloc_pdu_1[0],sizeof(DCI2_10MHz_2A_FDD_t));
		      break;
		    case 100:
		      ((DCI2_20MHz_2A_FDD_t *)&DLSCH_alloc_pdu_1[0])->ndi1             = trials&1;
		      ((DCI2_20MHz_2A_FDD_t *)&DLSCH_alloc_pdu_1[0])->rv1              = 0;
		      ((DCI2_20MHz_2A_FDD_t *)&DLSCH_alloc_pdu_1[0])->ndi2             = trials&1;
		      ((DCI2_20MHz_2A_FDD_t *)&DLSCH_alloc_pdu_1[0])->rv2              = 0;
		      memcpy(&dci_alloc[0].dci_pdu[0],&DLSCH_alloc_pdu_1[0],sizeof(DCI2_20MHz_2A_FDD_t));
		      break;
		    }
		    break; 
		  case 5:
		    DLSCH_alloc_pdu2_1E[0].ndi             = trials&1;
		    DLSCH_alloc_pdu2_1E[0].rv              = 0;
		    memcpy(&dci_alloc[0].dci_pdu[0],&DLSCH_alloc_pdu2_1E[0],sizeof(DCI1E_5MHz_2A_M10PRB_TDD_t));
		    break;
		  }
		  
		}
	      }
	      else { 
		PHY_vars_eNB->dlsch_eNB[0][0]->harq_processes[0]->rvidx = round&3;
		
		if (PHY_vars_eNB->lte_frame_parms.frame_type == TDD) {
		  
		  
		  switch (transmission_mode) {
		  case 1:
		  case 2:
		    switch (PHY_vars_eNB->lte_frame_parms.N_RB_DL) {
		    case 6:
		      ((DCI1_1_5MHz_TDD_t *)&DLSCH_alloc_pdu_1[0])->ndi             = trials&1;
		      ((DCI1_1_5MHz_TDD_t *)&DLSCH_alloc_pdu_1[0])->rv              = round&3;;
		      memcpy(&dci_alloc[0].dci_pdu[0],&DLSCH_alloc_pdu_1[0],sizeof(DCI1_1_5MHz_TDD_t));
		      break;
		    case 25:
		      ((DCI1_5MHz_TDD_t *)&DLSCH_alloc_pdu_1[0])->ndi             = trials&1;
		      ((DCI1_5MHz_TDD_t *)&DLSCH_alloc_pdu_1[0])->rv              = round&3;
		      memcpy(&dci_alloc[0].dci_pdu[0],&DLSCH_alloc_pdu_1[0],sizeof(DCI1_5MHz_TDD_t));
		      break;
		    case 50:
		      ((DCI1_10MHz_TDD_t *)&DLSCH_alloc_pdu_1[0])->ndi             = trials&1;
		      ((DCI1_10MHz_TDD_t *)&DLSCH_alloc_pdu_1[0])->rv              = round&3;
		      memcpy(&dci_alloc[0].dci_pdu[0],&DLSCH_alloc_pdu_1[0],sizeof(DCI1_10MHz_TDD_t));
		      break;
		    case 100:
		      ((DCI1_20MHz_TDD_t *)&DLSCH_alloc_pdu_1[0])->ndi             = trials&1;
		      ((DCI1_20MHz_TDD_t *)&DLSCH_alloc_pdu_1[0])->rv              = round&3;
		      memcpy(&dci_alloc[0].dci_pdu[0],&DLSCH_alloc_pdu_1[0],sizeof(DCI1_20MHz_TDD_t));
		      break;
		    }
		    break;
		  case 3:
		    switch (PHY_vars_eNB->lte_frame_parms.N_RB_DL) {
		    case 6:
		      if (TB0_active==1) {
			((DCI2A_1_5MHz_2A_TDD_t *)&DLSCH_alloc_pdu_1[0])->ndi1             = trials&1;
			((DCI2A_1_5MHz_2A_TDD_t *)&DLSCH_alloc_pdu_1[0])->rv1              = round&3;
			((DCI2A_1_5MHz_2A_TDD_t *)&DLSCH_alloc_pdu_1[0])->ndi2             = trials&1;
			((DCI2A_1_5MHz_2A_TDD_t *)&DLSCH_alloc_pdu_1[0])->rv2              = round&3;
		      }
		      else {  // deactivate TB0
			((DCI2A_1_5MHz_2A_TDD_t *)&DLSCH_alloc_pdu_1[0])->mcs1             = 0;
			((DCI2A_1_5MHz_2A_TDD_t *)&DLSCH_alloc_pdu_1[0])->rv1              = 1;
			((DCI2A_1_5MHz_2A_TDD_t *)&DLSCH_alloc_pdu_1[0])->ndi2             = trials&1;
			((DCI2A_1_5MHz_2A_TDD_t *)&DLSCH_alloc_pdu_1[0])->rv2              = round&3;
		      }
		      memcpy(&dci_alloc[0].dci_pdu[0],&DLSCH_alloc_pdu_1[0],sizeof(DCI2A_1_5MHz_2A_TDD_t));
		      break;
		    case 25:
		      if (TB0_active==1) {
			((DCI2A_5MHz_2A_TDD_t *)&DLSCH_alloc_pdu_1[0])->ndi1             = trials&1;
			((DCI2A_5MHz_2A_TDD_t *)&DLSCH_alloc_pdu_1[0])->rv1              = round&3;
			((DCI2A_5MHz_2A_TDD_t *)&DLSCH_alloc_pdu_1[0])->ndi2             = trials&1;
			((DCI2A_5MHz_2A_TDD_t *)&DLSCH_alloc_pdu_1[0])->rv2              = round&3;
		      }
		      else {  // deactivate TB0
			((DCI2A_5MHz_2A_TDD_t *)&DLSCH_alloc_pdu_1[0])->mcs1             = 0;
			((DCI2A_5MHz_2A_TDD_t *)&DLSCH_alloc_pdu_1[0])->rv1              = 1;
			((DCI2A_5MHz_2A_TDD_t *)&DLSCH_alloc_pdu_1[0])->ndi2             = trials&1;
			((DCI2A_5MHz_2A_TDD_t *)&DLSCH_alloc_pdu_1[0])->rv2              = round&3;
		      }
		      memcpy(&dci_alloc[0].dci_pdu[0],&DLSCH_alloc_pdu_1[0],sizeof(DCI2A_5MHz_2A_TDD_t));
		      break;
		    case 50:
		      if (TB0_active==1) {
			((DCI2A_10MHz_2A_TDD_t *)&DLSCH_alloc_pdu_1[0])->ndi1             = trials&1;
			((DCI2A_10MHz_2A_TDD_t *)&DLSCH_alloc_pdu_1[0])->rv1              = round&3;
			((DCI2A_10MHz_2A_TDD_t *)&DLSCH_alloc_pdu_1[0])->ndi2             = trials&1;
			((DCI2A_10MHz_2A_TDD_t *)&DLSCH_alloc_pdu_1[0])->rv2              = round&3;
		      }
		      else {  // deactivate TB0
			((DCI2A_10MHz_2A_TDD_t *)&DLSCH_alloc_pdu_1[0])->mcs1             = 0;
			((DCI2A_10MHz_2A_TDD_t *)&DLSCH_alloc_pdu_1[0])->rv1              = 1;
			((DCI2A_10MHz_2A_TDD_t *)&DLSCH_alloc_pdu_1[0])->ndi2             = trials&1;
			((DCI2A_10MHz_2A_TDD_t *)&DLSCH_alloc_pdu_1[0])->rv2              = round&3;
		      }
		      memcpy(&dci_alloc[0].dci_pdu[0],&DLSCH_alloc_pdu_1[0],sizeof(DCI2A_10MHz_2A_TDD_t));
		      break;
		    case 100:
		      if (TB0_active==1) {
			((DCI2A_20MHz_2A_TDD_t *)&DLSCH_alloc_pdu_1[0])->ndi1             = trials&1;
			((DCI2A_20MHz_2A_TDD_t *)&DLSCH_alloc_pdu_1[0])->rv1              = round&3;
			((DCI2A_20MHz_2A_TDD_t *)&DLSCH_alloc_pdu_1[0])->ndi2             = trials&1;
			((DCI2A_20MHz_2A_TDD_t *)&DLSCH_alloc_pdu_1[0])->rv2              = round&3;
		      }
		      else {  // deactivate TB0
			((DCI2A_20MHz_2A_TDD_t *)&DLSCH_alloc_pdu_1[0])->mcs1             = 0;
			((DCI2A_20MHz_2A_TDD_t *)&DLSCH_alloc_pdu_1[0])->rv1              = 1;
			((DCI2A_20MHz_2A_TDD_t *)&DLSCH_alloc_pdu_1[0])->ndi2             = trials&1;
			((DCI2A_20MHz_2A_TDD_t *)&DLSCH_alloc_pdu_1[0])->rv2              = round&3;
		      }
		      memcpy(&dci_alloc[0].dci_pdu[0],&DLSCH_alloc_pdu_1[0],sizeof(DCI2A_20MHz_2A_TDD_t));
		      break;
		    }
		    break;
		  case 4:
		    switch (PHY_vars_eNB->lte_frame_parms.N_RB_DL) {
		    case 6:
		      if (TB0_active==1) {
			((DCI2_1_5MHz_2A_TDD_t *)&DLSCH_alloc_pdu_1[0])->ndi1             = trials&1;
			((DCI2_1_5MHz_2A_TDD_t *)&DLSCH_alloc_pdu_1[0])->rv1              = round&3;
			((DCI2_1_5MHz_2A_TDD_t *)&DLSCH_alloc_pdu_1[0])->ndi2             = trials&1;
			((DCI2_1_5MHz_2A_TDD_t *)&DLSCH_alloc_pdu_1[0])->rv2              = round&3;
		      }
		      else {  // deactivate TB0
			((DCI2_1_5MHz_2A_TDD_t *)&DLSCH_alloc_pdu_1[0])->mcs1             = 0;
			((DCI2_1_5MHz_2A_TDD_t *)&DLSCH_alloc_pdu_1[0])->rv1              = 1;
			((DCI2_1_5MHz_2A_TDD_t *)&DLSCH_alloc_pdu_1[0])->ndi2             = trials&1;
			((DCI2_1_5MHz_2A_TDD_t *)&DLSCH_alloc_pdu_1[0])->rv2              = round&3;
		      }
		      memcpy(&dci_alloc[0].dci_pdu[0],&DLSCH_alloc_pdu_1[0],sizeof(DCI2_1_5MHz_2A_TDD_t));
		      break;
		    case 25:
		      if (TB0_active==1) {
			((DCI2_5MHz_2A_TDD_t *)&DLSCH_alloc_pdu_1[0])->ndi1             = trials&1;
			((DCI2_5MHz_2A_TDD_t *)&DLSCH_alloc_pdu_1[0])->rv1              = round&3;
			((DCI2_5MHz_2A_TDD_t *)&DLSCH_alloc_pdu_1[0])->ndi2             = trials&1;
			((DCI2_5MHz_2A_TDD_t *)&DLSCH_alloc_pdu_1[0])->rv2              = round&3;
		      }
		      else {  // deactivate TB0
			((DCI2_5MHz_2A_TDD_t *)&DLSCH_alloc_pdu_1[0])->mcs1             = 0;
			((DCI2_5MHz_2A_TDD_t *)&DLSCH_alloc_pdu_1[0])->rv1              = 1;
			((DCI2_5MHz_2A_TDD_t *)&DLSCH_alloc_pdu_1[0])->ndi2             = trials&1;
			((DCI2_5MHz_2A_TDD_t *)&DLSCH_alloc_pdu_1[0])->rv2              = round&3;
		      }
		      memcpy(&dci_alloc[0].dci_pdu[0],&DLSCH_alloc_pdu_1[0],sizeof(DCI2_5MHz_2A_TDD_t));
		      break;
		    case 50:
		      if (TB0_active==1) {
			((DCI2_10MHz_2A_TDD_t *)&DLSCH_alloc_pdu_1[0])->ndi1             = trials&1;
			((DCI2_10MHz_2A_TDD_t *)&DLSCH_alloc_pdu_1[0])->rv1              = round&3;
			((DCI2_10MHz_2A_TDD_t *)&DLSCH_alloc_pdu_1[0])->ndi2             = trials&1;
			((DCI2_10MHz_2A_TDD_t *)&DLSCH_alloc_pdu_1[0])->rv2              = round&3;
		      }
		      else {  // deactivate TB0
			((DCI2_10MHz_2A_TDD_t *)&DLSCH_alloc_pdu_1[0])->mcs1             = 0;
			((DCI2_10MHz_2A_TDD_t *)&DLSCH_alloc_pdu_1[0])->rv1              = 1;
			((DCI2_10MHz_2A_TDD_t *)&DLSCH_alloc_pdu_1[0])->ndi2             = trials&1;
			((DCI2_10MHz_2A_TDD_t *)&DLSCH_alloc_pdu_1[0])->rv2              = round&3;
		      }
		      memcpy(&dci_alloc[0].dci_pdu[0],&DLSCH_alloc_pdu_1[0],sizeof(DCI2_10MHz_2A_TDD_t));
		      break;
		    case 100:
		      if (TB0_active==1) {
			((DCI2_20MHz_2A_TDD_t *)&DLSCH_alloc_pdu_1[0])->ndi1             = trials&1;
			((DCI2_20MHz_2A_TDD_t *)&DLSCH_alloc_pdu_1[0])->rv1              = round&3;
			((DCI2_20MHz_2A_TDD_t *)&DLSCH_alloc_pdu_1[0])->ndi2             = trials&1;
			((DCI2_20MHz_2A_TDD_t *)&DLSCH_alloc_pdu_1[0])->rv2              = round&3;
		      }
		      else {  // deactivate TB0
			((DCI2_20MHz_2A_TDD_t *)&DLSCH_alloc_pdu_1[0])->mcs1             = 0;
			((DCI2_20MHz_2A_TDD_t *)&DLSCH_alloc_pdu_1[0])->rv1              = 1;
			((DCI2_20MHz_2A_TDD_t *)&DLSCH_alloc_pdu_1[0])->ndi2             = trials&1;
			((DCI2_20MHz_2A_TDD_t *)&DLSCH_alloc_pdu_1[0])->rv2              = round&3;
		      }
		      memcpy(&dci_alloc[0].dci_pdu[0],&DLSCH_alloc_pdu_1[0],sizeof(DCI2_20MHz_2A_TDD_t));
		      break;
		    }
		    break;
		   
		  case 5:
		    DLSCH_alloc_pdu2_1E[0].ndi             = trials&1;
		    DLSCH_alloc_pdu2_1E[0].rv              = round&3;
		    memcpy(&dci_alloc[0].dci_pdu[0],&DLSCH_alloc_pdu2_1E[0],sizeof(DCI1E_5MHz_2A_M10PRB_TDD_t));
		    break;
		  }
		}
		else {
		  switch (transmission_mode) {
		  case 1:
		  case 2:
		    switch (PHY_vars_eNB->lte_frame_parms.N_RB_DL) {
		    case 6:
		      ((DCI1_1_5MHz_FDD_t *)&DLSCH_alloc_pdu_1[0])->ndi             = trials&1;
		      ((DCI1_1_5MHz_FDD_t *)&DLSCH_alloc_pdu_1[0])->rv              = round&3;;
		      memcpy(&dci_alloc[0].dci_pdu[0],&DLSCH_alloc_pdu_1[0],sizeof(DCI1_1_5MHz_FDD_t));
		      break;
		    case 25:
		      ((DCI1_5MHz_FDD_t *)&DLSCH_alloc_pdu_1[0])->ndi             = trials&1;
		      ((DCI1_5MHz_FDD_t *)&DLSCH_alloc_pdu_1[0])->rv              = round&3;
		      memcpy(&dci_alloc[0].dci_pdu[0],&DLSCH_alloc_pdu_1[0],sizeof(DCI1_5MHz_FDD_t));
		      break;
		    case 50:
		      ((DCI1_10MHz_FDD_t *)&DLSCH_alloc_pdu_1[0])->ndi             = trials&1;
		      ((DCI1_10MHz_FDD_t *)&DLSCH_alloc_pdu_1[0])->rv              = round&3;
		      memcpy(&dci_alloc[0].dci_pdu[0],&DLSCH_alloc_pdu_1[0],sizeof(DCI1_10MHz_FDD_t));
		      break;
		    case 100:
		      ((DCI1_20MHz_FDD_t *)&DLSCH_alloc_pdu_1[0])->ndi             = trials&1;
		      ((DCI1_20MHz_FDD_t *)&DLSCH_alloc_pdu_1[0])->rv              = round&3;
		      memcpy(&dci_alloc[0].dci_pdu[0],&DLSCH_alloc_pdu_1[0],sizeof(DCI1_20MHz_FDD_t));
		      break;
		    }
		    break;
		  case 3:
		    switch (PHY_vars_eNB->lte_frame_parms.N_RB_DL) {
		    case 6:
		      if (TB0_active==1) {
			((DCI2A_1_5MHz_2A_FDD_t *)&DLSCH_alloc_pdu_1[0])->ndi1             = trials&1;
			((DCI2A_1_5MHz_2A_FDD_t *)&DLSCH_alloc_pdu_1[0])->rv1              = round&3;
			((DCI2A_1_5MHz_2A_FDD_t *)&DLSCH_alloc_pdu_1[0])->ndi2             = trials&1;
			((DCI2A_1_5MHz_2A_FDD_t *)&DLSCH_alloc_pdu_1[0])->rv2              = round&3;
		      }
		      else {  // deactivate TB0
			((DCI2A_1_5MHz_2A_FDD_t *)&DLSCH_alloc_pdu_1[0])->mcs1             = 0;
			((DCI2A_1_5MHz_2A_FDD_t *)&DLSCH_alloc_pdu_1[0])->rv1              = 1;
			((DCI2A_1_5MHz_2A_FDD_t *)&DLSCH_alloc_pdu_1[0])->ndi2             = trials&1;
			((DCI2A_1_5MHz_2A_FDD_t *)&DLSCH_alloc_pdu_1[0])->rv2              = round&3;
		      }
		      memcpy(&dci_alloc[0].dci_pdu[0],&DLSCH_alloc_pdu_1[0],sizeof(DCI2A_1_5MHz_2A_FDD_t));
		      break;
		    case 25:
		      if (TB0_active==1) {
			((DCI2A_5MHz_2A_FDD_t *)&DLSCH_alloc_pdu_1[0])->ndi1             = trials&1;
			((DCI2A_5MHz_2A_FDD_t *)&DLSCH_alloc_pdu_1[0])->rv1              = round&3;
			((DCI2A_5MHz_2A_FDD_t *)&DLSCH_alloc_pdu_1[0])->ndi2             = trials&1;
			((DCI2A_5MHz_2A_FDD_t *)&DLSCH_alloc_pdu_1[0])->rv2              = round&3;
		      }
		      else {  // deactivate TB0
			((DCI2A_5MHz_2A_FDD_t *)&DLSCH_alloc_pdu_1[0])->mcs1             = 0;
			((DCI2A_5MHz_2A_FDD_t *)&DLSCH_alloc_pdu_1[0])->rv1              = 1;
			((DCI2A_5MHz_2A_FDD_t *)&DLSCH_alloc_pdu_1[0])->ndi2             = trials&1;
			((DCI2A_5MHz_2A_FDD_t *)&DLSCH_alloc_pdu_1[0])->rv2              = round&3;
		      }
		      memcpy(&dci_alloc[0].dci_pdu[0],&DLSCH_alloc_pdu_1[0],sizeof(DCI2A_5MHz_2A_FDD_t));
		      break;
		    case 50:
		      if (TB0_active==1) {
			((DCI2A_10MHz_2A_FDD_t *)&DLSCH_alloc_pdu_1[0])->ndi1             = trials&1;
			((DCI2A_10MHz_2A_FDD_t *)&DLSCH_alloc_pdu_1[0])->rv1              = round&3;
			((DCI2A_10MHz_2A_FDD_t *)&DLSCH_alloc_pdu_1[0])->ndi2             = trials&1;
			((DCI2A_10MHz_2A_FDD_t *)&DLSCH_alloc_pdu_1[0])->rv2              = round&3;
		      }
		      else {  // deactivate TB0
			((DCI2A_10MHz_2A_FDD_t *)&DLSCH_alloc_pdu_1[0])->mcs1             = 0;
			((DCI2A_10MHz_2A_FDD_t *)&DLSCH_alloc_pdu_1[0])->rv1              = 1;
			((DCI2A_10MHz_2A_FDD_t *)&DLSCH_alloc_pdu_1[0])->ndi2             = trials&1;
			((DCI2A_10MHz_2A_FDD_t *)&DLSCH_alloc_pdu_1[0])->rv2              = round&3;
		      }
		      memcpy(&dci_alloc[0].dci_pdu[0],&DLSCH_alloc_pdu_1[0],sizeof(DCI2A_10MHz_2A_FDD_t));
		      break;
		    case 100:
		      if (TB0_active==1) {
			((DCI2A_20MHz_2A_FDD_t *)&DLSCH_alloc_pdu_1[0])->ndi1             = trials&1;
			((DCI2A_20MHz_2A_FDD_t *)&DLSCH_alloc_pdu_1[0])->rv1              = round&3;
			((DCI2A_20MHz_2A_FDD_t *)&DLSCH_alloc_pdu_1[0])->ndi2             = trials&1;
			((DCI2A_20MHz_2A_FDD_t *)&DLSCH_alloc_pdu_1[0])->rv2              = round&3;
		      }
		      else {  // deactivate TB0
			((DCI2A_20MHz_2A_FDD_t *)&DLSCH_alloc_pdu_1[0])->mcs1             = 0;
			((DCI2A_20MHz_2A_FDD_t *)&DLSCH_alloc_pdu_1[0])->rv1              = 1;
			((DCI2A_20MHz_2A_FDD_t *)&DLSCH_alloc_pdu_1[0])->ndi2             = trials&1;
			((DCI2A_20MHz_2A_FDD_t *)&DLSCH_alloc_pdu_1[0])->rv2              = round&3;
		      }
		      memcpy(&dci_alloc[0].dci_pdu[0],&DLSCH_alloc_pdu_1[0],sizeof(DCI2A_20MHz_2A_FDD_t));
		      break;
		    }
		    break;
		  case 4:
		    switch (PHY_vars_eNB->lte_frame_parms.N_RB_DL) {
		    case 6:
		      if (TB0_active==1) {
			((DCI2_1_5MHz_2A_FDD_t *)&DLSCH_alloc_pdu_1[0])->ndi1             = trials&1;
			((DCI2_1_5MHz_2A_FDD_t *)&DLSCH_alloc_pdu_1[0])->rv1              = round&3;
			((DCI2_1_5MHz_2A_FDD_t *)&DLSCH_alloc_pdu_1[0])->ndi2             = trials&1;
			((DCI2_1_5MHz_2A_FDD_t *)&DLSCH_alloc_pdu_1[0])->rv2              = round&3;
		      }
		      else {  // deactivate TB0
			((DCI2_1_5MHz_2A_FDD_t *)&DLSCH_alloc_pdu_1[0])->mcs1             = 0;
			((DCI2_1_5MHz_2A_FDD_t *)&DLSCH_alloc_pdu_1[0])->rv1              = 1;
			((DCI2_1_5MHz_2A_FDD_t *)&DLSCH_alloc_pdu_1[0])->ndi2             = trials&1;
			((DCI2_1_5MHz_2A_FDD_t *)&DLSCH_alloc_pdu_1[0])->rv2              = round&3;
		      }
		      memcpy(&dci_alloc[0].dci_pdu[0],&DLSCH_alloc_pdu_1[0],sizeof(DCI2_1_5MHz_2A_FDD_t));
		      break;
		    case 25:
		      if (TB0_active==1) {
			((DCI2_5MHz_2A_FDD_t *)&DLSCH_alloc_pdu_1[0])->ndi1             = trials&1;
			((DCI2_5MHz_2A_FDD_t *)&DLSCH_alloc_pdu_1[0])->rv1              = round&3;
			((DCI2_5MHz_2A_FDD_t *)&DLSCH_alloc_pdu_1[0])->ndi2             = trials&1;
			((DCI2_5MHz_2A_FDD_t *)&DLSCH_alloc_pdu_1[0])->rv2              = round&3;
		      }
		      else {  // deactivate TB0
			((DCI2_5MHz_2A_FDD_t *)&DLSCH_alloc_pdu_1[0])->mcs1             = 0;
			((DCI2_5MHz_2A_FDD_t *)&DLSCH_alloc_pdu_1[0])->rv1              = 1;
			((DCI2_5MHz_2A_FDD_t *)&DLSCH_alloc_pdu_1[0])->ndi2             = trials&1;
			((DCI2_5MHz_2A_FDD_t *)&DLSCH_alloc_pdu_1[0])->rv2              = round&3;
		      }
		      memcpy(&dci_alloc[0].dci_pdu[0],&DLSCH_alloc_pdu_1[0],sizeof(DCI2_5MHz_2A_FDD_t));
		      break;
		    case 50:
		      if (TB0_active==1) {
			((DCI2_10MHz_2A_FDD_t *)&DLSCH_alloc_pdu_1[0])->ndi1             = trials&1;
			((DCI2_10MHz_2A_FDD_t *)&DLSCH_alloc_pdu_1[0])->rv1              = round&3;
			((DCI2_10MHz_2A_FDD_t *)&DLSCH_alloc_pdu_1[0])->ndi2             = trials&1;
			((DCI2_10MHz_2A_FDD_t *)&DLSCH_alloc_pdu_1[0])->rv2              = round&3;
		      }
		      else {  // deactivate TB0
			((DCI2_10MHz_2A_FDD_t *)&DLSCH_alloc_pdu_1[0])->mcs1             = 0;
			((DCI2_10MHz_2A_FDD_t *)&DLSCH_alloc_pdu_1[0])->rv1              = 1;
			((DCI2_10MHz_2A_FDD_t *)&DLSCH_alloc_pdu_1[0])->ndi2             = trials&1;
			((DCI2_10MHz_2A_FDD_t *)&DLSCH_alloc_pdu_1[0])->rv2              = round&3;
		      }
		      memcpy(&dci_alloc[0].dci_pdu[0],&DLSCH_alloc_pdu_1[0],sizeof(DCI2_10MHz_2A_FDD_t));
		      break;
		    case 100:
		      if (TB0_active==1) {
			((DCI2_20MHz_2A_FDD_t *)&DLSCH_alloc_pdu_1[0])->ndi1             = trials&1;
			((DCI2_20MHz_2A_FDD_t *)&DLSCH_alloc_pdu_1[0])->rv1              = round&3;
			((DCI2_20MHz_2A_FDD_t *)&DLSCH_alloc_pdu_1[0])->ndi2             = trials&1;
			((DCI2_20MHz_2A_FDD_t *)&DLSCH_alloc_pdu_1[0])->rv2              = round&3;
		      }
		      else {  // deactivate TB0
			((DCI2_20MHz_2A_FDD_t *)&DLSCH_alloc_pdu_1[0])->mcs1             = 0;
			((DCI2_20MHz_2A_FDD_t *)&DLSCH_alloc_pdu_1[0])->rv1              = 1;
			((DCI2_20MHz_2A_FDD_t *)&DLSCH_alloc_pdu_1[0])->ndi2             = trials&1;
			((DCI2_20MHz_2A_FDD_t *)&DLSCH_alloc_pdu_1[0])->rv2              = round&3;
		      }
		      memcpy(&dci_alloc[0].dci_pdu[0],&DLSCH_alloc_pdu_1[0],sizeof(DCI2_20MHz_2A_FDD_t));
		      break;
		    }
		    break;  
		    
		    
		  case 5:
		    DLSCH_alloc_pdu2_1E[0].ndi             = trials&1;
		    DLSCH_alloc_pdu2_1E[0].rv              = round&3;
		    memcpy(&dci_alloc[0].dci_pdu[0],&DLSCH_alloc_pdu2_1E[0],sizeof(DCI1E_5MHz_2A_M10PRB_TDD_t));
		    break;
		  }
		}
	      }
	    }
	  
	    num_pdcch_symbols_2 = generate_dci_top(num_ue_spec_dci,
						   num_common_dci,
						   dci_alloc,
						   0,
						   AMP,
						   &PHY_vars_eNB->lte_frame_parms,
						   PHY_vars_eNB->lte_eNB_common_vars.txdataF[eNB_id],
						   subframe);

	    if (num_pdcch_symbols_2 > num_pdcch_symbols) {
	      msg("Error: given num_pdcch_symbols not big enough (%d > %d)\n",num_pdcch_symbols_2,num_pdcch_symbols);
	      exit(-1);
	    }
=======
      for (trials = 0; trials<n_frames; trials++) {
        //  printf("Trial %d\n",trials);
        fflush(stdout);
        round=0;

        //if (trials%100==0)
        eNB2UE[0]->first_run = 1;

        ret = PHY_vars_UE->dlsch_ue[0][0]->max_turbo_iterations+1;

        while ((round < num_rounds) && (ret > PHY_vars_UE->dlsch_ue[0][0]->max_turbo_iterations)) {
          //    printf("Trial %d, round %d\n",trials,round);
          round_trials[round]++;

          if(transmission_mode>=5)
            pmi_feedback=1;
          else
            pmi_feedback=0;

          if (abstx) {
            if (trials==0 && round==0 && SNR==snr0)  //generate a new channel
              hold_channel = 0;
            else
              hold_channel = 1;
          } else
            hold_channel = 0;//(round==0) ? 0 : 1;

PMI_FEEDBACK:

          //  printf("Trial %d : Round %d, pmi_feedback %d \n",trials,round,pmi_feedback);
          for (aa=0; aa<PHY_vars_eNB->lte_frame_parms.nb_antennas_tx; aa++) {
            memset(&PHY_vars_eNB->lte_eNB_common_vars.txdataF[eNB_id][aa][0],0,FRAME_LENGTH_COMPLEX_SAMPLES_NO_PREFIX*sizeof(int32_t));
          }

          if (input_fd==NULL) {

            start_meas(&PHY_vars_eNB->phy_proc_tx);

            // Simulate HARQ procedures!!!
            if (common_flag == 0) {

              if (round == 0) {   // First round
                TB0_active = 1;

                PHY_vars_eNB->dlsch_eNB[0][0]->harq_processes[0]->rvidx = round&3;

                if (PHY_vars_eNB->lte_frame_parms.frame_type == TDD) {

                  switch (transmission_mode) {
                  case 1:
                  case 2:
                    switch (PHY_vars_eNB->lte_frame_parms.N_RB_DL) {
                    case 6:
                      ((DCI1_1_5MHz_TDD_t *)&DLSCH_alloc_pdu_1[0])->ndi             = trials&1;
                      ((DCI1_1_5MHz_TDD_t *)&DLSCH_alloc_pdu_1[0])->rv              = 0;
                      memcpy(&dci_alloc[0].dci_pdu[0],&DLSCH_alloc_pdu_1[0],sizeof(DCI1_1_5MHz_TDD_t));
                      break;

                    case 25:
                      ((DCI1_5MHz_TDD_t *)&DLSCH_alloc_pdu_1[0])->ndi             = trials&1;
                      ((DCI1_5MHz_TDD_t *)&DLSCH_alloc_pdu_1[0])->rv              = 0;
                      memcpy(&dci_alloc[0].dci_pdu[0],&DLSCH_alloc_pdu_1[0],sizeof(DCI1_5MHz_TDD_t));
                      break;

                    case 50:
                      ((DCI1_10MHz_TDD_t *)&DLSCH_alloc_pdu_1[0])->ndi             = trials&1;
                      ((DCI1_10MHz_TDD_t *)&DLSCH_alloc_pdu_1[0])->rv              = 0;
                      memcpy(&dci_alloc[0].dci_pdu[0],&DLSCH_alloc_pdu_1[0],sizeof(DCI1_10MHz_TDD_t));
                      break;

                    case 100:
                      ((DCI1_20MHz_TDD_t *)&DLSCH_alloc_pdu_1[0])->ndi             = trials&1;
                      ((DCI1_20MHz_TDD_t *)&DLSCH_alloc_pdu_1[0])->rv              = 0;
                      memcpy(&dci_alloc[0].dci_pdu[0],&DLSCH_alloc_pdu_1[0],sizeof(DCI1_20MHz_TDD_t));
                      break;
                    }

                    break;

                  case 3:
                    switch (PHY_vars_eNB->lte_frame_parms.N_RB_DL) {
                    case 6:
                      ((DCI2A_1_5MHz_2A_TDD_t *)&DLSCH_alloc_pdu_1[0])->ndi1             = trials&1;
                      ((DCI2A_1_5MHz_2A_TDD_t *)&DLSCH_alloc_pdu_1[0])->rv1              = 0;
                      ((DCI2A_1_5MHz_2A_TDD_t *)&DLSCH_alloc_pdu_1[0])->ndi2             = trials&1;
                      ((DCI2A_1_5MHz_2A_TDD_t *)&DLSCH_alloc_pdu_1[0])->rv2              = 0;
                      memcpy(&dci_alloc[0].dci_pdu[0],&DLSCH_alloc_pdu_1[0],sizeof(DCI2A_1_5MHz_2A_TDD_t));
                      break;

                    case 25:
                      ((DCI2A_5MHz_2A_TDD_t *)&DLSCH_alloc_pdu_1[0])->ndi1             = trials&1;
                      ((DCI2A_5MHz_2A_TDD_t *)&DLSCH_alloc_pdu_1[0])->rv1              = 0;
                      ((DCI2A_5MHz_2A_TDD_t *)&DLSCH_alloc_pdu_1[0])->ndi2             = trials&1;
                      ((DCI2A_5MHz_2A_TDD_t *)&DLSCH_alloc_pdu_1[0])->rv2              = 0;
                      memcpy(&dci_alloc[0].dci_pdu[0],&DLSCH_alloc_pdu_1[0],sizeof(DCI2A_5MHz_2A_TDD_t));
                      break;

                    case 50:
                      ((DCI2A_10MHz_2A_TDD_t *)&DLSCH_alloc_pdu_1[0])->ndi1             = trials&1;
                      ((DCI2A_10MHz_2A_TDD_t *)&DLSCH_alloc_pdu_1[0])->rv1              = 0;
                      ((DCI2A_10MHz_2A_TDD_t *)&DLSCH_alloc_pdu_1[0])->ndi2             = trials&1;
                      ((DCI2A_10MHz_2A_TDD_t *)&DLSCH_alloc_pdu_1[0])->rv2              = 0;
                      memcpy(&dci_alloc[0].dci_pdu[0],&DLSCH_alloc_pdu_1[0],sizeof(DCI2A_10MHz_2A_TDD_t));
                      break;

                    case 100:
                      ((DCI2A_20MHz_2A_TDD_t *)&DLSCH_alloc_pdu_1[0])->ndi1             = trials&1;
                      ((DCI2A_20MHz_2A_TDD_t *)&DLSCH_alloc_pdu_1[0])->rv1              = 0;
                      ((DCI2A_20MHz_2A_TDD_t *)&DLSCH_alloc_pdu_1[0])->ndi2             = trials&1;
                      ((DCI2A_20MHz_2A_TDD_t *)&DLSCH_alloc_pdu_1[0])->rv2              = 0;
                      memcpy(&dci_alloc[0].dci_pdu[0],&DLSCH_alloc_pdu_1[0],sizeof(DCI2A_20MHz_2A_TDD_t));
                      break;
                    }

                    break;

                  case 5:
                    DLSCH_alloc_pdu2_1E[0].ndi             = trials&1;
                    DLSCH_alloc_pdu2_1E[0].rv              = 0;
                    memcpy(&dci_alloc[0].dci_pdu[0],&DLSCH_alloc_pdu2_1E[0],sizeof(DCI1E_5MHz_2A_M10PRB_TDD_t));
                    break;
                  }
                } else { // FDD
                  switch (transmission_mode) {
                  case 1:
                  case 2:
                    switch (PHY_vars_eNB->lte_frame_parms.N_RB_DL) {
                    case 6:
                      ((DCI1_1_5MHz_FDD_t *)&DLSCH_alloc_pdu_1[0])->ndi             = trials&1;
                      ((DCI1_1_5MHz_FDD_t *)&DLSCH_alloc_pdu_1[0])->rv              = 0;
                      memcpy(&dci_alloc[0].dci_pdu[0],&DLSCH_alloc_pdu_1[0],sizeof(DCI1_1_5MHz_FDD_t));
                      break;

                    case 25:
                      ((DCI1_5MHz_FDD_t *)&DLSCH_alloc_pdu_1[0])->ndi             = trials&1;
                      ((DCI1_5MHz_FDD_t *)&DLSCH_alloc_pdu_1[0])->rv              = 0;
                      memcpy(&dci_alloc[0].dci_pdu[0],&DLSCH_alloc_pdu_1[0],sizeof(DCI1_5MHz_FDD_t));
                      break;

                    case 50:
                      ((DCI1_10MHz_FDD_t *)&DLSCH_alloc_pdu_1[0])->ndi             = trials&1;
                      ((DCI1_10MHz_FDD_t *)&DLSCH_alloc_pdu_1[0])->rv              = 0;
                      memcpy(&dci_alloc[0].dci_pdu[0],&DLSCH_alloc_pdu_1[0],sizeof(DCI1_10MHz_FDD_t));
                      break;

                    case 100:
                      ((DCI1_20MHz_FDD_t *)&DLSCH_alloc_pdu_1[0])->ndi             = trials&1;
                      ((DCI1_20MHz_FDD_t *)&DLSCH_alloc_pdu_1[0])->rv              = 0;
                      memcpy(&dci_alloc[0].dci_pdu[0],&DLSCH_alloc_pdu_1[0],sizeof(DCI1_20MHz_FDD_t));
                      break;
                    }

                    break;

                  case 3:
                    switch (PHY_vars_eNB->lte_frame_parms.N_RB_DL) {
                    case 6:
                      ((DCI2A_1_5MHz_2A_FDD_t *)&DLSCH_alloc_pdu_1[0])->ndi1             = trials&1;
                      ((DCI2A_1_5MHz_2A_FDD_t *)&DLSCH_alloc_pdu_1[0])->rv1              = 0;
                      ((DCI2A_1_5MHz_2A_FDD_t *)&DLSCH_alloc_pdu_1[0])->ndi2             = trials&1;
                      ((DCI2A_1_5MHz_2A_FDD_t *)&DLSCH_alloc_pdu_1[0])->rv2              = 0;
                      memcpy(&dci_alloc[0].dci_pdu[0],&DLSCH_alloc_pdu_1[0],sizeof(DCI2A_1_5MHz_2A_FDD_t));
                      break;

                    case 25:
                      ((DCI2A_5MHz_2A_FDD_t *)&DLSCH_alloc_pdu_1[0])->ndi1             = trials&1;
                      ((DCI2A_5MHz_2A_FDD_t *)&DLSCH_alloc_pdu_1[0])->rv1              = 0;
                      ((DCI2A_5MHz_2A_FDD_t *)&DLSCH_alloc_pdu_1[0])->ndi2             = trials&1;
                      ((DCI2A_5MHz_2A_FDD_t *)&DLSCH_alloc_pdu_1[0])->rv2              = 0;
                      memcpy(&dci_alloc[0].dci_pdu[0],&DLSCH_alloc_pdu_1[0],sizeof(DCI2A_5MHz_2A_FDD_t));
                      break;

                    case 50:
                      ((DCI2A_10MHz_2A_FDD_t *)&DLSCH_alloc_pdu_1[0])->ndi1             = trials&1;
                      ((DCI2A_10MHz_2A_FDD_t *)&DLSCH_alloc_pdu_1[0])->rv1              = 0;
                      ((DCI2A_10MHz_2A_FDD_t *)&DLSCH_alloc_pdu_1[0])->ndi2             = trials&1;
                      ((DCI2A_10MHz_2A_FDD_t *)&DLSCH_alloc_pdu_1[0])->rv2              = 0;
                      memcpy(&dci_alloc[0].dci_pdu[0],&DLSCH_alloc_pdu_1[0],sizeof(DCI2A_10MHz_2A_FDD_t));
                      break;

                    case 100:
                      ((DCI2A_20MHz_2A_FDD_t *)&DLSCH_alloc_pdu_1[0])->ndi1             = trials&1;
                      ((DCI2A_20MHz_2A_FDD_t *)&DLSCH_alloc_pdu_1[0])->rv1              = 0;
                      ((DCI2A_20MHz_2A_FDD_t *)&DLSCH_alloc_pdu_1[0])->ndi2             = trials&1;
                      ((DCI2A_20MHz_2A_FDD_t *)&DLSCH_alloc_pdu_1[0])->rv2              = 0;
                      memcpy(&dci_alloc[0].dci_pdu[0],&DLSCH_alloc_pdu_1[0],sizeof(DCI2A_20MHz_2A_FDD_t));
                      break;
                    }

                    break;

                  case 5:
                    DLSCH_alloc_pdu2_1E[0].ndi             = trials&1;
                    DLSCH_alloc_pdu2_1E[0].rv              = 0;
                    memcpy(&dci_alloc[0].dci_pdu[0],&DLSCH_alloc_pdu2_1E[0],sizeof(DCI1E_5MHz_2A_M10PRB_TDD_t));
                    break;
                  }

                }
              } else {
                PHY_vars_eNB->dlsch_eNB[0][0]->harq_processes[0]->rvidx = round&3;

                if (PHY_vars_eNB->lte_frame_parms.frame_type == TDD) {


                  switch (transmission_mode) {
                  case 1:
                  case 2:
                    switch (PHY_vars_eNB->lte_frame_parms.N_RB_DL) {
                    case 6:
                      ((DCI1_1_5MHz_TDD_t *)&DLSCH_alloc_pdu_1[0])->ndi             = trials&1;
                      ((DCI1_1_5MHz_TDD_t *)&DLSCH_alloc_pdu_1[0])->rv              = round&3;;
                      memcpy(&dci_alloc[0].dci_pdu[0],&DLSCH_alloc_pdu_1[0],sizeof(DCI1_1_5MHz_TDD_t));
                      break;

                    case 25:
                      ((DCI1_5MHz_TDD_t *)&DLSCH_alloc_pdu_1[0])->ndi             = trials&1;
                      ((DCI1_5MHz_TDD_t *)&DLSCH_alloc_pdu_1[0])->rv              = round&3;
                      memcpy(&dci_alloc[0].dci_pdu[0],&DLSCH_alloc_pdu_1[0],sizeof(DCI1_5MHz_TDD_t));
                      break;

                    case 50:
                      ((DCI1_10MHz_TDD_t *)&DLSCH_alloc_pdu_1[0])->ndi             = trials&1;
                      ((DCI1_10MHz_TDD_t *)&DLSCH_alloc_pdu_1[0])->rv              = round&3;
                      memcpy(&dci_alloc[0].dci_pdu[0],&DLSCH_alloc_pdu_1[0],sizeof(DCI1_10MHz_TDD_t));
                      break;

                    case 100:
                      ((DCI1_20MHz_TDD_t *)&DLSCH_alloc_pdu_1[0])->ndi             = trials&1;
                      ((DCI1_20MHz_TDD_t *)&DLSCH_alloc_pdu_1[0])->rv              = round&3;
                      memcpy(&dci_alloc[0].dci_pdu[0],&DLSCH_alloc_pdu_1[0],sizeof(DCI1_20MHz_TDD_t));
                      break;
                    }

                    break;

                  case 3:
                    switch (PHY_vars_eNB->lte_frame_parms.N_RB_DL) {
                    case 6:
                      if (TB0_active==1) {
                        ((DCI2A_1_5MHz_2A_TDD_t *)&DLSCH_alloc_pdu_1[0])->ndi1             = trials&1;
                        ((DCI2A_1_5MHz_2A_TDD_t *)&DLSCH_alloc_pdu_1[0])->rv1              = round&3;
                        ((DCI2A_1_5MHz_2A_TDD_t *)&DLSCH_alloc_pdu_1[0])->ndi2             = trials&1;
                        ((DCI2A_1_5MHz_2A_TDD_t *)&DLSCH_alloc_pdu_1[0])->rv2              = round&3;
                      } else { // deactivate TB0
                        ((DCI2A_1_5MHz_2A_TDD_t *)&DLSCH_alloc_pdu_1[0])->mcs1             = 0;
                        ((DCI2A_1_5MHz_2A_TDD_t *)&DLSCH_alloc_pdu_1[0])->rv1              = 1;
                        ((DCI2A_1_5MHz_2A_TDD_t *)&DLSCH_alloc_pdu_1[0])->ndi2             = trials&1;
                        ((DCI2A_1_5MHz_2A_TDD_t *)&DLSCH_alloc_pdu_1[0])->rv2              = round&3;
                      }

                      memcpy(&dci_alloc[0].dci_pdu[0],&DLSCH_alloc_pdu_1[0],sizeof(DCI2A_1_5MHz_2A_TDD_t));
                      break;

                    case 25:
                      if (TB0_active==1) {
                        ((DCI2A_5MHz_2A_TDD_t *)&DLSCH_alloc_pdu_1[0])->ndi1             = trials&1;
                        ((DCI2A_5MHz_2A_TDD_t *)&DLSCH_alloc_pdu_1[0])->rv1              = round&3;
                        ((DCI2A_5MHz_2A_TDD_t *)&DLSCH_alloc_pdu_1[0])->ndi2             = trials&1;
                        ((DCI2A_5MHz_2A_TDD_t *)&DLSCH_alloc_pdu_1[0])->rv2              = round&3;
                      } else { // deactivate TB0
                        ((DCI2A_5MHz_2A_TDD_t *)&DLSCH_alloc_pdu_1[0])->mcs1             = 0;
                        ((DCI2A_5MHz_2A_TDD_t *)&DLSCH_alloc_pdu_1[0])->rv1              = 1;
                        ((DCI2A_5MHz_2A_TDD_t *)&DLSCH_alloc_pdu_1[0])->ndi2             = trials&1;
                        ((DCI2A_5MHz_2A_TDD_t *)&DLSCH_alloc_pdu_1[0])->rv2              = round&3;
                      }

                      memcpy(&dci_alloc[0].dci_pdu[0],&DLSCH_alloc_pdu_1[0],sizeof(DCI2A_5MHz_2A_TDD_t));
                      break;

                    case 50:
                      if (TB0_active==1) {
                        ((DCI2A_10MHz_2A_TDD_t *)&DLSCH_alloc_pdu_1[0])->ndi1             = trials&1;
                        ((DCI2A_10MHz_2A_TDD_t *)&DLSCH_alloc_pdu_1[0])->rv1              = round&3;
                        ((DCI2A_10MHz_2A_TDD_t *)&DLSCH_alloc_pdu_1[0])->ndi2             = trials&1;
                        ((DCI2A_10MHz_2A_TDD_t *)&DLSCH_alloc_pdu_1[0])->rv2              = round&3;
                      } else { // deactivate TB0
                        ((DCI2A_10MHz_2A_TDD_t *)&DLSCH_alloc_pdu_1[0])->mcs1             = 0;
                        ((DCI2A_10MHz_2A_TDD_t *)&DLSCH_alloc_pdu_1[0])->rv1              = 1;
                        ((DCI2A_10MHz_2A_TDD_t *)&DLSCH_alloc_pdu_1[0])->ndi2             = trials&1;
                        ((DCI2A_10MHz_2A_TDD_t *)&DLSCH_alloc_pdu_1[0])->rv2              = round&3;
                      }

                      memcpy(&dci_alloc[0].dci_pdu[0],&DLSCH_alloc_pdu_1[0],sizeof(DCI2A_10MHz_2A_TDD_t));
                      break;

                    case 100:
                      if (TB0_active==1) {
                        ((DCI2A_20MHz_2A_TDD_t *)&DLSCH_alloc_pdu_1[0])->ndi1             = trials&1;
                        ((DCI2A_20MHz_2A_TDD_t *)&DLSCH_alloc_pdu_1[0])->rv1              = round&3;
                        ((DCI2A_20MHz_2A_TDD_t *)&DLSCH_alloc_pdu_1[0])->ndi2             = trials&1;
                        ((DCI2A_20MHz_2A_TDD_t *)&DLSCH_alloc_pdu_1[0])->rv2              = round&3;
                      } else { // deactivate TB0
                        ((DCI2A_20MHz_2A_TDD_t *)&DLSCH_alloc_pdu_1[0])->mcs1             = 0;
                        ((DCI2A_20MHz_2A_TDD_t *)&DLSCH_alloc_pdu_1[0])->rv1              = 1;
                        ((DCI2A_20MHz_2A_TDD_t *)&DLSCH_alloc_pdu_1[0])->ndi2             = trials&1;
                        ((DCI2A_20MHz_2A_TDD_t *)&DLSCH_alloc_pdu_1[0])->rv2              = round&3;
                      }

                      memcpy(&dci_alloc[0].dci_pdu[0],&DLSCH_alloc_pdu_1[0],sizeof(DCI2A_20MHz_2A_TDD_t));
                      break;
                    }

                    break;

                  case 5:
                    DLSCH_alloc_pdu2_1E[0].ndi             = trials&1;
                    DLSCH_alloc_pdu2_1E[0].rv              = round&3;
                    memcpy(&dci_alloc[0].dci_pdu[0],&DLSCH_alloc_pdu2_1E[0],sizeof(DCI1E_5MHz_2A_M10PRB_TDD_t));
                    break;
                  }
                } else {
                  switch (transmission_mode) {
                  case 1:
                  case 2:
                    switch (PHY_vars_eNB->lte_frame_parms.N_RB_DL) {
                    case 6:
                      ((DCI1_1_5MHz_FDD_t *)&DLSCH_alloc_pdu_1[0])->ndi             = trials&1;
                      ((DCI1_1_5MHz_FDD_t *)&DLSCH_alloc_pdu_1[0])->rv              = round&3;;
                      memcpy(&dci_alloc[0].dci_pdu[0],&DLSCH_alloc_pdu_1[0],sizeof(DCI1_1_5MHz_FDD_t));
                      break;

                    case 25:
                      ((DCI1_5MHz_FDD_t *)&DLSCH_alloc_pdu_1[0])->ndi             = trials&1;
                      ((DCI1_5MHz_FDD_t *)&DLSCH_alloc_pdu_1[0])->rv              = round&3;
                      memcpy(&dci_alloc[0].dci_pdu[0],&DLSCH_alloc_pdu_1[0],sizeof(DCI1_5MHz_FDD_t));
                      break;

                    case 50:
                      ((DCI1_10MHz_FDD_t *)&DLSCH_alloc_pdu_1[0])->ndi             = trials&1;
                      ((DCI1_10MHz_FDD_t *)&DLSCH_alloc_pdu_1[0])->rv              = round&3;
                      memcpy(&dci_alloc[0].dci_pdu[0],&DLSCH_alloc_pdu_1[0],sizeof(DCI1_10MHz_FDD_t));
                      break;

                    case 100:
                      ((DCI1_20MHz_FDD_t *)&DLSCH_alloc_pdu_1[0])->ndi             = trials&1;
                      ((DCI1_20MHz_FDD_t *)&DLSCH_alloc_pdu_1[0])->rv              = round&3;
                      memcpy(&dci_alloc[0].dci_pdu[0],&DLSCH_alloc_pdu_1[0],sizeof(DCI1_20MHz_FDD_t));
                      break;
                    }

                    break;

                  case 3:
                    switch (PHY_vars_eNB->lte_frame_parms.N_RB_DL) {
                    case 6:
                      if (TB0_active==1) {
                        ((DCI2A_1_5MHz_2A_FDD_t *)&DLSCH_alloc_pdu_1[0])->ndi1             = trials&1;
                        ((DCI2A_1_5MHz_2A_FDD_t *)&DLSCH_alloc_pdu_1[0])->rv1              = round&3;
                        ((DCI2A_1_5MHz_2A_FDD_t *)&DLSCH_alloc_pdu_1[0])->ndi2             = trials&1;
                        ((DCI2A_1_5MHz_2A_FDD_t *)&DLSCH_alloc_pdu_1[0])->rv2              = round&3;
                      } else { // deactivate TB0
                        ((DCI2A_1_5MHz_2A_FDD_t *)&DLSCH_alloc_pdu_1[0])->mcs1             = 0;
                        ((DCI2A_1_5MHz_2A_FDD_t *)&DLSCH_alloc_pdu_1[0])->rv1              = 1;
                        ((DCI2A_1_5MHz_2A_FDD_t *)&DLSCH_alloc_pdu_1[0])->ndi2             = trials&1;
                        ((DCI2A_1_5MHz_2A_FDD_t *)&DLSCH_alloc_pdu_1[0])->rv2              = round&3;
                      }

                      memcpy(&dci_alloc[0].dci_pdu[0],&DLSCH_alloc_pdu_1[0],sizeof(DCI2A_1_5MHz_2A_FDD_t));
                      break;

                    case 25:
                      if (TB0_active==1) {
                        ((DCI2A_5MHz_2A_FDD_t *)&DLSCH_alloc_pdu_1[0])->ndi1             = trials&1;
                        ((DCI2A_5MHz_2A_FDD_t *)&DLSCH_alloc_pdu_1[0])->rv1              = round&3;
                        ((DCI2A_5MHz_2A_FDD_t *)&DLSCH_alloc_pdu_1[0])->ndi2             = trials&1;
                        ((DCI2A_5MHz_2A_FDD_t *)&DLSCH_alloc_pdu_1[0])->rv2              = round&3;
                      } else { // deactivate TB0
                        ((DCI2A_5MHz_2A_FDD_t *)&DLSCH_alloc_pdu_1[0])->mcs1             = 0;
                        ((DCI2A_5MHz_2A_FDD_t *)&DLSCH_alloc_pdu_1[0])->rv1              = 1;
                        ((DCI2A_5MHz_2A_FDD_t *)&DLSCH_alloc_pdu_1[0])->ndi2             = trials&1;
                        ((DCI2A_5MHz_2A_FDD_t *)&DLSCH_alloc_pdu_1[0])->rv2              = round&3;
                      }

                      memcpy(&dci_alloc[0].dci_pdu[0],&DLSCH_alloc_pdu_1[0],sizeof(DCI2A_5MHz_2A_FDD_t));
                      break;

                    case 50:
                      if (TB0_active==1) {
                        ((DCI2A_10MHz_2A_FDD_t *)&DLSCH_alloc_pdu_1[0])->ndi1             = trials&1;
                        ((DCI2A_10MHz_2A_FDD_t *)&DLSCH_alloc_pdu_1[0])->rv1              = round&3;
                        ((DCI2A_10MHz_2A_FDD_t *)&DLSCH_alloc_pdu_1[0])->ndi2             = trials&1;
                        ((DCI2A_10MHz_2A_FDD_t *)&DLSCH_alloc_pdu_1[0])->rv2              = round&3;
                      } else { // deactivate TB0
                        ((DCI2A_10MHz_2A_FDD_t *)&DLSCH_alloc_pdu_1[0])->mcs1             = 0;
                        ((DCI2A_10MHz_2A_FDD_t *)&DLSCH_alloc_pdu_1[0])->rv1              = 1;
                        ((DCI2A_10MHz_2A_FDD_t *)&DLSCH_alloc_pdu_1[0])->ndi2             = trials&1;
                        ((DCI2A_10MHz_2A_FDD_t *)&DLSCH_alloc_pdu_1[0])->rv2              = round&3;
                      }

                      memcpy(&dci_alloc[0].dci_pdu[0],&DLSCH_alloc_pdu_1[0],sizeof(DCI2A_10MHz_2A_FDD_t));
                      break;

                    case 100:
                      if (TB0_active==1) {
                        ((DCI2A_20MHz_2A_FDD_t *)&DLSCH_alloc_pdu_1[0])->ndi1             = trials&1;
                        ((DCI2A_20MHz_2A_FDD_t *)&DLSCH_alloc_pdu_1[0])->rv1              = round&3;
                        ((DCI2A_20MHz_2A_FDD_t *)&DLSCH_alloc_pdu_1[0])->ndi2             = trials&1;
                        ((DCI2A_20MHz_2A_FDD_t *)&DLSCH_alloc_pdu_1[0])->rv2              = round&3;
                      } else { // deactivate TB0
                        ((DCI2A_20MHz_2A_FDD_t *)&DLSCH_alloc_pdu_1[0])->mcs1             = 0;
                        ((DCI2A_20MHz_2A_FDD_t *)&DLSCH_alloc_pdu_1[0])->rv1              = 1;
                        ((DCI2A_20MHz_2A_FDD_t *)&DLSCH_alloc_pdu_1[0])->ndi2             = trials&1;
                        ((DCI2A_20MHz_2A_FDD_t *)&DLSCH_alloc_pdu_1[0])->rv2              = round&3;
                      }

                      memcpy(&dci_alloc[0].dci_pdu[0],&DLSCH_alloc_pdu_1[0],sizeof(DCI2A_20MHz_2A_FDD_t));
                      break;
                    }
>>>>>>> ba997a2b

	    for (k=0;k<n_users;k++) {
	      for (int cw=0; cw<Kmimo; cw++) {
	      coded_bits_per_codeword = get_G(&PHY_vars_eNB->lte_frame_parms,
					      PHY_vars_eNB->dlsch_eNB[k][cw]->harq_processes[0]->nb_rb,
					      PHY_vars_eNB->dlsch_eNB[k][cw]->harq_processes[0]->rb_alloc,
					      get_Qm(PHY_vars_eNB->dlsch_eNB[k][cw]->harq_processes[0]->mcs),
					      PHY_vars_eNB->dlsch_eNB[k][cw]->harq_processes[0]->Nl,
					      num_pdcch_symbols,
					      0,subframe);


#ifdef TBS_FIX   // This is for MESH operation!!!
                tbs = (double)3*TBStable[get_I_TBS(PHY_vars_eNB->dlsch_eNB[k][cw]->harq_processes[0]->mcs)][PHY_vars_eNB->dlsch_eNB[k][cw]->nb_rb-1]/4;
#else
                tbs = PHY_vars_eNB->dlsch_eNB[k][cw]->harq_processes[0]->TBS;
#endif

	      rate = (double)tbs/(double)coded_bits_per_codeword;
	      
	      if ((SNR==snr0) && (trials==0) && (round==0) && (pmi_feedback==0))
		printf("User %d, cw %d: Rate = %f (%f bits/dim) (G %d, TBS %d, mod %d, pdcch_sym %d, ndi %d)\n",
		       k,cw,rate,rate*get_Qm(PHY_vars_eNB->dlsch_eNB[k][cw]->harq_processes[0]->mcs),
		       coded_bits_per_codeword,
		       tbs,
		       get_Qm(PHY_vars_eNB->dlsch_eNB[k][cw]->harq_processes[0]->mcs),
		       num_pdcch_symbols,
		       PHY_vars_eNB->dlsch_eNB[k][cw]->harq_processes[0]->round);

	      // use the PMI from previous trial
	      if (DLSCH_alloc_pdu2_1E[0].tpmi == 5) {
		PHY_vars_eNB->dlsch_eNB[0][0]->harq_processes[0]->pmi_alloc = quantize_subband_pmi(&PHY_vars_UE->PHY_measurements,0,PHY_vars_eNB->lte_frame_parms.N_RB_DL);
		PHY_vars_UE->dlsch_ue[0][0]->pmi_alloc = quantize_subband_pmi(&PHY_vars_UE->PHY_measurements,0,PHY_vars_UE->lte_frame_parms.N_RB_DL);
		if (n_users>1) 
                  PHY_vars_eNB->dlsch_eNB[1][0]->harq_processes[0]->pmi_alloc = (PHY_vars_eNB->dlsch_eNB[0][0]->harq_processes[0]->pmi_alloc ^ 0x1555); 
		/*
		  if ((trials<10) && (round==0)) {
		  printf("tx PMI UE0 %x (pmi_feedback %d)\n",pmi2hex_2Ar1(PHY_vars_eNB->dlsch_eNB[0][0]->pmi_alloc),pmi_feedback);
		  if (transmission_mode ==5)
		  printf("tx PMI UE1 %x\n",pmi2hex_2Ar1(PHY_vars_eNB->dlsch_eNB[1][0]->pmi_alloc));
		  }
		*/		
	      }
	      
	      
	      if (transmission_mode==4 && ((((DCI2_5MHz_2A_TDD_t *)&DLSCH_alloc_pdu_1[k])->tpmi == 2) ||(((DCI2_5MHz_2A_FDD_t *)&DLSCH_alloc_pdu_1[k])->tpmi == 2))){
		PHY_vars_eNB->dlsch_eNB[0][0]->harq_processes[0]->pmi_alloc = quantize_subband_pmi(&PHY_vars_UE->PHY_measurements,0,PHY_vars_eNB->lte_frame_parms.N_RB_DL);
		PHY_vars_UE->dlsch_ue[0][0]->pmi_alloc = quantize_subband_pmi(&PHY_vars_UE->PHY_measurements,0,PHY_vars_UE->lte_frame_parms.N_RB_DL);
	      }
	      
	      


	      start_meas(&PHY_vars_eNB->dlsch_encoding_stats);	      
	      if (dlsch_encoding(((cw==0) ? input_buffer0[k] : input_buffer1[k]),
				 &PHY_vars_eNB->lte_frame_parms,
				 num_pdcch_symbols,
				 PHY_vars_eNB->dlsch_eNB[k][cw],
				 0,subframe,
				 &PHY_vars_eNB->dlsch_rate_matching_stats,
				 &PHY_vars_eNB->dlsch_turbo_encoding_stats,
				 &PHY_vars_eNB->dlsch_interleaving_stats
				 )<0)
		exit(-1);
	      
	      
	      
	      /*
	      if (transmission_mode == 3) {
		if (dlsch_encoding(input_buffer1[k],
				   &PHY_vars_eNB->lte_frame_parms,
				   num_pdcch_symbols,
				   PHY_vars_eNB->dlsch_eNB[k][1],
				   0,subframe,
				   &PHY_vars_eNB->dlsch_rate_matching_stats,
				   &PHY_vars_eNB->dlsch_turbo_encoding_stats,
				   &PHY_vars_eNB->dlsch_interleaving_stats
				   )<0)
		  exit(-1);
	      }
	      */
	      stop_meas(&PHY_vars_eNB->dlsch_encoding_stats);  

	      PHY_vars_eNB->dlsch_eNB[k][cw]->rnti = (common_flag==0) ? n_rnti+k : SI_RNTI;	  
	      start_meas(&PHY_vars_eNB->dlsch_scrambling_stats);	      
	      dlsch_scrambling(&PHY_vars_eNB->lte_frame_parms,
			       0,
			       PHY_vars_eNB->dlsch_eNB[k][cw],
			       coded_bits_per_codeword,
			       cw,
			       subframe<<1);
	      stop_meas(&PHY_vars_eNB->dlsch_scrambling_stats);	      

	      if (n_frames==1) {
		for (s=0;s<PHY_vars_eNB->dlsch_eNB[k][cw]->harq_processes[0]->C;s++) {
		  if (s<PHY_vars_eNB->dlsch_eNB[k][cw]->harq_processes[0]->Cminus)
		    Kr = PHY_vars_eNB->dlsch_eNB[k][cw]->harq_processes[0]->Kminus;
		  else
		    Kr = PHY_vars_eNB->dlsch_eNB[k][cw]->harq_processes[0]->Kplus;
	      
		  Kr_bytes = Kr>>3;
	      
		 // for (i=0;i<Kr_bytes;i++)
		  //  printf("cw%d   %d : (%x)\n",cw,i,PHY_vars_eNB->dlsch_eNB[k][cw]->harq_processes[0]->c[s][i]);
		}
	      }
	      }
	  
	      start_meas(&PHY_vars_eNB->dlsch_modulation_stats);	      
	      re_allocated = dlsch_modulation(PHY_vars_eNB->lte_eNB_common_vars.txdataF[eNB_id],
					      AMP,
					      subframe,
					      &PHY_vars_eNB->lte_frame_parms,
					      num_pdcch_symbols,
					      PHY_vars_eNB->dlsch_eNB[k][0],
					      PHY_vars_eNB->dlsch_eNB[k][1]
 					      );
	      stop_meas(&PHY_vars_eNB->dlsch_modulation_stats);	      
	      /*
	      if (trials==0 && round==0)
		printf("RE count %d\n",re_allocated);
	      */
	    } //n_users

	    
	    generate_pilots(PHY_vars_eNB,
			    PHY_vars_eNB->lte_eNB_common_vars.txdataF[eNB_id],
			    AMP,
			    LTE_NUMBER_OF_SUBFRAMES_PER_FRAME);
	  
	    start_meas(&PHY_vars_eNB->ofdm_mod_stats);
	    
	    do_OFDM_mod_l(PHY_vars_eNB->lte_eNB_common_vars.txdataF[eNB_id],
			PHY_vars_eNB->lte_eNB_common_vars.txdata[eNB_id],
			(subframe*2),
			&PHY_vars_eNB->lte_frame_parms);

	    do_OFDM_mod_l(PHY_vars_eNB->lte_eNB_common_vars.txdataF[eNB_id],
			PHY_vars_eNB->lte_eNB_common_vars.txdata[eNB_id],
			(subframe*2)+1,
			&PHY_vars_eNB->lte_frame_parms);
	    
	    stop_meas(&PHY_vars_eNB->ofdm_mod_stats);
	    stop_meas(&PHY_vars_eNB->phy_proc_tx); 
	    
	    do_OFDM_mod_l(PHY_vars_eNB->lte_eNB_common_vars.txdataF[eNB_id],
			PHY_vars_eNB->lte_eNB_common_vars.txdata[eNB_id],
			(subframe*2)+2,
			&PHY_vars_eNB->lte_frame_parms);

	    if (n_frames==1) {
	      write_output("txsigF0.m","txsF0", &PHY_vars_eNB->lte_eNB_common_vars.txdataF[eNB_id][0][subframe*nsymb*PHY_vars_eNB->lte_frame_parms.ofdm_symbol_size],nsymb*PHY_vars_eNB->lte_frame_parms.ofdm_symbol_size,1,1);
	      if (PHY_vars_eNB->lte_frame_parms.nb_antennas_tx>1)
		write_output("txsigF1.m","txsF1", &PHY_vars_eNB->lte_eNB_common_vars.txdataF[eNB_id][1][subframe*nsymb*PHY_vars_eNB->lte_frame_parms.ofdm_symbol_size],nsymb*PHY_vars_eNB->lte_frame_parms.ofdm_symbol_size,1,1);
	    }

	    tx_lev = 0;
	    for (aa=0; aa<PHY_vars_eNB->lte_frame_parms.nb_antennas_tx; aa++) {
	      tx_lev += signal_energy(&PHY_vars_eNB->lte_eNB_common_vars.txdata[eNB_id][aa]
				      [subframe*PHY_vars_eNB->lte_frame_parms.samples_per_tti],
				      PHY_vars_eNB->lte_frame_parms.samples_per_tti);
	    }
	    tx_lev_dB = (unsigned int) dB_fixed(tx_lev);
	  
	    if (n_frames==1) {
	      printf("tx_lev = %d (%d dB)\n",tx_lev,tx_lev_dB);
	      write_output("txsig0.m","txs0", &PHY_vars_eNB->lte_eNB_common_vars.txdata[eNB_id][0][subframe* PHY_vars_eNB->lte_frame_parms.samples_per_tti],
			   
			   PHY_vars_eNB->lte_frame_parms.samples_per_tti,1,1);
	    }
	  }
	  /*
	    else {  // Read signal from file
	    i=0;
	    while (!feof(input_fd)) {
	    fscanf(input_fd,"%s %s",input_val_str,input_val_str2);
	    
	    if ((i%4)==0) {
	    ((short*)txdata[0])[i/2] = (short)((1<<15)*strtod(input_val_str,NULL));
	    ((short*)txdata[0])[(i/2)+1] = (short)((1<<15)*strtod(input_val_str2,NULL));
	    if ((i/4)<100)
	    printf("sample %d => %e + j%e (%d +j%d)\n",i/4,strtod(input_val_str,NULL),strtod(input_val_str2,NULL),((short*)txdata[0])[i/4],((short*)txdata[0])[(i/4)+1]);//1,input_val2,);
	    }
	    i++;
	    if (i>(FRAME_LENGTH_SAMPLES))
	    break;
	    }
	    printf("Read in %d samples\n",i/4);
	    write_output("txsig0.m","txs0", txdata[0],2*frame_parms->samples_per_tti,1,1);
	    //    write_output("txsig1.m","txs1", txdata[1],FRAME_LENGTH_COMPLEX_SAMPLES,1,1);
	    tx_lev = signal_energy(&txdata[0][0],
	    OFDM_SYMBOL_SIZE_COMPLEX_SAMPLES);
	    tx_lev_dB = (unsigned int) dB_fixed(tx_lev);
	    }
	  */
 
	  //	  printf("Copying tx ..., nsymb %d (n_tx %d), awgn %d\n",nsymb,PHY_vars_eNB->lte_frame_parms.nb_antennas_tx,awgn_flag);
	  for (i=0;i<2*frame_parms->samples_per_tti;i++) {
	    for (aa=0;aa<PHY_vars_eNB->lte_frame_parms.nb_antennas_tx;aa++) {
	      if (awgn_flag == 0) {
		s_re[aa][i] = ((double)(((short *)PHY_vars_eNB->lte_eNB_common_vars.txdata[eNB_id][aa]))[(2*subframe*PHY_vars_UE->lte_frame_parms.samples_per_tti) + (i<<1)]);
		s_im[aa][i] = ((double)(((short *)PHY_vars_eNB->lte_eNB_common_vars.txdata[eNB_id][aa]))[(2*subframe*PHY_vars_UE->lte_frame_parms.samples_per_tti) +(i<<1)+1]);
	      }
	      else {
                if (transmission_mode==4) {
                 r_re[0][i] = ((double)(((short *)PHY_vars_eNB->lte_eNB_common_vars.txdata[eNB_id][0]))[(2*subframe*PHY_vars_UE->lte_frame_parms.samples_per_tti) +(i<<1)])+((double)(((short *)PHY_vars_eNB->lte_eNB_common_vars.txdata[eNB_id][1]))[(2*subframe*PHY_vars_UE->lte_frame_parms.samples_per_tti) +(i<<1)]);
                 r_im[0][i] = ((double)(((short *)PHY_vars_eNB->lte_eNB_common_vars.txdata[eNB_id][0]))[(2*subframe*PHY_vars_UE->lte_frame_parms.samples_per_tti) +(i<<1)+1])+((double)(((short *)PHY_vars_eNB->lte_eNB_common_vars.txdata[eNB_id][1]))[(2*subframe*PHY_vars_UE->lte_frame_parms.samples_per_tti) +(i<<1)+1]);

                 r_re[1][i] = ((double)(((short *)PHY_vars_eNB->lte_eNB_common_vars.txdata[eNB_id][0]))[(2*subframe*PHY_vars_UE->lte_frame_parms.samples_per_tti) +(i<<1)])-((double)(((short *)PHY_vars_eNB->lte_eNB_common_vars.txdata[eNB_id][1]))[(2*subframe*PHY_vars_UE->lte_frame_parms.samples_per_tti) +(i<<1)]);
                 r_im[1][i] = ((double)(((short *)PHY_vars_eNB->lte_eNB_common_vars.txdata[eNB_id][0]))[(2*subframe*PHY_vars_UE->lte_frame_parms.samples_per_tti) +(i<<1)+1])-((double)(((short *)PHY_vars_eNB->lte_eNB_common_vars.txdata[eNB_id][1]))[(2*subframe*PHY_vars_UE->lte_frame_parms.samples_per_tti) +(i<<1)+1]);
		  //printf("r_re0 = %d\n",r_re[0][i]);
		  //printf("r_im0 = %d\n",r_im[0][i]);
		  //printf("r_re1 = %d\n",r_re[1][i]);
		  //printf("r_im1 = %d\n",r_im[1][i]);
		 		    		    
		}
     else {
		for (aarx=0;aarx<PHY_vars_UE->lte_frame_parms.nb_antennas_rx;aarx++) {
		  if (aa==0) {
		    r_re[aarx][i] = ((double)(((short *)PHY_vars_eNB->lte_eNB_common_vars.txdata[eNB_id][aa]))[(2*subframe*PHY_vars_UE->lte_frame_parms.samples_per_tti) +(i<<1)]);
		    r_im[aarx][i] = ((double)(((short *)PHY_vars_eNB->lte_eNB_common_vars.txdata[eNB_id][aa]))[(2*subframe*PHY_vars_UE->lte_frame_parms.samples_per_tti) +(i<<1)+1]);
		  }
		  else {
		    r_re[aarx][i] += ((double)(((short *)PHY_vars_eNB->lte_eNB_common_vars.txdata[eNB_id][aa]))[(2*subframe*PHY_vars_UE->lte_frame_parms.samples_per_tti) +(i<<1)]);
		    r_im[aarx][i] += ((double)(((short *)PHY_vars_eNB->lte_eNB_common_vars.txdata[eNB_id][aa]))[(2*subframe*PHY_vars_UE->lte_frame_parms.samples_per_tti) +(i<<1)+1]);
		  }
		}
		}
	      }
	    }
	  }

	  // Multipath channel
	  if (awgn_flag == 0) {	
	    multipath_channel(eNB2UE[0],s_re,s_im,r_re,r_im,
			      2*frame_parms->samples_per_tti,hold_channel);
	    if (PHY_vars_UE->perfect_ce==1){
	      freq_channel(eNB2UE[round],PHY_vars_UE->lte_frame_parms.N_RB_DL,12*PHY_vars_UE->lte_frame_parms.N_RB_DL + 1);
                //  write_output("channel.m","ch",eNB2UE[round]->ch[0],eNB2UE[round]->channel_length,1,8);
                //  write_output("channelF.m","chF",eNB2UE[round]->chF[0],12*PHY_vars_UE->lte_frame_parms.N_RB_DL +1,1,8);
	    }
		  //	    printf("amc: ****************** eNB2UE[%d]->n_rx = %d,dd %d\n",round,eNB2UE[round]->nb_rx,eNB2UE[round]->channel_offset);
	    if(abstx==1 && num_rounds>1)
	      if(round==0 && hold_channel==0){
		random_channel(eNB2UE[1],0);
		random_channel(eNB2UE[2],0);
		random_channel(eNB2UE[3],0);		
	      }
	  }
	
	
	  //  freq_channel(eNB2UE[0], NB_RB,12*NB_RB + 1);
	if(abstx){
	  if (trials==0 && round==0) {
	    // calculate freq domain representation to compute SINR
	    freq_channel(eNB2UE[0], NB_RB,2*NB_RB + 1);
	    // snr=pow(10.0,.1*SNR);
	    fprintf(csv_fd,"%f,",SNR);
	    
	    for (u=0;u<2*NB_RB;u++){
	      for (aarx=0;aarx<eNB2UE[0]->nb_rx;aarx++) {
		for (aatx=0;aatx<eNB2UE[0]->nb_tx;aatx++) {
		  channelx = eNB2UE[0]->chF[aarx+(aatx*eNB2UE[0]->nb_rx)][u].x;
		  channely = eNB2UE[0]->chF[aarx+(aatx*eNB2UE[0]->nb_rx)][u].y;
		  fprintf(csv_fd,"%e+i*(%e),",channelx,channely);
		}
	      }
	    }
	    
	    if(num_rounds>1){
	      freq_channel(eNB2UE[1], NB_RB,2*NB_RB + 1);
	      
	      for (u=0;u<2*NB_RB;u++){
		for (aarx=0;aarx<eNB2UE[1]->nb_rx;aarx++) {
		  for (aatx=0;aatx<eNB2UE[1]->nb_tx;aatx++) {
		    channelx = eNB2UE[1]->chF[aarx+(aatx*eNB2UE[1]->nb_rx)][u].x;
		    channely = eNB2UE[1]->chF[aarx+(aatx*eNB2UE[1]->nb_rx)][u].y;
		    fprintf(csv_fd,"%e+i*(%e),",channelx,channely);
		  }
		}
	      }
	      freq_channel(eNB2UE[2], NB_RB,2*NB_RB + 1);
	      
	      for (u=0;u<2*NB_RB;u++){
		for (aarx=0;aarx<eNB2UE[2]->nb_rx;aarx++) {
		  for (aatx=0;aatx<eNB2UE[2]->nb_tx;aatx++) {
		    channelx = eNB2UE[2]->chF[aarx+(aatx*eNB2UE[2]->nb_rx)][u].x;
		    channely = eNB2UE[2]->chF[aarx+(aatx*eNB2UE[2]->nb_rx)][u].y;
		    fprintf(csv_fd,"%e+i*(%e),",channelx,channely);
		  }
		}
	      }
	      
	      freq_channel(eNB2UE[3], NB_RB,2*NB_RB + 1);
	      
	      for (u=0;u<2*NB_RB;u++){
		for (aarx=0;aarx<eNB2UE[3]->nb_rx;aarx++) {
		  for (aatx=0;aatx<eNB2UE[3]->nb_tx;aatx++) {
		    channelx = eNB2UE[3]->chF[aarx+(aatx*eNB2UE[3]->nb_rx)][u].x;
		    channely = eNB2UE[3]->chF[aarx+(aatx*eNB2UE[3]->nb_rx)][u].y;
		    fprintf(csv_fd,"%e+i*(%e),",channelx,channely);
		  }
		}
	      }
	    }
	  }
	}
	
	//AWGN
	// This is the SNR on the PDSCH for OFDM symbols without pilots -> rho_A
	sigma2_dB = 10*log10((double)tx_lev) +10*log10((double)PHY_vars_eNB->lte_frame_parms.ofdm_symbol_size/(double)(NB_RB*12)) - SNR - get_pa_dB(PHY_vars_eNB->pdsch_config_dedicated);
	sigma2 = pow(10,sigma2_dB/10);
	if (n_frames==1)
	  printf("Sigma2 %f (sigma2_dB %f,%f,%f )\n",sigma2,sigma2_dB,10*log10((double)PHY_vars_eNB->lte_frame_parms.ofdm_symbol_size/(double)(NB_RB*12)),get_pa_dB(PHY_vars_eNB->pdsch_config_dedicated));
	
	for (i=0; i<2*frame_parms->samples_per_tti; i++) {
	  for (aa=0;aa<PHY_vars_eNB->lte_frame_parms.nb_antennas_rx;aa++) {
	    //printf("s_re[0][%d]=> %f , r_re[0][%d]=> %f\n",i,s_re[aa][i],i,r_re[aa][i]);
	    ((short*) PHY_vars_UE->lte_ue_common_vars.rxdata[aa])[(2*subframe*PHY_vars_UE->lte_frame_parms.samples_per_tti)+2*i] = 
	      (short) (r_re[aa][i] + sqrt(sigma2/2)*gaussdouble(0.0,1.0));
	    ((short*) PHY_vars_UE->lte_ue_common_vars.rxdata[aa])[(2*subframe*PHY_vars_UE->lte_frame_parms.samples_per_tti)+2*i+1] = 
	      (short) (r_im[aa][i] + (iqim*r_re[aa][i]) + sqrt(sigma2/2)*gaussdouble(0.0,1.0));
	  }
	}   
	
	//    lte_sync_time_init(PHY_vars_eNB->lte_frame_parms,lte_ue_common_vars);
	//    lte_sync_time(lte_ue_common_vars->rxdata, PHY_vars_eNB->lte_frame_parms);
	//    lte_sync_time_free();
	
	/*
	  // optional: read rx_frame from file
	  if ((rx_frame_file = fopen("rx_frame.dat","r")) == NULL)
	  {
	  printf("Cannot open rx_frame.m data file\n");
	  exit(0);
	  }
	    
	  result = fread((void *)PHY_vars->rx_vars[0].RX_DMA_BUFFER,4,FRAME_LENGTH_COMPLEX_SAMPLES,rx_frame_file);
	  printf("Read %d bytes\n",result);
	  result = fread((void *)PHY_vars->rx_vars[1].RX_DMA_BUFFER,4,FRAME_LENGTH_COMPLEX_SAMPLES,rx_frame_file);
	  printf("Read %d bytes\n",result);
	    
	  fclose(rx_frame_file);
	*/
	
	if (n_frames==1) {
	  printf("RX level in null symbol %d\n",dB_fixed(signal_energy(&PHY_vars_UE->lte_ue_common_vars.rxdata[0][160+OFDM_SYMBOL_SIZE_COMPLEX_SAMPLES],OFDM_SYMBOL_SIZE_COMPLEX_SAMPLES/2)));
	  printf("RX level in data symbol %d\n",dB_fixed(signal_energy(&PHY_vars_UE->lte_ue_common_vars.rxdata[0][160+(2*OFDM_SYMBOL_SIZE_COMPLEX_SAMPLES)],OFDM_SYMBOL_SIZE_COMPLEX_SAMPLES/2)));
	  printf("rx_level Null symbol %f\n",10*log10(signal_energy_fp(r_re,r_im,1,OFDM_SYMBOL_SIZE_COMPLEX_SAMPLES/2,256+(OFDM_SYMBOL_SIZE_COMPLEX_SAMPLES))));
	  printf("rx_level data symbol %f\n",10*log10(signal_energy_fp(r_re,r_im,1,OFDM_SYMBOL_SIZE_COMPLEX_SAMPLES/2,256+(2*OFDM_SYMBOL_SIZE_COMPLEX_SAMPLES))));
	}
	
	if (PHY_vars_eNB->lte_frame_parms.Ncp == 0) {  // normal prefix
	  pilot1 = 4;
	  pilot2 = 7;
	  pilot3 = 11;
	}
	else {  // extended prefix
	  pilot1 = 3;
	  pilot2 = 6;
	  pilot3 = 9;
	}	  
	
	start_meas(&PHY_vars_UE->phy_proc_rx);
	// Inner receiver scheduling for 3 slots
	  for (Ns=(2*subframe);Ns<((2*subframe)+3);Ns++) {
	    for (l=0;l<pilot2;l++) {
	      if (n_frames==1)
		printf("Ns %d, l %d, l2 %d\n",Ns, l, l+(Ns%2)*pilot2);
	      /*
		This function implements the OFDM front end processor (FEP).
	      
		Parameters:
		frame_parms 	LTE DL Frame Parameters
		ue_common_vars 	LTE UE Common Vars
		l 	symbol within slot (0..6/7)
		Ns 	Slot number (0..19)
		sample_offset 	offset within rxdata (points to beginning of subframe)
		no_prefix 	if 1 prefix is removed by HW 
	      
	      */
	    
	      start_meas(&PHY_vars_UE->ofdm_demod_stats);
	      slot_fep(PHY_vars_UE,
		       l,
		       Ns%20,
		       0,
		       0,
		       0);
              stop_meas(&PHY_vars_UE->ofdm_demod_stats);

              if (PHY_vars_UE->perfect_ce==1) {
                if (awgn_flag==0) {

                  for(k=0; k<NUMBER_OF_eNB_MAX; k++) {
                    for(aa=0; aa<frame_parms->nb_antennas_tx; aa++) {
                      for (aarx=0; aarx<frame_parms->nb_antennas_rx; aarx++) {
                        for (i=0; i<frame_parms->N_RB_DL*12; i++) {
                          ((int16_t *) PHY_vars_UE->lte_ue_common_vars.dl_ch_estimates[k][(aa<<1)+aarx])[2*i+((l+(Ns%2)*pilot2)*frame_parms->ofdm_symbol_size+LTE_CE_FILTER_LENGTH)*2]=(int16_t)(
                                eNB2UE[round]->chF[aarx+(aa*frame_parms->nb_antennas_rx)][i].x*AMP);
                          ((int16_t *) PHY_vars_UE->lte_ue_common_vars.dl_ch_estimates[k][(aa<<1)+aarx])[2*i+1+((l+(Ns%2)*pilot2)*frame_parms->ofdm_symbol_size+LTE_CE_FILTER_LENGTH)*2]=(int16_t)(
                                eNB2UE[round]->chF[aarx+(aa*frame_parms->nb_antennas_rx)][i].y*AMP);
                        }
                      }
                    }
                  }
                } else {
		   if (transmission_mode==4) {
		    for (i=0; i<frame_parms->N_RB_DL*12; i++) {
			((int16_t *) PHY_vars_UE->lte_ue_common_vars.dl_ch_estimates[0][0])[2*i+((l+(Ns%2)*pilot2)*frame_parms->ofdm_symbol_size+LTE_CE_FILTER_LENGTH)*2]=(short)(AMP);
                        ((int16_t *) PHY_vars_UE->lte_ue_common_vars.dl_ch_estimates[0][0])[2*i+1+((l+(Ns%2)*pilot2)*frame_parms->ofdm_symbol_size+LTE_CE_FILTER_LENGTH)*2]=0;
			((int16_t *) PHY_vars_UE->lte_ue_common_vars.dl_ch_estimates[0][1])[2*i+((l+(Ns%2)*pilot2)*frame_parms->ofdm_symbol_size+LTE_CE_FILTER_LENGTH)*2]=(short)(AMP);
                        ((int16_t *) PHY_vars_UE->lte_ue_common_vars.dl_ch_estimates[0][1])[2*i+1+((l+(Ns%2)*pilot2)*frame_parms->ofdm_symbol_size+LTE_CE_FILTER_LENGTH)*2]=0;
			((int16_t *) PHY_vars_UE->lte_ue_common_vars.dl_ch_estimates[0][2])[2*i+((l+(Ns%2)*pilot2)*frame_parms->ofdm_symbol_size+LTE_CE_FILTER_LENGTH)*2]=(short)(AMP);
                        ((int16_t *) PHY_vars_UE->lte_ue_common_vars.dl_ch_estimates[0][2])[2*i+1+((l+(Ns%2)*pilot2)*frame_parms->ofdm_symbol_size+LTE_CE_FILTER_LENGTH)*2]=0;
			((int16_t *) PHY_vars_UE->lte_ue_common_vars.dl_ch_estimates[0][3])[2*i+((l+(Ns%2)*pilot2)*frame_parms->ofdm_symbol_size+LTE_CE_FILTER_LENGTH)*2]=-(short)(AMP);
                        ((int16_t *) PHY_vars_UE->lte_ue_common_vars.dl_ch_estimates[0][3])[2*i+1+((l+(Ns%2)*pilot2)*frame_parms->ofdm_symbol_size+LTE_CE_FILTER_LENGTH)*2]=0;
			}
		     }
		   else{
		    for(aa=0; aa<frame_parms->nb_antennas_tx; aa++) {
		      for (aarx=0; aarx<frame_parms->nb_antennas_rx; aarx++) {
			for (i=0; i<frame_parms->N_RB_DL*12; i++) {
			  ((int16_t *) PHY_vars_UE->lte_ue_common_vars.dl_ch_estimates[0][(aa<<1)+aarx])[2*i+((l+(Ns%2)*pilot2)*frame_parms->ofdm_symbol_size+LTE_CE_FILTER_LENGTH)*2]=(short)(AMP);
			  ((int16_t *) PHY_vars_UE->lte_ue_common_vars.dl_ch_estimates[0][(aa<<1)+aarx])[2*i+1+((l+(Ns%2)*pilot2)*frame_parms->ofdm_symbol_size+LTE_CE_FILTER_LENGTH)*2]=0/2;	
			}
		      }
		    }
		 }
		}
	      }
              if ((Ns==((2*subframe))) && (l==0)) {
                lte_ue_measurements(PHY_vars_UE,
                                    subframe*PHY_vars_UE->lte_frame_parms.samples_per_tti,
                                    1,
                                    0);
		// printf ("Trial %d, Measurements are done \n", trials);
                /*
                  debug_msg("RX RSSI %d dBm, digital (%d, %d) dB, linear (%d, %d), avg rx power %d dB (%d lin), RX gain %d dB\n",
                  PHY_vars_UE->PHY_measurements.rx_rssi_dBm[0] - ((PHY_vars_UE->lte_frame_parms.nb_antennas_rx==2) ? 3 : 0),
                  PHY_vars_UE->PHY_measurements.wideband_cqi_dB[0][0],
                  PHY_vars_UE->PHY_measurements.wideband_cqi_dB[0][1],
                  PHY_vars_UE->PHY_measurements.wideband_cqi[0][0],
                  PHY_vars_UE->PHY_measurements.wideband_cqi[0][1],
                  PHY_vars_UE->PHY_measurements.rx_power_avg_dB[0],
                  PHY_vars_UE->PHY_measurements.rx_power_avg[0],
                  PHY_vars_UE->rx_total_gain_dB);
                  debug_msg("N0 %d dBm digital (%d, %d) dB, linear (%d, %d), avg noise power %d dB (%d lin)\n",
                  PHY_vars_UE->PHY_measurements.n0_power_tot_dBm,
                  PHY_vars_UE->PHY_measurements.n0_power_dB[0],
                  PHY_vars_UE->PHY_measurements.n0_power_dB[1],
                  PHY_vars_UE->PHY_measurements.n0_power[0],
                  PHY_vars_UE->PHY_measurements.n0_power[1],
                  PHY_vars_UE->PHY_measurements.n0_power_avg_dB,
                  PHY_vars_UE->PHY_measurements.n0_power_avg);
                  debug_msg("Wideband CQI tot %d dB, wideband cqi avg %d dB\n",
                  PHY_vars_UE->PHY_measurements.wideband_cqi_tot[0],
                  PHY_vars_UE->PHY_measurements.wideband_cqi_avg[0]);
                */

                if (transmission_mode == 4 || transmission_mode == 5 || transmission_mode == 6) {
                  if (pmi_feedback == 1) {
                    pmi_feedback = 0;
                    hold_channel = 1;
		//    printf ("trial %d pmi_feedback %d \n", trials, pmi_feedback);
                    goto PMI_FEEDBACK;
                  }
                }

              }


              if ((Ns==(2*subframe)) && (l==pilot1)) {// process symbols 0,1,2

                if (dci_flag == 1) {
                  PHY_vars_UE->UE_mode[0] = PUSCH;
		  
		  start_meas(&PHY_vars_UE->dlsch_rx_pdcch_stats);
		  rx_pdcch(&PHY_vars_UE->lte_ue_common_vars,
			   PHY_vars_UE->lte_ue_pdcch_vars,
			   &PHY_vars_UE->lte_frame_parms,
			   subframe,
			   0,
			   (PHY_vars_UE->lte_frame_parms.mode1_flag == 1) ? SISO : ALAMOUTI,
			   PHY_vars_UE->high_speed_flag,
			   0);
		  stop_meas(&PHY_vars_UE->dlsch_rx_pdcch_stats);
		  // overwrite number of pdcch symbols
		  PHY_vars_UE->lte_ue_pdcch_vars[0]->num_pdcch_symbols = num_pdcch_symbols;

		  dci_cnt = dci_decoding_procedure(PHY_vars_UE,
						   dci_alloc_rx,1,
						   eNB_id,
						   subframe);
		//  printf("dci_cnt %d\n",dci_cnt);
		
		  if (dci_cnt==0) {
		    dlsch_active = 0;
		    if (round==0) {
		      dci_errors++;
		      round=5;
		      errs[0][0]++;
		      //round_trials[0]++;

		      if (n_frames==1)
			printf("DCI error trial %d errs[0][0] %d\n",trials,errs[0][0]);
		    }
		    //		for (i=1;i<=round;i++)
		    //		  round_trials[i]--;
		    //		round=5;
		  }
		
		  for (i=0;i<dci_cnt;i++) {
		    //		    printf("Generating dlsch parameters for RNTI %x\n",dci_alloc_rx[i].rnti);
		    if (round == 0) {
		      PHY_vars_UE->dlsch_ue[0][0]->harq_processes[PHY_vars_UE->dlsch_ue[0][0]->current_harq_pid]->first_tx=1;
		      PHY_vars_UE->dlsch_ue[0][1]->harq_processes[PHY_vars_UE->dlsch_ue[0][1]->current_harq_pid]->first_tx=1;
		    }
		    if ((dci_alloc_rx[i].rnti == n_rnti) && 
			(generate_ue_dlsch_params_from_dci(0,
							   subframe,
							   dci_alloc_rx[i].dci_pdu,
							   dci_alloc_rx[i].rnti,
							   dci_alloc_rx[i].format,
							   PHY_vars_UE->dlsch_ue[0],
							   &PHY_vars_UE->lte_frame_parms,
							   PHY_vars_UE->pdsch_config_dedicated,
							   SI_RNTI,
							   0,
							   P_RNTI)==0)) {
		      dump_dci(&PHY_vars_UE->lte_frame_parms,&dci_alloc_rx[i]);
		      coded_bits_per_codeword = get_G(&PHY_vars_eNB->lte_frame_parms,
						      PHY_vars_UE->dlsch_ue[0][0]->harq_processes[PHY_vars_UE->dlsch_ue[0][0]->current_harq_pid]->nb_rb,
						      PHY_vars_UE->dlsch_ue[0][0]->harq_processes[PHY_vars_UE->dlsch_ue[0][0]->current_harq_pid]->rb_alloc_even,
						      get_Qm(PHY_vars_UE->dlsch_ue[0][0]->harq_processes[PHY_vars_UE->dlsch_ue[0][0]->current_harq_pid]->mcs),
						      PHY_vars_UE->dlsch_ue[0][0]->harq_processes[PHY_vars_UE->dlsch_ue[0][0]->current_harq_pid]->Nl,
						      PHY_vars_UE->lte_ue_pdcch_vars[0]->num_pdcch_symbols,
						      0,subframe);
		      /*
			rate = (double)dlsch_tbs25[get_I_TBS(PHY_vars_UE->dlsch_ue[0][0]->harq_processes[PHY_vars_UE->dlsch_ue[0][0]->current_harq_pid]->mcs)][PHY_vars_UE->dlsch_ue[0][0]->nb_rb-1]/(coded_bits_per_codeword);
			rate*=get_Qm(PHY_vars_UE->dlsch_ue[0][0]->harq_processes[PHY_vars_UE->dlsch_ue[0][0]->current_harq_pid]->mcs);
		      */
			printf("num_pdcch_symbols %d, G %d, TBS %d\n",PHY_vars_UE->lte_ue_pdcch_vars[0]->num_pdcch_symbols,coded_bits_per_codeword,PHY_vars_UE->dlsch_ue[0][0]->harq_processes[PHY_vars_UE->dlsch_ue[0][0]->current_harq_pid]->TBS);

		      dlsch_active = 1;
		    }
		    else {
		      dlsch_active = 0;
		      if (round==0) {
			dci_errors++;
			errs[0][0]++;
			//round_trials[0]++;
			round=5;

			if (n_frames==1) 
			  printf("DCI misdetection trial %d\n",trials);
			
		      }
		      //		  for (i=1;i<=round;i++)
		      //		    round_trials[i]--;
		      //		  round=5;
		    }
		  }
		}  // if dci_flag==1
		else { //dci_flag == 0

		  PHY_vars_UE->lte_ue_pdcch_vars[0]->crnti = n_rnti;
		  PHY_vars_UE->lte_ue_pdcch_vars[0]->num_pdcch_symbols = num_pdcch_symbols;
		  if (round == 0) {
		    PHY_vars_UE->dlsch_ue[0][0]->harq_processes[0]->first_tx=1;
		    PHY_vars_UE->dlsch_ue[0][1]->harq_processes[0]->first_tx=1;
		  }
		  switch (transmission_mode) {
		  case 1:
		  case 2:
		    generate_ue_dlsch_params_from_dci(0,
						      subframe,
						      &DLSCH_alloc_pdu_1[0],
						      (common_flag==0)? C_RNTI : SI_RNTI,
						      (common_flag==0)? format1 : format1A,
						      PHY_vars_UE->dlsch_ue[0],
						      &PHY_vars_UE->lte_frame_parms,
						      PHY_vars_UE->pdsch_config_dedicated,
						      SI_RNTI,
						      0,
						      P_RNTI);
		    break;
		  case 3:
		    //		    printf("Rate: TM3 (before) round %d (%d) first_tx %d\n",round,PHY_vars_UE->dlsch_ue[0][0]->harq_processes[0]->round,PHY_vars_UE->dlsch_ue[0][0]->harq_processes[0]->first_tx);
		    generate_ue_dlsch_params_from_dci(0,
						      subframe,
						      &DLSCH_alloc_pdu_1[0],
						      (common_flag==0)? C_RNTI : SI_RNTI,
						      (common_flag==0)? format2A : format1A,
						      PHY_vars_UE->dlsch_ue[0],
						      &PHY_vars_UE->lte_frame_parms,
						      PHY_vars_UE->pdsch_config_dedicated,
						      SI_RNTI,
						      0,
						      P_RNTI);
		    //		    printf("Rate: TM3 (after) round %d (%d) first_tx %d\n",round,PHY_vars_UE->dlsch_ue[0][0]->harq_processes[0]->round,PHY_vars_UE->dlsch_ue[0][0]->harq_processes[0]->first_tx);
		    break;
		  case 4:
		    generate_ue_dlsch_params_from_dci(0,
						      subframe, 
						      &DLSCH_alloc_pdu_1[0],
						      (common_flag==0)? C_RNTI : SI_RNTI,
						      (common_flag==0)? format2 : format1A,//format1A only for a codeblock
						      PHY_vars_UE->dlsch_ue[0],
						      &PHY_vars_UE->lte_frame_parms,
						      PHY_vars_UE->pdsch_config_dedicated,
						      SI_RNTI,
						      0,
						      P_RNTI);

		    break;
		  case 5:
		  case 6:
		    generate_ue_dlsch_params_from_dci(0,
						      subframe,
<<<<<<< HEAD
						      &DLSCH_alloc_pdu2_1E[0],
						      C_RNTI,
						      format1E_2A_M10PRB,
						      PHY_vars_UE->dlsch_ue[0],
						      &PHY_vars_UE->lte_frame_parms,
						      PHY_vars_UE->pdsch_config_dedicated,
						      SI_RNTI,
						      0,
						      P_RNTI);
		    break;

		  }
		  dlsch_active = 1;
		} // if dci_flag == 1
	      }

	      if (dlsch_active == 1) {
		if ((Ns==(1+(2*subframe))) && (l==0)) {// process PDSCH symbols 1,2,3,4,5,(6 Normal Prefix)


		  if (transmission_mode == 5) {
		    if ((PHY_vars_UE->dlsch_ue[eNB_id][0]->harq_processes[PHY_vars_UE->dlsch_ue[0][0]->current_harq_pid]->dl_power_off==0) &&
			(openair_daq_vars.use_ia_receiver ==1)) {
		      rx_type = rx_IC_single_stream;
		    } else {
		      rx_type = rx_standard;
		    }
		  }


		  start_meas(&PHY_vars_UE->dlsch_llr_stats);
          
		  for (m=PHY_vars_UE->lte_ue_pdcch_vars[0]->num_pdcch_symbols;
		       m<pilot2;
		       m++) 
		    {
		      if (rx_pdsch(PHY_vars_UE,
				   PDSCH,
				   eNB_id,
				   eNB_id_i,
				   subframe,
				   m,
				   (m==PHY_vars_UE->lte_ue_pdcch_vars[0]->num_pdcch_symbols)?1:0,
				   rx_type,
				   i_mod,
				   PHY_vars_UE->dlsch_ue[0][0]->current_harq_pid)==-1)
			{
			  dlsch_active = 0;
			  break;
			}
		    }
		  stop_meas(&PHY_vars_UE->dlsch_llr_stats);
		}
		  
		if ((Ns==(1+(2*subframe))) && (l==pilot1))
		  {// process symbols (6 Extended Prefix),7,8,9 
		    start_meas(&PHY_vars_UE->dlsch_llr_stats);
		    for (m=pilot2;
			 m<pilot3;
			 m++)
		      {
			if (rx_pdsch(PHY_vars_UE,
				     PDSCH,
				     eNB_id,
				     eNB_id_i,
				     subframe,
				     m,
				     0,
				     rx_type,
				     i_mod,
				     PHY_vars_UE->dlsch_ue[0][0]->current_harq_pid)==-1)
			  {
			    dlsch_active=0;
			    break;
			  }
		      }
		    stop_meas(&PHY_vars_UE->dlsch_llr_stats);
		  }
		
		if ((Ns==(2+(2*subframe))) && (l==0))  // process symbols 10,11,(12,13 Normal Prefix) do deinterleaving for TTI
		  {
		    start_meas(&PHY_vars_UE->dlsch_llr_stats);
		    for (m=pilot3;
			 m<PHY_vars_UE->lte_frame_parms.symbols_per_tti;
			 m++)
		      {
			if (rx_pdsch(PHY_vars_UE,
				     PDSCH,
				     eNB_id,
				     eNB_id_i,
				     subframe,
				     m,
				     0,
				     rx_type,
				     i_mod,
				     PHY_vars_UE->dlsch_ue[0][0]->current_harq_pid)==-1)
			  {
			    dlsch_active=0;
			    break;
			  }
		      }
		    stop_meas(&PHY_vars_UE->dlsch_llr_stats);
		  }
	      }
	    }
	  }

	  //saving PMI in case of Transmission Mode > 5

	  if(abstx){
	    if (trials==0 && round==0 && transmission_mode>=4){
	      for (iii=0; iii<NB_RB; iii++){
		//fprintf(csv_fd, "%d, %d", (PHY_vars_UE->lte_ue_pdsch_vars[eNB_id]->pmi_ext[iii]),(PHY_vars_UE->lte_ue_pdsch_vars[eNB_id_i]->pmi_ext[iii]));
		fprintf(csv_fd,"%x,",(PHY_vars_UE->lte_ue_pdsch_vars[eNB_id]->pmi_ext[iii]));
		//printf("%x ",(PHY_vars_UE->lte_ue_pdsch_vars[eNB_id]->pmi_ext[iii]));
	      }
	    }
	  }
	  
	  if (rx_type==rx_SIC_dual_stream){
	    cw_to_decode_interf=1;
	    cw_to_decode_interf_free=1;
	  }
	    else {
	    cw_to_decode_interf=Kmimo; 
	    } 
	    
	  for (cw_non_sic=0; cw_non_sic<cw_to_decode_interf; cw_non_sic++){
	    PHY_vars_UE->dlsch_ue[0][cw_non_sic]->rnti = (common_flag==0) ? n_rnti: SI_RNTI;
	    coded_bits_per_codeword = get_G(&PHY_vars_eNB->lte_frame_parms,
					    PHY_vars_eNB->dlsch_eNB[0][cw_non_sic]->harq_processes[0]->nb_rb,
					    PHY_vars_eNB->dlsch_eNB[0][cw_non_sic]->harq_processes[0]->rb_alloc,
					    get_Qm(PHY_vars_eNB->dlsch_eNB[0][cw_non_sic]->harq_processes[0]->mcs),
					    PHY_vars_eNB->dlsch_eNB[0][cw_non_sic]->harq_processes[0]->Nl,
					    num_pdcch_symbols,
					    0,subframe);
	    PHY_vars_UE->dlsch_ue[0][cw_non_sic]->harq_processes[PHY_vars_UE->dlsch_ue[0][cw_non_sic]->current_harq_pid]->G = coded_bits_per_codeword;
	    PHY_vars_UE->dlsch_ue[0][cw_non_sic]->harq_processes[PHY_vars_UE->dlsch_ue[0][cw_non_sic]->current_harq_pid]->Qm = get_Qm(PHY_vars_eNB->dlsch_eNB[0][cw_non_sic]->harq_processes[0]->mcs);
	    if (n_frames==2) {
	      printf("Kmimo=%d, cw=%d, G=%d, TBS=%d\n",Kmimo,cw_non_sic,coded_bits_per_codeword,
		     PHY_vars_UE->dlsch_ue[0][cw_non_sic]->harq_processes[PHY_vars_UE->dlsch_ue[0][cw_non_sic]->current_harq_pid]->TBS);
	    
	      // calculate uncoded BER
	      uncoded_ber_bit = (short*) malloc(sizeof(short)*coded_bits_per_codeword);
	      AssertFatal(uncoded_ber_bit, "uncoded_ber_bit==NULL");
	      sprintf(fname,"dlsch%d_rxF_r%d_cw%d_llr.m",eNB_id,round, cw_non_sic);
	      sprintf(vname,"dl%d_r%d_cw%d_llr",eNB_id,round, cw_non_sic);
	      write_output(fname,vname, PHY_vars_UE->lte_ue_pdsch_vars[0]->llr[cw_non_sic],coded_bits_per_codeword,1,0);
	      sprintf(fname,"dlsch_cw%d_e.m", cw_non_sic);
	      sprintf(vname,"dlschcw%d_e", cw_non_sic);
	       write_output(fname, vname,PHY_vars_eNB->dlsch_eNB[0][cw_non_sic]->harq_processes[0]->e,coded_bits_per_codeword,1,4);
	      uncoded_ber=0;
	      printf("trials=%d\n", trials);
	      for (i=0;i<coded_bits_per_codeword;i++) 
		if (PHY_vars_eNB->dlsch_eNB[0][cw_non_sic]->harq_processes[0]->e[i] != (PHY_vars_UE->lte_ue_pdsch_vars[0]->llr[cw_non_sic][i]<0)) {
		  uncoded_ber_bit[i] = 1;
		  uncoded_ber++;
		}
		else
		  uncoded_ber_bit[i] = 0;
	      
	      uncoded_ber/=coded_bits_per_codeword;
	      avg_ber += uncoded_ber;
	      sprintf(fname,"cw%d_uncoded_ber_bit.m", cw_non_sic);
	      sprintf(vname,"uncoded_ber_bit_cw%d", cw_non_sic);
	      write_output(fname, vname,uncoded_ber_bit,coded_bits_per_codeword,1,0);
	      printf("cw %d, uncoded ber %f\n",cw_non_sic,uncoded_ber);
	      

	      free(uncoded_ber_bit);
	      uncoded_ber_bit = NULL;  

	    }
=======
                                                      &DLSCH_alloc_pdu_1[0],
                                                      (common_flag==0)? C_RNTI : SI_RNTI,
                                                      (common_flag==0)? format2 : format1A,
                                                      PHY_vars_UE->dlsch_ue[0],
                                                      &PHY_vars_UE->lte_frame_parms,
                                                      PHY_vars_UE->pdsch_config_dedicated,
                                                      SI_RNTI,
                                                      0,
                                                      P_RNTI);
                    break;

                  case 5:
                  case 6:
                    generate_ue_dlsch_params_from_dci(0,
						      subframe,
                                                      &DLSCH_alloc_pdu2_1E[0],
                                                      C_RNTI,
                                                      format1E_2A_M10PRB,
                                                      PHY_vars_UE->dlsch_ue[0],
                                                      &PHY_vars_UE->lte_frame_parms,
                                                      PHY_vars_UE->pdsch_config_dedicated,
                                                      SI_RNTI,
                                                      0,
                                                      P_RNTI);
                    break;

                  }

                  dlsch_active = 1;
                } // if dci_flag == 1
              }

              if (dlsch_active == 1) {
                if ((Ns==(1+(2*subframe))) && (l==0)) {// process PDSCH symbols 1,2,3,4,5,(6 Normal Prefix)

                  if ((transmission_mode == 5) &&
                      (PHY_vars_UE->dlsch_ue[eNB_id][0]->harq_processes[PHY_vars_UE->dlsch_ue[0][0]->current_harq_pid]->dl_power_off==0) &&
                      (openair_daq_vars.use_ia_receiver ==1)) {
                    dual_stream_UE = 1;
                  } else {
                    dual_stream_UE = 0;
                  }


                  start_meas(&PHY_vars_UE->dlsch_llr_stats);

                  for (m=PHY_vars_UE->lte_ue_pdcch_vars[0]->num_pdcch_symbols;
                       m<pilot2;
                       m++) {
                    if (rx_pdsch(PHY_vars_UE,
                                 PDSCH,
                                 eNB_id,
                                 eNB_id_i,
                                 subframe,
                                 m,
                                 (m==PHY_vars_UE->lte_ue_pdcch_vars[0]->num_pdcch_symbols)?1:0,
                                 dual_stream_UE,
                                 i_mod,
                                 PHY_vars_UE->dlsch_ue[0][0]->current_harq_pid)==-1) {
                      dlsch_active = 0;
                      break;
                    }
                  }

                  stop_meas(&PHY_vars_UE->dlsch_llr_stats);
                }

                if ((Ns==(1+(2*subframe))) && (l==pilot1)) {
                  // process symbols (6 Extended Prefix),7,8,9
                  start_meas(&PHY_vars_UE->dlsch_llr_stats);

                  for (m=pilot2;
                       m<pilot3;
                       m++) {
                    if (rx_pdsch(PHY_vars_UE,
                                 PDSCH,
                                 eNB_id,
                                 eNB_id_i,
                                 subframe,
                                 m,
                                 0,
                                 dual_stream_UE,
                                 i_mod,
                                 PHY_vars_UE->dlsch_ue[0][0]->current_harq_pid)==-1) {
                      dlsch_active=0;
                      break;
                    }
                  }

                  stop_meas(&PHY_vars_UE->dlsch_llr_stats);
                }

                if ((Ns==(2+(2*subframe))) && (l==0)) { // process symbols 10,11,(12,13 Normal Prefix) do deinterleaving for TTI
                  start_meas(&PHY_vars_UE->dlsch_llr_stats);

                  for (m=pilot3;
                       m<PHY_vars_UE->lte_frame_parms.symbols_per_tti;
                       m++) {
                    if (rx_pdsch(PHY_vars_UE,
                                 PDSCH,
                                 eNB_id,
                                 eNB_id_i,
                                 subframe,
                                 m,
                                 0,
                                 dual_stream_UE,
                                 i_mod,
                                 PHY_vars_UE->dlsch_ue[0][0]->current_harq_pid)==-1) {
                      dlsch_active=0;
                      break;
                    }
                  }

                  stop_meas(&PHY_vars_UE->dlsch_llr_stats);
                }

                if (test_perf ==0 ) {
                  if ((n_frames==1) && (Ns==(2+(2*subframe))) && (l==0))  {
                    write_output("ch0.m","ch0",eNB2UE[0]->ch[0],eNB2UE[0]->channel_length,1,8);

                    if (PHY_vars_eNB->lte_frame_parms.nb_antennas_tx>1)
                      write_output("ch1.m","ch1",eNB2UE[0]->ch[PHY_vars_eNB->lte_frame_parms.nb_antennas_rx],eNB2UE[0]->channel_length,1,8);

                    //common vars
                    write_output("rxsig0.m","rxs0", &PHY_vars_UE->lte_ue_common_vars.rxdata[0][0],10*PHY_vars_UE->lte_frame_parms.samples_per_tti,1,1);
                    write_output("rxsigF0.m","rxsF0", &PHY_vars_UE->lte_ue_common_vars.rxdataF[0][0],PHY_vars_UE->lte_frame_parms.ofdm_symbol_size*nsymb,1,1);

                    if (PHY_vars_UE->lte_frame_parms.nb_antennas_rx>1) {
                      write_output("rxsig1.m","rxs1", PHY_vars_UE->lte_ue_common_vars.rxdata[1],PHY_vars_UE->lte_frame_parms.samples_per_tti,1,1);
                      write_output("rxsigF1.m","rxsF1", PHY_vars_UE->lte_ue_common_vars.rxdataF[1],PHY_vars_UE->lte_frame_parms.ofdm_symbol_size*nsymb,1,1);
                    }

                    write_output("dlsch00_r0.m","dl00_r0",
                                 &(PHY_vars_UE->lte_ue_common_vars.dl_ch_estimates[eNB_id][0][0]),
                                 PHY_vars_UE->lte_frame_parms.ofdm_symbol_size*nsymb,1,1);

                    if (PHY_vars_UE->lte_frame_parms.nb_antennas_rx>1)
                      write_output("dlsch01_r0.m","dl01_r0",
                                   &(PHY_vars_UE->lte_ue_common_vars.dl_ch_estimates[eNB_id][1][0]),
                                   PHY_vars_UE->lte_frame_parms.ofdm_symbol_size*nsymb,1,1);

                    if (PHY_vars_eNB->lte_frame_parms.nb_antennas_tx>1)
                      write_output("dlsch10_r0.m","dl10_r0",
                                   &(PHY_vars_UE->lte_ue_common_vars.dl_ch_estimates[eNB_id][2][0]),
                                   PHY_vars_UE->lte_frame_parms.ofdm_symbol_size*nsymb,1,1);

                    if ((PHY_vars_UE->lte_frame_parms.nb_antennas_rx>1) && (PHY_vars_eNB->lte_frame_parms.nb_antennas_tx>1))
                      write_output("dlsch11_r0.m","dl11_r0",
                                   &(PHY_vars_UE->lte_ue_common_vars.dl_ch_estimates[eNB_id][3][0]),
                                   PHY_vars_UE->lte_frame_parms.ofdm_symbol_size*nsymb/2,1,1);

                    //pdsch_vars
                    dump_dlsch2(PHY_vars_UE,eNB_id,coded_bits_per_codeword,round);
                    //dump_dlsch2(PHY_vars_UE,eNB_id_i,coded_bits_per_codeword);
                    write_output("dlsch_e.m","e",PHY_vars_eNB->dlsch_eNB[0][0]->harq_processes[0]->e,coded_bits_per_codeword,1,4);

                    //pdcch_vars
                    write_output("pdcchF0_ext.m","pdcchF_ext", PHY_vars_UE->lte_ue_pdcch_vars[eNB_id]->rxdataF_ext[0],2*3*PHY_vars_UE->lte_frame_parms.ofdm_symbol_size,1,1);
                    write_output("pdcch00_ch0_ext.m","pdcch00_ch0_ext",PHY_vars_UE->lte_ue_pdcch_vars[eNB_id]->dl_ch_estimates_ext[0],300*3,1,1);

                    write_output("pdcch_rxF_comp0.m","pdcch0_rxF_comp0",PHY_vars_UE->lte_ue_pdcch_vars[eNB_id]->rxdataF_comp[0],4*300,1,1);
                    write_output("pdcch_rxF_llr.m","pdcch_llr",PHY_vars_UE->lte_ue_pdcch_vars[eNB_id]->llr,2400,1,4);

                  }
                }
              }
            }
          }

          //saving PMI in case of Transmission Mode > 5

          if(abstx) {
            if (trials==0 && round==0 && transmission_mode>=5) {
              for (iii=0; iii<NB_RB; iii++) {
                //fprintf(csv_fd, "%d, %d", (PHY_vars_UE->lte_ue_pdsch_vars[eNB_id]->pmi_ext[iii]),(PHY_vars_UE->lte_ue_pdsch_vars[eNB_id_i]->pmi_ext[iii]));
                fprintf(csv_fd,"%x,%x,",(PHY_vars_UE->lte_ue_pdsch_vars[eNB_id]->pmi_ext[iii]),(PHY_vars_UE->lte_ue_pdsch_vars[eNB_id]->pmi_ext[iii]));
                printf("%x ",(PHY_vars_UE->lte_ue_pdsch_vars[eNB_id]->pmi_ext[iii]));
              }
            }
          }

          for (int cw=Kmimo-1; cw>=0; cw--) {
            PHY_vars_UE->dlsch_ue[0][cw]->rnti = (common_flag==0) ? n_rnti: SI_RNTI;
            coded_bits_per_codeword = get_G(&PHY_vars_eNB->lte_frame_parms,
                                            PHY_vars_eNB->dlsch_eNB[0][cw]->harq_processes[0]->nb_rb,
                                            PHY_vars_eNB->dlsch_eNB[0][cw]->harq_processes[0]->rb_alloc,
                                            get_Qm(PHY_vars_eNB->dlsch_eNB[0][cw]->harq_processes[0]->mcs),
                                            PHY_vars_eNB->dlsch_eNB[0][cw]->harq_processes[0]->Nl,
                                            num_pdcch_symbols,
                                            0,subframe);

            PHY_vars_UE->dlsch_ue[0][cw]->harq_processes[PHY_vars_UE->dlsch_ue[0][cw]->current_harq_pid]->G = coded_bits_per_codeword;


	                
            // calculate uncoded BLER
            uncoded_ber=0;
            for (i=0;i<coded_bits_per_codeword;i++)
              if (PHY_vars_eNB->dlsch_eNB[0][0]->harq_processes[0]->e[i] != (PHY_vars_UE->lte_ue_pdsch_vars[0]->llr[0][i]<0)) {
                uncoded_ber_bit[i] = 1;
                uncoded_ber++;
              }
              else
                uncoded_ber_bit[i] = 0;

            uncoded_ber/=coded_bits_per_codeword;
            avg_ber += uncoded_ber;

            if (n_frames==1)
              write_output("uncoded_ber_bit.m","uncoded_ber_bit",uncoded_ber_bit,coded_bits_per_codeword,1,0);
            

            start_meas(&PHY_vars_UE->dlsch_unscrambling_stats);
            dlsch_unscrambling(&PHY_vars_UE->lte_frame_parms,
                               0,
                               PHY_vars_UE->dlsch_ue[0][cw],
                               coded_bits_per_codeword,
                               PHY_vars_UE->lte_ue_pdsch_vars[eNB_id]->llr[cw],
                               0,
                               subframe<<1);
            stop_meas(&PHY_vars_UE->dlsch_unscrambling_stats);

            start_meas(&PHY_vars_UE->dlsch_decoding_stats);
            ret = dlsch_decoding(PHY_vars_UE,
                                 PHY_vars_UE->lte_ue_pdsch_vars[eNB_id]->llr[cw],
                                 &PHY_vars_UE->lte_frame_parms,
                                 PHY_vars_UE->dlsch_ue[0][cw],
                                 PHY_vars_UE->dlsch_ue[0][cw]->harq_processes[PHY_vars_UE->dlsch_ue[0][cw]->current_harq_pid],
                                 subframe,
                                 PHY_vars_UE->dlsch_ue[0][cw]->current_harq_pid,
                                 1,llr8_flag);
            stop_meas(&PHY_vars_UE->dlsch_decoding_stats);

            if (cw==1) {
              if (ret <= PHY_vars_UE->dlsch_ue[0][cw]->max_turbo_iterations) {
              } else {
                errs2[round]++;
              }
            }
          }


          stop_meas(&PHY_vars_UE->phy_proc_rx);


          if (ret <= PHY_vars_UE->dlsch_ue[0][0]->max_turbo_iterations) {

            avg_iter += ret;
            iter_trials++;

            if (n_frames==1)
              printf("No DLSCH errors found (round %d),uncoded ber %f\n",round,uncoded_ber);

            PHY_vars_UE->total_TBS[eNB_id] =  PHY_vars_UE->total_TBS[eNB_id] + PHY_vars_UE->dlsch_ue[eNB_id][0]->harq_processes[PHY_vars_UE->dlsch_ue[eNB_id][0]->current_harq_pid]->TBS;
            TB0_active = 0;

            if (PHY_vars_UE->dlsch_ue[eNB_id][0]->harq_processes[PHY_vars_UE->dlsch_ue[eNB_id][0]->current_harq_pid]->mimo_mode == LARGE_CDD) {   //try to decode second stream using SIC
              /*
              for (round = 0 ; round < PHY_vars_UE->dlsch_ue[eNB_id][0]->harq_processes[PHY_vars_UE->dlsch_ue[eNB_id][0]->current_harq_pid]->round ; round++) {
              // re-encoding of first stream
              dlsch0_ue_harq = PHY_vars_UE->dlsch_ue[eNB_id][0]->harq_processes[PHY_vars_UE->dlsch_ue[eNB_id][0]->current_harq_pid];
              dlsch0_eNB_harq = PHY_vars_UE->dlsch_eNB[eNB_id]->harq_processes[PHY_vars_UE->dlsch_ue[eNB_id][0]->current_harq_pid];
              dlsch0_eNB_harq->mimo_mode    = LARGE_CDD;
              dlsch0_eNB_harq->rb_alloc[0]  = dlsch0_ue_harq->rb_alloc_even[0];
              dlsch0_eNB_harq->nb_rb        = dlsch0_ue_harq->nb_rb;
              dlsch0_eNB_harq->mcs          = dlsch0_ue_harq->mcs;
              dlsch0_eNB_harq->rvidx        = dlsch0_ue_harq->rvidx;
              dlsch0_eNB_harq->Nl           = dlsch0_ue_harq->Nl;

              dlsch0_eNB_harq->TBS          = dlsch0_ue_harq->TBS;
              dlsch0_eNB_harq->dl_power_off = dlsch0_ue_harq->dl_power_off;
              dlsch0_eNB_harq->status       = dlsch0_ue_harq->status;

              PHY_vars_UE->dlsch_eNB[eNB_id]->active       = PHY_vars_UE->dlsch_ue[eNB_id][0]->active;
              PHY_vars_UE->dlsch_eNB[eNB_id]->rnti         = PHY_vars_UE->dlsch_ue[eNB_id][0]->rnti;

              dlsch_encoding(PHY_vars_UE->dlsch_ue[eNB_id][0]->harq_processes[PHY_vars_UE->dlsch_ue[eNB_id][0]->current_harq_pid]->b,
                   &PHY_vars_UE->lte_frame_parms,
                   num_pdcch_symbols,
                   PHY_vars_UE->dlsch_eNB[0],
                   0,subframe,
                   &PHY_vars_UE->dlsch_rate_matching_stats,
                   &PHY_vars_UE->dlsch_turbo_encoding_stats,
                   &PHY_vars_UE->dlsch_interleaving_stats
                   );

                   //scrambling

              //modulation

              //stripping (from matched filter output?)

              //detection of second stream
              }
              */
            }
          } else {
            errs[round]++;

            avg_iter += ret-1;
            iter_trials++;

            if (n_frames==1) {
              //if ((n_frames==1) || (SNR>=30)) {
              printf("DLSCH errors found (round %d), uncoded ber %f\n",round,uncoded_ber);

              for (s=0; s<PHY_vars_UE->dlsch_ue[0][0]->harq_processes[0]->C; s++) {
                if (s<PHY_vars_UE->dlsch_ue[0][0]->harq_processes[0]->Cminus)
                  Kr = PHY_vars_UE->dlsch_ue[0][0]->harq_processes[0]->Kminus;
                else
                  Kr = PHY_vars_UE->dlsch_ue[0][0]->harq_processes[0]->Kplus;

                Kr_bytes = Kr>>3;

                printf("Decoded_output (Segment %d):\n",s);

                for (i=0; i<Kr_bytes; i++)
                  printf("%d : %x (%x)\n",i,PHY_vars_UE->dlsch_ue[0][0]->harq_processes[0]->c[s][i],PHY_vars_UE->dlsch_ue[0][0]->harq_processes[0]->c[s][i]^PHY_vars_eNB->dlsch_eNB[0][0]->harq_processes[0]->c[s][i]);
              }

              sprintf(fname,"rxsig0_r%d.m",round);
              sprintf(vname,"rxs0_r%d",round);
              write_output(fname,vname, &PHY_vars_UE->lte_ue_common_vars.rxdata[0][0],10*PHY_vars_UE->lte_frame_parms.samples_per_tti,1,1);
              sprintf(fname,"rxsigF0_r%d.m",round);
              sprintf(vname,"rxs0F_r%d",round);
              write_output(fname,vname, &PHY_vars_UE->lte_ue_common_vars.rxdataF[0][0],2*PHY_vars_UE->lte_frame_parms.ofdm_symbol_size*nsymb,2,1);
	     
              if (PHY_vars_UE->lte_frame_parms.nb_antennas_rx>1) {
                sprintf(fname,"rxsig1_r%d.m",round);
                sprintf(vname,"rxs1_r%d.m",round);
                write_output(fname,vname, PHY_vars_UE->lte_ue_common_vars.rxdata[1],PHY_vars_UE->lte_frame_parms.samples_per_tti,1,1);
                sprintf(fname,"rxsig1F_r%d.m",round);
                sprintf(vname,"rxs1F_r%d.m",round);
                write_output(fname,vname, PHY_vars_UE->lte_ue_common_vars.rxdataF[1],2*PHY_vars_UE->lte_frame_parms.ofdm_symbol_size*nsymb,2,1);
              }

              sprintf(fname,"dlsch00_r%d.m",round);
              sprintf(vname,"dl00_r%d",round);
              write_output(fname,vname,
                           &(PHY_vars_UE->lte_ue_common_vars.dl_ch_estimates[eNB_id][0][0]),
                           PHY_vars_UE->lte_frame_parms.ofdm_symbol_size*nsymb,1,1);

              if (PHY_vars_UE->lte_frame_parms.nb_antennas_rx>1) {
                sprintf(fname,"dlsch01_r%d.m",round);
                sprintf(vname,"dl01_r%d",round);
                write_output(fname,vname,
                             &(PHY_vars_UE->lte_ue_common_vars.dl_ch_estimates[eNB_id][1][0]),
                             PHY_vars_UE->lte_frame_parms.ofdm_symbol_size*nsymb/2,1,1);
              }

              if (PHY_vars_eNB->lte_frame_parms.nb_antennas_tx>1) {
                sprintf(fname,"dlsch10_r%d.m",round);
                sprintf(vname,"dl10_r%d",round);
                write_output(fname,vname,
                             &(PHY_vars_UE->lte_ue_common_vars.dl_ch_estimates[eNB_id][2][0]),
                             PHY_vars_UE->lte_frame_parms.ofdm_symbol_size*nsymb/2,1,1);
              }

              if ((PHY_vars_UE->lte_frame_parms.nb_antennas_rx>1) && (PHY_vars_eNB->lte_frame_parms.nb_antennas_tx>1)) {
                sprintf(fname,"dlsch11_r%d.m",round);
                sprintf(vname,"dl11_r%d",round);
                write_output(fname,vname,
                             &(PHY_vars_UE->lte_ue_common_vars.dl_ch_estimates[eNB_id][3][0]),
                             PHY_vars_UE->lte_frame_parms.ofdm_symbol_size*nsymb/2,1,1);
              }
>>>>>>> ba997a2b

	    start_meas(&PHY_vars_UE->dlsch_unscrambling_stats);	      
	    dlsch_unscrambling(&PHY_vars_UE->lte_frame_parms,
			       0,
			       PHY_vars_UE->dlsch_ue[0][cw_non_sic],
			       coded_bits_per_codeword,
			       PHY_vars_UE->lte_ue_pdsch_vars[eNB_id]->llr[cw_non_sic],
			       cw_non_sic,
			       subframe<<1);
	    stop_meas(&PHY_vars_UE->dlsch_unscrambling_stats);	      

	    start_meas(&PHY_vars_UE->dlsch_decoding_stats);
	    ret[cw_non_sic] = dlsch_decoding(PHY_vars_UE,
				 PHY_vars_UE->lte_ue_pdsch_vars[eNB_id]->llr[cw_non_sic],		 
				 &PHY_vars_UE->lte_frame_parms,
				 PHY_vars_UE->dlsch_ue[0][cw_non_sic],
				 PHY_vars_UE->dlsch_ue[0][cw_non_sic]->harq_processes[PHY_vars_UE->dlsch_ue[0][cw_non_sic]->current_harq_pid],
				 subframe,
				 PHY_vars_UE->dlsch_ue[0][cw_non_sic]->current_harq_pid,
				 1,llr8_flag);
	    stop_meas(&PHY_vars_UE->dlsch_decoding_stats); 
	   
	     
	    if (ret[cw_non_sic] <= PHY_vars_UE->dlsch_ue[0][cw_non_sic]->max_turbo_iterations ) { 

	      if (cw_non_sic==0) {		
		avg_iter[0] += ret[0];
		iter_trials[0]++;
	      }
	      
	      if (n_frames==2) {
		printf("cw non sic %d, round %d: No DLSCH errors found, uncoded ber %f\n",cw_non_sic,round,uncoded_ber);
#ifdef PRINT_BYTES
		for (s=0;s<PHY_vars_UE->dlsch_ue[0][cw_non_sic]->harq_processes[0]->C;s++) {
		  if (s<PHY_vars_UE->dlsch_ue[0][cw_non_sic]->harq_processes[0]->Cminus)
		    Kr = PHY_vars_UE->dlsch_ue[0][cw_non_sic]->harq_processes[0]->Kminus;
		  else
		    Kr = PHY_vars_UE->dlsch_ue[0][cw_non_sic]->harq_processes[0]->Kplus;
		  
		  Kr_bytes = Kr>>3;
		  
		  printf("Decoded_output (Segment %d):\n",s);
		  for (i=0;i<Kr_bytes;i++)
		    printf("%d : %x (%x)\n",i,PHY_vars_UE->dlsch_ue[0][cw_non_sic]->harq_processes[0]->c[s][i],
			   PHY_vars_UE->dlsch_ue[0][cw_non_sic]->harq_processes[0]->c[s][i]^PHY_vars_eNB->dlsch_eNB[0][cw_non_sic]->harq_processes[0]->c[s][i]);
		}
#endif
	      }
	      
	      PHY_vars_UE->total_TBS[eNB_id] =  PHY_vars_UE->total_TBS[eNB_id] + PHY_vars_UE->dlsch_ue[eNB_id][cw_non_sic]->harq_processes[PHY_vars_UE->dlsch_ue[eNB_id][cw_non_sic]->current_harq_pid]->TBS;

	      // If the  receiver is NOT SIC, Here we are done with both CW, now only to calculate BLER  
	      //If the receiver IS SIC, we are done only with CW0, CW1 was only compensated by this moment (y1' obtained)
	      if (PHY_vars_UE->dlsch_ue[eNB_id][0]->harq_processes[PHY_vars_UE->dlsch_ue[eNB_id][0]->current_harq_pid]->mimo_mode == LARGE_CDD) {   //try to decode second stream using SIC
	      /*
	      //for (round = 0 ; round < PHY_vars_UE->dlsch_ue[eNB_id][0]->harq_processes[PHY_vars_UE->dlsch_ue[eNB_id][0]->current_harq_pid]->round ; round++) {
	      // we assume here that the second stream has a lower MCS and is thus more likely to be decoded
	      // re-encoding of second stream
	      dlsch0_ue_harq = PHY_vars_UE->dlsch_ue[eNB_id][0]->harq_processes[PHY_vars_UE->dlsch_ue[eNB_id][0]->current_harq_pid];
	      dlsch0_eNB_harq = PHY_vars_UE->dlsch_eNB[eNB_id]->harq_processes[PHY_vars_UE->dlsch_ue[eNB_id][0]->current_harq_pid];
	      dlsch0_eNB_harq->mimo_mode    = LARGE_CDD;
	      dlsch0_eNB_harq->rb_alloc[0]  = dlsch0_ue_harq->rb_alloc[0];
	      dlsch0_eNB_harq->nb_rb        = dlsch0_ue_harq->nb_rb;
	      dlsch0_eNB_harq->mcs          = dlsch0_ue_harq->mcs;
	      dlsch0_eNB_harq->rvidx        = dlsch0_ue_harq->rvidx;
	      dlsch0_eNB_harq->Nl           = dlsch0_ue_harq->Nl;
	      dlsch0_eNB_harq->round        = dlsch0_ue_harq->round;
	      
	      dlsch0_eNB_harq->TBS          = dlsch0_ue_harq->TBS;
	      dlsch0_eNB_harq->dl_power_off = dlsch0_ue_harq->dl_power_off;
	      dlsch0_eNB_harq->status       = dlsch0_ue_harq->status;
	      
	      PHY_vars_UE->dlsch_eNB[eNB_id]->active       = PHY_vars_UE->dlsch_ue[eNB_id][0]->active;
	      PHY_vars_UE->dlsch_eNB[eNB_id]->rnti         = PHY_vars_UE->dlsch_ue[eNB_id][0]->rnti;
	      PHY_vars_UE->dlsch_eNB[eNB_id]->current_harq_pid         = PHY_vars_UE->dlsch_ue[eNB_id][0]->current_harq_pid;
	      
	      dlsch_encoding(PHY_vars_UE->dlsch_ue[eNB_id][0]->harq_processes[PHY_vars_UE->dlsch_ue[eNB_id][0]->current_harq_pid]->b,
			     &PHY_vars_UE->lte_frame_parms,
			     num_pdcch_symbols,
			     PHY_vars_UE->dlsch_eNB[eNB_id],
			     0,subframe,
			     &PHY_vars_UE->dlsch_rate_matching_stats,
			     &PHY_vars_UE->dlsch_turbo_encoding_stats,
			     &PHY_vars_UE->dlsch_interleaving_stats
			     );
	      
	      coded_bits_per_codeword = get_G(&PHY_vars_UE->lte_frame_parms,
					      PHY_vars_UE->dlsch_eNB[eNB_id]->harq_processes[PHY_vars_UE->dlsch_eNB[eNB_id]->current_harq_pid]->nb_rb,
					      PHY_vars_UE->dlsch_eNB[eNB_id]->harq_processes[PHY_vars_UE->dlsch_eNB[eNB_id]->current_harq_pid]->rb_alloc,
					      get_Qm(PHY_vars_UE->dlsch_eNB[eNB_id]->harq_processes[PHY_vars_UE->dlsch_eNB[eNB_id]->current_harq_pid]->mcs),
					      PHY_vars_UE->dlsch_eNB[eNB_id]->harq_processes[PHY_vars_UE->dlsch_eNB[eNB_id]->current_harq_pid]->Nl,
					      num_pdcch_symbols,
					      0,subframe);
	      
	      
	      //scrambling
	      dlsch_scrambling(&PHY_vars_UE->lte_frame_parms,
			       0,
			       PHY_vars_UE->dlsch_eNB[eNB_id],
			       coded_bits_per_codeword,
			       0,
			       subframe<<1);
	      
	      
	      //modulation
	      re_allocated = dlsch_modulation(sic_buffer,
					      AMP,
					      subframe,
					      &PHY_vars_UE->lte_frame_parms,
					      num_pdcch_symbols,
					      &PHY_vars_UE->dlsch_eNB[0][0],
					      NULL);
	      // sic_buffer is a vector of size nb_antennas_tx, but both contain the same signal, since we do modulation without precoding
	      // precoding is contained in effective channel estimate
	      // compute the norm of the effective channel for both receive antennas -> alphha[0], alphha[2]
	      // multiply with the norm of the effective channnel
	      */
	      
	      //stripping (from matched filter output of first stream = rxdataF_comp0)
	      // this is pseudocode
	      /*
		for (i=0; i<frame_parms->nb_antennas_rx; i++) {
		PHY_vars_UE->lte_ue_pdsch_vars[eNB_id].rxdataF_ext[i] -=   alpha[i].*sic_buffer[i];
		}
	      */
	      
	      //apply rho to output 
	      /*
		dlsch_channel_compensation(PHY_vars_UE->lte_ue_pdsch_vars[eNB_id].rxdataF_ext,
					   PHY_vars_UE->lte_ue_pdsch_vars[eNB_id].dl_ch_rho_ext[harq_pid][round],
					   PHY_vars_UE->lte_ue_pdsch_vars[eNB_id]->dl_ch_mag1,
					   PHY_vars_UE->lte_ue_pdsch_vars[eNB_id]->dl_ch_magb1,
					   PHY_vars_UE->lte_ue_pdsch_vars[eNB_id]->rxdataF_comp1,
					   NULL,
					   frame_parms,
					   symbol,
					   first_symbol_flag,
					   i_mod,
					   nb_rb,
					   lte_ue_pdsch_vars[eNB_id]->log2_maxh,
					   phy_measurements); // log2_maxh+I0_shift
		*/


	      //detection of second stream	
	      //}
	      
	      }
	      
	if ((PHY_vars_UE->dlsch_ue[eNB_id][0]->harq_processes[PHY_vars_UE->dlsch_ue[eNB_id][0]->current_harq_pid]->mimo_mode >=DUALSTREAM_UNIFORM_PRECODING1) &&
			(PHY_vars_UE->dlsch_ue[eNB_id][0]->harq_processes[PHY_vars_UE->dlsch_ue[eNB_id][0]->current_harq_pid]->mimo_mode <=DUALSTREAM_PUSCH_PRECODING) &&
			rx_type==rx_SIC_dual_stream) {
	      remove("rho_rho_in_llr.m");
	  
	 // for (round = 0 ; round < 1 ; round++) {
	    dlsch0_ue_harq = PHY_vars_UE->dlsch_ue[eNB_id][0]->harq_processes[PHY_vars_UE->dlsch_ue[eNB_id][0]->current_harq_pid];
	    dlsch0_eNB_harq = PHY_vars_UE->dlsch_eNB[eNB_id]->harq_processes[PHY_vars_UE->dlsch_ue[eNB_id][0]->current_harq_pid];
	      
	    dlsch0_eNB_harq->mimo_mode    = PHY_vars_UE->dlsch_ue[eNB_id][0]->harq_processes[PHY_vars_UE->dlsch_ue[eNB_id][0]->current_harq_pid]->mimo_mode;
	    dlsch0_eNB_harq->rb_alloc[0]  = dlsch0_ue_harq->rb_alloc_even[0];
	    dlsch0_eNB_harq->nb_rb        = dlsch0_ue_harq->nb_rb;
	    dlsch0_eNB_harq->mcs          = dlsch0_ue_harq->mcs;
	    dlsch0_eNB_harq->rvidx        = dlsch0_ue_harq->rvidx;
	    dlsch0_eNB_harq->Nl           = dlsch0_ue_harq->Nl;
	    dlsch0_eNB_harq->round        = dlsch0_ue_harq->round;
	    dlsch0_eNB_harq->TBS          = dlsch0_ue_harq->TBS;
	    dlsch0_eNB_harq->dl_power_off = dlsch0_ue_harq->dl_power_off;
	    dlsch0_eNB_harq->status       = dlsch0_ue_harq->status;
	      
	    PHY_vars_UE->dlsch_eNB[eNB_id]->active                   = PHY_vars_UE->dlsch_ue[eNB_id][0]->active;
	    PHY_vars_UE->dlsch_eNB[eNB_id]->rnti                     = PHY_vars_UE->dlsch_ue[eNB_id][0]->rnti;
	    PHY_vars_UE->dlsch_eNB[eNB_id]->current_harq_pid         = PHY_vars_UE->dlsch_ue[eNB_id][0]->current_harq_pid;
	    dlsch_encoding(input_buffer0[0], //PHY_vars_UE->dlsch_ue[eNB_id][0]->harq_processes[PHY_vars_UE->dlsch_ue[eNB_id][0]->current_harq_pid]->b,
			   &PHY_vars_UE->lte_frame_parms,
			   num_pdcch_symbols,
			   PHY_vars_UE->dlsch_eNB[eNB_id],
			   0,
			   subframe,
			   &PHY_vars_UE->dlsch_rate_matching_stats,
			   &PHY_vars_UE->dlsch_turbo_encoding_stats,
			   &PHY_vars_UE->dlsch_interleaving_stats);
	 
	      
	    coded_bits_per_codeword = get_G(&PHY_vars_UE->lte_frame_parms,
					    PHY_vars_UE->dlsch_eNB[eNB_id]->harq_processes[PHY_vars_UE->dlsch_eNB[eNB_id]->current_harq_pid]->nb_rb,
					    PHY_vars_UE->dlsch_eNB[eNB_id]->harq_processes[PHY_vars_UE->dlsch_eNB[eNB_id]->current_harq_pid]->rb_alloc,
					    get_Qm(PHY_vars_UE->dlsch_eNB[eNB_id]->harq_processes[PHY_vars_UE->dlsch_eNB[eNB_id]->current_harq_pid]->mcs),
					    PHY_vars_UE->dlsch_eNB[eNB_id]->harq_processes[PHY_vars_UE->dlsch_eNB[eNB_id]->current_harq_pid]->Nl,
					    num_pdcch_symbols,
					    0,
				            subframe);

	    dlsch_scrambling(&PHY_vars_UE->lte_frame_parms,
			     0,
			     PHY_vars_UE->dlsch_eNB[eNB_id],
			     coded_bits_per_codeword,
			     0,
			     subframe<<1);

	    re_allocated = dlsch_modulation_SIC(sic_buffer,
					        AMP,
					        subframe,
					        &PHY_vars_UE->lte_frame_parms,
					        num_pdcch_symbols,
						&PHY_vars_UE->dlsch_eNB[0][0],
					        NULL,
					        coded_bits_per_codeword);
	      
	   // write_output("sic_buffer.m","sic", *sic_buffer,re_allocated,1,1);
	   // write_output("rxdataF_comp1.m","rxF_comp1", *PHY_vars_UE->lte_ue_pdsch_vars[eNB_id]->rxdataF_comp1[PHY_vars_UE->dlsch_ue[0][0]->current_harq_pid][round],14*12*25,1,1);
	   // write_output("rxdataF_rho.m","rho", *PHY_vars_UE->lte_ue_pdsch_vars[eNB_id]->dl_ch_rho_ext[PHY_vars_UE->dlsch_ue[0][0]->current_harq_pid][round],14*12*25,1,1);

	    switch  (get_Qm(PHY_vars_eNB->dlsch_eNB[0][1]->harq_processes[0]->mcs)){
	      case 2:
		dlsch_qpsk_llr_SIC(&PHY_vars_UE->lte_frame_parms,
			       PHY_vars_UE->lte_ue_pdsch_vars[eNB_id]->rxdataF_comp1[PHY_vars_UE->dlsch_ue[0][0]->current_harq_pid][round],
			       sic_buffer,
		               PHY_vars_UE->lte_ue_pdsch_vars[eNB_id]->dl_ch_rho_ext[PHY_vars_UE->dlsch_ue[0][0]->current_harq_pid][round],
                               PHY_vars_UE->lte_ue_pdsch_vars[eNB_id]->llr[1],
		               num_pdcch_symbols,
                               dlsch0_eNB_harq->nb_rb,
                               subframe,
			       dlsch0_eNB_harq->rb_alloc[0], 
		               PHY_vars_UE->dlsch_ue[eNB_id][0]);
	      break;
	      case 4:
		dlsch_16qam_llr_SIC(&PHY_vars_UE->lte_frame_parms,
                          PHY_vars_UE->lte_ue_pdsch_vars[eNB_id]->rxdataF_comp1[PHY_vars_UE->dlsch_ue[0][0]->current_harq_pid][round],
			  sic_buffer,
		          PHY_vars_UE->lte_ue_pdsch_vars[eNB_id]->dl_ch_rho_ext[PHY_vars_UE->dlsch_ue[0][0]->current_harq_pid][round],
			  PHY_vars_UE->lte_ue_pdsch_vars[eNB_id]->llr[1],
			  num_pdcch_symbols,
			  PHY_vars_UE->lte_ue_pdsch_vars[eNB_id]->dl_ch_mag1,
			  dlsch0_eNB_harq->nb_rb,
			  subframe,
			  dlsch0_eNB_harq->rb_alloc[0],
			  PHY_vars_UE->dlsch_ue[eNB_id][0]);
	      break;
	      case 6:
		dlsch_64qam_llr_SIC(&PHY_vars_UE->lte_frame_parms,
                          PHY_vars_UE->lte_ue_pdsch_vars[eNB_id]->rxdataF_comp1[PHY_vars_UE->dlsch_ue[0][0]->current_harq_pid][round],
			  sic_buffer,
		          PHY_vars_UE->lte_ue_pdsch_vars[eNB_id]->dl_ch_rho_ext[PHY_vars_UE->dlsch_ue[0][0]->current_harq_pid][round],
			  PHY_vars_UE->lte_ue_pdsch_vars[eNB_id]->llr[1],
			  num_pdcch_symbols,
			  PHY_vars_UE->lte_ue_pdsch_vars[eNB_id]->dl_ch_mag1,
			  PHY_vars_UE->lte_ue_pdsch_vars[eNB_id]->dl_ch_magb1,
			  dlsch0_eNB_harq->nb_rb,
			  subframe,
			  dlsch0_eNB_harq->rb_alloc[0],
			  PHY_vars_UE->dlsch_ue[eNB_id][0]);
	      break;
	        }// round
	
          //  write_output("rxdata_llr1.m","llr1", PHY_vars_UE->lte_ue_pdsch_vars[eNB_id]->llr[1],re_allocated*2,1,0);
	
	    for (cw_sic=cw_to_decode_interf_free; cw_sic<cw_to_decode_interf_free+1;cw_sic++){
	      PHY_vars_UE->dlsch_ue[0][cw_sic]->rnti = (common_flag==0) ? n_rnti: SI_RNTI;
	      coded_bits_per_codeword = get_G(&PHY_vars_eNB->lte_frame_parms,
					      PHY_vars_eNB->dlsch_eNB[0][cw_sic]->harq_processes[0]->nb_rb,
					      PHY_vars_eNB->dlsch_eNB[0][cw_sic]->harq_processes[0]->rb_alloc,
					      get_Qm(PHY_vars_eNB->dlsch_eNB[0][cw_sic]->harq_processes[0]->mcs),
					      PHY_vars_eNB->dlsch_eNB[0][cw_sic]->harq_processes[0]->Nl,
					      num_pdcch_symbols,
					      0,
				              subframe);
	      
	      PHY_vars_UE->dlsch_ue[0][cw_sic]->harq_processes[PHY_vars_UE->dlsch_ue[0][cw_sic]->current_harq_pid]->G = coded_bits_per_codeword;
	      PHY_vars_UE->dlsch_ue[0][cw_sic]->harq_processes[PHY_vars_UE->dlsch_ue[0][cw_sic]->current_harq_pid]->Qm = get_Qm(PHY_vars_eNB->dlsch_eNB[0][cw_sic]->harq_processes[0]->mcs);
	    
	      if (n_frames==2) {
	        printf("Kmimo=%d, cw=%d, G=%d, TBS=%d\n",Kmimo,cw_sic,coded_bits_per_codeword,
		        PHY_vars_UE->dlsch_ue[0][cw_sic]->harq_processes[PHY_vars_UE->dlsch_ue[0][cw_sic]->current_harq_pid]->TBS);
		
	      // calculate uncoded BER
	        uncoded_ber_bit = (short*) malloc(sizeof(short)*coded_bits_per_codeword);
	        AssertFatal(uncoded_ber_bit, "uncoded_ber_bit==NULL");
	        sprintf(fname,"dlsch%d_rxF_r%d_cw%d_llr.m",eNB_id,round, cw_sic);
	        sprintf(vname,"dl%d_r%d_cw%d_llr",eNB_id,round, cw_sic);
	        write_output(fname,vname, PHY_vars_UE->lte_ue_pdsch_vars[0]->llr[cw_sic],coded_bits_per_codeword,1,0);
	        sprintf(fname,"dlsch_cw%d_e.m", cw_sic);
	        sprintf(vname,"dlschcw%d_e", cw_sic);
	        write_output(fname, vname,PHY_vars_eNB->dlsch_eNB[0][cw_sic]->harq_processes[0]->e,coded_bits_per_codeword,1,4);
	        uncoded_ber=0;
		 printf("trials=%d\n", trials);
	          for (i=0;i<coded_bits_per_codeword;i++) 
		    if (PHY_vars_eNB->dlsch_eNB[0][cw_sic]->harq_processes[0]->e[i] != (PHY_vars_UE->lte_ue_pdsch_vars[0]->llr[cw_sic][i]<0)) {
		      uncoded_ber_bit[i] = 1;
		      uncoded_ber++;
		    } else
		      uncoded_ber_bit[i] = 0;
	      
	       uncoded_ber/=coded_bits_per_codeword;
	       avg_ber += uncoded_ber;
	       sprintf(fname,"cw%d_uncoded_ber_bit.m", cw_sic);
	       sprintf(vname,"uncoded_ber_bit_cw%d", cw_sic);
	       write_output(fname, vname,uncoded_ber_bit,coded_bits_per_codeword,1,0);
	       printf("cw %d, uncoded ber %f\n",cw_sic,uncoded_ber);     
               free(uncoded_ber_bit);
	       uncoded_ber_bit = NULL;  
	    }

	    start_meas(&PHY_vars_UE->dlsch_unscrambling_stats);	      
	    dlsch_unscrambling(&PHY_vars_UE->lte_frame_parms,
			       0,
			       PHY_vars_UE->dlsch_ue[0][cw_sic],
			       coded_bits_per_codeword,
			       PHY_vars_UE->lte_ue_pdsch_vars[eNB_id]->llr[cw_sic],
			       cw_sic,
			       subframe<<1);
	    stop_meas(&PHY_vars_UE->dlsch_unscrambling_stats);	      

	    start_meas(&PHY_vars_UE->dlsch_decoding_stats);
	    ret[1] = dlsch_decoding(PHY_vars_UE,
				 PHY_vars_UE->lte_ue_pdsch_vars[eNB_id]->llr[cw_sic],		 
				 &PHY_vars_UE->lte_frame_parms,
				 PHY_vars_UE->dlsch_ue[0][cw_sic],
				 PHY_vars_UE->dlsch_ue[0][cw_sic]->harq_processes[PHY_vars_UE->dlsch_ue[0][cw_sic]->current_harq_pid],
				 subframe,
				 PHY_vars_UE->dlsch_ue[0][cw_sic]->current_harq_pid,
				 1,llr8_flag);
	    stop_meas(&PHY_vars_UE->dlsch_decoding_stats); 
	   
	     
	    if (ret[1] <= PHY_vars_UE->dlsch_ue[0][cw_sic]->max_turbo_iterations ) {  //if (ret <= PHY_vars_UE->dlsch_ue[0][cw_sic]->max_turbo_iterations ) 
	  	
		avg_iter[1] += ret[1];
		iter_trials[1]++;
	      
	      
	      if (n_frames==2) {
		printf("cw sic %d, round %d: No DLSCH errors found, uncoded ber %f\n",cw_sic,round,uncoded_ber);
#ifdef PRINT_BYTES
		for (s=0;s<PHY_vars_UE->dlsch_ue[0][cw_sic]->harq_processes[0]->C;s++) {
		  if (s<PHY_vars_UE->dlsch_ue[0][cw_sic]->harq_processes[0]->Cminus)
		    Kr = PHY_vars_UE->dlsch_ue[0][cw_sic]->harq_processes[0]->Kminus;
		  else
		    Kr = PHY_vars_UE->dlsch_ue[0][cw_sic]->harq_processes[0]->Kplus;
		  
		  Kr_bytes = Kr>>3;
		  
		  printf("Decoded_output (Segment %d):\n",s);
		  for (i=0;i<Kr_bytes;i++)
		    printf("%d : %x (%x)\n",i,PHY_vars_UE->dlsch_ue[0][cw_sic]->harq_processes[0]->c[s][i],
			   PHY_vars_UE->dlsch_ue[0][cw_sic]->harq_processes[0]->c[s][i]^PHY_vars_eNB->dlsch_eNB[0][cw_sic]->harq_processes[0]->c[s][i]);
		}
#endif
	      }  
	      
	    }    
	      
	      
	    else {
	      errs[cw_sic][round]++;
	     // exit(0);
	      
	      if (cw_sic==1) {
		avg_iter[1] += ret[1]-1;
		iter_trials[1]++;
	      }
	      
	      if (n_frames==2) {
		//if ((n_frames==1) || (SNR>=30)) {
		printf("cw sic %d, round %d: DLSCH errors found, uncoded ber %f\n",cw_sic,round,uncoded_ber);
#ifdef PRINT_BYTES
		for (s=0;s<PHY_vars_UE->dlsch_ue[0][cw_sic]->harq_processes[0]->C;s++) {
		  if (s<PHY_vars_UE->dlsch_ue[0][cw_sic]->harq_processes[0]->Cminus)
		    Kr = PHY_vars_UE->dlsch_ue[0][cw_sic]->harq_processes[0]->Kminus;
		  else
		    Kr = PHY_vars_UE->dlsch_ue[0][cw_sic]->harq_processes[0]->Kplus;
		  
		  Kr_bytes = Kr>>3;
		  
		  printf("Decoded_output (Segment %d):\n",s);
		  for (i=0;i<Kr_bytes;i++)
		    printf("%d : %x (%x)\n",i,PHY_vars_UE->dlsch_ue[0][cw_sic]->harq_processes[0]->c[s][i],
			   PHY_vars_UE->dlsch_ue[0][cw_sic]->harq_processes[0]->c[s][i]^PHY_vars_eNB->dlsch_eNB[0][cw_sic]->harq_processes[0]->c[s][i]);
		}
#endif
	      } //n_frames==1
	     // exit(0);
	    } //if (ret > PHY_vars_UE->dlsch_ue[0][cw_sic]->max_turbo_iterations ) 
	  } //for (int cw_1=cw_to_decode_interf_free; cw_1<cw_to_decode_interf_free+1;cw_1++)
	        
	    
	} //if SIC
	    
	    
      } //if (ret <= PHY_vars_UE->dlsch_ue[0][cw_non_sic]->max_turbo_iterations )
	    else {
	      errs[cw_non_sic][round]++;
	      
	      if (cw_non_sic==0) {
		avg_iter[0] += ret[0]-1;
		iter_trials[0]++;
	      }
	      
	        if (rx_type==rx_SIC_dual_stream) {
		 errs[1][round]++;
	      }
	      
	        if (cw_non_sic==1) {
		avg_iter[1] += ret[1]-1;
		iter_trials[1]++;
	      }
	      
	      	      
	      if (n_frames==2) {
		//if ((n_frames==1) || (SNR>=30)) {
		printf("cw %d, round %d: DLSCH errors found, uncoded ber %f\n",cw_non_sic,round,uncoded_ber);
#ifdef PRINT_BYTES
		for (s=0;s<PHY_vars_UE->dlsch_ue[0][cw_non_sic]->harq_processes[0]->C;s++) {
		  if (s<PHY_vars_UE->dlsch_ue[0][cw_non_sic]->harq_processes[0]->Cminus)
		    Kr = PHY_vars_UE->dlsch_ue[0][cw_non_sic]->harq_processes[0]->Kminus;
		  else
		    Kr = PHY_vars_UE->dlsch_ue[0][cw_non_sic]->harq_processes[0]->Kplus;
		  
		  Kr_bytes = Kr>>3;
		  
		  printf("Decoded_output (Segment %d):\n",s);
		  for (i=0;i<Kr_bytes;i++)
		    printf("%d : %x (%x)\n",i,PHY_vars_UE->dlsch_ue[0][cw_non_sic]->harq_processes[0]->c[s][i],
			   PHY_vars_UE->dlsch_ue[0][cw_non_sic]->harq_processes[0]->c[s][i]^PHY_vars_eNB->dlsch_eNB[0][cw_non_sic]->harq_processes[0]->c[s][i]);
		}
#endif
	      }
	    }
	  }
	
	  stop_meas(&PHY_vars_UE->phy_proc_rx);
	  
	  if (n_frames==2) {

	    //rxsig
	    sprintf(fname,"rxsig0_r%d.m",round);
	    sprintf(vname,"rxs0_r%d",round);
	    write_output(fname,vname, &PHY_vars_UE->lte_ue_common_vars.rxdata[0][0],10*PHY_vars_UE->lte_frame_parms.samples_per_tti,1,1);
	    sprintf(fname,"rxsigF0_r%d.m",round);
	    sprintf(vname,"rxs0F_r%d",round);
	    write_output(fname,vname, &PHY_vars_UE->lte_ue_common_vars.rxdataF[0][0],2*PHY_vars_UE->lte_frame_parms.ofdm_symbol_size*nsymb,2,1);
	    if (PHY_vars_UE->lte_frame_parms.nb_antennas_rx>1) {
	      sprintf(fname,"rxsig1_r%d.m",round);
	      sprintf(vname,"rxs1_r%d",round);
	      write_output(fname,vname, PHY_vars_UE->lte_ue_common_vars.rxdata[1],PHY_vars_UE->lte_frame_parms.samples_per_tti,1,1);
	      sprintf(fname,"rxsig1F_r%d.m",round);
	      sprintf(vname,"rxs1F_r%d",round);
	      write_output(fname,vname, PHY_vars_UE->lte_ue_common_vars.rxdataF[1],2*PHY_vars_UE->lte_frame_parms.ofdm_symbol_size*nsymb,2,1);
	    }

	    //channel
	    write_output("chanF11.m","chF11",eNB2UE[0]->chF[0],12*NB_RB,1,8);
	    write_output("chan11.m","ch11",eNB2UE[0]->ch[0],eNB2UE[0]->channel_length,1,8);
	    if ( PHY_vars_eNB->lte_frame_parms.nb_antennas_rx==2 && PHY_vars_eNB->lte_frame_parms.nb_antennas_tx==1 ){
	      write_output("chan21.m","ch21",eNB2UE[0]->ch[1],eNB2UE[0]->channel_length,1,8);
	    }
	    if (PHY_vars_eNB->lte_frame_parms.nb_antennas_tx>1){
	      write_output("chan12.m","ch12",eNB2UE[0]->ch[1],eNB2UE[0]->channel_length,1,8);
	      if ( PHY_vars_eNB->lte_frame_parms.nb_antennas_rx>1){
		write_output("chan21.m","ch21",eNB2UE[0]->ch[2],eNB2UE[0]->channel_length,1,8);
		write_output("chan22.m","ch22",eNB2UE[0]->ch[3],eNB2UE[0]->channel_length,1,8);
	      }
	    }

	    //channel estimates
	    sprintf(fname,"dlsch00_r%d.m",round);
	    sprintf(vname,"dl00_r%d",round);
	    write_output(fname,vname,
			 &(PHY_vars_UE->lte_ue_common_vars.dl_ch_estimates[eNB_id][0][0]),
			 PHY_vars_UE->lte_frame_parms.ofdm_symbol_size*nsymb,1,1);
	    if (PHY_vars_UE->lte_frame_parms.nb_antennas_rx>1) {
	      sprintf(fname,"dlsch01_r%d.m",round);
	      sprintf(vname,"dl01_r%d",round);
	      write_output(fname,vname,
			   &(PHY_vars_UE->lte_ue_common_vars.dl_ch_estimates[eNB_id][1][0]),
			   PHY_vars_UE->lte_frame_parms.ofdm_symbol_size*nsymb,1,1);
	    }
	    if (PHY_vars_eNB->lte_frame_parms.nb_antennas_tx>1) {
	      sprintf(fname,"dlsch10_r%d.m",round);
	      sprintf(vname,"dl10_r%d",round);
	      write_output(fname,vname,
			   &(PHY_vars_UE->lte_ue_common_vars.dl_ch_estimates[eNB_id][2][0]),
			   PHY_vars_UE->lte_frame_parms.ofdm_symbol_size*nsymb,1,1);
	    }
	    if ((PHY_vars_UE->lte_frame_parms.nb_antennas_rx>1) && (PHY_vars_eNB->lte_frame_parms.nb_antennas_tx>1)) {
	      sprintf(fname,"dlsch11_r%d.m",round);
	      sprintf(vname,"dl11_r%d",round);
	      write_output(fname,vname,
			   &(PHY_vars_UE->lte_ue_common_vars.dl_ch_estimates[eNB_id][3][0]),
			   PHY_vars_UE->lte_frame_parms.ofdm_symbol_size*nsymb,1,1);
	    }
	    //pdsch_vars
	    dump_dlsch2(PHY_vars_UE,eNB_id,coded_bits_per_codeword,round,PHY_vars_UE->dlsch_ue[0][0]->current_harq_pid);
	    /*
	      write_output("dlsch_e.m","e",PHY_vars_eNB->dlsch_eNB[0][0]->harq_processes[0]->e,coded_bits_per_codeword,1,4);
	      write_output("dlsch_ber_bit.m","ber_bit",uncoded_ber_bit,coded_bits_per_codeword,1,0);
	      write_output("dlsch_eNB_w.m","w",PHY_vars_eNB->dlsch_eNB[0][0]->harq_processes[0]->w[0],3*(tbs+64),1,4);
	      write_output("dlsch_UE_w.m","w",PHY_vars_UE->dlsch_ue[0][0]->harq_processes[0]->w[0],3*(tbs+64),1,0);
	    */

	    //pdcch_vars
	    write_output("pdcchF0_ext.m","pdcchF_ext", PHY_vars_UE->lte_ue_pdcch_vars[eNB_id]->rxdataF_ext[0],2*3*PHY_vars_UE->lte_frame_parms.ofdm_symbol_size,1,1);
	    write_output("pdcch00_ch0_ext.m","pdcch00_ch0_ext",PHY_vars_UE->lte_ue_pdcch_vars[eNB_id]->dl_ch_estimates_ext[0],300*3,1,1);
	    
	    write_output("pdcch_rxF_comp0.m","pdcch0_rxF_comp0",PHY_vars_UE->lte_ue_pdcch_vars[eNB_id]->rxdataF_comp[0],4*300,1,1);
	    write_output("pdcch_rxF_llr.m","pdcch_llr",PHY_vars_UE->lte_ue_pdcch_vars[eNB_id]->llr,2400,1,4);
	    
	    
	    if (round == 3) exit(-1);
	  }

	  if (xforms==1) {
	    phy_scope_UE(form_ue, 
			 PHY_vars_UE,
			 eNB_id,
			 0,// UE_id
			 subframe); 
	  }
	  
	  round++;
	}  //round

	//if ((errs[0][0]>=n_frames/10) && (trials>(n_frames/2)) )
	// break;
      
	//len = chbch_stats_read(stats_buffer,NULL,0,4096);
	//printf("%s\n\n",stats_buffer);
    
	if (PHY_vars_UE->frame_rx % 10 == 0) {
	  PHY_vars_UE->bitrate[eNB_id] = (PHY_vars_UE->total_TBS[eNB_id] - PHY_vars_UE->total_TBS_last[eNB_id])*10;
	  LOG_D(PHY,"[UE %d] Calculating bitrate: total_TBS = %d, total_TBS_last = %d, bitrate = %d kbits/s\n",PHY_vars_UE->Mod_id,PHY_vars_UE->total_TBS[eNB_id],PHY_vars_UE->total_TBS_last[eNB_id],PHY_vars_UE->bitrate[eNB_id]/1000);
	  PHY_vars_UE->total_TBS_last[eNB_id] = PHY_vars_UE->total_TBS[eNB_id];
	}

    
	PHY_vars_UE->frame_rx++;
 
	/* calculate the total processing time for each packet, 
	 * get the max, min, and number of packets that exceed t>2000us
	 */
	double t_tx = (double)PHY_vars_eNB->phy_proc_tx.p_time/cpu_freq_GHz/1000.0;        
	double t_tx_ifft = (double)PHY_vars_eNB->ofdm_mod_stats.p_time/cpu_freq_GHz/1000.0;        
	double t_tx_mod = (double)PHY_vars_eNB->dlsch_modulation_stats.p_time/cpu_freq_GHz/1000.0;        
	double t_tx_enc = (double)PHY_vars_eNB->dlsch_encoding_stats.p_time/cpu_freq_GHz/1000.0;        
	
	
	double t_rx = (double)PHY_vars_UE->phy_proc_rx.p_time/cpu_freq_GHz/1000.0;        
	double t_rx_fft = (double)PHY_vars_UE->ofdm_demod_stats.p_time/cpu_freq_GHz/1000.0;        
	double t_rx_demod = (double)PHY_vars_UE->dlsch_rx_pdcch_stats.p_time/cpu_freq_GHz/1000.0;        
	double t_rx_dec = (double)PHY_vars_UE->dlsch_decoding_stats.p_time/cpu_freq_GHz/1000.0;    
        
        if (t_tx > t_tx_max)
	  t_tx_max = t_tx;
        if (t_tx < t_tx_min)
	  t_tx_min = t_tx;
        if (t_rx > t_rx_max)
	  t_rx_max = t_rx;
        if (t_rx < t_rx_min)
	  t_rx_min = t_rx;
        if (t_tx > 2000)
	  n_tx_dropped++;
        if (t_rx > 2000)
	  n_rx_dropped++;
        

        push_front(&time_vector_tx, t_tx);
        push_front(&time_vector_tx_ifft, t_tx_ifft);
        push_front(&time_vector_tx_mod, t_tx_mod);
        push_front(&time_vector_tx_enc, t_tx_enc);
	
        push_front(&time_vector_rx, t_rx);
        push_front(&time_vector_rx_fft, t_rx_fft);
        push_front(&time_vector_rx_demod, t_rx_demod);
        push_front(&time_vector_rx_dec, t_rx_dec);


      }   //trials

      // round_trials[0]: number of code word : goodput the protocol
      double table_tx[time_vector_tx.size];
      totable(table_tx, &time_vector_tx);
      double table_tx_ifft[time_vector_tx_ifft.size];
      totable(table_tx_ifft, &time_vector_tx_ifft);
      double table_tx_mod[time_vector_tx_mod.size];
      totable(table_tx_mod, &time_vector_tx_mod);
      double table_tx_enc[time_vector_tx_enc.size];
      totable(table_tx_enc, &time_vector_tx_enc);

      double table_rx[time_vector_rx.size];
      totable(table_rx, &time_vector_rx);
      double table_rx_fft[time_vector_rx_fft.size];
      totable(table_rx_fft, &time_vector_rx_fft);
      double table_rx_demod[time_vector_rx_demod.size];
      totable(table_rx_demod, &time_vector_rx_demod);
      double table_rx_dec[time_vector_rx_dec.size];
      totable(table_rx_dec, &time_vector_rx_dec);


      // sort table
      qsort (table_tx, time_vector_tx.size, sizeof(double), &compare);
      qsort (table_rx, time_vector_rx.size, sizeof(double), &compare);

      if (dump_table == 1 ) {
        set_component_filelog(USIM);  // file located in /tmp/usim.txt
        int n;
        LOG_F(USIM,"The transmitter raw data: \n");

        for (n=0; n< time_vector_tx.size; n++) {
          printf("%f ", table_tx[n]);
          LOG_F(USIM,"%f ", table_tx[n]);
        }

        LOG_F(USIM,"\n");
        LOG_F(USIM,"The receiver raw data: \n");

        for (n=0; n< time_vector_rx.size; n++) {
          // printf("%f ", table_rx[n]);
          LOG_F(USIM,"%f ", table_rx[n]);
        }

        LOG_F(USIM,"\n");
      }

      double tx_median = table_tx[time_vector_tx.size/2];
      double tx_q1 = table_tx[time_vector_tx.size/4];
      double tx_q3 = table_tx[3*time_vector_tx.size/4];

      double tx_ifft_median = table_tx_ifft[time_vector_tx_ifft.size/2];
      double tx_ifft_q1 = table_tx_ifft[time_vector_tx_ifft.size/4];
      double tx_ifft_q3 = table_tx_ifft[3*time_vector_tx_ifft.size/4];

      double tx_mod_median = table_tx_mod[time_vector_tx_mod.size/2];
      double tx_mod_q1 = table_tx_mod[time_vector_tx_mod.size/4];
      double tx_mod_q3 = table_tx_mod[3*time_vector_tx_mod.size/4];

      double tx_enc_median = table_tx_enc[time_vector_tx_enc.size/2];
      double tx_enc_q1 = table_tx_enc[time_vector_tx_enc.size/4];
      double tx_enc_q3 = table_tx_enc[3*time_vector_tx_enc.size/4];

      double rx_median = table_rx[time_vector_rx.size/2];
      double rx_q1 = table_rx[time_vector_rx.size/4];
      double rx_q3 = table_rx[3*time_vector_rx.size/4];

      double rx_fft_median = table_rx_fft[time_vector_rx_fft.size/2];
      double rx_fft_q1 = table_rx_fft[time_vector_rx_fft.size/4];
      double rx_fft_q3 = table_rx_fft[3*time_vector_rx_fft.size/4];

      double rx_demod_median = table_rx_demod[time_vector_rx_demod.size/2];
      double rx_demod_q1 = table_rx_demod[time_vector_rx_demod.size/4];
      double rx_demod_q3 = table_rx_demod[3*time_vector_rx_demod.size/4];

      double rx_dec_median = table_rx_dec[time_vector_rx_dec.size/2];
      double rx_dec_q1 = table_rx_dec[time_vector_rx_dec.size/4];
      double rx_dec_q3 = table_rx_dec[3*time_vector_rx_dec.size/4];

      double std_phy_proc_tx=0;
      double std_phy_proc_tx_ifft=0;
      double std_phy_proc_tx_mod=0;
      double std_phy_proc_tx_enc=0;

      double std_phy_proc_rx=0;
      double std_phy_proc_rx_fft=0;
      double std_phy_proc_rx_demod=0;
      double std_phy_proc_rx_dec=0;

      effective_rate = ((double)(round_trials[0]-dci_errors)/((double)round_trials[0] + round_trials[1] + round_trials[2] + round_trials[3]));

      printf("\n**********************SNR = %f dB (tx_lev %f, sigma2_dB %f)**************************\n",
	     SNR,
	     (double)tx_lev_dB+10*log10(PHY_vars_UE->lte_frame_parms.ofdm_symbol_size/(NB_RB*12)),
	     sigma2_dB);
      
      printf("Errors (%d(%d)/%d %d(%d)/%d %d(%d)/%d %d(%d)/%d), Pe = (%e(%e),%e(%e),%e(%e),%e(%e)), dci_errors %d/%d, Pe = %e => effective rate %f  (%2.1f%%,%f, %f), normalized delay %f (%f)\n",
	     errs[0][0],
	     errs[1][0],
	     round_trials[0],
	     errs[0][1],
	     errs[1][1],
	     round_trials[1],
	     errs[0][2],
	     errs[1][2],
	     round_trials[2],
	     errs[0][3],
	     errs[1][3],
	     round_trials[3],
	     (double)errs[0][0]/(round_trials[0]),
	     (double)errs[1][0]/(round_trials[0]),
	     (double)errs[0][1]/(round_trials[1]),
	     (double)errs[1][1]/(round_trials[1]),
	     (double)errs[0][2]/(round_trials[2]),
	     (double)errs[1][2]/(round_trials[2]),
	     (double)errs[0][3]/(round_trials[3]),
	     (double)errs[1][3]/(round_trials[3]),
	     dci_errors,
	     round_trials[0],
	     (double)dci_errors/(round_trials[0]),
	     rate*effective_rate,
	     100*effective_rate,
	     rate,
	     rate*get_Qm(PHY_vars_UE->dlsch_ue[0][0]->harq_processes[PHY_vars_UE->dlsch_ue[0][0]->current_harq_pid]->mcs),
	     (1.0*(round_trials[0]-errs[0][0])+2.0*(round_trials[1]-errs[0][1])+3.0*(round_trials[2]-errs[0][2])+4.0*(round_trials[3]-errs[0][3]))/((double)round_trials[0])/(double)PHY_vars_eNB->dlsch_eNB[0][0]->harq_processes[0]->TBS,
	     (1.0*(round_trials[0]-errs[0][0])+2.0*(round_trials[1]-errs[0][1])+3.0*(round_trials[2]-errs[0][2])+4.0*(round_trials[3]-errs[0][3]))/((double)round_trials[0]));
      

      if (print_perf==1) {
        printf("eNB TX function statistics (per 1ms subframe)\n\n");
        std_phy_proc_tx = sqrt((double)PHY_vars_eNB->phy_proc_tx.diff_square/pow(cpu_freq_GHz,2)/pow(1000,
                               2)/PHY_vars_eNB->phy_proc_tx.trials - pow((double)PHY_vars_eNB->phy_proc_tx.diff/PHY_vars_eNB->phy_proc_tx.trials/cpu_freq_GHz/1000,2));
        printf("Total PHY proc tx                 :%f us (%d trials)\n",(double)PHY_vars_eNB->phy_proc_tx.diff/PHY_vars_eNB->phy_proc_tx.trials/cpu_freq_GHz/1000.0,PHY_vars_eNB->phy_proc_tx.trials);
        printf("|__ Statistcs                           std: %fus max: %fus min: %fus median %fus q1 %fus q3 %fus n_dropped: %d packet \n",std_phy_proc_tx, t_tx_max, t_tx_min, tx_median, tx_q1, tx_q3,
               n_tx_dropped);
        std_phy_proc_tx_ifft = sqrt((double)PHY_vars_eNB->ofdm_mod_stats.diff_square/pow(cpu_freq_GHz,2)/pow(1000,
                                    2)/PHY_vars_eNB->ofdm_mod_stats.trials - pow((double)PHY_vars_eNB->ofdm_mod_stats.diff/PHY_vars_eNB->ofdm_mod_stats.trials/cpu_freq_GHz/1000,2));
        printf("OFDM_mod time                     :%f us (%d trials)\n",(double)PHY_vars_eNB->ofdm_mod_stats.diff/PHY_vars_eNB->ofdm_mod_stats.trials/cpu_freq_GHz/1000.0,PHY_vars_eNB->ofdm_mod_stats.trials);
        printf("|__ Statistcs                           std: %fus median %fus q1 %fus q3 %fus \n",std_phy_proc_tx_ifft, tx_ifft_median, tx_ifft_q1, tx_ifft_q3);
        std_phy_proc_tx_mod = sqrt((double)PHY_vars_eNB->dlsch_modulation_stats.diff_square/pow(cpu_freq_GHz,2)/pow(1000,
                                   2)/PHY_vars_eNB->dlsch_modulation_stats.trials - pow((double)PHY_vars_eNB->dlsch_modulation_stats.diff/PHY_vars_eNB->dlsch_modulation_stats.trials/cpu_freq_GHz/1000,2));
        printf("DLSCH modulation time             :%f us (%d trials)\n",(double)PHY_vars_eNB->dlsch_modulation_stats.diff/PHY_vars_eNB->dlsch_modulation_stats.trials/cpu_freq_GHz/1000.0,
               PHY_vars_eNB->dlsch_modulation_stats.trials);
        printf("|__ Statistcs                           std: %fus median %fus q1 %fus q3 %fus \n",std_phy_proc_tx_mod, tx_mod_median, tx_mod_q1, tx_mod_q3);
        printf("DLSCH scrambling time             :%f us (%d trials)\n",(double)PHY_vars_eNB->dlsch_scrambling_stats.diff/PHY_vars_eNB->dlsch_scrambling_stats.trials/cpu_freq_GHz/1000.0,
               PHY_vars_eNB->dlsch_scrambling_stats.trials);
        std_phy_proc_tx_enc = sqrt((double)PHY_vars_eNB->dlsch_encoding_stats.diff_square/pow(cpu_freq_GHz,2)/pow(1000,
                                   2)/PHY_vars_eNB->dlsch_encoding_stats.trials - pow((double)PHY_vars_eNB->dlsch_encoding_stats.diff/PHY_vars_eNB->dlsch_encoding_stats.trials/cpu_freq_GHz/1000,2));
        printf("DLSCH encoding time               :%f us (%d trials)\n",(double)PHY_vars_eNB->dlsch_encoding_stats.diff/PHY_vars_eNB->dlsch_encoding_stats.trials/cpu_freq_GHz/1000.0,
               PHY_vars_eNB->dlsch_modulation_stats.trials);
        printf("|__ Statistcs                           std: %fus median %fus q1 %fus q3 %fus \n",std_phy_proc_tx_enc, tx_enc_median, tx_enc_q1, tx_enc_q3);
        printf("|__ DLSCH turbo encoding time         :%f us (%d trials)\n",
               ((double)PHY_vars_eNB->dlsch_turbo_encoding_stats.trials/PHY_vars_eNB->dlsch_encoding_stats.trials)*(double)
               PHY_vars_eNB->dlsch_turbo_encoding_stats.diff/PHY_vars_eNB->dlsch_turbo_encoding_stats.trials/cpu_freq_GHz/1000.0,PHY_vars_eNB->dlsch_turbo_encoding_stats.trials);
        printf("|__ DLSCH rate-matching time          :%f us (%d trials)\n",
               ((double)PHY_vars_eNB->dlsch_rate_matching_stats.trials/PHY_vars_eNB->dlsch_encoding_stats.trials)*(double)
               PHY_vars_eNB->dlsch_rate_matching_stats.diff/PHY_vars_eNB->dlsch_rate_matching_stats.trials/cpu_freq_GHz/1000.0,PHY_vars_eNB->dlsch_rate_matching_stats.trials);
        printf("|__ DLSCH sub-block interleaving time :%f us (%d trials)\n",
               ((double)PHY_vars_eNB->dlsch_interleaving_stats.trials/PHY_vars_eNB->dlsch_encoding_stats.trials)*(double)
               PHY_vars_eNB->dlsch_interleaving_stats.diff/PHY_vars_eNB->dlsch_interleaving_stats.trials/cpu_freq_GHz/1000.0,PHY_vars_eNB->dlsch_interleaving_stats.trials);

        printf("\n\nUE RX function statistics (per 1ms subframe)\n\n");
        std_phy_proc_rx = sqrt((double)PHY_vars_UE->phy_proc_rx.diff_square/pow(cpu_freq_GHz,2)/pow(1000,
                               2)/PHY_vars_UE->phy_proc_rx.trials - pow((double)PHY_vars_UE->phy_proc_rx.diff/PHY_vars_UE->phy_proc_rx.trials/cpu_freq_GHz/1000,2));
        printf("Total PHY proc rx                                   :%f us (%d trials)\n",(double)PHY_vars_UE->phy_proc_rx.diff/PHY_vars_UE->phy_proc_rx.trials/cpu_freq_GHz/1000.0,
               PHY_vars_UE->phy_proc_rx.trials*2/3);
        printf("|__Statistcs                                            std: %fus max: %fus min: %fus median %fus q1 %fus q3 %fus n_dropped: %d packet \n", std_phy_proc_rx, t_rx_max, t_rx_min, rx_median,
               rx_q1, rx_q3, n_rx_dropped);
        std_phy_proc_rx_fft = sqrt((double)PHY_vars_UE->ofdm_demod_stats.diff_square/pow(cpu_freq_GHz,2)/pow(1000,
                                   2)/PHY_vars_UE->ofdm_demod_stats.trials - pow((double)PHY_vars_UE->ofdm_demod_stats.diff/PHY_vars_UE->ofdm_demod_stats.trials/cpu_freq_GHz/1000,2));
        printf("DLSCH OFDM demodulation and channel_estimation time :%f us (%d trials)\n",(nsymb)*(double)PHY_vars_UE->ofdm_demod_stats.diff/PHY_vars_UE->ofdm_demod_stats.trials/cpu_freq_GHz/1000.0,
               PHY_vars_UE->ofdm_demod_stats.trials*2/3);
        printf("|__ Statistcs                           std: %fus median %fus q1 %fus q3 %fus \n",std_phy_proc_rx_fft, rx_fft_median, rx_fft_q1, rx_fft_q3);
        printf("|__ DLSCH rx dft                                        :%f us (%d trials)\n",
               (nsymb*PHY_vars_UE->lte_frame_parms.nb_antennas_rx)*(double)PHY_vars_UE->rx_dft_stats.diff/PHY_vars_UE->rx_dft_stats.trials/cpu_freq_GHz/1000.0,PHY_vars_UE->rx_dft_stats.trials*2/3);
        printf("|__ DLSCH channel estimation time                       :%f us (%d trials)\n",
               (4.0)*(double)PHY_vars_UE->dlsch_channel_estimation_stats.diff/PHY_vars_UE->dlsch_channel_estimation_stats.trials/cpu_freq_GHz/1000.0,PHY_vars_UE->dlsch_channel_estimation_stats.trials*2/3);
        printf("|__ DLSCH frequency offset estimation time              :%f us (%d trials)\n",
               (4.0)*(double)PHY_vars_UE->dlsch_freq_offset_estimation_stats.diff/PHY_vars_UE->dlsch_freq_offset_estimation_stats.trials/cpu_freq_GHz/1000.0,
               PHY_vars_UE->dlsch_freq_offset_estimation_stats.trials*2/3);
        printf("DLSCH rx pdcch                                       :%f us (%d trials)\n",(double)PHY_vars_UE->dlsch_rx_pdcch_stats.diff/PHY_vars_UE->dlsch_rx_pdcch_stats.trials/cpu_freq_GHz/1000.0,
               PHY_vars_UE->dlsch_rx_pdcch_stats.trials);
        std_phy_proc_rx_demod = sqrt((double)PHY_vars_UE->dlsch_llr_stats.diff_square/pow(cpu_freq_GHz,2)/pow(1000,
                                     2)/PHY_vars_UE->dlsch_llr_stats.trials - pow((double)PHY_vars_UE->dlsch_llr_stats.diff/PHY_vars_UE->dlsch_llr_stats.trials/cpu_freq_GHz/1000,2));
        printf("DLSCH Channel Compensation and LLR generation time  :%f us (%d trials)\n",(3)*(double)PHY_vars_UE->dlsch_llr_stats.diff/PHY_vars_UE->dlsch_llr_stats.trials/cpu_freq_GHz/1000.0,
               PHY_vars_UE->dlsch_llr_stats.trials/3);
        printf("|__ Statistcs                           std: %fus median %fus q1 %fus q3 %fus \n",std_phy_proc_rx_demod, rx_demod_median, rx_demod_q1, rx_demod_q3);
        printf("DLSCH unscrambling time                             :%f us (%d trials)\n",(double)PHY_vars_UE->dlsch_unscrambling_stats.diff/PHY_vars_UE->dlsch_unscrambling_stats.trials/cpu_freq_GHz/1000.0,
               PHY_vars_UE->dlsch_unscrambling_stats.trials);
        std_phy_proc_rx_dec = sqrt((double)PHY_vars_UE->dlsch_decoding_stats.diff_square/pow(cpu_freq_GHz,2)/pow(1000,
                                   2)/PHY_vars_UE->dlsch_decoding_stats.trials - pow((double)PHY_vars_UE->dlsch_decoding_stats.diff/PHY_vars_UE->dlsch_decoding_stats.trials/cpu_freq_GHz/1000,2));
        printf("DLSCH Decoding time (%02.2f Mbit/s, avg iter %1.2f)    :%f us (%d trials, max %f)\n",
               PHY_vars_eNB->dlsch_eNB[0][0]->harq_processes[0]->TBS/1000.0,(double)avg_iter[0]/iter_trials[0],
               (double)PHY_vars_UE->dlsch_decoding_stats.diff/PHY_vars_UE->dlsch_decoding_stats.trials/cpu_freq_GHz/1000.0,PHY_vars_UE->dlsch_decoding_stats.trials,
               (double)PHY_vars_UE->dlsch_decoding_stats.max/cpu_freq_GHz/1000.0);
        printf("|__ Statistcs                           std: %fus median %fus q1 %fus q3 %fus \n",std_phy_proc_rx_dec, rx_dec_median, rx_dec_q1, rx_dec_q3);
        printf("|__ DLSCH Rate Unmatching                               :%f us (%d trials)\n",
               (double)PHY_vars_UE->dlsch_rate_unmatching_stats.diff/PHY_vars_UE->dlsch_rate_unmatching_stats.trials/cpu_freq_GHz/1000.0,PHY_vars_UE->dlsch_rate_unmatching_stats.trials);
        printf("|__ DLSCH Turbo Decoding(%d bits)                       :%f us (%d trials)\n",
               PHY_vars_UE->dlsch_ue[0][0]->harq_processes[0]->Cminus ? PHY_vars_UE->dlsch_ue[0][0]->harq_processes[0]->Kminus : PHY_vars_UE->dlsch_ue[0][0]->harq_processes[0]->Kplus,
               (double)PHY_vars_UE->dlsch_turbo_decoding_stats.diff/PHY_vars_UE->dlsch_turbo_decoding_stats.trials/cpu_freq_GHz/1000.0,PHY_vars_UE->dlsch_turbo_decoding_stats.trials);
        printf("    |__ init                                            %f us (cycles/iter %f, %d trials)\n",
               (double)PHY_vars_UE->dlsch_tc_init_stats.diff/PHY_vars_UE->dlsch_tc_init_stats.trials/cpu_freq_GHz/1000.0,
               (double)PHY_vars_UE->dlsch_tc_init_stats.diff/PHY_vars_UE->dlsch_tc_init_stats.trials/((double)avg_iter[0]/iter_trials[0]),
               PHY_vars_UE->dlsch_tc_init_stats.trials);
        printf("    |__ alpha                                           %f us (cycles/iter %f, %d trials)\n",
               (double)PHY_vars_UE->dlsch_tc_alpha_stats.diff/PHY_vars_UE->dlsch_tc_alpha_stats.trials/cpu_freq_GHz/1000.0,
               (double)PHY_vars_UE->dlsch_tc_alpha_stats.diff/PHY_vars_UE->dlsch_tc_alpha_stats.trials*2,
               PHY_vars_UE->dlsch_tc_alpha_stats.trials);
        printf("    |__ beta                                            %f us (cycles/iter %f,%d trials)\n",
               (double)PHY_vars_UE->dlsch_tc_beta_stats.diff/PHY_vars_UE->dlsch_tc_beta_stats.trials/cpu_freq_GHz/1000.0,
               (double)PHY_vars_UE->dlsch_tc_beta_stats.diff/PHY_vars_UE->dlsch_tc_beta_stats.trials*2,
               PHY_vars_UE->dlsch_tc_beta_stats.trials);
        printf("    |__ gamma                                           %f us (cycles/iter %f,%d trials)\n",
               (double)PHY_vars_UE->dlsch_tc_gamma_stats.diff/PHY_vars_UE->dlsch_tc_gamma_stats.trials/cpu_freq_GHz/1000.0,
               (double)PHY_vars_UE->dlsch_tc_gamma_stats.diff/PHY_vars_UE->dlsch_tc_gamma_stats.trials*2,
               PHY_vars_UE->dlsch_tc_gamma_stats.trials);
        printf("    |__ ext                                             %f us (cycles/iter %f,%d trials)\n",
               (double)PHY_vars_UE->dlsch_tc_ext_stats.diff/PHY_vars_UE->dlsch_tc_ext_stats.trials/cpu_freq_GHz/1000.0,
               (double)PHY_vars_UE->dlsch_tc_ext_stats.diff/PHY_vars_UE->dlsch_tc_ext_stats.trials*2,
               PHY_vars_UE->dlsch_tc_ext_stats.trials);
        printf("    |__ intl1                                           %f us (cycles/iter %f,%d trials)\n",
               (double)PHY_vars_UE->dlsch_tc_intl1_stats.diff/PHY_vars_UE->dlsch_tc_intl1_stats.trials/cpu_freq_GHz/1000.0,
               (double)PHY_vars_UE->dlsch_tc_intl1_stats.diff/PHY_vars_UE->dlsch_tc_intl1_stats.trials,
               PHY_vars_UE->dlsch_tc_intl1_stats.trials);
        printf("    |__ intl2+HD+CRC                                    %f us (cycles/iter %f,%d trials)\n",
               (double)PHY_vars_UE->dlsch_tc_intl2_stats.diff/PHY_vars_UE->dlsch_tc_intl2_stats.trials/cpu_freq_GHz/1000.0,
               (double)PHY_vars_UE->dlsch_tc_intl2_stats.diff/PHY_vars_UE->dlsch_tc_intl2_stats.trials,
               PHY_vars_UE->dlsch_tc_intl2_stats.trials);
      }

            if ((transmission_mode != 3) && (transmission_mode != 4)) {
	fprintf(bler_fd,"%f;%d;%d;%f;%d;%d;%d;%d;%d;%d;%d;%d;%d\n",
		SNR,
		mcs1,
		PHY_vars_eNB->dlsch_eNB[0][0]->harq_processes[0]->TBS,
		rate,
		errs[0][0],
		round_trials[0],
		errs[0][1],
		round_trials[1],
		errs[0][2],
		round_trials[2],
		errs[0][3],
		round_trials[3],
		dci_errors);
      }
      else {
	fprintf(bler_fd,"%f;%d;%d;%d;%d;%f;%d;%d;%d;%d;%d;%d;%d;%d;%d;%d;%d;%d;%d\n",
		SNR,
		mcs1,mcs2,
		PHY_vars_eNB->dlsch_eNB[0][0]->harq_processes[0]->TBS,
		PHY_vars_eNB->dlsch_eNB[0][1]->harq_processes[0]->TBS,
		rate,
		errs[0][0],
		errs[1][0],
		round_trials[0],
		errs[0][1],
		errs[1][1],
		round_trials[1],
		errs[0][2],
		errs[1][2],
		round_trials[2],
		errs[0][3],
		errs[1][3],
		round_trials[3],
		dci_errors);
      }
   

      if(abstx){ //ABSTRACTION
	if ((transmission_mode != 3)&& (transmission_mode != 4)) {         
	  blerr[0][0] = (double)errs[0][0]/(round_trials[0]);
	  
	  if(num_rounds>1){
	    blerr[0][1] = (double)errs[0][1]/(round_trials[1]);
	    
	    blerr[0][2] = (double)errs[0][2]/(round_trials[2]);
	    
	    blerr[0][3] = (double)errs[0][3]/(round_trials[3]);
	    
	    fprintf(csv_fd,"%e;%e;%e;%e;\n",blerr[0][0],blerr[0][1],blerr[0][2],blerr[0][3]);
	  }
	  else {
	    fprintf(csv_fd,"%e;\n",blerr[0][0]);
	  }
	}
	else {
	  blerr[0][0] = (double)errs[0][0]/(round_trials[0]);
	  blerr[1][0] = (double)errs[1][0]/(round_trials[0]);
	  if(num_rounds>1){
	    blerr[0][1] = (double)errs[0][1]/(round_trials[1]);
	    blerr[1][1] = (double)errs[1][1]/(round_trials[1]);
	    blerr[0][2] = (double)errs[0][2]/(round_trials[2]);
	    blerr[1][2] = (double)errs[1][2]/(round_trials[2]);
	    blerr[0][3] = (double)errs[0][3]/(round_trials[3]);
	    blerr[1][3] = (double)errs[1][3]/(round_trials[3]);
	    fprintf(csv_fd,"%e;%e;%e;%e;%e;%e;%e;%e;\n",blerr[0][0],blerr[1][0],blerr[0][1],blerr[1][1],blerr[0][2],blerr[1][2], blerr[0][3], blerr[1][3]);
	  }
	  else {
	    fprintf(csv_fd,"%e,%e;\n",blerr[0][0], blerr[1][0]);
	  }
	}
     }
            
      if ( (test_perf != 0) && (100 * effective_rate > test_perf )) {
	//fprintf(time_meas_fd,"SNR; MCS; TBS; rate; err0; trials0; err1; trials1; err2; trials2; err3; trials3; dci_err\n");
	if ((transmission_mode != 3) && (transmission_mode != 4)) {
	  fprintf(time_meas_fd,"%f;%d;%d;%f;%d;%d;%d;%d;%d;%d;%d;%d;%d;",
		  SNR,
		  mcs1,
		  PHY_vars_eNB->dlsch_eNB[0][0]->harq_processes[0]->TBS,
		  rate,
		  errs[0][0],
		  round_trials[0],
		  errs[0][1],
		  round_trials[1],
		  errs[0][2],
		  round_trials[2],
		  errs[0][3],
		  round_trials[3],
		  dci_errors);

	  //fprintf(time_meas_fd,"SNR; MCS; TBS; rate; DL_DECOD_ITER; err0; trials0; err1; trials1; err2; trials2; err3; trials3; PE; dci_err;PE;ND;\n");
	  fprintf(time_meas_fd,"%f;%d;%d;%f; %2.1f%%;%f;%f;%d;%d;%d;%d;%d;%d;%d;%d;%e;%e;%e;%e;%d;%d;%e;%f;%f;",
		  SNR,
		  mcs1,
		  PHY_vars_eNB->dlsch_eNB[0][0]->harq_processes[0]->TBS,
		  rate*effective_rate,
		  100*effective_rate,
		  rate,
		  (double)avg_iter[0]/iter_trials[0],
		  errs[0][0],
		  round_trials[0],
		  errs[0][1],
		  round_trials[1],
		  errs[0][2],
		  round_trials[2],
		  errs[0][3],
		  round_trials[3],
		  (double)errs[0][0]/(round_trials[0]),
		  (double)errs[0][1]/(round_trials[0]),
		  (double)errs[0][2]/(round_trials[0]),
		  (double)errs[0][3]/(round_trials[0]),
		  dci_errors,
		  round_trials[0],
		  (double)dci_errors/(round_trials[0]),
		  (1.0*(round_trials[0]-errs[0][0])+2.0*(round_trials[1]-errs[0][1])+3.0*(round_trials[2]-errs[0][2])+4.0*(round_trials[3]-errs[0][3]))/((double)round_trials[0])/(double)PHY_vars_eNB->dlsch_eNB[0][0]->harq_processes[0]->TBS,
		  (1.0*(round_trials[0]-errs[0][0])+2.0*(round_trials[1]-errs[0][1])+3.0*(round_trials[2]-errs[0][2])+4.0*(round_trials[3]-errs[0][3]))/((double)round_trials[0]));
	}
	else {
	  fprintf(time_meas_fd,"%f;%d;%d;%d;%d;%f;%d;%d;%d;%d;%d;%d;%d;%d;%d;",
		  SNR,
		  mcs1,mcs2,
		  PHY_vars_eNB->dlsch_eNB[0][0]->harq_processes[0]->TBS,
		  PHY_vars_eNB->dlsch_eNB[0][1]->harq_processes[0]->TBS,
		  rate,
		  errs[0][0],
		  round_trials[0],
		  errs[0][1],
		  round_trials[1],
		  errs[0][2],
		  round_trials[2],
		  errs[0][3],
		  round_trials[3],
		  dci_errors);
	  
	  //fprintf(time_meas_fd,"SNR; MCS; TBS; rate; DL_DECOD_ITER; err0; trials0; err1; trials1; err2; trials2; err3; trials3; PE; dci_err;PE;ND;\n");
	  fprintf(time_meas_fd,"%f;%d;%d;%d;%d;%f;%2.1f;%f;%f;%d;%d;%d;%d;%d;%d;%d;%d;%e;%e;%e;%e;%d;%d;%e;%f;%f;",
		  SNR,
		  mcs1,mcs2,
		  PHY_vars_eNB->dlsch_eNB[0][0]->harq_processes[0]->TBS,
		  PHY_vars_eNB->dlsch_eNB[0][1]->harq_processes[0]->TBS,
		  rate*effective_rate,
		  100*effective_rate,
		  rate,
		  (double)avg_iter[0]/iter_trials[0],
		  errs[0][0],
		  round_trials[0],
		  errs[0][1],
		  round_trials[1],
		  errs[0][2],
		  round_trials[2],
		  errs[0][3],
		  round_trials[3],
		  (double)errs[0][0]/(round_trials[0]),
		  (double)errs[0][1]/(round_trials[0]),
		  (double)errs[0][2]/(round_trials[0]),
		  (double)errs[0][3]/(round_trials[0]),
		  dci_errors,
		  round_trials[0],
		  (double)dci_errors/(round_trials[0]),
		  (1.0*(round_trials[0]-errs[0][0])+2.0*(round_trials[1]-errs[0][1])+3.0*(round_trials[2]-errs[0][2])+4.0*(round_trials[3]-errs[0][3]))/((double)round_trials[0])/(double)PHY_vars_eNB->dlsch_eNB[0][0]->harq_processes[0]->TBS,
		  (1.0*(round_trials[0]-errs[0][0])+2.0*(round_trials[1]-errs[0][1])+3.0*(round_trials[2]-errs[0][2])+4.0*(round_trials[3]-errs[0][3]))/((double)round_trials[0]));
	}
	//fprintf(time_meas_fd,"eNB_PROC_TX(%d); OFDM_MOD(%d); DL_MOD(%d); DL_SCR(%d); DL_ENC(%d); UE_PROC_RX(%d); OFDM_DEMOD_CH_EST(%d); RX_PDCCH(%d); CH_COMP_LLR(%d); DL_USCR(%d); DL_DECOD(%d);\n",
	fprintf(time_meas_fd,"%d; %d; %d; %d; %d; %d; %d; %d; %d; %d; %d;", 
		PHY_vars_eNB->phy_proc_tx.trials,
		PHY_vars_eNB->ofdm_mod_stats.trials,
		PHY_vars_eNB->dlsch_modulation_stats.trials,
		PHY_vars_eNB->dlsch_scrambling_stats.trials,
		PHY_vars_eNB->dlsch_encoding_stats.trials,
		PHY_vars_UE->phy_proc_rx.trials,
		PHY_vars_UE->ofdm_demod_stats.trials,
		PHY_vars_UE->dlsch_rx_pdcch_stats.trials,
		PHY_vars_UE->dlsch_llr_stats.trials,
		PHY_vars_UE->dlsch_unscrambling_stats.trials,
		PHY_vars_UE->dlsch_decoding_stats.trials
		);
	fprintf(time_meas_fd,"%f;%f;%f;%f;%f;%f;%f;%f;%f;%f;%f;",
		get_time_meas_us(&PHY_vars_eNB->phy_proc_tx),
		get_time_meas_us(&PHY_vars_eNB->ofdm_mod_stats),
		get_time_meas_us(&PHY_vars_eNB->dlsch_modulation_stats),
		get_time_meas_us(&PHY_vars_eNB->dlsch_scrambling_stats),
		get_time_meas_us(&PHY_vars_eNB->dlsch_encoding_stats),
		get_time_meas_us(&PHY_vars_UE->phy_proc_rx),
		nsymb*get_time_meas_us(&PHY_vars_UE->ofdm_demod_stats),
		get_time_meas_us(&PHY_vars_UE->dlsch_rx_pdcch_stats),
		3*get_time_meas_us(&PHY_vars_UE->dlsch_llr_stats),
		get_time_meas_us(&PHY_vars_UE->dlsch_unscrambling_stats),
		get_time_meas_us(&PHY_vars_UE->dlsch_decoding_stats)
		);
	//fprintf(time_meas_fd,"eNB_PROC_TX_STD;eNB_PROC_TX_MAX;eNB_PROC_TX_MIN;eNB_PROC_TX_MED;eNB_PROC_TX_Q1;eNB_PROC_TX_Q3;eNB_PROC_TX_DROPPED;\n");
	fprintf(time_meas_fd,"%f;%f;%f;%f;%f;%f;%d;", std_phy_proc_tx, t_tx_max, t_tx_min, tx_median, tx_q1, tx_q3, n_tx_dropped);
	
	//fprintf(time_meas_fd,"IFFT;\n");
	fprintf(time_meas_fd,"%f;%f;%f;%f;", std_phy_proc_tx_ifft, tx_ifft_median, tx_ifft_q1, tx_ifft_q3);
	
	//fprintf(time_meas_fd,"MOD;\n");
	fprintf(time_meas_fd,"%f;%f;%f;%f;", std_phy_proc_tx_mod, tx_mod_median, tx_mod_q1, tx_mod_q3);
	
	//fprintf(time_meas_fd,"ENC;\n");
	fprintf(time_meas_fd,"%f;%f;%f;%f;", std_phy_proc_tx_enc, tx_enc_median, tx_enc_q1, tx_enc_q3);
	
	
	//fprintf(time_meas_fd,"UE_PROC_RX_STD;UE_PROC_RX_MAX;UE_PROC_RX_MIN;UE_PROC_RX_MED;UE_PROC_RX_Q1;UE_PROC_RX_Q3;UE_PROC_RX_DROPPED;\n");
	fprintf(time_meas_fd,"%f;%f;%f;%f;%f;%f;%d;", std_phy_proc_rx, t_rx_max, t_rx_min, rx_median, rx_q1, rx_q3, n_rx_dropped);

	//fprintf(time_meas_fd,"FFT;\n");
	fprintf(time_meas_fd,"%f;%f;%f;%f;", std_phy_proc_rx_fft, rx_fft_median, rx_fft_q1, rx_fft_q3);
	
	//fprintf(time_meas_fd,"DEMOD;\n");
	fprintf(time_meas_fd,"%f;%f;%f;%f;", std_phy_proc_rx_demod,rx_demod_median, rx_demod_q1, rx_demod_q3);
	
	//fprintf(time_meas_fd,"DEC;\n");
	fprintf(time_meas_fd,"%f;%f;%f;%f\n", std_phy_proc_rx_dec, rx_dec_median, rx_dec_q1, rx_dec_q3);
	

	/*	
		fprintf(time_meas_fd,"%d;%d;%d;%d;%d;%d;%d;%d;%d;%d;%d;",
		PHY_vars_eNB->phy_proc_tx.trials,
		PHY_vars_eNB->ofdm_mod_stats.trials,
		PHY_vars_eNB->dlsch_modulation_stats.trials,
		PHY_vars_eNB->dlsch_scrambling_stats.trials,
		PHY_vars_eNB->dlsch_encoding_stats.trials,
		PHY_vars_UE->phy_proc_rx.trials,
		PHY_vars_UE->ofdm_demod_stats.trials,
		PHY_vars_UE->dlsch_rx_pdcch_stats.trials,
		PHY_vars_UE->dlsch_llr_stats.trials,
		PHY_vars_UE->dlsch_unscrambling_stats.trials,
		PHY_vars_UE->dlsch_decoding_stats.trials);
	  */
	  printf("[passed] effective rate : %f  (%2.1f%%,%f)): log and break \n",rate*effective_rate, 100*effective_rate, rate );
	  break;
      } else if (test_perf !=0 ){
	printf("[continue] effective rate : %f  (%2.1f%%,%f)): increase snr \n",rate*effective_rate, 100*effective_rate, rate);
      }
	if (abstx == 1) {
	  if ((rx_type==rx_IC_dual_stream) || (rx_type==rx_standard)) {
	    if (((double)errs[0][0]/(round_trials[0]))<1e-2 && ((double)errs[1][0]/(round_trials[0]))<1e-2)
	    break;
	  }
	  else{ 
	    if (((double)errs[0][0]/(round_trials[0]))<1e-2) 
	    break;
	  
	    }
	}
	else {
	  
	   if ((rx_type==rx_IC_dual_stream) || (rx_type==rx_standard) || (rx_type==rx_SIC_dual_stream)) {
	    if (((double)errs[0][0]/(round_trials[0]))<1e-3 && ((double)errs[1][0]/(round_trials[0]))<1e-3)
	    break;
	  }
	  else{ 
	    if (((double)errs[0][0]/(round_trials[0]))<1e-3) 
	    break;
	  
	    }
	  
	}
	
      
      if (n_frames==1)
	break;

<<<<<<< HEAD
      }// SNR
      
=======
      if (((double)errs[0]/(round_trials[0]))<(10.0/n_frames))
        break;
    }// SNR


>>>>>>> ba997a2b
  } //ch_realization
  
  fclose(bler_fd);

  if (test_perf !=0)
    fclose (time_meas_fd);

  //fprintf(tikz_fd,"};\n");
  //fclose(tikz_fd);

  if (input_trch_file==1)
    fclose(input_trch_fd);

  if (input_file==1)
    fclose(input_fd);

  if(abstx) { // ABSTRACTION
    fprintf(csv_fd,"];");
    fclose(csv_fd);
  }

  if (uncoded_ber_bit)
    free(uncoded_ber_bit);

  uncoded_ber_bit = NULL;

  for (k=0; k<n_users; k++) {
    free(input_buffer0[k]);
    free(input_buffer1[k]);
    input_buffer0[k]=NULL;
    input_buffer1[k]=NULL;
  }

  printf("Freeing dlsch structures\n");

  for (i=0; i<2; i++) {
    printf("eNB %d\n",i);
    free_eNB_dlsch(PHY_vars_eNB->dlsch_eNB[0][i]);
    printf("UE %d\n",i);
    free_ue_dlsch(PHY_vars_UE->dlsch_ue[0][i]);
  }


  printf("Freeing channel I/O\n");

  for (i=0; i<2; i++) {
    free(s_re[i]);
    free(s_im[i]);
    free(r_re[i]);
    free(r_im[i]);
  }

  free(s_re);
  free(s_im);
  free(r_re);
  free(r_im);

  //  lte_sync_time_free();

  //  printf("[MUMIMO] mcs %d, mcsi %d, offset %d, bler %f\n",mcs,mcs_i,offset_mumimo_llr_drange_fix,((double)errs[0])/((double)round_trials[0]));

  return(0);
}

<|MERGE_RESOLUTION|>--- conflicted
+++ resolved
@@ -223,13 +223,8 @@
 
   // void *data;
   // int ii;
-<<<<<<< HEAD
   int bler;
   double blerr[2][4],uncoded_ber,avg_ber;
-=======
-  //  int bler;
-  double blerr[4],uncoded_ber,avg_ber;
->>>>>>> ba997a2b
   short *uncoded_ber_bit=NULL;
   uint8_t N_RB_DL=25,osf=1;
   uint8_t fdd_flag = 0;
@@ -2118,8 +2113,6 @@
       initialize(&time_vector_rx_demod);
       struct list time_vector_rx_dec;
       initialize(&time_vector_rx_dec);
-
-<<<<<<< HEAD
       
       for (trials = 0;trials<n_frames;trials++) {
 	//  printf("Trial %d\n",trials);
@@ -2717,417 +2710,6 @@
 	      msg("Error: given num_pdcch_symbols not big enough (%d > %d)\n",num_pdcch_symbols_2,num_pdcch_symbols);
 	      exit(-1);
 	    }
-=======
-      for (trials = 0; trials<n_frames; trials++) {
-        //  printf("Trial %d\n",trials);
-        fflush(stdout);
-        round=0;
-
-        //if (trials%100==0)
-        eNB2UE[0]->first_run = 1;
-
-        ret = PHY_vars_UE->dlsch_ue[0][0]->max_turbo_iterations+1;
-
-        while ((round < num_rounds) && (ret > PHY_vars_UE->dlsch_ue[0][0]->max_turbo_iterations)) {
-          //    printf("Trial %d, round %d\n",trials,round);
-          round_trials[round]++;
-
-          if(transmission_mode>=5)
-            pmi_feedback=1;
-          else
-            pmi_feedback=0;
-
-          if (abstx) {
-            if (trials==0 && round==0 && SNR==snr0)  //generate a new channel
-              hold_channel = 0;
-            else
-              hold_channel = 1;
-          } else
-            hold_channel = 0;//(round==0) ? 0 : 1;
-
-PMI_FEEDBACK:
-
-          //  printf("Trial %d : Round %d, pmi_feedback %d \n",trials,round,pmi_feedback);
-          for (aa=0; aa<PHY_vars_eNB->lte_frame_parms.nb_antennas_tx; aa++) {
-            memset(&PHY_vars_eNB->lte_eNB_common_vars.txdataF[eNB_id][aa][0],0,FRAME_LENGTH_COMPLEX_SAMPLES_NO_PREFIX*sizeof(int32_t));
-          }
-
-          if (input_fd==NULL) {
-
-            start_meas(&PHY_vars_eNB->phy_proc_tx);
-
-            // Simulate HARQ procedures!!!
-            if (common_flag == 0) {
-
-              if (round == 0) {   // First round
-                TB0_active = 1;
-
-                PHY_vars_eNB->dlsch_eNB[0][0]->harq_processes[0]->rvidx = round&3;
-
-                if (PHY_vars_eNB->lte_frame_parms.frame_type == TDD) {
-
-                  switch (transmission_mode) {
-                  case 1:
-                  case 2:
-                    switch (PHY_vars_eNB->lte_frame_parms.N_RB_DL) {
-                    case 6:
-                      ((DCI1_1_5MHz_TDD_t *)&DLSCH_alloc_pdu_1[0])->ndi             = trials&1;
-                      ((DCI1_1_5MHz_TDD_t *)&DLSCH_alloc_pdu_1[0])->rv              = 0;
-                      memcpy(&dci_alloc[0].dci_pdu[0],&DLSCH_alloc_pdu_1[0],sizeof(DCI1_1_5MHz_TDD_t));
-                      break;
-
-                    case 25:
-                      ((DCI1_5MHz_TDD_t *)&DLSCH_alloc_pdu_1[0])->ndi             = trials&1;
-                      ((DCI1_5MHz_TDD_t *)&DLSCH_alloc_pdu_1[0])->rv              = 0;
-                      memcpy(&dci_alloc[0].dci_pdu[0],&DLSCH_alloc_pdu_1[0],sizeof(DCI1_5MHz_TDD_t));
-                      break;
-
-                    case 50:
-                      ((DCI1_10MHz_TDD_t *)&DLSCH_alloc_pdu_1[0])->ndi             = trials&1;
-                      ((DCI1_10MHz_TDD_t *)&DLSCH_alloc_pdu_1[0])->rv              = 0;
-                      memcpy(&dci_alloc[0].dci_pdu[0],&DLSCH_alloc_pdu_1[0],sizeof(DCI1_10MHz_TDD_t));
-                      break;
-
-                    case 100:
-                      ((DCI1_20MHz_TDD_t *)&DLSCH_alloc_pdu_1[0])->ndi             = trials&1;
-                      ((DCI1_20MHz_TDD_t *)&DLSCH_alloc_pdu_1[0])->rv              = 0;
-                      memcpy(&dci_alloc[0].dci_pdu[0],&DLSCH_alloc_pdu_1[0],sizeof(DCI1_20MHz_TDD_t));
-                      break;
-                    }
-
-                    break;
-
-                  case 3:
-                    switch (PHY_vars_eNB->lte_frame_parms.N_RB_DL) {
-                    case 6:
-                      ((DCI2A_1_5MHz_2A_TDD_t *)&DLSCH_alloc_pdu_1[0])->ndi1             = trials&1;
-                      ((DCI2A_1_5MHz_2A_TDD_t *)&DLSCH_alloc_pdu_1[0])->rv1              = 0;
-                      ((DCI2A_1_5MHz_2A_TDD_t *)&DLSCH_alloc_pdu_1[0])->ndi2             = trials&1;
-                      ((DCI2A_1_5MHz_2A_TDD_t *)&DLSCH_alloc_pdu_1[0])->rv2              = 0;
-                      memcpy(&dci_alloc[0].dci_pdu[0],&DLSCH_alloc_pdu_1[0],sizeof(DCI2A_1_5MHz_2A_TDD_t));
-                      break;
-
-                    case 25:
-                      ((DCI2A_5MHz_2A_TDD_t *)&DLSCH_alloc_pdu_1[0])->ndi1             = trials&1;
-                      ((DCI2A_5MHz_2A_TDD_t *)&DLSCH_alloc_pdu_1[0])->rv1              = 0;
-                      ((DCI2A_5MHz_2A_TDD_t *)&DLSCH_alloc_pdu_1[0])->ndi2             = trials&1;
-                      ((DCI2A_5MHz_2A_TDD_t *)&DLSCH_alloc_pdu_1[0])->rv2              = 0;
-                      memcpy(&dci_alloc[0].dci_pdu[0],&DLSCH_alloc_pdu_1[0],sizeof(DCI2A_5MHz_2A_TDD_t));
-                      break;
-
-                    case 50:
-                      ((DCI2A_10MHz_2A_TDD_t *)&DLSCH_alloc_pdu_1[0])->ndi1             = trials&1;
-                      ((DCI2A_10MHz_2A_TDD_t *)&DLSCH_alloc_pdu_1[0])->rv1              = 0;
-                      ((DCI2A_10MHz_2A_TDD_t *)&DLSCH_alloc_pdu_1[0])->ndi2             = trials&1;
-                      ((DCI2A_10MHz_2A_TDD_t *)&DLSCH_alloc_pdu_1[0])->rv2              = 0;
-                      memcpy(&dci_alloc[0].dci_pdu[0],&DLSCH_alloc_pdu_1[0],sizeof(DCI2A_10MHz_2A_TDD_t));
-                      break;
-
-                    case 100:
-                      ((DCI2A_20MHz_2A_TDD_t *)&DLSCH_alloc_pdu_1[0])->ndi1             = trials&1;
-                      ((DCI2A_20MHz_2A_TDD_t *)&DLSCH_alloc_pdu_1[0])->rv1              = 0;
-                      ((DCI2A_20MHz_2A_TDD_t *)&DLSCH_alloc_pdu_1[0])->ndi2             = trials&1;
-                      ((DCI2A_20MHz_2A_TDD_t *)&DLSCH_alloc_pdu_1[0])->rv2              = 0;
-                      memcpy(&dci_alloc[0].dci_pdu[0],&DLSCH_alloc_pdu_1[0],sizeof(DCI2A_20MHz_2A_TDD_t));
-                      break;
-                    }
-
-                    break;
-
-                  case 5:
-                    DLSCH_alloc_pdu2_1E[0].ndi             = trials&1;
-                    DLSCH_alloc_pdu2_1E[0].rv              = 0;
-                    memcpy(&dci_alloc[0].dci_pdu[0],&DLSCH_alloc_pdu2_1E[0],sizeof(DCI1E_5MHz_2A_M10PRB_TDD_t));
-                    break;
-                  }
-                } else { // FDD
-                  switch (transmission_mode) {
-                  case 1:
-                  case 2:
-                    switch (PHY_vars_eNB->lte_frame_parms.N_RB_DL) {
-                    case 6:
-                      ((DCI1_1_5MHz_FDD_t *)&DLSCH_alloc_pdu_1[0])->ndi             = trials&1;
-                      ((DCI1_1_5MHz_FDD_t *)&DLSCH_alloc_pdu_1[0])->rv              = 0;
-                      memcpy(&dci_alloc[0].dci_pdu[0],&DLSCH_alloc_pdu_1[0],sizeof(DCI1_1_5MHz_FDD_t));
-                      break;
-
-                    case 25:
-                      ((DCI1_5MHz_FDD_t *)&DLSCH_alloc_pdu_1[0])->ndi             = trials&1;
-                      ((DCI1_5MHz_FDD_t *)&DLSCH_alloc_pdu_1[0])->rv              = 0;
-                      memcpy(&dci_alloc[0].dci_pdu[0],&DLSCH_alloc_pdu_1[0],sizeof(DCI1_5MHz_FDD_t));
-                      break;
-
-                    case 50:
-                      ((DCI1_10MHz_FDD_t *)&DLSCH_alloc_pdu_1[0])->ndi             = trials&1;
-                      ((DCI1_10MHz_FDD_t *)&DLSCH_alloc_pdu_1[0])->rv              = 0;
-                      memcpy(&dci_alloc[0].dci_pdu[0],&DLSCH_alloc_pdu_1[0],sizeof(DCI1_10MHz_FDD_t));
-                      break;
-
-                    case 100:
-                      ((DCI1_20MHz_FDD_t *)&DLSCH_alloc_pdu_1[0])->ndi             = trials&1;
-                      ((DCI1_20MHz_FDD_t *)&DLSCH_alloc_pdu_1[0])->rv              = 0;
-                      memcpy(&dci_alloc[0].dci_pdu[0],&DLSCH_alloc_pdu_1[0],sizeof(DCI1_20MHz_FDD_t));
-                      break;
-                    }
-
-                    break;
-
-                  case 3:
-                    switch (PHY_vars_eNB->lte_frame_parms.N_RB_DL) {
-                    case 6:
-                      ((DCI2A_1_5MHz_2A_FDD_t *)&DLSCH_alloc_pdu_1[0])->ndi1             = trials&1;
-                      ((DCI2A_1_5MHz_2A_FDD_t *)&DLSCH_alloc_pdu_1[0])->rv1              = 0;
-                      ((DCI2A_1_5MHz_2A_FDD_t *)&DLSCH_alloc_pdu_1[0])->ndi2             = trials&1;
-                      ((DCI2A_1_5MHz_2A_FDD_t *)&DLSCH_alloc_pdu_1[0])->rv2              = 0;
-                      memcpy(&dci_alloc[0].dci_pdu[0],&DLSCH_alloc_pdu_1[0],sizeof(DCI2A_1_5MHz_2A_FDD_t));
-                      break;
-
-                    case 25:
-                      ((DCI2A_5MHz_2A_FDD_t *)&DLSCH_alloc_pdu_1[0])->ndi1             = trials&1;
-                      ((DCI2A_5MHz_2A_FDD_t *)&DLSCH_alloc_pdu_1[0])->rv1              = 0;
-                      ((DCI2A_5MHz_2A_FDD_t *)&DLSCH_alloc_pdu_1[0])->ndi2             = trials&1;
-                      ((DCI2A_5MHz_2A_FDD_t *)&DLSCH_alloc_pdu_1[0])->rv2              = 0;
-                      memcpy(&dci_alloc[0].dci_pdu[0],&DLSCH_alloc_pdu_1[0],sizeof(DCI2A_5MHz_2A_FDD_t));
-                      break;
-
-                    case 50:
-                      ((DCI2A_10MHz_2A_FDD_t *)&DLSCH_alloc_pdu_1[0])->ndi1             = trials&1;
-                      ((DCI2A_10MHz_2A_FDD_t *)&DLSCH_alloc_pdu_1[0])->rv1              = 0;
-                      ((DCI2A_10MHz_2A_FDD_t *)&DLSCH_alloc_pdu_1[0])->ndi2             = trials&1;
-                      ((DCI2A_10MHz_2A_FDD_t *)&DLSCH_alloc_pdu_1[0])->rv2              = 0;
-                      memcpy(&dci_alloc[0].dci_pdu[0],&DLSCH_alloc_pdu_1[0],sizeof(DCI2A_10MHz_2A_FDD_t));
-                      break;
-
-                    case 100:
-                      ((DCI2A_20MHz_2A_FDD_t *)&DLSCH_alloc_pdu_1[0])->ndi1             = trials&1;
-                      ((DCI2A_20MHz_2A_FDD_t *)&DLSCH_alloc_pdu_1[0])->rv1              = 0;
-                      ((DCI2A_20MHz_2A_FDD_t *)&DLSCH_alloc_pdu_1[0])->ndi2             = trials&1;
-                      ((DCI2A_20MHz_2A_FDD_t *)&DLSCH_alloc_pdu_1[0])->rv2              = 0;
-                      memcpy(&dci_alloc[0].dci_pdu[0],&DLSCH_alloc_pdu_1[0],sizeof(DCI2A_20MHz_2A_FDD_t));
-                      break;
-                    }
-
-                    break;
-
-                  case 5:
-                    DLSCH_alloc_pdu2_1E[0].ndi             = trials&1;
-                    DLSCH_alloc_pdu2_1E[0].rv              = 0;
-                    memcpy(&dci_alloc[0].dci_pdu[0],&DLSCH_alloc_pdu2_1E[0],sizeof(DCI1E_5MHz_2A_M10PRB_TDD_t));
-                    break;
-                  }
-
-                }
-              } else {
-                PHY_vars_eNB->dlsch_eNB[0][0]->harq_processes[0]->rvidx = round&3;
-
-                if (PHY_vars_eNB->lte_frame_parms.frame_type == TDD) {
-
-
-                  switch (transmission_mode) {
-                  case 1:
-                  case 2:
-                    switch (PHY_vars_eNB->lte_frame_parms.N_RB_DL) {
-                    case 6:
-                      ((DCI1_1_5MHz_TDD_t *)&DLSCH_alloc_pdu_1[0])->ndi             = trials&1;
-                      ((DCI1_1_5MHz_TDD_t *)&DLSCH_alloc_pdu_1[0])->rv              = round&3;;
-                      memcpy(&dci_alloc[0].dci_pdu[0],&DLSCH_alloc_pdu_1[0],sizeof(DCI1_1_5MHz_TDD_t));
-                      break;
-
-                    case 25:
-                      ((DCI1_5MHz_TDD_t *)&DLSCH_alloc_pdu_1[0])->ndi             = trials&1;
-                      ((DCI1_5MHz_TDD_t *)&DLSCH_alloc_pdu_1[0])->rv              = round&3;
-                      memcpy(&dci_alloc[0].dci_pdu[0],&DLSCH_alloc_pdu_1[0],sizeof(DCI1_5MHz_TDD_t));
-                      break;
-
-                    case 50:
-                      ((DCI1_10MHz_TDD_t *)&DLSCH_alloc_pdu_1[0])->ndi             = trials&1;
-                      ((DCI1_10MHz_TDD_t *)&DLSCH_alloc_pdu_1[0])->rv              = round&3;
-                      memcpy(&dci_alloc[0].dci_pdu[0],&DLSCH_alloc_pdu_1[0],sizeof(DCI1_10MHz_TDD_t));
-                      break;
-
-                    case 100:
-                      ((DCI1_20MHz_TDD_t *)&DLSCH_alloc_pdu_1[0])->ndi             = trials&1;
-                      ((DCI1_20MHz_TDD_t *)&DLSCH_alloc_pdu_1[0])->rv              = round&3;
-                      memcpy(&dci_alloc[0].dci_pdu[0],&DLSCH_alloc_pdu_1[0],sizeof(DCI1_20MHz_TDD_t));
-                      break;
-                    }
-
-                    break;
-
-                  case 3:
-                    switch (PHY_vars_eNB->lte_frame_parms.N_RB_DL) {
-                    case 6:
-                      if (TB0_active==1) {
-                        ((DCI2A_1_5MHz_2A_TDD_t *)&DLSCH_alloc_pdu_1[0])->ndi1             = trials&1;
-                        ((DCI2A_1_5MHz_2A_TDD_t *)&DLSCH_alloc_pdu_1[0])->rv1              = round&3;
-                        ((DCI2A_1_5MHz_2A_TDD_t *)&DLSCH_alloc_pdu_1[0])->ndi2             = trials&1;
-                        ((DCI2A_1_5MHz_2A_TDD_t *)&DLSCH_alloc_pdu_1[0])->rv2              = round&3;
-                      } else { // deactivate TB0
-                        ((DCI2A_1_5MHz_2A_TDD_t *)&DLSCH_alloc_pdu_1[0])->mcs1             = 0;
-                        ((DCI2A_1_5MHz_2A_TDD_t *)&DLSCH_alloc_pdu_1[0])->rv1              = 1;
-                        ((DCI2A_1_5MHz_2A_TDD_t *)&DLSCH_alloc_pdu_1[0])->ndi2             = trials&1;
-                        ((DCI2A_1_5MHz_2A_TDD_t *)&DLSCH_alloc_pdu_1[0])->rv2              = round&3;
-                      }
-
-                      memcpy(&dci_alloc[0].dci_pdu[0],&DLSCH_alloc_pdu_1[0],sizeof(DCI2A_1_5MHz_2A_TDD_t));
-                      break;
-
-                    case 25:
-                      if (TB0_active==1) {
-                        ((DCI2A_5MHz_2A_TDD_t *)&DLSCH_alloc_pdu_1[0])->ndi1             = trials&1;
-                        ((DCI2A_5MHz_2A_TDD_t *)&DLSCH_alloc_pdu_1[0])->rv1              = round&3;
-                        ((DCI2A_5MHz_2A_TDD_t *)&DLSCH_alloc_pdu_1[0])->ndi2             = trials&1;
-                        ((DCI2A_5MHz_2A_TDD_t *)&DLSCH_alloc_pdu_1[0])->rv2              = round&3;
-                      } else { // deactivate TB0
-                        ((DCI2A_5MHz_2A_TDD_t *)&DLSCH_alloc_pdu_1[0])->mcs1             = 0;
-                        ((DCI2A_5MHz_2A_TDD_t *)&DLSCH_alloc_pdu_1[0])->rv1              = 1;
-                        ((DCI2A_5MHz_2A_TDD_t *)&DLSCH_alloc_pdu_1[0])->ndi2             = trials&1;
-                        ((DCI2A_5MHz_2A_TDD_t *)&DLSCH_alloc_pdu_1[0])->rv2              = round&3;
-                      }
-
-                      memcpy(&dci_alloc[0].dci_pdu[0],&DLSCH_alloc_pdu_1[0],sizeof(DCI2A_5MHz_2A_TDD_t));
-                      break;
-
-                    case 50:
-                      if (TB0_active==1) {
-                        ((DCI2A_10MHz_2A_TDD_t *)&DLSCH_alloc_pdu_1[0])->ndi1             = trials&1;
-                        ((DCI2A_10MHz_2A_TDD_t *)&DLSCH_alloc_pdu_1[0])->rv1              = round&3;
-                        ((DCI2A_10MHz_2A_TDD_t *)&DLSCH_alloc_pdu_1[0])->ndi2             = trials&1;
-                        ((DCI2A_10MHz_2A_TDD_t *)&DLSCH_alloc_pdu_1[0])->rv2              = round&3;
-                      } else { // deactivate TB0
-                        ((DCI2A_10MHz_2A_TDD_t *)&DLSCH_alloc_pdu_1[0])->mcs1             = 0;
-                        ((DCI2A_10MHz_2A_TDD_t *)&DLSCH_alloc_pdu_1[0])->rv1              = 1;
-                        ((DCI2A_10MHz_2A_TDD_t *)&DLSCH_alloc_pdu_1[0])->ndi2             = trials&1;
-                        ((DCI2A_10MHz_2A_TDD_t *)&DLSCH_alloc_pdu_1[0])->rv2              = round&3;
-                      }
-
-                      memcpy(&dci_alloc[0].dci_pdu[0],&DLSCH_alloc_pdu_1[0],sizeof(DCI2A_10MHz_2A_TDD_t));
-                      break;
-
-                    case 100:
-                      if (TB0_active==1) {
-                        ((DCI2A_20MHz_2A_TDD_t *)&DLSCH_alloc_pdu_1[0])->ndi1             = trials&1;
-                        ((DCI2A_20MHz_2A_TDD_t *)&DLSCH_alloc_pdu_1[0])->rv1              = round&3;
-                        ((DCI2A_20MHz_2A_TDD_t *)&DLSCH_alloc_pdu_1[0])->ndi2             = trials&1;
-                        ((DCI2A_20MHz_2A_TDD_t *)&DLSCH_alloc_pdu_1[0])->rv2              = round&3;
-                      } else { // deactivate TB0
-                        ((DCI2A_20MHz_2A_TDD_t *)&DLSCH_alloc_pdu_1[0])->mcs1             = 0;
-                        ((DCI2A_20MHz_2A_TDD_t *)&DLSCH_alloc_pdu_1[0])->rv1              = 1;
-                        ((DCI2A_20MHz_2A_TDD_t *)&DLSCH_alloc_pdu_1[0])->ndi2             = trials&1;
-                        ((DCI2A_20MHz_2A_TDD_t *)&DLSCH_alloc_pdu_1[0])->rv2              = round&3;
-                      }
-
-                      memcpy(&dci_alloc[0].dci_pdu[0],&DLSCH_alloc_pdu_1[0],sizeof(DCI2A_20MHz_2A_TDD_t));
-                      break;
-                    }
-
-                    break;
-
-                  case 5:
-                    DLSCH_alloc_pdu2_1E[0].ndi             = trials&1;
-                    DLSCH_alloc_pdu2_1E[0].rv              = round&3;
-                    memcpy(&dci_alloc[0].dci_pdu[0],&DLSCH_alloc_pdu2_1E[0],sizeof(DCI1E_5MHz_2A_M10PRB_TDD_t));
-                    break;
-                  }
-                } else {
-                  switch (transmission_mode) {
-                  case 1:
-                  case 2:
-                    switch (PHY_vars_eNB->lte_frame_parms.N_RB_DL) {
-                    case 6:
-                      ((DCI1_1_5MHz_FDD_t *)&DLSCH_alloc_pdu_1[0])->ndi             = trials&1;
-                      ((DCI1_1_5MHz_FDD_t *)&DLSCH_alloc_pdu_1[0])->rv              = round&3;;
-                      memcpy(&dci_alloc[0].dci_pdu[0],&DLSCH_alloc_pdu_1[0],sizeof(DCI1_1_5MHz_FDD_t));
-                      break;
-
-                    case 25:
-                      ((DCI1_5MHz_FDD_t *)&DLSCH_alloc_pdu_1[0])->ndi             = trials&1;
-                      ((DCI1_5MHz_FDD_t *)&DLSCH_alloc_pdu_1[0])->rv              = round&3;
-                      memcpy(&dci_alloc[0].dci_pdu[0],&DLSCH_alloc_pdu_1[0],sizeof(DCI1_5MHz_FDD_t));
-                      break;
-
-                    case 50:
-                      ((DCI1_10MHz_FDD_t *)&DLSCH_alloc_pdu_1[0])->ndi             = trials&1;
-                      ((DCI1_10MHz_FDD_t *)&DLSCH_alloc_pdu_1[0])->rv              = round&3;
-                      memcpy(&dci_alloc[0].dci_pdu[0],&DLSCH_alloc_pdu_1[0],sizeof(DCI1_10MHz_FDD_t));
-                      break;
-
-                    case 100:
-                      ((DCI1_20MHz_FDD_t *)&DLSCH_alloc_pdu_1[0])->ndi             = trials&1;
-                      ((DCI1_20MHz_FDD_t *)&DLSCH_alloc_pdu_1[0])->rv              = round&3;
-                      memcpy(&dci_alloc[0].dci_pdu[0],&DLSCH_alloc_pdu_1[0],sizeof(DCI1_20MHz_FDD_t));
-                      break;
-                    }
-
-                    break;
-
-                  case 3:
-                    switch (PHY_vars_eNB->lte_frame_parms.N_RB_DL) {
-                    case 6:
-                      if (TB0_active==1) {
-                        ((DCI2A_1_5MHz_2A_FDD_t *)&DLSCH_alloc_pdu_1[0])->ndi1             = trials&1;
-                        ((DCI2A_1_5MHz_2A_FDD_t *)&DLSCH_alloc_pdu_1[0])->rv1              = round&3;
-                        ((DCI2A_1_5MHz_2A_FDD_t *)&DLSCH_alloc_pdu_1[0])->ndi2             = trials&1;
-                        ((DCI2A_1_5MHz_2A_FDD_t *)&DLSCH_alloc_pdu_1[0])->rv2              = round&3;
-                      } else { // deactivate TB0
-                        ((DCI2A_1_5MHz_2A_FDD_t *)&DLSCH_alloc_pdu_1[0])->mcs1             = 0;
-                        ((DCI2A_1_5MHz_2A_FDD_t *)&DLSCH_alloc_pdu_1[0])->rv1              = 1;
-                        ((DCI2A_1_5MHz_2A_FDD_t *)&DLSCH_alloc_pdu_1[0])->ndi2             = trials&1;
-                        ((DCI2A_1_5MHz_2A_FDD_t *)&DLSCH_alloc_pdu_1[0])->rv2              = round&3;
-                      }
-
-                      memcpy(&dci_alloc[0].dci_pdu[0],&DLSCH_alloc_pdu_1[0],sizeof(DCI2A_1_5MHz_2A_FDD_t));
-                      break;
-
-                    case 25:
-                      if (TB0_active==1) {
-                        ((DCI2A_5MHz_2A_FDD_t *)&DLSCH_alloc_pdu_1[0])->ndi1             = trials&1;
-                        ((DCI2A_5MHz_2A_FDD_t *)&DLSCH_alloc_pdu_1[0])->rv1              = round&3;
-                        ((DCI2A_5MHz_2A_FDD_t *)&DLSCH_alloc_pdu_1[0])->ndi2             = trials&1;
-                        ((DCI2A_5MHz_2A_FDD_t *)&DLSCH_alloc_pdu_1[0])->rv2              = round&3;
-                      } else { // deactivate TB0
-                        ((DCI2A_5MHz_2A_FDD_t *)&DLSCH_alloc_pdu_1[0])->mcs1             = 0;
-                        ((DCI2A_5MHz_2A_FDD_t *)&DLSCH_alloc_pdu_1[0])->rv1              = 1;
-                        ((DCI2A_5MHz_2A_FDD_t *)&DLSCH_alloc_pdu_1[0])->ndi2             = trials&1;
-                        ((DCI2A_5MHz_2A_FDD_t *)&DLSCH_alloc_pdu_1[0])->rv2              = round&3;
-                      }
-
-                      memcpy(&dci_alloc[0].dci_pdu[0],&DLSCH_alloc_pdu_1[0],sizeof(DCI2A_5MHz_2A_FDD_t));
-                      break;
-
-                    case 50:
-                      if (TB0_active==1) {
-                        ((DCI2A_10MHz_2A_FDD_t *)&DLSCH_alloc_pdu_1[0])->ndi1             = trials&1;
-                        ((DCI2A_10MHz_2A_FDD_t *)&DLSCH_alloc_pdu_1[0])->rv1              = round&3;
-                        ((DCI2A_10MHz_2A_FDD_t *)&DLSCH_alloc_pdu_1[0])->ndi2             = trials&1;
-                        ((DCI2A_10MHz_2A_FDD_t *)&DLSCH_alloc_pdu_1[0])->rv2              = round&3;
-                      } else { // deactivate TB0
-                        ((DCI2A_10MHz_2A_FDD_t *)&DLSCH_alloc_pdu_1[0])->mcs1             = 0;
-                        ((DCI2A_10MHz_2A_FDD_t *)&DLSCH_alloc_pdu_1[0])->rv1              = 1;
-                        ((DCI2A_10MHz_2A_FDD_t *)&DLSCH_alloc_pdu_1[0])->ndi2             = trials&1;
-                        ((DCI2A_10MHz_2A_FDD_t *)&DLSCH_alloc_pdu_1[0])->rv2              = round&3;
-                      }
-
-                      memcpy(&dci_alloc[0].dci_pdu[0],&DLSCH_alloc_pdu_1[0],sizeof(DCI2A_10MHz_2A_FDD_t));
-                      break;
-
-                    case 100:
-                      if (TB0_active==1) {
-                        ((DCI2A_20MHz_2A_FDD_t *)&DLSCH_alloc_pdu_1[0])->ndi1             = trials&1;
-                        ((DCI2A_20MHz_2A_FDD_t *)&DLSCH_alloc_pdu_1[0])->rv1              = round&3;
-                        ((DCI2A_20MHz_2A_FDD_t *)&DLSCH_alloc_pdu_1[0])->ndi2             = trials&1;
-                        ((DCI2A_20MHz_2A_FDD_t *)&DLSCH_alloc_pdu_1[0])->rv2              = round&3;
-                      } else { // deactivate TB0
-                        ((DCI2A_20MHz_2A_FDD_t *)&DLSCH_alloc_pdu_1[0])->mcs1             = 0;
-                        ((DCI2A_20MHz_2A_FDD_t *)&DLSCH_alloc_pdu_1[0])->rv1              = 1;
-                        ((DCI2A_20MHz_2A_FDD_t *)&DLSCH_alloc_pdu_1[0])->ndi2             = trials&1;
-                        ((DCI2A_20MHz_2A_FDD_t *)&DLSCH_alloc_pdu_1[0])->rv2              = round&3;
-                      }
-
-                      memcpy(&dci_alloc[0].dci_pdu[0],&DLSCH_alloc_pdu_1[0],sizeof(DCI2A_20MHz_2A_FDD_t));
-                      break;
-                    }
->>>>>>> ba997a2b
 
 	    for (k=0;k<n_users;k++) {
 	      for (int cw=0; cw<Kmimo; cw++) {
@@ -3748,7 +3330,6 @@
 		  case 6:
 		    generate_ue_dlsch_params_from_dci(0,
 						      subframe,
-<<<<<<< HEAD
 						      &DLSCH_alloc_pdu2_1E[0],
 						      C_RNTI,
 						      format1E_2A_M10PRB,
@@ -3922,373 +3503,6 @@
 	      uncoded_ber_bit = NULL;  
 
 	    }
-=======
-                                                      &DLSCH_alloc_pdu_1[0],
-                                                      (common_flag==0)? C_RNTI : SI_RNTI,
-                                                      (common_flag==0)? format2 : format1A,
-                                                      PHY_vars_UE->dlsch_ue[0],
-                                                      &PHY_vars_UE->lte_frame_parms,
-                                                      PHY_vars_UE->pdsch_config_dedicated,
-                                                      SI_RNTI,
-                                                      0,
-                                                      P_RNTI);
-                    break;
-
-                  case 5:
-                  case 6:
-                    generate_ue_dlsch_params_from_dci(0,
-						      subframe,
-                                                      &DLSCH_alloc_pdu2_1E[0],
-                                                      C_RNTI,
-                                                      format1E_2A_M10PRB,
-                                                      PHY_vars_UE->dlsch_ue[0],
-                                                      &PHY_vars_UE->lte_frame_parms,
-                                                      PHY_vars_UE->pdsch_config_dedicated,
-                                                      SI_RNTI,
-                                                      0,
-                                                      P_RNTI);
-                    break;
-
-                  }
-
-                  dlsch_active = 1;
-                } // if dci_flag == 1
-              }
-
-              if (dlsch_active == 1) {
-                if ((Ns==(1+(2*subframe))) && (l==0)) {// process PDSCH symbols 1,2,3,4,5,(6 Normal Prefix)
-
-                  if ((transmission_mode == 5) &&
-                      (PHY_vars_UE->dlsch_ue[eNB_id][0]->harq_processes[PHY_vars_UE->dlsch_ue[0][0]->current_harq_pid]->dl_power_off==0) &&
-                      (openair_daq_vars.use_ia_receiver ==1)) {
-                    dual_stream_UE = 1;
-                  } else {
-                    dual_stream_UE = 0;
-                  }
-
-
-                  start_meas(&PHY_vars_UE->dlsch_llr_stats);
-
-                  for (m=PHY_vars_UE->lte_ue_pdcch_vars[0]->num_pdcch_symbols;
-                       m<pilot2;
-                       m++) {
-                    if (rx_pdsch(PHY_vars_UE,
-                                 PDSCH,
-                                 eNB_id,
-                                 eNB_id_i,
-                                 subframe,
-                                 m,
-                                 (m==PHY_vars_UE->lte_ue_pdcch_vars[0]->num_pdcch_symbols)?1:0,
-                                 dual_stream_UE,
-                                 i_mod,
-                                 PHY_vars_UE->dlsch_ue[0][0]->current_harq_pid)==-1) {
-                      dlsch_active = 0;
-                      break;
-                    }
-                  }
-
-                  stop_meas(&PHY_vars_UE->dlsch_llr_stats);
-                }
-
-                if ((Ns==(1+(2*subframe))) && (l==pilot1)) {
-                  // process symbols (6 Extended Prefix),7,8,9
-                  start_meas(&PHY_vars_UE->dlsch_llr_stats);
-
-                  for (m=pilot2;
-                       m<pilot3;
-                       m++) {
-                    if (rx_pdsch(PHY_vars_UE,
-                                 PDSCH,
-                                 eNB_id,
-                                 eNB_id_i,
-                                 subframe,
-                                 m,
-                                 0,
-                                 dual_stream_UE,
-                                 i_mod,
-                                 PHY_vars_UE->dlsch_ue[0][0]->current_harq_pid)==-1) {
-                      dlsch_active=0;
-                      break;
-                    }
-                  }
-
-                  stop_meas(&PHY_vars_UE->dlsch_llr_stats);
-                }
-
-                if ((Ns==(2+(2*subframe))) && (l==0)) { // process symbols 10,11,(12,13 Normal Prefix) do deinterleaving for TTI
-                  start_meas(&PHY_vars_UE->dlsch_llr_stats);
-
-                  for (m=pilot3;
-                       m<PHY_vars_UE->lte_frame_parms.symbols_per_tti;
-                       m++) {
-                    if (rx_pdsch(PHY_vars_UE,
-                                 PDSCH,
-                                 eNB_id,
-                                 eNB_id_i,
-                                 subframe,
-                                 m,
-                                 0,
-                                 dual_stream_UE,
-                                 i_mod,
-                                 PHY_vars_UE->dlsch_ue[0][0]->current_harq_pid)==-1) {
-                      dlsch_active=0;
-                      break;
-                    }
-                  }
-
-                  stop_meas(&PHY_vars_UE->dlsch_llr_stats);
-                }
-
-                if (test_perf ==0 ) {
-                  if ((n_frames==1) && (Ns==(2+(2*subframe))) && (l==0))  {
-                    write_output("ch0.m","ch0",eNB2UE[0]->ch[0],eNB2UE[0]->channel_length,1,8);
-
-                    if (PHY_vars_eNB->lte_frame_parms.nb_antennas_tx>1)
-                      write_output("ch1.m","ch1",eNB2UE[0]->ch[PHY_vars_eNB->lte_frame_parms.nb_antennas_rx],eNB2UE[0]->channel_length,1,8);
-
-                    //common vars
-                    write_output("rxsig0.m","rxs0", &PHY_vars_UE->lte_ue_common_vars.rxdata[0][0],10*PHY_vars_UE->lte_frame_parms.samples_per_tti,1,1);
-                    write_output("rxsigF0.m","rxsF0", &PHY_vars_UE->lte_ue_common_vars.rxdataF[0][0],PHY_vars_UE->lte_frame_parms.ofdm_symbol_size*nsymb,1,1);
-
-                    if (PHY_vars_UE->lte_frame_parms.nb_antennas_rx>1) {
-                      write_output("rxsig1.m","rxs1", PHY_vars_UE->lte_ue_common_vars.rxdata[1],PHY_vars_UE->lte_frame_parms.samples_per_tti,1,1);
-                      write_output("rxsigF1.m","rxsF1", PHY_vars_UE->lte_ue_common_vars.rxdataF[1],PHY_vars_UE->lte_frame_parms.ofdm_symbol_size*nsymb,1,1);
-                    }
-
-                    write_output("dlsch00_r0.m","dl00_r0",
-                                 &(PHY_vars_UE->lte_ue_common_vars.dl_ch_estimates[eNB_id][0][0]),
-                                 PHY_vars_UE->lte_frame_parms.ofdm_symbol_size*nsymb,1,1);
-
-                    if (PHY_vars_UE->lte_frame_parms.nb_antennas_rx>1)
-                      write_output("dlsch01_r0.m","dl01_r0",
-                                   &(PHY_vars_UE->lte_ue_common_vars.dl_ch_estimates[eNB_id][1][0]),
-                                   PHY_vars_UE->lte_frame_parms.ofdm_symbol_size*nsymb,1,1);
-
-                    if (PHY_vars_eNB->lte_frame_parms.nb_antennas_tx>1)
-                      write_output("dlsch10_r0.m","dl10_r0",
-                                   &(PHY_vars_UE->lte_ue_common_vars.dl_ch_estimates[eNB_id][2][0]),
-                                   PHY_vars_UE->lte_frame_parms.ofdm_symbol_size*nsymb,1,1);
-
-                    if ((PHY_vars_UE->lte_frame_parms.nb_antennas_rx>1) && (PHY_vars_eNB->lte_frame_parms.nb_antennas_tx>1))
-                      write_output("dlsch11_r0.m","dl11_r0",
-                                   &(PHY_vars_UE->lte_ue_common_vars.dl_ch_estimates[eNB_id][3][0]),
-                                   PHY_vars_UE->lte_frame_parms.ofdm_symbol_size*nsymb/2,1,1);
-
-                    //pdsch_vars
-                    dump_dlsch2(PHY_vars_UE,eNB_id,coded_bits_per_codeword,round);
-                    //dump_dlsch2(PHY_vars_UE,eNB_id_i,coded_bits_per_codeword);
-                    write_output("dlsch_e.m","e",PHY_vars_eNB->dlsch_eNB[0][0]->harq_processes[0]->e,coded_bits_per_codeword,1,4);
-
-                    //pdcch_vars
-                    write_output("pdcchF0_ext.m","pdcchF_ext", PHY_vars_UE->lte_ue_pdcch_vars[eNB_id]->rxdataF_ext[0],2*3*PHY_vars_UE->lte_frame_parms.ofdm_symbol_size,1,1);
-                    write_output("pdcch00_ch0_ext.m","pdcch00_ch0_ext",PHY_vars_UE->lte_ue_pdcch_vars[eNB_id]->dl_ch_estimates_ext[0],300*3,1,1);
-
-                    write_output("pdcch_rxF_comp0.m","pdcch0_rxF_comp0",PHY_vars_UE->lte_ue_pdcch_vars[eNB_id]->rxdataF_comp[0],4*300,1,1);
-                    write_output("pdcch_rxF_llr.m","pdcch_llr",PHY_vars_UE->lte_ue_pdcch_vars[eNB_id]->llr,2400,1,4);
-
-                  }
-                }
-              }
-            }
-          }
-
-          //saving PMI in case of Transmission Mode > 5
-
-          if(abstx) {
-            if (trials==0 && round==0 && transmission_mode>=5) {
-              for (iii=0; iii<NB_RB; iii++) {
-                //fprintf(csv_fd, "%d, %d", (PHY_vars_UE->lte_ue_pdsch_vars[eNB_id]->pmi_ext[iii]),(PHY_vars_UE->lte_ue_pdsch_vars[eNB_id_i]->pmi_ext[iii]));
-                fprintf(csv_fd,"%x,%x,",(PHY_vars_UE->lte_ue_pdsch_vars[eNB_id]->pmi_ext[iii]),(PHY_vars_UE->lte_ue_pdsch_vars[eNB_id]->pmi_ext[iii]));
-                printf("%x ",(PHY_vars_UE->lte_ue_pdsch_vars[eNB_id]->pmi_ext[iii]));
-              }
-            }
-          }
-
-          for (int cw=Kmimo-1; cw>=0; cw--) {
-            PHY_vars_UE->dlsch_ue[0][cw]->rnti = (common_flag==0) ? n_rnti: SI_RNTI;
-            coded_bits_per_codeword = get_G(&PHY_vars_eNB->lte_frame_parms,
-                                            PHY_vars_eNB->dlsch_eNB[0][cw]->harq_processes[0]->nb_rb,
-                                            PHY_vars_eNB->dlsch_eNB[0][cw]->harq_processes[0]->rb_alloc,
-                                            get_Qm(PHY_vars_eNB->dlsch_eNB[0][cw]->harq_processes[0]->mcs),
-                                            PHY_vars_eNB->dlsch_eNB[0][cw]->harq_processes[0]->Nl,
-                                            num_pdcch_symbols,
-                                            0,subframe);
-
-            PHY_vars_UE->dlsch_ue[0][cw]->harq_processes[PHY_vars_UE->dlsch_ue[0][cw]->current_harq_pid]->G = coded_bits_per_codeword;
-
-
-	                
-            // calculate uncoded BLER
-            uncoded_ber=0;
-            for (i=0;i<coded_bits_per_codeword;i++)
-              if (PHY_vars_eNB->dlsch_eNB[0][0]->harq_processes[0]->e[i] != (PHY_vars_UE->lte_ue_pdsch_vars[0]->llr[0][i]<0)) {
-                uncoded_ber_bit[i] = 1;
-                uncoded_ber++;
-              }
-              else
-                uncoded_ber_bit[i] = 0;
-
-            uncoded_ber/=coded_bits_per_codeword;
-            avg_ber += uncoded_ber;
-
-            if (n_frames==1)
-              write_output("uncoded_ber_bit.m","uncoded_ber_bit",uncoded_ber_bit,coded_bits_per_codeword,1,0);
-            
-
-            start_meas(&PHY_vars_UE->dlsch_unscrambling_stats);
-            dlsch_unscrambling(&PHY_vars_UE->lte_frame_parms,
-                               0,
-                               PHY_vars_UE->dlsch_ue[0][cw],
-                               coded_bits_per_codeword,
-                               PHY_vars_UE->lte_ue_pdsch_vars[eNB_id]->llr[cw],
-                               0,
-                               subframe<<1);
-            stop_meas(&PHY_vars_UE->dlsch_unscrambling_stats);
-
-            start_meas(&PHY_vars_UE->dlsch_decoding_stats);
-            ret = dlsch_decoding(PHY_vars_UE,
-                                 PHY_vars_UE->lte_ue_pdsch_vars[eNB_id]->llr[cw],
-                                 &PHY_vars_UE->lte_frame_parms,
-                                 PHY_vars_UE->dlsch_ue[0][cw],
-                                 PHY_vars_UE->dlsch_ue[0][cw]->harq_processes[PHY_vars_UE->dlsch_ue[0][cw]->current_harq_pid],
-                                 subframe,
-                                 PHY_vars_UE->dlsch_ue[0][cw]->current_harq_pid,
-                                 1,llr8_flag);
-            stop_meas(&PHY_vars_UE->dlsch_decoding_stats);
-
-            if (cw==1) {
-              if (ret <= PHY_vars_UE->dlsch_ue[0][cw]->max_turbo_iterations) {
-              } else {
-                errs2[round]++;
-              }
-            }
-          }
-
-
-          stop_meas(&PHY_vars_UE->phy_proc_rx);
-
-
-          if (ret <= PHY_vars_UE->dlsch_ue[0][0]->max_turbo_iterations) {
-
-            avg_iter += ret;
-            iter_trials++;
-
-            if (n_frames==1)
-              printf("No DLSCH errors found (round %d),uncoded ber %f\n",round,uncoded_ber);
-
-            PHY_vars_UE->total_TBS[eNB_id] =  PHY_vars_UE->total_TBS[eNB_id] + PHY_vars_UE->dlsch_ue[eNB_id][0]->harq_processes[PHY_vars_UE->dlsch_ue[eNB_id][0]->current_harq_pid]->TBS;
-            TB0_active = 0;
-
-            if (PHY_vars_UE->dlsch_ue[eNB_id][0]->harq_processes[PHY_vars_UE->dlsch_ue[eNB_id][0]->current_harq_pid]->mimo_mode == LARGE_CDD) {   //try to decode second stream using SIC
-              /*
-              for (round = 0 ; round < PHY_vars_UE->dlsch_ue[eNB_id][0]->harq_processes[PHY_vars_UE->dlsch_ue[eNB_id][0]->current_harq_pid]->round ; round++) {
-              // re-encoding of first stream
-              dlsch0_ue_harq = PHY_vars_UE->dlsch_ue[eNB_id][0]->harq_processes[PHY_vars_UE->dlsch_ue[eNB_id][0]->current_harq_pid];
-              dlsch0_eNB_harq = PHY_vars_UE->dlsch_eNB[eNB_id]->harq_processes[PHY_vars_UE->dlsch_ue[eNB_id][0]->current_harq_pid];
-              dlsch0_eNB_harq->mimo_mode    = LARGE_CDD;
-              dlsch0_eNB_harq->rb_alloc[0]  = dlsch0_ue_harq->rb_alloc_even[0];
-              dlsch0_eNB_harq->nb_rb        = dlsch0_ue_harq->nb_rb;
-              dlsch0_eNB_harq->mcs          = dlsch0_ue_harq->mcs;
-              dlsch0_eNB_harq->rvidx        = dlsch0_ue_harq->rvidx;
-              dlsch0_eNB_harq->Nl           = dlsch0_ue_harq->Nl;
-
-              dlsch0_eNB_harq->TBS          = dlsch0_ue_harq->TBS;
-              dlsch0_eNB_harq->dl_power_off = dlsch0_ue_harq->dl_power_off;
-              dlsch0_eNB_harq->status       = dlsch0_ue_harq->status;
-
-              PHY_vars_UE->dlsch_eNB[eNB_id]->active       = PHY_vars_UE->dlsch_ue[eNB_id][0]->active;
-              PHY_vars_UE->dlsch_eNB[eNB_id]->rnti         = PHY_vars_UE->dlsch_ue[eNB_id][0]->rnti;
-
-              dlsch_encoding(PHY_vars_UE->dlsch_ue[eNB_id][0]->harq_processes[PHY_vars_UE->dlsch_ue[eNB_id][0]->current_harq_pid]->b,
-                   &PHY_vars_UE->lte_frame_parms,
-                   num_pdcch_symbols,
-                   PHY_vars_UE->dlsch_eNB[0],
-                   0,subframe,
-                   &PHY_vars_UE->dlsch_rate_matching_stats,
-                   &PHY_vars_UE->dlsch_turbo_encoding_stats,
-                   &PHY_vars_UE->dlsch_interleaving_stats
-                   );
-
-                   //scrambling
-
-              //modulation
-
-              //stripping (from matched filter output?)
-
-              //detection of second stream
-              }
-              */
-            }
-          } else {
-            errs[round]++;
-
-            avg_iter += ret-1;
-            iter_trials++;
-
-            if (n_frames==1) {
-              //if ((n_frames==1) || (SNR>=30)) {
-              printf("DLSCH errors found (round %d), uncoded ber %f\n",round,uncoded_ber);
-
-              for (s=0; s<PHY_vars_UE->dlsch_ue[0][0]->harq_processes[0]->C; s++) {
-                if (s<PHY_vars_UE->dlsch_ue[0][0]->harq_processes[0]->Cminus)
-                  Kr = PHY_vars_UE->dlsch_ue[0][0]->harq_processes[0]->Kminus;
-                else
-                  Kr = PHY_vars_UE->dlsch_ue[0][0]->harq_processes[0]->Kplus;
-
-                Kr_bytes = Kr>>3;
-
-                printf("Decoded_output (Segment %d):\n",s);
-
-                for (i=0; i<Kr_bytes; i++)
-                  printf("%d : %x (%x)\n",i,PHY_vars_UE->dlsch_ue[0][0]->harq_processes[0]->c[s][i],PHY_vars_UE->dlsch_ue[0][0]->harq_processes[0]->c[s][i]^PHY_vars_eNB->dlsch_eNB[0][0]->harq_processes[0]->c[s][i]);
-              }
-
-              sprintf(fname,"rxsig0_r%d.m",round);
-              sprintf(vname,"rxs0_r%d",round);
-              write_output(fname,vname, &PHY_vars_UE->lte_ue_common_vars.rxdata[0][0],10*PHY_vars_UE->lte_frame_parms.samples_per_tti,1,1);
-              sprintf(fname,"rxsigF0_r%d.m",round);
-              sprintf(vname,"rxs0F_r%d",round);
-              write_output(fname,vname, &PHY_vars_UE->lte_ue_common_vars.rxdataF[0][0],2*PHY_vars_UE->lte_frame_parms.ofdm_symbol_size*nsymb,2,1);
-	     
-              if (PHY_vars_UE->lte_frame_parms.nb_antennas_rx>1) {
-                sprintf(fname,"rxsig1_r%d.m",round);
-                sprintf(vname,"rxs1_r%d.m",round);
-                write_output(fname,vname, PHY_vars_UE->lte_ue_common_vars.rxdata[1],PHY_vars_UE->lte_frame_parms.samples_per_tti,1,1);
-                sprintf(fname,"rxsig1F_r%d.m",round);
-                sprintf(vname,"rxs1F_r%d.m",round);
-                write_output(fname,vname, PHY_vars_UE->lte_ue_common_vars.rxdataF[1],2*PHY_vars_UE->lte_frame_parms.ofdm_symbol_size*nsymb,2,1);
-              }
-
-              sprintf(fname,"dlsch00_r%d.m",round);
-              sprintf(vname,"dl00_r%d",round);
-              write_output(fname,vname,
-                           &(PHY_vars_UE->lte_ue_common_vars.dl_ch_estimates[eNB_id][0][0]),
-                           PHY_vars_UE->lte_frame_parms.ofdm_symbol_size*nsymb,1,1);
-
-              if (PHY_vars_UE->lte_frame_parms.nb_antennas_rx>1) {
-                sprintf(fname,"dlsch01_r%d.m",round);
-                sprintf(vname,"dl01_r%d",round);
-                write_output(fname,vname,
-                             &(PHY_vars_UE->lte_ue_common_vars.dl_ch_estimates[eNB_id][1][0]),
-                             PHY_vars_UE->lte_frame_parms.ofdm_symbol_size*nsymb/2,1,1);
-              }
-
-              if (PHY_vars_eNB->lte_frame_parms.nb_antennas_tx>1) {
-                sprintf(fname,"dlsch10_r%d.m",round);
-                sprintf(vname,"dl10_r%d",round);
-                write_output(fname,vname,
-                             &(PHY_vars_UE->lte_ue_common_vars.dl_ch_estimates[eNB_id][2][0]),
-                             PHY_vars_UE->lte_frame_parms.ofdm_symbol_size*nsymb/2,1,1);
-              }
-
-              if ((PHY_vars_UE->lte_frame_parms.nb_antennas_rx>1) && (PHY_vars_eNB->lte_frame_parms.nb_antennas_tx>1)) {
-                sprintf(fname,"dlsch11_r%d.m",round);
-                sprintf(vname,"dl11_r%d",round);
-                write_output(fname,vname,
-                             &(PHY_vars_UE->lte_ue_common_vars.dl_ch_estimates[eNB_id][3][0]),
-                             PHY_vars_UE->lte_frame_parms.ofdm_symbol_size*nsymb/2,1,1);
-              }
->>>>>>> ba997a2b
 
 	    start_meas(&PHY_vars_UE->dlsch_unscrambling_stats);	      
 	    dlsch_unscrambling(&PHY_vars_UE->lte_frame_parms,
@@ -5360,16 +4574,8 @@
       if (n_frames==1)
 	break;
 
-<<<<<<< HEAD
       }// SNR
       
-=======
-      if (((double)errs[0]/(round_trials[0]))<(10.0/n_frames))
-        break;
-    }// SNR
-
-
->>>>>>> ba997a2b
   } //ch_realization
   
   fclose(bler_fd);
