--- conflicted
+++ resolved
@@ -1,33 +1,3 @@
-<<<<<<< HEAD
- /******************************************************************************
-    ipenAirInterface
-    Copyright(c) 1999 - 2014 Eurecom
-
-    OpenAirInterface is free software: you can redistribute it and/or modify
-    it under the terms of the GNU General Public License as published by
-    the Free Software Foundation, either version 3 of the License, or
-    (at your option) any later version.
-
-
-    OpenAirInterface is distributed in the hope that it will be useful,
-    but WITHOUT ANY WARRANTY; without even the implied warranty of
-    MERCHANTABILITY or FITNESS FOR A PARTICULAR PURPOSE.  See the
-    GNU General Public License for more details.
-
-    You should have received a copy of the GNU General Public License
-    along with OpenAirInterface.The full GNU General Public License is
-   included in this distribution in the file called "COPYING". If not,
-   see <http://www.gnu.org/licenses/>.
-
-  Contact Information
-  OpenAirInterface Admin: openair_admin@eurecom.fr
-  OpenAirInterface Tech : openair_tech@eurecom.fr
-  OpenAirInterface Dev  : openair4g-devel@lists.eurecom.fr
-
-  Address      : Eurecom, Campus SophiaTech, 450 Route des Chappes, CS 50193 - 06904 Biot Sophia Antipolis cedex, FRANCE
-
- *******************************************************************************/
-=======
 /*
  * Licensed to the OpenAirInterface (OAI) Software Alliance under one or more
  * contributor license agreements.  See the NOTICE file distributed with
@@ -48,7 +18,6 @@
  * For more information about the OpenAirInterface (OAI) Software Alliance:
  *      contact@openairinterface.org
  */
->>>>>>> be0b164a
 
 /*! \file dlsim.c
  \brief Top-level DL simulator
@@ -122,20 +91,6 @@
 #define CCCH_RB_ALLOC computeRIV(eNB->frame_parms.N_RB_UL,0,2)
 //#define DLSCH_RB_ALLOC 0x1fbf // igore DC component,RB13
 //#define DLSCH_RB_ALLOC 0x0001
-<<<<<<< HEAD
-
-int main(int argc, char **argv)
-{
-
-  int c;
-  int k,i,j,aa,aarx,aatx;
-  int re;
-
-  int s,Kr,Kr_bytes;
-
-  double sigma2, sigma2_dB=10,SNR,snr0=-2.0,snr1,rate;
-  double snr_step=1,input_snr_step=1, snr_int=30;
-=======
 void do_OFDM_mod_l(int32_t **txdataF, int32_t **txdata, uint16_t next_slot, LTE_DL_FRAME_PARMS *frame_parms)
 {
 
@@ -168,7 +123,6 @@
 
 void DL_channel(PHY_VARS_eNB *eNB,PHY_VARS_UE *UE,int subframe,int awgn_flag,double SNR, int tx_lev,int hold_channel,int abstx, int num_rounds, int trials, int round, channel_desc_t *eNB2UE[4], 
 		double *s_re[2],double *s_im[2],double *r_re[2],double *r_im[2],FILE *csv_fd) {
->>>>>>> be0b164a
 
   int i,u;
   int aa,aarx,aatx;
@@ -176,50 +130,6 @@
   double sigma2_dB,sigma2;
   double iqim=0.0;
 
-<<<<<<< HEAD
-  uint8_t extended_prefix_flag=0,transmission_mode=1,n_tx_port=1,n_tx_phy=1,n_rx=1;
-  uint16_t Nid_cell=0;
-  int32_t **cell_spec_bf_weights;
-  int32_t *ue_spec_bf_weights;
-
-  int eNB_id = 0, eNB_id_i = 1;
-  unsigned char mcs1=0,mcs2=0,mcs_i=0,dual_stream_UE = 0,awgn_flag=0,round,dci_flag=0;
-  unsigned char i_mod = 2;
-  unsigned short NB_RB;
-  unsigned char Ns,l,m;
-  uint16_t tdd_config=3;
-  uint16_t n_rnti=0x1234;
-  int n_users = 1;
-
-  SCM_t channel_model=Rayleigh1;
-  //  unsigned char *input_data,*decoded_output;
-
-  unsigned char *input_buffer0[2],*input_buffer1[2];
-  unsigned short input_buffer_length0,input_buffer_length1;
-  unsigned int ret;
-  unsigned int coded_bits_per_codeword=0,nsymb,dci_cnt,tbs=0;
-
-  unsigned int tx_lev=0,tx_lev_dB=0,trials,errs[4]= {0,0,0,0},errs2[4]= {0,0,0,0},round_trials[4]= {0,0,0,0},dci_errors=0,dlsch_active=0;//,num_layers;
-  int re_allocated;
-  char fname[32],vname[32];
-  FILE *bler_fd;
-  char bler_fname[256];
-  FILE *time_meas_fd;
-  char time_meas_fname[256];
-  //  FILE *tikz_fd;
-  //  char tikz_fname[256];
-
-  FILE *input_trch_fd=NULL;
-  unsigned char input_trch_file=0;
-  FILE *input_fd=NULL;
-  unsigned char input_file=0;
-  //  char input_val_str[50],input_val_str2[50];
-
-  char input_trch_val[16];
-  double channelx,channely;
-
-  unsigned char pbch_pdu[6];
-=======
   //    printf("Copying tx ..., nsymb %d (n_tx %d), awgn %d\n",nsymb,eNB->frame_parms.nb_antennas_tx,awgn_flag);
   for (i=0; i<2*UE->frame_parms.samples_per_tti; i++) {
     for (aa=0; aa<eNB->frame_parms.nb_antennas_tx; aa++) {
@@ -338,7 +248,6 @@
   }
 }
 
->>>>>>> be0b164a
 
 void fill_DCI(PHY_VARS_eNB *eNB,
 	      DCI_ALLOC_t *dci_alloc,
@@ -614,14 +523,6 @@
             }
           }
 
-<<<<<<< HEAD
-  while ((c = getopt (argc, argv, "ahdpZDe:Em:n:o:s:f:t:c:g:r:F:x:p:y:z:AM:N:I:i:O:R:S:C:T:b:u:v:w:B:PLl:XY")) != -1) {
-    switch (c) {
-    case 'a':
-      awgn_flag = 1;
-      channel_model = AWGN;
-      break;
-=======
           memcpy(&dci_alloc[*num_dci].dci_pdu[0],&DLSCH_alloc_pdu_1[k],dci_length_bytes);
           dci_alloc[*num_dci].dci_length = dci_length;
           dci_alloc[*num_dci].L          = 1;
@@ -629,7 +530,6 @@
           dci_alloc[*num_dci].format     = format1A;
           dci_alloc[*num_dci].firstCCE       = 0;
           dump_dci(&eNB->frame_parms,&dci_alloc[*num_dci]);
->>>>>>> be0b164a
 
           printf("Generating dlsch params for user %d\n",k);
           generate_eNB_dlsch_params_from_dci(0,
@@ -817,11 +717,6 @@
         } else {
           if (eNB->frame_parms.frame_type == TDD) {
 
-<<<<<<< HEAD
-    case 'o':
-      rx_sample_offset = atoi(optarg);
-      break;
-=======
             switch (eNB->frame_parms.N_RB_DL) {
             case 6:
               dci_length = sizeof_DCI1A_1_5MHz_TDD_1_6_t;
@@ -850,7 +745,6 @@
               ((DCI1A_5MHz_TDD_1_6_t *)&DLSCH_alloc_pdu_1[k])->ndi             = 0;
               ((DCI1A_5MHz_TDD_1_6_t *)&DLSCH_alloc_pdu_1[k])->rv              = 0;
               break;
->>>>>>> be0b164a
 
             case 50:
               dci_length = sizeof_DCI1A_10MHz_TDD_1_6_t;
@@ -908,11 +802,6 @@
               ((DCI1A_5MHz_FDD_t *)&DLSCH_alloc_pdu_1[k])->rv              = 0;
               break;
 
-<<<<<<< HEAD
-    case 'N':
-      n_ch_rlz= atof(optarg);
-      break;
-=======
             case 50:
               dci_length = sizeof_DCI1A_10MHz_FDD_t;
               dci_length_bytes = sizeof(DCI1A_10MHz_FDD_t);
@@ -940,7 +829,6 @@
               break;
             }
           }
->>>>>>> be0b164a
 
           memcpy(&dci_alloc[*num_dci].dci_pdu[0],&DLSCH_alloc_pdu_1[k],dci_length_bytes);
           dci_alloc[*num_dci].dci_length = dci_length;
@@ -1109,15 +997,7 @@
             }
           } else if (eNB->frame_parms.nb_antennas_tx == 4) {
 
-<<<<<<< HEAD
-      break;
-
-    case 'R':
-      num_rounds=atoi(optarg);
-      break;
-=======
           }
->>>>>>> be0b164a
 
           memcpy(&dci_alloc[*num_dci].dci_pdu[0],&DLSCH_alloc_pdu_1[k],dci_length_bytes);
           dci_alloc[*num_dci].dci_length = dci_length;
@@ -1140,17 +1020,10 @@
                                              P_RNTI,
                                              eNB->UE_stats[0].DL_pmi_single);
 
-<<<<<<< HEAD
-      if ((n_tx_port!=2) || (transmission_mode!=5)) {
-        msg("IA receiver only supported for TM5!");
-        exit(-1);
-      }
-=======
           *num_dci = *num_dci + 1;
           *num_ue_spec_dci = *num_ue_spec_dci + 1;
         } else {
           if (eNB->frame_parms.frame_type == TDD) {
->>>>>>> be0b164a
 
             switch (eNB->frame_parms.N_RB_DL) {
             case 6:
@@ -1237,36 +1110,6 @@
               ((DCI1A_5MHz_FDD_t *)&DLSCH_alloc_pdu_1[k])->rv              = 0;
               break;
 
-<<<<<<< HEAD
-    case 'q':
-      n_tx_port=atoi(optarg);
-
-      if ((n_tx_port==0) || ((n_tx_port>2))) {
-        msg("Unsupported number of cell specific antennas ports %d\n",n_tx_port);
-        exit(-1);
-      }
-
-      break;
-
-
-    case 'x':
-      transmission_mode=atoi(optarg);
-
-      if ((transmission_mode!=1) &&
-          (transmission_mode!=2) &&
-          (transmission_mode!=3) &&
-          (transmission_mode!=4) &&
-          (transmission_mode!=5) &&
-          (transmission_mode!=6) &&
-          (transmission_mode!=7)) {
-        msg("Unsupported transmission mode %d\n",transmission_mode);
-        exit(-1);
-      }
-
-      if (transmission_mode>1 && transmission_mode<7) {
-        n_tx_port = 2;
-      }
-=======
             case 50:
               dci_length = sizeof_DCI1A_10MHz_FDD_t;
               dci_length_bytes = sizeof(DCI1A_10MHz_FDD_t);
@@ -1302,7 +1145,6 @@
           dci_alloc[*num_dci].format     = format1A;
           dci_alloc[*num_dci].firstCCE       = 0;
           dump_dci(&eNB->frame_parms,&dci_alloc[*num_dci]);
->>>>>>> be0b164a
 
           printf("Generating dlsch params for user %d\n",k);
           generate_eNB_dlsch_params_from_dci(0,
@@ -1318,27 +1160,10 @@
                                              P_RNTI,
                                              eNB->UE_stats[0].DL_pmi_single);
 
-<<<<<<< HEAD
-    case 'y':
-      n_tx_phy=atoi(optarg);
-      
-      if (transmission_mode>1&&transmission_mode<7) {
-        if(n_tx_phy==1) {
-          msg("n_tx_phy must be >1 for transmission_mode %d\n",transmission_mode);
-          exit(-1);
-        } 
-      }
-
-      if (transmission_mode==7 && (n_tx_phy!=1 && n_tx_phy!=2 && n_tx_phy!=4 && n_tx_phy!=8 && n_tx_phy!=16 && n_tx_phy!=64 && n_tx_phy!=128)) {
-        msg("Physical number of antennas not supported for TM7.\n");
-        exit(-1);
-      }
-=======
           *num_common_dci = *num_common_dci + 1;
           *num_dci = *num_dci + 1;
 
         }
->>>>>>> be0b164a
 
         break;
 
@@ -1386,39 +1211,6 @@
 
 DCI_PDU *get_dci_sdu(module_id_t module_idP,int CC_id,frame_t frameP,sub_frame_t subframeP) {
 
-<<<<<<< HEAD
-    case 'h':
-    default:
-      printf("%s -h(elp) -a(wgn on) -d(ci decoding on) -p(extended prefix on) -m mcs1 -M mcs2 -n n_frames -s snr0 -x transmission mode (1,2,5,6,7) -y TXant -z RXant -I trch_file\n",argv[0]);
-      printf("-h This message\n");
-      printf("-a Use AWGN channel and not multipath\n");
-      printf("-c Number of PDCCH symbols\n");
-      printf("-m MCS1 for TB 1\n");
-      printf("-M MCS2 for TB 2\n");
-      printf("-d Transmit the DCI and compute its error statistics and the overall throughput\n");
-      printf("-p Use extended prefix mode\n");
-      printf("-n Number of frames to simulate\n");
-      printf("-o Sample offset for receiver\n");
-      printf("-s Starting SNR, runs from SNR to SNR+%.1fdB in steps of %.1fdB. If n_frames is 1 then just SNR is simulated and MATLAB/OCTAVE output is generated\n", snr_int, snr_step);
-      printf("-f step size of SNR, default value is 1.\n");
-      printf("-r ressource block allocation (see  section 7.1.6.3 in 36.213\n");
-      printf("-g [A:M] Use 3GPP 25.814 SCM-A/B/C/D('A','B','C','D') or 36-101 EPA('E'), EVA ('F'),ETU('G') models (ignores delay spread and Ricean factor), Rayghleigh8 ('H'), Rayleigh1('I'), Rayleigh1_corr('J'), Rayleigh1_anticorr ('K'), Rice8('L'), Rice1('M')\n");
-      printf("-F forgetting factor (0 new channel every trial, 1 channel constant\n");
-      printf("-x Transmission mode (1,2,6,7 for the moment)\n");
-      printf("-q Number of TX antennas ports used in eNB\n");
-      printf("-y Number of physical TX antennas used in eNB\n");
-      printf("-z Number of RX antennas used in UE\n");
-      printf("-t MCS of interfering UE\n");
-      printf("-R Number of HARQ rounds (fixed)\n");
-      printf("-A Turns on calibration mode for abstraction.\n");
-      printf("-N Determines the number of Channel Realizations in Abstraction mode. Default value is 1. \n");
-      printf("-O Set the percenatge of effective rate to testbench the modem performance (typically 30 and 70, range 1-100) \n");
-      printf("-I Input filename for TrCH data (binary)\n");
-      printf("-u Enables the Interference Aware Receiver for TM5 (default is normal receiver)\n");
-      exit(1);
-      break;
-    }
-=======
   if (subframeP == subframe) {
     DCI_pdu.Num_ue_spec_dci   = num_ue_spec_dci;
     DCI_pdu.Num_common_dci    = num_common_dci;
@@ -1428,7 +1220,6 @@
     DCI_pdu.Num_ue_spec_dci   = 0;
     DCI_pdu.Num_common_dci    = 0;
     DCI_pdu.num_pdcch_symbols = num_pdcch_symbols; 
->>>>>>> be0b164a
   }
 }
 
@@ -1459,20 +1250,14 @@
 int main(int argc, char **argv)
 {
 
-<<<<<<< HEAD
-=======
   int c;
   int k,i,aa;
->>>>>>> be0b164a
 
   int s,Kr,Kr_bytes;
 
   double SNR,snr0=-2.0,snr1,rate;
   double snr_step=1,input_snr_step=1, snr_int=30;
 
-<<<<<<< HEAD
-  lte_param_init(n_tx_port,n_tx_phy,n_rx,transmission_mode,extended_prefix_flag,frame_type,Nid_cell,tdd_config,N_RB_DL,threequarter_fs,osf,perfect_ce);
-=======
   LTE_DL_FRAME_PARMS *frame_parms;
   double s_re0[30720*2],s_im0[30720*2],r_re0[30720*2],r_im0[30720*2];
   double s_re1[30720*2],s_im1[30720*2],r_re1[30720*2],r_im1[30720*2];
@@ -1481,56 +1266,19 @@
   double *r_re[2]={r_re0,r_re1};
   double *r_im[2]={r_im0,r_im1};
   double forgetting_factor=0.0; //in [0,1] 0 means a new channel every time, 1 means keep the same channel
->>>>>>> be0b164a
-
-  frame_parms = &PHY_vars_eNB->lte_frame_parms;
-
-  cell_spec_bf_weights = PHY_vars_eNB->lte_eNB_common_vars.beam_weights[0][0];
-  for(aa=0;aa<n_tx_phy;aa++) {
-    for(re=0;re<frame_parms->ofdm_symbol_size;re++) {
-      if (n_tx_phy==1 || n_tx_phy==2)
-        cell_spec_bf_weights[aa][re] = 0x00007fff;
-      else if (n_tx_phy==4 || n_tx_phy==8)
-        cell_spec_bf_weights[aa][re] = 0x00007fff>>1;
-      else if (n_tx_phy==16)
-        cell_spec_bf_weights[aa][re] = 0x00007fff>>2;
-      else if (n_tx_phy==64)
-        cell_spec_bf_weights[aa][re] = 0x00007fff>>4;
-    }
-  } 
-
-  if (transmission_mode==7){
-    lte_gold_ue_spec_port5(PHY_vars_eNB->lte_gold_uespec_port5_table[0],Nid_cell,n_rnti);
-    lte_gold_ue_spec_port5(PHY_vars_UE->lte_gold_uespec_port5_table,Nid_cell,n_rnti);
-  }
+
 
   uint8_t extended_prefix_flag=0,transmission_mode=1,n_tx=1,n_rx=2;
   uint16_t Nid_cell=0;
 
-<<<<<<< HEAD
-  printf("Setting mcs1 = %d\n",mcs1);
-  printf("Setting mcs2 = %d\n",mcs2);
-  printf("NPRB = %d\n",NB_RB);
-  printf("n_frames = %d\n",n_frames);
-  printf("Transmission mode %d with %dx%d antenna configuration, Extended Prefix %d\n",transmission_mode,n_tx_phy,n_rx,extended_prefix_flag);
-=======
   int eNB_id = 0;
   unsigned char mcs1=0,mcs2=0,mcs_i=0,dual_stream_UE = 0,awgn_flag=0,round;
   unsigned char i_mod = 2;
   unsigned short NB_RB;
   uint16_t tdd_config=3;
->>>>>>> be0b164a
-
-
-
-<<<<<<< HEAD
-  s_re = malloc(n_tx_phy*sizeof(double*));
-  s_im = malloc(n_tx_phy*sizeof(double*));
-  r_re = malloc(2*sizeof(double*));
-  r_im = malloc(2*sizeof(double*));
-  //  r_re0 = malloc(2*sizeof(double*));
-  //  r_im0 = malloc(2*sizeof(double*));
-=======
+
+
+
   SCM_t channel_model=Rayleigh1;
   //  unsigned char *input_data,*decoded_output;
 
@@ -1538,7 +1286,6 @@
 
   unsigned int ret;
   unsigned int coded_bits_per_codeword=0,nsymb,tbs=0;
->>>>>>> be0b164a
 
   unsigned int tx_lev=0,tx_lev_dB=0,trials,errs[4]= {0,0,0,0},errs2[4]= {0,0,0,0},round_trials[4]= {0,0,0,0},dci_errors=0;//,num_layers;
   int re_allocated;
@@ -1556,36 +1303,10 @@
   unsigned char input_file=0;
   //  char input_val_str[50],input_val_str2[50];
 
-<<<<<<< HEAD
-  if(transmission_mode==5)
-    sprintf(bler_fname,"bler_tm%d_chan%d_perfce%d_ntx%d_nrx%d_mcs%d_mcsi%d_u%d_imod%d.csv",transmission_mode,channel_model,perfect_ce,n_tx_phy,n_rx,mcs1,mcs_i,dual_stream_UE,i_mod);
-  else
-    sprintf(bler_fname,"bler_tm%d_chan%d_perfce%d_ntx%d_nrx%d_mcs%d.csv",transmission_mode,channel_model,perfect_ce,n_tx_phy,n_rx,mcs1);
-=======
   char input_trch_val[16];
->>>>>>> be0b164a
 
   //  unsigned char pbch_pdu[6];
 
-<<<<<<< HEAD
-  if (test_perf != 0) {
-    char hostname[1024];
-    hostname[1023] = '\0';
-    gethostname(hostname, 1023);
-    printf("Hostname: %s\n", hostname);
-    //char dirname[FILENAME_MAX];
-    //sprintf(dirname, "%s/SIMU/USER/pre-ci-logs-%s", getenv("OPENAIR_TARGETS"),hostname );
-    sprintf(time_meas_fname,"time_meas_prb%d_mcs%d_anttx%d_antrx%d_pdcch%d_channel%s_tx%d.csv",
-            N_RB_DL,mcs1,n_tx_phy,n_rx,num_pdcch_symbols,channel_model_input,transmission_mode);
-    //mkdir(dirname,0777);
-    time_meas_fd = fopen(time_meas_fname,"w");
-    if (time_meas_fd==NULL) {
-      fprintf(stderr,"Cannot create file %s!\n",time_meas_fname);
-      exit(-1);
-    }
-  }
-=======
->>>>>>> be0b164a
 
 
 
@@ -1808,24 +1529,8 @@
       extended_prefix_flag=1;
       break;
 
-<<<<<<< HEAD
-  for (i=0; i<n_tx_phy; i++){
-    s_re[i] = malloc(FRAME_LENGTH_COMPLEX_SAMPLES*sizeof(double));
-    s_im[i] = malloc(FRAME_LENGTH_COMPLEX_SAMPLES*sizeof(double));
-  }
-
-  for (i=0; i<2; i++) {
-    r_re[i] = malloc(FRAME_LENGTH_COMPLEX_SAMPLES*sizeof(double));
-    r_im[i] = malloc(FRAME_LENGTH_COMPLEX_SAMPLES*sizeof(double));
-    //    r_re0[i] = malloc(FRAME_LENGTH_COMPLEX_SAMPLES*sizeof(double));
-    //    bzero(r_re0[i],FRAME_LENGTH_COMPLEX_SAMPLES*sizeof(double));
-    //    r_im0[i] = malloc(FRAME_LENGTH_COMPLEX_SAMPLES*sizeof(double));
-    //    bzero(r_im0[i],FRAME_LENGTH_COMPLEX_SAMPLES*sizeof(double));
-  }
-=======
     case 'g':
       memcpy(channel_model_input,optarg,10);
->>>>>>> be0b164a
 
       switch((char)*optarg) {
       case 'A':
@@ -1872,16 +1577,9 @@
         channel_model=Rayleigh1_anticorr;
         break;
 
-<<<<<<< HEAD
-  for (k=0; k<n_users; k++) {
-    // Create transport channel structures for 2 transport blocks (MIMO)
-    for (i=0; i<2; i++) {
-      PHY_vars_eNB->dlsch_eNB[k][i] = new_eNB_dlsch(Kmimo,8,Nsoft,N_RB_DL,0,&PHY_vars_eNB->lte_frame_parms);
-=======
       case 'L':
         channel_model=Rice8;
         break;
->>>>>>> be0b164a
 
       case 'M':
         channel_model=Rice1;
@@ -1893,26 +1591,6 @@
       default:
         msg("Unsupported channel model!\n");
         exit(-1);
-      } else {
-         // this initilisation may should be moved to another place
-        for (j=0; j<4; j++) {                                                            
-          for (aa=0; aa<n_tx_phy; aa++) {                                          
-            ue_spec_bf_weights = PHY_vars_eNB->dlsch_eNB[k][i]->ue_spec_bf_weights[j][aa];
-
-            for (re=0;re<OFDM_SYMBOL_SIZE_COMPLEX_SAMPLES;re++) {
-              if (n_tx_phy==1 || n_tx_phy==2)
-                ue_spec_bf_weights[re] = 0x00007fff;
-              else if (n_tx_phy==4 || n_tx_phy==8)
-                ue_spec_bf_weights[re] = 0x00007fff>>1;
-              else if (n_tx_phy==16)
-                ue_spec_bf_weights[re] = 0x00007fff>>2;
-              else if (n_tx_phy==64)
-                ue_spec_bf_weights[re] = 0x00007fff>>4;
-            }
-
-          }
-        } 
-
       }
 
       break;
@@ -1932,15 +1610,10 @@
       dual_stream_UE=1;
       UE->use_ia_receiver = 1;
 
-<<<<<<< HEAD
-  // structure for SIC at UE
-  PHY_vars_UE->dlsch_eNB[0] = new_eNB_dlsch(Kmimo,8,Nsoft,N_RB_DL,0,&PHY_vars_eNB->lte_frame_parms);
-=======
       if ((n_tx!=2) || (transmission_mode!=5)) {
         msg("IA receiver only supported for TM5!");
         exit(-1);
       }
->>>>>>> be0b164a
 
       break;
 
@@ -1954,15 +1627,9 @@
 
       break;
 
-<<<<<<< HEAD
-  //TODO: allocate memory for calibration matrix and calib_dl_ch_estimates in init_lte.c
-  //for first tests initialze calibration matrix with idendity
-  //read_calibration_matrix(calib_fname, nb_ant, nb_freq, PHY_vars_eNB->lte_eNB_common_vars.tdd_calib_coeffs[0]);
-=======
     case 'P':
       print_perf=1;
       break;
->>>>>>> be0b164a
 
     case 'x':
       transmission_mode=atoi(optarg);
@@ -1981,17 +1648,7 @@
         n_tx = 2;
       }
 
-<<<<<<< HEAD
-    // UE specific DCI
-    for(k=0; k<n_users; k++) {
-      switch(transmission_mode) {
-      case 1:
-      case 2:
-      case 7:
-        if (common_flag == 0) {
-=======
-      break;
->>>>>>> be0b164a
+      break;
 
     case 'y':
       n_tx=atoi(optarg);
@@ -2025,26 +1682,6 @@
       dump_table=1;
       break;
 
-<<<<<<< HEAD
-          printf("Generating dlsch params for user %d\n",k);
-          generate_eNB_dlsch_params_from_dci(0,
-					     subframe,
-                                             &DLSCH_alloc_pdu_1[0],
-                                             n_rnti+k,
-                                             format1,
-                                             PHY_vars_eNB->dlsch_eNB[0],
-                                             &PHY_vars_eNB->lte_frame_parms,
-                                             PHY_vars_eNB->pdsch_config_dedicated,
-                                             SI_RNTI,
-                                             0,
-                                             P_RNTI,
-                                             PHY_vars_eNB->eNB_UE_stats[0].DL_pmi_single,
-                                             transmission_mode<7?0:transmission_mode);
-
-          /*if (transmission_mode == 7)
-	    PHY_vars_eNB->dlsch_eNB[0][0]->harq_processes[0]->mimo_mode = TM7; //Xiwen: to check about harq_pid*/
-=======
->>>>>>> be0b164a
 
 
     case 'h':
@@ -2103,60 +1740,8 @@
   } else
     NB_RB = 4;
 
-<<<<<<< HEAD
-            case 100:
-              dci_length = sizeof_DCI1A_20MHz_FDD_t;
-              dci_length_bytes = sizeof(DCI1A_20MHz_FDD_t);
-              ((DCI1A_20MHz_FDD_t *)&DLSCH_alloc_pdu_1[k])->type             = 1;
-              ((DCI1A_20MHz_FDD_t *)&DLSCH_alloc_pdu_1[k])->vrb_type         = 1;
-              ((DCI1A_20MHz_FDD_t *)&DLSCH_alloc_pdu_1[k])->rballoc          = computeRIV(PHY_vars_eNB->lte_frame_parms.N_RB_DL,0,9);
-              ((DCI1A_20MHz_FDD_t *)&DLSCH_alloc_pdu_1[k])->TPC              = TPC;
-              ((DCI1A_20MHz_FDD_t *)&DLSCH_alloc_pdu_1[k])->harq_pid         = 0;
-              ((DCI1A_20MHz_FDD_t *)&DLSCH_alloc_pdu_1[k])->mcs             = mcs1;
-              ((DCI1A_20MHz_FDD_t *)&DLSCH_alloc_pdu_1[k])->ndi             = 0;
-              ((DCI1A_20MHz_FDD_t *)&DLSCH_alloc_pdu_1[k])->rv              = 0;
-              break;
-            }
-          }
-
-          memcpy(&dci_alloc[num_dci].dci_pdu[0],&DLSCH_alloc_pdu_1[k],dci_length_bytes);
-          dci_alloc[num_dci].dci_length = dci_length;
-          dci_alloc[num_dci].L          = 1;
-          dci_alloc[num_dci].rnti       = SI_RNTI;
-          dci_alloc[num_dci].format     = format1A;
-          dci_alloc[num_dci].firstCCE       = 0;
-          dump_dci(&PHY_vars_eNB->lte_frame_parms,&dci_alloc[num_dci]);
-
-          printf("Generating dlsch params for user %d\n",k);
-          generate_eNB_dlsch_params_from_dci(0,
-					     subframe,
-                                             &DLSCH_alloc_pdu_1[0],
-                                             SI_RNTI,
-                                             format1A,
-                                             PHY_vars_eNB->dlsch_eNB[0],
-                                             &PHY_vars_eNB->lte_frame_parms,
-                                             PHY_vars_eNB->pdsch_config_dedicated,
-                                             SI_RNTI,
-                                             0,
-                                             P_RNTI,
-                                             PHY_vars_eNB->eNB_UE_stats[0].DL_pmi_single,
-                                             0);
-
-          num_common_dci++;
-          num_dci++;
-
-        }
-       
-        break;
-
-      case 3:
-        if (common_flag == 0) {
-
-          if (PHY_vars_eNB->lte_frame_parms.nb_antennas_tx == 2) {
-=======
   if ((transmission_mode > 1) && (n_tx != 2))
     printf("n_tx must be >1 for transmission_mode %d\n",transmission_mode);
->>>>>>> be0b164a
 
   if (xforms==1) {
     fl_initialize (&argc, argv, NULL, 0, 0);
@@ -2221,26 +1806,9 @@
 
   nsymb = (eNB->frame_parms.Ncp == 0) ? 14 : 12;
 
-<<<<<<< HEAD
-          printf("Generating dlsch params for user %d / format 2A (%d)\n",k,format2A);
-          generate_eNB_dlsch_params_from_dci(0,
-					     subframe,
-                                             &DLSCH_alloc_pdu_1[0],
-                                             n_rnti+k,
-                                             format2A,
-                                             PHY_vars_eNB->dlsch_eNB[0],
-                                             &PHY_vars_eNB->lte_frame_parms,
-                                             PHY_vars_eNB->pdsch_config_dedicated,
-                                             SI_RNTI,
-                                             0,
-                                             P_RNTI,
-                                             PHY_vars_eNB->eNB_UE_stats[0].DL_pmi_single,
-                                             0);
-=======
   printf("Channel Model= (%s,%d)\n",channel_model_input, channel_model);
   printf("SCM-A=%d, SCM-B=%d, SCM-C=%d, SCM-D=%d, EPA=%d, EVA=%d, ETU=%d, Rayleigh8=%d, Rayleigh1=%d, Rayleigh1_corr=%d, Rayleigh1_anticorr=%d, Rice1=%d, Rice8=%d\n",
          SCM_A, SCM_B, SCM_C, SCM_D, EPA, EVA, ETU, Rayleigh8, Rayleigh1, Rayleigh1_corr, Rayleigh1_anticorr, Rice1, Rice8);
->>>>>>> be0b164a
 
   if(transmission_mode==5)
     sprintf(bler_fname,"bler_tx%d_chan%d_nrx%d_mcs%d_mcsi%d_u%d_imod%d.csv",transmission_mode,channel_model,n_rx,mcs1,mcs_i,dual_stream_UE,i_mod);
@@ -2282,247 +1850,6 @@
     }
   }
 
-<<<<<<< HEAD
-            case 100:
-              ((DCI1A_20MHz_TDD_1_6_t *)&DLSCH_alloc_pdu_1[k])->type             = 1;
-              ((DCI1A_20MHz_TDD_1_6_t *)&DLSCH_alloc_pdu_1[k])->vrb_type         = 1;
-              ((DCI1A_20MHz_TDD_1_6_t *)&DLSCH_alloc_pdu_1[k])->rballoc          = computeRIV(PHY_vars_eNB->lte_frame_parms.N_RB_DL,0,9);
-              ((DCI1A_20MHz_TDD_1_6_t *)&DLSCH_alloc_pdu_1[k])->TPC              = TPC;
-              ((DCI1A_20MHz_TDD_1_6_t *)&DLSCH_alloc_pdu_1[k])->dai              = 0;
-              ((DCI1A_20MHz_TDD_1_6_t *)&DLSCH_alloc_pdu_1[k])->harq_pid         = 0;
-              ((DCI1A_20MHz_TDD_1_6_t *)&DLSCH_alloc_pdu_1[k])->mcs             = mcs1;
-              ((DCI1A_20MHz_TDD_1_6_t *)&DLSCH_alloc_pdu_1[k])->ndi             = 0;
-              ((DCI1A_20MHz_TDD_1_6_t *)&DLSCH_alloc_pdu_1[k])->rv              = 0;
-              dci_length = sizeof_DCI1A_20MHz_TDD_1_6_t;
-              dci_length_bytes = sizeof(DCI1A_20MHz_TDD_1_6_t);
-              break;
-            }
-          } else {
-            switch (PHY_vars_eNB->lte_frame_parms.N_RB_DL) {
-            case 6:
-              dci_length = sizeof_DCI1A_1_5MHz_FDD_t;
-              dci_length_bytes = sizeof(DCI1A_1_5MHz_FDD_t);
-              ((DCI1A_1_5MHz_FDD_t *)&DLSCH_alloc_pdu_1[k])->type             = 1;
-              ((DCI1A_1_5MHz_FDD_t *)&DLSCH_alloc_pdu_1[k])->vrb_type         = 1;
-              ((DCI1A_1_5MHz_FDD_t *)&DLSCH_alloc_pdu_1[k])->rballoc          = computeRIV(PHY_vars_eNB->lte_frame_parms.N_RB_DL,0,9);
-              ((DCI1A_1_5MHz_FDD_t *)&DLSCH_alloc_pdu_1[k])->TPC              = TPC;
-              ((DCI1A_1_5MHz_FDD_t *)&DLSCH_alloc_pdu_1[k])->harq_pid         = 0;
-              ((DCI1A_1_5MHz_FDD_t *)&DLSCH_alloc_pdu_1[k])->mcs             = mcs1;
-              ((DCI1A_1_5MHz_FDD_t *)&DLSCH_alloc_pdu_1[k])->ndi             = 0;
-              ((DCI1A_1_5MHz_FDD_t *)&DLSCH_alloc_pdu_1[k])->rv              = 0;
-              break;
-
-            case 25:
-              dci_length = sizeof_DCI1A_5MHz_FDD_t;
-              dci_length_bytes = sizeof(DCI1A_5MHz_FDD_t);
-              ((DCI1A_5MHz_FDD_t *)&DLSCH_alloc_pdu_1[k])->type             = 1;
-              ((DCI1A_5MHz_FDD_t *)&DLSCH_alloc_pdu_1[k])->vrb_type         = 1;
-              ((DCI1A_5MHz_FDD_t *)&DLSCH_alloc_pdu_1[k])->rballoc          = computeRIV(PHY_vars_eNB->lte_frame_parms.N_RB_DL,0,9);
-              ((DCI1A_5MHz_FDD_t *)&DLSCH_alloc_pdu_1[k])->TPC              = TPC;
-              ((DCI1A_5MHz_FDD_t *)&DLSCH_alloc_pdu_1[k])->harq_pid         = 0;
-              ((DCI1A_5MHz_FDD_t *)&DLSCH_alloc_pdu_1[k])->mcs             = mcs1;
-              ((DCI1A_5MHz_FDD_t *)&DLSCH_alloc_pdu_1[k])->ndi             = 0;
-              ((DCI1A_5MHz_FDD_t *)&DLSCH_alloc_pdu_1[k])->rv              = 0;
-              break;
-
-            case 50:
-              dci_length = sizeof_DCI1A_10MHz_FDD_t;
-              dci_length_bytes = sizeof(DCI1A_10MHz_FDD_t);
-              ((DCI1A_10MHz_FDD_t *)&DLSCH_alloc_pdu_1[k])->type             = 1;
-              ((DCI1A_10MHz_FDD_t *)&DLSCH_alloc_pdu_1[k])->vrb_type         = 1;
-              ((DCI1A_10MHz_FDD_t *)&DLSCH_alloc_pdu_1[k])->rballoc          = computeRIV(PHY_vars_eNB->lte_frame_parms.N_RB_DL,0,9);
-              ((DCI1A_10MHz_FDD_t *)&DLSCH_alloc_pdu_1[k])->TPC              = TPC;
-              ((DCI1A_10MHz_FDD_t *)&DLSCH_alloc_pdu_1[k])->harq_pid         = 0;
-              ((DCI1A_10MHz_FDD_t *)&DLSCH_alloc_pdu_1[k])->mcs             = mcs1;
-              ((DCI1A_10MHz_FDD_t *)&DLSCH_alloc_pdu_1[k])->ndi             = 0;
-              ((DCI1A_10MHz_FDD_t *)&DLSCH_alloc_pdu_1[k])->rv              = 0;
-              break;
-
-            case 100:
-              dci_length = sizeof_DCI1A_20MHz_FDD_t;
-              dci_length_bytes = sizeof(DCI1A_20MHz_FDD_t);
-              ((DCI1A_20MHz_FDD_t *)&DLSCH_alloc_pdu_1[k])->type             = 1;
-              ((DCI1A_20MHz_FDD_t *)&DLSCH_alloc_pdu_1[k])->vrb_type         = 1;
-              ((DCI1A_20MHz_FDD_t *)&DLSCH_alloc_pdu_1[k])->rballoc          = computeRIV(PHY_vars_eNB->lte_frame_parms.N_RB_DL,0,9);
-              ((DCI1A_20MHz_FDD_t *)&DLSCH_alloc_pdu_1[k])->TPC              = TPC;
-              ((DCI1A_20MHz_FDD_t *)&DLSCH_alloc_pdu_1[k])->harq_pid         = 0;
-              ((DCI1A_20MHz_FDD_t *)&DLSCH_alloc_pdu_1[k])->mcs             = mcs1;
-              ((DCI1A_20MHz_FDD_t *)&DLSCH_alloc_pdu_1[k])->ndi             = 0;
-              ((DCI1A_20MHz_FDD_t *)&DLSCH_alloc_pdu_1[k])->rv              = 0;
-              break;
-            }
-          }
-
-          memcpy(&dci_alloc[num_dci].dci_pdu[0],&DLSCH_alloc_pdu_1[k],dci_length_bytes);
-          dci_alloc[num_dci].dci_length = dci_length;
-          dci_alloc[num_dci].L          = 1;
-          dci_alloc[num_dci].rnti       = SI_RNTI;
-          dci_alloc[num_dci].format     = format1A;
-          dci_alloc[num_dci].firstCCE       = 0;
-          dump_dci(&PHY_vars_eNB->lte_frame_parms,&dci_alloc[num_dci]);
-
-          printf("Generating dlsch params for user %d\n",k);
-          generate_eNB_dlsch_params_from_dci(0,
-					     subframe,
-                                             &DLSCH_alloc_pdu_1[0],
-                                             SI_RNTI,
-                                             format1A,
-                                             PHY_vars_eNB->dlsch_eNB[0],
-                                             &PHY_vars_eNB->lte_frame_parms,
-                                             PHY_vars_eNB->pdsch_config_dedicated,
-                                             SI_RNTI,
-                                             0,
-                                             P_RNTI,
-                                             PHY_vars_eNB->eNB_UE_stats[0].DL_pmi_single,
-                                             0);
-
-          num_common_dci++;
-          num_dci++;
-
-        }
-
-        printf("Generated DCI format 2A (Transmission Mode 3)\n");
-        break;
-
-      case 4:
-        if (common_flag == 0) {
-
-          if (PHY_vars_eNB->lte_frame_parms.nb_antennas_tx == 2) {
-
-            if (PHY_vars_eNB->lte_frame_parms.frame_type == TDD) {
-
-              switch (PHY_vars_eNB->lte_frame_parms.N_RB_DL) {
-              case 6:
-                dci_length = sizeof_DCI2_1_5MHz_2A_TDD_t;
-                dci_length_bytes = sizeof(DCI2_1_5MHz_2A_TDD_t);
-                ((DCI2_1_5MHz_2A_TDD_t *)&DLSCH_alloc_pdu_1[k])->rballoc          = DLSCH_RB_ALLOC;
-                ((DCI2_1_5MHz_2A_TDD_t *)&DLSCH_alloc_pdu_1[k])->TPC              = 0;
-                ((DCI2_1_5MHz_2A_TDD_t *)&DLSCH_alloc_pdu_1[k])->dai              = 0;
-                ((DCI2_1_5MHz_2A_TDD_t *)&DLSCH_alloc_pdu_1[k])->harq_pid         = 0;
-                ((DCI2_1_5MHz_2A_TDD_t *)&DLSCH_alloc_pdu_1[k])->mcs1             = mcs1;
-                ((DCI2_1_5MHz_2A_TDD_t *)&DLSCH_alloc_pdu_1[k])->ndi1             = 1;
-                ((DCI2_1_5MHz_2A_TDD_t *)&DLSCH_alloc_pdu_1[k])->rv1              = 0;
-                ((DCI2_1_5MHz_2A_TDD_t *)&DLSCH_alloc_pdu_1[k])->mcs2             = mcs2;
-                ((DCI2_1_5MHz_2A_TDD_t *)&DLSCH_alloc_pdu_1[k])->ndi2             = 1;
-                ((DCI2_1_5MHz_2A_TDD_t *)&DLSCH_alloc_pdu_1[k])->rv2              = 0;
-                break;
-
-              case 25:
-                dci_length = sizeof_DCI2_5MHz_2A_TDD_t;
-                dci_length_bytes = sizeof(DCI2_5MHz_2A_TDD_t);
-                ((DCI2_5MHz_2A_TDD_t *)&DLSCH_alloc_pdu_1[k])->rah              = 0;
-                ((DCI2_5MHz_2A_TDD_t *)&DLSCH_alloc_pdu_1[k])->rballoc          = DLSCH_RB_ALLOC;
-                ((DCI2_5MHz_2A_TDD_t *)&DLSCH_alloc_pdu_1[k])->TPC              = 0;
-                ((DCI2_5MHz_2A_TDD_t *)&DLSCH_alloc_pdu_1[k])->dai              = 0;
-                ((DCI2_5MHz_2A_TDD_t *)&DLSCH_alloc_pdu_1[k])->harq_pid         = 0;
-                ((DCI2_5MHz_2A_TDD_t *)&DLSCH_alloc_pdu_1[k])->mcs1             = mcs1;
-                ((DCI2_5MHz_2A_TDD_t *)&DLSCH_alloc_pdu_1[k])->ndi1             = 1;
-                ((DCI2_5MHz_2A_TDD_t *)&DLSCH_alloc_pdu_1[k])->rv1              = 0;
-                ((DCI2_5MHz_2A_TDD_t *)&DLSCH_alloc_pdu_1[k])->mcs2             = mcs2;
-                ((DCI2_5MHz_2A_TDD_t *)&DLSCH_alloc_pdu_1[k])->ndi2             = 1;
-                ((DCI2_5MHz_2A_TDD_t *)&DLSCH_alloc_pdu_1[k])->rv2              = 0;
-                break;
-
-              case 50:
-                dci_length = sizeof_DCI2_10MHz_2A_TDD_t;
-                dci_length_bytes = sizeof(DCI2_10MHz_2A_TDD_t);
-                ((DCI2_10MHz_2A_TDD_t *)&DLSCH_alloc_pdu_1[k])->rah              = 0;
-                ((DCI2_10MHz_2A_TDD_t *)&DLSCH_alloc_pdu_1[k])->rballoc          = DLSCH_RB_ALLOC;
-                ((DCI2_10MHz_2A_TDD_t *)&DLSCH_alloc_pdu_1[k])->TPC              = 0;
-                ((DCI2_10MHz_2A_TDD_t *)&DLSCH_alloc_pdu_1[k])->dai              = 0;
-                ((DCI2_10MHz_2A_TDD_t *)&DLSCH_alloc_pdu_1[k])->harq_pid         = 0;
-                ((DCI2_10MHz_2A_TDD_t *)&DLSCH_alloc_pdu_1[k])->mcs1             = mcs1;
-                ((DCI2_10MHz_2A_TDD_t *)&DLSCH_alloc_pdu_1[k])->ndi1             = 1;
-                ((DCI2_10MHz_2A_TDD_t *)&DLSCH_alloc_pdu_1[k])->rv1              = 0;
-                ((DCI2_10MHz_2A_TDD_t *)&DLSCH_alloc_pdu_1[k])->mcs2             = mcs2;
-                ((DCI2_10MHz_2A_TDD_t *)&DLSCH_alloc_pdu_1[k])->ndi2             = 1;
-                ((DCI2_10MHz_2A_TDD_t *)&DLSCH_alloc_pdu_1[k])->rv2              = 0;
-                break;
-
-              case 100:
-                ((DCI2_20MHz_2A_TDD_t *)&DLSCH_alloc_pdu_1[k])->rah              = 0;
-                ((DCI2_20MHz_2A_TDD_t *)&DLSCH_alloc_pdu_1[k])->rballoc          = DLSCH_RB_ALLOC;
-                ((DCI2_20MHz_2A_TDD_t *)&DLSCH_alloc_pdu_1[k])->TPC              = 0;
-                ((DCI2_20MHz_2A_TDD_t *)&DLSCH_alloc_pdu_1[k])->dai              = 0;
-                ((DCI2_20MHz_2A_TDD_t *)&DLSCH_alloc_pdu_1[k])->harq_pid         = 0;
-                ((DCI2_20MHz_2A_TDD_t *)&DLSCH_alloc_pdu_1[k])->mcs1             = mcs1;
-                ((DCI2_20MHz_2A_TDD_t *)&DLSCH_alloc_pdu_1[k])->ndi1             = 1;
-                ((DCI2_20MHz_2A_TDD_t *)&DLSCH_alloc_pdu_1[k])->rv1              = 0;
-                ((DCI2_20MHz_2A_TDD_t *)&DLSCH_alloc_pdu_1[k])->mcs2             = mcs2;
-                ((DCI2_20MHz_2A_TDD_t *)&DLSCH_alloc_pdu_1[k])->ndi2             = 1;
-                ((DCI2_20MHz_2A_TDD_t *)&DLSCH_alloc_pdu_1[k])->rv2              = 0;
-                dci_length = sizeof_DCI2_20MHz_2A_TDD_t;
-                dci_length_bytes = sizeof(DCI2_20MHz_2A_TDD_t);
-                break;
-              }
-            }
-
-            else {
-              switch (PHY_vars_eNB->lte_frame_parms.N_RB_DL) {
-              case 6:
-                dci_length = sizeof_DCI2_1_5MHz_2A_FDD_t;
-                dci_length_bytes = sizeof(DCI2_1_5MHz_2A_FDD_t);
-                ((DCI2_1_5MHz_2A_FDD_t *)&DLSCH_alloc_pdu_1[k])->rballoc          = DLSCH_RB_ALLOC;
-                ((DCI2_1_5MHz_2A_FDD_t *)&DLSCH_alloc_pdu_1[k])->TPC              = 0;
-                ((DCI2_1_5MHz_2A_FDD_t *)&DLSCH_alloc_pdu_1[k])->harq_pid         = 0;
-                ((DCI2_1_5MHz_2A_FDD_t *)&DLSCH_alloc_pdu_1[k])->mcs1             = mcs1;
-                ((DCI2_1_5MHz_2A_FDD_t *)&DLSCH_alloc_pdu_1[k])->ndi1             = 1;
-                ((DCI2_1_5MHz_2A_FDD_t *)&DLSCH_alloc_pdu_1[k])->rv1              = 0;
-                ((DCI2_1_5MHz_2A_FDD_t *)&DLSCH_alloc_pdu_1[k])->mcs2             = mcs2;
-                ((DCI2_1_5MHz_2A_FDD_t *)&DLSCH_alloc_pdu_1[k])->ndi2             = 1;
-                ((DCI2_1_5MHz_2A_FDD_t *)&DLSCH_alloc_pdu_1[k])->rv2              = 0;
-                break;
-
-              case 25:
-                dci_length = sizeof_DCI2_5MHz_2A_FDD_t;
-                dci_length_bytes = sizeof(DCI2_5MHz_2A_FDD_t);
-                ((DCI2_5MHz_2A_FDD_t *)&DLSCH_alloc_pdu_1[k])->rah              = 0;
-                ((DCI2_5MHz_2A_FDD_t *)&DLSCH_alloc_pdu_1[k])->rballoc          = DLSCH_RB_ALLOC;
-                ((DCI2_5MHz_2A_FDD_t *)&DLSCH_alloc_pdu_1[k])->TPC              = 0;
-                ((DCI2_5MHz_2A_FDD_t *)&DLSCH_alloc_pdu_1[k])->harq_pid         = 0;
-                ((DCI2_5MHz_2A_FDD_t *)&DLSCH_alloc_pdu_1[k])->mcs1             = mcs1;
-                ((DCI2_5MHz_2A_FDD_t *)&DLSCH_alloc_pdu_1[k])->ndi1             = 1;
-                ((DCI2_5MHz_2A_FDD_t *)&DLSCH_alloc_pdu_1[k])->rv1              = 0;
-                ((DCI2_5MHz_2A_FDD_t *)&DLSCH_alloc_pdu_1[k])->mcs2             = mcs2;
-                ((DCI2_5MHz_2A_FDD_t *)&DLSCH_alloc_pdu_1[k])->ndi2             = 1;
-                ((DCI2_5MHz_2A_FDD_t *)&DLSCH_alloc_pdu_1[k])->rv2              = 0;
-                break;
-
-              case 50:
-                dci_length = sizeof_DCI2_10MHz_2A_FDD_t;
-                dci_length_bytes = sizeof(DCI2_10MHz_2A_FDD_t);
-                ((DCI2_10MHz_2A_FDD_t *)&DLSCH_alloc_pdu_1[k])->rah              = 0;
-                ((DCI2_10MHz_2A_FDD_t *)&DLSCH_alloc_pdu_1[k])->rballoc          = DLSCH_RB_ALLOC;
-                ((DCI2_10MHz_2A_FDD_t *)&DLSCH_alloc_pdu_1[k])->TPC              = 0;
-                ((DCI2_10MHz_2A_FDD_t *)&DLSCH_alloc_pdu_1[k])->harq_pid         = 0;
-                ((DCI2_10MHz_2A_FDD_t *)&DLSCH_alloc_pdu_1[k])->mcs1             = mcs1;
-                ((DCI2_10MHz_2A_FDD_t *)&DLSCH_alloc_pdu_1[k])->ndi1             = 1;
-                ((DCI2_10MHz_2A_FDD_t *)&DLSCH_alloc_pdu_1[k])->rv1              = 0;
-                ((DCI2_10MHz_2A_FDD_t *)&DLSCH_alloc_pdu_1[k])->mcs2             = mcs2;
-                ((DCI2_10MHz_2A_FDD_t *)&DLSCH_alloc_pdu_1[k])->ndi2             = 1;
-                ((DCI2_10MHz_2A_FDD_t *)&DLSCH_alloc_pdu_1[k])->rv2              = 0;
-                break;
-
-              case 100:
-                dci_length = sizeof_DCI2_20MHz_2A_FDD_t;
-                dci_length_bytes = sizeof(DCI2_20MHz_2A_FDD_t);
-                ((DCI2_20MHz_2A_FDD_t *)&DLSCH_alloc_pdu_1[k])->rah              = 0;
-                ((DCI2_20MHz_2A_FDD_t *)&DLSCH_alloc_pdu_1[k])->rballoc          = DLSCH_RB_ALLOC;
-                ((DCI2_20MHz_2A_FDD_t *)&DLSCH_alloc_pdu_1[k])->TPC              = 0;
-                ((DCI2_20MHz_2A_FDD_t *)&DLSCH_alloc_pdu_1[k])->harq_pid         = 0;
-                ((DCI2_20MHz_2A_FDD_t *)&DLSCH_alloc_pdu_1[k])->mcs1             = mcs1;
-                ((DCI2_20MHz_2A_FDD_t *)&DLSCH_alloc_pdu_1[k])->ndi1             = 1;
-                ((DCI2_20MHz_2A_FDD_t *)&DLSCH_alloc_pdu_1[k])->rv1              = 0;
-                ((DCI2_20MHz_2A_FDD_t *)&DLSCH_alloc_pdu_1[k])->mcs2             = mcs2;
-                ((DCI2_20MHz_2A_FDD_t *)&DLSCH_alloc_pdu_1[k])->ndi2             = 1;
-                ((DCI2_20MHz_2A_FDD_t *)&DLSCH_alloc_pdu_1[k])->rv2              = 0;
-                break;
-              }
-            }
-          } else if (PHY_vars_eNB->lte_frame_parms.nb_antennas_tx == 4) {
-
-          }
-=======
   /*
   //sprintf(tikz_fname, "second_bler_tx%d_u2=%d_mcs%d_chan%d_nsimus%d.tex",transmission_mode,dual_stream_UE,mcs,channel_model,n_frames);
   sprintf(tikz_fname, "second_bler_tx%d_u2%d_mcs%d_chan%d_nsimus%d",transmission_mode,dual_stream_UE,mcs,channel_model,n_frames);
@@ -2619,26 +1946,9 @@
       break;
     }
   */
->>>>>>> be0b164a
 
   UE->pdcch_vars[0]->crnti = n_rnti;
 
-<<<<<<< HEAD
-          printf("Generating dlsch params for user %d\n",k);
-          generate_eNB_dlsch_params_from_dci(0,
-					     subframe,
-                                             &DLSCH_alloc_pdu_1[0],
-                                             n_rnti+k,
-                                             format2,
-                                             PHY_vars_eNB->dlsch_eNB[0],
-                                             &PHY_vars_eNB->lte_frame_parms,
-                                             PHY_vars_eNB->pdsch_config_dedicated,
-                                             SI_RNTI,
-                                             0,
-                                             P_RNTI,
-                                             PHY_vars_eNB->eNB_UE_stats[0].DL_pmi_single,
-                                             0);
-=======
   // Fill in UL_alloc
   UL_alloc_pdu.type    = 0;
   UL_alloc_pdu.hopping = 0;
@@ -2647,7 +1957,6 @@
   UL_alloc_pdu.ndi     = 1;
   UL_alloc_pdu.TPC     = 0;
   UL_alloc_pdu.cqi_req = 1;
->>>>>>> be0b164a
 
   CCCH_alloc_pdu.type               = 0;
   CCCH_alloc_pdu.vrb_type           = 0;
@@ -2735,27 +2044,10 @@
     for (i=0; i<2; i++) {
       eNB->dlsch[k][i] = new_eNB_dlsch(Kmimo,8,Nsoft,N_RB_DL,0);
 
-<<<<<<< HEAD
-          printf("Generating dlsch params for user %d\n",k);
-          generate_eNB_dlsch_params_from_dci(0,
-					     subframe,
-                                             &DLSCH_alloc_pdu_1[0],
-                                             SI_RNTI,
-                                             format1A,
-                                             PHY_vars_eNB->dlsch_eNB[0],
-                                             &PHY_vars_eNB->lte_frame_parms,
-                                             PHY_vars_eNB->pdsch_config_dedicated,
-                                             SI_RNTI,
-                                             0,
-                                             P_RNTI,
-                                             PHY_vars_eNB->eNB_UE_stats[0].DL_pmi_single,
-                                             0);
-=======
       if (!eNB->dlsch[k][i]) {
         printf("Can't get eNB dlsch structures\n");
         exit(-1);
       }
->>>>>>> be0b164a
 
       eNB->dlsch[k][i]->rnti = n_rnti+k;
     }
@@ -2769,33 +2061,8 @@
       exit(-1);
     }
 
-<<<<<<< HEAD
-      case 5:
-      case 6:
-        memcpy(&dci_alloc[num_dci].dci_pdu[0],&DLSCH_alloc_pdu2_1E[k],sizeof(DCI1E_5MHz_2A_M10PRB_TDD_t));
-        dci_alloc[num_dci].dci_length = sizeof_DCI1E_5MHz_2A_M10PRB_TDD_t;
-        dci_alloc[num_dci].L          = 1;
-        dci_alloc[num_dci].rnti       = n_rnti+k;
-        dci_alloc[num_dci].format     = format1E_2A_M10PRB;
-        dci_alloc[num_dci].firstCCE       = 4*k;
-        printf("Generating dlsch params for user %d\n",k);
-        generate_eNB_dlsch_params_from_dci(0,
-					   subframe,
-                                           &DLSCH_alloc_pdu2_1E[k],
-                                           n_rnti+k,
-                                           format1E_2A_M10PRB,
-                                           PHY_vars_eNB->dlsch_eNB[k],
-                                           &PHY_vars_eNB->lte_frame_parms,
-                                           PHY_vars_eNB->pdsch_config_dedicated,
-                                           SI_RNTI,
-                                           0,
-                                           P_RNTI,
-                                           PHY_vars_eNB->eNB_UE_stats[k].DL_pmi_single,
-                                           0);
-=======
     UE->dlsch[0][i]->rnti   = n_rnti;
   }
->>>>>>> be0b164a
 
   // structure for SIC at UE
   UE->dlsch_eNB[0] = new_eNB_dlsch(Kmimo,8,Nsoft,N_RB_DL,0);
@@ -2892,21 +2159,14 @@
                                   get_Qm(eNB->dlsch[0][0]->harq_processes[0]->mcs),
                                   eNB->dlsch[0][0]->harq_processes[0]->Nl,
                                   num_pdcch_symbols,
-                                  0,
- 				  subframe,
-				  (transmission_mode<7?0:transmission_mode));
+                                  0,subframe);
 
   uncoded_ber_bit = (short*) malloc(sizeof(short)*coded_bits_per_codeword);
   printf("uncoded_ber_bit=%p\n",uncoded_ber_bit);
 
   snr_step = input_snr_step;
-<<<<<<< HEAD
-  PHY_vars_UE->high_speed_flag = 0; //1
-  PHY_vars_UE->ch_est_alpha=0;
-=======
   UE->high_speed_flag = 1;
   UE->ch_est_alpha=0;
->>>>>>> be0b164a
 
   for (ch_realization=0; ch_realization<n_ch_rlz; ch_realization++) {
     if(abstx) {
@@ -2991,16 +2251,11 @@
 
         UE->dlsch_errors[0] = 1;
 
-<<<<<<< HEAD
-        while ((round < num_rounds) && (ret > PHY_vars_UE->dlsch_ue[0][0]->max_turbo_iterations)) {
-              //printf("Trial %d, round %d\n",trials,round);
-=======
         while ((round < num_rounds) && (UE->dlsch_errors[0] > 0)) {
 	  //	  printf("Trial %d, round %d\n",trials,round);
->>>>>>> be0b164a
           round_trials[round]++;
 
-          if(transmission_mode>=5&&transmission_mode<7)
+          if(transmission_mode>=5)
             pmi_feedback=1;
           else
             pmi_feedback=0;
@@ -3015,41 +2270,9 @@
 
 	  //PMI_FEEDBACK:
 
-<<<<<<< HEAD
-	  //make sure dlsim is called with perfect channel estimation option (for freq_channel)
-	  //fill drs_ch_estimates with data from eNB2UE->chF
-	  for(aa=0; aa<frame_parms->nb_antenna_ports_eNB; aa++) {
-	    for (aarx=0; aarx<frame_parms->nb_antennas_rx; aarx++) {
-	      for (i=0; i<frame_parms->N_RB_DL*12; i++) {
-		for (l=0; l<frame_parms->symbols_per_tti; l++) {
-		  ((int16_t *) PHY_vars_eNB->lte_eNB_pusch_vars[0]->drs_ch_estimates[0][(aa<<1)+aarx])[2*i+(l*frame_parms->ofdm_symbol_size)*2]=(int16_t)(eNB2UE[round]->chF[aarx+(aa*frame_parms->nb_antennas_rx)][i].x*AMP);
-                          //printf("x=%d,AMP=%d\n",eNB2UE[round]->chF[aarx+(aa*frame_parms->nb_antennas_rx)][i].x,AMP);
-		  ((int16_t *) PHY_vars_eNB->lte_eNB_pusch_vars[0]->drs_ch_estimates[0][(aa<<1)+aarx])[2*i+1+(l*frame_parms->ofdm_symbol_size)*2]=(int16_t)(eNB2UE[round]->chF[aarx+(aa*frame_parms->nb_antennas_rx)][i].y*AMP);
-		}
-	      }
-	    }
-	  }
-
-	  estimate_DLCSI_from_ULCSI(PHY_vars_eNB->dlsch_eNB[0][0]->calib_dl_ch_estimates,
-					 &PHY_vars_eNB->lte_eNB_pusch_vars[0]->drs_ch_estimates[0][0/*position of second DMRS*/],
-					 PHY_vars_eNB->lte_eNB_common_vars.tdd_calib_coeffs[0],
-					 frame_parms->nb_antennas_tx,
-					 frame_parms->N_RB_DL*12);
-	  
-	  compute_BF_weights(PHY_vars_eNB->dlsch_eNB[0][0]->ue_spec_bf_weights[0],
-			     PHY_vars_eNB->dlsch_eNB[0][0]->calib_dl_ch_estimates,
-			     MRT,
-			     frame_parms->nb_antennas_tx,
-			     frame_parms->N_RB_DL*12);
-
-          //printf("Trial %d : Round %d, pmi_feedback %d \n",trials,round,pmi_feedback);
-          for (aa=0; aa<NB_ANTENNA_PORTS_ENB; aa++) {
-            memset(&PHY_vars_eNB->lte_eNB_common_vars.txdataF[eNB_id][aa][0],0,FRAME_LENGTH_COMPLEX_SAMPLES_NO_PREFIX*sizeof(int32_t));
-=======
           //  printf("Trial %d : Round %d, pmi_feedback %d \n",trials,round,pmi_feedback);
           for (aa=0; aa<eNB->frame_parms.nb_antennas_tx; aa++) {
             memset(&eNB->common_vars.txdataF[eNB_id][aa][0],0,FRAME_LENGTH_COMPLEX_SAMPLES_NO_PREFIX*sizeof(int32_t));
->>>>>>> be0b164a
           }
 
           if (input_fd==NULL) {
@@ -3066,705 +2289,6 @@
               if (round == 0) {   // First round
                 TB0_active = 1;
 
-<<<<<<< HEAD
-                PHY_vars_eNB->dlsch_eNB[0][0]->harq_processes[0]->rvidx = round&3;
-
-                if (PHY_vars_eNB->lte_frame_parms.frame_type == TDD) {
-
-                  switch (transmission_mode) {
-                  case 1:
-                  case 2:
-                  case 7:
-                    switch (PHY_vars_eNB->lte_frame_parms.N_RB_DL) {
-                    case 6:
-                      ((DCI1_1_5MHz_TDD_t *)&DLSCH_alloc_pdu_1[0])->ndi             = trials&1;
-                      ((DCI1_1_5MHz_TDD_t *)&DLSCH_alloc_pdu_1[0])->rv              = 0;
-                      memcpy(&dci_alloc[0].dci_pdu[0],&DLSCH_alloc_pdu_1[0],sizeof(DCI1_1_5MHz_TDD_t));
-                      break;
-
-                    case 25:
-                      ((DCI1_5MHz_TDD_t *)&DLSCH_alloc_pdu_1[0])->ndi             = trials&1;
-                      ((DCI1_5MHz_TDD_t *)&DLSCH_alloc_pdu_1[0])->rv              = 0;
-                      memcpy(&dci_alloc[0].dci_pdu[0],&DLSCH_alloc_pdu_1[0],sizeof(DCI1_5MHz_TDD_t));
-                      break;
-
-                    case 50:
-                      ((DCI1_10MHz_TDD_t *)&DLSCH_alloc_pdu_1[0])->ndi             = trials&1;
-                      ((DCI1_10MHz_TDD_t *)&DLSCH_alloc_pdu_1[0])->rv              = 0;
-                      memcpy(&dci_alloc[0].dci_pdu[0],&DLSCH_alloc_pdu_1[0],sizeof(DCI1_10MHz_TDD_t));
-                      break;
-
-                    case 100:
-                      ((DCI1_20MHz_TDD_t *)&DLSCH_alloc_pdu_1[0])->ndi             = trials&1;
-                      ((DCI1_20MHz_TDD_t *)&DLSCH_alloc_pdu_1[0])->rv              = 0;
-                      memcpy(&dci_alloc[0].dci_pdu[0],&DLSCH_alloc_pdu_1[0],sizeof(DCI1_20MHz_TDD_t));
-                      break;
-                    }
-
-                    break;
-
-                  case 3:
-                    switch (PHY_vars_eNB->lte_frame_parms.N_RB_DL) {
-                    case 6:
-                      ((DCI2A_1_5MHz_2A_TDD_t *)&DLSCH_alloc_pdu_1[0])->ndi1             = trials&1;
-                      ((DCI2A_1_5MHz_2A_TDD_t *)&DLSCH_alloc_pdu_1[0])->rv1              = 0;
-                      ((DCI2A_1_5MHz_2A_TDD_t *)&DLSCH_alloc_pdu_1[0])->ndi2             = trials&1;
-                      ((DCI2A_1_5MHz_2A_TDD_t *)&DLSCH_alloc_pdu_1[0])->rv2              = 0;
-                      memcpy(&dci_alloc[0].dci_pdu[0],&DLSCH_alloc_pdu_1[0],sizeof(DCI2A_1_5MHz_2A_TDD_t));
-                      break;
-
-                    case 25:
-                      ((DCI2A_5MHz_2A_TDD_t *)&DLSCH_alloc_pdu_1[0])->ndi1             = trials&1;
-                      ((DCI2A_5MHz_2A_TDD_t *)&DLSCH_alloc_pdu_1[0])->rv1              = 0;
-                      ((DCI2A_5MHz_2A_TDD_t *)&DLSCH_alloc_pdu_1[0])->ndi2             = trials&1;
-                      ((DCI2A_5MHz_2A_TDD_t *)&DLSCH_alloc_pdu_1[0])->rv2              = 0;
-                      memcpy(&dci_alloc[0].dci_pdu[0],&DLSCH_alloc_pdu_1[0],sizeof(DCI2A_5MHz_2A_TDD_t));
-                      break;
-
-                    case 50:
-                      ((DCI2A_10MHz_2A_TDD_t *)&DLSCH_alloc_pdu_1[0])->ndi1             = trials&1;
-                      ((DCI2A_10MHz_2A_TDD_t *)&DLSCH_alloc_pdu_1[0])->rv1              = 0;
-                      ((DCI2A_10MHz_2A_TDD_t *)&DLSCH_alloc_pdu_1[0])->ndi2             = trials&1;
-                      ((DCI2A_10MHz_2A_TDD_t *)&DLSCH_alloc_pdu_1[0])->rv2              = 0;
-                      memcpy(&dci_alloc[0].dci_pdu[0],&DLSCH_alloc_pdu_1[0],sizeof(DCI2A_10MHz_2A_TDD_t));
-                      break;
-
-                    case 100:
-                      ((DCI2A_20MHz_2A_TDD_t *)&DLSCH_alloc_pdu_1[0])->ndi1             = trials&1;
-                      ((DCI2A_20MHz_2A_TDD_t *)&DLSCH_alloc_pdu_1[0])->rv1              = 0;
-                      ((DCI2A_20MHz_2A_TDD_t *)&DLSCH_alloc_pdu_1[0])->ndi2             = trials&1;
-                      ((DCI2A_20MHz_2A_TDD_t *)&DLSCH_alloc_pdu_1[0])->rv2              = 0;
-                      memcpy(&dci_alloc[0].dci_pdu[0],&DLSCH_alloc_pdu_1[0],sizeof(DCI2A_20MHz_2A_TDD_t));
-                      break;
-                    }
-
-                    break;
-
-                  case 5:
-                    DLSCH_alloc_pdu2_1E[0].ndi             = trials&1;
-                    DLSCH_alloc_pdu2_1E[0].rv              = 0;
-                    memcpy(&dci_alloc[0].dci_pdu[0],&DLSCH_alloc_pdu2_1E[0],sizeof(DCI1E_5MHz_2A_M10PRB_TDD_t));
-                    break;
-
-                  }
-                } else { // FDD
-                  switch (transmission_mode) {
-                  case 1:
-                  case 2:
-                  case 7:
-                    switch (PHY_vars_eNB->lte_frame_parms.N_RB_DL) {
-                    case 6:
-                      ((DCI1_1_5MHz_FDD_t *)&DLSCH_alloc_pdu_1[0])->ndi             = trials&1;
-                      ((DCI1_1_5MHz_FDD_t *)&DLSCH_alloc_pdu_1[0])->rv              = 0;
-                      memcpy(&dci_alloc[0].dci_pdu[0],&DLSCH_alloc_pdu_1[0],sizeof(DCI1_1_5MHz_FDD_t));
-                      break;
-
-                    case 25:
-                      ((DCI1_5MHz_FDD_t *)&DLSCH_alloc_pdu_1[0])->ndi             = trials&1;
-                      ((DCI1_5MHz_FDD_t *)&DLSCH_alloc_pdu_1[0])->rv              = 0;
-                      memcpy(&dci_alloc[0].dci_pdu[0],&DLSCH_alloc_pdu_1[0],sizeof(DCI1_5MHz_FDD_t));
-                      break;
-
-                    case 50:
-                      ((DCI1_10MHz_FDD_t *)&DLSCH_alloc_pdu_1[0])->ndi             = trials&1;
-                      ((DCI1_10MHz_FDD_t *)&DLSCH_alloc_pdu_1[0])->rv              = 0;
-                      memcpy(&dci_alloc[0].dci_pdu[0],&DLSCH_alloc_pdu_1[0],sizeof(DCI1_10MHz_FDD_t));
-                      break;
-
-                    case 100:
-                      ((DCI1_20MHz_FDD_t *)&DLSCH_alloc_pdu_1[0])->ndi             = trials&1;
-                      ((DCI1_20MHz_FDD_t *)&DLSCH_alloc_pdu_1[0])->rv              = 0;
-                      memcpy(&dci_alloc[0].dci_pdu[0],&DLSCH_alloc_pdu_1[0],sizeof(DCI1_20MHz_FDD_t));
-                      break;
-                    }
-
-                    break;
-                  case 3:
-                    switch (PHY_vars_eNB->lte_frame_parms.N_RB_DL) {
-                    case 6:
-                      ((DCI2A_1_5MHz_2A_FDD_t *)&DLSCH_alloc_pdu_1[0])->ndi1             = trials&1;
-                      ((DCI2A_1_5MHz_2A_FDD_t *)&DLSCH_alloc_pdu_1[0])->rv1              = 0;
-                      ((DCI2A_1_5MHz_2A_FDD_t *)&DLSCH_alloc_pdu_1[0])->ndi2             = trials&1;
-                      ((DCI2A_1_5MHz_2A_FDD_t *)&DLSCH_alloc_pdu_1[0])->rv2              = 0;
-                      memcpy(&dci_alloc[0].dci_pdu[0],&DLSCH_alloc_pdu_1[0],sizeof(DCI2A_1_5MHz_2A_FDD_t));
-                      break;
-
-                    case 25:
-                      ((DCI2A_5MHz_2A_FDD_t *)&DLSCH_alloc_pdu_1[0])->ndi1             = trials&1;
-                      ((DCI2A_5MHz_2A_FDD_t *)&DLSCH_alloc_pdu_1[0])->rv1              = 0;
-                      ((DCI2A_5MHz_2A_FDD_t *)&DLSCH_alloc_pdu_1[0])->ndi2             = trials&1;
-                      ((DCI2A_5MHz_2A_FDD_t *)&DLSCH_alloc_pdu_1[0])->rv2              = 0;
-                      memcpy(&dci_alloc[0].dci_pdu[0],&DLSCH_alloc_pdu_1[0],sizeof(DCI2A_5MHz_2A_FDD_t));
-                      break;
-
-                    case 50:
-                      ((DCI2A_10MHz_2A_FDD_t *)&DLSCH_alloc_pdu_1[0])->ndi1             = trials&1;
-                      ((DCI2A_10MHz_2A_FDD_t *)&DLSCH_alloc_pdu_1[0])->rv1              = 0;
-                      ((DCI2A_10MHz_2A_FDD_t *)&DLSCH_alloc_pdu_1[0])->ndi2             = trials&1;
-                      ((DCI2A_10MHz_2A_FDD_t *)&DLSCH_alloc_pdu_1[0])->rv2              = 0;
-                      memcpy(&dci_alloc[0].dci_pdu[0],&DLSCH_alloc_pdu_1[0],sizeof(DCI2A_10MHz_2A_FDD_t));
-                      break;
-
-                    case 100:
-                      ((DCI2A_20MHz_2A_FDD_t *)&DLSCH_alloc_pdu_1[0])->ndi1             = trials&1;
-                      ((DCI2A_20MHz_2A_FDD_t *)&DLSCH_alloc_pdu_1[0])->rv1              = 0;
-                      ((DCI2A_20MHz_2A_FDD_t *)&DLSCH_alloc_pdu_1[0])->ndi2             = trials&1;
-                      ((DCI2A_20MHz_2A_FDD_t *)&DLSCH_alloc_pdu_1[0])->rv2              = 0;
-                      memcpy(&dci_alloc[0].dci_pdu[0],&DLSCH_alloc_pdu_1[0],sizeof(DCI2A_20MHz_2A_FDD_t));
-                      break;
-                    }
-
-                    break;
-
-                  case 5:
-                    DLSCH_alloc_pdu2_1E[0].ndi             = trials&1;
-                    DLSCH_alloc_pdu2_1E[0].rv              = 0;
-                    memcpy(&dci_alloc[0].dci_pdu[0],&DLSCH_alloc_pdu2_1E[0],sizeof(DCI1E_5MHz_2A_M10PRB_TDD_t));
-                    break;
-                  }
-
-                }
-              } else {
-                PHY_vars_eNB->dlsch_eNB[0][0]->harq_processes[0]->rvidx = round&3;
-
-                if (PHY_vars_eNB->lte_frame_parms.frame_type == TDD) {
-
-
-                  switch (transmission_mode) {
-                  case 1:
-                  case 2:
-                  case 7:
-                    switch (PHY_vars_eNB->lte_frame_parms.N_RB_DL) {
-                    case 6:
-                      ((DCI1_1_5MHz_TDD_t *)&DLSCH_alloc_pdu_1[0])->ndi             = trials&1;
-                      ((DCI1_1_5MHz_TDD_t *)&DLSCH_alloc_pdu_1[0])->rv              = round&3;;
-                      memcpy(&dci_alloc[0].dci_pdu[0],&DLSCH_alloc_pdu_1[0],sizeof(DCI1_1_5MHz_TDD_t));
-                      break;
-
-                    case 25:
-                      ((DCI1_5MHz_TDD_t *)&DLSCH_alloc_pdu_1[0])->ndi             = trials&1;
-                      ((DCI1_5MHz_TDD_t *)&DLSCH_alloc_pdu_1[0])->rv              = round&3;
-                      memcpy(&dci_alloc[0].dci_pdu[0],&DLSCH_alloc_pdu_1[0],sizeof(DCI1_5MHz_TDD_t));
-                      break;
-
-                    case 50:
-                      ((DCI1_10MHz_TDD_t *)&DLSCH_alloc_pdu_1[0])->ndi             = trials&1;
-                      ((DCI1_10MHz_TDD_t *)&DLSCH_alloc_pdu_1[0])->rv              = round&3;
-                      memcpy(&dci_alloc[0].dci_pdu[0],&DLSCH_alloc_pdu_1[0],sizeof(DCI1_10MHz_TDD_t));
-                      break;
-
-                    case 100:
-                      ((DCI1_20MHz_TDD_t *)&DLSCH_alloc_pdu_1[0])->ndi             = trials&1;
-                      ((DCI1_20MHz_TDD_t *)&DLSCH_alloc_pdu_1[0])->rv              = round&3;
-                      memcpy(&dci_alloc[0].dci_pdu[0],&DLSCH_alloc_pdu_1[0],sizeof(DCI1_20MHz_TDD_t));
-                      break;
-                    }
-
-                    break;
-
-                  case 3:
-                    switch (PHY_vars_eNB->lte_frame_parms.N_RB_DL) {
-                    case 6:
-                      if (TB0_active==1) {
-                        ((DCI2A_1_5MHz_2A_TDD_t *)&DLSCH_alloc_pdu_1[0])->ndi1             = trials&1;
-                        ((DCI2A_1_5MHz_2A_TDD_t *)&DLSCH_alloc_pdu_1[0])->rv1              = round&3;
-                        ((DCI2A_1_5MHz_2A_TDD_t *)&DLSCH_alloc_pdu_1[0])->ndi2             = trials&1;
-                        ((DCI2A_1_5MHz_2A_TDD_t *)&DLSCH_alloc_pdu_1[0])->rv2              = round&3;
-                      } else { // deactivate TB0
-                        ((DCI2A_1_5MHz_2A_TDD_t *)&DLSCH_alloc_pdu_1[0])->mcs1             = 0;
-                        ((DCI2A_1_5MHz_2A_TDD_t *)&DLSCH_alloc_pdu_1[0])->rv1              = 1;
-                        ((DCI2A_1_5MHz_2A_TDD_t *)&DLSCH_alloc_pdu_1[0])->ndi2             = trials&1;
-                        ((DCI2A_1_5MHz_2A_TDD_t *)&DLSCH_alloc_pdu_1[0])->rv2              = round&3;
-                      }
-
-                      memcpy(&dci_alloc[0].dci_pdu[0],&DLSCH_alloc_pdu_1[0],sizeof(DCI2A_1_5MHz_2A_TDD_t));
-                      break;
-
-                    case 25:
-                      if (TB0_active==1) {
-                        ((DCI2A_5MHz_2A_TDD_t *)&DLSCH_alloc_pdu_1[0])->ndi1             = trials&1;
-                        ((DCI2A_5MHz_2A_TDD_t *)&DLSCH_alloc_pdu_1[0])->rv1              = round&3;
-                        ((DCI2A_5MHz_2A_TDD_t *)&DLSCH_alloc_pdu_1[0])->ndi2             = trials&1;
-                        ((DCI2A_5MHz_2A_TDD_t *)&DLSCH_alloc_pdu_1[0])->rv2              = round&3;
-                      } else { // deactivate TB0
-                        ((DCI2A_5MHz_2A_TDD_t *)&DLSCH_alloc_pdu_1[0])->mcs1             = 0;
-                        ((DCI2A_5MHz_2A_TDD_t *)&DLSCH_alloc_pdu_1[0])->rv1              = 1;
-                        ((DCI2A_5MHz_2A_TDD_t *)&DLSCH_alloc_pdu_1[0])->ndi2             = trials&1;
-                        ((DCI2A_5MHz_2A_TDD_t *)&DLSCH_alloc_pdu_1[0])->rv2              = round&3;
-                      }
-
-                      memcpy(&dci_alloc[0].dci_pdu[0],&DLSCH_alloc_pdu_1[0],sizeof(DCI2A_5MHz_2A_TDD_t));
-                      break;
-
-                    case 50:
-                      if (TB0_active==1) {
-                        ((DCI2A_10MHz_2A_TDD_t *)&DLSCH_alloc_pdu_1[0])->ndi1             = trials&1;
-                        ((DCI2A_10MHz_2A_TDD_t *)&DLSCH_alloc_pdu_1[0])->rv1              = round&3;
-                        ((DCI2A_10MHz_2A_TDD_t *)&DLSCH_alloc_pdu_1[0])->ndi2             = trials&1;
-                        ((DCI2A_10MHz_2A_TDD_t *)&DLSCH_alloc_pdu_1[0])->rv2              = round&3;
-                      } else { // deactivate TB0
-                        ((DCI2A_10MHz_2A_TDD_t *)&DLSCH_alloc_pdu_1[0])->mcs1             = 0;
-                        ((DCI2A_10MHz_2A_TDD_t *)&DLSCH_alloc_pdu_1[0])->rv1              = 1;
-                        ((DCI2A_10MHz_2A_TDD_t *)&DLSCH_alloc_pdu_1[0])->ndi2             = trials&1;
-                        ((DCI2A_10MHz_2A_TDD_t *)&DLSCH_alloc_pdu_1[0])->rv2              = round&3;
-                      }
-
-                      memcpy(&dci_alloc[0].dci_pdu[0],&DLSCH_alloc_pdu_1[0],sizeof(DCI2A_10MHz_2A_TDD_t));
-                      break;
-
-                    case 100:
-                      if (TB0_active==1) {
-                        ((DCI2A_20MHz_2A_TDD_t *)&DLSCH_alloc_pdu_1[0])->ndi1             = trials&1;
-                        ((DCI2A_20MHz_2A_TDD_t *)&DLSCH_alloc_pdu_1[0])->rv1              = round&3;
-                        ((DCI2A_20MHz_2A_TDD_t *)&DLSCH_alloc_pdu_1[0])->ndi2             = trials&1;
-                        ((DCI2A_20MHz_2A_TDD_t *)&DLSCH_alloc_pdu_1[0])->rv2              = round&3;
-                      } else { // deactivate TB0
-                        ((DCI2A_20MHz_2A_TDD_t *)&DLSCH_alloc_pdu_1[0])->mcs1             = 0;
-                        ((DCI2A_20MHz_2A_TDD_t *)&DLSCH_alloc_pdu_1[0])->rv1              = 1;
-                        ((DCI2A_20MHz_2A_TDD_t *)&DLSCH_alloc_pdu_1[0])->ndi2             = trials&1;
-                        ((DCI2A_20MHz_2A_TDD_t *)&DLSCH_alloc_pdu_1[0])->rv2              = round&3;
-                      }
-
-                      memcpy(&dci_alloc[0].dci_pdu[0],&DLSCH_alloc_pdu_1[0],sizeof(DCI2A_20MHz_2A_TDD_t));
-                      break;
-                    }
-
-                    break;
-
-                  case 5:
-                    DLSCH_alloc_pdu2_1E[0].ndi             = trials&1;
-                    DLSCH_alloc_pdu2_1E[0].rv              = round&3;
-                    memcpy(&dci_alloc[0].dci_pdu[0],&DLSCH_alloc_pdu2_1E[0],sizeof(DCI1E_5MHz_2A_M10PRB_TDD_t));
-                    break;
-                  }
-                } else {
-                  switch (transmission_mode) {
-                  case 1:
-                  case 2:
-                  case 7:
-                    switch (PHY_vars_eNB->lte_frame_parms.N_RB_DL) {
-                    case 6:
-                      ((DCI1_1_5MHz_FDD_t *)&DLSCH_alloc_pdu_1[0])->ndi             = trials&1;
-                      ((DCI1_1_5MHz_FDD_t *)&DLSCH_alloc_pdu_1[0])->rv              = round&3;;
-                      memcpy(&dci_alloc[0].dci_pdu[0],&DLSCH_alloc_pdu_1[0],sizeof(DCI1_1_5MHz_FDD_t));
-                      break;
-
-                    case 25:
-                      ((DCI1_5MHz_FDD_t *)&DLSCH_alloc_pdu_1[0])->ndi             = trials&1;
-                      ((DCI1_5MHz_FDD_t *)&DLSCH_alloc_pdu_1[0])->rv              = round&3;
-                      memcpy(&dci_alloc[0].dci_pdu[0],&DLSCH_alloc_pdu_1[0],sizeof(DCI1_5MHz_FDD_t));
-                      break;
-
-                    case 50:
-                      ((DCI1_10MHz_FDD_t *)&DLSCH_alloc_pdu_1[0])->ndi             = trials&1;
-                      ((DCI1_10MHz_FDD_t *)&DLSCH_alloc_pdu_1[0])->rv              = round&3;
-                      memcpy(&dci_alloc[0].dci_pdu[0],&DLSCH_alloc_pdu_1[0],sizeof(DCI1_10MHz_FDD_t));
-                      break;
-
-                    case 100:
-                      ((DCI1_20MHz_FDD_t *)&DLSCH_alloc_pdu_1[0])->ndi             = trials&1;
-                      ((DCI1_20MHz_FDD_t *)&DLSCH_alloc_pdu_1[0])->rv              = round&3;
-                      memcpy(&dci_alloc[0].dci_pdu[0],&DLSCH_alloc_pdu_1[0],sizeof(DCI1_20MHz_FDD_t));
-                      break;
-                    }
-
-                    break;
-
-                  case 3:
-                    switch (PHY_vars_eNB->lte_frame_parms.N_RB_DL) {
-                    case 6:
-                      if (TB0_active==1) {
-                        ((DCI2A_1_5MHz_2A_FDD_t *)&DLSCH_alloc_pdu_1[0])->ndi1             = trials&1;
-                        ((DCI2A_1_5MHz_2A_FDD_t *)&DLSCH_alloc_pdu_1[0])->rv1              = round&3;
-                        ((DCI2A_1_5MHz_2A_FDD_t *)&DLSCH_alloc_pdu_1[0])->ndi2             = trials&1;
-                        ((DCI2A_1_5MHz_2A_FDD_t *)&DLSCH_alloc_pdu_1[0])->rv2              = round&3;
-                      } else { // deactivate TB0
-                        ((DCI2A_1_5MHz_2A_FDD_t *)&DLSCH_alloc_pdu_1[0])->mcs1             = 0;
-                        ((DCI2A_1_5MHz_2A_FDD_t *)&DLSCH_alloc_pdu_1[0])->rv1              = 1;
-                        ((DCI2A_1_5MHz_2A_FDD_t *)&DLSCH_alloc_pdu_1[0])->ndi2             = trials&1;
-                        ((DCI2A_1_5MHz_2A_FDD_t *)&DLSCH_alloc_pdu_1[0])->rv2              = round&3;
-                      }
-
-                      memcpy(&dci_alloc[0].dci_pdu[0],&DLSCH_alloc_pdu_1[0],sizeof(DCI2A_1_5MHz_2A_FDD_t));
-                      break;
-
-                    case 25:
-                      if (TB0_active==1) {
-                        ((DCI2A_5MHz_2A_FDD_t *)&DLSCH_alloc_pdu_1[0])->ndi1             = trials&1;
-                        ((DCI2A_5MHz_2A_FDD_t *)&DLSCH_alloc_pdu_1[0])->rv1              = round&3;
-                        ((DCI2A_5MHz_2A_FDD_t *)&DLSCH_alloc_pdu_1[0])->ndi2             = trials&1;
-                        ((DCI2A_5MHz_2A_FDD_t *)&DLSCH_alloc_pdu_1[0])->rv2              = round&3;
-                      } else { // deactivate TB0
-                        ((DCI2A_5MHz_2A_FDD_t *)&DLSCH_alloc_pdu_1[0])->mcs1             = 0;
-                        ((DCI2A_5MHz_2A_FDD_t *)&DLSCH_alloc_pdu_1[0])->rv1              = 1;
-                        ((DCI2A_5MHz_2A_FDD_t *)&DLSCH_alloc_pdu_1[0])->ndi2             = trials&1;
-                        ((DCI2A_5MHz_2A_FDD_t *)&DLSCH_alloc_pdu_1[0])->rv2              = round&3;
-                      }
-
-                      memcpy(&dci_alloc[0].dci_pdu[0],&DLSCH_alloc_pdu_1[0],sizeof(DCI2A_5MHz_2A_FDD_t));
-                      break;
-
-                    case 50:
-                      if (TB0_active==1) {
-                        ((DCI2A_10MHz_2A_FDD_t *)&DLSCH_alloc_pdu_1[0])->ndi1             = trials&1;
-                        ((DCI2A_10MHz_2A_FDD_t *)&DLSCH_alloc_pdu_1[0])->rv1              = round&3;
-                        ((DCI2A_10MHz_2A_FDD_t *)&DLSCH_alloc_pdu_1[0])->ndi2             = trials&1;
-                        ((DCI2A_10MHz_2A_FDD_t *)&DLSCH_alloc_pdu_1[0])->rv2              = round&3;
-                      } else { // deactivate TB0
-                        ((DCI2A_10MHz_2A_FDD_t *)&DLSCH_alloc_pdu_1[0])->mcs1             = 0;
-                        ((DCI2A_10MHz_2A_FDD_t *)&DLSCH_alloc_pdu_1[0])->rv1              = 1;
-                        ((DCI2A_10MHz_2A_FDD_t *)&DLSCH_alloc_pdu_1[0])->ndi2             = trials&1;
-                        ((DCI2A_10MHz_2A_FDD_t *)&DLSCH_alloc_pdu_1[0])->rv2              = round&3;
-                      }
-
-                      memcpy(&dci_alloc[0].dci_pdu[0],&DLSCH_alloc_pdu_1[0],sizeof(DCI2A_10MHz_2A_FDD_t));
-                      break;
-
-                    case 100:
-                      if (TB0_active==1) {
-                        ((DCI2A_20MHz_2A_FDD_t *)&DLSCH_alloc_pdu_1[0])->ndi1             = trials&1;
-                        ((DCI2A_20MHz_2A_FDD_t *)&DLSCH_alloc_pdu_1[0])->rv1              = round&3;
-                        ((DCI2A_20MHz_2A_FDD_t *)&DLSCH_alloc_pdu_1[0])->ndi2             = trials&1;
-                        ((DCI2A_20MHz_2A_FDD_t *)&DLSCH_alloc_pdu_1[0])->rv2              = round&3;
-                      } else { // deactivate TB0
-                        ((DCI2A_20MHz_2A_FDD_t *)&DLSCH_alloc_pdu_1[0])->mcs1             = 0;
-                        ((DCI2A_20MHz_2A_FDD_t *)&DLSCH_alloc_pdu_1[0])->rv1              = 1;
-                        ((DCI2A_20MHz_2A_FDD_t *)&DLSCH_alloc_pdu_1[0])->ndi2             = trials&1;
-                        ((DCI2A_20MHz_2A_FDD_t *)&DLSCH_alloc_pdu_1[0])->rv2              = round&3;
-                      }
-
-                      memcpy(&dci_alloc[0].dci_pdu[0],&DLSCH_alloc_pdu_1[0],sizeof(DCI2A_20MHz_2A_FDD_t));
-                      break;
-                    }
-
-                    break;
-
-                  case 5:
-                    DLSCH_alloc_pdu2_1E[0].ndi             = trials&1;
-                    DLSCH_alloc_pdu2_1E[0].rv              = round&3;
-                    memcpy(&dci_alloc[0].dci_pdu[0],&DLSCH_alloc_pdu2_1E[0],sizeof(DCI1E_5MHz_2A_M10PRB_TDD_t));
-                    break;
-                  }
-                }
-              }
-            }
-	    
-            num_pdcch_symbols_2 = generate_dci_top(num_ue_spec_dci,
-                                                   num_common_dci,
-                                                   dci_alloc,
-                                                   0,
-                                                   AMP,
-                                                   &PHY_vars_eNB->lte_frame_parms,
-                                                   PHY_vars_eNB->lte_eNB_common_vars.txdataF[eNB_id],
-                                                   subframe);
-	    
-            if (num_pdcch_symbols_2 > num_pdcch_symbols) {
-              msg("Error: given num_pdcch_symbols not big enough (%d > %d)\n",num_pdcch_symbols_2,num_pdcch_symbols);
-              exit(-1);
-            }
-
-            for (k=0; k<n_users; k++) {
-              for (int cw=0; cw<Kmimo; cw++) {
-                coded_bits_per_codeword = get_G(&PHY_vars_eNB->lte_frame_parms,
-                                                PHY_vars_eNB->dlsch_eNB[k][cw]->harq_processes[0]->nb_rb,
-                                                PHY_vars_eNB->dlsch_eNB[k][cw]->harq_processes[0]->rb_alloc,
-                                                get_Qm(PHY_vars_eNB->dlsch_eNB[k][cw]->harq_processes[0]->mcs),
-                                                PHY_vars_eNB->dlsch_eNB[k][cw]->harq_processes[0]->Nl,
-                                                num_pdcch_symbols,
-                                                0,
-						subframe,
-						(transmission_mode<7?0:transmission_mode));
-
-#ifdef TBS_FIX   // This is for MESH operation!!!
-                tbs = (double)3*TBStable[get_I_TBS(PHY_vars_eNB->dlsch_eNB[k][cw]->harq_processes[0]->mcs)][PHY_vars_eNB->dlsch_eNB[k][cw]->nb_rb-1]/4;
-#else
-                tbs = PHY_vars_eNB->dlsch_eNB[k][cw]->harq_processes[0]->TBS;
-#endif
-                rate = (double)tbs/(double)coded_bits_per_codeword;
-
-                if ((SNR==snr0) && (trials==0) && (round==0))
-                  printf("User %d, cw %d: Rate = %f (%f bits/dim) (G %d, TBS %d, mod %d, pdcch_sym %d, ndi %d)\n",
-                         k,cw,rate,rate*get_Qm(PHY_vars_eNB->dlsch_eNB[k][0]->harq_processes[0]->mcs),
-                         coded_bits_per_codeword,
-                         tbs,
-                         get_Qm(PHY_vars_eNB->dlsch_eNB[k][0]->harq_processes[0]->mcs),
-                         num_pdcch_symbols,
-                         PHY_vars_eNB->dlsch_eNB[0][0]->harq_processes[0]->round);
-
-                // use the PMI from previous trial
-                if (DLSCH_alloc_pdu2_1E[0].tpmi == 5) {
-                  PHY_vars_eNB->dlsch_eNB[0][0]->harq_processes[0]->pmi_alloc = quantize_subband_pmi(&PHY_vars_UE->PHY_measurements,0,PHY_vars_eNB->lte_frame_parms.N_RB_DL);
-                  PHY_vars_UE->dlsch_ue[0][0]->harq_processes[0]->pmi_alloc = quantize_subband_pmi(&PHY_vars_UE->PHY_measurements,0,PHY_vars_UE->lte_frame_parms.N_RB_DL);
-
-                  if (n_users>1)
-                    PHY_vars_eNB->dlsch_eNB[1][0]->harq_processes[0]->pmi_alloc = (PHY_vars_eNB->dlsch_eNB[0][0]->harq_processes[0]->pmi_alloc ^ 0x1555);
-
-                  /*
-                    if ((trials<10) && (round==0)) {
-                    printf("tx PMI UE0 %x (pmi_feedback %d)\n",pmi2hex_2Ar1(PHY_vars_eNB->dlsch_eNB[0][0]->pmi_alloc),pmi_feedback);
-                    if (transmission_mode ==5)
-                    printf("tx PMI UE1 %x\n",pmi2hex_2Ar1(PHY_vars_eNB->dlsch_eNB[1][0]->pmi_alloc));
-                    }
-                  */
-                }
-
-
-                start_meas(&PHY_vars_eNB->dlsch_encoding_stats);
-
-                if (dlsch_encoding(((cw==0) ? input_buffer0[k] : input_buffer1[k]),
-                                   &PHY_vars_eNB->lte_frame_parms,
-                                   num_pdcch_symbols,
-                                   PHY_vars_eNB->dlsch_eNB[k][cw],
-                                   0,subframe,
-                                   &PHY_vars_eNB->dlsch_rate_matching_stats,
-                                   &PHY_vars_eNB->dlsch_turbo_encoding_stats,
-                                   &PHY_vars_eNB->dlsch_interleaving_stats)<0)
-                  exit(-1);
-
-                /*
-                if (transmission_mode == 3) {
-                if (dlsch_encoding(input_buffer1[k],
-                   &PHY_vars_eNB->lte_frame_parms,
-                   num_pdcch_symbols,
-                   PHY_vars_eNB->dlsch_eNB[k][1],
-                   0,subframe,
-                   &PHY_vars_eNB->dlsch_rate_matching_stats,
-                   &PHY_vars_eNB->dlsch_turbo_encoding_stats,
-                   &PHY_vars_eNB->dlsch_interleaving_stats
-                   )<0)
-                exit(-1);
-                }
-                */
-                stop_meas(&PHY_vars_eNB->dlsch_encoding_stats);
-
-                PHY_vars_eNB->dlsch_eNB[k][cw]->rnti = (common_flag==0) ? n_rnti+k : SI_RNTI;
-                start_meas(&PHY_vars_eNB->dlsch_scrambling_stats);
-                dlsch_scrambling(&PHY_vars_eNB->lte_frame_parms,
-                                 0,
-                                 PHY_vars_eNB->dlsch_eNB[k][cw],
-                                 coded_bits_per_codeword,
-                                 0,
-                                 subframe<<1);
-                stop_meas(&PHY_vars_eNB->dlsch_scrambling_stats);
-
-                if (n_frames==1) {
-                  for (s=0; s<PHY_vars_eNB->dlsch_eNB[k][cw]->harq_processes[0]->C; s++) {
-                    if (s<PHY_vars_eNB->dlsch_eNB[k][cw]->harq_processes[0]->Cminus)
-                      Kr = PHY_vars_eNB->dlsch_eNB[k][cw]->harq_processes[0]->Kminus;
-                    else
-                      Kr = PHY_vars_eNB->dlsch_eNB[k][cw]->harq_processes[0]->Kplus;
-
-                    Kr_bytes = Kr>>3;
-
-                    for (i=0; i<Kr_bytes; i++)
-                      printf("%d : (%x)\n",i,PHY_vars_eNB->dlsch_eNB[k][cw]->harq_processes[0]->c[s][i]);
-                  }
-                }
-              }
-              
-              start_meas(&PHY_vars_eNB->dlsch_modulation_stats);
-              re_allocated = dlsch_modulation(PHY_vars_eNB,
-					      PHY_vars_eNB->lte_eNB_common_vars.txdataF[eNB_id],
-                                              AMP,
-                                              subframe,
-                                              num_pdcch_symbols,
-                                              PHY_vars_eNB->dlsch_eNB[k][0],
-                                              PHY_vars_eNB->dlsch_eNB[k][1]);	      
-              /* avoid gcc warnings */
-              (void)re_allocated;
-
-              stop_meas(&PHY_vars_eNB->dlsch_modulation_stats);
-              /*
-              if (trials==0 && round==0)
-              printf("RE count %d\n",re_allocated);
-              */
-            } //n_users
-
-
-            generate_pilots(PHY_vars_eNB,
-                            PHY_vars_eNB->lte_eNB_common_vars.txdataF[eNB_id],
-                            AMP,
-                            LTE_NUMBER_OF_SUBFRAMES_PER_FRAME);
-/*
-	    //PSS/SSS
-            if (PHY_vars_eNB->lte_frame_parms.frame_type == FDD) {
-              generate_pss(PHY_vars_eNB->lte_eNB_common_vars.txdataF[0],
-                           AMP,
-                           &PHY_vars_eNB->lte_frame_parms,
-                           (PHY_vars_eNB->lte_frame_parms.Ncp==NORMAL) ? 6 : 5,
-                           0);
-              generate_sss(PHY_vars_eNB->lte_eNB_common_vars.txdataF[0],
-                           AMP,
-                           &PHY_vars_eNB->lte_frame_parms,
-                           (PHY_vars_eNB->lte_frame_parms.Ncp==NORMAL) ? 5 : 4,
-                           0);
-              generate_pss(PHY_vars_eNB->lte_eNB_common_vars.txdataF[0],
-                           AMP,
-                           &PHY_vars_eNB->lte_frame_parms,
-                           (PHY_vars_eNB->lte_frame_parms.Ncp==NORMAL) ? 6 : 5,
-                           10);
-              generate_sss(PHY_vars_eNB->lte_eNB_common_vars.txdataF[0],
-                           AMP,
-                           &PHY_vars_eNB->lte_frame_parms,
-                           (PHY_vars_eNB->lte_frame_parms.Ncp==NORMAL) ? 5 : 4,
-                           10);
-	    }
-            else if (PHY_vars_eNB->lte_frame_parms.frame_type == TDD) {
-              generate_sss(PHY_vars_eNB->lte_eNB_common_vars.txdataF[0],
-                           AMP,
-                           &PHY_vars_eNB->lte_frame_parms,
-                           (PHY_vars_eNB->lte_frame_parms.Ncp==NORMAL) ? 6 : 5,
-                           1);
-              generate_pss(PHY_vars_eNB->lte_eNB_common_vars.txdataF[0],
-                           AMP,
-                           &PHY_vars_eNB->lte_frame_parms,
-                           2,
-                           2);
-              generate_sss(PHY_vars_eNB->lte_eNB_common_vars.txdataF[0],
-                           AMP,
-                           &PHY_vars_eNB->lte_frame_parms,
-                           (PHY_vars_eNB->lte_frame_parms.Ncp==NORMAL) ? 6 : 5,
-                           11);
-              generate_pss(PHY_vars_eNB->lte_eNB_common_vars.txdataF[0],
-                           AMP,
-                           &PHY_vars_eNB->lte_frame_parms,
-                           2,
-                           12);
-            }
-
-              //PBCH
-              pbch_pdu[2] = 0;
-
-              // FIXME setting pbch_pdu[2] to zero makes the switch statement easier: remove all the or-operators
-              switch (PHY_vars_eNB->lte_frame_parms.N_RB_DL) {
-              case 6:
-                pbch_pdu[2] = (pbch_pdu[2]&0x1f) | (0<<5);
-                break;
-
-              case 15:
-                pbch_pdu[2] = (pbch_pdu[2]&0x1f) | (1<<5);
-                break;
-
-              case 25:
-                pbch_pdu[2] = (pbch_pdu[2]&0x1f) | (2<<5);
-                break;
-
-              case 50:
-                pbch_pdu[2] = (pbch_pdu[2]&0x1f) | (3<<5);
-                break;
-
-              case 75:
-                pbch_pdu[2] = (pbch_pdu[2]&0x1f) | (4<<5);
-                break;
-
-              case 100:
-                pbch_pdu[2] = (pbch_pdu[2]&0x1f) | (5<<5);
-                break;
-
-              default:
-                // FIXME if we get here, this should be flagged as an error, right?
-                pbch_pdu[2] = (pbch_pdu[2]&0x1f) | (2<<5);
-                break;
-              }
-
-              pbch_pdu[2] = (pbch_pdu[2]&0xef) |
-                            ((PHY_vars_eNB->lte_frame_parms.phich_config_common.phich_duration << 4)&0x10);
-
-              switch (PHY_vars_eNB->lte_frame_parms.phich_config_common.phich_resource) {
-              case oneSixth:
-                pbch_pdu[2] = (pbch_pdu[2]&0xf3) | (0<<2);
-                break;
-
-              case half:
-                pbch_pdu[2] = (pbch_pdu[2]&0xf3) | (1<<2);
-                break;
-
-              case one:
-                pbch_pdu[2] = (pbch_pdu[2]&0xf3) | (2<<2);
-                break;
-
-              case two:
-                pbch_pdu[2] = (pbch_pdu[2]&0xf3) | (3<<2);
-                break;
-
-              default:
-                // unreachable
-                break;
-              
-
-              pbch_pdu[2] = (pbch_pdu[2]&0xfc) | ((0>>8)&0x3);
-              pbch_pdu[1] = 0&0xfc;
-              pbch_pdu[0] = 0;
-            }
-
-            generate_pbch(&PHY_vars_eNB->lte_eNB_pbch,
-                          PHY_vars_eNB->lte_eNB_common_vars.txdataF[0],
-                          AMP,
-                          &PHY_vars_eNB->lte_frame_parms,
-                          pbch_pdu,
-                          0&3);
-*/
-
-            start_meas(&PHY_vars_eNB->ofdm_mod_stats);
-/*
-	    for(i=0;i<20;i++){
-	      
-              do_OFDM_mod_l(PHY_vars_eNB->lte_eNB_common_vars.txdataF[eNB_id],
-                            PHY_vars_eNB->lte_eNB_common_vars.txdata[eNB_id],
-                            i,
-                            &PHY_vars_eNB->lte_frame_parms);
- 	      } 
-
-*/
-            do_OFDM_mod_l(&PHY_vars_eNB->lte_eNB_common_vars,
-                          eNB_id,
-                          (subframe*2),
-                          &PHY_vars_eNB->lte_frame_parms);
-
-            do_OFDM_mod_l(&PHY_vars_eNB->lte_eNB_common_vars,
-                          eNB_id,
-                          (subframe*2)+1,
-                          &PHY_vars_eNB->lte_frame_parms);
-
-            stop_meas(&PHY_vars_eNB->ofdm_mod_stats);
-            stop_meas(&PHY_vars_eNB->phy_proc_tx);
-
-           /* do_OFDM_mod_l(&PHY_vars_eNB->lte_eNB_common_vars,
-                          eNB_id,
-                          (subframe*2)+2,
-                          &PHY_vars_eNB->lte_frame_parms); */
-
-            if (n_frames==1) {
-              if (transmission_mode<7)
-                write_output("txsigF0.m","txsF0", &PHY_vars_eNB->lte_eNB_common_vars.txdataF[eNB_id][0][subframe*nsymb*PHY_vars_eNB->lte_frame_parms.ofdm_symbol_size],
-                             nsymb*PHY_vars_eNB->lte_frame_parms.ofdm_symbol_size,1,1);
-              else if (transmission_mode==7)
-                write_output("txsigF0.m","txsF0", &PHY_vars_eNB->lte_eNB_common_vars.txdataF[eNB_id][5][subframe*nsymb*PHY_vars_eNB->lte_frame_parms.ofdm_symbol_size],
-                             nsymb*PHY_vars_eNB->lte_frame_parms.ofdm_symbol_size,1,1);
-              write_output("txsigF0_BF.m","txsF0_BF", &PHY_vars_eNB->lte_eNB_common_vars.txdataF_BF[eNB_id][0][0],
-                           PHY_vars_eNB->lte_frame_parms.ofdm_symbol_size,1,1);
-
-              if (PHY_vars_eNB->lte_frame_parms.nb_antennas_tx>1)// to be updated
-                write_output("txsigF1.m","txsF1", &PHY_vars_eNB->lte_eNB_common_vars.txdataF[eNB_id][1][subframe*nsymb*PHY_vars_eNB->lte_frame_parms.ofdm_symbol_size],
-                             nsymb*PHY_vars_eNB->lte_frame_parms.ofdm_symbol_size,1,1);
-            }
-            tx_lev = 0;
-
-            for (aa=0; aa<PHY_vars_eNB->lte_frame_parms.nb_antennas_tx; aa++) {
-              tx_lev += signal_energy(&PHY_vars_eNB->lte_eNB_common_vars.txdata[eNB_id][aa]
-                                      [subframe*PHY_vars_eNB->lte_frame_parms.samples_per_tti],
-                                      PHY_vars_eNB->lte_frame_parms.samples_per_tti);
-            }
-
-            tx_lev_dB = (unsigned int) dB_fixed(tx_lev);
-
-            if (n_frames==1) {
-              printf("tx_lev = %d (%d dB)\n",tx_lev,tx_lev_dB);
-              write_output("txsig0.m","txs0", &PHY_vars_eNB->lte_eNB_common_vars.txdata[eNB_id][0][subframe*PHY_vars_eNB->lte_frame_parms.samples_per_tti],PHY_vars_eNB->lte_frame_parms.samples_per_tti,1,1);
-              // write_output("txsig0.m","txs0",&PHY_vars_eNB->lte_eNB_common_vars.txdata[eNB_id][0][0*PHY_vars_eNB->lte_frame_parms.samples_per_tti],PHY_vars_eNB->lte_frame_parms.samples_per_tti*10,1,1);
-            }
-          }
-=======
                 eNB->dlsch[0][0]->harq_processes[0]->rvidx = round&3;
 	       
 		fill_DCI(eNB,&dci_alloc[0],subframe,n_rnti,n_users,transmission_mode,common_flag,DLSCH_RB_ALLOC,TPC,mcs1,mcs2,trials&1,round&3,&num_common_dci,&num_ue_spec_dci,&num_dci);
@@ -3795,7 +2319,6 @@
 	    } // common_flag == 0
 	    
 
->>>>>>> be0b164a
 
           /*
             else {  // Read signal from file
@@ -3823,47 +2346,10 @@
           */
 		
 
-<<<<<<< HEAD
-          //    printf("Copying tx ..., nsymb %d (n_tx %d), awgn %d\n",nsymb,PHY_vars_eNB->lte_frame_parms.nb_antennas_tx,awgn_flag);
-          for (i=0; i<2*frame_parms->samples_per_tti; i++) {
-            for (aa=0; aa<PHY_vars_eNB->lte_frame_parms.nb_antennas_tx; aa++) {
-              if (awgn_flag == 0) {
-                s_re[aa][i] = ((double)(((short *)PHY_vars_eNB->lte_eNB_common_vars.txdata[eNB_id][aa]))[(2*subframe*PHY_vars_UE->lte_frame_parms.samples_per_tti) + (i<<1)]);
-                s_im[aa][i] = ((double)(((short *)PHY_vars_eNB->lte_eNB_common_vars.txdata[eNB_id][aa]))[(2*subframe*PHY_vars_UE->lte_frame_parms.samples_per_tti) +(i<<1)+1]);
-              } else {
-                for (aarx=0; aarx<PHY_vars_UE->lte_frame_parms.nb_antennas_rx; aarx++) {
-                  if (aa==0) {
-                    r_re[aarx][i] = (double)(((short *)PHY_vars_eNB->lte_eNB_common_vars.txdata[eNB_id][aa]))[(2*subframe*PHY_vars_UE->lte_frame_parms.samples_per_tti) +(i<<1)];
-                    r_im[aarx][i] = (double)(((short *)PHY_vars_eNB->lte_eNB_common_vars.txdata[eNB_id][aa]))[(2*subframe*PHY_vars_UE->lte_frame_parms.samples_per_tti) +(i<<1)+1];
-                    //printf("r[%d][%d]=> %f, %f\n",aarx,i,r_re[aarx][i],r_im[aarx][i]);
-                  } else {
-                    r_re[aarx][i] += (double)(((short *)PHY_vars_eNB->lte_eNB_common_vars.txdata[eNB_id][aa]))[(2*subframe*PHY_vars_UE->lte_frame_parms.samples_per_tti) +(i<<1)];
-                    r_im[aarx][i] += (double)(((short *)PHY_vars_eNB->lte_eNB_common_vars.txdata[eNB_id][aa]))[(2*subframe*PHY_vars_UE->lte_frame_parms.samples_per_tti) +(i<<1)+1];
-                  }
-
-                }
-              }
-            }
-          }
-
-          // Multipath channel
-          if (awgn_flag == 0) {
-            multipath_channel(eNB2UE[round],s_re,s_im,r_re,r_im,
-                              2*frame_parms->samples_per_tti,hold_channel);
-
-            //      printf("amc: ****************** eNB2UE[%d]->n_rx = %d,dd %d\n",round,eNB2UE[round]->nb_rx,eNB2UE[round]->channel_offset);
-            if(abstx==1 && num_rounds>1)
-              if(round==0 && hold_channel==0) {
-                random_channel(eNB2UE[1],0);
-                random_channel(eNB2UE[2],0);
-                random_channel(eNB2UE[3],0);
-              }
-=======
 	    proc_eNB->subframe_tx = subframe;
 	    eNB->abstraction_flag=0;
  
 	    phy_procedures_eNB_TX(eNB,proc_eNB,no_relay,NULL,1);
->>>>>>> be0b164a
 	    
 	    
 	    start_meas(&eNB->ofdm_mod_stats);
@@ -3891,38 +2377,10 @@
 			  (subframe*2)+2,
 			  &eNB->frame_parms);
 
-<<<<<<< HEAD
-          //AWGN
-          // This is the SNR on the PDSCH for OFDM symbols without pilots -> rho_A
-          sigma2_dB = 10*log10((double)tx_lev) +10*log10((double)PHY_vars_eNB->lte_frame_parms.ofdm_symbol_size/(double)(NB_RB*12)) - SNR - get_pa_dB(PHY_vars_eNB->pdsch_config_dedicated);
-          sigma2 = pow(10,sigma2_dB/10);
-
-          if (n_frames==1)
-            printf("Sigma2 %f (sigma2_dB %f,%f,%f )\n",sigma2,sigma2_dB,10*log10((double)PHY_vars_eNB->lte_frame_parms.ofdm_symbol_size/(double)(NB_RB*12)),get_pa_dB(PHY_vars_eNB->pdsch_config_dedicated));
-
-          for (i=0; i<2*frame_parms->samples_per_tti; i++) {
-            for (aa=0; aa<PHY_vars_eNB->lte_frame_parms.nb_antennas_rx; aa++) {
-              // printf("s_re[0][%d]=> %f , r_re[0][%d]=> %f\n",i,s_re[aa][i],i,r_re[aa][i]);
-              ((short*) PHY_vars_UE->lte_ue_common_vars.rxdata[aa])[(2*subframe*PHY_vars_UE->lte_frame_parms.samples_per_tti)+2*i] =
-                (short) (r_re[aa][i] + sqrt(sigma2/2)*gaussdouble(0.0,1.0));
-              ((short*) PHY_vars_UE->lte_ue_common_vars.rxdata[aa])[(2*subframe*PHY_vars_UE->lte_frame_parms.samples_per_tti)+2*i+1] =
-                (short) (r_im[aa][i] + (iqim*r_re[aa][i]) + sqrt(sigma2/2)*gaussdouble(0.0,1.0));
-              //((short*) PHY_vars_UE->lte_ue_common_vars.rxdata[aa])[(2*subframe*PHY_vars_UE->lte_frame_parms.samples_per_tti)+2*i] = (short) r_re[aa][i];
-              //((short*) PHY_vars_UE->lte_ue_common_vars.rxdata[aa])[(2*subframe*PHY_vars_UE->lte_frame_parms.samples_per_tti)+2*i+1] = (short) r_im[aa][i]; 
-              //printf("rxdata[%d][%d]=> %d, %d\n",aa,subframe*PHY_vars_UE->lte_frame_parms.samples_per_tti+i,r_re[aa][i],r_im[aa][i]);
-            }
-          }
-
-
-          //    lte_sync_time_init(PHY_vars_eNB->lte_frame_parms,lte_ue_common_vars);
-          //    lte_sync_time(lte_ue_common_vars->rxdata, PHY_vars_eNB->lte_frame_parms);
-          //    lte_sync_time_free();
-=======
 	    
 	    proc_eNB->frame_tx++;
 
             tx_lev = 0;
->>>>>>> be0b164a
 
             for (aa=0; aa<eNB->frame_parms.nb_antennas_tx; aa++) {
               tx_lev += signal_energy(&eNB->common_vars.txdata[eNB_id][aa]
@@ -3930,542 +2388,18 @@
                                       eNB->frame_parms.samples_per_tti);
             }
 
-<<<<<<< HEAD
-            result = fread((void *)PHY_vars->rx_vars[0].RX_DMA_BUFFER,4,FRAME_LENGTH_COMPLEX_SAMPLES,rx_frame_file);
-            printf("Read %d bytes\n",result);
-            result = fread((void *)PHY_vars->rx_vars[1].RX_DMA_BUFFER,4,FRAME_LENGTH_COMPLEX_SAMPLES,rx_frame_file);
-            printf("Read %d bytes\n",result);
-
-            fclose(rx_frame_file);
-          */
-
-          if (n_frames==1) {
-            printf("RX level in null symbol %d\n",dB_fixed(signal_energy(&PHY_vars_UE->lte_ue_common_vars.rxdata[0][160+OFDM_SYMBOL_SIZE_COMPLEX_SAMPLES],OFDM_SYMBOL_SIZE_COMPLEX_SAMPLES/2)));
-            printf("RX level in data symbol %d\n",dB_fixed(signal_energy(&PHY_vars_UE->lte_ue_common_vars.rxdata[0][160+(2*OFDM_SYMBOL_SIZE_COMPLEX_SAMPLES)],OFDM_SYMBOL_SIZE_COMPLEX_SAMPLES/2)));
-            printf("rx_level Null symbol %f\n",10*log10(signal_energy_fp(r_re,r_im,1,OFDM_SYMBOL_SIZE_COMPLEX_SAMPLES/2,256+(OFDM_SYMBOL_SIZE_COMPLEX_SAMPLES))));
-            printf("rx_level data symbol %f\n",10*log10(signal_energy_fp(r_re,r_im,1,OFDM_SYMBOL_SIZE_COMPLEX_SAMPLES/2,256+(2*OFDM_SYMBOL_SIZE_COMPLEX_SAMPLES))));
-          }
-
-          if (PHY_vars_eNB->lte_frame_parms.Ncp == 0) {  // normal prefix
-            pilot1 = 4;
-            pilot2 = 7;
-            pilot3 = 11;
-          } else { // extended prefix
-            pilot1 = 3;
-            pilot2 = 6;
-            pilot3 = 9;
-          }
-          
-
-          start_meas(&PHY_vars_UE->phy_proc_rx);
-
-          // Inner receiver scheduling for 3 slots
-        
-          for (Ns=(2*subframe); Ns<((2*subframe)+3); Ns++) {
-            for (l=0; l<pilot2; l++) {
-              if (n_frames==1)
-                printf("Ns %d, l %d, l2 %d\n",Ns, l, l+(Ns%2)*pilot2);
-
-              /*
-              This function implements the OFDM front end processor (FEP).
-
-              Parameters:
-              frame_parms  LTE DL Frame Parameters
-              ue_common_vars   LTE UE Common Vars
-              l  symbol within slot (0..6/7)
-              Ns   Slot number (0..19)
-              sample_offset  offset within rxdata (points to beginning of subframe)
-              no_prefix  if 1 prefix is removed by HW
-
-              */
-
-              start_meas(&PHY_vars_UE->ofdm_demod_stats);
-              slot_fep(PHY_vars_UE,
-                       l,
-                       Ns%20,
-                       0,
-                       0,
-		       0);
-              stop_meas(&PHY_vars_UE->ofdm_demod_stats);
-
-              if (PHY_vars_UE->perfect_ce==1) {
-                if (awgn_flag==0) {
-                  for(k=0; k<NUMBER_OF_eNB_MAX; k++) {
-                    for(aa=0; aa<frame_parms->nb_antenna_ports_eNB; aa++) {
-                      for (aarx=0; aarx<frame_parms->nb_antennas_rx; aarx++) {
-                        for (i=0; i<frame_parms->N_RB_DL*12; i++) {
-                          ((int16_t *) PHY_vars_UE->lte_ue_common_vars.dl_ch_estimates[k][(aa<<1)+aarx])[2*i+((l+(Ns%2)*pilot2)*frame_parms->ofdm_symbol_size+LTE_CE_FILTER_LENGTH)*2]=(int16_t)(
-                                eNB2UE[round]->chF[aarx+(aa*frame_parms->nb_antennas_rx)][i].x*AMP);
-                          //printf("x=%d,AMP=%d\n",eNB2UE[round]->chF[aarx+(aa*frame_parms->nb_antennas_rx)][i].x,AMP);
-                          ((int16_t *) PHY_vars_UE->lte_ue_common_vars.dl_ch_estimates[k][(aa<<1)+aarx])[2*i+1+((l+(Ns%2)*pilot2)*frame_parms->ofdm_symbol_size+LTE_CE_FILTER_LENGTH)*2]=(int16_t)(
-                                eNB2UE[round]->chF[aarx+(aa*frame_parms->nb_antennas_rx)][i].y*AMP);
-
-                          if (transmission_mode == 7){
-			    //this should include the BF weights! Will not work for a random channel
-                            if (PHY_vars_UE->high_speed_flag==0) {
-                              ((int16_t *)PHY_vars_UE->lte_ue_pdsch_vars[0]->dl_bf_ch_estimates[(aa<<1)+aarx])[2*i]=(int16_t)(
-                                  eNB2UE[round]->chF[aarx+(aa*frame_parms->nb_antennas_rx)][i].x*AMP);
-                              ((int16_t *)PHY_vars_UE->lte_ue_pdsch_vars[0]->dl_bf_ch_estimates[(aa<<1)+aarx])[2*i+1]=(int16_t)(
-                                  eNB2UE[round]->chF[aarx+(aa*frame_parms->nb_antennas_rx)][i].y*AMP);
-                              //printf("**,x=%d,AMP=%d\n",eNB2UE[round]->chF[aarx+(aa*frame_parms->nb_antennas_rx)][i].x,AMP);
-                            } else  {
-                              ((int16_t *)PHY_vars_UE->lte_ue_pdsch_vars[0]->dl_bf_ch_estimates[(aa<<1)+aarx])[2*i+((l+(Ns%2)*pilot2)*frame_parms->ofdm_symbol_size)*2]=(int16_t)(
-                                  eNB2UE[round]->chF[aarx+(aa*frame_parms->nb_antennas_rx)][i].x*AMP);
-                              ((int16_t *)PHY_vars_UE->lte_ue_pdsch_vars[0]->dl_bf_ch_estimates[(aa<<1)+aarx])[2*i+1+((l+(Ns%2)*pilot2)*frame_parms->ofdm_symbol_size)*2]=(int16_t)(
-                                  eNB2UE[round]->chF[aarx+(aa*frame_parms->nb_antennas_rx)][i].y*AMP);
-                                
-                            }
-                          }
-                        }
-                      }
-                    }
-                  }
-                } else {
-                  for(aa=0; aa<frame_parms->nb_antenna_ports_eNB; aa++) {
-                    for (aarx=0; aarx<frame_parms->nb_antennas_rx; aarx++) {
-                      for (i=0; i<frame_parms->N_RB_DL*12; i++) {
-                          ((int16_t *) PHY_vars_UE->lte_ue_common_vars.dl_ch_estimates[0][(aa<<1)+aarx])[2*i+((l+(Ns%2)*pilot2)*frame_parms->ofdm_symbol_size+LTE_CE_FILTER_LENGTH)*2]=(short)(AMP);
-                          ((int16_t *) PHY_vars_UE->lte_ue_common_vars.dl_ch_estimates[0][(aa<<1)+aarx])[2*i+1+((l+(Ns%2)*pilot2)*frame_parms->ofdm_symbol_size+LTE_CE_FILTER_LENGTH)*2]=0/2;
-                        if (transmission_mode == 7) {
-                          if (PHY_vars_UE->high_speed_flag==0){
-                            ((int16_t *) PHY_vars_UE->lte_ue_pdsch_vars[0]->dl_bf_ch_estimates[(aa<<1)+aarx])[2*i]=(short)(AMP);
-                            ((int16_t *) PHY_vars_UE->lte_ue_pdsch_vars[0]->dl_bf_ch_estimates[(aa<<1)+aarx])[2*i+1]=0/2;
-                          } else {
-                            ((int16_t *) PHY_vars_UE->lte_ue_pdsch_vars[0]->dl_bf_ch_estimates[(aa<<1)+aarx])[2*i+((l+(Ns%2)*pilot2)*frame_parms->ofdm_symbol_size)*2]=(short)(AMP);
-                            ((int16_t *) PHY_vars_UE->lte_ue_pdsch_vars[0]->dl_bf_ch_estimates[(aa<<1)+aarx])[2*i+1+((l+(Ns%2)*pilot2)*frame_parms->ofdm_symbol_size)*2]=0/2;
-                          }
-                        }
-                      }
-                    }
-                  }
-                }
-              }
-
-
-              if ((Ns==((2*subframe))) && (l==0)) {
-                lte_ue_measurements(PHY_vars_UE,
-                                    subframe*PHY_vars_UE->lte_frame_parms.samples_per_tti,
-                                    1,
-                                    0);
-                /*
-                  debug_msg("RX RSSI %d dBm, digital (%d, %d) dB, linear (%d, %d), avg rx power %d dB (%d lin), RX gain %d dB\n",
-                  PHY_vars_UE->PHY_measurements.rx_rssi_dBm[0] - ((PHY_vars_UE->lte_frame_parms.nb_antennas_rx==2) ? 3 : 0),
-                  PHY_vars_UE->PHY_measurements.wideband_cqi_dB[0][0],
-                  PHY_vars_UE->PHY_measurements.wideband_cqi_dB[0][1],
-                  PHY_vars_UE->PHY_measurements.wideband_cqi[0][0],
-                  PHY_vars_UE->PHY_measurements.wideband_cqi[0][1],
-                  PHY_vars_UE->PHY_measurements.rx_power_avg_dB[0],
-                  PHY_vars_UE->PHY_measurements.rx_power_avg[0],
-                  PHY_vars_UE->rx_total_gain_dB);
-                  debug_msg("N0 %d dBm digital (%d, %d) dB, linear (%d, %d), avg noise power %d dB (%d lin)\n",
-                  PHY_vars_UE->PHY_measurements.n0_power_tot_dBm,
-                  PHY_vars_UE->PHY_measurements.n0_power_dB[0],
-                  PHY_vars_UE->PHY_measurements.n0_power_dB[1],
-                  PHY_vars_UE->PHY_measurements.n0_power[0],
-                  PHY_vars_UE->PHY_measurements.n0_power[1],
-                  PHY_vars_UE->PHY_measurements.n0_power_avg_dB,
-                  PHY_vars_UE->PHY_measurements.n0_power_avg);
-                  debug_msg("Wideband CQI tot %d dB, wideband cqi avg %d dB\n",
-                  PHY_vars_UE->PHY_measurements.wideband_cqi_tot[0],
-                  PHY_vars_UE->PHY_measurements.wideband_cqi_avg[0]);
-                */
-
-                if (transmission_mode==5 || transmission_mode==6) {
-                  if (pmi_feedback == 1) {
-                    pmi_feedback = 0;
-                    hold_channel = 1;
-                    goto PMI_FEEDBACK;
-                  }
-                }
-
-              }
-
-
-              if ((Ns==(2*subframe)) && (l==pilot1)) {// process symbols 0,1,2
-
-                if (dci_flag == 1) {
-                  PHY_vars_UE->UE_mode[0] = PUSCH;
-                  start_meas(&PHY_vars_UE->dlsch_rx_pdcch_stats);
-                  rx_pdcch(&PHY_vars_UE->lte_ue_common_vars,
-                           PHY_vars_UE->lte_ue_pdcch_vars,
-                           &PHY_vars_UE->lte_frame_parms,
-                           subframe,
-                           0,
-                           (PHY_vars_UE->lte_frame_parms.mode1_flag == 1) ? SISO : ALAMOUTI,
-                           PHY_vars_UE->high_speed_flag,
-                           0);
-                  stop_meas(&PHY_vars_UE->dlsch_rx_pdcch_stats);
-                  // overwrite number of pdcch symbols
-                  PHY_vars_UE->lte_ue_pdcch_vars[0]->num_pdcch_symbols = num_pdcch_symbols;
-
-                  dci_cnt = dci_decoding_procedure(PHY_vars_UE,
-                                                   dci_alloc_rx,1,
-                                                   eNB_id,
-                                                   subframe);
-                  //printf("dci_cnt %d\n",dci_cnt);
-
-                  if (dci_cnt==0) {
-                    dlsch_active = 0;
-
-                    if (round==0) {
-                      dci_errors++;
-                      round=5;
-                      errs[0]++;
-                      //round_trials[0]++;
-
-                      if (n_frames==1)
-                        printf("DCI error trial %d errs[0] %d\n",trials,errs[0]);
-                    }
-
-                    //    for (i=1;i<=round;i++)
-                    //      round_trials[i]--;
-                    //    round=5;
-                  }
-
-                  for (i=0; i<dci_cnt; i++) {
-                    //        printf("Generating dlsch parameters for RNTI %x\n",dci_alloc_rx[i].rnti);
-                    if (round == 0) PHY_vars_UE->dlsch_ue[0][0]->harq_processes[PHY_vars_UE->dlsch_ue[0][0]->current_harq_pid]->first_tx=1;
-
-                    if ((dci_alloc_rx[i].rnti == n_rnti) &&
-                        (generate_ue_dlsch_params_from_dci(0,
-							   subframe,
-                                                           dci_alloc_rx[i].dci_pdu,
-                                                           dci_alloc_rx[i].rnti,
-                                                           dci_alloc_rx[i].format,
-                                                           PHY_vars_UE->dlsch_ue[0],
-                                                           &PHY_vars_UE->lte_frame_parms,
-                                                           PHY_vars_UE->pdsch_config_dedicated,
-                                                           SI_RNTI,
-                                                           0,
-                                                           P_RNTI==0,
-                                                           transmission_mode<7?0:transmission_mode))) {
-                      //dump_dci(&PHY_vars_UE->lte_frame_parms,&dci_alloc_rx[i]);
-                      coded_bits_per_codeword = get_G(&PHY_vars_eNB->lte_frame_parms,
-                                                      PHY_vars_UE->dlsch_ue[0][0]->harq_processes[PHY_vars_UE->dlsch_ue[0][0]->current_harq_pid]->nb_rb,
-                                                      PHY_vars_UE->dlsch_ue[0][0]->harq_processes[PHY_vars_UE->dlsch_ue[0][0]->current_harq_pid]->rb_alloc_even,
-                                                      get_Qm(PHY_vars_UE->dlsch_ue[0][0]->harq_processes[PHY_vars_UE->dlsch_ue[0][0]->current_harq_pid]->mcs),
-                                                      PHY_vars_UE->dlsch_ue[0][0]->harq_processes[PHY_vars_UE->dlsch_ue[0][0]->current_harq_pid]->Nl,
-                                                      PHY_vars_UE->lte_ue_pdcch_vars[0]->num_pdcch_symbols,
-                                                      0,
-						      subframe,
-						      (transmission_mode<7?0:transmission_mode));
-          	    /*if (transmission_mode==7 && common_flag==0)
-       	    	      PHY_vars_UE->dlsch_ue[0][0]->harq_processes[0]->mimo_mode = TM7; */
-
-                      /*
-                      rate = (double)dlsch_tbs25[get_I_TBS(PHY_vars_UE->dlsch_ue[0][0]->harq_processes[PHY_vars_UE->dlsch_ue[0][0]->current_harq_pid]->mcs)][PHY_vars_UE->dlsch_ue[0][0]->nb_rb-1]/(coded_bits_per_codeword);
-                      rate*=get_Qm(PHY_vars_UE->dlsch_ue[0][0]->harq_processes[PHY_vars_UE->dlsch_ue[0][0]->current_harq_pid]->mcs);
-                      */
-                      printf("num_pdcch_symbols %d, G %d, TBS %d\n",PHY_vars_UE->lte_ue_pdcch_vars[0]->num_pdcch_symbols,coded_bits_per_codeword,
-                             PHY_vars_UE->dlsch_ue[0][0]->harq_processes[PHY_vars_UE->dlsch_ue[0][0]->current_harq_pid]->TBS);
-
-                      dlsch_active = 1;
-                    } else {
-                      dlsch_active = 0;
-
-                      if (round==0) {
-                        dci_errors++;
-                        errs[0]++;
-                        //round_trials[0]++;
-                        round=5;
-
-                        if (n_frames==1)
-                          printf("DCI misdetection trial %d\n",trials);
-
-                      }
-
-                      //      for (i=1;i<=round;i++)
-                      //        round_trials[i]--;
-                      //      round=5;
-                    }
-                  }
-                }  // if dci_flag==1
-                else { //dci_flag == 0
-
-                  PHY_vars_UE->lte_ue_pdcch_vars[0]->crnti = n_rnti;
-                  PHY_vars_UE->lte_ue_pdcch_vars[0]->num_pdcch_symbols = num_pdcch_symbols;
-
-                  if (round == 0) PHY_vars_UE->dlsch_ue[0][0]->harq_processes[0]->first_tx=1;
-
-                  switch (transmission_mode) {
-                  case 1:
-                  case 2:
-                  case 7:
-                    generate_ue_dlsch_params_from_dci(0,
-						      subframe,
-                                                      &DLSCH_alloc_pdu_1[0],
-                                                      (common_flag==0)? C_RNTI : SI_RNTI,
-                                                      (common_flag==0)? format1 : format1A,
-                                                      PHY_vars_UE->dlsch_ue[0],
-                                                      &PHY_vars_UE->lte_frame_parms,
-                                                      PHY_vars_UE->pdsch_config_dedicated,
-                                                      SI_RNTI,
-                                                      0,
-                                                      P_RNTI,
-                                                      transmission_mode<7?0:transmission_mode);
-          	    /*if(transmission_mode==7 && common_flag==0)
-       	    	      PHY_vars_UE->dlsch_ue[0][0]->harq_processes[0]->mimo_mode = TM7;*/ 
-                    break;
-
-                  case 3:
-                    //        printf("Rate: TM3 (before) round %d (%d) first_tx %d\n",round,PHY_vars_UE->dlsch_ue[0][0]->harq_processes[0]->round,PHY_vars_UE->dlsch_ue[0][0]->harq_processes[0]->first_tx);
-                    generate_ue_dlsch_params_from_dci(0,
-						      subframe,
-                                                      &DLSCH_alloc_pdu_1[0],
-                                                      (common_flag==0)? C_RNTI : SI_RNTI,
-                                                      (common_flag==0)? format2A : format1A,
-                                                      PHY_vars_UE->dlsch_ue[0],
-                                                      &PHY_vars_UE->lte_frame_parms,
-                                                      PHY_vars_UE->pdsch_config_dedicated,
-                                                      SI_RNTI,
-                                                      0,
-                                                      P_RNTI,
-                                                      0);
-                    //        printf("Rate: TM3 (after) round %d (%d) first_tx %d\n",round,PHY_vars_UE->dlsch_ue[0][0]->harq_processes[0]->round,PHY_vars_UE->dlsch_ue[0][0]->harq_processes[0]->first_tx);
-                    break;
-
-                  case 4:
-                    generate_ue_dlsch_params_from_dci(0,
-						      subframe,
-                                                      &DLSCH_alloc_pdu_1[0],
-                                                      (common_flag==0)? C_RNTI : SI_RNTI,
-                                                      (common_flag==0)? format2 : format1A,
-                                                      PHY_vars_UE->dlsch_ue[0],
-                                                      &PHY_vars_UE->lte_frame_parms,
-                                                      PHY_vars_UE->pdsch_config_dedicated,
-                                                      SI_RNTI,
-                                                      0,
-                                                      P_RNTI,
-                                                      0);
-                    break;
-
-                  case 5:
-                  case 6:
-                    generate_ue_dlsch_params_from_dci(0,
-						      subframe,
-                                                      &DLSCH_alloc_pdu2_1E[0],
-                                                      C_RNTI,
-                                                      format1E_2A_M10PRB,
-                                                      PHY_vars_UE->dlsch_ue[0],
-                                                      &PHY_vars_UE->lte_frame_parms,
-                                                      PHY_vars_UE->pdsch_config_dedicated,
-                                                      SI_RNTI,
-                                                      0,
-                                                      P_RNTI,
-                                                      0);
-                    break;
-
-                  }
-
-                  dlsch_active = 1;
-                } // if dci_flag == 1
-              }
-
-              if (dlsch_active == 1) {
-                
-		if (transmission_mode==7) {
-		  if (PHY_vars_UE->lte_frame_parms.Ncp==0) {
-		    if ((Ns==(2*subframe)   && ((l==3) || (l==6))) ||
-			(Ns==(1+2*subframe) && ((l==2) || (l==5)))) {
-		      if (perfect_ce==0)
-			lte_dl_bf_channel_estimation(PHY_vars_UE,eNB_id,0,Ns,5,l+7*(Ns%2==1)); 
-		    }
-		  } else {
-		    msg("Beamforming channel estimation not supported yet for TM7 extented CP.\n");
-		  }
-		}
-
-                if ((Ns==(1+(2*subframe))) && (l==0)) {// process PDSCH symbols 1,2,3,4,5,(6 Normal Prefix)
-
-                  if ((transmission_mode == 5) &&
-                      (PHY_vars_UE->dlsch_ue[eNB_id][0]->harq_processes[PHY_vars_UE->dlsch_ue[0][0]->current_harq_pid]->dl_power_off==0) &&
-                      (openair_daq_vars.use_ia_receiver ==1)) {
-                    dual_stream_UE = 1;
-                  } else {
-                    dual_stream_UE = 0;
-                  }
-
-
-                  start_meas(&PHY_vars_UE->dlsch_llr_stats);
-
-                  for (m=PHY_vars_UE->lte_ue_pdcch_vars[0]->num_pdcch_symbols;
-                       m<pilot2;
-                       m++) {
-                    if (rx_pdsch(PHY_vars_UE,
-                                 PDSCH,
-                                 eNB_id,
-                                 eNB_id_i,
-                                 subframe,
-                                 m,
-                                 (m==PHY_vars_UE->lte_ue_pdcch_vars[0]->num_pdcch_symbols)?1:0,
-                                 dual_stream_UE,
-                                 i_mod,
-                                 PHY_vars_UE->dlsch_ue[0][0]->current_harq_pid)==-1) {
-                      dlsch_active = 0;
-                      break;
-                    }
-                  }
-
-                  stop_meas(&PHY_vars_UE->dlsch_llr_stats);
-                }
-
-                if ((Ns==(1+(2*subframe))) && (l==pilot1)) {
-                  // process symbols (6 Extended Prefix),7,8,9
-                  start_meas(&PHY_vars_UE->dlsch_llr_stats);
-
-                  for (m=pilot2;
-                       m<pilot3;
-                       m++) {
-                    if (rx_pdsch(PHY_vars_UE,
-                                 PDSCH,
-                                 eNB_id,
-                                 eNB_id_i,
-                                 subframe,
-                                 m,
-                                 0,
-                                 dual_stream_UE,
-                                 i_mod,
-                                 PHY_vars_UE->dlsch_ue[0][0]->current_harq_pid)==-1) {
-                      dlsch_active=0;
-                      break;
-                    }
-                  }
-
-                  stop_meas(&PHY_vars_UE->dlsch_llr_stats);
-                }
-
-                if ((Ns==(2+(2*subframe))) && (l==0)) { // process symbols 10,11,(12,13 Normal Prefix) do deinterleaving for TTI
-                  start_meas(&PHY_vars_UE->dlsch_llr_stats);
-
-                  for (m=pilot3;
-                       m<PHY_vars_UE->lte_frame_parms.symbols_per_tti;
-                       m++) {
-                    //printf("m=%d\n",m);
-                    if (rx_pdsch(PHY_vars_UE,
-                                 PDSCH,
-                                 eNB_id,
-                                 eNB_id_i,
-                                 subframe,
-                                 m,
-                                 0,
-                                 dual_stream_UE,
-                                 i_mod,
-                                 PHY_vars_UE->dlsch_ue[0][0]->current_harq_pid)==-1) {
-                      dlsch_active=0;
-                      break;
-                    }
-                  }
-
-                  stop_meas(&PHY_vars_UE->dlsch_llr_stats);
-                }
-
-
-                if (test_perf ==0 ) {
-                  if ((n_frames==1) && (Ns==(2+(2*subframe))) && (l==0))  {
-                    write_output("ch0.m","ch0",eNB2UE[0]->ch[0],eNB2UE[0]->channel_length,1,8);
-
-                    if (PHY_vars_eNB->lte_frame_parms.nb_antennas_tx>1)
-                      write_output("ch1.m","ch1",eNB2UE[0]->ch[PHY_vars_eNB->lte_frame_parms.nb_antennas_rx],eNB2UE[0]->channel_length,1,8);
-
-                    //common vars
-                    //write_output("rxsig0.m","rxs0", &PHY_vars_UE->lte_ue_common_vars.rxdata[0][0],10*PHY_vars_UE->lte_frame_parms.samples_per_tti,1,1);
-                    write_output("rxsig0.m","rxs0", &PHY_vars_UE->lte_ue_common_vars.rxdata[0][subframe*PHY_vars_UE->lte_frame_parms.samples_per_tti],PHY_vars_UE->lte_frame_parms.samples_per_tti,1,1);
-                    //write_output("rxsigF0.m","rxsF0", &PHY_vars_UE->lte_ue_common_vars.rxdataF[0][subframe*nsymb*PHY_vars_eNB->lte_frame_parms.ofdm_symbol_size],PHY_vars_UE->lte_frame_parms.ofdm_symbol_size*nsymb,1,1);
-                    write_output("rxsigF0.m","rxsF0", &PHY_vars_UE->lte_ue_common_vars.rxdataF[0][0],PHY_vars_UE->lte_frame_parms.ofdm_symbol_size*nsymb,1,1);
-
-                    if (PHY_vars_UE->lte_frame_parms.nb_antennas_rx>1) {
-                      write_output("rxsig1.m","rxs1", PHY_vars_UE->lte_ue_common_vars.rxdata[1],PHY_vars_UE->lte_frame_parms.samples_per_tti,1,1);
-                      write_output("rxsigF1.m","rxsF1", PHY_vars_UE->lte_ue_common_vars.rxdataF[1],PHY_vars_UE->lte_frame_parms.ofdm_symbol_size*nsymb,1,1);
-                    }
-
-                    write_output("dlsch00_r0.m","dl00_r0",
-                                 &(PHY_vars_UE->lte_ue_common_vars.dl_ch_estimates[eNB_id][0][0]),
-                                 PHY_vars_UE->lte_frame_parms.ofdm_symbol_size*nsymb,1,1);
-
-                    if (PHY_vars_UE->lte_frame_parms.nb_antennas_rx>1)
-                      write_output("dlsch01_r0.m","dl01_r0",
-                                   &(PHY_vars_UE->lte_ue_common_vars.dl_ch_estimates[eNB_id][1][0]),
-                                   PHY_vars_UE->lte_frame_parms.ofdm_symbol_size*nsymb,1,1);
-
-                    if (PHY_vars_eNB->lte_frame_parms.nb_antennas_tx>1)
-                      write_output("dlsch10_r0.m","dl10_r0",
-                                   &(PHY_vars_UE->lte_ue_common_vars.dl_ch_estimates[eNB_id][2][0]),
-                                   PHY_vars_UE->lte_frame_parms.ofdm_symbol_size*nsymb,1,1);
-
-                    if ((PHY_vars_UE->lte_frame_parms.nb_antennas_rx>1) && (PHY_vars_eNB->lte_frame_parms.nb_antennas_tx>1))
-                      write_output("dlsch11_r0.m","dl11_r0",
-                                   &(PHY_vars_UE->lte_ue_common_vars.dl_ch_estimates[eNB_id][3][0]),
-                                   PHY_vars_UE->lte_frame_parms.ofdm_symbol_size*nsymb/2,1,1);
-
-                    //pdsch_vars
-                    dump_dlsch2(PHY_vars_UE,eNB_id,coded_bits_per_codeword,round);
-                    //dump_dlsch2(PHY_vars_UE,eNB_id_i,coded_bits_per_codeword);
-                    write_output("dlsch_e.m","e",PHY_vars_eNB->dlsch_eNB[0][0]->harq_processes[0]->e,coded_bits_per_codeword,1,4);
-
-                    //pdcch_vars
-                    write_output("pdcchF0_ext.m","pdcchF_ext", PHY_vars_UE->lte_ue_pdcch_vars[eNB_id]->rxdataF_ext[0],2*3*PHY_vars_UE->lte_frame_parms.ofdm_symbol_size,1,1);
-                    write_output("pdcch00_ch0_ext.m","pdcch00_ch0_ext",PHY_vars_UE->lte_ue_pdcch_vars[eNB_id]->dl_ch_estimates_ext[0],300*3,1,1);
-
-                    write_output("pdcch_rxF_comp0.m","pdcch0_rxF_comp0",PHY_vars_UE->lte_ue_pdcch_vars[eNB_id]->rxdataF_comp[0],4*300,1,1);
-                    write_output("pdcch_rxF_llr.m","pdcch_llr",PHY_vars_UE->lte_ue_pdcch_vars[eNB_id]->llr,2400,1,4);
-
-                  }
-                }
-              }
-            }
-          }
-=======
             tx_lev_dB = (unsigned int) dB_fixed(tx_lev);
->>>>>>> be0b164a
 
 	      
             if (n_frames==1) {
               printf("tx_lev = %d (%d dB)\n",tx_lev,tx_lev_dB);
               write_output("txsig0.m","txs0", &eNB->common_vars.txdata[eNB_id][0][subframe* eNB->frame_parms.samples_per_tti],
 
-<<<<<<< HEAD
-          if(abstx) {
-            if (trials==0 && round==0 && transmission_mode>=5 && transmission_mode<7) {
-              for (iii=0; iii<NB_RB; iii++) {
-                //fprintf(csv_fd, "%d, %d", (PHY_vars_UE->lte_ue_pdsch_vars[eNB_id]->pmi_ext[iii]),(PHY_vars_UE->lte_ue_pdsch_vars[eNB_id_i]->pmi_ext[iii]));
-                fprintf(csv_fd,"%x,%x,",(PHY_vars_UE->lte_ue_pdsch_vars[eNB_id]->pmi_ext[iii]),(PHY_vars_UE->lte_ue_pdsch_vars[eNB_id]->pmi_ext[iii]));
-                printf("%x ",(PHY_vars_UE->lte_ue_pdsch_vars[eNB_id]->pmi_ext[iii]));
-              }
-            }
-          }
-
-          for (int cw=Kmimo-1; cw>=0; cw--) {
-            PHY_vars_UE->dlsch_ue[0][cw]->rnti = (common_flag==0) ? n_rnti: SI_RNTI;
-            coded_bits_per_codeword = get_G(&PHY_vars_eNB->lte_frame_parms,
-                                            PHY_vars_eNB->dlsch_eNB[0][cw]->harq_processes[0]->nb_rb,
-                                            PHY_vars_eNB->dlsch_eNB[0][cw]->harq_processes[0]->rb_alloc,
-                                            get_Qm(PHY_vars_eNB->dlsch_eNB[0][cw]->harq_processes[0]->mcs),
-                                            PHY_vars_eNB->dlsch_eNB[0][cw]->harq_processes[0]->Nl,
-                                            num_pdcch_symbols,
-                                            0,
-					    subframe,
-					    (transmission_mode<7?0:transmission_mode));
-
-            PHY_vars_UE->dlsch_ue[0][cw]->harq_processes[PHY_vars_UE->dlsch_ue[0][cw]->current_harq_pid]->G = coded_bits_per_codeword;
-
-
-	                
-            // calculate uncoded BLER
-            uncoded_ber=0;
-            for (i=0;i<coded_bits_per_codeword;i++)
-              if (PHY_vars_eNB->dlsch_eNB[0][0]->harq_processes[0]->e[i] != (PHY_vars_UE->lte_ue_pdsch_vars[0]->llr[0][i]<0)) {
-                uncoded_ber_bit[i] = 1;
-                uncoded_ber++;
-              }
-              else
-                uncoded_ber_bit[i] = 0;
-=======
                            eNB->frame_parms.samples_per_tti,1,1);
 	      write_output("txsigF0.m","txsF0", &eNB->common_vars.txdataF[eNB_id][0][subframe*nsymb*eNB->frame_parms.ofdm_symbol_size],
 			   nsymb*eNB->frame_parms.ofdm_symbol_size,1,1);
             }
 	  }
->>>>>>> be0b164a
 
 	  DL_channel(eNB,UE,subframe,awgn_flag,SNR,tx_lev,hold_channel,abstx,num_rounds,trials,round,eNB2UE,s_re,s_im,r_re,r_im,csv_fd);
 	  
@@ -4574,7 +2508,7 @@
             iter_trials++;
 
             if (n_frames==1) {
-              //if ((n_frames==1) || (SNR>=30)) 
+              //if ((n_frames==1) || (SNR>=30)) {
               printf("DLSCH errors found (round %d), uncoded ber %f\n",round,uncoded_ber);
 
               for (s=0; s<UE->dlsch[0][0]->harq_processes[0]->C; s++) {
@@ -5213,37 +3147,9 @@
     printf("eNB %d\n",i);
     free_eNB_dlsch(eNB->dlsch[0][i]);
     printf("UE %d\n",i);
-<<<<<<< HEAD
-    free_ue_dlsch(PHY_vars_UE->dlsch_ue[0][i]);
-  }
-
-
-  printf("Freeing channel I/O\n");
-
-  for (i=0; i<n_tx_phy; i++){
-    free(s_re[i]);
-    free(s_im[i]);
-  }
-
-  for (i=0; i<2; i++) {
-    free(r_re[i]);
-    free(r_im[i]);
-  }
-
-
-  free(s_re);
-  free(s_im);
-  free(r_re);
-  free(r_im);
-
-  //  lte_sync_time_free();
-
-  //  printf("[MUMIMO] mcs %d, mcsi %d, offset %d, bler %f\n",mcs,mcs_i,offset_mumimo_llr_drange_fix,((double)errs[0])/((double)round_trials[0]));
-=======
     free_ue_dlsch(UE->dlsch[0][i]);
   }
 
->>>>>>> be0b164a
 
   return(0);
 }
