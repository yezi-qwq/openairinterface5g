/*
 * Licensed to the OpenAirInterface (OAI) Software Alliance under one or more
 * contributor license agreements.  See the NOTICE file distributed with
 * this work for additional information regarding copyright ownership.
 * The OpenAirInterface Software Alliance licenses this file to You under
 * the OAI Public License, Version 1.1  (the "License"); you may not use this file
 * except in compliance with the License.
 * You may obtain a copy of the License at
 *
 *      http://www.openairinterface.org/?page_id=698
 *
 * Unless required by applicable law or agreed to in writing, software
 * distributed under the License is distributed on an "AS IS" BASIS,
 * WITHOUT WARRANTIES OR CONDITIONS OF ANY KIND, either express or implied.
 * See the License for the specific language governing permissions and
 * limitations under the License.
 *-------------------------------------------------------------------------------
 * For more information about the OpenAirInterface (OAI) Software Alliance:
 *      contact@openairinterface.org
 */

/*! \file dlsim.c
 \brief Top-level DL simulator
 \author R. Knopp
 \date 2011 - 2014
 \version 0.1
 \company Eurecom
 \email: knopp@eurecom.fr
 \note
 \warning
*/

#include <string.h>
#include <math.h>
#include <unistd.h>
#include <execinfo.h>
#include <signal.h>
#include "common/config/config_load_configmodule.h"
#include "common/utils/LOG/log.h"
#include "LAYER2/MAC/mac_vars.h"
#include "nfapi/oai_integration/vendor_ext.h"
#include "PHY/types.h"
#include "PHY/defs_eNB.h"
#include "PHY/defs_UE.h"
#include "PHY/phy_vars.h"
#include "PHY/INIT/phy_init.h"
#include "PHY/LTE_TRANSPORT/transport_proto.h"
#include "PHY/LTE_UE_TRANSPORT/transport_proto_ue.h"
#include "PHY/MODULATION/modulation_common.h"
#include "PHY/MODULATION/modulation_eNB.h"
#include "PHY/MODULATION/modulation_UE.h"
#include "PHY/TOOLS/lte_phy_scope.h"
#include "SCHED/sched_eNB.h"
#include "SCHED/sched_common_vars.h"
#include "SCHED_UE/sched_UE.h"
#include "SIMULATION/TOOLS/sim.h"
#include "UTIL/LISTS/list.h"
#include "OCG_vars.h"
#include "unitary_defs.h"
#include "dummy_functions.c"
#include "executables/thread-common.h"
#include "executables/split_headers.h"
#include "common/ran_context.h"
void feptx_ofdm(RU_t *ru, int frame, int subframe);
void feptx_prec(RU_t *ru, int frame, int subframe);

double cpuf;
#define inMicroS(a) (((double)(a))/(get_cpu_freq_GHz()*1000.0))
//#define MCS_COUNT 23//added for PHY abstraction
#include <openair1/SIMULATION/LTE_PHY/common_sim.h>

int otg_enabled=0;
THREAD_STRUCT thread_struct;
nfapi_ue_release_request_body_t release_rntis;

/*the following parameters are used to control the processing times calculations*/
double t_tx_max = -1000000000; /*!< \brief initial max process time for tx */
double t_rx_max = -1000000000; /*!< \brief initial max process time for rx */
double t_tx_min = 1000000000; /*!< \brief initial min process time for tx */
double t_rx_min = 1000000000; /*!< \brief initial min process time for rx */
int n_tx_dropped = 0; /*!< \brief initial max process time for tx */
int n_rx_dropped = 0; /*!< \brief initial max process time for rx */

double DS_TDL = .03;
static int cmpdouble(const void *p1, const void *p2) {
  return *(double *)p1 > *(double *)p2;
}
RAN_CONTEXT_t RC;

int emulate_rf = 0;
int split73=0;
void sendFs6Ul(PHY_VARS_eNB *eNB, int UE_id, int harq_pid, int segmentID, int16_t *data, int dataLen, int r_offset) {
  AssertFatal(false, "Must not be called in this context\n");
}
void sendFs6Ulharq(enum pckType type, int UEid, PHY_VARS_eNB *eNB, LTE_eNB_UCI *uci, int frame, int subframe, uint8_t *harq_ack, uint8_t tdd_mapping_mode, uint16_t tdd_multiplexing_mask, uint16_t rnti, int32_t stat) {
  AssertFatal(false, "Must not be called in this context\n");
}

void handler(int sig) {
  void *array[10];
  size_t size;
  // get void*'s for all entries on the stack
  size = backtrace(array, 10);
  // print out all the frames to stderr
  fprintf(stderr, "Error: signal %d:\n", sig);
  backtrace_symbols_fd(array, size, 2);
  exit(1);
}

//DCI2_5MHz_2A_M10PRB_TDD_t DLSCH_alloc_pdu2_2A[2];

DCI1E_5MHz_2A_M10PRB_TDD_t  DLSCH_alloc_pdu2_1E[2];
uint64_t DLSCH_alloc_pdu_1[2];

#define UL_RB_ALLOC 0x1ff;
#define CCCH_RB_ALLOC computeRIV(eNB->frame_parms.N_RB_UL,0,2)
//#define DLSCH_RB_ALLOC 0x1fbf // igore DC component,RB13
//#define DLSCH_RB_ALLOC 0x0001
void do_OFDM_mod_l(int32_t **txdataF, int32_t **txdata, uint16_t next_slot, LTE_DL_FRAME_PARMS *frame_parms) {
  int aa, slot_offset, slot_offset_F;
  slot_offset_F = (next_slot)*(frame_parms->ofdm_symbol_size)*((frame_parms->Ncp==1) ? 6 : 7);
  slot_offset = (next_slot)*(frame_parms->samples_per_tti>>1);

  for (aa=0; aa<frame_parms->nb_antennas_tx; aa++) {
    //    printf("Thread %d starting ... aa %d (%llu)\n",omp_get_thread_num(),aa,rdtsc());
    if (frame_parms->Ncp == 1)
      PHY_ofdm_mod(&txdataF[aa][slot_offset_F],        // input
                   &txdata[aa][slot_offset],         // output
                   frame_parms->ofdm_symbol_size,
                   6,                 // number of symbols
                   frame_parms->nb_prefix_samples,               // number of prefix samples
                   CYCLIC_PREFIX);
    else {
      normal_prefix_mod(&txdataF[aa][slot_offset_F],
                        &txdata[aa][slot_offset],
                        7,
                        frame_parms);
    }
  }
}

void DL_channel(RU_t *ru,PHY_VARS_UE *UE,uint subframe,int awgn_flag,double SNR, int tx_lev,int hold_channel,int abstx, int num_rounds, int trials, int round, channel_desc_t *eNB2UE[4],
                double *s_re[2],double *s_im[2],double *r_re[2],double *r_im[2],FILE *csv_fd) {
  int i,u;
  int aa,aarx,aatx;
  double channelx,channely;
  double sigma2_dB,sigma2;
  double iqim=0.0;

  //    printf("Copying tx ..., nsymb %d (n_tx %d), awgn %d\n",nsymb,eNB->frame_parms.nb_antennas_tx,awgn_flag);
  for (i=0; i<2*UE->frame_parms.samples_per_tti; i++) {
    for (aa=0; aa<ru->frame_parms->nb_antennas_tx; aa++) {
      if (awgn_flag == 0) {
        s_re[aa][i] = ((double)(((short *)ru->common.txdata[aa]))[(2*subframe*UE->frame_parms.samples_per_tti) + (i<<1)]);
        s_im[aa][i] = ((double)(((short *)ru->common.txdata[aa]))[(2*subframe*UE->frame_parms.samples_per_tti) +(i<<1)+1]);
      } else {
        for (aarx=0; aarx<UE->frame_parms.nb_antennas_rx; aarx++) {
          if (aa==0) {
            r_re[aarx][i] = ((double)(((short *)ru->common.txdata[aa]))[(2*subframe*UE->frame_parms.samples_per_tti) +(i<<1)]);
            r_im[aarx][i] = ((double)(((short *)ru->common.txdata[aa]))[(2*subframe*UE->frame_parms.samples_per_tti) +(i<<1)+1]);
          } else {
            r_re[aarx][i] += ((double)(((short *)ru->common.txdata[aa]))[(2*subframe*UE->frame_parms.samples_per_tti) +(i<<1)]);
            r_im[aarx][i] += ((double)(((short *)ru->common.txdata[aa]))[(2*subframe*UE->frame_parms.samples_per_tti) +(i<<1)+1]);
          }
        }
      }
    }
  }

  // Multipath channel
  if (awgn_flag == 0) {
    multipath_channel(eNB2UE[round],s_re,s_im,r_re,r_im,
                      2*UE->frame_parms.samples_per_tti,hold_channel,0);

    //      printf("amc: ****************** eNB2UE[%d]->n_rx = %d,dd %d\n",round,eNB2UE[round]->nb_rx,eNB2UE[round]->channel_offset);
    if(abstx==1 && num_rounds>1)
      if(round==0 && hold_channel==0) {
        random_channel(eNB2UE[1],0);
        random_channel(eNB2UE[2],0);
        random_channel(eNB2UE[3],0);
      }

    if (UE->perfect_ce==1) {
      // fill in perfect channel estimates
      freq_channel(eNB2UE[round],UE->frame_parms.N_RB_DL,12*UE->frame_parms.N_RB_DL + 1, 15);
      /*
      LOG_M("channel.m","ch",eNB2UE[round]->ch[0],eNB2UE[round]->channel_length,1,8);
      LOG_M("channelF.m","chF",eNB2UE[round]->chF[0],12*UE->frame_parms.N_RB_DL + 1,1,8);
      */
    }
  }

  if(abstx) {
    if (trials==0 && round==0) {
      // calculate freq domain representation to compute SINR
      freq_channel(eNB2UE[0], ru->frame_parms->N_RB_DL,2*ru->frame_parms->N_RB_DL + 1, 15);
      // snr=pow(10.0,.1*SNR);
      fprintf(csv_fd,"%f,",SNR);

      for (u=0; u<2*ru->frame_parms->N_RB_DL; u++) {
        for (aarx=0; aarx<eNB2UE[0]->nb_rx; aarx++) {
          for (aatx=0; aatx<eNB2UE[0]->nb_tx; aatx++) {
            channelx = eNB2UE[0]->chF[aarx+(aatx*eNB2UE[0]->nb_rx)][u].r;
            channely = eNB2UE[0]->chF[aarx+(aatx*eNB2UE[0]->nb_rx)][u].i;
            fprintf(csv_fd,"%e+i*(%e),",channelx,channely);
          }
        }
      }

      if(num_rounds>1) {
        freq_channel(eNB2UE[1], ru->frame_parms->N_RB_DL,2*ru->frame_parms->N_RB_DL + 1, 15);

        for (u=0; u<2*ru->frame_parms->N_RB_DL; u++) {
          for (aarx=0; aarx<eNB2UE[1]->nb_rx; aarx++) {
            for (aatx=0; aatx<eNB2UE[1]->nb_tx; aatx++) {
              channelx = eNB2UE[1]->chF[aarx+(aatx*eNB2UE[1]->nb_rx)][u].r;
              channely = eNB2UE[1]->chF[aarx+(aatx*eNB2UE[1]->nb_rx)][u].i;
              fprintf(csv_fd,"%e+i*(%e),",channelx,channely);
            }
          }
        }

        freq_channel(eNB2UE[2], ru->frame_parms->N_RB_DL,2*ru->frame_parms->N_RB_DL + 1, 15);

        for (u=0; u<2*ru->frame_parms->N_RB_DL; u++) {
          for (aarx=0; aarx<eNB2UE[2]->nb_rx; aarx++) {
            for (aatx=0; aatx<eNB2UE[2]->nb_tx; aatx++) {
              channelx = eNB2UE[2]->chF[aarx+(aatx*eNB2UE[2]->nb_rx)][u].r;
              channely = eNB2UE[2]->chF[aarx+(aatx*eNB2UE[2]->nb_rx)][u].i;
              fprintf(csv_fd,"%e+i*(%e),",channelx,channely);
            }
          }
        }

        freq_channel(eNB2UE[3], ru->frame_parms->N_RB_DL,2*ru->frame_parms->N_RB_DL + 1, 15);

        for (u=0; u<2*ru->frame_parms->N_RB_DL; u++) {
          for (aarx=0; aarx<eNB2UE[3]->nb_rx; aarx++) {
            for (aatx=0; aatx<eNB2UE[3]->nb_tx; aatx++) {
              channelx = eNB2UE[3]->chF[aarx+(aatx*eNB2UE[3]->nb_rx)][u].r;
              channely = eNB2UE[3]->chF[aarx+(aatx*eNB2UE[3]->nb_rx)][u].i;
              fprintf(csv_fd,"%e+i*(%e),",channelx,channely);
            }
          }
        }
      }
    }
  }

  //AWGN
  // tx_lev is the average energy over the whole subframe
  // but SNR should be better defined wrt the energy in the reference symbols
  sigma2_dB = 10*log10((double)tx_lev) +10*log10((double)ru->frame_parms->ofdm_symbol_size/(double)(ru->frame_parms->N_RB_DL*12)) - SNR;
  sigma2 = pow(10,sigma2_dB/10);

  for (i=0; i<2*UE->frame_parms.samples_per_tti; i++) {
    for (aa=0; aa<UE->frame_parms.nb_antennas_rx; aa++) {
      //printf("s_re[0][%d]=> %f , r_re[0][%d]=> %f\n",i,s_re[aa][i],i,r_re[aa][i]);
      ((short *) UE->common_vars.rxdata[aa])[(2*subframe*UE->frame_parms.samples_per_tti)+2*i] =
        (short) (r_re[aa][i] + sqrt(sigma2/2)*gaussdouble(0.0,1.0));
      ((short *) UE->common_vars.rxdata[aa])[(2*subframe*UE->frame_parms.samples_per_tti)+2*i+1] =
        (short) (r_im[aa][i] + (iqim*r_re[aa][i]) + sqrt(sigma2/2)*gaussdouble(0.0,1.0));
    }
  }
}

uint16_t
fill_tx_req(nfapi_tx_request_body_t *tx_req_body,
            uint16_t                absSF,
            uint16_t                pdu_length,
            uint16_t                pdu_index,
            uint8_t                 *pdu) {
  nfapi_tx_request_pdu_t *TX_req = &tx_req_body->tx_pdu_list[tx_req_body->number_of_pdus];
  LOG_D(MAC, "Filling TX_req %d for pdu length %d\n",
        tx_req_body->number_of_pdus, pdu_length);
  TX_req->pdu_length                 = pdu_length;
  TX_req->pdu_index                  = pdu_index;
  TX_req->num_segments               = 1;
  TX_req->segments[0].segment_length = pdu_length;
  TX_req->segments[0].segment_data   = pdu;
  tx_req_body->tl.tag                = NFAPI_TX_REQUEST_BODY_TAG;
  tx_req_body->number_of_pdus++;
  return (((absSF / 10) << 4) + (absSF % 10));
}

void
fill_dlsch_config(nfapi_dl_config_request_body_t *dl_req,
                  uint16_t length,
                  uint16_t pdu_index,
                  uint16_t rnti,
                  uint8_t resource_allocation_type,
                  uint8_t virtual_resource_block_assignment_flag,
                  uint16_t resource_block_coding,
                  uint8_t modulation,
                  uint8_t redundancy_version,
                  uint8_t transport_blocks,
                  uint8_t transport_block_to_codeword_swap_flag,
                  uint8_t transmission_scheme,
                  uint8_t number_of_layers,
                  uint8_t number_of_subbands,
                  //                             uint8_t codebook_index,
                  uint8_t ue_category_capacity,
                  uint8_t pa,
                  uint8_t delta_power_offset_index,
                  uint8_t ngap,
                  uint8_t nprb,
                  uint8_t transmission_mode,
                  uint8_t num_bf_prb_per_subband,
                  uint8_t num_bf_vector) {
  nfapi_dl_config_request_pdu_t *dl_config_pdu =
    &dl_req->dl_config_pdu_list[dl_req->number_pdu];
  memset((void *) dl_config_pdu, 0,
         sizeof(nfapi_dl_config_request_pdu_t));
  dl_config_pdu->pdu_type                                                        = NFAPI_DL_CONFIG_DLSCH_PDU_TYPE;
  dl_config_pdu->pdu_size                                                        = (uint8_t) (2 + sizeof(nfapi_dl_config_dlsch_pdu));
  dl_config_pdu->dlsch_pdu.dlsch_pdu_rel8.tl.tag                                 = NFAPI_DL_CONFIG_REQUEST_DLSCH_PDU_REL8_TAG;
  dl_config_pdu->dlsch_pdu.dlsch_pdu_rel8.length                                 = length;
  dl_config_pdu->dlsch_pdu.dlsch_pdu_rel8.pdu_index                              = pdu_index;
  dl_config_pdu->dlsch_pdu.dlsch_pdu_rel8.rnti                                   = rnti;
  dl_config_pdu->dlsch_pdu.dlsch_pdu_rel8.resource_allocation_type               = resource_allocation_type;
  dl_config_pdu->dlsch_pdu.dlsch_pdu_rel8.virtual_resource_block_assignment_flag = virtual_resource_block_assignment_flag;
  dl_config_pdu->dlsch_pdu.dlsch_pdu_rel8.resource_block_coding                  = resource_block_coding;
  dl_config_pdu->dlsch_pdu.dlsch_pdu_rel8.modulation                             = modulation;
  dl_config_pdu->dlsch_pdu.dlsch_pdu_rel8.redundancy_version                     = redundancy_version;
  dl_config_pdu->dlsch_pdu.dlsch_pdu_rel8.transport_blocks                       = transport_blocks;
  dl_config_pdu->dlsch_pdu.dlsch_pdu_rel8.transport_block_to_codeword_swap_flag  = transport_block_to_codeword_swap_flag;
  dl_config_pdu->dlsch_pdu.dlsch_pdu_rel8.transmission_scheme                    = transmission_scheme;
  dl_config_pdu->dlsch_pdu.dlsch_pdu_rel8.number_of_layers                       = number_of_layers;
  dl_config_pdu->dlsch_pdu.dlsch_pdu_rel8.number_of_subbands                     = number_of_subbands;
  //  dl_config_pdu->dlsch_pdu.dlsch_pdu_rel8.codebook_index                         = codebook_index;
  dl_config_pdu->dlsch_pdu.dlsch_pdu_rel8.ue_category_capacity                   = ue_category_capacity;
  dl_config_pdu->dlsch_pdu.dlsch_pdu_rel8.pa                                     = pa;
  dl_config_pdu->dlsch_pdu.dlsch_pdu_rel8.delta_power_offset_index               = delta_power_offset_index;
  dl_config_pdu->dlsch_pdu.dlsch_pdu_rel8.ngap                                   = ngap;
  dl_config_pdu->dlsch_pdu.dlsch_pdu_rel8.nprb                                   = nprb;
  dl_config_pdu->dlsch_pdu.dlsch_pdu_rel8.transmission_mode                      = transmission_mode;
  dl_config_pdu->dlsch_pdu.dlsch_pdu_rel8.num_bf_prb_per_subband                 = num_bf_prb_per_subband;
  dl_config_pdu->dlsch_pdu.dlsch_pdu_rel8.num_bf_vector                          = num_bf_vector;
  dl_config_pdu->dlsch_pdu.dlsch_pdu_rel13.initial_transmission_sf_io            = 0xFFFF;
  dl_req->number_pdu++;
}

void fill_DCI(PHY_VARS_eNB *eNB,
              int frame,
              int subframe,
              Sched_Rsp_t *sched_resp,
              uint8_t input_buffer[NUMBER_OF_UE_MAX][20000],
              int n_rnti,
              int n_users,
              int transmission_mode,
              int retrans,
              int common_flag,
              int NB_RB,
              int DLSCH_RB_ALLOC,
              int TPC,
              int mcs1,
              int mcs2,
              int ndi,
              int rv,
              int pa,
              int *num_common_dci,
              int *num_ue_spec_dci,
              int *num_dci) {
  int k;
  nfapi_dl_config_request_body_t *dl_req=&sched_resp->DL_req->dl_config_request_body;
  nfapi_dl_config_request_pdu_t  *dl_config_pdu;
  nfapi_tx_request_body_t        *TX_req=&sched_resp->TX_req->tx_request_body;
  int NB_RB4TBS = common_flag == 0 ? NB_RB : (2+TPC);
  dl_req->number_dci=0;
  dl_req->number_pdu=0;
  TX_req->number_of_pdus=0;

  for(k=0; k<n_users; k++) {
    switch(transmission_mode) {
      case 1:
      case 2:
      case 7:
        dl_config_pdu = &dl_req->dl_config_pdu_list[dl_req->number_pdu];
        memset((void *) dl_config_pdu, 0,
               sizeof(nfapi_dl_config_request_pdu_t));
        dl_config_pdu->pdu_type = NFAPI_DL_CONFIG_DCI_DL_PDU_TYPE;
        dl_config_pdu->pdu_size = (uint8_t) (2 + sizeof(nfapi_dl_config_dci_dl_pdu));
        dl_config_pdu->dci_dl_pdu.dci_dl_pdu_rel8.dci_format = (common_flag == 0) ? NFAPI_DL_DCI_FORMAT_1 : NFAPI_DL_DCI_FORMAT_1A;
        dl_config_pdu->dci_dl_pdu.dci_dl_pdu_rel8.aggregation_level = 4;
        dl_config_pdu->dci_dl_pdu.dci_dl_pdu_rel8.tl.tag = NFAPI_DL_CONFIG_REQUEST_DCI_DL_PDU_REL8_TAG;
        dl_config_pdu->dci_dl_pdu.dci_dl_pdu_rel8.rnti = (common_flag == 0) ? n_rnti+k : SI_RNTI;
        dl_config_pdu->dci_dl_pdu.dci_dl_pdu_rel8.rnti_type = (common_flag ==0 ) ? 1: 2;  // CRNTI : see Table 4-10 from SCF082 - nFAPI specifications
        dl_config_pdu->dci_dl_pdu.dci_dl_pdu_rel8.transmission_power = 6000;  // equal to RS power
        dl_config_pdu->dci_dl_pdu.dci_dl_pdu_rel8.harq_process = 0;
        dl_config_pdu->dci_dl_pdu.dci_dl_pdu_rel8.tpc = TPC;  // dont adjust power when retransmitting
        dl_config_pdu->dci_dl_pdu.dci_dl_pdu_rel8.new_data_indicator_1 = (common_flag == 0) ? ndi : 0;
        dl_config_pdu->dci_dl_pdu.dci_dl_pdu_rel8.mcs_1 = mcs1;
        dl_config_pdu->dci_dl_pdu.dci_dl_pdu_rel8.redundancy_version_1 = rv;
        dl_config_pdu->dci_dl_pdu.dci_dl_pdu_rel8.resource_block_coding = (common_flag == 0) ? DLSCH_RB_ALLOC : computeRIV(eNB->frame_parms.N_RB_DL,0,NB_RB);
        //deactivate second codeword
        dl_config_pdu->dci_dl_pdu.dci_dl_pdu_rel8.mcs_2 = 0;
        dl_config_pdu->dci_dl_pdu.dci_dl_pdu_rel8.redundancy_version_2 = 1;
        dl_config_pdu->dci_dl_pdu.dci_dl_pdu_rel8.downlink_assignment_index = 0;
        dl_config_pdu->dci_dl_pdu.dci_dl_pdu_rel8.cce_idx = 0;
        dl_req->number_dci++;
        dl_req->number_pdu++;
        dl_req->tl.tag = NFAPI_DL_CONFIG_REQUEST_BODY_TAG;
        AssertFatal(TPC>=0 && TPC<2, "TPC should be 0 or 1\n");
        fill_dlsch_config(dl_req,
                          get_TBS_DL(mcs1,NB_RB4TBS),
                          (retrans > 0) ? -1 : 0, /* retransmission, no pdu_index */
                          (common_flag == 0) ? n_rnti : SI_RNTI,
                          0,  // type 0 allocation from 7.1.6 in 36.213
                          0,  // virtual_resource_block_assignment_flag, unused here
                          DLSCH_RB_ALLOC, // resource_block_coding,
                          get_Qm(mcs1),
                          rv, // redundancy version
                          1,  // transport blocks
                          0,  // transport block to codeword swap flag
                          transmission_mode == 1 ? 0 : 1, // transmission_scheme
                          1,  // number of layers
                          1,  // number of subbands
                          //                      uint8_t codebook_index,
                          4,  // UE category capacity
                          pa,    // pa
                          0,  // delta_power_offset for TM5
                          0,  // ngap
                          0,  // nprb
                          transmission_mode,
                          0,  //number of PRBs treated as one subband, not used here
                          0 // number of beamforming vectors, not used here
                         );
        fill_tx_req(TX_req,
                    (frame * 10) + subframe,
                    get_TBS_DL(mcs1,NB_RB4TBS),
                    0,
                    input_buffer[k]);
        break;

      case 3:
        if (common_flag == 0) {
          if (eNB->frame_parms.nb_antennas_tx == 2) {
            if (eNB->frame_parms.frame_type == TDD) {
            } else {
            }
          }
        }

        break;

      case 4:
        if (common_flag == 0) {
          if (eNB->frame_parms.nb_antennas_tx == 2) {
            if (eNB->frame_parms.frame_type == TDD) {
            } else {
            }
          } else if (eNB->frame_parms.nb_antennas_tx == 4) {
          }
        } else {
        }

        break;

      case 5:
      case 6:
        break;

      default:
        printf("Unsupported Transmission Mode %d!!!\n",transmission_mode);
        exit(-1);
        break;
    }
  }

  *num_dci         = dl_req->number_dci;
  *num_ue_spec_dci = dl_req->number_dci;
  *num_common_dci  = 0;
}

int n_users = 1;
int subframe=7;
int num_common_dci=0,num_ue_spec_dci=0,num_dci=0,num_pdcch_symbols=1;
uint16_t n_rnti=0x1234;

int abstx=0;
int Nid_cell=0;
int N_RB_DL=25;
int tdd_config=3;
int dci_flag=0;
int threequarter_fs=0;
double snr_step=1,input_snr_step=1, snr_int=30;
double forgetting_factor=0.0; //in [0,1] 0 means a new channel every time, 1 means keep the same channel
int test_perf=0;
int n_frames;
int n_ch_rlz = 1;
int rx_sample_offset = 0;
int xforms=0;
int dump_table=0;
int loglvl=OAILOG_INFO;
int mcs1=0,mcs2=0,mcs_i=0,dual_stream_UE = 0,awgn_flag=0;
int two_thread_flag=0;
int num_rounds = 4;//,fix_rounds=0;
int perfect_ce = 0;
int extended_prefix_flag=0;
int verbose=0, help=0;
double SNR,snr0=-2.0,snr1,rate = 0;
int print_perf=0;

int main(int argc, char **argv) {
  int k,i,j,aa;
  int re;
  int s,Kr,Kr_bytes;
  LTE_DL_FRAME_PARMS *frame_parms;
  double s_re0[30720*2],s_im0[30720*2],r_re0[30720*2],r_im0[30720*2];
  double s_re1[30720*2],s_im1[30720*2],r_re1[30720*2],r_im1[30720*2];
  double *s_re[2]= {s_re0,s_re1};
  double *s_im[2]= {s_im0,s_im1};
  double *r_re[2]= {r_re0,r_re1};
  double *r_im[2]= {r_im0,r_im1};
  uint8_t transmission_mode=1,n_tx_port=1,n_tx_phy=1,n_rx=2;
  int eNB_id = 0;
  unsigned char round;
  unsigned char i_mod = 2;
  int NB_RB;
  SCM_t channel_model=Rayleigh1;
  //  unsigned char *input_data,*decoded_output;
  DCI_ALLOC_t da;
  DCI_ALLOC_t *dci_alloc = &da;
  unsigned int coded_bits_per_codeword=0,nsymb; //,tbs=0;
  unsigned int tx_lev=0,tx_lev_dB=0,trials;
  unsigned int errs[4],errs2[4],round_trials[4],dci_errors[4];//,num_layers;
  memset(errs,0,4*sizeof(unsigned int));
  memset(errs2,0,4*sizeof(unsigned int));
  memset(round_trials,0,4*sizeof(unsigned int));
  memset(dci_errors,0,4*sizeof(unsigned int));
  //int re_allocated;
  char fname[32],vname[32];
  FILE *bler_fd;
  char bler_fname[256];
  FILE *time_meas_fd=NULL;
  char time_meas_fname[256];
  //  FILE *tikz_fd;
  //  char tikz_fname[256];
  FILE *input_trch_fd=NULL;
  unsigned char input_trch_file=0;
  FILE *input_fd=NULL;
  unsigned char input_file=0;
  channel_desc_t *eNB2UE[4];
  //uint8_t num_pdcch_symbols_2=0;
  //char stats_buffer[4096];
  //int len;
  //int u;
  int n=0;
  //int iii;
  int ch_realization;
  //int pmi_feedback=0;
  int hold_channel=0;
  // void *data;
  // int ii;
  //  int bler;
  double blerr[4];
  short *uncoded_ber_bit=NULL;
  int osf=1;
  frame_t frame_type = FDD;
  FD_lte_phy_scope_ue *form_ue = NULL;
  char title[255];
  int numCCE=0;
  //int dci_length_bytes=0,dci_length=0;
  //double channel_bandwidth = 5.0, sampling_rate=7.68;
  int common_flag=0,TPC=0;
  double cpu_freq_GHz;
  //  time_stats_t ts;//,sts,usts;
  int avg_iter,iter_trials;
  int rballocset=0;
  int test_passed=0;
  double effective_rate=0.0;
  char channel_model_input[10]="I";
  int TB0_active = 1;
  //  LTE_DL_UE_HARQ_t *dlsch0_ue_harq;
  //  LTE_DL_eNB_HARQ_t *dlsch0_eNB_harq;
  uint8_t Kmimo;
  uint8_t ue_category=4;
  uint32_t Nsoft;
  int sf;
  int CCE_table[800];
  opp_enabled=1; // to enable the time meas
  FILE *csv_fd=NULL;
  char csv_fname[FILENAME_MAX];
  int DLSCH_RB_ALLOC = 0;
  int dci_received;
  PHY_VARS_eNB *eNB;
  RU_t *ru;
  PHY_VARS_UE *UE=NULL;
  nfapi_dl_config_request_t DL_req;
  nfapi_ul_config_request_t UL_req;
  nfapi_hi_dci0_request_t HI_DCI0_req;
  nfapi_dl_config_request_pdu_t dl_config_pdu_list[MAX_NUM_DL_PDU];
  nfapi_tx_request_pdu_t tx_pdu_list[MAX_NUM_TX_REQUEST_PDU];
  nfapi_tx_request_t TX_req;
  Sched_Rsp_t sched_resp;
  int pa=dB0;
#if defined(__arm__)
  FILE    *proc_fd = NULL;
  char buf[64];
  memset(buf,0,sizeof(buf));
  proc_fd = fopen("/sys/devices/system/cpu/cpu4/cpufreq/cpuinfo_cur_freq", "r");

  if(!proc_fd)
    printf("cannot open /sys/devices/system/cpu/cpu4/cpufreq/cpuinfo_cur_freq");
  else {
    while(fgets(buf, 63, proc_fd))
      printf("%s", buf);
  }

  fclose(proc_fd);
  cpu_freq_GHz = ((double)atof(buf))/1e6;
#else
  cpu_freq_GHz = get_cpu_freq_GHz();
#endif
  printf("Detected cpu_freq %f GHz\n",cpu_freq_GHz);
  memset((void *)&sched_resp,0,sizeof(sched_resp));
  sched_resp.DL_req = &DL_req;
  sched_resp.UL_req = &UL_req;
  sched_resp.HI_DCI0_req = &HI_DCI0_req;
  sched_resp.TX_req = &TX_req;
  memset((void *)&DL_req,0,sizeof(DL_req));
  memset((void *)&UL_req,0,sizeof(UL_req));
  memset((void *)&HI_DCI0_req,0,sizeof(HI_DCI0_req));
  memset((void *)&TX_req,0,sizeof(TX_req));
  DL_req.dl_config_request_body.dl_config_pdu_list = dl_config_pdu_list;
  TX_req.tx_request_body.tx_pdu_list = tx_pdu_list;
  set_parallel_conf("PARALLEL_SINGLE_THREAD");
  cpuf = cpu_freq_GHz;
  //signal(SIGSEGV, handler);
  //signal(SIGABRT, handler);
  // default parameters
  n_frames = 1000;
  snr0 = 0;
  //  num_layers = 1;
  perfect_ce = 0;
  static paramdef_t options[] = {
    { "awgn", "Use AWGN channel and not multipath", PARAMFLAG_BOOL, iptr:&awgn_flag, defintval:0, TYPE_INT, 0, NULL, NULL },
    { "Abstx", "Turns on calibration mode for abstraction.", PARAMFLAG_BOOL, iptr:&abstx,  defintval:0, TYPE_INT, 0 },
    { "bTDD", "Set the tdd configuration mode",0, iptr:&tdd_config,  defintval:3, TYPE_INT, 0 },
    { "BnbRBs", "The LTE bandwith in RBs (100 is 20MHz)",0, iptr:&N_RB_DL,  defintval:25, TYPE_INT, 0 },
    { "cPdcch", "Number of PDCCH symbols",0, iptr:&num_pdcch_symbols,  defintval:1, TYPE_INT, 0 },
    { "CnidCell", "The cell id ",0, iptr:&Nid_cell,  defintval:0, TYPE_INT, 0 },
    { "dciFlag", "Transmit the DCI and compute its error statistics", PARAMFLAG_BOOL, iptr:&dci_flag,  defintval:0, TYPE_INT, 0 },
    { "Dtdd", "Enable tdd", PARAMFLAG_BOOL,  strptr:NULL, defintval:0, TYPE_INT, 0, NULL, NULL },
    { "eRounds", "Number of rounds",0, iptr:NULL,  defintval:25, TYPE_INT, 0 },
    { "EsubSampling","three quarters sub-sampling",PARAMFLAG_BOOL, iptr:&threequarter_fs, defintval:0, TYPE_INT, 0 },
    { "f_snr_step", "step size of SNR, default value is 1.",0, dblptr:&input_snr_step,  defdblval:1, TYPE_DOUBLE, 0 },
    { "Forgetting", "forgetting factor (0 new channel every trial, 1 channel constant)",0, dblptr:&forgetting_factor,  defdblval:0.0, TYPE_DOUBLE, 0 },
    { "input_file", "input IQ data file",0, iptr:NULL,  defintval:0, TYPE_INT, 0 },
    { "Input_file_trch", " Input filename for TrCH data (binary)",0, iptr:NULL,  defintval:0, TYPE_INT, 0 },
    { "WtwoThreads", "two_thread_flag", PARAMFLAG_BOOL, iptr:&two_thread_flag,  defintval:0, TYPE_INT, 0 },
    { "lMuMimo", "offset_mumimo_llr_drange_fix",0, u8ptr:&offset_mumimo_llr_drange_fix,  defintval:0, TYPE_UINT8, 0 },
    { "mcs1", "The MCS for TB 1", 0, iptr:&mcs1,  defintval:0, TYPE_INT, 0 },
    { "Mcs2", "The MCS for TB 2", 0, iptr:&mcs2,  defintval:0, TYPE_INT, 0 },
    { "Operf", "Set the percenatge of effective rate to testbench the modem performance (typically 30 and 70, range 1-100)",0, iptr:&test_perf,  defintval:0, TYPE_INT, 0 },
    { "tmcs_i", "MCS of interfering UE",0, iptr:NULL,  defintval:0, TYPE_INT, 0 },
    { "nb_frame", "number of frame in a test",0, iptr:&n_frames,  defintval:1, TYPE_INT, 0 },
    { "offsetRxSample", "Sample offset for receiver", 0, iptr:&rx_sample_offset,  defintval:0, TYPE_INT, 0 },
    { "rballocset", "ressource block allocation (see  section 7.1.6.3 in 36.213)",0, iptr:NULL,  defintval:0, TYPE_INT, 0 },
    { "snr", "Starting SNR, runs from SNR to SNR+%.1fdB in steps of %.1fdB. If n_frames is 1 then just SNR is simulated and MATLAB/OCTAVE output is generated", dblptr:&snr0,  defdblval:-2.0, TYPE_DOUBLE, 0 },
    { "wsnrInterrupt", "snr int ?", 0, dblptr:&snr_int,  defdblval:30, TYPE_DOUBLE, 0 },
    { "N_ch_rlzN0", "Determines the number of Channel Realizations in Abstraction mode. Default value is 1",0, iptr:&n_ch_rlz,  defintval:1, TYPE_INT, 0 },
    { "prefix_extended","Enable extended prefix", PARAMFLAG_BOOL, iptr:&extended_prefix_flag,  defintval:0, TYPE_INT, 0 },
    { "RNumRound", "Number of HARQ rounds (fixed)",0, iptr:&num_rounds,  defintval:4, TYPE_INT, 0 },
    { "Subframe", "subframe ",0, iptr:&subframe,  defintval:7, TYPE_INT, 0 },
    { "Trnti", "rnti",0, u16ptr:&n_rnti,  defuintval:0x1234, TYPE_UINT16, 0 },
    { "vi_mod", "i_mod",0, iptr:NULL,  defintval:0, TYPE_INT, 0 },
    { "Qparallel", "Enable parallel execution",0, strptr:NULL,  defstrval:NULL, TYPE_STRING,  0 },
    { "Performance", "Display CPU perfomance of each L1 piece", PARAMFLAG_BOOL,  iptr:&print_perf,  defintval:0, TYPE_INT, 0 },
    { "q_tx_port", "Number of TX antennas ports used in eNB",0, iptr:NULL,  defintval:0, TYPE_INT, 0 },
    { "uEdual", "Enables the Interference Aware Receiver for TM5 (default is normal receiver)",0, iptr:NULL,  defintval:0, TYPE_INT, 0 },
    { "xTransmission","Transmission mode (1,2,6,7 for the moment)",0, iptr:NULL,  defintval:25, TYPE_INT, 0 },
    { "yn_tx_phy","Number of TX antennas used in eNB",0, iptr:NULL,  defintval:25, TYPE_INT, 0 },
    { "XForms", "Display the soft scope", PARAMFLAG_BOOL, iptr:&xforms,  defintval:0, TYPE_INT, 0 },
    { "Yperfect_ce","Perfect CE", PARAMFLAG_BOOL, iptr:&perfect_ce,  defintval:0, TYPE_INT, 0 },
    { "Zdump", "dump table",PARAMFLAG_BOOL,  iptr:&dump_table, defintval:0, TYPE_INT, 0 },
    { "Loglvl", "log level",0, iptr:&loglvl,  defintval:OAILOG_INFO, TYPE_INT, 0 },
    { "zn_rx", "Number of RX antennas used in UE",0, iptr:NULL,  defintval:2, TYPE_INT, 0 },
    { "gchannel", "[A:M] Use 3GPP 25.814 SCM-A/B/C/D('A','B','C','D') or 36-101 EPA('E'), EVA ('F'),ETU('G') models (ignores delay spread and Ricean factor), Rayghleigh8 ('H'), Rayleigh1('I'), Rayleigh1_corr('J'), Rayleigh1_anticorr ('K'),  Rice8('L'), Rice1('M')",0, strptr:NULL,  defstrval:NULL, TYPE_STRING, 0 },
    { "verbose", "display debug text", PARAMFLAG_BOOL,  iptr:&verbose, defintval:0, TYPE_INT, 0 },
    { "help", "display help and exit", PARAMFLAG_BOOL,  iptr:&help, defintval:0, TYPE_INT, 0 },
    { "", "",0,  iptr:NULL, defintval:0, TYPE_INT, 0 },
  };
  struct option *long_options = parse_oai_options(options);
  int option_index;
  int res;

  while ((res=getopt_long_only(argc, argv, "", long_options, &option_index)) == 0) {
    if (options[option_index].voidptr != NULL ) {
      if (long_options[option_index].has_arg==no_argument)
        *(bool *)options[option_index].iptr=1;
      else switch (options[option_index].type) {
          case TYPE_INT:
            *(int *)options[option_index].iptr=atoi(optarg);
            break;

          case TYPE_DOUBLE:
            *(double *)options[option_index].dblptr=atof(optarg);
            break;

          case TYPE_UINT8:
            *(uint8_t *)options[option_index].dblptr=atoi(optarg);
            break;

          case TYPE_UINT16:
            *(uint16_t *)options[option_index].dblptr=atoi(optarg);
            break;

          default:
            printf("not decoded type.\n");
            exit(1);
        }

      continue;
    }

    switch (long_options[option_index].name[0]) {
      case 'a':
        awgn_flag = 1;
        channel_model = AWGN;
        break;

      case 'D':
        frame_type=TDD;
        break;

      case 'e':
        num_rounds=1;
        common_flag = 1;
        TPC = atoi(optarg);
        break;

      case 'i':
        input_fd = fopen(optarg,"r");
        input_file=1;
        dci_flag = 1;
        break;

      case 'I':
        input_trch_fd = fopen(optarg,"r");
        input_trch_file=1;
        break;

      case 't':
        mcs_i = atoi(optarg);
        i_mod = get_Qm(mcs_i);
        break;

      case 'r':
        DLSCH_RB_ALLOC = atoi(optarg);
        rballocset = 1;
        break;

      case 'g':
        strncpy(channel_model_input,optarg,9);
        struct tmp {
          char opt;
          int m;
          int M;
        }
        tmp[]= {
          {'A',SCM_A,2},
          {'B',SCM_B,3},
          {'C',SCM_C,4},
          {'D',SCM_D,5},
          {'E',EPA,6},
          {'F',EVA,6},
          {'G',ETU,8},
          {'H',Rayleigh8,9},
          {'I',Rayleigh1,10},
          {'J',Rayleigh1_corr,11},
          {'K',Rayleigh1_anticorr,12},
          {'L',Rice8,13},
          {'M',Rice1,14},
          {'N',AWGN,1},
          {0,0,0}
        };
        struct tmp *ptr;

        for (ptr=tmp; ptr->opt!=0; ptr++)
          if ( ptr->opt == optarg[0] ) {
            channel_model=ptr->m;
            break;
          }

        AssertFatal(ptr->opt != 0, "Unsupported channel model: %s !\n", optarg );
        break;

      case 'u':
        dual_stream_UE=1;

        if (UE != NULL)
          UE->use_ia_receiver = 1;
        else {
          printf("UE  is NULL\n");
          exit(-1);
        }

        if ((n_tx_port!=2) || (transmission_mode!=5)) {
          printf("IA receiver only supported for TM5!");
          exit(-1);
        }

        break;

      case 'v':
        i_mod = atoi(optarg);

        if (i_mod!=2 && i_mod!=4 && i_mod!=6) {
          printf("Wrong i_mod %d, should be 2,4 or 6\n",i_mod);
          exit(-1);
        }

        break;

      case 'q':
        n_tx_port=atoi(optarg);

        if ((n_tx_port==0) || ((n_tx_port>2))) {
          printf("Unsupported number of cell specific antennas ports %d\n",n_tx_port);
          exit(-1);
        }

        break;

      case 'x':
        transmission_mode=atoi(optarg);

        if ((transmission_mode!=1) &&
            (transmission_mode!=2) &&
            (transmission_mode!=3) &&
            (transmission_mode!=4) &&
            (transmission_mode!=5) &&
            (transmission_mode!=6) &&
            (transmission_mode!=7)) {
          printf("Unsupported transmission mode %d\n",transmission_mode);
          exit(-1);
        }

        if (transmission_mode>1 && transmission_mode<7) {
          n_tx_port = 2;
        }

        break;

      case 'y':
        n_tx_phy=atoi(optarg);

        if (n_tx_phy < n_tx_port) {
          printf("n_tx_phy mush not be smaller than n_tx_port");
          exit(-1);
        }

        if ((transmission_mode>1 && transmission_mode<7) && n_tx_port<2) {
          printf("n_tx_port must be >1 for transmission_mode %d\n",transmission_mode);
          exit(-1);
        }

        if (transmission_mode==7 && (n_tx_phy!=1 && n_tx_phy!=2 && n_tx_phy!=4 && n_tx_phy!=8 && n_tx_phy!=16 && n_tx_phy!=64 && n_tx_phy!=128)) {
          printf("Physical number of antennas not supported for TM7.\n");
          exit(-1);
        }

        break;

      case 'z':
        n_rx=atoi(optarg);

        if ((n_rx==0) || (n_rx>2)) {
          printf("Unsupported number of rx antennas %d\n",n_rx);
          exit(-1);
        }

        break;

      case 'Q':
        set_parallel_conf(optarg);
        break;

      default:
        printf("Wrong option: %s\n",long_options[option_index].name);
        exit(1);
        break;
    }
  }

  if ( res != -1 ) {
    printf("A wrong option has been found\n");
    exit(1);
  }

  if (help || verbose )
    display_options_values(options, true);

  if (help)
    exit(0);
  if (thread_struct.parallel_conf != PARALLEL_SINGLE_THREAD)
    set_worker_conf("WORKER_ENABLE");

  if (transmission_mode>1) pa=dBm3;

  printf("dlsim: tmode %d, pa %d\n",transmission_mode,pa);
  AssertFatal(load_configmodule(argc,argv, CONFIG_ENABLECMDLINEONLY) != NULL, "Cannot load configuration module, exiting\n");
  logInit();
  set_glog_onlinelog(true);
  // enable these lines if you need debug info
  set_glog(loglvl);
  SET_LOG_DEBUG(UE_TIMING);
  // moreover you need to init itti with the following line
  // however itti will catch all signals, so ctrl-c won't work anymore
  // alternatively you can disable ITTI completely in CMakeLists.txt
  T_stdout = 1;

  if (common_flag == 0) {
    switch (N_RB_DL) {
      case 6:
        if (rballocset==0) DLSCH_RB_ALLOC = 0x3f;

        num_pdcch_symbols = 3;
        break;

      case 25:
        if (rballocset==0) DLSCH_RB_ALLOC = 0x1fff;

        break;

      case 50:
        if (rballocset==0) DLSCH_RB_ALLOC = 0x1ffff;

        break;

      case 100:
        if (rballocset==0) DLSCH_RB_ALLOC = 0x1ffffff;

        break;
    }

    NB_RB = conv_nprb(0,DLSCH_RB_ALLOC,N_RB_DL);
  } else {
    if (rballocset==0) NB_RB = 2+TPC;
    else               NB_RB = DLSCH_RB_ALLOC;

    printf("Common PDSCH: NB_RB = %d\n",NB_RB);
    AssertFatal(NB_RB <= N_RB_DL,"illegal NB_RB %d\n",NB_RB);
  }

  if (xforms==1) {
    fl_initialize (&argc, argv, NULL, 0, 0);
    form_ue = create_lte_phy_scope_ue();
    sprintf (title, "LTE PHY SCOPE eNB");
    fl_show_form (form_ue->lte_phy_scope_ue, FL_PLACE_HOTSPOT, FL_FULLBORDER, title);

    if (!dual_stream_UE==0) {
      if (UE) {
        UE->use_ia_receiver = 1;
        fl_set_button(form_ue->button_0,1);
        fl_set_object_label(form_ue->button_0, "IA Receiver ON");
        fl_set_object_color(form_ue->button_0, FL_GREEN, FL_GREEN);
      } else {
        printf("UE  is NULL\n");
        exit(-1);
      }
    }
  }

  if (transmission_mode==5) {
    n_users = 2;
    printf("dual_stream_UE=%d\n", dual_stream_UE);
  }

  RC.nb_L1_inst = 1;
  RC.nb_RU = 1;
  lte_param_init(&eNB,&UE,&ru,
                 n_tx_port,
                 n_tx_phy,
                 1,
                 n_rx,
                 transmission_mode,
                 extended_prefix_flag,
                 frame_type,
                 Nid_cell,
                 tdd_config,
                 N_RB_DL,
                 pa,
                 threequarter_fs,
                 osf,
                 perfect_ce);
  RC.eNB = (PHY_VARS_eNB ** *)malloc(sizeof(PHY_VARS_eNB **));
  RC.eNB[0] = (PHY_VARS_eNB **)malloc(sizeof(PHY_VARS_eNB *));
  RC.ru = (RU_t **)malloc(sizeof(RC.ru));
  RC.eNB[0][0] = eNB;
  RC.ru[0] = ru;
  printf("lte_param_init done\n");

  if ((transmission_mode==1) || (transmission_mode==7)) {
    for (aa=0; aa<ru->nb_tx; aa++)
      for (re=0; re<ru->frame_parms->ofdm_symbol_size; re++)
        ru->beam_weights[0][0][aa][re] = 0x00007fff/eNB->frame_parms.nb_antennas_tx;
  }

  if (transmission_mode<7)
    ru->do_precoding=0;
  else
    ru->do_precoding=1;

  eNB->mac_enabled=1;

  if(get_thread_worker_conf() == WORKER_ENABLE) {
    extern void init_td_thread(PHY_VARS_eNB *);
    extern void init_te_thread(PHY_VARS_eNB *);
    init_td_thread(eNB);
    init_te_thread(eNB);
  }

  // callback functions required for phy_procedures_tx
  //  eNB_id_i = UE->n_connected_eNB;
  printf("Setting mcs1 = %d\n",mcs1);
  printf("Setting mcs2 = %d\n",mcs2);
  printf("NPRB = %d\n",NB_RB);
  printf("n_frames = %d\n",n_frames);
  printf("Transmission mode %d with %dx%d antenna configuration, Extended Prefix %d\n",transmission_mode,n_tx_phy,n_rx,extended_prefix_flag);
  snr1 = snr0+snr_int;
  printf("SNR0 %f, SNR1 %f\n",snr0,snr1);
  uint8_t input_buffer[NUMBER_OF_UE_MAX][20000];

  for (i=0; i<n_users; i++)
    for (j=0; j<20000; j++) input_buffer[i][j] = (uint8_t)((taus())&255);

  frame_parms = &eNB->frame_parms;
  nsymb = (eNB->frame_parms.Ncp == 0) ? 14 : 12;
  printf("Channel Model= (%s,%d)\n",channel_model_input, channel_model);
  printf("SCM-A=%d, SCM-B=%d, SCM-C=%d, SCM-D=%d, EPA=%d, EVA=%d, ETU=%d, Rayleigh8=%d, Rayleigh1=%d, Rayleigh1_corr=%d, Rayleigh1_anticorr=%d, Rice1=%d, Rice8=%d\n",
         SCM_A, SCM_B, SCM_C, SCM_D, EPA, EVA, ETU, Rayleigh8, Rayleigh1, Rayleigh1_corr, Rayleigh1_anticorr, Rice1, Rice8);

  if(transmission_mode==5)
    sprintf(bler_fname,"bler_tx%d_chan%d_nrx%d_mcs%d_mcsi%d_u%d_imod%d.csv",transmission_mode,channel_model,n_rx,mcs1,mcs_i,dual_stream_UE,i_mod);
  else
    sprintf(bler_fname,"bler_tx%d_chan%d_nrx%d_mcs%d.csv",transmission_mode,channel_model,n_rx,mcs1);

  bler_fd = fopen(bler_fname,"w");

  if (bler_fd==NULL) {
    fprintf(stderr,"Cannot create file %s!\n",bler_fname);
    exit(-1);
  }

  fprintf(bler_fd,"SNR; MCS; TBS; rate; err0; trials0; err1; trials1; err2; trials2; err3; trials3; dci_err\n");

  if (test_perf != 0) {
    char hostname[1024];
    hostname[1023] = '\0';
    gethostname(hostname, 1023);
    printf("Hostname: %s\n", hostname);
    //char dirname[FILENAME_MAX];
    //sprintf(dirname, "%s/SIMU/USER/pre-ci-logs-%s", getenv("OPENAIR_TARGETS"),hostname );
    sprintf(time_meas_fname,"time_meas_prb%d_mcs%d_anttx%d_antrx%d_pdcch%d_channel%s_tx%d.csv",
            N_RB_DL,mcs1,n_tx_phy,n_rx,num_pdcch_symbols,channel_model_input,transmission_mode);
    //mkdir(dirname,0777);
    time_meas_fd = fopen(time_meas_fname,"w");

    if (time_meas_fd==NULL) {
      fprintf(stderr,"Cannot create file %s!\n",time_meas_fname);
      exit(-1);
    }
  }

  if(abstx) {
    // CSV file
    sprintf(csv_fname,"dataout_tx%d_u2%d_mcs%d_chan%d_nsimus%d_R%d.m",transmission_mode,dual_stream_UE,mcs1,channel_model,n_frames,num_rounds);
    csv_fd = fopen(csv_fname,"w");

    if (csv_fd==NULL) {
      fprintf(stderr,"Cannot create file %s!\n",csv_fname);
      exit(-1);
    }

    fprintf(csv_fd,"data_all%d=[",mcs1);
  }

  /*
  //sprintf(tikz_fname, "second_bler_tx%d_u2=%d_mcs%d_chan%d_nsimus%d.tex",transmission_mode,dual_stream_UE,mcs,channel_model,n_frames);
  sprintf(tikz_fname, "second_bler_tx%d_u2%d_mcs%d_chan%d_nsimus%d",transmission_mode,dual_stream_UE,mcs,channel_model,n_frames);
  tikz_fd = fopen(tikz_fname,"w");
  //fprintf(tikz_fd,"\\addplot[color=red, mark=o] plot coordinates {");
  switch (mcs)
    {
    case 0:
      fprintf(tikz_fd,"\\addplot[color=blue, mark=star] plot coordinates {");
      break;
    case 1:
      fprintf(tikz_fd,"\\addplot[color=red, mark=star] plot coordinates {");
      break;
    case 2:
      fprintf(tikz_fd,"\\addplot[color=green, mark=star] plot coordinates {");
      break;
    case 3:
      fprintf(tikz_fd,"\\addplot[color=yellow, mark=star] plot coordinates {");
      break;
    case 4:
      fprintf(tikz_fd,"\\addplot[color=black, mark=star] plot coordinates {");
      break;
    case 5:
      fprintf(tikz_fd,"\\addplot[color=blue, mark=o] plot coordinates {");
      break;
    case 6:
      fprintf(tikz_fd,"\\addplot[color=red, mark=o] plot coordinates {");
      break;
    case 7:
      fprintf(tikz_fd,"\\addplot[color=green, mark=o] plot coordinates {");
      break;
    case 8:
      fprintf(tikz_fd,"\\addplot[color=yellow, mark=o] plot coordinates {");
      break;
    case 9:
      fprintf(tikz_fd,"\\addplot[color=black, mark=o] plot coordinates {");
      break;
    case 10:
      fprintf(tikz_fd,"\\addplot[color=blue, mark=square] plot coordinates {");
      break;
    case 11:
      fprintf(tikz_fd,"\\addplot[color=red, mark=square] plot coordinates {");
      break;
    case 12:
      fprintf(tikz_fd,"\\addplot[color=green, mark=square] plot coordinates {");
      break;
    case 13:
      fprintf(tikz_fd,"\\addplot[color=yellow, mark=square] plot coordinates {");
      break;
    case 14:
      fprintf(tikz_fd,"\\addplot[color=black, mark=square] plot coordinates {");
      break;
    case 15:
      fprintf(tikz_fd,"\\addplot[color=blue, mark=diamond] plot coordinates {");
      break;
    case 16:
      fprintf(tikz_fd,"\\addplot[color=red, mark=diamond] plot coordinates {");
      break;
    case 17:
      fprintf(tikz_fd,"\\addplot[color=green, mark=diamond] plot coordinates {");
      break;
    case 18:
      fprintf(tikz_fd,"\\addplot[color=yellow, mark=diamond] plot coordinates {");
      break;
    case 19:
      fprintf(tikz_fd,"\\addplot[color=black, mark=diamond] plot coordinates {");
      break;
    case 20:
      fprintf(tikz_fd,"\\addplot[color=blue, mark=x] plot coordinates {");
      break;
    case 21:
      fprintf(tikz_fd,"\\addplot[color=red, mark=x] plot coordinates {");
      break;
    case 22:
      fprintf(tikz_fd,"\\addplot[color=green, mark=x] plot coordinates {");
      break;
    case 23:
      fprintf(tikz_fd,"\\addplot[color=yellow, mark=x] plot coordinates {");
      break;
    case 24:
      fprintf(tikz_fd,"\\addplot[color=black, mark=x] plot coordinates {");
      break;
    case 25:
      fprintf(tikz_fd,"\\addplot[color=blue, mark=x] plot coordinates {");
      break;
    case 26:
      fprintf(tikz_fd,"\\addplot[color=red, mark=+] plot coordinates {");
      break;
    case 27:
      fprintf(tikz_fd,"\\addplot[color=green, mark=+] plot coordinates {");
      break;
    case 28:
      fprintf(tikz_fd,"\\addplot[color=yellow, mark=+] plot coordinates {");
      break;
    }
  */
  UE->pdcch_vars[UE->current_thread_id[subframe]][0]->crnti = n_rnti;
  UE->n_connected_eNB = 1;
  printf("Allocating %dx%d eNB->UE channel descriptor\n",eNB->frame_parms.nb_antennas_tx,UE->frame_parms.nb_antennas_rx);
  eNB2UE[0] = new_channel_desc_scm(eNB->frame_parms.nb_antennas_tx,
                                   UE->frame_parms.nb_antennas_rx,
                                   channel_model,
                                   N_RB2sampling_rate(eNB->frame_parms.N_RB_DL),
                                   N_RB2channel_bandwidth(eNB->frame_parms.N_RB_DL),
                                   DS_TDL,
                                   forgetting_factor,
                                   rx_sample_offset,
                                   0, 0);
  reset_meas(&eNB2UE[0]->random_channel);
  reset_meas(&eNB2UE[0]->interp_time);

  if(num_rounds>1) {
    for(n=1; n<4; n++) {
      eNB2UE[n] = new_channel_desc_scm(eNB->frame_parms.nb_antennas_tx,
                                       UE->frame_parms.nb_antennas_rx,
                                       channel_model,
                                       N_RB2sampling_rate(eNB->frame_parms.N_RB_DL),
                                       N_RB2channel_bandwidth(eNB->frame_parms.N_RB_DL),
                                       DS_TDL,
                                       forgetting_factor,
                                       rx_sample_offset,
                                       0, 0);
      reset_meas(&eNB2UE[n]->random_channel);
      reset_meas(&eNB2UE[n]->interp_time);
    }
  }

  if (eNB2UE[0]==NULL) {
    printf("Problem generating channel model. Exiting.\n");
    exit(-1);
  }

  if ((transmission_mode == 3) || (transmission_mode==4))
    Kmimo=2;
  else
    Kmimo=1;

  switch (ue_category) {
    case 1:
      Nsoft = 250368;
      break;

    case 2:
    case 3:
      Nsoft = 1237248;
      break;

    case 4:
      Nsoft = 1827072;
      break;

    default:
      printf("Unsupported UE category %d\n",ue_category);
      exit(-1);
      break;
  }

<<<<<<< HEAD
  for (k=0; k<n_users; k++) {
=======
  for (k=0; k<NUMBER_OF_DLSCH_MAX; k++) {
>>>>>>> b0d462e0
    // Create transport channel structures for 2 transport blocks (MIMO)
    for (i=0; i<2; i++) {
      eNB->dlsch[k][i] = new_eNB_dlsch(Kmimo,8,Nsoft,N_RB_DL,0,&eNB->frame_parms);

      if (!eNB->dlsch[k][i]) {
        printf("Can't get eNB dlsch structures\n");
        exit(-1);
      }

      eNB->dlsch[k][i]->rnti = n_rnti+k;
    }
  }
  
  for (int i=0;i<NUMBER_OF_ULSCH_MAX; i++) {
    
    LOG_I(PHY,"Allocating Transport Channel Buffer for ULSCH %d/%d\n",i,NUMBER_OF_ULSCH_MAX);
    eNB->ulsch[i] = new_eNB_ulsch(MAX_TURBO_ITERATIONS,eNB->frame_parms.N_RB_UL, 0);
    
    if (!eNB->ulsch[i]) {
      LOG_E(PHY,"Can't get eNB ulsch structures\n");
      exit(-1);
    }
  }

  /* allocate memory for both subframes (only one is really used
   * but there is now "copy_harq_proc_struct" which needs both
   * to be valid)
   * TODO: refine this somehow (necessary?)
   */
  for (sf = 0; sf < 2; sf++) {
    for (i=0; i<2; i++) {
      UE->dlsch[sf][0][i]  = new_ue_dlsch(Kmimo,8,Nsoft,MAX_TURBO_ITERATIONS,N_RB_DL,0);

      if (!UE->dlsch[sf][0][i]) {
        printf("Can't get ue dlsch structures\n");
        exit(-1);
      }

      UE->dlsch[sf][0][i]->rnti   = n_rnti;
    }
  }

  UE->dlsch_SI[0]  = new_ue_dlsch(1,1,Nsoft,MAX_TURBO_ITERATIONS,N_RB_DL,0);
  UE->dlsch_ra[0]  = new_ue_dlsch(1,1,Nsoft,MAX_TURBO_ITERATIONS,N_RB_DL,0);
  UE->ulsch[0] = new_ue_ulsch(N_RB_DL,0);
  // structure for SIC at UE
  UE->dlsch_eNB[0] = new_eNB_dlsch(Kmimo,8,Nsoft,N_RB_DL,0,&eNB->frame_parms);

  if (DLSCH_alloc_pdu2_1E[0].tpmi == 5) {
    eNB->UE_stats[0].DL_pmi_single = (unsigned short)(taus()&0xffff);

    if (n_users>1)
      eNB->UE_stats[1].DL_pmi_single = (eNB->UE_stats[0].DL_pmi_single ^ 0x1555); //opposite PMI
  } else {
    eNB->UE_stats[0].DL_pmi_single = 0;

    if (n_users>1)
      eNB->UE_stats[1].DL_pmi_single = 0;
  }

  L1_rxtx_proc_t *proc_eNB = &eNB->proc.L1_proc;
  proc_eNB->threadPool=(tpool_t*)malloc(sizeof(tpool_t));
  proc_eNB->respEncode=(notifiedFIFO_t*) malloc(sizeof(notifiedFIFO_t));
  proc_eNB->respDecode=(notifiedFIFO_t*) malloc(sizeof(notifiedFIFO_t));
  initTpool("n", proc_eNB->threadPool, true);
  initNotifiedFIFO(proc_eNB->respEncode);
  initNotifiedFIFO(proc_eNB->respDecode);

  proc_eNB->frame_tx=0;

  if (input_fd==NULL) {
    DL_req.dl_config_request_body.number_pdcch_ofdm_symbols = num_pdcch_symbols;
    DL_req.sfn_sf = (proc_eNB->frame_tx<<4)+subframe;
    TX_req.sfn_sf = (proc_eNB->frame_tx<<4)+subframe;
    // UE specific DCI
    fill_DCI(eNB,
             proc_eNB->frame_tx,subframe,
             &sched_resp,
             input_buffer,
             n_rnti,
             n_users,
             transmission_mode,
             0,
             common_flag,
             NB_RB,
             DLSCH_RB_ALLOC,
             TPC,
             mcs1,
             mcs2,
             1,
             0,
             pa,
             &num_common_dci,
             &num_ue_spec_dci,
             &num_dci);
    numCCE = get_nCCE(num_pdcch_symbols,&eNB->frame_parms,get_mi(&eNB->frame_parms,subframe));

    if (n_frames==1) printf("num_pdcch_symbols %d, numCCE %d, num_dci %d/%d/%d\n",num_pdcch_symbols,numCCE, num_dci,num_ue_spec_dci,num_common_dci);
  }

  snr_step = input_snr_step;
  UE->high_speed_flag = 1;
  UE->ch_est_alpha=0;

  for (ch_realization=0; ch_realization<n_ch_rlz; ch_realization++) {
    if(abstx) {
      printf("**********************Channel Realization Index = %d **************************\n", ch_realization);
    }

    for (SNR=snr0; SNR<snr1; SNR+=snr_step) {
      UE->proc.proc_rxtx[UE->current_thread_id[subframe]].frame_rx=0;
      errs[0]=0;
      errs[1]=0;
      errs[2]=0;
      errs[3]=0;
      errs2[0]=0;
      errs2[1]=0;
      errs2[2]=0;
      errs2[3]=0;
      round_trials[0] = 0;
      round_trials[1] = 0;
      round_trials[2] = 0;
      round_trials[3] = 0;
      dci_errors[0]=0;
      dci_errors[1]=0;
      dci_errors[2]=0;
      dci_errors[3]=0;
      //      avg_ber = 0;
      round=0;
      avg_iter = 0;
      iter_trials=0;
      reset_meas(&eNB->phy_proc_tx); // total eNB tx
      reset_meas(&eNB->dlsch_scrambling_stats);
      reset_meas(&UE->dlsch_unscrambling_stats);
      reset_meas(&eNB->ofdm_mod_stats);
      reset_meas(&eNB->dlsch_modulation_stats);
      reset_meas(&eNB->dlsch_encoding_stats);
      reset_meas(&eNB->dlsch_interleaving_stats);
      reset_meas(&eNB->dlsch_rate_matching_stats);
      reset_meas(&eNB->dlsch_turbo_encoding_stats);
      reset_meas(&eNB->dlsch_common_and_dci);
      reset_meas(&eNB->dlsch_ue_specific);

      for (int i=0; i<RX_NB_TH; i++) {
        reset_meas(&UE->phy_proc_rx[i]); // total UE rx
        reset_meas(&UE->ue_front_end_stat[i]);
        reset_meas(&UE->pdsch_procedures_stat[i]);
        reset_meas(&UE->dlsch_procedures_stat[i]);
        reset_meas(&UE->dlsch_decoding_stats[i]);
        reset_meas(&UE->dlsch_llr_stats_parallelization[i][0]);
        reset_meas(&UE->dlsch_llr_stats_parallelization[i][1]);
      }

      reset_meas(&UE->ofdm_demod_stats);
      reset_meas(&UE->crnti_procedures_stats);
      reset_meas(&UE->dlsch_channel_estimation_stats);
      reset_meas(&UE->dlsch_freq_offset_estimation_stats);
      reset_meas(&UE->rx_dft_stats);
      reset_meas(&UE->dlsch_decoding_stats[0]);
      reset_meas(&UE->dlsch_decoding_stats[1]);
      reset_meas(&UE->dlsch_turbo_decoding_stats);
      reset_meas(&UE->dlsch_deinterleaving_stats);
      reset_meas(&UE->dlsch_rate_unmatching_stats);
      reset_meas(&UE->dlsch_tc_init_stats);
      reset_meas(&UE->dlsch_tc_alpha_stats);
      reset_meas(&UE->dlsch_tc_beta_stats);
      reset_meas(&UE->dlsch_tc_gamma_stats);
      reset_meas(&UE->dlsch_tc_ext_stats);
      reset_meas(&UE->dlsch_tc_intl1_stats);
      reset_meas(&UE->dlsch_tc_intl2_stats);
      // initialization
      // initialization
      varArray_t *table_tx=initVarArray(1000,sizeof(double));
      varArray_t *table_tx_ifft=initVarArray(1000,sizeof(double));
      varArray_t *table_tx_mod=initVarArray(1000,sizeof(double));
      varArray_t *table_tx_enc=initVarArray(1000,sizeof(double));
      varArray_t *table_rx=initVarArray(1000,sizeof(double));
      time_stats_t phy_proc_rx_tot;
      time_stats_t pdsch_procedures_tot;
      time_stats_t dlsch_procedures_tot;
      time_stats_t dlsch_decoding_tot;
      time_stats_t dlsch_llr_tot;
      time_stats_t ue_front_end_tot;
      varArray_t *table_rx_fft=initVarArray(1000,sizeof(double));
      varArray_t *table_rx_demod=initVarArray(1000,sizeof(double));
      varArray_t *table_rx_dec=initVarArray(1000,sizeof(double));

      for (trials = 0; trials<n_frames; trials++) {
        //printf("Trial %d\n",trials);
        fflush(stdout);
        round=0;
        //if (trials%100==0)
        eNB2UE[0]->first_run = 1;
        UE->dlsch[UE->current_thread_id[subframe]][eNB_id][0]->harq_ack[subframe].ack = 0;
        UE->dlsch[UE->current_thread_id[subframe]][eNB_id][1]->harq_ack[subframe].ack = 0;

        while ((round < num_rounds) && (UE->dlsch[UE->current_thread_id[subframe]][eNB_id][0]->harq_ack[subframe].ack == 0)) {
          //    printf("Trial %d, round %d\n",trials,round);
          round_trials[round]++;

          //if(transmission_mode>=5)
          //  pmi_feedback=1;
          //else
          //  pmi_feedback=0;

          if (abstx) {
            if (trials==0 && round==0 && SNR==snr0)  //generate a new channel
              hold_channel = 0;
            else
              hold_channel = 1;
          } else
            hold_channel = 0;//(round==0) ? 0 : 1;

          //PMI_FEEDBACK:

          //  printf("Trial %d : Round %d, pmi_feedback %d \n",trials,round,pmi_feedback);
          for (aa=0; aa<eNB->frame_parms.nb_antennas_tx; aa++) {
            memset(&eNB->common_vars.txdataF[aa][0],0,FRAME_LENGTH_COMPLEX_SAMPLES_NO_PREFIX*sizeof(int32_t));
          }

          if (input_fd==NULL) {
            // Simulate HARQ procedures!!!
            memset(CCE_table,0,800*sizeof(int));

            if (/*common_flag == 0*/ 1) {
              num_dci=0;
              num_common_dci=0;
              num_ue_spec_dci=0;

              if (round == 0) {   // First round
                TB0_active = 1;
                eNB->dlsch[0][0]->harq_processes[0]->rvidx = round&3;
                DL_req.sfn_sf = (proc_eNB->frame_tx<<4)+subframe;
                TX_req.sfn_sf = (proc_eNB->frame_tx<<4)+subframe;
                fill_DCI(eNB,proc_eNB->frame_tx,subframe,&sched_resp,input_buffer,n_rnti,n_users,transmission_mode,0,common_flag,NB_RB,DLSCH_RB_ALLOC,TPC,
                         mcs1,mcs2,!(trials&1),round&3,pa,&num_common_dci,&num_ue_spec_dci,&num_dci);
              } else {
                DL_req.sfn_sf = (proc_eNB->frame_tx<<4)+subframe;
                TX_req.sfn_sf = (proc_eNB->frame_tx<<4)+subframe;
                fill_DCI(eNB,proc_eNB->frame_tx,subframe,&sched_resp,input_buffer,n_rnti,n_users,transmission_mode,1,common_flag,NB_RB,DLSCH_RB_ALLOC,TPC,
                         (TB0_active==1)?mcs1:0,mcs2,!(trials&1),(TB0_active==1)?round&3:0,pa,&num_common_dci,&num_ue_spec_dci,&num_dci);
              }
            }

            proc_eNB->subframe_tx = subframe;
            sched_resp.subframe=subframe;
            sched_resp.frame=proc_eNB->frame_tx;
            eNB->abstraction_flag=0;
            schedule_response(&sched_resp, proc_eNB);
            phy_procedures_eNB_TX(eNB,proc_eNB,1);

            if (uncoded_ber_bit == NULL) {
              // this is for user 0 only
              printf("nb_rb %d, rb_alloc %x, mcs %d\n",
                     eNB->dlsch[0][0]->harq_processes[0]->nb_rb,
                     eNB->dlsch[0][0]->harq_processes[0]->rb_alloc[0],
                     eNB->dlsch[0][0]->harq_processes[0]->mcs);
              coded_bits_per_codeword = get_G(&eNB->frame_parms,
                                              eNB->dlsch[0][0]->harq_processes[0]->nb_rb,
                                              eNB->dlsch[0][0]->harq_processes[0]->rb_alloc,
                                              get_Qm(eNB->dlsch[0][0]->harq_processes[0]->mcs),
                                              eNB->dlsch[0][0]->harq_processes[0]->Nl,
                                              num_pdcch_symbols,
                                              0,
                                              subframe,
                                              transmission_mode>=7?transmission_mode:0);
              uncoded_ber_bit = (short *) malloc(sizeof(short)*coded_bits_per_codeword);
              printf("uncoded_ber_bit=%p\n",uncoded_ber_bit);
            }

            start_meas(&eNB->ofdm_mod_stats);
            ru->proc.tti_tx=subframe;
            memcpy((void *)ru->frame_parms,(void *)&eNB->frame_parms,sizeof(LTE_DL_FRAME_PARMS));
            feptx_prec(ru,proc_eNB->frame_tx,subframe);
            feptx_ofdm(ru,proc_eNB->frame_tx,subframe);
            stop_meas(&eNB->ofdm_mod_stats);
            // generate next subframe for channel estimation
            DL_req.dl_config_request_body.number_dci=0;
            DL_req.dl_config_request_body.number_pdu=0;
            TX_req.tx_request_body.number_of_pdus=0;
            proc_eNB->subframe_tx = subframe+1;
            sched_resp.subframe=subframe+1;
            schedule_response(&sched_resp, proc_eNB);
            phy_procedures_eNB_TX(eNB,proc_eNB,0);
            ru->proc.tti_tx=(subframe+1)%10;
            feptx_prec(ru,proc_eNB->frame_tx,subframe+1);
            feptx_ofdm(ru,proc_eNB->frame_tx,subframe+1);
            proc_eNB->frame_tx++;
            tx_lev = 0;

            for (aa=0; aa<eNB->frame_parms.nb_antennas_tx; aa++) {
              tx_lev += signal_energy(&ru->common.txdata[aa]
                                      [subframe*eNB->frame_parms.samples_per_tti],
                                      eNB->frame_parms.samples_per_tti);
            }

            tx_lev_dB = (unsigned int) dB_fixed(tx_lev);

            if (n_frames==1) {
              printf("tx_lev = %u (%u dB)\n",tx_lev,tx_lev_dB);
              LOG_M("txsig0.m","txs0", &ru->common.txdata[0][subframe* eNB->frame_parms.samples_per_tti], eNB->frame_parms.samples_per_tti,1,1);

              if (transmission_mode<7) {
                LOG_M("txsigF0.m","txsF0x", &ru->common.txdataF_BF[0][subframe*nsymb*eNB->frame_parms.ofdm_symbol_size],nsymb*eNB->frame_parms.ofdm_symbol_size,1,1);
              } else if (transmission_mode == 7) {
                LOG_M("txsigF0.m","txsF0", &ru->common.txdataF_BF[5][subframe*nsymb*eNB->frame_parms.ofdm_symbol_size],nsymb*eNB->frame_parms.ofdm_symbol_size,1,1);
                LOG_M("txsigF0_BF.m","txsF0_BF", &ru->common.txdataF_BF[0][0],eNB->frame_parms.ofdm_symbol_size,1,1);
              }
            }
          }

          DL_channel(ru,UE,subframe,awgn_flag,SNR,tx_lev,hold_channel,abstx,num_rounds,trials,round,eNB2UE,s_re,s_im,r_re,r_im,csv_fd);
          UE_rxtx_proc_t *proc = &UE->proc.proc_rxtx[UE->current_thread_id[subframe]];
          proc->subframe_rx = subframe;
          UE->UE_mode[0] = PUSCH;
          // first symbol has to be done separately in one-shot mode
          slot_fep(UE,
                   0,
                   (proc->subframe_rx<<1),
                   UE->rx_offset,
                   0,
                   0);

          if (n_frames==1) printf("Running phy_procedures_UE_RX\n");

          if (dci_flag==0) {
            memcpy(dci_alloc,eNB->pdcch_vars[subframe&1].dci_alloc,num_dci*sizeof(DCI_ALLOC_t));
            UE->pdcch_vars[UE->current_thread_id[proc->subframe_rx]][eNB_id]->num_pdcch_symbols = num_pdcch_symbols;

            if (n_frames==1)
              printf("bypassing PDCCH/DCI detection\n");

            if  (generate_ue_dlsch_params_from_dci(proc->frame_rx,
                                                   proc->subframe_rx,
                                                   (void *)&dci_alloc[0].dci_pdu,
                                                   common_flag == 0 ? n_rnti : SI_RNTI,
                                                   dci_alloc[0].format,
                                                   UE->pdcch_vars[UE->current_thread_id[proc->subframe_rx]][eNB_id],
                                                   UE->pdsch_vars[UE->current_thread_id[proc->subframe_rx]][eNB_id],
                                                   UE->dlsch[UE->current_thread_id[proc->subframe_rx]][0],
                                                   &UE->frame_parms,
                                                   UE->pdsch_config_dedicated,
                                                   SI_RNTI,
                                                   0,
                                                   P_RNTI,
                                                   UE->transmission_mode[eNB_id]<7?0:UE->transmission_mode[eNB_id],
                                                   0)==0) {
              dump_dci(&UE->frame_parms, &dci_alloc[0]);
              //UE->dlsch[UE->current_thread_id[proc->subframe_rx]][eNB_id][0]->active = 1;
              //UE->dlsch[UE->current_thread_id[proc->subframe_rx]][eNB_id][1]->active = 1;
              UE->pdcch_vars[UE->current_thread_id[proc->subframe_rx]][eNB_id]->num_pdcch_symbols = num_pdcch_symbols;
              UE->dlsch_received[eNB_id]++;
            } else {
              LOG_E(PHY,"Problem in DCI!\n");
            }
          }

          dci_received = UE->pdcch_vars[UE->current_thread_id[proc->subframe_rx]][eNB_id]->dci_received;
          phy_procedures_UE_RX(UE,proc,0,0,dci_flag,normal_txrx);
          dci_received = dci_received - UE->pdcch_vars[UE->current_thread_id[proc->subframe_rx]][eNB_id]->dci_received;

          if (dci_flag && (dci_received == 0)) {
            printf("DCI not received\n");
            dci_errors[round]++;
            LOG_M("pdcchF0_ext.m","pdcchF_ext", UE->pdcch_vars[0][eNB_id]->rxdataF_ext[0],2*3*UE->frame_parms.ofdm_symbol_size,1,1);
            LOG_M("pdcch00_ch0_ext.m","pdcch00_ch0_ext",UE->pdcch_vars[0][eNB_id]->dl_ch_estimates_ext[0],300*3,1,1);
            LOG_M("pdcch_rxF_comp0.m","pdcch0_rxF_comp0",UE->pdcch_vars[0][eNB_id]->rxdataF_comp[0],4*300,1,1);
            LOG_M("pdcch_rxF_llr.m","pdcch_llr",UE->pdcch_vars[0][eNB_id]->llr,2400,1,4);
            LOG_M("rxsig0.m","rxs0", &UE->common_vars.rxdata[0][0],10*UE->frame_parms.samples_per_tti,1,1);
            LOG_M("rxsigF0.m","rxsF0", &UE->common_vars.common_vars_rx_data_per_thread[UE->current_thread_id[subframe]].rxdataF[0][0],UE->frame_parms.ofdm_symbol_size*nsymb,1,1);
            exit(-1);
          }

          int bit_errors=0;

          if ((test_perf ==0 ) && (n_frames==1)) {
            dlsch_unscrambling(&eNB->frame_parms,
                               0,
                               UE->dlsch[UE->current_thread_id[subframe]][0][0],
                               coded_bits_per_codeword,
                               UE->pdsch_vars[UE->current_thread_id[subframe]][0]->llr[0],
                               0,
                               subframe<<1);

            for (i=0; i<coded_bits_per_codeword; i++)
              if ((eNB->dlsch[0][0]->harq_processes[0]->eDL[i]==1 && UE->pdsch_vars[UE->current_thread_id[subframe]][0]->llr[0][i] > 0)||
                  (eNB->dlsch[0][0]->harq_processes[0]->eDL[i]==0 && UE->pdsch_vars[UE->current_thread_id[subframe]][0]->llr[0][i] < 0)) {
                uncoded_ber_bit[bit_errors++] = 1;
                printf("error in pos %d : %d => %d\n",i,
                       eNB->dlsch[0][0]->harq_processes[0]->eDL[i],
                       UE->pdsch_vars[UE->current_thread_id[subframe]][0]->llr[0][i]);
              } else {
                /*
                printf("no error in pos %d : %d => %d\n",i,
                       eNB->dlsch[0][0]->harq_processes[0]->e[i],
                       UE->pdsch_vars[UE->current_thread_id[subframe]][0]->llr[0][i]);
                */
              }

            LOG_M("dlsch_ber_bit.m","ber_bit",uncoded_ber_bit,coded_bits_per_codeword,1,0);
            LOG_M("ch0.m","ch0",eNB2UE[0]->ch[0],eNB2UE[0]->channel_length,1,8);

            if (eNB->frame_parms.nb_antennas_tx>1)
              LOG_M("ch1.m","ch1",eNB2UE[0]->ch[eNB->frame_parms.nb_antennas_rx],eNB2UE[0]->channel_length,1,8);

            //common vars
            LOG_M("rxsig0.m","rxs0", &UE->common_vars.rxdata[0][0],10*UE->frame_parms.samples_per_tti,1,1);
            LOG_M("rxsigF0.m","rxsF0", &UE->common_vars.common_vars_rx_data_per_thread[UE->current_thread_id[subframe]].rxdataF[0][0],UE->frame_parms.ofdm_symbol_size*nsymb,1,1);

            if (UE->frame_parms.nb_antennas_rx>1) {
              LOG_M("rxsig1.m","rxs1", UE->common_vars.rxdata[1],UE->frame_parms.samples_per_tti,1,1);
              LOG_M("rxsigF1.m","rxsF1", UE->common_vars.common_vars_rx_data_per_thread[UE->current_thread_id[subframe]].rxdataF[1],UE->frame_parms.ofdm_symbol_size*nsymb,1,1);
            }

            LOG_M("dlsch00_r0.m","dl00_r0",
                  &(UE->common_vars.common_vars_rx_data_per_thread[UE->current_thread_id[subframe]].dl_ch_estimates[eNB_id][0][0]),
                  UE->frame_parms.ofdm_symbol_size*nsymb,1,1);

            if (UE->frame_parms.nb_antennas_rx>1)
              LOG_M("dlsch01_r0.m","dl01_r0",
                    &(UE->common_vars.common_vars_rx_data_per_thread[UE->current_thread_id[subframe]].dl_ch_estimates[eNB_id][1][0]),
                    UE->frame_parms.ofdm_symbol_size*nsymb,1,1);

            if (eNB->frame_parms.nb_antennas_tx>1)
              LOG_M("dlsch10_r0.m","dl10_r0",
                    &(UE->common_vars.common_vars_rx_data_per_thread[UE->current_thread_id[subframe]].dl_ch_estimates[eNB_id][2][0]),
                    UE->frame_parms.ofdm_symbol_size*nsymb,1,1);

            if ((UE->frame_parms.nb_antennas_rx>1) && (eNB->frame_parms.nb_antennas_tx>1))
              LOG_M("dlsch11_r0.m","dl11_r0",
                    &(UE->common_vars.common_vars_rx_data_per_thread[UE->current_thread_id[subframe]].dl_ch_estimates[eNB_id][3][0]),
                    UE->frame_parms.ofdm_symbol_size*nsymb/2,1,1);

            //pdsch_vars
            printf("coded_bits_per_codeword %u\n",coded_bits_per_codeword);
            dump_dlsch2(UE,eNB_id,subframe,&coded_bits_per_codeword,round, UE->dlsch[UE->current_thread_id[subframe]][0][0]->current_harq_pid);
            LOG_M("dlsch_e.m","e",eNB->dlsch[0][0]->harq_processes[0]->eDL,coded_bits_per_codeword,1,4);
            //pdcch_vars
            LOG_M("pdcchF0_ext.m","pdcchF_ext", UE->pdcch_vars[0][eNB_id]->rxdataF_ext[0],2*3*UE->frame_parms.ofdm_symbol_size,1,1);
            LOG_M("pdcch00_ch0_ext.m","pdcch00_ch0_ext",UE->pdcch_vars[0][eNB_id]->dl_ch_estimates_ext[0],300*3,1,1);
            LOG_M("pdcch_rxF_comp0.m","pdcch0_rxF_comp0",UE->pdcch_vars[0][eNB_id]->rxdataF_comp[0],4*300,1,1);
            LOG_M("pdcch_rxF_llr.m","pdcch_llr",UE->pdcch_vars[0][eNB_id]->llr,2400,1,4);
          }

          if (UE->dlsch[UE->current_thread_id[subframe]][eNB_id][0]->harq_ack[subframe].ack == 1) {
            avg_iter += UE->dlsch[UE->current_thread_id[subframe]][eNB_id][0]->last_iteration_cnt;
            iter_trials++;

            if (n_frames==1)
              printf("No DLSCH errors found (round %d),uncoded ber %f\n",round,(double)bit_errors/coded_bits_per_codeword);

            UE->total_TBS[eNB_id] =  UE->total_TBS[eNB_id] + UE->dlsch[UE->current_thread_id[subframe]][eNB_id][0]->harq_processes[UE->dlsch[UE->current_thread_id[subframe]][eNB_id][0]->current_harq_pid]->TBS;
            TB0_active = 0;
          } // DLSCH received ok
          else {
            errs[round]++;
            avg_iter += UE->dlsch[UE->current_thread_id[subframe]][eNB_id][0]->last_iteration_cnt-1;
            iter_trials++;

            if (n_frames==1) {
              //if ((n_frames==1) || (SNR>=30)) {
              printf("DLSCH errors found (round %d), uncoded ber %f\n",round,(double)bit_errors/coded_bits_per_codeword);

              for (s=0; s<UE->dlsch[UE->current_thread_id[subframe]][0][0]->harq_processes[0]->C; s++) {
                if (s<UE->dlsch[UE->current_thread_id[subframe]][0][0]->harq_processes[0]->Cminus)
                  Kr = UE->dlsch[UE->current_thread_id[subframe]][0][0]->harq_processes[0]->Kminus;
                else
                  Kr = UE->dlsch[UE->current_thread_id[subframe]][0][0]->harq_processes[0]->Kplus;

                Kr_bytes = Kr>>3;
                printf("Decoded_output (Segment %d):\n",s);

                for (i=0; i<Kr_bytes; i++)
                  printf("%d : %x (%x)\n",i,UE->dlsch[UE->current_thread_id[subframe]][0][0]->harq_processes[0]->c[s][i],
                         UE->dlsch[UE->current_thread_id[subframe]][0][0]->harq_processes[0]->c[s][i]^eNB->dlsch[0][0]->harq_processes[0]->c[s][i]);
              }

              sprintf(fname,"rxsig0_r%d.m",round);
              sprintf(vname,"rxs0_r%d",round);
              LOG_M(fname,vname, &UE->common_vars.rxdata[0][0],10*UE->frame_parms.samples_per_tti,1,1);
              sprintf(fname,"rxsigF0_r%d.m",round);
              sprintf(vname,"rxs0F_r%d",round);
              LOG_M(fname,vname, &UE->common_vars.common_vars_rx_data_per_thread[UE->current_thread_id[subframe]].rxdataF[0][0],UE->frame_parms.ofdm_symbol_size*nsymb,1,1);

              if (UE->frame_parms.nb_antennas_rx>1) {
                sprintf(fname,"rxsig1_r%d.m",round);
                sprintf(vname,"rxs1_r%d.m",round);
                LOG_M(fname,vname, UE->common_vars.rxdata[1],UE->frame_parms.samples_per_tti,1,1);
                sprintf(fname,"rxsigF1_r%d.m",round);
                sprintf(vname,"rxs1F_r%d.m",round);
                LOG_M(fname,vname, UE->common_vars.common_vars_rx_data_per_thread[UE->current_thread_id[subframe]].rxdataF[1],UE->frame_parms.ofdm_symbol_size*nsymb,1,1);
              }

              sprintf(fname,"dlsch00_r%d.m",round);
              sprintf(vname,"dl00_r%d",round);
              LOG_M(fname,vname,
                    &(UE->common_vars.common_vars_rx_data_per_thread[UE->current_thread_id[subframe]].dl_ch_estimates[eNB_id][0][0]),
                    UE->frame_parms.ofdm_symbol_size*nsymb,1,1);

              if (UE->frame_parms.nb_antennas_rx>1) {
                sprintf(fname,"dlsch01_r%d.m",round);
                sprintf(vname,"dl01_r%d",round);
                LOG_M(fname,vname,
                      &(UE->common_vars.common_vars_rx_data_per_thread[UE->current_thread_id[subframe]].dl_ch_estimates[eNB_id][1][0]),
                      UE->frame_parms.ofdm_symbol_size*nsymb/2,1,1);
              }

              if (eNB->frame_parms.nb_antennas_tx>1) {
                sprintf(fname,"dlsch10_r%d.m",round);
                sprintf(vname,"dl10_r%d",round);
                LOG_M(fname,vname,
                      &(UE->common_vars.common_vars_rx_data_per_thread[UE->current_thread_id[subframe]].dl_ch_estimates[eNB_id][2][0]),
                      UE->frame_parms.ofdm_symbol_size*nsymb/2,1,1);
              }

              if ((UE->frame_parms.nb_antennas_rx>1) && (eNB->frame_parms.nb_antennas_tx>1)) {
                sprintf(fname,"dlsch11_r%d.m",round);
                sprintf(vname,"dl11_r%d",round);
                LOG_M(fname,vname,
                      &(UE->common_vars.common_vars_rx_data_per_thread[UE->current_thread_id[subframe]].dl_ch_estimates[eNB_id][3][0]),
                      UE->frame_parms.ofdm_symbol_size*nsymb/2,1,1);
              }

              //pdsch_vars
              dump_dlsch2(UE,eNB_id,subframe,&coded_bits_per_codeword,round, UE->dlsch[UE->current_thread_id[subframe]][0][0]->current_harq_pid);
              //LOG_M("dlsch_e.m","e",eNB->dlsch[0][0]->harq_processes[0]->e,coded_bits_per_codeword,1,4);
              //LOG_M("dlsch_ber_bit.m","ber_bit",uncoded_ber_bit,coded_bits_per_codeword,1,0);
              //LOG_M("dlsch_w.m","w",eNB->dlsch[0][0]->harq_processes[0]->w[0],3*(tbs+64),1,4);
              //LOG_M("dlsch_w.m","w",UE->dlsch[UE->current_thread_id[subframe]][0][0]->harq_processes[0]->w[0],3*(tbs+64),1,0);
              //pdcch_vars
              LOG_M("pdcchF0_ext.m","pdcchF_ext", UE->pdcch_vars[0][eNB_id]->rxdataF_ext[0],2*3*UE->frame_parms.ofdm_symbol_size,1,1);
              LOG_M("pdcch00_ch0_ext.m","pdcch00_ch0_ext",UE->pdcch_vars[0][eNB_id]->dl_ch_estimates_ext[0],300*3,1,1);
              LOG_M("pdcch_rxF_comp0.m","pdcch0_rxF_comp0",UE->pdcch_vars[0][eNB_id]->rxdataF_comp[0],4*300,1,1);
              LOG_M("pdcch_rxF_llr.m","pdcch_llr",UE->pdcch_vars[0][eNB_id]->llr,2400,1,4);

              if (round == 3) exit(-1);
            }

            //      printf("round %d errors %d/%d\n",round,errs[round],trials);
            round++;
            //      UE->dlsch[UE->current_thread_id[subframe]][0][0]->harq_processes[0]->round++;
          }

          if (xforms==1) {
            phy_scope_UE(form_ue,
                         UE,
                         eNB_id,
                         0,// UE_id
                         subframe);
          }

          UE->proc.proc_rxtx[UE->current_thread_id[subframe]].frame_rx++;
        }  //round

        //      printf("\n");

        if ((errs[0]>=n_frames/10) && (trials>(n_frames/2)))
          break;

        //len = chbch_stats_read(stats_buffer,NULL,0,4096);
        //printf("%s\n\n",stats_buffer);

        if (UE->proc.proc_rxtx[UE->current_thread_id[subframe]].frame_rx % 10 == 0) {
          UE->bitrate[eNB_id] = (UE->total_TBS[eNB_id] - UE->total_TBS_last[eNB_id])*10;
          LOG_D(PHY,"[UE %d] Calculating bitrate: total_TBS = %d, total_TBS_last = %d, bitrate = %d kbits/s\n",UE->Mod_id,UE->total_TBS[eNB_id],UE->total_TBS_last[eNB_id],
                UE->bitrate[eNB_id]/1000);
          UE->total_TBS_last[eNB_id] = UE->total_TBS[eNB_id];
        }

        /* calculate the total processing time for each packet,
         * get the max, min, and number of packets that exceed t>2000us
         */
        double t_tx = inMicroS(eNB->phy_proc_tx.p_time);
        double t_tx_ifft = inMicroS(eNB->ofdm_mod_stats.p_time);
        double t_rx = inMicroS(UE->phy_proc_rx[UE->current_thread_id[subframe]].p_time);
        sumUpStats(&phy_proc_rx_tot, UE->phy_proc_rx, UE->current_thread_id[subframe]);
        sumUpStats(&ue_front_end_tot, UE->ue_front_end_stat, UE->current_thread_id[subframe]);
        sumUpStats(&pdsch_procedures_tot, UE->pdsch_procedures_stat, UE->current_thread_id[subframe]);
        sumUpStats(&dlsch_procedures_tot, UE->dlsch_procedures_stat, UE->current_thread_id[subframe]);
        sumUpStats(&dlsch_decoding_tot, UE->dlsch_decoding_stats, UE->current_thread_id[subframe]);
        sumUpStatsSlot(&dlsch_llr_tot, UE->dlsch_llr_stats_parallelization, UE->current_thread_id[subframe]);
        double t_rx_fft = inMicroS(UE->ofdm_demod_stats.p_time);
        double t_rx_demod = inMicroS(UE->dlsch_rx_pdcch_stats.p_time);
        double t_rx_dec = inMicroS(UE->dlsch_decoding_stats[UE->current_thread_id[subframe]].p_time);

        if (t_tx > 2000 )// 2ms is too much time for a subframe
          n_tx_dropped++;

        if (t_rx > 2000 )
          n_rx_dropped++;

        appendVarArray(&table_tx, &t_tx);
        appendVarArray(&table_tx_ifft, &t_tx_ifft);
        appendVarArray(&table_rx, &t_rx );
        appendVarArray(&table_rx_fft, &t_rx_fft );
        appendVarArray(&table_rx_demod, &t_rx_demod );
        appendVarArray(&table_rx_dec, &t_rx_dec );
      }   //trials

      // round_trials[0]: number of code word : goodput the protocol
      // sort table
      qsort (dataArray(table_tx), table_tx->size, table_tx->atomSize, &cmpdouble);
      qsort (dataArray(table_tx_ifft), table_tx_ifft->size, table_tx_ifft->atomSize, &cmpdouble);
      qsort (dataArray(table_tx_mod), table_tx_mod->size, table_tx_mod->atomSize, &cmpdouble);
      qsort (dataArray(table_tx_enc), table_tx_enc->size, table_tx_enc->atomSize, &cmpdouble);
      qsort (dataArray(table_rx), table_rx->size, table_rx->atomSize, &cmpdouble);
      qsort (dataArray(table_rx_fft), table_rx_fft->size, table_rx_fft->atomSize, &cmpdouble);
      qsort (dataArray(table_rx_demod), table_rx_demod->size, table_rx_demod->atomSize, &cmpdouble);
      qsort (dataArray(table_rx_dec), table_rx_dec->size, table_rx_dec->atomSize, &cmpdouble);

      if (dump_table == 1 ) {
        set_component_filelog(SIM);  // file located in /tmp/usim.txt
        LOG_UDUMPMSG(SIM,table_tx,table_tx->size,LOG_DUMP_DOUBLE,"The transmitter raw data: \n");
        LOG_UDUMPMSG(SIM,table_rx,table_rx->size,LOG_DUMP_DOUBLE,"Thereceiver raw data: \n");
      }

      effective_rate = 1.0-((double)(errs[0]+errs[1]+errs[2]+errs[3])/((double)round_trials[0] + round_trials[1] + round_trials[2] + round_trials[3]));
      printf("\n**********************SNR = %f dB (tx_lev %f)**************************\n",
             SNR,
             (double)tx_lev_dB+10*log10(UE->frame_parms.ofdm_symbol_size/(NB_RB*12)));
      printf("Errors (%u(%u)/%u %u/%u %u/%u %u/%u), Pe = (%e,%e,%e,%e), dci_errors %u/%u, Pe = %e => effective rate %f, normalized delay %f (%f)\n",
             errs[0],
             errs2[0],
             round_trials[0],
             errs[1],
             round_trials[1],
             errs[2],
             round_trials[2],
             errs[3],
             round_trials[3],
             (double)errs[0]/(round_trials[0]),
             (double)errs[1]/(round_trials[1]),
             (double)errs[2]/(round_trials[2]),
             (double)errs[3]/(round_trials[3]),
             dci_errors[0]+dci_errors[1]+dci_errors[2]+dci_errors[3],
             round_trials[0]+round_trials[1]+round_trials[2]+round_trials[3],
             (double)(dci_errors[0]+dci_errors[1]+dci_errors[2]+dci_errors[3])/(round_trials[0]+round_trials[1]+round_trials[2]+round_trials[3]),
             //rate*effective_rate,
             100*effective_rate,
             //rate,
             //rate*get_Qm(UE->dlsch[UE->current_thread_id[subframe]][0][0]->harq_processes[UE->dlsch[UE->current_thread_id[subframe]][0][0]->current_harq_pid]->mcs),
             (1.0*(round_trials[0]-errs[0])+2.0*(round_trials[1]-errs[1])+3.0*(round_trials[2]-errs[2])+4.0*(round_trials[3]-errs[3]))/((double)round_trials[0])/
             (double)eNB->dlsch[0][0]->harq_processes[0]->TBS,
             (1.0*(round_trials[0]-errs[0])+2.0*(round_trials[1]-errs[1])+3.0*(round_trials[2]-errs[2])+4.0*(round_trials[3]-errs[3]))/((double)round_trials[0]));
      double timeBase=1/(1000*cpu_freq_GHz);

      if (print_perf==1) {
        printf("\neNB TX function statistics (per 1ms subframe)\n");
        printDistribution(&eNB->phy_proc_tx,table_tx,"PHY proc tx");
        printStatIndent(&eNB->dlsch_common_and_dci,"DL common channels and dci time");
        printStatIndent(&eNB->dlsch_ue_specific,"DL per ue part time");
        printStatIndent2(&eNB->dlsch_encoding_stats,"DLSCH encoding time");
        printStatIndent3(&eNB->dlsch_rate_matching_stats,"DLSCH rate matching time");
        printStatIndent3(&eNB->dlsch_turbo_encoding_stats,"DLSCH turbo encoding time");
        printStatIndent3(&eNB->dlsch_interleaving_stats,"DLSCH interleaving time");
        printStatIndent2(&eNB->dlsch_scrambling_stats,  "DLSCH scrambling time");
        printStatIndent2(&eNB->dlsch_modulation_stats, "DLSCH modulation time");
        printDistribution(&eNB->ofdm_mod_stats,table_tx_ifft,"OFDM_mod (idft) time");
        printf("\nUE RX function statistics (per 1ms subframe)\n");
        printDistribution(&phy_proc_rx_tot, table_rx,"Total PHY proc rx");
        printStatIndent(&ue_front_end_tot,"Front end processing");
        printStatIndent(&dlsch_llr_tot,"rx_pdsch processing");
        printStatIndent2(&pdsch_procedures_tot,"pdsch processing");
        printStatIndent2(&dlsch_procedures_tot,"dlsch processing");
        printStatIndent2(&UE->crnti_procedures_stats,"C-RNTI processing");
        printStatIndent(&UE->ofdm_demod_stats,"ofdm demodulation");
        printStatIndent(&UE->dlsch_channel_estimation_stats,"DLSCH channel estimation time");
        printStatIndent(&UE->dlsch_freq_offset_estimation_stats,"DLSCH frequency offset estimation time");
        printStatIndent(&dlsch_decoding_tot, "DLSCH Decoding time ");
        printStatIndent(&UE->dlsch_unscrambling_stats,"DLSCH unscrambling time");
        printStatIndent(&UE->dlsch_rate_unmatching_stats,"DLSCH Rate Unmatching");
        printf("|__ DLSCH Turbo Decoding(%d bits), avg iterations: %.1f       %.2f us (%d cycles, %d trials)\n",
               UE->dlsch[UE->current_thread_id[subframe]][0][0]->harq_processes[0]->Cminus ?
               UE->dlsch[UE->current_thread_id[subframe]][0][0]->harq_processes[0]->Kminus :
               UE->dlsch[UE->current_thread_id[subframe]][0][0]->harq_processes[0]->Kplus,
               UE->dlsch_tc_intl1_stats.trials/(double)UE->dlsch_tc_init_stats.trials,
               (double)UE->dlsch_turbo_decoding_stats.diff/UE->dlsch_turbo_decoding_stats.trials*timeBase,
               (int)((double)UE->dlsch_turbo_decoding_stats.diff/UE->dlsch_turbo_decoding_stats.trials),
               UE->dlsch_turbo_decoding_stats.trials);
        printStatIndent2(&UE->dlsch_tc_init_stats,"init");
        printStatIndent2(&UE->dlsch_tc_alpha_stats,"alpha");
        printStatIndent2(&UE->dlsch_tc_beta_stats,"beta");
        printStatIndent2(&UE->dlsch_tc_gamma_stats,"gamma");
        printStatIndent2(&UE->dlsch_tc_ext_stats,"ext");
        printStatIndent2(&UE->dlsch_tc_intl1_stats,"turbo internal interleaver");
        printStatIndent2(&UE->dlsch_tc_intl2_stats,"intl2+HardDecode+CRC");
      }

      if ((transmission_mode != 3) && (transmission_mode != 4)) {
        fprintf(bler_fd,"%f;%d;%d;%f;%u;%u;%u;%u;%u;%u;%u;%u;%u\n",
                SNR,
                mcs1,
                eNB->dlsch[0][0]->harq_processes[0]->TBS,
                rate,
                errs[0],
                round_trials[0],
                errs[1],
                round_trials[1],
                errs[2],
                round_trials[2],
                errs[3],
                round_trials[3],
                dci_errors[0]);
      } else {
        fprintf(bler_fd,"%f;%d;%d;%d;%d;%f;%u;%u;%u;%u;%u;%u;%u;%u;%u\n",
                SNR,
                mcs1,mcs2,
                eNB->dlsch[0][0]->harq_processes[0]->TBS,
                eNB->dlsch[0][1]->harq_processes[0]->TBS,
                rate,
                errs[0],
                round_trials[0],
                errs[1],
                round_trials[1],
                errs[2],
                round_trials[2],
                errs[3],
                round_trials[3],
                dci_errors[0]);
      }

      if(abstx) { //ABSTRACTION
        blerr[0] = (double)errs[0]/(round_trials[0]);

        if(num_rounds>1) {
          blerr[1] = (double)errs[1]/(round_trials[1]);
          blerr[2] = (double)errs[2]/(round_trials[2]);
          blerr[3] = (double)errs[3]/(round_trials[3]);
          fprintf(csv_fd,"%e,%e,%e,%e;\n",blerr[0],blerr[1],blerr[2],blerr[3]);
        } else {
          fprintf(csv_fd,"%e;\n",blerr[0]);
        }
      } //ABStraction

      if ( (test_perf != 0) && (100 * effective_rate > test_perf )) {
        //fprintf(time_meas_fd,"SNR; MCS; TBS; rate; err0; trials0; err1; trials1; err2; trials2; err3; trials3; dci_err\n");
        if ((transmission_mode != 3) && (transmission_mode != 4)) {
          fprintf(time_meas_fd,"%f;%d;%d;%f;%u;%u;%u;%u;%u;%u;%u;%u;%u;",
                  SNR,
                  mcs1,
                  eNB->dlsch[0][0]->harq_processes[0]->TBS,
                  rate,
                  errs[0],
                  round_trials[0],
                  errs[1],
                  round_trials[1],
                  errs[2],
                  round_trials[2],
                  errs[3],
                  round_trials[3],
                  dci_errors[0]);
          //fprintf(time_meas_fd,"SNR; MCS; TBS; rate; DL_DECOD_ITER; err0; trials0; err1; trials1; err2; trials2; err3; trials3; PE; dci_err;PE;ND;\n");
          fprintf(time_meas_fd,"%f;%d;%d;%f; %2.1f%%;%f;%f;%u;%u;%u;%u;%u;%u;%u;%u;%e;%e;%e;%e;%u;%u;%e;%f;%f;",
                  SNR,
                  mcs1,
                  eNB->dlsch[0][0]->harq_processes[0]->TBS,
                  rate*effective_rate,
                  100*effective_rate,
                  rate,
                  (double)avg_iter/iter_trials,
                  errs[0],
                  round_trials[0],
                  errs[1],
                  round_trials[1],
                  errs[2],
                  round_trials[2],
                  errs[3],
                  round_trials[3],
                  (double)errs[0]/(round_trials[0]),
                  (double)errs[1]/(round_trials[0]),
                  (double)errs[2]/(round_trials[0]),
                  (double)errs[3]/(round_trials[0]),
                  dci_errors[0],
                  round_trials[0],
                  (double)dci_errors[0]/(round_trials[0]),
                  (1.0*(round_trials[0]-errs[0])+2.0*(round_trials[1]-errs[1])+3.0*(round_trials[2]-errs[2])+4.0*(round_trials[3]-errs[3]))/((double)round_trials[0])/
                  (double)eNB->dlsch[0][0]->harq_processes[0]->TBS,
                  (1.0*(round_trials[0]-errs[0])+2.0*(round_trials[1]-errs[1])+3.0*(round_trials[2]-errs[2])+4.0*(round_trials[3]-errs[3]))/((double)round_trials[0]));
        } else {
          fprintf(time_meas_fd,"%f;%d;%d;%d;%d;%f;%u;%u;%u;%u;%u;%u;%u;%u;%u;",
                  SNR,
                  mcs1,mcs2,
                  eNB->dlsch[0][0]->harq_processes[0]->TBS,
                  eNB->dlsch[0][1]->harq_processes[0]->TBS,
                  rate,
                  errs[0],
                  round_trials[0],
                  errs[1],
                  round_trials[1],
                  errs[2],
                  round_trials[2],
                  errs[3],
                  round_trials[3],
                  dci_errors[0]);
          //fprintf(time_meas_fd,"SNR; MCS; TBS; rate; DL_DECOD_ITER; err0; trials0; err1; trials1; err2; trials2; err3; trials3; PE; dci_err;PE;ND;\n");
          fprintf(time_meas_fd,"%f;%d;%d;%d;%d;%f;%2.1f;%f;%f;%u;%u;%u;%u;%u;%u;%u;%u;%e;%e;%e;%e;%u;%u;%e;%f;%f;",
                  SNR,
                  mcs1,mcs2,
                  eNB->dlsch[0][0]->harq_processes[0]->TBS,
                  eNB->dlsch[0][1]->harq_processes[0]->TBS,
                  rate*effective_rate,
                  100*effective_rate,
                  rate,
                  (double)avg_iter/iter_trials,
                  errs[0],
                  round_trials[0],
                  errs[1],
                  round_trials[1],
                  errs[2],
                  round_trials[2],
                  errs[3],
                  round_trials[3],
                  (double)errs[0]/(round_trials[0]),
                  (double)errs[1]/(round_trials[0]),
                  (double)errs[2]/(round_trials[0]),
                  (double)errs[3]/(round_trials[0]),
                  dci_errors[0],
                  round_trials[0],
                  (double)dci_errors[0]/(round_trials[0]),
                  (1.0*(round_trials[0]-errs[0])+2.0*(round_trials[1]-errs[1])+3.0*(round_trials[2]-errs[2])+4.0*(round_trials[3]-errs[3]))/((double)round_trials[0])/
                  (double)eNB->dlsch[0][0]->harq_processes[0]->TBS,
                  (1.0*(round_trials[0]-errs[0])+2.0*(round_trials[1]-errs[1])+3.0*(round_trials[2]-errs[2])+4.0*(round_trials[3]-errs[3]))/((double)round_trials[0]));
        }

        //fprintf(time_meas_fd,"eNB_PROC_TX(%d); OFDM_MOD(%d); DL_MOD(%d); DL_SCR(%d); DL_ENC(%d); UE_PROC_RX(%d); OFDM_DEMOD_CH_EST(%d); RX_PDCCH(%d); CH_COMP_LLR(%d); DL_USCR(%d); DL_DECOD(%d);\n",
        fprintf(time_meas_fd,"%d; %d; %d; %d; %d; %d; %d; %d; %d; %d; %d;",
                eNB->phy_proc_tx.trials,
                eNB->ofdm_mod_stats.trials,
                eNB->dlsch_modulation_stats.trials,
                eNB->dlsch_scrambling_stats.trials,
                eNB->dlsch_encoding_stats.trials,
                phy_proc_rx_tot.trials,
                UE->ofdm_demod_stats.trials,
                UE->dlsch_rx_pdcch_stats.trials,
                UE->dlsch_llr_stats.trials,
                UE->dlsch_unscrambling_stats.trials,
                UE->dlsch_decoding_stats[UE->current_thread_id[subframe]].trials
               );
        fprintf(time_meas_fd,"%f;%f;%f;%f;%f;%f;%f;%f;%f;%f;%f;",
                get_time_meas_us(&eNB->phy_proc_tx),
                get_time_meas_us(&eNB->ofdm_mod_stats),
                get_time_meas_us(&eNB->dlsch_modulation_stats),
                get_time_meas_us(&eNB->dlsch_scrambling_stats),
                get_time_meas_us(&eNB->dlsch_encoding_stats),
                get_time_meas_us(&phy_proc_rx_tot),
                nsymb*get_time_meas_us(&UE->ofdm_demod_stats),
                get_time_meas_us(&UE->dlsch_rx_pdcch_stats),
                3*get_time_meas_us(&UE->dlsch_llr_stats),
                get_time_meas_us(&UE->dlsch_unscrambling_stats),
                get_time_meas_us(&UE->dlsch_decoding_stats[UE->current_thread_id[subframe]])
               );
        //fprintf(time_meas_fd,"eNB_PROC_TX_STD;eNB_PROC_TX_MAX;eNB_PROC_TX_MIN;eNB_PROC_TX_MED;eNB_PROC_TX_Q1;eNB_PROC_TX_Q3;eNB_PROC_TX_DROPPED;\n");
        fprintf(time_meas_fd,"%f;%f;%f;%f;%f;%f;%d;",squareRoot(&UE->phy_proc_tx), t_tx_max, t_tx_min, median(table_tx), q1(table_tx), q3(table_tx), n_tx_dropped);
        //fprintf(time_meas_fd,"IFFT;\n");
        fprintf(time_meas_fd,"%f;%f;%f;%f;",
                squareRoot(&eNB->ofdm_mod_stats),
                median(table_tx_ifft),q1(table_tx_ifft),q3(table_tx_ifft));
        //fprintf(time_meas_fd,"MOD;\n");
        fprintf(time_meas_fd,"%f;%f;%f;%f;",
                squareRoot(&eNB->dlsch_modulation_stats),
                median(table_tx_mod), q1(table_tx_mod), q3(table_tx_mod));
        //fprintf(time_meas_fd,"ENC;\n");
        fprintf(time_meas_fd,"%f;%f;%f;%f;",
                squareRoot(&eNB->dlsch_encoding_stats),
                median(table_tx_enc),q1(table_tx_enc),q3(table_tx_enc));
        //fprintf(time_meas_fd,"eNB_PROC_RX_STD;eNB_PROC_RX_MAX;eNB_PROC_RX_MIN;eNB_PROC_RX_MED;eNB_PROC_RX_Q1;eNB_PROC_RX_Q3;eNB_PROC_RX_DROPPED;\n");
        fprintf(time_meas_fd,"%f;%f;%f;%f;%f;%f;%d;",
                squareRoot(&phy_proc_rx_tot), t_rx_max, t_rx_min,
                median(table_rx), q1(table_rx), q3(table_rx), n_rx_dropped);
        //fprintf(time_meas_fd,"FFT;\n");
        fprintf(time_meas_fd,"%f;%f;%f;%f;",
                squareRoot(&UE->ofdm_demod_stats),
                median(table_rx_fft), q1(table_rx_fft), q3(table_rx_fft));
        //fprintf(time_meas_fd,"DEMOD;\n");
        fprintf(time_meas_fd,"%f;%f;%f;%f;",
                squareRoot(&UE->dlsch_demodulation_stats),
                median(table_rx_demod), q1(table_rx_demod), q3(table_rx_demod));
        //fprintf(time_meas_fd,"DEC;\n");
        fprintf(time_meas_fd,"%f;%f;%f;%f\n",
                squareRoot(&UE->dlsch_decoding_stats[subframe]),
                median(table_rx_dec), q1(table_rx_dec), q3(table_rx_dec));
        printf("[passed] effective rate : %f  (%2.1f%%,%f)): log and break \n",rate*effective_rate, 100*effective_rate, rate );
        test_passed = 1;
        break;
      } else if (test_perf !=0 ) {
        printf("[continue] effective rate : %f  (%2.1f%%,%f)): increase snr \n",rate*effective_rate, 100*effective_rate, rate);
        test_passed = 0;
      }

      if (((double)errs[0]/(round_trials[0]))<(10.0/n_frames))
        break;
    }// SNR
  } //ch_realization

  fclose(bler_fd);

  if (test_perf !=0)
    fclose (time_meas_fd);

  //fprintf(tikz_fd,"};\n");
  //fclose(tikz_fd);

  if (input_trch_file==1)
    fclose(input_trch_fd);

  if (input_file==1)
    fclose(input_fd);

  if(abstx) { // ABSTRACTION
    fprintf(csv_fd,"];");
    fclose(csv_fd);
  }

  if (uncoded_ber_bit)
    free(uncoded_ber_bit);

  uncoded_ber_bit = NULL;
  printf("Freeing dlsch structures\n");

  for (i=0; i<2; i++) {
    printf("eNB %d\n",i);
    free_eNB_dlsch(eNB->dlsch[0][i]);
    printf("UE %d\n",i);
    free_ue_dlsch(UE->dlsch[UE->current_thread_id[subframe]][0][i]);
  }

  if (test_perf && !test_passed)
    return(-1);
  else
    return(0);
}
/* temporary dummy implem of get_softmodem_optmask, till basic simulators implemented as device */
uint64_t get_softmodem_optmask(void) {
  return 0;
}<|MERGE_RESOLUTION|>--- conflicted
+++ resolved
@@ -1234,11 +1234,7 @@
       break;
   }
 
-<<<<<<< HEAD
-  for (k=0; k<n_users; k++) {
-=======
   for (k=0; k<NUMBER_OF_DLSCH_MAX; k++) {
->>>>>>> b0d462e0
     // Create transport channel structures for 2 transport blocks (MIMO)
     for (i=0; i<2; i++) {
       eNB->dlsch[k][i] = new_eNB_dlsch(Kmimo,8,Nsoft,N_RB_DL,0,&eNB->frame_parms);
