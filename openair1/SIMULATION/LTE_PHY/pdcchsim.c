/*******************************************************************************
    OpenAirInterface
    Copyright(c) 1999 - 2014 Eurecom

    OpenAirInterface is free software: you can redistribute it and/or modify
    it under the terms of the GNU General Public License as published by
    the Free Software Foundation, either version 3 of the License, or
    (at your option) any later version.


    OpenAirInterface is distributed in the hope that it will be useful,
    but WITHOUT ANY WARRANTY; without even the implied warranty of
    MERCHANTABILITY or FITNESS FOR A PARTICULAR PURPOSE.  See the
    GNU General Public License for more details.

    You should have received a copy of the GNU General Public License
    along with OpenAirInterface.The full GNU General Public License is
   included in this distribution in the file called "COPYING". If not,
   see <http://www.gnu.org/licenses/>.

  Contact Information
  OpenAirInterface Admin: openair_admin@eurecom.fr
  OpenAirInterface Tech : openair_tech@eurecom.fr
  OpenAirInterface Dev  : openair4g-devel@lists.eurecom.fr

  Address      : Eurecom, Campus SophiaTech, 450 Route des Chappes, CS 50193 - 06904 Biot Sophia Antipolis cedex, FRANCE

 *******************************************************************************/
#include <string.h>
#include <math.h>
#include <unistd.h>
#include "SIMULATION/TOOLS/defs.h"
#include "SIMULATION/RF/defs.h"
#include "PHY/types.h"
#include "PHY/defs.h"
#include "PHY/vars.h"

#ifdef EMOS
#include "SCHED/phy_procedures_emos.h"
#endif
#include "SCHED/defs.h"
#include "SCHED/vars.h"
#include "LAYER2/MAC/vars.h"
#include "OCG_vars.h"


#ifdef XFORMS
#include "PHY/TOOLS/lte_phy_scope.h"
#endif

#define N_TRIALS 100

PHY_VARS_eNB *PHY_vars_eNB,*PHY_vars_eNB1,*PHY_vars_eNB2;
PHY_VARS_UE *PHY_vars_UE;

#define UL_RB_ALLOC 0x1ff;
#define CCCH_RB_ALLOC computeRIV(PHY_vars_eNB->lte_frame_parms.N_RB_UL,0,2)
#define DLSCH_RB_ALLOC ((uint16_t)0x1fbf) // igore DC component,RB13

DCI_PDU DCI_pdu;

DCI_PDU *get_dci(LTE_DL_FRAME_PARMS *lte_frame_parms,uint8_t log2L, uint8_t log2Lcommon, uint8_t format_selector, uint32_t rnti)
{
  uint32_t BCCH_alloc_pdu[2];
  uint32_t DLSCH_alloc_pdu[2];
  uint32_t UL_alloc_pdu[2];

  int i;
  int dci_length_bytes=0,dci_length=0;
  int BCCH_pdu_size_bits=0, BCCH_pdu_size_bytes=0;
  int UL_pdu_size_bits=0, UL_pdu_size_bytes=0;
  int mcs = 3;

  DCI_pdu.Num_ue_spec_dci = 0;
  DCI_pdu.Num_common_dci = 0;

  if (lte_frame_parms->frame_type == TDD) {
    switch (lte_frame_parms->N_RB_DL) {
    case 6:
      dci_length = sizeof_DCI1_1_5MHz_TDD_t;
      dci_length_bytes = sizeof(DCI1_1_5MHz_TDD_t);
      ((DCI1_1_5MHz_TDD_t *)&DLSCH_alloc_pdu[0])->rah               = 0;
      ((DCI1_1_5MHz_TDD_t *)&DLSCH_alloc_pdu[0])->rballoc           = DLSCH_RB_ALLOC;
      ((DCI1_1_5MHz_TDD_t *)&DLSCH_alloc_pdu[0])->mcs               = mcs;
      ((DCI1_1_5MHz_TDD_t *)&DLSCH_alloc_pdu[0])->harq_pid          = 0;
      ((DCI1_1_5MHz_TDD_t *)&DLSCH_alloc_pdu[0])->ndi               = 1;
      ((DCI1_1_5MHz_TDD_t *)&DLSCH_alloc_pdu[0])->rv                = 0;
      ((DCI1_1_5MHz_TDD_t *)&DLSCH_alloc_pdu[0])->TPC               = 0;
      ((DCI1_1_5MHz_TDD_t *)&DLSCH_alloc_pdu[0])->dai               = 0;

      ((DCI1A_1_5MHz_TDD_1_6_t*)&BCCH_alloc_pdu[0])->type           = 1;
      ((DCI1A_1_5MHz_TDD_1_6_t*)&BCCH_alloc_pdu[0])->vrb_type       = 0;
      ((DCI1A_1_5MHz_TDD_1_6_t*)&BCCH_alloc_pdu[0])->rballoc        = computeRIV(lte_frame_parms->N_RB_DL, 0, 4);
      ((DCI1A_1_5MHz_TDD_1_6_t*)&BCCH_alloc_pdu[0])->ndi            = 1;
      ((DCI1A_1_5MHz_TDD_1_6_t*)&BCCH_alloc_pdu[0])->rv             = 0;
      ((DCI1A_1_5MHz_TDD_1_6_t*)&BCCH_alloc_pdu[0])->mcs            = 2;
      ((DCI1A_1_5MHz_TDD_1_6_t*)&BCCH_alloc_pdu[0])->harq_pid       = 0;
      ((DCI1A_1_5MHz_TDD_1_6_t*)&BCCH_alloc_pdu[0])->TPC            = 1;
      BCCH_pdu_size_bits  = sizeof_DCI1A_1_5MHz_TDD_1_6_t;
      BCCH_pdu_size_bytes = sizeof(DCI1A_1_5MHz_TDD_1_6_t);

      ((DCI0_1_5MHz_TDD_1_6_t*)&UL_alloc_pdu[0])->type              = 0;
      ((DCI0_1_5MHz_TDD_1_6_t*)&UL_alloc_pdu[0])->hopping           = 0;
      ((DCI0_1_5MHz_TDD_1_6_t*)&UL_alloc_pdu[0])->rballoc           = DLSCH_RB_ALLOC;
      ((DCI0_1_5MHz_TDD_1_6_t*)&UL_alloc_pdu[0])->mcs               = mcs;
      ((DCI0_1_5MHz_TDD_1_6_t*)&UL_alloc_pdu[0])->ndi               = 1;
      ((DCI0_1_5MHz_TDD_1_6_t*)&UL_alloc_pdu[0])->TPC               = 2;
      ((DCI0_1_5MHz_TDD_1_6_t*)&UL_alloc_pdu[0])->cshift            = 3;
      ((DCI0_1_5MHz_TDD_1_6_t*)&UL_alloc_pdu[0])->dai               = 1;
      ((DCI0_1_5MHz_TDD_1_6_t*)&UL_alloc_pdu[0])->cqi_req           = 1;
      UL_pdu_size_bits  = sizeof_DCI0_1_5MHz_TDD_1_6_t;
      UL_pdu_size_bytes = sizeof(DCI0_1_5MHz_TDD_1_6_t);
      break;

    case 25:
      dci_length = sizeof_DCI1_5MHz_TDD_t;
      dci_length_bytes = sizeof(DCI1_5MHz_TDD_t);
      ((DCI1_5MHz_TDD_t *)&DLSCH_alloc_pdu[0])->rah                 = 0;
      ((DCI1_5MHz_TDD_t *)&DLSCH_alloc_pdu[0])->rballoc             = DLSCH_RB_ALLOC;
      ((DCI1_5MHz_TDD_t *)&DLSCH_alloc_pdu[0])->mcs                 = mcs;
      ((DCI1_5MHz_TDD_t *)&DLSCH_alloc_pdu[0])->harq_pid            = 0;
      ((DCI1_5MHz_TDD_t *)&DLSCH_alloc_pdu[0])->ndi                 = 1;
      ((DCI1_5MHz_TDD_t *)&DLSCH_alloc_pdu[0])->rv                  = 0;
      ((DCI1_5MHz_TDD_t *)&DLSCH_alloc_pdu[0])->TPC                 = 0;
      ((DCI1_5MHz_TDD_t *)&DLSCH_alloc_pdu[0])->dai                 = 0;

      ((DCI1A_5MHz_TDD_1_6_t*)&BCCH_alloc_pdu[0])->type            = 1;
      ((DCI1A_5MHz_TDD_1_6_t*)&BCCH_alloc_pdu[0])->vrb_type        = 0;
      ((DCI1A_5MHz_TDD_1_6_t*)&BCCH_alloc_pdu[0])->rballoc         = computeRIV(lte_frame_parms->N_RB_DL, 18, 4);
      ((DCI1A_5MHz_TDD_1_6_t*)&BCCH_alloc_pdu[0])->ndi             = 1;
      ((DCI1A_5MHz_TDD_1_6_t*)&BCCH_alloc_pdu[0])->rv              = 0;
      ((DCI1A_5MHz_TDD_1_6_t*)&BCCH_alloc_pdu[0])->mcs             = 2;
      ((DCI1A_5MHz_TDD_1_6_t*)&BCCH_alloc_pdu[0])->harq_pid        = 0;
      ((DCI1A_5MHz_TDD_1_6_t*)&BCCH_alloc_pdu[0])->TPC             = 1;
      BCCH_pdu_size_bits  = sizeof_DCI1A_5MHz_TDD_1_6_t;
      BCCH_pdu_size_bytes = sizeof(DCI1A_5MHz_TDD_1_6_t);

      ((DCI0_5MHz_TDD_1_6_t*)&UL_alloc_pdu[0])->type              = 0;
      ((DCI0_5MHz_TDD_1_6_t*)&UL_alloc_pdu[0])->hopping           = 0;
      ((DCI0_5MHz_TDD_1_6_t*)&UL_alloc_pdu[0])->rballoc           = DLSCH_RB_ALLOC;
      ((DCI0_5MHz_TDD_1_6_t*)&UL_alloc_pdu[0])->mcs               = mcs;
      ((DCI0_5MHz_TDD_1_6_t*)&UL_alloc_pdu[0])->ndi               = 1;
      ((DCI0_5MHz_TDD_1_6_t*)&UL_alloc_pdu[0])->TPC               = 2;
      ((DCI0_5MHz_TDD_1_6_t*)&UL_alloc_pdu[0])->cshift            = 3;
      ((DCI0_5MHz_TDD_1_6_t*)&UL_alloc_pdu[0])->dai               = 1;
      ((DCI0_5MHz_TDD_1_6_t*)&UL_alloc_pdu[0])->cqi_req           = 1;
      UL_pdu_size_bits  = sizeof_DCI0_5MHz_TDD_1_6_t;
      UL_pdu_size_bytes = sizeof(DCI0_5MHz_TDD_1_6_t);
      break;

    case 50:
      dci_length = sizeof_DCI1_10MHz_TDD_t;
      dci_length_bytes = sizeof(DCI1_10MHz_TDD_t);
      ((DCI1_10MHz_TDD_t *)&DLSCH_alloc_pdu[0])->rah              = 0;
      ((DCI1_10MHz_TDD_t *)&DLSCH_alloc_pdu[0])->rballoc          = DLSCH_RB_ALLOC;
      ((DCI1_10MHz_TDD_t *)&DLSCH_alloc_pdu[0])->mcs              = mcs;
      ((DCI1_10MHz_TDD_t *)&DLSCH_alloc_pdu[0])->harq_pid         = 0;
      ((DCI1_10MHz_TDD_t *)&DLSCH_alloc_pdu[0])->ndi              = 1;
      ((DCI1_10MHz_TDD_t *)&DLSCH_alloc_pdu[0])->rv               = 0;
      ((DCI1_10MHz_TDD_t *)&DLSCH_alloc_pdu[0])->TPC              = 0;
      ((DCI1_10MHz_TDD_t *)&DLSCH_alloc_pdu[0])->dai              = 0;

      ((DCI1A_10MHz_TDD_1_6_t*)&BCCH_alloc_pdu[0])->type          = 1;
      ((DCI1A_10MHz_TDD_1_6_t*)&BCCH_alloc_pdu[0])->vrb_type      = 0;
      ((DCI1A_10MHz_TDD_1_6_t*)&BCCH_alloc_pdu[0])->rballoc       = computeRIV(lte_frame_parms->N_RB_DL, 30, 4);
      ((DCI1A_10MHz_TDD_1_6_t*)&BCCH_alloc_pdu[0])->ndi           = 1;
      ((DCI1A_10MHz_TDD_1_6_t*)&BCCH_alloc_pdu[0])->rv            = 0;
      ((DCI1A_10MHz_TDD_1_6_t*)&BCCH_alloc_pdu[0])->mcs           = 2;
      ((DCI1A_10MHz_TDD_1_6_t*)&BCCH_alloc_pdu[0])->harq_pid      = 0;
      ((DCI1A_10MHz_TDD_1_6_t*)&BCCH_alloc_pdu[0])->TPC           = 1;
      BCCH_pdu_size_bits  = sizeof_DCI1A_10MHz_TDD_1_6_t;
      BCCH_pdu_size_bytes = sizeof(DCI1A_10MHz_TDD_1_6_t);

      ((DCI0_10MHz_TDD_1_6_t*)&UL_alloc_pdu[0])->type              = 0;
      ((DCI0_10MHz_TDD_1_6_t*)&UL_alloc_pdu[0])->hopping           = 0;
      ((DCI0_10MHz_TDD_1_6_t*)&UL_alloc_pdu[0])->rballoc           = DLSCH_RB_ALLOC;
      ((DCI0_10MHz_TDD_1_6_t*)&UL_alloc_pdu[0])->mcs               = mcs;
      ((DCI0_10MHz_TDD_1_6_t*)&UL_alloc_pdu[0])->ndi               = 1;
      ((DCI0_10MHz_TDD_1_6_t*)&UL_alloc_pdu[0])->TPC               = 2;
      ((DCI0_10MHz_TDD_1_6_t*)&UL_alloc_pdu[0])->cshift            = 3;
      ((DCI0_10MHz_TDD_1_6_t*)&UL_alloc_pdu[0])->dai               = 1;
      ((DCI0_10MHz_TDD_1_6_t*)&UL_alloc_pdu[0])->cqi_req           = 1;
      UL_pdu_size_bits  = sizeof_DCI0_10MHz_TDD_1_6_t;
      UL_pdu_size_bytes = sizeof(DCI0_10MHz_TDD_1_6_t);
      break;

    case 100:
      dci_length = sizeof_DCI1_20MHz_TDD_t;
      dci_length_bytes = sizeof(DCI1_20MHz_TDD_t);
      ((DCI1_20MHz_TDD_t *)&DLSCH_alloc_pdu[0])->rah                = 0;
      ((DCI1_20MHz_TDD_t *)&DLSCH_alloc_pdu[0])->rballoc            = DLSCH_RB_ALLOC;
      ((DCI1_20MHz_TDD_t *)&DLSCH_alloc_pdu[0])->mcs                = mcs;
      ((DCI1_20MHz_TDD_t *)&DLSCH_alloc_pdu[0])->harq_pid           = 0;
      ((DCI1_20MHz_TDD_t *)&DLSCH_alloc_pdu[0])->ndi                = 1;
      ((DCI1_20MHz_TDD_t *)&DLSCH_alloc_pdu[0])->rv                 = 0;
      ((DCI1_20MHz_TDD_t *)&DLSCH_alloc_pdu[0])->TPC                = 0;
      ((DCI1_20MHz_TDD_t *)&DLSCH_alloc_pdu[0])->dai                = 0;

      ((DCI1A_20MHz_TDD_1_6_t*)&BCCH_alloc_pdu[0])->type            = 1;
      ((DCI1A_20MHz_TDD_1_6_t*)&BCCH_alloc_pdu[0])->vrb_type        = 0;
      ((DCI1A_20MHz_TDD_1_6_t*)&BCCH_alloc_pdu[0])->rballoc         = computeRIV(lte_frame_parms->N_RB_DL, 70, 4);
      ((DCI1A_20MHz_TDD_1_6_t*)&BCCH_alloc_pdu[0])->ndi             = 1;
      ((DCI1A_20MHz_TDD_1_6_t*)&BCCH_alloc_pdu[0])->rv              = 0;
      ((DCI1A_20MHz_TDD_1_6_t*)&BCCH_alloc_pdu[0])->mcs             = 2;
      ((DCI1A_20MHz_TDD_1_6_t*)&BCCH_alloc_pdu[0])->harq_pid        = 0;
      ((DCI1A_20MHz_TDD_1_6_t*)&BCCH_alloc_pdu[0])->TPC             = 1;
      BCCH_pdu_size_bits  = sizeof_DCI1A_20MHz_TDD_1_6_t;
      BCCH_pdu_size_bytes = sizeof(DCI1A_20MHz_TDD_1_6_t);

      ((DCI0_20MHz_TDD_1_6_t*)&UL_alloc_pdu[0])->type              = 0;
      ((DCI0_20MHz_TDD_1_6_t*)&UL_alloc_pdu[0])->hopping           = 0;
      ((DCI0_20MHz_TDD_1_6_t*)&UL_alloc_pdu[0])->rballoc           = DLSCH_RB_ALLOC;
      ((DCI0_20MHz_TDD_1_6_t*)&UL_alloc_pdu[0])->mcs               = mcs;
      ((DCI0_20MHz_TDD_1_6_t*)&UL_alloc_pdu[0])->ndi               = 1;
      ((DCI0_20MHz_TDD_1_6_t*)&UL_alloc_pdu[0])->TPC               = 2;
      ((DCI0_20MHz_TDD_1_6_t*)&UL_alloc_pdu[0])->cshift            = 3;
      ((DCI0_20MHz_TDD_1_6_t*)&UL_alloc_pdu[0])->dai               = 1;
      ((DCI0_20MHz_TDD_1_6_t*)&UL_alloc_pdu[0])->cqi_req           = 1;
      UL_pdu_size_bits  = sizeof_DCI0_20MHz_TDD_1_6_t;
      UL_pdu_size_bytes = sizeof(DCI0_20MHz_TDD_1_6_t);
      break;
    }
  } else { //FDD
    switch (lte_frame_parms->N_RB_DL) {
    case 6:
      dci_length = sizeof_DCI1_1_5MHz_FDD_t;
      dci_length_bytes = sizeof(DCI1_1_5MHz_FDD_t);
      ((DCI1_1_5MHz_FDD_t *)&DLSCH_alloc_pdu[0])->rah           = 0;
      ((DCI1_1_5MHz_FDD_t *)&DLSCH_alloc_pdu[0])->rballoc       = DLSCH_RB_ALLOC;
      ((DCI1_1_5MHz_FDD_t *)&DLSCH_alloc_pdu[0])->mcs           = mcs;
      ((DCI1_1_5MHz_FDD_t *)&DLSCH_alloc_pdu[0])->harq_pid      = 0;
      ((DCI1_1_5MHz_FDD_t *)&DLSCH_alloc_pdu[0])->ndi           = 1;
      ((DCI1_1_5MHz_FDD_t *)&DLSCH_alloc_pdu[0])->rv            = 0;
      ((DCI1_1_5MHz_FDD_t *)&DLSCH_alloc_pdu[0])->TPC           = 0;

      ((DCI1A_1_5MHz_FDD_t*)&BCCH_alloc_pdu[0])->type           = 1;
      ((DCI1A_1_5MHz_FDD_t*)&BCCH_alloc_pdu[0])->vrb_type       = 0;
      ((DCI1A_1_5MHz_FDD_t*)&BCCH_alloc_pdu[0])->rballoc        = computeRIV(lte_frame_parms->N_RB_DL, 0, 4);
      ((DCI1A_1_5MHz_FDD_t*)&BCCH_alloc_pdu[0])->ndi            = 1;
      ((DCI1A_1_5MHz_FDD_t*)&BCCH_alloc_pdu[0])->rv             = 0;
      ((DCI1A_1_5MHz_FDD_t*)&BCCH_alloc_pdu[0])->mcs            = 2;
      ((DCI1A_1_5MHz_FDD_t*)&BCCH_alloc_pdu[0])->harq_pid       = 0;
      ((DCI1A_1_5MHz_FDD_t*)&BCCH_alloc_pdu[0])->TPC            = 1;
      BCCH_pdu_size_bits  = sizeof_DCI1A_1_5MHz_FDD_t;
      BCCH_pdu_size_bytes = sizeof(DCI1A_1_5MHz_FDD_t);

      ((DCI0_1_5MHz_FDD_t*)&UL_alloc_pdu[0])->type              = 0;
      ((DCI0_1_5MHz_FDD_t*)&UL_alloc_pdu[0])->hopping           = 0;
      ((DCI0_1_5MHz_FDD_t*)&UL_alloc_pdu[0])->rballoc           = DLSCH_RB_ALLOC;
      ((DCI0_1_5MHz_FDD_t*)&UL_alloc_pdu[0])->mcs               = mcs;
      ((DCI0_1_5MHz_FDD_t*)&UL_alloc_pdu[0])->ndi               = 1;
      ((DCI0_1_5MHz_FDD_t*)&UL_alloc_pdu[0])->TPC               = 2;
      ((DCI0_1_5MHz_FDD_t*)&UL_alloc_pdu[0])->cshift            = 3;
      ((DCI0_1_5MHz_FDD_t*)&UL_alloc_pdu[0])->cqi_req           = 1;
      UL_pdu_size_bits  = sizeof_DCI0_1_5MHz_FDD_t;
      UL_pdu_size_bytes = sizeof(DCI0_1_5MHz_FDD_t);
      break;

    case 25:
      dci_length = sizeof_DCI1_5MHz_FDD_t;
      dci_length_bytes = sizeof(DCI1_5MHz_FDD_t);
      ((DCI1_5MHz_FDD_t *)&DLSCH_alloc_pdu[0])->rah           = 0;
      ((DCI1_5MHz_FDD_t *)&DLSCH_alloc_pdu[0])->rballoc       = DLSCH_RB_ALLOC;
      ((DCI1_5MHz_FDD_t *)&DLSCH_alloc_pdu[0])->mcs           = mcs;
      ((DCI1_5MHz_FDD_t *)&DLSCH_alloc_pdu[0])->harq_pid      = 0;
      ((DCI1_5MHz_FDD_t *)&DLSCH_alloc_pdu[0])->ndi           = 1;
      ((DCI1_5MHz_FDD_t *)&DLSCH_alloc_pdu[0])->rv            = 0;
      ((DCI1_5MHz_FDD_t *)&DLSCH_alloc_pdu[0])->TPC           = 0;

      ((DCI1A_5MHz_FDD_t*)&BCCH_alloc_pdu[0])->type           = 1;
      ((DCI1A_5MHz_FDD_t*)&BCCH_alloc_pdu[0])->vrb_type       = 0;
      ((DCI1A_5MHz_FDD_t*)&BCCH_alloc_pdu[0])->rballoc        = computeRIV(lte_frame_parms->N_RB_DL, 18, 4);
      ((DCI1A_5MHz_FDD_t*)&BCCH_alloc_pdu[0])->ndi            = 1;
      ((DCI1A_5MHz_FDD_t*)&BCCH_alloc_pdu[0])->rv             = 0;
      ((DCI1A_5MHz_FDD_t*)&BCCH_alloc_pdu[0])->mcs            = 2;
      ((DCI1A_5MHz_FDD_t*)&BCCH_alloc_pdu[0])->harq_pid       = 0;
      ((DCI1A_5MHz_FDD_t*)&BCCH_alloc_pdu[0])->TPC            = 1;
      BCCH_pdu_size_bits  = sizeof_DCI1A_5MHz_FDD_t;
      BCCH_pdu_size_bytes = sizeof(DCI1A_5MHz_FDD_t);

      ((DCI0_5MHz_FDD_t*)&UL_alloc_pdu[0])->type              = 0;
      ((DCI0_5MHz_FDD_t*)&UL_alloc_pdu[0])->hopping           = 0;
      ((DCI0_5MHz_FDD_t*)&UL_alloc_pdu[0])->rballoc           = DLSCH_RB_ALLOC;
      ((DCI0_5MHz_FDD_t*)&UL_alloc_pdu[0])->mcs               = mcs;
      ((DCI0_5MHz_FDD_t*)&UL_alloc_pdu[0])->ndi               = 1;
      ((DCI0_5MHz_FDD_t*)&UL_alloc_pdu[0])->TPC               = 2;
      ((DCI0_5MHz_FDD_t*)&UL_alloc_pdu[0])->cshift            = 3;
      ((DCI0_5MHz_FDD_t*)&UL_alloc_pdu[0])->cqi_req           = 1;
      UL_pdu_size_bits  = sizeof_DCI0_5MHz_FDD_t;
      UL_pdu_size_bytes = sizeof(DCI0_5MHz_FDD_t);
      break;

    case 50:
      dci_length = sizeof_DCI1_10MHz_FDD_t;
      dci_length_bytes = sizeof(DCI1_10MHz_FDD_t);
      ((DCI1_10MHz_FDD_t *)&DLSCH_alloc_pdu[0])->rah           = 0;
      ((DCI1_10MHz_FDD_t *)&DLSCH_alloc_pdu[0])->rballoc       = DLSCH_RB_ALLOC;
      ((DCI1_10MHz_FDD_t *)&DLSCH_alloc_pdu[0])->mcs           = mcs;
      ((DCI1_10MHz_FDD_t *)&DLSCH_alloc_pdu[0])->harq_pid      = 0;
      ((DCI1_10MHz_FDD_t *)&DLSCH_alloc_pdu[0])->ndi           = 1;
      ((DCI1_10MHz_FDD_t *)&DLSCH_alloc_pdu[0])->rv            = 0;
      ((DCI1_10MHz_FDD_t *)&DLSCH_alloc_pdu[0])->TPC           = 0;

      ((DCI1A_10MHz_FDD_t*)&BCCH_alloc_pdu[0])->type           = 1;
      ((DCI1A_10MHz_FDD_t*)&BCCH_alloc_pdu[0])->vrb_type       = 0;
      ((DCI1A_10MHz_FDD_t*)&BCCH_alloc_pdu[0])->rballoc        = computeRIV(lte_frame_parms->N_RB_DL, 30, 4);
      ((DCI1A_10MHz_FDD_t*)&BCCH_alloc_pdu[0])->ndi            = 1;
      ((DCI1A_10MHz_FDD_t*)&BCCH_alloc_pdu[0])->rv             = 0;
      ((DCI1A_10MHz_FDD_t*)&BCCH_alloc_pdu[0])->mcs            = 2;
      ((DCI1A_10MHz_FDD_t*)&BCCH_alloc_pdu[0])->harq_pid       = 0;
      ((DCI1A_10MHz_FDD_t*)&BCCH_alloc_pdu[0])->TPC            = 1;
      BCCH_pdu_size_bits  = sizeof_DCI1A_10MHz_FDD_t;
      BCCH_pdu_size_bytes = sizeof(DCI1A_10MHz_FDD_t);

      ((DCI0_10MHz_FDD_t*)&UL_alloc_pdu[0])->type              = 0;
      ((DCI0_10MHz_FDD_t*)&UL_alloc_pdu[0])->hopping           = 0;
      ((DCI0_10MHz_FDD_t*)&UL_alloc_pdu[0])->rballoc           = DLSCH_RB_ALLOC;
      ((DCI0_10MHz_FDD_t*)&UL_alloc_pdu[0])->mcs               = mcs;
      ((DCI0_10MHz_FDD_t*)&UL_alloc_pdu[0])->ndi               = 1;
      ((DCI0_10MHz_FDD_t*)&UL_alloc_pdu[0])->TPC               = 2;
      ((DCI0_10MHz_FDD_t*)&UL_alloc_pdu[0])->cshift            = 3;
      ((DCI0_10MHz_FDD_t*)&UL_alloc_pdu[0])->cqi_req           = 1;
      UL_pdu_size_bits  = sizeof_DCI0_10MHz_FDD_t;
      UL_pdu_size_bytes = sizeof(DCI0_10MHz_FDD_t);
      break;

    case 100:
      dci_length = sizeof_DCI1_20MHz_FDD_t;
      dci_length_bytes = sizeof(DCI1_20MHz_FDD_t);
      ((DCI1_20MHz_FDD_t *)&DLSCH_alloc_pdu[0])->rah           = 0;
      ((DCI1_20MHz_FDD_t *)&DLSCH_alloc_pdu[0])->rballoc       = DLSCH_RB_ALLOC;
      ((DCI1_20MHz_FDD_t *)&DLSCH_alloc_pdu[0])->mcs           = mcs;
      ((DCI1_20MHz_FDD_t *)&DLSCH_alloc_pdu[0])->harq_pid      = 0;
      ((DCI1_20MHz_FDD_t *)&DLSCH_alloc_pdu[0])->ndi           = 1;
      ((DCI1_20MHz_FDD_t *)&DLSCH_alloc_pdu[0])->rv            = 0;
      ((DCI1_20MHz_FDD_t *)&DLSCH_alloc_pdu[0])->TPC           = 0;

      ((DCI1A_20MHz_FDD_t*)&BCCH_alloc_pdu[0])->type           = 1;
      ((DCI1A_20MHz_FDD_t*)&BCCH_alloc_pdu[0])->vrb_type       = 0;
      ((DCI1A_20MHz_FDD_t*)&BCCH_alloc_pdu[0])->rballoc        = computeRIV(lte_frame_parms->N_RB_DL, 70, 4);
      ((DCI1A_20MHz_FDD_t*)&BCCH_alloc_pdu[0])->ndi            = 1;
      ((DCI1A_20MHz_FDD_t*)&BCCH_alloc_pdu[0])->rv             = 0;
      ((DCI1A_20MHz_FDD_t*)&BCCH_alloc_pdu[0])->mcs            = 2;
      ((DCI1A_20MHz_FDD_t*)&BCCH_alloc_pdu[0])->harq_pid       = 0;
      ((DCI1A_20MHz_FDD_t*)&BCCH_alloc_pdu[0])->TPC            = 1;
      BCCH_pdu_size_bits  = sizeof_DCI1A_20MHz_FDD_t;
      BCCH_pdu_size_bytes = sizeof(DCI1A_20MHz_FDD_t);

      ((DCI0_20MHz_FDD_t*)&UL_alloc_pdu[0])->type              = 0;
      ((DCI0_20MHz_FDD_t*)&UL_alloc_pdu[0])->hopping           = 0;
      ((DCI0_20MHz_FDD_t*)&UL_alloc_pdu[0])->rballoc           = DLSCH_RB_ALLOC;
      ((DCI0_20MHz_FDD_t*)&UL_alloc_pdu[0])->mcs               = mcs;
      ((DCI0_20MHz_FDD_t*)&UL_alloc_pdu[0])->ndi               = 1;
      ((DCI0_20MHz_FDD_t*)&UL_alloc_pdu[0])->TPC               = 2;
      ((DCI0_20MHz_FDD_t*)&UL_alloc_pdu[0])->cshift            = 3;
      ((DCI0_20MHz_FDD_t*)&UL_alloc_pdu[0])->cqi_req           = 1;
      UL_pdu_size_bits  = sizeof_DCI0_20MHz_FDD_t;
      UL_pdu_size_bytes = sizeof(DCI0_20MHz_FDD_t);
      break;
    }
  }


  // add common dci
  DCI_pdu.dci_alloc[0].dci_length = BCCH_pdu_size_bits;
  DCI_pdu.dci_alloc[0].L          = log2Lcommon;
  DCI_pdu.dci_alloc[0].rnti       = SI_RNTI;
  DCI_pdu.dci_alloc[0].format     = format1A;
  DCI_pdu.dci_alloc[0].ra_flag    = 0;
  memcpy((void*)&DCI_pdu.dci_alloc[0].dci_pdu[0], &BCCH_alloc_pdu[0], BCCH_pdu_size_bytes);
  DCI_pdu.Num_common_dci++;
  if (lte_frame_parms->N_RB_DL >= 25) {
  // add ue specific dci
    DCI_pdu.dci_alloc[1].dci_length = dci_length;
    DCI_pdu.dci_alloc[1].L          = log2L;
    DCI_pdu.dci_alloc[1].rnti       = rnti;
    DCI_pdu.dci_alloc[1].format     = format1;
    DCI_pdu.dci_alloc[1].ra_flag    = 0;
    memcpy((void*)&DCI_pdu.dci_alloc[1].dci_pdu[0], &DLSCH_alloc_pdu[0], dci_length_bytes);
    DCI_pdu.Num_ue_spec_dci++;

    if (lte_frame_parms->N_RB_DL >= 50) {
      DCI_pdu.dci_alloc[2].dci_length = UL_pdu_size_bits;
      DCI_pdu.dci_alloc[2].L          = log2L;
      DCI_pdu.dci_alloc[2].rnti       = rnti;
      DCI_pdu.dci_alloc[2].format     = format0;
      DCI_pdu.dci_alloc[2].ra_flag    = 0;
      memcpy((void*)&DCI_pdu.dci_alloc[0].dci_pdu[0], &UL_alloc_pdu[0], UL_pdu_size_bytes);
      DCI_pdu.Num_ue_spec_dci++;
    }
  }




  
  return(&DCI_pdu);
}

extern int QPSK[4],QPSK2[4];

int main(int argc, char **argv)
{

  char c;

  int i,l,aa;
  double sigma2, sigma2_dB=0,SNR,snr0=-2.0,snr1;

  int **txdata;
  double **s_re,**s_im,**r_re,**r_im;
  double iqim=0.0;
  //  int subframe_offset;
  uint8_t subframe=0;
#ifdef XFORMS
  FD_lte_phy_scope_ue *form_ue;
  char title[255];
#endif
  int trial, n_errors_common=0,n_errors_ul=0,n_errors_dl=0,n_errors_cfi=0,n_errors_hi=0;
  unsigned char eNb_id = 0;

  uint8_t awgn_flag=0;
  int n_frames=1;
  channel_desc_t *eNB2UE;
  uint32_t nsymb,tx_lev,tx_lev_dB=0,num_pdcch_symbols=3;
  uint8_t extended_prefix_flag=0,transmission_mode=1,n_tx=1,n_rx=1;
  uint16_t Nid_cell=0;
  //  int8_t interf1=-128,interf2=-128;
  uint8_t dci_cnt=0;
  LTE_DL_FRAME_PARMS *frame_parms;
  uint8_t log2L=2, log2Lcommon=2, format_selector=0;
  uint8_t numCCE,common_active=0,ul_active=0,dl_active=0;

  uint32_t n_trials_common=0,n_trials_ul=0,n_trials_dl=0,false_detection_cnt=0;
  uint8_t common_rx,ul_rx,dl_rx;
  uint8_t tdd_config=3;

  FILE *input_fd=NULL;
  char input_val_str[50],input_val_str2[50];
  uint16_t n_rnti=0x1234;
  uint8_t osf=1,N_RB_DL=25;

  SCM_t channel_model=Rayleigh1_anticorr;

  DCI_ALLOC_t dci_alloc_rx[8];

  int ret;

  uint8_t harq_pid;
  uint8_t phich_ACK;

  uint8_t num_phich_interf = 0;
  lte_frame_type_t frame_type=TDD;
  //  int re_offset;
  //  uint32_t *txptr;
  int aarx;
  int k;
  uint32_t perfect_ce = 0;
  int CCE_table[800];

  number_of_cards = 1;
  openair_daq_vars.rx_rf_mode = 1;

  /*
    rxdataF    = (int **)malloc16(2*sizeof(int*));
    rxdataF[0] = (int *)malloc16(FRAME_LENGTH_BYTES);
    rxdataF[1] = (int *)malloc16(FRAME_LENGTH_BYTES);

    rxdata    = (int **)malloc16(2*sizeof(int*));
    rxdata[0] = (int *)malloc16(FRAME_LENGTH_BYTES);
    rxdata[1] = (int *)malloc16(FRAME_LENGTH_BYTES);
  */
  while ((c = getopt (argc, argv, "hapFg:R:c:n:s:x:y:z:L:M:N:I:f:i:S:P:Y")) != -1) {
    switch (c) {
    case 'a':
      printf("Running AWGN simulation\n");
      awgn_flag = 1;
      break;

    case 'R':
      N_RB_DL = atoi(optarg);
      break;

    case 'F':
      frame_type = FDD;
      break;

    case 'c':
      tdd_config=atoi(optarg);

      if (tdd_config>6) {
        printf("Illegal tdd_config %d (should be 0-6)\n",tdd_config);
        exit(-1);
      }

      break;

    case 'g':
      switch((char)*optarg) {
      case 'A':
        channel_model=SCM_A;
        break;

      case 'B':
        channel_model=SCM_B;
        break;

      case 'C':
        channel_model=SCM_C;
        break;

      case 'D':
        channel_model=SCM_D;
        break;

      case 'E':
        channel_model=EPA;
        break;

      case 'F':
        channel_model=EVA;
        break;

      case 'G':
        channel_model=ETU;
        break;

      default:
        msg("Unsupported channel model!\n");
        exit(-1);
      }

      break;

      /*
          case 'i':
      interf1=atoi(optarg);
      break;
          case 'j':
      interf2=atoi(optarg);
      break;
      */
    case 'n':
      n_frames = atoi(optarg);
      break;

    case 's':
      snr0 = atoi(optarg);
      break;

    case 'p':
      extended_prefix_flag=1;
      break;

    case 'x':
      transmission_mode=atoi(optarg);

      if ((transmission_mode!=1) &&
          (transmission_mode!=2) &&
          (transmission_mode!=6)) {
        msg("Unsupported transmission mode %d\n",transmission_mode);
        exit(-1);
      }

      break;

    case 'y':
      n_tx=atoi(optarg);

      if ((n_tx==0) || (n_tx>2)) {
        msg("Unsupported number of tx antennas %d\n",n_tx);
        exit(-1);
      }

      break;

    case 'z':
      n_rx=atoi(optarg);

      if ((n_rx==0) || (n_rx>2)) {
        msg("Unsupported number of rx antennas %d\n",n_rx);
        exit(-1);
      }

      break;

    case 'S':
      subframe=atoi(optarg);
      break;

    case 'L':
      log2L=atoi(optarg);

      if ((log2L!=0)&&
          (log2L!=1)&&
          (log2L!=2)&&
          (log2L!=3)) {
        msg("Unsupported DCI aggregation level %d (should be 0,1,2,3)\n",log2L);
        exit(-1);
      }

      break;

    case 'M':
      log2Lcommon=atoi(optarg);

      if ((log2Lcommon!=2)&&
          (log2Lcommon!=3)) {
        msg("Unsupported Common DCI aggregation level %d (should be 2 or 3)\n",log2Lcommon);
        exit(-1);
      }

      break;

    case 'N':
      format_selector = atoi(optarg);
      break;

    case 'O':
      osf = atoi(optarg);
      break;

    case 'I':
      Nid_cell = atoi(optarg);
      break;

    case 'f':
      input_fd = fopen(optarg,"r");

      if (input_fd==NULL) {
        printf("Problem with filename %s\n",optarg);
        exit(-1);
      }

      break;

    case 'i':
      n_rnti=atoi(optarg);
      break;

    case 'P':
      num_phich_interf=atoi(optarg);
      break;

    case 'Y':
      perfect_ce = 1;
      break;

    case 'h':
      printf("%s -h(elp) -a(wgn on) -c tdd_config -n n_frames -r RiceanFactor -s snr0 -t Delayspread -x transmission mode (1,2,6) -y TXant -z RXant -L AggregLevelUEspec -M AggregLevelCommonDCI -N DCIFormat\n\n",
             argv[0]);
      printf("-h This message\n");
      printf("-a Use AWGN channel and not multipath\n");
      printf("-c TDD config\n");
      printf("-R N_RB_DL\n");
      printf("-F use FDD frame\n");
      printf("-p Use extended prefix mode\n");
      printf("-n Number of frames to simulate\n");
      printf("-r Ricean factor (dB, 0 means Rayleigh, 100 is almost AWGN\n");
      printf("-s Starting SNR, runs from SNR to SNR + 5 dB.  If n_frames is 1 then just SNR is simulated\n");
      printf("-t Delay spread for multipath channel\n");
      printf("-x Transmission mode (1,2,6 for the moment)\n");
      printf("-y Number of TX antennas used in eNB\n");
      printf("-z Number of RX antennas used in UE\n");
      printf("-P Number of interfering PHICH\n");
      printf("-L log2 of Aggregation level for UE Specific DCI (1,2,4,8)\n");
      printf("-M log2 Aggregation level for Common DCI (4,8)\n");
      printf("-N Format for UE Spec DCI (0 - format1,\n");
      printf("                           1 - format1A,\n");
      printf("                           2 - format1B_2A,\n");
      printf("                           3 - format1B_4A,\n");
      printf("                           4 - format1C,\n");
      printf("                           5 - format1D_2A,\n");
      printf("                           6 - format1D_4A,\n");
      printf("                           7 - format2A_2A_L10PRB,\n");
      printf("                           8 - format2A_2A_M10PRB,\n");
      printf("                           9 - format2A_4A_L10PRB,\n");
      printf("                          10 - format2A_4A_M10PRB,\n");
      printf("                          11 - format2_2A_L10PRB,\n");
      printf("                          12 - format2_2A_M10PRB,\n");
      printf("                          13 - format2_4A_L10PRB,\n");
      printf("                          14 - format2_4A_M10PRB\n");
      printf("                          15 - format2_2D_M10PRB\n");
      printf("                          16 - format2_2D_L10PRB\n");
      printf("-O Oversampling factor\n");
      printf("-I Cell Id\n");
      printf("-F Input sample stream\n");
      exit(1);
      break;
    }
  }




  logInit();

  if ((transmission_mode>1) && (n_tx==1))
    n_tx=2;

  lte_param_init(n_tx,
                 n_rx,
                 transmission_mode,
                 extended_prefix_flag,
		 frame_type,
                 Nid_cell,
                 tdd_config,
                 N_RB_DL,
		 0,
                 osf,
                 perfect_ce);

#ifdef XFORMS
  fl_initialize (&argc, argv, NULL, 0, 0);
  form_ue = create_lte_phy_scope_ue();
  sprintf (title, "LTE PHY SCOPE UE");
  fl_show_form (form_ue->lte_phy_scope_ue, FL_PLACE_HOTSPOT, FL_FULLBORDER, title);
#endif


  mac_xface->computeRIV = computeRIV;
  mac_xface->lte_frame_parms = &PHY_vars_eNB->lte_frame_parms;
  //  init_transport_channels(transmission_mode);

  if (n_frames==1)
    snr1 = snr0+.1;
  else
    snr1 = snr0+8.0;

  printf("SNR0 %f, SNR1 %f\n",snr0,snr1);

  frame_parms = &PHY_vars_eNB->lte_frame_parms;
  get_dci(frame_parms, log2L, log2Lcommon, format_selector, n_rnti);

  txdata = PHY_vars_eNB->lte_eNB_common_vars.txdata[eNb_id];

  s_re = malloc(2*sizeof(double*));
  s_im = malloc(2*sizeof(double*));
  r_re = malloc(2*sizeof(double*));
  r_im = malloc(2*sizeof(double*));

  nsymb = (PHY_vars_eNB->lte_frame_parms.Ncp == 0) ? 14 : 12;

  printf("Subframe %d, FFT Size %d, Extended Prefix %d, Samples per subframe %d, Symbols per subframe %d\n",
         subframe,NUMBER_OF_OFDM_CARRIERS,
         PHY_vars_eNB->lte_frame_parms.Ncp,PHY_vars_eNB->lte_frame_parms.samples_per_tti,nsymb);

  eNB2UE = new_channel_desc_scm(PHY_vars_eNB->lte_frame_parms.nb_antenna_ports_eNB,
                                PHY_vars_UE->lte_frame_parms.nb_antennas_rx,
                                channel_model,
				N_RB2sampling_rate(PHY_vars_eNB->lte_frame_parms.N_RB_DL),
				N_RB2channel_bandwidth(PHY_vars_eNB->lte_frame_parms.N_RB_DL),
                                0,
                                0,
                                0);

  for (i=0; i<2; i++) {

    s_re[i] = malloc(FRAME_LENGTH_COMPLEX_SAMPLES*sizeof(double));
    bzero(s_re[i],FRAME_LENGTH_COMPLEX_SAMPLES*sizeof(double));
    s_im[i] = malloc(FRAME_LENGTH_COMPLEX_SAMPLES*sizeof(double));
    bzero(s_im[i],FRAME_LENGTH_COMPLEX_SAMPLES*sizeof(double));
    r_re[i] = malloc(FRAME_LENGTH_COMPLEX_SAMPLES*sizeof(double));
    bzero(r_re[i],FRAME_LENGTH_COMPLEX_SAMPLES*sizeof(double));
    r_im[i] = malloc(FRAME_LENGTH_COMPLEX_SAMPLES*sizeof(double));
    bzero(r_im[i],FRAME_LENGTH_COMPLEX_SAMPLES*sizeof(double));
  }




  PHY_vars_eNB->ulsch_eNB[0] = new_eNB_ulsch(MAX_TURBO_ITERATIONS,N_RB_DL,0);
  PHY_vars_UE->ulsch_ue[0]   = new_ue_ulsch(N_RB_DL,0);


  PHY_vars_eNB->proc[subframe].frame_tx    = 0;
  PHY_vars_eNB->proc[subframe].subframe_tx = subframe;

  if (input_fd==NULL) {
    msg("No input file, so starting TX\n");
  } else {
    i=0;

    while (!feof(input_fd)) {
      ret=fscanf(input_fd,"%s %s",input_val_str,input_val_str2);//&input_val1,&input_val2);

      if (ret != 2) {
        printf("%s:%d:%s: fscanf error, exiting\n", __FILE__, __LINE__, __FUNCTION__);
        exit(1);
      }

      if ((i%4)==0) {
        ((short*)txdata[0])[i/2] = (short)((1<<15)*strtod(input_val_str,NULL));
        ((short*)txdata[0])[(i/2)+1] = (short)((1<<15)*strtod(input_val_str2,NULL));

        if ((i/4)<100)
          printf("sample %d => %e + j%e (%d +j%d)\n",i/4,strtod(input_val_str,NULL),strtod(input_val_str2,NULL),((short*)txdata[0])[i/4],((short*)txdata[0])[(i/4)+1]);//1,input_val2,);
      }

      i++;

      if (i>(4*FRAME_LENGTH_SAMPLES))
        break;
    }

    printf("Read in %d samples\n",i/4);
    write_output("txsig0.m","txs0", txdata[0],FRAME_LENGTH_COMPLEX_SAMPLES,1,1);
    //    write_output("txsig1.m","txs1", txdata[1],FRAME_LENGTH_COMPLEX_SAMPLES,1,1);
    tx_lev = signal_energy(&txdata[0][0],
                           OFDM_SYMBOL_SIZE_COMPLEX_SAMPLES);
    tx_lev_dB = (unsigned int) dB_fixed(tx_lev);
  }


  PHY_vars_UE->UE_mode[0] = PUSCH;

  //  nCCE_max = get_nCCE(3,&PHY_vars_eNB->lte_frame_parms,get_mi(&PHY_vars_eNB->lte_frame_parms,0));
  //printf("nCCE_max %d\n",nCCE_max);

  //printf("num_phich interferers %d\n",num_phich_interf);
  for (SNR=snr0; SNR<snr1; SNR+=0.2) {


    n_errors_common = 0;
    n_errors_ul     = 0;
    n_errors_dl     = 0;
    n_errors_cfi    = 0;
    n_errors_hi     = 0;
    n_trials_common=0;
    n_trials_ul=0;
    n_trials_dl=0;

    for (trial=0; trial<n_frames; trial++) {

      //    printf("DCI (SF %d): txdataF %p (0 %p)\n",subframe,&PHY_vars_eNB->lte_eNB_common_vars.txdataF[eNb_id][aa][512*14*subframe],&PHY_vars_eNB->lte_eNB_common_vars.txdataF[eNb_id][aa][0]);
<<<<<<< HEAD
      for (aa=0; aa<PHY_vars_eNB->lte_frame_parms.nb_antenna_ports_eNB; aa++) {
        memset(&PHY_vars_eNB->lte_eNB_common_vars.txdataF[eNb_id][aa][0],0,FRAME_LENGTH_COMPLEX_SAMPLES_NO_PREFIX*sizeof(mod_sym_t));
=======
      for (aa=0; aa<PHY_vars_eNB->lte_frame_parms.nb_antennas_tx_eNB; aa++) {
        memset(&PHY_vars_eNB->lte_eNB_common_vars.txdataF[eNb_id][aa][0],0,FRAME_LENGTH_COMPLEX_SAMPLES_NO_PREFIX*sizeof(int32_t));
>>>>>>> 7390798b

        /*
        re_offset = PHY_vars_eNB->lte_frame_parms.first_carrier_offset;
        txptr = (uint32_t*)&PHY_vars_eNB->lte_eNB_common_vars.txdataF[eNb_id][aa][subframe*PHY_vars_eNB->lte_frame_parms.samples_per_tti];
        for (i=0;i<PHY_vars_eNB->lte_frame_parms.N_RB_DL*6;i++) {
        txptr[re_offset++] = PHY_vars_eNB->lte_frame_parms.mode1_flag==1 ? QPSK[taus()&3] : QPSK2[taus()&3];
        //printf("%i => %d,%d\n",re_offset-1,*(int16_t*)&txptr[re_offset-1],*(1+(int16_t*)&txptr[re_offset-1]));
        }
        re_offset=1; //skip DC
        for (i=0;i<PHY_vars_eNB->lte_frame_parms.N_RB_DL*6;i++)
        txptr[re_offset++] = PHY_vars_eNB->lte_frame_parms.mode1_flag==1 ? QPSK[taus()&3] : QPSK2[taus()&3];
        */
      }


      generate_pilots_slot(PHY_vars_eNB,
                           PHY_vars_eNB->lte_eNB_common_vars.txdataF[eNb_id],
                           AMP,    //1024,
                           (subframe*2),
                           0);
      generate_pilots_slot(PHY_vars_eNB,
                           PHY_vars_eNB->lte_eNB_common_vars.txdataF[eNb_id],
                           AMP,    //1024,
                           (subframe*2)+1,
                           0);


      if (input_fd == NULL) {
        numCCE=0;
        n_trials_common++;
        common_active = 1;
	if (PHY_vars_eNB->lte_frame_parms.N_RB_DL >= 50) { 
	  n_trials_ul++;
	  ul_active = 1;
	}
        if (PHY_vars_eNB->lte_frame_parms.N_RB_DL >= 25) { 
	  n_trials_dl++;
	  dl_active = 1; 
	}

        num_pdcch_symbols = get_num_pdcch_symbols(DCI_pdu.Num_common_dci+DCI_pdu.Num_ue_spec_dci,
                            DCI_pdu.dci_alloc, frame_parms, subframe);
	numCCE = get_nCCE(num_pdcch_symbols,&PHY_vars_eNB->lte_frame_parms,get_mi(&PHY_vars_eNB->lte_frame_parms,subframe));

        if (n_frames==1) {
          printf("num_dci %d, num_pddch_symbols %d, nCCE %d\n",
                 DCI_pdu.Num_common_dci+DCI_pdu.Num_ue_spec_dci,
                 num_pdcch_symbols,numCCE);
        }

        // apply RNTI-based nCCE allocation
	memset(CCE_table,0,800*sizeof(int));

        for (i = 0; i < DCI_pdu.Num_common_dci + DCI_pdu.Num_ue_spec_dci; i++) {
          // SI RNTI
          if (DCI_pdu.dci_alloc[i].rnti == SI_RNTI) {
            DCI_pdu.dci_alloc[i].firstCCE = get_nCCE_offset_l1(CCE_table,
							       1<<DCI_pdu.dci_alloc[i].L,
							       numCCE,
							       1,
							       SI_RNTI,
							       subframe);
          }
          // RA RNTI
          else if (DCI_pdu.dci_alloc[i].ra_flag == 1) {
            DCI_pdu.dci_alloc[i].firstCCE = get_nCCE_offset_l1(CCE_table,
							       1<<DCI_pdu.dci_alloc[i].L,
							       numCCE,
							       1,
							       DCI_pdu.dci_alloc[i].rnti,
							       subframe);
          }
          // C RNTI
          else {
            DCI_pdu.dci_alloc[i].firstCCE = get_nCCE_offset_l1(CCE_table,
							       1<<DCI_pdu.dci_alloc[i].L,
							       numCCE,
							       0,
							       DCI_pdu.dci_alloc[i].rnti,
							       subframe);
          }

          if (n_frames==1)
            printf("dci %d: rnti 0x%x, format %d, L %d, nCCE %d/%d dci_length %d\n",i,DCI_pdu.dci_alloc[i].rnti, DCI_pdu.dci_alloc[i].format,
                   DCI_pdu.dci_alloc[i].L, DCI_pdu.dci_alloc[i].firstCCE, numCCE, DCI_pdu.dci_alloc[i].dci_length);

          if (DCI_pdu.dci_alloc[i].firstCCE==-1)
            exit(-1);
        }

        num_pdcch_symbols = generate_dci_top(DCI_pdu.Num_ue_spec_dci,
                                             DCI_pdu.Num_common_dci,
                                             DCI_pdu.dci_alloc,
                                             0,
                                             AMP,
                                             &PHY_vars_eNB->lte_frame_parms,
                                             PHY_vars_eNB->lte_eNB_common_vars.txdataF[eNb_id],
                                             subframe);

        if (n_frames==1)
          printf("num_pdcch_symbols at TX %d\n",num_pdcch_symbols);

        if (is_phich_subframe(&PHY_vars_eNB->lte_frame_parms,subframe)) {
          if (n_frames==1)
            printf("generating PHICH\n");

          harq_pid = phich_subframe_to_harq_pid(&PHY_vars_eNB->lte_frame_parms, PHY_vars_eNB->proc[subframe].frame_tx, subframe);

          phich_ACK = taus()&1;
          PHY_vars_eNB->ulsch_eNB[0]->harq_processes[harq_pid]->phich_active = 1;
          PHY_vars_eNB->ulsch_eNB[0]->harq_processes[harq_pid]->first_rb     = 0;
          PHY_vars_eNB->ulsch_eNB[0]->harq_processes[harq_pid]->n_DMRS       = 0;
          PHY_vars_eNB->ulsch_eNB[0]->harq_processes[harq_pid]->phich_ACK    = phich_ACK;
          PHY_vars_eNB->ulsch_eNB[0]->harq_processes[harq_pid]->dci_alloc    = 1;

          PHY_vars_UE->ulsch_ue[0]->harq_processes[harq_pid]->first_rb       = 0;
          PHY_vars_UE->ulsch_ue[0]->harq_processes[harq_pid]->n_DMRS         = 0;

          generate_phich_top(PHY_vars_eNB,
                             subframe,AMP,0,0);
          
          // generate 3 interfering PHICH
          if (num_phich_interf>0) {
            PHY_vars_eNB->ulsch_eNB[0]->harq_processes[harq_pid]->first_rb = 4;
            generate_phich_top(PHY_vars_eNB,
                   subframe,
                   1024,
                   0,0);
          }

          if (num_phich_interf>1) {
            PHY_vars_eNB->ulsch_eNB[0]->harq_processes[harq_pid]->first_rb = 8;
            PHY_vars_eNB->ulsch_eNB[0]->harq_processes[harq_pid]->n_DMRS = 1;
            generate_phich_top(PHY_vars_eNB,
                   subframe,
                   1024,0,0);
          }
          if (num_phich_interf>2) {
            PHY_vars_eNB->ulsch_eNB[0]->harq_processes[harq_pid]->first_rb = 12;
            PHY_vars_eNB->ulsch_eNB[0]->harq_processes[harq_pid]->n_DMRS = 1;
            generate_phich_top(PHY_vars_eNB,
                   subframe,
                   1024,0,0);

          }

          PHY_vars_eNB->ulsch_eNB[0]->harq_processes[harq_pid]->first_rb = 0;
          
        }

        //  write_output("pilotsF.m","rsF",txdataF[0],lte_PHY_vars_eNB->lte_frame_parms.ofdm_symbol_size,1,1);

        if (n_frames==1) {
          write_output("txsigF0.m","txsF0", PHY_vars_eNB->lte_eNB_common_vars.txdataF[eNb_id][0],4*nsymb*OFDM_SYMBOL_SIZE_COMPLEX_SAMPLES_NO_PREFIX,1,1);

          if (PHY_vars_eNB->lte_frame_parms.nb_antenna_ports_eNB > 1)
            write_output("txsigF1.m","txsF1", PHY_vars_eNB->lte_eNB_common_vars.txdataF[eNb_id][1],4*nsymb*OFDM_SYMBOL_SIZE_COMPLEX_SAMPLES_NO_PREFIX,1,1);
        }

        tx_lev = 0;



        for (aa=0; aa<PHY_vars_eNB->lte_frame_parms.nb_antenna_ports_eNB; aa++) {
          if (PHY_vars_eNB->lte_frame_parms.Ncp == 1)
            PHY_ofdm_mod(&PHY_vars_eNB->lte_eNB_common_vars.txdataF[eNb_id][aa][subframe*nsymb*PHY_vars_eNB->lte_frame_parms.ofdm_symbol_size],        // input,
                         &txdata[aa][subframe*PHY_vars_eNB->lte_frame_parms.samples_per_tti],         // output
                         PHY_vars_eNB->lte_frame_parms.ofdm_symbol_size,
                         2*nsymb,                 // number of symbols
                         PHY_vars_eNB->lte_frame_parms.nb_prefix_samples,               // number of prefix samples
                         CYCLIC_PREFIX);
          else {
            normal_prefix_mod(&PHY_vars_eNB->lte_eNB_common_vars.txdataF[eNb_id][aa][subframe*nsymb*PHY_vars_eNB->lte_frame_parms.ofdm_symbol_size],
                              &txdata[aa][subframe*PHY_vars_eNB->lte_frame_parms.samples_per_tti],
                              2*nsymb,
                              frame_parms);
          }

          tx_lev += signal_energy(&txdata[aa][subframe*PHY_vars_eNB->lte_frame_parms.samples_per_tti],
                                  PHY_vars_eNB->lte_frame_parms.ofdm_symbol_size);
        }

        tx_lev_dB = (unsigned int) dB_fixed(tx_lev);
      }



      for (i=0; i<2*nsymb*OFDM_SYMBOL_SIZE_COMPLEX_SAMPLES; i++) {
        for (aa=0; aa<PHY_vars_eNB->lte_frame_parms.nb_antenna_ports_eNB; aa++) {
          if (awgn_flag == 0) {
            s_re[aa][i] = ((double)(((short *)txdata[aa]))[(2*subframe*PHY_vars_UE->lte_frame_parms.samples_per_tti) + (i<<1)]);
            s_im[aa][i] = ((double)(((short *)txdata[aa]))[(2*subframe*PHY_vars_UE->lte_frame_parms.samples_per_tti) + (i<<1)+1]);
          } else {
            for (aarx=0; aarx<PHY_vars_UE->lte_frame_parms.nb_antennas_rx; aarx++) {
              if (aa==0) {
                r_re[aarx][i] = ((double)(((short *)txdata[aa]))[(2*subframe*PHY_vars_UE->lte_frame_parms.samples_per_tti) + (i<<1)]);
                r_im[aarx][i] = ((double)(((short *)txdata[aa]))[(2*subframe*PHY_vars_UE->lte_frame_parms.samples_per_tti) + (i<<1)+1]);
              } else {
                r_re[aarx][i] += ((double)(((short *)txdata[aa]))[(2*subframe*PHY_vars_UE->lte_frame_parms.samples_per_tti) + (i<<1)]);
                r_im[aarx][i] += ((double)(((short *)txdata[aa]))[(2*subframe*PHY_vars_UE->lte_frame_parms.samples_per_tti) + (i<<1)+1]);
              }
            }
          }
        }
      }



      if (awgn_flag == 0) {
        multipath_channel(eNB2UE,s_re,s_im,r_re,r_im,
                          2*nsymb*OFDM_SYMBOL_SIZE_COMPLEX_SAMPLES,0);

      }

      //write_output("channel0.m","chan0",ch[0],channel_length,1,8);

      // scale by path_loss = NOW - P_noise
      //sigma2       = pow(10,sigma2_dB/10);
      //N0W          = -95.87;
      sigma2_dB = (double)tx_lev_dB +10*log10((double)PHY_vars_eNB->lte_frame_parms.ofdm_symbol_size/(double)(12*PHY_vars_eNB->lte_frame_parms.N_RB_DL)) - SNR;

      if (n_frames==1)
        printf("sigma2_dB %f (SNR %f dB) tx_lev_dB %d\n",sigma2_dB,SNR,tx_lev_dB);

      //AWGN
      sigma2 = pow(10,sigma2_dB/10);

      //  printf("Sigma2 %f (sigma2_dB %f)\n",sigma2,sigma2_dB);
      for (i=0; i<2*nsymb*OFDM_SYMBOL_SIZE_COMPLEX_SAMPLES; i++) {
        for (aa=0; aa<PHY_vars_UE->lte_frame_parms.nb_antennas_rx; aa++) {

          ((short*) PHY_vars_UE->lte_ue_common_vars.rxdata[aa])[(2*subframe*PHY_vars_UE->lte_frame_parms.samples_per_tti) + 2*i] = (short) (.667*(r_re[aa][i] + sqrt(sigma2/2)*gaussdouble(0.0,1.0)));
          ((short*) PHY_vars_UE->lte_ue_common_vars.rxdata[aa])[(2*subframe*PHY_vars_UE->lte_frame_parms.samples_per_tti) + 2*i+1] = (short) (.667*(r_im[aa][i] + (iqim*r_re[aa][i]) + sqrt(sigma2/2)*gaussdouble(
                0.0,1.0)));
          /*
          ((short*)PHY_vars_UE->lte_ue_common_vars.rxdata[aa])[(2*subframe*PHY_vars_UE->lte_frame_parms.samples_per_tti) + 2*i] =
            ((short*)txdata[aa])[(2*subframe*PHY_vars_UE->lte_frame_parms.samples_per_tti) + 2*i];
          ((short*)PHY_vars_UE->lte_ue_common_vars.rxdata[aa])[(2*subframe*PHY_vars_UE->lte_frame_parms.samples_per_tti) + 2*i+1] =
            ((short*)txdata[aa])[(2*subframe*PHY_vars_UE->lte_frame_parms.samples_per_tti) + 2*i+1];
          */
        }
      }

      // UE receiver
      for (l=0; l<PHY_vars_eNB->lte_frame_parms.symbols_per_tti; l++) {

        //  subframe_offset = (l/PHY_vars_eNB->lte_frame_parms.symbols_per_tti)*PHY_vars_eNB->lte_frame_parms.samples_per_tti;
        //      printf("subframe_offset = %d\n",subframe_offset);

        slot_fep(PHY_vars_UE,
                 l%(PHY_vars_eNB->lte_frame_parms.symbols_per_tti/2),
                 (2*subframe)+(l/(PHY_vars_eNB->lte_frame_parms.symbols_per_tti/2)),
                 0,
                 0,
		 0);

        if (PHY_vars_UE->perfect_ce == 1) {
          if (awgn_flag==0) {
            // fill in perfect channel estimates
            freq_channel(eNB2UE,PHY_vars_UE->lte_frame_parms.N_RB_DL,12*PHY_vars_UE->lte_frame_parms.N_RB_DL + 1);

            //write_output("channel.m","ch",desc1->ch[0],desc1->channel_length,1,8);
            //write_output("channelF.m","chF",desc1->chF[0],nb_samples,1,8);
            for(k=0; k<NUMBER_OF_eNB_MAX; k++) {
              for(aa=0; aa<frame_parms->nb_antennas_tx; aa++) {
                for (aarx=0; aarx<frame_parms->nb_antennas_rx; aarx++) {
                  for (i=0; i<frame_parms->N_RB_DL*12; i++) {
                    ((int16_t *) PHY_vars_UE->lte_ue_common_vars.dl_ch_estimates[k][(aa<<1)+aarx])[2*i+(l*frame_parms->ofdm_symbol_size+LTE_CE_FILTER_LENGTH)*2]=(int16_t)(
                          eNB2UE->chF[aarx+(aa*frame_parms->nb_antennas_rx)][i].x*AMP);
                    ((int16_t *) PHY_vars_UE->lte_ue_common_vars.dl_ch_estimates[k][(aa<<1)+aarx])[2*i+1+(l*frame_parms->ofdm_symbol_size+LTE_CE_FILTER_LENGTH)*2]=(int16_t)(
                          eNB2UE->chF[aarx+(aa*frame_parms->nb_antennas_rx)][i].y*AMP);
                  }
                }
              }
            }
          } else {
            for(aa=0; aa<frame_parms->nb_antenna_ports_eNB; aa++) {
              for (aarx=0; aarx<frame_parms->nb_antennas_rx; aarx++) {
                for (i=0; i<frame_parms->N_RB_DL*12; i++) {
                  ((int16_t *) PHY_vars_UE->lte_ue_common_vars.dl_ch_estimates[0][(aa<<1)+aarx])[2*i+(l*frame_parms->ofdm_symbol_size+LTE_CE_FILTER_LENGTH)*2]=(short)(AMP);
                  ((int16_t *) PHY_vars_UE->lte_ue_common_vars.dl_ch_estimates[0][(aa<<1)+aarx])[2*i+1+(l*frame_parms->ofdm_symbol_size+LTE_CE_FILTER_LENGTH)*2]=0/2;
                }
              }
            }
          }
        }

        if (l==((PHY_vars_eNB->lte_frame_parms.Ncp==0)?4:3)) {

          //      write_output("H00.m","h00",&(PHY_vars_UE->lte_ue_common_vars.dl_ch_estimates[0][0][0]),((frame_parms->Ncp==0)?7:6)*(PHY_vars_eNB->lte_frame_parms.ofdm_symbol_size),1,1);

          // do PDCCH procedures here
          PHY_vars_UE->lte_ue_pdcch_vars[0]->crnti = n_rnti;

          //    printf("Doing RX : num_pdcch_symbols at TX %d\n",num_pdcch_symbols);
          rx_pdcch(&PHY_vars_UE->lte_ue_common_vars,
                   PHY_vars_UE->lte_ue_pdcch_vars,
                   &PHY_vars_UE->lte_frame_parms,
                   subframe,
                   0,
                   (PHY_vars_UE->lte_frame_parms.mode1_flag == 1) ? SISO : ALAMOUTI,
                   PHY_vars_UE->high_speed_flag,
                   PHY_vars_UE->is_secondary_ue);

          if (is_phich_subframe(&PHY_vars_UE->lte_frame_parms,subframe)) {
            PHY_vars_UE->ulsch_ue[0]->harq_processes[phich_subframe_to_harq_pid(&PHY_vars_UE->lte_frame_parms,0,subframe)]->status = ACTIVE;
            //PHY_vars_UE->ulsch_ue[0]->harq_processes[phich_subframe_to_harq_pid(&PHY_vars_UE->lte_frame_parms,0,subframe)]->Ndi = 1;
            rx_phich(PHY_vars_UE,
                     subframe,
                     0);
          }

          //    if (PHY_vars_UE->lte_ue_pdcch_vars[0]->num_pdcch_symbols != num_pdcch_symbols)
          //      break;
          dci_cnt = dci_decoding_procedure(PHY_vars_UE,
                                           dci_alloc_rx,1,
                                           0,subframe);

          common_rx=0;
          ul_rx=0;
          dl_rx=0;

          if (n_frames==1)  {
            numCCE = get_nCCE(PHY_vars_UE->lte_ue_pdcch_vars[0]->num_pdcch_symbols, &PHY_vars_UE->lte_frame_parms, get_mi(&PHY_vars_UE->lte_frame_parms,subframe));

            for (i = 0; i < dci_cnt; i++)
              printf("dci %d: rnti 0x%x, format %d, L %d, nCCE %d/%d dci_length %d\n",i, dci_alloc_rx[i].rnti, dci_alloc_rx[i].format,
                     dci_alloc_rx[i].L, dci_alloc_rx[i].firstCCE, numCCE, dci_alloc_rx[i].dci_length);
          }

          for (i=0; i<dci_cnt; i++) {
            if (dci_alloc_rx[i].rnti == SI_RNTI) {
              if (n_frames==1)
                dump_dci(&PHY_vars_UE->lte_frame_parms, &dci_alloc_rx[i]);

              common_rx=1;
            }

            if ((dci_alloc_rx[i].rnti == n_rnti) && (dci_alloc_rx[i].format == format0)) {
              if (n_frames==1)
                dump_dci(&PHY_vars_UE->lte_frame_parms, &dci_alloc_rx[i]);

              ul_rx=1;
            }

            if ((dci_alloc_rx[i].rnti == n_rnti) && ((dci_alloc_rx[i].format == format1))) {
              if (n_frames==1)
                dump_dci(&PHY_vars_UE->lte_frame_parms, &dci_alloc_rx[i]);

              dl_rx=1;
            }

            if ((dci_alloc_rx[i].rnti != n_rnti) && (dci_alloc_rx[i].rnti != SI_RNTI))
              false_detection_cnt++;
          }

          if (n_frames==1)
            printf("RX DCI Num %d (Common DCI %d, DL DCI %d, UL DCI %d)\n", dci_cnt, common_rx, dl_rx, ul_rx);

          if ((common_rx==0)&&(common_active==1))
            n_errors_common++;

          if ((ul_rx==0)&&(ul_active==1)) {
            n_errors_ul++;
            //     exit(-1);
          }

          if ((dl_rx==0)&&(dl_active==1)) {
            n_errors_dl++;
            //   exit(-1);
          }

          if (PHY_vars_UE->lte_ue_pdcch_vars[0]->num_pdcch_symbols != num_pdcch_symbols)
            n_errors_cfi++;

          /*
           if (is_phich_subframe(&PHY_vars_UE->lte_frame_parms,subframe))
             if (PHY_vars_UE->ulsch_ue[0]->harq_processes[phich_subframe_to_harq_pid(&PHY_vars_UE->lte_frame_parms, PHY_vars_UE->frame, subframe)]->Ndi != phich_ACK)
               n_errors_hi++;
          */

          if (n_errors_cfi > 10)
            break;
        }

      } // symbol loop

      if (n_errors_cfi > 100)
        break;

      if ((n_errors_ul>1000) && (n_errors_dl>1000) && (n_errors_common>1000))
        break;

#ifdef XFORMS
      phy_scope_UE(form_ue,
                   PHY_vars_UE,
                   eNb_id,0,subframe);
#endif

    } //trials

    printf("SNR %f : n_errors_common = %d/%d (%e)\n", SNR,n_errors_common,n_trials_common,(double)n_errors_common/n_trials_common);
    if (ul_active==1) printf("SNR %f : n_errors_ul = %d/%d (%e)\n", SNR,n_errors_ul,n_trials_ul,(double)n_errors_ul/n_trials_ul);
    if (dl_active==1) printf("SNR %f : n_errors_dl = %d/%d (%e)\n", SNR,n_errors_dl,n_trials_dl,(double)n_errors_dl/n_trials_dl);
    printf("SNR %f : n_errors_cfi = %d/%d (%e)\n", SNR,n_errors_cfi,trial,(double)n_errors_cfi/trial);
    printf("SNR %f : n_errors_hi = %d/%d (%e)\n", SNR,n_errors_hi,trial,(double)n_errors_hi/trial);

  } // NSR

  if (n_frames==1) {
    write_output("txsig0.m","txs0", txdata[0],FRAME_LENGTH_COMPLEX_SAMPLES,1,1);

    if (n_tx>1)
      write_output("txsig1.m","txs1", txdata[1],FRAME_LENGTH_COMPLEX_SAMPLES,1,1);

    write_output("rxsig0.m","rxs0", PHY_vars_UE->lte_ue_common_vars.rxdata[0],10*frame_parms->samples_per_tti,1,1);
    write_output("rxsigF0.m","rxsF0", PHY_vars_UE->lte_ue_common_vars.rxdataF[0],NUMBER_OF_OFDM_CARRIERS*2*((frame_parms->Ncp==0)?14:12),2,1);

    if (n_rx>1) {
      write_output("rxsig1.m","rxs1", PHY_vars_UE->lte_ue_common_vars.rxdata[1],10*frame_parms->samples_per_tti,1,1);
      write_output("rxsigF1.m","rxsF1", PHY_vars_UE->lte_ue_common_vars.rxdataF[1],NUMBER_OF_OFDM_CARRIERS*2*((frame_parms->Ncp==0)?14:12),2,1);
    }

    write_output("H00.m","h00",&(PHY_vars_UE->lte_ue_common_vars.dl_ch_estimates[0][0][0]),((frame_parms->Ncp==0)?7:6)*(PHY_vars_eNB->lte_frame_parms.ofdm_symbol_size),1,1);

    if (n_tx==2)
      write_output("H10.m","h10",&(PHY_vars_UE->lte_ue_common_vars.dl_ch_estimates[0][2][0]),((frame_parms->Ncp==0)?7:6)*(PHY_vars_eNB->lte_frame_parms.ofdm_symbol_size),1,1);

    write_output("pdcch_rxF_ext0.m","pdcch_rxF_ext0",PHY_vars_UE->lte_ue_pdcch_vars[eNb_id]->rxdataF_ext[0],3*12*PHY_vars_UE->lte_frame_parms.N_RB_DL,1,1);
    write_output("pdcch_rxF_comp0.m","pdcch0_rxF_comp0",PHY_vars_UE->lte_ue_pdcch_vars[eNb_id]->rxdataF_comp[0],4*12*PHY_vars_UE->lte_frame_parms.N_RB_DL,1,1);
    write_output("pdcch_rxF_llr.m","pdcch_llr",PHY_vars_UE->lte_ue_pdcch_vars[eNb_id]->llr,2400,1,4);
  }

  for (i=0; i<2; i++) {
    free(s_re[i]);
    free(s_im[i]);
    free(r_re[i]);
    free(r_im[i]);
  }

  free(s_re);
  free(s_im);
  free(r_re);
  free(r_im);

  lte_sync_time_free();

  return(n_errors_ul);

}



/*
    for (i=1;i<4;i++)
    memcpy((void *)&PHY_vars->tx_vars[0].TX_DMA_BUFFER[i*12*OFDM_SYMBOL_SIZE_COMPLEX_SAMPLES_NO_PREFIX*2],
    (void *)&PHY_vars->tx_vars[0].TX_DMA_BUFFER[0],
    12*OFDM_SYMBOL_SIZE_SAMPLES_NO_PREFIX*2);
*/
<|MERGE_RESOLUTION|>--- conflicted
+++ resolved
@@ -833,13 +833,8 @@
     for (trial=0; trial<n_frames; trial++) {
 
       //    printf("DCI (SF %d): txdataF %p (0 %p)\n",subframe,&PHY_vars_eNB->lte_eNB_common_vars.txdataF[eNb_id][aa][512*14*subframe],&PHY_vars_eNB->lte_eNB_common_vars.txdataF[eNb_id][aa][0]);
-<<<<<<< HEAD
       for (aa=0; aa<PHY_vars_eNB->lte_frame_parms.nb_antenna_ports_eNB; aa++) {
-        memset(&PHY_vars_eNB->lte_eNB_common_vars.txdataF[eNb_id][aa][0],0,FRAME_LENGTH_COMPLEX_SAMPLES_NO_PREFIX*sizeof(mod_sym_t));
-=======
-      for (aa=0; aa<PHY_vars_eNB->lte_frame_parms.nb_antennas_tx_eNB; aa++) {
         memset(&PHY_vars_eNB->lte_eNB_common_vars.txdataF[eNb_id][aa][0],0,FRAME_LENGTH_COMPLEX_SAMPLES_NO_PREFIX*sizeof(int32_t));
->>>>>>> 7390798b
 
         /*
         re_offset = PHY_vars_eNB->lte_frame_parms.first_carrier_offset;
