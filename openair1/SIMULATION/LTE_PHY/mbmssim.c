/*******************************************************************************
    OpenAirInterface
    Copyright(c) 1999 - 2014 Eurecom

    OpenAirInterface is free software: you can redistribute it and/or modify
    it under the terms of the GNU General Public License as published by
    the Free Software Foundation, either version 3 of the License, or
    (at your option) any later version.


    OpenAirInterface is distributed in the hope that it will be useful,
    but WITHOUT ANY WARRANTY; without even the implied warranty of
    MERCHANTABILITY or FITNESS FOR A PARTICULAR PURPOSE.  See the
    GNU General Public License for more details.

    You should have received a copy of the GNU General Public License
    along with OpenAirInterface.The full GNU General Public License is
   included in this distribution in the file called "COPYING". If not,
   see <http://www.gnu.org/licenses/>.

  Contact Information
  OpenAirInterface Admin: openair_admin@eurecom.fr
  OpenAirInterface Tech : openair_tech@eurecom.fr
  OpenAirInterface Dev  : openair4g-devel@eurecom.fr

  Address      : Eurecom, Campus SophiaTech, 450 Route des Chappes, CS 50193 - 06904 Biot Sophia Antipolis cedex, FRANCE

 *******************************************************************************/
#include <string.h>
#include <math.h>
#include <unistd.h>
#include <fcntl.h>
#include <sys/ioctl.h>
#include <sys/mman.h>

#include "SIMULATION/TOOLS/defs.h"
#include "SIMULATION/RF/defs.h"
#include "PHY/types.h"
#include "PHY/defs.h"
#include "PHY/vars.h"
#include "MAC_INTERFACE/vars.h"
#ifdef EMOS
#include "SCHED/phy_procedures_emos.h"
#endif
#include "SCHED/defs.h"
#include "SCHED/vars.h"
#include "LAYER2/MAC/vars.h"

#ifdef XFORMS
#include <forms.h>
#include "../../USERSPACE_TOOLS/SCOPE/lte_scope.h"
#endif //XFORMS


#include "OCG_vars.h"

//#define BW 5.0


PHY_VARS_eNB *PHY_vars_eNB;
PHY_VARS_UE *PHY_vars_UE;

void lte_param_init(unsigned char N_tx, unsigned char N_rx,unsigned char transmission_mode,uint8_t extended_prefix_flag,lte_frame_type_t frame_type, uint16_t Nid_cell,uint8_t tdd_config,
                    uint8_t N_RB_DL,uint8_t osf,uint32_t perfect_ce)
{

  LTE_DL_FRAME_PARMS *lte_frame_parms;


  printf("Start lte_param_init\n");
  PHY_vars_eNB = malloc(sizeof(PHY_VARS_eNB));
  PHY_vars_UE = malloc(sizeof(PHY_VARS_UE));
  //PHY_config = malloc(sizeof(PHY_CONFIG));
  mac_xface = malloc(sizeof(MAC_xface));

  srand(1);
  randominit(1);
  set_taus_seed(1);

  lte_frame_parms = &(PHY_vars_eNB->lte_frame_parms);

  lte_frame_parms->N_RB_DL            = N_RB_DL;   //50 for 10MHz and 25 for 5 MHz
  lte_frame_parms->N_RB_UL            = N_RB_DL;
  lte_frame_parms->Ncp                = extended_prefix_flag;
  lte_frame_parms->Nid_cell           = Nid_cell;
  lte_frame_parms->Nid_cell_mbsfn     = 1;
  lte_frame_parms->nushift            = Nid_cell%6;
  lte_frame_parms->nb_antennas_tx     = N_tx;
  lte_frame_parms->nb_antennas_rx     = N_rx;
  lte_frame_parms->phich_config_common.phich_resource         = oneSixth;
  lte_frame_parms->tdd_config         = tdd_config;
  lte_frame_parms->frame_type         = frame_type;
  //  lte_frame_parms->Csrs = 2;
  //  lte_frame_parms->Bsrs = 0;
  //  lte_frame_parms->kTC = 0;44
  //  lte_frame_parms->n_RRC = 0;
  lte_frame_parms->mode1_flag = (transmission_mode == 1)? 1 : 0;

  init_frame_parms(lte_frame_parms,osf);

  //copy_lte_parms_to_phy_framing(lte_frame_parms, &(PHY_config->PHY_framing));

  PHY_vars_UE->is_secondary_ue = 0;
  PHY_vars_UE->lte_frame_parms = *lte_frame_parms;
  PHY_vars_eNB->lte_frame_parms = *lte_frame_parms;

  phy_init_lte_top(lte_frame_parms);
  dump_frame_parms(lte_frame_parms);

  PHY_vars_UE->PHY_measurements.n_adj_cells=2;
  PHY_vars_UE->PHY_measurements.adj_cell_id[0] = Nid_cell+1;
  PHY_vars_UE->PHY_measurements.adj_cell_id[1] = Nid_cell+2;

  lte_gold_mbsfn(lte_frame_parms,PHY_vars_UE->lte_gold_mbsfn_table,Nid_cell);
  lte_gold_mbsfn(lte_frame_parms,PHY_vars_eNB->lte_gold_mbsfn_table,Nid_cell);

  phy_init_lte_ue(PHY_vars_UE,1,0);
  phy_init_lte_eNB(PHY_vars_eNB,0,0,0);


  PHY_vars_UE->perfect_ce = perfect_ce;
  printf("Done lte_param_init\n");


}
DCI1E_5MHz_2A_M10PRB_TDD_t  DLSCH_alloc_pdu2_1E[2];
#define UL_RB_ALLOC 0x1ff;
#define CCCH_RB_ALLOC computeRIV(PHY_vars_eNB->lte_frame_parms.N_RB_UL,0,2)
int main(int argc, char **argv)
{

  char c;

  int i,l,aa,aarx;
  double sigma2, sigma2_dB=0,SNR,snr0=-2.0,snr1=0.0;
  uint8_t snr1set=0;
  double snr_step=1,input_snr_step=1;
  //mod_sym_t **txdataF;
  int **txdata;
  double **s_re,**s_im,**r_re,**r_im;
  double iqim = 0.0;
  int subframe=1;
  int sched_subframe;
  char fname[40];//, vname[40];
  uint8_t transmission_mode = 1,n_tx=1,n_rx=2;
  uint16_t Nid_cell=0;

  FILE *fd;

  int eNB_id = 0;
  unsigned char mcs=0,awgn_flag=0,round;

  int n_frames=1;
  channel_desc_t *eNB2UE;
  uint32_t nsymb,tx_lev,tx_lev_dB;
  uint8_t extended_prefix_flag=1;
  LTE_DL_FRAME_PARMS *frame_parms;
  int hold_channel=0;


  uint16_t NB_RB=25;

  int tdd_config=3;

  SCM_t channel_model=MBSFN;


  unsigned char *input_buffer;
  unsigned short input_buffer_length;
  unsigned int ret;

  unsigned int trials,errs[4]= {0,0,0,0}; //,round_trials[4]={0,0,0,0};

  uint8_t N_RB_DL=25,osf=1;
  double BW=5.0;
  uint32_t perfect_ce = 0;

  lte_frame_type_t frame_type = FDD;


#ifdef XFORMS
  FD_lte_scope *form_dl;
  char title[255];

  fl_initialize (&argc, argv, NULL, 0, 0);
  form_dl = create_form_lte_scope();
  sprintf (title, "LTE DL SCOPE UE");
  fl_show_form (form_dl->lte_scope, FL_PLACE_HOTSPOT, FL_FULLBORDER, title);
#endif

  logInit();
  number_of_cards = 1;
  openair_daq_vars.rx_rf_mode = 1;

  /*
    rxdataF    = (int **)malloc16(2*sizeof(int*));
    rxdataF[0] = (int *)malloc16(FRAME_LENGTH_BYTES);
    rxdataF[1] = (int *)malloc16(FRAME_LENGTH_BYTES);

    rxdata    = (int **)malloc16(2*sizeof(int*));
    rxdata[0] = (int *)malloc16(FRAME_LENGTH_BYTES);
    rxdata[1] = (int *)malloc16(FRAME_LENGTH_BYTES);
  */
  while ((c = getopt (argc, argv, "ahA:Cp:n:s:S:t:x:y:z:N:F:R:O:dm:i:Y")) != -1) {
    switch (c) {
    case 'a':
      awgn_flag=1;
      break;

    case 'd':
      frame_type = 0;
      break;

    case 'n':
      n_frames = atoi(optarg);
      break;

    case 'm':
      mcs=atoi(optarg);
      break;

    case 's':
      snr0 = atof(optarg);
      msg("Setting SNR0 to %f\n",snr0);
      break;

    case 'i':
      input_snr_step = atof(optarg);
      break;

    case 'S':
      snr1 = atof(optarg);
      snr1set=1;
      msg("Setting SNR1 to %f\n",snr1);
      break;

    case 'p': // subframe no;
      subframe=atoi(optarg);
      break;

    case 'z':
      n_rx=atoi(optarg);

      if ((n_rx==0) || (n_rx>2)) {
        msg("Unsupported number of rx antennas %d\n",n_rx);
        exit(-1);
      }

      break;

    case 'N':
      Nid_cell = atoi(optarg);
      break;

    case 'R':
      N_RB_DL = atoi(optarg);

      switch (N_RB_DL) {
      case 6:
        BW=1.25;
        break;

      case 25:
        BW=5.0;
        break;

      case 50:
        BW=10.0;
        break;

      case 100:
        BW=20.0;
        break;

      default:
        printf("Unsupported Bandwidth %d\n",N_RB_DL);
        exit(-1);
        break;
      }

      break;

    case 'O':
      osf = atoi(optarg);
      break;

    case 'Y':
      perfect_ce = 1;
      break;

    default:
    case 'h':
      printf("%s -h(elp) -p(subframe) -N cell_id -g channel_model -n n_frames -t Delayspread -s snr0 -S snr1 -i snr increment -z RXant \n",argv[0]);
      printf("-h This message\n");
      printf("-a Use AWGN Channel\n");
      printf("-p Use extended prefix mode\n");
      printf("-d Use TDD\n");
      printf("-n Number of frames to simulate\n");
      printf("-s Starting SNR, runs from SNR0 to SNR0 + 5 dB.  If n_frames is 1 then just SNR is simulated\n");
      printf("-S Ending SNR, runs from SNR0 to SNR1\n");
      printf("-t Delay spread for multipath channel\n");
      printf("-g [A,B,C,D,E,F,G] Use 3GPP SCM (A,B,C,D) or 36-101 (E-EPA,F-EVA,G-ETU) models (ignores delay spread and Ricean factor)\n");
      printf("-x Transmission mode (1,2,6 for the moment)\n");
      printf("-y Number of TX antennas used in eNB\n");
      printf("-z Number of RX antennas used in UE\n");
      printf("-i Relative strength of first intefering eNB (in dB) - cell_id mod 3 = 1\n");
      printf("-j Relative strength of second intefering eNB (in dB) - cell_id mod 3 = 2\n");
      printf("-N Nid_cell\n");
      printf("-R N_RB_DL\n");
      printf("-O oversampling factor (1,2,4,8,16)\n");
      printf("-A Interpolation_filname Run with Abstraction to generate Scatter plot using interpolation polynomial in file\n");
      printf("-C Generate Calibration information for Abstraction (effective SNR adjustment to remove Pe bias w.r.t. AWGN)\n");
      printf("-f Output filename (.txt format) for Pe/SNR results\n");
      printf("-F Input filename (.txt format) for RX conformance testing\n");
      exit (-1);
      break;
    }
  }


  sched_subframe = (subframe+9)%10;

  if (awgn_flag == 1)
    channel_model = AWGN;

  // check that subframe is legal for eMBMS

  if ((subframe == 0) || (subframe == 5) ||    // TDD and FDD SFn 0,5;
      ((frame_type == FDD) && ((subframe == 4) || (subframe == 9))) || // FDD SFn 4,9;
      ((frame_type == TDD ) && ((subframe<3) || (subframe==6))))    {  // TDD SFn 1,2,6;

    printf("Illegal subframe %d for eMBMS transmission (frame_type %d)\n",subframe,frame_type);
    exit(-1);
  }

  if (transmission_mode==2)
    n_tx=2;

  lte_param_init(n_tx,n_rx,transmission_mode,extended_prefix_flag,frame_type,Nid_cell,tdd_config,N_RB_DL,osf,perfect_ce);



  if (snr1set==0) {
    if (n_frames==1)
      snr1 = snr0+.1;
    else
      snr1 = snr0+5.0;
  }

  printf("SNR0 %f, SNR1 %f\n",snr0,snr1);

  frame_parms = &PHY_vars_eNB->lte_frame_parms;

  if (awgn_flag == 0)
    sprintf(fname,"embms_%d_%d.m",mcs,N_RB_DL);
  else
    sprintf(fname,"embms_awgn_%d_%d.m",mcs,N_RB_DL);

  fd = fopen(fname,"w");

  if (awgn_flag==0)
    fprintf(fd,"SNR_%d_%d=[];errs_mch_%d_%d=[];mch_trials_%d_%d=[];\n",
            mcs,N_RB_DL,
            mcs,N_RB_DL,
            mcs,N_RB_DL);
  else
    fprintf(fd,"SNR_awgn_%d_%d=[];errs_mch_awgn_%d_%d=[];mch_trials_awgn_%d_%d=[];\n",
            mcs,N_RB_DL,
            mcs,N_RB_DL,
            mcs,N_RB_DL);

  fflush(fd);

  txdata = PHY_vars_eNB->lte_eNB_common_vars.txdata[0];

  s_re = malloc(2*sizeof(double*));
  s_im = malloc(2*sizeof(double*));
  r_re = malloc(2*sizeof(double*));
  r_im = malloc(2*sizeof(double*));
  nsymb = 12;

  printf("FFT Size %d, Extended Prefix %d, Samples per subframe %d, Symbols per subframe %d, AWGN %d\n",NUMBER_OF_OFDM_CARRIERS,
         frame_parms->Ncp,frame_parms->samples_per_tti,nsymb,awgn_flag);

  for (i=0; i<2; i++) {

    s_re[i] = malloc(FRAME_LENGTH_COMPLEX_SAMPLES*sizeof(double));
    bzero(s_re[i],FRAME_LENGTH_COMPLEX_SAMPLES*sizeof(double));
    s_im[i] = malloc(FRAME_LENGTH_COMPLEX_SAMPLES*sizeof(double));
    bzero(s_im[i],FRAME_LENGTH_COMPLEX_SAMPLES*sizeof(double));
    r_re[i] = malloc(FRAME_LENGTH_COMPLEX_SAMPLES*sizeof(double));
    bzero(r_re[i],FRAME_LENGTH_COMPLEX_SAMPLES*sizeof(double));
    r_im[i] = malloc(FRAME_LENGTH_COMPLEX_SAMPLES*sizeof(double));
    bzero(r_im[i],FRAME_LENGTH_COMPLEX_SAMPLES*sizeof(double));
  }

  eNB2UE = new_channel_desc_scm(PHY_vars_eNB->lte_frame_parms.nb_antennas_tx,
                                PHY_vars_UE->lte_frame_parms.nb_antennas_rx,
                                channel_model,
                                BW,
                                0,
                                0,
                                0);

  // Create transport channel structures for 2 transport blocks (MIMO)
  PHY_vars_eNB->dlsch_eNB_MCH = new_eNB_dlsch(1,8,N_RB_DL,0);

  if (!PHY_vars_eNB->dlsch_eNB_MCH) {
    printf("Can't get eNB dlsch structures\n");
    exit(-1);
  }

  PHY_vars_UE->dlsch_ue_MCH[0]  = new_ue_dlsch(1,8,MAX_TURBO_ITERATIONS_MBSFN,N_RB_DL,0);

  PHY_vars_eNB->lte_frame_parms.num_MBSFN_config = 1;
  PHY_vars_eNB->lte_frame_parms.MBSFN_config[0].radioframeAllocationPeriod = 0;
  PHY_vars_eNB->lte_frame_parms.MBSFN_config[0].radioframeAllocationOffset = 0;
  PHY_vars_eNB->lte_frame_parms.MBSFN_config[0].fourFrames_flag = 0;
  PHY_vars_eNB->lte_frame_parms.MBSFN_config[0].mbsfn_SubframeConfig=0xff; // activate all possible subframes
  PHY_vars_UE->lte_frame_parms.num_MBSFN_config = 1;
  PHY_vars_UE->lte_frame_parms.MBSFN_config[0].radioframeAllocationPeriod = 0;
  PHY_vars_UE->lte_frame_parms.MBSFN_config[0].radioframeAllocationOffset = 0;
  PHY_vars_UE->lte_frame_parms.MBSFN_config[0].fourFrames_flag = 0;
  PHY_vars_UE->lte_frame_parms.MBSFN_config[0].mbsfn_SubframeConfig=0xff; // activate all possible subframes

  fill_eNB_dlsch_MCH(PHY_vars_eNB,mcs,1,0,0);
  fill_UE_dlsch_MCH(PHY_vars_UE,mcs,1,0,0);

  if (is_pmch_subframe(0,subframe,&PHY_vars_eNB->lte_frame_parms)==0) {
    printf("eNB is not configured for MBSFN in subframe %d\n",subframe);
    exit(-1);
  } else if (is_pmch_subframe(0,subframe,&PHY_vars_UE->lte_frame_parms)==0) {
    printf("UE is not configured for MBSFN in subframe %d\n",subframe);
    exit(-1);
  }


  input_buffer_length = PHY_vars_eNB->dlsch_eNB_MCH->harq_processes[0]->TBS/8;
  input_buffer = (unsigned char *)malloc(input_buffer_length+4);
  memset(input_buffer,0,input_buffer_length+4);

  for (i=0; i<input_buffer_length+4; i++) {
    input_buffer[i]= (unsigned char)(taus()&0xff);
  }


  snr_step = input_snr_step;

  for (SNR=snr0; SNR<snr1; SNR+=snr_step) {
    PHY_vars_UE->frame_tx=0;
    PHY_vars_eNB->proc[sched_subframe].frame_tx=0;
    PHY_vars_eNB->proc[sched_subframe].subframe_tx=subframe;

    errs[0]=0;
    errs[1]=0;
    errs[2]=0;
    errs[3]=0;
    /*
    round_trials[0] = 0;
    round_trials[1] = 0;
    round_trials[2] = 0;
    round_trials[3] = 0;*/
    printf("********************** SNR %f (step %f)\n",SNR,snr_step);

    for (trials = 0; trials<n_frames; trials++) {
      //        printf("Trial %d\n",trials);
      fflush(stdout);
      round=0;

      //if (trials%100==0)
      //eNB2UE[0]->first_run = 1;
      eNB2UE->first_run = 1;
      memset(&PHY_vars_eNB->lte_eNB_common_vars.txdataF[0][0][0],0,FRAME_LENGTH_COMPLEX_SAMPLES_NO_PREFIX*sizeof(mod_sym_t));

      generate_mch(PHY_vars_eNB,sched_subframe,input_buffer,0);


      PHY_ofdm_mod(PHY_vars_eNB->lte_eNB_common_vars.txdataF[0][0],        // input,
                   txdata[0],         // output
                   frame_parms->log2_symbol_size,                // log2_fft_size
                   LTE_NUMBER_OF_SUBFRAMES_PER_FRAME*nsymb,                 // number of symbols
                   frame_parms->nb_prefix_samples,               // number of prefix samples
                   CYCLIC_PREFIX);

      if (n_frames==1) {
        write_output("txsigF0.m","txsF0", &PHY_vars_eNB->lte_eNB_common_vars.txdataF[0][0][subframe*nsymb*PHY_vars_eNB->lte_frame_parms.ofdm_symbol_size],
                     nsymb*PHY_vars_eNB->lte_frame_parms.ofdm_symbol_size,1,1);
        //if (PHY_vars_eNB->lte_frame_parms.nb_antennas_tx>1)
        //write_output("txsigF1.m","txsF1", &PHY_vars_eNB->lte_eNB_common_vars.txdataF[eNB_id][1][subframe*nsymb*PHY_vars_eNB->lte_frame_parms.ofdm_symbol_size],nsymb*PHY_vars_eNB->lte_frame_parms.ofdm_symbol_size,1,1);
      }

      tx_lev = 0;

      for (aa=0; aa<PHY_vars_eNB->lte_frame_parms.nb_antennas_tx; aa++) {
        tx_lev += signal_energy(&PHY_vars_eNB->lte_eNB_common_vars.txdata[eNB_id][aa]
                                [subframe*PHY_vars_eNB->lte_frame_parms.samples_per_tti],
                                PHY_vars_eNB->lte_frame_parms.samples_per_tti);
      }

      tx_lev_dB = (unsigned int) dB_fixed(tx_lev);

      if (n_frames==1) {
        printf("tx_lev = %d (%d dB)\n",tx_lev,tx_lev_dB);
        //    write_output("txsig0.m","txs0", &PHY_vars_eNB->lte_eNB_common_vars.txdata[0][0][subframe* PHY_vars_eNB->lte_frame_parms.samples_per_tti],

        //     PHY_vars_eNB->lte_frame_parms.samples_per_tti,1,1);
      }

      for (i=0; i<2*frame_parms->samples_per_tti; i++) {
        for (aa=0; aa<PHY_vars_eNB->lte_frame_parms.nb_antennas_tx; aa++) {
          s_re[aa][i] = ((double)(((short *)PHY_vars_eNB->lte_eNB_common_vars.txdata[0][aa]))[(2*subframe*PHY_vars_UE->lte_frame_parms.samples_per_tti) + (i<<1)]);
          s_im[aa][i] = ((double)(((short *)PHY_vars_eNB->lte_eNB_common_vars.txdata[0][aa]))[(2*subframe*PHY_vars_UE->lte_frame_parms.samples_per_tti) +(i<<1)+1]);
        }
      }

      //Multipath channel
      multipath_channel(eNB2UE,s_re,s_im,r_re,r_im,
                        2*frame_parms->samples_per_tti,hold_channel);

      //AWGN
      sigma2_dB = 10*log10((double)tx_lev) +10*log10((double)PHY_vars_eNB->lte_frame_parms.ofdm_symbol_size/(NB_RB*12)) - SNR;
      sigma2 = pow(10,sigma2_dB/10);

      if (n_frames==1)
        printf("Sigma2 %f (sigma2_dB %f)\n",sigma2,sigma2_dB);

      for (i=0; i<2*frame_parms->samples_per_tti; i++) {
        for (aa=0; aa<PHY_vars_eNB->lte_frame_parms.nb_antennas_rx; aa++) {
          //printf("s_re[0][%d]=> %f , r_re[0][%d]=> %f\n",i,s_re[aa][i],i,r_re[aa][i]);
          ((short*) PHY_vars_UE->lte_ue_common_vars.rxdata[aa])[(2*subframe*PHY_vars_UE->lte_frame_parms.samples_per_tti)+2*i] =
            (short) (r_re[aa][i] + sqrt(sigma2/2)*gaussdouble(0.0,1.0));
          ((short*) PHY_vars_UE->lte_ue_common_vars.rxdata[aa])[(2*subframe*PHY_vars_UE->lte_frame_parms.samples_per_tti)+2*i+1] =
            (short) (r_im[aa][i] + (iqim*r_re[aa][i]) + sqrt(sigma2/2)*gaussdouble(0.0,1.0));
        }
      }

      for (l=2; l<12; l++) {

        slot_fep_mbsfn(PHY_vars_UE,
                       l,
                       subframe%10,
                       0,
                       0);
      }

      for (l=2; l<12; l++) {
        rx_pmch(PHY_vars_UE,
                0,
                subframe%10,
                l);


      }

      PHY_vars_UE->dlsch_ue_MCH[0]->harq_processes[0]->G = get_G(&PHY_vars_UE->lte_frame_parms,
          PHY_vars_UE->dlsch_ue_MCH[0]->harq_processes[0]->nb_rb,
          PHY_vars_UE->dlsch_ue_MCH[0]->harq_processes[0]->rb_alloc_even,
          get_Qm(PHY_vars_UE->dlsch_ue_MCH[0]->harq_processes[0]->mcs),
          1,2,
<<<<<<< HEAD
          PHY_vars_UE->frame_tx,subframe,0);
=======
          PHY_vars_UE->frame_tx,subframe);
      PHY_vars_UE->dlsch_ue_MCH[0]->harq_processes[0]->Qm = get_Qm(PHY_vars_UE->dlsch_ue_MCH[0]->harq_processes[0]->mcs);

>>>>>>> b4e29f3e
      dlsch_unscrambling(&PHY_vars_UE->lte_frame_parms,1,PHY_vars_UE->dlsch_ue_MCH[0],
                         PHY_vars_UE->dlsch_ue_MCH[0]->harq_processes[0]->G,
                         PHY_vars_UE->lte_ue_pdsch_vars_MCH[0]->llr[0],0,subframe<<1);

      ret = dlsch_decoding(PHY_vars_UE,
                           PHY_vars_UE->lte_ue_pdsch_vars_MCH[0]->llr[0],
                           &PHY_vars_UE->lte_frame_parms,
                           PHY_vars_UE->dlsch_ue_MCH[0],
                           PHY_vars_UE->dlsch_ue_MCH[0]->harq_processes[0],
                           subframe,
                           0,0,0);

      if (n_frames==1)
        printf("MCH decoding returns %d\n",ret);

      if (ret == (1+PHY_vars_UE->dlsch_ue_MCH[0]->max_turbo_iterations))
        errs[0]++;

      PHY_vars_UE->frame_tx++;
      PHY_vars_eNB->proc[sched_subframe].frame_tx++;
    }

    printf("errors %d/%d (Pe %e)\n",errs[round],trials,(double)errs[round]/trials);

    if (awgn_flag==0)
      fprintf(fd,"SNR_%d_%d = [SNR_%d_%d %f]; errs_mch_%d_%d =[errs_mch_%d_%d  %d]; mch_trials_%d_%d =[mch_trials_%d_%d  %d];\n",
              mcs,N_RB_DL,mcs,N_RB_DL,SNR,
              mcs,N_RB_DL,mcs,N_RB_DL,errs[0],
              mcs,N_RB_DL,mcs,N_RB_DL,trials);
    else
      fprintf(fd,"SNR_awgn_%d = [SNR_awgn_%d %d]; errs_mch_awgn_%d =[errs_mch_awgn_%f  %d]; mch_trials_awgn_%d =[mch_trials_awgn_%d %d];\n",
              mcs,N_RB_DL,mcs,N_RB_DL,SNR,
              mcs,N_RB_DL,mcs,N_RB_DL,errs[0],
              mcs,N_RB_DL,mcs,N_RB_DL,trials);

    fflush(fd);

    if (errs[0] == 0)
      break;
  }


  if (n_frames==1) {
    printf("Dumping PMCH files ( G %d)\n",PHY_vars_UE->dlsch_ue_MCH[0]->harq_processes[0]->G);
    dump_mch(PHY_vars_UE,0,
             PHY_vars_UE->dlsch_ue_MCH[0]->harq_processes[0]->G,
             subframe);
  }

  printf("Freeing dlsch structures\n");
  free_eNB_dlsch(PHY_vars_eNB->dlsch_eNB_MCH);
  free_ue_dlsch(PHY_vars_UE->dlsch_ue_MCH[0]);

  fclose(fd);

  printf("Freeing channel I/O\n");

  for (i=0; i<2; i++) {
    free(s_re[i]);
    free(s_im[i]);
    free(r_re[i]);
    free(r_im[i]);
  }

  free(s_re);
  free(s_im);
  free(r_re);
  free(r_im);

  //  lte_sync_time_free();

  return(0);
}
<|MERGE_RESOLUTION|>--- conflicted
+++ resolved
@@ -557,13 +557,9 @@
           PHY_vars_UE->dlsch_ue_MCH[0]->harq_processes[0]->rb_alloc_even,
           get_Qm(PHY_vars_UE->dlsch_ue_MCH[0]->harq_processes[0]->mcs),
           1,2,
-<<<<<<< HEAD
           PHY_vars_UE->frame_tx,subframe,0);
-=======
-          PHY_vars_UE->frame_tx,subframe);
       PHY_vars_UE->dlsch_ue_MCH[0]->harq_processes[0]->Qm = get_Qm(PHY_vars_UE->dlsch_ue_MCH[0]->harq_processes[0]->mcs);
 
->>>>>>> b4e29f3e
       dlsch_unscrambling(&PHY_vars_UE->lte_frame_parms,1,PHY_vars_UE->dlsch_ue_MCH[0],
                          PHY_vars_UE->dlsch_ue_MCH[0]->harq_processes[0]->G,
                          PHY_vars_UE->lte_ue_pdsch_vars_MCH[0]->llr[0],0,subframe<<1);
