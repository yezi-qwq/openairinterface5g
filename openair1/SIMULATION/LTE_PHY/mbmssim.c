--- conflicted
+++ resolved
@@ -301,11 +301,7 @@
                                 0);
 
   // Create transport channel structures for 2 transport blocks (MIMO)
-<<<<<<< HEAD
-  PHY_vars_eNB->dlsch_eNB_MCH = new_eNB_dlsch(1,8,Nsoft,N_RB_DL,0,&PHY_vars_eNB->lte_frame_parms);
-=======
-  eNB->dlsch_MCH = new_eNB_dlsch(1,8,Nsoft,N_RB_DL,0);
->>>>>>> be0b164a
+  eNB->dlsch_MCH = new_eNB_dlsch(1,8,Nsoft,N_RB_DL,0,&eNB->lte_frame_parms);
 
   if (!eNB->dlsch_MCH) {
     printf("Can't get eNB dlsch structures\n");
@@ -479,25 +475,11 @@
       }
 
       UE->dlsch_MCH[0]->harq_processes[0]->G = get_G(&UE->frame_parms,
-          UE->dlsch_MCH[0]->harq_processes[0]->nb_rb,
-          UE->dlsch_MCH[0]->harq_processes[0]->rb_alloc_even,
-          get_Qm(UE->dlsch_MCH[0]->harq_processes[0]->mcs),
-          1,2,
-<<<<<<< HEAD
-          PHY_vars_UE->frame_tx,subframe,0);
-      PHY_vars_UE->dlsch_ue_MCH[0]->harq_processes[0]->Qm = get_Qm(PHY_vars_UE->dlsch_ue_MCH[0]->harq_processes[0]->mcs);
-
-      dlsch_unscrambling(&PHY_vars_UE->lte_frame_parms,1,PHY_vars_UE->dlsch_ue_MCH[0],
-                         PHY_vars_UE->dlsch_ue_MCH[0]->harq_processes[0]->G,
-                         PHY_vars_UE->lte_ue_pdsch_vars_MCH[0]->llr[0],0,subframe<<1);
-
-      ret = dlsch_decoding(PHY_vars_UE,
-                           PHY_vars_UE->lte_ue_pdsch_vars_MCH[0]->llr[0],
-                           &PHY_vars_UE->lte_frame_parms,
-                           PHY_vars_UE->dlsch_ue_MCH[0],
-                           PHY_vars_UE->dlsch_ue_MCH[0]->harq_processes[0],
-=======
-          UE->proc.proc_rxtx[0].frame_tx,subframe);
+						     UE->dlsch_MCH[0]->harq_processes[0]->nb_rb,
+						     UE->dlsch_MCH[0]->harq_processes[0]->rb_alloc_even,
+						     get_Qm(UE->dlsch_MCH[0]->harq_processes[0]->mcs),
+						     1,2,
+						     UE->proc.proc_rxtx[0].frame_tx,subframe,0);
       UE->dlsch_MCH[0]->harq_processes[0]->Qm = get_Qm(UE->dlsch_MCH[0]->harq_processes[0]->mcs);
 
       dlsch_unscrambling(&UE->frame_parms,1,UE->dlsch_MCH[0],
@@ -509,7 +491,6 @@
                            &UE->frame_parms,
                            UE->dlsch_MCH[0],
                            UE->dlsch_MCH[0]->harq_processes[0],
->>>>>>> be0b164a
                            subframe,
                            0,0,0);
 
