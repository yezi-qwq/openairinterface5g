--- conflicted
+++ resolved
@@ -149,33 +149,25 @@
     dlsch->Mdlharq = Mdlharq;
     dlsch->Mlimit = 4;
     dlsch->Nsoft = Nsoft;
-
-<<<<<<< HEAD
-=======
+    
     for (layer=0; layer<4; layer++) {
       dlsch->ue_spec_bf_weights[layer] = (int32_t**)malloc16(frame_parms->nb_antennas_tx*sizeof(int32_t*));
-
-       for (aa=0; aa<frame_parms->nb_antennas_tx; aa++) {
-         dlsch->ue_spec_bf_weights[layer][aa] = (int32_t *)malloc16(OFDM_SYMBOL_SIZE_COMPLEX_SAMPLES*sizeof(int32_t));
-         for (re=0;re<OFDM_SYMBOL_SIZE_COMPLEX_SAMPLES; re++) {
-           dlsch->ue_spec_bf_weights[layer][aa][re] = 0x00007fff;
-         }
-       }
-     }
->>>>>>> 4d58025d
+      
+      for (aa=0; aa<frame_parms->nb_antennas_tx; aa++) {
+	dlsch->ue_spec_bf_weights[layer][aa] = (int32_t *)malloc16(OFDM_SYMBOL_SIZE_COMPLEX_SAMPLES*sizeof(int32_t));
+	for (re=0;re<OFDM_SYMBOL_SIZE_COMPLEX_SAMPLES; re++) {
+	  dlsch->ue_spec_bf_weights[layer][aa][re] = 0x00007fff;
+	}
+      }
+    }
 
     // NOTE: THIS HAS TO BE REVISED FOR RU, commenting to remove memory leak !!!!!
     /*
      dlsch->calib_dl_ch_estimates = (int32_t**)malloc16(frame_parms->nb_antennas_tx*sizeof(int32_t*));
      for (aa=0; aa<frame_parms->nb_antennas_tx; aa++) {
        dlsch->calib_dl_ch_estimates[aa] = (int32_t *)malloc16(OFDM_SYMBOL_SIZE_COMPLEX_SAMPLES*sizeof(int32_t));
-<<<<<<< HEAD
-       
+
        }*/
-=======
-
-     }
->>>>>>> 4d58025d
 
     for (i=0; i<10; i++)
       dlsch->harq_ids[i] = Mdlharq;
