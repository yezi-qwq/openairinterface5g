--- conflicted
+++ resolved
@@ -615,74 +615,7 @@
 		}
 	}
 
-<<<<<<< HEAD
-  unsigned int G;
-  unsigned int crc=1;
-  unsigned short iind;
-
-  LTE_DL_FRAME_PARMS *frame_parms = &eNB->frame_parms;
-  unsigned char harq_pid = dlsch->harq_ids[subframe];
-  unsigned short nb_rb = dlsch->harq_processes[harq_pid]->nb_rb;
-  unsigned int A;
-  unsigned char mod_order;
-  unsigned int Kr=0,Kr_bytes,r,r_offset=0;
-  //  unsigned short m=dlsch->harq_processes[harq_pid]->mcs;
-  uint8_t beamforming_mode=0;
-
-  VCD_SIGNAL_DUMPER_DUMP_FUNCTION_BY_NAME(VCD_SIGNAL_DUMPER_FUNCTIONS_ENB_DLSCH_ENCODING, VCD_FUNCTION_IN);
-
-  A = dlsch->harq_processes[harq_pid]->TBS; //6228
-  // printf("Encoder: A: %d\n",A);
-  mod_order = dlsch->harq_processes[harq_pid]->Qm;
-
-  if(dlsch->harq_processes[harq_pid]->mimo_mode == TM7)
-    beamforming_mode = 7;
-  else if(dlsch->harq_processes[harq_pid]->mimo_mode == TM8)
-    beamforming_mode = 8;
-  else if(dlsch->harq_processes[harq_pid]->mimo_mode == TM9_10)
-    beamforming_mode = 9;
-  G = get_G(frame_parms,
-	    nb_rb,
-	    dlsch->harq_processes[harq_pid]->rb_alloc,
-	    mod_order,
-	    dlsch->harq_processes[harq_pid]->Nl,
-	    num_pdcch_symbols,
-	    frame,
-	    subframe,
-	    beamforming_mode);
-
-
-  if (dlsch->harq_processes[harq_pid]->round == 0) {  // this is a new packet
-
-
-    // Add 24-bit crc (polynomial A) to payload
-    crc = crc24a(a,
-                 A)>>8;
-    a[A>>3] = ((uint8_t*)&crc)[2];
-    a[1+(A>>3)] = ((uint8_t*)&crc)[1];
-    a[2+(A>>3)] = ((uint8_t*)&crc)[0];
-    //    printf("CRC %x (A %d)\n",crc,A);
-
-    dlsch->harq_processes[harq_pid]->B = A+24;
-    //    dlsch->harq_processes[harq_pid]->b = a;
-    memcpy(dlsch->harq_processes[harq_pid]->b,a,(A/8)+4);
-
-    if (lte_segmentation(dlsch->harq_processes[harq_pid]->b,
-                         dlsch->harq_processes[harq_pid]->c,
-                         dlsch->harq_processes[harq_pid]->B,
-                         &dlsch->harq_processes[harq_pid]->C,
-                         &dlsch->harq_processes[harq_pid]->Cplus,
-                         &dlsch->harq_processes[harq_pid]->Cminus,
-                         &dlsch->harq_processes[harq_pid]->Kplus,
-                         &dlsch->harq_processes[harq_pid]->Kminus,
-                         &dlsch->harq_processes[harq_pid]->F)<0)
-      return(-1);
-
-    for (r=0; r<dlsch->harq_processes[harq_pid]->C; r++) {
-
-      if (r<dlsch->harq_processes[harq_pid]->Cminus)
-        Kr = dlsch->harq_processes[harq_pid]->Kminus;
-=======
+
     if(get_thread_worker_conf() == WORKER_ENABLE)
     {
       if(C >= 8)//one main three worker
@@ -739,7 +672,6 @@
                    i_stats,
                    1);
       }
->>>>>>> 09187015
       else
       {
 		encoding_return =
