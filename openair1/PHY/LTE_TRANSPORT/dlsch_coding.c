--- conflicted
+++ resolved
@@ -328,14 +328,6 @@
 
 extern int oai_exit;
 void *te_thread(void *param) {
-<<<<<<< HEAD
-  cpu_set_t cpuset;
-  CPU_ZERO(&cpuset);
-  thread_top_init("te_thread",1,200000,250000,500000);
-  pthread_setname_np( pthread_self(),"te processing");
-  LOG_I(PHY,"thread te created id=%ld\n", syscall(__NR_gettid));
-=======
->>>>>>> 19558fda
   te_params *tep                 = (te_params *)param;
 
   //wait_sync("te_thread");
