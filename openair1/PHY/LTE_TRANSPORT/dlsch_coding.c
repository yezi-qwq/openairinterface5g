--- conflicted
+++ resolved
@@ -42,12 +42,8 @@
 #include "common/utils/LOG/log.h"
 #include "targets/RT/USER/lte-softmodem.h"
 #include <syscall.h>
-<<<<<<< HEAD
 #include "targets/RT/USER/rt_wrapper.h"
 #include <common/utils/threadPool/thread-pool.h>
-=======
-#include "executables/thread-common.h"
->>>>>>> 4eaadf8d
 
 //#define DEBUG_DLSCH_CODING
 //#define DEBUG_DLSCH_FREE 1
@@ -59,18 +55,10 @@
 */
 #define is_not_pilot(pilots,first_pilot,re) (1)
 /*extern void thread_top_init(char *thread_name,
-<<<<<<< HEAD
   int affinity,
   uint64_t runtime,
   uint64_t deadline,
   uint64_t period);*/
-extern WORKER_CONF_t get_thread_worker_conf(void);
-=======
-         int affinity,
-         uint64_t runtime,
-         uint64_t deadline,
-         uint64_t period);*/
->>>>>>> 4eaadf8d
 
 extern volatile int oai_exit;
 
@@ -208,7 +196,7 @@
 
     if (exit_flag==0) {
       for (i=0; i<Mdlharq; i++) {
-        dlsch->harq_processes[i]->DLround=0;
+        dlsch->harq_processes[i]->round=0;
       }
 
       return(dlsch);
@@ -246,309 +234,17 @@
       if (dlsch->harq_processes[i]) {
         //  dlsch->harq_processes[i]->Ndi    = 0;
         dlsch->harq_processes[i]->status = 0;
-        dlsch->harq_processes[i]->DLround  = 0;
+        dlsch->harq_processes[i]->round  = 0;
 
       }
     }
   }
 }
 
-<<<<<<< HEAD
-extern int oai_exit;
-
-=======
-
-int dlsch_encoding_2threads0(te_params *tep) {
-  LTE_eNB_DLSCH_t *dlsch          = tep->dlsch;
-  unsigned int G                  = tep->G;
-  unsigned char harq_pid          = tep->harq_pid;
-  unsigned int total_worker       = tep->total_worker;
-  unsigned int current_worker     = tep->current_worker;
-  unsigned short nb_rb = dlsch->harq_processes[harq_pid]->nb_rb;
-  unsigned int Kr=0,Kr_bytes,r,r_offset=0;
-  //  unsigned short m=dlsch->harq_processes[harq_pid]->mcs;
-  VCD_SIGNAL_DUMPER_DUMP_FUNCTION_BY_NAME(VCD_SIGNAL_DUMPER_FUNCTIONS_ENB_DLSCH_ENCODING_W, VCD_FUNCTION_IN);
-
-  if (dlsch->harq_processes[harq_pid]->round == 0) {  // this is a new packet
-    for (r=(dlsch->harq_processes[harq_pid]->C/(total_worker+1))*current_worker; r<(dlsch->harq_processes[harq_pid]->C/(total_worker+1))*(current_worker+1); r++) {
-      if (r<dlsch->harq_processes[harq_pid]->Cminus)
-        Kr = dlsch->harq_processes[harq_pid]->Kminus;
-      else
-        Kr = dlsch->harq_processes[harq_pid]->Kplus;
-
-      Kr_bytes = Kr>>3;
-      encoder(dlsch->harq_processes[harq_pid]->c[r],
-              Kr>>3,
-              &dlsch->harq_processes[harq_pid]->d[r][96],
-              (r==0) ? dlsch->harq_processes[harq_pid]->F : 0
-             );
-      dlsch->harq_processes[harq_pid]->RTC[r] =
-        sub_block_interleaving_turbo(4+(Kr_bytes*8),
-                                     &dlsch->harq_processes[harq_pid]->d[r][96],
-                                     dlsch->harq_processes[harq_pid]->w[r]);
-    }
-  }
-
-  // Fill in the "e"-sequence from 36-212, V8.6 2009-03, p. 16-17 (for each "e") and concatenate the
-  // outputs for each code segment, see Section 5.1.5 p.20
-
-  for (r=0,r_offset=0; r<(dlsch->harq_processes[harq_pid]->C/(total_worker+1))*(current_worker+1); r++) {
-    if(r<(dlsch->harq_processes[harq_pid]->C/(total_worker+1))*(current_worker)) {
-      int Nl=dlsch->harq_processes[harq_pid]->Nl;
-      int Qm=dlsch->harq_processes[harq_pid]->Qm;
-      int C = dlsch->harq_processes[harq_pid]->C;
-      int Gp = G/Nl/Qm;
-      int GpmodC = Gp%C;
-
-      if (r < (C-(GpmodC)))
-        r_offset += Nl*Qm * (Gp/C);
-      else
-        r_offset += Nl*Qm * ((GpmodC==0?0:1) + (Gp/C));
-    } else {
-      r_offset += lte_rate_matching_turbo(dlsch->harq_processes[harq_pid]->RTC[r],
-                                          G,  //G
-                                          dlsch->harq_processes[harq_pid]->w[r],
-                                          dlsch->harq_processes[harq_pid]->e+r_offset,
-                                          dlsch->harq_processes[harq_pid]->C, // C
-                                          dlsch->Nsoft,                    // Nsoft,
-                                          dlsch->Mdlharq,
-                                          dlsch->Kmimo,
-                                          dlsch->harq_processes[harq_pid]->rvidx,
-                                          dlsch->harq_processes[harq_pid]->Qm,
-                                          dlsch->harq_processes[harq_pid]->Nl,
-                                          r,
-                                          nb_rb);
-      //                                        m);                       // r
-    }
-  }
-
-  VCD_SIGNAL_DUMPER_DUMP_FUNCTION_BY_NAME(VCD_SIGNAL_DUMPER_FUNCTIONS_ENB_DLSCH_ENCODING_W, VCD_FUNCTION_OUT);
-  return(0);
-}
-
-
 void *te_thread(void *param) {
-  te_params *tep                 = (te_params *)param;
-
-  //wait_sync("te_thread");
-
-  while (!oai_exit) {
-    if (wait_on_condition(&tep->mutex_te,&tep->cond_te,&tep->instance_cnt_te,"te thread")<0) break;
-
-    if(oai_exit) break;
-
-    dlsch_encoding_2threads0(tep);
-
-    if (release_thread(&tep->mutex_te,&tep->instance_cnt_te,"te thread")<0) break;
-
-    if (pthread_cond_signal(&tep->cond_te) != 0) {
-      printf("[eNB] ERROR pthread_cond_signal for te thread exit\n");
-      exit_fun( "ERROR pthread_cond_signal" );
-      return(NULL);
-    }
-
-    /*if(opp_enabled == 1 && te_wakeup_stats0->p_time>50*3000){
-      print_meas_now(te_wakeup_stats0,"coding_wakeup",stderr);
-      printf("te_thread0 delay for waking up in frame_rx: %d  subframe_rx: %d \n",proc->frame_rx,proc->subframe_rx);
-    }*/
-  }
-
   return(NULL);
 }
 
-
-int dlsch_encoding_2threads(PHY_VARS_eNB *eNB,
-                            unsigned char *a,
-                            uint8_t num_pdcch_symbols,
-                            LTE_eNB_DLSCH_t *dlsch,
-                            int frame,
-                            uint8_t subframe,
-                            time_stats_t *rm_stats,
-                            time_stats_t *te_stats,
-                            time_stats_t *te_wait_stats,
-                            time_stats_t *te_main_stats,
-                            time_stats_t *te_wakeup_stats0,
-                            time_stats_t *te_wakeup_stats1,
-                            time_stats_t *i_stats,
-                            int worker_num) {
-  //start_meas(&eNB->dlsch_turbo_encoding_preperation_stats);
-  LTE_DL_FRAME_PARMS *frame_parms = &eNB->frame_parms;
-  L1_proc_t *proc = &eNB->proc;
-  unsigned int G;
-  unsigned int crc=1;
-  unsigned char harq_pid = dlsch->harq_ids[frame%2][subframe];
-  if((harq_pid < 0) || (harq_pid >= dlsch->Mdlharq)) {
-    LOG_E(PHY,"dlsch_encoding_2threads illegal harq_pid %d %s:%d\n", harq_pid, __FILE__, __LINE__);
-    return(-1);
-  }
-
-  unsigned short nb_rb = dlsch->harq_processes[harq_pid]->nb_rb;
-  unsigned int A;
-  unsigned char mod_order;
-  unsigned int Kr=0,Kr_bytes,r,r_offset=0;
-  //  unsigned short m=dlsch->harq_processes[harq_pid]->mcs;
-  VCD_SIGNAL_DUMPER_DUMP_FUNCTION_BY_NAME(VCD_SIGNAL_DUMPER_FUNCTIONS_ENB_DLSCH_ENCODING, VCD_FUNCTION_IN);
-  A = dlsch->harq_processes[harq_pid]->TBS; //6228
-  mod_order = dlsch->harq_processes[harq_pid]->Qm;
-  G = get_G(frame_parms,nb_rb,dlsch->harq_processes[harq_pid]->rb_alloc,mod_order,dlsch->harq_processes[harq_pid]->Nl,num_pdcch_symbols,frame,subframe,
-            dlsch->harq_processes[harq_pid]->mimo_mode==TM7?7:0);
-
-  if (dlsch->harq_processes[harq_pid]->round == 0) {  // this is a new packet
-    start_meas(&eNB->dlsch_turbo_encoding_preperation_stats);
-    // Add 24-bit crc (polynomial A) to payload
-    crc = crc24a(a,
-                 A)>>8;
-    stop_meas(&eNB->dlsch_turbo_encoding_preperation_stats);
-    a[A>>3] = ((uint8_t *)&crc)[2];
-    a[1+(A>>3)] = ((uint8_t *)&crc)[1];
-    a[2+(A>>3)] = ((uint8_t *)&crc)[0];
-    dlsch->harq_processes[harq_pid]->B = A+24;
-    memcpy(dlsch->harq_processes[harq_pid]->b,a,(A/8)+4);
-    //stop_meas(&eNB->dlsch_turbo_encoding_preperation_stats);
-    start_meas(&eNB->dlsch_turbo_encoding_segmentation_stats);
-
-    if (lte_segmentation(dlsch->harq_processes[harq_pid]->b,
-                         dlsch->harq_processes[harq_pid]->c,
-                         dlsch->harq_processes[harq_pid]->B,
-                         &dlsch->harq_processes[harq_pid]->C,
-                         &dlsch->harq_processes[harq_pid]->Cplus,
-                         &dlsch->harq_processes[harq_pid]->Cminus,
-                         &dlsch->harq_processes[harq_pid]->Kplus,
-                         &dlsch->harq_processes[harq_pid]->Kminus,
-                         &dlsch->harq_processes[harq_pid]->F)<0)
-      return(-1);
-
-    stop_meas(&eNB->dlsch_turbo_encoding_segmentation_stats);
-    start_meas(&eNB->dlsch_turbo_encoding_signal_stats);
-
-    for(int i=0; i<worker_num; i++) {
-      proc->tep[i].eNB               = eNB;
-      proc->tep[i].dlsch             = dlsch;
-      proc->tep[i].G                 = G;
-      proc->tep[i].harq_pid          = harq_pid;
-      proc->tep[i].total_worker      = worker_num;
-      proc->tep[i].current_worker    = i;
-      pthread_mutex_lock( &proc->tep[i].mutex_te );
-
-      if (proc->tep[i].instance_cnt_te==0) {
-        printf("[eNB] TE thread busy\n");
-        exit_fun("TE thread busy");
-        pthread_mutex_unlock( &proc->tep[i].mutex_te );
-        return(-1);
-      }
-
-      ++proc->tep[i].instance_cnt_te;
-
-      // wakeup worker to do segments
-      if (pthread_cond_signal(&proc->tep[i].cond_te) != 0) {
-        printf("[eNB] ERROR pthread_cond_signal for te thread %d exit\n",i);
-        exit_fun( "ERROR pthread_cond_signal" );
-        return (-1);
-      }
-
-      pthread_mutex_unlock( &proc->tep[i].mutex_te );
-    }
-
-    stop_meas(&eNB->dlsch_turbo_encoding_signal_stats);
-    start_meas(te_main_stats);
-
-    for (r=(dlsch->harq_processes[harq_pid]->C/(worker_num+1))*worker_num; r<dlsch->harq_processes[harq_pid]->C; r++) {
-      if (r<dlsch->harq_processes[harq_pid]->Cminus)
-        Kr = dlsch->harq_processes[harq_pid]->Kminus;
-      else
-        Kr = dlsch->harq_processes[harq_pid]->Kplus;
-
-      Kr_bytes = Kr>>3;
-      start_meas(te_stats);
-      encoder(dlsch->harq_processes[harq_pid]->c[r],
-              Kr>>3,
-              &dlsch->harq_processes[harq_pid]->d[r][96],
-              (r==0) ? dlsch->harq_processes[harq_pid]->F : 0
-             );
-      stop_meas(te_stats);
-      start_meas(i_stats);
-      dlsch->harq_processes[harq_pid]->RTC[r] =
-        sub_block_interleaving_turbo(4+(Kr_bytes*8),
-                                     &dlsch->harq_processes[harq_pid]->d[r][96],
-                                     dlsch->harq_processes[harq_pid]->w[r]);
-      stop_meas(i_stats);
-    }
-  } else {
-    for(int i=0; i<worker_num; i++) {
-      proc->tep[i].eNB               = eNB;
-      proc->tep[i].dlsch             = dlsch;
-      proc->tep[i].G                 = G;
-      proc->tep[i].total_worker      = worker_num;
-      proc->tep[i].current_worker    = i;
-
-      if (pthread_cond_signal(&proc->tep[i].cond_te) != 0) {
-        printf("[eNB] ERROR pthread_cond_signal for te thread exit\n");
-        exit_fun( "ERROR pthread_cond_signal" );
-        return (-1);
-      }
-    }
-  }
-
-  // Fill in the "e"-sequence from 36-212, V8.6 2009-03, p. 16-17 (for each "e") and concatenate the
-  // outputs for each code segment, see Section 5.1.5 p.20
-  for (r=0,r_offset=0; r<dlsch->harq_processes[harq_pid]->C; r++) {
-    // get information for E for the segments that are handled by the worker thread
-    if (r<(dlsch->harq_processes[harq_pid]->C/(worker_num+1))*worker_num) {
-      int Nl=dlsch->harq_processes[harq_pid]->Nl;
-      int Qm=dlsch->harq_processes[harq_pid]->Qm;
-      int C = dlsch->harq_processes[harq_pid]->C;
-      int Gp = G/Nl/Qm;
-      int GpmodC = Gp%C;
-
-      if (r < (C-(GpmodC)))
-        r_offset += Nl*Qm * (Gp/C);
-      else
-        r_offset += Nl*Qm * ((GpmodC==0?0:1) + (Gp/C));
-    } else  {
-      start_meas(rm_stats);
-      r_offset += lte_rate_matching_turbo(dlsch->harq_processes[harq_pid]->RTC[r],
-                                          G,  //G
-                                          dlsch->harq_processes[harq_pid]->w[r],
-                                          dlsch->harq_processes[harq_pid]->e+r_offset,
-                                          dlsch->harq_processes[harq_pid]->C, // C
-                                          dlsch->Nsoft,                    // Nsoft,
-                                          dlsch->Mdlharq,
-                                          dlsch->Kmimo,
-                                          dlsch->harq_processes[harq_pid]->rvidx,
-                                          dlsch->harq_processes[harq_pid]->Qm,
-                                          dlsch->harq_processes[harq_pid]->Nl,
-                                          r,
-                                          nb_rb);
-      //            m);                       // r
-      stop_meas(rm_stats);
-    }
-  }
-
-  stop_meas(te_main_stats);
-  start_meas(te_wait_stats);
-
-  if(worker_num == 1) {
-    wait_on_busy_condition(&proc->tep[0].mutex_te,&proc->tep[0].cond_te,&proc->tep[0].instance_cnt_te,"te thread 0");
-  } else if(worker_num == 2) {
-    wait_on_busy_condition(&proc->tep[0].mutex_te,&proc->tep[0].cond_te,&proc->tep[0].instance_cnt_te,"te thread 0");
-    wait_on_busy_condition(&proc->tep[1].mutex_te,&proc->tep[1].cond_te,&proc->tep[1].instance_cnt_te,"te thread 1");
-  } else {
-    wait_on_busy_condition(&proc->tep[0].mutex_te,&proc->tep[0].cond_te,&proc->tep[0].instance_cnt_te,"te thread 0");
-    wait_on_busy_condition(&proc->tep[1].mutex_te,&proc->tep[1].cond_te,&proc->tep[1].instance_cnt_te,"te thread 1");
-    wait_on_busy_condition(&proc->tep[2].mutex_te,&proc->tep[2].cond_te,&proc->tep[2].instance_cnt_te,"te thread 2");
-  }
-
-  stop_meas(te_wait_stats);
-  /*if(opp_enabled == 1 && te_wait_stats->p_time>100*3000){
-    print_meas_now(te_wait_stats,"coding_wait",stderr);
-  printf("coding delay in wait on codition in frame_rx: %d \n",proc->frame_rx);
-  }*/
-  VCD_SIGNAL_DUMPER_DUMP_FUNCTION_BY_NAME(VCD_SIGNAL_DUMPER_FUNCTIONS_ENB_DLSCH_ENCODING, VCD_FUNCTION_OUT);
-  return(0);
-}
-
-
->>>>>>> 4eaadf8d
 int dlsch_encoding_all(PHY_VARS_eNB *eNB,
 		       L1_rxtx_proc_t *proc,
                        unsigned char *a,
@@ -665,7 +361,7 @@
   proc->nbEncode=0;
 
   //  if (hadlsch->Ndi == 1) {  // this is a new packet
-  if (hadlsch->DLround == 0) {  // this is a new packet
+  if (hadlsch->round == 0) {  // this is a new packet
     // Add 24-bit crc (polynomial A) to payload
     unsigned int A=hadlsch->TBS; //6228;
     unsigned int crc = crc24a(a,
@@ -704,7 +400,7 @@
     rdata->rm_stats=rm_stats;
     rdata->te_stats=te_stats;
     rdata->i_stats=i_stats;
-    rdata->round=hadlsch->DLround;
+    rdata->round=hadlsch->round;
     rdata->r_offset=r_offset;
     rdata->G=G;
     
