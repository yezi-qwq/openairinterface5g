--- conflicted
+++ resolved
@@ -33,7 +33,6 @@
 #include "PHY/defs_eNB.h"
 
 
-<<<<<<< HEAD
 uint8_t get_mi(LTE_DL_FRAME_PARMS *frame_parms,uint8_t subframe)
 {
   // for FeMBMS
@@ -41,9 +40,6 @@
 	return(0);
   }
 
-=======
-uint8_t get_mi(LTE_DL_FRAME_PARMS *frame_parms,uint8_t subframe) {
->>>>>>> dfd5f316
   // for FDD
   if (frame_parms->frame_type == FDD)
     return 1;
