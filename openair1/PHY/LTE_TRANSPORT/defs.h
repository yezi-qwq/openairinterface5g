/*
 * Licensed to the OpenAirInterface (OAI) Software Alliance under one or more
 * contributor license agreements.  See the NOTICE file distributed with
 * this work for additional information regarding copyright ownership.
 * The OpenAirInterface Software Alliance licenses this file to You under
 * the OAI Public License, Version 1.0  (the "License"); you may not use this file
 * except in compliance with the License.
 * You may obtain a copy of the License at
 *
 *      http://www.openairinterface.org/?page_id=698
 *
 * Unless required by applicable law or agreed to in writing, software
 * distributed under the License is distributed on an "AS IS" BASIS,
 * WITHOUT WARRANTIES OR CONDITIONS OF ANY KIND, either express or implied.
 * See the License for the specific language governing permissions and
 * limitations under the License.
 *-------------------------------------------------------------------------------
 * For more information about the OpenAirInterface (OAI) Software Alliance:
 *      contact@openairinterface.org
 */

/*! \file PHY/LTE_TRANSPORT/defs.h
* \brief data structures for PDSCH/DLSCH/PUSCH/ULSCH physical and transport channel descriptors (TX/RX)
* \author R. Knopp
* \date 2011
* \version 0.1
* \company Eurecom
* \email: raymond.knopp@eurecom.fr, florian.kaltenberger@eurecom.fr, oscar.tonelli@yahoo.it
* \note
* \warning
*/
#ifndef __LTE_TRANSPORT_DEFS__H__
#define __LTE_TRANSPORT_DEFS__H__
#include "PHY/defs.h"
#include "PHY/impl_defs_lte.h"
#include "dci.h"
#include "mdci.h"
#include "uci.h"
#ifndef STANDALONE_COMPILE
#include "UTIL/LISTS/list.h"
#endif

#define MOD_TABLE_QPSK_OFFSET 1
#define MOD_TABLE_16QAM_OFFSET 5
#define MOD_TABLE_64QAM_OFFSET 21
#define MOD_TABLE_PSS_OFFSET 85

// structures below implement 36-211 and 36-212

/** @addtogroup _PHY_TRANSPORT_
 * @{
 */



#define NSOFT 1827072
#define LTE_NULL 2

// maximum of 3 segments before each coding block if data length exceeds 6144 bits.

#define MAX_NUM_DLSCH_SEGMENTS 16
#define MAX_NUM_ULSCH_SEGMENTS MAX_NUM_DLSCH_SEGMENTS
#define MAX_DLSCH_PAYLOAD_BYTES (MAX_NUM_DLSCH_SEGMENTS*768)
#define MAX_ULSCH_PAYLOAD_BYTES (MAX_NUM_ULSCH_SEGMENTS*768)

#define MAX_NUM_CHANNEL_BITS (14*1200*6)  // 14 symbols, 1200 REs, 12 bits/RE
#define MAX_NUM_RE (14*1200)

#if !defined(SI_RNTI)
#define SI_RNTI  (rnti_t)0xffff
#endif
#if !defined(M_RNTI)
#define M_RNTI   (rnti_t)0xfffd
#endif
#if !defined(P_RNTI)
#define P_RNTI   (rnti_t)0xfffe
#endif
#if !defined(CBA_RNTI)
#define CBA_RNTI (rnti_t)0xfff4
#endif
#if !defined(C_RNTI)
#define C_RNTI   (rnti_t)0x1234
#endif
// These are the codebook indexes according to Table 6.3.4.2.3-1 of 36.211
//1 layer
#define PMI_2A_11  0
#define PMI_2A_1m1 1
#define PMI_2A_1j  2
#define PMI_2A_1mj 3
//2 layers
#define PMI_2A_R1_10 0
#define PMI_2A_R1_11 1
#define PMI_2A_R1_1j 2

typedef enum { SEARCH_EXIST=0,
	       SEARCH_EXIST_OR_FREE} find_type_t;

typedef enum {
  SCH_IDLE=0,
  ACTIVE,
  CBA_ACTIVE,
  DISABLED
} SCH_status_t;


typedef struct {
  /// Status Flag indicating for this DLSCH (idle,active,disabled)
  SCH_status_t status;
  /// Transport block size
  uint32_t TBS;
  /// pointer to pdu from MAC interface (this is "a" in 36.212)
  uint8_t *pdu;
  /// The payload + CRC size in bits, "B" from 36-212
  uint32_t B;
  /// Pointer to the payload
  uint8_t *b;
  /// Pointers to transport block segments
  uint8_t *c[MAX_NUM_DLSCH_SEGMENTS];
  /// RTC values for each segment (for definition see 36-212 V8.6 2009-03, p.15)
  uint32_t RTC[MAX_NUM_DLSCH_SEGMENTS];
  /// Frame where current HARQ round was sent
  uint32_t frame;
  /// Subframe where current HARQ round was sent
  uint32_t subframe;
  /// Index of current HARQ round for this DLSCH
  uint8_t round;
  /// Modulation order
  uint8_t Qm;
  /// MCS
  uint8_t mcs;
  /// Redundancy-version of the current sub-frame
  uint8_t rvidx;
  /// MIMO mode for this DLSCH
  MIMO_mode_t mimo_mode;
  /// Current RB allocation
  uint32_t rb_alloc[4];
  /// distributed/localized flag
  vrb_t vrb_type;
  /// Current subband PMI allocation
  uint16_t pmi_alloc;
  /// Current subband RI allocation
  uint32_t ri_alloc;
  /// Current subband CQI1 allocation
  uint32_t cqi_alloc1;
  /// Current subband CQI2 allocation
  uint32_t cqi_alloc2;
  /// Current Number of RBs
  uint16_t nb_rb;
  /// Current NDI
  uint8_t ndi;
  /// downlink power offset field
  uint8_t dl_power_off;
  /// start symbold of pdsch
  uint8_t pdsch_start;
  /// Concatenated "e"-sequences (for definition see 36-212 V8.6 2009-03, p.17-18)
  uint8_t e[MAX_NUM_CHANNEL_BITS] __attribute__((aligned(32)));
  /// Turbo-code outputs (36-212 V8.6 2009-03, p.12
  uint8_t *d[MAX_NUM_DLSCH_SEGMENTS];//[(96+3+(3*6144))];
  /// Sub-block interleaver outputs (36-212 V8.6 2009-03, p.16-17)
  uint8_t w[MAX_NUM_DLSCH_SEGMENTS][3*6144];
  /// Number of code segments (for definition see 36-212 V8.6 2009-03, p.9)
  uint32_t C;
  /// Number of "small" code segments (for definition see 36-212 V8.6 2009-03, p.10)
  uint32_t Cminus;
  /// Number of "large" code segments (for definition see 36-212 V8.6 2009-03, p.10)
  uint32_t Cplus;
  /// Number of bits in "small" code segments (<6144) (for definition see 36-212 V8.6 2009-03, p.10)
  uint32_t Kminus;
  /// Number of bits in "large" code segments (<6144) (for definition see 36-212 V8.6 2009-03, p.10)
  uint32_t Kplus;
  /// Number of "Filler" bits (for definition see 36-212 V8.6 2009-03, p.10)
  uint32_t F;
  /// Number of MIMO layers (streams) (for definition see 36-212 V8.6 2009-03, p.17, TM3-4)
  uint8_t Nl;
  /// Number of layers for this PDSCH transmission (TM8-10)
  uint8_t Nlayers;
  /// First layer for this PSCH transmission
  uint8_t first_layer;
  /// codeword this transport block is mapped to
  uint8_t codeword;
} LTE_DL_eNB_HARQ_t;

typedef struct {
  /// Indicator of first transmission
  uint8_t first_tx;
  /// Last Ndi received for this process on DCI (used for C-RNTI only)
  uint8_t DCINdi;
  /// Flag indicating that this ULSCH has a new packet (start of new round)
  //  uint8_t Ndi;
  /// Status Flag indicating for this ULSCH (idle,active,disabled)
  SCH_status_t status;
  /// Subframe scheduling indicator (i.e. Transmission opportunity indicator)
  uint8_t subframe_scheduling_flag;
  /// Subframe cba scheduling indicator (i.e. Transmission opportunity indicator)
  uint8_t subframe_cba_scheduling_flag;
  /// First Allocated RB
  uint16_t first_rb;
  /// Current Number of RBs
  uint16_t nb_rb;
  /// Last TPC command
  uint8_t TPC;
  /// Transport block size
  uint32_t TBS;
  /// The payload + CRC size in bits, "B" from 36-212
  uint32_t B;
  /// Length of ACK information (bits)
  uint8_t O_ACK;
  /// Pointer to the payload
  uint8_t *b;
  /// Pointers to transport block segments
  uint8_t *c[MAX_NUM_ULSCH_SEGMENTS];
  /// RTC values for each segment (for definition see 36-212 V8.6 2009-03, p.15)
  uint32_t RTC[MAX_NUM_ULSCH_SEGMENTS];
  /// Index of current HARQ round for this ULSCH
  uint8_t round;
  /// MCS format of this ULSCH
  uint8_t mcs;
  /// Redundancy-version of the current sub-frame
  uint8_t rvidx;
  /// Turbo-code outputs (36-212 V8.6 2009-03, p.12
  uint8_t d[MAX_NUM_ULSCH_SEGMENTS][(96+3+(3*6144))];
  /// Sub-block interleaver outputs (36-212 V8.6 2009-03, p.16-17)
  uint8_t w[MAX_NUM_ULSCH_SEGMENTS][3*6144];
  /// Number of code segments (for definition see 36-212 V8.6 2009-03, p.9)
  uint32_t C;
  /// Number of "small" code segments (for definition see 36-212 V8.6 2009-03, p.10)
  uint32_t Cminus;
  /// Number of "large" code segments (for definition see 36-212 V8.6 2009-03, p.10)
  uint32_t Cplus;
  /// Number of bits in "small" code segments (<6144) (for definition see 36-212 V8.6 2009-03, p.10)
  uint32_t Kminus;
  /// Number of bits in "large" code segments (<6144) (for definition see 36-212 V8.6 2009-03, p.10)
  uint32_t Kplus;
  /// Total number of bits across all segments
  uint32_t sumKr;
  /// Number of "Filler" bits (for definition see 36-212 V8.6 2009-03, p.10)
  uint32_t F;
  /// Msc_initial, Initial number of subcarriers for ULSCH (36-212, v8.6 2009-03, p.26-27)
  uint16_t Msc_initial;
  /// Nsymb_initial, Initial number of symbols for ULSCH (36-212, v8.6 2009-03, p.26-27)
  uint8_t Nsymb_initial;
  /// n_DMRS  for cyclic shift of DMRS (36.213 Table 9.1.2-2)
  uint8_t n_DMRS;
  /// n_DMRS2 for cyclic shift of DMRS (36.211 Table 5.5.1.1.-1)
  uint8_t n_DMRS2;
  /// Flag to indicate that this is a control only ULSCH (i.e. no MAC SDU)
  uint8_t control_only;
  /// Flag to indicate that this is a calibration ULSCH (i.e. no MAC SDU and filled with TDD calibration information)
  //  int calibration_flag;
  /// Number of soft channel bits
  uint32_t G;

  // decode phich
  uint8_t decode_phich;
} LTE_UL_UE_HARQ_t; 

#ifdef Rel14
typedef enum {
  CEmodeA = 0,
  CEmodeB = 1
} CEmode_t;
#endif

typedef struct {
  /// TX buffers for UE-spec transmission (antenna ports 5 or 7..14, prior to precoding)
  int32_t *txdataF[8];
  /// beamforming weights for UE-spec transmission (antenna ports 5 or 7..14), for each codeword, maximum 4 layers?
  int32_t **ue_spec_bf_weights[4]; 
  /// dl channel estimates (estimated from ul channel estimates)
  int32_t **calib_dl_ch_estimates;
  /// Allocated RNTI (0 means DLSCH_t is not currently used)
  uint16_t rnti;
  /// Active flag for baseband transmitter processing
  uint8_t active;
  /// HARQ process mask, indicates which processes are currently active
  uint16_t harq_mask;
  /// Indicator of TX activation per subframe.  Used during PUCCH detection for ACK/NAK.
  uint8_t subframe_tx[10];
  /// First CCE of last PDSCH scheduling per subframe.  Again used during PUCCH detection for ACK/NAK.
  uint8_t nCCE[10];
  /// Process ID's per subframe.  Used to associate received ACKs on PUSCH/PUCCH to DLSCH harq process ids
  uint8_t harq_ids[10];
  /// Window size (in outgoing transport blocks) for fine-grain rate adaptation
  uint8_t ra_window_size;
  /// First-round error threshold for fine-grain rate adaptation
  uint8_t error_threshold;
  /// Pointers to 8 HARQ processes for the DLSCH
  LTE_DL_eNB_HARQ_t *harq_processes[8];
  /// Number of soft channel bits
  uint32_t G;
  /// Codebook index for this dlsch (0,1,2,3)
  uint8_t codebook_index;
  /// Maximum number of HARQ processes (for definition see 36-212 V8.6 2009-03, p.17)
  uint8_t Mdlharq;
  /// Maximum number of HARQ rounds
  uint8_t Mlimit;
  /// MIMO transmission mode indicator for this sub-frame (for definition see 36-212 V8.6 2009-03, p.17)
  uint8_t Kmimo;
  /// Nsoft parameter related to UE Category
  uint32_t Nsoft;
  /// amplitude of PDSCH (compared to RS) in symbols without pilots
  int16_t sqrt_rho_a;
  /// amplitude of PDSCH (compared to RS) in symbols containing pilots
  int16_t sqrt_rho_b;
#ifdef Rel14
  /// indicator that this DLSCH corresponds to SIB1-BR, needed for c_init for scrambling
  uint8_t sib1_br_flag;
  /// initial absolute subframe (see 36.211 Section 6.3.1), needed for c_init for scrambling
  uint16_t i0;
  CEmode_t CEmode;
#endif
} LTE_eNB_DLSCH_t;

#define PUSCH_x 2
#define PUSCH_y 3

typedef struct {
  /// Current Number of Symbols
  uint8_t Nsymb_pusch;
  /// SRS active flag
  uint8_t srs_active;
  /// Pointers to 8 HARQ processes for the ULSCH
  LTE_UL_UE_HARQ_t *harq_processes[8];
  /// Pointer to CQI data
  uint8_t o[MAX_CQI_BYTES];
  /// Length of CQI data (bits)
  uint8_t O;
  /// Format of CQI data
  UCI_format_t uci_format;
  /// Rank information
  uint8_t o_RI[2];
  /// Length of rank information (bits)
  uint8_t O_RI;
  /// Pointer to ACK
  uint8_t o_ACK[4];
  /// Minimum number of CQI bits for PUSCH (36-212 r8.6, Sec 5.2.4.1 p. 37)
  uint8_t O_CQI_MIN;
  /// ACK/NAK Bundling flag
  uint8_t bundling;
  /// Concatenated "e"-sequences (for definition see 36-212 V8.6 2009-03, p.17-18)
  uint8_t e[MAX_NUM_CHANNEL_BITS];
  /// Interleaved "h"-sequences (for definition see 36-212 V8.6 2009-03, p.17-18)
  uint8_t h[MAX_NUM_CHANNEL_BITS];
  /// Scrambled "b"-sequences (for definition see 36-211 V8.6 2009-03, p.14)
  uint8_t b_tilde[MAX_NUM_CHANNEL_BITS];
  /// Modulated "d"-sequences (for definition see 36-211 V8.6 2009-03, p.14)
  int32_t d[MAX_NUM_RE];
  /// Transform-coded "z"-sequences (for definition see 36-211 V8.6 2009-03, p.14-15)
  int32_t z[MAX_NUM_RE];
  /// "q" sequences for CQI/PMI (for definition see 36-212 V8.6 2009-03, p.27)
  uint8_t q[MAX_CQI_PAYLOAD];
  /// coded and interleaved CQI bits
  uint8_t o_w[(MAX_CQI_BITS+8)*3];
  /// coded CQI bits
  uint8_t o_d[96+((MAX_CQI_BITS+8)*3)];
  /// coded ACK bits
  uint8_t q_ACK[MAX_ACK_PAYLOAD];
  /// coded RI bits
  uint8_t q_RI[MAX_RI_PAYLOAD];
  /// beta_offset_cqi times 8
  uint16_t beta_offset_cqi_times8;
  /// beta_offset_ri times 8
  uint16_t beta_offset_ri_times8;
  /// beta_offset_harqack times 8
  uint16_t beta_offset_harqack_times8;
  /// power_offset
  uint8_t power_offset;
  // for cooperative communication
  uint8_t cooperation_flag;
  /// RNTI attributed to this ULSCH
  uint16_t rnti;
  /// f_PUSCH parameter for PUSCH power control
  int16_t f_pusch;
  /// Po_PUSCH - target output power for PUSCH
  int16_t Po_PUSCH;
  /// PHR - current power headroom (based on last PUSCH transmission)
  int16_t PHR;
  /// Po_SRS - target output power for SRS
  int16_t Po_SRS;
  /// num active cba group
  uint8_t num_active_cba_groups;
  /// num dci found for cba
  uint8_t num_cba_dci[10];
  /// allocated CBA RNTI
  uint16_t cba_rnti[4];//NUM_MAX_CBA_GROUP];
  /// UL max-harq-retransmission
  uint8_t Mlimit;
} LTE_UE_ULSCH_t;

typedef struct {
  /// Flag indicating that this ULSCH has been allocated by a DCI (otherwise it is a retransmission based on PHICH NAK)
  uint8_t dci_alloc;
  /// Flag indicating that this ULSCH has been allocated by a RAR (otherwise it is a retransmission based on PHICH NAK or DCI)
  uint8_t rar_alloc;
  /// Status Flag indicating for this ULSCH (idle,active,disabled)
  SCH_status_t status;
  /// Flag to indicate that eNB should decode UE Msg3
  uint8_t Msg3_flag;
  /// Subframe for reception
  uint8_t subframe;
  /// Frame for reception
  uint32_t frame;
  /// PHICH active flag
  uint8_t phich_active;
  /// PHICH ACK
  uint8_t phich_ACK;
  /// First Allocated RB
  uint16_t first_rb;
  /// First Allocated RB - previous scheduling
  /// This is needed for PHICH generation which
  /// is done after a new scheduling
  uint16_t previous_first_rb;
  /// Current Number of RBs
  uint16_t nb_rb; 
  /// Current Modulation order
  uint8_t Qm;
  /// Transport block size
  uint32_t TBS;
  /// The payload + CRC size in bits
  uint32_t B;
  /// Number of soft channel bits
  uint32_t G;
  /// CQI CRC status
  uint8_t cqi_crc_status;
  /// Pointer to CQI data
  uint8_t o[MAX_CQI_BYTES];
  /// Format of CQI data
  UCI_format_t uci_format;
  /// Length of CQI data under RI=1 assumption(bits)
  uint8_t Or1;
  /// Length of CQI data under RI=2 assumption(bits)
  uint8_t Or2;
  /// Rank information
  uint8_t o_RI[2];
  /// Length of rank information (bits)
  uint8_t O_RI;
  /// Pointer to ACK
  uint8_t o_ACK[4];
  /// Length of ACK information (bits)
  uint8_t O_ACK;
  /// The value of DAI in DCI format 0
  uint8_t V_UL_DAI;
  /// "q" sequences for CQI/PMI (for definition see 36-212 V8.6 2009-03, p.27)
  int8_t q[MAX_CQI_PAYLOAD];
  /// number of coded CQI bits after interleaving
  uint8_t o_RCC;
  /// coded and interleaved CQI bits
  int8_t o_w[(MAX_CQI_BITS+8)*3];
  /// coded CQI bits
  int8_t o_d[96+((MAX_CQI_BITS+8)*3)];
  /// coded ACK bits
  int16_t q_ACK[MAX_ACK_PAYLOAD];
  /// coded RI bits
  int16_t q_RI[MAX_RI_PAYLOAD];
  /// Concatenated "e"-sequences (for definition see 36-212 V8.6 2009-03, p.17-18)
  int16_t e[MAX_NUM_CHANNEL_BITS] __attribute__((aligned(32)));
  /// Temporary h sequence to flag PUSCH_x/PUSCH_y symbols which are not scrambled
  uint8_t h[MAX_NUM_CHANNEL_BITS];
  /// Pointer to the payload
  uint8_t *b;
  /// Pointers to transport block segments
  uint8_t *c[MAX_NUM_ULSCH_SEGMENTS];
  /// RTC values for each segment (for definition see 36-212 V8.6 2009-03, p.15)
  uint32_t RTC[MAX_NUM_ULSCH_SEGMENTS];
  /// Current Number of Symbols
  uint8_t Nsymb_pusch;
  /// SRS active flag
  uint8_t srs_active;
  /// NDI
  uint8_t ndi;
  /// Index of current HARQ round for this ULSCH
  uint8_t round;
  /// Redundancy-version of the current sub-frame
  uint8_t rvidx;
  /// soft bits for each received segment ("w"-sequence)(for definition see 36-212 V8.6 2009-03, p.15)
  int16_t w[MAX_NUM_ULSCH_SEGMENTS][3*(6144+64)];
  /// soft bits for each received segment ("d"-sequence)(for definition see 36-212 V8.6 2009-03, p.15)
  int16_t *d[MAX_NUM_ULSCH_SEGMENTS];
  /// Number of code segments (for definition see 36-212 V8.6 2009-03, p.9)
  uint32_t C;
  /// Number of "small" code segments (for definition see 36-212 V8.6 2009-03, p.10)
  uint32_t Cminus;
  /// Number of "large" code segments (for definition see 36-212 V8.6 2009-03, p.10)
  uint32_t Cplus;
  /// Number of bits in "small" code segments (<6144) (for definition see 36-212 V8.6 2009-03, p.10)
  uint32_t Kminus;
  /// Number of bits in "large" code segments (<6144) (for definition see 36-212 V8.6 2009-03, p.10)
  uint32_t Kplus;
  /// Number of "Filler" bits (for definition see 36-212 V8.6 2009-03, p.10)
  uint32_t F;
  /// Number of MIMO layers (streams) (for definition see 36-212 V8.6 2009-03, p.17)
  uint8_t Nl;
  /// Msc_initial, Initial number of subcarriers for ULSCH (36-212, v8.6 2009-03, p.26-27)
  uint16_t Msc_initial;
  /// Nsymb_initial, Initial number of symbols for ULSCH (36-212, v8.6 2009-03, p.26-27)
  uint8_t Nsymb_initial;
  /// n_DMRS  for cyclic shift of DMRS (36.213 Table 9.1.2-2)
  uint8_t n_DMRS;
  /// n_DMRS  for cyclic shift of DMRS (36.213 Table 9.1.2-2) - previous scheduling
  /// This is needed for PHICH generation which
  /// is done after a new scheduling
  uint8_t previous_n_DMRS;
  /// n_DMRS 2 for cyclic shift of DMRS (36.211 Table 5.5.1.1.-1)
  uint8_t n_DMRS2;
  /// Flag to indicate that this ULSCH is for calibration information sent from UE (i.e. no MAC SDU to pass up)
  //  int calibration_flag;
  /// delta_TF for power control
  int32_t delta_TF;
} LTE_UL_eNB_HARQ_t;


typedef enum {
  pucch_format1=0,
  pucch_format1a,
  pucch_format1b,
  pucch_format1b_csA2,
  pucch_format1b_csA3,
  pucch_format1b_csA4,
  pucch_format2,
  pucch_format2a,
  pucch_format2b,
  pucch_format3    // PUCCH format3
} PUCCH_FMT_t;

typedef enum {
  SR,
  HARQ,
  CQI,
  HARQ_SR,
  HARQ_CQI,
  SR_CQI,
  HARQ_SR_CQI  
} UCI_type_t;

#ifdef Rel14
typedef enum {
  NOCE,
  CEMODEA,
  CEMODEB
} UE_type_t;
#endif

typedef struct {
  uint8_t     active;
  /// Absolute frame for this UCI
  uint16_t    frame;
  /// Absolute subframe for this UCI
  uint8_t     subframe;
  /// corresponding UE RNTI
  uint16_t    rnti;
  /// Type (SR,HARQ,CQI,HARQ_SR,HARQ_CQI,SR_CQI,HARQ_SR_CQI)
  UCI_type_t  type;
  /// SRS active flag
  uint8_t     srs_active;
  /// PUCCH format to use
  PUCCH_FMT_t pucch_fmt;
  /// number of PUCCH antenna ports 
  uint8_t     num_antenna_ports;
  /// number of PUCCH resources
  uint8_t     num_pucch_resources;
  /// two antenna n1_pucch 1_0
  uint16_t    n_pucch_1[4][2];
  /// two antenna n1_pucch 1_0 for SR
  uint16_t    n_pucch_1_0_sr[2];
   /// two antenna n2_pucch
  uint16_t    n_pucch_2[2];
  /// two antenna n3_pucch
  uint16_t    n_pucch_3[2];
  /// TDD Bundling/multiplexing flag
  uint8_t     tdd_bundling;
#ifdef Rel14
  /// non BL/CE, CEmodeA, CEmodeB
  UE_type_t ue_type;
  /// Indicates the symbols that are left empty due to eMTC retuning.
  uint8_t empty_symbols;
  /// number of repetitions for BL/CE
  uint16_t total_repetitions;
  /// The size of the DL CQI/PMI in bits.
  uint16_t dl_cqi_pmi_size2;
  /// The starting PRB for the PUCCH
  uint8_t starting_prb;
  /// The number of PRB in PUCCH
  uint8_t n_PRB;
  /// Selected CDM option
  uint8_t cdm_Index;
  // Indicates if the resource blocks allocated for this grant overlap with the SRS configuration.
  uint8_t Nsrs;
#endif
} LTE_eNB_UCI;

typedef struct {
  /// HARQ process mask, indicates which processes are currently active
  uint16_t harq_mask;
  /// Pointers to 8 HARQ processes for the ULSCH
  LTE_UL_eNB_HARQ_t *harq_processes[8];
  /// Maximum number of HARQ rounds
  uint8_t Mlimit;
  /// Maximum number of iterations used in eNB turbo decoder
  uint8_t max_turbo_iterations;
  /// ACK/NAK Bundling flag
  uint8_t bundling;
  /// beta_offset_cqi times 8
  uint16_t beta_offset_cqi_times8;
  /// beta_offset_ri times 8
  uint16_t beta_offset_ri_times8;
  /// beta_offset_harqack times 8
  uint16_t beta_offset_harqack_times8;
  /// Flag to indicate that eNB awaits UE Msg3
  uint8_t Msg3_active;
  /// RNTI attributed to this ULSCH
  uint16_t rnti;
  /// cyclic shift for DM RS
  uint8_t cyclicShift;
  /// cooperation flag
  uint8_t cooperation_flag;
  /// num active cba group
  uint8_t num_active_cba_groups;
  /// allocated CBA RNTI for this ulsch
  uint16_t cba_rnti[4];//NUM_MAX_CBA_GROUP];
#ifdef LOCALIZATION
  /// epoch timestamp in millisecond
  int32_t reference_timestamp_ms;
  /// aggregate physical states every n millisecond
  int32_t aggregation_period_ms;
  /// a set of lists used for localization
  struct list loc_rss_list[10], loc_rssi_list[10], loc_subcarrier_rss_list[10], loc_timing_advance_list[10], loc_timing_update_list[10];
  struct list tot_loc_rss_list, tot_loc_rssi_list, tot_loc_subcarrier_rss_list, tot_loc_timing_advance_list, tot_loc_timing_update_list;
#endif
} LTE_eNB_ULSCH_t;

typedef struct {
  /// Indicator of first transmission
  uint8_t first_tx;
  /// Last Ndi received for this process on DCI (used for C-RNTI only)
  uint8_t DCINdi;
  /// DLSCH status flag indicating
  SCH_status_t status;
  /// Transport block size
  uint32_t TBS;
  /// The payload + CRC size in bits
  uint32_t B;
  /// Pointer to the payload
  uint8_t *b;
  /// Pointers to transport block segments
  uint8_t *c[MAX_NUM_DLSCH_SEGMENTS];
  /// RTC values for each segment (for definition see 36-212 V8.6 2009-03, p.15)
  uint32_t RTC[MAX_NUM_DLSCH_SEGMENTS];
  /// Index of current HARQ round for this DLSCH
  uint8_t round;
  /// MCS format for this DLSCH
  uint8_t mcs;
  /// Qm (modulation order) for this DLSCH
  uint8_t Qm;
  /// Redundancy-version of the current sub-frame
  uint8_t rvidx;
  /// MIMO mode for this DLSCH
  MIMO_mode_t mimo_mode;
  /// soft bits for each received segment ("w"-sequence)(for definition see 36-212 V8.6 2009-03, p.15)
  int16_t w[MAX_NUM_DLSCH_SEGMENTS][3*(6144+64)];
  /// for abstraction soft bits for each received segment ("w"-sequence)(for definition see 36-212 V8.6 2009-03, p.15)
  double w_abs[MAX_NUM_DLSCH_SEGMENTS][3*(6144+64)];
  /// soft bits for each received segment ("d"-sequence)(for definition see 36-212 V8.6 2009-03, p.15)
  int16_t *d[MAX_NUM_DLSCH_SEGMENTS];
  /// Number of code segments (for definition see 36-212 V8.6 2009-03, p.9)
  uint32_t C;
  /// Number of "small" code segments (for definition see 36-212 V8.6 2009-03, p.10)
  uint32_t Cminus;
  /// Number of "large" code segments (for definition see 36-212 V8.6 2009-03, p.10)
  uint32_t Cplus;
  /// Number of bits in "small" code segments (<6144) (for definition see 36-212 V8.6 2009-03, p.10)
  uint32_t Kminus;
  /// Number of bits in "large" code segments (<6144) (for definition see 36-212 V8.6 2009-03, p.10)
  uint32_t Kplus;
  /// Number of "Filler" bits (for definition see 36-212 V8.6 2009-03, p.10)
  uint32_t F;
  /// Number of MIMO layers (streams) (for definition see 36-212 V8.6 2009-03, p.17)
  uint8_t Nl;
  /// current delta_pucch
  int8_t delta_PUCCH;
  /// Number of soft channel bits
  uint32_t G;
  /// Current Number of RBs
  uint16_t nb_rb;
  /// Current subband PMI allocation
  uint16_t pmi_alloc;
  /// Current RB allocation (even slots)
  uint32_t rb_alloc_even[4];
  /// Current RB allocation (odd slots)
  uint32_t rb_alloc_odd[4];
  /// distributed/localized flag
  vrb_t vrb_type;
  /// downlink power offset field
  uint8_t dl_power_off;
  /// trials per round statistics
  uint32_t trials[8];
  /// error statistics per round
  uint32_t errors[8];
  /// codeword this transport block is mapped to
  uint8_t codeword;
} LTE_DL_UE_HARQ_t;

typedef struct {
  /// time-based localization, relying on TA and TOA
  double time_based;
  /// power-based localization, relying on RSS and RSSI
  double power_based;
} eNB_UE_estimated_distances;

typedef struct {
  /// UL RSSI per receive antenna
  int32_t UL_rssi[NB_ANTENNAS_RX];
  /// PUCCH1a/b power (digital linear)
  uint32_t Po_PUCCH;
  /// PUCCH1a/b power (dBm)
  int32_t Po_PUCCH_dBm;
  /// PUCCH1 power (digital linear), conditioned on below threshold
  uint32_t Po_PUCCH1_below;
  /// PUCCH1 power (digital linear), conditioned on above threshold
  uint32_t Po_PUCCH1_above;
  /// Indicator that Po_PUCCH has been updated by PHY
  int32_t Po_PUCCH_update;
  /// DL Wideband CQI index (2 TBs)
  uint8_t DL_cqi[2];
  /// DL Subband CQI index (from HLC feedback)
  uint8_t DL_subband_cqi[2][13];
  /// DL PMI Single Stream
  uint16_t DL_pmi_single;
  /// DL PMI Dual Stream
  uint16_t DL_pmi_dual;
  /// Current RI
  uint8_t rank;
  /// CRNTI of UE
  uint16_t crnti; ///user id (rnti) of connected UEs
  /// Initial timing offset estimate from PRACH for RAR
  int32_t UE_timing_offset;
  /// Timing advance estimate from PUSCH for MAC timing advance signalling
  int32_t timing_advance_update;
  /// Current mode of UE (NOT SYCHED, RAR, PUSCH)
  UE_MODE_t mode;
  /// Current sector where UE is attached
  uint8_t sector;

  /// dlsch l2 errors
  uint32_t dlsch_l2_errors[8];
  /// dlsch trials per harq and round
  uint32_t dlsch_trials[8][8];
  /// dlsch ACK/NACK per hard_pid and round
  uint32_t dlsch_ACK[8][8];
  uint32_t dlsch_NAK[8][8];

  /// ulsch l2 errors per harq_pid
  uint32_t ulsch_errors[8];
  /// ulsch l2 consecutive errors per harq_pid
  uint32_t ulsch_consecutive_errors; //[8];
  /// ulsch trials/errors/fer per harq and round
  uint32_t ulsch_decoding_attempts[8][8];
  uint32_t ulsch_round_errors[8][8];
  uint32_t ulsch_decoding_attempts_last[8][8];
  uint32_t ulsch_round_errors_last[8][8];
  uint32_t ulsch_round_fer[8][8];
  uint32_t sr_received;
  uint32_t sr_total;

  /// dlsch sliding count and total errors in round 0 are used to compute the dlsch_mcs_offset
  uint32_t dlsch_sliding_cnt;
  uint32_t dlsch_NAK_round0;
  int8_t dlsch_mcs_offset;

  /// Target mcs1 after rate-adaptation (used by MAC layer scheduler)
  uint8_t dlsch_mcs1;
  /// Target mcs2 after rate-adaptation (used by MAC layer scheduler)
  uint8_t dlsch_mcs2;
  /// Total bits received from MAC on PDSCH
  int total_TBS_MAC;
  /// Total bits acknowledged on PDSCH
  int total_TBS;
  /// Total bits acknowledged on PDSCH (last interval)
  int total_TBS_last;
  /// Bitrate on the PDSCH [bps]
  unsigned int dlsch_bitrate;
  //  unsigned int total_transmitted_bits;
#ifdef LOCALIZATION
  eNB_UE_estimated_distances distance;
  int32_t *subcarrier_rssi;
#endif
} LTE_eNB_UE_stats;

typedef struct {
  /// HARQ process id
  uint8_t harq_id;
  /// ACK bits (after decoding) 0:NACK / 1:ACK / 2:DTX
  uint8_t ack;
  /// send status (for PUCCH)
  uint8_t send_harq_status;
  /// nCCE (for PUCCH)
  uint8_t nCCE;
  /// DAI value detected from DCI1/1a/1b/1d/2/2a/2b/2c. 0xff indicates not touched
  uint8_t vDAI_DL;
  /// DAI value detected from DCI0/4. 0xff indicates not touched
  uint8_t vDAI_UL;
} harq_status_t;

typedef struct {
  /// RNTI
  uint16_t rnti;
  /// Active flag for DLSCH demodulation
  uint8_t active;
  /// Transmission mode
  uint8_t mode1_flag;
  /// amplitude of PDSCH (compared to RS) in symbols without pilots
  int16_t sqrt_rho_a;
  /// amplitude of PDSCH (compared to RS) in symbols containing pilots
  int16_t sqrt_rho_b;
  /// Current HARQ process id threadRx Odd and threadRx Even
  uint8_t current_harq_pid;
  /// Current subband antenna selection
  uint32_t antenna_alloc;
  /// Current subband RI allocation
  uint32_t ri_alloc;
  /// Current subband CQI1 allocation
  uint32_t cqi_alloc1;
  /// Current subband CQI2 allocation
  uint32_t cqi_alloc2;
  /// saved subband PMI allocation from last PUSCH/PUCCH report
  uint16_t pmi_alloc;
  /// HARQ-ACKs
  harq_status_t harq_ack[10];
  /// Pointers to up to 8 HARQ processes
  LTE_DL_UE_HARQ_t *harq_processes[8];
  /// Maximum number of HARQ processes(for definition see 36-212 V8.6 2009-03, p.17
  uint8_t Mdlharq;
  /// MIMO transmission mode indicator for this sub-frame (for definition see 36-212 V8.6 2009-03, p.17)
  uint8_t Kmimo;
  /// Nsoft parameter related to UE Category
  uint32_t Nsoft;
  /// Maximum number of Turbo iterations
  uint8_t max_turbo_iterations;
  /// number of iterations used in last turbo decoding
  uint8_t last_iteration_cnt;
  /// accumulated tx power adjustment for PUCCH
  int8_t               g_pucch;
} LTE_UE_DLSCH_t;



typedef enum {
  SI_PDSCH=0,
  RA_PDSCH,
  P_PDSCH,
  PDSCH,
  PDSCH1,
  PMCH
} PDSCH_t;

typedef enum {
  rx_standard=0,
  rx_IC_single_stream,
  rx_IC_dual_stream,
  rx_SIC_dual_stream
} RX_type_t;


typedef enum {
  DCI_COMMON_SPACE,
  DCI_UE_SPACE
} dci_space_t;

<<<<<<< HEAD
=======
typedef struct {
  /// Length of DCI in bits
  uint8_t dci_length;
  /// Aggregation level
  uint8_t L;
  /// Position of first CCE of the dci
  int firstCCE;
  /// flag to indicate that this is a RA response
  boolean_t ra_flag;
  /// rnti
  rnti_t rnti;
  /// Format
  DCI_format_t format;
  /// search space
  dci_space_t search_space;
  /// DCI pdu
  uint8_t dci_pdu[8];
} DCI_ALLOC_t;
>>>>>>> 1fb76157


/**@}*/
#endif<|MERGE_RESOLUTION|>--- conflicted
+++ resolved
@@ -865,28 +865,6 @@
   DCI_UE_SPACE
 } dci_space_t;
 
-<<<<<<< HEAD
-=======
-typedef struct {
-  /// Length of DCI in bits
-  uint8_t dci_length;
-  /// Aggregation level
-  uint8_t L;
-  /// Position of first CCE of the dci
-  int firstCCE;
-  /// flag to indicate that this is a RA response
-  boolean_t ra_flag;
-  /// rnti
-  rnti_t rnti;
-  /// Format
-  DCI_format_t format;
-  /// search space
-  dci_space_t search_space;
-  /// DCI pdu
-  uint8_t dci_pdu[8];
-} DCI_ALLOC_t;
->>>>>>> 1fb76157
-
 
 /**@}*/
 #endif