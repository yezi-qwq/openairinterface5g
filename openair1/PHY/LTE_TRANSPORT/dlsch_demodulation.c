/******************************************************************************
    OpenAirInterface
    Copyright(c) 1999 - 2014 Eurecom

    OpenAirInterface is free software: you can redistribute it and/or modify
    it under the terms of the GNU General Public License as published by
    the Free Software Foundation, either version 3 of the License, or
    (at your option) any later version.


    OpenAirInterface is distributed in the hope that it will be useful,
    but WITHOUT ANY WARRANTY; without even the implied warranty of
    MERCHANTABILITY or FITNESS FOR A PARTICULAR PURPOSE.  See the
    GNU General Public License for more details.

    You should have received a copy of the GNU General Public License
    along with OpenAirInterface.The full GNU General Public License is
   included in this distribution in the file called "COPYING". If not,
   see <http://www.gnu.org/licenses/>.

  Contact Information
  OpenAirInterface Admin: openair_admin@eurecom.fr
  OpenAirInterface Tech : openair_tech@eurecom.fr
  OpenAirInterface Dev  : openair4g-devel@eurecom.fr

  Address      : Eurecom, Campus SophiaTech, 450 Route des Chappes, CS 50193 - 06904 Biot Sophia Antipolis cedex, FRANCE

*******************************************************************************/

/*! \file PHY/LTE_TRANSPORT/dlsch_demodulation.c
 * \brief Top-level routines for demodulating the PDSCH physical channel from 36-211, V8.6 2009-03
 * \author R. Knopp, F. Kaltenberger,A. Bhamri, S. Aubert
 * \date 2011
 * \version 0.1
 * \company Eurecom
 * \email: knopp@eurecom.fr,florian.kaltenberger@eurecom.fr,ankit.bhamri@eurecom.fr,sebastien.aubert@eurecom.fr
 * \note
 * \warning
 */

#include "PHY/defs.h"
#include "PHY/extern.h"
#include "defs.h"
#include "extern.h"
#include "PHY/sse_intrin.h"



#ifndef USER_MODE
#define NOCYGWIN_STATIC static
#else
#define NOCYGWIN_STATIC
#endif

//#define DEBUG_PHY 1
//#define DEBUG_DLSCH_MOD 1

int avg[4];

// [MCS][i_mod (0,1,2) = (2,4,6)]
unsigned char offset_mumimo_llr_drange_fix=0;
/*
//original values from sebastion + same hand tuning
unsigned char offset_mumimo_llr_drange[29][3]={{8,8,8},{7,7,7},{7,7,7},{7,7,7},{6,6,6},{6,6,6},{6,6,6},{5,5,5},{4,4,4},{1,2,4}, // QPSK
{5,5,4},{5,5,5},{5,5,5},{3,3,3},{2,2,2},{2,2,2},{2,2,2}, // 16-QAM
{2,2,1},{3,3,3},{3,3,3},{3,3,1},{2,2,2},{2,2,2},{0,0,0},{0,0,0},{0,0,0},{0,0,0},{0,0,0},{0,0,0}}; //64-QAM
*/
 /*
 //first optimization try
 unsigned char offset_mumimo_llr_drange[29][3]={{7, 8, 7},{6, 6, 7},{6, 6, 7},{6, 6, 6},{5, 6, 6},{5, 5, 6},{5, 5, 6},{4, 5, 4},{4, 3, 4},{3, 2, 2},{6, 5, 5},{5, 4, 4},{5, 5, 4},{3, 3, 2},{2, 2, 1},{2, 1, 1},{2, 2, 2},{3, 3, 3},{3, 3, 2},{3, 3, 2},{3, 2, 1},{2, 2, 2},{2, 2, 2},{0, 0, 0},{0, 0, 0},{0, 0, 0},{0, 0, 0},{0, 0, 0}};
 */
 //second optimization try
 /*
   unsigned char offset_mumimo_llr_drange[29][3]={{5, 8, 7},{4, 6, 8},{3, 6, 7},{7, 7, 6},{4, 7, 8},{4, 7, 4},{6, 6, 6},{3, 6, 6},{3, 6, 6},{1, 3, 4},{1, 1, 0},{3, 3, 2},{3, 4, 1},{4, 0, 1},{4, 2, 2},{3, 1, 2},{2, 1, 0},{2, 1, 1},{1, 0, 1},{1, 0, 1},{0, 0, 0},{1, 0, 0},{0, 0, 0},{0, 1, 0},{1, 0, 0},{0, 0, 0},{0, 0, 0},{0, 0, 0},{0, 0, 0}};  w
 */
unsigned char offset_mumimo_llr_drange[29][3]= {{0, 6, 5},{0, 4, 5},{0, 4, 5},{0, 5, 4},{0, 5, 6},{0, 5, 3},{0, 4, 4},{0, 4, 4},{0, 3, 3},{0, 1, 2},{1, 1, 0},{1, 3, 2},{3, 4, 1},{2, 0, 0},{2, 2, 2},{1, 1, 1},{2, 1, 0},{2, 1, 1},{1, 0, 1},{1, 0, 1},{0, 0, 0},{1, 0, 0},{0, 0, 0},{0, 1, 0},{1, 0, 0},{0, 0, 0},{0, 0, 0},{0, 0, 0},{0, 0, 0}};

<<<<<<< HEAD
extern void print_shorts(char *s,__m128i *x);
=======

extern void print_shorts(char *s,int16_t *x);

>>>>>>> b4e29f3e

int rx_pdsch(PHY_VARS_UE *phy_vars_ue,
             PDSCH_t type,
             unsigned char eNB_id,
             unsigned char eNB_id_i, //if this == phy_vars_ue->n_connected_eNB, we assume MU interference
             uint8_t subframe,
             unsigned char symbol,
             unsigned char first_symbol_flag,
             unsigned char dual_stream_flag,
             unsigned char i_mod,
             unsigned char harq_pid)
{

  LTE_UE_COMMON *lte_ue_common_vars  = &phy_vars_ue->lte_ue_common_vars;
  LTE_UE_PDSCH **lte_ue_pdsch_vars;
  LTE_DL_FRAME_PARMS *frame_parms    = &phy_vars_ue->lte_frame_parms;
  PHY_MEASUREMENTS *phy_measurements = &phy_vars_ue->PHY_measurements;
  LTE_UE_DLSCH_t   **dlsch_ue;

  unsigned char aatx,aarx;
  unsigned short nb_rb;
  int avgs, rb;
  LTE_DL_UE_HARQ_t *dlsch0_harq,*dlsch1_harq = 0;
<<<<<<< HEAD
  
  uint8_t beamforming_mode = phy_vars_ue->transmission_mode[eNB_id]<7?0:phy_vars_ue->transmission_mode[eNB_id];
=======
  uint32_t *rballoc;
>>>>>>> b4e29f3e

  switch (type) {
  case SI_PDSCH:
    lte_ue_pdsch_vars = &phy_vars_ue->lte_ue_pdsch_vars_SI[eNB_id];
    dlsch_ue          = &phy_vars_ue->dlsch_ue_SI[eNB_id];
    dlsch0_harq       = dlsch_ue[0]->harq_processes[harq_pid];
    break;

  case RA_PDSCH:
    lte_ue_pdsch_vars = &phy_vars_ue->lte_ue_pdsch_vars_ra[eNB_id];
    dlsch_ue          = &phy_vars_ue->dlsch_ue_ra[eNB_id];
    dlsch0_harq       = dlsch_ue[0]->harq_processes[harq_pid];
    break;

  case PDSCH:
    lte_ue_pdsch_vars = &phy_vars_ue->lte_ue_pdsch_vars[eNB_id];
    dlsch_ue          = phy_vars_ue->dlsch_ue[eNB_id];
    dlsch0_harq       = dlsch_ue[0]->harq_processes[harq_pid];
    dlsch1_harq       = dlsch_ue[1]->harq_processes[harq_pid];
    break;

  default:
    LOG_E(PHY,"[UE %d][FATAL] Frame %d subframe %d: Unknown PDSCH format %d\n",phy_vars_ue->frame_rx,subframe,type);
    return(-1);
    break;
  }


  if (eNB_id > 2) {
    LOG_W(PHY,"dlsch_demodulation.c: Illegal eNB_id %d\n",eNB_id);
    return(-1);
  }

  if (!lte_ue_common_vars) {
    LOG_W(PHY,"dlsch_demodulation.c: Null lte_ue_common_vars\n");
    return(-1);
  }

  if (!dlsch_ue[0]) {
    LOG_W(PHY,"dlsch_demodulation.c: Null dlsch_ue pointer\n");
    return(-1);
  }

  if (!lte_ue_pdsch_vars) {
    LOG_W(PHY,"dlsch_demodulation.c: Null lte_ue_pdsch_vars pointer\n");
    return(-1);
  }

  if (!frame_parms) {
    LOG_W(PHY,"dlsch_demodulation.c: Null lte_frame_parms\n");
    return(-1);
  }

  
  if (((frame_parms->Ncp == NORMAL) && (symbol>=7)) ||
      ((frame_parms->Ncp == EXTENDED) && (symbol>=6)))
    rballoc = dlsch0_harq->rb_alloc_odd;
  else
    rballoc = dlsch0_harq->rb_alloc_even;

  if (frame_parms->nb_antennas_tx_eNB>1 && beamforming_mode==0) {
#ifdef DEBUG_DLSCH_MOD
    LOG_I(PHY,"dlsch: using pmi %x (%p), rb_alloc %x\n",pmi2hex_2Ar1(dlsch0_harq->pmi_alloc),dlsch_ue[0],dlsch0_harq->rb_alloc_even[0]);
#endif
    nb_rb = dlsch_extract_rbs_dual(lte_ue_common_vars->rxdataF,
                                   lte_ue_common_vars->dl_ch_estimates[eNB_id],
                                   lte_ue_pdsch_vars[eNB_id]->rxdataF_ext,
                                   lte_ue_pdsch_vars[eNB_id]->dl_ch_estimates_ext,
                                   dlsch0_harq->pmi_alloc,
                                   lte_ue_pdsch_vars[eNB_id]->pmi_ext,
                                   rballoc,
                                   symbol,
                                   subframe,
                                   phy_vars_ue->high_speed_flag,
                                   frame_parms);

    if (dual_stream_flag==1) {
      if (eNB_id_i<phy_vars_ue->n_connected_eNB)
        nb_rb = dlsch_extract_rbs_dual(lte_ue_common_vars->rxdataF,
                                       lte_ue_common_vars->dl_ch_estimates[eNB_id_i],
                                       lte_ue_pdsch_vars[eNB_id_i]->rxdataF_ext,
                                       lte_ue_pdsch_vars[eNB_id_i]->dl_ch_estimates_ext,
                                       dlsch0_harq->pmi_alloc,
                                       lte_ue_pdsch_vars[eNB_id_i]->pmi_ext,
                                       rballoc,
                                       symbol,
                                       subframe,
                                       phy_vars_ue->high_speed_flag,
                                       frame_parms);
      else
        nb_rb = dlsch_extract_rbs_dual(lte_ue_common_vars->rxdataF,
                                       lte_ue_common_vars->dl_ch_estimates[eNB_id],
                                       lte_ue_pdsch_vars[eNB_id_i]->rxdataF_ext,
                                       lte_ue_pdsch_vars[eNB_id_i]->dl_ch_estimates_ext,
                                       dlsch0_harq->pmi_alloc,
                                       lte_ue_pdsch_vars[eNB_id_i]->pmi_ext,
                                       rballoc,
                                       symbol,
                                       subframe,
                                       phy_vars_ue->high_speed_flag,
                                       frame_parms);
    }
  } else if (beamforming_mode==0) {// if n_tx>1
    nb_rb = dlsch_extract_rbs_single(lte_ue_common_vars->rxdataF,
                                     lte_ue_common_vars->dl_ch_estimates[eNB_id],
                                     lte_ue_pdsch_vars[eNB_id]->rxdataF_ext,
                                     lte_ue_pdsch_vars[eNB_id]->dl_ch_estimates_ext,
                                     dlsch0_harq->pmi_alloc,
                                     lte_ue_pdsch_vars[eNB_id]->pmi_ext,
                                     rballoc,
                                     symbol,
                                     subframe,
                                     phy_vars_ue->high_speed_flag,
                                     frame_parms);

    if (dual_stream_flag==1) {
      if (eNB_id_i<phy_vars_ue->n_connected_eNB)
        nb_rb = dlsch_extract_rbs_single(lte_ue_common_vars->rxdataF,
                                         lte_ue_common_vars->dl_ch_estimates[eNB_id_i],
                                         lte_ue_pdsch_vars[eNB_id_i]->rxdataF_ext,
                                         lte_ue_pdsch_vars[eNB_id_i]->dl_ch_estimates_ext,
                                         dlsch0_harq->pmi_alloc,
                                         lte_ue_pdsch_vars[eNB_id_i]->pmi_ext,
                                         rballoc,
                                         symbol,
                                         subframe,
                                         phy_vars_ue->high_speed_flag,
                                         frame_parms);
      
        nb_rb = dlsch_extract_rbs_single(lte_ue_common_vars->rxdataF,
                                         lte_ue_common_vars->dl_ch_estimates[eNB_id],
                                         lte_ue_pdsch_vars[eNB_id_i]->rxdataF_ext,
                                         lte_ue_pdsch_vars[eNB_id_i]->dl_ch_estimates_ext,
                                         dlsch0_harq->pmi_alloc,
                                         lte_ue_pdsch_vars[eNB_id_i]->pmi_ext,
                                         rballoc,
                                         symbol,
                                         subframe,
					 phy_vars_ue->high_speed_flag,
                                         frame_parms);
    }
  } else if (beamforming_mode==7) { //else n_tx>1
    nb_rb = dlsch_extract_rbs_TM7(lte_ue_common_vars->rxdataF,
                                  lte_ue_pdsch_vars[eNB_id]->dl_bf_ch_estimates,
                                  lte_ue_pdsch_vars[eNB_id]->rxdataF_ext,
                                  lte_ue_pdsch_vars[eNB_id]->dl_bf_ch_estimates_ext,
				  dlsch0_harq->rb_alloc,
                                  symbol,
                                  subframe,
                                  phy_vars_ue->high_speed_flag,
                                  frame_parms);
    
  } else if(beamforming_mode>7) {
    LOG_W(PHY,"dlsch_demodulation:beamforming mode not supported yet.\n");
  }

  //  printf("nb_rb = %d, eNB_id %d\n",nb_rb,eNB_id);
  if (nb_rb==0) {
    LOG_D(PHY,"dlsch_demodulation.c: nb_rb=0\n");
    return(-1);
  }

  /*
  // DL power control: Scaling of Channel estimates for PDSCH
  dlsch_scale_channel(lte_ue_pdsch_vars[eNB_id]->dl_ch_estimates_ext,
  frame_parms,
  dlsch_ue,
  symbol,
  nb_rb);
  */
  if (first_symbol_flag==1) {
    if (beamforming_mode==0)
       dlsch_channel_level(lte_ue_pdsch_vars[eNB_id]->dl_ch_estimates_ext,
                           frame_parms,
                           avg,
                           symbol,
                           nb_rb);
    else if (beamforming_mode==7)
       dlsch_channel_level_TM7(lte_ue_pdsch_vars[eNB_id]->dl_bf_ch_estimates_ext,
                           frame_parms,
                           avg,
                           symbol,
                           nb_rb);
       
#ifdef DEBUG_PHY
    LOG_D(PHY,"[DLSCH] avg[0] %d\n",avg[0]);
#endif

    // the channel gain should be the effective gain of precoding + channel
    // however lets be more conservative and set maxh = nb_tx*nb_rx*max(h_i)
    // in case of precoding we add an additional factor of two for the precoding gain
    avgs = 0;

    for (aatx=0; aatx<frame_parms->nb_antennas_tx_eNB; aatx++)
      for (aarx=0; aarx<frame_parms->nb_antennas_rx; aarx++)
        avgs = cmax(avgs,avg[(aatx<<1)+aarx]);

    //  avgs = cmax(avgs,avg[(aarx<<1)+aatx]);


    lte_ue_pdsch_vars[eNB_id]->log2_maxh = (log2_approx(avgs)/2);
    // + log2_approx(frame_parms->nb_antennas_tx_eNB-1) //-1 because log2_approx counts the number of bits
    //      + log2_approx(frame_parms->nb_antennas_rx-1);

    if ((dlsch0_harq->mimo_mode>=UNIFORM_PRECODING11) &&
        (dlsch0_harq->mimo_mode< DUALSTREAM_UNIFORM_PRECODING1) &&
        (dlsch0_harq->dl_power_off==1)) // we are in TM 6
      lte_ue_pdsch_vars[eNB_id]->log2_maxh++;

    // this version here applies the factor .5 also to the extra terms. however, it does not work so well as the one above
    /* K = Nb_rx         in TM1
       Nb_tx*Nb_rx   in TM2,4,5
       Nb_tx^2*Nb_rx in TM6 */
    /*
      K = frame_parms->nb_antennas_rx*frame_parms->nb_antennas_tx_eNB; //that also covers TM1 since Nb_tx=1
      if ((dlsch0_harq->mimo_mode>=UNIFORM_PRECODING11) &&
      (dlsch0_harq->mimo_mode< DUALSTREAM_UNIFORM_PRECODING1) &&
      (dlsch0_harq->dl_power_off==1)) // we are in TM 6
      K *= frame_parms->nb_antennas_tx_eNB;

      lte_ue_pdsch_vars[eNB_id]->log2_maxh = (log2_approx(K*avgs)/2);
    */

#ifdef DEBUG_PHY
    LOG_D(PHY,"[DLSCH] log2_maxh = %d (%d,%d)\n",lte_ue_pdsch_vars[eNB_id]->log2_maxh,avg[0],avgs);
    LOG_D(PHY,"[DLSCH] mimo_mode = %d\n", dlsch0_harq->mimo_mode);
#endif
  }

  aatx = frame_parms->nb_antennas_tx_eNB;
  aarx = frame_parms->nb_antennas_rx;

  if (dlsch0_harq->mimo_mode<LARGE_CDD) {// SISO or ALAMOUTI

    dlsch_channel_compensation(lte_ue_pdsch_vars[eNB_id]->rxdataF_ext,
                               lte_ue_pdsch_vars[eNB_id]->dl_ch_estimates_ext,
                               lte_ue_pdsch_vars[eNB_id]->dl_ch_mag0,
                               lte_ue_pdsch_vars[eNB_id]->dl_ch_magb0,
                               lte_ue_pdsch_vars[eNB_id]->rxdataF_comp0,
                               (aatx>1) ? lte_ue_pdsch_vars[eNB_id]->rho : NULL,
                               frame_parms,
                               symbol,
                               first_symbol_flag,
                               dlsch0_harq->Qm,
                               nb_rb,
                               lte_ue_pdsch_vars[eNB_id]->log2_maxh,
                               phy_measurements); // log2_maxh+I0_shift
#ifdef DEBUG_PHY

    if (symbol==5)
      write_output("rxF_comp_d.m","rxF_c_d",&lte_ue_pdsch_vars[eNB_id]->rxdataF_comp0[0][symbol*frame_parms->N_RB_DL*12],frame_parms->N_RB_DL*12,1,1);

#endif

    if ((dual_stream_flag==1) &&
        (eNB_id_i<phy_vars_ue->n_connected_eNB)) {
      // get MF output for interfering stream
      dlsch_channel_compensation(lte_ue_pdsch_vars[eNB_id_i]->rxdataF_ext,
                                 lte_ue_pdsch_vars[eNB_id_i]->dl_ch_estimates_ext,
                                 lte_ue_pdsch_vars[eNB_id_i]->dl_ch_mag0,
                                 lte_ue_pdsch_vars[eNB_id_i]->dl_ch_magb0,
                                 lte_ue_pdsch_vars[eNB_id_i]->rxdataF_comp0,
                                 (aatx>1) ? lte_ue_pdsch_vars[eNB_id_i]->rho : NULL,
                                 frame_parms,
                                 symbol,
                                 first_symbol_flag,
                                 i_mod,
                                 nb_rb,
                                 lte_ue_pdsch_vars[eNB_id]->log2_maxh,
                                 phy_measurements); // log2_maxh+I0_shift
#ifdef DEBUG_PHY

      if (symbol == 5) {
        write_output("rxF_comp_d.m","rxF_c_d",&lte_ue_pdsch_vars[eNB_id]->rxdataF_comp0[0][symbol*frame_parms->N_RB_DL*12],frame_parms->N_RB_DL*12,1,1);
        write_output("rxF_comp_i.m","rxF_c_i",&lte_ue_pdsch_vars[eNB_id_i]->rxdataF_comp0[0][symbol*frame_parms->N_RB_DL*12],frame_parms->N_RB_DL*12,1,1);
      }

#endif

      // compute correlation between signal and interference channels
      dlsch_dual_stream_correlation(frame_parms,
                                    symbol,
                                    nb_rb,
                                    lte_ue_pdsch_vars[eNB_id]->dl_ch_estimates_ext,
                                    lte_ue_pdsch_vars[eNB_id_i]->dl_ch_estimates_ext,
                                    lte_ue_pdsch_vars[eNB_id]->dl_ch_rho_ext,
                                    lte_ue_pdsch_vars[eNB_id]->log2_maxh);
    }
  } else if (dlsch0_harq->mimo_mode == LARGE_CDD) { // TM3
    //   LOG_I(PHY,"Running PDSCH RX for TM3\n");
    if (frame_parms->nb_antennas_tx_eNB == 2) {
      if (first_symbol_flag==1) {
        // effective channel of desired user is always stronger than interfering eff. channel
        dlsch_channel_level_TM3(lte_ue_pdsch_vars[eNB_id]->dl_ch_estimates_ext,
                                frame_parms,
                                avg, symbol, nb_rb);

        //  LOG_D(PHY,"llr_offset = %d\n",offset_mumimo_llr_drange[dlsch0_harq->mcs][(dlsch1_harq->mcs>>1)-1]);
        avg[0] = log2_approx(avg[0]) - 13 + offset_mumimo_llr_drange[dlsch0_harq->mcs][(dlsch1_harq->Qm>>1)-1];

        lte_ue_pdsch_vars[eNB_id]->log2_maxh = cmax(avg[0],0);
        //  printf("log2_maxh =%d\n",lte_ue_pdsch_vars[eNB_id]->log2_maxh);
      }

      dlsch_channel_compensation_TM3(frame_parms,
                                     lte_ue_pdsch_vars[eNB_id],
                                     phy_measurements,
                                     eNB_id,
                                     symbol,
                                     dlsch0_harq->Qm,
                                     dlsch1_harq->Qm,
                                     dlsch0_harq->round,
                                     nb_rb,
                                     lte_ue_pdsch_vars[eNB_id]->log2_maxh);
      // compute correlation between signal and interference channels (rho12 and rho21)
      dlsch_dual_stream_correlation(frame_parms,
                                    symbol,
                                    nb_rb,
                                    lte_ue_pdsch_vars[eNB_id]->dl_ch_estimates_ext,
                                    &(lte_ue_pdsch_vars[eNB_id]->dl_ch_estimates_ext[2]),
                                    lte_ue_pdsch_vars[eNB_id]->dl_ch_rho_ext,
                                    lte_ue_pdsch_vars[eNB_id]->log2_maxh);
      dlsch_dual_stream_correlation(frame_parms,
                                    symbol,
                                    nb_rb,
                                    &(lte_ue_pdsch_vars[eNB_id]->dl_ch_estimates_ext[2]),
                                    lte_ue_pdsch_vars[eNB_id]->dl_ch_estimates_ext,
                                    lte_ue_pdsch_vars[eNB_id]->dl_ch_rho2_ext,
                                    lte_ue_pdsch_vars[eNB_id]->log2_maxh);
      //printf("TM3 log2_maxh : %d\n",lte_ue_pdsch_vars[eNB_id]->log2_maxh);

    } else {
      LOG_E(PHY, "only 2 tx antennas supported for TM3\n");
    }
  } else if (dlsch0_harq->mimo_mode<DUALSTREAM_UNIFORM_PRECODING1) { // single-layer precoding (TM5, TM6), potentially TM4 (Single-codeword)
    //    printf("Channel compensation for precoding\n");
    //    if ((dual_stream_flag==1) && (eNB_id_i==NUMBER_OF_CONNECTED_eNB_MAX)){
    if ((dual_stream_flag==1) && (eNB_id_i==phy_vars_ue->n_connected_eNB)) {  // TM5 two-user

      // Scale the channel estimates for interfering stream

      dlsch_scale_channel(lte_ue_pdsch_vars[eNB_id_i]->dl_ch_estimates_ext,
                          frame_parms,
                          dlsch_ue,
                          symbol,
                          nb_rb);

      /* compute new log2_maxh for effective channel */
      if (first_symbol_flag==1) {
        // effective channel of desired user is always stronger than interfering eff. channel
        dlsch_channel_level_TM56(lte_ue_pdsch_vars[eNB_id]->dl_ch_estimates_ext, frame_parms, lte_ue_pdsch_vars[eNB_id]->pmi_ext, avg, symbol, nb_rb);

        //    LOG_D(PHY,"llr_offset = %d\n",offset_mumimo_llr_drange[dlsch0_harq->mcs][(i_mod>>1)-1]);
        avg[0] = log2_approx(avg[0]) - 13 + offset_mumimo_llr_drange[dlsch0_harq->mcs][(i_mod>>1)-1];

        lte_ue_pdsch_vars[eNB_id]->log2_maxh = cmax(avg[0],0);
        //printf("log1_maxh =%d\n",lte_ue_pdsch_vars[eNB_id]->log2_maxh);
      }

      dlsch_channel_compensation_TM56(lte_ue_pdsch_vars[eNB_id]->rxdataF_ext,
                                      lte_ue_pdsch_vars[eNB_id]->dl_ch_estimates_ext,
                                      lte_ue_pdsch_vars[eNB_id]->dl_ch_mag0,
                                      lte_ue_pdsch_vars[eNB_id]->dl_ch_magb0,
                                      lte_ue_pdsch_vars[eNB_id]->rxdataF_comp0,
                                      lte_ue_pdsch_vars[eNB_id]->pmi_ext,
                                      frame_parms,
                                      phy_measurements,
                                      eNB_id,
                                      symbol,
                                      dlsch0_harq->Qm,
                                      nb_rb,
                                      lte_ue_pdsch_vars[eNB_id]->log2_maxh,
                                      dlsch0_harq->dl_power_off);

      // if interference source is MU interference, assume opposite precoder was used at eNB

      // calculate opposite PMI
      for (rb=0; rb<nb_rb; rb++) {
        switch(lte_ue_pdsch_vars[eNB_id]->pmi_ext[rb]) {
        case 0:
          lte_ue_pdsch_vars[eNB_id_i]->pmi_ext[rb]=1;
          break;

        case 1:
          lte_ue_pdsch_vars[eNB_id_i]->pmi_ext[rb]=0;
          break;

        case 2:
          lte_ue_pdsch_vars[eNB_id_i]->pmi_ext[rb]=3;
          break;

        case 3:
          lte_ue_pdsch_vars[eNB_id_i]->pmi_ext[rb]=2;
          break;
        }

        //  if (rb==0)
        //    printf("pmi %d, pmi_i %d\n",lte_ue_pdsch_vars[eNB_id]->pmi_ext[rb],lte_ue_pdsch_vars[eNB_id_i]->pmi_ext[rb]);

      }

      dlsch_channel_compensation_TM56(lte_ue_pdsch_vars[eNB_id_i]->rxdataF_ext,
                                      lte_ue_pdsch_vars[eNB_id_i]->dl_ch_estimates_ext,
                                      lte_ue_pdsch_vars[eNB_id_i]->dl_ch_mag0,
                                      lte_ue_pdsch_vars[eNB_id_i]->dl_ch_magb0,
                                      lte_ue_pdsch_vars[eNB_id_i]->rxdataF_comp0,
                                      lte_ue_pdsch_vars[eNB_id_i]->pmi_ext,
                                      frame_parms,
                                      phy_measurements,
                                      eNB_id_i,
                                      symbol,
                                      i_mod,
                                      nb_rb,
                                      lte_ue_pdsch_vars[eNB_id]->log2_maxh,
                                      dlsch0_harq->dl_power_off);

#ifdef DEBUG_PHY

      if (symbol==5) {
        write_output("rxF_comp_d.m","rxF_c_d",&lte_ue_pdsch_vars[eNB_id]->rxdataF_comp0[0][symbol*frame_parms->N_RB_DL*12],frame_parms->N_RB_DL*12,1,1);
        write_output("rxF_comp_i.m","rxF_c_i",&lte_ue_pdsch_vars[eNB_id_i]->rxdataF_comp0[0][symbol*frame_parms->N_RB_DL*12],frame_parms->N_RB_DL*12,1,1);
      }

#endif

      dlsch_dual_stream_correlation(frame_parms,
                                    symbol,
                                    nb_rb,
                                    lte_ue_pdsch_vars[eNB_id]->dl_ch_estimates_ext,
                                    lte_ue_pdsch_vars[eNB_id_i]->dl_ch_estimates_ext,
                                    lte_ue_pdsch_vars[eNB_id]->dl_ch_rho_ext,
                                    lte_ue_pdsch_vars[eNB_id]->log2_maxh);

    } else {
      dlsch_channel_compensation_TM56(lte_ue_pdsch_vars[eNB_id]->rxdataF_ext,
                                      lte_ue_pdsch_vars[eNB_id]->dl_ch_estimates_ext,
                                      lte_ue_pdsch_vars[eNB_id]->dl_ch_mag0,
                                      lte_ue_pdsch_vars[eNB_id]->dl_ch_magb0,
                                      lte_ue_pdsch_vars[eNB_id]->rxdataF_comp0,
                                      lte_ue_pdsch_vars[eNB_id]->pmi_ext,
                                      frame_parms,
                                      phy_measurements,
                                      eNB_id,
                                      symbol,
                                      dlsch0_harq->Qm,
                                      nb_rb,
                                      lte_ue_pdsch_vars[eNB_id]->log2_maxh,
                                      1);
    }
  } else if (dlsch0_harq->mimo_mode==TM7) { //TM7

    dlsch_channel_compensation(lte_ue_pdsch_vars[eNB_id]->rxdataF_ext,
                               lte_ue_pdsch_vars[eNB_id]->dl_bf_ch_estimates_ext,
                               lte_ue_pdsch_vars[eNB_id]->dl_ch_mag0,
                               lte_ue_pdsch_vars[eNB_id]->dl_ch_magb0,
                               lte_ue_pdsch_vars[eNB_id]->rxdataF_comp0,
                               (aatx>1) ? lte_ue_pdsch_vars[eNB_id]->rho : NULL,
                               frame_parms,
                               symbol,
                               first_symbol_flag,
                               get_Qm(dlsch0_harq->mcs),
                               nb_rb,
                               //9,
                               lte_ue_pdsch_vars[eNB_id]->log2_maxh,
                               phy_measurements); // log2_maxh+I0_shift
  }

  //  printf("MRC\n");
  if (frame_parms->nb_antennas_rx > 1) {
    if (dlsch0_harq->mimo_mode == LARGE_CDD) {
      if (frame_parms->nb_antennas_tx_eNB == 2) {
        dlsch_detection_mrc(frame_parms,
                            lte_ue_pdsch_vars[eNB_id]->rxdataF_comp0,
                            lte_ue_pdsch_vars[eNB_id]->rxdataF_comp1[dlsch0_harq->round],
                            lte_ue_pdsch_vars[eNB_id]->dl_ch_rho_ext,
                            lte_ue_pdsch_vars[eNB_id]->rho,
                            lte_ue_pdsch_vars[eNB_id]->dl_ch_mag0,
                            lte_ue_pdsch_vars[eNB_id]->dl_ch_magb0,
                            lte_ue_pdsch_vars[eNB_id]->dl_ch_mag1,
                            lte_ue_pdsch_vars[eNB_id]->dl_ch_magb1,
                            symbol,
                            nb_rb,
                            dual_stream_flag);
      }
    } else {

      dlsch_detection_mrc(frame_parms,
                          lte_ue_pdsch_vars[eNB_id]->rxdataF_comp0,
                          lte_ue_pdsch_vars[eNB_id_i]->rxdataF_comp0,
                          lte_ue_pdsch_vars[eNB_id]->rho,
                          lte_ue_pdsch_vars[eNB_id]->dl_ch_rho_ext,
                          lte_ue_pdsch_vars[eNB_id]->dl_ch_mag0,
                          lte_ue_pdsch_vars[eNB_id]->dl_ch_magb0,
                          lte_ue_pdsch_vars[eNB_id_i]->dl_ch_mag0,
                          lte_ue_pdsch_vars[eNB_id_i]->dl_ch_magb0,
                          symbol,
                          nb_rb,
                          dual_stream_flag);
    }
  }

  //  printf("Combining");
  if ((dlsch0_harq->mimo_mode == SISO) ||
      ((dlsch0_harq->mimo_mode >= UNIFORM_PRECODING11) &&
       (dlsch0_harq->mimo_mode <= PUSCH_PRECODING0)) ||
       (dlsch0_harq->mimo_mode == TM7)) {
    /*
      dlsch_siso(frame_parms,
      lte_ue_pdsch_vars[eNB_id]->rxdataF_comp,
      lte_ue_pdsch_vars[eNB_id_i]->rxdataF_comp,
      symbol,
      nb_rb);
    */
  } else if (dlsch0_harq->mimo_mode == ALAMOUTI) {

    dlsch_alamouti(frame_parms,
                   lte_ue_pdsch_vars[eNB_id]->rxdataF_comp0,
                   lte_ue_pdsch_vars[eNB_id]->dl_ch_mag0,
                   lte_ue_pdsch_vars[eNB_id]->dl_ch_magb0,
                   symbol,
                   nb_rb);

  }

  else if (dlsch0_harq->mimo_mode == LARGE_CDD) {

  } else {
    LOG_W(PHY,"dlsch_rx: Unknown MIMO mode\n");
    return (-1);
  }

  //    printf("LLR");

  switch (dlsch0_harq->Qm) {
  case 2 :
    if (dlsch0_harq->mimo_mode != LARGE_CDD) {
      if (dual_stream_flag == 0)
        dlsch_qpsk_llr(frame_parms,
                       lte_ue_pdsch_vars[eNB_id]->rxdataF_comp0,
                       lte_ue_pdsch_vars[eNB_id]->llr[0],
                       symbol,first_symbol_flag,nb_rb,
<<<<<<< HEAD
                       adjust_G2(frame_parms,dlsch0_harq->rb_alloc,2,subframe,symbol),
                       lte_ue_pdsch_vars[eNB_id]->llr128,
                       beamforming_mode);
=======
                       adjust_G2(frame_parms,dlsch0_harq->rb_alloc_even,2,subframe,symbol),
                       lte_ue_pdsch_vars[eNB_id]->llr128);
>>>>>>> b4e29f3e
      else if (i_mod == 2) {
        dlsch_qpsk_qpsk_llr(frame_parms,
                            lte_ue_pdsch_vars[eNB_id]->rxdataF_comp0,
                            lte_ue_pdsch_vars[eNB_id_i]->rxdataF_comp0,
                            lte_ue_pdsch_vars[eNB_id]->dl_ch_rho_ext,
                            lte_ue_pdsch_vars[eNB_id]->llr[0],
                            symbol,first_symbol_flag,nb_rb,
                            adjust_G2(frame_parms,dlsch0_harq->rb_alloc_even,2,subframe,symbol),
                            lte_ue_pdsch_vars[eNB_id]->llr128);
      } else if (i_mod == 4) {
        dlsch_qpsk_16qam_llr(frame_parms,
                             lte_ue_pdsch_vars[eNB_id]->rxdataF_comp0,
                             lte_ue_pdsch_vars[eNB_id_i]->rxdataF_comp0,
                             lte_ue_pdsch_vars[eNB_id_i]->dl_ch_mag0,
                             lte_ue_pdsch_vars[eNB_id]->dl_ch_rho_ext,
                             lte_ue_pdsch_vars[eNB_id]->llr[0],
                             symbol,first_symbol_flag,nb_rb,
                             adjust_G2(frame_parms,dlsch0_harq->rb_alloc_even,2,subframe,symbol),
                             lte_ue_pdsch_vars[eNB_id]->llr128);
      } else {
        dlsch_qpsk_64qam_llr(frame_parms,
                             lte_ue_pdsch_vars[eNB_id]->rxdataF_comp0,
                             lte_ue_pdsch_vars[eNB_id_i]->rxdataF_comp0,
                             lte_ue_pdsch_vars[eNB_id_i]->dl_ch_mag0,
                             lte_ue_pdsch_vars[eNB_id]->dl_ch_rho_ext,
                             lte_ue_pdsch_vars[eNB_id]->llr[0],
                             symbol,first_symbol_flag,nb_rb,
                             adjust_G2(frame_parms,dlsch0_harq->rb_alloc_even,2,subframe,symbol),
                             lte_ue_pdsch_vars[eNB_id]->llr128);

      }
    } else { // TM3
      DevAssert(dlsch1_harq);

      if (dlsch1_harq->Qm == 2) {
        /*  dlsch_qpsk_llr(frame_parms,
	    lte_ue_pdsch_vars[eNB_id]->rxdataF_comp0,
	    lte_ue_pdsch_vars[eNB_id]->llr[0],
	    symbol,first_symbol_flag,nb_rb,
	    adjust_G2(frame_parms,dlsch0_harq->rb_alloc,2,subframe,symbol),
	    lte_ue_pdsch_vars[eNB_id]->llr128);
        */
        dlsch_qpsk_qpsk_llr(frame_parms,
                            lte_ue_pdsch_vars[eNB_id]->rxdataF_comp0,
                            lte_ue_pdsch_vars[eNB_id]->rxdataF_comp1[dlsch0_harq->round],
                            lte_ue_pdsch_vars[eNB_id]->dl_ch_rho_ext,
                            lte_ue_pdsch_vars[eNB_id]->llr[0],
                            symbol,first_symbol_flag,nb_rb,
                            adjust_G2(frame_parms,dlsch0_harq->rb_alloc_even,2,subframe,symbol),
                            lte_ue_pdsch_vars[eNB_id]->llr128);
        dlsch_qpsk_qpsk_llr(frame_parms,
                            lte_ue_pdsch_vars[eNB_id]->rxdataF_comp1[dlsch0_harq->round],
                            lte_ue_pdsch_vars[eNB_id]->rxdataF_comp0,
                            lte_ue_pdsch_vars[eNB_id]->dl_ch_rho2_ext,
                            lte_ue_pdsch_vars[eNB_id]->llr[1],
                            symbol,first_symbol_flag,nb_rb,
                            adjust_G2(frame_parms,dlsch1_harq->rb_alloc_even,2,subframe,symbol),
                            lte_ue_pdsch_vars[eNB_id]->llr128_2ndstream);
      } else if (dlsch1_harq->Qm == 4) {
        dlsch_qpsk_16qam_llr(frame_parms,
                             lte_ue_pdsch_vars[eNB_id]->rxdataF_comp0,
                             lte_ue_pdsch_vars[eNB_id]->rxdataF_comp1[dlsch0_harq->round],
                             lte_ue_pdsch_vars[eNB_id]->dl_ch_mag1,
                             lte_ue_pdsch_vars[eNB_id]->dl_ch_rho_ext,
                             lte_ue_pdsch_vars[eNB_id]->llr[0],
                             symbol,first_symbol_flag,nb_rb,
                             adjust_G2(frame_parms,dlsch0_harq->rb_alloc_even,2,subframe,symbol),
                             lte_ue_pdsch_vars[eNB_id]->llr128);
      } else {
        dlsch_qpsk_64qam_llr(frame_parms,
                             lte_ue_pdsch_vars[eNB_id]->rxdataF_comp0,
                             lte_ue_pdsch_vars[eNB_id]->rxdataF_comp1[dlsch0_harq->round],
                             lte_ue_pdsch_vars[eNB_id]->dl_ch_mag1,
                             lte_ue_pdsch_vars[eNB_id]->dl_ch_rho_ext,
                             lte_ue_pdsch_vars[eNB_id]->llr[0],
                             symbol,first_symbol_flag,nb_rb,
                             adjust_G2(frame_parms,dlsch0_harq->rb_alloc_even,2,subframe,symbol),
                             lte_ue_pdsch_vars[eNB_id]->llr128);

      }
    }

    break;

  case 4 :
    if (dual_stream_flag == 0) {
      dlsch_16qam_llr(frame_parms,
                      lte_ue_pdsch_vars[eNB_id]->rxdataF_comp0,
                      lte_ue_pdsch_vars[eNB_id]->llr[0],
                      lte_ue_pdsch_vars[eNB_id]->dl_ch_mag0,
                      symbol,first_symbol_flag,nb_rb,
<<<<<<< HEAD
                      adjust_G2(frame_parms,dlsch0_harq->rb_alloc,4,subframe,symbol),
                      lte_ue_pdsch_vars[eNB_id]->llr128,
                      beamforming_mode);
=======
                      adjust_G2(frame_parms,dlsch0_harq->rb_alloc_even,4,subframe,symbol),
                      lte_ue_pdsch_vars[eNB_id]->llr128);
>>>>>>> b4e29f3e
    } else if (i_mod == 2) {
      dlsch_16qam_qpsk_llr(frame_parms,
                           lte_ue_pdsch_vars[eNB_id]->rxdataF_comp0,
                           lte_ue_pdsch_vars[eNB_id_i]->rxdataF_comp0,
                           lte_ue_pdsch_vars[eNB_id]->dl_ch_mag0,
                           lte_ue_pdsch_vars[eNB_id]->dl_ch_rho_ext,
                           lte_ue_pdsch_vars[eNB_id]->llr[0],
                           symbol,first_symbol_flag,nb_rb,
                           adjust_G2(frame_parms,dlsch0_harq->rb_alloc_even,2,subframe,symbol),
                           lte_ue_pdsch_vars[eNB_id]->llr128);
    } else if (i_mod == 4) {
      dlsch_16qam_16qam_llr(frame_parms,
                            lte_ue_pdsch_vars[eNB_id]->rxdataF_comp0,
                            lte_ue_pdsch_vars[eNB_id_i]->rxdataF_comp0,
                            lte_ue_pdsch_vars[eNB_id]->dl_ch_mag0,
                            lte_ue_pdsch_vars[eNB_id_i]->dl_ch_mag0,
                            lte_ue_pdsch_vars[eNB_id]->dl_ch_rho_ext,
                            lte_ue_pdsch_vars[eNB_id]->llr[0],
                            symbol,first_symbol_flag,nb_rb,
                            adjust_G2(frame_parms,dlsch0_harq->rb_alloc_even,2,subframe,symbol),
                            lte_ue_pdsch_vars[eNB_id]->llr128);
    } else {
      dlsch_16qam_64qam_llr(frame_parms,
                            lte_ue_pdsch_vars[eNB_id]->rxdataF_comp0,
                            lte_ue_pdsch_vars[eNB_id_i]->rxdataF_comp0,
                            lte_ue_pdsch_vars[eNB_id]->dl_ch_mag0,
                            lte_ue_pdsch_vars[eNB_id_i]->dl_ch_mag0,
                            lte_ue_pdsch_vars[eNB_id]->dl_ch_rho_ext,
                            lte_ue_pdsch_vars[eNB_id]->llr[0],
                            symbol,first_symbol_flag,nb_rb,
                            adjust_G2(frame_parms,dlsch0_harq->rb_alloc_even,2,subframe,symbol),
                            lte_ue_pdsch_vars[eNB_id]->llr128);
    }

    break;

  case 6 :
    if (dual_stream_flag == 0) {
      dlsch_64qam_llr(frame_parms,
                      lte_ue_pdsch_vars[eNB_id]->rxdataF_comp0,
                      lte_ue_pdsch_vars[eNB_id]->llr[0],
                      lte_ue_pdsch_vars[eNB_id]->dl_ch_mag0,
                      lte_ue_pdsch_vars[eNB_id]->dl_ch_magb0,
                      symbol,first_symbol_flag,nb_rb,
<<<<<<< HEAD
                      adjust_G2(frame_parms,dlsch0_harq->rb_alloc,6,subframe,symbol),
                      lte_ue_pdsch_vars[eNB_id]->llr128,
                      beamforming_mode);
=======
                      adjust_G2(frame_parms,dlsch0_harq->rb_alloc_even,6,subframe,symbol),
                      lte_ue_pdsch_vars[eNB_id]->llr128);
>>>>>>> b4e29f3e
    } else if (i_mod == 2) {
      dlsch_64qam_qpsk_llr(frame_parms,
                           lte_ue_pdsch_vars[eNB_id]->rxdataF_comp0,
                           lte_ue_pdsch_vars[eNB_id_i]->rxdataF_comp0,
                           lte_ue_pdsch_vars[eNB_id]->dl_ch_mag0,
                           lte_ue_pdsch_vars[eNB_id]->dl_ch_rho_ext,
                           lte_ue_pdsch_vars[eNB_id]->llr[0],
                           symbol,first_symbol_flag,nb_rb,
                           adjust_G2(frame_parms,dlsch0_harq->rb_alloc_even,2,subframe,symbol),
                           lte_ue_pdsch_vars[eNB_id]->llr128);
    } else if (i_mod == 4) {
      dlsch_64qam_16qam_llr(frame_parms,
                            lte_ue_pdsch_vars[eNB_id]->rxdataF_comp0,
                            lte_ue_pdsch_vars[eNB_id_i]->rxdataF_comp0,
                            lte_ue_pdsch_vars[eNB_id]->dl_ch_mag0,
                            lte_ue_pdsch_vars[eNB_id_i]->dl_ch_mag0,
                            lte_ue_pdsch_vars[eNB_id]->dl_ch_rho_ext,
                            lte_ue_pdsch_vars[eNB_id]->llr[0],
                            symbol,first_symbol_flag,nb_rb,
                            adjust_G2(frame_parms,dlsch0_harq->rb_alloc_even,2,subframe,symbol),
                            lte_ue_pdsch_vars[eNB_id]->llr128);

    } else {
      dlsch_64qam_64qam_llr(frame_parms,
                            lte_ue_pdsch_vars[eNB_id]->rxdataF_comp0,
                            lte_ue_pdsch_vars[eNB_id_i]->rxdataF_comp0,
                            lte_ue_pdsch_vars[eNB_id]->dl_ch_mag0,
                            lte_ue_pdsch_vars[eNB_id_i]->dl_ch_mag0,
                            lte_ue_pdsch_vars[eNB_id]->dl_ch_rho_ext,
                            lte_ue_pdsch_vars[eNB_id]->llr[0],
                            symbol,first_symbol_flag,nb_rb,
                            adjust_G2(frame_parms,dlsch0_harq->rb_alloc_even,2,subframe,symbol),
                            lte_ue_pdsch_vars[eNB_id]->llr128);
    }

    break;

  default:
    LOG_W(PHY,"rx_dlsch.c : Unknown mod_order!!!!\n");
    return(-1);
    break;
  }

  return(0);
}

//==============================================================================================
// Pre-processing for LLR computation
//==============================================================================================

void dlsch_channel_compensation(int **rxdataF_ext,
                                int **dl_ch_estimates_ext,
                                int **dl_ch_mag,
                                int **dl_ch_magb,
                                int **rxdataF_comp,
                                int **rho,
                                LTE_DL_FRAME_PARMS *frame_parms,
                                unsigned char symbol,
                                uint8_t first_symbol_flag,
                                unsigned char mod_order,
                                unsigned short nb_rb,
                                unsigned char output_shift,
                                PHY_MEASUREMENTS *phy_measurements)
{

#if defined(__i386) || defined(__x86_64)

  unsigned short rb;
  unsigned char aatx,aarx,symbol_mod,pilots=0;
  __m128i *dl_ch128,*dl_ch128_2,*dl_ch_mag128,*dl_ch_mag128b,*rxdataF128,*rxdataF_comp128,*rho128;
  __m128i mmtmpD0,mmtmpD1,mmtmpD2,mmtmpD3,QAM_amp128,QAM_amp128b;

  symbol_mod = (symbol>=(7-frame_parms->Ncp)) ? symbol-(7-frame_parms->Ncp) : symbol;

  if ((symbol_mod == 0) || (symbol_mod == (4-frame_parms->Ncp))) {

    if (frame_parms->mode1_flag==1) // 10 out of 12 so don't reduce size
      nb_rb=1+(5*nb_rb/6);
    else
      pilots=1;
  }

  for (aatx=0; aatx<frame_parms->nb_antennas_tx_eNB; aatx++) {
    if (mod_order == 4) {
      QAM_amp128 = _mm_set1_epi16(QAM16_n1);  // 2/sqrt(10)
      QAM_amp128b = _mm_setzero_si128();
    } else if (mod_order == 6) {
      QAM_amp128  = _mm_set1_epi16(QAM64_n1); //
      QAM_amp128b = _mm_set1_epi16(QAM64_n2);
    }

    //    printf("comp: rxdataF_comp %p, symbol %d\n",rxdataF_comp[0],symbol);

    for (aarx=0; aarx<frame_parms->nb_antennas_rx; aarx++) {

      dl_ch128          = (__m128i *)&dl_ch_estimates_ext[(aatx<<1)+aarx][symbol*frame_parms->N_RB_DL*12];
      dl_ch_mag128      = (__m128i *)&dl_ch_mag[(aatx<<1)+aarx][symbol*frame_parms->N_RB_DL*12];
      dl_ch_mag128b     = (__m128i *)&dl_ch_magb[(aatx<<1)+aarx][symbol*frame_parms->N_RB_DL*12];
      rxdataF128        = (__m128i *)&rxdataF_ext[aarx][symbol*frame_parms->N_RB_DL*12];
      rxdataF_comp128   = (__m128i *)&rxdataF_comp[(aatx<<1)+aarx][symbol*frame_parms->N_RB_DL*12];


      for (rb=0; rb<nb_rb; rb++) {
        if (mod_order>2) {
          // get channel amplitude if not QPSK

          mmtmpD0 = _mm_madd_epi16(dl_ch128[0],dl_ch128[0]);
          mmtmpD0 = _mm_srai_epi32(mmtmpD0,output_shift);

          mmtmpD1 = _mm_madd_epi16(dl_ch128[1],dl_ch128[1]);
          mmtmpD1 = _mm_srai_epi32(mmtmpD1,output_shift);

          mmtmpD0 = _mm_packs_epi32(mmtmpD0,mmtmpD1);

          // store channel magnitude here in a new field of dlsch

          dl_ch_mag128[0] = _mm_unpacklo_epi16(mmtmpD0,mmtmpD0);
          dl_ch_mag128b[0] = dl_ch_mag128[0];
          dl_ch_mag128[0] = _mm_mulhi_epi16(dl_ch_mag128[0],QAM_amp128);
          dl_ch_mag128[0] = _mm_slli_epi16(dl_ch_mag128[0],1);
	  //print_ints("Re(ch):",(int16_t*)&mmtmpD0);
	  //print_shorts("QAM_amp:",(int16_t*)&QAM_amp128);
	  //print_shorts("mag:",(int16_t*)&dl_ch_mag128[0]);
          dl_ch_mag128[1] = _mm_unpackhi_epi16(mmtmpD0,mmtmpD0);
          dl_ch_mag128b[1] = dl_ch_mag128[1];
          dl_ch_mag128[1] = _mm_mulhi_epi16(dl_ch_mag128[1],QAM_amp128);
          dl_ch_mag128[1] = _mm_slli_epi16(dl_ch_mag128[1],1);

          if (pilots==0) {
            mmtmpD0 = _mm_madd_epi16(dl_ch128[2],dl_ch128[2]);
            mmtmpD0 = _mm_srai_epi32(mmtmpD0,output_shift);
            mmtmpD1 = _mm_packs_epi32(mmtmpD0,mmtmpD0);

            dl_ch_mag128[2] = _mm_unpacklo_epi16(mmtmpD1,mmtmpD1);
            dl_ch_mag128b[2] = dl_ch_mag128[2];

            dl_ch_mag128[2] = _mm_mulhi_epi16(dl_ch_mag128[2],QAM_amp128);
            dl_ch_mag128[2] = _mm_slli_epi16(dl_ch_mag128[2],1);
          }

          dl_ch_mag128b[0] = _mm_mulhi_epi16(dl_ch_mag128b[0],QAM_amp128b);
          dl_ch_mag128b[0] = _mm_slli_epi16(dl_ch_mag128b[0],1);


          dl_ch_mag128b[1] = _mm_mulhi_epi16(dl_ch_mag128b[1],QAM_amp128b);
          dl_ch_mag128b[1] = _mm_slli_epi16(dl_ch_mag128b[1],1);

          if (pilots==0) {
            dl_ch_mag128b[2] = _mm_mulhi_epi16(dl_ch_mag128b[2],QAM_amp128b);
            dl_ch_mag128b[2] = _mm_slli_epi16(dl_ch_mag128b[2],1);
          }
        }

        // multiply by conjugated channel
        mmtmpD0 = _mm_madd_epi16(dl_ch128[0],rxdataF128[0]);
        //  print_ints("re",&mmtmpD0);

        // mmtmpD0 contains real part of 4 consecutive outputs (32-bit)
        mmtmpD1 = _mm_shufflelo_epi16(dl_ch128[0],_MM_SHUFFLE(2,3,0,1));
        mmtmpD1 = _mm_shufflehi_epi16(mmtmpD1,_MM_SHUFFLE(2,3,0,1));
        mmtmpD1 = _mm_sign_epi16(mmtmpD1,*(__m128i*)&conjugate[0]);
        //  print_ints("im",&mmtmpD1);
        mmtmpD1 = _mm_madd_epi16(mmtmpD1,rxdataF128[0]);
        // mmtmpD1 contains imag part of 4 consecutive outputs (32-bit)
        mmtmpD0 = _mm_srai_epi32(mmtmpD0,output_shift);
        //  print_ints("re(shift)",&mmtmpD0);
        mmtmpD1 = _mm_srai_epi32(mmtmpD1,output_shift);
        //  print_ints("im(shift)",&mmtmpD1);
        mmtmpD2 = _mm_unpacklo_epi32(mmtmpD0,mmtmpD1);
        mmtmpD3 = _mm_unpackhi_epi32(mmtmpD0,mmtmpD1);
        //        print_ints("c0",&mmtmpD2);
        //  print_ints("c1",&mmtmpD3);
        rxdataF_comp128[0] = _mm_packs_epi32(mmtmpD2,mmtmpD3);
        //  print_shorts("rx:",rxdataF128);
        //  print_shorts("ch:",dl_ch128);
        //  print_shorts("pack:",rxdataF_comp128);

        // multiply by conjugated channel
        mmtmpD0 = _mm_madd_epi16(dl_ch128[1],rxdataF128[1]);
        // mmtmpD0 contains real part of 4 consecutive outputs (32-bit)
        mmtmpD1 = _mm_shufflelo_epi16(dl_ch128[1],_MM_SHUFFLE(2,3,0,1));
        mmtmpD1 = _mm_shufflehi_epi16(mmtmpD1,_MM_SHUFFLE(2,3,0,1));
        mmtmpD1 = _mm_sign_epi16(mmtmpD1,*(__m128i*)conjugate);
        mmtmpD1 = _mm_madd_epi16(mmtmpD1,rxdataF128[1]);
        // mmtmpD1 contains imag part of 4 consecutive outputs (32-bit)
        mmtmpD0 = _mm_srai_epi32(mmtmpD0,output_shift);
        mmtmpD1 = _mm_srai_epi32(mmtmpD1,output_shift);
        mmtmpD2 = _mm_unpacklo_epi32(mmtmpD0,mmtmpD1);
        mmtmpD3 = _mm_unpackhi_epi32(mmtmpD0,mmtmpD1);

        rxdataF_comp128[1] = _mm_packs_epi32(mmtmpD2,mmtmpD3);
        //  print_shorts("rx:",rxdataF128+1);
        //  print_shorts("ch:",dl_ch128+1);
        //  print_shorts("pack:",rxdataF_comp128+1);

        if (pilots==0) {
          // multiply by conjugated channel
          mmtmpD0 = _mm_madd_epi16(dl_ch128[2],rxdataF128[2]);
          // mmtmpD0 contains real part of 4 consecutive outputs (32-bit)
          mmtmpD1 = _mm_shufflelo_epi16(dl_ch128[2],_MM_SHUFFLE(2,3,0,1));
          mmtmpD1 = _mm_shufflehi_epi16(mmtmpD1,_MM_SHUFFLE(2,3,0,1));
          mmtmpD1 = _mm_sign_epi16(mmtmpD1,*(__m128i*)conjugate);
          mmtmpD1 = _mm_madd_epi16(mmtmpD1,rxdataF128[2]);
          // mmtmpD1 contains imag part of 4 consecutive outputs (32-bit)
          mmtmpD0 = _mm_srai_epi32(mmtmpD0,output_shift);
          mmtmpD1 = _mm_srai_epi32(mmtmpD1,output_shift);
          mmtmpD2 = _mm_unpacklo_epi32(mmtmpD0,mmtmpD1);
          mmtmpD3 = _mm_unpackhi_epi32(mmtmpD0,mmtmpD1);

          rxdataF_comp128[2] = _mm_packs_epi32(mmtmpD2,mmtmpD3);
          //  print_shorts("rx:",rxdataF128+2);
          //  print_shorts("ch:",dl_ch128+2);
          //        print_shorts("pack:",rxdataF_comp128+2);

          dl_ch128+=3;
          dl_ch_mag128+=3;
          dl_ch_mag128b+=3;
          rxdataF128+=3;
          rxdataF_comp128+=3;
        } else { // we have a smaller PDSCH in symbols with pilots so skip last group of 4 REs and increment less
          dl_ch128+=2;
          dl_ch_mag128+=2;
          dl_ch_mag128b+=2;
          rxdataF128+=2;
          rxdataF_comp128+=2;
        }

      }
    }
  }

  if (rho) {


    for (aarx=0; aarx<frame_parms->nb_antennas_rx; aarx++) {
      rho128        = (__m128i *)&rho[aarx][symbol*frame_parms->N_RB_DL*12];
      dl_ch128      = (__m128i *)&dl_ch_estimates_ext[aarx][symbol*frame_parms->N_RB_DL*12];
      dl_ch128_2    = (__m128i *)&dl_ch_estimates_ext[2+aarx][symbol*frame_parms->N_RB_DL*12];

      for (rb=0; rb<nb_rb; rb++) {
        // multiply by conjugated channel
        mmtmpD0 = _mm_madd_epi16(dl_ch128[0],dl_ch128_2[0]);
        //  print_ints("re",&mmtmpD0);

        // mmtmpD0 contains real part of 4 consecutive outputs (32-bit)
        mmtmpD1 = _mm_shufflelo_epi16(dl_ch128[0],_MM_SHUFFLE(2,3,0,1));
        mmtmpD1 = _mm_shufflehi_epi16(mmtmpD1,_MM_SHUFFLE(2,3,0,1));
        mmtmpD1 = _mm_sign_epi16(mmtmpD1,*(__m128i*)&conjugate[0]);
        //  print_ints("im",&mmtmpD1);
        mmtmpD1 = _mm_madd_epi16(mmtmpD1,dl_ch128_2[0]);
        // mmtmpD1 contains imag part of 4 consecutive outputs (32-bit)
        mmtmpD0 = _mm_srai_epi32(mmtmpD0,output_shift);
        //  print_ints("re(shift)",&mmtmpD0);
        mmtmpD1 = _mm_srai_epi32(mmtmpD1,output_shift);
        //  print_ints("im(shift)",&mmtmpD1);
        mmtmpD2 = _mm_unpacklo_epi32(mmtmpD0,mmtmpD1);
        mmtmpD3 = _mm_unpackhi_epi32(mmtmpD0,mmtmpD1);
        //        print_ints("c0",&mmtmpD2);
        //  print_ints("c1",&mmtmpD3);
        rho128[0] = _mm_packs_epi32(mmtmpD2,mmtmpD3);

        //print_shorts("rx:",dl_ch128_2);
        //print_shorts("ch:",dl_ch128);
        //print_shorts("pack:",rho128);

        // multiply by conjugated channel
        mmtmpD0 = _mm_madd_epi16(dl_ch128[1],dl_ch128_2[1]);
        // mmtmpD0 contains real part of 4 consecutive outputs (32-bit)
        mmtmpD1 = _mm_shufflelo_epi16(dl_ch128[1],_MM_SHUFFLE(2,3,0,1));
        mmtmpD1 = _mm_shufflehi_epi16(mmtmpD1,_MM_SHUFFLE(2,3,0,1));
        mmtmpD1 = _mm_sign_epi16(mmtmpD1,*(__m128i*)conjugate);
        mmtmpD1 = _mm_madd_epi16(mmtmpD1,dl_ch128_2[1]);
        // mmtmpD1 contains imag part of 4 consecutive outputs (32-bit)
        mmtmpD0 = _mm_srai_epi32(mmtmpD0,output_shift);
        mmtmpD1 = _mm_srai_epi32(mmtmpD1,output_shift);
        mmtmpD2 = _mm_unpacklo_epi32(mmtmpD0,mmtmpD1);
        mmtmpD3 = _mm_unpackhi_epi32(mmtmpD0,mmtmpD1);


        rho128[1] =_mm_packs_epi32(mmtmpD2,mmtmpD3);
        //print_shorts("rx:",dl_ch128_2+1);
        //print_shorts("ch:",dl_ch128+1);
        //print_shorts("pack:",rho128+1);
        // multiply by conjugated channel
        mmtmpD0 = _mm_madd_epi16(dl_ch128[2],dl_ch128_2[2]);
        // mmtmpD0 contains real part of 4 consecutive outputs (32-bit)
        mmtmpD1 = _mm_shufflelo_epi16(dl_ch128[2],_MM_SHUFFLE(2,3,0,1));
        mmtmpD1 = _mm_shufflehi_epi16(mmtmpD1,_MM_SHUFFLE(2,3,0,1));
        mmtmpD1 = _mm_sign_epi16(mmtmpD1,*(__m128i*)conjugate);
        mmtmpD1 = _mm_madd_epi16(mmtmpD1,dl_ch128_2[2]);
        // mmtmpD1 contains imag part of 4 consecutive outputs (32-bit)
        mmtmpD0 = _mm_srai_epi32(mmtmpD0,output_shift);
        mmtmpD1 = _mm_srai_epi32(mmtmpD1,output_shift);
        mmtmpD2 = _mm_unpacklo_epi32(mmtmpD0,mmtmpD1);
        mmtmpD3 = _mm_unpackhi_epi32(mmtmpD0,mmtmpD1);

        rho128[2] = _mm_packs_epi32(mmtmpD2,mmtmpD3);
        //print_shorts("rx:",dl_ch128_2+2);
        //print_shorts("ch:",dl_ch128+2);
        //print_shorts("pack:",rho128+2);

        dl_ch128+=3;
        dl_ch128_2+=3;
        rho128+=3;

      }

      if (first_symbol_flag==1) {
        phy_measurements->rx_correlation[0][aarx] = signal_energy(&rho[aarx][symbol*frame_parms->N_RB_DL*12],rb*12);
      }
    }
  }

  _mm_empty();
  _m_empty();

#elif defined(__arm__)


  unsigned short rb;
  unsigned char aatx,aarx,symbol_mod,pilots=0;

  int16x4_t *dl_ch128,*dl_ch128_2,*rxdataF128;
  int32x4_t mmtmpD0,mmtmpD1,mmtmpD0b,mmtmpD1b;
  int16x8_t *dl_ch_mag128,*dl_ch_mag128b,mmtmpD2,mmtmpD3,mmtmpD4;
  int16x8_t QAM_amp128,QAM_amp128b;
  int16x4x2_t *rxdataF_comp128,*rho128;

  int16_t conj[4]__attribute__((aligned(16))) = {1,-1,1,-1};
  int32x4_t output_shift128 = vmovq_n_s32(-(int32_t)output_shift);

  symbol_mod = (symbol>=(7-frame_parms->Ncp)) ? symbol-(7-frame_parms->Ncp) : symbol;

  if ((symbol_mod == 0) || (symbol_mod == (4-frame_parms->Ncp))) {
    if (frame_parms->mode1_flag==1) { // 10 out of 12 so don't reduce size
      nb_rb=1+(5*nb_rb/6);
    }
    else {
      pilots=1;
    }
  }

  for (aatx=0; aatx<frame_parms->nb_antennas_tx_eNB; aatx++) {
    if (mod_order == 4) {
      QAM_amp128  = vmovq_n_s16(QAM16_n1);  // 2/sqrt(10)
      QAM_amp128b = vmovq_n_s16(0);
    } else if (mod_order == 6) {
      QAM_amp128  = vmovq_n_s16(QAM64_n1); //
      QAM_amp128b = vmovq_n_s16(QAM64_n2);
    }
    //    printf("comp: rxdataF_comp %p, symbol %d\n",rxdataF_comp[0],symbol);

    for (aarx=0; aarx<frame_parms->nb_antennas_rx; aarx++) {
      dl_ch128          = (int16x4_t*)&dl_ch_estimates_ext[(aatx<<1)+aarx][symbol*frame_parms->N_RB_DL*12];
      dl_ch_mag128      = (int16x8_t*)&dl_ch_mag[(aatx<<1)+aarx][symbol*frame_parms->N_RB_DL*12];
      dl_ch_mag128b     = (int16x8_t*)&dl_ch_magb[(aatx<<1)+aarx][symbol*frame_parms->N_RB_DL*12];
      rxdataF128        = (int16x4_t*)&rxdataF_ext[aarx][symbol*frame_parms->N_RB_DL*12];
      rxdataF_comp128   = (int16x4x2_t*)&rxdataF_comp[(aatx<<1)+aarx][symbol*frame_parms->N_RB_DL*12];
	  
      for (rb=0; rb<nb_rb; rb++) {
	if (mod_order>2) {
	  // get channel amplitude if not QPSK
	  mmtmpD0 = vmull_s16(dl_ch128[0], dl_ch128[0]);
	  // mmtmpD0 = [ch0*ch0,ch1*ch1,ch2*ch2,ch3*ch3];
	  mmtmpD0 = vqshlq_s32(vqaddq_s32(mmtmpD0,vrev64q_s32(mmtmpD0)),output_shift128);
	  // mmtmpD0 = [ch0*ch0 + ch1*ch1,ch0*ch0 + ch1*ch1,ch2*ch2 + ch3*ch3,ch2*ch2 + ch3*ch3]>>output_shift128 on 32-bits
	  mmtmpD1 = vmull_s16(dl_ch128[1], dl_ch128[1]);
	  mmtmpD1 = vqshlq_s32(vqaddq_s32(mmtmpD1,vrev64q_s32(mmtmpD1)),output_shift128);
	  mmtmpD2 = vcombine_s16(vmovn_s32(mmtmpD0),vmovn_s32(mmtmpD1));
	  // mmtmpD2 = [ch0*ch0 + ch1*ch1,ch0*ch0 + ch1*ch1,ch2*ch2 + ch3*ch3,ch2*ch2 + ch3*ch3,ch4*ch4 + ch5*ch5,ch4*ch4 + ch5*ch5,ch6*ch6 + ch7*ch7,ch6*ch6 + ch7*ch7]>>output_shift128 on 16-bits 
	  mmtmpD0 = vmull_s16(dl_ch128[2], dl_ch128[2]);
	  mmtmpD0 = vqshlq_s32(vqaddq_s32(mmtmpD0,vrev64q_s32(mmtmpD0)),output_shift128);
	  mmtmpD1 = vmull_s16(dl_ch128[3], dl_ch128[3]);
	  mmtmpD1 = vqshlq_s32(vqaddq_s32(mmtmpD1,vrev64q_s32(mmtmpD1)),output_shift128);
	  mmtmpD3 = vcombine_s16(vmovn_s32(mmtmpD0),vmovn_s32(mmtmpD1));
	  if (pilots==0) {
	    mmtmpD0 = vmull_s16(dl_ch128[4], dl_ch128[4]);
	    mmtmpD0 = vqshlq_s32(vqaddq_s32(mmtmpD0,vrev64q_s32(mmtmpD0)),output_shift128);
	    mmtmpD1 = vmull_s16(dl_ch128[5], dl_ch128[5]);
	    mmtmpD1 = vqshlq_s32(vqaddq_s32(mmtmpD1,vrev64q_s32(mmtmpD1)),output_shift128);
	    mmtmpD4 = vcombine_s16(vmovn_s32(mmtmpD0),vmovn_s32(mmtmpD1));
	  }

	  dl_ch_mag128b[0] = vqdmulhq_s16(mmtmpD2,QAM_amp128b);
	  dl_ch_mag128b[1] = vqdmulhq_s16(mmtmpD3,QAM_amp128b);
	  dl_ch_mag128[0] = vqdmulhq_s16(mmtmpD2,QAM_amp128);
	  dl_ch_mag128[1] = vqdmulhq_s16(mmtmpD3,QAM_amp128);

	  if (pilots==0) {
	    dl_ch_mag128b[2] = vqdmulhq_s16(mmtmpD4,QAM_amp128b);
	    dl_ch_mag128[2]  = vqdmulhq_s16(mmtmpD4,QAM_amp128);
	  }
	}
	    
	mmtmpD0 = vmull_s16(dl_ch128[0], rxdataF128[0]);
	//mmtmpD0 = [Re(ch[0])Re(rx[0]) Im(ch[0])Im(ch[0]) Re(ch[1])Re(rx[1]) Im(ch[1])Im(ch[1])] 
	mmtmpD1 = vmull_s16(dl_ch128[1], rxdataF128[1]);
	//mmtmpD1 = [Re(ch[2])Re(rx[2]) Im(ch[2])Im(ch[2]) Re(ch[3])Re(rx[3]) Im(ch[3])Im(ch[3])] 
	mmtmpD0 = vcombine_s32(vpadd_s32(vget_low_s32(mmtmpD0),vget_high_s32(mmtmpD0)),
			       vpadd_s32(vget_low_s32(mmtmpD1),vget_high_s32(mmtmpD1)));
	//mmtmpD0 = [Re(ch[0])Re(rx[0])+Im(ch[0])Im(ch[0]) Re(ch[1])Re(rx[1])+Im(ch[1])Im(ch[1]) Re(ch[2])Re(rx[2])+Im(ch[2])Im(ch[2]) Re(ch[3])Re(rx[3])+Im(ch[3])Im(ch[3])] 

	mmtmpD0b = vmull_s16(vrev32_s16(vmul_s16(dl_ch128[0],*(int16x4_t*)conj)), rxdataF128[0]);
	//mmtmpD0 = [-Im(ch[0])Re(rx[0]) Re(ch[0])Im(rx[0]) -Im(ch[1])Re(rx[1]) Re(ch[1])Im(rx[1])]
	mmtmpD1b = vmull_s16(vrev32_s16(vmul_s16(dl_ch128[1],*(int16x4_t*)conj)), rxdataF128[1]);
	//mmtmpD0 = [-Im(ch[2])Re(rx[2]) Re(ch[2])Im(rx[2]) -Im(ch[3])Re(rx[3]) Re(ch[3])Im(rx[3])]
	mmtmpD1 = vcombine_s32(vpadd_s32(vget_low_s32(mmtmpD0b),vget_high_s32(mmtmpD0b)),
			       vpadd_s32(vget_low_s32(mmtmpD1b),vget_high_s32(mmtmpD1b)));
	//mmtmpD1 = [-Im(ch[0])Re(rx[0])+Re(ch[0])Im(rx[0]) -Im(ch[1])Re(rx[1])+Re(ch[1])Im(rx[1]) -Im(ch[2])Re(rx[2])+Re(ch[2])Im(rx[2]) -Im(ch[3])Re(rx[3])+Re(ch[3])Im(rx[3])]

	mmtmpD0 = vqshlq_s32(mmtmpD0,output_shift128);
	mmtmpD1 = vqshlq_s32(mmtmpD1,output_shift128);
	rxdataF_comp128[0] = vzip_s16(vmovn_s32(mmtmpD0),vmovn_s32(mmtmpD1));
	mmtmpD0 = vmull_s16(dl_ch128[2], rxdataF128[2]);
	mmtmpD1 = vmull_s16(dl_ch128[3], rxdataF128[3]);
	mmtmpD0 = vcombine_s32(vpadd_s32(vget_low_s32(mmtmpD0),vget_high_s32(mmtmpD0)),
			       vpadd_s32(vget_low_s32(mmtmpD1),vget_high_s32(mmtmpD1)));
	mmtmpD0b = vmull_s16(vrev32_s16(vmul_s16(dl_ch128[2],*(int16x4_t*)conj)), rxdataF128[2]);
	mmtmpD1b = vmull_s16(vrev32_s16(vmul_s16(dl_ch128[3],*(int16x4_t*)conj)), rxdataF128[3]);
	mmtmpD1 = vcombine_s32(vpadd_s32(vget_low_s32(mmtmpD0b),vget_high_s32(mmtmpD0b)),
			       vpadd_s32(vget_low_s32(mmtmpD1b),vget_high_s32(mmtmpD1b)));
	mmtmpD0 = vqshlq_s32(mmtmpD0,output_shift128);
	mmtmpD1 = vqshlq_s32(mmtmpD1,output_shift128);
	rxdataF_comp128[1] = vzip_s16(vmovn_s32(mmtmpD0),vmovn_s32(mmtmpD1));

	if (pilots==0) {
	  mmtmpD0 = vmull_s16(dl_ch128[4], rxdataF128[4]);
	  mmtmpD1 = vmull_s16(dl_ch128[5], rxdataF128[5]);
	  mmtmpD0 = vcombine_s32(vpadd_s32(vget_low_s32(mmtmpD0),vget_high_s32(mmtmpD0)),
				 vpadd_s32(vget_low_s32(mmtmpD1),vget_high_s32(mmtmpD1)));

	  mmtmpD0b = vmull_s16(vrev32_s16(vmul_s16(dl_ch128[4],*(int16x4_t*)conj)), rxdataF128[4]);
	  mmtmpD1b = vmull_s16(vrev32_s16(vmul_s16(dl_ch128[5],*(int16x4_t*)conj)), rxdataF128[5]);
	  mmtmpD1 = vcombine_s32(vpadd_s32(vget_low_s32(mmtmpD0b),vget_high_s32(mmtmpD0b)),
				 vpadd_s32(vget_low_s32(mmtmpD1b),vget_high_s32(mmtmpD1b)));

	      
	  mmtmpD0 = vqshlq_s32(mmtmpD0,output_shift128);
	  mmtmpD1 = vqshlq_s32(mmtmpD1,output_shift128);
	  rxdataF_comp128[2] = vzip_s16(vmovn_s32(mmtmpD0),vmovn_s32(mmtmpD1));
	      
	      
	  dl_ch128+=6;
	  dl_ch_mag128+=3;
	  dl_ch_mag128b+=3;
	  rxdataF128+=6;
	  rxdataF_comp128+=3;
	      
	} else { // we have a smaller PDSCH in symbols with pilots so skip last group of 4 REs and increment less
	  dl_ch128+=4;
	  dl_ch_mag128+=2;
	  dl_ch_mag128b+=2;
	  rxdataF128+=4;
	  rxdataF_comp128+=2;
	}
      }
    }
  }
    
  if (rho) {
    for (aarx=0; aarx<frame_parms->nb_antennas_rx; aarx++) {
      rho128        = (int16x4x2_t*)&rho[aarx][symbol*frame_parms->N_RB_DL*12];
      dl_ch128      = (int16x4_t*)&dl_ch_estimates_ext[aarx][symbol*frame_parms->N_RB_DL*12];
      dl_ch128_2    = (int16x4_t*)&dl_ch_estimates_ext[2+aarx][symbol*frame_parms->N_RB_DL*12];
      for (rb=0; rb<nb_rb; rb++) {
	mmtmpD0 = vmull_s16(dl_ch128[0], dl_ch128_2[0]);
	mmtmpD1 = vmull_s16(dl_ch128[1], dl_ch128_2[1]);
	mmtmpD0 = vcombine_s32(vpadd_s32(vget_low_s32(mmtmpD0),vget_high_s32(mmtmpD0)),
			       vpadd_s32(vget_low_s32(mmtmpD1),vget_high_s32(mmtmpD1)));
	mmtmpD0b = vmull_s16(vrev32_s16(vmul_s16(dl_ch128[0],*(int16x4_t*)conj)), dl_ch128_2[0]);
	mmtmpD1b = vmull_s16(vrev32_s16(vmul_s16(dl_ch128[1],*(int16x4_t*)conj)), dl_ch128_2[1]);
	mmtmpD1 = vcombine_s32(vpadd_s32(vget_low_s32(mmtmpD0b),vget_high_s32(mmtmpD0b)),
			       vpadd_s32(vget_low_s32(mmtmpD1b),vget_high_s32(mmtmpD1b)));
	      
	mmtmpD0 = vqshlq_s32(mmtmpD0,output_shift128);
	mmtmpD1 = vqshlq_s32(mmtmpD1,output_shift128);
	rho128[0] = vzip_s16(vmovn_s32(mmtmpD0),vmovn_s32(mmtmpD1));

	mmtmpD0 = vmull_s16(dl_ch128[2], dl_ch128_2[2]);
	mmtmpD1 = vmull_s16(dl_ch128[3], dl_ch128_2[3]);
	mmtmpD0 = vcombine_s32(vpadd_s32(vget_low_s32(mmtmpD0),vget_high_s32(mmtmpD0)),
			       vpadd_s32(vget_low_s32(mmtmpD1),vget_high_s32(mmtmpD1)));
	mmtmpD0b = vmull_s16(vrev32_s16(vmul_s16(dl_ch128[2],*(int16x4_t*)conj)), dl_ch128_2[2]);
	mmtmpD1b = vmull_s16(vrev32_s16(vmul_s16(dl_ch128[3],*(int16x4_t*)conj)), dl_ch128_2[3]);
	mmtmpD1 = vcombine_s32(vpadd_s32(vget_low_s32(mmtmpD0b),vget_high_s32(mmtmpD0b)),
			       vpadd_s32(vget_low_s32(mmtmpD1b),vget_high_s32(mmtmpD1b)));
	      
	mmtmpD0 = vqshlq_s32(mmtmpD0,output_shift128);
	mmtmpD1 = vqshlq_s32(mmtmpD1,output_shift128);
	rho128[1] = vzip_s16(vmovn_s32(mmtmpD0),vmovn_s32(mmtmpD1));
	    
	mmtmpD0 = vmull_s16(dl_ch128[0], dl_ch128_2[0]);
	mmtmpD1 = vmull_s16(dl_ch128[1], dl_ch128_2[1]);
	mmtmpD0 = vcombine_s32(vpadd_s32(vget_low_s32(mmtmpD0),vget_high_s32(mmtmpD0)),
			       vpadd_s32(vget_low_s32(mmtmpD1),vget_high_s32(mmtmpD1)));
	mmtmpD0b = vmull_s16(vrev32_s16(vmul_s16(dl_ch128[4],*(int16x4_t*)conj)), dl_ch128_2[4]);
	mmtmpD1b = vmull_s16(vrev32_s16(vmul_s16(dl_ch128[5],*(int16x4_t*)conj)), dl_ch128_2[5]);
	mmtmpD1 = vcombine_s32(vpadd_s32(vget_low_s32(mmtmpD0b),vget_high_s32(mmtmpD0b)),
			       vpadd_s32(vget_low_s32(mmtmpD1b),vget_high_s32(mmtmpD1b)));
	      
	mmtmpD0 = vqshlq_s32(mmtmpD0,output_shift128);
	mmtmpD1 = vqshlq_s32(mmtmpD1,output_shift128);
	rho128[2] = vzip_s16(vmovn_s32(mmtmpD0),vmovn_s32(mmtmpD1));
	      
	      
	dl_ch128+=6;
	dl_ch128_2+=6;
	rho128+=3;
      }
	    
      if (first_symbol_flag==1) {
	phy_measurements->rx_correlation[0][aarx] = signal_energy(&rho[aarx][symbol*frame_parms->N_RB_DL*12],rb*12);
      }
    }
  }
#endif
}



#if defined(__x86_64__) || defined(__i386__)

void prec2A_TM56_128(unsigned char pmi,__m128i *ch0,__m128i *ch1)
{

  __m128i amp;
  amp = _mm_set1_epi16(ONE_OVER_SQRT2_Q15);

  switch (pmi) {

  case 0 :   // +1 +1
    //    print_shorts("phase 0 :ch0",ch0);
    //    print_shorts("phase 0 :ch1",ch1);
    ch0[0] = _mm_adds_epi16(ch0[0],ch1[0]);
    break;

  case 1 :   // +1 -1
    //    print_shorts("phase 1 :ch0",ch0);
    //    print_shorts("phase 1 :ch1",ch1);
    ch0[0] = _mm_subs_epi16(ch0[0],ch1[0]);
    //    print_shorts("phase 1 :ch0-ch1",ch0);
    break;

  case 2 :   // +1 +j
    ch1[0] = _mm_sign_epi16(ch1[0],*(__m128i*)&conjugate[0]);
    ch1[0] = _mm_shufflelo_epi16(ch1[0],_MM_SHUFFLE(2,3,0,1));
    ch1[0] = _mm_shufflehi_epi16(ch1[0],_MM_SHUFFLE(2,3,0,1));
    ch0[0] = _mm_subs_epi16(ch0[0],ch1[0]);

    break;   // +1 -j

  case 3 :
    ch1[0] = _mm_sign_epi16(ch1[0],*(__m128i*)&conjugate[0]);
    ch1[0] = _mm_shufflelo_epi16(ch1[0],_MM_SHUFFLE(2,3,0,1));
    ch1[0] = _mm_shufflehi_epi16(ch1[0],_MM_SHUFFLE(2,3,0,1));
    ch0[0] = _mm_adds_epi16(ch0[0],ch1[0]);
    break;
  }

  ch0[0] = _mm_mulhi_epi16(ch0[0],amp);
  ch0[0] = _mm_slli_epi16(ch0[0],1);

  _mm_empty();
  _m_empty();
}

#elif defined(__arm__)
void prec2A_TM56_128(unsigned char pmi,int16x8_t* ch0,int16x8_t* ch1) {

  int16x8_t amp;
  int16_t conj[8]__attribute__((aligned(16))) = {1,-1,1,-1,1,-1,1,-1};

  amp = vmovq_n_s16(ONE_OVER_SQRT2_Q15);

  switch (pmi) {
  case 0 :   // +1 +1
    //    print_shorts("phase 0 :ch0",ch0);
    //    print_shorts("phase 0 :ch1",ch1);
    ch0[0] = vqaddq_s16(ch0[0],ch1[0]);
    break;
      
  case 1 :   // +1 -1
    //    print_shorts("phase 1 :ch0",ch0);
    //    print_shorts("phase 1 :ch1",ch1);
    ch0[0] = vqsubq_s16(ch0[0],ch1[0]);
    //    print_shorts("phase 1 :ch0-ch1",ch0);
    break;
      
  case 2 :   // +1 +j
    ch1[0] = vrev32q_s16(vmulq_s16(ch1[0],*(int16x8_t*)conj));
    ch0[0] = vqsubq_s16(ch0[0],ch1[0]);
    break;   // +1 -j
      
  case 3 :
    ch1[0] = vrev32q_s16(vmulq_s16(ch1[0],*(int16x8_t*)conj));
    ch0[0] = vqaddq_s16(ch0[0],ch1[0]);
    break;
  }
    
  ch0[0] = vqdmulhq_s16(ch0[0],amp);
}

#endif

// precoding is stream 0 .5(1,1)  .5(1,-1) .5(1,1)  .5(1,-1)
//              stream 1 .5(1,-1) .5(1,1)  .5(1,-1) .5(1,1)
// store "precoded" channel for stream 0 in ch0, stream 1 in ch1

short TM3_prec[8]__attribute__((aligned(16))) = {1,1,-1,-1,1,1,-1,-1} ;

#if defined(__x86_64__) || defined(__i386__)

static inline void prec2A_TM3_128(__m128i *ch0,__m128i *ch1) __attribute__((always_inline));
static inline void prec2A_TM3_128(__m128i *ch0,__m128i *ch1)
{

  //  __m128i amp = _mm_set1_epi16(ONE_OVER_SQRT2_Q15);

  __m128i tmp0,tmp1;


  //  print_shorts("prec2A_TM3 ch0 (before):",ch0);
  //  print_shorts("prec2A_TM3 ch1 (before):",ch1);

  tmp0 = ch0[0];
  tmp1  = _mm_sign_epi16(ch1[0],((__m128i*)&TM3_prec)[0]);
  //  print_shorts("prec2A_TM3 ch1*s (mid):",(__m128i*)TM3_prec);

  ch0[0] = _mm_adds_epi16(ch0[0],tmp1);
  ch1[0] = _mm_subs_epi16(tmp0,tmp1);


  //  print_shorts("prec2A_TM3 ch0 (mid):",&tmp0);
  //  print_shorts("prec2A_TM3 ch1 (mid):",ch1);


  ch0[0] = _mm_srai_epi16(ch0[0],1);
  ch1[0] = _mm_srai_epi16(ch1[0],1);

  //  print_shorts("prec2A_TM3 ch0 (after):",ch0);
  //  print_shorts("prec2A_TM3 ch1 (after):",ch1);

}

#elif defined(__arm__)

void prec2A_TM3_128(int16x8_t* ch0, int16x8_t* ch1)
{

  int16x8_t tmp0,tmp1;

  tmp0 = ch0[0];
  tmp1   = vmulq_s16(ch1[0],((int16x8_t*)&TM3_prec)[0]);
  ch0[0] = vhaddq_s16(ch0[0],tmp1);
  ch1[0] = vhsubq_s16(tmp0,tmp1);
}

#endif

// pmi = 0 => stream 0 (1,1), stream 1 (1,-1)
// pmi = 1 => stream 0 (1,j), stream 2 (1,-j)

#if defined(__x86_64__) || defined(__i386__)

void prec2A_TM4_128(int pmi,__m128i *ch0,__m128i *ch1)
{

  __m128i amp;
  amp = _mm_set1_epi16(ONE_OVER_SQRT2_Q15);
  __m128i tmp0,tmp1;

  if (pmi == 0) {
    ch0[0] = _mm_adds_epi16(ch0[0],ch1[0]);
    ch1[0] = _mm_subs_epi16(ch0[0],ch1[0]);
  } else {
    tmp0 = ch0[0];
    tmp1   = _mm_sign_epi16(ch1[0],*(__m128i*)&conjugate[0]);
    tmp1   = _mm_shufflelo_epi16(tmp1,_MM_SHUFFLE(2,3,0,1));
    tmp1   = _mm_shufflehi_epi16(tmp1,_MM_SHUFFLE(2,3,0,1));
    ch0[0] = _mm_adds_epi16(tmp0,tmp1);
    ch1[0] = _mm_subs_epi16(tmp0,tmp1);
  }

  ch0[0] = _mm_mulhi_epi16(ch0[0],amp);
  ch0[0] = _mm_slli_epi16(ch0[0],1);
  ch1[0] = _mm_mulhi_epi16(ch1[0],amp);
  ch1[0] = _mm_slli_epi16(ch1[0],1);

}

#elif defined(__arm__)

void prec2A_TM4_128(int pmi,int16x8_t *ch0,int16x8_t *ch1)
{
  int16x8_t amp;
  int16x8_t tmp0,tmp1;
  int16_t conj[8]__attribute__((aligned(16))) = {1,-1,1,-1,1,-1,1,-1};

  amp = vmovq_n_s16(ONE_OVER_SQRT2_Q15);

  if (pmi == 0) {
    ch0[0] = vqaddq_s16(ch0[0],ch1[0]);
    ch1[0] = vqsubq_s16(ch0[0],ch1[0]);
  } else {
    tmp0 = ch0[0];
    tmp1 = vrev32q_s16(vmulq_s16(ch1[0],*(int16x8_t*)conj));    
    ch0[0] = vqaddq_s16(tmp0,tmp1);
    ch1[0] = vqsubq_s16(tmp0,tmp1);
  }

  ch0[0] = vqdmulhq_s16(ch0[0],amp);
  ch1[0] = vqdmulhq_s16(ch1[0],amp);
}
#endif

void dlsch_channel_compensation_TM56(int **rxdataF_ext,
                                     int **dl_ch_estimates_ext,
                                     int **dl_ch_mag,
                                     int **dl_ch_magb,
                                     int **rxdataF_comp,
                                     unsigned char *pmi_ext,
                                     LTE_DL_FRAME_PARMS *frame_parms,
                                     PHY_MEASUREMENTS *phy_measurements,
                                     int eNB_id,
                                     unsigned char symbol,
                                     unsigned char mod_order,
                                     unsigned short nb_rb,
                                     unsigned char output_shift,
                                     unsigned char dl_power_off)
{

#if defined(__x86_64__) || defined(__i386__)

  unsigned short rb,Nre;
  __m128i *dl_ch0_128,*dl_ch1_128,*dl_ch_mag128,*dl_ch_mag128b,*rxdataF128,*rxdataF_comp128;
  unsigned char aarx=0,symbol_mod,pilots=0;
  int precoded_signal_strength=0;
  __m128i mmtmpD0,mmtmpD1,mmtmpD2,mmtmpD3,QAM_amp128,QAM_amp128b;

  symbol_mod = (symbol>=(7-frame_parms->Ncp)) ? symbol-(7-frame_parms->Ncp) : symbol;

  if ((symbol_mod == 0) || (symbol_mod == (4-frame_parms->Ncp)))
    pilots=1;


  //printf("comp prec: symbol %d, pilots %d\n",symbol, pilots);

  if (mod_order == 4) {
    QAM_amp128 = _mm_set1_epi16(QAM16_n1);
    QAM_amp128b = _mm_setzero_si128();
  } else if (mod_order == 6) {
    QAM_amp128  = _mm_set1_epi16(QAM64_n1);
    QAM_amp128b = _mm_set1_epi16(QAM64_n2);
  }

  for (aarx=0; aarx<frame_parms->nb_antennas_rx; aarx++) {

    dl_ch0_128          = (__m128i *)&dl_ch_estimates_ext[aarx][symbol*frame_parms->N_RB_DL*12];
    dl_ch1_128          = (__m128i *)&dl_ch_estimates_ext[2+aarx][symbol*frame_parms->N_RB_DL*12];


    dl_ch_mag128      = (__m128i *)&dl_ch_mag[aarx][symbol*frame_parms->N_RB_DL*12];
    dl_ch_mag128b     = (__m128i *)&dl_ch_magb[aarx][symbol*frame_parms->N_RB_DL*12];
    rxdataF128        = (__m128i *)&rxdataF_ext[aarx][symbol*frame_parms->N_RB_DL*12];
    rxdataF_comp128   = (__m128i *)&rxdataF_comp[aarx][symbol*frame_parms->N_RB_DL*12];


    for (rb=0; rb<nb_rb; rb++) {
      // combine TX channels using precoder from pmi
#ifdef DEBUG_DLSCH_DEMOD
      printf("mode 6 prec: rb %d, pmi->%d\n",rb,pmi_ext[rb]);
#endif
      prec2A_TM56_128(pmi_ext[rb],&dl_ch0_128[0],&dl_ch1_128[0]);
      prec2A_TM56_128(pmi_ext[rb],&dl_ch0_128[1],&dl_ch1_128[1]);

      if (pilots==0) {
        prec2A_TM56_128(pmi_ext[rb],&dl_ch0_128[2],&dl_ch1_128[2]);
      }

      if (mod_order>2) {
        // get channel amplitude if not QPSK

        mmtmpD0 = _mm_madd_epi16(dl_ch0_128[0],dl_ch0_128[0]);
        mmtmpD0 = _mm_srai_epi32(mmtmpD0,output_shift);

        mmtmpD1 = _mm_madd_epi16(dl_ch0_128[1],dl_ch0_128[1]);
        mmtmpD1 = _mm_srai_epi32(mmtmpD1,output_shift);

        mmtmpD0 = _mm_packs_epi32(mmtmpD0,mmtmpD1);

        dl_ch_mag128[0] = _mm_unpacklo_epi16(mmtmpD0,mmtmpD0);
        dl_ch_mag128b[0] = dl_ch_mag128[0];
        dl_ch_mag128[0] = _mm_mulhi_epi16(dl_ch_mag128[0],QAM_amp128);
        dl_ch_mag128[0] = _mm_slli_epi16(dl_ch_mag128[0],1);

        //print_shorts("dl_ch_mag128[0]=",&dl_ch_mag128[0]);

        dl_ch_mag128[1] = _mm_unpackhi_epi16(mmtmpD0,mmtmpD0);
        dl_ch_mag128b[1] = dl_ch_mag128[1];
        dl_ch_mag128[1] = _mm_mulhi_epi16(dl_ch_mag128[1],QAM_amp128);
        dl_ch_mag128[1] = _mm_slli_epi16(dl_ch_mag128[1],1);

        if (pilots==0) {
          mmtmpD0 = _mm_madd_epi16(dl_ch0_128[2],dl_ch0_128[2]);
          mmtmpD0 = _mm_srai_epi32(mmtmpD0,output_shift);

          mmtmpD1 = _mm_packs_epi32(mmtmpD0,mmtmpD0);

          dl_ch_mag128[2] = _mm_unpacklo_epi16(mmtmpD1,mmtmpD1);
          dl_ch_mag128b[2] = dl_ch_mag128[2];

          dl_ch_mag128[2] = _mm_mulhi_epi16(dl_ch_mag128[2],QAM_amp128);
          dl_ch_mag128[2] = _mm_slli_epi16(dl_ch_mag128[2],1);
        }

        dl_ch_mag128b[0] = _mm_mulhi_epi16(dl_ch_mag128b[0],QAM_amp128b);
        dl_ch_mag128b[0] = _mm_slli_epi16(dl_ch_mag128b[0],1);

        //print_shorts("dl_ch_mag128b[0]=",&dl_ch_mag128b[0]);

        dl_ch_mag128b[1] = _mm_mulhi_epi16(dl_ch_mag128b[1],QAM_amp128b);
        dl_ch_mag128b[1] = _mm_slli_epi16(dl_ch_mag128b[1],1);

        if (pilots==0) {
          dl_ch_mag128b[2] = _mm_mulhi_epi16(dl_ch_mag128b[2],QAM_amp128b);
          dl_ch_mag128b[2] = _mm_slli_epi16(dl_ch_mag128b[2],1);
        }
      }

      // MF multiply by conjugated channel
      mmtmpD0 = _mm_madd_epi16(dl_ch0_128[0],rxdataF128[0]);
      //  print_ints("re",&mmtmpD0);

      // mmtmpD0 contains real part of 4 consecutive outputs (32-bit)
      mmtmpD1 = _mm_shufflelo_epi16(dl_ch0_128[0],_MM_SHUFFLE(2,3,0,1));
      mmtmpD1 = _mm_shufflehi_epi16(mmtmpD1,_MM_SHUFFLE(2,3,0,1));
      mmtmpD1 = _mm_sign_epi16(mmtmpD1,*(__m128i*)&conjugate[0]);
      //  print_ints("im",&mmtmpD1);
      mmtmpD1 = _mm_madd_epi16(mmtmpD1,rxdataF128[0]);
      // mmtmpD1 contains imag part of 4 consecutive outputs (32-bit)
      mmtmpD0 = _mm_srai_epi32(mmtmpD0,output_shift);
      //  print_ints("re(shift)",&mmtmpD0);
      mmtmpD1 = _mm_srai_epi32(mmtmpD1,output_shift);
      //  print_ints("im(shift)",&mmtmpD1);
      mmtmpD2 = _mm_unpacklo_epi32(mmtmpD0,mmtmpD1);
      mmtmpD3 = _mm_unpackhi_epi32(mmtmpD0,mmtmpD1);
      //        print_ints("c0",&mmtmpD2);
      //  print_ints("c1",&mmtmpD3);
      rxdataF_comp128[0] = _mm_packs_epi32(mmtmpD2,mmtmpD3);
      //  print_shorts("rx:",rxdataF128);
      //  print_shorts("ch:",dl_ch128);
      //  print_shorts("pack:",rxdataF_comp128);

      // multiply by conjugated channel
      mmtmpD0 = _mm_madd_epi16(dl_ch0_128[1],rxdataF128[1]);
      // mmtmpD0 contains real part of 4 consecutive outputs (32-bit)
      mmtmpD1 = _mm_shufflelo_epi16(dl_ch0_128[1],_MM_SHUFFLE(2,3,0,1));
      mmtmpD1 = _mm_shufflehi_epi16(mmtmpD1,_MM_SHUFFLE(2,3,0,1));
      mmtmpD1 = _mm_sign_epi16(mmtmpD1,*(__m128i*)conjugate);
      mmtmpD1 = _mm_madd_epi16(mmtmpD1,rxdataF128[1]);
      // mmtmpD1 contains imag part of 4 consecutive outputs (32-bit)
      mmtmpD0 = _mm_srai_epi32(mmtmpD0,output_shift);
      mmtmpD1 = _mm_srai_epi32(mmtmpD1,output_shift);
      mmtmpD2 = _mm_unpacklo_epi32(mmtmpD0,mmtmpD1);
      mmtmpD3 = _mm_unpackhi_epi32(mmtmpD0,mmtmpD1);

      rxdataF_comp128[1] = _mm_packs_epi32(mmtmpD2,mmtmpD3);
      //  print_shorts("rx:",rxdataF128+1);
      //  print_shorts("ch:",dl_ch128+1);
      //  print_shorts("pack:",rxdataF_comp128+1);

      if (pilots==0) {
        // multiply by conjugated channel
        mmtmpD0 = _mm_madd_epi16(dl_ch0_128[2],rxdataF128[2]);
        // mmtmpD0 contains real part of 4 consecutive outputs (32-bit)
        mmtmpD1 = _mm_shufflelo_epi16(dl_ch0_128[2],_MM_SHUFFLE(2,3,0,1));
        mmtmpD1 = _mm_shufflehi_epi16(mmtmpD1,_MM_SHUFFLE(2,3,0,1));
        mmtmpD1 = _mm_sign_epi16(mmtmpD1,*(__m128i*)conjugate);
        mmtmpD1 = _mm_madd_epi16(mmtmpD1,rxdataF128[2]);
        // mmtmpD1 contains imag part of 4 consecutive outputs (32-bit)
        mmtmpD0 = _mm_srai_epi32(mmtmpD0,output_shift);
        mmtmpD1 = _mm_srai_epi32(mmtmpD1,output_shift);
        mmtmpD2 = _mm_unpacklo_epi32(mmtmpD0,mmtmpD1);
        mmtmpD3 = _mm_unpackhi_epi32(mmtmpD0,mmtmpD1);

        rxdataF_comp128[2] = _mm_packs_epi32(mmtmpD2,mmtmpD3);
        //  print_shorts("rx:",rxdataF128+2);
        //  print_shorts("ch:",dl_ch128+2);
        //        print_shorts("pack:",rxdataF_comp128+2);

        dl_ch0_128+=3;
        dl_ch1_128+=3;
        dl_ch_mag128+=3;
        dl_ch_mag128b+=3;
        rxdataF128+=3;
        rxdataF_comp128+=3;
      } else {
        dl_ch0_128+=2;
        dl_ch1_128+=2;
        dl_ch_mag128+=2;
        dl_ch_mag128b+=2;
        rxdataF128+=2;
        rxdataF_comp128+=2;
      }
    }

    Nre = (pilots==0) ? 12 : 8;

    precoded_signal_strength += ((signal_energy_nodc(&dl_ch_estimates_ext[aarx][symbol*frame_parms->N_RB_DL*Nre],
						     (nb_rb*Nre))) - (phy_measurements->n0_power[aarx]));
  } // rx_antennas

  phy_measurements->precoded_cqi_dB[eNB_id][0] = dB_fixed2(precoded_signal_strength,phy_measurements->n0_power_tot);

  //printf("eNB_id %d, symbol %d: precoded CQI %d dB\n",eNB_id,symbol,
  //   phy_measurements->precoded_cqi_dB[eNB_id][0]);

  _mm_empty();
  _m_empty();

#elif defined(__arm__)

  uint32_t rb,Nre;
  uint32_t aarx,symbol_mod,pilots=0;
  
  int16x4_t *dl_ch0_128,*dl_ch1_128,*rxdataF128;
  int16x8_t *dl_ch0_128b,*dl_ch1_128b;
  int32x4_t mmtmpD0,mmtmpD1,mmtmpD0b,mmtmpD1b;
  int16x8_t *dl_ch_mag128,*dl_ch_mag128b,mmtmpD2,mmtmpD3,mmtmpD4,*rxdataF_comp128;
  int16x8_t QAM_amp128,QAM_amp128b;
  
  int16_t conj[4]__attribute__((aligned(16))) = {1,-1,1,-1};
  int32x4_t output_shift128 = vmovq_n_s32(-(int32_t)output_shift);
  int32_t precoded_signal_strength=0;
  
  symbol_mod = (symbol>=(7-frame_parms->Ncp)) ? symbol-(7-frame_parms->Ncp) : symbol;  
  if ((symbol_mod == 0) || (symbol_mod == (4-frame_parms->Ncp))) {
    if (frame_parms->mode1_flag==1) // 10 out of 12 so don't reduce size
      { nb_rb=1+(5*nb_rb/6); }
    
    else
      { pilots=1; }
  }
  
  
  if (mod_order == 4) {
    QAM_amp128  = vmovq_n_s16(QAM16_n1);  // 2/sqrt(10)
    QAM_amp128b = vmovq_n_s16(0);
    
  } else if (mod_order == 6) {
    QAM_amp128  = vmovq_n_s16(QAM64_n1); //
    QAM_amp128b = vmovq_n_s16(QAM64_n2);
  }
  
  //    printf("comp: rxdataF_comp %p, symbol %d\n",rxdataF_comp[0],symbol);
  
  for (aarx=0; aarx<frame_parms->nb_antennas_rx; aarx++) {
    
    
    
    dl_ch0_128          = (int16x4_t*)&dl_ch_estimates_ext[aarx][symbol*frame_parms->N_RB_DL*12];
    dl_ch1_128          = (int16x4_t*)&dl_ch_estimates_ext[2+aarx][symbol*frame_parms->N_RB_DL*12];
    dl_ch0_128b         = (int16x8_t*)&dl_ch_estimates_ext[aarx][symbol*frame_parms->N_RB_DL*12];
    dl_ch1_128b         = (int16x8_t*)&dl_ch_estimates_ext[2+aarx][symbol*frame_parms->N_RB_DL*12];
    dl_ch_mag128        = (int16x8_t*)&dl_ch_mag[aarx][symbol*frame_parms->N_RB_DL*12];
    dl_ch_mag128b       = (int16x8_t*)&dl_ch_magb[aarx][symbol*frame_parms->N_RB_DL*12];
    rxdataF128          = (int16x4_t*)&rxdataF_ext[aarx][symbol*frame_parms->N_RB_DL*12];
    rxdataF_comp128     = (int16x8_t*)&rxdataF_comp[aarx][symbol*frame_parms->N_RB_DL*12];
    
    for (rb=0; rb<nb_rb; rb++) {
#ifdef DEBUG_DLSCH_DEMOD
      printf("mode 6 prec: rb %d, pmi->%d\n",rb,pmi_ext[rb]);
#endif
      prec2A_TM56_128(pmi_ext[rb],&dl_ch0_128b[0],&dl_ch1_128b[0]);
      prec2A_TM56_128(pmi_ext[rb],&dl_ch0_128b[1],&dl_ch1_128b[1]);
      
      if (pilots==0) {
	prec2A_TM56_128(pmi_ext[rb],&dl_ch0_128b[2],&dl_ch1_128b[2]);
      }
      
      if (mod_order>2) {
	// get channel amplitude if not QPSK
	mmtmpD0 = vmull_s16(dl_ch0_128[0], dl_ch0_128[0]);
	// mmtmpD0 = [ch0*ch0,ch1*ch1,ch2*ch2,ch3*ch3];
	mmtmpD0 = vqshlq_s32(vqaddq_s32(mmtmpD0,vrev64q_s32(mmtmpD0)),output_shift128);
	// mmtmpD0 = [ch0*ch0 + ch1*ch1,ch0*ch0 + ch1*ch1,ch2*ch2 + ch3*ch3,ch2*ch2 + ch3*ch3]>>output_shift128 on 32-bits
	mmtmpD1 = vmull_s16(dl_ch0_128[1], dl_ch0_128[1]);
	mmtmpD1 = vqshlq_s32(vqaddq_s32(mmtmpD1,vrev64q_s32(mmtmpD1)),output_shift128);
	mmtmpD2 = vcombine_s16(vmovn_s32(mmtmpD0),vmovn_s32(mmtmpD1));
	// mmtmpD2 = [ch0*ch0 + ch1*ch1,ch0*ch0 + ch1*ch1,ch2*ch2 + ch3*ch3,ch2*ch2 + ch3*ch3,ch4*ch4 + ch5*ch5,ch4*ch4 + ch5*ch5,ch6*ch6 + ch7*ch7,ch6*ch6 + ch7*ch7]>>output_shift128 on 16-bits 
	mmtmpD0 = vmull_s16(dl_ch0_128[2], dl_ch0_128[2]);
	mmtmpD0 = vqshlq_s32(vqaddq_s32(mmtmpD0,vrev64q_s32(mmtmpD0)),output_shift128);
	mmtmpD1 = vmull_s16(dl_ch0_128[3], dl_ch0_128[3]);
	mmtmpD1 = vqshlq_s32(vqaddq_s32(mmtmpD1,vrev64q_s32(mmtmpD1)),output_shift128);
	mmtmpD3 = vcombine_s16(vmovn_s32(mmtmpD0),vmovn_s32(mmtmpD1));
	if (pilots==0) {
	  mmtmpD0 = vmull_s16(dl_ch0_128[4], dl_ch0_128[4]);
	  mmtmpD0 = vqshlq_s32(vqaddq_s32(mmtmpD0,vrev64q_s32(mmtmpD0)),output_shift128);
	  mmtmpD1 = vmull_s16(dl_ch0_128[5], dl_ch0_128[5]);
	  mmtmpD1 = vqshlq_s32(vqaddq_s32(mmtmpD1,vrev64q_s32(mmtmpD1)),output_shift128);
	  mmtmpD4 = vcombine_s16(vmovn_s32(mmtmpD0),vmovn_s32(mmtmpD1));
	  
	  
	}
	
	dl_ch_mag128b[0] = vqdmulhq_s16(mmtmpD2,QAM_amp128b);
	dl_ch_mag128b[1] = vqdmulhq_s16(mmtmpD3,QAM_amp128b);
	dl_ch_mag128[0] = vqdmulhq_s16(mmtmpD2,QAM_amp128);
	dl_ch_mag128[1] = vqdmulhq_s16(mmtmpD3,QAM_amp128);
	
	
	if (pilots==0) {
	  dl_ch_mag128b[2] = vqdmulhq_s16(mmtmpD4,QAM_amp128b);
	  dl_ch_mag128[2]  = vqdmulhq_s16(mmtmpD4,QAM_amp128);
	}
      }
      mmtmpD0 = vmull_s16(dl_ch0_128[0], rxdataF128[0]);
      //mmtmpD0 = [Re(ch[0])Re(rx[0]) Im(ch[0])Im(ch[0]) Re(ch[1])Re(rx[1]) Im(ch[1])Im(ch[1])] 
      mmtmpD1 = vmull_s16(dl_ch0_128[1], rxdataF128[1]);
      //mmtmpD1 = [Re(ch[2])Re(rx[2]) Im(ch[2])Im(ch[2]) Re(ch[3])Re(rx[3]) Im(ch[3])Im(ch[3])] 
      mmtmpD0 = vcombine_s32(vpadd_s32(vget_low_s32(mmtmpD0),vget_high_s32(mmtmpD0)),
			     vpadd_s32(vget_low_s32(mmtmpD1),vget_high_s32(mmtmpD1)));
      //mmtmpD0 = [Re(ch[0])Re(rx[0])+Im(ch[0])Im(ch[0]) Re(ch[1])Re(rx[1])+Im(ch[1])Im(ch[1]) Re(ch[2])Re(rx[2])+Im(ch[2])Im(ch[2]) Re(ch[3])Re(rx[3])+Im(ch[3])Im(ch[3])] 
      
      mmtmpD0b = vmull_s16(vrev32_s16(vmul_s16(dl_ch0_128[0],*(int16x4_t*)conj)), rxdataF128[0]);
      //mmtmpD0 = [-Im(ch[0])Re(rx[0]) Re(ch[0])Im(rx[0]) -Im(ch[1])Re(rx[1]) Re(ch[1])Im(rx[1])]
      mmtmpD1b = vmull_s16(vrev32_s16(vmul_s16(dl_ch0_128[1],*(int16x4_t*)conj)), rxdataF128[1]);
      //mmtmpD0 = [-Im(ch[2])Re(rx[2]) Re(ch[2])Im(rx[2]) -Im(ch[3])Re(rx[3]) Re(ch[3])Im(rx[3])]
      mmtmpD1 = vcombine_s32(vpadd_s32(vget_low_s32(mmtmpD0b),vget_high_s32(mmtmpD0b)),
			     vpadd_s32(vget_low_s32(mmtmpD1b),vget_high_s32(mmtmpD1b)));
      //mmtmpD1 = [-Im(ch[0])Re(rx[0])+Re(ch[0])Im(rx[0]) -Im(ch[1])Re(rx[1])+Re(ch[1])Im(rx[1]) -Im(ch[2])Re(rx[2])+Re(ch[2])Im(rx[2]) -Im(ch[3])Re(rx[3])+Re(ch[3])Im(rx[3])]
      
      mmtmpD0 = vqshlq_s32(mmtmpD0,output_shift128);
      mmtmpD1 = vqshlq_s32(mmtmpD1,output_shift128);
      rxdataF_comp128[0] = vcombine_s16(vmovn_s32(mmtmpD0),vmovn_s32(mmtmpD1));
      
      mmtmpD0 = vmull_s16(dl_ch0_128[2], rxdataF128[2]);
      mmtmpD1 = vmull_s16(dl_ch0_128[3], rxdataF128[3]);
      mmtmpD0 = vcombine_s32(vpadd_s32(vget_low_s32(mmtmpD0),vget_high_s32(mmtmpD0)),
			     vpadd_s32(vget_low_s32(mmtmpD1),vget_high_s32(mmtmpD1)));
      
      mmtmpD0b = vmull_s16(vrev32_s16(vmul_s16(dl_ch0_128[2],*(int16x4_t*)conj)), rxdataF128[2]);
      mmtmpD1b = vmull_s16(vrev32_s16(vmul_s16(dl_ch0_128[3],*(int16x4_t*)conj)), rxdataF128[3]);
      mmtmpD1 = vcombine_s32(vpadd_s32(vget_low_s32(mmtmpD0b),vget_high_s32(mmtmpD0b)),
			     vpadd_s32(vget_low_s32(mmtmpD1b),vget_high_s32(mmtmpD1b)));
      
      mmtmpD0 = vqshlq_s32(mmtmpD0,output_shift128);
      mmtmpD1 = vqshlq_s32(mmtmpD1,output_shift128);
      rxdataF_comp128[1] = vcombine_s16(vmovn_s32(mmtmpD0),vmovn_s32(mmtmpD1));
      
      if (pilots==0) {
	mmtmpD0 = vmull_s16(dl_ch0_128[4], rxdataF128[4]);
	mmtmpD1 = vmull_s16(dl_ch0_128[5], rxdataF128[5]);
	mmtmpD0 = vcombine_s32(vpadd_s32(vget_low_s32(mmtmpD0),vget_high_s32(mmtmpD0)),
			       vpadd_s32(vget_low_s32(mmtmpD1),vget_high_s32(mmtmpD1)));
	
	mmtmpD0b = vmull_s16(vrev32_s16(vmul_s16(dl_ch0_128[4],*(int16x4_t*)conj)), rxdataF128[4]);
	mmtmpD1b = vmull_s16(vrev32_s16(vmul_s16(dl_ch0_128[5],*(int16x4_t*)conj)), rxdataF128[5]);
	mmtmpD1 = vcombine_s32(vpadd_s32(vget_low_s32(mmtmpD0b),vget_high_s32(mmtmpD0b)),
			       vpadd_s32(vget_low_s32(mmtmpD1b),vget_high_s32(mmtmpD1b)));
	
	
	mmtmpD0 = vqshlq_s32(mmtmpD0,output_shift128);
	mmtmpD1 = vqshlq_s32(mmtmpD1,output_shift128);
	rxdataF_comp128[2] = vcombine_s16(vmovn_s32(mmtmpD0),vmovn_s32(mmtmpD1));
	
	
	dl_ch0_128+=6;
	dl_ch1_128+=6;
	dl_ch_mag128+=3;
	dl_ch_mag128b+=3;
	rxdataF128+=6;
	rxdataF_comp128+=3;
	
      } else { // we have a smaller PDSCH in symbols with pilots so skip last group of 4 REs and increment less
	dl_ch0_128+=4;
	dl_ch1_128+=4;
	dl_ch_mag128+=2;
	dl_ch_mag128b+=2;
	rxdataF128+=4;
	rxdataF_comp128+=2;
      }
    }
    
    Nre = (pilots==0) ? 12 : 8;
    
    precoded_signal_strength += ((signal_energy_nodc(&dl_ch_estimates_ext[aarx][symbol*frame_parms->N_RB_DL*Nre],
						     (nb_rb*Nre))) - (phy_measurements->n0_power[aarx]));
    // rx_antennas
  }
  phy_measurements->precoded_cqi_dB[eNB_id][0] = dB_fixed2(precoded_signal_strength,phy_measurements->n0_power_tot);
  
#endif
}

void dlsch_channel_compensation_TM3(LTE_DL_FRAME_PARMS *frame_parms,
                                    LTE_UE_PDSCH *lte_ue_pdsch_vars,
                                    PHY_MEASUREMENTS *phy_measurements,
                                    int eNB_id,
                                    unsigned char symbol,
                                    unsigned char mod_order0,
                                    unsigned char mod_order1,
                                    int round,
                                    unsigned short nb_rb,
                                    unsigned char output_shift)
{

#if defined(__x86_64__) || defined(__i386__)

  unsigned short rb,Nre;
  __m128i *dl_ch0_128,*dl_ch1_128,*dl_ch_mag0_128,*dl_ch_mag1_128,*dl_ch_mag0_128b,*dl_ch_mag1_128b,*rxdataF128,*rxdataF_comp0_128,*rxdataF_comp1_128;
  unsigned char aarx=0,symbol_mod,pilots=0;
  int precoded_signal_strength0=0,precoded_signal_strength1=0;

  int **rxdataF_ext           = lte_ue_pdsch_vars->rxdataF_ext;
  int **dl_ch_estimates_ext   = lte_ue_pdsch_vars->dl_ch_estimates_ext;
  int **dl_ch_mag0            = lte_ue_pdsch_vars->dl_ch_mag0;
  int **dl_ch_mag1            = lte_ue_pdsch_vars->dl_ch_mag1;
  int **dl_ch_magb0           = lte_ue_pdsch_vars->dl_ch_magb0;
  int **dl_ch_magb1           = lte_ue_pdsch_vars->dl_ch_magb1;
  int **rxdataF_comp0         = lte_ue_pdsch_vars->rxdataF_comp0;
  int **rxdataF_comp1         = lte_ue_pdsch_vars->rxdataF_comp1[round]; //?
  __m128i mmtmpD0,mmtmpD1,mmtmpD2,mmtmpD3,QAM_amp0_128,QAM_amp0_128b,QAM_amp1_128,QAM_amp1_128b;


  symbol_mod = (symbol>=(7-frame_parms->Ncp)) ? symbol-(7-frame_parms->Ncp) : symbol;

  if ((symbol_mod == 0) || (symbol_mod == (4-frame_parms->Ncp)))
    pilots=1;


  //printf("comp prec: symbol %d, pilots %d\n",symbol, pilots);

  if (mod_order0 == 4) {
    QAM_amp0_128  = _mm_set1_epi16(QAM16_n1);
    QAM_amp0_128b = _mm_setzero_si128();
  } else if (mod_order0 == 6) {
    QAM_amp0_128  = _mm_set1_epi16(QAM64_n1);
    QAM_amp0_128b = _mm_set1_epi16(QAM64_n2);
  }

  if (mod_order1 == 4) {
    QAM_amp1_128  = _mm_set1_epi16(QAM16_n1);
    QAM_amp1_128b = _mm_setzero_si128();
  } else if (mod_order1 == 6) {
    QAM_amp1_128  = _mm_set1_epi16(QAM64_n1);
    QAM_amp1_128b = _mm_set1_epi16(QAM64_n2);
  }

  for (aarx=0; aarx<frame_parms->nb_antennas_rx; aarx++) {

    dl_ch0_128          = (__m128i *)&dl_ch_estimates_ext[aarx][symbol*frame_parms->N_RB_DL*12];
    dl_ch1_128          = (__m128i *)&dl_ch_estimates_ext[2+aarx][symbol*frame_parms->N_RB_DL*12];


    dl_ch_mag0_128      = (__m128i *)&dl_ch_mag0[aarx][symbol*frame_parms->N_RB_DL*12];
    dl_ch_mag0_128b     = (__m128i *)&dl_ch_magb0[aarx][symbol*frame_parms->N_RB_DL*12];
    dl_ch_mag1_128      = (__m128i *)&dl_ch_mag1[aarx][symbol*frame_parms->N_RB_DL*12];
    dl_ch_mag1_128b     = (__m128i *)&dl_ch_magb1[aarx][symbol*frame_parms->N_RB_DL*12];
    rxdataF128          = (__m128i *)&rxdataF_ext[aarx][symbol*frame_parms->N_RB_DL*12];
    rxdataF_comp0_128   = (__m128i *)&rxdataF_comp0[aarx][symbol*frame_parms->N_RB_DL*12];
    rxdataF_comp1_128   = (__m128i *)&rxdataF_comp1[aarx][symbol*frame_parms->N_RB_DL*12];


    for (rb=0; rb<nb_rb; rb++) {
      // combine TX channels using precoder from pmi

      prec2A_TM3_128(&dl_ch0_128[0],&dl_ch1_128[0]);
      prec2A_TM3_128(&dl_ch0_128[1],&dl_ch1_128[1]);

      if (pilots==0) {
        prec2A_TM3_128(&dl_ch0_128[2],&dl_ch1_128[2]);
      }

      if (mod_order0>2) {
        // get channel amplitude if not QPSK

        mmtmpD0 = _mm_madd_epi16(dl_ch0_128[0],dl_ch0_128[0]);
        mmtmpD0 = _mm_srai_epi32(mmtmpD0,output_shift);

        mmtmpD1 = _mm_madd_epi16(dl_ch0_128[1],dl_ch0_128[1]);
        mmtmpD1 = _mm_srai_epi32(mmtmpD1,output_shift);

        mmtmpD0 = _mm_packs_epi32(mmtmpD0,mmtmpD1);

        dl_ch_mag0_128[0] = _mm_unpacklo_epi16(mmtmpD0,mmtmpD0);
        dl_ch_mag0_128b[0] = dl_ch_mag0_128[0];
        dl_ch_mag0_128[0] = _mm_mulhi_epi16(dl_ch_mag0_128[0],QAM_amp0_128);
        dl_ch_mag0_128[0] = _mm_slli_epi16(dl_ch_mag0_128[0],1);

        //  print_shorts("dl_ch_mag0_128[0]=",&dl_ch_mag0_128[0]);

        dl_ch_mag0_128[1] = _mm_unpackhi_epi16(mmtmpD0,mmtmpD0);
        dl_ch_mag0_128b[1] = dl_ch_mag0_128[1];
        dl_ch_mag0_128[1] = _mm_mulhi_epi16(dl_ch_mag0_128[1],QAM_amp0_128);
        dl_ch_mag0_128[1] = _mm_slli_epi16(dl_ch_mag0_128[1],1);

        if (pilots==0) {
          mmtmpD0 = _mm_madd_epi16(dl_ch0_128[2],dl_ch0_128[2]);
          mmtmpD0 = _mm_srai_epi32(mmtmpD0,output_shift);

          mmtmpD1 = _mm_packs_epi32(mmtmpD0,mmtmpD0);

          dl_ch_mag0_128[2] = _mm_unpacklo_epi16(mmtmpD1,mmtmpD1);
          dl_ch_mag0_128b[2] = dl_ch_mag0_128[2];

          dl_ch_mag0_128[2] = _mm_mulhi_epi16(dl_ch_mag0_128[2],QAM_amp0_128);
          dl_ch_mag0_128[2] = _mm_slli_epi16(dl_ch_mag0_128[2],1);
        }

        dl_ch_mag0_128b[0] = _mm_mulhi_epi16(dl_ch_mag0_128b[0],QAM_amp0_128b);
        dl_ch_mag0_128b[0] = _mm_slli_epi16(dl_ch_mag0_128b[0],1);

        //print_shorts("dl_ch_mag128b[0]=",&dl_ch_mag128b[0]);

        dl_ch_mag0_128b[1] = _mm_mulhi_epi16(dl_ch_mag0_128b[1],QAM_amp0_128b);
        dl_ch_mag0_128b[1] = _mm_slli_epi16(dl_ch_mag0_128b[1],1);

        if (pilots==0) {
          dl_ch_mag0_128b[2] = _mm_mulhi_epi16(dl_ch_mag0_128b[2],QAM_amp0_128b);
          dl_ch_mag0_128b[2] = _mm_slli_epi16(dl_ch_mag0_128b[2],1);
        }
      }

      if (mod_order1>2) {
        // get channel amplitude if not QPSK

        mmtmpD0 = _mm_madd_epi16(dl_ch1_128[0],dl_ch1_128[0]);
        mmtmpD0 = _mm_srai_epi32(mmtmpD0,output_shift);

        mmtmpD1 = _mm_madd_epi16(dl_ch1_128[1],dl_ch1_128[1]);
        mmtmpD1 = _mm_srai_epi32(mmtmpD1,output_shift);

        mmtmpD0 = _mm_packs_epi32(mmtmpD0,mmtmpD1);

        dl_ch_mag1_128[0] = _mm_unpacklo_epi16(mmtmpD0,mmtmpD0);
        dl_ch_mag1_128b[0] = dl_ch_mag1_128[0];
        dl_ch_mag1_128[0] = _mm_mulhi_epi16(dl_ch_mag1_128[0],QAM_amp1_128);
        dl_ch_mag1_128[0] = _mm_slli_epi16(dl_ch_mag1_128[0],1);

        //print_shorts("dl_ch_mag128[0]=",&dl_ch_mag128[0]);

        dl_ch_mag1_128[1] = _mm_unpackhi_epi16(mmtmpD0,mmtmpD0);
        dl_ch_mag1_128b[1] = dl_ch_mag1_128[1];
        dl_ch_mag1_128[1] = _mm_mulhi_epi16(dl_ch_mag1_128[1],QAM_amp1_128);
        dl_ch_mag1_128[1] = _mm_slli_epi16(dl_ch_mag1_128[1],1);

        if (pilots==0) {
          mmtmpD0 = _mm_madd_epi16(dl_ch1_128[2],dl_ch1_128[2]);
          mmtmpD0 = _mm_srai_epi32(mmtmpD0,output_shift);

          mmtmpD1 = _mm_packs_epi32(mmtmpD0,mmtmpD0);

          dl_ch_mag1_128[2] = _mm_unpacklo_epi16(mmtmpD1,mmtmpD1);
          dl_ch_mag1_128b[2] = dl_ch_mag1_128[2];

          dl_ch_mag1_128[2] = _mm_mulhi_epi16(dl_ch_mag1_128[2],QAM_amp1_128);
          dl_ch_mag1_128[2] = _mm_slli_epi16(dl_ch_mag1_128[2],1);
        }

        dl_ch_mag1_128b[0] = _mm_mulhi_epi16(dl_ch_mag1_128b[0],QAM_amp1_128b);
        dl_ch_mag1_128b[0] = _mm_slli_epi16(dl_ch_mag1_128b[0],1);

        //print_shorts("dl_ch_mag128b[0]=",&dl_ch_mag128b[0]);

        dl_ch_mag1_128b[1] = _mm_mulhi_epi16(dl_ch_mag1_128b[1],QAM_amp1_128b);
        dl_ch_mag1_128b[1] = _mm_slli_epi16(dl_ch_mag1_128b[1],1);

        if (pilots==0) {
          dl_ch_mag1_128b[2] = _mm_mulhi_epi16(dl_ch_mag1_128b[2],QAM_amp1_128b);
          dl_ch_mag1_128b[2] = _mm_slli_epi16(dl_ch_mag1_128b[2],1);
        }
      }

      // layer 0
      // MF multiply by conjugated channel
      mmtmpD0 = _mm_madd_epi16(dl_ch0_128[0],rxdataF128[0]);
      //print_ints("re",&mmtmpD0);

      // mmtmpD0 contains real part of 4 consecutive outputs (32-bit)
      mmtmpD1 = _mm_shufflelo_epi16(dl_ch0_128[0],_MM_SHUFFLE(2,3,0,1));
      mmtmpD1 = _mm_shufflehi_epi16(mmtmpD1,_MM_SHUFFLE(2,3,0,1));
      mmtmpD1 = _mm_sign_epi16(mmtmpD1,*(__m128i*)&conjugate[0]);
      mmtmpD1 = _mm_madd_epi16(mmtmpD1,rxdataF128[0]);
      //      print_ints("im",&mmtmpD1);
      // mmtmpD1 contains imag part of 4 consecutive outputs (32-bit)
      mmtmpD0 = _mm_srai_epi32(mmtmpD0,output_shift);
      //      printf("Shift: %d\n",output_shift);
      //      print_ints("re(shift)",&mmtmpD0);
      mmtmpD1 = _mm_srai_epi32(mmtmpD1,output_shift);
      //      print_ints("im(shift)",&mmtmpD1);
      mmtmpD2 = _mm_unpacklo_epi32(mmtmpD0,mmtmpD1);
      mmtmpD3 = _mm_unpackhi_epi32(mmtmpD0,mmtmpD1);
      //      print_ints("c0",&mmtmpD2);
      //      print_ints("c1",&mmtmpD3);
      rxdataF_comp0_128[0] = _mm_packs_epi32(mmtmpD2,mmtmpD3);
      //      print_shorts("rx:",rxdataF128);
      //      print_shorts("ch:",dl_ch0_128);
      //      print_shorts("pack:",rxdataF_comp0_128);

      // multiply by conjugated channel
      mmtmpD0 = _mm_madd_epi16(dl_ch0_128[1],rxdataF128[1]);
      // mmtmpD0 contains real part of 4 consecutive outputs (32-bit)
      mmtmpD1 = _mm_shufflelo_epi16(dl_ch0_128[1],_MM_SHUFFLE(2,3,0,1));
      mmtmpD1 = _mm_shufflehi_epi16(mmtmpD1,_MM_SHUFFLE(2,3,0,1));
      mmtmpD1 = _mm_sign_epi16(mmtmpD1,*(__m128i*)conjugate);
      mmtmpD1 = _mm_madd_epi16(mmtmpD1,rxdataF128[1]);
      // mmtmpD1 contains imag part of 4 consecutive outputs (32-bit)
      mmtmpD0 = _mm_srai_epi32(mmtmpD0,output_shift);
      mmtmpD1 = _mm_srai_epi32(mmtmpD1,output_shift);
      mmtmpD2 = _mm_unpacklo_epi32(mmtmpD0,mmtmpD1);
      mmtmpD3 = _mm_unpackhi_epi32(mmtmpD0,mmtmpD1);

      rxdataF_comp0_128[1] = _mm_packs_epi32(mmtmpD2,mmtmpD3);
      //  print_shorts("rx:",rxdataF128+1);
      //  print_shorts("ch:",dl_ch0_128+1);
      //  print_shorts("pack:",rxdataF_comp128+1);

      if (pilots==0) {
        // multiply by conjugated channel
        mmtmpD0 = _mm_madd_epi16(dl_ch0_128[2],rxdataF128[2]);
        // mmtmpD0 contains real part of 4 consecutive outputs (32-bit)
        mmtmpD1 = _mm_shufflelo_epi16(dl_ch0_128[2],_MM_SHUFFLE(2,3,0,1));
        mmtmpD1 = _mm_shufflehi_epi16(mmtmpD1,_MM_SHUFFLE(2,3,0,1));
        mmtmpD1 = _mm_sign_epi16(mmtmpD1,*(__m128i*)conjugate);
        mmtmpD1 = _mm_madd_epi16(mmtmpD1,rxdataF128[2]);
        // mmtmpD1 contains imag part of 4 consecutive outputs (32-bit)
        mmtmpD0 = _mm_srai_epi32(mmtmpD0,output_shift);
        mmtmpD1 = _mm_srai_epi32(mmtmpD1,output_shift);
        mmtmpD2 = _mm_unpacklo_epi32(mmtmpD0,mmtmpD1);
        mmtmpD3 = _mm_unpackhi_epi32(mmtmpD0,mmtmpD1);

        rxdataF_comp0_128[2] = _mm_packs_epi32(mmtmpD2,mmtmpD3);
        //  print_shorts("rx:",rxdataF128+2);
        //  print_shorts("ch:",dl_ch0_128+2);
        //        print_shorts("pack:",rxdataF_comp128+2);

      } else {

      }


      // layer 1
      // MF multiply by conjugated channel
      mmtmpD0 = _mm_madd_epi16(dl_ch1_128[0],rxdataF128[0]);
      //  print_ints("re",&mmtmpD0);

      // mmtmpD0 contains real part of 4 consecutive outputs (32-bit)
      mmtmpD1 = _mm_shufflelo_epi16(dl_ch1_128[0],_MM_SHUFFLE(2,3,0,1));
      mmtmpD1 = _mm_shufflehi_epi16(mmtmpD1,_MM_SHUFFLE(2,3,0,1));
      mmtmpD1 = _mm_sign_epi16(mmtmpD1,*(__m128i*)&conjugate[0]);
      //  print_ints("im",&mmtmpD1);
      mmtmpD1 = _mm_madd_epi16(mmtmpD1,rxdataF128[0]);
      // mmtmpD1 contains imag part of 4 consecutive outputs (32-bit)
      mmtmpD0 = _mm_srai_epi32(mmtmpD0,output_shift);
      //  print_ints("re(shift)",&mmtmpD0);
      mmtmpD1 = _mm_srai_epi32(mmtmpD1,output_shift);
      //  print_ints("im(shift)",&mmtmpD1);
      mmtmpD2 = _mm_unpacklo_epi32(mmtmpD0,mmtmpD1);
      mmtmpD3 = _mm_unpackhi_epi32(mmtmpD0,mmtmpD1);
      //        print_ints("c0",&mmtmpD2);
      //  print_ints("c1",&mmtmpD3);
      rxdataF_comp1_128[0] = _mm_packs_epi32(mmtmpD2,mmtmpD3);
      //  print_shorts("rx:",rxdataF128);
      //  print_shorts("ch:",dl_ch128);
      //  print_shorts("pack:",rxdataF_comp128);

      // multiply by conjugated channel
      mmtmpD0 = _mm_madd_epi16(dl_ch1_128[1],rxdataF128[1]);
      // mmtmpD0 contains real part of 4 consecutive outputs (32-bit)
      mmtmpD1 = _mm_shufflelo_epi16(dl_ch1_128[1],_MM_SHUFFLE(2,3,0,1));
      mmtmpD1 = _mm_shufflehi_epi16(mmtmpD1,_MM_SHUFFLE(2,3,0,1));
      mmtmpD1 = _mm_sign_epi16(mmtmpD1,*(__m128i*)conjugate);
      mmtmpD1 = _mm_madd_epi16(mmtmpD1,rxdataF128[1]);
      // mmtmpD1 contains imag part of 4 consecutive outputs (32-bit)
      mmtmpD0 = _mm_srai_epi32(mmtmpD0,output_shift);
      mmtmpD1 = _mm_srai_epi32(mmtmpD1,output_shift);
      mmtmpD2 = _mm_unpacklo_epi32(mmtmpD0,mmtmpD1);
      mmtmpD3 = _mm_unpackhi_epi32(mmtmpD0,mmtmpD1);

      rxdataF_comp1_128[1] = _mm_packs_epi32(mmtmpD2,mmtmpD3);
      //  print_shorts("rx:",rxdataF128+1);
      //  print_shorts("ch:",dl_ch128+1);
      //  print_shorts("pack:",rxdataF_comp128+1);

      if (pilots==0) {
        // multiply by conjugated channel
        mmtmpD0 = _mm_madd_epi16(dl_ch1_128[2],rxdataF128[2]);
        // mmtmpD0 contains real part of 4 consecutive outputs (32-bit)
        mmtmpD1 = _mm_shufflelo_epi16(dl_ch1_128[2],_MM_SHUFFLE(2,3,0,1));
        mmtmpD1 = _mm_shufflehi_epi16(mmtmpD1,_MM_SHUFFLE(2,3,0,1));
        mmtmpD1 = _mm_sign_epi16(mmtmpD1,*(__m128i*)conjugate);
        mmtmpD1 = _mm_madd_epi16(mmtmpD1,rxdataF128[2]);
        // mmtmpD1 contains imag part of 4 consecutive outputs (32-bit)
        mmtmpD0 = _mm_srai_epi32(mmtmpD0,output_shift);
        mmtmpD1 = _mm_srai_epi32(mmtmpD1,output_shift);
        mmtmpD2 = _mm_unpacklo_epi32(mmtmpD0,mmtmpD1);
        mmtmpD3 = _mm_unpackhi_epi32(mmtmpD0,mmtmpD1);

        rxdataF_comp1_128[2] = _mm_packs_epi32(mmtmpD2,mmtmpD3);
        //  print_shorts("rx:",rxdataF128+2);
        //  print_shorts("ch:",dl_ch128+2);
        //        print_shorts("pack:",rxdataF_comp128+2);

        dl_ch0_128+=3;
        dl_ch1_128+=3;
        dl_ch_mag0_128+=3;
        dl_ch_mag1_128+=3;
        dl_ch_mag0_128b+=3;
        dl_ch_mag1_128b+=3;
        rxdataF128+=3;
        rxdataF_comp0_128+=3;
        rxdataF_comp1_128+=3;
      } else {
        dl_ch0_128+=2;
        dl_ch1_128+=2;
        dl_ch_mag0_128+=2;
        dl_ch_mag1_128+=2;
        dl_ch_mag0_128b+=2;
        dl_ch_mag1_128b+=2;
        rxdataF128+=2;
        rxdataF_comp0_128+=2;
        rxdataF_comp1_128+=2;
      }

    } // rb loop
  }
  
  Nre = (pilots==0) ? 12 : 8;

  precoded_signal_strength0 += ((signal_energy_nodc(&dl_ch_estimates_ext[aarx][symbol*frame_parms->N_RB_DL*Nre],
                                 (nb_rb*Nre))) - (phy_measurements->n0_power[aarx]));

  precoded_signal_strength1 += ((signal_energy_nodc(&dl_ch_estimates_ext[aarx+2][symbol*frame_parms->N_RB_DL*Nre],
                                 (nb_rb*Nre))) - (phy_measurements->n0_power[aarx]));

  phy_measurements->precoded_cqi_dB[eNB_id][0] = dB_fixed2(precoded_signal_strength0,phy_measurements->n0_power_tot);
  phy_measurements->precoded_cqi_dB[eNB_id][1] = dB_fixed2(precoded_signal_strength1,phy_measurements->n0_power_tot);

  //printf("eNB_id %d, symbol %d: precoded CQI %d dB\n",eNB_id,symbol,
  //   phy_measurements->precoded_cqi_dB[eNB_id][0]);

  _mm_empty();
  _m_empty();

#elif defined(__arm__)

  unsigned short rb,Nre;
  unsigned char aarx,symbol_mod,pilots=0;
  int precoded_signal_strength0=0,precoded_signal_strength1=0;  
  int16x4_t *dl_ch0_128,*rxdataF128;
  int16x4_t *dl_ch1_128;
  int16x8_t *dl_ch0_128b,*dl_ch1_128b;
  
  int32x4_t mmtmpD0,mmtmpD1,mmtmpD0b,mmtmpD1b;
  int16x8_t *dl_ch_mag0_128,*dl_ch_mag0_128b,*dl_ch_mag1_128,*dl_ch_mag1_128b,mmtmpD2,mmtmpD3,mmtmpD4,*rxdataF_comp0_128,*rxdataF_comp1_128;
  int16x8_t QAM_amp0_128,QAM_amp0_128b,QAM_amp1_128,QAM_amp1_128b;
  int32x4_t output_shift128 = vmovq_n_s32(-(int32_t)output_shift);
  
  int **rxdataF_ext           = lte_ue_pdsch_vars->rxdataF_ext;
  int **dl_ch_estimates_ext   = lte_ue_pdsch_vars->dl_ch_estimates_ext;
  int **dl_ch_mag0            = lte_ue_pdsch_vars->dl_ch_mag0;
  int **dl_ch_mag1            = lte_ue_pdsch_vars->dl_ch_mag1;
  int **dl_ch_magb0           = lte_ue_pdsch_vars->dl_ch_magb0;
  int **dl_ch_magb1           = lte_ue_pdsch_vars->dl_ch_magb1;
  int **rxdataF_comp0         = lte_ue_pdsch_vars->rxdataF_comp0;
  int **rxdataF_comp1         = lte_ue_pdsch_vars->rxdataF_comp1[round]; //?
  
  int16_t conj[4]__attribute__((aligned(16))) = {1,-1,1,-1};
  
  symbol_mod = (symbol>=(7-frame_parms->Ncp)) ? symbol-(7-frame_parms->Ncp) : symbol;
  
  if ((symbol_mod == 0) || (symbol_mod == (4-frame_parms->Ncp))) {
    if (frame_parms->mode1_flag==1) // 10 out of 12 so don't reduce size
      { nb_rb=1+(5*nb_rb/6); }
    
    else
      { pilots=1; }
  }
  
  
  if (mod_order0 == 4) {
    QAM_amp0_128  = vmovq_n_s16(QAM16_n1);  // 2/sqrt(10)
    QAM_amp0_128b = vmovq_n_s16(0);
    
  } else if (mod_order0 == 6) {
    QAM_amp0_128  = vmovq_n_s16(QAM64_n1); //
    QAM_amp0_128b = vmovq_n_s16(QAM64_n2);
  }
  
  if (mod_order1 == 4) {
    QAM_amp1_128  = vmovq_n_s16(QAM16_n1);  // 2/sqrt(10)
    QAM_amp1_128b = vmovq_n_s16(0);
    
  } else if (mod_order1 == 6) {
    QAM_amp1_128  = vmovq_n_s16(QAM64_n1); //
    QAM_amp1_128b = vmovq_n_s16(QAM64_n2);
  }
    
  //    printf("comp: rxdataF_comp %p, symbol %d\n",rxdataF_comp[0],symbol);
    
  for (aarx=0; aarx<frame_parms->nb_antennas_rx; aarx++) {
      
      
      
    dl_ch0_128          = (int16x4_t*)&dl_ch_estimates_ext[aarx][symbol*frame_parms->N_RB_DL*12];
    dl_ch1_128          = (int16x4_t*)&dl_ch_estimates_ext[2+aarx][symbol*frame_parms->N_RB_DL*12];
    dl_ch0_128b          = (int16x8_t*)&dl_ch_estimates_ext[aarx][symbol*frame_parms->N_RB_DL*12];
    dl_ch1_128b          = (int16x8_t*)&dl_ch_estimates_ext[2+aarx][symbol*frame_parms->N_RB_DL*12];
    dl_ch_mag0_128      = (int16x8_t*)&dl_ch_mag0[aarx][symbol*frame_parms->N_RB_DL*12];
    dl_ch_mag0_128b     = (int16x8_t*)&dl_ch_magb0[aarx][symbol*frame_parms->N_RB_DL*12];
    dl_ch_mag1_128      = (int16x8_t*)&dl_ch_mag1[aarx][symbol*frame_parms->N_RB_DL*12];
    dl_ch_mag1_128b     = (int16x8_t*)&dl_ch_magb1[aarx][symbol*frame_parms->N_RB_DL*12];
    rxdataF128          = (int16x4_t*)&rxdataF_ext[aarx][symbol*frame_parms->N_RB_DL*12];
    rxdataF_comp0_128   = (int16x8_t*)&rxdataF_comp0[aarx][symbol*frame_parms->N_RB_DL*12];
    rxdataF_comp1_128   = (int16x8_t*)&rxdataF_comp1[aarx][symbol*frame_parms->N_RB_DL*12];
      
    for (rb=0; rb<nb_rb; rb++) {
#ifdef DEBUG_DLSCH_DEMOD
      printf("mode 6 prec: rb %d, pmi->%d\n",rb,pmi_ext[rb]);
#endif

      prec2A_TM3_128(&dl_ch0_128b[0],&dl_ch1_128b[0]);
      prec2A_TM3_128(&dl_ch0_128b[1],&dl_ch1_128b[1]);
	
      if (pilots==0) {
	prec2A_TM3_128(&dl_ch0_128b[2],&dl_ch1_128b[2]);
      }

	
      if (mod_order0>2) {
	// get channel amplitude if not QPSK
	mmtmpD0 = vmull_s16(dl_ch0_128[0], dl_ch0_128[0]);
	// mmtmpD0 = [ch0*ch0,ch1*ch1,ch2*ch2,ch3*ch3];
	mmtmpD0 = vqshlq_s32(vqaddq_s32(mmtmpD0,vrev64q_s32(mmtmpD0)),output_shift128);
	// mmtmpD0 = [ch0*ch0 + ch1*ch1,ch0*ch0 + ch1*ch1,ch2*ch2 + ch3*ch3,ch2*ch2 + ch3*ch3]>>output_shift128 on 32-bits
	mmtmpD1 = vmull_s16(dl_ch0_128[1], dl_ch0_128[1]);
	mmtmpD1 = vqshlq_s32(vqaddq_s32(mmtmpD1,vrev64q_s32(mmtmpD1)),output_shift128);
	mmtmpD2 = vcombine_s16(vmovn_s32(mmtmpD0),vmovn_s32(mmtmpD1));
	// mmtmpD2 = [ch0*ch0 + ch1*ch1,ch0*ch0 + ch1*ch1,ch2*ch2 + ch3*ch3,ch2*ch2 + ch3*ch3,ch4*ch4 + ch5*ch5,ch4*ch4 + ch5*ch5,ch6*ch6 + ch7*ch7,ch6*ch6 + ch7*ch7]>>output_shift128 on 16-bits 
	mmtmpD0 = vmull_s16(dl_ch0_128[2], dl_ch0_128[2]);
	mmtmpD0 = vqshlq_s32(vqaddq_s32(mmtmpD0,vrev64q_s32(mmtmpD0)),output_shift128);
	mmtmpD1 = vmull_s16(dl_ch0_128[3], dl_ch0_128[3]);
	mmtmpD1 = vqshlq_s32(vqaddq_s32(mmtmpD1,vrev64q_s32(mmtmpD1)),output_shift128);
	mmtmpD3 = vcombine_s16(vmovn_s32(mmtmpD0),vmovn_s32(mmtmpD1));
	  
	if (pilots==0) {
	  mmtmpD0 = vmull_s16(dl_ch0_128[4], dl_ch0_128[4]);
	  mmtmpD0 = vqshlq_s32(vqaddq_s32(mmtmpD0,vrev64q_s32(mmtmpD0)),output_shift128);
	  mmtmpD1 = vmull_s16(dl_ch0_128[5], dl_ch0_128[5]);
	  mmtmpD1 = vqshlq_s32(vqaddq_s32(mmtmpD1,vrev64q_s32(mmtmpD1)),output_shift128);
	  mmtmpD4 = vcombine_s16(vmovn_s32(mmtmpD0),vmovn_s32(mmtmpD1));
	    
	    
	}
	  
	dl_ch_mag0_128b[0] = vqdmulhq_s16(mmtmpD2,QAM_amp0_128b);
	dl_ch_mag0_128b[1] = vqdmulhq_s16(mmtmpD3,QAM_amp0_128b);
	dl_ch_mag0_128[0] = vqdmulhq_s16(mmtmpD2,QAM_amp0_128);
	dl_ch_mag0_128[1] = vqdmulhq_s16(mmtmpD3,QAM_amp0_128);
	  
	  
	if (pilots==0) {
	  dl_ch_mag0_128b[2] = vqdmulhq_s16(mmtmpD4,QAM_amp0_128b);
	  dl_ch_mag0_128[2]  = vqdmulhq_s16(mmtmpD4,QAM_amp0_128);
	}
      }

      if (mod_order1>2) {
	// get channel amplitude if not QPSK
	mmtmpD0 = vmull_s16(dl_ch1_128[0], dl_ch1_128[0]);
	// mmtmpD0 = [ch0*ch0,ch1*ch1,ch2*ch2,ch3*ch3];
	mmtmpD0 = vqshlq_s32(vqaddq_s32(mmtmpD0,vrev64q_s32(mmtmpD0)),output_shift128);
	// mmtmpD0 = [ch0*ch0 + ch1*ch1,ch0*ch0 + ch1*ch1,ch2*ch2 + ch3*ch3,ch2*ch2 + ch3*ch3]>>output_shift128 on 32-bits
	mmtmpD1 = vmull_s16(dl_ch1_128[1], dl_ch1_128[1]);
	mmtmpD1 = vqshlq_s32(vqaddq_s32(mmtmpD1,vrev64q_s32(mmtmpD1)),output_shift128);
	mmtmpD2 = vcombine_s16(vmovn_s32(mmtmpD0),vmovn_s32(mmtmpD1));
	// mmtmpD2 = [ch0*ch0 + ch1*ch1,ch0*ch0 + ch1*ch1,ch2*ch2 + ch3*ch3,ch2*ch2 + ch3*ch3,ch4*ch4 + ch5*ch5,ch4*ch4 + ch5*ch5,ch6*ch6 + ch7*ch7,ch6*ch6 + ch7*ch7]>>output_shift128 on 16-bits 
	mmtmpD0 = vmull_s16(dl_ch1_128[2], dl_ch1_128[2]);
	mmtmpD0 = vqshlq_s32(vqaddq_s32(mmtmpD0,vrev64q_s32(mmtmpD0)),output_shift128);
	mmtmpD1 = vmull_s16(dl_ch1_128[3], dl_ch1_128[3]);
	mmtmpD1 = vqshlq_s32(vqaddq_s32(mmtmpD1,vrev64q_s32(mmtmpD1)),output_shift128);
	mmtmpD3 = vcombine_s16(vmovn_s32(mmtmpD0),vmovn_s32(mmtmpD1));
	  
	if (pilots==0) {
	  mmtmpD0 = vmull_s16(dl_ch1_128[4], dl_ch1_128[4]);
	  mmtmpD0 = vqshlq_s32(vqaddq_s32(mmtmpD0,vrev64q_s32(mmtmpD0)),output_shift128);
	  mmtmpD1 = vmull_s16(dl_ch1_128[5], dl_ch1_128[5]);
	  mmtmpD1 = vqshlq_s32(vqaddq_s32(mmtmpD1,vrev64q_s32(mmtmpD1)),output_shift128);
	  mmtmpD4 = vcombine_s16(vmovn_s32(mmtmpD0),vmovn_s32(mmtmpD1));
	    
	    
	}
	  
	dl_ch_mag1_128b[0] = vqdmulhq_s16(mmtmpD2,QAM_amp1_128b);
	dl_ch_mag1_128b[1] = vqdmulhq_s16(mmtmpD3,QAM_amp1_128b);
	dl_ch_mag1_128[0] = vqdmulhq_s16(mmtmpD2,QAM_amp1_128);
	dl_ch_mag1_128[1] = vqdmulhq_s16(mmtmpD3,QAM_amp1_128);
	  
	  
	if (pilots==0) {
	  dl_ch_mag1_128b[2] = vqdmulhq_s16(mmtmpD4,QAM_amp1_128b);
	  dl_ch_mag1_128[2]  = vqdmulhq_s16(mmtmpD4,QAM_amp1_128);
	}
      }
	
      mmtmpD0 = vmull_s16(dl_ch0_128[0], rxdataF128[0]);
      //mmtmpD0 = [Re(ch[0])Re(rx[0]) Im(ch[0])Im(ch[0]) Re(ch[1])Re(rx[1]) Im(ch[1])Im(ch[1])] 
      mmtmpD1 = vmull_s16(dl_ch0_128[1], rxdataF128[1]);
      //mmtmpD1 = [Re(ch[2])Re(rx[2]) Im(ch[2])Im(ch[2]) Re(ch[3])Re(rx[3]) Im(ch[3])Im(ch[3])] 
      mmtmpD0 = vcombine_s32(vpadd_s32(vget_low_s32(mmtmpD0),vget_high_s32(mmtmpD0)),
			     vpadd_s32(vget_low_s32(mmtmpD1),vget_high_s32(mmtmpD1)));
      //mmtmpD0 = [Re(ch[0])Re(rx[0])+Im(ch[0])Im(ch[0]) Re(ch[1])Re(rx[1])+Im(ch[1])Im(ch[1]) Re(ch[2])Re(rx[2])+Im(ch[2])Im(ch[2]) Re(ch[3])Re(rx[3])+Im(ch[3])Im(ch[3])] 
	
      mmtmpD0b = vmull_s16(vrev32_s16(vmul_s16(dl_ch0_128[0],*(int16x4_t*)conj)), rxdataF128[0]);
      //mmtmpD0 = [-Im(ch[0])Re(rx[0]) Re(ch[0])Im(rx[0]) -Im(ch[1])Re(rx[1]) Re(ch[1])Im(rx[1])]
      mmtmpD1b = vmull_s16(vrev32_s16(vmul_s16(dl_ch0_128[1],*(int16x4_t*)conj)), rxdataF128[1]);
      //mmtmpD0 = [-Im(ch[2])Re(rx[2]) Re(ch[2])Im(rx[2]) -Im(ch[3])Re(rx[3]) Re(ch[3])Im(rx[3])]
      mmtmpD1 = vcombine_s32(vpadd_s32(vget_low_s32(mmtmpD0b),vget_high_s32(mmtmpD0b)),
			     vpadd_s32(vget_low_s32(mmtmpD1b),vget_high_s32(mmtmpD1b)));
      //mmtmpD1 = [-Im(ch[0])Re(rx[0])+Re(ch[0])Im(rx[0]) -Im(ch[1])Re(rx[1])+Re(ch[1])Im(rx[1]) -Im(ch[2])Re(rx[2])+Re(ch[2])Im(rx[2]) -Im(ch[3])Re(rx[3])+Re(ch[3])Im(rx[3])]
	
      mmtmpD0 = vqshlq_s32(mmtmpD0,output_shift128);
      mmtmpD1 = vqshlq_s32(mmtmpD1,output_shift128);
      rxdataF_comp0_128[0] = vcombine_s16(vmovn_s32(mmtmpD0),vmovn_s32(mmtmpD1));
	
      mmtmpD0 = vmull_s16(dl_ch0_128[2], rxdataF128[2]);
      mmtmpD1 = vmull_s16(dl_ch0_128[3], rxdataF128[3]);
      mmtmpD0 = vcombine_s32(vpadd_s32(vget_low_s32(mmtmpD0),vget_high_s32(mmtmpD0)),
			     vpadd_s32(vget_low_s32(mmtmpD1),vget_high_s32(mmtmpD1)));
      
      mmtmpD0b = vmull_s16(vrev32_s16(vmul_s16(dl_ch0_128[2],*(int16x4_t*)conj)), rxdataF128[2]);
      mmtmpD1b = vmull_s16(vrev32_s16(vmul_s16(dl_ch0_128[3],*(int16x4_t*)conj)), rxdataF128[3]);
      mmtmpD1 = vcombine_s32(vpadd_s32(vget_low_s32(mmtmpD0b),vget_high_s32(mmtmpD0b)),
			     vpadd_s32(vget_low_s32(mmtmpD1b),vget_high_s32(mmtmpD1b)));
	
      mmtmpD0 = vqshlq_s32(mmtmpD0,output_shift128);
      mmtmpD1 = vqshlq_s32(mmtmpD1,output_shift128);
      rxdataF_comp0_128[1] = vcombine_s16(vmovn_s32(mmtmpD0),vmovn_s32(mmtmpD1));
	
      // second stream
      mmtmpD0 = vmull_s16(dl_ch1_128[0], rxdataF128[0]);
      mmtmpD1 = vmull_s16(dl_ch1_128[1], rxdataF128[1]);
      mmtmpD0 = vcombine_s32(vpadd_s32(vget_low_s32(mmtmpD0),vget_high_s32(mmtmpD0)),
			     vpadd_s32(vget_low_s32(mmtmpD1),vget_high_s32(mmtmpD1)));
      mmtmpD0b = vmull_s16(vrev32_s16(vmul_s16(dl_ch0_128[0],*(int16x4_t*)conj)), rxdataF128[0]);
	
      mmtmpD1b = vmull_s16(vrev32_s16(vmul_s16(dl_ch0_128[1],*(int16x4_t*)conj)), rxdataF128[1]);
      //mmtmpD0 = [-Im(ch[2])Re(rx[2]) Re(ch[2])Im(rx[2]) -Im(ch[3])Re(rx[3]) Re(ch[3])Im(rx[3])]
      mmtmpD1 = vcombine_s32(vpadd_s32(vget_low_s32(mmtmpD0b),vget_high_s32(mmtmpD0b)),
			     vpadd_s32(vget_low_s32(mmtmpD1b),vget_high_s32(mmtmpD1b)));
      //mmtmpD1 = [-Im(ch[0])Re(rx[0])+Re(ch[0])Im(rx[0]) -Im(ch[1])Re(rx[1])+Re(ch[1])Im(rx[1]) -Im(ch[2])Re(rx[2])+Re(ch[2])Im(rx[2]) -Im(ch[3])Re(rx[3])+Re(ch[3])Im(rx[3])]
	
      mmtmpD0 = vqshlq_s32(mmtmpD0,output_shift128);
      mmtmpD1 = vqshlq_s32(mmtmpD1,output_shift128);
      rxdataF_comp1_128[0] = vcombine_s16(vmovn_s32(mmtmpD0),vmovn_s32(mmtmpD1));
	
      mmtmpD0 = vmull_s16(dl_ch1_128[2], rxdataF128[2]);
      mmtmpD1 = vmull_s16(dl_ch1_128[3], rxdataF128[3]);
      mmtmpD0 = vcombine_s32(vpadd_s32(vget_low_s32(mmtmpD0),vget_high_s32(mmtmpD0)),
			     vpadd_s32(vget_low_s32(mmtmpD1),vget_high_s32(mmtmpD1)));
	
      mmtmpD0b = vmull_s16(vrev32_s16(vmul_s16(dl_ch0_128[2],*(int16x4_t*)conj)), rxdataF128[2]);
      mmtmpD1b = vmull_s16(vrev32_s16(vmul_s16(dl_ch0_128[3],*(int16x4_t*)conj)), rxdataF128[3]);
      mmtmpD1 = vcombine_s32(vpadd_s32(vget_low_s32(mmtmpD0b),vget_high_s32(mmtmpD0b)),
			     vpadd_s32(vget_low_s32(mmtmpD1b),vget_high_s32(mmtmpD1b)));
	
      mmtmpD0 = vqshlq_s32(mmtmpD0,output_shift128);
      mmtmpD1 = vqshlq_s32(mmtmpD1,output_shift128);
      rxdataF_comp1_128[1] = vcombine_s16(vmovn_s32(mmtmpD0),vmovn_s32(mmtmpD1));
     
      if (pilots==0) {
	mmtmpD0 = vmull_s16(dl_ch0_128[4], rxdataF128[4]);
	mmtmpD1 = vmull_s16(dl_ch0_128[5], rxdataF128[5]);
	mmtmpD0 = vcombine_s32(vpadd_s32(vget_low_s32(mmtmpD0),vget_high_s32(mmtmpD0)),
			       vpadd_s32(vget_low_s32(mmtmpD1),vget_high_s32(mmtmpD1)));
	  
	mmtmpD0b = vmull_s16(vrev32_s16(vmul_s16(dl_ch0_128[4],*(int16x4_t*)conj)), rxdataF128[4]);
	mmtmpD1b = vmull_s16(vrev32_s16(vmul_s16(dl_ch0_128[5],*(int16x4_t*)conj)), rxdataF128[5]);
	mmtmpD1 = vcombine_s32(vpadd_s32(vget_low_s32(mmtmpD0b),vget_high_s32(mmtmpD0b)),
			       vpadd_s32(vget_low_s32(mmtmpD1b),vget_high_s32(mmtmpD1b)));
	  
	  
	mmtmpD0 = vqshlq_s32(mmtmpD0,output_shift128);
	mmtmpD1 = vqshlq_s32(mmtmpD1,output_shift128);
	rxdataF_comp0_128[2] = vcombine_s16(vmovn_s32(mmtmpD0),vmovn_s32(mmtmpD1));
	mmtmpD0 = vmull_s16(dl_ch1_128[4], rxdataF128[4]);
	mmtmpD1 = vmull_s16(dl_ch1_128[5], rxdataF128[5]);
	mmtmpD0 = vcombine_s32(vpadd_s32(vget_low_s32(mmtmpD0),vget_high_s32(mmtmpD0)),
			       vpadd_s32(vget_low_s32(mmtmpD1),vget_high_s32(mmtmpD1)));
	  
	mmtmpD0b = vmull_s16(vrev32_s16(vmul_s16(dl_ch1_128[4],*(int16x4_t*)conj)), rxdataF128[4]);
	mmtmpD1b = vmull_s16(vrev32_s16(vmul_s16(dl_ch1_128[5],*(int16x4_t*)conj)), rxdataF128[5]);
	mmtmpD1 = vcombine_s32(vpadd_s32(vget_low_s32(mmtmpD0b),vget_high_s32(mmtmpD0b)),
			       vpadd_s32(vget_low_s32(mmtmpD1b),vget_high_s32(mmtmpD1b)));
	  
	  
	mmtmpD0 = vqshlq_s32(mmtmpD0,output_shift128);
	mmtmpD1 = vqshlq_s32(mmtmpD1,output_shift128);
	rxdataF_comp1_128[2] = vcombine_s16(vmovn_s32(mmtmpD0),vmovn_s32(mmtmpD1));
      }
    }
      
      
      
    Nre = (pilots==0) ? 12 : 8;

    // rx_antennas
  }


  Nre = (pilots==0) ? 12 : 8;

  precoded_signal_strength0 += ((signal_energy_nodc(&dl_ch_estimates_ext[aarx][symbol*frame_parms->N_RB_DL*Nre],
                                 (nb_rb*Nre))) - (phy_measurements->n0_power[aarx]));

  precoded_signal_strength1 += ((signal_energy_nodc(&dl_ch_estimates_ext[aarx+2][symbol*frame_parms->N_RB_DL*Nre],
                                 (nb_rb*Nre))) - (phy_measurements->n0_power[aarx]));


  phy_measurements->precoded_cqi_dB[eNB_id][0] = dB_fixed2(precoded_signal_strength0,phy_measurements->n0_power_tot);
  phy_measurements->precoded_cqi_dB[eNB_id][1] = dB_fixed2(precoded_signal_strength1,phy_measurements->n0_power_tot);

#endif
}

void dlsch_dual_stream_correlation(LTE_DL_FRAME_PARMS *frame_parms,
                                   unsigned char symbol,
                                   unsigned short nb_rb,
                                   int **dl_ch_estimates_ext,
                                   int **dl_ch_estimates_ext_i,
                                   int **dl_ch_rho_ext,
                                   unsigned char output_shift)
{

#if defined(__x86_64__)||defined(__i386__)

  unsigned short rb;
  __m128i *dl_ch128,*dl_ch128i,*dl_ch_rho128,mmtmpD0,mmtmpD1,mmtmpD2,mmtmpD3;
  unsigned char aarx,symbol_mod,pilots=0;

  //    printf("dlsch_dual_stream_correlation: symbol %d\n",symbol);

  symbol_mod = (symbol>=(7-frame_parms->Ncp)) ? symbol-(7-frame_parms->Ncp) : symbol;

  if ((symbol_mod == 0) || (symbol_mod == (4-frame_parms->Ncp))) {
    pilots=1;
  }

  //  printf("Dual stream correlation (%p)\n",dl_ch_estimates_ext_i);

  for (aarx=0; aarx<frame_parms->nb_antennas_rx; aarx++) {

    dl_ch128          = (__m128i *)&dl_ch_estimates_ext[aarx][symbol*frame_parms->N_RB_DL*12];

    if (dl_ch_estimates_ext_i == NULL) // TM3/4
      dl_ch128i         = (__m128i *)&dl_ch_estimates_ext[2+aarx][symbol*frame_parms->N_RB_DL*12];
    else
      dl_ch128i         = (__m128i *)&dl_ch_estimates_ext_i[aarx][symbol*frame_parms->N_RB_DL*12];

    dl_ch_rho128      = (__m128i *)&dl_ch_rho_ext[aarx][symbol*frame_parms->N_RB_DL*12];


    for (rb=0; rb<nb_rb; rb++) {
      // multiply by conjugated channel
      mmtmpD0 = _mm_madd_epi16(dl_ch128[0],dl_ch128i[0]);
      //      print_ints("re",&mmtmpD0);
      // mmtmpD0 contains real part of 4 consecutive outputs (32-bit)
      mmtmpD1 = _mm_shufflelo_epi16(dl_ch128[0],_MM_SHUFFLE(2,3,0,1));
      mmtmpD1 = _mm_shufflehi_epi16(mmtmpD1,_MM_SHUFFLE(2,3,0,1));
      mmtmpD1 = _mm_sign_epi16(mmtmpD1,*(__m128i*)&conjugate[0]);
      mmtmpD1 = _mm_madd_epi16(mmtmpD1,dl_ch128i[0]);
      //      print_ints("im",&mmtmpD1);
      // mmtmpD1 contains imag part of 4 consecutive outputs (32-bit)
      mmtmpD0 = _mm_srai_epi32(mmtmpD0,output_shift);
      //      print_ints("re(shift)",&mmtmpD0);
      mmtmpD1 = _mm_srai_epi32(mmtmpD1,output_shift);
      //      print_ints("im(shift)",&mmtmpD1);
      mmtmpD2 = _mm_unpacklo_epi32(mmtmpD0,mmtmpD1);
      mmtmpD3 = _mm_unpackhi_epi32(mmtmpD0,mmtmpD1);
      //      print_ints("c0",&mmtmpD2);
      //      print_ints("c1",&mmtmpD3);
      dl_ch_rho128[0] = _mm_packs_epi32(mmtmpD2,mmtmpD3);

      // multiply by conjugated channel
      mmtmpD0 = _mm_madd_epi16(dl_ch128[1],dl_ch128i[1]);
      // mmtmpD0 contains real part of 4 consecutive outputs (32-bit)
      mmtmpD1 = _mm_shufflelo_epi16(dl_ch128[1],_MM_SHUFFLE(2,3,0,1));
      mmtmpD1 = _mm_shufflehi_epi16(mmtmpD1,_MM_SHUFFLE(2,3,0,1));
      mmtmpD1 = _mm_sign_epi16(mmtmpD1,*(__m128i*)conjugate);
      mmtmpD1 = _mm_madd_epi16(mmtmpD1,dl_ch128i[1]);
      // mmtmpD1 contains imag part of 4 consecutive outputs (32-bit)
      mmtmpD0 = _mm_srai_epi32(mmtmpD0,output_shift);
      mmtmpD1 = _mm_srai_epi32(mmtmpD1,output_shift);
      mmtmpD2 = _mm_unpacklo_epi32(mmtmpD0,mmtmpD1);
      mmtmpD3 = _mm_unpackhi_epi32(mmtmpD0,mmtmpD1);
      dl_ch_rho128[1] =_mm_packs_epi32(mmtmpD2,mmtmpD3);

      if (pilots==0) {
        // multiply by conjugated channel
        mmtmpD0 = _mm_madd_epi16(dl_ch128[2],dl_ch128i[2]);
        // mmtmpD0 contains real part of 4 consecutive outputs (32-bit)
        mmtmpD1 = _mm_shufflelo_epi16(dl_ch128[2],_MM_SHUFFLE(2,3,0,1));
        mmtmpD1 = _mm_shufflehi_epi16(mmtmpD1,_MM_SHUFFLE(2,3,0,1));
        mmtmpD1 = _mm_sign_epi16(mmtmpD1,*(__m128i*)conjugate);
        mmtmpD1 = _mm_madd_epi16(mmtmpD1,dl_ch128i[2]);
        // mmtmpD1 contains imag part of 4 consecutive outputs (32-bit)
        mmtmpD0 = _mm_srai_epi32(mmtmpD0,output_shift);
        mmtmpD1 = _mm_srai_epi32(mmtmpD1,output_shift);
        mmtmpD2 = _mm_unpacklo_epi32(mmtmpD0,mmtmpD1);
        mmtmpD3 = _mm_unpackhi_epi32(mmtmpD0,mmtmpD1);
        dl_ch_rho128[2] = _mm_packs_epi32(mmtmpD2,mmtmpD3);

        dl_ch128+=3;
        dl_ch128i+=3;
        dl_ch_rho128+=3;
      } else {
        dl_ch128+=2;
        dl_ch128i+=2;
        dl_ch_rho128+=2;
      }
    }
  }

  _mm_empty();
  _m_empty();

#elif defined(__arm__)

#endif
}

void dlsch_detection_mrc(LTE_DL_FRAME_PARMS *frame_parms,
                         int **rxdataF_comp,
                         int **rxdataF_comp_i,
                         int **rho,
                         int **rho_i,
                         int **dl_ch_mag,
                         int **dl_ch_magb,
                         int **dl_ch_mag_i,
                         int **dl_ch_magb_i,
                         unsigned char symbol,
                         unsigned short nb_rb,
                         unsigned char dual_stream_UE)
{

#if defined(__x86_64__)||defined(__i386__)

  unsigned char aatx;
  int i;
  __m128i *rxdataF_comp128_0,*rxdataF_comp128_1,*rxdataF_comp128_i0,*rxdataF_comp128_i1,*dl_ch_mag128_0,*dl_ch_mag128_1,*dl_ch_mag128_0b,*dl_ch_mag128_1b,*rho128_0,*rho128_1,*rho128_i0,*rho128_i1,
    *dl_ch_mag128_i0,*dl_ch_mag128_i1,*dl_ch_mag128_i0b,*dl_ch_mag128_i1b;

  if (frame_parms->nb_antennas_rx>1) {

    for (aatx=0; aatx<frame_parms->nb_antennas_tx_eNB; aatx++) {

      rxdataF_comp128_0   = (__m128i *)&rxdataF_comp[(aatx<<1)][symbol*frame_parms->N_RB_DL*12];
      rxdataF_comp128_1   = (__m128i *)&rxdataF_comp[(aatx<<1)+1][symbol*frame_parms->N_RB_DL*12];
      dl_ch_mag128_0      = (__m128i *)&dl_ch_mag[(aatx<<1)][symbol*frame_parms->N_RB_DL*12];
      dl_ch_mag128_1      = (__m128i *)&dl_ch_mag[(aatx<<1)+1][symbol*frame_parms->N_RB_DL*12];
      dl_ch_mag128_0b     = (__m128i *)&dl_ch_magb[(aatx<<1)][symbol*frame_parms->N_RB_DL*12];
      dl_ch_mag128_1b     = (__m128i *)&dl_ch_magb[(aatx<<1)+1][symbol*frame_parms->N_RB_DL*12];

      // MRC on each re of rb, both on MF output and magnitude (for 16QAM/64QAM llr computation)
      for (i=0; i<nb_rb*3; i++) {
        rxdataF_comp128_0[i] = _mm_adds_epi16(_mm_srai_epi16(rxdataF_comp128_0[i],1),_mm_srai_epi16(rxdataF_comp128_1[i],1));
        dl_ch_mag128_0[i]    = _mm_adds_epi16(_mm_srai_epi16(dl_ch_mag128_0[i],1),_mm_srai_epi16(dl_ch_mag128_1[i],1));
        dl_ch_mag128_0b[i]   = _mm_adds_epi16(_mm_srai_epi16(dl_ch_mag128_0b[i],1),_mm_srai_epi16(dl_ch_mag128_1b[i],1));
      }
    }

    if (rho) {
      rho128_0 = (__m128i *) &rho[0][symbol*frame_parms->N_RB_DL*12];
      rho128_1 = (__m128i *) &rho[1][symbol*frame_parms->N_RB_DL*12];

      for (i=0; i<nb_rb*3; i++) {
        //  print_shorts("mrc rho0:",&rho128_0[i]);
        //  print_shorts("mrc rho1:",&rho128_1[i]);
        rho128_0[i] = _mm_adds_epi16(_mm_srai_epi16(rho128_0[i],1),_mm_srai_epi16(rho128_1[i],1));
      }
    }


    if (dual_stream_UE == 1) {
      rho128_i0 = (__m128i *) &rho_i[0][symbol*frame_parms->N_RB_DL*12];
      rho128_i1 = (__m128i *) &rho_i[1][symbol*frame_parms->N_RB_DL*12];
      rxdataF_comp128_i0   = (__m128i *)&rxdataF_comp_i[0][symbol*frame_parms->N_RB_DL*12];
      rxdataF_comp128_i1   = (__m128i *)&rxdataF_comp_i[1][symbol*frame_parms->N_RB_DL*12];
      dl_ch_mag128_i0      = (__m128i *)&dl_ch_mag_i[0][symbol*frame_parms->N_RB_DL*12];
      dl_ch_mag128_i1      = (__m128i *)&dl_ch_mag_i[1][symbol*frame_parms->N_RB_DL*12];
      dl_ch_mag128_i0b     = (__m128i *)&dl_ch_magb_i[0][symbol*frame_parms->N_RB_DL*12];
      dl_ch_mag128_i1b     = (__m128i *)&dl_ch_magb_i[1][symbol*frame_parms->N_RB_DL*12];

      for (i=0; i<nb_rb*3; i++) {
        rxdataF_comp128_i0[i] = _mm_adds_epi16(_mm_srai_epi16(rxdataF_comp128_i0[i],1),_mm_srai_epi16(rxdataF_comp128_i1[i],1));
        rho128_i0[i]           = _mm_adds_epi16(_mm_srai_epi16(rho128_i0[i],1),_mm_srai_epi16(rho128_i1[i],1));

        dl_ch_mag128_i0[i]    = _mm_adds_epi16(_mm_srai_epi16(dl_ch_mag128_i0[i],1),_mm_srai_epi16(dl_ch_mag128_i1[i],1));
        dl_ch_mag128_i0b[i]    = _mm_adds_epi16(_mm_srai_epi16(dl_ch_mag128_i0b[i],1),_mm_srai_epi16(dl_ch_mag128_i1b[i],1));
      }
    }
  }

  _mm_empty();
  _m_empty();

#elif defined(__arm__)

  unsigned char aatx;
  int i;
  int16x8_t *rxdataF_comp128_0,*rxdataF_comp128_1,*rxdataF_comp128_i0,*rxdataF_comp128_i1,*dl_ch_mag128_0,*dl_ch_mag128_1,*dl_ch_mag128_0b,*dl_ch_mag128_1b,*rho128_0,*rho128_1,*rho128_i0,*rho128_i1,*dl_ch_mag128_i0,*dl_ch_mag128_i1,*dl_ch_mag128_i0b,*dl_ch_mag128_i1b;

  if (frame_parms->nb_antennas_rx>1) {

    for (aatx=0; aatx<frame_parms->nb_antennas_tx_eNB; aatx++) {

      rxdataF_comp128_0   = (int16x8_t *)&rxdataF_comp[(aatx<<1)][symbol*frame_parms->N_RB_DL*12];
      rxdataF_comp128_1   = (int16x8_t *)&rxdataF_comp[(aatx<<1)+1][symbol*frame_parms->N_RB_DL*12];
      dl_ch_mag128_0      = (int16x8_t *)&dl_ch_mag[(aatx<<1)][symbol*frame_parms->N_RB_DL*12];
      dl_ch_mag128_1      = (int16x8_t *)&dl_ch_mag[(aatx<<1)+1][symbol*frame_parms->N_RB_DL*12];
      dl_ch_mag128_0b     = (int16x8_t *)&dl_ch_magb[(aatx<<1)][symbol*frame_parms->N_RB_DL*12];
      dl_ch_mag128_1b     = (int16x8_t *)&dl_ch_magb[(aatx<<1)+1][symbol*frame_parms->N_RB_DL*12];

      // MRC on each re of rb, both on MF output and magnitude (for 16QAM/64QAM llr computation)
      for (i=0; i<nb_rb*3; i++) {
        rxdataF_comp128_0[i] = vhaddq_s16(rxdataF_comp128_0[i],rxdataF_comp128_1[i]);
        dl_ch_mag128_0[i]    = vhaddq_s16(dl_ch_mag128_0[i],dl_ch_mag128_1[i]);
        dl_ch_mag128_0b[i]   = vhaddq_s16(dl_ch_mag128_0b[i],dl_ch_mag128_1b[i]);
      }
    }

    if (rho) {
      rho128_0 = (int16x8_t *) &rho[0][symbol*frame_parms->N_RB_DL*12];
      rho128_1 = (int16x8_t *) &rho[1][symbol*frame_parms->N_RB_DL*12];

      for (i=0; i<nb_rb*3; i++) {
        //  print_shorts("mrc rho0:",&rho128_0[i]);
        //  print_shorts("mrc rho1:",&rho128_1[i]);
        rho128_0[i] = vhaddq_s16(rho128_0[i],rho128_1[i]);
      }
    }


    if (dual_stream_UE == 1) {
      rho128_i0 = (int16x8_t *) &rho_i[0][symbol*frame_parms->N_RB_DL*12];
      rho128_i1 = (int16x8_t *) &rho_i[1][symbol*frame_parms->N_RB_DL*12];
      rxdataF_comp128_i0   = (int16x8_t *)&rxdataF_comp_i[0][symbol*frame_parms->N_RB_DL*12];
      rxdataF_comp128_i1   = (int16x8_t *)&rxdataF_comp_i[1][symbol*frame_parms->N_RB_DL*12];

      dl_ch_mag128_i0      = (int16x8_t *)&dl_ch_mag_i[0][symbol*frame_parms->N_RB_DL*12];
      dl_ch_mag128_i1      = (int16x8_t *)&dl_ch_mag_i[1][symbol*frame_parms->N_RB_DL*12];
      dl_ch_mag128_i0b     = (int16x8_t *)&dl_ch_magb_i[0][symbol*frame_parms->N_RB_DL*12];
      dl_ch_mag128_i1b     = (int16x8_t *)&dl_ch_magb_i[1][symbol*frame_parms->N_RB_DL*12];

      for (i=0; i<nb_rb*3; i++) {
        rxdataF_comp128_i0[i] = vhaddq_s16(rxdataF_comp128_i0[i],rxdataF_comp128_i1[i]);
        rho128_i0[i]          = vhaddq_s16(rho128_i0[i],rho128_i1[i]);

        dl_ch_mag128_i0[i]    = vhaddq_s16(dl_ch_mag128_i0[i],dl_ch_mag128_i1[i]);
        dl_ch_mag128_i0b[i]   = vhaddq_s16(dl_ch_mag128_i0b[i],dl_ch_mag128_i1b[i]);
      }
    }
  }

#endif
}

void dlsch_scale_channel(int **dl_ch_estimates_ext,
                         LTE_DL_FRAME_PARMS *frame_parms,
                         LTE_UE_DLSCH_t **dlsch_ue,
                         uint8_t symbol,
                         unsigned short nb_rb)
{

#if defined(__x86_64__)||defined(__i386__)

  short rb, ch_amp;
  unsigned char aatx,aarx,pilots=0,symbol_mod;
  __m128i *dl_ch128, ch_amp128;

  symbol_mod = (symbol>=(7-frame_parms->Ncp)) ? symbol-(7-frame_parms->Ncp) : symbol;

  if ((symbol_mod == 0) || (symbol_mod == (4-frame_parms->Ncp))) {
    if (frame_parms->mode1_flag==1) // 10 out of 12 so don't reduce size
      nb_rb=1+(5*nb_rb/6);
    else
      pilots=1;
  }

  // Determine scaling amplitude based the symbol
  ch_amp = ((pilots) ? (dlsch_ue[0]->sqrt_rho_b) : (dlsch_ue[0]->sqrt_rho_a));

  //  LOG_D(PHY,"Scaling PDSCH Chest in OFDM symbol %d by %d\n",symbol_mod,ch_amp);

  ch_amp128 = _mm_set1_epi16(ch_amp); // Q3.13

  for (aatx=0; aatx<frame_parms->nb_antennas_tx_eNB; aatx++) {
    for (aarx=0; aarx<frame_parms->nb_antennas_rx; aarx++) {

      dl_ch128=(__m128i *)&dl_ch_estimates_ext[(aatx<<1)+aarx][symbol*frame_parms->N_RB_DL*12];

      for (rb=0; rb<nb_rb; rb++) {
        dl_ch128[0] = _mm_mulhi_epi16(dl_ch128[0],ch_amp128);
        dl_ch128[0] = _mm_slli_epi16(dl_ch128[0],3);

        dl_ch128[1] = _mm_mulhi_epi16(dl_ch128[1],ch_amp128);
        dl_ch128[1] = _mm_slli_epi16(dl_ch128[1],3);

        if (pilots) {
          dl_ch128+=2;
        } else {
          dl_ch128[2] = _mm_mulhi_epi16(dl_ch128[2],ch_amp128);
          dl_ch128[2] = _mm_slli_epi16(dl_ch128[2],3);
          dl_ch128+=3;
        }
      }
    }
  }

#elif defined(__arm__)

#endif
}

//compute average channel_level on each (TX,RX) antenna pair
void dlsch_channel_level(int **dl_ch_estimates_ext,
                         LTE_DL_FRAME_PARMS *frame_parms,
                         int *avg,
                         uint8_t symbol,
                         unsigned short nb_rb)
{

#if defined(__x86_64__)||defined(__i386__)

  short rb;
  unsigned char aatx,aarx,nre=12,symbol_mod;
  __m128i *dl_ch128,avg128D;

  symbol_mod = (symbol>=(7-frame_parms->Ncp)) ? symbol-(7-frame_parms->Ncp) : symbol;

  for (aatx=0; aatx<frame_parms->nb_antennas_tx_eNB; aatx++)
    for (aarx=0; aarx<frame_parms->nb_antennas_rx; aarx++) {
      //clear average level
      avg128D = _mm_setzero_si128();
      // 5 is always a symbol with no pilots for both normal and extended prefix

      dl_ch128=(__m128i *)&dl_ch_estimates_ext[(aatx<<1)+aarx][symbol*frame_parms->N_RB_DL*12];

      for (rb=0; rb<nb_rb; rb++) {
        //  printf("rb %d : ",rb);
        //  print_shorts("ch",&dl_ch128[0]);
        avg128D = _mm_add_epi32(avg128D,_mm_madd_epi16(dl_ch128[0],dl_ch128[0]));
        avg128D = _mm_add_epi32(avg128D,_mm_madd_epi16(dl_ch128[1],dl_ch128[1]));

        if (((symbol_mod == 0) || (symbol_mod == (frame_parms->Ncp-1)))&&(frame_parms->mode1_flag==0)) {
          dl_ch128+=2;
        } else {
          avg128D = _mm_add_epi32(avg128D,_mm_madd_epi16(dl_ch128[2],dl_ch128[2]));
          dl_ch128+=3;
        }

        /*
          if (rb==0) {
          print_shorts("dl_ch128",&dl_ch128[0]);
          print_shorts("dl_ch128",&dl_ch128[1]);
          print_shorts("dl_ch128",&dl_ch128[2]);
          }
        */
      }

      if (((symbol_mod == 0) || (symbol_mod == (frame_parms->Ncp-1)))&&(frame_parms->mode1_flag==0))
        nre=8;
      else if (((symbol_mod == 0) || (symbol_mod == (frame_parms->Ncp-1)))&&(frame_parms->mode1_flag==1))
        nre=10;
      else
        nre=12;

      avg[(aatx<<1)+aarx] = (((int*)&avg128D)[0] +
                             ((int*)&avg128D)[1] +
                             ((int*)&avg128D)[2] +
                             ((int*)&avg128D)[3])/(nb_rb*nre);

      //            printf("Channel level : %d\n",avg[(aatx<<1)+aarx]);
    }

  _mm_empty();
  _m_empty();

#elif defined(__arm__)

  short rb;
  unsigned char aatx,aarx,nre=12,symbol_mod;
  int32x4_t avg128D;
  int16x4_t *dl_ch128;

  symbol_mod = (symbol>=(7-frame_parms->Ncp)) ? symbol-(7-frame_parms->Ncp) : symbol;

  for (aatx=0; aatx<frame_parms->nb_antennas_tx_eNB; aatx++)
    for (aarx=0; aarx<frame_parms->nb_antennas_rx; aarx++) {
      //clear average level
      avg128D = vdupq_n_s32(0);
      // 5 is always a symbol with no pilots for both normal and extended prefix

      dl_ch128=(int16x4_t *)&dl_ch_estimates_ext[(aatx<<1)+aarx][symbol*frame_parms->N_RB_DL*12];

      for (rb=0; rb<nb_rb; rb++) {
        //  printf("rb %d : ",rb);
        //  print_shorts("ch",&dl_ch128[0]);
        avg128D = vqaddq_s32(avg128D,vmull_s16(dl_ch128[0],dl_ch128[0]));
        avg128D = vqaddq_s32(avg128D,vmull_s16(dl_ch128[1],dl_ch128[1]));
        avg128D = vqaddq_s32(avg128D,vmull_s16(dl_ch128[2],dl_ch128[2]));
        avg128D = vqaddq_s32(avg128D,vmull_s16(dl_ch128[3],dl_ch128[3]));

        if (((symbol_mod == 0) || (symbol_mod == (frame_parms->Ncp-1)))&&(frame_parms->mode1_flag==0)) {
          dl_ch128+=4;
        } else {
          avg128D = vqaddq_s32(avg128D,vmull_s16(dl_ch128[4],dl_ch128[4]));
          avg128D = vqaddq_s32(avg128D,vmull_s16(dl_ch128[5],dl_ch128[5]));
          dl_ch128+=6;
        }

        /*
          if (rb==0) {
          print_shorts("dl_ch128",&dl_ch128[0]);
          print_shorts("dl_ch128",&dl_ch128[1]);
          print_shorts("dl_ch128",&dl_ch128[2]);
          }
        */
      }

      if (((symbol_mod == 0) || (symbol_mod == (frame_parms->Ncp-1)))&&(frame_parms->mode1_flag==0))
        nre=8;
      else if (((symbol_mod == 0) || (symbol_mod == (frame_parms->Ncp-1)))&&(frame_parms->mode1_flag==1))
        nre=10;
      else
        nre=12;

      avg[(aatx<<1)+aarx] = (((int32_t*)&avg128D)[0] +
                             ((int32_t*)&avg128D)[1] +
                             ((int32_t*)&avg128D)[2] +
                             ((int32_t*)&avg128D)[3])/(nb_rb*nre);

      //            printf("Channel level : %d\n",avg[(aatx<<1)+aarx]);
    }


#endif
}

//compute average channel_level of effective (precoded) channel
void dlsch_channel_level_TM3(int **dl_ch_estimates_ext,
                             LTE_DL_FRAME_PARMS *frame_parms,
                             int *avg,
                             uint8_t symbol,
                             unsigned short nb_rb)
{
#if defined(__x86_64__)||defined(__i386__)

  short rb;
  unsigned char aarx,nre=12,symbol_mod;
  __m128i *dl_ch0_128,*dl_ch1_128, dl_ch0_128_tmp, dl_ch1_128_tmp,avg128D;

  symbol_mod = (symbol>=(7-frame_parms->Ncp)) ? symbol-(7-frame_parms->Ncp) : symbol;

  //clear average level
  avg128D = _mm_setzero_si128();
  avg[0] = 0;
  avg[1] = 0;
  // 5 is always a symbol with no pilots for both normal and extended prefix

  if (((symbol_mod == 0) || (symbol_mod == (frame_parms->Ncp-1)))&&(frame_parms->mode1_flag==0))
    nre=8;
  else if (((symbol_mod == 0) || (symbol_mod == (frame_parms->Ncp-1)))&&(frame_parms->mode1_flag==1))
    nre=10;
  else
    nre=12;

  for (aarx=0; aarx<frame_parms->nb_antennas_rx; aarx++) {
    dl_ch0_128 = (__m128i *)&dl_ch_estimates_ext[aarx][symbol*frame_parms->N_RB_DL*12];
    dl_ch1_128 = (__m128i *)&dl_ch_estimates_ext[2+aarx][symbol*frame_parms->N_RB_DL*12];

    for (rb=0; rb<nb_rb; rb++) {

      dl_ch0_128_tmp = _mm_load_si128(&dl_ch0_128[0]);
      dl_ch1_128_tmp = _mm_load_si128(&dl_ch1_128[0]);

      prec2A_TM3_128(&dl_ch0_128_tmp,&dl_ch1_128_tmp);
      //      mmtmpD0 = _mm_madd_epi16(dl_ch0_128_tmp,dl_ch0_128_tmp);
      avg128D = _mm_add_epi32(avg128D,_mm_madd_epi16(dl_ch0_128_tmp,dl_ch0_128_tmp));

      dl_ch0_128_tmp = _mm_load_si128(&dl_ch0_128[1]);
      dl_ch1_128_tmp = _mm_load_si128(&dl_ch1_128[1]);

      prec2A_TM3_128(&dl_ch0_128_tmp,&dl_ch1_128_tmp);
      //      mmtmpD1 = _mm_madd_epi16(dl_ch0_128_tmp,dl_ch0_128_tmp);
      avg128D = _mm_add_epi32(avg128D,_mm_madd_epi16(dl_ch0_128_tmp,dl_ch0_128_tmp));

      if (((symbol_mod == 0) || (symbol_mod == (frame_parms->Ncp-1)))&&(frame_parms->mode1_flag==0)) {
        dl_ch0_128+=2;
        dl_ch1_128+=2;
      } else {
        dl_ch0_128_tmp = _mm_load_si128(&dl_ch0_128[2]);
        dl_ch1_128_tmp = _mm_load_si128(&dl_ch1_128[2]);

        prec2A_TM3_128(&dl_ch0_128_tmp,&dl_ch1_128_tmp);
        //  mmtmpD2 = _mm_madd_epi16(dl_ch0_128_tmp,dl_ch0_128_tmp);
        avg128D = _mm_add_epi32(avg128D,_mm_madd_epi16(dl_ch0_128_tmp,dl_ch0_128_tmp));

        dl_ch0_128+=3;
        dl_ch1_128+=3;
      }
    }

    avg[aarx] = (((int*)&avg128D)[0])/(nb_rb*nre) +
      (((int*)&avg128D)[1])/(nb_rb*nre) +
      (((int*)&avg128D)[2])/(nb_rb*nre) +
      (((int*)&avg128D)[3])/(nb_rb*nre);
  }

  // choose maximum of the 2 effective channels
  avg[0] = cmax(avg[0],avg[1]);

  _mm_empty();
  _m_empty();

#elif defined(__arm__)

#endif
}

//compute average channel_level of effective (precoded) channel
void dlsch_channel_level_TM56(int **dl_ch_estimates_ext,
                              LTE_DL_FRAME_PARMS *frame_parms,
                              unsigned char *pmi_ext,
                              int *avg,
                              uint8_t symbol,
                              unsigned short nb_rb)
{

#if defined(__x86_64__)||defined(__i386__)

  short rb;
  unsigned char aarx,nre=12,symbol_mod;
  __m128i *dl_ch0_128,*dl_ch1_128, dl_ch0_128_tmp, dl_ch1_128_tmp,avg128D;

  symbol_mod = (symbol>=(7-frame_parms->Ncp)) ? symbol-(7-frame_parms->Ncp) : symbol;

  //clear average level
  avg128D = _mm_setzero_si128();
  avg[0] = 0;
  avg[1] = 0;
  // 5 is always a symbol with no pilots for both normal and extended prefix

  if (((symbol_mod == 0) || (symbol_mod == (frame_parms->Ncp-1)))&&(frame_parms->mode1_flag==0))
    nre=8;
  else if (((symbol_mod == 0) || (symbol_mod == (frame_parms->Ncp-1)))&&(frame_parms->mode1_flag==1))
    nre=10;
  else
    nre=12;

  for (aarx=0; aarx<frame_parms->nb_antennas_rx; aarx++) {
    dl_ch0_128 = (__m128i *)&dl_ch_estimates_ext[aarx][symbol*frame_parms->N_RB_DL*12];
    dl_ch1_128 = (__m128i *)&dl_ch_estimates_ext[2+aarx][symbol*frame_parms->N_RB_DL*12];

    for (rb=0; rb<nb_rb; rb++) {

      dl_ch0_128_tmp = _mm_load_si128(&dl_ch0_128[0]);
      dl_ch1_128_tmp = _mm_load_si128(&dl_ch1_128[0]);

      prec2A_TM56_128(pmi_ext[rb],&dl_ch0_128_tmp,&dl_ch1_128_tmp);
      //      mmtmpD0 = _mm_madd_epi16(dl_ch0_128_tmp,dl_ch0_128_tmp);
      avg128D = _mm_add_epi32(avg128D,_mm_madd_epi16(dl_ch0_128_tmp,dl_ch0_128_tmp));

      dl_ch0_128_tmp = _mm_load_si128(&dl_ch0_128[1]);
      dl_ch1_128_tmp = _mm_load_si128(&dl_ch1_128[1]);

      prec2A_TM56_128(pmi_ext[rb],&dl_ch0_128_tmp,&dl_ch1_128_tmp);
      //      mmtmpD1 = _mm_madd_epi16(dl_ch0_128_tmp,dl_ch0_128_tmp);
      avg128D = _mm_add_epi32(avg128D,_mm_madd_epi16(dl_ch0_128_tmp,dl_ch0_128_tmp));

      if (((symbol_mod == 0) || (symbol_mod == (frame_parms->Ncp-1)))&&(frame_parms->mode1_flag==0)) {
        dl_ch0_128+=2;
        dl_ch1_128+=2;
      } else {
        dl_ch0_128_tmp = _mm_load_si128(&dl_ch0_128[2]);
        dl_ch1_128_tmp = _mm_load_si128(&dl_ch1_128[2]);

        prec2A_TM56_128(pmi_ext[rb],&dl_ch0_128_tmp,&dl_ch1_128_tmp);
        //  mmtmpD2 = _mm_madd_epi16(dl_ch0_128_tmp,dl_ch0_128_tmp);
        avg128D = _mm_add_epi32(avg128D,_mm_madd_epi16(dl_ch0_128_tmp,dl_ch0_128_tmp));

        dl_ch0_128+=3;
        dl_ch1_128+=3;
      }
    }

    avg[aarx] = (((int*)&avg128D)[0])/(nb_rb*nre) +
      (((int*)&avg128D)[1])/(nb_rb*nre) +
      (((int*)&avg128D)[2])/(nb_rb*nre) +
      (((int*)&avg128D)[3])/(nb_rb*nre);
  }

  // choose maximum of the 2 effective channels
  avg[0] = cmax(avg[0],avg[1]);

  _mm_empty();
  _m_empty();

#elif defined(__arm__)


#endif
}

//compute average channel_level for TM7
void dlsch_channel_level_TM7(int **dl_bf_ch_estimates_ext,
                         LTE_DL_FRAME_PARMS *frame_parms,
                         int *avg,
                         uint8_t symbol,
                         unsigned short nb_rb)
{

#if defined(__x86_64__)||defined(__i386__)

  short rb;
  unsigned char aatx,aarx,nre=12,symbol_mod;
  __m128i *dl_ch128,avg128D;

  symbol_mod = (symbol>=(7-frame_parms->Ncp)) ? symbol-(7-frame_parms->Ncp) : symbol;

  for (aatx=0; aatx<frame_parms->nb_antennas_tx_eNB; aatx++)
    for (aarx=0; aarx<frame_parms->nb_antennas_rx; aarx++) {
      //clear average level
      avg128D = _mm_setzero_si128();
      // 5 is always a symbol with no pilots for both normal and extended prefix

      dl_ch128=(__m128i *)&dl_bf_ch_estimates_ext[(aatx<<1)+aarx][symbol*frame_parms->N_RB_DL*12];

      for (rb=0; rb<nb_rb; rb++) {
        //  printf("rb %d : ",rb);
        //  print_shorts("ch",&dl_ch128[0]);
        avg128D = _mm_add_epi32(avg128D,_mm_madd_epi16(dl_ch128[0],dl_ch128[0]));
        avg128D = _mm_add_epi32(avg128D,_mm_madd_epi16(dl_ch128[1],dl_ch128[1]));

        if (((symbol_mod == 0) || (symbol_mod == (frame_parms->Ncp-1)))&&(frame_parms->mode1_flag==0)) {
          dl_ch128+=2;
        } else {
          avg128D = _mm_add_epi32(avg128D,_mm_madd_epi16(dl_ch128[2],dl_ch128[2]));
          dl_ch128+=3;
        }

        /*
          if (rb==0) {
          print_shorts("dl_ch128",&dl_ch128[0]);
          print_shorts("dl_ch128",&dl_ch128[1]);
          print_shorts("dl_ch128",&dl_ch128[2]);
          }
        */
      }

      if (((symbol_mod == 0) || (symbol_mod == (frame_parms->Ncp-1))))
        nre=10;
      else if ((frame_parms->Ncp==0) && (symbol==3 || symbol==6 || symbol==9 || symbol==12))
        nre=9;
      else if ((frame_parms->Ncp==1) && (symbol==4 || symbol==7 || symbol==9))
        nre=8;
      else
        nre=12;

      avg[(aatx<<1)+aarx] = (((int*)&avg128D)[0] +
                             ((int*)&avg128D)[1] +
                             ((int*)&avg128D)[2] +
                             ((int*)&avg128D)[3])/(nb_rb*nre);

      //            printf("Channel level : %d\n",avg[(aatx<<1)+aarx]);
    }

  _mm_empty();
  _m_empty();

#elif defined(__arm__)

#endif
}

void dlsch_alamouti(LTE_DL_FRAME_PARMS *frame_parms,
                    int **rxdataF_comp,
                    int **dl_ch_mag,
                    int **dl_ch_magb,
                    unsigned char symbol,
                    unsigned short nb_rb)
{

#if defined(__x86_64__)||defined(__i386__)

  short *rxF0,*rxF1;
  __m128i *ch_mag0,*ch_mag1,*ch_mag0b,*ch_mag1b, amp, *rxF0_128;
  unsigned char rb,re;
  int jj = (symbol*frame_parms->N_RB_DL*12);
  uint8_t symbol_mod = (symbol>=(7-frame_parms->Ncp)) ? symbol-(7-frame_parms->Ncp) : symbol;
  uint8_t pilots = ((symbol_mod==0)||(symbol_mod==(4-frame_parms->Ncp))) ? 1 : 0;
  rxF0_128 = (__m128i*) &rxdataF_comp[0][jj];

  amp = _mm_set1_epi16(ONE_OVER_SQRT2_Q15);

  //    printf("Doing alamouti!\n");
  rxF0     = (short*)&rxdataF_comp[0][jj];  //tx antenna 0  h0*y
  rxF1     = (short*)&rxdataF_comp[2][jj];  //tx antenna 1  h1*y
  ch_mag0 = (__m128i *)&dl_ch_mag[0][jj];
  ch_mag1 = (__m128i *)&dl_ch_mag[2][jj];
  ch_mag0b = (__m128i *)&dl_ch_magb[0][jj];
  ch_mag1b = (__m128i *)&dl_ch_magb[2][jj];

  for (rb=0; rb<nb_rb; rb++) {

    for (re=0; re<((pilots==0)?12:8); re+=2) {

      // Alamouti RX combining

      rxF0[0] = rxF0[0] + rxF1[2];
      rxF0[1] = rxF0[1] - rxF1[3];

      rxF0[2] = rxF0[2] - rxF1[0];
      rxF0[3] = rxF0[3] + rxF1[1];

      rxF0+=4;
      rxF1+=4;

    }

    // compute levels for 16QAM or 64 QAM llr unit
    ch_mag0[0] = _mm_adds_epi16(ch_mag0[0],ch_mag1[0]);
    ch_mag0[1] = _mm_adds_epi16(ch_mag0[1],ch_mag1[1]);

    ch_mag0b[0] = _mm_adds_epi16(ch_mag0b[0],ch_mag1b[0]);
    ch_mag0b[1] = _mm_adds_epi16(ch_mag0b[1],ch_mag1b[1]);

    // account for 1/sqrt(2) scaling at transmission
    ch_mag0[0] = _mm_srai_epi16(ch_mag0[0],1);
    ch_mag0[1] = _mm_srai_epi16(ch_mag0[1],1);
    ch_mag0b[0] = _mm_srai_epi16(ch_mag0b[0],1);
    ch_mag0b[1] = _mm_srai_epi16(ch_mag0b[1],1);

    rxF0_128[0] = _mm_mulhi_epi16(rxF0_128[0],amp);
    rxF0_128[0] = _mm_slli_epi16(rxF0_128[0],1);
    rxF0_128[1] = _mm_mulhi_epi16(rxF0_128[1],amp);
    rxF0_128[1] = _mm_slli_epi16(rxF0_128[1],1);

    if (pilots==0) {
      ch_mag0[2] = _mm_adds_epi16(ch_mag0[2],ch_mag1[2]);
      ch_mag0b[2] = _mm_adds_epi16(ch_mag0b[2],ch_mag1b[2]);

      ch_mag0[2] = _mm_srai_epi16(ch_mag0[2],1);
      ch_mag0b[2] = _mm_srai_epi16(ch_mag0b[2],1);

      rxF0_128[2] = _mm_mulhi_epi16(rxF0_128[2],amp);
      rxF0_128[2] = _mm_slli_epi16(rxF0_128[2],1);

      ch_mag0+=3;
      ch_mag1+=3;
      ch_mag0b+=3;
      ch_mag1b+=3;
      rxF0_128+=3;
    } else {
      ch_mag0+=2;
      ch_mag1+=2;
      ch_mag0b+=2;
      ch_mag1b+=2;
      rxF0_128+=2;
    }
  }

  _mm_empty();
  _m_empty();

#elif defined(__arm__)

#endif
}


//==============================================================================================
// Extraction functions
//==============================================================================================

unsigned short dlsch_extract_rbs_single(int **rxdataF,
                                        int **dl_ch_estimates,
                                        int **rxdataF_ext,
                                        int **dl_ch_estimates_ext,
                                        unsigned short pmi,
                                        unsigned char *pmi_ext,
                                        unsigned int *rb_alloc,
                                        unsigned char symbol,
                                        unsigned char subframe,
                                        uint32_t high_speed_flag,
                                        LTE_DL_FRAME_PARMS *frame_parms)
{


  unsigned short rb,nb_rb=0;
  unsigned char rb_alloc_ind;
  unsigned char i,aarx,l,nsymb,skip_half=0,sss_symb,pss_symb=0;
  int *dl_ch0,*dl_ch0_ext,*rxF,*rxF_ext;



  unsigned char symbol_mod,pilots=0,j=0,poffset=0;

  symbol_mod = (symbol>=(7-frame_parms->Ncp)) ? symbol-(7-frame_parms->Ncp) : symbol;
  pilots = ((symbol_mod==0)||(symbol_mod==(4-frame_parms->Ncp))) ? 1 : 0;
  l=symbol;
  nsymb = (frame_parms->Ncp==NORMAL) ? 14:12;

  if (frame_parms->frame_type == TDD) {  // TDD
    sss_symb = nsymb-1;
    pss_symb = 2;
  } else {
    sss_symb = (nsymb>>1)-2;
    pss_symb = (nsymb>>1)-1;
  }

  if (symbol_mod==(4-frame_parms->Ncp))
    poffset=3;

  for (aarx=0; aarx<frame_parms->nb_antennas_rx; aarx++) {

    if (high_speed_flag == 1)
      dl_ch0     = &dl_ch_estimates[aarx][5+(symbol*(frame_parms->ofdm_symbol_size))];
    else
      dl_ch0     = &dl_ch_estimates[aarx][5];

    dl_ch0_ext = &dl_ch_estimates_ext[aarx][symbol*(frame_parms->N_RB_DL*12)];

    rxF_ext   = &rxdataF_ext[aarx][symbol*(frame_parms->N_RB_DL*12)];
    rxF       = &rxdataF[aarx][(frame_parms->first_carrier_offset + (symbol*(frame_parms->ofdm_symbol_size)))];

    if ((frame_parms->N_RB_DL&1) == 0)  // even number of RBs
      for (rb=0; rb<frame_parms->N_RB_DL; rb++) {

        if (rb < 32)
          rb_alloc_ind = (rb_alloc[0]>>rb) & 1;
        else if (rb < 64)
          rb_alloc_ind = (rb_alloc[1]>>(rb-32)) & 1;
        else if (rb < 96)
          rb_alloc_ind = (rb_alloc[2]>>(rb-64)) & 1;
        else if (rb < 100)
          rb_alloc_ind = (rb_alloc[3]>>(rb-96)) & 1;
        else
          rb_alloc_ind = 0;

        // For second half of RBs skip DC carrier
        if (rb==(frame_parms->N_RB_DL>>1)) {
          rxF       = &rxdataF[aarx][(1 + (symbol*(frame_parms->ofdm_symbol_size)))];
          //dl_ch0++;
        }

        if (rb_alloc_ind==1) {
          *pmi_ext = (pmi>>((rb>>2)<<1))&3;
          memcpy(dl_ch0_ext,dl_ch0,12*sizeof(int));

          /*
	    printf("rb %d\n",rb);
	    for (i=0;i<12;i++)
	    printf("(%d %d)",((short *)dl_ch0)[i<<1],((short*)dl_ch0)[1+(i<<1)]);
	    printf("\n");
          */
          if (pilots==0) {
            for (i=0; i<12; i++) {
              rxF_ext[i]=rxF[i];
              /*
		printf("%d : (%d,%d)\n",(rxF+i-&rxdataF[aarx][( (symbol*(frame_parms->ofdm_symbol_size)))]),
		((short*)&rxF[i])[0],((short*)&rxF[i])[1]);*/
            }

            dl_ch0_ext+=12;
            rxF_ext+=12;
          } else {
            j=0;

            for (i=0; i<12; i++) {
              if ((i!=(frame_parms->nushift+poffset)) &&
                  (i!=((frame_parms->nushift+poffset+6)%12))) {
                rxF_ext[j]=rxF[i];
                //            printf("extract rb %d, re %d => (%d,%d)\n",rb,i,*(short *)&rxF_ext[j],*(1+(short*)&rxF_ext[j]));
                dl_ch0_ext[j++]=dl_ch0[i];

              }
            }

            dl_ch0_ext+=10;
            rxF_ext+=10;
          }

          nb_rb++;
        }

        dl_ch0+=12;
        rxF+=12;

      }
    else {  // Odd number of RBs
      for (rb=0; rb<frame_parms->N_RB_DL>>1; rb++) {
        //  printf("dlch_ext %d\n",dl_ch0_ext-&dl_ch_estimates_ext[aarx][0]);
        skip_half=0;

        if (rb < 32)
          rb_alloc_ind = (rb_alloc[0]>>rb) & 1;
        else if (rb < 64)
          rb_alloc_ind = (rb_alloc[1]>>(rb-32)) & 1;
        else if (rb < 96)
          rb_alloc_ind = (rb_alloc[2]>>(rb-64)) & 1;
        else if (rb < 100)
          rb_alloc_ind = (rb_alloc[3]>>(rb-96)) & 1;
        else
          rb_alloc_ind = 0;


        // PBCH
        if ((subframe==0) && (rb>((frame_parms->N_RB_DL>>1)-3)) && (rb<((frame_parms->N_RB_DL>>1)+3)) && (l>=(nsymb>>1)) && (l<((nsymb>>1) + 4))) {
          rb_alloc_ind = 0;
        }

        //PBCH subframe 0, symbols nsymb>>1 ... nsymb>>1 + 3
        if ((subframe==0) && (rb==((frame_parms->N_RB_DL>>1)-3)) && (l>=(nsymb>>1)) && (l<((nsymb>>1) + 4)))
          skip_half=1;
        else if ((subframe==0) && (rb==((frame_parms->N_RB_DL>>1)+3)) && (l>=(nsymb>>1)) && (l<((nsymb>>1) + 4)))
          skip_half=2;

        //SSS

        if (((subframe==0)||(subframe==5)) &&
            (rb>((frame_parms->N_RB_DL>>1)-3)) &&
            (rb<((frame_parms->N_RB_DL>>1)+3)) &&
            (l==sss_symb) ) {
          rb_alloc_ind = 0;
        }

        //SSS
        if (((subframe==0)||(subframe==5)) &&
            (rb==((frame_parms->N_RB_DL>>1)-3)) &&
            (l==sss_symb))
          skip_half=1;
        else if (((subframe==0)||(subframe==5)) &&
                 (rb==((frame_parms->N_RB_DL>>1)+3)) &&
                 (l==sss_symb))
          skip_half=2;

        //PSS in subframe 0/5 if FDD
        if (frame_parms->frame_type == FDD) {  //FDD
          if (((subframe==0)||(subframe==5)) && (rb>((frame_parms->N_RB_DL>>1)-3)) && (rb<((frame_parms->N_RB_DL>>1)+3)) && (l==pss_symb) ) {
            rb_alloc_ind = 0;
          }

          if (((subframe==0)||(subframe==5)) && (rb==((frame_parms->N_RB_DL>>1)-3)) && (l==pss_symb))
            skip_half=1;
          else if (((subframe==0)||(subframe==5)) && (rb==((frame_parms->N_RB_DL>>1)+3)) && (l==pss_symb))
            skip_half=2;
        }

        if ((frame_parms->frame_type == TDD) &&
            (subframe==6)) { //TDD Subframe 6
          if ((rb>((frame_parms->N_RB_DL>>1)-3)) && (rb<((frame_parms->N_RB_DL>>1)+3)) && (l==pss_symb) ) {
            rb_alloc_ind = 0;
          }

          if ((rb==((frame_parms->N_RB_DL>>1)-3)) && (l==pss_symb))
            skip_half=1;
          else if ((rb==((frame_parms->N_RB_DL>>1)+3)) && (l==pss_symb))
            skip_half=2;
        }


        if (rb_alloc_ind==1) {
          //    printf("rb %d/symbol %d (skip_half %d)\n",rb,l,skip_half);

          if (pilots==0) {
            //            printf("Extracting w/o pilots (symbol %d, rb %d, skip_half %d)\n",l,rb,skip_half);
            if (skip_half==1) {
              memcpy(dl_ch0_ext,dl_ch0,6*sizeof(int));

              for (i=0; i<6; i++)
                rxF_ext[i]=rxF[i];

              dl_ch0_ext+=6;
              rxF_ext+=6;
            } else if (skip_half==2) {
              memcpy(dl_ch0_ext,dl_ch0+6,6*sizeof(int));

              for (i=0; i<6; i++)
                rxF_ext[i]=rxF[(i+6)];

              dl_ch0_ext+=6;
              rxF_ext+=6;
            } else {
              memcpy(dl_ch0_ext,dl_ch0,12*sizeof(int));

              for (i=0; i<12; i++)
                rxF_ext[i]=rxF[i];

              dl_ch0_ext+=12;
              rxF_ext+=12;
            }
          } else {
            //            printf("Extracting with pilots (symbol %d, rb %d, skip_half %d)\n",l,rb,skip_half);
            j=0;

            if (skip_half==1) {
              for (i=0; i<6; i++) {
                if (i!=((frame_parms->nushift+poffset)%6)) {
                  rxF_ext[j]=rxF[i];
                  //            printf("extract rb %d, re %d => (%d,%d)\n",rb,i,*(short *)&rxF_ext[j],*(1+(short*)&rxF_ext[j]));
                  dl_ch0_ext[j++]=dl_ch0[i];
                }
              }

              dl_ch0_ext+=5;
              rxF_ext+=5;
            } else if (skip_half==2) {
              for (i=0; i<6; i++) {
                if (i!=((frame_parms->nushift+poffset)%6)) {
                  rxF_ext[j]=rxF[(i+6)];
                  //            printf("extract rb %d, re %d => (%d,%d)\n",rb,i,*(short *)&rxF_ext[j],*(1+(short*)&rxF_ext[j]));
                  dl_ch0_ext[j++]=dl_ch0[i+6];
                }
              }

              dl_ch0_ext+=5;
              rxF_ext+=5;
            } else {
              for (i=0; i<12; i++) {
                if ((i!=(frame_parms->nushift+poffset)) &&
                    (i!=((frame_parms->nushift+poffset+6)%12))) {
                  rxF_ext[j]=rxF[i];
                  //            printf("extract rb %d, re %d => (%d,%d)\n",rb,i,*(short *)&rxF_ext[j],*(1+(short*)&rxF_ext[j]));
                  dl_ch0_ext[j++]=dl_ch0[i];

                }
              }

              dl_ch0_ext+=10;
              rxF_ext+=10;
            }
          }

          nb_rb++;
        }

        dl_ch0+=12;
        rxF+=12;
      } // first half loop


      // Do middle RB (around DC)
      if (rb < 32)
        rb_alloc_ind = (rb_alloc[0]>>rb) & 1;
      else if (rb < 64)
        rb_alloc_ind = (rb_alloc[1]>>(rb-32)) & 1;
      else if (rb < 96)
        rb_alloc_ind = (rb_alloc[2]>>(rb-64)) & 1;
      else if (rb < 100)
        rb_alloc_ind = (rb_alloc[3]>>(rb-96)) & 1;
      else
        rb_alloc_ind = 0;



      // PBCH
      if ((subframe==0) && (rb>=((frame_parms->N_RB_DL>>1)-3)) && (rb<((frame_parms->N_RB_DL>>1)+3)) && (l>=(nsymb>>1)) && (l<((nsymb>>1) + 4))) {
        rb_alloc_ind = 0;
      }

      //SSS
      if (((subframe==0)||(subframe==5)) && (rb>=((frame_parms->N_RB_DL>>1)-3)) && (rb<((frame_parms->N_RB_DL>>1)+3)) && (l==sss_symb) ) {
        rb_alloc_ind = 0;
      }

      if (frame_parms->frame_type == FDD) {
        //PSS
        if (((subframe==0)||(subframe==5)) && (rb>=((frame_parms->N_RB_DL>>1)-3)) && (rb<((frame_parms->N_RB_DL>>1)+3)) && (l==pss_symb) ) {
          rb_alloc_ind = 0;
        }
      }

      if ((frame_parms->frame_type == TDD) &&
          (subframe==6)) {
        //PSS
        if ((rb>((frame_parms->N_RB_DL>>1)-3)) && (rb<((frame_parms->N_RB_DL>>1)+3)) && (l==pss_symb) ) {
          rb_alloc_ind = 0;
        }
      }

      //  printf("dlch_ext %d\n",dl_ch0_ext-&dl_ch_estimates_ext[aarx][0]);
      //      printf("DC rb %d (%p)\n",rb,rxF);
      if (rb_alloc_ind==1) {
        //  printf("rb %d/symbol %d (skip_half %d)\n",rb,l,skip_half);
        if (pilots==0) {
          for (i=0; i<6; i++) {
            dl_ch0_ext[i]=dl_ch0[i];
            rxF_ext[i]=rxF[i];
          }

          rxF       = &rxdataF[aarx][((symbol*(frame_parms->ofdm_symbol_size)))];

          for (; i<12; i++) {
            dl_ch0_ext[i]=dl_ch0[i];
            rxF_ext[i]=rxF[(1+i-6)];
          }

          dl_ch0_ext+=12;
          rxF_ext+=12;
        } else { // pilots==1
          j=0;

          for (i=0; i<6; i++) {
            if (i!=((frame_parms->nushift+poffset)%6)) {
              dl_ch0_ext[j]=dl_ch0[i];
              rxF_ext[j++]=rxF[i];
              //                    printf("**extract rb %d, re %d => (%d,%d)\n",rb,i,*(short *)&rxF_ext[j-1],*(1+(short*)&rxF_ext[j-1]));
            }
          }

          rxF       = &rxdataF[aarx][((symbol*(frame_parms->ofdm_symbol_size)))];

          for (; i<12; i++) {
            if (i!=((frame_parms->nushift+6+poffset)%12)) {
              dl_ch0_ext[j]=dl_ch0[i];
              rxF_ext[j++]=rxF[(1+i-6)];
              //                      printf("**extract rb %d, re %d => (%d,%d)\n",rb,i,*(short *)&rxF_ext[j-1],*(1+(short*)&rxF_ext[j-1]));
            }
          }

          dl_ch0_ext+=10;
          rxF_ext+=10;
        } // symbol_mod==0

        nb_rb++;
      } // rballoc==1
      else {
        rxF       = &rxdataF[aarx][((symbol*(frame_parms->ofdm_symbol_size)))];
      }

      dl_ch0+=12;
      rxF+=7;
      rb++;

      for (; rb<frame_parms->N_RB_DL; rb++) {
        //  printf("dlch_ext %d\n",dl_ch0_ext-&dl_ch_estimates_ext[aarx][0]);
        //  printf("rb %d (%p)\n",rb,rxF);
        skip_half=0;

        if (rb < 32)
          rb_alloc_ind = (rb_alloc[0]>>rb) & 1;
        else if (rb < 64)
          rb_alloc_ind = (rb_alloc[1]>>(rb-32)) & 1;
        else if (rb < 96)
          rb_alloc_ind = (rb_alloc[2]>>(rb-64)) & 1;
        else if (rb < 100)
          rb_alloc_ind = (rb_alloc[3]>>(rb-96)) & 1;
        else
          rb_alloc_ind = 0;



        // PBCH
        if ((subframe==0) && (rb>((frame_parms->N_RB_DL>>1)-3)) && (rb<((frame_parms->N_RB_DL>>1)+3)) && (l>=nsymb>>1) && (l<((nsymb>>1) + 4))) {
          rb_alloc_ind = 0;
        }

        //PBCH subframe 0, symbols nsymb>>1 ... nsymb>>1 + 3
        if ((subframe==0) && (rb==((frame_parms->N_RB_DL>>1)-3)) && (l>=(nsymb>>1)) && (l<((nsymb>>1) + 4)))
          skip_half=1;
        else if ((subframe==0) && (rb==((frame_parms->N_RB_DL>>1)+3)) && (l>=(nsymb>>1)) && (l<((nsymb>>1) + 4)))
          skip_half=2;

        //SSS
        if (((subframe==0)||(subframe==5)) && (rb>((frame_parms->N_RB_DL>>1)-3)) && (rb<((frame_parms->N_RB_DL>>1)+3)) && (l==sss_symb) ) {
          rb_alloc_ind = 0;
        }

        //SSS
        if (((subframe==0)||(subframe==5)) && (rb==((frame_parms->N_RB_DL>>1)-3)) && (l==sss_symb))
          skip_half=1;
        else if (((subframe==0)||(subframe==5)) && (rb==((frame_parms->N_RB_DL>>1)+3)) && (l==sss_symb))
          skip_half=2;

        if (frame_parms->frame_type == FDD) {
          //PSS
          if (((subframe==0)||(subframe==5)) && (rb>((frame_parms->N_RB_DL>>1)-3)) && (rb<((frame_parms->N_RB_DL>>1)+3)) && (l==pss_symb) ) {
            rb_alloc_ind = 0;
          }

          //PSS
          if (((subframe==0)||(subframe==5)) && (rb==((frame_parms->N_RB_DL>>1)-3)) && (l==pss_symb))
            skip_half=1;
          else if (((subframe==0)||(subframe==5)) && (rb==((frame_parms->N_RB_DL>>1)+3)) && (l==pss_symb))
            skip_half=2;
        }

        if ((frame_parms->frame_type == TDD) &&
            (subframe==6)) { //TDD Subframe 6
          if ((rb>((frame_parms->N_RB_DL>>1)-3)) && (rb<((frame_parms->N_RB_DL>>1)+3)) && (l==pss_symb) ) {
            rb_alloc_ind = 0;
          }

          if ((rb==((frame_parms->N_RB_DL>>1)-3)) && (l==pss_symb))
            skip_half=1;
          else if ((rb==((frame_parms->N_RB_DL>>1)+3)) && (l==pss_symb))
            skip_half=2;
        }

        if (rb_alloc_ind==1) {
          //    printf("rb %d/symbol %d (skip_half %d)\n",rb,l,skip_half);
          /*
	    printf("rb %d\n",rb);
            for (i=0;i<12;i++)
            printf("(%d %d)",((short *)dl_ch0)[i<<1],((short*)dl_ch0)[1+(i<<1)]);
            printf("\n");
          */
          if (pilots==0) {
            //            printf("Extracting w/o pilots (symbol %d, rb %d, skip_half %d)\n",l,rb,skip_half);
            if (skip_half==1) {
              memcpy(dl_ch0_ext,dl_ch0,6*sizeof(int));

              for (i=0; i<6; i++)
                rxF_ext[i]=rxF[i];

              dl_ch0_ext+=6;
              rxF_ext+=6;

            } else if (skip_half==2) {
              memcpy(dl_ch0_ext,dl_ch0+6,6*sizeof(int));

              for (i=0; i<6; i++)
                rxF_ext[i]=rxF[(i+6)];

              dl_ch0_ext+=6;
              rxF_ext+=6;

            } else {
              memcpy(dl_ch0_ext,dl_ch0,12*sizeof(int));

              for (i=0; i<12; i++)
                rxF_ext[i]=rxF[i];

              dl_ch0_ext+=12;
              rxF_ext+=12;
            }
          } else {
            //            printf("Extracting with pilots (symbol %d, rb %d, skip_half %d)\n",l,rb,skip_half);
            j=0;

            if (skip_half==1) {
              for (i=0; i<6; i++) {
                if (i!=((frame_parms->nushift+poffset)%6)) {
                  rxF_ext[j]=rxF[i];
                  //      printf("extract rb %d, re %d => (%d,%d)\n",rb,i,*(short *)&rxF_ext[j],*(1+(short*)&rxF_ext[j]));
                  dl_ch0_ext[j++]=dl_ch0[i];
                }
              }

              dl_ch0_ext+=5;
              rxF_ext+=5;
            } else if (skip_half==2) {
              for (i=0; i<6; i++) {
                if (i!=((frame_parms->nushift+poffset)%6)) {
                  rxF_ext[j]=rxF[(i+6)];
                  //      printf("extract rb %d, re %d => (%d,%d)\n",rb,i,*(short *)&rxF_ext[j],*(1+(short*)&rxF_ext[j]));
                  dl_ch0_ext[j++]=dl_ch0[i+6];
                }
              }

              dl_ch0_ext+=5;
              rxF_ext+=5;
            } else {
              for (i=0; i<12; i++) {
                if ((i!=(frame_parms->nushift+poffset)) &&
                    (i!=((frame_parms->nushift+poffset+6)%12))) {
                  rxF_ext[j]=rxF[i];
                  //      printf("extract rb %d, re %d => (%d,%d)\n",rb,i,*(short *)&rxF_ext[j],*(1+(short*)&rxF_ext[j]));
                  dl_ch0_ext[j++]=dl_ch0[i];
                }
              }

              dl_ch0_ext+=10;
              rxF_ext+=10;
            }
          } // pilots=0

          nb_rb++;
        }

        dl_ch0+=12;
        rxF+=12;
      }
    }
  }
  

  return(nb_rb/frame_parms->nb_antennas_rx);
}

unsigned short dlsch_extract_rbs_dual(int **rxdataF,
                                      int **dl_ch_estimates,
                                      int **rxdataF_ext,
                                      int **dl_ch_estimates_ext,
                                      unsigned short pmi,
                                      unsigned char *pmi_ext,
                                      unsigned int *rb_alloc,
                                      unsigned char symbol,
                                      unsigned char subframe,
                                      uint32_t high_speed_flag,
                                      LTE_DL_FRAME_PARMS *frame_parms)
{


  int prb,nb_rb=0;
  int prb_off,prb_off2;
  int rb_alloc_ind,skip_half=0,sss_symb,pss_symb=0,nsymb,l;
  int i,aarx;
  int32_t *dl_ch0,*dl_ch0p,*dl_ch0_ext,*dl_ch1,*dl_ch1p,*dl_ch1_ext,*rxF,*rxF_ext;
  int symbol_mod,pilots=0,j=0;
  unsigned char *pmi_loc;

  symbol_mod = (symbol>=(7-frame_parms->Ncp)) ? symbol-(7-frame_parms->Ncp) : symbol;
  //  printf("extract_rbs: symbol_mod %d\n",symbol_mod);

  if ((symbol_mod == 0) || (symbol_mod == (4-frame_parms->Ncp)))
    pilots=1;

  nsymb = (frame_parms->Ncp==NORMAL) ? 14:12;
  l=symbol;

  if (frame_parms->frame_type == TDD) {  // TDD
    sss_symb = nsymb-1;
    pss_symb = 2;
  } else {
    sss_symb = (nsymb>>1)-2;
    pss_symb = (nsymb>>1)-1;
  }

  for (aarx=0; aarx<frame_parms->nb_antennas_rx; aarx++) {

    if (high_speed_flag==1) {
      dl_ch0     = &dl_ch_estimates[aarx][5+(symbol*(frame_parms->ofdm_symbol_size))];
      dl_ch1     = &dl_ch_estimates[2+aarx][5+(symbol*(frame_parms->ofdm_symbol_size))];
    } else {
      dl_ch0     = &dl_ch_estimates[aarx][5];
      dl_ch1     = &dl_ch_estimates[2+aarx][5];
    }

    pmi_loc = pmi_ext;
    
    // pointers to extracted RX signals and channel estimates
    rxF_ext    = &rxdataF_ext[aarx][symbol*(frame_parms->N_RB_DL*12)];
    dl_ch0_ext = &dl_ch_estimates_ext[aarx][symbol*(frame_parms->N_RB_DL*12)];
    dl_ch1_ext = &dl_ch_estimates_ext[2+aarx][symbol*(frame_parms->N_RB_DL*12)];

    for (prb=0; prb<frame_parms->N_RB_DL; prb++) {
      skip_half=0;
      
      if (prb < 32)
	rb_alloc_ind = (rb_alloc[0]>>prb) & 1;
      else if (prb < 64)
	rb_alloc_ind = (rb_alloc[1]>>(prb-32)) & 1;
      else if (prb < 96)
	rb_alloc_ind = (rb_alloc[2]>>(prb-64)) & 1;
      else if (prb < 100)
	rb_alloc_ind = (rb_alloc[3]>>(prb-96)) & 1;
      else
	rb_alloc_ind = 0;
      
      // PBCH
      if ((subframe==0) && 
	  (prb>((frame_parms->N_RB_DL>>1)-3)) && 
	  (prb<((frame_parms->N_RB_DL>>1)+3)) && 
	  (l>=(nsymb>>1)) && 
	  (l<((nsymb>>1) + 4))) {
	rb_alloc_ind = 0;
	//	printf("symbol %d / rb %d: skipping PBCH REs\n",symbol,prb);
      }
      
      //SSS
      
      if (((subframe==0)||(subframe==5)) &&
	  (prb>((frame_parms->N_RB_DL>>1)-3)) &&
	  (prb<((frame_parms->N_RB_DL>>1)+3)) &&
	  (l==sss_symb) ) {
	rb_alloc_ind = 0;
	//	printf("symbol %d / rb %d: skipping SSS REs\n",symbol,prb);
      }
      
      
      
      //PSS in subframe 0/5 if FDD
      if (frame_parms->frame_type == FDD) {  //FDD
	if (((subframe==0)||(subframe==5)) && 
	    (prb>((frame_parms->N_RB_DL>>1)-3)) && 
	    (prb<((frame_parms->N_RB_DL>>1)+3)) && 
	    (l==pss_symb) ) {
	  rb_alloc_ind = 0;
	  //	  printf("symbol %d / rb %d: skipping PSS REs\n",symbol,prb);
	}
      }
      
      if ((frame_parms->frame_type == TDD) &&
	  (subframe==6)) { //TDD Subframe 6
	if ((prb>=((frame_parms->N_RB_DL>>1)-3)) && 
	    (prb<=((frame_parms->N_RB_DL>>1)+3)) && 
	    (l==pss_symb) ) {
	  rb_alloc_ind = 0;
	}
      }
      
      if (rb_alloc_ind==1) {              // PRB is allocated

	if ((frame_parms->N_RB_DL&1) == 0) {  // even number of RBs
	  
	  prb_off      = 12*prb;
	  prb_off2     = 1+(12*(prb-(frame_parms->N_RB_DL>>1)));
	  dl_ch0p    = dl_ch0+(12*prb);
	  dl_ch1p    = dl_ch1+(12*prb);
	  if (prb<(frame_parms->N_RB_DL>>1)){
	    rxF      = &rxdataF[aarx][prb_off+
				      frame_parms->first_carrier_offset + 
				      (symbol*(frame_parms->ofdm_symbol_size))];
	  }
	  else {
	    rxF      = &rxdataF[aarx][prb_off2+
				      (symbol*(frame_parms->ofdm_symbol_size))];
	  }
          *pmi_loc = (pmi>>((prb>>2)<<1))&3;
          pmi_loc++;
	  
	  
          if (pilots == 0) {
	    
            memcpy(dl_ch0_ext,dl_ch0p,12*sizeof(int));
            memcpy(dl_ch1_ext,dl_ch1p,12*sizeof(int));
            memcpy(rxF_ext,rxF,12*sizeof(int));
	    dl_ch0_ext +=12;
	    dl_ch1_ext +=12;
	    rxF_ext    +=12;
          } else { // pilots==1
            j=0;
            for (i=0; i<12; i++) {
              if ((i!=frame_parms->nushift) &&
                  (i!=frame_parms->nushift+3) &&
                  (i!=frame_parms->nushift+6) &&
                  (i!=((frame_parms->nushift+9)%12))) {
                rxF_ext[j]=rxF[i];
                //        printf("extract rb %d, re %d => (%d,%d)\n",rb,i,*(short *)&rxF_ext[j],*(1+(short*)&rxF_ext[j]));
                dl_ch0_ext[j]=dl_ch0p[i];
                dl_ch1_ext[j++]=dl_ch1p[i];
              }
            }
	    dl_ch0_ext+=8;
	    dl_ch1_ext+=8;
	    rxF_ext+=8;
          } // pilots==1

          nb_rb++;

        } else {  // Odd number of RBs

	  skip_half=0;

	  //Check if we have to drop half a PRB due to PSS/SSS/PBCH
	  // skip_half == 0 means full PRB
	  // skip_half == 1 means first half is used (leftmost half-PRB from PSS/SSS/PBCH)
	  // skip_half == 2 means second half is used (rightmost half-PRB from PSS/SSS/PBCH)
	  //PBCH subframe 0, symbols nsymb>>1 ... nsymb>>1 + 3
	  if ((subframe==0) && 
	      (prb==((frame_parms->N_RB_DL>>1)-3)) && 
	      (l>=(nsymb>>1)) && 
	      (l<((nsymb>>1) + 4)))
	    skip_half=1;
	  else if ((subframe==0) && 
		   (prb==((frame_parms->N_RB_DL>>1)+3)) && 
		   (l>=(nsymb>>1)) && 
		   (l<((nsymb>>1) + 4)))
	    skip_half=2;
	  
	  //SSS
	  if (((subframe==0)||(subframe==5)) &&
	      (prb==((frame_parms->N_RB_DL>>1)-3)) &&
	      (l==sss_symb))
	    skip_half=1;
	  else if (((subframe==0)||(subframe==5)) &&
		   (prb==((frame_parms->N_RB_DL>>1)+3)) &&
		   (l==sss_symb))
	    skip_half=2;
	  
	  //PSS Subframe 0,5
	  if (((frame_parms->frame_type == FDD) &&
	       (((subframe==0)||(subframe==5)))) ||  //FDD Subframes 0,5
	      ((frame_parms->frame_type == TDD) &&
	       (((subframe==2) || (subframe==6))))) { //TDD Subframes 2,6
		
	    if ((prb==((frame_parms->N_RB_DL>>1)-3)) && 
		(l==pss_symb))
	      skip_half=1;
	    else if (((subframe==0)||(subframe==5)) && 
		     (prb==((frame_parms->N_RB_DL>>1)+3)) && 
		     (l==pss_symb))
	      skip_half=2;
	  }
	  
	  
	  prb_off      = 12*prb;
	  prb_off2     = 7+(12*(prb-(frame_parms->N_RB_DL>>1)-1));
	  dl_ch0p      = dl_ch0+(12*prb);
	  dl_ch1p      = dl_ch1+(12*prb);
	  
	  if (prb<=(frame_parms->N_RB_DL>>1)){
	    rxF      = &rxdataF[aarx][prb_off+
				      frame_parms->first_carrier_offset + 
				      (symbol*(frame_parms->ofdm_symbol_size))];
	  }
	  else {
	    rxF      = &rxdataF[aarx][prb_off2+ 
				      (symbol*(frame_parms->ofdm_symbol_size))];
	  }

	  //          printf("symbol %d / rb %d: alloc %d skip_half %d (rxF %p, rxF_ext %p) prb_off (%d,%d)\n",symbol,prb,rb_alloc_ind,skip_half,rxF,rxF_ext,prb_off,prb_off2);

          *pmi_loc = (pmi>>((prb>>2)<<1))&3;
          //    printf("symbol_mod %d (pilots %d) rb %d, sb %d, pmi %d (pmi_loc %p,rxF %p, ch00 %p, ch01 %p, rxF_ext %p dl_ch0_ext %p dl_ch1_ext %p)\n",symbol_mod,pilots,rb,rb>>2,*pmi_loc,pmi_loc,rxF,dl_ch0, dl_ch1, rxF_ext,dl_ch0_ext,dl_ch1_ext);

          pmi_loc++;

	  if (prb != (frame_parms->N_RB_DL>>1)) { // This PRB is not around DC
	    if (pilots==0) {
	      if (skip_half==1) {
		memcpy(dl_ch0_ext,dl_ch0p,6*sizeof(int32_t));
		memcpy(dl_ch1_ext,dl_ch1p,6*sizeof(int32_t));
		memcpy(rxF_ext,rxF,6*sizeof(int32_t));
		dl_ch0_ext+=6;
		dl_ch1_ext+=6;
		rxF_ext+=6;
	      } else if (skip_half==2) {
		memcpy(dl_ch0_ext,dl_ch0p+6,6*sizeof(int32_t));
		memcpy(dl_ch1_ext,dl_ch1p+6,6*sizeof(int32_t));
		memcpy(rxF_ext,rxF+6,6*sizeof(int32_t));
		dl_ch0_ext+=6;
		dl_ch1_ext+=6;
		rxF_ext+=6;
	      } else {  // skip_half==0
		memcpy(dl_ch0_ext,dl_ch0p,12*sizeof(int32_t));
		memcpy(dl_ch1_ext,dl_ch1p,12*sizeof(int32_t));
		memcpy(rxF_ext,rxF,12*sizeof(int32_t));
		for (i=0;i<12;i++)
		  //		  printf("extract rb %d, re %d => (%d,%d)\n",prb,i,*(short *)&rxF_ext[i],*(1+(short*)&rxF_ext[i]));
		dl_ch0_ext+=12;
		dl_ch1_ext+=12;
		rxF_ext+=12;
	      }
	    } else { // pilots=1
	      j=0;
	      
	      if (skip_half==1) {
		for (i=0; i<6; i++) {
		  if ((i!=frame_parms->nushift) &&
		      (i!=((frame_parms->nushift+3)%6))) {
		    rxF_ext[j]=rxF[i];
		    //		    printf("(pilots,skip1)extract rb %d, re %d => (%d,%d)\n",prb,i,*(short *)&rxF_ext[j],*(1+(short*)&rxF_ext[j]));
		    dl_ch0_ext[j]=dl_ch0p[i];
		    dl_ch1_ext[j++]=dl_ch1p[i];
		  }
		}
		dl_ch0_ext+=4;
		dl_ch1_ext+=4;
		rxF_ext+=4;
	      } else if (skip_half==2) {
		for (i=0; i<6; i++) {
		  if ((i!=frame_parms->nushift) &&
		      (i!=((frame_parms->nushift+3)%6))) {
		    rxF_ext[j]=rxF[(i+6)];
		    //		    printf("(pilots,skip2)extract rb %d, re %d => (%d,%d)\n",prb,i,*(short *)&rxF_ext[j],*(1+(short*)&rxF_ext[j]));
		    dl_ch0_ext[j]=dl_ch0p[i+6];
		    dl_ch1_ext[j++]=dl_ch1p[i+6];
		  }
		  
		  dl_ch0_ext+=4;
		  dl_ch1_ext+=4;
		  rxF_ext+=4;
		}
	      } else { //skip_half==0
		for (i=0; i<12; i++) {
		  if ((i!=frame_parms->nushift) &&
		      (i!=frame_parms->nushift+3) &&
		      (i!=frame_parms->nushift+6) &&
		      (i!=((frame_parms->nushift+9)%12))) {
		    rxF_ext[j]=rxF[i];
		    //		    printf("(pilots)extract rb %d, re %d => (%d,%d)\n",prb,i,*(short *)&rxF_ext[j],*(1+(short*)&rxF_ext[j]));
		    dl_ch0_ext[j]  =dl_ch0p[i];
		    dl_ch1_ext[j++]=dl_ch1p[i];
		  }
		}
		dl_ch0_ext+=8;
		dl_ch1_ext+=8;
		rxF_ext+=8;
	      } //skip_half==0
	    } //pilots==1
	    nb_rb++;
	  } else {       // Do middle RB (around DC)
	    
	    if (pilots==0) {
	      memcpy(dl_ch0_ext,dl_ch0p,6*sizeof(int32_t));
	      memcpy(dl_ch1_ext,dl_ch1p,6*sizeof(int32_t));
	      memcpy(rxF_ext,rxF,6*sizeof(int32_t));
	      /*
	      for (i=0; i<6; i++) {
		printf("extract rb %d, re %d => (%d,%d)\n",prb,i,*(short *)&rxF_ext[i],*(1+(short*)&rxF_ext[i]));
		}*/
	      rxF_ext+=6;
	      dl_ch0_ext+=6;
	      dl_ch1_ext+=6;
	      dl_ch0p+=6;
	      dl_ch1p+=6;
	      
	      rxF       = &rxdataF[aarx][((symbol*(frame_parms->ofdm_symbol_size)))];

	      memcpy(dl_ch0_ext,dl_ch0p,6*sizeof(int32_t));
	      memcpy(dl_ch1_ext,dl_ch1p,6*sizeof(int32_t));
	      memcpy(rxF_ext,rxF,6*sizeof(int32_t));	      
	      /*for (i=0; i<6; i++) {
		printf("extract rb %d, re %d => (%d,%d)\n",prb,i,*(short *)&rxF_ext[i],*(1+(short*)&rxF_ext[i]));
		}*/
	      rxF_ext+=6;
	      dl_ch0_ext+=6;
	      dl_ch1_ext+=6;
	    } else { // pilots==1
	      j=0;
	      
	      for (i=0; i<6; i++) {
		if ((i!=frame_parms->nushift) &&
		    (i!=((frame_parms->nushift+3)%6))) {
		  dl_ch0_ext[j]=dl_ch0p[i];
		  dl_ch1_ext[j]=dl_ch1p[i];
		  rxF_ext[j++]=rxF[i];
		  //printf("(pilots)extract rb %d, re %d => (%d,%d)\n",prb,i,*(short *)&rxF[i],*(1+(short*)&rxF[i]));
		}
	      }
	      rxF       = &rxdataF[aarx][symbol*(frame_parms->ofdm_symbol_size)];
	      
	      for (; i<12; i++) {
		if ((i!=((frame_parms->nushift+6)%12)) &&
		    (i!=((frame_parms->nushift+9)%12))) {
		  dl_ch0_ext[j]=dl_ch0p[i];
		  dl_ch1_ext[j]=dl_ch1p[i];
		  rxF_ext[j++]=rxF[(1+i-6)];
		  //printf("(pilots)extract rb %d, re %d => (%d,%d)\n",prb,i,*(short *)&rxF[1+i-6],*(1+(short*)&rxF[1+i-6]));
		}
	      }
	      
	      dl_ch0_ext+=8;
	      dl_ch1_ext+=8;
	      rxF_ext+=8;
	    } //pilots==1
	    nb_rb++;
	  }  // if Middle PRB
	} // if odd PRB	      	      	         
      } // if rballoc==1
    } // for prb 
  } // for aarx

  return(nb_rb/frame_parms->nb_antennas_rx);
}

unsigned short dlsch_extract_rbs_TM7(int **rxdataF,
                                     int **dl_bf_ch_estimates,
                                     int **rxdataF_ext,
                                     int **dl_bf_ch_estimates_ext,
                                     unsigned int *rb_alloc,
                                     unsigned char symbol,
                                     unsigned char subframe,
                                     uint32_t high_speed_flag,
                                     LTE_DL_FRAME_PARMS *frame_parms)
{

  unsigned short rb,nb_rb=0;
  unsigned char rb_alloc_ind;
  unsigned char i,aarx,l,nsymb,skip_half=0,sss_symb,pss_symb=0;
  int *dl_ch0,*dl_ch0_ext,*rxF,*rxF_ext;

  unsigned char symbol_mod,pilots=0,uespec_pilots=0,j=0,poffset=0,uespec_poffset=0;
  int8_t uespec_nushift = frame_parms->Nid_cell%3;

  symbol_mod = (symbol>=(7-frame_parms->Ncp)) ? symbol-(7-frame_parms->Ncp) : symbol;
  pilots = ((symbol_mod==0)||(symbol_mod==(4-frame_parms->Ncp))) ? 1 : 0;
  l=symbol;
  nsymb = (frame_parms->Ncp==NORMAL) ? 14:12;

  if (frame_parms->Ncp==0){
    if (symbol==3 || symbol==6 || symbol==9 || symbol==12)
      uespec_pilots = 1;
  } else{
    if (symbol==4 || symbol==7 || symbol==10)
      uespec_pilots = 1;
  }

  if (frame_parms->frame_type == TDD) {// TDD
    sss_symb = nsymb-1;
    pss_symb = 2;
  } else {
    sss_symb = (nsymb>>1)-2;
    pss_symb = (nsymb>>1)-1;
  }

  if (symbol_mod==(4-frame_parms->Ncp))
    poffset=3;

  if ((frame_parms->Ncp==0 && (symbol==6 ||symbol ==12)) || (frame_parms->Ncp==1 && symbol==7))
    uespec_poffset=2;

  for (aarx=0; aarx<frame_parms->nb_antennas_rx; aarx++) {

    if (high_speed_flag == 1)
      dl_ch0     = &dl_bf_ch_estimates[aarx][symbol*(frame_parms->ofdm_symbol_size)];
    else
      dl_ch0     = &dl_bf_ch_estimates[aarx][0];

    dl_ch0_ext = &dl_bf_ch_estimates_ext[aarx][symbol*(frame_parms->N_RB_DL*12)];

    rxF_ext    = &rxdataF_ext[aarx][symbol*(frame_parms->N_RB_DL*12)];
    rxF        = &rxdataF[aarx][(frame_parms->first_carrier_offset + (symbol*(frame_parms->ofdm_symbol_size)))];

    if ((frame_parms->N_RB_DL&1) == 0)  // even number of RBs
      for (rb=0; rb<frame_parms->N_RB_DL; rb++) {

        if (rb < 32)
          rb_alloc_ind = (rb_alloc[0]>>rb) & 1;
        else if (rb < 64)
          rb_alloc_ind = (rb_alloc[1]>>(rb-32)) & 1;
        else if (rb < 96)
          rb_alloc_ind = (rb_alloc[2]>>(rb-64)) & 1;
        else if (rb < 100)
          rb_alloc_ind = (rb_alloc[3]>>(rb-96)) & 1;
        else
          rb_alloc_ind = 0;

        // For second half of RBs skip DC carrier
        if (rb==(frame_parms->N_RB_DL>>1)) {
          rxF       = &rxdataF[aarx][(1 + (symbol*(frame_parms->ofdm_symbol_size)))];
          //dl_ch0++;
        }

        if (rb_alloc_ind==1) {
          //*pmi_ext = (pmi>>((rb>>2)<<1))&3;
          //memcpy(dl_ch0_ext,dl_ch0,12*sizeof(int));

          /*
              printf("rb %d\n",rb);
              for (i=0;i<12;i++)
              printf("(%d %d)",((short *)dl_ch0)[i<<1],((short*)dl_ch0)[1+(i<<1)]);
              printf("\n");
          */
          if (pilots==0 && uespec_pilots==0) {
            memcpy(dl_ch0_ext,dl_ch0,12*sizeof(int));

            for (i=0; i<12; i++) {
              rxF_ext[i]=rxF[i];
            }

            dl_ch0_ext+=12;
            rxF_ext+=12;
          } else if(pilots==1 && uespec_pilots==0) {
            j=0;

            for (i=0; i<12; i++) {
              if ((i!=(frame_parms->nushift+poffset)) &&
                  (i!=((frame_parms->nushift+poffset+6)%12))) {
                rxF_ext[j]=rxF[i];
                dl_ch0_ext[j++]=dl_ch0[i];
              }
            }

            dl_ch0_ext+=10;
            rxF_ext+=10;

          } else if (pilots==0 && uespec_pilots==1) {
            j=0;


	    for (i=0; i<12; i++){
              if (frame_parms->Ncp==0){
                if (i!=uespec_nushift+uespec_poffset && i!=uespec_nushift+uespec_poffset+4 && i!=(uespec_nushift+uespec_poffset+8)%12){                
		  rxF_ext[j] = rxF[i];
                  dl_ch0_ext[j++]=dl_ch0[i];  
                }
              } else{
                if (i!=uespec_nushift+uespec_poffset && i!=uespec_nushift+uespec_poffset+3 && i!=uespec_nushift+uespec_poffset+6 && i!=(uespec_nushift+uespec_poffset+9)%12){                
		  rxF_ext[j] = rxF[i];
                  dl_ch0_ext[j++]=dl_ch0[i];
                }  
              }
  
	    }
             
            dl_ch0_ext+=9-frame_parms->Ncp;
            rxF_ext+=9-frame_parms->Ncp; 

          } else {
            msg("dlsch_extract_rbs_TM7(dl_demodulation.c):pilot or ue spec pilot detection error\n");
            exit(-1);
          }

          nb_rb++;
        }

        dl_ch0+=12;
        rxF+=12;

      }
    else {  // Odd number of RBs
      for (rb=0; rb<frame_parms->N_RB_DL>>1; rb++) {
        skip_half=0;

        if (rb < 32)
          rb_alloc_ind = (rb_alloc[0]>>rb) & 1;
        else if (rb < 64)
          rb_alloc_ind = (rb_alloc[1]>>(rb-32)) & 1;
        else if (rb < 96)
          rb_alloc_ind = (rb_alloc[2]>>(rb-64)) & 1;
        else if (rb < 100)
          rb_alloc_ind = (rb_alloc[3]>>(rb-96)) & 1;
        else
          rb_alloc_ind = 0;


        // PBCH
        if ((subframe==0) && (rb>((frame_parms->N_RB_DL>>1)-3)) && (rb<((frame_parms->N_RB_DL>>1)+3)) && (l>=(nsymb>>1)) && (l<((nsymb>>1) + 4))) {
          rb_alloc_ind = 0;
        }

        //PBCH subframe 0, symbols nsymb>>1 ... nsymb>>1 + 3
        if ((subframe==0) && (rb==((frame_parms->N_RB_DL>>1)-3)) && (l>=(nsymb>>1)) && (l<((nsymb>>1) + 4)))
          skip_half=1;
        else if ((subframe==0) && (rb==((frame_parms->N_RB_DL>>1)+3)) && (l>=(nsymb>>1)) && (l<((nsymb>>1) + 4)))
          skip_half=2;

        //SSS

        if (((subframe==0)||(subframe==5)) &&
            (rb>((frame_parms->N_RB_DL>>1)-3)) &&
            (rb<((frame_parms->N_RB_DL>>1)+3)) &&
            (l==sss_symb) ) {
          rb_alloc_ind = 0;
        }

        //SSS
        if (((subframe==0)||(subframe==5)) &&
            (rb==((frame_parms->N_RB_DL>>1)-3)) &&
            (l==sss_symb))
          skip_half=1;
        else if (((subframe==0)||(subframe==5)) &&
                 (rb==((frame_parms->N_RB_DL>>1)+3)) &&
                 (l==sss_symb))
          skip_half=2;

        //PSS in subframe 0/5 if FDD
        if (frame_parms->frame_type == FDD) {  //FDD
          if (((subframe==0)||(subframe==5)) && (rb>((frame_parms->N_RB_DL>>1)-3)) && (rb<((frame_parms->N_RB_DL>>1)+3)) && (l==pss_symb) ) {
            rb_alloc_ind = 0;
          }

          if (((subframe==0)||(subframe==5)) && (rb==((frame_parms->N_RB_DL>>1)-3)) && (l==pss_symb))
            skip_half=1;
          else if (((subframe==0)||(subframe==5)) && (rb==((frame_parms->N_RB_DL>>1)+3)) && (l==pss_symb))
            skip_half=2;
        }

        if ((frame_parms->frame_type == TDD) && ((subframe==1)||(subframe==6))) { //TDD Subframe 1 and 6
          if ((rb>((frame_parms->N_RB_DL>>1)-3)) && (rb<((frame_parms->N_RB_DL>>1)+3)) && (l==pss_symb) ) {
            rb_alloc_ind = 0;
          }

          if ((rb==((frame_parms->N_RB_DL>>1)-3)) && (l==pss_symb))
            skip_half=1;
          else if ((rb==((frame_parms->N_RB_DL>>1)+3)) && (l==pss_symb))
            skip_half=2;
        }


        if (rb_alloc_ind==1) {
          //printf("rb %d/symbol %d pilots %d, uespec_pilots %d, (skip_half %d)\n",rb,l,pilots,uespec_pilots,skip_half);

          if (pilots==0 && uespec_pilots==0) {
            //printf("Extracting w/o pilots (symbol %d, rb %d, skip_half %d)\n",l,rb,skip_half);

            if (skip_half==1) {
              memcpy(dl_ch0_ext,dl_ch0,6*sizeof(int));

              for (i=0; i<6; i++)
                rxF_ext[i]=rxF[i];

              dl_ch0_ext+=6;
              rxF_ext+=6;
            } else if (skip_half==2) {
              memcpy(dl_ch0_ext,dl_ch0+6,6*sizeof(int));

              for (i=0; i<6; i++)
                rxF_ext[i]=rxF[(i+6)];

              dl_ch0_ext+=6;
              rxF_ext+=6;
            } else {
              memcpy(dl_ch0_ext,dl_ch0,12*sizeof(int));

              for (i=0; i<12; i++){
                rxF_ext[i]=rxF[i];
                //printf("symbol %d, extract rb %d, re %d => (%d,%d)\n",symbol,rb,i,*(short *)&rxF[i],*(1+(short*)&rxF[i]));
              }
              dl_ch0_ext+=12;
              rxF_ext+=12;
            }
          } else if (pilots==1 && uespec_pilots==0) {
            // printf("Extracting with pilots (symbol %d, rb %d, skip_half %d)\n",l,rb,skip_half);
            j=0;

            if (skip_half==1) {
              for (i=0; i<6; i++) {
                if (i!=((frame_parms->nushift+poffset)%6)) {
                  rxF_ext[j]=rxF[i];
                  //            printf("extract rb %d, re %d => (%d,%d)\n",rb,i,*(short *)&rxF_ext[j],*(1+(short*)&rxF_ext[j]));
                  dl_ch0_ext[j++]=dl_ch0[i];
                }
              }

              dl_ch0_ext+=5;
              rxF_ext+=5;
            } else if (skip_half==2) {
              for (i=0; i<6; i++) {
                if (i!=((frame_parms->nushift+poffset)%6)) {
                  rxF_ext[j]=rxF[(i+6)];
                  //            printf("extract rb %d, re %d => (%d,%d)\n",rb,i,*(short *)&rxF_ext[j],*(1+(short*)&rxF_ext[j]));
                  dl_ch0_ext[j++]=dl_ch0[i+6];
                }
              }

              dl_ch0_ext+=5;
              rxF_ext+=5;
            } else {
              for (i=0; i<12; i++) {
                if ((i!=(frame_parms->nushift+poffset)) &&
                    (i!=((frame_parms->nushift+poffset+6)%12))) {
                  rxF_ext[j]=rxF[i];
                  //printf("extract rb %d, re %d => (%d,%d)\n",rb,i,*(short *)&rxF_ext[j],*(1+(short*)&rxF_ext[j]));
                  dl_ch0_ext[j++]=dl_ch0[i];
                  //printf("symbol %d, extract rb %d => (%d,%d)\n",symbol,rb,*(short *)&dl_ch0[i],*(1+(short*)&dl_ch0[i]));

                }
              }

              dl_ch0_ext+=10;
              rxF_ext+=10;
            }
          } else if(pilots==0 && uespec_pilots==1){
            //printf("Extracting with uespec pilots (symbol %d, rb %d, skip_half %d)\n",l,rb,skip_half);
            j=0;

            if (skip_half==1) {
              if (frame_parms->Ncp==0){
                for (i=0; i<6; i++) {
                  if (i!=uespec_nushift+uespec_poffset && i!=uespec_nushift+uespec_poffset+4 && i!=(uespec_nushift+uespec_poffset+8)%12){
                    rxF_ext[j]=rxF[i];
                    dl_ch0_ext[j++]=dl_ch0[i];
                  }
                }
                dl_ch0_ext+=6-(uespec_nushift+uespec_poffset<6)-(uespec_nushift+uespec_poffset+4<6)-((uespec_nushift+uespec_poffset+8)%12<6);
                rxF_ext+=6-(uespec_nushift+uespec_poffset<6)-(uespec_nushift+uespec_poffset+4<6)-((uespec_nushift+uespec_poffset+8)%12<6);

              } else{
                for (i=0; i<6; i++) {
                  if (i!=uespec_nushift+uespec_poffset && i!=uespec_nushift+uespec_poffset+3 && i!=uespec_nushift+uespec_poffset+6 && i!=(uespec_nushift+uespec_poffset+9)%12){                
                    rxF_ext[j]=rxF[i];
                    dl_ch0_ext[j++]=dl_ch0[i];
                  }
                }
                dl_ch0_ext+=4;
                rxF_ext+=4;
              }

            } else if (skip_half==2) {
              if(frame_parms->Ncp==0){
                for (i=0; i<6; i++) {
                  if (i!=uespec_nushift+uespec_poffset && i!=uespec_nushift+uespec_poffset+4 && i!=(uespec_nushift+uespec_poffset+8)%12){
                    rxF_ext[j]=rxF[(i+6)];
                    dl_ch0_ext[j++]=dl_ch0[i+6];
                  }
                }
                dl_ch0_ext+=6-(uespec_nushift+uespec_poffset>6)-(uespec_nushift+uespec_poffset+4>6)-((uespec_nushift+uespec_poffset+8)%12>6);
                rxF_ext+=6-(uespec_nushift+uespec_poffset>6)-(uespec_nushift+uespec_poffset+4>6)-((uespec_nushift+uespec_poffset+8)%12>6);

              } else {
                for (i=0; i<6; i++) {
                  if (i!=uespec_nushift+uespec_poffset && i!=uespec_nushift+uespec_poffset+3 && i!=uespec_nushift+uespec_poffset+6 && i!=(uespec_nushift+uespec_poffset+9)%12){                
                    rxF_ext[j]=rxF[(i+6)];
                    dl_ch0_ext[j++]=dl_ch0[i+6];
                  }
                }
                dl_ch0_ext+=4;
                rxF_ext+=4;
              }

            } else {

	      for (i=0; i<12; i++){
                if (frame_parms->Ncp==0){
                  if (i!=uespec_nushift+uespec_poffset && i!=uespec_nushift+uespec_poffset+4 && i!=(uespec_nushift+uespec_poffset+8)%12){
	            rxF_ext[j] = rxF[i];
                    dl_ch0_ext[j++] = dl_ch0[i];  
                    //printf("symbol %d, extract rb %d, re %d, j %d => (%d,%d)\n",symbol,rb,i,j-1,*(short *)&dl_ch0[j],*(1+(short*)&dl_ch0[i]));
                  }
                } else{
                  if (i!=uespec_nushift+uespec_poffset && i!=uespec_nushift+uespec_poffset+3 && i!=uespec_nushift+uespec_poffset+6 && i!=(uespec_nushift+uespec_poffset+9)%12){                
	            rxF_ext[j] = rxF[i];
                    dl_ch0_ext[j++]=dl_ch0[i]; 
                  } 
                }
  
	      }
               
              dl_ch0_ext+=9-frame_parms->Ncp;
              rxF_ext+=9-frame_parms->Ncp; 
	    }
 
          } else {
            msg("dlsch_extract_rbs_TM7(dl_demodulation.c):pilot or ue spec pilot detection error\n");
            exit(-1);
            
          }

          nb_rb++;
        }

        dl_ch0+=12;
        rxF+=12;
      } // first half loop


      // Do middle RB (around DC)
      if (rb < 32)
        rb_alloc_ind = (rb_alloc[0]>>rb) & 1;
      else if (rb < 64)
        rb_alloc_ind = (rb_alloc[1]>>(rb-32)) & 1;
      else if (rb < 96)
        rb_alloc_ind = (rb_alloc[2]>>(rb-64)) & 1;
      else if (rb < 100)
        rb_alloc_ind = (rb_alloc[3]>>(rb-96)) & 1;
      else
        rb_alloc_ind = 0;



      // PBCH
      if ((subframe==0) && (rb>=((frame_parms->N_RB_DL>>1)-3)) && (rb<((frame_parms->N_RB_DL>>1)+3)) && (l>=(nsymb>>1)) && (l<((nsymb>>1) + 4))) {
        rb_alloc_ind = 0;
      }

      //SSS
      if (((subframe==0)||(subframe==5)) && (rb>=((frame_parms->N_RB_DL>>1)-3)) && (rb<((frame_parms->N_RB_DL>>1)+3)) && (l==sss_symb) ) {
        rb_alloc_ind = 0;
      }

      if (frame_parms->frame_type == FDD) {
        //PSS
        if (((subframe==0)||(subframe==5)) && (rb>=((frame_parms->N_RB_DL>>1)-3)) && (rb<((frame_parms->N_RB_DL>>1)+3)) && (l==pss_symb) ) {
          rb_alloc_ind = 0;
        }
      }

      if ((frame_parms->frame_type == TDD) && ((subframe==1)||(subframe==6))) {
        //PSS
        if ((rb>((frame_parms->N_RB_DL>>1)-3)) && (rb<((frame_parms->N_RB_DL>>1)+3)) && (l==pss_symb) ) {
          rb_alloc_ind = 0;
        }
      }

      //printf("dlch_ext %d\n",dl_ch0_ext-&dl_ch_estimates_ext[aarx][0]);
      //printf("DC rb %d (%p)\n",rb,rxF);
      if (rb_alloc_ind==1) {
        //printf("rb %d/symbol %d (skip_half %d)\n",rb,l,skip_half);
        if (pilots==0 && uespec_pilots==0) {
          for (i=0; i<6; i++) {
            dl_ch0_ext[i]=dl_ch0[i];
            rxF_ext[i]=rxF[i];
          }

          rxF       = &rxdataF[aarx][((symbol*(frame_parms->ofdm_symbol_size)))];

          for (; i<12; i++) {
            dl_ch0_ext[i]=dl_ch0[i];
            rxF_ext[i]=rxF[(1+i-6)];
          }

          dl_ch0_ext+=12;
          rxF_ext+=12;
        } else if(pilots==1 && uespec_pilots==0){ // pilots==1
          j=0;

          for (i=0; i<6; i++) {
            if (i!=((frame_parms->nushift+poffset)%6)) {
              dl_ch0_ext[j]=dl_ch0[i];
              rxF_ext[j++]=rxF[i];
            }
          }

          rxF       = &rxdataF[aarx][((symbol*(frame_parms->ofdm_symbol_size)))];

          for (; i<12; i++) {
            if (i!=((frame_parms->nushift+6+poffset)%12)) {
              dl_ch0_ext[j]=dl_ch0[i];
              rxF_ext[j++]=rxF[(1+i-6)];
              //printf("extract rb %d, re %d => (%d,%d)\n",rb,i,*(short *)&rxF_ext[j-1],*(1+(short*)&rxF_ext[j-1]));
            }
          }

          dl_ch0_ext+=10;
          rxF_ext+=10;
        } else if(pilots==0 && uespec_pilots==1) {
          j=0;

	  for (i=0; i<6; i++) {
            if (frame_parms->Ncp==0){
              if (i!=uespec_nushift+uespec_poffset && i!=uespec_nushift+uespec_poffset+4 && i!=(uespec_nushift+uespec_poffset+8)%12){                
                dl_ch0_ext[j]=dl_ch0[i];  
	        rxF_ext[j++] = rxF[i];
                //printf("symbol %d, extract rb %d, re %d, j %d => (%d,%d)\n",symbol,rb,i,j-1,*(short *)&dl_ch0[j],*(1+(short*)&dl_ch0[i]));
                //printf("extract rb %d, re %d => (%d,%d)\n",rb,i,*(short *)&rxF_ext[j-1],*(1+(short*)&rxF_ext[j-1]));
              }
            } else {
              if (i!=uespec_nushift+uespec_poffset && i!=uespec_nushift+uespec_poffset+3 && i!=uespec_nushift+uespec_poffset+6 && i!=(uespec_nushift+uespec_poffset+9)%12){
                dl_ch0_ext[j]=dl_ch0[i];  
	        rxF_ext[j++] = rxF[i];
              }
            }
	  }
          
          rxF       = &rxdataF[aarx][((symbol*(frame_parms->ofdm_symbol_size)))];

          for (; i<12; i++) {
            if (frame_parms->Ncp==0){
              if (i!=uespec_nushift+uespec_poffset && i!=uespec_nushift+uespec_poffset+4 && i!=(uespec_nushift+uespec_poffset+8)%12){                
                dl_ch0_ext[j]=dl_ch0[i];
                rxF_ext[j++]=rxF[(1+i-6)];
                // printf("symbol %d, extract rb %d, re %d, j %d => (%d,%d)\n",symbol,rb,i,j-1,*(short *)&dl_ch0[j],*(1+(short*)&dl_ch0[i]));
                // printf("extract rb %d, re %d => (%d,%d)\n",rb,i,*(short *)&rxF_ext[j-1],*(1+(short*)&rxF_ext[j-1]));
              }
            } else {
              if (i!=uespec_nushift+uespec_poffset && i!=uespec_nushift+uespec_poffset+3 && i!=uespec_nushift+uespec_poffset+6 && i!=(uespec_nushift+uespec_poffset+9)%12){
                dl_ch0_ext[j]=dl_ch0[i];  
	        rxF_ext[j++] = rxF[(1+i-6)];
              }
            }
          }
           
          dl_ch0_ext+=9-frame_parms->Ncp;
          rxF_ext+=9-frame_parms->Ncp; 
          	  
	}// symbol_mod==0

        nb_rb++;
      } // rballoc==1
      else {
        rxF       = &rxdataF[aarx][((symbol*(frame_parms->ofdm_symbol_size)))];
      }

      dl_ch0+=12;
      rxF+=7;
      rb++;

      for (; rb<frame_parms->N_RB_DL; rb++) {
        //  printf("dlch_ext %d\n",dl_ch0_ext-&dl_ch_estimates_ext[aarx][0]);
        //  printf("rb %d (%p)\n",rb,rxF);
        skip_half=0;

        if (rb < 32)
          rb_alloc_ind = (rb_alloc[0]>>rb) & 1;
        else if (rb < 64)
          rb_alloc_ind = (rb_alloc[1]>>(rb-32)) & 1;
        else if (rb < 96)
          rb_alloc_ind = (rb_alloc[2]>>(rb-64)) & 1;
        else if (rb < 100)
          rb_alloc_ind = (rb_alloc[3]>>(rb-96)) & 1;
        else
          rb_alloc_ind = 0;



        // PBCH
        if ((subframe==0) && (rb>((frame_parms->N_RB_DL>>1)-3)) && (rb<((frame_parms->N_RB_DL>>1)+3)) && (l>=nsymb>>1) && (l<((nsymb>>1) + 4))) {
          rb_alloc_ind = 0;
        }

        //PBCH subframe 0, symbols nsymb>>1 ... nsymb>>1 + 3
        if ((subframe==0) && (rb==((frame_parms->N_RB_DL>>1)-3)) && (l>=(nsymb>>1)) && (l<((nsymb>>1) + 4)))
          skip_half=1;
        else if ((subframe==0) && (rb==((frame_parms->N_RB_DL>>1)+3)) && (l>=(nsymb>>1)) && (l<((nsymb>>1) + 4)))
          skip_half=2;

        //SSS
        if (((subframe==0)||(subframe==5)) && (rb>((frame_parms->N_RB_DL>>1)-3)) && (rb<((frame_parms->N_RB_DL>>1)+3)) && (l==sss_symb) ) {
          rb_alloc_ind = 0;
        }

        //SSS
        if (((subframe==0)||(subframe==5)) && (rb==((frame_parms->N_RB_DL>>1)-3)) && (l==sss_symb))
          skip_half=1;
        else if (((subframe==0)||(subframe==5)) && (rb==((frame_parms->N_RB_DL>>1)+3)) && (l==sss_symb))
          skip_half=2;

        //PSS
        if (frame_parms->frame_type == FDD) {
          if (((subframe==0)||(subframe==5)) && (rb>((frame_parms->N_RB_DL>>1)-3)) && (rb<((frame_parms->N_RB_DL>>1)+3)) && (l==pss_symb) ) {
            rb_alloc_ind = 0;
          }

          if (((subframe==0)||(subframe==5)) && (rb==((frame_parms->N_RB_DL>>1)-3)) && (l==pss_symb))
            skip_half=1;
          else if (((subframe==0)||(subframe==5)) && (rb==((frame_parms->N_RB_DL>>1)+3)) && (l==pss_symb))
            skip_half=2;
        }

        if ((frame_parms->frame_type == TDD) && ((subframe==1)||(subframe==6))) { //TDD Subframe 1 and 6
          if ((rb>((frame_parms->N_RB_DL>>1)-3)) && (rb<((frame_parms->N_RB_DL>>1)+3)) && (l==pss_symb) ) {
            rb_alloc_ind = 0;
          }

          if ((rb==((frame_parms->N_RB_DL>>1)-3)) && (l==pss_symb))
            skip_half=1;
          else if ((rb==((frame_parms->N_RB_DL>>1)+3)) && (l==pss_symb))
            skip_half=2;
        }

        if (rb_alloc_ind==1) {
          //    printf("rb %d/symbol %d (skip_half %d)\n",rb,l,skip_half);
          /*
              printf("rb %d\n",rb);
            for (i=0;i<12;i++)
            printf("(%d %d)",((short *)dl_ch0)[i<<1],((short*)dl_ch0)[1+(i<<1)]);
            printf("\n");
          */
          if (pilots==0 && uespec_pilots==0) {
            //printf("Extracting w/o pilots (symbol %d, rb %d, skip_half %d)\n",l,rb,skip_half);
            if (skip_half==1) {
              memcpy(dl_ch0_ext,dl_ch0,6*sizeof(int));

              for (i=0; i<6; i++)
                rxF_ext[i]=rxF[i];

              dl_ch0_ext+=6;
              rxF_ext+=6;

            } else if (skip_half==2) {
              memcpy(dl_ch0_ext,dl_ch0+6,6*sizeof(int));

              for (i=0; i<6; i++)
                rxF_ext[i]=rxF[i+6];

              dl_ch0_ext+=6;
              rxF_ext+=6;

            } else {
              memcpy(dl_ch0_ext,dl_ch0,12*sizeof(int));
              //printf("symbol %d, extract rb %d, => (%d,%d)\n",symbol,rb,*(short *)&dl_ch0[j],*(1+(short*)&dl_ch0[i]));

              for (i=0; i<12; i++)
                rxF_ext[i]=rxF[i];

              dl_ch0_ext+=12;
              rxF_ext+=12;
            }
          } else if (pilots==1 && uespec_pilots==0){
            //printf("Extracting with pilots (symbol %d, rb %d, skip_half %d)\n",l,rb,skip_half);
            j=0;

            if (skip_half==1) {
              for (i=0; i<6; i++) {
                if (i!=((frame_parms->nushift+poffset)%6)) {
                  rxF_ext[j]=rxF[i];
                  //printf("extract rb %d, re %d => (%d,%d)\n",rb,i,*(short *)&rxF_ext[j],*(1+(short*)&rxF_ext[j]));
                  dl_ch0_ext[j++]=dl_ch0[i];
                }
              }

              dl_ch0_ext+=5;
              rxF_ext+=5;
            } else if (skip_half==2) {
              for (i=0; i<6; i++) {
                if (i!=((frame_parms->nushift+poffset)%6)) {
                  rxF_ext[j]=rxF[(i+6)];
                  //printf("extract rb %d, re %d => (%d,%d)\n",rb,i,*(short *)&rxF_ext[j],*(1+(short*)&rxF_ext[j]));
                  dl_ch0_ext[j++]=dl_ch0[i+6];
                }
              }

              dl_ch0_ext+=5;
              rxF_ext+=5;
            } else {
              for (i=0; i<12; i++) {
                if ((i!=(frame_parms->nushift+poffset)) &&
                    (i!=((frame_parms->nushift+poffset+6)%12))) {
                  rxF_ext[j]=rxF[i];
                  //printf("extract rb %d, re %d => (%d,%d)\n",rb,i,*(short *)&rxF_ext[j],*(1+(short*)&rxF_ext[j]));
                  dl_ch0_ext[j++]=dl_ch0[i];
                  //printf("symbol %d, extract rb %d => (%d,%d)\n",symbol,rb,*(short *)&dl_ch0[i],*(1+(short*)&dl_ch0[i]));
                }
              }

              dl_ch0_ext+=10;
              rxF_ext+=10;
            }
          } else if(pilots==0 && uespec_pilots==1) {
            j=0;

            if (skip_half==1) {
              if (frame_parms->Ncp==0){
                for (i=0; i<6; i++) {
                  if (i!=uespec_nushift+uespec_poffset && i!=uespec_nushift+uespec_poffset+4 && i!=(uespec_nushift+uespec_poffset+8)%12){
                    rxF_ext[j]=rxF[i];
                    dl_ch0_ext[j++]=dl_ch0[i];
                  }
                }
                dl_ch0_ext+=6-(uespec_nushift+uespec_poffset<6)-(uespec_nushift+uespec_poffset+4<6)-((uespec_nushift+uespec_poffset+8)%12<6);
                rxF_ext+=6-(uespec_nushift+uespec_poffset<6)-(uespec_nushift+uespec_poffset+4<6)-((uespec_nushift+uespec_poffset+8)%12<6);

              } else{
                for (i=0; i<6; i++) {
                  if (i!=uespec_nushift+uespec_poffset && i!=uespec_nushift+uespec_poffset+3 && i!=uespec_nushift+uespec_poffset+6 && i!=(uespec_nushift+uespec_poffset+9)%12){                
                    rxF_ext[j]=rxF[i];
                    dl_ch0_ext[j++]=dl_ch0[i];
                  }
                }
                dl_ch0_ext+=4;
                rxF_ext+=4;
              }

            } else if (skip_half==2) {
              if(frame_parms->Ncp==0){
                for (i=0; i<6; i++) {
                  if (i!=uespec_nushift+uespec_poffset && i!=uespec_nushift+uespec_poffset+4 && i!=(uespec_nushift+uespec_poffset+8)%12){
                    rxF_ext[j]=rxF[i+6];
                    dl_ch0_ext[j++]=dl_ch0[i+6];
                  }
                }
                dl_ch0_ext+=6-(uespec_nushift+uespec_poffset>6)-(uespec_nushift+uespec_poffset+4>6)-((uespec_nushift+uespec_poffset+8)%12>6);
                rxF_ext+=6-(uespec_nushift+uespec_poffset>6)-(uespec_nushift+uespec_poffset+4>6)-((uespec_nushift+uespec_poffset+8)%12>6);

              } else {
                for (i=0; i<6; i++) {
                  if (i!=uespec_nushift+uespec_poffset && i!=uespec_nushift+uespec_poffset+3 && i!=uespec_nushift+uespec_poffset+6 && i!=(uespec_nushift+uespec_poffset+9)%12){                
                    rxF_ext[j]=rxF[(i+6)];
                    dl_ch0_ext[j++]=dl_ch0[i+6];
                  }
                }
                dl_ch0_ext+=4;
                rxF_ext+=4;
              }

            } else {
	      for (i=0; i<12; i++){
                if (frame_parms->Ncp==0){
                  if (i!=uespec_nushift+uespec_poffset && i!=uespec_nushift+uespec_poffset+4 && i!=(uespec_nushift+uespec_poffset+8)%12){
	            rxF_ext[j] = rxF[i];
                    dl_ch0_ext[j++]=dl_ch0[i];  
                    // printf("symbol %d, extract rb %d, re %d, j %d => (%d,%d)\n",symbol,rb,i,j-1,*(short *)&dl_ch0[j],*(1+(short*)&dl_ch0[i]));
                  }
                } else{
                  if (i!=uespec_nushift+uespec_poffset && i!=uespec_nushift+uespec_poffset+3 && i!=uespec_nushift+uespec_poffset+6 && i!=(uespec_nushift+uespec_poffset+9)%12){                
	            rxF_ext[j] = rxF[i];
                    dl_ch0_ext[j++]=dl_ch0[i]; 
                  }
                }
	      }
               
              dl_ch0_ext+=9-frame_parms->Ncp;
              rxF_ext+=9-frame_parms->Ncp; 

            }
	      
          }// pilots=0

          nb_rb++;
        }

        dl_ch0+=12;
        rxF+=12;
      }
    }
  }

  _mm_empty();
  _m_empty();

  return(nb_rb/frame_parms->nb_antennas_rx);
}
              

              
//==============================================================================================

#ifdef USER_MODE

void dump_dlsch2(PHY_VARS_UE *phy_vars_ue,uint8_t eNB_id,uint16_t coded_bits_per_codeword,int round)
{

  unsigned int nsymb = (phy_vars_ue->lte_frame_parms.Ncp == 0) ? 14 : 12;
  char fname[32],vname[32];
  int N_RB_DL=phy_vars_ue->lte_frame_parms.N_RB_DL;

  sprintf(fname,"dlsch%d_rxF_r%d_ext0.m",eNB_id,round);
  sprintf(vname,"dl%d_rxF_r%d_ext0",eNB_id,round);
  write_output(fname,vname,phy_vars_ue->lte_ue_pdsch_vars[eNB_id]->rxdataF_ext[0],12*N_RB_DL*nsymb,1,1);

  if (phy_vars_ue->lte_frame_parms.nb_antennas_rx >1) {
    sprintf(fname,"dlsch%d_rxF_r%d_ext1.m",eNB_id,round);
    sprintf(vname,"dl%d_rxF_r%d_ext1",eNB_id,round);
    write_output(fname,vname,phy_vars_ue->lte_ue_pdsch_vars[eNB_id]->rxdataF_ext[1],12*N_RB_DL*nsymb,1,1);
  }

  sprintf(fname,"dlsch%d_ch_r%d_ext00.m",eNB_id,round);
  sprintf(vname,"dl%d_ch_r%d_ext00",eNB_id,round);
  write_output(fname,vname,phy_vars_ue->lte_ue_pdsch_vars[eNB_id]->dl_ch_estimates_ext[0],12*N_RB_DL*nsymb,1,1);

  if (phy_vars_ue->transmission_mode[eNB_id]==7){
    sprintf(fname,"dlsch%d_bf_ch_r%d.m",eNB_id,round);
    sprintf(vname,"dl%d_bf_ch_r%d",eNB_id,round);
    write_output(fname,vname,phy_vars_ue->lte_ue_pdsch_vars[eNB_id]->dl_bf_ch_estimates[0],512*nsymb,1,1);
    //write_output(fname,vname,phy_vars_ue->lte_ue_pdsch_vars[eNB_id]->dl_bf_ch_estimates[0],512,1,1);

    sprintf(fname,"dlsch%d_bf_ch_r%d_ext00.m",eNB_id,round);
    sprintf(vname,"dl%d_bf_ch_r%d_ext00",eNB_id,round);
    write_output(fname,vname,phy_vars_ue->lte_ue_pdsch_vars[eNB_id]->dl_bf_ch_estimates_ext[0],12*N_RB_DL*nsymb,1,1);
  }

  if (phy_vars_ue->lte_frame_parms.nb_antennas_rx == 2) {
    sprintf(fname,"dlsch%d_ch_r%d_ext01.m",eNB_id,round);
    sprintf(vname,"dl%d_ch_r%d_ext01",eNB_id,round);
    write_output(fname,vname,phy_vars_ue->lte_ue_pdsch_vars[eNB_id]->dl_ch_estimates_ext[1],12*N_RB_DL*nsymb,1,1);
  }

  if (phy_vars_ue->lte_frame_parms.nb_antennas_tx_eNB == 2) {
    sprintf(fname,"dlsch%d_ch_r%d_ext10.m",eNB_id,round);
    sprintf(vname,"dl%d_ch_r%d_ext10",eNB_id,round);
    write_output(fname,vname,phy_vars_ue->lte_ue_pdsch_vars[eNB_id]->dl_ch_estimates_ext[2],12*N_RB_DL*nsymb,1,1);

    if (phy_vars_ue->lte_frame_parms.nb_antennas_rx == 2) {
      sprintf(fname,"dlsch%d_ch_r%d_ext11.m",eNB_id,round);
      sprintf(vname,"dl%d_ch_r%d_ext11",eNB_id,round);
      write_output(fname,vname,phy_vars_ue->lte_ue_pdsch_vars[eNB_id]->dl_ch_estimates_ext[3],12*N_RB_DL*nsymb,1,1);
    }
  }

  sprintf(fname,"dlsch%d_rxF_r%d_uespec0.m",eNB_id,round);
  sprintf(vname,"dl%d_rxF_r%d_uespec0",eNB_id,round);
  write_output(fname,vname,phy_vars_ue->lte_ue_pdsch_vars[eNB_id]->rxdataF_uespec_pilots[0],12*N_RB_DL,1,1);

  /*
    write_output("dlsch%d_ch_ext01.m","dl01_ch0_ext",lte_ue_pdsch_vars[eNB_id]->dl_ch_estimates_ext[1],12*N_RB_DL*nsymb,1,1);
    write_output("dlsch%d_ch_ext10.m","dl10_ch0_ext",lte_ue_pdsch_vars[eNB_id]->dl_ch_estimates_ext[2],12*N_RB_DL*nsymb,1,1);
    write_output("dlsch%d_ch_ext11.m","dl11_ch0_ext",lte_ue_pdsch_vars[eNB_id]->dl_ch_estimates_ext[3],12*N_RB_DL*nsymb,1,1);
  */
  sprintf(fname,"dlsch%d_r%d_rho.m",eNB_id,round);
  sprintf(vname,"dl_rho_r%d_%d",eNB_id,round);
  write_output(fname,vname,phy_vars_ue->lte_ue_pdsch_vars[eNB_id]->dl_ch_rho_ext[0],12*N_RB_DL*nsymb,1,1);

  sprintf(fname,"dlsch%d_rxF_r%d_comp0.m",eNB_id,round);
  sprintf(vname,"dl%d_rxF_r%d_comp0",eNB_id,round);
  write_output(fname,vname,phy_vars_ue->lte_ue_pdsch_vars[eNB_id]->rxdataF_comp0[0],12*N_RB_DL*nsymb,1,1);
  if (phy_vars_ue->lte_frame_parms.nb_antennas_tx_eNB == 2) {
    sprintf(fname,"dlsch%d_rxF_r%d_comp1.m",eNB_id,round);
    sprintf(vname,"dl%d_rxF_r%d_comp1",eNB_id,round);
    write_output(fname,vname,phy_vars_ue->lte_ue_pdsch_vars[eNB_id]->rxdataF_comp1[0][round],12*N_RB_DL*nsymb,1,1);
  }

  sprintf(fname,"dlsch%d_rxF_r%d_llr.m",eNB_id,round);
  sprintf(vname,"dl%d_r%d_llr",eNB_id,round);
  write_output(fname,vname, phy_vars_ue->lte_ue_pdsch_vars[eNB_id]->llr[0],coded_bits_per_codeword,1,0);
  sprintf(fname,"dlsch%d_r%d_mag1.m",eNB_id,round);
  sprintf(vname,"dl%d_r%d_mag1",eNB_id,round);
  write_output(fname,vname,phy_vars_ue->lte_ue_pdsch_vars[eNB_id]->dl_ch_mag0[0],12*N_RB_DL*nsymb,1,1);
  sprintf(fname,"dlsch%d_r%d_mag2.m",eNB_id,round);
  sprintf(vname,"dl%d_r%d_mag2",eNB_id,round);
  write_output(fname,vname,phy_vars_ue->lte_ue_pdsch_vars[eNB_id]->dl_ch_magb0[0],12*N_RB_DL*nsymb,1,1);

  //  printf("log2_maxh = %d\n",phy_vars_ue->lte_ue_pdsch_vars[eNB_id]->log2_maxh);
}
#endif

#ifdef DEBUG_DLSCH_DEMOD

void print_bytes(char *s,__m128i *x)
{

  char *tempb = (char *)x;

  printf("%s  : %d,%d,%d,%d,%d,%d,%d,%d,%d,%d,%d,%d,%d,%d,%d,%d\n",s,
         tempb[0],tempb[1],tempb[2],tempb[3],tempb[4],tempb[5],tempb[6],tempb[7],
         tempb[8],tempb[9],tempb[10],tempb[11],tempb[12],tempb[13],tempb[14],tempb[15]
	 );

}

void print_shorts(char *s,__m128i *x)
{

  short *tempb = (short *)x;
  printf("%s  : %d,%d,%d,%d,%d,%d,%d,%d\n",s,
         tempb[0],tempb[1],tempb[2],tempb[3],tempb[4],tempb[5],tempb[6],tempb[7]);

}

void print_shorts2(char *s,__m64 *x)
{

  short *tempb = (short *)x;
  printf("%s  : %d,%d,%d,%d\n",s,
         tempb[0],tempb[1],tempb[2],tempb[3]);

}

void print_ints(char *s,__m128i *x)
{

  int *tempb = (int *)x;
  printf("%s  : %d,%d,%d,%d\n",s,
         tempb[0],tempb[1],tempb[2],tempb[3]);

}
#endif<|MERGE_RESOLUTION|>--- conflicted
+++ resolved
@@ -75,13 +75,8 @@
  */
 unsigned char offset_mumimo_llr_drange[29][3]= {{0, 6, 5},{0, 4, 5},{0, 4, 5},{0, 5, 4},{0, 5, 6},{0, 5, 3},{0, 4, 4},{0, 4, 4},{0, 3, 3},{0, 1, 2},{1, 1, 0},{1, 3, 2},{3, 4, 1},{2, 0, 0},{2, 2, 2},{1, 1, 1},{2, 1, 0},{2, 1, 1},{1, 0, 1},{1, 0, 1},{0, 0, 0},{1, 0, 0},{0, 0, 0},{0, 1, 0},{1, 0, 0},{0, 0, 0},{0, 0, 0},{0, 0, 0},{0, 0, 0}};
 
-<<<<<<< HEAD
-extern void print_shorts(char *s,__m128i *x);
-=======
 
 extern void print_shorts(char *s,int16_t *x);
-
->>>>>>> b4e29f3e
 
 int rx_pdsch(PHY_VARS_UE *phy_vars_ue,
              PDSCH_t type,
@@ -105,12 +100,9 @@
   unsigned short nb_rb;
   int avgs, rb;
   LTE_DL_UE_HARQ_t *dlsch0_harq,*dlsch1_harq = 0;
-<<<<<<< HEAD
   
   uint8_t beamforming_mode = phy_vars_ue->transmission_mode[eNB_id]<7?0:phy_vars_ue->transmission_mode[eNB_id];
-=======
   uint32_t *rballoc;
->>>>>>> b4e29f3e
 
   switch (type) {
   case SI_PDSCH:
@@ -257,7 +249,7 @@
                                   lte_ue_pdsch_vars[eNB_id]->dl_bf_ch_estimates,
                                   lte_ue_pdsch_vars[eNB_id]->rxdataF_ext,
                                   lte_ue_pdsch_vars[eNB_id]->dl_bf_ch_estimates_ext,
-				  dlsch0_harq->rb_alloc,
+				  rballoc,
                                   symbol,
                                   subframe,
                                   phy_vars_ue->high_speed_flag,
@@ -652,14 +644,9 @@
                        lte_ue_pdsch_vars[eNB_id]->rxdataF_comp0,
                        lte_ue_pdsch_vars[eNB_id]->llr[0],
                        symbol,first_symbol_flag,nb_rb,
-<<<<<<< HEAD
-                       adjust_G2(frame_parms,dlsch0_harq->rb_alloc,2,subframe,symbol),
+                       adjust_G2(frame_parms,dlsch0_harq->rb_alloc_even,2,subframe,symbol),
                        lte_ue_pdsch_vars[eNB_id]->llr128,
                        beamforming_mode);
-=======
-                       adjust_G2(frame_parms,dlsch0_harq->rb_alloc_even,2,subframe,symbol),
-                       lte_ue_pdsch_vars[eNB_id]->llr128);
->>>>>>> b4e29f3e
       else if (i_mod == 2) {
         dlsch_qpsk_qpsk_llr(frame_parms,
                             lte_ue_pdsch_vars[eNB_id]->rxdataF_comp0,
@@ -751,14 +738,9 @@
                       lte_ue_pdsch_vars[eNB_id]->llr[0],
                       lte_ue_pdsch_vars[eNB_id]->dl_ch_mag0,
                       symbol,first_symbol_flag,nb_rb,
-<<<<<<< HEAD
-                      adjust_G2(frame_parms,dlsch0_harq->rb_alloc,4,subframe,symbol),
+                      adjust_G2(frame_parms,dlsch0_harq->rb_alloc_even,4,subframe,symbol),
                       lte_ue_pdsch_vars[eNB_id]->llr128,
                       beamforming_mode);
-=======
-                      adjust_G2(frame_parms,dlsch0_harq->rb_alloc_even,4,subframe,symbol),
-                      lte_ue_pdsch_vars[eNB_id]->llr128);
->>>>>>> b4e29f3e
     } else if (i_mod == 2) {
       dlsch_16qam_qpsk_llr(frame_parms,
                            lte_ue_pdsch_vars[eNB_id]->rxdataF_comp0,
@@ -803,14 +785,9 @@
                       lte_ue_pdsch_vars[eNB_id]->dl_ch_mag0,
                       lte_ue_pdsch_vars[eNB_id]->dl_ch_magb0,
                       symbol,first_symbol_flag,nb_rb,
-<<<<<<< HEAD
-                      adjust_G2(frame_parms,dlsch0_harq->rb_alloc,6,subframe,symbol),
+                      adjust_G2(frame_parms,dlsch0_harq->rb_alloc_even,6,subframe,symbol),
                       lte_ue_pdsch_vars[eNB_id]->llr128,
                       beamforming_mode);
-=======
-                      adjust_G2(frame_parms,dlsch0_harq->rb_alloc_even,6,subframe,symbol),
-                      lte_ue_pdsch_vars[eNB_id]->llr128);
->>>>>>> b4e29f3e
     } else if (i_mod == 2) {
       dlsch_64qam_qpsk_llr(frame_parms,
                            lte_ue_pdsch_vars[eNB_id]->rxdataF_comp0,
