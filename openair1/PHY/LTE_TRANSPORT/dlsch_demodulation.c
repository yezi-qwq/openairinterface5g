/*
 * Licensed to the OpenAirInterface (OAI) Software Alliance under one or more
 * contributor license agreements.  See the NOTICE file distributed with
 * this work for additional information regarding copyright ownership.
 * The OpenAirInterface Software Alliance licenses this file to You under
 * the OAI Public License, Version 1.0  (the "License"); you may not use this file
 * except in compliance with the License.
 * You may obtain a copy of the License at
 *
 *      http://www.openairinterface.org/?page_id=698
 *
 * Unless required by applicable law or agreed to in writing, software
 * distributed under the License is distributed on an "AS IS" BASIS,
 * WITHOUT WARRANTIES OR CONDITIONS OF ANY KIND, either express or implied.
 * See the License for the specific language governing permissions and
 * limitations under the License.
 *-------------------------------------------------------------------------------
 * For more information about the OpenAirInterface (OAI) Software Alliance:
 *      contact@openairinterface.org
 */

/*! \file PHY/LTE_TRANSPORT/dlsch_demodulation.c
 * \brief Top-level routines for demodulating the PDSCH physical channel from 36-211, V8.6 2009-03
 * \author R. Knopp, F. Kaltenberger,A. Bhamri, S. Aubert, X. Xiang
 * \date 2011
 * \version 0.1
 * \company Eurecom
 * \email: knopp@eurecom.fr,florian.kaltenberger@eurecom.fr,ankit.bhamri@eurecom.fr,sebastien.aubert@eurecom.fr
 * \note
 * \warning
 */
//#include "PHY/defs.h"
#include "PHY/extern.h"
#include "defs.h"
#include "extern.h"
#include "PHY/sse_intrin.h"
#include "T.h"

#ifndef USER_MODE
#define NOCYGWIN_STATIC static
#else
#define NOCYGWIN_STATIC
#endif

//#define DEBUG_HARQ

//#undef LOG_D
//#define LOG_D LOG_I

//#define DEBUG_PHY 1
//#define DEBUG_DLSCH_DEMOD 1

int avg[4];
int avg_0[2];
int avg_1[2];

// [MCS][i_mod (0,1,2) = (2,4,6)]
unsigned char offset_mumimo_llr_drange_fix=0;
uint8_t interf_unaw_shift0=0;
uint8_t interf_unaw_shift1=0;
uint8_t interf_unaw_shift=0;
//inferference-free case
unsigned char interf_unaw_shift_tm4_mcs[29]={5, 3, 4, 3, 3, 2, 1, 1, 2, 0, 1, 1, 1, 1, 0, 0,
                                             1, 1, 1, 1, 0, 2, 1, 0, 1, 0, 1, 0, 0} ;
unsigned char interf_unaw_shift_tm1_mcs[29]={5, 5, 4, 3, 3, 3, 2, 2, 4, 4, 2, 3, 3, 3, 1, 1,
                                             0, 1, 1, 2, 5, 4, 4, 6, 5, 1, 0, 5, 6} ; // mcs 21, 26, 28 seem to be errorneous

/*
//original values from sebastion + same hand tuning
unsigned char offset_mumimo_llr_drange[29][3]={{8,8,8},{7,7,7},{7,7,7},{7,7,7},{6,6,6},{6,6,6},{6,6,6},{5,5,5},{4,4,4},{1,2,4}, // QPSK
{5,5,4},{5,5,5},{5,5,5},{3,3,3},{2,2,2},{2,2,2},{2,2,2}, // 16-QAM
{2,2,1},{3,3,3},{3,3,3},{3,3,1},{2,2,2},{2,2,2},{0,0,0},{0,0,0},{0,0,0},{0,0,0},{0,0,0},{0,0,0}}; //64-QAM
*/
 /*
 //first optimization try
 unsigned char offset_mumimo_llr_drange[29][3]={{7, 8, 7},{6, 6, 7},{6, 6, 7},{6, 6, 6},{5, 6, 6},{5, 5, 6},{5, 5, 6},{4, 5, 4},{4, 3, 4},{3, 2, 2},{6, 5, 5},{5, 4, 4},{5, 5, 4},{3, 3, 2},{2, 2, 1},{2, 1, 1},{2, 2, 2},{3, 3, 3},{3, 3, 2},{3, 3, 2},{3, 2, 1},{2, 2, 2},{2, 2, 2},{0, 0, 0},{0, 0, 0},{0, 0, 0},{0, 0, 0},{0, 0, 0}};
 */
 //second optimization try
 /*
   unsigned char offset_mumimo_llr_drange[29][3]={{5, 8, 7},{4, 6, 8},{3, 6, 7},{7, 7, 6},{4, 7, 8},{4, 7, 4},{6, 6, 6},{3, 6, 6},{3, 6, 6},{1, 3, 4},{1, 1, 0},{3, 3, 2},{3, 4, 1},{4, 0, 1},{4, 2, 2},{3, 1, 2},{2, 1, 0},{2, 1, 1},{1, 0, 1},{1, 0, 1},{0, 0, 0},{1, 0, 0},{0, 0, 0},{0, 1, 0},{1, 0, 0},{0, 0, 0},{0, 0, 0},{0, 0, 0},{0, 0, 0}};  w
 */
unsigned char offset_mumimo_llr_drange[29][3]= {{0, 6, 5},{0, 4, 5},{0, 4, 5},{0, 5, 4},{0, 5, 6},{0, 5, 3},{0, 4, 4},{0, 4, 4},{0, 3, 3},{0, 1, 2},{1, 1, 0},{1, 3, 2},{3, 4, 1},{2, 0, 0},{2, 2, 2},{1, 1, 1},{2, 1, 0},{2, 1, 1},{1, 0, 1},{1, 0, 1},{0, 0, 0},{1, 0, 0},{0, 0, 0},{0, 1, 0},{1, 0, 0},{0, 0, 0},{0, 0, 0},{0, 0, 0},{0, 0, 0}};


extern void print_shorts(char *s,int16_t *x);


int rx_pdsch(PHY_VARS_UE *ue,
             PDSCH_t type,
             unsigned char eNB_id,
             unsigned char eNB_id_i, //if this == ue->n_connected_eNB, we assume MU interference
             uint32_t frame,
             uint8_t subframe,
             unsigned char symbol,
             unsigned char first_symbol_flag,
             RX_type_t rx_type,
             unsigned char i_mod,
             unsigned char harq_pid)
{

  LTE_UE_COMMON *common_vars  = &ue->common_vars;
  LTE_UE_PDSCH **pdsch_vars;
  LTE_DL_FRAME_PARMS *frame_parms    = &ue->frame_parms;
  PHY_MEASUREMENTS *measurements = &ue->measurements;
  LTE_UE_DLSCH_t   **dlsch;


  unsigned char aatx,aarx;

  unsigned short nb_rb = 0, round;
  int avgs, rb;
  LTE_DL_UE_HARQ_t *dlsch0_harq,*dlsch1_harq = 0;

  uint8_t beamforming_mode;
  uint32_t *rballoc;

  int32_t **rxdataF_comp_ptr;
  int32_t **dl_ch_mag_ptr;
  int32_t codeword_TB0;
  int32_t codeword_TB1;



  switch (type) {
  case SI_PDSCH:
    pdsch_vars = &ue->pdsch_vars_SI[eNB_id];
    dlsch = &ue->dlsch_SI[eNB_id];
    dlsch0_harq = dlsch[0]->harq_processes[harq_pid];
    beamforming_mode  = 0;
    break;

  case RA_PDSCH:
    pdsch_vars = &ue->pdsch_vars_ra[eNB_id];
    dlsch = &ue->dlsch_ra[eNB_id];
    dlsch0_harq = dlsch[0]->harq_processes[harq_pid];
    beamforming_mode  = 0;
    break;

  case PDSCH:
    pdsch_vars = &ue->pdsch_vars[subframe&0x1][eNB_id];
    dlsch = ue->dlsch[eNB_id];
    if ((dlsch[0]->harq_processes[harq_pid]->status == ACTIVE) &&
        (dlsch[1]->harq_processes[harq_pid]->status == ACTIVE)){
      codeword_TB0 = dlsch[0]->harq_processes[harq_pid]->codeword;
      codeword_TB1 = dlsch[1]->harq_processes[harq_pid]->codeword;
      dlsch0_harq = dlsch[codeword_TB0]->harq_processes[harq_pid];
      dlsch1_harq = dlsch[codeword_TB1]->harq_processes[harq_pid];
#ifdef DEBUG_HARQ
      printf("I am assuming both CW active\n");
#endif
    }
     else if ((dlsch[0]->harq_processes[harq_pid]->status == ACTIVE) &&
              (dlsch[1]->harq_processes[harq_pid]->status != ACTIVE) ) {
      codeword_TB0 = dlsch[0]->harq_processes[harq_pid]->codeword;
      dlsch0_harq = dlsch[0]->harq_processes[harq_pid];
      dlsch1_harq = NULL;
      codeword_TB1 = -1;
    }
     else if ((dlsch[0]->harq_processes[harq_pid]->status != ACTIVE) &&
              (dlsch[1]->harq_processes[harq_pid]->status == ACTIVE) ){
      codeword_TB1 = dlsch[1]->harq_processes[harq_pid]->codeword;
      dlsch0_harq = dlsch[1]->harq_processes[harq_pid];
      dlsch1_harq = NULL;
      codeword_TB0 = -1;
    }
    else {
      LOG_E(PHY,"[UE][FATAL] Frame %d subframe %d: no active DLSCH\n",ue->proc.proc_rxtx[0].frame_rx,subframe);
      return(-1);
    }
    beamforming_mode  = ue->transmission_mode[eNB_id]<7?0:ue->transmission_mode[eNB_id];
    break;

  default:
    LOG_E(PHY,"[UE][FATAL] Frame %d subframe %d: Unknown PDSCH format %d\n",ue->proc.proc_rxtx[0].frame_rx,subframe,type);
    return(-1);
    break;
  }
#ifdef DEBUG_HARQ
  printf("[DEMOD] MIMO mode = %d\n", dlsch0_harq->mimo_mode);
  printf("[DEMOD] cw for TB0 = %d, cw for TB1 = %d\n", codeword_TB0, codeword_TB1);
#endif

  DevAssert(dlsch0_harq);
  round = dlsch0_harq->round;

  if (eNB_id > 2) {
    LOG_W(PHY,"dlsch_demodulation.c: Illegal eNB_id %d\n",eNB_id);
    return(-1);
  }

  if (!common_vars) {
    LOG_W(PHY,"dlsch_demodulation.c: Null common_vars\n");
    return(-1);
  }

  if (!dlsch[0]) {
    LOG_W(PHY,"dlsch_demodulation.c: Null dlsch_ue pointer\n");
    return(-1);
  }

  if (!pdsch_vars) {
    LOG_W(PHY,"dlsch_demodulation.c: Null pdsch_vars pointer\n");
    return(-1);
  }

  if (!frame_parms) {
    LOG_W(PHY,"dlsch_demodulation.c: Null frame_parms\n");
    return(-1);
  }

  if (((frame_parms->Ncp == NORMAL) && (symbol>=7)) ||
      ((frame_parms->Ncp == EXTENDED) && (symbol>=6)))
    rballoc = dlsch0_harq->rb_alloc_odd;
  else
    rballoc = dlsch0_harq->rb_alloc_even;


  if (dlsch0_harq->mimo_mode>DUALSTREAM_PUSCH_PRECODING) {
    LOG_E(PHY,"This transmission mode is not yet supported!\n");
    return(-1);
  }



  if ((dlsch0_harq->mimo_mode==LARGE_CDD) || ((dlsch0_harq->mimo_mode>=DUALSTREAM_UNIFORM_PRECODING1) && (dlsch0_harq->mimo_mode<=DUALSTREAM_PUSCH_PRECODING)))  {
    DevAssert(dlsch1_harq);
    if (eNB_id!=eNB_id_i) {
      LOG_E(PHY,"TM3/TM4 requires to set eNB_id==eNB_id_i!\n");
      return(-1);
    }
  }

  if (frame_parms->nb_antenna_ports_eNB>1 && beamforming_mode==0) {
#ifdef DEBUG_DLSCH_MOD
    LOG_I(PHY,"dlsch: using pmi %x (%p), rb_alloc %x\n",pmi2hex_2Ar1(dlsch0_harq->pmi_alloc),dlsch[0],dlsch0_harq->rb_alloc_even[0]);
#endif

    nb_rb = dlsch_extract_rbs_dual(common_vars->common_vars_rx_data_per_thread[subframe&0x1].rxdataF,
                                   common_vars->common_vars_rx_data_per_thread[subframe&0x1].dl_ch_estimates[eNB_id],
                                   pdsch_vars[eNB_id]->rxdataF_ext,
                                   pdsch_vars[eNB_id]->dl_ch_estimates_ext,
                                   dlsch0_harq->pmi_alloc,
                                   pdsch_vars[eNB_id]->pmi_ext,
                                   rballoc,
                                   symbol,
                                   subframe,
                                   ue->high_speed_flag,
                                   frame_parms,
                                   dlsch0_harq->mimo_mode);
//#ifdef DEBUG_DLSCH_MOD
    /*   printf("dlsch: using pmi %lx, rb_alloc %x, pmi_ext ",pmi2hex_2Ar1(dlsch0_harq->pmi_alloc),*rballoc);
       for (rb=0;rb<nb_rb;rb++)
          printf("%d",pdsch_vars[eNB_id]->pmi_ext[rb]);
       printf("\n");*/
//#endif

   if (rx_type >= rx_IC_single_stream) {
      if (eNB_id_i<ue->n_connected_eNB) // we are in TM5
      nb_rb = dlsch_extract_rbs_dual(common_vars->common_vars_rx_data_per_thread[subframe&0x1].rxdataF,
                                       common_vars->common_vars_rx_data_per_thread[subframe&0x1].dl_ch_estimates[eNB_id_i],
                                       pdsch_vars[eNB_id_i]->rxdataF_ext,
                                       pdsch_vars[eNB_id_i]->dl_ch_estimates_ext,
                                       dlsch0_harq->pmi_alloc,
                                       pdsch_vars[eNB_id_i]->pmi_ext,
                                       rballoc,
                                       symbol,
                                       subframe,
                                       ue->high_speed_flag,
                                       frame_parms,
                                       dlsch0_harq->mimo_mode);
      else
        nb_rb = dlsch_extract_rbs_dual(common_vars->common_vars_rx_data_per_thread[subframe&0x1].rxdataF,
                                       common_vars->common_vars_rx_data_per_thread[subframe&0x1].dl_ch_estimates[eNB_id],
                                       pdsch_vars[eNB_id_i]->rxdataF_ext,
                                       pdsch_vars[eNB_id_i]->dl_ch_estimates_ext,
                                       dlsch0_harq->pmi_alloc,
                                       pdsch_vars[eNB_id_i]->pmi_ext,
                                       rballoc,
                                       symbol,
                                       subframe,
                                       ue->high_speed_flag,
                                       frame_parms,
                                       dlsch0_harq->mimo_mode);
    }
  } else if (beamforming_mode==0) { //else if nb_antennas_ports_eNB==1 && beamforming_mode == 0
    nb_rb = dlsch_extract_rbs_single(common_vars->common_vars_rx_data_per_thread[subframe&0x1].rxdataF,
                                     common_vars->common_vars_rx_data_per_thread[subframe&0x1].dl_ch_estimates[eNB_id],
                                     pdsch_vars[eNB_id]->rxdataF_ext,
                                     pdsch_vars[eNB_id]->dl_ch_estimates_ext,
                                     dlsch0_harq->pmi_alloc,
                                     pdsch_vars[eNB_id]->pmi_ext,
                                     rballoc,
                                     symbol,
                                     subframe,
                                     ue->high_speed_flag,
                                     frame_parms);

   if (rx_type==rx_IC_single_stream) {
     if (eNB_id_i<ue->n_connected_eNB)
        nb_rb = dlsch_extract_rbs_single(common_vars->common_vars_rx_data_per_thread[subframe&0x1].rxdataF,
                                         common_vars->common_vars_rx_data_per_thread[subframe&0x1].dl_ch_estimates[eNB_id_i],
                                         pdsch_vars[eNB_id_i]->rxdataF_ext,
                                         pdsch_vars[eNB_id_i]->dl_ch_estimates_ext,
                                         dlsch0_harq->pmi_alloc,
                                         pdsch_vars[eNB_id_i]->pmi_ext,
                                         rballoc,
                                         symbol,
                                         subframe,
                                         ue->high_speed_flag,
                                         frame_parms);
      else
        nb_rb = dlsch_extract_rbs_single(common_vars->common_vars_rx_data_per_thread[subframe&0x1].rxdataF,
                                         common_vars->common_vars_rx_data_per_thread[subframe&0x1].dl_ch_estimates[eNB_id],
                                         pdsch_vars[eNB_id_i]->rxdataF_ext,
                                         pdsch_vars[eNB_id_i]->dl_ch_estimates_ext,
                                         dlsch0_harq->pmi_alloc,
                                         pdsch_vars[eNB_id_i]->pmi_ext,
                                         rballoc,
                                         symbol,
                                         subframe,
                                         ue->high_speed_flag,
                                         frame_parms);
    }
  } else if (beamforming_mode==7) { //else if beamforming_mode == 7
    nb_rb = dlsch_extract_rbs_TM7(common_vars->common_vars_rx_data_per_thread[subframe&0x1].rxdataF,
                                  pdsch_vars[eNB_id]->dl_bf_ch_estimates,
                                  pdsch_vars[eNB_id]->rxdataF_ext,
                                  pdsch_vars[eNB_id]->dl_bf_ch_estimates_ext,
                                  rballoc,
                                  symbol,
                                  subframe,
                                  ue->high_speed_flag,
                                  frame_parms);

  } else if(beamforming_mode>7) {
    LOG_W(PHY,"dlsch_demodulation: beamforming mode not supported yet.\n");
  }

  //  printf("nb_rb = %d, eNB_id %d\n",nb_rb,eNB_id);
  if (nb_rb==0) {
    LOG_D(PHY,"dlsch_demodulation.c: nb_rb=0\n");
    return(-1);
  }


#ifdef DEBUG_PHY
  LOG_D(PHY,"[DLSCH] log2_maxh = %d (%d,%d)\n",pdsch_vars[eNB_id]->log2_maxh,avg[0],avgs);
  LOG_D(PHY,"[DLSCH] mimo_mode = %d\n", dlsch0_harq->mimo_mode);
#endif

  aatx = frame_parms->nb_antenna_ports_eNB;
  aarx = frame_parms->nb_antennas_rx;

  dlsch_scale_channel(pdsch_vars[eNB_id]->dl_ch_estimates_ext,
                      frame_parms,
                      dlsch,
                      symbol,
                      nb_rb);

  if ((dlsch0_harq->mimo_mode<DUALSTREAM_UNIFORM_PRECODING1) && (rx_type==rx_IC_single_stream) && (eNB_id_i==ue->n_connected_eNB) && (dlsch0_harq->dl_power_off==0))  // TM5 two-user
    dlsch_scale_channel(pdsch_vars[eNB_id_i]->dl_ch_estimates_ext,
                        frame_parms,
                        dlsch,
                        symbol,
                        nb_rb);

  if (first_symbol_flag==1) {
    if (beamforming_mode==0){
      if (dlsch0_harq->mimo_mode<LARGE_CDD) {
        dlsch_channel_level(pdsch_vars[eNB_id]->dl_ch_estimates_ext,
                           frame_parms,
                           avg,
                           symbol,
                           nb_rb);
        avgs = 0;
        for (aatx=0;aatx<frame_parms->nb_antenna_ports_eNB;aatx++)
          for (aarx=0;aarx<frame_parms->nb_antennas_rx;aarx++)
            avgs = cmax(avgs,avg[(aatx<<1)+aarx]);

        pdsch_vars[eNB_id]->log2_maxh = (log2_approx(avgs)/2)+1;
     }
     else if ((dlsch0_harq->mimo_mode == LARGE_CDD) ||
           ((dlsch0_harq->mimo_mode >=DUALSTREAM_UNIFORM_PRECODING1) &&
            (dlsch0_harq->mimo_mode <=DUALSTREAM_PUSCH_PRECODING)))
     {
      dlsch_channel_level_TM34(pdsch_vars[eNB_id]->dl_ch_estimates_ext,
                                 frame_parms,
                                 pdsch_vars[eNB_id]->pmi_ext,
                                 avg_0,
                                 avg_1,
                                 symbol,
                                 nb_rb,
                                 dlsch0_harq->mimo_mode);

        if (rx_type>rx_standard) {
          avg_0[0] = (log2_approx(avg_0[0])/2) -13 + interf_unaw_shift;
          avg_1[0] = (log2_approx(avg_1[0])/2) -13 + interf_unaw_shift;
          pdsch_vars[eNB_id]->log2_maxh0 = cmax(avg_0[0],0);
          pdsch_vars[eNB_id]->log2_maxh1 = cmax(avg_1[0],0);
          //printf("TM4 I-A log2_maxh0 = %d\n", lte_ue_pdsch_vars[eNB_id]->log2_maxh0);
          //printf("TM4 I-A log2_maxh1 = %d\n", lte_ue_pdsch_vars[eNB_id]->log2_maxh1);
         }
          else {
          avg_0[0] = (log2_approx(avg_0[0])/2) - 13 + interf_unaw_shift;
          avg_1[0] = (log2_approx(avg_1[0])/2) - 13 + interf_unaw_shift;
          pdsch_vars[eNB_id]->log2_maxh0 = cmax(avg_0[0],0);
          pdsch_vars[eNB_id]->log2_maxh1 = cmax(avg_1[0],0);
          //printf("TM4 I-UA log2_maxh0 = %d\n", lte_ue_pdsch_vars[eNB_id]->log2_maxh0);
          //printf("TM4 I-UA log2_maxh1 = %d\n", lte_ue_pdsch_vars[eNB_id]->log2_maxh1);
        }
      }
      else if (dlsch0_harq->mimo_mode<DUALSTREAM_UNIFORM_PRECODING1) {// single-layer precoding (TM5, TM6)
        if ((rx_type==rx_IC_single_stream) && (eNB_id_i==ue->n_connected_eNB) && (dlsch0_harq->dl_power_off==0)) {
            dlsch_channel_level_TM56(pdsch_vars[eNB_id]->dl_ch_estimates_ext,
                                frame_parms,
                                pdsch_vars[eNB_id]->pmi_ext,
                                avg,
                                symbol,
                                nb_rb);
            avg[0] = log2_approx(avg[0]) - 13 + offset_mumimo_llr_drange[dlsch0_harq->mcs][(i_mod>>1)-1];
            pdsch_vars[eNB_id]->log2_maxh = cmax(avg[0],0);

        }
        else if (dlsch0_harq->dl_power_off==1) { //TM6

          dlsch_channel_level(pdsch_vars[eNB_id]->dl_ch_estimates_ext,
                                   frame_parms,
                                   avg,
                                   symbol,
                                   nb_rb);

          avgs = 0;
          for (aatx=0;aatx<frame_parms->nb_antenna_ports_eNB;aatx++)
            for (aarx=0;aarx<frame_parms->nb_antennas_rx;aarx++)
              avgs = cmax(avgs,avg[(aatx<<1)+aarx]);

          pdsch_vars[eNB_id]->log2_maxh = (log2_approx(avgs)/2) + 1;
          pdsch_vars[eNB_id]->log2_maxh++;

        }
      }

    }
    else if (beamforming_mode==7)
       dlsch_channel_level_TM7(pdsch_vars[eNB_id]->dl_bf_ch_estimates_ext,
                              frame_parms,
                              avg,
                              symbol,
                              nb_rb);
#ifdef DEBUG_PHY
    LOG_D(PHY,"[DLSCH] log2_maxh = %d (%d,%d)\n",pdsch_vars[eNB_id]->log2_maxh,avg[0],avgs);
    LOG_D(PHY,"[DLSCH] mimo_mode = %d\n", dlsch0_harq->mimo_mode);
#endif
  }

#if T_TRACER
    if (type == PDSCH)
    {
      T(T_UE_PHY_PDSCH_ENERGY, T_INT(eNB_id),  T_INT(0), T_INT(frame%1024), T_INT(subframe),
                               T_INT(avg[0]), T_INT(avg[1]),    T_INT(avg[2]),             T_INT(avg[3]));
    }
#endif

// Now channel compensation
  if (dlsch0_harq->mimo_mode<LARGE_CDD) {
    dlsch_channel_compensation(pdsch_vars[eNB_id]->rxdataF_ext,
                               pdsch_vars[eNB_id]->dl_ch_estimates_ext,
                               pdsch_vars[eNB_id]->dl_ch_mag0,
                               pdsch_vars[eNB_id]->dl_ch_magb0,
                               pdsch_vars[eNB_id]->rxdataF_comp0,
                               (aatx>1) ? pdsch_vars[eNB_id]->rho : NULL,
                               frame_parms,
                               symbol,
                               first_symbol_flag,
                               dlsch0_harq->Qm,
                               nb_rb,
                               pdsch_vars[eNB_id]->log2_maxh,
                               measurements); // log2_maxh+I0_shift
 /*if (symbol == 5) {
     write_output("rxF_comp_d.m","rxF_c_d",&pdsch_vars[eNB_id]->rxdataF_comp0[0][symbol*frame_parms->N_RB_DL*12],frame_parms->N_RB_DL*12,1,1);
 } */
    if ((rx_type==rx_IC_single_stream) &&
        (eNB_id_i<ue->n_connected_eNB)) {
         dlsch_channel_compensation(pdsch_vars[eNB_id_i]->rxdataF_ext,
                                 pdsch_vars[eNB_id_i]->dl_ch_estimates_ext,
                                 pdsch_vars[eNB_id_i]->dl_ch_mag0,
                                 pdsch_vars[eNB_id_i]->dl_ch_magb0,
                                 pdsch_vars[eNB_id_i]->rxdataF_comp0,
                                 (aatx>1) ? pdsch_vars[eNB_id_i]->rho : NULL,
                                 frame_parms,
                                 symbol,
                                 first_symbol_flag,
                                 i_mod,
                                 nb_rb,
                                 pdsch_vars[eNB_id]->log2_maxh,
                                 measurements); // log2_maxh+I0_shift
#ifdef DEBUG_PHY
      if (symbol == 5) {
        write_output("rxF_comp_d.m","rxF_c_d",&pdsch_vars[eNB_id]->rxdataF_comp0[0][symbol*frame_parms->N_RB_DL*12],frame_parms->N_RB_DL*12,1,1);
        write_output("rxF_comp_i.m","rxF_c_i",&pdsch_vars[eNB_id_i]->rxdataF_comp0[0][symbol*frame_parms->N_RB_DL*12],frame_parms->N_RB_DL*12,1,1);
      }
#endif

      dlsch_dual_stream_correlation(frame_parms,
                                    symbol,
                                    nb_rb,
                                    pdsch_vars[eNB_id]->dl_ch_estimates_ext,
                                    pdsch_vars[eNB_id_i]->dl_ch_estimates_ext,
                                    pdsch_vars[eNB_id]->dl_ch_rho_ext[harq_pid][round],
                                    pdsch_vars[eNB_id]->log2_maxh);
    }
  } else if ((dlsch0_harq->mimo_mode == LARGE_CDD) || ((dlsch0_harq->mimo_mode >=DUALSTREAM_UNIFORM_PRECODING1) &&
            (dlsch0_harq->mimo_mode <=DUALSTREAM_PUSCH_PRECODING))){
      dlsch_channel_compensation_TM34(frame_parms,
                                     pdsch_vars[eNB_id],
                                     measurements,
                                     eNB_id,
                                     symbol,
                                     dlsch0_harq->Qm,
                                     dlsch1_harq->Qm,
                                     harq_pid,
                                     dlsch0_harq->round,
                                     dlsch0_harq->mimo_mode,
                                     nb_rb,
                                     pdsch_vars[eNB_id]->log2_maxh0,
                                     pdsch_vars[eNB_id]->log2_maxh1);
  /*   if (symbol == 5) {
     write_output("rxF_comp_d00.m","rxF_c_d00",&pdsch_vars[eNB_id]->rxdataF_comp0[0][symbol*frame_parms->N_RB_DL*12],frame_parms->N_RB_DL*12,1,1);// should be QAM
     write_output("rxF_comp_d01.m","rxF_c_d01",&pdsch_vars[eNB_id]->rxdataF_comp0[1][symbol*frame_parms->N_RB_DL*12],frame_parms->N_RB_DL*12,1,1);//should be almost 0
     write_output("rxF_comp_d10.m","rxF_c_d10",&pdsch_vars[eNB_id]->rxdataF_comp1[harq_pid][round][0][symbol*frame_parms->N_RB_DL*12],frame_parms->N_RB_DL*12,1,1);//should be almost 0
     write_output("rxF_comp_d11.m","rxF_c_d11",&pdsch_vars[eNB_id]->rxdataF_comp1[harq_pid][round][1][symbol*frame_parms->N_RB_DL*12],frame_parms->N_RB_DL*12,1,1);//should be QAM
        } */
      // compute correlation between signal and interference channels (rho12 and rho21)
        dlsch_dual_stream_correlation(frame_parms, // this is doing h11'*h12 and h21'*h22
                                    symbol,
                                    nb_rb,
                                    pdsch_vars[eNB_id]->dl_ch_estimates_ext,
                                    &(pdsch_vars[eNB_id]->dl_ch_estimates_ext[2]),
                                    pdsch_vars[eNB_id]->dl_ch_rho2_ext,
                                    pdsch_vars[eNB_id]->log2_maxh0);
        //printf("rho stream1 =%d\n", &pdsch_vars[eNB_id]->dl_ch_rho_ext[harq_pid][round] );
      //to be optimized (just take complex conjugate)
      dlsch_dual_stream_correlation(frame_parms, // this is doing h12'*h11 and h22'*h21
                                    symbol,
                                    nb_rb,
                                    &(pdsch_vars[eNB_id]->dl_ch_estimates_ext[2]),
                                    pdsch_vars[eNB_id]->dl_ch_estimates_ext,
                                    pdsch_vars[eNB_id]->dl_ch_rho_ext[harq_pid][round],
                                    pdsch_vars[eNB_id]->log2_maxh1);
    //  printf("rho stream2 =%d\n",&pdsch_vars[eNB_id]->dl_ch_rho2_ext );
      //printf("TM3 log2_maxh : %d\n",pdsch_vars[eNB_id]->log2_maxh);
  /*     if (symbol == 5) {
     write_output("rho0_0.m","rho0_0",&pdsch_vars[eNB_id]->dl_ch_rho_ext[harq_pid][round][0][symbol*frame_parms->N_RB_DL*12],frame_parms->N_RB_DL*12,1,1);// should be QAM
     write_output("rho2_0.m","rho2_0",&pdsch_vars[eNB_id]->dl_ch_rho2_ext[0][symbol*frame_parms->N_RB_DL*12],frame_parms->N_RB_DL*12,1,1);//should be almost 0
     write_output("rho0_1.m.m","rho0_1",&pdsch_vars[eNB_id]->dl_ch_rho_ext[harq_pid][round][1][symbol*frame_parms->N_RB_DL*12],frame_parms->N_RB_DL*12,1,1);//should be almost 0
     write_output("rho2_1.m","rho2_1",&pdsch_vars[eNB_id]->dl_ch_rho2_ext[1][symbol*frame_parms->N_RB_DL*12],frame_parms->N_RB_DL*12,1,1);//should be QAM
        } */

    } else if (dlsch0_harq->mimo_mode<DUALSTREAM_UNIFORM_PRECODING1) {// single-layer precoding (TM5, TM6)
        if ((rx_type==rx_IC_single_stream) && (eNB_id_i==ue->n_connected_eNB) && (dlsch0_harq->dl_power_off==0)) {
          dlsch_channel_compensation_TM56(pdsch_vars[eNB_id]->rxdataF_ext,
                                      pdsch_vars[eNB_id]->dl_ch_estimates_ext,
                                      pdsch_vars[eNB_id]->dl_ch_mag0,
                                      pdsch_vars[eNB_id]->dl_ch_magb0,
                                      pdsch_vars[eNB_id]->rxdataF_comp0,
                                      pdsch_vars[eNB_id]->pmi_ext,
                                      frame_parms,
                                      measurements,
                                      eNB_id,
                                      symbol,
                                      dlsch0_harq->Qm,
                                      nb_rb,
                                      pdsch_vars[eNB_id]->log2_maxh,
                                      dlsch0_harq->dl_power_off);

        for (rb=0; rb<nb_rb; rb++) {
          switch(pdsch_vars[eNB_id]->pmi_ext[rb]) {
          case 0:
            pdsch_vars[eNB_id_i]->pmi_ext[rb]=1;
            break;
         case 1:
            pdsch_vars[eNB_id_i]->pmi_ext[rb]=0;
            break;
         case 2:
            pdsch_vars[eNB_id_i]->pmi_ext[rb]=3;
            break;
          case 3:
            pdsch_vars[eNB_id_i]->pmi_ext[rb]=2;
            break;
          }
       //  if (rb==0)
        //    printf("pmi %d, pmi_i %d\n",pdsch_vars[eNB_id]->pmi_ext[rb],pdsch_vars[eNB_id_i]->pmi_ext[rb]);
      }
      dlsch_channel_compensation_TM56(pdsch_vars[eNB_id_i]->rxdataF_ext,
                                      pdsch_vars[eNB_id_i]->dl_ch_estimates_ext,
                                      pdsch_vars[eNB_id_i]->dl_ch_mag0,
                                      pdsch_vars[eNB_id_i]->dl_ch_magb0,
                                      pdsch_vars[eNB_id_i]->rxdataF_comp0,
                                      pdsch_vars[eNB_id_i]->pmi_ext,
                                      frame_parms,
                                      measurements,
                                      eNB_id_i,
                                      symbol,
                                      i_mod,
                                      nb_rb,
                                      pdsch_vars[eNB_id]->log2_maxh,
                                      dlsch0_harq->dl_power_off);
#ifdef DEBUG_PHY
      if (symbol==5) {
        write_output("rxF_comp_d.m","rxF_c_d",&pdsch_vars[eNB_id]->rxdataF_comp0[0][symbol*frame_parms->N_RB_DL*12],frame_parms->N_RB_DL*12,1,1);
       write_output("rxF_comp_i.m","rxF_c_i",&pdsch_vars[eNB_id_i]->rxdataF_comp0[0][symbol*frame_parms->N_RB_DL*12],frame_parms->N_RB_DL*12,1,1);
      }
#endif
      dlsch_dual_stream_correlation(frame_parms,
                                    symbol,
                                    nb_rb,
                                    pdsch_vars[eNB_id]->dl_ch_estimates_ext,
                                    pdsch_vars[eNB_id_i]->dl_ch_estimates_ext,
                                    pdsch_vars[eNB_id]->dl_ch_rho_ext[harq_pid][round],
                                    pdsch_vars[eNB_id]->log2_maxh);
    }  else if (dlsch0_harq->dl_power_off==1)  {
      dlsch_channel_compensation_TM56(pdsch_vars[eNB_id]->rxdataF_ext,
                                      pdsch_vars[eNB_id]->dl_ch_estimates_ext,
                                      pdsch_vars[eNB_id]->dl_ch_mag0,
                                      pdsch_vars[eNB_id]->dl_ch_magb0,
                                      pdsch_vars[eNB_id]->rxdataF_comp0,
                                      pdsch_vars[eNB_id]->pmi_ext,
                                      frame_parms,
                                      measurements,
                                      eNB_id,
                                      symbol,
                                      dlsch0_harq->Qm,
                                      nb_rb,
                                      pdsch_vars[eNB_id]->log2_maxh,
                                      1);

      }


    } else if (dlsch0_harq->mimo_mode==TM7) { //TM7

      dlsch_channel_compensation(pdsch_vars[eNB_id]->rxdataF_ext,
                                 pdsch_vars[eNB_id]->dl_bf_ch_estimates_ext,
                                 pdsch_vars[eNB_id]->dl_ch_mag0,
                                 pdsch_vars[eNB_id]->dl_ch_magb0,
                                 pdsch_vars[eNB_id]->rxdataF_comp0,
                                 (aatx>1) ? pdsch_vars[eNB_id]->rho : NULL,
                                 frame_parms,
                                 symbol,
                                 first_symbol_flag,
                                 get_Qm(dlsch0_harq->mcs),
                                 nb_rb,
                                 //9,
                                 pdsch_vars[eNB_id]->log2_maxh,
                                 measurements); // log2_maxh+I0_shift
  }

// MRC


   if (frame_parms->nb_antennas_rx > 1) {
    if ((dlsch0_harq->mimo_mode == LARGE_CDD) ||
        ((dlsch0_harq->mimo_mode >=DUALSTREAM_UNIFORM_PRECODING1) &&
         (dlsch0_harq->mimo_mode <=DUALSTREAM_PUSCH_PRECODING))){  // TM3 or TM4
      if (frame_parms->nb_antenna_ports_eNB == 2) {
        dlsch_detection_mrc_TM34(frame_parms,
                                 pdsch_vars[eNB_id],
                                 harq_pid,
                                 dlsch0_harq->round,
                                 symbol,
                                 nb_rb,
                                 1);
    /*   if (symbol == 5) {
     write_output("rho0_mrc.m","rho0_0",&pdsch_vars[eNB_id]->dl_ch_rho_ext[harq_pid][round][0][symbol*frame_parms->N_RB_DL*12],frame_parms->N_RB_DL*12,1,1);// should be QAM
     write_output("rho2_mrc.m","rho2_0",&pdsch_vars[eNB_id]->dl_ch_rho2_ext[0][symbol*frame_parms->N_RB_DL*12],frame_parms->N_RB_DL*12,1,1);//should be almost 0
        } */
      }
    } else {
      dlsch_detection_mrc(frame_parms,
                          pdsch_vars[eNB_id]->rxdataF_comp0,
                          pdsch_vars[eNB_id_i]->rxdataF_comp0,
                          pdsch_vars[eNB_id]->rho,
                          pdsch_vars[eNB_id]->dl_ch_rho_ext[harq_pid][round],
                          pdsch_vars[eNB_id]->dl_ch_mag0,
                          pdsch_vars[eNB_id]->dl_ch_magb0,
                          pdsch_vars[eNB_id_i]->dl_ch_mag0,
                          pdsch_vars[eNB_id_i]->dl_ch_magb0,
                          symbol,
                          nb_rb,
                          rx_type==rx_IC_single_stream);
    }
  }
  //  printf("Combining");
  if ((dlsch0_harq->mimo_mode == SISO) ||
      ((dlsch0_harq->mimo_mode >= UNIFORM_PRECODING11) &&
       (dlsch0_harq->mimo_mode <= PUSCH_PRECODING0)) ||
       (dlsch0_harq->mimo_mode == TM7)) {
    /*
      dlsch_siso(frame_parms,
      pdsch_vars[eNB_id]->rxdataF_comp,
      pdsch_vars[eNB_id_i]->rxdataF_comp,
      symbol,
      nb_rb);
    */
  } else if (dlsch0_harq->mimo_mode == ALAMOUTI) {
    dlsch_alamouti(frame_parms,
                   pdsch_vars[eNB_id]->rxdataF_comp0,
                   pdsch_vars[eNB_id]->dl_ch_mag0,
                   pdsch_vars[eNB_id]->dl_ch_magb0,
                   symbol,
                   nb_rb);
  }

  //    printf("LLR");
  if ((dlsch0_harq->mimo_mode == LARGE_CDD) ||
      ((dlsch0_harq->mimo_mode >=DUALSTREAM_UNIFORM_PRECODING1) &&
       (dlsch0_harq->mimo_mode <=DUALSTREAM_PUSCH_PRECODING)))  {
    rxdataF_comp_ptr = pdsch_vars[eNB_id]->rxdataF_comp1[harq_pid][round];
    dl_ch_mag_ptr = pdsch_vars[eNB_id]->dl_ch_mag1[harq_pid][round];
  }
  else {
    rxdataF_comp_ptr = pdsch_vars[eNB_id_i]->rxdataF_comp0;
    dl_ch_mag_ptr = pdsch_vars[eNB_id_i]->dl_ch_mag0;
    //i_mod should have been passed as a parameter
  }

  switch (dlsch0_harq->Qm) {
  case 2 :
    if ((rx_type==rx_standard) || (codeword_TB0 == -1) || (codeword_TB1 == -1)) {
        dlsch_qpsk_llr(frame_parms,
                       pdsch_vars[eNB_id]->rxdataF_comp0,
                       pdsch_vars[eNB_id]->llr[0],
                       symbol,
                       first_symbol_flag,
                       nb_rb,
                       adjust_G2(frame_parms,dlsch0_harq->rb_alloc_even,2,subframe,symbol),
                       pdsch_vars[eNB_id]->llr128,
                       beamforming_mode);
    }
      else if (rx_type >= rx_IC_single_stream) {
        if (dlsch1_harq->Qm == 2) {
          dlsch_qpsk_qpsk_llr(frame_parms,
                              pdsch_vars[eNB_id]->rxdataF_comp0,
                              rxdataF_comp_ptr,
                              pdsch_vars[eNB_id]->dl_ch_rho2_ext,
                              pdsch_vars[eNB_id]->llr[0],
                              symbol,first_symbol_flag,nb_rb,
                              adjust_G2(frame_parms,dlsch0_harq->rb_alloc_even,2,subframe,symbol),
                              pdsch_vars[eNB_id]->llr128);
          if (rx_type==rx_IC_dual_stream) {
            dlsch_qpsk_qpsk_llr(frame_parms,
                                rxdataF_comp_ptr,
                                pdsch_vars[eNB_id]->rxdataF_comp0,
                                pdsch_vars[eNB_id]->dl_ch_rho_ext[harq_pid][round],
                                pdsch_vars[eNB_id]->llr[1],
                                symbol,first_symbol_flag,nb_rb,
                                adjust_G2(frame_parms,dlsch1_harq->rb_alloc_even,2,subframe,symbol),
                                pdsch_vars[eNB_id]->llr128_2ndstream);
          }
        }
        else if (dlsch1_harq->Qm == 4) {
          dlsch_qpsk_16qam_llr(frame_parms,
                               pdsch_vars[eNB_id]->rxdataF_comp0,
                               rxdataF_comp_ptr,//i
                               dl_ch_mag_ptr,//i
                               pdsch_vars[eNB_id]->dl_ch_rho2_ext,
                               pdsch_vars[eNB_id]->llr[0],
                               symbol,first_symbol_flag,nb_rb,
                               adjust_G2(frame_parms,dlsch0_harq->rb_alloc_even,2,subframe,symbol),
                               pdsch_vars[eNB_id]->llr128);
          if (rx_type==rx_IC_dual_stream) {
            dlsch_16qam_qpsk_llr(frame_parms,
                                 rxdataF_comp_ptr,
                                 pdsch_vars[eNB_id]->rxdataF_comp0,//i
                                 dl_ch_mag_ptr,
                                 pdsch_vars[eNB_id]->dl_ch_rho_ext[harq_pid][round],
                                 pdsch_vars[eNB_id]->llr[1],
                                 symbol,first_symbol_flag,nb_rb,
                                 adjust_G2(frame_parms,dlsch1_harq->rb_alloc_even,4,subframe,symbol),
                                 pdsch_vars[eNB_id]->llr128_2ndstream);
          }
        }
        else {
          dlsch_qpsk_64qam_llr(frame_parms,
                               pdsch_vars[eNB_id]->rxdataF_comp0,
                               rxdataF_comp_ptr,//i
                               dl_ch_mag_ptr,//i
                               pdsch_vars[eNB_id]->dl_ch_rho2_ext,
                               pdsch_vars[eNB_id]->llr[0],
                               symbol,first_symbol_flag,nb_rb,
                               adjust_G2(frame_parms,dlsch0_harq->rb_alloc_even,2,subframe,symbol),
                               pdsch_vars[eNB_id]->llr128);
          if (rx_type==rx_IC_dual_stream) {
            dlsch_64qam_qpsk_llr(frame_parms,
                                 rxdataF_comp_ptr,
                                 pdsch_vars[eNB_id]->rxdataF_comp0,//i
                                 dl_ch_mag_ptr,
                                 pdsch_vars[eNB_id]->dl_ch_rho_ext[harq_pid][round],
                                 pdsch_vars[eNB_id]->llr[1],
                                 symbol,first_symbol_flag,nb_rb,
                                 adjust_G2(frame_parms,dlsch1_harq->rb_alloc_even,6,subframe,symbol),
                                 pdsch_vars[eNB_id]->llr128_2ndstream);
          }
        }
      }
    break;
  case 4 :
    if ((rx_type==rx_standard ) || (codeword_TB0 == -1) || (codeword_TB1 == -1)) {
      dlsch_16qam_llr(frame_parms,
                      pdsch_vars[eNB_id]->rxdataF_comp0,
                      pdsch_vars[eNB_id]->llr[0],
                      pdsch_vars[eNB_id]->dl_ch_mag0,
                      symbol,first_symbol_flag,nb_rb,
                      adjust_G2(frame_parms,dlsch0_harq->rb_alloc_even,4,subframe,symbol),
                      pdsch_vars[eNB_id]->llr128,
                      beamforming_mode);
    }
    else if (rx_type >= rx_IC_single_stream) {
      if (dlsch1_harq->Qm == 2) {
        dlsch_16qam_qpsk_llr(frame_parms,
                             pdsch_vars[eNB_id]->rxdataF_comp0,
                             rxdataF_comp_ptr,//i
                             pdsch_vars[eNB_id]->dl_ch_mag0,
                             pdsch_vars[eNB_id]->dl_ch_rho2_ext,
                             pdsch_vars[eNB_id]->llr[0],
                             symbol,first_symbol_flag,nb_rb,
                             adjust_G2(frame_parms,dlsch0_harq->rb_alloc_even,4,subframe,symbol),
                             pdsch_vars[eNB_id]->llr128);
        if (rx_type==rx_IC_dual_stream) {
          dlsch_qpsk_16qam_llr(frame_parms,
                               rxdataF_comp_ptr,
                               pdsch_vars[eNB_id]->rxdataF_comp0,//i
                               pdsch_vars[eNB_id]->dl_ch_mag0,//i
                               pdsch_vars[eNB_id]->dl_ch_rho_ext[harq_pid][round],
                               pdsch_vars[eNB_id]->llr[1],
                               symbol,first_symbol_flag,nb_rb,
                               adjust_G2(frame_parms,dlsch1_harq->rb_alloc_even,2,subframe,symbol),
                               pdsch_vars[eNB_id]->llr128_2ndstream);
        }
      }
      else if (dlsch1_harq->Qm == 4) {
        dlsch_16qam_16qam_llr(frame_parms,
                              pdsch_vars[eNB_id]->rxdataF_comp0,
                              rxdataF_comp_ptr,//i
                              pdsch_vars[eNB_id]->dl_ch_mag0,
                              dl_ch_mag_ptr,//i
                              pdsch_vars[eNB_id]->dl_ch_rho2_ext,
                              pdsch_vars[eNB_id]->llr[0],
                              symbol,first_symbol_flag,nb_rb,
                              adjust_G2(frame_parms,dlsch0_harq->rb_alloc_even,4,subframe,symbol),
                              pdsch_vars[eNB_id]->llr128);
        if (rx_type==rx_IC_dual_stream) {
          dlsch_16qam_16qam_llr(frame_parms,
                                rxdataF_comp_ptr,
                                pdsch_vars[eNB_id]->rxdataF_comp0,//i
                                dl_ch_mag_ptr,
                                pdsch_vars[eNB_id]->dl_ch_mag0,//i
                                pdsch_vars[eNB_id]->dl_ch_rho_ext[harq_pid][round],
                                pdsch_vars[eNB_id]->llr[1],
                                symbol,first_symbol_flag,nb_rb,
                                adjust_G2(frame_parms,dlsch1_harq->rb_alloc_even,4,subframe,symbol),
                                pdsch_vars[eNB_id]->llr128_2ndstream);
        }
      }
      else {
        dlsch_16qam_64qam_llr(frame_parms,
                              pdsch_vars[eNB_id]->rxdataF_comp0,
                              rxdataF_comp_ptr,//i
                              pdsch_vars[eNB_id]->dl_ch_mag0,
                              dl_ch_mag_ptr,//i
                              pdsch_vars[eNB_id]->dl_ch_rho2_ext,
                              pdsch_vars[eNB_id]->llr[0],
                              symbol,first_symbol_flag,nb_rb,
                              adjust_G2(frame_parms,dlsch0_harq->rb_alloc_even,4,subframe,symbol),
                              pdsch_vars[eNB_id]->llr128);
        if (rx_type==rx_IC_dual_stream) {
          dlsch_64qam_16qam_llr(frame_parms,
                                rxdataF_comp_ptr,
                                pdsch_vars[eNB_id]->rxdataF_comp0,
                                dl_ch_mag_ptr,
                                pdsch_vars[eNB_id]->dl_ch_mag0,
                                pdsch_vars[eNB_id]->dl_ch_rho_ext[harq_pid][round],
                                pdsch_vars[eNB_id]->llr[1],
                                symbol,first_symbol_flag,nb_rb,
                                adjust_G2(frame_parms,dlsch1_harq->rb_alloc_even,6,subframe,symbol),
                                pdsch_vars[eNB_id]->llr128_2ndstream);
        }
      }
    }
    break;
  case 6 :
    if ((rx_type==rx_standard) || (codeword_TB0 == -1) || (codeword_TB1 == -1))  {
      dlsch_64qam_llr(frame_parms,
                      pdsch_vars[eNB_id]->rxdataF_comp0,
                      pdsch_vars[eNB_id]->llr[0],
                      pdsch_vars[eNB_id]->dl_ch_mag0,
                      pdsch_vars[eNB_id]->dl_ch_magb0,
                      symbol,first_symbol_flag,nb_rb,
                      adjust_G2(frame_parms,dlsch0_harq->rb_alloc_even,6,subframe,symbol),
                      pdsch_vars[eNB_id]->llr128,
                      beamforming_mode);
    }
    else if (rx_type >= rx_IC_single_stream) {
      if (dlsch1_harq->Qm == 2) {
        dlsch_64qam_qpsk_llr(frame_parms,
                             pdsch_vars[eNB_id]->rxdataF_comp0,
                             rxdataF_comp_ptr,//i
                             pdsch_vars[eNB_id]->dl_ch_mag0,
                             pdsch_vars[eNB_id]->dl_ch_rho2_ext,
                             pdsch_vars[eNB_id]->llr[0],
                             symbol,first_symbol_flag,nb_rb,
                             adjust_G2(frame_parms,dlsch0_harq->rb_alloc_even,6,subframe,symbol),
                             pdsch_vars[eNB_id]->llr128);
        if (rx_type==rx_IC_dual_stream) {
          dlsch_qpsk_64qam_llr(frame_parms,
                               rxdataF_comp_ptr,
                               pdsch_vars[eNB_id]->rxdataF_comp0,//i
                               pdsch_vars[eNB_id]->dl_ch_mag0,
                               pdsch_vars[eNB_id]->dl_ch_rho_ext[harq_pid][round],
                               pdsch_vars[eNB_id]->llr[1],
                               symbol,first_symbol_flag,nb_rb,
                               adjust_G2(frame_parms,dlsch1_harq->rb_alloc_even,2,subframe,symbol),
                               pdsch_vars[eNB_id]->llr128_2ndstream);
        }
      }
      else if (dlsch1_harq->Qm == 4) {
        dlsch_64qam_16qam_llr(frame_parms,
                              pdsch_vars[eNB_id]->rxdataF_comp0,
                              rxdataF_comp_ptr,//i
                              pdsch_vars[eNB_id]->dl_ch_mag0,
                              dl_ch_mag_ptr,//i
                              pdsch_vars[eNB_id]->dl_ch_rho2_ext,
                              pdsch_vars[eNB_id]->llr[0],
                              symbol,first_symbol_flag,nb_rb,
                              adjust_G2(frame_parms,dlsch0_harq->rb_alloc_even,6,subframe,symbol),
                              pdsch_vars[eNB_id]->llr128);
        if (rx_type==rx_IC_dual_stream) {
          dlsch_16qam_64qam_llr(frame_parms,
                                rxdataF_comp_ptr,
                                pdsch_vars[eNB_id]->rxdataF_comp0,//i
                                dl_ch_mag_ptr,
                                pdsch_vars[eNB_id]->dl_ch_mag0,//i
                                pdsch_vars[eNB_id]->dl_ch_rho_ext[harq_pid][round],
                                pdsch_vars[eNB_id]->llr[1],
                                symbol,first_symbol_flag,nb_rb,
                                adjust_G2(frame_parms,dlsch1_harq->rb_alloc_even,4,subframe,symbol),
                                pdsch_vars[eNB_id]->llr128_2ndstream);
        }
      }
      else {
        dlsch_64qam_64qam_llr(frame_parms,
                              pdsch_vars[eNB_id]->rxdataF_comp0,
                              rxdataF_comp_ptr,//i
                              pdsch_vars[eNB_id]->dl_ch_mag0,
                              dl_ch_mag_ptr,//i
                              pdsch_vars[eNB_id]->dl_ch_rho2_ext,
                              pdsch_vars[eNB_id]->llr[0],
                              symbol,first_symbol_flag,nb_rb,
                              adjust_G2(frame_parms,dlsch0_harq->rb_alloc_even,6,subframe,symbol),
                              pdsch_vars[eNB_id]->llr128);
        if (rx_type==rx_IC_dual_stream) {
          dlsch_64qam_64qam_llr(frame_parms,
                                rxdataF_comp_ptr,
                                pdsch_vars[eNB_id]->rxdataF_comp0,//i
                                dl_ch_mag_ptr,
                                pdsch_vars[eNB_id]->dl_ch_mag0,//i
                                pdsch_vars[eNB_id]->dl_ch_rho_ext[harq_pid][round],
                                pdsch_vars[eNB_id]->llr[1],
                                symbol,first_symbol_flag,nb_rb,
                                adjust_G2(frame_parms,dlsch1_harq->rb_alloc_even,6,subframe,symbol),
                                pdsch_vars[eNB_id]->llr128_2ndstream);
        }
      }
    }
    break;
  default:
    LOG_W(PHY,"rx_dlsch.c : Unknown mod_order!!!!\n");
    return(-1);
    break;
  }
  if (dlsch1_harq) {
  switch (get_Qm(dlsch1_harq->mcs)) {
  case 2 :
    if (rx_type==rx_standard) {
        dlsch_qpsk_llr(frame_parms,
                       pdsch_vars[eNB_id]->rxdataF_comp0,
                       pdsch_vars[eNB_id]->llr[0],
                       symbol,first_symbol_flag,nb_rb,
                       adjust_G2(frame_parms,dlsch0_harq->rb_alloc_even,2,subframe,symbol),
                       pdsch_vars[eNB_id]->llr128,
                       beamforming_mode);
    }
    break;
  case 4:
    if (rx_type==rx_standard) {
      dlsch_16qam_llr(frame_parms,
                      pdsch_vars[eNB_id]->rxdataF_comp0,
                      pdsch_vars[eNB_id]->llr[0],
                      pdsch_vars[eNB_id]->dl_ch_mag0,
                      symbol,first_symbol_flag,nb_rb,
                      adjust_G2(frame_parms,dlsch0_harq->rb_alloc_even,4,subframe,symbol),
                      pdsch_vars[eNB_id]->llr128,
                      beamforming_mode);
    }
    break;
  case 6 :
    if (rx_type==rx_standard) {
      dlsch_64qam_llr(frame_parms,
                      pdsch_vars[eNB_id]->rxdataF_comp0,
                      pdsch_vars[eNB_id]->llr[0],
                      pdsch_vars[eNB_id]->dl_ch_mag0,
                      pdsch_vars[eNB_id]->dl_ch_magb0,
                      symbol,first_symbol_flag,nb_rb,
                      adjust_G2(frame_parms,dlsch0_harq->rb_alloc_even,6,subframe,symbol),
                      pdsch_vars[eNB_id]->llr128,
                      beamforming_mode);
  }
    break;
  default:
    LOG_W(PHY,"rx_dlsch.c : Unknown mod_order!!!!\n");
    return(-1);
    break;
  }
  }


#if T_TRACER
  T(T_UE_PHY_PDSCH_IQ, T_INT(eNB_id), T_INT(ue->Mod_id), T_INT(frame%1024),
    T_INT(subframe), T_INT(nb_rb),
    T_INT(frame_parms->N_RB_UL), T_INT(frame_parms->symbols_per_tti),
    T_BUFFER(&pdsch_vars[eNB_id]->rxdataF_comp0[eNB_id][0],
             2 * /* ulsch[UE_id]->harq_processes[harq_pid]->nb_rb */ frame_parms->N_RB_UL *12*frame_parms->symbols_per_tti*2));
#endif

  return(0);

}

//==============================================================================================
// Pre-processing for LLR computation
//==============================================================================================

void dlsch_channel_compensation(int **rxdataF_ext,
                                int **dl_ch_estimates_ext,
                                int **dl_ch_mag,
                                int **dl_ch_magb,
                                int **rxdataF_comp,
                                int **rho,
                                LTE_DL_FRAME_PARMS *frame_parms,
                                unsigned char symbol,
                                uint8_t first_symbol_flag,
                                unsigned char mod_order,
                                unsigned short nb_rb,
                                unsigned char output_shift,
                                PHY_MEASUREMENTS *measurements)
{

#if defined(__i386) || defined(__x86_64)

  unsigned short rb;
  unsigned char aatx,aarx,symbol_mod,pilots=0;
  __m128i *dl_ch128,*dl_ch128_2,*dl_ch_mag128,*dl_ch_mag128b,*rxdataF128,*rxdataF_comp128,*rho128;
  __m128i mmtmpD0,mmtmpD1,mmtmpD2,mmtmpD3,QAM_amp128,QAM_amp128b;

  symbol_mod = (symbol>=(7-frame_parms->Ncp)) ? symbol-(7-frame_parms->Ncp) : symbol;

  if ((symbol_mod == 0) || (symbol_mod == (4-frame_parms->Ncp))) {

    if (frame_parms->mode1_flag==1) // 10 out of 12 so don't reduce size
      nb_rb=1+(5*nb_rb/6);
    else
      pilots=1;
  }

  for (aatx=0; aatx<frame_parms->nb_antenna_ports_eNB; aatx++) {
    if (mod_order == 4) {
      QAM_amp128 = _mm_set1_epi16(QAM16_n1);  // 2/sqrt(10)
      QAM_amp128b = _mm_setzero_si128();
    } else if (mod_order == 6) {
      QAM_amp128  = _mm_set1_epi16(QAM64_n1); //
      QAM_amp128b = _mm_set1_epi16(QAM64_n2);
    }

    //    printf("comp: rxdataF_comp %p, symbol %d\n",rxdataF_comp[0],symbol);

    for (aarx=0; aarx<frame_parms->nb_antennas_rx; aarx++) {

      dl_ch128          = (__m128i *)&dl_ch_estimates_ext[(aatx<<1)+aarx][symbol*frame_parms->N_RB_DL*12];
      dl_ch_mag128      = (__m128i *)&dl_ch_mag[(aatx<<1)+aarx][symbol*frame_parms->N_RB_DL*12];
      dl_ch_mag128b     = (__m128i *)&dl_ch_magb[(aatx<<1)+aarx][symbol*frame_parms->N_RB_DL*12];
      rxdataF128        = (__m128i *)&rxdataF_ext[aarx][symbol*frame_parms->N_RB_DL*12];
      rxdataF_comp128   = (__m128i *)&rxdataF_comp[(aatx<<1)+aarx][symbol*frame_parms->N_RB_DL*12];


      for (rb=0; rb<nb_rb; rb++) {
        if (mod_order>2) {
          // get channel amplitude if not QPSK

          mmtmpD0 = _mm_madd_epi16(dl_ch128[0],dl_ch128[0]);
          mmtmpD0 = _mm_srai_epi32(mmtmpD0,output_shift);

          mmtmpD1 = _mm_madd_epi16(dl_ch128[1],dl_ch128[1]);
          mmtmpD1 = _mm_srai_epi32(mmtmpD1,output_shift);

          mmtmpD0 = _mm_packs_epi32(mmtmpD0,mmtmpD1);

          // store channel magnitude here in a new field of dlsch

          dl_ch_mag128[0] = _mm_unpacklo_epi16(mmtmpD0,mmtmpD0);
          dl_ch_mag128b[0] = dl_ch_mag128[0];
          dl_ch_mag128[0] = _mm_mulhi_epi16(dl_ch_mag128[0],QAM_amp128);
          dl_ch_mag128[0] = _mm_slli_epi16(dl_ch_mag128[0],1);
    //print_ints("Re(ch):",(int16_t*)&mmtmpD0);
    //print_shorts("QAM_amp:",(int16_t*)&QAM_amp128);
    //print_shorts("mag:",(int16_t*)&dl_ch_mag128[0]);
          dl_ch_mag128[1] = _mm_unpackhi_epi16(mmtmpD0,mmtmpD0);
          dl_ch_mag128b[1] = dl_ch_mag128[1];
          dl_ch_mag128[1] = _mm_mulhi_epi16(dl_ch_mag128[1],QAM_amp128);
          dl_ch_mag128[1] = _mm_slli_epi16(dl_ch_mag128[1],1);

          if (pilots==0) {
            mmtmpD0 = _mm_madd_epi16(dl_ch128[2],dl_ch128[2]);
            mmtmpD0 = _mm_srai_epi32(mmtmpD0,output_shift);
            mmtmpD1 = _mm_packs_epi32(mmtmpD0,mmtmpD0);

            dl_ch_mag128[2] = _mm_unpacklo_epi16(mmtmpD1,mmtmpD1);
            dl_ch_mag128b[2] = dl_ch_mag128[2];

            dl_ch_mag128[2] = _mm_mulhi_epi16(dl_ch_mag128[2],QAM_amp128);
            dl_ch_mag128[2] = _mm_slli_epi16(dl_ch_mag128[2],1);
          }

          dl_ch_mag128b[0] = _mm_mulhi_epi16(dl_ch_mag128b[0],QAM_amp128b);
          dl_ch_mag128b[0] = _mm_slli_epi16(dl_ch_mag128b[0],1);


          dl_ch_mag128b[1] = _mm_mulhi_epi16(dl_ch_mag128b[1],QAM_amp128b);
          dl_ch_mag128b[1] = _mm_slli_epi16(dl_ch_mag128b[1],1);

          if (pilots==0) {
            dl_ch_mag128b[2] = _mm_mulhi_epi16(dl_ch_mag128b[2],QAM_amp128b);
            dl_ch_mag128b[2] = _mm_slli_epi16(dl_ch_mag128b[2],1);
          }
        }

        // multiply by conjugated channel
        mmtmpD0 = _mm_madd_epi16(dl_ch128[0],rxdataF128[0]);
        //  print_ints("re",&mmtmpD0);

        // mmtmpD0 contains real part of 4 consecutive outputs (32-bit)
        mmtmpD1 = _mm_shufflelo_epi16(dl_ch128[0],_MM_SHUFFLE(2,3,0,1));
        mmtmpD1 = _mm_shufflehi_epi16(mmtmpD1,_MM_SHUFFLE(2,3,0,1));
        mmtmpD1 = _mm_sign_epi16(mmtmpD1,*(__m128i*)&conjugate[0]);
        //  print_ints("im",&mmtmpD1);
        mmtmpD1 = _mm_madd_epi16(mmtmpD1,rxdataF128[0]);
        // mmtmpD1 contains imag part of 4 consecutive outputs (32-bit)
        mmtmpD0 = _mm_srai_epi32(mmtmpD0,output_shift);
        //  print_ints("re(shift)",&mmtmpD0);
        mmtmpD1 = _mm_srai_epi32(mmtmpD1,output_shift);
        //  print_ints("im(shift)",&mmtmpD1);
        mmtmpD2 = _mm_unpacklo_epi32(mmtmpD0,mmtmpD1);
        mmtmpD3 = _mm_unpackhi_epi32(mmtmpD0,mmtmpD1);
        //        print_ints("c0",&mmtmpD2);
        //  print_ints("c1",&mmtmpD3);
        rxdataF_comp128[0] = _mm_packs_epi32(mmtmpD2,mmtmpD3);
        //  print_shorts("rx:",rxdataF128);
        //  print_shorts("ch:",dl_ch128);
        //  print_shorts("pack:",rxdataF_comp128);

        // multiply by conjugated channel
        mmtmpD0 = _mm_madd_epi16(dl_ch128[1],rxdataF128[1]);
        // mmtmpD0 contains real part of 4 consecutive outputs (32-bit)
        mmtmpD1 = _mm_shufflelo_epi16(dl_ch128[1],_MM_SHUFFLE(2,3,0,1));
        mmtmpD1 = _mm_shufflehi_epi16(mmtmpD1,_MM_SHUFFLE(2,3,0,1));
        mmtmpD1 = _mm_sign_epi16(mmtmpD1,*(__m128i*)conjugate);
        mmtmpD1 = _mm_madd_epi16(mmtmpD1,rxdataF128[1]);
        // mmtmpD1 contains imag part of 4 consecutive outputs (32-bit)
        mmtmpD0 = _mm_srai_epi32(mmtmpD0,output_shift);
        mmtmpD1 = _mm_srai_epi32(mmtmpD1,output_shift);
        mmtmpD2 = _mm_unpacklo_epi32(mmtmpD0,mmtmpD1);
        mmtmpD3 = _mm_unpackhi_epi32(mmtmpD0,mmtmpD1);

        rxdataF_comp128[1] = _mm_packs_epi32(mmtmpD2,mmtmpD3);
        //  print_shorts("rx:",rxdataF128+1);
        //  print_shorts("ch:",dl_ch128+1);
        //  print_shorts("pack:",rxdataF_comp128+1);

        if (pilots==0) {
          // multiply by conjugated channel
          mmtmpD0 = _mm_madd_epi16(dl_ch128[2],rxdataF128[2]);
          // mmtmpD0 contains real part of 4 consecutive outputs (32-bit)
          mmtmpD1 = _mm_shufflelo_epi16(dl_ch128[2],_MM_SHUFFLE(2,3,0,1));
          mmtmpD1 = _mm_shufflehi_epi16(mmtmpD1,_MM_SHUFFLE(2,3,0,1));
          mmtmpD1 = _mm_sign_epi16(mmtmpD1,*(__m128i*)conjugate);
          mmtmpD1 = _mm_madd_epi16(mmtmpD1,rxdataF128[2]);
          // mmtmpD1 contains imag part of 4 consecutive outputs (32-bit)
          mmtmpD0 = _mm_srai_epi32(mmtmpD0,output_shift);
          mmtmpD1 = _mm_srai_epi32(mmtmpD1,output_shift);
          mmtmpD2 = _mm_unpacklo_epi32(mmtmpD0,mmtmpD1);
          mmtmpD3 = _mm_unpackhi_epi32(mmtmpD0,mmtmpD1);

          rxdataF_comp128[2] = _mm_packs_epi32(mmtmpD2,mmtmpD3);
          //  print_shorts("rx:",rxdataF128+2);
          //  print_shorts("ch:",dl_ch128+2);
          //        print_shorts("pack:",rxdataF_comp128+2);

          dl_ch128+=3;
          dl_ch_mag128+=3;
          dl_ch_mag128b+=3;
          rxdataF128+=3;
          rxdataF_comp128+=3;
        } else { // we have a smaller PDSCH in symbols with pilots so skip last group of 4 REs and increment less
          dl_ch128+=2;
          dl_ch_mag128+=2;
          dl_ch_mag128b+=2;
          rxdataF128+=2;
          rxdataF_comp128+=2;
        }

      }
    }
  }

  if (rho) {


    for (aarx=0; aarx<frame_parms->nb_antennas_rx; aarx++) {
      rho128        = (__m128i *)&rho[aarx][symbol*frame_parms->N_RB_DL*12];
      dl_ch128      = (__m128i *)&dl_ch_estimates_ext[aarx][symbol*frame_parms->N_RB_DL*12];
      dl_ch128_2    = (__m128i *)&dl_ch_estimates_ext[2+aarx][symbol*frame_parms->N_RB_DL*12];

      for (rb=0; rb<nb_rb; rb++) {
        // multiply by conjugated channel
        mmtmpD0 = _mm_madd_epi16(dl_ch128[0],dl_ch128_2[0]);
        //  print_ints("re",&mmtmpD0);

        // mmtmpD0 contains real part of 4 consecutive outputs (32-bit)
        mmtmpD1 = _mm_shufflelo_epi16(dl_ch128[0],_MM_SHUFFLE(2,3,0,1));
        mmtmpD1 = _mm_shufflehi_epi16(mmtmpD1,_MM_SHUFFLE(2,3,0,1));
        mmtmpD1 = _mm_sign_epi16(mmtmpD1,*(__m128i*)&conjugate[0]);
        //  print_ints("im",&mmtmpD1);
        mmtmpD1 = _mm_madd_epi16(mmtmpD1,dl_ch128_2[0]);
        // mmtmpD1 contains imag part of 4 consecutive outputs (32-bit)
        mmtmpD0 = _mm_srai_epi32(mmtmpD0,output_shift);
        //  print_ints("re(shift)",&mmtmpD0);
        mmtmpD1 = _mm_srai_epi32(mmtmpD1,output_shift);
        //  print_ints("im(shift)",&mmtmpD1);
        mmtmpD2 = _mm_unpacklo_epi32(mmtmpD0,mmtmpD1);
        mmtmpD3 = _mm_unpackhi_epi32(mmtmpD0,mmtmpD1);
        //        print_ints("c0",&mmtmpD2);
        //  print_ints("c1",&mmtmpD3);
        rho128[0] = _mm_packs_epi32(mmtmpD2,mmtmpD3);

        //print_shorts("rx:",dl_ch128_2);
        //print_shorts("ch:",dl_ch128);
        //print_shorts("pack:",rho128);

        // multiply by conjugated channel
        mmtmpD0 = _mm_madd_epi16(dl_ch128[1],dl_ch128_2[1]);
        // mmtmpD0 contains real part of 4 consecutive outputs (32-bit)
        mmtmpD1 = _mm_shufflelo_epi16(dl_ch128[1],_MM_SHUFFLE(2,3,0,1));
        mmtmpD1 = _mm_shufflehi_epi16(mmtmpD1,_MM_SHUFFLE(2,3,0,1));
        mmtmpD1 = _mm_sign_epi16(mmtmpD1,*(__m128i*)conjugate);
        mmtmpD1 = _mm_madd_epi16(mmtmpD1,dl_ch128_2[1]);
        // mmtmpD1 contains imag part of 4 consecutive outputs (32-bit)
        mmtmpD0 = _mm_srai_epi32(mmtmpD0,output_shift);
        mmtmpD1 = _mm_srai_epi32(mmtmpD1,output_shift);
        mmtmpD2 = _mm_unpacklo_epi32(mmtmpD0,mmtmpD1);
        mmtmpD3 = _mm_unpackhi_epi32(mmtmpD0,mmtmpD1);


        rho128[1] =_mm_packs_epi32(mmtmpD2,mmtmpD3);
        //print_shorts("rx:",dl_ch128_2+1);
        //print_shorts("ch:",dl_ch128+1);
        //print_shorts("pack:",rho128+1);
        // multiply by conjugated channel
        mmtmpD0 = _mm_madd_epi16(dl_ch128[2],dl_ch128_2[2]);
        // mmtmpD0 contains real part of 4 consecutive outputs (32-bit)
        mmtmpD1 = _mm_shufflelo_epi16(dl_ch128[2],_MM_SHUFFLE(2,3,0,1));
        mmtmpD1 = _mm_shufflehi_epi16(mmtmpD1,_MM_SHUFFLE(2,3,0,1));
        mmtmpD1 = _mm_sign_epi16(mmtmpD1,*(__m128i*)conjugate);
        mmtmpD1 = _mm_madd_epi16(mmtmpD1,dl_ch128_2[2]);
        // mmtmpD1 contains imag part of 4 consecutive outputs (32-bit)
        mmtmpD0 = _mm_srai_epi32(mmtmpD0,output_shift);
        mmtmpD1 = _mm_srai_epi32(mmtmpD1,output_shift);
        mmtmpD2 = _mm_unpacklo_epi32(mmtmpD0,mmtmpD1);
        mmtmpD3 = _mm_unpackhi_epi32(mmtmpD0,mmtmpD1);

        rho128[2] = _mm_packs_epi32(mmtmpD2,mmtmpD3);
        //print_shorts("rx:",dl_ch128_2+2);
        //print_shorts("ch:",dl_ch128+2);
        //print_shorts("pack:",rho128+2);

        dl_ch128+=3;
        dl_ch128_2+=3;
        rho128+=3;

      }

      if (first_symbol_flag==1) {
        measurements->rx_correlation[0][aarx] = signal_energy(&rho[aarx][symbol*frame_parms->N_RB_DL*12],rb*12);
      }
    }
  }

  _mm_empty();
  _m_empty();

#elif defined(__arm__)


  unsigned short rb;
  unsigned char aatx,aarx,symbol_mod,pilots=0;

  int16x4_t *dl_ch128,*dl_ch128_2,*rxdataF128;
  int32x4_t mmtmpD0,mmtmpD1,mmtmpD0b,mmtmpD1b;
  int16x8_t *dl_ch_mag128,*dl_ch_mag128b,mmtmpD2,mmtmpD3,mmtmpD4;
  int16x8_t QAM_amp128,QAM_amp128b;
  int16x4x2_t *rxdataF_comp128,*rho128;

  int16_t conj[4]__attribute__((aligned(16))) = {1,-1,1,-1};
  int32x4_t output_shift128 = vmovq_n_s32(-(int32_t)output_shift);

  symbol_mod = (symbol>=(7-frame_parms->Ncp)) ? symbol-(7-frame_parms->Ncp) : symbol;

  if ((symbol_mod == 0) || (symbol_mod == (4-frame_parms->Ncp))) {
    if (frame_parms->mode1_flag==1) { // 10 out of 12 so don't reduce size
      nb_rb=1+(5*nb_rb/6);
    }
    else {
      pilots=1;
    }
  }

  for (aatx=0; aatx<frame_parms->nb_antenna_ports_eNB; aatx++) {
    if (mod_order == 4) {
      QAM_amp128  = vmovq_n_s16(QAM16_n1);  // 2/sqrt(10)
      QAM_amp128b = vmovq_n_s16(0);
    } else if (mod_order == 6) {
      QAM_amp128  = vmovq_n_s16(QAM64_n1); //
      QAM_amp128b = vmovq_n_s16(QAM64_n2);
    }
    //    printf("comp: rxdataF_comp %p, symbol %d\n",rxdataF_comp[0],symbol);

    for (aarx=0; aarx<frame_parms->nb_antennas_rx; aarx++) {
      dl_ch128          = (int16x4_t*)&dl_ch_estimates_ext[(aatx<<1)+aarx][symbol*frame_parms->N_RB_DL*12];
      dl_ch_mag128      = (int16x8_t*)&dl_ch_mag[(aatx<<1)+aarx][symbol*frame_parms->N_RB_DL*12];
      dl_ch_mag128b     = (int16x8_t*)&dl_ch_magb[(aatx<<1)+aarx][symbol*frame_parms->N_RB_DL*12];
      rxdataF128        = (int16x4_t*)&rxdataF_ext[aarx][symbol*frame_parms->N_RB_DL*12];
      rxdataF_comp128   = (int16x4x2_t*)&rxdataF_comp[(aatx<<1)+aarx][symbol*frame_parms->N_RB_DL*12];

      for (rb=0; rb<nb_rb; rb++) {
  if (mod_order>2) {
    // get channel amplitude if not QPSK
    mmtmpD0 = vmull_s16(dl_ch128[0], dl_ch128[0]);
    // mmtmpD0 = [ch0*ch0,ch1*ch1,ch2*ch2,ch3*ch3];
    mmtmpD0 = vqshlq_s32(vqaddq_s32(mmtmpD0,vrev64q_s32(mmtmpD0)),output_shift128);
    // mmtmpD0 = [ch0*ch0 + ch1*ch1,ch0*ch0 + ch1*ch1,ch2*ch2 + ch3*ch3,ch2*ch2 + ch3*ch3]>>output_shift128 on 32-bits
    mmtmpD1 = vmull_s16(dl_ch128[1], dl_ch128[1]);
    mmtmpD1 = vqshlq_s32(vqaddq_s32(mmtmpD1,vrev64q_s32(mmtmpD1)),output_shift128);
    mmtmpD2 = vcombine_s16(vmovn_s32(mmtmpD0),vmovn_s32(mmtmpD1));
    // mmtmpD2 = [ch0*ch0 + ch1*ch1,ch0*ch0 + ch1*ch1,ch2*ch2 + ch3*ch3,ch2*ch2 + ch3*ch3,ch4*ch4 + ch5*ch5,ch4*ch4 + ch5*ch5,ch6*ch6 + ch7*ch7,ch6*ch6 + ch7*ch7]>>output_shift128 on 16-bits
    mmtmpD0 = vmull_s16(dl_ch128[2], dl_ch128[2]);
    mmtmpD0 = vqshlq_s32(vqaddq_s32(mmtmpD0,vrev64q_s32(mmtmpD0)),output_shift128);
    mmtmpD1 = vmull_s16(dl_ch128[3], dl_ch128[3]);
    mmtmpD1 = vqshlq_s32(vqaddq_s32(mmtmpD1,vrev64q_s32(mmtmpD1)),output_shift128);
    mmtmpD3 = vcombine_s16(vmovn_s32(mmtmpD0),vmovn_s32(mmtmpD1));
    if (pilots==0) {
      mmtmpD0 = vmull_s16(dl_ch128[4], dl_ch128[4]);
      mmtmpD0 = vqshlq_s32(vqaddq_s32(mmtmpD0,vrev64q_s32(mmtmpD0)),output_shift128);
      mmtmpD1 = vmull_s16(dl_ch128[5], dl_ch128[5]);
      mmtmpD1 = vqshlq_s32(vqaddq_s32(mmtmpD1,vrev64q_s32(mmtmpD1)),output_shift128);
      mmtmpD4 = vcombine_s16(vmovn_s32(mmtmpD0),vmovn_s32(mmtmpD1));
    }

    dl_ch_mag128b[0] = vqdmulhq_s16(mmtmpD2,QAM_amp128b);
    dl_ch_mag128b[1] = vqdmulhq_s16(mmtmpD3,QAM_amp128b);
    dl_ch_mag128[0] = vqdmulhq_s16(mmtmpD2,QAM_amp128);
    dl_ch_mag128[1] = vqdmulhq_s16(mmtmpD3,QAM_amp128);

    if (pilots==0) {
      dl_ch_mag128b[2] = vqdmulhq_s16(mmtmpD4,QAM_amp128b);
      dl_ch_mag128[2]  = vqdmulhq_s16(mmtmpD4,QAM_amp128);
    }
  }

  mmtmpD0 = vmull_s16(dl_ch128[0], rxdataF128[0]);
  //mmtmpD0 = [Re(ch[0])Re(rx[0]) Im(ch[0])Im(ch[0]) Re(ch[1])Re(rx[1]) Im(ch[1])Im(ch[1])]
  mmtmpD1 = vmull_s16(dl_ch128[1], rxdataF128[1]);
  //mmtmpD1 = [Re(ch[2])Re(rx[2]) Im(ch[2])Im(ch[2]) Re(ch[3])Re(rx[3]) Im(ch[3])Im(ch[3])]
  mmtmpD0 = vcombine_s32(vpadd_s32(vget_low_s32(mmtmpD0),vget_high_s32(mmtmpD0)),
             vpadd_s32(vget_low_s32(mmtmpD1),vget_high_s32(mmtmpD1)));
  //mmtmpD0 = [Re(ch[0])Re(rx[0])+Im(ch[0])Im(ch[0]) Re(ch[1])Re(rx[1])+Im(ch[1])Im(ch[1]) Re(ch[2])Re(rx[2])+Im(ch[2])Im(ch[2]) Re(ch[3])Re(rx[3])+Im(ch[3])Im(ch[3])]

  mmtmpD0b = vmull_s16(vrev32_s16(vmul_s16(dl_ch128[0],*(int16x4_t*)conj)), rxdataF128[0]);
  //mmtmpD0 = [-Im(ch[0])Re(rx[0]) Re(ch[0])Im(rx[0]) -Im(ch[1])Re(rx[1]) Re(ch[1])Im(rx[1])]
  mmtmpD1b = vmull_s16(vrev32_s16(vmul_s16(dl_ch128[1],*(int16x4_t*)conj)), rxdataF128[1]);
  //mmtmpD0 = [-Im(ch[2])Re(rx[2]) Re(ch[2])Im(rx[2]) -Im(ch[3])Re(rx[3]) Re(ch[3])Im(rx[3])]
  mmtmpD1 = vcombine_s32(vpadd_s32(vget_low_s32(mmtmpD0b),vget_high_s32(mmtmpD0b)),
             vpadd_s32(vget_low_s32(mmtmpD1b),vget_high_s32(mmtmpD1b)));
  //mmtmpD1 = [-Im(ch[0])Re(rx[0])+Re(ch[0])Im(rx[0]) -Im(ch[1])Re(rx[1])+Re(ch[1])Im(rx[1]) -Im(ch[2])Re(rx[2])+Re(ch[2])Im(rx[2]) -Im(ch[3])Re(rx[3])+Re(ch[3])Im(rx[3])]

  mmtmpD0 = vqshlq_s32(mmtmpD0,output_shift128);
  mmtmpD1 = vqshlq_s32(mmtmpD1,output_shift128);
  rxdataF_comp128[0] = vzip_s16(vmovn_s32(mmtmpD0),vmovn_s32(mmtmpD1));
  mmtmpD0 = vmull_s16(dl_ch128[2], rxdataF128[2]);
  mmtmpD1 = vmull_s16(dl_ch128[3], rxdataF128[3]);
  mmtmpD0 = vcombine_s32(vpadd_s32(vget_low_s32(mmtmpD0),vget_high_s32(mmtmpD0)),
             vpadd_s32(vget_low_s32(mmtmpD1),vget_high_s32(mmtmpD1)));
  mmtmpD0b = vmull_s16(vrev32_s16(vmul_s16(dl_ch128[2],*(int16x4_t*)conj)), rxdataF128[2]);
  mmtmpD1b = vmull_s16(vrev32_s16(vmul_s16(dl_ch128[3],*(int16x4_t*)conj)), rxdataF128[3]);
  mmtmpD1 = vcombine_s32(vpadd_s32(vget_low_s32(mmtmpD0b),vget_high_s32(mmtmpD0b)),
             vpadd_s32(vget_low_s32(mmtmpD1b),vget_high_s32(mmtmpD1b)));
  mmtmpD0 = vqshlq_s32(mmtmpD0,output_shift128);
  mmtmpD1 = vqshlq_s32(mmtmpD1,output_shift128);
  rxdataF_comp128[1] = vzip_s16(vmovn_s32(mmtmpD0),vmovn_s32(mmtmpD1));

  if (pilots==0) {
    mmtmpD0 = vmull_s16(dl_ch128[4], rxdataF128[4]);
    mmtmpD1 = vmull_s16(dl_ch128[5], rxdataF128[5]);
    mmtmpD0 = vcombine_s32(vpadd_s32(vget_low_s32(mmtmpD0),vget_high_s32(mmtmpD0)),
         vpadd_s32(vget_low_s32(mmtmpD1),vget_high_s32(mmtmpD1)));

    mmtmpD0b = vmull_s16(vrev32_s16(vmul_s16(dl_ch128[4],*(int16x4_t*)conj)), rxdataF128[4]);
    mmtmpD1b = vmull_s16(vrev32_s16(vmul_s16(dl_ch128[5],*(int16x4_t*)conj)), rxdataF128[5]);
    mmtmpD1 = vcombine_s32(vpadd_s32(vget_low_s32(mmtmpD0b),vget_high_s32(mmtmpD0b)),
         vpadd_s32(vget_low_s32(mmtmpD1b),vget_high_s32(mmtmpD1b)));


    mmtmpD0 = vqshlq_s32(mmtmpD0,output_shift128);
    mmtmpD1 = vqshlq_s32(mmtmpD1,output_shift128);
    rxdataF_comp128[2] = vzip_s16(vmovn_s32(mmtmpD0),vmovn_s32(mmtmpD1));


    dl_ch128+=6;
    dl_ch_mag128+=3;
    dl_ch_mag128b+=3;
    rxdataF128+=6;
    rxdataF_comp128+=3;

  } else { // we have a smaller PDSCH in symbols with pilots so skip last group of 4 REs and increment less
    dl_ch128+=4;
    dl_ch_mag128+=2;
    dl_ch_mag128b+=2;
    rxdataF128+=4;
    rxdataF_comp128+=2;
  }
      }
    }
  }

  if (rho) {
    for (aarx=0; aarx<frame_parms->nb_antennas_rx; aarx++) {
      rho128        = (int16x4x2_t*)&rho[aarx][symbol*frame_parms->N_RB_DL*12];
      dl_ch128      = (int16x4_t*)&dl_ch_estimates_ext[aarx][symbol*frame_parms->N_RB_DL*12];
      dl_ch128_2    = (int16x4_t*)&dl_ch_estimates_ext[2+aarx][symbol*frame_parms->N_RB_DL*12];
      for (rb=0; rb<nb_rb; rb++) {
  mmtmpD0 = vmull_s16(dl_ch128[0], dl_ch128_2[0]);
  mmtmpD1 = vmull_s16(dl_ch128[1], dl_ch128_2[1]);
  mmtmpD0 = vcombine_s32(vpadd_s32(vget_low_s32(mmtmpD0),vget_high_s32(mmtmpD0)),
             vpadd_s32(vget_low_s32(mmtmpD1),vget_high_s32(mmtmpD1)));
  mmtmpD0b = vmull_s16(vrev32_s16(vmul_s16(dl_ch128[0],*(int16x4_t*)conj)), dl_ch128_2[0]);
  mmtmpD1b = vmull_s16(vrev32_s16(vmul_s16(dl_ch128[1],*(int16x4_t*)conj)), dl_ch128_2[1]);
  mmtmpD1 = vcombine_s32(vpadd_s32(vget_low_s32(mmtmpD0b),vget_high_s32(mmtmpD0b)),
             vpadd_s32(vget_low_s32(mmtmpD1b),vget_high_s32(mmtmpD1b)));

  mmtmpD0 = vqshlq_s32(mmtmpD0,output_shift128);
  mmtmpD1 = vqshlq_s32(mmtmpD1,output_shift128);
  rho128[0] = vzip_s16(vmovn_s32(mmtmpD0),vmovn_s32(mmtmpD1));

  mmtmpD0 = vmull_s16(dl_ch128[2], dl_ch128_2[2]);
  mmtmpD1 = vmull_s16(dl_ch128[3], dl_ch128_2[3]);
  mmtmpD0 = vcombine_s32(vpadd_s32(vget_low_s32(mmtmpD0),vget_high_s32(mmtmpD0)),
             vpadd_s32(vget_low_s32(mmtmpD1),vget_high_s32(mmtmpD1)));
  mmtmpD0b = vmull_s16(vrev32_s16(vmul_s16(dl_ch128[2],*(int16x4_t*)conj)), dl_ch128_2[2]);
  mmtmpD1b = vmull_s16(vrev32_s16(vmul_s16(dl_ch128[3],*(int16x4_t*)conj)), dl_ch128_2[3]);
  mmtmpD1 = vcombine_s32(vpadd_s32(vget_low_s32(mmtmpD0b),vget_high_s32(mmtmpD0b)),
             vpadd_s32(vget_low_s32(mmtmpD1b),vget_high_s32(mmtmpD1b)));

  mmtmpD0 = vqshlq_s32(mmtmpD0,output_shift128);
  mmtmpD1 = vqshlq_s32(mmtmpD1,output_shift128);
  rho128[1] = vzip_s16(vmovn_s32(mmtmpD0),vmovn_s32(mmtmpD1));

  mmtmpD0 = vmull_s16(dl_ch128[0], dl_ch128_2[0]);
  mmtmpD1 = vmull_s16(dl_ch128[1], dl_ch128_2[1]);
  mmtmpD0 = vcombine_s32(vpadd_s32(vget_low_s32(mmtmpD0),vget_high_s32(mmtmpD0)),
             vpadd_s32(vget_low_s32(mmtmpD1),vget_high_s32(mmtmpD1)));
  mmtmpD0b = vmull_s16(vrev32_s16(vmul_s16(dl_ch128[4],*(int16x4_t*)conj)), dl_ch128_2[4]);
  mmtmpD1b = vmull_s16(vrev32_s16(vmul_s16(dl_ch128[5],*(int16x4_t*)conj)), dl_ch128_2[5]);
  mmtmpD1 = vcombine_s32(vpadd_s32(vget_low_s32(mmtmpD0b),vget_high_s32(mmtmpD0b)),
             vpadd_s32(vget_low_s32(mmtmpD1b),vget_high_s32(mmtmpD1b)));

  mmtmpD0 = vqshlq_s32(mmtmpD0,output_shift128);
  mmtmpD1 = vqshlq_s32(mmtmpD1,output_shift128);
  rho128[2] = vzip_s16(vmovn_s32(mmtmpD0),vmovn_s32(mmtmpD1));


  dl_ch128+=6;
  dl_ch128_2+=6;
  rho128+=3;
      }

      if (first_symbol_flag==1) {
  measurements->rx_correlation[0][aarx] = signal_energy(&rho[aarx][symbol*frame_parms->N_RB_DL*12],rb*12);
      }
    }
  }
#endif
}

#if defined(__x86_64__) || defined(__i386__)

void prec2A_TM56_128(unsigned char pmi,__m128i *ch0,__m128i *ch1)
{

  __m128i amp;
  amp = _mm_set1_epi16(ONE_OVER_SQRT2_Q15);

  switch (pmi) {

  case 0 :   // +1 +1
    //    print_shorts("phase 0 :ch0",ch0);
    //    print_shorts("phase 0 :ch1",ch1);
    ch0[0] = _mm_adds_epi16(ch0[0],ch1[0]);
    break;

  case 1 :   // +1 -1
    //    print_shorts("phase 1 :ch0",ch0);
    //    print_shorts("phase 1 :ch1",ch1);
    ch0[0] = _mm_subs_epi16(ch0[0],ch1[0]);
    //    print_shorts("phase 1 :ch0-ch1",ch0);
    break;

  case 2 :   // +1 +j
    ch1[0] = _mm_sign_epi16(ch1[0],*(__m128i*)&conjugate[0]);
    ch1[0] = _mm_shufflelo_epi16(ch1[0],_MM_SHUFFLE(2,3,0,1));
    ch1[0] = _mm_shufflehi_epi16(ch1[0],_MM_SHUFFLE(2,3,0,1));
    ch0[0] = _mm_subs_epi16(ch0[0],ch1[0]);

    break;   // +1 -j

  case 3 :
    ch1[0] = _mm_sign_epi16(ch1[0],*(__m128i*)&conjugate[0]);
    ch1[0] = _mm_shufflelo_epi16(ch1[0],_MM_SHUFFLE(2,3,0,1));
    ch1[0] = _mm_shufflehi_epi16(ch1[0],_MM_SHUFFLE(2,3,0,1));
    ch0[0] = _mm_adds_epi16(ch0[0],ch1[0]);
    break;
  }

  ch0[0] = _mm_mulhi_epi16(ch0[0],amp);
  ch0[0] = _mm_slli_epi16(ch0[0],1);

  _mm_empty();
  _m_empty();
}
#elif defined(__arm__)
void prec2A_TM56_128(unsigned char pmi,__m128i *ch0,__m128i *ch1) {

  __m128i amp;
  amp = _mm_set1_epi16(ONE_OVER_SQRT2_Q15);

  switch (pmi) {

  case 0 :   // +1 +1
    //    print_shorts("phase 0 :ch0",ch0);
    //    print_shorts("phase 0 :ch1",ch1);
    ch0[0] = _mm_adds_epi16(ch0[0],ch1[0]);
    break;
  case 1 :   // +1 -1
    //    print_shorts("phase 1 :ch0",ch0);
    //    print_shorts("phase 1 :ch1",ch1);
    ch0[0] = _mm_subs_epi16(ch0[0],ch1[0]);
    //    print_shorts("phase 1 :ch0-ch1",ch0);
    break;
  case 2 :   // +1 +j
    ch1[0] = _mm_sign_epi16(ch1[0],*(__m128i*)&conjugate[0]);
    ch1[0] = _mm_shufflelo_epi16(ch1[0],_MM_SHUFFLE(2,3,0,1));
    ch1[0] = _mm_shufflehi_epi16(ch1[0],_MM_SHUFFLE(2,3,0,1));
    ch0[0] = _mm_subs_epi16(ch0[0],ch1[0]);

    break;   // +1 -j
  case 3 :
    ch1[0] = _mm_sign_epi16(ch1[0],*(__m128i*)&conjugate[0]);
    ch1[0] = _mm_shufflelo_epi16(ch1[0],_MM_SHUFFLE(2,3,0,1));
    ch1[0] = _mm_shufflehi_epi16(ch1[0],_MM_SHUFFLE(2,3,0,1));
    ch0[0] = _mm_adds_epi16(ch0[0],ch1[0]);
    break;
  }

  ch0[0] = _mm_mulhi_epi16(ch0[0],amp);
  ch0[0] = _mm_slli_epi16(ch0[0],1);

  _mm_empty();
  _m_empty();
}
#endif
// precoding is stream 0 .5(1,1)  .5(1,-1) .5(1,1)  .5(1,-1)
//              stream 1 .5(1,-1) .5(1,1)  .5(1,-1) .5(1,1)
// store "precoded" channel for stream 0 in ch0, stream 1 in ch1

short TM3_prec[8]__attribute__((aligned(16))) = {1,1,-1,-1,1,1,-1,-1} ;

void prec2A_TM3_128(__m128i *ch0,__m128i *ch1) {

  //  __m128i amp = _mm_set1_epi16(ONE_OVER_SQRT2_Q15);

  __m128i tmp0,tmp1;


  //  print_shorts("prec2A_TM3 ch0 (before):",ch0);
  //  print_shorts("prec2A_TM3 ch1 (before):",ch1);

  tmp0 = ch0[0];
  tmp1  = _mm_sign_epi16(ch1[0],((__m128i*)&TM3_prec)[0]);
  //  print_shorts("prec2A_TM3 ch1*s (mid):",(__m128i*)TM3_prec);

  ch0[0] = _mm_adds_epi16(ch0[0],tmp1);
  ch1[0] = _mm_subs_epi16(tmp0,tmp1);


  //  print_shorts("prec2A_TM3 ch0 (mid):",&tmp0);
  //  print_shorts("prec2A_TM3 ch1 (mid):",ch1);


  ch0[0] = _mm_srai_epi16(ch0[0],1);
  ch1[0] = _mm_srai_epi16(ch1[0],1);

  //  print_shorts("prec2A_TM3 ch0 (after):",ch0);
  //  print_shorts("prec2A_TM3 ch1 (after):",ch1);

  _mm_empty();
  _m_empty();
}

// pmi = 0 => stream 0 (1,1), stream 1 (1,-1)
// pmi = 1 => stream 0 (1,j), stream 2 (1,-j)

void prec2A_TM4_128(int pmi,__m128i *ch0,__m128i *ch1) {

 // printf ("demod pmi=%d\n", pmi);
  // __m128i amp;
  // amp = _mm_set1_epi16(ONE_OVER_SQRT2_Q15);
  __m128i tmp0,tmp1;

 // print_shorts("prec2A_TM4 ch0 (before):",ch0);
 // print_shorts("prec2A_TM4 ch1 (before):",ch1);

  if (pmi == 0) { //[1 1;1 -1]
    tmp0 = ch0[0];
    tmp1 = ch1[0];
    ch0[0] = _mm_adds_epi16(tmp0,tmp1);
    ch1[0] = _mm_subs_epi16(tmp0,tmp1);
  }
  else { //ch0+j*ch1 ch0-j*ch1
    tmp0 = ch0[0];
    tmp1   = _mm_sign_epi16(ch1[0],*(__m128i*)&conjugate[0]);
    tmp1   = _mm_shufflelo_epi16(tmp1,_MM_SHUFFLE(2,3,0,1));
    tmp1   = _mm_shufflehi_epi16(tmp1,_MM_SHUFFLE(2,3,0,1));
    ch0[0] = _mm_subs_epi16(tmp0,tmp1);
    ch1[0] = _mm_add_epi16(tmp0,tmp1);
  }

  //print_shorts("prec2A_TM4 ch0 (middle):",ch0);
  //print_shorts("prec2A_TM4 ch1 (middle):",ch1);

  //ch0[0] = _mm_mulhi_epi16(ch0[0],amp);
  //ch0[0] = _mm_slli_epi16(ch0[0],1);
  //ch1[0] = _mm_mulhi_epi16(ch1[0],amp);
  //ch1[0] = _mm_slli_epi16(ch1[0],1);


  ch0[0] = _mm_srai_epi16(ch0[0],1); //divide by 2
  ch1[0] = _mm_srai_epi16(ch1[0],1); //divide by 2
  //print_shorts("prec2A_TM4 ch0 (end):",ch0);
  //print_shorts("prec2A_TM4 ch1 (end):",ch1);
  _mm_empty();
  _m_empty();
 // print_shorts("prec2A_TM4 ch0 (end):",ch0);
  //print_shorts("prec2A_TM4 ch1 (end):",ch1);
}

void dlsch_channel_compensation_TM56(int **rxdataF_ext,
                                     int **dl_ch_estimates_ext,
                                     int **dl_ch_mag,
                                     int **dl_ch_magb,
                                     int **rxdataF_comp,
                                     unsigned char *pmi_ext,
                                     LTE_DL_FRAME_PARMS *frame_parms,
                                     PHY_MEASUREMENTS *measurements,
                                     int eNB_id,
                                     unsigned char symbol,
                                     unsigned char mod_order,
                                     unsigned short nb_rb,
                                     unsigned char output_shift,
                                     unsigned char dl_power_off)
{

#if defined(__x86_64__) || defined(__i386__)

  unsigned short rb,Nre;
  __m128i *dl_ch0_128,*dl_ch1_128,*dl_ch_mag128,*dl_ch_mag128b,*rxdataF128,*rxdataF_comp128;
  unsigned char aarx=0,symbol_mod,pilots=0;
  int precoded_signal_strength=0;
  __m128i mmtmpD0,mmtmpD1,mmtmpD2,mmtmpD3,QAM_amp128,QAM_amp128b;

  symbol_mod = (symbol>=(7-frame_parms->Ncp)) ? symbol-(7-frame_parms->Ncp) : symbol;

  if ((symbol_mod == 0) || (symbol_mod == (4-frame_parms->Ncp)))
    pilots=1;


  //printf("comp prec: symbol %d, pilots %d\n",symbol, pilots);

  if (mod_order == 4) {
    QAM_amp128 = _mm_set1_epi16(QAM16_n1);
    QAM_amp128b = _mm_setzero_si128();
  } else if (mod_order == 6) {
    QAM_amp128  = _mm_set1_epi16(QAM64_n1);
    QAM_amp128b = _mm_set1_epi16(QAM64_n2);
  }

  for (aarx=0; aarx<frame_parms->nb_antennas_rx; aarx++) {

    dl_ch0_128          = (__m128i *)&dl_ch_estimates_ext[aarx][symbol*frame_parms->N_RB_DL*12];
    dl_ch1_128          = (__m128i *)&dl_ch_estimates_ext[2+aarx][symbol*frame_parms->N_RB_DL*12];


    dl_ch_mag128      = (__m128i *)&dl_ch_mag[aarx][symbol*frame_parms->N_RB_DL*12];
    dl_ch_mag128b     = (__m128i *)&dl_ch_magb[aarx][symbol*frame_parms->N_RB_DL*12];
    rxdataF128        = (__m128i *)&rxdataF_ext[aarx][symbol*frame_parms->N_RB_DL*12];
    rxdataF_comp128   = (__m128i *)&rxdataF_comp[aarx][symbol*frame_parms->N_RB_DL*12];


    for (rb=0; rb<nb_rb; rb++) {
      // combine TX channels using precoder from pmi
#ifdef DEBUG_DLSCH_DEMOD
      printf("mode 6 prec: rb %d, pmi->%d\n",rb,pmi_ext[rb]);
#endif
      prec2A_TM56_128(pmi_ext[rb],&dl_ch0_128[0],&dl_ch1_128[0]);
      prec2A_TM56_128(pmi_ext[rb],&dl_ch0_128[1],&dl_ch1_128[1]);

      if (pilots==0) {

        prec2A_TM56_128(pmi_ext[rb],&dl_ch0_128[2],&dl_ch1_128[2]);
      }

      if (mod_order>2) {
        // get channel amplitude if not QPSK

        mmtmpD0 = _mm_madd_epi16(dl_ch0_128[0],dl_ch0_128[0]);
        mmtmpD0 = _mm_srai_epi32(mmtmpD0,output_shift);

        mmtmpD1 = _mm_madd_epi16(dl_ch0_128[1],dl_ch0_128[1]);
        mmtmpD1 = _mm_srai_epi32(mmtmpD1,output_shift);

        mmtmpD0 = _mm_packs_epi32(mmtmpD0,mmtmpD1);

        dl_ch_mag128[0] = _mm_unpacklo_epi16(mmtmpD0,mmtmpD0);
        dl_ch_mag128b[0] = dl_ch_mag128[0];
        dl_ch_mag128[0] = _mm_mulhi_epi16(dl_ch_mag128[0],QAM_amp128);
        dl_ch_mag128[0] = _mm_slli_epi16(dl_ch_mag128[0],1);


        //print_shorts("dl_ch_mag128[0]=",&dl_ch_mag128[0]);

        //print_shorts("dl_ch_mag128[0]=",&dl_ch_mag128[0]);

        dl_ch_mag128[1] = _mm_unpackhi_epi16(mmtmpD0,mmtmpD0);
        dl_ch_mag128b[1] = dl_ch_mag128[1];
        dl_ch_mag128[1] = _mm_mulhi_epi16(dl_ch_mag128[1],QAM_amp128);
        dl_ch_mag128[1] = _mm_slli_epi16(dl_ch_mag128[1],1);

        if (pilots==0) {
          mmtmpD0 = _mm_madd_epi16(dl_ch0_128[2],dl_ch0_128[2]);
          mmtmpD0 = _mm_srai_epi32(mmtmpD0,output_shift);

          mmtmpD1 = _mm_packs_epi32(mmtmpD0,mmtmpD0);

          dl_ch_mag128[2] = _mm_unpacklo_epi16(mmtmpD1,mmtmpD1);
          dl_ch_mag128b[2] = dl_ch_mag128[2];

          dl_ch_mag128[2] = _mm_mulhi_epi16(dl_ch_mag128[2],QAM_amp128);
          dl_ch_mag128[2] = _mm_slli_epi16(dl_ch_mag128[2],1);
        }

        dl_ch_mag128b[0] = _mm_mulhi_epi16(dl_ch_mag128b[0],QAM_amp128b);
        dl_ch_mag128b[0] = _mm_slli_epi16(dl_ch_mag128b[0],1);

        //print_shorts("dl_ch_mag128b[0]=",&dl_ch_mag128b[0]);

        dl_ch_mag128b[1] = _mm_mulhi_epi16(dl_ch_mag128b[1],QAM_amp128b);
        dl_ch_mag128b[1] = _mm_slli_epi16(dl_ch_mag128b[1],1);

        if (pilots==0) {
          dl_ch_mag128b[2] = _mm_mulhi_epi16(dl_ch_mag128b[2],QAM_amp128b);
          dl_ch_mag128b[2] = _mm_slli_epi16(dl_ch_mag128b[2],1);

        }
      }

      // MF multiply by conjugated channel
      mmtmpD0 = _mm_madd_epi16(dl_ch0_128[0],rxdataF128[0]);
      //        print_ints("re",&mmtmpD0);

      // mmtmpD0 contains real part of 4 consecutive outputs (32-bit)
      mmtmpD1 = _mm_shufflelo_epi16(dl_ch0_128[0],_MM_SHUFFLE(2,3,0,1));
      mmtmpD1 = _mm_shufflehi_epi16(mmtmpD1,_MM_SHUFFLE(2,3,0,1));
      mmtmpD1 = _mm_sign_epi16(mmtmpD1,*(__m128i*)&conjugate[0]);

      //        print_ints("im",&mmtmpD1);
      mmtmpD1 = _mm_madd_epi16(mmtmpD1,rxdataF128[0]);
      // mmtmpD1 contains imag part of 4 consecutive outputs (32-bit)
      mmtmpD0 = _mm_srai_epi32(mmtmpD0,output_shift);
      //        print_ints("re(shift)",&mmtmpD0);
      mmtmpD1 = _mm_srai_epi32(mmtmpD1,output_shift);
      //        print_ints("im(shift)",&mmtmpD1);
      mmtmpD2 = _mm_unpacklo_epi32(mmtmpD0,mmtmpD1);
      mmtmpD3 = _mm_unpackhi_epi32(mmtmpD0,mmtmpD1);
      //        print_ints("c0",&mmtmpD2);
      //        print_ints("c1",&mmtmpD3);
      rxdataF_comp128[0] = _mm_packs_epi32(mmtmpD2,mmtmpD3);
      //        print_shorts("rx:",rxdataF128);
      //        print_shorts("ch:",dl_ch128);
      //        print_shorts("pack:",rxdataF_comp128);

      // multiply by conjugated channel
      mmtmpD0 = _mm_madd_epi16(dl_ch0_128[1],rxdataF128[1]);
      // mmtmpD0 contains real part of 4 consecutive outputs (32-bit)
      mmtmpD1 = _mm_shufflelo_epi16(dl_ch0_128[1],_MM_SHUFFLE(2,3,0,1));
      mmtmpD1 = _mm_shufflehi_epi16(mmtmpD1,_MM_SHUFFLE(2,3,0,1));
      mmtmpD1 = _mm_sign_epi16(mmtmpD1,*(__m128i*)conjugate);
      mmtmpD1 = _mm_madd_epi16(mmtmpD1,rxdataF128[1]);
      // mmtmpD1 contains imag part of 4 consecutive outputs (32-bit)
      mmtmpD0 = _mm_srai_epi32(mmtmpD0,output_shift);
      mmtmpD1 = _mm_srai_epi32(mmtmpD1,output_shift);
      mmtmpD2 = _mm_unpacklo_epi32(mmtmpD0,mmtmpD1);
      mmtmpD3 = _mm_unpackhi_epi32(mmtmpD0,mmtmpD1);

      rxdataF_comp128[1] = _mm_packs_epi32(mmtmpD2,mmtmpD3);
      //  print_shorts("rx:",rxdataF128+1);
      //  print_shorts("ch:",dl_ch128+1);
      //  print_shorts("pack:",rxdataF_comp128+1);

      if (pilots==0) {
        // multiply by conjugated channel
        mmtmpD0 = _mm_madd_epi16(dl_ch0_128[2],rxdataF128[2]);
        // mmtmpD0 contains real part of 4 consecutive outputs (32-bit)
        mmtmpD1 = _mm_shufflelo_epi16(dl_ch0_128[2],_MM_SHUFFLE(2,3,0,1));
        mmtmpD1 = _mm_shufflehi_epi16(mmtmpD1,_MM_SHUFFLE(2,3,0,1));
        mmtmpD1 = _mm_sign_epi16(mmtmpD1,*(__m128i*)conjugate);
        mmtmpD1 = _mm_madd_epi16(mmtmpD1,rxdataF128[2]);
        // mmtmpD1 contains imag part of 4 consecutive outputs (32-bit)
        mmtmpD0 = _mm_srai_epi32(mmtmpD0,output_shift);
        mmtmpD1 = _mm_srai_epi32(mmtmpD1,output_shift);
        mmtmpD2 = _mm_unpacklo_epi32(mmtmpD0,mmtmpD1);
        mmtmpD3 = _mm_unpackhi_epi32(mmtmpD0,mmtmpD1);

        rxdataF_comp128[2] = _mm_packs_epi32(mmtmpD2,mmtmpD3);
        //  print_shorts("rx:",rxdataF128+2);
        //  print_shorts("ch:",dl_ch128+2);
        //        print_shorts("pack:",rxdataF_comp128+2);

        dl_ch0_128+=3;
        dl_ch1_128+=3;
        dl_ch_mag128+=3;
        dl_ch_mag128b+=3;
        rxdataF128+=3;
        rxdataF_comp128+=3;
      } else {
        dl_ch0_128+=2;
        dl_ch1_128+=2;
        dl_ch_mag128+=2;
        dl_ch_mag128b+=2;
        rxdataF128+=2;
        rxdataF_comp128+=2;
      }
    }

    Nre = (pilots==0) ? 12 : 8;

    precoded_signal_strength += ((signal_energy_nodc(&dl_ch_estimates_ext[aarx][symbol*frame_parms->N_RB_DL*Nre],
                                                     (nb_rb*Nre))) - (measurements->n0_power[aarx]));
  } // rx_antennas

  measurements->precoded_cqi_dB[eNB_id][0] = dB_fixed2(precoded_signal_strength,measurements->n0_power_tot);

  //printf("eNB_id %d, symbol %d: precoded CQI %d dB\n",eNB_id,symbol,
  //   measurements->precoded_cqi_dB[eNB_id][0]);

#elif defined(__arm__)

  uint32_t rb,Nre;
  uint32_t aarx,symbol_mod,pilots=0;

  int16x4_t *dl_ch0_128,*dl_ch1_128,*rxdataF128;
  int16x8_t *dl_ch0_128b,*dl_ch1_128b;
  int32x4_t mmtmpD0,mmtmpD1,mmtmpD0b,mmtmpD1b;
  int16x8_t *dl_ch_mag128,*dl_ch_mag128b,mmtmpD2,mmtmpD3,mmtmpD4,*rxdataF_comp128;
  int16x8_t QAM_amp128,QAM_amp128b;

  int16_t conj[4]__attribute__((aligned(16))) = {1,-1,1,-1};
  int32x4_t output_shift128 = vmovq_n_s32(-(int32_t)output_shift);
  int32_t precoded_signal_strength=0;

  symbol_mod = (symbol>=(7-frame_parms->Ncp)) ? symbol-(7-frame_parms->Ncp) : symbol;
  if ((symbol_mod == 0) || (symbol_mod == (4-frame_parms->Ncp))) {
    if (frame_parms->mode1_flag==1) // 10 out of 12 so don't reduce size
      { nb_rb=1+(5*nb_rb/6); }

    else
      { pilots=1; }
  }


  if (mod_order == 4) {
    QAM_amp128  = vmovq_n_s16(QAM16_n1);  // 2/sqrt(10)
    QAM_amp128b = vmovq_n_s16(0);

  } else if (mod_order == 6) {
    QAM_amp128  = vmovq_n_s16(QAM64_n1); //
    QAM_amp128b = vmovq_n_s16(QAM64_n2);
  }

  //    printf("comp: rxdataF_comp %p, symbol %d\n",rxdataF_comp[0],symbol);

  for (aarx=0; aarx<frame_parms->nb_antennas_rx; aarx++) {



    dl_ch0_128          = (int16x4_t*)&dl_ch_estimates_ext[aarx][symbol*frame_parms->N_RB_DL*12];
    dl_ch1_128          = (int16x4_t*)&dl_ch_estimates_ext[2+aarx][symbol*frame_parms->N_RB_DL*12];
    dl_ch0_128b         = (int16x8_t*)&dl_ch_estimates_ext[aarx][symbol*frame_parms->N_RB_DL*12];
    dl_ch1_128b         = (int16x8_t*)&dl_ch_estimates_ext[2+aarx][symbol*frame_parms->N_RB_DL*12];
    dl_ch_mag128        = (int16x8_t*)&dl_ch_mag[aarx][symbol*frame_parms->N_RB_DL*12];
    dl_ch_mag128b       = (int16x8_t*)&dl_ch_magb[aarx][symbol*frame_parms->N_RB_DL*12];
    rxdataF128          = (int16x4_t*)&rxdataF_ext[aarx][symbol*frame_parms->N_RB_DL*12];
    rxdataF_comp128     = (int16x8_t*)&rxdataF_comp[aarx][symbol*frame_parms->N_RB_DL*12];

    for (rb=0; rb<nb_rb; rb++) {
#ifdef DEBUG_DLSCH_DEMOD
      printf("mode 6 prec: rb %d, pmi->%d\n",rb,pmi_ext[rb]);
#endif
      prec2A_TM56_128(pmi_ext[rb],&dl_ch0_128b[0],&dl_ch1_128b[0]);
      prec2A_TM56_128(pmi_ext[rb],&dl_ch0_128b[1],&dl_ch1_128b[1]);

      if (pilots==0) {
        prec2A_TM56_128(pmi_ext[rb],&dl_ch0_128b[2],&dl_ch1_128b[2]);
      }

      if (mod_order>2) {
        // get channel amplitude if not QPSK
        mmtmpD0 = vmull_s16(dl_ch0_128[0], dl_ch0_128[0]);
        // mmtmpD0 = [ch0*ch0,ch1*ch1,ch2*ch2,ch3*ch3];
        mmtmpD0 = vqshlq_s32(vqaddq_s32(mmtmpD0,vrev64q_s32(mmtmpD0)),output_shift128);
        // mmtmpD0 = [ch0*ch0 + ch1*ch1,ch0*ch0 + ch1*ch1,ch2*ch2 + ch3*ch3,ch2*ch2 + ch3*ch3]>>output_shift128 on 32-bits
        mmtmpD1 = vmull_s16(dl_ch0_128[1], dl_ch0_128[1]);
        mmtmpD1 = vqshlq_s32(vqaddq_s32(mmtmpD1,vrev64q_s32(mmtmpD1)),output_shift128);
        mmtmpD2 = vcombine_s16(vmovn_s32(mmtmpD0),vmovn_s32(mmtmpD1));
        // mmtmpD2 = [ch0*ch0 + ch1*ch1,ch0*ch0 + ch1*ch1,ch2*ch2 + ch3*ch3,ch2*ch2 + ch3*ch3,ch4*ch4 + ch5*ch5,ch4*ch4 + ch5*ch5,ch6*ch6 + ch7*ch7,ch6*ch6 + ch7*ch7]>>output_shift128 on 16-bits
        mmtmpD0 = vmull_s16(dl_ch0_128[2], dl_ch0_128[2]);
        mmtmpD0 = vqshlq_s32(vqaddq_s32(mmtmpD0,vrev64q_s32(mmtmpD0)),output_shift128);
        mmtmpD1 = vmull_s16(dl_ch0_128[3], dl_ch0_128[3]);
        mmtmpD1 = vqshlq_s32(vqaddq_s32(mmtmpD1,vrev64q_s32(mmtmpD1)),output_shift128);
        mmtmpD3 = vcombine_s16(vmovn_s32(mmtmpD0),vmovn_s32(mmtmpD1));
        if (pilots==0) {
          mmtmpD0 = vmull_s16(dl_ch0_128[4], dl_ch0_128[4]);
          mmtmpD0 = vqshlq_s32(vqaddq_s32(mmtmpD0,vrev64q_s32(mmtmpD0)),output_shift128);
          mmtmpD1 = vmull_s16(dl_ch0_128[5], dl_ch0_128[5]);
          mmtmpD1 = vqshlq_s32(vqaddq_s32(mmtmpD1,vrev64q_s32(mmtmpD1)),output_shift128);
          mmtmpD4 = vcombine_s16(vmovn_s32(mmtmpD0),vmovn_s32(mmtmpD1));


        }

        dl_ch_mag128b[0] = vqdmulhq_s16(mmtmpD2,QAM_amp128b);
        dl_ch_mag128b[1] = vqdmulhq_s16(mmtmpD3,QAM_amp128b);
        dl_ch_mag128[0] = vqdmulhq_s16(mmtmpD2,QAM_amp128);
        dl_ch_mag128[1] = vqdmulhq_s16(mmtmpD3,QAM_amp128);


        if (pilots==0) {
          dl_ch_mag128b[2] = vqdmulhq_s16(mmtmpD4,QAM_amp128b);
          dl_ch_mag128[2]  = vqdmulhq_s16(mmtmpD4,QAM_amp128);
        }
      }
      mmtmpD0 = vmull_s16(dl_ch0_128[0], rxdataF128[0]);
      //mmtmpD0 = [Re(ch[0])Re(rx[0]) Im(ch[0])Im(ch[0]) Re(ch[1])Re(rx[1]) Im(ch[1])Im(ch[1])]
      mmtmpD1 = vmull_s16(dl_ch0_128[1], rxdataF128[1]);
      //mmtmpD1 = [Re(ch[2])Re(rx[2]) Im(ch[2])Im(ch[2]) Re(ch[3])Re(rx[3]) Im(ch[3])Im(ch[3])]
      mmtmpD0 = vcombine_s32(vpadd_s32(vget_low_s32(mmtmpD0),vget_high_s32(mmtmpD0)),
                             vpadd_s32(vget_low_s32(mmtmpD1),vget_high_s32(mmtmpD1)));
      //mmtmpD0 = [Re(ch[0])Re(rx[0])+Im(ch[0])Im(ch[0]) Re(ch[1])Re(rx[1])+Im(ch[1])Im(ch[1]) Re(ch[2])Re(rx[2])+Im(ch[2])Im(ch[2]) Re(ch[3])Re(rx[3])+Im(ch[3])Im(ch[3])]

      mmtmpD0b = vmull_s16(vrev32_s16(vmul_s16(dl_ch0_128[0],*(int16x4_t*)conj)), rxdataF128[0]);
      //mmtmpD0 = [-Im(ch[0])Re(rx[0]) Re(ch[0])Im(rx[0]) -Im(ch[1])Re(rx[1]) Re(ch[1])Im(rx[1])]
      mmtmpD1b = vmull_s16(vrev32_s16(vmul_s16(dl_ch0_128[1],*(int16x4_t*)conj)), rxdataF128[1]);
      //mmtmpD0 = [-Im(ch[2])Re(rx[2]) Re(ch[2])Im(rx[2]) -Im(ch[3])Re(rx[3]) Re(ch[3])Im(rx[3])]
      mmtmpD1 = vcombine_s32(vpadd_s32(vget_low_s32(mmtmpD0b),vget_high_s32(mmtmpD0b)),
                             vpadd_s32(vget_low_s32(mmtmpD1b),vget_high_s32(mmtmpD1b)));
      //mmtmpD1 = [-Im(ch[0])Re(rx[0])+Re(ch[0])Im(rx[0]) -Im(ch[1])Re(rx[1])+Re(ch[1])Im(rx[1]) -Im(ch[2])Re(rx[2])+Re(ch[2])Im(rx[2]) -Im(ch[3])Re(rx[3])+Re(ch[3])Im(rx[3])]

      mmtmpD0 = vqshlq_s32(mmtmpD0,output_shift128);
      mmtmpD1 = vqshlq_s32(mmtmpD1,output_shift128);
      rxdataF_comp128[0] = vcombine_s16(vmovn_s32(mmtmpD0),vmovn_s32(mmtmpD1));

      mmtmpD0 = vmull_s16(dl_ch0_128[2], rxdataF128[2]);
      mmtmpD1 = vmull_s16(dl_ch0_128[3], rxdataF128[3]);
      mmtmpD0 = vcombine_s32(vpadd_s32(vget_low_s32(mmtmpD0),vget_high_s32(mmtmpD0)),
                             vpadd_s32(vget_low_s32(mmtmpD1),vget_high_s32(mmtmpD1)));

      mmtmpD0b = vmull_s16(vrev32_s16(vmul_s16(dl_ch0_128[2],*(int16x4_t*)conj)), rxdataF128[2]);
      mmtmpD1b = vmull_s16(vrev32_s16(vmul_s16(dl_ch0_128[3],*(int16x4_t*)conj)), rxdataF128[3]);
      mmtmpD1 = vcombine_s32(vpadd_s32(vget_low_s32(mmtmpD0b),vget_high_s32(mmtmpD0b)),
                             vpadd_s32(vget_low_s32(mmtmpD1b),vget_high_s32(mmtmpD1b)));

      mmtmpD0 = vqshlq_s32(mmtmpD0,output_shift128);
      mmtmpD1 = vqshlq_s32(mmtmpD1,output_shift128);
      rxdataF_comp128[1] = vcombine_s16(vmovn_s32(mmtmpD0),vmovn_s32(mmtmpD1));

      if (pilots==0) {
        mmtmpD0 = vmull_s16(dl_ch0_128[4], rxdataF128[4]);
        mmtmpD1 = vmull_s16(dl_ch0_128[5], rxdataF128[5]);
        mmtmpD0 = vcombine_s32(vpadd_s32(vget_low_s32(mmtmpD0),vget_high_s32(mmtmpD0)),
                               vpadd_s32(vget_low_s32(mmtmpD1),vget_high_s32(mmtmpD1)));

        mmtmpD0b = vmull_s16(vrev32_s16(vmul_s16(dl_ch0_128[4],*(int16x4_t*)conj)), rxdataF128[4]);
        mmtmpD1b = vmull_s16(vrev32_s16(vmul_s16(dl_ch0_128[5],*(int16x4_t*)conj)), rxdataF128[5]);
        mmtmpD1 = vcombine_s32(vpadd_s32(vget_low_s32(mmtmpD0b),vget_high_s32(mmtmpD0b)),
                               vpadd_s32(vget_low_s32(mmtmpD1b),vget_high_s32(mmtmpD1b)));


        mmtmpD0 = vqshlq_s32(mmtmpD0,output_shift128);
        mmtmpD1 = vqshlq_s32(mmtmpD1,output_shift128);
        rxdataF_comp128[2] = vcombine_s16(vmovn_s32(mmtmpD0),vmovn_s32(mmtmpD1));


        dl_ch0_128+=6;
        dl_ch1_128+=6;
        dl_ch_mag128+=3;
        dl_ch_mag128b+=3;
        rxdataF128+=6;
        rxdataF_comp128+=3;

      } else { // we have a smaller PDSCH in symbols with pilots so skip last group of 4 REs and increment less
        dl_ch0_128+=4;
        dl_ch1_128+=4;
        dl_ch_mag128+=2;
        dl_ch_mag128b+=2;
        rxdataF128+=4;
        rxdataF_comp128+=2;
      }
    }

    Nre = (pilots==0) ? 12 : 8;


    precoded_signal_strength += ((signal_energy_nodc(&dl_ch_estimates_ext[aarx][symbol*frame_parms->N_RB_DL*Nre],

                                                     (nb_rb*Nre))) - (measurements->n0_power[aarx]));
    // rx_antennas
  }
  measurements->precoded_cqi_dB[eNB_id][0] = dB_fixed2(precoded_signal_strength,measurements->n0_power_tot);

  //printf("eNB_id %d, symbol %d: precoded CQI %d dB\n",eNB_id,symbol,
  //     measurements->precoded_cqi_dB[eNB_id][0]);

#endif
  _mm_empty();
  _m_empty();
}

void dlsch_channel_compensation_TM34(LTE_DL_FRAME_PARMS *frame_parms,
                                    LTE_UE_PDSCH *pdsch_vars,
                                    PHY_MEASUREMENTS *measurements,
                                    int eNB_id,
                                    unsigned char symbol,
                                    unsigned char mod_order0,
                                    unsigned char mod_order1,
                                    int harq_pid,
                                    int round,
                                    MIMO_mode_t mimo_mode,
                                    unsigned short nb_rb,
                                    unsigned char output_shift0,
                                    unsigned char output_shift1) {

#if defined(__x86_64__) || defined(__i386__)

  unsigned short rb,Nre;
  __m128i *dl_ch0_128,*dl_ch1_128,*dl_ch_mag0_128,*dl_ch_mag1_128,*dl_ch_mag0_128b,*dl_ch_mag1_128b,*rxdataF128,*rxdataF_comp0_128,*rxdataF_comp1_128;
  unsigned char aarx=0,symbol_mod,pilots=0;
  int precoded_signal_strength0=0,precoded_signal_strength1=0;
  int rx_power_correction;
  int output_shift;

  int **rxdataF_ext           = pdsch_vars->rxdataF_ext;
  int **dl_ch_estimates_ext   = pdsch_vars->dl_ch_estimates_ext;
  int **dl_ch_mag0            = pdsch_vars->dl_ch_mag0;
  int **dl_ch_mag1            = pdsch_vars->dl_ch_mag1[harq_pid][round];
  int **dl_ch_magb0           = pdsch_vars->dl_ch_magb0;
  int **dl_ch_magb1           = pdsch_vars->dl_ch_magb1[harq_pid][round];
  int **rxdataF_comp0         = pdsch_vars->rxdataF_comp0;
  int **rxdataF_comp1         = pdsch_vars->rxdataF_comp1[harq_pid][round];
  unsigned char *pmi_ext      = pdsch_vars->pmi_ext;
  __m128i mmtmpD0,mmtmpD1,mmtmpD2,mmtmpD3,QAM_amp0_128,QAM_amp0_128b,QAM_amp1_128,QAM_amp1_128b;

  symbol_mod = (symbol>=(7-frame_parms->Ncp)) ? symbol-(7-frame_parms->Ncp) : symbol;

  if ((symbol_mod == 0) || (symbol_mod == (4-frame_parms->Ncp)))
    pilots=1;

  rx_power_correction = 1;

 // printf("comp prec: symbol %d, pilots %d\n",symbol, pilots);

  if (mod_order0 == 4) {
    QAM_amp0_128  = _mm_set1_epi16(QAM16_n1);
    QAM_amp0_128b = _mm_setzero_si128();
  } else if (mod_order0 == 6) {
    QAM_amp0_128  = _mm_set1_epi16(QAM64_n1);
    QAM_amp0_128b = _mm_set1_epi16(QAM64_n2);
  }

  if (mod_order1 == 4) {
    QAM_amp1_128  = _mm_set1_epi16(QAM16_n1);
    QAM_amp1_128b = _mm_setzero_si128();
  } else if (mod_order1 == 6) {
    QAM_amp1_128  = _mm_set1_epi16(QAM64_n1);
    QAM_amp1_128b = _mm_set1_epi16(QAM64_n2);
  }

  for (aarx=0;aarx<frame_parms->nb_antennas_rx;aarx++) {

   /* if (aarx==0) {
      output_shift=output_shift0;
    }
      else {
        output_shift=output_shift1;
      } */

     // printf("antenna %d\n", aarx);
   // printf("symbol %d, rx antenna %d\n", symbol, aarx);

    dl_ch0_128          = (__m128i *)&dl_ch_estimates_ext[aarx][symbol*frame_parms->N_RB_DL*12]; // this is h11
    dl_ch1_128          = (__m128i *)&dl_ch_estimates_ext[2+aarx][symbol*frame_parms->N_RB_DL*12]; // this is h12


    dl_ch_mag0_128      = (__m128i *)&dl_ch_mag0[aarx][symbol*frame_parms->N_RB_DL*12]; //responsible for x1
    dl_ch_mag0_128b     = (__m128i *)&dl_ch_magb0[aarx][symbol*frame_parms->N_RB_DL*12];//responsible for x1
    dl_ch_mag1_128      = (__m128i *)&dl_ch_mag1[aarx][symbol*frame_parms->N_RB_DL*12];   //responsible for x2. always coming from tx2
    dl_ch_mag1_128b     = (__m128i *)&dl_ch_magb1[aarx][symbol*frame_parms->N_RB_DL*12];  //responsible for x2. always coming from tx2
    rxdataF128          = (__m128i *)&rxdataF_ext[aarx][symbol*frame_parms->N_RB_DL*12]; //received signal on antenna of interest h11*x1+h12*x2
    rxdataF_comp0_128   = (__m128i *)&rxdataF_comp0[aarx][symbol*frame_parms->N_RB_DL*12]; //result of multipl with MF x1 on antenna of interest
    rxdataF_comp1_128   = (__m128i *)&rxdataF_comp1[aarx][symbol*frame_parms->N_RB_DL*12]; //result of multipl with MF x2 on antenna of interest

    for (rb=0; rb<nb_rb; rb++) {

      // combine TX channels using precoder from pmi
      if (mimo_mode==LARGE_CDD) {
        prec2A_TM3_128(&dl_ch0_128[0],&dl_ch1_128[0]);
        prec2A_TM3_128(&dl_ch0_128[1],&dl_ch1_128[1]);


        if (pilots==0) {
          prec2A_TM3_128(&dl_ch0_128[2],&dl_ch1_128[2]);
        }
      }
      else if (mimo_mode==DUALSTREAM_UNIFORM_PRECODING1) {
        prec2A_TM4_128(0,&dl_ch0_128[0],&dl_ch1_128[0]);
        prec2A_TM4_128(0,&dl_ch0_128[1],&dl_ch1_128[1]);

        if (pilots==0) {
          prec2A_TM4_128(0,&dl_ch0_128[2],&dl_ch1_128[2]);
        }
      }
      else if (mimo_mode==DUALSTREAM_UNIFORM_PRECODINGj) {
        prec2A_TM4_128(1,&dl_ch0_128[0],&dl_ch1_128[0]);
        prec2A_TM4_128(1,&dl_ch0_128[1],&dl_ch1_128[1]);

        if (pilots==0) {
          prec2A_TM4_128(1,&dl_ch0_128[2],&dl_ch1_128[2]);
        }
      }

        else if (mimo_mode==DUALSTREAM_PUSCH_PRECODING) {
        prec2A_TM4_128(pmi_ext[rb],&dl_ch0_128[0],&dl_ch1_128[0]);
        prec2A_TM4_128(pmi_ext[rb],&dl_ch0_128[1],&dl_ch1_128[1]);

        if (pilots==0) {
          prec2A_TM4_128(pmi_ext[rb],&dl_ch0_128[2],&dl_ch1_128[2]);
        }
      }


      else {
        LOG_E(PHY,"Unknown MIMO mode\n");
        return;
      }


      if (mod_order0>2) {
        // get channel amplitude if not QPSK

        mmtmpD0 = _mm_madd_epi16(dl_ch0_128[0],dl_ch0_128[0]);
        mmtmpD0 = _mm_srai_epi32(mmtmpD0,output_shift0);

        mmtmpD1 = _mm_madd_epi16(dl_ch0_128[1],dl_ch0_128[1]);
        mmtmpD1 = _mm_srai_epi32(mmtmpD1,output_shift0);

        mmtmpD0 = _mm_packs_epi32(mmtmpD0,mmtmpD1);

        dl_ch_mag0_128[0] = _mm_unpacklo_epi16(mmtmpD0,mmtmpD0);
        dl_ch_mag0_128b[0] = dl_ch_mag0_128[0];
        dl_ch_mag0_128[0] = _mm_mulhi_epi16(dl_ch_mag0_128[0],QAM_amp0_128);
        dl_ch_mag0_128[0] = _mm_slli_epi16(dl_ch_mag0_128[0],1);

        //  print_shorts("dl_ch_mag0_128[0]=",&dl_ch_mag0_128[0]);


        dl_ch_mag0_128[1] = _mm_unpackhi_epi16(mmtmpD0,mmtmpD0);
        dl_ch_mag0_128b[1] = dl_ch_mag0_128[1];
        dl_ch_mag0_128[1] = _mm_mulhi_epi16(dl_ch_mag0_128[1],QAM_amp0_128);
        dl_ch_mag0_128[1] = _mm_slli_epi16(dl_ch_mag0_128[1],1);

        if (pilots==0) {
          mmtmpD0 = _mm_madd_epi16(dl_ch0_128[2],dl_ch0_128[2]);
          mmtmpD0 = _mm_srai_epi32(mmtmpD0,output_shift0);

          mmtmpD1 = _mm_packs_epi32(mmtmpD0,mmtmpD0);

          dl_ch_mag0_128[2] = _mm_unpacklo_epi16(mmtmpD1,mmtmpD1);
          dl_ch_mag0_128b[2] = dl_ch_mag0_128[2];

          dl_ch_mag0_128[2] = _mm_mulhi_epi16(dl_ch_mag0_128[2],QAM_amp0_128);
          dl_ch_mag0_128[2] = _mm_slli_epi16(dl_ch_mag0_128[2],1);
        }

        dl_ch_mag0_128b[0] = _mm_mulhi_epi16(dl_ch_mag0_128b[0],QAM_amp0_128b);
        dl_ch_mag0_128b[0] = _mm_slli_epi16(dl_ch_mag0_128b[0],1);

       // print_shorts("dl_ch_mag0_128b[0]=",&dl_ch_mag0_128b[0]);

        dl_ch_mag0_128b[1] = _mm_mulhi_epi16(dl_ch_mag0_128b[1],QAM_amp0_128b);
        dl_ch_mag0_128b[1] = _mm_slli_epi16(dl_ch_mag0_128b[1],1);

        if (pilots==0) {
          dl_ch_mag0_128b[2] = _mm_mulhi_epi16(dl_ch_mag0_128b[2],QAM_amp0_128b);
          dl_ch_mag0_128b[2] = _mm_slli_epi16(dl_ch_mag0_128b[2],1);
        }
      }

      if (mod_order1>2) {
        // get channel amplitude if not QPSK

        mmtmpD0 = _mm_madd_epi16(dl_ch1_128[0],dl_ch1_128[0]);
        mmtmpD0 = _mm_srai_epi32(mmtmpD0,output_shift1);

        mmtmpD1 = _mm_madd_epi16(dl_ch1_128[1],dl_ch1_128[1]);
        mmtmpD1 = _mm_srai_epi32(mmtmpD1,output_shift1);

        mmtmpD0 = _mm_packs_epi32(mmtmpD0,mmtmpD1);

        dl_ch_mag1_128[0] = _mm_unpacklo_epi16(mmtmpD0,mmtmpD0);
        dl_ch_mag1_128b[0] = dl_ch_mag1_128[0];
        dl_ch_mag1_128[0] = _mm_mulhi_epi16(dl_ch_mag1_128[0],QAM_amp1_128);
        dl_ch_mag1_128[0] = _mm_slli_epi16(dl_ch_mag1_128[0],1);

       // print_shorts("dl_ch_mag1_128[0]=",&dl_ch_mag1_128[0]);

        dl_ch_mag1_128[1] = _mm_unpackhi_epi16(mmtmpD0,mmtmpD0);
        dl_ch_mag1_128b[1] = dl_ch_mag1_128[1];
        dl_ch_mag1_128[1] = _mm_mulhi_epi16(dl_ch_mag1_128[1],QAM_amp1_128);
        dl_ch_mag1_128[1] = _mm_slli_epi16(dl_ch_mag1_128[1],1);

        if (pilots==0) {
          mmtmpD0 = _mm_madd_epi16(dl_ch1_128[2],dl_ch1_128[2]);
          mmtmpD0 = _mm_srai_epi32(mmtmpD0,output_shift1);

          mmtmpD1 = _mm_packs_epi32(mmtmpD0,mmtmpD0);

          dl_ch_mag1_128[2] = _mm_unpacklo_epi16(mmtmpD1,mmtmpD1);
          dl_ch_mag1_128b[2] = dl_ch_mag1_128[2];

          dl_ch_mag1_128[2] = _mm_mulhi_epi16(dl_ch_mag1_128[2],QAM_amp1_128);
          dl_ch_mag1_128[2] = _mm_slli_epi16(dl_ch_mag1_128[2],1);
        }

        dl_ch_mag1_128b[0] = _mm_mulhi_epi16(dl_ch_mag1_128b[0],QAM_amp1_128b);
        dl_ch_mag1_128b[0] = _mm_slli_epi16(dl_ch_mag1_128b[0],1);

       // print_shorts("dl_ch_mag1_128b[0]=",&dl_ch_mag1_128b[0]);

        dl_ch_mag1_128b[1] = _mm_mulhi_epi16(dl_ch_mag1_128b[1],QAM_amp1_128b);
        dl_ch_mag1_128b[1] = _mm_slli_epi16(dl_ch_mag1_128b[1],1);

        if (pilots==0) {
          dl_ch_mag1_128b[2] = _mm_mulhi_epi16(dl_ch_mag1_128b[2],QAM_amp1_128b);
          dl_ch_mag1_128b[2] = _mm_slli_epi16(dl_ch_mag1_128b[2],1);
        }
      }

      // layer 0
      // MF multiply by conjugated channel
      mmtmpD0 = _mm_madd_epi16(dl_ch0_128[0],rxdataF128[0]);
    //  print_ints("re",&mmtmpD0);

      // mmtmpD0 contains real part of 4 consecutive outputs (32-bit)
      mmtmpD1 = _mm_shufflelo_epi16(dl_ch0_128[0],_MM_SHUFFLE(2,3,0,1));
      mmtmpD1 = _mm_shufflehi_epi16(mmtmpD1,_MM_SHUFFLE(2,3,0,1));
      mmtmpD1 = _mm_sign_epi16(mmtmpD1,*(__m128i*)&conjugate[0]);
      mmtmpD1 = _mm_madd_epi16(mmtmpD1,rxdataF128[0]);
           // print_ints("im",&mmtmpD1);
      // mmtmpD1 contains imag part of 4 consecutive outputs (32-bit)
      mmtmpD0 = _mm_srai_epi32(mmtmpD0,output_shift0);
           // printf("Shift: %d\n",output_shift);
          // print_ints("re(shift)",&mmtmpD0);
      mmtmpD1 = _mm_srai_epi32(mmtmpD1,output_shift0);
           // print_ints("im(shift)",&mmtmpD1);
      mmtmpD2 = _mm_unpacklo_epi32(mmtmpD0,mmtmpD1);
      mmtmpD3 = _mm_unpackhi_epi32(mmtmpD0,mmtmpD1);
          //  print_ints("c0",&mmtmpD2);
          // print_ints("c1",&mmtmpD3);
      rxdataF_comp0_128[0] = _mm_packs_epi32(mmtmpD2,mmtmpD3);

           // print_shorts("rx:",rxdataF128);
           // print_shorts("ch:",dl_ch0_128);
        // print_shorts("pack:",rxdataF_comp0_128);

      // multiply by conjugated channel
      mmtmpD0 = _mm_madd_epi16(dl_ch0_128[1],rxdataF128[1]);
      // mmtmpD0 contains real part of 4 consecutive outputs (32-bit)
      mmtmpD1 = _mm_shufflelo_epi16(dl_ch0_128[1],_MM_SHUFFLE(2,3,0,1));
      mmtmpD1 = _mm_shufflehi_epi16(mmtmpD1,_MM_SHUFFLE(2,3,0,1));
      mmtmpD1 = _mm_sign_epi16(mmtmpD1,*(__m128i*)conjugate);
      mmtmpD1 = _mm_madd_epi16(mmtmpD1,rxdataF128[1]);
      // mmtmpD1 contains imag part of 4 consecutive outputs (32-bit)
      mmtmpD0 = _mm_srai_epi32(mmtmpD0,output_shift0);
      mmtmpD1 = _mm_srai_epi32(mmtmpD1,output_shift0);
      mmtmpD2 = _mm_unpacklo_epi32(mmtmpD0,mmtmpD1);
      mmtmpD3 = _mm_unpackhi_epi32(mmtmpD0,mmtmpD1);

      rxdataF_comp0_128[1] = _mm_packs_epi32(mmtmpD2,mmtmpD3);
           //  print_shorts("rx:",rxdataF128+1);
            //  print_shorts("ch:",dl_ch0_128+1);
            // print_shorts("pack:",rxdataF_comp0_128+1);

      if (pilots==0) {
        // multiply by conjugated channel
        mmtmpD0 = _mm_madd_epi16(dl_ch0_128[2],rxdataF128[2]);
        // mmtmpD0 contains real part of 4 consecutive outputs (32-bit)
        mmtmpD1 = _mm_shufflelo_epi16(dl_ch0_128[2],_MM_SHUFFLE(2,3,0,1));
        mmtmpD1 = _mm_shufflehi_epi16(mmtmpD1,_MM_SHUFFLE(2,3,0,1));
        mmtmpD1 = _mm_sign_epi16(mmtmpD1,*(__m128i*)conjugate);
        mmtmpD1 = _mm_madd_epi16(mmtmpD1,rxdataF128[2]);
        // mmtmpD1 contains imag part of 4 consecutive outputs (32-bit)
        mmtmpD0 = _mm_srai_epi32(mmtmpD0,output_shift0);
        mmtmpD1 = _mm_srai_epi32(mmtmpD1,output_shift0);
        mmtmpD2 = _mm_unpacklo_epi32(mmtmpD0,mmtmpD1);
        mmtmpD3 = _mm_unpackhi_epi32(mmtmpD0,mmtmpD1);

        rxdataF_comp0_128[2] = _mm_packs_epi32(mmtmpD2,mmtmpD3);
           //   print_shorts("rx:",rxdataF128+2);
           //   print_shorts("ch:",dl_ch0_128+2);
            //  print_shorts("pack:",rxdataF_comp0_128+2);

      }


      // layer 1
      // MF multiply by conjugated channel
      mmtmpD0 = _mm_madd_epi16(dl_ch1_128[0],rxdataF128[0]);
           //  print_ints("re",&mmtmpD0);

     // mmtmpD0 contains real part of 4 consecutive outputs (32-bit)
      mmtmpD1 = _mm_shufflelo_epi16(dl_ch1_128[0],_MM_SHUFFLE(2,3,0,1));
      mmtmpD1 = _mm_shufflehi_epi16(mmtmpD1,_MM_SHUFFLE(2,3,0,1));
      mmtmpD1 = _mm_sign_epi16(mmtmpD1,*(__m128i*)&conjugate[0]);
            //  print_ints("im",&mmtmpD1);
      mmtmpD1 = _mm_madd_epi16(mmtmpD1,rxdataF128[0]);
      // mmtmpD1 contains imag part of 4 consecutive outputs (32-bit)
      mmtmpD0 = _mm_srai_epi32(mmtmpD0,output_shift1);
             // print_ints("re(shift)",&mmtmpD0);
      mmtmpD1 = _mm_srai_epi32(mmtmpD1,output_shift1);
             // print_ints("im(shift)",&mmtmpD1);
      mmtmpD2 = _mm_unpacklo_epi32(mmtmpD0,mmtmpD1);
      mmtmpD3 = _mm_unpackhi_epi32(mmtmpD0,mmtmpD1);
             // print_ints("c0",&mmtmpD2);
             // print_ints("c1",&mmtmpD3);
      rxdataF_comp1_128[0] = _mm_packs_epi32(mmtmpD2,mmtmpD3);
            // print_shorts("rx:",rxdataF128);
            //  print_shorts("ch:",dl_ch1_128);
            // print_shorts("pack:",rxdataF_comp1_128);

     // multiply by conjugated channel
      mmtmpD0 = _mm_madd_epi16(dl_ch1_128[1],rxdataF128[1]);
      // mmtmpD0 contains real part of 4 consecutive outputs (32-bit)
      mmtmpD1 = _mm_shufflelo_epi16(dl_ch1_128[1],_MM_SHUFFLE(2,3,0,1));
      mmtmpD1 = _mm_shufflehi_epi16(mmtmpD1,_MM_SHUFFLE(2,3,0,1));
      mmtmpD1 = _mm_sign_epi16(mmtmpD1,*(__m128i*)conjugate);
      mmtmpD1 = _mm_madd_epi16(mmtmpD1,rxdataF128[1]);
      // mmtmpD1 contains imag part of 4 consecutive outputs (32-bit)
      mmtmpD0 = _mm_srai_epi32(mmtmpD0,output_shift1);
      mmtmpD1 = _mm_srai_epi32(mmtmpD1,output_shift1);
      mmtmpD2 = _mm_unpacklo_epi32(mmtmpD0,mmtmpD1);
      mmtmpD3 = _mm_unpackhi_epi32(mmtmpD0,mmtmpD1);

      rxdataF_comp1_128[1] = _mm_packs_epi32(mmtmpD2,mmtmpD3);
            //  print_shorts("rx:",rxdataF128+1);
           // print_shorts("ch:",dl_ch1_128+1);
            // print_shorts("pack:",rxdataF_comp1_128+1);

      if (pilots==0) {
        // multiply by conjugated channel
        mmtmpD0 = _mm_madd_epi16(dl_ch1_128[2],rxdataF128[2]);
        // mmtmpD0 contains real part of 4 consecutive outputs (32-bit)
        mmtmpD1 = _mm_shufflelo_epi16(dl_ch1_128[2],_MM_SHUFFLE(2,3,0,1));
        mmtmpD1 = _mm_shufflehi_epi16(mmtmpD1,_MM_SHUFFLE(2,3,0,1));
        mmtmpD1 = _mm_sign_epi16(mmtmpD1,*(__m128i*)conjugate);
        mmtmpD1 = _mm_madd_epi16(mmtmpD1,rxdataF128[2]);
        // mmtmpD1 contains imag part of 4 consecutive outputs (32-bit)
        mmtmpD0 = _mm_srai_epi32(mmtmpD0,output_shift1);
        mmtmpD1 = _mm_srai_epi32(mmtmpD1,output_shift1);
        mmtmpD2 = _mm_unpacklo_epi32(mmtmpD0,mmtmpD1);
        mmtmpD3 = _mm_unpackhi_epi32(mmtmpD0,mmtmpD1);

        rxdataF_comp1_128[2] = _mm_packs_epi32(mmtmpD2,mmtmpD3);
          //   print_shorts("rx:",rxdataF128+2);
           //  print_shorts("ch:",dl_ch1_128+2);
             //         print_shorts("pack:",rxdataF_comp1_128+2);

        dl_ch0_128+=3;
        dl_ch1_128+=3;
        dl_ch_mag0_128+=3;
        dl_ch_mag1_128+=3;
        dl_ch_mag0_128b+=3;
        dl_ch_mag1_128b+=3;
        rxdataF128+=3;
        rxdataF_comp0_128+=3;
        rxdataF_comp1_128+=3;
      }
      else {
        dl_ch0_128+=2;
        dl_ch1_128+=2;
        dl_ch_mag0_128+=2;
        dl_ch_mag1_128+=2;
        dl_ch_mag0_128b+=2;
        dl_ch_mag1_128b+=2;
        rxdataF128+=2;
        rxdataF_comp0_128+=2;
        rxdataF_comp1_128+=2;
      }

    } // rb loop
    Nre = (pilots==0) ? 12 : 8;

    precoded_signal_strength0 += ((signal_energy_nodc(&dl_ch_estimates_ext[aarx][symbol*frame_parms->N_RB_DL*Nre],
                                                        (nb_rb*Nre))*rx_power_correction) - (measurements->n0_power[aarx]));

    precoded_signal_strength1 += ((signal_energy_nodc(&dl_ch_estimates_ext[aarx+2][symbol*frame_parms->N_RB_DL*Nre],
                                                        (nb_rb*Nre))*rx_power_correction) - (measurements->n0_power[aarx]));
  } // rx_antennas

  measurements->precoded_cqi_dB[eNB_id][0] = dB_fixed2(precoded_signal_strength0,measurements->n0_power_tot);
  measurements->precoded_cqi_dB[eNB_id][1] = dB_fixed2(precoded_signal_strength1,measurements->n0_power_tot);

 // printf("eNB_id %d, symbol %d: precoded CQI %d dB\n",eNB_id,symbol,
     //  measurements->precoded_cqi_dB[eNB_id][0]);

  _mm_empty();
  _m_empty();

  #elif defined(__arm__)

  unsigned short rb,Nre;
  unsigned char aarx,symbol_mod,pilots=0;
  int precoded_signal_strength0=0,precoded_signal_strength1=0, rx_power_correction;
  int16x4_t *dl_ch0_128,*rxdataF128;
  int16x4_t *dl_ch1_128;
  int16x8_t *dl_ch0_128b,*dl_ch1_128b;

  int32x4_t mmtmpD0,mmtmpD1,mmtmpD0b,mmtmpD1b;
  int16x8_t *dl_ch_mag0_128,*dl_ch_mag0_128b,*dl_ch_mag1_128,*dl_ch_mag1_128b,mmtmpD2,mmtmpD3,mmtmpD4,*rxdataF_comp0_128,*rxdataF_comp1_128;
  int16x8_t QAM_amp0_128,QAM_amp0_128b,QAM_amp1_128,QAM_amp1_128b;
  int32x4_t output_shift128 = vmovq_n_s32(-(int32_t)output_shift);

  int **rxdataF_ext           = pdsch_vars->rxdataF_ext;
  int **dl_ch_estimates_ext   = pdsch_vars->dl_ch_estimates_ext;
  int **dl_ch_mag0            = pdsch_vars->dl_ch_mag0;
  int **dl_ch_mag1            = pdsch_vars->dl_ch_mag1[harq_pid][round];
  int **dl_ch_magb0           = pdsch_vars->dl_ch_magb0;
  int **dl_ch_magb1           = pdsch_vars->dl_ch_magb1[harq_pid][round];
  int **rxdataF_comp0         = pdsch_vars->rxdataF_comp0;
  int **rxdataF_comp1         = pdsch_vars->rxdataF_comp1[harq_pid][round];

  int16_t conj[4]__attribute__((aligned(16))) = {1,-1,1,-1};

  symbol_mod = (symbol>=(7-frame_parms->Ncp)) ? symbol-(7-frame_parms->Ncp) : symbol;

  if ((symbol_mod == 0) || (symbol_mod == (4-frame_parms->Ncp))) {
    if (frame_parms->mode1_flag==1) // 10 out of 12 so don't reduce size
      { nb_rb=1+(5*nb_rb/6); }

    else
      { pilots=1; }
  }

  rx_power_correction=1;

  if (mod_order0 == 4) {
    QAM_amp0_128  = vmovq_n_s16(QAM16_n1);  // 2/sqrt(10)
    QAM_amp0_128b = vmovq_n_s16(0);

  } else if (mod_order0 == 6) {
    QAM_amp0_128  = vmovq_n_s16(QAM64_n1); //
    QAM_amp0_128b = vmovq_n_s16(QAM64_n2);
  }

  if (mod_order1 == 4) {
    QAM_amp1_128  = vmovq_n_s16(QAM16_n1);  // 2/sqrt(10)
    QAM_amp1_128b = vmovq_n_s16(0);

  } else if (mod_order1 == 6) {
    QAM_amp1_128  = vmovq_n_s16(QAM64_n1); //
    QAM_amp1_128b = vmovq_n_s16(QAM64_n2);
  }

  //    printf("comp: rxdataF_comp %p, symbol %d\n",rxdataF_comp[0],symbol);

  for (aarx=0; aarx<frame_parms->nb_antennas_rx; aarx++) {



    dl_ch0_128          = (int16x4_t*)&dl_ch_estimates_ext[aarx][symbol*frame_parms->N_RB_DL*12];
    dl_ch1_128          = (int16x4_t*)&dl_ch_estimates_ext[2+aarx][symbol*frame_parms->N_RB_DL*12];
    dl_ch0_128b          = (int16x8_t*)&dl_ch_estimates_ext[aarx][symbol*frame_parms->N_RB_DL*12];
    dl_ch1_128b          = (int16x8_t*)&dl_ch_estimates_ext[2+aarx][symbol*frame_parms->N_RB_DL*12];
    dl_ch_mag0_128      = (int16x8_t*)&dl_ch_mag0[aarx][symbol*frame_parms->N_RB_DL*12];
    dl_ch_mag0_128b     = (int16x8_t*)&dl_ch_magb0[aarx][symbol*frame_parms->N_RB_DL*12];
    dl_ch_mag1_128      = (int16x8_t*)&dl_ch_mag1[aarx][symbol*frame_parms->N_RB_DL*12];
    dl_ch_mag1_128b     = (int16x8_t*)&dl_ch_magb1[aarx][symbol*frame_parms->N_RB_DL*12];
    rxdataF128          = (int16x4_t*)&rxdataF_ext[aarx][symbol*frame_parms->N_RB_DL*12];
    rxdataF_comp0_128   = (int16x8_t*)&rxdataF_comp0[aarx][symbol*frame_parms->N_RB_DL*12];
    rxdataF_comp1_128   = (int16x8_t*)&rxdataF_comp1[aarx][symbol*frame_parms->N_RB_DL*12];

    for (rb=0; rb<nb_rb; rb++) {
      // combine TX channels using precoder from pmi
      if (mimo_mode==LARGE_CDD) {
        prec2A_TM3_128(&dl_ch0_128[0],&dl_ch1_128[0]);
        prec2A_TM3_128(&dl_ch0_128[1],&dl_ch1_128[1]);


        if (pilots==0) {
          prec2A_TM3_128(&dl_ch0_128[2],&dl_ch1_128[2]);
        }
      }
      else if (mimo_mode==DUALSTREAM_UNIFORM_PRECODING1) {
        prec2A_TM4_128(0,&dl_ch0_128[0],&dl_ch1_128[0]);
        prec2A_TM4_128(0,&dl_ch0_128[1],&dl_ch1_128[1]);

        if (pilots==0) {
          prec2A_TM4_128(0,&dl_ch0_128[2],&dl_ch1_128[2]);
        }
      }
      else if (mimo_mode==DUALSTREAM_UNIFORM_PRECODINGj) {
        prec2A_TM4_128(1,&dl_ch0_128[0],&dl_ch1_128[0]);
        prec2A_TM4_128(1,&dl_ch0_128[1],&dl_ch1_128[1]);

        if (pilots==0) {
          prec2A_TM4_128(1,&dl_ch0_128[2],&dl_ch1_128[2]);
        }
      }
      else {
        LOG_E(PHY,"Unknown MIMO mode\n");
        return;
      }


      if (mod_order0>2) {
        // get channel amplitude if not QPSK
        mmtmpD0 = vmull_s16(dl_ch0_128[0], dl_ch0_128[0]);
        // mmtmpD0 = [ch0*ch0,ch1*ch1,ch2*ch2,ch3*ch3];
        mmtmpD0 = vqshlq_s32(vqaddq_s32(mmtmpD0,vrev64q_s32(mmtmpD0)),output_shift128);
        // mmtmpD0 = [ch0*ch0 + ch1*ch1,ch0*ch0 + ch1*ch1,ch2*ch2 + ch3*ch3,ch2*ch2 + ch3*ch3]>>output_shift128 on 32-bits
        mmtmpD1 = vmull_s16(dl_ch0_128[1], dl_ch0_128[1]);
        mmtmpD1 = vqshlq_s32(vqaddq_s32(mmtmpD1,vrev64q_s32(mmtmpD1)),output_shift128);
        mmtmpD2 = vcombine_s16(vmovn_s32(mmtmpD0),vmovn_s32(mmtmpD1));
        // mmtmpD2 = [ch0*ch0 + ch1*ch1,ch0*ch0 + ch1*ch1,ch2*ch2 + ch3*ch3,ch2*ch2 + ch3*ch3,ch4*ch4 + ch5*ch5,ch4*ch4 + ch5*ch5,ch6*ch6 + ch7*ch7,ch6*ch6 + ch7*ch7]>>output_shift128 on 16-bits
        mmtmpD0 = vmull_s16(dl_ch0_128[2], dl_ch0_128[2]);
        mmtmpD0 = vqshlq_s32(vqaddq_s32(mmtmpD0,vrev64q_s32(mmtmpD0)),output_shift128);
        mmtmpD1 = vmull_s16(dl_ch0_128[3], dl_ch0_128[3]);
        mmtmpD1 = vqshlq_s32(vqaddq_s32(mmtmpD1,vrev64q_s32(mmtmpD1)),output_shift128);
        mmtmpD3 = vcombine_s16(vmovn_s32(mmtmpD0),vmovn_s32(mmtmpD1));

        if (pilots==0) {
          mmtmpD0 = vmull_s16(dl_ch0_128[4], dl_ch0_128[4]);
          mmtmpD0 = vqshlq_s32(vqaddq_s32(mmtmpD0,vrev64q_s32(mmtmpD0)),output_shift128);
          mmtmpD1 = vmull_s16(dl_ch0_128[5], dl_ch0_128[5]);
          mmtmpD1 = vqshlq_s32(vqaddq_s32(mmtmpD1,vrev64q_s32(mmtmpD1)),output_shift128);
          mmtmpD4 = vcombine_s16(vmovn_s32(mmtmpD0),vmovn_s32(mmtmpD1));


        }

        dl_ch_mag0_128b[0] = vqdmulhq_s16(mmtmpD2,QAM_amp0_128b);
        dl_ch_mag0_128b[1] = vqdmulhq_s16(mmtmpD3,QAM_amp0_128b);
        dl_ch_mag0_128[0] = vqdmulhq_s16(mmtmpD2,QAM_amp0_128);
        dl_ch_mag0_128[1] = vqdmulhq_s16(mmtmpD3,QAM_amp0_128);


        if (pilots==0) {
          dl_ch_mag0_128b[2] = vqdmulhq_s16(mmtmpD4,QAM_amp0_128b);
          dl_ch_mag0_128[2]  = vqdmulhq_s16(mmtmpD4,QAM_amp0_128);
        }
      }

      if (mod_order1>2) {
        // get channel amplitude if not QPSK
        mmtmpD0 = vmull_s16(dl_ch1_128[0], dl_ch1_128[0]);
        // mmtmpD0 = [ch0*ch0,ch1*ch1,ch2*ch2,ch3*ch3];
        mmtmpD0 = vqshlq_s32(vqaddq_s32(mmtmpD0,vrev64q_s32(mmtmpD0)),output_shift128);
        // mmtmpD0 = [ch0*ch0 + ch1*ch1,ch0*ch0 + ch1*ch1,ch2*ch2 + ch3*ch3,ch2*ch2 + ch3*ch3]>>output_shift128 on 32-bits
        mmtmpD1 = vmull_s16(dl_ch1_128[1], dl_ch1_128[1]);
        mmtmpD1 = vqshlq_s32(vqaddq_s32(mmtmpD1,vrev64q_s32(mmtmpD1)),output_shift128);
        mmtmpD2 = vcombine_s16(vmovn_s32(mmtmpD0),vmovn_s32(mmtmpD1));
        // mmtmpD2 = [ch0*ch0 + ch1*ch1,ch0*ch0 + ch1*ch1,ch2*ch2 + ch3*ch3,ch2*ch2 + ch3*ch3,ch4*ch4 + ch5*ch5,ch4*ch4 + ch5*ch5,ch6*ch6 + ch7*ch7,ch6*ch6 + ch7*ch7]>>output_shift128 on 16-bits
        mmtmpD0 = vmull_s16(dl_ch1_128[2], dl_ch1_128[2]);
        mmtmpD0 = vqshlq_s32(vqaddq_s32(mmtmpD0,vrev64q_s32(mmtmpD0)),output_shift128);
        mmtmpD1 = vmull_s16(dl_ch1_128[3], dl_ch1_128[3]);
        mmtmpD1 = vqshlq_s32(vqaddq_s32(mmtmpD1,vrev64q_s32(mmtmpD1)),output_shift128);
        mmtmpD3 = vcombine_s16(vmovn_s32(mmtmpD0),vmovn_s32(mmtmpD1));

        if (pilots==0) {
          mmtmpD0 = vmull_s16(dl_ch1_128[4], dl_ch1_128[4]);
          mmtmpD0 = vqshlq_s32(vqaddq_s32(mmtmpD0,vrev64q_s32(mmtmpD0)),output_shift128);
          mmtmpD1 = vmull_s16(dl_ch1_128[5], dl_ch1_128[5]);
          mmtmpD1 = vqshlq_s32(vqaddq_s32(mmtmpD1,vrev64q_s32(mmtmpD1)),output_shift128);
          mmtmpD4 = vcombine_s16(vmovn_s32(mmtmpD0),vmovn_s32(mmtmpD1));


        }

        dl_ch_mag1_128b[0] = vqdmulhq_s16(mmtmpD2,QAM_amp1_128b);
        dl_ch_mag1_128b[1] = vqdmulhq_s16(mmtmpD3,QAM_amp1_128b);
        dl_ch_mag1_128[0] = vqdmulhq_s16(mmtmpD2,QAM_amp1_128);
        dl_ch_mag1_128[1] = vqdmulhq_s16(mmtmpD3,QAM_amp1_128);


        if (pilots==0) {
          dl_ch_mag1_128b[2] = vqdmulhq_s16(mmtmpD4,QAM_amp1_128b);
          dl_ch_mag1_128[2]  = vqdmulhq_s16(mmtmpD4,QAM_amp1_128);
        }
      }

      mmtmpD0 = vmull_s16(dl_ch0_128[0], rxdataF128[0]);
      //mmtmpD0 = [Re(ch[0])Re(rx[0]) Im(ch[0])Im(ch[0]) Re(ch[1])Re(rx[1]) Im(ch[1])Im(ch[1])]
      mmtmpD1 = vmull_s16(dl_ch0_128[1], rxdataF128[1]);
      //mmtmpD1 = [Re(ch[2])Re(rx[2]) Im(ch[2])Im(ch[2]) Re(ch[3])Re(rx[3]) Im(ch[3])Im(ch[3])]
      mmtmpD0 = vcombine_s32(vpadd_s32(vget_low_s32(mmtmpD0),vget_high_s32(mmtmpD0)),
                             vpadd_s32(vget_low_s32(mmtmpD1),vget_high_s32(mmtmpD1)));
      //mmtmpD0 = [Re(ch[0])Re(rx[0])+Im(ch[0])Im(ch[0]) Re(ch[1])Re(rx[1])+Im(ch[1])Im(ch[1]) Re(ch[2])Re(rx[2])+Im(ch[2])Im(ch[2]) Re(ch[3])Re(rx[3])+Im(ch[3])Im(ch[3])]

      mmtmpD0b = vmull_s16(vrev32_s16(vmul_s16(dl_ch0_128[0],*(int16x4_t*)conj)), rxdataF128[0]);
      //mmtmpD0 = [-Im(ch[0])Re(rx[0]) Re(ch[0])Im(rx[0]) -Im(ch[1])Re(rx[1]) Re(ch[1])Im(rx[1])]
      mmtmpD1b = vmull_s16(vrev32_s16(vmul_s16(dl_ch0_128[1],*(int16x4_t*)conj)), rxdataF128[1]);
      //mmtmpD0 = [-Im(ch[2])Re(rx[2]) Re(ch[2])Im(rx[2]) -Im(ch[3])Re(rx[3]) Re(ch[3])Im(rx[3])]
      mmtmpD1 = vcombine_s32(vpadd_s32(vget_low_s32(mmtmpD0b),vget_high_s32(mmtmpD0b)),
                             vpadd_s32(vget_low_s32(mmtmpD1b),vget_high_s32(mmtmpD1b)));
      //mmtmpD1 = [-Im(ch[0])Re(rx[0])+Re(ch[0])Im(rx[0]) -Im(ch[1])Re(rx[1])+Re(ch[1])Im(rx[1]) -Im(ch[2])Re(rx[2])+Re(ch[2])Im(rx[2]) -Im(ch[3])Re(rx[3])+Re(ch[3])Im(rx[3])]

      mmtmpD0 = vqshlq_s32(mmtmpD0,output_shift128);
      mmtmpD1 = vqshlq_s32(mmtmpD1,output_shift128);
      rxdataF_comp0_128[0] = vcombine_s16(vmovn_s32(mmtmpD0),vmovn_s32(mmtmpD1));

      mmtmpD0 = vmull_s16(dl_ch0_128[2], rxdataF128[2]);
      mmtmpD1 = vmull_s16(dl_ch0_128[3], rxdataF128[3]);
      mmtmpD0 = vcombine_s32(vpadd_s32(vget_low_s32(mmtmpD0),vget_high_s32(mmtmpD0)),
                             vpadd_s32(vget_low_s32(mmtmpD1),vget_high_s32(mmtmpD1)));

      mmtmpD0b = vmull_s16(vrev32_s16(vmul_s16(dl_ch0_128[2],*(int16x4_t*)conj)), rxdataF128[2]);
      mmtmpD1b = vmull_s16(vrev32_s16(vmul_s16(dl_ch0_128[3],*(int16x4_t*)conj)), rxdataF128[3]);
      mmtmpD1 = vcombine_s32(vpadd_s32(vget_low_s32(mmtmpD0b),vget_high_s32(mmtmpD0b)),
                             vpadd_s32(vget_low_s32(mmtmpD1b),vget_high_s32(mmtmpD1b)));

      mmtmpD0 = vqshlq_s32(mmtmpD0,output_shift128);
      mmtmpD1 = vqshlq_s32(mmtmpD1,output_shift128);
      rxdataF_comp0_128[1] = vcombine_s16(vmovn_s32(mmtmpD0),vmovn_s32(mmtmpD1));

      // second stream
      mmtmpD0 = vmull_s16(dl_ch1_128[0], rxdataF128[0]);
      mmtmpD1 = vmull_s16(dl_ch1_128[1], rxdataF128[1]);
      mmtmpD0 = vcombine_s32(vpadd_s32(vget_low_s32(mmtmpD0),vget_high_s32(mmtmpD0)),
                             vpadd_s32(vget_low_s32(mmtmpD1),vget_high_s32(mmtmpD1)));
      mmtmpD0b = vmull_s16(vrev32_s16(vmul_s16(dl_ch0_128[0],*(int16x4_t*)conj)), rxdataF128[0]);

      mmtmpD1b = vmull_s16(vrev32_s16(vmul_s16(dl_ch0_128[1],*(int16x4_t*)conj)), rxdataF128[1]);
      //mmtmpD0 = [-Im(ch[2])Re(rx[2]) Re(ch[2])Im(rx[2]) -Im(ch[3])Re(rx[3]) Re(ch[3])Im(rx[3])]
      mmtmpD1 = vcombine_s32(vpadd_s32(vget_low_s32(mmtmpD0b),vget_high_s32(mmtmpD0b)),
                             vpadd_s32(vget_low_s32(mmtmpD1b),vget_high_s32(mmtmpD1b)));
      //mmtmpD1 = [-Im(ch[0])Re(rx[0])+Re(ch[0])Im(rx[0]) -Im(ch[1])Re(rx[1])+Re(ch[1])Im(rx[1]) -Im(ch[2])Re(rx[2])+Re(ch[2])Im(rx[2]) -Im(ch[3])Re(rx[3])+Re(ch[3])Im(rx[3])]

      mmtmpD0 = vqshlq_s32(mmtmpD0,output_shift128);
      mmtmpD1 = vqshlq_s32(mmtmpD1,output_shift128);
      rxdataF_comp1_128[0] = vcombine_s16(vmovn_s32(mmtmpD0),vmovn_s32(mmtmpD1));

      mmtmpD0 = vmull_s16(dl_ch1_128[2], rxdataF128[2]);
      mmtmpD1 = vmull_s16(dl_ch1_128[3], rxdataF128[3]);
      mmtmpD0 = vcombine_s32(vpadd_s32(vget_low_s32(mmtmpD0),vget_high_s32(mmtmpD0)),
                             vpadd_s32(vget_low_s32(mmtmpD1),vget_high_s32(mmtmpD1)));

      mmtmpD0b = vmull_s16(vrev32_s16(vmul_s16(dl_ch0_128[2],*(int16x4_t*)conj)), rxdataF128[2]);
      mmtmpD1b = vmull_s16(vrev32_s16(vmul_s16(dl_ch0_128[3],*(int16x4_t*)conj)), rxdataF128[3]);
      mmtmpD1 = vcombine_s32(vpadd_s32(vget_low_s32(mmtmpD0b),vget_high_s32(mmtmpD0b)),
                             vpadd_s32(vget_low_s32(mmtmpD1b),vget_high_s32(mmtmpD1b)));

      mmtmpD0 = vqshlq_s32(mmtmpD0,output_shift128);
      mmtmpD1 = vqshlq_s32(mmtmpD1,output_shift128);
      rxdataF_comp1_128[1] = vcombine_s16(vmovn_s32(mmtmpD0),vmovn_s32(mmtmpD1));

      if (pilots==0) {
        mmtmpD0 = vmull_s16(dl_ch0_128[4], rxdataF128[4]);
        mmtmpD1 = vmull_s16(dl_ch0_128[5], rxdataF128[5]);
        mmtmpD0 = vcombine_s32(vpadd_s32(vget_low_s32(mmtmpD0),vget_high_s32(mmtmpD0)),
                               vpadd_s32(vget_low_s32(mmtmpD1),vget_high_s32(mmtmpD1)));

        mmtmpD0b = vmull_s16(vrev32_s16(vmul_s16(dl_ch0_128[4],*(int16x4_t*)conj)), rxdataF128[4]);
        mmtmpD1b = vmull_s16(vrev32_s16(vmul_s16(dl_ch0_128[5],*(int16x4_t*)conj)), rxdataF128[5]);
        mmtmpD1 = vcombine_s32(vpadd_s32(vget_low_s32(mmtmpD0b),vget_high_s32(mmtmpD0b)),
                               vpadd_s32(vget_low_s32(mmtmpD1b),vget_high_s32(mmtmpD1b)));


        mmtmpD0 = vqshlq_s32(mmtmpD0,output_shift128);
        mmtmpD1 = vqshlq_s32(mmtmpD1,output_shift128);
        rxdataF_comp0_128[2] = vcombine_s16(vmovn_s32(mmtmpD0),vmovn_s32(mmtmpD1));
        mmtmpD0 = vmull_s16(dl_ch1_128[4], rxdataF128[4]);
        mmtmpD1 = vmull_s16(dl_ch1_128[5], rxdataF128[5]);
        mmtmpD0 = vcombine_s32(vpadd_s32(vget_low_s32(mmtmpD0),vget_high_s32(mmtmpD0)),
                               vpadd_s32(vget_low_s32(mmtmpD1),vget_high_s32(mmtmpD1)));

        mmtmpD0b = vmull_s16(vrev32_s16(vmul_s16(dl_ch1_128[4],*(int16x4_t*)conj)), rxdataF128[4]);
        mmtmpD1b = vmull_s16(vrev32_s16(vmul_s16(dl_ch1_128[5],*(int16x4_t*)conj)), rxdataF128[5]);
        mmtmpD1 = vcombine_s32(vpadd_s32(vget_low_s32(mmtmpD0b),vget_high_s32(mmtmpD0b)),
                               vpadd_s32(vget_low_s32(mmtmpD1b),vget_high_s32(mmtmpD1b)));


        mmtmpD0 = vqshlq_s32(mmtmpD0,output_shift128);
        mmtmpD1 = vqshlq_s32(mmtmpD1,output_shift128);
        rxdataF_comp1_128[2] = vcombine_s16(vmovn_s32(mmtmpD0),vmovn_s32(mmtmpD1));
      }
    }



    Nre = (pilots==0) ? 12 : 8;

    // rx_antennas
  }


  Nre = (pilots==0) ? 12 : 8;

  precoded_signal_strength0 += ((signal_energy_nodc(&dl_ch_estimates_ext[aarx][symbol*frame_parms->N_RB_DL*Nre],
                                                        (nb_rb*Nre))*rx_power_correction) - (measurements->n0_power[aarx]));
  precoded_signal_strength1 += ((signal_energy_nodc(&dl_ch_estimates_ext[aarx+2][symbol*frame_parms->N_RB_DL*Nre],
                                                        (nb_rb*Nre))*rx_power_correction) - (measurements->n0_power[aarx]));

  measurements->precoded_cqi_dB[eNB_id][0] = dB_fixed2(precoded_signal_strength0,measurements->n0_power_tot);
  measurements->precoded_cqi_dB[eNB_id][1] = dB_fixed2(precoded_signal_strength1,measurements->n0_power_tot);

#endif
}


void dlsch_dual_stream_correlation(LTE_DL_FRAME_PARMS *frame_parms,
                                   unsigned char symbol,
                                   unsigned short nb_rb,
                                   int **dl_ch_estimates_ext,
                                   int **dl_ch_estimates_ext_i,
                                   int **dl_ch_rho_ext,
                                   unsigned char output_shift)
{

#if defined(__x86_64__)||defined(__i386__)

  unsigned short rb;
  __m128i *dl_ch128,*dl_ch128i,*dl_ch_rho128,mmtmpD0,mmtmpD1,mmtmpD2,mmtmpD3;
  unsigned char aarx,symbol_mod,pilots=0;

  //    printf("dlsch_dual_stream_correlation: symbol %d\n",symbol);

  symbol_mod = (symbol>=(7-frame_parms->Ncp)) ? symbol-(7-frame_parms->Ncp) : symbol;

  if ((symbol_mod == 0) || (symbol_mod == (4-frame_parms->Ncp))) {
    pilots=1;
  }

  //  printf("Dual stream correlation (%p)\n",dl_ch_estimates_ext_i);

  for (aarx=0; aarx<frame_parms->nb_antennas_rx; aarx++) {



 //printf ("antenna %d", aarx);
    dl_ch128          = (__m128i *)&dl_ch_estimates_ext[aarx][symbol*frame_parms->N_RB_DL*12];

    if (dl_ch_estimates_ext_i == NULL) // TM3/4
      dl_ch128i         = (__m128i *)&dl_ch_estimates_ext[2+aarx][symbol*frame_parms->N_RB_DL*12];
    else
      dl_ch128i         = (__m128i *)&dl_ch_estimates_ext_i[aarx][symbol*frame_parms->N_RB_DL*12];

    dl_ch_rho128      = (__m128i *)&dl_ch_rho_ext[aarx][symbol*frame_parms->N_RB_DL*12];


    for (rb=0; rb<nb_rb; rb++) {
      // multiply by conjugated channel
      mmtmpD0 = _mm_madd_epi16(dl_ch128[0],dl_ch128i[0]);
      //      print_ints("re",&mmtmpD0);
      // mmtmpD0 contains real part of 4 consecutive outputs (32-bit)
      mmtmpD1 = _mm_shufflelo_epi16(dl_ch128[0],_MM_SHUFFLE(2,3,0,1));
      mmtmpD1 = _mm_shufflehi_epi16(mmtmpD1,_MM_SHUFFLE(2,3,0,1));
      mmtmpD1 = _mm_sign_epi16(mmtmpD1,*(__m128i*)&conjugate[0]);
      mmtmpD1 = _mm_madd_epi16(mmtmpD1,dl_ch128i[0]);
      //      print_ints("im",&mmtmpD1);
      // mmtmpD1 contains imag part of 4 consecutive outputs (32-bit)
      mmtmpD0 = _mm_srai_epi32(mmtmpD0,output_shift);
      //      print_ints("re(shift)",&mmtmpD0);
      mmtmpD1 = _mm_srai_epi32(mmtmpD1,output_shift);
      //      print_ints("im(shift)",&mmtmpD1);
      mmtmpD2 = _mm_unpacklo_epi32(mmtmpD0,mmtmpD1);
      mmtmpD3 = _mm_unpackhi_epi32(mmtmpD0,mmtmpD1);
      //      print_ints("c0",&mmtmpD2);
      //      print_ints("c1",&mmtmpD3);
      dl_ch_rho128[0] = _mm_packs_epi32(mmtmpD2,mmtmpD3);
    // print_shorts("rho 0:",dl_ch_rho128);
      // multiply by conjugated channel
      mmtmpD0 = _mm_madd_epi16(dl_ch128[1],dl_ch128i[1]);
      // mmtmpD0 contains real part of 4 consecutive outputs (32-bit)
      mmtmpD1 = _mm_shufflelo_epi16(dl_ch128[1],_MM_SHUFFLE(2,3,0,1));
      mmtmpD1 = _mm_shufflehi_epi16(mmtmpD1,_MM_SHUFFLE(2,3,0,1));
      mmtmpD1 = _mm_sign_epi16(mmtmpD1,*(__m128i*)conjugate);
      mmtmpD1 = _mm_madd_epi16(mmtmpD1,dl_ch128i[1]);
      // mmtmpD1 contains imag part of 4 consecutive outputs (32-bit)
      mmtmpD0 = _mm_srai_epi32(mmtmpD0,output_shift);
      mmtmpD1 = _mm_srai_epi32(mmtmpD1,output_shift);
      mmtmpD2 = _mm_unpacklo_epi32(mmtmpD0,mmtmpD1);
      mmtmpD3 = _mm_unpackhi_epi32(mmtmpD0,mmtmpD1);
      dl_ch_rho128[1] =_mm_packs_epi32(mmtmpD2,mmtmpD3);


      if (pilots==0) {

        // multiply by conjugated channel
        mmtmpD0 = _mm_madd_epi16(dl_ch128[2],dl_ch128i[2]);
        // mmtmpD0 contains real part of 4 consecutive outputs (32-bit)
        mmtmpD1 = _mm_shufflelo_epi16(dl_ch128[2],_MM_SHUFFLE(2,3,0,1));
        mmtmpD1 = _mm_shufflehi_epi16(mmtmpD1,_MM_SHUFFLE(2,3,0,1));
        mmtmpD1 = _mm_sign_epi16(mmtmpD1,*(__m128i*)conjugate);
        mmtmpD1 = _mm_madd_epi16(mmtmpD1,dl_ch128i[2]);
        // mmtmpD1 contains imag part of 4 consecutive outputs (32-bit)
        mmtmpD0 = _mm_srai_epi32(mmtmpD0,output_shift);
        mmtmpD1 = _mm_srai_epi32(mmtmpD1,output_shift);
        mmtmpD2 = _mm_unpacklo_epi32(mmtmpD0,mmtmpD1);
        mmtmpD3 = _mm_unpackhi_epi32(mmtmpD0,mmtmpD1);
        dl_ch_rho128[2] = _mm_packs_epi32(mmtmpD2,mmtmpD3);

       dl_ch128+=3;
        dl_ch128i+=3;
        dl_ch_rho128+=3;
      } else {

        dl_ch128+=2;
        dl_ch128i+=2;
        dl_ch_rho128+=2;
      }
    }

  }

  _mm_empty();
  _m_empty();

#elif defined(__arm__)

#endif
}


/*void dlsch_dual_stream_correlationTM34(LTE_DL_FRAME_PARMS *frame_parms,
                                   unsigned char symbol,
                                   unsigned short nb_rb,
                                   int **dl_ch_estimates_ext,
                                   int **dl_ch_estimates_ext_i,
                                   int **dl_ch_rho_ext,
                                   unsigned char output_shift0,
                                   unsigned char output_shift1)
{

#if defined(__x86_64__)||defined(__i386__)

  unsigned short rb;
  __m128i *dl_ch128,*dl_ch128i,*dl_ch_rho128,mmtmpD0,mmtmpD1,mmtmpD2,mmtmpD3;
  unsigned char aarx,symbol_mod,pilots=0;
  int output_shift;

  //    printf("dlsch_dual_stream_correlation: symbol %d\n",symbol);

  symbol_mod = (symbol>=(7-frame_parms->Ncp)) ? symbol-(7-frame_parms->Ncp) : symbol;

  if ((symbol_mod == 0) || (symbol_mod == (4-frame_parms->Ncp))) {
    pilots=1;
  }

  //  printf("Dual stream correlation (%p)\n",dl_ch_estimates_ext_i);

  for (aarx=0; aarx<frame_parms->nb_antennas_rx; aarx++) {

       if (aarx==0) {
      output_shift=output_shift0;
    }
      else {
        output_shift=output_shift1;
      }

 //printf ("antenna %d", aarx);
    dl_ch128          = (__m128i *)&dl_ch_estimates_ext[aarx][symbol*frame_parms->N_RB_DL*12];

    if (dl_ch_estimates_ext_i == NULL) // TM3/4
      dl_ch128i         = (__m128i *)&dl_ch_estimates_ext[2+aarx][symbol*frame_parms->N_RB_DL*12];
    else
      dl_ch128i         = (__m128i *)&dl_ch_estimates_ext_i[aarx][symbol*frame_parms->N_RB_DL*12];

    dl_ch_rho128      = (__m128i *)&dl_ch_rho_ext[aarx][symbol*frame_parms->N_RB_DL*12];


    for (rb=0; rb<nb_rb; rb++) {
      // multiply by conjugated channel
      mmtmpD0 = _mm_madd_epi16(dl_ch128[0],dl_ch128i[0]);
      //      print_ints("re",&mmtmpD0);
      // mmtmpD0 contains real part of 4 consecutive outputs (32-bit)
      mmtmpD1 = _mm_shufflelo_epi16(dl_ch128[0],_MM_SHUFFLE(2,3,0,1));
      mmtmpD1 = _mm_shufflehi_epi16(mmtmpD1,_MM_SHUFFLE(2,3,0,1));
      mmtmpD1 = _mm_sign_epi16(mmtmpD1,*(__m128i*)&conjugate[0]);
      mmtmpD1 = _mm_madd_epi16(mmtmpD1,dl_ch128i[0]);
      //      print_ints("im",&mmtmpD1);
      // mmtmpD1 contains imag part of 4 consecutive outputs (32-bit)
      mmtmpD0 = _mm_srai_epi32(mmtmpD0,output_shift);
      //      print_ints("re(shift)",&mmtmpD0);
      mmtmpD1 = _mm_srai_epi32(mmtmpD1,output_shift);
      //      print_ints("im(shift)",&mmtmpD1);
      mmtmpD2 = _mm_unpacklo_epi32(mmtmpD0,mmtmpD1);
      mmtmpD3 = _mm_unpackhi_epi32(mmtmpD0,mmtmpD1);
      //      print_ints("c0",&mmtmpD2);
      //      print_ints("c1",&mmtmpD3);
      dl_ch_rho128[0] = _mm_packs_epi32(mmtmpD2,mmtmpD3);
    // print_shorts("rho 0:",dl_ch_rho128);
      // multiply by conjugated channel
      mmtmpD0 = _mm_madd_epi16(dl_ch128[1],dl_ch128i[1]);
      // mmtmpD0 contains real part of 4 consecutive outputs (32-bit)
      mmtmpD1 = _mm_shufflelo_epi16(dl_ch128[1],_MM_SHUFFLE(2,3,0,1));
      mmtmpD1 = _mm_shufflehi_epi16(mmtmpD1,_MM_SHUFFLE(2,3,0,1));
      mmtmpD1 = _mm_sign_epi16(mmtmpD1,*(__m128i*)conjugate);
      mmtmpD1 = _mm_madd_epi16(mmtmpD1,dl_ch128i[1]);
      // mmtmpD1 contains imag part of 4 consecutive outputs (32-bit)
      mmtmpD0 = _mm_srai_epi32(mmtmpD0,output_shift);
      mmtmpD1 = _mm_srai_epi32(mmtmpD1,output_shift);
      mmtmpD2 = _mm_unpacklo_epi32(mmtmpD0,mmtmpD1);
      mmtmpD3 = _mm_unpackhi_epi32(mmtmpD0,mmtmpD1);
      dl_ch_rho128[1] =_mm_packs_epi32(mmtmpD2,mmtmpD3);


      if (pilots==0) {

        // multiply by conjugated channel
        mmtmpD0 = _mm_madd_epi16(dl_ch128[2],dl_ch128i[2]);
        // mmtmpD0 contains real part of 4 consecutive outputs (32-bit)
        mmtmpD1 = _mm_shufflelo_epi16(dl_ch128[2],_MM_SHUFFLE(2,3,0,1));
        mmtmpD1 = _mm_shufflehi_epi16(mmtmpD1,_MM_SHUFFLE(2,3,0,1));
        mmtmpD1 = _mm_sign_epi16(mmtmpD1,*(__m128i*)conjugate);
        mmtmpD1 = _mm_madd_epi16(mmtmpD1,dl_ch128i[2]);
        // mmtmpD1 contains imag part of 4 consecutive outputs (32-bit)
        mmtmpD0 = _mm_srai_epi32(mmtmpD0,output_shift);
        mmtmpD1 = _mm_srai_epi32(mmtmpD1,output_shift);
        mmtmpD2 = _mm_unpacklo_epi32(mmtmpD0,mmtmpD1);
        mmtmpD3 = _mm_unpackhi_epi32(mmtmpD0,mmtmpD1);
        dl_ch_rho128[2] = _mm_packs_epi32(mmtmpD2,mmtmpD3);

       dl_ch128+=3;
        dl_ch128i+=3;
        dl_ch_rho128+=3;
      } else {

        dl_ch128+=2;
        dl_ch128i+=2;
        dl_ch_rho128+=2;
      }
    }

  }

  _mm_empty();
  _m_empty();

#elif defined(__arm__)

#endif
}
*/

void dlsch_detection_mrc(LTE_DL_FRAME_PARMS *frame_parms,
                         int **rxdataF_comp,
                         int **rxdataF_comp_i,
                         int **rho,
                         int **rho_i,
                         int **dl_ch_mag,
                         int **dl_ch_magb,
                         int **dl_ch_mag_i,
                         int **dl_ch_magb_i,
                         unsigned char symbol,
                         unsigned short nb_rb,
                         unsigned char dual_stream_UE)
{

#if defined(__x86_64__)||defined(__i386__)

  unsigned char aatx;
  int i;
  __m128i *rxdataF_comp128_0,*rxdataF_comp128_1,*rxdataF_comp128_i0,*rxdataF_comp128_i1,*dl_ch_mag128_0,*dl_ch_mag128_1,*dl_ch_mag128_0b,*dl_ch_mag128_1b,*rho128_0,*rho128_1,*rho128_i0,*rho128_i1,
    *dl_ch_mag128_i0,*dl_ch_mag128_i1,*dl_ch_mag128_i0b,*dl_ch_mag128_i1b;

  if (frame_parms->nb_antennas_rx>1) {

    for (aatx=0; aatx<frame_parms->nb_antenna_ports_eNB; aatx++) {

      rxdataF_comp128_0   = (__m128i *)&rxdataF_comp[(aatx<<1)][symbol*frame_parms->N_RB_DL*12];
      rxdataF_comp128_1   = (__m128i *)&rxdataF_comp[(aatx<<1)+1][symbol*frame_parms->N_RB_DL*12];
      dl_ch_mag128_0      = (__m128i *)&dl_ch_mag[(aatx<<1)][symbol*frame_parms->N_RB_DL*12];
      dl_ch_mag128_1      = (__m128i *)&dl_ch_mag[(aatx<<1)+1][symbol*frame_parms->N_RB_DL*12];
      dl_ch_mag128_0b     = (__m128i *)&dl_ch_magb[(aatx<<1)][symbol*frame_parms->N_RB_DL*12];
      dl_ch_mag128_1b     = (__m128i *)&dl_ch_magb[(aatx<<1)+1][symbol*frame_parms->N_RB_DL*12];

      // MRC on each re of rb, both on MF output and magnitude (for 16QAM/64QAM llr computation)
      for (i=0;i<nb_rb*3;i++) {
        rxdataF_comp128_0[i] = _mm_adds_epi16(_mm_srai_epi16(rxdataF_comp128_0[i],1),_mm_srai_epi16(rxdataF_comp128_1[i],1));
        dl_ch_mag128_0[i]    = _mm_adds_epi16(_mm_srai_epi16(dl_ch_mag128_0[i],1),_mm_srai_epi16(dl_ch_mag128_1[i],1));
        dl_ch_mag128_0b[i]   = _mm_adds_epi16(_mm_srai_epi16(dl_ch_mag128_0b[i],1),_mm_srai_epi16(dl_ch_mag128_1b[i],1));
          //       print_shorts("mrc comp0:",&rxdataF_comp128_0[i]);
        //       print_shorts("mrc mag0:",&dl_ch_mag128_0[i]);
        //       print_shorts("mrc mag0b:",&dl_ch_mag128_0b[i]);
        //      print_shorts("mrc rho1:",&rho128_1[i]);

      }
    }

    if (rho) {
      rho128_0 = (__m128i *) &rho[0][symbol*frame_parms->N_RB_DL*12];
      rho128_1 = (__m128i *) &rho[1][symbol*frame_parms->N_RB_DL*12];
      for (i=0;i<nb_rb*3;i++) {
        //      print_shorts("mrc rho0:",&rho128_0[i]);
        //      print_shorts("mrc rho1:",&rho128_1[i]);
        rho128_0[i] = _mm_adds_epi16(_mm_srai_epi16(rho128_0[i],1),_mm_srai_epi16(rho128_1[i],1));
      }
    }


    if (dual_stream_UE == 1) {
      rho128_i0 = (__m128i *) &rho_i[0][symbol*frame_parms->N_RB_DL*12];
      rho128_i1 = (__m128i *) &rho_i[1][symbol*frame_parms->N_RB_DL*12];
      rxdataF_comp128_i0   = (__m128i *)&rxdataF_comp_i[0][symbol*frame_parms->N_RB_DL*12];
      rxdataF_comp128_i1   = (__m128i *)&rxdataF_comp_i[1][symbol*frame_parms->N_RB_DL*12];
      dl_ch_mag128_i0      = (__m128i *)&dl_ch_mag_i[0][symbol*frame_parms->N_RB_DL*12];
      dl_ch_mag128_i1      = (__m128i *)&dl_ch_mag_i[1][symbol*frame_parms->N_RB_DL*12];
      dl_ch_mag128_i0b     = (__m128i *)&dl_ch_magb_i[0][symbol*frame_parms->N_RB_DL*12];
      dl_ch_mag128_i1b     = (__m128i *)&dl_ch_magb_i[1][symbol*frame_parms->N_RB_DL*12];

      for (i=0; i<nb_rb*3; i++) {
        rxdataF_comp128_i0[i] = _mm_adds_epi16(_mm_srai_epi16(rxdataF_comp128_i0[i],1),_mm_srai_epi16(rxdataF_comp128_i1[i],1));
        rho128_i0[i]           = _mm_adds_epi16(_mm_srai_epi16(rho128_i0[i],1),_mm_srai_epi16(rho128_i1[i],1));

        dl_ch_mag128_i0[i]    = _mm_adds_epi16(_mm_srai_epi16(dl_ch_mag128_i0[i],1),_mm_srai_epi16(dl_ch_mag128_i1[i],1));
        dl_ch_mag128_i0b[i]    = _mm_adds_epi16(_mm_srai_epi16(dl_ch_mag128_i0b[i],1),_mm_srai_epi16(dl_ch_mag128_i1b[i],1));
      }
    }
  }

  _mm_empty();
  _m_empty();

#elif defined(__arm__)

  unsigned char aatx;
  int i;
  int16x8_t *rxdataF_comp128_0,*rxdataF_comp128_1,*rxdataF_comp128_i0,*rxdataF_comp128_i1,*dl_ch_mag128_0,*dl_ch_mag128_1,*dl_ch_mag128_0b,*dl_ch_mag128_1b,*rho128_0,*rho128_1,*rho128_i0,*rho128_i1,*dl_ch_mag128_i0,*dl_ch_mag128_i1,*dl_ch_mag128_i0b,*dl_ch_mag128_i1b;

  if (frame_parms->nb_antennas_rx>1) {

    for (aatx=0; aatx<frame_parms->nb_antenna_ports_eNB; aatx++) {

      rxdataF_comp128_0   = (int16x8_t *)&rxdataF_comp[(aatx<<1)][symbol*frame_parms->N_RB_DL*12];
      rxdataF_comp128_1   = (int16x8_t *)&rxdataF_comp[(aatx<<1)+1][symbol*frame_parms->N_RB_DL*12];
      dl_ch_mag128_0      = (int16x8_t *)&dl_ch_mag[(aatx<<1)][symbol*frame_parms->N_RB_DL*12];
      dl_ch_mag128_1      = (int16x8_t *)&dl_ch_mag[(aatx<<1)+1][symbol*frame_parms->N_RB_DL*12];
      dl_ch_mag128_0b     = (int16x8_t *)&dl_ch_magb[(aatx<<1)][symbol*frame_parms->N_RB_DL*12];
      dl_ch_mag128_1b     = (int16x8_t *)&dl_ch_magb[(aatx<<1)+1][symbol*frame_parms->N_RB_DL*12];

      // MRC on each re of rb, both on MF output and magnitude (for 16QAM/64QAM llr computation)
      for (i=0; i<nb_rb*3; i++) {
        rxdataF_comp128_0[i] = vhaddq_s16(rxdataF_comp128_0[i],rxdataF_comp128_1[i]);
        dl_ch_mag128_0[i]    = vhaddq_s16(dl_ch_mag128_0[i],dl_ch_mag128_1[i]);
        dl_ch_mag128_0b[i]   = vhaddq_s16(dl_ch_mag128_0b[i],dl_ch_mag128_1b[i]);
      }
    }

    if (rho) {
      rho128_0 = (int16x8_t *) &rho[0][symbol*frame_parms->N_RB_DL*12];
      rho128_1 = (int16x8_t *) &rho[1][symbol*frame_parms->N_RB_DL*12];

      for (i=0; i<nb_rb*3; i++) {
        //  print_shorts("mrc rho0:",&rho128_0[i]);
        //  print_shorts("mrc rho1:",&rho128_1[i]);
        rho128_0[i] = vhaddq_s16(rho128_0[i],rho128_1[i]);
      }
    }


    if (dual_stream_UE == 1) {
      rho128_i0 = (int16x8_t *) &rho_i[0][symbol*frame_parms->N_RB_DL*12];
      rho128_i1 = (int16x8_t *) &rho_i[1][symbol*frame_parms->N_RB_DL*12];
      rxdataF_comp128_i0   = (int16x8_t *)&rxdataF_comp_i[0][symbol*frame_parms->N_RB_DL*12];
      rxdataF_comp128_i1   = (int16x8_t *)&rxdataF_comp_i[1][symbol*frame_parms->N_RB_DL*12];

      dl_ch_mag128_i0      = (int16x8_t *)&dl_ch_mag_i[0][symbol*frame_parms->N_RB_DL*12];
      dl_ch_mag128_i1      = (int16x8_t *)&dl_ch_mag_i[1][symbol*frame_parms->N_RB_DL*12];
      dl_ch_mag128_i0b     = (int16x8_t *)&dl_ch_magb_i[0][symbol*frame_parms->N_RB_DL*12];
      dl_ch_mag128_i1b     = (int16x8_t *)&dl_ch_magb_i[1][symbol*frame_parms->N_RB_DL*12];

      for (i=0; i<nb_rb*3; i++) {
        rxdataF_comp128_i0[i] = vhaddq_s16(rxdataF_comp128_i0[i],rxdataF_comp128_i1[i]);
        rho128_i0[i]          = vhaddq_s16(rho128_i0[i],rho128_i1[i]);

        dl_ch_mag128_i0[i]    = vhaddq_s16(dl_ch_mag128_i0[i],dl_ch_mag128_i1[i]);
        dl_ch_mag128_i0b[i]   = vhaddq_s16(dl_ch_mag128_i0b[i],dl_ch_mag128_i1b[i]);
      }
    }
  }

#endif
}


void dlsch_detection_mrc_TM34(LTE_DL_FRAME_PARMS *frame_parms,
                              LTE_UE_PDSCH *pdsch_vars,
                              int harq_pid,
                              int round,
                              unsigned char symbol,
                              unsigned short nb_rb,
                              unsigned char dual_stream_UE) {

  unsigned char aatx;
  int i;
  __m128i *rxdataF_comp128_0,*rxdataF_comp128_1,*rxdataF_comp128_i0,*rxdataF_comp128_i1,*dl_ch_mag128_0,*dl_ch_mag128_1,*dl_ch_mag128_0b,*dl_ch_mag128_1b,*rho128_0,*rho128_1,*rho128_i0,*rho128_i1,*dl_ch_mag128_i0,*dl_ch_mag128_i1,*dl_ch_mag128_i0b,*dl_ch_mag128_i1b;

  int **rxdataF_comp0           = pdsch_vars->rxdataF_comp0;
  int **rxdataF_comp1           = pdsch_vars->rxdataF_comp1[harq_pid][round];
  int **dl_ch_rho_ext           = pdsch_vars->dl_ch_rho_ext[harq_pid][round]; //for second stream
  int **dl_ch_rho2_ext          = pdsch_vars->dl_ch_rho2_ext;
  int **dl_ch_mag0              = pdsch_vars->dl_ch_mag0;
  int **dl_ch_mag1              = pdsch_vars->dl_ch_mag1[harq_pid][round];
  int **dl_ch_magb0             = pdsch_vars->dl_ch_magb0;
  int **dl_ch_magb1             = pdsch_vars->dl_ch_magb1[harq_pid][round];

  if (frame_parms->nb_antennas_rx>1) {

      rxdataF_comp128_0   = (__m128i *)&rxdataF_comp0[0][symbol*frame_parms->N_RB_DL*12];
      rxdataF_comp128_1   = (__m128i *)&rxdataF_comp0[1][symbol*frame_parms->N_RB_DL*12];
      dl_ch_mag128_0      = (__m128i *)&dl_ch_mag0[0][symbol*frame_parms->N_RB_DL*12];
      dl_ch_mag128_1      = (__m128i *)&dl_ch_mag0[1][symbol*frame_parms->N_RB_DL*12];
      dl_ch_mag128_0b     = (__m128i *)&dl_ch_magb0[0][symbol*frame_parms->N_RB_DL*12];
      dl_ch_mag128_1b     = (__m128i *)&dl_ch_magb0[1][symbol*frame_parms->N_RB_DL*12];

      // MRC on each re of rb, both on MF output and magnitude (for 16QAM/64QAM llr computation)
      for (i=0;i<nb_rb*3;i++) {
        rxdataF_comp128_0[i] = _mm_adds_epi16(_mm_srai_epi16(rxdataF_comp128_0[i],1),_mm_srai_epi16(rxdataF_comp128_1[i],1));
        dl_ch_mag128_0[i]    = _mm_adds_epi16(_mm_srai_epi16(dl_ch_mag128_0[i],1),_mm_srai_epi16(dl_ch_mag128_1[i],1));
        dl_ch_mag128_0b[i]   = _mm_adds_epi16(_mm_srai_epi16(dl_ch_mag128_0b[i],1),_mm_srai_epi16(dl_ch_mag128_1b[i],1));

        // print_shorts("mrc compens0:",&rxdataF_comp128_0[i]);
        // print_shorts("mrc mag128_0:",&dl_ch_mag128_0[i]);
        // print_shorts("mrc mag128_0b:",&dl_ch_mag128_0b[i]);
      }    }

   // if (rho) {
      rho128_0 = (__m128i *) &dl_ch_rho2_ext[0][symbol*frame_parms->N_RB_DL*12];
      rho128_1 = (__m128i *) &dl_ch_rho2_ext[1][symbol*frame_parms->N_RB_DL*12];
      for (i=0;i<nb_rb*3;i++) {
           //  print_shorts("mrc rho0:",&rho128_0[i]);
            //  print_shorts("mrc rho1:",&rho128_1[i]);
        rho128_0[i] = _mm_adds_epi16(_mm_srai_epi16(rho128_0[i],1),_mm_srai_epi16(rho128_1[i],1));
      }
   //}


    if (dual_stream_UE == 1) {
      rho128_i0 = (__m128i *) &dl_ch_rho_ext[0][symbol*frame_parms->N_RB_DL*12];
      rho128_i1 = (__m128i *) &dl_ch_rho_ext[1][symbol*frame_parms->N_RB_DL*12];
      rxdataF_comp128_i0   = (__m128i *)&rxdataF_comp1[0][symbol*frame_parms->N_RB_DL*12];
      rxdataF_comp128_i1   = (__m128i *)&rxdataF_comp1[1][symbol*frame_parms->N_RB_DL*12];
      dl_ch_mag128_i0      = (__m128i *)&dl_ch_mag1[0][symbol*frame_parms->N_RB_DL*12];
      dl_ch_mag128_i1      = (__m128i *)&dl_ch_mag1[1][symbol*frame_parms->N_RB_DL*12];
      dl_ch_mag128_i0b     = (__m128i *)&dl_ch_magb1[0][symbol*frame_parms->N_RB_DL*12];
      dl_ch_mag128_i1b     = (__m128i *)&dl_ch_magb1[1][symbol*frame_parms->N_RB_DL*12];
      for (i=0;i<nb_rb*3;i++) {
        rxdataF_comp128_i0[i] = _mm_adds_epi16(_mm_srai_epi16(rxdataF_comp128_i0[i],1),_mm_srai_epi16(rxdataF_comp128_i1[i],1));
        rho128_i0[i]           = _mm_adds_epi16(_mm_srai_epi16(rho128_i0[i],1),_mm_srai_epi16(rho128_i1[i],1));

        dl_ch_mag128_i0[i]    = _mm_adds_epi16(_mm_srai_epi16(dl_ch_mag128_i0[i],1),_mm_srai_epi16(dl_ch_mag128_i1[i],1));
        dl_ch_mag128_i0b[i]    = _mm_adds_epi16(_mm_srai_epi16(dl_ch_mag128_i0b[i],1),_mm_srai_epi16(dl_ch_mag128_i1b[i],1));

        //print_shorts("mrc compens1:",&rxdataF_comp128_i0[i]);
        //print_shorts("mrc mag128_i0:",&dl_ch_mag128_i0[i]);
        //print_shorts("mrc mag128_i0b:",&dl_ch_mag128_i0b[i]);
      }
    }


  _mm_empty();
  _m_empty();
}



void dlsch_scale_channel(int **dl_ch_estimates_ext,
                         LTE_DL_FRAME_PARMS *frame_parms,
                         LTE_UE_DLSCH_t **dlsch_ue,
                         uint8_t symbol,
                         unsigned short nb_rb)
{

#if defined(__x86_64__)||defined(__i386__)

  short rb, ch_amp;
  unsigned char aatx,aarx,pilots=0,symbol_mod;
  __m128i *dl_ch128, ch_amp128;

  symbol_mod = (symbol>=(7-frame_parms->Ncp)) ? symbol-(7-frame_parms->Ncp) : symbol;

  if ((symbol_mod == 0) || (symbol_mod == (4-frame_parms->Ncp))) {
    if (frame_parms->mode1_flag==1) // 10 out of 12 so don't reduce size
      nb_rb=1+(5*nb_rb/6);
    else
      pilots=1;
  }

  // Determine scaling amplitude based the symbol

ch_amp = ((pilots) ? (dlsch_ue[0]->sqrt_rho_b) : (dlsch_ue[0]->sqrt_rho_a));

    LOG_D(PHY,"Scaling PDSCH Chest in OFDM symbol %d by %d\n",symbol_mod,ch_amp);
   // printf("Scaling PDSCH Chest in OFDM symbol %d by %d\n",symbol_mod,ch_amp);

  ch_amp128 = _mm_set1_epi16(ch_amp); // Q3.13

  for (aatx=0; aatx<frame_parms->nb_antenna_ports_eNB; aatx++) {
    for (aarx=0; aarx<frame_parms->nb_antennas_rx; aarx++) {

      dl_ch128=(__m128i *)&dl_ch_estimates_ext[(aatx<<1)+aarx][symbol*frame_parms->N_RB_DL*12];

      for (rb=0;rb<nb_rb;rb++) {

        dl_ch128[0] = _mm_mulhi_epi16(dl_ch128[0],ch_amp128);
        dl_ch128[0] = _mm_slli_epi16(dl_ch128[0],3);

        dl_ch128[1] = _mm_mulhi_epi16(dl_ch128[1],ch_amp128);
        dl_ch128[1] = _mm_slli_epi16(dl_ch128[1],3);

        if (pilots) {
          dl_ch128+=2;
        } else {
          dl_ch128[2] = _mm_mulhi_epi16(dl_ch128[2],ch_amp128);
          dl_ch128[2] = _mm_slli_epi16(dl_ch128[2],3);
          dl_ch128+=3;

        }
      }
    }
  }

#elif defined(__arm__)

#endif
}


//compute average channel_level on each (TX,RX) antenna pair
void dlsch_channel_level(int **dl_ch_estimates_ext,
                         LTE_DL_FRAME_PARMS *frame_parms,
                         int *avg,
                         uint8_t symbol,
                         unsigned short nb_rb)
{

#if defined(__x86_64__)||defined(__i386__)

  short rb;
  unsigned char aatx,aarx,nre=12,symbol_mod;
  __m128i *dl_ch128, avg128D;

  symbol_mod = (symbol>=(7-frame_parms->Ncp)) ? symbol-(7-frame_parms->Ncp) : symbol;

  for (aatx=0; aatx<frame_parms->nb_antenna_ports_eNB; aatx++)
    for (aarx=0; aarx<frame_parms->nb_antennas_rx; aarx++) {
      //clear average level
      avg128D = _mm_setzero_si128();
      // 5 is always a symbol with no pilots for both normal and extended prefix

      dl_ch128=(__m128i *)&dl_ch_estimates_ext[(aatx<<1)+aarx][symbol*frame_parms->N_RB_DL*12];

      for (rb=0;rb<nb_rb;rb++) {
        //      printf("rb %d : ",rb);
        //      print_shorts("ch",&dl_ch128[0]);
        avg128D = _mm_add_epi32(avg128D,_mm_madd_epi16(dl_ch128[0],dl_ch128[0]));
        avg128D = _mm_add_epi32(avg128D,_mm_madd_epi16(dl_ch128[1],dl_ch128[1]));
        if (((symbol_mod == 0) || (symbol_mod == (frame_parms->Ncp-1)))&&(frame_parms->mode1_flag==0)) {
          dl_ch128+=2;
        }
        else {
          avg128D = _mm_add_epi32(avg128D,_mm_madd_epi16(dl_ch128[2],dl_ch128[2]));
          dl_ch128+=3;
        }
        /*
          if (rb==0) {
          print_shorts("dl_ch128",&dl_ch128[0]);
          print_shorts("dl_ch128",&dl_ch128[1]);
          print_shorts("dl_ch128",&dl_ch128[2]);
          }
        */
      }

      if (((symbol_mod == 0) || (symbol_mod == (frame_parms->Ncp-1)))&&(frame_parms->mode1_flag==0))
        nre=8;
      else if (((symbol_mod == 0) || (symbol_mod == (frame_parms->Ncp-1)))&&(frame_parms->mode1_flag==1))
        nre=10;
      else
        nre=12;

      avg[(aatx<<1)+aarx] = (((int*)&avg128D)[0] +
                             ((int*)&avg128D)[1] +
                             ((int*)&avg128D)[2] +
                             ((int*)&avg128D)[3])/(nb_rb*nre);

                //  printf("Channel level : %d\n",avg[(aatx<<1)+aarx]);
    }

  _mm_empty();
  _m_empty();

#elif defined(__arm__)

  short rb;
  unsigned char aatx,aarx,nre=12,symbol_mod;
  int32x4_t avg128D;
  int16x4_t *dl_ch128;

  symbol_mod = (symbol>=(7-frame_parms->Ncp)) ? symbol-(7-frame_parms->Ncp) : symbol;

  for (aatx=0; aatx<frame_parms->nb_antenna_ports_eNB; aatx++)
    for (aarx=0; aarx<frame_parms->nb_antennas_rx; aarx++) {
      //clear average level
      avg128D = vdupq_n_s32(0);
      // 5 is always a symbol with no pilots for both normal and extended prefix

      dl_ch128=(int16x4_t *)&dl_ch_estimates_ext[(aatx<<1)+aarx][symbol*frame_parms->N_RB_DL*12];

      for (rb=0; rb<nb_rb; rb++) {
        //  printf("rb %d : ",rb);
        //  print_shorts("ch",&dl_ch128[0]);
        avg128D = vqaddq_s32(avg128D,vmull_s16(dl_ch128[0],dl_ch128[0]));
        avg128D = vqaddq_s32(avg128D,vmull_s16(dl_ch128[1],dl_ch128[1]));
        avg128D = vqaddq_s32(avg128D,vmull_s16(dl_ch128[2],dl_ch128[2]));
        avg128D = vqaddq_s32(avg128D,vmull_s16(dl_ch128[3],dl_ch128[3]));

        if (((symbol_mod == 0) || (symbol_mod == (frame_parms->Ncp-1)))&&(frame_parms->mode1_flag==0)) {
          dl_ch128+=4;
        } else {
          avg128D = vqaddq_s32(avg128D,vmull_s16(dl_ch128[4],dl_ch128[4]));
          avg128D = vqaddq_s32(avg128D,vmull_s16(dl_ch128[5],dl_ch128[5]));
          dl_ch128+=6;
        }

        /*
          if (rb==0) {
          print_shorts("dl_ch128",&dl_ch128[0]);
          print_shorts("dl_ch128",&dl_ch128[1]);
          print_shorts("dl_ch128",&dl_ch128[2]);
          }
        */
      }

      if (((symbol_mod == 0) || (symbol_mod == (frame_parms->Ncp-1)))&&(frame_parms->mode1_flag==0))
        nre=8;
      else if (((symbol_mod == 0) || (symbol_mod == (frame_parms->Ncp-1)))&&(frame_parms->mode1_flag==1))
        nre=10;
      else
        nre=12;

      avg[(aatx<<1)+aarx] = (((int32_t*)&avg128D)[0] +
                             ((int32_t*)&avg128D)[1] +
                             ((int32_t*)&avg128D)[2] +
                             ((int32_t*)&avg128D)[3])/(nb_rb*nre);

      //            printf("Channel level : %d\n",avg[(aatx<<1)+aarx]);
    }


#endif
}

//compute average channel_level of effective (precoded) channel

//compute average channel_level of effective (precoded) channel
void dlsch_channel_level_TM34(int **dl_ch_estimates_ext,
                              LTE_DL_FRAME_PARMS *frame_parms,
                              unsigned char *pmi_ext,
                              int *avg_0,
                              int *avg_1,
                              uint8_t symbol,
                              unsigned short nb_rb,
                              MIMO_mode_t mimo_mode){

#if defined(__x86_64__)||defined(__i386__)


  short rb;
  unsigned char aarx,nre=12,symbol_mod;
  __m128i *dl_ch0_128,*dl_ch1_128, dl_ch0_128_tmp, dl_ch1_128_tmp, avg_0_128D, avg_1_128D;

  symbol_mod = (symbol>=(7-frame_parms->Ncp)) ? symbol-(7-frame_parms->Ncp) : symbol;

  //clear average level
 // avg_0_128D = _mm_setzero_si128();
 // avg_1_128D = _mm_setzero_si128();
  avg_0[0] = 0;
  avg_0[1] = 0;
  avg_1[0] = 0;
  avg_1[1] = 0;
  // 5 is always a symbol with no pilots for both normal and extended prefix

  if (((symbol_mod == 0) || (symbol_mod == (frame_parms->Ncp-1)))&&(frame_parms->mode1_flag==0))
    nre=8;
  else if (((symbol_mod == 0) || (symbol_mod == (frame_parms->Ncp-1)))&&(frame_parms->mode1_flag==1))
    nre=10;
  else
    nre=12;

  for (aarx=0; aarx<frame_parms->nb_antennas_rx; aarx++) {
    dl_ch0_128 = (__m128i *)&dl_ch_estimates_ext[aarx][symbol*frame_parms->N_RB_DL*12];
    dl_ch1_128 = (__m128i *)&dl_ch_estimates_ext[2+aarx][symbol*frame_parms->N_RB_DL*12];

    avg_0_128D = _mm_setzero_si128();
    avg_1_128D = _mm_setzero_si128();
    for (rb=0; rb<nb_rb; rb++) {
              // printf("rb %d : \n",rb);
              // print_shorts("ch0\n",&dl_ch0_128[0]);
               //print_shorts("ch1\n",&dl_ch1_128[0]);
      dl_ch0_128_tmp = _mm_load_si128(&dl_ch0_128[0]);
      dl_ch1_128_tmp = _mm_load_si128(&dl_ch1_128[0]);

      if (mimo_mode==LARGE_CDD)
        prec2A_TM3_128(&dl_ch0_128_tmp,&dl_ch1_128_tmp);
      else if (mimo_mode==DUALSTREAM_UNIFORM_PRECODING1)
        prec2A_TM4_128(0,&dl_ch0_128_tmp,&dl_ch1_128_tmp);
      else if (mimo_mode==DUALSTREAM_UNIFORM_PRECODINGj)
        prec2A_TM4_128(1,&dl_ch0_128_tmp,&dl_ch1_128_tmp);
      else if (mimo_mode==DUALSTREAM_PUSCH_PRECODING)
        prec2A_TM4_128(pmi_ext[rb],&dl_ch0_128_tmp,&dl_ch1_128_tmp);

      //      mmtmpD0 = _mm_madd_epi16(dl_ch0_128_tmp,dl_ch0_128_tmp);
      avg_0_128D = _mm_add_epi32(avg_0_128D,_mm_madd_epi16(dl_ch0_128_tmp,dl_ch0_128_tmp));

      avg_1_128D = _mm_add_epi32(avg_1_128D,_mm_madd_epi16(dl_ch1_128_tmp,dl_ch1_128_tmp));

      dl_ch0_128_tmp = _mm_load_si128(&dl_ch0_128[1]);
      dl_ch1_128_tmp = _mm_load_si128(&dl_ch1_128[1]);

      if (mimo_mode==LARGE_CDD)
        prec2A_TM3_128(&dl_ch0_128_tmp,&dl_ch1_128_tmp);
      else if (mimo_mode==DUALSTREAM_UNIFORM_PRECODING1)
        prec2A_TM4_128(0,&dl_ch0_128_tmp,&dl_ch1_128_tmp);
      else if (mimo_mode==DUALSTREAM_UNIFORM_PRECODINGj)
        prec2A_TM4_128(1,&dl_ch0_128_tmp,&dl_ch1_128_tmp);
      else if (mimo_mode==DUALSTREAM_PUSCH_PRECODING)
        prec2A_TM4_128(pmi_ext[rb],&dl_ch0_128_tmp,&dl_ch1_128_tmp);

      //      mmtmpD1 = _mm_madd_epi16(dl_ch0_128_tmp,dl_ch0_128_tmp);
      avg_0_128D = _mm_add_epi32(avg_0_128D,_mm_madd_epi16(dl_ch0_128_tmp,dl_ch0_128_tmp));

      avg_1_128D = _mm_add_epi32(avg_1_128D,_mm_madd_epi16(dl_ch1_128_tmp,dl_ch1_128_tmp));

      if (((symbol_mod == 0) || (symbol_mod == (frame_parms->Ncp-1)))&&(frame_parms->mode1_flag==0)) {
        dl_ch0_128+=2;
        dl_ch1_128+=2;
      }
      else {
        dl_ch0_128_tmp = _mm_load_si128(&dl_ch0_128[2]);
        dl_ch1_128_tmp = _mm_load_si128(&dl_ch1_128[2]);

        if (mimo_mode==LARGE_CDD)
          prec2A_TM3_128(&dl_ch0_128_tmp,&dl_ch1_128_tmp);
        else if (mimo_mode==DUALSTREAM_UNIFORM_PRECODING1)
          prec2A_TM4_128(0,&dl_ch0_128_tmp,&dl_ch1_128_tmp);
        else if (mimo_mode==DUALSTREAM_UNIFORM_PRECODINGj)
          prec2A_TM4_128(1,&dl_ch0_128_tmp,&dl_ch1_128_tmp);
        else if (mimo_mode==DUALSTREAM_PUSCH_PRECODING)
          prec2A_TM4_128(pmi_ext[rb],&dl_ch0_128_tmp,&dl_ch1_128_tmp);
        //      mmtmpD2 = _mm_madd_epi16(dl_ch0_128_tmp,dl_ch0_128_tmp);

        avg_1_128D = _mm_add_epi32(avg_1_128D,_mm_madd_epi16(dl_ch1_128_tmp,dl_ch1_128_tmp));
        avg_0_128D = _mm_add_epi32(avg_0_128D,_mm_madd_epi16(dl_ch0_128_tmp,dl_ch0_128_tmp));

        dl_ch0_128+=3;
        dl_ch1_128+=3;
      }
    }



    avg_0[aarx] = (((int*)&avg_0_128D)[0])/(nb_rb*nre) +
      (((int*)&avg_0_128D)[1])/(nb_rb*nre) +
      (((int*)&avg_0_128D)[2])/(nb_rb*nre) +
      (((int*)&avg_0_128D)[3])/(nb_rb*nre);
    //  printf("From Chan_level aver stream 0 %d =%d\n", aarx, avg_0[aarx]);

    avg_1[aarx] = (((int*)&avg_1_128D)[0])/(nb_rb*nre) +
      (((int*)&avg_1_128D)[1])/(nb_rb*nre) +
      (((int*)&avg_1_128D)[2])/(nb_rb*nre) +
      (((int*)&avg_1_128D)[3])/(nb_rb*nre);
  //    printf("From Chan_level aver stream 1 %d =%d\n", aarx, avg_1[aarx]);
  }
//avg_0[0] = max(avg_0[0],avg_0[1]);
//avg_1[0] = max(avg_1[0],avg_1[1]);
//avg_0[0]= max(avg_0[0], avg_1[0]);

  avg_0[0] = avg_0[0] + avg_0[1];
 // printf("From Chan_level aver stream 0 final =%d\n", avg_0[0]);
  avg_1[0] = avg_1[0] + avg_1[1];
 // printf("From Chan_level aver stream 1 final =%d\n", avg_1[0]);
 avg_0[0] = min (avg_0[0], avg_1[0]);
 avg_1[0] = avg_0[0];

  _mm_empty();
  _m_empty();

#elif defined(__arm__)

#endif
}



/*void dlsch_channel_level_TM34(int **dl_ch_estimates_ext,
                              LTE_DL_FRAME_PARMS *frame_parms,
                              int *avg,
                              uint8_t symbol,
                              unsigned short nb_rb,
                              MIMO_mode_t mimo_mode){

#if defined(__x86_64__)||defined(__i386__)


  short rb;
  unsigned char aarx,nre=12,symbol_mod;
  __m128i *dl_ch0_128,*dl_ch1_128, dl_ch0_128_tmp, dl_ch1_128_tmp,avg128D;

  symbol_mod = (symbol>=(7-frame_parms->Ncp)) ? symbol-(7-frame_parms->Ncp) : symbol;

  //clear average level
  avg128D = _mm_setzero_si128();
  avg[0] = 0;
  avg[1] = 0;
  // 5 is always a symbol with no pilots for both normal and extended prefix

  if (((symbol_mod == 0) || (symbol_mod == (frame_parms->Ncp-1)))&&(frame_parms->mode1_flag==0))
    nre=8;
  else if (((symbol_mod == 0) || (symbol_mod == (frame_parms->Ncp-1)))&&(frame_parms->mode1_flag==1))
    nre=10;
  else
    nre=12;

  for (aarx=0; aarx<frame_parms->nb_antennas_rx; aarx++) {
    dl_ch0_128 = (__m128i *)&dl_ch_estimates_ext[aarx][symbol*frame_parms->N_RB_DL*12];
    dl_ch1_128 = (__m128i *)&dl_ch_estimates_ext[2+aarx][symbol*frame_parms->N_RB_DL*12];

    for (rb=0; rb<nb_rb; rb++) {

      dl_ch0_128_tmp = _mm_load_si128(&dl_ch0_128[0]);
      dl_ch1_128_tmp = _mm_load_si128(&dl_ch1_128[0]);

      if (mimo_mode==LARGE_CDD)
        prec2A_TM3_128(&dl_ch0_128_tmp,&dl_ch1_128_tmp);
      else if (mimo_mode==DUALSTREAM_UNIFORM_PRECODING1)
        prec2A_TM4_128(0,&dl_ch0_128_tmp,&dl_ch1_128_tmp);
      else if (mimo_mode==DUALSTREAM_UNIFORM_PRECODINGj)
        prec2A_TM4_128(1,&dl_ch0_128_tmp,&dl_ch1_128_tmp);

      //      mmtmpD0 = _mm_madd_epi16(dl_ch0_128_tmp,dl_ch0_128_tmp);
      avg128D = _mm_add_epi32(avg128D,_mm_madd_epi16(dl_ch0_128_tmp,dl_ch0_128_tmp));

      dl_ch0_128_tmp = _mm_load_si128(&dl_ch0_128[1]);
      dl_ch1_128_tmp = _mm_load_si128(&dl_ch1_128[1]);

      if (mimo_mode==LARGE_CDD)
        prec2A_TM3_128(&dl_ch0_128_tmp,&dl_ch1_128_tmp);
      else if (mimo_mode==DUALSTREAM_UNIFORM_PRECODING1)
        prec2A_TM4_128(0,&dl_ch0_128_tmp,&dl_ch1_128_tmp);
      else if (mimo_mode==DUALSTREAM_UNIFORM_PRECODINGj)
        prec2A_TM4_128(1,&dl_ch0_128_tmp,&dl_ch1_128_tmp);

      //      mmtmpD1 = _mm_madd_epi16(dl_ch0_128_tmp,dl_ch0_128_tmp);
      avg128D = _mm_add_epi32(avg128D,_mm_madd_epi16(dl_ch0_128_tmp,dl_ch0_128_tmp));

      if (((symbol_mod == 0) || (symbol_mod == (frame_parms->Ncp-1)))&&(frame_parms->mode1_flag==0)) {
        dl_ch0_128+=2;
        dl_ch1_128+=2;
      }
      else {
        dl_ch0_128_tmp = _mm_load_si128(&dl_ch0_128[2]);
        dl_ch1_128_tmp = _mm_load_si128(&dl_ch1_128[2]);

        if (mimo_mode==LARGE_CDD)
          prec2A_TM3_128(&dl_ch0_128_tmp,&dl_ch1_128_tmp);
        else if (mimo_mode==DUALSTREAM_UNIFORM_PRECODING1)
          prec2A_TM4_128(0,&dl_ch0_128_tmp,&dl_ch1_128_tmp);
        else if (mimo_mode==DUALSTREAM_UNIFORM_PRECODINGj)
          prec2A_TM4_128(1,&dl_ch0_128_tmp,&dl_ch1_128_tmp);

        //      mmtmpD2 = _mm_madd_epi16(dl_ch0_128_tmp,dl_ch0_128_tmp);
        avg128D = _mm_add_epi32(avg128D,_mm_madd_epi16(dl_ch0_128_tmp,dl_ch0_128_tmp));

        dl_ch0_128+=3;
        dl_ch1_128+=3;
      }
    }

    avg[aarx] = (((int*)&avg128D)[0])/(nb_rb*nre) +
      (((int*)&avg128D)[1])/(nb_rb*nre) +
      (((int*)&avg128D)[2])/(nb_rb*nre) +
      (((int*)&avg128D)[3])/(nb_rb*nre);
  }

  // choose maximum of the 2 effective channels
  avg[0] = cmax(avg[0],avg[1]);

  _mm_empty();
  _m_empty();

#elif defined(__arm__)

#endif
}*/

//compute average channel_level of effective (precoded) channel
void dlsch_channel_level_TM56(int **dl_ch_estimates_ext,
                              LTE_DL_FRAME_PARMS *frame_parms,
                              unsigned char *pmi_ext,
                              int *avg,
                              uint8_t symbol,
                              unsigned short nb_rb)
{

#if defined(__x86_64__)||defined(__i386__)

  short rb;
  unsigned char aarx,nre=12,symbol_mod;
  __m128i *dl_ch0_128,*dl_ch1_128, dl_ch0_128_tmp, dl_ch1_128_tmp,avg128D;

  symbol_mod = (symbol>=(7-frame_parms->Ncp)) ? symbol-(7-frame_parms->Ncp) : symbol;

  //clear average level
  avg128D = _mm_setzero_si128();
  avg[0] = 0;
  avg[1] = 0;
  // 5 is always a symbol with no pilots for both normal and extended prefix

  if (((symbol_mod == 0) || (symbol_mod == (frame_parms->Ncp-1)))&&(frame_parms->mode1_flag==0))
    nre=8;
  else if (((symbol_mod == 0) || (symbol_mod == (frame_parms->Ncp-1)))&&(frame_parms->mode1_flag==1))
    nre=10;
  else
    nre=12;

  for (aarx=0; aarx<frame_parms->nb_antennas_rx; aarx++) {
    dl_ch0_128 = (__m128i *)&dl_ch_estimates_ext[aarx][symbol*frame_parms->N_RB_DL*12];
    dl_ch1_128 = (__m128i *)&dl_ch_estimates_ext[2+aarx][symbol*frame_parms->N_RB_DL*12];

    for (rb=0; rb<nb_rb; rb++) {

      dl_ch0_128_tmp = _mm_load_si128(&dl_ch0_128[0]);
      dl_ch1_128_tmp = _mm_load_si128(&dl_ch1_128[0]);

      prec2A_TM56_128(pmi_ext[rb],&dl_ch0_128_tmp,&dl_ch1_128_tmp);
      //      mmtmpD0 = _mm_madd_epi16(dl_ch0_128_tmp,dl_ch0_128_tmp);
      avg128D = _mm_add_epi32(avg128D,_mm_madd_epi16(dl_ch0_128_tmp,dl_ch0_128_tmp));

      dl_ch0_128_tmp = _mm_load_si128(&dl_ch0_128[1]);
      dl_ch1_128_tmp = _mm_load_si128(&dl_ch1_128[1]);

      prec2A_TM56_128(pmi_ext[rb],&dl_ch0_128_tmp,&dl_ch1_128_tmp);
      //      mmtmpD1 = _mm_madd_epi16(dl_ch0_128_tmp,dl_ch0_128_tmp);
      avg128D = _mm_add_epi32(avg128D,_mm_madd_epi16(dl_ch0_128_tmp,dl_ch0_128_tmp));

      if (((symbol_mod == 0) || (symbol_mod == (frame_parms->Ncp-1)))&&(frame_parms->mode1_flag==0)) {
        dl_ch0_128+=2;
        dl_ch1_128+=2;
      }
      else {
        dl_ch0_128_tmp = _mm_load_si128(&dl_ch0_128[2]);
        dl_ch1_128_tmp = _mm_load_si128(&dl_ch1_128[2]);

        prec2A_TM56_128(pmi_ext[rb],&dl_ch0_128_tmp,&dl_ch1_128_tmp);
        //      mmtmpD2 = _mm_madd_epi16(dl_ch0_128_tmp,dl_ch0_128_tmp);
        avg128D = _mm_add_epi32(avg128D,_mm_madd_epi16(dl_ch0_128_tmp,dl_ch0_128_tmp));

        dl_ch0_128+=3;
        dl_ch1_128+=3;
      }
    }

    avg[aarx] = (((int*)&avg128D)[0])/(nb_rb*nre) +
      (((int*)&avg128D)[1])/(nb_rb*nre) +
      (((int*)&avg128D)[2])/(nb_rb*nre) +
      (((int*)&avg128D)[3])/(nb_rb*nre);
  }

  // choose maximum of the 2 effective channels
  avg[0] = cmax(avg[0],avg[1]);

  _mm_empty();
  _m_empty();

#elif defined(__arm__)


#endif
}

//compute average channel_level for TM7
void dlsch_channel_level_TM7(int **dl_bf_ch_estimates_ext,
                         LTE_DL_FRAME_PARMS *frame_parms,
                         int *avg,
                         uint8_t symbol,
                         unsigned short nb_rb)
{

#if defined(__x86_64__)||defined(__i386__)

  short rb;
  unsigned char aatx,aarx,nre=12,symbol_mod;
  __m128i *dl_ch128,avg128D;

  symbol_mod = (symbol>=(7-frame_parms->Ncp)) ? symbol-(7-frame_parms->Ncp) : symbol;

  for (aatx=0; aatx<frame_parms->nb_antenna_ports_eNB; aatx++)
    for (aarx=0; aarx<frame_parms->nb_antennas_rx; aarx++) {
      //clear average level
      avg128D = _mm_setzero_si128();
      // 5 is always a symbol with no pilots for both normal and extended prefix

      dl_ch128=(__m128i *)&dl_bf_ch_estimates_ext[(aatx<<1)+aarx][symbol*frame_parms->N_RB_DL*12];

      for (rb=0; rb<nb_rb; rb++) {
        //  printf("rb %d : ",rb);
        //  print_shorts("ch",&dl_ch128[0]);
        avg128D = _mm_add_epi32(avg128D,_mm_madd_epi16(dl_ch128[0],dl_ch128[0]));
        avg128D = _mm_add_epi32(avg128D,_mm_madd_epi16(dl_ch128[1],dl_ch128[1]));

        if (((symbol_mod == 0) || (symbol_mod == (frame_parms->Ncp-1)))&&(frame_parms->mode1_flag==0)) {
          dl_ch128+=2;
        } else {
          avg128D = _mm_add_epi32(avg128D,_mm_madd_epi16(dl_ch128[2],dl_ch128[2]));
          dl_ch128+=3;
        }

        /*
          if (rb==0) {
          print_shorts("dl_ch128",&dl_ch128[0]);
          print_shorts("dl_ch128",&dl_ch128[1]);
          print_shorts("dl_ch128",&dl_ch128[2]);
          }
        */
      }

      if (((symbol_mod == 0) || (symbol_mod == (frame_parms->Ncp-1))))
        nre=10;
      else if ((frame_parms->Ncp==0) && (symbol==3 || symbol==6 || symbol==9 || symbol==12))
        nre=9;
      else if ((frame_parms->Ncp==1) && (symbol==4 || symbol==7 || symbol==9))
        nre=8;
      else
        nre=12;

      avg[(aatx<<1)+aarx] = (((int*)&avg128D)[0] +
                             ((int*)&avg128D)[1] +
                             ((int*)&avg128D)[2] +
                             ((int*)&avg128D)[3])/(nb_rb*nre);

      //            printf("Channel level : %d\n",avg[(aatx<<1)+aarx]);
    }

  _mm_empty();
  _m_empty();

#elif defined(__arm__)

#endif
}
#define ONE_OVER_2_Q15 16384
void dlsch_alamouti(LTE_DL_FRAME_PARMS *frame_parms,
                    int **rxdataF_comp,
                    int **dl_ch_mag,
                    int **dl_ch_magb,
                    unsigned char symbol,
                    unsigned short nb_rb)
{

#if defined(__x86_64__)||defined(__i386__)

  short *rxF0,*rxF1;
  __m128i *ch_mag0,*ch_mag1,*ch_mag0b,*ch_mag1b, *rxF0_128;
  unsigned char rb,re;
  int jj = (symbol*frame_parms->N_RB_DL*12);
  uint8_t symbol_mod = (symbol>=(7-frame_parms->Ncp)) ? symbol-(7-frame_parms->Ncp) : symbol;
  uint8_t pilots = ((symbol_mod==0)||(symbol_mod==(4-frame_parms->Ncp))) ? 1 : 0;
  rxF0_128 = (__m128i*) &rxdataF_comp[0][jj];

<<<<<<< HEAD
  amp = _mm_set1_epi16(ONE_OVER_2_Q15);
=======
  //amp = _mm_set1_epi16(ONE_OVER_SQRT2_Q15);
  //amp = _mm_set1_epi16(ONE_OVER_2_Q15);
>>>>>>> 6ba07564

  //    printf("Doing alamouti!\n");
  rxF0     = (short*)&rxdataF_comp[0][jj];  //tx antenna 0  h0*y
  rxF1     = (short*)&rxdataF_comp[2][jj];  //tx antenna 1  h1*y
  ch_mag0 = (__m128i *)&dl_ch_mag[0][jj];
  ch_mag1 = (__m128i *)&dl_ch_mag[2][jj];
  ch_mag0b = (__m128i *)&dl_ch_magb[0][jj];
  ch_mag1b = (__m128i *)&dl_ch_magb[2][jj];

  for (rb=0; rb<nb_rb; rb++) {

    for (re=0; re<((pilots==0)?12:8); re+=2) {

      // Alamouti RX combining

      //      printf("Alamouti: symbol %d, rb %d, re %d: rxF0 (%d,%d,%d,%d), rxF1 (%d,%d,%d,%d)\n",symbol,rb,re,rxF0[0],rxF0[1],rxF0[2],rxF0[3],rxF1[0],rxF1[1],rxF1[2],rxF1[3]);
      rxF0[0] = rxF0[0] + rxF1[2];
      rxF0[1] = rxF0[1] - rxF1[3];

      rxF0[2] = rxF0[2] - rxF1[0];
      rxF0[3] = rxF0[3] + rxF1[1];

      //      printf("Alamouti: rxF0 after (%d,%d,%d,%d)\n",rxF0[0],rxF0[1],rxF0[2],rxF0[3]);
      rxF0+=4;
      rxF1+=4;

    }

    // compute levels for 16QAM or 64 QAM llr unit
    ch_mag0[0] = _mm_adds_epi16(ch_mag0[0],ch_mag1[0]);
    ch_mag0[1] = _mm_adds_epi16(ch_mag0[1],ch_mag1[1]);

    ch_mag0b[0] = _mm_adds_epi16(ch_mag0b[0],ch_mag1b[0]);
    ch_mag0b[1] = _mm_adds_epi16(ch_mag0b[1],ch_mag1b[1]);

    // account for 1/sqrt(2) scaling at transmission
<<<<<<< HEAD
    //ch_mag0[0] = _mm_srai_epi16(ch_mag0[0],1);
    //ch_mag0[1] = _mm_srai_epi16(ch_mag0[1],1);
    //ch_mag0b[0] = _mm_srai_epi16(ch_mag0b[0],1);
    //ch_mag0b[1] = _mm_srai_epi16(ch_mag0b[1],1);

    //rxF0_128[0] = _mm_mulhi_epi16(rxF0_128[0],amp);
    //rxF0_128[0] = _mm_slli_epi16(rxF0_128[0],1);
    //rxF0_128[1] = _mm_mulhi_epi16(rxF0_128[1],amp);
    //rxF0_128[1] = _mm_slli_epi16(rxF0_128[1],1);

    //rxF0_128[0] = _mm_srai_epi16(rxF0_128[0],1);
    //rxF0_128[1] = _mm_srai_epi16(rxF0_128[1],1);
=======
    /*
    ch_mag0[0] = _mm_srai_epi16(ch_mag0[0],1);
    ch_mag0[1] = _mm_srai_epi16(ch_mag0[1],1);
    ch_mag0b[0] = _mm_srai_epi16(ch_mag0b[0],1);
    ch_mag0b[1] = _mm_srai_epi16(ch_mag0b[1],1);

    rxF0_128[0] = _mm_mulhi_epi16(rxF0_128[0],amp);
    rxF0_128[0] = _mm_slli_epi16(rxF0_128[0],1);
    rxF0_128[1] = _mm_mulhi_epi16(rxF0_128[1],amp);
    rxF0_128[1] = _mm_slli_epi16(rxF0_128[1],1);
    */
>>>>>>> 6ba07564

    if (pilots==0) {
      ch_mag0[2] = _mm_adds_epi16(ch_mag0[2],ch_mag1[2]);
      ch_mag0b[2] = _mm_adds_epi16(ch_mag0b[2],ch_mag1b[2]);

<<<<<<< HEAD
      //ch_mag0[2] = _mm_srai_epi16(ch_mag0[2],1);
      //ch_mag0b[2] = _mm_srai_epi16(ch_mag0b[2],1);

      //rxF0_128[2] = _mm_mulhi_epi16(rxF0_128[2],amp);
      //rxF0_128[2] = _mm_slli_epi16(rxF0_128[2],1);

      //rxF0_128[2] = _mm_srai_epi16(rxF0_128[2],1);
=======
      /*
      ch_mag0[2] = _mm_srai_epi16(ch_mag0[2],1);
      ch_mag0b[2] = _mm_srai_epi16(ch_mag0b[2],1);

      rxF0_128[2] = _mm_mulhi_epi16(rxF0_128[2],amp);
      rxF0_128[2] = _mm_slli_epi16(rxF0_128[2],1);
      */
>>>>>>> 6ba07564

      ch_mag0+=3;
      ch_mag1+=3;
      ch_mag0b+=3;
      ch_mag1b+=3;
      rxF0_128+=3;
    } else {
      ch_mag0+=2;
      ch_mag1+=2;
      ch_mag0b+=2;
      ch_mag1b+=2;
      rxF0_128+=2;
    }
  }

  _mm_empty();
  _m_empty();

#elif defined(__arm__)

#endif
}


//==============================================================================================
// Extraction functions
//==============================================================================================

unsigned short dlsch_extract_rbs_single(int **rxdataF,
                                        int **dl_ch_estimates,
                                        int **rxdataF_ext,
                                        int **dl_ch_estimates_ext,
                                        unsigned short pmi,
                                        unsigned char *pmi_ext,
                                        unsigned int *rb_alloc,
                                        unsigned char symbol,
                                        unsigned char subframe,
                                        uint32_t high_speed_flag,
                                        LTE_DL_FRAME_PARMS *frame_parms) {



  unsigned short rb,nb_rb=0;
  unsigned char rb_alloc_ind;
  unsigned char i,aarx,l,nsymb,skip_half=0,sss_symb,pss_symb=0;
  int *dl_ch0,*dl_ch0_ext,*rxF,*rxF_ext;



  unsigned char symbol_mod,pilots=0,j=0,poffset=0;

  symbol_mod = (symbol>=(7-frame_parms->Ncp)) ? symbol-(7-frame_parms->Ncp) : symbol;
  pilots = ((symbol_mod==0)||(symbol_mod==(4-frame_parms->Ncp))) ? 1 : 0;
  l=symbol;
  nsymb = (frame_parms->Ncp==NORMAL) ? 14:12;

  if (frame_parms->frame_type == TDD) {  // TDD
    sss_symb = nsymb-1;
    pss_symb = 2;
  } else {
    sss_symb = (nsymb>>1)-2;
    pss_symb = (nsymb>>1)-1;
  }

  if (symbol_mod==(4-frame_parms->Ncp))
    poffset=3;

  for (aarx=0; aarx<frame_parms->nb_antennas_rx; aarx++) {

    if (high_speed_flag == 1)
      dl_ch0     = &dl_ch_estimates[aarx][5+(symbol*(frame_parms->ofdm_symbol_size))];
    else
      dl_ch0     = &dl_ch_estimates[aarx][5];

    dl_ch0_ext = &dl_ch_estimates_ext[aarx][symbol*(frame_parms->N_RB_DL*12)];

    rxF_ext   = &rxdataF_ext[aarx][symbol*(frame_parms->N_RB_DL*12)];
    rxF       = &rxdataF[aarx][(frame_parms->first_carrier_offset + (symbol*(frame_parms->ofdm_symbol_size)))];

    if ((frame_parms->N_RB_DL&1) == 0)  // even number of RBs

      for (rb=0;rb<frame_parms->N_RB_DL;rb++) {

        if (rb < 32)
          rb_alloc_ind = (rb_alloc[0]>>rb) & 1;
        else if (rb < 64)
          rb_alloc_ind = (rb_alloc[1]>>(rb-32)) & 1;
        else if (rb < 96)
          rb_alloc_ind = (rb_alloc[2]>>(rb-64)) & 1;
        else if (rb < 100)
          rb_alloc_ind = (rb_alloc[3]>>(rb-96)) & 1;
        else
          rb_alloc_ind = 0;

        if (rb_alloc_ind == 1)
          nb_rb++;

        // For second half of RBs skip DC carrier
        if (rb==(frame_parms->N_RB_DL>>1)) {
          rxF       = &rxdataF[aarx][(1 + (symbol*(frame_parms->ofdm_symbol_size)))];
          //dl_ch0++;
        }

        // PBCH
        if ((subframe==0) && (rb>=((frame_parms->N_RB_DL>>1)-3)) && (rb<((frame_parms->N_RB_DL>>1)+3)) && (l>=nsymb>>1) && (l<((nsymb>>1) + 4))) {
          rb_alloc_ind = 0;
        }

        //SSS
        if (((subframe==0)||(subframe==5)) && (rb>=((frame_parms->N_RB_DL>>1)-3)) && (rb<((frame_parms->N_RB_DL>>1)+3)) && (l==sss_symb) ) {
          rb_alloc_ind = 0;
        }


        if (frame_parms->frame_type == FDD) {
          //PSS
          if (((subframe==0)||(subframe==5)) && (rb>=((frame_parms->N_RB_DL>>1)-3)) && (rb<((frame_parms->N_RB_DL>>1)+3)) && (l==pss_symb) ) {
            rb_alloc_ind = 0;
          }
        }

        if ((frame_parms->frame_type == TDD) &&
            (subframe==6)) { //TDD Subframe 6
          if ((rb>=((frame_parms->N_RB_DL>>1)-3)) && (rb<((frame_parms->N_RB_DL>>1)+3)) && (l==pss_symb) ) {
            rb_alloc_ind = 0;
          }
        }

        if (rb_alloc_ind==1) {
          *pmi_ext = (pmi>>((rb>>2)<<1))&3;
          memcpy(dl_ch0_ext,dl_ch0,12*sizeof(int));

          /*
            printf("rb %d\n",rb);
            for (i=0;i<12;i++)
            printf("(%d %d)",((short *)dl_ch0)[i<<1],((short*)dl_ch0)[1+(i<<1)]);
            printf("\n");
          */
          if (pilots==0) {
            for (i=0; i<12; i++) {
              rxF_ext[i]=rxF[i];
              /*
                printf("%d : (%d,%d)\n",(rxF+i-&rxdataF[aarx][( (symbol*(frame_parms->ofdm_symbol_size)))]),
                ((short*)&rxF[i])[0],((short*)&rxF[i])[1]);*/
            }

            dl_ch0_ext+=12;
            rxF_ext+=12;
          } else {
            j=0;

            for (i=0; i<12; i++) {
              if ((i!=(frame_parms->nushift+poffset)) &&
                  (i!=((frame_parms->nushift+poffset+6)%12))) {
                rxF_ext[j]=rxF[i];
                //            printf("extract rb %d, re %d => (%d,%d)\n",rb,i,*(short *)&rxF_ext[j],*(1+(short*)&rxF_ext[j]));
                dl_ch0_ext[j++]=dl_ch0[i];

              }
            }

            dl_ch0_ext+=10;
            rxF_ext+=10;
          }


        }

        dl_ch0+=12;
        rxF+=12;

      }
    else {  // Odd number of RBs
      for (rb=0; rb<frame_parms->N_RB_DL>>1; rb++) {
#ifdef DEBUG_DLSCH_DEMOD
        printf("dlch_ext %d\n",dl_ch0_ext-&dl_ch_estimates_ext[aarx][0]);
#endif
        skip_half=0;

        if (rb < 32)
          rb_alloc_ind = (rb_alloc[0]>>rb) & 1;
        else if (rb < 64)
          rb_alloc_ind = (rb_alloc[1]>>(rb-32)) & 1;
        else if (rb < 96)
          rb_alloc_ind = (rb_alloc[2]>>(rb-64)) & 1;
        else if (rb < 100)
          rb_alloc_ind = (rb_alloc[3]>>(rb-96)) & 1;
        else
          rb_alloc_ind = 0;

        if (rb_alloc_ind == 1)
          nb_rb++;


        // PBCH
        if ((subframe==0) && (rb>((frame_parms->N_RB_DL>>1)-3)) && (rb<((frame_parms->N_RB_DL>>1)+3)) && (l>=(nsymb>>1)) && (l<((nsymb>>1) + 4))) {
          rb_alloc_ind = 0;
        }

        //PBCH subframe 0, symbols nsymb>>1 ... nsymb>>1 + 3
        if ((subframe==0) && (rb==((frame_parms->N_RB_DL>>1)-3)) && (l>=(nsymb>>1)) && (l<((nsymb>>1) + 4)))
          skip_half=1;
        else if ((subframe==0) && (rb==((frame_parms->N_RB_DL>>1)+3)) && (l>=(nsymb>>1)) && (l<((nsymb>>1) + 4)))
          skip_half=2;

        //SSS

        if (((subframe==0)||(subframe==5)) &&
            (rb>((frame_parms->N_RB_DL>>1)-3)) &&
            (rb<((frame_parms->N_RB_DL>>1)+3)) &&
            (l==sss_symb) ) {
          rb_alloc_ind = 0;
        }
        //SSS
        if (((subframe==0)||(subframe==5)) &&
            (rb==((frame_parms->N_RB_DL>>1)-3)) &&
            (l==sss_symb))
          skip_half=1;
        else if (((subframe==0)||(subframe==5)) &&
                 (rb==((frame_parms->N_RB_DL>>1)+3)) &&
                 (l==sss_symb))
          skip_half=2;

        //PSS in subframe 0/5 if FDD
        if (frame_parms->frame_type == FDD) {  //FDD

          if (((subframe==0)||(subframe==5)) &&
              (rb>((frame_parms->N_RB_DL>>1)-3)) &&
              (rb<((frame_parms->N_RB_DL>>1)+3)) &&
              (l==pss_symb) ) {
            rb_alloc_ind = 0;
          }

          if (((subframe==0)||(subframe==5)) && (rb==((frame_parms->N_RB_DL>>1)-3)) && (l==pss_symb))
            skip_half=1;
          else if (((subframe==0)||(subframe==5)) && (rb==((frame_parms->N_RB_DL>>1)+3)) && (l==pss_symb))
            skip_half=2;
        }

        if ((frame_parms->frame_type == TDD) &&
            (subframe==6)){  //TDD Subframe 6
          if ((rb>((frame_parms->N_RB_DL>>1)-3)) && (rb<((frame_parms->N_RB_DL>>1)+3)) && (l==pss_symb) ) {
            rb_alloc_ind = 0;
          }
          if ((rb==((frame_parms->N_RB_DL>>1)-3)) && (l==pss_symb))
            skip_half=1;
          else if ((rb==((frame_parms->N_RB_DL>>1)+3)) && (l==pss_symb))
            skip_half=2;
        }


        if (rb_alloc_ind==1) {

#ifdef DEBUG_DLSCH_DEMOD
          printf("rb %d/symbol %d (skip_half %d)\n",rb,l,skip_half);
#endif
          if (pilots==0) {
            //      printf("Extracting w/o pilots (symbol %d, rb %d, skip_half %d)\n",l,rb,skip_half);
            if (skip_half==1) {
              memcpy(dl_ch0_ext,dl_ch0,6*sizeof(int));

              for (i=0; i<6; i++) {
                rxF_ext[i]=rxF[i];
#ifdef DEBUG_DLSCH_DEMOD
                printf("extract rb %d, re %d => (%d,%d)\n",rb,i,*(short *)&rxF_ext[i],*(1+(short*)&rxF_ext[i]));
#endif
              }
              dl_ch0_ext+=6;
              rxF_ext+=6;
            } else if (skip_half==2) {
              memcpy(dl_ch0_ext,dl_ch0+6,6*sizeof(int));

              for (i=0; i<6; i++) {
                rxF_ext[i]=rxF[(i+6)];
#ifdef DEBUG_DLSCH_DEMOD
                printf("extract rb %d, re %d => (%d,%d)\n",rb,i,*(short *)&rxF_ext[i],*(1+(short*)&rxF_ext[i]));
#endif
              }
              dl_ch0_ext+=6;
              rxF_ext+=6;
            } else {
              memcpy(dl_ch0_ext,dl_ch0,12*sizeof(int));

              for (i=0; i<12; i++) {
                rxF_ext[i]=rxF[i];
#ifdef DEBUG_DLSCH_DEMOD
                printf("extract rb %d, re %d => (%d,%d)\n",rb,i,*(short *)&rxF_ext[i],*(1+(short*)&rxF_ext[i]));
#endif
              }
              dl_ch0_ext+=12;
              rxF_ext+=12;
            }
          } else {
            //      printf("Extracting with pilots (symbol %d, rb %d, skip_half %d)\n",l,rb,skip_half);
            j=0;

            if (skip_half==1) {
              for (i=0; i<6; i++) {
                if (i!=((frame_parms->nushift+poffset)%6)) {
                  rxF_ext[j]=rxF[i];
#ifdef DEBUG_DLSCH_DEMOD
                  printf("extract rb %d, re %d => (%d,%d)\n",rb,i,*(short *)&rxF_ext[j],*(1+(short*)&rxF_ext[j]));
#endif
                  dl_ch0_ext[j++]=dl_ch0[i];
                }
              }
              rxF_ext+=5;
              dl_ch0_ext+=5;
            } else if (skip_half==2) {
              for (i=0; i<6; i++) {
                if (i!=((frame_parms->nushift+poffset)%6)) {
                  rxF_ext[j]=rxF[(i+6)];
#ifdef DEBUG_DLSCH_DEMOD
                  printf("extract rb %d, re %d => (%d,%d)\n",rb,i,*(short *)&rxF_ext[j],*(1+(short*)&rxF_ext[j]));
#endif
                  dl_ch0_ext[j++]=dl_ch0[i+6];
                }
              }

              dl_ch0_ext+=5;
              rxF_ext+=5;
            } else {
              for (i=0; i<12; i++) {
                if ((i!=(frame_parms->nushift+poffset)) &&
                    (i!=((frame_parms->nushift+poffset+6)%12))) {
                  rxF_ext[j]=rxF[i];
#ifdef DEBUG_DLSCH_DEMOD
                  printf("extract rb %d, re %d => (%d,%d)\n",rb,i,*(short *)&rxF_ext[j],*(1+(short*)&rxF_ext[j]));
#endif
                  dl_ch0_ext[j++]=dl_ch0[i];

                }
              }

              dl_ch0_ext+=10;
              rxF_ext+=10;
            }
          }
        }
        dl_ch0+=12;
        rxF+=12;
      } // first half loop


      // Do middle RB (around DC)
      if (rb < 32)
        rb_alloc_ind = (rb_alloc[0]>>rb) & 1;
      else if (rb < 64)
        rb_alloc_ind = (rb_alloc[1]>>(rb-32)) & 1;
      else if (rb < 96)
        rb_alloc_ind = (rb_alloc[2]>>(rb-64)) & 1;
      else if (rb < 100)
        rb_alloc_ind = (rb_alloc[3]>>(rb-96)) & 1;
      else
        rb_alloc_ind = 0;


      if (rb_alloc_ind == 1)
        nb_rb++;

      // PBCH

      if ((subframe==0) &&
          (l>=(nsymb>>1)) &&
          (l<((nsymb>>1) + 4))) {
        rb_alloc_ind = 0;
      }

      //SSS
      if (((subframe==0)||(subframe==5)) && (l==sss_symb) ) {
        rb_alloc_ind = 0;
      }

      if (frame_parms->frame_type == FDD) {
        //PSS
        if (((subframe==0)||(subframe==5)) && (l==pss_symb) ) {
          rb_alloc_ind = 0;
        }
      }

      //PSS
      if ((frame_parms->frame_type == TDD) &&
          (subframe==6) &&
          (l==pss_symb) ) {
        rb_alloc_ind = 0;
      }


      //  printf("dlch_ext %d\n",dl_ch0_ext-&dl_ch_estimates_ext[aarx][0]);
      //      printf("DC rb %d (%p)\n",rb,rxF);
      if (rb_alloc_ind==1) {
#ifdef DEBUG_DLSCH_DEMOD
        printf("rb %d/symbol %d (skip_half %d)\n",rb,l,skip_half);
#endif
        if (pilots==0) {
          for (i=0; i<6; i++) {
            dl_ch0_ext[i]=dl_ch0[i];
            rxF_ext[i]=rxF[i];
          }

          rxF       = &rxdataF[aarx][((symbol*(frame_parms->ofdm_symbol_size)))];

          for (; i<12; i++) {
            dl_ch0_ext[i]=dl_ch0[i];
            rxF_ext[i]=rxF[(1+i-6)];
          }

          dl_ch0_ext+=12;
          rxF_ext+=12;
        } else { // pilots==1
          j=0;

          for (i=0; i<6; i++) {
            if (i!=((frame_parms->nushift+poffset)%6)) {
              dl_ch0_ext[j]=dl_ch0[i];
              rxF_ext[j++]=rxF[i];
#ifdef DEBUG_DLSCH_DEMOD
              printf("**extract rb %d, re %d => (%d,%d)\n",rb,i,*(short *)&rxF_ext[j-1],*(1+(short*)&rxF_ext[j-1]));
#endif
            }
          }

          rxF       = &rxdataF[aarx][((symbol*(frame_parms->ofdm_symbol_size)))];

          for (; i<12; i++) {
            if (i!=((frame_parms->nushift+6+poffset)%12)) {
              dl_ch0_ext[j]=dl_ch0[i];
              rxF_ext[j++]=rxF[(1+i-6)];
#ifdef DEBUG_DLSCH_DEMOD
              printf("**extract rb %d, re %d => (%d,%d)\n",rb,i,*(short *)&rxF_ext[j-1],*(1+(short*)&rxF_ext[j-1]));
#endif
            }
          }

          dl_ch0_ext+=10;
          rxF_ext+=10;
        } // symbol_mod==0
      } // rballoc==1
      else {
        rxF       = &rxdataF[aarx][((symbol*(frame_parms->ofdm_symbol_size)))];
      }

      dl_ch0+=12;
      rxF+=7;
      rb++;

      for (;rb<frame_parms->N_RB_DL;rb++) {
        //      printf("dlch_ext %d\n",dl_ch0_ext-&dl_ch_estimates_ext[aarx][0]);
        //      printf("rb %d (%p)\n",rb,rxF);
        skip_half=0;

        if (rb < 32)
          rb_alloc_ind = (rb_alloc[0]>>rb) & 1;
        else if (rb < 64)
          rb_alloc_ind = (rb_alloc[1]>>(rb-32)) & 1;
        else if (rb < 96)
          rb_alloc_ind = (rb_alloc[2]>>(rb-64)) & 1;
        else if (rb < 100)
          rb_alloc_ind = (rb_alloc[3]>>(rb-96)) & 1;
        else
          rb_alloc_ind = 0;

        if (rb_alloc_ind == 1)
          nb_rb++;

        // PBCH
        if ((subframe==0) && (rb>((frame_parms->N_RB_DL>>1)-3)) && (rb<((frame_parms->N_RB_DL>>1)+3)) && (l>=nsymb>>1) && (l<((nsymb>>1) + 4))) {
          rb_alloc_ind = 0;
        }
        //PBCH subframe 0, symbols nsymb>>1 ... nsymb>>1 + 3
        if ((subframe==0) && (rb==((frame_parms->N_RB_DL>>1)-3)) && (l>=(nsymb>>1)) && (l<((nsymb>>1) + 4)))
          skip_half=1;
        else if ((subframe==0) && (rb==((frame_parms->N_RB_DL>>1)+3)) && (l>=(nsymb>>1)) && (l<((nsymb>>1) + 4)))
          skip_half=2;

        //SSS
        if (((subframe==0)||(subframe==5)) && (rb>((frame_parms->N_RB_DL>>1)-3)) && (rb<((frame_parms->N_RB_DL>>1)+3)) && (l==sss_symb) ) {
          rb_alloc_ind = 0;
        }
        //SSS
        if (((subframe==0)||(subframe==5)) && (rb==((frame_parms->N_RB_DL>>1)-3)) && (l==sss_symb))
          skip_half=1;
        else if (((subframe==0)||(subframe==5)) && (rb==((frame_parms->N_RB_DL>>1)+3)) && (l==sss_symb))
          skip_half=2;
        if (frame_parms->frame_type == FDD) {
          //PSS
          if (((subframe==0)||(subframe==5)) && (rb>((frame_parms->N_RB_DL>>1)-3)) && (rb<((frame_parms->N_RB_DL>>1)+3)) && (l==pss_symb) ) {
            rb_alloc_ind = 0;
          }

          //PSS

          if (((subframe==0)||(subframe==5)) && (rb==((frame_parms->N_RB_DL>>1)-3)) && (l==pss_symb))
            skip_half=1;
          else if (((subframe==0)||(subframe==5)) && (rb==((frame_parms->N_RB_DL>>1)+3)) && (l==pss_symb))
            skip_half=2;
        }

        if ((frame_parms->frame_type == TDD) &&

            (subframe==6)) { //TDD Subframe 6
          if ((rb>((frame_parms->N_RB_DL>>1)-3)) && (rb<((frame_parms->N_RB_DL>>1)+3)) && (l==pss_symb) ) {
            rb_alloc_ind = 0;
          }

          if ((rb==((frame_parms->N_RB_DL>>1)-3)) && (l==pss_symb))
            skip_half=1;
          else if ((rb==((frame_parms->N_RB_DL>>1)+3)) && (l==pss_symb))
            skip_half=2;
        }

        if (rb_alloc_ind==1) {
#ifdef DEBUG_DLSCH_DEMOD
          printf("rb %d/symbol %d (skip_half %d)\n",rb,l,skip_half);
#endif
          /*
            printf("rb %d\n",rb);
            for (i=0;i<12;i++)
            printf("(%d %d)",((short *)dl_ch0)[i<<1],((short*)dl_ch0)[1+(i<<1)]);
            printf("\n");
          */
          if (pilots==0) {
            //      printf("Extracting w/o pilots (symbol %d, rb %d, skip_half %d)\n",l,rb,skip_half);
            if (skip_half==1) {
              memcpy(dl_ch0_ext,dl_ch0,6*sizeof(int));

              for (i=0; i<6; i++) {
                rxF_ext[i]=rxF[i];
#ifdef DEBUG_DLSCH_DEMOD
                printf("extract rb %d, re %d => (%d,%d)\n",rb,i,*(short *)&rxF_ext[i],*(1+(short*)&rxF_ext[i]));
#endif
              }
              dl_ch0_ext+=6;
              rxF_ext+=6;

            } else if (skip_half==2) {
              memcpy(dl_ch0_ext,dl_ch0+6,6*sizeof(int));

              for (i=0; i<6; i++) {
                rxF_ext[i]=rxF[(i+6)];
#ifdef DEBUG_DLSCH_DEMOD
                printf("extract rb %d, re %d => (%d,%d)\n",rb,i,*(short *)&rxF_ext[i],*(1+(short*)&rxF_ext[i]));
#endif
              }
              dl_ch0_ext+=6;
              rxF_ext+=6;

            } else {
              memcpy(dl_ch0_ext,dl_ch0,12*sizeof(int));

              for (i=0; i<12; i++) {
                rxF_ext[i]=rxF[i];
#ifdef DEBUG_DLSCH_DEMOD
                printf("extract rb %d, re %d => (%d,%d)\n",rb,i,*(short *)&rxF_ext[i],*(1+(short*)&rxF_ext[i]));
#endif
              }
              dl_ch0_ext+=12;
              rxF_ext+=12;
            }
          } else {
            //      printf("Extracting with pilots (symbol %d, rb %d, skip_half %d)\n",l,rb,skip_half);
            j=0;

            if (skip_half==1) {
              for (i=0; i<6; i++) {
                if (i!=((frame_parms->nushift+poffset)%6)) {
                  rxF_ext[j]=rxF[i];
#ifdef DEBUG_DLSCH_DEMOD
                  printf("extract rb %d, re %d => (%d,%d)\n",rb,i,*(short *)&rxF_ext[j],*(1+(short*)&rxF_ext[j]));
#endif
                  dl_ch0_ext[j++]=dl_ch0[i];
                }
              }

              dl_ch0_ext+=5;
              rxF_ext+=5;
            } else if (skip_half==2) {
              for (i=0; i<6; i++) {
                if (i!=((frame_parms->nushift+poffset)%6)) {
                  rxF_ext[j]=rxF[(i+6)];
#ifdef DEBUG_DLSCH_DEMOD
                  printf("extract rb %d, re %d => (%d,%d)\n",rb,i,*(short *)&rxF_ext[j],*(1+(short*)&rxF_ext[j]));
#endif
                  dl_ch0_ext[j++]=dl_ch0[i+6];
                }
              }

              dl_ch0_ext+=5;
              rxF_ext+=5;
            } else {
              for (i=0; i<12; i++) {
                if ((i!=(frame_parms->nushift+poffset)) &&
                    (i!=((frame_parms->nushift+poffset+6)%12))) {
                  rxF_ext[j]=rxF[i];
#ifdef DEBUG_DLSCH_DEMOD
                  printf("extract rb %d, re %d => (%d,%d)\n",rb,i,*(short *)&rxF_ext[j],*(1+(short*)&rxF_ext[j]));
#endif
                  dl_ch0_ext[j++]=dl_ch0[i];
                }
              }
              dl_ch0_ext+=10;
              rxF_ext+=10;
            }
          } // pilots=0
        }

        dl_ch0+=12;
        rxF+=12;
      }
    }
  }


  return(nb_rb/frame_parms->nb_antennas_rx);
}

unsigned short dlsch_extract_rbs_dual(int **rxdataF,
                                      int **dl_ch_estimates,
                                      int **rxdataF_ext,
                                      int **dl_ch_estimates_ext,
                                      unsigned short pmi,
                                      unsigned char *pmi_ext,
                                      unsigned int *rb_alloc,
                                      unsigned char symbol,
                                      unsigned char subframe,
                                      uint32_t high_speed_flag,
                                      LTE_DL_FRAME_PARMS *frame_parms,
                                                              MIMO_mode_t mimo_mode) {

  int prb,nb_rb=0;
  int prb_off,prb_off2;
  int rb_alloc_ind,skip_half=0,sss_symb,pss_symb=0,nsymb,l;
  int i,aarx;
  int32_t *dl_ch0,*dl_ch0p,*dl_ch0_ext,*dl_ch1,*dl_ch1p,*dl_ch1_ext,*rxF,*rxF_ext;
  int symbol_mod,pilots=0,j=0;
  unsigned char *pmi_loc;

  symbol_mod = (symbol>=(7-frame_parms->Ncp)) ? symbol-(7-frame_parms->Ncp) : symbol;
  //  printf("extract_rbs: symbol_mod %d\n",symbol_mod);

  if ((symbol_mod == 0) || (symbol_mod == (4-frame_parms->Ncp)))
    pilots=1;

  nsymb = (frame_parms->Ncp==NORMAL) ? 14:12;
  l=symbol;

  if (frame_parms->frame_type == TDD) {  // TDD
    sss_symb = nsymb-1;
    pss_symb = 2;
  } else {
    sss_symb = (nsymb>>1)-2;
    pss_symb = (nsymb>>1)-1;
  }

  for (aarx=0; aarx<frame_parms->nb_antennas_rx; aarx++) {

    if (high_speed_flag==1) {
      dl_ch0     = &dl_ch_estimates[aarx][5+(symbol*(frame_parms->ofdm_symbol_size))];
      dl_ch1     = &dl_ch_estimates[2+aarx][5+(symbol*(frame_parms->ofdm_symbol_size))];
    } else {
      dl_ch0     = &dl_ch_estimates[aarx][5];
      dl_ch1     = &dl_ch_estimates[2+aarx][5];
    }

    pmi_loc = pmi_ext;

    // pointers to extracted RX signals and channel estimates
    rxF_ext    = &rxdataF_ext[aarx][symbol*(frame_parms->N_RB_DL*12)];
    dl_ch0_ext = &dl_ch_estimates_ext[aarx][symbol*(frame_parms->N_RB_DL*12)];
    dl_ch1_ext = &dl_ch_estimates_ext[2+aarx][symbol*(frame_parms->N_RB_DL*12)];

    for (prb=0; prb<frame_parms->N_RB_DL; prb++) {
      skip_half=0;

      if (prb < 32)
        rb_alloc_ind = (rb_alloc[0]>>prb) & 1;
      else if (prb < 64)
        rb_alloc_ind = (rb_alloc[1]>>(prb-32)) & 1;
      else if (prb < 96)
        rb_alloc_ind = (rb_alloc[2]>>(prb-64)) & 1;
      else if (prb < 100)
        rb_alloc_ind = (rb_alloc[3]>>(prb-96)) & 1;
      else
        rb_alloc_ind = 0;

      if (rb_alloc_ind == 1)
          nb_rb++;


      if ((frame_parms->N_RB_DL&1) == 0) {  // even number of RBs

        // PBCH
        if ((subframe==0) &&
            (prb>=((frame_parms->N_RB_DL>>1)-3)) &&
            (prb<((frame_parms->N_RB_DL>>1)+3)) &&
            (l>=(nsymb>>1)) &&
            (l<((nsymb>>1) + 4))) {
          rb_alloc_ind = 0;
          //    printf("symbol %d / rb %d: skipping PBCH REs\n",symbol,prb);
        }

        //SSS

        if (((subframe==0)||(subframe==5)) &&
            (prb>=((frame_parms->N_RB_DL>>1)-3)) &&
            (prb<((frame_parms->N_RB_DL>>1)+3)) &&
            (l==sss_symb) ) {
          rb_alloc_ind = 0;
          //    printf("symbol %d / rb %d: skipping SSS REs\n",symbol,prb);
        }



        //PSS in subframe 0/5 if FDD
        if (frame_parms->frame_type == FDD) {  //FDD
          if (((subframe==0)||(subframe==5)) &&
              (prb>=((frame_parms->N_RB_DL>>1)-3)) &&
              (prb<((frame_parms->N_RB_DL>>1)+3)) &&
              (l==pss_symb) ) {
            rb_alloc_ind = 0;
            //    printf("symbol %d / rb %d: skipping PSS REs\n",symbol,prb);
          }
        }

        if ((frame_parms->frame_type == TDD) &&
            (subframe==6)) { //TDD Subframe 6
          if ((prb>=((frame_parms->N_RB_DL>>1)-3)) &&
              (prb<((frame_parms->N_RB_DL>>1)+3)) &&
              (l==pss_symb) ) {
            rb_alloc_ind = 0;
          }
        }

        if (rb_alloc_ind==1) {              // PRB is allocated



          prb_off      = 12*prb;
          prb_off2     = 1+(12*(prb-(frame_parms->N_RB_DL>>1)));
          dl_ch0p    = dl_ch0+(12*prb);
          dl_ch1p    = dl_ch1+(12*prb);
          if (prb<(frame_parms->N_RB_DL>>1)){
            rxF      = &rxdataF[aarx][prb_off+
                                      frame_parms->first_carrier_offset +
                                      (symbol*(frame_parms->ofdm_symbol_size))];
          }
          else {
            rxF      = &rxdataF[aarx][prb_off2+
                                      (symbol*(frame_parms->ofdm_symbol_size))];
          }

         /*
         if (mimo_mode <= PUSCH_PRECODING1)
          *pmi_loc = (pmi>>((prb>>2)<<1))&3;
         else
          *pmi_loc=(pmi>>prb)&1;*/

         *pmi_loc = get_pmi(frame_parms->N_RB_DL,mimo_mode,pmi,prb);
          pmi_loc++;


          if (pilots == 0) {

            memcpy(dl_ch0_ext,dl_ch0p,12*sizeof(int));
            memcpy(dl_ch1_ext,dl_ch1p,12*sizeof(int));
            memcpy(rxF_ext,rxF,12*sizeof(int));
            dl_ch0_ext +=12;
            dl_ch1_ext +=12;
            rxF_ext    +=12;
          } else { // pilots==1
            j=0;
            for (i=0; i<12; i++) {
              if ((i!=frame_parms->nushift) &&
                  (i!=frame_parms->nushift+3) &&
                  (i!=frame_parms->nushift+6) &&
                  (i!=((frame_parms->nushift+9)%12))) {
                rxF_ext[j]=rxF[i];
                //        printf("extract rb %d, re %d => (%d,%d)\n",rb,i,*(short *)&rxF_ext[j],*(1+(short*)&rxF_ext[j]));
                dl_ch0_ext[j]=dl_ch0p[i];
                dl_ch1_ext[j++]=dl_ch1p[i];
              }
            }
            dl_ch0_ext+=8;
            dl_ch1_ext+=8;
            rxF_ext+=8;
          } // pilots==1

        }
      } else {  // Odd number of RBs


      // PBCH
        if ((subframe==0) &&
            (prb>((frame_parms->N_RB_DL>>1)-3)) &&
            (prb<((frame_parms->N_RB_DL>>1)+3)) &&
            (l>=(nsymb>>1)) &&
            (l<((nsymb>>1) + 4))) {
          rb_alloc_ind = 0;
          //    printf("symbol %d / rb %d: skipping PBCH REs\n",symbol,prb);
        }

        //SSS

        if (((subframe==0)||(subframe==5)) &&
            (prb>((frame_parms->N_RB_DL>>1)-3)) &&
            (prb<((frame_parms->N_RB_DL>>1)+3)) &&
            (l==sss_symb) ) {
          rb_alloc_ind = 0;
          //    printf("symbol %d / rb %d: skipping SSS REs\n",symbol,prb);
        }



        //PSS in subframe 0/5 if FDD
        if (frame_parms->frame_type == FDD) {  //FDD
          if (((subframe==0)||(subframe==5)) &&
              (prb>((frame_parms->N_RB_DL>>1)-3)) &&
              (prb<((frame_parms->N_RB_DL>>1)+3)) &&
              (l==pss_symb) ) {
            rb_alloc_ind = 0;
            //    printf("symbol %d / rb %d: skipping PSS REs\n",symbol,prb);
          }
        }

        if ((frame_parms->frame_type == TDD) &&
            ((subframe==1) || (subframe==6))) { //TDD Subframe 1-6
          if ((prb>((frame_parms->N_RB_DL>>1)-3)) &&
              (prb<((frame_parms->N_RB_DL>>1)+3)) &&
              (l==pss_symb) ) {
            rb_alloc_ind = 0;
          }
        }

        if (rb_alloc_ind == 1) {
          skip_half=0;

          //Check if we have to drop half a PRB due to PSS/SSS/PBCH
          // skip_half == 0 means full PRB
          // skip_half == 1 means first half is used (leftmost half-PRB from PSS/SSS/PBCH)
          // skip_half == 2 means second half is used (rightmost half-PRB from PSS/SSS/PBCH)
          //PBCH subframe 0, symbols nsymb>>1 ... nsymb>>1 + 3
          if ((subframe==0) &&
              (prb==((frame_parms->N_RB_DL>>1)-3)) &&
              (l>=(nsymb>>1)) &&
              (l<((nsymb>>1) + 4)))
            skip_half=1;
          else if ((subframe==0) &&
                   (prb==((frame_parms->N_RB_DL>>1)+3)) &&
                   (l>=(nsymb>>1)) &&
                   (l<((nsymb>>1) + 4)))
            skip_half=2;

          //SSS
          if (((subframe==0)||(subframe==5)) &&
              (prb==((frame_parms->N_RB_DL>>1)-3)) &&
              (l==sss_symb))
            skip_half=1;
          else if (((subframe==0)||(subframe==5)) &&
                   (prb==((frame_parms->N_RB_DL>>1)+3)) &&
                   (l==sss_symb))
            skip_half=2;

          //PSS Subframe 0,5
          if (((frame_parms->frame_type == FDD) &&
               (((subframe==0)||(subframe==5)))) ||  //FDD Subframes 0,5
              ((frame_parms->frame_type == TDD) &&
               (((subframe==1) || (subframe==6))))) { //TDD Subframes 1,6

            if ((prb==((frame_parms->N_RB_DL>>1)-3)) &&
                (l==pss_symb))
              skip_half=1;
            else if ((prb==((frame_parms->N_RB_DL>>1)+3)) &&
                     (l==pss_symb))
              skip_half=2;
          }


          prb_off      = 12*prb;
          prb_off2     = 7+(12*(prb-(frame_parms->N_RB_DL>>1)-1));
          dl_ch0p      = dl_ch0+(12*prb);
          dl_ch1p      = dl_ch1+(12*prb);

          if (prb<=(frame_parms->N_RB_DL>>1)){
            rxF      = &rxdataF[aarx][prb_off+
                                      frame_parms->first_carrier_offset +
                                      (symbol*(frame_parms->ofdm_symbol_size))];
          }
          else {
            rxF      = &rxdataF[aarx][prb_off2+
                                      (symbol*(frame_parms->ofdm_symbol_size))];
          }
#ifdef DEBUG_DLSCH_DEMOD
          printf("symbol %d / rb %d: alloc %d skip_half %d (rxF %p, rxF_ext %p) prb_off (%d,%d)\n",symbol,prb,rb_alloc_ind,skip_half,rxF,rxF_ext,prb_off,prb_off2);
#endif
         /* if (mimo_mode <= PUSCH_PRECODING1)
           *pmi_loc = (pmi>>((prb>>2)<<1))&3;
          else
           *pmi_loc=(pmi>>prb)&1;
         // printf("symbol_mod %d (pilots %d) rb %d, sb %d, pmi %d (pmi_loc %p,rxF %p, ch00 %p, ch01 %p, rxF_ext %p dl_ch0_ext %p dl_ch1_ext %p)\n",symbol_mod,pilots,prb,prb>>2,*pmi_loc,pmi_loc,rxF,dl_ch0, dl_ch1, rxF_ext,dl_ch0_ext,dl_ch1_ext);
*/
         *pmi_loc = get_pmi(frame_parms->N_RB_DL,mimo_mode,pmi,prb);
          pmi_loc++;

          if (prb != (frame_parms->N_RB_DL>>1)) { // This PRB is not around DC
            if (pilots==0) {
              if (skip_half==1) {
                memcpy(dl_ch0_ext,dl_ch0p,6*sizeof(int32_t));
                memcpy(dl_ch1_ext,dl_ch1p,6*sizeof(int32_t));
                memcpy(rxF_ext,rxF,6*sizeof(int32_t));
#ifdef DEBUG_DLSCH_DEMOD
                for (i=0;i<6;i++)
                  printf("extract rb %d, re %d => (%d,%d)\n",prb,i,*(short *)&rxF_ext[i],*(1+(short*)&rxF_ext[i]));
#endif
                dl_ch0_ext+=6;
                dl_ch1_ext+=6;
                rxF_ext+=6;
              } else if (skip_half==2) {
                memcpy(dl_ch0_ext,dl_ch0p+6,6*sizeof(int32_t));
                memcpy(dl_ch1_ext,dl_ch1p+6,6*sizeof(int32_t));
                memcpy(rxF_ext,rxF+6,6*sizeof(int32_t));
#ifdef DEBUG_DLSCH_DEMOD
                for (i=0;i<6;i++)
                  printf("extract rb %d, re %d => (%d,%d)\n",prb,i,*(short *)&rxF_ext[i],*(1+(short*)&rxF_ext[i]));
#endif
                dl_ch0_ext+=6;
                dl_ch1_ext+=6;
                rxF_ext+=6;
              } else {  // skip_half==0
                memcpy(dl_ch0_ext,dl_ch0p,12*sizeof(int32_t));
                memcpy(dl_ch1_ext,dl_ch1p,12*sizeof(int32_t));
                memcpy(rxF_ext,rxF,12*sizeof(int32_t));
#ifdef DEBUG_DLSCH_DEMOD
                for (i=0;i<12;i++)
                  printf("extract rb %d, re %d => (%d,%d)\n",prb,i,*(short *)&rxF_ext[i],*(1+(short*)&rxF_ext[i]));
#endif
                dl_ch0_ext+=12;
                dl_ch1_ext+=12;
                rxF_ext+=12;
              }
            } else { // pilots=1
              j=0;

              if (skip_half==1) {
                for (i=0; i<6; i++) {
                  if ((i!=frame_parms->nushift) &&
                      (i!=((frame_parms->nushift+3)%6))) {
                    rxF_ext[j]=rxF[i];
#ifdef DEBUG_DLSCH_DEMOD
                    printf("(pilots,skip1)extract rb %d, re %d (%d)=> (%d,%d)\n",prb,i,j,*(short *)&rxF_ext[j],*(1+(short*)&rxF_ext[j]));
#endif
                    dl_ch0_ext[j]=dl_ch0p[i];
                    dl_ch1_ext[j++]=dl_ch1p[i];
                  }
                }
                dl_ch0_ext+=4;
                dl_ch1_ext+=4;
                rxF_ext+=4;
              } else if (skip_half==2) {
                for (i=0; i<6; i++) {
                  if ((i!=frame_parms->nushift) &&
                      (i!=((frame_parms->nushift+3)%6))) {
                    rxF_ext[j]=rxF[(i+6)];
#ifdef DEBUG_DLSCH_DEMOD
                    printf("(pilots,skip2)extract rb %d, re %d (%d) => (%d,%d)\n",prb,i,j,*(short *)&rxF_ext[j],*(1+(short*)&rxF_ext[j]));
#endif
                    dl_ch0_ext[j]=dl_ch0p[i+6];
                    dl_ch1_ext[j++]=dl_ch1p[i+6];
                  }
                }
                dl_ch0_ext+=4;
                dl_ch1_ext+=4;
                rxF_ext+=4;

              } else { //skip_half==0
                for (i=0; i<12; i++) {
                  if ((i!=frame_parms->nushift) &&
                      (i!=frame_parms->nushift+3) &&
                      (i!=frame_parms->nushift+6) &&
                      (i!=((frame_parms->nushift+9)%12))) {
                    rxF_ext[j]=rxF[i];
#ifdef DEBUG_DLSCH_DEMOD
                    printf("(pilots)extract rb %d, re %d => (%d,%d)\n",prb,i,*(short *)&rxF_ext[j],*(1+(short*)&rxF_ext[j]));
#endif
                    dl_ch0_ext[j]  =dl_ch0p[i];
                    dl_ch1_ext[j++]=dl_ch1p[i];
                  }
                }
                dl_ch0_ext+=8;
                dl_ch1_ext+=8;
                rxF_ext+=8;
              } //skip_half==0
            } //pilots==1
          } else {       // Do middle RB (around DC)

            if (pilots==0) {
              memcpy(dl_ch0_ext,dl_ch0p,6*sizeof(int32_t));
              memcpy(dl_ch1_ext,dl_ch1p,6*sizeof(int32_t));
              memcpy(rxF_ext,rxF,6*sizeof(int32_t));
#ifdef DEBUG_DLSCH_DEMOD
              for (i=0; i<6; i++) {
                printf("extract rb %d, re %d => (%d,%d)\n",prb,i,*(short *)&rxF_ext[i],*(1+(short*)&rxF_ext[i]));
              }
#endif
              rxF_ext+=6;
              dl_ch0_ext+=6;
              dl_ch1_ext+=6;
              dl_ch0p+=6;
              dl_ch1p+=6;

              rxF       = &rxdataF[aarx][1+((symbol*(frame_parms->ofdm_symbol_size)))];

              memcpy(dl_ch0_ext,dl_ch0p,6*sizeof(int32_t));
              memcpy(dl_ch1_ext,dl_ch1p,6*sizeof(int32_t));
              memcpy(rxF_ext,rxF,6*sizeof(int32_t));
#ifdef DEBUG_DLSCH_DEMOD
              for (i=0; i<6; i++) {
                printf("extract rb %d, re %d => (%d,%d)\n",prb,i,*(short *)&rxF_ext[i],*(1+(short*)&rxF_ext[i]));
              }
#endif
              rxF_ext+=6;
              dl_ch0_ext+=6;
              dl_ch1_ext+=6;
            } else { // pilots==1
              j=0;

              for (i=0; i<6; i++) {
                if ((i!=frame_parms->nushift) &&
                    (i!=((frame_parms->nushift+3)%6))) {
                  dl_ch0_ext[j]=dl_ch0p[i];
                  dl_ch1_ext[j]=dl_ch1p[i];
                  rxF_ext[j++]=rxF[i];
#ifdef DEBUG_DLSCH_DEMOD
                  printf("(pilots)extract rb %d, re %d (%d) => (%d,%d)\n",prb,i,j,*(short *)&rxF[i],*(1+(short*)&rxF[i]));
#endif
                }
              }
              rxF       = &rxdataF[aarx][1+symbol*(frame_parms->ofdm_symbol_size)];

              for (; i<12; i++) {
                if ((i!=((frame_parms->nushift+6)%12)) &&
                    (i!=((frame_parms->nushift+9)%12))) {
                  dl_ch0_ext[j]=dl_ch0p[i];
                  dl_ch1_ext[j]=dl_ch1p[i];
                  rxF_ext[j++]=rxF[i-6];
#ifdef DEBUG_DLSCH_DEMOD
                  printf("(pilots)extract rb %d, re %d (%d) => (%d,%d)\n",prb,i,j,*(short *)&rxF[1+i-6],*(1+(short*)&rxF[1+i-6]));
#endif
                }
              }

              dl_ch0_ext+=8;
              dl_ch1_ext+=8;
              rxF_ext+=8;
            } //pilots==1
          }  // if Middle PRB
        } // if odd PRB
      } // if rballoc==1
    } // for prb
  } // for aarx
  return(nb_rb/frame_parms->nb_antennas_rx);
}

unsigned short dlsch_extract_rbs_TM7(int **rxdataF,
                                     int **dl_bf_ch_estimates,
                                     int **rxdataF_ext,
                                     int **dl_bf_ch_estimates_ext,
                                     unsigned int *rb_alloc,
                                     unsigned char symbol,
                                     unsigned char subframe,
                                     uint32_t high_speed_flag,
                                     LTE_DL_FRAME_PARMS *frame_parms)
{

  unsigned short rb,nb_rb=0;
  unsigned char rb_alloc_ind;
  unsigned char i,aarx,l,nsymb,skip_half=0,sss_symb,pss_symb=0;
  int *dl_ch0,*dl_ch0_ext,*rxF,*rxF_ext;

  unsigned char symbol_mod,pilots=0,uespec_pilots=0,j=0,poffset=0,uespec_poffset=0;
  int8_t uespec_nushift = frame_parms->Nid_cell%3;

  symbol_mod = (symbol>=(7-frame_parms->Ncp)) ? symbol-(7-frame_parms->Ncp) : symbol;
  pilots = ((symbol_mod==0)||(symbol_mod==(4-frame_parms->Ncp))) ? 1 : 0;
  l=symbol;
  nsymb = (frame_parms->Ncp==NORMAL) ? 14:12;

  if (frame_parms->Ncp==0){
    if (symbol==3 || symbol==6 || symbol==9 || symbol==12)
      uespec_pilots = 1;
  } else{
    if (symbol==4 || symbol==7 || symbol==10)
      uespec_pilots = 1;
  }

  if (frame_parms->frame_type == TDD) {// TDD
    sss_symb = nsymb-1;
    pss_symb = 2;
  } else {
    sss_symb = (nsymb>>1)-2;
    pss_symb = (nsymb>>1)-1;
  }

  if (symbol_mod==(4-frame_parms->Ncp))
    poffset=3;

  if ((frame_parms->Ncp==0 && (symbol==6 ||symbol ==12)) || (frame_parms->Ncp==1 && symbol==7))
    uespec_poffset=2;

  for (aarx=0; aarx<frame_parms->nb_antennas_rx; aarx++) {

    if (high_speed_flag == 1)
      dl_ch0     = &dl_bf_ch_estimates[aarx][symbol*(frame_parms->ofdm_symbol_size)];
    else
      dl_ch0     = &dl_bf_ch_estimates[aarx][0];

    dl_ch0_ext = &dl_bf_ch_estimates_ext[aarx][symbol*(frame_parms->N_RB_DL*12)];

    rxF_ext    = &rxdataF_ext[aarx][symbol*(frame_parms->N_RB_DL*12)];
    rxF        = &rxdataF[aarx][(frame_parms->first_carrier_offset + (symbol*(frame_parms->ofdm_symbol_size)))];

    if ((frame_parms->N_RB_DL&1) == 0)  // even number of RBs
      for (rb=0; rb<frame_parms->N_RB_DL; rb++) {

        if (rb < 32)
          rb_alloc_ind = (rb_alloc[0]>>rb) & 1;
        else if (rb < 64)
          rb_alloc_ind = (rb_alloc[1]>>(rb-32)) & 1;
        else if (rb < 96)
          rb_alloc_ind = (rb_alloc[2]>>(rb-64)) & 1;
        else if (rb < 100)
          rb_alloc_ind = (rb_alloc[3]>>(rb-96)) & 1;
        else
          rb_alloc_ind = 0;

  if (rb_alloc_ind == 1)
          nb_rb++;

        // For second half of RBs skip DC carrier
        if (rb==(frame_parms->N_RB_DL>>1)) {
          rxF       = &rxdataF[aarx][(1 + (symbol*(frame_parms->ofdm_symbol_size)))];
          //dl_ch0++;
        }

        // PBCH
        if ((subframe==0) && (rb>=((frame_parms->N_RB_DL>>1)-3)) && (rb<((frame_parms->N_RB_DL>>1)+3)) && (l>=nsymb>>1) && (l<((nsymb>>1) + 4))) {
          rb_alloc_ind = 0;
        }

        //SSS
        if (((subframe==0)||(subframe==5)) && (rb>=((frame_parms->N_RB_DL>>1)-3)) && (rb<((frame_parms->N_RB_DL>>1)+3)) && (l==sss_symb) ) {
          rb_alloc_ind = 0;
        }


        if (frame_parms->frame_type == FDD) {
          //PSS
          if (((subframe==0)||(subframe==5)) && (rb>=((frame_parms->N_RB_DL>>1)-3)) && (rb<((frame_parms->N_RB_DL>>1)+3)) && (l==pss_symb) ) {
            rb_alloc_ind = 0;
          }
        }

        if ((frame_parms->frame_type == TDD) &&
            (subframe==6)) { //TDD Subframe 6
          if ((rb>=((frame_parms->N_RB_DL>>1)-3)) && (rb<((frame_parms->N_RB_DL>>1)+3)) && (l==pss_symb) ) {
            rb_alloc_ind = 0;
          }
        }

        if (rb_alloc_ind==1) {

          /*
              printf("rb %d\n",rb);
              for (i=0;i<12;i++)
              printf("(%d %d)",((short *)dl_ch0)[i<<1],((short*)dl_ch0)[1+(i<<1)]);
              printf("\n");
          */
          if (pilots==0 && uespec_pilots==0) {
            memcpy(dl_ch0_ext,dl_ch0,12*sizeof(int));

            for (i=0; i<12; i++) {
              rxF_ext[i]=rxF[i];
            }

            dl_ch0_ext+=12;
            rxF_ext+=12;
          } else if(pilots==1 && uespec_pilots==0) {
            j=0;

            for (i=0; i<12; i++) {
              if ((i!=(frame_parms->nushift+poffset)) &&
                  (i!=((frame_parms->nushift+poffset+6)%12))) {
                rxF_ext[j]=rxF[i];
                dl_ch0_ext[j++]=dl_ch0[i];
              }
            }

            dl_ch0_ext+=10;
            rxF_ext+=10;

          } else if (pilots==0 && uespec_pilots==1) {
            j=0;


      for (i=0; i<12; i++){
              if (frame_parms->Ncp==0){
                if (i!=uespec_nushift+uespec_poffset && i!=uespec_nushift+uespec_poffset+4 && i!=(uespec_nushift+uespec_poffset+8)%12){
      rxF_ext[j] = rxF[i];
                  dl_ch0_ext[j++]=dl_ch0[i];
                }
              } else{
                if (i!=uespec_nushift+uespec_poffset && i!=uespec_nushift+uespec_poffset+3 && i!=uespec_nushift+uespec_poffset+6 && i!=(uespec_nushift+uespec_poffset+9)%12){
      rxF_ext[j] = rxF[i];
                  dl_ch0_ext[j++]=dl_ch0[i];
                }
              }

      }

            dl_ch0_ext+=9-frame_parms->Ncp;
            rxF_ext+=9-frame_parms->Ncp;

          } else {
            msg("dlsch_extract_rbs_TM7(dl_demodulation.c):pilot or ue spec pilot detection error\n");
            exit(-1);
          }

        }

        dl_ch0+=12;
        rxF+=12;

      }
    else {  // Odd number of RBs
      for (rb=0; rb<frame_parms->N_RB_DL>>1; rb++) {
        skip_half=0;

        if (rb < 32)
          rb_alloc_ind = (rb_alloc[0]>>rb) & 1;
        else if (rb < 64)
          rb_alloc_ind = (rb_alloc[1]>>(rb-32)) & 1;
        else if (rb < 96)
          rb_alloc_ind = (rb_alloc[2]>>(rb-64)) & 1;
        else if (rb < 100)
          rb_alloc_ind = (rb_alloc[3]>>(rb-96)) & 1;
        else
          rb_alloc_ind = 0;

        if (rb_alloc_ind == 1)
          nb_rb++;

        // PBCH
        if ((subframe==0) && (rb>((frame_parms->N_RB_DL>>1)-3)) && (rb<((frame_parms->N_RB_DL>>1)+3)) && (l>=(nsymb>>1)) && (l<((nsymb>>1) + 4))) {
          rb_alloc_ind = 0;
        }

        //PBCH subframe 0, symbols nsymb>>1 ... nsymb>>1 + 3
        if ((subframe==0) && (rb==((frame_parms->N_RB_DL>>1)-3)) && (l>=(nsymb>>1)) && (l<((nsymb>>1) + 4)))
          skip_half=1;
        else if ((subframe==0) && (rb==((frame_parms->N_RB_DL>>1)+3)) && (l>=(nsymb>>1)) && (l<((nsymb>>1) + 4)))
          skip_half=2;

        //SSS

        if (((subframe==0)||(subframe==5)) &&
            (rb>((frame_parms->N_RB_DL>>1)-3)) &&
            (rb<((frame_parms->N_RB_DL>>1)+3)) &&
            (l==sss_symb) ) {
          rb_alloc_ind = 0;
        }

        //SSS
        if (((subframe==0)||(subframe==5)) &&
            (rb==((frame_parms->N_RB_DL>>1)-3)) &&
            (l==sss_symb))
          skip_half=1;
        else if (((subframe==0)||(subframe==5)) &&
                 (rb==((frame_parms->N_RB_DL>>1)+3)) &&
                 (l==sss_symb))
          skip_half=2;

        //PSS in subframe 0/5 if FDD
        if (frame_parms->frame_type == FDD) {  //FDD
          if (((subframe==0)||(subframe==5)) && (rb>((frame_parms->N_RB_DL>>1)-3)) && (rb<((frame_parms->N_RB_DL>>1)+3)) && (l==pss_symb) ) {
            rb_alloc_ind = 0;
          }

          if (((subframe==0)||(subframe==5)) && (rb==((frame_parms->N_RB_DL>>1)-3)) && (l==pss_symb))
            skip_half=1;
          else if (((subframe==0)||(subframe==5)) && (rb==((frame_parms->N_RB_DL>>1)+3)) && (l==pss_symb))
            skip_half=2;
        }

        if ((frame_parms->frame_type == TDD) && ((subframe==1)||(subframe==6))) { //TDD Subframe 1 and 6
          if ((rb>((frame_parms->N_RB_DL>>1)-3)) && (rb<((frame_parms->N_RB_DL>>1)+3)) && (l==pss_symb) ) {
            rb_alloc_ind = 0;
          }

          if ((rb==((frame_parms->N_RB_DL>>1)-3)) && (l==pss_symb))
            skip_half=1;
          else if ((rb==((frame_parms->N_RB_DL>>1)+3)) && (l==pss_symb))
            skip_half=2;
        }


        if (rb_alloc_ind==1) {
#ifdef DEBUG_DLSCH_DEMOD
          printf("rb %d/symbol %d pilots %d, uespec_pilots %d, (skip_half %d)\n",rb,l,pilots,uespec_pilots,skip_half);
#endif

          if (pilots==0 && uespec_pilots==0) {
            //printf("Extracting w/o pilots (symbol %d, rb %d, skip_half %d)\n",l,rb,skip_half);

            if (skip_half==1) {
              memcpy(dl_ch0_ext,dl_ch0,6*sizeof(int));

              for (i=0; i<6; i++) {
                rxF_ext[i]=rxF[i];
#ifdef DEBUG_DLSCH_DEMOD
    printf("extract rb %d, re %d => (%d,%d)\n",rb,i,*(short *)&rxF_ext[i],*(1+(short*)&rxF_ext[i]));
#endif
              }

              dl_ch0_ext+=6;
              rxF_ext+=6;
            } else if (skip_half==2) {
              memcpy(dl_ch0_ext,dl_ch0+6,6*sizeof(int));

              for (i=0; i<6; i++) {
                rxF_ext[i]=rxF[(i+6)];
#ifdef DEBUG_DLSCH_DEMOD
    printf("extract rb %d, re %d => (%d,%d)\n",rb,i,*(short *)&rxF_ext[i],*(1+(short*)&rxF_ext[i]));
#endif
              }

              dl_ch0_ext+=6;
              rxF_ext+=6;
            } else {
              memcpy(dl_ch0_ext,dl_ch0,12*sizeof(int));

              for (i=0; i<12; i++){
                rxF_ext[i]=rxF[i];
#ifdef DEBUG_DLSCH_DEMOD
                printf("extract rb %d, re %d => (%d,%d)\n",symbol,rb,i,*(short *)&rxF[i],*(1+(short*)&rxF[i]));
#endif
              }
              dl_ch0_ext+=12;
              rxF_ext+=12;
            }
          } else if (pilots==1 && uespec_pilots==0) {
            // printf("Extracting with pilots (symbol %d, rb %d, skip_half %d)\n",l,rb,skip_half);
            j=0;

            if (skip_half==1) {
              for (i=0; i<6; i++) {
                if (i!=((frame_parms->nushift+poffset)%6)) {
                  rxF_ext[j]=rxF[i];
                  dl_ch0_ext[j++]=dl_ch0[i];
#ifdef DEBUG_DLSCH_DEMOD
    printf("extract rb %d, re %d => (%d,%d)\n",rb,i,*(short *)&rxF_ext[i],*(1+(short*)&rxF_ext[i]));
#endif
                }
              }

              dl_ch0_ext+=5;
              rxF_ext+=5;
            } else if (skip_half==2) {
              for (i=0; i<6; i++) {
                if (i!=((frame_parms->nushift+poffset)%6)) {
                  rxF_ext[j]=rxF[(i+6)];
                  dl_ch0_ext[j++]=dl_ch0[i+6];
#ifdef DEBUG_DLSCH_DEMOD
    printf("extract rb %d, re %d => (%d,%d)\n",rb,i,*(short *)&rxF_ext[i],*(1+(short*)&rxF_ext[i]));
#endif
                }
              }

              dl_ch0_ext+=5;
              rxF_ext+=5;
            } else {
              for (i=0; i<12; i++) {
                if ((i!=(frame_parms->nushift+poffset)) &&
                    (i!=((frame_parms->nushift+poffset+6)%12))) {
                  rxF_ext[j]=rxF[i];
#ifdef DEBUG_DLSCH_DEMOD
                  printf("extract rb %d, re %d => (%d,%d)\n",rb,i,*(short *)&rxF_ext[j],*(1+(short*)&rxF_ext[j]));
#endif
                  dl_ch0_ext[j++]=dl_ch0[i];

                }
              }

              dl_ch0_ext+=10;
              rxF_ext+=10;
            }
          } else if(pilots==0 && uespec_pilots==1){
            //printf("Extracting with uespec pilots (symbol %d, rb %d, skip_half %d)\n",l,rb,skip_half);
            j=0;

            if (skip_half==1) {
              if (frame_parms->Ncp==0){
                for (i=0; i<6; i++) {
                  if (i!=uespec_nushift+uespec_poffset && i!=uespec_nushift+uespec_poffset+4 && i!=(uespec_nushift+uespec_poffset+8)%12){
                    rxF_ext[j]=rxF[i];
                    dl_ch0_ext[j++]=dl_ch0[i];
#ifdef DEBUG_DLSCH_DEMOD
              printf("extract rb %d, re %d => (%d,%d)\n",rb,i,*(short *)&rxF_ext[i],*(1+(short*)&rxF_ext[i]));
#endif
                  }
                }
                dl_ch0_ext+=6-(uespec_nushift+uespec_poffset<6)-(uespec_nushift+uespec_poffset+4<6)-((uespec_nushift+uespec_poffset+8)%12<6);
                rxF_ext+=6-(uespec_nushift+uespec_poffset<6)-(uespec_nushift+uespec_poffset+4<6)-((uespec_nushift+uespec_poffset+8)%12<6);

              } else{
                for (i=0; i<6; i++) {
                  if (i!=uespec_nushift+uespec_poffset && i!=uespec_nushift+uespec_poffset+3 && i!=uespec_nushift+uespec_poffset+6 && i!=(uespec_nushift+uespec_poffset+9)%12){
                    rxF_ext[j]=rxF[i];
                    dl_ch0_ext[j++]=dl_ch0[i];
#ifdef DEBUG_DLSCH_DEMOD
        printf("extract rb %d, re %d => (%d,%d)\n",rb,i,*(short *)&rxF_ext[i],*(1+(short*)&rxF_ext[i]));
#endif
                  }
                }
                dl_ch0_ext+=4;
                rxF_ext+=4;
              }

            } else if (skip_half==2) {
              if(frame_parms->Ncp==0){
                for (i=0; i<6; i++) {
                  if (i!=uespec_nushift+uespec_poffset && i!=uespec_nushift+uespec_poffset+4 && i!=(uespec_nushift+uespec_poffset+8)%12){
                    rxF_ext[j]=rxF[(i+6)];
                    dl_ch0_ext[j++]=dl_ch0[i+6];
#ifdef DEBUG_DLSCH_DEMOD
              printf("extract rb %d, re %d => (%d,%d)\n",rb,i,*(short *)&rxF_ext[i],*(1+(short*)&rxF_ext[i]));
#endif
                  }
                }
                dl_ch0_ext+=6-(uespec_nushift+uespec_poffset>6)-(uespec_nushift+uespec_poffset+4>6)-((uespec_nushift+uespec_poffset+8)%12>6);
                rxF_ext+=6-(uespec_nushift+uespec_poffset>6)-(uespec_nushift+uespec_poffset+4>6)-((uespec_nushift+uespec_poffset+8)%12>6);

              } else {
                for (i=0; i<6; i++) {
                  if (i!=uespec_nushift+uespec_poffset && i!=uespec_nushift+uespec_poffset+3 && i!=uespec_nushift+uespec_poffset+6 && i!=(uespec_nushift+uespec_poffset+9)%12){
                    rxF_ext[j]=rxF[(i+6)];
                    dl_ch0_ext[j++]=dl_ch0[i+6];
#ifdef DEBUG_DLSCH_DEMOD
        printf("extract rb %d, re %d => (%d,%d)\n",rb,i,*(short *)&rxF_ext[i],*(1+(short*)&rxF_ext[i]));
#endif
                  }
                }
                dl_ch0_ext+=4;
                rxF_ext+=4;
              }

            } else {

        for (i=0; i<12; i++){
                if (frame_parms->Ncp==0){
                  if (i!=uespec_nushift+uespec_poffset && i!=uespec_nushift+uespec_poffset+4 && i!=(uespec_nushift+uespec_poffset+8)%12){
              rxF_ext[j] = rxF[i];
                    dl_ch0_ext[j++] = dl_ch0[i];
#ifdef DEBUG_DLSCH_DEMOD
                    printf("extract rb %d, re %d, j %d => (%d,%d)\n",symbol,rb,i,j-1,*(short *)&dl_ch0[j],*(1+(short*)&dl_ch0[i]));
#endif
                  }
                } else{
                  if (i!=uespec_nushift+uespec_poffset && i!=uespec_nushift+uespec_poffset+3 && i!=uespec_nushift+uespec_poffset+6 && i!=(uespec_nushift+uespec_poffset+9)%12){
              rxF_ext[j] = rxF[i];
                    dl_ch0_ext[j++]=dl_ch0[i];
#ifdef DEBUG_DLSCH_DEMOD
        printf("extract rb %d, re %d => (%d,%d)\n",rb,i,*(short *)&rxF_ext[i],*(1+(short*)&rxF_ext[i]));
#endif
                  }
                }

        }

              dl_ch0_ext+=9-frame_parms->Ncp;
              rxF_ext+=9-frame_parms->Ncp;
      }

          } else {
            msg("dlsch_extract_rbs_TM7(dl_demodulation.c):pilot or ue spec pilot detection error\n");
            exit(-1);

          }
        }

        dl_ch0+=12;
        rxF+=12;
      } // first half loop


      // Do middle RB (around DC)
      if (rb < 32)
        rb_alloc_ind = (rb_alloc[0]>>rb) & 1;
      else if (rb < 64)
        rb_alloc_ind = (rb_alloc[1]>>(rb-32)) & 1;
      else if (rb < 96)
        rb_alloc_ind = (rb_alloc[2]>>(rb-64)) & 1;
      else if (rb < 100)
        rb_alloc_ind = (rb_alloc[3]>>(rb-96)) & 1;
      else
        rb_alloc_ind = 0;

      if (rb_alloc_ind == 1)
        nb_rb++;

      // PBCH
      if ((subframe==0) && (rb>=((frame_parms->N_RB_DL>>1)-3)) && (rb<((frame_parms->N_RB_DL>>1)+3)) && (l>=(nsymb>>1)) && (l<((nsymb>>1) + 4))) {
        rb_alloc_ind = 0;
      }

      //SSS
      if (((subframe==0)||(subframe==5)) && (rb>=((frame_parms->N_RB_DL>>1)-3)) && (rb<((frame_parms->N_RB_DL>>1)+3)) && (l==sss_symb) ) {
        rb_alloc_ind = 0;
      }

      if (frame_parms->frame_type == FDD) {
        //PSS
        if (((subframe==0)||(subframe==5)) && (rb>=((frame_parms->N_RB_DL>>1)-3)) && (rb<((frame_parms->N_RB_DL>>1)+3)) && (l==pss_symb) ) {
          rb_alloc_ind = 0;
        }
      }

      if ((frame_parms->frame_type == TDD) && ((subframe==1)||(subframe==6))) {
        //PSS
        if ((rb>((frame_parms->N_RB_DL>>1)-3)) && (rb<((frame_parms->N_RB_DL>>1)+3)) && (l==pss_symb) ) {
          rb_alloc_ind = 0;
        }
      }

      //printf("dlch_ext %d\n",dl_ch0_ext-&dl_ch_estimates_ext[aarx][0]);
      //printf("DC rb %d (%p)\n",rb,rxF);
      if (rb_alloc_ind==1) {
        //printf("rb %d/symbol %d (skip_half %d)\n",rb,l,skip_half);
        if (pilots==0 && uespec_pilots==0) {
          for (i=0; i<6; i++) {
            dl_ch0_ext[i]=dl_ch0[i];
            rxF_ext[i]=rxF[i];
#ifdef DEBUG_DLSCH_DEMOD
      printf("extract rb %d, re %d => (%d,%d)\n",rb,i,*(short *)&rxF_ext[i],*(1+(short*)&rxF_ext[i]));
#endif
          }

          rxF       = &rxdataF[aarx][((symbol*(frame_parms->ofdm_symbol_size)))];

          for (; i<12; i++) {
            dl_ch0_ext[i]=dl_ch0[i];
            rxF_ext[i]=rxF[(1+i-6)];
#ifdef DEBUG_DLSCH_DEMOD
      printf("extract rb %d, re %d => (%d,%d)\n",rb,i,*(short *)&rxF_ext[i],*(1+(short*)&rxF_ext[i]));
#endif
          }

          dl_ch0_ext+=12;
          rxF_ext+=12;
        } else if(pilots==1 && uespec_pilots==0){ // pilots==1
          j=0;

          for (i=0; i<6; i++) {
            if (i!=((frame_parms->nushift+poffset)%6)) {
              dl_ch0_ext[j]=dl_ch0[i];
              rxF_ext[j++]=rxF[i];
#ifdef DEBUG_DLSCH_DEMOD
        printf("extract rb %d, re %d => (%d,%d)\n",rb,i,*(short *)&rxF_ext[i],*(1+(short*)&rxF_ext[i]));
#endif
            }
          }

          rxF       = &rxdataF[aarx][((symbol*(frame_parms->ofdm_symbol_size)))];

          for (; i<12; i++) {
            if (i!=((frame_parms->nushift+6+poffset)%12)) {
              dl_ch0_ext[j]=dl_ch0[i];
              rxF_ext[j++]=rxF[(1+i-6)];
#ifdef DEBUG_DLSCH_DEMOD
        printf("extract rb %d, re %d => (%d,%d)\n",rb,i,*(short *)&rxF_ext[i],*(1+(short*)&rxF_ext[i]));
#endif
            }
          }

          dl_ch0_ext+=10;
          rxF_ext+=10;
        } else if(pilots==0 && uespec_pilots==1) {
          j=0;

    for (i=0; i<6; i++) {
            if (frame_parms->Ncp==0){
              if (i!=uespec_nushift+uespec_poffset && i!=uespec_nushift+uespec_poffset+4 && i!=(uespec_nushift+uespec_poffset+8)%12){
                dl_ch0_ext[j]=dl_ch0[i];
          rxF_ext[j++] = rxF[i];
#ifdef DEBUG_DLSCH_DEMOD
          printf("extract rb %d, re %d => (%d,%d)\n",rb,i,*(short *)&rxF_ext[i],*(1+(short*)&rxF_ext[i]));
#endif
              }
            } else {
              if (i!=uespec_nushift+uespec_poffset && i!=uespec_nushift+uespec_poffset+3 && i!=uespec_nushift+uespec_poffset+6 && i!=(uespec_nushift+uespec_poffset+9)%12){
                dl_ch0_ext[j]=dl_ch0[i];
          rxF_ext[j++] = rxF[i];
#ifdef DEBUG_DLSCH_DEMOD
              printf("extract rb %d, re %d => (%d,%d)\n",rb,i,*(short *)&rxF_ext[i],*(1+(short*)&rxF_ext[i]));
#endif
              }
            }
    }

          rxF       = &rxdataF[aarx][((symbol*(frame_parms->ofdm_symbol_size)))];

          for (; i<12; i++) {
            if (frame_parms->Ncp==0){
              if (i!=uespec_nushift+uespec_poffset && i!=uespec_nushift+uespec_poffset+4 && i!=(uespec_nushift+uespec_poffset+8)%12){
                dl_ch0_ext[j]=dl_ch0[i];
                rxF_ext[j++]=rxF[(1+i-6)];
#ifdef DEBUG_DLSCH_DEMOD
          printf("extract rb %d, re %d => (%d,%d)\n",rb,i,*(short *)&rxF_ext[i],*(1+(short*)&rxF_ext[i]));
#endif
              }
            } else {
              if (i!=uespec_nushift+uespec_poffset && i!=uespec_nushift+uespec_poffset+3 && i!=uespec_nushift+uespec_poffset+6 && i!=(uespec_nushift+uespec_poffset+9)%12){
                dl_ch0_ext[j]=dl_ch0[i];
          rxF_ext[j++] = rxF[(1+i-6)];
#ifdef DEBUG_DLSCH_DEMOD
          printf("extract rb %d, re %d => (%d,%d)\n",rb,i,*(short *)&rxF_ext[i],*(1+(short*)&rxF_ext[i]));
#endif
              }
            }
          }

          dl_ch0_ext+=9-frame_parms->Ncp;
          rxF_ext+=9-frame_parms->Ncp;

  }// symbol_mod==0

      } // rballoc==1
      else {
        rxF       = &rxdataF[aarx][((symbol*(frame_parms->ofdm_symbol_size)))];
      }

      dl_ch0+=12;
      rxF+=7;
      rb++;

      for (; rb<frame_parms->N_RB_DL; rb++) {
        //  printf("dlch_ext %d\n",dl_ch0_ext-&dl_ch_estimates_ext[aarx][0]);
        //  printf("rb %d (%p)\n",rb,rxF);
        skip_half=0;

        if (rb < 32)
          rb_alloc_ind = (rb_alloc[0]>>rb) & 1;
        else if (rb < 64)
          rb_alloc_ind = (rb_alloc[1]>>(rb-32)) & 1;
        else if (rb < 96)
          rb_alloc_ind = (rb_alloc[2]>>(rb-64)) & 1;
        else if (rb < 100)
          rb_alloc_ind = (rb_alloc[3]>>(rb-96)) & 1;
        else
          rb_alloc_ind = 0;

        if (rb_alloc_ind==1)
          nb_rb++;

        // PBCH
        if ((subframe==0) && (rb>((frame_parms->N_RB_DL>>1)-3)) && (rb<((frame_parms->N_RB_DL>>1)+3)) && (l>=nsymb>>1) && (l<((nsymb>>1) + 4))) {
          rb_alloc_ind = 0;
        }

        //PBCH subframe 0, symbols nsymb>>1 ... nsymb>>1 + 3
        if ((subframe==0) && (rb==((frame_parms->N_RB_DL>>1)-3)) && (l>=(nsymb>>1)) && (l<((nsymb>>1) + 4)))
          skip_half=1;
        else if ((subframe==0) && (rb==((frame_parms->N_RB_DL>>1)+3)) && (l>=(nsymb>>1)) && (l<((nsymb>>1) + 4)))
          skip_half=2;

        //SSS
        if (((subframe==0)||(subframe==5)) && (rb>((frame_parms->N_RB_DL>>1)-3)) && (rb<((frame_parms->N_RB_DL>>1)+3)) && (l==sss_symb) ) {
          rb_alloc_ind = 0;
        }

        //SSS
        if (((subframe==0)||(subframe==5)) && (rb==((frame_parms->N_RB_DL>>1)-3)) && (l==sss_symb))
          skip_half=1;
        else if (((subframe==0)||(subframe==5)) && (rb==((frame_parms->N_RB_DL>>1)+3)) && (l==sss_symb))
          skip_half=2;

        //PSS
        if (frame_parms->frame_type == FDD) {
          if (((subframe==0)||(subframe==5)) && (rb>((frame_parms->N_RB_DL>>1)-3)) && (rb<((frame_parms->N_RB_DL>>1)+3)) && (l==pss_symb) ) {
            rb_alloc_ind = 0;
          }

          if (((subframe==0)||(subframe==5)) && (rb==((frame_parms->N_RB_DL>>1)-3)) && (l==pss_symb))
            skip_half=1;
          else if (((subframe==0)||(subframe==5)) && (rb==((frame_parms->N_RB_DL>>1)+3)) && (l==pss_symb))
            skip_half=2;
        }

        if ((frame_parms->frame_type == TDD) && ((subframe==1)||(subframe==6))) { //TDD Subframe 1 and 6
          if ((rb>((frame_parms->N_RB_DL>>1)-3)) && (rb<((frame_parms->N_RB_DL>>1)+3)) && (l==pss_symb) ) {
            rb_alloc_ind = 0;
          }

          if ((rb==((frame_parms->N_RB_DL>>1)-3)) && (l==pss_symb))
            skip_half=1;
          else if ((rb==((frame_parms->N_RB_DL>>1)+3)) && (l==pss_symb))
            skip_half=2;
        }

        if (rb_alloc_ind==1) {
#ifdef DEBUG_DLSCH_DEMOD
           printf("rb %d/symbol %d (skip_half %d)\n",rb,l,skip_half);
#endif
          /*
              printf("rb %d\n",rb);
            for (i=0;i<12;i++)
            printf("(%d %d)",((short *)dl_ch0)[i<<1],((short*)dl_ch0)[1+(i<<1)]);
            printf("\n");
          */
          if (pilots==0 && uespec_pilots==0) {
            //printf("Extracting w/o pilots (symbol %d, rb %d, skip_half %d)\n",l,rb,skip_half);
            if (skip_half==1) {
              memcpy(dl_ch0_ext,dl_ch0,6*sizeof(int));

              for (i=0; i<6; i++) {
                rxF_ext[i]=rxF[i];
#ifdef DEBUG_DLSCH_DEMOD
          printf("extract rb %d, re %d => (%d,%d)\n",rb,i,*(short *)&rxF_ext[i],*(1+(short*)&rxF_ext[i]));
#endif
              }

              dl_ch0_ext+=6;
              rxF_ext+=6;

            } else if (skip_half==2) {
              memcpy(dl_ch0_ext,dl_ch0+6,6*sizeof(int));

              for (i=0; i<6; i++) {
                rxF_ext[i]=rxF[i+6];
#ifdef DEBUG_DLSCH_DEMOD
          printf("extract rb %d, re %d => (%d,%d)\n",rb,i,*(short *)&rxF_ext[i],*(1+(short*)&rxF_ext[i]));
#endif
              }

              dl_ch0_ext+=6;
              rxF_ext+=6;

            } else {
              memcpy(dl_ch0_ext,dl_ch0,12*sizeof(int));
              //printf("symbol %d, extract rb %d, => (%d,%d)\n",symbol,rb,*(short *)&dl_ch0[j],*(1+(short*)&dl_ch0[i]));

              for (i=0; i<12; i++) {
                rxF_ext[i]=rxF[i];
#ifdef DEBUG_DLSCH_DEMOD
          printf("extract rb %d, re %d => (%d,%d)\n",rb,i,*(short *)&rxF_ext[i],*(1+(short*)&rxF_ext[i]));
#endif
              }

              dl_ch0_ext+=12;
              rxF_ext+=12;
            }
          } else if (pilots==1 && uespec_pilots==0){
            //printf("Extracting with pilots (symbol %d, rb %d, skip_half %d)\n",l,rb,skip_half);
            j=0;

            if (skip_half==1) {
              for (i=0; i<6; i++) {
                if (i!=((frame_parms->nushift+poffset)%6)) {
                  rxF_ext[j]=rxF[i];
                  dl_ch0_ext[j++]=dl_ch0[i];
#ifdef DEBUG_DLSCH_DEMOD
            printf("extract rb %d, re %d => (%d,%d)\n",rb,i,*(short *)&rxF_ext[i],*(1+(short*)&rxF_ext[i]));
#endif
                }
              }

              dl_ch0_ext+=5;
              rxF_ext+=5;
            } else if (skip_half==2) {
              for (i=0; i<6; i++) {
                if (i!=((frame_parms->nushift+poffset)%6)) {
                  rxF_ext[j]=rxF[(i+6)];
                  dl_ch0_ext[j++]=dl_ch0[i+6];
#ifdef DEBUG_DLSCH_DEMOD
            printf("extract rb %d, re %d => (%d,%d)\n",rb,i,*(short *)&rxF_ext[i],*(1+(short*)&rxF_ext[i]));
#endif
                }
              }

              dl_ch0_ext+=5;
              rxF_ext+=5;
            } else {
              for (i=0; i<12; i++) {
                if ((i!=(frame_parms->nushift+poffset)) &&
                    (i!=((frame_parms->nushift+poffset+6)%12))) {
                  rxF_ext[j]=rxF[i];
#ifdef DEBUG_DLSCH_DEMOD
                  printf("extract rb %d, re %d => (%d,%d)\n",rb,i,*(short *)&rxF_ext[j],*(1+(short*)&rxF_ext[j]));
#endif
                  dl_ch0_ext[j++]=dl_ch0[i];
                }
              }

              dl_ch0_ext+=10;
              rxF_ext+=10;
            }
          } else if(pilots==0 && uespec_pilots==1) {
            j=0;

            if (skip_half==1) {
              if (frame_parms->Ncp==0){
                for (i=0; i<6; i++) {
                  if (i!=uespec_nushift+uespec_poffset && i!=uespec_nushift+uespec_poffset+4 && i!=(uespec_nushift+uespec_poffset+8)%12){
                    rxF_ext[j]=rxF[i];
                    dl_ch0_ext[j++]=dl_ch0[i];
#ifdef DEBUG_DLSCH_DEMOD
              printf("extract rb %d, re %d => (%d,%d)\n",rb,i,*(short *)&rxF_ext[i],*(1+(short*)&rxF_ext[i]));
#endif
                  }
                }
                dl_ch0_ext+=6-(uespec_nushift+uespec_poffset<6)-(uespec_nushift+uespec_poffset+4<6)-((uespec_nushift+uespec_poffset+8)%12<6);
                rxF_ext+=6-(uespec_nushift+uespec_poffset<6)-(uespec_nushift+uespec_poffset+4<6)-((uespec_nushift+uespec_poffset+8)%12<6);

              } else{
                for (i=0; i<6; i++) {
                  if (i!=uespec_nushift+uespec_poffset && i!=uespec_nushift+uespec_poffset+3 && i!=uespec_nushift+uespec_poffset+6 && i!=(uespec_nushift+uespec_poffset+9)%12){
                    rxF_ext[j]=rxF[i];
                    dl_ch0_ext[j++]=dl_ch0[i];
#ifdef DEBUG_DLSCH_DEMOD
              printf("extract rb %d, re %d => (%d,%d)\n",rb,i,*(short *)&rxF_ext[i],*(1+(short*)&rxF_ext[i]));
#endif
                  }
                }
                dl_ch0_ext+=4;
                rxF_ext+=4;
              }

            } else if (skip_half==2) {
              if(frame_parms->Ncp==0){
                for (i=0; i<6; i++) {
                  if (i!=uespec_nushift+uespec_poffset && i!=uespec_nushift+uespec_poffset+4 && i!=(uespec_nushift+uespec_poffset+8)%12){
                    rxF_ext[j]=rxF[i+6];
                    dl_ch0_ext[j++]=dl_ch0[i+6];
#ifdef DEBUG_DLSCH_DEMOD
              printf("extract rb %d, re %d => (%d,%d)\n",rb,i,*(short *)&rxF_ext[i],*(1+(short*)&rxF_ext[i]));
#endif
                  }
                }
                dl_ch0_ext+=6-(uespec_nushift+uespec_poffset>6)-(uespec_nushift+uespec_poffset+4>6)-((uespec_nushift+uespec_poffset+8)%12>6);
                rxF_ext+=6-(uespec_nushift+uespec_poffset>6)-(uespec_nushift+uespec_poffset+4>6)-((uespec_nushift+uespec_poffset+8)%12>6);

              } else {
                for (i=0; i<6; i++) {
                  if (i!=uespec_nushift+uespec_poffset && i!=uespec_nushift+uespec_poffset+3 && i!=uespec_nushift+uespec_poffset+6 && i!=(uespec_nushift+uespec_poffset+9)%12){
                    rxF_ext[j]=rxF[(i+6)];
                    dl_ch0_ext[j++]=dl_ch0[i+6];
#ifdef DEBUG_DLSCH_DEMOD
              printf("extract rb %d, re %d => (%d,%d)\n",rb,i,*(short *)&rxF_ext[i],*(1+(short*)&rxF_ext[i]));
#endif
                  }
                }
                dl_ch0_ext+=4;
                rxF_ext+=4;
              }

            } else {
        for (i=0; i<12; i++){
                if (frame_parms->Ncp==0){
                  if (i!=uespec_nushift+uespec_poffset && i!=uespec_nushift+uespec_poffset+4 && i!=(uespec_nushift+uespec_poffset+8)%12){
              rxF_ext[j] = rxF[i];
                    dl_ch0_ext[j++]=dl_ch0[i];
#ifdef DEBUG_DLSCH_DEMOD
              printf("extract rb %d, re %d => (%d,%d)\n",rb,i,*(short *)&rxF_ext[i],*(1+(short*)&rxF_ext[i]));
#endif
                  }
                } else{
                  if (i!=uespec_nushift+uespec_poffset && i!=uespec_nushift+uespec_poffset+3 && i!=uespec_nushift+uespec_poffset+6 && i!=(uespec_nushift+uespec_poffset+9)%12){
              rxF_ext[j] = rxF[i];
                    dl_ch0_ext[j++]=dl_ch0[i];
#ifdef DEBUG_DLSCH_DEMOD
              printf("extract rb %d, re %d => (%d,%d)\n",rb,i,*(short *)&rxF_ext[i],*(1+(short*)&rxF_ext[i]));
#endif
                  }
                }
        }

              dl_ch0_ext+=9-frame_parms->Ncp;
              rxF_ext+=9-frame_parms->Ncp;

            }

          }// pilots=0
        }

        dl_ch0+=12;
        rxF+=12;
      }
    }
  }

  _mm_empty();
  _m_empty();

  return(nb_rb/frame_parms->nb_antennas_rx);
}

//==============================================================================================

#ifdef USER_MODE


void dump_dlsch2(PHY_VARS_UE *ue,uint8_t eNB_id,uint8_t subframe,uint16_t coded_bits_per_codeword,int round)
{
  unsigned int nsymb = (ue->frame_parms.Ncp == 0) ? 14 : 12;
  char fname[32],vname[32];
  int N_RB_DL=ue->frame_parms.N_RB_DL;

  sprintf(fname,"dlsch%d_rxF_r%d_ext0.m",eNB_id,round);
  sprintf(vname,"dl%d_rxF_r%d_ext0",eNB_id,round);
  write_output(fname,vname,ue->pdsch_vars[subframe&0x1][eNB_id]->rxdataF_ext[0],12*N_RB_DL*nsymb,1,1);

  if (ue->frame_parms.nb_antennas_rx >1) {
    sprintf(fname,"dlsch%d_rxF_r%d_ext1.m",eNB_id,round);
    sprintf(vname,"dl%d_rxF_r%d_ext1",eNB_id,round);
    write_output(fname,vname,ue->pdsch_vars[subframe&0x1][eNB_id]->rxdataF_ext[1],12*N_RB_DL*nsymb,1,1);
  }

  sprintf(fname,"dlsch%d_ch_r%d_ext00.m",eNB_id,round);
  sprintf(vname,"dl%d_ch_r%d_ext00",eNB_id,round);
  write_output(fname,vname,ue->pdsch_vars[subframe&0x1][eNB_id]->dl_ch_estimates_ext[0],12*N_RB_DL*nsymb,1,1);

  if (ue->transmission_mode[eNB_id]==7){
    sprintf(fname,"dlsch%d_bf_ch_r%d.m",eNB_id,round);
    sprintf(vname,"dl%d_bf_ch_r%d",eNB_id,round);
    write_output(fname,vname,ue->pdsch_vars[subframe&0x1][eNB_id]->dl_bf_ch_estimates[0],512*nsymb,1,1);
    //write_output(fname,vname,phy_vars_ue->lte_ue_pdsch_vars[eNB_id]->dl_bf_ch_estimates[0],512,1,1);

    sprintf(fname,"dlsch%d_bf_ch_r%d_ext00.m",eNB_id,round);
    sprintf(vname,"dl%d_bf_ch_r%d_ext00",eNB_id,round);
    write_output(fname,vname,ue->pdsch_vars[subframe&0x1][eNB_id]->dl_bf_ch_estimates_ext[0],12*N_RB_DL*nsymb,1,1);
  }

  if (ue->frame_parms.nb_antennas_rx == 2) {
    sprintf(fname,"dlsch%d_ch_r%d_ext01.m",eNB_id,round);
    sprintf(vname,"dl%d_ch_r%d_ext01",eNB_id,round);
    write_output(fname,vname,ue->pdsch_vars[subframe&0x1][eNB_id]->dl_ch_estimates_ext[1],12*N_RB_DL*nsymb,1,1);
  }

  if (ue->frame_parms.nb_antenna_ports_eNB == 2) {
    sprintf(fname,"dlsch%d_ch_r%d_ext10.m",eNB_id,round);
    sprintf(vname,"dl%d_ch_r%d_ext10",eNB_id,round);
    write_output(fname,vname,ue->pdsch_vars[subframe&0x1][eNB_id]->dl_ch_estimates_ext[2],12*N_RB_DL*nsymb,1,1);

    if (ue->frame_parms.nb_antennas_rx == 2) {
      sprintf(fname,"dlsch%d_ch_r%d_ext11.m",eNB_id,round);
      sprintf(vname,"dl%d_ch_r%d_ext11",eNB_id,round);
      write_output(fname,vname,ue->pdsch_vars[subframe&0x1][eNB_id]->dl_ch_estimates_ext[3],12*N_RB_DL*nsymb,1,1);
    }
  }

  sprintf(fname,"dlsch%d_rxF_r%d_uespec0.m",eNB_id,round);
  sprintf(vname,"dl%d_rxF_r%d_uespec0",eNB_id,round);
  write_output(fname,vname,ue->pdsch_vars[subframe&0x1][eNB_id]->rxdataF_uespec_pilots[0],12*N_RB_DL,1,1);

  /*
    write_output("dlsch%d_ch_ext01.m","dl01_ch0_ext",pdsch_vars[eNB_id]->dl_ch_estimates_ext[1],12*N_RB_DL*nsymb,1,1);
    write_output("dlsch%d_ch_ext10.m","dl10_ch0_ext",pdsch_vars[eNB_id]->dl_ch_estimates_ext[2],12*N_RB_DL*nsymb,1,1);
    write_output("dlsch%d_ch_ext11.m","dl11_ch0_ext",pdsch_vars[eNB_id]->dl_ch_estimates_ext[3],12*N_RB_DL*nsymb,1,1);
  */
  sprintf(fname,"dlsch%d_r%d_rho.m",eNB_id,round);
  sprintf(vname,"dl_rho_r%d_%d",eNB_id,round);

  write_output(fname,vname,ue->pdsch_vars[subframe&0x1][eNB_id]->dl_ch_rho_ext[round][0],12*N_RB_DL*nsymb,1,1);

  sprintf(fname,"dlsch%d_r%d_rho2.m",eNB_id,round);
  sprintf(vname,"dl_rho2_r%d_%d",eNB_id,round);

  write_output(fname,vname,ue->pdsch_vars[subframe&0x1][eNB_id]->dl_ch_rho_ext[0],12*N_RB_DL*nsymb,1,1);

  sprintf(fname,"dlsch%d_rxF_r%d_comp0.m",eNB_id,round);
  sprintf(vname,"dl%d_rxF_r%d_comp0",eNB_id,round);
  write_output(fname,vname,ue->pdsch_vars[subframe&0x1][eNB_id]->rxdataF_comp0[0],12*N_RB_DL*nsymb,1,1);
  if (ue->frame_parms.nb_antenna_ports_eNB == 2) {
    sprintf(fname,"dlsch%d_rxF_r%d_comp1.m",eNB_id,round);
    sprintf(vname,"dl%d_rxF_r%d_comp1",eNB_id,round);
    write_output(fname,vname,ue->pdsch_vars[subframe&0x1][eNB_id]->rxdataF_comp1[0][round],12*N_RB_DL*nsymb,1,1);
  }

  sprintf(fname,"dlsch%d_rxF_r%d_llr.m",eNB_id,round);
  sprintf(vname,"dl%d_r%d_llr",eNB_id,round);
  write_output(fname,vname, ue->pdsch_vars[subframe&0x1][eNB_id]->llr[0],coded_bits_per_codeword,1,0);
  sprintf(fname,"dlsch%d_r%d_mag1.m",eNB_id,round);
  sprintf(vname,"dl%d_r%d_mag1",eNB_id,round);
  write_output(fname,vname,ue->pdsch_vars[subframe&0x1][eNB_id]->dl_ch_mag0[0],12*N_RB_DL*nsymb,1,1);
  sprintf(fname,"dlsch%d_r%d_mag2.m",eNB_id,round);
  sprintf(vname,"dl%d_r%d_mag2",eNB_id,round);
  write_output(fname,vname,ue->pdsch_vars[subframe&0x1][eNB_id]->dl_ch_magb0[0],12*N_RB_DL*nsymb,1,1);

  //  printf("log2_maxh = %d\n",ue->pdsch_vars[eNB_id]->log2_maxh);
}
#endif

#ifdef DEBUG_DLSCH_DEMOD
/*
void print_bytes(char *s,__m128i *x)
{

  char *tempb = (char *)x;

  printf("%s  : %d,%d,%d,%d,%d,%d,%d,%d,%d,%d,%d,%d,%d,%d,%d,%d\n",s,
         tempb[0],tempb[1],tempb[2],tempb[3],tempb[4],tempb[5],tempb[6],tempb[7],
         tempb[8],tempb[9],tempb[10],tempb[11],tempb[12],tempb[13],tempb[14],tempb[15]
         );

}

void print_shorts(char *s,__m128i *x)
{

  short *tempb = (short *)x;
  printf("%s  : %d,%d,%d,%d,%d,%d,%d,%d\n",s,
         tempb[0],tempb[1],tempb[2],tempb[3],tempb[4],tempb[5],tempb[6],tempb[7]);

}

void print_shorts2(char *s,__m64 *x)
{

  short *tempb = (short *)x;
  printf("%s  : %d,%d,%d,%d\n",s,
         tempb[0],tempb[1],tempb[2],tempb[3]);

}

void print_ints(char *s,__m128i *x)
{

  int *tempb = (int *)x;
  printf("%s  : %d,%d,%d,%d\n",s,
         tempb[0],tempb[1],tempb[2],tempb[3]);

}*/
#endif<|MERGE_RESOLUTION|>--- conflicted
+++ resolved
@@ -3810,7 +3810,7 @@
 
 #endif
 }
-#define ONE_OVER_2_Q15 16384
+//#define ONE_OVER_2_Q15 16384
 void dlsch_alamouti(LTE_DL_FRAME_PARMS *frame_parms,
                     int **rxdataF_comp,
                     int **dl_ch_mag,
@@ -3829,12 +3829,8 @@
   uint8_t pilots = ((symbol_mod==0)||(symbol_mod==(4-frame_parms->Ncp))) ? 1 : 0;
   rxF0_128 = (__m128i*) &rxdataF_comp[0][jj];
 
-<<<<<<< HEAD
-  amp = _mm_set1_epi16(ONE_OVER_2_Q15);
-=======
-  //amp = _mm_set1_epi16(ONE_OVER_SQRT2_Q15);
   //amp = _mm_set1_epi16(ONE_OVER_2_Q15);
->>>>>>> 6ba07564
+
 
   //    printf("Doing alamouti!\n");
   rxF0     = (short*)&rxdataF_comp[0][jj];  //tx antenna 0  h0*y
@@ -3871,7 +3867,6 @@
     ch_mag0b[1] = _mm_adds_epi16(ch_mag0b[1],ch_mag1b[1]);
 
     // account for 1/sqrt(2) scaling at transmission
-<<<<<<< HEAD
     //ch_mag0[0] = _mm_srai_epi16(ch_mag0[0],1);
     //ch_mag0[1] = _mm_srai_epi16(ch_mag0[1],1);
     //ch_mag0b[0] = _mm_srai_epi16(ch_mag0b[0],1);
@@ -3884,25 +3879,13 @@
 
     //rxF0_128[0] = _mm_srai_epi16(rxF0_128[0],1);
     //rxF0_128[1] = _mm_srai_epi16(rxF0_128[1],1);
-=======
-    /*
-    ch_mag0[0] = _mm_srai_epi16(ch_mag0[0],1);
-    ch_mag0[1] = _mm_srai_epi16(ch_mag0[1],1);
-    ch_mag0b[0] = _mm_srai_epi16(ch_mag0b[0],1);
-    ch_mag0b[1] = _mm_srai_epi16(ch_mag0b[1],1);
-
-    rxF0_128[0] = _mm_mulhi_epi16(rxF0_128[0],amp);
-    rxF0_128[0] = _mm_slli_epi16(rxF0_128[0],1);
-    rxF0_128[1] = _mm_mulhi_epi16(rxF0_128[1],amp);
-    rxF0_128[1] = _mm_slli_epi16(rxF0_128[1],1);
-    */
->>>>>>> 6ba07564
+
+
 
     if (pilots==0) {
       ch_mag0[2] = _mm_adds_epi16(ch_mag0[2],ch_mag1[2]);
       ch_mag0b[2] = _mm_adds_epi16(ch_mag0b[2],ch_mag1b[2]);
 
-<<<<<<< HEAD
       //ch_mag0[2] = _mm_srai_epi16(ch_mag0[2],1);
       //ch_mag0b[2] = _mm_srai_epi16(ch_mag0b[2],1);
 
@@ -3910,15 +3893,7 @@
       //rxF0_128[2] = _mm_slli_epi16(rxF0_128[2],1);
 
       //rxF0_128[2] = _mm_srai_epi16(rxF0_128[2],1);
-=======
-      /*
-      ch_mag0[2] = _mm_srai_epi16(ch_mag0[2],1);
-      ch_mag0b[2] = _mm_srai_epi16(ch_mag0b[2],1);
-
-      rxF0_128[2] = _mm_mulhi_epi16(rxF0_128[2],amp);
-      rxF0_128[2] = _mm_slli_epi16(rxF0_128[2],1);
-      */
->>>>>>> 6ba07564
+
 
       ch_mag0+=3;
       ch_mag1+=3;
