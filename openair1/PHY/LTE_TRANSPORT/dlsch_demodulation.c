--- conflicted
+++ resolved
@@ -3381,9 +3381,9 @@
 
   symbol_mod = (symbol>=(7-frame_parms->Ncp)) ? symbol-(7-frame_parms->Ncp) : symbol;
 
-  if (((symbol_mod == 0) || (symbol_mod == (frame_parms->Ncp-1)))&&(frame_parms->mode1_flag==0))
+  if (((symbol_mod == 0) || (symbol_mod == (frame_parms->Ncp-1)))&&(frame_parms->nb_antenna_ports_eNB!=1))
     nre=8;
-  else if (((symbol_mod == 0) || (symbol_mod == (frame_parms->Ncp-1)))&&(frame_parms->mode1_flag==1))
+  else if (((symbol_mod == 0) || (symbol_mod == (frame_parms->Ncp-1)))&&(frame_parms->nb_antenna_ports_eNB==1))
     nre=10;
   else
     nre=12;
@@ -3424,27 +3424,11 @@
         */
       }
 
-<<<<<<< HEAD
-      if (((symbol_mod == 0) || (symbol_mod == (frame_parms->Ncp-1)))&&(frame_parms->nb_antenna_ports_eNB!=1))
-        nre=8;
-      else if (((symbol_mod == 0) || (symbol_mod == (frame_parms->Ncp-1)))&&(frame_parms->nb_antenna_ports_eNB==1))
-        nre=10;
-      else
-        nre=12;
-
-      avg[(aatx<<1)+aarx] = (((int*)&avg128D)[0] +
-                             ((int*)&avg128D)[1] +
-                             ((int*)&avg128D)[2] +
-                             ((int*)&avg128D)[3])/(nb_rb*nre);
-
-      //            printf("Channel level : %d\n",avg[(aatx<<1)+aarx]);
-=======
       avg[(aatx<<1)+aarx] =(((int32_t*)&avg128D)[0] +
                             ((int32_t*)&avg128D)[1] +
                             ((int32_t*)&avg128D)[2] +
                             ((int32_t*)&avg128D)[3]);
                 //  printf("Channel level : %d\n",avg[(aatx<<1)+aarx]);
->>>>>>> 4d58025d
     }
 
   _mm_empty();
@@ -3492,17 +3476,10 @@
         */
       }
 
-<<<<<<< HEAD
+
       if (((symbol_mod == 0) || (symbol_mod == (frame_parms->Ncp-1)))&&(frame_parms->nb_antenna_ports_eNB!=1))
         nre=8;
       else if (((symbol_mod == 0) || (symbol_mod == (frame_parms->Ncp-1)))&&(frame_parms->nb_antenna_ports_eNB==1))
-        nre=10;
-      else
-        nre=12;
-=======
-      if (((symbol_mod == 0) || (symbol_mod == (frame_parms->Ncp-1)))&&(frame_parms->mode1_flag==0))
-        nre=8;
-      else if (((symbol_mod == 0) || (symbol_mod == (frame_parms->Ncp-1)))&&(frame_parms->mode1_flag==1))
         nre=10;
       else
         nre=12;
@@ -3549,9 +3526,9 @@
   avg_1[1] = 0;
   // 5 is always a symbol with no pilots for both normal and extended prefix
 
-  if (((symbol_mod == 0) || (symbol_mod == (frame_parms->Ncp-1)))&&(frame_parms->mode1_flag==0))
+  if (((symbol_mod == 0) || (symbol_mod == (frame_parms->Ncp-1)))&&(frame_parms->nb_antenna_ports_eNB!=1))
     nre=8;
-  else if (((symbol_mod == 0) || (symbol_mod == (frame_parms->Ncp-1)))&&(frame_parms->mode1_flag==1))
+  else if (((symbol_mod == 0) || (symbol_mod == (frame_parms->Ncp-1)))&&(frame_parms->nb_antenna_ports_eNB==1))
     nre=10;
   else
     nre=12;
@@ -3600,7 +3577,7 @@
 
       avg_1_128D = _mm_add_epi32(avg_1_128D,_mm_madd_epi16(dl_ch1_128_tmp,dl_ch1_128_tmp));
 
-      if (((symbol_mod == 0) || (symbol_mod == (frame_parms->Ncp-1)))&&(frame_parms->mode1_flag==0)) {
+      if (((symbol_mod == 0) || (symbol_mod == (frame_parms->Ncp-1)))&&(frame_parms->nb_antenna_ports_eNB!=1)) {
         dl_ch0_128+=2;
         dl_ch1_128+=2;
       }
@@ -3625,8 +3602,6 @@
         dl_ch1_128+=3;
       }
     }
-
->>>>>>> 4d58025d
 
 
     avg_0[aarx] = (((int*)&avg_0_128D)[0])/(nb_rb*nre) +
