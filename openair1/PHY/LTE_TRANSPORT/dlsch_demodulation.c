--- conflicted
+++ resolved
@@ -305,13 +305,8 @@
     //  avgs = cmax(avgs,avg[(aarx<<1)+aatx]);
 
 
-<<<<<<< HEAD
-    lte_ue_pdsch_vars[eNB_id]->log2_maxh = (log2_approx(avgs)/2);
+    lte_ue_pdsch_vars[eNB_id]->log2_maxh = (log2_approx(avgs)/2)+1;
     // + log2_approx(frame_parms->nb_antenna_ports_eNB-1) //-1 because log2_approx counts the number of bits
-=======
-    lte_ue_pdsch_vars[eNB_id]->log2_maxh = (log2_approx(avgs)/2)+1;
-    // + log2_approx(frame_parms->nb_antennas_tx_eNB-1) //-1 because log2_approx counts the number of bits
->>>>>>> 7390798b
     //      + log2_approx(frame_parms->nb_antennas_rx-1);
 
     if ((dlsch0_harq->mimo_mode>=UNIFORM_PRECODING11) &&
