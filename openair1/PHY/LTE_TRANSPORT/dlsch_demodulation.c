/*
 * Licensed to the OpenAirInterface (OAI) Software Alliance under one or more
 * contributor license agreements.  See the NOTICE file distributed with
 * this work for additional information regarding copyright ownership.
 * The OpenAirInterface Software Alliance licenses this file to You under
 * the OAI Public License, Version 1.0  (the "License"); you may not use this file
 * except in compliance with the License.
 * You may obtain a copy of the License at
 *
 *      http://www.openairinterface.org/?page_id=698
 *
 * Unless required by applicable law or agreed to in writing, software
 * distributed under the License is distributed on an "AS IS" BASIS,
 * WITHOUT WARRANTIES OR CONDITIONS OF ANY KIND, either express or implied.
 * See the License for the specific language governing permissions and
 * limitations under the License.
 *-------------------------------------------------------------------------------
 * For more information about the OpenAirInterface (OAI) Software Alliance:
 *      contact@openairinterface.org
 */

/*! \file PHY/LTE_TRANSPORT/dlsch_demodulation.c
 * \brief Top-level routines for demodulating the PDSCH physical channel from 36-211, V8.6 2009-03
 * \author R. Knopp, F. Kaltenberger,A. Bhamri, S. Aubert, X. Xiang
 * \date 2011
 * \version 0.1
 * \company Eurecom
 * \email: knopp@eurecom.fr,florian.kaltenberger@eurecom.fr,ankit.bhamri@eurecom.fr,sebastien.aubert@eurecom.fr
 * \note
 * \warning
 */
//#include "PHY/defs.h"
#include "PHY/extern.h"
#include "SCHED/defs.h"
#include "defs.h"
#include "extern.h"
#include "PHY/sse_intrin.h"
#include "T.h"

#ifndef USER_MODE
#define NOCYGWIN_STATIC static
#else
#define NOCYGWIN_STATIC
#endif

/* dynamic shift for LLR computation for TM3/4
 * set as command line argument, see lte-softmodem.c
 * default value: 0
 */
int16_t dlsch_demod_shift = 0;
int16_t interf_unaw_shift = 13;

//#define DEBUG_HARQ

//#undef LOG_D
//#define LOG_D LOG_I

//#define DEBUG_PHY 1
//#define DEBUG_DLSCH_DEMOD 1



// [MCS][i_mod (0,1,2) = (2,4,6)]
unsigned char offset_mumimo_llr_drange_fix=0;
//inferference-free case
unsigned char interf_unaw_shift_tm4_mcs[29]={5, 3, 4, 3, 3, 2, 1, 1, 2, 0, 1, 1, 1, 1, 0, 0,
                                             1, 1, 1, 1, 0, 2, 1, 0, 1, 0, 1, 0, 0} ;
unsigned char interf_unaw_shift_tm1_mcs[29]={5, 5, 4, 3, 3, 3, 2, 2, 4, 4, 2, 3, 3, 3, 1, 1,
                                             0, 1, 1, 2, 5, 4, 4, 6, 5, 1, 0, 5, 6} ; // mcs 21, 26, 28 seem to be errorneous

/*
//original values from sebastion + same hand tuning
unsigned char offset_mumimo_llr_drange[29][3]={{8,8,8},{7,7,7},{7,7,7},{7,7,7},{6,6,6},{6,6,6},{6,6,6},{5,5,5},{4,4,4},{1,2,4}, // QPSK
{5,5,4},{5,5,5},{5,5,5},{3,3,3},{2,2,2},{2,2,2},{2,2,2}, // 16-QAM
{2,2,1},{3,3,3},{3,3,3},{3,3,1},{2,2,2},{2,2,2},{0,0,0},{0,0,0},{0,0,0},{0,0,0},{0,0,0},{0,0,0}}; //64-QAM
*/
 /*
 //first optimization try
 unsigned char offset_mumimo_llr_drange[29][3]={{7, 8, 7},{6, 6, 7},{6, 6, 7},{6, 6, 6},{5, 6, 6},{5, 5, 6},{5, 5, 6},{4, 5, 4},{4, 3, 4},{3, 2, 2},{6, 5, 5},{5, 4, 4},{5, 5, 4},{3, 3, 2},{2, 2, 1},{2, 1, 1},{2, 2, 2},{3, 3, 3},{3, 3, 2},{3, 3, 2},{3, 2, 1},{2, 2, 2},{2, 2, 2},{0, 0, 0},{0, 0, 0},{0, 0, 0},{0, 0, 0},{0, 0, 0}};
 */
 //second optimization try
 /*
   unsigned char offset_mumimo_llr_drange[29][3]={{5, 8, 7},{4, 6, 8},{3, 6, 7},{7, 7, 6},{4, 7, 8},{4, 7, 4},{6, 6, 6},{3, 6, 6},{3, 6, 6},{1, 3, 4},{1, 1, 0},{3, 3, 2},{3, 4, 1},{4, 0, 1},{4, 2, 2},{3, 1, 2},{2, 1, 0},{2, 1, 1},{1, 0, 1},{1, 0, 1},{0, 0, 0},{1, 0, 0},{0, 0, 0},{0, 1, 0},{1, 0, 0},{0, 0, 0},{0, 0, 0},{0, 0, 0},{0, 0, 0}};  w
 */
unsigned char offset_mumimo_llr_drange[29][3]= {{0, 6, 5},{0, 4, 5},{0, 4, 5},{0, 5, 4},{0, 5, 6},{0, 5, 3},{0, 4, 4},{0, 4, 4},{0, 3, 3},{0, 1, 2},{1, 1, 0},{1, 3, 2},{3, 4, 1},{2, 0, 0},{2, 2, 2},{1, 1, 1},{2, 1, 0},{2, 1, 1},{1, 0, 1},{1, 0, 1},{0, 0, 0},{1, 0, 0},{0, 0, 0},{0, 1, 0},{1, 0, 0},{0, 0, 0},{0, 0, 0},{0, 0, 0},{0, 0, 0}};


extern void print_shorts(char *s,int16_t *x);


int rx_pdsch(PHY_VARS_UE *ue,
             PDSCH_t type,
             unsigned char eNB_id,
             unsigned char eNB_id_i, //if this == ue->n_connected_eNB, we assume MU interference
             uint32_t frame,
             uint8_t subframe,
             unsigned char symbol,
             unsigned char first_symbol_flag,
             RX_type_t rx_type,
             unsigned char i_mod,
             unsigned char harq_pid)
{

  LTE_UE_COMMON *common_vars  = &ue->common_vars;
  LTE_UE_PDSCH **pdsch_vars;
  LTE_DL_FRAME_PARMS *frame_parms    = &ue->frame_parms;
  PHY_MEASUREMENTS *measurements = &ue->measurements;
  LTE_UE_DLSCH_t   **dlsch;

  int avg[4];
  int avg_0[2];
  int avg_1[2];

#if UE_TIMING_TRACE
  uint8_t slot = 0;
#endif

  unsigned char aatx,aarx;

  unsigned short nb_rb = 0, round;
  int avgs = 0, rb;
  LTE_DL_UE_HARQ_t *dlsch0_harq,*dlsch1_harq = 0;

  uint8_t beamforming_mode;
  uint32_t *rballoc;

  int32_t **rxdataF_comp_ptr;
  int32_t **dl_ch_mag_ptr;
  int32_t codeword_TB0 = -1;
  int32_t codeword_TB1 = -1;



  switch (type) {
  case SI_PDSCH:
    pdsch_vars = &ue->pdsch_vars_SI[eNB_id];
    dlsch = &ue->dlsch_SI[eNB_id];
    dlsch0_harq = dlsch[0]->harq_processes[harq_pid];
    beamforming_mode  = 0;
    break;

  case RA_PDSCH:
    pdsch_vars = &ue->pdsch_vars_ra[eNB_id];
    dlsch = &ue->dlsch_ra[eNB_id];
    dlsch0_harq = dlsch[0]->harq_processes[harq_pid];
    beamforming_mode  = 0;
    break;

  case PDSCH:
    pdsch_vars = ue->pdsch_vars[ue->current_thread_id[subframe]];
    dlsch = ue->dlsch[ue->current_thread_id[subframe]][eNB_id];
    //printf("status TB0 = %d, status TB1 = %d \n", dlsch[0]->harq_processes[harq_pid]->status, dlsch[1]->harq_processes[harq_pid]->status);
    LOG_D(PHY,"AbsSubframe %d.%d / Sym %d harq_pid %d,  harq status %d.%d \n",
                   frame,subframe,symbol,harq_pid,
                   dlsch[0]->harq_processes[harq_pid]->status,
                   dlsch[1]->harq_processes[harq_pid]->status);

    if ((dlsch[0]->harq_processes[harq_pid]->status == ACTIVE) &&
        (dlsch[1]->harq_processes[harq_pid]->status == ACTIVE)){
      codeword_TB0 = dlsch[0]->harq_processes[harq_pid]->codeword;
      codeword_TB1 = dlsch[1]->harq_processes[harq_pid]->codeword;
      dlsch0_harq = dlsch[codeword_TB0]->harq_processes[harq_pid];
      dlsch1_harq = dlsch[codeword_TB1]->harq_processes[harq_pid];
#ifdef DEBUG_HARQ
      printf("[DEMOD] I am assuming both TBs are active\n");
#endif
    }
     else if ((dlsch[0]->harq_processes[harq_pid]->status == ACTIVE) &&
              (dlsch[1]->harq_processes[harq_pid]->status != ACTIVE) ) {
      codeword_TB0 = dlsch[0]->harq_processes[harq_pid]->codeword;
      dlsch0_harq = dlsch[0]->harq_processes[harq_pid];
      dlsch1_harq = NULL;
      codeword_TB1 = -1;
#ifdef DEBUG_HARQ
      printf("[DEMOD] I am assuming only TB0 is active\n");
#endif
    }
     else if ((dlsch[0]->harq_processes[harq_pid]->status != ACTIVE) &&
              (dlsch[1]->harq_processes[harq_pid]->status == ACTIVE) ){
      codeword_TB1 = dlsch[1]->harq_processes[harq_pid]->codeword;
      dlsch0_harq  = dlsch[1]->harq_processes[harq_pid];
      dlsch1_harq  = NULL;
      codeword_TB0 = -1;
#ifdef DEBUG_HARQ
      printf("[DEMOD] I am assuming only TB1 is active, it is in cw %d\n", dlsch0_harq->codeword);
#endif
    }
    else {
      LOG_E(PHY,"[UE][FATAL] Frame %d subframe %d: no active DLSCH\n",ue->proc.proc_rxtx[0].frame_rx,subframe);
      return(-1);
    }
    beamforming_mode  = ue->transmission_mode[eNB_id]<7?0:ue->transmission_mode[eNB_id];
    break;

  default:
    LOG_E(PHY,"[UE][FATAL] Frame %d subframe %d: Unknown PDSCH format %d\n",ue->proc.proc_rxtx[0].frame_rx,subframe,type);
    return(-1);
    break;
  }
#ifdef DEBUG_HARQ
  printf("[DEMOD] MIMO mode = %d\n", dlsch0_harq->mimo_mode);
  printf("[DEMOD] cw for TB0 = %d, cw for TB1 = %d\n", codeword_TB0, codeword_TB1);
#endif

  DevAssert(dlsch0_harq);
  round = dlsch0_harq->round;
  //printf("round = %d\n", round);

  if (eNB_id > 2) {
    LOG_W(PHY,"dlsch_demodulation.c: Illegal eNB_id %d\n",eNB_id);
    return(-1);
  }

  if (!common_vars) {
    LOG_W(PHY,"dlsch_demodulation.c: Null common_vars\n");
    return(-1);
  }

  if (!dlsch[0]) {
    LOG_W(PHY,"dlsch_demodulation.c: Null dlsch_ue pointer\n");
    return(-1);
  }

  if (!pdsch_vars) {
    LOG_W(PHY,"dlsch_demodulation.c: Null pdsch_vars pointer\n");
    return(-1);
  }

  if (!frame_parms) {
    LOG_W(PHY,"dlsch_demodulation.c: Null frame_parms\n");
    return(-1);
  }

  if (((frame_parms->Ncp == NORMAL) && (symbol>=7)) ||
      ((frame_parms->Ncp == EXTENDED) && (symbol>=6)))
    rballoc = dlsch0_harq->rb_alloc_odd;
  else
    rballoc = dlsch0_harq->rb_alloc_even;


  if (dlsch0_harq->mimo_mode>DUALSTREAM_PUSCH_PRECODING) {
    LOG_E(PHY,"This transmission mode is not yet supported!\n");
    return(-1);
  }


  if ((dlsch0_harq->mimo_mode==LARGE_CDD) || ((dlsch0_harq->mimo_mode>=DUALSTREAM_UNIFORM_PRECODING1) && (dlsch0_harq->mimo_mode<=DUALSTREAM_PUSCH_PRECODING)))  {
    DevAssert(dlsch1_harq);
    if (eNB_id!=eNB_id_i) {
      LOG_E(PHY,"TM3/TM4 requires to set eNB_id==eNB_id_i!\n");
      return(-1);
    }
  }

#if UE_TIMING_TRACE
  if(symbol > ue->frame_parms.symbols_per_tti>>1)
  {
      slot = 1;
  }
#endif

#ifdef DEBUG_HARQ
  printf("Demod  dlsch0_harq->pmi_alloc %d\n",  dlsch0_harq->pmi_alloc);
#endif

  if (frame_parms->nb_antenna_ports_eNB>1 && beamforming_mode==0) {
#ifdef DEBUG_DLSCH_MOD
    LOG_I(PHY,"dlsch: using pmi %x (%p), rb_alloc %x\n",pmi2hex_2Ar1(dlsch0_harq->pmi_alloc),dlsch[0],dlsch0_harq->rb_alloc_even[0]);
#endif

#if UE_TIMING_TRACE
    start_meas(&ue->generic_stat_bis[ue->current_thread_id[subframe]][slot]);
#endif
    nb_rb = dlsch_extract_rbs_dual(common_vars->common_vars_rx_data_per_thread[ue->current_thread_id[subframe]].rxdataF,
                                   common_vars->common_vars_rx_data_per_thread[ue->current_thread_id[subframe]].dl_ch_estimates[eNB_id],
                                   pdsch_vars[eNB_id]->rxdataF_ext,
                                   pdsch_vars[eNB_id]->dl_ch_estimates_ext,
                                   dlsch0_harq->pmi_alloc,
                                   pdsch_vars[eNB_id]->pmi_ext,
                                   rballoc,
                                   symbol,
                                   subframe,
                                   ue->high_speed_flag,
                                   frame_parms,
                                   dlsch0_harq->mimo_mode);
#ifdef DEBUG_DLSCH_MOD
      printf("dlsch: using pmi %lx, rb_alloc %x, pmi_ext ",pmi2hex_2Ar1(dlsch0_harq->pmi_alloc),*rballoc);
       for (rb=0;rb<nb_rb;rb++)
          printf("%d",pdsch_vars[eNB_id]->pmi_ext[rb]);
       printf("\n");
#endif

   if (rx_type >= rx_IC_single_stream) {
      if (eNB_id_i<ue->n_connected_eNB) // we are in TM5
      nb_rb = dlsch_extract_rbs_dual(common_vars->common_vars_rx_data_per_thread[ue->current_thread_id[subframe]].rxdataF,
                                       common_vars->common_vars_rx_data_per_thread[ue->current_thread_id[subframe]].dl_ch_estimates[eNB_id_i],
                                       pdsch_vars[eNB_id_i]->rxdataF_ext,
                                       pdsch_vars[eNB_id_i]->dl_ch_estimates_ext,
                                       dlsch0_harq->pmi_alloc,
                                       pdsch_vars[eNB_id_i]->pmi_ext,
                                       rballoc,
                                       symbol,
                                       subframe,
                                       ue->high_speed_flag,
                                       frame_parms,
                                       dlsch0_harq->mimo_mode);
      else
        nb_rb = dlsch_extract_rbs_dual(common_vars->common_vars_rx_data_per_thread[ue->current_thread_id[subframe]].rxdataF,
                                       common_vars->common_vars_rx_data_per_thread[ue->current_thread_id[subframe]].dl_ch_estimates[eNB_id],
                                       pdsch_vars[eNB_id_i]->rxdataF_ext,
                                       pdsch_vars[eNB_id_i]->dl_ch_estimates_ext,
                                       dlsch0_harq->pmi_alloc,
                                       pdsch_vars[eNB_id_i]->pmi_ext,
                                       rballoc,
                                       symbol,
                                       subframe,
                                       ue->high_speed_flag,
                                       frame_parms,
                                       dlsch0_harq->mimo_mode);
    }
  } else if (beamforming_mode==0) { //else if nb_antennas_ports_eNB==1 && beamforming_mode == 0
    nb_rb = dlsch_extract_rbs_single(common_vars->common_vars_rx_data_per_thread[ue->current_thread_id[subframe]].rxdataF,
                                     common_vars->common_vars_rx_data_per_thread[ue->current_thread_id[subframe]].dl_ch_estimates[eNB_id],
                                     pdsch_vars[eNB_id]->rxdataF_ext,
                                     pdsch_vars[eNB_id]->dl_ch_estimates_ext,
                                     dlsch0_harq->pmi_alloc,
                                     pdsch_vars[eNB_id]->pmi_ext,
                                     rballoc,
                                     symbol,
                                     subframe,
                                     ue->high_speed_flag,
                                     frame_parms);

   if (rx_type==rx_IC_single_stream) {
     if (eNB_id_i<ue->n_connected_eNB)
        nb_rb = dlsch_extract_rbs_single(common_vars->common_vars_rx_data_per_thread[ue->current_thread_id[subframe]].rxdataF,
                                         common_vars->common_vars_rx_data_per_thread[ue->current_thread_id[subframe]].dl_ch_estimates[eNB_id_i],
                                         pdsch_vars[eNB_id_i]->rxdataF_ext,
                                         pdsch_vars[eNB_id_i]->dl_ch_estimates_ext,
                                         dlsch0_harq->pmi_alloc,
                                         pdsch_vars[eNB_id_i]->pmi_ext,
                                         rballoc,
                                         symbol,
                                         subframe,
                                         ue->high_speed_flag,
                                         frame_parms);
      else
        nb_rb = dlsch_extract_rbs_single(common_vars->common_vars_rx_data_per_thread[ue->current_thread_id[subframe]].rxdataF,
                                         common_vars->common_vars_rx_data_per_thread[ue->current_thread_id[subframe]].dl_ch_estimates[eNB_id],
                                         pdsch_vars[eNB_id_i]->rxdataF_ext,
                                         pdsch_vars[eNB_id_i]->dl_ch_estimates_ext,
                                         dlsch0_harq->pmi_alloc,
                                         pdsch_vars[eNB_id_i]->pmi_ext,
                                         rballoc,
                                         symbol,
                                         subframe,
                                         ue->high_speed_flag,
                                         frame_parms);
    }
  } else if (beamforming_mode==7) { //else if beamforming_mode == 7
    nb_rb = dlsch_extract_rbs_TM7(common_vars->common_vars_rx_data_per_thread[ue->current_thread_id[subframe]].rxdataF,
                                  pdsch_vars[eNB_id]->dl_bf_ch_estimates,
                                  pdsch_vars[eNB_id]->rxdataF_ext,
                                  pdsch_vars[eNB_id]->dl_bf_ch_estimates_ext,
                                  rballoc,
                                  symbol,
                                  subframe,
                                  ue->high_speed_flag,
                                  frame_parms);

  } else if(beamforming_mode>7) {
    LOG_W(PHY,"dlsch_demodulation: beamforming mode not supported yet.\n");
  }

  //printf("nb_rb = %d, eNB_id %d\n",nb_rb,eNB_id);
  if (nb_rb==0) {
    LOG_D(PHY,"dlsch_demodulation.c: nb_rb=0\n");
    return(-1);
  }

<<<<<<< HEAD

  //#ifdef DEBUG_PHY
  LOG_D(PHY,"[DLSCH] nb_rb %d log2_maxh = %d (%d,%d)\n",nb_rb,pdsch_vars[eNB_id]->log2_maxh,avg[0],avgs);
  LOG_D(PHY,"[DLSCH] mimo_mode = %d\n", dlsch0_harq->mimo_mode);
  //#endif
=======
#if UE_TIMING_TRACE
    stop_meas(&ue->generic_stat_bis[ue->current_thread_id[subframe]][slot]);
#if DISABLE_LOG_X
    printf("[AbsSFN %d.%d] Slot%d Symbol %d Flag %d type %d: Pilot/Data extraction %5.2f \n",frame,subframe,slot,
            symbol,ue->high_speed_flag,type,symbol,ue->generic_stat_bis[ue->current_thread_id[subframe]][slot].p_time/(cpuf*1000.0));
#else
    LOG_I(PHY, "[AbsSFN %d.%d] Slot%d Symbol %d Flag %d type %d: Pilot/Data extraction  %5.2f \n",frame,subframe,slot,symbol,
            ue->high_speed_flag,type,ue->generic_stat_bis[ue->current_thread_id[subframe]][slot].p_time/(cpuf*1000.0));
#endif
#endif
>>>>>>> 1fb76157

#if UE_TIMING_TRACE
    start_meas(&ue->generic_stat_bis[ue->current_thread_id[subframe]][slot]);
#endif
  aatx = frame_parms->nb_antenna_ports_eNB;
  aarx = frame_parms->nb_antennas_rx;

  dlsch_scale_channel(pdsch_vars[eNB_id]->dl_ch_estimates_ext,
                      frame_parms,
                      dlsch,
                      symbol,
                      nb_rb);

  if ((dlsch0_harq->mimo_mode<DUALSTREAM_UNIFORM_PRECODING1) &&
      (rx_type==rx_IC_single_stream) &&
      (eNB_id_i==ue->n_connected_eNB) &&
      (dlsch0_harq->dl_power_off==0)
     )  // TM5 two-user
  {
    dlsch_scale_channel(pdsch_vars[eNB_id_i]->dl_ch_estimates_ext,
                        frame_parms,
                        dlsch,
                        symbol,
                        nb_rb);
  }

#if UE_TIMING_TRACE
    stop_meas(&ue->generic_stat_bis[ue->current_thread_id[subframe]][slot]);
#if DISABLE_LOG_X
    printf("[AbsSFN %d.%d] Slot%d Symbol %d: Channel Scale %5.2f \n",frame,subframe,slot,symbol,ue->generic_stat_bis[ue->current_thread_id[subframe]][slot].p_time/(cpuf*1000.0));
#else
    LOG_I(PHY, "[AbsSFN %d.%d] Slot%d Symbol %d: Channel Scale  %5.2f \n",frame,subframe,slot,symbol,ue->generic_stat_bis[ue->current_thread_id[subframe]][slot].p_time/(cpuf*1000.0));
#endif
#endif

#if UE_TIMING_TRACE
    start_meas(&ue->generic_stat_bis[ue->current_thread_id[subframe]][slot]);
#endif
  if (first_symbol_flag==1) {
    if (beamforming_mode==0){
      if (dlsch0_harq->mimo_mode<LARGE_CDD) {
        dlsch_channel_level(pdsch_vars[eNB_id]->dl_ch_estimates_ext,
                           frame_parms,
                           avg,
                           symbol,
                           nb_rb);
        avgs = 0;
        for (aatx=0;aatx<frame_parms->nb_antenna_ports_eNB;aatx++)
          for (aarx=0;aarx<frame_parms->nb_antennas_rx;aarx++)
            avgs = cmax(avgs,avg[(aatx<<1)+aarx]);

        pdsch_vars[eNB_id]->log2_maxh = (log2_approx(avgs)/2)+1;
     }
     else if ((dlsch0_harq->mimo_mode == LARGE_CDD) ||
           ((dlsch0_harq->mimo_mode >=DUALSTREAM_UNIFORM_PRECODING1) &&
            (dlsch0_harq->mimo_mode <=DUALSTREAM_PUSCH_PRECODING)))
     {
      dlsch_channel_level_TM34(pdsch_vars[eNB_id]->dl_ch_estimates_ext,
                                 frame_parms,
                                 pdsch_vars[eNB_id]->pmi_ext,
                                 avg_0,
                                 avg_1,
                                 symbol,
                                 nb_rb,
                                 dlsch0_harq->mimo_mode);

      LOG_D(PHY,"Channel Level TM34  avg_0 %d, avg_1 %d, rx_type %d, rx_standard %d, dlsch_demod_shift %d \n", avg_0[0],
              avg_1[0], rx_type, rx_standard, dlsch_demod_shift);
        if (rx_type>rx_standard) {
          avg_0[0] = (log2_approx(avg_0[0])/2) + dlsch_demod_shift;// + 2 ;//+ 4;
          avg_1[0] = (log2_approx(avg_1[0])/2) + dlsch_demod_shift;// + 2 ;//+ 4;
          pdsch_vars[eNB_id]->log2_maxh0 = cmax(avg_0[0],0);
          pdsch_vars[eNB_id]->log2_maxh1 = cmax(avg_1[0],0);
         // printf("dlsch_demod_shift  %d\n", dlsch_demod_shift);
         }
          else {
          avg_0[0] = (log2_approx(avg_0[0])/2) - 13 + interf_unaw_shift;
          avg_1[0] = (log2_approx(avg_1[0])/2) - 13 + interf_unaw_shift;
          pdsch_vars[eNB_id]->log2_maxh0 = cmax(avg_0[0],0);
          pdsch_vars[eNB_id]->log2_maxh1 = cmax(avg_1[0],0);
        }
      }
      else if (dlsch0_harq->mimo_mode<DUALSTREAM_UNIFORM_PRECODING1) {// single-layer precoding (TM5, TM6)
        if ((rx_type==rx_IC_single_stream) && (eNB_id_i==ue->n_connected_eNB) && (dlsch0_harq->dl_power_off==0)) {
            dlsch_channel_level_TM56(pdsch_vars[eNB_id]->dl_ch_estimates_ext,
                                frame_parms,
                                pdsch_vars[eNB_id]->pmi_ext,
                                avg,
                                symbol,
                                nb_rb);
            avg[0] = log2_approx(avg[0]) - 13 + offset_mumimo_llr_drange[dlsch0_harq->mcs][(i_mod>>1)-1];
            pdsch_vars[eNB_id]->log2_maxh = cmax(avg[0],0);

        }
        else if (dlsch0_harq->dl_power_off==1) { //TM6

          dlsch_channel_level(pdsch_vars[eNB_id]->dl_ch_estimates_ext,
                                   frame_parms,
                                   avg,
                                   symbol,
                                   nb_rb);

          avgs = 0;
          for (aatx=0;aatx<frame_parms->nb_antenna_ports_eNB;aatx++)
            for (aarx=0;aarx<frame_parms->nb_antennas_rx;aarx++)
              avgs = cmax(avgs,avg[(aatx<<1)+aarx]);

          pdsch_vars[eNB_id]->log2_maxh = (log2_approx(avgs)/2) + 1;
          pdsch_vars[eNB_id]->log2_maxh++;

        }
      }

    }
    else if (beamforming_mode==7)
       dlsch_channel_level_TM7(pdsch_vars[eNB_id]->dl_bf_ch_estimates_ext,
                              frame_parms,
                              avg,
                              symbol,
                              nb_rb);
#ifdef UE_DEBUG_TRACE
    LOG_D(PHY,"[DLSCH] AbsSubframe %d.%d log2_maxh = %d [log2_maxh0 %d log2_maxh1 %d] (%d,%d)\n",
            frame%1024,subframe, pdsch_vars[eNB_id]->log2_maxh,
                                                 pdsch_vars[eNB_id]->log2_maxh0,
                                                 pdsch_vars[eNB_id]->log2_maxh1,
                                                 avg[0],avgs);
    //LOG_D(PHY,"[DLSCH] mimo_mode = %d\n", dlsch0_harq->mimo_mode);
#endif

    //wait until pdcch is decoded
    //proc->channel_level = 1;
  }

  /*
  uint32_t wait = 0;
  while(proc->channel_level == 0)
  {
      usleep(1);
      wait++;
  }
  */

#if T_TRACER
    if (type == PDSCH)
    {
      T(T_UE_PHY_PDSCH_ENERGY, T_INT(eNB_id),  T_INT(0), T_INT(frame%1024), T_INT(subframe),
                               T_INT(avg[0]), T_INT(avg[1]),    T_INT(avg[2]),             T_INT(avg[3]));
    }
#endif

#if UE_TIMING_TRACE
    stop_meas(&ue->generic_stat_bis[ue->current_thread_id[subframe]][slot]);
#if DISABLE_LOG_X
    printf("[AbsSFN %d.%d] Slot%d Symbol %d first_symbol_flag %d: Channel Level %5.2f \n",frame,subframe,slot,symbol,first_symbol_flag,ue->generic_stat_bis[ue->current_thread_id[subframe]][slot].p_time/(cpuf*1000.0));
#else
    LOG_I(PHY, "[AbsSFN %d.%d] Slot%d Symbol %d first_symbol_flag %d: Channel Level  %5.2f \n",frame,subframe,slot,symbol,first_symbol_flag,ue->generic_stat_bis[ue->current_thread_id[subframe]][slot].p_time/(cpuf*1000.0));
#endif
#endif


#if UE_TIMING_TRACE
    start_meas(&ue->generic_stat_bis[ue->current_thread_id[subframe]][slot]);
#endif
// Now channel compensation
  if (dlsch0_harq->mimo_mode<LARGE_CDD) {
    dlsch_channel_compensation(pdsch_vars[eNB_id]->rxdataF_ext,
                               pdsch_vars[eNB_id]->dl_ch_estimates_ext,
                               pdsch_vars[eNB_id]->dl_ch_mag0,
                               pdsch_vars[eNB_id]->dl_ch_magb0,
                               pdsch_vars[eNB_id]->rxdataF_comp0,
                               (aatx>1) ? pdsch_vars[eNB_id]->rho : NULL,
                               frame_parms,
                               symbol,
                               first_symbol_flag,
                               dlsch0_harq->Qm,
                               nb_rb,
                               pdsch_vars[eNB_id]->log2_maxh,
                               measurements); // log2_maxh+I0_shift
 /*if (symbol == 5) {
     write_output("rxF_comp_d.m","rxF_c_d",&pdsch_vars[eNB_id]->rxdataF_comp0[0][symbol*frame_parms->N_RB_DL*12],frame_parms->N_RB_DL*12,1,1);
 } */
    if ((rx_type==rx_IC_single_stream) &&
        (eNB_id_i<ue->n_connected_eNB)) {
         dlsch_channel_compensation(pdsch_vars[eNB_id_i]->rxdataF_ext,
                                 pdsch_vars[eNB_id_i]->dl_ch_estimates_ext,
                                 pdsch_vars[eNB_id_i]->dl_ch_mag0,
                                 pdsch_vars[eNB_id_i]->dl_ch_magb0,
                                 pdsch_vars[eNB_id_i]->rxdataF_comp0,
                                 (aatx>1) ? pdsch_vars[eNB_id_i]->rho : NULL,
                                 frame_parms,
                                 symbol,
                                 first_symbol_flag,
                                 i_mod,
                                 nb_rb,
                                 pdsch_vars[eNB_id]->log2_maxh,
                                 measurements); // log2_maxh+I0_shift
#ifdef DEBUG_PHY
      if (symbol == 5) {
        write_output("rxF_comp_d.m","rxF_c_d",&pdsch_vars[eNB_id]->rxdataF_comp0[0][symbol*frame_parms->N_RB_DL*12],frame_parms->N_RB_DL*12,1,1);
        write_output("rxF_comp_i.m","rxF_c_i",&pdsch_vars[eNB_id_i]->rxdataF_comp0[0][symbol*frame_parms->N_RB_DL*12],frame_parms->N_RB_DL*12,1,1);
      }
#endif

      dlsch_dual_stream_correlation(frame_parms,
                                    symbol,
                                    nb_rb,
                                    pdsch_vars[eNB_id]->dl_ch_estimates_ext,
                                    pdsch_vars[eNB_id_i]->dl_ch_estimates_ext,
                                    pdsch_vars[eNB_id]->dl_ch_rho_ext[harq_pid][round],
                                    pdsch_vars[eNB_id]->log2_maxh);
    }
  } else if ((dlsch0_harq->mimo_mode == LARGE_CDD) || ((dlsch0_harq->mimo_mode >=DUALSTREAM_UNIFORM_PRECODING1) &&
            (dlsch0_harq->mimo_mode <=DUALSTREAM_PUSCH_PRECODING))){
      dlsch_channel_compensation_TM34(frame_parms,
                                     pdsch_vars[eNB_id],
                                     measurements,
                                     eNB_id,
                                     symbol,
                                     dlsch0_harq->Qm,
                                     dlsch1_harq->Qm,
                                     harq_pid,
                                     dlsch0_harq->round,
                                     dlsch0_harq->mimo_mode,
                                     nb_rb,
                                     pdsch_vars[eNB_id]->log2_maxh0,
                                     pdsch_vars[eNB_id]->log2_maxh1);
  /*   if (symbol == 5) {
     write_output("rxF_comp_d00.m","rxF_c_d00",&pdsch_vars[eNB_id]->rxdataF_comp0[0][symbol*frame_parms->N_RB_DL*12],frame_parms->N_RB_DL*12,1,1);// should be QAM
     write_output("rxF_comp_d01.m","rxF_c_d01",&pdsch_vars[eNB_id]->rxdataF_comp0[1][symbol*frame_parms->N_RB_DL*12],frame_parms->N_RB_DL*12,1,1);//should be almost 0
     write_output("rxF_comp_d10.m","rxF_c_d10",&pdsch_vars[eNB_id]->rxdataF_comp1[harq_pid][round][0][symbol*frame_parms->N_RB_DL*12],frame_parms->N_RB_DL*12,1,1);//should be almost 0
     write_output("rxF_comp_d11.m","rxF_c_d11",&pdsch_vars[eNB_id]->rxdataF_comp1[harq_pid][round][1][symbol*frame_parms->N_RB_DL*12],frame_parms->N_RB_DL*12,1,1);//should be QAM
        } */
      // compute correlation between signal and interference channels (rho12 and rho21)
        dlsch_dual_stream_correlation(frame_parms, // this is doing h11'*h12 and h21'*h22
                                    symbol,
                                    nb_rb,
                                    pdsch_vars[eNB_id]->dl_ch_estimates_ext,
                                    &(pdsch_vars[eNB_id]->dl_ch_estimates_ext[2]),
                                    pdsch_vars[eNB_id]->dl_ch_rho2_ext,
                                    pdsch_vars[eNB_id]->log2_maxh0);
        //printf("rho stream1 =%d\n", &pdsch_vars[eNB_id]->dl_ch_rho_ext[harq_pid][round] );
      //to be optimized (just take complex conjugate)
      dlsch_dual_stream_correlation(frame_parms, // this is doing h12'*h11 and h22'*h21
                                    symbol,
                                    nb_rb,
                                    &(pdsch_vars[eNB_id]->dl_ch_estimates_ext[2]),
                                    pdsch_vars[eNB_id]->dl_ch_estimates_ext,
                                    pdsch_vars[eNB_id]->dl_ch_rho_ext[harq_pid][round],
                                    pdsch_vars[eNB_id]->log2_maxh1);
    //  printf("rho stream2 =%d\n",&pdsch_vars[eNB_id]->dl_ch_rho2_ext );
      //printf("TM3 log2_maxh : %d\n",pdsch_vars[eNB_id]->log2_maxh);
  /*     if (symbol == 5) {
     write_output("rho0_0.m","rho0_0",&pdsch_vars[eNB_id]->dl_ch_rho_ext[harq_pid][round][0][symbol*frame_parms->N_RB_DL*12],frame_parms->N_RB_DL*12,1,1);// should be QAM
     write_output("rho2_0.m","rho2_0",&pdsch_vars[eNB_id]->dl_ch_rho2_ext[0][symbol*frame_parms->N_RB_DL*12],frame_parms->N_RB_DL*12,1,1);//should be almost 0
     write_output("rho0_1.m.m","rho0_1",&pdsch_vars[eNB_id]->dl_ch_rho_ext[harq_pid][round][1][symbol*frame_parms->N_RB_DL*12],frame_parms->N_RB_DL*12,1,1);//should be almost 0
     write_output("rho2_1.m","rho2_1",&pdsch_vars[eNB_id]->dl_ch_rho2_ext[1][symbol*frame_parms->N_RB_DL*12],frame_parms->N_RB_DL*12,1,1);//should be QAM
        } */

    } else if (dlsch0_harq->mimo_mode<DUALSTREAM_UNIFORM_PRECODING1) {// single-layer precoding (TM5, TM6)
        if ((rx_type==rx_IC_single_stream) && (eNB_id_i==ue->n_connected_eNB) && (dlsch0_harq->dl_power_off==0)) {
          dlsch_channel_compensation_TM56(pdsch_vars[eNB_id]->rxdataF_ext,
                                      pdsch_vars[eNB_id]->dl_ch_estimates_ext,
                                      pdsch_vars[eNB_id]->dl_ch_mag0,
                                      pdsch_vars[eNB_id]->dl_ch_magb0,
                                      pdsch_vars[eNB_id]->rxdataF_comp0,
                                      pdsch_vars[eNB_id]->pmi_ext,
                                      frame_parms,
                                      measurements,
                                      eNB_id,
                                      symbol,
                                      dlsch0_harq->Qm,
                                      nb_rb,
                                      pdsch_vars[eNB_id]->log2_maxh,
                                      dlsch0_harq->dl_power_off);

        for (rb=0; rb<nb_rb; rb++) {
          switch(pdsch_vars[eNB_id]->pmi_ext[rb]) {
          case 0:
            pdsch_vars[eNB_id_i]->pmi_ext[rb]=1;
            break;
         case 1:
            pdsch_vars[eNB_id_i]->pmi_ext[rb]=0;
            break;
         case 2:
            pdsch_vars[eNB_id_i]->pmi_ext[rb]=3;
            break;
          case 3:
            pdsch_vars[eNB_id_i]->pmi_ext[rb]=2;
            break;
          }
       //  if (rb==0)
        //    printf("pmi %d, pmi_i %d\n",pdsch_vars[eNB_id]->pmi_ext[rb],pdsch_vars[eNB_id_i]->pmi_ext[rb]);
      }
      dlsch_channel_compensation_TM56(pdsch_vars[eNB_id_i]->rxdataF_ext,
                                      pdsch_vars[eNB_id_i]->dl_ch_estimates_ext,
                                      pdsch_vars[eNB_id_i]->dl_ch_mag0,
                                      pdsch_vars[eNB_id_i]->dl_ch_magb0,
                                      pdsch_vars[eNB_id_i]->rxdataF_comp0,
                                      pdsch_vars[eNB_id_i]->pmi_ext,
                                      frame_parms,
                                      measurements,
                                      eNB_id_i,
                                      symbol,
                                      i_mod,
                                      nb_rb,
                                      pdsch_vars[eNB_id]->log2_maxh,
                                      dlsch0_harq->dl_power_off);
#ifdef DEBUG_PHY
      if (symbol==5) {
        write_output("rxF_comp_d.m","rxF_c_d",&pdsch_vars[eNB_id]->rxdataF_comp0[0][symbol*frame_parms->N_RB_DL*12],frame_parms->N_RB_DL*12,1,1);
       write_output("rxF_comp_i.m","rxF_c_i",&pdsch_vars[eNB_id_i]->rxdataF_comp0[0][symbol*frame_parms->N_RB_DL*12],frame_parms->N_RB_DL*12,1,1);
      }
#endif
      dlsch_dual_stream_correlation(frame_parms,
                                    symbol,
                                    nb_rb,
                                    pdsch_vars[eNB_id]->dl_ch_estimates_ext,
                                    pdsch_vars[eNB_id_i]->dl_ch_estimates_ext,
                                    pdsch_vars[eNB_id]->dl_ch_rho_ext[harq_pid][round],
                                    pdsch_vars[eNB_id]->log2_maxh);
    }  else if (dlsch0_harq->dl_power_off==1)  {
      dlsch_channel_compensation_TM56(pdsch_vars[eNB_id]->rxdataF_ext,
                                      pdsch_vars[eNB_id]->dl_ch_estimates_ext,
                                      pdsch_vars[eNB_id]->dl_ch_mag0,
                                      pdsch_vars[eNB_id]->dl_ch_magb0,
                                      pdsch_vars[eNB_id]->rxdataF_comp0,
                                      pdsch_vars[eNB_id]->pmi_ext,
                                      frame_parms,
                                      measurements,
                                      eNB_id,
                                      symbol,
                                      dlsch0_harq->Qm,
                                      nb_rb,
                                      pdsch_vars[eNB_id]->log2_maxh,
                                      1);

      }


    } else if (dlsch0_harq->mimo_mode==TM7) { //TM7

      dlsch_channel_compensation(pdsch_vars[eNB_id]->rxdataF_ext,
                                 pdsch_vars[eNB_id]->dl_bf_ch_estimates_ext,
                                 pdsch_vars[eNB_id]->dl_ch_mag0,
                                 pdsch_vars[eNB_id]->dl_ch_magb0,
                                 pdsch_vars[eNB_id]->rxdataF_comp0,
                                 (aatx>1) ? pdsch_vars[eNB_id]->rho : NULL,
                                 frame_parms,
                                 symbol,
                                 first_symbol_flag,
                                 get_Qm(dlsch0_harq->mcs),
                                 nb_rb,
                                 //9,
                                 pdsch_vars[eNB_id]->log2_maxh,
                                 measurements); // log2_maxh+I0_shift
  }

#if UE_TIMING_TRACE
    stop_meas(&ue->generic_stat_bis[ue->current_thread_id[subframe]][slot]);
#if DISABLE_LOG_X
    printf("[AbsSFN %d.%d] Slot%d Symbol %d log2_maxh %d channel_level %d: Channel Comp %5.2f \n",frame,subframe,slot,symbol,pdsch_vars[eNB_id]->log2_maxh,proc->channel_level,ue->generic_stat_bis[ue->current_thread_id[subframe]][slot].p_time/(cpuf*1000.0));
#else
    LOG_I(PHY, "[AbsSFN %d.%d] Slot%d Symbol %d log2_maxh %d channel_level %d: Channel Comp  %5.2f \n",frame,subframe,slot,symbol,pdsch_vars[eNB_id]->log2_maxh,proc->channel_level,ue->generic_stat_bis[ue->current_thread_id[subframe]][slot].p_time/(cpuf*1000.0));
#endif
#endif
// MRC
#if UE_TIMING_TRACE
    start_meas(&ue->generic_stat_bis[ue->current_thread_id[subframe]][slot]);
#endif

   if (frame_parms->nb_antennas_rx > 1) {
    if ((dlsch0_harq->mimo_mode == LARGE_CDD) ||
        ((dlsch0_harq->mimo_mode >=DUALSTREAM_UNIFORM_PRECODING1) &&
         (dlsch0_harq->mimo_mode <=DUALSTREAM_PUSCH_PRECODING))){  // TM3 or TM4
      if (frame_parms->nb_antenna_ports_eNB == 2) {
        dlsch_detection_mrc_TM34(frame_parms,
                                 pdsch_vars[eNB_id],
                                 harq_pid,
                                 dlsch0_harq->round,
                                 symbol,
                                 nb_rb,
                                 1);
    /*   if (symbol == 5) {
     write_output("rho0_mrc.m","rho0_0",&pdsch_vars[eNB_id]->dl_ch_rho_ext[harq_pid][round][0][symbol*frame_parms->N_RB_DL*12],frame_parms->N_RB_DL*12,1,1);// should be QAM
     write_output("rho2_mrc.m","rho2_0",&pdsch_vars[eNB_id]->dl_ch_rho2_ext[0][symbol*frame_parms->N_RB_DL*12],frame_parms->N_RB_DL*12,1,1);//should be almost 0
        } */
      }
    } else {
      dlsch_detection_mrc(frame_parms,
                          pdsch_vars[eNB_id]->rxdataF_comp0,
                          pdsch_vars[eNB_id_i]->rxdataF_comp0,
                          pdsch_vars[eNB_id]->rho,
                          pdsch_vars[eNB_id]->dl_ch_rho_ext[harq_pid][round],
                          pdsch_vars[eNB_id]->dl_ch_mag0,
                          pdsch_vars[eNB_id]->dl_ch_magb0,
                          pdsch_vars[eNB_id_i]->dl_ch_mag0,
                          pdsch_vars[eNB_id_i]->dl_ch_magb0,
                          symbol,
                          nb_rb,
                          rx_type==rx_IC_single_stream);
    }
  }
  //  printf("Combining");
  if ((dlsch0_harq->mimo_mode == SISO) ||
      ((dlsch0_harq->mimo_mode >= UNIFORM_PRECODING11) &&
       (dlsch0_harq->mimo_mode <= PUSCH_PRECODING0)) ||
       (dlsch0_harq->mimo_mode == TM7)) {
    /*
      dlsch_siso(frame_parms,
      pdsch_vars[eNB_id]->rxdataF_comp,
      pdsch_vars[eNB_id_i]->rxdataF_comp,
      symbol,
      nb_rb);
    */
  } else if (dlsch0_harq->mimo_mode == ALAMOUTI) {
    dlsch_alamouti(frame_parms,
                   pdsch_vars[eNB_id]->rxdataF_comp0,
                   pdsch_vars[eNB_id]->dl_ch_mag0,
                   pdsch_vars[eNB_id]->dl_ch_magb0,
                   symbol,
                   nb_rb);
  }

  //    printf("LLR");
  if ((dlsch0_harq->mimo_mode == LARGE_CDD) ||
      ((dlsch0_harq->mimo_mode >=DUALSTREAM_UNIFORM_PRECODING1) &&
       (dlsch0_harq->mimo_mode <=DUALSTREAM_PUSCH_PRECODING)))  {
    rxdataF_comp_ptr = pdsch_vars[eNB_id]->rxdataF_comp1[harq_pid][round];
    dl_ch_mag_ptr = pdsch_vars[eNB_id]->dl_ch_mag1[harq_pid][round];
  }
  else {
    rxdataF_comp_ptr = pdsch_vars[eNB_id_i]->rxdataF_comp0;
    dl_ch_mag_ptr = pdsch_vars[eNB_id_i]->dl_ch_mag0;
    //i_mod should have been passed as a parameter
  }

#if UE_TIMING_TRACE
    stop_meas(&ue->generic_stat_bis[ue->current_thread_id[subframe]][slot]);
#if DISABLE_LOG_X
    printf("[AbsSFN %d.%d] Slot%d Symbol %d: Channel Combine %5.2f \n",frame,subframe,slot,symbol,ue->generic_stat_bis[ue->current_thread_id[subframe]][slot].p_time/(cpuf*1000.0));
#else
    LOG_I(PHY, "[AbsSFN %d.%d] Slot%d Symbol %d: Channel Combine  %5.2f \n",frame,subframe,slot,symbol,ue->generic_stat_bis[ue->current_thread_id[subframe]][slot].p_time/(cpuf*1000.0));
#endif
#endif

#if UE_TIMING_TRACE
    start_meas(&ue->generic_stat_bis[ue->current_thread_id[subframe]][slot]);
#endif
  //printf("LLR dlsch0_harq->Qm %d rx_type %d cw0 %d cw1 %d symbol %d \n",dlsch0_harq->Qm,rx_type,codeword_TB0,codeword_TB1,symbol);
  // compute LLRs
  // -> // compute @pointer where llrs should filled for this ofdm-symbol
  int8_t  *pllr_symbol_cw0;
  int8_t  *pllr_symbol_cw1;
  uint32_t llr_offset_symbol;
  llr_offset_symbol = pdsch_vars[eNB_id]->llr_offset[symbol];
  pllr_symbol_cw0  = (int8_t*)pdsch_vars[eNB_id]->llr[0];
  pllr_symbol_cw1  = (int8_t*)pdsch_vars[eNB_id]->llr[1];
  pllr_symbol_cw0 += llr_offset_symbol;
  pllr_symbol_cw1 += llr_offset_symbol;

  /*LOG_I(PHY,"compute LLRs [AbsSubframe %d.%d-%d] NbRB %d Qm %d LLRs-Length %d LLR-Offset %d @LLR Buff %x @LLR Buff(symb) %x\n",
             proc->frame_rx, proc->subframe_rx,symbol,
             nb_rb,dlsch0_harq->Qm,
             pdsch_vars[eNB_id]->llr_length[symbol],
             pdsch_vars[eNB_id]->llr_offset[symbol],
             (int16_t*)pdsch_vars[eNB_id]->llr[0],
             pllr_symbol);*/

  switch (dlsch0_harq->Qm) {
  case 2 :
    if ((rx_type==rx_standard) || (codeword_TB1 == -1)) {
        dlsch_qpsk_llr(frame_parms,
                       pdsch_vars[eNB_id]->rxdataF_comp0,
                       (int16_t*)pllr_symbol_cw0,
                       symbol,
                       first_symbol_flag,
                       nb_rb,
                       adjust_G2(frame_parms,dlsch0_harq->rb_alloc_even,2,subframe,symbol),
                       beamforming_mode);

    } else if (codeword_TB0 == -1){

        dlsch_qpsk_llr(frame_parms,
                       pdsch_vars[eNB_id]->rxdataF_comp0,
                       (int16_t*)pllr_symbol_cw1,
                       symbol,
                       first_symbol_flag,
                       nb_rb,
                       adjust_G2(frame_parms,dlsch0_harq->rb_alloc_even,2,subframe,symbol),
                       beamforming_mode);
    }
      else if (rx_type >= rx_IC_single_stream) {
        if (dlsch1_harq->Qm == 2) {
          dlsch_qpsk_qpsk_llr(frame_parms,
                              pdsch_vars[eNB_id]->rxdataF_comp0,
                              rxdataF_comp_ptr,
                              pdsch_vars[eNB_id]->dl_ch_rho2_ext,
                              pdsch_vars[eNB_id]->llr[0],
                              symbol,first_symbol_flag,nb_rb,
                              adjust_G2(frame_parms,dlsch0_harq->rb_alloc_even,2,subframe,symbol),
                              pdsch_vars[eNB_id]->llr128);
          if (rx_type==rx_IC_dual_stream) {
            dlsch_qpsk_qpsk_llr(frame_parms,
                                rxdataF_comp_ptr,
                                pdsch_vars[eNB_id]->rxdataF_comp0,
                                pdsch_vars[eNB_id]->dl_ch_rho_ext[harq_pid][round],
                                pdsch_vars[eNB_id]->llr[1],
                                symbol,first_symbol_flag,nb_rb,
                                adjust_G2(frame_parms,dlsch1_harq->rb_alloc_even,2,subframe,symbol),
                                pdsch_vars[eNB_id]->llr128_2ndstream);
          }
        }
        else if (dlsch1_harq->Qm == 4) {
          dlsch_qpsk_16qam_llr(frame_parms,
                               pdsch_vars[eNB_id]->rxdataF_comp0,
                               rxdataF_comp_ptr,//i
                               dl_ch_mag_ptr,//i
                               pdsch_vars[eNB_id]->dl_ch_rho2_ext,
                               pdsch_vars[eNB_id]->llr[0],
                               symbol,first_symbol_flag,nb_rb,
                               adjust_G2(frame_parms,dlsch0_harq->rb_alloc_even,2,subframe,symbol),
                               pdsch_vars[eNB_id]->llr128);
          if (rx_type==rx_IC_dual_stream) {
            dlsch_16qam_qpsk_llr(frame_parms,
                                 rxdataF_comp_ptr,
                                 pdsch_vars[eNB_id]->rxdataF_comp0,//i
                                 dl_ch_mag_ptr,
                                 pdsch_vars[eNB_id]->dl_ch_rho_ext[harq_pid][round],
                                 pdsch_vars[eNB_id]->llr[1],
                                 symbol,first_symbol_flag,nb_rb,
                                 adjust_G2(frame_parms,dlsch1_harq->rb_alloc_even,4,subframe,symbol),
                                 pdsch_vars[eNB_id]->llr128_2ndstream);
          }
        }
        else {
          dlsch_qpsk_64qam_llr(frame_parms,
                               pdsch_vars[eNB_id]->rxdataF_comp0,
                               rxdataF_comp_ptr,//i
                               dl_ch_mag_ptr,//i
                               pdsch_vars[eNB_id]->dl_ch_rho2_ext,
                               pdsch_vars[eNB_id]->llr[0],
                               symbol,first_symbol_flag,nb_rb,
                               adjust_G2(frame_parms,dlsch0_harq->rb_alloc_even,2,subframe,symbol),
                               pdsch_vars[eNB_id]->llr128);
          if (rx_type==rx_IC_dual_stream) {
            dlsch_64qam_qpsk_llr(frame_parms,
                                 rxdataF_comp_ptr,
                                 pdsch_vars[eNB_id]->rxdataF_comp0,//i
                                 dl_ch_mag_ptr,
                                 pdsch_vars[eNB_id]->dl_ch_rho_ext[harq_pid][round],
                                 pdsch_vars[eNB_id]->llr[1],
                                 symbol,first_symbol_flag,nb_rb,
                                 adjust_G2(frame_parms,dlsch1_harq->rb_alloc_even,6,subframe,symbol),
                                 pdsch_vars[eNB_id]->llr128_2ndstream);
          }
        }
      }
    break;
  case 4 :
    if ((rx_type==rx_standard ) || (codeword_TB1 == -1)) {
      dlsch_16qam_llr(frame_parms,
                      pdsch_vars[eNB_id]->rxdataF_comp0,
                      pdsch_vars[eNB_id]->llr[0],
                      pdsch_vars[eNB_id]->dl_ch_mag0,
                      symbol,first_symbol_flag,nb_rb,
                      adjust_G2(frame_parms,dlsch0_harq->rb_alloc_even,4,subframe,symbol),
                      pdsch_vars[eNB_id]->llr128,
                      beamforming_mode);
    } else if (codeword_TB0 == -1){
      dlsch_16qam_llr(frame_parms,
                      pdsch_vars[eNB_id]->rxdataF_comp0,
                      pdsch_vars[eNB_id]->llr[1],
                      pdsch_vars[eNB_id]->dl_ch_mag0,
                      symbol,first_symbol_flag,nb_rb,
                      adjust_G2(frame_parms,dlsch0_harq->rb_alloc_even,4,subframe,symbol),
                      pdsch_vars[eNB_id]->llr128_2ndstream,
                      beamforming_mode);
    }
    else if (rx_type >= rx_IC_single_stream) {
      if (dlsch1_harq->Qm == 2) {
        dlsch_16qam_qpsk_llr(frame_parms,
                             pdsch_vars[eNB_id]->rxdataF_comp0,
                             rxdataF_comp_ptr,//i
                             pdsch_vars[eNB_id]->dl_ch_mag0,
                             pdsch_vars[eNB_id]->dl_ch_rho2_ext,
                             pdsch_vars[eNB_id]->llr[0],
                             symbol,first_symbol_flag,nb_rb,
                             adjust_G2(frame_parms,dlsch0_harq->rb_alloc_even,4,subframe,symbol),
                             pdsch_vars[eNB_id]->llr128);
        if (rx_type==rx_IC_dual_stream) {
          dlsch_qpsk_16qam_llr(frame_parms,
                               rxdataF_comp_ptr,
                               pdsch_vars[eNB_id]->rxdataF_comp0,//i
                               pdsch_vars[eNB_id]->dl_ch_mag0,//i
                               pdsch_vars[eNB_id]->dl_ch_rho_ext[harq_pid][round],
                               pdsch_vars[eNB_id]->llr[1],
                               symbol,first_symbol_flag,nb_rb,
                               adjust_G2(frame_parms,dlsch1_harq->rb_alloc_even,2,subframe,symbol),
                               pdsch_vars[eNB_id]->llr128_2ndstream);
        }
      }
      else if (dlsch1_harq->Qm == 4) {
        dlsch_16qam_16qam_llr(frame_parms,
                              pdsch_vars[eNB_id]->rxdataF_comp0,
                              rxdataF_comp_ptr,//i
                              pdsch_vars[eNB_id]->dl_ch_mag0,
                              dl_ch_mag_ptr,//i
                              pdsch_vars[eNB_id]->dl_ch_rho2_ext,
                              pdsch_vars[eNB_id]->llr[0],
                              symbol,first_symbol_flag,nb_rb,
                              adjust_G2(frame_parms,dlsch0_harq->rb_alloc_even,4,subframe,symbol),
                              pdsch_vars[eNB_id]->llr128);
        if (rx_type==rx_IC_dual_stream) {
          dlsch_16qam_16qam_llr(frame_parms,
                                rxdataF_comp_ptr,
                                pdsch_vars[eNB_id]->rxdataF_comp0,//i
                                dl_ch_mag_ptr,
                                pdsch_vars[eNB_id]->dl_ch_mag0,//i
                                pdsch_vars[eNB_id]->dl_ch_rho_ext[harq_pid][round],
                                pdsch_vars[eNB_id]->llr[1],
                                symbol,first_symbol_flag,nb_rb,
                                adjust_G2(frame_parms,dlsch1_harq->rb_alloc_even,4,subframe,symbol),
                                pdsch_vars[eNB_id]->llr128_2ndstream);
        }
      }
      else {
        dlsch_16qam_64qam_llr(frame_parms,
                              pdsch_vars[eNB_id]->rxdataF_comp0,
                              rxdataF_comp_ptr,//i
                              pdsch_vars[eNB_id]->dl_ch_mag0,
                              dl_ch_mag_ptr,//i
                              pdsch_vars[eNB_id]->dl_ch_rho2_ext,
                              pdsch_vars[eNB_id]->llr[0],
                              symbol,first_symbol_flag,nb_rb,
                              adjust_G2(frame_parms,dlsch0_harq->rb_alloc_even,4,subframe,symbol),
                              pdsch_vars[eNB_id]->llr128);
        if (rx_type==rx_IC_dual_stream) {
          dlsch_64qam_16qam_llr(frame_parms,
                                rxdataF_comp_ptr,
                                pdsch_vars[eNB_id]->rxdataF_comp0,
                                dl_ch_mag_ptr,
                                pdsch_vars[eNB_id]->dl_ch_mag0,
                                pdsch_vars[eNB_id]->dl_ch_rho_ext[harq_pid][round],
                                pdsch_vars[eNB_id]->llr[1],
                                symbol,first_symbol_flag,nb_rb,
                                adjust_G2(frame_parms,dlsch1_harq->rb_alloc_even,6,subframe,symbol),
                                pdsch_vars[eNB_id]->llr128_2ndstream);
        }
      }
    }
    break;
  case 6 :
    if ((rx_type==rx_standard) || (codeword_TB1 == -1))  {
      dlsch_64qam_llr(frame_parms,
                      pdsch_vars[eNB_id]->rxdataF_comp0,
                      (int16_t*)pllr_symbol_cw0,
                      pdsch_vars[eNB_id]->dl_ch_mag0,
                      pdsch_vars[eNB_id]->dl_ch_magb0,
                      symbol,first_symbol_flag,nb_rb,
                      adjust_G2(frame_parms,dlsch0_harq->rb_alloc_even,6,subframe,symbol),
                      pdsch_vars[eNB_id]->llr_offset[symbol],
                      beamforming_mode);
    } else if (codeword_TB0 == -1){
      dlsch_64qam_llr(frame_parms,
                      pdsch_vars[eNB_id]->rxdataF_comp0,
                      (int16_t*)pllr_symbol_cw1,
                      pdsch_vars[eNB_id]->dl_ch_mag0,
                      pdsch_vars[eNB_id]->dl_ch_magb0,
                      symbol,first_symbol_flag,nb_rb,
                      adjust_G2(frame_parms,dlsch0_harq->rb_alloc_even,6,subframe,symbol),
                      pdsch_vars[eNB_id]->llr_offset[symbol],
                      beamforming_mode);
    }
    else if (rx_type >= rx_IC_single_stream) {
      if (dlsch1_harq->Qm == 2) {
        dlsch_64qam_qpsk_llr(frame_parms,
                             pdsch_vars[eNB_id]->rxdataF_comp0,
                             rxdataF_comp_ptr,//i
                             pdsch_vars[eNB_id]->dl_ch_mag0,
                             pdsch_vars[eNB_id]->dl_ch_rho2_ext,
                             pdsch_vars[eNB_id]->llr[0],
                             symbol,first_symbol_flag,nb_rb,
                             adjust_G2(frame_parms,dlsch0_harq->rb_alloc_even,6,subframe,symbol),
                             pdsch_vars[eNB_id]->llr128);
        if (rx_type==rx_IC_dual_stream) {
          dlsch_qpsk_64qam_llr(frame_parms,
                               rxdataF_comp_ptr,
                               pdsch_vars[eNB_id]->rxdataF_comp0,//i
                               pdsch_vars[eNB_id]->dl_ch_mag0,
                               pdsch_vars[eNB_id]->dl_ch_rho_ext[harq_pid][round],
                               pdsch_vars[eNB_id]->llr[1],
                               symbol,first_symbol_flag,nb_rb,
                               adjust_G2(frame_parms,dlsch1_harq->rb_alloc_even,2,subframe,symbol),
                               pdsch_vars[eNB_id]->llr128_2ndstream);
        }
      }
      else if (dlsch1_harq->Qm == 4) {
        dlsch_64qam_16qam_llr(frame_parms,
                              pdsch_vars[eNB_id]->rxdataF_comp0,
                              rxdataF_comp_ptr,//i
                              pdsch_vars[eNB_id]->dl_ch_mag0,
                              dl_ch_mag_ptr,//i
                              pdsch_vars[eNB_id]->dl_ch_rho2_ext,
                              pdsch_vars[eNB_id]->llr[0],
                              symbol,first_symbol_flag,nb_rb,
                              adjust_G2(frame_parms,dlsch0_harq->rb_alloc_even,6,subframe,symbol),
                              pdsch_vars[eNB_id]->llr128);
        if (rx_type==rx_IC_dual_stream) {
          dlsch_16qam_64qam_llr(frame_parms,
                                rxdataF_comp_ptr,
                                pdsch_vars[eNB_id]->rxdataF_comp0,//i
                                dl_ch_mag_ptr,
                                pdsch_vars[eNB_id]->dl_ch_mag0,//i
                                pdsch_vars[eNB_id]->dl_ch_rho_ext[harq_pid][round],
                                pdsch_vars[eNB_id]->llr[1],
                                symbol,first_symbol_flag,nb_rb,
                                adjust_G2(frame_parms,dlsch1_harq->rb_alloc_even,4,subframe,symbol),
                                pdsch_vars[eNB_id]->llr128_2ndstream);
        }
      }
      else {
        dlsch_64qam_64qam_llr(frame_parms,
                              pdsch_vars[eNB_id]->rxdataF_comp0,
                              rxdataF_comp_ptr,//i
                              pdsch_vars[eNB_id]->dl_ch_mag0,
                              dl_ch_mag_ptr,//i
                              pdsch_vars[eNB_id]->dl_ch_rho2_ext,
                              (int16_t*)pllr_symbol_cw0,
                              symbol,first_symbol_flag,nb_rb,
                              adjust_G2(frame_parms,dlsch0_harq->rb_alloc_even,6,subframe,symbol),
                              pdsch_vars[eNB_id]->llr_offset[symbol]);
        if (rx_type==rx_IC_dual_stream) {
          dlsch_64qam_64qam_llr(frame_parms,
                                rxdataF_comp_ptr,
                                pdsch_vars[eNB_id]->rxdataF_comp0,//i
                                dl_ch_mag_ptr,
                                pdsch_vars[eNB_id]->dl_ch_mag0,//i
                                pdsch_vars[eNB_id]->dl_ch_rho_ext[harq_pid][round],
                                (int16_t*)pllr_symbol_cw1,
                                symbol,first_symbol_flag,nb_rb,
                                adjust_G2(frame_parms,dlsch1_harq->rb_alloc_even,6,subframe,symbol),
                                pdsch_vars[eNB_id]->llr_offset[symbol]);
        }
      }
    }
    break;
  default:
    LOG_W(PHY,"rx_dlsch.c : Unknown mod_order!!!!\n");
    return(-1);
    break;
  }
  if (dlsch1_harq) {
  switch (get_Qm(dlsch1_harq->mcs)) {
  case 2 :
    if (rx_type==rx_standard) {
        dlsch_qpsk_llr(frame_parms,
                       pdsch_vars[eNB_id]->rxdataF_comp0,
                       (int16_t*)pllr_symbol_cw0,
                       symbol,first_symbol_flag,nb_rb,
                       adjust_G2(frame_parms,dlsch0_harq->rb_alloc_even,2,subframe,symbol),
                       beamforming_mode);
    }
    break;
  case 4:
    if (rx_type==rx_standard) {
      dlsch_16qam_llr(frame_parms,
                      pdsch_vars[eNB_id]->rxdataF_comp0,
                      pdsch_vars[eNB_id]->llr[0],
                      pdsch_vars[eNB_id]->dl_ch_mag0,
                      symbol,first_symbol_flag,nb_rb,
                      adjust_G2(frame_parms,dlsch0_harq->rb_alloc_even,4,subframe,symbol),
                      pdsch_vars[eNB_id]->llr128,
                      beamforming_mode);
    }
    break;
  case 6 :
    if (rx_type==rx_standard) {
      dlsch_64qam_llr(frame_parms,
                      pdsch_vars[eNB_id]->rxdataF_comp0,
                      (int16_t*)pllr_symbol_cw0,
                      pdsch_vars[eNB_id]->dl_ch_mag0,
                      pdsch_vars[eNB_id]->dl_ch_magb0,
                      symbol,first_symbol_flag,nb_rb,
                      adjust_G2(frame_parms,dlsch0_harq->rb_alloc_even,6,subframe,symbol),
                      pdsch_vars[eNB_id]->llr_offset[symbol],
                      beamforming_mode);
  }
    break;
  default:
    LOG_W(PHY,"rx_dlsch.c : Unknown mod_order!!!!\n");
    return(-1);
    break;
  }
  }

#if UE_TIMING_TRACE
    stop_meas(&ue->generic_stat_bis[ue->current_thread_id[subframe]][slot]);
#if DISABLE_LOG_X
    printf("[AbsSFN %d.%d] Slot%d Symbol %d: LLR Computation %5.2f \n",frame,subframe,slot,symbol,ue->generic_stat_bis[ue->current_thread_id[subframe]][slot].p_time/(cpuf*1000.0));
#else
    LOG_I(PHY, "[AbsSFN %d.%d] Slot%d Symbol %d: LLR Computation  %5.2f \n",frame,subframe,slot,symbol,ue->generic_stat_bis[ue->current_thread_id[subframe]][slot].p_time/(cpuf*1000.0));
#endif
#endif
// Please keep it: useful for debugging
#if 0
  if( (symbol == 13) && (subframe==0) && (dlsch0_harq->Qm == 6) /*&& (nb_rb==25)*/)
  {
      LOG_E(PHY,"Dump Phy Chan Est \n");
      if(1)
      {
#if 1
      write_output("rxdataF0.m"    , "rxdataF0",             &common_vars->common_vars_rx_data_per_thread[ue->current_thread_id[subframe]].rxdataF[0][0],14*frame_parms->ofdm_symbol_size,1,1);
      //write_output("rxdataF1.m"    , "rxdataF1",             &common_vars->common_vars_rx_data_per_thread[ue->current_thread_id[subframe]].rxdataF[0][0],14*frame_parms->ofdm_symbol_size,1,1);
      write_output("dl_ch_estimates00.m", "dl_ch_estimates00",   &common_vars->common_vars_rx_data_per_thread[ue->current_thread_id[subframe]].dl_ch_estimates[eNB_id][0][0],14*frame_parms->ofdm_symbol_size,1,1);
      //write_output("dl_ch_estimates01.m", "dl_ch_estimates01",   &common_vars->common_vars_rx_data_per_thread[ue->current_thread_id[subframe]].dl_ch_estimates[eNB_id][1][0],14*frame_parms->ofdm_symbol_size,1,1);
      //write_output("dl_ch_estimates10.m", "dl_ch_estimates10",   &common_vars->common_vars_rx_data_per_thread[ue->current_thread_id[subframe]].dl_ch_estimates[eNB_id][2][0],14*frame_parms->ofdm_symbol_size,1,1);
      //write_output("dl_ch_estimates11.m", "dl_ch_estimates11",   &common_vars->common_vars_rx_data_per_thread[ue->current_thread_id[subframe]].dl_ch_estimates[eNB_id][3][0],14*frame_parms->ofdm_symbol_size,1,1);


      //write_output("rxdataF_ext00.m"    , "rxdataF_ext00",       &pdsch_vars[eNB_id]->rxdataF_ext[0][0],14*frame_parms->N_RB_DL*12,1,1);
      //write_output("rxdataF_ext01.m"    , "rxdataF_ext01",       &pdsch_vars[eNB_id]->rxdataF_ext[1][0],14*frame_parms->N_RB_DL*12,1,1);
      //write_output("rxdataF_ext10.m"    , "rxdataF_ext10",       &pdsch_vars[eNB_id]->rxdataF_ext[2][0],14*frame_parms->N_RB_DL*12,1,1);
      //write_output("rxdataF_ext11.m"    , "rxdataF_ext11",       &pdsch_vars[eNB_id]->rxdataF_ext[3][0],14*frame_parms->N_RB_DL*12,1,1);
      write_output("dl_ch_estimates_ext00.m", "dl_ch_estimates_ext00", &pdsch_vars[eNB_id]->dl_ch_estimates_ext[0][0],14*frame_parms->N_RB_DL*12,1,1);
      //write_output("dl_ch_estimates_ext01.m", "dl_ch_estimates_ext01", &pdsch_vars[eNB_id]->dl_ch_estimates_ext[1][0],14*frame_parms->N_RB_DL*12,1,1);
      //write_output("dl_ch_estimates_ext10.m", "dl_ch_estimates_ext10", &pdsch_vars[eNB_id]->dl_ch_estimates_ext[2][0],14*frame_parms->N_RB_DL*12,1,1);
      //write_output("dl_ch_estimates_ext11.m", "dl_ch_estimates_ext11", &pdsch_vars[eNB_id]->dl_ch_estimates_ext[3][0],14*frame_parms->N_RB_DL*12,1,1);
      write_output("rxdataF_comp00.m","rxdataF_comp00",              &pdsch_vars[eNB_id]->rxdataF_comp0[0][0],14*frame_parms->N_RB_DL*12,1,1);
      //write_output("rxdataF_comp01.m","rxdataF_comp01",              &pdsch_vars[eNB_id]->rxdataF_comp0[1][0],14*frame_parms->N_RB_DL*12,1,1);
      //write_output("rxdataF_comp10.m","rxdataF_comp10",              &pdsch_vars[eNB_id]->rxdataF_comp1[harq_pid][round][0][0],14*frame_parms->N_RB_DL*12,1,1);
      //write_output("rxdataF_comp11.m","rxdataF_comp11",              &pdsch_vars[eNB_id]->rxdataF_comp1[harq_pid][round][1][0],14*frame_parms->N_RB_DL*12,1,1);
#endif
      write_output("llr0.m","llr0",  &pdsch_vars[eNB_id]->llr[0][0],(14*nb_rb*12*dlsch1_harq->Qm) - 4*(nb_rb*4*dlsch1_harq->Qm),1,0);
      //write_output("llr1.m","llr1",  &pdsch_vars[eNB_id]->llr[1][0],(14*nb_rb*12*dlsch1_harq->Qm) - 4*(nb_rb*4*dlsch1_harq->Qm),1,0);


      AssertFatal(0," ");
      }

  }
#endif

#if T_TRACER
  T(T_UE_PHY_PDSCH_IQ, T_INT(eNB_id), T_INT(ue->Mod_id), T_INT(frame%1024),
    T_INT(subframe), T_INT(nb_rb),
    T_INT(frame_parms->N_RB_UL), T_INT(frame_parms->symbols_per_tti),
    T_BUFFER(&pdsch_vars[eNB_id]->rxdataF_comp0[eNB_id][0],
             2 * /* ulsch[UE_id]->harq_processes[harq_pid]->nb_rb */ frame_parms->N_RB_UL *12*frame_parms->symbols_per_tti*2));
#endif
  return(0);

}

//==============================================================================================
// Pre-processing for LLR computation
//==============================================================================================

void dlsch_channel_compensation(int **rxdataF_ext,
                                int **dl_ch_estimates_ext,
                                int **dl_ch_mag,
                                int **dl_ch_magb,
                                int **rxdataF_comp,
                                int **rho,
                                LTE_DL_FRAME_PARMS *frame_parms,
                                unsigned char symbol,
                                uint8_t first_symbol_flag,
                                unsigned char mod_order,
                                unsigned short nb_rb,
                                unsigned char output_shift,
                                PHY_MEASUREMENTS *measurements)
{

#if defined(__i386) || defined(__x86_64)

  unsigned short rb;
  unsigned char aatx,aarx,symbol_mod,pilots=0;
  __m128i *dl_ch128,*dl_ch128_2,*dl_ch_mag128,*dl_ch_mag128b,*rxdataF128,*rxdataF_comp128,*rho128;
  __m128i mmtmpD0,mmtmpD1,mmtmpD2,mmtmpD3,QAM_amp128,QAM_amp128b;

  symbol_mod = (symbol>=(7-frame_parms->Ncp)) ? symbol-(7-frame_parms->Ncp) : symbol;

  if ((symbol_mod == 0) || (symbol_mod == (4-frame_parms->Ncp))) {

    if (frame_parms->nb_antenna_ports_eNB==1) // 10 out of 12 so don't reduce size
      nb_rb=1+(5*nb_rb/6);
    else
      pilots=1;
  }

  for (aatx=0; aatx<frame_parms->nb_antenna_ports_eNB; aatx++) {
    if (mod_order == 4) {
      QAM_amp128 = _mm_set1_epi16(QAM16_n1);  // 2/sqrt(10)
      QAM_amp128b = _mm_setzero_si128();
    } else if (mod_order == 6) {
      QAM_amp128  = _mm_set1_epi16(QAM64_n1); //
      QAM_amp128b = _mm_set1_epi16(QAM64_n2);
    }

    //    printf("comp: rxdataF_comp %p, symbol %d\n",rxdataF_comp[0],symbol);

    for (aarx=0; aarx<frame_parms->nb_antennas_rx; aarx++) {

      dl_ch128          = (__m128i *)&dl_ch_estimates_ext[(aatx<<1)+aarx][symbol*frame_parms->N_RB_DL*12];
      dl_ch_mag128      = (__m128i *)&dl_ch_mag[(aatx<<1)+aarx][symbol*frame_parms->N_RB_DL*12];
      dl_ch_mag128b     = (__m128i *)&dl_ch_magb[(aatx<<1)+aarx][symbol*frame_parms->N_RB_DL*12];
      rxdataF128        = (__m128i *)&rxdataF_ext[aarx][symbol*frame_parms->N_RB_DL*12];
      rxdataF_comp128   = (__m128i *)&rxdataF_comp[(aatx<<1)+aarx][symbol*frame_parms->N_RB_DL*12];


      for (rb=0; rb<nb_rb; rb++) {
        if (mod_order>2) {
          // get channel amplitude if not QPSK

          mmtmpD0 = _mm_madd_epi16(dl_ch128[0],dl_ch128[0]);
          mmtmpD0 = _mm_srai_epi32(mmtmpD0,output_shift);

          mmtmpD1 = _mm_madd_epi16(dl_ch128[1],dl_ch128[1]);
          mmtmpD1 = _mm_srai_epi32(mmtmpD1,output_shift);

          mmtmpD0 = _mm_packs_epi32(mmtmpD0,mmtmpD1);

          // store channel magnitude here in a new field of dlsch

          dl_ch_mag128[0] = _mm_unpacklo_epi16(mmtmpD0,mmtmpD0);
          dl_ch_mag128b[0] = dl_ch_mag128[0];
          dl_ch_mag128[0] = _mm_mulhi_epi16(dl_ch_mag128[0],QAM_amp128);
          dl_ch_mag128[0] = _mm_slli_epi16(dl_ch_mag128[0],1);
    //print_ints("Re(ch):",(int16_t*)&mmtmpD0);
    //print_shorts("QAM_amp:",(int16_t*)&QAM_amp128);
    //print_shorts("mag:",(int16_t*)&dl_ch_mag128[0]);
          dl_ch_mag128[1] = _mm_unpackhi_epi16(mmtmpD0,mmtmpD0);
          dl_ch_mag128b[1] = dl_ch_mag128[1];
          dl_ch_mag128[1] = _mm_mulhi_epi16(dl_ch_mag128[1],QAM_amp128);
          dl_ch_mag128[1] = _mm_slli_epi16(dl_ch_mag128[1],1);

          if (pilots==0) {
            mmtmpD0 = _mm_madd_epi16(dl_ch128[2],dl_ch128[2]);
            mmtmpD0 = _mm_srai_epi32(mmtmpD0,output_shift);
            mmtmpD1 = _mm_packs_epi32(mmtmpD0,mmtmpD0);

            dl_ch_mag128[2] = _mm_unpacklo_epi16(mmtmpD1,mmtmpD1);
            dl_ch_mag128b[2] = dl_ch_mag128[2];

            dl_ch_mag128[2] = _mm_mulhi_epi16(dl_ch_mag128[2],QAM_amp128);
            dl_ch_mag128[2] = _mm_slli_epi16(dl_ch_mag128[2],1);
          }

          dl_ch_mag128b[0] = _mm_mulhi_epi16(dl_ch_mag128b[0],QAM_amp128b);
          dl_ch_mag128b[0] = _mm_slli_epi16(dl_ch_mag128b[0],1);


          dl_ch_mag128b[1] = _mm_mulhi_epi16(dl_ch_mag128b[1],QAM_amp128b);
          dl_ch_mag128b[1] = _mm_slli_epi16(dl_ch_mag128b[1],1);

          if (pilots==0) {
            dl_ch_mag128b[2] = _mm_mulhi_epi16(dl_ch_mag128b[2],QAM_amp128b);
            dl_ch_mag128b[2] = _mm_slli_epi16(dl_ch_mag128b[2],1);
          }
        }

        // multiply by conjugated channel
        mmtmpD0 = _mm_madd_epi16(dl_ch128[0],rxdataF128[0]);
        //  print_ints("re",&mmtmpD0);

        // mmtmpD0 contains real part of 4 consecutive outputs (32-bit)
        mmtmpD1 = _mm_shufflelo_epi16(dl_ch128[0],_MM_SHUFFLE(2,3,0,1));
        mmtmpD1 = _mm_shufflehi_epi16(mmtmpD1,_MM_SHUFFLE(2,3,0,1));
        mmtmpD1 = _mm_sign_epi16(mmtmpD1,*(__m128i*)&conjugate[0]);
        //  print_ints("im",&mmtmpD1);
        mmtmpD1 = _mm_madd_epi16(mmtmpD1,rxdataF128[0]);
        // mmtmpD1 contains imag part of 4 consecutive outputs (32-bit)
        mmtmpD0 = _mm_srai_epi32(mmtmpD0,output_shift);
        //  print_ints("re(shift)",&mmtmpD0);
        mmtmpD1 = _mm_srai_epi32(mmtmpD1,output_shift);
        //  print_ints("im(shift)",&mmtmpD1);
        mmtmpD2 = _mm_unpacklo_epi32(mmtmpD0,mmtmpD1);
        mmtmpD3 = _mm_unpackhi_epi32(mmtmpD0,mmtmpD1);
        //        print_ints("c0",&mmtmpD2);
        //  print_ints("c1",&mmtmpD3);
        rxdataF_comp128[0] = _mm_packs_epi32(mmtmpD2,mmtmpD3);
        //  print_shorts("rx:",rxdataF128);
        //  print_shorts("ch:",dl_ch128);
        //  print_shorts("pack:",rxdataF_comp128);

        // multiply by conjugated channel
        mmtmpD0 = _mm_madd_epi16(dl_ch128[1],rxdataF128[1]);
        // mmtmpD0 contains real part of 4 consecutive outputs (32-bit)
        mmtmpD1 = _mm_shufflelo_epi16(dl_ch128[1],_MM_SHUFFLE(2,3,0,1));
        mmtmpD1 = _mm_shufflehi_epi16(mmtmpD1,_MM_SHUFFLE(2,3,0,1));
        mmtmpD1 = _mm_sign_epi16(mmtmpD1,*(__m128i*)conjugate);
        mmtmpD1 = _mm_madd_epi16(mmtmpD1,rxdataF128[1]);
        // mmtmpD1 contains imag part of 4 consecutive outputs (32-bit)
        mmtmpD0 = _mm_srai_epi32(mmtmpD0,output_shift);
        mmtmpD1 = _mm_srai_epi32(mmtmpD1,output_shift);
        mmtmpD2 = _mm_unpacklo_epi32(mmtmpD0,mmtmpD1);
        mmtmpD3 = _mm_unpackhi_epi32(mmtmpD0,mmtmpD1);

        rxdataF_comp128[1] = _mm_packs_epi32(mmtmpD2,mmtmpD3);
        //  print_shorts("rx:",rxdataF128+1);
        //  print_shorts("ch:",dl_ch128+1);
        //  print_shorts("pack:",rxdataF_comp128+1);

        if (pilots==0) {
          // multiply by conjugated channel
          mmtmpD0 = _mm_madd_epi16(dl_ch128[2],rxdataF128[2]);
          // mmtmpD0 contains real part of 4 consecutive outputs (32-bit)
          mmtmpD1 = _mm_shufflelo_epi16(dl_ch128[2],_MM_SHUFFLE(2,3,0,1));
          mmtmpD1 = _mm_shufflehi_epi16(mmtmpD1,_MM_SHUFFLE(2,3,0,1));
          mmtmpD1 = _mm_sign_epi16(mmtmpD1,*(__m128i*)conjugate);
          mmtmpD1 = _mm_madd_epi16(mmtmpD1,rxdataF128[2]);
          // mmtmpD1 contains imag part of 4 consecutive outputs (32-bit)
          mmtmpD0 = _mm_srai_epi32(mmtmpD0,output_shift);
          mmtmpD1 = _mm_srai_epi32(mmtmpD1,output_shift);
          mmtmpD2 = _mm_unpacklo_epi32(mmtmpD0,mmtmpD1);
          mmtmpD3 = _mm_unpackhi_epi32(mmtmpD0,mmtmpD1);

          rxdataF_comp128[2] = _mm_packs_epi32(mmtmpD2,mmtmpD3);
          //  print_shorts("rx:",rxdataF128+2);
          //  print_shorts("ch:",dl_ch128+2);
          //        print_shorts("pack:",rxdataF_comp128+2);

          dl_ch128+=3;
          dl_ch_mag128+=3;
          dl_ch_mag128b+=3;
          rxdataF128+=3;
          rxdataF_comp128+=3;
        } else { // we have a smaller PDSCH in symbols with pilots so skip last group of 4 REs and increment less
          dl_ch128+=2;
          dl_ch_mag128+=2;
          dl_ch_mag128b+=2;
          rxdataF128+=2;
          rxdataF_comp128+=2;
        }

      }
    }
  }

  if (rho) {


    for (aarx=0; aarx<frame_parms->nb_antennas_rx; aarx++) {
      rho128        = (__m128i *)&rho[aarx][symbol*frame_parms->N_RB_DL*12];
      dl_ch128      = (__m128i *)&dl_ch_estimates_ext[aarx][symbol*frame_parms->N_RB_DL*12];
      dl_ch128_2    = (__m128i *)&dl_ch_estimates_ext[2+aarx][symbol*frame_parms->N_RB_DL*12];

      for (rb=0; rb<nb_rb; rb++) {
        // multiply by conjugated channel
        mmtmpD0 = _mm_madd_epi16(dl_ch128[0],dl_ch128_2[0]);
        //  print_ints("re",&mmtmpD0);

        // mmtmpD0 contains real part of 4 consecutive outputs (32-bit)
        mmtmpD1 = _mm_shufflelo_epi16(dl_ch128[0],_MM_SHUFFLE(2,3,0,1));
        mmtmpD1 = _mm_shufflehi_epi16(mmtmpD1,_MM_SHUFFLE(2,3,0,1));
        mmtmpD1 = _mm_sign_epi16(mmtmpD1,*(__m128i*)&conjugate[0]);
        //  print_ints("im",&mmtmpD1);
        mmtmpD1 = _mm_madd_epi16(mmtmpD1,dl_ch128_2[0]);
        // mmtmpD1 contains imag part of 4 consecutive outputs (32-bit)
        mmtmpD0 = _mm_srai_epi32(mmtmpD0,output_shift);
        //  print_ints("re(shift)",&mmtmpD0);
        mmtmpD1 = _mm_srai_epi32(mmtmpD1,output_shift);
        //  print_ints("im(shift)",&mmtmpD1);
        mmtmpD2 = _mm_unpacklo_epi32(mmtmpD0,mmtmpD1);
        mmtmpD3 = _mm_unpackhi_epi32(mmtmpD0,mmtmpD1);
        //        print_ints("c0",&mmtmpD2);
        //  print_ints("c1",&mmtmpD3);
        rho128[0] = _mm_packs_epi32(mmtmpD2,mmtmpD3);

        //print_shorts("rx:",dl_ch128_2);
        //print_shorts("ch:",dl_ch128);
        //print_shorts("pack:",rho128);

        // multiply by conjugated channel
        mmtmpD0 = _mm_madd_epi16(dl_ch128[1],dl_ch128_2[1]);
        // mmtmpD0 contains real part of 4 consecutive outputs (32-bit)
        mmtmpD1 = _mm_shufflelo_epi16(dl_ch128[1],_MM_SHUFFLE(2,3,0,1));
        mmtmpD1 = _mm_shufflehi_epi16(mmtmpD1,_MM_SHUFFLE(2,3,0,1));
        mmtmpD1 = _mm_sign_epi16(mmtmpD1,*(__m128i*)conjugate);
        mmtmpD1 = _mm_madd_epi16(mmtmpD1,dl_ch128_2[1]);
        // mmtmpD1 contains imag part of 4 consecutive outputs (32-bit)
        mmtmpD0 = _mm_srai_epi32(mmtmpD0,output_shift);
        mmtmpD1 = _mm_srai_epi32(mmtmpD1,output_shift);
        mmtmpD2 = _mm_unpacklo_epi32(mmtmpD0,mmtmpD1);
        mmtmpD3 = _mm_unpackhi_epi32(mmtmpD0,mmtmpD1);


        rho128[1] =_mm_packs_epi32(mmtmpD2,mmtmpD3);
        //print_shorts("rx:",dl_ch128_2+1);
        //print_shorts("ch:",dl_ch128+1);
        //print_shorts("pack:",rho128+1);
        // multiply by conjugated channel
        mmtmpD0 = _mm_madd_epi16(dl_ch128[2],dl_ch128_2[2]);
        // mmtmpD0 contains real part of 4 consecutive outputs (32-bit)
        mmtmpD1 = _mm_shufflelo_epi16(dl_ch128[2],_MM_SHUFFLE(2,3,0,1));
        mmtmpD1 = _mm_shufflehi_epi16(mmtmpD1,_MM_SHUFFLE(2,3,0,1));
        mmtmpD1 = _mm_sign_epi16(mmtmpD1,*(__m128i*)conjugate);
        mmtmpD1 = _mm_madd_epi16(mmtmpD1,dl_ch128_2[2]);
        // mmtmpD1 contains imag part of 4 consecutive outputs (32-bit)
        mmtmpD0 = _mm_srai_epi32(mmtmpD0,output_shift);
        mmtmpD1 = _mm_srai_epi32(mmtmpD1,output_shift);
        mmtmpD2 = _mm_unpacklo_epi32(mmtmpD0,mmtmpD1);
        mmtmpD3 = _mm_unpackhi_epi32(mmtmpD0,mmtmpD1);

        rho128[2] = _mm_packs_epi32(mmtmpD2,mmtmpD3);
        //print_shorts("rx:",dl_ch128_2+2);
        //print_shorts("ch:",dl_ch128+2);
        //print_shorts("pack:",rho128+2);

        dl_ch128+=3;
        dl_ch128_2+=3;
        rho128+=3;

      }

      if (first_symbol_flag==1) {
        measurements->rx_correlation[0][aarx] = signal_energy(&rho[aarx][symbol*frame_parms->N_RB_DL*12],rb*12);
      }
    }
  }

  _mm_empty();
  _m_empty();

#elif defined(__arm__)


  unsigned short rb;
  unsigned char aatx,aarx,symbol_mod,pilots=0;

  int16x4_t *dl_ch128,*dl_ch128_2,*rxdataF128;
  int32x4_t mmtmpD0,mmtmpD1,mmtmpD0b,mmtmpD1b;
  int16x8_t *dl_ch_mag128,*dl_ch_mag128b,mmtmpD2,mmtmpD3,mmtmpD4;
  int16x8_t QAM_amp128,QAM_amp128b;
  int16x4x2_t *rxdataF_comp128,*rho128;

  int16_t conj[4]__attribute__((aligned(16))) = {1,-1,1,-1};
  int32x4_t output_shift128 = vmovq_n_s32(-(int32_t)output_shift);

  symbol_mod = (symbol>=(7-frame_parms->Ncp)) ? symbol-(7-frame_parms->Ncp) : symbol;

  if ((symbol_mod == 0) || (symbol_mod == (4-frame_parms->Ncp))) {
    if (frame_parms->nb_antenna_ports_eNB==1) { // 10 out of 12 so don't reduce size
      nb_rb=1+(5*nb_rb/6);
    }
    else {
      pilots=1;
    }
  }

  for (aatx=0; aatx<frame_parms->nb_antenna_ports_eNB; aatx++) {
    if (mod_order == 4) {
      QAM_amp128  = vmovq_n_s16(QAM16_n1);  // 2/sqrt(10)
      QAM_amp128b = vmovq_n_s16(0);
    } else if (mod_order == 6) {
      QAM_amp128  = vmovq_n_s16(QAM64_n1); //
      QAM_amp128b = vmovq_n_s16(QAM64_n2);
    }
    //    printf("comp: rxdataF_comp %p, symbol %d\n",rxdataF_comp[0],symbol);

    for (aarx=0; aarx<frame_parms->nb_antennas_rx; aarx++) {
      dl_ch128          = (int16x4_t*)&dl_ch_estimates_ext[(aatx<<1)+aarx][symbol*frame_parms->N_RB_DL*12];
      dl_ch_mag128      = (int16x8_t*)&dl_ch_mag[(aatx<<1)+aarx][symbol*frame_parms->N_RB_DL*12];
      dl_ch_mag128b     = (int16x8_t*)&dl_ch_magb[(aatx<<1)+aarx][symbol*frame_parms->N_RB_DL*12];
      rxdataF128        = (int16x4_t*)&rxdataF_ext[aarx][symbol*frame_parms->N_RB_DL*12];
      rxdataF_comp128   = (int16x4x2_t*)&rxdataF_comp[(aatx<<1)+aarx][symbol*frame_parms->N_RB_DL*12];

      for (rb=0; rb<nb_rb; rb++) {
  if (mod_order>2) {
    // get channel amplitude if not QPSK
    mmtmpD0 = vmull_s16(dl_ch128[0], dl_ch128[0]);
    // mmtmpD0 = [ch0*ch0,ch1*ch1,ch2*ch2,ch3*ch3];
    mmtmpD0 = vqshlq_s32(vqaddq_s32(mmtmpD0,vrev64q_s32(mmtmpD0)),output_shift128);
    // mmtmpD0 = [ch0*ch0 + ch1*ch1,ch0*ch0 + ch1*ch1,ch2*ch2 + ch3*ch3,ch2*ch2 + ch3*ch3]>>output_shift128 on 32-bits
    mmtmpD1 = vmull_s16(dl_ch128[1], dl_ch128[1]);
    mmtmpD1 = vqshlq_s32(vqaddq_s32(mmtmpD1,vrev64q_s32(mmtmpD1)),output_shift128);
    mmtmpD2 = vcombine_s16(vmovn_s32(mmtmpD0),vmovn_s32(mmtmpD1));
    // mmtmpD2 = [ch0*ch0 + ch1*ch1,ch0*ch0 + ch1*ch1,ch2*ch2 + ch3*ch3,ch2*ch2 + ch3*ch3,ch4*ch4 + ch5*ch5,ch4*ch4 + ch5*ch5,ch6*ch6 + ch7*ch7,ch6*ch6 + ch7*ch7]>>output_shift128 on 16-bits
    mmtmpD0 = vmull_s16(dl_ch128[2], dl_ch128[2]);
    mmtmpD0 = vqshlq_s32(vqaddq_s32(mmtmpD0,vrev64q_s32(mmtmpD0)),output_shift128);
    mmtmpD1 = vmull_s16(dl_ch128[3], dl_ch128[3]);
    mmtmpD1 = vqshlq_s32(vqaddq_s32(mmtmpD1,vrev64q_s32(mmtmpD1)),output_shift128);
    mmtmpD3 = vcombine_s16(vmovn_s32(mmtmpD0),vmovn_s32(mmtmpD1));
    if (pilots==0) {
      mmtmpD0 = vmull_s16(dl_ch128[4], dl_ch128[4]);
      mmtmpD0 = vqshlq_s32(vqaddq_s32(mmtmpD0,vrev64q_s32(mmtmpD0)),output_shift128);
      mmtmpD1 = vmull_s16(dl_ch128[5], dl_ch128[5]);
      mmtmpD1 = vqshlq_s32(vqaddq_s32(mmtmpD1,vrev64q_s32(mmtmpD1)),output_shift128);
      mmtmpD4 = vcombine_s16(vmovn_s32(mmtmpD0),vmovn_s32(mmtmpD1));
    }

    dl_ch_mag128b[0] = vqdmulhq_s16(mmtmpD2,QAM_amp128b);
    dl_ch_mag128b[1] = vqdmulhq_s16(mmtmpD3,QAM_amp128b);
    dl_ch_mag128[0] = vqdmulhq_s16(mmtmpD2,QAM_amp128);
    dl_ch_mag128[1] = vqdmulhq_s16(mmtmpD3,QAM_amp128);

    if (pilots==0) {
      dl_ch_mag128b[2] = vqdmulhq_s16(mmtmpD4,QAM_amp128b);
      dl_ch_mag128[2]  = vqdmulhq_s16(mmtmpD4,QAM_amp128);
    }
  }

  mmtmpD0 = vmull_s16(dl_ch128[0], rxdataF128[0]);
  //mmtmpD0 = [Re(ch[0])Re(rx[0]) Im(ch[0])Im(ch[0]) Re(ch[1])Re(rx[1]) Im(ch[1])Im(ch[1])]
  mmtmpD1 = vmull_s16(dl_ch128[1], rxdataF128[1]);
  //mmtmpD1 = [Re(ch[2])Re(rx[2]) Im(ch[2])Im(ch[2]) Re(ch[3])Re(rx[3]) Im(ch[3])Im(ch[3])]
  mmtmpD0 = vcombine_s32(vpadd_s32(vget_low_s32(mmtmpD0),vget_high_s32(mmtmpD0)),
             vpadd_s32(vget_low_s32(mmtmpD1),vget_high_s32(mmtmpD1)));
  //mmtmpD0 = [Re(ch[0])Re(rx[0])+Im(ch[0])Im(ch[0]) Re(ch[1])Re(rx[1])+Im(ch[1])Im(ch[1]) Re(ch[2])Re(rx[2])+Im(ch[2])Im(ch[2]) Re(ch[3])Re(rx[3])+Im(ch[3])Im(ch[3])]

  mmtmpD0b = vmull_s16(vrev32_s16(vmul_s16(dl_ch128[0],*(int16x4_t*)conj)), rxdataF128[0]);
  //mmtmpD0 = [-Im(ch[0])Re(rx[0]) Re(ch[0])Im(rx[0]) -Im(ch[1])Re(rx[1]) Re(ch[1])Im(rx[1])]
  mmtmpD1b = vmull_s16(vrev32_s16(vmul_s16(dl_ch128[1],*(int16x4_t*)conj)), rxdataF128[1]);
  //mmtmpD0 = [-Im(ch[2])Re(rx[2]) Re(ch[2])Im(rx[2]) -Im(ch[3])Re(rx[3]) Re(ch[3])Im(rx[3])]
  mmtmpD1 = vcombine_s32(vpadd_s32(vget_low_s32(mmtmpD0b),vget_high_s32(mmtmpD0b)),
             vpadd_s32(vget_low_s32(mmtmpD1b),vget_high_s32(mmtmpD1b)));
  //mmtmpD1 = [-Im(ch[0])Re(rx[0])+Re(ch[0])Im(rx[0]) -Im(ch[1])Re(rx[1])+Re(ch[1])Im(rx[1]) -Im(ch[2])Re(rx[2])+Re(ch[2])Im(rx[2]) -Im(ch[3])Re(rx[3])+Re(ch[3])Im(rx[3])]

  mmtmpD0 = vqshlq_s32(mmtmpD0,output_shift128);
  mmtmpD1 = vqshlq_s32(mmtmpD1,output_shift128);
  rxdataF_comp128[0] = vzip_s16(vmovn_s32(mmtmpD0),vmovn_s32(mmtmpD1));
  mmtmpD0 = vmull_s16(dl_ch128[2], rxdataF128[2]);
  mmtmpD1 = vmull_s16(dl_ch128[3], rxdataF128[3]);
  mmtmpD0 = vcombine_s32(vpadd_s32(vget_low_s32(mmtmpD0),vget_high_s32(mmtmpD0)),
             vpadd_s32(vget_low_s32(mmtmpD1),vget_high_s32(mmtmpD1)));
  mmtmpD0b = vmull_s16(vrev32_s16(vmul_s16(dl_ch128[2],*(int16x4_t*)conj)), rxdataF128[2]);
  mmtmpD1b = vmull_s16(vrev32_s16(vmul_s16(dl_ch128[3],*(int16x4_t*)conj)), rxdataF128[3]);
  mmtmpD1 = vcombine_s32(vpadd_s32(vget_low_s32(mmtmpD0b),vget_high_s32(mmtmpD0b)),
             vpadd_s32(vget_low_s32(mmtmpD1b),vget_high_s32(mmtmpD1b)));
  mmtmpD0 = vqshlq_s32(mmtmpD0,output_shift128);
  mmtmpD1 = vqshlq_s32(mmtmpD1,output_shift128);
  rxdataF_comp128[1] = vzip_s16(vmovn_s32(mmtmpD0),vmovn_s32(mmtmpD1));

  if (pilots==0) {
    mmtmpD0 = vmull_s16(dl_ch128[4], rxdataF128[4]);
    mmtmpD1 = vmull_s16(dl_ch128[5], rxdataF128[5]);
    mmtmpD0 = vcombine_s32(vpadd_s32(vget_low_s32(mmtmpD0),vget_high_s32(mmtmpD0)),
         vpadd_s32(vget_low_s32(mmtmpD1),vget_high_s32(mmtmpD1)));

    mmtmpD0b = vmull_s16(vrev32_s16(vmul_s16(dl_ch128[4],*(int16x4_t*)conj)), rxdataF128[4]);
    mmtmpD1b = vmull_s16(vrev32_s16(vmul_s16(dl_ch128[5],*(int16x4_t*)conj)), rxdataF128[5]);
    mmtmpD1 = vcombine_s32(vpadd_s32(vget_low_s32(mmtmpD0b),vget_high_s32(mmtmpD0b)),
         vpadd_s32(vget_low_s32(mmtmpD1b),vget_high_s32(mmtmpD1b)));


    mmtmpD0 = vqshlq_s32(mmtmpD0,output_shift128);
    mmtmpD1 = vqshlq_s32(mmtmpD1,output_shift128);
    rxdataF_comp128[2] = vzip_s16(vmovn_s32(mmtmpD0),vmovn_s32(mmtmpD1));


    dl_ch128+=6;
    dl_ch_mag128+=3;
    dl_ch_mag128b+=3;
    rxdataF128+=6;
    rxdataF_comp128+=3;

  } else { // we have a smaller PDSCH in symbols with pilots so skip last group of 4 REs and increment less
    dl_ch128+=4;
    dl_ch_mag128+=2;
    dl_ch_mag128b+=2;
    rxdataF128+=4;
    rxdataF_comp128+=2;
  }
      }
    }
  }

  if (rho) {
    for (aarx=0; aarx<frame_parms->nb_antennas_rx; aarx++) {
      rho128        = (int16x4x2_t*)&rho[aarx][symbol*frame_parms->N_RB_DL*12];
      dl_ch128      = (int16x4_t*)&dl_ch_estimates_ext[aarx][symbol*frame_parms->N_RB_DL*12];
      dl_ch128_2    = (int16x4_t*)&dl_ch_estimates_ext[2+aarx][symbol*frame_parms->N_RB_DL*12];
      for (rb=0; rb<nb_rb; rb++) {
  mmtmpD0 = vmull_s16(dl_ch128[0], dl_ch128_2[0]);
  mmtmpD1 = vmull_s16(dl_ch128[1], dl_ch128_2[1]);
  mmtmpD0 = vcombine_s32(vpadd_s32(vget_low_s32(mmtmpD0),vget_high_s32(mmtmpD0)),
             vpadd_s32(vget_low_s32(mmtmpD1),vget_high_s32(mmtmpD1)));
  mmtmpD0b = vmull_s16(vrev32_s16(vmul_s16(dl_ch128[0],*(int16x4_t*)conj)), dl_ch128_2[0]);
  mmtmpD1b = vmull_s16(vrev32_s16(vmul_s16(dl_ch128[1],*(int16x4_t*)conj)), dl_ch128_2[1]);
  mmtmpD1 = vcombine_s32(vpadd_s32(vget_low_s32(mmtmpD0b),vget_high_s32(mmtmpD0b)),
             vpadd_s32(vget_low_s32(mmtmpD1b),vget_high_s32(mmtmpD1b)));

  mmtmpD0 = vqshlq_s32(mmtmpD0,output_shift128);
  mmtmpD1 = vqshlq_s32(mmtmpD1,output_shift128);
  rho128[0] = vzip_s16(vmovn_s32(mmtmpD0),vmovn_s32(mmtmpD1));

  mmtmpD0 = vmull_s16(dl_ch128[2], dl_ch128_2[2]);
  mmtmpD1 = vmull_s16(dl_ch128[3], dl_ch128_2[3]);
  mmtmpD0 = vcombine_s32(vpadd_s32(vget_low_s32(mmtmpD0),vget_high_s32(mmtmpD0)),
             vpadd_s32(vget_low_s32(mmtmpD1),vget_high_s32(mmtmpD1)));
  mmtmpD0b = vmull_s16(vrev32_s16(vmul_s16(dl_ch128[2],*(int16x4_t*)conj)), dl_ch128_2[2]);
  mmtmpD1b = vmull_s16(vrev32_s16(vmul_s16(dl_ch128[3],*(int16x4_t*)conj)), dl_ch128_2[3]);
  mmtmpD1 = vcombine_s32(vpadd_s32(vget_low_s32(mmtmpD0b),vget_high_s32(mmtmpD0b)),
             vpadd_s32(vget_low_s32(mmtmpD1b),vget_high_s32(mmtmpD1b)));

  mmtmpD0 = vqshlq_s32(mmtmpD0,output_shift128);
  mmtmpD1 = vqshlq_s32(mmtmpD1,output_shift128);
  rho128[1] = vzip_s16(vmovn_s32(mmtmpD0),vmovn_s32(mmtmpD1));

  mmtmpD0 = vmull_s16(dl_ch128[0], dl_ch128_2[0]);
  mmtmpD1 = vmull_s16(dl_ch128[1], dl_ch128_2[1]);
  mmtmpD0 = vcombine_s32(vpadd_s32(vget_low_s32(mmtmpD0),vget_high_s32(mmtmpD0)),
             vpadd_s32(vget_low_s32(mmtmpD1),vget_high_s32(mmtmpD1)));
  mmtmpD0b = vmull_s16(vrev32_s16(vmul_s16(dl_ch128[4],*(int16x4_t*)conj)), dl_ch128_2[4]);
  mmtmpD1b = vmull_s16(vrev32_s16(vmul_s16(dl_ch128[5],*(int16x4_t*)conj)), dl_ch128_2[5]);
  mmtmpD1 = vcombine_s32(vpadd_s32(vget_low_s32(mmtmpD0b),vget_high_s32(mmtmpD0b)),
             vpadd_s32(vget_low_s32(mmtmpD1b),vget_high_s32(mmtmpD1b)));

  mmtmpD0 = vqshlq_s32(mmtmpD0,output_shift128);
  mmtmpD1 = vqshlq_s32(mmtmpD1,output_shift128);
  rho128[2] = vzip_s16(vmovn_s32(mmtmpD0),vmovn_s32(mmtmpD1));


  dl_ch128+=6;
  dl_ch128_2+=6;
  rho128+=3;
      }

      if (first_symbol_flag==1) {
  measurements->rx_correlation[0][aarx] = signal_energy(&rho[aarx][symbol*frame_parms->N_RB_DL*12],rb*12);
      }
    }
  }
#endif
}

#if defined(__x86_64__) || defined(__i386__)

void prec2A_TM56_128(unsigned char pmi,__m128i *ch0,__m128i *ch1)
{

  __m128i amp;
  amp = _mm_set1_epi16(ONE_OVER_SQRT2_Q15);

  switch (pmi) {

  case 0 :   // +1 +1
    //    print_shorts("phase 0 :ch0",ch0);
    //    print_shorts("phase 0 :ch1",ch1);
    ch0[0] = _mm_adds_epi16(ch0[0],ch1[0]);
    break;

  case 1 :   // +1 -1
    //    print_shorts("phase 1 :ch0",ch0);
    //    print_shorts("phase 1 :ch1",ch1);
    ch0[0] = _mm_subs_epi16(ch0[0],ch1[0]);
    //    print_shorts("phase 1 :ch0-ch1",ch0);
    break;

  case 2 :   // +1 +j
    ch1[0] = _mm_sign_epi16(ch1[0],*(__m128i*)&conjugate[0]);
    ch1[0] = _mm_shufflelo_epi16(ch1[0],_MM_SHUFFLE(2,3,0,1));
    ch1[0] = _mm_shufflehi_epi16(ch1[0],_MM_SHUFFLE(2,3,0,1));
    ch0[0] = _mm_subs_epi16(ch0[0],ch1[0]);

    break;   // +1 -j

  case 3 :
    ch1[0] = _mm_sign_epi16(ch1[0],*(__m128i*)&conjugate[0]);
    ch1[0] = _mm_shufflelo_epi16(ch1[0],_MM_SHUFFLE(2,3,0,1));
    ch1[0] = _mm_shufflehi_epi16(ch1[0],_MM_SHUFFLE(2,3,0,1));
    ch0[0] = _mm_adds_epi16(ch0[0],ch1[0]);
    break;
  }

  ch0[0] = _mm_mulhi_epi16(ch0[0],amp);
  ch0[0] = _mm_slli_epi16(ch0[0],1);

  _mm_empty();
  _m_empty();
}
#elif defined(__arm__)
void prec2A_TM56_128(unsigned char pmi,__m128i *ch0,__m128i *ch1) {

  // sqrt(2) is already taken into account in computation sqrt_rho_a, sqrt_rho_b,
  //so removed it

  //__m128i amp;
  //amp = _mm_set1_epi16(ONE_OVER_SQRT2_Q15);

  switch (pmi) {

  case 0 :   // +1 +1
    //    print_shorts("phase 0 :ch0",ch0);
    //    print_shorts("phase 0 :ch1",ch1);
    ch0[0] = _mm_adds_epi16(ch0[0],ch1[0]);
    break;
  case 1 :   // +1 -1
    //    print_shorts("phase 1 :ch0",ch0);
    //    print_shorts("phase 1 :ch1",ch1);
    ch0[0] = _mm_subs_epi16(ch0[0],ch1[0]);
    //    print_shorts("phase 1 :ch0-ch1",ch0);
    break;
  case 2 :   // +1 +j
    ch1[0] = _mm_sign_epi16(ch1[0],*(__m128i*)&conjugate[0]);
    ch1[0] = _mm_shufflelo_epi16(ch1[0],_MM_SHUFFLE(2,3,0,1));
    ch1[0] = _mm_shufflehi_epi16(ch1[0],_MM_SHUFFLE(2,3,0,1));
    ch0[0] = _mm_subs_epi16(ch0[0],ch1[0]);

    break;   // +1 -j
  case 3 :
    ch1[0] = _mm_sign_epi16(ch1[0],*(__m128i*)&conjugate[0]);
    ch1[0] = _mm_shufflelo_epi16(ch1[0],_MM_SHUFFLE(2,3,0,1));
    ch1[0] = _mm_shufflehi_epi16(ch1[0],_MM_SHUFFLE(2,3,0,1));
    ch0[0] = _mm_adds_epi16(ch0[0],ch1[0]);
    break;
  }

  //ch0[0] = _mm_mulhi_epi16(ch0[0],amp);
  //ch0[0] = _mm_slli_epi16(ch0[0],1);

  _mm_empty();
  _m_empty();
}
#endif
// precoding is stream 0 .5(1,1)  .5(1,-1) .5(1,1)  .5(1,-1)
//              stream 1 .5(1,-1) .5(1,1)  .5(1,-1) .5(1,1)
// store "precoded" channel for stream 0 in ch0, stream 1 in ch1

short TM3_prec[8]__attribute__((aligned(16))) = {1,1,-1,-1,1,1,-1,-1} ;

void prec2A_TM3_128(__m128i *ch0,__m128i *ch1) {

  __m128i amp = _mm_set1_epi16(ONE_OVER_SQRT2_Q15);

  __m128i tmp0,tmp1;

  //_mm_mulhi_epi16
  //  print_shorts("prec2A_TM3 ch0 (before):",ch0);
  //  print_shorts("prec2A_TM3 ch1 (before):",ch1);

  tmp0 = ch0[0];
  tmp1  = _mm_sign_epi16(ch1[0],((__m128i*)&TM3_prec)[0]);
  //  print_shorts("prec2A_TM3 ch1*s (mid):",(__m128i*)TM3_prec);

  ch0[0] = _mm_adds_epi16(ch0[0],tmp1);
  ch1[0] = _mm_subs_epi16(tmp0,tmp1);

  ch0[0] = _mm_mulhi_epi16(ch0[0],amp);
  ch0[0] = _mm_slli_epi16(ch0[0],1);

  ch1[0] = _mm_mulhi_epi16(ch1[0],amp);
  ch1[0] = _mm_slli_epi16(ch1[0],1);

  //  print_shorts("prec2A_TM3 ch0 (mid):",&tmp0);
  //  print_shorts("prec2A_TM3 ch1 (mid):",ch1);

  //ch0[0] = _mm_mulhi_epi16(ch0[0],amp);
  //ch0[0] = _mm_slli_epi16(ch0[0],1);
  //ch1[0] = _mm_mulhi_epi16(ch1[0],amp);
  //ch1[0] = _mm_slli_epi16(ch1[0],1);

  //ch0[0] = _mm_srai_epi16(ch0[0],1);
  //ch1[0] = _mm_srai_epi16(ch1[0],1);

  //  print_shorts("prec2A_TM3 ch0 (after):",ch0);
  //  print_shorts("prec2A_TM3 ch1 (after):",ch1);

  _mm_empty();
  _m_empty();
}

// pmi = 0 => stream 0 (1,1), stream 1 (1,-1)
// pmi = 1 => stream 0 (1,j), stream 2 (1,-j)

void prec2A_TM4_128(int pmi,__m128i *ch0,__m128i *ch1) {

// sqrt(2) is already taken into account in computation sqrt_rho_a, sqrt_rho_b,
//so divide by 2 is replaced by divide by sqrt(2).

 // printf ("demod pmi=%d\n", pmi);
 __m128i amp;
 amp = _mm_set1_epi16(ONE_OVER_SQRT2_Q15);
  __m128i tmp0,tmp1;

 // print_shorts("prec2A_TM4 ch0 (before):",ch0);
 // print_shorts("prec2A_TM4 ch1 (before):",ch1);

  if (pmi == 0) { //[1 1;1 -1]
    tmp0 = ch0[0];
    tmp1 = ch1[0];
    ch0[0] = _mm_adds_epi16(tmp0,tmp1);
    ch1[0] = _mm_subs_epi16(tmp0,tmp1);
  }
  else { //ch0+j*ch1 ch0-j*ch1
    tmp0 = ch0[0];
    tmp1   = _mm_sign_epi16(ch1[0],*(__m128i*)&conjugate[0]);
    tmp1   = _mm_shufflelo_epi16(tmp1,_MM_SHUFFLE(2,3,0,1));
    tmp1   = _mm_shufflehi_epi16(tmp1,_MM_SHUFFLE(2,3,0,1));
    ch0[0] = _mm_subs_epi16(tmp0,tmp1);
    ch1[0] = _mm_add_epi16(tmp0,tmp1);
  }

  //print_shorts("prec2A_TM4 ch0 (middle):",ch0);
  //print_shorts("prec2A_TM4 ch1 (middle):",ch1);

  ch0[0] = _mm_mulhi_epi16(ch0[0],amp);
  ch0[0] = _mm_slli_epi16(ch0[0],1);
  ch1[0] = _mm_mulhi_epi16(ch1[0],amp);
  ch1[0] = _mm_slli_epi16(ch1[0],1);


 // ch0[0] = _mm_srai_epi16(ch0[0],1); //divide by 2
 // ch1[0] = _mm_srai_epi16(ch1[0],1); //divide by 2
  //print_shorts("prec2A_TM4 ch0 (end):",ch0);
  //print_shorts("prec2A_TM4 ch1 (end):",ch1);
  _mm_empty();
  _m_empty();
 // print_shorts("prec2A_TM4 ch0 (end):",ch0);
  //print_shorts("prec2A_TM4 ch1 (end):",ch1);
}

void dlsch_channel_compensation_TM56(int **rxdataF_ext,
                                     int **dl_ch_estimates_ext,
                                     int **dl_ch_mag,
                                     int **dl_ch_magb,
                                     int **rxdataF_comp,
                                     unsigned char *pmi_ext,
                                     LTE_DL_FRAME_PARMS *frame_parms,
                                     PHY_MEASUREMENTS *measurements,
                                     int eNB_id,
                                     unsigned char symbol,
                                     unsigned char mod_order,
                                     unsigned short nb_rb,
                                     unsigned char output_shift,
                                     unsigned char dl_power_off)
{

#if defined(__x86_64__) || defined(__i386__)

  unsigned short rb,Nre;
  __m128i *dl_ch0_128,*dl_ch1_128,*dl_ch_mag128,*dl_ch_mag128b,*rxdataF128,*rxdataF_comp128;
  unsigned char aarx=0,symbol_mod,pilots=0;
  int precoded_signal_strength=0;
  __m128i mmtmpD0,mmtmpD1,mmtmpD2,mmtmpD3,QAM_amp128,QAM_amp128b;

  symbol_mod = (symbol>=(7-frame_parms->Ncp)) ? symbol-(7-frame_parms->Ncp) : symbol;

  if ((symbol_mod == 0) || (symbol_mod == (4-frame_parms->Ncp)))
    pilots=1;


  //printf("comp prec: symbol %d, pilots %d\n",symbol, pilots);

  if (mod_order == 4) {
    QAM_amp128 = _mm_set1_epi16(QAM16_n1);
    QAM_amp128b = _mm_setzero_si128();
  } else if (mod_order == 6) {
    QAM_amp128  = _mm_set1_epi16(QAM64_n1);
    QAM_amp128b = _mm_set1_epi16(QAM64_n2);
  }

  for (aarx=0; aarx<frame_parms->nb_antennas_rx; aarx++) {

    dl_ch0_128          = (__m128i *)&dl_ch_estimates_ext[aarx][symbol*frame_parms->N_RB_DL*12];
    dl_ch1_128          = (__m128i *)&dl_ch_estimates_ext[2+aarx][symbol*frame_parms->N_RB_DL*12];


    dl_ch_mag128      = (__m128i *)&dl_ch_mag[aarx][symbol*frame_parms->N_RB_DL*12];
    dl_ch_mag128b     = (__m128i *)&dl_ch_magb[aarx][symbol*frame_parms->N_RB_DL*12];
    rxdataF128        = (__m128i *)&rxdataF_ext[aarx][symbol*frame_parms->N_RB_DL*12];
    rxdataF_comp128   = (__m128i *)&rxdataF_comp[aarx][symbol*frame_parms->N_RB_DL*12];


    for (rb=0; rb<nb_rb; rb++) {
      // combine TX channels using precoder from pmi
#ifdef DEBUG_DLSCH_DEMOD
      printf("mode 6 prec: rb %d, pmi->%d\n",rb,pmi_ext[rb]);
#endif
      prec2A_TM56_128(pmi_ext[rb],&dl_ch0_128[0],&dl_ch1_128[0]);
      prec2A_TM56_128(pmi_ext[rb],&dl_ch0_128[1],&dl_ch1_128[1]);

      if (pilots==0) {

        prec2A_TM56_128(pmi_ext[rb],&dl_ch0_128[2],&dl_ch1_128[2]);
      }

      if (mod_order>2) {
        // get channel amplitude if not QPSK

        mmtmpD0 = _mm_madd_epi16(dl_ch0_128[0],dl_ch0_128[0]);
        mmtmpD0 = _mm_srai_epi32(mmtmpD0,output_shift);

        mmtmpD1 = _mm_madd_epi16(dl_ch0_128[1],dl_ch0_128[1]);
        mmtmpD1 = _mm_srai_epi32(mmtmpD1,output_shift);

        mmtmpD0 = _mm_packs_epi32(mmtmpD0,mmtmpD1);

        dl_ch_mag128[0] = _mm_unpacklo_epi16(mmtmpD0,mmtmpD0);
        dl_ch_mag128b[0] = dl_ch_mag128[0];
        dl_ch_mag128[0] = _mm_mulhi_epi16(dl_ch_mag128[0],QAM_amp128);
        dl_ch_mag128[0] = _mm_slli_epi16(dl_ch_mag128[0],1);


        //print_shorts("dl_ch_mag128[0]=",&dl_ch_mag128[0]);

        //print_shorts("dl_ch_mag128[0]=",&dl_ch_mag128[0]);

        dl_ch_mag128[1] = _mm_unpackhi_epi16(mmtmpD0,mmtmpD0);
        dl_ch_mag128b[1] = dl_ch_mag128[1];
        dl_ch_mag128[1] = _mm_mulhi_epi16(dl_ch_mag128[1],QAM_amp128);
        dl_ch_mag128[1] = _mm_slli_epi16(dl_ch_mag128[1],1);

        if (pilots==0) {
          mmtmpD0 = _mm_madd_epi16(dl_ch0_128[2],dl_ch0_128[2]);
          mmtmpD0 = _mm_srai_epi32(mmtmpD0,output_shift);

          mmtmpD1 = _mm_packs_epi32(mmtmpD0,mmtmpD0);

          dl_ch_mag128[2] = _mm_unpacklo_epi16(mmtmpD1,mmtmpD1);
          dl_ch_mag128b[2] = dl_ch_mag128[2];

          dl_ch_mag128[2] = _mm_mulhi_epi16(dl_ch_mag128[2],QAM_amp128);
          dl_ch_mag128[2] = _mm_slli_epi16(dl_ch_mag128[2],1);
        }

        dl_ch_mag128b[0] = _mm_mulhi_epi16(dl_ch_mag128b[0],QAM_amp128b);
        dl_ch_mag128b[0] = _mm_slli_epi16(dl_ch_mag128b[0],1);

        //print_shorts("dl_ch_mag128b[0]=",&dl_ch_mag128b[0]);

        dl_ch_mag128b[1] = _mm_mulhi_epi16(dl_ch_mag128b[1],QAM_amp128b);
        dl_ch_mag128b[1] = _mm_slli_epi16(dl_ch_mag128b[1],1);

        if (pilots==0) {
          dl_ch_mag128b[2] = _mm_mulhi_epi16(dl_ch_mag128b[2],QAM_amp128b);
          dl_ch_mag128b[2] = _mm_slli_epi16(dl_ch_mag128b[2],1);

        }
      }

      // MF multiply by conjugated channel
      mmtmpD0 = _mm_madd_epi16(dl_ch0_128[0],rxdataF128[0]);
      //        print_ints("re",&mmtmpD0);

      // mmtmpD0 contains real part of 4 consecutive outputs (32-bit)
      mmtmpD1 = _mm_shufflelo_epi16(dl_ch0_128[0],_MM_SHUFFLE(2,3,0,1));
      mmtmpD1 = _mm_shufflehi_epi16(mmtmpD1,_MM_SHUFFLE(2,3,0,1));
      mmtmpD1 = _mm_sign_epi16(mmtmpD1,*(__m128i*)&conjugate[0]);

      //        print_ints("im",&mmtmpD1);
      mmtmpD1 = _mm_madd_epi16(mmtmpD1,rxdataF128[0]);
      // mmtmpD1 contains imag part of 4 consecutive outputs (32-bit)
      mmtmpD0 = _mm_srai_epi32(mmtmpD0,output_shift);
      //        print_ints("re(shift)",&mmtmpD0);
      mmtmpD1 = _mm_srai_epi32(mmtmpD1,output_shift);
      //        print_ints("im(shift)",&mmtmpD1);
      mmtmpD2 = _mm_unpacklo_epi32(mmtmpD0,mmtmpD1);
      mmtmpD3 = _mm_unpackhi_epi32(mmtmpD0,mmtmpD1);
      //        print_ints("c0",&mmtmpD2);
      //        print_ints("c1",&mmtmpD3);
      rxdataF_comp128[0] = _mm_packs_epi32(mmtmpD2,mmtmpD3);
      //        print_shorts("rx:",rxdataF128);
      //        print_shorts("ch:",dl_ch128);
      //        print_shorts("pack:",rxdataF_comp128);

      // multiply by conjugated channel
      mmtmpD0 = _mm_madd_epi16(dl_ch0_128[1],rxdataF128[1]);
      // mmtmpD0 contains real part of 4 consecutive outputs (32-bit)
      mmtmpD1 = _mm_shufflelo_epi16(dl_ch0_128[1],_MM_SHUFFLE(2,3,0,1));
      mmtmpD1 = _mm_shufflehi_epi16(mmtmpD1,_MM_SHUFFLE(2,3,0,1));
      mmtmpD1 = _mm_sign_epi16(mmtmpD1,*(__m128i*)conjugate);
      mmtmpD1 = _mm_madd_epi16(mmtmpD1,rxdataF128[1]);
      // mmtmpD1 contains imag part of 4 consecutive outputs (32-bit)
      mmtmpD0 = _mm_srai_epi32(mmtmpD0,output_shift);
      mmtmpD1 = _mm_srai_epi32(mmtmpD1,output_shift);
      mmtmpD2 = _mm_unpacklo_epi32(mmtmpD0,mmtmpD1);
      mmtmpD3 = _mm_unpackhi_epi32(mmtmpD0,mmtmpD1);

      rxdataF_comp128[1] = _mm_packs_epi32(mmtmpD2,mmtmpD3);
      //  print_shorts("rx:",rxdataF128+1);
      //  print_shorts("ch:",dl_ch128+1);
      //  print_shorts("pack:",rxdataF_comp128+1);

      if (pilots==0) {
        // multiply by conjugated channel
        mmtmpD0 = _mm_madd_epi16(dl_ch0_128[2],rxdataF128[2]);
        // mmtmpD0 contains real part of 4 consecutive outputs (32-bit)
        mmtmpD1 = _mm_shufflelo_epi16(dl_ch0_128[2],_MM_SHUFFLE(2,3,0,1));
        mmtmpD1 = _mm_shufflehi_epi16(mmtmpD1,_MM_SHUFFLE(2,3,0,1));
        mmtmpD1 = _mm_sign_epi16(mmtmpD1,*(__m128i*)conjugate);
        mmtmpD1 = _mm_madd_epi16(mmtmpD1,rxdataF128[2]);
        // mmtmpD1 contains imag part of 4 consecutive outputs (32-bit)
        mmtmpD0 = _mm_srai_epi32(mmtmpD0,output_shift);
        mmtmpD1 = _mm_srai_epi32(mmtmpD1,output_shift);
        mmtmpD2 = _mm_unpacklo_epi32(mmtmpD0,mmtmpD1);
        mmtmpD3 = _mm_unpackhi_epi32(mmtmpD0,mmtmpD1);

        rxdataF_comp128[2] = _mm_packs_epi32(mmtmpD2,mmtmpD3);
        //  print_shorts("rx:",rxdataF128+2);
        //  print_shorts("ch:",dl_ch128+2);
        //        print_shorts("pack:",rxdataF_comp128+2);

        dl_ch0_128+=3;
        dl_ch1_128+=3;
        dl_ch_mag128+=3;
        dl_ch_mag128b+=3;
        rxdataF128+=3;
        rxdataF_comp128+=3;
      } else {
        dl_ch0_128+=2;
        dl_ch1_128+=2;
        dl_ch_mag128+=2;
        dl_ch_mag128b+=2;
        rxdataF128+=2;
        rxdataF_comp128+=2;
      }
    }

    Nre = (pilots==0) ? 12 : 8;

    precoded_signal_strength += ((signal_energy_nodc(&dl_ch_estimates_ext[aarx][symbol*frame_parms->N_RB_DL*Nre],
                                                     (nb_rb*Nre))) - (measurements->n0_power[aarx]));
  } // rx_antennas

  measurements->precoded_cqi_dB[eNB_id][0] = dB_fixed2(precoded_signal_strength,measurements->n0_power_tot);

  //printf("eNB_id %d, symbol %d: precoded CQI %d dB\n",eNB_id,symbol,
  //   measurements->precoded_cqi_dB[eNB_id][0]);

#elif defined(__arm__)

  uint32_t rb,Nre;
  uint32_t aarx,symbol_mod,pilots=0;

  int16x4_t *dl_ch0_128,*dl_ch1_128,*rxdataF128;
  int16x8_t *dl_ch0_128b,*dl_ch1_128b;
  int32x4_t mmtmpD0,mmtmpD1,mmtmpD0b,mmtmpD1b;
  int16x8_t *dl_ch_mag128,*dl_ch_mag128b,mmtmpD2,mmtmpD3,mmtmpD4,*rxdataF_comp128;
  int16x8_t QAM_amp128,QAM_amp128b;

  int16_t conj[4]__attribute__((aligned(16))) = {1,-1,1,-1};
  int32x4_t output_shift128 = vmovq_n_s32(-(int32_t)output_shift);
  int32_t precoded_signal_strength=0;

  symbol_mod = (symbol>=(7-frame_parms->Ncp)) ? symbol-(7-frame_parms->Ncp) : symbol;
  if ((symbol_mod == 0) || (symbol_mod == (4-frame_parms->Ncp))) {
    if (frame_parms->nb_antenna_ports_eNB==1) // 10 out of 12 so don't reduce size
      { nb_rb=1+(5*nb_rb/6); }

    else
      { pilots=1; }
  }


  if (mod_order == 4) {
    QAM_amp128  = vmovq_n_s16(QAM16_n1);  // 2/sqrt(10)
    QAM_amp128b = vmovq_n_s16(0);

  } else if (mod_order == 6) {
    QAM_amp128  = vmovq_n_s16(QAM64_n1); //
    QAM_amp128b = vmovq_n_s16(QAM64_n2);
  }

  //    printf("comp: rxdataF_comp %p, symbol %d\n",rxdataF_comp[0],symbol);

  for (aarx=0; aarx<frame_parms->nb_antennas_rx; aarx++) {



    dl_ch0_128          = (int16x4_t*)&dl_ch_estimates_ext[aarx][symbol*frame_parms->N_RB_DL*12];
    dl_ch1_128          = (int16x4_t*)&dl_ch_estimates_ext[2+aarx][symbol*frame_parms->N_RB_DL*12];
    dl_ch0_128b         = (int16x8_t*)&dl_ch_estimates_ext[aarx][symbol*frame_parms->N_RB_DL*12];
    dl_ch1_128b         = (int16x8_t*)&dl_ch_estimates_ext[2+aarx][symbol*frame_parms->N_RB_DL*12];
    dl_ch_mag128        = (int16x8_t*)&dl_ch_mag[aarx][symbol*frame_parms->N_RB_DL*12];
    dl_ch_mag128b       = (int16x8_t*)&dl_ch_magb[aarx][symbol*frame_parms->N_RB_DL*12];
    rxdataF128          = (int16x4_t*)&rxdataF_ext[aarx][symbol*frame_parms->N_RB_DL*12];
    rxdataF_comp128     = (int16x8_t*)&rxdataF_comp[aarx][symbol*frame_parms->N_RB_DL*12];

    for (rb=0; rb<nb_rb; rb++) {
#ifdef DEBUG_DLSCH_DEMOD
      printf("mode 6 prec: rb %d, pmi->%d\n",rb,pmi_ext[rb]);
#endif
      prec2A_TM56_128(pmi_ext[rb],&dl_ch0_128b[0],&dl_ch1_128b[0]);
      prec2A_TM56_128(pmi_ext[rb],&dl_ch0_128b[1],&dl_ch1_128b[1]);

      if (pilots==0) {
        prec2A_TM56_128(pmi_ext[rb],&dl_ch0_128b[2],&dl_ch1_128b[2]);
      }

      if (mod_order>2) {
        // get channel amplitude if not QPSK
        mmtmpD0 = vmull_s16(dl_ch0_128[0], dl_ch0_128[0]);
        // mmtmpD0 = [ch0*ch0,ch1*ch1,ch2*ch2,ch3*ch3];
        mmtmpD0 = vqshlq_s32(vqaddq_s32(mmtmpD0,vrev64q_s32(mmtmpD0)),output_shift128);
        // mmtmpD0 = [ch0*ch0 + ch1*ch1,ch0*ch0 + ch1*ch1,ch2*ch2 + ch3*ch3,ch2*ch2 + ch3*ch3]>>output_shift128 on 32-bits
        mmtmpD1 = vmull_s16(dl_ch0_128[1], dl_ch0_128[1]);
        mmtmpD1 = vqshlq_s32(vqaddq_s32(mmtmpD1,vrev64q_s32(mmtmpD1)),output_shift128);
        mmtmpD2 = vcombine_s16(vmovn_s32(mmtmpD0),vmovn_s32(mmtmpD1));
        // mmtmpD2 = [ch0*ch0 + ch1*ch1,ch0*ch0 + ch1*ch1,ch2*ch2 + ch3*ch3,ch2*ch2 + ch3*ch3,ch4*ch4 + ch5*ch5,ch4*ch4 + ch5*ch5,ch6*ch6 + ch7*ch7,ch6*ch6 + ch7*ch7]>>output_shift128 on 16-bits
        mmtmpD0 = vmull_s16(dl_ch0_128[2], dl_ch0_128[2]);
        mmtmpD0 = vqshlq_s32(vqaddq_s32(mmtmpD0,vrev64q_s32(mmtmpD0)),output_shift128);
        mmtmpD1 = vmull_s16(dl_ch0_128[3], dl_ch0_128[3]);
        mmtmpD1 = vqshlq_s32(vqaddq_s32(mmtmpD1,vrev64q_s32(mmtmpD1)),output_shift128);
        mmtmpD3 = vcombine_s16(vmovn_s32(mmtmpD0),vmovn_s32(mmtmpD1));
        if (pilots==0) {
          mmtmpD0 = vmull_s16(dl_ch0_128[4], dl_ch0_128[4]);
          mmtmpD0 = vqshlq_s32(vqaddq_s32(mmtmpD0,vrev64q_s32(mmtmpD0)),output_shift128);
          mmtmpD1 = vmull_s16(dl_ch0_128[5], dl_ch0_128[5]);
          mmtmpD1 = vqshlq_s32(vqaddq_s32(mmtmpD1,vrev64q_s32(mmtmpD1)),output_shift128);
          mmtmpD4 = vcombine_s16(vmovn_s32(mmtmpD0),vmovn_s32(mmtmpD1));


        }

        dl_ch_mag128b[0] = vqdmulhq_s16(mmtmpD2,QAM_amp128b);
        dl_ch_mag128b[1] = vqdmulhq_s16(mmtmpD3,QAM_amp128b);
        dl_ch_mag128[0] = vqdmulhq_s16(mmtmpD2,QAM_amp128);
        dl_ch_mag128[1] = vqdmulhq_s16(mmtmpD3,QAM_amp128);


        if (pilots==0) {
          dl_ch_mag128b[2] = vqdmulhq_s16(mmtmpD4,QAM_amp128b);
          dl_ch_mag128[2]  = vqdmulhq_s16(mmtmpD4,QAM_amp128);
        }
      }
      mmtmpD0 = vmull_s16(dl_ch0_128[0], rxdataF128[0]);
      //mmtmpD0 = [Re(ch[0])Re(rx[0]) Im(ch[0])Im(ch[0]) Re(ch[1])Re(rx[1]) Im(ch[1])Im(ch[1])]
      mmtmpD1 = vmull_s16(dl_ch0_128[1], rxdataF128[1]);
      //mmtmpD1 = [Re(ch[2])Re(rx[2]) Im(ch[2])Im(ch[2]) Re(ch[3])Re(rx[3]) Im(ch[3])Im(ch[3])]
      mmtmpD0 = vcombine_s32(vpadd_s32(vget_low_s32(mmtmpD0),vget_high_s32(mmtmpD0)),
                             vpadd_s32(vget_low_s32(mmtmpD1),vget_high_s32(mmtmpD1)));
      //mmtmpD0 = [Re(ch[0])Re(rx[0])+Im(ch[0])Im(ch[0]) Re(ch[1])Re(rx[1])+Im(ch[1])Im(ch[1]) Re(ch[2])Re(rx[2])+Im(ch[2])Im(ch[2]) Re(ch[3])Re(rx[3])+Im(ch[3])Im(ch[3])]

      mmtmpD0b = vmull_s16(vrev32_s16(vmul_s16(dl_ch0_128[0],*(int16x4_t*)conj)), rxdataF128[0]);
      //mmtmpD0 = [-Im(ch[0])Re(rx[0]) Re(ch[0])Im(rx[0]) -Im(ch[1])Re(rx[1]) Re(ch[1])Im(rx[1])]
      mmtmpD1b = vmull_s16(vrev32_s16(vmul_s16(dl_ch0_128[1],*(int16x4_t*)conj)), rxdataF128[1]);
      //mmtmpD0 = [-Im(ch[2])Re(rx[2]) Re(ch[2])Im(rx[2]) -Im(ch[3])Re(rx[3]) Re(ch[3])Im(rx[3])]
      mmtmpD1 = vcombine_s32(vpadd_s32(vget_low_s32(mmtmpD0b),vget_high_s32(mmtmpD0b)),
                             vpadd_s32(vget_low_s32(mmtmpD1b),vget_high_s32(mmtmpD1b)));
      //mmtmpD1 = [-Im(ch[0])Re(rx[0])+Re(ch[0])Im(rx[0]) -Im(ch[1])Re(rx[1])+Re(ch[1])Im(rx[1]) -Im(ch[2])Re(rx[2])+Re(ch[2])Im(rx[2]) -Im(ch[3])Re(rx[3])+Re(ch[3])Im(rx[3])]

      mmtmpD0 = vqshlq_s32(mmtmpD0,output_shift128);
      mmtmpD1 = vqshlq_s32(mmtmpD1,output_shift128);
      rxdataF_comp128[0] = vcombine_s16(vmovn_s32(mmtmpD0),vmovn_s32(mmtmpD1));

      mmtmpD0 = vmull_s16(dl_ch0_128[2], rxdataF128[2]);
      mmtmpD1 = vmull_s16(dl_ch0_128[3], rxdataF128[3]);
      mmtmpD0 = vcombine_s32(vpadd_s32(vget_low_s32(mmtmpD0),vget_high_s32(mmtmpD0)),
                             vpadd_s32(vget_low_s32(mmtmpD1),vget_high_s32(mmtmpD1)));

      mmtmpD0b = vmull_s16(vrev32_s16(vmul_s16(dl_ch0_128[2],*(int16x4_t*)conj)), rxdataF128[2]);
      mmtmpD1b = vmull_s16(vrev32_s16(vmul_s16(dl_ch0_128[3],*(int16x4_t*)conj)), rxdataF128[3]);
      mmtmpD1 = vcombine_s32(vpadd_s32(vget_low_s32(mmtmpD0b),vget_high_s32(mmtmpD0b)),
                             vpadd_s32(vget_low_s32(mmtmpD1b),vget_high_s32(mmtmpD1b)));

      mmtmpD0 = vqshlq_s32(mmtmpD0,output_shift128);
      mmtmpD1 = vqshlq_s32(mmtmpD1,output_shift128);
      rxdataF_comp128[1] = vcombine_s16(vmovn_s32(mmtmpD0),vmovn_s32(mmtmpD1));

      if (pilots==0) {
        mmtmpD0 = vmull_s16(dl_ch0_128[4], rxdataF128[4]);
        mmtmpD1 = vmull_s16(dl_ch0_128[5], rxdataF128[5]);
        mmtmpD0 = vcombine_s32(vpadd_s32(vget_low_s32(mmtmpD0),vget_high_s32(mmtmpD0)),
                               vpadd_s32(vget_low_s32(mmtmpD1),vget_high_s32(mmtmpD1)));

        mmtmpD0b = vmull_s16(vrev32_s16(vmul_s16(dl_ch0_128[4],*(int16x4_t*)conj)), rxdataF128[4]);
        mmtmpD1b = vmull_s16(vrev32_s16(vmul_s16(dl_ch0_128[5],*(int16x4_t*)conj)), rxdataF128[5]);
        mmtmpD1 = vcombine_s32(vpadd_s32(vget_low_s32(mmtmpD0b),vget_high_s32(mmtmpD0b)),
                               vpadd_s32(vget_low_s32(mmtmpD1b),vget_high_s32(mmtmpD1b)));


        mmtmpD0 = vqshlq_s32(mmtmpD0,output_shift128);
        mmtmpD1 = vqshlq_s32(mmtmpD1,output_shift128);
        rxdataF_comp128[2] = vcombine_s16(vmovn_s32(mmtmpD0),vmovn_s32(mmtmpD1));


        dl_ch0_128+=6;
        dl_ch1_128+=6;
        dl_ch_mag128+=3;
        dl_ch_mag128b+=3;
        rxdataF128+=6;
        rxdataF_comp128+=3;

      } else { // we have a smaller PDSCH in symbols with pilots so skip last group of 4 REs and increment less
        dl_ch0_128+=4;
        dl_ch1_128+=4;
        dl_ch_mag128+=2;
        dl_ch_mag128b+=2;
        rxdataF128+=4;
        rxdataF_comp128+=2;
      }
    }

    Nre = (pilots==0) ? 12 : 8;


    precoded_signal_strength += ((signal_energy_nodc(&dl_ch_estimates_ext[aarx][symbol*frame_parms->N_RB_DL*Nre],

                                                     (nb_rb*Nre))) - (measurements->n0_power[aarx]));
    // rx_antennas
  }
  measurements->precoded_cqi_dB[eNB_id][0] = dB_fixed2(precoded_signal_strength,measurements->n0_power_tot);

  //printf("eNB_id %d, symbol %d: precoded CQI %d dB\n",eNB_id,symbol,
  //     measurements->precoded_cqi_dB[eNB_id][0]);

#endif
  _mm_empty();
  _m_empty();
}

void dlsch_channel_compensation_TM34(LTE_DL_FRAME_PARMS *frame_parms,
                                    LTE_UE_PDSCH *pdsch_vars,
                                    PHY_MEASUREMENTS *measurements,
                                    int eNB_id,
                                    unsigned char symbol,
                                    unsigned char mod_order0,
                                    unsigned char mod_order1,
                                    int harq_pid,
                                    int round,
                                    MIMO_mode_t mimo_mode,
                                    unsigned short nb_rb,
                                    unsigned char output_shift0,
                                    unsigned char output_shift1) {

#if defined(__x86_64__) || defined(__i386__)

  unsigned short rb,Nre;
  __m128i *dl_ch0_128,*dl_ch1_128,*dl_ch_mag0_128,*dl_ch_mag1_128,*dl_ch_mag0_128b,*dl_ch_mag1_128b,*rxdataF128,*rxdataF_comp0_128,*rxdataF_comp1_128;
  unsigned char aarx=0,symbol_mod,pilots=0;
  int precoded_signal_strength0=0,precoded_signal_strength1=0;
  int rx_power_correction;

  int **rxdataF_ext           = pdsch_vars->rxdataF_ext;
  int **dl_ch_estimates_ext   = pdsch_vars->dl_ch_estimates_ext;
  int **dl_ch_mag0            = pdsch_vars->dl_ch_mag0;
  int **dl_ch_mag1            = pdsch_vars->dl_ch_mag1[harq_pid][round];
  int **dl_ch_magb0           = pdsch_vars->dl_ch_magb0;
  int **dl_ch_magb1           = pdsch_vars->dl_ch_magb1[harq_pid][round];
  int **rxdataF_comp0         = pdsch_vars->rxdataF_comp0;
  int **rxdataF_comp1         = pdsch_vars->rxdataF_comp1[harq_pid][round];
  unsigned char *pmi_ext      = pdsch_vars->pmi_ext;
  __m128i mmtmpD0,mmtmpD1,mmtmpD2,mmtmpD3,QAM_amp0_128,QAM_amp0_128b,QAM_amp1_128,QAM_amp1_128b;

  symbol_mod = (symbol>=(7-frame_parms->Ncp)) ? symbol-(7-frame_parms->Ncp) : symbol;

  if ((symbol_mod == 0) || (symbol_mod == (4-frame_parms->Ncp)))
    pilots=1;

  rx_power_correction = 1;

 // printf("comp prec: symbol %d, pilots %d\n",symbol, pilots);

  if (mod_order0 == 4) {
    QAM_amp0_128  = _mm_set1_epi16(QAM16_n1);
    QAM_amp0_128b = _mm_setzero_si128();
  } else if (mod_order0 == 6) {
    QAM_amp0_128  = _mm_set1_epi16(QAM64_n1);
    QAM_amp0_128b = _mm_set1_epi16(QAM64_n2);
  }

  if (mod_order1 == 4) {
    QAM_amp1_128  = _mm_set1_epi16(QAM16_n1);
    QAM_amp1_128b = _mm_setzero_si128();
  } else if (mod_order1 == 6) {
    QAM_amp1_128  = _mm_set1_epi16(QAM64_n1);
    QAM_amp1_128b = _mm_set1_epi16(QAM64_n2);
  }

  for (aarx=0;aarx<frame_parms->nb_antennas_rx;aarx++) {

   /* if (aarx==0) {
      output_shift=output_shift0;
    }
      else {
        output_shift=output_shift1;
      } */

     // printf("antenna %d\n", aarx);
   // printf("symbol %d, rx antenna %d\n", symbol, aarx);

    dl_ch0_128          = (__m128i *)&dl_ch_estimates_ext[aarx][symbol*frame_parms->N_RB_DL*12]; // this is h11
    dl_ch1_128          = (__m128i *)&dl_ch_estimates_ext[2+aarx][symbol*frame_parms->N_RB_DL*12]; // this is h12


    dl_ch_mag0_128      = (__m128i *)&dl_ch_mag0[aarx][symbol*frame_parms->N_RB_DL*12]; //responsible for x1
    dl_ch_mag0_128b     = (__m128i *)&dl_ch_magb0[aarx][symbol*frame_parms->N_RB_DL*12];//responsible for x1
    dl_ch_mag1_128      = (__m128i *)&dl_ch_mag1[aarx][symbol*frame_parms->N_RB_DL*12];   //responsible for x2. always coming from tx2
    dl_ch_mag1_128b     = (__m128i *)&dl_ch_magb1[aarx][symbol*frame_parms->N_RB_DL*12];  //responsible for x2. always coming from tx2
    rxdataF128          = (__m128i *)&rxdataF_ext[aarx][symbol*frame_parms->N_RB_DL*12]; //received signal on antenna of interest h11*x1+h12*x2
    rxdataF_comp0_128   = (__m128i *)&rxdataF_comp0[aarx][symbol*frame_parms->N_RB_DL*12]; //result of multipl with MF x1 on antenna of interest
    rxdataF_comp1_128   = (__m128i *)&rxdataF_comp1[aarx][symbol*frame_parms->N_RB_DL*12]; //result of multipl with MF x2 on antenna of interest

    for (rb=0; rb<nb_rb; rb++) {

      // combine TX channels using precoder from pmi
      if (mimo_mode==LARGE_CDD) {
        prec2A_TM3_128(&dl_ch0_128[0],&dl_ch1_128[0]);
        prec2A_TM3_128(&dl_ch0_128[1],&dl_ch1_128[1]);


        if (pilots==0) {
          prec2A_TM3_128(&dl_ch0_128[2],&dl_ch1_128[2]);
        }
      }
      else if (mimo_mode==DUALSTREAM_UNIFORM_PRECODING1) {
        prec2A_TM4_128(0,&dl_ch0_128[0],&dl_ch1_128[0]);
        prec2A_TM4_128(0,&dl_ch0_128[1],&dl_ch1_128[1]);

        if (pilots==0) {
          prec2A_TM4_128(0,&dl_ch0_128[2],&dl_ch1_128[2]);
        }
      }
      else if (mimo_mode==DUALSTREAM_UNIFORM_PRECODINGj) {
        prec2A_TM4_128(1,&dl_ch0_128[0],&dl_ch1_128[0]);
        prec2A_TM4_128(1,&dl_ch0_128[1],&dl_ch1_128[1]);

        if (pilots==0) {
          prec2A_TM4_128(1,&dl_ch0_128[2],&dl_ch1_128[2]);
        }
      }

        else if (mimo_mode==DUALSTREAM_PUSCH_PRECODING) {
        prec2A_TM4_128(pmi_ext[rb],&dl_ch0_128[0],&dl_ch1_128[0]);
        prec2A_TM4_128(pmi_ext[rb],&dl_ch0_128[1],&dl_ch1_128[1]);

        if (pilots==0) {
          prec2A_TM4_128(pmi_ext[rb],&dl_ch0_128[2],&dl_ch1_128[2]);
        }
      }


      else {
        LOG_E(PHY,"Unknown MIMO mode\n");
        return;
      }


      if (mod_order0>2) {
        // get channel amplitude if not QPSK

        mmtmpD0 = _mm_madd_epi16(dl_ch0_128[0],dl_ch0_128[0]);
        mmtmpD0 = _mm_srai_epi32(mmtmpD0,output_shift0);

        mmtmpD1 = _mm_madd_epi16(dl_ch0_128[1],dl_ch0_128[1]);
        mmtmpD1 = _mm_srai_epi32(mmtmpD1,output_shift0);

        mmtmpD0 = _mm_packs_epi32(mmtmpD0,mmtmpD1);

        dl_ch_mag0_128[0] = _mm_unpacklo_epi16(mmtmpD0,mmtmpD0);
        dl_ch_mag0_128b[0] = dl_ch_mag0_128[0];
        dl_ch_mag0_128[0] = _mm_mulhi_epi16(dl_ch_mag0_128[0],QAM_amp0_128);
        dl_ch_mag0_128[0] = _mm_slli_epi16(dl_ch_mag0_128[0],1);

        //  print_shorts("dl_ch_mag0_128[0]=",&dl_ch_mag0_128[0]);


        dl_ch_mag0_128[1] = _mm_unpackhi_epi16(mmtmpD0,mmtmpD0);
        dl_ch_mag0_128b[1] = dl_ch_mag0_128[1];
        dl_ch_mag0_128[1] = _mm_mulhi_epi16(dl_ch_mag0_128[1],QAM_amp0_128);
        dl_ch_mag0_128[1] = _mm_slli_epi16(dl_ch_mag0_128[1],1);

        if (pilots==0) {
          mmtmpD0 = _mm_madd_epi16(dl_ch0_128[2],dl_ch0_128[2]);
          mmtmpD0 = _mm_srai_epi32(mmtmpD0,output_shift0);

          mmtmpD1 = _mm_packs_epi32(mmtmpD0,mmtmpD0);

          dl_ch_mag0_128[2] = _mm_unpacklo_epi16(mmtmpD1,mmtmpD1);
          dl_ch_mag0_128b[2] = dl_ch_mag0_128[2];

          dl_ch_mag0_128[2] = _mm_mulhi_epi16(dl_ch_mag0_128[2],QAM_amp0_128);
          dl_ch_mag0_128[2] = _mm_slli_epi16(dl_ch_mag0_128[2],1);
        }

        dl_ch_mag0_128b[0] = _mm_mulhi_epi16(dl_ch_mag0_128b[0],QAM_amp0_128b);
        dl_ch_mag0_128b[0] = _mm_slli_epi16(dl_ch_mag0_128b[0],1);

       // print_shorts("dl_ch_mag0_128b[0]=",&dl_ch_mag0_128b[0]);

        dl_ch_mag0_128b[1] = _mm_mulhi_epi16(dl_ch_mag0_128b[1],QAM_amp0_128b);
        dl_ch_mag0_128b[1] = _mm_slli_epi16(dl_ch_mag0_128b[1],1);

        if (pilots==0) {
          dl_ch_mag0_128b[2] = _mm_mulhi_epi16(dl_ch_mag0_128b[2],QAM_amp0_128b);
          dl_ch_mag0_128b[2] = _mm_slli_epi16(dl_ch_mag0_128b[2],1);
        }
      }

      if (mod_order1>2) {
        // get channel amplitude if not QPSK

        mmtmpD0 = _mm_madd_epi16(dl_ch1_128[0],dl_ch1_128[0]);
        mmtmpD0 = _mm_srai_epi32(mmtmpD0,output_shift1);

        mmtmpD1 = _mm_madd_epi16(dl_ch1_128[1],dl_ch1_128[1]);
        mmtmpD1 = _mm_srai_epi32(mmtmpD1,output_shift1);

        mmtmpD0 = _mm_packs_epi32(mmtmpD0,mmtmpD1);

        dl_ch_mag1_128[0] = _mm_unpacklo_epi16(mmtmpD0,mmtmpD0);
        dl_ch_mag1_128b[0] = dl_ch_mag1_128[0];
        dl_ch_mag1_128[0] = _mm_mulhi_epi16(dl_ch_mag1_128[0],QAM_amp1_128);
        dl_ch_mag1_128[0] = _mm_slli_epi16(dl_ch_mag1_128[0],1);

       // print_shorts("dl_ch_mag1_128[0]=",&dl_ch_mag1_128[0]);

        dl_ch_mag1_128[1] = _mm_unpackhi_epi16(mmtmpD0,mmtmpD0);
        dl_ch_mag1_128b[1] = dl_ch_mag1_128[1];
        dl_ch_mag1_128[1] = _mm_mulhi_epi16(dl_ch_mag1_128[1],QAM_amp1_128);
        dl_ch_mag1_128[1] = _mm_slli_epi16(dl_ch_mag1_128[1],1);

        if (pilots==0) {
          mmtmpD0 = _mm_madd_epi16(dl_ch1_128[2],dl_ch1_128[2]);
          mmtmpD0 = _mm_srai_epi32(mmtmpD0,output_shift1);

          mmtmpD1 = _mm_packs_epi32(mmtmpD0,mmtmpD0);

          dl_ch_mag1_128[2] = _mm_unpacklo_epi16(mmtmpD1,mmtmpD1);
          dl_ch_mag1_128b[2] = dl_ch_mag1_128[2];

          dl_ch_mag1_128[2] = _mm_mulhi_epi16(dl_ch_mag1_128[2],QAM_amp1_128);
          dl_ch_mag1_128[2] = _mm_slli_epi16(dl_ch_mag1_128[2],1);
        }

        dl_ch_mag1_128b[0] = _mm_mulhi_epi16(dl_ch_mag1_128b[0],QAM_amp1_128b);
        dl_ch_mag1_128b[0] = _mm_slli_epi16(dl_ch_mag1_128b[0],1);

       // print_shorts("dl_ch_mag1_128b[0]=",&dl_ch_mag1_128b[0]);

        dl_ch_mag1_128b[1] = _mm_mulhi_epi16(dl_ch_mag1_128b[1],QAM_amp1_128b);
        dl_ch_mag1_128b[1] = _mm_slli_epi16(dl_ch_mag1_128b[1],1);

        if (pilots==0) {
          dl_ch_mag1_128b[2] = _mm_mulhi_epi16(dl_ch_mag1_128b[2],QAM_amp1_128b);
          dl_ch_mag1_128b[2] = _mm_slli_epi16(dl_ch_mag1_128b[2],1);
        }
      }

      // layer 0
      // MF multiply by conjugated channel
      mmtmpD0 = _mm_madd_epi16(dl_ch0_128[0],rxdataF128[0]);
    //  print_ints("re",&mmtmpD0);

      // mmtmpD0 contains real part of 4 consecutive outputs (32-bit)
      mmtmpD1 = _mm_shufflelo_epi16(dl_ch0_128[0],_MM_SHUFFLE(2,3,0,1));
      mmtmpD1 = _mm_shufflehi_epi16(mmtmpD1,_MM_SHUFFLE(2,3,0,1));
      mmtmpD1 = _mm_sign_epi16(mmtmpD1,*(__m128i*)&conjugate[0]);
      mmtmpD1 = _mm_madd_epi16(mmtmpD1,rxdataF128[0]);
           // print_ints("im",&mmtmpD1);
      // mmtmpD1 contains imag part of 4 consecutive outputs (32-bit)
      mmtmpD0 = _mm_srai_epi32(mmtmpD0,output_shift0);
           // printf("Shift: %d\n",output_shift);
          // print_ints("re(shift)",&mmtmpD0);
      mmtmpD1 = _mm_srai_epi32(mmtmpD1,output_shift0);
           // print_ints("im(shift)",&mmtmpD1);
      mmtmpD2 = _mm_unpacklo_epi32(mmtmpD0,mmtmpD1);
      mmtmpD3 = _mm_unpackhi_epi32(mmtmpD0,mmtmpD1);
          //  print_ints("c0",&mmtmpD2);
          // print_ints("c1",&mmtmpD3);
      rxdataF_comp0_128[0] = _mm_packs_epi32(mmtmpD2,mmtmpD3);

           // print_shorts("rx:",rxdataF128);
           // print_shorts("ch:",dl_ch0_128);
        // print_shorts("pack:",rxdataF_comp0_128);

      // multiply by conjugated channel
      mmtmpD0 = _mm_madd_epi16(dl_ch0_128[1],rxdataF128[1]);
      // mmtmpD0 contains real part of 4 consecutive outputs (32-bit)
      mmtmpD1 = _mm_shufflelo_epi16(dl_ch0_128[1],_MM_SHUFFLE(2,3,0,1));
      mmtmpD1 = _mm_shufflehi_epi16(mmtmpD1,_MM_SHUFFLE(2,3,0,1));
      mmtmpD1 = _mm_sign_epi16(mmtmpD1,*(__m128i*)conjugate);
      mmtmpD1 = _mm_madd_epi16(mmtmpD1,rxdataF128[1]);
      // mmtmpD1 contains imag part of 4 consecutive outputs (32-bit)
      mmtmpD0 = _mm_srai_epi32(mmtmpD0,output_shift0);
      mmtmpD1 = _mm_srai_epi32(mmtmpD1,output_shift0);
      mmtmpD2 = _mm_unpacklo_epi32(mmtmpD0,mmtmpD1);
      mmtmpD3 = _mm_unpackhi_epi32(mmtmpD0,mmtmpD1);

      rxdataF_comp0_128[1] = _mm_packs_epi32(mmtmpD2,mmtmpD3);
           //  print_shorts("rx:",rxdataF128+1);
            //  print_shorts("ch:",dl_ch0_128+1);
            // print_shorts("pack:",rxdataF_comp0_128+1);

      if (pilots==0) {
        // multiply by conjugated channel
        mmtmpD0 = _mm_madd_epi16(dl_ch0_128[2],rxdataF128[2]);
        // mmtmpD0 contains real part of 4 consecutive outputs (32-bit)
        mmtmpD1 = _mm_shufflelo_epi16(dl_ch0_128[2],_MM_SHUFFLE(2,3,0,1));
        mmtmpD1 = _mm_shufflehi_epi16(mmtmpD1,_MM_SHUFFLE(2,3,0,1));
        mmtmpD1 = _mm_sign_epi16(mmtmpD1,*(__m128i*)conjugate);
        mmtmpD1 = _mm_madd_epi16(mmtmpD1,rxdataF128[2]);
        // mmtmpD1 contains imag part of 4 consecutive outputs (32-bit)
        mmtmpD0 = _mm_srai_epi32(mmtmpD0,output_shift0);
        mmtmpD1 = _mm_srai_epi32(mmtmpD1,output_shift0);
        mmtmpD2 = _mm_unpacklo_epi32(mmtmpD0,mmtmpD1);
        mmtmpD3 = _mm_unpackhi_epi32(mmtmpD0,mmtmpD1);

        rxdataF_comp0_128[2] = _mm_packs_epi32(mmtmpD2,mmtmpD3);
           //   print_shorts("rx:",rxdataF128+2);
           //   print_shorts("ch:",dl_ch0_128+2);
            //  print_shorts("pack:",rxdataF_comp0_128+2);

      }


      // layer 1
      // MF multiply by conjugated channel
      mmtmpD0 = _mm_madd_epi16(dl_ch1_128[0],rxdataF128[0]);
           //  print_ints("re",&mmtmpD0);

     // mmtmpD0 contains real part of 4 consecutive outputs (32-bit)
      mmtmpD1 = _mm_shufflelo_epi16(dl_ch1_128[0],_MM_SHUFFLE(2,3,0,1));
      mmtmpD1 = _mm_shufflehi_epi16(mmtmpD1,_MM_SHUFFLE(2,3,0,1));
      mmtmpD1 = _mm_sign_epi16(mmtmpD1,*(__m128i*)&conjugate[0]);
            //  print_ints("im",&mmtmpD1);
      mmtmpD1 = _mm_madd_epi16(mmtmpD1,rxdataF128[0]);
      // mmtmpD1 contains imag part of 4 consecutive outputs (32-bit)
      mmtmpD0 = _mm_srai_epi32(mmtmpD0,output_shift1);
             // print_ints("re(shift)",&mmtmpD0);
      mmtmpD1 = _mm_srai_epi32(mmtmpD1,output_shift1);
             // print_ints("im(shift)",&mmtmpD1);
      mmtmpD2 = _mm_unpacklo_epi32(mmtmpD0,mmtmpD1);
      mmtmpD3 = _mm_unpackhi_epi32(mmtmpD0,mmtmpD1);
             // print_ints("c0",&mmtmpD2);
             // print_ints("c1",&mmtmpD3);
      rxdataF_comp1_128[0] = _mm_packs_epi32(mmtmpD2,mmtmpD3);
            // print_shorts("rx:",rxdataF128);
            //  print_shorts("ch:",dl_ch1_128);
            // print_shorts("pack:",rxdataF_comp1_128);

     // multiply by conjugated channel
      mmtmpD0 = _mm_madd_epi16(dl_ch1_128[1],rxdataF128[1]);
      // mmtmpD0 contains real part of 4 consecutive outputs (32-bit)
      mmtmpD1 = _mm_shufflelo_epi16(dl_ch1_128[1],_MM_SHUFFLE(2,3,0,1));
      mmtmpD1 = _mm_shufflehi_epi16(mmtmpD1,_MM_SHUFFLE(2,3,0,1));
      mmtmpD1 = _mm_sign_epi16(mmtmpD1,*(__m128i*)conjugate);
      mmtmpD1 = _mm_madd_epi16(mmtmpD1,rxdataF128[1]);
      // mmtmpD1 contains imag part of 4 consecutive outputs (32-bit)
      mmtmpD0 = _mm_srai_epi32(mmtmpD0,output_shift1);
      mmtmpD1 = _mm_srai_epi32(mmtmpD1,output_shift1);
      mmtmpD2 = _mm_unpacklo_epi32(mmtmpD0,mmtmpD1);
      mmtmpD3 = _mm_unpackhi_epi32(mmtmpD0,mmtmpD1);

      rxdataF_comp1_128[1] = _mm_packs_epi32(mmtmpD2,mmtmpD3);
            //  print_shorts("rx:",rxdataF128+1);
           // print_shorts("ch:",dl_ch1_128+1);
            // print_shorts("pack:",rxdataF_comp1_128+1);

      if (pilots==0) {
        // multiply by conjugated channel
        mmtmpD0 = _mm_madd_epi16(dl_ch1_128[2],rxdataF128[2]);
        // mmtmpD0 contains real part of 4 consecutive outputs (32-bit)
        mmtmpD1 = _mm_shufflelo_epi16(dl_ch1_128[2],_MM_SHUFFLE(2,3,0,1));
        mmtmpD1 = _mm_shufflehi_epi16(mmtmpD1,_MM_SHUFFLE(2,3,0,1));
        mmtmpD1 = _mm_sign_epi16(mmtmpD1,*(__m128i*)conjugate);
        mmtmpD1 = _mm_madd_epi16(mmtmpD1,rxdataF128[2]);
        // mmtmpD1 contains imag part of 4 consecutive outputs (32-bit)
        mmtmpD0 = _mm_srai_epi32(mmtmpD0,output_shift1);
        mmtmpD1 = _mm_srai_epi32(mmtmpD1,output_shift1);
        mmtmpD2 = _mm_unpacklo_epi32(mmtmpD0,mmtmpD1);
        mmtmpD3 = _mm_unpackhi_epi32(mmtmpD0,mmtmpD1);

        rxdataF_comp1_128[2] = _mm_packs_epi32(mmtmpD2,mmtmpD3);
          //   print_shorts("rx:",rxdataF128+2);
           //  print_shorts("ch:",dl_ch1_128+2);
             //         print_shorts("pack:",rxdataF_comp1_128+2);

        dl_ch0_128+=3;
        dl_ch1_128+=3;
        dl_ch_mag0_128+=3;
        dl_ch_mag1_128+=3;
        dl_ch_mag0_128b+=3;
        dl_ch_mag1_128b+=3;
        rxdataF128+=3;
        rxdataF_comp0_128+=3;
        rxdataF_comp1_128+=3;
      }
      else {
        dl_ch0_128+=2;
        dl_ch1_128+=2;
        dl_ch_mag0_128+=2;
        dl_ch_mag1_128+=2;
        dl_ch_mag0_128b+=2;
        dl_ch_mag1_128b+=2;
        rxdataF128+=2;
        rxdataF_comp0_128+=2;
        rxdataF_comp1_128+=2;
      }

    } // rb loop
    Nre = (pilots==0) ? 12 : 8;

    precoded_signal_strength0 += ((signal_energy_nodc(&dl_ch_estimates_ext[aarx][symbol*frame_parms->N_RB_DL*Nre],
                                                        (nb_rb*Nre))*rx_power_correction) - (measurements->n0_power[aarx]));

    precoded_signal_strength1 += ((signal_energy_nodc(&dl_ch_estimates_ext[aarx+2][symbol*frame_parms->N_RB_DL*Nre],
                                                        (nb_rb*Nre))*rx_power_correction) - (measurements->n0_power[aarx]));
  } // rx_antennas

  measurements->precoded_cqi_dB[eNB_id][0] = dB_fixed2(precoded_signal_strength0,measurements->n0_power_tot);
  measurements->precoded_cqi_dB[eNB_id][1] = dB_fixed2(precoded_signal_strength1,measurements->n0_power_tot);

 // printf("eNB_id %d, symbol %d: precoded CQI %d dB\n",eNB_id,symbol,
     //  measurements->precoded_cqi_dB[eNB_id][0]);

  _mm_empty();
  _m_empty();

  #elif defined(__arm__)

  unsigned short rb,Nre;
  unsigned char aarx,symbol_mod,pilots=0;
  int precoded_signal_strength0=0,precoded_signal_strength1=0, rx_power_correction;
  int16x4_t *dl_ch0_128,*rxdataF128;
  int16x4_t *dl_ch1_128;
  int16x8_t *dl_ch0_128b,*dl_ch1_128b;

  int32x4_t mmtmpD0,mmtmpD1,mmtmpD0b,mmtmpD1b;
  int16x8_t *dl_ch_mag0_128,*dl_ch_mag0_128b,*dl_ch_mag1_128,*dl_ch_mag1_128b,mmtmpD2,mmtmpD3,mmtmpD4,*rxdataF_comp0_128,*rxdataF_comp1_128;
  int16x8_t QAM_amp0_128,QAM_amp0_128b,QAM_amp1_128,QAM_amp1_128b;
  int32x4_t output_shift128 = vmovq_n_s32(-(int32_t)output_shift);

  int **rxdataF_ext           = pdsch_vars->rxdataF_ext;
  int **dl_ch_estimates_ext   = pdsch_vars->dl_ch_estimates_ext;
  int **dl_ch_mag0            = pdsch_vars->dl_ch_mag0;
  int **dl_ch_mag1            = pdsch_vars->dl_ch_mag1[harq_pid][round];
  int **dl_ch_magb0           = pdsch_vars->dl_ch_magb0;
  int **dl_ch_magb1           = pdsch_vars->dl_ch_magb1[harq_pid][round];
  int **rxdataF_comp0         = pdsch_vars->rxdataF_comp0;
  int **rxdataF_comp1         = pdsch_vars->rxdataF_comp1[harq_pid][round];

  int16_t conj[4]__attribute__((aligned(16))) = {1,-1,1,-1};

  symbol_mod = (symbol>=(7-frame_parms->Ncp)) ? symbol-(7-frame_parms->Ncp) : symbol;

  if ((symbol_mod == 0) || (symbol_mod == (4-frame_parms->Ncp))) {
    if (frame_parms->nb_antenna_ports_eNB==1) // 10 out of 12 so don't reduce size
      { nb_rb=1+(5*nb_rb/6); }

    else
      { pilots=1; }
  }

  rx_power_correction=1;

  if (mod_order0 == 4) {
    QAM_amp0_128  = vmovq_n_s16(QAM16_n1);  // 2/sqrt(10)
    QAM_amp0_128b = vmovq_n_s16(0);

  } else if (mod_order0 == 6) {
    QAM_amp0_128  = vmovq_n_s16(QAM64_n1); //
    QAM_amp0_128b = vmovq_n_s16(QAM64_n2);
  }

  if (mod_order1 == 4) {
    QAM_amp1_128  = vmovq_n_s16(QAM16_n1);  // 2/sqrt(10)
    QAM_amp1_128b = vmovq_n_s16(0);

  } else if (mod_order1 == 6) {
    QAM_amp1_128  = vmovq_n_s16(QAM64_n1); //
    QAM_amp1_128b = vmovq_n_s16(QAM64_n2);
  }

  //    printf("comp: rxdataF_comp %p, symbol %d\n",rxdataF_comp[0],symbol);

  for (aarx=0; aarx<frame_parms->nb_antennas_rx; aarx++) {



    dl_ch0_128          = (int16x4_t*)&dl_ch_estimates_ext[aarx][symbol*frame_parms->N_RB_DL*12];
    dl_ch1_128          = (int16x4_t*)&dl_ch_estimates_ext[2+aarx][symbol*frame_parms->N_RB_DL*12];
    dl_ch0_128b          = (int16x8_t*)&dl_ch_estimates_ext[aarx][symbol*frame_parms->N_RB_DL*12];
    dl_ch1_128b          = (int16x8_t*)&dl_ch_estimates_ext[2+aarx][symbol*frame_parms->N_RB_DL*12];
    dl_ch_mag0_128      = (int16x8_t*)&dl_ch_mag0[aarx][symbol*frame_parms->N_RB_DL*12];
    dl_ch_mag0_128b     = (int16x8_t*)&dl_ch_magb0[aarx][symbol*frame_parms->N_RB_DL*12];
    dl_ch_mag1_128      = (int16x8_t*)&dl_ch_mag1[aarx][symbol*frame_parms->N_RB_DL*12];
    dl_ch_mag1_128b     = (int16x8_t*)&dl_ch_magb1[aarx][symbol*frame_parms->N_RB_DL*12];
    rxdataF128          = (int16x4_t*)&rxdataF_ext[aarx][symbol*frame_parms->N_RB_DL*12];
    rxdataF_comp0_128   = (int16x8_t*)&rxdataF_comp0[aarx][symbol*frame_parms->N_RB_DL*12];
    rxdataF_comp1_128   = (int16x8_t*)&rxdataF_comp1[aarx][symbol*frame_parms->N_RB_DL*12];

    for (rb=0; rb<nb_rb; rb++) {
      // combine TX channels using precoder from pmi
      if (mimo_mode==LARGE_CDD) {
        prec2A_TM3_128(&dl_ch0_128[0],&dl_ch1_128[0]);
        prec2A_TM3_128(&dl_ch0_128[1],&dl_ch1_128[1]);


        if (pilots==0) {
          prec2A_TM3_128(&dl_ch0_128[2],&dl_ch1_128[2]);
        }
      }
      else if (mimo_mode==DUALSTREAM_UNIFORM_PRECODING1) {
        prec2A_TM4_128(0,&dl_ch0_128[0],&dl_ch1_128[0]);
        prec2A_TM4_128(0,&dl_ch0_128[1],&dl_ch1_128[1]);

        if (pilots==0) {
          prec2A_TM4_128(0,&dl_ch0_128[2],&dl_ch1_128[2]);
        }
      }
      else if (mimo_mode==DUALSTREAM_UNIFORM_PRECODINGj) {
        prec2A_TM4_128(1,&dl_ch0_128[0],&dl_ch1_128[0]);
        prec2A_TM4_128(1,&dl_ch0_128[1],&dl_ch1_128[1]);

        if (pilots==0) {
          prec2A_TM4_128(1,&dl_ch0_128[2],&dl_ch1_128[2]);
        }
      }
      else {
        LOG_E(PHY,"Unknown MIMO mode\n");
        return;
      }


      if (mod_order0>2) {
        // get channel amplitude if not QPSK
        mmtmpD0 = vmull_s16(dl_ch0_128[0], dl_ch0_128[0]);
        // mmtmpD0 = [ch0*ch0,ch1*ch1,ch2*ch2,ch3*ch3];
        mmtmpD0 = vqshlq_s32(vqaddq_s32(mmtmpD0,vrev64q_s32(mmtmpD0)),output_shift128);
        // mmtmpD0 = [ch0*ch0 + ch1*ch1,ch0*ch0 + ch1*ch1,ch2*ch2 + ch3*ch3,ch2*ch2 + ch3*ch3]>>output_shift128 on 32-bits
        mmtmpD1 = vmull_s16(dl_ch0_128[1], dl_ch0_128[1]);
        mmtmpD1 = vqshlq_s32(vqaddq_s32(mmtmpD1,vrev64q_s32(mmtmpD1)),output_shift128);
        mmtmpD2 = vcombine_s16(vmovn_s32(mmtmpD0),vmovn_s32(mmtmpD1));
        // mmtmpD2 = [ch0*ch0 + ch1*ch1,ch0*ch0 + ch1*ch1,ch2*ch2 + ch3*ch3,ch2*ch2 + ch3*ch3,ch4*ch4 + ch5*ch5,ch4*ch4 + ch5*ch5,ch6*ch6 + ch7*ch7,ch6*ch6 + ch7*ch7]>>output_shift128 on 16-bits
        mmtmpD0 = vmull_s16(dl_ch0_128[2], dl_ch0_128[2]);
        mmtmpD0 = vqshlq_s32(vqaddq_s32(mmtmpD0,vrev64q_s32(mmtmpD0)),output_shift128);
        mmtmpD1 = vmull_s16(dl_ch0_128[3], dl_ch0_128[3]);
        mmtmpD1 = vqshlq_s32(vqaddq_s32(mmtmpD1,vrev64q_s32(mmtmpD1)),output_shift128);
        mmtmpD3 = vcombine_s16(vmovn_s32(mmtmpD0),vmovn_s32(mmtmpD1));

        if (pilots==0) {
          mmtmpD0 = vmull_s16(dl_ch0_128[4], dl_ch0_128[4]);
          mmtmpD0 = vqshlq_s32(vqaddq_s32(mmtmpD0,vrev64q_s32(mmtmpD0)),output_shift128);
          mmtmpD1 = vmull_s16(dl_ch0_128[5], dl_ch0_128[5]);
          mmtmpD1 = vqshlq_s32(vqaddq_s32(mmtmpD1,vrev64q_s32(mmtmpD1)),output_shift128);
          mmtmpD4 = vcombine_s16(vmovn_s32(mmtmpD0),vmovn_s32(mmtmpD1));


        }

        dl_ch_mag0_128b[0] = vqdmulhq_s16(mmtmpD2,QAM_amp0_128b);
        dl_ch_mag0_128b[1] = vqdmulhq_s16(mmtmpD3,QAM_amp0_128b);
        dl_ch_mag0_128[0] = vqdmulhq_s16(mmtmpD2,QAM_amp0_128);
        dl_ch_mag0_128[1] = vqdmulhq_s16(mmtmpD3,QAM_amp0_128);


        if (pilots==0) {
          dl_ch_mag0_128b[2] = vqdmulhq_s16(mmtmpD4,QAM_amp0_128b);
          dl_ch_mag0_128[2]  = vqdmulhq_s16(mmtmpD4,QAM_amp0_128);
        }
      }

      if (mod_order1>2) {
        // get channel amplitude if not QPSK
        mmtmpD0 = vmull_s16(dl_ch1_128[0], dl_ch1_128[0]);
        // mmtmpD0 = [ch0*ch0,ch1*ch1,ch2*ch2,ch3*ch3];
        mmtmpD0 = vqshlq_s32(vqaddq_s32(mmtmpD0,vrev64q_s32(mmtmpD0)),output_shift128);
        // mmtmpD0 = [ch0*ch0 + ch1*ch1,ch0*ch0 + ch1*ch1,ch2*ch2 + ch3*ch3,ch2*ch2 + ch3*ch3]>>output_shift128 on 32-bits
        mmtmpD1 = vmull_s16(dl_ch1_128[1], dl_ch1_128[1]);
        mmtmpD1 = vqshlq_s32(vqaddq_s32(mmtmpD1,vrev64q_s32(mmtmpD1)),output_shift128);
        mmtmpD2 = vcombine_s16(vmovn_s32(mmtmpD0),vmovn_s32(mmtmpD1));
        // mmtmpD2 = [ch0*ch0 + ch1*ch1,ch0*ch0 + ch1*ch1,ch2*ch2 + ch3*ch3,ch2*ch2 + ch3*ch3,ch4*ch4 + ch5*ch5,ch4*ch4 + ch5*ch5,ch6*ch6 + ch7*ch7,ch6*ch6 + ch7*ch7]>>output_shift128 on 16-bits
        mmtmpD0 = vmull_s16(dl_ch1_128[2], dl_ch1_128[2]);
        mmtmpD0 = vqshlq_s32(vqaddq_s32(mmtmpD0,vrev64q_s32(mmtmpD0)),output_shift128);
        mmtmpD1 = vmull_s16(dl_ch1_128[3], dl_ch1_128[3]);
        mmtmpD1 = vqshlq_s32(vqaddq_s32(mmtmpD1,vrev64q_s32(mmtmpD1)),output_shift128);
        mmtmpD3 = vcombine_s16(vmovn_s32(mmtmpD0),vmovn_s32(mmtmpD1));

        if (pilots==0) {
          mmtmpD0 = vmull_s16(dl_ch1_128[4], dl_ch1_128[4]);
          mmtmpD0 = vqshlq_s32(vqaddq_s32(mmtmpD0,vrev64q_s32(mmtmpD0)),output_shift128);
          mmtmpD1 = vmull_s16(dl_ch1_128[5], dl_ch1_128[5]);
          mmtmpD1 = vqshlq_s32(vqaddq_s32(mmtmpD1,vrev64q_s32(mmtmpD1)),output_shift128);
          mmtmpD4 = vcombine_s16(vmovn_s32(mmtmpD0),vmovn_s32(mmtmpD1));


        }

        dl_ch_mag1_128b[0] = vqdmulhq_s16(mmtmpD2,QAM_amp1_128b);
        dl_ch_mag1_128b[1] = vqdmulhq_s16(mmtmpD3,QAM_amp1_128b);
        dl_ch_mag1_128[0] = vqdmulhq_s16(mmtmpD2,QAM_amp1_128);
        dl_ch_mag1_128[1] = vqdmulhq_s16(mmtmpD3,QAM_amp1_128);


        if (pilots==0) {
          dl_ch_mag1_128b[2] = vqdmulhq_s16(mmtmpD4,QAM_amp1_128b);
          dl_ch_mag1_128[2]  = vqdmulhq_s16(mmtmpD4,QAM_amp1_128);
        }
      }

      mmtmpD0 = vmull_s16(dl_ch0_128[0], rxdataF128[0]);
      //mmtmpD0 = [Re(ch[0])Re(rx[0]) Im(ch[0])Im(ch[0]) Re(ch[1])Re(rx[1]) Im(ch[1])Im(ch[1])]
      mmtmpD1 = vmull_s16(dl_ch0_128[1], rxdataF128[1]);
      //mmtmpD1 = [Re(ch[2])Re(rx[2]) Im(ch[2])Im(ch[2]) Re(ch[3])Re(rx[3]) Im(ch[3])Im(ch[3])]
      mmtmpD0 = vcombine_s32(vpadd_s32(vget_low_s32(mmtmpD0),vget_high_s32(mmtmpD0)),
                             vpadd_s32(vget_low_s32(mmtmpD1),vget_high_s32(mmtmpD1)));
      //mmtmpD0 = [Re(ch[0])Re(rx[0])+Im(ch[0])Im(ch[0]) Re(ch[1])Re(rx[1])+Im(ch[1])Im(ch[1]) Re(ch[2])Re(rx[2])+Im(ch[2])Im(ch[2]) Re(ch[3])Re(rx[3])+Im(ch[3])Im(ch[3])]

      mmtmpD0b = vmull_s16(vrev32_s16(vmul_s16(dl_ch0_128[0],*(int16x4_t*)conj)), rxdataF128[0]);
      //mmtmpD0 = [-Im(ch[0])Re(rx[0]) Re(ch[0])Im(rx[0]) -Im(ch[1])Re(rx[1]) Re(ch[1])Im(rx[1])]
      mmtmpD1b = vmull_s16(vrev32_s16(vmul_s16(dl_ch0_128[1],*(int16x4_t*)conj)), rxdataF128[1]);
      //mmtmpD0 = [-Im(ch[2])Re(rx[2]) Re(ch[2])Im(rx[2]) -Im(ch[3])Re(rx[3]) Re(ch[3])Im(rx[3])]
      mmtmpD1 = vcombine_s32(vpadd_s32(vget_low_s32(mmtmpD0b),vget_high_s32(mmtmpD0b)),
                             vpadd_s32(vget_low_s32(mmtmpD1b),vget_high_s32(mmtmpD1b)));
      //mmtmpD1 = [-Im(ch[0])Re(rx[0])+Re(ch[0])Im(rx[0]) -Im(ch[1])Re(rx[1])+Re(ch[1])Im(rx[1]) -Im(ch[2])Re(rx[2])+Re(ch[2])Im(rx[2]) -Im(ch[3])Re(rx[3])+Re(ch[3])Im(rx[3])]

      mmtmpD0 = vqshlq_s32(mmtmpD0,output_shift128);
      mmtmpD1 = vqshlq_s32(mmtmpD1,output_shift128);
      rxdataF_comp0_128[0] = vcombine_s16(vmovn_s32(mmtmpD0),vmovn_s32(mmtmpD1));

      mmtmpD0 = vmull_s16(dl_ch0_128[2], rxdataF128[2]);
      mmtmpD1 = vmull_s16(dl_ch0_128[3], rxdataF128[3]);
      mmtmpD0 = vcombine_s32(vpadd_s32(vget_low_s32(mmtmpD0),vget_high_s32(mmtmpD0)),
                             vpadd_s32(vget_low_s32(mmtmpD1),vget_high_s32(mmtmpD1)));

      mmtmpD0b = vmull_s16(vrev32_s16(vmul_s16(dl_ch0_128[2],*(int16x4_t*)conj)), rxdataF128[2]);
      mmtmpD1b = vmull_s16(vrev32_s16(vmul_s16(dl_ch0_128[3],*(int16x4_t*)conj)), rxdataF128[3]);
      mmtmpD1 = vcombine_s32(vpadd_s32(vget_low_s32(mmtmpD0b),vget_high_s32(mmtmpD0b)),
                             vpadd_s32(vget_low_s32(mmtmpD1b),vget_high_s32(mmtmpD1b)));

      mmtmpD0 = vqshlq_s32(mmtmpD0,output_shift128);
      mmtmpD1 = vqshlq_s32(mmtmpD1,output_shift128);
      rxdataF_comp0_128[1] = vcombine_s16(vmovn_s32(mmtmpD0),vmovn_s32(mmtmpD1));

      // second stream
      mmtmpD0 = vmull_s16(dl_ch1_128[0], rxdataF128[0]);
      mmtmpD1 = vmull_s16(dl_ch1_128[1], rxdataF128[1]);
      mmtmpD0 = vcombine_s32(vpadd_s32(vget_low_s32(mmtmpD0),vget_high_s32(mmtmpD0)),
                             vpadd_s32(vget_low_s32(mmtmpD1),vget_high_s32(mmtmpD1)));
      mmtmpD0b = vmull_s16(vrev32_s16(vmul_s16(dl_ch0_128[0],*(int16x4_t*)conj)), rxdataF128[0]);

      mmtmpD1b = vmull_s16(vrev32_s16(vmul_s16(dl_ch0_128[1],*(int16x4_t*)conj)), rxdataF128[1]);
      //mmtmpD0 = [-Im(ch[2])Re(rx[2]) Re(ch[2])Im(rx[2]) -Im(ch[3])Re(rx[3]) Re(ch[3])Im(rx[3])]
      mmtmpD1 = vcombine_s32(vpadd_s32(vget_low_s32(mmtmpD0b),vget_high_s32(mmtmpD0b)),
                             vpadd_s32(vget_low_s32(mmtmpD1b),vget_high_s32(mmtmpD1b)));
      //mmtmpD1 = [-Im(ch[0])Re(rx[0])+Re(ch[0])Im(rx[0]) -Im(ch[1])Re(rx[1])+Re(ch[1])Im(rx[1]) -Im(ch[2])Re(rx[2])+Re(ch[2])Im(rx[2]) -Im(ch[3])Re(rx[3])+Re(ch[3])Im(rx[3])]

      mmtmpD0 = vqshlq_s32(mmtmpD0,output_shift128);
      mmtmpD1 = vqshlq_s32(mmtmpD1,output_shift128);
      rxdataF_comp1_128[0] = vcombine_s16(vmovn_s32(mmtmpD0),vmovn_s32(mmtmpD1));

      mmtmpD0 = vmull_s16(dl_ch1_128[2], rxdataF128[2]);
      mmtmpD1 = vmull_s16(dl_ch1_128[3], rxdataF128[3]);
      mmtmpD0 = vcombine_s32(vpadd_s32(vget_low_s32(mmtmpD0),vget_high_s32(mmtmpD0)),
                             vpadd_s32(vget_low_s32(mmtmpD1),vget_high_s32(mmtmpD1)));

      mmtmpD0b = vmull_s16(vrev32_s16(vmul_s16(dl_ch0_128[2],*(int16x4_t*)conj)), rxdataF128[2]);
      mmtmpD1b = vmull_s16(vrev32_s16(vmul_s16(dl_ch0_128[3],*(int16x4_t*)conj)), rxdataF128[3]);
      mmtmpD1 = vcombine_s32(vpadd_s32(vget_low_s32(mmtmpD0b),vget_high_s32(mmtmpD0b)),
                             vpadd_s32(vget_low_s32(mmtmpD1b),vget_high_s32(mmtmpD1b)));

      mmtmpD0 = vqshlq_s32(mmtmpD0,output_shift128);
      mmtmpD1 = vqshlq_s32(mmtmpD1,output_shift128);
      rxdataF_comp1_128[1] = vcombine_s16(vmovn_s32(mmtmpD0),vmovn_s32(mmtmpD1));

      if (pilots==0) {
        mmtmpD0 = vmull_s16(dl_ch0_128[4], rxdataF128[4]);
        mmtmpD1 = vmull_s16(dl_ch0_128[5], rxdataF128[5]);
        mmtmpD0 = vcombine_s32(vpadd_s32(vget_low_s32(mmtmpD0),vget_high_s32(mmtmpD0)),
                               vpadd_s32(vget_low_s32(mmtmpD1),vget_high_s32(mmtmpD1)));

        mmtmpD0b = vmull_s16(vrev32_s16(vmul_s16(dl_ch0_128[4],*(int16x4_t*)conj)), rxdataF128[4]);
        mmtmpD1b = vmull_s16(vrev32_s16(vmul_s16(dl_ch0_128[5],*(int16x4_t*)conj)), rxdataF128[5]);
        mmtmpD1 = vcombine_s32(vpadd_s32(vget_low_s32(mmtmpD0b),vget_high_s32(mmtmpD0b)),
                               vpadd_s32(vget_low_s32(mmtmpD1b),vget_high_s32(mmtmpD1b)));


        mmtmpD0 = vqshlq_s32(mmtmpD0,output_shift128);
        mmtmpD1 = vqshlq_s32(mmtmpD1,output_shift128);
        rxdataF_comp0_128[2] = vcombine_s16(vmovn_s32(mmtmpD0),vmovn_s32(mmtmpD1));
        mmtmpD0 = vmull_s16(dl_ch1_128[4], rxdataF128[4]);
        mmtmpD1 = vmull_s16(dl_ch1_128[5], rxdataF128[5]);
        mmtmpD0 = vcombine_s32(vpadd_s32(vget_low_s32(mmtmpD0),vget_high_s32(mmtmpD0)),
                               vpadd_s32(vget_low_s32(mmtmpD1),vget_high_s32(mmtmpD1)));

        mmtmpD0b = vmull_s16(vrev32_s16(vmul_s16(dl_ch1_128[4],*(int16x4_t*)conj)), rxdataF128[4]);
        mmtmpD1b = vmull_s16(vrev32_s16(vmul_s16(dl_ch1_128[5],*(int16x4_t*)conj)), rxdataF128[5]);
        mmtmpD1 = vcombine_s32(vpadd_s32(vget_low_s32(mmtmpD0b),vget_high_s32(mmtmpD0b)),
                               vpadd_s32(vget_low_s32(mmtmpD1b),vget_high_s32(mmtmpD1b)));


        mmtmpD0 = vqshlq_s32(mmtmpD0,output_shift128);
        mmtmpD1 = vqshlq_s32(mmtmpD1,output_shift128);
        rxdataF_comp1_128[2] = vcombine_s16(vmovn_s32(mmtmpD0),vmovn_s32(mmtmpD1));
      }
    }



    Nre = (pilots==0) ? 12 : 8;

    // rx_antennas
  }


  Nre = (pilots==0) ? 12 : 8;

  precoded_signal_strength0 += ((signal_energy_nodc(&dl_ch_estimates_ext[aarx][symbol*frame_parms->N_RB_DL*Nre],
                                                        (nb_rb*Nre))*rx_power_correction) - (measurements->n0_power[aarx]));
  precoded_signal_strength1 += ((signal_energy_nodc(&dl_ch_estimates_ext[aarx+2][symbol*frame_parms->N_RB_DL*Nre],
                                                        (nb_rb*Nre))*rx_power_correction) - (measurements->n0_power[aarx]));

  measurements->precoded_cqi_dB[eNB_id][0] = dB_fixed2(precoded_signal_strength0,measurements->n0_power_tot);
  measurements->precoded_cqi_dB[eNB_id][1] = dB_fixed2(precoded_signal_strength1,measurements->n0_power_tot);

#endif
}


void dlsch_dual_stream_correlation(LTE_DL_FRAME_PARMS *frame_parms,
                                   unsigned char symbol,
                                   unsigned short nb_rb,
                                   int **dl_ch_estimates_ext,
                                   int **dl_ch_estimates_ext_i,
                                   int **dl_ch_rho_ext,
                                   unsigned char output_shift)
{

#if defined(__x86_64__)||defined(__i386__)

  unsigned short rb;
  __m128i *dl_ch128,*dl_ch128i,*dl_ch_rho128,mmtmpD0,mmtmpD1,mmtmpD2,mmtmpD3;
  unsigned char aarx,symbol_mod,pilots=0;

  //    printf("dlsch_dual_stream_correlation: symbol %d\n",symbol);

  symbol_mod = (symbol>=(7-frame_parms->Ncp)) ? symbol-(7-frame_parms->Ncp) : symbol;

  if ((symbol_mod == 0) || (symbol_mod == (4-frame_parms->Ncp))) {
    pilots=1;
  }

  //  printf("Dual stream correlation (%p)\n",dl_ch_estimates_ext_i);

  for (aarx=0; aarx<frame_parms->nb_antennas_rx; aarx++) {



 //printf ("antenna %d", aarx);
    dl_ch128          = (__m128i *)&dl_ch_estimates_ext[aarx][symbol*frame_parms->N_RB_DL*12];

    if (dl_ch_estimates_ext_i == NULL) // TM3/4
      dl_ch128i         = (__m128i *)&dl_ch_estimates_ext[2+aarx][symbol*frame_parms->N_RB_DL*12];
    else
      dl_ch128i         = (__m128i *)&dl_ch_estimates_ext_i[aarx][symbol*frame_parms->N_RB_DL*12];

    dl_ch_rho128      = (__m128i *)&dl_ch_rho_ext[aarx][symbol*frame_parms->N_RB_DL*12];


    for (rb=0; rb<nb_rb; rb++) {
      // multiply by conjugated channel
      mmtmpD0 = _mm_madd_epi16(dl_ch128[0],dl_ch128i[0]);
      //      print_ints("re",&mmtmpD0);
      // mmtmpD0 contains real part of 4 consecutive outputs (32-bit)
      mmtmpD1 = _mm_shufflelo_epi16(dl_ch128[0],_MM_SHUFFLE(2,3,0,1));
      mmtmpD1 = _mm_shufflehi_epi16(mmtmpD1,_MM_SHUFFLE(2,3,0,1));
      mmtmpD1 = _mm_sign_epi16(mmtmpD1,*(__m128i*)&conjugate[0]);
      mmtmpD1 = _mm_madd_epi16(mmtmpD1,dl_ch128i[0]);
      //      print_ints("im",&mmtmpD1);
      // mmtmpD1 contains imag part of 4 consecutive outputs (32-bit)
      mmtmpD0 = _mm_srai_epi32(mmtmpD0,output_shift);
      //      print_ints("re(shift)",&mmtmpD0);
      mmtmpD1 = _mm_srai_epi32(mmtmpD1,output_shift);
      //      print_ints("im(shift)",&mmtmpD1);
      mmtmpD2 = _mm_unpacklo_epi32(mmtmpD0,mmtmpD1);
      mmtmpD3 = _mm_unpackhi_epi32(mmtmpD0,mmtmpD1);
      //      print_ints("c0",&mmtmpD2);
      //      print_ints("c1",&mmtmpD3);
      dl_ch_rho128[0] = _mm_packs_epi32(mmtmpD2,mmtmpD3);
    // print_shorts("rho 0:",dl_ch_rho128);
      // multiply by conjugated channel
      mmtmpD0 = _mm_madd_epi16(dl_ch128[1],dl_ch128i[1]);
      // mmtmpD0 contains real part of 4 consecutive outputs (32-bit)
      mmtmpD1 = _mm_shufflelo_epi16(dl_ch128[1],_MM_SHUFFLE(2,3,0,1));
      mmtmpD1 = _mm_shufflehi_epi16(mmtmpD1,_MM_SHUFFLE(2,3,0,1));
      mmtmpD1 = _mm_sign_epi16(mmtmpD1,*(__m128i*)conjugate);
      mmtmpD1 = _mm_madd_epi16(mmtmpD1,dl_ch128i[1]);
      // mmtmpD1 contains imag part of 4 consecutive outputs (32-bit)
      mmtmpD0 = _mm_srai_epi32(mmtmpD0,output_shift);
      mmtmpD1 = _mm_srai_epi32(mmtmpD1,output_shift);
      mmtmpD2 = _mm_unpacklo_epi32(mmtmpD0,mmtmpD1);
      mmtmpD3 = _mm_unpackhi_epi32(mmtmpD0,mmtmpD1);
      dl_ch_rho128[1] =_mm_packs_epi32(mmtmpD2,mmtmpD3);


      if (pilots==0) {

        // multiply by conjugated channel
        mmtmpD0 = _mm_madd_epi16(dl_ch128[2],dl_ch128i[2]);
        // mmtmpD0 contains real part of 4 consecutive outputs (32-bit)
        mmtmpD1 = _mm_shufflelo_epi16(dl_ch128[2],_MM_SHUFFLE(2,3,0,1));
        mmtmpD1 = _mm_shufflehi_epi16(mmtmpD1,_MM_SHUFFLE(2,3,0,1));
        mmtmpD1 = _mm_sign_epi16(mmtmpD1,*(__m128i*)conjugate);
        mmtmpD1 = _mm_madd_epi16(mmtmpD1,dl_ch128i[2]);
        // mmtmpD1 contains imag part of 4 consecutive outputs (32-bit)
        mmtmpD0 = _mm_srai_epi32(mmtmpD0,output_shift);
        mmtmpD1 = _mm_srai_epi32(mmtmpD1,output_shift);
        mmtmpD2 = _mm_unpacklo_epi32(mmtmpD0,mmtmpD1);
        mmtmpD3 = _mm_unpackhi_epi32(mmtmpD0,mmtmpD1);
        dl_ch_rho128[2] = _mm_packs_epi32(mmtmpD2,mmtmpD3);

       dl_ch128+=3;
        dl_ch128i+=3;
        dl_ch_rho128+=3;
      } else {

        dl_ch128+=2;
        dl_ch128i+=2;
        dl_ch_rho128+=2;
      }
    }

  }

  _mm_empty();
  _m_empty();

#elif defined(__arm__)

#endif
}


/*void dlsch_dual_stream_correlationTM34(LTE_DL_FRAME_PARMS *frame_parms,
                                   unsigned char symbol,
                                   unsigned short nb_rb,
                                   int **dl_ch_estimates_ext,
                                   int **dl_ch_estimates_ext_i,
                                   int **dl_ch_rho_ext,
                                   unsigned char output_shift0,
                                   unsigned char output_shift1)
{

#if defined(__x86_64__)||defined(__i386__)

  unsigned short rb;
  __m128i *dl_ch128,*dl_ch128i,*dl_ch_rho128,mmtmpD0,mmtmpD1,mmtmpD2,mmtmpD3;
  unsigned char aarx,symbol_mod,pilots=0;
  int output_shift;

  //    printf("dlsch_dual_stream_correlation: symbol %d\n",symbol);

  symbol_mod = (symbol>=(7-frame_parms->Ncp)) ? symbol-(7-frame_parms->Ncp) : symbol;

  if ((symbol_mod == 0) || (symbol_mod == (4-frame_parms->Ncp))) {
    pilots=1;
  }

  //  printf("Dual stream correlation (%p)\n",dl_ch_estimates_ext_i);

  for (aarx=0; aarx<frame_parms->nb_antennas_rx; aarx++) {

       if (aarx==0) {
      output_shift=output_shift0;
    }
      else {
        output_shift=output_shift1;
      }

 //printf ("antenna %d", aarx);
    dl_ch128          = (__m128i *)&dl_ch_estimates_ext[aarx][symbol*frame_parms->N_RB_DL*12];

    if (dl_ch_estimates_ext_i == NULL) // TM3/4
      dl_ch128i         = (__m128i *)&dl_ch_estimates_ext[2+aarx][symbol*frame_parms->N_RB_DL*12];
    else
      dl_ch128i         = (__m128i *)&dl_ch_estimates_ext_i[aarx][symbol*frame_parms->N_RB_DL*12];

    dl_ch_rho128      = (__m128i *)&dl_ch_rho_ext[aarx][symbol*frame_parms->N_RB_DL*12];


    for (rb=0; rb<nb_rb; rb++) {
      // multiply by conjugated channel
      mmtmpD0 = _mm_madd_epi16(dl_ch128[0],dl_ch128i[0]);
      //      print_ints("re",&mmtmpD0);
      // mmtmpD0 contains real part of 4 consecutive outputs (32-bit)
      mmtmpD1 = _mm_shufflelo_epi16(dl_ch128[0],_MM_SHUFFLE(2,3,0,1));
      mmtmpD1 = _mm_shufflehi_epi16(mmtmpD1,_MM_SHUFFLE(2,3,0,1));
      mmtmpD1 = _mm_sign_epi16(mmtmpD1,*(__m128i*)&conjugate[0]);
      mmtmpD1 = _mm_madd_epi16(mmtmpD1,dl_ch128i[0]);
      //      print_ints("im",&mmtmpD1);
      // mmtmpD1 contains imag part of 4 consecutive outputs (32-bit)
      mmtmpD0 = _mm_srai_epi32(mmtmpD0,output_shift);
      //      print_ints("re(shift)",&mmtmpD0);
      mmtmpD1 = _mm_srai_epi32(mmtmpD1,output_shift);
      //      print_ints("im(shift)",&mmtmpD1);
      mmtmpD2 = _mm_unpacklo_epi32(mmtmpD0,mmtmpD1);
      mmtmpD3 = _mm_unpackhi_epi32(mmtmpD0,mmtmpD1);
      //      print_ints("c0",&mmtmpD2);
      //      print_ints("c1",&mmtmpD3);
      dl_ch_rho128[0] = _mm_packs_epi32(mmtmpD2,mmtmpD3);
    // print_shorts("rho 0:",dl_ch_rho128);
      // multiply by conjugated channel
      mmtmpD0 = _mm_madd_epi16(dl_ch128[1],dl_ch128i[1]);
      // mmtmpD0 contains real part of 4 consecutive outputs (32-bit)
      mmtmpD1 = _mm_shufflelo_epi16(dl_ch128[1],_MM_SHUFFLE(2,3,0,1));
      mmtmpD1 = _mm_shufflehi_epi16(mmtmpD1,_MM_SHUFFLE(2,3,0,1));
      mmtmpD1 = _mm_sign_epi16(mmtmpD1,*(__m128i*)conjugate);
      mmtmpD1 = _mm_madd_epi16(mmtmpD1,dl_ch128i[1]);
      // mmtmpD1 contains imag part of 4 consecutive outputs (32-bit)
      mmtmpD0 = _mm_srai_epi32(mmtmpD0,output_shift);
      mmtmpD1 = _mm_srai_epi32(mmtmpD1,output_shift);
      mmtmpD2 = _mm_unpacklo_epi32(mmtmpD0,mmtmpD1);
      mmtmpD3 = _mm_unpackhi_epi32(mmtmpD0,mmtmpD1);
      dl_ch_rho128[1] =_mm_packs_epi32(mmtmpD2,mmtmpD3);


      if (pilots==0) {

        // multiply by conjugated channel
        mmtmpD0 = _mm_madd_epi16(dl_ch128[2],dl_ch128i[2]);
        // mmtmpD0 contains real part of 4 consecutive outputs (32-bit)
        mmtmpD1 = _mm_shufflelo_epi16(dl_ch128[2],_MM_SHUFFLE(2,3,0,1));
        mmtmpD1 = _mm_shufflehi_epi16(mmtmpD1,_MM_SHUFFLE(2,3,0,1));
        mmtmpD1 = _mm_sign_epi16(mmtmpD1,*(__m128i*)conjugate);
        mmtmpD1 = _mm_madd_epi16(mmtmpD1,dl_ch128i[2]);
        // mmtmpD1 contains imag part of 4 consecutive outputs (32-bit)
        mmtmpD0 = _mm_srai_epi32(mmtmpD0,output_shift);
        mmtmpD1 = _mm_srai_epi32(mmtmpD1,output_shift);
        mmtmpD2 = _mm_unpacklo_epi32(mmtmpD0,mmtmpD1);
        mmtmpD3 = _mm_unpackhi_epi32(mmtmpD0,mmtmpD1);
        dl_ch_rho128[2] = _mm_packs_epi32(mmtmpD2,mmtmpD3);

       dl_ch128+=3;
        dl_ch128i+=3;
        dl_ch_rho128+=3;
      } else {

        dl_ch128+=2;
        dl_ch128i+=2;
        dl_ch_rho128+=2;
      }
    }

  }

  _mm_empty();
  _m_empty();

#elif defined(__arm__)

#endif
}
*/

void dlsch_detection_mrc(LTE_DL_FRAME_PARMS *frame_parms,
                         int **rxdataF_comp,
                         int **rxdataF_comp_i,
                         int **rho,
                         int **rho_i,
                         int **dl_ch_mag,
                         int **dl_ch_magb,
                         int **dl_ch_mag_i,
                         int **dl_ch_magb_i,
                         unsigned char symbol,
                         unsigned short nb_rb,
                         unsigned char dual_stream_UE)
{

#if defined(__x86_64__)||defined(__i386__)

  unsigned char aatx;
  int i;
  __m128i *rxdataF_comp128_0,*rxdataF_comp128_1,*rxdataF_comp128_i0,*rxdataF_comp128_i1,*dl_ch_mag128_0,*dl_ch_mag128_1,*dl_ch_mag128_0b,*dl_ch_mag128_1b,*rho128_0,*rho128_1,*rho128_i0,*rho128_i1,
    *dl_ch_mag128_i0,*dl_ch_mag128_i1,*dl_ch_mag128_i0b,*dl_ch_mag128_i1b;

  if (frame_parms->nb_antennas_rx>1) {

    for (aatx=0; aatx<frame_parms->nb_antenna_ports_eNB; aatx++) {

      rxdataF_comp128_0   = (__m128i *)&rxdataF_comp[(aatx<<1)][symbol*frame_parms->N_RB_DL*12];
      rxdataF_comp128_1   = (__m128i *)&rxdataF_comp[(aatx<<1)+1][symbol*frame_parms->N_RB_DL*12];
      dl_ch_mag128_0      = (__m128i *)&dl_ch_mag[(aatx<<1)][symbol*frame_parms->N_RB_DL*12];
      dl_ch_mag128_1      = (__m128i *)&dl_ch_mag[(aatx<<1)+1][symbol*frame_parms->N_RB_DL*12];
      dl_ch_mag128_0b     = (__m128i *)&dl_ch_magb[(aatx<<1)][symbol*frame_parms->N_RB_DL*12];
      dl_ch_mag128_1b     = (__m128i *)&dl_ch_magb[(aatx<<1)+1][symbol*frame_parms->N_RB_DL*12];

      // MRC on each re of rb, both on MF output and magnitude (for 16QAM/64QAM llr computation)
      for (i=0;i<nb_rb*3;i++) {
        rxdataF_comp128_0[i] = _mm_adds_epi16(_mm_srai_epi16(rxdataF_comp128_0[i],1),_mm_srai_epi16(rxdataF_comp128_1[i],1));
        dl_ch_mag128_0[i]    = _mm_adds_epi16(_mm_srai_epi16(dl_ch_mag128_0[i],1),_mm_srai_epi16(dl_ch_mag128_1[i],1));
        dl_ch_mag128_0b[i]   = _mm_adds_epi16(_mm_srai_epi16(dl_ch_mag128_0b[i],1),_mm_srai_epi16(dl_ch_mag128_1b[i],1));
          //       print_shorts("mrc comp0:",&rxdataF_comp128_0[i]);
        //       print_shorts("mrc mag0:",&dl_ch_mag128_0[i]);
        //       print_shorts("mrc mag0b:",&dl_ch_mag128_0b[i]);
        //      print_shorts("mrc rho1:",&rho128_1[i]);

      }
    }

    if (rho) {
      rho128_0 = (__m128i *) &rho[0][symbol*frame_parms->N_RB_DL*12];
      rho128_1 = (__m128i *) &rho[1][symbol*frame_parms->N_RB_DL*12];
      for (i=0;i<nb_rb*3;i++) {
        //      print_shorts("mrc rho0:",&rho128_0[i]);
        //      print_shorts("mrc rho1:",&rho128_1[i]);
        rho128_0[i] = _mm_adds_epi16(_mm_srai_epi16(rho128_0[i],1),_mm_srai_epi16(rho128_1[i],1));
      }
    }


    if (dual_stream_UE == 1) {
      rho128_i0 = (__m128i *) &rho_i[0][symbol*frame_parms->N_RB_DL*12];
      rho128_i1 = (__m128i *) &rho_i[1][symbol*frame_parms->N_RB_DL*12];
      rxdataF_comp128_i0   = (__m128i *)&rxdataF_comp_i[0][symbol*frame_parms->N_RB_DL*12];
      rxdataF_comp128_i1   = (__m128i *)&rxdataF_comp_i[1][symbol*frame_parms->N_RB_DL*12];
      dl_ch_mag128_i0      = (__m128i *)&dl_ch_mag_i[0][symbol*frame_parms->N_RB_DL*12];
      dl_ch_mag128_i1      = (__m128i *)&dl_ch_mag_i[1][symbol*frame_parms->N_RB_DL*12];
      dl_ch_mag128_i0b     = (__m128i *)&dl_ch_magb_i[0][symbol*frame_parms->N_RB_DL*12];
      dl_ch_mag128_i1b     = (__m128i *)&dl_ch_magb_i[1][symbol*frame_parms->N_RB_DL*12];

      for (i=0; i<nb_rb*3; i++) {
        rxdataF_comp128_i0[i] = _mm_adds_epi16(_mm_srai_epi16(rxdataF_comp128_i0[i],1),_mm_srai_epi16(rxdataF_comp128_i1[i],1));
        rho128_i0[i]           = _mm_adds_epi16(_mm_srai_epi16(rho128_i0[i],1),_mm_srai_epi16(rho128_i1[i],1));

        dl_ch_mag128_i0[i]    = _mm_adds_epi16(_mm_srai_epi16(dl_ch_mag128_i0[i],1),_mm_srai_epi16(dl_ch_mag128_i1[i],1));
        dl_ch_mag128_i0b[i]    = _mm_adds_epi16(_mm_srai_epi16(dl_ch_mag128_i0b[i],1),_mm_srai_epi16(dl_ch_mag128_i1b[i],1));
      }
    }
  }

  _mm_empty();
  _m_empty();

#elif defined(__arm__)

  unsigned char aatx;
  int i;
  int16x8_t *rxdataF_comp128_0,*rxdataF_comp128_1,*rxdataF_comp128_i0,*rxdataF_comp128_i1,*dl_ch_mag128_0,*dl_ch_mag128_1,*dl_ch_mag128_0b,*dl_ch_mag128_1b,*rho128_0,*rho128_1,*rho128_i0,*rho128_i1,*dl_ch_mag128_i0,*dl_ch_mag128_i1,*dl_ch_mag128_i0b,*dl_ch_mag128_i1b;

  if (frame_parms->nb_antennas_rx>1) {

    for (aatx=0; aatx<frame_parms->nb_antenna_ports_eNB; aatx++) {

      rxdataF_comp128_0   = (int16x8_t *)&rxdataF_comp[(aatx<<1)][symbol*frame_parms->N_RB_DL*12];
      rxdataF_comp128_1   = (int16x8_t *)&rxdataF_comp[(aatx<<1)+1][symbol*frame_parms->N_RB_DL*12];
      dl_ch_mag128_0      = (int16x8_t *)&dl_ch_mag[(aatx<<1)][symbol*frame_parms->N_RB_DL*12];
      dl_ch_mag128_1      = (int16x8_t *)&dl_ch_mag[(aatx<<1)+1][symbol*frame_parms->N_RB_DL*12];
      dl_ch_mag128_0b     = (int16x8_t *)&dl_ch_magb[(aatx<<1)][symbol*frame_parms->N_RB_DL*12];
      dl_ch_mag128_1b     = (int16x8_t *)&dl_ch_magb[(aatx<<1)+1][symbol*frame_parms->N_RB_DL*12];

      // MRC on each re of rb, both on MF output and magnitude (for 16QAM/64QAM llr computation)
      for (i=0; i<nb_rb*3; i++) {
        rxdataF_comp128_0[i] = vhaddq_s16(rxdataF_comp128_0[i],rxdataF_comp128_1[i]);
        dl_ch_mag128_0[i]    = vhaddq_s16(dl_ch_mag128_0[i],dl_ch_mag128_1[i]);
        dl_ch_mag128_0b[i]   = vhaddq_s16(dl_ch_mag128_0b[i],dl_ch_mag128_1b[i]);
      }
    }

    if (rho) {
      rho128_0 = (int16x8_t *) &rho[0][symbol*frame_parms->N_RB_DL*12];
      rho128_1 = (int16x8_t *) &rho[1][symbol*frame_parms->N_RB_DL*12];

      for (i=0; i<nb_rb*3; i++) {
        //  print_shorts("mrc rho0:",&rho128_0[i]);
        //  print_shorts("mrc rho1:",&rho128_1[i]);
        rho128_0[i] = vhaddq_s16(rho128_0[i],rho128_1[i]);
      }
    }


    if (dual_stream_UE == 1) {
      rho128_i0 = (int16x8_t *) &rho_i[0][symbol*frame_parms->N_RB_DL*12];
      rho128_i1 = (int16x8_t *) &rho_i[1][symbol*frame_parms->N_RB_DL*12];
      rxdataF_comp128_i0   = (int16x8_t *)&rxdataF_comp_i[0][symbol*frame_parms->N_RB_DL*12];
      rxdataF_comp128_i1   = (int16x8_t *)&rxdataF_comp_i[1][symbol*frame_parms->N_RB_DL*12];

      dl_ch_mag128_i0      = (int16x8_t *)&dl_ch_mag_i[0][symbol*frame_parms->N_RB_DL*12];
      dl_ch_mag128_i1      = (int16x8_t *)&dl_ch_mag_i[1][symbol*frame_parms->N_RB_DL*12];
      dl_ch_mag128_i0b     = (int16x8_t *)&dl_ch_magb_i[0][symbol*frame_parms->N_RB_DL*12];
      dl_ch_mag128_i1b     = (int16x8_t *)&dl_ch_magb_i[1][symbol*frame_parms->N_RB_DL*12];

      for (i=0; i<nb_rb*3; i++) {
        rxdataF_comp128_i0[i] = vhaddq_s16(rxdataF_comp128_i0[i],rxdataF_comp128_i1[i]);
        rho128_i0[i]          = vhaddq_s16(rho128_i0[i],rho128_i1[i]);

        dl_ch_mag128_i0[i]    = vhaddq_s16(dl_ch_mag128_i0[i],dl_ch_mag128_i1[i]);
        dl_ch_mag128_i0b[i]   = vhaddq_s16(dl_ch_mag128_i0b[i],dl_ch_mag128_i1b[i]);
      }
    }
  }

#endif
}


void dlsch_detection_mrc_TM34(LTE_DL_FRAME_PARMS *frame_parms,
                              LTE_UE_PDSCH *pdsch_vars,
                              int harq_pid,
                              int round,
                              unsigned char symbol,
                              unsigned short nb_rb,
                              unsigned char dual_stream_UE) {

  int i;
  __m128i *rxdataF_comp128_0,*rxdataF_comp128_1,*rxdataF_comp128_i0,*rxdataF_comp128_i1,*dl_ch_mag128_0,*dl_ch_mag128_1,*dl_ch_mag128_0b,*dl_ch_mag128_1b,*rho128_0,*rho128_1,*rho128_i0,*rho128_i1,*dl_ch_mag128_i0,*dl_ch_mag128_i1,*dl_ch_mag128_i0b,*dl_ch_mag128_i1b;

  int **rxdataF_comp0           = pdsch_vars->rxdataF_comp0;
  int **rxdataF_comp1           = pdsch_vars->rxdataF_comp1[harq_pid][round];
  int **dl_ch_rho_ext           = pdsch_vars->dl_ch_rho_ext[harq_pid][round]; //for second stream
  int **dl_ch_rho2_ext          = pdsch_vars->dl_ch_rho2_ext;
  int **dl_ch_mag0              = pdsch_vars->dl_ch_mag0;
  int **dl_ch_mag1              = pdsch_vars->dl_ch_mag1[harq_pid][round];
  int **dl_ch_magb0             = pdsch_vars->dl_ch_magb0;
  int **dl_ch_magb1             = pdsch_vars->dl_ch_magb1[harq_pid][round];

  if (frame_parms->nb_antennas_rx>1) {

      rxdataF_comp128_0   = (__m128i *)&rxdataF_comp0[0][symbol*frame_parms->N_RB_DL*12];
      rxdataF_comp128_1   = (__m128i *)&rxdataF_comp0[1][symbol*frame_parms->N_RB_DL*12];
      dl_ch_mag128_0      = (__m128i *)&dl_ch_mag0[0][symbol*frame_parms->N_RB_DL*12];
      dl_ch_mag128_1      = (__m128i *)&dl_ch_mag0[1][symbol*frame_parms->N_RB_DL*12];
      dl_ch_mag128_0b     = (__m128i *)&dl_ch_magb0[0][symbol*frame_parms->N_RB_DL*12];
      dl_ch_mag128_1b     = (__m128i *)&dl_ch_magb0[1][symbol*frame_parms->N_RB_DL*12];

      // MRC on each re of rb, both on MF output and magnitude (for 16QAM/64QAM llr computation)
      for (i=0;i<nb_rb*3;i++) {
        rxdataF_comp128_0[i] = _mm_adds_epi16(_mm_srai_epi16(rxdataF_comp128_0[i],1),_mm_srai_epi16(rxdataF_comp128_1[i],1));
        dl_ch_mag128_0[i]    = _mm_adds_epi16(_mm_srai_epi16(dl_ch_mag128_0[i],1),_mm_srai_epi16(dl_ch_mag128_1[i],1));
        dl_ch_mag128_0b[i]   = _mm_adds_epi16(_mm_srai_epi16(dl_ch_mag128_0b[i],1),_mm_srai_epi16(dl_ch_mag128_1b[i],1));

        // print_shorts("mrc compens0:",&rxdataF_comp128_0[i]);
        // print_shorts("mrc mag128_0:",&dl_ch_mag128_0[i]);
        // print_shorts("mrc mag128_0b:",&dl_ch_mag128_0b[i]);
      }    }

   // if (rho) {
      rho128_0 = (__m128i *) &dl_ch_rho2_ext[0][symbol*frame_parms->N_RB_DL*12];
      rho128_1 = (__m128i *) &dl_ch_rho2_ext[1][symbol*frame_parms->N_RB_DL*12];
      for (i=0;i<nb_rb*3;i++) {
           //  print_shorts("mrc rho0:",&rho128_0[i]);
            //  print_shorts("mrc rho1:",&rho128_1[i]);
        rho128_0[i] = _mm_adds_epi16(_mm_srai_epi16(rho128_0[i],1),_mm_srai_epi16(rho128_1[i],1));
      }
   //}


    if (dual_stream_UE == 1) {
      rho128_i0 = (__m128i *) &dl_ch_rho_ext[0][symbol*frame_parms->N_RB_DL*12];
      rho128_i1 = (__m128i *) &dl_ch_rho_ext[1][symbol*frame_parms->N_RB_DL*12];
      rxdataF_comp128_i0   = (__m128i *)&rxdataF_comp1[0][symbol*frame_parms->N_RB_DL*12];
      rxdataF_comp128_i1   = (__m128i *)&rxdataF_comp1[1][symbol*frame_parms->N_RB_DL*12];
      dl_ch_mag128_i0      = (__m128i *)&dl_ch_mag1[0][symbol*frame_parms->N_RB_DL*12];
      dl_ch_mag128_i1      = (__m128i *)&dl_ch_mag1[1][symbol*frame_parms->N_RB_DL*12];
      dl_ch_mag128_i0b     = (__m128i *)&dl_ch_magb1[0][symbol*frame_parms->N_RB_DL*12];
      dl_ch_mag128_i1b     = (__m128i *)&dl_ch_magb1[1][symbol*frame_parms->N_RB_DL*12];
      for (i=0;i<nb_rb*3;i++) {
        rxdataF_comp128_i0[i] = _mm_adds_epi16(_mm_srai_epi16(rxdataF_comp128_i0[i],1),_mm_srai_epi16(rxdataF_comp128_i1[i],1));
        rho128_i0[i]           = _mm_adds_epi16(_mm_srai_epi16(rho128_i0[i],1),_mm_srai_epi16(rho128_i1[i],1));

        dl_ch_mag128_i0[i]    = _mm_adds_epi16(_mm_srai_epi16(dl_ch_mag128_i0[i],1),_mm_srai_epi16(dl_ch_mag128_i1[i],1));
        dl_ch_mag128_i0b[i]    = _mm_adds_epi16(_mm_srai_epi16(dl_ch_mag128_i0b[i],1),_mm_srai_epi16(dl_ch_mag128_i1b[i],1));

        //print_shorts("mrc compens1:",&rxdataF_comp128_i0[i]);
        //print_shorts("mrc mag128_i0:",&dl_ch_mag128_i0[i]);
        //print_shorts("mrc mag128_i0b:",&dl_ch_mag128_i0b[i]);
      }
    }


  _mm_empty();
  _m_empty();
}



void dlsch_scale_channel(int **dl_ch_estimates_ext,
                         LTE_DL_FRAME_PARMS *frame_parms,
                         LTE_UE_DLSCH_t **dlsch_ue,
                         uint8_t symbol,
                         unsigned short nb_rb)
{

#if defined(__x86_64__)||defined(__i386__)

  short rb, ch_amp;
  unsigned char aatx,aarx,pilots=0,symbol_mod;
  __m128i *dl_ch128, ch_amp128;

  symbol_mod = (symbol>=(7-frame_parms->Ncp)) ? symbol-(7-frame_parms->Ncp) : symbol;

  if ((symbol_mod == 0) || (symbol_mod == (4-frame_parms->Ncp))) {
    if (frame_parms->nb_antenna_ports_eNB==1) // 10 out of 12 so don't reduce size
      nb_rb=1+(5*nb_rb/6);
    else
      pilots=1;
  }

  // Determine scaling amplitude based the symbol

  ch_amp = ((pilots) ? (dlsch_ue[0]->sqrt_rho_b) : (dlsch_ue[0]->sqrt_rho_a));
  
  LOG_D(PHY,"Scaling PDSCH Chest in OFDM symbol %d by %d, pilots %d nb_rb %d NCP %d symbol %d\n",symbol_mod,ch_amp,pilots,nb_rb,frame_parms->Ncp,symbol);
   // printf("Scaling PDSCH Chest in OFDM symbol %d by %d\n",symbol_mod,ch_amp);

  ch_amp128 = _mm_set1_epi16(ch_amp); // Q3.13

  for (aatx=0; aatx<frame_parms->nb_antenna_ports_eNB; aatx++) {
    for (aarx=0; aarx<frame_parms->nb_antennas_rx; aarx++) {

      dl_ch128=(__m128i *)&dl_ch_estimates_ext[(aatx<<1)+aarx][symbol*frame_parms->N_RB_DL*12];

      for (rb=0;rb<nb_rb;rb++) {

        dl_ch128[0] = _mm_mulhi_epi16(dl_ch128[0],ch_amp128);
        dl_ch128[0] = _mm_slli_epi16(dl_ch128[0],3);

        dl_ch128[1] = _mm_mulhi_epi16(dl_ch128[1],ch_amp128);
        dl_ch128[1] = _mm_slli_epi16(dl_ch128[1],3);

        if (pilots) {
          dl_ch128+=2;
        } else {
          dl_ch128[2] = _mm_mulhi_epi16(dl_ch128[2],ch_amp128);
          dl_ch128[2] = _mm_slli_epi16(dl_ch128[2],3);
          dl_ch128+=3;

        }
      }
    }
  }

#elif defined(__arm__)

#endif
}


//compute average channel_level on each (TX,RX) antenna pair
void dlsch_channel_level(int **dl_ch_estimates_ext,
                         LTE_DL_FRAME_PARMS *frame_parms,
                         int32_t *avg,
                         uint8_t symbol,
                         unsigned short nb_rb)
{

#if defined(__x86_64__)||defined(__i386__)

  short rb;
  unsigned char aatx,aarx,nre=12,symbol_mod;
  __m128i *dl_ch128, avg128D;

  symbol_mod = (symbol>=(7-frame_parms->Ncp)) ? symbol-(7-frame_parms->Ncp) : symbol;

  if (((symbol_mod == 0) || (symbol_mod == (frame_parms->Ncp-1)))&&(frame_parms->nb_antenna_ports_eNB!=1))
    nre=8;
  else if (((symbol_mod == 0) || (symbol_mod == (frame_parms->Ncp-1)))&&(frame_parms->nb_antenna_ports_eNB==1))
    nre=10;
  else
    nre=12;

  //nb_rb*nre = y * 2^x
  int16_t x = factor2(nb_rb*nre);
  int16_t y = (nb_rb*nre)>>x;
  //printf("nb_rb*nre = %d = %d * 2^(%d)\n",nb_rb*nre,y,x);

  for (aatx=0; aatx<frame_parms->nb_antenna_ports_eNB; aatx++)
    for (aarx=0; aarx<frame_parms->nb_antennas_rx; aarx++) {
      //clear average level
      avg128D = _mm_setzero_si128();
      // 5 is always a symbol with no pilots for both normal and extended prefix

      dl_ch128=(__m128i *)&dl_ch_estimates_ext[(aatx<<1)+aarx][symbol*frame_parms->N_RB_DL*12];

      for (rb=0;rb<nb_rb;rb++) {
        //      printf("rb %d : ",rb);
        //      print_shorts("ch",&dl_ch128[0]);
	avg128D = _mm_add_epi32(avg128D,_mm_srai_epi16(_mm_madd_epi16(dl_ch128[0],dl_ch128[0]),x));
	avg128D = _mm_add_epi32(avg128D,_mm_srai_epi16(_mm_madd_epi16(dl_ch128[1],dl_ch128[1]),x));

        //avg128D = _mm_add_epi32(avg128D,_mm_madd_epi16(dl_ch128[0],_mm_srai_epi16(_mm_mulhi_epi16(dl_ch128[0], coeff128),15)));
        //avg128D = _mm_add_epi32(avg128D,_mm_madd_epi16(dl_ch128[1],_mm_srai_epi16(_mm_mulhi_epi16(dl_ch128[1], coeff128),15)));

        if (((symbol_mod == 0) || (symbol_mod == (frame_parms->Ncp-1)))&&(frame_parms->nb_antenna_ports_eNB!=1)) {
          dl_ch128+=2;
        }
        else {
	  avg128D = _mm_add_epi32(avg128D,_mm_srai_epi16(_mm_madd_epi16(dl_ch128[2],dl_ch128[2]),x));
          //avg128D = _mm_add_epi32(avg128D,_mm_madd_epi16(dl_ch128[2],_mm_srai_epi16(_mm_mulhi_epi16(dl_ch128[2], coeff128),15)));
          dl_ch128+=3;
        }
        /*
          if (rb==0) {
          print_shorts("dl_ch128",&dl_ch128[0]);
          print_shorts("dl_ch128",&dl_ch128[1]);
          print_shorts("dl_ch128",&dl_ch128[2]);
          }
        */
      }

      avg[(aatx<<1)+aarx] =(((int32_t*)&avg128D)[0] +
                            ((int32_t*)&avg128D)[1] +
                            ((int32_t*)&avg128D)[2] +
			      ((int32_t*)&avg128D)[3])/y;
                //  printf("Channel level : %d\n",avg[(aatx<<1)+aarx]);
    }

  _mm_empty();
  _m_empty();

#elif defined(__arm__)

  short rb;
  unsigned char aatx,aarx,nre=12,symbol_mod;
  int32x4_t avg128D;
  int16x4_t *dl_ch128;

  symbol_mod = (symbol>=(7-frame_parms->Ncp)) ? symbol-(7-frame_parms->Ncp) : symbol;

  for (aatx=0; aatx<frame_parms->nb_antenna_ports_eNB; aatx++)
    for (aarx=0; aarx<frame_parms->nb_antennas_rx; aarx++) {
      //clear average level
      avg128D = vdupq_n_s32(0);
      // 5 is always a symbol with no pilots for both normal and extended prefix

      dl_ch128=(int16x4_t *)&dl_ch_estimates_ext[(aatx<<1)+aarx][symbol*frame_parms->N_RB_DL*12];

      for (rb=0; rb<nb_rb; rb++) {
        //  printf("rb %d : ",rb);
        //  print_shorts("ch",&dl_ch128[0]);
        avg128D = vqaddq_s32(avg128D,vmull_s16(dl_ch128[0],dl_ch128[0]));
        avg128D = vqaddq_s32(avg128D,vmull_s16(dl_ch128[1],dl_ch128[1]));
        avg128D = vqaddq_s32(avg128D,vmull_s16(dl_ch128[2],dl_ch128[2]));
        avg128D = vqaddq_s32(avg128D,vmull_s16(dl_ch128[3],dl_ch128[3]));

        if (((symbol_mod == 0) || (symbol_mod == (frame_parms->Ncp-1)))&&(frame_parms->nb_antenna_ports_eNB!=1)) {
          dl_ch128+=4;
        } else {
          avg128D = vqaddq_s32(avg128D,vmull_s16(dl_ch128[4],dl_ch128[4]));
          avg128D = vqaddq_s32(avg128D,vmull_s16(dl_ch128[5],dl_ch128[5]));
          dl_ch128+=6;
        }

        /*
          if (rb==0) {
          print_shorts("dl_ch128",&dl_ch128[0]);
          print_shorts("dl_ch128",&dl_ch128[1]);
          print_shorts("dl_ch128",&dl_ch128[2]);
          }
        */
      }


      if (((symbol_mod == 0) || (symbol_mod == (frame_parms->Ncp-1)))&&(frame_parms->nb_antenna_ports_eNB!=1))
        nre=8;
      else if (((symbol_mod == 0) || (symbol_mod == (frame_parms->Ncp-1)))&&(frame_parms->nb_antenna_ports_eNB==1))
        nre=10;
      else
        nre=12;

      avg[(aatx<<1)+aarx] = (((int32_t*)&avg128D)[0] +
                             ((int32_t*)&avg128D)[1] +
                             ((int32_t*)&avg128D)[2] +
                             ((int32_t*)&avg128D)[3])/(nb_rb*nre);

      //            printf("Channel level : %d\n",avg[(aatx<<1)+aarx]);
    }


#endif
}

//compute average channel_level of effective (precoded) channel

//compute average channel_level of effective (precoded) channel
void dlsch_channel_level_TM34(int **dl_ch_estimates_ext,
                              LTE_DL_FRAME_PARMS *frame_parms,
                              unsigned char *pmi_ext,
                              int *avg_0,
                              int *avg_1,
                              uint8_t symbol,
                              unsigned short nb_rb,
                              MIMO_mode_t mimo_mode){

#if defined(__x86_64__)||defined(__i386__)


  short rb;
  unsigned char aarx,nre=12,symbol_mod;
  __m128i *dl_ch0_128,*dl_ch1_128, dl_ch0_128_tmp, dl_ch1_128_tmp, avg_0_128D, avg_1_128D;

  symbol_mod = (symbol>=(7-frame_parms->Ncp)) ? symbol-(7-frame_parms->Ncp) : symbol;

  //clear average level
 // avg_0_128D = _mm_setzero_si128();
 // avg_1_128D = _mm_setzero_si128();
  avg_0[0] = 0;
  avg_0[1] = 0;
  avg_1[0] = 0;
  avg_1[1] = 0;
  // 5 is always a symbol with no pilots for both normal and extended prefix

  if (((symbol_mod == 0) || (symbol_mod == (frame_parms->Ncp-1)))&&(frame_parms->nb_antenna_ports_eNB!=1))
    nre=8;
  else if (((symbol_mod == 0) || (symbol_mod == (frame_parms->Ncp-1)))&&(frame_parms->nb_antenna_ports_eNB==1))
    nre=10;
  else
    nre=12;

  for (aarx=0; aarx<frame_parms->nb_antennas_rx; aarx++) {
    dl_ch0_128 = (__m128i *)&dl_ch_estimates_ext[aarx][symbol*frame_parms->N_RB_DL*12];
    dl_ch1_128 = (__m128i *)&dl_ch_estimates_ext[2+aarx][symbol*frame_parms->N_RB_DL*12];

    avg_0_128D = _mm_setzero_si128();
    avg_1_128D = _mm_setzero_si128();
    for (rb=0; rb<nb_rb; rb++) {
              // printf("rb %d : \n",rb);
              // print_shorts("ch0\n",&dl_ch0_128[0]);
               //print_shorts("ch1\n",&dl_ch1_128[0]);
      dl_ch0_128_tmp = _mm_load_si128(&dl_ch0_128[0]);
      dl_ch1_128_tmp = _mm_load_si128(&dl_ch1_128[0]);

      if (mimo_mode==LARGE_CDD)
        prec2A_TM3_128(&dl_ch0_128_tmp,&dl_ch1_128_tmp);
      else if (mimo_mode==DUALSTREAM_UNIFORM_PRECODING1)
        prec2A_TM4_128(0,&dl_ch0_128_tmp,&dl_ch1_128_tmp);
      else if (mimo_mode==DUALSTREAM_UNIFORM_PRECODINGj)
        prec2A_TM4_128(1,&dl_ch0_128_tmp,&dl_ch1_128_tmp);
      else if (mimo_mode==DUALSTREAM_PUSCH_PRECODING)
        prec2A_TM4_128(pmi_ext[rb],&dl_ch0_128_tmp,&dl_ch1_128_tmp);

      //      mmtmpD0 = _mm_madd_epi16(dl_ch0_128_tmp,dl_ch0_128_tmp);
      avg_0_128D = _mm_add_epi32(avg_0_128D,_mm_madd_epi16(dl_ch0_128_tmp,dl_ch0_128_tmp));

      avg_1_128D = _mm_add_epi32(avg_1_128D,_mm_madd_epi16(dl_ch1_128_tmp,dl_ch1_128_tmp));

      dl_ch0_128_tmp = _mm_load_si128(&dl_ch0_128[1]);
      dl_ch1_128_tmp = _mm_load_si128(&dl_ch1_128[1]);

      if (mimo_mode==LARGE_CDD)
        prec2A_TM3_128(&dl_ch0_128_tmp,&dl_ch1_128_tmp);
      else if (mimo_mode==DUALSTREAM_UNIFORM_PRECODING1)
        prec2A_TM4_128(0,&dl_ch0_128_tmp,&dl_ch1_128_tmp);
      else if (mimo_mode==DUALSTREAM_UNIFORM_PRECODINGj)
        prec2A_TM4_128(1,&dl_ch0_128_tmp,&dl_ch1_128_tmp);
      else if (mimo_mode==DUALSTREAM_PUSCH_PRECODING)
        prec2A_TM4_128(pmi_ext[rb],&dl_ch0_128_tmp,&dl_ch1_128_tmp);

      //      mmtmpD1 = _mm_madd_epi16(dl_ch0_128_tmp,dl_ch0_128_tmp);
      avg_0_128D = _mm_add_epi32(avg_0_128D,_mm_madd_epi16(dl_ch0_128_tmp,dl_ch0_128_tmp));

      avg_1_128D = _mm_add_epi32(avg_1_128D,_mm_madd_epi16(dl_ch1_128_tmp,dl_ch1_128_tmp));

      if (((symbol_mod == 0) || (symbol_mod == (frame_parms->Ncp-1)))&&(frame_parms->nb_antenna_ports_eNB!=1)) {
        dl_ch0_128+=2;
        dl_ch1_128+=2;
      }
      else {
        dl_ch0_128_tmp = _mm_load_si128(&dl_ch0_128[2]);
        dl_ch1_128_tmp = _mm_load_si128(&dl_ch1_128[2]);

        if (mimo_mode==LARGE_CDD)
          prec2A_TM3_128(&dl_ch0_128_tmp,&dl_ch1_128_tmp);
        else if (mimo_mode==DUALSTREAM_UNIFORM_PRECODING1)
          prec2A_TM4_128(0,&dl_ch0_128_tmp,&dl_ch1_128_tmp);
        else if (mimo_mode==DUALSTREAM_UNIFORM_PRECODINGj)
          prec2A_TM4_128(1,&dl_ch0_128_tmp,&dl_ch1_128_tmp);
        else if (mimo_mode==DUALSTREAM_PUSCH_PRECODING)
          prec2A_TM4_128(pmi_ext[rb],&dl_ch0_128_tmp,&dl_ch1_128_tmp);
        //      mmtmpD2 = _mm_madd_epi16(dl_ch0_128_tmp,dl_ch0_128_tmp);

        avg_1_128D = _mm_add_epi32(avg_1_128D,_mm_madd_epi16(dl_ch1_128_tmp,dl_ch1_128_tmp));
        avg_0_128D = _mm_add_epi32(avg_0_128D,_mm_madd_epi16(dl_ch0_128_tmp,dl_ch0_128_tmp));

        dl_ch0_128+=3;
        dl_ch1_128+=3;
      }
    }


    avg_0[aarx] = (((int*)&avg_0_128D)[0])/(nb_rb*nre) +
      (((int*)&avg_0_128D)[1])/(nb_rb*nre) +
      (((int*)&avg_0_128D)[2])/(nb_rb*nre) +
      (((int*)&avg_0_128D)[3])/(nb_rb*nre);
    //  printf("From Chan_level aver stream 0 %d =%d\n", aarx, avg_0[aarx]);

    avg_1[aarx] = (((int*)&avg_1_128D)[0])/(nb_rb*nre) +
      (((int*)&avg_1_128D)[1])/(nb_rb*nre) +
      (((int*)&avg_1_128D)[2])/(nb_rb*nre) +
      (((int*)&avg_1_128D)[3])/(nb_rb*nre);
  //    printf("From Chan_level aver stream 1 %d =%d\n", aarx, avg_1[aarx]);
  }
//avg_0[0] = max(avg_0[0],avg_0[1]);
//avg_1[0] = max(avg_1[0],avg_1[1]);
//avg_0[0]= max(avg_0[0], avg_1[0]);

  avg_0[0] = avg_0[0] + avg_0[1];
 // printf("From Chan_level aver stream 0 final =%d\n", avg_0[0]);
  avg_1[0] = avg_1[0] + avg_1[1];
 // printf("From Chan_level aver stream 1 final =%d\n", avg_1[0]);
 avg_0[0] = min (avg_0[0], avg_1[0]);
 avg_1[0] = avg_0[0];

  _mm_empty();
  _m_empty();

#elif defined(__arm__)

#endif
}



/*void dlsch_channel_level_TM34(int **dl_ch_estimates_ext,
                              LTE_DL_FRAME_PARMS *frame_parms,
                              int *avg,
                              uint8_t symbol,
                              unsigned short nb_rb,
                              MIMO_mode_t mimo_mode){

#if defined(__x86_64__)||defined(__i386__)


  short rb;
  unsigned char aarx,nre=12,symbol_mod;
  __m128i *dl_ch0_128,*dl_ch1_128, dl_ch0_128_tmp, dl_ch1_128_tmp,avg128D;

  symbol_mod = (symbol>=(7-frame_parms->Ncp)) ? symbol-(7-frame_parms->Ncp) : symbol;

  //clear average level
  avg128D = _mm_setzero_si128();
  avg[0] = 0;
  avg[1] = 0;
  // 5 is always a symbol with no pilots for both normal and extended prefix

  if (((symbol_mod == 0) || (symbol_mod == (frame_parms->Ncp-1)))&&(frame_parms->nb_antenna_ports_eNB!=1))
    nre=8;
  else if (((symbol_mod == 0) || (symbol_mod == (frame_parms->Ncp-1)))&&(frame_parms->nb_antenna_ports_eNB==1))
    nre=10;
  else
    nre=12;

  for (aarx=0; aarx<frame_parms->nb_antennas_rx; aarx++) {
    dl_ch0_128 = (__m128i *)&dl_ch_estimates_ext[aarx][symbol*frame_parms->N_RB_DL*12];
    dl_ch1_128 = (__m128i *)&dl_ch_estimates_ext[2+aarx][symbol*frame_parms->N_RB_DL*12];

    for (rb=0; rb<nb_rb; rb++) {

      dl_ch0_128_tmp = _mm_load_si128(&dl_ch0_128[0]);
      dl_ch1_128_tmp = _mm_load_si128(&dl_ch1_128[0]);

      if (mimo_mode==LARGE_CDD)
        prec2A_TM3_128(&dl_ch0_128_tmp,&dl_ch1_128_tmp);
      else if (mimo_mode==DUALSTREAM_UNIFORM_PRECODING1)
        prec2A_TM4_128(0,&dl_ch0_128_tmp,&dl_ch1_128_tmp);
      else if (mimo_mode==DUALSTREAM_UNIFORM_PRECODINGj)
        prec2A_TM4_128(1,&dl_ch0_128_tmp,&dl_ch1_128_tmp);

      //      mmtmpD0 = _mm_madd_epi16(dl_ch0_128_tmp,dl_ch0_128_tmp);
      avg128D = _mm_add_epi32(avg128D,_mm_madd_epi16(dl_ch0_128_tmp,dl_ch0_128_tmp));

      dl_ch0_128_tmp = _mm_load_si128(&dl_ch0_128[1]);
      dl_ch1_128_tmp = _mm_load_si128(&dl_ch1_128[1]);

      if (mimo_mode==LARGE_CDD)
        prec2A_TM3_128(&dl_ch0_128_tmp,&dl_ch1_128_tmp);
      else if (mimo_mode==DUALSTREAM_UNIFORM_PRECODING1)
        prec2A_TM4_128(0,&dl_ch0_128_tmp,&dl_ch1_128_tmp);
      else if (mimo_mode==DUALSTREAM_UNIFORM_PRECODINGj)
        prec2A_TM4_128(1,&dl_ch0_128_tmp,&dl_ch1_128_tmp);

      //      mmtmpD1 = _mm_madd_epi16(dl_ch0_128_tmp,dl_ch0_128_tmp);
      avg128D = _mm_add_epi32(avg128D,_mm_madd_epi16(dl_ch0_128_tmp,dl_ch0_128_tmp));

      if (((symbol_mod == 0) || (symbol_mod == (frame_parms->Ncp-1)))&&(frame_parms->nb_antenna_ports_eNB!=1)) {
        dl_ch0_128+=2;
        dl_ch1_128+=2;
      }
      else {
        dl_ch0_128_tmp = _mm_load_si128(&dl_ch0_128[2]);
        dl_ch1_128_tmp = _mm_load_si128(&dl_ch1_128[2]);

        if (mimo_mode==LARGE_CDD)
          prec2A_TM3_128(&dl_ch0_128_tmp,&dl_ch1_128_tmp);
        else if (mimo_mode==DUALSTREAM_UNIFORM_PRECODING1)
          prec2A_TM4_128(0,&dl_ch0_128_tmp,&dl_ch1_128_tmp);
        else if (mimo_mode==DUALSTREAM_UNIFORM_PRECODINGj)
          prec2A_TM4_128(1,&dl_ch0_128_tmp,&dl_ch1_128_tmp);

        //      mmtmpD2 = _mm_madd_epi16(dl_ch0_128_tmp,dl_ch0_128_tmp);
        avg128D = _mm_add_epi32(avg128D,_mm_madd_epi16(dl_ch0_128_tmp,dl_ch0_128_tmp));

        dl_ch0_128+=3;
        dl_ch1_128+=3;
      }
    }

    avg[aarx] = (((int*)&avg128D)[0])/(nb_rb*nre) +
      (((int*)&avg128D)[1])/(nb_rb*nre) +
      (((int*)&avg128D)[2])/(nb_rb*nre) +
      (((int*)&avg128D)[3])/(nb_rb*nre);
  }

  // choose maximum of the 2 effective channels
  avg[0] = cmax(avg[0],avg[1]);

  _mm_empty();
  _m_empty();

#elif defined(__arm__)

#endif
}*/

//compute average channel_level of effective (precoded) channel
void dlsch_channel_level_TM56(int **dl_ch_estimates_ext,
                              LTE_DL_FRAME_PARMS *frame_parms,
                              unsigned char *pmi_ext,
                              int *avg,
                              uint8_t symbol,
                              unsigned short nb_rb)
{

#if defined(__x86_64__)||defined(__i386__)

  short rb;
  unsigned char aarx,nre=12,symbol_mod;
  __m128i *dl_ch0_128,*dl_ch1_128, dl_ch0_128_tmp, dl_ch1_128_tmp,avg128D;

  symbol_mod = (symbol>=(7-frame_parms->Ncp)) ? symbol-(7-frame_parms->Ncp) : symbol;

  //clear average level
  avg128D = _mm_setzero_si128();
  avg[0] = 0;
  avg[1] = 0;
  // 5 is always a symbol with no pilots for both normal and extended prefix

  if (((symbol_mod == 0) || (symbol_mod == (frame_parms->Ncp-1)))&&(frame_parms->nb_antenna_ports_eNB!=1))
    nre=8;
  else if (((symbol_mod == 0) || (symbol_mod == (frame_parms->Ncp-1)))&&(frame_parms->nb_antenna_ports_eNB==1))
    nre=10;
  else
    nre=12;

  for (aarx=0; aarx<frame_parms->nb_antennas_rx; aarx++) {
    dl_ch0_128 = (__m128i *)&dl_ch_estimates_ext[aarx][symbol*frame_parms->N_RB_DL*12];
    dl_ch1_128 = (__m128i *)&dl_ch_estimates_ext[2+aarx][symbol*frame_parms->N_RB_DL*12];

    for (rb=0; rb<nb_rb; rb++) {

      dl_ch0_128_tmp = _mm_load_si128(&dl_ch0_128[0]);
      dl_ch1_128_tmp = _mm_load_si128(&dl_ch1_128[0]);

      prec2A_TM56_128(pmi_ext[rb],&dl_ch0_128_tmp,&dl_ch1_128_tmp);
      //      mmtmpD0 = _mm_madd_epi16(dl_ch0_128_tmp,dl_ch0_128_tmp);
      avg128D = _mm_add_epi32(avg128D,_mm_madd_epi16(dl_ch0_128_tmp,dl_ch0_128_tmp));

      dl_ch0_128_tmp = _mm_load_si128(&dl_ch0_128[1]);
      dl_ch1_128_tmp = _mm_load_si128(&dl_ch1_128[1]);

      prec2A_TM56_128(pmi_ext[rb],&dl_ch0_128_tmp,&dl_ch1_128_tmp);
      //      mmtmpD1 = _mm_madd_epi16(dl_ch0_128_tmp,dl_ch0_128_tmp);
      avg128D = _mm_add_epi32(avg128D,_mm_madd_epi16(dl_ch0_128_tmp,dl_ch0_128_tmp));

      if (((symbol_mod == 0) || (symbol_mod == (frame_parms->Ncp-1)))&&(frame_parms->nb_antenna_ports_eNB!=1)) {
        dl_ch0_128+=2;
        dl_ch1_128+=2;
      }
      else {
        dl_ch0_128_tmp = _mm_load_si128(&dl_ch0_128[2]);
        dl_ch1_128_tmp = _mm_load_si128(&dl_ch1_128[2]);

        prec2A_TM56_128(pmi_ext[rb],&dl_ch0_128_tmp,&dl_ch1_128_tmp);
        //      mmtmpD2 = _mm_madd_epi16(dl_ch0_128_tmp,dl_ch0_128_tmp);
        avg128D = _mm_add_epi32(avg128D,_mm_madd_epi16(dl_ch0_128_tmp,dl_ch0_128_tmp));

        dl_ch0_128+=3;
        dl_ch1_128+=3;
      }
    }

    avg[aarx] = (((int*)&avg128D)[0])/(nb_rb*nre) +
      (((int*)&avg128D)[1])/(nb_rb*nre) +
      (((int*)&avg128D)[2])/(nb_rb*nre) +
      (((int*)&avg128D)[3])/(nb_rb*nre);
  }

  // choose maximum of the 2 effective channels
  avg[0] = cmax(avg[0],avg[1]);

  _mm_empty();
  _m_empty();

#elif defined(__arm__)


#endif
}

//compute average channel_level for TM7
void dlsch_channel_level_TM7(int **dl_bf_ch_estimates_ext,
                         LTE_DL_FRAME_PARMS *frame_parms,
                         int *avg,
                         uint8_t symbol,
                         unsigned short nb_rb)
{

#if defined(__x86_64__)||defined(__i386__)

  short rb;
  unsigned char aatx,aarx,nre=12,symbol_mod;
  __m128i *dl_ch128,avg128D;

  symbol_mod = (symbol>=(7-frame_parms->Ncp)) ? symbol-(7-frame_parms->Ncp) : symbol;

  for (aatx=0; aatx<frame_parms->nb_antenna_ports_eNB; aatx++)
    for (aarx=0; aarx<frame_parms->nb_antennas_rx; aarx++) {
      //clear average level
      avg128D = _mm_setzero_si128();
      // 5 is always a symbol with no pilots for both normal and extended prefix

      dl_ch128=(__m128i *)&dl_bf_ch_estimates_ext[(aatx<<1)+aarx][symbol*frame_parms->N_RB_DL*12];

      for (rb=0; rb<nb_rb; rb++) {
        //  printf("rb %d : ",rb);
        //  print_shorts("ch",&dl_ch128[0]);
        avg128D = _mm_add_epi32(avg128D,_mm_madd_epi16(dl_ch128[0],dl_ch128[0]));
        avg128D = _mm_add_epi32(avg128D,_mm_madd_epi16(dl_ch128[1],dl_ch128[1]));

        if (((symbol_mod == 0) || (symbol_mod == (frame_parms->Ncp-1)))&&(frame_parms->nb_antenna_ports_eNB!=1)) {
          dl_ch128+=2;
        } else {
          avg128D = _mm_add_epi32(avg128D,_mm_madd_epi16(dl_ch128[2],dl_ch128[2]));
          dl_ch128+=3;
        }

        /*
          if (rb==0) {
          print_shorts("dl_ch128",&dl_ch128[0]);
          print_shorts("dl_ch128",&dl_ch128[1]);
          print_shorts("dl_ch128",&dl_ch128[2]);
          }
        */
      }

      if (((symbol_mod == 0) || (symbol_mod == (frame_parms->Ncp-1))))
        nre=10;
      else if ((frame_parms->Ncp==0) && (symbol==3 || symbol==6 || symbol==9 || symbol==12))
        nre=9;
      else if ((frame_parms->Ncp==1) && (symbol==4 || symbol==7 || symbol==9))
        nre=8;
      else
        nre=12;

      avg[(aatx<<1)+aarx] = (((int*)&avg128D)[0] +
                             ((int*)&avg128D)[1] +
                             ((int*)&avg128D)[2] +
                             ((int*)&avg128D)[3])/(nb_rb*nre);

      //            printf("Channel level : %d\n",avg[(aatx<<1)+aarx]);
    }

  _mm_empty();
  _m_empty();

#elif defined(__arm__)

#endif
}
//#define ONE_OVER_2_Q15 16384
void dlsch_alamouti(LTE_DL_FRAME_PARMS *frame_parms,
                    int **rxdataF_comp,
                    int **dl_ch_mag,
                    int **dl_ch_magb,
                    unsigned char symbol,
                    unsigned short nb_rb)
{

#if defined(__x86_64__)||defined(__i386__)

  short *rxF0,*rxF1;
  __m128i *ch_mag0,*ch_mag1,*ch_mag0b,*ch_mag1b, *rxF0_128;
  unsigned char rb,re;
  int jj = (symbol*frame_parms->N_RB_DL*12);
  uint8_t symbol_mod = (symbol>=(7-frame_parms->Ncp)) ? symbol-(7-frame_parms->Ncp) : symbol;
  uint8_t pilots = ((symbol_mod==0)||(symbol_mod==(4-frame_parms->Ncp))) ? 1 : 0;
  rxF0_128 = (__m128i*) &rxdataF_comp[0][jj];

  //amp = _mm_set1_epi16(ONE_OVER_2_Q15);


  //    printf("Doing alamouti!\n");
  rxF0     = (short*)&rxdataF_comp[0][jj];  //tx antenna 0  h0*y
  rxF1     = (short*)&rxdataF_comp[2][jj];  //tx antenna 1  h1*y
  ch_mag0 = (__m128i *)&dl_ch_mag[0][jj];
  ch_mag1 = (__m128i *)&dl_ch_mag[2][jj];
  ch_mag0b = (__m128i *)&dl_ch_magb[0][jj];
  ch_mag1b = (__m128i *)&dl_ch_magb[2][jj];

  for (rb=0; rb<nb_rb; rb++) {

    for (re=0; re<((pilots==0)?12:8); re+=2) {

      // Alamouti RX combining

      //      printf("Alamouti: symbol %d, rb %d, re %d: rxF0 (%d,%d,%d,%d), rxF1 (%d,%d,%d,%d)\n",symbol,rb,re,rxF0[0],rxF0[1],rxF0[2],rxF0[3],rxF1[0],rxF1[1],rxF1[2],rxF1[3]);
      rxF0[0] = rxF0[0] + rxF1[2];
      rxF0[1] = rxF0[1] - rxF1[3];

      rxF0[2] = rxF0[2] - rxF1[0];
      rxF0[3] = rxF0[3] + rxF1[1];

      //      printf("Alamouti: rxF0 after (%d,%d,%d,%d)\n",rxF0[0],rxF0[1],rxF0[2],rxF0[3]);
      rxF0+=4;
      rxF1+=4;

    }

    // compute levels for 16QAM or 64 QAM llr unit
    ch_mag0[0] = _mm_adds_epi16(ch_mag0[0],ch_mag1[0]);
    ch_mag0[1] = _mm_adds_epi16(ch_mag0[1],ch_mag1[1]);

    ch_mag0b[0] = _mm_adds_epi16(ch_mag0b[0],ch_mag1b[0]);
    ch_mag0b[1] = _mm_adds_epi16(ch_mag0b[1],ch_mag1b[1]);

    // account for 1/sqrt(2) scaling at transmission
    //ch_mag0[0] = _mm_srai_epi16(ch_mag0[0],1);
    //ch_mag0[1] = _mm_srai_epi16(ch_mag0[1],1);
    //ch_mag0b[0] = _mm_srai_epi16(ch_mag0b[0],1);
    //ch_mag0b[1] = _mm_srai_epi16(ch_mag0b[1],1);

    //rxF0_128[0] = _mm_mulhi_epi16(rxF0_128[0],amp);
    //rxF0_128[0] = _mm_slli_epi16(rxF0_128[0],1);
    //rxF0_128[1] = _mm_mulhi_epi16(rxF0_128[1],amp);
    //rxF0_128[1] = _mm_slli_epi16(rxF0_128[1],1);

    //rxF0_128[0] = _mm_srai_epi16(rxF0_128[0],1);
    //rxF0_128[1] = _mm_srai_epi16(rxF0_128[1],1);



    if (pilots==0) {
      ch_mag0[2] = _mm_adds_epi16(ch_mag0[2],ch_mag1[2]);
      ch_mag0b[2] = _mm_adds_epi16(ch_mag0b[2],ch_mag1b[2]);

      //ch_mag0[2] = _mm_srai_epi16(ch_mag0[2],1);
      //ch_mag0b[2] = _mm_srai_epi16(ch_mag0b[2],1);

      //rxF0_128[2] = _mm_mulhi_epi16(rxF0_128[2],amp);
      //rxF0_128[2] = _mm_slli_epi16(rxF0_128[2],1);

      //rxF0_128[2] = _mm_srai_epi16(rxF0_128[2],1);


      ch_mag0+=3;
      ch_mag1+=3;
      ch_mag0b+=3;
      ch_mag1b+=3;
      rxF0_128+=3;
    } else {
      ch_mag0+=2;
      ch_mag1+=2;
      ch_mag0b+=2;
      ch_mag1b+=2;
      rxF0_128+=2;
    }
  }

  _mm_empty();
  _m_empty();

#elif defined(__arm__)

#endif
}


//==============================================================================================
// Extraction functions
//==============================================================================================

unsigned short dlsch_extract_rbs_single(int **rxdataF,
                                        int **dl_ch_estimates,
                                        int **rxdataF_ext,
                                        int **dl_ch_estimates_ext,
                                        unsigned short pmi,
                                        unsigned char *pmi_ext,
                                        unsigned int *rb_alloc,
                                        unsigned char symbol,
                                        unsigned char subframe,
                                        uint32_t high_speed_flag,
                                        LTE_DL_FRAME_PARMS *frame_parms) {



  unsigned short rb,nb_rb=0;
  unsigned char rb_alloc_ind;
  unsigned char i,aarx,l,nsymb,skip_half=0,sss_symb,pss_symb=0;
  int *dl_ch0,*dl_ch0_ext,*rxF,*rxF_ext;



  unsigned char symbol_mod,pilots=0,j=0,poffset=0;

  symbol_mod = (symbol>=(7-frame_parms->Ncp)) ? symbol-(7-frame_parms->Ncp) : symbol;
  pilots = ((symbol_mod==0)||(symbol_mod==(4-frame_parms->Ncp))) ? 1 : 0;
  l=symbol;
  nsymb = (frame_parms->Ncp==NORMAL) ? 14:12;

  if (frame_parms->frame_type == TDD) {  // TDD
    sss_symb = nsymb-1;
    pss_symb = 2;
  } else {
    sss_symb = (nsymb>>1)-2;
    pss_symb = (nsymb>>1)-1;
  }

  if (symbol_mod==(4-frame_parms->Ncp))
    poffset=3;

  for (aarx=0; aarx<frame_parms->nb_antennas_rx; aarx++) {

    if (high_speed_flag == 1)
      dl_ch0     = &dl_ch_estimates[aarx][5+(symbol*(frame_parms->ofdm_symbol_size))];
    else
      dl_ch0     = &dl_ch_estimates[aarx][5];

    dl_ch0_ext = &dl_ch_estimates_ext[aarx][symbol*(frame_parms->N_RB_DL*12)];

    rxF_ext   = &rxdataF_ext[aarx][symbol*(frame_parms->N_RB_DL*12)];
    rxF       = &rxdataF[aarx][(frame_parms->first_carrier_offset + (symbol*(frame_parms->ofdm_symbol_size)))];

    if ((frame_parms->N_RB_DL&1) == 0)  // even number of RBs

      for (rb=0;rb<frame_parms->N_RB_DL;rb++) {

        if (rb < 32)
          rb_alloc_ind = (rb_alloc[0]>>rb) & 1;
        else if (rb < 64)
          rb_alloc_ind = (rb_alloc[1]>>(rb-32)) & 1;
        else if (rb < 96)
          rb_alloc_ind = (rb_alloc[2]>>(rb-64)) & 1;
        else if (rb < 100)
          rb_alloc_ind = (rb_alloc[3]>>(rb-96)) & 1;
        else
          rb_alloc_ind = 0;

        if (rb_alloc_ind == 1)
          nb_rb++;

        // For second half of RBs skip DC carrier
        if (rb==(frame_parms->N_RB_DL>>1)) {
          rxF       = &rxdataF[aarx][(1 + (symbol*(frame_parms->ofdm_symbol_size)))];
          //dl_ch0++;
        }

        // PBCH
        if ((subframe==0) && (rb>=((frame_parms->N_RB_DL>>1)-3)) && (rb<((frame_parms->N_RB_DL>>1)+3)) && (l>=nsymb>>1) && (l<((nsymb>>1) + 4))) {
          rb_alloc_ind = 0;
        }

        //SSS
        if (((subframe==0)||(subframe==5)) && (rb>=((frame_parms->N_RB_DL>>1)-3)) && (rb<((frame_parms->N_RB_DL>>1)+3)) && (l==sss_symb) ) {
          rb_alloc_ind = 0;
        }


        if (frame_parms->frame_type == FDD) {
          //PSS
          if (((subframe==0)||(subframe==5)) && (rb>=((frame_parms->N_RB_DL>>1)-3)) && (rb<((frame_parms->N_RB_DL>>1)+3)) && (l==pss_symb) ) {
            rb_alloc_ind = 0;
          }
        }

        if ((frame_parms->frame_type == TDD) &&
            (subframe==6)) { //TDD Subframe 6
          if ((rb>=((frame_parms->N_RB_DL>>1)-3)) && (rb<((frame_parms->N_RB_DL>>1)+3)) && (l==pss_symb) ) {
            rb_alloc_ind = 0;
          }
        }

        if (rb_alloc_ind==1) {
          *pmi_ext = (pmi>>((rb>>2)<<1))&3;
          memcpy(dl_ch0_ext,dl_ch0,12*sizeof(int));

          /*
            printf("rb %d\n",rb);
            for (i=0;i<12;i++)
            printf("(%d %d)",((short *)dl_ch0)[i<<1],((short*)dl_ch0)[1+(i<<1)]);
            printf("\n");
          */
          if (pilots==0) {
            for (i=0; i<12; i++) {
              rxF_ext[i]=rxF[i];
              /*
                printf("%d : (%d,%d)\n",(rxF+i-&rxdataF[aarx][( (symbol*(frame_parms->ofdm_symbol_size)))]),
                ((short*)&rxF[i])[0],((short*)&rxF[i])[1]);*/
            }

            dl_ch0_ext+=12;
            rxF_ext+=12;
          } else {
            j=0;

            for (i=0; i<12; i++) {
              if ((i!=(frame_parms->nushift+poffset)) &&
                  (i!=((frame_parms->nushift+poffset+6)%12))) {
                rxF_ext[j]=rxF[i];
                //            printf("extract rb %d, re %d => (%d,%d)\n",rb,i,*(short *)&rxF_ext[j],*(1+(short*)&rxF_ext[j]));
                dl_ch0_ext[j++]=dl_ch0[i];

              }
            }

            dl_ch0_ext+=10;
            rxF_ext+=10;
          }


        }

        dl_ch0+=12;
        rxF+=12;

      }
    else {  // Odd number of RBs
      for (rb=0; rb<frame_parms->N_RB_DL>>1; rb++) {
#ifdef DEBUG_DLSCH_DEMOD
        printf("dlch_ext %d\n",dl_ch0_ext-&dl_ch_estimates_ext[aarx][0]);
#endif
        skip_half=0;

        if (rb < 32)
          rb_alloc_ind = (rb_alloc[0]>>rb) & 1;
        else if (rb < 64)
          rb_alloc_ind = (rb_alloc[1]>>(rb-32)) & 1;
        else if (rb < 96)
          rb_alloc_ind = (rb_alloc[2]>>(rb-64)) & 1;
        else if (rb < 100)
          rb_alloc_ind = (rb_alloc[3]>>(rb-96)) & 1;
        else
          rb_alloc_ind = 0;

        if (rb_alloc_ind == 1)
          nb_rb++;


        // PBCH
        if ((subframe==0) && (rb>((frame_parms->N_RB_DL>>1)-3)) && (rb<((frame_parms->N_RB_DL>>1)+3)) && (l>=(nsymb>>1)) && (l<((nsymb>>1) + 4))) {
          rb_alloc_ind = 0;
        }

        //PBCH subframe 0, symbols nsymb>>1 ... nsymb>>1 + 3
        if ((subframe==0) && (rb==((frame_parms->N_RB_DL>>1)-3)) && (l>=(nsymb>>1)) && (l<((nsymb>>1) + 4)))
          skip_half=1;
        else if ((subframe==0) && (rb==((frame_parms->N_RB_DL>>1)+3)) && (l>=(nsymb>>1)) && (l<((nsymb>>1) + 4)))
          skip_half=2;

        //SSS

        if (((subframe==0)||(subframe==5)) &&
            (rb>((frame_parms->N_RB_DL>>1)-3)) &&
            (rb<((frame_parms->N_RB_DL>>1)+3)) &&
            (l==sss_symb) ) {
          rb_alloc_ind = 0;
        }
        //SSS
        if (((subframe==0)||(subframe==5)) &&
            (rb==((frame_parms->N_RB_DL>>1)-3)) &&
            (l==sss_symb))
          skip_half=1;
        else if (((subframe==0)||(subframe==5)) &&
                 (rb==((frame_parms->N_RB_DL>>1)+3)) &&
                 (l==sss_symb))
          skip_half=2;

        //PSS in subframe 0/5 if FDD
        if (frame_parms->frame_type == FDD) {  //FDD

          if (((subframe==0)||(subframe==5)) &&
              (rb>((frame_parms->N_RB_DL>>1)-3)) &&
              (rb<((frame_parms->N_RB_DL>>1)+3)) &&
              (l==pss_symb) ) {
            rb_alloc_ind = 0;
          }

          if (((subframe==0)||(subframe==5)) && (rb==((frame_parms->N_RB_DL>>1)-3)) && (l==pss_symb))
            skip_half=1;
          else if (((subframe==0)||(subframe==5)) && (rb==((frame_parms->N_RB_DL>>1)+3)) && (l==pss_symb))
            skip_half=2;
        }

        if ((frame_parms->frame_type == TDD) &&
            (subframe==6)){  //TDD Subframe 6
          if ((rb>((frame_parms->N_RB_DL>>1)-3)) && (rb<((frame_parms->N_RB_DL>>1)+3)) && (l==pss_symb) ) {
            rb_alloc_ind = 0;
          }
          if ((rb==((frame_parms->N_RB_DL>>1)-3)) && (l==pss_symb))
            skip_half=1;
          else if ((rb==((frame_parms->N_RB_DL>>1)+3)) && (l==pss_symb))
            skip_half=2;
        }


        if (rb_alloc_ind==1) {

#ifdef DEBUG_DLSCH_DEMOD
          printf("rb %d/symbol %d (skip_half %d)\n",rb,l,skip_half);
#endif
          if (pilots==0) {
            //      printf("Extracting w/o pilots (symbol %d, rb %d, skip_half %d)\n",l,rb,skip_half);
            if (skip_half==1) {
              memcpy(dl_ch0_ext,dl_ch0,6*sizeof(int));

              for (i=0; i<6; i++) {
                rxF_ext[i]=rxF[i];
#ifdef DEBUG_DLSCH_DEMOD
                printf("extract rb %d, re %d => (%d,%d)\n",rb,i,*(short *)&rxF_ext[i],*(1+(short*)&rxF_ext[i]));
#endif
              }
              dl_ch0_ext+=6;
              rxF_ext+=6;
            } else if (skip_half==2) {
              memcpy(dl_ch0_ext,dl_ch0+6,6*sizeof(int));

              for (i=0; i<6; i++) {
                rxF_ext[i]=rxF[(i+6)];
#ifdef DEBUG_DLSCH_DEMOD
                printf("extract rb %d, re %d => (%d,%d)\n",rb,i,*(short *)&rxF_ext[i],*(1+(short*)&rxF_ext[i]));
#endif
              }
              dl_ch0_ext+=6;
              rxF_ext+=6;
            } else {
              memcpy(dl_ch0_ext,dl_ch0,12*sizeof(int));

              for (i=0; i<12; i++) {
                rxF_ext[i]=rxF[i];
#ifdef DEBUG_DLSCH_DEMOD
                printf("extract rb %d, re %d => (%d,%d)\n",rb,i,*(short *)&rxF_ext[i],*(1+(short*)&rxF_ext[i]));
#endif
              }
              dl_ch0_ext+=12;
              rxF_ext+=12;
            }
          } else {
            //      printf("Extracting with pilots (symbol %d, rb %d, skip_half %d)\n",l,rb,skip_half);
            j=0;

            if (skip_half==1) {
              for (i=0; i<6; i++) {
                if (i!=((frame_parms->nushift+poffset)%6)) {
                  rxF_ext[j]=rxF[i];
#ifdef DEBUG_DLSCH_DEMOD
                  printf("extract rb %d, re %d => (%d,%d)\n",rb,i,*(short *)&rxF_ext[j],*(1+(short*)&rxF_ext[j]));
#endif
                  dl_ch0_ext[j++]=dl_ch0[i];
                }
              }
              rxF_ext+=5;
              dl_ch0_ext+=5;
            } else if (skip_half==2) {
              for (i=0; i<6; i++) {
                if (i!=((frame_parms->nushift+poffset)%6)) {
                  rxF_ext[j]=rxF[(i+6)];
#ifdef DEBUG_DLSCH_DEMOD
                  printf("extract rb %d, re %d => (%d,%d)\n",rb,i,*(short *)&rxF_ext[j],*(1+(short*)&rxF_ext[j]));
#endif
                  dl_ch0_ext[j++]=dl_ch0[i+6];
                }
              }

              dl_ch0_ext+=5;
              rxF_ext+=5;
            } else {
              for (i=0; i<12; i++) {
                if ((i!=(frame_parms->nushift+poffset)) &&
                    (i!=((frame_parms->nushift+poffset+6)%12))) {
                  rxF_ext[j]=rxF[i];
#ifdef DEBUG_DLSCH_DEMOD
                  printf("extract rb %d, re %d => (%d,%d)\n",rb,i,*(short *)&rxF_ext[j],*(1+(short*)&rxF_ext[j]));
#endif
                  dl_ch0_ext[j++]=dl_ch0[i];

                }
              }

              dl_ch0_ext+=10;
              rxF_ext+=10;
            }
          }
        }
        dl_ch0+=12;
        rxF+=12;
      } // first half loop


      // Do middle RB (around DC)
      if (rb < 32)
        rb_alloc_ind = (rb_alloc[0]>>rb) & 1;
      else if (rb < 64)
        rb_alloc_ind = (rb_alloc[1]>>(rb-32)) & 1;
      else if (rb < 96)
        rb_alloc_ind = (rb_alloc[2]>>(rb-64)) & 1;
      else if (rb < 100)
        rb_alloc_ind = (rb_alloc[3]>>(rb-96)) & 1;
      else
        rb_alloc_ind = 0;


      if (rb_alloc_ind == 1)
        nb_rb++;

      // PBCH

      if ((subframe==0) &&
          (l>=(nsymb>>1)) &&
          (l<((nsymb>>1) + 4))) {
        rb_alloc_ind = 0;
      }

      //SSS
      if (((subframe==0)||(subframe==5)) && (l==sss_symb) ) {
        rb_alloc_ind = 0;
      }

      if (frame_parms->frame_type == FDD) {
        //PSS
        if (((subframe==0)||(subframe==5)) && (l==pss_symb) ) {
          rb_alloc_ind = 0;
        }
      }

      //PSS
      if ((frame_parms->frame_type == TDD) &&
          (subframe==6) &&
          (l==pss_symb) ) {
        rb_alloc_ind = 0;
      }


      //  printf("dlch_ext %d\n",dl_ch0_ext-&dl_ch_estimates_ext[aarx][0]);
      //      printf("DC rb %d (%p)\n",rb,rxF);
      if (rb_alloc_ind==1) {
#ifdef DEBUG_DLSCH_DEMOD
        printf("rb %d/symbol %d (skip_half %d)\n",rb,l,skip_half);
#endif
        if (pilots==0) {
          for (i=0; i<6; i++) {
            dl_ch0_ext[i]=dl_ch0[i];
            rxF_ext[i]=rxF[i];
          }

          rxF       = &rxdataF[aarx][((symbol*(frame_parms->ofdm_symbol_size)))];

          for (; i<12; i++) {
            dl_ch0_ext[i]=dl_ch0[i];
            rxF_ext[i]=rxF[(1+i-6)];
          }

          dl_ch0_ext+=12;
          rxF_ext+=12;
        } else { // pilots==1
          j=0;

          for (i=0; i<6; i++) {
            if (i!=((frame_parms->nushift+poffset)%6)) {
              dl_ch0_ext[j]=dl_ch0[i];
              rxF_ext[j++]=rxF[i];
#ifdef DEBUG_DLSCH_DEMOD
              printf("**extract rb %d, re %d => (%d,%d)\n",rb,i,*(short *)&rxF_ext[j-1],*(1+(short*)&rxF_ext[j-1]));
#endif
            }
          }

          rxF       = &rxdataF[aarx][((symbol*(frame_parms->ofdm_symbol_size)))];

          for (; i<12; i++) {
            if (i!=((frame_parms->nushift+6+poffset)%12)) {
              dl_ch0_ext[j]=dl_ch0[i];
              rxF_ext[j++]=rxF[(1+i-6)];
#ifdef DEBUG_DLSCH_DEMOD
              printf("**extract rb %d, re %d => (%d,%d)\n",rb,i,*(short *)&rxF_ext[j-1],*(1+(short*)&rxF_ext[j-1]));
#endif
            }
          }

          dl_ch0_ext+=10;
          rxF_ext+=10;
        } // symbol_mod==0
      } // rballoc==1
      else {
        rxF       = &rxdataF[aarx][((symbol*(frame_parms->ofdm_symbol_size)))];
      }

      dl_ch0+=12;
      rxF+=7;
      rb++;

      for (;rb<frame_parms->N_RB_DL;rb++) {
        //      printf("dlch_ext %d\n",dl_ch0_ext-&dl_ch_estimates_ext[aarx][0]);
        //      printf("rb %d (%p)\n",rb,rxF);
        skip_half=0;

        if (rb < 32)
          rb_alloc_ind = (rb_alloc[0]>>rb) & 1;
        else if (rb < 64)
          rb_alloc_ind = (rb_alloc[1]>>(rb-32)) & 1;
        else if (rb < 96)
          rb_alloc_ind = (rb_alloc[2]>>(rb-64)) & 1;
        else if (rb < 100)
          rb_alloc_ind = (rb_alloc[3]>>(rb-96)) & 1;
        else
          rb_alloc_ind = 0;

        if (rb_alloc_ind == 1)
          nb_rb++;

        // PBCH
        if ((subframe==0) && (rb>((frame_parms->N_RB_DL>>1)-3)) && (rb<((frame_parms->N_RB_DL>>1)+3)) && (l>=nsymb>>1) && (l<((nsymb>>1) + 4))) {
          rb_alloc_ind = 0;
        }
        //PBCH subframe 0, symbols nsymb>>1 ... nsymb>>1 + 3
        if ((subframe==0) && (rb==((frame_parms->N_RB_DL>>1)-3)) && (l>=(nsymb>>1)) && (l<((nsymb>>1) + 4)))
          skip_half=1;
        else if ((subframe==0) && (rb==((frame_parms->N_RB_DL>>1)+3)) && (l>=(nsymb>>1)) && (l<((nsymb>>1) + 4)))
          skip_half=2;

        //SSS
        if (((subframe==0)||(subframe==5)) && (rb>((frame_parms->N_RB_DL>>1)-3)) && (rb<((frame_parms->N_RB_DL>>1)+3)) && (l==sss_symb) ) {
          rb_alloc_ind = 0;
        }
        //SSS
        if (((subframe==0)||(subframe==5)) && (rb==((frame_parms->N_RB_DL>>1)-3)) && (l==sss_symb))
          skip_half=1;
        else if (((subframe==0)||(subframe==5)) && (rb==((frame_parms->N_RB_DL>>1)+3)) && (l==sss_symb))
          skip_half=2;
        if (frame_parms->frame_type == FDD) {
          //PSS
          if (((subframe==0)||(subframe==5)) && (rb>((frame_parms->N_RB_DL>>1)-3)) && (rb<((frame_parms->N_RB_DL>>1)+3)) && (l==pss_symb) ) {
            rb_alloc_ind = 0;
          }

          //PSS

          if (((subframe==0)||(subframe==5)) && (rb==((frame_parms->N_RB_DL>>1)-3)) && (l==pss_symb))
            skip_half=1;
          else if (((subframe==0)||(subframe==5)) && (rb==((frame_parms->N_RB_DL>>1)+3)) && (l==pss_symb))
            skip_half=2;
        }

        if ((frame_parms->frame_type == TDD) &&

            (subframe==6)) { //TDD Subframe 6
          if ((rb>((frame_parms->N_RB_DL>>1)-3)) && (rb<((frame_parms->N_RB_DL>>1)+3)) && (l==pss_symb) ) {
            rb_alloc_ind = 0;
          }

          if ((rb==((frame_parms->N_RB_DL>>1)-3)) && (l==pss_symb))
            skip_half=1;
          else if ((rb==((frame_parms->N_RB_DL>>1)+3)) && (l==pss_symb))
            skip_half=2;
        }

        if (rb_alloc_ind==1) {
#ifdef DEBUG_DLSCH_DEMOD
          printf("rb %d/symbol %d (skip_half %d)\n",rb,l,skip_half);
#endif
          /*
            printf("rb %d\n",rb);
            for (i=0;i<12;i++)
            printf("(%d %d)",((short *)dl_ch0)[i<<1],((short*)dl_ch0)[1+(i<<1)]);
            printf("\n");
          */
          if (pilots==0) {
            //      printf("Extracting w/o pilots (symbol %d, rb %d, skip_half %d)\n",l,rb,skip_half);
            if (skip_half==1) {
              memcpy(dl_ch0_ext,dl_ch0,6*sizeof(int));

              for (i=0; i<6; i++) {
                rxF_ext[i]=rxF[i];
#ifdef DEBUG_DLSCH_DEMOD
                printf("extract rb %d, re %d => (%d,%d)\n",rb,i,*(short *)&rxF_ext[i],*(1+(short*)&rxF_ext[i]));
#endif
              }
              dl_ch0_ext+=6;
              rxF_ext+=6;

            } else if (skip_half==2) {
              memcpy(dl_ch0_ext,dl_ch0+6,6*sizeof(int));

              for (i=0; i<6; i++) {
                rxF_ext[i]=rxF[(i+6)];
#ifdef DEBUG_DLSCH_DEMOD
                printf("extract rb %d, re %d => (%d,%d)\n",rb,i,*(short *)&rxF_ext[i],*(1+(short*)&rxF_ext[i]));
#endif
              }
              dl_ch0_ext+=6;
              rxF_ext+=6;

            } else {
              memcpy(dl_ch0_ext,dl_ch0,12*sizeof(int));

              for (i=0; i<12; i++) {
                rxF_ext[i]=rxF[i];
#ifdef DEBUG_DLSCH_DEMOD
                printf("extract rb %d, re %d => (%d,%d)\n",rb,i,*(short *)&rxF_ext[i],*(1+(short*)&rxF_ext[i]));
#endif
              }
              dl_ch0_ext+=12;
              rxF_ext+=12;
            }
          } else {
            //      printf("Extracting with pilots (symbol %d, rb %d, skip_half %d)\n",l,rb,skip_half);
            j=0;

            if (skip_half==1) {
              for (i=0; i<6; i++) {
                if (i!=((frame_parms->nushift+poffset)%6)) {
                  rxF_ext[j]=rxF[i];
#ifdef DEBUG_DLSCH_DEMOD
                  printf("extract rb %d, re %d => (%d,%d)\n",rb,i,*(short *)&rxF_ext[j],*(1+(short*)&rxF_ext[j]));
#endif
                  dl_ch0_ext[j++]=dl_ch0[i];
                }
              }

              dl_ch0_ext+=5;
              rxF_ext+=5;
            } else if (skip_half==2) {
              for (i=0; i<6; i++) {
                if (i!=((frame_parms->nushift+poffset)%6)) {
                  rxF_ext[j]=rxF[(i+6)];
#ifdef DEBUG_DLSCH_DEMOD
                  printf("extract rb %d, re %d => (%d,%d)\n",rb,i,*(short *)&rxF_ext[j],*(1+(short*)&rxF_ext[j]));
#endif
                  dl_ch0_ext[j++]=dl_ch0[i+6];
                }
              }

              dl_ch0_ext+=5;
              rxF_ext+=5;
            } else {
              for (i=0; i<12; i++) {
                if ((i!=(frame_parms->nushift+poffset)) &&
                    (i!=((frame_parms->nushift+poffset+6)%12))) {
                  rxF_ext[j]=rxF[i];
#ifdef DEBUG_DLSCH_DEMOD
                  printf("extract rb %d, re %d => (%d,%d)\n",rb,i,*(short *)&rxF_ext[j],*(1+(short*)&rxF_ext[j]));
#endif
                  dl_ch0_ext[j++]=dl_ch0[i];
                }
              }
              dl_ch0_ext+=10;
              rxF_ext+=10;
            }
          } // pilots=0
        }

        dl_ch0+=12;
        rxF+=12;
      }
    }
  }


  return(nb_rb/frame_parms->nb_antennas_rx);
}

unsigned short dlsch_extract_rbs_dual(int **rxdataF,
                                      int **dl_ch_estimates,
                                      int **rxdataF_ext,
                                      int **dl_ch_estimates_ext,
                                      unsigned short pmi,
                                      unsigned char *pmi_ext,
                                      unsigned int *rb_alloc,
                                      unsigned char symbol,
                                      unsigned char subframe,
                                      uint32_t high_speed_flag,
                                      LTE_DL_FRAME_PARMS *frame_parms,
                                      MIMO_mode_t mimo_mode) {

  int prb,nb_rb=0;
  int prb_off,prb_off2;
  int rb_alloc_ind,skip_half=0,sss_symb,pss_symb=0,nsymb,l;
  int i,aarx;
  int32_t *dl_ch0,*dl_ch0p,*dl_ch0_ext,*dl_ch1,*dl_ch1p,*dl_ch1_ext,*rxF,*rxF_ext;
  int symbol_mod,pilots=0,j=0;
  unsigned char *pmi_loc;

  symbol_mod = (symbol>=(7-frame_parms->Ncp)) ? symbol-(7-frame_parms->Ncp) : symbol;
  //  printf("extract_rbs: symbol_mod %d\n",symbol_mod);

  if ((symbol_mod == 0) || (symbol_mod == (4-frame_parms->Ncp)))
    pilots=1;

  nsymb = (frame_parms->Ncp==NORMAL) ? 14:12;
  l=symbol;

  if (frame_parms->frame_type == TDD) {  // TDD
    sss_symb = nsymb-1;
    pss_symb = 2;
  } else {
    sss_symb = (nsymb>>1)-2;
    pss_symb = (nsymb>>1)-1;
  }

  for (aarx=0; aarx<frame_parms->nb_antennas_rx; aarx++) {

    if (high_speed_flag==1) {
      dl_ch0     = &dl_ch_estimates[aarx][5+(symbol*(frame_parms->ofdm_symbol_size))];
      dl_ch1     = &dl_ch_estimates[2+aarx][5+(symbol*(frame_parms->ofdm_symbol_size))];
    } else {
      dl_ch0     = &dl_ch_estimates[aarx][5];
      dl_ch1     = &dl_ch_estimates[2+aarx][5];
    }

    pmi_loc = pmi_ext;

    // pointers to extracted RX signals and channel estimates
    rxF_ext    = &rxdataF_ext[aarx][symbol*(frame_parms->N_RB_DL*12)];
    dl_ch0_ext = &dl_ch_estimates_ext[aarx][symbol*(frame_parms->N_RB_DL*12)];
    dl_ch1_ext = &dl_ch_estimates_ext[2+aarx][symbol*(frame_parms->N_RB_DL*12)];

    for (prb=0; prb<frame_parms->N_RB_DL; prb++) {
      skip_half=0;

      if (prb < 32)
        rb_alloc_ind = (rb_alloc[0]>>prb) & 1;
      else if (prb < 64)
        rb_alloc_ind = (rb_alloc[1]>>(prb-32)) & 1;
      else if (prb < 96)
        rb_alloc_ind = (rb_alloc[2]>>(prb-64)) & 1;
      else if (prb < 100)
        rb_alloc_ind = (rb_alloc[3]>>(prb-96)) & 1;
      else
        rb_alloc_ind = 0;

      if (rb_alloc_ind == 1)
          nb_rb++;


      if ((frame_parms->N_RB_DL&1) == 0) {  // even number of RBs

        // PBCH
        if ((subframe==0) &&
            (prb>=((frame_parms->N_RB_DL>>1)-3)) &&
            (prb<((frame_parms->N_RB_DL>>1)+3)) &&
            (l>=(nsymb>>1)) &&
            (l<((nsymb>>1) + 4))) {
          rb_alloc_ind = 0;
          //    printf("symbol %d / rb %d: skipping PBCH REs\n",symbol,prb);
        }

        //SSS

        if (((subframe==0)||(subframe==5)) &&
            (prb>=((frame_parms->N_RB_DL>>1)-3)) &&
            (prb<((frame_parms->N_RB_DL>>1)+3)) &&
            (l==sss_symb) ) {
          rb_alloc_ind = 0;
          //    printf("symbol %d / rb %d: skipping SSS REs\n",symbol,prb);
        }



        //PSS in subframe 0/5 if FDD
        if (frame_parms->frame_type == FDD) {  //FDD
          if (((subframe==0)||(subframe==5)) &&
              (prb>=((frame_parms->N_RB_DL>>1)-3)) &&
              (prb<((frame_parms->N_RB_DL>>1)+3)) &&
              (l==pss_symb) ) {
            rb_alloc_ind = 0;
            //    printf("symbol %d / rb %d: skipping PSS REs\n",symbol,prb);
          }
        }

        if ((frame_parms->frame_type == TDD) &&
            (subframe==6)) { //TDD Subframe 6
          if ((prb>=((frame_parms->N_RB_DL>>1)-3)) &&
              (prb<((frame_parms->N_RB_DL>>1)+3)) &&
              (l==pss_symb) ) {
            rb_alloc_ind = 0;
          }
        }

        if (rb_alloc_ind==1) {              // PRB is allocated



          prb_off      = 12*prb;
          prb_off2     = 1+(12*(prb-(frame_parms->N_RB_DL>>1)));
          dl_ch0p    = dl_ch0+(12*prb);
          dl_ch1p    = dl_ch1+(12*prb);
          if (prb<(frame_parms->N_RB_DL>>1)){
            rxF      = &rxdataF[aarx][prb_off+
                                      frame_parms->first_carrier_offset +
                                      (symbol*(frame_parms->ofdm_symbol_size))];
          }
          else {
            rxF      = &rxdataF[aarx][prb_off2+
                                      (symbol*(frame_parms->ofdm_symbol_size))];
          }

         /*
         if (mimo_mode <= PUSCH_PRECODING1)
          *pmi_loc = (pmi>>((prb>>2)<<1))&3;
         else
          *pmi_loc=(pmi>>prb)&1;*/

         *pmi_loc = get_pmi(frame_parms->N_RB_DL,mimo_mode,pmi,prb);
          pmi_loc++;


          if (pilots == 0) {

            memcpy(dl_ch0_ext,dl_ch0p,12*sizeof(int));
            memcpy(dl_ch1_ext,dl_ch1p,12*sizeof(int));
            memcpy(rxF_ext,rxF,12*sizeof(int));
            dl_ch0_ext +=12;
            dl_ch1_ext +=12;
            rxF_ext    +=12;
          } else { // pilots==1
            j=0;
            for (i=0; i<12; i++) {
              if ((i!=frame_parms->nushift) &&
                  (i!=frame_parms->nushift+3) &&
                  (i!=frame_parms->nushift+6) &&
                  (i!=((frame_parms->nushift+9)%12))) {
                rxF_ext[j]=rxF[i];
                //        printf("extract rb %d, re %d => (%d,%d)\n",rb,i,*(short *)&rxF_ext[j],*(1+(short*)&rxF_ext[j]));
                dl_ch0_ext[j]=dl_ch0p[i];
                dl_ch1_ext[j++]=dl_ch1p[i];
              }
            }
            dl_ch0_ext+=8;
            dl_ch1_ext+=8;
            rxF_ext+=8;
          } // pilots==1

        }
      } else {  // Odd number of RBs


      // PBCH
        if ((subframe==0) &&
            (prb>((frame_parms->N_RB_DL>>1)-3)) &&
            (prb<((frame_parms->N_RB_DL>>1)+3)) &&
            (l>=(nsymb>>1)) &&
            (l<((nsymb>>1) + 4))) {
          rb_alloc_ind = 0;
          //    printf("symbol %d / rb %d: skipping PBCH REs\n",symbol,prb);
        }

        //SSS

        if (((subframe==0)||(subframe==5)) &&
            (prb>((frame_parms->N_RB_DL>>1)-3)) &&
            (prb<((frame_parms->N_RB_DL>>1)+3)) &&
            (l==sss_symb) ) {
          rb_alloc_ind = 0;
          //    printf("symbol %d / rb %d: skipping SSS REs\n",symbol,prb);
        }



        //PSS in subframe 0/5 if FDD
        if (frame_parms->frame_type == FDD) {  //FDD
          if (((subframe==0)||(subframe==5)) &&
              (prb>((frame_parms->N_RB_DL>>1)-3)) &&
              (prb<((frame_parms->N_RB_DL>>1)+3)) &&
              (l==pss_symb) ) {
            rb_alloc_ind = 0;
            //    printf("symbol %d / rb %d: skipping PSS REs\n",symbol,prb);
          }
        }

        if ((frame_parms->frame_type == TDD) &&
            ((subframe==1) || (subframe==6))) { //TDD Subframe 1-6
          if ((prb>((frame_parms->N_RB_DL>>1)-3)) &&
              (prb<((frame_parms->N_RB_DL>>1)+3)) &&
              (l==pss_symb) ) {
            rb_alloc_ind = 0;
          }
        }

        if (rb_alloc_ind == 1) {
          skip_half=0;

          //Check if we have to drop half a PRB due to PSS/SSS/PBCH
          // skip_half == 0 means full PRB
          // skip_half == 1 means first half is used (leftmost half-PRB from PSS/SSS/PBCH)
          // skip_half == 2 means second half is used (rightmost half-PRB from PSS/SSS/PBCH)
          //PBCH subframe 0, symbols nsymb>>1 ... nsymb>>1 + 3
          if ((subframe==0) &&
              (prb==((frame_parms->N_RB_DL>>1)-3)) &&
              (l>=(nsymb>>1)) &&
              (l<((nsymb>>1) + 4)))
            skip_half=1;
          else if ((subframe==0) &&
                   (prb==((frame_parms->N_RB_DL>>1)+3)) &&
                   (l>=(nsymb>>1)) &&
                   (l<((nsymb>>1) + 4)))
            skip_half=2;

          //SSS
          if (((subframe==0)||(subframe==5)) &&
              (prb==((frame_parms->N_RB_DL>>1)-3)) &&
              (l==sss_symb))
            skip_half=1;
          else if (((subframe==0)||(subframe==5)) &&
                   (prb==((frame_parms->N_RB_DL>>1)+3)) &&
                   (l==sss_symb))
            skip_half=2;

          //PSS Subframe 0,5
          if (((frame_parms->frame_type == FDD) &&
               (((subframe==0)||(subframe==5)))) ||  //FDD Subframes 0,5
              ((frame_parms->frame_type == TDD) &&
               (((subframe==1) || (subframe==6))))) { //TDD Subframes 1,6

            if ((prb==((frame_parms->N_RB_DL>>1)-3)) &&
                (l==pss_symb))
              skip_half=1;
            else if ((prb==((frame_parms->N_RB_DL>>1)+3)) &&
                     (l==pss_symb))
              skip_half=2;
          }


          prb_off      = 12*prb;
          prb_off2     = 7+(12*(prb-(frame_parms->N_RB_DL>>1)-1));
          dl_ch0p      = dl_ch0+(12*prb);
          dl_ch1p      = dl_ch1+(12*prb);

          if (prb<=(frame_parms->N_RB_DL>>1)){
            rxF      = &rxdataF[aarx][prb_off+
                                      frame_parms->first_carrier_offset +
                                      (symbol*(frame_parms->ofdm_symbol_size))];
          }
          else {
            rxF      = &rxdataF[aarx][prb_off2+
                                      (symbol*(frame_parms->ofdm_symbol_size))];
          }
#ifdef DEBUG_DLSCH_DEMOD
          printf("symbol %d / rb %d: alloc %d skip_half %d (rxF %p, rxF_ext %p) prb_off (%d,%d)\n",symbol,prb,rb_alloc_ind,skip_half,rxF,rxF_ext,prb_off,prb_off2);
#endif
         /* if (mimo_mode <= PUSCH_PRECODING1)
           *pmi_loc = (pmi>>((prb>>2)<<1))&3;
          else
           *pmi_loc=(pmi>>prb)&1;
         // printf("symbol_mod %d (pilots %d) rb %d, sb %d, pmi %d (pmi_loc %p,rxF %p, ch00 %p, ch01 %p, rxF_ext %p dl_ch0_ext %p dl_ch1_ext %p)\n",symbol_mod,pilots,prb,prb>>2,*pmi_loc,pmi_loc,rxF,dl_ch0, dl_ch1, rxF_ext,dl_ch0_ext,dl_ch1_ext);
*/
         *pmi_loc = get_pmi(frame_parms->N_RB_DL,mimo_mode,pmi,prb);
          pmi_loc++;

          if (prb != (frame_parms->N_RB_DL>>1)) { // This PRB is not around DC
            if (pilots==0) {
              if (skip_half==1) {
                memcpy(dl_ch0_ext,dl_ch0p,6*sizeof(int32_t));
                memcpy(dl_ch1_ext,dl_ch1p,6*sizeof(int32_t));
                memcpy(rxF_ext,rxF,6*sizeof(int32_t));
#ifdef DEBUG_DLSCH_DEMOD
                for (i=0;i<6;i++)
                  printf("extract rb %d, re %d => (%d,%d)\n",prb,i,*(short *)&rxF_ext[i],*(1+(short*)&rxF_ext[i]));
#endif
                dl_ch0_ext+=6;
                dl_ch1_ext+=6;
                rxF_ext+=6;
              } else if (skip_half==2) {
                memcpy(dl_ch0_ext,dl_ch0p+6,6*sizeof(int32_t));
                memcpy(dl_ch1_ext,dl_ch1p+6,6*sizeof(int32_t));
                memcpy(rxF_ext,rxF+6,6*sizeof(int32_t));
#ifdef DEBUG_DLSCH_DEMOD
                for (i=0;i<6;i++)
                  printf("extract rb %d, re %d => (%d,%d)\n",prb,i,*(short *)&rxF_ext[i],*(1+(short*)&rxF_ext[i]));
#endif
                dl_ch0_ext+=6;
                dl_ch1_ext+=6;
                rxF_ext+=6;
              } else {  // skip_half==0
                memcpy(dl_ch0_ext,dl_ch0p,12*sizeof(int32_t));
                memcpy(dl_ch1_ext,dl_ch1p,12*sizeof(int32_t));
                memcpy(rxF_ext,rxF,12*sizeof(int32_t));
#ifdef DEBUG_DLSCH_DEMOD
                for (i=0;i<12;i++)
                  printf("extract rb %d, re %d => (%d,%d)\n",prb,i,*(short *)&rxF_ext[i],*(1+(short*)&rxF_ext[i]));
#endif
                dl_ch0_ext+=12;
                dl_ch1_ext+=12;
                rxF_ext+=12;
              }
            } else { // pilots=1
              j=0;

              if (skip_half==1) {
                for (i=0; i<6; i++) {
                  if ((i!=frame_parms->nushift) &&
                      (i!=((frame_parms->nushift+3)%6))) {
                    rxF_ext[j]=rxF[i];
#ifdef DEBUG_DLSCH_DEMOD
                    printf("(pilots,skip1)extract rb %d, re %d (%d)=> (%d,%d)\n",prb,i,j,*(short *)&rxF_ext[j],*(1+(short*)&rxF_ext[j]));
#endif
                    dl_ch0_ext[j]=dl_ch0p[i];
                    dl_ch1_ext[j++]=dl_ch1p[i];
                  }
                }
                dl_ch0_ext+=4;
                dl_ch1_ext+=4;
                rxF_ext+=4;
              } else if (skip_half==2) {
                for (i=0; i<6; i++) {
                  if ((i!=frame_parms->nushift) &&
                      (i!=((frame_parms->nushift+3)%6))) {
                    rxF_ext[j]=rxF[(i+6)];
#ifdef DEBUG_DLSCH_DEMOD
                    printf("(pilots,skip2)extract rb %d, re %d (%d) => (%d,%d)\n",prb,i,j,*(short *)&rxF_ext[j],*(1+(short*)&rxF_ext[j]));
#endif
                    dl_ch0_ext[j]=dl_ch0p[i+6];
                    dl_ch1_ext[j++]=dl_ch1p[i+6];
                  }
                }
                dl_ch0_ext+=4;
                dl_ch1_ext+=4;
                rxF_ext+=4;

              } else { //skip_half==0
                for (i=0; i<12; i++) {
                  if ((i!=frame_parms->nushift) &&
                      (i!=frame_parms->nushift+3) &&
                      (i!=frame_parms->nushift+6) &&
                      (i!=((frame_parms->nushift+9)%12))) {
                    rxF_ext[j]=rxF[i];
#ifdef DEBUG_DLSCH_DEMOD
                    printf("(pilots)extract rb %d, re %d => (%d,%d)\n",prb,i,*(short *)&rxF_ext[j],*(1+(short*)&rxF_ext[j]));
#endif
                    dl_ch0_ext[j]  =dl_ch0p[i];
                    dl_ch1_ext[j++]=dl_ch1p[i];
                  }
                }
                dl_ch0_ext+=8;
                dl_ch1_ext+=8;
                rxF_ext+=8;
              } //skip_half==0
            } //pilots==1
          } else {       // Do middle RB (around DC)

            if (pilots==0) {
              memcpy(dl_ch0_ext,dl_ch0p,6*sizeof(int32_t));
              memcpy(dl_ch1_ext,dl_ch1p,6*sizeof(int32_t));
              memcpy(rxF_ext,rxF,6*sizeof(int32_t));
#ifdef DEBUG_DLSCH_DEMOD
              for (i=0; i<6; i++) {
                printf("extract rb %d, re %d => (%d,%d)\n",prb,i,*(short *)&rxF_ext[i],*(1+(short*)&rxF_ext[i]));
              }
#endif
              rxF_ext+=6;
              dl_ch0_ext+=6;
              dl_ch1_ext+=6;
              dl_ch0p+=6;
              dl_ch1p+=6;

              rxF       = &rxdataF[aarx][1+((symbol*(frame_parms->ofdm_symbol_size)))];

              memcpy(dl_ch0_ext,dl_ch0p,6*sizeof(int32_t));
              memcpy(dl_ch1_ext,dl_ch1p,6*sizeof(int32_t));
              memcpy(rxF_ext,rxF,6*sizeof(int32_t));
#ifdef DEBUG_DLSCH_DEMOD
              for (i=0; i<6; i++) {
                printf("extract rb %d, re %d => (%d,%d)\n",prb,i,*(short *)&rxF_ext[i],*(1+(short*)&rxF_ext[i]));
              }
#endif
              rxF_ext+=6;
              dl_ch0_ext+=6;
              dl_ch1_ext+=6;
            } else { // pilots==1
              j=0;

              for (i=0; i<6; i++) {
                if ((i!=frame_parms->nushift) &&
                    (i!=((frame_parms->nushift+3)%6))) {
                  dl_ch0_ext[j]=dl_ch0p[i];
                  dl_ch1_ext[j]=dl_ch1p[i];
                  rxF_ext[j++]=rxF[i];
#ifdef DEBUG_DLSCH_DEMOD
                  printf("(pilots)extract rb %d, re %d (%d) => (%d,%d)\n",prb,i,j,*(short *)&rxF[i],*(1+(short*)&rxF[i]));
#endif
                }
              }
              rxF       = &rxdataF[aarx][1+symbol*(frame_parms->ofdm_symbol_size)];

              for (; i<12; i++) {
                if ((i!=((frame_parms->nushift+6)%12)) &&
                    (i!=((frame_parms->nushift+9)%12))) {
                  dl_ch0_ext[j]=dl_ch0p[i];
                  dl_ch1_ext[j]=dl_ch1p[i];
                  rxF_ext[j++]=rxF[i-6];
#ifdef DEBUG_DLSCH_DEMOD
                  printf("(pilots)extract rb %d, re %d (%d) => (%d,%d)\n",prb,i,j,*(short *)&rxF[1+i-6],*(1+(short*)&rxF[1+i-6]));
#endif
                }
              }

              dl_ch0_ext+=8;
              dl_ch1_ext+=8;
              rxF_ext+=8;
            } //pilots==1
          }  // if Middle PRB
        } // if odd PRB
      } // if rballoc==1
    } // for prb
  } // for aarx
  return(nb_rb/frame_parms->nb_antennas_rx);
}

unsigned short dlsch_extract_rbs_TM7(int **rxdataF,
                                     int **dl_bf_ch_estimates,
                                     int **rxdataF_ext,
                                     int **dl_bf_ch_estimates_ext,
                                     unsigned int *rb_alloc,
                                     unsigned char symbol,
                                     unsigned char subframe,
                                     uint32_t high_speed_flag,
                                     LTE_DL_FRAME_PARMS *frame_parms)
{

  unsigned short rb,nb_rb=0;
  unsigned char rb_alloc_ind;
  unsigned char i,aarx,l,nsymb,skip_half=0,sss_symb,pss_symb=0;
  int *dl_ch0,*dl_ch0_ext,*rxF,*rxF_ext;

  unsigned char symbol_mod,pilots=0,uespec_pilots=0,j=0,poffset=0,uespec_poffset=0;
  int8_t uespec_nushift = frame_parms->Nid_cell%3;

  symbol_mod = (symbol>=(7-frame_parms->Ncp)) ? symbol-(7-frame_parms->Ncp) : symbol;
  pilots = ((symbol_mod==0)||(symbol_mod==(4-frame_parms->Ncp))) ? 1 : 0;
  l=symbol;
  nsymb = (frame_parms->Ncp==NORMAL) ? 14:12;

  if (frame_parms->Ncp==0){
    if (symbol==3 || symbol==6 || symbol==9 || symbol==12)
      uespec_pilots = 1;
  } else{
    if (symbol==4 || symbol==7 || symbol==10)
      uespec_pilots = 1;
  }

  if (frame_parms->frame_type == TDD) {// TDD
    sss_symb = nsymb-1;
    pss_symb = 2;
  } else {
    sss_symb = (nsymb>>1)-2;
    pss_symb = (nsymb>>1)-1;
  }

  if (symbol_mod==(4-frame_parms->Ncp))
    poffset=3;

  if ((frame_parms->Ncp==0 && (symbol==6 ||symbol ==12)) || (frame_parms->Ncp==1 && symbol==7))
    uespec_poffset=2;

  for (aarx=0; aarx<frame_parms->nb_antennas_rx; aarx++) {

    if (high_speed_flag == 1)
      dl_ch0     = &dl_bf_ch_estimates[aarx][symbol*(frame_parms->ofdm_symbol_size)];
    else
      dl_ch0     = &dl_bf_ch_estimates[aarx][0];

    dl_ch0_ext = &dl_bf_ch_estimates_ext[aarx][symbol*(frame_parms->N_RB_DL*12)];

    rxF_ext    = &rxdataF_ext[aarx][symbol*(frame_parms->N_RB_DL*12)];
    rxF        = &rxdataF[aarx][(frame_parms->first_carrier_offset + (symbol*(frame_parms->ofdm_symbol_size)))];

    if ((frame_parms->N_RB_DL&1) == 0)  // even number of RBs
      for (rb=0; rb<frame_parms->N_RB_DL; rb++) {

        if (rb < 32)
          rb_alloc_ind = (rb_alloc[0]>>rb) & 1;
        else if (rb < 64)
          rb_alloc_ind = (rb_alloc[1]>>(rb-32)) & 1;
        else if (rb < 96)
          rb_alloc_ind = (rb_alloc[2]>>(rb-64)) & 1;
        else if (rb < 100)
          rb_alloc_ind = (rb_alloc[3]>>(rb-96)) & 1;
        else
          rb_alloc_ind = 0;

  if (rb_alloc_ind == 1)
          nb_rb++;

        // For second half of RBs skip DC carrier
        if (rb==(frame_parms->N_RB_DL>>1)) {
          rxF       = &rxdataF[aarx][(1 + (symbol*(frame_parms->ofdm_symbol_size)))];
          //dl_ch0++;
        }

        // PBCH
        if ((subframe==0) && (rb>=((frame_parms->N_RB_DL>>1)-3)) && (rb<((frame_parms->N_RB_DL>>1)+3)) && (l>=nsymb>>1) && (l<((nsymb>>1) + 4))) {
          rb_alloc_ind = 0;
        }

        //SSS
        if (((subframe==0)||(subframe==5)) && (rb>=((frame_parms->N_RB_DL>>1)-3)) && (rb<((frame_parms->N_RB_DL>>1)+3)) && (l==sss_symb) ) {
          rb_alloc_ind = 0;
        }


        if (frame_parms->frame_type == FDD) {
          //PSS
          if (((subframe==0)||(subframe==5)) && (rb>=((frame_parms->N_RB_DL>>1)-3)) && (rb<((frame_parms->N_RB_DL>>1)+3)) && (l==pss_symb) ) {
            rb_alloc_ind = 0;
          }
        }

        if ((frame_parms->frame_type == TDD) &&
            (subframe==6)) { //TDD Subframe 6
          if ((rb>=((frame_parms->N_RB_DL>>1)-3)) && (rb<((frame_parms->N_RB_DL>>1)+3)) && (l==pss_symb) ) {
            rb_alloc_ind = 0;
          }
        }

        if (rb_alloc_ind==1) {

          /*
              printf("rb %d\n",rb);
              for (i=0;i<12;i++)
              printf("(%d %d)",((short *)dl_ch0)[i<<1],((short*)dl_ch0)[1+(i<<1)]);
              printf("\n");
          */
          if (pilots==0 && uespec_pilots==0) {
            memcpy(dl_ch0_ext,dl_ch0,12*sizeof(int));

            for (i=0; i<12; i++) {
              rxF_ext[i]=rxF[i];
            }

            dl_ch0_ext+=12;
            rxF_ext+=12;
          } else if(pilots==1 && uespec_pilots==0) {
            j=0;

            for (i=0; i<12; i++) {
              if ((i!=(frame_parms->nushift+poffset)) &&
                  (i!=((frame_parms->nushift+poffset+6)%12))) {
                rxF_ext[j]=rxF[i];
                dl_ch0_ext[j++]=dl_ch0[i];
              }
            }

            dl_ch0_ext+=10;
            rxF_ext+=10;

          } else if (pilots==0 && uespec_pilots==1) {
            j=0;


      for (i=0; i<12; i++){
              if (frame_parms->Ncp==0){
                if (i!=uespec_nushift+uespec_poffset && i!=uespec_nushift+uespec_poffset+4 && i!=(uespec_nushift+uespec_poffset+8)%12){
      rxF_ext[j] = rxF[i];
                  dl_ch0_ext[j++]=dl_ch0[i];
                }
              } else{
                if (i!=uespec_nushift+uespec_poffset && i!=uespec_nushift+uespec_poffset+3 && i!=uespec_nushift+uespec_poffset+6 && i!=(uespec_nushift+uespec_poffset+9)%12){
      rxF_ext[j] = rxF[i];
                  dl_ch0_ext[j++]=dl_ch0[i];
                }
              }

      }

            dl_ch0_ext+=9-frame_parms->Ncp;
            rxF_ext+=9-frame_parms->Ncp;

          } else {
            LOG_E(PHY,"dlsch_extract_rbs_TM7(dl_demodulation.c):pilot or ue spec pilot detection error\n");
            exit(-1);
          }

        }

        dl_ch0+=12;
        rxF+=12;

      }
    else {  // Odd number of RBs
      for (rb=0; rb<frame_parms->N_RB_DL>>1; rb++) {
        skip_half=0;

        if (rb < 32)
          rb_alloc_ind = (rb_alloc[0]>>rb) & 1;
        else if (rb < 64)
          rb_alloc_ind = (rb_alloc[1]>>(rb-32)) & 1;
        else if (rb < 96)
          rb_alloc_ind = (rb_alloc[2]>>(rb-64)) & 1;
        else if (rb < 100)
          rb_alloc_ind = (rb_alloc[3]>>(rb-96)) & 1;
        else
          rb_alloc_ind = 0;

        if (rb_alloc_ind == 1)
          nb_rb++;

        // PBCH
        if ((subframe==0) && (rb>((frame_parms->N_RB_DL>>1)-3)) && (rb<((frame_parms->N_RB_DL>>1)+3)) && (l>=(nsymb>>1)) && (l<((nsymb>>1) + 4))) {
          rb_alloc_ind = 0;
        }

        //PBCH subframe 0, symbols nsymb>>1 ... nsymb>>1 + 3
        if ((subframe==0) && (rb==((frame_parms->N_RB_DL>>1)-3)) && (l>=(nsymb>>1)) && (l<((nsymb>>1) + 4)))
          skip_half=1;
        else if ((subframe==0) && (rb==((frame_parms->N_RB_DL>>1)+3)) && (l>=(nsymb>>1)) && (l<((nsymb>>1) + 4)))
          skip_half=2;

        //SSS

        if (((subframe==0)||(subframe==5)) &&
            (rb>((frame_parms->N_RB_DL>>1)-3)) &&
            (rb<((frame_parms->N_RB_DL>>1)+3)) &&
            (l==sss_symb) ) {
          rb_alloc_ind = 0;
        }

        //SSS
        if (((subframe==0)||(subframe==5)) &&
            (rb==((frame_parms->N_RB_DL>>1)-3)) &&
            (l==sss_symb))
          skip_half=1;
        else if (((subframe==0)||(subframe==5)) &&
                 (rb==((frame_parms->N_RB_DL>>1)+3)) &&
                 (l==sss_symb))
          skip_half=2;

        //PSS in subframe 0/5 if FDD
        if (frame_parms->frame_type == FDD) {  //FDD
          if (((subframe==0)||(subframe==5)) && (rb>((frame_parms->N_RB_DL>>1)-3)) && (rb<((frame_parms->N_RB_DL>>1)+3)) && (l==pss_symb) ) {
            rb_alloc_ind = 0;
          }

          if (((subframe==0)||(subframe==5)) && (rb==((frame_parms->N_RB_DL>>1)-3)) && (l==pss_symb))
            skip_half=1;
          else if (((subframe==0)||(subframe==5)) && (rb==((frame_parms->N_RB_DL>>1)+3)) && (l==pss_symb))
            skip_half=2;
        }

        if ((frame_parms->frame_type == TDD) && ((subframe==1)||(subframe==6))) { //TDD Subframe 1 and 6
          if ((rb>((frame_parms->N_RB_DL>>1)-3)) && (rb<((frame_parms->N_RB_DL>>1)+3)) && (l==pss_symb) ) {
            rb_alloc_ind = 0;
          }

          if ((rb==((frame_parms->N_RB_DL>>1)-3)) && (l==pss_symb))
            skip_half=1;
          else if ((rb==((frame_parms->N_RB_DL>>1)+3)) && (l==pss_symb))
            skip_half=2;
        }


        if (rb_alloc_ind==1) {
#ifdef DEBUG_DLSCH_DEMOD
          printf("rb %d/symbol %d pilots %d, uespec_pilots %d, (skip_half %d)\n",rb,l,pilots,uespec_pilots,skip_half);
#endif

          if (pilots==0 && uespec_pilots==0) {
            //printf("Extracting w/o pilots (symbol %d, rb %d, skip_half %d)\n",l,rb,skip_half);

            if (skip_half==1) {
              memcpy(dl_ch0_ext,dl_ch0,6*sizeof(int));

              for (i=0; i<6; i++) {
                rxF_ext[i]=rxF[i];
#ifdef DEBUG_DLSCH_DEMOD
    printf("extract rb %d, re %d => (%d,%d)\n",rb,i,*(short *)&rxF_ext[i],*(1+(short*)&rxF_ext[i]));
#endif
              }

              dl_ch0_ext+=6;
              rxF_ext+=6;
            } else if (skip_half==2) {
              memcpy(dl_ch0_ext,dl_ch0+6,6*sizeof(int));

              for (i=0; i<6; i++) {
                rxF_ext[i]=rxF[(i+6)];
#ifdef DEBUG_DLSCH_DEMOD
    printf("extract rb %d, re %d => (%d,%d)\n",rb,i,*(short *)&rxF_ext[i],*(1+(short*)&rxF_ext[i]));
#endif
              }

              dl_ch0_ext+=6;
              rxF_ext+=6;
            } else {
              memcpy(dl_ch0_ext,dl_ch0,12*sizeof(int));

              for (i=0; i<12; i++){
                rxF_ext[i]=rxF[i];
#ifdef DEBUG_DLSCH_DEMOD
                printf("extract rb %d, re %d => (%d,%d)\n",symbol,rb,i,*(short *)&rxF[i],*(1+(short*)&rxF[i]));
#endif
              }
              dl_ch0_ext+=12;
              rxF_ext+=12;
            }
          } else if (pilots==1 && uespec_pilots==0) {
            // printf("Extracting with pilots (symbol %d, rb %d, skip_half %d)\n",l,rb,skip_half);
            j=0;

            if (skip_half==1) {
              for (i=0; i<6; i++) {
                if (i!=((frame_parms->nushift+poffset)%6)) {
                  rxF_ext[j]=rxF[i];
                  dl_ch0_ext[j++]=dl_ch0[i];
#ifdef DEBUG_DLSCH_DEMOD
    printf("extract rb %d, re %d => (%d,%d)\n",rb,i,*(short *)&rxF_ext[i],*(1+(short*)&rxF_ext[i]));
#endif
                }
              }

              dl_ch0_ext+=5;
              rxF_ext+=5;
            } else if (skip_half==2) {
              for (i=0; i<6; i++) {
                if (i!=((frame_parms->nushift+poffset)%6)) {
                  rxF_ext[j]=rxF[(i+6)];
                  dl_ch0_ext[j++]=dl_ch0[i+6];
#ifdef DEBUG_DLSCH_DEMOD
    printf("extract rb %d, re %d => (%d,%d)\n",rb,i,*(short *)&rxF_ext[i],*(1+(short*)&rxF_ext[i]));
#endif
                }
              }

              dl_ch0_ext+=5;
              rxF_ext+=5;
            } else {
              for (i=0; i<12; i++) {
                if ((i!=(frame_parms->nushift+poffset)) &&
                    (i!=((frame_parms->nushift+poffset+6)%12))) {
                  rxF_ext[j]=rxF[i];
#ifdef DEBUG_DLSCH_DEMOD
                  printf("extract rb %d, re %d => (%d,%d)\n",rb,i,*(short *)&rxF_ext[j],*(1+(short*)&rxF_ext[j]));
#endif
                  dl_ch0_ext[j++]=dl_ch0[i];

                }
              }

              dl_ch0_ext+=10;
              rxF_ext+=10;
            }
          } else if(pilots==0 && uespec_pilots==1){
            //printf("Extracting with uespec pilots (symbol %d, rb %d, skip_half %d)\n",l,rb,skip_half);
            j=0;

            if (skip_half==1) {
              if (frame_parms->Ncp==0){
                for (i=0; i<6; i++) {
                  if (i!=uespec_nushift+uespec_poffset && i!=uespec_nushift+uespec_poffset+4 && i!=(uespec_nushift+uespec_poffset+8)%12){
                    rxF_ext[j]=rxF[i];
                    dl_ch0_ext[j++]=dl_ch0[i];
#ifdef DEBUG_DLSCH_DEMOD
              printf("extract rb %d, re %d => (%d,%d)\n",rb,i,*(short *)&rxF_ext[i],*(1+(short*)&rxF_ext[i]));
#endif
                  }
                }
                dl_ch0_ext+=6-(uespec_nushift+uespec_poffset<6)-(uespec_nushift+uespec_poffset+4<6)-((uespec_nushift+uespec_poffset+8)%12<6);
                rxF_ext+=6-(uespec_nushift+uespec_poffset<6)-(uespec_nushift+uespec_poffset+4<6)-((uespec_nushift+uespec_poffset+8)%12<6);

              } else{
                for (i=0; i<6; i++) {
                  if (i!=uespec_nushift+uespec_poffset && i!=uespec_nushift+uespec_poffset+3 && i!=uespec_nushift+uespec_poffset+6 && i!=(uespec_nushift+uespec_poffset+9)%12){
                    rxF_ext[j]=rxF[i];
                    dl_ch0_ext[j++]=dl_ch0[i];
#ifdef DEBUG_DLSCH_DEMOD
        printf("extract rb %d, re %d => (%d,%d)\n",rb,i,*(short *)&rxF_ext[i],*(1+(short*)&rxF_ext[i]));
#endif
                  }
                }
                dl_ch0_ext+=4;
                rxF_ext+=4;
              }

            } else if (skip_half==2) {
              if(frame_parms->Ncp==0){
                for (i=0; i<6; i++) {
                  if (i!=uespec_nushift+uespec_poffset && i!=uespec_nushift+uespec_poffset+4 && i!=(uespec_nushift+uespec_poffset+8)%12){
                    rxF_ext[j]=rxF[(i+6)];
                    dl_ch0_ext[j++]=dl_ch0[i+6];
#ifdef DEBUG_DLSCH_DEMOD
              printf("extract rb %d, re %d => (%d,%d)\n",rb,i,*(short *)&rxF_ext[i],*(1+(short*)&rxF_ext[i]));
#endif
                  }
                }
                dl_ch0_ext+=6-(uespec_nushift+uespec_poffset>6)-(uespec_nushift+uespec_poffset+4>6)-((uespec_nushift+uespec_poffset+8)%12>6);
                rxF_ext+=6-(uespec_nushift+uespec_poffset>6)-(uespec_nushift+uespec_poffset+4>6)-((uespec_nushift+uespec_poffset+8)%12>6);

              } else {
                for (i=0; i<6; i++) {
                  if (i!=uespec_nushift+uespec_poffset && i!=uespec_nushift+uespec_poffset+3 && i!=uespec_nushift+uespec_poffset+6 && i!=(uespec_nushift+uespec_poffset+9)%12){
                    rxF_ext[j]=rxF[(i+6)];
                    dl_ch0_ext[j++]=dl_ch0[i+6];
#ifdef DEBUG_DLSCH_DEMOD
        printf("extract rb %d, re %d => (%d,%d)\n",rb,i,*(short *)&rxF_ext[i],*(1+(short*)&rxF_ext[i]));
#endif
                  }
                }
                dl_ch0_ext+=4;
                rxF_ext+=4;
              }

            } else {

        for (i=0; i<12; i++){
                if (frame_parms->Ncp==0){
                  if (i!=uespec_nushift+uespec_poffset && i!=uespec_nushift+uespec_poffset+4 && i!=(uespec_nushift+uespec_poffset+8)%12){
              rxF_ext[j] = rxF[i];
                    dl_ch0_ext[j++] = dl_ch0[i];
#ifdef DEBUG_DLSCH_DEMOD
                    printf("extract rb %d, re %d, j %d => (%d,%d)\n",symbol,rb,i,j-1,*(short *)&dl_ch0[j],*(1+(short*)&dl_ch0[i]));
#endif
                  }
                } else{
                  if (i!=uespec_nushift+uespec_poffset && i!=uespec_nushift+uespec_poffset+3 && i!=uespec_nushift+uespec_poffset+6 && i!=(uespec_nushift+uespec_poffset+9)%12){
              rxF_ext[j] = rxF[i];
                    dl_ch0_ext[j++]=dl_ch0[i];
#ifdef DEBUG_DLSCH_DEMOD
        printf("extract rb %d, re %d => (%d,%d)\n",rb,i,*(short *)&rxF_ext[i],*(1+(short*)&rxF_ext[i]));
#endif
                  }
                }

        }

              dl_ch0_ext+=9-frame_parms->Ncp;
              rxF_ext+=9-frame_parms->Ncp;
      }

          } else {
            LOG_E(PHY,"dlsch_extract_rbs_TM7(dl_demodulation.c):pilot or ue spec pilot detection error\n");
            exit(-1);

          }
        }

        dl_ch0+=12;
        rxF+=12;
      } // first half loop


      // Do middle RB (around DC)
      if (rb < 32)
        rb_alloc_ind = (rb_alloc[0]>>rb) & 1;
      else if (rb < 64)
        rb_alloc_ind = (rb_alloc[1]>>(rb-32)) & 1;
      else if (rb < 96)
        rb_alloc_ind = (rb_alloc[2]>>(rb-64)) & 1;
      else if (rb < 100)
        rb_alloc_ind = (rb_alloc[3]>>(rb-96)) & 1;
      else
        rb_alloc_ind = 0;

      if (rb_alloc_ind == 1)
        nb_rb++;

      // PBCH
      if ((subframe==0) && (rb>=((frame_parms->N_RB_DL>>1)-3)) && (rb<((frame_parms->N_RB_DL>>1)+3)) && (l>=(nsymb>>1)) && (l<((nsymb>>1) + 4))) {
        rb_alloc_ind = 0;
      }

      //SSS
      if (((subframe==0)||(subframe==5)) && (rb>=((frame_parms->N_RB_DL>>1)-3)) && (rb<((frame_parms->N_RB_DL>>1)+3)) && (l==sss_symb) ) {
        rb_alloc_ind = 0;
      }

      if (frame_parms->frame_type == FDD) {
        //PSS
        if (((subframe==0)||(subframe==5)) && (rb>=((frame_parms->N_RB_DL>>1)-3)) && (rb<((frame_parms->N_RB_DL>>1)+3)) && (l==pss_symb) ) {
          rb_alloc_ind = 0;
        }
      }

      if ((frame_parms->frame_type == TDD) && ((subframe==1)||(subframe==6))) {
        //PSS
        if ((rb>((frame_parms->N_RB_DL>>1)-3)) && (rb<((frame_parms->N_RB_DL>>1)+3)) && (l==pss_symb) ) {
          rb_alloc_ind = 0;
        }
      }

      //printf("dlch_ext %d\n",dl_ch0_ext-&dl_ch_estimates_ext[aarx][0]);
      //printf("DC rb %d (%p)\n",rb,rxF);
      if (rb_alloc_ind==1) {
        //printf("rb %d/symbol %d (skip_half %d)\n",rb,l,skip_half);
        if (pilots==0 && uespec_pilots==0) {
          for (i=0; i<6; i++) {
            dl_ch0_ext[i]=dl_ch0[i];
            rxF_ext[i]=rxF[i];
#ifdef DEBUG_DLSCH_DEMOD
      printf("extract rb %d, re %d => (%d,%d)\n",rb,i,*(short *)&rxF_ext[i],*(1+(short*)&rxF_ext[i]));
#endif
          }

          rxF       = &rxdataF[aarx][((symbol*(frame_parms->ofdm_symbol_size)))];

          for (; i<12; i++) {
            dl_ch0_ext[i]=dl_ch0[i];
            rxF_ext[i]=rxF[(1+i-6)];
#ifdef DEBUG_DLSCH_DEMOD
      printf("extract rb %d, re %d => (%d,%d)\n",rb,i,*(short *)&rxF_ext[i],*(1+(short*)&rxF_ext[i]));
#endif
          }

          dl_ch0_ext+=12;
          rxF_ext+=12;
        } else if(pilots==1 && uespec_pilots==0){ // pilots==1
          j=0;

          for (i=0; i<6; i++) {
            if (i!=((frame_parms->nushift+poffset)%6)) {
              dl_ch0_ext[j]=dl_ch0[i];
              rxF_ext[j++]=rxF[i];
#ifdef DEBUG_DLSCH_DEMOD
        printf("extract rb %d, re %d => (%d,%d)\n",rb,i,*(short *)&rxF_ext[i],*(1+(short*)&rxF_ext[i]));
#endif
            }
          }

          rxF       = &rxdataF[aarx][((symbol*(frame_parms->ofdm_symbol_size)))];

          for (; i<12; i++) {
            if (i!=((frame_parms->nushift+6+poffset)%12)) {
              dl_ch0_ext[j]=dl_ch0[i];
              rxF_ext[j++]=rxF[(1+i-6)];
#ifdef DEBUG_DLSCH_DEMOD
        printf("extract rb %d, re %d => (%d,%d)\n",rb,i,*(short *)&rxF_ext[i],*(1+(short*)&rxF_ext[i]));
#endif
            }
          }

          dl_ch0_ext+=10;
          rxF_ext+=10;
        } else if(pilots==0 && uespec_pilots==1) {
          j=0;

    for (i=0; i<6; i++) {
            if (frame_parms->Ncp==0){
              if (i!=uespec_nushift+uespec_poffset && i!=uespec_nushift+uespec_poffset+4 && i!=(uespec_nushift+uespec_poffset+8)%12){
                dl_ch0_ext[j]=dl_ch0[i];
          rxF_ext[j++] = rxF[i];
#ifdef DEBUG_DLSCH_DEMOD
          printf("extract rb %d, re %d => (%d,%d)\n",rb,i,*(short *)&rxF_ext[i],*(1+(short*)&rxF_ext[i]));
#endif
              }
            } else {
              if (i!=uespec_nushift+uespec_poffset && i!=uespec_nushift+uespec_poffset+3 && i!=uespec_nushift+uespec_poffset+6 && i!=(uespec_nushift+uespec_poffset+9)%12){
                dl_ch0_ext[j]=dl_ch0[i];
          rxF_ext[j++] = rxF[i];
#ifdef DEBUG_DLSCH_DEMOD
              printf("extract rb %d, re %d => (%d,%d)\n",rb,i,*(short *)&rxF_ext[i],*(1+(short*)&rxF_ext[i]));
#endif
              }
            }
    }

          rxF       = &rxdataF[aarx][((symbol*(frame_parms->ofdm_symbol_size)))];

          for (; i<12; i++) {
            if (frame_parms->Ncp==0){
              if (i!=uespec_nushift+uespec_poffset && i!=uespec_nushift+uespec_poffset+4 && i!=(uespec_nushift+uespec_poffset+8)%12){
                dl_ch0_ext[j]=dl_ch0[i];
                rxF_ext[j++]=rxF[(1+i-6)];
#ifdef DEBUG_DLSCH_DEMOD
          printf("extract rb %d, re %d => (%d,%d)\n",rb,i,*(short *)&rxF_ext[i],*(1+(short*)&rxF_ext[i]));
#endif
              }
            } else {
              if (i!=uespec_nushift+uespec_poffset && i!=uespec_nushift+uespec_poffset+3 && i!=uespec_nushift+uespec_poffset+6 && i!=(uespec_nushift+uespec_poffset+9)%12){
                dl_ch0_ext[j]=dl_ch0[i];
          rxF_ext[j++] = rxF[(1+i-6)];
#ifdef DEBUG_DLSCH_DEMOD
          printf("extract rb %d, re %d => (%d,%d)\n",rb,i,*(short *)&rxF_ext[i],*(1+(short*)&rxF_ext[i]));
#endif
              }
            }
          }

          dl_ch0_ext+=9-frame_parms->Ncp;
          rxF_ext+=9-frame_parms->Ncp;

  }// symbol_mod==0

      } // rballoc==1
      else {
        rxF       = &rxdataF[aarx][((symbol*(frame_parms->ofdm_symbol_size)))];
      }

      dl_ch0+=12;
      rxF+=7;
      rb++;

      for (; rb<frame_parms->N_RB_DL; rb++) {
        //  printf("dlch_ext %d\n",dl_ch0_ext-&dl_ch_estimates_ext[aarx][0]);
        //  printf("rb %d (%p)\n",rb,rxF);
        skip_half=0;

        if (rb < 32)
          rb_alloc_ind = (rb_alloc[0]>>rb) & 1;
        else if (rb < 64)
          rb_alloc_ind = (rb_alloc[1]>>(rb-32)) & 1;
        else if (rb < 96)
          rb_alloc_ind = (rb_alloc[2]>>(rb-64)) & 1;
        else if (rb < 100)
          rb_alloc_ind = (rb_alloc[3]>>(rb-96)) & 1;
        else
          rb_alloc_ind = 0;

        if (rb_alloc_ind==1)
          nb_rb++;

        // PBCH
        if ((subframe==0) && (rb>((frame_parms->N_RB_DL>>1)-3)) && (rb<((frame_parms->N_RB_DL>>1)+3)) && (l>=nsymb>>1) && (l<((nsymb>>1) + 4))) {
          rb_alloc_ind = 0;
        }

        //PBCH subframe 0, symbols nsymb>>1 ... nsymb>>1 + 3
        if ((subframe==0) && (rb==((frame_parms->N_RB_DL>>1)-3)) && (l>=(nsymb>>1)) && (l<((nsymb>>1) + 4)))
          skip_half=1;
        else if ((subframe==0) && (rb==((frame_parms->N_RB_DL>>1)+3)) && (l>=(nsymb>>1)) && (l<((nsymb>>1) + 4)))
          skip_half=2;

        //SSS
        if (((subframe==0)||(subframe==5)) && (rb>((frame_parms->N_RB_DL>>1)-3)) && (rb<((frame_parms->N_RB_DL>>1)+3)) && (l==sss_symb) ) {
          rb_alloc_ind = 0;
        }

        //SSS
        if (((subframe==0)||(subframe==5)) && (rb==((frame_parms->N_RB_DL>>1)-3)) && (l==sss_symb))
          skip_half=1;
        else if (((subframe==0)||(subframe==5)) && (rb==((frame_parms->N_RB_DL>>1)+3)) && (l==sss_symb))
          skip_half=2;

        //PSS
        if (frame_parms->frame_type == FDD) {
          if (((subframe==0)||(subframe==5)) && (rb>((frame_parms->N_RB_DL>>1)-3)) && (rb<((frame_parms->N_RB_DL>>1)+3)) && (l==pss_symb) ) {
            rb_alloc_ind = 0;
          }

          if (((subframe==0)||(subframe==5)) && (rb==((frame_parms->N_RB_DL>>1)-3)) && (l==pss_symb))
            skip_half=1;
          else if (((subframe==0)||(subframe==5)) && (rb==((frame_parms->N_RB_DL>>1)+3)) && (l==pss_symb))
            skip_half=2;
        }

        if ((frame_parms->frame_type == TDD) && ((subframe==1)||(subframe==6))) { //TDD Subframe 1 and 6
          if ((rb>((frame_parms->N_RB_DL>>1)-3)) && (rb<((frame_parms->N_RB_DL>>1)+3)) && (l==pss_symb) ) {
            rb_alloc_ind = 0;
          }

          if ((rb==((frame_parms->N_RB_DL>>1)-3)) && (l==pss_symb))
            skip_half=1;
          else if ((rb==((frame_parms->N_RB_DL>>1)+3)) && (l==pss_symb))
            skip_half=2;
        }

        if (rb_alloc_ind==1) {
#ifdef DEBUG_DLSCH_DEMOD
           printf("rb %d/symbol %d (skip_half %d)\n",rb,l,skip_half);
#endif
          /*
              printf("rb %d\n",rb);
            for (i=0;i<12;i++)
            printf("(%d %d)",((short *)dl_ch0)[i<<1],((short*)dl_ch0)[1+(i<<1)]);
            printf("\n");
          */
          if (pilots==0 && uespec_pilots==0) {
            //printf("Extracting w/o pilots (symbol %d, rb %d, skip_half %d)\n",l,rb,skip_half);
            if (skip_half==1) {
              memcpy(dl_ch0_ext,dl_ch0,6*sizeof(int));

              for (i=0; i<6; i++) {
                rxF_ext[i]=rxF[i];
#ifdef DEBUG_DLSCH_DEMOD
          printf("extract rb %d, re %d => (%d,%d)\n",rb,i,*(short *)&rxF_ext[i],*(1+(short*)&rxF_ext[i]));
#endif
              }

              dl_ch0_ext+=6;
              rxF_ext+=6;

            } else if (skip_half==2) {
              memcpy(dl_ch0_ext,dl_ch0+6,6*sizeof(int));

              for (i=0; i<6; i++) {
                rxF_ext[i]=rxF[i+6];
#ifdef DEBUG_DLSCH_DEMOD
          printf("extract rb %d, re %d => (%d,%d)\n",rb,i,*(short *)&rxF_ext[i],*(1+(short*)&rxF_ext[i]));
#endif
              }

              dl_ch0_ext+=6;
              rxF_ext+=6;

            } else {
              memcpy(dl_ch0_ext,dl_ch0,12*sizeof(int));
              //printf("symbol %d, extract rb %d, => (%d,%d)\n",symbol,rb,*(short *)&dl_ch0[j],*(1+(short*)&dl_ch0[i]));

              for (i=0; i<12; i++) {
                rxF_ext[i]=rxF[i];
#ifdef DEBUG_DLSCH_DEMOD
          printf("extract rb %d, re %d => (%d,%d)\n",rb,i,*(short *)&rxF_ext[i],*(1+(short*)&rxF_ext[i]));
#endif
              }

              dl_ch0_ext+=12;
              rxF_ext+=12;
            }
          } else if (pilots==1 && uespec_pilots==0){
            //printf("Extracting with pilots (symbol %d, rb %d, skip_half %d)\n",l,rb,skip_half);
            j=0;

            if (skip_half==1) {
              for (i=0; i<6; i++) {
                if (i!=((frame_parms->nushift+poffset)%6)) {
                  rxF_ext[j]=rxF[i];
                  dl_ch0_ext[j++]=dl_ch0[i];
#ifdef DEBUG_DLSCH_DEMOD
            printf("extract rb %d, re %d => (%d,%d)\n",rb,i,*(short *)&rxF_ext[i],*(1+(short*)&rxF_ext[i]));
#endif
                }
              }

              dl_ch0_ext+=5;
              rxF_ext+=5;
            } else if (skip_half==2) {
              for (i=0; i<6; i++) {
                if (i!=((frame_parms->nushift+poffset)%6)) {
                  rxF_ext[j]=rxF[(i+6)];
                  dl_ch0_ext[j++]=dl_ch0[i+6];
#ifdef DEBUG_DLSCH_DEMOD
            printf("extract rb %d, re %d => (%d,%d)\n",rb,i,*(short *)&rxF_ext[i],*(1+(short*)&rxF_ext[i]));
#endif
                }
              }

              dl_ch0_ext+=5;
              rxF_ext+=5;
            } else {
              for (i=0; i<12; i++) {
                if ((i!=(frame_parms->nushift+poffset)) &&
                    (i!=((frame_parms->nushift+poffset+6)%12))) {
                  rxF_ext[j]=rxF[i];
#ifdef DEBUG_DLSCH_DEMOD
                  printf("extract rb %d, re %d => (%d,%d)\n",rb,i,*(short *)&rxF_ext[j],*(1+(short*)&rxF_ext[j]));
#endif
                  dl_ch0_ext[j++]=dl_ch0[i];
                }
              }

              dl_ch0_ext+=10;
              rxF_ext+=10;
            }
          } else if(pilots==0 && uespec_pilots==1) {
            j=0;

            if (skip_half==1) {
              if (frame_parms->Ncp==0){
                for (i=0; i<6; i++) {
                  if (i!=uespec_nushift+uespec_poffset && i!=uespec_nushift+uespec_poffset+4 && i!=(uespec_nushift+uespec_poffset+8)%12){
                    rxF_ext[j]=rxF[i];
                    dl_ch0_ext[j++]=dl_ch0[i];
#ifdef DEBUG_DLSCH_DEMOD
              printf("extract rb %d, re %d => (%d,%d)\n",rb,i,*(short *)&rxF_ext[i],*(1+(short*)&rxF_ext[i]));
#endif
                  }
                }
                dl_ch0_ext+=6-(uespec_nushift+uespec_poffset<6)-(uespec_nushift+uespec_poffset+4<6)-((uespec_nushift+uespec_poffset+8)%12<6);
                rxF_ext+=6-(uespec_nushift+uespec_poffset<6)-(uespec_nushift+uespec_poffset+4<6)-((uespec_nushift+uespec_poffset+8)%12<6);

              } else{
                for (i=0; i<6; i++) {
                  if (i!=uespec_nushift+uespec_poffset && i!=uespec_nushift+uespec_poffset+3 && i!=uespec_nushift+uespec_poffset+6 && i!=(uespec_nushift+uespec_poffset+9)%12){
                    rxF_ext[j]=rxF[i];
                    dl_ch0_ext[j++]=dl_ch0[i];
#ifdef DEBUG_DLSCH_DEMOD
              printf("extract rb %d, re %d => (%d,%d)\n",rb,i,*(short *)&rxF_ext[i],*(1+(short*)&rxF_ext[i]));
#endif
                  }
                }
                dl_ch0_ext+=4;
                rxF_ext+=4;
              }

            } else if (skip_half==2) {
              if(frame_parms->Ncp==0){
                for (i=0; i<6; i++) {
                  if (i!=uespec_nushift+uespec_poffset && i!=uespec_nushift+uespec_poffset+4 && i!=(uespec_nushift+uespec_poffset+8)%12){
                    rxF_ext[j]=rxF[i+6];
                    dl_ch0_ext[j++]=dl_ch0[i+6];
#ifdef DEBUG_DLSCH_DEMOD
              printf("extract rb %d, re %d => (%d,%d)\n",rb,i,*(short *)&rxF_ext[i],*(1+(short*)&rxF_ext[i]));
#endif
                  }
                }
                dl_ch0_ext+=6-(uespec_nushift+uespec_poffset>6)-(uespec_nushift+uespec_poffset+4>6)-((uespec_nushift+uespec_poffset+8)%12>6);
                rxF_ext+=6-(uespec_nushift+uespec_poffset>6)-(uespec_nushift+uespec_poffset+4>6)-((uespec_nushift+uespec_poffset+8)%12>6);

              } else {
                for (i=0; i<6; i++) {
                  if (i!=uespec_nushift+uespec_poffset && i!=uespec_nushift+uespec_poffset+3 && i!=uespec_nushift+uespec_poffset+6 && i!=(uespec_nushift+uespec_poffset+9)%12){
                    rxF_ext[j]=rxF[(i+6)];
                    dl_ch0_ext[j++]=dl_ch0[i+6];
#ifdef DEBUG_DLSCH_DEMOD
              printf("extract rb %d, re %d => (%d,%d)\n",rb,i,*(short *)&rxF_ext[i],*(1+(short*)&rxF_ext[i]));
#endif
                  }
                }
                dl_ch0_ext+=4;
                rxF_ext+=4;
              }

            } else {
        for (i=0; i<12; i++){
                if (frame_parms->Ncp==0){
                  if (i!=uespec_nushift+uespec_poffset && i!=uespec_nushift+uespec_poffset+4 && i!=(uespec_nushift+uespec_poffset+8)%12){
              rxF_ext[j] = rxF[i];
                    dl_ch0_ext[j++]=dl_ch0[i];
#ifdef DEBUG_DLSCH_DEMOD
              printf("extract rb %d, re %d => (%d,%d)\n",rb,i,*(short *)&rxF_ext[i],*(1+(short*)&rxF_ext[i]));
#endif
                  }
                } else{
                  if (i!=uespec_nushift+uespec_poffset && i!=uespec_nushift+uespec_poffset+3 && i!=uespec_nushift+uespec_poffset+6 && i!=(uespec_nushift+uespec_poffset+9)%12){
              rxF_ext[j] = rxF[i];
                    dl_ch0_ext[j++]=dl_ch0[i];
#ifdef DEBUG_DLSCH_DEMOD
              printf("extract rb %d, re %d => (%d,%d)\n",rb,i,*(short *)&rxF_ext[i],*(1+(short*)&rxF_ext[i]));
#endif
                  }
                }
        }

              dl_ch0_ext+=9-frame_parms->Ncp;
              rxF_ext+=9-frame_parms->Ncp;

            }

          }// pilots=0
        }

        dl_ch0+=12;
        rxF+=12;
      }
    }
  }

  _mm_empty();
  _m_empty();

  return(nb_rb/frame_parms->nb_antennas_rx);
}

//==============================================================================================

#ifdef USER_MODE


void dump_dlsch2(PHY_VARS_UE *ue,uint8_t eNB_id,uint8_t subframe,unsigned int *coded_bits_per_codeword,int round,  unsigned char harq_pid)
{
  unsigned int nsymb = (ue->frame_parms.Ncp == 0) ? 14 : 12;
  char fname[32],vname[32];
  int N_RB_DL=ue->frame_parms.N_RB_DL;

  sprintf(fname,"dlsch%d_rxF_r%d_ext0.m",eNB_id,round);
  sprintf(vname,"dl%d_rxF_r%d_ext0",eNB_id,round);
  write_output(fname,vname,ue->pdsch_vars[ue->current_thread_id[subframe]][eNB_id]->rxdataF_ext[0],12*N_RB_DL*nsymb,1,1);

  if (ue->frame_parms.nb_antennas_rx >1) {
    sprintf(fname,"dlsch%d_rxF_r%d_ext1.m",eNB_id,round);
    sprintf(vname,"dl%d_rxF_r%d_ext1",eNB_id,round);
    write_output(fname,vname,ue->pdsch_vars[ue->current_thread_id[subframe]][eNB_id]->rxdataF_ext[1],12*N_RB_DL*nsymb,1,1);
  }

  sprintf(fname,"dlsch%d_ch_r%d_ext00.m",eNB_id,round);
  sprintf(vname,"dl%d_ch_r%d_ext00",eNB_id,round);
  write_output(fname,vname,ue->pdsch_vars[ue->current_thread_id[subframe]][eNB_id]->dl_ch_estimates_ext[0],12*N_RB_DL*nsymb,1,1);

  if (ue->transmission_mode[eNB_id]==7){
    sprintf(fname,"dlsch%d_bf_ch_r%d.m",eNB_id,round);
    sprintf(vname,"dl%d_bf_ch_r%d",eNB_id,round);
    write_output(fname,vname,ue->pdsch_vars[ue->current_thread_id[subframe]][eNB_id]->dl_bf_ch_estimates[0],512*nsymb,1,1);
    //write_output(fname,vname,phy_vars_ue->lte_ue_pdsch_vars[eNB_id]->dl_bf_ch_estimates[0],512,1,1);

    sprintf(fname,"dlsch%d_bf_ch_r%d_ext00.m",eNB_id,round);
    sprintf(vname,"dl%d_bf_ch_r%d_ext00",eNB_id,round);
    write_output(fname,vname,ue->pdsch_vars[ue->current_thread_id[subframe]][eNB_id]->dl_bf_ch_estimates_ext[0],12*N_RB_DL*nsymb,1,1);
  }

  if (ue->frame_parms.nb_antennas_rx == 2) {
    sprintf(fname,"dlsch%d_ch_r%d_ext01.m",eNB_id,round);
    sprintf(vname,"dl%d_ch_r%d_ext01",eNB_id,round);
    write_output(fname,vname,ue->pdsch_vars[ue->current_thread_id[subframe]][eNB_id]->dl_ch_estimates_ext[1],12*N_RB_DL*nsymb,1,1);
  }

  if (ue->frame_parms.nb_antenna_ports_eNB == 2) {
    sprintf(fname,"dlsch%d_ch_r%d_ext10.m",eNB_id,round);
    sprintf(vname,"dl%d_ch_r%d_ext10",eNB_id,round);
    write_output(fname,vname,ue->pdsch_vars[ue->current_thread_id[subframe]][eNB_id]->dl_ch_estimates_ext[2],12*N_RB_DL*nsymb,1,1);

    if (ue->frame_parms.nb_antennas_rx == 2) {
      sprintf(fname,"dlsch%d_ch_r%d_ext11.m",eNB_id,round);
      sprintf(vname,"dl%d_ch_r%d_ext11",eNB_id,round);
      write_output(fname,vname,ue->pdsch_vars[ue->current_thread_id[subframe]][eNB_id]->dl_ch_estimates_ext[3],12*N_RB_DL*nsymb,1,1);
    }
  }

  sprintf(fname,"dlsch%d_rxF_r%d_uespec0.m",eNB_id,round);
  sprintf(vname,"dl%d_rxF_r%d_uespec0",eNB_id,round);
  write_output(fname,vname,ue->pdsch_vars[ue->current_thread_id[subframe]][eNB_id]->rxdataF_uespec_pilots[0],12*N_RB_DL,1,1);

  /*
    write_output("dlsch%d_ch_ext01.m","dl01_ch0_ext",pdsch_vars[eNB_id]->dl_ch_estimates_ext[1],12*N_RB_DL*nsymb,1,1);
    write_output("dlsch%d_ch_ext10.m","dl10_ch0_ext",pdsch_vars[eNB_id]->dl_ch_estimates_ext[2],12*N_RB_DL*nsymb,1,1);
    write_output("dlsch%d_ch_ext11.m","dl11_ch0_ext",pdsch_vars[eNB_id]->dl_ch_estimates_ext[3],12*N_RB_DL*nsymb,1,1);
  */
  sprintf(fname,"dlsch%d_r%d_rho.m",eNB_id,round);
  sprintf(vname,"dl_rho_r%d_%d",eNB_id,round);

  write_output(fname,vname,ue->pdsch_vars[ue->current_thread_id[subframe]][eNB_id]->dl_ch_rho_ext[harq_pid][round][0],12*N_RB_DL*nsymb,1,1);

  sprintf(fname,"dlsch%d_r%d_rho2.m",eNB_id,round);
  sprintf(vname,"dl_rho2_r%d_%d",eNB_id,round);

  write_output(fname,vname,ue->pdsch_vars[ue->current_thread_id[subframe]][eNB_id]->dl_ch_rho2_ext[0],12*N_RB_DL*nsymb,1,1);

  sprintf(fname,"dlsch%d_rxF_r%d_comp0.m",eNB_id,round);
  sprintf(vname,"dl%d_rxF_r%d_comp0",eNB_id,round);
  write_output(fname,vname,ue->pdsch_vars[ue->current_thread_id[subframe]][eNB_id]->rxdataF_comp0[0],12*N_RB_DL*nsymb,1,1);
  if (ue->frame_parms.nb_antenna_ports_eNB == 2) {
    sprintf(fname,"dlsch%d_rxF_r%d_comp1.m",eNB_id,round);
    sprintf(vname,"dl%d_rxF_r%d_comp1",eNB_id,round);
    write_output(fname,vname,ue->pdsch_vars[ue->current_thread_id[subframe]][eNB_id]->rxdataF_comp1[harq_pid][round][0],12*N_RB_DL*nsymb,1,1);
  }

  sprintf(fname,"dlsch%d_rxF_r%d_llr.m",eNB_id,round);
  sprintf(vname,"dl%d_r%d_llr",eNB_id,round);
  write_output(fname,vname, ue->pdsch_vars[ue->current_thread_id[subframe]][eNB_id]->llr[0],coded_bits_per_codeword[0],1,0);
  sprintf(fname,"dlsch%d_r%d_mag1.m",eNB_id,round);
  sprintf(vname,"dl%d_r%d_mag1",eNB_id,round);
  write_output(fname,vname,ue->pdsch_vars[ue->current_thread_id[subframe]][eNB_id]->dl_ch_mag0[0],12*N_RB_DL*nsymb,1,1);
  sprintf(fname,"dlsch%d_r%d_mag2.m",eNB_id,round);
  sprintf(vname,"dl%d_r%d_mag2",eNB_id,round);
  write_output(fname,vname,ue->pdsch_vars[ue->current_thread_id[subframe]][eNB_id]->dl_ch_magb0[0],12*N_RB_DL*nsymb,1,1);

  //  printf("log2_maxh = %d\n",ue->pdsch_vars[eNB_id]->log2_maxh);
}
#endif

#ifdef DEBUG_DLSCH_DEMOD
/*
void print_bytes(char *s,__m128i *x)
{

  char *tempb = (char *)x;

  printf("%s  : %d,%d,%d,%d,%d,%d,%d,%d,%d,%d,%d,%d,%d,%d,%d,%d\n",s,
         tempb[0],tempb[1],tempb[2],tempb[3],tempb[4],tempb[5],tempb[6],tempb[7],
         tempb[8],tempb[9],tempb[10],tempb[11],tempb[12],tempb[13],tempb[14],tempb[15]
         );

}

void print_shorts(char *s,__m128i *x)
{

  short *tempb = (short *)x;
  printf("%s  : %d,%d,%d,%d,%d,%d,%d,%d\n",s,
         tempb[0],tempb[1],tempb[2],tempb[3],tempb[4],tempb[5],tempb[6],tempb[7]);

}

void print_shorts2(char *s,__m64 *x)
{

  short *tempb = (short *)x;
  printf("%s  : %d,%d,%d,%d\n",s,
         tempb[0],tempb[1],tempb[2],tempb[3]);

}

void print_ints(char *s,__m128i *x)
{

  int *tempb = (int *)x;
  printf("%s  : %d,%d,%d,%d\n",s,
         tempb[0],tempb[1],tempb[2],tempb[3]);

}*/
#endif<|MERGE_RESOLUTION|>--- conflicted
+++ resolved
@@ -378,13 +378,7 @@
     return(-1);
   }
 
-<<<<<<< HEAD
-
-  //#ifdef DEBUG_PHY
-  LOG_D(PHY,"[DLSCH] nb_rb %d log2_maxh = %d (%d,%d)\n",nb_rb,pdsch_vars[eNB_id]->log2_maxh,avg[0],avgs);
-  LOG_D(PHY,"[DLSCH] mimo_mode = %d\n", dlsch0_harq->mimo_mode);
-  //#endif
-=======
+
 #if UE_TIMING_TRACE
     stop_meas(&ue->generic_stat_bis[ue->current_thread_id[subframe]][slot]);
 #if DISABLE_LOG_X
@@ -395,7 +389,7 @@
             ue->high_speed_flag,type,ue->generic_stat_bis[ue->current_thread_id[subframe]][slot].p_time/(cpuf*1000.0));
 #endif
 #endif
->>>>>>> 1fb76157
+
 
 #if UE_TIMING_TRACE
     start_meas(&ue->generic_stat_bis[ue->current_thread_id[subframe]][slot]);
