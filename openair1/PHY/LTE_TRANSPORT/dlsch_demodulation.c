--- conflicted
+++ resolved
@@ -473,22 +473,13 @@
                               avg,
                               symbol,
                               nb_rb);
-<<<<<<< HEAD
-#ifdef DEBUG_PHY
-    LOG_I(PHY,"[DLSCH] AbsSubframe %d.%d log2_maxh = %d [log2_maxh0 %d log2_maxh1 %d] (%d,%d)\n",
-=======
 #ifdef UE_DEBUG_TRACE
     LOG_D(PHY,"[DLSCH] AbsSubframe %d.%d log2_maxh = %d [log2_maxh0 %d log2_maxh1 %d] (%d,%d)\n",
->>>>>>> 1e857d5b
             frame%1024,subframe, pdsch_vars[eNB_id]->log2_maxh,
                                                  pdsch_vars[eNB_id]->log2_maxh0,
                                                  pdsch_vars[eNB_id]->log2_maxh1,
                                                  avg[0],avgs);
-<<<<<<< HEAD
-    LOG_D(PHY,"[DLSCH] mimo_mode = %d\n", dlsch0_harq->mimo_mode);
-=======
     //LOG_D(PHY,"[DLSCH] mimo_mode = %d\n", dlsch0_harq->mimo_mode);
->>>>>>> 1e857d5b
 #endif
   }
 
@@ -951,13 +942,7 @@
     }
     break;
   case 6 :
-<<<<<<< HEAD
-    //printf("LLR rx_type %d cw0 %d cw1 %d symbol %d first symbol %d nb_rb %d rballoceven %d sfn %d beamforming_mode %d\n",
-    //        rx_type,codeword_TB0,codeword_TB1,symbol,first_symbol_flag,nb_rb,dlsch0_harq->rb_alloc_even,subframe,beamforming_mode);
-    if ((rx_type==rx_standard) || (codeword_TB0 == -1) || (codeword_TB1 == -1))  {
-=======
     if ((rx_type==rx_standard) || (codeword_TB1 == -1))  {
->>>>>>> 1e857d5b
       dlsch_64qam_llr(frame_parms,
                       pdsch_vars[eNB_id]->rxdataF_comp0,
                       pdsch_vars[eNB_id]->llr[0],
@@ -1109,21 +1094,12 @@
       if(1)
       {
 #if 1
-<<<<<<< HEAD
-      write_output("rxdataF0.m"    , "rxdataF0",             &common_vars->common_vars_rx_data_per_thread[subframe&0x1].rxdataF[0][0],14*frame_parms->ofdm_symbol_size,1,1);
-      //write_output("rxdataF1.m"    , "rxdataF1",             &common_vars->common_vars_rx_data_per_thread[subframe&0x1].rxdataF[0][0],14*frame_parms->ofdm_symbol_size,1,1);
-      write_output("dl_ch_estimates00.m", "dl_ch_estimates00",   &common_vars->common_vars_rx_data_per_thread[subframe&0x1].dl_ch_estimates[eNB_id][0][0],14*frame_parms->ofdm_symbol_size,1,1);
-      //write_output("dl_ch_estimates01.m", "dl_ch_estimates01",   &common_vars->common_vars_rx_data_per_thread[subframe&0x1].dl_ch_estimates[eNB_id][1][0],14*frame_parms->ofdm_symbol_size,1,1);
-      //write_output("dl_ch_estimates10.m", "dl_ch_estimates10",   &common_vars->common_vars_rx_data_per_thread[subframe&0x1].dl_ch_estimates[eNB_id][2][0],14*frame_parms->ofdm_symbol_size,1,1);
-      //write_output("dl_ch_estimates11.m", "dl_ch_estimates11",   &common_vars->common_vars_rx_data_per_thread[subframe&0x1].dl_ch_estimates[eNB_id][3][0],14*frame_parms->ofdm_symbol_size,1,1);
-=======
       write_output("rxdataF0.m"    , "rxdataF0",             &common_vars->common_vars_rx_data_per_thread[subframe%RX_NB_TH].rxdataF[0][0],14*frame_parms->ofdm_symbol_size,1,1);
       //write_output("rxdataF1.m"    , "rxdataF1",             &common_vars->common_vars_rx_data_per_thread[subframe%RX_NB_TH].rxdataF[0][0],14*frame_parms->ofdm_symbol_size,1,1);
       write_output("dl_ch_estimates00.m", "dl_ch_estimates00",   &common_vars->common_vars_rx_data_per_thread[subframe%RX_NB_TH].dl_ch_estimates[eNB_id][0][0],14*frame_parms->ofdm_symbol_size,1,1);
       //write_output("dl_ch_estimates01.m", "dl_ch_estimates01",   &common_vars->common_vars_rx_data_per_thread[subframe%RX_NB_TH].dl_ch_estimates[eNB_id][1][0],14*frame_parms->ofdm_symbol_size,1,1);
       //write_output("dl_ch_estimates10.m", "dl_ch_estimates10",   &common_vars->common_vars_rx_data_per_thread[subframe%RX_NB_TH].dl_ch_estimates[eNB_id][2][0],14*frame_parms->ofdm_symbol_size,1,1);
       //write_output("dl_ch_estimates11.m", "dl_ch_estimates11",   &common_vars->common_vars_rx_data_per_thread[subframe%RX_NB_TH].dl_ch_estimates[eNB_id][3][0],14*frame_parms->ofdm_symbol_size,1,1);
->>>>>>> 1e857d5b
 
 
       //write_output("rxdataF_ext00.m"    , "rxdataF_ext00",       &pdsch_vars[eNB_id]->rxdataF_ext[0][0],14*frame_parms->N_RB_DL*12,1,1);
