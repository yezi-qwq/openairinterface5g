--- conflicted
+++ resolved
@@ -107,8 +107,8 @@
   LTE_UE_COMMON *common_vars  = &ue->common_vars;
   LTE_UE_PDSCH **pdsch_vars;
   LTE_DL_FRAME_PARMS *frame_parms    = &ue->frame_parms;
-  PHY_MEASUREMENTS *phy_measurements = &ue->measurements;
-  LTE_UE_DLSCH_t   **dlsch;
+  PHY_MEASUREMENTS *measurements = &ue->measurements;
+  LTE_UE_DLSCH_t   **dlsch_ue;
 
 
   unsigned char aatx,aarx;    
@@ -126,21 +126,21 @@
   switch (type) {
   case SI_PDSCH:
     pdsch_vars = &ue->pdsch_vars_SI[eNB_id];
-    dlsch          = &ue->dlsch_SI[eNB_id];
-    dlsch0_harq       = dlsch[0]->harq_processes[harq_pid];
+    dlsch_ue          = &ue->dlsch_SI[eNB_id];
+    dlsch0_harq       = dlsch_ue[0]->harq_processes[harq_pid];
     break;
 
   case RA_PDSCH:
     pdsch_vars = &ue->pdsch_vars_ra[eNB_id];
-    dlsch          = &ue->dlsch_ra[eNB_id];
-    dlsch0_harq       = dlsch[0]->harq_processes[harq_pid];
+    dlsch_ue          = &ue->dlsch_ra[eNB_id];
+    dlsch0_harq       = dlsch_ue[0]->harq_processes[harq_pid];
     break;
 
   case PDSCH:
     pdsch_vars = &ue->pdsch_vars[eNB_id];
-    dlsch          = ue->dlsch[eNB_id];
-    dlsch0_harq       = dlsch[0]->harq_processes[harq_pid];
-    dlsch1_harq       = dlsch[1]->harq_processes[harq_pid];
+    dlsch_ue          = ue->dlsch[eNB_id];
+    dlsch0_harq       = dlsch_ue[0]->harq_processes[harq_pid];
+    dlsch1_harq       = dlsch_ue[1]->harq_processes[harq_pid];
     break;
 
   default:
@@ -162,8 +162,8 @@
     return(-1);
   }
 
-  if (!dlsch[0]) {
-    LOG_W(PHY,"dlsch_demodulation.c: Null dlsch pointer\n");
+  if (!dlsch_ue[0]) {
+    LOG_W(PHY,"dlsch_demodulation.c: Null dlsch_ue pointer\n");
     return(-1);
   }
 
@@ -201,89 +201,52 @@
   //printf("rx_pdsch: harq_pid=%d, round=%d\n",harq_pid,round);
 
   if (frame_parms->nb_antennas_tx_eNB>1) {
-<<<<<<< HEAD
-    nb_rb = dlsch_extract_rbs_dual(lte_ue_common_vars->rxdataF,
-                                   lte_ue_common_vars->dl_ch_estimates[eNB_id],
-                                   lte_ue_pdsch_vars[eNB_id]->rxdataF_ext,
-                                   lte_ue_pdsch_vars[eNB_id]->dl_ch_estimates_ext,
-=======
-#ifdef DEBUG_DLSCH_MOD
-    LOG_I(PHY,"dlsch: using pmi %x (%p), rb_alloc %x\n",pmi2hex_2Ar1(dlsch0_harq->pmi_alloc),dlsch[0],dlsch0_harq->rb_alloc_even[0]);
-#endif
     nb_rb = dlsch_extract_rbs_dual(common_vars->rxdataF,
                                    common_vars->dl_ch_estimates[eNB_id],
                                    pdsch_vars[eNB_id]->rxdataF_ext,
                                    pdsch_vars[eNB_id]->dl_ch_estimates_ext,
->>>>>>> e86ec117
                                    dlsch0_harq->pmi_alloc,
                                    pdsch_vars[eNB_id]->pmi_ext,
                                    rballoc,
                                    symbol,
                                    subframe,
-<<<<<<< HEAD
-                                   phy_vars_ue->high_speed_flag,
+                                   ue->high_speed_flag,
                                    frame_parms,
 				                           dlsch0_harq->mimo_mode);
 //#ifdef DEBUG_DLSCH_MOD
     /*   printf("dlsch: using pmi %lx, rb_alloc %x, pmi_ext ",pmi2hex_2Ar1(dlsch0_harq->pmi_alloc),*rballoc);
        for (rb=0;rb<nb_rb;rb++)
-	  printf("%d",lte_ue_pdsch_vars[eNB_id]->pmi_ext[rb]);
+	  printf("%d",pdsch_vars[eNB_id]->pmi_ext[rb]);
        printf("\n");*/
 //#endif
 
    if (rx_type >= rx_IC_single_stream) {
-      if (eNB_id_i<phy_vars_ue->n_connected_eNB) // we are in TM5
-       nb_rb = dlsch_extract_rbs_dual(lte_ue_common_vars->rxdataF,
-                                       lte_ue_common_vars->dl_ch_estimates[eNB_id_i],
-                                       lte_ue_pdsch_vars[eNB_id_i]->rxdataF_ext,
-                                       lte_ue_pdsch_vars[eNB_id_i]->dl_ch_estimates_ext,
-=======
-                                   ue->high_speed_flag,
-                                   frame_parms);
-
-    if (dual_stream_flag==1) {
-      if (eNB_id_i<ue->n_connected_eNB)
-        nb_rb = dlsch_extract_rbs_dual(common_vars->rxdataF,
+      if (eNB_id_i<ue->n_connected_eNB) // we are in TM5
+       nb_rb = dlsch_extract_rbs_dual(common_vars->rxdataF,
                                        common_vars->dl_ch_estimates[eNB_id_i],
                                        pdsch_vars[eNB_id_i]->rxdataF_ext,
                                        pdsch_vars[eNB_id_i]->dl_ch_estimates_ext,
->>>>>>> e86ec117
                                        dlsch0_harq->pmi_alloc,
                                        pdsch_vars[eNB_id_i]->pmi_ext,
                                        rballoc,
                                        symbol,
                                        subframe,
-<<<<<<< HEAD
-                                       phy_vars_ue->high_speed_flag,
+                                       ue->high_speed_flag,
                                        frame_parms,
 				       dlsch0_harq->mimo_mode);
      else 
-       nb_rb = dlsch_extract_rbs_dual(lte_ue_common_vars->rxdataF,
-                                       lte_ue_common_vars->dl_ch_estimates[eNB_id],
-                                       lte_ue_pdsch_vars[eNB_id_i]->rxdataF_ext,
-                                       lte_ue_pdsch_vars[eNB_id_i]->dl_ch_estimates_ext,
-=======
-                                       ue->high_speed_flag,
-                                       frame_parms);
-      else
-        nb_rb = dlsch_extract_rbs_dual(common_vars->rxdataF,
+       nb_rb = dlsch_extract_rbs_dual(common_vars->rxdataF,
                                        common_vars->dl_ch_estimates[eNB_id],
                                        pdsch_vars[eNB_id_i]->rxdataF_ext,
                                        pdsch_vars[eNB_id_i]->dl_ch_estimates_ext,
->>>>>>> e86ec117
                                        dlsch0_harq->pmi_alloc,
                                        pdsch_vars[eNB_id_i]->pmi_ext,
                                        rballoc,
                                        symbol,
                                        subframe,
-<<<<<<< HEAD
-                                       phy_vars_ue->high_speed_flag,
+                                       ue->high_speed_flag,
                                        frame_parms,
 				       dlsch0_harq->mimo_mode);
-=======
-                                       ue->high_speed_flag,
-                                       frame_parms);
->>>>>>> e86ec117
     }
   } // if n_tx>1
   else {
@@ -298,22 +261,12 @@
                                      subframe,
                                      ue->high_speed_flag,
                                      frame_parms);
-<<<<<<< HEAD
    if (rx_type==rx_IC_single_stream) {
-     if (eNB_id_i<phy_vars_ue->n_connected_eNB)
-        nb_rb = dlsch_extract_rbs_single(lte_ue_common_vars->rxdataF,
-                                         lte_ue_common_vars->dl_ch_estimates[eNB_id_i],
-                                         lte_ue_pdsch_vars[eNB_id_i]->rxdataF_ext,
-                                         lte_ue_pdsch_vars[eNB_id_i]->dl_ch_estimates_ext,    
-=======
-
-    if (dual_stream_flag==1) {
-      if (eNB_id_i<ue->n_connected_eNB)
+     if (eNB_id_i<ue->n_connected_eNB)
         nb_rb = dlsch_extract_rbs_single(common_vars->rxdataF,
                                          common_vars->dl_ch_estimates[eNB_id_i],
                                          pdsch_vars[eNB_id_i]->rxdataF_ext,
-                                         pdsch_vars[eNB_id_i]->dl_ch_estimates_ext,
->>>>>>> e86ec117
+                                         pdsch_vars[eNB_id_i]->dl_ch_estimates_ext,    
                                          dlsch0_harq->pmi_alloc,
                                          pdsch_vars[eNB_id_i]->pmi_ext,
                                          rballoc,
@@ -321,30 +274,18 @@
                                          subframe,
                                          ue->high_speed_flag,
                                          frame_parms);
-<<<<<<< HEAD
 
       else 
-        nb_rb = dlsch_extract_rbs_single(lte_ue_common_vars->rxdataF,
-                                         lte_ue_common_vars->dl_ch_estimates[eNB_id],
-                                         lte_ue_pdsch_vars[eNB_id_i]->rxdataF_ext,
-                                         lte_ue_pdsch_vars[eNB_id_i]->dl_ch_estimates_ext,    
-=======
-      
         nb_rb = dlsch_extract_rbs_single(common_vars->rxdataF,
                                          common_vars->dl_ch_estimates[eNB_id],
                                          pdsch_vars[eNB_id_i]->rxdataF_ext,
-                                         pdsch_vars[eNB_id_i]->dl_ch_estimates_ext,
->>>>>>> e86ec117
+                                         pdsch_vars[eNB_id_i]->dl_ch_estimates_ext,    
                                          dlsch0_harq->pmi_alloc,
                                          pdsch_vars[eNB_id_i]->pmi_ext,
                                          rballoc,
                                          symbol,
                                          subframe,
-<<<<<<< HEAD
-                                         phy_vars_ue->high_speed_flag,
-=======
-					 ue->high_speed_flag,
->>>>>>> e86ec117
+                                         ue->high_speed_flag,
                                          frame_parms);
     }
   } //else n_tx>1
@@ -355,10 +296,9 @@
     return(-1);
   }
 
-<<<<<<< HEAD
 
 #ifdef DEBUG_PHY
-    LOG_D(PHY,"[DLSCH] log2_maxh = %d (%d,%d)\n",lte_ue_pdsch_vars[eNB_id]->log2_maxh,avg[0],avgs);
+    LOG_D(PHY,"[DLSCH] log2_maxh = %d (%d,%d)\n",pdsch_vars[eNB_id]->log2_maxh,avg[0],avgs);
     LOG_D(PHY,"[DLSCH] mimo_mode = %d\n", dlsch0_harq->mimo_mode);
 #endif
 
@@ -367,26 +307,14 @@
 
   if (dlsch0_harq->mimo_mode<LARGE_CDD) {// SISO or ALAMOUTI
     
-     dlsch_scale_channel(lte_ue_pdsch_vars[eNB_id]->dl_ch_estimates_ext,
+     dlsch_scale_channel(pdsch_vars[eNB_id]->dl_ch_estimates_ext,
 			  frame_parms,
 			  dlsch_ue,
 			  symbol,
 			  nb_rb);
   
       if (first_symbol_flag==1) {
-	dlsch_channel_level(lte_ue_pdsch_vars[eNB_id]->dl_ch_estimates_ext,
-=======
-  /*
-  // DL power control: Scaling of Channel estimates for PDSCH
-  dlsch_scale_channel(pdsch_vars[eNB_id]->dl_ch_estimates_ext,
-  frame_parms,
-  dlsch,
-  symbol,
-  nb_rb);
-  */
-  if (first_symbol_flag==1) {
-    dlsch_channel_level(pdsch_vars[eNB_id]->dl_ch_estimates_ext,
->>>>>>> e86ec117
+	dlsch_channel_level(pdsch_vars[eNB_id]->dl_ch_estimates_ext,
                         frame_parms,
                         avg,
                         symbol,
@@ -402,136 +330,60 @@
         avgs = cmax(avgs,avg[(aatx<<1)+aarx]);
     //  avgs = cmax(avgs,avg[(aarx<<1)+aatx]);
 
-<<<<<<< HEAD
-     lte_ue_pdsch_vars[eNB_id]->log2_maxh = (log2_approx(avgs)/2)+1; //+ interf_unaw_shift_tm1_mcs[dlsch0_harq->mcs];
-   // printf("TM4 I-A log2_maxh0 = %d\n", lte_ue_pdsch_vars[eNB_id]->log2_maxh);
+     pdsch_vars[eNB_id]->log2_maxh = (log2_approx(avgs)/2)+1; //+ interf_unaw_shift_tm1_mcs[dlsch0_harq->mcs];
+   // printf("TM4 I-A log2_maxh0 = %d\n", pdsch_vars[eNB_id]->log2_maxh);
       }
     
     
-    	dlsch_channel_compensation(lte_ue_pdsch_vars[eNB_id]->rxdataF_ext,
-                               lte_ue_pdsch_vars[eNB_id]->dl_ch_estimates_ext,
-                               lte_ue_pdsch_vars[eNB_id]->dl_ch_mag0,
-                               lte_ue_pdsch_vars[eNB_id]->dl_ch_magb0,
-                               lte_ue_pdsch_vars[eNB_id]->rxdataF_comp0,
-                               (aatx>1) ? lte_ue_pdsch_vars[eNB_id]->rho : NULL,
-=======
-
-    pdsch_vars[eNB_id]->log2_maxh = (log2_approx(avgs)/2)+1;
-    // + log2_approx(frame_parms->nb_antennas_tx_eNB-1) //-1 because log2_approx counts the number of bits
-    //      + log2_approx(frame_parms->nb_antennas_rx-1);
-
-    if ((dlsch0_harq->mimo_mode>=UNIFORM_PRECODING11) &&
-        (dlsch0_harq->mimo_mode< DUALSTREAM_UNIFORM_PRECODING1) &&
-        (dlsch0_harq->dl_power_off==1)) // we are in TM 6
-      pdsch_vars[eNB_id]->log2_maxh++;
-
-    // this version here applies the factor .5 also to the extra terms. however, it does not work so well as the one above
-    /* K = Nb_rx         in TM1
-       Nb_tx*Nb_rx   in TM2,4,5
-       Nb_tx^2*Nb_rx in TM6 */
-    /*
-      K = frame_parms->nb_antennas_rx*frame_parms->nb_antennas_tx_eNB; //that also covers TM1 since Nb_tx=1
-      if ((dlsch0_harq->mimo_mode>=UNIFORM_PRECODING11) &&
-      (dlsch0_harq->mimo_mode< DUALSTREAM_UNIFORM_PRECODING1) &&
-      (dlsch0_harq->dl_power_off==1)) // we are in TM 6
-      K *= frame_parms->nb_antennas_tx_eNB;
-
-      pdsch_vars[eNB_id]->log2_maxh = (log2_approx(K*avgs)/2);
-    */
-
-#ifdef DEBUG_PHY
-    LOG_D(PHY,"[DLSCH] log2_maxh = %d (%d,%d)\n",pdsch_vars[eNB_id]->log2_maxh,avg[0],avgs);
-    LOG_D(PHY,"[DLSCH] mimo_mode = %d\n", dlsch0_harq->mimo_mode);
-#endif
-  }
-
-  aatx = frame_parms->nb_antennas_tx_eNB;
-  aarx = frame_parms->nb_antennas_rx;
-
-  if (dlsch0_harq->mimo_mode<LARGE_CDD) {// SISO or ALAMOUTI
-
-    dlsch_channel_compensation(pdsch_vars[eNB_id]->rxdataF_ext,
+    	dlsch_channel_compensation(pdsch_vars[eNB_id]->rxdataF_ext,
                                pdsch_vars[eNB_id]->dl_ch_estimates_ext,
                                pdsch_vars[eNB_id]->dl_ch_mag0,
                                pdsch_vars[eNB_id]->dl_ch_magb0,
                                pdsch_vars[eNB_id]->rxdataF_comp0,
                                (aatx>1) ? pdsch_vars[eNB_id]->rho : NULL,
->>>>>>> e86ec117
                                frame_parms,
                                symbol,
                                first_symbol_flag,
                                dlsch0_harq->Qm,
                                nb_rb,
                                pdsch_vars[eNB_id]->log2_maxh,
-                               phy_measurements); // log2_maxh+I0_shift
-<<<<<<< HEAD
+                               measurements); // log2_maxh+I0_shift
  
  /*if (symbol == 5) {
-     write_output("rxF_comp_d.m","rxF_c_d",&lte_ue_pdsch_vars[eNB_id]->rxdataF_comp0[0][symbol*frame_parms->N_RB_DL*12],frame_parms->N_RB_DL*12,1,1);
+     write_output("rxF_comp_d.m","rxF_c_d",&pdsch_vars[eNB_id]->rxdataF_comp0[0][symbol*frame_parms->N_RB_DL*12],frame_parms->N_RB_DL*12,1,1);
  } */
     if ((rx_type==rx_IC_single_stream) && 
-        (eNB_id_i<phy_vars_ue->n_connected_eNB)) {
+        (eNB_id_i<ue->n_connected_eNB)) {
          
-	 dlsch_channel_compensation(lte_ue_pdsch_vars[eNB_id_i]->rxdataF_ext,
-                                 lte_ue_pdsch_vars[eNB_id_i]->dl_ch_estimates_ext,
-                                 lte_ue_pdsch_vars[eNB_id_i]->dl_ch_mag0,
-                                 lte_ue_pdsch_vars[eNB_id_i]->dl_ch_magb0,
-                                 lte_ue_pdsch_vars[eNB_id_i]->rxdataF_comp0,
-                                 (aatx>1) ? lte_ue_pdsch_vars[eNB_id_i]->rho : NULL,
-=======
-#ifdef DEBUG_PHY
-
-    if (symbol==5)
-      write_output("rxF_comp_d.m","rxF_c_d",&pdsch_vars[eNB_id]->rxdataF_comp0[0][symbol*frame_parms->N_RB_DL*12],frame_parms->N_RB_DL*12,1,1);
-
-#endif
-
-    if ((dual_stream_flag==1) &&
-        (eNB_id_i<ue->n_connected_eNB)) {
-      // get MF output for interfering stream
-      dlsch_channel_compensation(pdsch_vars[eNB_id_i]->rxdataF_ext,
+	 dlsch_channel_compensation(pdsch_vars[eNB_id_i]->rxdataF_ext,
                                  pdsch_vars[eNB_id_i]->dl_ch_estimates_ext,
                                  pdsch_vars[eNB_id_i]->dl_ch_mag0,
                                  pdsch_vars[eNB_id_i]->dl_ch_magb0,
                                  pdsch_vars[eNB_id_i]->rxdataF_comp0,
                                  (aatx>1) ? pdsch_vars[eNB_id_i]->rho : NULL,
->>>>>>> e86ec117
                                  frame_parms,
                                  symbol,
                                  first_symbol_flag,
                                  i_mod,
                                  nb_rb,
                                  pdsch_vars[eNB_id]->log2_maxh,
-                                 phy_measurements); // log2_maxh+I0_shift
+                                 measurements); // log2_maxh+I0_shift
 #ifdef DEBUG_PHY
 
       if (symbol == 5) {
-<<<<<<< HEAD
-        write_output("rxF_comp_d.m","rxF_c_d",&lte_ue_pdsch_vars[eNB_id]->rxdataF_comp0[0][symbol*frame_parms->N_RB_DL*12],frame_parms->N_RB_DL*12,1,1);
-=======
         write_output("rxF_comp_d.m","rxF_c_d",&pdsch_vars[eNB_id]->rxdataF_comp0[0][symbol*frame_parms->N_RB_DL*12],frame_parms->N_RB_DL*12,1,1);
-        write_output("rxF_comp_i.m","rxF_c_i",&pdsch_vars[eNB_id_i]->rxdataF_comp0[0][symbol*frame_parms->N_RB_DL*12],frame_parms->N_RB_DL*12,1,1);
-      }
->>>>>>> e86ec117
-
-        write_output("rxF_comp_i.m","rxF_c_i",&lte_ue_pdsch_vars[eNB_id_i]->rxdataF_comp0[0][symbol*frame_parms->N_RB_DL*12],frame_parms->N_RB_DL*12,1,1);     
+
+        write_output("rxF_comp_i.m","rxF_c_i",&pdsch_vars[eNB_id_i]->rxdataF_comp0[0][symbol*frame_parms->N_RB_DL*12],frame_parms->N_RB_DL*12,1,1);     
       }
 #endif 
      // compute correlation between signal and interference channels
       dlsch_dual_stream_correlation(frame_parms,
                                     symbol,
                                     nb_rb,
-<<<<<<< HEAD
-                                    lte_ue_pdsch_vars[eNB_id]->dl_ch_estimates_ext,
-                                    lte_ue_pdsch_vars[eNB_id_i]->dl_ch_estimates_ext,
-                                    lte_ue_pdsch_vars[eNB_id]->dl_ch_rho_ext[harq_pid][round],
-                                    lte_ue_pdsch_vars[eNB_id]->log2_maxh);
-=======
                                     pdsch_vars[eNB_id]->dl_ch_estimates_ext,
                                     pdsch_vars[eNB_id_i]->dl_ch_estimates_ext,
-                                    pdsch_vars[eNB_id]->dl_ch_rho_ext,
+                                    pdsch_vars[eNB_id]->dl_ch_rho_ext[harq_pid][round],
                                     pdsch_vars[eNB_id]->log2_maxh);
->>>>>>> e86ec117
     }
     
   }
@@ -544,7 +396,7 @@
        
 	 
 	 // scaling interfering channel (following for TM56)
-	dlsch_scale_channel(lte_ue_pdsch_vars[eNB_id]->dl_ch_estimates_ext,
+	dlsch_scale_channel(pdsch_vars[eNB_id]->dl_ch_estimates_ext,
 			    frame_parms,
 			    dlsch_ue,
 			    symbol,
@@ -553,10 +405,9 @@
 	        
       if (first_symbol_flag==1) {
         // effective channel of desired user is always stronger than interfering eff. channel
-<<<<<<< HEAD
-        dlsch_channel_level_TM34(lte_ue_pdsch_vars[eNB_id]->dl_ch_estimates_ext, 
+        dlsch_channel_level_TM34(pdsch_vars[eNB_id]->dl_ch_estimates_ext, 
                                  frame_parms,
-				 lte_ue_pdsch_vars[eNB_id]->pmi_ext,
+				 pdsch_vars[eNB_id]->pmi_ext,
                                  avg_0,
 				 avg_1,
 				 symbol,
@@ -573,11 +424,11 @@
 	// LUT will be introduced with mcs-dependent shift
 	avg_0[0] = (log2_approx(avg_0[0])/2) -13 + interf_unaw_shift;
 	avg_1[0] = (log2_approx(avg_1[0])/2) -13 + interf_unaw_shift;
-	lte_ue_pdsch_vars[eNB_id]->log2_maxh0 = cmax(avg_0[0],0);
-	lte_ue_pdsch_vars[eNB_id]->log2_maxh1 = cmax(avg_1[0],0);
-	
-	//printf("TM4 I-A log2_maxh0 = %d\n", lte_ue_pdsch_vars[eNB_id]->log2_maxh0);
-	//printf("TM4 I-A log2_maxh1 = %d\n", lte_ue_pdsch_vars[eNB_id]->log2_maxh1);
+	pdsch_vars[eNB_id]->log2_maxh0 = cmax(avg_0[0],0);
+	pdsch_vars[eNB_id]->log2_maxh1 = cmax(avg_1[0],0);
+	
+	//printf("TM4 I-A log2_maxh0 = %d\n", pdsch_vars[eNB_id]->log2_maxh0);
+	//printf("TM4 I-A log2_maxh1 = %d\n", pdsch_vars[eNB_id]->log2_maxh1);
 	  
 	 }
 	else {
@@ -585,106 +436,67 @@
 	// LUT will be introduced with mcs-dependent shift
 	avg_0[0] = (log2_approx(avg_0[0])/2) - 13 + interf_unaw_shift;
 	avg_1[0] = (log2_approx(avg_1[0])/2) - 13 + interf_unaw_shift;
-	lte_ue_pdsch_vars[eNB_id]->log2_maxh0 = cmax(avg_0[0],0);
-	lte_ue_pdsch_vars[eNB_id]->log2_maxh1 = cmax(avg_1[0],0);
-	//printf("TM4 I-UA log2_maxh0 = %d\n", lte_ue_pdsch_vars[eNB_id]->log2_maxh0);
-	//printf("TM4 I-UA log2_maxh1 = %d\n", lte_ue_pdsch_vars[eNB_id]->log2_maxh1);
+	pdsch_vars[eNB_id]->log2_maxh0 = cmax(avg_0[0],0);
+	pdsch_vars[eNB_id]->log2_maxh1 = cmax(avg_1[0],0);
+	//printf("TM4 I-UA log2_maxh0 = %d\n", pdsch_vars[eNB_id]->log2_maxh0);
+	//printf("TM4 I-UA log2_maxh1 = %d\n", pdsch_vars[eNB_id]->log2_maxh1);
         }
       }
 
       dlsch_channel_compensation_TM34(frame_parms, 
-                                     lte_ue_pdsch_vars[eNB_id],
-                                     phy_measurements, 
+                                     pdsch_vars[eNB_id],
+                                     measurements, 
                                      eNB_id, 
                                      symbol, 
                                      dlsch0_harq->Qm, 
-=======
-        dlsch_channel_level_TM3(pdsch_vars[eNB_id]->dl_ch_estimates_ext,
-                                frame_parms,
-                                avg, symbol, nb_rb);
-
-        //  LOG_D(PHY,"llr_offset = %d\n",offset_mumimo_llr_drange[dlsch0_harq->mcs][(dlsch1_harq->mcs>>1)-1]);
-        avg[0] = log2_approx(avg[0]) - 13 + offset_mumimo_llr_drange[dlsch0_harq->mcs][(dlsch1_harq->Qm>>1)-1];
-
-        pdsch_vars[eNB_id]->log2_maxh = cmax(avg[0],0);
-        //  printf("log2_maxh =%d\n",pdsch_vars[eNB_id]->log2_maxh);
-      }
-
-      dlsch_channel_compensation_TM3(frame_parms,
-                                     pdsch_vars[eNB_id],
-                                     phy_measurements,
-                                     eNB_id,
-                                     symbol,
-                                     dlsch0_harq->Qm,
->>>>>>> e86ec117
                                      dlsch1_harq->Qm,
                                      harq_pid,
                                      dlsch0_harq->round,
-<<<<<<< HEAD
                                      dlsch0_harq->mimo_mode,
                                      nb_rb, 
-                                     lte_ue_pdsch_vars[eNB_id]->log2_maxh0,
-				     lte_ue_pdsch_vars[eNB_id]->log2_maxh1); 
+                                     pdsch_vars[eNB_id]->log2_maxh0,
+				     pdsch_vars[eNB_id]->log2_maxh1); 
    	   
   /*   if (symbol == 5) {
    
-     write_output("rxF_comp_d00.m","rxF_c_d00",&lte_ue_pdsch_vars[eNB_id]->rxdataF_comp0[0][symbol*frame_parms->N_RB_DL*12],frame_parms->N_RB_DL*12,1,1);// should be QAM
-     write_output("rxF_comp_d01.m","rxF_c_d01",&lte_ue_pdsch_vars[eNB_id]->rxdataF_comp0[1][symbol*frame_parms->N_RB_DL*12],frame_parms->N_RB_DL*12,1,1);//should be almost 0
-     write_output("rxF_comp_d10.m","rxF_c_d10",&lte_ue_pdsch_vars[eNB_id]->rxdataF_comp1[harq_pid][round][0][symbol*frame_parms->N_RB_DL*12],frame_parms->N_RB_DL*12,1,1);//should be almost 0
-     write_output("rxF_comp_d11.m","rxF_c_d11",&lte_ue_pdsch_vars[eNB_id]->rxdataF_comp1[harq_pid][round][1][symbol*frame_parms->N_RB_DL*12],frame_parms->N_RB_DL*12,1,1);//should be QAM
+     write_output("rxF_comp_d00.m","rxF_c_d00",&pdsch_vars[eNB_id]->rxdataF_comp0[0][symbol*frame_parms->N_RB_DL*12],frame_parms->N_RB_DL*12,1,1);// should be QAM
+     write_output("rxF_comp_d01.m","rxF_c_d01",&pdsch_vars[eNB_id]->rxdataF_comp0[1][symbol*frame_parms->N_RB_DL*12],frame_parms->N_RB_DL*12,1,1);//should be almost 0
+     write_output("rxF_comp_d10.m","rxF_c_d10",&pdsch_vars[eNB_id]->rxdataF_comp1[harq_pid][round][0][symbol*frame_parms->N_RB_DL*12],frame_parms->N_RB_DL*12,1,1);//should be almost 0
+     write_output("rxF_comp_d11.m","rxF_c_d11",&pdsch_vars[eNB_id]->rxdataF_comp1[harq_pid][round][1][symbol*frame_parms->N_RB_DL*12],frame_parms->N_RB_DL*12,1,1);//should be QAM
 
    
 	} */
 
-=======
-                                     nb_rb,
-                                     pdsch_vars[eNB_id]->log2_maxh);
->>>>>>> e86ec117
       // compute correlation between signal and interference channels (rho12 and rho21)
       
 	dlsch_dual_stream_correlation(frame_parms, // this is doing h11'*h12 and h21'*h22
                                     symbol,
                                     nb_rb,
-<<<<<<< HEAD
-                                    lte_ue_pdsch_vars[eNB_id]->dl_ch_estimates_ext,
-                                    &(lte_ue_pdsch_vars[eNB_id]->dl_ch_estimates_ext[2]),
-                                    lte_ue_pdsch_vars[eNB_id]->dl_ch_rho2_ext, 
-			   	    lte_ue_pdsch_vars[eNB_id]->log2_maxh0);
-	
-	//printf("rho stream1 =%d\n", &lte_ue_pdsch_vars[eNB_id]->dl_ch_rho_ext[harq_pid][round] );
+                                    pdsch_vars[eNB_id]->dl_ch_estimates_ext,
+                                    &(pdsch_vars[eNB_id]->dl_ch_estimates_ext[2]),
+                                    pdsch_vars[eNB_id]->dl_ch_rho2_ext, 
+			   	    pdsch_vars[eNB_id]->log2_maxh0);
+	
+	//printf("rho stream1 =%d\n", &pdsch_vars[eNB_id]->dl_ch_rho_ext[harq_pid][round] );
 
       //to be optimized (just take complex conjugate)
 
       dlsch_dual_stream_correlation(frame_parms, // this is doing h12'*h11 and h22'*h21
                                     symbol,
                                     nb_rb,
-				    &(lte_ue_pdsch_vars[eNB_id]->dl_ch_estimates_ext[2]),
-                                    lte_ue_pdsch_vars[eNB_id]->dl_ch_estimates_ext,
-				    lte_ue_pdsch_vars[eNB_id]->dl_ch_rho_ext[harq_pid][round],
-				    lte_ue_pdsch_vars[eNB_id]->log2_maxh1);
-    //  printf("rho stream2 =%d\n",&lte_ue_pdsch_vars[eNB_id]->dl_ch_rho2_ext );
-      //printf("TM3 log2_maxh : %d\n",lte_ue_pdsch_vars[eNB_id]->log2_maxh);
+				    &(pdsch_vars[eNB_id]->dl_ch_estimates_ext[2]),
+                                    pdsch_vars[eNB_id]->dl_ch_estimates_ext,
+				    pdsch_vars[eNB_id]->dl_ch_rho_ext[harq_pid][round],
+				    pdsch_vars[eNB_id]->log2_maxh1);
+    //  printf("rho stream2 =%d\n",&pdsch_vars[eNB_id]->dl_ch_rho2_ext );
+      //printf("TM3 log2_maxh : %d\n",pdsch_vars[eNB_id]->log2_maxh);
       
   /*     if (symbol == 5) {
    
-     write_output("rho0_0.m","rho0_0",&lte_ue_pdsch_vars[eNB_id]->dl_ch_rho_ext[harq_pid][round][0][symbol*frame_parms->N_RB_DL*12],frame_parms->N_RB_DL*12,1,1);// should be QAM
-     write_output("rho2_0.m","rho2_0",&lte_ue_pdsch_vars[eNB_id]->dl_ch_rho2_ext[0][symbol*frame_parms->N_RB_DL*12],frame_parms->N_RB_DL*12,1,1);//should be almost 0
-     write_output("rho0_1.m.m","rho0_1",&lte_ue_pdsch_vars[eNB_id]->dl_ch_rho_ext[harq_pid][round][1][symbol*frame_parms->N_RB_DL*12],frame_parms->N_RB_DL*12,1,1);//should be almost 0
-     write_output("rho2_1.m","rho2_1",&lte_ue_pdsch_vars[eNB_id]->dl_ch_rho2_ext[1][symbol*frame_parms->N_RB_DL*12],frame_parms->N_RB_DL*12,1,1);//should be QAM
-=======
-                                    pdsch_vars[eNB_id]->dl_ch_estimates_ext,
-                                    &(pdsch_vars[eNB_id]->dl_ch_estimates_ext[2]),
-                                    pdsch_vars[eNB_id]->dl_ch_rho_ext,
-                                    pdsch_vars[eNB_id]->log2_maxh);
-      dlsch_dual_stream_correlation(frame_parms,
-                                    symbol,
-                                    nb_rb,
-                                    &(pdsch_vars[eNB_id]->dl_ch_estimates_ext[2]),
-                                    pdsch_vars[eNB_id]->dl_ch_estimates_ext,
-                                    pdsch_vars[eNB_id]->dl_ch_rho2_ext,
-                                    pdsch_vars[eNB_id]->log2_maxh);
-      //printf("TM3 log2_maxh : %d\n",pdsch_vars[eNB_id]->log2_maxh);
->>>>>>> e86ec117
+     write_output("rho0_0.m","rho0_0",&pdsch_vars[eNB_id]->dl_ch_rho_ext[harq_pid][round][0][symbol*frame_parms->N_RB_DL*12],frame_parms->N_RB_DL*12,1,1);// should be QAM
+     write_output("rho2_0.m","rho2_0",&pdsch_vars[eNB_id]->dl_ch_rho2_ext[0][symbol*frame_parms->N_RB_DL*12],frame_parms->N_RB_DL*12,1,1);//should be almost 0
+     write_output("rho0_1.m.m","rho0_1",&pdsch_vars[eNB_id]->dl_ch_rho_ext[harq_pid][round][1][symbol*frame_parms->N_RB_DL*12],frame_parms->N_RB_DL*12,1,1);//should be almost 0
+     write_output("rho2_1.m","rho2_1",&pdsch_vars[eNB_id]->dl_ch_rho2_ext[1][symbol*frame_parms->N_RB_DL*12],frame_parms->N_RB_DL*12,1,1);//should be QAM
 
    
 	} */
@@ -694,21 +506,14 @@
      LOG_E(PHY, "only 2 tx antennas supported for TM3\n");
       return(-1);
     }
-<<<<<<< HEAD
   }
   else if (dlsch0_harq->mimo_mode<DUALSTREAM_UNIFORM_PRECODING1) {// single-layer precoding (TM5, TM6)
    //    printf("Channel compensation for precoding\n");
-    if ((rx_type==rx_IC_single_stream) && (eNB_id_i==phy_vars_ue->n_connected_eNB) && (dlsch0_harq->dl_power_off==0)) {  // TM5 two-user
-=======
-  } else if (dlsch0_harq->mimo_mode<DUALSTREAM_UNIFORM_PRECODING1) { // single-layer precoding (TM5, TM6), potentially TM4 (Single-codeword)
-    //    printf("Channel compensation for precoding\n");
-    //    if ((dual_stream_flag==1) && (eNB_id_i==NUMBER_OF_CONNECTED_eNB_MAX)) {
-    if ((dual_stream_flag==1) && (eNB_id_i==ue->n_connected_eNB)) {  // TM5 two-user
->>>>>>> e86ec117
+    if ((rx_type==rx_IC_single_stream) && (eNB_id_i==ue->n_connected_eNB) && (dlsch0_harq->dl_power_off==0)) {  // TM5 two-user
 
       // Scale the channel estimates for interfering stream
       
-       dlsch_scale_channel(lte_ue_pdsch_vars[eNB_id]->dl_ch_estimates_ext,
+       dlsch_scale_channel(pdsch_vars[eNB_id]->dl_ch_estimates_ext,
                           frame_parms,
                           dlsch_ue,
                           symbol,
@@ -716,7 +521,7 @@
 
       dlsch_scale_channel(pdsch_vars[eNB_id_i]->dl_ch_estimates_ext,
                           frame_parms,
-                          dlsch,
+                          dlsch_ue,
                           symbol,
                           nb_rb);     
 
@@ -724,16 +529,12 @@
       if (first_symbol_flag==1) {
 
         // effective channel of desired user is always stronger than interfering eff. channel
-<<<<<<< HEAD
-       dlsch_channel_level_TM56(lte_ue_pdsch_vars[eNB_id]->dl_ch_estimates_ext,
+       dlsch_channel_level_TM56(pdsch_vars[eNB_id]->dl_ch_estimates_ext,
 				frame_parms,
-				lte_ue_pdsch_vars[eNB_id]->pmi_ext,
+				pdsch_vars[eNB_id]->pmi_ext,
 				avg,
 				symbol,
 				nb_rb);
-=======
-        dlsch_channel_level_TM56(pdsch_vars[eNB_id]->dl_ch_estimates_ext, frame_parms, pdsch_vars[eNB_id]->pmi_ext, avg, symbol, nb_rb);
->>>>>>> e86ec117
 
         //    LOG_D(PHY,"llr_offset = %d\n",offset_mumimo_llr_drange[dlsch0_harq->mcs][(i_mod>>1)-1]);
         avg[0] = log2_approx(avg[0]) - 13 + offset_mumimo_llr_drange[dlsch0_harq->mcs][(i_mod>>1)-1];
@@ -741,25 +542,15 @@
         pdsch_vars[eNB_id]->log2_maxh = cmax(avg[0],0);
         //printf("log1_maxh =%d\n",pdsch_vars[eNB_id]->log2_maxh);
       }
-<<<<<<< HEAD
    
-      dlsch_channel_compensation_TM56(lte_ue_pdsch_vars[eNB_id]->rxdataF_ext,
-                                      lte_ue_pdsch_vars[eNB_id]->dl_ch_estimates_ext,
-                                      lte_ue_pdsch_vars[eNB_id]->dl_ch_mag0,
-                                      lte_ue_pdsch_vars[eNB_id]->dl_ch_magb0,
-                                      lte_ue_pdsch_vars[eNB_id]->rxdataF_comp0,
-                                      lte_ue_pdsch_vars[eNB_id]->pmi_ext,
-=======
-
       dlsch_channel_compensation_TM56(pdsch_vars[eNB_id]->rxdataF_ext,
                                       pdsch_vars[eNB_id]->dl_ch_estimates_ext,
                                       pdsch_vars[eNB_id]->dl_ch_mag0,
                                       pdsch_vars[eNB_id]->dl_ch_magb0,
                                       pdsch_vars[eNB_id]->rxdataF_comp0,
                                       pdsch_vars[eNB_id]->pmi_ext,
->>>>>>> e86ec117
                                       frame_parms,
-                                      phy_measurements,
+                                      measurements,
                                       eNB_id,
                                       symbol,
                                       dlsch0_harq->Qm,
@@ -771,64 +562,36 @@
 
       // calculate opposite PMI
       for (rb=0; rb<nb_rb; rb++) {
-<<<<<<< HEAD
-
-        switch(lte_ue_pdsch_vars[eNB_id]->pmi_ext[rb]) {
-=======
+
         switch(pdsch_vars[eNB_id]->pmi_ext[rb]) {
->>>>>>> e86ec117
         case 0:
           pdsch_vars[eNB_id_i]->pmi_ext[rb]=1;
           break;
-<<<<<<< HEAD
        case 1:
-          lte_ue_pdsch_vars[eNB_id_i]->pmi_ext[rb]=0;
+          pdsch_vars[eNB_id_i]->pmi_ext[rb]=0;
           break;
        case 2:
-          lte_ue_pdsch_vars[eNB_id_i]->pmi_ext[rb]=3;
-=======
-
-        case 1:
-          pdsch_vars[eNB_id_i]->pmi_ext[rb]=0;
-          break;
-
-        case 2:
           pdsch_vars[eNB_id_i]->pmi_ext[rb]=3;
->>>>>>> e86ec117
           break;
         case 3:
           pdsch_vars[eNB_id_i]->pmi_ext[rb]=2;
           break;
         }
 
-<<<<<<< HEAD
        //  if (rb==0)
-        //    printf("pmi %d, pmi_i %d\n",lte_ue_pdsch_vars[eNB_id]->pmi_ext[rb],lte_ue_pdsch_vars[eNB_id_i]->pmi_ext[rb]);
+        //    printf("pmi %d, pmi_i %d\n",pdsch_vars[eNB_id]->pmi_ext[rb],pdsch_vars[eNB_id_i]->pmi_ext[rb]);
 
       }
     
   
-      dlsch_channel_compensation_TM56(lte_ue_pdsch_vars[eNB_id_i]->rxdataF_ext,
-                                      lte_ue_pdsch_vars[eNB_id_i]->dl_ch_estimates_ext,
-                                      lte_ue_pdsch_vars[eNB_id_i]->dl_ch_mag0,
-                                      lte_ue_pdsch_vars[eNB_id_i]->dl_ch_magb0,
-                                      lte_ue_pdsch_vars[eNB_id_i]->rxdataF_comp0,
-                                      lte_ue_pdsch_vars[eNB_id_i]->pmi_ext,
-=======
-        //  if (rb==0)
-        //    printf("pmi %d, pmi_i %d\n",pdsch_vars[eNB_id]->pmi_ext[rb],pdsch_vars[eNB_id_i]->pmi_ext[rb]);
-
-      }
-
       dlsch_channel_compensation_TM56(pdsch_vars[eNB_id_i]->rxdataF_ext,
                                       pdsch_vars[eNB_id_i]->dl_ch_estimates_ext,
                                       pdsch_vars[eNB_id_i]->dl_ch_mag0,
                                       pdsch_vars[eNB_id_i]->dl_ch_magb0,
                                       pdsch_vars[eNB_id_i]->rxdataF_comp0,
                                       pdsch_vars[eNB_id_i]->pmi_ext,
->>>>>>> e86ec117
                                       frame_parms,
-                                      phy_measurements,
+                                      measurements,
                                       eNB_id_i,
                                       symbol,
                                       i_mod,
@@ -840,34 +603,29 @@
 #ifdef DEBUG_PHY
 
       if (symbol==5) {
-<<<<<<< HEAD
-        write_output("rxF_comp_d.m","rxF_c_d",&lte_ue_pdsch_vars[eNB_id]->rxdataF_comp0[0][symbol*frame_parms->N_RB_DL*12],frame_parms->N_RB_DL*12,1,1);
-       write_output("rxF_comp_i.m","rxF_c_i",&lte_ue_pdsch_vars[eNB_id_i]->rxdataF_comp0[0][symbol*frame_parms->N_RB_DL*12],frame_parms->N_RB_DL*12,1,1);
-=======
         write_output("rxF_comp_d.m","rxF_c_d",&pdsch_vars[eNB_id]->rxdataF_comp0[0][symbol*frame_parms->N_RB_DL*12],frame_parms->N_RB_DL*12,1,1);
-        write_output("rxF_comp_i.m","rxF_c_i",&pdsch_vars[eNB_id_i]->rxdataF_comp0[0][symbol*frame_parms->N_RB_DL*12],frame_parms->N_RB_DL*12,1,1);
->>>>>>> e86ec117
+       write_output("rxF_comp_i.m","rxF_c_i",&pdsch_vars[eNB_id_i]->rxdataF_comp0[0][symbol*frame_parms->N_RB_DL*12],frame_parms->N_RB_DL*12,1,1);
       }
 #endif
       dlsch_dual_stream_correlation(frame_parms, 
                                     symbol, 
                                     nb_rb, 
-                                    lte_ue_pdsch_vars[eNB_id]->dl_ch_estimates_ext, 
-                                    lte_ue_pdsch_vars[eNB_id_i]->dl_ch_estimates_ext, 
-                                    lte_ue_pdsch_vars[eNB_id]->dl_ch_rho_ext[harq_pid][round], 
-                                    lte_ue_pdsch_vars[eNB_id]->log2_maxh);
+                                    pdsch_vars[eNB_id]->dl_ch_estimates_ext, 
+                                    pdsch_vars[eNB_id_i]->dl_ch_estimates_ext, 
+                                    pdsch_vars[eNB_id]->dl_ch_rho_ext[harq_pid][round], 
+                                    pdsch_vars[eNB_id]->log2_maxh);
 
     } 
     else if (dlsch0_harq->dl_power_off==1)  {
       
-        dlsch_scale_channel(lte_ue_pdsch_vars[eNB_id]->dl_ch_estimates_ext,
+        dlsch_scale_channel(pdsch_vars[eNB_id]->dl_ch_estimates_ext,
 			  frame_parms,
 			  dlsch_ue,
 			  symbol,
 			  nb_rb);
   
       if (first_symbol_flag==1) {
-	      dlsch_channel_level(lte_ue_pdsch_vars[eNB_id]->dl_ch_estimates_ext,
+	      dlsch_channel_level(pdsch_vars[eNB_id]->dl_ch_estimates_ext,
                             frame_parms,
                             avg,
                             symbol,
@@ -876,7 +634,6 @@
     LOG_D(PHY,"[DLSCH] avg[0] %d\n",avg[0]);
 #endif
 
-<<<<<<< HEAD
     avgs = 0;
 
     for (aatx=0;aatx<frame_parms->nb_antennas_tx_eNB;aatx++)
@@ -884,37 +641,20 @@
         avgs = cmax(avgs,avg[(aatx<<1)+aarx]);
     //  avgs = cmax(avgs,avg[(aarx<<1)+aatx]);
 
-   lte_ue_pdsch_vars[eNB_id]->log2_maxh = (log2_approx(avgs)/2) + interf_unaw_shift_tm1_mcs[dlsch0_harq->mcs];
+   pdsch_vars[eNB_id]->log2_maxh = (log2_approx(avgs)/2) + interf_unaw_shift_tm1_mcs[dlsch0_harq->mcs];
     
       }
       
       
       
-      dlsch_channel_compensation_TM56(lte_ue_pdsch_vars[eNB_id]->rxdataF_ext,
-                                      lte_ue_pdsch_vars[eNB_id]->dl_ch_estimates_ext,
-                                      lte_ue_pdsch_vars[eNB_id]->dl_ch_mag0,
-                                      lte_ue_pdsch_vars[eNB_id]->dl_ch_magb0,
-                                      lte_ue_pdsch_vars[eNB_id]->rxdataF_comp0,
-                                      lte_ue_pdsch_vars[eNB_id]->pmi_ext,
-=======
-      dlsch_dual_stream_correlation(frame_parms,
-                                    symbol,
-                                    nb_rb,
-                                    pdsch_vars[eNB_id]->dl_ch_estimates_ext,
-                                    pdsch_vars[eNB_id_i]->dl_ch_estimates_ext,
-                                    pdsch_vars[eNB_id]->dl_ch_rho_ext,
-                                    pdsch_vars[eNB_id]->log2_maxh);
-
-    } else {
       dlsch_channel_compensation_TM56(pdsch_vars[eNB_id]->rxdataF_ext,
                                       pdsch_vars[eNB_id]->dl_ch_estimates_ext,
                                       pdsch_vars[eNB_id]->dl_ch_mag0,
                                       pdsch_vars[eNB_id]->dl_ch_magb0,
                                       pdsch_vars[eNB_id]->rxdataF_comp0,
                                       pdsch_vars[eNB_id]->pmi_ext,
->>>>>>> e86ec117
                                       frame_parms,
-                                      phy_measurements,
+                                      measurements,
                                       eNB_id,
                                       symbol,
                                       dlsch0_harq->Qm,
@@ -931,10 +671,9 @@
         ((dlsch0_harq->mimo_mode >=DUALSTREAM_UNIFORM_PRECODING1) && 
          (dlsch0_harq->mimo_mode <=DUALSTREAM_PUSCH_PRECODING))){  // TM3 or TM4
       if (frame_parms->nb_antennas_tx_eNB == 2) {
-<<<<<<< HEAD
 
 	dlsch_detection_mrc_TM34(frame_parms, 
-                                 lte_ue_pdsch_vars[eNB_id],
+                                 pdsch_vars[eNB_id],
 				 harq_pid,
                                  dlsch0_harq->round,
 				 symbol,
@@ -944,48 +683,23 @@
 	 
     /*   if (symbol == 5) {
    
-     write_output("rho0_mrc.m","rho0_0",&lte_ue_pdsch_vars[eNB_id]->dl_ch_rho_ext[harq_pid][round][0][symbol*frame_parms->N_RB_DL*12],frame_parms->N_RB_DL*12,1,1);// should be QAM
-     write_output("rho2_mrc.m","rho2_0",&lte_ue_pdsch_vars[eNB_id]->dl_ch_rho2_ext[0][symbol*frame_parms->N_RB_DL*12],frame_parms->N_RB_DL*12,1,1);//should be almost 0
+     write_output("rho0_mrc.m","rho0_0",&pdsch_vars[eNB_id]->dl_ch_rho_ext[harq_pid][round][0][symbol*frame_parms->N_RB_DL*12],frame_parms->N_RB_DL*12,1,1);// should be QAM
+     write_output("rho2_mrc.m","rho2_0",&pdsch_vars[eNB_id]->dl_ch_rho2_ext[0][symbol*frame_parms->N_RB_DL*12],frame_parms->N_RB_DL*12,1,1);//should be almost 0
     	} */
 	
 	
-=======
-        dlsch_detection_mrc(frame_parms,
-                            pdsch_vars[eNB_id]->rxdataF_comp0,
-                            pdsch_vars[eNB_id]->rxdataF_comp1[dlsch0_harq->round],
-                            pdsch_vars[eNB_id]->dl_ch_rho_ext,
-                            pdsch_vars[eNB_id]->rho,
-                            pdsch_vars[eNB_id]->dl_ch_mag0,
-                            pdsch_vars[eNB_id]->dl_ch_magb0,
-                            pdsch_vars[eNB_id]->dl_ch_mag1,
-                            pdsch_vars[eNB_id]->dl_ch_magb1,
-                            symbol,
-                            nb_rb,
-                            dual_stream_flag);
->>>>>>> e86ec117
       }
     } else {
 
       dlsch_detection_mrc(frame_parms,
-<<<<<<< HEAD
-                          lte_ue_pdsch_vars[eNB_id]->rxdataF_comp0,
-                          lte_ue_pdsch_vars[eNB_id_i]->rxdataF_comp0,
-                          lte_ue_pdsch_vars[eNB_id]->rho,
-                          lte_ue_pdsch_vars[eNB_id]->dl_ch_rho_ext[harq_pid][round],
-                          lte_ue_pdsch_vars[eNB_id]->dl_ch_mag0,
-                          lte_ue_pdsch_vars[eNB_id]->dl_ch_magb0,
-                          lte_ue_pdsch_vars[eNB_id_i]->dl_ch_mag0,
-                          lte_ue_pdsch_vars[eNB_id_i]->dl_ch_magb0,
-=======
                           pdsch_vars[eNB_id]->rxdataF_comp0,
                           pdsch_vars[eNB_id_i]->rxdataF_comp0,
                           pdsch_vars[eNB_id]->rho,
-                          pdsch_vars[eNB_id]->dl_ch_rho_ext,
+                          pdsch_vars[eNB_id]->dl_ch_rho_ext[harq_pid][round],
                           pdsch_vars[eNB_id]->dl_ch_mag0,
                           pdsch_vars[eNB_id]->dl_ch_magb0,
                           pdsch_vars[eNB_id_i]->dl_ch_mag0,
                           pdsch_vars[eNB_id_i]->dl_ch_magb0,
->>>>>>> e86ec117
                           symbol,
                           nb_rb,
                           rx_type==rx_IC_single_stream); 
@@ -1019,12 +733,12 @@
   if ((dlsch0_harq->mimo_mode == LARGE_CDD) || 
       ((dlsch0_harq->mimo_mode >=DUALSTREAM_UNIFORM_PRECODING1) && 
        (dlsch0_harq->mimo_mode <=DUALSTREAM_PUSCH_PRECODING)))  {
-    rxdataF_comp_ptr = lte_ue_pdsch_vars[eNB_id]->rxdataF_comp1[harq_pid][round];
-    dl_ch_mag_ptr = lte_ue_pdsch_vars[eNB_id]->dl_ch_mag1;
+    rxdataF_comp_ptr = pdsch_vars[eNB_id]->rxdataF_comp1[harq_pid][round];
+    dl_ch_mag_ptr = pdsch_vars[eNB_id]->dl_ch_mag1;
   }
   else {
-    rxdataF_comp_ptr = lte_ue_pdsch_vars[eNB_id_i]->rxdataF_comp0;
-    dl_ch_mag_ptr = lte_ue_pdsch_vars[eNB_id_i]->dl_ch_mag0;
+    rxdataF_comp_ptr = pdsch_vars[eNB_id_i]->rxdataF_comp0;
+    dl_ch_mag_ptr = pdsch_vars[eNB_id_i]->dl_ch_mag0;
     //i_mod should have been passed as a parameter
   }
 
@@ -1036,155 +750,71 @@
                        pdsch_vars[eNB_id]->llr[0],
                        symbol,first_symbol_flag,nb_rb,
                        adjust_G2(frame_parms,dlsch0_harq->rb_alloc_even,2,subframe,symbol),
-<<<<<<< HEAD
-                       lte_ue_pdsch_vars[eNB_id]->llr128);
-=======
                        pdsch_vars[eNB_id]->llr128);
-      else if (i_mod == 2) {
-        dlsch_qpsk_qpsk_llr(frame_parms,
-                            pdsch_vars[eNB_id]->rxdataF_comp0,
-                            pdsch_vars[eNB_id_i]->rxdataF_comp0,
-                            pdsch_vars[eNB_id]->dl_ch_rho_ext,
-                            pdsch_vars[eNB_id]->llr[0],
-                            symbol,first_symbol_flag,nb_rb,
-                            adjust_G2(frame_parms,dlsch0_harq->rb_alloc_even,2,subframe,symbol),
-                            pdsch_vars[eNB_id]->llr128);
-      } else if (i_mod == 4) {
-        dlsch_qpsk_16qam_llr(frame_parms,
-                             pdsch_vars[eNB_id]->rxdataF_comp0,
-                             pdsch_vars[eNB_id_i]->rxdataF_comp0,
-                             pdsch_vars[eNB_id_i]->dl_ch_mag0,
-                             pdsch_vars[eNB_id]->dl_ch_rho_ext,
-                             pdsch_vars[eNB_id]->llr[0],
-                             symbol,first_symbol_flag,nb_rb,
-                             adjust_G2(frame_parms,dlsch0_harq->rb_alloc_even,2,subframe,symbol),
-                             pdsch_vars[eNB_id]->llr128);
-      } else {
-        dlsch_qpsk_64qam_llr(frame_parms,
-                             pdsch_vars[eNB_id]->rxdataF_comp0,
-                             pdsch_vars[eNB_id_i]->rxdataF_comp0,
-                             pdsch_vars[eNB_id_i]->dl_ch_mag0,
-                             pdsch_vars[eNB_id]->dl_ch_rho_ext,
-                             pdsch_vars[eNB_id]->llr[0],
-                             symbol,first_symbol_flag,nb_rb,
-                             adjust_G2(frame_parms,dlsch0_harq->rb_alloc_even,2,subframe,symbol),
-                             pdsch_vars[eNB_id]->llr128);
-
-      }
-    } else { // TM3
-      DevAssert(dlsch1_harq);
-
-      if (dlsch1_harq->Qm == 2) {
-        /*  dlsch_qpsk_llr(frame_parms,
-	    pdsch_vars[eNB_id]->rxdataF_comp0,
-	    pdsch_vars[eNB_id]->llr[0],
-	    symbol,first_symbol_flag,nb_rb,
-	    adjust_G2(frame_parms,dlsch0_harq->rb_alloc,2,subframe,symbol),
-	    pdsch_vars[eNB_id]->llr128);
-        */
-        dlsch_qpsk_qpsk_llr(frame_parms,
-                            pdsch_vars[eNB_id]->rxdataF_comp0,
-                            pdsch_vars[eNB_id]->rxdataF_comp1[dlsch0_harq->round],
-                            pdsch_vars[eNB_id]->dl_ch_rho_ext,
-                            pdsch_vars[eNB_id]->llr[0],
-                            symbol,first_symbol_flag,nb_rb,
-                            adjust_G2(frame_parms,dlsch0_harq->rb_alloc_even,2,subframe,symbol),
-                            pdsch_vars[eNB_id]->llr128);
-        dlsch_qpsk_qpsk_llr(frame_parms,
-                            pdsch_vars[eNB_id]->rxdataF_comp1[dlsch0_harq->round],
-                            pdsch_vars[eNB_id]->rxdataF_comp0,
-                            pdsch_vars[eNB_id]->dl_ch_rho2_ext,
-                            pdsch_vars[eNB_id]->llr[1],
-                            symbol,first_symbol_flag,nb_rb,
-                            adjust_G2(frame_parms,dlsch1_harq->rb_alloc_even,2,subframe,symbol),
-                            pdsch_vars[eNB_id]->llr128_2ndstream);
-      } else if (dlsch1_harq->Qm == 4) {
-        dlsch_qpsk_16qam_llr(frame_parms,
-                             pdsch_vars[eNB_id]->rxdataF_comp0,
-                             pdsch_vars[eNB_id]->rxdataF_comp1[dlsch0_harq->round],
-                             pdsch_vars[eNB_id]->dl_ch_mag1,
-                             pdsch_vars[eNB_id]->dl_ch_rho_ext,
-                             pdsch_vars[eNB_id]->llr[0],
-                             symbol,first_symbol_flag,nb_rb,
-                             adjust_G2(frame_parms,dlsch0_harq->rb_alloc_even,2,subframe,symbol),
-                             pdsch_vars[eNB_id]->llr128);
-      } else {
-        dlsch_qpsk_64qam_llr(frame_parms,
-                             pdsch_vars[eNB_id]->rxdataF_comp0,
-                             pdsch_vars[eNB_id]->rxdataF_comp1[dlsch0_harq->round],
-                             pdsch_vars[eNB_id]->dl_ch_mag1,
-                             pdsch_vars[eNB_id]->dl_ch_rho_ext,
-                             pdsch_vars[eNB_id]->llr[0],
-                             symbol,first_symbol_flag,nb_rb,
-                             adjust_G2(frame_parms,dlsch0_harq->rb_alloc_even,2,subframe,symbol),
-                             pdsch_vars[eNB_id]->llr128);
-
-      }
->>>>>>> e86ec117
     }
       else if (rx_type >= rx_IC_single_stream) {
         if (dlsch1_harq->Qm == 2) {
           dlsch_qpsk_qpsk_llr(frame_parms,
-                              lte_ue_pdsch_vars[eNB_id]->rxdataF_comp0,
+                              pdsch_vars[eNB_id]->rxdataF_comp0,
                               rxdataF_comp_ptr,
-                              lte_ue_pdsch_vars[eNB_id]->dl_ch_rho2_ext,
-                              lte_ue_pdsch_vars[eNB_id]->llr[0],
+                              pdsch_vars[eNB_id]->dl_ch_rho2_ext,
+                              pdsch_vars[eNB_id]->llr[0],
                               symbol,first_symbol_flag,nb_rb,
                               adjust_G2(frame_parms,dlsch0_harq->rb_alloc_even,2,subframe,symbol),
-                              lte_ue_pdsch_vars[eNB_id]->llr128);
+                              pdsch_vars[eNB_id]->llr128);
           if (rx_type==rx_IC_dual_stream) {
             dlsch_qpsk_qpsk_llr(frame_parms,
                                 rxdataF_comp_ptr,
-                                lte_ue_pdsch_vars[eNB_id]->rxdataF_comp0,
-                                lte_ue_pdsch_vars[eNB_id]->dl_ch_rho_ext[harq_pid][round],
-                                lte_ue_pdsch_vars[eNB_id]->llr[1],
+                                pdsch_vars[eNB_id]->rxdataF_comp0,
+                                pdsch_vars[eNB_id]->dl_ch_rho_ext[harq_pid][round],
+                                pdsch_vars[eNB_id]->llr[1],
                                 symbol,first_symbol_flag,nb_rb,
                                 adjust_G2(frame_parms,dlsch1_harq->rb_alloc_even,2,subframe,symbol),
-                                lte_ue_pdsch_vars[eNB_id]->llr128_2ndstream);
+                                pdsch_vars[eNB_id]->llr128_2ndstream);
           }
         }
         else if (dlsch1_harq->Qm == 4) { 
           dlsch_qpsk_16qam_llr(frame_parms,
-                               lte_ue_pdsch_vars[eNB_id]->rxdataF_comp0,
+                               pdsch_vars[eNB_id]->rxdataF_comp0,
                                rxdataF_comp_ptr,//i
                                dl_ch_mag_ptr,//i
-                               lte_ue_pdsch_vars[eNB_id]->dl_ch_rho2_ext,
-                               lte_ue_pdsch_vars[eNB_id]->llr[0],
+                               pdsch_vars[eNB_id]->dl_ch_rho2_ext,
+                               pdsch_vars[eNB_id]->llr[0],
                                symbol,first_symbol_flag,nb_rb,
                                adjust_G2(frame_parms,dlsch0_harq->rb_alloc_even,2,subframe,symbol),
-                               lte_ue_pdsch_vars[eNB_id]->llr128);
+                               pdsch_vars[eNB_id]->llr128);
           if (rx_type==rx_IC_dual_stream) {
             dlsch_16qam_qpsk_llr(frame_parms,
                                  rxdataF_comp_ptr,
-                                 lte_ue_pdsch_vars[eNB_id]->rxdataF_comp0,//i
+                                 pdsch_vars[eNB_id]->rxdataF_comp0,//i
                                  dl_ch_mag_ptr,
-                                 lte_ue_pdsch_vars[eNB_id]->dl_ch_rho_ext[harq_pid][round],
-                                 lte_ue_pdsch_vars[eNB_id]->llr[1],
+                                 pdsch_vars[eNB_id]->dl_ch_rho_ext[harq_pid][round],
+                                 pdsch_vars[eNB_id]->llr[1],
                                  symbol,first_symbol_flag,nb_rb,
                                  adjust_G2(frame_parms,dlsch1_harq->rb_alloc_even,4,subframe,symbol),
-                                 lte_ue_pdsch_vars[eNB_id]->llr128_2ndstream);
+                                 pdsch_vars[eNB_id]->llr128_2ndstream);
           }
         }
         else {
           dlsch_qpsk_64qam_llr(frame_parms,
-                               lte_ue_pdsch_vars[eNB_id]->rxdataF_comp0,
+                               pdsch_vars[eNB_id]->rxdataF_comp0,
                                rxdataF_comp_ptr,//i
                                dl_ch_mag_ptr,//i
-                               lte_ue_pdsch_vars[eNB_id]->dl_ch_rho2_ext,
-                               lte_ue_pdsch_vars[eNB_id]->llr[0],
+                               pdsch_vars[eNB_id]->dl_ch_rho2_ext,
+                               pdsch_vars[eNB_id]->llr[0],
                                symbol,first_symbol_flag,nb_rb,
                                adjust_G2(frame_parms,dlsch0_harq->rb_alloc_even,2,subframe,symbol),
-                               lte_ue_pdsch_vars[eNB_id]->llr128);
+                               pdsch_vars[eNB_id]->llr128);
           if (rx_type==rx_IC_dual_stream) {
             dlsch_64qam_qpsk_llr(frame_parms,
                                  rxdataF_comp_ptr,
-                                 lte_ue_pdsch_vars[eNB_id]->rxdataF_comp0,//i
+                                 pdsch_vars[eNB_id]->rxdataF_comp0,//i
                                  dl_ch_mag_ptr,
-                                 lte_ue_pdsch_vars[eNB_id]->dl_ch_rho_ext[harq_pid][round],
-                                 lte_ue_pdsch_vars[eNB_id]->llr[1],
+                                 pdsch_vars[eNB_id]->dl_ch_rho_ext[harq_pid][round],
+                                 pdsch_vars[eNB_id]->llr[1],
                                  symbol,first_symbol_flag,nb_rb,
                                  adjust_G2(frame_parms,dlsch1_harq->rb_alloc_even,6,subframe,symbol),
-                                 lte_ue_pdsch_vars[eNB_id]->llr128_2ndstream);
+                                 pdsch_vars[eNB_id]->llr128_2ndstream);
           }
         }          
       }
@@ -1197,113 +827,77 @@
                       pdsch_vars[eNB_id]->dl_ch_mag0,
                       symbol,first_symbol_flag,nb_rb,
                       adjust_G2(frame_parms,dlsch0_harq->rb_alloc_even,4,subframe,symbol),
-<<<<<<< HEAD
-                      lte_ue_pdsch_vars[eNB_id]->llr128);
-=======
                       pdsch_vars[eNB_id]->llr128);
-    } else if (i_mod == 2) {
-      dlsch_16qam_qpsk_llr(frame_parms,
-                           pdsch_vars[eNB_id]->rxdataF_comp0,
-                           pdsch_vars[eNB_id_i]->rxdataF_comp0,
-                           pdsch_vars[eNB_id]->dl_ch_mag0,
-                           pdsch_vars[eNB_id]->dl_ch_rho_ext,
-                           pdsch_vars[eNB_id]->llr[0],
-                           symbol,first_symbol_flag,nb_rb,
-                           adjust_G2(frame_parms,dlsch0_harq->rb_alloc_even,2,subframe,symbol),
-                           pdsch_vars[eNB_id]->llr128);
-    } else if (i_mod == 4) {
-      dlsch_16qam_16qam_llr(frame_parms,
-                            pdsch_vars[eNB_id]->rxdataF_comp0,
-                            pdsch_vars[eNB_id_i]->rxdataF_comp0,
-                            pdsch_vars[eNB_id]->dl_ch_mag0,
-                            pdsch_vars[eNB_id_i]->dl_ch_mag0,
-                            pdsch_vars[eNB_id]->dl_ch_rho_ext,
-                            pdsch_vars[eNB_id]->llr[0],
-                            symbol,first_symbol_flag,nb_rb,
-                            adjust_G2(frame_parms,dlsch0_harq->rb_alloc_even,2,subframe,symbol),
-                            pdsch_vars[eNB_id]->llr128);
-    } else {
-      dlsch_16qam_64qam_llr(frame_parms,
-                            pdsch_vars[eNB_id]->rxdataF_comp0,
-                            pdsch_vars[eNB_id_i]->rxdataF_comp0,
-                            pdsch_vars[eNB_id]->dl_ch_mag0,
-                            pdsch_vars[eNB_id_i]->dl_ch_mag0,
-                            pdsch_vars[eNB_id]->dl_ch_rho_ext,
-                            pdsch_vars[eNB_id]->llr[0],
-                            symbol,first_symbol_flag,nb_rb,
-                            adjust_G2(frame_parms,dlsch0_harq->rb_alloc_even,2,subframe,symbol),
-                            pdsch_vars[eNB_id]->llr128);
->>>>>>> e86ec117
     }
     else if (rx_type >= rx_IC_single_stream) {
       if (dlsch1_harq->Qm == 2) {
         dlsch_16qam_qpsk_llr(frame_parms,
-                             lte_ue_pdsch_vars[eNB_id]->rxdataF_comp0,
+                             pdsch_vars[eNB_id]->rxdataF_comp0,
                              rxdataF_comp_ptr,//i
-                             lte_ue_pdsch_vars[eNB_id]->dl_ch_mag0,
-                             lte_ue_pdsch_vars[eNB_id]->dl_ch_rho2_ext,
-                             lte_ue_pdsch_vars[eNB_id]->llr[0],
+                             pdsch_vars[eNB_id]->dl_ch_mag0,
+                             pdsch_vars[eNB_id]->dl_ch_rho2_ext,
+                             pdsch_vars[eNB_id]->llr[0],
                              symbol,first_symbol_flag,nb_rb,
                              adjust_G2(frame_parms,dlsch0_harq->rb_alloc_even,4,subframe,symbol),
-                             lte_ue_pdsch_vars[eNB_id]->llr128);
+                             pdsch_vars[eNB_id]->llr128);
         if (rx_type==rx_IC_dual_stream) {
           dlsch_qpsk_16qam_llr(frame_parms,
                                rxdataF_comp_ptr,
-                               lte_ue_pdsch_vars[eNB_id]->rxdataF_comp0,//i
-                               lte_ue_pdsch_vars[eNB_id]->dl_ch_mag0,//i
-                               lte_ue_pdsch_vars[eNB_id]->dl_ch_rho_ext[harq_pid][round],
-                               lte_ue_pdsch_vars[eNB_id]->llr[1],
+                               pdsch_vars[eNB_id]->rxdataF_comp0,//i
+                               pdsch_vars[eNB_id]->dl_ch_mag0,//i
+                               pdsch_vars[eNB_id]->dl_ch_rho_ext[harq_pid][round],
+                               pdsch_vars[eNB_id]->llr[1],
                                symbol,first_symbol_flag,nb_rb,
                                adjust_G2(frame_parms,dlsch1_harq->rb_alloc_even,2,subframe,symbol),
-                               lte_ue_pdsch_vars[eNB_id]->llr128_2ndstream);
+                               pdsch_vars[eNB_id]->llr128_2ndstream);
         }
       }
       else if (dlsch1_harq->Qm == 4) {
 	dlsch_16qam_16qam_llr(frame_parms,
-			      lte_ue_pdsch_vars[eNB_id]->rxdataF_comp0,
+			      pdsch_vars[eNB_id]->rxdataF_comp0,
 			      rxdataF_comp_ptr,//i
-			      lte_ue_pdsch_vars[eNB_id]->dl_ch_mag0,
+			      pdsch_vars[eNB_id]->dl_ch_mag0,
 			      dl_ch_mag_ptr,//i
-			      lte_ue_pdsch_vars[eNB_id]->dl_ch_rho2_ext,
-			      lte_ue_pdsch_vars[eNB_id]->llr[0],
+			      pdsch_vars[eNB_id]->dl_ch_rho2_ext,
+			      pdsch_vars[eNB_id]->llr[0],
 			      symbol,first_symbol_flag,nb_rb,
 			      adjust_G2(frame_parms,dlsch0_harq->rb_alloc_even,4,subframe,symbol),
-			      lte_ue_pdsch_vars[eNB_id]->llr128);
+			      pdsch_vars[eNB_id]->llr128);
 	if (rx_type==rx_IC_dual_stream) {
 	  dlsch_16qam_16qam_llr(frame_parms,
 				rxdataF_comp_ptr,
-				lte_ue_pdsch_vars[eNB_id]->rxdataF_comp0,//i
+				pdsch_vars[eNB_id]->rxdataF_comp0,//i
 				dl_ch_mag_ptr,
-				lte_ue_pdsch_vars[eNB_id]->dl_ch_mag0,//i
-				lte_ue_pdsch_vars[eNB_id]->dl_ch_rho_ext[harq_pid][round],
-				lte_ue_pdsch_vars[eNB_id]->llr[1],
+				pdsch_vars[eNB_id]->dl_ch_mag0,//i
+				pdsch_vars[eNB_id]->dl_ch_rho_ext[harq_pid][round],
+				pdsch_vars[eNB_id]->llr[1],
 				symbol,first_symbol_flag,nb_rb,
 				adjust_G2(frame_parms,dlsch1_harq->rb_alloc_even,4,subframe,symbol),
-				lte_ue_pdsch_vars[eNB_id]->llr128_2ndstream);
+				pdsch_vars[eNB_id]->llr128_2ndstream);
 	}
       }
       else {
 	dlsch_16qam_64qam_llr(frame_parms,
-			      lte_ue_pdsch_vars[eNB_id]->rxdataF_comp0,
+			      pdsch_vars[eNB_id]->rxdataF_comp0,
 			      rxdataF_comp_ptr,//i
-			      lte_ue_pdsch_vars[eNB_id]->dl_ch_mag0,
+			      pdsch_vars[eNB_id]->dl_ch_mag0,
 			      dl_ch_mag_ptr,//i
-			      lte_ue_pdsch_vars[eNB_id]->dl_ch_rho2_ext,
-			      lte_ue_pdsch_vars[eNB_id]->llr[0],
+			      pdsch_vars[eNB_id]->dl_ch_rho2_ext,
+			      pdsch_vars[eNB_id]->llr[0],
 			      symbol,first_symbol_flag,nb_rb,
 			      adjust_G2(frame_parms,dlsch0_harq->rb_alloc_even,4,subframe,symbol),
-			      lte_ue_pdsch_vars[eNB_id]->llr128);
+			      pdsch_vars[eNB_id]->llr128);
 	if (rx_type==rx_IC_dual_stream) {
 	  dlsch_64qam_16qam_llr(frame_parms,
 				rxdataF_comp_ptr,
-				lte_ue_pdsch_vars[eNB_id]->rxdataF_comp0,
+				pdsch_vars[eNB_id]->rxdataF_comp0,
 				dl_ch_mag_ptr,
-				lte_ue_pdsch_vars[eNB_id]->dl_ch_mag0,
-				lte_ue_pdsch_vars[eNB_id]->dl_ch_rho_ext[harq_pid][round],
-				lte_ue_pdsch_vars[eNB_id]->llr[1],
+				pdsch_vars[eNB_id]->dl_ch_mag0,
+				pdsch_vars[eNB_id]->dl_ch_rho_ext[harq_pid][round],
+				pdsch_vars[eNB_id]->llr[1],
 				symbol,first_symbol_flag,nb_rb,
 				adjust_G2(frame_parms,dlsch1_harq->rb_alloc_even,6,subframe,symbol),
-				lte_ue_pdsch_vars[eNB_id]->llr128_2ndstream);
+				pdsch_vars[eNB_id]->llr128_2ndstream);
 	}
       }
     }
@@ -1317,117 +911,80 @@
                       pdsch_vars[eNB_id]->dl_ch_magb0,
                       symbol,first_symbol_flag,nb_rb,
                       adjust_G2(frame_parms,dlsch0_harq->rb_alloc_even,6,subframe,symbol),
-<<<<<<< HEAD
-                      lte_ue_pdsch_vars[eNB_id]->llr128);
+                      pdsch_vars[eNB_id]->llr128);
     }
     else if (rx_type >= rx_IC_single_stream) {
       if (dlsch1_harq->Qm == 2) {              
 	dlsch_64qam_qpsk_llr(frame_parms,
-			     lte_ue_pdsch_vars[eNB_id]->rxdataF_comp0,
+			     pdsch_vars[eNB_id]->rxdataF_comp0,
 			     rxdataF_comp_ptr,//i
-			     lte_ue_pdsch_vars[eNB_id]->dl_ch_mag0,
-			     lte_ue_pdsch_vars[eNB_id]->dl_ch_rho2_ext,
-			     lte_ue_pdsch_vars[eNB_id]->llr[0],
+			     pdsch_vars[eNB_id]->dl_ch_mag0,
+			     pdsch_vars[eNB_id]->dl_ch_rho2_ext,
+			     pdsch_vars[eNB_id]->llr[0],
 			     symbol,first_symbol_flag,nb_rb,
 			     adjust_G2(frame_parms,dlsch0_harq->rb_alloc_even,6,subframe,symbol),
-			     lte_ue_pdsch_vars[eNB_id]->llr128);
+			     pdsch_vars[eNB_id]->llr128);
 	if (rx_type==rx_IC_dual_stream) {
 	  dlsch_qpsk_64qam_llr(frame_parms,
 			       rxdataF_comp_ptr,
-			       lte_ue_pdsch_vars[eNB_id]->rxdataF_comp0,//i
-			       lte_ue_pdsch_vars[eNB_id]->dl_ch_mag0,
-			       lte_ue_pdsch_vars[eNB_id]->dl_ch_rho_ext[harq_pid][round],
-			       lte_ue_pdsch_vars[eNB_id]->llr[1],
+			       pdsch_vars[eNB_id]->rxdataF_comp0,//i
+			       pdsch_vars[eNB_id]->dl_ch_mag0,
+			       pdsch_vars[eNB_id]->dl_ch_rho_ext[harq_pid][round],
+			       pdsch_vars[eNB_id]->llr[1],
 			       symbol,first_symbol_flag,nb_rb,
 			       adjust_G2(frame_parms,dlsch1_harq->rb_alloc_even,2,subframe,symbol),
-			       lte_ue_pdsch_vars[eNB_id]->llr128_2ndstream);
+			       pdsch_vars[eNB_id]->llr128_2ndstream);
 	}
       }
       else if (dlsch1_harq->Qm == 4) {
 	dlsch_64qam_16qam_llr(frame_parms,
-			      lte_ue_pdsch_vars[eNB_id]->rxdataF_comp0,
+			      pdsch_vars[eNB_id]->rxdataF_comp0,
 			      rxdataF_comp_ptr,//i
-			      lte_ue_pdsch_vars[eNB_id]->dl_ch_mag0,
+			      pdsch_vars[eNB_id]->dl_ch_mag0,
 			      dl_ch_mag_ptr,//i
-			      lte_ue_pdsch_vars[eNB_id]->dl_ch_rho2_ext,
-			      lte_ue_pdsch_vars[eNB_id]->llr[0],
+			      pdsch_vars[eNB_id]->dl_ch_rho2_ext,
+			      pdsch_vars[eNB_id]->llr[0],
 			      symbol,first_symbol_flag,nb_rb,
 			      adjust_G2(frame_parms,dlsch0_harq->rb_alloc_even,6,subframe,symbol),
-			      lte_ue_pdsch_vars[eNB_id]->llr128);
+			      pdsch_vars[eNB_id]->llr128);
 	if (rx_type==rx_IC_dual_stream) {
 	  dlsch_16qam_64qam_llr(frame_parms,
 				rxdataF_comp_ptr,
-				lte_ue_pdsch_vars[eNB_id]->rxdataF_comp0,//i
+				pdsch_vars[eNB_id]->rxdataF_comp0,//i
 				dl_ch_mag_ptr,
-				lte_ue_pdsch_vars[eNB_id]->dl_ch_mag0,//i
-				lte_ue_pdsch_vars[eNB_id]->dl_ch_rho_ext[harq_pid][round],
-				lte_ue_pdsch_vars[eNB_id]->llr[1],
+				pdsch_vars[eNB_id]->dl_ch_mag0,//i
+				pdsch_vars[eNB_id]->dl_ch_rho_ext[harq_pid][round],
+				pdsch_vars[eNB_id]->llr[1],
 				symbol,first_symbol_flag,nb_rb,
 				adjust_G2(frame_parms,dlsch1_harq->rb_alloc_even,4,subframe,symbol),
-				lte_ue_pdsch_vars[eNB_id]->llr128_2ndstream);
+				pdsch_vars[eNB_id]->llr128_2ndstream);
 	}
       }
       else {	  
 	dlsch_64qam_64qam_llr(frame_parms,
-			      lte_ue_pdsch_vars[eNB_id]->rxdataF_comp0,
+			      pdsch_vars[eNB_id]->rxdataF_comp0,
 			      rxdataF_comp_ptr,//i
-			      lte_ue_pdsch_vars[eNB_id]->dl_ch_mag0,
+			      pdsch_vars[eNB_id]->dl_ch_mag0,
 			      dl_ch_mag_ptr,//i
-			      lte_ue_pdsch_vars[eNB_id]->dl_ch_rho2_ext,
-			      lte_ue_pdsch_vars[eNB_id]->llr[0],
+			      pdsch_vars[eNB_id]->dl_ch_rho2_ext,
+			      pdsch_vars[eNB_id]->llr[0],
 			      symbol,first_symbol_flag,nb_rb,
 			      adjust_G2(frame_parms,dlsch0_harq->rb_alloc_even,6,subframe,symbol),
-			      lte_ue_pdsch_vars[eNB_id]->llr128);
+			      pdsch_vars[eNB_id]->llr128);
 	if (rx_type==rx_IC_dual_stream) {
 	  dlsch_64qam_64qam_llr(frame_parms,
 				rxdataF_comp_ptr,
-				lte_ue_pdsch_vars[eNB_id]->rxdataF_comp0,//i
+				pdsch_vars[eNB_id]->rxdataF_comp0,//i
 				dl_ch_mag_ptr,
-				lte_ue_pdsch_vars[eNB_id]->dl_ch_mag0,//i
-				lte_ue_pdsch_vars[eNB_id]->dl_ch_rho_ext[harq_pid][round],
-				lte_ue_pdsch_vars[eNB_id]->llr[1],
+				pdsch_vars[eNB_id]->dl_ch_mag0,//i
+				pdsch_vars[eNB_id]->dl_ch_rho_ext[harq_pid][round],
+				pdsch_vars[eNB_id]->llr[1],
 				symbol,first_symbol_flag,nb_rb,
 				adjust_G2(frame_parms,dlsch1_harq->rb_alloc_even,6,subframe,symbol),
-				lte_ue_pdsch_vars[eNB_id]->llr128_2ndstream);
+				pdsch_vars[eNB_id]->llr128_2ndstream);
 	}
       }
 
-=======
-                      pdsch_vars[eNB_id]->llr128);
-    } else if (i_mod == 2) {
-      dlsch_64qam_qpsk_llr(frame_parms,
-                           pdsch_vars[eNB_id]->rxdataF_comp0,
-                           pdsch_vars[eNB_id_i]->rxdataF_comp0,
-                           pdsch_vars[eNB_id]->dl_ch_mag0,
-                           pdsch_vars[eNB_id]->dl_ch_rho_ext,
-                           pdsch_vars[eNB_id]->llr[0],
-                           symbol,first_symbol_flag,nb_rb,
-                           adjust_G2(frame_parms,dlsch0_harq->rb_alloc_even,2,subframe,symbol),
-                           pdsch_vars[eNB_id]->llr128);
-    } else if (i_mod == 4) {
-      dlsch_64qam_16qam_llr(frame_parms,
-                            pdsch_vars[eNB_id]->rxdataF_comp0,
-                            pdsch_vars[eNB_id_i]->rxdataF_comp0,
-                            pdsch_vars[eNB_id]->dl_ch_mag0,
-                            pdsch_vars[eNB_id_i]->dl_ch_mag0,
-                            pdsch_vars[eNB_id]->dl_ch_rho_ext,
-                            pdsch_vars[eNB_id]->llr[0],
-                            symbol,first_symbol_flag,nb_rb,
-                            adjust_G2(frame_parms,dlsch0_harq->rb_alloc_even,2,subframe,symbol),
-                            pdsch_vars[eNB_id]->llr128);
-
-    } else {
-      dlsch_64qam_64qam_llr(frame_parms,
-                            pdsch_vars[eNB_id]->rxdataF_comp0,
-                            pdsch_vars[eNB_id_i]->rxdataF_comp0,
-                            pdsch_vars[eNB_id]->dl_ch_mag0,
-                            pdsch_vars[eNB_id_i]->dl_ch_mag0,
-                            pdsch_vars[eNB_id]->dl_ch_rho_ext,
-                            pdsch_vars[eNB_id]->llr[0],
-                            symbol,first_symbol_flag,nb_rb,
-                            adjust_G2(frame_parms,dlsch0_harq->rb_alloc_even,2,subframe,symbol),
-                            pdsch_vars[eNB_id]->llr128);
->>>>>>> e86ec117
     }
 
     break;
@@ -1443,21 +1000,21 @@
     if (rx_type==rx_standard) {
         dlsch_qpsk_llr(frame_parms,
                        rxdataF_comp_ptr,
-                       lte_ue_pdsch_vars[eNB_id]->llr[1],
+                       pdsch_vars[eNB_id]->llr[1],
                        symbol,first_symbol_flag,nb_rb,
                        adjust_G2(frame_parms,dlsch1_harq->rb_alloc_even,2,subframe,symbol),
-                       lte_ue_pdsch_vars[eNB_id]->llr128_2ndstream);
+                       pdsch_vars[eNB_id]->llr128_2ndstream);
     }
     break;
   case 4:
     if (rx_type==rx_standard) {
       dlsch_16qam_llr(frame_parms,
                       rxdataF_comp_ptr,
-                      lte_ue_pdsch_vars[eNB_id]->llr[1],
-                      lte_ue_pdsch_vars[eNB_id]->dl_ch_mag1,
+                      pdsch_vars[eNB_id]->llr[1],
+                      pdsch_vars[eNB_id]->dl_ch_mag1,
                       symbol,first_symbol_flag,nb_rb,
                       adjust_G2(frame_parms,dlsch1_harq->rb_alloc_even,4,subframe,symbol),
-                      lte_ue_pdsch_vars[eNB_id]->llr128_2ndstream);
+                      pdsch_vars[eNB_id]->llr128_2ndstream);
     }
 
     break;
@@ -1466,12 +1023,12 @@
     if (rx_type==rx_standard) {
       dlsch_64qam_llr(frame_parms,
                       rxdataF_comp_ptr,
-                      lte_ue_pdsch_vars[eNB_id]->llr[1],
-                      lte_ue_pdsch_vars[eNB_id]->dl_ch_mag1,
-                      lte_ue_pdsch_vars[eNB_id]->dl_ch_magb1,
+                      pdsch_vars[eNB_id]->llr[1],
+                      pdsch_vars[eNB_id]->dl_ch_mag1,
+                      pdsch_vars[eNB_id]->dl_ch_magb1,
                       symbol,first_symbol_flag,nb_rb,
                       adjust_G2(frame_parms,dlsch1_harq->rb_alloc_even,6,subframe,symbol),
-                      lte_ue_pdsch_vars[eNB_id]->llr128_2ndstream);
+                      pdsch_vars[eNB_id]->llr128_2ndstream);
   }
 
     break;
@@ -1503,7 +1060,7 @@
                                 unsigned char mod_order,
                                 unsigned short nb_rb,
                                 unsigned char output_shift,
-                                PHY_MEASUREMENTS *phy_measurements) {
+                                PHY_MEASUREMENTS *measurements) {
 
   unsigned short rb;
   unsigned char aatx,aarx,symbol_mod,pilots=0;
@@ -1746,7 +1303,7 @@
       } 
           
       if (first_symbol_flag==1) {
-        phy_measurements->rx_correlation[0][aarx] = signal_energy(&rho[aarx][symbol*frame_parms->N_RB_DL*12],rb*12);
+        measurements->rx_correlation[0][aarx] = signal_energy(&rho[aarx][symbol*frame_parms->N_RB_DL*12],rb*12);
       }           
     }      
   }
@@ -1935,7 +1492,7 @@
                                      int **rxdataF_comp,
                                      unsigned char *pmi_ext,
                                      LTE_DL_FRAME_PARMS *frame_parms,
-                                     PHY_MEASUREMENTS *phy_measurements,
+                                     PHY_MEASUREMENTS *measurements,
                                      int eNB_id,
                                      unsigned char symbol,
                                      unsigned char mod_order,
@@ -2128,13 +1685,13 @@
     Nre = (pilots==0) ? 12 : 8;
 
     precoded_signal_strength += ((signal_energy_nodc(&dl_ch_estimates_ext[aarx][symbol*frame_parms->N_RB_DL*Nre],
-						     (nb_rb*Nre))) - (phy_measurements->n0_power[aarx]));
+						     (nb_rb*Nre))) - (measurements->n0_power[aarx]));
   } // rx_antennas
 
-  phy_measurements->precoded_cqi_dB[eNB_id][0] = dB_fixed2(precoded_signal_strength,phy_measurements->n0_power_tot);
+  measurements->precoded_cqi_dB[eNB_id][0] = dB_fixed2(precoded_signal_strength,measurements->n0_power_tot);
 
   //printf("eNB_id %d, symbol %d: precoded CQI %d dB\n",eNB_id,symbol,
-  //   phy_measurements->precoded_cqi_dB[eNB_id][0]);
+  //   measurements->precoded_cqi_dB[eNB_id][0]);
 
 #elif defined(__arm__)
 
@@ -2304,28 +1861,22 @@
 
     
     precoded_signal_strength += ((signal_energy_nodc(&dl_ch_estimates_ext[aarx][symbol*frame_parms->N_RB_DL*Nre],
-						     (nb_rb*Nre))) - (phy_measurements->n0_power[aarx]));
+						     (nb_rb*Nre))) - (measurements->n0_power[aarx]));
     // rx_antennas
   }
-  phy_measurements->precoded_cqi_dB[eNB_id][0] = dB_fixed2(precoded_signal_strength,phy_measurements->n0_power_tot);
+  measurements->precoded_cqi_dB[eNB_id][0] = dB_fixed2(precoded_signal_strength,measurements->n0_power_tot);
         
   //printf("eNB_id %d, symbol %d: precoded CQI %d dB\n",eNB_id,symbol,
-  //     phy_measurements->precoded_cqi_dB[eNB_id][0]);
+  //     measurements->precoded_cqi_dB[eNB_id][0]);
      
 #endif 
   _mm_empty();
   _m_empty();  
 }    
 
-<<<<<<< HEAD
 void dlsch_channel_compensation_TM34(LTE_DL_FRAME_PARMS *frame_parms,
-                                    LTE_UE_PDSCH *lte_ue_pdsch_vars,
-                                    PHY_MEASUREMENTS *phy_measurements,
-=======
-void dlsch_channel_compensation_TM3(LTE_DL_FRAME_PARMS *frame_parms,
                                     LTE_UE_PDSCH *pdsch_vars,
                                     PHY_MEASUREMENTS *measurements,
->>>>>>> e86ec117
                                     int eNB_id,
                                     unsigned char symbol,
                                     unsigned char mod_order0,
@@ -2346,19 +1897,6 @@
   int rx_power_correction;
   int output_shift;
 
-<<<<<<< HEAD
-  int **rxdataF_ext           = lte_ue_pdsch_vars->rxdataF_ext;
-  int **dl_ch_estimates_ext   = lte_ue_pdsch_vars->dl_ch_estimates_ext;
-  int **dl_ch_mag0            = lte_ue_pdsch_vars->dl_ch_mag0;
-  int **dl_ch_mag1            = lte_ue_pdsch_vars->dl_ch_mag1;
-  int **dl_ch_magb0           = lte_ue_pdsch_vars->dl_ch_magb0;
-  int **dl_ch_magb1           = lte_ue_pdsch_vars->dl_ch_magb1;
-  int **rxdataF_comp0         = lte_ue_pdsch_vars->rxdataF_comp0;
-  int **rxdataF_comp1         = lte_ue_pdsch_vars->rxdataF_comp1[harq_pid][round];
-  unsigned char *pmi_ext     = lte_ue_pdsch_vars->pmi_ext;
-  __m128i mmtmpD0,mmtmpD1,mmtmpD2,mmtmpD3,QAM_amp0_128,QAM_amp0_128b,QAM_amp1_128,QAM_amp1_128b;   
-    
-=======
   int **rxdataF_ext           = pdsch_vars->rxdataF_ext;
   int **dl_ch_estimates_ext   = pdsch_vars->dl_ch_estimates_ext;
   int **dl_ch_mag0            = pdsch_vars->dl_ch_mag0;
@@ -2366,11 +1904,10 @@
   int **dl_ch_magb0           = pdsch_vars->dl_ch_magb0;
   int **dl_ch_magb1           = pdsch_vars->dl_ch_magb1;
   int **rxdataF_comp0         = pdsch_vars->rxdataF_comp0;
-  int **rxdataF_comp1         = pdsch_vars->rxdataF_comp1[round]; //?
-  __m128i mmtmpD0,mmtmpD1,mmtmpD2,mmtmpD3,QAM_amp0_128,QAM_amp0_128b,QAM_amp1_128,QAM_amp1_128b;
-
-
->>>>>>> e86ec117
+  int **rxdataF_comp1         = pdsch_vars->rxdataF_comp1[harq_pid][round];
+  unsigned char *pmi_ext     = pdsch_vars->pmi_ext;
+  __m128i mmtmpD0,mmtmpD1,mmtmpD2,mmtmpD3,QAM_amp0_128,QAM_amp0_128b,QAM_amp1_128,QAM_amp1_128b;   
+    
   symbol_mod = (symbol>=(7-frame_parms->Ncp)) ? symbol-(7-frame_parms->Ncp) : symbol;
 
   if ((symbol_mod == 0) || (symbol_mod == (4-frame_parms->Ncp)))
@@ -2718,40 +2255,21 @@
       }
       
     } // rb loop
-<<<<<<< HEAD
     Nre = (pilots==0) ? 12 : 8;
       
     precoded_signal_strength0 += ((signal_energy_nodc(&dl_ch_estimates_ext[aarx][symbol*frame_parms->N_RB_DL*Nre],
-                                                        (nb_rb*Nre))*rx_power_correction) - (phy_measurements->n0_power[aarx]));
+                                                        (nb_rb*Nre))*rx_power_correction) - (measurements->n0_power[aarx]));
       
     precoded_signal_strength1 += ((signal_energy_nodc(&dl_ch_estimates_ext[aarx+2][symbol*frame_parms->N_RB_DL*Nre],
-                                                        (nb_rb*Nre))*rx_power_correction) - (phy_measurements->n0_power[aarx]));
+                                                        (nb_rb*Nre))*rx_power_correction) - (measurements->n0_power[aarx]));
   } // rx_antennas
       
-  phy_measurements->precoded_cqi_dB[eNB_id][0] = dB_fixed2(precoded_signal_strength0,phy_measurements->n0_power_tot);
-  phy_measurements->precoded_cqi_dB[eNB_id][1] = dB_fixed2(precoded_signal_strength1,phy_measurements->n0_power_tot);
+  measurements->precoded_cqi_dB[eNB_id][0] = dB_fixed2(precoded_signal_strength0,measurements->n0_power_tot);
+  measurements->precoded_cqi_dB[eNB_id][1] = dB_fixed2(precoded_signal_strength1,measurements->n0_power_tot);
         
  // printf("eNB_id %d, symbol %d: precoded CQI %d dB\n",eNB_id,symbol,
-     //  phy_measurements->precoded_cqi_dB[eNB_id][0]);
+     //  measurements->precoded_cqi_dB[eNB_id][0]);
     
-=======
-  }
-  
-  Nre = (pilots==0) ? 12 : 8;
-
-  precoded_signal_strength0 += ((signal_energy_nodc(&dl_ch_estimates_ext[aarx][symbol*frame_parms->N_RB_DL*Nre],
-                                 (nb_rb*Nre))) - (measurements->n0_power[aarx]));
-
-  precoded_signal_strength1 += ((signal_energy_nodc(&dl_ch_estimates_ext[aarx+2][symbol*frame_parms->N_RB_DL*Nre],
-                                 (nb_rb*Nre))) - (measurements->n0_power[aarx]));
-
-  measurements->precoded_cqi_dB[eNB_id][0] = dB_fixed2(precoded_signal_strength0,measurements->n0_power_tot);
-  measurements->precoded_cqi_dB[eNB_id][1] = dB_fixed2(precoded_signal_strength1,measurements->n0_power_tot);
-
-  //printf("eNB_id %d, symbol %d: precoded CQI %d dB\n",eNB_id,symbol,
-  //   measurements->precoded_cqi_dB[eNB_id][0]);
-
->>>>>>> e86ec117
   _mm_empty();
   _m_empty();
   
@@ -2769,16 +2287,6 @@
   int16x8_t QAM_amp0_128,QAM_amp0_128b,QAM_amp1_128,QAM_amp1_128b;
   int32x4_t output_shift128 = vmovq_n_s32(-(int32_t)output_shift);
   
-<<<<<<< HEAD
-  int **rxdataF_ext           = lte_ue_pdsch_vars->rxdataF_ext;
-  int **dl_ch_estimates_ext   = lte_ue_pdsch_vars->dl_ch_estimates_ext;
-  int **dl_ch_mag0            = lte_ue_pdsch_vars->dl_ch_mag0;
-  int **dl_ch_mag1            = lte_ue_pdsch_vars->dl_ch_mag1;
-  int **dl_ch_magb0           = lte_ue_pdsch_vars->dl_ch_magb0;
-  int **dl_ch_magb1           = lte_ue_pdsch_vars->dl_ch_magb1;
-  int **rxdataF_comp0         = lte_ue_pdsch_vars->rxdataF_comp0;
-  int **rxdataF_comp1         = lte_ue_pdsch_vars->rxdataF_comp1[harq_pid][round];
-=======
   int **rxdataF_ext           = pdsch_vars->rxdataF_ext;
   int **dl_ch_estimates_ext   = pdsch_vars->dl_ch_estimates_ext;
   int **dl_ch_mag0            = pdsch_vars->dl_ch_mag0;
@@ -2786,8 +2294,7 @@
   int **dl_ch_magb0           = pdsch_vars->dl_ch_magb0;
   int **dl_ch_magb1           = pdsch_vars->dl_ch_magb1;
   int **rxdataF_comp0         = pdsch_vars->rxdataF_comp0;
-  int **rxdataF_comp1         = pdsch_vars->rxdataF_comp1[round]; //?
->>>>>>> e86ec117
+  int **rxdataF_comp1         = pdsch_vars->rxdataF_comp1[harq_pid][round];
   
   int16_t conj[4]__attribute__((aligned(16))) = {1,-1,1,-1};
   
@@ -3056,13 +2563,13 @@
   Nre = (pilots==0) ? 12 : 8;
 
   precoded_signal_strength0 += ((signal_energy_nodc(&dl_ch_estimates_ext[aarx][symbol*frame_parms->N_RB_DL*Nre],
-                                                        (nb_rb*Nre))*rx_power_correction) - (phy_measurements->n0_power[aarx]));
+                                                        (nb_rb*Nre))*rx_power_correction) - (measurements->n0_power[aarx]));
       
   precoded_signal_strength1 += ((signal_energy_nodc(&dl_ch_estimates_ext[aarx+2][symbol*frame_parms->N_RB_DL*Nre],
-                                                        (nb_rb*Nre))*rx_power_correction) - (phy_measurements->n0_power[aarx]));
-
-  phy_measurements->precoded_cqi_dB[eNB_id][0] = dB_fixed2(precoded_signal_strength0,phy_measurements->n0_power_tot);
-  phy_measurements->precoded_cqi_dB[eNB_id][1] = dB_fixed2(precoded_signal_strength1,phy_measurements->n0_power_tot);
+                                                        (nb_rb*Nre))*rx_power_correction) - (measurements->n0_power[aarx]));
+
+  measurements->precoded_cqi_dB[eNB_id][0] = dB_fixed2(precoded_signal_strength0,measurements->n0_power_tot);
+  measurements->precoded_cqi_dB[eNB_id][1] = dB_fixed2(precoded_signal_strength1,measurements->n0_power_tot);
 
 #endif
 }
@@ -3146,7 +2653,6 @@
             
       if (pilots==0) {  
 
-<<<<<<< HEAD
         // multiply by conjugated channel
         mmtmpD0 = _mm_madd_epi16(dl_ch128[2],dl_ch128i[2]);
         // mmtmpD0 contains real part of 4 consecutive outputs (32-bit)
@@ -3171,25 +2677,13 @@
         dl_ch_rho128+=2;
       }
     }           
-=======
-  precoded_signal_strength0 += ((signal_energy_nodc(&dl_ch_estimates_ext[aarx][symbol*frame_parms->N_RB_DL*Nre],
-                                 (nb_rb*Nre))) - (measurements->n0_power[aarx]));
-
-  precoded_signal_strength1 += ((signal_energy_nodc(&dl_ch_estimates_ext[aarx+2][symbol*frame_parms->N_RB_DL*Nre],
-                                 (nb_rb*Nre))) - (measurements->n0_power[aarx]));
->>>>>>> e86ec117
 
   }
     
   _mm_empty();
   _m_empty();
 
-<<<<<<< HEAD
 #elif defined(__arm__)
-=======
-  measurements->precoded_cqi_dB[eNB_id][0] = dB_fixed2(precoded_signal_strength0,measurements->n0_power_tot);
-  measurements->precoded_cqi_dB[eNB_id][1] = dB_fixed2(precoded_signal_strength1,measurements->n0_power_tot);
->>>>>>> e86ec117
 
 #endif
 }
@@ -3458,7 +2952,7 @@
 
 
 void dlsch_detection_mrc_TM34(LTE_DL_FRAME_PARMS *frame_parms,
-			      LTE_UE_PDSCH *lte_ue_pdsch_vars, 
+			      LTE_UE_PDSCH *pdsch_vars, 
 			      int harq_pid,
 			      int round,
 			      unsigned char symbol,
@@ -3469,14 +2963,14 @@
   int i;
   __m128i *rxdataF_comp128_0,*rxdataF_comp128_1,*rxdataF_comp128_i0,*rxdataF_comp128_i1,*dl_ch_mag128_0,*dl_ch_mag128_1,*dl_ch_mag128_0b,*dl_ch_mag128_1b,*rho128_0,*rho128_1,*rho128_i0,*rho128_i1,*dl_ch_mag128_i0,*dl_ch_mag128_i1,*dl_ch_mag128_i0b,*dl_ch_mag128_i1b;
 
-  int **rxdataF_comp0 		=lte_ue_pdsch_vars->rxdataF_comp0;
-  int **rxdataF_comp1 		=lte_ue_pdsch_vars->rxdataF_comp1[harq_pid][round];
-  int **dl_ch_rho_ext 		=lte_ue_pdsch_vars->dl_ch_rho_ext[harq_pid][round]; //for second stream
-  int **dl_ch_rho2_ext 		=lte_ue_pdsch_vars->dl_ch_rho2_ext;
-  int **dl_ch_mag0            	= lte_ue_pdsch_vars->dl_ch_mag0;
-  int **dl_ch_mag1            	= lte_ue_pdsch_vars->dl_ch_mag1;
-  int **dl_ch_magb0           	= lte_ue_pdsch_vars->dl_ch_magb0;
-  int **dl_ch_magb1           	= lte_ue_pdsch_vars->dl_ch_magb1;
+  int **rxdataF_comp0 		=pdsch_vars->rxdataF_comp0;
+  int **rxdataF_comp1 		=pdsch_vars->rxdataF_comp1[harq_pid][round];
+  int **dl_ch_rho_ext 		=pdsch_vars->dl_ch_rho_ext[harq_pid][round]; //for second stream
+  int **dl_ch_rho2_ext 		=pdsch_vars->dl_ch_rho2_ext;
+  int **dl_ch_mag0            	= pdsch_vars->dl_ch_mag0;
+  int **dl_ch_mag1            	= pdsch_vars->dl_ch_mag1;
+  int **dl_ch_magb0           	= pdsch_vars->dl_ch_magb0;
+  int **dl_ch_magb1           	= pdsch_vars->dl_ch_magb1;
   
   
   if (frame_parms->nb_antennas_rx>1) {
@@ -3541,7 +3035,7 @@
 
 void dlsch_scale_channel(int **dl_ch_estimates_ext,
                          LTE_DL_FRAME_PARMS *frame_parms,
-                         LTE_UE_DLSCH_t **dlsch,
+                         LTE_UE_DLSCH_t **dlsch_ue,
                          uint8_t symbol,
                          unsigned short nb_rb)
 {
@@ -3562,12 +3056,8 @@
   }
 
   // Determine scaling amplitude based the symbol
-<<<<<<< HEAD
   
 ch_amp = ((pilots) ? (dlsch_ue[0]->sqrt_rho_b) : (dlsch_ue[0]->sqrt_rho_a));
-=======
-  ch_amp = ((pilots) ? (dlsch[0]->sqrt_rho_b) : (dlsch[0]->sqrt_rho_a));
->>>>>>> e86ec117
 
     LOG_D(PHY,"Scaling PDSCH Chest in OFDM symbol %d by %d\n",symbol_mod,ch_amp);
    // printf("Scaling PDSCH Chest in OFDM symbol %d by %d\n",symbol_mod,ch_amp);
@@ -5200,13 +4690,8 @@
 
 #ifdef USER_MODE
 
-<<<<<<< HEAD
-void dump_dlsch2(PHY_VARS_UE *phy_vars_ue,uint8_t eNB_id,uint16_t coded_bits_per_codeword,int round, unsigned char harq_pid ) {
-
-=======
-void dump_dlsch2(PHY_VARS_UE *ue,uint8_t eNB_id,uint16_t coded_bits_per_codeword,int round)
-{
->>>>>>> e86ec117
+void dump_dlsch2(PHY_VARS_UE *ue,uint8_t eNB_id,uint16_t coded_bits_per_codeword,int round, unsigned char harq_pid ) {
+
 
   unsigned int nsymb = (ue->frame_parms.Ncp == 0) ? 14 : 12;
   char fname[32],vname[32];
@@ -5251,15 +4736,11 @@
   */
   sprintf(fname,"dlsch%d_r%d_rho.m",eNB_id,round);
   sprintf(vname,"dl_rho_r%d_%d",eNB_id,round);
-<<<<<<< HEAD
-  write_output(fname,vname,phy_vars_ue->lte_ue_pdsch_vars[eNB_id]->dl_ch_rho_ext[harq_pid][round][0],12*N_RB_DL*nsymb,1,1);
-=======
-  write_output(fname,vname,ue->pdsch_vars[eNB_id]->dl_ch_rho_ext[0],12*N_RB_DL*nsymb,1,1);
->>>>>>> e86ec117
+  write_output(fname,vname,ue->pdsch_vars[eNB_id]->dl_ch_rho_ext[harq_pid][round][0],12*N_RB_DL*nsymb,1,1);
 
   sprintf(fname,"dlsch%d_r%d_rho2.m",eNB_id,round);
   sprintf(vname,"dl_rho2_r%d_%d",eNB_id,round);
-  write_output(fname,vname,phy_vars_ue->lte_ue_pdsch_vars[eNB_id]->dl_ch_rho2_ext[0],12*N_RB_DL*nsymb,1,1);
+  write_output(fname,vname,ue->pdsch_vars[eNB_id]->dl_ch_rho2_ext[0],12*N_RB_DL*nsymb,1,1);
   
   
  // sprintf(fname,"dlsch%d_r%d_aver_chan_1.m",eNB_id,round);
@@ -5272,11 +4753,7 @@
   if (ue->frame_parms.nb_antennas_tx_eNB == 2) {
     sprintf(fname,"dlsch%d_rxF_r%d_comp1.m",eNB_id,round);
     sprintf(vname,"dl%d_rxF_r%d_comp1",eNB_id,round);
-<<<<<<< HEAD
-    write_output(fname,vname,phy_vars_ue->lte_ue_pdsch_vars[eNB_id]->rxdataF_comp1[harq_pid][round][0],12*N_RB_DL*nsymb,1,1);
-=======
-    write_output(fname,vname,ue->pdsch_vars[eNB_id]->rxdataF_comp1[0][round],12*N_RB_DL*nsymb,1,1);
->>>>>>> e86ec117
+    write_output(fname,vname,ue->pdsch_vars[eNB_id]->rxdataF_comp1[harq_pid][round][0],12*N_RB_DL*nsymb,1,1);
   }
 
   sprintf(fname,"dlsch%d_rxF_r%d_llr.m",eNB_id,round);
