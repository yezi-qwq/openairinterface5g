/*
 * Licensed to the OpenAirInterface (OAI) Software Alliance under one or more
 * contributor license agreements.  See the NOTICE file distributed with
 * this work for additional information regarding copyright ownership.
 * The OpenAirInterface Software Alliance licenses this file to You under
 * the OAI Public License, Version 1.0  (the "License"); you may not use this file
 * except in compliance with the License.
 * You may obtain a copy of the License at
 *
 *      http://www.openairinterface.org/?page_id=698
 *
 * Unless required by applicable law or agreed to in writing, software
 * distributed under the License is distributed on an "AS IS" BASIS,
 * WITHOUT WARRANTIES OR CONDITIONS OF ANY KIND, either express or implied.
 * See the License for the specific language governing permissions and
 * limitations under the License.
 *-------------------------------------------------------------------------------
 * For more information about the OpenAirInterface (OAI) Software Alliance:
 *      contact@openairinterface.org
 */

/*! \file PHY/LTE_TRANSPORT/dlsch_demodulation.c
 * \brief Top-level routines for demodulating the PDSCH physical channel from 36-211, V8.6 2009-03
 * \author R. Knopp, F. Kaltenberger,A. Bhamri, S. Aubert, X. Xiang
 * \date 2011
 * \version 0.1
 * \company Eurecom
 * \email: knopp@eurecom.fr,florian.kaltenberger@eurecom.fr,ankit.bhamri@eurecom.fr,sebastien.aubert@eurecom.fr
 * \note
 * \warning
 */
//#include "PHY/defs.h"
#include "PHY/extern.h"
#include "SCHED/defs.h"
#include "defs.h"
#include "extern.h"
#include "PHY/sse_intrin.h"
#include "T.h"

#ifndef USER_MODE
#define NOCYGWIN_STATIC static
#else
#define NOCYGWIN_STATIC
#endif

/* dynamic shift for LLR computation for TM3/4
 * set as command line argument, see lte-softmodem.c
 * default value: 0
 */
int16_t dlsch_demod_shift = 0;

//#define DEBUG_HARQ

//#undef LOG_D
//#define LOG_D LOG_I

//#define DEBUG_PHY 1
//#define DEBUG_DLSCH_DEMOD 1



// [MCS][i_mod (0,1,2) = (2,4,6)]
unsigned char offset_mumimo_llr_drange_fix=0;
//inferference-free case
unsigned char interf_unaw_shift_tm4_mcs[29]={5, 3, 4, 3, 3, 2, 1, 1, 2, 0, 1, 1, 1, 1, 0, 0,
                                             1, 1, 1, 1, 0, 2, 1, 0, 1, 0, 1, 0, 0} ;
unsigned char interf_unaw_shift_tm1_mcs[29]={5, 5, 4, 3, 3, 3, 2, 2, 4, 4, 2, 3, 3, 3, 1, 1,
                                             0, 1, 1, 2, 5, 4, 4, 6, 5, 1, 0, 5, 6} ; // mcs 21, 26, 28 seem to be errorneous

/*
//original values from sebastion + same hand tuning
unsigned char offset_mumimo_llr_drange[29][3]={{8,8,8},{7,7,7},{7,7,7},{7,7,7},{6,6,6},{6,6,6},{6,6,6},{5,5,5},{4,4,4},{1,2,4}, // QPSK
{5,5,4},{5,5,5},{5,5,5},{3,3,3},{2,2,2},{2,2,2},{2,2,2}, // 16-QAM
{2,2,1},{3,3,3},{3,3,3},{3,3,1},{2,2,2},{2,2,2},{0,0,0},{0,0,0},{0,0,0},{0,0,0},{0,0,0},{0,0,0}}; //64-QAM
*/
 /*
 //first optimization try
 unsigned char offset_mumimo_llr_drange[29][3]={{7, 8, 7},{6, 6, 7},{6, 6, 7},{6, 6, 6},{5, 6, 6},{5, 5, 6},{5, 5, 6},{4, 5, 4},{4, 3, 4},{3, 2, 2},{6, 5, 5},{5, 4, 4},{5, 5, 4},{3, 3, 2},{2, 2, 1},{2, 1, 1},{2, 2, 2},{3, 3, 3},{3, 3, 2},{3, 3, 2},{3, 2, 1},{2, 2, 2},{2, 2, 2},{0, 0, 0},{0, 0, 0},{0, 0, 0},{0, 0, 0},{0, 0, 0}};
 */
 //second optimization try
 /*
   unsigned char offset_mumimo_llr_drange[29][3]={{5, 8, 7},{4, 6, 8},{3, 6, 7},{7, 7, 6},{4, 7, 8},{4, 7, 4},{6, 6, 6},{3, 6, 6},{3, 6, 6},{1, 3, 4},{1, 1, 0},{3, 3, 2},{3, 4, 1},{4, 0, 1},{4, 2, 2},{3, 1, 2},{2, 1, 0},{2, 1, 1},{1, 0, 1},{1, 0, 1},{0, 0, 0},{1, 0, 0},{0, 0, 0},{0, 1, 0},{1, 0, 0},{0, 0, 0},{0, 0, 0},{0, 0, 0},{0, 0, 0}};  w
 */
unsigned char offset_mumimo_llr_drange[29][3]= {{0, 6, 5},{0, 4, 5},{0, 4, 5},{0, 5, 4},{0, 5, 6},{0, 5, 3},{0, 4, 4},{0, 4, 4},{0, 3, 3},{0, 1, 2},{1, 1, 0},{1, 3, 2},{3, 4, 1},{2, 0, 0},{2, 2, 2},{1, 1, 1},{2, 1, 0},{2, 1, 1},{1, 0, 1},{1, 0, 1},{0, 0, 0},{1, 0, 0},{0, 0, 0},{0, 1, 0},{1, 0, 0},{0, 0, 0},{0, 0, 0},{0, 0, 0},{0, 0, 0}};


extern void print_shorts(char *s,int16_t *x);


int rx_pdsch(PHY_VARS_UE *ue,
             PDSCH_t type,
             unsigned char eNB_id,
             unsigned char eNB_id_i, //if this == ue->n_connected_eNB, we assume MU interference
             uint32_t frame,
             uint8_t subframe,
             unsigned char symbol,
             unsigned char first_symbol_flag,
             RX_type_t rx_type,
             unsigned char i_mod,
             unsigned char harq_pid)
{

  LTE_UE_COMMON *common_vars  = &ue->common_vars;
  LTE_UE_PDSCH **pdsch_vars;
  LTE_DL_FRAME_PARMS *frame_parms    = &ue->frame_parms;
  PHY_MEASUREMENTS *measurements = &ue->measurements;
  LTE_UE_DLSCH_t   **dlsch;

  int avg[4];
  int avg_0[2];
  int avg_1[2];

  unsigned char aatx,aarx;

  unsigned short nb_rb = 0, round;
  int avgs, rb;
  LTE_DL_UE_HARQ_t *dlsch0_harq,*dlsch1_harq = 0;

  uint8_t beamforming_mode;
  uint32_t *rballoc;

  int32_t **rxdataF_comp_ptr;
  int32_t **dl_ch_mag_ptr;
  int32_t codeword_TB0 = -1;
  int32_t codeword_TB1 = -1;



  switch (type) {
  case SI_PDSCH:
    pdsch_vars = &ue->pdsch_vars_SI[eNB_id];
    dlsch = &ue->dlsch_SI[eNB_id];
    dlsch0_harq = dlsch[0]->harq_processes[harq_pid];
    beamforming_mode  = 0;
    break;

  case RA_PDSCH:
    pdsch_vars = &ue->pdsch_vars_ra[eNB_id];
    dlsch = &ue->dlsch_ra[eNB_id];
    dlsch0_harq = dlsch[0]->harq_processes[harq_pid];
    beamforming_mode  = 0;
    break;

  case PDSCH:
    pdsch_vars = ue->pdsch_vars[subframe&0x1];
    dlsch = ue->dlsch[subframe&0x1][eNB_id];
    LOG_D(PHY,"AbsSubframe %d.%d / Sym %d harq_pid %d,  harq status %d.%d \n",
                   frame,subframe,symbol,harq_pid,
                   dlsch[0]->harq_processes[harq_pid]->status,
                   dlsch[1]->harq_processes[harq_pid]->status);

    if ((dlsch[0]->harq_processes[harq_pid]->status == ACTIVE) &&
        (dlsch[1]->harq_processes[harq_pid]->status == ACTIVE)){
      codeword_TB0 = dlsch[0]->harq_processes[harq_pid]->codeword;
      codeword_TB1 = dlsch[1]->harq_processes[harq_pid]->codeword;
      dlsch0_harq = dlsch[codeword_TB0]->harq_processes[harq_pid];
      dlsch1_harq = dlsch[codeword_TB1]->harq_processes[harq_pid];
#ifdef DEBUG_HARQ
      printf("[DEMOD] I am assuming both TBs are active\n");
#endif
    }
     else if ((dlsch[0]->harq_processes[harq_pid]->status == ACTIVE) &&
              (dlsch[1]->harq_processes[harq_pid]->status != ACTIVE) ) {
      codeword_TB0 = dlsch[0]->harq_processes[harq_pid]->codeword;
      dlsch0_harq = dlsch[0]->harq_processes[harq_pid];
      dlsch1_harq = NULL;
      codeword_TB1 = -1;
#ifdef DEBUG_HARQ
      printf("[DEMOD] I am assuming only TB0 is active\n");
#endif
    }
     else if ((dlsch[0]->harq_processes[harq_pid]->status != ACTIVE) &&
              (dlsch[1]->harq_processes[harq_pid]->status == ACTIVE) ){
      codeword_TB1 = dlsch[1]->harq_processes[harq_pid]->codeword;
      dlsch0_harq  = dlsch[1]->harq_processes[harq_pid];
      dlsch1_harq  = NULL;
      codeword_TB0 = -1;
#ifdef DEBUG_HARQ
      printf("[DEMOD] I am assuming only TB1 is active, it is in cw %d\n", dlsch0_harq->codeword);
#endif
    }
    else {
      LOG_E(PHY,"[UE][FATAL] Frame %d subframe %d: no active DLSCH\n",ue->proc.proc_rxtx[0].frame_rx,subframe);
      return(-1);
    }
    beamforming_mode  = ue->transmission_mode[eNB_id]<7?0:ue->transmission_mode[eNB_id];
    break;

  default:
    LOG_E(PHY,"[UE][FATAL] Frame %d subframe %d: Unknown PDSCH format %d\n",ue->proc.proc_rxtx[0].frame_rx,subframe,type);
    return(-1);
    break;
  }
#ifdef DEBUG_HARQ
  printf("[DEMOD] MIMO mode = %d\n", dlsch0_harq->mimo_mode);
  printf("[DEMOD] cw for TB0 = %d, cw for TB1 = %d\n", codeword_TB0, codeword_TB1);
#endif

  DevAssert(dlsch0_harq);
  round = dlsch0_harq->round;

  if (eNB_id > 2) {
    LOG_W(PHY,"dlsch_demodulation.c: Illegal eNB_id %d\n",eNB_id);
    return(-1);
  }

  if (!common_vars) {
    LOG_W(PHY,"dlsch_demodulation.c: Null common_vars\n");
    return(-1);
  }

  if (!dlsch[0]) {
    LOG_W(PHY,"dlsch_demodulation.c: Null dlsch_ue pointer\n");
    return(-1);
  }

  if (!pdsch_vars) {
    LOG_W(PHY,"dlsch_demodulation.c: Null pdsch_vars pointer\n");
    return(-1);
  }

  if (!frame_parms) {
    LOG_W(PHY,"dlsch_demodulation.c: Null frame_parms\n");
    return(-1);
  }

  if (((frame_parms->Ncp == NORMAL) && (symbol>=7)) ||
      ((frame_parms->Ncp == EXTENDED) && (symbol>=6)))
    rballoc = dlsch0_harq->rb_alloc_odd;
  else
    rballoc = dlsch0_harq->rb_alloc_even;


  if (dlsch0_harq->mimo_mode>DUALSTREAM_PUSCH_PRECODING) {
    LOG_E(PHY,"This transmission mode is not yet supported!\n");
    return(-1);
  }


  if ((dlsch0_harq->mimo_mode==LARGE_CDD) || ((dlsch0_harq->mimo_mode>=DUALSTREAM_UNIFORM_PRECODING1) && (dlsch0_harq->mimo_mode<=DUALSTREAM_PUSCH_PRECODING)))  {
   // DevAssert(dlsch1_harq);
    if (eNB_id!=eNB_id_i) {
      LOG_E(PHY,"TM3/TM4 requires to set eNB_id==eNB_id_i!\n");
      return(-1);
    }
  }
#ifdef DEBUG_HARQ
  printf("Demod  dlsch0_harq->pmi_alloc %d\n",  dlsch0_harq->pmi_alloc);
#endif

  if (frame_parms->nb_antenna_ports_eNB>1 && beamforming_mode==0) {
#ifdef DEBUG_DLSCH_MOD
    LOG_I(PHY,"dlsch: using pmi %x (%p), rb_alloc %x\n",pmi2hex_2Ar1(dlsch0_harq->pmi_alloc),dlsch[0],dlsch0_harq->rb_alloc_even[0]);
#endif

    nb_rb = dlsch_extract_rbs_dual(common_vars->common_vars_rx_data_per_thread[subframe&0x1].rxdataF,
                                   common_vars->common_vars_rx_data_per_thread[subframe&0x1].dl_ch_estimates[eNB_id],
                                   pdsch_vars[eNB_id]->rxdataF_ext,
                                   pdsch_vars[eNB_id]->dl_ch_estimates_ext,
                                   dlsch0_harq->pmi_alloc,
                                   pdsch_vars[eNB_id]->pmi_ext,
                                   rballoc,
                                   symbol,
                                   subframe,
                                   ue->high_speed_flag,
                                   frame_parms,
                                   dlsch0_harq->mimo_mode);
#ifdef DEBUG_DLSCH_MOD
      printf("dlsch: using pmi %lx, rb_alloc %x, pmi_ext ",pmi2hex_2Ar1(dlsch0_harq->pmi_alloc),*rballoc);
       for (rb=0;rb<nb_rb;rb++)
          printf("%d",pdsch_vars[eNB_id]->pmi_ext[rb]);
       printf("\n");
#endif

   if (rx_type >= rx_IC_single_stream) {
      if (eNB_id_i<ue->n_connected_eNB) // we are in TM5
      nb_rb = dlsch_extract_rbs_dual(common_vars->common_vars_rx_data_per_thread[subframe&0x1].rxdataF,
                                       common_vars->common_vars_rx_data_per_thread[subframe&0x1].dl_ch_estimates[eNB_id_i],
                                       pdsch_vars[eNB_id_i]->rxdataF_ext,
                                       pdsch_vars[eNB_id_i]->dl_ch_estimates_ext,
                                       dlsch0_harq->pmi_alloc,
                                       pdsch_vars[eNB_id_i]->pmi_ext,
                                       rballoc,
                                       symbol,
                                       subframe,
                                       ue->high_speed_flag,
                                       frame_parms,
                                       dlsch0_harq->mimo_mode);
      else
        nb_rb = dlsch_extract_rbs_dual(common_vars->common_vars_rx_data_per_thread[subframe&0x1].rxdataF,
                                       common_vars->common_vars_rx_data_per_thread[subframe&0x1].dl_ch_estimates[eNB_id],
                                       pdsch_vars[eNB_id_i]->rxdataF_ext,
                                       pdsch_vars[eNB_id_i]->dl_ch_estimates_ext,
                                       dlsch0_harq->pmi_alloc,
                                       pdsch_vars[eNB_id_i]->pmi_ext,
                                       rballoc,
                                       symbol,
                                       subframe,
                                       ue->high_speed_flag,
                                       frame_parms,
                                       dlsch0_harq->mimo_mode);
    }
  } else if (beamforming_mode==0) { //else if nb_antennas_ports_eNB==1 && beamforming_mode == 0
    nb_rb = dlsch_extract_rbs_single(common_vars->common_vars_rx_data_per_thread[subframe&0x1].rxdataF,
                                     common_vars->common_vars_rx_data_per_thread[subframe&0x1].dl_ch_estimates[eNB_id],
                                     pdsch_vars[eNB_id]->rxdataF_ext,
                                     pdsch_vars[eNB_id]->dl_ch_estimates_ext,
                                     dlsch0_harq->pmi_alloc,
                                     pdsch_vars[eNB_id]->pmi_ext,
                                     rballoc,
                                     symbol,
                                     subframe,
                                     ue->high_speed_flag,
                                     frame_parms);

   if (rx_type==rx_IC_single_stream) {
     if (eNB_id_i<ue->n_connected_eNB)
        nb_rb = dlsch_extract_rbs_single(common_vars->common_vars_rx_data_per_thread[subframe&0x1].rxdataF,
                                         common_vars->common_vars_rx_data_per_thread[subframe&0x1].dl_ch_estimates[eNB_id_i],
                                         pdsch_vars[eNB_id_i]->rxdataF_ext,
                                         pdsch_vars[eNB_id_i]->dl_ch_estimates_ext,
                                         dlsch0_harq->pmi_alloc,
                                         pdsch_vars[eNB_id_i]->pmi_ext,
                                         rballoc,
                                         symbol,
                                         subframe,
                                         ue->high_speed_flag,
                                         frame_parms);
      else
        nb_rb = dlsch_extract_rbs_single(common_vars->common_vars_rx_data_per_thread[subframe&0x1].rxdataF,
                                         common_vars->common_vars_rx_data_per_thread[subframe&0x1].dl_ch_estimates[eNB_id],
                                         pdsch_vars[eNB_id_i]->rxdataF_ext,
                                         pdsch_vars[eNB_id_i]->dl_ch_estimates_ext,
                                         dlsch0_harq->pmi_alloc,
                                         pdsch_vars[eNB_id_i]->pmi_ext,
                                         rballoc,
                                         symbol,
                                         subframe,
                                         ue->high_speed_flag,
                                         frame_parms);
    }
  } else if (beamforming_mode==7) { //else if beamforming_mode == 7
    nb_rb = dlsch_extract_rbs_TM7(common_vars->common_vars_rx_data_per_thread[subframe&0x1].rxdataF,
                                  pdsch_vars[eNB_id]->dl_bf_ch_estimates,
                                  pdsch_vars[eNB_id]->rxdataF_ext,
                                  pdsch_vars[eNB_id]->dl_bf_ch_estimates_ext,
                                  rballoc,
                                  symbol,
                                  subframe,
                                  ue->high_speed_flag,
                                  frame_parms);

  } else if(beamforming_mode>7) {
    LOG_W(PHY,"dlsch_demodulation: beamforming mode not supported yet.\n");
  }

  //printf("nb_rb = %d, eNB_id %d\n",nb_rb,eNB_id);
  if (nb_rb==0) {
    LOG_D(PHY,"dlsch_demodulation.c: nb_rb=0\n");
    return(-1);
  }


#ifdef DEBUG_PHY
  LOG_D(PHY,"[DLSCH] nb_rb %d log2_maxh = %d (%d,%d)\n",nb_rb,pdsch_vars[eNB_id]->log2_maxh,avg[0],avgs);
  LOG_D(PHY,"[DLSCH] mimo_mode = %d\n", dlsch0_harq->mimo_mode);
#endif

  aatx = frame_parms->nb_antenna_ports_eNB;
  aarx = frame_parms->nb_antennas_rx;

  dlsch_scale_channel(pdsch_vars[eNB_id]->dl_ch_estimates_ext,
                      frame_parms,
                      dlsch,
                      symbol,
                      nb_rb);

  if ((dlsch0_harq->mimo_mode<DUALSTREAM_UNIFORM_PRECODING1) &&
      (rx_type==rx_IC_single_stream) &&
      (eNB_id_i==ue->n_connected_eNB) &&
      (dlsch0_harq->dl_power_off==0)
     )  // TM5 two-user
  {
    dlsch_scale_channel(pdsch_vars[eNB_id_i]->dl_ch_estimates_ext,
                        frame_parms,
                        dlsch,
                        symbol,
                        nb_rb);
  }

  if (first_symbol_flag==1) {
    if (beamforming_mode==0){
      if (dlsch0_harq->mimo_mode<LARGE_CDD) {
        dlsch_channel_level(pdsch_vars[eNB_id]->dl_ch_estimates_ext,
                           frame_parms,
                           avg,
                           symbol,
                           nb_rb);
        avgs = 0;
        for (aatx=0;aatx<frame_parms->nb_antenna_ports_eNB;aatx++)
          for (aarx=0;aarx<frame_parms->nb_antennas_rx;aarx++)
            avgs = cmax(avgs,avg[(aatx<<1)+aarx]);

        pdsch_vars[eNB_id]->log2_maxh = (log2_approx(avgs)/2)+1;
     }
     else if ((dlsch0_harq->mimo_mode == LARGE_CDD) ||
           ((dlsch0_harq->mimo_mode >=DUALSTREAM_UNIFORM_PRECODING1) &&
            (dlsch0_harq->mimo_mode <=DUALSTREAM_PUSCH_PRECODING)))
     {
      dlsch_channel_level_TM34(pdsch_vars[eNB_id]->dl_ch_estimates_ext,
                                 frame_parms,
                                 pdsch_vars[eNB_id]->pmi_ext,
                                 avg_0,
                                 avg_1,
                                 symbol,
                                 nb_rb,
                                 dlsch0_harq->mimo_mode);

      LOG_D(PHY,"Channel Level TM34  avg_0 %d, avg_1 %d, rx_type %d, rx_standard %d, interf_unaw_shift %d \n", avg_0[0],
              avg_1[0], rx_type, rx_standard, dlsch_demod_shift);
        if (rx_type>rx_standard) {
          avg_0[0] = (log2_approx(avg_0[0])/2) -13 + dlsch_demod_shift;// + 2 ;//+ 4;
          avg_1[0] = (log2_approx(avg_1[0])/2) -13 + dlsch_demod_shift;// + 2 ;//+ 4;
          pdsch_vars[eNB_id]->log2_maxh0 = cmax(avg_0[0],0);
          pdsch_vars[eNB_id]->log2_maxh1 = cmax(avg_1[0],0);
         // printf("dlsch_demod_shift  %d\n", dlsch_demod_shift);
         }
          else {
          avg_0[0] = (log2_approx(avg_0[0])/2) - 13 + dlsch_demod_shift;
          avg_1[0] = (log2_approx(avg_1[0])/2) - 13 + dlsch_demod_shift;
          pdsch_vars[eNB_id]->log2_maxh0 = cmax(avg_0[0],0);
        }
      }
      else if (dlsch0_harq->mimo_mode<DUALSTREAM_UNIFORM_PRECODING1) {// single-layer precoding (TM5, TM6)
        if ((rx_type==rx_IC_single_stream) && (eNB_id_i==ue->n_connected_eNB) && (dlsch0_harq->dl_power_off==0)) {
            dlsch_channel_level_TM56(pdsch_vars[eNB_id]->dl_ch_estimates_ext,
                                frame_parms,
                                pdsch_vars[eNB_id]->pmi_ext,
                                avg,
                                symbol,
                                nb_rb);
            avg[0] = log2_approx(avg[0]) - 13 + offset_mumimo_llr_drange[dlsch0_harq->mcs][(i_mod>>1)-1];
            pdsch_vars[eNB_id]->log2_maxh = cmax(avg[0],0);

        }
        else if (dlsch0_harq->dl_power_off==1) { //TM6

          dlsch_channel_level(pdsch_vars[eNB_id]->dl_ch_estimates_ext,
                                   frame_parms,
                                   avg,
                                   symbol,
                                   nb_rb);

          avgs = 0;
          for (aatx=0;aatx<frame_parms->nb_antenna_ports_eNB;aatx++)
            for (aarx=0;aarx<frame_parms->nb_antennas_rx;aarx++)
              avgs = cmax(avgs,avg[(aatx<<1)+aarx]);

          pdsch_vars[eNB_id]->log2_maxh = (log2_approx(avgs)/2) + 1;
          pdsch_vars[eNB_id]->log2_maxh++;

        }
      }

    }
    else if (beamforming_mode==7)
       dlsch_channel_level_TM7(pdsch_vars[eNB_id]->dl_bf_ch_estimates_ext,
                              frame_parms,
                              avg,
                              symbol,
                              nb_rb);
#ifdef DEBUG_PHY
    LOG_I(PHY,"[DLSCH] AbsSubframe %d.%d log2_maxh = %d [log2_maxh0 %d log2_maxh1 %d] (%d,%d)\n",
            frame%1024,subframe, pdsch_vars[eNB_id]->log2_maxh,
                                                 pdsch_vars[eNB_id]->log2_maxh0,
                                                 pdsch_vars[eNB_id]->log2_maxh1,
                                                 avg[0],avgs);
    LOG_D(PHY,"[DLSCH] mimo_mode = %d\n", dlsch0_harq->mimo_mode);
#endif
  }

#if T_TRACER
    if (type == PDSCH)
    {
      T(T_UE_PHY_PDSCH_ENERGY, T_INT(eNB_id),  T_INT(0), T_INT(frame%1024), T_INT(subframe),
                               T_INT(avg[0]), T_INT(avg[1]),    T_INT(avg[2]),             T_INT(avg[3]));
    }
#endif

// Now channel compensation
  if (dlsch0_harq->mimo_mode<LARGE_CDD) {
    dlsch_channel_compensation(pdsch_vars[eNB_id]->rxdataF_ext,
                               pdsch_vars[eNB_id]->dl_ch_estimates_ext,
                               pdsch_vars[eNB_id]->dl_ch_mag0,
                               pdsch_vars[eNB_id]->dl_ch_magb0,
                               pdsch_vars[eNB_id]->rxdataF_comp0,
                               (aatx>1) ? pdsch_vars[eNB_id]->rho : NULL,
                               frame_parms,
                               symbol,
                               first_symbol_flag,
                               dlsch0_harq->Qm,
                               nb_rb,
                               pdsch_vars[eNB_id]->log2_maxh,
                               measurements); // log2_maxh+I0_shift
 /*if (symbol == 5) {
     write_output("rxF_comp_d.m","rxF_c_d",&pdsch_vars[eNB_id]->rxdataF_comp0[0][symbol*frame_parms->N_RB_DL*12],frame_parms->N_RB_DL*12,1,1);
 } */
    if ((rx_type==rx_IC_single_stream) &&
        (eNB_id_i<ue->n_connected_eNB)) {
         dlsch_channel_compensation(pdsch_vars[eNB_id_i]->rxdataF_ext,
                                 pdsch_vars[eNB_id_i]->dl_ch_estimates_ext,
                                 pdsch_vars[eNB_id_i]->dl_ch_mag0,
                                 pdsch_vars[eNB_id_i]->dl_ch_magb0,
                                 pdsch_vars[eNB_id_i]->rxdataF_comp0,
                                 (aatx>1) ? pdsch_vars[eNB_id_i]->rho : NULL,
                                 frame_parms,
                                 symbol,
                                 first_symbol_flag,
                                 i_mod,
                                 nb_rb,
                                 pdsch_vars[eNB_id]->log2_maxh,
                                 measurements); // log2_maxh+I0_shift
#ifdef DEBUG_PHY
      if (symbol == 5) {
        write_output("rxF_comp_d.m","rxF_c_d",&pdsch_vars[eNB_id]->rxdataF_comp0[0][symbol*frame_parms->N_RB_DL*12],frame_parms->N_RB_DL*12,1,1);
        write_output("rxF_comp_i.m","rxF_c_i",&pdsch_vars[eNB_id_i]->rxdataF_comp0[0][symbol*frame_parms->N_RB_DL*12],frame_parms->N_RB_DL*12,1,1);
      }
#endif

      dlsch_dual_stream_correlation(frame_parms,
                                    symbol,
                                    nb_rb,
                                    pdsch_vars[eNB_id]->dl_ch_estimates_ext,
                                    pdsch_vars[eNB_id_i]->dl_ch_estimates_ext,
                                    pdsch_vars[eNB_id]->dl_ch_rho_ext[harq_pid][round],
                                    pdsch_vars[eNB_id]->log2_maxh);
    }
  } else if ((dlsch0_harq->mimo_mode == LARGE_CDD) || ((dlsch0_harq->mimo_mode >=DUALSTREAM_UNIFORM_PRECODING1) &&
            (dlsch0_harq->mimo_mode <=DUALSTREAM_PUSCH_PRECODING))){
      dlsch_channel_compensation_TM34(frame_parms,
                                     pdsch_vars[eNB_id],
                                     measurements,
                                     eNB_id,
                                     symbol,
                                     dlsch0_harq->Qm,
                                     dlsch1_harq->Qm,
                                     harq_pid,
                                     dlsch0_harq->round,
                                     dlsch0_harq->mimo_mode,
                                     nb_rb,
                                     pdsch_vars[eNB_id]->log2_maxh0,
                                     pdsch_vars[eNB_id]->log2_maxh1);
  /*   if (symbol == 5) {
     write_output("rxF_comp_d00.m","rxF_c_d00",&pdsch_vars[eNB_id]->rxdataF_comp0[0][symbol*frame_parms->N_RB_DL*12],frame_parms->N_RB_DL*12,1,1);// should be QAM
     write_output("rxF_comp_d01.m","rxF_c_d01",&pdsch_vars[eNB_id]->rxdataF_comp0[1][symbol*frame_parms->N_RB_DL*12],frame_parms->N_RB_DL*12,1,1);//should be almost 0
     write_output("rxF_comp_d10.m","rxF_c_d10",&pdsch_vars[eNB_id]->rxdataF_comp1[harq_pid][round][0][symbol*frame_parms->N_RB_DL*12],frame_parms->N_RB_DL*12,1,1);//should be almost 0
     write_output("rxF_comp_d11.m","rxF_c_d11",&pdsch_vars[eNB_id]->rxdataF_comp1[harq_pid][round][1][symbol*frame_parms->N_RB_DL*12],frame_parms->N_RB_DL*12,1,1);//should be QAM
        } */
      // compute correlation between signal and interference channels (rho12 and rho21)
        dlsch_dual_stream_correlation(frame_parms, // this is doing h11'*h12 and h21'*h22
                                    symbol,
                                    nb_rb,
                                    pdsch_vars[eNB_id]->dl_ch_estimates_ext,
                                    &(pdsch_vars[eNB_id]->dl_ch_estimates_ext[2]),
                                    pdsch_vars[eNB_id]->dl_ch_rho2_ext,
                                    pdsch_vars[eNB_id]->log2_maxh0);
        //printf("rho stream1 =%d\n", &pdsch_vars[eNB_id]->dl_ch_rho_ext[harq_pid][round] );
      //to be optimized (just take complex conjugate)
      dlsch_dual_stream_correlation(frame_parms, // this is doing h12'*h11 and h22'*h21
                                    symbol,
                                    nb_rb,
                                    &(pdsch_vars[eNB_id]->dl_ch_estimates_ext[2]),
                                    pdsch_vars[eNB_id]->dl_ch_estimates_ext,
                                    pdsch_vars[eNB_id]->dl_ch_rho_ext[harq_pid][round],
                                    pdsch_vars[eNB_id]->log2_maxh1);
    //  printf("rho stream2 =%d\n",&pdsch_vars[eNB_id]->dl_ch_rho2_ext );
      //printf("TM3 log2_maxh : %d\n",pdsch_vars[eNB_id]->log2_maxh);
  /*     if (symbol == 5) {
     write_output("rho0_0.m","rho0_0",&pdsch_vars[eNB_id]->dl_ch_rho_ext[harq_pid][round][0][symbol*frame_parms->N_RB_DL*12],frame_parms->N_RB_DL*12,1,1);// should be QAM
     write_output("rho2_0.m","rho2_0",&pdsch_vars[eNB_id]->dl_ch_rho2_ext[0][symbol*frame_parms->N_RB_DL*12],frame_parms->N_RB_DL*12,1,1);//should be almost 0
     write_output("rho0_1.m.m","rho0_1",&pdsch_vars[eNB_id]->dl_ch_rho_ext[harq_pid][round][1][symbol*frame_parms->N_RB_DL*12],frame_parms->N_RB_DL*12,1,1);//should be almost 0
     write_output("rho2_1.m","rho2_1",&pdsch_vars[eNB_id]->dl_ch_rho2_ext[1][symbol*frame_parms->N_RB_DL*12],frame_parms->N_RB_DL*12,1,1);//should be QAM
        } */

    } else if (dlsch0_harq->mimo_mode<DUALSTREAM_UNIFORM_PRECODING1) {// single-layer precoding (TM5, TM6)
        if ((rx_type==rx_IC_single_stream) && (eNB_id_i==ue->n_connected_eNB) && (dlsch0_harq->dl_power_off==0)) {
          dlsch_channel_compensation_TM56(pdsch_vars[eNB_id]->rxdataF_ext,
                                      pdsch_vars[eNB_id]->dl_ch_estimates_ext,
                                      pdsch_vars[eNB_id]->dl_ch_mag0,
                                      pdsch_vars[eNB_id]->dl_ch_magb0,
                                      pdsch_vars[eNB_id]->rxdataF_comp0,
                                      pdsch_vars[eNB_id]->pmi_ext,
                                      frame_parms,
                                      measurements,
                                      eNB_id,
                                      symbol,
                                      dlsch0_harq->Qm,
                                      nb_rb,
                                      pdsch_vars[eNB_id]->log2_maxh,
                                      dlsch0_harq->dl_power_off);

        for (rb=0; rb<nb_rb; rb++) {
          switch(pdsch_vars[eNB_id]->pmi_ext[rb]) {
          case 0:
            pdsch_vars[eNB_id_i]->pmi_ext[rb]=1;
            break;
         case 1:
            pdsch_vars[eNB_id_i]->pmi_ext[rb]=0;
            break;
         case 2:
            pdsch_vars[eNB_id_i]->pmi_ext[rb]=3;
            break;
          case 3:
            pdsch_vars[eNB_id_i]->pmi_ext[rb]=2;
            break;
          }
       //  if (rb==0)
        //    printf("pmi %d, pmi_i %d\n",pdsch_vars[eNB_id]->pmi_ext[rb],pdsch_vars[eNB_id_i]->pmi_ext[rb]);
      }
      dlsch_channel_compensation_TM56(pdsch_vars[eNB_id_i]->rxdataF_ext,
                                      pdsch_vars[eNB_id_i]->dl_ch_estimates_ext,
                                      pdsch_vars[eNB_id_i]->dl_ch_mag0,
                                      pdsch_vars[eNB_id_i]->dl_ch_magb0,
                                      pdsch_vars[eNB_id_i]->rxdataF_comp0,
                                      pdsch_vars[eNB_id_i]->pmi_ext,
                                      frame_parms,
                                      measurements,
                                      eNB_id_i,
                                      symbol,
                                      i_mod,
                                      nb_rb,
                                      pdsch_vars[eNB_id]->log2_maxh,
                                      dlsch0_harq->dl_power_off);
#ifdef DEBUG_PHY
      if (symbol==5) {
        write_output("rxF_comp_d.m","rxF_c_d",&pdsch_vars[eNB_id]->rxdataF_comp0[0][symbol*frame_parms->N_RB_DL*12],frame_parms->N_RB_DL*12,1,1);
       write_output("rxF_comp_i.m","rxF_c_i",&pdsch_vars[eNB_id_i]->rxdataF_comp0[0][symbol*frame_parms->N_RB_DL*12],frame_parms->N_RB_DL*12,1,1);
      }
#endif
      dlsch_dual_stream_correlation(frame_parms,
                                    symbol,
                                    nb_rb,
                                    pdsch_vars[eNB_id]->dl_ch_estimates_ext,
                                    pdsch_vars[eNB_id_i]->dl_ch_estimates_ext,
                                    pdsch_vars[eNB_id]->dl_ch_rho_ext[harq_pid][round],
                                    pdsch_vars[eNB_id]->log2_maxh);
    }  else if (dlsch0_harq->dl_power_off==1)  {
      dlsch_channel_compensation_TM56(pdsch_vars[eNB_id]->rxdataF_ext,
                                      pdsch_vars[eNB_id]->dl_ch_estimates_ext,
                                      pdsch_vars[eNB_id]->dl_ch_mag0,
                                      pdsch_vars[eNB_id]->dl_ch_magb0,
                                      pdsch_vars[eNB_id]->rxdataF_comp0,
                                      pdsch_vars[eNB_id]->pmi_ext,
                                      frame_parms,
                                      measurements,
                                      eNB_id,
                                      symbol,
                                      dlsch0_harq->Qm,
                                      nb_rb,
                                      pdsch_vars[eNB_id]->log2_maxh,
                                      1);

      }


    } else if (dlsch0_harq->mimo_mode==TM7) { //TM7

      dlsch_channel_compensation(pdsch_vars[eNB_id]->rxdataF_ext,
                                 pdsch_vars[eNB_id]->dl_bf_ch_estimates_ext,
                                 pdsch_vars[eNB_id]->dl_ch_mag0,
                                 pdsch_vars[eNB_id]->dl_ch_magb0,
                                 pdsch_vars[eNB_id]->rxdataF_comp0,
                                 (aatx>1) ? pdsch_vars[eNB_id]->rho : NULL,
                                 frame_parms,
                                 symbol,
                                 first_symbol_flag,
                                 get_Qm(dlsch0_harq->mcs),
                                 nb_rb,
                                 //9,
                                 pdsch_vars[eNB_id]->log2_maxh,
                                 measurements); // log2_maxh+I0_shift
  }

// MRC


   if (frame_parms->nb_antennas_rx > 1) {
    if ((dlsch0_harq->mimo_mode == LARGE_CDD) ||
        ((dlsch0_harq->mimo_mode >=DUALSTREAM_UNIFORM_PRECODING1) &&
         (dlsch0_harq->mimo_mode <=DUALSTREAM_PUSCH_PRECODING))){  // TM3 or TM4
      if (frame_parms->nb_antenna_ports_eNB == 2) {
        dlsch_detection_mrc_TM34(frame_parms,
                                 pdsch_vars[eNB_id],
                                 harq_pid,
                                 dlsch0_harq->round,
                                 symbol,
                                 nb_rb,
                                 1);
    /*   if (symbol == 5) {
     write_output("rho0_mrc.m","rho0_0",&pdsch_vars[eNB_id]->dl_ch_rho_ext[harq_pid][round][0][symbol*frame_parms->N_RB_DL*12],frame_parms->N_RB_DL*12,1,1);// should be QAM
     write_output("rho2_mrc.m","rho2_0",&pdsch_vars[eNB_id]->dl_ch_rho2_ext[0][symbol*frame_parms->N_RB_DL*12],frame_parms->N_RB_DL*12,1,1);//should be almost 0
        } */
      }
    } else {
      dlsch_detection_mrc(frame_parms,
                          pdsch_vars[eNB_id]->rxdataF_comp0,
                          pdsch_vars[eNB_id_i]->rxdataF_comp0,
                          pdsch_vars[eNB_id]->rho,
                          pdsch_vars[eNB_id]->dl_ch_rho_ext[harq_pid][round],
                          pdsch_vars[eNB_id]->dl_ch_mag0,
                          pdsch_vars[eNB_id]->dl_ch_magb0,
                          pdsch_vars[eNB_id_i]->dl_ch_mag0,
                          pdsch_vars[eNB_id_i]->dl_ch_magb0,
                          symbol,
                          nb_rb,
                          rx_type==rx_IC_single_stream);
    }
  }
  //  printf("Combining");
  if ((dlsch0_harq->mimo_mode == SISO) ||
      ((dlsch0_harq->mimo_mode >= UNIFORM_PRECODING11) &&
       (dlsch0_harq->mimo_mode <= PUSCH_PRECODING0)) ||
       (dlsch0_harq->mimo_mode == TM7)) {
    /*
      dlsch_siso(frame_parms,
      pdsch_vars[eNB_id]->rxdataF_comp,
      pdsch_vars[eNB_id_i]->rxdataF_comp,
      symbol,
      nb_rb);
    */
  } else if (dlsch0_harq->mimo_mode == ALAMOUTI) {
    dlsch_alamouti(frame_parms,
                   pdsch_vars[eNB_id]->rxdataF_comp0,
                   pdsch_vars[eNB_id]->dl_ch_mag0,
                   pdsch_vars[eNB_id]->dl_ch_magb0,
                   symbol,
                   nb_rb);
  }

  //    printf("LLR");
  if ((dlsch0_harq->mimo_mode == LARGE_CDD) ||
      ((dlsch0_harq->mimo_mode >=DUALSTREAM_UNIFORM_PRECODING1) &&
       (dlsch0_harq->mimo_mode <=DUALSTREAM_PUSCH_PRECODING)))  {
    rxdataF_comp_ptr = pdsch_vars[eNB_id]->rxdataF_comp1[harq_pid][round];
    dl_ch_mag_ptr = pdsch_vars[eNB_id]->dl_ch_mag1[harq_pid][round];
  }
  else {
    rxdataF_comp_ptr = pdsch_vars[eNB_id_i]->rxdataF_comp0;
    dl_ch_mag_ptr = pdsch_vars[eNB_id_i]->dl_ch_mag0;
    //i_mod should have been passed as a parameter
  }

  //printf("LLR dlsch0_harq->Qm %d rx_type %d cw0 %d cw1 %d symbol %d \n",dlsch0_harq->Qm,rx_type,codeword_TB0,codeword_TB1,symbol);

  switch (dlsch0_harq->Qm) {
  case 2 :
    if ((rx_type==rx_standard) || (codeword_TB1 == -1)) {
        dlsch_qpsk_llr(frame_parms,
                       pdsch_vars[eNB_id]->rxdataF_comp0,
                       pdsch_vars[eNB_id]->llr[0],
                       symbol,
                       first_symbol_flag,
                       nb_rb,
                       adjust_G2(frame_parms,dlsch0_harq->rb_alloc_even,2,subframe,symbol),
                       pdsch_vars[eNB_id]->llr128,
                       beamforming_mode);

    } else if (codeword_TB0 == -1){

        dlsch_qpsk_llr(frame_parms,
                       pdsch_vars[eNB_id]->rxdataF_comp0,
                       pdsch_vars[eNB_id]->llr[1],
                       symbol,
                       first_symbol_flag,
                       nb_rb,
                       adjust_G2(frame_parms,dlsch0_harq->rb_alloc_even,2,subframe,symbol),
                       pdsch_vars[eNB_id]->llr128_2ndstream,
                       beamforming_mode);
    }
      else if (rx_type >= rx_IC_single_stream) {
        if (dlsch1_harq->Qm == 2) {
          dlsch_qpsk_qpsk_llr(frame_parms,
                              pdsch_vars[eNB_id]->rxdataF_comp0,
                              rxdataF_comp_ptr,
                              pdsch_vars[eNB_id]->dl_ch_rho2_ext,
                              pdsch_vars[eNB_id]->llr[0],
                              symbol,first_symbol_flag,nb_rb,
                              adjust_G2(frame_parms,dlsch0_harq->rb_alloc_even,2,subframe,symbol),
                              pdsch_vars[eNB_id]->llr128);
          if (rx_type==rx_IC_dual_stream) {
            dlsch_qpsk_qpsk_llr(frame_parms,
                                rxdataF_comp_ptr,
                                pdsch_vars[eNB_id]->rxdataF_comp0,
                                pdsch_vars[eNB_id]->dl_ch_rho_ext[harq_pid][round],
                                pdsch_vars[eNB_id]->llr[1],
                                symbol,first_symbol_flag,nb_rb,
                                adjust_G2(frame_parms,dlsch1_harq->rb_alloc_even,2,subframe,symbol),
                                pdsch_vars[eNB_id]->llr128_2ndstream);
          }
        }
        else if (dlsch1_harq->Qm == 4) {
          dlsch_qpsk_16qam_llr(frame_parms,
                               pdsch_vars[eNB_id]->rxdataF_comp0,
                               rxdataF_comp_ptr,//i
                               dl_ch_mag_ptr,//i
                               pdsch_vars[eNB_id]->dl_ch_rho2_ext,
                               pdsch_vars[eNB_id]->llr[0],
                               symbol,first_symbol_flag,nb_rb,
                               adjust_G2(frame_parms,dlsch0_harq->rb_alloc_even,2,subframe,symbol),
                               pdsch_vars[eNB_id]->llr128);
          if (rx_type==rx_IC_dual_stream) {
            dlsch_16qam_qpsk_llr(frame_parms,
                                 rxdataF_comp_ptr,
                                 pdsch_vars[eNB_id]->rxdataF_comp0,//i
                                 dl_ch_mag_ptr,
                                 pdsch_vars[eNB_id]->dl_ch_rho_ext[harq_pid][round],
                                 pdsch_vars[eNB_id]->llr[1],
                                 symbol,first_symbol_flag,nb_rb,
                                 adjust_G2(frame_parms,dlsch1_harq->rb_alloc_even,4,subframe,symbol),
                                 pdsch_vars[eNB_id]->llr128_2ndstream);
          }
        }
        else {
          dlsch_qpsk_64qam_llr(frame_parms,
                               pdsch_vars[eNB_id]->rxdataF_comp0,
                               rxdataF_comp_ptr,//i
                               dl_ch_mag_ptr,//i
                               pdsch_vars[eNB_id]->dl_ch_rho2_ext,
                               pdsch_vars[eNB_id]->llr[0],
                               symbol,first_symbol_flag,nb_rb,
                               adjust_G2(frame_parms,dlsch0_harq->rb_alloc_even,2,subframe,symbol),
                               pdsch_vars[eNB_id]->llr128);
          if (rx_type==rx_IC_dual_stream) {
            dlsch_64qam_qpsk_llr(frame_parms,
                                 rxdataF_comp_ptr,
                                 pdsch_vars[eNB_id]->rxdataF_comp0,//i
                                 dl_ch_mag_ptr,
                                 pdsch_vars[eNB_id]->dl_ch_rho_ext[harq_pid][round],
                                 pdsch_vars[eNB_id]->llr[1],
                                 symbol,first_symbol_flag,nb_rb,
                                 adjust_G2(frame_parms,dlsch1_harq->rb_alloc_even,6,subframe,symbol),
                                 pdsch_vars[eNB_id]->llr128_2ndstream);
          }
        }
      }
    break;
  case 4 :
    if ((rx_type==rx_standard ) || (codeword_TB1 == -1)) {
      dlsch_16qam_llr(frame_parms,
                      pdsch_vars[eNB_id]->rxdataF_comp0,
                      pdsch_vars[eNB_id]->llr[0],
                      pdsch_vars[eNB_id]->dl_ch_mag0,
                      symbol,first_symbol_flag,nb_rb,
                      adjust_G2(frame_parms,dlsch0_harq->rb_alloc_even,4,subframe,symbol),
                      pdsch_vars[eNB_id]->llr128,
                      beamforming_mode);
    } else if (codeword_TB0 == -1){
      dlsch_16qam_llr(frame_parms,
                      pdsch_vars[eNB_id]->rxdataF_comp0,
                      pdsch_vars[eNB_id]->llr[1],
                      pdsch_vars[eNB_id]->dl_ch_mag0,
                      symbol,first_symbol_flag,nb_rb,
                      adjust_G2(frame_parms,dlsch0_harq->rb_alloc_even,4,subframe,symbol),
                      pdsch_vars[eNB_id]->llr128_2ndstream,
                      beamforming_mode);
    }
    else if (rx_type >= rx_IC_single_stream) {
      if (dlsch1_harq->Qm == 2) {
        dlsch_16qam_qpsk_llr(frame_parms,
                             pdsch_vars[eNB_id]->rxdataF_comp0,
                             rxdataF_comp_ptr,//i
                             pdsch_vars[eNB_id]->dl_ch_mag0,
                             pdsch_vars[eNB_id]->dl_ch_rho2_ext,
                             pdsch_vars[eNB_id]->llr[0],
                             symbol,first_symbol_flag,nb_rb,
                             adjust_G2(frame_parms,dlsch0_harq->rb_alloc_even,4,subframe,symbol),
                             pdsch_vars[eNB_id]->llr128);
        if (rx_type==rx_IC_dual_stream) {
          dlsch_qpsk_16qam_llr(frame_parms,
                               rxdataF_comp_ptr,
                               pdsch_vars[eNB_id]->rxdataF_comp0,//i
                               pdsch_vars[eNB_id]->dl_ch_mag0,//i
                               pdsch_vars[eNB_id]->dl_ch_rho_ext[harq_pid][round],
                               pdsch_vars[eNB_id]->llr[1],
                               symbol,first_symbol_flag,nb_rb,
                               adjust_G2(frame_parms,dlsch1_harq->rb_alloc_even,2,subframe,symbol),
                               pdsch_vars[eNB_id]->llr128_2ndstream);
        }
      }
      else if (dlsch1_harq->Qm == 4) {
        dlsch_16qam_16qam_llr(frame_parms,
                              pdsch_vars[eNB_id]->rxdataF_comp0,
                              rxdataF_comp_ptr,//i
                              pdsch_vars[eNB_id]->dl_ch_mag0,
                              dl_ch_mag_ptr,//i
                              pdsch_vars[eNB_id]->dl_ch_rho2_ext,
                              pdsch_vars[eNB_id]->llr[0],
                              symbol,first_symbol_flag,nb_rb,
                              adjust_G2(frame_parms,dlsch0_harq->rb_alloc_even,4,subframe,symbol),
                              pdsch_vars[eNB_id]->llr128);
        if (rx_type==rx_IC_dual_stream) {
          dlsch_16qam_16qam_llr(frame_parms,
                                rxdataF_comp_ptr,
                                pdsch_vars[eNB_id]->rxdataF_comp0,//i
                                dl_ch_mag_ptr,
                                pdsch_vars[eNB_id]->dl_ch_mag0,//i
                                pdsch_vars[eNB_id]->dl_ch_rho_ext[harq_pid][round],
                                pdsch_vars[eNB_id]->llr[1],
                                symbol,first_symbol_flag,nb_rb,
                                adjust_G2(frame_parms,dlsch1_harq->rb_alloc_even,4,subframe,symbol),
                                pdsch_vars[eNB_id]->llr128_2ndstream);
        }
      }
      else {
        dlsch_16qam_64qam_llr(frame_parms,
                              pdsch_vars[eNB_id]->rxdataF_comp0,
                              rxdataF_comp_ptr,//i
                              pdsch_vars[eNB_id]->dl_ch_mag0,
                              dl_ch_mag_ptr,//i
                              pdsch_vars[eNB_id]->dl_ch_rho2_ext,
                              pdsch_vars[eNB_id]->llr[0],
                              symbol,first_symbol_flag,nb_rb,
                              adjust_G2(frame_parms,dlsch0_harq->rb_alloc_even,4,subframe,symbol),
                              pdsch_vars[eNB_id]->llr128);
        if (rx_type==rx_IC_dual_stream) {
          dlsch_64qam_16qam_llr(frame_parms,
                                rxdataF_comp_ptr,
                                pdsch_vars[eNB_id]->rxdataF_comp0,
                                dl_ch_mag_ptr,
                                pdsch_vars[eNB_id]->dl_ch_mag0,
                                pdsch_vars[eNB_id]->dl_ch_rho_ext[harq_pid][round],
                                pdsch_vars[eNB_id]->llr[1],
                                symbol,first_symbol_flag,nb_rb,
                                adjust_G2(frame_parms,dlsch1_harq->rb_alloc_even,6,subframe,symbol),
                                pdsch_vars[eNB_id]->llr128_2ndstream);
        }
      }
    }
    break;
  case 6 :
<<<<<<< HEAD
    if ((rx_type==rx_standard) || (codeword_TB1 == -1))  {
=======
    //printf("LLR rx_type %d cw0 %d cw1 %d symbol %d first symbol %d nb_rb %d rballoceven %d sfn %d beamforming_mode %d\n",
    //        rx_type,codeword_TB0,codeword_TB1,symbol,first_symbol_flag,nb_rb,dlsch0_harq->rb_alloc_even,subframe,beamforming_mode);
    if ((rx_type==rx_standard) || (codeword_TB0 == -1) || (codeword_TB1 == -1))  {
>>>>>>> 9bef36f2
      dlsch_64qam_llr(frame_parms,
                      pdsch_vars[eNB_id]->rxdataF_comp0,
                      pdsch_vars[eNB_id]->llr[0],
                      pdsch_vars[eNB_id]->dl_ch_mag0,
                      pdsch_vars[eNB_id]->dl_ch_magb0,
                      symbol,first_symbol_flag,nb_rb,
                      adjust_G2(frame_parms,dlsch0_harq->rb_alloc_even,6,subframe,symbol),
                      pdsch_vars[eNB_id]->llr128,
                      beamforming_mode);
    } else if (codeword_TB0 == -1){
      dlsch_64qam_llr(frame_parms,
                      pdsch_vars[eNB_id]->rxdataF_comp0,
                      pdsch_vars[eNB_id]->llr[1],
                      pdsch_vars[eNB_id]->dl_ch_mag0,
                      pdsch_vars[eNB_id]->dl_ch_magb0,
                      symbol,first_symbol_flag,nb_rb,
                      adjust_G2(frame_parms,dlsch0_harq->rb_alloc_even,6,subframe,symbol),
                      pdsch_vars[eNB_id]->llr128_2ndstream,
                      beamforming_mode);
    }
    else if (rx_type >= rx_IC_single_stream) {
      if (dlsch1_harq->Qm == 2) {
        dlsch_64qam_qpsk_llr(frame_parms,
                             pdsch_vars[eNB_id]->rxdataF_comp0,
                             rxdataF_comp_ptr,//i
                             pdsch_vars[eNB_id]->dl_ch_mag0,
                             pdsch_vars[eNB_id]->dl_ch_rho2_ext,
                             pdsch_vars[eNB_id]->llr[0],
                             symbol,first_symbol_flag,nb_rb,
                             adjust_G2(frame_parms,dlsch0_harq->rb_alloc_even,6,subframe,symbol),
                             pdsch_vars[eNB_id]->llr128);
        if (rx_type==rx_IC_dual_stream) {
          dlsch_qpsk_64qam_llr(frame_parms,
                               rxdataF_comp_ptr,
                               pdsch_vars[eNB_id]->rxdataF_comp0,//i
                               pdsch_vars[eNB_id]->dl_ch_mag0,
                               pdsch_vars[eNB_id]->dl_ch_rho_ext[harq_pid][round],
                               pdsch_vars[eNB_id]->llr[1],
                               symbol,first_symbol_flag,nb_rb,
                               adjust_G2(frame_parms,dlsch1_harq->rb_alloc_even,2,subframe,symbol),
                               pdsch_vars[eNB_id]->llr128_2ndstream);
        }
      }
      else if (dlsch1_harq->Qm == 4) {
        dlsch_64qam_16qam_llr(frame_parms,
                              pdsch_vars[eNB_id]->rxdataF_comp0,
                              rxdataF_comp_ptr,//i
                              pdsch_vars[eNB_id]->dl_ch_mag0,
                              dl_ch_mag_ptr,//i
                              pdsch_vars[eNB_id]->dl_ch_rho2_ext,
                              pdsch_vars[eNB_id]->llr[0],
                              symbol,first_symbol_flag,nb_rb,
                              adjust_G2(frame_parms,dlsch0_harq->rb_alloc_even,6,subframe,symbol),
                              pdsch_vars[eNB_id]->llr128);
        if (rx_type==rx_IC_dual_stream) {
          dlsch_16qam_64qam_llr(frame_parms,
                                rxdataF_comp_ptr,
                                pdsch_vars[eNB_id]->rxdataF_comp0,//i
                                dl_ch_mag_ptr,
                                pdsch_vars[eNB_id]->dl_ch_mag0,//i
                                pdsch_vars[eNB_id]->dl_ch_rho_ext[harq_pid][round],
                                pdsch_vars[eNB_id]->llr[1],
                                symbol,first_symbol_flag,nb_rb,
                                adjust_G2(frame_parms,dlsch1_harq->rb_alloc_even,4,subframe,symbol),
                                pdsch_vars[eNB_id]->llr128_2ndstream);
        }
      }
      else {
        dlsch_64qam_64qam_llr(frame_parms,
                              pdsch_vars[eNB_id]->rxdataF_comp0,
                              rxdataF_comp_ptr,//i
                              pdsch_vars[eNB_id]->dl_ch_mag0,
                              dl_ch_mag_ptr,//i
                              pdsch_vars[eNB_id]->dl_ch_rho2_ext,
                              pdsch_vars[eNB_id]->llr[0],
                              symbol,first_symbol_flag,nb_rb,
                              adjust_G2(frame_parms,dlsch0_harq->rb_alloc_even,6,subframe,symbol),
                              pdsch_vars[eNB_id]->llr128);
        if (rx_type==rx_IC_dual_stream) {
          dlsch_64qam_64qam_llr(frame_parms,
                                rxdataF_comp_ptr,
                                pdsch_vars[eNB_id]->rxdataF_comp0,//i
                                dl_ch_mag_ptr,
                                pdsch_vars[eNB_id]->dl_ch_mag0,//i
                                pdsch_vars[eNB_id]->dl_ch_rho_ext[harq_pid][round],
                                pdsch_vars[eNB_id]->llr[1],
                                symbol,first_symbol_flag,nb_rb,
                                adjust_G2(frame_parms,dlsch1_harq->rb_alloc_even,6,subframe,symbol),
                                pdsch_vars[eNB_id]->llr128_2ndstream);
        }
      }
    }
    break;
  default:
    LOG_W(PHY,"rx_dlsch.c : Unknown mod_order!!!!\n");
    return(-1);
    break;
  }
  if (dlsch1_harq) {
  switch (get_Qm(dlsch1_harq->mcs)) {
  case 2 :
    if (rx_type==rx_standard) {
        dlsch_qpsk_llr(frame_parms,
                       pdsch_vars[eNB_id]->rxdataF_comp0,
                       pdsch_vars[eNB_id]->llr[0],
                       symbol,first_symbol_flag,nb_rb,
                       adjust_G2(frame_parms,dlsch0_harq->rb_alloc_even,2,subframe,symbol),
                       pdsch_vars[eNB_id]->llr128,
                       beamforming_mode);
    }
    break;
  case 4:
    if (rx_type==rx_standard) {
      dlsch_16qam_llr(frame_parms,
                      pdsch_vars[eNB_id]->rxdataF_comp0,
                      pdsch_vars[eNB_id]->llr[0],
                      pdsch_vars[eNB_id]->dl_ch_mag0,
                      symbol,first_symbol_flag,nb_rb,
                      adjust_G2(frame_parms,dlsch0_harq->rb_alloc_even,4,subframe,symbol),
                      pdsch_vars[eNB_id]->llr128,
                      beamforming_mode);
    }
    break;
  case 6 :
    if (rx_type==rx_standard) {
      dlsch_64qam_llr(frame_parms,
                      pdsch_vars[eNB_id]->rxdataF_comp0,
                      pdsch_vars[eNB_id]->llr[0],
                      pdsch_vars[eNB_id]->dl_ch_mag0,
                      pdsch_vars[eNB_id]->dl_ch_magb0,
                      symbol,first_symbol_flag,nb_rb,
                      adjust_G2(frame_parms,dlsch0_harq->rb_alloc_even,6,subframe,symbol),
                      pdsch_vars[eNB_id]->llr128,
                      beamforming_mode);
  }
    break;
  default:
    LOG_W(PHY,"rx_dlsch.c : Unknown mod_order!!!!\n");
    return(-1);
    break;
  }
  }

// Please keep it: useful for debugging
#if 0
  if( (symbol == 13) && (subframe==0) && (dlsch0_harq->Qm == 6) /*&& (nb_rb==25)*/)
  {
      LOG_E(PHY,"Dump Phy Chan Est \n");
      if(1)
      {
#if 1
      write_output("rxdataF0.m"    , "rxdataF0",             &common_vars->common_vars_rx_data_per_thread[subframe&0x1].rxdataF[0][0],14*frame_parms->ofdm_symbol_size,1,1);
      //write_output("rxdataF1.m"    , "rxdataF1",             &common_vars->common_vars_rx_data_per_thread[subframe&0x1].rxdataF[0][0],14*frame_parms->ofdm_symbol_size,1,1);
      write_output("dl_ch_estimates00.m", "dl_ch_estimates00",   &common_vars->common_vars_rx_data_per_thread[subframe&0x1].dl_ch_estimates[eNB_id][0][0],14*frame_parms->ofdm_symbol_size,1,1);
      //write_output("dl_ch_estimates01.m", "dl_ch_estimates01",   &common_vars->common_vars_rx_data_per_thread[subframe&0x1].dl_ch_estimates[eNB_id][1][0],14*frame_parms->ofdm_symbol_size,1,1);
      //write_output("dl_ch_estimates10.m", "dl_ch_estimates10",   &common_vars->common_vars_rx_data_per_thread[subframe&0x1].dl_ch_estimates[eNB_id][2][0],14*frame_parms->ofdm_symbol_size,1,1);
      //write_output("dl_ch_estimates11.m", "dl_ch_estimates11",   &common_vars->common_vars_rx_data_per_thread[subframe&0x1].dl_ch_estimates[eNB_id][3][0],14*frame_parms->ofdm_symbol_size,1,1);


      //write_output("rxdataF_ext00.m"    , "rxdataF_ext00",       &pdsch_vars[eNB_id]->rxdataF_ext[0][0],14*frame_parms->N_RB_DL*12,1,1);
      //write_output("rxdataF_ext01.m"    , "rxdataF_ext01",       &pdsch_vars[eNB_id]->rxdataF_ext[1][0],14*frame_parms->N_RB_DL*12,1,1);
      //write_output("rxdataF_ext10.m"    , "rxdataF_ext10",       &pdsch_vars[eNB_id]->rxdataF_ext[2][0],14*frame_parms->N_RB_DL*12,1,1);
      //write_output("rxdataF_ext11.m"    , "rxdataF_ext11",       &pdsch_vars[eNB_id]->rxdataF_ext[3][0],14*frame_parms->N_RB_DL*12,1,1);
      write_output("dl_ch_estimates_ext00.m", "dl_ch_estimates_ext00", &pdsch_vars[eNB_id]->dl_ch_estimates_ext[0][0],14*frame_parms->N_RB_DL*12,1,1);
      //write_output("dl_ch_estimates_ext01.m", "dl_ch_estimates_ext01", &pdsch_vars[eNB_id]->dl_ch_estimates_ext[1][0],14*frame_parms->N_RB_DL*12,1,1);
      //write_output("dl_ch_estimates_ext10.m", "dl_ch_estimates_ext10", &pdsch_vars[eNB_id]->dl_ch_estimates_ext[2][0],14*frame_parms->N_RB_DL*12,1,1);
      //write_output("dl_ch_estimates_ext11.m", "dl_ch_estimates_ext11", &pdsch_vars[eNB_id]->dl_ch_estimates_ext[3][0],14*frame_parms->N_RB_DL*12,1,1);
      write_output("rxdataF_comp00.m","rxdataF_comp00",              &pdsch_vars[eNB_id]->rxdataF_comp0[0][0],14*frame_parms->N_RB_DL*12,1,1);
      //write_output("rxdataF_comp01.m","rxdataF_comp01",              &pdsch_vars[eNB_id]->rxdataF_comp0[1][0],14*frame_parms->N_RB_DL*12,1,1);
      //write_output("rxdataF_comp10.m","rxdataF_comp10",              &pdsch_vars[eNB_id]->rxdataF_comp1[harq_pid][round][0][0],14*frame_parms->N_RB_DL*12,1,1);
      //write_output("rxdataF_comp11.m","rxdataF_comp11",              &pdsch_vars[eNB_id]->rxdataF_comp1[harq_pid][round][1][0],14*frame_parms->N_RB_DL*12,1,1);
#endif
      write_output("llr0.m","llr0",  &pdsch_vars[eNB_id]->llr[0][0],(14*nb_rb*12*dlsch1_harq->Qm) - 4*(nb_rb*4*dlsch1_harq->Qm),1,0);
      //write_output("llr1.m","llr1",  &pdsch_vars[eNB_id]->llr[1][0],(14*nb_rb*12*dlsch1_harq->Qm) - 4*(nb_rb*4*dlsch1_harq->Qm),1,0);


      AssertFatal(0," ");
      }

  }
#endif

#if T_TRACER
  T(T_UE_PHY_PDSCH_IQ, T_INT(eNB_id), T_INT(ue->Mod_id), T_INT(frame%1024),
    T_INT(subframe), T_INT(nb_rb),
    T_INT(frame_parms->N_RB_UL), T_INT(frame_parms->symbols_per_tti),
    T_BUFFER(&pdsch_vars[eNB_id]->rxdataF_comp0[eNB_id][0],
             2 * /* ulsch[UE_id]->harq_processes[harq_pid]->nb_rb */ frame_parms->N_RB_UL *12*frame_parms->symbols_per_tti*2));
#endif

  return(0);

}

//==============================================================================================
// Pre-processing for LLR computation
//==============================================================================================

void dlsch_channel_compensation(int **rxdataF_ext,
                                int **dl_ch_estimates_ext,
                                int **dl_ch_mag,
                                int **dl_ch_magb,
                                int **rxdataF_comp,
                                int **rho,
                                LTE_DL_FRAME_PARMS *frame_parms,
                                unsigned char symbol,
                                uint8_t first_symbol_flag,
                                unsigned char mod_order,
                                unsigned short nb_rb,
                                unsigned char output_shift,
                                PHY_MEASUREMENTS *measurements)
{

#if defined(__i386) || defined(__x86_64)

  unsigned short rb;
  unsigned char aatx,aarx,symbol_mod,pilots=0;
  __m128i *dl_ch128,*dl_ch128_2,*dl_ch_mag128,*dl_ch_mag128b,*rxdataF128,*rxdataF_comp128,*rho128;
  __m128i mmtmpD0,mmtmpD1,mmtmpD2,mmtmpD3,QAM_amp128,QAM_amp128b;

  symbol_mod = (symbol>=(7-frame_parms->Ncp)) ? symbol-(7-frame_parms->Ncp) : symbol;

  if ((symbol_mod == 0) || (symbol_mod == (4-frame_parms->Ncp))) {

    if (frame_parms->mode1_flag==1) // 10 out of 12 so don't reduce size
      nb_rb=1+(5*nb_rb/6);
    else
      pilots=1;
  }

  for (aatx=0; aatx<frame_parms->nb_antenna_ports_eNB; aatx++) {
    if (mod_order == 4) {
      QAM_amp128 = _mm_set1_epi16(QAM16_n1);  // 2/sqrt(10)
      QAM_amp128b = _mm_setzero_si128();
    } else if (mod_order == 6) {
      QAM_amp128  = _mm_set1_epi16(QAM64_n1); //
      QAM_amp128b = _mm_set1_epi16(QAM64_n2);
    }

    //    printf("comp: rxdataF_comp %p, symbol %d\n",rxdataF_comp[0],symbol);

    for (aarx=0; aarx<frame_parms->nb_antennas_rx; aarx++) {

      dl_ch128          = (__m128i *)&dl_ch_estimates_ext[(aatx<<1)+aarx][symbol*frame_parms->N_RB_DL*12];
      dl_ch_mag128      = (__m128i *)&dl_ch_mag[(aatx<<1)+aarx][symbol*frame_parms->N_RB_DL*12];
      dl_ch_mag128b     = (__m128i *)&dl_ch_magb[(aatx<<1)+aarx][symbol*frame_parms->N_RB_DL*12];
      rxdataF128        = (__m128i *)&rxdataF_ext[aarx][symbol*frame_parms->N_RB_DL*12];
      rxdataF_comp128   = (__m128i *)&rxdataF_comp[(aatx<<1)+aarx][symbol*frame_parms->N_RB_DL*12];


      for (rb=0; rb<nb_rb; rb++) {
        if (mod_order>2) {
          // get channel amplitude if not QPSK

          mmtmpD0 = _mm_madd_epi16(dl_ch128[0],dl_ch128[0]);
          mmtmpD0 = _mm_srai_epi32(mmtmpD0,output_shift);

          mmtmpD1 = _mm_madd_epi16(dl_ch128[1],dl_ch128[1]);
          mmtmpD1 = _mm_srai_epi32(mmtmpD1,output_shift);

          mmtmpD0 = _mm_packs_epi32(mmtmpD0,mmtmpD1);

          // store channel magnitude here in a new field of dlsch

          dl_ch_mag128[0] = _mm_unpacklo_epi16(mmtmpD0,mmtmpD0);
          dl_ch_mag128b[0] = dl_ch_mag128[0];
          dl_ch_mag128[0] = _mm_mulhi_epi16(dl_ch_mag128[0],QAM_amp128);
          dl_ch_mag128[0] = _mm_slli_epi16(dl_ch_mag128[0],1);
    //print_ints("Re(ch):",(int16_t*)&mmtmpD0);
    //print_shorts("QAM_amp:",(int16_t*)&QAM_amp128);
    //print_shorts("mag:",(int16_t*)&dl_ch_mag128[0]);
          dl_ch_mag128[1] = _mm_unpackhi_epi16(mmtmpD0,mmtmpD0);
          dl_ch_mag128b[1] = dl_ch_mag128[1];
          dl_ch_mag128[1] = _mm_mulhi_epi16(dl_ch_mag128[1],QAM_amp128);
          dl_ch_mag128[1] = _mm_slli_epi16(dl_ch_mag128[1],1);

          if (pilots==0) {
            mmtmpD0 = _mm_madd_epi16(dl_ch128[2],dl_ch128[2]);
            mmtmpD0 = _mm_srai_epi32(mmtmpD0,output_shift);
            mmtmpD1 = _mm_packs_epi32(mmtmpD0,mmtmpD0);

            dl_ch_mag128[2] = _mm_unpacklo_epi16(mmtmpD1,mmtmpD1);
            dl_ch_mag128b[2] = dl_ch_mag128[2];

            dl_ch_mag128[2] = _mm_mulhi_epi16(dl_ch_mag128[2],QAM_amp128);
            dl_ch_mag128[2] = _mm_slli_epi16(dl_ch_mag128[2],1);
          }

          dl_ch_mag128b[0] = _mm_mulhi_epi16(dl_ch_mag128b[0],QAM_amp128b);
          dl_ch_mag128b[0] = _mm_slli_epi16(dl_ch_mag128b[0],1);


          dl_ch_mag128b[1] = _mm_mulhi_epi16(dl_ch_mag128b[1],QAM_amp128b);
          dl_ch_mag128b[1] = _mm_slli_epi16(dl_ch_mag128b[1],1);

          if (pilots==0) {
            dl_ch_mag128b[2] = _mm_mulhi_epi16(dl_ch_mag128b[2],QAM_amp128b);
            dl_ch_mag128b[2] = _mm_slli_epi16(dl_ch_mag128b[2],1);
          }
        }

        // multiply by conjugated channel
        mmtmpD0 = _mm_madd_epi16(dl_ch128[0],rxdataF128[0]);
        //  print_ints("re",&mmtmpD0);

        // mmtmpD0 contains real part of 4 consecutive outputs (32-bit)
        mmtmpD1 = _mm_shufflelo_epi16(dl_ch128[0],_MM_SHUFFLE(2,3,0,1));
        mmtmpD1 = _mm_shufflehi_epi16(mmtmpD1,_MM_SHUFFLE(2,3,0,1));
        mmtmpD1 = _mm_sign_epi16(mmtmpD1,*(__m128i*)&conjugate[0]);
        //  print_ints("im",&mmtmpD1);
        mmtmpD1 = _mm_madd_epi16(mmtmpD1,rxdataF128[0]);
        // mmtmpD1 contains imag part of 4 consecutive outputs (32-bit)
        mmtmpD0 = _mm_srai_epi32(mmtmpD0,output_shift);
        //  print_ints("re(shift)",&mmtmpD0);
        mmtmpD1 = _mm_srai_epi32(mmtmpD1,output_shift);
        //  print_ints("im(shift)",&mmtmpD1);
        mmtmpD2 = _mm_unpacklo_epi32(mmtmpD0,mmtmpD1);
        mmtmpD3 = _mm_unpackhi_epi32(mmtmpD0,mmtmpD1);
        //        print_ints("c0",&mmtmpD2);
        //  print_ints("c1",&mmtmpD3);
        rxdataF_comp128[0] = _mm_packs_epi32(mmtmpD2,mmtmpD3);
        //  print_shorts("rx:",rxdataF128);
        //  print_shorts("ch:",dl_ch128);
        //  print_shorts("pack:",rxdataF_comp128);

        // multiply by conjugated channel
        mmtmpD0 = _mm_madd_epi16(dl_ch128[1],rxdataF128[1]);
        // mmtmpD0 contains real part of 4 consecutive outputs (32-bit)
        mmtmpD1 = _mm_shufflelo_epi16(dl_ch128[1],_MM_SHUFFLE(2,3,0,1));
        mmtmpD1 = _mm_shufflehi_epi16(mmtmpD1,_MM_SHUFFLE(2,3,0,1));
        mmtmpD1 = _mm_sign_epi16(mmtmpD1,*(__m128i*)conjugate);
        mmtmpD1 = _mm_madd_epi16(mmtmpD1,rxdataF128[1]);
        // mmtmpD1 contains imag part of 4 consecutive outputs (32-bit)
        mmtmpD0 = _mm_srai_epi32(mmtmpD0,output_shift);
        mmtmpD1 = _mm_srai_epi32(mmtmpD1,output_shift);
        mmtmpD2 = _mm_unpacklo_epi32(mmtmpD0,mmtmpD1);
        mmtmpD3 = _mm_unpackhi_epi32(mmtmpD0,mmtmpD1);

        rxdataF_comp128[1] = _mm_packs_epi32(mmtmpD2,mmtmpD3);
        //  print_shorts("rx:",rxdataF128+1);
        //  print_shorts("ch:",dl_ch128+1);
        //  print_shorts("pack:",rxdataF_comp128+1);

        if (pilots==0) {
          // multiply by conjugated channel
          mmtmpD0 = _mm_madd_epi16(dl_ch128[2],rxdataF128[2]);
          // mmtmpD0 contains real part of 4 consecutive outputs (32-bit)
          mmtmpD1 = _mm_shufflelo_epi16(dl_ch128[2],_MM_SHUFFLE(2,3,0,1));
          mmtmpD1 = _mm_shufflehi_epi16(mmtmpD1,_MM_SHUFFLE(2,3,0,1));
          mmtmpD1 = _mm_sign_epi16(mmtmpD1,*(__m128i*)conjugate);
          mmtmpD1 = _mm_madd_epi16(mmtmpD1,rxdataF128[2]);
          // mmtmpD1 contains imag part of 4 consecutive outputs (32-bit)
          mmtmpD0 = _mm_srai_epi32(mmtmpD0,output_shift);
          mmtmpD1 = _mm_srai_epi32(mmtmpD1,output_shift);
          mmtmpD2 = _mm_unpacklo_epi32(mmtmpD0,mmtmpD1);
          mmtmpD3 = _mm_unpackhi_epi32(mmtmpD0,mmtmpD1);

          rxdataF_comp128[2] = _mm_packs_epi32(mmtmpD2,mmtmpD3);
          //  print_shorts("rx:",rxdataF128+2);
          //  print_shorts("ch:",dl_ch128+2);
          //        print_shorts("pack:",rxdataF_comp128+2);

          dl_ch128+=3;
          dl_ch_mag128+=3;
          dl_ch_mag128b+=3;
          rxdataF128+=3;
          rxdataF_comp128+=3;
        } else { // we have a smaller PDSCH in symbols with pilots so skip last group of 4 REs and increment less
          dl_ch128+=2;
          dl_ch_mag128+=2;
          dl_ch_mag128b+=2;
          rxdataF128+=2;
          rxdataF_comp128+=2;
        }

      }
    }
  }

  if (rho) {


    for (aarx=0; aarx<frame_parms->nb_antennas_rx; aarx++) {
      rho128        = (__m128i *)&rho[aarx][symbol*frame_parms->N_RB_DL*12];
      dl_ch128      = (__m128i *)&dl_ch_estimates_ext[aarx][symbol*frame_parms->N_RB_DL*12];
      dl_ch128_2    = (__m128i *)&dl_ch_estimates_ext[2+aarx][symbol*frame_parms->N_RB_DL*12];

      for (rb=0; rb<nb_rb; rb++) {
        // multiply by conjugated channel
        mmtmpD0 = _mm_madd_epi16(dl_ch128[0],dl_ch128_2[0]);
        //  print_ints("re",&mmtmpD0);

        // mmtmpD0 contains real part of 4 consecutive outputs (32-bit)
        mmtmpD1 = _mm_shufflelo_epi16(dl_ch128[0],_MM_SHUFFLE(2,3,0,1));
        mmtmpD1 = _mm_shufflehi_epi16(mmtmpD1,_MM_SHUFFLE(2,3,0,1));
        mmtmpD1 = _mm_sign_epi16(mmtmpD1,*(__m128i*)&conjugate[0]);
        //  print_ints("im",&mmtmpD1);
        mmtmpD1 = _mm_madd_epi16(mmtmpD1,dl_ch128_2[0]);
        // mmtmpD1 contains imag part of 4 consecutive outputs (32-bit)
        mmtmpD0 = _mm_srai_epi32(mmtmpD0,output_shift);
        //  print_ints("re(shift)",&mmtmpD0);
        mmtmpD1 = _mm_srai_epi32(mmtmpD1,output_shift);
        //  print_ints("im(shift)",&mmtmpD1);
        mmtmpD2 = _mm_unpacklo_epi32(mmtmpD0,mmtmpD1);
        mmtmpD3 = _mm_unpackhi_epi32(mmtmpD0,mmtmpD1);
        //        print_ints("c0",&mmtmpD2);
        //  print_ints("c1",&mmtmpD3);
        rho128[0] = _mm_packs_epi32(mmtmpD2,mmtmpD3);

        //print_shorts("rx:",dl_ch128_2);
        //print_shorts("ch:",dl_ch128);
        //print_shorts("pack:",rho128);

        // multiply by conjugated channel
        mmtmpD0 = _mm_madd_epi16(dl_ch128[1],dl_ch128_2[1]);
        // mmtmpD0 contains real part of 4 consecutive outputs (32-bit)
        mmtmpD1 = _mm_shufflelo_epi16(dl_ch128[1],_MM_SHUFFLE(2,3,0,1));
        mmtmpD1 = _mm_shufflehi_epi16(mmtmpD1,_MM_SHUFFLE(2,3,0,1));
        mmtmpD1 = _mm_sign_epi16(mmtmpD1,*(__m128i*)conjugate);
        mmtmpD1 = _mm_madd_epi16(mmtmpD1,dl_ch128_2[1]);
        // mmtmpD1 contains imag part of 4 consecutive outputs (32-bit)
        mmtmpD0 = _mm_srai_epi32(mmtmpD0,output_shift);
        mmtmpD1 = _mm_srai_epi32(mmtmpD1,output_shift);
        mmtmpD2 = _mm_unpacklo_epi32(mmtmpD0,mmtmpD1);
        mmtmpD3 = _mm_unpackhi_epi32(mmtmpD0,mmtmpD1);


        rho128[1] =_mm_packs_epi32(mmtmpD2,mmtmpD3);
        //print_shorts("rx:",dl_ch128_2+1);
        //print_shorts("ch:",dl_ch128+1);
        //print_shorts("pack:",rho128+1);
        // multiply by conjugated channel
        mmtmpD0 = _mm_madd_epi16(dl_ch128[2],dl_ch128_2[2]);
        // mmtmpD0 contains real part of 4 consecutive outputs (32-bit)
        mmtmpD1 = _mm_shufflelo_epi16(dl_ch128[2],_MM_SHUFFLE(2,3,0,1));
        mmtmpD1 = _mm_shufflehi_epi16(mmtmpD1,_MM_SHUFFLE(2,3,0,1));
        mmtmpD1 = _mm_sign_epi16(mmtmpD1,*(__m128i*)conjugate);
        mmtmpD1 = _mm_madd_epi16(mmtmpD1,dl_ch128_2[2]);
        // mmtmpD1 contains imag part of 4 consecutive outputs (32-bit)
        mmtmpD0 = _mm_srai_epi32(mmtmpD0,output_shift);
        mmtmpD1 = _mm_srai_epi32(mmtmpD1,output_shift);
        mmtmpD2 = _mm_unpacklo_epi32(mmtmpD0,mmtmpD1);
        mmtmpD3 = _mm_unpackhi_epi32(mmtmpD0,mmtmpD1);

        rho128[2] = _mm_packs_epi32(mmtmpD2,mmtmpD3);
        //print_shorts("rx:",dl_ch128_2+2);
        //print_shorts("ch:",dl_ch128+2);
        //print_shorts("pack:",rho128+2);

        dl_ch128+=3;
        dl_ch128_2+=3;
        rho128+=3;

      }

      if (first_symbol_flag==1) {
        measurements->rx_correlation[0][aarx] = signal_energy(&rho[aarx][symbol*frame_parms->N_RB_DL*12],rb*12);
      }
    }
  }

  _mm_empty();
  _m_empty();

#elif defined(__arm__)


  unsigned short rb;
  unsigned char aatx,aarx,symbol_mod,pilots=0;

  int16x4_t *dl_ch128,*dl_ch128_2,*rxdataF128;
  int32x4_t mmtmpD0,mmtmpD1,mmtmpD0b,mmtmpD1b;
  int16x8_t *dl_ch_mag128,*dl_ch_mag128b,mmtmpD2,mmtmpD3,mmtmpD4;
  int16x8_t QAM_amp128,QAM_amp128b;
  int16x4x2_t *rxdataF_comp128,*rho128;

  int16_t conj[4]__attribute__((aligned(16))) = {1,-1,1,-1};
  int32x4_t output_shift128 = vmovq_n_s32(-(int32_t)output_shift);

  symbol_mod = (symbol>=(7-frame_parms->Ncp)) ? symbol-(7-frame_parms->Ncp) : symbol;

  if ((symbol_mod == 0) || (symbol_mod == (4-frame_parms->Ncp))) {
    if (frame_parms->mode1_flag==1) { // 10 out of 12 so don't reduce size
      nb_rb=1+(5*nb_rb/6);
    }
    else {
      pilots=1;
    }
  }

  for (aatx=0; aatx<frame_parms->nb_antenna_ports_eNB; aatx++) {
    if (mod_order == 4) {
      QAM_amp128  = vmovq_n_s16(QAM16_n1);  // 2/sqrt(10)
      QAM_amp128b = vmovq_n_s16(0);
    } else if (mod_order == 6) {
      QAM_amp128  = vmovq_n_s16(QAM64_n1); //
      QAM_amp128b = vmovq_n_s16(QAM64_n2);
    }
    //    printf("comp: rxdataF_comp %p, symbol %d\n",rxdataF_comp[0],symbol);

    for (aarx=0; aarx<frame_parms->nb_antennas_rx; aarx++) {
      dl_ch128          = (int16x4_t*)&dl_ch_estimates_ext[(aatx<<1)+aarx][symbol*frame_parms->N_RB_DL*12];
      dl_ch_mag128      = (int16x8_t*)&dl_ch_mag[(aatx<<1)+aarx][symbol*frame_parms->N_RB_DL*12];
      dl_ch_mag128b     = (int16x8_t*)&dl_ch_magb[(aatx<<1)+aarx][symbol*frame_parms->N_RB_DL*12];
      rxdataF128        = (int16x4_t*)&rxdataF_ext[aarx][symbol*frame_parms->N_RB_DL*12];
      rxdataF_comp128   = (int16x4x2_t*)&rxdataF_comp[(aatx<<1)+aarx][symbol*frame_parms->N_RB_DL*12];

      for (rb=0; rb<nb_rb; rb++) {
  if (mod_order>2) {
    // get channel amplitude if not QPSK
    mmtmpD0 = vmull_s16(dl_ch128[0], dl_ch128[0]);
    // mmtmpD0 = [ch0*ch0,ch1*ch1,ch2*ch2,ch3*ch3];
    mmtmpD0 = vqshlq_s32(vqaddq_s32(mmtmpD0,vrev64q_s32(mmtmpD0)),output_shift128);
    // mmtmpD0 = [ch0*ch0 + ch1*ch1,ch0*ch0 + ch1*ch1,ch2*ch2 + ch3*ch3,ch2*ch2 + ch3*ch3]>>output_shift128 on 32-bits
    mmtmpD1 = vmull_s16(dl_ch128[1], dl_ch128[1]);
    mmtmpD1 = vqshlq_s32(vqaddq_s32(mmtmpD1,vrev64q_s32(mmtmpD1)),output_shift128);
    mmtmpD2 = vcombine_s16(vmovn_s32(mmtmpD0),vmovn_s32(mmtmpD1));
    // mmtmpD2 = [ch0*ch0 + ch1*ch1,ch0*ch0 + ch1*ch1,ch2*ch2 + ch3*ch3,ch2*ch2 + ch3*ch3,ch4*ch4 + ch5*ch5,ch4*ch4 + ch5*ch5,ch6*ch6 + ch7*ch7,ch6*ch6 + ch7*ch7]>>output_shift128 on 16-bits
    mmtmpD0 = vmull_s16(dl_ch128[2], dl_ch128[2]);
    mmtmpD0 = vqshlq_s32(vqaddq_s32(mmtmpD0,vrev64q_s32(mmtmpD0)),output_shift128);
    mmtmpD1 = vmull_s16(dl_ch128[3], dl_ch128[3]);
    mmtmpD1 = vqshlq_s32(vqaddq_s32(mmtmpD1,vrev64q_s32(mmtmpD1)),output_shift128);
    mmtmpD3 = vcombine_s16(vmovn_s32(mmtmpD0),vmovn_s32(mmtmpD1));
    if (pilots==0) {
      mmtmpD0 = vmull_s16(dl_ch128[4], dl_ch128[4]);
      mmtmpD0 = vqshlq_s32(vqaddq_s32(mmtmpD0,vrev64q_s32(mmtmpD0)),output_shift128);
      mmtmpD1 = vmull_s16(dl_ch128[5], dl_ch128[5]);
      mmtmpD1 = vqshlq_s32(vqaddq_s32(mmtmpD1,vrev64q_s32(mmtmpD1)),output_shift128);
      mmtmpD4 = vcombine_s16(vmovn_s32(mmtmpD0),vmovn_s32(mmtmpD1));
    }

    dl_ch_mag128b[0] = vqdmulhq_s16(mmtmpD2,QAM_amp128b);
    dl_ch_mag128b[1] = vqdmulhq_s16(mmtmpD3,QAM_amp128b);
    dl_ch_mag128[0] = vqdmulhq_s16(mmtmpD2,QAM_amp128);
    dl_ch_mag128[1] = vqdmulhq_s16(mmtmpD3,QAM_amp128);

    if (pilots==0) {
      dl_ch_mag128b[2] = vqdmulhq_s16(mmtmpD4,QAM_amp128b);
      dl_ch_mag128[2]  = vqdmulhq_s16(mmtmpD4,QAM_amp128);
    }
  }

  mmtmpD0 = vmull_s16(dl_ch128[0], rxdataF128[0]);
  //mmtmpD0 = [Re(ch[0])Re(rx[0]) Im(ch[0])Im(ch[0]) Re(ch[1])Re(rx[1]) Im(ch[1])Im(ch[1])]
  mmtmpD1 = vmull_s16(dl_ch128[1], rxdataF128[1]);
  //mmtmpD1 = [Re(ch[2])Re(rx[2]) Im(ch[2])Im(ch[2]) Re(ch[3])Re(rx[3]) Im(ch[3])Im(ch[3])]
  mmtmpD0 = vcombine_s32(vpadd_s32(vget_low_s32(mmtmpD0),vget_high_s32(mmtmpD0)),
             vpadd_s32(vget_low_s32(mmtmpD1),vget_high_s32(mmtmpD1)));
  //mmtmpD0 = [Re(ch[0])Re(rx[0])+Im(ch[0])Im(ch[0]) Re(ch[1])Re(rx[1])+Im(ch[1])Im(ch[1]) Re(ch[2])Re(rx[2])+Im(ch[2])Im(ch[2]) Re(ch[3])Re(rx[3])+Im(ch[3])Im(ch[3])]

  mmtmpD0b = vmull_s16(vrev32_s16(vmul_s16(dl_ch128[0],*(int16x4_t*)conj)), rxdataF128[0]);
  //mmtmpD0 = [-Im(ch[0])Re(rx[0]) Re(ch[0])Im(rx[0]) -Im(ch[1])Re(rx[1]) Re(ch[1])Im(rx[1])]
  mmtmpD1b = vmull_s16(vrev32_s16(vmul_s16(dl_ch128[1],*(int16x4_t*)conj)), rxdataF128[1]);
  //mmtmpD0 = [-Im(ch[2])Re(rx[2]) Re(ch[2])Im(rx[2]) -Im(ch[3])Re(rx[3]) Re(ch[3])Im(rx[3])]
  mmtmpD1 = vcombine_s32(vpadd_s32(vget_low_s32(mmtmpD0b),vget_high_s32(mmtmpD0b)),
             vpadd_s32(vget_low_s32(mmtmpD1b),vget_high_s32(mmtmpD1b)));
  //mmtmpD1 = [-Im(ch[0])Re(rx[0])+Re(ch[0])Im(rx[0]) -Im(ch[1])Re(rx[1])+Re(ch[1])Im(rx[1]) -Im(ch[2])Re(rx[2])+Re(ch[2])Im(rx[2]) -Im(ch[3])Re(rx[3])+Re(ch[3])Im(rx[3])]

  mmtmpD0 = vqshlq_s32(mmtmpD0,output_shift128);
  mmtmpD1 = vqshlq_s32(mmtmpD1,output_shift128);
  rxdataF_comp128[0] = vzip_s16(vmovn_s32(mmtmpD0),vmovn_s32(mmtmpD1));
  mmtmpD0 = vmull_s16(dl_ch128[2], rxdataF128[2]);
  mmtmpD1 = vmull_s16(dl_ch128[3], rxdataF128[3]);
  mmtmpD0 = vcombine_s32(vpadd_s32(vget_low_s32(mmtmpD0),vget_high_s32(mmtmpD0)),
             vpadd_s32(vget_low_s32(mmtmpD1),vget_high_s32(mmtmpD1)));
  mmtmpD0b = vmull_s16(vrev32_s16(vmul_s16(dl_ch128[2],*(int16x4_t*)conj)), rxdataF128[2]);
  mmtmpD1b = vmull_s16(vrev32_s16(vmul_s16(dl_ch128[3],*(int16x4_t*)conj)), rxdataF128[3]);
  mmtmpD1 = vcombine_s32(vpadd_s32(vget_low_s32(mmtmpD0b),vget_high_s32(mmtmpD0b)),
             vpadd_s32(vget_low_s32(mmtmpD1b),vget_high_s32(mmtmpD1b)));
  mmtmpD0 = vqshlq_s32(mmtmpD0,output_shift128);
  mmtmpD1 = vqshlq_s32(mmtmpD1,output_shift128);
  rxdataF_comp128[1] = vzip_s16(vmovn_s32(mmtmpD0),vmovn_s32(mmtmpD1));

  if (pilots==0) {
    mmtmpD0 = vmull_s16(dl_ch128[4], rxdataF128[4]);
    mmtmpD1 = vmull_s16(dl_ch128[5], rxdataF128[5]);
    mmtmpD0 = vcombine_s32(vpadd_s32(vget_low_s32(mmtmpD0),vget_high_s32(mmtmpD0)),
         vpadd_s32(vget_low_s32(mmtmpD1),vget_high_s32(mmtmpD1)));

    mmtmpD0b = vmull_s16(vrev32_s16(vmul_s16(dl_ch128[4],*(int16x4_t*)conj)), rxdataF128[4]);
    mmtmpD1b = vmull_s16(vrev32_s16(vmul_s16(dl_ch128[5],*(int16x4_t*)conj)), rxdataF128[5]);
    mmtmpD1 = vcombine_s32(vpadd_s32(vget_low_s32(mmtmpD0b),vget_high_s32(mmtmpD0b)),
         vpadd_s32(vget_low_s32(mmtmpD1b),vget_high_s32(mmtmpD1b)));


    mmtmpD0 = vqshlq_s32(mmtmpD0,output_shift128);
    mmtmpD1 = vqshlq_s32(mmtmpD1,output_shift128);
    rxdataF_comp128[2] = vzip_s16(vmovn_s32(mmtmpD0),vmovn_s32(mmtmpD1));


    dl_ch128+=6;
    dl_ch_mag128+=3;
    dl_ch_mag128b+=3;
    rxdataF128+=6;
    rxdataF_comp128+=3;

  } else { // we have a smaller PDSCH in symbols with pilots so skip last group of 4 REs and increment less
    dl_ch128+=4;
    dl_ch_mag128+=2;
    dl_ch_mag128b+=2;
    rxdataF128+=4;
    rxdataF_comp128+=2;
  }
      }
    }
  }

  if (rho) {
    for (aarx=0; aarx<frame_parms->nb_antennas_rx; aarx++) {
      rho128        = (int16x4x2_t*)&rho[aarx][symbol*frame_parms->N_RB_DL*12];
      dl_ch128      = (int16x4_t*)&dl_ch_estimates_ext[aarx][symbol*frame_parms->N_RB_DL*12];
      dl_ch128_2    = (int16x4_t*)&dl_ch_estimates_ext[2+aarx][symbol*frame_parms->N_RB_DL*12];
      for (rb=0; rb<nb_rb; rb++) {
  mmtmpD0 = vmull_s16(dl_ch128[0], dl_ch128_2[0]);
  mmtmpD1 = vmull_s16(dl_ch128[1], dl_ch128_2[1]);
  mmtmpD0 = vcombine_s32(vpadd_s32(vget_low_s32(mmtmpD0),vget_high_s32(mmtmpD0)),
             vpadd_s32(vget_low_s32(mmtmpD1),vget_high_s32(mmtmpD1)));
  mmtmpD0b = vmull_s16(vrev32_s16(vmul_s16(dl_ch128[0],*(int16x4_t*)conj)), dl_ch128_2[0]);
  mmtmpD1b = vmull_s16(vrev32_s16(vmul_s16(dl_ch128[1],*(int16x4_t*)conj)), dl_ch128_2[1]);
  mmtmpD1 = vcombine_s32(vpadd_s32(vget_low_s32(mmtmpD0b),vget_high_s32(mmtmpD0b)),
             vpadd_s32(vget_low_s32(mmtmpD1b),vget_high_s32(mmtmpD1b)));

  mmtmpD0 = vqshlq_s32(mmtmpD0,output_shift128);
  mmtmpD1 = vqshlq_s32(mmtmpD1,output_shift128);
  rho128[0] = vzip_s16(vmovn_s32(mmtmpD0),vmovn_s32(mmtmpD1));

  mmtmpD0 = vmull_s16(dl_ch128[2], dl_ch128_2[2]);
  mmtmpD1 = vmull_s16(dl_ch128[3], dl_ch128_2[3]);
  mmtmpD0 = vcombine_s32(vpadd_s32(vget_low_s32(mmtmpD0),vget_high_s32(mmtmpD0)),
             vpadd_s32(vget_low_s32(mmtmpD1),vget_high_s32(mmtmpD1)));
  mmtmpD0b = vmull_s16(vrev32_s16(vmul_s16(dl_ch128[2],*(int16x4_t*)conj)), dl_ch128_2[2]);
  mmtmpD1b = vmull_s16(vrev32_s16(vmul_s16(dl_ch128[3],*(int16x4_t*)conj)), dl_ch128_2[3]);
  mmtmpD1 = vcombine_s32(vpadd_s32(vget_low_s32(mmtmpD0b),vget_high_s32(mmtmpD0b)),
             vpadd_s32(vget_low_s32(mmtmpD1b),vget_high_s32(mmtmpD1b)));

  mmtmpD0 = vqshlq_s32(mmtmpD0,output_shift128);
  mmtmpD1 = vqshlq_s32(mmtmpD1,output_shift128);
  rho128[1] = vzip_s16(vmovn_s32(mmtmpD0),vmovn_s32(mmtmpD1));

  mmtmpD0 = vmull_s16(dl_ch128[0], dl_ch128_2[0]);
  mmtmpD1 = vmull_s16(dl_ch128[1], dl_ch128_2[1]);
  mmtmpD0 = vcombine_s32(vpadd_s32(vget_low_s32(mmtmpD0),vget_high_s32(mmtmpD0)),
             vpadd_s32(vget_low_s32(mmtmpD1),vget_high_s32(mmtmpD1)));
  mmtmpD0b = vmull_s16(vrev32_s16(vmul_s16(dl_ch128[4],*(int16x4_t*)conj)), dl_ch128_2[4]);
  mmtmpD1b = vmull_s16(vrev32_s16(vmul_s16(dl_ch128[5],*(int16x4_t*)conj)), dl_ch128_2[5]);
  mmtmpD1 = vcombine_s32(vpadd_s32(vget_low_s32(mmtmpD0b),vget_high_s32(mmtmpD0b)),
             vpadd_s32(vget_low_s32(mmtmpD1b),vget_high_s32(mmtmpD1b)));

  mmtmpD0 = vqshlq_s32(mmtmpD0,output_shift128);
  mmtmpD1 = vqshlq_s32(mmtmpD1,output_shift128);
  rho128[2] = vzip_s16(vmovn_s32(mmtmpD0),vmovn_s32(mmtmpD1));


  dl_ch128+=6;
  dl_ch128_2+=6;
  rho128+=3;
      }

      if (first_symbol_flag==1) {
  measurements->rx_correlation[0][aarx] = signal_energy(&rho[aarx][symbol*frame_parms->N_RB_DL*12],rb*12);
      }
    }
  }
#endif
}

#if defined(__x86_64__) || defined(__i386__)

void prec2A_TM56_128(unsigned char pmi,__m128i *ch0,__m128i *ch1)
{

  __m128i amp;
  amp = _mm_set1_epi16(ONE_OVER_SQRT2_Q15);

  switch (pmi) {

  case 0 :   // +1 +1
    //    print_shorts("phase 0 :ch0",ch0);
    //    print_shorts("phase 0 :ch1",ch1);
    ch0[0] = _mm_adds_epi16(ch0[0],ch1[0]);
    break;

  case 1 :   // +1 -1
    //    print_shorts("phase 1 :ch0",ch0);
    //    print_shorts("phase 1 :ch1",ch1);
    ch0[0] = _mm_subs_epi16(ch0[0],ch1[0]);
    //    print_shorts("phase 1 :ch0-ch1",ch0);
    break;

  case 2 :   // +1 +j
    ch1[0] = _mm_sign_epi16(ch1[0],*(__m128i*)&conjugate[0]);
    ch1[0] = _mm_shufflelo_epi16(ch1[0],_MM_SHUFFLE(2,3,0,1));
    ch1[0] = _mm_shufflehi_epi16(ch1[0],_MM_SHUFFLE(2,3,0,1));
    ch0[0] = _mm_subs_epi16(ch0[0],ch1[0]);

    break;   // +1 -j

  case 3 :
    ch1[0] = _mm_sign_epi16(ch1[0],*(__m128i*)&conjugate[0]);
    ch1[0] = _mm_shufflelo_epi16(ch1[0],_MM_SHUFFLE(2,3,0,1));
    ch1[0] = _mm_shufflehi_epi16(ch1[0],_MM_SHUFFLE(2,3,0,1));
    ch0[0] = _mm_adds_epi16(ch0[0],ch1[0]);
    break;
  }

  ch0[0] = _mm_mulhi_epi16(ch0[0],amp);
  ch0[0] = _mm_slli_epi16(ch0[0],1);

  _mm_empty();
  _m_empty();
}
#elif defined(__arm__)
void prec2A_TM56_128(unsigned char pmi,__m128i *ch0,__m128i *ch1) {

  // sqrt(2) is already taken into account in computation sqrt_rho_a, sqrt_rho_b,
  //so removed it

  //__m128i amp;
  //amp = _mm_set1_epi16(ONE_OVER_SQRT2_Q15);

  switch (pmi) {

  case 0 :   // +1 +1
    //    print_shorts("phase 0 :ch0",ch0);
    //    print_shorts("phase 0 :ch1",ch1);
    ch0[0] = _mm_adds_epi16(ch0[0],ch1[0]);
    break;
  case 1 :   // +1 -1
    //    print_shorts("phase 1 :ch0",ch0);
    //    print_shorts("phase 1 :ch1",ch1);
    ch0[0] = _mm_subs_epi16(ch0[0],ch1[0]);
    //    print_shorts("phase 1 :ch0-ch1",ch0);
    break;
  case 2 :   // +1 +j
    ch1[0] = _mm_sign_epi16(ch1[0],*(__m128i*)&conjugate[0]);
    ch1[0] = _mm_shufflelo_epi16(ch1[0],_MM_SHUFFLE(2,3,0,1));
    ch1[0] = _mm_shufflehi_epi16(ch1[0],_MM_SHUFFLE(2,3,0,1));
    ch0[0] = _mm_subs_epi16(ch0[0],ch1[0]);

    break;   // +1 -j
  case 3 :
    ch1[0] = _mm_sign_epi16(ch1[0],*(__m128i*)&conjugate[0]);
    ch1[0] = _mm_shufflelo_epi16(ch1[0],_MM_SHUFFLE(2,3,0,1));
    ch1[0] = _mm_shufflehi_epi16(ch1[0],_MM_SHUFFLE(2,3,0,1));
    ch0[0] = _mm_adds_epi16(ch0[0],ch1[0]);
    break;
  }

  //ch0[0] = _mm_mulhi_epi16(ch0[0],amp);
  //ch0[0] = _mm_slli_epi16(ch0[0],1);

  _mm_empty();
  _m_empty();
}
#endif
// precoding is stream 0 .5(1,1)  .5(1,-1) .5(1,1)  .5(1,-1)
//              stream 1 .5(1,-1) .5(1,1)  .5(1,-1) .5(1,1)
// store "precoded" channel for stream 0 in ch0, stream 1 in ch1

short TM3_prec[8]__attribute__((aligned(16))) = {1,1,-1,-1,1,1,-1,-1} ;

void prec2A_TM3_128(__m128i *ch0,__m128i *ch1) {

  __m128i amp = _mm_set1_epi16(ONE_OVER_SQRT2_Q15);

  __m128i tmp0,tmp1;

  //_mm_mulhi_epi16
  //  print_shorts("prec2A_TM3 ch0 (before):",ch0);
  //  print_shorts("prec2A_TM3 ch1 (before):",ch1);

  tmp0 = ch0[0];
  tmp1  = _mm_sign_epi16(ch1[0],((__m128i*)&TM3_prec)[0]);
  //  print_shorts("prec2A_TM3 ch1*s (mid):",(__m128i*)TM3_prec);

  ch0[0] = _mm_adds_epi16(ch0[0],tmp1);
  ch1[0] = _mm_subs_epi16(tmp0,tmp1);

  ch0[0] = _mm_mulhi_epi16(ch0[0],amp);
  ch0[0] = _mm_slli_epi16(ch0[0],1);

  ch1[0] = _mm_mulhi_epi16(ch1[0],amp);
  ch1[0] = _mm_slli_epi16(ch1[0],1);

  //  print_shorts("prec2A_TM3 ch0 (mid):",&tmp0);
  //  print_shorts("prec2A_TM3 ch1 (mid):",ch1);

  //ch0[0] = _mm_mulhi_epi16(ch0[0],amp);
  //ch0[0] = _mm_slli_epi16(ch0[0],1);
  //ch1[0] = _mm_mulhi_epi16(ch1[0],amp);
  //ch1[0] = _mm_slli_epi16(ch1[0],1);

  //ch0[0] = _mm_srai_epi16(ch0[0],1);
  //ch1[0] = _mm_srai_epi16(ch1[0],1);

  //  print_shorts("prec2A_TM3 ch0 (after):",ch0);
  //  print_shorts("prec2A_TM3 ch1 (after):",ch1);

  _mm_empty();
  _m_empty();
}

// pmi = 0 => stream 0 (1,1), stream 1 (1,-1)
// pmi = 1 => stream 0 (1,j), stream 2 (1,-j)

void prec2A_TM4_128(int pmi,__m128i *ch0,__m128i *ch1) {

// sqrt(2) is already taken into account in computation sqrt_rho_a, sqrt_rho_b,
//so divide by 2 is replaced by divide by sqrt(2).

 // printf ("demod pmi=%d\n", pmi);
 __m128i amp;
 amp = _mm_set1_epi16(ONE_OVER_SQRT2_Q15);
  __m128i tmp0,tmp1;

 // print_shorts("prec2A_TM4 ch0 (before):",ch0);
 // print_shorts("prec2A_TM4 ch1 (before):",ch1);

  if (pmi == 0) { //[1 1;1 -1]
    tmp0 = ch0[0];
    tmp1 = ch1[0];
    ch0[0] = _mm_adds_epi16(tmp0,tmp1);
    ch1[0] = _mm_subs_epi16(tmp0,tmp1);
  }
  else { //ch0+j*ch1 ch0-j*ch1
    tmp0 = ch0[0];
    tmp1   = _mm_sign_epi16(ch1[0],*(__m128i*)&conjugate[0]);
    tmp1   = _mm_shufflelo_epi16(tmp1,_MM_SHUFFLE(2,3,0,1));
    tmp1   = _mm_shufflehi_epi16(tmp1,_MM_SHUFFLE(2,3,0,1));
    ch0[0] = _mm_subs_epi16(tmp0,tmp1);
    ch1[0] = _mm_add_epi16(tmp0,tmp1);
  }

  //print_shorts("prec2A_TM4 ch0 (middle):",ch0);
  //print_shorts("prec2A_TM4 ch1 (middle):",ch1);

  ch0[0] = _mm_mulhi_epi16(ch0[0],amp);
  ch0[0] = _mm_slli_epi16(ch0[0],1);
  ch1[0] = _mm_mulhi_epi16(ch1[0],amp);
  ch1[0] = _mm_slli_epi16(ch1[0],1);


 // ch0[0] = _mm_srai_epi16(ch0[0],1); //divide by 2
 // ch1[0] = _mm_srai_epi16(ch1[0],1); //divide by 2
  //print_shorts("prec2A_TM4 ch0 (end):",ch0);
  //print_shorts("prec2A_TM4 ch1 (end):",ch1);
  _mm_empty();
  _m_empty();
 // print_shorts("prec2A_TM4 ch0 (end):",ch0);
  //print_shorts("prec2A_TM4 ch1 (end):",ch1);
}

void dlsch_channel_compensation_TM56(int **rxdataF_ext,
                                     int **dl_ch_estimates_ext,
                                     int **dl_ch_mag,
                                     int **dl_ch_magb,
                                     int **rxdataF_comp,
                                     unsigned char *pmi_ext,
                                     LTE_DL_FRAME_PARMS *frame_parms,
                                     PHY_MEASUREMENTS *measurements,
                                     int eNB_id,
                                     unsigned char symbol,
                                     unsigned char mod_order,
                                     unsigned short nb_rb,
                                     unsigned char output_shift,
                                     unsigned char dl_power_off)
{

#if defined(__x86_64__) || defined(__i386__)

  unsigned short rb,Nre;
  __m128i *dl_ch0_128,*dl_ch1_128,*dl_ch_mag128,*dl_ch_mag128b,*rxdataF128,*rxdataF_comp128;
  unsigned char aarx=0,symbol_mod,pilots=0;
  int precoded_signal_strength=0;
  __m128i mmtmpD0,mmtmpD1,mmtmpD2,mmtmpD3,QAM_amp128,QAM_amp128b;

  symbol_mod = (symbol>=(7-frame_parms->Ncp)) ? symbol-(7-frame_parms->Ncp) : symbol;

  if ((symbol_mod == 0) || (symbol_mod == (4-frame_parms->Ncp)))
    pilots=1;


  //printf("comp prec: symbol %d, pilots %d\n",symbol, pilots);

  if (mod_order == 4) {
    QAM_amp128 = _mm_set1_epi16(QAM16_n1);
    QAM_amp128b = _mm_setzero_si128();
  } else if (mod_order == 6) {
    QAM_amp128  = _mm_set1_epi16(QAM64_n1);
    QAM_amp128b = _mm_set1_epi16(QAM64_n2);
  }

  for (aarx=0; aarx<frame_parms->nb_antennas_rx; aarx++) {

    dl_ch0_128          = (__m128i *)&dl_ch_estimates_ext[aarx][symbol*frame_parms->N_RB_DL*12];
    dl_ch1_128          = (__m128i *)&dl_ch_estimates_ext[2+aarx][symbol*frame_parms->N_RB_DL*12];


    dl_ch_mag128      = (__m128i *)&dl_ch_mag[aarx][symbol*frame_parms->N_RB_DL*12];
    dl_ch_mag128b     = (__m128i *)&dl_ch_magb[aarx][symbol*frame_parms->N_RB_DL*12];
    rxdataF128        = (__m128i *)&rxdataF_ext[aarx][symbol*frame_parms->N_RB_DL*12];
    rxdataF_comp128   = (__m128i *)&rxdataF_comp[aarx][symbol*frame_parms->N_RB_DL*12];


    for (rb=0; rb<nb_rb; rb++) {
      // combine TX channels using precoder from pmi
#ifdef DEBUG_DLSCH_DEMOD
      printf("mode 6 prec: rb %d, pmi->%d\n",rb,pmi_ext[rb]);
#endif
      prec2A_TM56_128(pmi_ext[rb],&dl_ch0_128[0],&dl_ch1_128[0]);
      prec2A_TM56_128(pmi_ext[rb],&dl_ch0_128[1],&dl_ch1_128[1]);

      if (pilots==0) {

        prec2A_TM56_128(pmi_ext[rb],&dl_ch0_128[2],&dl_ch1_128[2]);
      }

      if (mod_order>2) {
        // get channel amplitude if not QPSK

        mmtmpD0 = _mm_madd_epi16(dl_ch0_128[0],dl_ch0_128[0]);
        mmtmpD0 = _mm_srai_epi32(mmtmpD0,output_shift);

        mmtmpD1 = _mm_madd_epi16(dl_ch0_128[1],dl_ch0_128[1]);
        mmtmpD1 = _mm_srai_epi32(mmtmpD1,output_shift);

        mmtmpD0 = _mm_packs_epi32(mmtmpD0,mmtmpD1);

        dl_ch_mag128[0] = _mm_unpacklo_epi16(mmtmpD0,mmtmpD0);
        dl_ch_mag128b[0] = dl_ch_mag128[0];
        dl_ch_mag128[0] = _mm_mulhi_epi16(dl_ch_mag128[0],QAM_amp128);
        dl_ch_mag128[0] = _mm_slli_epi16(dl_ch_mag128[0],1);


        //print_shorts("dl_ch_mag128[0]=",&dl_ch_mag128[0]);

        //print_shorts("dl_ch_mag128[0]=",&dl_ch_mag128[0]);

        dl_ch_mag128[1] = _mm_unpackhi_epi16(mmtmpD0,mmtmpD0);
        dl_ch_mag128b[1] = dl_ch_mag128[1];
        dl_ch_mag128[1] = _mm_mulhi_epi16(dl_ch_mag128[1],QAM_amp128);
        dl_ch_mag128[1] = _mm_slli_epi16(dl_ch_mag128[1],1);

        if (pilots==0) {
          mmtmpD0 = _mm_madd_epi16(dl_ch0_128[2],dl_ch0_128[2]);
          mmtmpD0 = _mm_srai_epi32(mmtmpD0,output_shift);

          mmtmpD1 = _mm_packs_epi32(mmtmpD0,mmtmpD0);

          dl_ch_mag128[2] = _mm_unpacklo_epi16(mmtmpD1,mmtmpD1);
          dl_ch_mag128b[2] = dl_ch_mag128[2];

          dl_ch_mag128[2] = _mm_mulhi_epi16(dl_ch_mag128[2],QAM_amp128);
          dl_ch_mag128[2] = _mm_slli_epi16(dl_ch_mag128[2],1);
        }

        dl_ch_mag128b[0] = _mm_mulhi_epi16(dl_ch_mag128b[0],QAM_amp128b);
        dl_ch_mag128b[0] = _mm_slli_epi16(dl_ch_mag128b[0],1);

        //print_shorts("dl_ch_mag128b[0]=",&dl_ch_mag128b[0]);

        dl_ch_mag128b[1] = _mm_mulhi_epi16(dl_ch_mag128b[1],QAM_amp128b);
        dl_ch_mag128b[1] = _mm_slli_epi16(dl_ch_mag128b[1],1);

        if (pilots==0) {
          dl_ch_mag128b[2] = _mm_mulhi_epi16(dl_ch_mag128b[2],QAM_amp128b);
          dl_ch_mag128b[2] = _mm_slli_epi16(dl_ch_mag128b[2],1);

        }
      }

      // MF multiply by conjugated channel
      mmtmpD0 = _mm_madd_epi16(dl_ch0_128[0],rxdataF128[0]);
      //        print_ints("re",&mmtmpD0);

      // mmtmpD0 contains real part of 4 consecutive outputs (32-bit)
      mmtmpD1 = _mm_shufflelo_epi16(dl_ch0_128[0],_MM_SHUFFLE(2,3,0,1));
      mmtmpD1 = _mm_shufflehi_epi16(mmtmpD1,_MM_SHUFFLE(2,3,0,1));
      mmtmpD1 = _mm_sign_epi16(mmtmpD1,*(__m128i*)&conjugate[0]);

      //        print_ints("im",&mmtmpD1);
      mmtmpD1 = _mm_madd_epi16(mmtmpD1,rxdataF128[0]);
      // mmtmpD1 contains imag part of 4 consecutive outputs (32-bit)
      mmtmpD0 = _mm_srai_epi32(mmtmpD0,output_shift);
      //        print_ints("re(shift)",&mmtmpD0);
      mmtmpD1 = _mm_srai_epi32(mmtmpD1,output_shift);
      //        print_ints("im(shift)",&mmtmpD1);
      mmtmpD2 = _mm_unpacklo_epi32(mmtmpD0,mmtmpD1);
      mmtmpD3 = _mm_unpackhi_epi32(mmtmpD0,mmtmpD1);
      //        print_ints("c0",&mmtmpD2);
      //        print_ints("c1",&mmtmpD3);
      rxdataF_comp128[0] = _mm_packs_epi32(mmtmpD2,mmtmpD3);
      //        print_shorts("rx:",rxdataF128);
      //        print_shorts("ch:",dl_ch128);
      //        print_shorts("pack:",rxdataF_comp128);

      // multiply by conjugated channel
      mmtmpD0 = _mm_madd_epi16(dl_ch0_128[1],rxdataF128[1]);
      // mmtmpD0 contains real part of 4 consecutive outputs (32-bit)
      mmtmpD1 = _mm_shufflelo_epi16(dl_ch0_128[1],_MM_SHUFFLE(2,3,0,1));
      mmtmpD1 = _mm_shufflehi_epi16(mmtmpD1,_MM_SHUFFLE(2,3,0,1));
      mmtmpD1 = _mm_sign_epi16(mmtmpD1,*(__m128i*)conjugate);
      mmtmpD1 = _mm_madd_epi16(mmtmpD1,rxdataF128[1]);
      // mmtmpD1 contains imag part of 4 consecutive outputs (32-bit)
      mmtmpD0 = _mm_srai_epi32(mmtmpD0,output_shift);
      mmtmpD1 = _mm_srai_epi32(mmtmpD1,output_shift);
      mmtmpD2 = _mm_unpacklo_epi32(mmtmpD0,mmtmpD1);
      mmtmpD3 = _mm_unpackhi_epi32(mmtmpD0,mmtmpD1);

      rxdataF_comp128[1] = _mm_packs_epi32(mmtmpD2,mmtmpD3);
      //  print_shorts("rx:",rxdataF128+1);
      //  print_shorts("ch:",dl_ch128+1);
      //  print_shorts("pack:",rxdataF_comp128+1);

      if (pilots==0) {
        // multiply by conjugated channel
        mmtmpD0 = _mm_madd_epi16(dl_ch0_128[2],rxdataF128[2]);
        // mmtmpD0 contains real part of 4 consecutive outputs (32-bit)
        mmtmpD1 = _mm_shufflelo_epi16(dl_ch0_128[2],_MM_SHUFFLE(2,3,0,1));
        mmtmpD1 = _mm_shufflehi_epi16(mmtmpD1,_MM_SHUFFLE(2,3,0,1));
        mmtmpD1 = _mm_sign_epi16(mmtmpD1,*(__m128i*)conjugate);
        mmtmpD1 = _mm_madd_epi16(mmtmpD1,rxdataF128[2]);
        // mmtmpD1 contains imag part of 4 consecutive outputs (32-bit)
        mmtmpD0 = _mm_srai_epi32(mmtmpD0,output_shift);
        mmtmpD1 = _mm_srai_epi32(mmtmpD1,output_shift);
        mmtmpD2 = _mm_unpacklo_epi32(mmtmpD0,mmtmpD1);
        mmtmpD3 = _mm_unpackhi_epi32(mmtmpD0,mmtmpD1);

        rxdataF_comp128[2] = _mm_packs_epi32(mmtmpD2,mmtmpD3);
        //  print_shorts("rx:",rxdataF128+2);
        //  print_shorts("ch:",dl_ch128+2);
        //        print_shorts("pack:",rxdataF_comp128+2);

        dl_ch0_128+=3;
        dl_ch1_128+=3;
        dl_ch_mag128+=3;
        dl_ch_mag128b+=3;
        rxdataF128+=3;
        rxdataF_comp128+=3;
      } else {
        dl_ch0_128+=2;
        dl_ch1_128+=2;
        dl_ch_mag128+=2;
        dl_ch_mag128b+=2;
        rxdataF128+=2;
        rxdataF_comp128+=2;
      }
    }

    Nre = (pilots==0) ? 12 : 8;

    precoded_signal_strength += ((signal_energy_nodc(&dl_ch_estimates_ext[aarx][symbol*frame_parms->N_RB_DL*Nre],
                                                     (nb_rb*Nre))) - (measurements->n0_power[aarx]));
  } // rx_antennas

  measurements->precoded_cqi_dB[eNB_id][0] = dB_fixed2(precoded_signal_strength,measurements->n0_power_tot);

  //printf("eNB_id %d, symbol %d: precoded CQI %d dB\n",eNB_id,symbol,
  //   measurements->precoded_cqi_dB[eNB_id][0]);

#elif defined(__arm__)

  uint32_t rb,Nre;
  uint32_t aarx,symbol_mod,pilots=0;

  int16x4_t *dl_ch0_128,*dl_ch1_128,*rxdataF128;
  int16x8_t *dl_ch0_128b,*dl_ch1_128b;
  int32x4_t mmtmpD0,mmtmpD1,mmtmpD0b,mmtmpD1b;
  int16x8_t *dl_ch_mag128,*dl_ch_mag128b,mmtmpD2,mmtmpD3,mmtmpD4,*rxdataF_comp128;
  int16x8_t QAM_amp128,QAM_amp128b;

  int16_t conj[4]__attribute__((aligned(16))) = {1,-1,1,-1};
  int32x4_t output_shift128 = vmovq_n_s32(-(int32_t)output_shift);
  int32_t precoded_signal_strength=0;

  symbol_mod = (symbol>=(7-frame_parms->Ncp)) ? symbol-(7-frame_parms->Ncp) : symbol;
  if ((symbol_mod == 0) || (symbol_mod == (4-frame_parms->Ncp))) {
    if (frame_parms->mode1_flag==1) // 10 out of 12 so don't reduce size
      { nb_rb=1+(5*nb_rb/6); }

    else
      { pilots=1; }
  }


  if (mod_order == 4) {
    QAM_amp128  = vmovq_n_s16(QAM16_n1);  // 2/sqrt(10)
    QAM_amp128b = vmovq_n_s16(0);

  } else if (mod_order == 6) {
    QAM_amp128  = vmovq_n_s16(QAM64_n1); //
    QAM_amp128b = vmovq_n_s16(QAM64_n2);
  }

  //    printf("comp: rxdataF_comp %p, symbol %d\n",rxdataF_comp[0],symbol);

  for (aarx=0; aarx<frame_parms->nb_antennas_rx; aarx++) {



    dl_ch0_128          = (int16x4_t*)&dl_ch_estimates_ext[aarx][symbol*frame_parms->N_RB_DL*12];
    dl_ch1_128          = (int16x4_t*)&dl_ch_estimates_ext[2+aarx][symbol*frame_parms->N_RB_DL*12];
    dl_ch0_128b         = (int16x8_t*)&dl_ch_estimates_ext[aarx][symbol*frame_parms->N_RB_DL*12];
    dl_ch1_128b         = (int16x8_t*)&dl_ch_estimates_ext[2+aarx][symbol*frame_parms->N_RB_DL*12];
    dl_ch_mag128        = (int16x8_t*)&dl_ch_mag[aarx][symbol*frame_parms->N_RB_DL*12];
    dl_ch_mag128b       = (int16x8_t*)&dl_ch_magb[aarx][symbol*frame_parms->N_RB_DL*12];
    rxdataF128          = (int16x4_t*)&rxdataF_ext[aarx][symbol*frame_parms->N_RB_DL*12];
    rxdataF_comp128     = (int16x8_t*)&rxdataF_comp[aarx][symbol*frame_parms->N_RB_DL*12];

    for (rb=0; rb<nb_rb; rb++) {
#ifdef DEBUG_DLSCH_DEMOD
      printf("mode 6 prec: rb %d, pmi->%d\n",rb,pmi_ext[rb]);
#endif
      prec2A_TM56_128(pmi_ext[rb],&dl_ch0_128b[0],&dl_ch1_128b[0]);
      prec2A_TM56_128(pmi_ext[rb],&dl_ch0_128b[1],&dl_ch1_128b[1]);

      if (pilots==0) {
        prec2A_TM56_128(pmi_ext[rb],&dl_ch0_128b[2],&dl_ch1_128b[2]);
      }

      if (mod_order>2) {
        // get channel amplitude if not QPSK
        mmtmpD0 = vmull_s16(dl_ch0_128[0], dl_ch0_128[0]);
        // mmtmpD0 = [ch0*ch0,ch1*ch1,ch2*ch2,ch3*ch3];
        mmtmpD0 = vqshlq_s32(vqaddq_s32(mmtmpD0,vrev64q_s32(mmtmpD0)),output_shift128);
        // mmtmpD0 = [ch0*ch0 + ch1*ch1,ch0*ch0 + ch1*ch1,ch2*ch2 + ch3*ch3,ch2*ch2 + ch3*ch3]>>output_shift128 on 32-bits
        mmtmpD1 = vmull_s16(dl_ch0_128[1], dl_ch0_128[1]);
        mmtmpD1 = vqshlq_s32(vqaddq_s32(mmtmpD1,vrev64q_s32(mmtmpD1)),output_shift128);
        mmtmpD2 = vcombine_s16(vmovn_s32(mmtmpD0),vmovn_s32(mmtmpD1));
        // mmtmpD2 = [ch0*ch0 + ch1*ch1,ch0*ch0 + ch1*ch1,ch2*ch2 + ch3*ch3,ch2*ch2 + ch3*ch3,ch4*ch4 + ch5*ch5,ch4*ch4 + ch5*ch5,ch6*ch6 + ch7*ch7,ch6*ch6 + ch7*ch7]>>output_shift128 on 16-bits
        mmtmpD0 = vmull_s16(dl_ch0_128[2], dl_ch0_128[2]);
        mmtmpD0 = vqshlq_s32(vqaddq_s32(mmtmpD0,vrev64q_s32(mmtmpD0)),output_shift128);
        mmtmpD1 = vmull_s16(dl_ch0_128[3], dl_ch0_128[3]);
        mmtmpD1 = vqshlq_s32(vqaddq_s32(mmtmpD1,vrev64q_s32(mmtmpD1)),output_shift128);
        mmtmpD3 = vcombine_s16(vmovn_s32(mmtmpD0),vmovn_s32(mmtmpD1));
        if (pilots==0) {
          mmtmpD0 = vmull_s16(dl_ch0_128[4], dl_ch0_128[4]);
          mmtmpD0 = vqshlq_s32(vqaddq_s32(mmtmpD0,vrev64q_s32(mmtmpD0)),output_shift128);
          mmtmpD1 = vmull_s16(dl_ch0_128[5], dl_ch0_128[5]);
          mmtmpD1 = vqshlq_s32(vqaddq_s32(mmtmpD1,vrev64q_s32(mmtmpD1)),output_shift128);
          mmtmpD4 = vcombine_s16(vmovn_s32(mmtmpD0),vmovn_s32(mmtmpD1));


        }

        dl_ch_mag128b[0] = vqdmulhq_s16(mmtmpD2,QAM_amp128b);
        dl_ch_mag128b[1] = vqdmulhq_s16(mmtmpD3,QAM_amp128b);
        dl_ch_mag128[0] = vqdmulhq_s16(mmtmpD2,QAM_amp128);
        dl_ch_mag128[1] = vqdmulhq_s16(mmtmpD3,QAM_amp128);


        if (pilots==0) {
          dl_ch_mag128b[2] = vqdmulhq_s16(mmtmpD4,QAM_amp128b);
          dl_ch_mag128[2]  = vqdmulhq_s16(mmtmpD4,QAM_amp128);
        }
      }
      mmtmpD0 = vmull_s16(dl_ch0_128[0], rxdataF128[0]);
      //mmtmpD0 = [Re(ch[0])Re(rx[0]) Im(ch[0])Im(ch[0]) Re(ch[1])Re(rx[1]) Im(ch[1])Im(ch[1])]
      mmtmpD1 = vmull_s16(dl_ch0_128[1], rxdataF128[1]);
      //mmtmpD1 = [Re(ch[2])Re(rx[2]) Im(ch[2])Im(ch[2]) Re(ch[3])Re(rx[3]) Im(ch[3])Im(ch[3])]
      mmtmpD0 = vcombine_s32(vpadd_s32(vget_low_s32(mmtmpD0),vget_high_s32(mmtmpD0)),
                             vpadd_s32(vget_low_s32(mmtmpD1),vget_high_s32(mmtmpD1)));
      //mmtmpD0 = [Re(ch[0])Re(rx[0])+Im(ch[0])Im(ch[0]) Re(ch[1])Re(rx[1])+Im(ch[1])Im(ch[1]) Re(ch[2])Re(rx[2])+Im(ch[2])Im(ch[2]) Re(ch[3])Re(rx[3])+Im(ch[3])Im(ch[3])]

      mmtmpD0b = vmull_s16(vrev32_s16(vmul_s16(dl_ch0_128[0],*(int16x4_t*)conj)), rxdataF128[0]);
      //mmtmpD0 = [-Im(ch[0])Re(rx[0]) Re(ch[0])Im(rx[0]) -Im(ch[1])Re(rx[1]) Re(ch[1])Im(rx[1])]
      mmtmpD1b = vmull_s16(vrev32_s16(vmul_s16(dl_ch0_128[1],*(int16x4_t*)conj)), rxdataF128[1]);
      //mmtmpD0 = [-Im(ch[2])Re(rx[2]) Re(ch[2])Im(rx[2]) -Im(ch[3])Re(rx[3]) Re(ch[3])Im(rx[3])]
      mmtmpD1 = vcombine_s32(vpadd_s32(vget_low_s32(mmtmpD0b),vget_high_s32(mmtmpD0b)),
                             vpadd_s32(vget_low_s32(mmtmpD1b),vget_high_s32(mmtmpD1b)));
      //mmtmpD1 = [-Im(ch[0])Re(rx[0])+Re(ch[0])Im(rx[0]) -Im(ch[1])Re(rx[1])+Re(ch[1])Im(rx[1]) -Im(ch[2])Re(rx[2])+Re(ch[2])Im(rx[2]) -Im(ch[3])Re(rx[3])+Re(ch[3])Im(rx[3])]

      mmtmpD0 = vqshlq_s32(mmtmpD0,output_shift128);
      mmtmpD1 = vqshlq_s32(mmtmpD1,output_shift128);
      rxdataF_comp128[0] = vcombine_s16(vmovn_s32(mmtmpD0),vmovn_s32(mmtmpD1));

      mmtmpD0 = vmull_s16(dl_ch0_128[2], rxdataF128[2]);
      mmtmpD1 = vmull_s16(dl_ch0_128[3], rxdataF128[3]);
      mmtmpD0 = vcombine_s32(vpadd_s32(vget_low_s32(mmtmpD0),vget_high_s32(mmtmpD0)),
                             vpadd_s32(vget_low_s32(mmtmpD1),vget_high_s32(mmtmpD1)));

      mmtmpD0b = vmull_s16(vrev32_s16(vmul_s16(dl_ch0_128[2],*(int16x4_t*)conj)), rxdataF128[2]);
      mmtmpD1b = vmull_s16(vrev32_s16(vmul_s16(dl_ch0_128[3],*(int16x4_t*)conj)), rxdataF128[3]);
      mmtmpD1 = vcombine_s32(vpadd_s32(vget_low_s32(mmtmpD0b),vget_high_s32(mmtmpD0b)),
                             vpadd_s32(vget_low_s32(mmtmpD1b),vget_high_s32(mmtmpD1b)));

      mmtmpD0 = vqshlq_s32(mmtmpD0,output_shift128);
      mmtmpD1 = vqshlq_s32(mmtmpD1,output_shift128);
      rxdataF_comp128[1] = vcombine_s16(vmovn_s32(mmtmpD0),vmovn_s32(mmtmpD1));

      if (pilots==0) {
        mmtmpD0 = vmull_s16(dl_ch0_128[4], rxdataF128[4]);
        mmtmpD1 = vmull_s16(dl_ch0_128[5], rxdataF128[5]);
        mmtmpD0 = vcombine_s32(vpadd_s32(vget_low_s32(mmtmpD0),vget_high_s32(mmtmpD0)),
                               vpadd_s32(vget_low_s32(mmtmpD1),vget_high_s32(mmtmpD1)));

        mmtmpD0b = vmull_s16(vrev32_s16(vmul_s16(dl_ch0_128[4],*(int16x4_t*)conj)), rxdataF128[4]);
        mmtmpD1b = vmull_s16(vrev32_s16(vmul_s16(dl_ch0_128[5],*(int16x4_t*)conj)), rxdataF128[5]);
        mmtmpD1 = vcombine_s32(vpadd_s32(vget_low_s32(mmtmpD0b),vget_high_s32(mmtmpD0b)),
                               vpadd_s32(vget_low_s32(mmtmpD1b),vget_high_s32(mmtmpD1b)));


        mmtmpD0 = vqshlq_s32(mmtmpD0,output_shift128);
        mmtmpD1 = vqshlq_s32(mmtmpD1,output_shift128);
        rxdataF_comp128[2] = vcombine_s16(vmovn_s32(mmtmpD0),vmovn_s32(mmtmpD1));


        dl_ch0_128+=6;
        dl_ch1_128+=6;
        dl_ch_mag128+=3;
        dl_ch_mag128b+=3;
        rxdataF128+=6;
        rxdataF_comp128+=3;

      } else { // we have a smaller PDSCH in symbols with pilots so skip last group of 4 REs and increment less
        dl_ch0_128+=4;
        dl_ch1_128+=4;
        dl_ch_mag128+=2;
        dl_ch_mag128b+=2;
        rxdataF128+=4;
        rxdataF_comp128+=2;
      }
    }

    Nre = (pilots==0) ? 12 : 8;


    precoded_signal_strength += ((signal_energy_nodc(&dl_ch_estimates_ext[aarx][symbol*frame_parms->N_RB_DL*Nre],

                                                     (nb_rb*Nre))) - (measurements->n0_power[aarx]));
    // rx_antennas
  }
  measurements->precoded_cqi_dB[eNB_id][0] = dB_fixed2(precoded_signal_strength,measurements->n0_power_tot);

  //printf("eNB_id %d, symbol %d: precoded CQI %d dB\n",eNB_id,symbol,
  //     measurements->precoded_cqi_dB[eNB_id][0]);

#endif
  _mm_empty();
  _m_empty();
}

void dlsch_channel_compensation_TM34(LTE_DL_FRAME_PARMS *frame_parms,
                                    LTE_UE_PDSCH *pdsch_vars,
                                    PHY_MEASUREMENTS *measurements,
                                    int eNB_id,
                                    unsigned char symbol,
                                    unsigned char mod_order0,
                                    unsigned char mod_order1,
                                    int harq_pid,
                                    int round,
                                    MIMO_mode_t mimo_mode,
                                    unsigned short nb_rb,
                                    unsigned char output_shift0,
                                    unsigned char output_shift1) {

#if defined(__x86_64__) || defined(__i386__)

  unsigned short rb,Nre;
  __m128i *dl_ch0_128,*dl_ch1_128,*dl_ch_mag0_128,*dl_ch_mag1_128,*dl_ch_mag0_128b,*dl_ch_mag1_128b,*rxdataF128,*rxdataF_comp0_128,*rxdataF_comp1_128;
  unsigned char aarx=0,symbol_mod,pilots=0;
  int precoded_signal_strength0=0,precoded_signal_strength1=0;
  int rx_power_correction;

  int **rxdataF_ext           = pdsch_vars->rxdataF_ext;
  int **dl_ch_estimates_ext   = pdsch_vars->dl_ch_estimates_ext;
  int **dl_ch_mag0            = pdsch_vars->dl_ch_mag0;
  int **dl_ch_mag1            = pdsch_vars->dl_ch_mag1[harq_pid][round];
  int **dl_ch_magb0           = pdsch_vars->dl_ch_magb0;
  int **dl_ch_magb1           = pdsch_vars->dl_ch_magb1[harq_pid][round];
  int **rxdataF_comp0         = pdsch_vars->rxdataF_comp0;
  int **rxdataF_comp1         = pdsch_vars->rxdataF_comp1[harq_pid][round];
  unsigned char *pmi_ext      = pdsch_vars->pmi_ext;
  __m128i mmtmpD0,mmtmpD1,mmtmpD2,mmtmpD3,QAM_amp0_128,QAM_amp0_128b,QAM_amp1_128,QAM_amp1_128b;

  symbol_mod = (symbol>=(7-frame_parms->Ncp)) ? symbol-(7-frame_parms->Ncp) : symbol;

  if ((symbol_mod == 0) || (symbol_mod == (4-frame_parms->Ncp)))
    pilots=1;

  rx_power_correction = 1;

 // printf("comp prec: symbol %d, pilots %d\n",symbol, pilots);

  if (mod_order0 == 4) {
    QAM_amp0_128  = _mm_set1_epi16(QAM16_n1);
    QAM_amp0_128b = _mm_setzero_si128();
  } else if (mod_order0 == 6) {
    QAM_amp0_128  = _mm_set1_epi16(QAM64_n1);
    QAM_amp0_128b = _mm_set1_epi16(QAM64_n2);
  }

  if (mod_order1 == 4) {
    QAM_amp1_128  = _mm_set1_epi16(QAM16_n1);
    QAM_amp1_128b = _mm_setzero_si128();
  } else if (mod_order1 == 6) {
    QAM_amp1_128  = _mm_set1_epi16(QAM64_n1);
    QAM_amp1_128b = _mm_set1_epi16(QAM64_n2);
  }

  for (aarx=0;aarx<frame_parms->nb_antennas_rx;aarx++) {

   /* if (aarx==0) {
      output_shift=output_shift0;
    }
      else {
        output_shift=output_shift1;
      } */

     // printf("antenna %d\n", aarx);
   // printf("symbol %d, rx antenna %d\n", symbol, aarx);

    dl_ch0_128          = (__m128i *)&dl_ch_estimates_ext[aarx][symbol*frame_parms->N_RB_DL*12]; // this is h11
    dl_ch1_128          = (__m128i *)&dl_ch_estimates_ext[2+aarx][symbol*frame_parms->N_RB_DL*12]; // this is h12


    dl_ch_mag0_128      = (__m128i *)&dl_ch_mag0[aarx][symbol*frame_parms->N_RB_DL*12]; //responsible for x1
    dl_ch_mag0_128b     = (__m128i *)&dl_ch_magb0[aarx][symbol*frame_parms->N_RB_DL*12];//responsible for x1
    dl_ch_mag1_128      = (__m128i *)&dl_ch_mag1[aarx][symbol*frame_parms->N_RB_DL*12];   //responsible for x2. always coming from tx2
    dl_ch_mag1_128b     = (__m128i *)&dl_ch_magb1[aarx][symbol*frame_parms->N_RB_DL*12];  //responsible for x2. always coming from tx2
    rxdataF128          = (__m128i *)&rxdataF_ext[aarx][symbol*frame_parms->N_RB_DL*12]; //received signal on antenna of interest h11*x1+h12*x2
    rxdataF_comp0_128   = (__m128i *)&rxdataF_comp0[aarx][symbol*frame_parms->N_RB_DL*12]; //result of multipl with MF x1 on antenna of interest
    rxdataF_comp1_128   = (__m128i *)&rxdataF_comp1[aarx][symbol*frame_parms->N_RB_DL*12]; //result of multipl with MF x2 on antenna of interest

    for (rb=0; rb<nb_rb; rb++) {

      // combine TX channels using precoder from pmi
      if (mimo_mode==LARGE_CDD) {
        prec2A_TM3_128(&dl_ch0_128[0],&dl_ch1_128[0]);
        prec2A_TM3_128(&dl_ch0_128[1],&dl_ch1_128[1]);


        if (pilots==0) {
          prec2A_TM3_128(&dl_ch0_128[2],&dl_ch1_128[2]);
        }
      }
      else if (mimo_mode==DUALSTREAM_UNIFORM_PRECODING1) {
        prec2A_TM4_128(0,&dl_ch0_128[0],&dl_ch1_128[0]);
        prec2A_TM4_128(0,&dl_ch0_128[1],&dl_ch1_128[1]);

        if (pilots==0) {
          prec2A_TM4_128(0,&dl_ch0_128[2],&dl_ch1_128[2]);
        }
      }
      else if (mimo_mode==DUALSTREAM_UNIFORM_PRECODINGj) {
        prec2A_TM4_128(1,&dl_ch0_128[0],&dl_ch1_128[0]);
        prec2A_TM4_128(1,&dl_ch0_128[1],&dl_ch1_128[1]);

        if (pilots==0) {
          prec2A_TM4_128(1,&dl_ch0_128[2],&dl_ch1_128[2]);
        }
      }

        else if (mimo_mode==DUALSTREAM_PUSCH_PRECODING) {
        prec2A_TM4_128(pmi_ext[rb],&dl_ch0_128[0],&dl_ch1_128[0]);
        prec2A_TM4_128(pmi_ext[rb],&dl_ch0_128[1],&dl_ch1_128[1]);

        if (pilots==0) {
          prec2A_TM4_128(pmi_ext[rb],&dl_ch0_128[2],&dl_ch1_128[2]);
        }
      }


      else {
        LOG_E(PHY,"Unknown MIMO mode\n");
        return;
      }


      if (mod_order0>2) {
        // get channel amplitude if not QPSK

        mmtmpD0 = _mm_madd_epi16(dl_ch0_128[0],dl_ch0_128[0]);
        mmtmpD0 = _mm_srai_epi32(mmtmpD0,output_shift0);

        mmtmpD1 = _mm_madd_epi16(dl_ch0_128[1],dl_ch0_128[1]);
        mmtmpD1 = _mm_srai_epi32(mmtmpD1,output_shift0);

        mmtmpD0 = _mm_packs_epi32(mmtmpD0,mmtmpD1);

        dl_ch_mag0_128[0] = _mm_unpacklo_epi16(mmtmpD0,mmtmpD0);
        dl_ch_mag0_128b[0] = dl_ch_mag0_128[0];
        dl_ch_mag0_128[0] = _mm_mulhi_epi16(dl_ch_mag0_128[0],QAM_amp0_128);
        dl_ch_mag0_128[0] = _mm_slli_epi16(dl_ch_mag0_128[0],1);

        //  print_shorts("dl_ch_mag0_128[0]=",&dl_ch_mag0_128[0]);


        dl_ch_mag0_128[1] = _mm_unpackhi_epi16(mmtmpD0,mmtmpD0);
        dl_ch_mag0_128b[1] = dl_ch_mag0_128[1];
        dl_ch_mag0_128[1] = _mm_mulhi_epi16(dl_ch_mag0_128[1],QAM_amp0_128);
        dl_ch_mag0_128[1] = _mm_slli_epi16(dl_ch_mag0_128[1],1);

        if (pilots==0) {
          mmtmpD0 = _mm_madd_epi16(dl_ch0_128[2],dl_ch0_128[2]);
          mmtmpD0 = _mm_srai_epi32(mmtmpD0,output_shift0);

          mmtmpD1 = _mm_packs_epi32(mmtmpD0,mmtmpD0);

          dl_ch_mag0_128[2] = _mm_unpacklo_epi16(mmtmpD1,mmtmpD1);
          dl_ch_mag0_128b[2] = dl_ch_mag0_128[2];

          dl_ch_mag0_128[2] = _mm_mulhi_epi16(dl_ch_mag0_128[2],QAM_amp0_128);
          dl_ch_mag0_128[2] = _mm_slli_epi16(dl_ch_mag0_128[2],1);
        }

        dl_ch_mag0_128b[0] = _mm_mulhi_epi16(dl_ch_mag0_128b[0],QAM_amp0_128b);
        dl_ch_mag0_128b[0] = _mm_slli_epi16(dl_ch_mag0_128b[0],1);

       // print_shorts("dl_ch_mag0_128b[0]=",&dl_ch_mag0_128b[0]);

        dl_ch_mag0_128b[1] = _mm_mulhi_epi16(dl_ch_mag0_128b[1],QAM_amp0_128b);
        dl_ch_mag0_128b[1] = _mm_slli_epi16(dl_ch_mag0_128b[1],1);

        if (pilots==0) {
          dl_ch_mag0_128b[2] = _mm_mulhi_epi16(dl_ch_mag0_128b[2],QAM_amp0_128b);
          dl_ch_mag0_128b[2] = _mm_slli_epi16(dl_ch_mag0_128b[2],1);
        }
      }

      if (mod_order1>2) {
        // get channel amplitude if not QPSK

        mmtmpD0 = _mm_madd_epi16(dl_ch1_128[0],dl_ch1_128[0]);
        mmtmpD0 = _mm_srai_epi32(mmtmpD0,output_shift1);

        mmtmpD1 = _mm_madd_epi16(dl_ch1_128[1],dl_ch1_128[1]);
        mmtmpD1 = _mm_srai_epi32(mmtmpD1,output_shift1);

        mmtmpD0 = _mm_packs_epi32(mmtmpD0,mmtmpD1);

        dl_ch_mag1_128[0] = _mm_unpacklo_epi16(mmtmpD0,mmtmpD0);
        dl_ch_mag1_128b[0] = dl_ch_mag1_128[0];
        dl_ch_mag1_128[0] = _mm_mulhi_epi16(dl_ch_mag1_128[0],QAM_amp1_128);
        dl_ch_mag1_128[0] = _mm_slli_epi16(dl_ch_mag1_128[0],1);

       // print_shorts("dl_ch_mag1_128[0]=",&dl_ch_mag1_128[0]);

        dl_ch_mag1_128[1] = _mm_unpackhi_epi16(mmtmpD0,mmtmpD0);
        dl_ch_mag1_128b[1] = dl_ch_mag1_128[1];
        dl_ch_mag1_128[1] = _mm_mulhi_epi16(dl_ch_mag1_128[1],QAM_amp1_128);
        dl_ch_mag1_128[1] = _mm_slli_epi16(dl_ch_mag1_128[1],1);

        if (pilots==0) {
          mmtmpD0 = _mm_madd_epi16(dl_ch1_128[2],dl_ch1_128[2]);
          mmtmpD0 = _mm_srai_epi32(mmtmpD0,output_shift1);

          mmtmpD1 = _mm_packs_epi32(mmtmpD0,mmtmpD0);

          dl_ch_mag1_128[2] = _mm_unpacklo_epi16(mmtmpD1,mmtmpD1);
          dl_ch_mag1_128b[2] = dl_ch_mag1_128[2];

          dl_ch_mag1_128[2] = _mm_mulhi_epi16(dl_ch_mag1_128[2],QAM_amp1_128);
          dl_ch_mag1_128[2] = _mm_slli_epi16(dl_ch_mag1_128[2],1);
        }

        dl_ch_mag1_128b[0] = _mm_mulhi_epi16(dl_ch_mag1_128b[0],QAM_amp1_128b);
        dl_ch_mag1_128b[0] = _mm_slli_epi16(dl_ch_mag1_128b[0],1);

       // print_shorts("dl_ch_mag1_128b[0]=",&dl_ch_mag1_128b[0]);

        dl_ch_mag1_128b[1] = _mm_mulhi_epi16(dl_ch_mag1_128b[1],QAM_amp1_128b);
        dl_ch_mag1_128b[1] = _mm_slli_epi16(dl_ch_mag1_128b[1],1);

        if (pilots==0) {
          dl_ch_mag1_128b[2] = _mm_mulhi_epi16(dl_ch_mag1_128b[2],QAM_amp1_128b);
          dl_ch_mag1_128b[2] = _mm_slli_epi16(dl_ch_mag1_128b[2],1);
        }
      }

      // layer 0
      // MF multiply by conjugated channel
      mmtmpD0 = _mm_madd_epi16(dl_ch0_128[0],rxdataF128[0]);
    //  print_ints("re",&mmtmpD0);

      // mmtmpD0 contains real part of 4 consecutive outputs (32-bit)
      mmtmpD1 = _mm_shufflelo_epi16(dl_ch0_128[0],_MM_SHUFFLE(2,3,0,1));
      mmtmpD1 = _mm_shufflehi_epi16(mmtmpD1,_MM_SHUFFLE(2,3,0,1));
      mmtmpD1 = _mm_sign_epi16(mmtmpD1,*(__m128i*)&conjugate[0]);
      mmtmpD1 = _mm_madd_epi16(mmtmpD1,rxdataF128[0]);
           // print_ints("im",&mmtmpD1);
      // mmtmpD1 contains imag part of 4 consecutive outputs (32-bit)
      mmtmpD0 = _mm_srai_epi32(mmtmpD0,output_shift0);
           // printf("Shift: %d\n",output_shift);
          // print_ints("re(shift)",&mmtmpD0);
      mmtmpD1 = _mm_srai_epi32(mmtmpD1,output_shift0);
           // print_ints("im(shift)",&mmtmpD1);
      mmtmpD2 = _mm_unpacklo_epi32(mmtmpD0,mmtmpD1);
      mmtmpD3 = _mm_unpackhi_epi32(mmtmpD0,mmtmpD1);
          //  print_ints("c0",&mmtmpD2);
          // print_ints("c1",&mmtmpD3);
      rxdataF_comp0_128[0] = _mm_packs_epi32(mmtmpD2,mmtmpD3);

           // print_shorts("rx:",rxdataF128);
           // print_shorts("ch:",dl_ch0_128);
        // print_shorts("pack:",rxdataF_comp0_128);

      // multiply by conjugated channel
      mmtmpD0 = _mm_madd_epi16(dl_ch0_128[1],rxdataF128[1]);
      // mmtmpD0 contains real part of 4 consecutive outputs (32-bit)
      mmtmpD1 = _mm_shufflelo_epi16(dl_ch0_128[1],_MM_SHUFFLE(2,3,0,1));
      mmtmpD1 = _mm_shufflehi_epi16(mmtmpD1,_MM_SHUFFLE(2,3,0,1));
      mmtmpD1 = _mm_sign_epi16(mmtmpD1,*(__m128i*)conjugate);
      mmtmpD1 = _mm_madd_epi16(mmtmpD1,rxdataF128[1]);
      // mmtmpD1 contains imag part of 4 consecutive outputs (32-bit)
      mmtmpD0 = _mm_srai_epi32(mmtmpD0,output_shift0);
      mmtmpD1 = _mm_srai_epi32(mmtmpD1,output_shift0);
      mmtmpD2 = _mm_unpacklo_epi32(mmtmpD0,mmtmpD1);
      mmtmpD3 = _mm_unpackhi_epi32(mmtmpD0,mmtmpD1);

      rxdataF_comp0_128[1] = _mm_packs_epi32(mmtmpD2,mmtmpD3);
           //  print_shorts("rx:",rxdataF128+1);
            //  print_shorts("ch:",dl_ch0_128+1);
            // print_shorts("pack:",rxdataF_comp0_128+1);

      if (pilots==0) {
        // multiply by conjugated channel
        mmtmpD0 = _mm_madd_epi16(dl_ch0_128[2],rxdataF128[2]);
        // mmtmpD0 contains real part of 4 consecutive outputs (32-bit)
        mmtmpD1 = _mm_shufflelo_epi16(dl_ch0_128[2],_MM_SHUFFLE(2,3,0,1));
        mmtmpD1 = _mm_shufflehi_epi16(mmtmpD1,_MM_SHUFFLE(2,3,0,1));
        mmtmpD1 = _mm_sign_epi16(mmtmpD1,*(__m128i*)conjugate);
        mmtmpD1 = _mm_madd_epi16(mmtmpD1,rxdataF128[2]);
        // mmtmpD1 contains imag part of 4 consecutive outputs (32-bit)
        mmtmpD0 = _mm_srai_epi32(mmtmpD0,output_shift0);
        mmtmpD1 = _mm_srai_epi32(mmtmpD1,output_shift0);
        mmtmpD2 = _mm_unpacklo_epi32(mmtmpD0,mmtmpD1);
        mmtmpD3 = _mm_unpackhi_epi32(mmtmpD0,mmtmpD1);

        rxdataF_comp0_128[2] = _mm_packs_epi32(mmtmpD2,mmtmpD3);
           //   print_shorts("rx:",rxdataF128+2);
           //   print_shorts("ch:",dl_ch0_128+2);
            //  print_shorts("pack:",rxdataF_comp0_128+2);

      }


      // layer 1
      // MF multiply by conjugated channel
      mmtmpD0 = _mm_madd_epi16(dl_ch1_128[0],rxdataF128[0]);
           //  print_ints("re",&mmtmpD0);

     // mmtmpD0 contains real part of 4 consecutive outputs (32-bit)
      mmtmpD1 = _mm_shufflelo_epi16(dl_ch1_128[0],_MM_SHUFFLE(2,3,0,1));
      mmtmpD1 = _mm_shufflehi_epi16(mmtmpD1,_MM_SHUFFLE(2,3,0,1));
      mmtmpD1 = _mm_sign_epi16(mmtmpD1,*(__m128i*)&conjugate[0]);
            //  print_ints("im",&mmtmpD1);
      mmtmpD1 = _mm_madd_epi16(mmtmpD1,rxdataF128[0]);
      // mmtmpD1 contains imag part of 4 consecutive outputs (32-bit)
      mmtmpD0 = _mm_srai_epi32(mmtmpD0,output_shift1);
             // print_ints("re(shift)",&mmtmpD0);
      mmtmpD1 = _mm_srai_epi32(mmtmpD1,output_shift1);
             // print_ints("im(shift)",&mmtmpD1);
      mmtmpD2 = _mm_unpacklo_epi32(mmtmpD0,mmtmpD1);
      mmtmpD3 = _mm_unpackhi_epi32(mmtmpD0,mmtmpD1);
             // print_ints("c0",&mmtmpD2);
             // print_ints("c1",&mmtmpD3);
      rxdataF_comp1_128[0] = _mm_packs_epi32(mmtmpD2,mmtmpD3);
            // print_shorts("rx:",rxdataF128);
            //  print_shorts("ch:",dl_ch1_128);
            // print_shorts("pack:",rxdataF_comp1_128);

     // multiply by conjugated channel
      mmtmpD0 = _mm_madd_epi16(dl_ch1_128[1],rxdataF128[1]);
      // mmtmpD0 contains real part of 4 consecutive outputs (32-bit)
      mmtmpD1 = _mm_shufflelo_epi16(dl_ch1_128[1],_MM_SHUFFLE(2,3,0,1));
      mmtmpD1 = _mm_shufflehi_epi16(mmtmpD1,_MM_SHUFFLE(2,3,0,1));
      mmtmpD1 = _mm_sign_epi16(mmtmpD1,*(__m128i*)conjugate);
      mmtmpD1 = _mm_madd_epi16(mmtmpD1,rxdataF128[1]);
      // mmtmpD1 contains imag part of 4 consecutive outputs (32-bit)
      mmtmpD0 = _mm_srai_epi32(mmtmpD0,output_shift1);
      mmtmpD1 = _mm_srai_epi32(mmtmpD1,output_shift1);
      mmtmpD2 = _mm_unpacklo_epi32(mmtmpD0,mmtmpD1);
      mmtmpD3 = _mm_unpackhi_epi32(mmtmpD0,mmtmpD1);

      rxdataF_comp1_128[1] = _mm_packs_epi32(mmtmpD2,mmtmpD3);
            //  print_shorts("rx:",rxdataF128+1);
           // print_shorts("ch:",dl_ch1_128+1);
            // print_shorts("pack:",rxdataF_comp1_128+1);

      if (pilots==0) {
        // multiply by conjugated channel
        mmtmpD0 = _mm_madd_epi16(dl_ch1_128[2],rxdataF128[2]);
        // mmtmpD0 contains real part of 4 consecutive outputs (32-bit)
        mmtmpD1 = _mm_shufflelo_epi16(dl_ch1_128[2],_MM_SHUFFLE(2,3,0,1));
        mmtmpD1 = _mm_shufflehi_epi16(mmtmpD1,_MM_SHUFFLE(2,3,0,1));
        mmtmpD1 = _mm_sign_epi16(mmtmpD1,*(__m128i*)conjugate);
        mmtmpD1 = _mm_madd_epi16(mmtmpD1,rxdataF128[2]);
        // mmtmpD1 contains imag part of 4 consecutive outputs (32-bit)
        mmtmpD0 = _mm_srai_epi32(mmtmpD0,output_shift1);
        mmtmpD1 = _mm_srai_epi32(mmtmpD1,output_shift1);
        mmtmpD2 = _mm_unpacklo_epi32(mmtmpD0,mmtmpD1);
        mmtmpD3 = _mm_unpackhi_epi32(mmtmpD0,mmtmpD1);

        rxdataF_comp1_128[2] = _mm_packs_epi32(mmtmpD2,mmtmpD3);
          //   print_shorts("rx:",rxdataF128+2);
           //  print_shorts("ch:",dl_ch1_128+2);
             //         print_shorts("pack:",rxdataF_comp1_128+2);

        dl_ch0_128+=3;
        dl_ch1_128+=3;
        dl_ch_mag0_128+=3;
        dl_ch_mag1_128+=3;
        dl_ch_mag0_128b+=3;
        dl_ch_mag1_128b+=3;
        rxdataF128+=3;
        rxdataF_comp0_128+=3;
        rxdataF_comp1_128+=3;
      }
      else {
        dl_ch0_128+=2;
        dl_ch1_128+=2;
        dl_ch_mag0_128+=2;
        dl_ch_mag1_128+=2;
        dl_ch_mag0_128b+=2;
        dl_ch_mag1_128b+=2;
        rxdataF128+=2;
        rxdataF_comp0_128+=2;
        rxdataF_comp1_128+=2;
      }

    } // rb loop
    Nre = (pilots==0) ? 12 : 8;

    precoded_signal_strength0 += ((signal_energy_nodc(&dl_ch_estimates_ext[aarx][symbol*frame_parms->N_RB_DL*Nre],
                                                        (nb_rb*Nre))*rx_power_correction) - (measurements->n0_power[aarx]));

    precoded_signal_strength1 += ((signal_energy_nodc(&dl_ch_estimates_ext[aarx+2][symbol*frame_parms->N_RB_DL*Nre],
                                                        (nb_rb*Nre))*rx_power_correction) - (measurements->n0_power[aarx]));
  } // rx_antennas

  measurements->precoded_cqi_dB[eNB_id][0] = dB_fixed2(precoded_signal_strength0,measurements->n0_power_tot);
  measurements->precoded_cqi_dB[eNB_id][1] = dB_fixed2(precoded_signal_strength1,measurements->n0_power_tot);

 // printf("eNB_id %d, symbol %d: precoded CQI %d dB\n",eNB_id,symbol,
     //  measurements->precoded_cqi_dB[eNB_id][0]);

  _mm_empty();
  _m_empty();

  #elif defined(__arm__)

  unsigned short rb,Nre;
  unsigned char aarx,symbol_mod,pilots=0;
  int precoded_signal_strength0=0,precoded_signal_strength1=0, rx_power_correction;
  int16x4_t *dl_ch0_128,*rxdataF128;
  int16x4_t *dl_ch1_128;
  int16x8_t *dl_ch0_128b,*dl_ch1_128b;

  int32x4_t mmtmpD0,mmtmpD1,mmtmpD0b,mmtmpD1b;
  int16x8_t *dl_ch_mag0_128,*dl_ch_mag0_128b,*dl_ch_mag1_128,*dl_ch_mag1_128b,mmtmpD2,mmtmpD3,mmtmpD4,*rxdataF_comp0_128,*rxdataF_comp1_128;
  int16x8_t QAM_amp0_128,QAM_amp0_128b,QAM_amp1_128,QAM_amp1_128b;
  int32x4_t output_shift128 = vmovq_n_s32(-(int32_t)output_shift);

  int **rxdataF_ext           = pdsch_vars->rxdataF_ext;
  int **dl_ch_estimates_ext   = pdsch_vars->dl_ch_estimates_ext;
  int **dl_ch_mag0            = pdsch_vars->dl_ch_mag0;
  int **dl_ch_mag1            = pdsch_vars->dl_ch_mag1[harq_pid][round];
  int **dl_ch_magb0           = pdsch_vars->dl_ch_magb0;
  int **dl_ch_magb1           = pdsch_vars->dl_ch_magb1[harq_pid][round];
  int **rxdataF_comp0         = pdsch_vars->rxdataF_comp0;
  int **rxdataF_comp1         = pdsch_vars->rxdataF_comp1[harq_pid][round];

  int16_t conj[4]__attribute__((aligned(16))) = {1,-1,1,-1};

  symbol_mod = (symbol>=(7-frame_parms->Ncp)) ? symbol-(7-frame_parms->Ncp) : symbol;

  if ((symbol_mod == 0) || (symbol_mod == (4-frame_parms->Ncp))) {
    if (frame_parms->mode1_flag==1) // 10 out of 12 so don't reduce size
      { nb_rb=1+(5*nb_rb/6); }

    else
      { pilots=1; }
  }

  rx_power_correction=1;

  if (mod_order0 == 4) {
    QAM_amp0_128  = vmovq_n_s16(QAM16_n1);  // 2/sqrt(10)
    QAM_amp0_128b = vmovq_n_s16(0);

  } else if (mod_order0 == 6) {
    QAM_amp0_128  = vmovq_n_s16(QAM64_n1); //
    QAM_amp0_128b = vmovq_n_s16(QAM64_n2);
  }

  if (mod_order1 == 4) {
    QAM_amp1_128  = vmovq_n_s16(QAM16_n1);  // 2/sqrt(10)
    QAM_amp1_128b = vmovq_n_s16(0);

  } else if (mod_order1 == 6) {
    QAM_amp1_128  = vmovq_n_s16(QAM64_n1); //
    QAM_amp1_128b = vmovq_n_s16(QAM64_n2);
  }

  //    printf("comp: rxdataF_comp %p, symbol %d\n",rxdataF_comp[0],symbol);

  for (aarx=0; aarx<frame_parms->nb_antennas_rx; aarx++) {



    dl_ch0_128          = (int16x4_t*)&dl_ch_estimates_ext[aarx][symbol*frame_parms->N_RB_DL*12];
    dl_ch1_128          = (int16x4_t*)&dl_ch_estimates_ext[2+aarx][symbol*frame_parms->N_RB_DL*12];
    dl_ch0_128b          = (int16x8_t*)&dl_ch_estimates_ext[aarx][symbol*frame_parms->N_RB_DL*12];
    dl_ch1_128b          = (int16x8_t*)&dl_ch_estimates_ext[2+aarx][symbol*frame_parms->N_RB_DL*12];
    dl_ch_mag0_128      = (int16x8_t*)&dl_ch_mag0[aarx][symbol*frame_parms->N_RB_DL*12];
    dl_ch_mag0_128b     = (int16x8_t*)&dl_ch_magb0[aarx][symbol*frame_parms->N_RB_DL*12];
    dl_ch_mag1_128      = (int16x8_t*)&dl_ch_mag1[aarx][symbol*frame_parms->N_RB_DL*12];
    dl_ch_mag1_128b     = (int16x8_t*)&dl_ch_magb1[aarx][symbol*frame_parms->N_RB_DL*12];
    rxdataF128          = (int16x4_t*)&rxdataF_ext[aarx][symbol*frame_parms->N_RB_DL*12];
    rxdataF_comp0_128   = (int16x8_t*)&rxdataF_comp0[aarx][symbol*frame_parms->N_RB_DL*12];
    rxdataF_comp1_128   = (int16x8_t*)&rxdataF_comp1[aarx][symbol*frame_parms->N_RB_DL*12];

    for (rb=0; rb<nb_rb; rb++) {
      // combine TX channels using precoder from pmi
      if (mimo_mode==LARGE_CDD) {
        prec2A_TM3_128(&dl_ch0_128[0],&dl_ch1_128[0]);
        prec2A_TM3_128(&dl_ch0_128[1],&dl_ch1_128[1]);


        if (pilots==0) {
          prec2A_TM3_128(&dl_ch0_128[2],&dl_ch1_128[2]);
        }
      }
      else if (mimo_mode==DUALSTREAM_UNIFORM_PRECODING1) {
        prec2A_TM4_128(0,&dl_ch0_128[0],&dl_ch1_128[0]);
        prec2A_TM4_128(0,&dl_ch0_128[1],&dl_ch1_128[1]);

        if (pilots==0) {
          prec2A_TM4_128(0,&dl_ch0_128[2],&dl_ch1_128[2]);
        }
      }
      else if (mimo_mode==DUALSTREAM_UNIFORM_PRECODINGj) {
        prec2A_TM4_128(1,&dl_ch0_128[0],&dl_ch1_128[0]);
        prec2A_TM4_128(1,&dl_ch0_128[1],&dl_ch1_128[1]);

        if (pilots==0) {
          prec2A_TM4_128(1,&dl_ch0_128[2],&dl_ch1_128[2]);
        }
      }
      else {
        LOG_E(PHY,"Unknown MIMO mode\n");
        return;
      }


      if (mod_order0>2) {
        // get channel amplitude if not QPSK
        mmtmpD0 = vmull_s16(dl_ch0_128[0], dl_ch0_128[0]);
        // mmtmpD0 = [ch0*ch0,ch1*ch1,ch2*ch2,ch3*ch3];
        mmtmpD0 = vqshlq_s32(vqaddq_s32(mmtmpD0,vrev64q_s32(mmtmpD0)),output_shift128);
        // mmtmpD0 = [ch0*ch0 + ch1*ch1,ch0*ch0 + ch1*ch1,ch2*ch2 + ch3*ch3,ch2*ch2 + ch3*ch3]>>output_shift128 on 32-bits
        mmtmpD1 = vmull_s16(dl_ch0_128[1], dl_ch0_128[1]);
        mmtmpD1 = vqshlq_s32(vqaddq_s32(mmtmpD1,vrev64q_s32(mmtmpD1)),output_shift128);
        mmtmpD2 = vcombine_s16(vmovn_s32(mmtmpD0),vmovn_s32(mmtmpD1));
        // mmtmpD2 = [ch0*ch0 + ch1*ch1,ch0*ch0 + ch1*ch1,ch2*ch2 + ch3*ch3,ch2*ch2 + ch3*ch3,ch4*ch4 + ch5*ch5,ch4*ch4 + ch5*ch5,ch6*ch6 + ch7*ch7,ch6*ch6 + ch7*ch7]>>output_shift128 on 16-bits
        mmtmpD0 = vmull_s16(dl_ch0_128[2], dl_ch0_128[2]);
        mmtmpD0 = vqshlq_s32(vqaddq_s32(mmtmpD0,vrev64q_s32(mmtmpD0)),output_shift128);
        mmtmpD1 = vmull_s16(dl_ch0_128[3], dl_ch0_128[3]);
        mmtmpD1 = vqshlq_s32(vqaddq_s32(mmtmpD1,vrev64q_s32(mmtmpD1)),output_shift128);
        mmtmpD3 = vcombine_s16(vmovn_s32(mmtmpD0),vmovn_s32(mmtmpD1));

        if (pilots==0) {
          mmtmpD0 = vmull_s16(dl_ch0_128[4], dl_ch0_128[4]);
          mmtmpD0 = vqshlq_s32(vqaddq_s32(mmtmpD0,vrev64q_s32(mmtmpD0)),output_shift128);
          mmtmpD1 = vmull_s16(dl_ch0_128[5], dl_ch0_128[5]);
          mmtmpD1 = vqshlq_s32(vqaddq_s32(mmtmpD1,vrev64q_s32(mmtmpD1)),output_shift128);
          mmtmpD4 = vcombine_s16(vmovn_s32(mmtmpD0),vmovn_s32(mmtmpD1));


        }

        dl_ch_mag0_128b[0] = vqdmulhq_s16(mmtmpD2,QAM_amp0_128b);
        dl_ch_mag0_128b[1] = vqdmulhq_s16(mmtmpD3,QAM_amp0_128b);
        dl_ch_mag0_128[0] = vqdmulhq_s16(mmtmpD2,QAM_amp0_128);
        dl_ch_mag0_128[1] = vqdmulhq_s16(mmtmpD3,QAM_amp0_128);


        if (pilots==0) {
          dl_ch_mag0_128b[2] = vqdmulhq_s16(mmtmpD4,QAM_amp0_128b);
          dl_ch_mag0_128[2]  = vqdmulhq_s16(mmtmpD4,QAM_amp0_128);
        }
      }

      if (mod_order1>2) {
        // get channel amplitude if not QPSK
        mmtmpD0 = vmull_s16(dl_ch1_128[0], dl_ch1_128[0]);
        // mmtmpD0 = [ch0*ch0,ch1*ch1,ch2*ch2,ch3*ch3];
        mmtmpD0 = vqshlq_s32(vqaddq_s32(mmtmpD0,vrev64q_s32(mmtmpD0)),output_shift128);
        // mmtmpD0 = [ch0*ch0 + ch1*ch1,ch0*ch0 + ch1*ch1,ch2*ch2 + ch3*ch3,ch2*ch2 + ch3*ch3]>>output_shift128 on 32-bits
        mmtmpD1 = vmull_s16(dl_ch1_128[1], dl_ch1_128[1]);
        mmtmpD1 = vqshlq_s32(vqaddq_s32(mmtmpD1,vrev64q_s32(mmtmpD1)),output_shift128);
        mmtmpD2 = vcombine_s16(vmovn_s32(mmtmpD0),vmovn_s32(mmtmpD1));
        // mmtmpD2 = [ch0*ch0 + ch1*ch1,ch0*ch0 + ch1*ch1,ch2*ch2 + ch3*ch3,ch2*ch2 + ch3*ch3,ch4*ch4 + ch5*ch5,ch4*ch4 + ch5*ch5,ch6*ch6 + ch7*ch7,ch6*ch6 + ch7*ch7]>>output_shift128 on 16-bits
        mmtmpD0 = vmull_s16(dl_ch1_128[2], dl_ch1_128[2]);
        mmtmpD0 = vqshlq_s32(vqaddq_s32(mmtmpD0,vrev64q_s32(mmtmpD0)),output_shift128);
        mmtmpD1 = vmull_s16(dl_ch1_128[3], dl_ch1_128[3]);
        mmtmpD1 = vqshlq_s32(vqaddq_s32(mmtmpD1,vrev64q_s32(mmtmpD1)),output_shift128);
        mmtmpD3 = vcombine_s16(vmovn_s32(mmtmpD0),vmovn_s32(mmtmpD1));

        if (pilots==0) {
          mmtmpD0 = vmull_s16(dl_ch1_128[4], dl_ch1_128[4]);
          mmtmpD0 = vqshlq_s32(vqaddq_s32(mmtmpD0,vrev64q_s32(mmtmpD0)),output_shift128);
          mmtmpD1 = vmull_s16(dl_ch1_128[5], dl_ch1_128[5]);
          mmtmpD1 = vqshlq_s32(vqaddq_s32(mmtmpD1,vrev64q_s32(mmtmpD1)),output_shift128);
          mmtmpD4 = vcombine_s16(vmovn_s32(mmtmpD0),vmovn_s32(mmtmpD1));


        }

        dl_ch_mag1_128b[0] = vqdmulhq_s16(mmtmpD2,QAM_amp1_128b);
        dl_ch_mag1_128b[1] = vqdmulhq_s16(mmtmpD3,QAM_amp1_128b);
        dl_ch_mag1_128[0] = vqdmulhq_s16(mmtmpD2,QAM_amp1_128);
        dl_ch_mag1_128[1] = vqdmulhq_s16(mmtmpD3,QAM_amp1_128);


        if (pilots==0) {
          dl_ch_mag1_128b[2] = vqdmulhq_s16(mmtmpD4,QAM_amp1_128b);
          dl_ch_mag1_128[2]  = vqdmulhq_s16(mmtmpD4,QAM_amp1_128);
        }
      }

      mmtmpD0 = vmull_s16(dl_ch0_128[0], rxdataF128[0]);
      //mmtmpD0 = [Re(ch[0])Re(rx[0]) Im(ch[0])Im(ch[0]) Re(ch[1])Re(rx[1]) Im(ch[1])Im(ch[1])]
      mmtmpD1 = vmull_s16(dl_ch0_128[1], rxdataF128[1]);
      //mmtmpD1 = [Re(ch[2])Re(rx[2]) Im(ch[2])Im(ch[2]) Re(ch[3])Re(rx[3]) Im(ch[3])Im(ch[3])]
      mmtmpD0 = vcombine_s32(vpadd_s32(vget_low_s32(mmtmpD0),vget_high_s32(mmtmpD0)),
                             vpadd_s32(vget_low_s32(mmtmpD1),vget_high_s32(mmtmpD1)));
      //mmtmpD0 = [Re(ch[0])Re(rx[0])+Im(ch[0])Im(ch[0]) Re(ch[1])Re(rx[1])+Im(ch[1])Im(ch[1]) Re(ch[2])Re(rx[2])+Im(ch[2])Im(ch[2]) Re(ch[3])Re(rx[3])+Im(ch[3])Im(ch[3])]

      mmtmpD0b = vmull_s16(vrev32_s16(vmul_s16(dl_ch0_128[0],*(int16x4_t*)conj)), rxdataF128[0]);
      //mmtmpD0 = [-Im(ch[0])Re(rx[0]) Re(ch[0])Im(rx[0]) -Im(ch[1])Re(rx[1]) Re(ch[1])Im(rx[1])]
      mmtmpD1b = vmull_s16(vrev32_s16(vmul_s16(dl_ch0_128[1],*(int16x4_t*)conj)), rxdataF128[1]);
      //mmtmpD0 = [-Im(ch[2])Re(rx[2]) Re(ch[2])Im(rx[2]) -Im(ch[3])Re(rx[3]) Re(ch[3])Im(rx[3])]
      mmtmpD1 = vcombine_s32(vpadd_s32(vget_low_s32(mmtmpD0b),vget_high_s32(mmtmpD0b)),
                             vpadd_s32(vget_low_s32(mmtmpD1b),vget_high_s32(mmtmpD1b)));
      //mmtmpD1 = [-Im(ch[0])Re(rx[0])+Re(ch[0])Im(rx[0]) -Im(ch[1])Re(rx[1])+Re(ch[1])Im(rx[1]) -Im(ch[2])Re(rx[2])+Re(ch[2])Im(rx[2]) -Im(ch[3])Re(rx[3])+Re(ch[3])Im(rx[3])]

      mmtmpD0 = vqshlq_s32(mmtmpD0,output_shift128);
      mmtmpD1 = vqshlq_s32(mmtmpD1,output_shift128);
      rxdataF_comp0_128[0] = vcombine_s16(vmovn_s32(mmtmpD0),vmovn_s32(mmtmpD1));

      mmtmpD0 = vmull_s16(dl_ch0_128[2], rxdataF128[2]);
      mmtmpD1 = vmull_s16(dl_ch0_128[3], rxdataF128[3]);
      mmtmpD0 = vcombine_s32(vpadd_s32(vget_low_s32(mmtmpD0),vget_high_s32(mmtmpD0)),
                             vpadd_s32(vget_low_s32(mmtmpD1),vget_high_s32(mmtmpD1)));

      mmtmpD0b = vmull_s16(vrev32_s16(vmul_s16(dl_ch0_128[2],*(int16x4_t*)conj)), rxdataF128[2]);
      mmtmpD1b = vmull_s16(vrev32_s16(vmul_s16(dl_ch0_128[3],*(int16x4_t*)conj)), rxdataF128[3]);
      mmtmpD1 = vcombine_s32(vpadd_s32(vget_low_s32(mmtmpD0b),vget_high_s32(mmtmpD0b)),
                             vpadd_s32(vget_low_s32(mmtmpD1b),vget_high_s32(mmtmpD1b)));

      mmtmpD0 = vqshlq_s32(mmtmpD0,output_shift128);
      mmtmpD1 = vqshlq_s32(mmtmpD1,output_shift128);
      rxdataF_comp0_128[1] = vcombine_s16(vmovn_s32(mmtmpD0),vmovn_s32(mmtmpD1));

      // second stream
      mmtmpD0 = vmull_s16(dl_ch1_128[0], rxdataF128[0]);
      mmtmpD1 = vmull_s16(dl_ch1_128[1], rxdataF128[1]);
      mmtmpD0 = vcombine_s32(vpadd_s32(vget_low_s32(mmtmpD0),vget_high_s32(mmtmpD0)),
                             vpadd_s32(vget_low_s32(mmtmpD1),vget_high_s32(mmtmpD1)));
      mmtmpD0b = vmull_s16(vrev32_s16(vmul_s16(dl_ch0_128[0],*(int16x4_t*)conj)), rxdataF128[0]);

      mmtmpD1b = vmull_s16(vrev32_s16(vmul_s16(dl_ch0_128[1],*(int16x4_t*)conj)), rxdataF128[1]);
      //mmtmpD0 = [-Im(ch[2])Re(rx[2]) Re(ch[2])Im(rx[2]) -Im(ch[3])Re(rx[3]) Re(ch[3])Im(rx[3])]
      mmtmpD1 = vcombine_s32(vpadd_s32(vget_low_s32(mmtmpD0b),vget_high_s32(mmtmpD0b)),
                             vpadd_s32(vget_low_s32(mmtmpD1b),vget_high_s32(mmtmpD1b)));
      //mmtmpD1 = [-Im(ch[0])Re(rx[0])+Re(ch[0])Im(rx[0]) -Im(ch[1])Re(rx[1])+Re(ch[1])Im(rx[1]) -Im(ch[2])Re(rx[2])+Re(ch[2])Im(rx[2]) -Im(ch[3])Re(rx[3])+Re(ch[3])Im(rx[3])]

      mmtmpD0 = vqshlq_s32(mmtmpD0,output_shift128);
      mmtmpD1 = vqshlq_s32(mmtmpD1,output_shift128);
      rxdataF_comp1_128[0] = vcombine_s16(vmovn_s32(mmtmpD0),vmovn_s32(mmtmpD1));

      mmtmpD0 = vmull_s16(dl_ch1_128[2], rxdataF128[2]);
      mmtmpD1 = vmull_s16(dl_ch1_128[3], rxdataF128[3]);
      mmtmpD0 = vcombine_s32(vpadd_s32(vget_low_s32(mmtmpD0),vget_high_s32(mmtmpD0)),
                             vpadd_s32(vget_low_s32(mmtmpD1),vget_high_s32(mmtmpD1)));

      mmtmpD0b = vmull_s16(vrev32_s16(vmul_s16(dl_ch0_128[2],*(int16x4_t*)conj)), rxdataF128[2]);
      mmtmpD1b = vmull_s16(vrev32_s16(vmul_s16(dl_ch0_128[3],*(int16x4_t*)conj)), rxdataF128[3]);
      mmtmpD1 = vcombine_s32(vpadd_s32(vget_low_s32(mmtmpD0b),vget_high_s32(mmtmpD0b)),
                             vpadd_s32(vget_low_s32(mmtmpD1b),vget_high_s32(mmtmpD1b)));

      mmtmpD0 = vqshlq_s32(mmtmpD0,output_shift128);
      mmtmpD1 = vqshlq_s32(mmtmpD1,output_shift128);
      rxdataF_comp1_128[1] = vcombine_s16(vmovn_s32(mmtmpD0),vmovn_s32(mmtmpD1));

      if (pilots==0) {
        mmtmpD0 = vmull_s16(dl_ch0_128[4], rxdataF128[4]);
        mmtmpD1 = vmull_s16(dl_ch0_128[5], rxdataF128[5]);
        mmtmpD0 = vcombine_s32(vpadd_s32(vget_low_s32(mmtmpD0),vget_high_s32(mmtmpD0)),
                               vpadd_s32(vget_low_s32(mmtmpD1),vget_high_s32(mmtmpD1)));

        mmtmpD0b = vmull_s16(vrev32_s16(vmul_s16(dl_ch0_128[4],*(int16x4_t*)conj)), rxdataF128[4]);
        mmtmpD1b = vmull_s16(vrev32_s16(vmul_s16(dl_ch0_128[5],*(int16x4_t*)conj)), rxdataF128[5]);
        mmtmpD1 = vcombine_s32(vpadd_s32(vget_low_s32(mmtmpD0b),vget_high_s32(mmtmpD0b)),
                               vpadd_s32(vget_low_s32(mmtmpD1b),vget_high_s32(mmtmpD1b)));


        mmtmpD0 = vqshlq_s32(mmtmpD0,output_shift128);
        mmtmpD1 = vqshlq_s32(mmtmpD1,output_shift128);
        rxdataF_comp0_128[2] = vcombine_s16(vmovn_s32(mmtmpD0),vmovn_s32(mmtmpD1));
        mmtmpD0 = vmull_s16(dl_ch1_128[4], rxdataF128[4]);
        mmtmpD1 = vmull_s16(dl_ch1_128[5], rxdataF128[5]);
        mmtmpD0 = vcombine_s32(vpadd_s32(vget_low_s32(mmtmpD0),vget_high_s32(mmtmpD0)),
                               vpadd_s32(vget_low_s32(mmtmpD1),vget_high_s32(mmtmpD1)));

        mmtmpD0b = vmull_s16(vrev32_s16(vmul_s16(dl_ch1_128[4],*(int16x4_t*)conj)), rxdataF128[4]);
        mmtmpD1b = vmull_s16(vrev32_s16(vmul_s16(dl_ch1_128[5],*(int16x4_t*)conj)), rxdataF128[5]);
        mmtmpD1 = vcombine_s32(vpadd_s32(vget_low_s32(mmtmpD0b),vget_high_s32(mmtmpD0b)),
                               vpadd_s32(vget_low_s32(mmtmpD1b),vget_high_s32(mmtmpD1b)));


        mmtmpD0 = vqshlq_s32(mmtmpD0,output_shift128);
        mmtmpD1 = vqshlq_s32(mmtmpD1,output_shift128);
        rxdataF_comp1_128[2] = vcombine_s16(vmovn_s32(mmtmpD0),vmovn_s32(mmtmpD1));
      }
    }



    Nre = (pilots==0) ? 12 : 8;

    // rx_antennas
  }


  Nre = (pilots==0) ? 12 : 8;

  precoded_signal_strength0 += ((signal_energy_nodc(&dl_ch_estimates_ext[aarx][symbol*frame_parms->N_RB_DL*Nre],
                                                        (nb_rb*Nre))*rx_power_correction) - (measurements->n0_power[aarx]));
  precoded_signal_strength1 += ((signal_energy_nodc(&dl_ch_estimates_ext[aarx+2][symbol*frame_parms->N_RB_DL*Nre],
                                                        (nb_rb*Nre))*rx_power_correction) - (measurements->n0_power[aarx]));

  measurements->precoded_cqi_dB[eNB_id][0] = dB_fixed2(precoded_signal_strength0,measurements->n0_power_tot);
  measurements->precoded_cqi_dB[eNB_id][1] = dB_fixed2(precoded_signal_strength1,measurements->n0_power_tot);

#endif
}


void dlsch_dual_stream_correlation(LTE_DL_FRAME_PARMS *frame_parms,
                                   unsigned char symbol,
                                   unsigned short nb_rb,
                                   int **dl_ch_estimates_ext,
                                   int **dl_ch_estimates_ext_i,
                                   int **dl_ch_rho_ext,
                                   unsigned char output_shift)
{

#if defined(__x86_64__)||defined(__i386__)

  unsigned short rb;
  __m128i *dl_ch128,*dl_ch128i,*dl_ch_rho128,mmtmpD0,mmtmpD1,mmtmpD2,mmtmpD3;
  unsigned char aarx,symbol_mod,pilots=0;

  //    printf("dlsch_dual_stream_correlation: symbol %d\n",symbol);

  symbol_mod = (symbol>=(7-frame_parms->Ncp)) ? symbol-(7-frame_parms->Ncp) : symbol;

  if ((symbol_mod == 0) || (symbol_mod == (4-frame_parms->Ncp))) {
    pilots=1;
  }

  //  printf("Dual stream correlation (%p)\n",dl_ch_estimates_ext_i);

  for (aarx=0; aarx<frame_parms->nb_antennas_rx; aarx++) {



 //printf ("antenna %d", aarx);
    dl_ch128          = (__m128i *)&dl_ch_estimates_ext[aarx][symbol*frame_parms->N_RB_DL*12];

    if (dl_ch_estimates_ext_i == NULL) // TM3/4
      dl_ch128i         = (__m128i *)&dl_ch_estimates_ext[2+aarx][symbol*frame_parms->N_RB_DL*12];
    else
      dl_ch128i         = (__m128i *)&dl_ch_estimates_ext_i[aarx][symbol*frame_parms->N_RB_DL*12];

    dl_ch_rho128      = (__m128i *)&dl_ch_rho_ext[aarx][symbol*frame_parms->N_RB_DL*12];


    for (rb=0; rb<nb_rb; rb++) {
      // multiply by conjugated channel
      mmtmpD0 = _mm_madd_epi16(dl_ch128[0],dl_ch128i[0]);
      //      print_ints("re",&mmtmpD0);
      // mmtmpD0 contains real part of 4 consecutive outputs (32-bit)
      mmtmpD1 = _mm_shufflelo_epi16(dl_ch128[0],_MM_SHUFFLE(2,3,0,1));
      mmtmpD1 = _mm_shufflehi_epi16(mmtmpD1,_MM_SHUFFLE(2,3,0,1));
      mmtmpD1 = _mm_sign_epi16(mmtmpD1,*(__m128i*)&conjugate[0]);
      mmtmpD1 = _mm_madd_epi16(mmtmpD1,dl_ch128i[0]);
      //      print_ints("im",&mmtmpD1);
      // mmtmpD1 contains imag part of 4 consecutive outputs (32-bit)
      mmtmpD0 = _mm_srai_epi32(mmtmpD0,output_shift);
      //      print_ints("re(shift)",&mmtmpD0);
      mmtmpD1 = _mm_srai_epi32(mmtmpD1,output_shift);
      //      print_ints("im(shift)",&mmtmpD1);
      mmtmpD2 = _mm_unpacklo_epi32(mmtmpD0,mmtmpD1);
      mmtmpD3 = _mm_unpackhi_epi32(mmtmpD0,mmtmpD1);
      //      print_ints("c0",&mmtmpD2);
      //      print_ints("c1",&mmtmpD3);
      dl_ch_rho128[0] = _mm_packs_epi32(mmtmpD2,mmtmpD3);
    // print_shorts("rho 0:",dl_ch_rho128);
      // multiply by conjugated channel
      mmtmpD0 = _mm_madd_epi16(dl_ch128[1],dl_ch128i[1]);
      // mmtmpD0 contains real part of 4 consecutive outputs (32-bit)
      mmtmpD1 = _mm_shufflelo_epi16(dl_ch128[1],_MM_SHUFFLE(2,3,0,1));
      mmtmpD1 = _mm_shufflehi_epi16(mmtmpD1,_MM_SHUFFLE(2,3,0,1));
      mmtmpD1 = _mm_sign_epi16(mmtmpD1,*(__m128i*)conjugate);
      mmtmpD1 = _mm_madd_epi16(mmtmpD1,dl_ch128i[1]);
      // mmtmpD1 contains imag part of 4 consecutive outputs (32-bit)
      mmtmpD0 = _mm_srai_epi32(mmtmpD0,output_shift);
      mmtmpD1 = _mm_srai_epi32(mmtmpD1,output_shift);
      mmtmpD2 = _mm_unpacklo_epi32(mmtmpD0,mmtmpD1);
      mmtmpD3 = _mm_unpackhi_epi32(mmtmpD0,mmtmpD1);
      dl_ch_rho128[1] =_mm_packs_epi32(mmtmpD2,mmtmpD3);


      if (pilots==0) {

        // multiply by conjugated channel
        mmtmpD0 = _mm_madd_epi16(dl_ch128[2],dl_ch128i[2]);
        // mmtmpD0 contains real part of 4 consecutive outputs (32-bit)
        mmtmpD1 = _mm_shufflelo_epi16(dl_ch128[2],_MM_SHUFFLE(2,3,0,1));
        mmtmpD1 = _mm_shufflehi_epi16(mmtmpD1,_MM_SHUFFLE(2,3,0,1));
        mmtmpD1 = _mm_sign_epi16(mmtmpD1,*(__m128i*)conjugate);
        mmtmpD1 = _mm_madd_epi16(mmtmpD1,dl_ch128i[2]);
        // mmtmpD1 contains imag part of 4 consecutive outputs (32-bit)
        mmtmpD0 = _mm_srai_epi32(mmtmpD0,output_shift);
        mmtmpD1 = _mm_srai_epi32(mmtmpD1,output_shift);
        mmtmpD2 = _mm_unpacklo_epi32(mmtmpD0,mmtmpD1);
        mmtmpD3 = _mm_unpackhi_epi32(mmtmpD0,mmtmpD1);
        dl_ch_rho128[2] = _mm_packs_epi32(mmtmpD2,mmtmpD3);

       dl_ch128+=3;
        dl_ch128i+=3;
        dl_ch_rho128+=3;
      } else {

        dl_ch128+=2;
        dl_ch128i+=2;
        dl_ch_rho128+=2;
      }
    }

  }

  _mm_empty();
  _m_empty();

#elif defined(__arm__)

#endif
}


/*void dlsch_dual_stream_correlationTM34(LTE_DL_FRAME_PARMS *frame_parms,
                                   unsigned char symbol,
                                   unsigned short nb_rb,
                                   int **dl_ch_estimates_ext,
                                   int **dl_ch_estimates_ext_i,
                                   int **dl_ch_rho_ext,
                                   unsigned char output_shift0,
                                   unsigned char output_shift1)
{

#if defined(__x86_64__)||defined(__i386__)

  unsigned short rb;
  __m128i *dl_ch128,*dl_ch128i,*dl_ch_rho128,mmtmpD0,mmtmpD1,mmtmpD2,mmtmpD3;
  unsigned char aarx,symbol_mod,pilots=0;
  int output_shift;

  //    printf("dlsch_dual_stream_correlation: symbol %d\n",symbol);

  symbol_mod = (symbol>=(7-frame_parms->Ncp)) ? symbol-(7-frame_parms->Ncp) : symbol;

  if ((symbol_mod == 0) || (symbol_mod == (4-frame_parms->Ncp))) {
    pilots=1;
  }

  //  printf("Dual stream correlation (%p)\n",dl_ch_estimates_ext_i);

  for (aarx=0; aarx<frame_parms->nb_antennas_rx; aarx++) {

       if (aarx==0) {
      output_shift=output_shift0;
    }
      else {
        output_shift=output_shift1;
      }

 //printf ("antenna %d", aarx);
    dl_ch128          = (__m128i *)&dl_ch_estimates_ext[aarx][symbol*frame_parms->N_RB_DL*12];

    if (dl_ch_estimates_ext_i == NULL) // TM3/4
      dl_ch128i         = (__m128i *)&dl_ch_estimates_ext[2+aarx][symbol*frame_parms->N_RB_DL*12];
    else
      dl_ch128i         = (__m128i *)&dl_ch_estimates_ext_i[aarx][symbol*frame_parms->N_RB_DL*12];

    dl_ch_rho128      = (__m128i *)&dl_ch_rho_ext[aarx][symbol*frame_parms->N_RB_DL*12];


    for (rb=0; rb<nb_rb; rb++) {
      // multiply by conjugated channel
      mmtmpD0 = _mm_madd_epi16(dl_ch128[0],dl_ch128i[0]);
      //      print_ints("re",&mmtmpD0);
      // mmtmpD0 contains real part of 4 consecutive outputs (32-bit)
      mmtmpD1 = _mm_shufflelo_epi16(dl_ch128[0],_MM_SHUFFLE(2,3,0,1));
      mmtmpD1 = _mm_shufflehi_epi16(mmtmpD1,_MM_SHUFFLE(2,3,0,1));
      mmtmpD1 = _mm_sign_epi16(mmtmpD1,*(__m128i*)&conjugate[0]);
      mmtmpD1 = _mm_madd_epi16(mmtmpD1,dl_ch128i[0]);
      //      print_ints("im",&mmtmpD1);
      // mmtmpD1 contains imag part of 4 consecutive outputs (32-bit)
      mmtmpD0 = _mm_srai_epi32(mmtmpD0,output_shift);
      //      print_ints("re(shift)",&mmtmpD0);
      mmtmpD1 = _mm_srai_epi32(mmtmpD1,output_shift);
      //      print_ints("im(shift)",&mmtmpD1);
      mmtmpD2 = _mm_unpacklo_epi32(mmtmpD0,mmtmpD1);
      mmtmpD3 = _mm_unpackhi_epi32(mmtmpD0,mmtmpD1);
      //      print_ints("c0",&mmtmpD2);
      //      print_ints("c1",&mmtmpD3);
      dl_ch_rho128[0] = _mm_packs_epi32(mmtmpD2,mmtmpD3);
    // print_shorts("rho 0:",dl_ch_rho128);
      // multiply by conjugated channel
      mmtmpD0 = _mm_madd_epi16(dl_ch128[1],dl_ch128i[1]);
      // mmtmpD0 contains real part of 4 consecutive outputs (32-bit)
      mmtmpD1 = _mm_shufflelo_epi16(dl_ch128[1],_MM_SHUFFLE(2,3,0,1));
      mmtmpD1 = _mm_shufflehi_epi16(mmtmpD1,_MM_SHUFFLE(2,3,0,1));
      mmtmpD1 = _mm_sign_epi16(mmtmpD1,*(__m128i*)conjugate);
      mmtmpD1 = _mm_madd_epi16(mmtmpD1,dl_ch128i[1]);
      // mmtmpD1 contains imag part of 4 consecutive outputs (32-bit)
      mmtmpD0 = _mm_srai_epi32(mmtmpD0,output_shift);
      mmtmpD1 = _mm_srai_epi32(mmtmpD1,output_shift);
      mmtmpD2 = _mm_unpacklo_epi32(mmtmpD0,mmtmpD1);
      mmtmpD3 = _mm_unpackhi_epi32(mmtmpD0,mmtmpD1);
      dl_ch_rho128[1] =_mm_packs_epi32(mmtmpD2,mmtmpD3);


      if (pilots==0) {

        // multiply by conjugated channel
        mmtmpD0 = _mm_madd_epi16(dl_ch128[2],dl_ch128i[2]);
        // mmtmpD0 contains real part of 4 consecutive outputs (32-bit)
        mmtmpD1 = _mm_shufflelo_epi16(dl_ch128[2],_MM_SHUFFLE(2,3,0,1));
        mmtmpD1 = _mm_shufflehi_epi16(mmtmpD1,_MM_SHUFFLE(2,3,0,1));
        mmtmpD1 = _mm_sign_epi16(mmtmpD1,*(__m128i*)conjugate);
        mmtmpD1 = _mm_madd_epi16(mmtmpD1,dl_ch128i[2]);
        // mmtmpD1 contains imag part of 4 consecutive outputs (32-bit)
        mmtmpD0 = _mm_srai_epi32(mmtmpD0,output_shift);
        mmtmpD1 = _mm_srai_epi32(mmtmpD1,output_shift);
        mmtmpD2 = _mm_unpacklo_epi32(mmtmpD0,mmtmpD1);
        mmtmpD3 = _mm_unpackhi_epi32(mmtmpD0,mmtmpD1);
        dl_ch_rho128[2] = _mm_packs_epi32(mmtmpD2,mmtmpD3);

       dl_ch128+=3;
        dl_ch128i+=3;
        dl_ch_rho128+=3;
      } else {

        dl_ch128+=2;
        dl_ch128i+=2;
        dl_ch_rho128+=2;
      }
    }

  }

  _mm_empty();
  _m_empty();

#elif defined(__arm__)

#endif
}
*/

void dlsch_detection_mrc(LTE_DL_FRAME_PARMS *frame_parms,
                         int **rxdataF_comp,
                         int **rxdataF_comp_i,
                         int **rho,
                         int **rho_i,
                         int **dl_ch_mag,
                         int **dl_ch_magb,
                         int **dl_ch_mag_i,
                         int **dl_ch_magb_i,
                         unsigned char symbol,
                         unsigned short nb_rb,
                         unsigned char dual_stream_UE)
{

#if defined(__x86_64__)||defined(__i386__)

  unsigned char aatx;
  int i;
  __m128i *rxdataF_comp128_0,*rxdataF_comp128_1,*rxdataF_comp128_i0,*rxdataF_comp128_i1,*dl_ch_mag128_0,*dl_ch_mag128_1,*dl_ch_mag128_0b,*dl_ch_mag128_1b,*rho128_0,*rho128_1,*rho128_i0,*rho128_i1,
    *dl_ch_mag128_i0,*dl_ch_mag128_i1,*dl_ch_mag128_i0b,*dl_ch_mag128_i1b;

  if (frame_parms->nb_antennas_rx>1) {

    for (aatx=0; aatx<frame_parms->nb_antenna_ports_eNB; aatx++) {

      rxdataF_comp128_0   = (__m128i *)&rxdataF_comp[(aatx<<1)][symbol*frame_parms->N_RB_DL*12];
      rxdataF_comp128_1   = (__m128i *)&rxdataF_comp[(aatx<<1)+1][symbol*frame_parms->N_RB_DL*12];
      dl_ch_mag128_0      = (__m128i *)&dl_ch_mag[(aatx<<1)][symbol*frame_parms->N_RB_DL*12];
      dl_ch_mag128_1      = (__m128i *)&dl_ch_mag[(aatx<<1)+1][symbol*frame_parms->N_RB_DL*12];
      dl_ch_mag128_0b     = (__m128i *)&dl_ch_magb[(aatx<<1)][symbol*frame_parms->N_RB_DL*12];
      dl_ch_mag128_1b     = (__m128i *)&dl_ch_magb[(aatx<<1)+1][symbol*frame_parms->N_RB_DL*12];

      // MRC on each re of rb, both on MF output and magnitude (for 16QAM/64QAM llr computation)
      for (i=0;i<nb_rb*3;i++) {
        rxdataF_comp128_0[i] = _mm_adds_epi16(_mm_srai_epi16(rxdataF_comp128_0[i],1),_mm_srai_epi16(rxdataF_comp128_1[i],1));
        dl_ch_mag128_0[i]    = _mm_adds_epi16(_mm_srai_epi16(dl_ch_mag128_0[i],1),_mm_srai_epi16(dl_ch_mag128_1[i],1));
        dl_ch_mag128_0b[i]   = _mm_adds_epi16(_mm_srai_epi16(dl_ch_mag128_0b[i],1),_mm_srai_epi16(dl_ch_mag128_1b[i],1));
          //       print_shorts("mrc comp0:",&rxdataF_comp128_0[i]);
        //       print_shorts("mrc mag0:",&dl_ch_mag128_0[i]);
        //       print_shorts("mrc mag0b:",&dl_ch_mag128_0b[i]);
        //      print_shorts("mrc rho1:",&rho128_1[i]);

      }
    }

    if (rho) {
      rho128_0 = (__m128i *) &rho[0][symbol*frame_parms->N_RB_DL*12];
      rho128_1 = (__m128i *) &rho[1][symbol*frame_parms->N_RB_DL*12];
      for (i=0;i<nb_rb*3;i++) {
        //      print_shorts("mrc rho0:",&rho128_0[i]);
        //      print_shorts("mrc rho1:",&rho128_1[i]);
        rho128_0[i] = _mm_adds_epi16(_mm_srai_epi16(rho128_0[i],1),_mm_srai_epi16(rho128_1[i],1));
      }
    }


    if (dual_stream_UE == 1) {
      rho128_i0 = (__m128i *) &rho_i[0][symbol*frame_parms->N_RB_DL*12];
      rho128_i1 = (__m128i *) &rho_i[1][symbol*frame_parms->N_RB_DL*12];
      rxdataF_comp128_i0   = (__m128i *)&rxdataF_comp_i[0][symbol*frame_parms->N_RB_DL*12];
      rxdataF_comp128_i1   = (__m128i *)&rxdataF_comp_i[1][symbol*frame_parms->N_RB_DL*12];
      dl_ch_mag128_i0      = (__m128i *)&dl_ch_mag_i[0][symbol*frame_parms->N_RB_DL*12];
      dl_ch_mag128_i1      = (__m128i *)&dl_ch_mag_i[1][symbol*frame_parms->N_RB_DL*12];
      dl_ch_mag128_i0b     = (__m128i *)&dl_ch_magb_i[0][symbol*frame_parms->N_RB_DL*12];
      dl_ch_mag128_i1b     = (__m128i *)&dl_ch_magb_i[1][symbol*frame_parms->N_RB_DL*12];

      for (i=0; i<nb_rb*3; i++) {
        rxdataF_comp128_i0[i] = _mm_adds_epi16(_mm_srai_epi16(rxdataF_comp128_i0[i],1),_mm_srai_epi16(rxdataF_comp128_i1[i],1));
        rho128_i0[i]           = _mm_adds_epi16(_mm_srai_epi16(rho128_i0[i],1),_mm_srai_epi16(rho128_i1[i],1));

        dl_ch_mag128_i0[i]    = _mm_adds_epi16(_mm_srai_epi16(dl_ch_mag128_i0[i],1),_mm_srai_epi16(dl_ch_mag128_i1[i],1));
        dl_ch_mag128_i0b[i]    = _mm_adds_epi16(_mm_srai_epi16(dl_ch_mag128_i0b[i],1),_mm_srai_epi16(dl_ch_mag128_i1b[i],1));
      }
    }
  }

  _mm_empty();
  _m_empty();

#elif defined(__arm__)

  unsigned char aatx;
  int i;
  int16x8_t *rxdataF_comp128_0,*rxdataF_comp128_1,*rxdataF_comp128_i0,*rxdataF_comp128_i1,*dl_ch_mag128_0,*dl_ch_mag128_1,*dl_ch_mag128_0b,*dl_ch_mag128_1b,*rho128_0,*rho128_1,*rho128_i0,*rho128_i1,*dl_ch_mag128_i0,*dl_ch_mag128_i1,*dl_ch_mag128_i0b,*dl_ch_mag128_i1b;

  if (frame_parms->nb_antennas_rx>1) {

    for (aatx=0; aatx<frame_parms->nb_antenna_ports_eNB; aatx++) {

      rxdataF_comp128_0   = (int16x8_t *)&rxdataF_comp[(aatx<<1)][symbol*frame_parms->N_RB_DL*12];
      rxdataF_comp128_1   = (int16x8_t *)&rxdataF_comp[(aatx<<1)+1][symbol*frame_parms->N_RB_DL*12];
      dl_ch_mag128_0      = (int16x8_t *)&dl_ch_mag[(aatx<<1)][symbol*frame_parms->N_RB_DL*12];
      dl_ch_mag128_1      = (int16x8_t *)&dl_ch_mag[(aatx<<1)+1][symbol*frame_parms->N_RB_DL*12];
      dl_ch_mag128_0b     = (int16x8_t *)&dl_ch_magb[(aatx<<1)][symbol*frame_parms->N_RB_DL*12];
      dl_ch_mag128_1b     = (int16x8_t *)&dl_ch_magb[(aatx<<1)+1][symbol*frame_parms->N_RB_DL*12];

      // MRC on each re of rb, both on MF output and magnitude (for 16QAM/64QAM llr computation)
      for (i=0; i<nb_rb*3; i++) {
        rxdataF_comp128_0[i] = vhaddq_s16(rxdataF_comp128_0[i],rxdataF_comp128_1[i]);
        dl_ch_mag128_0[i]    = vhaddq_s16(dl_ch_mag128_0[i],dl_ch_mag128_1[i]);
        dl_ch_mag128_0b[i]   = vhaddq_s16(dl_ch_mag128_0b[i],dl_ch_mag128_1b[i]);
      }
    }

    if (rho) {
      rho128_0 = (int16x8_t *) &rho[0][symbol*frame_parms->N_RB_DL*12];
      rho128_1 = (int16x8_t *) &rho[1][symbol*frame_parms->N_RB_DL*12];

      for (i=0; i<nb_rb*3; i++) {
        //  print_shorts("mrc rho0:",&rho128_0[i]);
        //  print_shorts("mrc rho1:",&rho128_1[i]);
        rho128_0[i] = vhaddq_s16(rho128_0[i],rho128_1[i]);
      }
    }


    if (dual_stream_UE == 1) {
      rho128_i0 = (int16x8_t *) &rho_i[0][symbol*frame_parms->N_RB_DL*12];
      rho128_i1 = (int16x8_t *) &rho_i[1][symbol*frame_parms->N_RB_DL*12];
      rxdataF_comp128_i0   = (int16x8_t *)&rxdataF_comp_i[0][symbol*frame_parms->N_RB_DL*12];
      rxdataF_comp128_i1   = (int16x8_t *)&rxdataF_comp_i[1][symbol*frame_parms->N_RB_DL*12];

      dl_ch_mag128_i0      = (int16x8_t *)&dl_ch_mag_i[0][symbol*frame_parms->N_RB_DL*12];
      dl_ch_mag128_i1      = (int16x8_t *)&dl_ch_mag_i[1][symbol*frame_parms->N_RB_DL*12];
      dl_ch_mag128_i0b     = (int16x8_t *)&dl_ch_magb_i[0][symbol*frame_parms->N_RB_DL*12];
      dl_ch_mag128_i1b     = (int16x8_t *)&dl_ch_magb_i[1][symbol*frame_parms->N_RB_DL*12];

      for (i=0; i<nb_rb*3; i++) {
        rxdataF_comp128_i0[i] = vhaddq_s16(rxdataF_comp128_i0[i],rxdataF_comp128_i1[i]);
        rho128_i0[i]          = vhaddq_s16(rho128_i0[i],rho128_i1[i]);

        dl_ch_mag128_i0[i]    = vhaddq_s16(dl_ch_mag128_i0[i],dl_ch_mag128_i1[i]);
        dl_ch_mag128_i0b[i]   = vhaddq_s16(dl_ch_mag128_i0b[i],dl_ch_mag128_i1b[i]);
      }
    }
  }

#endif
}


void dlsch_detection_mrc_TM34(LTE_DL_FRAME_PARMS *frame_parms,
                              LTE_UE_PDSCH *pdsch_vars,
                              int harq_pid,
                              int round,
                              unsigned char symbol,
                              unsigned short nb_rb,
                              unsigned char dual_stream_UE) {

  int i;
  __m128i *rxdataF_comp128_0,*rxdataF_comp128_1,*rxdataF_comp128_i0,*rxdataF_comp128_i1,*dl_ch_mag128_0,*dl_ch_mag128_1,*dl_ch_mag128_0b,*dl_ch_mag128_1b,*rho128_0,*rho128_1,*rho128_i0,*rho128_i1,*dl_ch_mag128_i0,*dl_ch_mag128_i1,*dl_ch_mag128_i0b,*dl_ch_mag128_i1b;

  int **rxdataF_comp0           = pdsch_vars->rxdataF_comp0;
  int **rxdataF_comp1           = pdsch_vars->rxdataF_comp1[harq_pid][round];
  int **dl_ch_rho_ext           = pdsch_vars->dl_ch_rho_ext[harq_pid][round]; //for second stream
  int **dl_ch_rho2_ext          = pdsch_vars->dl_ch_rho2_ext;
  int **dl_ch_mag0              = pdsch_vars->dl_ch_mag0;
  int **dl_ch_mag1              = pdsch_vars->dl_ch_mag1[harq_pid][round];
  int **dl_ch_magb0             = pdsch_vars->dl_ch_magb0;
  int **dl_ch_magb1             = pdsch_vars->dl_ch_magb1[harq_pid][round];

  if (frame_parms->nb_antennas_rx>1) {

      rxdataF_comp128_0   = (__m128i *)&rxdataF_comp0[0][symbol*frame_parms->N_RB_DL*12];
      rxdataF_comp128_1   = (__m128i *)&rxdataF_comp0[1][symbol*frame_parms->N_RB_DL*12];
      dl_ch_mag128_0      = (__m128i *)&dl_ch_mag0[0][symbol*frame_parms->N_RB_DL*12];
      dl_ch_mag128_1      = (__m128i *)&dl_ch_mag0[1][symbol*frame_parms->N_RB_DL*12];
      dl_ch_mag128_0b     = (__m128i *)&dl_ch_magb0[0][symbol*frame_parms->N_RB_DL*12];
      dl_ch_mag128_1b     = (__m128i *)&dl_ch_magb0[1][symbol*frame_parms->N_RB_DL*12];

      // MRC on each re of rb, both on MF output and magnitude (for 16QAM/64QAM llr computation)
      for (i=0;i<nb_rb*3;i++) {
        rxdataF_comp128_0[i] = _mm_adds_epi16(_mm_srai_epi16(rxdataF_comp128_0[i],1),_mm_srai_epi16(rxdataF_comp128_1[i],1));
        dl_ch_mag128_0[i]    = _mm_adds_epi16(_mm_srai_epi16(dl_ch_mag128_0[i],1),_mm_srai_epi16(dl_ch_mag128_1[i],1));
        dl_ch_mag128_0b[i]   = _mm_adds_epi16(_mm_srai_epi16(dl_ch_mag128_0b[i],1),_mm_srai_epi16(dl_ch_mag128_1b[i],1));

        // print_shorts("mrc compens0:",&rxdataF_comp128_0[i]);
        // print_shorts("mrc mag128_0:",&dl_ch_mag128_0[i]);
        // print_shorts("mrc mag128_0b:",&dl_ch_mag128_0b[i]);
      }    }

   // if (rho) {
      rho128_0 = (__m128i *) &dl_ch_rho2_ext[0][symbol*frame_parms->N_RB_DL*12];
      rho128_1 = (__m128i *) &dl_ch_rho2_ext[1][symbol*frame_parms->N_RB_DL*12];
      for (i=0;i<nb_rb*3;i++) {
           //  print_shorts("mrc rho0:",&rho128_0[i]);
            //  print_shorts("mrc rho1:",&rho128_1[i]);
        rho128_0[i] = _mm_adds_epi16(_mm_srai_epi16(rho128_0[i],1),_mm_srai_epi16(rho128_1[i],1));
      }
   //}


    if (dual_stream_UE == 1) {
      rho128_i0 = (__m128i *) &dl_ch_rho_ext[0][symbol*frame_parms->N_RB_DL*12];
      rho128_i1 = (__m128i *) &dl_ch_rho_ext[1][symbol*frame_parms->N_RB_DL*12];
      rxdataF_comp128_i0   = (__m128i *)&rxdataF_comp1[0][symbol*frame_parms->N_RB_DL*12];
      rxdataF_comp128_i1   = (__m128i *)&rxdataF_comp1[1][symbol*frame_parms->N_RB_DL*12];
      dl_ch_mag128_i0      = (__m128i *)&dl_ch_mag1[0][symbol*frame_parms->N_RB_DL*12];
      dl_ch_mag128_i1      = (__m128i *)&dl_ch_mag1[1][symbol*frame_parms->N_RB_DL*12];
      dl_ch_mag128_i0b     = (__m128i *)&dl_ch_magb1[0][symbol*frame_parms->N_RB_DL*12];
      dl_ch_mag128_i1b     = (__m128i *)&dl_ch_magb1[1][symbol*frame_parms->N_RB_DL*12];
      for (i=0;i<nb_rb*3;i++) {
        rxdataF_comp128_i0[i] = _mm_adds_epi16(_mm_srai_epi16(rxdataF_comp128_i0[i],1),_mm_srai_epi16(rxdataF_comp128_i1[i],1));
        rho128_i0[i]           = _mm_adds_epi16(_mm_srai_epi16(rho128_i0[i],1),_mm_srai_epi16(rho128_i1[i],1));

        dl_ch_mag128_i0[i]    = _mm_adds_epi16(_mm_srai_epi16(dl_ch_mag128_i0[i],1),_mm_srai_epi16(dl_ch_mag128_i1[i],1));
        dl_ch_mag128_i0b[i]    = _mm_adds_epi16(_mm_srai_epi16(dl_ch_mag128_i0b[i],1),_mm_srai_epi16(dl_ch_mag128_i1b[i],1));

        //print_shorts("mrc compens1:",&rxdataF_comp128_i0[i]);
        //print_shorts("mrc mag128_i0:",&dl_ch_mag128_i0[i]);
        //print_shorts("mrc mag128_i0b:",&dl_ch_mag128_i0b[i]);
      }
    }


  _mm_empty();
  _m_empty();
}



void dlsch_scale_channel(int **dl_ch_estimates_ext,
                         LTE_DL_FRAME_PARMS *frame_parms,
                         LTE_UE_DLSCH_t **dlsch_ue,
                         uint8_t symbol,
                         unsigned short nb_rb)
{

#if defined(__x86_64__)||defined(__i386__)

  short rb, ch_amp;
  unsigned char aatx,aarx,pilots=0,symbol_mod;
  __m128i *dl_ch128, ch_amp128;

  symbol_mod = (symbol>=(7-frame_parms->Ncp)) ? symbol-(7-frame_parms->Ncp) : symbol;

  if ((symbol_mod == 0) || (symbol_mod == (4-frame_parms->Ncp))) {
    if (frame_parms->mode1_flag==1) // 10 out of 12 so don't reduce size
      nb_rb=1+(5*nb_rb/6);
    else
      pilots=1;
  }

  // Determine scaling amplitude based the symbol

ch_amp = ((pilots) ? (dlsch_ue[0]->sqrt_rho_b) : (dlsch_ue[0]->sqrt_rho_a));

    LOG_D(PHY,"Scaling PDSCH Chest in OFDM symbol %d by %d, pilots %d nb_rb %d NCP %d symbol %d\n",symbol_mod,ch_amp,pilots,nb_rb,frame_parms->Ncp,symbol);
   // printf("Scaling PDSCH Chest in OFDM symbol %d by %d\n",symbol_mod,ch_amp);

  ch_amp128 = _mm_set1_epi16(ch_amp); // Q3.13

  for (aatx=0; aatx<frame_parms->nb_antenna_ports_eNB; aatx++) {
    for (aarx=0; aarx<frame_parms->nb_antennas_rx; aarx++) {

      dl_ch128=(__m128i *)&dl_ch_estimates_ext[(aatx<<1)+aarx][symbol*frame_parms->N_RB_DL*12];

      for (rb=0;rb<nb_rb;rb++) {

        dl_ch128[0] = _mm_mulhi_epi16(dl_ch128[0],ch_amp128);
        dl_ch128[0] = _mm_slli_epi16(dl_ch128[0],3);

        dl_ch128[1] = _mm_mulhi_epi16(dl_ch128[1],ch_amp128);
        dl_ch128[1] = _mm_slli_epi16(dl_ch128[1],3);

        if (pilots) {
          dl_ch128+=2;
        } else {
          dl_ch128[2] = _mm_mulhi_epi16(dl_ch128[2],ch_amp128);
          dl_ch128[2] = _mm_slli_epi16(dl_ch128[2],3);
          dl_ch128+=3;

        }
      }
    }
  }

#elif defined(__arm__)

#endif
}


//compute average channel_level on each (TX,RX) antenna pair
void dlsch_channel_level(int **dl_ch_estimates_ext,
                         LTE_DL_FRAME_PARMS *frame_parms,
                         int32_t *avg,
                         uint8_t symbol,
                         unsigned short nb_rb)
{

#if defined(__x86_64__)||defined(__i386__)

  short rb;
  unsigned char aatx,aarx,nre=12,symbol_mod;
  __m128i *dl_ch128, avg128D, coeff128;

  symbol_mod = (symbol>=(7-frame_parms->Ncp)) ? symbol-(7-frame_parms->Ncp) : symbol;

  if (((symbol_mod == 0) || (symbol_mod == (frame_parms->Ncp-1)))&&(frame_parms->mode1_flag==0))
    nre=8;
  else if (((symbol_mod == 0) || (symbol_mod == (frame_parms->Ncp-1)))&&(frame_parms->mode1_flag==1))
    nre=10;
  else
    nre=12;

  double one_over_nb_re = 0.0;
  one_over_nb_re = 1/((double)(nb_rb*nre));
  int16_t one_over_nb_re_q1_15 = (int16_t)(one_over_nb_re * (double)(1<<15) );
  coeff128 = _mm_set_epi16(one_over_nb_re_q1_15,one_over_nb_re_q1_15,one_over_nb_re_q1_15,one_over_nb_re_q1_15,
                            one_over_nb_re_q1_15,one_over_nb_re_q1_15,one_over_nb_re_q1_15,one_over_nb_re_q1_15);

  for (aatx=0; aatx<frame_parms->nb_antenna_ports_eNB; aatx++)
    for (aarx=0; aarx<frame_parms->nb_antennas_rx; aarx++) {
      //clear average level
      avg128D = _mm_setzero_si128();
      // 5 is always a symbol with no pilots for both normal and extended prefix

      dl_ch128=(__m128i *)&dl_ch_estimates_ext[(aatx<<1)+aarx][symbol*frame_parms->N_RB_DL*12];

      for (rb=0;rb<nb_rb;rb++) {
        //      printf("rb %d : ",rb);
        //      print_shorts("ch",&dl_ch128[0]);
        avg128D = _mm_add_epi32(avg128D,_mm_madd_epi16(dl_ch128[0],_mm_srai_epi16(_mm_mulhi_epi16(dl_ch128[0], coeff128),15)));
        avg128D = _mm_add_epi32(avg128D,_mm_madd_epi16(dl_ch128[1],_mm_srai_epi16(_mm_mulhi_epi16(dl_ch128[1], coeff128),15)));

        if (((symbol_mod == 0) || (symbol_mod == (frame_parms->Ncp-1)))&&(frame_parms->mode1_flag==0)) {
          dl_ch128+=2;
        }
        else {
          avg128D = _mm_add_epi32(avg128D,_mm_madd_epi16(dl_ch128[2],_mm_srai_epi16(_mm_mulhi_epi16(dl_ch128[2], coeff128),15)));
          dl_ch128+=3;
        }
        /*
          if (rb==0) {
          print_shorts("dl_ch128",&dl_ch128[0]);
          print_shorts("dl_ch128",&dl_ch128[1]);
          print_shorts("dl_ch128",&dl_ch128[2]);
          }
        */
      }

      avg[(aatx<<1)+aarx] =(((int32_t*)&avg128D)[0] +
                            ((int32_t*)&avg128D)[1] +
                            ((int32_t*)&avg128D)[2] +
                            ((int32_t*)&avg128D)[3]);
                //  printf("Channel level : %d\n",avg[(aatx<<1)+aarx]);
    }

  _mm_empty();
  _m_empty();

#elif defined(__arm__)

  short rb;
  unsigned char aatx,aarx,nre=12,symbol_mod;
  int32x4_t avg128D;
  int16x4_t *dl_ch128;

  symbol_mod = (symbol>=(7-frame_parms->Ncp)) ? symbol-(7-frame_parms->Ncp) : symbol;

  for (aatx=0; aatx<frame_parms->nb_antenna_ports_eNB; aatx++)
    for (aarx=0; aarx<frame_parms->nb_antennas_rx; aarx++) {
      //clear average level
      avg128D = vdupq_n_s32(0);
      // 5 is always a symbol with no pilots for both normal and extended prefix

      dl_ch128=(int16x4_t *)&dl_ch_estimates_ext[(aatx<<1)+aarx][symbol*frame_parms->N_RB_DL*12];

      for (rb=0; rb<nb_rb; rb++) {
        //  printf("rb %d : ",rb);
        //  print_shorts("ch",&dl_ch128[0]);
        avg128D = vqaddq_s32(avg128D,vmull_s16(dl_ch128[0],dl_ch128[0]));
        avg128D = vqaddq_s32(avg128D,vmull_s16(dl_ch128[1],dl_ch128[1]));
        avg128D = vqaddq_s32(avg128D,vmull_s16(dl_ch128[2],dl_ch128[2]));
        avg128D = vqaddq_s32(avg128D,vmull_s16(dl_ch128[3],dl_ch128[3]));

        if (((symbol_mod == 0) || (symbol_mod == (frame_parms->Ncp-1)))&&(frame_parms->mode1_flag==0)) {
          dl_ch128+=4;
        } else {
          avg128D = vqaddq_s32(avg128D,vmull_s16(dl_ch128[4],dl_ch128[4]));
          avg128D = vqaddq_s32(avg128D,vmull_s16(dl_ch128[5],dl_ch128[5]));
          dl_ch128+=6;
        }

        /*
          if (rb==0) {
          print_shorts("dl_ch128",&dl_ch128[0]);
          print_shorts("dl_ch128",&dl_ch128[1]);
          print_shorts("dl_ch128",&dl_ch128[2]);
          }
        */
      }

      if (((symbol_mod == 0) || (symbol_mod == (frame_parms->Ncp-1)))&&(frame_parms->mode1_flag==0))
        nre=8;
      else if (((symbol_mod == 0) || (symbol_mod == (frame_parms->Ncp-1)))&&(frame_parms->mode1_flag==1))
        nre=10;
      else
        nre=12;

      avg[(aatx<<1)+aarx] = (((int32_t*)&avg128D)[0] +
                             ((int32_t*)&avg128D)[1] +
                             ((int32_t*)&avg128D)[2] +
                             ((int32_t*)&avg128D)[3])/(nb_rb*nre);

      //            printf("Channel level : %d\n",avg[(aatx<<1)+aarx]);
    }


#endif
}

//compute average channel_level of effective (precoded) channel

//compute average channel_level of effective (precoded) channel
void dlsch_channel_level_TM34(int **dl_ch_estimates_ext,
                              LTE_DL_FRAME_PARMS *frame_parms,
                              unsigned char *pmi_ext,
                              int *avg_0,
                              int *avg_1,
                              uint8_t symbol,
                              unsigned short nb_rb,
                              MIMO_mode_t mimo_mode){

#if defined(__x86_64__)||defined(__i386__)


  short rb;
  unsigned char aarx,nre=12,symbol_mod;
  __m128i *dl_ch0_128,*dl_ch1_128, dl_ch0_128_tmp, dl_ch1_128_tmp, avg_0_128D, avg_1_128D;

  symbol_mod = (symbol>=(7-frame_parms->Ncp)) ? symbol-(7-frame_parms->Ncp) : symbol;

  //clear average level
 // avg_0_128D = _mm_setzero_si128();
 // avg_1_128D = _mm_setzero_si128();
  avg_0[0] = 0;
  avg_0[1] = 0;
  avg_1[0] = 0;
  avg_1[1] = 0;
  // 5 is always a symbol with no pilots for both normal and extended prefix

  if (((symbol_mod == 0) || (symbol_mod == (frame_parms->Ncp-1)))&&(frame_parms->mode1_flag==0))
    nre=8;
  else if (((symbol_mod == 0) || (symbol_mod == (frame_parms->Ncp-1)))&&(frame_parms->mode1_flag==1))
    nre=10;
  else
    nre=12;

  for (aarx=0; aarx<frame_parms->nb_antennas_rx; aarx++) {
    dl_ch0_128 = (__m128i *)&dl_ch_estimates_ext[aarx][symbol*frame_parms->N_RB_DL*12];
    dl_ch1_128 = (__m128i *)&dl_ch_estimates_ext[2+aarx][symbol*frame_parms->N_RB_DL*12];

    avg_0_128D = _mm_setzero_si128();
    avg_1_128D = _mm_setzero_si128();
    for (rb=0; rb<nb_rb; rb++) {
              // printf("rb %d : \n",rb);
              // print_shorts("ch0\n",&dl_ch0_128[0]);
               //print_shorts("ch1\n",&dl_ch1_128[0]);
      dl_ch0_128_tmp = _mm_load_si128(&dl_ch0_128[0]);
      dl_ch1_128_tmp = _mm_load_si128(&dl_ch1_128[0]);

      if (mimo_mode==LARGE_CDD)
        prec2A_TM3_128(&dl_ch0_128_tmp,&dl_ch1_128_tmp);
      else if (mimo_mode==DUALSTREAM_UNIFORM_PRECODING1)
        prec2A_TM4_128(0,&dl_ch0_128_tmp,&dl_ch1_128_tmp);
      else if (mimo_mode==DUALSTREAM_UNIFORM_PRECODINGj)
        prec2A_TM4_128(1,&dl_ch0_128_tmp,&dl_ch1_128_tmp);
      else if (mimo_mode==DUALSTREAM_PUSCH_PRECODING)
        prec2A_TM4_128(pmi_ext[rb],&dl_ch0_128_tmp,&dl_ch1_128_tmp);

      //      mmtmpD0 = _mm_madd_epi16(dl_ch0_128_tmp,dl_ch0_128_tmp);
      avg_0_128D = _mm_add_epi32(avg_0_128D,_mm_madd_epi16(dl_ch0_128_tmp,dl_ch0_128_tmp));

      avg_1_128D = _mm_add_epi32(avg_1_128D,_mm_madd_epi16(dl_ch1_128_tmp,dl_ch1_128_tmp));

      dl_ch0_128_tmp = _mm_load_si128(&dl_ch0_128[1]);
      dl_ch1_128_tmp = _mm_load_si128(&dl_ch1_128[1]);

      if (mimo_mode==LARGE_CDD)
        prec2A_TM3_128(&dl_ch0_128_tmp,&dl_ch1_128_tmp);
      else if (mimo_mode==DUALSTREAM_UNIFORM_PRECODING1)
        prec2A_TM4_128(0,&dl_ch0_128_tmp,&dl_ch1_128_tmp);
      else if (mimo_mode==DUALSTREAM_UNIFORM_PRECODINGj)
        prec2A_TM4_128(1,&dl_ch0_128_tmp,&dl_ch1_128_tmp);
      else if (mimo_mode==DUALSTREAM_PUSCH_PRECODING)
        prec2A_TM4_128(pmi_ext[rb],&dl_ch0_128_tmp,&dl_ch1_128_tmp);

      //      mmtmpD1 = _mm_madd_epi16(dl_ch0_128_tmp,dl_ch0_128_tmp);
      avg_0_128D = _mm_add_epi32(avg_0_128D,_mm_madd_epi16(dl_ch0_128_tmp,dl_ch0_128_tmp));

      avg_1_128D = _mm_add_epi32(avg_1_128D,_mm_madd_epi16(dl_ch1_128_tmp,dl_ch1_128_tmp));

      if (((symbol_mod == 0) || (symbol_mod == (frame_parms->Ncp-1)))&&(frame_parms->mode1_flag==0)) {
        dl_ch0_128+=2;
        dl_ch1_128+=2;
      }
      else {
        dl_ch0_128_tmp = _mm_load_si128(&dl_ch0_128[2]);
        dl_ch1_128_tmp = _mm_load_si128(&dl_ch1_128[2]);

        if (mimo_mode==LARGE_CDD)
          prec2A_TM3_128(&dl_ch0_128_tmp,&dl_ch1_128_tmp);
        else if (mimo_mode==DUALSTREAM_UNIFORM_PRECODING1)
          prec2A_TM4_128(0,&dl_ch0_128_tmp,&dl_ch1_128_tmp);
        else if (mimo_mode==DUALSTREAM_UNIFORM_PRECODINGj)
          prec2A_TM4_128(1,&dl_ch0_128_tmp,&dl_ch1_128_tmp);
        else if (mimo_mode==DUALSTREAM_PUSCH_PRECODING)
          prec2A_TM4_128(pmi_ext[rb],&dl_ch0_128_tmp,&dl_ch1_128_tmp);
        //      mmtmpD2 = _mm_madd_epi16(dl_ch0_128_tmp,dl_ch0_128_tmp);

        avg_1_128D = _mm_add_epi32(avg_1_128D,_mm_madd_epi16(dl_ch1_128_tmp,dl_ch1_128_tmp));
        avg_0_128D = _mm_add_epi32(avg_0_128D,_mm_madd_epi16(dl_ch0_128_tmp,dl_ch0_128_tmp));

        dl_ch0_128+=3;
        dl_ch1_128+=3;
      }
    }



    avg_0[aarx] = (((int*)&avg_0_128D)[0])/(nb_rb*nre) +
      (((int*)&avg_0_128D)[1])/(nb_rb*nre) +
      (((int*)&avg_0_128D)[2])/(nb_rb*nre) +
      (((int*)&avg_0_128D)[3])/(nb_rb*nre);
    //  printf("From Chan_level aver stream 0 %d =%d\n", aarx, avg_0[aarx]);

    avg_1[aarx] = (((int*)&avg_1_128D)[0])/(nb_rb*nre) +
      (((int*)&avg_1_128D)[1])/(nb_rb*nre) +
      (((int*)&avg_1_128D)[2])/(nb_rb*nre) +
      (((int*)&avg_1_128D)[3])/(nb_rb*nre);
  //    printf("From Chan_level aver stream 1 %d =%d\n", aarx, avg_1[aarx]);
  }
//avg_0[0] = max(avg_0[0],avg_0[1]);
//avg_1[0] = max(avg_1[0],avg_1[1]);
//avg_0[0]= max(avg_0[0], avg_1[0]);

  avg_0[0] = avg_0[0] + avg_0[1];
 // printf("From Chan_level aver stream 0 final =%d\n", avg_0[0]);
  avg_1[0] = avg_1[0] + avg_1[1];
 // printf("From Chan_level aver stream 1 final =%d\n", avg_1[0]);
 avg_0[0] = min (avg_0[0], avg_1[0]);
 avg_1[0] = avg_0[0];

  _mm_empty();
  _m_empty();

#elif defined(__arm__)

#endif
}



/*void dlsch_channel_level_TM34(int **dl_ch_estimates_ext,
                              LTE_DL_FRAME_PARMS *frame_parms,
                              int *avg,
                              uint8_t symbol,
                              unsigned short nb_rb,
                              MIMO_mode_t mimo_mode){

#if defined(__x86_64__)||defined(__i386__)


  short rb;
  unsigned char aarx,nre=12,symbol_mod;
  __m128i *dl_ch0_128,*dl_ch1_128, dl_ch0_128_tmp, dl_ch1_128_tmp,avg128D;

  symbol_mod = (symbol>=(7-frame_parms->Ncp)) ? symbol-(7-frame_parms->Ncp) : symbol;

  //clear average level
  avg128D = _mm_setzero_si128();
  avg[0] = 0;
  avg[1] = 0;
  // 5 is always a symbol with no pilots for both normal and extended prefix

  if (((symbol_mod == 0) || (symbol_mod == (frame_parms->Ncp-1)))&&(frame_parms->mode1_flag==0))
    nre=8;
  else if (((symbol_mod == 0) || (symbol_mod == (frame_parms->Ncp-1)))&&(frame_parms->mode1_flag==1))
    nre=10;
  else
    nre=12;

  for (aarx=0; aarx<frame_parms->nb_antennas_rx; aarx++) {
    dl_ch0_128 = (__m128i *)&dl_ch_estimates_ext[aarx][symbol*frame_parms->N_RB_DL*12];
    dl_ch1_128 = (__m128i *)&dl_ch_estimates_ext[2+aarx][symbol*frame_parms->N_RB_DL*12];

    for (rb=0; rb<nb_rb; rb++) {

      dl_ch0_128_tmp = _mm_load_si128(&dl_ch0_128[0]);
      dl_ch1_128_tmp = _mm_load_si128(&dl_ch1_128[0]);

      if (mimo_mode==LARGE_CDD)
        prec2A_TM3_128(&dl_ch0_128_tmp,&dl_ch1_128_tmp);
      else if (mimo_mode==DUALSTREAM_UNIFORM_PRECODING1)
        prec2A_TM4_128(0,&dl_ch0_128_tmp,&dl_ch1_128_tmp);
      else if (mimo_mode==DUALSTREAM_UNIFORM_PRECODINGj)
        prec2A_TM4_128(1,&dl_ch0_128_tmp,&dl_ch1_128_tmp);

      //      mmtmpD0 = _mm_madd_epi16(dl_ch0_128_tmp,dl_ch0_128_tmp);
      avg128D = _mm_add_epi32(avg128D,_mm_madd_epi16(dl_ch0_128_tmp,dl_ch0_128_tmp));

      dl_ch0_128_tmp = _mm_load_si128(&dl_ch0_128[1]);
      dl_ch1_128_tmp = _mm_load_si128(&dl_ch1_128[1]);

      if (mimo_mode==LARGE_CDD)
        prec2A_TM3_128(&dl_ch0_128_tmp,&dl_ch1_128_tmp);
      else if (mimo_mode==DUALSTREAM_UNIFORM_PRECODING1)
        prec2A_TM4_128(0,&dl_ch0_128_tmp,&dl_ch1_128_tmp);
      else if (mimo_mode==DUALSTREAM_UNIFORM_PRECODINGj)
        prec2A_TM4_128(1,&dl_ch0_128_tmp,&dl_ch1_128_tmp);

      //      mmtmpD1 = _mm_madd_epi16(dl_ch0_128_tmp,dl_ch0_128_tmp);
      avg128D = _mm_add_epi32(avg128D,_mm_madd_epi16(dl_ch0_128_tmp,dl_ch0_128_tmp));

      if (((symbol_mod == 0) || (symbol_mod == (frame_parms->Ncp-1)))&&(frame_parms->mode1_flag==0)) {
        dl_ch0_128+=2;
        dl_ch1_128+=2;
      }
      else {
        dl_ch0_128_tmp = _mm_load_si128(&dl_ch0_128[2]);
        dl_ch1_128_tmp = _mm_load_si128(&dl_ch1_128[2]);

        if (mimo_mode==LARGE_CDD)
          prec2A_TM3_128(&dl_ch0_128_tmp,&dl_ch1_128_tmp);
        else if (mimo_mode==DUALSTREAM_UNIFORM_PRECODING1)
          prec2A_TM4_128(0,&dl_ch0_128_tmp,&dl_ch1_128_tmp);
        else if (mimo_mode==DUALSTREAM_UNIFORM_PRECODINGj)
          prec2A_TM4_128(1,&dl_ch0_128_tmp,&dl_ch1_128_tmp);

        //      mmtmpD2 = _mm_madd_epi16(dl_ch0_128_tmp,dl_ch0_128_tmp);
        avg128D = _mm_add_epi32(avg128D,_mm_madd_epi16(dl_ch0_128_tmp,dl_ch0_128_tmp));

        dl_ch0_128+=3;
        dl_ch1_128+=3;
      }
    }

    avg[aarx] = (((int*)&avg128D)[0])/(nb_rb*nre) +
      (((int*)&avg128D)[1])/(nb_rb*nre) +
      (((int*)&avg128D)[2])/(nb_rb*nre) +
      (((int*)&avg128D)[3])/(nb_rb*nre);
  }

  // choose maximum of the 2 effective channels
  avg[0] = cmax(avg[0],avg[1]);

  _mm_empty();
  _m_empty();

#elif defined(__arm__)

#endif
}*/

//compute average channel_level of effective (precoded) channel
void dlsch_channel_level_TM56(int **dl_ch_estimates_ext,
                              LTE_DL_FRAME_PARMS *frame_parms,
                              unsigned char *pmi_ext,
                              int *avg,
                              uint8_t symbol,
                              unsigned short nb_rb)
{

#if defined(__x86_64__)||defined(__i386__)

  short rb;
  unsigned char aarx,nre=12,symbol_mod;
  __m128i *dl_ch0_128,*dl_ch1_128, dl_ch0_128_tmp, dl_ch1_128_tmp,avg128D;

  symbol_mod = (symbol>=(7-frame_parms->Ncp)) ? symbol-(7-frame_parms->Ncp) : symbol;

  //clear average level
  avg128D = _mm_setzero_si128();
  avg[0] = 0;
  avg[1] = 0;
  // 5 is always a symbol with no pilots for both normal and extended prefix

  if (((symbol_mod == 0) || (symbol_mod == (frame_parms->Ncp-1)))&&(frame_parms->mode1_flag==0))
    nre=8;
  else if (((symbol_mod == 0) || (symbol_mod == (frame_parms->Ncp-1)))&&(frame_parms->mode1_flag==1))
    nre=10;
  else
    nre=12;

  for (aarx=0; aarx<frame_parms->nb_antennas_rx; aarx++) {
    dl_ch0_128 = (__m128i *)&dl_ch_estimates_ext[aarx][symbol*frame_parms->N_RB_DL*12];
    dl_ch1_128 = (__m128i *)&dl_ch_estimates_ext[2+aarx][symbol*frame_parms->N_RB_DL*12];

    for (rb=0; rb<nb_rb; rb++) {

      dl_ch0_128_tmp = _mm_load_si128(&dl_ch0_128[0]);
      dl_ch1_128_tmp = _mm_load_si128(&dl_ch1_128[0]);

      prec2A_TM56_128(pmi_ext[rb],&dl_ch0_128_tmp,&dl_ch1_128_tmp);
      //      mmtmpD0 = _mm_madd_epi16(dl_ch0_128_tmp,dl_ch0_128_tmp);
      avg128D = _mm_add_epi32(avg128D,_mm_madd_epi16(dl_ch0_128_tmp,dl_ch0_128_tmp));

      dl_ch0_128_tmp = _mm_load_si128(&dl_ch0_128[1]);
      dl_ch1_128_tmp = _mm_load_si128(&dl_ch1_128[1]);

      prec2A_TM56_128(pmi_ext[rb],&dl_ch0_128_tmp,&dl_ch1_128_tmp);
      //      mmtmpD1 = _mm_madd_epi16(dl_ch0_128_tmp,dl_ch0_128_tmp);
      avg128D = _mm_add_epi32(avg128D,_mm_madd_epi16(dl_ch0_128_tmp,dl_ch0_128_tmp));

      if (((symbol_mod == 0) || (symbol_mod == (frame_parms->Ncp-1)))&&(frame_parms->mode1_flag==0)) {
        dl_ch0_128+=2;
        dl_ch1_128+=2;
      }
      else {
        dl_ch0_128_tmp = _mm_load_si128(&dl_ch0_128[2]);
        dl_ch1_128_tmp = _mm_load_si128(&dl_ch1_128[2]);

        prec2A_TM56_128(pmi_ext[rb],&dl_ch0_128_tmp,&dl_ch1_128_tmp);
        //      mmtmpD2 = _mm_madd_epi16(dl_ch0_128_tmp,dl_ch0_128_tmp);
        avg128D = _mm_add_epi32(avg128D,_mm_madd_epi16(dl_ch0_128_tmp,dl_ch0_128_tmp));

        dl_ch0_128+=3;
        dl_ch1_128+=3;
      }
    }

    avg[aarx] = (((int*)&avg128D)[0])/(nb_rb*nre) +
      (((int*)&avg128D)[1])/(nb_rb*nre) +
      (((int*)&avg128D)[2])/(nb_rb*nre) +
      (((int*)&avg128D)[3])/(nb_rb*nre);
  }

  // choose maximum of the 2 effective channels
  avg[0] = cmax(avg[0],avg[1]);

  _mm_empty();
  _m_empty();

#elif defined(__arm__)


#endif
}

//compute average channel_level for TM7
void dlsch_channel_level_TM7(int **dl_bf_ch_estimates_ext,
                         LTE_DL_FRAME_PARMS *frame_parms,
                         int *avg,
                         uint8_t symbol,
                         unsigned short nb_rb)
{

#if defined(__x86_64__)||defined(__i386__)

  short rb;
  unsigned char aatx,aarx,nre=12,symbol_mod;
  __m128i *dl_ch128,avg128D;

  symbol_mod = (symbol>=(7-frame_parms->Ncp)) ? symbol-(7-frame_parms->Ncp) : symbol;

  for (aatx=0; aatx<frame_parms->nb_antenna_ports_eNB; aatx++)
    for (aarx=0; aarx<frame_parms->nb_antennas_rx; aarx++) {
      //clear average level
      avg128D = _mm_setzero_si128();
      // 5 is always a symbol with no pilots for both normal and extended prefix

      dl_ch128=(__m128i *)&dl_bf_ch_estimates_ext[(aatx<<1)+aarx][symbol*frame_parms->N_RB_DL*12];

      for (rb=0; rb<nb_rb; rb++) {
        //  printf("rb %d : ",rb);
        //  print_shorts("ch",&dl_ch128[0]);
        avg128D = _mm_add_epi32(avg128D,_mm_madd_epi16(dl_ch128[0],dl_ch128[0]));
        avg128D = _mm_add_epi32(avg128D,_mm_madd_epi16(dl_ch128[1],dl_ch128[1]));

        if (((symbol_mod == 0) || (symbol_mod == (frame_parms->Ncp-1)))&&(frame_parms->mode1_flag==0)) {
          dl_ch128+=2;
        } else {
          avg128D = _mm_add_epi32(avg128D,_mm_madd_epi16(dl_ch128[2],dl_ch128[2]));
          dl_ch128+=3;
        }

        /*
          if (rb==0) {
          print_shorts("dl_ch128",&dl_ch128[0]);
          print_shorts("dl_ch128",&dl_ch128[1]);
          print_shorts("dl_ch128",&dl_ch128[2]);
          }
        */
      }

      if (((symbol_mod == 0) || (symbol_mod == (frame_parms->Ncp-1))))
        nre=10;
      else if ((frame_parms->Ncp==0) && (symbol==3 || symbol==6 || symbol==9 || symbol==12))
        nre=9;
      else if ((frame_parms->Ncp==1) && (symbol==4 || symbol==7 || symbol==9))
        nre=8;
      else
        nre=12;

      avg[(aatx<<1)+aarx] = (((int*)&avg128D)[0] +
                             ((int*)&avg128D)[1] +
                             ((int*)&avg128D)[2] +
                             ((int*)&avg128D)[3])/(nb_rb*nre);

      //            printf("Channel level : %d\n",avg[(aatx<<1)+aarx]);
    }

  _mm_empty();
  _m_empty();

#elif defined(__arm__)

#endif
}
//#define ONE_OVER_2_Q15 16384
void dlsch_alamouti(LTE_DL_FRAME_PARMS *frame_parms,
                    int **rxdataF_comp,
                    int **dl_ch_mag,
                    int **dl_ch_magb,
                    unsigned char symbol,
                    unsigned short nb_rb)
{

#if defined(__x86_64__)||defined(__i386__)

  short *rxF0,*rxF1;
  __m128i *ch_mag0,*ch_mag1,*ch_mag0b,*ch_mag1b, *rxF0_128;
  unsigned char rb,re;
  int jj = (symbol*frame_parms->N_RB_DL*12);
  uint8_t symbol_mod = (symbol>=(7-frame_parms->Ncp)) ? symbol-(7-frame_parms->Ncp) : symbol;
  uint8_t pilots = ((symbol_mod==0)||(symbol_mod==(4-frame_parms->Ncp))) ? 1 : 0;
  rxF0_128 = (__m128i*) &rxdataF_comp[0][jj];

  //amp = _mm_set1_epi16(ONE_OVER_2_Q15);


  //    printf("Doing alamouti!\n");
  rxF0     = (short*)&rxdataF_comp[0][jj];  //tx antenna 0  h0*y
  rxF1     = (short*)&rxdataF_comp[2][jj];  //tx antenna 1  h1*y
  ch_mag0 = (__m128i *)&dl_ch_mag[0][jj];
  ch_mag1 = (__m128i *)&dl_ch_mag[2][jj];
  ch_mag0b = (__m128i *)&dl_ch_magb[0][jj];
  ch_mag1b = (__m128i *)&dl_ch_magb[2][jj];

  for (rb=0; rb<nb_rb; rb++) {

    for (re=0; re<((pilots==0)?12:8); re+=2) {

      // Alamouti RX combining

      //      printf("Alamouti: symbol %d, rb %d, re %d: rxF0 (%d,%d,%d,%d), rxF1 (%d,%d,%d,%d)\n",symbol,rb,re,rxF0[0],rxF0[1],rxF0[2],rxF0[3],rxF1[0],rxF1[1],rxF1[2],rxF1[3]);
      rxF0[0] = rxF0[0] + rxF1[2];
      rxF0[1] = rxF0[1] - rxF1[3];

      rxF0[2] = rxF0[2] - rxF1[0];
      rxF0[3] = rxF0[3] + rxF1[1];

      //      printf("Alamouti: rxF0 after (%d,%d,%d,%d)\n",rxF0[0],rxF0[1],rxF0[2],rxF0[3]);
      rxF0+=4;
      rxF1+=4;

    }

    // compute levels for 16QAM or 64 QAM llr unit
    ch_mag0[0] = _mm_adds_epi16(ch_mag0[0],ch_mag1[0]);
    ch_mag0[1] = _mm_adds_epi16(ch_mag0[1],ch_mag1[1]);

    ch_mag0b[0] = _mm_adds_epi16(ch_mag0b[0],ch_mag1b[0]);
    ch_mag0b[1] = _mm_adds_epi16(ch_mag0b[1],ch_mag1b[1]);

    // account for 1/sqrt(2) scaling at transmission
    //ch_mag0[0] = _mm_srai_epi16(ch_mag0[0],1);
    //ch_mag0[1] = _mm_srai_epi16(ch_mag0[1],1);
    //ch_mag0b[0] = _mm_srai_epi16(ch_mag0b[0],1);
    //ch_mag0b[1] = _mm_srai_epi16(ch_mag0b[1],1);

    //rxF0_128[0] = _mm_mulhi_epi16(rxF0_128[0],amp);
    //rxF0_128[0] = _mm_slli_epi16(rxF0_128[0],1);
    //rxF0_128[1] = _mm_mulhi_epi16(rxF0_128[1],amp);
    //rxF0_128[1] = _mm_slli_epi16(rxF0_128[1],1);

    //rxF0_128[0] = _mm_srai_epi16(rxF0_128[0],1);
    //rxF0_128[1] = _mm_srai_epi16(rxF0_128[1],1);



    if (pilots==0) {
      ch_mag0[2] = _mm_adds_epi16(ch_mag0[2],ch_mag1[2]);
      ch_mag0b[2] = _mm_adds_epi16(ch_mag0b[2],ch_mag1b[2]);

      //ch_mag0[2] = _mm_srai_epi16(ch_mag0[2],1);
      //ch_mag0b[2] = _mm_srai_epi16(ch_mag0b[2],1);

      //rxF0_128[2] = _mm_mulhi_epi16(rxF0_128[2],amp);
      //rxF0_128[2] = _mm_slli_epi16(rxF0_128[2],1);

      //rxF0_128[2] = _mm_srai_epi16(rxF0_128[2],1);


      ch_mag0+=3;
      ch_mag1+=3;
      ch_mag0b+=3;
      ch_mag1b+=3;
      rxF0_128+=3;
    } else {
      ch_mag0+=2;
      ch_mag1+=2;
      ch_mag0b+=2;
      ch_mag1b+=2;
      rxF0_128+=2;
    }
  }

  _mm_empty();
  _m_empty();

#elif defined(__arm__)

#endif
}


//==============================================================================================
// Extraction functions
//==============================================================================================

unsigned short dlsch_extract_rbs_single(int **rxdataF,
                                        int **dl_ch_estimates,
                                        int **rxdataF_ext,
                                        int **dl_ch_estimates_ext,
                                        unsigned short pmi,
                                        unsigned char *pmi_ext,
                                        unsigned int *rb_alloc,
                                        unsigned char symbol,
                                        unsigned char subframe,
                                        uint32_t high_speed_flag,
                                        LTE_DL_FRAME_PARMS *frame_parms) {



  unsigned short rb,nb_rb=0;
  unsigned char rb_alloc_ind;
  unsigned char i,aarx,l,nsymb,skip_half=0,sss_symb,pss_symb=0;
  int *dl_ch0,*dl_ch0_ext,*rxF,*rxF_ext;



  unsigned char symbol_mod,pilots=0,j=0,poffset=0;

  symbol_mod = (symbol>=(7-frame_parms->Ncp)) ? symbol-(7-frame_parms->Ncp) : symbol;
  pilots = ((symbol_mod==0)||(symbol_mod==(4-frame_parms->Ncp))) ? 1 : 0;
  l=symbol;
  nsymb = (frame_parms->Ncp==NORMAL) ? 14:12;

  if (frame_parms->frame_type == TDD) {  // TDD
    sss_symb = nsymb-1;
    pss_symb = 2;
  } else {
    sss_symb = (nsymb>>1)-2;
    pss_symb = (nsymb>>1)-1;
  }

  if (symbol_mod==(4-frame_parms->Ncp))
    poffset=3;

  for (aarx=0; aarx<frame_parms->nb_antennas_rx; aarx++) {

    if (high_speed_flag == 1)
      dl_ch0     = &dl_ch_estimates[aarx][5+(symbol*(frame_parms->ofdm_symbol_size))];
    else
      dl_ch0     = &dl_ch_estimates[aarx][5];

    dl_ch0_ext = &dl_ch_estimates_ext[aarx][symbol*(frame_parms->N_RB_DL*12)];

    rxF_ext   = &rxdataF_ext[aarx][symbol*(frame_parms->N_RB_DL*12)];
    rxF       = &rxdataF[aarx][(frame_parms->first_carrier_offset + (symbol*(frame_parms->ofdm_symbol_size)))];

    if ((frame_parms->N_RB_DL&1) == 0)  // even number of RBs

      for (rb=0;rb<frame_parms->N_RB_DL;rb++) {

        if (rb < 32)
          rb_alloc_ind = (rb_alloc[0]>>rb) & 1;
        else if (rb < 64)
          rb_alloc_ind = (rb_alloc[1]>>(rb-32)) & 1;
        else if (rb < 96)
          rb_alloc_ind = (rb_alloc[2]>>(rb-64)) & 1;
        else if (rb < 100)
          rb_alloc_ind = (rb_alloc[3]>>(rb-96)) & 1;
        else
          rb_alloc_ind = 0;

        if (rb_alloc_ind == 1)
          nb_rb++;

        // For second half of RBs skip DC carrier
        if (rb==(frame_parms->N_RB_DL>>1)) {
          rxF       = &rxdataF[aarx][(1 + (symbol*(frame_parms->ofdm_symbol_size)))];
          //dl_ch0++;
        }

        // PBCH
        if ((subframe==0) && (rb>=((frame_parms->N_RB_DL>>1)-3)) && (rb<((frame_parms->N_RB_DL>>1)+3)) && (l>=nsymb>>1) && (l<((nsymb>>1) + 4))) {
          rb_alloc_ind = 0;
        }

        //SSS
        if (((subframe==0)||(subframe==5)) && (rb>=((frame_parms->N_RB_DL>>1)-3)) && (rb<((frame_parms->N_RB_DL>>1)+3)) && (l==sss_symb) ) {
          rb_alloc_ind = 0;
        }


        if (frame_parms->frame_type == FDD) {
          //PSS
          if (((subframe==0)||(subframe==5)) && (rb>=((frame_parms->N_RB_DL>>1)-3)) && (rb<((frame_parms->N_RB_DL>>1)+3)) && (l==pss_symb) ) {
            rb_alloc_ind = 0;
          }
        }

        if ((frame_parms->frame_type == TDD) &&
            (subframe==6)) { //TDD Subframe 6
          if ((rb>=((frame_parms->N_RB_DL>>1)-3)) && (rb<((frame_parms->N_RB_DL>>1)+3)) && (l==pss_symb) ) {
            rb_alloc_ind = 0;
          }
        }

        if (rb_alloc_ind==1) {
          *pmi_ext = (pmi>>((rb>>2)<<1))&3;
          memcpy(dl_ch0_ext,dl_ch0,12*sizeof(int));

          /*
            printf("rb %d\n",rb);
            for (i=0;i<12;i++)
            printf("(%d %d)",((short *)dl_ch0)[i<<1],((short*)dl_ch0)[1+(i<<1)]);
            printf("\n");
          */
          if (pilots==0) {
            for (i=0; i<12; i++) {
              rxF_ext[i]=rxF[i];
              /*
                printf("%d : (%d,%d)\n",(rxF+i-&rxdataF[aarx][( (symbol*(frame_parms->ofdm_symbol_size)))]),
                ((short*)&rxF[i])[0],((short*)&rxF[i])[1]);*/
            }

            dl_ch0_ext+=12;
            rxF_ext+=12;
          } else {
            j=0;

            for (i=0; i<12; i++) {
              if ((i!=(frame_parms->nushift+poffset)) &&
                  (i!=((frame_parms->nushift+poffset+6)%12))) {
                rxF_ext[j]=rxF[i];
                //            printf("extract rb %d, re %d => (%d,%d)\n",rb,i,*(short *)&rxF_ext[j],*(1+(short*)&rxF_ext[j]));
                dl_ch0_ext[j++]=dl_ch0[i];

              }
            }

            dl_ch0_ext+=10;
            rxF_ext+=10;
          }


        }

        dl_ch0+=12;
        rxF+=12;

      }
    else {  // Odd number of RBs
      for (rb=0; rb<frame_parms->N_RB_DL>>1; rb++) {
#ifdef DEBUG_DLSCH_DEMOD
        printf("dlch_ext %d\n",dl_ch0_ext-&dl_ch_estimates_ext[aarx][0]);
#endif
        skip_half=0;

        if (rb < 32)
          rb_alloc_ind = (rb_alloc[0]>>rb) & 1;
        else if (rb < 64)
          rb_alloc_ind = (rb_alloc[1]>>(rb-32)) & 1;
        else if (rb < 96)
          rb_alloc_ind = (rb_alloc[2]>>(rb-64)) & 1;
        else if (rb < 100)
          rb_alloc_ind = (rb_alloc[3]>>(rb-96)) & 1;
        else
          rb_alloc_ind = 0;

        if (rb_alloc_ind == 1)
          nb_rb++;


        // PBCH
        if ((subframe==0) && (rb>((frame_parms->N_RB_DL>>1)-3)) && (rb<((frame_parms->N_RB_DL>>1)+3)) && (l>=(nsymb>>1)) && (l<((nsymb>>1) + 4))) {
          rb_alloc_ind = 0;
        }

        //PBCH subframe 0, symbols nsymb>>1 ... nsymb>>1 + 3
        if ((subframe==0) && (rb==((frame_parms->N_RB_DL>>1)-3)) && (l>=(nsymb>>1)) && (l<((nsymb>>1) + 4)))
          skip_half=1;
        else if ((subframe==0) && (rb==((frame_parms->N_RB_DL>>1)+3)) && (l>=(nsymb>>1)) && (l<((nsymb>>1) + 4)))
          skip_half=2;

        //SSS

        if (((subframe==0)||(subframe==5)) &&
            (rb>((frame_parms->N_RB_DL>>1)-3)) &&
            (rb<((frame_parms->N_RB_DL>>1)+3)) &&
            (l==sss_symb) ) {
          rb_alloc_ind = 0;
        }
        //SSS
        if (((subframe==0)||(subframe==5)) &&
            (rb==((frame_parms->N_RB_DL>>1)-3)) &&
            (l==sss_symb))
          skip_half=1;
        else if (((subframe==0)||(subframe==5)) &&
                 (rb==((frame_parms->N_RB_DL>>1)+3)) &&
                 (l==sss_symb))
          skip_half=2;

        //PSS in subframe 0/5 if FDD
        if (frame_parms->frame_type == FDD) {  //FDD

          if (((subframe==0)||(subframe==5)) &&
              (rb>((frame_parms->N_RB_DL>>1)-3)) &&
              (rb<((frame_parms->N_RB_DL>>1)+3)) &&
              (l==pss_symb) ) {
            rb_alloc_ind = 0;
          }

          if (((subframe==0)||(subframe==5)) && (rb==((frame_parms->N_RB_DL>>1)-3)) && (l==pss_symb))
            skip_half=1;
          else if (((subframe==0)||(subframe==5)) && (rb==((frame_parms->N_RB_DL>>1)+3)) && (l==pss_symb))
            skip_half=2;
        }

        if ((frame_parms->frame_type == TDD) &&
            (subframe==6)){  //TDD Subframe 6
          if ((rb>((frame_parms->N_RB_DL>>1)-3)) && (rb<((frame_parms->N_RB_DL>>1)+3)) && (l==pss_symb) ) {
            rb_alloc_ind = 0;
          }
          if ((rb==((frame_parms->N_RB_DL>>1)-3)) && (l==pss_symb))
            skip_half=1;
          else if ((rb==((frame_parms->N_RB_DL>>1)+3)) && (l==pss_symb))
            skip_half=2;
        }


        if (rb_alloc_ind==1) {

#ifdef DEBUG_DLSCH_DEMOD
          printf("rb %d/symbol %d (skip_half %d)\n",rb,l,skip_half);
#endif
          if (pilots==0) {
            //      printf("Extracting w/o pilots (symbol %d, rb %d, skip_half %d)\n",l,rb,skip_half);
            if (skip_half==1) {
              memcpy(dl_ch0_ext,dl_ch0,6*sizeof(int));

              for (i=0; i<6; i++) {
                rxF_ext[i]=rxF[i];
#ifdef DEBUG_DLSCH_DEMOD
                printf("extract rb %d, re %d => (%d,%d)\n",rb,i,*(short *)&rxF_ext[i],*(1+(short*)&rxF_ext[i]));
#endif
              }
              dl_ch0_ext+=6;
              rxF_ext+=6;
            } else if (skip_half==2) {
              memcpy(dl_ch0_ext,dl_ch0+6,6*sizeof(int));

              for (i=0; i<6; i++) {
                rxF_ext[i]=rxF[(i+6)];
#ifdef DEBUG_DLSCH_DEMOD
                printf("extract rb %d, re %d => (%d,%d)\n",rb,i,*(short *)&rxF_ext[i],*(1+(short*)&rxF_ext[i]));
#endif
              }
              dl_ch0_ext+=6;
              rxF_ext+=6;
            } else {
              memcpy(dl_ch0_ext,dl_ch0,12*sizeof(int));

              for (i=0; i<12; i++) {
                rxF_ext[i]=rxF[i];
#ifdef DEBUG_DLSCH_DEMOD
                printf("extract rb %d, re %d => (%d,%d)\n",rb,i,*(short *)&rxF_ext[i],*(1+(short*)&rxF_ext[i]));
#endif
              }
              dl_ch0_ext+=12;
              rxF_ext+=12;
            }
          } else {
            //      printf("Extracting with pilots (symbol %d, rb %d, skip_half %d)\n",l,rb,skip_half);
            j=0;

            if (skip_half==1) {
              for (i=0; i<6; i++) {
                if (i!=((frame_parms->nushift+poffset)%6)) {
                  rxF_ext[j]=rxF[i];
#ifdef DEBUG_DLSCH_DEMOD
                  printf("extract rb %d, re %d => (%d,%d)\n",rb,i,*(short *)&rxF_ext[j],*(1+(short*)&rxF_ext[j]));
#endif
                  dl_ch0_ext[j++]=dl_ch0[i];
                }
              }
              rxF_ext+=5;
              dl_ch0_ext+=5;
            } else if (skip_half==2) {
              for (i=0; i<6; i++) {
                if (i!=((frame_parms->nushift+poffset)%6)) {
                  rxF_ext[j]=rxF[(i+6)];
#ifdef DEBUG_DLSCH_DEMOD
                  printf("extract rb %d, re %d => (%d,%d)\n",rb,i,*(short *)&rxF_ext[j],*(1+(short*)&rxF_ext[j]));
#endif
                  dl_ch0_ext[j++]=dl_ch0[i+6];
                }
              }

              dl_ch0_ext+=5;
              rxF_ext+=5;
            } else {
              for (i=0; i<12; i++) {
                if ((i!=(frame_parms->nushift+poffset)) &&
                    (i!=((frame_parms->nushift+poffset+6)%12))) {
                  rxF_ext[j]=rxF[i];
#ifdef DEBUG_DLSCH_DEMOD
                  printf("extract rb %d, re %d => (%d,%d)\n",rb,i,*(short *)&rxF_ext[j],*(1+(short*)&rxF_ext[j]));
#endif
                  dl_ch0_ext[j++]=dl_ch0[i];

                }
              }

              dl_ch0_ext+=10;
              rxF_ext+=10;
            }
          }
        }
        dl_ch0+=12;
        rxF+=12;
      } // first half loop


      // Do middle RB (around DC)
      if (rb < 32)
        rb_alloc_ind = (rb_alloc[0]>>rb) & 1;
      else if (rb < 64)
        rb_alloc_ind = (rb_alloc[1]>>(rb-32)) & 1;
      else if (rb < 96)
        rb_alloc_ind = (rb_alloc[2]>>(rb-64)) & 1;
      else if (rb < 100)
        rb_alloc_ind = (rb_alloc[3]>>(rb-96)) & 1;
      else
        rb_alloc_ind = 0;


      if (rb_alloc_ind == 1)
        nb_rb++;

      // PBCH

      if ((subframe==0) &&
          (l>=(nsymb>>1)) &&
          (l<((nsymb>>1) + 4))) {
        rb_alloc_ind = 0;
      }

      //SSS
      if (((subframe==0)||(subframe==5)) && (l==sss_symb) ) {
        rb_alloc_ind = 0;
      }

      if (frame_parms->frame_type == FDD) {
        //PSS
        if (((subframe==0)||(subframe==5)) && (l==pss_symb) ) {
          rb_alloc_ind = 0;
        }
      }

      //PSS
      if ((frame_parms->frame_type == TDD) &&
          (subframe==6) &&
          (l==pss_symb) ) {
        rb_alloc_ind = 0;
      }


      //  printf("dlch_ext %d\n",dl_ch0_ext-&dl_ch_estimates_ext[aarx][0]);
      //      printf("DC rb %d (%p)\n",rb,rxF);
      if (rb_alloc_ind==1) {
#ifdef DEBUG_DLSCH_DEMOD
        printf("rb %d/symbol %d (skip_half %d)\n",rb,l,skip_half);
#endif
        if (pilots==0) {
          for (i=0; i<6; i++) {
            dl_ch0_ext[i]=dl_ch0[i];
            rxF_ext[i]=rxF[i];
          }

          rxF       = &rxdataF[aarx][((symbol*(frame_parms->ofdm_symbol_size)))];

          for (; i<12; i++) {
            dl_ch0_ext[i]=dl_ch0[i];
            rxF_ext[i]=rxF[(1+i-6)];
          }

          dl_ch0_ext+=12;
          rxF_ext+=12;
        } else { // pilots==1
          j=0;

          for (i=0; i<6; i++) {
            if (i!=((frame_parms->nushift+poffset)%6)) {
              dl_ch0_ext[j]=dl_ch0[i];
              rxF_ext[j++]=rxF[i];
#ifdef DEBUG_DLSCH_DEMOD
              printf("**extract rb %d, re %d => (%d,%d)\n",rb,i,*(short *)&rxF_ext[j-1],*(1+(short*)&rxF_ext[j-1]));
#endif
            }
          }

          rxF       = &rxdataF[aarx][((symbol*(frame_parms->ofdm_symbol_size)))];

          for (; i<12; i++) {
            if (i!=((frame_parms->nushift+6+poffset)%12)) {
              dl_ch0_ext[j]=dl_ch0[i];
              rxF_ext[j++]=rxF[(1+i-6)];
#ifdef DEBUG_DLSCH_DEMOD
              printf("**extract rb %d, re %d => (%d,%d)\n",rb,i,*(short *)&rxF_ext[j-1],*(1+(short*)&rxF_ext[j-1]));
#endif
            }
          }

          dl_ch0_ext+=10;
          rxF_ext+=10;
        } // symbol_mod==0
      } // rballoc==1
      else {
        rxF       = &rxdataF[aarx][((symbol*(frame_parms->ofdm_symbol_size)))];
      }

      dl_ch0+=12;
      rxF+=7;
      rb++;

      for (;rb<frame_parms->N_RB_DL;rb++) {
        //      printf("dlch_ext %d\n",dl_ch0_ext-&dl_ch_estimates_ext[aarx][0]);
        //      printf("rb %d (%p)\n",rb,rxF);
        skip_half=0;

        if (rb < 32)
          rb_alloc_ind = (rb_alloc[0]>>rb) & 1;
        else if (rb < 64)
          rb_alloc_ind = (rb_alloc[1]>>(rb-32)) & 1;
        else if (rb < 96)
          rb_alloc_ind = (rb_alloc[2]>>(rb-64)) & 1;
        else if (rb < 100)
          rb_alloc_ind = (rb_alloc[3]>>(rb-96)) & 1;
        else
          rb_alloc_ind = 0;

        if (rb_alloc_ind == 1)
          nb_rb++;

        // PBCH
        if ((subframe==0) && (rb>((frame_parms->N_RB_DL>>1)-3)) && (rb<((frame_parms->N_RB_DL>>1)+3)) && (l>=nsymb>>1) && (l<((nsymb>>1) + 4))) {
          rb_alloc_ind = 0;
        }
        //PBCH subframe 0, symbols nsymb>>1 ... nsymb>>1 + 3
        if ((subframe==0) && (rb==((frame_parms->N_RB_DL>>1)-3)) && (l>=(nsymb>>1)) && (l<((nsymb>>1) + 4)))
          skip_half=1;
        else if ((subframe==0) && (rb==((frame_parms->N_RB_DL>>1)+3)) && (l>=(nsymb>>1)) && (l<((nsymb>>1) + 4)))
          skip_half=2;

        //SSS
        if (((subframe==0)||(subframe==5)) && (rb>((frame_parms->N_RB_DL>>1)-3)) && (rb<((frame_parms->N_RB_DL>>1)+3)) && (l==sss_symb) ) {
          rb_alloc_ind = 0;
        }
        //SSS
        if (((subframe==0)||(subframe==5)) && (rb==((frame_parms->N_RB_DL>>1)-3)) && (l==sss_symb))
          skip_half=1;
        else if (((subframe==0)||(subframe==5)) && (rb==((frame_parms->N_RB_DL>>1)+3)) && (l==sss_symb))
          skip_half=2;
        if (frame_parms->frame_type == FDD) {
          //PSS
          if (((subframe==0)||(subframe==5)) && (rb>((frame_parms->N_RB_DL>>1)-3)) && (rb<((frame_parms->N_RB_DL>>1)+3)) && (l==pss_symb) ) {
            rb_alloc_ind = 0;
          }

          //PSS

          if (((subframe==0)||(subframe==5)) && (rb==((frame_parms->N_RB_DL>>1)-3)) && (l==pss_symb))
            skip_half=1;
          else if (((subframe==0)||(subframe==5)) && (rb==((frame_parms->N_RB_DL>>1)+3)) && (l==pss_symb))
            skip_half=2;
        }

        if ((frame_parms->frame_type == TDD) &&

            (subframe==6)) { //TDD Subframe 6
          if ((rb>((frame_parms->N_RB_DL>>1)-3)) && (rb<((frame_parms->N_RB_DL>>1)+3)) && (l==pss_symb) ) {
            rb_alloc_ind = 0;
          }

          if ((rb==((frame_parms->N_RB_DL>>1)-3)) && (l==pss_symb))
            skip_half=1;
          else if ((rb==((frame_parms->N_RB_DL>>1)+3)) && (l==pss_symb))
            skip_half=2;
        }

        if (rb_alloc_ind==1) {
#ifdef DEBUG_DLSCH_DEMOD
          printf("rb %d/symbol %d (skip_half %d)\n",rb,l,skip_half);
#endif
          /*
            printf("rb %d\n",rb);
            for (i=0;i<12;i++)
            printf("(%d %d)",((short *)dl_ch0)[i<<1],((short*)dl_ch0)[1+(i<<1)]);
            printf("\n");
          */
          if (pilots==0) {
            //      printf("Extracting w/o pilots (symbol %d, rb %d, skip_half %d)\n",l,rb,skip_half);
            if (skip_half==1) {
              memcpy(dl_ch0_ext,dl_ch0,6*sizeof(int));

              for (i=0; i<6; i++) {
                rxF_ext[i]=rxF[i];
#ifdef DEBUG_DLSCH_DEMOD
                printf("extract rb %d, re %d => (%d,%d)\n",rb,i,*(short *)&rxF_ext[i],*(1+(short*)&rxF_ext[i]));
#endif
              }
              dl_ch0_ext+=6;
              rxF_ext+=6;

            } else if (skip_half==2) {
              memcpy(dl_ch0_ext,dl_ch0+6,6*sizeof(int));

              for (i=0; i<6; i++) {
                rxF_ext[i]=rxF[(i+6)];
#ifdef DEBUG_DLSCH_DEMOD
                printf("extract rb %d, re %d => (%d,%d)\n",rb,i,*(short *)&rxF_ext[i],*(1+(short*)&rxF_ext[i]));
#endif
              }
              dl_ch0_ext+=6;
              rxF_ext+=6;

            } else {
              memcpy(dl_ch0_ext,dl_ch0,12*sizeof(int));

              for (i=0; i<12; i++) {
                rxF_ext[i]=rxF[i];
#ifdef DEBUG_DLSCH_DEMOD
                printf("extract rb %d, re %d => (%d,%d)\n",rb,i,*(short *)&rxF_ext[i],*(1+(short*)&rxF_ext[i]));
#endif
              }
              dl_ch0_ext+=12;
              rxF_ext+=12;
            }
          } else {
            //      printf("Extracting with pilots (symbol %d, rb %d, skip_half %d)\n",l,rb,skip_half);
            j=0;

            if (skip_half==1) {
              for (i=0; i<6; i++) {
                if (i!=((frame_parms->nushift+poffset)%6)) {
                  rxF_ext[j]=rxF[i];
#ifdef DEBUG_DLSCH_DEMOD
                  printf("extract rb %d, re %d => (%d,%d)\n",rb,i,*(short *)&rxF_ext[j],*(1+(short*)&rxF_ext[j]));
#endif
                  dl_ch0_ext[j++]=dl_ch0[i];
                }
              }

              dl_ch0_ext+=5;
              rxF_ext+=5;
            } else if (skip_half==2) {
              for (i=0; i<6; i++) {
                if (i!=((frame_parms->nushift+poffset)%6)) {
                  rxF_ext[j]=rxF[(i+6)];
#ifdef DEBUG_DLSCH_DEMOD
                  printf("extract rb %d, re %d => (%d,%d)\n",rb,i,*(short *)&rxF_ext[j],*(1+(short*)&rxF_ext[j]));
#endif
                  dl_ch0_ext[j++]=dl_ch0[i+6];
                }
              }

              dl_ch0_ext+=5;
              rxF_ext+=5;
            } else {
              for (i=0; i<12; i++) {
                if ((i!=(frame_parms->nushift+poffset)) &&
                    (i!=((frame_parms->nushift+poffset+6)%12))) {
                  rxF_ext[j]=rxF[i];
#ifdef DEBUG_DLSCH_DEMOD
                  printf("extract rb %d, re %d => (%d,%d)\n",rb,i,*(short *)&rxF_ext[j],*(1+(short*)&rxF_ext[j]));
#endif
                  dl_ch0_ext[j++]=dl_ch0[i];
                }
              }
              dl_ch0_ext+=10;
              rxF_ext+=10;
            }
          } // pilots=0
        }

        dl_ch0+=12;
        rxF+=12;
      }
    }
  }


  return(nb_rb/frame_parms->nb_antennas_rx);
}

unsigned short dlsch_extract_rbs_dual(int **rxdataF,
                                      int **dl_ch_estimates,
                                      int **rxdataF_ext,
                                      int **dl_ch_estimates_ext,
                                      unsigned short pmi,
                                      unsigned char *pmi_ext,
                                      unsigned int *rb_alloc,
                                      unsigned char symbol,
                                      unsigned char subframe,
                                      uint32_t high_speed_flag,
                                      LTE_DL_FRAME_PARMS *frame_parms,
                                                              MIMO_mode_t mimo_mode) {

  int prb,nb_rb=0;
  int prb_off,prb_off2;
  int rb_alloc_ind,skip_half=0,sss_symb,pss_symb=0,nsymb,l;
  int i,aarx;
  int32_t *dl_ch0,*dl_ch0p,*dl_ch0_ext,*dl_ch1,*dl_ch1p,*dl_ch1_ext,*rxF,*rxF_ext;
  int symbol_mod,pilots=0,j=0;
  unsigned char *pmi_loc;

  symbol_mod = (symbol>=(7-frame_parms->Ncp)) ? symbol-(7-frame_parms->Ncp) : symbol;
  //  printf("extract_rbs: symbol_mod %d\n",symbol_mod);

  if ((symbol_mod == 0) || (symbol_mod == (4-frame_parms->Ncp)))
    pilots=1;

  nsymb = (frame_parms->Ncp==NORMAL) ? 14:12;
  l=symbol;

  if (frame_parms->frame_type == TDD) {  // TDD
    sss_symb = nsymb-1;
    pss_symb = 2;
  } else {
    sss_symb = (nsymb>>1)-2;
    pss_symb = (nsymb>>1)-1;
  }

  for (aarx=0; aarx<frame_parms->nb_antennas_rx; aarx++) {

    if (high_speed_flag==1) {
      dl_ch0     = &dl_ch_estimates[aarx][5+(symbol*(frame_parms->ofdm_symbol_size))];
      dl_ch1     = &dl_ch_estimates[2+aarx][5+(symbol*(frame_parms->ofdm_symbol_size))];
    } else {
      dl_ch0     = &dl_ch_estimates[aarx][5];
      dl_ch1     = &dl_ch_estimates[2+aarx][5];
    }

    pmi_loc = pmi_ext;

    // pointers to extracted RX signals and channel estimates
    rxF_ext    = &rxdataF_ext[aarx][symbol*(frame_parms->N_RB_DL*12)];
    dl_ch0_ext = &dl_ch_estimates_ext[aarx][symbol*(frame_parms->N_RB_DL*12)];
    dl_ch1_ext = &dl_ch_estimates_ext[2+aarx][symbol*(frame_parms->N_RB_DL*12)];

    for (prb=0; prb<frame_parms->N_RB_DL; prb++) {
      skip_half=0;

      if (prb < 32)
        rb_alloc_ind = (rb_alloc[0]>>prb) & 1;
      else if (prb < 64)
        rb_alloc_ind = (rb_alloc[1]>>(prb-32)) & 1;
      else if (prb < 96)
        rb_alloc_ind = (rb_alloc[2]>>(prb-64)) & 1;
      else if (prb < 100)
        rb_alloc_ind = (rb_alloc[3]>>(prb-96)) & 1;
      else
        rb_alloc_ind = 0;

      if (rb_alloc_ind == 1)
          nb_rb++;


      if ((frame_parms->N_RB_DL&1) == 0) {  // even number of RBs

        // PBCH
        if ((subframe==0) &&
            (prb>=((frame_parms->N_RB_DL>>1)-3)) &&
            (prb<((frame_parms->N_RB_DL>>1)+3)) &&
            (l>=(nsymb>>1)) &&
            (l<((nsymb>>1) + 4))) {
          rb_alloc_ind = 0;
          //    printf("symbol %d / rb %d: skipping PBCH REs\n",symbol,prb);
        }

        //SSS

        if (((subframe==0)||(subframe==5)) &&
            (prb>=((frame_parms->N_RB_DL>>1)-3)) &&
            (prb<((frame_parms->N_RB_DL>>1)+3)) &&
            (l==sss_symb) ) {
          rb_alloc_ind = 0;
          //    printf("symbol %d / rb %d: skipping SSS REs\n",symbol,prb);
        }



        //PSS in subframe 0/5 if FDD
        if (frame_parms->frame_type == FDD) {  //FDD
          if (((subframe==0)||(subframe==5)) &&
              (prb>=((frame_parms->N_RB_DL>>1)-3)) &&
              (prb<((frame_parms->N_RB_DL>>1)+3)) &&
              (l==pss_symb) ) {
            rb_alloc_ind = 0;
            //    printf("symbol %d / rb %d: skipping PSS REs\n",symbol,prb);
          }
        }

        if ((frame_parms->frame_type == TDD) &&
            (subframe==6)) { //TDD Subframe 6
          if ((prb>=((frame_parms->N_RB_DL>>1)-3)) &&
              (prb<((frame_parms->N_RB_DL>>1)+3)) &&
              (l==pss_symb) ) {
            rb_alloc_ind = 0;
          }
        }

        if (rb_alloc_ind==1) {              // PRB is allocated



          prb_off      = 12*prb;
          prb_off2     = 1+(12*(prb-(frame_parms->N_RB_DL>>1)));
          dl_ch0p    = dl_ch0+(12*prb);
          dl_ch1p    = dl_ch1+(12*prb);
          if (prb<(frame_parms->N_RB_DL>>1)){
            rxF      = &rxdataF[aarx][prb_off+
                                      frame_parms->first_carrier_offset +
                                      (symbol*(frame_parms->ofdm_symbol_size))];
          }
          else {
            rxF      = &rxdataF[aarx][prb_off2+
                                      (symbol*(frame_parms->ofdm_symbol_size))];
          }

         /*
         if (mimo_mode <= PUSCH_PRECODING1)
          *pmi_loc = (pmi>>((prb>>2)<<1))&3;
         else
          *pmi_loc=(pmi>>prb)&1;*/

         *pmi_loc = get_pmi(frame_parms->N_RB_DL,mimo_mode,pmi,prb);
          pmi_loc++;


          if (pilots == 0) {

            memcpy(dl_ch0_ext,dl_ch0p,12*sizeof(int));
            memcpy(dl_ch1_ext,dl_ch1p,12*sizeof(int));
            memcpy(rxF_ext,rxF,12*sizeof(int));
            dl_ch0_ext +=12;
            dl_ch1_ext +=12;
            rxF_ext    +=12;
          } else { // pilots==1
            j=0;
            for (i=0; i<12; i++) {
              if ((i!=frame_parms->nushift) &&
                  (i!=frame_parms->nushift+3) &&
                  (i!=frame_parms->nushift+6) &&
                  (i!=((frame_parms->nushift+9)%12))) {
                rxF_ext[j]=rxF[i];
                //        printf("extract rb %d, re %d => (%d,%d)\n",rb,i,*(short *)&rxF_ext[j],*(1+(short*)&rxF_ext[j]));
                dl_ch0_ext[j]=dl_ch0p[i];
                dl_ch1_ext[j++]=dl_ch1p[i];
              }
            }
            dl_ch0_ext+=8;
            dl_ch1_ext+=8;
            rxF_ext+=8;
          } // pilots==1

        }
      } else {  // Odd number of RBs


      // PBCH
        if ((subframe==0) &&
            (prb>((frame_parms->N_RB_DL>>1)-3)) &&
            (prb<((frame_parms->N_RB_DL>>1)+3)) &&
            (l>=(nsymb>>1)) &&
            (l<((nsymb>>1) + 4))) {
          rb_alloc_ind = 0;
          //    printf("symbol %d / rb %d: skipping PBCH REs\n",symbol,prb);
        }

        //SSS

        if (((subframe==0)||(subframe==5)) &&
            (prb>((frame_parms->N_RB_DL>>1)-3)) &&
            (prb<((frame_parms->N_RB_DL>>1)+3)) &&
            (l==sss_symb) ) {
          rb_alloc_ind = 0;
          //    printf("symbol %d / rb %d: skipping SSS REs\n",symbol,prb);
        }



        //PSS in subframe 0/5 if FDD
        if (frame_parms->frame_type == FDD) {  //FDD
          if (((subframe==0)||(subframe==5)) &&
              (prb>((frame_parms->N_RB_DL>>1)-3)) &&
              (prb<((frame_parms->N_RB_DL>>1)+3)) &&
              (l==pss_symb) ) {
            rb_alloc_ind = 0;
            //    printf("symbol %d / rb %d: skipping PSS REs\n",symbol,prb);
          }
        }

        if ((frame_parms->frame_type == TDD) &&
            ((subframe==1) || (subframe==6))) { //TDD Subframe 1-6
          if ((prb>((frame_parms->N_RB_DL>>1)-3)) &&
              (prb<((frame_parms->N_RB_DL>>1)+3)) &&
              (l==pss_symb) ) {
            rb_alloc_ind = 0;
          }
        }

        if (rb_alloc_ind == 1) {
          skip_half=0;

          //Check if we have to drop half a PRB due to PSS/SSS/PBCH
          // skip_half == 0 means full PRB
          // skip_half == 1 means first half is used (leftmost half-PRB from PSS/SSS/PBCH)
          // skip_half == 2 means second half is used (rightmost half-PRB from PSS/SSS/PBCH)
          //PBCH subframe 0, symbols nsymb>>1 ... nsymb>>1 + 3
          if ((subframe==0) &&
              (prb==((frame_parms->N_RB_DL>>1)-3)) &&
              (l>=(nsymb>>1)) &&
              (l<((nsymb>>1) + 4)))
            skip_half=1;
          else if ((subframe==0) &&
                   (prb==((frame_parms->N_RB_DL>>1)+3)) &&
                   (l>=(nsymb>>1)) &&
                   (l<((nsymb>>1) + 4)))
            skip_half=2;

          //SSS
          if (((subframe==0)||(subframe==5)) &&
              (prb==((frame_parms->N_RB_DL>>1)-3)) &&
              (l==sss_symb))
            skip_half=1;
          else if (((subframe==0)||(subframe==5)) &&
                   (prb==((frame_parms->N_RB_DL>>1)+3)) &&
                   (l==sss_symb))
            skip_half=2;

          //PSS Subframe 0,5
          if (((frame_parms->frame_type == FDD) &&
               (((subframe==0)||(subframe==5)))) ||  //FDD Subframes 0,5
              ((frame_parms->frame_type == TDD) &&
               (((subframe==1) || (subframe==6))))) { //TDD Subframes 1,6

            if ((prb==((frame_parms->N_RB_DL>>1)-3)) &&
                (l==pss_symb))
              skip_half=1;
            else if ((prb==((frame_parms->N_RB_DL>>1)+3)) &&
                     (l==pss_symb))
              skip_half=2;
          }


          prb_off      = 12*prb;
          prb_off2     = 7+(12*(prb-(frame_parms->N_RB_DL>>1)-1));
          dl_ch0p      = dl_ch0+(12*prb);
          dl_ch1p      = dl_ch1+(12*prb);

          if (prb<=(frame_parms->N_RB_DL>>1)){
            rxF      = &rxdataF[aarx][prb_off+
                                      frame_parms->first_carrier_offset +
                                      (symbol*(frame_parms->ofdm_symbol_size))];
          }
          else {
            rxF      = &rxdataF[aarx][prb_off2+
                                      (symbol*(frame_parms->ofdm_symbol_size))];
          }
#ifdef DEBUG_DLSCH_DEMOD
          printf("symbol %d / rb %d: alloc %d skip_half %d (rxF %p, rxF_ext %p) prb_off (%d,%d)\n",symbol,prb,rb_alloc_ind,skip_half,rxF,rxF_ext,prb_off,prb_off2);
#endif
         /* if (mimo_mode <= PUSCH_PRECODING1)
           *pmi_loc = (pmi>>((prb>>2)<<1))&3;
          else
           *pmi_loc=(pmi>>prb)&1;
         // printf("symbol_mod %d (pilots %d) rb %d, sb %d, pmi %d (pmi_loc %p,rxF %p, ch00 %p, ch01 %p, rxF_ext %p dl_ch0_ext %p dl_ch1_ext %p)\n",symbol_mod,pilots,prb,prb>>2,*pmi_loc,pmi_loc,rxF,dl_ch0, dl_ch1, rxF_ext,dl_ch0_ext,dl_ch1_ext);
*/
         *pmi_loc = get_pmi(frame_parms->N_RB_DL,mimo_mode,pmi,prb);
          pmi_loc++;

          if (prb != (frame_parms->N_RB_DL>>1)) { // This PRB is not around DC
            if (pilots==0) {
              if (skip_half==1) {
                memcpy(dl_ch0_ext,dl_ch0p,6*sizeof(int32_t));
                memcpy(dl_ch1_ext,dl_ch1p,6*sizeof(int32_t));
                memcpy(rxF_ext,rxF,6*sizeof(int32_t));
#ifdef DEBUG_DLSCH_DEMOD
                for (i=0;i<6;i++)
                  printf("extract rb %d, re %d => (%d,%d)\n",prb,i,*(short *)&rxF_ext[i],*(1+(short*)&rxF_ext[i]));
#endif
                dl_ch0_ext+=6;
                dl_ch1_ext+=6;
                rxF_ext+=6;
              } else if (skip_half==2) {
                memcpy(dl_ch0_ext,dl_ch0p+6,6*sizeof(int32_t));
                memcpy(dl_ch1_ext,dl_ch1p+6,6*sizeof(int32_t));
                memcpy(rxF_ext,rxF+6,6*sizeof(int32_t));
#ifdef DEBUG_DLSCH_DEMOD
                for (i=0;i<6;i++)
                  printf("extract rb %d, re %d => (%d,%d)\n",prb,i,*(short *)&rxF_ext[i],*(1+(short*)&rxF_ext[i]));
#endif
                dl_ch0_ext+=6;
                dl_ch1_ext+=6;
                rxF_ext+=6;
              } else {  // skip_half==0
                memcpy(dl_ch0_ext,dl_ch0p,12*sizeof(int32_t));
                memcpy(dl_ch1_ext,dl_ch1p,12*sizeof(int32_t));
                memcpy(rxF_ext,rxF,12*sizeof(int32_t));
#ifdef DEBUG_DLSCH_DEMOD
                for (i=0;i<12;i++)
                  printf("extract rb %d, re %d => (%d,%d)\n",prb,i,*(short *)&rxF_ext[i],*(1+(short*)&rxF_ext[i]));
#endif
                dl_ch0_ext+=12;
                dl_ch1_ext+=12;
                rxF_ext+=12;
              }
            } else { // pilots=1
              j=0;

              if (skip_half==1) {
                for (i=0; i<6; i++) {
                  if ((i!=frame_parms->nushift) &&
                      (i!=((frame_parms->nushift+3)%6))) {
                    rxF_ext[j]=rxF[i];
#ifdef DEBUG_DLSCH_DEMOD
                    printf("(pilots,skip1)extract rb %d, re %d (%d)=> (%d,%d)\n",prb,i,j,*(short *)&rxF_ext[j],*(1+(short*)&rxF_ext[j]));
#endif
                    dl_ch0_ext[j]=dl_ch0p[i];
                    dl_ch1_ext[j++]=dl_ch1p[i];
                  }
                }
                dl_ch0_ext+=4;
                dl_ch1_ext+=4;
                rxF_ext+=4;
              } else if (skip_half==2) {
                for (i=0; i<6; i++) {
                  if ((i!=frame_parms->nushift) &&
                      (i!=((frame_parms->nushift+3)%6))) {
                    rxF_ext[j]=rxF[(i+6)];
#ifdef DEBUG_DLSCH_DEMOD
                    printf("(pilots,skip2)extract rb %d, re %d (%d) => (%d,%d)\n",prb,i,j,*(short *)&rxF_ext[j],*(1+(short*)&rxF_ext[j]));
#endif
                    dl_ch0_ext[j]=dl_ch0p[i+6];
                    dl_ch1_ext[j++]=dl_ch1p[i+6];
                  }
                }
                dl_ch0_ext+=4;
                dl_ch1_ext+=4;
                rxF_ext+=4;

              } else { //skip_half==0
                for (i=0; i<12; i++) {
                  if ((i!=frame_parms->nushift) &&
                      (i!=frame_parms->nushift+3) &&
                      (i!=frame_parms->nushift+6) &&
                      (i!=((frame_parms->nushift+9)%12))) {
                    rxF_ext[j]=rxF[i];
#ifdef DEBUG_DLSCH_DEMOD
                    printf("(pilots)extract rb %d, re %d => (%d,%d)\n",prb,i,*(short *)&rxF_ext[j],*(1+(short*)&rxF_ext[j]));
#endif
                    dl_ch0_ext[j]  =dl_ch0p[i];
                    dl_ch1_ext[j++]=dl_ch1p[i];
                  }
                }
                dl_ch0_ext+=8;
                dl_ch1_ext+=8;
                rxF_ext+=8;
              } //skip_half==0
            } //pilots==1
          } else {       // Do middle RB (around DC)

            if (pilots==0) {
              memcpy(dl_ch0_ext,dl_ch0p,6*sizeof(int32_t));
              memcpy(dl_ch1_ext,dl_ch1p,6*sizeof(int32_t));
              memcpy(rxF_ext,rxF,6*sizeof(int32_t));
#ifdef DEBUG_DLSCH_DEMOD
              for (i=0; i<6; i++) {
                printf("extract rb %d, re %d => (%d,%d)\n",prb,i,*(short *)&rxF_ext[i],*(1+(short*)&rxF_ext[i]));
              }
#endif
              rxF_ext+=6;
              dl_ch0_ext+=6;
              dl_ch1_ext+=6;
              dl_ch0p+=6;
              dl_ch1p+=6;

              rxF       = &rxdataF[aarx][1+((symbol*(frame_parms->ofdm_symbol_size)))];

              memcpy(dl_ch0_ext,dl_ch0p,6*sizeof(int32_t));
              memcpy(dl_ch1_ext,dl_ch1p,6*sizeof(int32_t));
              memcpy(rxF_ext,rxF,6*sizeof(int32_t));
#ifdef DEBUG_DLSCH_DEMOD
              for (i=0; i<6; i++) {
                printf("extract rb %d, re %d => (%d,%d)\n",prb,i,*(short *)&rxF_ext[i],*(1+(short*)&rxF_ext[i]));
              }
#endif
              rxF_ext+=6;
              dl_ch0_ext+=6;
              dl_ch1_ext+=6;
            } else { // pilots==1
              j=0;

              for (i=0; i<6; i++) {
                if ((i!=frame_parms->nushift) &&
                    (i!=((frame_parms->nushift+3)%6))) {
                  dl_ch0_ext[j]=dl_ch0p[i];
                  dl_ch1_ext[j]=dl_ch1p[i];
                  rxF_ext[j++]=rxF[i];
#ifdef DEBUG_DLSCH_DEMOD
                  printf("(pilots)extract rb %d, re %d (%d) => (%d,%d)\n",prb,i,j,*(short *)&rxF[i],*(1+(short*)&rxF[i]));
#endif
                }
              }
              rxF       = &rxdataF[aarx][1+symbol*(frame_parms->ofdm_symbol_size)];

              for (; i<12; i++) {
                if ((i!=((frame_parms->nushift+6)%12)) &&
                    (i!=((frame_parms->nushift+9)%12))) {
                  dl_ch0_ext[j]=dl_ch0p[i];
                  dl_ch1_ext[j]=dl_ch1p[i];
                  rxF_ext[j++]=rxF[i-6];
#ifdef DEBUG_DLSCH_DEMOD
                  printf("(pilots)extract rb %d, re %d (%d) => (%d,%d)\n",prb,i,j,*(short *)&rxF[1+i-6],*(1+(short*)&rxF[1+i-6]));
#endif
                }
              }

              dl_ch0_ext+=8;
              dl_ch1_ext+=8;
              rxF_ext+=8;
            } //pilots==1
          }  // if Middle PRB
        } // if odd PRB
      } // if rballoc==1
    } // for prb
  } // for aarx
  return(nb_rb/frame_parms->nb_antennas_rx);
}

unsigned short dlsch_extract_rbs_TM7(int **rxdataF,
                                     int **dl_bf_ch_estimates,
                                     int **rxdataF_ext,
                                     int **dl_bf_ch_estimates_ext,
                                     unsigned int *rb_alloc,
                                     unsigned char symbol,
                                     unsigned char subframe,
                                     uint32_t high_speed_flag,
                                     LTE_DL_FRAME_PARMS *frame_parms)
{

  unsigned short rb,nb_rb=0;
  unsigned char rb_alloc_ind;
  unsigned char i,aarx,l,nsymb,skip_half=0,sss_symb,pss_symb=0;
  int *dl_ch0,*dl_ch0_ext,*rxF,*rxF_ext;

  unsigned char symbol_mod,pilots=0,uespec_pilots=0,j=0,poffset=0,uespec_poffset=0;
  int8_t uespec_nushift = frame_parms->Nid_cell%3;

  symbol_mod = (symbol>=(7-frame_parms->Ncp)) ? symbol-(7-frame_parms->Ncp) : symbol;
  pilots = ((symbol_mod==0)||(symbol_mod==(4-frame_parms->Ncp))) ? 1 : 0;
  l=symbol;
  nsymb = (frame_parms->Ncp==NORMAL) ? 14:12;

  if (frame_parms->Ncp==0){
    if (symbol==3 || symbol==6 || symbol==9 || symbol==12)
      uespec_pilots = 1;
  } else{
    if (symbol==4 || symbol==7 || symbol==10)
      uespec_pilots = 1;
  }

  if (frame_parms->frame_type == TDD) {// TDD
    sss_symb = nsymb-1;
    pss_symb = 2;
  } else {
    sss_symb = (nsymb>>1)-2;
    pss_symb = (nsymb>>1)-1;
  }

  if (symbol_mod==(4-frame_parms->Ncp))
    poffset=3;

  if ((frame_parms->Ncp==0 && (symbol==6 ||symbol ==12)) || (frame_parms->Ncp==1 && symbol==7))
    uespec_poffset=2;

  for (aarx=0; aarx<frame_parms->nb_antennas_rx; aarx++) {

    if (high_speed_flag == 1)
      dl_ch0     = &dl_bf_ch_estimates[aarx][symbol*(frame_parms->ofdm_symbol_size)];
    else
      dl_ch0     = &dl_bf_ch_estimates[aarx][0];

    dl_ch0_ext = &dl_bf_ch_estimates_ext[aarx][symbol*(frame_parms->N_RB_DL*12)];

    rxF_ext    = &rxdataF_ext[aarx][symbol*(frame_parms->N_RB_DL*12)];
    rxF        = &rxdataF[aarx][(frame_parms->first_carrier_offset + (symbol*(frame_parms->ofdm_symbol_size)))];

    if ((frame_parms->N_RB_DL&1) == 0)  // even number of RBs
      for (rb=0; rb<frame_parms->N_RB_DL; rb++) {

        if (rb < 32)
          rb_alloc_ind = (rb_alloc[0]>>rb) & 1;
        else if (rb < 64)
          rb_alloc_ind = (rb_alloc[1]>>(rb-32)) & 1;
        else if (rb < 96)
          rb_alloc_ind = (rb_alloc[2]>>(rb-64)) & 1;
        else if (rb < 100)
          rb_alloc_ind = (rb_alloc[3]>>(rb-96)) & 1;
        else
          rb_alloc_ind = 0;

  if (rb_alloc_ind == 1)
          nb_rb++;

        // For second half of RBs skip DC carrier
        if (rb==(frame_parms->N_RB_DL>>1)) {
          rxF       = &rxdataF[aarx][(1 + (symbol*(frame_parms->ofdm_symbol_size)))];
          //dl_ch0++;
        }

        // PBCH
        if ((subframe==0) && (rb>=((frame_parms->N_RB_DL>>1)-3)) && (rb<((frame_parms->N_RB_DL>>1)+3)) && (l>=nsymb>>1) && (l<((nsymb>>1) + 4))) {
          rb_alloc_ind = 0;
        }

        //SSS
        if (((subframe==0)||(subframe==5)) && (rb>=((frame_parms->N_RB_DL>>1)-3)) && (rb<((frame_parms->N_RB_DL>>1)+3)) && (l==sss_symb) ) {
          rb_alloc_ind = 0;
        }


        if (frame_parms->frame_type == FDD) {
          //PSS
          if (((subframe==0)||(subframe==5)) && (rb>=((frame_parms->N_RB_DL>>1)-3)) && (rb<((frame_parms->N_RB_DL>>1)+3)) && (l==pss_symb) ) {
            rb_alloc_ind = 0;
          }
        }

        if ((frame_parms->frame_type == TDD) &&
            (subframe==6)) { //TDD Subframe 6
          if ((rb>=((frame_parms->N_RB_DL>>1)-3)) && (rb<((frame_parms->N_RB_DL>>1)+3)) && (l==pss_symb) ) {
            rb_alloc_ind = 0;
          }
        }

        if (rb_alloc_ind==1) {

          /*
              printf("rb %d\n",rb);
              for (i=0;i<12;i++)
              printf("(%d %d)",((short *)dl_ch0)[i<<1],((short*)dl_ch0)[1+(i<<1)]);
              printf("\n");
          */
          if (pilots==0 && uespec_pilots==0) {
            memcpy(dl_ch0_ext,dl_ch0,12*sizeof(int));

            for (i=0; i<12; i++) {
              rxF_ext[i]=rxF[i];
            }

            dl_ch0_ext+=12;
            rxF_ext+=12;
          } else if(pilots==1 && uespec_pilots==0) {
            j=0;

            for (i=0; i<12; i++) {
              if ((i!=(frame_parms->nushift+poffset)) &&
                  (i!=((frame_parms->nushift+poffset+6)%12))) {
                rxF_ext[j]=rxF[i];
                dl_ch0_ext[j++]=dl_ch0[i];
              }
            }

            dl_ch0_ext+=10;
            rxF_ext+=10;

          } else if (pilots==0 && uespec_pilots==1) {
            j=0;


      for (i=0; i<12; i++){
              if (frame_parms->Ncp==0){
                if (i!=uespec_nushift+uespec_poffset && i!=uespec_nushift+uespec_poffset+4 && i!=(uespec_nushift+uespec_poffset+8)%12){
      rxF_ext[j] = rxF[i];
                  dl_ch0_ext[j++]=dl_ch0[i];
                }
              } else{
                if (i!=uespec_nushift+uespec_poffset && i!=uespec_nushift+uespec_poffset+3 && i!=uespec_nushift+uespec_poffset+6 && i!=(uespec_nushift+uespec_poffset+9)%12){
      rxF_ext[j] = rxF[i];
                  dl_ch0_ext[j++]=dl_ch0[i];
                }
              }

      }

            dl_ch0_ext+=9-frame_parms->Ncp;
            rxF_ext+=9-frame_parms->Ncp;

          } else {
            msg("dlsch_extract_rbs_TM7(dl_demodulation.c):pilot or ue spec pilot detection error\n");
            exit(-1);
          }

        }

        dl_ch0+=12;
        rxF+=12;

      }
    else {  // Odd number of RBs
      for (rb=0; rb<frame_parms->N_RB_DL>>1; rb++) {
        skip_half=0;

        if (rb < 32)
          rb_alloc_ind = (rb_alloc[0]>>rb) & 1;
        else if (rb < 64)
          rb_alloc_ind = (rb_alloc[1]>>(rb-32)) & 1;
        else if (rb < 96)
          rb_alloc_ind = (rb_alloc[2]>>(rb-64)) & 1;
        else if (rb < 100)
          rb_alloc_ind = (rb_alloc[3]>>(rb-96)) & 1;
        else
          rb_alloc_ind = 0;

        if (rb_alloc_ind == 1)
          nb_rb++;

        // PBCH
        if ((subframe==0) && (rb>((frame_parms->N_RB_DL>>1)-3)) && (rb<((frame_parms->N_RB_DL>>1)+3)) && (l>=(nsymb>>1)) && (l<((nsymb>>1) + 4))) {
          rb_alloc_ind = 0;
        }

        //PBCH subframe 0, symbols nsymb>>1 ... nsymb>>1 + 3
        if ((subframe==0) && (rb==((frame_parms->N_RB_DL>>1)-3)) && (l>=(nsymb>>1)) && (l<((nsymb>>1) + 4)))
          skip_half=1;
        else if ((subframe==0) && (rb==((frame_parms->N_RB_DL>>1)+3)) && (l>=(nsymb>>1)) && (l<((nsymb>>1) + 4)))
          skip_half=2;

        //SSS

        if (((subframe==0)||(subframe==5)) &&
            (rb>((frame_parms->N_RB_DL>>1)-3)) &&
            (rb<((frame_parms->N_RB_DL>>1)+3)) &&
            (l==sss_symb) ) {
          rb_alloc_ind = 0;
        }

        //SSS
        if (((subframe==0)||(subframe==5)) &&
            (rb==((frame_parms->N_RB_DL>>1)-3)) &&
            (l==sss_symb))
          skip_half=1;
        else if (((subframe==0)||(subframe==5)) &&
                 (rb==((frame_parms->N_RB_DL>>1)+3)) &&
                 (l==sss_symb))
          skip_half=2;

        //PSS in subframe 0/5 if FDD
        if (frame_parms->frame_type == FDD) {  //FDD
          if (((subframe==0)||(subframe==5)) && (rb>((frame_parms->N_RB_DL>>1)-3)) && (rb<((frame_parms->N_RB_DL>>1)+3)) && (l==pss_symb) ) {
            rb_alloc_ind = 0;
          }

          if (((subframe==0)||(subframe==5)) && (rb==((frame_parms->N_RB_DL>>1)-3)) && (l==pss_symb))
            skip_half=1;
          else if (((subframe==0)||(subframe==5)) && (rb==((frame_parms->N_RB_DL>>1)+3)) && (l==pss_symb))
            skip_half=2;
        }

        if ((frame_parms->frame_type == TDD) && ((subframe==1)||(subframe==6))) { //TDD Subframe 1 and 6
          if ((rb>((frame_parms->N_RB_DL>>1)-3)) && (rb<((frame_parms->N_RB_DL>>1)+3)) && (l==pss_symb) ) {
            rb_alloc_ind = 0;
          }

          if ((rb==((frame_parms->N_RB_DL>>1)-3)) && (l==pss_symb))
            skip_half=1;
          else if ((rb==((frame_parms->N_RB_DL>>1)+3)) && (l==pss_symb))
            skip_half=2;
        }


        if (rb_alloc_ind==1) {
#ifdef DEBUG_DLSCH_DEMOD
          printf("rb %d/symbol %d pilots %d, uespec_pilots %d, (skip_half %d)\n",rb,l,pilots,uespec_pilots,skip_half);
#endif

          if (pilots==0 && uespec_pilots==0) {
            //printf("Extracting w/o pilots (symbol %d, rb %d, skip_half %d)\n",l,rb,skip_half);

            if (skip_half==1) {
              memcpy(dl_ch0_ext,dl_ch0,6*sizeof(int));

              for (i=0; i<6; i++) {
                rxF_ext[i]=rxF[i];
#ifdef DEBUG_DLSCH_DEMOD
    printf("extract rb %d, re %d => (%d,%d)\n",rb,i,*(short *)&rxF_ext[i],*(1+(short*)&rxF_ext[i]));
#endif
              }

              dl_ch0_ext+=6;
              rxF_ext+=6;
            } else if (skip_half==2) {
              memcpy(dl_ch0_ext,dl_ch0+6,6*sizeof(int));

              for (i=0; i<6; i++) {
                rxF_ext[i]=rxF[(i+6)];
#ifdef DEBUG_DLSCH_DEMOD
    printf("extract rb %d, re %d => (%d,%d)\n",rb,i,*(short *)&rxF_ext[i],*(1+(short*)&rxF_ext[i]));
#endif
              }

              dl_ch0_ext+=6;
              rxF_ext+=6;
            } else {
              memcpy(dl_ch0_ext,dl_ch0,12*sizeof(int));

              for (i=0; i<12; i++){
                rxF_ext[i]=rxF[i];
#ifdef DEBUG_DLSCH_DEMOD
                printf("extract rb %d, re %d => (%d,%d)\n",symbol,rb,i,*(short *)&rxF[i],*(1+(short*)&rxF[i]));
#endif
              }
              dl_ch0_ext+=12;
              rxF_ext+=12;
            }
          } else if (pilots==1 && uespec_pilots==0) {
            // printf("Extracting with pilots (symbol %d, rb %d, skip_half %d)\n",l,rb,skip_half);
            j=0;

            if (skip_half==1) {
              for (i=0; i<6; i++) {
                if (i!=((frame_parms->nushift+poffset)%6)) {
                  rxF_ext[j]=rxF[i];
                  dl_ch0_ext[j++]=dl_ch0[i];
#ifdef DEBUG_DLSCH_DEMOD
    printf("extract rb %d, re %d => (%d,%d)\n",rb,i,*(short *)&rxF_ext[i],*(1+(short*)&rxF_ext[i]));
#endif
                }
              }

              dl_ch0_ext+=5;
              rxF_ext+=5;
            } else if (skip_half==2) {
              for (i=0; i<6; i++) {
                if (i!=((frame_parms->nushift+poffset)%6)) {
                  rxF_ext[j]=rxF[(i+6)];
                  dl_ch0_ext[j++]=dl_ch0[i+6];
#ifdef DEBUG_DLSCH_DEMOD
    printf("extract rb %d, re %d => (%d,%d)\n",rb,i,*(short *)&rxF_ext[i],*(1+(short*)&rxF_ext[i]));
#endif
                }
              }

              dl_ch0_ext+=5;
              rxF_ext+=5;
            } else {
              for (i=0; i<12; i++) {
                if ((i!=(frame_parms->nushift+poffset)) &&
                    (i!=((frame_parms->nushift+poffset+6)%12))) {
                  rxF_ext[j]=rxF[i];
#ifdef DEBUG_DLSCH_DEMOD
                  printf("extract rb %d, re %d => (%d,%d)\n",rb,i,*(short *)&rxF_ext[j],*(1+(short*)&rxF_ext[j]));
#endif
                  dl_ch0_ext[j++]=dl_ch0[i];

                }
              }

              dl_ch0_ext+=10;
              rxF_ext+=10;
            }
          } else if(pilots==0 && uespec_pilots==1){
            //printf("Extracting with uespec pilots (symbol %d, rb %d, skip_half %d)\n",l,rb,skip_half);
            j=0;

            if (skip_half==1) {
              if (frame_parms->Ncp==0){
                for (i=0; i<6; i++) {
                  if (i!=uespec_nushift+uespec_poffset && i!=uespec_nushift+uespec_poffset+4 && i!=(uespec_nushift+uespec_poffset+8)%12){
                    rxF_ext[j]=rxF[i];
                    dl_ch0_ext[j++]=dl_ch0[i];
#ifdef DEBUG_DLSCH_DEMOD
              printf("extract rb %d, re %d => (%d,%d)\n",rb,i,*(short *)&rxF_ext[i],*(1+(short*)&rxF_ext[i]));
#endif
                  }
                }
                dl_ch0_ext+=6-(uespec_nushift+uespec_poffset<6)-(uespec_nushift+uespec_poffset+4<6)-((uespec_nushift+uespec_poffset+8)%12<6);
                rxF_ext+=6-(uespec_nushift+uespec_poffset<6)-(uespec_nushift+uespec_poffset+4<6)-((uespec_nushift+uespec_poffset+8)%12<6);

              } else{
                for (i=0; i<6; i++) {
                  if (i!=uespec_nushift+uespec_poffset && i!=uespec_nushift+uespec_poffset+3 && i!=uespec_nushift+uespec_poffset+6 && i!=(uespec_nushift+uespec_poffset+9)%12){
                    rxF_ext[j]=rxF[i];
                    dl_ch0_ext[j++]=dl_ch0[i];
#ifdef DEBUG_DLSCH_DEMOD
        printf("extract rb %d, re %d => (%d,%d)\n",rb,i,*(short *)&rxF_ext[i],*(1+(short*)&rxF_ext[i]));
#endif
                  }
                }
                dl_ch0_ext+=4;
                rxF_ext+=4;
              }

            } else if (skip_half==2) {
              if(frame_parms->Ncp==0){
                for (i=0; i<6; i++) {
                  if (i!=uespec_nushift+uespec_poffset && i!=uespec_nushift+uespec_poffset+4 && i!=(uespec_nushift+uespec_poffset+8)%12){
                    rxF_ext[j]=rxF[(i+6)];
                    dl_ch0_ext[j++]=dl_ch0[i+6];
#ifdef DEBUG_DLSCH_DEMOD
              printf("extract rb %d, re %d => (%d,%d)\n",rb,i,*(short *)&rxF_ext[i],*(1+(short*)&rxF_ext[i]));
#endif
                  }
                }
                dl_ch0_ext+=6-(uespec_nushift+uespec_poffset>6)-(uespec_nushift+uespec_poffset+4>6)-((uespec_nushift+uespec_poffset+8)%12>6);
                rxF_ext+=6-(uespec_nushift+uespec_poffset>6)-(uespec_nushift+uespec_poffset+4>6)-((uespec_nushift+uespec_poffset+8)%12>6);

              } else {
                for (i=0; i<6; i++) {
                  if (i!=uespec_nushift+uespec_poffset && i!=uespec_nushift+uespec_poffset+3 && i!=uespec_nushift+uespec_poffset+6 && i!=(uespec_nushift+uespec_poffset+9)%12){
                    rxF_ext[j]=rxF[(i+6)];
                    dl_ch0_ext[j++]=dl_ch0[i+6];
#ifdef DEBUG_DLSCH_DEMOD
        printf("extract rb %d, re %d => (%d,%d)\n",rb,i,*(short *)&rxF_ext[i],*(1+(short*)&rxF_ext[i]));
#endif
                  }
                }
                dl_ch0_ext+=4;
                rxF_ext+=4;
              }

            } else {

        for (i=0; i<12; i++){
                if (frame_parms->Ncp==0){
                  if (i!=uespec_nushift+uespec_poffset && i!=uespec_nushift+uespec_poffset+4 && i!=(uespec_nushift+uespec_poffset+8)%12){
              rxF_ext[j] = rxF[i];
                    dl_ch0_ext[j++] = dl_ch0[i];
#ifdef DEBUG_DLSCH_DEMOD
                    printf("extract rb %d, re %d, j %d => (%d,%d)\n",symbol,rb,i,j-1,*(short *)&dl_ch0[j],*(1+(short*)&dl_ch0[i]));
#endif
                  }
                } else{
                  if (i!=uespec_nushift+uespec_poffset && i!=uespec_nushift+uespec_poffset+3 && i!=uespec_nushift+uespec_poffset+6 && i!=(uespec_nushift+uespec_poffset+9)%12){
              rxF_ext[j] = rxF[i];
                    dl_ch0_ext[j++]=dl_ch0[i];
#ifdef DEBUG_DLSCH_DEMOD
        printf("extract rb %d, re %d => (%d,%d)\n",rb,i,*(short *)&rxF_ext[i],*(1+(short*)&rxF_ext[i]));
#endif
                  }
                }

        }

              dl_ch0_ext+=9-frame_parms->Ncp;
              rxF_ext+=9-frame_parms->Ncp;
      }

          } else {
            msg("dlsch_extract_rbs_TM7(dl_demodulation.c):pilot or ue spec pilot detection error\n");
            exit(-1);

          }
        }

        dl_ch0+=12;
        rxF+=12;
      } // first half loop


      // Do middle RB (around DC)
      if (rb < 32)
        rb_alloc_ind = (rb_alloc[0]>>rb) & 1;
      else if (rb < 64)
        rb_alloc_ind = (rb_alloc[1]>>(rb-32)) & 1;
      else if (rb < 96)
        rb_alloc_ind = (rb_alloc[2]>>(rb-64)) & 1;
      else if (rb < 100)
        rb_alloc_ind = (rb_alloc[3]>>(rb-96)) & 1;
      else
        rb_alloc_ind = 0;

      if (rb_alloc_ind == 1)
        nb_rb++;

      // PBCH
      if ((subframe==0) && (rb>=((frame_parms->N_RB_DL>>1)-3)) && (rb<((frame_parms->N_RB_DL>>1)+3)) && (l>=(nsymb>>1)) && (l<((nsymb>>1) + 4))) {
        rb_alloc_ind = 0;
      }

      //SSS
      if (((subframe==0)||(subframe==5)) && (rb>=((frame_parms->N_RB_DL>>1)-3)) && (rb<((frame_parms->N_RB_DL>>1)+3)) && (l==sss_symb) ) {
        rb_alloc_ind = 0;
      }

      if (frame_parms->frame_type == FDD) {
        //PSS
        if (((subframe==0)||(subframe==5)) && (rb>=((frame_parms->N_RB_DL>>1)-3)) && (rb<((frame_parms->N_RB_DL>>1)+3)) && (l==pss_symb) ) {
          rb_alloc_ind = 0;
        }
      }

      if ((frame_parms->frame_type == TDD) && ((subframe==1)||(subframe==6))) {
        //PSS
        if ((rb>((frame_parms->N_RB_DL>>1)-3)) && (rb<((frame_parms->N_RB_DL>>1)+3)) && (l==pss_symb) ) {
          rb_alloc_ind = 0;
        }
      }

      //printf("dlch_ext %d\n",dl_ch0_ext-&dl_ch_estimates_ext[aarx][0]);
      //printf("DC rb %d (%p)\n",rb,rxF);
      if (rb_alloc_ind==1) {
        //printf("rb %d/symbol %d (skip_half %d)\n",rb,l,skip_half);
        if (pilots==0 && uespec_pilots==0) {
          for (i=0; i<6; i++) {
            dl_ch0_ext[i]=dl_ch0[i];
            rxF_ext[i]=rxF[i];
#ifdef DEBUG_DLSCH_DEMOD
      printf("extract rb %d, re %d => (%d,%d)\n",rb,i,*(short *)&rxF_ext[i],*(1+(short*)&rxF_ext[i]));
#endif
          }

          rxF       = &rxdataF[aarx][((symbol*(frame_parms->ofdm_symbol_size)))];

          for (; i<12; i++) {
            dl_ch0_ext[i]=dl_ch0[i];
            rxF_ext[i]=rxF[(1+i-6)];
#ifdef DEBUG_DLSCH_DEMOD
      printf("extract rb %d, re %d => (%d,%d)\n",rb,i,*(short *)&rxF_ext[i],*(1+(short*)&rxF_ext[i]));
#endif
          }

          dl_ch0_ext+=12;
          rxF_ext+=12;
        } else if(pilots==1 && uespec_pilots==0){ // pilots==1
          j=0;

          for (i=0; i<6; i++) {
            if (i!=((frame_parms->nushift+poffset)%6)) {
              dl_ch0_ext[j]=dl_ch0[i];
              rxF_ext[j++]=rxF[i];
#ifdef DEBUG_DLSCH_DEMOD
        printf("extract rb %d, re %d => (%d,%d)\n",rb,i,*(short *)&rxF_ext[i],*(1+(short*)&rxF_ext[i]));
#endif
            }
          }

          rxF       = &rxdataF[aarx][((symbol*(frame_parms->ofdm_symbol_size)))];

          for (; i<12; i++) {
            if (i!=((frame_parms->nushift+6+poffset)%12)) {
              dl_ch0_ext[j]=dl_ch0[i];
              rxF_ext[j++]=rxF[(1+i-6)];
#ifdef DEBUG_DLSCH_DEMOD
        printf("extract rb %d, re %d => (%d,%d)\n",rb,i,*(short *)&rxF_ext[i],*(1+(short*)&rxF_ext[i]));
#endif
            }
          }

          dl_ch0_ext+=10;
          rxF_ext+=10;
        } else if(pilots==0 && uespec_pilots==1) {
          j=0;

    for (i=0; i<6; i++) {
            if (frame_parms->Ncp==0){
              if (i!=uespec_nushift+uespec_poffset && i!=uespec_nushift+uespec_poffset+4 && i!=(uespec_nushift+uespec_poffset+8)%12){
                dl_ch0_ext[j]=dl_ch0[i];
          rxF_ext[j++] = rxF[i];
#ifdef DEBUG_DLSCH_DEMOD
          printf("extract rb %d, re %d => (%d,%d)\n",rb,i,*(short *)&rxF_ext[i],*(1+(short*)&rxF_ext[i]));
#endif
              }
            } else {
              if (i!=uespec_nushift+uespec_poffset && i!=uespec_nushift+uespec_poffset+3 && i!=uespec_nushift+uespec_poffset+6 && i!=(uespec_nushift+uespec_poffset+9)%12){
                dl_ch0_ext[j]=dl_ch0[i];
          rxF_ext[j++] = rxF[i];
#ifdef DEBUG_DLSCH_DEMOD
              printf("extract rb %d, re %d => (%d,%d)\n",rb,i,*(short *)&rxF_ext[i],*(1+(short*)&rxF_ext[i]));
#endif
              }
            }
    }

          rxF       = &rxdataF[aarx][((symbol*(frame_parms->ofdm_symbol_size)))];

          for (; i<12; i++) {
            if (frame_parms->Ncp==0){
              if (i!=uespec_nushift+uespec_poffset && i!=uespec_nushift+uespec_poffset+4 && i!=(uespec_nushift+uespec_poffset+8)%12){
                dl_ch0_ext[j]=dl_ch0[i];
                rxF_ext[j++]=rxF[(1+i-6)];
#ifdef DEBUG_DLSCH_DEMOD
          printf("extract rb %d, re %d => (%d,%d)\n",rb,i,*(short *)&rxF_ext[i],*(1+(short*)&rxF_ext[i]));
#endif
              }
            } else {
              if (i!=uespec_nushift+uespec_poffset && i!=uespec_nushift+uespec_poffset+3 && i!=uespec_nushift+uespec_poffset+6 && i!=(uespec_nushift+uespec_poffset+9)%12){
                dl_ch0_ext[j]=dl_ch0[i];
          rxF_ext[j++] = rxF[(1+i-6)];
#ifdef DEBUG_DLSCH_DEMOD
          printf("extract rb %d, re %d => (%d,%d)\n",rb,i,*(short *)&rxF_ext[i],*(1+(short*)&rxF_ext[i]));
#endif
              }
            }
          }

          dl_ch0_ext+=9-frame_parms->Ncp;
          rxF_ext+=9-frame_parms->Ncp;

  }// symbol_mod==0

      } // rballoc==1
      else {
        rxF       = &rxdataF[aarx][((symbol*(frame_parms->ofdm_symbol_size)))];
      }

      dl_ch0+=12;
      rxF+=7;
      rb++;

      for (; rb<frame_parms->N_RB_DL; rb++) {
        //  printf("dlch_ext %d\n",dl_ch0_ext-&dl_ch_estimates_ext[aarx][0]);
        //  printf("rb %d (%p)\n",rb,rxF);
        skip_half=0;

        if (rb < 32)
          rb_alloc_ind = (rb_alloc[0]>>rb) & 1;
        else if (rb < 64)
          rb_alloc_ind = (rb_alloc[1]>>(rb-32)) & 1;
        else if (rb < 96)
          rb_alloc_ind = (rb_alloc[2]>>(rb-64)) & 1;
        else if (rb < 100)
          rb_alloc_ind = (rb_alloc[3]>>(rb-96)) & 1;
        else
          rb_alloc_ind = 0;

        if (rb_alloc_ind==1)
          nb_rb++;

        // PBCH
        if ((subframe==0) && (rb>((frame_parms->N_RB_DL>>1)-3)) && (rb<((frame_parms->N_RB_DL>>1)+3)) && (l>=nsymb>>1) && (l<((nsymb>>1) + 4))) {
          rb_alloc_ind = 0;
        }

        //PBCH subframe 0, symbols nsymb>>1 ... nsymb>>1 + 3
        if ((subframe==0) && (rb==((frame_parms->N_RB_DL>>1)-3)) && (l>=(nsymb>>1)) && (l<((nsymb>>1) + 4)))
          skip_half=1;
        else if ((subframe==0) && (rb==((frame_parms->N_RB_DL>>1)+3)) && (l>=(nsymb>>1)) && (l<((nsymb>>1) + 4)))
          skip_half=2;

        //SSS
        if (((subframe==0)||(subframe==5)) && (rb>((frame_parms->N_RB_DL>>1)-3)) && (rb<((frame_parms->N_RB_DL>>1)+3)) && (l==sss_symb) ) {
          rb_alloc_ind = 0;
        }

        //SSS
        if (((subframe==0)||(subframe==5)) && (rb==((frame_parms->N_RB_DL>>1)-3)) && (l==sss_symb))
          skip_half=1;
        else if (((subframe==0)||(subframe==5)) && (rb==((frame_parms->N_RB_DL>>1)+3)) && (l==sss_symb))
          skip_half=2;

        //PSS
        if (frame_parms->frame_type == FDD) {
          if (((subframe==0)||(subframe==5)) && (rb>((frame_parms->N_RB_DL>>1)-3)) && (rb<((frame_parms->N_RB_DL>>1)+3)) && (l==pss_symb) ) {
            rb_alloc_ind = 0;
          }

          if (((subframe==0)||(subframe==5)) && (rb==((frame_parms->N_RB_DL>>1)-3)) && (l==pss_symb))
            skip_half=1;
          else if (((subframe==0)||(subframe==5)) && (rb==((frame_parms->N_RB_DL>>1)+3)) && (l==pss_symb))
            skip_half=2;
        }

        if ((frame_parms->frame_type == TDD) && ((subframe==1)||(subframe==6))) { //TDD Subframe 1 and 6
          if ((rb>((frame_parms->N_RB_DL>>1)-3)) && (rb<((frame_parms->N_RB_DL>>1)+3)) && (l==pss_symb) ) {
            rb_alloc_ind = 0;
          }

          if ((rb==((frame_parms->N_RB_DL>>1)-3)) && (l==pss_symb))
            skip_half=1;
          else if ((rb==((frame_parms->N_RB_DL>>1)+3)) && (l==pss_symb))
            skip_half=2;
        }

        if (rb_alloc_ind==1) {
#ifdef DEBUG_DLSCH_DEMOD
           printf("rb %d/symbol %d (skip_half %d)\n",rb,l,skip_half);
#endif
          /*
              printf("rb %d\n",rb);
            for (i=0;i<12;i++)
            printf("(%d %d)",((short *)dl_ch0)[i<<1],((short*)dl_ch0)[1+(i<<1)]);
            printf("\n");
          */
          if (pilots==0 && uespec_pilots==0) {
            //printf("Extracting w/o pilots (symbol %d, rb %d, skip_half %d)\n",l,rb,skip_half);
            if (skip_half==1) {
              memcpy(dl_ch0_ext,dl_ch0,6*sizeof(int));

              for (i=0; i<6; i++) {
                rxF_ext[i]=rxF[i];
#ifdef DEBUG_DLSCH_DEMOD
          printf("extract rb %d, re %d => (%d,%d)\n",rb,i,*(short *)&rxF_ext[i],*(1+(short*)&rxF_ext[i]));
#endif
              }

              dl_ch0_ext+=6;
              rxF_ext+=6;

            } else if (skip_half==2) {
              memcpy(dl_ch0_ext,dl_ch0+6,6*sizeof(int));

              for (i=0; i<6; i++) {
                rxF_ext[i]=rxF[i+6];
#ifdef DEBUG_DLSCH_DEMOD
          printf("extract rb %d, re %d => (%d,%d)\n",rb,i,*(short *)&rxF_ext[i],*(1+(short*)&rxF_ext[i]));
#endif
              }

              dl_ch0_ext+=6;
              rxF_ext+=6;

            } else {
              memcpy(dl_ch0_ext,dl_ch0,12*sizeof(int));
              //printf("symbol %d, extract rb %d, => (%d,%d)\n",symbol,rb,*(short *)&dl_ch0[j],*(1+(short*)&dl_ch0[i]));

              for (i=0; i<12; i++) {
                rxF_ext[i]=rxF[i];
#ifdef DEBUG_DLSCH_DEMOD
          printf("extract rb %d, re %d => (%d,%d)\n",rb,i,*(short *)&rxF_ext[i],*(1+(short*)&rxF_ext[i]));
#endif
              }

              dl_ch0_ext+=12;
              rxF_ext+=12;
            }
          } else if (pilots==1 && uespec_pilots==0){
            //printf("Extracting with pilots (symbol %d, rb %d, skip_half %d)\n",l,rb,skip_half);
            j=0;

            if (skip_half==1) {
              for (i=0; i<6; i++) {
                if (i!=((frame_parms->nushift+poffset)%6)) {
                  rxF_ext[j]=rxF[i];
                  dl_ch0_ext[j++]=dl_ch0[i];
#ifdef DEBUG_DLSCH_DEMOD
            printf("extract rb %d, re %d => (%d,%d)\n",rb,i,*(short *)&rxF_ext[i],*(1+(short*)&rxF_ext[i]));
#endif
                }
              }

              dl_ch0_ext+=5;
              rxF_ext+=5;
            } else if (skip_half==2) {
              for (i=0; i<6; i++) {
                if (i!=((frame_parms->nushift+poffset)%6)) {
                  rxF_ext[j]=rxF[(i+6)];
                  dl_ch0_ext[j++]=dl_ch0[i+6];
#ifdef DEBUG_DLSCH_DEMOD
            printf("extract rb %d, re %d => (%d,%d)\n",rb,i,*(short *)&rxF_ext[i],*(1+(short*)&rxF_ext[i]));
#endif
                }
              }

              dl_ch0_ext+=5;
              rxF_ext+=5;
            } else {
              for (i=0; i<12; i++) {
                if ((i!=(frame_parms->nushift+poffset)) &&
                    (i!=((frame_parms->nushift+poffset+6)%12))) {
                  rxF_ext[j]=rxF[i];
#ifdef DEBUG_DLSCH_DEMOD
                  printf("extract rb %d, re %d => (%d,%d)\n",rb,i,*(short *)&rxF_ext[j],*(1+(short*)&rxF_ext[j]));
#endif
                  dl_ch0_ext[j++]=dl_ch0[i];
                }
              }

              dl_ch0_ext+=10;
              rxF_ext+=10;
            }
          } else if(pilots==0 && uespec_pilots==1) {
            j=0;

            if (skip_half==1) {
              if (frame_parms->Ncp==0){
                for (i=0; i<6; i++) {
                  if (i!=uespec_nushift+uespec_poffset && i!=uespec_nushift+uespec_poffset+4 && i!=(uespec_nushift+uespec_poffset+8)%12){
                    rxF_ext[j]=rxF[i];
                    dl_ch0_ext[j++]=dl_ch0[i];
#ifdef DEBUG_DLSCH_DEMOD
              printf("extract rb %d, re %d => (%d,%d)\n",rb,i,*(short *)&rxF_ext[i],*(1+(short*)&rxF_ext[i]));
#endif
                  }
                }
                dl_ch0_ext+=6-(uespec_nushift+uespec_poffset<6)-(uespec_nushift+uespec_poffset+4<6)-((uespec_nushift+uespec_poffset+8)%12<6);
                rxF_ext+=6-(uespec_nushift+uespec_poffset<6)-(uespec_nushift+uespec_poffset+4<6)-((uespec_nushift+uespec_poffset+8)%12<6);

              } else{
                for (i=0; i<6; i++) {
                  if (i!=uespec_nushift+uespec_poffset && i!=uespec_nushift+uespec_poffset+3 && i!=uespec_nushift+uespec_poffset+6 && i!=(uespec_nushift+uespec_poffset+9)%12){
                    rxF_ext[j]=rxF[i];
                    dl_ch0_ext[j++]=dl_ch0[i];
#ifdef DEBUG_DLSCH_DEMOD
              printf("extract rb %d, re %d => (%d,%d)\n",rb,i,*(short *)&rxF_ext[i],*(1+(short*)&rxF_ext[i]));
#endif
                  }
                }
                dl_ch0_ext+=4;
                rxF_ext+=4;
              }

            } else if (skip_half==2) {
              if(frame_parms->Ncp==0){
                for (i=0; i<6; i++) {
                  if (i!=uespec_nushift+uespec_poffset && i!=uespec_nushift+uespec_poffset+4 && i!=(uespec_nushift+uespec_poffset+8)%12){
                    rxF_ext[j]=rxF[i+6];
                    dl_ch0_ext[j++]=dl_ch0[i+6];
#ifdef DEBUG_DLSCH_DEMOD
              printf("extract rb %d, re %d => (%d,%d)\n",rb,i,*(short *)&rxF_ext[i],*(1+(short*)&rxF_ext[i]));
#endif
                  }
                }
                dl_ch0_ext+=6-(uespec_nushift+uespec_poffset>6)-(uespec_nushift+uespec_poffset+4>6)-((uespec_nushift+uespec_poffset+8)%12>6);
                rxF_ext+=6-(uespec_nushift+uespec_poffset>6)-(uespec_nushift+uespec_poffset+4>6)-((uespec_nushift+uespec_poffset+8)%12>6);

              } else {
                for (i=0; i<6; i++) {
                  if (i!=uespec_nushift+uespec_poffset && i!=uespec_nushift+uespec_poffset+3 && i!=uespec_nushift+uespec_poffset+6 && i!=(uespec_nushift+uespec_poffset+9)%12){
                    rxF_ext[j]=rxF[(i+6)];
                    dl_ch0_ext[j++]=dl_ch0[i+6];
#ifdef DEBUG_DLSCH_DEMOD
              printf("extract rb %d, re %d => (%d,%d)\n",rb,i,*(short *)&rxF_ext[i],*(1+(short*)&rxF_ext[i]));
#endif
                  }
                }
                dl_ch0_ext+=4;
                rxF_ext+=4;
              }

            } else {
        for (i=0; i<12; i++){
                if (frame_parms->Ncp==0){
                  if (i!=uespec_nushift+uespec_poffset && i!=uespec_nushift+uespec_poffset+4 && i!=(uespec_nushift+uespec_poffset+8)%12){
              rxF_ext[j] = rxF[i];
                    dl_ch0_ext[j++]=dl_ch0[i];
#ifdef DEBUG_DLSCH_DEMOD
              printf("extract rb %d, re %d => (%d,%d)\n",rb,i,*(short *)&rxF_ext[i],*(1+(short*)&rxF_ext[i]));
#endif
                  }
                } else{
                  if (i!=uespec_nushift+uespec_poffset && i!=uespec_nushift+uespec_poffset+3 && i!=uespec_nushift+uespec_poffset+6 && i!=(uespec_nushift+uespec_poffset+9)%12){
              rxF_ext[j] = rxF[i];
                    dl_ch0_ext[j++]=dl_ch0[i];
#ifdef DEBUG_DLSCH_DEMOD
              printf("extract rb %d, re %d => (%d,%d)\n",rb,i,*(short *)&rxF_ext[i],*(1+(short*)&rxF_ext[i]));
#endif
                  }
                }
        }

              dl_ch0_ext+=9-frame_parms->Ncp;
              rxF_ext+=9-frame_parms->Ncp;

            }

          }// pilots=0
        }

        dl_ch0+=12;
        rxF+=12;
      }
    }
  }

  _mm_empty();
  _m_empty();

  return(nb_rb/frame_parms->nb_antennas_rx);
}

//==============================================================================================

#ifdef USER_MODE


void dump_dlsch2(PHY_VARS_UE *ue,uint8_t eNB_id,uint8_t subframe,unsigned int *coded_bits_per_codeword,int round,  unsigned char harq_pid)
{
  unsigned int nsymb = (ue->frame_parms.Ncp == 0) ? 14 : 12;
  char fname[32],vname[32];
  int N_RB_DL=ue->frame_parms.N_RB_DL;

  sprintf(fname,"dlsch%d_rxF_r%d_ext0.m",eNB_id,round);
  sprintf(vname,"dl%d_rxF_r%d_ext0",eNB_id,round);
  write_output(fname,vname,ue->pdsch_vars[subframe&0x1][eNB_id]->rxdataF_ext[0],12*N_RB_DL*nsymb,1,1);

  if (ue->frame_parms.nb_antennas_rx >1) {
    sprintf(fname,"dlsch%d_rxF_r%d_ext1.m",eNB_id,round);
    sprintf(vname,"dl%d_rxF_r%d_ext1",eNB_id,round);
    write_output(fname,vname,ue->pdsch_vars[subframe&0x1][eNB_id]->rxdataF_ext[1],12*N_RB_DL*nsymb,1,1);
  }

  sprintf(fname,"dlsch%d_ch_r%d_ext00.m",eNB_id,round);
  sprintf(vname,"dl%d_ch_r%d_ext00",eNB_id,round);
  write_output(fname,vname,ue->pdsch_vars[subframe&0x1][eNB_id]->dl_ch_estimates_ext[0],12*N_RB_DL*nsymb,1,1);

  if (ue->transmission_mode[eNB_id]==7){
    sprintf(fname,"dlsch%d_bf_ch_r%d.m",eNB_id,round);
    sprintf(vname,"dl%d_bf_ch_r%d",eNB_id,round);
    write_output(fname,vname,ue->pdsch_vars[subframe&0x1][eNB_id]->dl_bf_ch_estimates[0],512*nsymb,1,1);
    //write_output(fname,vname,phy_vars_ue->lte_ue_pdsch_vars[eNB_id]->dl_bf_ch_estimates[0],512,1,1);

    sprintf(fname,"dlsch%d_bf_ch_r%d_ext00.m",eNB_id,round);
    sprintf(vname,"dl%d_bf_ch_r%d_ext00",eNB_id,round);
    write_output(fname,vname,ue->pdsch_vars[subframe&0x1][eNB_id]->dl_bf_ch_estimates_ext[0],12*N_RB_DL*nsymb,1,1);
  }

  if (ue->frame_parms.nb_antennas_rx == 2) {
    sprintf(fname,"dlsch%d_ch_r%d_ext01.m",eNB_id,round);
    sprintf(vname,"dl%d_ch_r%d_ext01",eNB_id,round);
    write_output(fname,vname,ue->pdsch_vars[subframe&0x1][eNB_id]->dl_ch_estimates_ext[1],12*N_RB_DL*nsymb,1,1);
  }

  if (ue->frame_parms.nb_antenna_ports_eNB == 2) {
    sprintf(fname,"dlsch%d_ch_r%d_ext10.m",eNB_id,round);
    sprintf(vname,"dl%d_ch_r%d_ext10",eNB_id,round);
    write_output(fname,vname,ue->pdsch_vars[subframe&0x1][eNB_id]->dl_ch_estimates_ext[2],12*N_RB_DL*nsymb,1,1);

    if (ue->frame_parms.nb_antennas_rx == 2) {
      sprintf(fname,"dlsch%d_ch_r%d_ext11.m",eNB_id,round);
      sprintf(vname,"dl%d_ch_r%d_ext11",eNB_id,round);
      write_output(fname,vname,ue->pdsch_vars[subframe&0x1][eNB_id]->dl_ch_estimates_ext[3],12*N_RB_DL*nsymb,1,1);
    }
  }

  sprintf(fname,"dlsch%d_rxF_r%d_uespec0.m",eNB_id,round);
  sprintf(vname,"dl%d_rxF_r%d_uespec0",eNB_id,round);
  write_output(fname,vname,ue->pdsch_vars[subframe&0x1][eNB_id]->rxdataF_uespec_pilots[0],12*N_RB_DL,1,1);

  /*
    write_output("dlsch%d_ch_ext01.m","dl01_ch0_ext",pdsch_vars[eNB_id]->dl_ch_estimates_ext[1],12*N_RB_DL*nsymb,1,1);
    write_output("dlsch%d_ch_ext10.m","dl10_ch0_ext",pdsch_vars[eNB_id]->dl_ch_estimates_ext[2],12*N_RB_DL*nsymb,1,1);
    write_output("dlsch%d_ch_ext11.m","dl11_ch0_ext",pdsch_vars[eNB_id]->dl_ch_estimates_ext[3],12*N_RB_DL*nsymb,1,1);
  */
  sprintf(fname,"dlsch%d_r%d_rho.m",eNB_id,round);
  sprintf(vname,"dl_rho_r%d_%d",eNB_id,round);

  write_output(fname,vname,ue->pdsch_vars[subframe&0x1][eNB_id]->dl_ch_rho_ext[harq_pid][round][0],12*N_RB_DL*nsymb,1,1);

  sprintf(fname,"dlsch%d_r%d_rho2.m",eNB_id,round);
  sprintf(vname,"dl_rho2_r%d_%d",eNB_id,round);

  write_output(fname,vname,ue->pdsch_vars[subframe&0x1][eNB_id]->dl_ch_rho2_ext[0],12*N_RB_DL*nsymb,1,1);

  sprintf(fname,"dlsch%d_rxF_r%d_comp0.m",eNB_id,round);
  sprintf(vname,"dl%d_rxF_r%d_comp0",eNB_id,round);
  write_output(fname,vname,ue->pdsch_vars[subframe&0x1][eNB_id]->rxdataF_comp0[0],12*N_RB_DL*nsymb,1,1);
  if (ue->frame_parms.nb_antenna_ports_eNB == 2) {
    sprintf(fname,"dlsch%d_rxF_r%d_comp1.m",eNB_id,round);
    sprintf(vname,"dl%d_rxF_r%d_comp1",eNB_id,round);
    write_output(fname,vname,ue->pdsch_vars[subframe&0x1][eNB_id]->rxdataF_comp1[harq_pid][round][0],12*N_RB_DL*nsymb,1,1);
  }

  sprintf(fname,"dlsch%d_rxF_r%d_llr.m",eNB_id,round);
  sprintf(vname,"dl%d_r%d_llr",eNB_id,round);
  write_output(fname,vname, ue->pdsch_vars[subframe&0x1][eNB_id]->llr[0],coded_bits_per_codeword[0],1,0);
  sprintf(fname,"dlsch%d_r%d_mag1.m",eNB_id,round);
  sprintf(vname,"dl%d_r%d_mag1",eNB_id,round);
  write_output(fname,vname,ue->pdsch_vars[subframe&0x1][eNB_id]->dl_ch_mag0[0],12*N_RB_DL*nsymb,1,1);
  sprintf(fname,"dlsch%d_r%d_mag2.m",eNB_id,round);
  sprintf(vname,"dl%d_r%d_mag2",eNB_id,round);
  write_output(fname,vname,ue->pdsch_vars[subframe&0x1][eNB_id]->dl_ch_magb0[0],12*N_RB_DL*nsymb,1,1);

  //  printf("log2_maxh = %d\n",ue->pdsch_vars[eNB_id]->log2_maxh);
}
#endif

#ifdef DEBUG_DLSCH_DEMOD
/*
void print_bytes(char *s,__m128i *x)
{

  char *tempb = (char *)x;

  printf("%s  : %d,%d,%d,%d,%d,%d,%d,%d,%d,%d,%d,%d,%d,%d,%d,%d\n",s,
         tempb[0],tempb[1],tempb[2],tempb[3],tempb[4],tempb[5],tempb[6],tempb[7],
         tempb[8],tempb[9],tempb[10],tempb[11],tempb[12],tempb[13],tempb[14],tempb[15]
         );

}

void print_shorts(char *s,__m128i *x)
{

  short *tempb = (short *)x;
  printf("%s  : %d,%d,%d,%d,%d,%d,%d,%d\n",s,
         tempb[0],tempb[1],tempb[2],tempb[3],tempb[4],tempb[5],tempb[6],tempb[7]);

}

void print_shorts2(char *s,__m64 *x)
{

  short *tempb = (short *)x;
  printf("%s  : %d,%d,%d,%d\n",s,
         tempb[0],tempb[1],tempb[2],tempb[3]);

}

void print_ints(char *s,__m128i *x)
{

  int *tempb = (int *)x;
  printf("%s  : %d,%d,%d,%d\n",s,
         tempb[0],tempb[1],tempb[2],tempb[3]);

}*/
#endif<|MERGE_RESOLUTION|>--- conflicted
+++ resolved
@@ -938,13 +938,7 @@
     }
     break;
   case 6 :
-<<<<<<< HEAD
     if ((rx_type==rx_standard) || (codeword_TB1 == -1))  {
-=======
-    //printf("LLR rx_type %d cw0 %d cw1 %d symbol %d first symbol %d nb_rb %d rballoceven %d sfn %d beamforming_mode %d\n",
-    //        rx_type,codeword_TB0,codeword_TB1,symbol,first_symbol_flag,nb_rb,dlsch0_harq->rb_alloc_even,subframe,beamforming_mode);
-    if ((rx_type==rx_standard) || (codeword_TB0 == -1) || (codeword_TB1 == -1))  {
->>>>>>> 9bef36f2
       dlsch_64qam_llr(frame_parms,
                       pdsch_vars[eNB_id]->rxdataF_comp0,
                       pdsch_vars[eNB_id]->llr[0],
