--- conflicted
+++ resolved
@@ -137,8 +137,7 @@
     break;
 
   case PDSCH:
-<<<<<<< HEAD
-    pdsch_vars = &ue->pdsch_vars[eNB_id];
+    pdsch_vars = &ue->pdsch_vars[subframe&0x1][eNB_id];
     dlsch = ue->dlsch[eNB_id];
     if ((dlsch[0]->harq_processes[harq_pid]->status == ACTIVE) &&
         (dlsch[1]->harq_processes[harq_pid]->status == ACTIVE)){
@@ -164,12 +163,6 @@
       dlsch1_harq = NULL;
       codeword_TB0 = -1;
     }
-=======
-    pdsch_vars = &ue->pdsch_vars[subframe&0x1][eNB_id];
-    dlsch          = ue->dlsch[eNB_id];
-    dlsch0_harq       = dlsch[0]->harq_processes[harq_pid];
-    dlsch1_harq       = dlsch[1]->harq_processes[harq_pid];
->>>>>>> e2ae88de
     beamforming_mode  = ue->transmission_mode[eNB_id]<7?0:ue->transmission_mode[eNB_id];
     break;
 
@@ -237,14 +230,9 @@
 #ifdef DEBUG_DLSCH_MOD
     LOG_I(PHY,"dlsch: using pmi %x (%p), rb_alloc %x\n",pmi2hex_2Ar1(dlsch0_harq->pmi_alloc),dlsch[0],dlsch0_harq->rb_alloc_even[0]);
 #endif
-<<<<<<< HEAD
-
-    nb_rb = dlsch_extract_rbs_dual(common_vars->rxdataF,
-                                   common_vars->dl_ch_estimates[eNB_id],
-=======
+
     nb_rb = dlsch_extract_rbs_dual(common_vars->common_vars_rx_data_per_thread[subframe&0x1].rxdataF,
                                    common_vars->common_vars_rx_data_per_thread[subframe&0x1].dl_ch_estimates[eNB_id],
->>>>>>> e2ae88de
                                    pdsch_vars[eNB_id]->rxdataF_ext,
                                    pdsch_vars[eNB_id]->dl_ch_estimates_ext,
                                    dlsch0_harq->pmi_alloc,
@@ -253,7 +241,6 @@
                                    symbol,
                                    subframe,
                                    ue->high_speed_flag,
-<<<<<<< HEAD
                                    frame_parms,
                                    dlsch0_harq->mimo_mode);
 //#ifdef DEBUG_DLSCH_MOD
@@ -265,16 +252,8 @@
 
    if (rx_type >= rx_IC_single_stream) {
       if (eNB_id_i<ue->n_connected_eNB) // we are in TM5
-       nb_rb = dlsch_extract_rbs_dual(common_vars->rxdataF,
-                                       common_vars->dl_ch_estimates[eNB_id_i],
-=======
-                                   frame_parms);
-
-    if (dual_stream_flag==1) {
-      if (eNB_id_i<ue->n_connected_eNB)
-        nb_rb = dlsch_extract_rbs_dual(common_vars->common_vars_rx_data_per_thread[subframe&0x1].rxdataF,
+      nb_rb = dlsch_extract_rbs_dual(common_vars->common_vars_rx_data_per_thread[subframe&0x1].rxdataF,
                                        common_vars->common_vars_rx_data_per_thread[subframe&0x1].dl_ch_estimates[eNB_id_i],
->>>>>>> e2ae88de
                                        pdsch_vars[eNB_id_i]->rxdataF_ext,
                                        pdsch_vars[eNB_id_i]->dl_ch_estimates_ext,
                                        dlsch0_harq->pmi_alloc,
@@ -283,18 +262,11 @@
                                        symbol,
                                        subframe,
                                        ue->high_speed_flag,
-<<<<<<< HEAD
                                        frame_parms,
                                        dlsch0_harq->mimo_mode);
-     else
-       nb_rb = dlsch_extract_rbs_dual(common_vars->rxdataF,
-                                       common_vars->dl_ch_estimates[eNB_id],
-=======
-                                       frame_parms);
       else
         nb_rb = dlsch_extract_rbs_dual(common_vars->common_vars_rx_data_per_thread[subframe&0x1].rxdataF,
                                        common_vars->common_vars_rx_data_per_thread[subframe&0x1].dl_ch_estimates[eNB_id],
->>>>>>> e2ae88de
                                        pdsch_vars[eNB_id_i]->rxdataF_ext,
                                        pdsch_vars[eNB_id_i]->dl_ch_estimates_ext,
                                        dlsch0_harq->pmi_alloc,
@@ -318,18 +290,11 @@
                                      subframe,
                                      ue->high_speed_flag,
                                      frame_parms);
-<<<<<<< HEAD
+
    if (rx_type==rx_IC_single_stream) {
      if (eNB_id_i<ue->n_connected_eNB)
-        nb_rb = dlsch_extract_rbs_single(common_vars->rxdataF,
-                                         common_vars->dl_ch_estimates[eNB_id_i],
-=======
-
-    if (dual_stream_flag==1) {
-      if (eNB_id_i<ue->n_connected_eNB)
         nb_rb = dlsch_extract_rbs_single(common_vars->common_vars_rx_data_per_thread[subframe&0x1].rxdataF,
                                          common_vars->common_vars_rx_data_per_thread[subframe&0x1].dl_ch_estimates[eNB_id_i],
->>>>>>> e2ae88de
                                          pdsch_vars[eNB_id_i]->rxdataF_ext,
                                          pdsch_vars[eNB_id_i]->dl_ch_estimates_ext,
                                          dlsch0_harq->pmi_alloc,
@@ -339,15 +304,9 @@
                                          subframe,
                                          ue->high_speed_flag,
                                          frame_parms);
-<<<<<<< HEAD
       else
-        nb_rb = dlsch_extract_rbs_single(common_vars->rxdataF,
-                                         common_vars->dl_ch_estimates[eNB_id],
-=======
-      
         nb_rb = dlsch_extract_rbs_single(common_vars->common_vars_rx_data_per_thread[subframe&0x1].rxdataF,
                                          common_vars->common_vars_rx_data_per_thread[subframe&0x1].dl_ch_estimates[eNB_id],
->>>>>>> e2ae88de
                                          pdsch_vars[eNB_id_i]->rxdataF_ext,
                                          pdsch_vars[eNB_id_i]->dl_ch_estimates_ext,
                                          dlsch0_harq->pmi_alloc,
@@ -5835,13 +5794,9 @@
 
 #ifdef USER_MODE
 
-<<<<<<< HEAD
-void dump_dlsch2(PHY_VARS_UE *ue,uint8_t eNB_id,uint16_t coded_bits_per_codeword, int round, unsigned char harq_pid)
-=======
+
 void dump_dlsch2(PHY_VARS_UE *ue,uint8_t eNB_id,uint8_t subframe,uint16_t coded_bits_per_codeword,int round)
->>>>>>> e2ae88de
 {
-
   unsigned int nsymb = (ue->frame_parms.Ncp == 0) ? 14 : 12;
   char fname[32],vname[32];
   int N_RB_DL=ue->frame_parms.N_RB_DL;
@@ -5900,20 +5855,13 @@
   */
   sprintf(fname,"dlsch%d_r%d_rho.m",eNB_id,round);
   sprintf(vname,"dl_rho_r%d_%d",eNB_id,round);
-<<<<<<< HEAD
-  write_output(fname,vname,ue->pdsch_vars[eNB_id]->dl_ch_rho_ext[harq_pid][round][0],12*N_RB_DL*nsymb,1,1);
+
+  write_output(fname,vname,ue->pdsch_vars[subframe&0x1][eNB_id]->dl_ch_rho_ext[round][0],12*N_RB_DL*nsymb,1,1);
 
   sprintf(fname,"dlsch%d_r%d_rho2.m",eNB_id,round);
   sprintf(vname,"dl_rho2_r%d_%d",eNB_id,round);
 
-  write_output(fname,vname,ue->pdsch_vars[eNB_id]->dl_ch_rho2_ext[0],12*N_RB_DL*nsymb,1,1);
-
- // sprintf(fname,"dlsch%d_r%d_aver_chan_1.m",eNB_id,round);
- // sprintf(vname,"dl_aver_ch1_r%d_%d",eNB_id,round);
- // write_output(fname,vname,&avg_1[0],1,1,1);
-=======
   write_output(fname,vname,ue->pdsch_vars[subframe&0x1][eNB_id]->dl_ch_rho_ext[0],12*N_RB_DL*nsymb,1,1);
->>>>>>> e2ae88de
 
   sprintf(fname,"dlsch%d_rxF_r%d_comp0.m",eNB_id,round);
   sprintf(vname,"dl%d_rxF_r%d_comp0",eNB_id,round);
@@ -5921,21 +5869,12 @@
   if (ue->frame_parms.nb_antenna_ports_eNB == 2) {
     sprintf(fname,"dlsch%d_rxF_r%d_comp1.m",eNB_id,round);
     sprintf(vname,"dl%d_rxF_r%d_comp1",eNB_id,round);
-<<<<<<< HEAD
-    write_output(fname,vname,ue->pdsch_vars[eNB_id]->rxdataF_comp1[harq_pid][round][0],12*N_RB_DL*nsymb,1,1);
-=======
     write_output(fname,vname,ue->pdsch_vars[subframe&0x1][eNB_id]->rxdataF_comp1[0][round],12*N_RB_DL*nsymb,1,1);
->>>>>>> e2ae88de
   }
 
   sprintf(fname,"dlsch%d_rxF_r%d_llr.m",eNB_id,round);
   sprintf(vname,"dl%d_r%d_llr",eNB_id,round);
-<<<<<<< HEAD
-  printf ("coded bits per cw %d \n",coded_bits_per_codeword);
-  write_output(fname,vname, ue->pdsch_vars[eNB_id]->llr[0],coded_bits_per_codeword,1,0);
-=======
   write_output(fname,vname, ue->pdsch_vars[subframe&0x1][eNB_id]->llr[0],coded_bits_per_codeword,1,0);
->>>>>>> e2ae88de
   sprintf(fname,"dlsch%d_r%d_mag1.m",eNB_id,round);
   sprintf(vname,"dl%d_r%d_mag1",eNB_id,round);
   write_output(fname,vname,ue->pdsch_vars[subframe&0x1][eNB_id]->dl_ch_mag0[0],12*N_RB_DL*nsymb,1,1);
