--- conflicted
+++ resolved
@@ -329,52 +329,13 @@
       for (aarx=0;aarx<frame_parms->nb_antennas_rx;aarx++)
         avgs = cmax(avgs,avg[(aatx<<1)+aarx]);
     //  avgs = cmax(avgs,avg[(aarx<<1)+aatx]);
-<<<<<<< HEAD
+
      lte_ue_pdsch_vars[eNB_id]->log2_maxh = (log2_approx(avgs)/2); //+ interf_unaw_shift_tm1_mcs[dlsch0_harq->mcs];
    // printf("TM4 I-A log2_maxh0 = %d\n", lte_ue_pdsch_vars[eNB_id]->log2_maxh);
       }
     
     
     	dlsch_channel_compensation(lte_ue_pdsch_vars[eNB_id]->rxdataF_ext,
-=======
-
-
-    lte_ue_pdsch_vars[eNB_id]->log2_maxh = (log2_approx(avgs)/2)+1;
-    // + log2_approx(frame_parms->nb_antennas_tx_eNB-1) //-1 because log2_approx counts the number of bits
-    //      + log2_approx(frame_parms->nb_antennas_rx-1);
-
-    if ((dlsch0_harq->mimo_mode>=UNIFORM_PRECODING11) &&
-        (dlsch0_harq->mimo_mode< DUALSTREAM_UNIFORM_PRECODING1) &&
-        (dlsch0_harq->dl_power_off==1)) // we are in TM 6
-      lte_ue_pdsch_vars[eNB_id]->log2_maxh++;
-
-    // this version here applies the factor .5 also to the extra terms. however, it does not work so well as the one above
-    /* K = Nb_rx         in TM1
-       Nb_tx*Nb_rx   in TM2,4,5
-       Nb_tx^2*Nb_rx in TM6 */
-    /*
-      K = frame_parms->nb_antennas_rx*frame_parms->nb_antennas_tx_eNB; //that also covers TM1 since Nb_tx=1
-      if ((dlsch0_harq->mimo_mode>=UNIFORM_PRECODING11) &&
-      (dlsch0_harq->mimo_mode< DUALSTREAM_UNIFORM_PRECODING1) &&
-      (dlsch0_harq->dl_power_off==1)) // we are in TM 6
-      K *= frame_parms->nb_antennas_tx_eNB;
-
-      lte_ue_pdsch_vars[eNB_id]->log2_maxh = (log2_approx(K*avgs)/2);
-    */
-
-#ifdef DEBUG_PHY
-    LOG_D(PHY,"[DLSCH] log2_maxh = %d (%d,%d)\n",lte_ue_pdsch_vars[eNB_id]->log2_maxh,avg[0],avgs);
-    LOG_D(PHY,"[DLSCH] mimo_mode = %d\n", dlsch0_harq->mimo_mode);
-#endif
-  }
-
-  aatx = frame_parms->nb_antennas_tx_eNB;
-  aarx = frame_parms->nb_antennas_rx;
-
-  if (dlsch0_harq->mimo_mode<LARGE_CDD) {// SISO or ALAMOUTI
-
-    dlsch_channel_compensation(lte_ue_pdsch_vars[eNB_id]->rxdataF_ext,
->>>>>>> ba997a2b
                                lte_ue_pdsch_vars[eNB_id]->dl_ch_estimates_ext,
                                lte_ue_pdsch_vars[eNB_id]->dl_ch_mag0,
                                lte_ue_pdsch_vars[eNB_id]->dl_ch_magb0,
@@ -1971,7 +1932,6 @@
     QAM_amp1_128  = _mm_set1_epi16(QAM64_n1);
     QAM_amp1_128b = _mm_set1_epi16(QAM64_n2);
   }
-<<<<<<< HEAD
     
   for (aarx=0;aarx<frame_parms->nb_antennas_rx;aarx++) {
     
@@ -1996,23 +1956,6 @@
     rxdataF128          = (__m128i *)&rxdataF_ext[aarx][symbol*frame_parms->N_RB_DL*12]; //received signal on antenna of interest h11*x1+h12*x2
     rxdataF_comp0_128   = (__m128i *)&rxdataF_comp0[aarx][symbol*frame_parms->N_RB_DL*12]; //result of multipl with MF x1 on antenna of interest
     rxdataF_comp1_128   = (__m128i *)&rxdataF_comp1[aarx][symbol*frame_parms->N_RB_DL*12]; //result of multipl with MF x2 on antenna of interest
-=======
-
-  for (aarx=0; aarx<frame_parms->nb_antennas_rx; aarx++) {
-
-    dl_ch0_128          = (__m128i *)&dl_ch_estimates_ext[aarx][symbol*frame_parms->N_RB_DL*12];    // hr,0
-    dl_ch1_128          = (__m128i *)&dl_ch_estimates_ext[2+aarx][symbol*frame_parms->N_RB_DL*12];  // hr,1
-
-
-    dl_ch_mag0_128      = (__m128i *)&dl_ch_mag0[aarx][symbol*frame_parms->N_RB_DL*12];
-    dl_ch_mag0_128b     = (__m128i *)&dl_ch_magb0[aarx][symbol*frame_parms->N_RB_DL*12];
-    dl_ch_mag1_128      = (__m128i *)&dl_ch_mag1[aarx][symbol*frame_parms->N_RB_DL*12];
-    dl_ch_mag1_128b     = (__m128i *)&dl_ch_magb1[aarx][symbol*frame_parms->N_RB_DL*12];
-    rxdataF128          = (__m128i *)&rxdataF_ext[aarx][symbol*frame_parms->N_RB_DL*12];           // yr
-    rxdataF_comp0_128   = (__m128i *)&rxdataF_comp0[aarx][symbol*frame_parms->N_RB_DL*12];         // yr,0 = yr * conj(hr,0)
-    rxdataF_comp1_128   = (__m128i *)&rxdataF_comp1[aarx][symbol*frame_parms->N_RB_DL*12];         // yr,1 = yr * conj(hr,1)
-
->>>>>>> ba997a2b
 
     for (rb=0; rb<nb_rb; rb++) {
     
