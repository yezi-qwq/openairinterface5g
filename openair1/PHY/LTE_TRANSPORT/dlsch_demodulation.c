--- conflicted
+++ resolved
@@ -281,11 +281,7 @@
     //  avgs = cmax(avgs,avg[(aarx<<1)+aatx]);
 
 
-<<<<<<< HEAD
     lte_ue_pdsch_vars[eNB_id]->log2_maxh = (log2_approx(avgs)/2)+1;
-=======
-    lte_ue_pdsch_vars[eNB_id]->log2_maxh = (log2_approx(avgs)/2)+3;
->>>>>>> c0f6881c
     // + log2_approx(frame_parms->nb_antennas_tx_eNB-1) //-1 because log2_approx counts the number of bits
     //      + log2_approx(frame_parms->nb_antennas_rx-1);
 
