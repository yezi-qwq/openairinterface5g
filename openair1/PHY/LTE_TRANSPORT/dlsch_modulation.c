--- conflicted
+++ resolved
@@ -594,12 +594,7 @@
   //  int Nlayers1;
   //  int first_layer1;
 
-<<<<<<< HEAD
-
   int use2ndpilots = (frame_parms->nb_antenna_ports_eNB==1)?1:0;
-=======
-  int use2ndpilots = (frame_parms->mode1_flag==1)?1:0;
->>>>>>> 4d58025d
 
   uint32_t tti_offset; //,aa;
   uint8_t re;
@@ -2235,7 +2230,6 @@
     nushiftmod3 = frame_parms->nushift%3;
 
     if (pilots>0) {  // compute pilot arrays, could be done statically if performance suffers
-<<<<<<< HEAD
       if (frame_parms->nb_antenna_ports_eNB == 1) {
 	//	printf("l %d, nushift %d, offset %d\n",l,frame_parms->nushift,offset);
 	for (i=0,i2=0;i<12;i++) {
@@ -2245,17 +2239,6 @@
 	    P1_SHIFT[i2++]=2;
 	}
 	P1_SHIFT[0]--;
-=======
-      if (frame_parms->mode1_flag == 1) {
-        //      printf("l %d, nushift %d, offset %d\n",l,frame_parms->nushift,offset);
-        for (i=0,i2=0;i<12;i++) {
-          if ((i!=(frame_parms->nushift+offset)) && (i!=((frame_parms->nushift+6+offset)%12)))
-            P1_SHIFT[i2++]=1;
-          else
-            P1_SHIFT[i2++]=2;
-        }
-        P1_SHIFT[0]--;
->>>>>>> 4d58025d
       }
       else {
         for (i=0,i2=0;i<12;i++) {
@@ -2379,7 +2362,7 @@
 
      if (dlsch0) {
         if (dlsch0_harq->Nlayers>1) {
-          msg("Nlayers %d: re_offset %d, symbol %d offset %d\n",dlsch0_harq->Nlayers,re_offset,l,symbol_offset);
+          LOG_E(PHY,"Nlayers %d: re_offset %d, symbol %d offset %d\n",dlsch0_harq->Nlayers,re_offset,l,symbol_offset);
           return(-1);
         }
       }
@@ -2451,9 +2434,9 @@
 
 #ifdef DEBUG_DLSCH_MODULATION
   if (dlsch0 != NULL){
-    msg("generate_dlsch : jj = %d,re_allocated = %d (G %d)\n",jj,re_allocated,get_G(frame_parms,dlsch0_harq->nb_rb,dlsch0_harq->rb_alloc,mod_order0,Nl0,2,0,subframe_offset));
+    printf("generate_dlsch : jj = %d,re_allocated = %d (G %d)\n",jj,re_allocated,get_G(frame_parms,dlsch0_harq->nb_rb,dlsch0_harq->rb_alloc,mod_order0,Nl0,2,0,subframe_offset));
   }else{
-    msg("generate_dlsch : jj = %d,re_allocated = %d (G %d)\n",jj,re_allocated,get_G(frame_parms,dlsch1_harq->nb_rb,dlsch1_harq->rb_alloc,mod_order1,Nl1,2,0,subframe_offset));
+    printf("generate_dlsch : jj = %d,re_allocated = %d (G %d)\n",jj,re_allocated,get_G(frame_parms,dlsch1_harq->nb_rb,dlsch1_harq->rb_alloc,mod_order1,Nl1,2,0,subframe_offset));
   }
 #endif
 
