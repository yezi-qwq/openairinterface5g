--- conflicted
+++ resolved
@@ -360,7 +360,7 @@
 
       else if (mimo_mode == ALAMOUTI) {
         *re_allocated = *re_allocated + 1;
-        // normalization for 2 tx antennas
+      
         amp = (int16_t)(((int32_t)tmp_amp*ONE_OVER_SQRT2_Q15)>>15);
 
         switch (mod_order0) {
@@ -380,27 +380,6 @@
           ((int16_t*)&tmp_sample2)[1] = (x0[*jj]==1) ? (-gain_lin_QPSK) : gain_lin_QPSK;
           *jj=*jj+1;
 
-          // normalization for 2 tx antennas
-<<<<<<< HEAD
-	amp = (int16_t)(((int32_t)tmp_amp*ONE_OVER_SQRT2_Q15)>>15);
-
-	switch (mod_order0) {
-	case 2:  //QPSK
-	  
-	  // first antenna position n -> x0
-	  
-	  ((int16_t*)&tmp_sample1)[0] = (x0[*jj]==1) ? (-gain_lin_QPSK) : gain_lin_QPSK;
-	  *jj=*jj+1;
-	  ((int16_t*)&tmp_sample1)[1] = (x0[*jj]==1) ? (-gain_lin_QPSK) : gain_lin_QPSK;
-	  *jj=*jj+1;
-	  
-	  // second antenna position n -> -x1*
-	  
-	  ((int16_t*)&tmp_sample2)[0] = (x0[*jj]==1) ? (gain_lin_QPSK) : -gain_lin_QPSK;
-	  *jj=*jj+1;
-	  ((int16_t*)&tmp_sample2)[1] = (x0[*jj]==1) ? (-gain_lin_QPSK) : gain_lin_QPSK;
-	  *jj=*jj+1;
-	  
       // normalization for 2 tx antennas
 	  ((int16_t*)&txdataF[0][tti_offset])[0] += (int16_t)((((int16_t*)&tmp_sample1)[0]*ONE_OVER_SQRT2_Q15)>>15);
 	  ((int16_t*)&txdataF[0][tti_offset])[1] += (int16_t)((((int16_t*)&tmp_sample1)[1]*ONE_OVER_SQRT2_Q15)>>15);
@@ -415,6 +394,7 @@
 	  
 	  qam16_table_offset_re = 0;
 	  qam16_table_offset_im = 0;
+	 
 	  if (x0[*jj] == 1)
 	    qam16_table_offset_re+=2;
 	  *jj=*jj+1;
@@ -997,490 +977,7 @@
 	  
 	}
       }
-=======
-          ((int16_t*)&txdataF[0][tti_offset])[0] += (int16_t)((((int16_t*)&tmp_sample1)[0]*ONE_OVER_SQRT2_Q15)>>15);
-          ((int16_t*)&txdataF[0][tti_offset])[1] += (int16_t)((((int16_t*)&tmp_sample1)[1]*ONE_OVER_SQRT2_Q15)>>15);
-          ((int16_t*)&txdataF[1][tti_offset])[0] += (int16_t)((((int16_t*)&tmp_sample2)[0]*ONE_OVER_SQRT2_Q15)>>15);
-          ((int16_t*)&txdataF[1][tti_offset])[1] += (int16_t)((((int16_t*)&tmp_sample2)[1]*ONE_OVER_SQRT2_Q15)>>15);
-
-          break;
-
-        case 4:  //16QAM
-
-          // Antenna 0 position n
-
-          qam16_table_offset_re = 0;
-          qam16_table_offset_im = 0;
-
-          if (x0[*jj] == 1)
-            qam16_table_offset_re+=2;
-
-          *jj=*jj+1;
-
-          if (x0[*jj] == 1)
-            qam16_table_offset_im+=2;
-
-          *jj=*jj+1;
-
-
-          if (x0[*jj] == 1)
-            qam16_table_offset_re+=1;
-
-          *jj=*jj+1;
-
-          if (x0[*jj] == 1)
-            qam16_table_offset_im+=1;
-
-          *jj=*jj+1;
-
-          ((int16_t *)&txdataF[0][tti_offset])[0]+=(int16_t)(((int32_t)amp*qam16_table[qam16_table_offset_re])>>15);
-          ((int16_t *)&txdataF[0][tti_offset])[1]+=(int16_t)(((int32_t)amp*qam16_table[qam16_table_offset_im])>>15);
-
-          // Antenna 1 position n Real part -> -x1*
-
-          qam16_table_offset_re = 0;
-          qam16_table_offset_im = 0;
-
-          if (x0[*jj] == 1)
-            qam16_table_offset_re+=2;
-
-          *jj=*jj+1;
-
-          if (x0[*jj] == 1)
-            qam16_table_offset_im+=2;
-
-          *jj=*jj+1;
-
-
-          if (x0[*jj] == 1)
-            qam16_table_offset_re+=1;
-
-          *jj=*jj+1;
-
-          if (x0[*jj] == 1)
-            qam16_table_offset_im+=1;
-
-          *jj=*jj+1;
-
-          ((int16_t *)&txdataF[1][tti_offset])[0]+=-(int16_t)(((int32_t)amp*qam16_table[qam16_table_offset_re])>>15);
-          ((int16_t *)&txdataF[1][tti_offset])[1]+=(int16_t)(((int32_t)amp*qam16_table[qam16_table_offset_im])>>15);
-
-
-          break;
-
-        case 6:   // 64-QAM
-
-          // Antenna 0
-          qam64_table_offset_re = 0;
-          qam64_table_offset_im = 0;
-
-          if (x0[*jj] == 1)
-            qam64_table_offset_re+=4;
-
-          *jj=*jj+1;
-
-          if (x0[*jj] == 1)
-            qam64_table_offset_im+=4;
-
-          *jj=*jj+1;
-
-          if (x0[*jj] == 1)
-            qam64_table_offset_re+=2;
-
-          *jj=*jj+1;
-
-          if (x0[*jj] == 1)
-            qam64_table_offset_im+=2;
-
-          *jj=*jj+1;
-
-          if (x0[*jj] == 1)
-            qam64_table_offset_re+=1;
-
-          *jj=*jj+1;
-
-          if (x0[*jj] == 1)
-            qam64_table_offset_im+=1;
-
-          *jj=*jj+1;
-
-          ((int16_t *)&txdataF[0][tti_offset])[0]+=(int16_t)(((int32_t)amp*qam64_table[qam64_table_offset_re])>>15);
-          ((int16_t *)&txdataF[0][tti_offset])[1]+=(int16_t)(((int32_t)amp*qam64_table[qam64_table_offset_im])>>15);
-
-
-          // Antenna 1 => -x1*
-          qam64_table_offset_re = 0;
-          qam64_table_offset_im = 0;
-
-          if (x0[*jj] == 1)
-            qam64_table_offset_re+=4;
-
-          *jj=*jj+1;
-
-          if (x0[*jj] == 1)
-            qam64_table_offset_im+=4;
-
-          *jj=*jj+1;
-
-          if (x0[*jj] == 1)
-            qam64_table_offset_re+=2;
-
-          *jj=*jj+1;
-
-          if (x0[*jj] == 1)
-            qam64_table_offset_im+=2;
-
-          *jj=*jj+1;
-
-          if (x0[*jj] == 1)
-            qam64_table_offset_re+=1;
-
-          *jj=*jj+1;
-
-          if (x0[*jj] == 1)
-            qam64_table_offset_im+=1;
-
-          *jj=*jj+1;
-
-          ((int16_t *)&txdataF[1][tti_offset])[0]+=-(int16_t)(((int32_t)amp*qam64_table[qam64_table_offset_re])>>15);
-          ((int16_t *)&txdataF[1][tti_offset])[1]+=(int16_t)(((int32_t)amp*qam64_table[qam64_table_offset_im])>>15);
-
-          break;
-        }
-
-        // fill in the rest of the ALAMOUTI precoding
-        if (is_not_pilot(pilots,re + 1,frame_parms->nushift,use2ndpilots)==1) {
-          ((int16_t *)&txdataF[0][tti_offset+1])[0] += -((int16_t *)&txdataF[1][tti_offset])[0]; //x1
-          ((int16_t *)&txdataF[0][tti_offset+1])[1] += ((int16_t *)&txdataF[1][tti_offset])[1];
-          ((int16_t *)&txdataF[1][tti_offset+1])[0] += ((int16_t *)&txdataF[0][tti_offset])[0];  //x0*
-          ((int16_t *)&txdataF[1][tti_offset+1])[1] += -((int16_t *)&txdataF[0][tti_offset])[1];
-        } else {
-          ((int16_t *)&txdataF[0][tti_offset+2])[0] += -((int16_t *)&txdataF[1][tti_offset])[0]; //x1
-          ((int16_t *)&txdataF[0][tti_offset+2])[1] += ((int16_t *)&txdataF[1][tti_offset])[1];
-          ((int16_t *)&txdataF[1][tti_offset+2])[0] += ((int16_t *)&txdataF[0][tti_offset])[0];  //x0*
-          ((int16_t *)&txdataF[1][tti_offset+2])[1] += -((int16_t *)&txdataF[0][tti_offset])[1];
-        }
-      } else if (mimo_mode == LARGE_CDD) {
-
-        *re_allocated = *re_allocated + 1;
-
-        if (frame_parms->nb_antennas_tx == 2) {
-          switch (mod_order0) {
-          default:
-            LOG_E(PHY,"Unknown mod_order0 %d\n",mod_order0);
-            xx0_re=xx0_im=0;
-            break;
-
-          case 2:  //QPSK
-            //    printf("%d(%d) : %d,%d => ",tti_offset,*jj,((int16_t*)&txdataF[0][tti_offset])[0],((int16_t*)&txdataF[0][tti_offset])[1]);
-            xx0_re = (x0[*jj]==1) ? (-gain_lin_QPSK) : gain_lin_QPSK;
-            *jj = *jj + 1;
-            xx0_im = (x0[*jj]==1) ? (-gain_lin_QPSK) : gain_lin_QPSK;
-            *jj = *jj + 1;
-
-
-
-            // printf("%d,%d\n",((int16_t*)&txdataF[0][tti_offset])[0],((int16_t*)&txdataF[0][tti_offset])[1]);
-            break;
-
-          case 4:  //16QAM
-
-            qam16_table_offset_re0 = 0;
-            qam16_table_offset_im0 = 0;
-
-            if (x0[*jj] == 1)
-              qam16_table_offset_re0+=2;
-
-            *jj=*jj+1;
-
-            if (x0[*jj] == 1)
-              qam16_table_offset_im0+=2;
-
-            *jj=*jj+1;
-
-            if (x0[*jj] == 1)
-              qam16_table_offset_re0+=1;
-
-            *jj=*jj+1;
-
-            if (x0[*jj] == 1)
-              qam16_table_offset_im0+=1;
-
-            *jj=*jj+1;
-
-            xx0_re = qam_table_s0[qam16_table_offset_re0];
-            xx0_im = qam_table_s0[qam16_table_offset_im0];
-
-            break;
-
-          case 6:  //64QAM
-
-
-            qam64_table_offset_re0 = 0;
-            qam64_table_offset_im0 = 0;
-
-            if (x0[*jj] == 1)
-              qam64_table_offset_re0+=4;
-
-            *jj=*jj+1;
-
-            if (x0[*jj] == 1)
-              qam64_table_offset_im0+=4;
-
-            *jj=*jj+1;
-
-            if (x0[*jj] == 1)
-              qam64_table_offset_re0+=2;
-
-            *jj=*jj+1;
-
-            if (x0[*jj] == 1)
-              qam64_table_offset_im0+=2;
-
-            *jj=*jj+1;
-
-            if (x0[*jj] == 1)
-              qam64_table_offset_re0+=1;
-
-            *jj=*jj+1;
-
-            if (x0[*jj] == 1)
-              qam64_table_offset_im0+=1;
-
-            *jj=*jj+1;
-
-            xx0_re = qam_table_s0[qam64_table_offset_re0];
-            xx0_im = qam_table_s0[qam64_table_offset_im0];
-
-
-            break;
-
-          }
-
-          switch (mod_order1) {
-          default:
-            LOG_E(PHY,"Unknown mod_order1 %d\n",mod_order1);
-            xx1_re=xx1_im=0;
-            break;
-
-          case 2:  //QPSK
-            //    printf("%d(%d) : %d,%d => ",tti_offset,*jj,((int16_t*)&txdataF[0][tti_offset])[0],((int16_t*)&txdataF[0][tti_offset])[1]);
-            xx1_re = (x1[*jj2]==1) ? (-gain_lin_QPSK) : gain_lin_QPSK;
-            *jj2 = *jj2 + 1;
-            xx1_im = (x1[*jj2]==1) ? (-gain_lin_QPSK) : gain_lin_QPSK;
-            *jj2 = *jj2 + 1;
-            // printf("%d,%d\n",((int16_t*)&txdataF[0][tti_offset])[0],((int16_t*)&txdataF[0][tti_offset])[1]);
-            break;
-
-          case 4:  //16QAM
-
-            qam16_table_offset_re1 = 0;
-            qam16_table_offset_im1 = 0;
-
-            if (x1[*jj2] == 1)
-              qam16_table_offset_re1+=2;
-
-            *jj2 = *jj2 + 1;
-
-            if (x1[*jj2] == 1)
-              qam16_table_offset_im1+=2;
-
-            *jj2 = *jj2 + 1;
-
-            if (x1[*jj2] == 1)
-              qam16_table_offset_re1+=1;
-
-            *jj2 = *jj2 + 1;
-
-            if (x1[*jj2] == 1)
-              qam16_table_offset_im1+=1;
-
-            *jj2 = *jj2 + 1;
-
-            xx1_re = qam_table_s1[qam16_table_offset_re1];
-            xx1_im = qam_table_s1[qam16_table_offset_im1];
-
-            break;
-
-          case 6:  //64QAM
-
-            qam64_table_offset_re1 = 0;
-            qam64_table_offset_im1 = 0;
-
-            if (x1[*jj2] == 1)
-              qam64_table_offset_re1+=4;
-
-            *jj2 = *jj2 + 1;
-
-            if (x1[*jj2] == 1)
-              qam64_table_offset_im1+=4;
-
-            *jj2 = *jj2 + 1;
-
-            if (x1[*jj2] == 1)
-              qam64_table_offset_re1+=2;
-
-            *jj2 = *jj2 + 1;
-
-            if (x1[*jj2] == 1)
-              qam64_table_offset_im1+=2;
-
-            *jj2 = *jj2 + 1;
-
-            if (x1[*jj2] == 1)
-              qam64_table_offset_re1+=1;
-
-            *jj2 = *jj2 + 1;
-
-            if (x1[*jj2] == 1)
-              qam64_table_offset_im1+=1;
-
-            *jj2 = *jj2 + 1;
-
-            xx1_re = qam_table_s1[qam64_table_offset_re1];
-            xx1_im = qam_table_s1[qam64_table_offset_im1];
-
-
-            break;
-
-          }
-
-          // This implements the Large CDD precoding for 2 TX antennas
-          // -  -        -    -  -         -  -     -  -  -       -              -
-          //| y0 |      | 1  0 || 1    0    || 1   1 || x0 |     |        x0 + x1 |
-          //| y1 | = .5 | 0  1 || 0  (-1)^i || 1  -1 || x1 | = .5| (-1)^i(x0 - x1)|
-          // -  -        -    -  -         -  -     -  -  -       -
-          // Note: Factor .5 is accounted for in amplitude when calling this function
-          ((int16_t *)&txdataF[0][tti_offset])[0]+=((xx0_re+xx1_re)>>1);
-          ((int16_t *)&txdataF[1][tti_offset])[0]+=(s*((xx0_re-xx1_re)>>1));
-          ((int16_t *)&txdataF[0][tti_offset])[1]+=((xx0_im+xx1_im)>>1);
-          ((int16_t *)&txdataF[1][tti_offset])[1]+=(s*((xx0_im-xx1_im)>>1));
-          /*
-          printf("CDD: xx0 (%d,%d), xx1(%d,%d), s(%d), txF[0] (%d,%d), txF[1] (%d,%d)\n",
-           xx0_re,xx0_im,xx1_re,xx1_im, s, ((int16_t *)&txdataF[0][tti_offset])[0],((int16_t *)&txdataF[0][tti_offset])[1],
-           ((int16_t *)&txdataF[1][tti_offset])[0],((int16_t *)&txdataF[1][tti_offset])[1]);
-          */
-          // s alternates +1/-1 for each RE
-          s = -s;
-        }
-      } else if ((mimo_mode >= UNIFORM_PRECODING11)&&(mimo_mode <= PUSCH_PRECODING1)) {
-        // this is for transmission modes 4-6 (1 layer)
-        *re_allocated = *re_allocated + 1;
-        amp = (int16_t)(((int32_t)tmp_amp*ONE_OVER_SQRT2_Q15)>>15);
-
-        switch (mod_order0) {
-        case 2:  //QPSK
-
-          ((int16_t*)&tmp_sample1)[0] = (x0[*jj]==1) ? (-gain_lin_QPSK) : gain_lin_QPSK;
-          *jj = *jj + 1;
-          ((int16_t*)&tmp_sample1)[1] = (x0[*jj]==1) ? (-gain_lin_QPSK) : gain_lin_QPSK;
-          *jj = *jj + 1;
-
-          // normalization for 2 tx antennas
-          ((int16_t*)&txdataF[0][tti_offset])[0] += (int16_t)((((int16_t*)&tmp_sample1)[0]*ONE_OVER_SQRT2_Q15)>>15);
-          ((int16_t*)&txdataF[0][tti_offset])[1] += (int16_t)((((int16_t*)&tmp_sample1)[1]*ONE_OVER_SQRT2_Q15)>>15);
-
-          if (frame_parms->nb_antennas_tx == 2) {
-            layer1prec2A(&tmp_sample1,&tmp_sample2,precoder_index);
-            ((int16_t*)&txdataF[1][tti_offset])[0] += (int16_t)((((int16_t*)&tmp_sample2)[0]*ONE_OVER_SQRT2_Q15)>>15);
-            ((int16_t*)&txdataF[1][tti_offset])[1] += (int16_t)((((int16_t*)&tmp_sample2)[1]*ONE_OVER_SQRT2_Q15)>>15);
-          }
-
-          break;
-
-        case 4:  //16QAM
-
-          qam16_table_offset_re = 0;
-          qam16_table_offset_im = 0;
-
-          if (x0[*jj] == 1)
-            qam16_table_offset_re+=2;
-
-          *jj=*jj+1;
-
-          if (x0[*jj] == 1)
-            qam16_table_offset_im+=2;
-
-          *jj=*jj+1;
-
-
-          if (x0[*jj] == 1)
-            qam16_table_offset_re+=1;
-
-          *jj=*jj+1;
-
-          if (x0[*jj] == 1)
-            qam16_table_offset_im+=1;
-
-          *jj=*jj+1;
-
-          ((int16_t*)&tmp_sample1)[0] = (int16_t)(((int32_t)amp*qam16_table[qam16_table_offset_re])>>15);
-          ((int16_t*)&tmp_sample1)[1] = (int16_t)(((int32_t)amp*qam16_table[qam16_table_offset_im])>>15);
-
-          ((int16_t *)&txdataF[0][tti_offset])[0] += ((int16_t*)&tmp_sample1)[0];
-          ((int16_t *)&txdataF[0][tti_offset])[1] += ((int16_t*)&tmp_sample1)[1];
-
-          if (frame_parms->nb_antennas_tx == 2) {
-            layer1prec2A(&tmp_sample1,&tmp_sample2,precoder_index);
-            ((int16_t*)&txdataF[1][tti_offset])[0] += ((int16_t*)&tmp_sample2)[0];
-            ((int16_t*)&txdataF[1][tti_offset])[1] += ((int16_t*)&tmp_sample2)[1];
-          }
-
-          break;
-
-        case 6:  //64QAM
-
-
-          qam64_table_offset_re = 0;
-          qam64_table_offset_im = 0;
-
-          if (x0[*jj] == 1)
-            qam64_table_offset_re+=4;
-
-          *jj=*jj+1;
-
-          if (x0[*jj] == 1)
-            qam64_table_offset_im+=4;
-
-          *jj=*jj+1;
-
-          if (x0[*jj] == 1)
-            qam64_table_offset_re+=2;
-
-          *jj=*jj+1;
-
-          if (x0[*jj] == 1)
-            qam64_table_offset_im+=2;
-
-          *jj=*jj+1;
-
-          if (x0[*jj] == 1)
-            qam64_table_offset_re+=1;
-
-          *jj=*jj+1;
-
-          if (x0[*jj] == 1)
-            qam64_table_offset_im+=1;
-
-          *jj=*jj+1;
-
-          ((int16_t*)&tmp_sample1)[0] = (int16_t)(((int32_t)amp*qam64_table[qam64_table_offset_re])>>15);
-          ((int16_t*)&tmp_sample1)[1] = (int16_t)(((int32_t)amp*qam64_table[qam64_table_offset_im])>>15);
-
-          ((int16_t *)&txdataF[0][tti_offset])[0] += ((int16_t*)&tmp_sample1)[0];
-          ((int16_t *)&txdataF[0][tti_offset])[1] += ((int16_t*)&tmp_sample1)[1];
-
-          if (frame_parms->nb_antennas_tx == 2) {
-            layer1prec2A(&tmp_sample1,&tmp_sample2,precoder_index);
-            ((int16_t*)&txdataF[1][tti_offset])[0] += ((int16_t*)&tmp_sample2)[0];
-            ((int16_t*)&txdataF[1][tti_offset])[1] += ((int16_t*)&tmp_sample2)[1];
-          }
-
-          break;
-
-        }
-      }
->>>>>>> ac3faf6a
+
 
       if (mimo_mode == ALAMOUTI) {
         re++;  // adjacent carriers are taken care of by precoding
