/*******************************************************************************
    OpenAirInterface
    Copyright(c) 1999 - 2014 Eurecom

    OpenAirInterface is free software: you can redistribute it and/or modify
    it under the terms of the GNU General Public License as published by
    the Free Software Foundation, either version 3 of the License, or
    (at your option) any later version.


    OpenAirInterface is distributed in the hope that it will be useful,
    but WITHOUT ANY WARRANTY; without even the implied warranty of
    MERCHANTABILITY or FITNESS FOR A PARTICULAR PURPOSE.  See the
    GNU General Public License for more details.

    You should have received a copy of the GNU General Public License
    along with OpenAirInterface.The full GNU General Public License is
   included in this distribution in the file called "COPYING". If not,
   see <http://www.gnu.org/licenses/>.

  Contact Information
  OpenAirInterface Admin: openair_admin@eurecom.fr
  OpenAirInterface Tech : openair_tech@eurecom.fr
  OpenAirInterface Dev  : openair4g-devel@lists.eurecom.fr

  Address      : Eurecom, Campus SophiaTech, 450 Route des Chappes, CS 50193 - 06904 Biot Sophia Antipolis cedex, FRANCE

 *******************************************************************************/

/*! \file PHY/LTE_TRANSPORT/dlsch_modulation.c
* \brief Top-level routines for generating the PDSCH physical channel from 36-211, V8.6 2009-03
* \author R. Knopp, F. Kaltenberger
* \date 2011
* \version 0.1
* \company Eurecom
* \email: knopp@eurecom.fr,florian.kaltenberger@eurecom.fr
* \note
* \warning
*/
#include "PHY/defs.h"
#include "PHY/extern.h"
#include "PHY/CODING/defs.h"
#include "PHY/CODING/extern.h"
#include "PHY/CODING/lte_interleaver_inline.h"
#include "PHY/LTE_TRANSPORT/defs.h"
#include "defs.h"
#include "UTIL/LOG/vcd_signal_dumper.h"

//#define DEBUG_DLSCH_MODULATION

//#define is_not_pilot(pilots,re,nushift,use2ndpilots) ((pilots==0) || ((re!=nushift) && (re!=nushift+6)&&((re!=nushift+3)||(use2ndpilots==1))&&((re!=nushift+9)||(use2ndpilots==1)))?1:0)

uint8_t is_not_pilot(uint8_t pilots, uint8_t re, uint8_t nushift, uint8_t use2ndpilots)
{

  uint8_t offset = (pilots==2)?3:0;
  int nushiftmod3 = nushift%3;

  if (pilots==0)
    return(1);

  if (use2ndpilots==1) {  // This is for SISO (mode 1)
    if ((re!=nushift+offset) && (re!=((nushift+6+offset)%12)))
      return(1);
  } else { // 2 antenna pilots
    if ((re!=nushiftmod3) && (re!=nushiftmod3+6) && (re!=nushiftmod3+3) && (re!=nushiftmod3+9))
      return(1);
  }

  return(0);
}

uint8_t is_not_UEspecRS(int first_layer,int re)
{

  return(1);
}

void generate_64qam_table(void)
{

  int a,b,c,index;


  for (a=-1; a<=1; a+=2)
    for (b=-1; b<=1; b+=2)
      for (c=-1; c<=1; c+=2) {
        index = (1+a)*2 + (1+b) + (1+c)/2;
        qam64_table[index] = -a*(QAM64_n1 + b*(QAM64_n2 + (c*QAM64_n3))); // 0 1 2
      }
}

void generate_16qam_table(void)
{

  int a,b,index;

  for (a=-1; a<=1; a+=2)
    for (b=-1; b<=1; b+=2) {
      index = (1+a) + (1+b)/2;
      qam16_table[index] = -a*(QAM16_n1 + (b*QAM16_n2));
    }
}




void layer1prec2A(int32_t *antenna0_sample, int32_t *antenna1_sample, uint8_t precoding_index)
{

  switch (precoding_index) {

  case 0: // 1 1
    *antenna1_sample=*antenna0_sample;
    break;

  case 1: // 1 -1
    ((int16_t *)antenna1_sample)[0] = -((int16_t *)antenna0_sample)[0];
    ((int16_t *)antenna1_sample)[1] = -((int16_t *)antenna0_sample)[1];
    break;

  case 2: // 1 j
    ((int16_t *)antenna1_sample)[0] = -((int16_t *)antenna0_sample)[1];
    ((int16_t *)antenna1_sample)[1] = ((int16_t *)antenna0_sample)[0];
    break;

  case 3: // 1 -j
    ((int16_t *)antenna1_sample)[0] = ((int16_t *)antenna0_sample)[1];
    ((int16_t *)antenna1_sample)[1] = -((int16_t *)antenna0_sample)[0];
    break;
  }

  // normalize
  /*  ((int16_t *)antenna0_sample)[0] = (int16_t)((((int16_t *)antenna0_sample)[0]*ONE_OVER_SQRT2_Q15)>>15);
  ((int16_t *)antenna0_sample)[1] = (int16_t)((((int16_t *)antenna0_sample)[1]*ONE_OVER_SQRT2_Q15)>>15);  ((int16_t *)antenna1_sample)[0] = (int16_t)((((int16_t *)antenna1_sample)[0]*ONE_OVER_SQRT2_Q15)>>15);
  ((int16_t *)antenna1_sample)[1] = (int16_t)((((int16_t *)antenna1_sample)[1]*ONE_OVER_SQRT2_Q15)>>15);  */
}

uint32_t FOUR[2]={0,4};
uint32_t TWO[2]={0,2};

int allocate_REs_in_RB_no_pilots_16QAM_siso(LTE_DL_FRAME_PARMS *frame_parms,
					    int **txdataF,
					    uint32_t *jj,
					    uint32_t *jj2,
					    uint16_t re_offset,
					    uint32_t symbol_offset,
					    LTE_DL_eNB_HARQ_t *dlsch0_harq,
					    LTE_DL_eNB_HARQ_t *dlsch1_harq,
					    uint8_t pilots,
					    int16_t amp,
					    uint8_t precoder_index,
					    int16_t *qam_table_s0,
					    int16_t *qam_table_s1,
					    uint32_t *re_allocated,
					    uint8_t skip_dc,
					    uint8_t skip_half,
					    int *P1_SHIFT,
					    int *P2_SHIFT)
{


  uint8_t *x0             = dlsch0_harq->e;
  uint32_t qam16_table_offset_re = 0;
  uint32_t qam16_table_offset_im = 0;

  uint32_t tti_offset;
  uint8_t re;
  uint8_t *x0p;

  if (skip_dc == 0) {
    for (x0p=&x0[*jj],tti_offset=symbol_offset+re_offset,re=0; 
	 re<12; 
	 re++,x0p+=4,tti_offset++) {
      
      qam16_table_offset_re=TWO[x0p[0]];
      qam16_table_offset_im=TWO[x0p[1]];
      qam16_table_offset_re+=x0p[2];
      qam16_table_offset_im+=x0p[3];
      ((int16_t *)&txdataF[0][tti_offset])[0]=qam_table_s0[qam16_table_offset_re];
      ((int16_t *)&txdataF[0][tti_offset])[1]=qam_table_s0[qam16_table_offset_im];
    }
  }
  else {
    // 1st half of PRB   
    for (x0p=&x0[*jj],tti_offset=symbol_offset+re_offset,re=0; 
	 re<6; 
	 re++,x0p+=4,tti_offset++) {
       
      qam16_table_offset_re=TWO[x0p[0]];
      qam16_table_offset_im=TWO[x0p[1]];
      qam16_table_offset_re+=x0p[2];
      qam16_table_offset_im+=x0p[3];
      ((int16_t *)&txdataF[0][tti_offset])[0]=qam_table_s0[qam16_table_offset_re];
      ((int16_t *)&txdataF[0][tti_offset])[1]=qam_table_s0[qam16_table_offset_im];
    }
    // 2nd half of PRB   
    for (tti_offset=symbol_offset+re_offset-frame_parms->ofdm_symbol_size+7; 
	 re<12; 
	 re++,x0p+=4,tti_offset++) {
      
      qam16_table_offset_re=TWO[x0p[0]];
      qam16_table_offset_im=TWO[x0p[1]];
      qam16_table_offset_re+=x0p[2];
      qam16_table_offset_im+=x0p[3];
      ((int16_t *)&txdataF[0][tti_offset])[0]=qam_table_s0[qam16_table_offset_re];
      ((int16_t *)&txdataF[0][tti_offset])[1]=qam_table_s0[qam16_table_offset_im];
    }
  }
  *re_allocated = *re_allocated + 12;
  *jj=*jj + 48;
    
    return(0);
}

int allocate_REs_in_RB_pilots_16QAM_siso(LTE_DL_FRAME_PARMS *frame_parms,
					 int **txdataF,
					 uint32_t *jj,
					 uint32_t *jj2,
					 uint16_t re_offset,
					 uint32_t symbol_offset,
					 LTE_DL_eNB_HARQ_t *dlsch0_harq,
					 LTE_DL_eNB_HARQ_t *dlsch1_harq,
					 uint8_t pilots,
					 int16_t amp,
					 uint8_t precoder_index,
					 int16_t *qam_table_s0,
					 int16_t *qam_table_s1,
					 uint32_t *re_allocated,
					 uint8_t skip_dc,
					 uint8_t skip_half,
					 int *P1_SHIFT,
					 int *P2_SHIFT)
{
  

  uint8_t *x0             = dlsch0_harq->e;
  uint32_t qam16_table_offset_re = 0;
  uint32_t qam16_table_offset_im = 0;

  uint32_t tti_offset;
  uint8_t re;
  uint8_t *x0p;


  if (skip_dc == 0) {
    //    printf("pilots: P1_SHIFT[0] %d\n",P1_SHIFT[0]);
    for (x0p=&x0[*jj],tti_offset=symbol_offset+re_offset+P1_SHIFT[0],re=P1_SHIFT[0]; 
	 re<12; 
	 x0p+=4) {
      
      qam16_table_offset_re=TWO[x0p[0]];
      qam16_table_offset_im=TWO[x0p[1]];
      qam16_table_offset_re+=x0p[2];
      qam16_table_offset_im+=x0p[3];
      ((int16_t *)&txdataF[0][tti_offset])[0]=qam_table_s0[qam16_table_offset_re];
      ((int16_t *)&txdataF[0][tti_offset])[1]=qam_table_s0[qam16_table_offset_im];
      //      printf("pilots: re %d, tti_offset %d, P1_SHIFT %d\n",re,tti_offset,P1_SHIFT[re+1]);
      tti_offset+=P1_SHIFT[re+1];
      re+=P1_SHIFT[re+1];
    }
  }
  else {
    for (x0p=&x0[*jj],tti_offset=symbol_offset+re_offset+P1_SHIFT[0],re=P1_SHIFT[0]; 
	 re<6; 
	 x0p+=4) {
      
      qam16_table_offset_re=TWO[x0p[0]];
      qam16_table_offset_im=TWO[x0p[1]];
      qam16_table_offset_re+=x0p[2];
      qam16_table_offset_im+=x0p[3];
      ((int16_t *)&txdataF[0][tti_offset])[0]=qam_table_s0[qam16_table_offset_re];
      ((int16_t *)&txdataF[0][tti_offset])[1]=qam_table_s0[qam16_table_offset_im];
      tti_offset+=P1_SHIFT[re+1];
      re+=P1_SHIFT[re+1];
    }

    for (tti_offset=symbol_offset+re_offset-frame_parms->ofdm_symbol_size+6+P1_SHIFT[6]; 
	 re<12; 
	 x0p+=4) {
      
      qam16_table_offset_re=TWO[x0p[0]];
      qam16_table_offset_im=TWO[x0p[1]];
      qam16_table_offset_re+=x0p[2];
      qam16_table_offset_im+=x0p[3];
      ((int16_t *)&txdataF[0][tti_offset])[0]=qam_table_s0[qam16_table_offset_re];
      ((int16_t *)&txdataF[0][tti_offset])[1]=qam_table_s0[qam16_table_offset_im];
      tti_offset+=P1_SHIFT[re+1];
      re+=P1_SHIFT[re+1];
    }
  }
  *re_allocated = *re_allocated + 10;
  *jj=*jj + 40;

  return(0);
}

int allocate_REs_in_RB_no_pilots_64QAM_siso(LTE_DL_FRAME_PARMS *frame_parms,
					    int **txdataF,
					    uint32_t *jj,
					    uint32_t *jj2,
					    uint16_t re_offset,
					    uint32_t symbol_offset,
					    LTE_DL_eNB_HARQ_t *dlsch0_harq,
					    LTE_DL_eNB_HARQ_t *dlsch1_harq,
					    uint8_t pilots,
					    int16_t amp,
					    uint8_t precoder_index,
					    int16_t *qam_table_s0,
					    int16_t *qam_table_s1,
					    uint32_t *re_allocated,
					    uint8_t skip_dc,
					    uint8_t skip_half,
					    int *P1_SHIFT,
					    int *P2_SHIFT)
{


  uint8_t *x0             = dlsch0_harq->e;
  uint32_t qam64_table_offset_re = 0;
  uint32_t qam64_table_offset_im = 0;

  uint32_t tti_offset;
  uint8_t re;
  uint8_t *x0p;

  if (skip_dc == 0) {

    x0p=&x0[*jj],tti_offset=symbol_offset+re_offset;

    /*    for (x0p=&x0[*jj],tti_offset=symbol_offset+re_offset,re=0; 
	 re<12; 
	 re+=4,x0p+=24,tti_offset+=4) {*/
      
      qam64_table_offset_re=(x0p[0]<<2)|(x0p[2]<<1)|x0p[4];
      qam64_table_offset_im=(x0p[1]<<2)|(x0p[3]<<1)|x0p[5];
      ((int16_t *)&txdataF[0][tti_offset])[0]=qam_table_s0[qam64_table_offset_re];
      ((int16_t *)&txdataF[0][tti_offset])[1]=qam_table_s0[qam64_table_offset_im];

      qam64_table_offset_re=(x0p[6]<<2)|(x0p[8]<<1)|x0p[10];
      qam64_table_offset_im=(x0p[7]<<2)|(x0p[9]<<1)|x0p[11];
      ((int16_t *)&txdataF[0][tti_offset])[2]=qam_table_s0[qam64_table_offset_re];
      ((int16_t *)&txdataF[0][tti_offset])[3]=qam_table_s0[qam64_table_offset_im];

      qam64_table_offset_re=(x0p[12]<<2)|(x0p[14]<<1)|x0p[16];
      qam64_table_offset_im=(x0p[13]<<2)|(x0p[15]<<1)|x0p[17];
      ((int16_t *)&txdataF[0][tti_offset])[4]=qam_table_s0[qam64_table_offset_re];
      ((int16_t *)&txdataF[0][tti_offset])[5]=qam_table_s0[qam64_table_offset_im];

      qam64_table_offset_re=(x0p[18]<<2)|(x0p[20]<<1)|x0p[22];
      qam64_table_offset_im=(x0p[19]<<2)|(x0p[21]<<1)|x0p[23];
      ((int16_t *)&txdataF[0][tti_offset])[6]=qam_table_s0[qam64_table_offset_re];
      ((int16_t *)&txdataF[0][tti_offset])[7]=qam_table_s0[qam64_table_offset_im];

      qam64_table_offset_re=(x0p[24]<<2)|(x0p[26]<<1)|x0p[28];
      qam64_table_offset_im=(x0p[25]<<2)|(x0p[27]<<1)|x0p[29];
      ((int16_t *)&txdataF[0][tti_offset])[8]=qam_table_s0[qam64_table_offset_re];
      ((int16_t *)&txdataF[0][tti_offset])[9]=qam_table_s0[qam64_table_offset_im];

      qam64_table_offset_re=(x0p[30]<<2)|(x0p[32]<<1)|x0p[34];
      qam64_table_offset_im=(x0p[31]<<2)|(x0p[33]<<1)|x0p[35];
      ((int16_t *)&txdataF[0][tti_offset])[10]=qam_table_s0[qam64_table_offset_re];
      ((int16_t *)&txdataF[0][tti_offset])[11]=qam_table_s0[qam64_table_offset_im];

      qam64_table_offset_re=(x0p[36]<<2)|(x0p[38]<<1)|x0p[40];
      qam64_table_offset_im=(x0p[37]<<2)|(x0p[39]<<1)|x0p[41];
      ((int16_t *)&txdataF[0][tti_offset])[12]=qam_table_s0[qam64_table_offset_re];
      ((int16_t *)&txdataF[0][tti_offset])[13]=qam_table_s0[qam64_table_offset_im];

      qam64_table_offset_re=(x0p[42]<<2)|(x0p[44]<<1)|x0p[46];
      qam64_table_offset_im=(x0p[43]<<2)|(x0p[45]<<1)|x0p[47];
      ((int16_t *)&txdataF[0][tti_offset])[14]=qam_table_s0[qam64_table_offset_re];
      ((int16_t *)&txdataF[0][tti_offset])[15]=qam_table_s0[qam64_table_offset_im];

      qam64_table_offset_re=(x0p[48]<<2)|(x0p[50]<<1)|x0p[52];
      qam64_table_offset_im=(x0p[49]<<2)|(x0p[51]<<1)|x0p[53];
      ((int16_t *)&txdataF[0][tti_offset])[16]=qam_table_s0[qam64_table_offset_re];
      ((int16_t *)&txdataF[0][tti_offset])[17]=qam_table_s0[qam64_table_offset_im];

      qam64_table_offset_re=(x0p[54]<<2)|(x0p[56]<<1)|x0p[58];
      qam64_table_offset_im=(x0p[55]<<2)|(x0p[57]<<1)|x0p[59];
      ((int16_t *)&txdataF[0][tti_offset])[18]=qam_table_s0[qam64_table_offset_re];
      ((int16_t *)&txdataF[0][tti_offset])[19]=qam_table_s0[qam64_table_offset_im];

      qam64_table_offset_re=(x0p[60]<<2)|(x0p[62]<<1)|x0p[64];
      qam64_table_offset_im=(x0p[61]<<2)|(x0p[63]<<1)|x0p[65];
      ((int16_t *)&txdataF[0][tti_offset])[20]=qam_table_s0[qam64_table_offset_re];
      ((int16_t *)&txdataF[0][tti_offset])[21]=qam_table_s0[qam64_table_offset_im];

      qam64_table_offset_re=(x0p[66]<<2)|(x0p[68]<<1)|x0p[70];
      qam64_table_offset_im=(x0p[67]<<2)|(x0p[69]<<1)|x0p[71];
      ((int16_t *)&txdataF[0][tti_offset])[22]=qam_table_s0[qam64_table_offset_re];
      ((int16_t *)&txdataF[0][tti_offset])[23]=qam_table_s0[qam64_table_offset_im];


      //    }
  }
  else {
    for (x0p=&x0[*jj],tti_offset=symbol_offset+re_offset,re=0; 
	 re<6; 
	 re++,x0p+=6,tti_offset++) {
      
      qam64_table_offset_re=FOUR[x0p[0]];
      qam64_table_offset_im=FOUR[x0p[1]];
      qam64_table_offset_re+=TWO[x0p[2]];
      qam64_table_offset_im+=TWO[x0p[3]];
      qam64_table_offset_re+=x0p[4];
      qam64_table_offset_im+=x0p[5];
      ((int16_t *)&txdataF[0][tti_offset])[0]=qam_table_s0[qam64_table_offset_re];
      ((int16_t *)&txdataF[0][tti_offset])[1]=qam_table_s0[qam64_table_offset_im];
    }

    for (tti_offset=symbol_offset+re_offset-frame_parms->ofdm_symbol_size+7; 
	 re<12; 
	 re++,x0p+=6,tti_offset++) {
      
      qam64_table_offset_re=FOUR[x0p[0]];
      qam64_table_offset_im=FOUR[x0p[1]];
      qam64_table_offset_re+=TWO[x0p[2]];
      qam64_table_offset_im+=TWO[x0p[3]];
      qam64_table_offset_re+=x0p[4];
      qam64_table_offset_im+=x0p[5];
      ((int16_t *)&txdataF[0][tti_offset])[0]=qam_table_s0[qam64_table_offset_re];
      ((int16_t *)&txdataF[0][tti_offset])[1]=qam_table_s0[qam64_table_offset_im];
    }
  }

  *re_allocated = *re_allocated + 12;
  *jj=*jj + 72;
    
  return(0);
}

int allocate_REs_in_RB_pilots_64QAM_siso(LTE_DL_FRAME_PARMS *frame_parms,
					 int **txdataF,
					 uint32_t *jj,
					 uint32_t *jj2,
					 uint16_t re_offset,
					 uint32_t symbol_offset,
					 LTE_DL_eNB_HARQ_t *dlsch0_harq,
					 LTE_DL_eNB_HARQ_t *dlsch1_harq,
					 uint8_t pilots,
					 int16_t amp,
					 uint8_t precoder_index,
					 int16_t *qam_table_s0,
					 int16_t *qam_table_s1,
					 uint32_t *re_allocated,
					 uint8_t skip_dc,
					 uint8_t skip_half,
					 int *P1_SHIFT,
					 int *P2_SHIFT)
{
  

  uint8_t *x0             = dlsch0_harq->e;
  uint32_t qam64_table_offset_re = 0;
  uint32_t qam64_table_offset_im = 0;

  uint32_t tti_offset;
  uint8_t re;
  uint8_t *x0p;


  if (skip_dc == 0) {
    //    printf("pilots: P1_SHIFT[0] %d\n",P1_SHIFT[0]);
    for (x0p=&x0[*jj],tti_offset=symbol_offset+re_offset+P1_SHIFT[0],re=P1_SHIFT[0]; 
	 re<12; 
	 x0p+=6) {
      
      qam64_table_offset_re=FOUR[x0p[0]];
      qam64_table_offset_im=FOUR[x0p[1]];
      qam64_table_offset_re+=TWO[x0p[2]];
      qam64_table_offset_im+=TWO[x0p[3]];
      qam64_table_offset_re+=x0p[4];
      qam64_table_offset_im+=x0p[5];
      ((int16_t *)&txdataF[0][tti_offset])[0]=qam_table_s0[qam64_table_offset_re];
      ((int16_t *)&txdataF[0][tti_offset])[1]=qam_table_s0[qam64_table_offset_im];
      //      printf("pilots: re %d, tti_offset %d, P1_SHIFT %d\n",re,tti_offset,P1_SHIFT[re+1]);
      tti_offset+=P1_SHIFT[re+1];
      re+=P1_SHIFT[re+1];
    }
  }
  else {
    for (x0p=&x0[*jj],tti_offset=symbol_offset+re_offset+P1_SHIFT[0],re=P1_SHIFT[0]; 
	 re<6; 
	 x0p+=6) {
      
      qam64_table_offset_re=FOUR[x0p[0]];
      qam64_table_offset_im=FOUR[x0p[1]];
      qam64_table_offset_re+=TWO[x0p[2]];
      qam64_table_offset_im+=TWO[x0p[3]];
      qam64_table_offset_re+=x0p[4];
      qam64_table_offset_im+=x0p[5];
      ((int16_t *)&txdataF[0][tti_offset])[0]=qam_table_s0[qam64_table_offset_re];
      ((int16_t *)&txdataF[0][tti_offset])[1]=qam_table_s0[qam64_table_offset_im];
      tti_offset+=P1_SHIFT[re+1];
      re+=P1_SHIFT[re+1];
    }

    for (tti_offset=symbol_offset+re_offset-frame_parms->ofdm_symbol_size+6+P1_SHIFT[6]; 
	 re<12; 
	 x0p+=6) {
      
      qam64_table_offset_re=FOUR[x0p[0]];
      qam64_table_offset_im=FOUR[x0p[1]];
      qam64_table_offset_re+=TWO[x0p[2]];
      qam64_table_offset_im+=TWO[x0p[3]];
      qam64_table_offset_re+=x0p[4];
      qam64_table_offset_im+=x0p[5];
      ((int16_t *)&txdataF[0][tti_offset])[0]=qam_table_s0[qam64_table_offset_re];
      ((int16_t *)&txdataF[0][tti_offset])[1]=qam_table_s0[qam64_table_offset_im];
      tti_offset+=P1_SHIFT[re+1];
      re+=P1_SHIFT[re+1];
    }
  }
  *re_allocated = *re_allocated + 10;
  *jj=*jj + 60;

  return(0);
}

int allocate_REs_in_RB(LTE_DL_FRAME_PARMS *frame_parms,
                       int32_t **txdataF,
                       uint32_t *jj,
                       uint32_t *jj2,
                       uint16_t re_offset,
                       uint32_t symbol_offset,
                       LTE_DL_eNB_HARQ_t *dlsch0_harq,
                       LTE_DL_eNB_HARQ_t *dlsch1_harq,
                       uint8_t pilots,
                       int16_t amp,
                       uint8_t precoder_index,
                       int16_t *qam_table_s0,
                       int16_t *qam_table_s1,
                       uint32_t *re_allocated,
                       uint8_t skip_dc,
                       uint8_t skip_half,
		       int *P1_SHIFT,
		       int *P2_SHIFT)
{


  uint8_t *x0 = NULL; //dlsch0_harq->e;
  MIMO_mode_t mimo_mode;//= dlsch0_harq->mimo_mode;

  int first_layer0; //= dlsch0_harq->first_layer;
  int Nlayers0; //  = dlsch0_harq->Nlayers;
  uint8_t mod_order0; // = get_Qm(dlsch0_harq->mcs);
  uint8_t mod_order1; //=2;
  uint8_t precoder_index0,precoder_index1;

  uint8_t *x1=NULL;
  // Fill these in later for TM8-10
  //  int Nlayers1;
  //  int first_layer1;

  int use2ndpilots = (frame_parms->mode1_flag==1)?1:0;

  uint32_t tti_offset,aa;
  uint8_t re;
  uint8_t qam64_table_offset_re = 0;
  uint8_t qam64_table_offset_im = 0;
  uint8_t qam16_table_offset_re = 0;
  uint8_t qam16_table_offset_im = 0;
  uint8_t qam64_table_offset_re0 = 0;
  uint8_t qam64_table_offset_im0 = 0;
  uint8_t qam16_table_offset_re0 = 0;
  uint8_t qam16_table_offset_im0 = 0;
  uint8_t qam64_table_offset_re1 = 0;
  uint8_t qam64_table_offset_im1 = 0;
  uint8_t qam16_table_offset_re1 = 0;
  uint8_t qam16_table_offset_im1 = 0;
  int16_t xx0_re,xx1_re;
  int16_t xx0_im,xx1_im;

  int16_t gain_lin_QPSK;//,gain_lin_16QAM1,gain_lin_16QAM2;
  int16_t re_off=re_offset;

  uint8_t first_re,last_re;
  int32_t tmp_sample1,tmp_sample2;
  int16_t tmp_amp=amp;
  int s=1;

  gain_lin_QPSK = (int16_t)((amp*ONE_OVER_SQRT2_Q15)>>15);
  //  if (mimo_mode == LARGE_CDD) gain_lin_QPSK>>=1;



  if ((dlsch0_harq != NULL) && (dlsch1_harq != NULL)) { //this is for TM3, TM4

    x0 = dlsch0_harq->e;
    mimo_mode = dlsch0_harq->mimo_mode;
    first_layer0 = dlsch0_harq->first_layer;
    Nlayers0 = dlsch0_harq->Nlayers;
    mod_order0 = get_Qm(dlsch0_harq->mcs);
    x1             = dlsch1_harq->e;
    // Fill these in later for TM8-10
    //    Nlayers1       = dlsch1_harq->Nlayers;
    //    first_layer1   = dlsch1_harq->first_layer;
    mod_order1     = get_Qm(dlsch1_harq->mcs);

  } else if ((dlsch0_harq != NULL) && (dlsch1_harq == NULL)){ //This is for SIS0 TM1, TM6, etc

    x0 = dlsch0_harq->e;
    mimo_mode = dlsch0_harq->mimo_mode;
    first_layer0 = dlsch0_harq->first_layer;
    Nlayers0 = dlsch0_harq->Nlayers;
    mod_order0 = get_Qm(dlsch0_harq->mcs);

  } else if ((dlsch0_harq == NULL) && (dlsch1_harq != NULL)){ // This is for TM4 retransmission

    x0 = dlsch1_harq->e;
    mimo_mode = dlsch1_harq->mimo_mode;
    first_layer0 = dlsch1_harq->first_layer;
    Nlayers0 = dlsch1_harq->Nlayers;
    mod_order0 = get_Qm(dlsch1_harq->mcs);

  }

<<<<<<< HEAD
#ifdef DEBUG_DLSCH_MODULATION
  printf("allocate_re (mod %d): symbol_offset %d re_offset %d (%d,%d), jj %d -> %d,%d\n",mod_order0,symbol_offset,re_offset,skip_dc,skip_half,*jj, x0[*jj], x0[1+*jj]);
#endif
=======

  /*
  switch (mod_order) {
  case 2:
    // QPSK single stream

    break;
  case 4:
    //16QAM Single stream
    gain_lin_16QAM1 = (int16_t)(((int32_t)amp*QAM16_n1)>>15);
    gain_lin_16QAM2 = (int16_t)(((int32_t)amp*QAM16_n2)>>15);

    break;

  case 6:
    //64QAM Single stream
    break;
  default:
    break;
  }
  */

  if (dlsch0_harq != NULL){
    #ifdef DEBUG_DLSCH_MODULATION
      printf("allocate_re (mod %d): symbol_offset %d re_offset %d (%d,%d), jj %d -> %d,%d\n",mod_order0,symbol_offset,re_offset,skip_dc,skip_half,*jj, x0[*jj], x0[1+*jj]);
    #endif
  } else{
    #ifdef DEBUG_DLSCH_MODULATION
      printf("allocate_re (mod %d): symbol_offset %d re_offset %d (%d,%d), jj %d -> %d,%d\n",mod_order0,symbol_offset,re_offset,skip_dc,skip_half,*jj, x0[*jj], x0[1+*jj]);
    #endif
  }

>>>>>>> e88561e9

  first_re=0;
  last_re=12;

  if (skip_half==1)
    last_re=6;
  else if (skip_half==2)
    first_re=6;


  for (re=first_re; re<last_re; re++) {
  // printf("element %d precoder_index for allocation %d\n",re, precoder_index );

    if ((skip_dc == 1) && (re==6))
      re_off=re_off - frame_parms->ofdm_symbol_size+1;

    tti_offset = symbol_offset + re_off + re;

      //check that RE is not from Cell-specific RS

    if (is_not_pilot(pilots,re,frame_parms->nushift,use2ndpilots)==1) {
      //printf("re %d (jj %d)\n",re,*jj);


      if (mimo_mode == SISO) {  //SISO mapping
        *re_allocated = *re_allocated + 1;

        switch (mod_order0) {
        case 2:  //QPSK

          for (aa=0; aa<frame_parms->nb_antennas_tx; aa++) {
            ((int16_t*)&txdataF[aa][tti_offset])[0] += (x0[*jj]==1) ? (-gain_lin_QPSK) : gain_lin_QPSK; //I //b_i
          }

          *jj = *jj + 1;

          for (aa=0; aa<frame_parms->nb_antennas_tx; aa++) {
            ((int16_t*)&txdataF[aa][tti_offset])[1] += (x0[*jj]==1) ? (-gain_lin_QPSK) : gain_lin_QPSK; //Q //b_{i+1}
          }

          *jj = *jj + 1;

          break;

        case 4:  //16QAM

          qam16_table_offset_re = 0;
          qam16_table_offset_im = 0;

          if (x0[*jj] == 1)
            qam16_table_offset_re+=2;

          *jj=*jj+1;

          if (x0[*jj] == 1)
            qam16_table_offset_im+=2;

          *jj=*jj+1;


          if (x0[*jj] == 1)
            qam16_table_offset_re+=1;

          *jj=*jj+1;

          if (x0[*jj] == 1)
            qam16_table_offset_im+=1;

          *jj=*jj+1;

          for (aa=0; aa<frame_parms->nb_antennas_tx; aa++) {
            ((int16_t *)&txdataF[aa][tti_offset])[0]+=qam_table_s0[qam16_table_offset_re];
            ((int16_t *)&txdataF[aa][tti_offset])[1]+=qam_table_s0[qam16_table_offset_im];
            //((int16_t *)&txdataF[aa][tti_offset])[0]+=(int16_t)(((int32_t)amp*qam16_table[qam16_table_offset_re])>>15);
            //((int16_t *)&txdataF[aa][tti_offset])[1]+=(int16_t)(((int32_t)amp*qam16_table[qam16_table_offset_im])>>15);
          }

          break;

        case 6:  //64QAM


          qam64_table_offset_re = 0;
          qam64_table_offset_im = 0;

          if (x0[*jj] == 1)
            qam64_table_offset_re+=4;

          *jj=*jj+1;

          if (x0[*jj] == 1)
            qam64_table_offset_im+=4;

          *jj=*jj+1;

          if (x0[*jj] == 1)
            qam64_table_offset_re+=2;

          *jj=*jj+1;

          if (x0[*jj] == 1)
            qam64_table_offset_im+=2;

          *jj=*jj+1;

          if (x0[*jj] == 1)
            qam64_table_offset_re+=1;

          *jj=*jj+1;

          if (x0[*jj] == 1)
            qam64_table_offset_im+=1;

          *jj=*jj+1;

          for (aa=0; aa<frame_parms->nb_antennas_tx; aa++) {
            ((int16_t *)&txdataF[aa][tti_offset])[0]+=qam_table_s0[qam64_table_offset_re];
            ((int16_t *)&txdataF[aa][tti_offset])[1]+=qam_table_s0[qam64_table_offset_im];
          }

          break;

        }
      }

      else if (mimo_mode == ALAMOUTI) {
        *re_allocated = *re_allocated + 1;

        amp = (int16_t)(((int32_t)tmp_amp*ONE_OVER_SQRT2_Q15)>>15);


        switch (mod_order0) {
        case 2:  //QPSK

          // first antenna position n -> x0

          ((int16_t*)&tmp_sample1)[0] = (x0[*jj]==1) ? (-gain_lin_QPSK) : gain_lin_QPSK;
          *jj=*jj+1;
          ((int16_t*)&tmp_sample1)[1] = (x0[*jj]==1) ? (-gain_lin_QPSK) : gain_lin_QPSK;
          *jj=*jj+1;

          // second antenna position n -> -x1*

          ((int16_t*)&tmp_sample2)[0] = (x0[*jj]==1) ? (gain_lin_QPSK) : -gain_lin_QPSK;
          *jj=*jj+1;
          ((int16_t*)&tmp_sample2)[1] = (x0[*jj]==1) ? (-gain_lin_QPSK) : gain_lin_QPSK;
          *jj=*jj+1;

          // normalization for 2 tx antennas
          ((int16_t*)&txdataF[0][tti_offset])[0] += (int16_t)((((int16_t*)&tmp_sample1)[0]*ONE_OVER_SQRT2_Q15)>>15);
          ((int16_t*)&txdataF[0][tti_offset])[1] += (int16_t)((((int16_t*)&tmp_sample1)[1]*ONE_OVER_SQRT2_Q15)>>15);
          ((int16_t*)&txdataF[1][tti_offset])[0] += (int16_t)((((int16_t*)&tmp_sample2)[0]*ONE_OVER_SQRT2_Q15)>>15);
          ((int16_t*)&txdataF[1][tti_offset])[1] += (int16_t)((((int16_t*)&tmp_sample2)[1]*ONE_OVER_SQRT2_Q15)>>15);

        break;

        case 4:  //16QAM

          // Antenna 0 position n
          qam16_table_offset_re = 0;
          qam16_table_offset_im = 0;

          if (x0[*jj] == 1)
            qam16_table_offset_re+=2;
          *jj=*jj+1;
          if (x0[*jj] == 1)
            qam16_table_offset_im+=2;
          *jj=*jj+1;


          if (x0[*jj] == 1)
            qam16_table_offset_re+=1;
          *jj=*jj+1;
          if (x0[*jj] == 1)
            qam16_table_offset_im+=1;
          *jj=*jj+1;

          ((int16_t *)&txdataF[0][tti_offset])[0]+=(int16_t)(((int32_t)amp*qam16_table[qam16_table_offset_re])>>15);
          ((int16_t *)&txdataF[0][tti_offset])[1]+=(int16_t)(((int32_t)amp*qam16_table[qam16_table_offset_im])>>15);

    //((int16_t *)&txdataF[0][tti_offset])[0]+=(qam_table_s0[qam16_table_offset_re]*ONE_OVER_SQRT2_Q15)>>15;
    //((int16_t *)&txdataF[0][tti_offset])[1]+=(qam_table_s0[qam16_table_offset_im]*ONE_OVER_SQRT2_Q15)>>15;

          // Antenna 1 position n Real part -> -x1*

          qam16_table_offset_re = 0;
          qam16_table_offset_im = 0;

          if (x0[*jj] == 1)
            qam16_table_offset_re+=2;
          *jj=*jj+1;
          if (x0[*jj] == 1)
            qam16_table_offset_im+=2;
          *jj=*jj+1;


          if (x0[*jj] == 1)
            qam16_table_offset_re+=1;
          *jj=*jj+1;
          if (x0[*jj] == 1)
            qam16_table_offset_im+=1;
          *jj=*jj+1;

          ((int16_t *)&txdataF[1][tti_offset])[0]+=-(int16_t)(((int32_t)amp*qam16_table[qam16_table_offset_re])>>15);
          ((int16_t *)&txdataF[1][tti_offset])[1]+=(int16_t)(((int32_t)amp*qam16_table[qam16_table_offset_im])>>15);

         //((int16_t *)&txdataF[1][tti_offset])[0]+=-qam_table_s0[qam16_table_offset_re];
         //((int16_t *)&txdataF[1][tti_offset])[1]+=qam_table_s0[qam16_table_offset_im];

          break;

        case 6:   // 64-QAM

          // Antenna 0
          qam64_table_offset_re = 0;
          qam64_table_offset_im = 0;

          if (x0[*jj] == 1)
            qam64_table_offset_re+=4;
          *jj=*jj+1;
          if (x0[*jj] == 1)
            qam64_table_offset_im+=4;
          *jj=*jj+1;
          if (x0[*jj] == 1)
            qam64_table_offset_re+=2;
          *jj=*jj+1;
          if (x0[*jj] == 1)
            qam64_table_offset_im+=2;
          *jj=*jj+1;
          if (x0[*jj] == 1)
            qam64_table_offset_re+=1;
          *jj=*jj+1;
          if (x0[*jj] == 1)
            qam64_table_offset_im+=1;
          *jj=*jj+1;

          //((int16_t *)&txdataF[0][tti_offset])[0]+=(int16_t)(((int32_t)amp*qam64_table[qam64_table_offset_re])>>15);
          //((int16_t *)&txdataF[0][tti_offset])[1]+=(int16_t)(((int32_t)amp*qam64_table[qam64_table_offset_im])>>15);
          ((int16_t *)&txdataF[0][tti_offset])[0]+=(qam_table_s0[qam64_table_offset_re]*ONE_OVER_SQRT2_Q15)>>15;
          ((int16_t *)&txdataF[0][tti_offset])[1]+=(qam_table_s0[qam64_table_offset_im]*ONE_OVER_SQRT2_Q15)>>15;

          // Antenna 1 => -x1*
          qam64_table_offset_re = 0;
          qam64_table_offset_im = 0;
          if (x0[*jj] == 1)
            qam64_table_offset_re+=4;
          *jj=*jj+1;
          if (x0[*jj] == 1)
            qam64_table_offset_im+=4;
          *jj=*jj+1;
          if (x0[*jj] == 1)
            qam64_table_offset_re+=2;
          *jj=*jj+1;
          if (x0[*jj] == 1)
            qam64_table_offset_im+=2;
          *jj=*jj+1;
          if (x0[*jj] == 1)
            qam64_table_offset_re+=1;
          *jj=*jj+1;
          if (x0[*jj] == 1)
            qam64_table_offset_im+=1;
          *jj=*jj+1;

          //((int16_t *)&txdataF[1][tti_offset])[0]+=-(int16_t)(((int32_t)amp*qam64_table[qam64_table_offset_re])>>15);
          //((int16_t *)&txdataF[1][tti_offset])[1]+=(int16_t)(((int32_t)amp*qam64_table[qam64_table_offset_im])>>15);
         ((int16_t *)&txdataF[1][tti_offset])[0]+=-qam_table_s0[qam64_table_offset_re];
         ((int16_t *)&txdataF[1][tti_offset])[1]+=qam_table_s0[qam64_table_offset_im];

          break;
        }
  // fill in the rest of the ALAMOUTI precoding
        if (is_not_pilot(pilots,re + 1,frame_parms->nushift,use2ndpilots)==1) {
          ((int16_t *)&txdataF[0][tti_offset+1])[0] += -((int16_t *)&txdataF[1][tti_offset])[0]; //x1
          ((int16_t *)&txdataF[0][tti_offset+1])[1] += ((int16_t *)&txdataF[1][tti_offset])[1];
          ((int16_t *)&txdataF[1][tti_offset+1])[0] += ((int16_t *)&txdataF[0][tti_offset])[0];  //x0*
          ((int16_t *)&txdataF[1][tti_offset+1])[1] += -((int16_t *)&txdataF[0][tti_offset])[1];
        }
        else {
          ((int16_t *)&txdataF[0][tti_offset+2])[0] += -((int16_t *)&txdataF[1][tti_offset])[0]; //x1
          ((int16_t *)&txdataF[0][tti_offset+2])[1] += ((int16_t *)&txdataF[1][tti_offset])[1];
          ((int16_t *)&txdataF[1][tti_offset+2])[0] += ((int16_t *)&txdataF[0][tti_offset])[0];  //x0*
          ((int16_t *)&txdataF[1][tti_offset+2])[1] += -((int16_t *)&txdataF[0][tti_offset])[1];
        }
      }
      else if (mimo_mode == LARGE_CDD) {

        *re_allocated = *re_allocated + 1;

        if (frame_parms->nb_antennas_tx == 2) {
          switch (mod_order0) {

          default:
            LOG_E(PHY,"Unknown mod_order0 %d\n",mod_order0);
            xx0_re=xx0_im=0;
            break;

          case 2:  //QPSK
            //printf("%d(%d) : %d,%d => ",tti_offset,*jj,((int16_t*)&txdataF[0][tti_offset])[0],((int16_t*)&txdataF[0][tti_offset])[1]);
            xx0_re = (x0[*jj]==1) ? (-gain_lin_QPSK) : gain_lin_QPSK;
            *jj = *jj + 1;
            xx0_im = (x0[*jj]==1) ? (-gain_lin_QPSK) : gain_lin_QPSK;
            *jj = *jj + 1;
            //printf("%d,%d\n",((int16_t*)&txdataF[0][tti_offset])[0],((int16_t*)&txdataF[0][tti_offset])[1]);
            break;

          case 4:  //16QAM

            qam16_table_offset_re0 = 0;
            qam16_table_offset_im0 = 0;
            if (x0[*jj] == 1)
              qam16_table_offset_re0+=2;
            *jj=*jj+1;
            if (x0[*jj] == 1)
              qam16_table_offset_im0+=2;
            *jj=*jj+1;

            if (x0[*jj] == 1)
              qam16_table_offset_re0+=1;
            *jj=*jj+1;
            if (x0[*jj] == 1)
              qam16_table_offset_im0+=1;
            *jj=*jj+1;

            xx0_re = qam_table_s0[qam16_table_offset_re0];
            xx0_im = qam_table_s0[qam16_table_offset_im0];

            break;

          case 6:  //64QAM


            qam64_table_offset_re0 = 0;
            qam64_table_offset_im0 = 0;

            if (x0[*jj] == 1)
              qam64_table_offset_re0+=4;
            *jj=*jj+1;
            if (x0[*jj] == 1)
              qam64_table_offset_im0+=4;
            *jj=*jj+1;
            if (x0[*jj] == 1)
              qam64_table_offset_re0+=2;
            *jj=*jj+1;
            if (x0[*jj] == 1)
              qam64_table_offset_im0+=2;
            *jj=*jj+1;
            if (x0[*jj] == 1)
              qam64_table_offset_re0+=1;
            *jj=*jj+1;
            if (x0[*jj] == 1)
              qam64_table_offset_im0+=1;
            *jj=*jj+1;

            xx0_re = qam_table_s0[qam64_table_offset_re0];
            xx0_im = qam_table_s0[qam64_table_offset_im0];

            break;

          }

          switch (mod_order1) {

          default:
            LOG_E(PHY,"Unknown mod_order1 %d\n",mod_order1);
            xx1_re=xx1_im=0;
            break;

          case 2:  //QPSK
            //printf("%d(%d) : %d,%d => ",tti_offset,*jj,((int16_t*)&txdataF[0][tti_offset])[0],((int16_t*)&txdataF[0][tti_offset])[1]);
            xx1_re = (x1[*jj2]==1) ? (-gain_lin_QPSK) : gain_lin_QPSK;
            *jj2 = *jj2 + 1;
            xx1_im = (x1[*jj2]==1) ? (-gain_lin_QPSK) : gain_lin_QPSK;
            *jj2 = *jj2 + 1;
            //printf("%d,%d\n",((int16_t*)&txdataF[0][tti_offset])[0],((int16_t*)&txdataF[0][tti_offset])[1]);
            break;

          case 4:  //16QAM

            qam16_table_offset_re1 = 0;
            qam16_table_offset_im1 = 0;
            if (x1[*jj2] == 1)
              qam16_table_offset_re1+=2;
            *jj2 = *jj2 + 1;
            if (x1[*jj2] == 1)
              qam16_table_offset_im1+=2;
            *jj2 = *jj2 + 1;
            if (x1[*jj2] == 1)
              qam16_table_offset_re1+=1;
            *jj2 = *jj2 + 1;
            if (x1[*jj2] == 1)
              qam16_table_offset_im1+=1;
            *jj2 = *jj2 + 1;

            xx1_re = qam_table_s1[qam16_table_offset_re1];
            xx1_im = qam_table_s1[qam16_table_offset_im1];

            break;

          case 6:  //64QAM

            qam64_table_offset_re1 = 0;
            qam64_table_offset_im1 = 0;

            if (x1[*jj2] == 1)
              qam64_table_offset_re1+=4;
            *jj2 = *jj2 + 1;
            if (x1[*jj2] == 1)
              qam64_table_offset_im1+=4;
            *jj2 = *jj2 + 1;
            if (x1[*jj2] == 1)
              qam64_table_offset_re1+=2;
            *jj2 = *jj2 + 1;
            if (x1[*jj2] == 1)
              qam64_table_offset_im1+=2;
            *jj2 = *jj2 + 1;
            if (x1[*jj2] == 1)
              qam64_table_offset_re1+=1;
            *jj2 = *jj2 + 1;
            if (x1[*jj2] == 1)
              qam64_table_offset_im1+=1;
            *jj2 = *jj2 + 1;

            xx1_re = qam_table_s1[qam64_table_offset_re1];
            xx1_im = qam_table_s1[qam64_table_offset_im1];

            break;

          }

          // This implements the Large CDD precoding for 2 TX antennas
          // -  -        -    -  -         -  -     -  -  -       -              -
          //| y0 |      | 1  0 || 1    0    || 1   1 || x0 |     |        x0 + x1 |
          //| y1 | = .5 | 0  1 || 0  (-1)^i || 1  -1 || x1 | = .5| (-1)^i(x0 - x1)|
          // -  -        -    -  -         -  -     -  -  -       -
          // Note: Factor .5 is accounted for in amplitude when calling this function
          ((int16_t *)&txdataF[0][tti_offset])[0]+=((xx0_re+xx1_re)>>1);
          ((int16_t *)&txdataF[1][tti_offset])[0]+=(s*((xx0_re-xx1_re)>>1));
          ((int16_t *)&txdataF[0][tti_offset])[1]+=((xx0_im+xx1_im)>>1);
          ((int16_t *)&txdataF[1][tti_offset])[1]+=(s*((xx0_im-xx1_im)>>1));
          /*
          printf("CDD: xx0 (%d,%d), xx1(%d,%d), s(%d), txF[0] (%d,%d), txF[1] (%d,%d)\n",
           xx0_re,xx0_im,xx1_re,xx1_im, s, ((int16_t *)&txdataF[0][tti_offset])[0],((int16_t *)&txdataF[0][tti_offset])[1],
           ((int16_t *)&txdataF[1][tti_offset])[0],((int16_t *)&txdataF[1][tti_offset])[1]);
          */
          // s alternates +1/-1 for each RE
          s = -s;
        }
      }
      else if ((mimo_mode >= UNIFORM_PRECODING11)&&(mimo_mode <= PUSCH_PRECODING1)) {
  // this is for transmission modes 5-6 (1 layer)
        *re_allocated = *re_allocated + 1;
        amp = (int16_t)(((int32_t)tmp_amp*ONE_OVER_SQRT2_Q15)>>15);

        switch (mod_order0) {
        case 2:

          ((int16_t*)&tmp_sample1)[0] = (x0[*jj]==1) ? (-gain_lin_QPSK) : gain_lin_QPSK;
          *jj = *jj + 1;
          ((int16_t*)&tmp_sample1)[1] = (x0[*jj]==1) ? (-gain_lin_QPSK) : gain_lin_QPSK;
          *jj = *jj + 1;

          //normalization for 2 tx antennas
          ((int16_t*)&txdataF[0][tti_offset])[0] += (int16_t)((((int16_t*)&tmp_sample1)[0]*ONE_OVER_SQRT2_Q15)>>15);
          ((int16_t*)&txdataF[0][tti_offset])[1] += (int16_t)((((int16_t*)&tmp_sample1)[1]*ONE_OVER_SQRT2_Q15)>>15);

          if (frame_parms->nb_antennas_tx == 2) {
            layer1prec2A(&tmp_sample1,&tmp_sample2,precoder_index);
            ((int16_t*)&txdataF[1][tti_offset])[0] += (int16_t)((((int16_t*)&tmp_sample2)[0]*ONE_OVER_SQRT2_Q15)>>15);
            ((int16_t*)&txdataF[1][tti_offset])[1] += (int16_t)((((int16_t*)&tmp_sample2)[1]*ONE_OVER_SQRT2_Q15)>>15);
          }

          break;

        case 4:

          qam16_table_offset_re = 0;
          qam16_table_offset_im = 0;

          if (x0[*jj] == 1)
            qam16_table_offset_re+=2;
          *jj=*jj+1;
          if (x0[*jj] == 1)
            qam16_table_offset_im+=2;
          *jj=*jj+1;


          if (x0[*jj] == 1)
            qam16_table_offset_re+=1;
          *jj=*jj+1;
          if (x0[*jj] == 1)
            qam16_table_offset_im+=1;
          *jj=*jj+1;


           ((int16_t*)&tmp_sample1)[0] = (int16_t)((qam_table_s0[qam16_table_offset_re]));
           ((int16_t*)&tmp_sample1)[1] = (int16_t)((qam_table_s0[qam16_table_offset_im]));

           ((int16_t *)&txdataF[0][tti_offset])[0] += (int16_t)((((int16_t*)&tmp_sample1)[0]*ONE_OVER_SQRT2_Q15)>>15);
           ((int16_t *)&txdataF[0][tti_offset])[1] += (int16_t)((((int16_t*)&tmp_sample1)[1]*ONE_OVER_SQRT2_Q15)>>15);

          if (frame_parms->nb_antennas_tx == 2) {
            layer1prec2A(&tmp_sample1,&tmp_sample2,precoder_index);
            ((int16_t*)&txdataF[1][tti_offset])[0] += (int16_t)((((int16_t*)&tmp_sample2)[0]*ONE_OVER_SQRT2_Q15)>>15);
            ((int16_t*)&txdataF[1][tti_offset])[1] += (int16_t)((((int16_t*)&tmp_sample2)[1]*ONE_OVER_SQRT2_Q15)>>15);
          }

          break;

        case 6:

          qam64_table_offset_re = 0;
          qam64_table_offset_im = 0;
          if (x0[*jj] == 1)
            qam64_table_offset_re+=4;
          *jj=*jj+1;
          if (x0[*jj] == 1)
            qam64_table_offset_im+=4;
          *jj=*jj+1;
          if (x0[*jj] == 1)
            qam64_table_offset_re+=2;
          *jj=*jj+1;
          if (x0[*jj] == 1)
            qam64_table_offset_im+=2;
          *jj=*jj+1;
          if (x0[*jj] == 1)
            qam64_table_offset_re+=1;
          *jj=*jj+1;
          if (x0[*jj] == 1)
            qam64_table_offset_im+=1;
          *jj=*jj+1;

          ((int16_t*)&tmp_sample1)[0] = (int16_t)((qam_table_s0[qam64_table_offset_re]));
          ((int16_t*)&tmp_sample1)[1] = (int16_t)((qam_table_s0[qam64_table_offset_im]));

          ((int16_t *)&txdataF[0][tti_offset])[0] += (int16_t)((((int16_t*)&tmp_sample1)[0]*ONE_OVER_SQRT2_Q15)>>15);
          ((int16_t *)&txdataF[0][tti_offset])[1] += (int16_t)((((int16_t*)&tmp_sample1)[1]*ONE_OVER_SQRT2_Q15)>>15);

          if (frame_parms->nb_antennas_tx == 2) {
            layer1prec2A(&tmp_sample1,&tmp_sample2,precoder_index);
            ((int16_t*)&txdataF[1][tti_offset])[0] += (int16_t)((((int16_t*)&tmp_sample2)[0]*ONE_OVER_SQRT2_Q15)>>15);
            ((int16_t*)&txdataF[1][tti_offset])[1] += (int16_t)((((int16_t*)&tmp_sample2)[1]*ONE_OVER_SQRT2_Q15)>>15);
          }

          break;
        }
      }
      else if ((mimo_mode >= DUALSTREAM_UNIFORM_PRECODING1)&&(mimo_mode <= DUALSTREAM_PUSCH_PRECODING)) {
  // this is for transmission mode 4 (1 layer)
        *re_allocated = *re_allocated + 1;

        if (precoder_index==0) {
          precoder_index0 = 0; //[1 1]
          precoder_index1 = 1; //[1 -1]
        }
        else if (precoder_index==1) {
          precoder_index0 = 2; //[1 j]
          precoder_index1 = 3; //[1 -j]
        }
        else {
         printf("problem with precoder in TM4\n");
          return(-1);
        }

        switch (mod_order0) {
        case 2:

          ((int16_t*)&tmp_sample1)[0] = (x0[*jj]==1) ? (-gain_lin_QPSK) : gain_lin_QPSK;
          *jj = *jj + 1;
          ((int16_t*)&tmp_sample1)[1] = (x0[*jj]==1) ? (-gain_lin_QPSK) : gain_lin_QPSK;
          *jj = *jj + 1;

          //normalization for 2 tx antennas
          ((int16_t*)&txdataF[0][tti_offset])[0] += (int16_t)((((int16_t*)&tmp_sample1)[0]*ONE_OVER_2_Q15)>>15);
          ((int16_t*)&txdataF[0][tti_offset])[1] += (int16_t)((((int16_t*)&tmp_sample1)[1]*ONE_OVER_2_Q15)>>15);

          //printf("%d,%d\n",((int16_t*)&txdataF[0][tti_offset])[0],((int16_t*)&txdataF[0][tti_offset])[1]);

          if (frame_parms->nb_antennas_tx == 2) {
            layer1prec2A(&tmp_sample1,&tmp_sample2,precoder_index0);
            ((int16_t*)&txdataF[1][tti_offset])[0] += (int16_t)((((int16_t*)&tmp_sample2)[0]*ONE_OVER_2_Q15)>>15);
            ((int16_t*)&txdataF[1][tti_offset])[1] += (int16_t)((((int16_t*)&tmp_sample2)[1]*ONE_OVER_2_Q15)>>15);
          }

        break;

        case 4:

          qam16_table_offset_re = 0;
          qam16_table_offset_im = 0;

          if (x0[*jj] == 1)
            qam16_table_offset_re+=2;
          *jj=*jj+1;
          if (x0[*jj] == 1)
            qam16_table_offset_im+=2;
          *jj=*jj+1;

          if (x0[*jj] == 1)
            qam16_table_offset_re+=1;
          *jj=*jj+1;
          if (x0[*jj] == 1)
            qam16_table_offset_im+=1;
          *jj=*jj+1;

           ((int16_t*)&tmp_sample1)[0] = (int16_t)((qam_table_s0[qam16_table_offset_re]));
           ((int16_t*)&tmp_sample1)[1] = (int16_t)((qam_table_s0[qam16_table_offset_im]));
           ((int16_t *)&txdataF[0][tti_offset])[0] += (int16_t)((((int16_t*)&tmp_sample1)[0]*ONE_OVER_2_Q15)>>15);
           ((int16_t *)&txdataF[0][tti_offset])[1] += (int16_t)((((int16_t*)&tmp_sample1)[1]*ONE_OVER_2_Q15)>>15);

          if (frame_parms->nb_antennas_tx == 2) {
            layer1prec2A(&tmp_sample1,&tmp_sample2,precoder_index0);
            ((int16_t*)&txdataF[1][tti_offset])[0] += (int16_t)((((int16_t*)&tmp_sample2)[0]*ONE_OVER_2_Q15)>>15);
            ((int16_t*)&txdataF[1][tti_offset])[1] += (int16_t)((((int16_t*)&tmp_sample2)[1]*ONE_OVER_2_Q15)>>15);
          }

          break;

        case 6:

          qam64_table_offset_re = 0;
          qam64_table_offset_im = 0;

          if (x0[*jj] == 1)
            qam64_table_offset_re+=4;
          *jj=*jj+1;
          if (x0[*jj] == 1)
            qam64_table_offset_im+=4;
          *jj=*jj+1;
          if (x0[*jj] == 1)
            qam64_table_offset_re+=2;
          *jj=*jj+1;
          if (x0[*jj] == 1)
            qam64_table_offset_im+=2;
          *jj=*jj+1;
          if (x0[*jj] == 1)
            qam64_table_offset_re+=1;
          *jj=*jj+1;
          if (x0[*jj] == 1)
            qam64_table_offset_im+=1;
          *jj=*jj+1;

          ((int16_t*)&tmp_sample1)[0] = (int16_t)((qam_table_s0[qam64_table_offset_re]));
          ((int16_t*)&tmp_sample1)[1] = (int16_t)((qam_table_s0[qam64_table_offset_im]));
          ((int16_t *)&txdataF[0][tti_offset])[0] += (int16_t)((((int16_t*)&tmp_sample1)[0]*ONE_OVER_2_Q15)>>15);
          ((int16_t *)&txdataF[0][tti_offset])[1] += (int16_t)((((int16_t*)&tmp_sample1)[1]*ONE_OVER_2_Q15)>>15);

          if (frame_parms->nb_antennas_tx == 2) {
            layer1prec2A(&tmp_sample1,&tmp_sample2,precoder_index0);
            ((int16_t*)&txdataF[1][tti_offset])[0] += (int16_t)((((int16_t*)&tmp_sample2)[0]*ONE_OVER_2_Q15)>>15);
            ((int16_t*)&txdataF[1][tti_offset])[1] += (int16_t)((((int16_t*)&tmp_sample2)[1]*ONE_OVER_2_Q15)>>15);
          }

          break;

        }

        if (dlsch1_harq) {
          switch (mod_order1) {

          case 2:

            ((int16_t*)&tmp_sample1)[0] = (x1[*jj2]==1) ? (-gain_lin_QPSK) : gain_lin_QPSK;
            *jj2 = *jj2 + 1;
            ((int16_t*)&tmp_sample1)[1] = (x1[*jj2]==1) ? (-gain_lin_QPSK) : gain_lin_QPSK;
            *jj2 = *jj2 + 1;

            //normalization for 2 tx antennas
            ((int16_t*)&txdataF[0][tti_offset])[0] += (int16_t)((((int16_t*)&tmp_sample1)[0]*ONE_OVER_2_Q15)>>15);
            ((int16_t*)&txdataF[0][tti_offset])[1] += (int16_t)((((int16_t*)&tmp_sample1)[1]*ONE_OVER_2_Q15)>>15);

            if (frame_parms->nb_antennas_tx == 2) {
              layer1prec2A(&tmp_sample1,&tmp_sample2,precoder_index1);
              ((int16_t*)&txdataF[1][tti_offset])[0] += (int16_t)((((int16_t*)&tmp_sample2)[0]*ONE_OVER_2_Q15)>>15);
              ((int16_t*)&txdataF[1][tti_offset])[1] += (int16_t)((((int16_t*)&tmp_sample2)[1]*ONE_OVER_2_Q15)>>15);
            }

            break;

          case 4:

            qam16_table_offset_re = 0;
            qam16_table_offset_im = 0;

            if (x1[*jj2] == 1)
              qam16_table_offset_re+=2;
            *jj2=*jj2+1;
            if (x1[*jj2] == 1)
              qam16_table_offset_im+=2;
            *jj2=*jj2+1;


            if (x1[*jj2] == 1)
              qam16_table_offset_re+=1;
            *jj2=*jj2+1;
            if (x1[*jj2] == 1)
              qam16_table_offset_im+=1;
            *jj2=*jj2+1;

             ((int16_t*)&tmp_sample1)[0] = (int16_t)((qam_table_s1[qam16_table_offset_re]));
             ((int16_t*)&tmp_sample1)[1] = (int16_t)((qam_table_s1[qam16_table_offset_im]));
             ((int16_t *)&txdataF[0][tti_offset])[0] += (int16_t)((((int16_t*)&tmp_sample1)[0]*ONE_OVER_2_Q15)>>15);
             ((int16_t *)&txdataF[0][tti_offset])[1] += (int16_t)((((int16_t*)&tmp_sample1)[1]*ONE_OVER_2_Q15)>>15);

            if (frame_parms->nb_antennas_tx == 2) {
              layer1prec2A(&tmp_sample1,&tmp_sample2,precoder_index1);
              ((int16_t*)&txdataF[1][tti_offset])[0] += (int16_t)((((int16_t*)&tmp_sample2)[0]*ONE_OVER_2_Q15)>>15);
              ((int16_t*)&txdataF[1][tti_offset])[1] += (int16_t)((((int16_t*)&tmp_sample2)[1]*ONE_OVER_2_Q15)>>15);
            }

            break;

          case 6:

            qam64_table_offset_re = 0;
            qam64_table_offset_im = 0;
            if (x1[*jj2] == 1)
              qam64_table_offset_re+=4;
            *jj2=*jj2+1;
            if (x1[*jj2] == 1)
              qam64_table_offset_im+=4;
            *jj2=*jj2+1;
            if (x1[*jj2] == 1)
              qam64_table_offset_re+=2;
            *jj2=*jj2+1;
            if (x1[*jj2] == 1)
              qam64_table_offset_im+=2;
            *jj2=*jj2+1;
            if (x1[*jj2] == 1)
              qam64_table_offset_re+=1;
            *jj2=*jj2+1;
            if (x1[*jj2] == 1)
              qam64_table_offset_im+=1;
            *jj2=*jj2+1;

            ((int16_t*)&tmp_sample1)[0] = (int16_t)((qam_table_s1[qam64_table_offset_re]));
            ((int16_t*)&tmp_sample1)[1] = (int16_t)((qam_table_s1[qam64_table_offset_im]));
            ((int16_t *)&txdataF[0][tti_offset])[0] += (int16_t)((((int16_t*)&tmp_sample1)[0]*ONE_OVER_2_Q15)>>15);
            ((int16_t *)&txdataF[0][tti_offset])[1] += (int16_t)((((int16_t*)&tmp_sample1)[1]*ONE_OVER_2_Q15)>>15);

            if (frame_parms->nb_antennas_tx == 2) {
              layer1prec2A(&tmp_sample1,&tmp_sample2,precoder_index1);
              ((int16_t*)&txdataF[1][tti_offset])[0] += (int16_t)((((int16_t*)&tmp_sample2)[0]*ONE_OVER_2_Q15)>>15);
              ((int16_t*)&txdataF[1][tti_offset])[1] += (int16_t)((((int16_t*)&tmp_sample2)[1]*ONE_OVER_2_Q15)>>15);
            }

            break;

          }
        }
      }


      if (mimo_mode == ALAMOUTI) {
        re++;  // adjacent carriers are taken care of by precoding
        *re_allocated = *re_allocated + 1;

        if (is_not_pilot(pilots,re,frame_parms->nushift,use2ndpilots)==0) {
          re++;
          *re_allocated = *re_allocated + 1;
        }
      }

      if (mimo_mode >= TM8) { //TM8,TM9,TM10

        if (is_not_UEspecRS(first_layer0,re)) {
          switch (mod_order0) {
          case 2:  //QPSK

            //    printf("%d : %d,%d => ",tti_offset,((int16_t*)&txdataF[0][tti_offset])[0],((int16_t*)&txdataF[0][tti_offset])[1]);
            for (int layer=first_layer0; layer<=(first_layer0+Nlayers0); layer++) {
              ((int16_t*)&txdataF[layer][tti_offset])[0] = (x0[*jj]==1) ? (-gain_lin_QPSK) : gain_lin_QPSK; //I //b_i
              *jj = *jj + 1;
              ((int16_t*)&txdataF[layer][tti_offset])[1] = (x0[*jj]==1) ? (-gain_lin_QPSK) : gain_lin_QPSK; //Q //b_{i+1}
              *jj = *jj + 1;
            }

            break;

          case 4:  //16QAM
            if (is_not_UEspecRS(0/*layer (FIXME uninitialized!)*/,re)) {
              qam16_table_offset_re = 0;
              qam16_table_offset_im = 0;

              if (x0[*jj] == 1)
                qam16_table_offset_re+=2;

              *jj = *jj + 1;

              if (x0[*jj] == 1)
                qam16_table_offset_im+=2;

              *jj = *jj + 1;

              if (x0[*jj] == 1)
                qam16_table_offset_re+=1;

              *jj = *jj + 1;

              if (x0[*jj] == 1)
                qam16_table_offset_im+=1;

              *jj = *jj + 1;

              for (int layer=first_layer0; layer<=(first_layer0+Nlayers0); layer++) {
                ((int16_t*)&txdataF[layer][tti_offset])[0] = qam_table_s0[qam16_table_offset_re];
                ((int16_t*)&txdataF[layer][tti_offset])[1] = qam_table_s0[qam16_table_offset_im];
              }
            }

            break;

          case 6:  //64QAM

            qam64_table_offset_re = 0;
            qam64_table_offset_im = 0;

            if (x0[*jj] == 1)
              qam64_table_offset_re+=4;

            *jj = *jj + 1;

            if (x0[*jj] == 1)
              qam64_table_offset_im+=4;

            *jj = *jj + 1;

            if (x0[*jj] == 1)
              qam64_table_offset_re+=2;

            *jj = *jj + 1;

            if (x0[*jj] == 1)
              qam64_table_offset_im+=2;

            *jj = *jj + 1;

            if (x0[*jj] == 1)
              qam64_table_offset_re+=1;

            *jj = *jj + 1;

            if (x0[*jj] == 1)
              qam64_table_offset_im+=1;

            *jj = *jj + 1;

            for (int layer=first_layer0; layer<=(first_layer0+Nlayers0); layer++) {
              ((int16_t*)&txdataF[layer][tti_offset])[0] = qam_table_s0[qam64_table_offset_re];
              ((int16_t*)&txdataF[layer][tti_offset])[1] = qam_table_s0[qam64_table_offset_im];
            }

            break;

          }
        }
      } else if (mimo_mode>=TM9_10) {
        printf("allocate_REs_in_RB() [dlsch.c] : ERROR, unknown mimo_mode %d\n",mimo_mode);
        return(-1);
      }
    }
  }
  return(0);
}

int allocate_REs_in_RB_MCH(int32_t **txdataF,
                           uint32_t *jj,
                           uint16_t re_offset,
                           uint32_t symbol_offset,
                           uint8_t *x0,
                           uint8_t l,
                           uint8_t mod_order,
                           int16_t amp,
                           int16_t *qam_table_s,
                           uint32_t *re_allocated,
                           uint8_t skip_dc,
                           LTE_DL_FRAME_PARMS *frame_parms)
{

  uint32_t tti_offset,aa;
  uint8_t re;
  uint8_t qam64_table_offset_re = 0;
  uint8_t qam64_table_offset_im = 0;
  uint8_t qam16_table_offset_re = 0;
  uint8_t qam16_table_offset_im = 0;
  int16_t gain_lin_QPSK;//,gain_lin_16QAM1,gain_lin_16QAM2;
  int16_t re_off=re_offset;
  gain_lin_QPSK = (int16_t)((amp*ONE_OVER_SQRT2_Q15)>>15);
  uint8_t first_re,last_re;
  int inc;
#ifdef DEBUG_DLSCH_MODULATION
  printf("allocate_re_MCH (mod %d): symbol_offset %d re_offset %d (%d), jj %d -> %d,%d, gain_lin_QPSK %d,txdataF %p\n",mod_order,symbol_offset,re_offset,skip_dc,*jj, x0[*jj], x0[1+*jj],gain_lin_QPSK,&txdataF[0][symbol_offset]);
#endif

  last_re=12;
  first_re=0;
  inc=1;

  if ((l==2)||(l==10)) {
    inc=2;
    first_re=1;
  } else if (l==6) {
    inc=2;
  }

  for (re=first_re; re<last_re; re+=inc) {

    if ((skip_dc == 1) && (re==(6+first_re)))
      re_off=re_off - frame_parms->ofdm_symbol_size+1;

    tti_offset = symbol_offset + re_off + re;

    //printf("re %d (jj %d)\n",re,*jj);
    *re_allocated = *re_allocated + 1;


    switch (mod_order) {
    case 2:

      //printf("%d : %d,%d => ",tti_offset,((int16_t*)&txdataF[0][tti_offset])[0],((int16_t*)&txdataF[0][tti_offset])[1]);
      for (aa=0; aa<frame_parms->nb_antennas_tx; aa++)
        ((int16_t*)&txdataF[aa][tti_offset])[0] += (x0[*jj]==1) ? (-gain_lin_QPSK) : gain_lin_QPSK; //I //b_i

      *jj = *jj + 1;

      for (aa=0; aa<frame_parms->nb_antennas_tx; aa++)
        ((int16_t*)&txdataF[aa][tti_offset])[1] += (x0[*jj]==1) ? (-gain_lin_QPSK) : gain_lin_QPSK; //Q //b_{i+1}

      *jj = *jj + 1;

      //printf("%d,%d\n",((int16_t*)&txdataF[0][tti_offset])[0],((int16_t*)&txdataF[0][tti_offset])[1]);
      break;

    case 4:

      qam16_table_offset_re = 0;
      qam16_table_offset_im = 0;

      if (x0[*jj] == 1)
        qam16_table_offset_re+=2;

      *jj=*jj+1;

      if (x0[*jj] == 1)
        qam16_table_offset_im+=2;

      *jj=*jj+1;


      if (x0[*jj] == 1)
        qam16_table_offset_re+=1;

      *jj=*jj+1;

      if (x0[*jj] == 1)
        qam16_table_offset_im+=1;

      *jj=*jj+1;

      for (aa=0; aa<frame_parms->nb_antennas_tx; aa++) {
        ((int16_t *)&txdataF[aa][tti_offset])[0]+=qam_table_s[qam16_table_offset_re];
        ((int16_t *)&txdataF[aa][tti_offset])[1]+=qam_table_s[qam16_table_offset_im];
        //((int16_t *)&txdataF[aa][tti_offset])[0]+=(int16_t)(((int32_t)amp*qam16_table[qam16_table_offset_re])>>15);
        //((int16_t *)&txdataF[aa][tti_offset])[1]+=(int16_t)(((int32_t)amp*qam16_table[qam16_table_offset_im])>>15);
      }

      break;

    case 6:

      qam64_table_offset_re = 0;
      qam64_table_offset_im = 0;

      if (x0[*jj] == 1)
        qam64_table_offset_re+=4;

      *jj=*jj+1;

      if (x0[*jj] == 1)
        qam64_table_offset_im+=4;

      *jj=*jj+1;

      if (x0[*jj] == 1)
        qam64_table_offset_re+=2;

      *jj=*jj+1;

      if (x0[*jj] == 1)
        qam64_table_offset_im+=2;

      *jj=*jj+1;

      if (x0[*jj] == 1)
        qam64_table_offset_re+=1;

      *jj=*jj+1;

      if (x0[*jj] == 1)
        qam64_table_offset_im+=1;

      *jj=*jj+1;

      for (aa=0; aa<frame_parms->nb_antennas_tx; aa++) {
        ((int16_t *)&txdataF[aa][tti_offset])[0]+=qam_table_s[qam64_table_offset_re];//(int16_t)(((int32_t)amp*qam64_table[qam64_table_offset_re])>>15);
        ((int16_t *)&txdataF[aa][tti_offset])[1]+=qam_table_s[qam64_table_offset_im];//(int16_t)(((int32_t)amp*qam64_table[qam64_table_offset_im])>>15);
      }

      break;

    }
  }

  return(0);
}

uint8_t get_pmi(uint8_t N_RB_DL, MIMO_mode_t mode, uint32_t pmi_alloc,uint16_t rb)
{
  /*
  MIMO_mode_t mode   = dlsch_harq->mimo_mode;
  uint32_t pmi_alloc = dlsch_harq->pmi_alloc;
  */

  switch (N_RB_DL) {
  case 6:   // 1 PRB per subband
    if (mode <= PUSCH_PRECODING1) //single layer
      return((pmi_alloc>>(rb<<1))&3);
    else //two layer
      return((pmi_alloc>>rb)&1);

    break;

  default:
  case 25:  // 4 PRBs per subband
    if (mode <= PUSCH_PRECODING1)
      return((pmi_alloc>>((rb>>2)<<1))&3);
    else {
    // printf("Getting pmi for RB %d => %d\n",rb,((pmi_alloc>>(rb>>2))&1));
      return((pmi_alloc>>(rb>>2))&1);
    }
    break;

  case 50: // 6 PRBs per subband
    if (mode <= PUSCH_PRECODING1)
      return((pmi_alloc>>((rb/6)<<1))&3);
    else
      return((pmi_alloc>>(rb/6))&1);

    break;

  case 100: // 8 PRBs per subband
    if (mode <= PUSCH_PRECODING1)
      return((pmi_alloc>>((rb>>3)<<1))&3);
    else
      return((pmi_alloc>>(rb>>3))&1);

    break;
  }
}


inline int check_skip(int rb,int subframe_offset,LTE_DL_FRAME_PARMS *frame_parms,int l,int nsymb) __attribute__((always_inline));
inline int check_skip(int rb,int subframe_offset,LTE_DL_FRAME_PARMS *frame_parms,int l,int nsymb) {


  if ((frame_parms->N_RB_DL&1) == 1) { // ODD N_RB_DL
    // PBCH
    if ((subframe_offset==0) &&
	(rb>((frame_parms->N_RB_DL>>1)-3)) &&
	(rb<((frame_parms->N_RB_DL>>1)+3)) &&
	(l>=(nsymb>>1)) &&
	(l<((nsymb>>1) + 4))) {
      return(1);
    }
    if (frame_parms->frame_type == TDD) { // TDD
            //SSS TDD
      if (((subframe_offset==0)||(subframe_offset==5)) && (rb>((frame_parms->N_RB_DL>>1)-3)) && (rb<((frame_parms->N_RB_DL>>1)+3)) && (l==(nsymb-1)) ) {
	return(1);
      } 
      //PSS TDD
      if (((subframe_offset==1) || (subframe_offset==6)) && (rb>((frame_parms->N_RB_DL>>1)-3)) && (rb<((frame_parms->N_RB_DL>>1)+3)) && (l==2) ) {
	return(1);
      }
    } else {
      //PSS FDD
      if (((subframe_offset==0)||(subframe_offset==5)) &&
	  (rb>((frame_parms->N_RB_DL>>1)-3)) &&
	  (rb<((frame_parms->N_RB_DL>>1)+3)) &&
	  (l==((nsymb>>1)-1)) ) {
	return(1);
      }
      //SSS FDD
      if (((subframe_offset==0)||(subframe_offset==5)) && (rb>((frame_parms->N_RB_DL>>1)-3)) && (rb<((frame_parms->N_RB_DL>>1)+3)) && (l==((nsymb>>1)-2)) ) {
	return(1);
      }
    }
  }
  else { // even N_RB_DL
    //PBCH
    if ((subframe_offset==0) &&
	(rb>=((frame_parms->N_RB_DL>>1)-3)) &&
	(rb<((frame_parms->N_RB_DL>>1)+3)) &&
	(l>=nsymb>>1) && (l<((nsymb>>1) + 4)))
      return(1);

    if (frame_parms->frame_type == TDD) { // TDD
      //SSS
      if (((subframe_offset==0)||
	   (subframe_offset==5)) &&
	  (rb>=((frame_parms->N_RB_DL>>1)-3)) &&
	  (rb<((frame_parms->N_RB_DL>>1)+3)) &&
	  (l==nsymb-1) ) {
	 return(1);
      }
      
      //PSS
      if (((subframe_offset==1)||
	   (subframe_offset==6)) &&
	  (rb>=((frame_parms->N_RB_DL>>1)-3)) &&
	  (rb<((frame_parms->N_RB_DL>>1)+3)) &&
	  (l==2) ) {
	 return(1);
      }
    } else { // FDD
      //SSS
      if (((subframe_offset==0)||(subframe_offset==5)) && (rb>=((frame_parms->N_RB_DL>>1)-3)) && (rb<((frame_parms->N_RB_DL>>1)+3)) && (l==((nsymb>>1)-2)) ) {
	 return(1);
      }
      
      //PSS
      if (((subframe_offset==0)||(subframe_offset==5)) && (rb>=((frame_parms->N_RB_DL>>1)-3)) && (rb<((frame_parms->N_RB_DL>>1)+3)) && (l==((nsymb>>1)-1)) ) {
	 return(1);
      }
    }
  }

  return(0);
}

inline int check_skiphalf(int rb,int subframe_offset,LTE_DL_FRAME_PARMS *frame_parms,int l,int nsymb) __attribute__((always_inline));
inline int check_skiphalf(int rb,int subframe_offset,LTE_DL_FRAME_PARMS *frame_parms,int l,int nsymb) {

  //  printf("check_skiphalf : rb %d, subframe_offset %d,l %d, nsymb %d\n",rb,subframe_offset,l,nsymb);

  if ((frame_parms->N_RB_DL&1) == 1) { // ODD N_RB_DL

    // PBCH
    if ((subframe_offset==0) &&
	(rb==((frame_parms->N_RB_DL>>1)-3)) &&
	(l>=(nsymb>>1)) &&
	(l<((nsymb>>1) + 4)))
      return(1);
    else if ((subframe_offset==0) && (rb==((frame_parms->N_RB_DL>>1)+3)) && (l>=(nsymb>>1)) && (l<((nsymb>>1) + 4)))
      return(2);

    if (frame_parms->frame_type == TDD) { // TDD
      //SSS TDD
      if (((subframe_offset==0)||(subframe_offset==5)) && (rb==((frame_parms->N_RB_DL>>1)-3)) && (l==(nsymb-1)))
	return(1);
      else if (((subframe_offset==0)||(subframe_offset==5)) && (rb==((frame_parms->N_RB_DL>>1)+3)) && (l==(nsymb-1)))
	return(2);
      //PSS TDD
      if (((subframe_offset==1)||(subframe_offset==6)) && (rb==((frame_parms->N_RB_DL>>1)-3)) && (l==2))
	return(1);
      else if (((subframe_offset==1)||(subframe_offset==6)) && (rb==((frame_parms->N_RB_DL>>1)+3)) && (l==2))
	return(2);
    }
    else { // FDD
      //PSS FDD
      if (((subframe_offset==0)||(subframe_offset==5)) && (rb==((frame_parms->N_RB_DL>>1)-3)) && (l==((nsymb>>1)-1)))
	return(1);
      else if (((subframe_offset==0)||(subframe_offset==5)) && (rb==((frame_parms->N_RB_DL>>1)+3)) && (l==(((nsymb>>1)-1))))
	return(2);
      //SSS FDD
      if (((subframe_offset==0)||(subframe_offset==5)) && (rb==((frame_parms->N_RB_DL>>1)-3)) && ((l==((nsymb>>1)-2))))
	return(1);
      else if (((subframe_offset==0)||(subframe_offset==5)) && (rb==((frame_parms->N_RB_DL>>1)+3)) && ((l==(nsymb>>1)-2)))
	return(2);
    }
  }
  else { // EVEN N_RB_DL
    return(0);
  }

  return(0);
}

inline int check_skip_dc(int rb,LTE_DL_FRAME_PARMS *frame_parms) __attribute__((always_inline));
inline int check_skip_dc(int rb,LTE_DL_FRAME_PARMS *frame_parms) {

  if (((frame_parms->N_RB_DL&1) == 1) &&  // odd N_RB_DL, rb==N_RB_DL/2 PRB contains DC element
      (rb==(frame_parms->N_RB_DL>>1)))
    return(1);
  else
    return(0);
}


int dlsch_modulation(int32_t **txdataF,
                     int16_t amp,
                     uint32_t subframe_offset,
                     LTE_DL_FRAME_PARMS *frame_parms,
                     uint8_t num_pdcch_symbols,
                     LTE_eNB_DLSCH_t *dlsch0,
                     LTE_eNB_DLSCH_t *dlsch1)
{

  uint8_t nsymb;
  uint8_t harq_pid; //= dlsch0->current_harq_pid;
  LTE_DL_eNB_HARQ_t *dlsch0_harq;
  LTE_DL_eNB_HARQ_t *dlsch1_harq; //= dlsch1->harq_processes[harq_pid];
  uint32_t i,i2,jj,jj2,re_allocated,symbol_offset;
  uint16_t l,rb,re_offset;
  uint32_t rb_alloc_ind;
  uint32_t *rb_alloc; //=dlsch0_harq->rb_alloc;

  uint8_t pilots=0;
<<<<<<< HEAD
  uint8_t skip_dc=0,skip_half=0;
  uint8_t mod_order0 = get_Qm(dlsch0_harq->mcs);
=======
  uint8_t skip_dc,skip_half;
  uint8_t mod_order0 = 0;
>>>>>>> e88561e9
  uint8_t mod_order1 = 0;
  int16_t amp_rho_a, amp_rho_b;
  int16_t qam16_table_a0[4],qam64_table_a0[8],qam16_table_b0[4],qam64_table_b0[8];
  int16_t qam16_table_a1[4],qam64_table_a1[8],qam16_table_b1[4],qam64_table_b1[8];
<<<<<<< HEAD
  int16_t *qam_table_s0=NULL,*qam_table_s1=NULL;
  int (*allocate_REs)(LTE_DL_FRAME_PARMS *,
		      int **,
		      uint32_t*,
		      uint32_t*,
		      uint16_t,
		      uint32_t,
		      LTE_DL_eNB_HARQ_t *,
		      LTE_DL_eNB_HARQ_t *,
		      uint8_t,
		      int16_t,
		      uint8_t,
		      int16_t *,
		      int16_t *,
		      uint32_t *,
		      uint8_t,
		      uint8_t,
		      int *,
		      int *);
  int P1_SHIFT[13],P2_SHIFT[13];
  int offset,nushiftmod3;

=======
  int16_t *qam_table_s0,*qam_table_s1;
  uint8_t get_pmi_temp;
>>>>>>> e88561e9
#ifdef DEBUG_DLSCH_MODULATION
  uint8_t Nl0;  //= dlsch0_harq->Nl;
  uint8_t Nl1;
#endif

  if ((dlsch0 != NULL) && (dlsch1 != NULL)){
    harq_pid = dlsch0->current_harq_pid;
    dlsch0_harq = dlsch0->harq_processes[harq_pid];
    mod_order0 = get_Qm(dlsch0_harq->mcs);
    rb_alloc = dlsch0_harq->rb_alloc;
#ifdef DEBUG_DLSCH_MODULATION
    Nl0 = dlsch0_harq->Nl;
#endif

    dlsch1_harq = dlsch1->harq_processes[harq_pid];
    mod_order1 = get_Qm(dlsch1_harq->mcs);
#ifdef DEBUG_DLSCH_MODULATION
    Nl1 = dlsch1_harq->Nl;
#endif

  }else if ((dlsch0 != NULL) && (dlsch1 == NULL)){

    harq_pid = dlsch0->current_harq_pid;
    dlsch0_harq = dlsch0->harq_processes[harq_pid];
    mod_order0 = get_Qm(dlsch0_harq->mcs);
    rb_alloc = dlsch0_harq->rb_alloc;
#ifdef DEBUG_DLSCH_MODULATION
    Nl0 = dlsch0_harq->Nl;
#endif

    dlsch1_harq = NULL;
    mod_order1 = 0;
#ifdef DEBUG_DLSCH_MODULATION
    Nl1 = 0;
#endif

  }else if ((dlsch0 == NULL) && (dlsch1 != NULL)){

    harq_pid = dlsch1->current_harq_pid;
    dlsch1_harq = dlsch1->harq_processes[harq_pid];
    mod_order0 = get_Qm(dlsch1_harq->mcs);
    rb_alloc = dlsch1_harq->rb_alloc;
#ifdef DEBUG_DLSCH_MODULATION
    Nl0 = dlsch1_harq->Nl;
#endif

    dlsch0_harq = NULL;
    mod_order1 = 0;
#ifdef DEBUG_DLSCH_MODULATION
    Nl1 = NULL;
#endif

  }

  VCD_SIGNAL_DUMPER_DUMP_FUNCTION_BY_NAME(VCD_SIGNAL_DUMPER_FUNCTIONS_ENB_DLSCH_MODULATION, VCD_FUNCTION_IN);

  nsymb = (frame_parms->Ncp==0) ? 14:12;

  if (dlsch0 != NULL){
  amp_rho_a = (int16_t)(((int32_t)amp*dlsch0->sqrt_rho_a)>>13); //amp=512 in  full scale; dlsch0->sqrt_rho_a=8192in Q2.13, 1 in full scale
  amp_rho_b = (int16_t)(((int32_t)amp*dlsch0->sqrt_rho_b)>>13);
  } else{
  amp_rho_a = (int16_t)(((int32_t)amp*dlsch1->sqrt_rho_a)>>13);
  amp_rho_b = (int16_t)(((int32_t)amp*dlsch1->sqrt_rho_b)>>13);
  }

  if (mod_order0 == 4)
    for (i=0; i<4; i++) {
      qam16_table_a0[i] = (int16_t)(((int32_t)qam16_table[i]*amp_rho_a)>>15);
      qam16_table_b0[i] = (int16_t)(((int32_t)qam16_table[i]*amp_rho_b)>>15);
    }
  else if (mod_order0 == 6)
    for (i=0; i<8; i++) {
      qam64_table_a0[i] = (int16_t)(((int32_t)qam64_table[i]*amp_rho_a)>>15);
      qam64_table_b0[i] = (int16_t)(((int32_t)qam64_table[i]*amp_rho_b)>>15);
    }

  if (mod_order1 == 4)
    for (i=0; i<4; i++) {
      qam16_table_a1[i] = (int16_t)(((int32_t)qam16_table[i]*amp_rho_a)>>15);
      qam16_table_b1[i] = (int16_t)(((int32_t)qam16_table[i]*amp_rho_b)>>15);
    }
  else if (mod_order1 == 6)
    for (i=0; i<8; i++) {
      qam64_table_a1[i] = (int16_t)(((int32_t)qam64_table[i]*amp_rho_a)>>15);
      qam64_table_b1[i] = (int16_t)(((int32_t)qam64_table[i]*amp_rho_b)>>15);
    }

  //Modulation mapping (difference w.r.t. LTE specs)

  jj=0;
  jj2=0;
  re_allocated=0;

  
  //  printf("num_pdcch_symbols %d, nsymb %d\n",num_pdcch_symbols,nsymb);
  for (l=num_pdcch_symbols; l<nsymb; l++) {

  if (dlsch0 != NULL ) {
#ifdef DEBUG_DLSCH_MODULATION
    printf("Generating DLSCH (harq_pid %d,mimo %d, pmi_alloc0 %lx, mod0 %d, mod1 %d, rb_alloc[0] %d) in %d\n",
            harq_pid,
            dlsch0_harq->mimo_mode,
            pmi2hex_2Ar2(dlsch0_harq->pmi_alloc),
            mod_order0,
            mod_order1,
            rb_alloc[0],
            len);
#endif
  }

    if (frame_parms->Ncp==0) { // normal prefix
      if ((l==4)||(l==11))
        pilots=2;   // pilots in nushift+3, nushift+9
      else if (l==7)
        pilots=1;   // pilots in nushift, nushift+6
      else
        pilots=0;
    } else {
      if ((l==3)||(l==9))
        pilots=2;
      else if (l==6)
        pilots=1;
      else
        pilots=0;
    }

    offset = (pilots==2)?3:0;
    nushiftmod3 = frame_parms->nushift%3;

    if (pilots>0) {  // compute pilot arrays, could be done statically if performance suffers
      if (frame_parms->mode1_flag == 1) {
	//	printf("l %d, nushift %d, offset %d\n",l,frame_parms->nushift,offset);
	for (i=0,i2=0;i<12;i++) {
	  if ((i!=(frame_parms->nushift+offset)) && (i!=((frame_parms->nushift+6+offset)%12)))
	    P1_SHIFT[i2++]=1;
	  else
	    P1_SHIFT[i2++]=2;
	}
	P1_SHIFT[0]--;
      }
      else {
	for (i=0,i2=0;i<12;i++) {
	  if ((i!=nushiftmod3) && (i!=nushiftmod3+6) && (i!=nushiftmod3+3) && (i!=nushiftmod3+9))
	    P2_SHIFT[i2++]=1;
	  else
	    P2_SHIFT[i2++]=2;
	}
	P2_SHIFT[0]--;
      }
    }
    P1_SHIFT[12]=1;P2_SHIFT[12]=1;

    re_offset = frame_parms->first_carrier_offset;
    symbol_offset = (uint32_t)frame_parms->ofdm_symbol_size*(l+(subframe_offset*nsymb));

    allocate_REs = allocate_REs_in_RB;
    
    switch (mod_order0) {
    case 2:
      qam_table_s0 = NULL;
      break;
    case 4:
      if (pilots) {
	qam_table_s0 = qam16_table_b0; 
	allocate_REs = (dlsch0->harq_processes[harq_pid]->mimo_mode == SISO) ? 
	  allocate_REs_in_RB_pilots_16QAM_siso :
	  allocate_REs_in_RB;
      }
      else {
	qam_table_s0 = qam16_table_a0;
	allocate_REs = (dlsch0->harq_processes[harq_pid]->mimo_mode == SISO) ? 
	  allocate_REs_in_RB_no_pilots_16QAM_siso :
	  allocate_REs_in_RB;
	
      }
      break;
      
    case 6:
      if (pilots) {
	qam_table_s0 = qam64_table_b0; 
	allocate_REs = (dlsch0->harq_processes[harq_pid]->mimo_mode == SISO) ? 
	  allocate_REs_in_RB_pilots_64QAM_siso :
	  allocate_REs_in_RB;
      }
      else {
	qam_table_s0 = qam64_table_a0;
	allocate_REs = (dlsch0->harq_processes[harq_pid]->mimo_mode == SISO) ? 
	  allocate_REs_in_RB_no_pilots_64QAM_siso :
	  allocate_REs_in_RB;
      }
      break;
      
    }
    
    switch (mod_order1) {
    case 2:
      qam_table_s1 = NULL;
      allocate_REs = allocate_REs_in_RB;
      break;
    case 4:
      if (pilots) {
	qam_table_s1 = qam16_table_b1; 
      }
      else {
	qam_table_s1 = qam16_table_a1;
      }
      break;
    case 6:
      if (pilots) {
	qam_table_s1 = qam64_table_b1; 
      }
      else {
	qam_table_s1 = qam64_table_a1;
      }
      break;
      
    }

    //for (aa=0;aa<frame_parms->nb_antennas_tx;aa++)
    //memset(&txdataF[aa][symbol_offset],0,frame_parms->ofdm_symbol_size<<2);
    //printf("symbol_offset %d,subframe offset %d : pilots %d\n",symbol_offset,subframe_offset,pilots);
    for (rb=0; rb<frame_parms->N_RB_DL; rb++) {

      if (rb < 32)
        rb_alloc_ind = (rb_alloc[0]>>rb) & 1;
      else if (rb < 64)
        rb_alloc_ind = (rb_alloc[1]>>(rb-32)) & 1;
      else if (rb < 96)
        rb_alloc_ind = (rb_alloc[2]>>(rb-64)) & 1;
      else if (rb < 100)
        rb_alloc_ind = (rb_alloc[3]>>(rb-96)) & 1;
      else
        rb_alloc_ind = 0;

      if (check_skip(rb,subframe_offset,frame_parms,l,nsymb)==1)
	rb_alloc_ind = 0;

      skip_half = check_skiphalf(rb,subframe_offset,frame_parms,l,nsymb);
      skip_dc   = check_skip_dc(rb,frame_parms);
      

<<<<<<< HEAD
      if (dlsch0_harq->Nlayers>1) {
        printf("Nlayers %d: re_offset %d, symbol %d offset %d\n",dlsch0_harq->Nlayers,re_offset,l,symbol_offset);
        return(-1);
=======
     if (dlsch0) {
        if (dlsch0_harq->Nlayers>1) {
          msg("Nlayers %d: re_offset %d, symbol %d offset %d\n",dlsch0_harq->Nlayers,re_offset,l,symbol_offset);
          return(-1);
        }
>>>>>>> e88561e9
      }

      if (dlsch1) {
        if (dlsch1_harq->Nlayers>1) {
          printf("Nlayers %d: re_offset %d, symbol %d offset %d\n",dlsch0_harq->Nlayers,re_offset,l,symbol_offset);
          return(-1);
        }
      }



      if (rb_alloc_ind > 0) {
        //    printf("Allocated rb %d/symbol %d, skip_half %d, subframe_offset %d, symbol_offset %d, re_offset %d, jj %d\n",rb,l,skip_half,subframe_offset,symbol_offset,re_offset,jj);
<<<<<<< HEAD
 
      allocate_REs(frame_parms,
=======
      if (dlsch0 != NULL) {
        get_pmi_temp = get_pmi(frame_parms->N_RB_DL,
                               dlsch0->harq_processes[harq_pid]->mimo_mode,
                               dlsch0->harq_processes[harq_pid]->pmi_alloc,
                               rb);
      } else
        get_pmi_temp = get_pmi(frame_parms->N_RB_DL,
                               dlsch1->harq_processes[harq_pid]->mimo_mode,
                               dlsch1->harq_processes[harq_pid]->pmi_alloc,
                               rb);


      allocate_REs_in_RB(frame_parms,
>>>>>>> e88561e9
                         txdataF,
                         &jj,
                         &jj2,
                         re_offset,
                         symbol_offset,
                         (dlsch0 == NULL) ? NULL : dlsch0->harq_processes[harq_pid],
                         (dlsch1 == NULL) ? NULL : dlsch1->harq_processes[harq_pid],
                         pilots,
                         ((pilots) ? amp_rho_b : amp_rho_a),
                         get_pmi_temp,
                         qam_table_s0,
                         qam_table_s1,
                         &re_allocated,
                         skip_dc,
                         skip_half,
			 P1_SHIFT,
			 P2_SHIFT);
      }
      else {
	//	printf("Unallocated rb %d/symbol %d, re_offset %d, jj %d\n",rb,l,re_offset,jj);
      }
      re_offset+=12; // go to next RB

      // check if we crossed the symbol boundary and skip DCs

      if (re_offset >= frame_parms->ofdm_symbol_size) {
        if (skip_dc == 0)  //even number of RBs (doesn't straddle DC)
          re_offset=1;
        else
          re_offset=7;  // odd number of RBs
      }
    }
  }

#ifdef DEBUG_DLSCH_MODULATION
  if (dlsch0 != NULL){
    msg("generate_dlsch : jj = %d,re_allocated = %d (G %d)\n",jj,re_allocated,get_G(frame_parms,dlsch0_harq->nb_rb,dlsch0_harq->rb_alloc,mod_order0,Nl0,2,0,subframe_offset));
  }else{
    msg("generate_dlsch : jj = %d,re_allocated = %d (G %d)\n",jj,re_allocated,get_G(frame_parms,dlsch1_harq->nb_rb,dlsch1_harq->rb_alloc,mod_order1,Nl1,2,0,subframe_offset));
  }
#endif

  VCD_SIGNAL_DUMPER_DUMP_FUNCTION_BY_NAME(VCD_SIGNAL_DUMPER_FUNCTIONS_ENB_DLSCH_MODULATION, VCD_FUNCTION_OUT);

  return (re_allocated);
}


int dlsch_modulation_SIC(int32_t **sic_buffer,
                         uint32_t subframe_offset,
                         LTE_DL_FRAME_PARMS *frame_parms,
                         uint8_t num_pdcch_symbols,
                         LTE_eNB_DLSCH_t *dlsch0,
                         LTE_eNB_DLSCH_t *dlsch1,
                         int G)
{

  uint8_t nsymb;
  uint8_t harq_pid = dlsch0->current_harq_pid;
  LTE_DL_eNB_HARQ_t *dlsch0_harq = dlsch0->harq_processes[harq_pid];
  LTE_DL_eNB_HARQ_t *dlsch1_harq; //= dlsch1->harq_processes[harq_pid];
  uint32_t i,jj,re_allocated=0;
  uint16_t l,rb,re_offset, amp;
  uint32_t *rb_alloc = dlsch0_harq->rb_alloc;
  uint8_t mod_order0 = get_Qm(dlsch0_harq->mcs);
  uint8_t *x0  = dlsch0_harq->e;
  uint8_t qam64_table_offset_re = 0;
  uint8_t qam64_table_offset_im = 0;
  uint8_t qam16_table_offset_re = 0;
  uint8_t qam16_table_offset_im = 0;
  int16_t gain_lin_QPSK;
 #ifdef DEBUG_DLSCH_MODULATION
  uint8_t Nl0 = dlsch0_harq->Nl;
  uint8_t Nl1;
#endif

  VCD_SIGNAL_DUMPER_DUMP_FUNCTION_BY_NAME(VCD_SIGNAL_DUMPER_FUNCTIONS_ENB_DLSCH_MODULATION, VCD_FUNCTION_IN);

  amp=1; //we do full scale here for SIC
  gain_lin_QPSK = (int16_t)((ONE_OVER_SQRT2_Q15));
  //printf("gain=%d\n", gain_lin_QPSK);

  jj = 0;
  i = 0;
  while (jj <= G-1) {

    re_allocated = re_allocated + 1;

    switch (mod_order0) {
    case 2:  //QPSK
      /* TODO: handle more than 1 antenna */
      //printf("%d(%d) : %d,%d => ",tti_offset,*jj,((int16_t*)&txdataF[0][tti_offset])[0],((int16_t*)&txdataF[0][tti_offset])[1]);

      ((int16_t*)&sic_buffer[0][i])[0] = (x0[jj]==1) ? (-gain_lin_QPSK) : gain_lin_QPSK; //I //b_i

      jj = jj + 1;

      ((int16_t*)&sic_buffer[0][i])[1] = (x0[jj]==1) ? (-gain_lin_QPSK) : gain_lin_QPSK; //Q //b_{i+1}

      jj = jj + 1;

      //printf("recon %d,%d\n",((int16_t*)&sic_buffer[0][i])[0],((int16_t*)&sic_buffer[0][i])[1]);
      i++;

      break;

    case 4:  //16QAM

      qam16_table_offset_re = 0;
      qam16_table_offset_im = 0;

      if (x0[jj] == 1)
        qam16_table_offset_re+=2;

      jj=jj+1;

      if (x0[jj] == 1)
        qam16_table_offset_im+=2;

      jj=jj+1;


      if (x0[jj] == 1)
        qam16_table_offset_re+=1;

      jj=jj+1;

      if (x0[jj] == 1)
        qam16_table_offset_im+=1;

      jj=jj+1;


      ((int16_t *)&sic_buffer[0][i])[0]+=qam16_table[qam16_table_offset_re];
      ((int16_t *)&sic_buffer[0][i])[1]+=qam16_table[qam16_table_offset_im];

      i++;

      break;

    case 6:

      qam64_table_offset_re = 0;
      qam64_table_offset_im = 0;

      if (x0[jj] == 1)
      qam64_table_offset_re+=4;

      jj=jj+1;

      if (x0[jj] == 1)
        qam64_table_offset_im+=4;

      jj=jj+1;

      if (x0[jj] == 1)
        qam64_table_offset_re+=2;

      jj=jj+1;

      if (x0[jj] == 1)
        qam64_table_offset_im+=2;

      jj=jj+1;

      if (x0[jj] == 1)
        qam64_table_offset_re+=1;

      jj=jj+1;

      if (x0[jj] == 1)
        qam64_table_offset_im+=1;

      jj=jj+1;


      ((int16_t *)&sic_buffer[0][i])[0]+=(qam64_table[qam64_table_offset_re])>>1;//(int16_t)(((int32_t)amp*qam64_table[qam64_table_offset_re])>>15);
      ((int16_t *)&sic_buffer[0][i])[1]+=(qam64_table[qam64_table_offset_im])>>1;//(int16_t)(((int32_t)amp*qam64_table[qam64_table_offset_im])>>15);

      i++;

      break;
      }

    }


#ifdef DEBUG_DLSCH_MODULATION
  printf("generate_dlsch : jj = %d,re_allocated = %d (G %d)\n",jj,re_allocated,get_G(frame_parms,dlsch0_harq->nb_rb,dlsch0_harq->rb_alloc,mod_order0,Nl0,2,0,subframe_offset));
#endif

  VCD_SIGNAL_DUMPER_DUMP_FUNCTION_BY_NAME(VCD_SIGNAL_DUMPER_FUNCTIONS_ENB_DLSCH_MODULATION, VCD_FUNCTION_OUT);

  return (re_allocated);
}


int mch_modulation(int32_t **txdataF,
                   int16_t amp,
                   uint32_t subframe_offset,
                   LTE_DL_FRAME_PARMS *frame_parms,
                   LTE_eNB_DLSCH_t *dlsch)
{
  uint8_t nsymb,nsymb_pmch;
  uint32_t i,jj,re_allocated,symbol_offset;
  uint16_t l,rb,re_offset;
  uint8_t skip_dc=0;
  uint8_t mod_order = get_Qm(dlsch->harq_processes[0]->mcs);
  int16_t qam16_table_a[4],qam64_table_a[8];//,qam16_table_b[4],qam64_table_b[8];
  int16_t *qam_table_s;

  nsymb_pmch = 12;
  nsymb = (frame_parms->Ncp == NORMAL) ? 14 : 12;

  if (mod_order == 4)
    for (i=0; i<4; i++) {
      qam16_table_a[i] = (int16_t)(((int32_t)qam16_table[i]*amp)>>15);
    }
  else if (mod_order == 6)
    for (i=0; i<8; i++) {
      qam64_table_a[i] = (int16_t)(((int32_t)qam64_table[i]*amp)>>15);
    }

  jj=0;
  re_allocated=0;

  //  printf("num_pdcch_symbols %d, nsymb %d\n",num_pdcch_symbols,nsymb);
  for (l=2; l<nsymb_pmch; l++) {

#ifdef DEBUG_DLSCH_MODULATION
    printf("Generating MCH (mod %d) in subframe %d for symbol %d\n",mod_order, subframe_offset,l);
#endif

    re_offset = frame_parms->first_carrier_offset;
    symbol_offset = (uint32_t)frame_parms->ofdm_symbol_size*(l+(subframe_offset*nsymb));

    for (rb=0; rb<frame_parms->N_RB_DL; rb++) {


      if ((frame_parms->N_RB_DL&1) == 1) { // ODD N_RB_DL

    if (rb==(frame_parms->N_RB_DL>>1))
          skip_dc = 1;
        else
          skip_dc = 0;

      }

      if (mod_order == 4)
        qam_table_s = qam16_table_a;
      else if (mod_order == 6)
        qam_table_s = qam64_table_a;
      else
        qam_table_s = NULL;

      //printf("Allocated rb %d, subframe_offset %d,amp %d\n",rb,subframe_offset,amp);
      allocate_REs_in_RB_MCH(txdataF,
                             &jj,
                             re_offset,
                             symbol_offset,
                             dlsch->harq_processes[0]->e,
                             l,
                             mod_order,
                             amp,
                             qam_table_s,
                             &re_allocated,
                             skip_dc,
                             frame_parms);

      re_offset+=12; // go to next RB

      // check if we crossed the symbol boundary and skip DC
      if (re_offset >= frame_parms->ofdm_symbol_size) {
        if (skip_dc == 0)  //even number of RBs (doesn't straddle DC)
          re_offset=1;
        else
          re_offset=7;  // odd number of RBs
      }
    }
  }

#ifdef DEBUG_DLSCH_MODULATION
  printf("generate_dlsch(MCH) : jj = %d,re_allocated = %d (G %d)\n",jj,re_allocated,get_G(frame_parms,dlsch->harq_processes[0]->nb_rb,dlsch->harq_processes[0]->rb_alloc,mod_order,1,2,0,subframe_offset));
#endif

  return (re_allocated);
}<|MERGE_RESOLUTION|>--- conflicted
+++ resolved
@@ -169,10 +169,10 @@
   uint8_t *x0p;
 
   if (skip_dc == 0) {
-    for (x0p=&x0[*jj],tti_offset=symbol_offset+re_offset,re=0; 
-	 re<12; 
+    for (x0p=&x0[*jj],tti_offset=symbol_offset+re_offset,re=0;
+	 re<12;
 	 re++,x0p+=4,tti_offset++) {
-      
+
       qam16_table_offset_re=TWO[x0p[0]];
       qam16_table_offset_im=TWO[x0p[1]];
       qam16_table_offset_re+=x0p[2];
@@ -182,11 +182,11 @@
     }
   }
   else {
-    // 1st half of PRB   
-    for (x0p=&x0[*jj],tti_offset=symbol_offset+re_offset,re=0; 
-	 re<6; 
+    // 1st half of PRB
+    for (x0p=&x0[*jj],tti_offset=symbol_offset+re_offset,re=0;
+	 re<6;
 	 re++,x0p+=4,tti_offset++) {
-       
+
       qam16_table_offset_re=TWO[x0p[0]];
       qam16_table_offset_im=TWO[x0p[1]];
       qam16_table_offset_re+=x0p[2];
@@ -194,11 +194,11 @@
       ((int16_t *)&txdataF[0][tti_offset])[0]=qam_table_s0[qam16_table_offset_re];
       ((int16_t *)&txdataF[0][tti_offset])[1]=qam_table_s0[qam16_table_offset_im];
     }
-    // 2nd half of PRB   
-    for (tti_offset=symbol_offset+re_offset-frame_parms->ofdm_symbol_size+7; 
-	 re<12; 
+    // 2nd half of PRB
+    for (tti_offset=symbol_offset+re_offset-frame_parms->ofdm_symbol_size+7;
+	 re<12;
 	 re++,x0p+=4,tti_offset++) {
-      
+
       qam16_table_offset_re=TWO[x0p[0]];
       qam16_table_offset_im=TWO[x0p[1]];
       qam16_table_offset_re+=x0p[2];
@@ -209,7 +209,7 @@
   }
   *re_allocated = *re_allocated + 12;
   *jj=*jj + 48;
-    
+
     return(0);
 }
 
@@ -232,7 +232,7 @@
 					 int *P1_SHIFT,
 					 int *P2_SHIFT)
 {
-  
+
 
   uint8_t *x0             = dlsch0_harq->e;
   uint32_t qam16_table_offset_re = 0;
@@ -245,10 +245,10 @@
 
   if (skip_dc == 0) {
     //    printf("pilots: P1_SHIFT[0] %d\n",P1_SHIFT[0]);
-    for (x0p=&x0[*jj],tti_offset=symbol_offset+re_offset+P1_SHIFT[0],re=P1_SHIFT[0]; 
-	 re<12; 
+    for (x0p=&x0[*jj],tti_offset=symbol_offset+re_offset+P1_SHIFT[0],re=P1_SHIFT[0];
+	 re<12;
 	 x0p+=4) {
-      
+
       qam16_table_offset_re=TWO[x0p[0]];
       qam16_table_offset_im=TWO[x0p[1]];
       qam16_table_offset_re+=x0p[2];
@@ -261,10 +261,10 @@
     }
   }
   else {
-    for (x0p=&x0[*jj],tti_offset=symbol_offset+re_offset+P1_SHIFT[0],re=P1_SHIFT[0]; 
-	 re<6; 
+    for (x0p=&x0[*jj],tti_offset=symbol_offset+re_offset+P1_SHIFT[0],re=P1_SHIFT[0];
+	 re<6;
 	 x0p+=4) {
-      
+
       qam16_table_offset_re=TWO[x0p[0]];
       qam16_table_offset_im=TWO[x0p[1]];
       qam16_table_offset_re+=x0p[2];
@@ -275,10 +275,10 @@
       re+=P1_SHIFT[re+1];
     }
 
-    for (tti_offset=symbol_offset+re_offset-frame_parms->ofdm_symbol_size+6+P1_SHIFT[6]; 
-	 re<12; 
+    for (tti_offset=symbol_offset+re_offset-frame_parms->ofdm_symbol_size+6+P1_SHIFT[6];
+	 re<12;
 	 x0p+=4) {
-      
+
       qam16_table_offset_re=TWO[x0p[0]];
       qam16_table_offset_im=TWO[x0p[1]];
       qam16_table_offset_re+=x0p[2];
@@ -328,10 +328,10 @@
 
     x0p=&x0[*jj],tti_offset=symbol_offset+re_offset;
 
-    /*    for (x0p=&x0[*jj],tti_offset=symbol_offset+re_offset,re=0; 
-	 re<12; 
+    /*    for (x0p=&x0[*jj],tti_offset=symbol_offset+re_offset,re=0;
+	 re<12;
 	 re+=4,x0p+=24,tti_offset+=4) {*/
-      
+
       qam64_table_offset_re=(x0p[0]<<2)|(x0p[2]<<1)|x0p[4];
       qam64_table_offset_im=(x0p[1]<<2)|(x0p[3]<<1)|x0p[5];
       ((int16_t *)&txdataF[0][tti_offset])[0]=qam_table_s0[qam64_table_offset_re];
@@ -396,10 +396,10 @@
       //    }
   }
   else {
-    for (x0p=&x0[*jj],tti_offset=symbol_offset+re_offset,re=0; 
-	 re<6; 
+    for (x0p=&x0[*jj],tti_offset=symbol_offset+re_offset,re=0;
+	 re<6;
 	 re++,x0p+=6,tti_offset++) {
-      
+
       qam64_table_offset_re=FOUR[x0p[0]];
       qam64_table_offset_im=FOUR[x0p[1]];
       qam64_table_offset_re+=TWO[x0p[2]];
@@ -410,10 +410,10 @@
       ((int16_t *)&txdataF[0][tti_offset])[1]=qam_table_s0[qam64_table_offset_im];
     }
 
-    for (tti_offset=symbol_offset+re_offset-frame_parms->ofdm_symbol_size+7; 
-	 re<12; 
+    for (tti_offset=symbol_offset+re_offset-frame_parms->ofdm_symbol_size+7;
+	 re<12;
 	 re++,x0p+=6,tti_offset++) {
-      
+
       qam64_table_offset_re=FOUR[x0p[0]];
       qam64_table_offset_im=FOUR[x0p[1]];
       qam64_table_offset_re+=TWO[x0p[2]];
@@ -427,7 +427,7 @@
 
   *re_allocated = *re_allocated + 12;
   *jj=*jj + 72;
-    
+
   return(0);
 }
 
@@ -450,7 +450,7 @@
 					 int *P1_SHIFT,
 					 int *P2_SHIFT)
 {
-  
+
 
   uint8_t *x0             = dlsch0_harq->e;
   uint32_t qam64_table_offset_re = 0;
@@ -463,10 +463,10 @@
 
   if (skip_dc == 0) {
     //    printf("pilots: P1_SHIFT[0] %d\n",P1_SHIFT[0]);
-    for (x0p=&x0[*jj],tti_offset=symbol_offset+re_offset+P1_SHIFT[0],re=P1_SHIFT[0]; 
-	 re<12; 
+    for (x0p=&x0[*jj],tti_offset=symbol_offset+re_offset+P1_SHIFT[0],re=P1_SHIFT[0];
+	 re<12;
 	 x0p+=6) {
-      
+
       qam64_table_offset_re=FOUR[x0p[0]];
       qam64_table_offset_im=FOUR[x0p[1]];
       qam64_table_offset_re+=TWO[x0p[2]];
@@ -481,10 +481,10 @@
     }
   }
   else {
-    for (x0p=&x0[*jj],tti_offset=symbol_offset+re_offset+P1_SHIFT[0],re=P1_SHIFT[0]; 
-	 re<6; 
+    for (x0p=&x0[*jj],tti_offset=symbol_offset+re_offset+P1_SHIFT[0],re=P1_SHIFT[0];
+	 re<6;
 	 x0p+=6) {
-      
+
       qam64_table_offset_re=FOUR[x0p[0]];
       qam64_table_offset_im=FOUR[x0p[1]];
       qam64_table_offset_re+=TWO[x0p[2]];
@@ -497,10 +497,10 @@
       re+=P1_SHIFT[re+1];
     }
 
-    for (tti_offset=symbol_offset+re_offset-frame_parms->ofdm_symbol_size+6+P1_SHIFT[6]; 
-	 re<12; 
+    for (tti_offset=symbol_offset+re_offset-frame_parms->ofdm_symbol_size+6+P1_SHIFT[6];
+	 re<12;
 	 x0p+=6) {
-      
+
       qam64_table_offset_re=FOUR[x0p[0]];
       qam64_table_offset_im=FOUR[x0p[1]];
       qam64_table_offset_re+=TWO[x0p[2]];
@@ -617,33 +617,6 @@
 
   }
 
-<<<<<<< HEAD
-#ifdef DEBUG_DLSCH_MODULATION
-  printf("allocate_re (mod %d): symbol_offset %d re_offset %d (%d,%d), jj %d -> %d,%d\n",mod_order0,symbol_offset,re_offset,skip_dc,skip_half,*jj, x0[*jj], x0[1+*jj]);
-#endif
-=======
-
-  /*
-  switch (mod_order) {
-  case 2:
-    // QPSK single stream
-
-    break;
-  case 4:
-    //16QAM Single stream
-    gain_lin_16QAM1 = (int16_t)(((int32_t)amp*QAM16_n1)>>15);
-    gain_lin_16QAM2 = (int16_t)(((int32_t)amp*QAM16_n2)>>15);
-
-    break;
-
-  case 6:
-    //64QAM Single stream
-    break;
-  default:
-    break;
-  }
-  */
-
   if (dlsch0_harq != NULL){
     #ifdef DEBUG_DLSCH_MODULATION
       printf("allocate_re (mod %d): symbol_offset %d re_offset %d (%d,%d), jj %d -> %d,%d\n",mod_order0,symbol_offset,re_offset,skip_dc,skip_half,*jj, x0[*jj], x0[1+*jj]);
@@ -653,8 +626,6 @@
       printf("allocate_re (mod %d): symbol_offset %d re_offset %d (%d,%d), jj %d -> %d,%d\n",mod_order0,symbol_offset,re_offset,skip_dc,skip_half,*jj, x0[*jj], x0[1+*jj]);
     #endif
   }
-
->>>>>>> e88561e9
 
   first_re=0;
   last_re=12;
@@ -1732,7 +1703,7 @@
             //SSS TDD
       if (((subframe_offset==0)||(subframe_offset==5)) && (rb>((frame_parms->N_RB_DL>>1)-3)) && (rb<((frame_parms->N_RB_DL>>1)+3)) && (l==(nsymb-1)) ) {
 	return(1);
-      } 
+      }
       //PSS TDD
       if (((subframe_offset==1) || (subframe_offset==6)) && (rb>((frame_parms->N_RB_DL>>1)-3)) && (rb<((frame_parms->N_RB_DL>>1)+3)) && (l==2) ) {
 	return(1);
@@ -1768,7 +1739,7 @@
 	  (l==nsymb-1) ) {
 	 return(1);
       }
-      
+
       //PSS
       if (((subframe_offset==1)||
 	   (subframe_offset==6)) &&
@@ -1782,7 +1753,7 @@
       if (((subframe_offset==0)||(subframe_offset==5)) && (rb>=((frame_parms->N_RB_DL>>1)-3)) && (rb<((frame_parms->N_RB_DL>>1)+3)) && (l==((nsymb>>1)-2)) ) {
 	 return(1);
       }
-      
+
       //PSS
       if (((subframe_offset==0)||(subframe_offset==5)) && (rb>=((frame_parms->N_RB_DL>>1)-3)) && (rb<((frame_parms->N_RB_DL>>1)+3)) && (l==((nsymb>>1)-1)) ) {
 	 return(1);
@@ -1871,19 +1842,13 @@
   uint32_t *rb_alloc; //=dlsch0_harq->rb_alloc;
 
   uint8_t pilots=0;
-<<<<<<< HEAD
-  uint8_t skip_dc=0,skip_half=0;
-  uint8_t mod_order0 = get_Qm(dlsch0_harq->mcs);
-=======
   uint8_t skip_dc,skip_half;
   uint8_t mod_order0 = 0;
->>>>>>> e88561e9
   uint8_t mod_order1 = 0;
   int16_t amp_rho_a, amp_rho_b;
   int16_t qam16_table_a0[4],qam64_table_a0[8],qam16_table_b0[4],qam64_table_b0[8];
   int16_t qam16_table_a1[4],qam64_table_a1[8],qam16_table_b1[4],qam64_table_b1[8];
-<<<<<<< HEAD
-  int16_t *qam_table_s0=NULL,*qam_table_s1=NULL;
+
   int (*allocate_REs)(LTE_DL_FRAME_PARMS *,
 		      int **,
 		      uint32_t*,
@@ -1902,13 +1867,12 @@
 		      uint8_t,
 		      int *,
 		      int *);
+
   int P1_SHIFT[13],P2_SHIFT[13];
   int offset,nushiftmod3;
-
-=======
   int16_t *qam_table_s0,*qam_table_s1;
   uint8_t get_pmi_temp;
->>>>>>> e88561e9
+
 #ifdef DEBUG_DLSCH_MODULATION
   uint8_t Nl0;  //= dlsch0_harq->Nl;
   uint8_t Nl1;
@@ -2003,7 +1967,7 @@
   jj2=0;
   re_allocated=0;
 
-  
+
   //  printf("num_pdcch_symbols %d, nsymb %d\n",num_pdcch_symbols,nsymb);
   for (l=num_pdcch_symbols; l<nsymb; l++) {
 
@@ -2066,44 +2030,44 @@
     symbol_offset = (uint32_t)frame_parms->ofdm_symbol_size*(l+(subframe_offset*nsymb));
 
     allocate_REs = allocate_REs_in_RB;
-    
+
     switch (mod_order0) {
     case 2:
       qam_table_s0 = NULL;
       break;
     case 4:
       if (pilots) {
-	qam_table_s0 = qam16_table_b0; 
-	allocate_REs = (dlsch0->harq_processes[harq_pid]->mimo_mode == SISO) ? 
+	qam_table_s0 = qam16_table_b0;
+	allocate_REs = (dlsch0->harq_processes[harq_pid]->mimo_mode == SISO) ?
 	  allocate_REs_in_RB_pilots_16QAM_siso :
 	  allocate_REs_in_RB;
       }
       else {
 	qam_table_s0 = qam16_table_a0;
-	allocate_REs = (dlsch0->harq_processes[harq_pid]->mimo_mode == SISO) ? 
+	allocate_REs = (dlsch0->harq_processes[harq_pid]->mimo_mode == SISO) ?
 	  allocate_REs_in_RB_no_pilots_16QAM_siso :
 	  allocate_REs_in_RB;
-	
+
       }
       break;
-      
+
     case 6:
       if (pilots) {
-	qam_table_s0 = qam64_table_b0; 
-	allocate_REs = (dlsch0->harq_processes[harq_pid]->mimo_mode == SISO) ? 
+	qam_table_s0 = qam64_table_b0;
+	allocate_REs = (dlsch0->harq_processes[harq_pid]->mimo_mode == SISO) ?
 	  allocate_REs_in_RB_pilots_64QAM_siso :
 	  allocate_REs_in_RB;
       }
       else {
 	qam_table_s0 = qam64_table_a0;
-	allocate_REs = (dlsch0->harq_processes[harq_pid]->mimo_mode == SISO) ? 
+	allocate_REs = (dlsch0->harq_processes[harq_pid]->mimo_mode == SISO) ?
 	  allocate_REs_in_RB_no_pilots_64QAM_siso :
 	  allocate_REs_in_RB;
       }
       break;
-      
-    }
-    
+
+    }
+
     switch (mod_order1) {
     case 2:
       qam_table_s1 = NULL;
@@ -2111,7 +2075,7 @@
       break;
     case 4:
       if (pilots) {
-	qam_table_s1 = qam16_table_b1; 
+	qam_table_s1 = qam16_table_b1;
       }
       else {
 	qam_table_s1 = qam16_table_a1;
@@ -2119,13 +2083,13 @@
       break;
     case 6:
       if (pilots) {
-	qam_table_s1 = qam64_table_b1; 
+	qam_table_s1 = qam64_table_b1;
       }
       else {
 	qam_table_s1 = qam64_table_a1;
       }
       break;
-      
+
     }
 
     //for (aa=0;aa<frame_parms->nb_antennas_tx;aa++)
@@ -2149,19 +2113,14 @@
 
       skip_half = check_skiphalf(rb,subframe_offset,frame_parms,l,nsymb);
       skip_dc   = check_skip_dc(rb,frame_parms);
-      
-
-<<<<<<< HEAD
-      if (dlsch0_harq->Nlayers>1) {
-        printf("Nlayers %d: re_offset %d, symbol %d offset %d\n",dlsch0_harq->Nlayers,re_offset,l,symbol_offset);
-        return(-1);
-=======
+
+
+
      if (dlsch0) {
         if (dlsch0_harq->Nlayers>1) {
           msg("Nlayers %d: re_offset %d, symbol %d offset %d\n",dlsch0_harq->Nlayers,re_offset,l,symbol_offset);
           return(-1);
         }
->>>>>>> e88561e9
       }
 
       if (dlsch1) {
@@ -2175,10 +2134,7 @@
 
       if (rb_alloc_ind > 0) {
         //    printf("Allocated rb %d/symbol %d, skip_half %d, subframe_offset %d, symbol_offset %d, re_offset %d, jj %d\n",rb,l,skip_half,subframe_offset,symbol_offset,re_offset,jj);
-<<<<<<< HEAD
- 
-      allocate_REs(frame_parms,
-=======
+
       if (dlsch0 != NULL) {
         get_pmi_temp = get_pmi(frame_parms->N_RB_DL,
                                dlsch0->harq_processes[harq_pid]->mimo_mode,
@@ -2192,7 +2148,6 @@
 
 
       allocate_REs_in_RB(frame_parms,
->>>>>>> e88561e9
                          txdataF,
                          &jj,
                          &jj2,
