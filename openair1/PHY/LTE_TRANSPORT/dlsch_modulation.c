--- conflicted
+++ resolved
@@ -1,33 +1,3 @@
-<<<<<<< HEAD
-/*******************************************************************************
-  OpenAirInterface
-  Copyright(c) 1999 - 2014 Eurecom
-
-  OpenAirInterface is free software: you can redistribute it and/or modify
-  it under the terms of the GNU General Public License as published by
-  the Free Software Foundation, either version 3 of the License, or
-  (at your option) any later version.
-
-
-  OpenAirInterface is distributed in the hope that it will be useful,
-  but WITHOUT ANY WARRANTY; without even the implied warranty of
-  MERCHANTABILITY or FITNESS FOR A PARTICULAR PURPOSE.  See the
-  GNU General Public License for more details.
-
-  You should have received a copy of the GNU General Public License
-  along with OpenAirInterface.The full GNU General Public License is
-  included in this distribution in the file called "COPYING". If not,
-  see <http://www.gnu.org/licenses/>.
-
-  Contact Information
-  OpenAirInterface Admin: openair_admin@eurecom.fr
-  OpenAirInterface Tech : openair_tech@eurecom.fr
-  OpenAirInterface Dev  : openair4g-devel@lists.eurecom.fr
-
-Address      : Eurecom, Campus SophiaTech, 450 Route des Chappes, CS 50193 - 06904 Biot Sophia Antipolis cedex, FRANCE
-
- *******************************************************************************/
-=======
 /*
  * Licensed to the OpenAirInterface (OAI) Software Alliance under one or more
  * contributor license agreements.  See the NOTICE file distributed with
@@ -48,7 +18,6 @@
  * For more information about the OpenAirInterface (OAI) Software Alliance:
  *      contact@openairinterface.org
  */
->>>>>>> be0b164a
 
 /*! \file PHY/LTE_TRANSPORT/dlsch_modulation.c
  * \brief Top-level routines for generating the PDSCH physical channel from 36-211, V8.6 2009-03
@@ -69,7 +38,7 @@
 #include "defs.h"
 #include "UTIL/LOG/vcd_signal_dumper.h"
 
-#define DEBUG_DLSCH_MODULATION
+//#define DEBUG_DLSCH_MODULATION
 
 //#define is_not_pilot(pilots,re,nushift,use2ndpilots) ((pilots==0) || ((re!=nushift) && (re!=nushift+6)&&((re!=nushift+3)||(use2ndpilots==1))&&((re!=nushift+9)||(use2ndpilots==1)))?1:0)
 
@@ -185,13 +154,10 @@
       ((int16_t *)antenna1_sample)[1] = (int16_t)((((int16_t *)antenna1_sample)[1]*ONE_OVER_SQRT2_Q15)>>15);  */
 }
 
-<<<<<<< HEAD
-int allocate_REs_in_RB(PHY_VARS_eNB *phy_vars_eNB,
-=======
 uint32_t FOUR[2]={0,4};
 uint32_t TWO[2]={0,2};
 
-int allocate_REs_in_RB_no_pilots_16QAM_siso(LTE_DL_FRAME_PARMS *frame_parms,
+int allocate_REs_in_RB_no_pilots_16QAM_siso(PHY_VARS_eNB* phy_vars_eNB,
 					    int **txdataF,
 					    uint32_t *jj,
 					    uint32_t *jj2,
@@ -207,11 +173,14 @@
 					    uint32_t *re_allocated,
 					    uint8_t skip_dc,
 					    uint8_t skip_half,
+					    uint8_t lprime,
+					    uint8_t mprime,
+					    uint8_t Ns,
 					    int *P1_SHIFT,
 					    int *P2_SHIFT)
 {
 
-
+  LTE_DL_FRAME_PARMS *frame_parms = &phy_vars_eNB->frame_parms;
   uint8_t *x0             = dlsch0_harq->e;
   uint32_t qam16_table_offset_re = 0;
   uint32_t qam16_table_offset_im = 0;
@@ -265,7 +234,7 @@
     return(0);
 }
 
-int allocate_REs_in_RB_pilots_16QAM_siso(LTE_DL_FRAME_PARMS *frame_parms,
+int allocate_REs_in_RB_pilots_16QAM_siso(PHY_VARS_eNB* phy_vars_eNB,
 					 int **txdataF,
 					 uint32_t *jj,
 					 uint32_t *jj2,
@@ -281,10 +250,14 @@
 					 uint32_t *re_allocated,
 					 uint8_t skip_dc,
 					 uint8_t skip_half,
+					 uint8_t lprime,
+					 uint8_t mprime,
+					 uint8_t Ns,
 					 int *P1_SHIFT,
 					 int *P2_SHIFT)
 {
   
+  LTE_DL_FRAME_PARMS *frame_parms=&phy_vars_eNB->frame_parms;
 
   uint8_t *x0             = dlsch0_harq->e;
   uint32_t qam16_table_offset_re = 0;
@@ -347,7 +320,7 @@
   return(0);
 }
 
-int allocate_REs_in_RB_no_pilots_64QAM_siso(LTE_DL_FRAME_PARMS *frame_parms,
+int allocate_REs_in_RB_no_pilots_64QAM_siso(PHY_VARS_eNB* phy_vars_eNB,
 					    int **txdataF,
 					    uint32_t *jj,
 					    uint32_t *jj2,
@@ -363,10 +336,14 @@
 					    uint32_t *re_allocated,
 					    uint8_t skip_dc,
 					    uint8_t skip_half,
+					    uint8_t lprime,
+					    uint8_t mprime,
+					    uint8_t Ns,
 					    int *P1_SHIFT,
 					    int *P2_SHIFT)
 {
 
+  LTE_DL_FRAME_PARMS *frame_parms = &phy_vars_eNB->frame_parms;
 
   uint8_t *x0             = dlsch0_harq->e;
   uint32_t qam64_table_offset_re = 0;
@@ -483,7 +460,7 @@
   return(0);
 }
 
-int allocate_REs_in_RB_pilots_64QAM_siso(LTE_DL_FRAME_PARMS *frame_parms,
+int allocate_REs_in_RB_pilots_64QAM_siso(PHY_VARS_eNB* phy_vars_eNB,
 					 int **txdataF,
 					 uint32_t *jj,
 					 uint32_t *jj2,
@@ -499,10 +476,14 @@
 					 uint32_t *re_allocated,
 					 uint8_t skip_dc,
 					 uint8_t skip_half,
+					 uint8_t lprime,
+					 uint8_t mprime,
+					 uint8_t Ns,
 					 int *P1_SHIFT,
 					 int *P2_SHIFT)
 {
   
+  LTE_DL_FRAME_PARMS *frame_parms=&phy_vars_eNB->frame_parms;
 
   uint8_t *x0             = dlsch0_harq->e;
   uint32_t qam64_table_offset_re = 0;
@@ -571,15 +552,14 @@
   return(0);
 }
 
-int allocate_REs_in_RB(LTE_DL_FRAME_PARMS *frame_parms,
->>>>>>> be0b164a
+int allocate_REs_in_RB(PHY_VARS_eNB* phy_vars_eNB,
                        int32_t **txdataF,
                        uint32_t *jj,
                        uint32_t *jj2,
                        uint16_t re_offset,
                        uint32_t symbol_offset,
-                       LTE_eNB_DLSCH_t *dlsch0,
-                       LTE_eNB_DLSCH_t *dlsch1,
+                       LTE_DL_eNB_HARQ_t *dlsch0_harq,
+                       LTE_DL_eNB_HARQ_t *dlsch1_harq,
                        uint8_t pilots,
                        int16_t amp,
                        uint8_t precoder_index,
@@ -588,21 +568,16 @@
                        uint32_t *re_allocated,
                        uint8_t skip_dc,
                        uint8_t skip_half,
-<<<<<<< HEAD
-                       uint8_t lprime,
-                       uint8_t mprime,
-                       uint8_t Ns)
-=======
+		       uint8_t lprime,
+		       uint8_t mprime,
+		       uint8_t Ns,
 		       int *P1_SHIFT,
 		       int *P2_SHIFT)
->>>>>>> be0b164a
 {
 
-  uint8_t harq_pid = dlsch0->current_harq_pid;
-  LTE_DL_eNB_HARQ_t *dlsch0_harq = dlsch0->harq_processes[harq_pid];
-  LTE_DL_eNB_HARQ_t *dlsch1_harq = (dlsch1==NULL) ? NULL : dlsch1->harq_processes[harq_pid];
-
-  LTE_DL_FRAME_PARMS *frame_parms = &phy_vars_eNB->lte_frame_parms;
+
+  LTE_DL_FRAME_PARMS *frame_parms = &phy_vars_eNB->frame_parms;
+
   uint8_t *x0             = dlsch0_harq->e;
   MIMO_mode_t mimo_mode   = dlsch0_harq->mimo_mode;
 
@@ -643,23 +618,10 @@
   uint8_t first_re,last_re;
   int32_t tmp_sample1,tmp_sample2;
   int16_t tmp_amp=amp;
-  uint8_t layer;
   int s=1;
-        
-  int mprime2 = mprime,ind,ind_dword,ind_qpsk_symb;
-  int32_t qpsk[4];
 
   gain_lin_QPSK = (int16_t)((amp*ONE_OVER_SQRT2_Q15)>>15);
   //  if (mimo_mode == LARGE_CDD) gain_lin_QPSK>>=1;
-  ((int16_t *)&qpsk[0])[0] = gain_lin_QPSK;
-  ((int16_t *)&qpsk[0])[1] = gain_lin_QPSK;
-  ((int16_t *)&qpsk[1])[0] = -gain_lin_QPSK;
-  ((int16_t *)&qpsk[1])[1] = gain_lin_QPSK;;
-  ((int16_t *)&qpsk[2])[0] = gain_lin_QPSK;;
-  ((int16_t *)&qpsk[2])[1] = -gain_lin_QPSK;;
-  ((int16_t *)&qpsk[3])[0] = -gain_lin_QPSK;;
-  ((int16_t *)&qpsk[3])[1] = -gain_lin_QPSK;
-
 
   if (dlsch1_harq) {
     x1             = dlsch1_harq->e;
@@ -670,171 +632,133 @@
 
   }
 
-<<<<<<< HEAD
-  /*
-     switch (mod_order) {
-     case 2:
-// QPSK single stream
-
-break;
-case 4:
-//16QAM Single stream
-gain_lin_16QAM1 = (int16_t)(((int32_t)amp*QAM16_n1)>>15);
-gain_lin_16QAM2 = (int16_t)(((int32_t)amp*QAM16_n2)>>15);
-
-break;
-
-case 6:
-//64QAM Single stream
-break;
-default:
-break;
-}
-   */
-
-//#ifdef DEBUG_DLSCH_MODULATION
-// printf("allocate_re (mod %d): symbol_offset %d re_offset %d (%d,%d), jj %d -> %d,%d\n",mod_order0,symbol_offset,re_offset,skip_dc,skip_half,*jj, x0[*jj], x0[1+*jj]);
-//#endif
-=======
 #ifdef DEBUG_DLSCH_MODULATION
-  printf("allocate_re (mod %d): symbol_offset %d re_offset %d (%d,%d), jj %d -> %d,%d\n",mod_order0,symbol_offset,re_offset,skip_dc,skip_half,*jj, x0[*jj], x0[1+*jj]);
+  printf("allocate_re (mod %d): symbol_offset %d re_offset %d (%d,%d), jj %d -> %d,%d\n",mod_order0,symbol_offset,re_offset,skip_dc,skip_half,*jj, x0[*jj],
+x0[1+*jj]);
 #endif
->>>>>>> be0b164a
 
   first_re=0;
   last_re=12;
-  
+
   if (skip_half==1)
     last_re=6;
   else if (skip_half==2)
     first_re=6;
-<<<<<<< HEAD
-  
-=======
-
-
->>>>>>> be0b164a
+
+
   for (re=first_re; re<last_re; re++) {
-  
+
+
     if ((skip_dc == 1) && (re==6))
       re_off=re_off - frame_parms->ofdm_symbol_size+1;
 
-
     tti_offset = symbol_offset + re_off + re;
-    // printf("tti_offset = %d\n", tti_offset);
+
     // check that RE is not from Cell-specific RS
 
     if (is_not_pilot(pilots,re,frame_parms->nushift,use2ndpilots)==1) {
-     //  printf("re %d (jj %d)\n",re,*jj);
+      //     printf("re %d (jj %d)\n",re,*jj);
 
 
       if (mimo_mode == SISO) {  //SISO mapping
         *re_allocated = *re_allocated + 1;
 
         switch (mod_order0) {
-          case 2:  //QPSK
-
-<<<<<<< HEAD
-            //printf("%d(%d) : %d,%d => ",tti_offset,*jj,((int16_t*)&txdataF[0][tti_offset])[0],((int16_t*)&txdataF[0][tti_offset])[1]);
-            ((int16_t*)&txdataF[0][tti_offset])[0] = (x0[*jj]==1) ? (-gain_lin_QPSK) : gain_lin_QPSK; //I //b_i
-=======
+        case 2:  //QPSK
+
 	  //          printf("re %d %d(%d) : %d,%d => ",re,tti_offset,*jj,((int16_t*)&txdataF[0][tti_offset])[0],((int16_t*)&txdataF[0][tti_offset])[1]);
           for (aa=0; aa<frame_parms->nb_antennas_tx; aa++) {
             ((int16_t*)&txdataF[aa][tti_offset])[0] += (x0[*jj]==1) ? (-gain_lin_QPSK) : gain_lin_QPSK; //I //b_i
           }
->>>>>>> be0b164a
-
-            *jj = *jj + 1;
-
-            ((int16_t*)&txdataF[0][tti_offset])[1] = (x0[*jj]==1) ? (-gain_lin_QPSK) : gain_lin_QPSK; //Q //b_{i+1}
-
-            *jj = *jj + 1;
-
-<<<<<<< HEAD
-          //printf("%d,%d\n",((int16_t*)&txdataF[0][tti_offset])[0],((int16_t*)&txdataF[0][tti_offset])[1]);
-=======
+
+          *jj = *jj + 1;
+
+          for (aa=0; aa<frame_parms->nb_antennas_tx; aa++) {
+            ((int16_t*)&txdataF[aa][tti_offset])[1] += (x0[*jj]==1) ? (-gain_lin_QPSK) : gain_lin_QPSK; //Q //b_{i+1}
+          }
+
+          *jj = *jj + 1;
+
 	  //	  printf("%d,%d\n",((int16_t*)&txdataF[0][tti_offset])[0],((int16_t*)&txdataF[0][tti_offset])[1]);
->>>>>>> be0b164a
           break;
 
-          case 4:  //16QAM
-
-            qam16_table_offset_re = 0;
-            qam16_table_offset_im = 0;
-
-            if (x0[*jj] == 1)
-              qam16_table_offset_re+=2;
-
-            *jj=*jj+1;
-
-            if (x0[*jj] == 1)
-              qam16_table_offset_im+=2;
-
-            *jj=*jj+1;
-
-
-            if (x0[*jj] == 1)
-              qam16_table_offset_re+=1;
-
-            *jj=*jj+1;
-
-            if (x0[*jj] == 1)
-              qam16_table_offset_im+=1;
-
-            *jj=*jj+1;
-
-            ((int16_t *)&txdataF[0][tti_offset])[0]=qam_table_s0[qam16_table_offset_re];//(int16_t)(((int32_t)amp*qam16_table[qam16_table_offset_re])>>15);
-            ((int16_t *)&txdataF[0][tti_offset])[1]=qam_table_s0[qam16_table_offset_im];//(int16_t)(((int32_t)amp*qam16_table[qam16_table_offset_im])>>15);
-
-            break;
-
-          case 6:  //64QAM
-
-
-            qam64_table_offset_re = 0;
-            qam64_table_offset_im = 0;
-
-            if (x0[*jj] == 1)
-              qam64_table_offset_re+=4;
-
-            *jj=*jj+1;
-
-            if (x0[*jj] == 1)
-              qam64_table_offset_im+=4;
-
-            *jj=*jj+1;
-
-            if (x0[*jj] == 1)
-              qam64_table_offset_re+=2;
-
-            *jj=*jj+1;
-
-            if (x0[*jj] == 1)
-              qam64_table_offset_im+=2;
-
-            *jj=*jj+1;
-
-            if (x0[*jj] == 1)
-              qam64_table_offset_re+=1;
-
-            *jj=*jj+1;
-
-            if (x0[*jj] == 1)
-              qam64_table_offset_im+=1;
-
-            *jj=*jj+1;
-
-<<<<<<< HEAD
-            ((int16_t *)&txdataF[0][tti_offset])[0]=qam_table_s0[qam64_table_offset_re];//(int16_t)(((int32_t)amp*qam64_table[qam64_table_offset_re])>>15);
-            ((int16_t *)&txdataF[0][tti_offset])[1]=qam_table_s0[qam64_table_offset_im];//(int16_t)(((int32_t)amp*qam64_table[qam64_table_offset_im])>>15);
-=======
+        case 4:  //16QAM
+
+          qam16_table_offset_re = 0;
+          qam16_table_offset_im = 0;
+
+          if (x0[*jj] == 1)
+            qam16_table_offset_re+=2;
+
+          *jj=*jj+1;
+
+          if (x0[*jj] == 1)
+            qam16_table_offset_im+=2;
+
+          *jj=*jj+1;
+
+
+          if (x0[*jj] == 1)
+            qam16_table_offset_re+=1;
+
+          *jj=*jj+1;
+
+          if (x0[*jj] == 1)
+            qam16_table_offset_im+=1;
+
+          *jj=*jj+1;
+
+          for (aa=0; aa<frame_parms->nb_antennas_tx; aa++) {
+            ((int16_t *)&txdataF[aa][tti_offset])[0]+=qam_table_s0[qam16_table_offset_re];
+            ((int16_t *)&txdataF[aa][tti_offset])[1]+=qam_table_s0[qam16_table_offset_im];
+            //      ((int16_t *)&txdataF[aa][tti_offset])[0]+=(int16_t)(((int32_t)amp*qam16_table[qam16_table_offset_re])>>15);
+            //      ((int16_t *)&txdataF[aa][tti_offset])[1]+=(int16_t)(((int32_t)amp*qam16_table[qam16_table_offset_im])>>15);
+          }
+
+          break;
+
+        case 6:  //64QAM
+
+
+          qam64_table_offset_re = 0;
+          qam64_table_offset_im = 0;
+
+          if (x0[*jj] == 1)
+            qam64_table_offset_re+=4;
+
+          *jj=*jj+1;
+
+          if (x0[*jj] == 1)
+            qam64_table_offset_im+=4;
+
+          *jj=*jj+1;
+
+          if (x0[*jj] == 1)
+            qam64_table_offset_re+=2;
+
+          *jj=*jj+1;
+
+          if (x0[*jj] == 1)
+            qam64_table_offset_im+=2;
+
+          *jj=*jj+1;
+
+          if (x0[*jj] == 1)
+            qam64_table_offset_re+=1;
+
+          *jj=*jj+1;
+
+          if (x0[*jj] == 1)
+            qam64_table_offset_im+=1;
+
+          *jj=*jj+1;
+
           for (aa=0; aa<frame_parms->nb_antennas_tx; aa++) {
             ((int16_t *)&txdataF[aa][tti_offset])[0]+=qam_table_s0[qam64_table_offset_re];
             ((int16_t *)&txdataF[aa][tti_offset])[1]+=qam_table_s0[qam64_table_offset_im];
           }
->>>>>>> be0b164a
-
-            break;
+
+          break;
 
         }
       }
@@ -843,177 +767,180 @@
         *re_allocated = *re_allocated + 1;
 
         switch (mod_order0) {
-          case 2:  //QPSK
-
-            // first antenna position n -> x0
-
-            ((int16_t*)&tmp_sample1)[0] = (x0[*jj]==1) ? (-gain_lin_QPSK) : gain_lin_QPSK;
-            *jj=*jj+1;
-            ((int16_t*)&tmp_sample1)[1] = (x0[*jj]==1) ? (-gain_lin_QPSK) : gain_lin_QPSK;
-            *jj=*jj+1;
-
-            // second antenna position n -> -x1*
-
-            ((int16_t*)&tmp_sample2)[0] = (x0[*jj]==1) ? (gain_lin_QPSK) : -gain_lin_QPSK;
-            *jj=*jj+1;
-            ((int16_t*)&tmp_sample2)[1] = (x0[*jj]==1) ? (-gain_lin_QPSK) : gain_lin_QPSK;
-            *jj=*jj+1;
-
-            // normalization for 2 tx antennas
-            ((int16_t*)&txdataF[0][tti_offset])[0] += (int16_t)((((int16_t*)&tmp_sample1)[0]*ONE_OVER_SQRT2_Q15)>>15);
-            ((int16_t*)&txdataF[0][tti_offset])[1] += (int16_t)((((int16_t*)&tmp_sample1)[1]*ONE_OVER_SQRT2_Q15)>>15);
-            ((int16_t*)&txdataF[1][tti_offset])[0] += (int16_t)((((int16_t*)&tmp_sample2)[0]*ONE_OVER_SQRT2_Q15)>>15);
-            ((int16_t*)&txdataF[1][tti_offset])[1] += (int16_t)((((int16_t*)&tmp_sample2)[1]*ONE_OVER_SQRT2_Q15)>>15);
-
-            break;
-
-          case 4:  //16QAM
-
-            // Antenna 0 position n
-
-            qam16_table_offset_re = 0;
-            qam16_table_offset_im = 0;
-
-            if (x0[*jj] == 1)
-              qam16_table_offset_re+=2;
-
-            *jj=*jj+1;
-
-            if (x0[*jj] == 1)
-              qam16_table_offset_im+=2;
-
-            *jj=*jj+1;
-
-
-            if (x0[*jj] == 1)
-              qam16_table_offset_re+=1;
-
-            *jj=*jj+1;
-
-            if (x0[*jj] == 1)
-              qam16_table_offset_im+=1;
-
-            *jj=*jj+1;
+        case 2:  //QPSK
+
+          // first antenna position n -> x0
+
+          ((int16_t*)&tmp_sample1)[0] = (x0[*jj]==1) ? (-gain_lin_QPSK) : gain_lin_QPSK;
+          *jj=*jj+1;
+          ((int16_t*)&tmp_sample1)[1] = (x0[*jj]==1) ? (-gain_lin_QPSK) : gain_lin_QPSK;
+          *jj=*jj+1;
+
+          // second antenna position n -> -x1*
+
+          ((int16_t*)&tmp_sample2)[0] = (x0[*jj]==1) ? (gain_lin_QPSK) : -gain_lin_QPSK;
+          *jj=*jj+1;
+          ((int16_t*)&tmp_sample2)[1] = (x0[*jj]==1) ? (-gain_lin_QPSK) : gain_lin_QPSK;
+          *jj=*jj+1;
+
+          // normalization for 2 tx antennas
+          ((int16_t*)&txdataF[0][tti_offset])[0] += (int16_t)((((int16_t*)&tmp_sample1)[0]*ONE_OVER_SQRT2_Q15)>>15);
+          ((int16_t*)&txdataF[0][tti_offset])[1] += (int16_t)((((int16_t*)&tmp_sample1)[1]*ONE_OVER_SQRT2_Q15)>>15);
+          ((int16_t*)&txdataF[1][tti_offset])[0] += (int16_t)((((int16_t*)&tmp_sample2)[0]*ONE_OVER_SQRT2_Q15)>>15);
+          ((int16_t*)&txdataF[1][tti_offset])[1] += (int16_t)((((int16_t*)&tmp_sample2)[1]*ONE_OVER_SQRT2_Q15)>>15);
+
+          break;
+
+        case 4:  //16QAM
+
+          // Antenna 0 position n
+
+          qam16_table_offset_re = 0;
+          qam16_table_offset_im = 0;
+
+          if (x0[*jj] == 1)
+            qam16_table_offset_re+=2;
+
+          *jj=*jj+1;
+
+          if (x0[*jj] == 1)
+            qam16_table_offset_im+=2;
+
+          *jj=*jj+1;
+
+
+          if (x0[*jj] == 1)
+            qam16_table_offset_re+=1;
+
+          *jj=*jj+1;
+
+          if (x0[*jj] == 1)
+            qam16_table_offset_im+=1;
+
+          *jj=*jj+1;
 
           //((int16_t *)&txdataF[0][tti_offset])[0]+=(int16_t)(((int32_t)amp*qam16_table[qam16_table_offset_re])>>15);
           //((int16_t *)&txdataF[0][tti_offset])[1]+=(int16_t)(((int32_t)amp*qam16_table[qam16_table_offset_im])>>15);
 	  ((int16_t *)&txdataF[0][tti_offset])[0]+=(qam_table_s0[qam16_table_offset_re]*ONE_OVER_SQRT2_Q15)>>15;
 	  ((int16_t *)&txdataF[0][tti_offset])[1]+=(qam_table_s0[qam16_table_offset_im]*ONE_OVER_SQRT2_Q15)>>15;
 
-            // Antenna 1 position n Real part -> -x1*
-
-            qam16_table_offset_re = 0;
-            qam16_table_offset_im = 0;
-
-            if (x0[*jj] == 1)
-              qam16_table_offset_re+=2;
-
-            *jj=*jj+1;
-
-            if (x0[*jj] == 1)
-              qam16_table_offset_im+=2;
-
-            *jj=*jj+1;
-
-
-            if (x0[*jj] == 1)
-              qam16_table_offset_re+=1;
-
-            *jj=*jj+1;
-
-            if (x0[*jj] == 1)
-              qam16_table_offset_im+=1;
-
-            *jj=*jj+1;
+          // Antenna 1 position n Real part -> -x1*
+
+          qam16_table_offset_re = 0;
+          qam16_table_offset_im = 0;
+
+          if (x0[*jj] == 1)
+            qam16_table_offset_re+=2;
+
+          *jj=*jj+1;
+
+          if (x0[*jj] == 1)
+            qam16_table_offset_im+=2;
+
+          *jj=*jj+1;
+
+
+          if (x0[*jj] == 1)
+            qam16_table_offset_re+=1;
+
+          *jj=*jj+1;
+
+          if (x0[*jj] == 1)
+            qam16_table_offset_im+=1;
+
+          *jj=*jj+1;
 
           //((int16_t *)&txdataF[1][tti_offset])[0]+=-(int16_t)(((int32_t)amp*qam16_table[qam16_table_offset_re])>>15);
           //((int16_t *)&txdataF[1][tti_offset])[1]+=(int16_t)(((int32_t)amp*qam16_table[qam16_table_offset_im])>>15);
 	  ((int16_t *)&txdataF[1][tti_offset])[0]+=-(qam_table_s0[qam16_table_offset_re]*ONE_OVER_SQRT2_Q15)>>15;
 	  ((int16_t *)&txdataF[1][tti_offset])[1]+=(qam_table_s0[qam16_table_offset_im]*ONE_OVER_SQRT2_Q15)>>15;
 
-            break;
-
-          case 6:   // 64-QAM
-
-            // Antenna 0
-            qam64_table_offset_re = 0;
-            qam64_table_offset_im = 0;
-
-            if (x0[*jj] == 1)
-              qam64_table_offset_re+=4;
-
-            *jj=*jj+1;
-
-            if (x0[*jj] == 1)
-              qam64_table_offset_im+=4;
-
-            *jj=*jj+1;
-
-            if (x0[*jj] == 1)
-              qam64_table_offset_re+=2;
-
-            *jj=*jj+1;
-
-            if (x0[*jj] == 1)
-              qam64_table_offset_im+=2;
-
-            *jj=*jj+1;
-
-            if (x0[*jj] == 1)
-              qam64_table_offset_re+=1;
-
-            *jj=*jj+1;
-
-            if (x0[*jj] == 1)
-              qam64_table_offset_im+=1;
-
-            *jj=*jj+1;
+
+          break;
+
+        case 6:   // 64-QAM
+
+          // Antenna 0
+          qam64_table_offset_re = 0;
+          qam64_table_offset_im = 0;
+
+          if (x0[*jj] == 1)
+            qam64_table_offset_re+=4;
+
+          *jj=*jj+1;
+
+          if (x0[*jj] == 1)
+            qam64_table_offset_im+=4;
+
+          *jj=*jj+1;
+
+          if (x0[*jj] == 1)
+            qam64_table_offset_re+=2;
+
+          *jj=*jj+1;
+
+          if (x0[*jj] == 1)
+            qam64_table_offset_im+=2;
+
+          *jj=*jj+1;
+
+          if (x0[*jj] == 1)
+            qam64_table_offset_re+=1;
+
+          *jj=*jj+1;
+
+          if (x0[*jj] == 1)
+            qam64_table_offset_im+=1;
+
+          *jj=*jj+1;
 
           //((int16_t *)&txdataF[0][tti_offset])[0]+=(int16_t)(((int32_t)amp*qam64_table[qam64_table_offset_re])>>15);
           //((int16_t *)&txdataF[0][tti_offset])[1]+=(int16_t)(((int32_t)amp*qam64_table[qam64_table_offset_im])>>15);
 	  ((int16_t *)&txdataF[0][tti_offset])[0]+=(qam_table_s0[qam64_table_offset_re]*ONE_OVER_SQRT2_Q15)>>15;
 	  ((int16_t *)&txdataF[0][tti_offset])[1]+=(qam_table_s0[qam64_table_offset_im]*ONE_OVER_SQRT2_Q15)>>15;
 
-            // Antenna 1 => -x1*
-            qam64_table_offset_re = 0;
-            qam64_table_offset_im = 0;
-
-            if (x0[*jj] == 1)
-              qam64_table_offset_re+=4;
-
-            *jj=*jj+1;
-
-            if (x0[*jj] == 1)
-              qam64_table_offset_im+=4;
-
-            *jj=*jj+1;
-
-            if (x0[*jj] == 1)
-              qam64_table_offset_re+=2;
-
-            *jj=*jj+1;
-
-            if (x0[*jj] == 1)
-              qam64_table_offset_im+=2;
-
-            *jj=*jj+1;
-
-            if (x0[*jj] == 1)
-              qam64_table_offset_re+=1;
-
-            *jj=*jj+1;
-
-            if (x0[*jj] == 1)
-              qam64_table_offset_im+=1;
-
-            *jj=*jj+1;
+
+          // Antenna 1 => -x1*
+          qam64_table_offset_re = 0;
+          qam64_table_offset_im = 0;
+
+          if (x0[*jj] == 1)
+            qam64_table_offset_re+=4;
+
+          *jj=*jj+1;
+
+          if (x0[*jj] == 1)
+            qam64_table_offset_im+=4;
+
+          *jj=*jj+1;
+
+          if (x0[*jj] == 1)
+            qam64_table_offset_re+=2;
+
+          *jj=*jj+1;
+
+          if (x0[*jj] == 1)
+            qam64_table_offset_im+=2;
+
+          *jj=*jj+1;
+
+          if (x0[*jj] == 1)
+            qam64_table_offset_re+=1;
+
+          *jj=*jj+1;
+
+          if (x0[*jj] == 1)
+            qam64_table_offset_im+=1;
+
+          *jj=*jj+1;
 
           //((int16_t *)&txdataF[1][tti_offset])[0]+=-(int16_t)(((int32_t)amp*qam64_table[qam64_table_offset_re])>>15);
           //((int16_t *)&txdataF[1][tti_offset])[1]+=(int16_t)(((int32_t)amp*qam64_table[qam64_table_offset_im])>>15);
 	  ((int16_t *)&txdataF[1][tti_offset])[0]+=-(qam_table_s0[qam64_table_offset_re]*ONE_OVER_SQRT2_Q15)>>15;
 	  ((int16_t *)&txdataF[1][tti_offset])[1]+=(qam_table_s0[qam64_table_offset_im]*ONE_OVER_SQRT2_Q15)>>15;
 
-            break;
+
+          break;
         }
 
         // fill in the rest of the ALAMOUTI precoding
@@ -1032,184 +959,184 @@
 
         *re_allocated = *re_allocated + 1;
 
-        if (frame_parms->nb_antenna_ports_eNB == 2) {
+        if (frame_parms->nb_antennas_tx == 2) {
           switch (mod_order0) {
-            default:
-              LOG_E(PHY,"Unknown mod_order0 %d\n",mod_order0);
-              xx0_re=xx0_im=0;
-              break;
-
-            case 2:  //QPSK
-              // printf("%d(%d) : %d,%d => ",tti_offset,*jj,((int16_t*)&txdataF[0][tti_offset])[0],((int16_t*)&txdataF[0][tti_offset])[1]);
-              xx0_re = (x0[*jj]==1) ? (-gain_lin_QPSK) : gain_lin_QPSK;
-              *jj = *jj + 1;
-              xx0_im = (x0[*jj]==1) ? (-gain_lin_QPSK) : gain_lin_QPSK;
-              *jj = *jj + 1;
-
-
-
-              // printf("%d,%d\n",((int16_t*)&txdataF[0][tti_offset])[0],((int16_t*)&txdataF[0][tti_offset])[1]);
-              break;
-
-            case 4:  //16QAM
-
-              qam16_table_offset_re0 = 0;
-              qam16_table_offset_im0 = 0;
-
-              if (x0[*jj] == 1)
-                qam16_table_offset_re0+=2;
-
-              *jj=*jj+1;
-
-              if (x0[*jj] == 1)
-                qam16_table_offset_im0+=2;
-
-              *jj=*jj+1;
-
-              if (x0[*jj] == 1)
-                qam16_table_offset_re0+=1;
-
-              *jj=*jj+1;
-
-              if (x0[*jj] == 1)
-                qam16_table_offset_im0+=1;
-
-              *jj=*jj+1;
-
-              xx0_re = qam_table_s0[qam16_table_offset_re0];
-              xx0_im = qam_table_s0[qam16_table_offset_im0];
-
-              break;
-
-            case 6:  //64QAM
-
-
-              qam64_table_offset_re0 = 0;
-              qam64_table_offset_im0 = 0;
-
-              if (x0[*jj] == 1)
-                qam64_table_offset_re0+=4;
-
-              *jj=*jj+1;
-
-              if (x0[*jj] == 1)
-                qam64_table_offset_im0+=4;
-
-              *jj=*jj+1;
-
-              if (x0[*jj] == 1)
-                qam64_table_offset_re0+=2;
-
-              *jj=*jj+1;
-
-              if (x0[*jj] == 1)
-                qam64_table_offset_im0+=2;
-
-              *jj=*jj+1;
-
-              if (x0[*jj] == 1)
-                qam64_table_offset_re0+=1;
-
-              *jj=*jj+1;
-
-              if (x0[*jj] == 1)
-                qam64_table_offset_im0+=1;
-
-              *jj=*jj+1;
-
-              xx0_re = qam_table_s0[qam64_table_offset_re0];
-              xx0_im = qam_table_s0[qam64_table_offset_im0];
-
-
-              break;
+          default:
+            LOG_E(PHY,"Unknown mod_order0 %d\n",mod_order0);
+            xx0_re=xx0_im=0;
+            break;
+
+          case 2:  //QPSK
+            //    printf("%d(%d) : %d,%d => ",tti_offset,*jj,((int16_t*)&txdataF[0][tti_offset])[0],((int16_t*)&txdataF[0][tti_offset])[1]);
+            xx0_re = (x0[*jj]==1) ? (-gain_lin_QPSK) : gain_lin_QPSK;
+            *jj = *jj + 1;
+            xx0_im = (x0[*jj]==1) ? (-gain_lin_QPSK) : gain_lin_QPSK;
+            *jj = *jj + 1;
+
+
+
+            // printf("%d,%d\n",((int16_t*)&txdataF[0][tti_offset])[0],((int16_t*)&txdataF[0][tti_offset])[1]);
+            break;
+
+          case 4:  //16QAM
+
+            qam16_table_offset_re0 = 0;
+            qam16_table_offset_im0 = 0;
+
+            if (x0[*jj] == 1)
+              qam16_table_offset_re0+=2;
+
+            *jj=*jj+1;
+
+            if (x0[*jj] == 1)
+              qam16_table_offset_im0+=2;
+
+            *jj=*jj+1;
+
+            if (x0[*jj] == 1)
+              qam16_table_offset_re0+=1;
+
+            *jj=*jj+1;
+
+            if (x0[*jj] == 1)
+              qam16_table_offset_im0+=1;
+
+            *jj=*jj+1;
+
+            xx0_re = qam_table_s0[qam16_table_offset_re0];
+            xx0_im = qam_table_s0[qam16_table_offset_im0];
+
+            break;
+
+          case 6:  //64QAM
+
+
+            qam64_table_offset_re0 = 0;
+            qam64_table_offset_im0 = 0;
+
+            if (x0[*jj] == 1)
+              qam64_table_offset_re0+=4;
+
+            *jj=*jj+1;
+
+            if (x0[*jj] == 1)
+              qam64_table_offset_im0+=4;
+
+            *jj=*jj+1;
+
+            if (x0[*jj] == 1)
+              qam64_table_offset_re0+=2;
+
+            *jj=*jj+1;
+
+            if (x0[*jj] == 1)
+              qam64_table_offset_im0+=2;
+
+            *jj=*jj+1;
+
+            if (x0[*jj] == 1)
+              qam64_table_offset_re0+=1;
+
+            *jj=*jj+1;
+
+            if (x0[*jj] == 1)
+              qam64_table_offset_im0+=1;
+
+            *jj=*jj+1;
+
+            xx0_re = qam_table_s0[qam64_table_offset_re0];
+            xx0_im = qam_table_s0[qam64_table_offset_im0];
+
+
+            break;
 
           }
 
           switch (mod_order1) {
-            default:
-              LOG_E(PHY,"Unknown mod_order1 %d\n",mod_order1);
-              xx1_re=xx1_im=0;
-              break;
-
-            case 2:  //QPSK
-              //    printf("%d(%d) : %d,%d => ",tti_offset,*jj,((int16_t*)&txdataF[0][tti_offset])[0],((int16_t*)&txdataF[0][tti_offset])[1]);
-              xx1_re = (x1[*jj2]==1) ? (-gain_lin_QPSK) : gain_lin_QPSK;
-              *jj2 = *jj2 + 1;
-              xx1_im = (x1[*jj2]==1) ? (-gain_lin_QPSK) : gain_lin_QPSK;
-              *jj2 = *jj2 + 1;
-              // printf("%d,%d\n",((int16_t*)&txdataF[0][tti_offset])[0],((int16_t*)&txdataF[0][tti_offset])[1]);
-              break;
-
-            case 4:  //16QAM
-
-              qam16_table_offset_re1 = 0;
-              qam16_table_offset_im1 = 0;
-
-              if (x1[*jj2] == 1)
-                qam16_table_offset_re1+=2;
-
-              *jj2 = *jj2 + 1;
-
-              if (x1[*jj2] == 1)
-                qam16_table_offset_im1+=2;
-
-              *jj2 = *jj2 + 1;
-
-              if (x1[*jj2] == 1)
-                qam16_table_offset_re1+=1;
-
-              *jj2 = *jj2 + 1;
-
-              if (x1[*jj2] == 1)
-                qam16_table_offset_im1+=1;
-
-              *jj2 = *jj2 + 1;
-
-              xx1_re = qam_table_s1[qam16_table_offset_re1];
-              xx1_im = qam_table_s1[qam16_table_offset_im1];
-
-              break;
-
-            case 6:  //64QAM
-
-              qam64_table_offset_re1 = 0;
-              qam64_table_offset_im1 = 0;
-
-              if (x1[*jj2] == 1)
-                qam64_table_offset_re1+=4;
-
-              *jj2 = *jj2 + 1;
-
-              if (x1[*jj2] == 1)
-                qam64_table_offset_im1+=4;
-
-              *jj2 = *jj2 + 1;
-
-              if (x1[*jj2] == 1)
-                qam64_table_offset_re1+=2;
-
-              *jj2 = *jj2 + 1;
-
-              if (x1[*jj2] == 1)
-                qam64_table_offset_im1+=2;
-
-              *jj2 = *jj2 + 1;
-
-              if (x1[*jj2] == 1)
-                qam64_table_offset_re1+=1;
-
-              *jj2 = *jj2 + 1;
-
-              if (x1[*jj2] == 1)
-                qam64_table_offset_im1+=1;
-
-              *jj2 = *jj2 + 1;
-
-              xx1_re = qam_table_s1[qam64_table_offset_re1];
-              xx1_im = qam_table_s1[qam64_table_offset_im1];
-
-
-              break;
+          default:
+            LOG_E(PHY,"Unknown mod_order1 %d\n",mod_order1);
+            xx1_re=xx1_im=0;
+            break;
+
+          case 2:  //QPSK
+            //    printf("%d(%d) : %d,%d => ",tti_offset,*jj,((int16_t*)&txdataF[0][tti_offset])[0],((int16_t*)&txdataF[0][tti_offset])[1]);
+            xx1_re = (x1[*jj2]==1) ? (-gain_lin_QPSK) : gain_lin_QPSK;
+            *jj2 = *jj2 + 1;
+            xx1_im = (x1[*jj2]==1) ? (-gain_lin_QPSK) : gain_lin_QPSK;
+            *jj2 = *jj2 + 1;
+            // printf("%d,%d\n",((int16_t*)&txdataF[0][tti_offset])[0],((int16_t*)&txdataF[0][tti_offset])[1]);
+            break;
+
+          case 4:  //16QAM
+
+            qam16_table_offset_re1 = 0;
+            qam16_table_offset_im1 = 0;
+
+            if (x1[*jj2] == 1)
+              qam16_table_offset_re1+=2;
+
+            *jj2 = *jj2 + 1;
+
+            if (x1[*jj2] == 1)
+              qam16_table_offset_im1+=2;
+
+            *jj2 = *jj2 + 1;
+
+            if (x1[*jj2] == 1)
+              qam16_table_offset_re1+=1;
+
+            *jj2 = *jj2 + 1;
+
+            if (x1[*jj2] == 1)
+              qam16_table_offset_im1+=1;
+
+            *jj2 = *jj2 + 1;
+
+            xx1_re = qam_table_s1[qam16_table_offset_re1];
+            xx1_im = qam_table_s1[qam16_table_offset_im1];
+
+            break;
+
+          case 6:  //64QAM
+
+            qam64_table_offset_re1 = 0;
+            qam64_table_offset_im1 = 0;
+
+            if (x1[*jj2] == 1)
+              qam64_table_offset_re1+=4;
+
+            *jj2 = *jj2 + 1;
+
+            if (x1[*jj2] == 1)
+              qam64_table_offset_im1+=4;
+
+            *jj2 = *jj2 + 1;
+
+            if (x1[*jj2] == 1)
+              qam64_table_offset_re1+=2;
+
+            *jj2 = *jj2 + 1;
+
+            if (x1[*jj2] == 1)
+              qam64_table_offset_im1+=2;
+
+            *jj2 = *jj2 + 1;
+
+            if (x1[*jj2] == 1)
+              qam64_table_offset_re1+=1;
+
+            *jj2 = *jj2 + 1;
+
+            if (x1[*jj2] == 1)
+              qam64_table_offset_im1+=1;
+
+            *jj2 = *jj2 + 1;
+
+            xx1_re = qam_table_s1[qam64_table_offset_re1];
+            xx1_im = qam_table_s1[qam64_table_offset_im1];
+
+
+            break;
 
           }
 
@@ -1224,10 +1151,10 @@
           ((int16_t *)&txdataF[0][tti_offset])[1]+=((xx0_im+xx1_im)>>1);
           ((int16_t *)&txdataF[1][tti_offset])[1]+=(s*((xx0_im-xx1_im)>>1));
           /*
-             printf("CDD: xx0 (%d,%d), xx1(%d,%d), s(%d), txF[0] (%d,%d), txF[1] (%d,%d)\n",
-             xx0_re,xx0_im,xx1_re,xx1_im, s, ((int16_t *)&txdataF[0][tti_offset])[0],((int16_t *)&txdataF[0][tti_offset])[1],
-             ((int16_t *)&txdataF[1][tti_offset])[0],((int16_t *)&txdataF[1][tti_offset])[1]);
-           */
+          printf("CDD: xx0 (%d,%d), xx1(%d,%d), s(%d), txF[0] (%d,%d), txF[1] (%d,%d)\n",
+           xx0_re,xx0_im,xx1_re,xx1_im, s, ((int16_t *)&txdataF[0][tti_offset])[0],((int16_t *)&txdataF[0][tti_offset])[1],
+           ((int16_t *)&txdataF[1][tti_offset])[0],((int16_t *)&txdataF[1][tti_offset])[1]);
+          */
           // s alternates +1/-1 for each RE
           s = -s;
         }
@@ -1237,114 +1164,114 @@
         amp = (int16_t)(((int32_t)tmp_amp*ONE_OVER_SQRT2_Q15)>>15);
 
         switch (mod_order0) {
-          case 2:  //QPSK
-
-            ((int16_t*)&tmp_sample1)[0] = (x0[*jj]==1) ? (-gain_lin_QPSK) : gain_lin_QPSK;
-            *jj = *jj + 1;
-            ((int16_t*)&tmp_sample1)[1] = (x0[*jj]==1) ? (-gain_lin_QPSK) : gain_lin_QPSK;
-            *jj = *jj + 1;
-
-            // normalization for 2 tx antenna ports
-            ((int16_t*)&txdataF[0][tti_offset])[0] += (int16_t)((((int16_t*)&tmp_sample1)[0]*ONE_OVER_SQRT2_Q15)>>15);
-            ((int16_t*)&txdataF[0][tti_offset])[1] += (int16_t)((((int16_t*)&tmp_sample1)[1]*ONE_OVER_SQRT2_Q15)>>15);
-
-            if (frame_parms->nb_antenna_ports_eNB == 2) {
-              layer1prec2A(&tmp_sample1,&tmp_sample2,precoder_index);
-              ((int16_t*)&txdataF[1][tti_offset])[0] += (int16_t)((((int16_t*)&tmp_sample2)[0]*ONE_OVER_SQRT2_Q15)>>15);
-              ((int16_t*)&txdataF[1][tti_offset])[1] += (int16_t)((((int16_t*)&tmp_sample2)[1]*ONE_OVER_SQRT2_Q15)>>15);
-            }
-
-            break;
-
-          case 4:  //16QAM
-
-            qam16_table_offset_re = 0;
-            qam16_table_offset_im = 0;
-
-            if (x0[*jj] == 1)
-              qam16_table_offset_re+=2;
-
-            *jj=*jj+1;
-
-            if (x0[*jj] == 1)
-              qam16_table_offset_im+=2;
-
-            *jj=*jj+1;
-
-
-            if (x0[*jj] == 1)
-              qam16_table_offset_re+=1;
-
-            *jj=*jj+1;
-
-            if (x0[*jj] == 1)
-              qam16_table_offset_im+=1;
-
-            *jj=*jj+1;
-
-            ((int16_t*)&tmp_sample1)[0] = (int16_t)(((int32_t)amp*qam16_table[qam16_table_offset_re])>>15);
-            ((int16_t*)&tmp_sample1)[1] = (int16_t)(((int32_t)amp*qam16_table[qam16_table_offset_im])>>15);
-
-            ((int16_t *)&txdataF[0][tti_offset])[0] += ((int16_t*)&tmp_sample1)[0];
-            ((int16_t *)&txdataF[0][tti_offset])[1] += ((int16_t*)&tmp_sample1)[1];
-
-            if (frame_parms->nb_antenna_ports_eNB == 2) {
-              layer1prec2A(&tmp_sample1,&tmp_sample2,precoder_index);
-              ((int16_t*)&txdataF[1][tti_offset])[0] += ((int16_t*)&tmp_sample2)[0];
-              ((int16_t*)&txdataF[1][tti_offset])[1] += ((int16_t*)&tmp_sample2)[1];
-            }
-
-            break;
-
-          case 6:  //64QAM
-
-
-            qam64_table_offset_re = 0;
-            qam64_table_offset_im = 0;
-
-            if (x0[*jj] == 1)
-              qam64_table_offset_re+=4;
-
-            *jj=*jj+1;
-
-            if (x0[*jj] == 1)
-              qam64_table_offset_im+=4;
-
-            *jj=*jj+1;
-
-            if (x0[*jj] == 1)
-              qam64_table_offset_re+=2;
-
-            *jj=*jj+1;
-
-            if (x0[*jj] == 1)
-              qam64_table_offset_im+=2;
-
-            *jj=*jj+1;
-
-            if (x0[*jj] == 1)
-              qam64_table_offset_re+=1;
-
-            *jj=*jj+1;
-
-            if (x0[*jj] == 1)
-              qam64_table_offset_im+=1;
-
-            *jj=*jj+1;
-
-            ((int16_t*)&tmp_sample1)[0] = (int16_t)(((int32_t)amp*qam64_table[qam64_table_offset_re])>>15);
-            ((int16_t*)&tmp_sample1)[1] = (int16_t)(((int32_t)amp*qam64_table[qam64_table_offset_im])>>15);
-
-            ((int16_t *)&txdataF[0][tti_offset])[0] += ((int16_t*)&tmp_sample1)[0];
-            ((int16_t *)&txdataF[0][tti_offset])[1] += ((int16_t*)&tmp_sample1)[1];
-
-            if (frame_parms->nb_antenna_ports_eNB == 2) {
-              layer1prec2A(&tmp_sample1,&tmp_sample2,precoder_index);
-              ((int16_t*)&txdataF[1][tti_offset])[0] += ((int16_t*)&tmp_sample2)[0];
-              ((int16_t*)&txdataF[1][tti_offset])[1] += ((int16_t*)&tmp_sample2)[1];
-            }
-
-            break;
+        case 2:  //QPSK
+
+          ((int16_t*)&tmp_sample1)[0] = (x0[*jj]==1) ? (-gain_lin_QPSK) : gain_lin_QPSK;
+          *jj = *jj + 1;
+          ((int16_t*)&tmp_sample1)[1] = (x0[*jj]==1) ? (-gain_lin_QPSK) : gain_lin_QPSK;
+          *jj = *jj + 1;
+
+          // normalization for 2 tx antennas
+          ((int16_t*)&txdataF[0][tti_offset])[0] += (int16_t)((((int16_t*)&tmp_sample1)[0]*ONE_OVER_SQRT2_Q15)>>15);
+          ((int16_t*)&txdataF[0][tti_offset])[1] += (int16_t)((((int16_t*)&tmp_sample1)[1]*ONE_OVER_SQRT2_Q15)>>15);
+
+          if (frame_parms->nb_antennas_tx == 2) {
+            layer1prec2A(&tmp_sample1,&tmp_sample2,precoder_index);
+            ((int16_t*)&txdataF[1][tti_offset])[0] += (int16_t)((((int16_t*)&tmp_sample2)[0]*ONE_OVER_SQRT2_Q15)>>15);
+            ((int16_t*)&txdataF[1][tti_offset])[1] += (int16_t)((((int16_t*)&tmp_sample2)[1]*ONE_OVER_SQRT2_Q15)>>15);
+          }
+
+          break;
+
+        case 4:  //16QAM
+
+          qam16_table_offset_re = 0;
+          qam16_table_offset_im = 0;
+
+          if (x0[*jj] == 1)
+            qam16_table_offset_re+=2;
+
+          *jj=*jj+1;
+
+          if (x0[*jj] == 1)
+            qam16_table_offset_im+=2;
+
+          *jj=*jj+1;
+
+
+          if (x0[*jj] == 1)
+            qam16_table_offset_re+=1;
+
+          *jj=*jj+1;
+
+          if (x0[*jj] == 1)
+            qam16_table_offset_im+=1;
+
+          *jj=*jj+1;
+
+          ((int16_t*)&tmp_sample1)[0] = (int16_t)(((int32_t)amp*qam16_table[qam16_table_offset_re])>>15);
+          ((int16_t*)&tmp_sample1)[1] = (int16_t)(((int32_t)amp*qam16_table[qam16_table_offset_im])>>15);
+
+          ((int16_t *)&txdataF[0][tti_offset])[0] += ((int16_t*)&tmp_sample1)[0];
+          ((int16_t *)&txdataF[0][tti_offset])[1] += ((int16_t*)&tmp_sample1)[1];
+
+          if (frame_parms->nb_antennas_tx == 2) {
+            layer1prec2A(&tmp_sample1,&tmp_sample2,precoder_index);
+            ((int16_t*)&txdataF[1][tti_offset])[0] += ((int16_t*)&tmp_sample2)[0];
+            ((int16_t*)&txdataF[1][tti_offset])[1] += ((int16_t*)&tmp_sample2)[1];
+          }
+
+          break;
+
+        case 6:  //64QAM
+
+
+          qam64_table_offset_re = 0;
+          qam64_table_offset_im = 0;
+
+          if (x0[*jj] == 1)
+            qam64_table_offset_re+=4;
+
+          *jj=*jj+1;
+
+          if (x0[*jj] == 1)
+            qam64_table_offset_im+=4;
+
+          *jj=*jj+1;
+
+          if (x0[*jj] == 1)
+            qam64_table_offset_re+=2;
+
+          *jj=*jj+1;
+
+          if (x0[*jj] == 1)
+            qam64_table_offset_im+=2;
+
+          *jj=*jj+1;
+
+          if (x0[*jj] == 1)
+            qam64_table_offset_re+=1;
+
+          *jj=*jj+1;
+
+          if (x0[*jj] == 1)
+            qam64_table_offset_im+=1;
+
+          *jj=*jj+1;
+
+          ((int16_t*)&tmp_sample1)[0] = (int16_t)(((int32_t)amp*qam64_table[qam64_table_offset_re])>>15);
+          ((int16_t*)&tmp_sample1)[1] = (int16_t)(((int32_t)amp*qam64_table[qam64_table_offset_im])>>15);
+
+          ((int16_t *)&txdataF[0][tti_offset])[0] += ((int16_t*)&tmp_sample1)[0];
+          ((int16_t *)&txdataF[0][tti_offset])[1] += ((int16_t*)&tmp_sample1)[1];
+
+          if (frame_parms->nb_antennas_tx == 2) {
+            layer1prec2A(&tmp_sample1,&tmp_sample2,precoder_index);
+            ((int16_t*)&txdataF[1][tti_offset])[0] += ((int16_t*)&tmp_sample2)[0];
+            ((int16_t*)&txdataF[1][tti_offset])[1] += ((int16_t*)&tmp_sample2)[1];
+          }
+
+          break;
 
         }
       }
@@ -1359,112 +1286,10 @@
         }
       }
 
-      if(mimo_mode == TM7) {
-        *re_allocated = *re_allocated + 1;
-
-        if (is_not_UEspecRS(lprime,re,frame_parms->Nid_cell%3,frame_parms->Ncp,7)) {
-
-          switch (mod_order0){
-            case 2:  //QPSK
-
-              ((int16_t*)&txdataF[5][tti_offset])[0] = (x0[*jj]==1) ? (-gain_lin_QPSK) : gain_lin_QPSK;
-              *jj = *jj + 1;
-              ((int16_t*)&txdataF[5][tti_offset])[1] = (x0[*jj]==1) ? (-gain_lin_QPSK) : gain_lin_QPSK;
-              *jj = *jj + 1;
-
-              //printf("%d(%d) : %d,%d => ",tti_offset,*jj,((int16_t*)&tmp_sample1)[0],((int16_t*)&tmp_sample1)[1]);
-              break;
-
-            case 4:  //16QAM
-
-              qam16_table_offset_re = 0;
-              qam16_table_offset_im = 0;
-
-              if (x0[*jj] == 1)
-                qam16_table_offset_re+=2;
-
-              *jj=*jj+1;
-
-              if (x0[*jj] == 1)
-                qam16_table_offset_im+=2;
-
-              *jj=*jj+1;
-
-
-              if (x0[*jj] == 1)
-                qam16_table_offset_re+=1;
-
-              *jj=*jj+1;
-
-              if (x0[*jj] == 1)
-                qam16_table_offset_im+=1;
-
-              *jj=*jj+1;
-
-              ((int16_t*)&txdataF[5][tti_offset])[0] = (int16_t)(((int32_t)amp*qam16_table[qam16_table_offset_re])>>15);
-              ((int16_t*)&txdataF[5][tti_offset])[1] = (int16_t)(((int32_t)amp*qam16_table[qam16_table_offset_im])>>15);
-
-              break;
-
-            case 6:  //64QAM
-
-
-              qam64_table_offset_re = 0;
-              qam64_table_offset_im = 0;
-
-              if (x0[*jj] == 1)
-                qam64_table_offset_re+=4;
-
-              *jj=*jj+1;
-
-              if (x0[*jj] == 1)
-                qam64_table_offset_im+=4;
-
-              *jj=*jj+1;
-
-              if (x0[*jj] == 1)
-                qam64_table_offset_re+=2;
-
-              *jj=*jj+1;
-
-              if (x0[*jj] == 1)
-                qam64_table_offset_im+=2;
-
-              *jj=*jj+1;
-
-              if (x0[*jj] == 1)
-                qam64_table_offset_re+=1;
-
-              *jj=*jj+1;
-
-              if (x0[*jj] == 1)
-                qam64_table_offset_im+=1;
-
-              *jj=*jj+1;
-
-              ((int16_t*)&txdataF[5][tti_offset])[0] = (int16_t)(((int32_t)amp*qam64_table[qam64_table_offset_re])>>15);
-              ((int16_t*)&txdataF[5][tti_offset])[1] = (int16_t)(((int32_t)amp*qam64_table[qam64_table_offset_im])>>15);
-
-              break;
-
-          }
-        } else {
-          //precoding UE spec RS
-          //printf("precoding UE spec RS\n");
-
-          ind = 3*lprime*dlsch0_harq->nb_rb+mprime2;
-          ind_dword = ind>>4;
-          ind_qpsk_symb = ind&0xf;
-
-          txdataF[5][tti_offset] = qpsk[(phy_vars_eNB->lte_gold_uespec_port5_table[0][Ns][ind_dword]>>(2*ind_qpsk_symb))&3];
-          mprime2++;
-
-        }
-
-      } else if (mimo_mode == TM8) { //TM8
-
-       // if (is_not_UEspecRS(first_layer0,re)) {
-        if (is_not_UEspecRS(lprime,re,frame_parms->Nid_cell%3,frame_parms->Ncp,8)) {
+      if (mimo_mode >= TM8) { //TM8,TM9,TM10
+	//uint8_t is_not_UEspecRS(int8_t lprime, uint8_t re, uint8_t nushift, uint8_t Ncp, uint8_t beamforming_mode)
+
+        if (is_not_UEspecRS(lprime,re,frame_parms->nushift,frame_parms->Ncp,8)) {
           switch (mod_order0) {
           case 2:  //QPSK
 
@@ -1479,8 +1304,7 @@
             break;
 
           case 4:  //16QAM
-           // if (is_not_UEspecRS(0/*layer (FIXME uninitialized!)*/,re)) {
-            if (is_not_UEspecRS(lprime,re,frame_parms->Nid_cell%3,frame_parms->Ncp,8)) {
+            if (is_not_UEspecRS(lprime,re,frame_parms->nushift,frame_parms->Ncp,8)) {
               qam16_table_offset_re = 0;
               qam16_table_offset_im = 0;
 
@@ -1561,14 +1385,14 @@
         printf("allocate_REs_in_RB() [dlsch.c] : ERROR, unknown mimo_mode %d\n",mimo_mode);
         return(-1);
       }
-
-    }
-
-
-  }
-
-return(0);
+    }
+
+
+  }
+
+  return(0);
 }
+
 
 int allocate_REs_in_RB_MCH(int32_t **txdataF,
                            uint32_t *jj,
@@ -1759,10 +1583,6 @@
 }
 
 
-<<<<<<< HEAD
-int dlsch_modulation(PHY_VARS_eNB* phy_vars_eNB,
-                     int32_t **txdataF,
-=======
 inline int check_skip(int rb,int subframe_offset,LTE_DL_FRAME_PARMS *frame_parms,int l,int nsymb) __attribute__((always_inline));
 inline int check_skip(int rb,int subframe_offset,LTE_DL_FRAME_PARMS *frame_parms,int l,int nsymb) {
 
@@ -1900,15 +1720,15 @@
 }
 
 
-int dlsch_modulation(int32_t **txdataF,
->>>>>>> be0b164a
+int dlsch_modulation(PHY_VARS_eNB* phy_vars_eNB,
+                     int32_t **txdataF,
                      int16_t amp,
                      uint32_t subframe_offset,
                      uint8_t num_pdcch_symbols,
                      LTE_eNB_DLSCH_t *dlsch0,
                      LTE_eNB_DLSCH_t *dlsch1)
 {
-  LTE_DL_FRAME_PARMS *frame_parms = &phy_vars_eNB->lte_frame_parms;
+  LTE_DL_FRAME_PARMS *frame_parms = &phy_vars_eNB->frame_parms;
 
   uint8_t nsymb;
   uint8_t harq_pid = dlsch0->current_harq_pid;
@@ -1925,15 +1745,8 @@
   int16_t amp_rho_a, amp_rho_b;
   int16_t qam16_table_a0[4],qam64_table_a0[8],qam16_table_b0[4],qam64_table_b0[8];
   int16_t qam16_table_a1[4],qam64_table_a1[8],qam16_table_b1[4],qam64_table_b1[8];
-<<<<<<< HEAD
-  int16_t *qam_table_s0,*qam_table_s1;
-  MIMO_mode_t mimo_mode = dlsch0_harq->mimo_mode;
-  uint8_t mprime=0,Ns;
-  int8_t  lprime=-1;
-  int aa=0;
-=======
   int16_t *qam_table_s0=NULL,*qam_table_s1=NULL;
-  int (*allocate_REs)(LTE_DL_FRAME_PARMS *,
+  int (*allocate_REs)(PHY_VARS_eNB*,
 		      int **,
 		      uint32_t*,
 		      uint32_t*,
@@ -1949,11 +1762,17 @@
 		      uint32_t *,
 		      uint8_t,
 		      uint8_t,
+		      uint8_t,
+		      uint8_t,
+		      uint8_t,
 		      int *,
 		      int *);
   int P1_SHIFT[13],P2_SHIFT[13];
   int offset,nushiftmod3;
->>>>>>> be0b164a
+  MIMO_mode_t mimo_mode = dlsch0_harq->mimo_mode;
+  uint8_t mprime=0,Ns;
+  int8_t  lprime=-1;
+  int aa=0;
 
 #ifdef DEBUG_DLSCH_MODULATION
   uint8_t Nl0 = dlsch0_harq->Nl;
@@ -2034,7 +1853,6 @@
         pilots=0;
     }
 
-<<<<<<< HEAD
     if(mimo_mode==TM7){ //36.211 V8.6.0 2009-03
       mprime = 0;
       if (frame_parms->Ncp==0) { // normal prefix
@@ -2061,13 +1879,13 @@
 
       // mapping ue specific beamforming weights from UE specified DLSCH structure to common space
       for (aa=0;aa<frame_parms->nb_antennas_tx;aa++){
-        memcpy(phy_vars_eNB->lte_eNB_common_vars.beam_weights[0][5][aa],dlsch0->ue_spec_bf_weights[0][aa],frame_parms->ofdm_symbol_size*sizeof(int32_t));
+        memcpy(phy_vars_eNB->common_vars.beam_weights[0][5][aa],dlsch0->ue_spec_bf_weights[0][aa],frame_parms->ofdm_symbol_size*sizeof(int32_t));
       }
  
     }
   
     Ns = 2*subframe_offset+(l>=(nsymb>>1));
-=======
+
     offset = (pilots==2)?3:0;
     nushiftmod3 = frame_parms->nushift%3;
 
@@ -2093,15 +1911,10 @@
       }
     }
     P1_SHIFT[12]=1;P2_SHIFT[12]=1;
->>>>>>> be0b164a
 
     re_offset = frame_parms->first_carrier_offset;
     symbol_offset = (uint32_t)frame_parms->ofdm_symbol_size*(l+(subframe_offset*nsymb));
 
-<<<<<<< HEAD
-    //memset(&txdataF[aa][symbol_offset],0,frame_parms->ofdm_symbol_size<<2);
-    // printf("symbol_offset %d,subframe offset %d : pilots %d\n",symbol_offset,subframe_offset,pilots);
-=======
     allocate_REs = allocate_REs_in_RB;
     
     switch (mod_order0) {
@@ -2168,7 +1981,6 @@
     //for (aa=0;aa<frame_parms->nb_antennas_tx;aa++)
     //  memset(&txdataF[aa][symbol_offset],0,frame_parms->ofdm_symbol_size<<2);
     //printf("symbol_offset %d,subframe offset %d : pilots %d\n",symbol_offset,subframe_offset,pilots);
->>>>>>> be0b164a
     for (rb=0; rb<frame_parms->N_RB_DL; rb++) {
 
       if (rb < 32)
@@ -2182,123 +1994,8 @@
       else
         rb_alloc_ind = 0;
 
-<<<<<<< HEAD
-      // check for PBCH
-      skip_half=0;
-
-      if ((frame_parms->N_RB_DL&1) == 1) { // ODD N_RB_DL
-
-        if (rb==(frame_parms->N_RB_DL>>1))
-          skip_dc = 1;
-        else
-          skip_dc = 0;
-
-        // PBCH
-        if ((subframe_offset==0) &&
-            (rb>((frame_parms->N_RB_DL>>1)-3)) &&
-            (rb<((frame_parms->N_RB_DL>>1)+3)) &&
-            (l>=(nsymb>>1)) &&
-            (l<((nsymb>>1) + 4))) {
-          rb_alloc_ind = 0;
-        }
-
-        //PBCH subframe 0, symbols nsymb>>1 ... nsymb>>1 + 3
-        if ((subframe_offset==0) &&
-            (rb==((frame_parms->N_RB_DL>>1)-3)) &&
-            (l>=(nsymb>>1)) &&
-            (l<((nsymb>>1) + 4)))
-          skip_half=1;
-        else if ((subframe_offset==0) && (rb==((frame_parms->N_RB_DL>>1)+3)) && (l>=(nsymb>>1)) && (l<((nsymb>>1) + 4)))
-          skip_half=2;
-
-        if (frame_parms->frame_type == TDD) { // TDD
-          //SSS TDD
-          if (((subframe_offset==0)||(subframe_offset==5)) && (rb>((frame_parms->N_RB_DL>>1)-3)) && (rb<((frame_parms->N_RB_DL>>1)+3)) && (l==(nsymb-1)) ) {
-            rb_alloc_ind = 0;
-          }
-
-          //SSS TDD
-          if (((subframe_offset==0)||(subframe_offset==5)) && (rb==((frame_parms->N_RB_DL>>1)-3)) && (l==(nsymb-1)))
-            skip_half=1;
-          else if (((subframe_offset==0)||(subframe_offset==5)) && (rb==((frame_parms->N_RB_DL>>1)+3)) && (l==(nsymb-1)))
-            skip_half=2;
-
-          //PSS TDD
-          if (((subframe_offset==1) || (subframe_offset==6)) && (rb>((frame_parms->N_RB_DL>>1)-3)) && (rb<((frame_parms->N_RB_DL>>1)+3)) && (l==2) ) {
-            rb_alloc_ind = 0;
-          }
-
-          //PSS TDD
-          if (((subframe_offset==1)||(subframe_offset==6)) && (rb==((frame_parms->N_RB_DL>>1)-3)) && (l==2))
-            skip_half=1;
-          else if (((subframe_offset==1)||(subframe_offset==6)) && (rb==((frame_parms->N_RB_DL>>1)+3)) && (l==2))
-            skip_half=2;
-        } else {
-          //PSS FDD
-          if (((subframe_offset==0)||(subframe_offset==5)) &&
-              (rb>((frame_parms->N_RB_DL>>1)-3)) &&
-              (rb<((frame_parms->N_RB_DL>>1)+3)) &&
-              (l==((nsymb>>1)-1)) ) {
-            rb_alloc_ind = 0;
-          }
-
-          //PSS FDD
-          if (((subframe_offset==0)||(subframe_offset==5)) && (rb==((frame_parms->N_RB_DL>>1)-3)) && (l==((nsymb>>1)-1)))
-            skip_half=1;
-          else if (((subframe_offset==0)||(subframe_offset==5)) && (rb==((frame_parms->N_RB_DL>>1)+3)) && (l==(((nsymb>>1)-1))))
-            skip_half=2;
-
-          //SSS FDD
-          if (((subframe_offset==0)||(subframe_offset==5)) && (rb>((frame_parms->N_RB_DL>>1)-3)) && (rb<((frame_parms->N_RB_DL>>1)+3)) && (l==((nsymb>>1)-2)) ) {
-            rb_alloc_ind = 0;
-          }
-
-          //SSS FDD
-          if (((subframe_offset==0)||(subframe_offset==5)) && (rb==((frame_parms->N_RB_DL>>1)-3)) && ((l==((nsymb>>1)-2))))
-            skip_half=1;
-          else if (((subframe_offset==0)||(subframe_offset==5)) && (rb==((frame_parms->N_RB_DL>>1)+3)) && ((l==(nsymb>>1)-2)))
-            skip_half=2;
-
-        }
-
-      } else { // EVEN N_RB_DL
-        //PBCH
-        if ((subframe_offset==0) &&
-            (rb>=((frame_parms->N_RB_DL>>1)-3)) &&
-            (rb<((frame_parms->N_RB_DL>>1)+3)) &&
-            (l>=nsymb>>1) && (l<((nsymb>>1) + 4)))
-          rb_alloc_ind = 0;
-
-        skip_dc=0;
-        skip_half=0;
-
-        if (frame_parms->frame_type == TDD) { // TDD
-          //SSS
-          if (((subframe_offset==0)||
-                (subframe_offset==5)) &&
-              (rb>=((frame_parms->N_RB_DL>>1)-3)) &&
-              (rb<((frame_parms->N_RB_DL>>1)+3)) &&
-              (l==nsymb-1) ) {
-            rb_alloc_ind = 0;
-          }
-
-          //PSS
-          if (((subframe_offset==1)||
-                (subframe_offset==6)) &&
-              (rb>=((frame_parms->N_RB_DL>>1)-3)) &&
-              (rb<((frame_parms->N_RB_DL>>1)+3)) &&
-              (l==2) ) {
-            rb_alloc_ind = 0;
-          }
-        } else { // FDD
-          //SSS
-          if (((subframe_offset==0)||(subframe_offset==5)) && (rb>=((frame_parms->N_RB_DL>>1)-3)) && (rb<((frame_parms->N_RB_DL>>1)+3)) && (l==((nsymb>>1)-2)) ) {
-            rb_alloc_ind = 0;
-          }
-=======
       if (check_skip(rb,subframe_offset,frame_parms,l,nsymb)==1)
 	rb_alloc_ind = 0;
->>>>>>> be0b164a
 
       skip_half = check_skiphalf(rb,subframe_offset,frame_parms,l,nsymb);
       skip_dc   = check_skip_dc(rb,frame_parms);
@@ -2319,64 +2016,40 @@
 
 
       if (rb_alloc_ind > 0) {
-<<<<<<< HEAD
-        //printf("Allocated rb %d/symbol %d, skip_half %d, subframe_offset %d, symbol_offset %d, re_offset %d, jj %d\n",rb,l,skip_half,subframe_offset,symbol_offset,re_offset,jj);
-        allocate_REs_in_RB(phy_vars_eNB,
-                           txdataF,
-                           &jj,
-                           &jj2,
-                           re_offset,
-                           symbol_offset,
-                           dlsch0,
-                           dlsch1,
-                           pilots,
-                           ((pilots) ? amp_rho_b : amp_rho_a),
-                           get_pmi(frame_parms->N_RB_DL,dlsch0->harq_processes[harq_pid],rb),
-                           qam_table_s0,
-                           qam_table_s1,
-                           &re_allocated,
-                           skip_dc,
-                           skip_half,
-                           lprime,
-                           mprime,
-                           Ns);
-
-        if(mimo_mode==TM7 && lprime>=0)
-           mprime +=3+frame_parms->Ncp;
-
-=======
-	//	printf("Allocated rb %d/symbol %d, skip_half %d, subframe_offset %d, symbol_offset %d, re_offset %d, jj %d\n",rb,l,skip_half,subframe_offset,symbol_offset,re_offset,jj);
-	allocate_REs(frame_parms,
-		     txdataF,
-		     &jj,
-		     &jj2,
-		     re_offset,
-		     symbol_offset,
-		     dlsch0->harq_processes[harq_pid],
-		     (dlsch1==NULL) ? NULL : dlsch1->harq_processes[harq_pid],
-		     pilots,
-		     ((pilots) ? amp_rho_b : amp_rho_a),
-		     get_pmi(frame_parms->N_RB_DL,dlsch0->harq_processes[harq_pid],rb),
-		     qam_table_s0,
-		     qam_table_s1,
-		     &re_allocated,
-		     skip_dc,
-		     skip_half,
-		     P1_SHIFT,
-		     P2_SHIFT);
+        //      printf("Allocated rb %d/symbol %d, skip_half %d, subframe_offset %d, symbol_offset %d, re_offset %d, jj %d\n",rb,l,skip_half,subframe_offset,symbol_offset,re_offset,jj);
+          allocate_REs(phy_vars_eNB,
+       		       txdataF,
+      		       &jj,
+      		       &jj2,
+      		       re_offset,
+      		       symbol_offset,
+      		       dlsch0->harq_processes[harq_pid],
+      		       (dlsch1==NULL) ? NULL : dlsch1->harq_processes[harq_pid],
+      		       pilots,
+      		       ((pilots) ? amp_rho_b : amp_rho_a),
+      		       get_pmi(frame_parms->N_RB_DL,dlsch0->harq_processes[harq_pid],rb),
+      		       qam_table_s0,
+      		       qam_table_s1,
+      		       &re_allocated,
+      		       skip_dc,
+      		       skip_half,
+		       lprime,
+		       mprime,
+		       Ns,
+      		       P1_SHIFT,
+      		       P2_SHIFT);
+
+        if ((mimo_mode == TM7) && (lprime>=0))
+	  mprime +=3+frame_parms->Ncp;
+
       }
       else {
 	//	printf("Unallocated rb %d/symbol %d, re_offset %d, jj %d\n",rb,l,re_offset,jj);
->>>>>>> be0b164a
       }
       re_offset+=12; // go to next RB
 
-<<<<<<< HEAD
-      // check if we crossed the symbol boundary and skip DC
-=======
       
       // check if we crossed the symbol boundary and skip DCs
->>>>>>> be0b164a
       if (re_offset >= frame_parms->ofdm_symbol_size) {
         if (skip_dc == 0)  //even number of RBs (doesn't straddle DC)
           re_offset=1;
@@ -2390,11 +2063,7 @@
 
 
 #ifdef DEBUG_DLSCH_MODULATION
-<<<<<<< HEAD
-  msg("generate_dlsch : jj = %d,re_allocated = %d (G %d)\n",jj,re_allocated,get_G(frame_parms,dlsch0_harq->nb_rb,dlsch0_harq->rb_alloc,mod_order0,Nl0,2,0,subframe_offset,1/*transmission mode*/));
-=======
-  printf("generate_dlsch : jj = %d,re_allocated = %d (G %d)\n",jj,re_allocated,get_G(frame_parms,dlsch0_harq->nb_rb,dlsch0_harq->rb_alloc,mod_order0,Nl0,2,0,subframe_offset));
->>>>>>> be0b164a
+  printf("generate_dlsch : jj = %d,re_allocated = %d (G %d)\n",jj,re_allocated,get_G(frame_parms,dlsch0_harq->nb_rb,dlsch0_harq->rb_alloc,mod_order0,Nl0,2,0,subframe_offset,1/*transmission mode*/));
 #endif
 
   VCD_SIGNAL_DUMPER_DUMP_FUNCTION_BY_NAME(VCD_SIGNAL_DUMPER_FUNCTIONS_ENB_DLSCH_MODULATION, VCD_FUNCTION_OUT);
@@ -2493,11 +2162,7 @@
 
 
 #ifdef DEBUG_DLSCH_MODULATION
-<<<<<<< HEAD
-  msg("generate_dlsch(MCH) : jj = %d,re_allocated = %d (G %d)\n",jj,re_allocated,get_G(frame_parms,dlsch->harq_processes[0]->nb_rb,dlsch->harq_processes[0]->rb_alloc,mod_order,1,2,0,subframe_offset,1/*transmission mode*/));
-=======
-  printf("generate_dlsch(MCH) : jj = %d,re_allocated = %d (G %d)\n",jj,re_allocated,get_G(frame_parms,dlsch->harq_processes[0]->nb_rb,dlsch->harq_processes[0]->rb_alloc,mod_order,1,2,0,subframe_offset));
->>>>>>> be0b164a
+  printf("generate_dlsch(MCH) : jj = %d,re_allocated = %d (G %d)\n",jj,re_allocated,get_G(frame_parms,dlsch->harq_processes[0]->nb_rb,dlsch->harq_processes[0]->rb_alloc,mod_order,1,2,0,subframe_offset,1/*transmission mode*/));
 #endif
 
   return (re_allocated);
