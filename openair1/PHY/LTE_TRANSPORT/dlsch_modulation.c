--- conflicted
+++ resolved
@@ -2104,8 +2104,6 @@
   int16_t qam16_table_a1[4],qam64_table_a1[8],qam16_table_b1[4],qam64_table_b1[8],qpsk_table_a1[2],qpsk_table_b1[2];
 
   int16_t *qam_table_s0=NULL,*qam_table_s1=NULL;
-<<<<<<< HEAD
-=======
   int (*allocate_REs)(PHY_VARS_eNB*,
                       int **,
                       uint32_t*,
@@ -2129,7 +2127,6 @@
                       int *);
 
 
->>>>>>> a9cf09ec
 
   int P1_SHIFT[13],P2_SHIFT[13];
   int offset,nushiftmod3;
@@ -2375,23 +2372,13 @@
 
     re_offset = frame_parms->first_carrier_offset;
     symbol_offset = (uint32_t)frame_parms->ofdm_symbol_size*(l+(subframe_offset*nsymb));
-<<<<<<< HEAD
-=======
     allocate_REs = allocate_REs_in_RB;
->>>>>>> a9cf09ec
 
     switch (mod_order0) {
     case 2:
       qam_table_s0 = NULL;
       if (pilots) {
         qam_table_s0 = qpsk_table_b0;
-<<<<<<< HEAD
-      }
-      else {
-        qam_table_s0 = qpsk_table_a0;
-
-      }*/
-=======
         allocate_REs = (dlsch0->harq_processes[harq_pid]->mimo_mode == SISO) ?
           allocate_REs_in_RB_pilots_QPSK_siso :
           allocate_REs_in_RB;
@@ -2402,16 +2389,10 @@
           allocate_REs_in_RB_no_pilots_QPSK_siso :
           allocate_REs_in_RB;
       }
->>>>>>> a9cf09ec
       break;
     case 4:
       if (pilots) {
         qam_table_s0 = qam16_table_b0;
-<<<<<<< HEAD
-      }
-      else {
-        qam_table_s0 = qam16_table_a0;
-=======
         allocate_REs = (dlsch0->harq_processes[harq_pid]->mimo_mode == SISO) ?
           allocate_REs_in_RB_pilots_16QAM_siso :
           allocate_REs_in_RB;
@@ -2421,7 +2402,6 @@
         allocate_REs = (dlsch0->harq_processes[harq_pid]->mimo_mode == SISO) ?
           allocate_REs_in_RB_no_pilots_16QAM_siso :
           allocate_REs_in_RB;
->>>>>>> a9cf09ec
 
       }
       break;
@@ -2429,11 +2409,6 @@
     case 6:
       if (pilots) {
         qam_table_s0 = qam64_table_b0;
-<<<<<<< HEAD
-      }
-      else {
-        qam_table_s0 = qam64_table_a0;
-=======
         allocate_REs = (dlsch0->harq_processes[harq_pid]->mimo_mode == SISO) ?
           allocate_REs_in_RB_pilots_64QAM_siso :
           allocate_REs_in_RB;
@@ -2443,7 +2418,6 @@
         allocate_REs = (dlsch0->harq_processes[harq_pid]->mimo_mode == SISO) ?
           allocate_REs_in_RB_no_pilots_64QAM_siso :
           allocate_REs_in_RB;
->>>>>>> a9cf09ec
       }
       /* TODO: this is a quick hack to be removed. There is a problem
        * with above code that needs to be analyzed and fixed. In the
@@ -2463,12 +2437,8 @@
     switch (mod_order1) {
     case 2:
       qam_table_s1 = NULL;
-<<<<<<< HEAD
-      /*if (pilots) {
-=======
       allocate_REs = allocate_REs_in_RB;
       if (pilots) {
->>>>>>> a9cf09ec
         qam_table_s1 = qpsk_table_b1;
       }
       else {
