--- conflicted
+++ resolved
@@ -626,11 +626,6 @@
         switch (mod_order0) {
         case 2:  //QPSK
 
-<<<<<<< HEAD
-          //printf("%d(%d) : %d,%d => ",tti_offset,*jj,((int16_t*)&txdataF[0][tti_offset])[0],((int16_t*)&txdataF[0][tti_offset])[1]);
-=======
-	  //          printf("re %d %d(%d) : %d,%d => ",re,tti_offset,*jj,((int16_t*)&txdataF[0][tti_offset])[0],((int16_t*)&txdataF[0][tti_offset])[1]);
->>>>>>> e86ec117
           for (aa=0; aa<frame_parms->nb_antennas_tx; aa++) {
             ((int16_t*)&txdataF[aa][tti_offset])[0] += (x0[*jj]==1) ? (-gain_lin_QPSK) : gain_lin_QPSK; //I //b_i
           }
@@ -643,11 +638,6 @@
 
           *jj = *jj + 1;
 
-<<<<<<< HEAD
-          //printf("%d,%d\n",((int16_t*)&txdataF[0][tti_offset])[0],((int16_t*)&txdataF[0][tti_offset])[1]);
-=======
-	  //	  printf("%d,%d\n",((int16_t*)&txdataF[0][tti_offset])[0],((int16_t*)&txdataF[0][tti_offset])[1]);
->>>>>>> e86ec117
           break;
 
         case 4:  //16QAM
@@ -1667,8 +1657,6 @@
 }
 
 
-<<<<<<< HEAD
-=======
 inline int check_skip(int rb,int subframe_offset,LTE_DL_FRAME_PARMS *frame_parms,int l,int nsymb) __attribute__((always_inline));
 inline int check_skip(int rb,int subframe_offset,LTE_DL_FRAME_PARMS *frame_parms,int l,int nsymb) {
 
@@ -1805,7 +1793,6 @@
     return(0);
 }
 
->>>>>>> e86ec117
 
 int dlsch_modulation(int32_t **txdataF,
                      int16_t amp,
@@ -1906,7 +1893,6 @@
   for (l=num_pdcch_symbols; l<nsymb; l++) {
 
 #ifdef DEBUG_DLSCH_MODULATION
-<<<<<<< HEAD
     printf("Generating DLSCH (harq_pid %d,mimo %d, pmi_alloc0 %lx, mod0 %d, mod1 %d, rb_alloc[0] %d) in %d\n",
             harq_pid,
             dlsch0_harq->mimo_mode,
@@ -1915,16 +1901,6 @@
             mod_order1,
             rb_alloc[0],
             len);
-=======
-    printf("Generating DLSCH (harq_pid %d,mimo %d, pmi_alloc0 %llx, mod0 %d, mod1 %d, rb_alloc[0] %d) in %d\n",
-        harq_pid,
-        dlsch0_harq->mimo_mode,
-        pmi2hex_2Ar1(dlsch0_harq->pmi_alloc),
-        mod_order0,
-        mod_order1,
-        rb_alloc[0],
-        l);
->>>>>>> e86ec117
 #endif
 
     if (frame_parms->Ncp==0) { // normal prefix
@@ -2073,10 +2049,9 @@
 
 
       if (rb_alloc_ind > 0) {
-<<<<<<< HEAD
         //    printf("Allocated rb %d/symbol %d, skip_half %d, subframe_offset %d, symbol_offset %d, re_offset %d, jj %d\n",rb,l,skip_half,subframe_offset,symbol_offset,re_offset,jj);
  
-      allocate_REs_in_RB(frame_parms,
+      allocate_REs(frame_parms,
                          txdataF,
                          &jj,
                          &jj2,
@@ -2091,41 +2066,17 @@
                          qam_table_s1,
                          &re_allocated,
                          skip_dc,
-                         skip_half);
-
-=======
-	//	printf("Allocated rb %d/symbol %d, skip_half %d, subframe_offset %d, symbol_offset %d, re_offset %d, jj %d\n",rb,l,skip_half,subframe_offset,symbol_offset,re_offset,jj);
-	allocate_REs(frame_parms,
-		     txdataF,
-		     &jj,
-		     &jj2,
-		     re_offset,
-		     symbol_offset,
-		     dlsch0->harq_processes[harq_pid],
-		     (dlsch1==NULL) ? NULL : dlsch1->harq_processes[harq_pid],
-		     pilots,
-		     ((pilots) ? amp_rho_b : amp_rho_a),
-		     get_pmi(frame_parms->N_RB_DL,dlsch0->harq_processes[harq_pid],rb),
-		     qam_table_s0,
-		     qam_table_s1,
-		     &re_allocated,
-		     skip_dc,
-		     skip_half,
-		     P1_SHIFT,
-		     P2_SHIFT);
+                         skip_half,
+			 P1_SHIFT,
+			 P2_SHIFT);
       }
       else {
 	//	printf("Unallocated rb %d/symbol %d, re_offset %d, jj %d\n",rb,l,re_offset,jj);
->>>>>>> e86ec117
       }
       re_offset+=12; // go to next RB
 
-<<<<<<< HEAD
-      // check if we crossed the symbol boundary and skip DC
-=======
-      
       // check if we crossed the symbol boundary and skip DCs
->>>>>>> e86ec117
+
       if (re_offset >= frame_parms->ofdm_symbol_size) {
         if (skip_dc == 0)  //even number of RBs (doesn't straddle DC)
           re_offset=1;
