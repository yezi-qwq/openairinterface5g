--- conflicted
+++ resolved
@@ -2104,7 +2104,6 @@
   int16_t qam16_table_a1[4],qam64_table_a1[8],qam16_table_b1[4],qam64_table_b1[8],qpsk_table_a1[2],qpsk_table_b1[2];
 
   int16_t *qam_table_s0=NULL,*qam_table_s1=NULL;
-<<<<<<< HEAD
   int (*allocate_REs)(PHY_VARS_eNB*,
                       int **,
                       uint32_t*,
@@ -2127,8 +2126,7 @@
                       int *,
                       int *);
 
-=======
->>>>>>> e83a7fca
+
 
   int P1_SHIFT[13],P2_SHIFT[13];
   int offset,nushiftmod3;
@@ -2374,17 +2372,13 @@
 
     re_offset = frame_parms->first_carrier_offset;
     symbol_offset = (uint32_t)frame_parms->ofdm_symbol_size*(l+(subframe_offset*nsymb));
-<<<<<<< HEAD
     allocate_REs = allocate_REs_in_RB;
-=======
->>>>>>> e83a7fca
 
     switch (mod_order0) {
     case 2:
       qam_table_s0 = NULL;
       if (pilots) {
         qam_table_s0 = qpsk_table_b0;
-<<<<<<< HEAD
         allocate_REs = (dlsch0->harq_processes[harq_pid]->mimo_mode == SISO) ?
           allocate_REs_in_RB_pilots_QPSK_siso :
           allocate_REs_in_RB;
@@ -2395,18 +2389,10 @@
           allocate_REs_in_RB_no_pilots_QPSK_siso :
           allocate_REs_in_RB;
       }
-=======
-      }
-      else {
-        qam_table_s0 = qpsk_table_a0;
-
-      }*/
->>>>>>> e83a7fca
       break;
     case 4:
       if (pilots) {
         qam_table_s0 = qam16_table_b0;
-<<<<<<< HEAD
         allocate_REs = (dlsch0->harq_processes[harq_pid]->mimo_mode == SISO) ?
           allocate_REs_in_RB_pilots_16QAM_siso :
           allocate_REs_in_RB;
@@ -2416,11 +2402,6 @@
         allocate_REs = (dlsch0->harq_processes[harq_pid]->mimo_mode == SISO) ?
           allocate_REs_in_RB_no_pilots_16QAM_siso :
           allocate_REs_in_RB;
-=======
-      }
-      else {
-        qam_table_s0 = qam16_table_a0;
->>>>>>> e83a7fca
 
       }
       break;
@@ -2428,7 +2409,6 @@
     case 6:
       if (pilots) {
         qam_table_s0 = qam64_table_b0;
-<<<<<<< HEAD
         allocate_REs = (dlsch0->harq_processes[harq_pid]->mimo_mode == SISO) ?
           allocate_REs_in_RB_pilots_64QAM_siso :
           allocate_REs_in_RB;
@@ -2438,11 +2418,6 @@
         allocate_REs = (dlsch0->harq_processes[harq_pid]->mimo_mode == SISO) ?
           allocate_REs_in_RB_no_pilots_64QAM_siso :
           allocate_REs_in_RB;
-=======
-      }
-      else {
-        qam_table_s0 = qam64_table_a0;
->>>>>>> e83a7fca
       }
       break;
 
@@ -2451,12 +2426,8 @@
     switch (mod_order1) {
     case 2:
       qam_table_s1 = NULL;
-<<<<<<< HEAD
       allocate_REs = allocate_REs_in_RB;
       if (pilots) {
-=======
-      /*if (pilots) {
->>>>>>> e83a7fca
         qam_table_s1 = qpsk_table_b1;
       }
       else {
