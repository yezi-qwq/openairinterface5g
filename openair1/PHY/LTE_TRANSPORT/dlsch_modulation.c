/*******************************************************************************
  OpenAirInterface
  Copyright(c) 1999 - 2014 Eurecom

  OpenAirInterface is free software: you can redistribute it and/or modify
  it under the terms of the GNU General Public License as published by
  the Free Software Foundation, either version 3 of the License, or
  (at your option) any later version.


  OpenAirInterface is distributed in the hope that it will be useful,
  but WITHOUT ANY WARRANTY; without even the implied warranty of
  MERCHANTABILITY or FITNESS FOR A PARTICULAR PURPOSE.  See the
  GNU General Public License for more details.

  You should have received a copy of the GNU General Public License
  along with OpenAirInterface.The full GNU General Public License is
  included in this distribution in the file called "COPYING". If not,
  see <http://www.gnu.org/licenses/>.

  Contact Information
  OpenAirInterface Admin: openair_admin@eurecom.fr
  OpenAirInterface Tech : openair_tech@eurecom.fr
  OpenAirInterface Dev  : openair4g-devel@lists.eurecom.fr

Address      : Eurecom, Campus SophiaTech, 450 Route des Chappes, CS 50193 - 06904 Biot Sophia Antipolis cedex, FRANCE

 *******************************************************************************/

/*! \file PHY/LTE_TRANSPORT/dlsch_modulation.c
 * \brief Top-level routines for generating the PDSCH physical channel from 36-211, V8.6 2009-03
 * \author R. Knopp, F. Kaltenberger
 * \date 2011
 * \version 0.1
 * \company Eurecom
 * \email: knopp@eurecom.fr,florian.kaltenberger@eurecom.fr
 * \note
 * \warning
 */
#include "PHY/defs.h"
#include "PHY/extern.h"
#include "PHY/CODING/defs.h"
#include "PHY/CODING/extern.h"
#include "PHY/CODING/lte_interleaver_inline.h"
#include "PHY/LTE_TRANSPORT/defs.h"
#include "defs.h"
#include "UTIL/LOG/vcd_signal_dumper.h"

#define DEBUG_DLSCH_MODULATION

//#define is_not_pilot(pilots,re,nushift,use2ndpilots) ((pilots==0) || ((re!=nushift) && (re!=nushift+6)&&((re!=nushift+3)||(use2ndpilots==1))&&((re!=nushift+9)||(use2ndpilots==1)))?1:0)

uint8_t is_not_pilot(uint8_t pilots, uint8_t re, uint8_t nushift, uint8_t use2ndpilots)
{

  uint8_t offset = (pilots==2)?3:0;
  int nushiftmod3 = nushift%3;

  if (pilots==0)
    return(1);

  if (use2ndpilots==1) {  // This is for SISO (mode 1)
    if ((re!=nushift+offset) && (re!=((nushift+6+offset)%12)))
      return(1);
  } else { // 2 antenna pilots
    if ((re!=nushiftmod3) && (re!=nushiftmod3+6) && (re!=nushiftmod3+3) && (re!=nushiftmod3+9))
      return(1);
  }

  return(0);
}

/*uint8_t is_not_UEspecRS(int first_layer,int re)
{
  return(1);
}*/
uint8_t is_not_UEspecRS(int8_t lprime, uint8_t re, uint8_t nushift, uint8_t Ncp, uint8_t beamforming_mode)
{
  uint8_t offset = (lprime==1||lprime==3)?2:0;
  if (lprime==-1)
    return(1);

  switch (beamforming_mode) {
    case 7:
      if (Ncp == NORMAL){
        if ((re!=nushift+offset) && (re!=((nushift+4+offset)%12)) &&  (re!=((nushift+8+offset)%12))) 
          return(1);
        /*else{
          printf("(is_no_UEspec_RS):lprime=%d, re=%d, nushift=%d, offset=%d\n",lprime, re,nushift,offset);
        }*/
      } else { 
        if ((re!=nushift+offset) && (re!=((nushift+3+offset)%12)) && (re!=((nushift+6+offset)%12)) && (re!=((nushift+9+offset)%12)))
          return(1);
      }
      break;

    default:
      msg("is_not_UEspecRS() [dlsch_modulation.c] : ERROR, unknown beamforming_mode %d\n",beamforming_mode);
      return(-1);
  }

  return(0);
}

void generate_64qam_table(void)
{

  int a,b,c,index;


  for (a=-1; a<=1; a+=2)
    for (b=-1; b<=1; b+=2)
      for (c=-1; c<=1; c+=2) {
        index = (1+a)*2 + (1+b) + (1+c)/2;
        qam64_table[index] = -a*(QAM64_n1 + b*(QAM64_n2 + (c*QAM64_n3))); // 0 1 2
      }
}

void generate_16qam_table(void)
{

  int a,b,index;

  for (a=-1; a<=1; a+=2)
    for (b=-1; b<=1; b+=2) {
      index = (1+a) + (1+b)/2;
      qam16_table[index] = -a*(QAM16_n1 + (b*QAM16_n2));
    }
}




void layer1prec2A(int32_t *antenna0_sample, int32_t *antenna1_sample, uint8_t precoding_index)
{

  switch (precoding_index) {

    case 0: // 1 1
      *antenna1_sample=*antenna0_sample;
      break;

    case 1: // 1 -1
      ((int16_t *)antenna1_sample)[0] = -((int16_t *)antenna0_sample)[0];
      ((int16_t *)antenna1_sample)[1] = -((int16_t *)antenna0_sample)[1];
      break;

    case 2: // 1 j
      ((int16_t *)antenna1_sample)[0] = -((int16_t *)antenna0_sample)[1];
      ((int16_t *)antenna1_sample)[1] = ((int16_t *)antenna0_sample)[0];
      break;

    case 3: // 1 -j
      ((int16_t *)antenna1_sample)[0] = ((int16_t *)antenna0_sample)[1];
      ((int16_t *)antenna1_sample)[1] = -((int16_t *)antenna0_sample)[0];
      break;
  }

  // normalize
  /*  ((int16_t *)antenna0_sample)[0] = (int16_t)((((int16_t *)antenna0_sample)[0]*ONE_OVER_SQRT2_Q15)>>15);
      ((int16_t *)antenna0_sample)[1] = (int16_t)((((int16_t *)antenna0_sample)[1]*ONE_OVER_SQRT2_Q15)>>15);  ((int16_t *)antenna1_sample)[0] = (int16_t)((((int16_t *)antenna1_sample)[0]*ONE_OVER_SQRT2_Q15)>>15);
      ((int16_t *)antenna1_sample)[1] = (int16_t)((((int16_t *)antenna1_sample)[1]*ONE_OVER_SQRT2_Q15)>>15);  */
}

<<<<<<< HEAD
int allocate_REs_in_RB(PHY_VARS_eNB *phy_vars_eNB,
                       mod_sym_t **txdataF,
=======
int allocate_REs_in_RB(LTE_DL_FRAME_PARMS *frame_parms,
                       int32_t **txdataF,
>>>>>>> 7390798b
                       uint32_t *jj,
                       uint32_t *jj2,
                       uint16_t re_offset,
                       uint32_t symbol_offset,
                       LTE_eNB_DLSCH_t *dlsch0,
                       LTE_eNB_DLSCH_t *dlsch1,
                       uint8_t pilots,
                       int16_t amp,
                       uint8_t precoder_index,
                       int16_t *qam_table_s0,
                       int16_t *qam_table_s1,
                       uint32_t *re_allocated,
                       uint8_t skip_dc,
                       uint8_t skip_half,
                       uint8_t lprime,
                       uint8_t mprime,
                       uint8_t Ns)
{

  uint8_t harq_pid = dlsch0->current_harq_pid;
  LTE_DL_eNB_HARQ_t *dlsch0_harq = dlsch0->harq_processes[harq_pid];
  LTE_DL_eNB_HARQ_t *dlsch1_harq = (dlsch1==NULL) ? NULL : dlsch1->harq_processes[harq_pid];

  LTE_DL_FRAME_PARMS *frame_parms = &phy_vars_eNB->lte_frame_parms;
  uint8_t *x0             = dlsch0_harq->e;
  MIMO_mode_t mimo_mode   = dlsch0_harq->mimo_mode;

  int first_layer0        = dlsch0_harq->first_layer;
  int Nlayers0            = dlsch0_harq->Nlayers;
  uint8_t mod_order0      = get_Qm(dlsch0_harq->mcs);


  uint8_t *x1=NULL;
  uint8_t mod_order1=2;
  // Fill these in later for TM8-10
  //  int Nlayers1;
  //  int first_layer1;


  int use2ndpilots = (frame_parms->mode1_flag==1)?1:0;

  uint32_t tti_offset,aa;
  uint8_t re;
  uint8_t qam64_table_offset_re = 0;
  uint8_t qam64_table_offset_im = 0;
  uint8_t qam16_table_offset_re = 0;
  uint8_t qam16_table_offset_im = 0;
  uint8_t qam64_table_offset_re0 = 0;
  uint8_t qam64_table_offset_im0 = 0;
  uint8_t qam16_table_offset_re0 = 0;
  uint8_t qam16_table_offset_im0 = 0;
  uint8_t qam64_table_offset_re1 = 0;
  uint8_t qam64_table_offset_im1 = 0;
  uint8_t qam16_table_offset_re1 = 0;
  uint8_t qam16_table_offset_im1 = 0;
  int16_t xx0_re,xx1_re;
  int16_t xx0_im,xx1_im;

  int16_t gain_lin_QPSK;//,gain_lin_16QAM1,gain_lin_16QAM2;
  int16_t re_off=re_offset;

  uint8_t first_re,last_re;
  int32_t tmp_sample1,tmp_sample2;
  int16_t tmp_amp=amp;
  uint8_t layer;
  int s=1;
        
  int mprime2 = mprime,ind,ind_dword,ind_qpsk_symb;
  mod_sym_t qpsk[4];

  gain_lin_QPSK = (int16_t)((amp*ONE_OVER_SQRT2_Q15)>>15);
  //  if (mimo_mode == LARGE_CDD) gain_lin_QPSK>>=1;
  ((int16_t *)&qpsk[0])[0] = gain_lin_QPSK;
  ((int16_t *)&qpsk[0])[1] = gain_lin_QPSK;
  ((int16_t *)&qpsk[1])[0] = -gain_lin_QPSK;
  ((int16_t *)&qpsk[1])[1] = gain_lin_QPSK;;
  ((int16_t *)&qpsk[2])[0] = gain_lin_QPSK;;
  ((int16_t *)&qpsk[2])[1] = -gain_lin_QPSK;;
  ((int16_t *)&qpsk[3])[0] = -gain_lin_QPSK;;
  ((int16_t *)&qpsk[3])[1] = -gain_lin_QPSK;


  if (dlsch1_harq) {
    x1             = dlsch1_harq->e;
    // Fill these in later for TM8-10
    //    Nlayers1       = dlsch1_harq->Nlayers;
    //    first_layer1   = dlsch1_harq->first_layer;
    mod_order1     = get_Qm(dlsch1_harq->mcs);

  }

  /*
     switch (mod_order) {
     case 2:
// QPSK single stream

break;
case 4:
//16QAM Single stream
gain_lin_16QAM1 = (int16_t)(((int32_t)amp*QAM16_n1)>>15);
gain_lin_16QAM2 = (int16_t)(((int32_t)amp*QAM16_n2)>>15);

break;

case 6:
//64QAM Single stream
break;
default:
break;
}
   */

//#ifdef DEBUG_DLSCH_MODULATION
// printf("allocate_re (mod %d): symbol_offset %d re_offset %d (%d,%d), jj %d -> %d,%d\n",mod_order0,symbol_offset,re_offset,skip_dc,skip_half,*jj, x0[*jj], x0[1+*jj]);
//#endif

  first_re=0;
  last_re=12;
  
  if (skip_half==1)
    last_re=6;
  else if (skip_half==2)
    first_re=6;
  
  for (re=first_re; re<last_re; re++) {
  
    if ((skip_dc == 1) && (re==6))
      re_off=re_off - frame_parms->ofdm_symbol_size+1;


    tti_offset = symbol_offset + re_off + re;
    // printf("tti_offset = %d\n", tti_offset);
    // check that RE is not from Cell-specific RS

    if (is_not_pilot(pilots,re,frame_parms->nushift,use2ndpilots)==1) {
     //  printf("re %d (jj %d)\n",re,*jj);


      if (mimo_mode == SISO) {  //SISO mapping
        *re_allocated = *re_allocated + 1;

        switch (mod_order0) {
          case 2:  //QPSK

            //printf("%d(%d) : %d,%d => ",tti_offset,*jj,((int16_t*)&txdataF[0][tti_offset])[0],((int16_t*)&txdataF[0][tti_offset])[1]);
            ((int16_t*)&txdataF[0][tti_offset])[0] = (x0[*jj]==1) ? (-gain_lin_QPSK) : gain_lin_QPSK; //I //b_i

            *jj = *jj + 1;

            ((int16_t*)&txdataF[0][tti_offset])[1] = (x0[*jj]==1) ? (-gain_lin_QPSK) : gain_lin_QPSK; //Q //b_{i+1}

            *jj = *jj + 1;

          //printf("%d,%d\n",((int16_t*)&txdataF[0][tti_offset])[0],((int16_t*)&txdataF[0][tti_offset])[1]);
          break;

          case 4:  //16QAM

            qam16_table_offset_re = 0;
            qam16_table_offset_im = 0;

            if (x0[*jj] == 1)
              qam16_table_offset_re+=2;

            *jj=*jj+1;

            if (x0[*jj] == 1)
              qam16_table_offset_im+=2;

            *jj=*jj+1;


            if (x0[*jj] == 1)
              qam16_table_offset_re+=1;

            *jj=*jj+1;

            if (x0[*jj] == 1)
              qam16_table_offset_im+=1;

            *jj=*jj+1;

            ((int16_t *)&txdataF[0][tti_offset])[0]=qam_table_s0[qam16_table_offset_re];//(int16_t)(((int32_t)amp*qam16_table[qam16_table_offset_re])>>15);
            ((int16_t *)&txdataF[0][tti_offset])[1]=qam_table_s0[qam16_table_offset_im];//(int16_t)(((int32_t)amp*qam16_table[qam16_table_offset_im])>>15);

            break;

          case 6:  //64QAM


            qam64_table_offset_re = 0;
            qam64_table_offset_im = 0;

            if (x0[*jj] == 1)
              qam64_table_offset_re+=4;

            *jj=*jj+1;

            if (x0[*jj] == 1)
              qam64_table_offset_im+=4;

            *jj=*jj+1;

            if (x0[*jj] == 1)
              qam64_table_offset_re+=2;

            *jj=*jj+1;

            if (x0[*jj] == 1)
              qam64_table_offset_im+=2;

            *jj=*jj+1;

            if (x0[*jj] == 1)
              qam64_table_offset_re+=1;

            *jj=*jj+1;

            if (x0[*jj] == 1)
              qam64_table_offset_im+=1;

            *jj=*jj+1;

            ((int16_t *)&txdataF[0][tti_offset])[0]=qam_table_s0[qam64_table_offset_re];//(int16_t)(((int32_t)amp*qam64_table[qam64_table_offset_re])>>15);
            ((int16_t *)&txdataF[0][tti_offset])[1]=qam_table_s0[qam64_table_offset_im];//(int16_t)(((int32_t)amp*qam64_table[qam64_table_offset_im])>>15);

            break;

        }
      }

      else if (mimo_mode == ALAMOUTI) {
        *re_allocated = *re_allocated + 1;
        // normalization for 2 tx antennas
        amp = (int16_t)(((int32_t)tmp_amp*ONE_OVER_SQRT2_Q15)>>15);

        switch (mod_order0) {
          case 2:  //QPSK

            // first antenna position n -> x0

            ((int16_t*)&tmp_sample1)[0] = (x0[*jj]==1) ? (-gain_lin_QPSK) : gain_lin_QPSK;
            *jj=*jj+1;
            ((int16_t*)&tmp_sample1)[1] = (x0[*jj]==1) ? (-gain_lin_QPSK) : gain_lin_QPSK;
            *jj=*jj+1;

            // second antenna position n -> -x1*

            ((int16_t*)&tmp_sample2)[0] = (x0[*jj]==1) ? (gain_lin_QPSK) : -gain_lin_QPSK;
            *jj=*jj+1;
            ((int16_t*)&tmp_sample2)[1] = (x0[*jj]==1) ? (-gain_lin_QPSK) : gain_lin_QPSK;
            *jj=*jj+1;

            // normalization for 2 tx antennas
            ((int16_t*)&txdataF[0][tti_offset])[0] += (int16_t)((((int16_t*)&tmp_sample1)[0]*ONE_OVER_SQRT2_Q15)>>15);
            ((int16_t*)&txdataF[0][tti_offset])[1] += (int16_t)((((int16_t*)&tmp_sample1)[1]*ONE_OVER_SQRT2_Q15)>>15);
            ((int16_t*)&txdataF[1][tti_offset])[0] += (int16_t)((((int16_t*)&tmp_sample2)[0]*ONE_OVER_SQRT2_Q15)>>15);
            ((int16_t*)&txdataF[1][tti_offset])[1] += (int16_t)((((int16_t*)&tmp_sample2)[1]*ONE_OVER_SQRT2_Q15)>>15);

            break;

          case 4:  //16QAM

            // Antenna 0 position n

            qam16_table_offset_re = 0;
            qam16_table_offset_im = 0;

            if (x0[*jj] == 1)
              qam16_table_offset_re+=2;

            *jj=*jj+1;

            if (x0[*jj] == 1)
              qam16_table_offset_im+=2;

            *jj=*jj+1;


            if (x0[*jj] == 1)
              qam16_table_offset_re+=1;

            *jj=*jj+1;

            if (x0[*jj] == 1)
              qam16_table_offset_im+=1;

            *jj=*jj+1;

            ((int16_t *)&txdataF[0][tti_offset])[0]+=(int16_t)(((int32_t)amp*qam16_table[qam16_table_offset_re])>>15);
            ((int16_t *)&txdataF[0][tti_offset])[1]+=(int16_t)(((int32_t)amp*qam16_table[qam16_table_offset_im])>>15);

            // Antenna 1 position n Real part -> -x1*

            qam16_table_offset_re = 0;
            qam16_table_offset_im = 0;

            if (x0[*jj] == 1)
              qam16_table_offset_re+=2;

            *jj=*jj+1;

            if (x0[*jj] == 1)
              qam16_table_offset_im+=2;

            *jj=*jj+1;


            if (x0[*jj] == 1)
              qam16_table_offset_re+=1;

            *jj=*jj+1;

            if (x0[*jj] == 1)
              qam16_table_offset_im+=1;

            *jj=*jj+1;

            ((int16_t *)&txdataF[1][tti_offset])[0]+=-(int16_t)(((int32_t)amp*qam16_table[qam16_table_offset_re])>>15);
            ((int16_t *)&txdataF[1][tti_offset])[1]+=(int16_t)(((int32_t)amp*qam16_table[qam16_table_offset_im])>>15);


            break;

          case 6:   // 64-QAM

            // Antenna 0
            qam64_table_offset_re = 0;
            qam64_table_offset_im = 0;

            if (x0[*jj] == 1)
              qam64_table_offset_re+=4;

            *jj=*jj+1;

            if (x0[*jj] == 1)
              qam64_table_offset_im+=4;

            *jj=*jj+1;

            if (x0[*jj] == 1)
              qam64_table_offset_re+=2;

            *jj=*jj+1;

            if (x0[*jj] == 1)
              qam64_table_offset_im+=2;

            *jj=*jj+1;

            if (x0[*jj] == 1)
              qam64_table_offset_re+=1;

            *jj=*jj+1;

            if (x0[*jj] == 1)
              qam64_table_offset_im+=1;

            *jj=*jj+1;

            ((int16_t *)&txdataF[0][tti_offset])[0]+=(int16_t)(((int32_t)amp*qam64_table[qam64_table_offset_re])>>15);
            ((int16_t *)&txdataF[0][tti_offset])[1]+=(int16_t)(((int32_t)amp*qam64_table[qam64_table_offset_im])>>15);


            // Antenna 1 => -x1*
            qam64_table_offset_re = 0;
            qam64_table_offset_im = 0;

            if (x0[*jj] == 1)
              qam64_table_offset_re+=4;

            *jj=*jj+1;

            if (x0[*jj] == 1)
              qam64_table_offset_im+=4;

            *jj=*jj+1;

            if (x0[*jj] == 1)
              qam64_table_offset_re+=2;

            *jj=*jj+1;

            if (x0[*jj] == 1)
              qam64_table_offset_im+=2;

            *jj=*jj+1;

            if (x0[*jj] == 1)
              qam64_table_offset_re+=1;

            *jj=*jj+1;

            if (x0[*jj] == 1)
              qam64_table_offset_im+=1;

            *jj=*jj+1;

            ((int16_t *)&txdataF[1][tti_offset])[0]+=-(int16_t)(((int32_t)amp*qam64_table[qam64_table_offset_re])>>15);
            ((int16_t *)&txdataF[1][tti_offset])[1]+=(int16_t)(((int32_t)amp*qam64_table[qam64_table_offset_im])>>15);

            break;
        }

        // fill in the rest of the ALAMOUTI precoding
        if (is_not_pilot(pilots,re + 1,frame_parms->nushift,use2ndpilots)==1) {
          ((int16_t *)&txdataF[0][tti_offset+1])[0] += -((int16_t *)&txdataF[1][tti_offset])[0]; //x1
          ((int16_t *)&txdataF[0][tti_offset+1])[1] += ((int16_t *)&txdataF[1][tti_offset])[1];
          ((int16_t *)&txdataF[1][tti_offset+1])[0] += ((int16_t *)&txdataF[0][tti_offset])[0];  //x0*
          ((int16_t *)&txdataF[1][tti_offset+1])[1] += -((int16_t *)&txdataF[0][tti_offset])[1];
        } else {
          ((int16_t *)&txdataF[0][tti_offset+2])[0] += -((int16_t *)&txdataF[1][tti_offset])[0]; //x1
          ((int16_t *)&txdataF[0][tti_offset+2])[1] += ((int16_t *)&txdataF[1][tti_offset])[1];
          ((int16_t *)&txdataF[1][tti_offset+2])[0] += ((int16_t *)&txdataF[0][tti_offset])[0];  //x0*
          ((int16_t *)&txdataF[1][tti_offset+2])[1] += -((int16_t *)&txdataF[0][tti_offset])[1];
        }
      } else if (mimo_mode == LARGE_CDD) {

        *re_allocated = *re_allocated + 1;

        if (frame_parms->nb_antenna_ports_eNB == 2) {
          switch (mod_order0) {
            default:
              LOG_E(PHY,"Unknown mod_order0 %d\n",mod_order0);
              xx0_re=xx0_im=0;
              break;

            case 2:  //QPSK
              // printf("%d(%d) : %d,%d => ",tti_offset,*jj,((int16_t*)&txdataF[0][tti_offset])[0],((int16_t*)&txdataF[0][tti_offset])[1]);
              xx0_re = (x0[*jj]==1) ? (-gain_lin_QPSK) : gain_lin_QPSK;
              *jj = *jj + 1;
              xx0_im = (x0[*jj]==1) ? (-gain_lin_QPSK) : gain_lin_QPSK;
              *jj = *jj + 1;



              // printf("%d,%d\n",((int16_t*)&txdataF[0][tti_offset])[0],((int16_t*)&txdataF[0][tti_offset])[1]);
              break;

            case 4:  //16QAM

              qam16_table_offset_re0 = 0;
              qam16_table_offset_im0 = 0;

              if (x0[*jj] == 1)
                qam16_table_offset_re0+=2;

              *jj=*jj+1;

              if (x0[*jj] == 1)
                qam16_table_offset_im0+=2;

              *jj=*jj+1;

              if (x0[*jj] == 1)
                qam16_table_offset_re0+=1;

              *jj=*jj+1;

              if (x0[*jj] == 1)
                qam16_table_offset_im0+=1;

              *jj=*jj+1;

              xx0_re = qam_table_s0[qam16_table_offset_re0];
              xx0_im = qam_table_s0[qam16_table_offset_im0];

              break;

            case 6:  //64QAM


              qam64_table_offset_re0 = 0;
              qam64_table_offset_im0 = 0;

              if (x0[*jj] == 1)
                qam64_table_offset_re0+=4;

              *jj=*jj+1;

              if (x0[*jj] == 1)
                qam64_table_offset_im0+=4;

              *jj=*jj+1;

              if (x0[*jj] == 1)
                qam64_table_offset_re0+=2;

              *jj=*jj+1;

              if (x0[*jj] == 1)
                qam64_table_offset_im0+=2;

              *jj=*jj+1;

              if (x0[*jj] == 1)
                qam64_table_offset_re0+=1;

              *jj=*jj+1;

              if (x0[*jj] == 1)
                qam64_table_offset_im0+=1;

              *jj=*jj+1;

              xx0_re = qam_table_s0[qam64_table_offset_re0];
              xx0_im = qam_table_s0[qam64_table_offset_im0];


              break;

          }

          switch (mod_order1) {
            default:
              LOG_E(PHY,"Unknown mod_order1 %d\n",mod_order1);
              xx1_re=xx1_im=0;
              break;

            case 2:  //QPSK
              //    printf("%d(%d) : %d,%d => ",tti_offset,*jj,((int16_t*)&txdataF[0][tti_offset])[0],((int16_t*)&txdataF[0][tti_offset])[1]);
              xx1_re = (x1[*jj2]==1) ? (-gain_lin_QPSK) : gain_lin_QPSK;
              *jj2 = *jj2 + 1;
              xx1_im = (x1[*jj2]==1) ? (-gain_lin_QPSK) : gain_lin_QPSK;
              *jj2 = *jj2 + 1;
              // printf("%d,%d\n",((int16_t*)&txdataF[0][tti_offset])[0],((int16_t*)&txdataF[0][tti_offset])[1]);
              break;

            case 4:  //16QAM

              qam16_table_offset_re1 = 0;
              qam16_table_offset_im1 = 0;

              if (x1[*jj2] == 1)
                qam16_table_offset_re1+=2;

              *jj2 = *jj2 + 1;

              if (x1[*jj2] == 1)
                qam16_table_offset_im1+=2;

              *jj2 = *jj2 + 1;

              if (x1[*jj2] == 1)
                qam16_table_offset_re1+=1;

              *jj2 = *jj2 + 1;

              if (x1[*jj2] == 1)
                qam16_table_offset_im1+=1;

              *jj2 = *jj2 + 1;

              xx1_re = qam_table_s1[qam16_table_offset_re1];
              xx1_im = qam_table_s1[qam16_table_offset_im1];

              break;

            case 6:  //64QAM

              qam64_table_offset_re1 = 0;
              qam64_table_offset_im1 = 0;

              if (x1[*jj2] == 1)
                qam64_table_offset_re1+=4;

              *jj2 = *jj2 + 1;

              if (x1[*jj2] == 1)
                qam64_table_offset_im1+=4;

              *jj2 = *jj2 + 1;

              if (x1[*jj2] == 1)
                qam64_table_offset_re1+=2;

              *jj2 = *jj2 + 1;

              if (x1[*jj2] == 1)
                qam64_table_offset_im1+=2;

              *jj2 = *jj2 + 1;

              if (x1[*jj2] == 1)
                qam64_table_offset_re1+=1;

              *jj2 = *jj2 + 1;

              if (x1[*jj2] == 1)
                qam64_table_offset_im1+=1;

              *jj2 = *jj2 + 1;

              xx1_re = qam_table_s1[qam64_table_offset_re1];
              xx1_im = qam_table_s1[qam64_table_offset_im1];


              break;

          }

          // This implements the Large CDD precoding for 2 TX antennas
          // -  -        -    -  -         -  -     -  -  -       -              -
          //| y0 |      | 1  0 || 1    0    || 1   1 || x0 |     |        x0 + x1 |
          //| y1 | = .5 | 0  1 || 0  (-1)^i || 1  -1 || x1 | = .5| (-1)^i(x0 - x1)|
          // -  -        -    -  -         -  -     -  -  -       -
          // Note: Factor .5 is accounted for in amplitude when calling this function
          ((int16_t *)&txdataF[0][tti_offset])[0]+=((xx0_re+xx1_re)>>1);
          ((int16_t *)&txdataF[1][tti_offset])[0]+=(s*((xx0_re-xx1_re)>>1));
          ((int16_t *)&txdataF[0][tti_offset])[1]+=((xx0_im+xx1_im)>>1);
          ((int16_t *)&txdataF[1][tti_offset])[1]+=(s*((xx0_im-xx1_im)>>1));
          /*
             printf("CDD: xx0 (%d,%d), xx1(%d,%d), s(%d), txF[0] (%d,%d), txF[1] (%d,%d)\n",
             xx0_re,xx0_im,xx1_re,xx1_im, s, ((int16_t *)&txdataF[0][tti_offset])[0],((int16_t *)&txdataF[0][tti_offset])[1],
             ((int16_t *)&txdataF[1][tti_offset])[0],((int16_t *)&txdataF[1][tti_offset])[1]);
           */
          // s alternates +1/-1 for each RE
          s = -s;
        }
      } else if ((mimo_mode >= UNIFORM_PRECODING11)&&(mimo_mode <= PUSCH_PRECODING1)) {
        // this is for transmission modes 4-6 (1 layer)
        *re_allocated = *re_allocated + 1;
        amp = (int16_t)(((int32_t)tmp_amp*ONE_OVER_SQRT2_Q15)>>15);

        switch (mod_order0) {
          case 2:  //QPSK

            ((int16_t*)&tmp_sample1)[0] = (x0[*jj]==1) ? (-gain_lin_QPSK) : gain_lin_QPSK;
            *jj = *jj + 1;
            ((int16_t*)&tmp_sample1)[1] = (x0[*jj]==1) ? (-gain_lin_QPSK) : gain_lin_QPSK;
            *jj = *jj + 1;

            // normalization for 2 tx antenna ports
            ((int16_t*)&txdataF[0][tti_offset])[0] += (int16_t)((((int16_t*)&tmp_sample1)[0]*ONE_OVER_SQRT2_Q15)>>15);
            ((int16_t*)&txdataF[0][tti_offset])[1] += (int16_t)((((int16_t*)&tmp_sample1)[1]*ONE_OVER_SQRT2_Q15)>>15);

            if (frame_parms->nb_antenna_ports_eNB == 2) {
              layer1prec2A(&tmp_sample1,&tmp_sample2,precoder_index);
              ((int16_t*)&txdataF[1][tti_offset])[0] += (int16_t)((((int16_t*)&tmp_sample2)[0]*ONE_OVER_SQRT2_Q15)>>15);
              ((int16_t*)&txdataF[1][tti_offset])[1] += (int16_t)((((int16_t*)&tmp_sample2)[1]*ONE_OVER_SQRT2_Q15)>>15);
            }

            break;

          case 4:  //16QAM

            qam16_table_offset_re = 0;
            qam16_table_offset_im = 0;

            if (x0[*jj] == 1)
              qam16_table_offset_re+=2;

            *jj=*jj+1;

            if (x0[*jj] == 1)
              qam16_table_offset_im+=2;

            *jj=*jj+1;


            if (x0[*jj] == 1)
              qam16_table_offset_re+=1;

            *jj=*jj+1;

            if (x0[*jj] == 1)
              qam16_table_offset_im+=1;

            *jj=*jj+1;

            ((int16_t*)&tmp_sample1)[0] = (int16_t)(((int32_t)amp*qam16_table[qam16_table_offset_re])>>15);
            ((int16_t*)&tmp_sample1)[1] = (int16_t)(((int32_t)amp*qam16_table[qam16_table_offset_im])>>15);

            ((int16_t *)&txdataF[0][tti_offset])[0] += ((int16_t*)&tmp_sample1)[0];
            ((int16_t *)&txdataF[0][tti_offset])[1] += ((int16_t*)&tmp_sample1)[1];

            if (frame_parms->nb_antenna_ports_eNB == 2) {
              layer1prec2A(&tmp_sample1,&tmp_sample2,precoder_index);
              ((int16_t*)&txdataF[1][tti_offset])[0] += ((int16_t*)&tmp_sample2)[0];
              ((int16_t*)&txdataF[1][tti_offset])[1] += ((int16_t*)&tmp_sample2)[1];
            }

            break;

          case 6:  //64QAM


            qam64_table_offset_re = 0;
            qam64_table_offset_im = 0;

            if (x0[*jj] == 1)
              qam64_table_offset_re+=4;

            *jj=*jj+1;

            if (x0[*jj] == 1)
              qam64_table_offset_im+=4;

            *jj=*jj+1;

            if (x0[*jj] == 1)
              qam64_table_offset_re+=2;

            *jj=*jj+1;

            if (x0[*jj] == 1)
              qam64_table_offset_im+=2;

            *jj=*jj+1;

            if (x0[*jj] == 1)
              qam64_table_offset_re+=1;

            *jj=*jj+1;

            if (x0[*jj] == 1)
              qam64_table_offset_im+=1;

            *jj=*jj+1;

            ((int16_t*)&tmp_sample1)[0] = (int16_t)(((int32_t)amp*qam64_table[qam64_table_offset_re])>>15);
            ((int16_t*)&tmp_sample1)[1] = (int16_t)(((int32_t)amp*qam64_table[qam64_table_offset_im])>>15);

            ((int16_t *)&txdataF[0][tti_offset])[0] += ((int16_t*)&tmp_sample1)[0];
            ((int16_t *)&txdataF[0][tti_offset])[1] += ((int16_t*)&tmp_sample1)[1];

            if (frame_parms->nb_antenna_ports_eNB == 2) {
              layer1prec2A(&tmp_sample1,&tmp_sample2,precoder_index);
              ((int16_t*)&txdataF[1][tti_offset])[0] += ((int16_t*)&tmp_sample2)[0];
              ((int16_t*)&txdataF[1][tti_offset])[1] += ((int16_t*)&tmp_sample2)[1];
            }

            break;

        }
      }

      if (mimo_mode == ALAMOUTI) {
        re++;  // adjacent carriers are taken care of by precoding
        *re_allocated = *re_allocated + 1;

        if (is_not_pilot(pilots,re,frame_parms->nushift,use2ndpilots)==0) {
          re++;
          *re_allocated = *re_allocated + 1;
        }
      }

      if(mimo_mode == TM7) {
        *re_allocated = *re_allocated + 1;

        if (is_not_UEspecRS(lprime,re,frame_parms->Nid_cell%3,frame_parms->Ncp,7)) {

          switch (mod_order0){
            case 2:  //QPSK

              ((int16_t*)&txdataF[5][tti_offset])[0] = (x0[*jj]==1) ? (-gain_lin_QPSK) : gain_lin_QPSK;
              *jj = *jj + 1;
              ((int16_t*)&txdataF[5][tti_offset])[1] = (x0[*jj]==1) ? (-gain_lin_QPSK) : gain_lin_QPSK;
              *jj = *jj + 1;

              //printf("%d(%d) : %d,%d => ",tti_offset,*jj,((int16_t*)&tmp_sample1)[0],((int16_t*)&tmp_sample1)[1]);
              break;

            case 4:  //16QAM

              qam16_table_offset_re = 0;
              qam16_table_offset_im = 0;

              if (x0[*jj] == 1)
                qam16_table_offset_re+=2;

              *jj=*jj+1;

              if (x0[*jj] == 1)
                qam16_table_offset_im+=2;

              *jj=*jj+1;


              if (x0[*jj] == 1)
                qam16_table_offset_re+=1;

              *jj=*jj+1;

              if (x0[*jj] == 1)
                qam16_table_offset_im+=1;

              *jj=*jj+1;

              ((int16_t*)&txdataF[5][tti_offset])[0] = (int16_t)(((int32_t)amp*qam16_table[qam16_table_offset_re])>>15);
              ((int16_t*)&txdataF[5][tti_offset])[1] = (int16_t)(((int32_t)amp*qam16_table[qam16_table_offset_im])>>15);

              break;

            case 6:  //64QAM


              qam64_table_offset_re = 0;
              qam64_table_offset_im = 0;

              if (x0[*jj] == 1)
                qam64_table_offset_re+=4;

              *jj=*jj+1;

              if (x0[*jj] == 1)
                qam64_table_offset_im+=4;

              *jj=*jj+1;

              if (x0[*jj] == 1)
                qam64_table_offset_re+=2;

              *jj=*jj+1;

              if (x0[*jj] == 1)
                qam64_table_offset_im+=2;

              *jj=*jj+1;

              if (x0[*jj] == 1)
                qam64_table_offset_re+=1;

              *jj=*jj+1;

              if (x0[*jj] == 1)
                qam64_table_offset_im+=1;

              *jj=*jj+1;

              ((int16_t*)&txdataF[5][tti_offset])[0] = (int16_t)(((int32_t)amp*qam64_table[qam64_table_offset_re])>>15);
              ((int16_t*)&txdataF[5][tti_offset])[1] = (int16_t)(((int32_t)amp*qam64_table[qam64_table_offset_im])>>15);

              break;

          }
        } else {
          //precoding UE spec RS
          //printf("precoding UE spec RS\n");

          ind = 3*lprime*dlsch0_harq->nb_rb+mprime2;
          ind_dword = ind>>4;
          ind_qpsk_symb = ind&0xf;

          txdataF[5][tti_offset] = qpsk[(phy_vars_eNB->lte_gold_uespec_port5_table[0][Ns][ind_dword]>>(2*ind_qpsk_symb))&3];
          mprime2++;

        }

      } else if (mimo_mode == TM8) { //TM8

       // if (is_not_UEspecRS(first_layer0,re)) {
        if (is_not_UEspecRS(lprime,re,frame_parms->Nid_cell%3,frame_parms->Ncp,8)) {
          switch (mod_order0) {
          case 2:  //QPSK

            //    printf("%d : %d,%d => ",tti_offset,((int16_t*)&txdataF[0][tti_offset])[0],((int16_t*)&txdataF[0][tti_offset])[1]);
            for (int layer=first_layer0; layer<=(first_layer0+Nlayers0); layer++) {
              ((int16_t*)&txdataF[layer][tti_offset])[0] = (x0[*jj]==1) ? (-gain_lin_QPSK) : gain_lin_QPSK; //I //b_i
              *jj = *jj + 1;
              ((int16_t*)&txdataF[layer][tti_offset])[1] = (x0[*jj]==1) ? (-gain_lin_QPSK) : gain_lin_QPSK; //Q //b_{i+1}
              *jj = *jj + 1;
            }

            break;

          case 4:  //16QAM
           // if (is_not_UEspecRS(0/*layer (FIXME uninitialized!)*/,re)) {
            if (is_not_UEspecRS(lprime,re,frame_parms->Nid_cell%3,frame_parms->Ncp,8)) {
              qam16_table_offset_re = 0;
              qam16_table_offset_im = 0;

              if (x0[*jj] == 1)
                qam16_table_offset_re+=2;

              *jj = *jj + 1;

              if (x0[*jj] == 1)
                qam16_table_offset_im+=2;

              *jj = *jj + 1;

              if (x0[*jj] == 1)
                qam16_table_offset_re+=1;

              *jj = *jj + 1;

              if (x0[*jj] == 1)
                qam16_table_offset_im+=1;

              *jj = *jj + 1;

              for (int layer=first_layer0; layer<=(first_layer0+Nlayers0); layer++) {
                ((int16_t*)&txdataF[layer][tti_offset])[0] = qam_table_s0[qam16_table_offset_re];
                ((int16_t*)&txdataF[layer][tti_offset])[1] = qam_table_s0[qam16_table_offset_im];
              }
            }

            break;

          case 6:  //64QAM


            qam64_table_offset_re = 0;
            qam64_table_offset_im = 0;

            if (x0[*jj] == 1)
              qam64_table_offset_re+=4;

            *jj = *jj + 1;

            if (x0[*jj] == 1)
              qam64_table_offset_im+=4;

            *jj = *jj + 1;

            if (x0[*jj] == 1)
              qam64_table_offset_re+=2;

            *jj = *jj + 1;

            if (x0[*jj] == 1)
              qam64_table_offset_im+=2;

            *jj = *jj + 1;

            if (x0[*jj] == 1)
              qam64_table_offset_re+=1;

            *jj = *jj + 1;

            if (x0[*jj] == 1)
              qam64_table_offset_im+=1;

            *jj = *jj + 1;

            for (int layer=first_layer0; layer<=(first_layer0+Nlayers0); layer++) {
              ((int16_t*)&txdataF[layer][tti_offset])[0] = qam_table_s0[qam64_table_offset_re];
              ((int16_t*)&txdataF[layer][tti_offset])[1] = qam_table_s0[qam64_table_offset_im];
            }

            break;

          }
        }
      } else if (mimo_mode>=TM9_10) {
        msg("allocate_REs_in_RB() [dlsch.c] : ERROR, unknown mimo_mode %d\n",mimo_mode);
        return(-1);
      }

    }


  }

return(0);
}

int allocate_REs_in_RB_MCH(int32_t **txdataF,
                           uint32_t *jj,
                            uint16_t re_offset,
                            uint32_t symbol_offset,
                            uint8_t *x0,
                            uint8_t l,
                            uint8_t mod_order,
                            int16_t amp,
                            int16_t *qam_table_s,
                            uint32_t *re_allocated,
                            uint8_t skip_dc,
                            LTE_DL_FRAME_PARMS *frame_parms)
{

  uint32_t tti_offset;
  uint8_t re;
  uint8_t qam64_table_offset_re = 0;
  uint8_t qam64_table_offset_im = 0;
  uint8_t qam16_table_offset_re = 0;
  uint8_t qam16_table_offset_im = 0;
  int16_t gain_lin_QPSK;//,gain_lin_16QAM1,gain_lin_16QAM2;
  int16_t re_off=re_offset;
  gain_lin_QPSK = (int16_t)((amp*ONE_OVER_SQRT2_Q15)>>15);
  uint8_t first_re,last_re;
  int inc;
#ifdef DEBUG_DLSCH_MODULATION
  printf("allocate_re_MCH (mod %d): symbol_offset %d re_offset %d (%d), jj %d -> %d,%d, gain_lin_QPSK %d,txdataF %p\n",mod_order,symbol_offset,re_offset,skip_dc,*jj, x0[*jj], x0[1+*jj],gain_lin_QPSK,&txdataF[0][symbol_offset]);
#endif

  last_re=12;
  first_re=0;
  inc=1;

  if ((l==2)||(l==10)) {
    inc=2;
    first_re=1;
  } else if (l==6) {
    inc=2;
  }

  for (re=first_re; re<last_re; re+=inc) {

    if ((skip_dc == 1) && (re==(6+first_re)))
      re_off=re_off - frame_parms->ofdm_symbol_size+1;

    tti_offset = symbol_offset + re_off + re;

    //    printf("re %d (jj %d)\n",re,*jj);
    *re_allocated = *re_allocated + 1;


    switch (mod_order) {
      case 2:  //QPSK

      //            printf("%d : %d,%d => ",tti_offset,((int16_t*)&txdataF[0][tti_offset])[0],((int16_t*)&txdataF[0][tti_offset])[1]);
      ((int16_t*)&txdataF[4][tti_offset])[0] = (x0[*jj]==1) ? (-gain_lin_QPSK) : gain_lin_QPSK; //I //b_i

      *jj = *jj + 1;

      ((int16_t*)&txdataF[4][tti_offset])[1] = (x0[*jj]==1) ? (-gain_lin_QPSK) : gain_lin_QPSK; //Q //b_{i+1}

      *jj = *jj + 1;

      //      printf("%d,%d\n",((int16_t*)&txdataF[0][tti_offset])[0],((int16_t*)&txdataF[0][tti_offset])[1]);
      break;

      case 4:  //16QAM

    qam16_table_offset_re = 0;
    qam16_table_offset_im = 0;

    if (x0[*jj] == 1)
      qam16_table_offset_re+=2;

    *jj=*jj+1;

    if (x0[*jj] == 1)
      qam16_table_offset_im+=2;

    *jj=*jj+1;


    if (x0[*jj] == 1)
      qam16_table_offset_re+=1;

    *jj=*jj+1;

    if (x0[*jj] == 1)
      qam16_table_offset_im+=1;

    *jj=*jj+1;

    ((int16_t *)&txdataF[4][tti_offset])[0]=qam_table_s[qam16_table_offset_re];//(int16_t)(((int32_t)amp*qam16_table[qam16_table_offset_re])>>15);
    ((int16_t *)&txdataF[4][tti_offset])[1]=qam_table_s[qam16_table_offset_im];//(int16_t)(((int32_t)amp*qam16_table[qam16_table_offset_im])>>15);

    break;

      case 6:  //64QAM


    qam64_table_offset_re = 0;
    qam64_table_offset_im = 0;

    if (x0[*jj] == 1)
      qam64_table_offset_re+=4;

    *jj=*jj+1;

    if (x0[*jj] == 1)
      qam64_table_offset_im+=4;

    *jj=*jj+1;

    if (x0[*jj] == 1)
      qam64_table_offset_re+=2;

    *jj=*jj+1;

    if (x0[*jj] == 1)
      qam64_table_offset_im+=2;

    *jj=*jj+1;

    if (x0[*jj] == 1)
      qam64_table_offset_re+=1;

    *jj=*jj+1;

    if (x0[*jj] == 1)
      qam64_table_offset_im+=1;

    *jj=*jj+1;

    ((int16_t *)&txdataF[4][tti_offset])[0]=qam_table_s[qam64_table_offset_re];//(int16_t)(((int32_t)amp*qam64_table[qam64_table_offset_re])>>15);
    ((int16_t *)&txdataF[4][tti_offset])[1]=qam_table_s[qam64_table_offset_im];//(int16_t)(((int32_t)amp*qam64_table[qam64_table_offset_im])>>15);

    break;

    }
  }

  return(0);
}

uint8_t get_pmi(uint8_t N_RB_DL,LTE_DL_eNB_HARQ_t *dlsch_harq,uint16_t rb)
{


  MIMO_mode_t mode   = dlsch_harq->mimo_mode;
  uint32_t pmi_alloc = dlsch_harq->pmi_alloc;

  //  printf("Getting pmi for RB %d => %d\n",rb,(pmi_alloc>>((rb>>2)<<1))&3);
  switch (N_RB_DL) {
    case 6:   // 1 PRB per subband
      if (mode <= PUSCH_PRECODING1)
        return((pmi_alloc>>(rb<<1))&3);
      else
        return((pmi_alloc>>rb)&1);

      break;

    default:
    case 25:  // 4 PRBs per subband
      if (mode <= PUSCH_PRECODING1)
        return((pmi_alloc>>((rb>>2)<<1))&3);
      else
        return((pmi_alloc>>(rb>>2))&1);

      break;

    case 50: // 6 PRBs per subband
      if (mode <= PUSCH_PRECODING1)
        return((pmi_alloc>>((rb/6)<<1))&3);
      else
        return((pmi_alloc>>(rb/6))&1);

      break;

    case 100: // 8 PRBs per subband
      if (mode <= PUSCH_PRECODING1)
        return((pmi_alloc>>((rb>>3)<<1))&3);
      else
        return((pmi_alloc>>(rb>>3))&1);

      break;
  }
}


<<<<<<< HEAD
int dlsch_modulation(PHY_VARS_eNB* phy_vars_eNB,
                     mod_sym_t **txdataF,
=======
int dlsch_modulation(int32_t **txdataF,
>>>>>>> 7390798b
                     int16_t amp,
                     uint32_t subframe_offset,
                     uint8_t num_pdcch_symbols,
                     LTE_eNB_DLSCH_t *dlsch0,
                     LTE_eNB_DLSCH_t *dlsch1)
{
  LTE_DL_FRAME_PARMS *frame_parms = &phy_vars_eNB->lte_frame_parms;

  uint8_t nsymb;
  uint8_t harq_pid = dlsch0->current_harq_pid;
  LTE_DL_eNB_HARQ_t *dlsch0_harq = dlsch0->harq_processes[harq_pid];
  LTE_DL_eNB_HARQ_t *dlsch1_harq; //= dlsch1->harq_processes[harq_pid];
  uint32_t i,jj,jj2,re_allocated,symbol_offset;
  uint16_t l,rb,re_offset;
  uint32_t rb_alloc_ind;
  uint32_t *rb_alloc = dlsch0_harq->rb_alloc;
  uint8_t pilots=0;
  uint8_t skip_dc,skip_half;
  uint8_t mod_order0 = get_Qm(dlsch0_harq->mcs);
  uint8_t mod_order1 = 0;
  int16_t amp_rho_a, amp_rho_b;
  int16_t qam16_table_a0[4],qam64_table_a0[8],qam16_table_b0[4],qam64_table_b0[8];
  int16_t qam16_table_a1[4],qam64_table_a1[8],qam16_table_b1[4],qam64_table_b1[8];
  int16_t *qam_table_s0,*qam_table_s1;
  MIMO_mode_t mimo_mode = dlsch0_harq->mimo_mode;
  uint8_t mprime=0,Ns;
  int8_t  lprime=-1;
  int aa=0;

#ifdef DEBUG_DLSCH_MODULATION
  uint8_t Nl0 = dlsch0_harq->Nl;
  uint8_t Nl1;
#endif

  if (dlsch1) {
    dlsch1_harq = dlsch1->harq_processes[harq_pid];
    mod_order1 = get_Qm(dlsch1_harq->mcs);
#ifdef DEBUG_DLSCH_MODULATION
    Nl1 = dlsch1_harq->Nl;
#endif
  }

  VCD_SIGNAL_DUMPER_DUMP_FUNCTION_BY_NAME(VCD_SIGNAL_DUMPER_FUNCTIONS_ENB_DLSCH_MODULATION, VCD_FUNCTION_IN);

  nsymb = (frame_parms->Ncp==0) ? 14:12;

  amp_rho_a = (int16_t)(((int32_t)amp*dlsch0->sqrt_rho_a)>>13);
  amp_rho_b = (int16_t)(((int32_t)amp*dlsch0->sqrt_rho_b)>>13);

  if (mod_order0 == 4)
    for (i=0;i<4; i++) {
      qam16_table_a0[i] = (int16_t)(((int32_t)qam16_table[i]*amp_rho_a)>>15);
      qam16_table_b0[i] = (int16_t)(((int32_t)qam16_table[i]*amp_rho_b)>>15);
    }
  else if (mod_order0 == 6)
    for (i=0; i<8; i++) {
      qam64_table_a0[i] = (int16_t)(((int32_t)qam64_table[i]*amp_rho_a)>>15);
      qam64_table_b0[i] = (int16_t)(((int32_t)qam64_table[i]*amp_rho_b)>>15);
    }

  if (mod_order1 == 4)
    for (i=0; i<4; i++) {
      qam16_table_a1[i] = (int16_t)(((int32_t)qam16_table[i]*amp_rho_a)>>15);
      qam16_table_b1[i] = (int16_t)(((int32_t)qam16_table[i]*amp_rho_b)>>15);
    }
  else if (mod_order1 == 6)
    for (i=0; i<8; i++) {
      qam64_table_a1[i] = (int16_t)(((int32_t)qam64_table[i]*amp_rho_a)>>15);
      qam64_table_b1[i] = (int16_t)(((int32_t)qam64_table[i]*amp_rho_b)>>15);
    }

  //Modulation mapping (difference w.r.t. LTE specs)

  jj=0;
  jj2=0;
  re_allocated=0;

  //  printf("num_pdcch_symbols %d, nsymb %d\n",num_pdcch_symbols,nsymb);
  for (l=num_pdcch_symbols; l<nsymb; l++) {

#ifdef DEBUG_DLSCH_MODULATION
    msg("Generating DLSCH (harq_pid %d,mimo %d, pmi_alloc0 %llx, mod0 %d, mod1 %d, rb_alloc[0] %d) in %d\n",
        harq_pid,
        dlsch0_harq->mimo_mode,
        pmi2hex_2Ar1(dlsch0_harq->pmi_alloc),
        mod_order0,
        mod_order1,
        rb_alloc[0],
        l);
#endif

    if (frame_parms->Ncp==0) { // normal prefix
      if ((l==4)||(l==11))
        pilots=2;   // pilots in nushift+3, nushift+9
      else if (l==7)
        pilots=1;   // pilots in nushift, nushift+6
      else
        pilots=0;
    } else {
      if ((l==3)||(l==9))
        pilots=2;
      else if (l==6)
        pilots=1;
      else
        pilots=0;
    }

    if(mimo_mode==TM7){ //36.211 V8.6.0 2009-03
      mprime = 0;
      if (frame_parms->Ncp==0) { // normal prefix
        if (l==12)
          lprime=3;   // pilots in nushift+3, nushift+9
        else if (l==9)
          lprime=2;   // pilots in nushift, nushift+6
        else if (l==6)
          lprime=1;   // pilots in nushift+3, nushift+9
        else if (l==3)
          lprime=0;   // pilots in nushift, nushift+6
        else
          lprime=-1;
      } else {
        if (l==10)
          lprime=2;
        else if (l==7)
          lprime=1;
        else if (l==4)
          lprime=0;
        else
          lprime=-1;
      }

      // mapping ue specific beamforming weights from UE specified DLSCH structure to common space
      for (aa=0;aa<frame_parms->nb_antennas_tx;aa++){
        memcpy(phy_vars_eNB->lte_eNB_common_vars.beam_weights[0][5][aa],dlsch0->ue_spec_bf_weights[0][aa],frame_parms->ofdm_symbol_size*sizeof(int32_t));
      }
 
    }
  
    Ns = 2*subframe_offset+(l>=(nsymb>>1));

    re_offset = frame_parms->first_carrier_offset;
    symbol_offset = (uint32_t)frame_parms->ofdm_symbol_size*(l+(subframe_offset*nsymb));

    //memset(&txdataF[aa][symbol_offset],0,frame_parms->ofdm_symbol_size<<2);
    // printf("symbol_offset %d,subframe offset %d : pilots %d\n",symbol_offset,subframe_offset,pilots);
    for (rb=0; rb<frame_parms->N_RB_DL; rb++) {

      if (rb < 32)
        rb_alloc_ind = (rb_alloc[0]>>rb) & 1;
      else if (rb < 64)
        rb_alloc_ind = (rb_alloc[1]>>(rb-32)) & 1;
      else if (rb < 96)
        rb_alloc_ind = (rb_alloc[2]>>(rb-64)) & 1;
      else if (rb < 100)
        rb_alloc_ind = (rb_alloc[3]>>(rb-96)) & 1;
      else
        rb_alloc_ind = 0;

      // check for PBCH
      skip_half=0;

      if ((frame_parms->N_RB_DL&1) == 1) { // ODD N_RB_DL

        if (rb==(frame_parms->N_RB_DL>>1))
          skip_dc = 1;
        else
          skip_dc = 0;

        // PBCH
        if ((subframe_offset==0) &&
            (rb>((frame_parms->N_RB_DL>>1)-3)) &&
            (rb<((frame_parms->N_RB_DL>>1)+3)) &&
            (l>=(nsymb>>1)) &&
            (l<((nsymb>>1) + 4))) {
          rb_alloc_ind = 0;
        }

        //PBCH subframe 0, symbols nsymb>>1 ... nsymb>>1 + 3
        if ((subframe_offset==0) &&
            (rb==((frame_parms->N_RB_DL>>1)-3)) &&
            (l>=(nsymb>>1)) &&
            (l<((nsymb>>1) + 4)))
          skip_half=1;
        else if ((subframe_offset==0) && (rb==((frame_parms->N_RB_DL>>1)+3)) && (l>=(nsymb>>1)) && (l<((nsymb>>1) + 4)))
          skip_half=2;

        if (frame_parms->frame_type == TDD) { // TDD
          //SSS TDD
          if (((subframe_offset==0)||(subframe_offset==5)) && (rb>((frame_parms->N_RB_DL>>1)-3)) && (rb<((frame_parms->N_RB_DL>>1)+3)) && (l==(nsymb-1)) ) {
            rb_alloc_ind = 0;
          }

          //SSS TDD
          if (((subframe_offset==0)||(subframe_offset==5)) && (rb==((frame_parms->N_RB_DL>>1)-3)) && (l==(nsymb-1)))
            skip_half=1;
          else if (((subframe_offset==0)||(subframe_offset==5)) && (rb==((frame_parms->N_RB_DL>>1)+3)) && (l==(nsymb-1)))
            skip_half=2;

          //PSS TDD
          if (((subframe_offset==1) || (subframe_offset==6)) && (rb>((frame_parms->N_RB_DL>>1)-3)) && (rb<((frame_parms->N_RB_DL>>1)+3)) && (l==2) ) {
            rb_alloc_ind = 0;
          }

          //PSS TDD
          if (((subframe_offset==1)||(subframe_offset==6)) && (rb==((frame_parms->N_RB_DL>>1)-3)) && (l==2))
            skip_half=1;
          else if (((subframe_offset==1)||(subframe_offset==6)) && (rb==((frame_parms->N_RB_DL>>1)+3)) && (l==2))
            skip_half=2;
        } else {
          //PSS FDD
          if (((subframe_offset==0)||(subframe_offset==5)) &&
              (rb>((frame_parms->N_RB_DL>>1)-3)) &&
              (rb<((frame_parms->N_RB_DL>>1)+3)) &&
              (l==((nsymb>>1)-1)) ) {
            rb_alloc_ind = 0;
          }

          //PSS FDD
          if (((subframe_offset==0)||(subframe_offset==5)) && (rb==((frame_parms->N_RB_DL>>1)-3)) && (l==((nsymb>>1)-1)))
            skip_half=1;
          else if (((subframe_offset==0)||(subframe_offset==5)) && (rb==((frame_parms->N_RB_DL>>1)+3)) && (l==(((nsymb>>1)-1))))
            skip_half=2;

          //SSS FDD
          if (((subframe_offset==0)||(subframe_offset==5)) && (rb>((frame_parms->N_RB_DL>>1)-3)) && (rb<((frame_parms->N_RB_DL>>1)+3)) && (l==((nsymb>>1)-2)) ) {
            rb_alloc_ind = 0;
          }

          //SSS FDD
          if (((subframe_offset==0)||(subframe_offset==5)) && (rb==((frame_parms->N_RB_DL>>1)-3)) && ((l==((nsymb>>1)-2))))
            skip_half=1;
          else if (((subframe_offset==0)||(subframe_offset==5)) && (rb==((frame_parms->N_RB_DL>>1)+3)) && ((l==(nsymb>>1)-2)))
            skip_half=2;

        }

      } else { // EVEN N_RB_DL
        //PBCH
        if ((subframe_offset==0) &&
            (rb>=((frame_parms->N_RB_DL>>1)-3)) &&
            (rb<((frame_parms->N_RB_DL>>1)+3)) &&
            (l>=nsymb>>1) && (l<((nsymb>>1) + 4)))
          rb_alloc_ind = 0;

        skip_dc=0;
        skip_half=0;

        if (frame_parms->frame_type == TDD) { // TDD
          //SSS
          if (((subframe_offset==0)||
                (subframe_offset==5)) &&
              (rb>=((frame_parms->N_RB_DL>>1)-3)) &&
              (rb<((frame_parms->N_RB_DL>>1)+3)) &&
              (l==nsymb-1) ) {
            rb_alloc_ind = 0;
          }

          //PSS
          if (((subframe_offset==1)||
                (subframe_offset==6)) &&
              (rb>=((frame_parms->N_RB_DL>>1)-3)) &&
              (rb<((frame_parms->N_RB_DL>>1)+3)) &&
              (l==2) ) {
            rb_alloc_ind = 0;
          }
        } else { // FDD
          //SSS
          if (((subframe_offset==0)||(subframe_offset==5)) && (rb>=((frame_parms->N_RB_DL>>1)-3)) && (rb<((frame_parms->N_RB_DL>>1)+3)) && (l==((nsymb>>1)-2)) ) {
            rb_alloc_ind = 0;
          }

          //PSS
          if (((subframe_offset==0)||(subframe_offset==5)) && (rb>=((frame_parms->N_RB_DL>>1)-3)) && (rb<((frame_parms->N_RB_DL>>1)+3)) && (l==((nsymb>>1)-1)) ) {
            rb_alloc_ind = 0;
          }
        }
      }

      if (dlsch0_harq->Nlayers>1) {
        msg("Nlayers %d: re_offset %d, symbol %d offset %d\n",dlsch0_harq->Nlayers,re_offset,l,symbol_offset);
        return(-1);
      }

      if (dlsch1) {
        if (dlsch1_harq->Nlayers>1) {
          msg("Nlayers %d: re_offset %d, symbol %d offset %d\n",dlsch0_harq->Nlayers,re_offset,l,symbol_offset);
          return(-1);
        }
      }

      if (mod_order0 == 4)
        qam_table_s0 = ((pilots) ? qam16_table_b0 : qam16_table_a0);
      else if (mod_order0 == 6)
        qam_table_s0 = ((pilots) ? qam64_table_b0 : qam64_table_a0);
      else
        qam_table_s0 = NULL;

      if (mod_order1 == 4)
        qam_table_s1 = ((pilots) ? qam16_table_b1 : qam16_table_a1);
      else if (mod_order1 == 6)
        qam_table_s1 = ((pilots) ? qam64_table_b1 : qam64_table_a1);
      else
        qam_table_s1 = NULL;

      if (rb_alloc_ind > 0) {
        //printf("Allocated rb %d/symbol %d, skip_half %d, subframe_offset %d, symbol_offset %d, re_offset %d, jj %d\n",rb,l,skip_half,subframe_offset,symbol_offset,re_offset,jj);
        allocate_REs_in_RB(phy_vars_eNB,
                           txdataF,
                           &jj,
                           &jj2,
                           re_offset,
                           symbol_offset,
                           dlsch0,
                           dlsch1,
                           pilots,
                           ((pilots) ? amp_rho_b : amp_rho_a),
                           get_pmi(frame_parms->N_RB_DL,dlsch0->harq_processes[harq_pid],rb),
                           qam_table_s0,
                           qam_table_s1,
                           &re_allocated,
                           skip_dc,
                           skip_half,
                           lprime,
                           mprime,
                           Ns);

        if(mimo_mode==TM7 && lprime>=0)
           mprime +=3+frame_parms->Ncp;

      }

      re_offset+=12; // go to next RB

      // check if we crossed the symbol boundary and skip DC
      if (re_offset >= frame_parms->ofdm_symbol_size) {
        if (skip_dc == 0)  //even number of RBs (doesn't straddle DC)
          re_offset=1;
        else
          re_offset=7;  // odd number of RBs
      }
    }

  }



#ifdef DEBUG_DLSCH_MODULATION
  msg("generate_dlsch : jj = %d,re_allocated = %d (G %d)\n",jj,re_allocated,get_G(frame_parms,dlsch0_harq->nb_rb,dlsch0_harq->rb_alloc,mod_order0,Nl0,2,0,subframe_offset,1/*transmission mode*/));
#endif

  VCD_SIGNAL_DUMPER_DUMP_FUNCTION_BY_NAME(VCD_SIGNAL_DUMPER_FUNCTIONS_ENB_DLSCH_MODULATION, VCD_FUNCTION_OUT);

  return (re_allocated);
}

int mch_modulation(int32_t **txdataF,
                   int16_t amp,
                   uint32_t subframe_offset,
                   LTE_DL_FRAME_PARMS *frame_parms,
                   LTE_eNB_DLSCH_t *dlsch)
{
  uint8_t nsymb,nsymb_pmch;
  uint32_t i,jj,re_allocated,symbol_offset;
  uint16_t l,rb,re_offset;
  uint8_t skip_dc=0;
  uint8_t mod_order = get_Qm(dlsch->harq_processes[0]->mcs);
  int16_t qam16_table_a[4],qam64_table_a[8];//,qam16_table_b[4],qam64_table_b[8];
  int16_t *qam_table_s;

  nsymb_pmch = 12;
  nsymb = (frame_parms->Ncp == NORMAL) ? 14 : 12;

  if (mod_order == 4)
    for (i=0; i<4; i++) {
      qam16_table_a[i] = (int16_t)(((int32_t)qam16_table[i]*amp)>>15);
    }
  else if (mod_order == 6)
    for (i=0; i<8; i++) {
      qam64_table_a[i] = (int16_t)(((int32_t)qam64_table[i]*amp)>>15);
    }

  jj=0;
  re_allocated=0;

  //  printf("num_pdcch_symbols %d, nsymb %d\n",num_pdcch_symbols,nsymb);
  for (l=2; l<nsymb_pmch; l++) {

#ifdef DEBUG_DLSCH_MODULATION
    printf("Generating MCH (mod %d) in subframe %d for symbol %d\n",mod_order, subframe_offset,l);
#endif

    re_offset = frame_parms->first_carrier_offset;
    symbol_offset = (uint32_t)frame_parms->ofdm_symbol_size*(l+(subframe_offset*nsymb));

    for (rb=0; rb<frame_parms->N_RB_DL; rb++) {


      if ((frame_parms->N_RB_DL&1) == 1) { // ODD N_RB_DL

        if (rb==(frame_parms->N_RB_DL>>1))
          skip_dc = 1;
        else
          skip_dc = 0;

      }


      if (mod_order == 4)
        qam_table_s = qam16_table_a;
      else if (mod_order == 6)
        qam_table_s = qam64_table_a;
      else
        qam_table_s = NULL;

      //      printf("Allocated rb %d, subframe_offset %d,amp %d\n",rb,subframe_offset,amp);
      allocate_REs_in_RB_MCH(txdataF,
                             &jj,
                             re_offset,
                             symbol_offset,
                             dlsch->harq_processes[0]->e,
                             l,
                             mod_order,
                             amp,
                             qam_table_s,
                             &re_allocated,
                             skip_dc,
                             frame_parms);

      re_offset+=12; // go to next RB


      // check if we crossed the symbol boundary and skip DC
      if (re_offset >= frame_parms->ofdm_symbol_size) {
        if (skip_dc == 0)  //even number of RBs (doesn't straddle DC)
          re_offset=1;
        else
          re_offset=7;  // odd number of RBs
      }
    }
  }





#ifdef DEBUG_DLSCH_MODULATION
  msg("generate_dlsch(MCH) : jj = %d,re_allocated = %d (G %d)\n",jj,re_allocated,get_G(frame_parms,dlsch->harq_processes[0]->nb_rb,dlsch->harq_processes[0]->rb_alloc,mod_order,1,2,0,subframe_offset,1/*transmission mode*/));
#endif

  return (re_allocated);
}<|MERGE_RESOLUTION|>--- conflicted
+++ resolved
@@ -162,13 +162,8 @@
       ((int16_t *)antenna1_sample)[1] = (int16_t)((((int16_t *)antenna1_sample)[1]*ONE_OVER_SQRT2_Q15)>>15);  */
 }
 
-<<<<<<< HEAD
 int allocate_REs_in_RB(PHY_VARS_eNB *phy_vars_eNB,
-                       mod_sym_t **txdataF,
-=======
-int allocate_REs_in_RB(LTE_DL_FRAME_PARMS *frame_parms,
                        int32_t **txdataF,
->>>>>>> 7390798b
                        uint32_t *jj,
                        uint32_t *jj2,
                        uint16_t re_offset,
@@ -1316,12 +1311,8 @@
 }
 
 
-<<<<<<< HEAD
 int dlsch_modulation(PHY_VARS_eNB* phy_vars_eNB,
-                     mod_sym_t **txdataF,
-=======
-int dlsch_modulation(int32_t **txdataF,
->>>>>>> 7390798b
+                     int32_t **txdataF,
                      int16_t amp,
                      uint32_t subframe_offset,
                      uint8_t num_pdcch_symbols,
