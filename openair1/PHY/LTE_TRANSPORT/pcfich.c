/*
 * Licensed to the OpenAirInterface (OAI) Software Alliance under one or more
 * contributor license agreements.  See the NOTICE file distributed with
 * this work for additional information regarding copyright ownership.
 * The OpenAirInterface Software Alliance licenses this file to You under
 * the OAI Public License, Version 1.0  (the "License"); you may not use this file
 * except in compliance with the License.
 * You may obtain a copy of the License at
 *
 *      http://www.openairinterface.org/?page_id=698
 *
 * Unless required by applicable law or agreed to in writing, software
 * distributed under the License is distributed on an "AS IS" BASIS,
 * WITHOUT WARRANTIES OR CONDITIONS OF ANY KIND, either express or implied.
 * See the License for the specific language governing permissions and
 * limitations under the License.
 *-------------------------------------------------------------------------------
 * For more information about the OpenAirInterface (OAI) Software Alliance:
 *      contact@openairinterface.org
 */

/*! \file PHY/LTE_TRANSPORT/pcfich.c
* \brief Top-level routines for generating and decoding  the PCFICH/CFI physical/transport channel V8.6 2009-03
* \author R. Knopp
* \date 2011
* \version 0.1
* \company Eurecom
* \email: knopp@eurecom.fr
* \note
* \warning
*/
#include "PHY/defs.h"

//#define DEBUG_PCFICH

void generate_pcfich_reg_mapping(LTE_DL_FRAME_PARMS *frame_parms)
{

  uint16_t kbar = 6 * (frame_parms->Nid_cell %(2*frame_parms->N_RB_DL));
  uint16_t first_reg;
  uint16_t *pcfich_reg = frame_parms->pcfich_reg;

  pcfich_reg[0] = kbar/6;
  first_reg = pcfich_reg[0];

  frame_parms->pcfich_first_reg_idx=0;

  pcfich_reg[1] = ((kbar + (frame_parms->N_RB_DL>>1)*6)%(frame_parms->N_RB_DL*12))/6;

  if (pcfich_reg[1] < pcfich_reg[0]) {
    frame_parms->pcfich_first_reg_idx = 1;
    first_reg = pcfich_reg[1];
  }

  pcfich_reg[2] = ((kbar + (frame_parms->N_RB_DL)*6)%(frame_parms->N_RB_DL*12))/6;

  if (pcfich_reg[2] < first_reg) {
    frame_parms->pcfich_first_reg_idx = 2;
    first_reg = pcfich_reg[2];
  }

  pcfich_reg[3] = ((kbar + ((3*frame_parms->N_RB_DL)>>1)*6)%(frame_parms->N_RB_DL*12))/6;

  if (pcfich_reg[3] < first_reg) {
    frame_parms->pcfich_first_reg_idx = 3;
    first_reg = pcfich_reg[3];
  }

<<<<<<< HEAD
#ifdef DEBUG_PCFICH
  printf("pcfich_reg : %d,%d,%d,%d\n",pcfich_reg[0],pcfich_reg[1],pcfich_reg[2],pcfich_reg[3]);
#endif
=======
  #ifdef DEBUG_PCFICH
  printf("pcfich_reg : %d,%d,%d,%d\n",pcfich_reg[0],pcfich_reg[1],pcfich_reg[2],pcfich_reg[3]);
  #endif
>>>>>>> 4d58025d
}

void pcfich_scrambling(LTE_DL_FRAME_PARMS *frame_parms,
                       uint8_t subframe,
                       uint8_t *b,
                       uint8_t *bt)
{
  uint32_t i;
  uint8_t reset;
  uint32_t x1, x2, s=0;

  reset = 1;
  // x1 is set in lte_gold_generic
  x2 = ((((2*frame_parms->Nid_cell)+1)*(1+subframe))<<9) + frame_parms->Nid_cell; //this is c_init in 36.211 Sec 6.7.1

  for (i=0; i<32; i++) {
    if ((i&0x1f)==0) {
      s = lte_gold_generic(&x1, &x2, reset);
      //printf("lte_gold[%d]=%x\n",i,s);
      reset = 0;
    }

    bt[i] = (b[i]&1) ^ ((s>>(i&0x1f))&1);
  }
}

void pcfich_unscrambling(LTE_DL_FRAME_PARMS *frame_parms,
                         uint8_t subframe,
                         int16_t *d)
{

  uint32_t i;
  uint8_t reset;
  uint32_t x1, x2, s=0;

  reset = 1;
  // x1 is set in lte_gold_generic
  x2 = ((((2*frame_parms->Nid_cell)+1)*(1+subframe))<<9) + frame_parms->Nid_cell; //this is c_init in 36.211 Sec 6.7.1

  for (i=0; i<32; i++) {
    if ((i&0x1f)==0) {
      s = lte_gold_generic(&x1, &x2, reset);
      //printf("lte_gold[%d]=%x\n",i,s);
      reset = 0;
    }

    if (((s>>(i&0x1f))&1) == 1)
      d[i]=-d[i];

  }
}

uint8_t pcfich_b[4][32]= {{0,1,1,0,1,1,0,1,1,0,1,1,0,1,1,0,1,1,0,1,1,0,1,1,0,1,1,0,1,1,0,1},
  {1,0,1,1,0,1,1,0,1,1,0,1,1,0,1,1,0,1,1,0,1,1,0,1,1,0,1,1,0,1,1,0},
  {1,1,0,1,1,0,1,1,0,1,1,0,1,1,0,1,1,0,1,1,0,1,1,0,1,1,0,1,1,0,1,1},
  {0,0,0,0,0,0,0,0,0,0,0,0,0,0,0,0,0,0,0,0,0,0,0,0,0,0,0,0,0,0,0,0}
};

void generate_pcfich(uint8_t num_pdcch_symbols,
                     int16_t amp,
                     LTE_DL_FRAME_PARMS *frame_parms,
                     int32_t **txdataF,
                     uint8_t subframe)
{

  uint8_t pcfich_bt[32],nsymb,pcfich_quad;
  int32_t pcfich_d[2][16];
  uint8_t i;
  uint32_t symbol_offset,m,re_offset,reg_offset;
  int16_t gain_lin_QPSK;
  uint16_t *pcfich_reg = frame_parms->pcfich_reg;

  int nushiftmod3 = frame_parms->nushift%3;
#ifdef DEBUG_PCFICH
  printf("[PHY] Generating PCFICH for %d PDCCH symbols, AMP %d\n",num_pdcch_symbols,amp);
#endif

  // scrambling
  if ((num_pdcch_symbols>0) && (num_pdcch_symbols<4))
    pcfich_scrambling(frame_parms,subframe,pcfich_b[num_pdcch_symbols-1],pcfich_bt);

  // modulation
  if (frame_parms->nb_antenna_ports_eNB==1)
    gain_lin_QPSK = (int16_t)((amp*ONE_OVER_SQRT2_Q15)>>15);
  else
    gain_lin_QPSK = amp/2;

  if (frame_parms->nb_antenna_ports_eNB==1) { // SISO

    for (i=0; i<16; i++) {
      ((int16_t*)(&(pcfich_d[0][i])))[0]   = ((pcfich_bt[2*i] == 1) ? -gain_lin_QPSK : gain_lin_QPSK);
      ((int16_t*)(&(pcfich_d[1][i])))[0]   = ((pcfich_bt[2*i] == 1) ? -gain_lin_QPSK : gain_lin_QPSK);
      ((int16_t*)(&(pcfich_d[0][i])))[1]   = ((pcfich_bt[2*i+1] == 1) ? -gain_lin_QPSK : gain_lin_QPSK);
      ((int16_t*)(&(pcfich_d[1][i])))[1]   = ((pcfich_bt[2*i+1] == 1) ? -gain_lin_QPSK : gain_lin_QPSK);
    }
  } else { // ALAMOUTI
    for (i=0; i<16; i+=2) {
      // first antenna position n -> x0
      ((int16_t*)(&(pcfich_d[0][i])))[0]   = ((pcfich_bt[2*i] == 1) ? -gain_lin_QPSK : gain_lin_QPSK);
      ((int16_t*)(&(pcfich_d[0][i])))[1]   = ((pcfich_bt[2*i+1] == 1) ? -gain_lin_QPSK : gain_lin_QPSK);
      // second antenna position n -> -x1*
      ((int16_t*)(&(pcfich_d[1][i])))[0]   = ((pcfich_bt[2*i+2] == 1) ? gain_lin_QPSK : -gain_lin_QPSK);
      ((int16_t*)(&(pcfich_d[1][i])))[1]   = ((pcfich_bt[2*i+3] == 1) ? -gain_lin_QPSK : gain_lin_QPSK);
      // fill in the rest of the ALAMOUTI precoding
      ((int16_t*)&pcfich_d[0][i+1])[0] = -((int16_t*)&pcfich_d[1][i])[0];
      ((int16_t*)&pcfich_d[0][i+1])[1] =  ((int16_t*)&pcfich_d[1][i])[1];
      ((int16_t*)&pcfich_d[1][i+1])[0] =  ((int16_t*)&pcfich_d[0][i])[0];
      ((int16_t*)&pcfich_d[1][i+1])[1] = -((int16_t*)&pcfich_d[0][i])[1];


    }
  }


  // mapping
  nsymb = (frame_parms->Ncp==0) ? 14:12;

  symbol_offset = (uint32_t)frame_parms->ofdm_symbol_size*(subframe*nsymb);
  re_offset = frame_parms->first_carrier_offset;

  // loop over 4 quadruplets and lookup REGs
  m=0;

  for (pcfich_quad=0; pcfich_quad<4; pcfich_quad++) {
    reg_offset = re_offset+((uint16_t)pcfich_reg[pcfich_quad]*6);

    if (reg_offset>=frame_parms->ofdm_symbol_size)
      reg_offset=1 + reg_offset-frame_parms->ofdm_symbol_size;

    //    printf("mapping pcfich reg_offset %d\n",reg_offset);
    for (i=0; i<6; i++) {
      if ((i!=nushiftmod3)&&(i!=(nushiftmod3+3))) {
        txdataF[0][symbol_offset+reg_offset+i] = pcfich_d[0][m];

        if (frame_parms->nb_antenna_ports_eNB>1)
          txdataF[1][symbol_offset+reg_offset+i] = pcfich_d[1][m];

        m++;
      }
    }
  }

}


uint8_t rx_pcfich(LTE_DL_FRAME_PARMS *frame_parms,
                  uint8_t subframe,
                  LTE_UE_PDCCH *lte_ue_pdcch_vars,
                  MIMO_mode_t mimo_mode)
{

  uint8_t pcfich_quad;
  uint8_t i,j;
  uint16_t reg_offset;

  int32_t **rxdataF_comp = lte_ue_pdcch_vars->rxdataF_comp;
  int16_t pcfich_d[32],*pcfich_d_ptr;
  int32_t metric,old_metric=-16384;
  uint8_t num_pdcch_symbols=3;
  uint16_t *pcfich_reg = frame_parms->pcfich_reg;

  // demapping
  // loop over 4 quadruplets and lookup REGs
  //  m=0;
  pcfich_d_ptr = pcfich_d;

  for (pcfich_quad=0; pcfich_quad<4; pcfich_quad++) {
    reg_offset = (pcfich_reg[pcfich_quad]*4);

    for (i=0; i<4; i++) {

      pcfich_d_ptr[0] = ((int16_t*)&rxdataF_comp[0][reg_offset+i])[0]; // RE component
      pcfich_d_ptr[1] = ((int16_t*)&rxdataF_comp[0][reg_offset+i])[1]; // IM component
#ifdef DEBUG_PCFICH      
      printf("rx_pcfich: quad %d, i %d, offset %d =>  (%d,%d) => pcfich_d_ptr[0] %d \n",pcfich_quad,i,reg_offset+i,
             ((int16_t*)&rxdataF_comp[0][reg_offset+i])[0],
             ((int16_t*)&rxdataF_comp[0][reg_offset+i])[1],
             pcfich_d_ptr[0]);
#endif
      pcfich_d_ptr+=2;
    }

    /*
    }
    else { // ALAMOUTI
    for (i=0;i<4;i+=2) {
    pcfich_d_ptr[0] = 0;
    pcfich_d_ptr[1] = 0;
    pcfich_d_ptr[2] = 0;
    pcfich_d_ptr[3] = 0;
    for (j=0;j<frame_parms->nb_antennas_rx;j++) {

    pcfich_d_ptr[0] += (((int16_t*)&rxdataF_comp[j][reg_offset+i])[0]+
         ((int16_t*)&rxdataF_comp[j+2][reg_offset+i+1])[0]); // RE component
    pcfich_d_ptr[1] += (((int16_t*)&rxdataF_comp[j][reg_offset+i])[1] -
         ((int16_t*)&rxdataF_comp[j+2][reg_offset+i+1])[1]);// IM component

    pcfich_d_ptr[2] += (((int16_t*)&rxdataF_comp[j][reg_offset+i+1])[0]-
         ((int16_t*)&rxdataF_comp[j+2][reg_offset+i])[0]); // RE component
    pcfich_d_ptr[3] += (((int16_t*)&rxdataF_comp[j][reg_offset+i+1])[1] +
         ((int16_t*)&rxdataF_comp[j+2][reg_offset+i])[1]);// IM component


    }

    pcfich_d_ptr+=4;

    }
    */
  }

  // pcfhich unscrambling

  pcfich_unscrambling(frame_parms,subframe,pcfich_d);

  // pcfich detection

  for (i=0; i<3; i++) {
    metric = 0;

    for (j=0; j<32; j++) {
      //      printf("pcfich_b[%d][%d] %d => pcfich_d[%d] %d\n",i,j,pcfich_b[i][j],j,pcfich_d[j]);
      metric += (int32_t)(((pcfich_b[i][j]==0) ? (pcfich_d[j]) : (-pcfich_d[j])));
    }

#ifdef DEBUG_PCFICH
    printf("metric %d : %d\n",i,metric);
#endif

    if (metric > old_metric) {
      num_pdcch_symbols = 1+i;
      old_metric = metric;
    }
  }

#ifdef DEBUG_PCFICH
  printf("[PHY] PCFICH detected for %d PDCCH symbols\n",num_pdcch_symbols);
#endif
  return(num_pdcch_symbols);
}<|MERGE_RESOLUTION|>--- conflicted
+++ resolved
@@ -66,15 +66,10 @@
     first_reg = pcfich_reg[3];
   }
 
-<<<<<<< HEAD
+
 #ifdef DEBUG_PCFICH
   printf("pcfich_reg : %d,%d,%d,%d\n",pcfich_reg[0],pcfich_reg[1],pcfich_reg[2],pcfich_reg[3]);
 #endif
-=======
-  #ifdef DEBUG_PCFICH
-  printf("pcfich_reg : %d,%d,%d,%d\n",pcfich_reg[0],pcfich_reg[1],pcfich_reg[2],pcfich_reg[3]);
-  #endif
->>>>>>> 4d58025d
 }
 
 void pcfich_scrambling(LTE_DL_FRAME_PARMS *frame_parms,
