--- conflicted
+++ resolved
@@ -1065,13 +1065,8 @@
 
   if (pbch_phase == (frame_rx % 4)) {
     if (uniformrandom() >= bler) {
-<<<<<<< HEAD
-      memcpy(phy_vars_ue->lte_ue_pbch_vars[eNB_id]->decoded_output,PHY_vars_eNB_g[eNB_id][CC_id]->pbch_pdu,PBCH_PDU_SIZE);
-      return(PHY_vars_eNB_g[eNB_id][CC_id]->lte_frame_parms.nb_antenna_ports_eNB);
-=======
       memcpy(phy_vars_ue->pbch_vars[eNB_id]->decoded_output,PHY_vars_eNB_g[eNB_id][CC_id]->pbch_pdu,PBCH_PDU_SIZE);
       return(PHY_vars_eNB_g[eNB_id][CC_id]->frame_parms.nb_antenna_ports_eNB);
->>>>>>> 12f1cb9c
     } else
       return(-1);
   } else
