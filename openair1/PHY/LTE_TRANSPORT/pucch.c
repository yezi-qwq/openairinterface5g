--- conflicted
+++ resolved
@@ -1096,27 +1096,16 @@
     } //phase
 
 //    stat_max *= nsymb;  // normalize to energy per symbol
-<<<<<<< HEAD
-//    stat_max /= (frame_parms->N_RB_UL*12); // 
-    stat_max /= 12;
-=======
 //    stat_max /= (frame_parms->N_RB_UL*12); //
     stat_max /= (nsymb*12);
     
->>>>>>> 09187015
 #ifdef DEBUG_PUCCH_RX
     printf("[eNB] PUCCH: stat %d, stat_max %d, phase_max %d\n", stat,stat_max,phase_max);
 #endif
 
-<<<<<<< HEAD
-    //#ifdef DEBUG_PUCCH_RX
+#ifdef DEBUG_PUCCH_RX
     LOG_I(PHY,"[eNB] PUCCH fmt1:  stat_max : %d, sigma2_dB %d (%d, %d), phase_max : %d\n",dB_fixed(stat_max),sigma2_dB,eNB->measurements.n0_subband_power_tot_dBm[6],pucch1_thres,phase_max);
-    //#endif
-=======
-#ifdef DEBUG_PUCCH_RX
-    LOG_I(PHY,"[eNB] PUCCH fmt1:  stat_max : %d, sigma2_dB %d (%d, %d), phase_max : %d\n",dB_fixed(stat_max),sigma2_dB,eNB->measurements.n0_subband_power_tot_dBm[6],pucch1_thres,phase_max);
-#endif
->>>>>>> 09187015
+#endif
 
     
     eNB->pucch1_stats[UE_id][(subframe<<10)+eNB->pucch1_stats_cnt[UE_id][subframe]] = stat_max;
@@ -1377,16 +1366,9 @@
       } // aa
 
 
-<<<<<<< HEAD
-      LOG_I(PHY,"PUCCH 1a/b: SFN.SF %d.%d : stat %d,%d (pos %d), n1_pucch %d\n",
-	    frame,subframe,stat_re,stat_im,
-	    (subframe<<10) + (eNB->pucch1ab_stats_cnt[UE_id][subframe]),n1_pucch);
-      LOG_D(PHY,"PUCCH 1a/b: SFN.SF %d.%d : sigma2_dB %d, stat_max %d, pucch1_thres %d\n",frame,subframe,sigma2_dB,dB_fixed(stat_max),pucch1_thres);      
-=======
       LOG_D(PHY,"PUCCH 1a/b: subframe %d : stat %d,%d (pos %d)\n",subframe,stat_re,stat_im,
 	    (subframe<<10) + (eNB->pucch1ab_stats_cnt[UE_id][subframe]));
       LOG_D(PHY,"PUCCH 1a/b: subframe %d : sigma2_dB %d, stat_max %d, pucch1_thres %d\n",subframe,sigma2_dB,dB_fixed(stat_max),pucch1_thres);
->>>>>>> 09187015
       
       eNB->pucch1ab_stats[UE_id][(subframe<<11) + 2*(eNB->pucch1ab_stats_cnt[UE_id][subframe])] = (stat_re);
       eNB->pucch1ab_stats[UE_id][(subframe<<11) + 1+2*(eNB->pucch1ab_stats_cnt[UE_id][subframe])] = (stat_im);
@@ -1400,15 +1382,11 @@
       if (fmt==pucch_format1b)
         *(1+payload) = (stat_im<0) ? 1 : 2;
     } else { // insufficient energy on PUCCH so NAK
-<<<<<<< HEAD
-      LOG_I(PHY,"PUCCH 1a/b: subframe %d : sigma2_dB %d, stat_max %d, pucch1_thres %d => DTX (n1_pucch %d)\n",subframe,sigma2_dB,dB_fixed(stat_max),pucch1_thres,n1_pucch);
-=======
 #if defined(USRP_REC_PLAY)
       LOG_D(PHY,"PUCCH 1a/b: NAK subframe %d : sigma2_dB %d, stat_max %d, pucch1_thres %d\n",subframe,sigma2_dB,dB_fixed(stat_max),pucch1_thres);
 #else
       LOG_D(PHY,"PUCCH 1a/b: subframe %d : sigma2_dB %d, stat_max %d, pucch1_thres %d\n",subframe,sigma2_dB,dB_fixed(stat_max),pucch1_thres);
 #endif      
->>>>>>> 09187015
       *payload = 4;  // DTX
       ((int16_t*)&eNB->pucch1ab_stats[UE_id][(subframe<<10) + (eNB->pucch1ab_stats_cnt[UE_id][subframe])])[0] = (int16_t)(stat_re);
       ((int16_t*)&eNB->pucch1ab_stats[UE_id][(subframe<<10) + (eNB->pucch1ab_stats_cnt[UE_id][subframe])])[1] = (int16_t)(stat_im);
