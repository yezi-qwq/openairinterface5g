--- conflicted
+++ resolved
@@ -1350,13 +1350,9 @@
       } // aa
 
 
-      LOG_I(PHY,"PUCCH 1a/b: subframe %d : stat %d,%d (pos %d)\n",subframe,stat_re,stat_im,
+      LOG_D(PHY,"PUCCH 1a/b: subframe %d : stat %d,%d (pos %d)\n",subframe,stat_re,stat_im,
 	    (subframe<<10) + (eNB->pucch1ab_stats_cnt[UE_id][subframe]));
-<<<<<<< HEAD
-      LOG_I(PHY,"PUCCH 1a/b: subframe %d : sigma2_dB %d, stat_max %d, pucch1_thres %d\n",subframe,sigma2_dB,dB_fixed(stat_max),pucch1_thres);      
-=======
       LOG_D(PHY,"PUCCH 1a/b: subframe %d : sigma2_dB %d, stat_max %d, pucch1_thres %d\n",subframe,sigma2_dB,dB_fixed(stat_max),pucch1_thres);
->>>>>>> e04b8241
       
       eNB->pucch1ab_stats[UE_id][(subframe<<11) + 2*(eNB->pucch1ab_stats_cnt[UE_id][subframe])] = (stat_re);
       eNB->pucch1ab_stats[UE_id][(subframe<<11) + 1+2*(eNB->pucch1ab_stats_cnt[UE_id][subframe])] = (stat_im);
