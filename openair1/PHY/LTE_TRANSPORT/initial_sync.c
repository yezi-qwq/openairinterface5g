--- conflicted
+++ resolved
@@ -534,13 +534,8 @@
 	  phy_vars_ue->lte_frame_parms.N_RB_DL,
 	  phy_vars_ue->lte_frame_parms.phich_config_common.phich_duration,
 	  phich_string[phy_vars_ue->lte_frame_parms.phich_config_common.phich_resource],
-<<<<<<< HEAD
 	  phy_vars_ue->lte_frame_parms.nb_antenna_ports_eNB);
-#if defined(OAI_USRP) || defined(EXMIMO)
-=======
-	  phy_vars_ue->lte_frame_parms.nb_antennas_tx_eNB);
 #if defined(OAI_USRP) || defined(EXMIMO) || defined(OAI_LMSSDR)
->>>>>>> 28dae909
     LOG_I(PHY,"[UE %d] Frame %d Measured Carrier Frequency %.0f Hz (offset %d Hz)\n",
 	  phy_vars_ue->Mod_id,
 	  phy_vars_ue->frame_rx,
