/*******************************************************************************
    OpenAirInterface
    Copyright(c) 1999 - 2014 Eurecom

    OpenAirInterface is free software: you can redistribute it and/or modify
    it under the terms of the GNU General Public License as published by
    the Free Software Foundation, either version 3 of the License, or
    (at your option) any later version.


    OpenAirInterface is distributed in the hope that it will be useful,
    but WITHOUT ANY WARRANTY; without even the implied warranty of
    MERCHANTABILITY or FITNESS FOR A PARTICULAR PURPOSE.  See the
    GNU General Public License for more details.

    You should have received a copy of the GNU General Public License
    along with OpenAirInterface.The full GNU General Public License is
   included in this distribution in the file called "COPYING". If not,
   see <http://www.gnu.org/licenses/>.

  Contact Information
  OpenAirInterface Admin: openair_admin@eurecom.fr
  OpenAirInterface Tech : openair_tech@eurecom.fr
  OpenAirInterface Dev  : openair4g-devel@lists.eurecom.fr

  Address      : Eurecom, Campus SophiaTech, 450 Route des Chappes, CS 50193 - 06904 Biot Sophia Antipolis cedex, FRANCE

 *******************************************************************************/

/*! \file PHY/LTE_TRANSPORT/phich.c
* \brief Top-level routines for generating and decoding  the PHICH/HI physical/transport channel V8.6 2009-03
* \author R. Knopp
* \date 2011
* \version 0.1
* \company Eurecom
* \email: knopp@eurecom.fr
* \note
* \warning
*/

#include "PHY/defs.h"
#include "PHY/extern.h"
#include "SCHED/defs.h"
#include "defs.h"
#ifndef USER_MODE
#include "ARCH/CBMIMO1/DEVICE_DRIVER/extern.h"
#endif

#include "T.h"

//#define DEBUG_PHICH 1

//extern unsigned short pcfich_reg[4];
//extern unsigned char pcfich_first_reg_idx;

//unsigned short phich_reg[MAX_NUM_PHICH_GROUPS][3];


uint8_t rv_table[4] = {0, 2, 3, 1};

uint8_t get_mi(LTE_DL_FRAME_PARMS *frame_parms,uint8_t subframe)
{

  // for FDD
  if (frame_parms->frame_type == FDD)
    return 1;

  // for TDD
  switch (frame_parms->tdd_config) {

  case 0:
    if ((subframe==0) || (subframe==5))
      return(2);
    else return(1);

    break;

  case 1:
    if ((subframe==0) || (subframe==5))
      return(0);
    else return(1);

    break;

  case 2:
    if ((subframe==3) || (subframe==8))
      return(1);
    else return(0);

    break;

  case 3:
    if ((subframe==0) || (subframe==8) || (subframe==9))
      return(1);
    else return(0);

    break;

  case 4:
    if ((subframe==8) || (subframe==9))
      return(1);
    else return(0);

    break;

  case 5:
    if (subframe==8)
      return(1);
    else return(0);

    break;

  case 6:
    return(1);
    break;

  default:
    return(0);
  }
}

unsigned char subframe2_ul_harq(LTE_DL_FRAME_PARMS *frame_parms,unsigned char subframe)
{

  if (frame_parms->frame_type == FDD)
    return(subframe&7);

  switch (frame_parms->tdd_config) {
  case 3:
    if ( (subframe == 8) || (subframe == 9) ) {
      return(subframe-8);
    } else if (subframe==0)
      return(2);
    else {
      LOG_E(PHY,"phich.c: subframe2_ul_harq, illegal subframe %d for tdd_config %d\n",
            subframe,frame_parms->tdd_config);
      return(0);
    }

    break;

  }

  return(0);
}

uint8_t phich_frame2_pusch_frame(LTE_DL_FRAME_PARMS *frame_parms,frame_t frame,uint8_t subframe)
{
  if (frame_parms->frame_type == FDD) {
    return((subframe<4) ? (frame - 1) : frame);
  } else {
    // Note this is not true, but it doesn't matter, the frame number is irrelevant for TDD!
    return(frame);
  }
}

uint8_t phich_subframe2_pusch_subframe(LTE_DL_FRAME_PARMS *frame_parms,uint8_t subframe)
{

  if (frame_parms->frame_type == FDD)
    return(subframe<4 ? (subframe+6) : (subframe-4));

  switch (frame_parms->tdd_config) {
  case 0:
    if (subframe == 0)
      return(3);
    else if (subframe == 5) {
      return (8);
    } else if (subframe == 6)
      return (2);
    else if (subframe == 1)
      return (7);
    else {
      LOG_E(PHY, "phich.c: phich_subframe2_pusch_subframe, illegal subframe %d for tdd_config %d\n",
            subframe,frame_parms->tdd_config);
      return(0);
    }

    break;

  case 1:
    if (subframe == 6)
      return(2);
    else if (subframe == 9)
      return (3);
    else if (subframe == 1)
      return (7);
    else if (subframe == 4)
      return (8);
    else {
      LOG_E(PHY,"phich.c: phich_subframe2_pusch_subframe, illegal subframe %d for tdd_config %d\n",
            subframe,frame_parms->tdd_config);
      return(0);
    }

    break;

  case 2:
    if (subframe == 8)
      return(2);
    else if (subframe == 3)
      return (7);
    else {
      LOG_E(PHY,"phich.c: phich_subframe2_pusch_subframe, illegal subframe %d for tdd_config %d\n",
            subframe,frame_parms->tdd_config);
      return(0);
    }

    break;

  case 3:
    if ( (subframe == 8) || (subframe == 9) ) {
      return(subframe-6);
    } else if (subframe==0)
      return(4);
    else {
      LOG_E(PHY,"phich.c: phich_subframe2_pusch_subframe, illegal subframe %d for tdd_config %d\n",
            subframe,frame_parms->tdd_config);
      return(0);
    }

    break;

  case 4:
    if ( (subframe == 8) || (subframe == 9) ) {
      return(subframe-6);
    } else {
      LOG_E(PHY,"phich.c: phich_subframe2_pusch_subframe, illegal subframe %d for tdd_config %d\n",
            subframe,frame_parms->tdd_config);
      return(0);
    }

    break;

  case 5:
    if (subframe == 8) {
      return(2);
    } else {
      LOG_E(PHY,"phich.c: phich_subframe2_pusch_subframe, illegal subframe %d for tdd_config %d\n",
            subframe,frame_parms->tdd_config);
      return(0);
    }

    break;

  case 6:
    if (subframe == 6) {
      return(2);
    } else if (subframe == 9) {
      return(3);
    } else if (subframe == 0) {
      return(4);
    } else if (subframe == 1) {
      return(7);
    } else if (subframe == 5) {
      return(8);
    } else {
      LOG_E(PHY,"phich.c: phich_subframe2_pusch_subframe, illegal subframe %d for tdd_config %d\n",
            subframe,frame_parms->tdd_config);
      return(0);
    }

    break;

  }

  return(0);
}

int check_pcfich(LTE_DL_FRAME_PARMS *frame_parms,uint16_t reg)
{

  if ((reg == frame_parms->pcfich_reg[0]) ||
      (reg == frame_parms->pcfich_reg[1]) ||
      (reg == frame_parms->pcfich_reg[2]) ||
      (reg == frame_parms->pcfich_reg[3]))
    return(1);

  return(0);
}

void generate_phich_reg_mapping(LTE_DL_FRAME_PARMS *frame_parms)
{

  unsigned short n0 = (frame_parms->N_RB_DL * 2) - 4;  // 2 REG per RB less the 4 used by PCFICH in first symbol
  unsigned short n1 = (frame_parms->N_RB_DL * 3);      // 3 REG per RB in second and third symbol
  unsigned short n2 = n1;
  unsigned short mprime = 0;
  unsigned short Ngroup_PHICH;
  //  uint16_t *phich_reg = frame_parms->phich_reg;
  uint16_t *pcfich_reg = frame_parms->pcfich_reg;

  // compute Ngroup_PHICH (see formula at beginning of Section 6.9 in 36-211
  Ngroup_PHICH = (frame_parms->phich_config_common.phich_resource*frame_parms->N_RB_DL)/48;


  if (((frame_parms->phich_config_common.phich_resource*frame_parms->N_RB_DL)%48) > 0)
    Ngroup_PHICH++;

  // check if Extended prefix
  if (frame_parms->Ncp == 1) {
    Ngroup_PHICH<<=1;
  }

  //#ifdef DEBUG_PHICH
  printf("Ngroup_PHICH %d (phich_config_common.phich_resource %d,phich_config_common.phich_duration %s, NidCell %d,Ncp %d, frame_type %d), smallest pcfich REG %d, n0 %d, n1 %d (first PHICH REG %d)\n",
	 ((frame_parms->Ncp == NORMAL)?Ngroup_PHICH:(Ngroup_PHICH>>1)),
	 frame_parms->phich_config_common.phich_resource,
	 frame_parms->phich_config_common.phich_duration==normal?"normal":"extended",
	 frame_parms->Nid_cell,frame_parms->Ncp,frame_parms->frame_type,
	 pcfich_reg[frame_parms->pcfich_first_reg_idx],
	 n0,
	 n1,
	 ((frame_parms->Nid_cell))%n0);
  //#endif

  // This is the algorithm from Section 6.9.3 in 36-211, it works only for normal PHICH duration for now ...

  for (mprime=0; 
       mprime<((frame_parms->Ncp == NORMAL)?Ngroup_PHICH:(Ngroup_PHICH>>1)); 
       mprime++) {

    if (frame_parms->phich_config_common.phich_duration==normal) { // normal PHICH duration

      frame_parms->phich_reg[mprime][0] = (frame_parms->Nid_cell + mprime)%n0;

      if (frame_parms->phich_reg[mprime][0]>=pcfich_reg[frame_parms->pcfich_first_reg_idx])
        frame_parms->phich_reg[mprime][0]++;

      if (frame_parms->phich_reg[mprime][0]>=pcfich_reg[(frame_parms->pcfich_first_reg_idx+1)&3])
        frame_parms->phich_reg[mprime][0]++;

      if (frame_parms->phich_reg[mprime][0]>=pcfich_reg[(frame_parms->pcfich_first_reg_idx+2)&3])
        frame_parms->phich_reg[mprime][0]++;

      if (frame_parms->phich_reg[mprime][0]>=pcfich_reg[(frame_parms->pcfich_first_reg_idx+3)&3])
        frame_parms->phich_reg[mprime][0]++;

      frame_parms->phich_reg[mprime][1] = (frame_parms->Nid_cell + mprime + (n0/3))%n0;

      
      if (frame_parms->phich_reg[mprime][1]>=pcfich_reg[frame_parms->pcfich_first_reg_idx])
        frame_parms->phich_reg[mprime][1]++;
      
      if (frame_parms->phich_reg[mprime][1]>=pcfich_reg[(frame_parms->pcfich_first_reg_idx+1)&3])
        frame_parms->phich_reg[mprime][1]++;

      if (frame_parms->phich_reg[mprime][1]>=pcfich_reg[(frame_parms->pcfich_first_reg_idx+2)&3])
        frame_parms->phich_reg[mprime][1]++;

      if (frame_parms->phich_reg[mprime][1]>=pcfich_reg[(frame_parms->pcfich_first_reg_idx+3)&3])
        frame_parms->phich_reg[mprime][1]++;
      

      frame_parms->phich_reg[mprime][2] = (frame_parms->Nid_cell + mprime + (2*n0/3))%n0;
      
      if (frame_parms->phich_reg[mprime][2]>=pcfich_reg[frame_parms->pcfich_first_reg_idx])
        frame_parms->phich_reg[mprime][2]++;

      if (frame_parms->phich_reg[mprime][2]>=pcfich_reg[(frame_parms->pcfich_first_reg_idx+1)&3])
        frame_parms->phich_reg[mprime][2]++;

      if (frame_parms->phich_reg[mprime][2]>=pcfich_reg[(frame_parms->pcfich_first_reg_idx+2)&3])
        frame_parms->phich_reg[mprime][2]++;

      if (frame_parms->phich_reg[mprime][2]>=pcfich_reg[(frame_parms->pcfich_first_reg_idx+3)&3])
        frame_parms->phich_reg[mprime][2]++;
      
      //#ifdef DEBUG_PHICH
      printf("phich_reg :%d => %d,%d,%d\n",mprime,frame_parms->phich_reg[mprime][0],frame_parms->phich_reg[mprime][1],frame_parms->phich_reg[mprime][2]);
      //#endif
    } else { // extended PHICH duration
      frame_parms->phich_reg[mprime<<1][0] = (frame_parms->Nid_cell + mprime)%n0;
      frame_parms->phich_reg[1+(mprime<<1)][0] = (frame_parms->Nid_cell + mprime)%n0;

      frame_parms->phich_reg[mprime<<1][1] = ((frame_parms->Nid_cell*n1/n0) + mprime + (n1/3))%n1;
      frame_parms->phich_reg[mprime<<1][2] = ((frame_parms->Nid_cell*n2/n0) + mprime + (2*n2/3))%n2;

      frame_parms->phich_reg[1+(mprime<<1)][1] = ((frame_parms->Nid_cell*n1/n0) + mprime + (n1/3))%n1;
      frame_parms->phich_reg[1+(mprime<<1)][2] = ((frame_parms->Nid_cell*n2/n0) + mprime + (2*n2/3))%n2;
      //#ifdef DEBUG_PHICH
      printf("phich_reg :%d => %d,%d,%d\n",mprime<<1,frame_parms->phich_reg[mprime<<1][0],frame_parms->phich_reg[mprime][1],frame_parms->phich_reg[mprime][2]);
      printf("phich_reg :%d => %d,%d,%d\n",1+(mprime<<1),frame_parms->phich_reg[1+(mprime<<1)][0],frame_parms->phich_reg[1+(mprime<<1)][1],frame_parms->phich_reg[1+(mprime<<1)][2]);
      //#endif
    }
  } // mprime loop
}  // num_pdcch_symbols loop


void generate_phich_emul(LTE_DL_FRAME_PARMS *frame_parms,
                         uint8_t HI,
                         uint8_t subframe)
{


}

int32_t alam_bpsk_perm1[4] = {2,1,4,3}; // -conj(x) 1 (-1-j) -> 2 (1-j), 2->1, 3 (-1+j) -> (4) 1+j, 4->3
int32_t alam_bpsk_perm2[4] = {3,4,2,1}; // conj(x) 1 (-1-j) -> 3 (-1+j), 3->1, 2 (1-j) -> 4 (1+j), 4->2

// This routine generates the PHICH

void generate_phich(LTE_DL_FRAME_PARMS *frame_parms,
                    int16_t amp,
                    uint8_t nseq_PHICH,
                    uint8_t ngroup_PHICH,
                    uint8_t HI,
                    uint8_t subframe,
                    int32_t **y)
{

  int16_t d[24],*dp;
  //  unsigned int i,aa;
  unsigned int re_offset;
  int16_t y0_16[8],y1_16[8];
  int16_t *y0,*y1;
  // scrambling
  uint32_t x1, x2, s=0;
  uint8_t reset = 1;
  int16_t cs[12];
  uint32_t i,i2,i3,m,j;
  int16_t gain_lin_QPSK;
  uint32_t subframe_offset=((frame_parms->Ncp==0)?14:12)*frame_parms->ofdm_symbol_size*subframe;

  memset(d,0,24*sizeof(int16_t));

  if (frame_parms->mode1_flag==1)
    gain_lin_QPSK = (int16_t)(((int32_t)amp*ONE_OVER_SQRT2_Q15)>>15);
  else
    gain_lin_QPSK = amp/2;

  //printf("PHICH : gain_lin_QPSK %d\n",gain_lin_QPSK);

  // BPSK modulation of HI input (to be repeated 3 times, 36-212 Section 5.3.5, p. 56 in v8.6)
  if (HI>0)
    HI=1;

  //  c = (1-(2*HI))*SSS_AMP;
  // x1 is set in lte_gold_generic
  x2 = (((subframe+1)*(frame_parms->Nid_cell+1))<<9) + frame_parms->Nid_cell;

  s = lte_gold_generic(&x1, &x2, reset);

  // compute scrambling sequence
  for (i=0; i<12; i++) {
    cs[i] = (uint8_t)((s>>(i&0x1f))&1);
    cs[i] = (cs[i] == 0) ? (1-(HI<<1)) : ((HI<<1)-1);
  }

  if (frame_parms->Ncp == 0) { // Normal Cyclic Prefix

    //    printf("Doing PHICH : Normal CP, subframe %d\n",subframe);
    // 12 output symbols (Msymb)
    for (i=0,i2=0,i3=0; i<3; i++,i2+=4,i3+=8) {
      switch (nseq_PHICH) {
      case 0: // +1 +1 +1 +1
        d[i3]   = cs[i2];
        d[1+i3] = cs[i2];
        d[2+i3] = cs[1+i2];
        d[3+i3] = cs[1+i2];
        d[4+i3] = cs[2+i2];
        d[5+i3] = cs[2+i2];
        d[6+i3] = cs[3+i2];
        d[7+i3] = cs[3+i2];
        break;

      case 1: // +1 -1 +1 -1
        d[i3] = cs[i2];
        d[1+i3] = cs[i2];
        d[2+i3] = -cs[1+i2];
        d[3+i3] = -cs[1+i2];
        d[4+i3] = cs[2+i2];
        d[5+i3] = cs[2+i2];
        d[6+i3] = -cs[3+i2];
        d[7+i3] = -cs[3+i2];
        break;

      case 2: // +1 +1 -1 -1
        d[i3]   = cs[i2];
        d[1+i3]   = cs[i2];
        d[2+i3] = cs[1+i2];
        d[3+i3] = cs[1+i2];
        d[4+i3] = -cs[2+i2];
        d[5+i3] = -cs[2+i2];
        d[6+i3] = -cs[3+i2];
        d[7+i3] = -cs[3+i2];
        break;

      case 3: // +1 -1 -1 +1
        d[i3]   = cs[i2];
        d[1+i3]   = cs[i2];
        d[2+i3] = -cs[1+i2];
        d[3+i3] = -cs[1+i2];
        d[4+i3] = -cs[2+i2];
        d[5+i3] = -cs[2+i2];
        d[6+i3] = cs[3+i2];
        d[7+i3] = cs[3+i2];
        break;

      case 4: // +j +j +j +j
        d[i3]   = -cs[i2];
        d[1+i3] = cs[i2];
        d[2+i3] = -cs[1+i2];
        d[3+i3] = cs[1+i2];
        d[4+i3] = -cs[2+i2];
        d[5+i3] = cs[2+i2];
        d[6+i3] = -cs[3+i2];
        d[7+i3] = cs[3+i2];
        break;

      case 5: // +j -j +j -j
        d[1+i3] = cs[i2];
        d[3+i3] = -cs[1+i2];
        d[5+i3] = cs[2+i2];
        d[7+i3] = -cs[3+i2];
        d[i3]   = -cs[i2];
        d[2+i3] = cs[1+i2];
        d[4+i3] = -cs[2+i2];
        d[6+i3] = cs[3+i2];
        break;

      case 6: // +j +j -j -j
        d[1+i3] = cs[i2];
        d[3+i3] = cs[1+i2];
        d[5+i3] = -cs[2+i2];
        d[7+i3] = -cs[3+i2];
        d[i3]   = -cs[i2];
        d[2+i3] = -cs[1+i2];
        d[4+i3] = cs[2+i2];
        d[6+i3] = cs[3+i2];
        break;

      case 7: // +j -j -j +j
        d[1+i3] = cs[i2];
        d[3+i3] = -cs[1+i2];
        d[5+i3] = -cs[2+i2];
        d[7+i3] = cs[3+i2];
        d[i3]   = -cs[i2];
        d[2+i3] = cs[1+i2];
        d[4+i3] = cs[2+i2];
        d[6+i3] = -cs[3+i2];
        break;

      default:
        LOG_E(PHY,"phich_coding.c: Illegal PHICH Number\n");
      } // nseq_PHICH
    }

#ifdef DEBUG_PHICH
    LOG_D(PHY,"[PUSCH 0]PHICH d = ");

    for (i=0; i<24; i+=2)
      LOG_D(PHY,"(%d,%d)",d[i],d[i+1]);

    LOG_D(PHY,"\n");
#endif

    // modulation here
    if (frame_parms->mode1_flag == 0) {
      // do Alamouti precoding here

      // Symbol 0
      re_offset = frame_parms->first_carrier_offset + (frame_parms->phich_reg[ngroup_PHICH][0]*6);

      if (re_offset > frame_parms->ofdm_symbol_size)
        re_offset -= (frame_parms->ofdm_symbol_size-1);

      y0 = (int16_t*)&y[0][re_offset+subframe_offset];
      y1 = (int16_t*)&y[1][re_offset+subframe_offset];

      // first antenna position n -> x0
      y0_16[0]   = d[0]*gain_lin_QPSK;
      y0_16[1]   = d[1]*gain_lin_QPSK;
      // second antenna position n -> -x1*
      y1_16[0]   = -d[2]*gain_lin_QPSK;
      y1_16[1]   = d[3]*gain_lin_QPSK;
      // fill in the rest of the ALAMOUTI precoding
      y0_16[2] = -y1_16[0];
      y0_16[3] = y1_16[1];
      y1_16[2] = y0_16[0];
      y1_16[3] = -y0_16[1];

      // first antenna position n -> x0
      y0_16[4]   = d[4]*gain_lin_QPSK;
      y0_16[5]   = d[5]*gain_lin_QPSK;
      // second antenna position n -> -x1*
      y1_16[4]   = -d[6]*gain_lin_QPSK;
      y1_16[5]   = d[7]*gain_lin_QPSK;
      // fill in the rest of the ALAMOUTI precoding
      y0_16[6] = -y1_16[4];
      y0_16[7] = y1_16[5];
      y1_16[6] = y0_16[4];
      y1_16[7] = -y0_16[5];

      for (i=0,j=0,m=0; i<6; i++,j+=2) {
        if ((i!=(frame_parms->nushift))&&(i!=(frame_parms->nushift+3))) {
          y0[j]   += y0_16[m];
          y1[j]   += y1_16[m++];
          y0[j+1] += y0_16[m];
          y1[j+1] += y1_16[m++];
        }
      }

      // Symbol 1
      re_offset = frame_parms->first_carrier_offset + (frame_parms->phich_reg[ngroup_PHICH][1]*6);

      if (re_offset > frame_parms->ofdm_symbol_size)
        re_offset -= (frame_parms->ofdm_symbol_size-1);

      y0 = (int16_t*)&y[0][re_offset+subframe_offset];
      y1 = (int16_t*)&y[1][re_offset+subframe_offset];

      // first antenna position n -> x0
      y0_16[0]   = d[8]*gain_lin_QPSK;
      y0_16[1]   = d[9]*gain_lin_QPSK;
      // second antenna position n -> -x1*
      y1_16[0]   = -d[10]*gain_lin_QPSK;
      y1_16[1]   = d[11]*gain_lin_QPSK;
      // fill in the rest of the ALAMOUTI precoding
      y0_16[2] = -y1_16[0];
      y0_16[3] = y1_16[1];
      y1_16[2] = y0_16[0];
      y1_16[3] = -y0_16[1];

      // first antenna position n -> x0
      y0_16[4]   = d[12]*gain_lin_QPSK;
      y0_16[5]   = d[13]*gain_lin_QPSK;
      // second antenna position n -> -x1*
      y1_16[4]   = -d[14]*gain_lin_QPSK;
      y1_16[5]   = d[15]*gain_lin_QPSK;
      // fill in the rest of the ALAMOUTI precoding
      y0_16[6] = -y1_16[4];
      y0_16[7] = y1_16[5];
      y1_16[6] = y0_16[4];
      y1_16[7] = -y0_16[5];

      for (i=0,j=0,m=0; i<6; i++,j+=2) {
        if ((i!=(frame_parms->nushift))&&(i!=(frame_parms->nushift+3))) {
          y0[j]   += y0_16[m];
          y1[j]   += y1_16[m++];
          y0[j+1] += y0_16[m];
          y1[j+1] += y1_16[m++];
        }
      }

      // Symbol 2
      re_offset = frame_parms->first_carrier_offset + (frame_parms->phich_reg[ngroup_PHICH][2]*6);

      if (re_offset > frame_parms->ofdm_symbol_size)
        re_offset -= (frame_parms->ofdm_symbol_size-1);

      y0 = (int16_t*)&y[0][re_offset+subframe_offset];
      y1 = (int16_t*)&y[1][re_offset+subframe_offset];

      // first antenna position n -> x0
      y0_16[0]   = d[16]*gain_lin_QPSK;
      y0_16[1]   = d[17]*gain_lin_QPSK;
      // second antenna position n -> -x1*
      y1_16[0]   = -d[18]*gain_lin_QPSK;
      y1_16[1]   = d[19]*gain_lin_QPSK;
      // fill in the rest of the ALAMOUTI precoding
      y0_16[2] = -y1_16[0];
      y0_16[3] = y1_16[1];
      y1_16[2] = y0_16[0];
      y1_16[3] = -y0_16[1];

      // first antenna position n -> x0
      y0_16[4]   = d[20]*gain_lin_QPSK;
      y0_16[5]   = d[21]*gain_lin_QPSK;
      // second antenna position n -> -x1*
      y1_16[4]   = -d[22]*gain_lin_QPSK;
      y1_16[5]   = d[23]*gain_lin_QPSK;
      // fill in the rest of the ALAMOUTI precoding
      y0_16[6] = -y1_16[4];
      y0_16[7] = y1_16[5];
      y1_16[6] = y0_16[4];
      y1_16[7] = -y0_16[5];

      for (i=0,j=0,m=0; i<6; i++,j+=2) {
        if ((i!=(frame_parms->nushift))&&(i!=(frame_parms->nushift+3))) {
          y0[j]   += y0_16[m];
          y1[j]   += y1_16[m++];
          y0[j+1] += y0_16[m];
          y1[j+1] += y1_16[m++];
        }
      }

    } // mode1_flag

    else {
      // Symbol 0
      //      printf("[PUSCH 0]PHICH REG %d\n",frame_parms->phich_reg[ngroup_PHICH][0]);
      re_offset = frame_parms->first_carrier_offset + (frame_parms->phich_reg[ngroup_PHICH][0]*6);

      if (re_offset > frame_parms->ofdm_symbol_size)
        re_offset -= (frame_parms->ofdm_symbol_size-1);

      y0 = (int16_t*)&y[0][re_offset+subframe_offset];
      //      printf("y0 %p\n",y0);

      y0_16[0]   = d[0]*gain_lin_QPSK;
      y0_16[1]   = d[1]*gain_lin_QPSK;
      y0_16[2]   = d[2]*gain_lin_QPSK;
      y0_16[3]   = d[3]*gain_lin_QPSK;
      y0_16[4]   = d[4]*gain_lin_QPSK;
      y0_16[5]   = d[5]*gain_lin_QPSK;
      y0_16[6]   = d[6]*gain_lin_QPSK;
      y0_16[7]   = d[7]*gain_lin_QPSK;

      for (i=0,j=0,m=0; i<6; i++,j+=2) {
        if ((i!=(frame_parms->nushift))&&(i!=(frame_parms->nushift+3))) {
          y0[j]   += y0_16[m++];
          y0[j+1] += y0_16[m++];
        }
      }

      // Symbol 1
      //      printf("[PUSCH 0]PHICH REG %d\n",frame_parms->phich_reg[ngroup_PHICH][1]);
      re_offset = frame_parms->first_carrier_offset + (frame_parms->phich_reg[ngroup_PHICH][1]*6);

      if (re_offset > frame_parms->ofdm_symbol_size)
        re_offset -= (frame_parms->ofdm_symbol_size-1);

      y0 = (int16_t*)&y[0][re_offset+subframe_offset];

      y0_16[0]   = d[8]*gain_lin_QPSK;
      y0_16[1]   = d[9]*gain_lin_QPSK;
      y0_16[2]   = d[10]*gain_lin_QPSK;
      y0_16[3]   = d[11]*gain_lin_QPSK;
      y0_16[4]   = d[12]*gain_lin_QPSK;
      y0_16[5]   = d[13]*gain_lin_QPSK;
      y0_16[6]   = d[14]*gain_lin_QPSK;
      y0_16[7]   = d[15]*gain_lin_QPSK;

      for (i=0,j=0,m=0; i<6; i++,j+=2) {
        if ((i!=(frame_parms->nushift))&&(i!=(frame_parms->nushift+3))) {
          y0[j]   += y0_16[m++];
          y0[j+1] += y0_16[m++];
        }
      }

      // Symbol 2
      re_offset = frame_parms->first_carrier_offset + (frame_parms->phich_reg[ngroup_PHICH][2]*6);

      //      printf("[PUSCH 0]PHICH REG %d\n",frame_parms->phich_reg[ngroup_PHICH][2]);
      if (re_offset > frame_parms->ofdm_symbol_size)
        re_offset -= (frame_parms->ofdm_symbol_size-1);

      y0 = (int16_t*)&y[0][re_offset+subframe_offset];

      y0_16[0]   = d[16]*gain_lin_QPSK;
      y0_16[1]   = d[17]*gain_lin_QPSK;
      y0_16[2]   = d[18]*gain_lin_QPSK;
      y0_16[3]   = d[19]*gain_lin_QPSK;
      y0_16[4]   = d[20]*gain_lin_QPSK;
      y0_16[5]   = d[21]*gain_lin_QPSK;
      y0_16[6]   = d[22]*gain_lin_QPSK;
      y0_16[7]   = d[23]*gain_lin_QPSK;

      for (i=0,j=0,m=0; i<6; i++,j+=2) {
        if ((i!=(frame_parms->nushift))&&(i!=(frame_parms->nushift+3))) {
          y0[j]   += y0_16[m++];
          y0[j+1] += y0_16[m++];
        }
      }

      /*
      for (i=0;i<512;i++)
      printf("re %d (%d): %d,%d\n",i,subframe_offset+i,((int16_t*)&y[0][subframe_offset+i])[0],((int16_t*)&y[0][subframe_offset+i])[1]);
      */
    } // mode1_flag
  } else { // extended prefix

    // 6 output symbols
    if ((ngroup_PHICH & 1) == 1)
      dp = &d[4];
    else
      dp = d;

    switch (nseq_PHICH) {
    case 0: // +1 +1
      dp[0]  = cs[0];
      dp[2]  = cs[1];
      dp[8]  = cs[2];
      dp[10] = cs[3];
      dp[16] = cs[4];
      dp[18] = cs[5];
      dp[1]  = cs[0];
      dp[3]  = cs[1];
      dp[9]  = cs[2];
      dp[11] = cs[3];
      dp[17] = cs[4];
      dp[19] = cs[5];
      break;

    case 1: // +1 -1
      dp[0]  = cs[0];
      dp[2]  = -cs[1];
      dp[8]  = cs[2];
      dp[10] = -cs[3];
      dp[16] = cs[4];
      dp[18] = -cs[5];
      dp[1]  = cs[0];
      dp[3]  = -cs[1];
      dp[9]  = cs[2];
      dp[11] = -cs[3];
      dp[17] = cs[4];
      dp[19] = -cs[5];
      break;

    case 2: // +j +j
      dp[1]  = cs[0];
      dp[3]  = cs[1];
      dp[9]  = cs[2];
      dp[11] = cs[3];
      dp[17] = cs[4];
      dp[19] = cs[5];
      dp[0]  = -cs[0];
      dp[2]  = -cs[1];
      dp[8]  = -cs[2];
      dp[10] = -cs[3];
      dp[16] = -cs[4];
      dp[18] = -cs[5];

      break;

    case 3: // +j -j
      dp[1]  = cs[0];
      dp[3]  = -cs[1];
      dp[9]  = cs[2];
      dp[11] = -cs[3];
      dp[17] = cs[4];
      dp[19] = -cs[5];
      dp[0]  = -cs[0];
      dp[2]  = cs[1];
      dp[8]  = -cs[2];
      dp[10] = cs[3];
      dp[16] = -cs[4];
      dp[18] = cs[5];
      break;

    default:
      LOG_E(PHY,"phich_coding.c: Illegal PHICH Number\n");
    }



    if (frame_parms->mode1_flag == 0) {
      // do Alamouti precoding here
      // Symbol 0
      re_offset = frame_parms->first_carrier_offset + (frame_parms->phich_reg[ngroup_PHICH][0]*6);

      if (re_offset > frame_parms->ofdm_symbol_size)
        re_offset -= (frame_parms->ofdm_symbol_size-1);

      y0 = (int16_t*)&y[0][re_offset+subframe_offset];
      y1 = (int16_t*)&y[1][re_offset+subframe_offset];

      // first antenna position n -> x0
      y0_16[0]   = d[0]*gain_lin_QPSK;
      y0_16[1]   = d[1]*gain_lin_QPSK;
      // second antenna position n -> -x1*
      y1_16[0]   = -d[2]*gain_lin_QPSK;
      y1_16[1]   = d[3]*gain_lin_QPSK;
      // fill in the rest of the ALAMOUTI precoding
      y0_16[2] = -y1_16[0];
      y0_16[3] = y1_16[1];
      y1_16[2] = y0_16[0];
      y1_16[3] = -y0_16[1];

      // first antenna position n -> x0
      y0_16[4]   = d[4]*gain_lin_QPSK;
      y0_16[5]   = d[5]*gain_lin_QPSK;
      // second antenna position n -> -x1*
      y1_16[4]   = -d[6]*gain_lin_QPSK;
      y1_16[5]   = d[7]*gain_lin_QPSK;
      // fill in the rest of the ALAMOUTI precoding
      y0_16[6] = -y1_16[4];
      y0_16[7] = y1_16[5];
      y1_16[6] = y0_16[4];
      y1_16[7] = -y0_16[5];

      for (i=0,j=0,m=0; i<6; i++,j+=2) {
        if ((i!=(frame_parms->nushift))&&(i!=(frame_parms->nushift+3))) {
          y0[j] += y0_16[m];
          y1[j] += y1_16[m++];
          y0[j+1] += y0_16[m];
          y1[j+1] += y1_16[m++];
        }
      }

      // Symbol 1
      re_offset = frame_parms->first_carrier_offset + (frame_parms->phich_reg[ngroup_PHICH][1]<<2);

      if (re_offset > frame_parms->ofdm_symbol_size)
        re_offset -= (frame_parms->ofdm_symbol_size-1);

      re_offset += (frame_parms->ofdm_symbol_size);

      y0 = (int16_t*)&y[0][re_offset+subframe_offset];
      y1 = (int16_t*)&y[1][re_offset+subframe_offset];

      // first antenna position n -> x0
      y0_16[0]   = d[8]*gain_lin_QPSK;
      y0_16[1]   = d[9]*gain_lin_QPSK;
      // second antenna position n -> -x1*
      y1_16[0]   = -d[10]*gain_lin_QPSK;
      y1_16[1]   = d[11]*gain_lin_QPSK;
      // fill in the rest of the ALAMOUTI precoding
      y0_16[2] = -y1_16[0];
      y0_16[3] = y1_16[1];
      y1_16[2] = y0_16[0];
      y1_16[3] = -y0_16[1];

      // first antenna position n -> x0
      y0_16[4]   = d[12]*gain_lin_QPSK;
      y0_16[5]   = d[13]*gain_lin_QPSK;
      // second antenna position n -> -x1*
      y1_16[4]   = -d[14]*gain_lin_QPSK;
      y1_16[5]   = d[15]*gain_lin_QPSK;
      // fill in the rest of the ALAMOUTI precoding
      y0_16[6] = -y1_16[4];
      y0_16[7] = y1_16[5];
      y1_16[6] = y0_16[4];
      y1_16[7] = -y0_16[5];

      for (i=0,j=0,m=0; i<4; i++,j+=2) {
        y0[j] += y0_16[m];
        y1[j] += y1_16[m++];
        y0[j+1] += y0_16[m];
        y1[j+1] += y1_16[m++];
      }

      // Symbol 2
      re_offset = frame_parms->first_carrier_offset +  (frame_parms->phich_reg[ngroup_PHICH][2]<<2);

      if (re_offset > frame_parms->ofdm_symbol_size)
        re_offset -= (frame_parms->ofdm_symbol_size-1);

      re_offset += (frame_parms->ofdm_symbol_size<<1);

      y0 = (int16_t*)&y[0][re_offset+subframe_offset];
      y1 = (int16_t*)&y[1][re_offset+subframe_offset];

      // first antenna position n -> x0
      y0_16[0]   = d[16]*gain_lin_QPSK;
      y0_16[1]   = d[17]*gain_lin_QPSK;
      // second antenna position n -> -x1*
      y1_16[0]   = -d[18]*gain_lin_QPSK;
      y1_16[1]   = d[19]*gain_lin_QPSK;
      // fill in the rest of the ALAMOUTI precoding
      y0_16[2] = -y1_16[0];
      y0_16[3] = y1_16[1];
      y1_16[2] = y0_16[0];
      y1_16[3] = -y0_16[1];

      // first antenna position n -> x0
      y0_16[4]   = d[20]*gain_lin_QPSK;
      y0_16[5]   = d[21]*gain_lin_QPSK;
      // second antenna position n -> -x1*
      y1_16[4]   = -d[22]*gain_lin_QPSK;
      y1_16[5]   = d[23]*gain_lin_QPSK;
      // fill in the rest of the ALAMOUTI precoding
      y0_16[6] = -y1_16[4];
      y0_16[7] = y1_16[5];
      y1_16[6] = y0_16[4];
      y1_16[7] = -y0_16[5];

      for (i=0,j=0,m=0; i<4; i++,j+=2) {
        y0[j]   += y0_16[m];
        y1[j]   += y1_16[m++];
        y0[j+1] += y0_16[m];
        y1[j+1] += y1_16[m++];
      }
    } else {

      // Symbol 0
      re_offset = frame_parms->first_carrier_offset + (frame_parms->phich_reg[ngroup_PHICH][0]*6);

      if (re_offset > frame_parms->ofdm_symbol_size)
        re_offset -= (frame_parms->ofdm_symbol_size-1);

      y0 = (int16_t*)&y[0][re_offset+subframe_offset];

      y0_16[0]   = d[0]*gain_lin_QPSK;
      y0_16[1]   = d[1]*gain_lin_QPSK;
      y0_16[2]   = d[2]*gain_lin_QPSK;
      y0_16[3]   = d[3]*gain_lin_QPSK;
      y0_16[4]   = d[4]*gain_lin_QPSK;
      y0_16[5]   = d[5]*gain_lin_QPSK;
      y0_16[6]   = d[6]*gain_lin_QPSK;
      y0_16[7]   = d[7]*gain_lin_QPSK;

      for (i=0,j=0,m=0; i<6; i++,j+=2) {
        if ((i!=(frame_parms->nushift))&&(i!=(frame_parms->nushift+3))) {
          y0[j] += y0_16[m++];
          y0[j+1] += y0_16[m++];
        }
      }

      // Symbol 1
      re_offset = frame_parms->first_carrier_offset + (frame_parms->phich_reg[ngroup_PHICH][1]<<2);

      if (re_offset > frame_parms->ofdm_symbol_size)
        re_offset -= (frame_parms->ofdm_symbol_size-1);

      re_offset += (frame_parms->ofdm_symbol_size);

      y0 = (int16_t*)&y[0][re_offset+subframe_offset];

      y0_16[0]   = d[8]*gain_lin_QPSK;
      y0_16[1]   = d[9]*gain_lin_QPSK;
      y0_16[2]   = d[10]*gain_lin_QPSK;
      y0_16[3]   = d[11]*gain_lin_QPSK;
      y0_16[4]   = d[12]*gain_lin_QPSK;
      y0_16[5]   = d[13]*gain_lin_QPSK;
      y0_16[6]   = d[14]*gain_lin_QPSK;
      y0_16[7]   = d[15]*gain_lin_QPSK;

      for (i=0,j=0,m=0; i<4; i++,j+=2) {
        y0[j] += y0_16[m++];
        y0[j+1] += y0_16[m++];
      }


      // Symbol 2
      re_offset = frame_parms->first_carrier_offset + (frame_parms->phich_reg[ngroup_PHICH][2]<<2);

      if (re_offset > frame_parms->ofdm_symbol_size)
        re_offset -= (frame_parms->ofdm_symbol_size-1);

      re_offset += (frame_parms->ofdm_symbol_size<<1);

      y0 = (int16_t*)&y[0][re_offset+subframe_offset];

      y0_16[0]   = d[16]*gain_lin_QPSK;
      y0_16[1]   = d[17]*gain_lin_QPSK;
      y0_16[2]   = d[18]*gain_lin_QPSK;
      y0_16[3]   = d[19]*gain_lin_QPSK;
      y0_16[4]   = d[20]*gain_lin_QPSK;
      y0_16[5]   = d[21]*gain_lin_QPSK;
      y0_16[6]   = d[22]*gain_lin_QPSK;
      y0_16[7]   = d[23]*gain_lin_QPSK;

      for (i=0,j=0,m=0; i<4; i++) {
        y0[j]   += y0_16[m++];
        y0[j+1] += y0_16[m++];
      }

    } // mode1_flag
  } // normal/extended prefix
}

// This routine demodulates the PHICH and updates PUSCH/ULSCH parameters


void rx_phich(PHY_VARS_UE *ue,
              uint8_t subframe,
              uint8_t eNB_id)
{


  LTE_DL_FRAME_PARMS *frame_parms=&ue->frame_parms;
  LTE_UE_PDCCH **pdcch_vars = ue->pdcch_vars;

  //  uint8_t HI;
  uint8_t harq_pid = phich_subframe_to_harq_pid(frame_parms,ue->frame_rx,subframe);
  LTE_UE_ULSCH_t *ulsch = ue->ulsch[eNB_id];
  int16_t phich_d[24],*phich_d_ptr,HI16;
  //  unsigned int i,aa;
  int8_t d[24],*dp;
  uint16_t reg_offset;

  // scrambling
  uint32_t x1, x2, s=0;
  uint8_t reset = 1;
  int16_t cs[12];
  uint32_t i,i2,i3,phich_quad;
  int32_t **rxdataF_comp = pdcch_vars[eNB_id]->rxdataF_comp;
  uint8_t Ngroup_PHICH,ngroup_PHICH,nseq_PHICH;
  uint8_t NSF_PHICH = 4;
  uint8_t pusch_subframe;

  // check if we're expecting a PHICH in this subframe
  LOG_D(PHY,"[UE  %d][PUSCH %d] Frame %d subframe %d PHICH RX\n",ue->Mod_id,harq_pid,ue->frame_rx,subframe);

  if (ulsch->harq_processes[harq_pid]->status == ACTIVE) {
    LOG_D(PHY,"[UE  %d][PUSCH %d] Frame %d subframe %d PHICH RX ACTIVE\n",ue->Mod_id,harq_pid,ue->frame_rx,subframe);
    Ngroup_PHICH = (frame_parms->phich_config_common.phich_resource*frame_parms->N_RB_DL)/48;

    if (((frame_parms->phich_config_common.phich_resource*frame_parms->N_RB_DL)%48) > 0)
      Ngroup_PHICH++;

    if (frame_parms->Ncp == 1)
      NSF_PHICH = 2;


    ngroup_PHICH = (ulsch->harq_processes[harq_pid]->first_rb +
                    ulsch->harq_processes[harq_pid]->n_DMRS)%Ngroup_PHICH;

    if ((frame_parms->tdd_config == 0) && (frame_parms->frame_type == TDD) ) {
      pusch_subframe = phich_subframe2_pusch_subframe(frame_parms,subframe);

      if ((pusch_subframe == 4) || (pusch_subframe == 9))
        ngroup_PHICH += Ngroup_PHICH;
    }

    nseq_PHICH = ((ulsch->harq_processes[harq_pid]->first_rb/Ngroup_PHICH) +
                  ulsch->harq_processes[harq_pid]->n_DMRS)%(2*NSF_PHICH);
  } else {
    return;
  }

  memset(d,0,24*sizeof(int8_t));
  phich_d_ptr = phich_d;

  // x1 is set in lte_gold_generic
  x2 = (((subframe+1)*(frame_parms->Nid_cell+1))<<9) + frame_parms->Nid_cell;

  s = lte_gold_generic(&x1, &x2, reset);

  // compute scrambling sequence
  for (i=0; i<12; i++) {
    cs[i] = 1-(((s>>(i&0x1f))&1)<<1);
  }

  if (frame_parms->Ncp == 0) { // Normal Cyclic Prefix


    // 12 output symbols (Msymb)

    for (i=0,i2=0,i3=0; i<3; i++,i2+=4,i3+=8) {
      switch (nseq_PHICH) {
      case 0: // +1 +1 +1 +1
        d[i3]   = cs[i2];
        d[1+i3] = cs[i2];
        d[2+i3] = cs[1+i2];
        d[3+i3] = cs[1+i2];
        d[4+i3] = cs[2+i2];
        d[5+i3] = cs[2+i2];
        d[6+i3] = cs[3+i2];
        d[7+i3] = cs[3+i2];
        break;

      case 1: // +1 -1 +1 -1
        d[i3] = cs[i2];
        d[1+i3] = cs[i2];
        d[2+i3] = -cs[1+i2];
        d[3+i3] = -cs[1+i2];
        d[4+i3] = cs[2+i2];
        d[5+i3] = cs[2+i2];
        d[6+i3] = -cs[3+i2];
        d[7+i3] = -cs[3+i2];
        break;

      case 2: // +1 +1 -1 -1
        d[i3]   = cs[i2];
        d[1+i3]   = cs[i2];
        d[2+i3] = cs[1+i2];
        d[3+i3] = cs[1+i2];
        d[4+i3] = -cs[2+i2];
        d[5+i3] = -cs[2+i2];
        d[6+i3] = -cs[3+i2];
        d[7+i3] = -cs[3+i2];
        break;

      case 3: // +1 -1 -1 +1
        d[i3]   = cs[i2];
        d[1+i3]   = cs[i2];
        d[2+i3] = -cs[1+i2];
        d[3+i3] = -cs[1+i2];
        d[4+i3] = -cs[2+i2];
        d[5+i3] = -cs[2+i2];
        d[6+i3] = cs[3+i2];
        d[7+i3] = cs[3+i2];
        break;

      case 4: // +j +j +j +j
        d[i3]   = -cs[i2];
        d[1+i3] = cs[i2];
        d[2+i3] = -cs[1+i2];
        d[3+i3] = cs[1+i2];
        d[4+i3] = -cs[2+i2];
        d[5+i3] = cs[2+i2];
        d[6+i3] = -cs[3+i2];
        d[7+i3] = cs[3+i2];
        break;

      case 5: // +j -j +j -j
        d[1+i3] = cs[i2];
        d[3+i3] = -cs[1+i2];
        d[5+i3] = cs[2+i2];
        d[7+i3] = -cs[3+i2];
        d[i3]   = -cs[i2];
        d[2+i3] = cs[1+i2];
        d[4+i3] = -cs[2+i2];
        d[6+i3] = cs[3+i2];
        break;

      case 6: // +j +j -j -j
        d[1+i3] = cs[i2];
        d[3+i3] = cs[1+i2];
        d[5+i3] = -cs[2+i2];
        d[7+i3] = -cs[3+i2];
        d[i3]   = -cs[i2];
        d[2+i3] = -cs[1+i2];
        d[4+i3] = cs[2+i2];
        d[6+i3] = cs[3+i2];
        break;

      case 7: // +j -j -j +j
        d[1+i3] = cs[i2];
        d[3+i3] = -cs[1+i2];
        d[5+i3] = -cs[2+i2];
        d[7+i3] = cs[3+i2];
        d[i3]   = -cs[i2];
        d[2+i3] = cs[1+i2];
        d[4+i3] = cs[2+i2];
        d[6+i3] = -cs[3+i2];
        break;

      default:
        LOG_E(PHY,"phich_coding.c: Illegal PHICH Number\n");
      } // nseq_PHICH
    }

#ifdef DEBUG_PHICH
    LOG_D(PHY,"PHICH =>");

    for (i=0; i<24; i++) {
      LOG_D(PHY,"%2d,",d[i]);
    }

    LOG_D(PHY,"\n");
#endif
    // demodulation here


  } else { // extended prefix

    // 6 output symbols
    if ((ngroup_PHICH & 1) == 1)
      dp = &d[4];
    else
      dp = d;

    switch (nseq_PHICH) {
    case 0: // +1 +1
      dp[0]  = cs[0];
      dp[2]  = cs[1];
      dp[8]  = cs[2];
      dp[10] = cs[3];
      dp[16] = cs[4];
      dp[18] = cs[5];
      dp[1]  = cs[0];
      dp[3]  = cs[1];
      dp[9]  = cs[2];
      dp[11] = cs[3];
      dp[17] = cs[4];
      dp[19] = cs[5];
      break;

    case 1: // +1 -1
      dp[0]  = cs[0];
      dp[2]  = -cs[1];
      dp[8]  = cs[2];
      dp[10] = -cs[3];
      dp[16] = cs[4];
      dp[18] = -cs[5];
      dp[1]  = cs[0];
      dp[3]  = -cs[1];
      dp[9]  = cs[2];
      dp[11] = -cs[3];
      dp[17] = cs[4];
      dp[19] = -cs[5];
      break;

    case 2: // +j +j
      dp[1]  = cs[0];
      dp[3]  = cs[1];
      dp[9]  = cs[2];
      dp[11] = cs[3];
      dp[17] = cs[4];
      dp[19] = cs[5];
      dp[0]  = -cs[0];
      dp[2]  = -cs[1];
      dp[8]  = -cs[2];
      dp[10] = -cs[3];
      dp[16] = -cs[4];
      dp[18] = -cs[5];

      break;

    case 3: // +j -j
      dp[1]  = cs[0];
      dp[3]  = -cs[1];
      dp[9]  = cs[2];
      dp[11] = -cs[3];
      dp[17] = cs[4];
      dp[19] = -cs[5];
      dp[0]  = -cs[0];
      dp[2]  = cs[1];
      dp[8]  = -cs[2];
      dp[10] = cs[3];
      dp[16] = -cs[4];
      dp[18] = cs[5];
      break;

    default:
      LOG_E(PHY,"phich_coding.c: Illegal PHICH Number\n");
    }
  }

  HI16 = 0;

  //#ifdef DEBUG_PHICH

  //#endif
  /*
  for (i=0;i<200;i++)
    printf("re %d: %d %d\n",i,((int16_t*)&rxdataF_comp[0][i])[0],((int16_t*)&rxdataF_comp[0][i])[1]);
  */
  for (phich_quad=0; phich_quad<3; phich_quad++) {
    if (frame_parms->Ncp == 1)
      reg_offset = (frame_parms->phich_reg[ngroup_PHICH][phich_quad]*4)+ (phich_quad*frame_parms->N_RB_DL*12);
    else
      reg_offset = (frame_parms->phich_reg[ngroup_PHICH][phich_quad]*4);

    //    msg("\n[PUSCH 0]PHICH (RX) quad %d (%d)=>",phich_quad,reg_offset);
    dp = &d[phich_quad*8];;

    for (i=0; i<8; i++) {
      phich_d_ptr[i] = ((int16_t*)&rxdataF_comp[0][reg_offset])[i];

#ifdef DEBUG_PHICH
      LOG_D(PHY,"%d,",((int16_t*)&rxdataF_comp[0][reg_offset])[i]);
#endif

      HI16 += (phich_d_ptr[i] * dp[i]);
    }
  }

#ifdef DEBUG_PHICH
  LOG_D(PHY,"\n");
  LOG_D(PHY,"HI16 %d\n",HI16);
#endif

  if (HI16>0) {   //NACK
    if (ue->ulsch_Msg3_active[eNB_id] == 1) {
      LOG_D(PHY,"[UE  %d][PUSCH %d][RAPROC] Frame %d subframe %d Msg3 PHICH, received NAK (%d) nseq %d, ngroup %d\n",
            ue->Mod_id,harq_pid,
            ue->frame_rx,
            subframe,
            HI16,
            nseq_PHICH,
            ngroup_PHICH);
      get_Msg3_alloc_ret(&ue->frame_parms,
                         subframe,
                         ue->frame_rx,
                         &ue->ulsch_Msg3_frame[eNB_id],
                         &ue->ulsch_Msg3_subframe[eNB_id]);
      ulsch->harq_processes[harq_pid]->subframe_scheduling_flag = 1;
      //      ulsch->harq_processes[harq_pid]->Ndi = 0;
      ulsch->harq_processes[harq_pid]->round++;
      ulsch->harq_processes[harq_pid]->rvidx = rv_table[ulsch->harq_processes[harq_pid]->round&3];

      if (ulsch->harq_processes[harq_pid]->round>=ue->frame_parms.maxHARQ_Msg3Tx) {
        ulsch->harq_processes[harq_pid]->subframe_scheduling_flag =0;
        ulsch->harq_processes[harq_pid]->status = IDLE;
        // inform MAC that Msg3 transmission has failed
        ue->ulsch_Msg3_active[eNB_id] = 0;
      }
    } else {
      //#ifdef DEBUG_PHICH
      LOG_D(PHY,"[UE  %d][PUSCH %d] Frame %d subframe %d PHICH, received NAK (%d) nseq %d, ngroup %d\n",
            ue->Mod_id,harq_pid,
            ue->frame_rx,
            subframe,
            HI16,
            nseq_PHICH,
            ngroup_PHICH);
      //#endif
      ulsch->harq_processes[harq_pid]->subframe_scheduling_flag = 1;
      //      ulsch->harq_processes[harq_pid]->Ndi = 0;
      ulsch->harq_processes[harq_pid]->round++;
      ulsch->harq_processes[harq_pid]->rvidx = rv_table[ulsch->harq_processes[harq_pid]->round&3];
      ulsch->O_RI = 0;
      ulsch->O    = 0;
      ulsch->uci_format = HLC_subband_cqi_nopmi;
    }


  } else {  //ACK
    if (ue->ulsch_Msg3_active[eNB_id] == 1) {
      LOG_D(PHY,"[UE  %d][PUSCH %d][RAPROC] Frame %d subframe %d Msg3 PHICH, received ACK (%d) nseq %d, ngroup %d\n\n",
            ue->Mod_id,harq_pid,
            ue->frame_rx,
            subframe,
            HI16,
            nseq_PHICH,ngroup_PHICH);
    } else {
      //#ifdef PHICH_DEBUG
      LOG_D(PHY,"[UE  %d][PUSCH %d] Frame %d subframe %d PHICH, received ACK (%d) nseq %d, ngroup %d\n\n",
            ue->Mod_id,harq_pid,
            ue->frame_rx,
            subframe, HI16,
            nseq_PHICH,ngroup_PHICH);
      //#endif
    }

    ulsch->harq_processes[harq_pid]->subframe_scheduling_flag =0;
    ulsch->harq_processes[harq_pid]->status = IDLE;
    ulsch->harq_processes[harq_pid]->round  = 0;
    // inform MAC?
    ue->ulsch_Msg3_active[eNB_id] = 0;
  }

}

void generate_phich_top(PHY_VARS_eNB *eNB,
                        eNB_rxtx_proc_t *proc,
			int16_t amp,
                        uint8_t sect_id,
                        uint8_t abstraction_flag)
{


  LTE_DL_FRAME_PARMS *frame_parms=&eNB->frame_parms;
  LTE_eNB_ULSCH_t **ulsch = eNB->ulsch;
  int32_t **txdataF = eNB->common_vars.txdataF[sect_id];
  uint8_t harq_pid;
  uint8_t Ngroup_PHICH,ngroup_PHICH,nseq_PHICH;
  uint8_t NSF_PHICH = 4;
  uint8_t pusch_subframe;
  uint8_t UE_id;
  uint32_t pusch_frame;
  int subframe = proc->subframe_tx;

  // compute Ngroup_PHICH (see formula at beginning of Section 6.9 in 36-211

  Ngroup_PHICH = (frame_parms->phich_config_common.phich_resource*frame_parms->N_RB_DL)/48;

  if (((frame_parms->phich_config_common.phich_resource*frame_parms->N_RB_DL)%48) > 0)
    Ngroup_PHICH++;

  if (frame_parms->Ncp == 1)
    NSF_PHICH = 2;

  pusch_frame = phich_frame2_pusch_frame(frame_parms,proc->frame_tx,subframe);
  pusch_subframe = phich_subframe2_pusch_subframe(frame_parms,subframe);
  harq_pid = subframe2harq_pid(frame_parms,pusch_frame,pusch_subframe);

  for (UE_id=0; UE_id<NUMBER_OF_UE_MAX; UE_id++) {
    if ((ulsch[UE_id])&&(ulsch[UE_id]->rnti>0)) {
      if (ulsch[UE_id]->harq_processes[harq_pid]->phich_active == 1) {

        LOG_D(PHY,"[eNB][PUSCH %d/%x] Frame %d subframe %d (pusch_subframe %d,pusch_frame %d) phich active %d\n",
              harq_pid,ulsch[UE_id]->rnti,proc->frame_tx,subframe,pusch_subframe,pusch_frame,ulsch[UE_id]->harq_processes[harq_pid]->phich_active);

        ngroup_PHICH = (ulsch[UE_id]->harq_processes[harq_pid]->first_rb +
                        ulsch[UE_id]->harq_processes[harq_pid]->n_DMRS)%Ngroup_PHICH;

        if ((frame_parms->tdd_config == 0) && (frame_parms->frame_type == TDD) ) {

          if ((pusch_subframe == 4) || (pusch_subframe == 9))
            ngroup_PHICH += Ngroup_PHICH;
        }

        nseq_PHICH = ((ulsch[UE_id]->harq_processes[harq_pid]->first_rb/Ngroup_PHICH) +
                      ulsch[UE_id]->harq_processes[harq_pid]->n_DMRS)%(2*NSF_PHICH);
        LOG_D(PHY,"[eNB %d][PUSCH %d] Frame %d subframe %d Generating PHICH, ngroup_PHICH %d/%d, nseq_PHICH %d : HI %d, first_rb %d dci_alloc %d)\n",
              eNB->Mod_id,harq_pid,proc->frame_tx,
              subframe,ngroup_PHICH,Ngroup_PHICH,nseq_PHICH,
              ulsch[UE_id]->harq_processes[harq_pid]->phich_ACK,
              ulsch[UE_id]->harq_processes[harq_pid]->first_rb,
              ulsch[UE_id]->harq_processes[harq_pid]->dci_alloc);

        if (ulsch[UE_id]->Msg3_active == 1) {
          LOG_D(PHY,"[eNB %d][PUSCH %d][RAPROC] Frame %d, subframe %d: Generating Msg3 PHICH for UE %d, ngroup_PHICH %d/%d, nseq_PHICH %d : HI %d, first_rb %d\n",
                eNB->Mod_id,harq_pid,proc->frame_tx,subframe,
                UE_id,ngroup_PHICH,Ngroup_PHICH,nseq_PHICH,ulsch[UE_id]->harq_processes[harq_pid]->phich_ACK,
                ulsch[UE_id]->harq_processes[harq_pid]->first_rb);
        }

        if (abstraction_flag == 0) {
          generate_phich(frame_parms,
                         amp,//amp*2,
                         nseq_PHICH,
                         ngroup_PHICH,
                         ulsch[UE_id]->harq_processes[harq_pid]->phich_ACK,
                         subframe,
                         txdataF);
        } else {
          /*
          generate_phich_emul(frame_parms,
                  //nseq_PHICH,
                  //ngroup_PHICH,
                  ulsch[UE_id]->harq_processes[harq_pid]->phich_ACK,
                  subframe);
          */
        }

        // if no format0 DCI was transmitted by MAC, prepare the
        // MCS parameters for the retransmission

<<<<<<< HEAD
        if ((ulsch[UE_id]->harq_processes[harq_pid]->dci_alloc == 0) &&
            (ulsch[UE_id]->harq_processes[harq_pid]->rar_alloc == 0) ) {
          if (ulsch[UE_id]->harq_processes[harq_pid]->phich_ACK==0 ) {
=======
        if ((ulsch_eNB[UE_id]->harq_processes[harq_pid]->dci_alloc == 0) &&
            (ulsch_eNB[UE_id]->harq_processes[harq_pid]->rar_alloc == 0) ) {
          if (ulsch_eNB[UE_id]->harq_processes[harq_pid]->phich_ACK==0 ) {
            T(T_ENB_PHY_ULSCH_UE_NO_DCI_RETRANSMISSION, T_INT(phy_vars_eNB->Mod_id), T_INT(phy_vars_eNB->proc[sched_subframe].frame_tx),
              T_INT(subframe), T_INT(UE_id), T_INT(ulsch_eNB[UE_id]->rnti), T_INT(harq_pid));
>>>>>>> 0c74ab15
            LOG_D(PHY,"[eNB %d][PUSCH %d] frame %d, subframe %d : PHICH NACK / (no format0 DCI) Setting subframe_scheduling_flag\n",
                  eNB->Mod_id,harq_pid,proc->frame_tx,subframe);
            ulsch[UE_id]->harq_processes[harq_pid]->subframe_scheduling_flag = 1;
            ulsch[UE_id]->harq_processes[harq_pid]->rvidx = rv_table[ulsch[UE_id]->harq_processes[harq_pid]->round&3];
            ulsch[UE_id]->harq_processes[harq_pid]->O_RI                                  = 0;
            ulsch[UE_id]->harq_processes[harq_pid]->Or2                                   = 0;
            ulsch[UE_id]->harq_processes[harq_pid]->Or1                                   = 0;
            ulsch[UE_id]->harq_processes[harq_pid]->uci_format                            = HLC_subband_cqi_nopmi;

          } else {
            LOG_D(PHY,"[eNB %d][PUSCH %d] frame %d subframe %d PHICH ACK (no format0 DCI) Clearing subframe_scheduling_flag, setting round to 0\n",
                  eNB->Mod_id,harq_pid,proc->frame_tx,subframe);
            ulsch[UE_id]->harq_processes[harq_pid]->subframe_scheduling_flag = 0;
            ulsch[UE_id]->harq_processes[harq_pid]->round=0;
          }
        }

        ulsch[UE_id]->harq_processes[harq_pid]->phich_active=0;
      } // phich_active==1
    } //ulsch_ue[UE_id] is non-null
  }// UE loop
}<|MERGE_RESOLUTION|>--- conflicted
+++ resolved
@@ -1503,17 +1503,12 @@
         // if no format0 DCI was transmitted by MAC, prepare the
         // MCS parameters for the retransmission
 
-<<<<<<< HEAD
+
         if ((ulsch[UE_id]->harq_processes[harq_pid]->dci_alloc == 0) &&
             (ulsch[UE_id]->harq_processes[harq_pid]->rar_alloc == 0) ) {
           if (ulsch[UE_id]->harq_processes[harq_pid]->phich_ACK==0 ) {
-=======
-        if ((ulsch_eNB[UE_id]->harq_processes[harq_pid]->dci_alloc == 0) &&
-            (ulsch_eNB[UE_id]->harq_processes[harq_pid]->rar_alloc == 0) ) {
-          if (ulsch_eNB[UE_id]->harq_processes[harq_pid]->phich_ACK==0 ) {
-            T(T_ENB_PHY_ULSCH_UE_NO_DCI_RETRANSMISSION, T_INT(phy_vars_eNB->Mod_id), T_INT(phy_vars_eNB->proc[sched_subframe].frame_tx),
-              T_INT(subframe), T_INT(UE_id), T_INT(ulsch_eNB[UE_id]->rnti), T_INT(harq_pid));
->>>>>>> 0c74ab15
+            T(T_ENB_PHY_ULSCH_UE_NO_DCI_RETRANSMISSION, T_INT(eNB->Mod_id), T_INT(eNB->proc->frame_tx),
+              T_INT(subframe), T_INT(UE_id), T_INT(ulsch[UE_id]->rnti), T_INT(harq_pid));
             LOG_D(PHY,"[eNB %d][PUSCH %d] frame %d, subframe %d : PHICH NACK / (no format0 DCI) Setting subframe_scheduling_flag\n",
                   eNB->Mod_id,harq_pid,proc->frame_tx,subframe);
             ulsch[UE_id]->harq_processes[harq_pid]->subframe_scheduling_flag = 1;
