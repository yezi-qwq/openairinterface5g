/*
 * Licensed to the OpenAirInterface (OAI) Software Alliance under one or more
 * contributor license agreements.  See the NOTICE file distributed with
 * this work for additional information regarding copyright ownership.
 * The OpenAirInterface Software Alliance licenses this file to You under
 * the OAI Public License, Version 1.0  (the "License"); you may not use this file
 * except in compliance with the License.
 * You may obtain a copy of the License at
 *
 *      http://www.openairinterface.org/?page_id=698
 *
 * Unless required by applicable law or agreed to in writing, software
 * distributed under the License is distributed on an "AS IS" BASIS,
 * WITHOUT WARRANTIES OR CONDITIONS OF ANY KIND, either express or implied.
 * See the License for the specific language governing permissions and
 * limitations under the License.
 *-------------------------------------------------------------------------------
 * For more information about the OpenAirInterface (OAI) Software Alliance:
 *      contact@openairinterface.org
 */

/*! \file PHY/LTE_TRANSPORT/phich.c
* \brief Top-level routines for generating and decoding  the PHICH/HI physical/transport channel V8.6 2009-03
* \author R. Knopp
* \date 2011
* \version 0.1
* \company Eurecom
* \email: knopp@eurecom.fr
* \note
* \warning
*/

#include "PHY/defs.h"
#include "PHY/extern.h"
#include "SCHED/defs.h"
#include "defs.h"

#include "LAYER2/MAC/extern.h"
#include "LAYER2/MAC/defs.h"

#ifndef USER_MODE
#include "ARCH/CBMIMO1/DEVICE_DRIVER/extern.h"
#endif

#include "T.h"

//#define DEBUG_PHICH 1

//extern unsigned short pcfich_reg[4];
//extern unsigned char pcfich_first_reg_idx;

//unsigned short phich_reg[MAX_NUM_PHICH_GROUPS][3];


uint8_t rv_table[4] = {0, 2, 3, 1};

uint8_t get_mi(LTE_DL_FRAME_PARMS *frame_parms,uint8_t subframe)
{

  // for FDD
  if (frame_parms->frame_type == FDD)
    return 1;

  // for TDD
  switch (frame_parms->tdd_config) {

  case 0:
    if ((subframe==0) || (subframe==5))
      return(2);
    else return(1);

    break;

  case 1:
    if ((subframe==0) || (subframe==5))
      return(0);
    else return(1);

    break;

  case 2:
    if ((subframe==3) || (subframe==8))
      return(1);
    else return(0);

    break;

  case 3:
    if ((subframe==0) || (subframe==8) || (subframe==9))
      return(1);
    else return(0);

    break;

  case 4:
    if ((subframe==8) || (subframe==9))
      return(1);
    else return(0);

    break;

  case 5:
    if (subframe==8)
      return(1);
    else return(0);

    break;

  case 6:
    return(1);
    break;

  default:
    return(0);
  }
}

unsigned char subframe2_ul_harq(LTE_DL_FRAME_PARMS *frame_parms,unsigned char subframe)
{

  if (frame_parms->frame_type == FDD)
    return(subframe&7);

  switch (frame_parms->tdd_config) {
  case 3:
    if ( (subframe == 8) || (subframe == 9) ) {
      return(subframe-8);
    } else if (subframe==0)
      return(2);
    else {
      LOG_E(PHY,"phich.c: subframe2_ul_harq, illegal subframe %d for tdd_config %d\n",
            subframe,frame_parms->tdd_config);
      return(0);
    }

    break;

  case 4:
     if ( (subframe == 8) || (subframe == 9) ) {
       return(subframe-8);
     } else {
       LOG_E(PHY,"phich.c: subframe2_ul_harq, illegal subframe %d for tdd_config %d\n",
             subframe,frame_parms->tdd_config);
       return(0);
     }

     break;

  }

  return(0);
}

uint8_t phich_frame2_pusch_frame(LTE_DL_FRAME_PARMS *frame_parms,frame_t frame,uint8_t subframe)
{
  uint8_t pusch_frame = 255;
  if (frame_parms->frame_type == FDD) {
    pusch_frame = ((subframe<4) ? (frame - 1) : frame);
  } else {
    // Note this is not true, but it doesn't matter, the frame number is irrelevant for TDD!
    pusch_frame = (frame);
  }

  LOG_D(PHY, "frame %d subframe %d: PUSCH frame = %d\n", frame, subframe, pusch_frame);
  return pusch_frame;
}

uint8_t phich_subframe2_pusch_subframe(LTE_DL_FRAME_PARMS *frame_parms,uint8_t subframe)
{
  uint8_t pusch_subframe = 255;

  if (frame_parms->frame_type == FDD)
    return subframe < 4 ? subframe + 6 : subframe - 4;

  switch (frame_parms->tdd_config) {
  case 0:
    if (subframe == 0)
      pusch_subframe = (3);
    else if (subframe == 5) {
      pusch_subframe = (8);
    } else if (subframe == 6)
      pusch_subframe = (2);
    else if (subframe == 1)
      pusch_subframe = (7);
    else {
      LOG_E(PHY, "phich.c: phich_subframe2_pusch_subframe, illegal subframe %d for tdd_config %d\n",
            subframe,frame_parms->tdd_config);
      pusch_subframe = (0);
    }

    break;

  case 1:
    if (subframe == 6)
      pusch_subframe = (2);
    else if (subframe == 9)
      pusch_subframe = (3);
    else if (subframe == 1)
      pusch_subframe = (7);
    else if (subframe == 4)
      pusch_subframe = (8);
    else {
      LOG_E(PHY,"phich.c: phich_subframe2_pusch_subframe, illegal subframe %d for tdd_config %d\n",
            subframe,frame_parms->tdd_config);
      pusch_subframe = (0);
    }

    break;

  case 2:
    if (subframe == 8)
      pusch_subframe = (2);
    else if (subframe == 3)
      pusch_subframe = (7);
    else {
      LOG_E(PHY,"phich.c: phich_subframe2_pusch_subframe, illegal subframe %d for tdd_config %d\n",
            subframe,frame_parms->tdd_config);
      pusch_subframe = (0);
    }

    break;

  case 3:
    if ( (subframe == 8) || (subframe == 9) ) {
      pusch_subframe = (subframe-6);
    } else if (subframe==0)
      pusch_subframe = (4);
    else {
      LOG_E(PHY,"phich.c: phich_subframe2_pusch_subframe, illegal subframe %d for tdd_config %d\n",
            subframe,frame_parms->tdd_config);
      pusch_subframe = (0);
    }

    break;

  case 4:
    if ( (subframe == 8) || (subframe == 9) ) {
      pusch_subframe = (subframe-6);
    } else {
      LOG_E(PHY,"phich.c: phich_subframe2_pusch_subframe, illegal subframe %d for tdd_config %d\n",
            subframe,frame_parms->tdd_config);
      pusch_subframe = (0);
    }

    break;

  case 5:
    if (subframe == 8) {
      pusch_subframe = (2);
    } else {
      LOG_E(PHY,"phich.c: phich_subframe2_pusch_subframe, illegal subframe %d for tdd_config %d\n",
            subframe,frame_parms->tdd_config);
      pusch_subframe = (0);
    }

    break;

  case 6:
    if (subframe == 6) {
      pusch_subframe = (2);
    } else if (subframe == 9) {
      pusch_subframe = (3);
    } else if (subframe == 0) {
      pusch_subframe = (4);
    } else if (subframe == 1) {
      pusch_subframe = (7);
    } else if (subframe == 5) {
      pusch_subframe = (8);
    } else {
      LOG_E(PHY,"phich.c: phich_subframe2_pusch_subframe, illegal subframe %d for tdd_config %d\n",
            subframe,frame_parms->tdd_config);
      pusch_subframe = (0);
    }

    break;

  default:
    LOG_E(PHY, "no implementation for TDD UL/DL-config = %d!\n", frame_parms->tdd_config);
    pusch_subframe = (0);
  }

  LOG_D(PHY, "subframe  %d: PUSCH subframe = %d\n", subframe, pusch_subframe);
  return pusch_subframe;
}

int check_pcfich(LTE_DL_FRAME_PARMS *frame_parms,uint16_t reg)
{

  if ((reg == frame_parms->pcfich_reg[0]) ||
      (reg == frame_parms->pcfich_reg[1]) ||
      (reg == frame_parms->pcfich_reg[2]) ||
      (reg == frame_parms->pcfich_reg[3]))
    return(1);

  return(0);
}

void generate_phich_reg_mapping(LTE_DL_FRAME_PARMS *frame_parms)
{

  unsigned short n0 = (frame_parms->N_RB_DL * 2) - 4;  // 2 REG per RB less the 4 used by PCFICH in first symbol
  unsigned short n1 = (frame_parms->N_RB_DL * 3);      // 3 REG per RB in second and third symbol
  unsigned short n2 = n1;
  unsigned short mprime = 0;
  unsigned short Ngroup_PHICH;
  //  uint16_t *phich_reg = frame_parms->phich_reg;
  uint16_t *pcfich_reg = frame_parms->pcfich_reg;

  // compute Ngroup_PHICH (see formula at beginning of Section 6.9 in 36-211
  Ngroup_PHICH = (frame_parms->phich_config_common.phich_resource*frame_parms->N_RB_DL)/48;


  if (((frame_parms->phich_config_common.phich_resource*frame_parms->N_RB_DL)%48) > 0)
    Ngroup_PHICH++;

  // check if Extended prefix
  if (frame_parms->Ncp == 1) {
    Ngroup_PHICH<<=1;
  }

  #ifdef DEBUG_PHICH
  printf("Ngroup_PHICH %d (phich_config_common.phich_resource %d,phich_config_common.phich_duration %s, NidCell %d,Ncp %d, frame_type %d), smallest pcfich REG %d, n0 %d, n1 %d (first PHICH REG %d)\n",
	 ((frame_parms->Ncp == NORMAL)?Ngroup_PHICH:(Ngroup_PHICH>>1)),
	 frame_parms->phich_config_common.phich_resource,
	 frame_parms->phich_config_common.phich_duration==normal?"normal":"extended",
	 frame_parms->Nid_cell,frame_parms->Ncp,frame_parms->frame_type,
	 pcfich_reg[frame_parms->pcfich_first_reg_idx],
	 n0,
	 n1,
	 ((frame_parms->Nid_cell))%n0);
  #endif

  // This is the algorithm from Section 6.9.3 in 36-211, it works only for normal PHICH duration for now ...

  for (mprime=0; 
       mprime<((frame_parms->Ncp == NORMAL)?Ngroup_PHICH:(Ngroup_PHICH>>1)); 
       mprime++) {

    if (frame_parms->phich_config_common.phich_duration==normal) { // normal PHICH duration

      frame_parms->phich_reg[mprime][0] = (frame_parms->Nid_cell + mprime)%n0;

      if (frame_parms->phich_reg[mprime][0]>=pcfich_reg[frame_parms->pcfich_first_reg_idx])
        frame_parms->phich_reg[mprime][0]++;

      if (frame_parms->phich_reg[mprime][0]>=pcfich_reg[(frame_parms->pcfich_first_reg_idx+1)&3])
        frame_parms->phich_reg[mprime][0]++;

      if (frame_parms->phich_reg[mprime][0]>=pcfich_reg[(frame_parms->pcfich_first_reg_idx+2)&3])
        frame_parms->phich_reg[mprime][0]++;

      if (frame_parms->phich_reg[mprime][0]>=pcfich_reg[(frame_parms->pcfich_first_reg_idx+3)&3])
        frame_parms->phich_reg[mprime][0]++;

      frame_parms->phich_reg[mprime][1] = (frame_parms->Nid_cell + mprime + (n0/3))%n0;

      
      if (frame_parms->phich_reg[mprime][1]>=pcfich_reg[frame_parms->pcfich_first_reg_idx])
        frame_parms->phich_reg[mprime][1]++;
      
      if (frame_parms->phich_reg[mprime][1]>=pcfich_reg[(frame_parms->pcfich_first_reg_idx+1)&3])
        frame_parms->phich_reg[mprime][1]++;

      if (frame_parms->phich_reg[mprime][1]>=pcfich_reg[(frame_parms->pcfich_first_reg_idx+2)&3])
        frame_parms->phich_reg[mprime][1]++;

      if (frame_parms->phich_reg[mprime][1]>=pcfich_reg[(frame_parms->pcfich_first_reg_idx+3)&3])
        frame_parms->phich_reg[mprime][1]++;
      

      frame_parms->phich_reg[mprime][2] = (frame_parms->Nid_cell + mprime + (2*n0/3))%n0;
      
      if (frame_parms->phich_reg[mprime][2]>=pcfich_reg[frame_parms->pcfich_first_reg_idx])
        frame_parms->phich_reg[mprime][2]++;

      if (frame_parms->phich_reg[mprime][2]>=pcfich_reg[(frame_parms->pcfich_first_reg_idx+1)&3])
        frame_parms->phich_reg[mprime][2]++;

      if (frame_parms->phich_reg[mprime][2]>=pcfich_reg[(frame_parms->pcfich_first_reg_idx+2)&3])
        frame_parms->phich_reg[mprime][2]++;

      if (frame_parms->phich_reg[mprime][2]>=pcfich_reg[(frame_parms->pcfich_first_reg_idx+3)&3])
        frame_parms->phich_reg[mprime][2]++;
      
      #ifdef DEBUG_PHICH
      printf("phich_reg :%d => %d,%d,%d\n",mprime,frame_parms->phich_reg[mprime][0],frame_parms->phich_reg[mprime][1],frame_parms->phich_reg[mprime][2]);
      #endif
    } else { // extended PHICH duration
      frame_parms->phich_reg[mprime<<1][0] = (frame_parms->Nid_cell + mprime)%n0;
      frame_parms->phich_reg[1+(mprime<<1)][0] = (frame_parms->Nid_cell + mprime)%n0;

      frame_parms->phich_reg[mprime<<1][1] = ((frame_parms->Nid_cell*n1/n0) + mprime + (n1/3))%n1;
      frame_parms->phich_reg[mprime<<1][2] = ((frame_parms->Nid_cell*n2/n0) + mprime + (2*n2/3))%n2;

      frame_parms->phich_reg[1+(mprime<<1)][1] = ((frame_parms->Nid_cell*n1/n0) + mprime + (n1/3))%n1;
      frame_parms->phich_reg[1+(mprime<<1)][2] = ((frame_parms->Nid_cell*n2/n0) + mprime + (2*n2/3))%n2;
      //#ifdef DEBUG_PHICH
      printf("phich_reg :%d => %d,%d,%d\n",mprime<<1,frame_parms->phich_reg[mprime<<1][0],frame_parms->phich_reg[mprime][1],frame_parms->phich_reg[mprime][2]);
      printf("phich_reg :%d => %d,%d,%d\n",1+(mprime<<1),frame_parms->phich_reg[1+(mprime<<1)][0],frame_parms->phich_reg[1+(mprime<<1)][1],frame_parms->phich_reg[1+(mprime<<1)][2]);
      //#endif
    }
  } // mprime loop
}  // num_pdcch_symbols loop


void generate_phich_emul(LTE_DL_FRAME_PARMS *frame_parms,
                         uint8_t HI,
                         uint8_t subframe)
{


}

int32_t alam_bpsk_perm1[4] = {2,1,4,3}; // -conj(x) 1 (-1-j) -> 2 (1-j), 2->1, 3 (-1+j) -> (4) 1+j, 4->3
int32_t alam_bpsk_perm2[4] = {3,4,2,1}; // conj(x) 1 (-1-j) -> 3 (-1+j), 3->1, 2 (1-j) -> 4 (1+j), 4->2

// This routine generates the PHICH

void generate_phich(LTE_DL_FRAME_PARMS *frame_parms,
                    int16_t amp,
                    uint8_t nseq_PHICH,
                    uint8_t ngroup_PHICH,
                    uint8_t HI,
                    uint8_t subframe,
                    int32_t **y)
{

  int16_t d[24],*dp;
  //  unsigned int i,aa;
  unsigned int re_offset;
  int16_t y0_16[8],y1_16[8];
  int16_t *y0,*y1;
  // scrambling
  uint32_t x1, x2, s=0;
  uint8_t reset = 1;
  int16_t cs[12];
  uint32_t i,i2,i3,m,j;
  int16_t gain_lin_QPSK;
  uint32_t subframe_offset=((frame_parms->Ncp==0)?14:12)*frame_parms->ofdm_symbol_size*subframe;

  memset(d,0,24*sizeof(int16_t));

  if (frame_parms->nb_antenna_ports_eNB==1)
    gain_lin_QPSK = (int16_t)(((int32_t)amp*ONE_OVER_SQRT2_Q15)>>15);
  else
    gain_lin_QPSK = amp/2;

  //printf("PHICH : gain_lin_QPSK %d\n",gain_lin_QPSK);

  // BPSK modulation of HI input (to be repeated 3 times, 36-212 Section 5.3.5, p. 56 in v8.6)
  if (HI>0)
    HI=1;


  //  c = (1-(2*HI))*SSS_AMP;
  // x1 is set in lte_gold_generic
  x2 = (((subframe+1)*((frame_parms->Nid_cell<<1)+1))<<9) + frame_parms->Nid_cell;

  s = lte_gold_generic(&x1, &x2, reset);

  // compute scrambling sequence
  for (i=0; i<12; i++) {
    cs[i] = (uint8_t)((s>>(i&0x1f))&1);
    cs[i] = (cs[i] == 0) ? (1-(HI<<1)) : ((HI<<1)-1);
  }

  if (frame_parms->Ncp == 0) { // Normal Cyclic Prefix

    //    printf("Doing PHICH : Normal CP, subframe %d\n",subframe);
    // 12 output symbols (Msymb)
    for (i=0,i2=0,i3=0; i<3; i++,i2+=4,i3+=8) {
      switch (nseq_PHICH) {
      case 0: // +1 +1 +1 +1
        d[i3]   = cs[i2];
        d[1+i3] = cs[i2];
        d[2+i3] = cs[1+i2];
        d[3+i3] = cs[1+i2];
        d[4+i3] = cs[2+i2];
        d[5+i3] = cs[2+i2];
        d[6+i3] = cs[3+i2];
        d[7+i3] = cs[3+i2];
        break;

      case 1: // +1 -1 +1 -1
        d[i3] = cs[i2];
        d[1+i3] = cs[i2];
        d[2+i3] = -cs[1+i2];
        d[3+i3] = -cs[1+i2];
        d[4+i3] = cs[2+i2];
        d[5+i3] = cs[2+i2];
        d[6+i3] = -cs[3+i2];
        d[7+i3] = -cs[3+i2];
        break;

      case 2: // +1 +1 -1 -1
        d[i3]   = cs[i2];
        d[1+i3]   = cs[i2];
        d[2+i3] = cs[1+i2];
        d[3+i3] = cs[1+i2];
        d[4+i3] = -cs[2+i2];
        d[5+i3] = -cs[2+i2];
        d[6+i3] = -cs[3+i2];
        d[7+i3] = -cs[3+i2];
        break;

      case 3: // +1 -1 -1 +1
        d[i3]   = cs[i2];
        d[1+i3]   = cs[i2];
        d[2+i3] = -cs[1+i2];
        d[3+i3] = -cs[1+i2];
        d[4+i3] = -cs[2+i2];
        d[5+i3] = -cs[2+i2];
        d[6+i3] = cs[3+i2];
        d[7+i3] = cs[3+i2];
        break;

      case 4: // +j +j +j +j
        d[i3]   = -cs[i2];
        d[1+i3] = cs[i2];
        d[2+i3] = -cs[1+i2];
        d[3+i3] = cs[1+i2];
        d[4+i3] = -cs[2+i2];
        d[5+i3] = cs[2+i2];
        d[6+i3] = -cs[3+i2];
        d[7+i3] = cs[3+i2];
        break;

      case 5: // +j -j +j -j
        d[1+i3] = cs[i2];
        d[3+i3] = -cs[1+i2];
        d[5+i3] = cs[2+i2];
        d[7+i3] = -cs[3+i2];
        d[i3]   = -cs[i2];
        d[2+i3] = cs[1+i2];
        d[4+i3] = -cs[2+i2];
        d[6+i3] = cs[3+i2];
        break;

      case 6: // +j +j -j -j
        d[1+i3] = cs[i2];
        d[3+i3] = cs[1+i2];
        d[5+i3] = -cs[2+i2];
        d[7+i3] = -cs[3+i2];
        d[i3]   = -cs[i2];
        d[2+i3] = -cs[1+i2];
        d[4+i3] = cs[2+i2];
        d[6+i3] = cs[3+i2];
        break;

      case 7: // +j -j -j +j
        d[1+i3] = cs[i2];
        d[3+i3] = -cs[1+i2];
        d[5+i3] = -cs[2+i2];
        d[7+i3] = cs[3+i2];
        d[i3]   = -cs[i2];
        d[2+i3] = cs[1+i2];
        d[4+i3] = cs[2+i2];
        d[6+i3] = -cs[3+i2];
        break;

      default:
        LOG_E(PHY,"phich_coding.c: Illegal PHICH Number\n");
      } // nseq_PHICH
    }

#ifdef DEBUG_PHICH
    LOG_D(PHY,"[PUSCH 0]PHICH d = ");

    for (i=0; i<24; i+=2)
      LOG_D(PHY,"(%d,%d)",d[i],d[i+1]);

    LOG_D(PHY,"\n");
#endif

    // modulation here
    if (frame_parms->nb_antenna_ports_eNB != 1) {
      // do Alamouti precoding here

      // Symbol 0
      re_offset = frame_parms->first_carrier_offset + (frame_parms->phich_reg[ngroup_PHICH][0]*6);

      if (re_offset > frame_parms->ofdm_symbol_size)
        re_offset -= (frame_parms->ofdm_symbol_size-1);

      y0 = (int16_t*)&y[0][re_offset+subframe_offset];
      y1 = (int16_t*)&y[1][re_offset+subframe_offset];

      // first antenna position n -> x0
      y0_16[0]   = d[0]*gain_lin_QPSK;
      y0_16[1]   = d[1]*gain_lin_QPSK;
      // second antenna position n -> -x1*
      y1_16[0]   = -d[2]*gain_lin_QPSK;
      y1_16[1]   = d[3]*gain_lin_QPSK;
      // fill in the rest of the ALAMOUTI precoding
      y0_16[2] = -y1_16[0];
      y0_16[3] = y1_16[1];
      y1_16[2] = y0_16[0];
      y1_16[3] = -y0_16[1];

      // first antenna position n -> x0
      y0_16[4]   = d[4]*gain_lin_QPSK;
      y0_16[5]   = d[5]*gain_lin_QPSK;
      // second antenna position n -> -x1*
      y1_16[4]   = -d[6]*gain_lin_QPSK;
      y1_16[5]   = d[7]*gain_lin_QPSK;
      // fill in the rest of the ALAMOUTI precoding
      y0_16[6] = -y1_16[4];
      y0_16[7] = y1_16[5];
      y1_16[6] = y0_16[4];
      y1_16[7] = -y0_16[5];

      for (i=0,j=0,m=0; i<6; i++,j+=2) {
        if ((i!=(frame_parms->nushift))&&(i!=(frame_parms->nushift+3))) {
          y0[j]   += y0_16[m];
          y1[j]   += y1_16[m++];
          y0[j+1] += y0_16[m];
          y1[j+1] += y1_16[m++];
        }
      }

      // Symbol 1
      re_offset = frame_parms->first_carrier_offset + (frame_parms->phich_reg[ngroup_PHICH][1]*6);

      if (re_offset > frame_parms->ofdm_symbol_size)
        re_offset -= (frame_parms->ofdm_symbol_size-1);

      y0 = (int16_t*)&y[0][re_offset+subframe_offset];
      y1 = (int16_t*)&y[1][re_offset+subframe_offset];

      // first antenna position n -> x0
      y0_16[0]   = d[8]*gain_lin_QPSK;
      y0_16[1]   = d[9]*gain_lin_QPSK;
      // second antenna position n -> -x1*
      y1_16[0]   = -d[10]*gain_lin_QPSK;
      y1_16[1]   = d[11]*gain_lin_QPSK;
      // fill in the rest of the ALAMOUTI precoding
      y0_16[2] = -y1_16[0];
      y0_16[3] = y1_16[1];
      y1_16[2] = y0_16[0];
      y1_16[3] = -y0_16[1];

      // first antenna position n -> x0
      y0_16[4]   = d[12]*gain_lin_QPSK;
      y0_16[5]   = d[13]*gain_lin_QPSK;
      // second antenna position n -> -x1*
      y1_16[4]   = -d[14]*gain_lin_QPSK;
      y1_16[5]   = d[15]*gain_lin_QPSK;
      // fill in the rest of the ALAMOUTI precoding
      y0_16[6] = -y1_16[4];
      y0_16[7] = y1_16[5];
      y1_16[6] = y0_16[4];
      y1_16[7] = -y0_16[5];

      for (i=0,j=0,m=0; i<6; i++,j+=2) {
        if ((i!=(frame_parms->nushift))&&(i!=(frame_parms->nushift+3))) {
          y0[j]   += y0_16[m];
          y1[j]   += y1_16[m++];
          y0[j+1] += y0_16[m];
          y1[j+1] += y1_16[m++];
        }
      }

      // Symbol 2
      re_offset = frame_parms->first_carrier_offset + (frame_parms->phich_reg[ngroup_PHICH][2]*6);

      if (re_offset > frame_parms->ofdm_symbol_size)
        re_offset -= (frame_parms->ofdm_symbol_size-1);

      y0 = (int16_t*)&y[0][re_offset+subframe_offset];
      y1 = (int16_t*)&y[1][re_offset+subframe_offset];

      // first antenna position n -> x0
      y0_16[0]   = d[16]*gain_lin_QPSK;
      y0_16[1]   = d[17]*gain_lin_QPSK;
      // second antenna position n -> -x1*
      y1_16[0]   = -d[18]*gain_lin_QPSK;
      y1_16[1]   = d[19]*gain_lin_QPSK;
      // fill in the rest of the ALAMOUTI precoding
      y0_16[2] = -y1_16[0];
      y0_16[3] = y1_16[1];
      y1_16[2] = y0_16[0];
      y1_16[3] = -y0_16[1];

      // first antenna position n -> x0
      y0_16[4]   = d[20]*gain_lin_QPSK;
      y0_16[5]   = d[21]*gain_lin_QPSK;
      // second antenna position n -> -x1*
      y1_16[4]   = -d[22]*gain_lin_QPSK;
      y1_16[5]   = d[23]*gain_lin_QPSK;
      // fill in the rest of the ALAMOUTI precoding
      y0_16[6] = -y1_16[4];
      y0_16[7] = y1_16[5];
      y1_16[6] = y0_16[4];
      y1_16[7] = -y0_16[5];

      for (i=0,j=0,m=0; i<6; i++,j+=2) {
        if ((i!=(frame_parms->nushift))&&(i!=(frame_parms->nushift+3))) {
          y0[j]   += y0_16[m];
          y1[j]   += y1_16[m++];
          y0[j+1] += y0_16[m];
          y1[j+1] += y1_16[m++];
        }
      }

    } // nb_antenna_ports_eNB

    else {
      // Symbol 0
      //      printf("[PUSCH 0]PHICH REG %d\n",frame_parms->phich_reg[ngroup_PHICH][0]);
      re_offset = frame_parms->first_carrier_offset + (frame_parms->phich_reg[ngroup_PHICH][0]*6);

      if (re_offset > frame_parms->ofdm_symbol_size)
        re_offset -= (frame_parms->ofdm_symbol_size-1);

      y0 = (int16_t*)&y[0][re_offset+subframe_offset];
      //      printf("y0 %p\n",y0);

      y0_16[0]   = d[0]*gain_lin_QPSK;
      y0_16[1]   = d[1]*gain_lin_QPSK;
      y0_16[2]   = d[2]*gain_lin_QPSK;
      y0_16[3]   = d[3]*gain_lin_QPSK;
      y0_16[4]   = d[4]*gain_lin_QPSK;
      y0_16[5]   = d[5]*gain_lin_QPSK;
      y0_16[6]   = d[6]*gain_lin_QPSK;
      y0_16[7]   = d[7]*gain_lin_QPSK;

      for (i=0,j=0,m=0; i<6; i++,j+=2) {
        if ((i!=(frame_parms->nushift))&&(i!=(frame_parms->nushift+3))) {
          y0[j]   += y0_16[m++];
          y0[j+1] += y0_16[m++];
        }
      }

      // Symbol 1
      //      printf("[PUSCH 0]PHICH REG %d\n",frame_parms->phich_reg[ngroup_PHICH][1]);
      re_offset = frame_parms->first_carrier_offset + (frame_parms->phich_reg[ngroup_PHICH][1]*6);

      if (re_offset > frame_parms->ofdm_symbol_size)
        re_offset -= (frame_parms->ofdm_symbol_size-1);

      y0 = (int16_t*)&y[0][re_offset+subframe_offset];

      y0_16[0]   = d[8]*gain_lin_QPSK;
      y0_16[1]   = d[9]*gain_lin_QPSK;
      y0_16[2]   = d[10]*gain_lin_QPSK;
      y0_16[3]   = d[11]*gain_lin_QPSK;
      y0_16[4]   = d[12]*gain_lin_QPSK;
      y0_16[5]   = d[13]*gain_lin_QPSK;
      y0_16[6]   = d[14]*gain_lin_QPSK;
      y0_16[7]   = d[15]*gain_lin_QPSK;

      for (i=0,j=0,m=0; i<6; i++,j+=2) {
        if ((i!=(frame_parms->nushift))&&(i!=(frame_parms->nushift+3))) {
          y0[j]   += y0_16[m++];
          y0[j+1] += y0_16[m++];
        }
      }

      // Symbol 2
      re_offset = frame_parms->first_carrier_offset + (frame_parms->phich_reg[ngroup_PHICH][2]*6);

      //      printf("[PUSCH 0]PHICH REG %d\n",frame_parms->phich_reg[ngroup_PHICH][2]);
      if (re_offset > frame_parms->ofdm_symbol_size)
        re_offset -= (frame_parms->ofdm_symbol_size-1);

      y0 = (int16_t*)&y[0][re_offset+subframe_offset];

      y0_16[0]   = d[16]*gain_lin_QPSK;
      y0_16[1]   = d[17]*gain_lin_QPSK;
      y0_16[2]   = d[18]*gain_lin_QPSK;
      y0_16[3]   = d[19]*gain_lin_QPSK;
      y0_16[4]   = d[20]*gain_lin_QPSK;
      y0_16[5]   = d[21]*gain_lin_QPSK;
      y0_16[6]   = d[22]*gain_lin_QPSK;
      y0_16[7]   = d[23]*gain_lin_QPSK;

      for (i=0,j=0,m=0; i<6; i++,j+=2) {
        if ((i!=(frame_parms->nushift))&&(i!=(frame_parms->nushift+3))) {
          y0[j]   += y0_16[m++];
          y0[j+1] += y0_16[m++];
        }
      }

      /*
      for (i=0;i<512;i++)
      printf("re %d (%d): %d,%d\n",i,subframe_offset+i,((int16_t*)&y[0][subframe_offset+i])[0],((int16_t*)&y[0][subframe_offset+i])[1]);
      */
    } // nb_antenna_ports_eNB
  } else { // extended prefix

    // 6 output symbols
    if ((ngroup_PHICH & 1) == 1)
      dp = &d[4];
    else
      dp = d;

    switch (nseq_PHICH) {
    case 0: // +1 +1
      dp[0]  = cs[0];
      dp[2]  = cs[1];
      dp[8]  = cs[2];
      dp[10] = cs[3];
      dp[16] = cs[4];
      dp[18] = cs[5];
      dp[1]  = cs[0];
      dp[3]  = cs[1];
      dp[9]  = cs[2];
      dp[11] = cs[3];
      dp[17] = cs[4];
      dp[19] = cs[5];
      break;

    case 1: // +1 -1
      dp[0]  = cs[0];
      dp[2]  = -cs[1];
      dp[8]  = cs[2];
      dp[10] = -cs[3];
      dp[16] = cs[4];
      dp[18] = -cs[5];
      dp[1]  = cs[0];
      dp[3]  = -cs[1];
      dp[9]  = cs[2];
      dp[11] = -cs[3];
      dp[17] = cs[4];
      dp[19] = -cs[5];
      break;

    case 2: // +j +j
      dp[1]  = cs[0];
      dp[3]  = cs[1];
      dp[9]  = cs[2];
      dp[11] = cs[3];
      dp[17] = cs[4];
      dp[19] = cs[5];
      dp[0]  = -cs[0];
      dp[2]  = -cs[1];
      dp[8]  = -cs[2];
      dp[10] = -cs[3];
      dp[16] = -cs[4];
      dp[18] = -cs[5];

      break;

    case 3: // +j -j
      dp[1]  = cs[0];
      dp[3]  = -cs[1];
      dp[9]  = cs[2];
      dp[11] = -cs[3];
      dp[17] = cs[4];
      dp[19] = -cs[5];
      dp[0]  = -cs[0];
      dp[2]  = cs[1];
      dp[8]  = -cs[2];
      dp[10] = cs[3];
      dp[16] = -cs[4];
      dp[18] = cs[5];
      break;

    default:
      LOG_E(PHY,"phich_coding.c: Illegal PHICH Number\n");
    }



    if (frame_parms->nb_antenna_ports_eNB != 1) {
      // do Alamouti precoding here
      // Symbol 0
      re_offset = frame_parms->first_carrier_offset + (frame_parms->phich_reg[ngroup_PHICH][0]*6);

      if (re_offset > frame_parms->ofdm_symbol_size)
        re_offset -= (frame_parms->ofdm_symbol_size-1);

      y0 = (int16_t*)&y[0][re_offset+subframe_offset];
      y1 = (int16_t*)&y[1][re_offset+subframe_offset];

      // first antenna position n -> x0
      y0_16[0]   = d[0]*gain_lin_QPSK;
      y0_16[1]   = d[1]*gain_lin_QPSK;
      // second antenna position n -> -x1*
      y1_16[0]   = -d[2]*gain_lin_QPSK;
      y1_16[1]   = d[3]*gain_lin_QPSK;
      // fill in the rest of the ALAMOUTI precoding
      y0_16[2] = -y1_16[0];
      y0_16[3] = y1_16[1];
      y1_16[2] = y0_16[0];
      y1_16[3] = -y0_16[1];

      // first antenna position n -> x0
      y0_16[4]   = d[4]*gain_lin_QPSK;
      y0_16[5]   = d[5]*gain_lin_QPSK;
      // second antenna position n -> -x1*
      y1_16[4]   = -d[6]*gain_lin_QPSK;
      y1_16[5]   = d[7]*gain_lin_QPSK;
      // fill in the rest of the ALAMOUTI precoding
      y0_16[6] = -y1_16[4];
      y0_16[7] = y1_16[5];
      y1_16[6] = y0_16[4];
      y1_16[7] = -y0_16[5];

      for (i=0,j=0,m=0; i<6; i++,j+=2) {
        if ((i!=(frame_parms->nushift))&&(i!=(frame_parms->nushift+3))) {
          y0[j] += y0_16[m];
          y1[j] += y1_16[m++];
          y0[j+1] += y0_16[m];
          y1[j+1] += y1_16[m++];
        }
      }

      // Symbol 1
      re_offset = frame_parms->first_carrier_offset + (frame_parms->phich_reg[ngroup_PHICH][1]<<2);

      if (re_offset > frame_parms->ofdm_symbol_size)
        re_offset -= (frame_parms->ofdm_symbol_size-1);

      re_offset += (frame_parms->ofdm_symbol_size);

      y0 = (int16_t*)&y[0][re_offset+subframe_offset];
      y1 = (int16_t*)&y[1][re_offset+subframe_offset];

      // first antenna position n -> x0
      y0_16[0]   = d[8]*gain_lin_QPSK;
      y0_16[1]   = d[9]*gain_lin_QPSK;
      // second antenna position n -> -x1*
      y1_16[0]   = -d[10]*gain_lin_QPSK;
      y1_16[1]   = d[11]*gain_lin_QPSK;
      // fill in the rest of the ALAMOUTI precoding
      y0_16[2] = -y1_16[0];
      y0_16[3] = y1_16[1];
      y1_16[2] = y0_16[0];
      y1_16[3] = -y0_16[1];

      // first antenna position n -> x0
      y0_16[4]   = d[12]*gain_lin_QPSK;
      y0_16[5]   = d[13]*gain_lin_QPSK;
      // second antenna position n -> -x1*
      y1_16[4]   = -d[14]*gain_lin_QPSK;
      y1_16[5]   = d[15]*gain_lin_QPSK;
      // fill in the rest of the ALAMOUTI precoding
      y0_16[6] = -y1_16[4];
      y0_16[7] = y1_16[5];
      y1_16[6] = y0_16[4];
      y1_16[7] = -y0_16[5];

      for (i=0,j=0,m=0; i<4; i++,j+=2) {
        y0[j] += y0_16[m];
        y1[j] += y1_16[m++];
        y0[j+1] += y0_16[m];
        y1[j+1] += y1_16[m++];
      }

      // Symbol 2
      re_offset = frame_parms->first_carrier_offset +  (frame_parms->phich_reg[ngroup_PHICH][2]<<2);

      if (re_offset > frame_parms->ofdm_symbol_size)
        re_offset -= (frame_parms->ofdm_symbol_size-1);

      re_offset += (frame_parms->ofdm_symbol_size<<1);

      y0 = (int16_t*)&y[0][re_offset+subframe_offset];
      y1 = (int16_t*)&y[1][re_offset+subframe_offset];

      // first antenna position n -> x0
      y0_16[0]   = d[16]*gain_lin_QPSK;
      y0_16[1]   = d[17]*gain_lin_QPSK;
      // second antenna position n -> -x1*
      y1_16[0]   = -d[18]*gain_lin_QPSK;
      y1_16[1]   = d[19]*gain_lin_QPSK;
      // fill in the rest of the ALAMOUTI precoding
      y0_16[2] = -y1_16[0];
      y0_16[3] = y1_16[1];
      y1_16[2] = y0_16[0];
      y1_16[3] = -y0_16[1];

      // first antenna position n -> x0
      y0_16[4]   = d[20]*gain_lin_QPSK;
      y0_16[5]   = d[21]*gain_lin_QPSK;
      // second antenna position n -> -x1*
      y1_16[4]   = -d[22]*gain_lin_QPSK;
      y1_16[5]   = d[23]*gain_lin_QPSK;
      // fill in the rest of the ALAMOUTI precoding
      y0_16[6] = -y1_16[4];
      y0_16[7] = y1_16[5];
      y1_16[6] = y0_16[4];
      y1_16[7] = -y0_16[5];

      for (i=0,j=0,m=0; i<4; i++,j+=2) {
        y0[j]   += y0_16[m];
        y1[j]   += y1_16[m++];
        y0[j+1] += y0_16[m];
        y1[j+1] += y1_16[m++];
      }
    } else {

      // Symbol 0
      re_offset = frame_parms->first_carrier_offset + (frame_parms->phich_reg[ngroup_PHICH][0]*6);

      if (re_offset > frame_parms->ofdm_symbol_size)
        re_offset -= (frame_parms->ofdm_symbol_size-1);

      y0 = (int16_t*)&y[0][re_offset+subframe_offset];

      y0_16[0]   = d[0]*gain_lin_QPSK;
      y0_16[1]   = d[1]*gain_lin_QPSK;
      y0_16[2]   = d[2]*gain_lin_QPSK;
      y0_16[3]   = d[3]*gain_lin_QPSK;
      y0_16[4]   = d[4]*gain_lin_QPSK;
      y0_16[5]   = d[5]*gain_lin_QPSK;
      y0_16[6]   = d[6]*gain_lin_QPSK;
      y0_16[7]   = d[7]*gain_lin_QPSK;

      for (i=0,j=0,m=0; i<6; i++,j+=2) {
        if ((i!=(frame_parms->nushift))&&(i!=(frame_parms->nushift+3))) {
          y0[j] += y0_16[m++];
          y0[j+1] += y0_16[m++];
        }
      }

      // Symbol 1
      re_offset = frame_parms->first_carrier_offset + (frame_parms->phich_reg[ngroup_PHICH][1]<<2);

      if (re_offset > frame_parms->ofdm_symbol_size)
        re_offset -= (frame_parms->ofdm_symbol_size-1);

      re_offset += (frame_parms->ofdm_symbol_size);

      y0 = (int16_t*)&y[0][re_offset+subframe_offset];

      y0_16[0]   = d[8]*gain_lin_QPSK;
      y0_16[1]   = d[9]*gain_lin_QPSK;
      y0_16[2]   = d[10]*gain_lin_QPSK;
      y0_16[3]   = d[11]*gain_lin_QPSK;
      y0_16[4]   = d[12]*gain_lin_QPSK;
      y0_16[5]   = d[13]*gain_lin_QPSK;
      y0_16[6]   = d[14]*gain_lin_QPSK;
      y0_16[7]   = d[15]*gain_lin_QPSK;

      for (i=0,j=0,m=0; i<4; i++,j+=2) {
        y0[j] += y0_16[m++];
        y0[j+1] += y0_16[m++];
      }


      // Symbol 2
      re_offset = frame_parms->first_carrier_offset + (frame_parms->phich_reg[ngroup_PHICH][2]<<2);

      if (re_offset > frame_parms->ofdm_symbol_size)
        re_offset -= (frame_parms->ofdm_symbol_size-1);

      re_offset += (frame_parms->ofdm_symbol_size<<1);

      y0 = (int16_t*)&y[0][re_offset+subframe_offset];

      y0_16[0]   = d[16]*gain_lin_QPSK;
      y0_16[1]   = d[17]*gain_lin_QPSK;
      y0_16[2]   = d[18]*gain_lin_QPSK;
      y0_16[3]   = d[19]*gain_lin_QPSK;
      y0_16[4]   = d[20]*gain_lin_QPSK;
      y0_16[5]   = d[21]*gain_lin_QPSK;
      y0_16[6]   = d[22]*gain_lin_QPSK;
      y0_16[7]   = d[23]*gain_lin_QPSK;

      for (i=0,j=0,m=0; i<4; i++) {
        y0[j]   += y0_16[m++];
        y0[j+1] += y0_16[m++];
      }

    } // nb_antenna_ports_eNB
  } // normal/extended prefix
}

// This routine demodulates the PHICH and updates PUSCH/ULSCH parameters

void rx_phich(PHY_VARS_UE *ue,
	      UE_rxtx_proc_t *proc,
              uint8_t subframe,
              uint8_t eNB_id)
{


  LTE_DL_FRAME_PARMS *frame_parms=&ue->frame_parms;
  LTE_UE_PDCCH **pdcch_vars = &ue->pdcch_vars[subframe & 0x1][eNB_id];

  //  uint8_t HI;
  uint8_t harq_pid = phich_subframe_to_harq_pid(frame_parms,proc->frame_rx,subframe);
  LTE_UE_ULSCH_t *ulsch = ue->ulsch[eNB_id];
  int16_t phich_d[24],*phich_d_ptr,HI16;
  //  unsigned int i,aa;
  int8_t d[24],*dp;
  uint16_t reg_offset;

  // scrambling
  uint32_t x1, x2, s=0;
  uint8_t reset = 1;
  int16_t cs[12];
  uint32_t i,i2,i3,phich_quad;
  int32_t **rxdataF_comp = pdcch_vars[eNB_id]->rxdataF_comp;
  uint8_t Ngroup_PHICH,ngroup_PHICH,nseq_PHICH;
  uint8_t NSF_PHICH = 4;
  uint8_t pusch_subframe;

  // check if we're expecting a PHICH in this subframe
  LOG_D(PHY,"[UE  %d][PUSCH %d] Frame %d subframe %d PHICH RX\n",ue->Mod_id,harq_pid,proc->frame_rx,subframe);

  if (!ulsch)
    return;

  LOG_D(PHY,"[UE  %d][PUSCH %d] Frame %d subframe %d PHICH RX Status: %d \n",ue->Mod_id,harq_pid,proc->frame_rx,subframe, ulsch->harq_processes[harq_pid]->status);

  if (ulsch->harq_processes[harq_pid]->status == ACTIVE) {
     LOG_D(PHY,"[UE  %d][PUSCH %d] Frame %d subframe %d PHICH RX ACTIVE\n",ue->Mod_id,harq_pid,proc->frame_rx,subframe);
    Ngroup_PHICH = (frame_parms->phich_config_common.phich_resource*frame_parms->N_RB_DL)/48;

    if (((frame_parms->phich_config_common.phich_resource*frame_parms->N_RB_DL)%48) > 0)
      Ngroup_PHICH++;

    if (frame_parms->Ncp == 1)
      NSF_PHICH = 2;


    ngroup_PHICH = (ulsch->harq_processes[harq_pid]->first_rb +
                    ulsch->harq_processes[harq_pid]->n_DMRS)%Ngroup_PHICH;

    if ((frame_parms->tdd_config == 0) && (frame_parms->frame_type == TDD) ) {
      pusch_subframe = phich_subframe2_pusch_subframe(frame_parms,subframe);

      if ((pusch_subframe == 4) || (pusch_subframe == 9))
        ngroup_PHICH += Ngroup_PHICH;
    }

    nseq_PHICH = ((ulsch->harq_processes[harq_pid]->first_rb/Ngroup_PHICH) +
                  ulsch->harq_processes[harq_pid]->n_DMRS)%(2*NSF_PHICH);
  } else {
    LOG_D(PHY,"[UE  %d][PUSCH %d] Frame %d subframe %d PHICH RX %s\n",
        ue->Mod_id,
        harq_pid,
        proc->frame_rx,
        subframe,
        (ulsch->harq_processes[harq_pid]->status==SCH_IDLE?   "SCH_IDLE"  :
        (ulsch->harq_processes[harq_pid]->status==ACTIVE?     "ACTIVE"    :
        (ulsch->harq_processes[harq_pid]->status==CBA_ACTIVE? "CBA_ACTIVE":
        (ulsch->harq_processes[harq_pid]->status==DISABLED?   "DISABLED"  : "UNKNOWN")))));

    return;
  }

  memset(d,0,24*sizeof(int8_t));
  phich_d_ptr = phich_d;

  // x1 is set in lte_gold_generic
  x2 = (((subframe+1)*((frame_parms->Nid_cell<<1)+1))<<9) + frame_parms->Nid_cell;

  s = lte_gold_generic(&x1, &x2, reset);

  // compute scrambling sequence
  for (i=0; i<12; i++) {
    cs[i] = 1-(((s>>(i&0x1f))&1)<<1);
  }

  if (frame_parms->Ncp == 0) { // Normal Cyclic Prefix


    // 12 output symbols (Msymb)

    for (i=0,i2=0,i3=0; i<3; i++,i2+=4,i3+=8) {
      switch (nseq_PHICH) {
      case 0: // +1 +1 +1 +1
        d[i3]   = cs[i2];
        d[1+i3] = cs[i2];
        d[2+i3] = cs[1+i2];
        d[3+i3] = cs[1+i2];
        d[4+i3] = cs[2+i2];
        d[5+i3] = cs[2+i2];
        d[6+i3] = cs[3+i2];
        d[7+i3] = cs[3+i2];
        break;

      case 1: // +1 -1 +1 -1
        d[i3] = cs[i2];
        d[1+i3] = cs[i2];
        d[2+i3] = -cs[1+i2];
        d[3+i3] = -cs[1+i2];
        d[4+i3] = cs[2+i2];
        d[5+i3] = cs[2+i2];
        d[6+i3] = -cs[3+i2];
        d[7+i3] = -cs[3+i2];
        break;

      case 2: // +1 +1 -1 -1
        d[i3]   = cs[i2];
        d[1+i3]   = cs[i2];
        d[2+i3] = cs[1+i2];
        d[3+i3] = cs[1+i2];
        d[4+i3] = -cs[2+i2];
        d[5+i3] = -cs[2+i2];
        d[6+i3] = -cs[3+i2];
        d[7+i3] = -cs[3+i2];
        break;

      case 3: // +1 -1 -1 +1
        d[i3]   = cs[i2];
        d[1+i3]   = cs[i2];
        d[2+i3] = -cs[1+i2];
        d[3+i3] = -cs[1+i2];
        d[4+i3] = -cs[2+i2];
        d[5+i3] = -cs[2+i2];
        d[6+i3] = cs[3+i2];
        d[7+i3] = cs[3+i2];
        break;

      case 4: // +j +j +j +j
        d[i3]   = -cs[i2];
        d[1+i3] = cs[i2];
        d[2+i3] = -cs[1+i2];
        d[3+i3] = cs[1+i2];
        d[4+i3] = -cs[2+i2];
        d[5+i3] = cs[2+i2];
        d[6+i3] = -cs[3+i2];
        d[7+i3] = cs[3+i2];
        break;

      case 5: // +j -j +j -j
        d[1+i3] = cs[i2];
        d[3+i3] = -cs[1+i2];
        d[5+i3] = cs[2+i2];
        d[7+i3] = -cs[3+i2];
        d[i3]   = -cs[i2];
        d[2+i3] = cs[1+i2];
        d[4+i3] = -cs[2+i2];
        d[6+i3] = cs[3+i2];
        break;

      case 6: // +j +j -j -j
        d[1+i3] = cs[i2];
        d[3+i3] = cs[1+i2];
        d[5+i3] = -cs[2+i2];
        d[7+i3] = -cs[3+i2];
        d[i3]   = -cs[i2];
        d[2+i3] = -cs[1+i2];
        d[4+i3] = cs[2+i2];
        d[6+i3] = cs[3+i2];
        break;

      case 7: // +j -j -j +j
        d[1+i3] = cs[i2];
        d[3+i3] = -cs[1+i2];
        d[5+i3] = -cs[2+i2];
        d[7+i3] = cs[3+i2];
        d[i3]   = -cs[i2];
        d[2+i3] = cs[1+i2];
        d[4+i3] = cs[2+i2];
        d[6+i3] = -cs[3+i2];
        break;

      default:
        LOG_E(PHY,"phich_coding.c: Illegal PHICH Number\n");
      } // nseq_PHICH
    }

#ifdef DEBUG_PHICH
    LOG_D(PHY,"PHICH =>");

    for (i=0; i<24; i++) {
      LOG_D(PHY,"%2d,",d[i]);
    }

    LOG_D(PHY,"\n");
#endif
    // demodulation here


  } else { // extended prefix

    // 6 output symbols
    if ((ngroup_PHICH & 1) == 1)
      dp = &d[4];
    else
      dp = d;

    switch (nseq_PHICH) {
    case 0: // +1 +1
      dp[0]  = cs[0];
      dp[2]  = cs[1];
      dp[8]  = cs[2];
      dp[10] = cs[3];
      dp[16] = cs[4];
      dp[18] = cs[5];
      dp[1]  = cs[0];
      dp[3]  = cs[1];
      dp[9]  = cs[2];
      dp[11] = cs[3];
      dp[17] = cs[4];
      dp[19] = cs[5];
      break;

    case 1: // +1 -1
      dp[0]  = cs[0];
      dp[2]  = -cs[1];
      dp[8]  = cs[2];
      dp[10] = -cs[3];
      dp[16] = cs[4];
      dp[18] = -cs[5];
      dp[1]  = cs[0];
      dp[3]  = -cs[1];
      dp[9]  = cs[2];
      dp[11] = -cs[3];
      dp[17] = cs[4];
      dp[19] = -cs[5];
      break;

    case 2: // +j +j
      dp[1]  = cs[0];
      dp[3]  = cs[1];
      dp[9]  = cs[2];
      dp[11] = cs[3];
      dp[17] = cs[4];
      dp[19] = cs[5];
      dp[0]  = -cs[0];
      dp[2]  = -cs[1];
      dp[8]  = -cs[2];
      dp[10] = -cs[3];
      dp[16] = -cs[4];
      dp[18] = -cs[5];

      break;

    case 3: // +j -j
      dp[1]  = cs[0];
      dp[3]  = -cs[1];
      dp[9]  = cs[2];
      dp[11] = -cs[3];
      dp[17] = cs[4];
      dp[19] = -cs[5];
      dp[0]  = -cs[0];
      dp[2]  = cs[1];
      dp[8]  = -cs[2];
      dp[10] = cs[3];
      dp[16] = -cs[4];
      dp[18] = cs[5];
      break;

    default:
      LOG_E(PHY,"phich_coding.c: Illegal PHICH Number\n");
    }
  }

  HI16 = 0;

  //#ifdef DEBUG_PHICH

  //#endif
  /*
  for (i=0;i<200;i++)
    printf("re %d: %d %d\n",i,((int16_t*)&rxdataF_comp[0][i])[0],((int16_t*)&rxdataF_comp[0][i])[1]);
  */
  for (phich_quad=0; phich_quad<3; phich_quad++) {
    if (frame_parms->Ncp == 1)
      reg_offset = (frame_parms->phich_reg[ngroup_PHICH][phich_quad]*4)+ (phich_quad*frame_parms->N_RB_DL*12);
    else
      reg_offset = (frame_parms->phich_reg[ngroup_PHICH][phich_quad]*4);

    //    msg("\n[PUSCH 0]PHICH (RX) quad %d (%d)=>",phich_quad,reg_offset);
    dp = &d[phich_quad*8];;

    for (i=0; i<8; i++) {
      phich_d_ptr[i] = ((int16_t*)&rxdataF_comp[0][reg_offset])[i];

#ifdef DEBUG_PHICH
      LOG_D(PHY,"%d,",((int16_t*)&rxdataF_comp[0][reg_offset])[i]);
#endif

      HI16 += (phich_d_ptr[i] * dp[i]);
    }
  }

#ifdef DEBUG_PHICH
  LOG_D(PHY,"\n");
  LOG_D(PHY,"HI16 %d\n",HI16);
#endif

  if (HI16>0) {   //NACK
    if (ue->ulsch_Msg3_active[eNB_id] == 1) {
      LOG_D(PHY,"[UE  %d][PUSCH %d][RAPROC] Frame %d subframe %d Msg3 PHICH, received NAK (%d) nseq %d, ngroup %d\n",
            ue->Mod_id,harq_pid,
            proc->frame_rx,
            subframe,
            HI16,
            nseq_PHICH,
            ngroup_PHICH);

      ulsch->harq_processes[harq_pid]->subframe_scheduling_flag = 1;
      //      ulsch->harq_processes[harq_pid]->Ndi = 0;
      ulsch->harq_processes[harq_pid]->round++;
      ulsch->harq_processes[harq_pid]->rvidx = rv_table[ulsch->harq_processes[harq_pid]->round&3];

      if (ulsch->harq_processes[harq_pid]->round>=ue->frame_parms.maxHARQ_Msg3Tx) {
        ulsch->harq_processes[harq_pid]->subframe_scheduling_flag =0;
        ulsch->harq_processes[harq_pid]->status = IDLE;
        // inform MAC that Msg3 transmission has failed
        ue->ulsch_Msg3_active[eNB_id] = 0;
      }
    } else {
      //#ifdef DEBUG_PHICH
      LOG_D(PHY,"[UE  %d][PUSCH %d] Frame %d subframe %d PHICH, received NAK (%d) nseq %d, ngroup %d round %d (Mlimit %d)\n",
            ue->Mod_id,harq_pid,
            proc->frame_rx%1024,
            subframe,
            HI16,
            nseq_PHICH,
            ngroup_PHICH,
<<<<<<< HEAD
=======
            ulsch->harq_processes[harq_pid]->round,
>>>>>>> 4d58025d
            ulsch->Mlimit);
      //#endif

      //      ulsch->harq_processes[harq_pid]->Ndi = 0;
      ulsch->harq_processes[harq_pid]->round++;
      
      if ( ulsch->harq_processes[harq_pid]->round >= (ulsch->Mlimit - 1) )
      {
          // this is last push re transmission
          ulsch->harq_processes[harq_pid]->rvidx = rv_table[ulsch->harq_processes[harq_pid]->round&3];
          ulsch->O_RI = 0;
          ulsch->O    = 0;
          ulsch->uci_format = HLC_subband_cqi_nopmi;

          // disable phich decoding since it is the last retransmission
          ulsch->harq_processes[harq_pid]->status = IDLE;

          //ulsch->harq_processes[harq_pid]->subframe_scheduling_flag = 0;
          //ulsch->harq_processes[harq_pid]->round  = 0;

          //LOG_I(PHY,"PUSCH MAX Retransmission acheived ==> flush harq buff (%d) \n",harq_pid);
          //LOG_I(PHY,"[HARQ-UL harqId: %d] PHICH NACK MAX RETRANS(%d) ==> subframe_scheduling_flag = %d round: %d\n", harq_pid, ulsch->Mlimit, ulsch->harq_processes[harq_pid]->subframe_scheduling_flag, ulsch->harq_processes[harq_pid]->round);
      }
      else
      {
          // ulsch->harq_processes[harq_pid]->subframe_scheduling_flag = 1;
          ulsch->harq_processes[harq_pid]->rvidx = rv_table[ulsch->harq_processes[harq_pid]->round&3];
          ulsch->O_RI = 0;
          ulsch->O    = 0;
          ulsch->uci_format = HLC_subband_cqi_nopmi;
          //LOG_I(PHY,"[HARQ-UL harqId: %d] PHICH NACK ==> subframe_scheduling_flag = %d round: %d\n", harq_pid, ulsch->harq_processes[harq_pid]->subframe_scheduling_flag,ulsch->harq_processes[harq_pid]->round);
      }
    }
#if T_TRACER
    T(T_UE_PHY_ULSCH_UE_NACK, T_INT(eNB_id), T_INT(proc->frame_rx%1024), T_INT(subframe), T_INT(ue->Mod_id), T_INT(ulsch->rnti),
      T_INT(harq_pid));
#endif

  } else {  //ACK
    if (ue->ulsch_Msg3_active[eNB_id] == 1) {
      LOG_D(PHY,"[UE  %d][PUSCH %d][RAPROC] Frame %d subframe %d Msg3 PHICH, received ACK (%d) nseq %d, ngroup %d\n\n",
            ue->Mod_id,harq_pid,
            proc->frame_rx,
            subframe,
            HI16,
            nseq_PHICH,ngroup_PHICH);
    } else {
      //#ifdef PHICH_DEBUG
      LOG_D(PHY,"[UE  %d][PUSCH %d] Frame %d subframe %d PHICH, received ACK (%d) nseq %d, ngroup %d\n\n",
            ue->Mod_id,harq_pid,
            proc->frame_rx%1024,
            subframe, HI16,
            nseq_PHICH,ngroup_PHICH);
      //#endif
    }

   // LOG_I(PHY,"[HARQ-UL harqId: %d] subframe_scheduling_flag = %d \n",harq_pid, ulsch->harq_processes[harq_pid]->subframe_scheduling_flag);

    // Incase of adaptive retransmission, PHICH is always decoded as ACK (at least with OAI-eNB)
    // Workaround:
    // rely only on DCI0 decoding and check if NDI has toggled
    //   save current harq_processes content in temporary struct
    //   harqId-8 corresponds to the temporary struct. In total we have 8 harq process(0 ..7) + 1 temporary harq process()
    //ulsch->harq_processes[8] = ulsch->harq_processes[harq_pid];

    ulsch->harq_processes[harq_pid]->subframe_scheduling_flag =0;
    ulsch->harq_processes[harq_pid]->status = IDLE;
    ulsch->harq_processes[harq_pid]->round  = 0;
    // inform MAC?
    ue->ulsch_Msg3_active[eNB_id] = 0;

#if T_TRACER
    T(T_UE_PHY_ULSCH_UE_ACK, T_INT(eNB_id), T_INT(proc->frame_rx%1024), T_INT(subframe), T_INT(ue->Mod_id), T_INT(ulsch->rnti),
      T_INT(harq_pid));
#endif

  }

}

void generate_phich_top(PHY_VARS_eNB *eNB,
                        eNB_rxtx_proc_t *proc,
			int16_t amp,
                        uint8_t sect_id)
{


  LTE_DL_FRAME_PARMS *frame_parms=&eNB->frame_parms;
  LTE_eNB_ULSCH_t **ulsch = eNB->ulsch;
  int32_t **txdataF = eNB->common_vars.txdataF;
  uint8_t harq_pid;
  uint8_t Ngroup_PHICH,ngroup_PHICH,nseq_PHICH;
  uint8_t NSF_PHICH = 4;
  uint8_t pusch_subframe;
  uint8_t UE_id;
  uint32_t pusch_frame;
  int subframe = proc->subframe_tx;

  // compute Ngroup_PHICH (see formula at beginning of Section 6.9 in 36-211

  Ngroup_PHICH = (frame_parms->phich_config_common.phich_resource*frame_parms->N_RB_DL)/48;

  if (((frame_parms->phich_config_common.phich_resource*frame_parms->N_RB_DL)%48) > 0)
    Ngroup_PHICH++;

  if (frame_parms->Ncp == 1)
    NSF_PHICH = 2;

  pusch_frame = phich_frame2_pusch_frame(frame_parms,proc->frame_tx,subframe);
  pusch_subframe = phich_subframe2_pusch_subframe(frame_parms,subframe);
  harq_pid = subframe2harq_pid(frame_parms,pusch_frame,pusch_subframe);

  for (UE_id=0; UE_id<NUMBER_OF_UE_MAX; UE_id++) {
    if ((ulsch[UE_id])&&(ulsch[UE_id]->rnti>0)) {
      if (ulsch[UE_id]->harq_processes[harq_pid]->phich_active == 1) {

        LOG_D(PHY,"[eNB][PUSCH %d/%x] Frame %d subframe %d (pusch_subframe %d,pusch_frame %d) phich active %d\n",
              harq_pid,ulsch[UE_id]->rnti,proc->frame_tx,subframe,pusch_subframe,pusch_frame,ulsch[UE_id]->harq_processes[harq_pid]->phich_active);

        /* the HARQ process may have been reused by a new scheduling, so we use
         * previous values of first_rb and n_DMRS to compute ngroup_PHICH and nseq_PHICH
         */

        ngroup_PHICH = (ulsch[UE_id]->harq_processes[harq_pid]->previous_first_rb +
                        ulsch[UE_id]->harq_processes[harq_pid]->previous_n_DMRS)%Ngroup_PHICH;

        if ((frame_parms->tdd_config == 0) && (frame_parms->frame_type == TDD) ) {

          if ((pusch_subframe == 4) || (pusch_subframe == 9))
            ngroup_PHICH += Ngroup_PHICH;
        }

        nseq_PHICH = ((ulsch[UE_id]->harq_processes[harq_pid]->previous_first_rb/Ngroup_PHICH) +
                      ulsch[UE_id]->harq_processes[harq_pid]->previous_n_DMRS)%(2*NSF_PHICH);
        LOG_D(PHY,"[eNB %d][PUSCH %d] Frame %d subframe %d Generating PHICH, ngroup_PHICH %d/%d, nseq_PHICH %d : HI %d, first_rb %d dci_alloc %d)\n",
              eNB->Mod_id,harq_pid,proc->frame_tx,
              subframe,ngroup_PHICH,Ngroup_PHICH,nseq_PHICH,
              ulsch[UE_id]->harq_processes[harq_pid]->phich_ACK,
              ulsch[UE_id]->harq_processes[harq_pid]->previous_first_rb,
              ulsch[UE_id]->harq_processes[harq_pid]->dci_alloc);

        T(T_ENB_PHY_PHICH, T_INT(eNB->Mod_id), T_INT(proc->frame_tx), T_INT(subframe),
          T_INT(UE_id), T_INT(ulsch[UE_id]->rnti), T_INT(harq_pid),
          T_INT(Ngroup_PHICH), T_INT(NSF_PHICH),
          T_INT(ngroup_PHICH), T_INT(nseq_PHICH),
          T_INT(ulsch[UE_id]->harq_processes[harq_pid]->phich_ACK),
          T_INT(ulsch[UE_id]->harq_processes[harq_pid]->previous_first_rb),
          T_INT(ulsch[UE_id]->harq_processes[harq_pid]->previous_n_DMRS));

        if (ulsch[UE_id]->Msg3_active == 1) {
          LOG_D(PHY,"[eNB %d][PUSCH %d][RAPROC] Frame %d, subframe %d: Generating Msg3 PHICH for UE %d, ngroup_PHICH %d/%d, nseq_PHICH %d : HI %d, first_rb %d\n",
                eNB->Mod_id,harq_pid,proc->frame_tx,subframe,
                UE_id,ngroup_PHICH,Ngroup_PHICH,nseq_PHICH,ulsch[UE_id]->harq_processes[harq_pid]->phich_ACK,
                ulsch[UE_id]->harq_processes[harq_pid]->previous_first_rb);
        }

        if (eNB->abstraction_flag == 0) {
          generate_phich(frame_parms,
                         amp,//amp*2,
                         nseq_PHICH,
                         ngroup_PHICH,
                         ulsch[UE_id]->harq_processes[harq_pid]->phich_ACK,
                         subframe,
                         txdataF);
        } else {
          /*
          generate_phich_emul(frame_parms,
                  //nseq_PHICH,
                  //ngroup_PHICH,
                  ulsch[UE_id]->harq_processes[harq_pid]->phich_ACK,
                  subframe);
          */
        }

        // if no format0 DCI was transmitted by MAC, prepare the
        // MCS parameters for the retransmission


        if ((ulsch[UE_id]->harq_processes[harq_pid]->dci_alloc == 0) &&
            (ulsch[UE_id]->harq_processes[harq_pid]->rar_alloc == 0) ) {
          if (ulsch[UE_id]->harq_processes[harq_pid]->phich_ACK==0 ) {
            T(T_ENB_PHY_ULSCH_UE_NO_DCI_RETRANSMISSION, T_INT(eNB->Mod_id), T_INT(proc->frame_tx),
              T_INT(subframe), T_INT(UE_id), T_INT(ulsch[UE_id]->rnti), T_INT(harq_pid));
            LOG_D(PHY,"[eNB %d][PUSCH %d] frame %d, subframe %d : PHICH NACK / (no format0 DCI) Setting subframe_scheduling_flag\n",
                  eNB->Mod_id,harq_pid,proc->frame_tx,subframe);
            ulsch[UE_id]->harq_processes[harq_pid]->subframe_scheduling_flag = 1;
            ulsch[UE_id]->harq_processes[harq_pid]->rvidx = rv_table[ulsch[UE_id]->harq_processes[harq_pid]->round&3];
            ulsch[UE_id]->harq_processes[harq_pid]->O_RI                                  = 0;
            ulsch[UE_id]->harq_processes[harq_pid]->Or2                                   = 0;
            ulsch[UE_id]->harq_processes[harq_pid]->Or1                                   = 0;
            ulsch[UE_id]->harq_processes[harq_pid]->uci_format                            = HLC_subband_cqi_nopmi;

          } else {
            LOG_D(PHY,"[eNB %d][PUSCH %d] frame %d subframe %d PHICH ACK (no format0 DCI) Clearing subframe_scheduling_flag, setting round to 0\n",
                  eNB->Mod_id,harq_pid,proc->frame_tx,subframe);
            ulsch[UE_id]->harq_processes[harq_pid]->subframe_scheduling_flag = 0;
            ulsch[UE_id]->harq_processes[harq_pid]->round=0;
          }
        }

        ulsch[UE_id]->harq_processes[harq_pid]->phich_active=0;
      } // phich_active==1
    } //ulsch_ue[UE_id] is non-null
  }// UE loop
}<|MERGE_RESOLUTION|>--- conflicted
+++ resolved
@@ -1407,10 +1407,7 @@
             HI16,
             nseq_PHICH,
             ngroup_PHICH,
-<<<<<<< HEAD
-=======
             ulsch->harq_processes[harq_pid]->round,
->>>>>>> 4d58025d
             ulsch->Mlimit);
       //#endif
 
