/*
 * Licensed to the OpenAirInterface (OAI) Software Alliance under one or more
 * contributor license agreements.  See the NOTICE file distributed with
 * this work for additional information regarding copyright ownership.
 * The OpenAirInterface Software Alliance licenses this file to You under
 * the OAI Public License, Version 1.0  (the "License"); you may not use this file
 * except in compliance with the License.
 * You may obtain a copy of the License at
 *
 *      http://www.openairinterface.org/?page_id=698
 *
 * Unless required by applicable law or agreed to in writing, software
 * distributed under the License is distributed on an "AS IS" BASIS,
 * WITHOUT WARRANTIES OR CONDITIONS OF ANY KIND, either express or implied.
 * See the License for the specific language governing permissions and
 * limitations under the License.
 *-------------------------------------------------------------------------------
 * For more information about the OpenAirInterface (OAI) Software Alliance:
 *      contact@openairinterface.org
 */

#include "PHY/defs.h"
#include "PHY/extern.h"
#include "PHY/sse_intrin.h"

// Mask for identifying subframe for MBMS
#define MBSFN_TDD_SF3 0x80// for TDD
#define MBSFN_TDD_SF4 0x40
#define MBSFN_TDD_SF7 0x20
#define MBSFN_TDD_SF8 0x10
#define MBSFN_TDD_SF9 0x08

#include "PHY/defs.h"

#define MBSFN_FDD_SF1 0x80// for FDD
#define MBSFN_FDD_SF2 0x40
#define MBSFN_FDD_SF3 0x20
#define MBSFN_FDD_SF6 0x10
#define MBSFN_FDD_SF7 0x08
#define MBSFN_FDD_SF8 0x04



void dump_mch(PHY_VARS_UE *ue,uint8_t eNB_id,uint16_t coded_bits_per_codeword,int subframe)
{

  unsigned int nsymb_pmch=12;
  char fname[32],vname[32];
  int N_RB_DL=ue->frame_parms.N_RB_DL;

  sprintf(fname,"mch_rxF_ext0.m");
  sprintf(vname,"pmch_rxF_ext0");
  write_output(fname,vname,ue->pdsch_vars_MCH[eNB_id]->rxdataF_ext[0],12*N_RB_DL*nsymb_pmch,1,1);
  sprintf(fname,"mch_ch_ext00.m");
  sprintf(vname,"pmch_ch_ext00");
  write_output(fname,vname,ue->pdsch_vars_MCH[eNB_id]->dl_ch_estimates_ext[0],12*N_RB_DL*nsymb_pmch,1,1);
  /*
    write_output("dlsch%d_ch_ext01.m","dl01_ch0_ext",pdsch_vars[eNB_id]->dl_ch_estimates_ext[1],12*N_RB_DL*nsymb_pmch,1,1);
    write_output("dlsch%d_ch_ext10.m","dl10_ch0_ext",pdsch_vars[eNB_id]->dl_ch_estimates_ext[2],12*N_RB_DL*nsymb_pmch,1,1);
    write_output("dlsch%d_ch_ext11.m","dl11_ch0_ext",pdsch_vars[eNB_id]->dl_ch_estimates_ext[3],12*N_RB_DL*nsymb_pmch,1,1);
    write_output("dlsch%d_rho.m","dl_rho",pdsch_vars[eNB_id]->rho[0],12*N_RB_DL*nsymb_pmch,1,1);
  */
  sprintf(fname,"mch_rxF_comp0.m");
  sprintf(vname,"pmch_rxF_comp0");
  write_output(fname,vname,ue->pdsch_vars_MCH[eNB_id]->rxdataF_comp0[0],12*N_RB_DL*nsymb_pmch,1,1);
  sprintf(fname,"mch_rxF_llr.m");
  sprintf(vname,"pmch_llr");
  write_output(fname,vname, ue->pdsch_vars_MCH[eNB_id]->llr[0],coded_bits_per_codeword,1,0);
  sprintf(fname,"mch_mag1.m");
  sprintf(vname,"pmch_mag1");
  write_output(fname,vname,ue->pdsch_vars_MCH[eNB_id]->dl_ch_mag0[0],12*N_RB_DL*nsymb_pmch,1,1);
  sprintf(fname,"mch_mag2.m");
  sprintf(vname,"pmch_mag2");
  write_output(fname,vname,ue->pdsch_vars_MCH[eNB_id]->dl_ch_magb0[0],12*N_RB_DL*nsymb_pmch,1,1);

  write_output("mch00_ch0.m","pmch00_ch0",
               &(ue->common_vars.dl_ch_estimates[eNB_id][0][0]),
               ue->frame_parms.ofdm_symbol_size*12,1,1);

  write_output("rxsig_mch.m","rxs_mch",
               &ue->common_vars.rxdata[0][subframe*ue->frame_parms.samples_per_tti],
               ue->frame_parms.samples_per_tti,1,1);

  if (PHY_vars_eNB_g)
    write_output("txsig_mch.m","txs_mch",
                 &PHY_vars_eNB_g[0][0]->common_vars.txdata[0][0][subframe*ue->frame_parms.samples_per_tti],
                 ue->frame_parms.samples_per_tti,1,1);
}

int is_pmch_subframe(uint32_t frame, int subframe, LTE_DL_FRAME_PARMS *frame_parms)
{

  uint32_t period;
  uint8_t i;

  //  LOG_D(PHY,"is_pmch_subframe: frame %d, subframe %d, num_MBSFN_config %d\n",
  //  frame,subframe,frame_parms->num_MBSFN_config);

  for (i=0; i<frame_parms->num_MBSFN_config; i++) {  // we have at least one MBSFN configuration
    period = 1<<frame_parms->MBSFN_config[i].radioframeAllocationPeriod;

    if ((frame % period) == frame_parms->MBSFN_config[i].radioframeAllocationOffset) {
      if (frame_parms->MBSFN_config[i].fourFrames_flag == 0) {
        if (frame_parms->frame_type == FDD) {
          switch (subframe) {

          case 1:
            if ((frame_parms->MBSFN_config[i].mbsfn_SubframeConfig & MBSFN_FDD_SF1) > 0)
              return(1);

            break;

          case 2:
            if ((frame_parms->MBSFN_config[i].mbsfn_SubframeConfig & MBSFN_FDD_SF2) > 0)
              return(1);

            break;

          case 3:
            if ((frame_parms->MBSFN_config[i].mbsfn_SubframeConfig & MBSFN_FDD_SF3) > 0)
              return(1);

            break;

          case 6:
            if ((frame_parms->MBSFN_config[i].mbsfn_SubframeConfig & MBSFN_FDD_SF6) > 0)
              return(1);

            break;

          case 7:
            if ((frame_parms->MBSFN_config[i].mbsfn_SubframeConfig & MBSFN_FDD_SF7) > 0)
              return(1);

            break;

          case 8:
            if ((frame_parms->MBSFN_config[i].mbsfn_SubframeConfig & MBSFN_FDD_SF8) > 0)
              return(1);

            break;
          }
        } else  {
          switch (subframe) {
          case 3:
            if ((frame_parms->MBSFN_config[i].mbsfn_SubframeConfig & MBSFN_TDD_SF3) > 0)
              return(1);

            break;

          case 4:
            if ((frame_parms->MBSFN_config[i].mbsfn_SubframeConfig & MBSFN_TDD_SF4) > 0)
              return(1);

            break;

          case 7:
            if ((frame_parms->MBSFN_config[i].mbsfn_SubframeConfig & MBSFN_TDD_SF7) > 0)
              return(1);

            break;

          case 8:
            if ((frame_parms->MBSFN_config[i].mbsfn_SubframeConfig & MBSFN_TDD_SF8) > 0)
              return(1);

            break;

          case 9:
            if ((frame_parms->MBSFN_config[i].mbsfn_SubframeConfig & MBSFN_TDD_SF9) > 0)
              return(1);

            break;
          }
        }

      } else { // handle 4 frames case

      }
    }
  }

  return(0);
}

void fill_eNB_dlsch_MCH(PHY_VARS_eNB *eNB,int mcs,int ndi,int rvidx)
{

  LTE_eNB_DLSCH_t *dlsch = eNB->dlsch_MCH;
  LTE_DL_FRAME_PARMS *frame_parms=&eNB->frame_parms;

  //  dlsch->rnti   = M_RNTI;
  dlsch->harq_processes[0]->mcs   = mcs;
  //  dlsch->harq_processes[0]->Ndi   = ndi;
  dlsch->harq_processes[0]->rvidx = rvidx;
  dlsch->harq_processes[0]->Nl    = 1;
  dlsch->harq_processes[0]->TBS   = TBStable[get_I_TBS(dlsch->harq_processes[0]->mcs)][frame_parms->N_RB_DL-1];
  dlsch->current_harq_pid = 0;
  dlsch->harq_processes[0]->nb_rb = frame_parms->N_RB_DL;

  switch(frame_parms->N_RB_DL) {
  case 6:
    dlsch->harq_processes[0]->rb_alloc[0] = 0x3f;
    break;

  case 25:
    dlsch->harq_processes[0]->rb_alloc[0] = 0x1ffffff;
    break;

  case 50:
    dlsch->harq_processes[0]->rb_alloc[0] = 0xffffffff;
    dlsch->harq_processes[0]->rb_alloc[1] = 0x3ffff;
    break;

  case 100:
    dlsch->harq_processes[0]->rb_alloc[0] = 0xffffffff;
    dlsch->harq_processes[0]->rb_alloc[1] = 0xffffffff;
    dlsch->harq_processes[0]->rb_alloc[2] = 0xffffffff;
    dlsch->harq_processes[0]->rb_alloc[3] = 0xf;
    break;
  }

  if (eNB->abstraction_flag) {
    eNB_transport_info[eNB->Mod_id][eNB->CC_id].cntl.pmch_flag=1;
    eNB_transport_info[eNB->Mod_id][eNB->CC_id].num_pmch=1; // assumption: there is always one pmch in each SF
    eNB_transport_info[eNB->Mod_id][eNB->CC_id].num_common_dci=0;
    eNB_transport_info[eNB->Mod_id][eNB->CC_id].num_ue_spec_dci=0;
    eNB_transport_info[eNB->Mod_id][eNB->CC_id].dlsch_type[0]=5;// put at the reserved position for PMCH
    eNB_transport_info[eNB->Mod_id][eNB->CC_id].harq_pid[0]=0;
    eNB_transport_info[eNB->Mod_id][eNB->CC_id].ue_id[0]=255;//broadcast
    eNB_transport_info[eNB->Mod_id][eNB->CC_id].tbs[0]=dlsch->harq_processes[0]->TBS>>3;
  }

}

void fill_UE_dlsch_MCH(PHY_VARS_UE *ue,int mcs,int ndi,int rvidx,int eNB_id)
{

  LTE_UE_DLSCH_t *dlsch = ue->dlsch_MCH[eNB_id];
  LTE_DL_FRAME_PARMS *frame_parms=&ue->frame_parms;

  //  dlsch->rnti   = M_RNTI;
  dlsch->harq_processes[0]->mcs   = mcs;
  dlsch->harq_processes[0]->rvidx = rvidx;
  //  dlsch->harq_processes[0]->Ndi   = ndi;
  dlsch->harq_processes[0]->Nl    = 1;
  dlsch->harq_processes[0]->TBS = TBStable[get_I_TBS(dlsch->harq_processes[0]->mcs)][frame_parms->N_RB_DL-1];
  dlsch->current_harq_pid = 0;
  dlsch->harq_processes[0]->nb_rb = frame_parms->N_RB_DL;

  switch(frame_parms->N_RB_DL) {
  case 6:
    dlsch->harq_processes[0]->rb_alloc_even[0] = 0x3f;
    dlsch->harq_processes[0]->rb_alloc_odd[0] = 0x3f;
    break;

  case 25:
    dlsch->harq_processes[0]->rb_alloc_even[0] = 0x1ffffff;
    dlsch->harq_processes[0]->rb_alloc_odd[0] = 0x1ffffff;
    break;

  case 50:
    dlsch->harq_processes[0]->rb_alloc_even[0] = 0xffffffff;
    dlsch->harq_processes[0]->rb_alloc_odd[0]  = 0xffffffff;
    dlsch->harq_processes[0]->rb_alloc_even[1] = 0x3ffff;
    dlsch->harq_processes[0]->rb_alloc_odd[1]  = 0x3ffff;
    break;

  case 100:
    dlsch->harq_processes[0]->rb_alloc_even[0] = 0xffffffff;
    dlsch->harq_processes[0]->rb_alloc_odd[0]  = 0xffffffff;
    dlsch->harq_processes[0]->rb_alloc_even[1] = 0xffffffff;
    dlsch->harq_processes[0]->rb_alloc_odd[1]  = 0xffffffff;
    dlsch->harq_processes[0]->rb_alloc_even[2] = 0xffffffff;
    dlsch->harq_processes[0]->rb_alloc_odd[2]  = 0xffffffff;
    dlsch->harq_processes[0]->rb_alloc_even[3] = 0xf;
    dlsch->harq_processes[0]->rb_alloc_odd[3]  = 0xf;
    break;
  }
}

void generate_mch(PHY_VARS_eNB *eNB,eNB_rxtx_proc_t *proc,uint8_t *a)
{

  int G;
  int subframe = proc->subframe_tx;

  if (eNB->abstraction_flag != 0) {
    if (eNB_transport_info_TB_index[eNB->Mod_id][eNB->CC_id]!=0)
      printf("[PHY][EMU] PMCH transport block position is different than zero %d \n", eNB_transport_info_TB_index[eNB->Mod_id][eNB->CC_id]);

    memcpy(eNB->dlsch_MCH->harq_processes[0]->b,
           a,
           eNB->dlsch_MCH->harq_processes[0]->TBS>>3);
    LOG_D(PHY, "[eNB %d] dlsch_encoding_emul pmch , tbs is %d \n",
          eNB->Mod_id,
          eNB->dlsch_MCH->harq_processes[0]->TBS>>3);

    memcpy(&eNB_transport_info[eNB->Mod_id][eNB->CC_id].transport_blocks[eNB_transport_info_TB_index[eNB->Mod_id][eNB->CC_id]],
           a,
           eNB->dlsch_MCH->harq_processes[0]->TBS>>3);
    eNB_transport_info_TB_index[eNB->Mod_id][eNB->CC_id]+= eNB->dlsch_MCH->harq_processes[0]->TBS>>3;//=eNB_transport_info[eNB->Mod_id].tbs[0];
  } else {
<<<<<<< HEAD
    G = get_G(&phy_vars_eNB->lte_frame_parms,
              phy_vars_eNB->lte_frame_parms.N_RB_DL,
              phy_vars_eNB->dlsch_eNB_MCH->harq_processes[0]->rb_alloc,
              get_Qm(phy_vars_eNB->dlsch_eNB_MCH->harq_processes[0]->mcs),1,
              2,phy_vars_eNB->proc[sched_subframe].frame_tx,subframe,0);

    generate_mbsfn_pilot(phy_vars_eNB,
                         phy_vars_eNB->lte_eNB_common_vars.txdataF[0],
                         AMP,
                         subframe);

    if (dlsch_encoding(a,
                       &phy_vars_eNB->lte_frame_parms,
=======
    G = get_G(&eNB->frame_parms,
              eNB->frame_parms.N_RB_DL,
              eNB->dlsch_MCH->harq_processes[0]->rb_alloc,
              get_Qm(eNB->dlsch_MCH->harq_processes[0]->mcs),1,
              2,proc->frame_tx,subframe,0);

    generate_mbsfn_pilot(eNB,proc,
                         eNB->common_vars.txdataF[0],
                         AMP);


    if (dlsch_encoding(eNB,
		       a,
>>>>>>> 12f1cb9c
                       1,
                       eNB->dlsch_MCH,
                       proc->frame_tx,
                       subframe,
<<<<<<< HEAD
                       &phy_vars_eNB->dlsch_rate_matching_stats,
                       &phy_vars_eNB->dlsch_turbo_encoding_stats,
                       &phy_vars_eNB->dlsch_interleaving_stats)<0)
=======
                       &eNB->dlsch_rate_matching_stats,
                       &eNB->dlsch_turbo_encoding_stats,
                       &eNB->dlsch_interleaving_stats
                      )<0)
>>>>>>> 12f1cb9c
      mac_xface->macphy_exit("problem in dlsch_encoding");

    dlsch_scrambling(&eNB->frame_parms,1,eNB->dlsch_MCH,G,0,subframe<<1);


    mch_modulation(eNB->common_vars.txdataF[0],
                   AMP,
                   subframe,
                   &eNB->frame_parms,
                   eNB->dlsch_MCH);
  }

}

void mch_extract_rbs(int **rxdataF,
                     int **dl_ch_estimates,
                     int **rxdataF_ext,
                     int **dl_ch_estimates_ext,
                     unsigned char symbol,
                     unsigned char subframe,
                     LTE_DL_FRAME_PARMS *frame_parms)
{

  int pilots=0,i,j,offset,aarx;

  //  printf("Extracting PMCH: symbol %d\n",symbol);
  if ((symbol==2)||
      (symbol==10)) {
    pilots = 1;
    offset = 1;
  } else if (symbol==6) {
    pilots = 1;
    offset = 0;
  }


  for (aarx=0; aarx<frame_parms->nb_antennas_rx; aarx++) {

    if (pilots==1) {
      for (i=offset,j=0; i<frame_parms->N_RB_DL*6; i+=2,j++) {
        /*  printf("MCH with pilots: i %d, j %d => %d,%d\n",i,j,
               *(int16_t*)&rxdataF[aarx][i+frame_parms->first_carrier_offset + (symbol*frame_parms->ofdm_symbol_size)],
               *(int16_t*)(1+&rxdataF[aarx][i+frame_parms->first_carrier_offset + (symbol*frame_parms->ofdm_symbol_size)]));
               */
        rxdataF_ext[aarx][j+symbol*(frame_parms->N_RB_DL*12)]                                  = rxdataF[aarx][i+frame_parms->first_carrier_offset + (symbol*frame_parms->ofdm_symbol_size)];
        rxdataF_ext[aarx][(frame_parms->N_RB_DL*3)+j+symbol*(frame_parms->N_RB_DL*12)]         = rxdataF[aarx][i+1+ (symbol*frame_parms->ofdm_symbol_size)];
        dl_ch_estimates_ext[aarx][j+symbol*(frame_parms->N_RB_DL*12)]                          = dl_ch_estimates[aarx][i+(symbol*frame_parms->ofdm_symbol_size)];
        dl_ch_estimates_ext[aarx][(frame_parms->N_RB_DL*3)+j+symbol*(frame_parms->N_RB_DL*12)] = dl_ch_estimates[aarx][i+(frame_parms->N_RB_DL*6)+(symbol*frame_parms->ofdm_symbol_size)];
      }
    } else {

      memcpy((void*)&rxdataF_ext[aarx][symbol*(frame_parms->N_RB_DL*12)],
             (void*)&rxdataF[aarx][frame_parms->first_carrier_offset + (symbol*frame_parms->ofdm_symbol_size)],
             frame_parms->N_RB_DL*24);
      memcpy((void*)&rxdataF_ext[aarx][(frame_parms->N_RB_DL*6) + symbol*(frame_parms->N_RB_DL*12)],
             (void*)&rxdataF[aarx][1 + (symbol*frame_parms->ofdm_symbol_size)],
             frame_parms->N_RB_DL*24);
      memcpy((void*)&dl_ch_estimates_ext[aarx][symbol*(frame_parms->N_RB_DL*12)],
             (void*)&dl_ch_estimates[aarx][(symbol*frame_parms->ofdm_symbol_size)],
             frame_parms->N_RB_DL*48);

    }

  }



}

void mch_channel_level(int **dl_ch_estimates_ext,
                       LTE_DL_FRAME_PARMS *frame_parms,
                       int *avg,
                       uint8_t symbol,
                       unsigned short nb_rb)
{

  int i,aarx,nre;
#if defined(__x86_64__) || defined(__i386__)
  __m128i *dl_ch128,avg128;
#elif defined(__arm__)
  int32x4_t avg128; 
#endif
  for (aarx=0; aarx<frame_parms->nb_antennas_rx; aarx++) {
#if defined(__x86_64__) || defined(__i386__)
   //clear average level
    avg128 = _mm_setzero_si128();
    // 5 is always a symbol with no pilots for both normal and extended prefix

    dl_ch128=(__m128i *)&dl_ch_estimates_ext[aarx][symbol*frame_parms->N_RB_DL*12];
#elif defined(__arm__)


#endif
    if ((symbol == 2) || (symbol == 6) || (symbol == 10))
      nre = (frame_parms->N_RB_DL*6);
    else
      nre = (frame_parms->N_RB_DL*12);

    for (i=0; i<(nre>>2); i++) {
#if defined(__x86_64__) || defined(__i386__)
      avg128 = _mm_add_epi32(avg128,_mm_madd_epi16(dl_ch128[0],dl_ch128[0]));
#elif defined(__arm__)

#endif
    }

    avg[aarx] = (((int*)&avg128)[0] +
                 ((int*)&avg128)[1] +
                 ((int*)&avg128)[2] +
                 ((int*)&avg128)[3])/nre;

    //            printf("Channel level : %d\n",avg[(aatx<<1)+aarx]);
  }

#if defined(__x86_64__) || defined(__i386__)
  _mm_empty();
  _m_empty();
#endif
}

void mch_channel_compensation(int **rxdataF_ext,
                              int **dl_ch_estimates_ext,
                              int **dl_ch_mag,
                              int **dl_ch_magb,
                              int **rxdataF_comp,
                              LTE_DL_FRAME_PARMS *frame_parms,
                              unsigned char symbol,
                              unsigned char mod_order,
                              unsigned char output_shift)
{

  int aarx,nre,i;
#if defined(__x86_64__) || defined(__i386__)
  __m128i *dl_ch128,*dl_ch_mag128,*dl_ch_mag128b,*rxdataF128,*rxdataF_comp128;
  __m128i mmtmpD0,mmtmpD1,mmtmpD2,mmtmpD3,QAM_amp128,QAM_amp128b;
#elif defined(__arm__)

#endif
  if ((symbol == 2) || (symbol == 6) || (symbol == 10))
    nre = frame_parms->N_RB_DL*6;
  else
    nre = frame_parms->N_RB_DL*12;

#if defined(__x86_64__) || defined(__i386__)
  if (mod_order == 4) {
    QAM_amp128 = _mm_set1_epi16(QAM16_n1);  // 2/sqrt(10)
    QAM_amp128b = _mm_setzero_si128();
  } else if (mod_order == 6) {
    QAM_amp128  = _mm_set1_epi16(QAM64_n1); //
    QAM_amp128b = _mm_set1_epi16(QAM64_n2);
  }
#elif defined(__arm__)

#endif

  for (aarx=0; aarx<frame_parms->nb_antennas_rx; aarx++) {

#if defined(__x86_64__) || defined(__i386__)

    dl_ch128          = (__m128i *)&dl_ch_estimates_ext[aarx][symbol*frame_parms->N_RB_DL*12];
    dl_ch_mag128      = (__m128i *)&dl_ch_mag[aarx][symbol*frame_parms->N_RB_DL*12];
    dl_ch_mag128b     = (__m128i *)&dl_ch_magb[aarx][symbol*frame_parms->N_RB_DL*12];
    rxdataF128        = (__m128i *)&rxdataF_ext[aarx][symbol*frame_parms->N_RB_DL*12];
    rxdataF_comp128   = (__m128i *)&rxdataF_comp[aarx][symbol*frame_parms->N_RB_DL*12];
#elif defined(__arm__)

#endif

    for (i=0; i<(nre>>2); i+=2) {
      if (mod_order>2) {
        // get channel amplitude if not QPSK
#if defined(__x86_64__) || defined(__i386__)

        mmtmpD0 = _mm_madd_epi16(dl_ch128[0],dl_ch128[0]);
        mmtmpD0 = _mm_srai_epi32(mmtmpD0,output_shift);

        mmtmpD1 = _mm_madd_epi16(dl_ch128[1],dl_ch128[1]);
        mmtmpD1 = _mm_srai_epi32(mmtmpD1,output_shift);

        mmtmpD0 = _mm_packs_epi32(mmtmpD0,mmtmpD1);

        // store channel magnitude here in a new field of dlsch

        dl_ch_mag128[0] = _mm_unpacklo_epi16(mmtmpD0,mmtmpD0);
        dl_ch_mag128b[0] = dl_ch_mag128[0];
        dl_ch_mag128[0] = _mm_mulhi_epi16(dl_ch_mag128[0],QAM_amp128);
        dl_ch_mag128[0] = _mm_slli_epi16(dl_ch_mag128[0],1);

        dl_ch_mag128[1] = _mm_unpackhi_epi16(mmtmpD0,mmtmpD0);
        dl_ch_mag128b[1] = dl_ch_mag128[1];
        dl_ch_mag128[1] = _mm_mulhi_epi16(dl_ch_mag128[1],QAM_amp128);
        dl_ch_mag128[1] = _mm_slli_epi16(dl_ch_mag128[1],1);


        dl_ch_mag128b[0] = _mm_mulhi_epi16(dl_ch_mag128b[0],QAM_amp128b);
        dl_ch_mag128b[0] = _mm_slli_epi16(dl_ch_mag128b[0],1);


        dl_ch_mag128b[1] = _mm_mulhi_epi16(dl_ch_mag128b[1],QAM_amp128b);
        dl_ch_mag128b[1] = _mm_slli_epi16(dl_ch_mag128b[1],1);

#elif defined(__arm__)

#endif
      }

#if defined(__x86_64__) || defined(__i386__)

      // multiply by conjugated channel
      mmtmpD0 = _mm_madd_epi16(dl_ch128[0],rxdataF128[0]);
      //  print_ints("re",&mmtmpD0);

      // mmtmpD0 contains real part of 4 consecutive outputs (32-bit)
      mmtmpD1 = _mm_shufflelo_epi16(dl_ch128[0],_MM_SHUFFLE(2,3,0,1));
      mmtmpD1 = _mm_shufflehi_epi16(mmtmpD1,_MM_SHUFFLE(2,3,0,1));
      mmtmpD1 = _mm_sign_epi16(mmtmpD1,*(__m128i*)&conjugate[0]);
      //  print_ints("im",&mmtmpD1);
      mmtmpD1 = _mm_madd_epi16(mmtmpD1,rxdataF128[0]);
      // mmtmpD1 contains imag part of 4 consecutive outputs (32-bit)
      mmtmpD0 = _mm_srai_epi32(mmtmpD0,output_shift);
      //  print_ints("re(shift)",&mmtmpD0);
      mmtmpD1 = _mm_srai_epi32(mmtmpD1,output_shift);
      //  print_ints("im(shift)",&mmtmpD1);
      mmtmpD2 = _mm_unpacklo_epi32(mmtmpD0,mmtmpD1);
      mmtmpD3 = _mm_unpackhi_epi32(mmtmpD0,mmtmpD1);
      //        print_ints("c0",&mmtmpD2);
      //  print_ints("c1",&mmtmpD3);
      rxdataF_comp128[0] = _mm_packs_epi32(mmtmpD2,mmtmpD3);
      //  print_shorts("rx:",rxdataF128);
      //  print_shorts("ch:",dl_ch128);
      //  print_shorts("pack:",rxdataF_comp128);

      // multiply by conjugated channel
      mmtmpD0 = _mm_madd_epi16(dl_ch128[1],rxdataF128[1]);
      // mmtmpD0 contains real part of 4 consecutive outputs (32-bit)
      mmtmpD1 = _mm_shufflelo_epi16(dl_ch128[1],_MM_SHUFFLE(2,3,0,1));
      mmtmpD1 = _mm_shufflehi_epi16(mmtmpD1,_MM_SHUFFLE(2,3,0,1));
      mmtmpD1 = _mm_sign_epi16(mmtmpD1,*(__m128i*)conjugate);
      mmtmpD1 = _mm_madd_epi16(mmtmpD1,rxdataF128[1]);
      // mmtmpD1 contains imag part of 4 consecutive outputs (32-bit)
      mmtmpD0 = _mm_srai_epi32(mmtmpD0,output_shift);
      mmtmpD1 = _mm_srai_epi32(mmtmpD1,output_shift);
      mmtmpD2 = _mm_unpacklo_epi32(mmtmpD0,mmtmpD1);
      mmtmpD3 = _mm_unpackhi_epi32(mmtmpD0,mmtmpD1);

      rxdataF_comp128[1] = _mm_packs_epi32(mmtmpD2,mmtmpD3);
      //  print_shorts("rx:",rxdataF128+1);
      //  print_shorts("ch:",dl_ch128+1);
      //  print_shorts("pack:",rxdataF_comp128+1);

      dl_ch128+=2;
      dl_ch_mag128+=2;
      dl_ch_mag128b+=2;
      rxdataF128+=2;
      rxdataF_comp128+=2;

#elif defined(__arm__)

#endif
    }
  }

#if defined(__x86_64__) || defined(__i386__)
  _mm_empty();
  _m_empty();
#endif

}

void mch_detection_mrc(LTE_DL_FRAME_PARMS *frame_parms,
                       int **rxdataF_comp,
                       int **dl_ch_mag,
                       int **dl_ch_magb,
                       unsigned char symbol)
{


  int i;
#if defined(__x86_64__) || defined(__i386__)
  __m128i *rxdataF_comp128_0,*rxdataF_comp128_1,*dl_ch_mag128_0,*dl_ch_mag128_1,*dl_ch_mag128_0b,*dl_ch_mag128_1b;
#elif defined(__arm__)
  int16x8_t *rxdataF_comp128_0,*rxdataF_comp128_1,*dl_ch_mag128_0,*dl_ch_mag128_1,*dl_ch_mag128_0b,*dl_ch_mag128_1b;
#endif
  if (frame_parms->nb_antennas_rx>1) {

#if defined(__x86_64__) || defined(__i386__)

    rxdataF_comp128_0   = (__m128i *)&rxdataF_comp[0][symbol*frame_parms->N_RB_DL*12];
    rxdataF_comp128_1   = (__m128i *)&rxdataF_comp[1][symbol*frame_parms->N_RB_DL*12];
    dl_ch_mag128_0      = (__m128i *)&dl_ch_mag[0][symbol*frame_parms->N_RB_DL*12];
    dl_ch_mag128_1      = (__m128i *)&dl_ch_mag[1][symbol*frame_parms->N_RB_DL*12];
    dl_ch_mag128_0b     = (__m128i *)&dl_ch_magb[0][symbol*frame_parms->N_RB_DL*12];
    dl_ch_mag128_1b     = (__m128i *)&dl_ch_magb[1][symbol*frame_parms->N_RB_DL*12];

#elif defined(__arm__)
    rxdataF_comp128_0   = (int16x8_t *)&rxdataF_comp[0][symbol*frame_parms->N_RB_DL*12];
    rxdataF_comp128_1   = (int16x8_t *)&rxdataF_comp[1][symbol*frame_parms->N_RB_DL*12];
    dl_ch_mag128_0      = (int16x8_t *)&dl_ch_mag[0][symbol*frame_parms->N_RB_DL*12];
    dl_ch_mag128_1      = (int16x8_t *)&dl_ch_mag[1][symbol*frame_parms->N_RB_DL*12];
    dl_ch_mag128_0b     = (int16x8_t *)&dl_ch_magb[0][symbol*frame_parms->N_RB_DL*12];
    dl_ch_mag128_1b     = (int16x8_t *)&dl_ch_magb[1][symbol*frame_parms->N_RB_DL*12];

#endif
    // MRC on each re of rb, both on MF output and magnitude (for 16QAM/64QAM llr computation)
    for (i=0; i<frame_parms->N_RB_DL*3; i++) {
#if defined(__x86_64__) || defined(__i386__)
      rxdataF_comp128_0[i] = _mm_adds_epi16(_mm_srai_epi16(rxdataF_comp128_0[i],1),_mm_srai_epi16(rxdataF_comp128_1[i],1));
      dl_ch_mag128_0[i]    = _mm_adds_epi16(_mm_srai_epi16(dl_ch_mag128_0[i],1),_mm_srai_epi16(dl_ch_mag128_1[i],1));
      dl_ch_mag128_0b[i]   = _mm_adds_epi16(_mm_srai_epi16(dl_ch_mag128_0b[i],1),_mm_srai_epi16(dl_ch_mag128_1b[i],1));
#elif defined(__arm__)
      rxdataF_comp128_0[i] = vhaddq_s16(rxdataF_comp128_0[i],rxdataF_comp128_1[i]);
      dl_ch_mag128_0[i]    = vhaddq_s16(dl_ch_mag128_0[i],dl_ch_mag128_1[i]);
      dl_ch_mag128_0b[i]   = vhaddq_s16(dl_ch_mag128_0b[i],dl_ch_mag128_1b[i]);
#endif
    }
  }
#if defined(__x86_64__) || defined(__i386__)
  _mm_empty();
  _m_empty();
#endif
}

int mch_qpsk_llr(LTE_DL_FRAME_PARMS *frame_parms,
                 int **rxdataF_comp,
                 short *dlsch_llr,
                 unsigned char symbol,
                 short **llr32p)
{

  uint32_t *rxF = (uint32_t*)&rxdataF_comp[0][(symbol*frame_parms->N_RB_DL*12)];
  uint32_t *llr32;
  int i,len;

  if (symbol==2) {
    llr32 = (uint32_t*)dlsch_llr;
  } else {
    llr32 = (uint32_t*)(*llr32p);
  }

  if (!llr32) {
    msg("dlsch_qpsk_llr: llr is null, symbol %d, llr32=%p\n",symbol, llr32);
    return(-1);
  }


  if ((symbol==2) || (symbol==6) || (symbol==10)) {
    len = frame_parms->N_RB_DL*6;
  } else {
    len = frame_parms->N_RB_DL*12;
  }

  //  printf("dlsch_qpsk_llr: symbol %d,len %d,pbch_pss_sss_adjust %d\n",symbol,len,pbch_pss_sss_adjust);
  for (i=0; i<len; i++) {
    *llr32 = *rxF;
    rxF++;
    llr32++;
  }

  *llr32p = (short *)llr32;

#if defined(__x86_64__) || defined(__i386__)
  _mm_empty();
  _m_empty();
#endif

  return(0);
}

//----------------------------------------------------------------------------------------------
// 16-QAM
//----------------------------------------------------------------------------------------------

void mch_16qam_llr(LTE_DL_FRAME_PARMS *frame_parms,
                   int **rxdataF_comp,
                   short *dlsch_llr,
                   int **dl_ch_mag,
                   unsigned char symbol,
                   int16_t **llr32p)
{

#if defined(__x86_64__) || defined(__i386__)
  __m128i *rxF = (__m128i*)&rxdataF_comp[0][(symbol*frame_parms->N_RB_DL*12)];
  __m128i *ch_mag;
  __m128i llr128[2],xmm0;
  uint32_t *llr32;
#elif defined(__arm__)
  int16x8_t *rxF = (int16x8_t*)&rxdataF_comp[0][(symbol*frame_parms->N_RB_DL*12)];
  int16x8_t *ch_mag;
  int16x8_t llr128[2],xmm0;
  int16_t *llr16;
#endif
  int i,len;
  unsigned char len_mod4=0;

#if defined(__x86_64__) || defined(__i386__)
  if (symbol==2) {
    llr32 = (uint32_t*)dlsch_llr;
  } else {
    llr32 = (uint32_t*)*llr32p;
  }
#elif defined(__arm__)
  if (symbol==2) {
    llr16 = (int16_t*)dlsch_llr;
  } else {
    llr16 = (int16_t*)*llr32p;
  }
#endif
#if defined(__x86_64__) || defined(__i386__)
  ch_mag = (__m128i*)&dl_ch_mag[0][(symbol*frame_parms->N_RB_DL*12)];
#elif defined(__arm__)
  ch_mag = (int16x8_t*)&dl_ch_mag[0][(symbol*frame_parms->N_RB_DL*12)];
#endif
  if ((symbol==2) || (symbol==6) || (symbol==10)) {
    len = frame_parms->N_RB_DL*6;
  } else {
    len = frame_parms->N_RB_DL*12;
  }



  // update output pointer according to number of REs in this symbol (<<2 because 4 bits per RE)
  if (symbol==2)
    *llr32p = dlsch_llr + (len<<2);
  else
    *llr32p += (len<<2);

  len_mod4 = len&3;
  len>>=2;  // length in quad words (4 REs)
  len+=(len_mod4==0 ? 0 : 1);

  for (i=0; i<len; i++) {

#if defined(__x86_64__) || defined(__i386__)
    xmm0 = _mm_abs_epi16(rxF[i]);
    xmm0 = _mm_subs_epi16(ch_mag[i],xmm0);

    // lambda_1=y_R, lambda_2=|y_R|-|h|^2, lamda_3=y_I, lambda_4=|y_I|-|h|^2
    llr128[0] = _mm_unpacklo_epi32(rxF[i],xmm0);
    llr128[1] = _mm_unpackhi_epi32(rxF[i],xmm0);
    llr32[0] = ((uint32_t *)&llr128[0])[0];
    llr32[1] = ((uint32_t *)&llr128[0])[1];
    llr32[2] = ((uint32_t *)&llr128[0])[2];
    llr32[3] = ((uint32_t *)&llr128[0])[3];
    llr32[4] = ((uint32_t *)&llr128[1])[0];
    llr32[5] = ((uint32_t *)&llr128[1])[1];
    llr32[6] = ((uint32_t *)&llr128[1])[2];
    llr32[7] = ((uint32_t *)&llr128[1])[3];
    llr32+=8;

#elif defined(__arm__)
    xmm0 = vabsq_s16(rxF[i]);
    xmm0 = vsubq_s16(ch_mag[i],xmm0);

    // lambda_1=y_R, lambda_2=|y_R|-|h|^2, lamda_3=y_I, lambda_4=|y_I|-|h|^2

    llr16[0] = vgetq_lane_s16(rxF[i],0);
    llr16[1] = vgetq_lane_s16(xmm0,0);
    llr16[2] = vgetq_lane_s16(rxF[i],1);
    llr16[3] = vgetq_lane_s16(xmm0,1);
    llr16[4] = vgetq_lane_s16(rxF[i],2);
    llr16[5] = vgetq_lane_s16(xmm0,2);
    llr16[6] = vgetq_lane_s16(rxF[i],2);
    llr16[7] = vgetq_lane_s16(xmm0,3);
    llr16[8] = vgetq_lane_s16(rxF[i],4);
    llr16[9] = vgetq_lane_s16(xmm0,4);
    llr16[10] = vgetq_lane_s16(rxF[i],5);
    llr16[11] = vgetq_lane_s16(xmm0,5);
    llr16[12] = vgetq_lane_s16(rxF[i],6);
    llr16[13] = vgetq_lane_s16(xmm0,6);
    llr16[14] = vgetq_lane_s16(rxF[i],7);
    llr16[15] = vgetq_lane_s16(xmm0,7);
    llr16+=16;
#endif

  }

#if defined(__x86_64__) || defined(__i386__)
  _mm_empty();
  _m_empty();
#endif
}

//----------------------------------------------------------------------------------------------
// 64-QAM
//----------------------------------------------------------------------------------------------

void mch_64qam_llr(LTE_DL_FRAME_PARMS *frame_parms,
                   int **rxdataF_comp,
                   short *dlsch_llr,
                   int **dl_ch_mag,
                   int **dl_ch_magb,
                   unsigned char symbol,
                   short **llr_save)
{

#if defined(__x86_64__) || defined(__i386__)
  __m128i xmm1,xmm2,*ch_mag,*ch_magb;
  __m128i *rxF = (__m128i*)&rxdataF_comp[0][(symbol*frame_parms->N_RB_DL*12)];
#elif defined(__arm__)
  int16x8_t xmm1,xmm2,*ch_mag,*ch_magb;
  int16x8_t *rxF = (int16x8_t*)&rxdataF_comp[0][(symbol*frame_parms->N_RB_DL*12)];
#endif

  int i,len,len2;
  //   int j=0;
  unsigned char len_mod4;
  short *llr;
  int16_t *llr2;

  if (symbol==2)
    llr = dlsch_llr;
  else
    llr = *llr_save;

#if defined(__x86_64__) || defined(__i386__)
  ch_mag = (__m128i*)&dl_ch_mag[0][(symbol*frame_parms->N_RB_DL*12)];
  ch_magb = (__m128i*)&dl_ch_magb[0][(symbol*frame_parms->N_RB_DL*12)];
#elif defined(__arm__)
  ch_mag = (int16x8_t*)&dl_ch_mag[0][(symbol*frame_parms->N_RB_DL*12)];
  ch_magb = (int16x8_t*)&dl_ch_magb[0][(symbol*frame_parms->N_RB_DL*12)];
#endif
  if ((symbol==2) || (symbol==6) || (symbol==10)) {
    len = frame_parms->N_RB_DL*6;
  } else {
    len = frame_parms->N_RB_DL*12;
  }


  llr2 = llr;
  llr += (len*6);

  len_mod4 =len&3;
  len2=len>>2;  // length in quad words (4 REs)
  len2+=(len_mod4?0:1);


  for (i=0; i<len2; i++) {
#if defined(__x86_64__) || defined(__i386__)
    xmm1 = _mm_abs_epi16(rxF[i]);
    xmm1  = _mm_subs_epi16(ch_mag[i],xmm1);
    xmm2 = _mm_abs_epi16(xmm1);
    xmm2 = _mm_subs_epi16(ch_magb[i],xmm2);
#elif defined(__arm__)
    xmm1 = vabsq_s16(rxF[i]);
    xmm1 = vsubq_s16(ch_mag[i],xmm1);
    xmm2 = vabsq_s16(xmm1);
    xmm2 = vsubq_s16(ch_magb[i],xmm2);
#endif

    /*
      printf("pmch i: %d => mag (%d,%d) (%d,%d)\n",i,((short *)&ch_mag[i])[0],((short *)&ch_magb[i])[0],
      ((short *)&rxF[i])[0],((short *)&rxF[i])[1]);
    */
    // loop over all LLRs in quad word (24 coded bits)
    /*
    for (j=0;j<8;j+=2) {
      llr2[0] = ((short *)&rxF[i])[j];
      llr2[1] = ((short *)&rxF[i])[j+1];
      llr2[2] = _mm_extract_epi16(xmm1,j);
      llr2[3] = _mm_extract_epi16(xmm1,j+1);//((short *)&xmm1)[j+1];
      llr2[4] = _mm_extract_epi16(xmm2,j);//((short *)&xmm2)[j];
      llr2[5] = _mm_extract_epi16(xmm2,j+1);//((short *)&xmm2)[j+1];

      llr2+=6;
    }
    */
    llr2[0] = ((short *)&rxF[i])[0];
    llr2[1] = ((short *)&rxF[i])[1];
#if defined(__x86_64__) || defined(__i386__)
    llr2[2] = _mm_extract_epi16(xmm1,0);
    llr2[3] = _mm_extract_epi16(xmm1,1);//((short *)&xmm1)[j+1];
    llr2[4] = _mm_extract_epi16(xmm2,0);//((short *)&xmm2)[j];
    llr2[5] = _mm_extract_epi16(xmm2,1);//((short *)&xmm2)[j+1];
#elif defined(__arm__)
    llr2[2] = vgetq_lane_s16(xmm1,0);
    llr2[3] = vgetq_lane_s16(xmm1,1);//((short *)&xmm1)[j+1];
    llr2[4] = vgetq_lane_s16(xmm2,0);//((short *)&xmm2)[j];
    llr2[5] = vgetq_lane_s16(xmm2,1);//((short *)&xmm2)[j+1];
#endif

    llr2+=6;
    llr2[0] = ((short *)&rxF[i])[2];
    llr2[1] = ((short *)&rxF[i])[3];
#if defined(__x86_64__) || defined(__i386__)
    llr2[2] = _mm_extract_epi16(xmm1,2);
    llr2[3] = _mm_extract_epi16(xmm1,3);//((short *)&xmm1)[j+1];
    llr2[4] = _mm_extract_epi16(xmm2,2);//((short *)&xmm2)[j];
    llr2[5] = _mm_extract_epi16(xmm2,3);//((short *)&xmm2)[j+1];
#elif defined(__arm__)
    llr2[2] = vgetq_lane_s16(xmm1,2);
    llr2[3] = vgetq_lane_s16(xmm1,3);//((short *)&xmm1)[j+1];
    llr2[4] = vgetq_lane_s16(xmm2,2);//((short *)&xmm2)[j];
    llr2[5] = vgetq_lane_s16(xmm2,3);//((short *)&xmm2)[j+1];
#endif
    llr2+=6;
    llr2[0] = ((short *)&rxF[i])[4];
    llr2[1] = ((short *)&rxF[i])[5];
#if defined(__x86_64__) || defined(__i386__)
    llr2[2] = _mm_extract_epi16(xmm1,4);
    llr2[3] = _mm_extract_epi16(xmm1,5);//((short *)&xmm1)[j+1];
    llr2[4] = _mm_extract_epi16(xmm2,4);//((short *)&xmm2)[j];
    llr2[5] = _mm_extract_epi16(xmm2,5);//((short *)&xmm2)[j+1];
#elif defined(__arm__)
    llr2[2] = vgetq_lane_s16(xmm1,4);
    llr2[3] = vgetq_lane_s16(xmm1,5);//((short *)&xmm1)[j+1];
    llr2[4] = vgetq_lane_s16(xmm2,4);//((short *)&xmm2)[j];
    llr2[5] = vgetq_lane_s16(xmm2,5);//((short *)&xmm2)[j+1];
#endif
    llr2+=6;
    llr2[0] = ((short *)&rxF[i])[6];
    llr2[1] = ((short *)&rxF[i])[7];
#if defined(__x86_64__) || defined(__i386__)
    llr2[2] = _mm_extract_epi16(xmm1,6);
    llr2[3] = _mm_extract_epi16(xmm1,7);//((short *)&xmm1)[j+1];
    llr2[4] = _mm_extract_epi16(xmm2,6);//((short *)&xmm2)[j];
    llr2[5] = _mm_extract_epi16(xmm2,7);//((short *)&xmm2)[j+1];
#elif defined(__arm__)
    llr2[2] = vgetq_lane_s16(xmm1,6);
    llr2[3] = vgetq_lane_s16(xmm1,7);//((short *)&xmm1)[j+1];
    llr2[4] = vgetq_lane_s16(xmm2,6);//((short *)&xmm2)[j];
    llr2[5] = vgetq_lane_s16(xmm2,7);//((short *)&xmm2)[j+1];
#endif
    llr2+=6;
  }

  *llr_save = llr;
#if defined(__x86_64__) || defined(__i386__)
  _mm_empty();
  _m_empty();
#endif
}

int avg_pmch[4];
int rx_pmch(PHY_VARS_UE *ue,
            unsigned char eNB_id,
            uint8_t subframe,
            unsigned char symbol)
{

  LTE_UE_COMMON *common_vars  = &ue->common_vars;
  LTE_UE_PDSCH **pdsch_vars   = &ue->pdsch_vars_MCH[eNB_id];
  LTE_DL_FRAME_PARMS *frame_parms    = &ue->frame_parms;
  LTE_UE_DLSCH_t   **dlsch        = &ue->dlsch_MCH[eNB_id];
  int avgs,aarx;

  //printf("*********************mch: symbol %d\n",symbol);

  mch_extract_rbs(common_vars->rxdataF,
                  common_vars->dl_ch_estimates[eNB_id],
                  pdsch_vars[eNB_id]->rxdataF_ext,
                  pdsch_vars[eNB_id]->dl_ch_estimates_ext,
                  symbol,
                  subframe,
                  frame_parms);

  if (symbol == 2) {
    mch_channel_level(pdsch_vars[eNB_id]->dl_ch_estimates_ext,
                      frame_parms,
                      avg_pmch,
                      symbol,
                      frame_parms->N_RB_DL);
  }

  avgs = 0;

  for (aarx=0; aarx<frame_parms->nb_antennas_rx; aarx++)
    avgs = cmax(avgs,avg_pmch[aarx]);

  if (get_Qm(dlsch[0]->harq_processes[0]->mcs)==2)
    pdsch_vars[eNB_id]->log2_maxh = (log2_approx(avgs)/2) ;// + 2
  else
    pdsch_vars[eNB_id]->log2_maxh = (log2_approx(avgs)/2); // + 5;// + 2

  mch_channel_compensation(pdsch_vars[eNB_id]->rxdataF_ext,
                           pdsch_vars[eNB_id]->dl_ch_estimates_ext,
                           pdsch_vars[eNB_id]->dl_ch_mag0,
                           pdsch_vars[eNB_id]->dl_ch_magb0,
                           pdsch_vars[eNB_id]->rxdataF_comp0,
                           frame_parms,
                           symbol,
                           get_Qm(dlsch[0]->harq_processes[0]->mcs),
                           pdsch_vars[eNB_id]->log2_maxh);


  if (frame_parms->nb_antennas_rx > 1)
    mch_detection_mrc(frame_parms,
                      pdsch_vars[eNB_id]->rxdataF_comp0,
                      pdsch_vars[eNB_id]->dl_ch_mag0,
                      pdsch_vars[eNB_id]->dl_ch_magb0,
                      symbol);

  switch (get_Qm(dlsch[0]->harq_processes[0]->mcs)) {
  case 2 :
    mch_qpsk_llr(frame_parms,
                 pdsch_vars[eNB_id]->rxdataF_comp0,
                 pdsch_vars[eNB_id]->llr[0],
                 symbol,
                 pdsch_vars[eNB_id]->llr128);
    break;

  case 4:
    mch_16qam_llr(frame_parms,
                  pdsch_vars[eNB_id]->rxdataF_comp0,
                  pdsch_vars[eNB_id]->llr[0],
                  pdsch_vars[eNB_id]->dl_ch_mag0,
                  symbol,
                  pdsch_vars[eNB_id]->llr128);
    break;

  case 6:
    mch_64qam_llr(frame_parms,
                  pdsch_vars[eNB_id]->rxdataF_comp0,
                  pdsch_vars[eNB_id]->llr[0],
                  pdsch_vars[eNB_id]->dl_ch_mag0,
                  pdsch_vars[eNB_id]->dl_ch_magb0,
                  symbol,
                  pdsch_vars[eNB_id]->llr128);
    break;
  }

  return(0);
}
<|MERGE_RESOLUTION|>--- conflicted
+++ resolved
@@ -301,21 +301,6 @@
            eNB->dlsch_MCH->harq_processes[0]->TBS>>3);
     eNB_transport_info_TB_index[eNB->Mod_id][eNB->CC_id]+= eNB->dlsch_MCH->harq_processes[0]->TBS>>3;//=eNB_transport_info[eNB->Mod_id].tbs[0];
   } else {
-<<<<<<< HEAD
-    G = get_G(&phy_vars_eNB->lte_frame_parms,
-              phy_vars_eNB->lte_frame_parms.N_RB_DL,
-              phy_vars_eNB->dlsch_eNB_MCH->harq_processes[0]->rb_alloc,
-              get_Qm(phy_vars_eNB->dlsch_eNB_MCH->harq_processes[0]->mcs),1,
-              2,phy_vars_eNB->proc[sched_subframe].frame_tx,subframe,0);
-
-    generate_mbsfn_pilot(phy_vars_eNB,
-                         phy_vars_eNB->lte_eNB_common_vars.txdataF[0],
-                         AMP,
-                         subframe);
-
-    if (dlsch_encoding(a,
-                       &phy_vars_eNB->lte_frame_parms,
-=======
     G = get_G(&eNB->frame_parms,
               eNB->frame_parms.N_RB_DL,
               eNB->dlsch_MCH->harq_processes[0]->rb_alloc,
@@ -329,21 +314,14 @@
 
     if (dlsch_encoding(eNB,
 		       a,
->>>>>>> 12f1cb9c
                        1,
                        eNB->dlsch_MCH,
                        proc->frame_tx,
                        subframe,
-<<<<<<< HEAD
-                       &phy_vars_eNB->dlsch_rate_matching_stats,
-                       &phy_vars_eNB->dlsch_turbo_encoding_stats,
-                       &phy_vars_eNB->dlsch_interleaving_stats)<0)
-=======
                        &eNB->dlsch_rate_matching_stats,
                        &eNB->dlsch_turbo_encoding_stats,
                        &eNB->dlsch_interleaving_stats
                       )<0)
->>>>>>> 12f1cb9c
       mac_xface->macphy_exit("problem in dlsch_encoding");
 
     dlsch_scrambling(&eNB->frame_parms,1,eNB->dlsch_MCH,G,0,subframe<<1);
