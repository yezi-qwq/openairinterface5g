/*
 * Licensed to the OpenAirInterface (OAI) Software Alliance under one or more
 * contributor license agreements.  See the NOTICE file distributed with
 * this work for additional information regarding copyright ownership.
 * The OpenAirInterface Software Alliance licenses this file to You under
 * the OAI Public License, Version 1.0  (the "License"); you may not use this file
 * except in compliance with the License.
 * You may obtain a copy of the License at
 *
 *      http://www.openairinterface.org/?page_id=698
 *
 * Unless required by applicable law or agreed to in writing, software
 * distributed under the License is distributed on an "AS IS" BASIS,
 * WITHOUT WARRANTIES OR CONDITIONS OF ANY KIND, either express or implied.
 * See the License for the specific language governing permissions and
 * limitations under the License.
 *-------------------------------------------------------------------------------
 * For more information about the OpenAirInterface (OAI) Software Alliance:
 *      contact@openairinterface.org
 */

/*! \file PHY/LTE_TRANSPORT/sss.c
* \brief Top-level routines for generating and decoding the secondary synchronization signal (SSS) V8.6 2009-03
* \author R. Knopp
* \date 2011
* \version 0.1
* \company Eurecom
* \email: knopp@eurecom.fr
* \note
* \warning
*/
#include "PHY/defs.h"
#include "defs.h"
#include "PHY/extern.h"

//#define DEBUG_SSS


int generate_sss(int32_t **txdataF,
                 int16_t amp,
                 LTE_DL_FRAME_PARMS *frame_parms,
                 uint16_t symbol,
                 uint16_t slot_offset)
{

  uint8_t i,aa,Nsymb;
  int16_t *d,k;
  uint8_t Nid2;
  uint16_t Nid1;
  int16_t a;

  Nid2 = frame_parms->Nid_cell % 3;
  Nid1 = frame_parms->Nid_cell/3;

  if (slot_offset < 3)
    d = &d0_sss[62*(Nid2 + (Nid1*3))];
  else
    d = &d5_sss[62*(Nid2 + (Nid1*3))];

  Nsymb = (frame_parms->Ncp==NORMAL)?14:12;
  k = frame_parms->ofdm_symbol_size-3*12+5;
  a = (frame_parms->nb_antenna_ports_eNB == 1) ? amp : (amp*ONE_OVER_SQRT2_Q15)>>15;

  for (i=0; i<62; i++) {
    for (aa=0; aa<frame_parms->nb_antenna_ports_eNB; aa++) {

      ((int16_t*)txdataF[aa])[2*(slot_offset*Nsymb/2*frame_parms->ofdm_symbol_size +
                                 symbol*frame_parms->ofdm_symbol_size + k)] =
                                   (a * d[i]);
      ((int16_t*)txdataF[aa])[2*(slot_offset*Nsymb/2*frame_parms->ofdm_symbol_size +
                                 symbol*frame_parms->ofdm_symbol_size + k)+1] = 0;
    }

    k+=1;

    if (k >= frame_parms->ofdm_symbol_size) {
      k++;
      k-=frame_parms->ofdm_symbol_size;
    }
  }

  return(0);
}

int pss_ch_est(PHY_VARS_UE *ue,
               int32_t pss_ext[4][72],
               int32_t sss_ext[4][72])
{

  int16_t *pss;
  int16_t *pss_ext2,*sss_ext2,*sss_ext3,tmp_re,tmp_im,tmp_re2,tmp_im2;
  uint8_t aarx,i;
  LTE_DL_FRAME_PARMS *frame_parms = &ue->frame_parms;

  switch (ue->common_vars.eNb_id) {

  case 0:
    pss = &primary_synch0[10];
    break;

  case 1:
    pss = &primary_synch1[10];
    break;

  case 2:
    pss = &primary_synch2[10];
    break;

  default:
    pss = &primary_synch0[10];
    break;
  }

  sss_ext3 = (int16_t*)&sss_ext[0][5];

  for (aarx=0; aarx<frame_parms->nb_antennas_rx; aarx++) {

    sss_ext2 = (int16_t*)&sss_ext[aarx][5];
    pss_ext2 = (int16_t*)&pss_ext[aarx][5];

    for (i=0; i<62; i++) {

      // This is H*(PSS) = R* \cdot PSS
      tmp_re = (int16_t)(((pss_ext2[i<<1] * (int32_t)pss[i<<1])>>15)     + ((pss_ext2[1+(i<<1)] * (int32_t)pss[1+(i<<1)])>>15));
      tmp_im = (int16_t)(((pss_ext2[i<<1] * (int32_t)pss[1+(i<<1)])>>15) - ((pss_ext2[1+(i<<1)] * (int32_t)pss[(i<<1)])>>15));
      //      printf("H*(%d,%d) : (%d,%d)\n",aarx,i,tmp_re,tmp_im);
      // This is R(SSS) \cdot H*(PSS)
      tmp_re2 = (int16_t)(((tmp_re * (int32_t)sss_ext2[i<<1])>>15)     - ((tmp_im * (int32_t)sss_ext2[1+(i<<1)]>>15)));
      tmp_im2 = (int16_t)(((tmp_re * (int32_t)sss_ext2[1+(i<<1)])>>15) + ((tmp_im * (int32_t)sss_ext2[(i<<1)]>>15)));

      //      printf("SSSi(%d,%d) : (%d,%d)\n",aarx,i,sss_ext2[i<<1],sss_ext2[1+(i<<1)]);
      //      printf("SSSo(%d,%d) : (%d,%d)\n",aarx,i,tmp_re2,tmp_im2);
      // MRC on RX antennas
      if (aarx==0) {
        sss_ext3[i<<1]      = tmp_re2;
        sss_ext3[1+(i<<1)]  = tmp_im2;
      } else {
        sss_ext3[i<<1]      += tmp_re2;
        sss_ext3[1+(i<<1)]  += tmp_im2;
      }
    }
  }

  // sss_ext now contains the compensated SSS
  return(0);
}


int _do_pss_sss_extract(PHY_VARS_UE *ue,
                    int32_t pss_ext[4][72],
                    int32_t sss_ext[4][72],
                    uint8_t doPss, uint8_t doSss,
					uint8_t subframe) // add flag to indicate extracting only PSS, only SSS, or both
{



  uint16_t rb,nb_rb=6;
  uint8_t i,aarx;
  int32_t *pss_rxF,*pss_rxF_ext;
  int32_t *sss_rxF,*sss_rxF_ext;
  LTE_DL_FRAME_PARMS *frame_parms = &ue->frame_parms;

  int rx_offset = frame_parms->ofdm_symbol_size-3*12;
  uint8_t pss_symb,sss_symb;

  int32_t **rxdataF;

  //LOG_I(PHY,"do_pss_sss_extract subframe %d \n",subframe);
  for (aarx=0; aarx<frame_parms->nb_antennas_rx; aarx++) {

	  if (frame_parms->frame_type == FDD) {
	    pss_symb = 6-frame_parms->Ncp;
	    sss_symb = pss_symb-1;

	    rxdataF  =  ue->common_vars.common_vars_rx_data_per_thread[(subframe%RX_NB_TH)].rxdataF;
	    pss_rxF  =  &rxdataF[aarx][(rx_offset + (pss_symb*(frame_parms->ofdm_symbol_size)))];
	    sss_rxF  =  &rxdataF[aarx][(rx_offset + (sss_symb*(frame_parms->ofdm_symbol_size)))];

	  } else {
	    pss_symb = 2;
	    sss_symb = frame_parms->symbols_per_tti-1;

	    if(subframe==5 || subframe==0)
	    {
<<<<<<< HEAD
	    rxdataF  =  ue->common_vars.common_vars_rx_data_per_thread[(subframe&0x1)].rxdataF;
=======
	    rxdataF  =  ue->common_vars.common_vars_rx_data_per_thread[(subframe%RX_NB_TH)].rxdataF;
>>>>>>> 1e857d5b
	    sss_rxF  =  &rxdataF[aarx][(rx_offset + (sss_symb*(frame_parms->ofdm_symbol_size)))];

	    rxdataF  =  ue->common_vars.common_vars_rx_data_per_thread[((subframe+1)%RX_NB_TH)].rxdataF;
	    pss_rxF  =  &rxdataF[aarx][(rx_offset + (pss_symb*(frame_parms->ofdm_symbol_size)))];
	    }
	    else if(subframe==6 || subframe==1)
	    {
<<<<<<< HEAD
		    rxdataF  =  ue->common_vars.common_vars_rx_data_per_thread[(subframe&0x1)].rxdataF;
		    pss_rxF  =  &rxdataF[aarx][(rx_offset + (pss_symb*(frame_parms->ofdm_symbol_size)))];

		    rxdataF  =  ue->common_vars.common_vars_rx_data_per_thread[(subframe+1)&0x1].rxdataF;
=======
		    rxdataF  =  ue->common_vars.common_vars_rx_data_per_thread[(subframe%RX_NB_TH)].rxdataF;
		    pss_rxF  =  &rxdataF[aarx][(rx_offset + (pss_symb*(frame_parms->ofdm_symbol_size)))];

		    rxdataF  =  ue->common_vars.common_vars_rx_data_per_thread[(subframe+1)%RX_NB_TH].rxdataF;
>>>>>>> 1e857d5b
		    sss_rxF  =  &rxdataF[aarx][(rx_offset + (sss_symb*(frame_parms->ofdm_symbol_size)))];
	    }
	    else
	    {
	    	AssertFatal(0,"");
	    }

	  }
    //printf("extract_rbs: symbol_mod=%d, rx_offset=%d, ch_offset=%d\n",symbol_mod,
    //   (rx_offset + (symbol*(frame_parms->ofdm_symbol_size)))*2,
    //   LTE_CE_OFFSET+ch_offset+(symbol_mod*(frame_parms->ofdm_symbol_size)));

    pss_rxF_ext    = &pss_ext[aarx][0];
    sss_rxF_ext    = &sss_ext[aarx][0];

    for (rb=0; rb<nb_rb; rb++) {
      // skip DC carrier
      if (rb==3) {
        if(frame_parms->frame_type == FDD)
        {
          sss_rxF       = &rxdataF[aarx][(1 + (sss_symb*(frame_parms->ofdm_symbol_size)))];
          pss_rxF       = &rxdataF[aarx][(1 + (pss_symb*(frame_parms->ofdm_symbol_size)))];
        }
        else
        {
        	if(subframe==5 || subframe==0)
        	{
<<<<<<< HEAD
    	    rxdataF  =  ue->common_vars.common_vars_rx_data_per_thread[(subframe&0x1)].rxdataF;
=======
    	    rxdataF  =  ue->common_vars.common_vars_rx_data_per_thread[(subframe%RX_NB_TH)].rxdataF;
>>>>>>> 1e857d5b
    	    sss_rxF  =  &rxdataF[aarx][(1 + (sss_symb*(frame_parms->ofdm_symbol_size)))];

    	    rxdataF  =  ue->common_vars.common_vars_rx_data_per_thread[((subframe+1)%RX_NB_TH)].rxdataF;
    	    pss_rxF  =  &rxdataF[aarx][(1 + (pss_symb*(frame_parms->ofdm_symbol_size)))];
        	}
    	    else if(subframe==6 || subframe==1)
    	    {
<<<<<<< HEAD
    		    rxdataF  =  ue->common_vars.common_vars_rx_data_per_thread[(subframe&0x1)].rxdataF;
    		    pss_rxF  =  &rxdataF[aarx][(rx_offset + (pss_symb*(frame_parms->ofdm_symbol_size)))];

    		    rxdataF  =  ue->common_vars.common_vars_rx_data_per_thread[(subframe+1)&0x1].rxdataF;
=======
    		    rxdataF  =  ue->common_vars.common_vars_rx_data_per_thread[(subframe%RX_NB_TH)].rxdataF;
    		    pss_rxF  =  &rxdataF[aarx][(rx_offset + (pss_symb*(frame_parms->ofdm_symbol_size)))];

    		    rxdataF  =  ue->common_vars.common_vars_rx_data_per_thread[(subframe+1)%RX_NB_TH].rxdataF;
>>>>>>> 1e857d5b
    		    sss_rxF  =  &rxdataF[aarx][(rx_offset + (sss_symb*(frame_parms->ofdm_symbol_size)))];
    	    }
    	    else
    	    {
    	    	AssertFatal(0,"");
    	    }
        }
      }

      for (i=0; i<12; i++) {
        if (doPss) {pss_rxF_ext[i]=pss_rxF[i];}
        if (doSss) {sss_rxF_ext[i]=sss_rxF[i];}
      }

      pss_rxF+=12;
      sss_rxF+=12;
      pss_rxF_ext+=12;
      sss_rxF_ext+=12;
    }

  }

  return(0);
}

int pss_sss_extract(PHY_VARS_UE *phy_vars_ue,
                    int32_t pss_ext[4][72],
                    int32_t sss_ext[4][72],
					uint8_t subframe)
{
  return _do_pss_sss_extract(phy_vars_ue, pss_ext, sss_ext, 1 /* doPss */, 1 /* doSss */, subframe);
}

int pss_only_extract(PHY_VARS_UE *phy_vars_ue,
                    int32_t pss_ext[4][72],
                    uint8_t subframe)
{
  static int32_t dummy[4][72];
  return _do_pss_sss_extract(phy_vars_ue, pss_ext, dummy, 1 /* doPss */, 0 /* doSss */, subframe);
}


int sss_only_extract(PHY_VARS_UE *phy_vars_ue,
                    int32_t sss_ext[4][72],
                    uint8_t subframe)
{
  static int32_t dummy[4][72];
  return _do_pss_sss_extract(phy_vars_ue, dummy, sss_ext, 0 /* doPss */, 1 /* doSss */, subframe);
}


int16_t phase_re[7] = {16383, 25101, 30791, 32767, 30791, 25101, 16383};
int16_t phase_im[7] = {-28378, -21063, -11208, 0, 11207, 21062, 28377};


int rx_sss(PHY_VARS_UE *ue,int32_t *tot_metric,uint8_t *flip_max,uint8_t *phase_max)
{

  uint8_t i;
  int32_t pss_ext[4][72];
  int32_t sss0_ext[4][72],sss5_ext[4][72];
  uint8_t Nid2 = ue->common_vars.eNb_id;
  uint8_t flip,phase;
  uint16_t Nid1;
  int16_t *sss0,*sss5;
  LTE_DL_FRAME_PARMS *frame_parms=&ue->frame_parms;
  int32_t metric;
  int16_t *d0,*d5;

  if (frame_parms->frame_type == FDD) {
#ifdef DEBUG_SSS

    if (frame_parms->Ncp == NORMAL)
      msg("[PHY][UE%d] Doing SSS for FDD Normal Prefix\n",ue->Mod_id);
    else
      msg("[PHY][UE%d] Doing SSS for FDD Extended Prefix\n",ue->Mod_id);

#endif
    // Do FFTs for SSS/PSS
    // SSS
    slot_fep(ue,
             (frame_parms->symbols_per_tti/2)-2, // second to last symbol of
             0,                                  // slot 0
             ue->rx_offset,
             0,
	     1);
    // PSS
    slot_fep(ue,
             (frame_parms->symbols_per_tti/2)-1, // last symbol of
             0,                                  // slot 0
             ue->rx_offset,
             0,
	     1);
  } else { // TDD
#ifdef DEBUG_SSS
    if (ue->frame_parms->Ncp == NORMAL)
      msg("[PHY][UE%d] Doing SSS for TDD Normal Prefix\n",ue->Mod_id);
    else
      msg("[PHY][UE%d] Doing SSS for TDD Extended Prefix\n",ue->Mod_id);

#endif
    // SSS
    slot_fep(ue,
             (frame_parms->symbols_per_tti>>1)-1,  // last symbol of
             1,                                    // slot 1
             ue->rx_offset,
             0,
	     1);
    // PSS
    slot_fep(ue,
             2,                                   // symbol 2 of
             2,                                   // slot 2
             ue->rx_offset,
             0,
	     1);
  }
  // pss sss extract for subframe 0
  pss_sss_extract(ue,
                  pss_ext,
                  sss0_ext,0);
  /*
  write_output("rxsig0.m","rxs0",&ue->common_vars.rxdata[0][0],ue->frame_parms.samples_per_tti,1,1);
  write_output("rxdataF0.m","rxF0",&ue->common_vars.rxdataF[0][0],2*14*ue->frame_parms.ofdm_symbol_size,2,1);
  write_output("pss_ext0.m","pssext0",pss_ext,72,1,1);
  write_output("sss0_ext0.m","sss0ext0",sss0_ext,72,1,1);
  */

  // get conjugated channel estimate from PSS (symbol 6), H* = R* \cdot PSS
  // and do channel estimation and compensation based on PSS

  pss_ch_est(ue,
             pss_ext,
             sss0_ext);

  //  write_output("sss0_comp0.m","sss0comp0",sss0_ext,72,1,1);

  if (ue->frame_parms.frame_type == FDD) { // FDD

    // SSS
    slot_fep(ue,
             (frame_parms->symbols_per_tti/2)-2,
             10,
             ue->rx_offset,
             0,1);
    // PSS
    slot_fep(ue,
             (frame_parms->symbols_per_tti/2)-1,
             10,
             ue->rx_offset,
             0,1);
  } else { // TDD
    // SSS
    slot_fep(ue,
             (frame_parms->symbols_per_tti>>1)-1,
             11,
             ue->rx_offset,
             0,
	     1);
    // PSS
    slot_fep(ue,
             2,
             12,
             ue->rx_offset,
             0,
	     1);
  }

  // pss sss extract for subframe 5
  pss_sss_extract(ue,
                  pss_ext,
                  sss5_ext,5);

  //  write_output("sss5_ext0.m","sss5ext0",sss5_ext,72,1,1);
  // get conjugated channel estimate from PSS (symbol 6), H* = R* \cdot PSS
  // and do channel estimation and compensation based on PSS

  pss_ch_est(ue,
             pss_ext,
             sss5_ext);



  // now do the SSS detection based on the precomputed sequences in PHY/LTE_TRANSPORT/sss.h

  *tot_metric = -99999999;


  sss0 = (int16_t*)&sss0_ext[0][5];
  sss5 = (int16_t*)&sss5_ext[0][5];

  for (flip=0; flip<2; flip++) {      //  d0/d5 flip in RX frame
    for (phase=0; phase<7; phase++) { // phase offset between PSS and SSS
      for (Nid1 = 0 ; Nid1 <= 167; Nid1++) {  // 168 possible Nid1 values
        metric = 0;

        if (flip==0) {
          d0 = &d0_sss[62*(Nid2 + (Nid1*3))];
          d5 = &d5_sss[62*(Nid2 + (Nid1*3))];
        } else {
          d5 = &d0_sss[62*(Nid2 + (Nid1*3))];
          d0 = &d5_sss[62*(Nid2 + (Nid1*3))];
        }

        // This is the inner product using one particular value of each unknown parameter
        for (i=0; i<62; i++) {
          metric += (int16_t)(((d0[i]*((((phase_re[phase]*(int32_t)sss0[i<<1])>>19)-((phase_im[phase]*(int32_t)sss0[1+(i<<1)])>>19)))) +
                               (d5[i]*((((phase_re[phase]*(int32_t)sss5[i<<1])>>19)-((phase_im[phase]*(int32_t)sss5[1+(i<<1)])>>19))))));
        }

        // if the current metric is better than the last save it
        if (metric > *tot_metric) {
          *tot_metric = metric;
          ue->frame_parms.Nid_cell = Nid2+(3*Nid1);
          *phase_max = phase;
          *flip_max=flip;
#ifdef DEBUG_SSS
          msg("(flip,phase,Nid1) (%d,%d,%d), metric_phase %d tot_metric %d, phase_max %d, flip_max %d\n",flip,phase,Nid1,metric,*tot_metric,*phase_max,*flip_max);
#endif

        }
      }
    }
  }

  return(0);
}
<|MERGE_RESOLUTION|>--- conflicted
+++ resolved
@@ -183,11 +183,7 @@
 
 	    if(subframe==5 || subframe==0)
 	    {
-<<<<<<< HEAD
-	    rxdataF  =  ue->common_vars.common_vars_rx_data_per_thread[(subframe&0x1)].rxdataF;
-=======
 	    rxdataF  =  ue->common_vars.common_vars_rx_data_per_thread[(subframe%RX_NB_TH)].rxdataF;
->>>>>>> 1e857d5b
 	    sss_rxF  =  &rxdataF[aarx][(rx_offset + (sss_symb*(frame_parms->ofdm_symbol_size)))];
 
 	    rxdataF  =  ue->common_vars.common_vars_rx_data_per_thread[((subframe+1)%RX_NB_TH)].rxdataF;
@@ -195,17 +191,10 @@
 	    }
 	    else if(subframe==6 || subframe==1)
 	    {
-<<<<<<< HEAD
-		    rxdataF  =  ue->common_vars.common_vars_rx_data_per_thread[(subframe&0x1)].rxdataF;
-		    pss_rxF  =  &rxdataF[aarx][(rx_offset + (pss_symb*(frame_parms->ofdm_symbol_size)))];
-
-		    rxdataF  =  ue->common_vars.common_vars_rx_data_per_thread[(subframe+1)&0x1].rxdataF;
-=======
 		    rxdataF  =  ue->common_vars.common_vars_rx_data_per_thread[(subframe%RX_NB_TH)].rxdataF;
 		    pss_rxF  =  &rxdataF[aarx][(rx_offset + (pss_symb*(frame_parms->ofdm_symbol_size)))];
 
 		    rxdataF  =  ue->common_vars.common_vars_rx_data_per_thread[(subframe+1)%RX_NB_TH].rxdataF;
->>>>>>> 1e857d5b
 		    sss_rxF  =  &rxdataF[aarx][(rx_offset + (sss_symb*(frame_parms->ofdm_symbol_size)))];
 	    }
 	    else
@@ -233,11 +222,7 @@
         {
         	if(subframe==5 || subframe==0)
         	{
-<<<<<<< HEAD
-    	    rxdataF  =  ue->common_vars.common_vars_rx_data_per_thread[(subframe&0x1)].rxdataF;
-=======
     	    rxdataF  =  ue->common_vars.common_vars_rx_data_per_thread[(subframe%RX_NB_TH)].rxdataF;
->>>>>>> 1e857d5b
     	    sss_rxF  =  &rxdataF[aarx][(1 + (sss_symb*(frame_parms->ofdm_symbol_size)))];
 
     	    rxdataF  =  ue->common_vars.common_vars_rx_data_per_thread[((subframe+1)%RX_NB_TH)].rxdataF;
@@ -245,17 +230,10 @@
         	}
     	    else if(subframe==6 || subframe==1)
     	    {
-<<<<<<< HEAD
-    		    rxdataF  =  ue->common_vars.common_vars_rx_data_per_thread[(subframe&0x1)].rxdataF;
-    		    pss_rxF  =  &rxdataF[aarx][(rx_offset + (pss_symb*(frame_parms->ofdm_symbol_size)))];
-
-    		    rxdataF  =  ue->common_vars.common_vars_rx_data_per_thread[(subframe+1)&0x1].rxdataF;
-=======
     		    rxdataF  =  ue->common_vars.common_vars_rx_data_per_thread[(subframe%RX_NB_TH)].rxdataF;
     		    pss_rxF  =  &rxdataF[aarx][(rx_offset + (pss_symb*(frame_parms->ofdm_symbol_size)))];
 
     		    rxdataF  =  ue->common_vars.common_vars_rx_data_per_thread[(subframe+1)%RX_NB_TH].rxdataF;
->>>>>>> 1e857d5b
     		    sss_rxF  =  &rxdataF[aarx][(rx_offset + (sss_symb*(frame_parms->ofdm_symbol_size)))];
     	    }
     	    else
