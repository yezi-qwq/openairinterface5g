/*
 * Licensed to the OpenAirInterface (OAI) Software Alliance under one or more
 * contributor license agreements.  See the NOTICE file distributed with
 * this work for additional information regarding copyright ownership.
 * The OpenAirInterface Software Alliance licenses this file to You under
 * the OAI Public License, Version 1.0  (the "License"); you may not use this file
 * except in compliance with the License.
 * You may obtain a copy of the License at
 *
 *      http://www.openairinterface.org/?page_id=698
 *
 * Unless required by applicable law or agreed to in writing, software
 * distributed under the License is distributed on an "AS IS" BASIS,
 * WITHOUT WARRANTIES OR CONDITIONS OF ANY KIND, either express or implied.
 * See the License for the specific language governing permissions and
 * limitations under the License.
 *-------------------------------------------------------------------------------
 * For more information about the OpenAirInterface (OAI) Software Alliance:
 *      contact@openairinterface.org
 */

/*! \file PHY/LTE_TRANSPORT/proto.h
 * \brief Function prototypes for PHY physical/transport channel processing and generation V8.6 2009-03
 * \author R. Knopp, F. Kaltenberger
 * \date 2011
 * \version 0.1
 * \company Eurecom
 * \email: knopp@eurecom.fr
 * \note
 * \warning
 */
#ifndef __LTE_TRANSPORT_PROTO__H__
#define __LTE_TRANSPORT_PROTO__H__
#include "PHY/defs.h"
#include <math.h>

// Functions below implement 36-211 and 36-212

/** @addtogroup _PHY_TRANSPORT_
 * @{
 */

/** \fn free_eNB_dlsch(LTE_eNB_DLSCH_t *dlsch,unsigned char N_RB_DL)
    \brief This function frees memory allocated for a particular DLSCH at eNB
    @param dlsch Pointer to DLSCH to be removed
*/
void free_eNB_dlsch(LTE_eNB_DLSCH_t *dlsch);

void clean_eNb_dlsch(LTE_eNB_DLSCH_t *dlsch);

/** \fn new_eNB_dlsch(uint8_t Kmimo,uint8_t Mdlharq,uint32_t Nsoft,uint8_t abstraction_flag, LTE_DL_FRAME_PARMS* frame_parms)
    \brief This function allocates structures for a particular DLSCH at eNB
    @returns Pointer to DLSCH to be removed
    @param Kmimo Kmimo factor from 36-212/36-213
    @param Mdlharq Maximum number of HARQ rounds (36-212/36-213)
    @param Nsoft Soft-LLR buffer size from UE-Category
    @params N_RB_DL total number of resource blocks (determine the operating BW)
    @param abstraction_flag Flag to indicate abstracted interface
    @param frame_parms Pointer to frame descriptor structure
*/
LTE_eNB_DLSCH_t *new_eNB_dlsch(uint8_t Kmimo,uint8_t Mdlharq,uint32_t Nsoft,uint8_t N_RB_DL, uint8_t abstraction_flag, LTE_DL_FRAME_PARMS* frame_parms);

/** \fn free_ue_dlsch(LTE_UE_DLSCH_t *dlsch)
    \brief This function frees memory allocated for a particular DLSCH at UE
    @param dlsch Pointer to DLSCH to be removed
*/
void free_ue_dlsch(LTE_UE_DLSCH_t *dlsch);

/** \fn new_ue_dlsch(uint8_t Kmimo,uint8_t Mdlharq,uint32_t Nsoft,uint8_t abstraction_flag)
    \brief This function allocates structures for a particular DLSCH at eNB
    @returns Pointer to DLSCH to be removed
    @param Kmimo Kmimo factor from 36-212/36-213
    @param Mdlharq Maximum number of HARQ rounds (36-212/36-213)
    @param Nsoft Soft-LLR buffer size from UE-Category
    @params N_RB_DL total number of resource blocks (determine the operating BW)
    @param abstraction_flag Flag to indicate abstracted interface
*/
LTE_UE_DLSCH_t *new_ue_dlsch(uint8_t Kmimo,uint8_t Mdlharq,uint32_t Nsoft,uint8_t max_turbo_iterations,uint8_t N_RB_DL, uint8_t abstraction_flag);


void clean_eNb_ulsch(LTE_eNB_ULSCH_t *ulsch);

void free_ue_ulsch(LTE_UE_ULSCH_t *ulsch);

LTE_eNB_ULSCH_t *new_eNB_ulsch(uint8_t max_turbo_iterations,uint8_t N_RB_UL, uint8_t abstraction_flag);

LTE_UE_ULSCH_t *new_ue_ulsch(unsigned char N_RB_UL, uint8_t abstraction_flag);

/** \fn dlsch_encoding(PHY_VARS_eNB *eNB,
    uint8_t *input_buffer,
    LTE_DL_FRAME_PARMS *frame_parms,
    uint8_t num_pdcch_symbols,
    LTE_eNB_DLSCH_t *dlsch,
    int frame,
    uint8_t subframe)
    \brief This function performs a subset of the bit-coding functions for LTE as described in 36-212, Release 8.Support is limited to turbo-coded channels (DLSCH/ULSCH). The implemented functions are:
    - CRC computation and addition
    - Code block segmentation and sub-block CRC addition
    - Channel coding (Turbo coding)
    - Rate matching (sub-block interleaving, bit collection, selection and transmission
    - Code block concatenation
    @param eNB Pointer to eNB PHY context
    @param input_buffer Pointer to input buffer for sub-frame
    @param frame_parms Pointer to frame descriptor structure
    @param num_pdcch_symbols Number of PDCCH symbols in this subframe
    @param dlsch Pointer to dlsch to be encoded
    @param frame Frame number
    @param subframe Subframe number
    @param rm_stats Time statistics for rate-matching
    @param te_stats Time statistics for turbo-encoding
    @param i_stats Time statistics for interleaving
    @returns status
*/
int32_t dlsch_encoding(PHY_VARS_eNB *eNB,
                       uint8_t *a,
                       uint8_t num_pdcch_symbols,
                       LTE_eNB_DLSCH_t *dlsch,
                       int frame,
                       uint8_t subframe,
                       time_stats_t *rm_stats,
                       time_stats_t *te_stats,
                       time_stats_t *i_stats);

int32_t dlsch_encoding_SIC(PHY_VARS_UE *ue,
                       uint8_t *a,
                       uint8_t num_pdcch_symbols,
                       LTE_eNB_DLSCH_t *dlsch,
                       int frame,
                       uint8_t subframe,
                       time_stats_t *rm_stats,
                       time_stats_t *te_stats,
                       time_stats_t *i_stats);



/** \fn dlsch_encoding_2threads(PHY_VARS_eNB *eNB,
    uint8_t *input_buffer,
    uint8_t num_pdcch_symbols,
    LTE_eNB_DLSCH_t *dlsch,
    int frame,
    uint8_t subframe)
    \brief This function performs a subset of the bit-coding functions for LTE as described in 36-212, Release 8.Support is limited to turbo-coded channels (DLSCH/ULSCH). This version spawns 1 worker thread. The implemented functions are:
    - CRC computation and addition
    - Code block segmentation and sub-block CRC addition
    - Channel coding (Turbo coding)
    - Rate matching (sub-block interleaving, bit collection, selection and transmission
    - Code block concatenation
    @param eNB Pointer to eNB PHY context
    @param input_buffer Pointer to input buffer for sub-frame
    @param num_pdcch_symbols Number of PDCCH symbols in this subframe
    @param dlsch Pointer to dlsch to be encoded
    @param frame Frame number
    @param subframe Subframe number
    @param rm_stats Time statistics for rate-matching
    @param te_stats Time statistics for turbo-encoding
    @param i_stats Time statistics for interleaving
    @returns status
*/
int32_t dlsch_encoding_2threads(PHY_VARS_eNB *eNB,
                                uint8_t *a,
                                uint8_t num_pdcch_symbols,
                                LTE_eNB_DLSCH_t *dlsch,
                                int frame,
                                uint8_t subframe,
                                time_stats_t *rm_stats,
                                time_stats_t *te_stats,
                                time_stats_t *i_stats);

void dlsch_encoding_emul(PHY_VARS_eNB *phy_vars_eNB,
                         uint8_t *DLSCH_pdu,
                         LTE_eNB_DLSCH_t *dlsch);


// Functions below implement 36-211

/** \fn allocate_REs_in_RB(int32_t **txdataF,
    uint32_t *jj,
    uint32_t *jj2,
    uint16_t re_offset,
    uint32_t symbol_offset,
    LTE_DL_eNB_HARQ_t *dlsch0_harq,
    LTE_DL_eNB_HARQ_t *dlsch1_harq,
    uint8_t pilots,
    int16_t amp,
    int16_t *qam_table_s,
    uint32_t *re_allocated,
    uint8_t skip_dc,
    uint8_t skip_half,
    uint8_t use2ndpilots,
    LTE_DL_FRAME_PARMS *frame_parms);

    \brief Fills RB with data
    \param txdataF pointer to output data (frequency domain signal)
    \param jj index to output (from CW 1)
    \param jj2 index to output (from CW 2)
    \param re_offset index of the first RE of the RB
    \param symbol_offset index to the OFDM symbol
    \param dlsch0_harq Pointer to Transport block 0 HARQ structure
    \param dlsch0_harq Pointer to Transport block 1 HARQ structure
    \param pilots =1 if symbol_offset is an OFDM symbol that contains pilots, 0 otherwise
    \param amp Amplitude for symbols
    \param qam_table_s0 pointer to scaled QAM table for Transport Block 0 (by rho_a or rho_b)
    \param qam_table_s1 pointer to scaled QAM table for Transport Block 1 (by rho_a or rho_b)
    \param re_allocated pointer to allocation counter
    \param skip_dc offset for positive RBs
    \param skip_half indicate that first or second half of RB must be skipped for PBCH/PSS/SSS
    \param ue_spec_rs UE specific RS indicator
    \param nb_antennas_tx_phy Physical antenna elements which can be different with antenna port number, especially in beamforming case
    \param use2ndpilots Set to use the pilots from antenna port 1 for PDSCH
    \param frame_parms Frame parameter descriptor
*/

// Functions below implement 36-211

/** \fn allocate_REs_in_RB(int32_t **txdataF,
    uint32_t *jj,
    uint32_t *jj2,
    uint16_t re_offset,
    uint32_t symbol_offset,
    LTE_DL_eNB_HARQ_t *dlsch0_harq,
    LTE_DL_eNB_HARQ_t *dlsch1_harq,
    uint8_t pilots,
    int16_t amp,
    int16_t *qam_table_s,
    uint32_t *re_allocated,
    uint8_t skip_dc,
    uint8_t skip_half,
    uint8_t use2ndpilots,
    LTE_DL_FRAME_PARMS *frame_parms);

    \brief Fills RB with data
    \param txdataF pointer to output data (frequency domain signal)
    \param jj index to output (from CW 1)
    \param jj index to output (from CW 2)
    \param re_offset index of the first RE of the RB
    \param symbol_offset index to the OFDM symbol
    \param dlsch0_harq Pointer to Transport block 0 HARQ structure
    \param dlsch0_harq Pointer to Transport block 1 HARQ structure
    \param pilots =1 if symbol_offset is an OFDM symbol that contains pilots, 0 otherwise
    \param amp Amplitude for symbols
    \param qam_table_s0 pointer to scaled QAM table for Transport Block 0 (by rho_a or rho_b)
    \param qam_table_s1 pointer to scaled QAM table for Transport Block 1 (by rho_a or rho_b)
    \param re_allocated pointer to allocation counter
    \param skip_dc offset for positive RBs
    \param skip_half indicate that first or second half of RB must be skipped for PBCH/PSS/SSS
    \param use2ndpilots Set to use the pilots from antenna port 1 for PDSCH
    \param frame_parms Frame parameter descriptor
*/

int32_t allocate_REs_in_RB(PHY_VARS_eNB* phy_vars_eNB,
                           int32_t **txdataF,
                           uint32_t *jj,
                           uint32_t *jj2,
                           uint16_t re_offset,
                           uint32_t symbol_offset,
                           LTE_DL_eNB_HARQ_t *dlsch0_harq,
                           LTE_DL_eNB_HARQ_t *dlsch1_harq,
                           uint8_t pilots,
                           int16_t amp,
                           uint8_t precoder_index,
                           int16_t *qam_table_s0,
                           int16_t *qam_table_s1,
                           uint32_t *re_allocated,
                           uint8_t skip_dc,
                           uint8_t skip_half,
                           uint8_t lprime,
                           uint8_t mprime,
                           uint8_t Ns,
                           int *P1_SHIFT,
                           int *P2_SHIFT);


/** \fn int32_t dlsch_modulation(int32_t **txdataF,
    int16_t amp,
    uint32_t sub_frame_offset,
    LTE_DL_FRAME_PARMS *frame_parms,
    uint8_t num_pdcch_symbols,
    LTE_eNB_DLSCH_t *dlsch);

    \brief This function is the top-level routine for generation of the sub-frame signal (frequency-domain) for DLSCH.
    @param txdataF Table of pointers for frequency-domain TX signals
    @param amp Amplitude of signal
    @param sub_frame_offset Offset of this subframe in units of subframes (usually 0)
    @param frame_parms Pointer to frame descriptor
    @param num_pdcch_symbols Number of PDCCH symbols in this subframe
    @param dlsch0 Pointer to Transport Block 0 DLSCH descriptor for this allocation
    @param dlsch1 Pointer to Transport Block 0 DLSCH descriptor for this allocation
*/
int32_t dlsch_modulation(PHY_VARS_eNB* phy_vars_eNB,
                         int32_t **txdataF,
                         int16_t amp,
                         uint32_t sub_frame_offset,
                         uint8_t num_pdcch_symbols,
                         LTE_eNB_DLSCH_t *dlsch0,
                         LTE_eNB_DLSCH_t *dlsch1);

int32_t dlsch_modulation_SIC(int32_t **sic_buffer,
                         uint32_t sub_frame_offset,
                         LTE_DL_FRAME_PARMS *frame_parms,
                         uint8_t num_pdcch_symbols,
                         LTE_eNB_DLSCH_t *dlsch0,
                         int G);
/*
  \brief This function is the top-level routine for generation of the sub-frame signal (frequency-domain) for MCH.
  @param txdataF Table of pointers for frequency-domain TX signals
  @param amp Amplitude of signal
  @param subframe_offset Offset of this subframe in units of subframes (usually 0)
  @param frame_parms Pointer to frame descriptor
  @param dlsch Pointer to DLSCH descriptor for this allocation
*/
int mch_modulation(int32_t **txdataF,
                   int16_t amp,
                   uint32_t subframe_offset,
                   LTE_DL_FRAME_PARMS *frame_parms,
                   LTE_eNB_DLSCH_t *dlsch);

/** \brief Top-level generation function for eNB TX of MBSFN
    @param phy_vars_eNB Pointer to eNB variables
    @param a Pointer to transport block
    @param abstraction_flag

*/
void generate_mch(PHY_VARS_eNB *phy_vars_eNB,eNB_rxtx_proc_t *proc,uint8_t *a);

/** \brief This function generates the frequency-domain pilots (cell-specific downlink reference signals)
    @param phy_vars_eNB Pointer to eNB variables
    @param proc Pointer to RXn-TXnp4 proc information
    @param mcs MCS for MBSFN
    @param ndi new data indicator
    @param rdvix
*/
void fill_eNB_dlsch_MCH(PHY_VARS_eNB *phy_vars_eNB,int mcs,int ndi,int rvidx);

/** \brief This function generates the frequency-domain pilots (cell-specific downlink reference signals)
    @param phy_vars_ue Pointer to UE variables
    @param mcs MCS for MBSFN
    @param eNB_id index of eNB in ue variables
*/
void fill_UE_dlsch_MCH(PHY_VARS_UE *phy_vars_ue,int mcs,int ndi,int rvidx,int eNB_id);

/** \brief Receiver processing for MBSFN, symbols can be done separately for time/CPU-scheduling purposes
    @param phy_vars_ue Pointer to UE variables
    @param eNB_id index of eNB in ue variables
    @param subframe Subframe index of PMCH
    @param symbol Symbol index on which to act
*/
int rx_pmch(PHY_VARS_UE *phy_vars_ue,
            unsigned char eNB_id,
            uint8_t subframe,
            unsigned char symbol);

/** \brief Dump OCTAVE/MATLAB files for PMCH debugging
    @param phy_vars_ue Pointer to UE variables
    @param eNB_id index of eNB in ue variables
    @param coded_bits_per_codeword G from 36.211
    @param subframe Index of subframe
    @returns 0 on success
*/
void dump_mch(PHY_VARS_UE *phy_vars_ue,uint8_t eNB_id,uint16_t coded_bits_per_codeword,int subframe);


/** \brief This function generates the frequency-domain pilots (cell-specific downlink reference signals)
    for N subframes.
    @param phy_vars_eNB Pointer to eNB variables
    @param txdataF Table of pointers for frequency-domain TX signals
    @param amp Amplitude of signal
    @param N Number of sub-frames to generate
*/
void generate_pilots(PHY_VARS_eNB *phy_vars_eNB,
                     int32_t **txdataF,
                     int16_t amp,
                     uint16_t N);

/**
   \brief This function generates the frequency-domain pilots (cell-specific downlink reference signals) for one slot only
   @param phy_vars_eNB Pointer to eNB variables
   @param txdataF Table of pointers for frequency-domain TX signals
   @param amp Amplitude of signal
   @param slot index (0..19)
   @param first_pilot_only (0 no)
*/
int32_t generate_pilots_slot(PHY_VARS_eNB *phy_vars_eNB,
                             int32_t **txdataF,
                             int16_t amp,
                             uint16_t slot,
                             int first_pilot_only);

int32_t generate_mbsfn_pilot(PHY_VARS_eNB *phy_vars_eNB,
                             eNB_rxtx_proc_t *proc,
                             int32_t **txdataF,
                             int16_t amp);

void generate_ue_spec_pilots(PHY_VARS_eNB *phy_vars_eNB,
                             uint8_t UE_id,
                             int32_t **txdataF,
                             int16_t amp,
                             uint16_t Ntti,
                             uint8_t beamforming_mode);

int32_t generate_pss(int32_t **txdataF,
                     int16_t amp,
                     LTE_DL_FRAME_PARMS *frame_parms,
                     uint16_t l,
                     uint16_t Ns);

int32_t generate_pss_emul(PHY_VARS_eNB *phy_vars_eNB,uint8_t sect_id);

int32_t generate_sss(int32_t **txdataF,
                     short amp,
                     LTE_DL_FRAME_PARMS *frame_parms,
                     unsigned short symbol,
                     unsigned short slot_offset);

int32_t generate_pbch(LTE_eNB_PBCH *eNB_pbch,
                      int32_t **txdataF,
                      int32_t amp,
                      LTE_DL_FRAME_PARMS *frame_parms,
                      uint8_t *pbch_pdu,
                      uint8_t frame_mod4);

int32_t generate_pbch_emul(PHY_VARS_eNB *phy_vars_eNB,uint8_t *pbch_pdu);

/** \brief This function computes the LLRs for ML (max-logsum approximation) dual-stream QPSK/QPSK reception.
    @param stream0_in Input from channel compensated (MR combined) stream 0
    @param stream1_in Input from channel compensated (MR combined) stream 1
    @param stream0_out Output from LLR unit for stream0
    @param rho01 Cross-correlation between channels (MR combined)
    @param length in complex channel outputs*/
void qpsk_qpsk(int16_t *stream0_in,
               int16_t *stream1_in,
               int16_t *stream0_out,
               int16_t *rho01,
               int32_t length);

/** \brief This function perform LLR computation for dual-stream (QPSK/QPSK) transmission.
    @param frame_parms Frame descriptor structure
    @param rxdataF_comp Compensated channel output
    @param rxdataF_comp_i Compensated channel output for interference
    @param rho_i Correlation between channel of signal and inteference
    @param dlsch_llr llr output
    @param symbol OFDM symbol index in sub-frame
    @param first_symbol_flag flag to indicate this is the first symbol of the dlsch
    @param nb_rb number of RBs for this allocation
    @param pbch_pss_sss_adj Number of channel bits taken by PBCH/PSS/SSS
    @param llr128p pointer to pointer to symbol in dlsch_llr*/
int32_t dlsch_qpsk_qpsk_llr(LTE_DL_FRAME_PARMS *frame_parms,
                            int32_t **rxdataF_comp,
                            int32_t **rxdataF_comp_i,
                            int32_t **rho_i,
                            int16_t *dlsch_llr,
                            uint8_t symbol,
                            uint8_t first_symbol_flag,
                            uint16_t nb_rb,
                            uint16_t pbch_pss_sss_adj,
                            int16_t **llr128p);

/** \brief This function computes the LLRs for ML (max-logsum approximation) dual-stream QPSK/16QAM reception.
    @param stream0_in Input from channel compensated (MR combined) stream 0
    @param stream1_in Input from channel compensated (MR combined) stream 1
    @param ch_mag_i Input from scaled channel magnitude square of h0'*g1
    @param stream0_out Output from LLR unit for stream0
    @param rho01 Cross-correlation between channels (MR combined)
    @param length in complex channel outputs*/
void qpsk_qam16(int16_t *stream0_in,
                int16_t *stream1_in,
                short *ch_mag_i,
                int16_t *stream0_out,
                int16_t *rho01,
                int32_t length);

/** \brief This function perform LLR computation for dual-stream (QPSK/16QAM) transmission.
    @param frame_parms Frame descriptor structure
    @param rxdataF_comp Compensated channel output
    @param rxdataF_comp_i Compensated channel output for interference
    @param rho_i Correlation between channel of signal and inteference
    @param dlsch_llr llr output
    @param symbol OFDM symbol index in sub-frame
    @param first_symbol_flag flag to indicate this is the first symbol of the dlsch
    @param nb_rb number of RBs for this allocation
    @param pbch_pss_sss_adj Number of channel bits taken by PBCH/PSS/SSS
    @param llr128p pointer to pointer to symbol in dlsch_llr*/
int32_t dlsch_qpsk_16qam_llr(LTE_DL_FRAME_PARMS *frame_parms,
                             int32_t **rxdataF_comp,
                             int32_t **rxdataF_comp_i,
                             int **dl_ch_mag_i, //|h_1|^2*(2/sqrt{10})
                             int32_t **rho_i,
                             int16_t *dlsch_llr,
                             uint8_t symbol,
                             uint8_t first_symbol_flag,
                             uint16_t nb_rb,
                             uint16_t pbch_pss_sss_adj,
                             int16_t **llr128p);

/** \brief This function computes the LLRs for ML (max-logsum approximation) dual-stream QPSK/64QAM reception.
    @param stream0_in Input from channel compensated (MR combined) stream 0
    @param stream1_in Input from channel compensated (MR combined) stream 1
    @param ch_mag_i Input from scaled channel magnitude square of h0'*g1
    @param stream0_out Output from LLR unit for stream0
    @param rho01 Cross-correlation between channels (MR combined)
    @param length in complex channel outputs*/
void qpsk_qam64(int16_t *stream0_in,
                int16_t *stream1_in,
                short *ch_mag_i,
                int16_t *stream0_out,
                int16_t *rho01,
                int32_t length);

/** \brief This function perform LLR computation for dual-stream (QPSK/64QAM) transmission.
    @param frame_parms Frame descriptor structure
    @param rxdataF_comp Compensated channel output
    @param rxdataF_comp_i Compensated channel output for interference
    @param rho_i Correlation between channel of signal and inteference
    @param dlsch_llr llr output
    @param symbol OFDM symbol index in sub-frame
    @param first_symbol_flag flag to indicate this is the first symbol of the dlsch
    @param nb_rb number of RBs for this allocation
    @param pbch_pss_sss_adj Number of channel bits taken by PBCH/PSS/SSS
    @param llr128p pointer to pointer to symbol in dlsch_llr*/
int32_t dlsch_qpsk_64qam_llr(LTE_DL_FRAME_PARMS *frame_parms,
                             int32_t **rxdataF_comp,
                             int32_t **rxdataF_comp_i,
                             int **dl_ch_mag_i, //|h_1|^2*(2/sqrt{10})
                             int32_t **rho_i,
                             int16_t *dlsch_llr,
                             uint8_t symbol,
                             uint8_t first_symbol_flag,
                             uint16_t nb_rb,
                             uint16_t pbch_pss_sss_adj,
                             int16_t **llr128p);


/** \brief This function computes the LLRs for ML (max-logsum approximation) dual-stream 16QAM/QPSK reception.
    @param stream0_in Input from channel compensated (MR combined) stream 0
    @param stream1_in Input from channel compensated (MR combined) stream 1
    @param ch_mag   Input from scaled channel magnitude square of h0'*g0
    @param stream0_out Output from LLR unit for stream0
    @param rho01 Cross-correlation between channels (MR combined)
    @param length in complex channel outputs*/
void qam16_qpsk(short *stream0_in,
                short *stream1_in,
                short *ch_mag,
                short *stream0_out,
                short *rho01,
                int length);
/** \brief This function perform LLR computation for dual-stream (16QAM/QPSK) transmission.
    @param frame_parms Frame descriptor structure
    @param rxdataF_comp Compensated channel output
    @param rxdataF_comp_i Compensated channel output for interference
    @param ch_mag   Input from scaled channel magnitude square of h0'*g0
    @param rho_i Correlation between channel of signal and inteference
    @param dlsch_llr llr output
    @param symbol OFDM symbol index in sub-frame
    @param first_symbol_flag flag to indicate this is the first symbol of the dlsch
    @param nb_rb number of RBs for this allocation
    @param pbch_pss_sss_adj Number of channel bits taken by PBCH/PSS/SSS
    @param llr16p pointer to pointer to symbol in dlsch_llr*/
int dlsch_16qam_qpsk_llr(LTE_DL_FRAME_PARMS *frame_parms,
                         int **rxdataF_comp,
                         int **rxdataF_comp_i,
                         int **dl_ch_mag,   //|h_0|^2*(2/sqrt{10})
                         int **rho_i,
                         short *dlsch_llr,
                         unsigned char symbol,
                         unsigned char first_symbol_flag,
                         unsigned short nb_rb,
                         uint16_t pbch_pss_sss_adjust,
                         short **llr16p);

/** \brief This function computes the LLRs for ML (max-logsum approximation) dual-stream 16QAM/16QAM reception.
    @param stream0_in Input from channel compensated (MR combined) stream 0
    @param stream1_in Input from channel compensated (MR combined) stream 1
    @param ch_mag   Input from scaled channel magnitude square of h0'*g0
    @param ch_mag_i Input from scaled channel magnitude square of h0'*g1
    @param stream0_out Output from LLR unit for stream0
    @param rho01 Cross-correlation between channels (MR combined)
    @param length in complex channel outputs*/
void qam16_qam16(short *stream0_in,
                 short *stream1_in,
                 short *ch_mag,
                 short *ch_mag_i,
                 short *stream0_out,
                 short *rho01,
                 int length);

/** \brief This function perform LLR computation for dual-stream (16QAM/16QAM) transmission.
    @param frame_parms Frame descriptor structure
    @param rxdataF_comp Compensated channel output
    @param rxdataF_comp_i Compensated channel output for interference
    @param ch_mag   Input from scaled channel magnitude square of h0'*g0
    @param ch_mag_i Input from scaled channel magnitude square of h0'*g1
    @param rho_i Correlation between channel of signal and inteference
    @param dlsch_llr llr output
    @param symbol OFDM symbol index in sub-frame
    @param first_symbol_flag flag to indicate this is the first symbol of the dlsch
    @param nb_rb number of RBs for this allocation
    @param pbch_pss_sss_adj Number of channel bits taken by PBCH/PSS/SSS
    @param llr16p pointer to pointer to symbol in dlsch_llr*/
int dlsch_16qam_16qam_llr(LTE_DL_FRAME_PARMS *frame_parms,
                          int **rxdataF_comp,
                          int **rxdataF_comp_i,
                          int **dl_ch_mag,   //|h_0|^2*(2/sqrt{10})
                          int **dl_ch_mag_i, //|h_1|^2*(2/sqrt{10})
                          int **rho_i,
                          short *dlsch_llr,
                          unsigned char symbol,
                          unsigned char first_symbol_flag,
                          unsigned short nb_rb,
                          uint16_t pbch_pss_sss_adjust,
                          short **llr16p);

/** \brief This function computes the LLRs for ML (max-logsum approximation) dual-stream 16QAM/64QAM reception.
    @param stream0_in Input from channel compensated (MR combined) stream 0
    @param stream1_in Input from channel compensated (MR combined) stream 1
    @param ch_mag   Input from scaled channel magnitude square of h0'*g0
    @param ch_mag_i Input from scaled channel magnitude square of h0'*g1
    @param stream0_out Output from LLR unit for stream0
    @param rho01 Cross-correlation between channels (MR combined)
    @param length in complex channel outputs*/
void qam16_qam64(short *stream0_in,
                 short *stream1_in,
                 short *ch_mag,
                 short *ch_mag_i,
                 short *stream0_out,
                 short *rho01,
                 int length);

/** \brief This function perform LLR computation for dual-stream (16QAM/64QAM) transmission.
    @param frame_parms Frame descriptor structure
    @param rxdataF_comp Compensated channel output
    @param rxdataF_comp_i Compensated channel output for interference
    @param ch_mag   Input from scaled channel magnitude square of h0'*g0
    @param ch_mag_i Input from scaled channel magnitude square of h0'*g1
    @param rho_i Correlation between channel of signal and inteference
    @param dlsch_llr llr output
    @param symbol OFDM symbol index in sub-frame
    @param first_symbol_flag flag to indicate this is the first symbol of the dlsch
    @param nb_rb number of RBs for this allocation
    @param pbch_pss_sss_adj Number of channel bits taken by PBCH/PSS/SSS
    @param llr16p pointer to pointer to symbol in dlsch_llr*/
int dlsch_16qam_64qam_llr(LTE_DL_FRAME_PARMS *frame_parms,
                          int **rxdataF_comp,
                          int **rxdataF_comp_i,
                          int **dl_ch_mag,   //|h_0|^2*(2/sqrt{10})
                          int **dl_ch_mag_i, //|h_1|^2*(2/sqrt{10})
                          int **rho_i,
                          short *dlsch_llr,
                          unsigned char symbol,
                          unsigned char first_symbol_flag,
                          unsigned short nb_rb,
                          uint16_t pbch_pss_sss_adjust,
                          short **llr16p);

/** \brief This function computes the LLRs for ML (max-logsum approximation) dual-stream 64QAM/64QAM reception.
    @param stream0_in Input from channel compensated (MR combined) stream 0
    @param stream1_in Input from channel compensated (MR combined) stream 1
    @param ch_mag   Input from scaled channel magnitude square of h0'*g0
    @param stream0_out Output from LLR unit for stream0
    @param rho01 Cross-correlation between channels (MR combined)
    @param length in complex channel outputs*/
void qam64_qpsk(short *stream0_in,
                short *stream1_in,
                short *ch_mag,
                short *stream0_out,
                short *rho01,
                int length);

/** \brief This function perform LLR computation for dual-stream (64QAM/64QAM) transmission.
    @param frame_parms Frame descriptor structure
    @param rxdataF_comp Compensated channel output
    @param rxdataF_comp_i Compensated channel output for interference
    @param ch_mag   Input from scaled channel magnitude square of h0'*g0
    @param rho_i Correlation between channel of signal and inteference
    @param dlsch_llr llr output
    @param symbol OFDM symbol index in sub-frame
    @param first_symbol_flag flag to indicate this is the first symbol of the dlsch
    @param nb_rb number of RBs for this allocation
    @param pbch_pss_sss_adj Number of channel bits taken by PBCH/PSS/SSS
    @param llr16p pointer to pointer to symbol in dlsch_llr*/
int dlsch_64qam_qpsk_llr(LTE_DL_FRAME_PARMS *frame_parms,
                         int **rxdataF_comp,
                         int **rxdataF_comp_i,
                         int **dl_ch_mag,
                         int **rho_i,
                         short *dlsch_llr,
                         unsigned char symbol,
                         unsigned char first_symbol_flag,
                         unsigned short nb_rb,
                         uint16_t pbch_pss_sss_adjust,
                         short **llr16p);

/** \brief This function computes the LLRs for ML (max-logsum approximation) dual-stream 64QAM/16QAM reception.
    @param stream0_in Input from channel compensated (MR combined) stream 0
    @param stream1_in Input from channel compensated (MR combined) stream 1
    @param ch_mag   Input from scaled channel magnitude square of h0'*g0
    @param ch_mag_i Input from scaled channel magnitude square of h0'*g1
    @param stream0_out Output from LLR unit for stream0
    @param rho01 Cross-correlation between channels (MR combined)
    @param length in complex channel outputs*/
void qam64_qam16(short *stream0_in,
                 short *stream1_in,
                 short *ch_mag,
                 short *ch_mag_i,
                 short *stream0_out,
                 short *rho01,
                 int length);

/** \brief This function computes the LLRs for ML (max-logsum approximation) dual-stream 64QAM/16QAM reception.
    @param stream0_in Input from channel compensated (MR combined) stream 0
    @param stream1_in Input from channel compensated (MR combined) stream 1
    @param ch_mag   Input from scaled channel magnitude square of h0'*g0
    @param ch_mag_i Input from scaled channel magnitude square of h0'*g1
    @param stream0_out Output from LLR unit for stream0
    @param rho01 Cross-correlation between channels (MR combined)
    @param length in complex channel outputs*/
void qam64_qam16_avx2(short *stream0_in,
                      short *stream1_in,
                      short *ch_mag,
                      short *ch_mag_i,
                      short *stream0_out,
                      short *rho01,
                      int length);

/** \brief This function perform LLR computation for dual-stream (64QAM/16QAM) transmission.
    @param frame_parms Frame descriptor structure
    @param rxdataF_comp Compensated channel output
    @param rxdataF_comp_i Compensated channel output for interference
    @param ch_mag   Input from scaled channel magnitude square of h0'*g0
    @param ch_mag_i Input from scaled channel magnitude square of h0'*g1
    @param rho_i Correlation between channel of signal and inteference
    @param dlsch_llr llr output
    @param symbol OFDM symbol index in sub-frame
    @param first_symbol_flag flag to indicate this is the first symbol of the dlsch
    @param nb_rb number of RBs for this allocation
    @param pbch_pss_sss_adj Number of channel bits taken by PBCH/PSS/SSS
    @param llr16p pointer to pointer to symbol in dlsch_llr*/
int dlsch_64qam_16qam_llr(LTE_DL_FRAME_PARMS *frame_parms,
                          int **rxdataF_comp,
                          int **rxdataF_comp_i,
                          int **dl_ch_mag,
                          int **dl_ch_mag_i,
                          int **rho_i,
                          short *dlsch_llr,
                          unsigned char symbol,
                          unsigned char first_symbol_flag,
                          unsigned short nb_rb,
                          uint16_t pbch_pss_sss_adjust,
                          short **llr16p);

/** \brief This function computes the LLRs for ML (max-logsum approximation) dual-stream 64QAM/64QAM reception.
    @param stream0_in Input from channel compensated (MR combined) stream 0
    @param stream1_in Input from channel compensated (MR combined) stream 1
    @param ch_mag   Input from scaled channel magnitude square of h0'*g0
    @param ch_mag_i Input from scaled channel magnitude square of h0'*g1
    @param stream0_out Output from LLR unit for stream0
    @param rho01 Cross-correlation between channels (MR combined)
    @param length in complex channel outputs*/
void qam64_qam64(short *stream0_in,
                 short *stream1_in,
                 short *ch_mag,
                 short *ch_mag_i,
                 short *stream0_out,
                 short *rho01,
                 int length);

/** \brief This function computes the LLRs for ML (max-logsum approximation) dual-stream 64QAM/64QAM reception.
    @param stream0_in Input from channel compensated (MR combined) stream 0
    @param stream1_in Input from channel compensated (MR combined) stream 1
    @param ch_mag   Input from scaled channel magnitude square of h0'*g0
    @param ch_mag_i Input from scaled channel magnitude square of h0'*g1
    @param stream0_out Output from LLR unit for stream0
    @param rho01 Cross-correlation between channels (MR combined)
    @param length in complex channel outputs*/
void qam64_qam64_avx2(int32_t *stream0_in,
                      int32_t *stream1_in,
                      int32_t *ch_mag,
                      int32_t *ch_mag_i,
                      int16_t *stream0_out,
                      int32_t *rho01,
                      int length);

/** \brief This function perform LLR computation for dual-stream (64QAM/64QAM) transmission.
    @param frame_parms Frame descriptor structure
    @param rxdataF_comp Compensated channel output
    @param rxdataF_comp_i Compensated channel output for interference
    @param ch_mag   Input from scaled channel magnitude square of h0'*g0
    @param ch_mag_i Input from scaled channel magnitude square of h0'*g1
    @param rho_i Correlation between channel of signal and inteference
    @param dlsch_llr llr output
    @param symbol OFDM symbol index in sub-frame
    @param first_symbol_flag flag to indicate this is the first symbol of the dlsch
    @param nb_rb number of RBs for this allocation
    @param pbch_pss_sss_adj Number of channel bits taken by PBCH/PSS/SSS
    @param llr16p pointer to pointer to symbol in dlsch_llr*/
int dlsch_64qam_64qam_llr(LTE_DL_FRAME_PARMS *frame_parms,
                          int **rxdataF_comp,
                          int **rxdataF_comp_i,
                          int **dl_ch_mag,
                          int **dl_ch_mag_i,
                          int **rho_i,
                          short *dlsch_llr,
                          unsigned char symbol,
                          unsigned char first_symbol_flag,
                          unsigned short nb_rb,
                          uint16_t pbch_pss_sss_adjust,
                          short **llr16p);


/** \brief This function generates log-likelihood ratios (decoder input) for single-stream QPSK received waveforms.
    @param frame_parms Frame descriptor structure
    @param rxdataF_comp Compensated channel output
    @param dlsch_llr llr output
    @param symbol OFDM symbol index in sub-frame
    @param first_symbol_flag
    @param nb_rb number of RBs for this allocation
    @param pbch_pss_sss_adj Number of channel bits taken by PBCH/PSS/SSS
    @param llr128p pointer to pointer to symbol in dlsch_llr
    @param beamforming_mode beamforming mode
*/
int32_t dlsch_qpsk_llr(LTE_DL_FRAME_PARMS *frame_parms,
                       int32_t **rxdataF_comp,
                       int16_t *dlsch_llr,
                       uint8_t symbol,
                       uint8_t first_symbol_flag,
                       uint16_t nb_rb,
                       uint16_t pbch_pss_sss_adj,
                       int16_t **llr128p,
                       uint8_t beamforming_mode);

/**
   \brief This function generates log-likelihood ratios (decoder input) for single-stream 16QAM received waveforms
   @param frame_parms Frame descriptor structure
   @param rxdataF_comp Compensated channel output
   @param dlsch_llr llr output
   @param dl_ch_mag Squared-magnitude of channel in each resource element position corresponding to allocation and weighted for mid-point in 16QAM constellation
   @param symbol OFDM symbol index in sub-frame
   @param first_symbol_flag
   @param nb_rb number of RBs for this allocation
   @param pbch_pss_sss_adjust  Adjustment factor in RE for PBCH/PSS/SSS allocations
   @param llr128p pointer to pointer to symbol in dlsch_llr
   @param beamforming_mode beamforming mode
*/

int32_t dlsch_qpsk_llr_SIC(LTE_DL_FRAME_PARMS *frame_parms,
                           int **rxdataF_comp,
                           int32_t **sic_buffer,
                           int **rho_i,
                           short *dlsch_llr,
                           uint8_t num_pdcch_symbols,
                           uint16_t nb_rb,
                           uint8_t subframe,
                           uint16_t mod_order_0,
                           uint32_t rb_alloc);

void dlsch_16qam_llr(LTE_DL_FRAME_PARMS *frame_parms,
                     int32_t **rxdataF_comp,
                     int16_t *dlsch_llr,
                     int32_t **dl_ch_mag,
                     uint8_t symbol,
                     uint8_t first_symbol_flag,
                     uint16_t nb_rb,
                     uint16_t pbch_pss_sss_adjust,
                     int16_t **llr128p,
                     uint8_t beamforming_mode);
/**
   \brief This function generates log-likelihood ratios (decoder input) for single-stream 16QAM received waveforms
   @param frame_parms Frame descriptor structure
   @param rxdataF_comp Compensated channel output
   @param dlsch_llr llr output
   @param dl_ch_mag Squared-magnitude of channel in each resource element position corresponding to allocation, weighted by first mid-point of 64-QAM constellation
   @param dl_ch_magb Squared-magnitude of channel in each resource element position corresponding to allocation, weighted by second mid-point of 64-QAM constellation
   @param symbol OFDM symbol index in sub-frame
   @param first_symbol_flag
   @param nb_rb number of RBs for this allocation
   @param pbch_pss_sss_adjust PBCH/PSS/SSS RE adjustment (in REs)
   @param beamforming_mode beamforming mode
*/
void dlsch_16qam_llr_SIC (LTE_DL_FRAME_PARMS *frame_parms,
                          int32_t **rxdataF_comp,
                          int32_t **sic_buffer,  //Q15
                          int32_t **rho_i,
                          int16_t *dlsch_llr,
                          uint8_t num_pdcch_symbols,
                          int32_t **dl_ch_mag,
                          uint16_t nb_rb,
                          uint8_t subframe,
                          uint16_t mod_order_0,
                          uint32_t rb_alloc);

void dlsch_64qam_llr_SIC(LTE_DL_FRAME_PARMS *frame_parms,
                         int32_t **rxdataF_comp,
                         int32_t **sic_buffer,  //Q15
                         int32_t **rho_i,
                         int16_t *dlsch_llr,
                         uint8_t num_pdcch_symbols,
                         int32_t **dl_ch_mag,
                         int32_t **dl_ch_magb,
                         uint16_t nb_rb,
                         uint8_t subframe,
                         uint16_t mod_order_0,
                         uint32_t rb_alloc);


void dlsch_64qam_llr(LTE_DL_FRAME_PARMS *frame_parms,
                     int32_t **rxdataF_comp,
                     int16_t *dlsch_llr,
                     int32_t **dl_ch_mag,
                     int32_t **dl_ch_magb,
                     uint8_t symbol,
                     uint8_t first_symbol_flag,
                     uint16_t nb_rb,
                     uint16_t pbch_pss_sss_adjust,
                     int16_t **llr_save,
                     uint8_t beamforming_mode);


/** \fn dlsch_siso(LTE_DL_FRAME_PARMS *frame_parms,
    int32_t **rxdataF_comp,
    int32_t **rxdataF_comp_i,
    uint8_t l,
    uint16_t nb_rb)
    \brief This function does the first stage of llr computation for SISO, by just extracting the pilots, PBCH and primary/secondary synchronization sequences.
    @param frame_parms Frame descriptor structure
    @param rxdataF_comp Compensated channel output
    @param rxdataF_comp_i Compensated channel output for interference
    @param l symbol in sub-frame
    @param nb_rb Number of RBs in this allocation
*/

void dlsch_siso(LTE_DL_FRAME_PARMS *frame_parms,
                int32_t **rxdataF_comp,
                int32_t **rxdataF_comp_i,
                uint8_t l,
                uint16_t nb_rb);

/** \fn dlsch_alamouti(LTE_DL_FRAME_PARMS *frame_parms,
    int32_t **rxdataF_comp,
    int32_t **dl_ch_mag,
    int32_t **dl_ch_magb,
    uint8_t symbol,
    uint16_t nb_rb)
    \brief This function does Alamouti combining on RX and prepares LLR inputs by skipping pilots, PBCH and primary/secondary synchronization signals.
    @param frame_parms Frame descriptor structure
    @param rxdataF_comp Compensated channel output
    @param dl_ch_mag First squared-magnitude of channel (16QAM and 64QAM) for LLR computation.  Alamouti combining should be performed on this as well. Result is stored in first antenna position
    @param dl_ch_magb Second squared-magnitude of channel (64QAM only) for LLR computation.  Alamouti combining should be performed on this as well. Result is stored in first antenna position
    @param symbol Symbol in sub-frame
    @param nb_rb Number of RBs in this allocation
*/
void dlsch_alamouti(LTE_DL_FRAME_PARMS *frame_parms,
                    int32_t **rxdataF_comp,
                    int32_t **dl_ch_mag,
                    int32_t **dl_ch_magb,
                    uint8_t symbol,
                    uint16_t nb_rb);

/** \fn dlsch_antcyc(LTE_DL_FRAME_PARMS *frame_parms,
    int32_t **rxdataF_comp,
    int32_t **dl_ch_mag,
    int32_t **dl_ch_magb,
    uint8_t symbol,
    uint16_t nb_rb)
    \brief This function does antenna selection (based on antenna cycling pattern) on RX and prepares LLR inputs by skipping pilots, PBCH and primary/secondary synchronization signals.  Note that this is not LTE, it is just included for comparison purposes.
    @param frame_parms Frame descriptor structure
    @param rxdataF_comp Compensated channel output
    @param dl_ch_mag First squared-magnitude of channel (16QAM and 64QAM) for LLR computation.  Alamouti combining should be performed on this as well. Result is stored in first antenna position
    @param dl_ch_magb Second squared-magnitude of channel (64QAM only) for LLR computation.  Alamouti combining should be performed on this as well. Result is stored in first antenna position
    @param symbol Symbol in sub-frame
    @param nb_rb Number of RBs in this allocation
*/
void dlsch_antcyc(LTE_DL_FRAME_PARMS *frame_parms,
                  int32_t **rxdataF_comp,
                  int32_t **dl_ch_mag,
                  int32_t **dl_ch_magb,
                  uint8_t symbol,
                  uint16_t nb_rb);

/** \fn dlsch_detection_mrc(LTE_DL_FRAME_PARMS *frame_parms,
    int32_t **rxdataF_comp,
    int32_t **rxdataF_comp_i,
    int32_t **rho,
    int32_t **rho_i,
    int32_t **dl_ch_mag,
    int32_t **dl_ch_magb,
    uint8_t symbol,
    uint16_t nb_rb,
    uint8_t dual_stream_UE)

    \brief This function does maximal-ratio combining for dual-antenna receivers.
    @param frame_parms Frame descriptor structure
    @param rxdataF_comp Compensated channel output
    @param rxdataF_comp_i Compensated channel output for interference
    @param rho Cross correlation between spatial channels
    @param rho_i Cross correlation between signal and inteference channels
    @param dl_ch_mag First squared-magnitude of channel (16QAM and 64QAM) for LLR computation.  Alamouti combining should be performed on this as well. Result is stored in first antenna position
    @param dl_ch_magb Second squared-magnitude of channel (64QAM only) for LLR computation.  Alamouti combining should be performed on this as well. Result is stored in first antenna position
    @param symbol Symbol in sub-frame
    @param nb_rb Number of RBs in this allocation
    @param dual_stream_UE Flag to indicate dual-stream detection
*/
void dlsch_detection_mrc(LTE_DL_FRAME_PARMS *frame_parms,
                         int32_t **rxdataF_comp,
                         int32_t **rxdataF_comp_i,
                         int32_t **rho,
                         int32_t **rho_i,
                         int32_t **dl_ch_mag,
                         int32_t **dl_ch_magb,
                         int32_t **dl_ch_mag_i,
                         int32_t **dl_ch_magb_i,
                         uint8_t symbol,
                         uint16_t nb_rb,
                         uint8_t dual_stream_UE);

void dlsch_detection_mrc_TM34(LTE_DL_FRAME_PARMS *frame_parms,
                              LTE_UE_PDSCH *lte_ue_pdsch_vars,
                              int harq_pid,
                              int round,
                              unsigned char symbol,
                              unsigned short nb_rb,
                              unsigned char dual_stream_UE);

/** \fn dlsch_extract_rbs_single(int32_t **rxdataF,
    int32_t **dl_ch_estimates,
    int32_t **rxdataF_ext,
    int32_t **dl_ch_estimates_ext,
    uint16_t pmi,
    uint8_t *pmi_ext,
    uint32_t *rb_alloc,
    uint8_t symbol,
    uint8_t subframe,
    LTE_DL_FRAME_PARMS *frame_parms)
    \brief This function extracts the received resource blocks, both channel estimates and data symbols,
    for the current allocation and for single antenna eNB transmission.
    @param rxdataF Raw FFT output of received signal
    @param dl_ch_estimates Channel estimates of current slot
    @param rxdataF_ext FFT output for RBs in this allocation
    @param dl_ch_estimates_ext Channel estimates for RBs in this allocation
    @param pmi subband Precoding matrix indicator
    @param pmi_ext Extracted PMI for chosen RBs
    @param rb_alloc RB allocation vector
    @param symbol Symbol to extract
    @param subframe Subframe number
    @param vrb_type Flag to indicate distributed VRB type
    @param high_speed_flag
    @param frame_parms Pointer to frame descriptor
*/
uint16_t dlsch_extract_rbs_single(int32_t **rxdataF,
                                  int32_t **dl_ch_estimates,
                                  int32_t **rxdataF_ext,
                                  int32_t **dl_ch_estimates_ext,
                                  uint16_t pmi,
                                  uint8_t *pmi_ext,
                                  uint32_t *rb_alloc,
                                  uint8_t symbol,
                                  uint8_t subframe,
                                  uint32_t high_speed_flag,
                                  LTE_DL_FRAME_PARMS *frame_parms);

/** \fn dlsch_extract_rbs_dual(int32_t **rxdataF,
    int32_t **dl_ch_estimates,
    int32_t **rxdataF_ext,
    int32_t **dl_ch_estimates_ext,
    uint16_t pmi,
    uint8_t *pmi_ext,
    uint32_t *rb_alloc,
    uint8_t symbol,
    LTE_DL_FRAME_PARMS *frame_parms)
    \brief This function extracts the received resource blocks, both channel estimates and data symbols,
    for the current allocation and for dual antenna eNB transmission.
    @param rxdataF Raw FFT output of received signal
    @param dl_ch_estimates Channel estimates of current slot
    @param rxdataF_ext FFT output for RBs in this allocation
    @param dl_ch_estimates_ext Channel estimates for RBs in this allocation
    @param pmi subband Precoding matrix indicator
    @param pmi_ext Extracted PMI for chosen RBs
    @param rb_alloc RB allocation vector
    @param symbol Symbol to extract
    @param subframe Subframe index
    @param high_speed_flag
    @param frame_parms Pointer to frame descriptor
*/
uint16_t dlsch_extract_rbs_dual(int32_t **rxdataF,
                                int32_t **dl_ch_estimates,
                                int32_t **rxdataF_ext,
                                int32_t **dl_ch_estimates_ext,
                                uint16_t pmi,
                                uint8_t *pmi_ext,
                                uint32_t *rb_alloc,
                                uint8_t symbol,
                                uint8_t subframe,
                                uint32_t high_speed_flag,
                                LTE_DL_FRAME_PARMS *frame_parms,
                                MIMO_mode_t mimo_mode);

/** \fn dlsch_extract_rbs_TM7(int32_t **rxdataF,
    int32_t **dl_bf_ch_estimates,
    int32_t **rxdataF_ext,
    int32_t **dl_bf_ch_estimates_ext,
    uint32_t *rb_alloc,
    uint8_t symbol,
    uint8_t subframe,
    uint32_t high_speed_flag,
    LTE_DL_FRAME_PARMS *frame_parms)
    \brief This function extracts the received resource blocks, both channel estimates and data symbols,
    for the current allocation and for single antenna eNB transmission.
    @param rxdataF Raw FFT output of received signal
    @param dl_bf_ch_estimates Beamforming channel estimates of current slot
    @param rxdataF_ext FFT output for RBs in this allocation
    @param dl_bf_ch_estimates_ext Beamforming channel estimates for RBs in this allocation
    @param rb_alloc RB allocation vector
    @param symbol Symbol to extract
    @param subframe Subframe number
    @param high_speed_flag
    @param frame_parms Pointer to frame descriptor
*/
uint16_t dlsch_extract_rbs_TM7(int32_t **rxdataF,
                               int32_t **dl_bf_ch_estimates,
                               int32_t **rxdataF_ext,
                               int32_t **dl_bf_ch_estimates_ext,
                               uint32_t *rb_alloc,
                               uint8_t symbol,
                               uint8_t subframe,
                               uint32_t high_speed_flag,
                               LTE_DL_FRAME_PARMS *frame_parms);

/** \brief This function performs channel compensation (matched filtering) on the received RBs for this allocation.  In addition, it computes the squared-magnitude of the channel with weightings for 16QAM/64QAM detection as well as dual-stream detection (cross-correlation)
    @param rxdataF_ext Frequency-domain received signal in RBs to be demodulated
    @param dl_ch_estimates_ext Frequency-domain channel estimates in RBs to be demodulated
    @param dl_ch_mag First Channel magnitudes (16QAM/64QAM)
    @param dl_ch_magb Second weighted Channel magnitudes (64QAM)
    @param rxdataF_comp Compensated received waveform
    @param rho Cross-correlation between two spatial channels on each RX antenna
    @param frame_parms Pointer to frame descriptor
    @param symbol Symbol on which to operate
    @param first_symbol_flag set to 1 on first DLSCH symbol
    @param mod_order Modulation order of allocation
    @param nb_rb Number of RBs in allocation
    @param output_shift Rescaling for compensated output (should be energy-normalizing)
    @param phy_measurements Pointer to UE PHY measurements
*/
void dlsch_channel_compensation(int32_t **rxdataF_ext,
                                int32_t **dl_ch_estimates_ext,
                                int32_t **dl_ch_mag,
                                int32_t **dl_ch_magb,
                                int32_t **rxdataF_comp,
                                int32_t **rho,
                                LTE_DL_FRAME_PARMS *frame_parms,
                                uint8_t symbol,
                                uint8_t first_symbol_flag,
                                uint8_t mod_order,
                                uint16_t nb_rb,
                                uint8_t output_shift,
                                PHY_MEASUREMENTS *phy_measurements);

void dlsch_dual_stream_correlation(LTE_DL_FRAME_PARMS *frame_parms,
                                   unsigned char symbol,
                                   unsigned short nb_rb,
                                   int **dl_ch_estimates_ext,
                                   int **dl_ch_estimates_ext_i,
                                   int **dl_ch_rho_ext,
                                   unsigned char output_shift);

void dlsch_dual_stream_correlationTM34(LTE_DL_FRAME_PARMS *frame_parms,
                                   unsigned char symbol,
                                   unsigned short nb_rb,
                                   int **dl_ch_estimates_ext,
                                   int **dl_ch_estimates_ext_i,
                                   int **dl_ch_rho_ext,
                                   unsigned char output_shift0,
                                   unsigned char output_shift1);
//This function is used to compute multiplications in Hhermitian * H matrix
void conjch0_mult_ch1(int *ch0,
                      int *ch1,
                      int32_t *ch0conj_ch1,
                      unsigned short nb_rb,
                      unsigned char output_shift0);

void construct_HhH_elements(int *ch0conj_ch0,
                         int *ch1conj_ch1,
                         int *ch2conj_ch2,
                         int *ch3conj_ch3,
                         int *ch0conj_ch1,
                         int *ch1conj_ch0,
                         int *ch2conj_ch3,
                         int *ch3conj_ch2,
                         int32_t *after_mf_00,
                         int32_t *after_mf_01,
                         int32_t *after_mf_10,
                         int32_t *after_mf_11,
                         unsigned short nb_rb);

void squared_matrix_element(int32_t *Hh_h_00,
                            int32_t *Hh_h_00_sq,
                            unsigned short nb_rb);

void dlsch_channel_level_TM34_meas(int *ch00,
                                   int *ch01,
                                   int *ch10,
                                   int *ch11,
                                   int *avg_0,
                                   int *avg_1,
                                   unsigned short nb_rb);

void det_HhH(int32_t *after_mf_00,
             int32_t *after_mf_01,
             int32_t *after_mf_10,
             int32_t *after_mf_11,
             int32_t *det_fin_128,
             unsigned short nb_rb);

void numer(int32_t *Hh_h_00_sq,
           int32_t *Hh_h_01_sq,
           int32_t *Hh_h_10_sq,
           int32_t *Hh_h_11_sq,
           int32_t *num_fin,
           unsigned short nb_rb);

uint8_t rank_estimation_tm3_tm4(int *dl_ch_estimates_00,
                                int *dl_ch_estimates_01,
                                int *dl_ch_estimates_10,
                                int *dl_ch_estimates_11,
                                unsigned short nb_rb);

void dlsch_channel_compensation_TM56(int **rxdataF_ext,
                                     int **dl_ch_estimates_ext,
                                     int **dl_ch_mag,
                                     int **dl_ch_magb,
                                     int **rxdataF_comp,
                                     unsigned char *pmi_ext,
                                     LTE_DL_FRAME_PARMS *frame_parms,
                                     PHY_MEASUREMENTS *phy_measurements,
                                     int eNB_id,
                                     unsigned char symbol,
                                     unsigned char mod_order,
                                     unsigned short nb_rb,
                                     unsigned char output_shift,
                                     unsigned char dl_power_off);


void dlsch_channel_compensation_TM34(LTE_DL_FRAME_PARMS *frame_parms,
                                    LTE_UE_PDSCH *lte_ue_pdsch_vars,
                                    PHY_MEASUREMENTS *phy_measurements,
                                    int eNB_id,
                                    unsigned char symbol,
                                    unsigned char mod_order0,
                                    unsigned char mod_order1,
                                    int harq_pid,
                                    int round,
                                    MIMO_mode_t mimo_mode,
                                    unsigned short nb_rb,
                                    unsigned char output_shift0,
                                    unsigned char output_shift1);


/** \brief This function computes the average channel level over all allocated RBs and antennas (TX/RX) in order to compute output shift for compensated signal
    @param dl_ch_estimates_ext Channel estimates in allocated RBs
    @param frame_parms Pointer to frame descriptor
    @param avg Pointer to average signal strength
    @param pilots_flag Flag to indicate pilots in symbol
    @param nb_rb Number of allocated RBs
*/
void dlsch_channel_level(int32_t **dl_ch_estimates_ext,
                         LTE_DL_FRAME_PARMS *frame_parms,
                         int32_t *avg,
                         uint8_t pilots_flag,
                         uint16_t nb_rb);


void dlsch_channel_level_TM34(int **dl_ch_estimates_ext,
                              LTE_DL_FRAME_PARMS *frame_parms,
                              unsigned char *pmi_ext,
                              int *avg_0,
                              int *avg_1,
                              uint8_t symbol,
                              unsigned short nb_rb,
                              MIMO_mode_t mimo_mode);


void dlsch_channel_level_TM56(int32_t **dl_ch_estimates_ext,
                              LTE_DL_FRAME_PARMS *frame_parms,
                              unsigned char *pmi_ext,
                              int32_t *avg,
                              uint8_t symbol_mod,
                              uint16_t nb_rb);

void dlsch_channel_level_TM7(int32_t **dl_bf_ch_estimates_ext,
                         LTE_DL_FRAME_PARMS *frame_parms,
                         int32_t *avg,
                         uint8_t pilots_flag,
                         uint16_t nb_rb);

void dlsch_scale_channel(int32_t **dl_ch_estimates_ext,
                         LTE_DL_FRAME_PARMS *frame_parms,
                         LTE_UE_DLSCH_t **dlsch_ue,
                         uint8_t symbol_mod,
                         uint16_t nb_rb);

/** \brief This is the top-level entry point for DLSCH decoding in UE.  It should be replicated on several
    threads (on multi-core machines) corresponding to different HARQ processes. The routine first
    computes the segmentation information, followed by rate dematching and sub-block deinterleaving the of the
    received LLRs computed by dlsch_demodulation for each transport block segment. It then calls the
    turbo-decoding algorithm for each segment and stops after either after unsuccesful decoding of at least
    one segment or correct decoding of all segments.  Only the segment CRCs are check for the moment, the
    overall CRC is ignored.  Finally transport block reassembly is performed.
    @param phy_vars_ue Pointer to ue variables
    @param dlsch_llr Pointer to LLR values computed by dlsch_demodulation
    @param lte_frame_parms Pointer to frame descriptor
    @param dlsch Pointer to DLSCH descriptor
    @param frame Frame number
    @param subframe Subframe number
    @param num_pdcch_symbols Number of PDCCH symbols
    @param is_crnti indicates if PDSCH belongs to a CRNTI (necessary for parallelizing decoding threads)
    @param llr8_flag If 1, indicate that the 8-bit turbo decoder should be used
    @returns 0 on success, 1 on unsuccessful decoding
*/
uint32_t dlsch_decoding(PHY_VARS_UE *phy_vars_ue,
                        int16_t *dlsch_llr,
                        LTE_DL_FRAME_PARMS *lte_frame_parms,
                        LTE_UE_DLSCH_t *dlsch,
                        LTE_DL_UE_HARQ_t *harq_process,
                        uint32_t frame,
                        uint8_t subframe,
                        uint8_t harq_pid,
                        uint8_t is_crnti,
                        uint8_t llr8_flag);

uint32_t dlsch_decoding_emul(PHY_VARS_UE *phy_vars_ue,
                             uint8_t subframe,
                             PDSCH_t dlsch_id,
                             uint8_t eNB_id);

/** \brief This function is the top-level entry point to PDSCH demodulation, after frequency-domain transformation and channel estimation.  It performs
    - RB extraction (signal and channel estimates)
    - channel compensation (matched filtering)
    - RE extraction (pilot, PBCH, synch. signals)
    - antenna combining (MRC, Alamouti, cycling)
    - LLR computation
    This function supports TM1, 2, 3, 5, and 6.
    @param phy_vars_ue Pointer to PHY variables
    @param type Type of PDSCH (SI_PDSCH,RA_PDSCH,PDSCH,PMCH)
    @param eNB_id eNb index (Nid1) 0,1,2
    @param eNB_id_i Interfering eNB index (Nid1) 0,1,2, or 3 in case of MU-MIMO IC receiver
    @param subframe Subframe number
    @param symbol Symbol on which to act (within sub-frame)
    @param first_symbol_flag set to 1 on first DLSCH symbol
    @param rx_type. rx_type=RX_IC_single_stream will enable interference cancellation of a second stream when decoding the first stream. In case of TM1, 2, 5, and this can cancel interference from a neighbouring cell given by eNB_id_i. In case of TM5, eNB_id_i should be set to n_connected_eNB to perform multi-user interference cancellation. In case of TM3, eNB_id_i should be set to eNB_id to perform co-channel interference cancellation; this option should be used together with an interference cancellation step [...]. In case of TM3, if rx_type=RX_IC_dual_stream, both streams will be decoded by applying the IC single stream receiver twice.
    @param i_mod Modulation order of the interfering stream
*/
int32_t rx_pdsch(PHY_VARS_UE *phy_vars_ue,
                 PDSCH_t type,
                 uint8_t eNB_id,
                 uint8_t eNB_id_i,
                 uint32_t frame,
                 uint8_t subframe,
                 uint8_t symbol,
                 uint8_t first_symbol_flag,
                 RX_type_t rx_type,
                 uint8_t i_mod,
                 uint8_t harq_pid);

int32_t rx_pdcch(PHY_VARS_UE *ue,
                 uint32_t frame,
                 uint8_t subframe,
                 uint8_t eNB_id,
                 MIMO_mode_t mimo_mode,
                 uint32_t high_speed_flag,
                 uint8_t is_secondary_ue);

/*! \brief Extract PSS and SSS resource elements
  @param phy_vars_ue Pointer to UE variables
  @param[out] pss_ext contain the PSS signals after the extraction
  @param[out] sss_ext contain the SSS signals after the extraction
  @returns 0 on success
*/
int pss_sss_extract(PHY_VARS_UE *phy_vars_ue,
                    int32_t pss_ext[4][72],
                    int32_t sss_ext[4][72],
                                        uint8_t subframe);

/*! \brief Extract only PSS resource elements
  @param phy_vars_ue Pointer to UE variables
  @param[out] pss_ext contain the PSS signals after the extraction
  @returns 0 on success
*/
int pss_only_extract(PHY_VARS_UE *phy_vars_ue,
                    int32_t pss_ext[4][72],
                    uint8_t subframe);

/*! \brief Extract only SSS resource elements
  @param phy_vars_ue Pointer to UE variables
  @param[out] sss_ext contain the SSS signals after the extraction
  @returns 0 on success
*/
int sss_only_extract(PHY_VARS_UE *phy_vars_ue,
                    int32_t sss_ext[4][72],
                    uint8_t subframe);

/*! \brief Performs detection of SSS to find cell ID and other framing parameters (FDD/TDD, normal/extended prefix)
  @param phy_vars_ue Pointer to UE variables
  @param tot_metric Pointer to variable containing maximum metric under framing hypothesis (to be compared to other hypotheses
  @param flip_max Pointer to variable indicating if start of frame is in second have of RX buffer (i.e. PSS/SSS is flipped)
  @param phase_max Pointer to variable (0 ... 6) containing rought phase offset between PSS and SSS (can be used for carrier
  frequency adjustment. 0 means -pi/3, 6 means pi/3.
  @returns 0 on success
*/
int rx_sss(PHY_VARS_UE *phy_vars_ue,int32_t *tot_metric,uint8_t *flip_max,uint8_t *phase_max);

/*! \brief receiver for the PBCH
  \returns number of tx antennas or -1 if error
*/
uint16_t rx_pbch(LTE_UE_COMMON *lte_ue_common_vars,
                 LTE_UE_PBCH *lte_ue_pbch_vars,
                 LTE_DL_FRAME_PARMS *frame_parms,
                 uint8_t eNB_id,
                 MIMO_mode_t mimo_mode,
                 uint32_t high_speed_flag,
                 uint8_t frame_mod4);

uint16_t rx_pbch_emul(PHY_VARS_UE *phy_vars_ue,
                      uint8_t eNB_id,
                      uint8_t pbch_phase);

/*! \brief PBCH scrambling. Applies 36.211 PBCH scrambling procedure.
  \param frame_parms Pointer to frame descriptor
  \param coded_data Output of the coding and rate matching
  \param length Length of the sequence*/
void pbch_scrambling(LTE_DL_FRAME_PARMS *frame_parms,
                     uint8_t* coded_data,
                     uint32_t length);

/*! \brief PBCH unscrambling
  This is similar to pbch_scrabling with the difference that inputs are signed s16s (llr values) and instead of flipping bits we change signs.
  \param frame_parms Pointer to frame descriptor
  \param llr Output of the demodulator
  \param length Length of the sequence
  \param frame_mod4 Frame number modulo 4*/
void pbch_unscrambling(LTE_DL_FRAME_PARMS *frame_parms,
                       int8_t* llr,
                       uint32_t length,
                       uint8_t frame_mod4);

/*! \brief DCI Encoding. This routine codes an arbitrary DCI PDU after appending the 8-bit 3GPP CRC.  It then applied sub-block interleaving and rate matching.
  \param a Pointer to DCI PDU (coded in bytes)
  \param A Length of DCI PDU in bits
  \param E Length of DCI PDU in coded bits
  \param e Pointer to sequence
  \param rnti RNTI for CRC scrambling*/
void dci_encoding(uint8_t *a,
                  uint8_t A,
                  uint16_t E,
                  uint8_t *e,
                  uint16_t rnti);

/*! \brief Top-level DCI entry point. This routine codes an set of DCI PDUs and performs PDCCH modulation, interleaving and mapping.
  \param num_ue_spec_dci  Number of UE specific DCI pdus to encode
  \param num_common_dci Number of Common DCI pdus to encode
  \param dci_alloc Allocation vectors for each DCI pdu
  \param n_rnti n_RNTI (see )
  \param amp Amplitude of QPSK symbols
  \param frame_parms Pointer to DL Frame parameter structure
  \param txdataF Pointer to tx signal buffers
  \param sub_frame_offset subframe offset in frame
  @returns Number of PDCCH symbols
*/
uint8_t generate_dci_top(uint8_t num_ue_spec_dci,
                         uint8_t num_common_dci,
                         DCI_ALLOC_t *dci_alloc,
                         uint32_t n_rnti,
                         int16_t amp,
                         LTE_DL_FRAME_PARMS *frame_parms,
                         int32_t **txdataF,
                         uint32_t sub_frame_offset);

uint8_t generate_dci_top_emul(PHY_VARS_eNB *phy_vars_eNB,
                              uint8_t num_ue_spec_dci,
                              uint8_t num_common_dci,
                              DCI_ALLOC_t *dci_alloc,
                              uint8_t subframe);


void generate_64qam_table(void);
void generate_16qam_table(void);

uint16_t extract_crc(uint8_t *dci,uint8_t DCI_LENGTH);

/*! \brief LLR from two streams. This function takes two streams (qpsk modulated) and calculates the LLR, considering one stream as interference.
  \param stream0_in pointer to first stream0
  \param stream1_in pointer to first stream1
  \param stream0_out pointer to output stream
  \param rho01 pointer to correlation matrix
  \param length*/
void qpsk_qpsk_TM3456(short *stream0_in,
                      short *stream1_in,
                      short *stream0_out,
                      short *rho01,
                      int length
                     );

/** \brief Attempt decoding of a particular DCI with given length and format.
    @param DCI_LENGTH length of DCI in bits
    @param DCI_FMT Format of DCI
    @param e e-sequence (soft bits)
    @param decoded_output Output of Viterbi decoder
*/
void dci_decoding(uint8_t DCI_LENGTH,
                  uint8_t DCI_FMT,
                  int8_t *e,
                  uint8_t *decoded_output);

/** \brief Do 36.213 DCI decoding procedure by searching different RNTI options and aggregation levels.  Currently does
    not employ the complexity reducing procedure based on RNTI.
    @param phy_vars_ue UE variables
    @param dci_alloc Pointer to DCI_ALLOC_t array to store results for DLSCH/ULSCH programming
    @param do_common If 1 perform search in common search-space else ue-specific search-space
    @param eNB_id eNB Index on which to act
    @param subframe Index of subframe
    @returns bitmap of occupied CCE positions (i.e. those detected)
*/
uint16_t dci_decoding_procedure(PHY_VARS_UE *phy_vars_ue,
                                DCI_ALLOC_t *dci_alloc,
                                int do_common,
                                int16_t eNB_id,
                                uint8_t subframe);


uint16_t dci_decoding_procedure_emul(LTE_UE_PDCCH **lte_ue_pdcch_vars,
                                     uint8_t num_ue_spec_dci,
                                     uint8_t num_common_dci,
                                     DCI_ALLOC_t *dci_alloc_tx,
                                     DCI_ALLOC_t *dci_alloc_rx,
                                     int16_t eNB_id);

/** \brief Compute Q (modulation order) based on I_MCS PDSCH.  Implements table 7.1.7.1-1 from 36.213.
    @param I_MCS */
uint8_t get_Qm(uint8_t I_MCS);

/** \brief Compute Q (modulation order) based on I_MCS for PUSCH.  Implements table 8.6.1-1 from 36.213.
    @param I_MCS */
uint8_t get_Qm_ul(uint8_t I_MCS);

/** \brief Compute I_TBS (transport-block size) based on I_MCS for PDSCH.  Implements table 7.1.7.1-1 from 36.213.
    @param I_MCS */
uint8_t get_I_TBS(uint8_t I_MCS);

/** \brief Compute I_TBS (transport-block size) based on I_MCS for PUSCH.  Implements table 8.6.1-1 from 36.213.
    @param I_MCS */
unsigned char get_I_TBS_UL(unsigned char I_MCS);

/** \brief Compute Q (modulation order) based on downlink I_MCS. Implements table 7.1.7.1-1 from 36.213.
    @param I_MCS
    @param nb_rb
    @return Transport block size */
uint32_t get_TBS_DL(uint8_t mcs, uint16_t nb_rb);

/** \brief Compute Q (modulation order) based on uplink I_MCS. Implements table 7.1.7.1-1 from 36.213.
    @param I_MCS
    @param nb_rb
    @return Transport block size */
uint32_t get_TBS_UL(uint8_t mcs, uint16_t nb_rb);

/* \brief Return bit-map of resource allocation for a given DCI rballoc (RIV format) and vrb type
   @param N_RB_DL number of PRB on DL
   @param indicator for even/odd slot
   @param vrb vrb index
   @param Ngap Gap indicator
*/
uint32_t get_prb(int N_RB_DL,int odd_slot,int vrb,int Ngap);

/* \brief Return prb for a given vrb index
   @param vrb_type VRB type (0=localized,1=distributed)
   @param rb_alloc_dci rballoc field from DCI
*/
uint32_t get_rballoc(vrb_t vrb_type,uint16_t rb_alloc_dci);


/* \brief Return bit-map of resource allocation for a given DCI rballoc (RIV format) and vrb type
   @returns Transmission mode (1-7)
*/
uint8_t get_transmission_mode(module_id_t Mod_id, uint8_t CC_id, rnti_t rnti);


/* \brief
   @param ra_header Header of resource allocation (0,1) (See sections 7.1.6.1/7.1.6.2 of 36.213 Rel8.6)
   @param rb_alloc Bitmap allocation from DCI (format 1,2)
   @returns number of physical resource blocks
*/
uint32_t conv_nprb(uint8_t ra_header,uint32_t rb_alloc,int N_RB_DL);

int get_G(LTE_DL_FRAME_PARMS *frame_parms,uint16_t nb_rb,uint32_t *rb_alloc,uint8_t mod_order,uint8_t Nl,uint8_t num_pdcch_symbols,int frame,uint8_t subframe, uint8_t beamforming_mode);

int adjust_G(LTE_DL_FRAME_PARMS *frame_parms,uint32_t *rb_alloc,uint8_t mod_order,uint8_t subframe);
int adjust_G2(LTE_DL_FRAME_PARMS *frame_parms,uint32_t *rb_alloc,uint8_t mod_order,uint8_t subframe,uint8_t symbol);


#ifndef modOrder
#define modOrder(I_MCS,I_TBS) ((I_MCS-I_TBS)*2+2) // Find modulation order from I_TBS and I_MCS
#endif

/** \fn uint8_t I_TBS2I_MCS(uint8_t I_TBS);
    \brief This function maps I_tbs to I_mcs according to Table 7.1.7.1-1 in 3GPP TS 36.213 V8.6.0. Where there is two supported modulation orders for the same I_TBS then either high or low modulation is chosen by changing the equality of the two first comparisons in the if-else statement.
    \param I_TBS Index of Transport Block Size
    \return I_MCS given I_TBS
*/
uint8_t I_TBS2I_MCS(uint8_t I_TBS);

/** \fn uint8_t SE2I_TBS(float SE,
    uint8_t N_PRB,
    uint8_t symbPerRB);
    \brief This function maps a requested throughput in number of bits to I_tbs. The throughput is calculated as a function of modulation order, RB allocation and number of symbols per RB. The mapping orginates in the "Transport block size table" (Table 7.1.7.2.1-1 in 3GPP TS 36.213 V8.6.0)
    \param SE Spectral Efficiency (before casting to integer, multiply by 1024, remember to divide result by 1024!)
    \param N_PRB Number of PhysicalResourceBlocks allocated \sa lte_frame_parms->N_RB_DL
    \param symbPerRB Number of symbols per resource block allocated to this channel
    \return I_TBS given an SE and an N_PRB
*/
uint8_t SE2I_TBS(float SE,
                 uint8_t N_PRB,
                 uint8_t symbPerRB);
/** \brief This function generates the sounding reference symbol (SRS) for the uplink according to 36.211 v8.6.0. If IFFT_FPGA is defined, the SRS is quantized to a QPSK sequence.
    @param frame_parms LTE DL Frame Parameters
    @param soundingrs_ul_config_dedicated Dynamic configuration from RRC during Connection Establishment
    @param txdataF pointer to the frequency domain TX signal
    @returns 0 on success*/
int generate_srs(LTE_DL_FRAME_PARMS *frame_parms,
		 SOUNDINGRS_UL_CONFIG_DEDICATED *soundingrs_ul_config_dedicated,
		 int *txdataF,
		 int16_t amp,
		 uint32_t subframe);

int32_t generate_srs_tx_emul(PHY_VARS_UE *phy_vars_ue,
                             uint8_t subframe);

/*!
  \brief This function is similar to generate_srs_tx but generates a conjugate sequence for channel estimation. If IFFT_FPGA is defined, the SRS is quantized to a QPSK sequence.
  @param phy_vars_ue Pointer to PHY_VARS structure
  @param eNB_id Index of destination eNB for this SRS
  @param amp Linear amplitude of SRS
  @param subframe Index of subframe on which to act
  @returns 0 on success, -1 on error with message
*/

int32_t generate_srs_tx(PHY_VARS_UE *phy_vars_ue,
                        uint8_t eNB_id,
                        int16_t amp,
                        uint32_t subframe);

/*!
  \brief This function generates the downlink reference signal for the PUSCH according to 36.211 v8.6.0. The DRS occuies the RS defined by rb_alloc and the symbols 2 and 8 for extended CP and 3 and 10 for normal CP.
*/

int32_t generate_drs_pusch(PHY_VARS_UE *phy_vars_ue,
                           UE_rxtx_proc_t *proc,
                           uint8_t eNB_id,
                           int16_t amp,
                           uint32_t subframe,
                           uint32_t first_rb,
                           uint32_t nb_rb,
                           uint8_t ant);

/*!
  \brief This function initializes the Group Hopping, Sequence Hopping and nPRS sequences for PUCCH/PUSCH according to 36.211 v8.6.0. It should be called after configuration of UE (reception of SIB2/3) and initial configuration of eNB (or after reconfiguration of cell-specific parameters).
  @param frame_parms Pointer to a LTE_DL_FRAME_PARMS structure (eNB or UE)*/
void init_ul_hopping(LTE_DL_FRAME_PARMS *frame_parms);


/*!
  \brief This function implements the initialization of paging parameters for UE (See Section 7, 36.304).It must be called after setting IMSImod1024 during UE startup and after receiving SIB2
  @param ue Pointer to UE context
  @param defaultPagingCycle T from 36.304 (0=32,1=64,2=128,3=256)
  @param nB nB from 36.304 (0=4T,1=2T,2=T,3=T/2,4=T/4,5=T/8,6=T/16,7=T/32*/
int init_ue_paging_info(PHY_VARS_UE *ue, long defaultPagingCycle, long nB);

int32_t compareints (const void * a, const void * b);


void ulsch_modulation(int32_t **txdataF,
                      int16_t amp,
                      frame_t frame,
                      uint32_t subframe,
                      LTE_DL_FRAME_PARMS *frame_parms,
                      LTE_UE_ULSCH_t *ulsch);


void ulsch_extract_rbs_single(int32_t **rxdataF,
                              int32_t **rxdataF_ext,
                              uint32_t first_rb,
                              uint32_t nb_rb,
                              uint8_t l,
                              uint8_t Ns,
                              LTE_DL_FRAME_PARMS *frame_parms);

uint8_t subframe2harq_pid(LTE_DL_FRAME_PARMS *frame_parms,frame_t frame,uint8_t subframe);
uint8_t subframe2harq_pid_eNBrx(LTE_DL_FRAME_PARMS *frame_parms,uint8_t subframe);

int generate_ue_dlsch_params_from_dci(int frame,
                                      uint8_t subframe,
                                      void *dci_pdu,
                                      rnti_t rnti,
                                      DCI_format_t dci_format,
                                      LTE_UE_DLSCH_t **dlsch,
                                      LTE_DL_FRAME_PARMS *frame_parms,
                                      PDSCH_CONFIG_DEDICATED *pdsch_config_dedicated,
                                      uint16_t si_rnti,
                                      uint16_t ra_rnti,
                                      uint16_t p_rnti,
                                      uint8_t beamforming_mode,
                                      uint16_t tc_rnti);

int32_t generate_eNB_dlsch_params_from_dci(int frame,
    uint8_t subframe,
    void *dci_pdu,
    rnti_t rnti,
    DCI_format_t dci_format,
    LTE_eNB_DLSCH_t **dlsch_eNB,
    LTE_DL_FRAME_PARMS *frame_parms,
    PDSCH_CONFIG_DEDICATED *pdsch_config_dedicated,
    uint16_t si_rnti,
    uint16_t ra_rnti,
    uint16_t p_rnti,
    uint16_t DL_pmi_single,
    uint8_t beamforming_mode);

int32_t generate_eNB_ulsch_params_from_rar(uint8_t *rar_pdu,
    frame_t frame,
    uint8_t subframe,
    LTE_eNB_ULSCH_t *ulsch,
    LTE_DL_FRAME_PARMS *frame_parms);

int generate_ue_ulsch_params_from_dci(void *dci_pdu,
                                      rnti_t rnti,
                                      uint8_t subframe,
                                      DCI_format_t dci_format,
                                      PHY_VARS_UE *phy_vars_ue,
                                      UE_rxtx_proc_t *proc,
                                      uint16_t si_rnti,
                                      uint16_t ra_rnti,
                                      uint16_t p_rnti,
                                      uint16_t cba_rnti,
                                      uint8_t eNB_id,
                                      uint8_t use_srs);

int32_t generate_ue_ulsch_params_from_rar(PHY_VARS_UE *phy_vars_ue,
                                          UE_rxtx_proc_t *proc,
                                          uint8_t eNB_id);
double sinr_eff_cqi_calc(PHY_VARS_UE *phy_vars_ue,
                         uint8_t eNB_id,
                                                 uint8_t subframe);

uint8_t sinr2cqi(double sinr,uint8_t trans_mode);

int generate_eNB_ulsch_params_from_dci(PHY_VARS_eNB *PHY_vars_eNB,
                                       eNB_rxtx_proc_t *proc,
                                       void *dci_pdu,
                                       rnti_t rnti,
                                       DCI_format_t dci_format,
                                       uint8_t UE_id,
                                       uint16_t si_rnti,
                                       uint16_t ra_rnti,
                                       uint16_t p_rnti,
                                       uint16_t cba_rnti,
                                       uint8_t use_srs);


void dump_ulsch(PHY_VARS_eNB *phy_vars_eNB,eNB_rxtx_proc_t *proc,uint8_t UE_id);

int dump_dci(LTE_DL_FRAME_PARMS *frame_parms, DCI_ALLOC_t *dci);

int dump_ue_stats(PHY_VARS_UE *phy_vars_ue, UE_rxtx_proc_t *proc, char* buffer, int length, runmode_t mode, int input_level_dBm);
int dump_eNB_stats(PHY_VARS_eNB *phy_vars_eNB, char* buffer, int length);



void generate_pcfich_reg_mapping(LTE_DL_FRAME_PARMS *frame_parms);

void pcfich_scrambling(LTE_DL_FRAME_PARMS *frame_parms,
                       uint8_t subframe,
                       uint8_t *b,
                       uint8_t *bt);

void pcfich_unscrambling(LTE_DL_FRAME_PARMS *frame_parms,
                         uint8_t subframe,
                         int16_t *d);

void generate_pcfich(uint8_t num_pdcch_symbols,
                     int16_t amp,
                     LTE_DL_FRAME_PARMS *frame_parms,
                     int32_t **txdataF,
                     uint8_t subframe);

uint8_t rx_pcfich(LTE_DL_FRAME_PARMS *frame_parms,
                  uint8_t subframe,
                  LTE_UE_PDCCH *lte_ue_pdcch_vars,
                  MIMO_mode_t mimo_mode);

void generate_phich_reg_mapping(LTE_DL_FRAME_PARMS *frame_parms);


void init_transport_channels(uint8_t);

void generate_RIV_tables(void);

/*!
  \brief This function performs the initial cell search procedure - PSS detection, SSS detection and PBCH detection.  At the
  end, the basic frame parameters are known (Frame configuration - TDD/FDD and cyclic prefix length,
  N_RB_DL, PHICH_CONFIG and Nid_cell) and the UE can begin decoding PDCCH and DLSCH SI to retrieve the rest.  Once these
  parameters are know, the routine calls some basic initialization routines (cell-specific reference signals, etc.)
  @param phy_vars_ue Pointer to UE variables
*/
int initial_sync(PHY_VARS_UE *phy_vars_ue, runmode_t mode);

void rx_ulsch(PHY_VARS_eNB *phy_vars_eNB,
              eNB_rxtx_proc_t *proc,
              uint8_t eNB_id,  // this is the effective sector id
              uint8_t UE_id,
              LTE_eNB_ULSCH_t **ulsch,
              uint8_t cooperation_flag);

void rx_ulsch_emul(PHY_VARS_eNB *phy_vars_eNB,
                   eNB_rxtx_proc_t *proc,
                   uint8_t sect_id,
                   uint8_t UE_index);

/*!
  \brief Encoding of PUSCH/ACK/RI/ACK from 36-212.
  @param a Pointer to ulsch SDU
  @param frame_parms Pointer to Frame parameters
  @param ulsch Pointer to ulsch descriptor
  @param harq_pid HARQ process ID
  @param tmode Transmission mode (1-7)
  @param control_only_flag Generate PUSCH with control information only
  @param Nbundled Parameter for ACK/NAK bundling (36.213 Section 7.3)
*/
uint32_t ulsch_encoding(uint8_t *a,
                        PHY_VARS_UE *phy_vars_ue,
                        uint8_t harq_pid,
                        uint8_t eNB_id,
                        uint8_t subframe_rx,
                        uint8_t tmode,
                        uint8_t control_only_flag,
                        uint8_t Nbundled);

/*!
  \brief Encoding of PUSCH/ACK/RI/ACK from 36-212 for emulation
  @param ulsch_buffer Pointer to ulsch SDU
  @param phy_vars_ue Pointer to UE top-level descriptor
  @param eNB_id ID of eNB receiving this PUSCH
  @param harq_pid HARQ process ID
  @param control_only_flag Generate PUSCH with control information only
*/
int32_t ulsch_encoding_emul(uint8_t *ulsch_buffer,
                            PHY_VARS_UE *phy_vars_ue,
                            uint8_t eNB_id,
                            uint8_t subframe_rx,
                            uint8_t harq_pid,
                            uint8_t control_only_flag);

/*!
  \brief Decoding of PUSCH/ACK/RI/ACK from 36-212.
  @param phy_vars_eNB Pointer to eNB top-level descriptor
  @param proc Pointer to RXTX proc variables
  @param UE_id ID of UE transmitting this PUSCH
  @param subframe Index of subframe for PUSCH
  @param control_only_flag Receive PUSCH with control information only
  @param Nbundled Nbundled parameter for ACK/NAK scrambling from 36-212/36-213
  @param llr8_flag If 1, indicate that the 8-bit turbo decoder should be used
  @returns 0 on success
*/
unsigned int  ulsch_decoding(PHY_VARS_eNB *phy_vars_eNB,
                             eNB_rxtx_proc_t *proc,
                             uint8_t UE_id,
                             uint8_t control_only_flag,
                             uint8_t Nbundled,
                             uint8_t llr8_flag);

/*!
  \brief Decoding of ULSCH data component from 36-212. This one spawns 1 worker thread in parallel,half of the segments in each thread.
  @param phy_vars_eNB Pointer to eNB top-level descriptor
  @param UE_id ID of UE transmitting this PUSCH
  @param harq_pid HARQ process ID
  @param llr8_flag If 1, indicate that the 8-bit turbo decoder should be used
  @returns 0 on success
*/
int ulsch_decoding_data_2thread(PHY_VARS_eNB *eNB,
                                int UE_id,
                                int harq_pid,
                                int llr8_flag);

/*!
  \brief Decoding of ULSCH data component from 36-212. This one is single thread.
  @param phy_vars_eNB Pointer to eNB top-level descriptor
  @param UE_id ID of UE transmitting this PUSCH
  @param harq_pid HARQ process ID
  @param llr8_flag If 1, indicate that the 8-bit turbo decoder should be used
  @returns 0 on success
*/
int ulsch_decoding_data(PHY_VARS_eNB *eNB,
                        int UE_id,
                        int harq_pid,
                        int llr8_flag);

uint32_t ulsch_decoding_emul(PHY_VARS_eNB *phy_vars_eNB,
                             eNB_rxtx_proc_t *proc,
                             uint8_t UE_index,
                             uint16_t *crnti);

void generate_phich_top(PHY_VARS_eNB *phy_vars_eNB,
                        eNB_rxtx_proc_t *proc,
                        int16_t amp,
                        uint8_t sect_id);

/* \brief  This routine demodulates the PHICH and updates PUSCH/ULSCH parameters.
   @param phy_vars_ue Pointer to UE variables
   @param proc Pointer to RXN_TXNp4 proc
   @param subframe Subframe of received PDCCH/PHICH
   @param eNB_id Index of eNB
*/

void rx_phich(PHY_VARS_UE *phy_vars_ue,
              UE_rxtx_proc_t *proc,
              uint8_t subframe,
              uint8_t eNB_id);


/** \brief  This routine provides the relationship between a PHICH TXOp and its corresponding PUSCH subframe (Table 8.3.-1 from 36.213).
    @param frame_parms Pointer to DL frame configuration parameters
    @param subframe Subframe of received/transmitted PHICH
    @returns subframe of PUSCH transmission
*/
uint8_t phich_subframe2_pusch_subframe(LTE_DL_FRAME_PARMS *frame_parms,uint8_t subframe);

/** \brief  This routine provides the relationship between a PHICH TXOp and its corresponding PUSCH frame (Table 8.3.-1 from 36.213).
    @param frame_parms Pointer to DL frame configuration parameters
    @param frame Frame of received/transmitted PHICH
    @param subframe Subframe of received/transmitted PHICH
    @returns frame of PUSCH transmission
*/
uint8_t phich_frame2_pusch_frame(LTE_DL_FRAME_PARMS *frame_parms,frame_t frame,uint8_t subframe);

void print_CQI(void *o,UCI_format_t uci_format,uint8_t eNB_id,int N_RB_DL);

void extract_CQI(void *o,UCI_format_t uci_format,LTE_eNB_UE_stats *stats,uint8_t N_RB_DL, uint16_t * crnti, uint8_t * access_mode);

void fill_CQI(LTE_UE_ULSCH_t *ulsch,PHY_MEASUREMENTS *meas,uint8_t eNB_id, uint8_t harq_pid,int N_RB_DL, rnti_t rnti, uint8_t trans_mode,double sinr_eff);

void reset_cba_uci(void *o);

/** \brief  This routine computes the subband PMI bitmap based on measurements (0,1,2,3 for rank 0 and 0,1 for rank 1) in the format needed for UCI
    @param meas pointer to measurements
    @param eNB_id eNB_id
    @param nb_subbands number of subbands
    @returns subband PMI bitmap
*/
uint16_t quantize_subband_pmi(PHY_MEASUREMENTS *meas,uint8_t eNB_id,int nb_subbands);

int32_t pmi_convert_rank1_from_rank2(uint16_t pmi_alloc, int tpmi, int nb_rb);

uint16_t quantize_subband_pmi2(PHY_MEASUREMENTS *meas,uint8_t eNB_id,uint8_t a_id,int nb_subbands);

uint64_t pmi2hex_2Ar1(uint32_t pmi);

uint64_t pmi2hex_2Ar2(uint32_t pmi);

uint64_t cqi2hex(uint32_t cqi);

uint16_t computeRIV(uint16_t N_RB_DL,uint16_t RBstart,uint16_t Lcrbs);

/** \brief  This routine expands a single (wideband) PMI to subband PMI bitmap similar to the one used in the UCI and in the dlsch_modulation routine
    @param frame_parms Pointer to DL frame configuration parameters
    @param wideband_pmi (0,1,2,3 for rank 0 and 0,1 for rank 1)
    @param rank (0 or 1)
    @returns subband PMI bitmap
*/
uint32_t pmi_extend(LTE_DL_FRAME_PARMS *frame_parms,uint8_t wideband_pmi, uint8_t rank);

/** \brief  This routine extracts a single subband PMI from a bitmap coming from UCI or the pmi_extend function
    @param N_RB_DL number of resource blocks
    @param mimo_mode
    @param pmi_alloc subband PMI bitmap
    @param rb resource block for which to extract PMI
    @returns subband PMI
*/
uint8_t get_pmi(uint8_t N_RB_DL,MIMO_mode_t mode, uint32_t pmi_alloc,uint16_t rb);

int get_nCCE_offset_l1(int *CCE_table,
                       const unsigned char L,
                       const int nCCE,
                       const int common_dci,
                       const unsigned short rnti,
                       const unsigned char subframe);

uint16_t get_nCCE(uint8_t num_pdcch_symbols,LTE_DL_FRAME_PARMS *frame_parms,uint8_t mi);

uint16_t get_nquad(uint8_t num_pdcch_symbols,LTE_DL_FRAME_PARMS *frame_parms,uint8_t mi);

uint8_t get_mi(LTE_DL_FRAME_PARMS *frame,uint8_t subframe);

uint16_t get_nCCE_mac(uint8_t Mod_id,uint8_t CC_id,int num_pdcch_symbols,int subframe);

uint8_t get_num_pdcch_symbols(uint8_t num_dci,DCI_ALLOC_t *dci_alloc,LTE_DL_FRAME_PARMS *frame_parms,uint8_t subframe);

void pdcch_interleaving(LTE_DL_FRAME_PARMS *frame_parms,int32_t **z, int32_t **wbar,uint8_t n_symbols_pdcch,uint8_t mi);

void pdcch_unscrambling(LTE_DL_FRAME_PARMS *frame_parms,
                        uint8_t subframe,
                        int8_t* llr,
                        uint32_t length);

void pdcch_scrambling(LTE_DL_FRAME_PARMS *frame_parms,
                      uint8_t subframe,
                      uint8_t *e,
                      uint32_t length);

void dlsch_scrambling(LTE_DL_FRAME_PARMS *frame_parms,
                      int mbsfn_flag,
                      LTE_eNB_DLSCH_t *dlsch,
                      int G,
                      uint8_t q,
                      uint8_t Ns);

void dlsch_unscrambling(LTE_DL_FRAME_PARMS *frame_parms,
                        int mbsfn_flag,
                        LTE_UE_DLSCH_t *dlsch,
                        int G,
                        int16_t* llr,
                        uint8_t q,
                        uint8_t Ns);

void init_ncs_cell(LTE_DL_FRAME_PARMS *frame_parms,uint8_t ncs_cell[20][7]);

void generate_pucch1x(int32_t **txdataF,
                      LTE_DL_FRAME_PARMS *frame_parms,
                      uint8_t ncs_cell[20][7],
                      PUCCH_FMT_t fmt,
                      PUCCH_CONFIG_DEDICATED *pucch_config_dedicated,
                      uint16_t n1_pucch,
                      uint8_t shortened_format,
                      uint8_t *payload,
                      int16_t amp,
                      uint8_t subframe);

void generate_pucch2x(int32_t **txdataF,
<<<<<<< HEAD
		      LTE_DL_FRAME_PARMS *fp,
		      uint8_t ncs_cell[20][7],
		      PUCCH_FMT_t fmt,
		      PUCCH_CONFIG_DEDICATED *pucch_config_dedicated,
		      uint16_t n2_pucch,
		      uint8_t *payload,
		      int A,
		      int B2,
		      int16_t amp,
		      uint8_t subframe,
		      uint16_t rnti);
=======
                      LTE_DL_FRAME_PARMS *fp,
                      uint8_t ncs_cell[20][7],
                      PUCCH_FMT_t fmt,
                      PUCCH_CONFIG_DEDICATED *pucch_config_dedicated,
                      uint16_t n2_pucch,
                      uint8_t *payload,
                      int A,
                      int B2,
                      int16_t amp,
                      uint8_t subframe,
                      uint16_t rnti);
>>>>>>> 1e857d5b

void generate_pucch3x(int32_t **txdataF,
                    LTE_DL_FRAME_PARMS *frame_parms,
                    uint8_t ncs_cell[20][7],
                    PUCCH_FMT_t fmt,
                    PUCCH_CONFIG_DEDICATED *pucch_config_dedicated,
                    uint16_t n3_pucch,
                    uint8_t shortened_format,
                    uint8_t *payload,
                    int16_t amp,
                    uint8_t subframe,
                    uint16_t rnti);

void generate_pucch_emul(PHY_VARS_UE *phy_vars_ue,
                         UE_rxtx_proc_t *proc,
                         PUCCH_FMT_t format,
                         uint8_t ncs1,
                         uint8_t *pucch_ack_payload,
                         uint8_t sr);



uint32_t rx_pucch(PHY_VARS_eNB *phy_vars_eNB,
                  PUCCH_FMT_t fmt,
                  uint8_t UE_id,
                  uint16_t n1_pucch,
                  uint16_t n2_pucch,
                  uint8_t shortened_format,
                  uint8_t *payload,
                  int     frame,
                  uint8_t subframe,
                  uint8_t pucch1_thres);

int32_t rx_pucch_emul(PHY_VARS_eNB *phy_vars_eNB,
                      eNB_rxtx_proc_t *proc,
                      uint8_t UE_index,
                      PUCCH_FMT_t fmt,
                      uint8_t n1_pucch_sel,
                      uint8_t *payload);


/*!
  \brief Check for PRACH TXop in subframe
  @param frame_parms Pointer to LTE_DL_FRAME_PARMS
  @param frame frame index to check
  @param subframe subframe index to check
  @returns 0 on success
*/
int is_prach_subframe(LTE_DL_FRAME_PARMS *frame_parms,frame_t frame, uint8_t subframe);

/*!
  \brief Generate PRACH waveform
  @param phy_vars_ue Pointer to ue top-level descriptor
  @param eNB_id Index of destination eNB
  @param subframe subframe index to operate on
  @param index of preamble (0-63)
  @param Nf System frame number
  @returns 0 on success

*/
int32_t generate_prach(PHY_VARS_UE *phy_vars_ue,uint8_t eNB_id,uint8_t subframe,uint16_t Nf);

/*!
  \brief Process PRACH waveform
  @param phy_vars_eNB Pointer to eNB top-level descriptor
  @param preamble_energy_list List of energies for each candidate preamble
  @param preamble_delay_list List of delays for each candidate preamble
  @param Nf System frame number
  @param tdd_mapindex Index of PRACH resource in Table 5.7.1-4 (TDD)
  @returns 0 on success

*/
void rx_prach(PHY_VARS_eNB *phy_vars_eNB,uint16_t *preamble_energy_list, uint16_t *preamble_delay_list, uint16_t Nf, uint8_t tdd_mapindex);

/*!
  \brief Helper for MAC, returns number of available PRACH in TDD for a particular configuration index
  @param frame_parms Pointer to LTE_DL_FRAME_PARMS structure
  @returns 0-5 depending on number of available prach
*/
uint8_t get_num_prach_tdd(LTE_DL_FRAME_PARMS *frame_parms);

/*!
  \brief Return the PRACH format as a function of the Configuration Index and Frame type.
  @param prach_ConfigIndex PRACH Configuration Index
  @param frame_type 0-FDD, 1-TDD
  @returns 0-1 accordingly
*/
uint8_t get_prach_fmt(uint8_t prach_ConfigIndex,lte_frame_type_t frame_type);

/*!
  \brief Helper for MAC, returns frequency index of PRACH resource in TDD for a particular configuration index
  @param frame_parms Pointer to LTE_DL_FRAME_PARMS structure
  @returns 0-5 depending on number of available prach
*/
uint8_t get_fid_prach_tdd(LTE_DL_FRAME_PARMS *frame_parms,uint8_t tdd_map_index);

/*!
  \brief Comp ute DFT of PRACH ZC sequences.  Used for generation of prach in UE and reception of PRACH in eNB.
  @param prach_config_common Pointer to prachConfigCommon structure
  @param Xu DFT output
*/
void compute_prach_seq(PRACH_CONFIG_COMMON *prach_config_common,
                       lte_frame_type_t frame_type,
                       uint32_t X_u[64][839]);

void init_prach_tables(int N_ZC);

void init_unscrambling_lut(void);
void init_scrambling_lut(void);

/*!
  \brief Return the status of MBSFN in this frame/subframe
  @param frame Frame index
  @param subframe Subframe index
  @param frame_parms Pointer to frame parameters
  @returns 1 if subframe is for MBSFN
*/
int is_pmch_subframe(frame_t frame, int subframe, LTE_DL_FRAME_PARMS *frame_parms);

uint8_t is_not_pilot(uint8_t pilots, uint8_t re, uint8_t nushift, uint8_t use2ndpilots);

uint8_t is_not_UEspecRS(int8_t lprime, uint8_t re, uint8_t nushift, uint8_t Ncp, uint8_t beamforming_mode);

uint32_t dlsch_decoding_abstraction(double *dlsch_MIPB,
                                    LTE_DL_FRAME_PARMS *lte_frame_parms,
                                    LTE_UE_DLSCH_t *dlsch,
                                    uint8_t subframe,
                                    uint8_t num_pdcch_symbols);

// DL power control functions
double get_pa_dB(PDSCH_CONFIG_DEDICATED *pdsch_config_dedicated);

double computeRhoA_eNB(PDSCH_CONFIG_DEDICATED *pdsch_config_dedicated,
                       LTE_eNB_DLSCH_t *dlsch_eNB,
                       int dl_power_off,
                       uint8_t n_antenna_port);

double computeRhoB_eNB(PDSCH_CONFIG_DEDICATED  *pdsch_config_dedicated,
                       PDSCH_CONFIG_COMMON *pdsch_config_common,
                       uint8_t n_antenna_port,
                       LTE_eNB_DLSCH_t *dlsch_eNB,
                       int dl_power_off);

double computeRhoA_UE(PDSCH_CONFIG_DEDICATED *pdsch_config_dedicated,
                      LTE_UE_DLSCH_t *dlsch_ue,
                      uint8_t dl_power_off,
                      uint8_t n_antenna_port);

double computeRhoB_UE(PDSCH_CONFIG_DEDICATED  *pdsch_config_dedicated,
                      PDSCH_CONFIG_COMMON *pdsch_config_common,
                      uint8_t n_antenna_port,
                      LTE_UE_DLSCH_t *dlsch_ue,
                      uint8_t dl_power_off);

/*void compute_sqrt_RhoAoRhoB(PDSCH_CONFIG_DEDICATED  *pdsch_config_dedicated,
  PDSCH_CONFIG_COMMON *pdsch_config_common,
  uint8_t n_antenna_port,
  LTE_UE_DLSCH_t *dlsch_ue);
*/

uint8_t get_prach_prb_offset(LTE_DL_FRAME_PARMS *frame_parms, uint8_t tdd_mapindex, uint16_t Nf);

uint8_t ul_subframe2pdcch_alloc_subframe(LTE_DL_FRAME_PARMS *frame_parms,uint8_t n);

/**@}*/
#endif<|MERGE_RESOLUTION|>--- conflicted
+++ resolved
@@ -2037,19 +2037,6 @@
                       uint8_t subframe);
 
 void generate_pucch2x(int32_t **txdataF,
-<<<<<<< HEAD
-		      LTE_DL_FRAME_PARMS *fp,
-		      uint8_t ncs_cell[20][7],
-		      PUCCH_FMT_t fmt,
-		      PUCCH_CONFIG_DEDICATED *pucch_config_dedicated,
-		      uint16_t n2_pucch,
-		      uint8_t *payload,
-		      int A,
-		      int B2,
-		      int16_t amp,
-		      uint8_t subframe,
-		      uint16_t rnti);
-=======
                       LTE_DL_FRAME_PARMS *fp,
                       uint8_t ncs_cell[20][7],
                       PUCCH_FMT_t fmt,
@@ -2061,7 +2048,6 @@
                       int16_t amp,
                       uint8_t subframe,
                       uint16_t rnti);
->>>>>>> 1e857d5b
 
 void generate_pucch3x(int32_t **txdataF,
                     LTE_DL_FRAME_PARMS *frame_parms,
