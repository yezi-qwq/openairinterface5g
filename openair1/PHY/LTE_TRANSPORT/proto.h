--- conflicted
+++ resolved
@@ -963,7 +963,7 @@
                                      unsigned char output_shift,
                                      unsigned char dl_power_off);
 
-<<<<<<< HEAD
+
 void dlsch_channel_compensation_TM34(LTE_DL_FRAME_PARMS *frame_parms,
 				    LTE_UE_PDSCH *lte_ue_pdsch_vars,
 				    PHY_MEASUREMENTS *phy_measurements,
@@ -976,18 +976,6 @@
 				    MIMO_mode_t mimo_mode,
 				    unsigned short nb_rb,
 				    unsigned char output_shift);
-=======
-void dlsch_channel_compensation_TM3(LTE_DL_FRAME_PARMS *frame_parms,
-                                    LTE_UE_PDSCH *lte_ue_pdsch_vars,
-                                    PHY_MEASUREMENTS *phy_measurements,
-                                    int eNB_id,
-                                    unsigned char symbol,
-                                    unsigned char mod_order0,
-                                    unsigned char mod_order1,
-                                    int round,
-                                    unsigned short nb_rb,
-                                    unsigned char output_shift);
->>>>>>> ac3faf6a
 
 
 /** \brief This function computes the average channel level over all allocated RBs and antennas (TX/RX) in order to compute output shift for compensated signal
@@ -1003,20 +991,14 @@
                          uint8_t pilots_flag,
                          uint16_t nb_rb);
 
-<<<<<<< HEAD
+
 void dlsch_channel_level_TM34(int **dl_ch_estimates_ext,
 			      LTE_DL_FRAME_PARMS *frame_parms,
 			      int *avg,
 			      uint8_t symbol,
 			      unsigned short nb_rb,
 			      MIMO_mode_t mimo_mode);
-=======
-void dlsch_channel_level_TM3(int **dl_ch_estimates_ext,
-                             LTE_DL_FRAME_PARMS *frame_parms,
-                             int *avg,
-                             uint8_t symbol,
-                             unsigned short nb_rb);
->>>>>>> ac3faf6a
+
 
 void dlsch_channel_level_TM56(int32_t **dl_ch_estimates_ext,
                               LTE_DL_FRAME_PARMS *frame_parms,
@@ -1081,7 +1063,6 @@
     @param i_mod Modulation order of the interfering stream
 */
 int32_t rx_pdsch(PHY_VARS_UE *phy_vars_ue,
-<<<<<<< HEAD
 	     PDSCH_t type,
 	     uint8_t eNB_id,
 	     uint8_t eNB_id_i,
@@ -1091,17 +1072,6 @@
 	     RX_type_t rx_type,
 	     uint8_t i_mod,
 	     uint8_t harq_pid);
-=======
-                 PDSCH_t type,
-                 uint8_t eNB_id,
-                 uint8_t eNB_id_i,
-                 uint8_t subframe,
-                 uint8_t symbol,
-                 uint8_t first_symbol_flag,
-                 uint8_t dual_stream_UE,
-                 uint8_t i_mod,
-                 uint8_t harq_pid);
->>>>>>> ac3faf6a
 
 int32_t rx_pdcch(LTE_UE_COMMON *lte_ue_common_vars,
                  LTE_UE_PDCCH **lte_ue_pdcch_vars,
@@ -1786,12 +1756,8 @@
 
 double computeRhoA_eNB(PDSCH_CONFIG_DEDICATED *pdsch_config_dedicated,
                        LTE_eNB_DLSCH_t *dlsch_eNB,
-<<<<<<< HEAD
 		       int dl_power_off, 
 		       uint8_t n_antenna_port);
-=======
-                       int dl_power_off);
->>>>>>> ac3faf6a
 
 double computeRhoB_eNB(PDSCH_CONFIG_DEDICATED  *pdsch_config_dedicated,
                        PDSCH_CONFIG_COMMON *pdsch_config_common,
