--- conflicted
+++ resolved
@@ -1838,20 +1838,11 @@
                   uint8_t pucch1_thres);
 
 int32_t rx_pucch_emul(PHY_VARS_eNB *phy_vars_eNB,
-<<<<<<< HEAD
 		      eNB_rxtx_proc_t *proc,
 		      uint8_t UE_index,
 		      PUCCH_FMT_t fmt,
 		      uint8_t n1_pucch_sel,
 		      uint8_t *payload);
-
-=======
-                       uint8_t UE_index,
-                       PUCCH_FMT_t fmt,
-                       uint8_t n1_pucch_sel,
-                       uint8_t *payload,
-                       uint8_t subframe);
->>>>>>> e88561e9
 
 
 /*!
