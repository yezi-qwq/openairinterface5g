/*******************************************************************************
    OpenAirInterface
    Copyright(c) 1999 - 2014 Eurecom

    OpenAirInterface is free software: you can redistribute it and/or modify
    it under the terms of the GNU General Public License as published by
    the Free Software Foundation, either version 3 of the License, or
    (at your option) any later version.


    OpenAirInterface is distributed in the hope that it will be useful,
    but WITHOUT ANY WARRANTY; without even the implied warranty of
    MERCHANTABILITY or FITNESS FOR A PARTICULAR PURPOSE.  See the
    GNU General Public License for more details.

    You should have received a copy of the GNU General Public License
    along with OpenAirInterface.The full GNU General Public License is
   included in this distribution in the file called "COPYING". If not,
   see <http://www.gnu.org/licenses/>.

  Contact Information
  OpenAirInterface Admin: openair_admin@eurecom.fr
  OpenAirInterface Tech : openair_tech@eurecom.fr
  OpenAirInterface Dev  : openair4g-devel@lists.eurecom.fr

  Address      : Eurecom, Campus SophiaTech, 450 Route des Chappes, CS 50193 - 06904 Biot Sophia Antipolis cedex, FRANCE

 *******************************************************************************/

/*! \file PHY/LTE_TRANSPORT/proto.h
 * \brief Function prototypes for PHY physical/transport channel processing and generation V8.6 2009-03
 * \author R. Knopp, F. Kaltenberger
 * \date 2011
 * \version 0.1
 * \company Eurecom
 * \email: knopp@eurecom.fr
 * \note
 * \warning
 */
#ifndef __LTE_TRANSPORT_PROTO__H__
#define __LTE_TRANSPORT_PROTO__H__
#include "PHY/defs.h"
#include <math.h>

// Functions below implement 36-211 and 36-212

/** @addtogroup _PHY_TRANSPORT_
 * @{
 */

/** \fn free_eNB_dlsch(LTE_eNB_DLSCH_t *dlsch,unsigned char N_RB_DL)
    \brief This function frees memory allocated for a particular DLSCH at eNB
    @param dlsch Pointer to DLSCH to be removed
*/
void free_eNB_dlsch(LTE_eNB_DLSCH_t *dlsch);

void clean_eNb_dlsch(LTE_eNB_DLSCH_t *dlsch);

/** \fn new_eNB_dlsch(uint8_t Kmimo,uint8_t Mdlharq,uint32_t Nsoft,uint8_t abstraction_flag)
    \brief This function allocates structures for a particular DLSCH at eNB
    @returns Pointer to DLSCH to be removed
    @param Kmimo Kmimo factor from 36-212/36-213
    @param Mdlharq Maximum number of HARQ rounds (36-212/36-213)
    @param Nsoft Soft-LLR buffer size from UE-Category
    @params N_RB_DL total number of resource blocks (determine the operating BW)
    @param abstraction_flag Flag to indicate abstracted interface
*/
LTE_eNB_DLSCH_t *new_eNB_dlsch(uint8_t Kmimo,uint8_t Mdlharq,uint32_t Nsoft,uint8_t N_RB_DL, uint8_t abstraction_flag);

/** \fn free_ue_dlsch(LTE_UE_DLSCH_t *dlsch)
    \brief This function frees memory allocated for a particular DLSCH at UE
    @param dlsch Pointer to DLSCH to be removed
*/
void free_ue_dlsch(LTE_UE_DLSCH_t *dlsch);

/** \fn new_ue_dlsch(uint8_t Kmimo,uint8_t Mdlharq,uint32_t Nsoft,uint8_t abstraction_flag)
    \brief This function allocates structures for a particular DLSCH at eNB
    @returns Pointer to DLSCH to be removed
    @param Kmimo Kmimo factor from 36-212/36-213
    @param Mdlharq Maximum number of HARQ rounds (36-212/36-213)
    @param Nsoft Soft-LLR buffer size from UE-Category
    @params N_RB_DL total number of resource blocks (determine the operating BW)
    @param abstraction_flag Flag to indicate abstracted interface
*/
LTE_UE_DLSCH_t *new_ue_dlsch(uint8_t Kmimo,uint8_t Mdlharq,uint32_t Nsoft,uint8_t max_turbo_iterations,uint8_t N_RB_DL, uint8_t abstraction_flag);


void clean_eNb_ulsch(LTE_eNB_ULSCH_t *ulsch);

void free_ue_ulsch(LTE_UE_ULSCH_t *ulsch);

LTE_eNB_ULSCH_t *new_eNB_ulsch(uint8_t max_turbo_iterations,uint8_t N_RB_UL, uint8_t abstraction_flag);

LTE_UE_ULSCH_t *new_ue_ulsch(unsigned char N_RB_UL, uint8_t abstraction_flag);

/** \fn dlsch_encoding(uint8_t *input_buffer,
    LTE_DL_FRAME_PARMS *frame_parms,
    uint8_t num_pdcch_symbols,
    LTE_eNB_DLSCH_t *dlsch,
    int frame,
    uint8_t subframe)
    \brief This function performs a subset of the bit-coding functions for LTE as described in 36-212, Release 8.Support is limited to turbo-coded channels (DLSCH/ULSCH). The implemented functions are:
    - CRC computation and addition
    - Code block segmentation and sub-block CRC addition
    - Channel coding (Turbo coding)
    - Rate matching (sub-block interleaving, bit collection, selection and transmission
    - Code block concatenation
    @param input_buffer Pointer to input buffer for sub-frame
    @param frame_parms Pointer to frame descriptor structure
    @param num_pdcch_symbols Number of PDCCH symbols in this subframe
    @param dlsch Pointer to dlsch to be encoded
    @param frame Frame number
    @param subframe Subframe number
    @param rm_stats Time statistics for rate-matching
    @param te_stats Time statistics for turbo-encoding
    @param i_stats Time statistics for interleaving
    @returns status
*/
int32_t dlsch_encoding(uint8_t *a,
                       LTE_DL_FRAME_PARMS *frame_parms,
                       uint8_t num_pdcch_symbols,
                       LTE_eNB_DLSCH_t *dlsch,
                       int frame,
                       uint8_t subframe,
                       time_stats_t *rm_stats,
                       time_stats_t *te_stats,
                       time_stats_t *i_stats);

void dlsch_encoding_emul(PHY_VARS_eNB *phy_vars_eNB,
                         uint8_t *DLSCH_pdu,
                         LTE_eNB_DLSCH_t *dlsch);


// Functions below implement 36-211

/** \fn allocate_REs_in_RB(int32_t **txdataF,
    uint32_t *jj,
    uint32_t *jj2,
    uint16_t re_offset,
    uint32_t symbol_offset,
    LTE_DL_eNB_HARQ_t *dlsch0_harq,
    LTE_DL_eNB_HARQ_t *dlsch1_harq,
    uint8_t pilots,
    int16_t amp,
    int16_t *qam_table_s,
    uint32_t *re_allocated,
    uint8_t skip_dc,
    uint8_t skip_half,
    uint8_t use2ndpilots,
    LTE_DL_FRAME_PARMS *frame_parms);

    \brief Fills RB with data
    \param txdataF pointer to output data (frequency domain signal)
    \param jj index to output (from CW 1)
    \param jj2 index to output (from CW 2)
    \param re_offset index of the first RE of the RB
    \param symbol_offset index to the OFDM symbol
    \param dlsch0_harq Pointer to Transport block 0 HARQ structure
    \param dlsch0_harq Pointer to Transport block 1 HARQ structure
    \param pilots =1 if symbol_offset is an OFDM symbol that contains pilots, 0 otherwise
    \param amp Amplitude for symbols
    \param qam_table_s0 pointer to scaled QAM table for Transport Block 0 (by rho_a or rho_b)
    \param qam_table_s1 pointer to scaled QAM table for Transport Block 1 (by rho_a or rho_b)
    \param re_allocated pointer to allocation counter
    \param skip_dc offset for positive RBs
    \param skip_half indicate that first or second half of RB must be skipped for PBCH/PSS/SSS
    \param use2ndpilots Set to use the pilots from antenna port 1 for PDSCH
    \param frame_parms Frame parameter descriptor
*/

int32_t allocate_REs_in_RB(LTE_DL_FRAME_PARMS *frame_parms,
                           int32_t **txdataF,
                           uint32_t *jj,
                           uint32_t *jj2,
                           uint16_t re_offset,
                           uint32_t symbol_offset,
                           LTE_DL_eNB_HARQ_t *dlsch0_harq,
                           LTE_DL_eNB_HARQ_t *dlsch1_harq,
                           uint8_t pilots,
                           int16_t amp,
                           uint8_t precoder_index,
                           int16_t *qam_table_s0,
                           int16_t *qam_table_s1,
                           uint32_t *re_allocated,
                           uint8_t skip_dc,
                           uint8_t skip_half);

<<<<<<< HEAD
/** \fn int32_t dlsch_modulation(mod_sym_t **txdataF,
=======

/** \fn int32_t dlsch_modulation(int32_t **txdataF,
>>>>>>> ba997a2b
    int16_t amp,
    uint32_t sub_frame_offset,
    LTE_DL_FRAME_PARMS *frame_parms,
    uint8_t num_pdcch_symbols,
    LTE_eNB_DLSCH_t *dlsch);

    \brief This function is the top-level routine for generation of the sub-frame signal (frequency-domain) for DLSCH.
    @param txdataF Table of pointers for frequency-domain TX signals
    @param amp Amplitude of signal
    @param sub_frame_offset Offset of this subframe in units of subframes (usually 0)
    @param frame_parms Pointer to frame descriptor
    @param num_pdcch_symbols Number of PDCCH symbols in this subframe
    @param dlsch0 Pointer to Transport Block 0 DLSCH descriptor for this allocation
    @param dlsch1 Pointer to Transport Block 0 DLSCH descriptor for this allocation

*/
int32_t dlsch_modulation(int32_t **txdataF,
                         int16_t amp,
                         uint32_t sub_frame_offset,
                         LTE_DL_FRAME_PARMS *frame_parms,
                         uint8_t num_pdcch_symbols,
                         LTE_eNB_DLSCH_t *dlsch0,
                         LTE_eNB_DLSCH_t *dlsch1);

int32_t dlsch_modulation_SIC(mod_sym_t **sic_buffer,
                         int16_t amp,
                         uint32_t sub_frame_offset,
                         LTE_DL_FRAME_PARMS *frame_parms,
                         uint8_t num_pdcch_symbols,
                         LTE_eNB_DLSCH_t *dlsch0,
                         LTE_eNB_DLSCH_t *dlsch1,
			 int G);
/*
  \brief This function is the top-level routine for generation of the sub-frame signal (frequency-domain) for MCH.
  @param txdataF Table of pointers for frequency-domain TX signals
  @param amp Amplitude of signal
  @param subframe_offset Offset of this subframe in units of subframes (usually 0)
  @param frame_parms Pointer to frame descriptor
  @param dlsch Pointer to DLSCH descriptor for this allocation
*/
int mch_modulation(int32_t **txdataF,
                   int16_t amp,
                   uint32_t subframe_offset,
                   LTE_DL_FRAME_PARMS *frame_parms,
                   LTE_eNB_DLSCH_t *dlsch);

/** \brief Top-level generation function for eNB TX of MBSFN
    @param phy_vars_eNB Pointer to eNB variables
    @param subframe Subframe for PMCH
    @param a Pointer to transport block
    @param abstraction_flag

*/
void generate_mch(PHY_VARS_eNB *phy_vars_eNB,int subframe,uint8_t *a,int abstraction_flag);

/** \brief This function generates the frequency-domain pilots (cell-specific downlink reference signals)
    @param phy_vars_eNB Pointer to eNB variables
    @param mcs MCS for MBSFN
    @param ndi new data indicator
    @param rdvix
    @param abstraction_flag

*/
void fill_eNB_dlsch_MCH(PHY_VARS_eNB *phy_vars_eNB,int mcs,int ndi,int rvidx,int abstraction_flag);

/** \brief This function generates the frequency-domain pilots (cell-specific downlink reference signals)
    @param phy_vars_ue Pointer to UE variables
    @param mcs MCS for MBSFN
    @param eNB_id index of eNB in ue variables
*/
void fill_UE_dlsch_MCH(PHY_VARS_UE *phy_vars_ue,int mcs,int ndi,int rvidx,int eNB_id);

/** \brief Receiver processing for MBSFN, symbols can be done separately for time/CPU-scheduling purposes
    @param phy_vars_ue Pointer to UE variables
    @param eNB_id index of eNB in ue variables
    @param subframe Subframe index of PMCH
    @param symbol Symbol index on which to act
*/
int rx_pmch(PHY_VARS_UE *phy_vars_ue,
            unsigned char eNB_id,
            uint8_t subframe,
            unsigned char symbol);

/** \brief Dump OCTAVE/MATLAB files for PMCH debugging
    @param phy_vars_ue Pointer to UE variables
    @param eNB_id index of eNB in ue variables
    @param coded_bits_per_codeword G from 36.211
    @param subframe Index of subframe
    @returns 0 on success
*/
void dump_mch(PHY_VARS_UE *phy_vars_ue,uint8_t eNB_id,uint16_t coded_bits_per_codeword,int subframe);


/** \brief This function generates the frequency-domain pilots (cell-specific downlink reference signals)
    for N subframes.
    @param phy_vars_eNB Pointer to eNB variables
    @param txdataF Table of pointers for frequency-domain TX signals
    @param amp Amplitude of signal
    @param N Number of sub-frames to generate
*/
void generate_pilots(PHY_VARS_eNB *phy_vars_eNB,
                     int32_t **txdataF,
                     int16_t amp,
                     uint16_t N);

/**
   \brief This function generates the frequency-domain pilots (cell-specific downlink reference signals) for one slot only
   @param phy_vars_eNB Pointer to eNB variables
   @param txdataF Table of pointers for frequency-domain TX signals
   @param amp Amplitude of signal
   @param slot index (0..19)
   @param first_pilot_only (0 no)
*/
int32_t generate_pilots_slot(PHY_VARS_eNB *phy_vars_eNB,
                             int32_t **txdataF,
                             int16_t amp,
                             uint16_t slot,
                             int first_pilot_only);

int32_t generate_mbsfn_pilot(PHY_VARS_eNB *phy_vars_eNB,
                             int32_t **txdataF,
                             int16_t amp,
                             uint16_t subframe);

int32_t generate_pss(int32_t **txdataF,
                     int16_t amp,
                     LTE_DL_FRAME_PARMS *frame_parms,
                     uint16_t l,
                     uint16_t Ns);

int32_t generate_pss_emul(PHY_VARS_eNB *phy_vars_eNB,uint8_t sect_id);

int32_t generate_sss(int32_t **txdataF,
                     short amp,
                     LTE_DL_FRAME_PARMS *frame_parms,
                     unsigned short symbol,
                     unsigned short slot_offset);

int32_t generate_pbch(LTE_eNB_PBCH *eNB_pbch,
                      int32_t **txdataF,
                      int32_t amp,
                      LTE_DL_FRAME_PARMS *frame_parms,
                      uint8_t *pbch_pdu,
                      uint8_t frame_mod4);

int32_t generate_pbch_emul(PHY_VARS_eNB *phy_vars_eNB,uint8_t *pbch_pdu);

/** \brief This function computes the LLRs for ML (max-logsum approximation) dual-stream QPSK/QPSK reception.
    @param stream0_in Input from channel compensated (MR combined) stream 0
    @param stream1_in Input from channel compensated (MR combined) stream 1
    @param stream0_out Output from LLR unit for stream0
    @param rho01 Cross-correlation between channels (MR combined)
    @param length in complex channel outputs*/
void qpsk_qpsk(int16_t *stream0_in,
               int16_t *stream1_in,
               int16_t *stream0_out,
               int16_t *rho01,
               int32_t length);

/** \brief This function perform LLR computation for dual-stream (QPSK/QPSK) transmission.
    @param frame_parms Frame descriptor structure
    @param rxdataF_comp Compensated channel output
    @param rxdataF_comp_i Compensated channel output for interference
    @param rho_i Correlation between channel of signal and inteference
    @param dlsch_llr llr output
    @param symbol OFDM symbol index in sub-frame
    @param first_symbol_flag flag to indicate this is the first symbol of the dlsch
    @param nb_rb number of RBs for this allocation
    @param pbch_pss_sss_adj Number of channel bits taken by PBCH/PSS/SSS
    @param llr128p pointer to pointer to symbol in dlsch_llr*/
int32_t dlsch_qpsk_qpsk_llr(LTE_DL_FRAME_PARMS *frame_parms,
                            int32_t **rxdataF_comp,
                            int32_t **rxdataF_comp_i,
                            int32_t **rho_i,
                            int16_t *dlsch_llr,
                            uint8_t symbol,
                            uint8_t first_symbol_flag,
                            uint16_t nb_rb,
                            uint16_t pbch_pss_sss_adj,
                            int16_t **llr128p);

/** \brief This function computes the LLRs for ML (max-logsum approximation) dual-stream QPSK/16QAM reception.
    @param stream0_in Input from channel compensated (MR combined) stream 0
    @param stream1_in Input from channel compensated (MR combined) stream 1
    @param ch_mag_i Input from scaled channel magnitude square of h0'*g1
    @param stream0_out Output from LLR unit for stream0
    @param rho01 Cross-correlation between channels (MR combined)
    @param length in complex channel outputs*/
void qpsk_qam16(int16_t *stream0_in,
                int16_t *stream1_in,
                short *ch_mag_i,
                int16_t *stream0_out,
                int16_t *rho01,
                int32_t length);

/** \brief This function perform LLR computation for dual-stream (QPSK/16QAM) transmission.
    @param frame_parms Frame descriptor structure
    @param rxdataF_comp Compensated channel output
    @param rxdataF_comp_i Compensated channel output for interference
    @param rho_i Correlation between channel of signal and inteference
    @param dlsch_llr llr output
    @param symbol OFDM symbol index in sub-frame
    @param first_symbol_flag flag to indicate this is the first symbol of the dlsch
    @param nb_rb number of RBs for this allocation
    @param pbch_pss_sss_adj Number of channel bits taken by PBCH/PSS/SSS
    @param llr128p pointer to pointer to symbol in dlsch_llr*/
int32_t dlsch_qpsk_16qam_llr(LTE_DL_FRAME_PARMS *frame_parms,
                             int32_t **rxdataF_comp,
                             int32_t **rxdataF_comp_i,
                             int **dl_ch_mag_i, //|h_1|^2*(2/sqrt{10})
                             int32_t **rho_i,
                             int16_t *dlsch_llr,
                             uint8_t symbol,
                             uint8_t first_symbol_flag,
                             uint16_t nb_rb,
                             uint16_t pbch_pss_sss_adj,
                             int16_t **llr128p);

/** \brief This function computes the LLRs for ML (max-logsum approximation) dual-stream QPSK/64QAM reception.
    @param stream0_in Input from channel compensated (MR combined) stream 0
    @param stream1_in Input from channel compensated (MR combined) stream 1
    @param ch_mag_i Input from scaled channel magnitude square of h0'*g1
    @param stream0_out Output from LLR unit for stream0
    @param rho01 Cross-correlation between channels (MR combined)
    @param length in complex channel outputs*/
void qpsk_qam64(int16_t *stream0_in,
                int16_t *stream1_in,
                short *ch_mag_i,
                int16_t *stream0_out,
                int16_t *rho01,
                int32_t length);

/** \brief This function perform LLR computation for dual-stream (QPSK/64QAM) transmission.
    @param frame_parms Frame descriptor structure
    @param rxdataF_comp Compensated channel output
    @param rxdataF_comp_i Compensated channel output for interference
    @param rho_i Correlation between channel of signal and inteference
    @param dlsch_llr llr output
    @param symbol OFDM symbol index in sub-frame
    @param first_symbol_flag flag to indicate this is the first symbol of the dlsch
    @param nb_rb number of RBs for this allocation
    @param pbch_pss_sss_adj Number of channel bits taken by PBCH/PSS/SSS
    @param llr128p pointer to pointer to symbol in dlsch_llr*/
int32_t dlsch_qpsk_64qam_llr(LTE_DL_FRAME_PARMS *frame_parms,
                             int32_t **rxdataF_comp,
                             int32_t **rxdataF_comp_i,
                             int **dl_ch_mag_i, //|h_1|^2*(2/sqrt{10})
                             int32_t **rho_i,
                             int16_t *dlsch_llr,
                             uint8_t symbol,
                             uint8_t first_symbol_flag,
                             uint16_t nb_rb,
                             uint16_t pbch_pss_sss_adj,
                             int16_t **llr128p);


/** \brief This function computes the LLRs for ML (max-logsum approximation) dual-stream 16QAM/QPSK reception.
    @param stream0_in Input from channel compensated (MR combined) stream 0
    @param stream1_in Input from channel compensated (MR combined) stream 1
    @param ch_mag   Input from scaled channel magnitude square of h0'*g0
    @param stream0_out Output from LLR unit for stream0
    @param rho01 Cross-correlation between channels (MR combined)
    @param length in complex channel outputs*/
void qam16_qpsk(short *stream0_in,
                short *stream1_in,
                short *ch_mag,
                short *stream0_out,
                short *rho01,
                int length);
/** \brief This function perform LLR computation for dual-stream (16QAM/QPSK) transmission.
    @param frame_parms Frame descriptor structure
    @param rxdataF_comp Compensated channel output
    @param rxdataF_comp_i Compensated channel output for interference
    @param ch_mag   Input from scaled channel magnitude square of h0'*g0
    @param rho_i Correlation between channel of signal and inteference
    @param dlsch_llr llr output
    @param symbol OFDM symbol index in sub-frame
    @param first_symbol_flag flag to indicate this is the first symbol of the dlsch
    @param nb_rb number of RBs for this allocation
    @param pbch_pss_sss_adj Number of channel bits taken by PBCH/PSS/SSS
    @param llr16p pointer to pointer to symbol in dlsch_llr*/
int dlsch_16qam_qpsk_llr(LTE_DL_FRAME_PARMS *frame_parms,
                         int **rxdataF_comp,
                         int **rxdataF_comp_i,
                         int **dl_ch_mag,   //|h_0|^2*(2/sqrt{10})
                         int **rho_i,
                         short *dlsch_llr,
                         unsigned char symbol,
                         unsigned char first_symbol_flag,
                         unsigned short nb_rb,
                         uint16_t pbch_pss_sss_adjust,
                         short **llr16p);

/** \brief This function computes the LLRs for ML (max-logsum approximation) dual-stream 16QAM/16QAM reception.
    @param stream0_in Input from channel compensated (MR combined) stream 0
    @param stream1_in Input from channel compensated (MR combined) stream 1
    @param ch_mag   Input from scaled channel magnitude square of h0'*g0
    @param ch_mag_i Input from scaled channel magnitude square of h0'*g1
    @param stream0_out Output from LLR unit for stream0
    @param rho01 Cross-correlation between channels (MR combined)
    @param length in complex channel outputs*/
void qam16_qam16(short *stream0_in,
                 short *stream1_in,
                 short *ch_mag,
                 short *ch_mag_i,
                 short *stream0_out,
                 short *rho01,
                 int length);

/** \brief This function perform LLR computation for dual-stream (16QAM/16QAM) transmission.
    @param frame_parms Frame descriptor structure
    @param rxdataF_comp Compensated channel output
    @param rxdataF_comp_i Compensated channel output for interference
    @param ch_mag   Input from scaled channel magnitude square of h0'*g0
    @param ch_mag_i Input from scaled channel magnitude square of h0'*g1
    @param rho_i Correlation between channel of signal and inteference
    @param dlsch_llr llr output
    @param symbol OFDM symbol index in sub-frame
    @param first_symbol_flag flag to indicate this is the first symbol of the dlsch
    @param nb_rb number of RBs for this allocation
    @param pbch_pss_sss_adj Number of channel bits taken by PBCH/PSS/SSS
    @param llr16p pointer to pointer to symbol in dlsch_llr*/
int dlsch_16qam_16qam_llr(LTE_DL_FRAME_PARMS *frame_parms,
                          int **rxdataF_comp,
                          int **rxdataF_comp_i,
                          int **dl_ch_mag,   //|h_0|^2*(2/sqrt{10})
                          int **dl_ch_mag_i, //|h_1|^2*(2/sqrt{10})
                          int **rho_i,
                          short *dlsch_llr,
                          unsigned char symbol,
                          unsigned char first_symbol_flag,
                          unsigned short nb_rb,
                          uint16_t pbch_pss_sss_adjust,
                          short **llr16p);

/** \brief This function computes the LLRs for ML (max-logsum approximation) dual-stream 16QAM/64QAM reception.
    @param stream0_in Input from channel compensated (MR combined) stream 0
    @param stream1_in Input from channel compensated (MR combined) stream 1
    @param ch_mag   Input from scaled channel magnitude square of h0'*g0
    @param ch_mag_i Input from scaled channel magnitude square of h0'*g1
    @param stream0_out Output from LLR unit for stream0
    @param rho01 Cross-correlation between channels (MR combined)
    @param length in complex channel outputs*/
void qam16_qam64(short *stream0_in,
                 short *stream1_in,
                 short *ch_mag,
                 short *ch_mag_i,
                 short *stream0_out,
                 short *rho01,
                 int length);

/** \brief This function perform LLR computation for dual-stream (16QAM/64QAM) transmission.
    @param frame_parms Frame descriptor structure
    @param rxdataF_comp Compensated channel output
    @param rxdataF_comp_i Compensated channel output for interference
    @param ch_mag   Input from scaled channel magnitude square of h0'*g0
    @param ch_mag_i Input from scaled channel magnitude square of h0'*g1
    @param rho_i Correlation between channel of signal and inteference
    @param dlsch_llr llr output
    @param symbol OFDM symbol index in sub-frame
    @param first_symbol_flag flag to indicate this is the first symbol of the dlsch
    @param nb_rb number of RBs for this allocation
    @param pbch_pss_sss_adj Number of channel bits taken by PBCH/PSS/SSS
    @param llr16p pointer to pointer to symbol in dlsch_llr*/
int dlsch_16qam_64qam_llr(LTE_DL_FRAME_PARMS *frame_parms,
                          int **rxdataF_comp,
                          int **rxdataF_comp_i,
                          int **dl_ch_mag,   //|h_0|^2*(2/sqrt{10})
                          int **dl_ch_mag_i, //|h_1|^2*(2/sqrt{10})
                          int **rho_i,
                          short *dlsch_llr,
                          unsigned char symbol,
                          unsigned char first_symbol_flag,
                          unsigned short nb_rb,
                          uint16_t pbch_pss_sss_adjust,
                          short **llr16p);

/** \brief This function computes the LLRs for ML (max-logsum approximation) dual-stream 64QAM/64QAM reception.
    @param stream0_in Input from channel compensated (MR combined) stream 0
    @param stream1_in Input from channel compensated (MR combined) stream 1
    @param ch_mag   Input from scaled channel magnitude square of h0'*g0
    @param stream0_out Output from LLR unit for stream0
    @param rho01 Cross-correlation between channels (MR combined)
    @param length in complex channel outputs*/
void qam64_qpsk(short *stream0_in,
                short *stream1_in,
                short *ch_mag,
                short *stream0_out,
                short *rho01,
                int length);

/** \brief This function perform LLR computation for dual-stream (64QAM/64QAM) transmission.
    @param frame_parms Frame descriptor structure
    @param rxdataF_comp Compensated channel output
    @param rxdataF_comp_i Compensated channel output for interference
    @param ch_mag   Input from scaled channel magnitude square of h0'*g0
    @param rho_i Correlation between channel of signal and inteference
    @param dlsch_llr llr output
    @param symbol OFDM symbol index in sub-frame
    @param first_symbol_flag flag to indicate this is the first symbol of the dlsch
    @param nb_rb number of RBs for this allocation
    @param pbch_pss_sss_adj Number of channel bits taken by PBCH/PSS/SSS
    @param llr16p pointer to pointer to symbol in dlsch_llr*/
int dlsch_64qam_qpsk_llr(LTE_DL_FRAME_PARMS *frame_parms,
                         int **rxdataF_comp,
                         int **rxdataF_comp_i,
                         int **dl_ch_mag,
                         int **rho_i,
                         short *dlsch_llr,
                         unsigned char symbol,
                         unsigned char first_symbol_flag,
                         unsigned short nb_rb,
                         uint16_t pbch_pss_sss_adjust,
                         short **llr16p);

/** \brief This function computes the LLRs for ML (max-logsum approximation) dual-stream 64QAM/16QAM reception.
    @param stream0_in Input from channel compensated (MR combined) stream 0
    @param stream1_in Input from channel compensated (MR combined) stream 1
    @param ch_mag   Input from scaled channel magnitude square of h0'*g0
    @param ch_mag_i Input from scaled channel magnitude square of h0'*g1
    @param stream0_out Output from LLR unit for stream0
    @param rho01 Cross-correlation between channels (MR combined)
    @param length in complex channel outputs*/
void qam64_qam16(short *stream0_in,
                 short *stream1_in,
                 short *ch_mag,
                 short *ch_mag_i,
                 short *stream0_out,
                 short *rho01,
                 int length);

/** \brief This function perform LLR computation for dual-stream (64QAM/16QAM) transmission.
    @param frame_parms Frame descriptor structure
    @param rxdataF_comp Compensated channel output
    @param rxdataF_comp_i Compensated channel output for interference
    @param ch_mag   Input from scaled channel magnitude square of h0'*g0
    @param ch_mag_i Input from scaled channel magnitude square of h0'*g1
    @param rho_i Correlation between channel of signal and inteference
    @param dlsch_llr llr output
    @param symbol OFDM symbol index in sub-frame
    @param first_symbol_flag flag to indicate this is the first symbol of the dlsch
    @param nb_rb number of RBs for this allocation
    @param pbch_pss_sss_adj Number of channel bits taken by PBCH/PSS/SSS
    @param llr16p pointer to pointer to symbol in dlsch_llr*/
int dlsch_64qam_16qam_llr(LTE_DL_FRAME_PARMS *frame_parms,
                          int **rxdataF_comp,
                          int **rxdataF_comp_i,
                          int **dl_ch_mag,
                          int **dl_ch_mag_i,
                          int **rho_i,
                          short *dlsch_llr,
                          unsigned char symbol,
                          unsigned char first_symbol_flag,
                          unsigned short nb_rb,
                          uint16_t pbch_pss_sss_adjust,
                          short **llr16p);

/** \brief This function computes the LLRs for ML (max-logsum approximation) dual-stream 64QAM/64QAM reception.
    @param stream0_in Input from channel compensated (MR combined) stream 0
    @param stream1_in Input from channel compensated (MR combined) stream 1
    @param ch_mag   Input from scaled channel magnitude square of h0'*g0
    @param ch_mag_i Input from scaled channel magnitude square of h0'*g1
    @param stream0_out Output from LLR unit for stream0
    @param rho01 Cross-correlation between channels (MR combined)
    @param length in complex channel outputs*/
void qam64_qam64(short *stream0_in,
                 short *stream1_in,
                 short *ch_mag,
                 short *ch_mag_i,
                 short *stream0_out,
                 short *rho01,
                 int length);

/** \brief This function perform LLR computation for dual-stream (64QAM/64QAM) transmission.
    @param frame_parms Frame descriptor structure
    @param rxdataF_comp Compensated channel output
    @param rxdataF_comp_i Compensated channel output for interference
    @param ch_mag   Input from scaled channel magnitude square of h0'*g0
    @param ch_mag_i Input from scaled channel magnitude square of h0'*g1
    @param rho_i Correlation between channel of signal and inteference
    @param dlsch_llr llr output
    @param symbol OFDM symbol index in sub-frame
    @param first_symbol_flag flag to indicate this is the first symbol of the dlsch
    @param nb_rb number of RBs for this allocation
    @param pbch_pss_sss_adj Number of channel bits taken by PBCH/PSS/SSS
    @param llr16p pointer to pointer to symbol in dlsch_llr*/
int dlsch_64qam_64qam_llr(LTE_DL_FRAME_PARMS *frame_parms,
                          int **rxdataF_comp,
                          int **rxdataF_comp_i,
                          int **dl_ch_mag,
                          int **dl_ch_mag_i,
                          int **rho_i,
                          short *dlsch_llr,
                          unsigned char symbol,
                          unsigned char first_symbol_flag,
                          unsigned short nb_rb,
                          uint16_t pbch_pss_sss_adjust,
                          short **llr16p);


/** \brief This function generates log-likelihood ratios (decoder input) for single-stream QPSK received waveforms.
    @param frame_parms Frame descriptor structure
    @param rxdataF_comp Compensated channel output
    @param dlsch_llr llr output
    @param symbol OFDM symbol index in sub-frame
    @param first_symbol_flag
    @param nb_rb number of RBs for this allocation
    @param pbch_pss_sss_adj Number of channel bits taken by PBCH/PSS/SSS
    @param llr128p pointer to pointer to symbol in dlsch_llr
*/
int32_t dlsch_qpsk_llr(LTE_DL_FRAME_PARMS *frame_parms,
                       int32_t **rxdataF_comp,
                       int16_t *dlsch_llr,
                       uint8_t symbol,
                       uint8_t first_symbol_flag,
                       uint16_t nb_rb,
                       uint16_t pbch_pss_sss_adj,
                       int16_t **llr128p);

/**
   \brief This function generates log-likelihood ratios (decoder input) for single-stream 16QAM received waveforms
   @param frame_parms Frame descriptor structure
   @param rxdataF_comp Compensated channel output
   @param dlsch_llr llr output
   @param dl_ch_mag Squared-magnitude of channel in each resource element position corresponding to allocation and weighted for mid-point in 16QAM constellation
   @param symbol OFDM symbol index in sub-frame
   @param first_symbol_flag
   @param nb_rb number of RBs for this allocation
   @param pbch_pss_sss_adjust  Adjustment factor in RE for PBCH/PSS/SSS allocations
   @param llr128p pointer to pointer to symbol in dlsch_llr
*/

int32_t dlsch_qpsk_llr_SIC(LTE_DL_FRAME_PARMS *frame_parms,
                       int **rxdataF_comp,
		       mod_sym_t **sic_buffer,
		       int **rho_i,
                       short *dlsch_llr,
		       uint8_t num_pdcch_symbols,
                       uint16_t nb_rb,
                       uint8_t subframe,
		       uint32_t rb_alloc,
		       LTE_UE_DLSCH_t *dlsch0);

void dlsch_16qam_llr(LTE_DL_FRAME_PARMS *frame_parms,
                     int32_t **rxdataF_comp,
                     int16_t *dlsch_llr,
                     int32_t **dl_ch_mag,
                     uint8_t symbol,
                     uint8_t first_symbol_flag,
                     uint16_t nb_rb,
                     uint16_t pbch_pss_sss_adjust,
                     int16_t **llr128p);
/**
   \brief This function generates log-likelihood ratios (decoder input) for single-stream 16QAM received waveforms
   @param frame_parms Frame descriptor structure
   @param rxdataF_comp Compensated channel output
   @param dlsch_llr llr output
   @param dl_ch_mag Squared-magnitude of channel in each resource element position corresponding to allocation, weighted by first mid-point of 64-QAM constellation
   @param dl_ch_magb Squared-magnitude of channel in each resource element position corresponding to allocation, weighted by second mid-point of 64-QAM constellation
   @param symbol OFDM symbol index in sub-frame
   @param first_symbol_flag
   @param nb_rb number of RBs for this allocation
   @param pbch_pss_sss_adjust PBCH/PSS/SSS RE adjustment (in REs)
*/
void dlsch_16qam_llr_SIC (LTE_DL_FRAME_PARMS *frame_parms,
                          int32_t **rxdataF_comp,
			  mod_sym_t **sic_buffer,  //Q15
		          int32_t **rho_i,
			  int16_t *dlsch_llr,
			  uint8_t num_pdcch_symbols,
			  int32_t **dl_ch_mag,
			  uint16_t nb_rb,
			  uint8_t subframe,
			  uint32_t rb_alloc,
			  LTE_UE_DLSCH_t *dlsch0);

void dlsch_64qam_llr_SIC(LTE_DL_FRAME_PARMS *frame_parms,
                          int32_t **rxdataF_comp,
			  mod_sym_t **sic_buffer,  //Q15
		          int32_t **rho_i,
			  int16_t *dlsch_llr,
			  uint8_t num_pdcch_symbols,
			  int32_t **dl_ch_mag,
			  int32_t **dl_ch_magb,
			  uint16_t nb_rb,
			  uint8_t subframe,
			  uint32_t rb_alloc,
			  LTE_UE_DLSCH_t *dlsch0);


void dlsch_64qam_llr(LTE_DL_FRAME_PARMS *frame_parms,
                     int32_t **rxdataF_comp,
                     int16_t *dlsch_llr,
                     int32_t **dl_ch_mag,
                     int32_t **dl_ch_magb,
                     uint8_t symbol,
                     uint8_t first_symbol_flag,
                     uint16_t nb_rb,
                     uint16_t pbch_pss_sss_adjust,
                     short **llr_save);


/** \fn dlsch_siso(LTE_DL_FRAME_PARMS *frame_parms,
    int32_t **rxdataF_comp,
    int32_t **rxdataF_comp_i,
    uint8_t l,
    uint16_t nb_rb)
    \brief This function does the first stage of llr computation for SISO, by just extracting the pilots, PBCH and primary/secondary synchronization sequences.
    @param frame_parms Frame descriptor structure
    @param rxdataF_comp Compensated channel output
    @param rxdataF_comp_i Compensated channel output for interference
    @param l symbol in sub-frame
    @param nb_rb Number of RBs in this allocation
*/

void dlsch_siso(LTE_DL_FRAME_PARMS *frame_parms,
                int32_t **rxdataF_comp,
                int32_t **rxdataF_comp_i,
                uint8_t l,
                uint16_t nb_rb);

/** \fn dlsch_alamouti(LTE_DL_FRAME_PARMS *frame_parms,
    int32_t **rxdataF_comp,
    int32_t **dl_ch_mag,
    int32_t **dl_ch_magb,
    uint8_t symbol,
    uint16_t nb_rb)
    \brief This function does Alamouti combining on RX and prepares LLR inputs by skipping pilots, PBCH and primary/secondary synchronization signals.
    @param frame_parms Frame descriptor structure
    @param rxdataF_comp Compensated channel output
    @param dl_ch_mag First squared-magnitude of channel (16QAM and 64QAM) for LLR computation.  Alamouti combining should be performed on this as well. Result is stored in first antenna position
    @param dl_ch_magb Second squared-magnitude of channel (64QAM only) for LLR computation.  Alamouti combining should be performed on this as well. Result is stored in first antenna position
    @param symbol Symbol in sub-frame
    @param nb_rb Number of RBs in this allocation
*/
void dlsch_alamouti(LTE_DL_FRAME_PARMS *frame_parms,
                    int32_t **rxdataF_comp,
                    int32_t **dl_ch_mag,
                    int32_t **dl_ch_magb,
                    uint8_t symbol,
                    uint16_t nb_rb);

/** \fn dlsch_antcyc(LTE_DL_FRAME_PARMS *frame_parms,
    int32_t **rxdataF_comp,
    int32_t **dl_ch_mag,
    int32_t **dl_ch_magb,
    uint8_t symbol,
    uint16_t nb_rb)
    \brief This function does antenna selection (based on antenna cycling pattern) on RX and prepares LLR inputs by skipping pilots, PBCH and primary/secondary synchronization signals.  Note that this is not LTE, it is just included for comparison purposes.
    @param frame_parms Frame descriptor structure
    @param rxdataF_comp Compensated channel output
    @param dl_ch_mag First squared-magnitude of channel (16QAM and 64QAM) for LLR computation.  Alamouti combining should be performed on this as well. Result is stored in first antenna position
    @param dl_ch_magb Second squared-magnitude of channel (64QAM only) for LLR computation.  Alamouti combining should be performed on this as well. Result is stored in first antenna position
    @param symbol Symbol in sub-frame
    @param nb_rb Number of RBs in this allocation
*/
void dlsch_antcyc(LTE_DL_FRAME_PARMS *frame_parms,
                  int32_t **rxdataF_comp,
                  int32_t **dl_ch_mag,
                  int32_t **dl_ch_magb,
                  uint8_t symbol,
                  uint16_t nb_rb);

/** \fn dlsch_detection_mrc(LTE_DL_FRAME_PARMS *frame_parms,
    int32_t **rxdataF_comp,
    int32_t **rxdataF_comp_i,
    int32_t **rho,
    int32_t **rho_i,
    int32_t **dl_ch_mag,
    int32_t **dl_ch_magb,
    uint8_t symbol,
    uint16_t nb_rb,
    uint8_t dual_stream_UE)

    \brief This function does maximal-ratio combining for dual-antenna receivers.
    @param frame_parms Frame descriptor structure
    @param rxdataF_comp Compensated channel output
    @param rxdataF_comp_i Compensated channel output for interference
    @param rho Cross correlation between spatial channels
    @param rho_i Cross correlation between signal and inteference channels
    @param dl_ch_mag First squared-magnitude of channel (16QAM and 64QAM) for LLR computation.  Alamouti combining should be performed on this as well. Result is stored in first antenna position
    @param dl_ch_magb Second squared-magnitude of channel (64QAM only) for LLR computation.  Alamouti combining should be performed on this as well. Result is stored in first antenna position
    @param symbol Symbol in sub-frame
    @param nb_rb Number of RBs in this allocation
    @param dual_stream_UE Flag to indicate dual-stream detection
*/
void dlsch_detection_mrc(LTE_DL_FRAME_PARMS *frame_parms,
                         int32_t **rxdataF_comp,
                         int32_t **rxdataF_comp_i,
                         int32_t **rho,
                         int32_t **rho_i,
                         int32_t **dl_ch_mag,
                         int32_t **dl_ch_magb,
                         int32_t **dl_ch_mag_i,
                         int32_t **dl_ch_magb_i,
                         uint8_t symbol,
                         uint16_t nb_rb,
                         uint8_t dual_stream_UE);

void dlsch_detection_mrc_TM34(LTE_DL_FRAME_PARMS *frame_parms,
			      LTE_UE_PDSCH *lte_ue_pdsch_vars, 
			      int harq_pid,
			      int round,
			      unsigned char symbol,
			      unsigned short nb_rb,
			      unsigned char dual_stream_UE);

/** \fn dlsch_extract_rbs_single(int32_t **rxdataF,
    int32_t **dl_ch_estimates,
    int32_t **rxdataF_ext,
    int32_t **dl_ch_estimates_ext,
    uint16_t pmi,
    uint8_t *pmi_ext,
    uint32_t *rb_alloc,
    uint8_t symbol,
    uint8_t subframe,
    LTE_DL_FRAME_PARMS *frame_parms)
    \brief This function extracts the received resource blocks, both channel estimates and data symbols,
    for the current allocation and for single antenna eNB transmission.
    @param rxdataF Raw FFT output of received signal
    @param dl_ch_estimates Channel estimates of current slot
    @param rxdataF_ext FFT output for RBs in this allocation
    @param dl_ch_estimates_ext Channel estimates for RBs in this allocation
    @param pmi subband Precoding matrix indicator
    @param pmi_ext Extracted PMI for chosen RBs
    @param rb_alloc RB allocation vector
    @param symbol Symbol to extract
    @param subframe Subframe number
    @param vrb_type Flag to indicate distributed VRB type
    @param high_speed_flag
    @param frame_parms Pointer to frame descriptor
*/
uint16_t dlsch_extract_rbs_single(int32_t **rxdataF,
                                  int32_t **dl_ch_estimates,
                                  int32_t **rxdataF_ext,
                                  int32_t **dl_ch_estimates_ext,
                                  uint16_t pmi,
                                  uint8_t *pmi_ext,
                                  uint32_t *rb_alloc,
                                  uint8_t symbol,
                                  uint8_t subframe,
                                  uint32_t high_speed_flag,
                                  LTE_DL_FRAME_PARMS *frame_parms);

/** \fn dlsch_extract_rbs_dual(int32_t **rxdataF,
    int32_t **dl_ch_estimates,
    int32_t **rxdataF_ext,
    int32_t **dl_ch_estimates_ext,
    uint16_t pmi,
    uint8_t *pmi_ext,
    uint32_t *rb_alloc,
    uint8_t symbol,
    LTE_DL_FRAME_PARMS *frame_parms)
    \brief This function extracts the received resource blocks, both channel estimates and data symbols,
    for the current allocation and for dual antenna eNB transmission.
    @param rxdataF Raw FFT output of received signal
    @param dl_ch_estimates Channel estimates of current slot
    @param rxdataF_ext FFT output for RBs in this allocation
    @param dl_ch_estimates_ext Channel estimates for RBs in this allocation
    @param pmi subband Precoding matrix indicator
    @param pmi_ext Extracted PMI for chosen RBs
    @param rb_alloc RB allocation vector
    @param symbol Symbol to extract
    @param subframe Subframe index
    @param high_speed_flag
    @param frame_parms Pointer to frame descriptor
*/
uint16_t dlsch_extract_rbs_dual(int32_t **rxdataF,
                                int32_t **dl_ch_estimates,
                                int32_t **rxdataF_ext,
                                int32_t **dl_ch_estimates_ext,
                                uint16_t pmi,
                                uint8_t *pmi_ext,
                                uint32_t *rb_alloc,
                                uint8_t symbol,
                                uint8_t subframe,
                                uint32_t high_speed_flag,
                                LTE_DL_FRAME_PARMS *frame_parms, 
				MIMO_mode_t mimo_mode);

/** \brief This function performs channel compensation (matched filtering) on the received RBs for this allocation.  In addition, it computes the squared-magnitude of the channel with weightings for 16QAM/64QAM detection as well as dual-stream detection (cross-correlation)
    @param rxdataF_ext Frequency-domain received signal in RBs to be demodulated
    @param dl_ch_estimates_ext Frequency-domain channel estimates in RBs to be demodulated
    @param dl_ch_mag First Channel magnitudes (16QAM/64QAM)
    @param dl_ch_magb Second weighted Channel magnitudes (64QAM)
    @param rxdataF_comp Compensated received waveform
    @param rho Cross-correlation between two spatial channels on each RX antenna
    @param frame_parms Pointer to frame descriptor
    @param symbol Symbol on which to operate
    @param first_symbol_flag set to 1 on first DLSCH symbol
    @param mod_order Modulation order of allocation
    @param nb_rb Number of RBs in allocation
    @param output_shift Rescaling for compensated output (should be energy-normalizing)
    @param phy_measurements Pointer to UE PHY measurements
*/
void dlsch_channel_compensation(int32_t **rxdataF_ext,
                                int32_t **dl_ch_estimates_ext,
                                int32_t **dl_ch_mag,
                                int32_t **dl_ch_magb,
                                int32_t **rxdataF_comp,
                                int32_t **rho,
                                LTE_DL_FRAME_PARMS *frame_parms,
                                uint8_t symbol,
                                uint8_t first_symbol_flag,
                                uint8_t mod_order,
                                uint16_t nb_rb,
                                uint8_t output_shift,
                                PHY_MEASUREMENTS *phy_measurements);

void dlsch_dual_stream_correlation(LTE_DL_FRAME_PARMS *frame_parms,
                                   unsigned char symbol,
                                   unsigned short nb_rb,
                                   int **dl_ch_estimates_ext,
                                   int **dl_ch_estimates_ext_i,
                                   int **dl_ch_rho_ext,
                                   unsigned char output_shift);

void dlsch_dual_stream_correlationTM34(LTE_DL_FRAME_PARMS *frame_parms,
                                   unsigned char symbol,
                                   unsigned short nb_rb,
                                   int **dl_ch_estimates_ext,
                                   int **dl_ch_estimates_ext_i,
                                   int **dl_ch_rho_ext,
                                   unsigned char output_shift0,
				   unsigned char output_shift1);

void dlsch_channel_compensation_TM56(int **rxdataF_ext,
                                     int **dl_ch_estimates_ext,
                                     int **dl_ch_mag,
                                     int **dl_ch_magb,
                                     int **rxdataF_comp,
                                     unsigned char *pmi_ext,
                                     LTE_DL_FRAME_PARMS *frame_parms,
                                     PHY_MEASUREMENTS *phy_measurements,
                                     int eNB_id,
                                     unsigned char symbol,
                                     unsigned char mod_order,
                                     unsigned short nb_rb,
                                     unsigned char output_shift,
                                     unsigned char dl_power_off);


void dlsch_channel_compensation_TM34(LTE_DL_FRAME_PARMS *frame_parms,
				    LTE_UE_PDSCH *lte_ue_pdsch_vars,
				    PHY_MEASUREMENTS *phy_measurements,
				    int eNB_id,
				    unsigned char symbol,
				    unsigned char mod_order0,
				    unsigned char mod_order1,
				    int harq_pid,
				    int round,
				    MIMO_mode_t mimo_mode,
				    unsigned short nb_rb,
				    unsigned char output_shift0,
				    unsigned char output_shift1);


/** \brief This function computes the average channel level over all allocated RBs and antennas (TX/RX) in order to compute output shift for compensated signal
    @param dl_ch_estimates_ext Channel estimates in allocated RBs
    @param frame_parms Pointer to frame descriptor
    @param avg Pointer to average signal strength
    @param pilots_flag Flag to indicate pilots in symbol
    @param nb_rb Number of allocated RBs
*/
void dlsch_channel_level(int32_t **dl_ch_estimates_ext,
                         LTE_DL_FRAME_PARMS *frame_parms,
                         int32_t *avg,
                         uint8_t pilots_flag,
                         uint16_t nb_rb);


void dlsch_channel_level_TM34(int **dl_ch_estimates_ext,
			      LTE_DL_FRAME_PARMS *frame_parms,
			      unsigned char *pmi_ext,
			      int *avg_0,
			      int *avg_1,
			      uint8_t symbol,
			      unsigned short nb_rb,
			      MIMO_mode_t mimo_mode);


void dlsch_channel_level_TM56(int32_t **dl_ch_estimates_ext,
                              LTE_DL_FRAME_PARMS *frame_parms,
                              unsigned char *pmi_ext,
                              int32_t *avg,
                              uint8_t symbol_mod,
                              uint16_t nb_rb);

void dlsch_scale_channel(int32_t **dl_ch_estimates_ext,
                         LTE_DL_FRAME_PARMS *frame_parms,
                         LTE_UE_DLSCH_t **dlsch_ue,
                         uint8_t symbol_mod,
                         uint16_t nb_rb);

/** \brief This is the top-level entry point for DLSCH decoding in UE.  It should be replicated on several
    threads (on multi-core machines) corresponding to different HARQ processes. The routine first
    computes the segmentation information, followed by rate dematching and sub-block deinterleaving the of the
    received LLRs computed by dlsch_demodulation for each transport block segment. It then calls the
    turbo-decoding algorithm for each segment and stops after either after unsuccesful decoding of at least
    one segment or correct decoding of all segments.  Only the segment CRCs are check for the moment, the
    overall CRC is ignored.  Finally transport block reassembly is performed.
    @param phy_vars_ue Pointer to ue variables
    @param dlsch_llr Pointer to LLR values computed by dlsch_demodulation
    @param lte_frame_parms Pointer to frame descriptor
    @param dlsch Pointer to DLSCH descriptor
    @param subframe Subframe number
    @param num_pdcch_symbols Number of PDCCH symbols
    @param is_crnti indicates if PDSCH belongs to a CRNTI (necessary for parallelizing decoding threads)
    @param llr8_flag If 1, indicate that the 8-bit turbo decoder should be used
    @returns 0 on success, 1 on unsuccessful decoding
*/
uint32_t dlsch_decoding(PHY_VARS_UE *phy_vars_ue,
                        int16_t *dlsch_llr,
                        LTE_DL_FRAME_PARMS *lte_frame_parms,
                        LTE_UE_DLSCH_t *dlsch,
                        LTE_DL_UE_HARQ_t *harq_process,
                        uint8_t subframe,
                        uint8_t harq_pid,
                        uint8_t is_crnti,
                        uint8_t llr8_flag);

uint32_t dlsch_decoding_emul(PHY_VARS_UE *phy_vars_ue,
                             uint8_t subframe,
                             uint8_t dlsch_id,
                             uint8_t eNB_id);

/** \brief This function is the top-level entry point to PDSCH demodulation, after frequency-domain transformation and channel estimation.  It performs
    - RB extraction (signal and channel estimates)
    - channel compensation (matched filtering)
    - RE extraction (pilot, PBCH, synch. signals)
    - antenna combining (MRC, Alamouti, cycling)
    - LLR computation
    This function supports TM1, 2, 3, 5, and 6. 
    @param phy_vars_ue Pointer to PHY variables
    @param type Type of PDSCH (SI_PDSCH,RA_PDSCH,PDSCH,PMCH)
    @param eNB_id eNb index (Nid1) 0,1,2
    @param eNB_id_i Interfering eNB index (Nid1) 0,1,2, or 3 in case of MU-MIMO IC receiver
    @param subframe Subframe number
    @param symbol Symbol on which to act (within sub-frame)
    @param first_symbol_flag set to 1 on first DLSCH symbol
    @param rx_type. rx_type=RX_IC_single_stream will enable interference cancellation of a second stream when decoding the first stream. In case of TM1, 2, 5, and this can cancel interference from a neighbouring cell given by eNB_id_i. In case of TM5, eNB_id_i should be set to n_connected_eNB to perform multi-user interference cancellation. In case of TM3, eNB_id_i should be set to eNB_id to perform co-channel interference cancellation; this option should be used together with an interference cancellation step [...]. In case of TM3, if rx_type=RX_IC_dual_stream, both streams will be decoded by applying the IC single stream receiver twice.  
    @param i_mod Modulation order of the interfering stream
*/
int32_t rx_pdsch(PHY_VARS_UE *phy_vars_ue,
	     PDSCH_t type,
	     uint8_t eNB_id,
	     uint8_t eNB_id_i,
	     uint8_t subframe,
	     uint8_t symbol,
	     uint8_t first_symbol_flag,
	     RX_type_t rx_type,
	     uint8_t i_mod,
	     uint8_t harq_pid);

int32_t rx_pdcch(LTE_UE_COMMON *lte_ue_common_vars,
                 LTE_UE_PDCCH **lte_ue_pdcch_vars,
                 LTE_DL_FRAME_PARMS *frame_parms,
                 uint8_t subframe,
                 uint8_t eNB_id,
                 MIMO_mode_t mimo_mode,
                 uint32_t high_speed_flag,
                 uint8_t is_secondary_ue);
/*! \brief Performs detection of SSS to find cell ID and other framing parameters (FDD/TDD, normal/extended prefix)
  @param phy_vars_ue Pointer to UE variables
  @param tot_metric Pointer to variable containing maximum metric under framing hypothesis (to be compared to other hypotheses
  @param flip_max Pointer to variable indicating if start of frame is in second have of RX buffer (i.e. PSS/SSS is flipped)
  @param phase_max Pointer to variable (0 ... 6) containing rought phase offset between PSS and SSS (can be used for carrier
  frequency adjustment. 0 means -pi/3, 6 means pi/3.
  @returns 0 on success
*/
int rx_sss(PHY_VARS_UE *phy_vars_ue,int32_t *tot_metric,uint8_t *flip_max,uint8_t *phase_max);

/*! \brief receiver for the PBCH
  \returns number of tx antennas or -1 if error
*/
uint16_t rx_pbch(LTE_UE_COMMON *lte_ue_common_vars,
                 LTE_UE_PBCH *lte_ue_pbch_vars,
                 LTE_DL_FRAME_PARMS *frame_parms,
                 uint8_t eNB_id,
                 MIMO_mode_t mimo_mode,
                 uint32_t high_speed_flag,
                 uint8_t frame_mod4);

uint16_t rx_pbch_emul(PHY_VARS_UE *phy_vars_ue,
                      uint8_t eNB_id,
                      uint8_t pbch_phase);

/*! \brief PBCH scrambling. Applies 36.211 PBCH scrambling procedure.
  \param frame_parms Pointer to frame descriptor
  \param coded_data Output of the coding and rate matching
  \param length Length of the sequence*/
void pbch_scrambling(LTE_DL_FRAME_PARMS *frame_parms,
                     uint8_t* coded_data,
                     uint32_t length);

/*! \brief PBCH unscrambling
  This is similar to pbch_scrabling with the difference that inputs are signed s16s (llr values) and instead of flipping bits we change signs.
  \param frame_parms Pointer to frame descriptor
  \param llr Output of the demodulator
  \param length Length of the sequence
  \param frame_mod4 Frame number modulo 4*/
void pbch_unscrambling(LTE_DL_FRAME_PARMS *frame_parms,
                       int8_t* llr,
                       uint32_t length,
                       uint8_t frame_mod4);

/*! \brief DCI Encoding. This routine codes an arbitrary DCI PDU after appending the 8-bit 3GPP CRC.  It then applied sub-block interleaving and rate matching.
  \param a Pointer to DCI PDU (coded in bytes)
  \param A Length of DCI PDU in bits
  \param E Length of DCI PDU in coded bits
  \param e Pointer to sequence
  \param rnti RNTI for CRC scrambling*/
void dci_encoding(uint8_t *a,
                  uint8_t A,
                  uint16_t E,
                  uint8_t *e,
                  uint16_t rnti);

/*! \brief Top-level DCI entry point. This routine codes an set of DCI PDUs and performs PDCCH modulation, interleaving and mapping.
  \param num_ue_spec_dci  Number of UE specific DCI pdus to encode
  \param num_common_dci Number of Common DCI pdus to encode
  \param dci_alloc Allocation vectors for each DCI pdu
  \param n_rnti n_RNTI (see )
  \param amp Amplitude of QPSK symbols
  \param frame_parms Pointer to DL Frame parameter structure
  \param txdataF Pointer to tx signal buffers
  \param sub_frame_offset subframe offset in frame
  @returns Number of PDCCH symbols
*/
uint8_t generate_dci_top(uint8_t num_ue_spec_dci,
                         uint8_t num_common_dci,
                         DCI_ALLOC_t *dci_alloc,
                         uint32_t n_rnti,
                         int16_t amp,
                         LTE_DL_FRAME_PARMS *frame_parms,
                         int32_t **txdataF,
                         uint32_t sub_frame_offset);

uint8_t generate_dci_top_emul(PHY_VARS_eNB *phy_vars_eNB,
                              uint8_t num_ue_spec_dci,
                              uint8_t num_common_dci,
                              DCI_ALLOC_t *dci_alloc,
                              uint8_t subframe);


void generate_64qam_table(void);
void generate_16qam_table(void);

uint16_t extract_crc(uint8_t *dci,uint8_t DCI_LENGTH);

/*! \brief LLR from two streams. This function takes two streams (qpsk modulated) and calculates the LLR, considering one stream as interference.
  \param stream0_in pointer to first stream0
  \param stream1_in pointer to first stream1
  \param stream0_out pointer to output stream
  \param rho01 pointer to correlation matrix
  \param length*/
void qpsk_qpsk_TM3456(short *stream0_in,
                      short *stream1_in,
                      short *stream0_out,
                      short *rho01,
                      int length
                     );

/** \brief Attempt decoding of a particular DCI with given length and format.
    @param DCI_LENGTH length of DCI in bits
    @param DCI_FMT Format of DCI
    @param e e-sequence (soft bits)
    @param decoded_output Output of Viterbi decoder
*/
void dci_decoding(uint8_t DCI_LENGTH,
                  uint8_t DCI_FMT,
                  int8_t *e,
                  uint8_t *decoded_output);

/** \brief Do 36.213 DCI decoding procedure by searching different RNTI options and aggregation levels.  Currently does
    not employ the complexity reducing procedure based on RNTI.
    @param phy_vars_ue UE variables
    @param dci_alloc Pointer to DCI_ALLOC_t array to store results for DLSCH/ULSCH programming
    @param do_common If 1 perform search in common search-space else ue-specific search-space
    @param eNB_id eNB Index on which to act
    @param subframe Index of subframe
    @returns bitmap of occupied CCE positions (i.e. those detected)
*/
uint16_t dci_decoding_procedure(PHY_VARS_UE *phy_vars_ue,
                                DCI_ALLOC_t *dci_alloc,
                                int do_common,
                                int16_t eNB_id,
                                uint8_t subframe);


uint16_t dci_decoding_procedure_emul(LTE_UE_PDCCH **lte_ue_pdcch_vars,
                                     uint8_t num_ue_spec_dci,
                                     uint8_t num_common_dci,
                                     DCI_ALLOC_t *dci_alloc_tx,
                                     DCI_ALLOC_t *dci_alloc_rx,
                                     int16_t eNB_id);

/** \brief Compute Q (modulation order) based on I_MCS PDSCH.  Implements table 7.1.7.1-1 from 36.213.
    @param I_MCS */
uint8_t get_Qm(uint8_t I_MCS);

/** \brief Compute Q (modulation order) based on I_MCS for PUSCH.  Implements table 8.6.1-1 from 36.213.
    @param I_MCS */
uint8_t get_Qm_ul(uint8_t I_MCS);

/** \brief Compute I_TBS (transport-block size) based on I_MCS for PDSCH.  Implements table 7.1.7.1-1 from 36.213.
    @param I_MCS */
uint8_t get_I_TBS(uint8_t I_MCS);

/** \brief Compute I_TBS (transport-block size) based on I_MCS for PUSCH.  Implements table 8.6.1-1 from 36.213.
    @param I_MCS */
unsigned char get_I_TBS_UL(unsigned char I_MCS);

/** \brief Compute Q (modulation order) based on downlink I_MCS. Implements table 7.1.7.1-1 from 36.213.
    @param I_MCS
    @param nb_rb
    @return Transport block size */
uint32_t get_TBS_DL(uint8_t mcs, uint16_t nb_rb);

/** \brief Compute Q (modulation order) based on uplink I_MCS. Implements table 7.1.7.1-1 from 36.213.
    @param I_MCS
    @param nb_rb
    @return Transport block size */
uint32_t get_TBS_UL(uint8_t mcs, uint16_t nb_rb);

/* \brief Return bit-map of resource allocation for a given DCI rballoc (RIV format) and vrb type
   @param N_RB_DL number of PRB on DL
   @param indicator for even/odd slot
   @param vrb vrb index
   @param Ngap Gap indicator
*/
uint32_t get_prb(int N_RB_DL,int odd_slot,int vrb,int Ngap);

/* \brief Return prb for a given vrb index 
   @param vrb_type VRB type (0=localized,1=distributed)
   @param rb_alloc_dci rballoc field from DCI
*/
uint32_t get_rballoc(vrb_t vrb_type,uint16_t rb_alloc_dci);


/* \brief Return bit-map of resource allocation for a given DCI rballoc (RIV format) and vrb type
   @returns Transmission mode (1-7)
*/
uint8_t get_transmission_mode(module_id_t Mod_id, uint8_t CC_id, rnti_t rnti);


/* \brief
   @param ra_header Header of resource allocation (0,1) (See sections 7.1.6.1/7.1.6.2 of 36.213 Rel8.6)
   @param rb_alloc Bitmap allocation from DCI (format 1,2)
   @returns number of physical resource blocks
*/
uint32_t conv_nprb(uint8_t ra_header,uint32_t rb_alloc,int N_RB_DL);

int get_G(LTE_DL_FRAME_PARMS *frame_parms,uint16_t nb_rb,uint32_t *rb_alloc,uint8_t mod_order,uint8_t Nl,uint8_t num_pdcch_symbols,int frame,uint8_t subframe);

int adjust_G(LTE_DL_FRAME_PARMS *frame_parms,uint32_t *rb_alloc,uint8_t mod_order,uint8_t subframe);
int adjust_G2(LTE_DL_FRAME_PARMS *frame_parms,uint32_t *rb_alloc,uint8_t mod_order,uint8_t subframe,uint8_t symbol);


#ifndef modOrder
#define modOrder(I_MCS,I_TBS) ((I_MCS-I_TBS)*2+2) // Find modulation order from I_TBS and I_MCS
#endif

/** \fn uint8_t I_TBS2I_MCS(uint8_t I_TBS);
    \brief This function maps I_tbs to I_mcs according to Table 7.1.7.1-1 in 3GPP TS 36.213 V8.6.0. Where there is two supported modulation orders for the same I_TBS then either high or low modulation is chosen by changing the equality of the two first comparisons in the if-else statement.
    \param I_TBS Index of Transport Block Size
    \return I_MCS given I_TBS
*/
uint8_t I_TBS2I_MCS(uint8_t I_TBS);

/** \fn uint8_t SE2I_TBS(float SE,
    uint8_t N_PRB,
    uint8_t symbPerRB);
    \brief This function maps a requested throughput in number of bits to I_tbs. The throughput is calculated as a function of modulation order, RB allocation and number of symbols per RB. The mapping orginates in the "Transport block size table" (Table 7.1.7.2.1-1 in 3GPP TS 36.213 V8.6.0)
    \param SE Spectral Efficiency (before casting to integer, multiply by 1024, remember to divide result by 1024!)
    \param N_PRB Number of PhysicalResourceBlocks allocated \sa lte_frame_parms->N_RB_DL
    \param symbPerRB Number of symbols per resource block allocated to this channel
    \return I_TBS given an SE and an N_PRB
*/
uint8_t SE2I_TBS(float SE,
                 uint8_t N_PRB,
                 uint8_t symbPerRB);
/** \brief This function generates the sounding reference symbol (SRS) for the uplink according to 36.211 v8.6.0. If IFFT_FPGA is defined, the SRS is quantized to a QPSK sequence.
    @param frame_parms LTE DL Frame Parameters
    @param soundingrs_ul_config_dedicated Dynamic configuration from RRC during Connection Establishment
    @param txdataF pointer to the frequency domain TX signal
    @returns 0 on success*/
int generate_srs_rx(LTE_DL_FRAME_PARMS *frame_parms,
                    SOUNDINGRS_UL_CONFIG_DEDICATED *soundingrs_ul_config_dedicated,
                    int *txdataF);

int32_t generate_srs_tx_emul(PHY_VARS_UE *phy_vars_ue,
                             uint8_t subframe);

/*!
  \brief This function is similar to generate_srs_tx but generates a conjugate sequence for channel estimation. If IFFT_FPGA is defined, the SRS is quantized to a QPSK sequence.
  @param phy_vars_ue Pointer to PHY_VARS structure
  @param eNB_id Index of destination eNB for this SRS
  @param amp Linear amplitude of SRS
  @param subframe Index of subframe on which to act
  @returns 0 on success, -1 on error with message
*/

int32_t generate_srs_tx(PHY_VARS_UE *phy_vars_ue,
                        uint8_t eNB_id,
                        int16_t amp,
                        uint32_t subframe);

/*!
  \brief This function generates the downlink reference signal for the PUSCH according to 36.211 v8.6.0. The DRS occuies the RS defined by rb_alloc and the symbols 2 and 8 for extended CP and 3 and 10 for normal CP.
*/

int32_t generate_drs_pusch(PHY_VARS_UE *phy_vars_ue,
                           uint8_t eNB_id,
                           int16_t amp,
                           uint32_t subframe,
                           uint32_t first_rb,
                           uint32_t nb_rb,
                           uint8_t ant);

/*!
  \brief This function initializes the Group Hopping, Sequence Hopping and nPRS sequences for PUCCH/PUSCH according to 36.211 v8.6.0. It should be called after configuration of UE (reception of SIB2/3) and initial configuration of eNB (or after reconfiguration of cell-specific parameters).
  @param frame_parms Pointer to a LTE_DL_FRAME_PARMS structure (eNB or UE)*/
void init_ul_hopping(LTE_DL_FRAME_PARMS *frame_parms);

int32_t compareints (const void * a, const void * b);


void ulsch_modulation(int32_t **txdataF,
                      int16_t amp,
                      frame_t frame,
                      uint32_t subframe,
                      LTE_DL_FRAME_PARMS *frame_parms,
                      LTE_UE_ULSCH_t *ulsch);


void ulsch_extract_rbs_single(int32_t **rxdataF,
                              int32_t **rxdataF_ext,
                              uint32_t first_rb,
                              uint32_t nb_rb,
                              uint8_t l,
                              uint8_t Ns,
                              LTE_DL_FRAME_PARMS *frame_parms);

uint8_t subframe2harq_pid(LTE_DL_FRAME_PARMS *frame_parms,frame_t frame,uint8_t subframe);
uint8_t subframe2harq_pid_eNBrx(LTE_DL_FRAME_PARMS *frame_parms,uint8_t subframe);

int generate_ue_dlsch_params_from_dci(int frame,
				      uint8_t subframe,
                                      void *dci_pdu,
                                      rnti_t rnti,
                                      DCI_format_t dci_format,
                                      LTE_UE_DLSCH_t **dlsch,
                                      LTE_DL_FRAME_PARMS *frame_parms,
                                      PDSCH_CONFIG_DEDICATED *pdsch_config_dedicated,
                                      uint16_t si_rnti,
                                      uint16_t ra_rnti,
                                      uint16_t p_rnti);

int32_t generate_eNB_dlsch_params_from_dci(int frame,
    uint8_t subframe,
    void *dci_pdu,
    rnti_t rnti,
    DCI_format_t dci_format,
    LTE_eNB_DLSCH_t **dlsch_eNB,
    LTE_DL_FRAME_PARMS *frame_parms,
    PDSCH_CONFIG_DEDICATED *pdsch_config_dedicated,
    uint16_t si_rnti,
    uint16_t ra_rnti,
    uint16_t p_rnti,
    uint16_t DL_pmi_single);

int32_t generate_eNB_ulsch_params_from_rar(uint8_t *rar_pdu,
    frame_t frame,
    uint8_t subframe,
    LTE_eNB_ULSCH_t *ulsch,
    LTE_DL_FRAME_PARMS *frame_parms);

int generate_ue_ulsch_params_from_dci(void *dci_pdu,
                                      rnti_t rnti,
                                      uint8_t subframe,
                                      DCI_format_t dci_format,
                                      PHY_VARS_UE *phy_vars_ue,
                                      uint16_t si_rnti,
                                      uint16_t ra_rnti,
                                      uint16_t p_rnti,
                                      uint16_t cba_rnti,
                                      uint8_t eNB_id,
                                      uint8_t use_srs);

int32_t generate_ue_ulsch_params_from_rar(PHY_VARS_UE *phy_vars_ue,
    uint8_t eNB_id);
double sinr_eff_cqi_calc(PHY_VARS_UE *phy_vars_ue,
                         uint8_t eNB_id);
int generate_eNB_ulsch_params_from_dci(void *dci_pdu,
                                       rnti_t rnti,
                                       uint8_t subframe,
                                       DCI_format_t dci_format,
                                       uint8_t UE_id,
                                       PHY_VARS_eNB *PHY_vars_eNB,
                                       uint16_t si_rnti,
                                       uint16_t ra_rnti,
                                       uint16_t p_rnti,
                                       uint16_t cba_rnti,
                                       uint8_t use_srs);

#ifdef USER_MODE
void dump_ulsch(PHY_VARS_eNB *phy_vars_eNb,uint8_t subframe, uint8_t UE_id);

void dump_dlsch(PHY_VARS_UE *phy_vars_ue,uint8_t eNB_id,uint8_t subframe,uint8_t harq_pid);
void dump_dlsch_SI(PHY_VARS_UE *phy_vars_ue,uint8_t eNB_id,uint8_t subframe);
void dump_dlsch_ra(PHY_VARS_UE *phy_vars_ue,uint8_t eNB_id,uint8_t subframe);

void dump_dlsch2(PHY_VARS_UE *phy_vars_ue,uint8_t eNB_id,uint16_t coded_bits_per_codeword,int round,uint8_t harq_pid );
#endif

int dump_dci(LTE_DL_FRAME_PARMS *frame_parms, DCI_ALLOC_t *dci);

int dump_ue_stats(PHY_VARS_UE *phy_vars_ue, char* buffer, int length, runmode_t mode, int input_level_dBm);
int dump_eNB_stats(PHY_VARS_eNB *phy_vars_eNB, char* buffer, int length);



void generate_pcfich_reg_mapping(LTE_DL_FRAME_PARMS *frame_parms);

void pcfich_scrambling(LTE_DL_FRAME_PARMS *frame_parms,
                       uint8_t subframe,
                       uint8_t *b,
                       uint8_t *bt);

void pcfich_unscrambling(LTE_DL_FRAME_PARMS *frame_parms,
                         uint8_t subframe,
                         int16_t *d);

void generate_pcfich(uint8_t num_pdcch_symbols,
                     int16_t amp,
                     LTE_DL_FRAME_PARMS *frame_parms,
                     int32_t **txdataF,
                     uint8_t subframe);

uint8_t rx_pcfich(LTE_DL_FRAME_PARMS *frame_parms,
                  uint8_t subframe,
                  LTE_UE_PDCCH *lte_ue_pdcch_vars,
                  MIMO_mode_t mimo_mode);

void generate_phich_reg_mapping(LTE_DL_FRAME_PARMS *frame_parms);


void init_transport_channels(uint8_t);

void generate_RIV_tables(void);

/*!
  \brief This function performs the initial cell search procedure - PSS detection, SSS detection and PBCH detection.  At the
  end, the basic frame parameters are known (Frame configuration - TDD/FDD and cyclic prefix length,
  N_RB_DL, PHICH_CONFIG and Nid_cell) and the UE can begin decoding PDCCH and DLSCH SI to retrieve the rest.  Once these
  parameters are know, the routine calls some basic initialization routines (cell-specific reference signals, etc.)
  @param phy_vars_ue Pointer to UE variables
*/
int initial_sync(PHY_VARS_UE *phy_vars_ue, runmode_t mode);

void rx_ulsch(PHY_VARS_eNB *phy_vars_eNB,
              uint32_t subframe,
              uint8_t eNB_id,  // this is the effective sector id
              uint8_t UE_id,
              LTE_eNB_ULSCH_t **ulsch,
              uint8_t cooperation_flag);

void rx_ulsch_emul(PHY_VARS_eNB *phy_vars_eNB,
                   uint8_t subframe,
                   uint8_t sect_id,
                   uint8_t UE_index);

/*!
  \brief Encoding of PUSCH/ACK/RI/ACK from 36-212.
  @param a Pointer to ulsch SDU
  @param frame_parms Pointer to Frame parameters
  @param ulsch Pointer to ulsch descriptor
  @param harq_pid HARQ process ID
  @param tmode Transmission mode (1-7)
  @param control_only_flag Generate PUSCH with control information only
  @param Nbundled Parameter for ACK/NAK bundling (36.213 Section 7.3)
*/
uint32_t ulsch_encoding(uint8_t *a,
                        PHY_VARS_UE *phy_vars_ue,
                        uint8_t harq_pid,
                        uint8_t eNB_id,
                        uint8_t tmode,
                        uint8_t control_only_flag,
                        uint8_t Nbundled);

/*!
  \brief Encoding of PUSCH/ACK/RI/ACK from 36-212 for emulation
  @param ulsch_buffer Pointer to ulsch SDU
  @param phy_vars_ue Pointer to UE top-level descriptor
  @param eNB_id ID of eNB receiving this PUSCH
  @param harq_pid HARQ process ID
  @param control_only_flag Generate PUSCH with control information only
*/
int32_t ulsch_encoding_emul(uint8_t *ulsch_buffer,
                            PHY_VARS_UE *phy_vars_ue,
                            uint8_t eNB_id,
                            uint8_t harq_pid,
                            uint8_t control_only_flag);

/*!
  \brief Decoding of PUSCH/ACK/RI/ACK from 36-212.
  @param phy_vars_eNB Pointer to eNB top-level descriptor
  @param UE_id ID of UE transmitting this PUSCH
  @param subframe Index of subframe for PUSCH
  @param control_only_flag Receive PUSCH with control information only
  @param Nbundled Nbundled parameter for ACK/NAK scrambling from 36-212/36-213
  @param llr8_flag If 1, indicate that the 8-bit turbo decoder should be used
  @returns 0 on success
*/
unsigned int  ulsch_decoding(PHY_VARS_eNB *phy_vars_eNB,
                             uint8_t UE_id,
                             uint8_t subframe,
                             uint8_t control_only_flag,
                             uint8_t Nbundled,
                             uint8_t llr8_flag);

uint32_t ulsch_decoding_emul(PHY_VARS_eNB *phy_vars_eNB,
                             uint8_t subframe,
                             uint8_t UE_index,
                             uint16_t *crnti);

void generate_phich_top(PHY_VARS_eNB *phy_vars_eNB,
                        uint8_t subframe,
                        int16_t amp,
                        uint8_t sect_id,
                        uint8_t abstraction_flag);

/* \brief  This routine demodulates the PHICH and updates PUSCH/ULSCH parameters.
   @param phy_vars_ue Pointer to UE variables
   @param subframe Subframe of received PDCCH/PHICH
   @param eNB_id Index of eNB
*/

void rx_phich(PHY_VARS_UE *phy_vars_ue,
              uint8_t subframe,
              uint8_t eNB_id);


/** \brief  This routine provides the relationship between a PHICH TXOp and its corresponding PUSCH subframe (Table 8.3.-1 from 36.213).
    @param frame_parms Pointer to DL frame configuration parameters
    @param subframe Subframe of received/transmitted PHICH
    @returns subframe of PUSCH transmission
*/
uint8_t phich_subframe2_pusch_subframe(LTE_DL_FRAME_PARMS *frame_parms,uint8_t subframe);

/** \brief  This routine provides the relationship between a PHICH TXOp and its corresponding PUSCH frame (Table 8.3.-1 from 36.213).
    @param frame_parms Pointer to DL frame configuration parameters
    @param frame Frame of received/transmitted PHICH
    @param subframe Subframe of received/transmitted PHICH
    @returns frame of PUSCH transmission
*/
uint8_t phich_frame2_pusch_frame(LTE_DL_FRAME_PARMS *frame_parms,frame_t frame,uint8_t subframe);;

void print_CQI(void *o,UCI_format_t uci_format,uint8_t eNB_id,int N_RB_DL);

void extract_CQI(void *o,UCI_format_t uci_format,LTE_eNB_UE_stats *stats,uint8_t N_RB_DL, uint16_t * crnti, uint8_t * access_mode);

void fill_CQI(LTE_UE_ULSCH_t *ulsch,PHY_MEASUREMENTS *meas,uint8_t eNB_id, uint8_t harq_pid,int N_RB_DL, rnti_t rnti, uint8_t trans_mode,double sinr_eff);

void reset_cba_uci(void *o);

/** \brief  This routine computes the subband PMI bitmap based on measurements (0,1,2,3 for rank 0 and 0,1 for rank 1) in the format needed for UCI
    @param meas pointer to measurements
    @param eNB_id eNB_id
    @param nb_subbands number of subbands
    @returns subband PMI bitmap
*/
uint16_t quantize_subband_pmi(PHY_MEASUREMENTS *meas,uint8_t eNB_id,int nb_subbands);

//uint16_t quantize_subband_pmi2(PHY_MEASUREMENTS *meas,uint8_t eNB_id,uint8_t a_id,int nb_subbands);

uint64_t pmi2hex_2Ar1(uint32_t pmi);

uint64_t pmi2hex_2Ar2(uint32_t pmi);

uint64_t cqi2hex(uint32_t cqi);

uint16_t computeRIV(uint16_t N_RB_DL,uint16_t RBstart,uint16_t Lcrbs);

/** \brief  This routine expands a single (wideband) PMI to subband PMI bitmap similar to the one used in the UCI and in the dlsch_modulation routine
    @param frame_parms Pointer to DL frame configuration parameters
    @param wideband_pmi (0,1,2,3 for rank 0 and 0,1 for rank 1) 
    @param rank (0 or 1)
    @returns subband PMI bitmap
*/
uint32_t pmi_extend(LTE_DL_FRAME_PARMS *frame_parms,uint8_t wideband_pmi, uint8_t rank);

/** \brief  This routine extracts a single subband PMI from a bitmap coming from UCI or the pmi_extend function
    @param N_RB_DL number of resource blocks
    @param mimo_mode  
    @param pmi_alloc subband PMI bitmap
    @param rb resource block for which to extract PMI
    @returns subband PMI
*/
uint8_t get_pmi(uint8_t N_RB_DL,MIMO_mode_t mode, uint32_t pmi_alloc,uint16_t rb);

int get_nCCE_offset_l1(int *CCE_table,
		       const unsigned char L, 
		       const int nCCE, 
		       const int common_dci, 
		       const unsigned short rnti, 
		       const unsigned char subframe);

uint16_t get_nCCE(uint8_t num_pdcch_symbols,LTE_DL_FRAME_PARMS *frame_parms,uint8_t mi);

uint16_t get_nquad(uint8_t num_pdcch_symbols,LTE_DL_FRAME_PARMS *frame_parms,uint8_t mi);

uint8_t get_mi(LTE_DL_FRAME_PARMS *frame,uint8_t subframe);

uint16_t get_nCCE_mac(uint8_t Mod_id,uint8_t CC_id,int num_pdcch_symbols,int subframe);

uint8_t get_num_pdcch_symbols(uint8_t num_dci,DCI_ALLOC_t *dci_alloc,LTE_DL_FRAME_PARMS *frame_parms,uint8_t subframe);

void pdcch_interleaving(LTE_DL_FRAME_PARMS *frame_parms,int32_t **z, int32_t **wbar,uint8_t n_symbols_pdcch,uint8_t mi);

void pdcch_unscrambling(LTE_DL_FRAME_PARMS *frame_parms,
                        uint8_t subframe,
                        int8_t* llr,
                        uint32_t length);

void pdcch_scrambling(LTE_DL_FRAME_PARMS *frame_parms,
                      uint8_t subframe,
                      uint8_t *e,
                      uint32_t length);

void dlsch_scrambling(LTE_DL_FRAME_PARMS *frame_parms,
                      int mbsfn_flag,
                      LTE_eNB_DLSCH_t *dlsch,
                      int G,
                      uint8_t q,
                      uint8_t Ns);

void dlsch_unscrambling(LTE_DL_FRAME_PARMS *frame_parms,
                        int mbsfn_flag,
                        LTE_UE_DLSCH_t *dlsch,
                        int G,
                        int16_t* llr,
                        uint8_t q,
                        uint8_t Ns);

void init_ncs_cell(LTE_DL_FRAME_PARMS *frame_parms,uint8_t ncs_cell[20][7]);

void generate_pucch(int32_t **txdataF,
                    LTE_DL_FRAME_PARMS *frame_parms,
                    uint8_t ncs_cell[20][7],
                    PUCCH_FMT_t fmt,
                    PUCCH_CONFIG_DEDICATED *pucch_config_dedicated,
                    uint16_t n1_pucch,
                    uint16_t n2_pucch,
                    uint8_t shortened_format,
                    uint8_t *payload,
                    int16_t amp,
                    uint8_t subframe);

void generate_pucch_emul(PHY_VARS_UE *phy_vars_ue,
                         PUCCH_FMT_t format,
                         uint8_t ncs1,
                         uint8_t *pucch_ack_payload,
                         uint8_t sr,
                         uint8_t subframe);


uint32_t rx_pucch(PHY_VARS_eNB *phy_vars_eNB,
		  PUCCH_FMT_t fmt,
		  uint8_t UE_id,
		  uint16_t n1_pucch,
		  uint16_t n2_pucch,
		  uint8_t shortened_format,
		  uint8_t *payload,
		  int     frame,
		  uint8_t subframe,
		  uint8_t pucch1_thres);

int32_t rx_pucch_emul(PHY_VARS_eNB *phy_vars_eNB,
		       uint8_t UE_index,
		       PUCCH_FMT_t fmt,
		       uint8_t n1_pucch_sel,
		       uint8_t *payload,
		       uint8_t subframe);


/*!
  \brief Check for PRACH TXop in subframe
  @param frame_parms Pointer to LTE_DL_FRAME_PARMS
  @param frame frame index to check
  @param subframe subframe index to check
  @returns 0 on success
*/
int is_prach_subframe(LTE_DL_FRAME_PARMS *frame_parms,frame_t frame, uint8_t subframe);

/*!
  \brief Generate PRACH waveform
  @param phy_vars_ue Pointer to ue top-level descriptor
  @param eNB_id Index of destination eNB
  @param subframe subframe index to operate on
  @param index of preamble (0-63)
  @param Nf System frame number
  @returns 0 on success

*/
int32_t generate_prach(PHY_VARS_UE *phy_vars_ue,uint8_t eNB_id,uint8_t subframe,uint16_t Nf);

/*!
  \brief Process PRACH waveform
  @param phy_vars_eNB Pointer to eNB top-level descriptor
  @param subframe subframe index to operate on
  @param preamble_energy_list List of energies for each candidate preamble
  @param preamble_delay_list List of delays for each candidate preamble
  @param Nf System frame number
  @param tdd_mapindex Index of PRACH resource in Table 5.7.1-4 (TDD)
  @returns 0 on success

*/
void rx_prach(PHY_VARS_eNB *phy_vars_eNB,uint8_t subframe,uint16_t *preamble_energy_list, uint16_t *preamble_delay_list, uint16_t Nf, uint8_t tdd_mapindex);

/*!
  \brief Helper for MAC, returns number of available PRACH in TDD for a particular configuration index
  @param frame_parms Pointer to LTE_DL_FRAME_PARMS structure
  @returns 0-5 depending on number of available prach
*/
uint8_t get_num_prach_tdd(LTE_DL_FRAME_PARMS *frame_parms);

/*!
  \brief Return the PRACH format as a function of the Configuration Index and Frame type.
  @param prach_ConfigIndex PRACH Configuration Index
  @param frame_type 0-FDD, 1-TDD
  @returns 0-1 accordingly
*/
uint8_t get_prach_fmt(uint8_t prach_ConfigIndex,lte_frame_type_t frame_type);

/*!
  \brief Helper for MAC, returns frequency index of PRACH resource in TDD for a particular configuration index
  @param frame_parms Pointer to LTE_DL_FRAME_PARMS structure
  @returns 0-5 depending on number of available prach
*/
uint8_t get_fid_prach_tdd(LTE_DL_FRAME_PARMS *frame_parms,uint8_t tdd_map_index);

/*!
  \brief Comp ute DFT of PRACH ZC sequences.  Used for generation of prach in UE and reception of PRACH in eNB.
  @param prach_config_common Pointer to prachConfigCommon structure
  @param Xu DFT output
*/
void compute_prach_seq(PRACH_CONFIG_COMMON *prach_config_common,
                       lte_frame_type_t frame_type,
                       uint32_t X_u[64][839]);

void init_prach_tables(int N_ZC);

/*!
  \brief Return the status of MBSFN in this frame/subframe
  @param frame Frame index
  @param subframe Subframe index
  @param frame_parms Pointer to frame parameters
  @returns 1 if subframe is for MBSFN
*/
int is_pmch_subframe(frame_t frame, int subframe, LTE_DL_FRAME_PARMS *frame_parms);

uint8_t is_not_pilot(uint8_t pilots, uint8_t re, uint8_t nushift, uint8_t use2ndpilots);

uint32_t dlsch_decoding_abstraction(double *dlsch_MIPB,
                                    LTE_DL_FRAME_PARMS *lte_frame_parms,
                                    LTE_UE_DLSCH_t *dlsch,
                                    uint8_t subframe,
                                    uint8_t num_pdcch_symbols);

// DL power control functions
double get_pa_dB(PDSCH_CONFIG_DEDICATED *pdsch_config_dedicated);

double computeRhoA_eNB(PDSCH_CONFIG_DEDICATED *pdsch_config_dedicated,
                       LTE_eNB_DLSCH_t *dlsch_eNB,
		       int dl_power_off, 
		       uint8_t n_antenna_port);

double computeRhoB_eNB(PDSCH_CONFIG_DEDICATED  *pdsch_config_dedicated,
                       PDSCH_CONFIG_COMMON *pdsch_config_common,
                       uint8_t n_antenna_port,
                       LTE_eNB_DLSCH_t *dlsch_eNB,int dl_power_off);

double computeRhoA_UE(PDSCH_CONFIG_DEDICATED *pdsch_config_dedicated,
                      LTE_UE_DLSCH_t *dlsch_ue,
                      uint8_t dl_power_off,
		      uint8_t n_antenna_port);

double computeRhoB_UE(PDSCH_CONFIG_DEDICATED  *pdsch_config_dedicated,
                      PDSCH_CONFIG_COMMON *pdsch_config_common,
                      uint8_t n_antenna_port,
                      LTE_UE_DLSCH_t *dlsch_ue,
                      uint8_t dl_power_off);

/*void compute_sqrt_RhoAoRhoB(PDSCH_CONFIG_DEDICATED  *pdsch_config_dedicated,
  PDSCH_CONFIG_COMMON *pdsch_config_common,
  uint8_t n_antenna_port,
  LTE_UE_DLSCH_t *dlsch_ue);
*/

uint8_t get_prach_prb_offset(LTE_DL_FRAME_PARMS *frame_parms, uint8_t tdd_mapindex, uint16_t Nf); 

uint8_t ul_subframe2pdcch_alloc_subframe(LTE_DL_FRAME_PARMS *frame_parms,uint8_t n);

/**@}*/
#endif<|MERGE_RESOLUTION|>--- conflicted
+++ resolved
@@ -185,12 +185,8 @@
                            uint8_t skip_dc,
                            uint8_t skip_half);
 
-<<<<<<< HEAD
-/** \fn int32_t dlsch_modulation(mod_sym_t **txdataF,
-=======
 
 /** \fn int32_t dlsch_modulation(int32_t **txdataF,
->>>>>>> ba997a2b
     int16_t amp,
     uint32_t sub_frame_offset,
     LTE_DL_FRAME_PARMS *frame_parms,
