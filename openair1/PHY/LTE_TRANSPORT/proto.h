<<<<<<< HEAD
/******************************************************************************
    OpenAirInterface
    Copyright(c) 1999 - 2014 Eurecom

    OpenAirInterface is free software: you can redistribute it and/or modify
    it under the terms of the GNU General Public License as published by
    the Free Software Foundation, either version 3 of the License, or
    (at your option) any later version.


    OpenAirInterface is distributed in the hope that it will be useful,
    but WITHOUT ANY WARRANTY; without even the implied warranty of
    MERCHANTABILITY or FITNESS FOR A PARTICULAR PURPOSE.  See the
    GNU General Public License for more details.

    You should have received a copy of the GNU General Public License
    along with OpenAirInterface.The full GNU General Public License is
   included in this distribution in the file called "COPYING". If not,
   see <http://www.gnu.org/licenses/>.

  Contact Information
  OpenAirInterface Admin: openair_admin@eurecom.fr
  OpenAirInterface Tech : openair_tech@eurecom.fr
  OpenAirInterface Dev  : openair4g-devel@lists.eurecom.fr

  Address      : Eurecom, Campus SophiaTech, 450 Route des Chappes, CS 50193 - 06904 Biot Sophia Antipolis cedex, FRANCE

 *******************************************************************************/
=======
/*
 * Licensed to the OpenAirInterface (OAI) Software Alliance under one or more
 * contributor license agreements.  See the NOTICE file distributed with
 * this work for additional information regarding copyright ownership.
 * The OpenAirInterface Software Alliance licenses this file to You under
 * the OAI Public License, Version 1.0  (the "License"); you may not use this file
 * except in compliance with the License.
 * You may obtain a copy of the License at
 *
 *      http://www.openairinterface.org/?page_id=698
 *
 * Unless required by applicable law or agreed to in writing, software
 * distributed under the License is distributed on an "AS IS" BASIS,
 * WITHOUT WARRANTIES OR CONDITIONS OF ANY KIND, either express or implied.
 * See the License for the specific language governing permissions and
 * limitations under the License.
 *-------------------------------------------------------------------------------
 * For more information about the OpenAirInterface (OAI) Software Alliance:
 *      contact@openairinterface.org
 */
>>>>>>> be0b164a

/*! \file PHY/LTE_TRANSPORT/proto.h
 * \brief Function prototypes for PHY physical/transport channel processing and generation V8.6 2009-03
 * \author R. Knopp, F. Kaltenberger
 * \date 2011
 * \version 0.1
 * \company Eurecom
 * \email: knopp@eurecom.fr
 * \note
 * \warning
 */
#ifndef __LTE_TRANSPORT_PROTO__H__
#define __LTE_TRANSPORT_PROTO__H__
#include "PHY/defs.h"
#include <math.h>

// Functions below implement 36-211 and 36-212

/** @addtogroup _PHY_TRANSPORT_
 * @{
 */

/** \fn free_eNB_dlsch(LTE_eNB_DLSCH_t *dlsch,unsigned char N_RB_DL)
    \brief This function frees memory allocated for a particular DLSCH at eNB
    @param dlsch Pointer to DLSCH to be removed
*/
void free_eNB_dlsch(LTE_eNB_DLSCH_t *dlsch);

void clean_eNb_dlsch(LTE_eNB_DLSCH_t *dlsch);

/** \fn new_eNB_dlsch(uint8_t Kmimo,uint8_t Mdlharq,uint32_t Nsoft,uint8_t abstraction_flag, LTE_DL_FRAME_PARMS* frame_parms)
    \brief This function allocates structures for a particular DLSCH at eNB
    @returns Pointer to DLSCH to be removed
    @param Kmimo Kmimo factor from 36-212/36-213
    @param Mdlharq Maximum number of HARQ rounds (36-212/36-213)
    @param Nsoft Soft-LLR buffer size from UE-Category
    @params N_RB_DL total number of resource blocks (determine the operating BW)
    @param abstraction_flag Flag to indicate abstracted interface
    @param frame_parms Pointer to frame descriptor structure
*/
LTE_eNB_DLSCH_t *new_eNB_dlsch(uint8_t Kmimo,uint8_t Mdlharq,uint32_t Nsoft,uint8_t N_RB_DL, uint8_t abstraction_flag, LTE_DL_FRAME_PARMS* frame_parms);

/** \fn free_ue_dlsch(LTE_UE_DLSCH_t *dlsch)
    \brief This function frees memory allocated for a particular DLSCH at UE
    @param dlsch Pointer to DLSCH to be removed
*/
void free_ue_dlsch(LTE_UE_DLSCH_t *dlsch);

/** \fn new_ue_dlsch(uint8_t Kmimo,uint8_t Mdlharq,uint32_t Nsoft,uint8_t abstraction_flag)
    \brief This function allocates structures for a particular DLSCH at eNB
    @returns Pointer to DLSCH to be removed
    @param Kmimo Kmimo factor from 36-212/36-213
    @param Mdlharq Maximum number of HARQ rounds (36-212/36-213)
    @param Nsoft Soft-LLR buffer size from UE-Category
    @params N_RB_DL total number of resource blocks (determine the operating BW)
    @param abstraction_flag Flag to indicate abstracted interface
*/
LTE_UE_DLSCH_t *new_ue_dlsch(uint8_t Kmimo,uint8_t Mdlharq,uint32_t Nsoft,uint8_t max_turbo_iterations,uint8_t N_RB_DL, uint8_t abstraction_flag);


void clean_eNb_ulsch(LTE_eNB_ULSCH_t *ulsch);

void free_ue_ulsch(LTE_UE_ULSCH_t *ulsch);

LTE_eNB_ULSCH_t *new_eNB_ulsch(uint8_t max_turbo_iterations,uint8_t N_RB_UL, uint8_t abstraction_flag);

LTE_UE_ULSCH_t *new_ue_ulsch(unsigned char N_RB_UL, uint8_t abstraction_flag);

/** \fn dlsch_encoding(PHY_VARS_eNB *eNB,
    uint8_t *input_buffer,
    LTE_DL_FRAME_PARMS *frame_parms,
    uint8_t num_pdcch_symbols,
    LTE_eNB_DLSCH_t *dlsch,
    int frame,
    uint8_t subframe)
    \brief This function performs a subset of the bit-coding functions for LTE as described in 36-212, Release 8.Support is limited to turbo-coded channels (DLSCH/ULSCH). The implemented functions are:
    - CRC computation and addition
    - Code block segmentation and sub-block CRC addition
    - Channel coding (Turbo coding)
    - Rate matching (sub-block interleaving, bit collection, selection and transmission
    - Code block concatenation
    @param eNB Pointer to eNB PHY context
    @param input_buffer Pointer to input buffer for sub-frame
    @param frame_parms Pointer to frame descriptor structure
    @param num_pdcch_symbols Number of PDCCH symbols in this subframe
    @param dlsch Pointer to dlsch to be encoded
    @param frame Frame number
    @param subframe Subframe number
    @param rm_stats Time statistics for rate-matching
    @param te_stats Time statistics for turbo-encoding
    @param i_stats Time statistics for interleaving
    @returns status
*/
int32_t dlsch_encoding(PHY_VARS_eNB *eNB,
		       uint8_t *a,
                       uint8_t num_pdcch_symbols,
                       LTE_eNB_DLSCH_t *dlsch,
                       int frame,
                       uint8_t subframe,
                       time_stats_t *rm_stats,
                       time_stats_t *te_stats,
                       time_stats_t *i_stats);

/** \fn dlsch_encoding_2threads(PHY_VARS_eNB *eNB,
    uint8_t *input_buffer,
    uint8_t num_pdcch_symbols,
    LTE_eNB_DLSCH_t *dlsch,
    int frame,
    uint8_t subframe)
    \brief This function performs a subset of the bit-coding functions for LTE as described in 36-212, Release 8.Support is limited to turbo-coded channels (DLSCH/ULSCH). This version spawns 1 worker thread. The implemented functions are:
    - CRC computation and addition
    - Code block segmentation and sub-block CRC addition
    - Channel coding (Turbo coding)
    - Rate matching (sub-block interleaving, bit collection, selection and transmission
    - Code block concatenation
    @param eNB Pointer to eNB PHY context
    @param input_buffer Pointer to input buffer for sub-frame
    @param num_pdcch_symbols Number of PDCCH symbols in this subframe
    @param dlsch Pointer to dlsch to be encoded
    @param frame Frame number
    @param subframe Subframe number
    @param rm_stats Time statistics for rate-matching
    @param te_stats Time statistics for turbo-encoding
    @param i_stats Time statistics for interleaving
    @returns status
*/
int32_t dlsch_encoding_2threads(PHY_VARS_eNB *eNB,
				uint8_t *a,
				uint8_t num_pdcch_symbols,
				LTE_eNB_DLSCH_t *dlsch,
				int frame,
				uint8_t subframe,
				time_stats_t *rm_stats,
				time_stats_t *te_stats,
				time_stats_t *i_stats);

void dlsch_encoding_emul(PHY_VARS_eNB *phy_vars_eNB,
                         uint8_t *DLSCH_pdu,
                         LTE_eNB_DLSCH_t *dlsch);


// Functions below implement 36-211

/** \fn allocate_REs_in_RB(int32_t **txdataF,
    uint32_t *jj,
    uint32_t *jj2,
    uint16_t re_offset,
    uint32_t symbol_offset,
    LTE_DL_eNB_HARQ_t *dlsch0_harq,
    LTE_DL_eNB_HARQ_t *dlsch1_harq,
    uint8_t pilots,
    int16_t amp,
    int16_t *qam_table_s,
    uint32_t *re_allocated,
    uint8_t skip_dc,
    uint8_t skip_half,
    uint8_t use2ndpilots,
    LTE_DL_FRAME_PARMS *frame_parms);

    \brief Fills RB with data
    \param txdataF pointer to output data (frequency domain signal)
    \param jj index to output (from CW 1)
    \param jj index to output (from CW 2)
    \param re_offset index of the first RE of the RB
    \param symbol_offset index to the OFDM symbol
    \param dlsch0_harq Pointer to Transport block 0 HARQ structure
    \param dlsch0_harq Pointer to Transport block 1 HARQ structure
    \param pilots =1 if symbol_offset is an OFDM symbol that contains pilots, 0 otherwise
    \param amp Amplitude for symbols
    \param qam_table_s0 pointer to scaled QAM table for Transport Block 0 (by rho_a or rho_b)
    \param qam_table_s1 pointer to scaled QAM table for Transport Block 1 (by rho_a or rho_b)
    \param re_allocated pointer to allocation counter
    \param skip_dc offset for positive RBs
    \param skip_half indicate that first or second half of RB must be skipped for PBCH/PSS/SSS
    \param ue_spec_rs UE specific RS indicator 
    \param nb_antennas_tx_phy Physical antenna elements which can be different with antenna port number, especially in beamforming case
    \param use2ndpilots Set to use the pilots from antenna port 1 for PDSCH
    \param frame_parms Frame parameter descriptor
*/

int32_t allocate_REs_in_RB(PHY_VARS_eNB* phy_vars_eNB,
                           int32_t **txdataF,
                           uint32_t *jj,
                           uint32_t *jj2,
                           uint16_t re_offset,
                           uint32_t symbol_offset,
                           LTE_eNB_DLSCH_t *dlsch0,
                           LTE_eNB_DLSCH_t *dlsch1,
                           uint8_t pilots,
                           int16_t amp,
                           uint8_t precoder_index,
                           int16_t *qam_table_s0,
                           int16_t *qam_table_s1,
                           uint32_t *re_allocated,
                           uint8_t skip_dc,
                           uint8_t skip_half,
<<<<<<< HEAD
                           uint8_t lprime,
		           uint8_t mprime,
		           uint8_t Ns);
=======
			   int *P1_SHIFT,
			   int *P2_SHIFT);

>>>>>>> be0b164a

/** \fn int32_t dlsch_modulation(int32_t **txdataF,
    int16_t amp,
    uint32_t sub_frame_offset,
    LTE_DL_FRAME_PARMS *frame_parms,
    uint8_t num_pdcch_symbols,
    LTE_eNB_DLSCH_t *dlsch);

    \brief This function is the top-level routine for generation of the sub-frame signal (frequency-domain) for DLSCH.
    @param txdataF Table of pointers for frequency-domain TX signals
    @param amp Amplitude of signal
    @param sub_frame_offset Offset of this subframe in units of subframes (usually 0)
    @param frame_parms Pointer to frame descriptor
    @param num_pdcch_symbols Number of PDCCH symbols in this subframe
    @param dlsch0 Pointer to Transport Block 0 DLSCH descriptor for this allocation
    @param dlsch1 Pointer to Transport Block 0 DLSCH descriptor for this allocation
*/
int32_t dlsch_modulation(PHY_VARS_eNB* phy_vars_eNB,
                         int32_t **txdataF,
                         int16_t amp,
                         uint32_t sub_frame_offset,
                         uint8_t num_pdcch_symbols,
                         LTE_eNB_DLSCH_t *dlsch0,
                         LTE_eNB_DLSCH_t *dlsch1);
/*
  \brief This function is the top-level routine for generation of the sub-frame signal (frequency-domain) for MCH.
  @param txdataF Table of pointers for frequency-domain TX signals
  @param amp Amplitude of signal
  @param subframe_offset Offset of this subframe in units of subframes (usually 0)
  @param frame_parms Pointer to frame descriptor
  @param dlsch Pointer to DLSCH descriptor for this allocation
*/
int mch_modulation(int32_t **txdataF,
                   int16_t amp,
                   uint32_t subframe_offset,
                   LTE_DL_FRAME_PARMS *frame_parms,
                   LTE_eNB_DLSCH_t *dlsch);

/** \brief Top-level generation function for eNB TX of MBSFN
    @param phy_vars_eNB Pointer to eNB variables
    @param a Pointer to transport block
    @param abstraction_flag

*/
void generate_mch(PHY_VARS_eNB *phy_vars_eNB,eNB_rxtx_proc_t *proc,uint8_t *a);

/** \brief This function generates the frequency-domain pilots (cell-specific downlink reference signals)
    @param phy_vars_eNB Pointer to eNB variables
    @param proc Pointer to RXn-TXnp4 proc information
    @param mcs MCS for MBSFN
    @param ndi new data indicator
    @param rdvix
*/
void fill_eNB_dlsch_MCH(PHY_VARS_eNB *phy_vars_eNB,int mcs,int ndi,int rvidx);

/** \brief This function generates the frequency-domain pilots (cell-specific downlink reference signals)
    @param phy_vars_ue Pointer to UE variables
    @param mcs MCS for MBSFN
    @param eNB_id index of eNB in ue variables
*/
void fill_UE_dlsch_MCH(PHY_VARS_UE *phy_vars_ue,int mcs,int ndi,int rvidx,int eNB_id);

/** \brief Receiver processing for MBSFN, symbols can be done separately for time/CPU-scheduling purposes
    @param phy_vars_ue Pointer to UE variables
    @param eNB_id index of eNB in ue variables
    @param subframe Subframe index of PMCH
    @param symbol Symbol index on which to act
*/
int rx_pmch(PHY_VARS_UE *phy_vars_ue,
            unsigned char eNB_id,
            uint8_t subframe,
            unsigned char symbol);

/** \brief Dump OCTAVE/MATLAB files for PMCH debugging
    @param phy_vars_ue Pointer to UE variables
    @param eNB_id index of eNB in ue variables
    @param coded_bits_per_codeword G from 36.211
    @param subframe Index of subframe
    @returns 0 on success
*/
void dump_mch(PHY_VARS_UE *phy_vars_ue,uint8_t eNB_id,uint16_t coded_bits_per_codeword,int subframe);


/** \brief This function generates the frequency-domain pilots (cell-specific downlink reference signals)
    for N subframes.
    @param phy_vars_eNB Pointer to eNB variables
    @param txdataF Table of pointers for frequency-domain TX signals
    @param amp Amplitude of signal
    @param N Number of sub-frames to generate
*/
void generate_pilots(PHY_VARS_eNB *phy_vars_eNB,
                     int32_t **txdataF,
                     int16_t amp,
                     uint16_t N);

/**
   \brief This function generates the frequency-domain pilots (cell-specific downlink reference signals) for one slot only
   @param phy_vars_eNB Pointer to eNB variables
   @param txdataF Table of pointers for frequency-domain TX signals
   @param amp Amplitude of signal
   @param slot index (0..19)
   @param first_pilot_only (0 no)
*/
int32_t generate_pilots_slot(PHY_VARS_eNB *phy_vars_eNB,
                             int32_t **txdataF,
                             int16_t amp,
                             uint16_t slot,
                             int first_pilot_only);

int32_t generate_mbsfn_pilot(PHY_VARS_eNB *phy_vars_eNB,
                             eNB_rxtx_proc_t *proc,
			     int32_t **txdataF,
                             int16_t amp);

void generate_ue_spec_pilots(PHY_VARS_eNB *phy_vars_eNB,
                             uint8_t UE_id,
                             int32_t **txdataF,
                             int16_t amp,
                             uint16_t Ntti,
		             uint8_t beamforming_mode);

int32_t generate_pss(int32_t **txdataF,
                     int16_t amp,
                     LTE_DL_FRAME_PARMS *frame_parms,
                     uint16_t l,
                     uint16_t Ns);

int32_t generate_pss_emul(PHY_VARS_eNB *phy_vars_eNB,uint8_t sect_id);

int32_t generate_sss(int32_t **txdataF,
                     short amp,
                     LTE_DL_FRAME_PARMS *frame_parms,
                     unsigned short symbol,
                     unsigned short slot_offset);

int32_t generate_pbch(LTE_eNB_PBCH *eNB_pbch,
                      int32_t **txdataF,
                      int32_t amp,
                      LTE_DL_FRAME_PARMS *frame_parms,
                      uint8_t *pbch_pdu,
                      uint8_t frame_mod4);

int32_t generate_pbch_emul(PHY_VARS_eNB *phy_vars_eNB,uint8_t *pbch_pdu);

/** \brief This function computes the LLRs for ML (max-logsum approximation) dual-stream QPSK/QPSK reception.
    @param stream0_in Input from channel compensated (MR combined) stream 0
    @param stream1_in Input from channel compensated (MR combined) stream 1
    @param stream0_out Output from LLR unit for stream0
    @param rho01 Cross-correlation between channels (MR combined)
    @param length in complex channel outputs*/
void qpsk_qpsk(int16_t *stream0_in,
               int16_t *stream1_in,
               int16_t *stream0_out,
               int16_t *rho01,
               int32_t length);

/** \brief This function perform LLR computation for dual-stream (QPSK/QPSK) transmission.
    @param frame_parms Frame descriptor structure
    @param rxdataF_comp Compensated channel output
    @param rxdataF_comp_i Compensated channel output for interference
    @param rho_i Correlation between channel of signal and inteference
    @param dlsch_llr llr output
    @param symbol OFDM symbol index in sub-frame
    @param first_symbol_flag flag to indicate this is the first symbol of the dlsch
    @param nb_rb number of RBs for this allocation
    @param pbch_pss_sss_adj Number of channel bits taken by PBCH/PSS/SSS
    @param llr128p pointer to pointer to symbol in dlsch_llr*/
int32_t dlsch_qpsk_qpsk_llr(LTE_DL_FRAME_PARMS *frame_parms,
                            int32_t **rxdataF_comp,
                            int32_t **rxdataF_comp_i,
                            int32_t **rho_i,
                            int16_t *dlsch_llr,
                            uint8_t symbol,
                            uint8_t first_symbol_flag,
                            uint16_t nb_rb,
                            uint16_t pbch_pss_sss_adj,
                            int16_t **llr128p);

/** \brief This function computes the LLRs for ML (max-logsum approximation) dual-stream QPSK/16QAM reception.
    @param stream0_in Input from channel compensated (MR combined) stream 0
    @param stream1_in Input from channel compensated (MR combined) stream 1
    @param ch_mag_i Input from scaled channel magnitude square of h0'*g1
    @param stream0_out Output from LLR unit for stream0
    @param rho01 Cross-correlation between channels (MR combined)
    @param length in complex channel outputs*/
void qpsk_qam16(int16_t *stream0_in,
                int16_t *stream1_in,
                short *ch_mag_i,
                int16_t *stream0_out,
                int16_t *rho01,
                int32_t length);

/** \brief This function perform LLR computation for dual-stream (QPSK/16QAM) transmission.
    @param frame_parms Frame descriptor structure
    @param rxdataF_comp Compensated channel output
    @param rxdataF_comp_i Compensated channel output for interference
    @param rho_i Correlation between channel of signal and inteference
    @param dlsch_llr llr output
    @param symbol OFDM symbol index in sub-frame
    @param first_symbol_flag flag to indicate this is the first symbol of the dlsch
    @param nb_rb number of RBs for this allocation
    @param pbch_pss_sss_adj Number of channel bits taken by PBCH/PSS/SSS
    @param llr128p pointer to pointer to symbol in dlsch_llr*/
int32_t dlsch_qpsk_16qam_llr(LTE_DL_FRAME_PARMS *frame_parms,
                             int32_t **rxdataF_comp,
                             int32_t **rxdataF_comp_i,
                             int **dl_ch_mag_i, //|h_1|^2*(2/sqrt{10})
                             int32_t **rho_i,
                             int16_t *dlsch_llr,
                             uint8_t symbol,
                             uint8_t first_symbol_flag,
                             uint16_t nb_rb,
                             uint16_t pbch_pss_sss_adj,
                             int16_t **llr128p);

/** \brief This function computes the LLRs for ML (max-logsum approximation) dual-stream QPSK/64QAM reception.
    @param stream0_in Input from channel compensated (MR combined) stream 0
    @param stream1_in Input from channel compensated (MR combined) stream 1
    @param ch_mag_i Input from scaled channel magnitude square of h0'*g1
    @param stream0_out Output from LLR unit for stream0
    @param rho01 Cross-correlation between channels (MR combined)
    @param length in complex channel outputs*/
void qpsk_qam64(int16_t *stream0_in,
                int16_t *stream1_in,
                short *ch_mag_i,
                int16_t *stream0_out,
                int16_t *rho01,
                int32_t length);

/** \brief This function perform LLR computation for dual-stream (QPSK/64QAM) transmission.
    @param frame_parms Frame descriptor structure
    @param rxdataF_comp Compensated channel output
    @param rxdataF_comp_i Compensated channel output for interference
    @param rho_i Correlation between channel of signal and inteference
    @param dlsch_llr llr output
    @param symbol OFDM symbol index in sub-frame
    @param first_symbol_flag flag to indicate this is the first symbol of the dlsch
    @param nb_rb number of RBs for this allocation
    @param pbch_pss_sss_adj Number of channel bits taken by PBCH/PSS/SSS
    @param llr128p pointer to pointer to symbol in dlsch_llr*/
int32_t dlsch_qpsk_64qam_llr(LTE_DL_FRAME_PARMS *frame_parms,
                             int32_t **rxdataF_comp,
                             int32_t **rxdataF_comp_i,
                             int **dl_ch_mag_i, //|h_1|^2*(2/sqrt{10})
                             int32_t **rho_i,
                             int16_t *dlsch_llr,
                             uint8_t symbol,
                             uint8_t first_symbol_flag,
                             uint16_t nb_rb,
                             uint16_t pbch_pss_sss_adj,
                             int16_t **llr128p);


/** \brief This function computes the LLRs for ML (max-logsum approximation) dual-stream 16QAM/QPSK reception.
    @param stream0_in Input from channel compensated (MR combined) stream 0
    @param stream1_in Input from channel compensated (MR combined) stream 1
    @param ch_mag   Input from scaled channel magnitude square of h0'*g0
    @param stream0_out Output from LLR unit for stream0
    @param rho01 Cross-correlation between channels (MR combined)
    @param length in complex channel outputs*/
void qam16_qpsk(short *stream0_in,
                short *stream1_in,
                short *ch_mag,
                short *stream0_out,
                short *rho01,
                int length);
/** \brief This function perform LLR computation for dual-stream (16QAM/QPSK) transmission.
    @param frame_parms Frame descriptor structure
    @param rxdataF_comp Compensated channel output
    @param rxdataF_comp_i Compensated channel output for interference
    @param ch_mag   Input from scaled channel magnitude square of h0'*g0
    @param rho_i Correlation between channel of signal and inteference
    @param dlsch_llr llr output
    @param symbol OFDM symbol index in sub-frame
    @param first_symbol_flag flag to indicate this is the first symbol of the dlsch
    @param nb_rb number of RBs for this allocation
    @param pbch_pss_sss_adj Number of channel bits taken by PBCH/PSS/SSS
    @param llr16p pointer to pointer to symbol in dlsch_llr*/
int dlsch_16qam_qpsk_llr(LTE_DL_FRAME_PARMS *frame_parms,
                         int **rxdataF_comp,
                         int **rxdataF_comp_i,
                         int **dl_ch_mag,   //|h_0|^2*(2/sqrt{10})
                         int **rho_i,
                         short *dlsch_llr,
                         unsigned char symbol,
                         unsigned char first_symbol_flag,
                         unsigned short nb_rb,
                         uint16_t pbch_pss_sss_adjust,
                         short **llr16p);

/** \brief This function computes the LLRs for ML (max-logsum approximation) dual-stream 16QAM/16QAM reception.
    @param stream0_in Input from channel compensated (MR combined) stream 0
    @param stream1_in Input from channel compensated (MR combined) stream 1
    @param ch_mag   Input from scaled channel magnitude square of h0'*g0
    @param ch_mag_i Input from scaled channel magnitude square of h0'*g1
    @param stream0_out Output from LLR unit for stream0
    @param rho01 Cross-correlation between channels (MR combined)
    @param length in complex channel outputs*/
void qam16_qam16(short *stream0_in,
                 short *stream1_in,
                 short *ch_mag,
                 short *ch_mag_i,
                 short *stream0_out,
                 short *rho01,
                 int length);

/** \brief This function perform LLR computation for dual-stream (16QAM/16QAM) transmission.
    @param frame_parms Frame descriptor structure
    @param rxdataF_comp Compensated channel output
    @param rxdataF_comp_i Compensated channel output for interference
    @param ch_mag   Input from scaled channel magnitude square of h0'*g0
    @param ch_mag_i Input from scaled channel magnitude square of h0'*g1
    @param rho_i Correlation between channel of signal and inteference
    @param dlsch_llr llr output
    @param symbol OFDM symbol index in sub-frame
    @param first_symbol_flag flag to indicate this is the first symbol of the dlsch
    @param nb_rb number of RBs for this allocation
    @param pbch_pss_sss_adj Number of channel bits taken by PBCH/PSS/SSS
    @param llr16p pointer to pointer to symbol in dlsch_llr*/
int dlsch_16qam_16qam_llr(LTE_DL_FRAME_PARMS *frame_parms,
                          int **rxdataF_comp,
                          int **rxdataF_comp_i,
                          int **dl_ch_mag,   //|h_0|^2*(2/sqrt{10})
                          int **dl_ch_mag_i, //|h_1|^2*(2/sqrt{10})
                          int **rho_i,
                          short *dlsch_llr,
                          unsigned char symbol,
                          unsigned char first_symbol_flag,
                          unsigned short nb_rb,
                          uint16_t pbch_pss_sss_adjust,
                          short **llr16p);

/** \brief This function computes the LLRs for ML (max-logsum approximation) dual-stream 16QAM/64QAM reception.
    @param stream0_in Input from channel compensated (MR combined) stream 0
    @param stream1_in Input from channel compensated (MR combined) stream 1
    @param ch_mag   Input from scaled channel magnitude square of h0'*g0
    @param ch_mag_i Input from scaled channel magnitude square of h0'*g1
    @param stream0_out Output from LLR unit for stream0
    @param rho01 Cross-correlation between channels (MR combined)
    @param length in complex channel outputs*/
void qam16_qam64(short *stream0_in,
                 short *stream1_in,
                 short *ch_mag,
                 short *ch_mag_i,
                 short *stream0_out,
                 short *rho01,
                 int length);

/** \brief This function perform LLR computation for dual-stream (16QAM/64QAM) transmission.
    @param frame_parms Frame descriptor structure
    @param rxdataF_comp Compensated channel output
    @param rxdataF_comp_i Compensated channel output for interference
    @param ch_mag   Input from scaled channel magnitude square of h0'*g0
    @param ch_mag_i Input from scaled channel magnitude square of h0'*g1
    @param rho_i Correlation between channel of signal and inteference
    @param dlsch_llr llr output
    @param symbol OFDM symbol index in sub-frame
    @param first_symbol_flag flag to indicate this is the first symbol of the dlsch
    @param nb_rb number of RBs for this allocation
    @param pbch_pss_sss_adj Number of channel bits taken by PBCH/PSS/SSS
    @param llr16p pointer to pointer to symbol in dlsch_llr*/
int dlsch_16qam_64qam_llr(LTE_DL_FRAME_PARMS *frame_parms,
                          int **rxdataF_comp,
                          int **rxdataF_comp_i,
                          int **dl_ch_mag,   //|h_0|^2*(2/sqrt{10})
                          int **dl_ch_mag_i, //|h_1|^2*(2/sqrt{10})
                          int **rho_i,
                          short *dlsch_llr,
                          unsigned char symbol,
                          unsigned char first_symbol_flag,
                          unsigned short nb_rb,
                          uint16_t pbch_pss_sss_adjust,
                          short **llr16p);

/** \brief This function computes the LLRs for ML (max-logsum approximation) dual-stream 64QAM/64QAM reception.
    @param stream0_in Input from channel compensated (MR combined) stream 0
    @param stream1_in Input from channel compensated (MR combined) stream 1
    @param ch_mag   Input from scaled channel magnitude square of h0'*g0
    @param stream0_out Output from LLR unit for stream0
    @param rho01 Cross-correlation between channels (MR combined)
    @param length in complex channel outputs*/
void qam64_qpsk(short *stream0_in,
                short *stream1_in,
                short *ch_mag,
                short *stream0_out,
                short *rho01,
                int length);

/** \brief This function perform LLR computation for dual-stream (64QAM/64QAM) transmission.
    @param frame_parms Frame descriptor structure
    @param rxdataF_comp Compensated channel output
    @param rxdataF_comp_i Compensated channel output for interference
    @param ch_mag   Input from scaled channel magnitude square of h0'*g0
    @param rho_i Correlation between channel of signal and inteference
    @param dlsch_llr llr output
    @param symbol OFDM symbol index in sub-frame
    @param first_symbol_flag flag to indicate this is the first symbol of the dlsch
    @param nb_rb number of RBs for this allocation
    @param pbch_pss_sss_adj Number of channel bits taken by PBCH/PSS/SSS
    @param llr16p pointer to pointer to symbol in dlsch_llr*/
int dlsch_64qam_qpsk_llr(LTE_DL_FRAME_PARMS *frame_parms,
                         int **rxdataF_comp,
                         int **rxdataF_comp_i,
                         int **dl_ch_mag,
                         int **rho_i,
                         short *dlsch_llr,
                         unsigned char symbol,
                         unsigned char first_symbol_flag,
                         unsigned short nb_rb,
                         uint16_t pbch_pss_sss_adjust,
                         short **llr16p);

/** \brief This function computes the LLRs for ML (max-logsum approximation) dual-stream 64QAM/16QAM reception.
    @param stream0_in Input from channel compensated (MR combined) stream 0
    @param stream1_in Input from channel compensated (MR combined) stream 1
    @param ch_mag   Input from scaled channel magnitude square of h0'*g0
    @param ch_mag_i Input from scaled channel magnitude square of h0'*g1
    @param stream0_out Output from LLR unit for stream0
    @param rho01 Cross-correlation between channels (MR combined)
    @param length in complex channel outputs*/
void qam64_qam16(short *stream0_in,
                 short *stream1_in,
                 short *ch_mag,
                 short *ch_mag_i,
                 short *stream0_out,
                 short *rho01,
                 int length);

/** \brief This function perform LLR computation for dual-stream (64QAM/16QAM) transmission.
    @param frame_parms Frame descriptor structure
    @param rxdataF_comp Compensated channel output
    @param rxdataF_comp_i Compensated channel output for interference
    @param ch_mag   Input from scaled channel magnitude square of h0'*g0
    @param ch_mag_i Input from scaled channel magnitude square of h0'*g1
    @param rho_i Correlation between channel of signal and inteference
    @param dlsch_llr llr output
    @param symbol OFDM symbol index in sub-frame
    @param first_symbol_flag flag to indicate this is the first symbol of the dlsch
    @param nb_rb number of RBs for this allocation
    @param pbch_pss_sss_adj Number of channel bits taken by PBCH/PSS/SSS
    @param llr16p pointer to pointer to symbol in dlsch_llr*/
int dlsch_64qam_16qam_llr(LTE_DL_FRAME_PARMS *frame_parms,
                          int **rxdataF_comp,
                          int **rxdataF_comp_i,
                          int **dl_ch_mag,
                          int **dl_ch_mag_i,
                          int **rho_i,
                          short *dlsch_llr,
                          unsigned char symbol,
                          unsigned char first_symbol_flag,
                          unsigned short nb_rb,
                          uint16_t pbch_pss_sss_adjust,
                          short **llr16p);

/** \brief This function computes the LLRs for ML (max-logsum approximation) dual-stream 64QAM/64QAM reception.
    @param stream0_in Input from channel compensated (MR combined) stream 0
    @param stream1_in Input from channel compensated (MR combined) stream 1
    @param ch_mag   Input from scaled channel magnitude square of h0'*g0
    @param ch_mag_i Input from scaled channel magnitude square of h0'*g1
    @param stream0_out Output from LLR unit for stream0
    @param rho01 Cross-correlation between channels (MR combined)
    @param length in complex channel outputs*/
void qam64_qam64(short *stream0_in,
                 short *stream1_in,
                 short *ch_mag,
                 short *ch_mag_i,
                 short *stream0_out,
                 short *rho01,
                 int length);

/** \brief This function perform LLR computation for dual-stream (64QAM/64QAM) transmission.
    @param frame_parms Frame descriptor structure
    @param rxdataF_comp Compensated channel output
    @param rxdataF_comp_i Compensated channel output for interference
    @param ch_mag   Input from scaled channel magnitude square of h0'*g0
    @param ch_mag_i Input from scaled channel magnitude square of h0'*g1
    @param rho_i Correlation between channel of signal and inteference
    @param dlsch_llr llr output
    @param symbol OFDM symbol index in sub-frame
    @param first_symbol_flag flag to indicate this is the first symbol of the dlsch
    @param nb_rb number of RBs for this allocation
    @param pbch_pss_sss_adj Number of channel bits taken by PBCH/PSS/SSS
    @param llr16p pointer to pointer to symbol in dlsch_llr*/
int dlsch_64qam_64qam_llr(LTE_DL_FRAME_PARMS *frame_parms,
                          int **rxdataF_comp,
                          int **rxdataF_comp_i,
                          int **dl_ch_mag,
                          int **dl_ch_mag_i,
                          int **rho_i,
                          short *dlsch_llr,
                          unsigned char symbol,
                          unsigned char first_symbol_flag,
                          unsigned short nb_rb,
                          uint16_t pbch_pss_sss_adjust,
                          short **llr16p);


/** \brief This function generates log-likelihood ratios (decoder input) for single-stream QPSK received waveforms.
    @param frame_parms Frame descriptor structure
    @param rxdataF_comp Compensated channel output
    @param dlsch_llr llr output
    @param symbol OFDM symbol index in sub-frame
    @param first_symbol_flag
    @param nb_rb number of RBs for this allocation
    @param pbch_pss_sss_adj Number of channel bits taken by PBCH/PSS/SSS
    @param llr128p pointer to pointer to symbol in dlsch_llr
    @param beamforming_mode beamforming mode
*/
int32_t dlsch_qpsk_llr(LTE_DL_FRAME_PARMS *frame_parms,
                       int32_t **rxdataF_comp,
                       int16_t *dlsch_llr,
                       uint8_t symbol,
                       uint8_t first_symbol_flag,
                       uint16_t nb_rb,
                       uint16_t pbch_pss_sss_adj,
                       int16_t **llr128p,
                       uint8_t beamforming_mode);

/**
   \brief This function generates log-likelihood ratios (decoder input) for single-stream 16QAM received waveforms
   @param frame_parms Frame descriptor structure
   @param rxdataF_comp Compensated channel output
   @param dlsch_llr llr output
   @param dl_ch_mag Squared-magnitude of channel in each resource element position corresponding to allocation and weighted for mid-point in 16QAM constellation
   @param symbol OFDM symbol index in sub-frame
   @param first_symbol_flag
   @param nb_rb number of RBs for this allocation
   @param pbch_pss_sss_adjust  Adjustment factor in RE for PBCH/PSS/SSS allocations
   @param llr128p pointer to pointer to symbol in dlsch_llr
   @param beamforming_mode beamforming mode
*/

void dlsch_16qam_llr(LTE_DL_FRAME_PARMS *frame_parms,
                     int32_t **rxdataF_comp,
                     int16_t *dlsch_llr,
                     int32_t **dl_ch_mag,
                     uint8_t symbol,
                     uint8_t first_symbol_flag,
                     uint16_t nb_rb,
                     uint16_t pbch_pss_sss_adjust,
                     int16_t **llr128p,
                     uint8_t beamforming_mode);

/**
   \brief This function generates log-likelihood ratios (decoder input) for single-stream 16QAM received waveforms
   @param frame_parms Frame descriptor structure
   @param rxdataF_comp Compensated channel output
   @param dlsch_llr llr output
   @param dl_ch_mag Squared-magnitude of channel in each resource element position corresponding to allocation, weighted by first mid-point of 64-QAM constellation
   @param dl_ch_magb Squared-magnitude of channel in each resource element position corresponding to allocation, weighted by second mid-point of 64-QAM constellation
   @param symbol OFDM symbol index in sub-frame
   @param first_symbol_flag
   @param nb_rb number of RBs for this allocation
   @param pbch_pss_sss_adjust PBCH/PSS/SSS RE adjustment (in REs)
   @param beamforming_mode beamforming mode
*/
void dlsch_64qam_llr(LTE_DL_FRAME_PARMS *frame_parms,
                     int32_t **rxdataF_comp,
                     int16_t *dlsch_llr,
                     int32_t **dl_ch_mag,
                     int32_t **dl_ch_magb,
                     uint8_t symbol,
                     uint8_t first_symbol_flag,
                     uint16_t nb_rb,
                     uint16_t pbch_pss_sss_adjust,
                     int16_t **llr_save,
                     uint8_t beamforming_mode);

/** \fn dlsch_siso(LTE_DL_FRAME_PARMS *frame_parms,
    int32_t **rxdataF_comp,
    int32_t **rxdataF_comp_i,
    uint8_t l,
    uint16_t nb_rb)
    \brief This function does the first stage of llr computation for SISO, by just extracting the pilots, PBCH and primary/secondary synchronization sequences.
    @param frame_parms Frame descriptor structure
    @param rxdataF_comp Compensated channel output
    @param rxdataF_comp_i Compensated channel output for interference
    @param l symbol in sub-frame
    @param nb_rb Number of RBs in this allocation
*/

void dlsch_siso(LTE_DL_FRAME_PARMS *frame_parms,
                int32_t **rxdataF_comp,
                int32_t **rxdataF_comp_i,
                uint8_t l,
                uint16_t nb_rb);

/** \fn dlsch_alamouti(LTE_DL_FRAME_PARMS *frame_parms,
    int32_t **rxdataF_comp,
    int32_t **dl_ch_mag,
    int32_t **dl_ch_magb,
    uint8_t symbol,
    uint16_t nb_rb)
    \brief This function does Alamouti combining on RX and prepares LLR inputs by skipping pilots, PBCH and primary/secondary synchronization signals.
    @param frame_parms Frame descriptor structure
    @param rxdataF_comp Compensated channel output
    @param dl_ch_mag First squared-magnitude of channel (16QAM and 64QAM) for LLR computation.  Alamouti combining should be performed on this as well. Result is stored in first antenna position
    @param dl_ch_magb Second squared-magnitude of channel (64QAM only) for LLR computation.  Alamouti combining should be performed on this as well. Result is stored in first antenna position
    @param symbol Symbol in sub-frame
    @param nb_rb Number of RBs in this allocation
*/
void dlsch_alamouti(LTE_DL_FRAME_PARMS *frame_parms,
                    int32_t **rxdataF_comp,
                    int32_t **dl_ch_mag,
                    int32_t **dl_ch_magb,
                    uint8_t symbol,
                    uint16_t nb_rb);

/** \fn dlsch_antcyc(LTE_DL_FRAME_PARMS *frame_parms,
    int32_t **rxdataF_comp,
    int32_t **dl_ch_mag,
    int32_t **dl_ch_magb,
    uint8_t symbol,
    uint16_t nb_rb)
    \brief This function does antenna selection (based on antenna cycling pattern) on RX and prepares LLR inputs by skipping pilots, PBCH and primary/secondary synchronization signals.  Note that this is not LTE, it is just included for comparison purposes.
    @param frame_parms Frame descriptor structure
    @param rxdataF_comp Compensated channel output
    @param dl_ch_mag First squared-magnitude of channel (16QAM and 64QAM) for LLR computation.  Alamouti combining should be performed on this as well. Result is stored in first antenna position
    @param dl_ch_magb Second squared-magnitude of channel (64QAM only) for LLR computation.  Alamouti combining should be performed on this as well. Result is stored in first antenna position
    @param symbol Symbol in sub-frame
    @param nb_rb Number of RBs in this allocation
*/
void dlsch_antcyc(LTE_DL_FRAME_PARMS *frame_parms,
                  int32_t **rxdataF_comp,
                  int32_t **dl_ch_mag,
                  int32_t **dl_ch_magb,
                  uint8_t symbol,
                  uint16_t nb_rb);

/** \fn dlsch_detection_mrc(LTE_DL_FRAME_PARMS *frame_parms,
    int32_t **rxdataF_comp,
    int32_t **rxdataF_comp_i,
    int32_t **rho,
    int32_t **rho_i,
    int32_t **dl_ch_mag,
    int32_t **dl_ch_magb,
    uint8_t symbol,
    uint16_t nb_rb,
    uint8_t dual_stream_UE)

    \brief This function does maximal-ratio combining for dual-antenna receivers.
    @param frame_parms Frame descriptor structure
    @param rxdataF_comp Compensated channel output
    @param rxdataF_comp_i Compensated channel output for interference
    @param rho Cross correlation between spatial channels
    @param rho_i Cross correlation between signal and inteference channels
    @param dl_ch_mag First squared-magnitude of channel (16QAM and 64QAM) for LLR computation.  Alamouti combining should be performed on this as well. Result is stored in first antenna position
    @param dl_ch_magb Second squared-magnitude of channel (64QAM only) for LLR computation.  Alamouti combining should be performed on this as well. Result is stored in first antenna position
    @param symbol Symbol in sub-frame
    @param nb_rb Number of RBs in this allocation
    @param dual_stream_UE Flag to indicate dual-stream detection
*/
void dlsch_detection_mrc(LTE_DL_FRAME_PARMS *frame_parms,
                         int32_t **rxdataF_comp,
                         int32_t **rxdataF_comp_i,
                         int32_t **rho,
                         int32_t **rho_i,
                         int32_t **dl_ch_mag,
                         int32_t **dl_ch_magb,
                         int32_t **dl_ch_mag_i,
                         int32_t **dl_ch_magb_i,
                         uint8_t symbol,
                         uint16_t nb_rb,
                         uint8_t dual_stream_UE);

/** \fn dlsch_extract_rbs_single(int32_t **rxdataF,
    int32_t **dl_ch_estimates,
    int32_t **rxdataF_ext,
    int32_t **dl_ch_estimates_ext,
    uint16_t pmi,
    uint8_t *pmi_ext,
    uint32_t *rb_alloc,
    uint8_t symbol,
    uint8_t subframe,
    LTE_DL_FRAME_PARMS *frame_parms)
    \brief This function extracts the received resource blocks, both channel estimates and data symbols,
    for the current allocation and for single antenna eNB transmission.
    @param rxdataF Raw FFT output of received signal
    @param dl_ch_estimates Channel estimates of current slot
    @param rxdataF_ext FFT output for RBs in this allocation
    @param dl_ch_estimates_ext Channel estimates for RBs in this allocation
    @param pmi subband Precoding matrix indicator
    @param pmi_ext Extracted PMI for chosen RBs
    @param rb_alloc RB allocation vector
    @param symbol Symbol to extract
    @param subframe Subframe number
    @param vrb_type Flag to indicate distributed VRB type
    @param high_speed_flag
    @param frame_parms Pointer to frame descriptor
*/
uint16_t dlsch_extract_rbs_single(int32_t **rxdataF,
                                  int32_t **dl_ch_estimates,
                                  int32_t **rxdataF_ext,
                                  int32_t **dl_ch_estimates_ext,
                                  uint16_t pmi,
                                  uint8_t *pmi_ext,
                                  uint32_t *rb_alloc,
                                  uint8_t symbol,
                                  uint8_t subframe,
                                  uint32_t high_speed_flag,
                                  LTE_DL_FRAME_PARMS *frame_parms);

/** \fn dlsch_extract_rbs_dual(int32_t **rxdataF,
    int32_t **dl_ch_estimates,
    int32_t **rxdataF_ext,
    int32_t **dl_ch_estimates_ext,
    uint16_t pmi,
    uint8_t *pmi_ext,
    uint32_t *rb_alloc,
    uint8_t symbol,
    LTE_DL_FRAME_PARMS *frame_parms)
    \brief This function extracts the received resource blocks, both channel estimates and data symbols,
    for the current allocation and for dual antenna eNB transmission.
    @param rxdataF Raw FFT output of received signal
    @param dl_ch_estimates Channel estimates of current slot
    @param rxdataF_ext FFT output for RBs in this allocation
    @param dl_ch_estimates_ext Channel estimates for RBs in this allocation
    @param pmi subband Precoding matrix indicator
    @param pmi_ext Extracted PMI for chosen RBs
    @param rb_alloc RB allocation vector
    @param symbol Symbol to extract
    @param subframe Subframe index
    @param high_speed_flag
    @param frame_parms Pointer to frame descriptor
*/
uint16_t dlsch_extract_rbs_dual(int32_t **rxdataF,
                                int32_t **dl_ch_estimates,
                                int32_t **rxdataF_ext,
                                int32_t **dl_ch_estimates_ext,
                                uint16_t pmi,
                                uint8_t *pmi_ext,
                                uint32_t *rb_alloc,
                                uint8_t symbol,
                                uint8_t subframe,
                                uint32_t high_speed_flag,
                                LTE_DL_FRAME_PARMS *frame_parms);

/** \fn dlsch_extract_rbs_TM7(int32_t **rxdataF,
    int32_t **dl_bf_ch_estimates,
    int32_t **rxdataF_ext,
    int32_t **dl_bf_ch_estimates_ext,
    uint32_t *rb_alloc,
    uint8_t symbol,
    uint8_t subframe,
    uint32_t high_speed_flag,
    LTE_DL_FRAME_PARMS *frame_parms)
    \brief This function extracts the received resource blocks, both channel estimates and data symbols,
    for the current allocation and for single antenna eNB transmission.
    @param rxdataF Raw FFT output of received signal
    @param dl_bf_ch_estimates Beamforming channel estimates of current slot
    @param rxdataF_ext FFT output for RBs in this allocation
    @param dl_bf_ch_estimates_ext Beamforming channel estimates for RBs in this allocation
    @param rb_alloc RB allocation vector
    @param symbol Symbol to extract
    @param subframe Subframe number
    @param high_speed_flag
    @param frame_parms Pointer to frame descriptor
*/
uint16_t dlsch_extract_rbs_TM7(int32_t **rxdataF,
                               int32_t **dl_bf_ch_estimates,
                               int32_t **rxdataF_ext,
                               int32_t **dl_bf_ch_estimates_ext,
                               uint32_t *rb_alloc,
                               uint8_t symbol,
                               uint8_t subframe,
                               uint32_t high_speed_flag,
                               LTE_DL_FRAME_PARMS *frame_parms);

/** \brief This function performs channel compensation (matched filtering) on the received RBs for this allocation.  In addition, it computes the squared-magnitude of the channel with weightings for 16QAM/64QAM detection as well as dual-stream detection (cross-correlation)
    @param rxdataF_ext Frequency-domain received signal in RBs to be demodulated
    @param dl_ch_estimates_ext Frequency-domain channel estimates in RBs to be demodulated
    @param dl_ch_mag First Channel magnitudes (16QAM/64QAM)
    @param dl_ch_magb Second weighted Channel magnitudes (64QAM)
    @param rxdataF_comp Compensated received waveform
    @param rho Cross-correlation between two spatial channels on each RX antenna
    @param frame_parms Pointer to frame descriptor
    @param symbol Symbol on which to operate
    @param first_symbol_flag set to 1 on first DLSCH symbol
    @param mod_order Modulation order of allocation
    @param nb_rb Number of RBs in allocation
    @param output_shift Rescaling for compensated output (should be energy-normalizing)
    @param phy_measurements Pointer to UE PHY measurements
*/
void dlsch_channel_compensation(int32_t **rxdataF_ext,
                                int32_t **dl_ch_estimates_ext,
                                int32_t **dl_ch_mag,
                                int32_t **dl_ch_magb,
                                int32_t **rxdataF_comp,
                                int32_t **rho,
                                LTE_DL_FRAME_PARMS *frame_parms,
                                uint8_t symbol,
                                uint8_t first_symbol_flag,
                                uint8_t mod_order,
                                uint16_t nb_rb,
                                uint8_t output_shift,
                                PHY_MEASUREMENTS *phy_measurements);

void dlsch_dual_stream_correlation(LTE_DL_FRAME_PARMS *frame_parms,
                                   unsigned char symbol,
                                   unsigned short nb_rb,
                                   int **dl_ch_estimates_ext,
                                   int **dl_ch_estimates_ext_i,
                                   int **dl_ch_rho_ext,
                                   unsigned char output_shift);

void dlsch_channel_compensation_TM56(int **rxdataF_ext,
                                     int **dl_ch_estimates_ext,
                                     int **dl_ch_mag,
                                     int **dl_ch_magb,
                                     int **rxdataF_comp,
                                     unsigned char *pmi_ext,
                                     LTE_DL_FRAME_PARMS *frame_parms,
                                     PHY_MEASUREMENTS *phy_measurements,
                                     int eNB_id,
                                     unsigned char symbol,
                                     unsigned char mod_order,
                                     unsigned short nb_rb,
                                     unsigned char output_shift,
                                     unsigned char dl_power_off);

void dlsch_channel_compensation_TM3(LTE_DL_FRAME_PARMS *frame_parms,
                                    LTE_UE_PDSCH *lte_ue_pdsch_vars,
                                    PHY_MEASUREMENTS *phy_measurements,
                                    int eNB_id,
                                    unsigned char symbol,
                                    unsigned char mod_order0,
                                    unsigned char mod_order1,
                                    int round,
                                    unsigned short nb_rb,
                                    unsigned char output_shift);


/** \brief This function computes the average channel level over all allocated RBs and antennas (TX/RX) in order to compute output shift for compensated signal
    @param dl_ch_estimates_ext Channel estimates in allocated RBs
    @param frame_parms Pointer to frame descriptor
    @param avg Pointer to average signal strength
    @param pilots_flag Flag to indicate pilots in symbol
    @param nb_rb Number of allocated RBs
*/
void dlsch_channel_level(int32_t **dl_ch_estimates_ext,
                         LTE_DL_FRAME_PARMS *frame_parms,
                         int32_t *avg,
                         uint8_t pilots_flag,
                         uint16_t nb_rb);

void dlsch_channel_level_TM3(int **dl_ch_estimates_ext,
                             LTE_DL_FRAME_PARMS *frame_parms,
                             int *avg,
                             uint8_t symbol,
                             unsigned short nb_rb);

void dlsch_channel_level_TM56(int32_t **dl_ch_estimates_ext,
                              LTE_DL_FRAME_PARMS *frame_parms,
                              unsigned char *pmi_ext,
                              int32_t *avg,
                              uint8_t symbol_mod,
                              uint16_t nb_rb);

void dlsch_channel_level_TM7(int32_t **dl_bf_ch_estimates_ext,
                         LTE_DL_FRAME_PARMS *frame_parms,
                         int32_t *avg,
                         uint8_t pilots_flag,
                         uint16_t nb_rb);

void dlsch_scale_channel(int32_t **dl_ch_estimates_ext,
                         LTE_DL_FRAME_PARMS *frame_parms,
                         LTE_UE_DLSCH_t **dlsch_ue,
                         uint8_t symbol_mod,
                         uint16_t nb_rb);

/** \brief This is the top-level entry point for DLSCH decoding in UE.  It should be replicated on several
    threads (on multi-core machines) corresponding to different HARQ processes. The routine first
    computes the segmentation information, followed by rate dematching and sub-block deinterleaving the of the
    received LLRs computed by dlsch_demodulation for each transport block segment. It then calls the
    turbo-decoding algorithm for each segment and stops after either after unsuccesful decoding of at least
    one segment or correct decoding of all segments.  Only the segment CRCs are check for the moment, the
    overall CRC is ignored.  Finally transport block reassembly is performed.
    @param phy_vars_ue Pointer to ue variables
    @param dlsch_llr Pointer to LLR values computed by dlsch_demodulation
    @param lte_frame_parms Pointer to frame descriptor
    @param dlsch Pointer to DLSCH descriptor
    @param subframe Subframe number
    @param num_pdcch_symbols Number of PDCCH symbols
    @param is_crnti indicates if PDSCH belongs to a CRNTI (necessary for parallelizing decoding threads)
    @param llr8_flag If 1, indicate that the 8-bit turbo decoder should be used
    @returns 0 on success, 1 on unsuccessful decoding
*/
uint32_t dlsch_decoding(PHY_VARS_UE *phy_vars_ue,
                        int16_t *dlsch_llr,
                        LTE_DL_FRAME_PARMS *lte_frame_parms,
                        LTE_UE_DLSCH_t *dlsch,
                        LTE_DL_UE_HARQ_t *harq_process,
                        uint8_t subframe,
                        uint8_t harq_pid,
                        uint8_t is_crnti,
                        uint8_t llr8_flag);

uint32_t dlsch_decoding_emul(PHY_VARS_UE *phy_vars_ue,
                             uint8_t subframe,
                             PDSCH_t dlsch_id,
                             uint8_t eNB_id);

/** \brief This function is the top-level entry point to PDSCH demodulation, after frequency-domain transformation and channel estimation.  It performs
    - RB extraction (signal and channel estimates)
    - channel compensation (matched filtering)
    - RE extraction (pilot, PBCH, synch. signals)
    - antenna combining (MRC, Alamouti, cycling)
    - LLR computation
    @param phy_vars_ue Pointer to PHY variables
    @param type Type of PDSCH (SI_PDSCH,RA_PDSCH,PDSCH,PMCH)
    @param eNB_id eNb index (Nid1) 0,1,2
    @param eNB_id_i Interfering eNB index (Nid1) 0,1,2, or 3 in case of MU-MIMO IC receiver
    @param subframe Subframe number
    @param symbol Symbol on which to act (within sub-frame)
    @param first_symbol_flag set to 1 on first DLSCH symbol
    @param dual_stream_UE Flag to indicate dual-stream interference cancellation
    @param i_mod Modulation order of the interfering stream
*/
int32_t rx_pdsch(PHY_VARS_UE *phy_vars_ue,
                 PDSCH_t type,
                 uint8_t eNB_id,
                 uint8_t eNB_id_i,
                 uint8_t subframe,
                 uint8_t symbol,
                 uint8_t first_symbol_flag,
                 uint8_t dual_stream_UE,
                 uint8_t i_mod,
                 uint8_t harq_pid);

int32_t rx_pdcch(LTE_UE_COMMON *lte_ue_common_vars,
                 LTE_UE_PDCCH **lte_ue_pdcch_vars,
                 LTE_DL_FRAME_PARMS *frame_parms,
                 uint8_t subframe,
                 uint8_t eNB_id,
                 MIMO_mode_t mimo_mode,
                 uint32_t high_speed_flag,
                 uint8_t is_secondary_ue);
/*! \brief Performs detection of SSS to find cell ID and other framing parameters (FDD/TDD, normal/extended prefix)
  @param phy_vars_ue Pointer to UE variables
  @param tot_metric Pointer to variable containing maximum metric under framing hypothesis (to be compared to other hypotheses
  @param flip_max Pointer to variable indicating if start of frame is in second have of RX buffer (i.e. PSS/SSS is flipped)
  @param phase_max Pointer to variable (0 ... 6) containing rought phase offset between PSS and SSS (can be used for carrier
  frequency adjustment. 0 means -pi/3, 6 means pi/3.
  @returns 0 on success
*/
int rx_sss(PHY_VARS_UE *phy_vars_ue,int32_t *tot_metric,uint8_t *flip_max,uint8_t *phase_max);

/*! \brief receiver for the PBCH
  \returns number of tx antennas or -1 if error
*/
uint16_t rx_pbch(LTE_UE_COMMON *lte_ue_common_vars,
                 LTE_UE_PBCH *lte_ue_pbch_vars,
                 LTE_DL_FRAME_PARMS *frame_parms,
                 uint8_t eNB_id,
                 MIMO_mode_t mimo_mode,
                 uint32_t high_speed_flag,
                 uint8_t frame_mod4);

uint16_t rx_pbch_emul(PHY_VARS_UE *phy_vars_ue,
                      uint8_t eNB_id,
                      uint8_t pbch_phase);

/*! \brief PBCH scrambling. Applies 36.211 PBCH scrambling procedure.
  \param frame_parms Pointer to frame descriptor
  \param coded_data Output of the coding and rate matching
  \param length Length of the sequence*/
void pbch_scrambling(LTE_DL_FRAME_PARMS *frame_parms,
                     uint8_t* coded_data,
                     uint32_t length);

/*! \brief PBCH unscrambling
  This is similar to pbch_scrabling with the difference that inputs are signed s16s (llr values) and instead of flipping bits we change signs.
  \param frame_parms Pointer to frame descriptor
  \param llr Output of the demodulator
  \param length Length of the sequence
  \param frame_mod4 Frame number modulo 4*/
void pbch_unscrambling(LTE_DL_FRAME_PARMS *frame_parms,
                       int8_t* llr,
                       uint32_t length,
                       uint8_t frame_mod4);

/*! \brief DCI Encoding. This routine codes an arbitrary DCI PDU after appending the 8-bit 3GPP CRC.  It then applied sub-block interleaving and rate matching.
  \param a Pointer to DCI PDU (coded in bytes)
  \param A Length of DCI PDU in bits
  \param E Length of DCI PDU in coded bits
  \param e Pointer to sequence
  \param rnti RNTI for CRC scrambling*/
void dci_encoding(uint8_t *a,
                  uint8_t A,
                  uint16_t E,
                  uint8_t *e,
                  uint16_t rnti);

/*! \brief Top-level DCI entry point. This routine codes an set of DCI PDUs and performs PDCCH modulation, interleaving and mapping.
  \param num_ue_spec_dci  Number of UE specific DCI pdus to encode
  \param num_common_dci Number of Common DCI pdus to encode
  \param dci_alloc Allocation vectors for each DCI pdu
  \param n_rnti n_RNTI (see )
  \param amp Amplitude of QPSK symbols
  \param frame_parms Pointer to DL Frame parameter structure
  \param txdataF Pointer to tx signal buffers
  \param sub_frame_offset subframe offset in frame
  @returns Number of PDCCH symbols
*/
uint8_t generate_dci_top(uint8_t num_ue_spec_dci,
                         uint8_t num_common_dci,
                         DCI_ALLOC_t *dci_alloc,
                         uint32_t n_rnti,
                         int16_t amp,
                         LTE_DL_FRAME_PARMS *frame_parms,
                         int32_t **txdataF,
                         uint32_t sub_frame_offset);

uint8_t generate_dci_top_emul(PHY_VARS_eNB *phy_vars_eNB,
                              uint8_t num_ue_spec_dci,
                              uint8_t num_common_dci,
                              DCI_ALLOC_t *dci_alloc,
                              uint8_t subframe);


void generate_64qam_table(void);
void generate_16qam_table(void);

uint16_t extract_crc(uint8_t *dci,uint8_t DCI_LENGTH);

/*! \brief LLR from two streams. This function takes two streams (qpsk modulated) and calculates the LLR, considering one stream as interference.
  \param stream0_in pointer to first stream0
  \param stream1_in pointer to first stream1
  \param stream0_out pointer to output stream
  \param rho01 pointer to correlation matrix
  \param length*/
void qpsk_qpsk_TM3456(short *stream0_in,
                      short *stream1_in,
                      short *stream0_out,
                      short *rho01,
                      int length
                     );

/** \brief Attempt decoding of a particular DCI with given length and format.
    @param DCI_LENGTH length of DCI in bits
    @param DCI_FMT Format of DCI
    @param e e-sequence (soft bits)
    @param decoded_output Output of Viterbi decoder
*/
void dci_decoding(uint8_t DCI_LENGTH,
                  uint8_t DCI_FMT,
                  int8_t *e,
                  uint8_t *decoded_output);

/** \brief Do 36.213 DCI decoding procedure by searching different RNTI options and aggregation levels.  Currently does
    not employ the complexity reducing procedure based on RNTI.
    @param phy_vars_ue UE variables
    @param dci_alloc Pointer to DCI_ALLOC_t array to store results for DLSCH/ULSCH programming
    @param do_common If 1 perform search in common search-space else ue-specific search-space
    @param eNB_id eNB Index on which to act
    @param subframe Index of subframe
    @returns bitmap of occupied CCE positions (i.e. those detected)
*/
uint16_t dci_decoding_procedure(PHY_VARS_UE *phy_vars_ue,
                                DCI_ALLOC_t *dci_alloc,
                                int do_common,
                                int16_t eNB_id,
                                uint8_t subframe);


uint16_t dci_decoding_procedure_emul(LTE_UE_PDCCH **lte_ue_pdcch_vars,
                                     uint8_t num_ue_spec_dci,
                                     uint8_t num_common_dci,
                                     DCI_ALLOC_t *dci_alloc_tx,
                                     DCI_ALLOC_t *dci_alloc_rx,
                                     int16_t eNB_id);

/** \brief Compute Q (modulation order) based on I_MCS PDSCH.  Implements table 7.1.7.1-1 from 36.213.
    @param I_MCS */
uint8_t get_Qm(uint8_t I_MCS);

/** \brief Compute Q (modulation order) based on I_MCS for PUSCH.  Implements table 8.6.1-1 from 36.213.
    @param I_MCS */
uint8_t get_Qm_ul(uint8_t I_MCS);

/** \brief Compute I_TBS (transport-block size) based on I_MCS for PDSCH.  Implements table 7.1.7.1-1 from 36.213.
    @param I_MCS */
uint8_t get_I_TBS(uint8_t I_MCS);

/** \brief Compute I_TBS (transport-block size) based on I_MCS for PUSCH.  Implements table 8.6.1-1 from 36.213.
    @param I_MCS */
unsigned char get_I_TBS_UL(unsigned char I_MCS);

/** \brief Compute Q (modulation order) based on downlink I_MCS. Implements table 7.1.7.1-1 from 36.213.
    @param I_MCS
    @param nb_rb
    @return Transport block size */
uint32_t get_TBS_DL(uint8_t mcs, uint16_t nb_rb);

/** \brief Compute Q (modulation order) based on uplink I_MCS. Implements table 7.1.7.1-1 from 36.213.
    @param I_MCS
    @param nb_rb
    @return Transport block size */
uint32_t get_TBS_UL(uint8_t mcs, uint16_t nb_rb);

/* \brief Return bit-map of resource allocation for a given DCI rballoc (RIV format) and vrb type
   @param N_RB_DL number of PRB on DL
   @param indicator for even/odd slot
   @param vrb vrb index
   @param Ngap Gap indicator
*/
uint32_t get_prb(int N_RB_DL,int odd_slot,int vrb,int Ngap);

/* \brief Return prb for a given vrb index 
   @param vrb_type VRB type (0=localized,1=distributed)
   @param rb_alloc_dci rballoc field from DCI
*/
uint32_t get_rballoc(vrb_t vrb_type,uint16_t rb_alloc_dci);


/* \brief Return bit-map of resource allocation for a given DCI rballoc (RIV format) and vrb type
   @returns Transmission mode (1-7)
*/
uint8_t get_transmission_mode(module_id_t Mod_id, uint8_t CC_id, rnti_t rnti);


/* \brief
   @param ra_header Header of resource allocation (0,1) (See sections 7.1.6.1/7.1.6.2 of 36.213 Rel8.6)
   @param rb_alloc Bitmap allocation from DCI (format 1,2)
   @returns number of physical resource blocks
*/
uint32_t conv_nprb(uint8_t ra_header,uint32_t rb_alloc,int N_RB_DL);

int get_G(LTE_DL_FRAME_PARMS *frame_parms,uint16_t nb_rb,uint32_t *rb_alloc,uint8_t mod_order,uint8_t Nl,uint8_t num_pdcch_symbols,int frame,uint8_t subframe, uint8_t beamforming_mode);

int adjust_G(LTE_DL_FRAME_PARMS *frame_parms,uint32_t *rb_alloc,uint8_t mod_order,uint8_t subframe);
int adjust_G2(LTE_DL_FRAME_PARMS *frame_parms,uint32_t *rb_alloc,uint8_t mod_order,uint8_t subframe,uint8_t symbol);


#ifndef modOrder
#define modOrder(I_MCS,I_TBS) ((I_MCS-I_TBS)*2+2) // Find modulation order from I_TBS and I_MCS
#endif

/** \fn uint8_t I_TBS2I_MCS(uint8_t I_TBS);
    \brief This function maps I_tbs to I_mcs according to Table 7.1.7.1-1 in 3GPP TS 36.213 V8.6.0. Where there is two supported modulation orders for the same I_TBS then either high or low modulation is chosen by changing the equality of the two first comparisons in the if-else statement.
    \param I_TBS Index of Transport Block Size
    \return I_MCS given I_TBS
*/
uint8_t I_TBS2I_MCS(uint8_t I_TBS);

/** \fn uint8_t SE2I_TBS(float SE,
    uint8_t N_PRB,
    uint8_t symbPerRB);
    \brief This function maps a requested throughput in number of bits to I_tbs. The throughput is calculated as a function of modulation order, RB allocation and number of symbols per RB. The mapping orginates in the "Transport block size table" (Table 7.1.7.2.1-1 in 3GPP TS 36.213 V8.6.0)
    \param SE Spectral Efficiency (before casting to integer, multiply by 1024, remember to divide result by 1024!)
    \param N_PRB Number of PhysicalResourceBlocks allocated \sa lte_frame_parms->N_RB_DL
    \param symbPerRB Number of symbols per resource block allocated to this channel
    \return I_TBS given an SE and an N_PRB
*/
uint8_t SE2I_TBS(float SE,
                 uint8_t N_PRB,
                 uint8_t symbPerRB);
/** \brief This function generates the sounding reference symbol (SRS) for the uplink according to 36.211 v8.6.0. If IFFT_FPGA is defined, the SRS is quantized to a QPSK sequence.
    @param frame_parms LTE DL Frame Parameters
    @param soundingrs_ul_config_dedicated Dynamic configuration from RRC during Connection Establishment
    @param txdataF pointer to the frequency domain TX signal
    @returns 0 on success*/
int generate_srs_rx(LTE_DL_FRAME_PARMS *frame_parms,
                    SOUNDINGRS_UL_CONFIG_DEDICATED *soundingrs_ul_config_dedicated,
                    int *txdataF);

int32_t generate_srs_tx_emul(PHY_VARS_UE *phy_vars_ue,
                             uint8_t subframe);

/*!
  \brief This function is similar to generate_srs_tx but generates a conjugate sequence for channel estimation. If IFFT_FPGA is defined, the SRS is quantized to a QPSK sequence.
  @param phy_vars_ue Pointer to PHY_VARS structure
  @param eNB_id Index of destination eNB for this SRS
  @param amp Linear amplitude of SRS
  @param subframe Index of subframe on which to act
  @returns 0 on success, -1 on error with message
*/

int32_t generate_srs_tx(PHY_VARS_UE *phy_vars_ue,
                        uint8_t eNB_id,
                        int16_t amp,
                        uint32_t subframe);

/*!
  \brief This function generates the downlink reference signal for the PUSCH according to 36.211 v8.6.0. The DRS occuies the RS defined by rb_alloc and the symbols 2 and 8 for extended CP and 3 and 10 for normal CP.
*/

int32_t generate_drs_pusch(PHY_VARS_UE *phy_vars_ue,
			   UE_rxtx_proc_t *proc,
                           uint8_t eNB_id,
                           int16_t amp,
                           uint32_t subframe,
                           uint32_t first_rb,
                           uint32_t nb_rb,
                           uint8_t ant);

/*!
  \brief This function initializes the Group Hopping, Sequence Hopping and nPRS sequences for PUCCH/PUSCH according to 36.211 v8.6.0. It should be called after configuration of UE (reception of SIB2/3) and initial configuration of eNB (or after reconfiguration of cell-specific parameters).
  @param frame_parms Pointer to a LTE_DL_FRAME_PARMS structure (eNB or UE)*/
void init_ul_hopping(LTE_DL_FRAME_PARMS *frame_parms);


/*!
  \brief This function implements the initialization of paging parameters for UE (See Section 7, 36.304).It must be called after setting IMSImod1024 during UE startup and after receiving SIB2
  @param ue Pointer to UE context
  @param defaultPagingCycle T from 36.304 (0=32,1=64,2=128,3=256)
  @param nB nB from 36.304 (0=4T,1=2T,2=T,3=T/2,4=T/4,5=T/8,6=T/16,7=T/32*/
int init_ue_paging_info(PHY_VARS_UE *ue, long defaultPagingCycle, long nB);

int32_t compareints (const void * a, const void * b);


void ulsch_modulation(int32_t **txdataF,
                      int16_t amp,
                      frame_t frame,
                      uint32_t subframe,
                      LTE_DL_FRAME_PARMS *frame_parms,
                      LTE_UE_ULSCH_t *ulsch);


void ulsch_extract_rbs_single(int32_t **rxdataF,
                              int32_t **rxdataF_ext,
                              uint32_t first_rb,
                              uint32_t nb_rb,
                              uint8_t l,
                              uint8_t Ns,
                              LTE_DL_FRAME_PARMS *frame_parms);

uint8_t subframe2harq_pid(LTE_DL_FRAME_PARMS *frame_parms,frame_t frame,uint8_t subframe);
uint8_t subframe2harq_pid_eNBrx(LTE_DL_FRAME_PARMS *frame_parms,uint8_t subframe);

int generate_ue_dlsch_params_from_dci(int frame,
				      uint8_t subframe,
                                      void *dci_pdu,
                                      rnti_t rnti,
                                      DCI_format_t dci_format,
                                      LTE_UE_DLSCH_t **dlsch,
                                      LTE_DL_FRAME_PARMS *frame_parms,
                                      PDSCH_CONFIG_DEDICATED *pdsch_config_dedicated,
                                      uint16_t si_rnti,
                                      uint16_t ra_rnti,
                                      uint16_t p_rnti,
                                      uint8_t beamforming_mode);

int32_t generate_eNB_dlsch_params_from_dci(int frame,
    uint8_t subframe,
    void *dci_pdu,
    rnti_t rnti,
    DCI_format_t dci_format,
    LTE_eNB_DLSCH_t **dlsch_eNB,
    LTE_DL_FRAME_PARMS *frame_parms,
    PDSCH_CONFIG_DEDICATED *pdsch_config_dedicated,
    uint16_t si_rnti,
    uint16_t ra_rnti,
    uint16_t p_rnti,
    uint16_t DL_pmi_single,
    uint8_t beamforming_mode);

int32_t generate_eNB_ulsch_params_from_rar(uint8_t *rar_pdu,
    frame_t frame,
    uint8_t subframe,
    LTE_eNB_ULSCH_t *ulsch,
    LTE_DL_FRAME_PARMS *frame_parms);

int generate_ue_ulsch_params_from_dci(void *dci_pdu,
                                      rnti_t rnti,
                                      uint8_t subframe,
                                      DCI_format_t dci_format,
                                      PHY_VARS_UE *phy_vars_ue,
                                      UE_rxtx_proc_t *proc,
				      uint16_t si_rnti,
                                      uint16_t ra_rnti,
                                      uint16_t p_rnti,
                                      uint16_t cba_rnti,
                                      uint8_t eNB_id,
                                      uint8_t use_srs);

int32_t generate_ue_ulsch_params_from_rar(PHY_VARS_UE *phy_vars_ue,
					  UE_rxtx_proc_t *proc,
					  uint8_t eNB_id);
double sinr_eff_cqi_calc(PHY_VARS_UE *phy_vars_ue,
                         uint8_t eNB_id);
int generate_eNB_ulsch_params_from_dci(PHY_VARS_eNB *PHY_vars_eNB,
				       eNB_rxtx_proc_t *proc,
				       void *dci_pdu,
                                       rnti_t rnti,
				       DCI_format_t dci_format,
                                       uint8_t UE_id,
				       uint16_t si_rnti,
                                       uint16_t ra_rnti,
                                       uint16_t p_rnti,
                                       uint16_t cba_rnti,
                                       uint8_t use_srs);


void dump_ulsch(PHY_VARS_eNB *phy_vars_eNB,eNB_rxtx_proc_t *proc,uint8_t UE_id);





int dump_dci(LTE_DL_FRAME_PARMS *frame_parms, DCI_ALLOC_t *dci);

int dump_ue_stats(PHY_VARS_UE *phy_vars_ue, UE_rxtx_proc_t *proc, char* buffer, int length, runmode_t mode, int input_level_dBm);
int dump_eNB_stats(PHY_VARS_eNB *phy_vars_eNB, char* buffer, int length);



void generate_pcfich_reg_mapping(LTE_DL_FRAME_PARMS *frame_parms);

void pcfich_scrambling(LTE_DL_FRAME_PARMS *frame_parms,
                       uint8_t subframe,
                       uint8_t *b,
                       uint8_t *bt);

void pcfich_unscrambling(LTE_DL_FRAME_PARMS *frame_parms,
                         uint8_t subframe,
                         int16_t *d);

void generate_pcfich(uint8_t num_pdcch_symbols,
                     int16_t amp,
                     LTE_DL_FRAME_PARMS *frame_parms,
                     int32_t **txdataF,
                     uint8_t subframe);

uint8_t rx_pcfich(LTE_DL_FRAME_PARMS *frame_parms,
                  uint8_t subframe,
                  LTE_UE_PDCCH *lte_ue_pdcch_vars,
                  MIMO_mode_t mimo_mode);

void generate_phich_reg_mapping(LTE_DL_FRAME_PARMS *frame_parms);


void init_transport_channels(uint8_t);

void generate_RIV_tables(void);

/*!
  \brief This function performs the initial cell search procedure - PSS detection, SSS detection and PBCH detection.  At the
  end, the basic frame parameters are known (Frame configuration - TDD/FDD and cyclic prefix length,
  N_RB_DL, PHICH_CONFIG and Nid_cell) and the UE can begin decoding PDCCH and DLSCH SI to retrieve the rest.  Once these
  parameters are know, the routine calls some basic initialization routines (cell-specific reference signals, etc.)
  @param phy_vars_ue Pointer to UE variables
*/
int initial_sync(PHY_VARS_UE *phy_vars_ue, runmode_t mode);

void rx_ulsch(PHY_VARS_eNB *phy_vars_eNB,
              eNB_rxtx_proc_t *proc,
	      uint8_t eNB_id,  // this is the effective sector id
              uint8_t UE_id,
              LTE_eNB_ULSCH_t **ulsch,
              uint8_t cooperation_flag);

void rx_ulsch_emul(PHY_VARS_eNB *phy_vars_eNB,
		   eNB_rxtx_proc_t *proc,
                   uint8_t sect_id,
                   uint8_t UE_index);

/*!
  \brief Encoding of PUSCH/ACK/RI/ACK from 36-212.
  @param a Pointer to ulsch SDU
  @param frame_parms Pointer to Frame parameters
  @param ulsch Pointer to ulsch descriptor
  @param harq_pid HARQ process ID
  @param tmode Transmission mode (1-7)
  @param control_only_flag Generate PUSCH with control information only
  @param Nbundled Parameter for ACK/NAK bundling (36.213 Section 7.3)
*/
uint32_t ulsch_encoding(uint8_t *a,
                        PHY_VARS_UE *phy_vars_ue,
                        uint8_t harq_pid,
                        uint8_t eNB_id,
                        uint8_t tmode,
                        uint8_t control_only_flag,
                        uint8_t Nbundled);

/*!
  \brief Encoding of PUSCH/ACK/RI/ACK from 36-212 for emulation
  @param ulsch_buffer Pointer to ulsch SDU
  @param phy_vars_ue Pointer to UE top-level descriptor
  @param eNB_id ID of eNB receiving this PUSCH
  @param harq_pid HARQ process ID
  @param control_only_flag Generate PUSCH with control information only
*/
int32_t ulsch_encoding_emul(uint8_t *ulsch_buffer,
                            PHY_VARS_UE *phy_vars_ue,
                            uint8_t eNB_id,
                            uint8_t harq_pid,
                            uint8_t control_only_flag);

/*!
  \brief Decoding of PUSCH/ACK/RI/ACK from 36-212.
  @param phy_vars_eNB Pointer to eNB top-level descriptor
  @param proc Pointer to RXTX proc variables
  @param UE_id ID of UE transmitting this PUSCH
  @param subframe Index of subframe for PUSCH
  @param control_only_flag Receive PUSCH with control information only
  @param Nbundled Nbundled parameter for ACK/NAK scrambling from 36-212/36-213
  @param llr8_flag If 1, indicate that the 8-bit turbo decoder should be used
  @returns 0 on success
*/
unsigned int  ulsch_decoding(PHY_VARS_eNB *phy_vars_eNB,
			     eNB_rxtx_proc_t *proc,
                             uint8_t UE_id,
                             uint8_t control_only_flag,
                             uint8_t Nbundled,
                             uint8_t llr8_flag);

/*!
  \brief Decoding of ULSCH data component from 36-212. This one spawns 1 worker thread in parallel,half of the segments in each thread.
  @param phy_vars_eNB Pointer to eNB top-level descriptor
  @param UE_id ID of UE transmitting this PUSCH
  @param harq_pid HARQ process ID
  @param llr8_flag If 1, indicate that the 8-bit turbo decoder should be used
  @returns 0 on success
*/
int ulsch_decoding_data_2thread(PHY_VARS_eNB *eNB,
				int UE_id,
				int harq_pid,
				int llr8_flag);

/*!
  \brief Decoding of ULSCH data component from 36-212. This one is single thread.
  @param phy_vars_eNB Pointer to eNB top-level descriptor
  @param UE_id ID of UE transmitting this PUSCH
  @param harq_pid HARQ process ID
  @param llr8_flag If 1, indicate that the 8-bit turbo decoder should be used
  @returns 0 on success
*/
int ulsch_decoding_data(PHY_VARS_eNB *eNB,
			int UE_id,
			int harq_pid,
			int llr8_flag);

uint32_t ulsch_decoding_emul(PHY_VARS_eNB *phy_vars_eNB,
                             eNB_rxtx_proc_t *proc,
			     uint8_t UE_index,
                             uint16_t *crnti);

void generate_phich_top(PHY_VARS_eNB *phy_vars_eNB,
			eNB_rxtx_proc_t *proc,
                        int16_t amp,
                        uint8_t sect_id);

/* \brief  This routine demodulates the PHICH and updates PUSCH/ULSCH parameters.
   @param phy_vars_ue Pointer to UE variables
   @param proc Pointer to RXN_TXNp4 proc
   @param subframe Subframe of received PDCCH/PHICH
   @param eNB_id Index of eNB
*/

void rx_phich(PHY_VARS_UE *phy_vars_ue,
	      UE_rxtx_proc_t *proc,
              uint8_t subframe,
              uint8_t eNB_id);


/** \brief  This routine provides the relationship between a PHICH TXOp and its corresponding PUSCH subframe (Table 8.3.-1 from 36.213).
    @param frame_parms Pointer to DL frame configuration parameters
    @param subframe Subframe of received/transmitted PHICH
    @returns subframe of PUSCH transmission
*/
uint8_t phich_subframe2_pusch_subframe(LTE_DL_FRAME_PARMS *frame_parms,uint8_t subframe);

/** \brief  This routine provides the relationship between a PHICH TXOp and its corresponding PUSCH frame (Table 8.3.-1 from 36.213).
    @param frame_parms Pointer to DL frame configuration parameters
    @param frame Frame of received/transmitted PHICH
    @param subframe Subframe of received/transmitted PHICH
    @returns frame of PUSCH transmission
*/
uint8_t phich_frame2_pusch_frame(LTE_DL_FRAME_PARMS *frame_parms,frame_t frame,uint8_t subframe);

void print_CQI(void *o,UCI_format_t uci_format,uint8_t eNB_id,int N_RB_DL);

void extract_CQI(void *o,UCI_format_t uci_format,LTE_eNB_UE_stats *stats,uint8_t N_RB_DL, uint16_t * crnti, uint8_t * access_mode);

void fill_CQI(LTE_UE_ULSCH_t *ulsch,PHY_MEASUREMENTS *meas,uint8_t eNB_id, uint8_t harq_pid,int N_RB_DL, rnti_t rnti, uint8_t trans_mode,double sinr_eff);
void reset_cba_uci(void *o);

uint16_t quantize_subband_pmi(PHY_MEASUREMENTS *meas,uint8_t eNB_id,int nb_subbands);
uint16_t quantize_subband_pmi2(PHY_MEASUREMENTS *meas,uint8_t eNB_id,uint8_t a_id,int nb_subbands);

uint64_t pmi2hex_2Ar1(uint32_t pmi);

uint64_t pmi2hex_2Ar2(uint32_t pmi);

uint64_t cqi2hex(uint32_t cqi);

uint16_t computeRIV(uint16_t N_RB_DL,uint16_t RBstart,uint16_t Lcrbs);

uint32_t pmi_extend(LTE_DL_FRAME_PARMS *frame_parms,uint8_t wideband_pmi);

int get_nCCE_offset_l1(int *CCE_table,
		       const unsigned char L, 
		       const int nCCE, 
		       const int common_dci, 
		       const unsigned short rnti, 
		       const unsigned char subframe);

uint16_t get_nCCE(uint8_t num_pdcch_symbols,LTE_DL_FRAME_PARMS *frame_parms,uint8_t mi);

uint16_t get_nquad(uint8_t num_pdcch_symbols,LTE_DL_FRAME_PARMS *frame_parms,uint8_t mi);

uint8_t get_mi(LTE_DL_FRAME_PARMS *frame,uint8_t subframe);

uint16_t get_nCCE_mac(uint8_t Mod_id,uint8_t CC_id,int num_pdcch_symbols,int subframe);

uint8_t get_num_pdcch_symbols(uint8_t num_dci,DCI_ALLOC_t *dci_alloc,LTE_DL_FRAME_PARMS *frame_parms,uint8_t subframe);

void pdcch_interleaving(LTE_DL_FRAME_PARMS *frame_parms,int32_t **z, int32_t **wbar,uint8_t n_symbols_pdcch,uint8_t mi);

void pdcch_unscrambling(LTE_DL_FRAME_PARMS *frame_parms,
                        uint8_t subframe,
                        int8_t* llr,
                        uint32_t length);

void pdcch_scrambling(LTE_DL_FRAME_PARMS *frame_parms,
                      uint8_t subframe,
                      uint8_t *e,
                      uint32_t length);

void dlsch_scrambling(LTE_DL_FRAME_PARMS *frame_parms,
                      int mbsfn_flag,
                      LTE_eNB_DLSCH_t *dlsch,
                      int G,
                      uint8_t q,
                      uint8_t Ns);

void dlsch_unscrambling(LTE_DL_FRAME_PARMS *frame_parms,
                        int mbsfn_flag,
                        LTE_UE_DLSCH_t *dlsch,
                        int G,
                        int16_t* llr,
                        uint8_t q,
                        uint8_t Ns);

void init_ncs_cell(LTE_DL_FRAME_PARMS *frame_parms,uint8_t ncs_cell[20][7]);

void generate_pucch1x(int32_t **txdataF,
		      LTE_DL_FRAME_PARMS *frame_parms,
		      uint8_t ncs_cell[20][7],
		      PUCCH_FMT_t fmt,
		      PUCCH_CONFIG_DEDICATED *pucch_config_dedicated,
		      uint16_t n1_pucch,
		      uint8_t shortened_format,
		      uint8_t *payload,
		      int16_t amp,
		      uint8_t subframe);

void generate_pucch_emul(PHY_VARS_UE *phy_vars_ue,
			 UE_rxtx_proc_t *proc,
                         PUCCH_FMT_t format,
                         uint8_t ncs1,
                         uint8_t *pucch_ack_payload,
                         uint8_t sr);



uint32_t rx_pucch(PHY_VARS_eNB *phy_vars_eNB,
		  PUCCH_FMT_t fmt,
		  uint8_t UE_id,
		  uint16_t n1_pucch,
		  uint16_t n2_pucch,
		  uint8_t shortened_format,
		  uint8_t *payload,
		  int     frame,
		  uint8_t subframe,
		  uint8_t pucch1_thres);

int32_t rx_pucch_emul(PHY_VARS_eNB *phy_vars_eNB,
		      eNB_rxtx_proc_t *proc,
		      uint8_t UE_index,
		      PUCCH_FMT_t fmt,
		      uint8_t n1_pucch_sel,
		      uint8_t *payload);



/*!
  \brief Check for PRACH TXop in subframe
  @param frame_parms Pointer to LTE_DL_FRAME_PARMS
  @param frame frame index to check
  @param subframe subframe index to check
  @returns 0 on success
*/
int is_prach_subframe(LTE_DL_FRAME_PARMS *frame_parms,frame_t frame, uint8_t subframe);

/*!
  \brief Generate PRACH waveform
  @param phy_vars_ue Pointer to ue top-level descriptor
  @param eNB_id Index of destination eNB
  @param subframe subframe index to operate on
  @param index of preamble (0-63)
  @param Nf System frame number
  @returns 0 on success

*/
int32_t generate_prach(PHY_VARS_UE *phy_vars_ue,uint8_t eNB_id,uint8_t subframe,uint16_t Nf);

/*!
  \brief Process PRACH waveform
  @param phy_vars_eNB Pointer to eNB top-level descriptor
  @param preamble_energy_list List of energies for each candidate preamble
  @param preamble_delay_list List of delays for each candidate preamble
  @param Nf System frame number
  @param tdd_mapindex Index of PRACH resource in Table 5.7.1-4 (TDD)
  @returns 0 on success

*/
void rx_prach(PHY_VARS_eNB *phy_vars_eNB,uint16_t *preamble_energy_list, uint16_t *preamble_delay_list, uint16_t Nf, uint8_t tdd_mapindex);

/*!
  \brief Helper for MAC, returns number of available PRACH in TDD for a particular configuration index
  @param frame_parms Pointer to LTE_DL_FRAME_PARMS structure
  @returns 0-5 depending on number of available prach
*/
uint8_t get_num_prach_tdd(LTE_DL_FRAME_PARMS *frame_parms);

/*!
  \brief Return the PRACH format as a function of the Configuration Index and Frame type.
  @param prach_ConfigIndex PRACH Configuration Index
  @param frame_type 0-FDD, 1-TDD
  @returns 0-1 accordingly
*/
uint8_t get_prach_fmt(uint8_t prach_ConfigIndex,lte_frame_type_t frame_type);

/*!
  \brief Helper for MAC, returns frequency index of PRACH resource in TDD for a particular configuration index
  @param frame_parms Pointer to LTE_DL_FRAME_PARMS structure
  @returns 0-5 depending on number of available prach
*/
uint8_t get_fid_prach_tdd(LTE_DL_FRAME_PARMS *frame_parms,uint8_t tdd_map_index);

/*!
  \brief Comp ute DFT of PRACH ZC sequences.  Used for generation of prach in UE and reception of PRACH in eNB.
  @param prach_config_common Pointer to prachConfigCommon structure
  @param Xu DFT output
*/
void compute_prach_seq(PRACH_CONFIG_COMMON *prach_config_common,
                       lte_frame_type_t frame_type,
                       uint32_t X_u[64][839]);

void init_prach_tables(int N_ZC);

void init_unscrambling_lut(void);
void init_scrambling_lut(void);

/*!
  \brief Return the status of MBSFN in this frame/subframe
  @param frame Frame index
  @param subframe Subframe index
  @param frame_parms Pointer to frame parameters
  @returns 1 if subframe is for MBSFN
*/
int is_pmch_subframe(frame_t frame, int subframe, LTE_DL_FRAME_PARMS *frame_parms);

uint8_t is_not_pilot(uint8_t pilots, uint8_t re, uint8_t nushift, uint8_t use2ndpilots);

uint8_t is_not_UEspecRS(int8_t lprime, uint8_t re, uint8_t nushift, uint8_t Ncp, uint8_t beamforming_mode);

uint32_t dlsch_decoding_abstraction(double *dlsch_MIPB,
                                    LTE_DL_FRAME_PARMS *lte_frame_parms,
                                    LTE_UE_DLSCH_t *dlsch,
                                    uint8_t subframe,
                                    uint8_t num_pdcch_symbols);

// DL power control functions
double get_pa_dB(PDSCH_CONFIG_DEDICATED *pdsch_config_dedicated);

double computeRhoA_eNB(PDSCH_CONFIG_DEDICATED *pdsch_config_dedicated,
                       LTE_eNB_DLSCH_t *dlsch_eNB,
                       int dl_power_off);

double computeRhoB_eNB(PDSCH_CONFIG_DEDICATED  *pdsch_config_dedicated,
                       PDSCH_CONFIG_COMMON *pdsch_config_common,
                       uint8_t n_antenna_port,
                       LTE_eNB_DLSCH_t *dlsch_eNB,int dl_power_off);

double computeRhoA_UE(PDSCH_CONFIG_DEDICATED *pdsch_config_dedicated,
                      LTE_UE_DLSCH_t *dlsch_ue,
                      uint8_t dl_power_off);

double computeRhoB_UE(PDSCH_CONFIG_DEDICATED  *pdsch_config_dedicated,
                      PDSCH_CONFIG_COMMON *pdsch_config_common,
                      uint8_t n_antenna_port,
                      LTE_UE_DLSCH_t *dlsch_ue,
                      uint8_t dl_power_off);

/*void compute_sqrt_RhoAoRhoB(PDSCH_CONFIG_DEDICATED  *pdsch_config_dedicated,
  PDSCH_CONFIG_COMMON *pdsch_config_common,
  uint8_t n_antenna_port,
  LTE_UE_DLSCH_t *dlsch_ue);
*/

uint8_t get_prach_prb_offset(LTE_DL_FRAME_PARMS *frame_parms, uint8_t tdd_mapindex, uint16_t Nf); 

uint8_t ul_subframe2pdcch_alloc_subframe(LTE_DL_FRAME_PARMS *frame_parms,uint8_t n);

/**@}*/
#endif<|MERGE_RESOLUTION|>--- conflicted
+++ resolved
@@ -1,33 +1,3 @@
-<<<<<<< HEAD
-/******************************************************************************
-    OpenAirInterface
-    Copyright(c) 1999 - 2014 Eurecom
-
-    OpenAirInterface is free software: you can redistribute it and/or modify
-    it under the terms of the GNU General Public License as published by
-    the Free Software Foundation, either version 3 of the License, or
-    (at your option) any later version.
-
-
-    OpenAirInterface is distributed in the hope that it will be useful,
-    but WITHOUT ANY WARRANTY; without even the implied warranty of
-    MERCHANTABILITY or FITNESS FOR A PARTICULAR PURPOSE.  See the
-    GNU General Public License for more details.
-
-    You should have received a copy of the GNU General Public License
-    along with OpenAirInterface.The full GNU General Public License is
-   included in this distribution in the file called "COPYING". If not,
-   see <http://www.gnu.org/licenses/>.
-
-  Contact Information
-  OpenAirInterface Admin: openair_admin@eurecom.fr
-  OpenAirInterface Tech : openair_tech@eurecom.fr
-  OpenAirInterface Dev  : openair4g-devel@lists.eurecom.fr
-
-  Address      : Eurecom, Campus SophiaTech, 450 Route des Chappes, CS 50193 - 06904 Biot Sophia Antipolis cedex, FRANCE
-
- *******************************************************************************/
-=======
 /*
  * Licensed to the OpenAirInterface (OAI) Software Alliance under one or more
  * contributor license agreements.  See the NOTICE file distributed with
@@ -48,7 +18,6 @@
  * For more information about the OpenAirInterface (OAI) Software Alliance:
  *      contact@openairinterface.org
  */
->>>>>>> be0b164a
 
 /*! \file PHY/LTE_TRANSPORT/proto.h
  * \brief Function prototypes for PHY physical/transport channel processing and generation V8.6 2009-03
@@ -229,14 +198,51 @@
     \param frame_parms Frame parameter descriptor
 */
 
+// Functions below implement 36-211
+
+/** \fn allocate_REs_in_RB(int32_t **txdataF,
+    uint32_t *jj,
+    uint32_t *jj2,
+    uint16_t re_offset,
+    uint32_t symbol_offset,
+    LTE_DL_eNB_HARQ_t *dlsch0_harq,
+    LTE_DL_eNB_HARQ_t *dlsch1_harq,
+    uint8_t pilots,
+    int16_t amp,
+    int16_t *qam_table_s,
+    uint32_t *re_allocated,
+    uint8_t skip_dc,
+    uint8_t skip_half,
+    uint8_t use2ndpilots,
+    LTE_DL_FRAME_PARMS *frame_parms);
+
+    \brief Fills RB with data
+    \param txdataF pointer to output data (frequency domain signal)
+    \param jj index to output (from CW 1)
+    \param jj index to output (from CW 2)
+    \param re_offset index of the first RE of the RB
+    \param symbol_offset index to the OFDM symbol
+    \param dlsch0_harq Pointer to Transport block 0 HARQ structure
+    \param dlsch0_harq Pointer to Transport block 1 HARQ structure
+    \param pilots =1 if symbol_offset is an OFDM symbol that contains pilots, 0 otherwise
+    \param amp Amplitude for symbols
+    \param qam_table_s0 pointer to scaled QAM table for Transport Block 0 (by rho_a or rho_b)
+    \param qam_table_s1 pointer to scaled QAM table for Transport Block 1 (by rho_a or rho_b)
+    \param re_allocated pointer to allocation counter
+    \param skip_dc offset for positive RBs
+    \param skip_half indicate that first or second half of RB must be skipped for PBCH/PSS/SSS
+    \param use2ndpilots Set to use the pilots from antenna port 1 for PDSCH
+    \param frame_parms Frame parameter descriptor
+*/
+
 int32_t allocate_REs_in_RB(PHY_VARS_eNB* phy_vars_eNB,
                            int32_t **txdataF,
                            uint32_t *jj,
                            uint32_t *jj2,
                            uint16_t re_offset,
                            uint32_t symbol_offset,
-                           LTE_eNB_DLSCH_t *dlsch0,
-                           LTE_eNB_DLSCH_t *dlsch1,
+                           LTE_DL_eNB_HARQ_t *dlsch0_harq,
+                           LTE_DL_eNB_HARQ_t *dlsch1_harq,
                            uint8_t pilots,
                            int16_t amp,
                            uint8_t precoder_index,
@@ -245,15 +251,12 @@
                            uint32_t *re_allocated,
                            uint8_t skip_dc,
                            uint8_t skip_half,
-<<<<<<< HEAD
-                           uint8_t lprime,
-		           uint8_t mprime,
-		           uint8_t Ns);
-=======
+			   uint8_t lprime,
+			   uint8_t mprime,
+			   uint8_t Ns,
 			   int *P1_SHIFT,
 			   int *P2_SHIFT);
 
->>>>>>> be0b164a
 
 /** \fn int32_t dlsch_modulation(int32_t **txdataF,
     int16_t amp,
