/*
 * Licensed to the OpenAirInterface (OAI) Software Alliance under one or more
 * contributor license agreements.  See the NOTICE file distributed with
 * this work for additional information regarding copyright ownership.
 * The OpenAirInterface Software Alliance licenses this file to You under
 * the OAI Public License, Version 1.0  (the "License"); you may not use this file
 * except in compliance with the License.
 * You may obtain a copy of the License at
 *
 *      http://www.openairinterface.org/?page_id=698
 *
 * Unless required by applicable law or agreed to in writing, software
 * distributed under the License is distributed on an "AS IS" BASIS,
 * WITHOUT WARRANTIES OR CONDITIONS OF ANY KIND, either express or implied.
 * See the License for the specific language governing permissions and
 * limitations under the License.
 *-------------------------------------------------------------------------------
 * For more information about the OpenAirInterface (OAI) Software Alliance:
 *      contact@openairinterface.org
 */

/*! \file PHY/LTE_TRANSPORT/if5_tools.h
* \brief 
* \author S. Sandeep Kumar, Raymond Knopp
* \date 2016
* \version 0.1
* \company Eurecom
* \email: ee13b1025@iith.ac.in, knopp@eurecom.fr 
* \note
* \warning
*/

#ifndef __IF5_TOOLS_H__
#define __IF5_TOOLS_H__

#include <stdint.h>
#include "PHY/defs.h"

#define IF5_RRH_GW_DL 0x0022
#define IF5_RRH_GW_UL 0x0023
#define IF5_MOBIPASS 0xbffe

struct IF5_mobipass_header {  
  /// 
  uint16_t flags; 
  /// 
  uint16_t fifo_status;
  /// 
  uint8_t seqno;
  ///
  uint8_t ack;
  ///
  uint32_t word0;
  /// 
  uint32_t time_stamp;
  
} __attribute__ ((__packed__));

typedef struct IF5_mobipass_header IF5_mobipass_header_t;
#define sizeof_IF5_mobipass_header_t 14

void send_IF5(RU_t *, openair0_timestamp, int, uint8_t*, uint16_t);

void recv_IF5(RU_t *, openair0_timestamp*, int, uint16_t);

<<<<<<< HEAD
#endif
=======
void recv_IF5(PHY_VARS_eNB*, openair0_timestamp*, int, uint16_t);

void malloc_IF5_buffer(PHY_VARS_eNB*);
>>>>>>> 4d58025d
<|MERGE_RESOLUTION|>--- conflicted
+++ resolved
@@ -63,10 +63,6 @@
 
 void recv_IF5(RU_t *, openair0_timestamp*, int, uint16_t);
 
-<<<<<<< HEAD
+void malloc_IF5_buffer(RU_t *ru);
+
 #endif
-=======
-void recv_IF5(PHY_VARS_eNB*, openair0_timestamp*, int, uint16_t);
-
-void malloc_IF5_buffer(PHY_VARS_eNB*);
->>>>>>> 4d58025d
