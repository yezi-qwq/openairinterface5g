--- conflicted
+++ resolved
@@ -1716,19 +1716,11 @@
                                high_speed_flag,
                                frame_parms);
 #endif //MU_RECEIVER
-<<<<<<< HEAD
     } else if (frame_parms->nb_antenna_ports_eNB>1) {
-      pdcch_extract_rbs_dual(lte_ue_common_vars->rxdataF,
-                             lte_ue_common_vars->dl_ch_estimates[eNB_id],
-                             lte_ue_pdcch_vars[eNB_id]->rxdataF_ext,
-                             lte_ue_pdcch_vars[eNB_id]->dl_ch_estimates_ext,
-=======
-    } else if (frame_parms->nb_antennas_tx_eNB>1) {
       pdcch_extract_rbs_dual(common_vars->rxdataF,
                              common_vars->dl_ch_estimates[eNB_id],
                              pdcch_vars[eNB_id]->rxdataF_ext,
                              pdcch_vars[eNB_id]->dl_ch_estimates_ext,
->>>>>>> be0b164a
                              s,
                              high_speed_flag,
                              frame_parms);
