/*
 * Licensed to the OpenAirInterface (OAI) Software Alliance under one or more
 * contributor license agreements.  See the NOTICE file distributed with
 * this work for additional information regarding copyright ownership.
 * The OpenAirInterface Software Alliance licenses this file to You under
 * the OAI Public License, Version 1.0  (the "License"); you may not use this file
 * except in compliance with the License.
 * You may obtain a copy of the License at
 *
 *      http://www.openairinterface.org/?page_id=698
 *
 * Unless required by applicable law or agreed to in writing, software
 * distributed under the License is distributed on an "AS IS" BASIS,
 * WITHOUT WARRANTIES OR CONDITIONS OF ANY KIND, either express or implied.
 * See the License for the specific language governing permissions and
 * limitations under the License.
 *-------------------------------------------------------------------------------
 * For more information about the OpenAirInterface (OAI) Software Alliance:
 *      contact@openairinterface.org
 */

/*! \file PHY/LTE_TRANSPORT/dci.c
* \brief Implements PDCCH physical channel TX/RX procedures (36.211) and DCI encoding/decoding (36.212/36.213). Current LTE compliance V8.6 2009-03.
* \author R. Knopp
* \date 2011
* \version 0.1
* \company Eurecom
* \email: knopp@eurecom.fr
* \note
* \warning
*/
#ifdef USER_MODE
#include <stdio.h>
#include <stdlib.h>
#include <string.h>
#endif
#include "PHY/defs.h"
#include "PHY/extern.h"
#include "SCHED/defs.h"
#include "SIMULATION/TOOLS/defs.h" // for taus 
#include "PHY/sse_intrin.h"

#include "assertions.h" 
#include "T.h"
#include "UTIL/LOG/log.h"

//#define DEBUG_DCI_ENCODING 1
//#define DEBUG_DCI_DECODING 1
//#define DEBUG_PHY

//#undef ALL_AGGREGATION

//extern uint16_t phich_reg[MAX_NUM_PHICH_GROUPS][3];
//extern uint16_t pcfich_reg[4];

uint32_t check_phich_reg(LTE_DL_FRAME_PARMS *frame_parms,uint32_t kprime,uint8_t lprime,uint8_t mi)
{

  uint16_t i;
  uint16_t Ngroup_PHICH = (frame_parms->phich_config_common.phich_resource*frame_parms->N_RB_DL)/48;
  uint16_t mprime;
  uint16_t *pcfich_reg = frame_parms->pcfich_reg;

  if ((lprime>0) && (frame_parms->Ncp==0) )
    return(0);

  //  printf("check_phich_reg : mi %d\n",mi);

  // compute REG based on symbol
  if ((lprime == 0)||
      ((lprime==1)&&(frame_parms->nb_antenna_ports_eNB == 4)))
    mprime = kprime/6;
  else
    mprime = kprime>>2;

  // check if PCFICH uses mprime
  if ((lprime==0) &&
      ((mprime == pcfich_reg[0]) ||
       (mprime == pcfich_reg[1]) ||
       (mprime == pcfich_reg[2]) ||
       (mprime == pcfich_reg[3]))) {
#ifdef DEBUG_DCI_ENCODING
    printf("[PHY] REG %d allocated to PCFICH\n",mprime);
#endif
    return(1);
  }

  // handle Special subframe case for TDD !!!

  //  printf("Checking phich_reg %d\n",mprime);
  if (mi > 0) {
    if (((frame_parms->phich_config_common.phich_resource*frame_parms->N_RB_DL)%48) > 0)
      Ngroup_PHICH++;

    if (frame_parms->Ncp == 1) {
      Ngroup_PHICH<<=1;
    }



    for (i=0; i<Ngroup_PHICH; i++) {
      if ((mprime == frame_parms->phich_reg[i][0]) ||
          (mprime == frame_parms->phich_reg[i][1]) ||
          (mprime == frame_parms->phich_reg[i][2]))  {
#ifdef DEBUG_DCI_ENCODING
        printf("[PHY] REG %d (lprime %d) allocated to PHICH\n",mprime,lprime);
#endif
        return(1);
      }
    }
  }

  return(0);
}

uint16_t extract_crc(uint8_t *dci,uint8_t dci_len)
{

  uint16_t crc16;
  //  uint8_t i;

  /*
  uint8_t crc;
  crc = ((uint16_t *)dci)[DCI_LENGTH>>4];
  printf("crc1: %x, shift %d (DCI_LENGTH %d)\n",crc,DCI_LENGTH&0xf,DCI_LENGTH);
  crc = (crc>>(DCI_LENGTH&0xf));
  // clear crc bits
  ((uint16_t *)dci)[DCI_LENGTH>>4] &= (0xffff>>(16-(DCI_LENGTH&0xf)));
  printf("crc2: %x, dci0 %x\n",crc,((int16_t *)dci)[DCI_LENGTH>>4]);
  crc |= (((uint16_t *)dci)[1+(DCI_LENGTH>>4)])<<(16-(DCI_LENGTH&0xf));
  // clear crc bits
  (((uint16_t *)dci)[1+(DCI_LENGTH>>4)]) = 0;
  printf("extract_crc: crc %x\n",crc);
  */
#ifdef DEBUG_DCI_DECODING
  LOG_I(PHY,"dci_crc (%x,%x,%x), dci_len&0x7=%d\n",dci[dci_len>>3],dci[1+(dci_len>>3)],dci[2+(dci_len>>3)],
      dci_len&0x7);
#endif

  if ((dci_len&0x7) > 0) {
    ((uint8_t *)&crc16)[0] = dci[1+(dci_len>>3)]<<(dci_len&0x7) | dci[2+(dci_len>>3)]>>(8-(dci_len&0x7));
    ((uint8_t *)&crc16)[1] = dci[(dci_len>>3)]<<(dci_len&0x7) | dci[1+(dci_len>>3)]>>(8-(dci_len&0x7));
  } else {
    ((uint8_t *)&crc16)[0] = dci[1+(dci_len>>3)];
    ((uint8_t *)&crc16)[1] = dci[(dci_len>>3)];
  }

#ifdef DEBUG_DCI_DECODING
  LOG_I(PHY,"dci_crc =>%x\n",crc16);
#endif

  //  dci[(dci_len>>3)]&=(0xffff<<(dci_len&0xf));
  //  dci[(dci_len>>3)+1] = 0;
  //  dci[(dci_len>>3)+2] = 0;
  return((uint16_t)crc16);
  
}



static uint8_t d[3*(MAX_DCI_SIZE_BITS + 16) + 96];
static uint8_t w[3*3*(MAX_DCI_SIZE_BITS+16)];

void dci_encoding(uint8_t *a,
                  uint8_t A,
                  uint16_t E,
                  uint8_t *e,
                  uint16_t rnti)
{


  uint8_t D = (A + 16);
  uint32_t RCC;

#ifdef DEBUG_DCI_ENCODING
  int32_t i;
#endif
  // encode dci

#ifdef DEBUG_DCI_ENCODING
  printf("Doing DCI encoding for %d bits, e %p, rnti %x\n",A,e,rnti);
#endif

  memset((void *)d,LTE_NULL,96);

  ccodelte_encode(A,2,a,d+96,rnti);

#ifdef DEBUG_DCI_ENCODING

  for (i=0; i<16+A; i++)
    printf("%d : (%d,%d,%d)\n",i,*(d+96+(3*i)),*(d+97+(3*i)),*(d+98+(3*i)));

#endif

#ifdef DEBUG_DCI_ENCODING
  printf("Doing DCI interleaving for %d coded bits, e %p\n",D*3,e);
#endif
  RCC = sub_block_interleaving_cc(D,d+96,w);

#ifdef DEBUG_DCI_ENCODING
  printf("Doing DCI rate matching for %d channel bits, RCC %d, e %p\n",E,RCC,e);
#endif
  lte_rate_matching_cc(RCC,E,w,e);


}


uint8_t *generate_dci0(uint8_t *dci,
                       uint8_t *e,
                       uint8_t DCI_LENGTH,
                       uint8_t aggregation_level,
                       uint16_t rnti)
{

  uint16_t coded_bits;
  uint8_t dci_flip[8];

  AssertFatal((aggregation_level==1) || 
	      (aggregation_level==2) || 
	      (aggregation_level==4) || 
	      (aggregation_level==8) 
#ifdef Rel14 // Added for EPDCCH/MPDCCH
	      ||
	      (aggregation_level==16) ||
	      (aggregation_level==24) ||
	      (aggregation_level==32)
#endif
	      ,
	      "generate_dci FATAL, illegal aggregation_level %d\n",aggregation_level);
  

  coded_bits = 72 * aggregation_level;

  /*

  #ifdef DEBUG_DCI_ENCODING
  for (i=0;i<1+((DCI_LENGTH+16)/8);i++)
    printf("i %d : %x\n",i,dci[i]);
  #endif
  */
  if (DCI_LENGTH<=32) {
    dci_flip[0] = dci[3];
    dci_flip[1] = dci[2];
    dci_flip[2] = dci[1];
    dci_flip[3] = dci[0];
  } else {
    dci_flip[0] = dci[7];
    dci_flip[1] = dci[6];
    dci_flip[2] = dci[5];
    dci_flip[3] = dci[4];
    dci_flip[4] = dci[3];
    dci_flip[5] = dci[2];
    dci_flip[6] = dci[1];
    dci_flip[7] = dci[0];
#ifdef DEBUG_DCI_ENCODING
    printf("DCI => %x,%x,%x,%x,%x,%x,%x,%x\n",
        dci_flip[0],dci_flip[1],dci_flip[2],dci_flip[3],
        dci_flip[4],dci_flip[5],dci_flip[6],dci_flip[7]);
#endif
  }

  dci_encoding(dci_flip,DCI_LENGTH,coded_bits,e,rnti);

  return(e+coded_bits);
}

uint32_t Y;

#define CCEBITS 72
#define CCEPERSYMBOL 33  // This is for 1200 RE
#define CCEPERSYMBOL0 22  // This is for 1200 RE
#define DCI_BITS_MAX ((2*CCEPERSYMBOL+CCEPERSYMBOL0)*CCEBITS)
#define Msymb (DCI_BITS_MAX/2)
//#define Mquad (Msymb/4)

static uint32_t bitrev_cc_dci[32] = {1,17,9,25,5,21,13,29,3,19,11,27,7,23,15,31,0,16,8,24,4,20,12,28,2,18,10,26,6,22,14,30};
static int32_t wtemp[2][Msymb];

void pdcch_interleaving(LTE_DL_FRAME_PARMS *frame_parms,int32_t **z, int32_t **wbar,uint8_t n_symbols_pdcch,uint8_t mi)
{

  int32_t *wptr,*wptr2,*zptr;
  uint32_t Mquad = get_nquad(n_symbols_pdcch,frame_parms,mi);
  uint32_t RCC = (Mquad>>5), ND;
  uint32_t row,col,Kpi,index;
  int32_t i,k,a;
#ifdef RM_DEBUG
  int32_t nulled=0;
#endif

  //  printf("[PHY] PDCCH Interleaving Mquad %d (Nsymb %d)\n",Mquad,n_symbols_pdcch);
  if ((Mquad&0x1f) > 0)
    RCC++;

  Kpi = (RCC<<5);
  ND = Kpi - Mquad;

  k=0;

  for (col=0; col<32; col++) {
    index = bitrev_cc_dci[col];

    for (row=0; row<RCC; row++) {
      //printf("col %d, index %d, row %d\n",col,index,row);
      if (index>=ND) {
        for (a=0; a<frame_parms->nb_antenna_ports_eNB; a++) {
          //printf("a %d k %d\n",a,k);

          wptr = &wtemp[a][k<<2];
          zptr = &z[a][(index-ND)<<2];

          //printf("wptr=%p, zptr=%p\n",wptr,zptr);

          wptr[0] = zptr[0];
          wptr[1] = zptr[1];
          wptr[2] = zptr[2];
          wptr[3] = zptr[3];
        }

        k++;
      }

      index+=32;
    }
  }

  // permutation
  for (i=0; i<Mquad; i++) {

    for (a=0; a<frame_parms->nb_antenna_ports_eNB; a++) {

      //wptr  = &wtemp[a][i<<2];
      //wptr2 = &wbar[a][((i+frame_parms->Nid_cell)%Mquad)<<2];
      wptr = &wtemp[a][((i+frame_parms->Nid_cell)%Mquad)<<2];
      wptr2 = &wbar[a][i<<2];
      wptr2[0] = wptr[0];
      wptr2[1] = wptr[1];
      wptr2[2] = wptr[2];
      wptr2[3] = wptr[3];
    }
  }
}

void pdcch_demapping(uint16_t *llr,uint16_t *wbar,LTE_DL_FRAME_PARMS *frame_parms,uint8_t num_pdcch_symbols,uint8_t mi)
{

  uint32_t i, lprime;
  uint16_t kprime,kprime_mod12,mprime,symbol_offset,tti_offset,tti_offset0;
  int16_t re_offset,re_offset0;

  // This is the REG allocation algorithm from 36-211, second part of Section 6.8.5

  int Msymb2;

  switch (frame_parms->N_RB_DL) {
  case 100:
    Msymb2 = Msymb;
    break;

  case 75:
    Msymb2 = 3*Msymb/4;
    break;

  case 50:
    Msymb2 = Msymb>>1;
    break;

  case 25:
    Msymb2 = Msymb>>2;
    break;

  case 15:
    Msymb2 = Msymb*15/100;
    break;

  case 6:
    Msymb2 = Msymb*6/100;
    break;

  default:
    Msymb2 = Msymb>>2;
    break;
  }

  mprime=0;


  re_offset = 0;
  re_offset0 = 0; // counter for symbol with pilots (extracted outside!)

  for (kprime=0; kprime<frame_parms->N_RB_DL*12; kprime++) {
    for (lprime=0; lprime<num_pdcch_symbols; lprime++) {

      symbol_offset = (uint32_t)frame_parms->N_RB_DL*12*lprime;

      tti_offset = symbol_offset + re_offset;
      tti_offset0 = symbol_offset + re_offset0;

      // if REG is allocated to PHICH, skip it
      if (check_phich_reg(frame_parms,kprime,lprime,mi) == 1) {
	//        printf("dci_demapping : skipping REG %d (RE %d)\n",(lprime==0)?kprime/6 : kprime>>2,kprime);
	if ((lprime == 0)&&((kprime%6)==0))
	  re_offset0+=4;
      } else { // not allocated to PHICH/PCFICH
	//        printf("dci_demapping: REG %d\n",(lprime==0)?kprime/6 : kprime>>2);
        if (lprime == 0) {
          // first symbol, or second symbol+4 TX antennas skip pilots
          kprime_mod12 = kprime%12;

          if ((kprime_mod12 == 0) || (kprime_mod12 == 6)) {
            // kprime represents REG

            for (i=0; i<4; i++) {
              wbar[mprime] = llr[tti_offset0+i];
#ifdef DEBUG_DCI_DECODING
//              LOG_I(PHY,"PDCCH demapping mprime %d.%d <= llr %d (symbol %d re %d) -> (%d,%d)\n",mprime/4,i,tti_offset0+i,symbol_offset,re_offset0,*(char*)&wbar[mprime],*(1+(char*)&wbar[mprime]));
#endif
              mprime++;
              re_offset0++;
            }
          }
        } else if ((lprime==1)&&(frame_parms->nb_antenna_ports_eNB == 4)) {
          // LATER!!!!
        } else { // no pilots in this symbol
          kprime_mod12 = kprime%12;

          if ((kprime_mod12 == 0) || (kprime_mod12 == 4) || (kprime_mod12 == 8)) {
            // kprime represents REG
            for (i=0; i<4; i++) {
              wbar[mprime] = llr[tti_offset+i];
#ifdef DEBUG_DCI_DECODING
//              LOG_I(PHY,"PDCCH demapping mprime %d.%d <= llr %d (symbol %d re %d) -> (%d,%d)\n",mprime/4,i,tti_offset+i,symbol_offset,re_offset+i,*(char*)&wbar[mprime],*(1+(char*)&wbar[mprime]));
#endif
              mprime++;
            }
          }  // is representative
        } // no pilots case
      } // not allocated to PHICH/PCFICH

      // Stop when all REGs are copied in
      if (mprime>=Msymb2)
        break;
    } //lprime loop

    re_offset++;

  } // kprime loop
}

static uint16_t wtemp_rx[Msymb];
void pdcch_deinterleaving(LTE_DL_FRAME_PARMS *frame_parms,uint16_t *z, uint16_t *wbar,uint8_t number_pdcch_symbols,uint8_t mi)
{

  uint16_t *wptr,*zptr,*wptr2;

  uint16_t Mquad=get_nquad(number_pdcch_symbols,frame_parms,mi);
  uint32_t RCC = (Mquad>>5), ND;
  uint32_t row,col,Kpi,index;
  int32_t i,k;


  //  printf("Mquad %d, RCC %d\n",Mquad,RCC);

  AssertFatal(z!=NULL,"dci.c: pdcch_deinterleaving: FATAL z is Null\n");

  // undo permutation
  for (i=0; i<Mquad; i++) {
    wptr = &wtemp_rx[((i+frame_parms->Nid_cell)%Mquad)<<2];
    wptr2 = &wbar[i<<2];

    wptr[0] = wptr2[0];
    wptr[1] = wptr2[1];
    wptr[2] = wptr2[2];
    wptr[3] = wptr2[3];
    /*    
    printf("pdcch_deinterleaving (%p,%p): quad %d (%d) -> (%d,%d %d,%d %d,%d %d,%d)\n",wptr,wptr2,i,(i+frame_parms->Nid_cell)%Mquad,
	   ((char*)wptr2)[0],
	   ((char*)wptr2)[1],
	   ((char*)wptr2)[2],
	   ((char*)wptr2)[3],
	   ((char*)wptr2)[4],
	   ((char*)wptr2)[5],
	   ((char*)wptr2)[6],
	   ((char*)wptr2)[7]);
    */

  }

  if ((Mquad&0x1f) > 0)
    RCC++;

  Kpi = (RCC<<5);
  ND = Kpi - Mquad;

  k=0;

  for (col=0; col<32; col++) {
    index = bitrev_cc_dci[col];

    for (row=0; row<RCC; row++) {
      //      printf("row %d, index %d, Nd %d\n",row,index,ND);
      if (index>=ND) {



        wptr = &wtemp_rx[k<<2];
        zptr = &z[(index-ND)<<2];

        zptr[0] = wptr[0];
        zptr[1] = wptr[1];
        zptr[2] = wptr[2];
        zptr[3] = wptr[3];

	/*        
        printf("deinterleaving ; k %d, index-Nd %d  => (%d,%d,%d,%d,%d,%d,%d,%d)\n",k,(index-ND),
               ((int8_t *)wptr)[0],
               ((int8_t *)wptr)[1],
               ((int8_t *)wptr)[2],
               ((int8_t *)wptr)[3],
               ((int8_t *)wptr)[4],
               ((int8_t *)wptr)[5],
               ((int8_t *)wptr)[6],
               ((int8_t *)wptr)[7]);
	*/
        k++;
      }

      index+=32;

    }
  }

  for (i=0; i<Mquad; i++) {
    zptr = &z[i<<2];
    /*    
    printf("deinterleaving ; quad %d  => (%d,%d,%d,%d,%d,%d,%d,%d)\n",i,
     ((int8_t *)zptr)[0],
     ((int8_t *)zptr)[1],
     ((int8_t *)zptr)[2],
     ((int8_t *)zptr)[3],
     ((int8_t *)zptr)[4],
     ((int8_t *)zptr)[5],
     ((int8_t *)zptr)[6],
     ((int8_t *)zptr)[7]);
    */  
  }

}


int32_t pdcch_qpsk_qpsk_llr(LTE_DL_FRAME_PARMS *frame_parms,
                            int32_t **rxdataF_comp,
                            int32_t **rxdataF_comp_i,
                            int32_t **rho_i,
                            int16_t *pdcch_llr16,
                            int16_t *pdcch_llr8in,
                            uint8_t symbol)
{

  int16_t *rxF=(int16_t*)&rxdataF_comp[0][(symbol*frame_parms->N_RB_DL*12)];
  int16_t *rxF_i=(int16_t*)&rxdataF_comp_i[0][(symbol*frame_parms->N_RB_DL*12)];
  int16_t *rho=(int16_t*)&rho_i[0][(symbol*frame_parms->N_RB_DL*12)];
  int16_t *llr128;
  int32_t i;
  char *pdcch_llr8;
  int16_t *pdcch_llr;
  pdcch_llr8 = (char *)&pdcch_llr8in[symbol*frame_parms->N_RB_DL*12];
  pdcch_llr = &pdcch_llr16[symbol*frame_parms->N_RB_DL*12];

  //  printf("dlsch_qpsk_qpsk: symbol %d\n",symbol);

  llr128 = (int16_t*)pdcch_llr;

  if (!llr128) {
    printf("dlsch_qpsk_qpsk_llr: llr is null, symbol %d\n",symbol);
    return -1;
  }

  qpsk_qpsk(rxF,
            rxF_i,
            llr128,
            rho,
            frame_parms->N_RB_DL*12);

  //prepare for Viterbi which accepts 8 bit, but prefers 4 bit, soft input.
  for (i=0; i<(frame_parms->N_RB_DL*24); i++) {
    if (*pdcch_llr>7)
      *pdcch_llr8=7;
    else if (*pdcch_llr<-8)
      *pdcch_llr8=-8;
    else
      *pdcch_llr8 = (char)(*pdcch_llr);

    pdcch_llr++;
    pdcch_llr8++;
  }

  return(0);
}


int32_t pdcch_llr(LTE_DL_FRAME_PARMS *frame_parms,
                  int32_t **rxdataF_comp,
                  char *pdcch_llr,
                  uint8_t symbol)
{

  int16_t *rxF= (int16_t*) &rxdataF_comp[0][(symbol*frame_parms->N_RB_DL*12)];
  int32_t i;
  char *pdcch_llr8;

  pdcch_llr8 = &pdcch_llr[2*symbol*frame_parms->N_RB_DL*12];

  if (!pdcch_llr8) {
    printf("pdcch_qpsk_llr: llr is null, symbol %d\n",symbol);
    return(-1);
  }

  //    printf("pdcch qpsk llr for symbol %d (pos %d), llr offset %d\n",symbol,(symbol*frame_parms->N_RB_DL*12),pdcch_llr8-pdcch_llr);

  for (i=0; i<(frame_parms->N_RB_DL*((symbol==0) ? 16 : 24)); i++) {

    if (*rxF>31)
      *pdcch_llr8=31;
    else if (*rxF<-32)
      *pdcch_llr8=-32;
    else
      *pdcch_llr8 = (char)(*rxF);

    //    printf("%d %d => %d\n",i,*rxF,*pdcch_llr8);
    rxF++;
    pdcch_llr8++;
  }

  return(0);

}

//__m128i avg128P;

//compute average channel_level on each (TX,RX) antenna pair
void pdcch_channel_level(int32_t **dl_ch_estimates_ext,
                         LTE_DL_FRAME_PARMS *frame_parms,
                         int32_t *avg,
                         uint8_t nb_rb)
{

  int16_t rb;
  uint8_t aatx,aarx;
#if defined(__x86_64__) || defined(__i386__)
  __m128i *dl_ch128;
  __m128i avg128P;
#elif defined(__arm__)
  int16x8_t *dl_ch128;
  int32x4_t *avg128P;
#endif
  for (aatx=0; aatx<frame_parms->nb_antenna_ports_eNB; aatx++)
    for (aarx=0; aarx<frame_parms->nb_antennas_rx; aarx++) {
      //clear average level
#if defined(__x86_64__) || defined(__i386__)
      avg128P = _mm_setzero_si128();
      dl_ch128=(__m128i *)&dl_ch_estimates_ext[(aatx<<1)+aarx][0];
#elif defined(__arm__)

#endif
      for (rb=0; rb<nb_rb; rb++) {

#if defined(__x86_64__) || defined(__i386__)
        avg128P = _mm_add_epi32(avg128P,_mm_madd_epi16(dl_ch128[0],dl_ch128[0]));
        avg128P = _mm_add_epi32(avg128P,_mm_madd_epi16(dl_ch128[1],dl_ch128[1]));
        avg128P = _mm_add_epi32(avg128P,_mm_madd_epi16(dl_ch128[2],dl_ch128[2]));
#elif defined(__arm__)

#endif
        dl_ch128+=3;
        /*
          if (rb==0) {
          print_shorts("dl_ch128",&dl_ch128[0]);
          print_shorts("dl_ch128",&dl_ch128[1]);
          print_shorts("dl_ch128",&dl_ch128[2]);
          }
        */
      }

      DevAssert( nb_rb );
      avg[(aatx<<1)+aarx] = (((int32_t*)&avg128P)[0] +
                             ((int32_t*)&avg128P)[1] +
                             ((int32_t*)&avg128P)[2] +
                             ((int32_t*)&avg128P)[3])/(nb_rb*12);

      //            printf("Channel level : %d\n",avg[(aatx<<1)+aarx]);
    }

#if defined(__x86_64__) || defined(__i386__)
  _mm_empty();
  _m_empty();
#endif

}

#if defined(__x86_64) || defined(__i386__)
__m128i mmtmpPD0,mmtmpPD1,mmtmpPD2,mmtmpPD3;
#elif defined(__arm__)

#endif
void pdcch_dual_stream_correlation(LTE_DL_FRAME_PARMS *frame_parms,
                                   uint8_t symbol,
                                   int32_t **dl_ch_estimates_ext,
                                   int32_t **dl_ch_estimates_ext_i,
                                   int32_t **dl_ch_rho_ext,
                                   uint8_t output_shift)
{

  uint16_t rb;
#if defined(__x86_64__) || defined(__i386__)
  __m128i *dl_ch128,*dl_ch128i,*dl_ch_rho128;
#elif defined(__arm__)

#endif
  uint8_t aarx;

  //  printf("dlsch_dual_stream_correlation: symbol %d\n",symbol);


  for (aarx=0; aarx<frame_parms->nb_antennas_rx; aarx++) {

#if defined(__x86_64__) || defined(__i386__)
    dl_ch128          = (__m128i *)&dl_ch_estimates_ext[aarx][symbol*frame_parms->N_RB_DL*12];
    dl_ch128i         = (__m128i *)&dl_ch_estimates_ext_i[aarx][symbol*frame_parms->N_RB_DL*12];
    dl_ch_rho128      = (__m128i *)&dl_ch_rho_ext[aarx][symbol*frame_parms->N_RB_DL*12];

#elif defined(__arm__)

#endif

    for (rb=0; rb<frame_parms->N_RB_DL; rb++) {
      // multiply by conjugated channel
#if defined(__x86_64__) || defined(__i386__)
      mmtmpPD0 = _mm_madd_epi16(dl_ch128[0],dl_ch128i[0]);
      //  print_ints("re",&mmtmpPD0);

      // mmtmpD0 contains real part of 4 consecutive outputs (32-bit)
      mmtmpPD1 = _mm_shufflelo_epi16(dl_ch128[0],_MM_SHUFFLE(2,3,0,1));
      mmtmpPD1 = _mm_shufflehi_epi16(mmtmpPD1,_MM_SHUFFLE(2,3,0,1));
      mmtmpPD1 = _mm_sign_epi16(mmtmpPD1,*(__m128i*)&conjugate[0]);
      //  print_ints("im",&mmtmpPD1);
      mmtmpPD1 = _mm_madd_epi16(mmtmpPD1,dl_ch128i[0]);
      // mmtmpD1 contains imag part of 4 consecutive outputs (32-bit)
      mmtmpPD0 = _mm_srai_epi32(mmtmpPD0,output_shift);
      //  print_ints("re(shift)",&mmtmpPD0);
      mmtmpPD1 = _mm_srai_epi32(mmtmpPD1,output_shift);
      //  print_ints("im(shift)",&mmtmpPD1);
      mmtmpPD2 = _mm_unpacklo_epi32(mmtmpPD0,mmtmpPD1);
      mmtmpPD3 = _mm_unpackhi_epi32(mmtmpPD0,mmtmpPD1);
      //        print_ints("c0",&mmtmpPD2);
      //  print_ints("c1",&mmtmpPD3);
      dl_ch_rho128[0] = _mm_packs_epi32(mmtmpPD2,mmtmpPD3);

      //print_shorts("rx:",dl_ch128_2);
      //print_shorts("ch:",dl_ch128);
      //print_shorts("pack:",rho128);

      // multiply by conjugated channel
      mmtmpPD0 = _mm_madd_epi16(dl_ch128[1],dl_ch128i[1]);
      // mmtmpPD0 contains real part of 4 consecutive outputs (32-bit)
      mmtmpPD1 = _mm_shufflelo_epi16(dl_ch128[1],_MM_SHUFFLE(2,3,0,1));
      mmtmpPD1 = _mm_shufflehi_epi16(mmtmpPD1,_MM_SHUFFLE(2,3,0,1));
      mmtmpPD1 = _mm_sign_epi16(mmtmpPD1,*(__m128i*)conjugate);
      mmtmpPD1 = _mm_madd_epi16(mmtmpPD1,dl_ch128i[1]);
      // mmtmpPD1 contains imag part of 4 consecutive outputs (32-bit)
      mmtmpPD0 = _mm_srai_epi32(mmtmpPD0,output_shift);
      mmtmpPD1 = _mm_srai_epi32(mmtmpPD1,output_shift);
      mmtmpPD2 = _mm_unpacklo_epi32(mmtmpPD0,mmtmpPD1);
      mmtmpPD3 = _mm_unpackhi_epi32(mmtmpPD0,mmtmpPD1);


      dl_ch_rho128[1] =_mm_packs_epi32(mmtmpPD2,mmtmpPD3);
      //print_shorts("rx:",dl_ch128_2+1);
      //print_shorts("ch:",dl_ch128+1);
      //print_shorts("pack:",rho128+1);
      // multiply by conjugated channel
      mmtmpPD0 = _mm_madd_epi16(dl_ch128[2],dl_ch128i[2]);
      // mmtmpPD0 contains real part of 4 consecutive outputs (32-bit)
      mmtmpPD1 = _mm_shufflelo_epi16(dl_ch128[2],_MM_SHUFFLE(2,3,0,1));
      mmtmpPD1 = _mm_shufflehi_epi16(mmtmpPD1,_MM_SHUFFLE(2,3,0,1));
      mmtmpPD1 = _mm_sign_epi16(mmtmpPD1,*(__m128i*)conjugate);
      mmtmpPD1 = _mm_madd_epi16(mmtmpPD1,dl_ch128i[2]);
      // mmtmpPD1 contains imag part of 4 consecutive outputs (32-bit)
      mmtmpPD0 = _mm_srai_epi32(mmtmpPD0,output_shift);
      mmtmpPD1 = _mm_srai_epi32(mmtmpPD1,output_shift);
      mmtmpPD2 = _mm_unpacklo_epi32(mmtmpPD0,mmtmpPD1);
      mmtmpPD3 = _mm_unpackhi_epi32(mmtmpPD0,mmtmpPD1);

      dl_ch_rho128[2] = _mm_packs_epi32(mmtmpPD2,mmtmpPD3);
      //print_shorts("rx:",dl_ch128_2+2);
      //print_shorts("ch:",dl_ch128+2);
      //print_shorts("pack:",rho128+2);

      dl_ch128+=3;
      dl_ch128i+=3;
      dl_ch_rho128+=3;


#elif defined(__arm__)

#endif
     }
  }
#if defined(__x86_64__) || defined(__i386__)
  _mm_empty();
  _m_empty();
#endif

}


void pdcch_detection_mrc_i(LTE_DL_FRAME_PARMS *frame_parms,
                           int32_t **rxdataF_comp,
                           int32_t **rxdataF_comp_i,
                           int32_t **rho,
                           int32_t **rho_i,
                           uint8_t symbol)
{

  uint8_t aatx;

#if defined(__x86_64__) || defined(__i386__)
  __m128i *rxdataF_comp128_0,*rxdataF_comp128_1,*rxdataF_comp128_i0,*rxdataF_comp128_i1,*rho128_0,*rho128_1,*rho128_i0,*rho128_i1;
#elif defined(__arm__)
  int16x8_t *rxdataF_comp128_0,*rxdataF_comp128_1,*rxdataF_comp128_i0,*rxdataF_comp128_i1,*rho128_0,*rho128_1,*rho128_i0,*rho128_i1;
#endif
  int32_t i;

  if (frame_parms->nb_antennas_rx>1) {
    for (aatx=0; aatx<frame_parms->nb_antenna_ports_eNB; aatx++) {
      //if (frame_parms->mode1_flag && (aatx>0)) break;

#if defined(__x86_64__) || defined(__i386__)
      rxdataF_comp128_0   = (__m128i *)&rxdataF_comp[(aatx<<1)][symbol*frame_parms->N_RB_DL*12];
      rxdataF_comp128_1   = (__m128i *)&rxdataF_comp[(aatx<<1)+1][symbol*frame_parms->N_RB_DL*12];
#elif defined(__arm__)
      rxdataF_comp128_0   = (int16x8_t *)&rxdataF_comp[(aatx<<1)][symbol*frame_parms->N_RB_DL*12];
      rxdataF_comp128_1   = (int16x8_t *)&rxdataF_comp[(aatx<<1)+1][symbol*frame_parms->N_RB_DL*12];
#endif
      // MRC on each re of rb on MF output
      for (i=0; i<frame_parms->N_RB_DL*3; i++) {
#if defined(__x86_64__) || defined(__i386__)
        rxdataF_comp128_0[i] = _mm_adds_epi16(_mm_srai_epi16(rxdataF_comp128_0[i],1),_mm_srai_epi16(rxdataF_comp128_1[i],1));
#elif defined(__arm__)
        rxdataF_comp128_0[i] = vhaddq_s16(rxdataF_comp128_0[i],rxdataF_comp128_1[i]);
#endif
      }
    }

#if defined(__x86_64__) || defined(__i386__)
    rho128_0 = (__m128i *) &rho[0][symbol*frame_parms->N_RB_DL*12];
    rho128_1 = (__m128i *) &rho[1][symbol*frame_parms->N_RB_DL*12];
#elif defined(__arm__)
    rho128_0 = (int16x8_t *) &rho[0][symbol*frame_parms->N_RB_DL*12];
    rho128_1 = (int16x8_t *) &rho[1][symbol*frame_parms->N_RB_DL*12];
#endif
    for (i=0; i<frame_parms->N_RB_DL*3; i++) {
#if defined(__x86_64__) || defined(__i386__)
      rho128_0[i] = _mm_adds_epi16(_mm_srai_epi16(rho128_0[i],1),_mm_srai_epi16(rho128_1[i],1));
#elif defined(__arm__)
      rho128_0[i] = vhaddq_s16(rho128_0[i],rho128_1[i]);
#endif
    }

#if defined(__x86_64__) || defined(__i386__)
    rho128_i0 = (__m128i *) &rho_i[0][symbol*frame_parms->N_RB_DL*12];
    rho128_i1 = (__m128i *) &rho_i[1][symbol*frame_parms->N_RB_DL*12];
    rxdataF_comp128_i0   = (__m128i *)&rxdataF_comp_i[0][symbol*frame_parms->N_RB_DL*12];
    rxdataF_comp128_i1   = (__m128i *)&rxdataF_comp_i[1][symbol*frame_parms->N_RB_DL*12];
#elif defined(__arm__)
    rho128_i0 = (int16x8_t*) &rho_i[0][symbol*frame_parms->N_RB_DL*12];
    rho128_i1 = (int16x8_t*) &rho_i[1][symbol*frame_parms->N_RB_DL*12];
    rxdataF_comp128_i0   = (int16x8_t *)&rxdataF_comp_i[0][symbol*frame_parms->N_RB_DL*12];
    rxdataF_comp128_i1   = (int16x8_t *)&rxdataF_comp_i[1][symbol*frame_parms->N_RB_DL*12];

#endif
    // MRC on each re of rb on MF and rho
    for (i=0; i<frame_parms->N_RB_DL*3; i++) {
#if defined(__x86_64__) || defined(__i386__)
      rxdataF_comp128_i0[i] = _mm_adds_epi16(_mm_srai_epi16(rxdataF_comp128_i0[i],1),_mm_srai_epi16(rxdataF_comp128_i1[i],1));
      rho128_i0[i]          = _mm_adds_epi16(_mm_srai_epi16(rho128_i0[i],1),_mm_srai_epi16(rho128_i1[i],1));
#elif defined(__arm__)
      rxdataF_comp128_i0[i] = vhaddq_s16(rxdataF_comp128_i0[i],rxdataF_comp128_i1[i]);
      rho128_i0[i]          = vhaddq_s16(rho128_i0[i],rho128_i1[i]);

#endif
    }
  }

#if defined(__x86_64__) || defined(__i386__)
  _mm_empty();
  _m_empty();
#endif
}


void pdcch_extract_rbs_single(int32_t **rxdataF,
                              int32_t **dl_ch_estimates,
                              int32_t **rxdataF_ext,
                              int32_t **dl_ch_estimates_ext,
                              uint8_t symbol,
                              uint32_t high_speed_flag,
                              LTE_DL_FRAME_PARMS *frame_parms)
{


  uint16_t rb,nb_rb=0;
  uint8_t i,j,aarx;
  int32_t *dl_ch0,*dl_ch0_ext,*rxF,*rxF_ext;


  int nushiftmod3 = frame_parms->nushift%3;
  uint8_t symbol_mod;

  symbol_mod = (symbol>=(7-frame_parms->Ncp)) ? symbol-(7-frame_parms->Ncp) : symbol;
#ifdef DEBUG_DCI_DECODING
  LOG_I(PHY, "extract_rbs_single: symbol_mod %d\n",symbol_mod);
#endif

  for (aarx=0; aarx<frame_parms->nb_antennas_rx; aarx++) {

    if (high_speed_flag == 1)
      dl_ch0     = &dl_ch_estimates[aarx][5+(symbol*(frame_parms->ofdm_symbol_size))];
    else
      dl_ch0     = &dl_ch_estimates[aarx][5];

    dl_ch0_ext = &dl_ch_estimates_ext[aarx][symbol*(frame_parms->N_RB_DL*12)];

    rxF_ext   = &rxdataF_ext[aarx][symbol*(frame_parms->N_RB_DL*12)];

    rxF       = &rxdataF[aarx][(frame_parms->first_carrier_offset + (symbol*(frame_parms->ofdm_symbol_size)))];

    if ((frame_parms->N_RB_DL&1) == 0)  { // even number of RBs
      for (rb=0; rb<frame_parms->N_RB_DL; rb++) {

        // For second half of RBs skip DC carrier
        if (rb==(frame_parms->N_RB_DL>>1)) {
          rxF       = &rxdataF[aarx][(1 + (symbol*(frame_parms->ofdm_symbol_size)))];

          //dl_ch0++;
        }

        if (symbol_mod>0) {
          memcpy(dl_ch0_ext,dl_ch0,12*sizeof(int32_t));

          for (i=0; i<12; i++) {

            rxF_ext[i]=rxF[i];

          }

          nb_rb++;
          dl_ch0_ext+=12;
          rxF_ext+=12;

          dl_ch0+=12;
          rxF+=12;
        } else {
          j=0;

          for (i=0; i<12; i++) {
            if ((i!=nushiftmod3) &&
                (i!=(nushiftmod3+3)) &&
                (i!=(nushiftmod3+6)) &&
                (i!=(nushiftmod3+9))) {
              rxF_ext[j]=rxF[i];
              //                        printf("extract rb %d, re %d => (%d,%d)\n",rb,i,*(short *)&rxF_ext[j],*(1+(short*)&rxF_ext[j]));
              dl_ch0_ext[j++]=dl_ch0[i];
              //                printf("ch %d => (%d,%d)\n",i,*(short *)&dl_ch0[i],*(1+(short*)&dl_ch0[i]));
            }
          }

          nb_rb++;
          dl_ch0_ext+=8;
          rxF_ext+=8;

          dl_ch0+=12;
          rxF+=12;
        }
      }
    } else { // Odd number of RBs
      for (rb=0; rb<frame_parms->N_RB_DL>>1; rb++) {

        if (symbol_mod>0) {
          memcpy(dl_ch0_ext,dl_ch0,12*sizeof(int32_t));

          for (i=0; i<12; i++)
            rxF_ext[i]=rxF[i];

          nb_rb++;
          dl_ch0_ext+=12;
          rxF_ext+=12;

          dl_ch0+=12;
          rxF+=12;
        } else {
          j=0;

          for (i=0; i<12; i++) {
            if ((i!=nushiftmod3) &&
                (i!=(nushiftmod3+3)) &&
                (i!=(nushiftmod3+6)) &&
                (i!=(nushiftmod3+9))) {
              rxF_ext[j]=rxF[i];
              //                        printf("extract rb %d, re %d => (%d,%d)\n",rb,i,*(short *)&rxF_ext[j],*(1+(short*)&rxF_ext[j]));
              dl_ch0_ext[j++]=dl_ch0[i];
              //                printf("ch %d => (%d,%d)\n",i,*(short *)&dl_ch0[i],*(1+(short*)&dl_ch0[i]));
            }
          }

          nb_rb++;
          dl_ch0_ext+=8;
          rxF_ext+=8;

          dl_ch0+=12;
          rxF+=12;
        }
      }

      // Do middle RB (around DC)
      //  printf("dlch_ext %d\n",dl_ch0_ext-&dl_ch_estimates_ext[aarx][0]);

      if (symbol_mod==0) {
        j=0;

        for (i=0; i<6; i++) {
          if ((i!=nushiftmod3) &&
              (i!=(nushiftmod3+3))) {
            dl_ch0_ext[j]=dl_ch0[i];
            rxF_ext[j++]=rxF[i];
            //              printf("**extract rb %d, re %d => (%d,%d)\n",rb,i,*(short *)&rxF_ext[j-1],*(1+(short*)&rxF_ext[j-1]));
          }
        }

        rxF       = &rxdataF[aarx][((symbol*(frame_parms->ofdm_symbol_size)))];

        for (; i<12; i++) {
          if ((i!=(nushiftmod3+6)) &&
              (i!=(nushiftmod3+9))) {
            dl_ch0_ext[j]=dl_ch0[i];
            rxF_ext[j++]=rxF[(1+i-6)];
            //              printf("**extract rb %d, re %d => (%d,%d)\n",rb,i,*(short *)&rxF_ext[j-1],*(1+(short*)&rxF_ext[j-1]));
          }
        }


        nb_rb++;
        dl_ch0_ext+=8;
        rxF_ext+=8;
        dl_ch0+=12;
        rxF+=7;
        rb++;
      } else {
        for (i=0; i<6; i++) {
          dl_ch0_ext[i]=dl_ch0[i];
          rxF_ext[i]=rxF[i];
        }

        rxF       = &rxdataF[aarx][((symbol*(frame_parms->ofdm_symbol_size)))];

        for (; i<12; i++) {
          dl_ch0_ext[i]=dl_ch0[i];
          rxF_ext[i]=rxF[(1+i-6)];
        }


        nb_rb++;
        dl_ch0_ext+=12;
        rxF_ext+=12;
        dl_ch0+=12;
        rxF+=7;
        rb++;
      }

      for (; rb<frame_parms->N_RB_DL; rb++) {
        if (symbol_mod > 0) {
          memcpy(dl_ch0_ext,dl_ch0,12*sizeof(int32_t));

          for (i=0; i<12; i++)
            rxF_ext[i]=rxF[i];

          nb_rb++;
          dl_ch0_ext+=12;
          rxF_ext+=12;

          dl_ch0+=12;
          rxF+=12;
        } else {
          j=0;

          for (i=0; i<12; i++) {
            if ((i!=(nushiftmod3)) &&
                (i!=(nushiftmod3+3)) &&
                (i!=(nushiftmod3+6)) &&
                (i!=(nushiftmod3+9))) {
              rxF_ext[j]=rxF[i];
              //                printf("extract rb %d, re %d => (%d,%d)\n",rb,i,*(short *)&rxF_ext[j],*(1+(short*)&rxF_ext[j]));
              dl_ch0_ext[j++]=dl_ch0[i];
            }
          }

          nb_rb++;
          dl_ch0_ext+=8;
          rxF_ext+=8;

          dl_ch0+=12;
          rxF+=12;
        }
      }
    }
  }
}

void pdcch_extract_rbs_dual(int32_t **rxdataF,
                            int32_t **dl_ch_estimates,
                            int32_t **rxdataF_ext,
                            int32_t **dl_ch_estimates_ext,
                            uint8_t symbol,
                            uint32_t high_speed_flag,
                            LTE_DL_FRAME_PARMS *frame_parms)
{


  uint16_t rb,nb_rb=0;
  uint8_t i,aarx,j;
  int32_t *dl_ch0,*dl_ch0_ext,*dl_ch1,*dl_ch1_ext,*rxF,*rxF_ext;
  uint8_t symbol_mod;
  int nushiftmod3 = frame_parms->nushift%3;

  symbol_mod = (symbol>=(7-frame_parms->Ncp)) ? symbol-(7-frame_parms->Ncp) : symbol;
#ifdef DEBUG_DCI_DECODING
  LOG_I(PHY, "extract_rbs_dual: symbol_mod %d\n",symbol_mod);
#endif

  for (aarx=0; aarx<frame_parms->nb_antennas_rx; aarx++) {

    if (high_speed_flag==1) {
      dl_ch0     = &dl_ch_estimates[aarx][5+(symbol*(frame_parms->ofdm_symbol_size))];
      dl_ch1     = &dl_ch_estimates[2+aarx][5+(symbol*(frame_parms->ofdm_symbol_size))];
    } else {
      dl_ch0     = &dl_ch_estimates[aarx][5];
      dl_ch1     = &dl_ch_estimates[2+aarx][5];
    }

    dl_ch0_ext = &dl_ch_estimates_ext[aarx][symbol*(frame_parms->N_RB_DL*12)];
    dl_ch1_ext = &dl_ch_estimates_ext[2+aarx][symbol*(frame_parms->N_RB_DL*12)];

    //    printf("pdcch extract_rbs: rxF_ext pos %d\n",symbol*(frame_parms->N_RB_DL*12));
    rxF_ext   = &rxdataF_ext[aarx][symbol*(frame_parms->N_RB_DL*12)];

    rxF       = &rxdataF[aarx][(frame_parms->first_carrier_offset + (symbol*(frame_parms->ofdm_symbol_size)))];

    if ((frame_parms->N_RB_DL&1) == 0)  // even number of RBs
      for (rb=0; rb<frame_parms->N_RB_DL; rb++) {

        // For second half of RBs skip DC carrier
        if (rb==(frame_parms->N_RB_DL>>1)) {
          rxF       = &rxdataF[aarx][(1 + (symbol*(frame_parms->ofdm_symbol_size)))];
          //    dl_ch0++;
          //dl_ch1++;
        }

        if (symbol_mod>0) {
          memcpy(dl_ch0_ext,dl_ch0,12*sizeof(int32_t));
          memcpy(dl_ch1_ext,dl_ch1,12*sizeof(int32_t));

          /*
            printf("rb %d\n",rb);
            for (i=0;i<12;i++)
            printf("(%d %d)",((int16_t *)dl_ch0)[i<<1],((int16_t*)dl_ch0)[1+(i<<1)]);
            printf("\n");
          */
          for (i=0; i<12; i++) {
            rxF_ext[i]=rxF[i];
            //      printf("%d : (%d,%d)\n",(rxF+(2*i)-&rxdataF[aarx][( (symbol*(frame_parms->ofdm_symbol_size)))*2])/2,
            //  ((int16_t*)&rxF[i<<1])[0],((int16_t*)&rxF[i<<1])[0]);
          }

          nb_rb++;
          dl_ch0_ext+=12;
          dl_ch1_ext+=12;
          rxF_ext+=12;
        } else {
          j=0;

          for (i=0; i<12; i++) {
            if ((i!=nushiftmod3) &&
                (i!=nushiftmod3+3) &&
                (i!=nushiftmod3+6) &&
                (i!=nushiftmod3+9)) {
              rxF_ext[j]=rxF[i];
              //                            printf("extract rb %d, re %d => (%d,%d)\n",rb,i,*(short *)&rxF_ext[j],*(1+(short*)&rxF_ext[j]));
              dl_ch0_ext[j]  =dl_ch0[i];
              dl_ch1_ext[j++]=dl_ch1[i];
            }
          }

          nb_rb++;
          dl_ch0_ext+=8;
          dl_ch1_ext+=8;
          rxF_ext+=8;
        }

        dl_ch0+=12;
        dl_ch1+=12;
        rxF+=12;
      }

    else {  // Odd number of RBs
      for (rb=0; rb<frame_parms->N_RB_DL>>1; rb++) {

        //  printf("rb %d: %d\n",rb,rxF-&rxdataF[aarx][(symbol*(frame_parms->ofdm_symbol_size))*2]);

        if (symbol_mod>0) {
          memcpy(dl_ch0_ext,dl_ch0,12*sizeof(int32_t));
          memcpy(dl_ch1_ext,dl_ch1,12*sizeof(int32_t));

          for (i=0; i<12; i++)
            rxF_ext[i]=rxF[i];

          nb_rb++;
          dl_ch0_ext+=12;
          dl_ch1_ext+=12;
          rxF_ext+=12;

          dl_ch0+=12;
          dl_ch1+=12;
          rxF+=12;

        } else {
          j=0;

          for (i=0; i<12; i++) {
            if ((i!=nushiftmod3) &&
                (i!=nushiftmod3+3) &&
                (i!=nushiftmod3+6) &&
                (i!=nushiftmod3+9)) {
              rxF_ext[j]=rxF[i];
              //                        printf("extract rb %d, re %d => (%d,%d)\n",rb,i,*(short *)&rxF_ext[j],*(1+(short*)&rxF_ext[j]));
              dl_ch0_ext[j]=dl_ch0[i];
              dl_ch1_ext[j++]=dl_ch1[i];
              //                printf("ch %d => (%d,%d)\n",i,*(short *)&dl_ch0[i],*(1+(short*)&dl_ch0[i]));
            }
          }

          nb_rb++;
          dl_ch0_ext+=8;
          dl_ch1_ext+=8;
          rxF_ext+=8;


          dl_ch0+=12;
          dl_ch1+=12;
          rxF+=12;
        }
      }

      // Do middle RB (around DC)

      if (symbol_mod > 0) {
        for (i=0; i<6; i++) {
          dl_ch0_ext[i]=dl_ch0[i];
          dl_ch1_ext[i]=dl_ch1[i];
          rxF_ext[i]=rxF[i];
        }

        rxF       = &rxdataF[aarx][((symbol*(frame_parms->ofdm_symbol_size)))];

        for (; i<12; i++) {
          dl_ch0_ext[i]=dl_ch0[i];
          dl_ch1_ext[i]=dl_ch1[i];
          rxF_ext[i]=rxF[(1+i)];
        }

        nb_rb++;
        dl_ch0_ext+=12;
        dl_ch1_ext+=12;
        rxF_ext+=12;

        dl_ch0+=12;
        dl_ch1+=12;
        rxF+=7;
        rb++;
      } else {
        j=0;

        for (i=0; i<6; i++) {
          if ((i!=nushiftmod3) &&
              (i!=nushiftmod3+3)) {
            dl_ch0_ext[j]=dl_ch0[i];
            dl_ch1_ext[j]=dl_ch1[i];
            rxF_ext[j++]=rxF[i];
            //              printf("**extract rb %d, re %d => (%d,%d)\n",rb,i,*(short *)&rxF_ext[j-1],*(1+(short*)&rxF_ext[j-1]));
          }
        }

        rxF       = &rxdataF[aarx][((symbol*(frame_parms->ofdm_symbol_size)))];

        for (; i<12; i++) {
          if ((i!=nushiftmod3+6) &&
              (i!=nushiftmod3+9)) {
            dl_ch0_ext[j]=dl_ch0[i];
            dl_ch1_ext[j]=dl_ch1[i];
            rxF_ext[j++]=rxF[(1+i-6)];
            //              printf("**extract rb %d, re %d => (%d,%d)\n",rb,i,*(short *)&rxF_ext[j-1],*(1+(short*)&rxF_ext[j-1]));
          }
        }


        nb_rb++;
        dl_ch0_ext+=8;
        dl_ch1_ext+=8;
        rxF_ext+=8;
        dl_ch0+=12;
        dl_ch1+=12;
        rxF+=7;
        rb++;
      }

      for (; rb<frame_parms->N_RB_DL; rb++) {

        if (symbol_mod>0) {
          //  printf("rb %d: %d\n",rb,rxF-&rxdataF[aarx][(symbol*(frame_parms->ofdm_symbol_size))*2]);
          memcpy(dl_ch0_ext,dl_ch0,12*sizeof(int32_t));
          memcpy(dl_ch1_ext,dl_ch1,12*sizeof(int32_t));

          for (i=0; i<12; i++)
            rxF_ext[i]=rxF[i];

          nb_rb++;
          dl_ch0_ext+=12;
          dl_ch1_ext+=12;
          rxF_ext+=12;

          dl_ch0+=12;
          dl_ch1+=12;
          rxF+=12;
        } else {
          j=0;

          for (i=0; i<12; i++) {
            if ((i!=nushiftmod3) &&
                (i!=nushiftmod3+3) &&
                (i!=nushiftmod3+6) &&
                (i!=nushiftmod3+9)) {
              rxF_ext[j]=rxF[i];
              //                printf("extract rb %d, re %d => (%d,%d)\n",rb,i,*(short *)&rxF_ext[j],*(1+(short*)&rxF_ext[j]));
              dl_ch0_ext[j]=dl_ch0[i];
              dl_ch1_ext[j++]=dl_ch1[i];
            }
          }

          nb_rb++;
          dl_ch0_ext+=8;
          dl_ch1_ext+=8;
          rxF_ext+=8;

          dl_ch0+=12;
          dl_ch1+=12;
          rxF+=12;
        }
      }
    }
  }
}


void pdcch_channel_compensation(int32_t **rxdataF_ext,
                                int32_t **dl_ch_estimates_ext,
                                int32_t **rxdataF_comp,
                                int32_t **rho,
                                LTE_DL_FRAME_PARMS *frame_parms,
                                uint8_t symbol,
                                uint8_t output_shift)
{

  uint16_t rb;
#if defined(__x86_64__) || defined(__i386__)
  __m128i *dl_ch128,*rxdataF128,*rxdataF_comp128;
  __m128i *dl_ch128_2, *rho128;
#elif defined(__arm__)

#endif
  uint8_t aatx,aarx,pilots=0;




#ifdef DEBUG_DCI_DECODING
  LOG_I(PHY, "PDCCH comp: symbol %d\n",symbol);
#endif

  if (symbol==0)
    pilots=1;

  for (aatx=0; aatx<frame_parms->nb_antenna_ports_eNB; aatx++) {
    //if (frame_parms->mode1_flag && aatx>0) break; //if mode1_flag is set then there is only one stream to extract, independent of nb_antenna_ports_eNB

    for (aarx=0; aarx<frame_parms->nb_antennas_rx; aarx++) {

#if defined(__x86_64__) || defined(__i386__)
      dl_ch128          = (__m128i *)&dl_ch_estimates_ext[(aatx<<1)+aarx][symbol*frame_parms->N_RB_DL*12];
      rxdataF128        = (__m128i *)&rxdataF_ext[aarx][symbol*frame_parms->N_RB_DL*12];
      rxdataF_comp128   = (__m128i *)&rxdataF_comp[(aatx<<1)+aarx][symbol*frame_parms->N_RB_DL*12];

#elif defined(__arm__)

#endif

      for (rb=0; rb<frame_parms->N_RB_DL; rb++) {

#if defined(__x86_64__) || defined(__i386__)
        // multiply by conjugated channel
        mmtmpPD0 = _mm_madd_epi16(dl_ch128[0],rxdataF128[0]);
        //  print_ints("re",&mmtmpPD0);

        // mmtmpPD0 contains real part of 4 consecutive outputs (32-bit)
        mmtmpPD1 = _mm_shufflelo_epi16(dl_ch128[0],_MM_SHUFFLE(2,3,0,1));
        mmtmpPD1 = _mm_shufflehi_epi16(mmtmpPD1,_MM_SHUFFLE(2,3,0,1));
        mmtmpPD1 = _mm_sign_epi16(mmtmpPD1,*(__m128i*)&conjugate[0]);
        //  print_ints("im",&mmtmpPD1);
        mmtmpPD1 = _mm_madd_epi16(mmtmpPD1,rxdataF128[0]);
        // mmtmpPD1 contains imag part of 4 consecutive outputs (32-bit)
        mmtmpPD0 = _mm_srai_epi32(mmtmpPD0,output_shift);
        //  print_ints("re(shift)",&mmtmpPD0);
        mmtmpPD1 = _mm_srai_epi32(mmtmpPD1,output_shift);
        //  print_ints("im(shift)",&mmtmpPD1);
        mmtmpPD2 = _mm_unpacklo_epi32(mmtmpPD0,mmtmpPD1);
        mmtmpPD3 = _mm_unpackhi_epi32(mmtmpPD0,mmtmpPD1);
        //        print_ints("c0",&mmtmpPD2);
        //  print_ints("c1",&mmtmpPD3);
        rxdataF_comp128[0] = _mm_packs_epi32(mmtmpPD2,mmtmpPD3);
        //  print_shorts("rx:",rxdataF128);
        //  print_shorts("ch:",dl_ch128);
        //  print_shorts("pack:",rxdataF_comp128);

        // multiply by conjugated channel
        mmtmpPD0 = _mm_madd_epi16(dl_ch128[1],rxdataF128[1]);
        // mmtmpPD0 contains real part of 4 consecutive outputs (32-bit)
        mmtmpPD1 = _mm_shufflelo_epi16(dl_ch128[1],_MM_SHUFFLE(2,3,0,1));
        mmtmpPD1 = _mm_shufflehi_epi16(mmtmpPD1,_MM_SHUFFLE(2,3,0,1));
        mmtmpPD1 = _mm_sign_epi16(mmtmpPD1,*(__m128i*)conjugate);
        mmtmpPD1 = _mm_madd_epi16(mmtmpPD1,rxdataF128[1]);
        // mmtmpPD1 contains imag part of 4 consecutive outputs (32-bit)
        mmtmpPD0 = _mm_srai_epi32(mmtmpPD0,output_shift);
        mmtmpPD1 = _mm_srai_epi32(mmtmpPD1,output_shift);
        mmtmpPD2 = _mm_unpacklo_epi32(mmtmpPD0,mmtmpPD1);
        mmtmpPD3 = _mm_unpackhi_epi32(mmtmpPD0,mmtmpPD1);

        rxdataF_comp128[1] = _mm_packs_epi32(mmtmpPD2,mmtmpPD3);

        //  print_shorts("rx:",rxdataF128+1);
        //  print_shorts("ch:",dl_ch128+1);
        //  print_shorts("pack:",rxdataF_comp128+1);
        // multiply by conjugated channel
        if (pilots == 0) {
          mmtmpPD0 = _mm_madd_epi16(dl_ch128[2],rxdataF128[2]);
          // mmtmpPD0 contains real part of 4 consecutive outputs (32-bit)
          mmtmpPD1 = _mm_shufflelo_epi16(dl_ch128[2],_MM_SHUFFLE(2,3,0,1));
          mmtmpPD1 = _mm_shufflehi_epi16(mmtmpPD1,_MM_SHUFFLE(2,3,0,1));
          mmtmpPD1 = _mm_sign_epi16(mmtmpPD1,*(__m128i*)conjugate);
          mmtmpPD1 = _mm_madd_epi16(mmtmpPD1,rxdataF128[2]);
          // mmtmpPD1 contains imag part of 4 consecutive outputs (32-bit)
          mmtmpPD0 = _mm_srai_epi32(mmtmpPD0,output_shift);
          mmtmpPD1 = _mm_srai_epi32(mmtmpPD1,output_shift);
          mmtmpPD2 = _mm_unpacklo_epi32(mmtmpPD0,mmtmpPD1);
          mmtmpPD3 = _mm_unpackhi_epi32(mmtmpPD0,mmtmpPD1);

          rxdataF_comp128[2] = _mm_packs_epi32(mmtmpPD2,mmtmpPD3);
        }

        //  print_shorts("rx:",rxdataF128+2);
        //  print_shorts("ch:",dl_ch128+2);
        //        print_shorts("pack:",rxdataF_comp128+2);

        if (pilots==0) {
          dl_ch128+=3;
          rxdataF128+=3;
          rxdataF_comp128+=3;
        } else {
          dl_ch128+=2;
          rxdataF128+=2;
          rxdataF_comp128+=2;
        }
#elif defined(__arm__)

#endif
      }
    }
  }


  if (rho) {

    for (aarx=0; aarx<frame_parms->nb_antennas_rx; aarx++) {

#if defined(__x86_64__) || defined(__i386__)
      rho128        = (__m128i *)&rho[aarx][symbol*frame_parms->N_RB_DL*12];
      dl_ch128      = (__m128i *)&dl_ch_estimates_ext[aarx][symbol*frame_parms->N_RB_DL*12];
      dl_ch128_2    = (__m128i *)&dl_ch_estimates_ext[2+aarx][symbol*frame_parms->N_RB_DL*12];

#elif defined(__arm__)
      
#endif
      for (rb=0; rb<frame_parms->N_RB_DL; rb++) {
#if defined(__x86_64__) || defined(__i386__)

        // multiply by conjugated channel
        mmtmpPD0 = _mm_madd_epi16(dl_ch128[0],dl_ch128_2[0]);
        //  print_ints("re",&mmtmpD0);

        // mmtmpD0 contains real part of 4 consecutive outputs (32-bit)
        mmtmpPD1 = _mm_shufflelo_epi16(dl_ch128[0],_MM_SHUFFLE(2,3,0,1));
        mmtmpPD1 = _mm_shufflehi_epi16(mmtmpPD1,_MM_SHUFFLE(2,3,0,1));
        mmtmpPD1 = _mm_sign_epi16(mmtmpPD1,*(__m128i*)&conjugate[0]);
        //  print_ints("im",&mmtmpPD1);
        mmtmpPD1 = _mm_madd_epi16(mmtmpPD1,dl_ch128_2[0]);
        // mmtmpPD1 contains imag part of 4 consecutive outputs (32-bit)
        mmtmpPD0 = _mm_srai_epi32(mmtmpPD0,output_shift);
        //  print_ints("re(shift)",&mmtmpD0);
        mmtmpPD1 = _mm_srai_epi32(mmtmpPD1,output_shift);
        //  print_ints("im(shift)",&mmtmpD1);
        mmtmpPD2 = _mm_unpacklo_epi32(mmtmpPD0,mmtmpPD1);
        mmtmpPD3 = _mm_unpackhi_epi32(mmtmpPD0,mmtmpPD1);
        //        print_ints("c0",&mmtmpPD2);
        //  print_ints("c1",&mmtmpPD3);
        rho128[0] = _mm_packs_epi32(mmtmpPD2,mmtmpPD3);

        //print_shorts("rx:",dl_ch128_2);
        //print_shorts("ch:",dl_ch128);
        //print_shorts("pack:",rho128);

        // multiply by conjugated channel
        mmtmpPD0 = _mm_madd_epi16(dl_ch128[1],dl_ch128_2[1]);
        // mmtmpD0 contains real part of 4 consecutive outputs (32-bit)
        mmtmpPD1 = _mm_shufflelo_epi16(dl_ch128[1],_MM_SHUFFLE(2,3,0,1));
        mmtmpPD1 = _mm_shufflehi_epi16(mmtmpPD1,_MM_SHUFFLE(2,3,0,1));
        mmtmpPD1 = _mm_sign_epi16(mmtmpPD1,*(__m128i*)conjugate);
        mmtmpPD1 = _mm_madd_epi16(mmtmpPD1,dl_ch128_2[1]);
        // mmtmpD1 contains imag part of 4 consecutive outputs (32-bit)
        mmtmpPD0 = _mm_srai_epi32(mmtmpPD0,output_shift);
        mmtmpPD1 = _mm_srai_epi32(mmtmpPD1,output_shift);
        mmtmpPD2 = _mm_unpacklo_epi32(mmtmpPD0,mmtmpPD1);
        mmtmpPD3 = _mm_unpackhi_epi32(mmtmpPD0,mmtmpPD1);


        rho128[1] =_mm_packs_epi32(mmtmpPD2,mmtmpPD3);
        //print_shorts("rx:",dl_ch128_2+1);
        //print_shorts("ch:",dl_ch128+1);
        //print_shorts("pack:",rho128+1);
        // multiply by conjugated channel
        mmtmpPD0 = _mm_madd_epi16(dl_ch128[2],dl_ch128_2[2]);
        // mmtmpPD0 contains real part of 4 consecutive outputs (32-bit)
        mmtmpPD1 = _mm_shufflelo_epi16(dl_ch128[2],_MM_SHUFFLE(2,3,0,1));
        mmtmpPD1 = _mm_shufflehi_epi16(mmtmpPD1,_MM_SHUFFLE(2,3,0,1));
        mmtmpPD1 = _mm_sign_epi16(mmtmpPD1,*(__m128i*)conjugate);
        mmtmpPD1 = _mm_madd_epi16(mmtmpPD1,dl_ch128_2[2]);
        // mmtmpPD1 contains imag part of 4 consecutive outputs (32-bit)
        mmtmpPD0 = _mm_srai_epi32(mmtmpPD0,output_shift);
        mmtmpPD1 = _mm_srai_epi32(mmtmpPD1,output_shift);
        mmtmpPD2 = _mm_unpacklo_epi32(mmtmpPD0,mmtmpPD1);
        mmtmpPD3 = _mm_unpackhi_epi32(mmtmpPD0,mmtmpPD1);

        rho128[2] = _mm_packs_epi32(mmtmpPD2,mmtmpPD3);
        //print_shorts("rx:",dl_ch128_2+2);
        //print_shorts("ch:",dl_ch128+2);
        //print_shorts("pack:",rho128+2);

        dl_ch128+=3;
        dl_ch128_2+=3;
        rho128+=3;

#elif defined(__arm_)


#endif
      }
    }

  }

#if defined(__x86_64__) || defined(__i386__)
  _mm_empty();
  _m_empty();
#endif
}

void pdcch_detection_mrc(LTE_DL_FRAME_PARMS *frame_parms,
                         int32_t **rxdataF_comp,
                         uint8_t symbol)
{

  uint8_t aatx;

#if defined(__x86_64__) || defined(__i386__)
  __m128i *rxdataF_comp128_0,*rxdataF_comp128_1;
#elif defined(__arm__)
 int16x8_t *rxdataF_comp128_0,*rxdataF_comp128_1;
#endif
  int32_t i;

  if (frame_parms->nb_antennas_rx>1) {
    for (aatx=0; aatx<frame_parms->nb_antenna_ports_eNB; aatx++) {
#if defined(__x86_64__) || defined(__i386__)
      rxdataF_comp128_0   = (__m128i *)&rxdataF_comp[(aatx<<1)][symbol*frame_parms->N_RB_DL*12];
      rxdataF_comp128_1   = (__m128i *)&rxdataF_comp[(aatx<<1)+1][symbol*frame_parms->N_RB_DL*12];
#elif defined(__arm__)
      rxdataF_comp128_0   = (int16x8_t *)&rxdataF_comp[(aatx<<1)][symbol*frame_parms->N_RB_DL*12];
      rxdataF_comp128_1   = (int16x8_t *)&rxdataF_comp[(aatx<<1)+1][symbol*frame_parms->N_RB_DL*12];
#endif
      // MRC on each re of rb
      for (i=0; i<frame_parms->N_RB_DL*3; i++) {
#if defined(__x86_64__) || defined(__i386__)
        rxdataF_comp128_0[i] = _mm_adds_epi16(_mm_srai_epi16(rxdataF_comp128_0[i],1),_mm_srai_epi16(rxdataF_comp128_1[i],1));
#elif defined(__arm__)
        rxdataF_comp128_0[i] = vhaddq_s16(rxdataF_comp128_0[i],rxdataF_comp128_1[i]);
#endif
      }
    }
  }

#if defined(__x86_64__) || defined(__i386__)
  _mm_empty();
  _m_empty();
#endif

}

void pdcch_siso(LTE_DL_FRAME_PARMS *frame_parms,
                int32_t **rxdataF_comp,
                uint8_t l)
{


  uint8_t rb,re,jj,ii;

  jj=0;
  ii=0;

  for (rb=0; rb<frame_parms->N_RB_DL; rb++) {

    for (re=0; re<12; re++) {

      rxdataF_comp[0][jj++] = rxdataF_comp[0][ii];
      ii++;
    }
  }
}


void pdcch_alamouti(LTE_DL_FRAME_PARMS *frame_parms,
                    int32_t **rxdataF_comp,
                    uint8_t symbol)
{


  int16_t *rxF0,*rxF1;
  uint8_t rb,re;
  int32_t jj=(symbol*frame_parms->N_RB_DL*12);

  rxF0     = (int16_t*)&rxdataF_comp[0][jj];  //tx antenna 0  h0*y
  rxF1     = (int16_t*)&rxdataF_comp[2][jj];  //tx antenna 1  h1*y

  for (rb=0; rb<frame_parms->N_RB_DL; rb++) {

    for (re=0; re<12; re+=2) {

      // Alamouti RX combining

      rxF0[0] = rxF0[0] + rxF1[2];
      rxF0[1] = rxF0[1] - rxF1[3];

      rxF0[2] = rxF0[2] - rxF1[0];
      rxF0[3] = rxF0[3] + rxF1[1];

      rxF0+=4;
      rxF1+=4;
    }
  }


}

int32_t avgP[4];

int32_t rx_pdcch(PHY_VARS_UE *ue,
                 uint32_t frame,
                 uint8_t subframe,
                 uint8_t eNB_id,
                 MIMO_mode_t mimo_mode,
                 uint32_t high_speed_flag,
                 uint8_t is_secondary_ue)
{

  LTE_UE_COMMON *common_vars      = &ue->common_vars;
  LTE_DL_FRAME_PARMS *frame_parms = &ue->frame_parms;
  LTE_UE_PDCCH **pdcch_vars       = ue->pdcch_vars[ue->current_thread_id[subframe]];

  uint8_t log2_maxh,aatx,aarx;
#ifdef MU_RECEIVER
  uint8_t eNB_id_i=eNB_id+1;//add 1 to eNB_id to separate from wanted signal, chosen as the B/F'd pilots from the SeNB are shifted by 1
#endif
  int32_t avgs;
  uint8_t n_pdcch_symbols;
  uint8_t mi = get_mi(frame_parms,subframe);

  //printf("In rx_pdcch, subframe %d, eNB_id %d, pdcch_vars %d \n",subframe,eNB_id,pdcch_vars);
  // procress ofdm symbol 0
    if (is_secondary_ue == 1) {
      pdcch_extract_rbs_single(common_vars->common_vars_rx_data_per_thread[ue->current_thread_id[subframe]].rxdataF,
                               common_vars->common_vars_rx_data_per_thread[ue->current_thread_id[subframe]].dl_ch_estimates[eNB_id+1], //add 1 to eNB_id to compensate for the shifted B/F'd pilots from the SeNB
                               pdcch_vars[eNB_id]->rxdataF_ext,
                               pdcch_vars[eNB_id]->dl_ch_estimates_ext,
                               0,
                               high_speed_flag,
                               frame_parms);
#ifdef MU_RECEIVER
      pdcch_extract_rbs_single(common_vars->common_vars_rx_data_per_thread[ue->current_thread_id[subframe]].rxdataF,
                               common_vars->common_vars_rx_data_per_thread[ue->current_thread_id[subframe]].dl_ch_estimates[eNB_id_i - 1],//subtract 1 to eNB_id_i to compensate for the non-shifted pilots from the PeNB
                               pdcch_vars[eNB_id_i]->rxdataF_ext,//shift by two to simulate transmission from a second antenna
                               pdcch_vars[eNB_id_i]->dl_ch_estimates_ext,//shift by two to simulate transmission from a second antenna
                               0,
                               high_speed_flag,
                               frame_parms);
#endif //MU_RECEIVER
    } else if (frame_parms->nb_antenna_ports_eNB>1) {
      pdcch_extract_rbs_dual(common_vars->common_vars_rx_data_per_thread[ue->current_thread_id[subframe]].rxdataF,
                             common_vars->common_vars_rx_data_per_thread[ue->current_thread_id[subframe]].dl_ch_estimates[eNB_id],
                             pdcch_vars[eNB_id]->rxdataF_ext,
                             pdcch_vars[eNB_id]->dl_ch_estimates_ext,
                             0,
                             high_speed_flag,
                             frame_parms);
    } else {
      pdcch_extract_rbs_single(common_vars->common_vars_rx_data_per_thread[ue->current_thread_id[subframe]].rxdataF,
                               common_vars->common_vars_rx_data_per_thread[ue->current_thread_id[subframe]].dl_ch_estimates[eNB_id],
                               pdcch_vars[eNB_id]->rxdataF_ext,
                               pdcch_vars[eNB_id]->dl_ch_estimates_ext,
                               0,
                               high_speed_flag,
                               frame_parms);
    }


  // compute channel level based on ofdm symbol 0
  pdcch_channel_level(pdcch_vars[eNB_id]->dl_ch_estimates_ext,
                      frame_parms,
                      avgP,
                      frame_parms->N_RB_DL);

  avgs = 0;

  for (aatx=0; aatx<frame_parms->nb_antenna_ports_eNB; aatx++)
    for (aarx=0; aarx<frame_parms->nb_antennas_rx; aarx++)
      avgs = cmax(avgs,avgP[(aarx<<1)+aatx]);

  log2_maxh = (log2_approx(avgs)/2) + 5;  //+frame_parms->nb_antennas_rx;
#ifdef UE_DEBUG_TRACE
  LOG_D(PHY,"subframe %d: pdcch log2_maxh = %d (%d,%d)\n",subframe,log2_maxh,avgP[0],avgs);
#endif

#if T_TRACER
  T(T_UE_PHY_PDCCH_ENERGY, T_INT(eNB_id),  T_INT(0), T_INT(frame%1024), T_INT(subframe),
                           T_INT(avgP[0]), T_INT(avgP[1]),    T_INT(avgP[2]),             T_INT(avgP[3]));
#endif

  // compute LLRs for ofdm symbol 0 only
  pdcch_channel_compensation(pdcch_vars[eNB_id]->rxdataF_ext,
          pdcch_vars[eNB_id]->dl_ch_estimates_ext,
          pdcch_vars[eNB_id]->rxdataF_comp,
          (aatx>1) ? pdcch_vars[eNB_id]->rho : NULL,
                  frame_parms,
                  0,
                  log2_maxh); // log2_maxh+I0_shift


#ifdef DEBUG_PHY

  if (subframe==5)
      write_output("rxF_comp_d.m","rxF_c_d",&pdcch_vars[eNB_id]->rxdataF_comp[0][s*frame_parms->N_RB_DL*12],frame_parms->N_RB_DL*12,1,1);

#endif

#ifdef MU_RECEIVER

  if (is_secondary_ue) {
      //get MF output for interfering stream
      pdcch_channel_compensation(pdcch_vars[eNB_id_i]->rxdataF_ext,
              pdcch_vars[eNB_id_i]->dl_ch_estimates_ext,
              pdcch_vars[eNB_id_i]->rxdataF_comp,
              (aatx>1) ? pdcch_vars[eNB_id_i]->rho : NULL,
                      frame_parms,
                      0,
                      log2_maxh); // log2_maxh+I0_shift
#ifdef DEBUG_PHY
      write_output("rxF_comp_i.m","rxF_c_i",&pdcch_vars[eNB_id_i]->rxdataF_comp[0][s*frame_parms->N_RB_DL*12],frame_parms->N_RB_DL*12,1,1);
#endif
      pdcch_dual_stream_correlation(frame_parms,
              0,
              pdcch_vars[eNB_id]->dl_ch_estimates_ext,
              pdcch_vars[eNB_id_i]->dl_ch_estimates_ext,
              pdcch_vars[eNB_id]->dl_ch_rho_ext,
              log2_maxh);
  }

#endif //MU_RECEIVER


  if (frame_parms->nb_antennas_rx > 1) {
#ifdef MU_RECEIVER

      if (is_secondary_ue) {
          pdcch_detection_mrc_i(frame_parms,
                  pdcch_vars[eNB_id]->rxdataF_comp,
                  pdcch_vars[eNB_id_i]->rxdataF_comp,
                  pdcch_vars[eNB_id]->rho,
                  pdcch_vars[eNB_id]->dl_ch_rho_ext,
                  0);
#ifdef DEBUG_PHY
          write_output("rxF_comp_d.m","rxF_c_d",&pdcch_vars[eNB_id]->rxdataF_comp[0][s*frame_parms->N_RB_DL*12],frame_parms->N_RB_DL*12,1,1);
          write_output("rxF_comp_i.m","rxF_c_i",&pdcch_vars[eNB_id_i]->rxdataF_comp[0][s*frame_parms->N_RB_DL*12],frame_parms->N_RB_DL*12,1,1);
#endif
      } else
#endif //MU_RECEIVER
          pdcch_detection_mrc(frame_parms,
                  pdcch_vars[eNB_id]->rxdataF_comp,
                  0);
  }

  if (mimo_mode == SISO)
      pdcch_siso(frame_parms,pdcch_vars[eNB_id]->rxdataF_comp,0);
  else
      pdcch_alamouti(frame_parms,pdcch_vars[eNB_id]->rxdataF_comp,0);


#ifdef MU_RECEIVER

  if (is_secondary_ue) {
      pdcch_qpsk_qpsk_llr(frame_parms,
              pdcch_vars[eNB_id]->rxdataF_comp,
              pdcch_vars[eNB_id_i]->rxdataF_comp,
              pdcch_vars[eNB_id]->dl_ch_rho_ext,
              pdcch_vars[eNB_id]->llr16, //subsequent function require 16 bit llr, but output must be 8 bit (actually clipped to 4, because of the Viterbi decoder)
              pdcch_vars[eNB_id]->llr,
              0);
      /*
      #ifdef DEBUG_PHY
      if (subframe==5) {
      write_output("llr8_seq.m","llr8",&pdcch_vars[eNB_id]->llr[s*frame_parms->N_RB_DL*12],frame_parms->N_RB_DL*12,1,4);
      write_output("llr16_seq.m","llr16",&pdcch_vars[eNB_id]->llr16[s*frame_parms->N_RB_DL*12],frame_parms->N_RB_DL*12,1,4);
      }
      #endif*/
  } else {
#endif //MU_RECEIVER
      pdcch_llr(frame_parms,
              pdcch_vars[eNB_id]->rxdataF_comp,
              (char *)pdcch_vars[eNB_id]->llr,
              0);
      /*#ifdef DEBUG_PHY
      write_output("llr8_seq.m","llr8",&pdcch_vars[eNB_id]->llr[s*frame_parms->N_RB_DL*12],frame_parms->N_RB_DL*12,1,4);
      #endif*/

#ifdef MU_RECEIVER
  }

#endif //MU_RECEIVER


#if T_TRACER
  T(T_UE_PHY_PDCCH_IQ, T_INT(frame_parms->N_RB_DL), T_INT(frame_parms->N_RB_DL),
    T_INT(n_pdcch_symbols),
    T_BUFFER(pdcch_vars[eNB_id]->rxdataF_comp, frame_parms->N_RB_DL*12*n_pdcch_symbols* 4));
#endif

  // decode pcfich here and find out pdcch ofdm symbol number
  n_pdcch_symbols = rx_pcfich(frame_parms,
                              subframe,
                              pdcch_vars[eNB_id],
                              mimo_mode);


  if (n_pdcch_symbols>3)
    n_pdcch_symbols=1;


#ifdef DEBUG_DCI_DECODING

  LOG_I(PHY,"demapping: subframe %d, mi %d, tdd_config %d\n",subframe,get_mi(frame_parms,subframe),frame_parms->tdd_config);
#endif

  // process pdcch ofdm symbol 1 and 2 if necessary
  for (int s=1; s<n_pdcch_symbols; s++){
      if (is_secondary_ue == 1) {
          pdcch_extract_rbs_single(common_vars->common_vars_rx_data_per_thread[ue->current_thread_id[subframe]].rxdataF,
                  common_vars->common_vars_rx_data_per_thread[ue->current_thread_id[subframe]].dl_ch_estimates[eNB_id+1], //add 1 to eNB_id to compensate for the shifted B/F'd pilots from the SeNB
                  pdcch_vars[eNB_id]->rxdataF_ext,
                  pdcch_vars[eNB_id]->dl_ch_estimates_ext,
                  s,
                  high_speed_flag,
                  frame_parms);
#ifdef MU_RECEIVER
pdcch_extract_rbs_single(common_vars->common_vars_rx_data_per_thread[ue->current_thread_id[subframe]].rxdataF,
        common_vars->common_vars_rx_data_per_thread[ue->current_thread_id[subframe]].dl_ch_estimates[eNB_id_i - 1],//subtract 1 to eNB_id_i to compensate for the non-shifted pilots from the PeNB
        pdcch_vars[eNB_id_i]->rxdataF_ext,//shift by two to simulate transmission from a second antenna
        pdcch_vars[eNB_id_i]->dl_ch_estimates_ext,//shift by two to simulate transmission from a second antenna
        s,
        high_speed_flag,
        frame_parms);
#endif //MU_RECEIVER
      } else if (frame_parms->nb_antenna_ports_eNB>1) {
          pdcch_extract_rbs_dual(common_vars->common_vars_rx_data_per_thread[ue->current_thread_id[subframe]].rxdataF,
                  common_vars->common_vars_rx_data_per_thread[ue->current_thread_id[subframe]].dl_ch_estimates[eNB_id],
                  pdcch_vars[eNB_id]->rxdataF_ext,
                  pdcch_vars[eNB_id]->dl_ch_estimates_ext,
                  s,
                  high_speed_flag,
                  frame_parms);
      } else {
          pdcch_extract_rbs_single(common_vars->common_vars_rx_data_per_thread[ue->current_thread_id[subframe]].rxdataF,
                  common_vars->common_vars_rx_data_per_thread[ue->current_thread_id[subframe]].dl_ch_estimates[eNB_id],
                  pdcch_vars[eNB_id]->rxdataF_ext,
                  pdcch_vars[eNB_id]->dl_ch_estimates_ext,
                  s,
                  high_speed_flag,
                  frame_parms);
      }


      pdcch_channel_compensation(pdcch_vars[eNB_id]->rxdataF_ext,
              pdcch_vars[eNB_id]->dl_ch_estimates_ext,
              pdcch_vars[eNB_id]->rxdataF_comp,
              (aatx>1) ? pdcch_vars[eNB_id]->rho : NULL,
                      frame_parms,
                      s,
                      log2_maxh); // log2_maxh+I0_shift


#ifdef DEBUG_PHY

if (subframe==5)
    write_output("rxF_comp_d.m","rxF_c_d",&pdcch_vars[eNB_id]->rxdataF_comp[0][s*frame_parms->N_RB_DL*12],frame_parms->N_RB_DL*12,1,1);

#endif

#ifdef MU_RECEIVER

if (is_secondary_ue) {
    //get MF output for interfering stream
    pdcch_channel_compensation(pdcch_vars[eNB_id_i]->rxdataF_ext,
            pdcch_vars[eNB_id_i]->dl_ch_estimates_ext,
            pdcch_vars[eNB_id_i]->rxdataF_comp,
            (aatx>1) ? pdcch_vars[eNB_id_i]->rho : NULL,
                    frame_parms,
                    s,
                    log2_maxh); // log2_maxh+I0_shift
#ifdef DEBUG_PHY
write_output("rxF_comp_i.m","rxF_c_i",&pdcch_vars[eNB_id_i]->rxdataF_comp[0][s*frame_parms->N_RB_DL*12],frame_parms->N_RB_DL*12,1,1);
#endif
pdcch_dual_stream_correlation(frame_parms,
        s,
        pdcch_vars[eNB_id]->dl_ch_estimates_ext,
        pdcch_vars[eNB_id_i]->dl_ch_estimates_ext,
        pdcch_vars[eNB_id]->dl_ch_rho_ext,
        log2_maxh);
}

#endif //MU_RECEIVER


if (frame_parms->nb_antennas_rx > 1) {
#ifdef MU_RECEIVER

    if (is_secondary_ue) {
        pdcch_detection_mrc_i(frame_parms,
                pdcch_vars[eNB_id]->rxdataF_comp,
                pdcch_vars[eNB_id_i]->rxdataF_comp,
                pdcch_vars[eNB_id]->rho,
                pdcch_vars[eNB_id]->dl_ch_rho_ext,
                s);
#ifdef DEBUG_PHY
write_output("rxF_comp_d.m","rxF_c_d",&pdcch_vars[eNB_id]->rxdataF_comp[0][s*frame_parms->N_RB_DL*12],frame_parms->N_RB_DL*12,1,1);
write_output("rxF_comp_i.m","rxF_c_i",&pdcch_vars[eNB_id_i]->rxdataF_comp[0][s*frame_parms->N_RB_DL*12],frame_parms->N_RB_DL*12,1,1);
#endif
    } else
#endif //MU_RECEIVER
        pdcch_detection_mrc(frame_parms,
                pdcch_vars[eNB_id]->rxdataF_comp,
                s);

}

if (mimo_mode == SISO)
    pdcch_siso(frame_parms,pdcch_vars[eNB_id]->rxdataF_comp,s);
else
    pdcch_alamouti(frame_parms,pdcch_vars[eNB_id]->rxdataF_comp,s);


#ifdef MU_RECEIVER

if (is_secondary_ue) {
    pdcch_qpsk_qpsk_llr(frame_parms,
            pdcch_vars[eNB_id]->rxdataF_comp,
            pdcch_vars[eNB_id_i]->rxdataF_comp,
            pdcch_vars[eNB_id]->dl_ch_rho_ext,
            pdcch_vars[eNB_id]->llr16, //subsequent function require 16 bit llr, but output must be 8 bit (actually clipped to 4, because of the Viterbi decoder)
            pdcch_vars[eNB_id]->llr,
            s);
    /*
        #ifdef DEBUG_PHY
        if (subframe==5) {
        write_output("llr8_seq.m","llr8",&pdcch_vars[eNB_id]->llr[s*frame_parms->N_RB_DL*12],frame_parms->N_RB_DL*12,1,4);
        write_output("llr16_seq.m","llr16",&pdcch_vars[eNB_id]->llr16[s*frame_parms->N_RB_DL*12],frame_parms->N_RB_DL*12,1,4);
        }
        #endif*/
} else {
#endif //MU_RECEIVER
    pdcch_llr(frame_parms,
            pdcch_vars[eNB_id]->rxdataF_comp,
            (char *)pdcch_vars[eNB_id]->llr,
            s);
    /*#ifdef DEBUG_PHY
        write_output("llr8_seq.m","llr8",&pdcch_vars[eNB_id]->llr[s*frame_parms->N_RB_DL*12],frame_parms->N_RB_DL*12,1,4);
        #endif*/

#ifdef MU_RECEIVER
}

#endif //MU_RECEIVER

  }

  pdcch_demapping(pdcch_vars[eNB_id]->llr,
                  pdcch_vars[eNB_id]->wbar,
                  frame_parms,
                  n_pdcch_symbols,
                  get_mi(frame_parms,subframe));

  pdcch_deinterleaving(frame_parms,
                       (uint16_t*)pdcch_vars[eNB_id]->e_rx,
                       pdcch_vars[eNB_id]->wbar,
                       n_pdcch_symbols,
                       mi);

  pdcch_unscrambling(frame_parms,
                     subframe,
                     pdcch_vars[eNB_id]->e_rx,
                     get_nCCE(n_pdcch_symbols,frame_parms,mi)*72);

  pdcch_vars[eNB_id]->num_pdcch_symbols = n_pdcch_symbols;

  return(0);
}


void pdcch_scrambling(LTE_DL_FRAME_PARMS *frame_parms,
                      uint8_t subframe,
                      uint8_t *e,
                      uint32_t length)
{
  int i;
  uint8_t reset;
  uint32_t x1, x2, s=0;

  reset = 1;
  // x1 is set in lte_gold_generic

  x2 = (subframe<<9) + frame_parms->Nid_cell; //this is c_init in 36.211 Sec 6.8.2

  for (i=0; i<length; i++) {
    if ((i&0x1f)==0) {
      s = lte_gold_generic(&x1, &x2, reset);
      //printf("lte_gold[%d]=%x\n",i,s);
      reset = 0;
    }

    //    printf("scrambling %d : e %d, c %d\n",i,e[i],((s>>(i&0x1f))&1));
    if (e[i] != 2) // <NIL> element is 2
      e[i] = (e[i]&1) ^ ((s>>(i&0x1f))&1);
  }
}

void pdcch_unscrambling(LTE_DL_FRAME_PARMS *frame_parms,
                        uint8_t subframe,
                        int8_t* llr,
                        uint32_t length)
{

  int i;
  uint8_t reset;
  uint32_t x1, x2, s=0;

  reset = 1;
  // x1 is set in first call to lte_gold_generic

  x2 = (subframe<<9) + frame_parms->Nid_cell; //this is c_init in 36.211 Sec 6.8.2

  for (i=0; i<length; i++) {
    if ((i&0x1f)==0) {
      s = lte_gold_generic(&x1, &x2, reset);
      //      printf("lte_gold[%d]=%x\n",i,s);
      reset = 0;
    }

    
    //    printf("unscrambling %d : e %d, c %d => ",i,llr[i],((s>>(i&0x1f))&1));
    if (((s>>(i%32))&1)==0)
      llr[i] = -llr[i];
    //    printf("%d\n",llr[i]);

  }
}

/*
uint8_t get_num_pdcch_symbols(uint8_t num_dci,
                              DCI_ALLOC_t *dci_alloc,
                              LTE_DL_FRAME_PARMS *frame_parms,
                              uint8_t subframe)
{

  uint16_t numCCE = 0;
  uint8_t i;
  uint8_t nCCEmin = 0;
  uint16_t CCE_max_used_index = 0;
  uint16_t firstCCE_max = dci_alloc[0].firstCCE;
  uint8_t  L = dci_alloc[0].L;

  // check pdcch duration imposed by PHICH duration (Section 6.9 of 36-211)
  if (frame_parms->Ncp==1) { // extended prefix
    if ((frame_parms->frame_type == TDD) &&
        ((frame_parms->tdd_config<3)||(frame_parms->tdd_config==6)) &&
        ((subframe==1) || (subframe==6))) // subframes 1 and 6 (S-subframes) for 5ms switching periodicity are 2 symbols
      nCCEmin = 2;
    else {   // 10ms switching periodicity is always 3 symbols, any DL-only subframe is 3 symbols
      nCCEmin = 3;
    }
  }

  // compute numCCE
  for (i=0; i<num_dci; i++) {
    //     printf("dci %d => %d\n",i,dci_alloc[i].L);
    numCCE += (1<<(dci_alloc[i].L));

    if(firstCCE_max < dci_alloc[i].firstCCE) {
      firstCCE_max = dci_alloc[i].firstCCE;
      L            = dci_alloc[i].L;
    }
  }
  CCE_max_used_index = firstCCE_max + (1<<L) - 1;

  //if ((9*numCCE) <= (frame_parms->N_RB_DL*2))
  if (CCE_max_used_index < get_nCCE(1, frame_parms, get_mi(frame_parms, subframe)))
    return(cmax(1,nCCEmin));
  //else if ((9*numCCE) <= (frame_parms->N_RB_DL*((frame_parms->nb_antenna_ports_eNB==4) ? 4 : 5)))
  else if (CCE_max_used_index < get_nCCE(2, frame_parms, get_mi(frame_parms, subframe)))
    return(cmax(2,nCCEmin));
  //else if ((9*numCCE) <= (frame_parms->N_RB_DL*((frame_parms->nb_antenna_ports_eNB==4) ? 7 : 8)))
  else if (CCE_max_used_index < get_nCCE(3, frame_parms, get_mi(frame_parms, subframe)))
    return(cmax(3,nCCEmin));
  else if (frame_parms->N_RB_DL<=10) {
    if (frame_parms->Ncp == 0) { // normal CP
      printf("numCCE %d, N_RB_DL = %d : should be returning 4 PDCCH symbols (%d,%d,%d)\n",numCCE,frame_parms->N_RB_DL,
             get_nCCE(1, frame_parms, get_mi(frame_parms, subframe)),
             get_nCCE(2, frame_parms, get_mi(frame_parms, subframe)),
             get_nCCE(3, frame_parms, get_mi(frame_parms, subframe)));

      if ((9*numCCE) <= (frame_parms->N_RB_DL*((frame_parms->nb_antenna_ports_eNB==4) ? 10 : 11)))
        return(4);
    } else { // extended CP
      if ((9*numCCE) <= (frame_parms->N_RB_DL*((frame_parms->nb_antenna_ports_eNB==4) ? 9 : 10)))
        return(4);
    }
  }


<<<<<<< HEAD
  //  LOG_I(PHY," dci.c: get_num_pdcch_symbols subframe %d FATAL, illegal numCCE %d (num_dci %d)\n",subframe,numCCE,num_dci);
=======
  LOG_D(PHY," dci.c: get_num_pdcch_symbols subframe %d FATAL, illegal numCCE %d (num_dci %d)\n",subframe,numCCE,num_dci);
>>>>>>> 1fb76157
  //for (i=0;i<num_dci;i++) {
  //  printf("dci_alloc[%d].L = %d\n",i,dci_alloc[i].L);
  //}
  //exit(-1);
exit(1);
  return(0);
}
*/

<<<<<<< HEAD
uint8_t generate_dci_top(uint8_t num_pdcch_symbols,
			 uint8_t num_dci,
=======
uint8_t generate_dci_top(int num_dci,
>>>>>>> 1fb76157
                         DCI_ALLOC_t *dci_alloc,
                         uint32_t n_rnti,
                         int16_t amp,
                         LTE_DL_FRAME_PARMS *frame_parms,
                         int32_t **txdataF,
                         uint32_t subframe)
{

<<<<<<< HEAD
  uint8_t *e_ptr;
  int8_t L;
=======
  uint8_t *e_ptr,num_pdcch_symbols;
>>>>>>> 1fb76157
  uint32_t i, lprime;
  uint32_t gain_lin_QPSK,kprime,kprime_mod12,mprime,nsymb,symbol_offset,tti_offset;
  int16_t re_offset;
  uint8_t mi = get_mi(frame_parms,subframe);
  static uint8_t e[DCI_BITS_MAX];
  static int32_t yseq0[Msymb],yseq1[Msymb],wbar0[Msymb],wbar1[Msymb];

  int32_t *y[2];
  int32_t *wbar[2];

  int nushiftmod3 = frame_parms->nushift%3;

  int Msymb2;
  int split_flag=0;

  switch (frame_parms->N_RB_DL) {
  case 100:
    Msymb2 = Msymb;
    break;

  case 75:
    Msymb2 = 3*Msymb/4;
    break;

  case 50:
    Msymb2 = Msymb>>1;
    break;

  case 25:
    Msymb2 = Msymb>>2;
    break;

  case 15:
    Msymb2 = Msymb*15/100;
    break;

  case 6:
    Msymb2 = Msymb*6/100;
    break;

  default:
    Msymb2 = Msymb>>2;
    break;
  }

<<<<<<< HEAD
  
=======
  num_pdcch_symbols = get_num_pdcch_symbols(num_dci,dci_alloc,frame_parms,subframe);
  //  printf("subframe %d in generate_dci_top num_pdcch_symbols = %d, num_dci %d\n",
  //     subframe,num_pdcch_symbols,num_dci);
>>>>>>> 1fb76157
  generate_pcfich(num_pdcch_symbols,
                  amp,
                  frame_parms,
                  txdataF,
                  subframe);
  wbar[0] = &wbar0[0];
  wbar[1] = &wbar1[0];
  y[0] = &yseq0[0];
  y[1] = &yseq1[0];

  // reset all bits to <NIL>, here we set <NIL> elements as 2
  // memset(e, 2, DCI_BITS_MAX);
  // here we interpret NIL as a random QPSK sequence. That makes power estimation easier.
  for (i=0; i<DCI_BITS_MAX; i++)
    e[i]=taus()&1;

  e_ptr = e;

<<<<<<< HEAD
  // generate DCIs in order of decreasing aggregation level, then common/ue spec
  // MAC is assumed to have ordered the UE spec DCI according to the RNTI-based randomization
  for (L=8; L>=1; L>>=1) {
    for (i=0; i<num_dci; i++) {

      if (dci_alloc[i].L == (uint8_t)L) {

	//#ifdef DEBUG_DCI_ENCODING
	if (dci_alloc[i].rnti!=0xFFFF)
	  LOG_I(PHY,"Generating DCI %d/%d (nCCE %d) of length %d, aggregation %d (%x), rnti %x\n",i,num_dci,dci_alloc[i].firstCCE,dci_alloc[i].dci_length,dci_alloc[i].L,
		*(unsigned int*)dci_alloc[i].dci_pdu,
		dci_alloc[i].rnti);
        //dump_dci(frame_parms,&dci_alloc[i]);
	//#endif

        if (dci_alloc[i].firstCCE>=0) {
          e_ptr = generate_dci0(dci_alloc[i].dci_pdu,
                                e+(72*dci_alloc[i].firstCCE),
                                dci_alloc[i].dci_length,
                                dci_alloc[i].L,
                                dci_alloc[i].rnti);
        }
      }
=======
  // generate DCIs
  for (i=0; i<num_dci; i++) {
#ifdef DEBUG_DCI_ENCODING
    printf("Generating %s DCI %d/%d (nCCE %d) of length %d, aggregation %d (%x)\n",
           dci_alloc[i].search_space == DCI_COMMON_SPACE ? "common" : "UE",
           i,num_dci,dci_alloc[i].firstCCE,dci_alloc[i].dci_length,1<<dci_alloc[i].L,
          *(unsigned int*)dci_alloc[i].dci_pdu);
    dump_dci(frame_parms,&dci_alloc[i]);
#endif

    if (dci_alloc[i].firstCCE>=0) {
      e_ptr = generate_dci0(dci_alloc[i].dci_pdu,
                            e+(72*dci_alloc[i].firstCCE),
                            dci_alloc[i].dci_length,
                            dci_alloc[i].L,
                            dci_alloc[i].rnti);
>>>>>>> 1fb76157
    }
  }

  // Scrambling
  //  printf("pdcch scrambling\n");
  pdcch_scrambling(frame_parms,
                   subframe,
                   e,
                   8*get_nquad(num_pdcch_symbols, frame_parms, mi));
  //72*get_nCCE(num_pdcch_symbols,frame_parms,mi));




  // Now do modulation
  if (frame_parms->nb_antenna_ports_eNB==1)
    gain_lin_QPSK = (int16_t)((amp*ONE_OVER_SQRT2_Q15)>>15);
  else
    gain_lin_QPSK = amp/2;

  e_ptr = e;

#ifdef DEBUG_DCI_ENCODING
  printf(" PDCCH Modulation, Msymb %d, Msymb2 %d,gain_lin_QPSK %d\n",Msymb,Msymb2,gain_lin_QPSK);
#endif


  if (frame_parms->nb_antenna_ports_eNB==1) { //SISO


    for (i=0; i<Msymb2; i++) {
      
      //((int16_t*)(&(y[0][i])))[0] = (*e_ptr == 1) ? -gain_lin_QPSK : gain_lin_QPSK;
      //((int16_t*)(&(y[1][i])))[0] = (*e_ptr == 1) ? -gain_lin_QPSK : gain_lin_QPSK;
      ((int16_t*)(&(y[0][i])))[0] = (*e_ptr == 2) ? 0 : (*e_ptr == 1) ? -gain_lin_QPSK : gain_lin_QPSK;
      ((int16_t*)(&(y[1][i])))[0] = (*e_ptr == 2) ? 0 : (*e_ptr == 1) ? -gain_lin_QPSK : gain_lin_QPSK;
      e_ptr++;
      //((int16_t*)(&(y[0][i])))[1] = (*e_ptr == 1) ? -gain_lin_QPSK : gain_lin_QPSK;
      //((int16_t*)(&(y[1][i])))[1] = (*e_ptr == 1) ? -gain_lin_QPSK : gain_lin_QPSK;
      ((int16_t*)(&(y[0][i])))[1] = (*e_ptr == 2) ? 0 : (*e_ptr == 1) ? -gain_lin_QPSK : gain_lin_QPSK;
      ((int16_t*)(&(y[1][i])))[1] = (*e_ptr == 2) ? 0 : (*e_ptr == 1) ? -gain_lin_QPSK : gain_lin_QPSK;

      e_ptr++;
    }
  } else { //ALAMOUTI


    for (i=0; i<Msymb2; i+=2) {

#ifdef DEBUG_DCI_ENCODING
      printf(" PDCCH Modulation (TX diversity): REG %d\n",i>>2);
#endif
      // first antenna position n -> x0
      ((int16_t*)&y[0][i])[0] = (*e_ptr==2) ? 0 : (*e_ptr == 1) ? -gain_lin_QPSK : gain_lin_QPSK;
      e_ptr++;
      ((int16_t*)&y[0][i])[1] = (*e_ptr==2) ? 0 : (*e_ptr == 1) ? -gain_lin_QPSK : gain_lin_QPSK;
      e_ptr++;

      // second antenna position n -> -x1*
      ((int16_t*)&y[1][i])[0] = (*e_ptr==2) ? 0 : (*e_ptr == 1) ? gain_lin_QPSK : -gain_lin_QPSK;
      e_ptr++;
      ((int16_t*)&y[1][i])[1] = (*e_ptr==2) ? 0 : (*e_ptr == 1) ? -gain_lin_QPSK : gain_lin_QPSK;
      e_ptr++;

      // fill in the rest of the ALAMOUTI precoding
      ((int16_t*)&y[0][i+1])[0] = -((int16_t*)&y[1][i])[0];
      ((int16_t*)&y[0][i+1])[1] = ((int16_t*)&y[1][i])[1];
      ((int16_t*)&y[1][i+1])[0] = ((int16_t*)&y[0][i])[0];
      ((int16_t*)&y[1][i+1])[1] = -((int16_t*)&y[0][i])[1];

    }
  }


#ifdef DEBUG_DCI_ENCODING
  printf(" PDCCH Interleaving\n");
#endif

  //  printf("y %p (%p,%p), wbar %p (%p,%p)\n",y,y[0],y[1],wbar,wbar[0],wbar[1]);
  // This is the interleaving procedure defined in 36-211, first part of Section 6.8.5
  pdcch_interleaving(frame_parms,&y[0],&wbar[0],num_pdcch_symbols,mi);

  mprime=0;
  nsymb = (frame_parms->Ncp==0) ? 14:12;
  re_offset = frame_parms->first_carrier_offset;

  // This is the REG allocation algorithm from 36-211, second part of Section 6.8.5
  //  printf("DCI (SF %d) : txdataF %p (0 %p)\n",subframe,&txdataF[0][512*14*subframe],&txdataF[0][0]);
  for (kprime=0; kprime<frame_parms->N_RB_DL*12; kprime++) {
    for (lprime=0; lprime<num_pdcch_symbols; lprime++) {

      symbol_offset = (uint32_t)frame_parms->ofdm_symbol_size*(lprime+(subframe*nsymb));



      tti_offset = symbol_offset + re_offset;

      (re_offset==(frame_parms->ofdm_symbol_size-2)) ? (split_flag=1) : (split_flag=0);

      //            printf("kprime %d, lprime %d => REG %d (symbol %d)\n",kprime,lprime,(lprime==0)?(kprime/6) : (kprime>>2),symbol_offset);
      // if REG is allocated to PHICH, skip it
      if (check_phich_reg(frame_parms,kprime,lprime,mi) == 1) {
#ifdef DEBUG_DCI_ENCODING
        printf("generate_dci: skipping REG %d (kprime %d, lprime %d)\n",(lprime==0)?(kprime/6) : (kprime>>2),kprime,lprime);
#endif
      } else {
        // Copy REG to TX buffer

        if ((lprime == 0)||
            ((lprime==1)&&(frame_parms->nb_antenna_ports_eNB == 4))) {
          // first symbol, or second symbol+4 TX antennas skip pilots

          kprime_mod12 = kprime%12;

          if ((kprime_mod12 == 0) || (kprime_mod12 == 6)) {
            // kprime represents REG

            for (i=0; i<6; i++) {
              if ((i!=(nushiftmod3))&&(i!=(nushiftmod3+3))) {
                txdataF[0][tti_offset+i] = wbar[0][mprime];

                if (frame_parms->nb_antenna_ports_eNB > 1)
                  txdataF[1][tti_offset+i] = wbar[1][mprime];

#ifdef DEBUG_DCI_ENCODING
                printf(" PDCCH mapping mprime %d => %d (symbol %d re %d) -> (%d,%d)\n",mprime,tti_offset,symbol_offset,re_offset+i,*(short*)&wbar[0][mprime],*(1+(short*)&wbar[0][mprime]));
#endif

                mprime++;
              }
            }
          }
        } else { // no pilots in this symbol
          kprime_mod12 = kprime%12;

          if ((kprime_mod12 == 0) || (kprime_mod12 == 4) || (kprime_mod12 == 8)) {
            // kprime represents REG
            if (split_flag==0) {
              for (i=0; i<4; i++) {
                txdataF[0][tti_offset+i] = wbar[0][mprime];

                if (frame_parms->nb_antenna_ports_eNB > 1)
                  txdataF[1][tti_offset+i] = wbar[1][mprime];

#ifdef DEBUG_DCI_ENCODING
                LOG_I(PHY," PDCCH mapping mprime %d => %d (symbol %d re %d) -> (%d,%d)\n",mprime,tti_offset,symbol_offset,re_offset+i,*(short*)&wbar[0][mprime],*(1+(short*)&wbar[0][mprime]));
#endif
                mprime++;
              }
            } else {
              txdataF[0][tti_offset+0] = wbar[0][mprime];

              if (frame_parms->nb_antenna_ports_eNB > 1)
                txdataF[1][tti_offset+0] = wbar[1][mprime];

#ifdef DEBUG_DCI_ENCODING
              printf(" PDCCH mapping mprime %d => %d (symbol %d re %d) -> (%d,%d)\n",mprime,tti_offset,symbol_offset,re_offset,*(short*)&wbar[0][mprime],*(1+(short*)&wbar[0][mprime]));
#endif
              mprime++;
              txdataF[0][tti_offset+1] = wbar[0][mprime];

              if (frame_parms->nb_antenna_ports_eNB > 1)
                txdataF[1][tti_offset+1] = wbar[1][mprime];

#ifdef DEBUG_DCI_ENCODING
              printf("PDCCH mapping mprime %d => %d (symbol %d re %d) -> (%d,%d)\n",mprime,tti_offset,symbol_offset,re_offset+1,*(short*)&wbar[0][mprime],*(1+(short*)&wbar[0][mprime]));
#endif
              mprime++;
              txdataF[0][tti_offset-frame_parms->ofdm_symbol_size+3] = wbar[0][mprime];

              if (frame_parms->nb_antenna_ports_eNB > 1)
                txdataF[1][tti_offset-frame_parms->ofdm_symbol_size+3] = wbar[1][mprime];

#ifdef DEBUG_DCI_ENCODING
              printf(" PDCCH mapping mprime %d => %d (symbol %d re %d) -> (%d,%d)\n",mprime,tti_offset,symbol_offset,re_offset-frame_parms->ofdm_symbol_size+3,*(short*)&wbar[0][mprime],
                    *(1+(short*)&wbar[0][mprime]));
#endif
              mprime++;
              txdataF[0][tti_offset-frame_parms->ofdm_symbol_size+4] = wbar[0][mprime];

              if (frame_parms->nb_antenna_ports_eNB > 1)
                txdataF[1][tti_offset-frame_parms->ofdm_symbol_size+4] = wbar[1][mprime];

#ifdef DEBUG_DCI_ENCODING
              printf(" PDCCH mapping mprime %d => %d (symbol %d re %d) -> (%d,%d)\n",mprime,tti_offset,symbol_offset,re_offset-frame_parms->ofdm_symbol_size+4,*(short*)&wbar[0][mprime],
                    *(1+(short*)&wbar[0][mprime]));
#endif
              mprime++;

            }
          }
        }

        if (mprime>=Msymb2)
          return(num_pdcch_symbols);
      } // check_phich_reg

    } //lprime loop

    re_offset++;

    if (re_offset == (frame_parms->ofdm_symbol_size))
      re_offset = 1;
  } // kprime loop

  return(num_pdcch_symbols);
}

<<<<<<< HEAD
=======
#ifdef PHY_ABSTRACTION
uint8_t generate_dci_top_emul(PHY_VARS_eNB *phy_vars_eNB,
                              int num_dci,
                              DCI_ALLOC_t *dci_alloc,
                              uint8_t subframe)
{
  int n_dci, n_dci_dl;
  uint8_t ue_id;
  LTE_eNB_DLSCH_t *dlsch_eNB;
  int num_ue_spec_dci;
  int num_common_dci;
  int i;
  uint8_t num_pdcch_symbols = get_num_pdcch_symbols(num_dci,
                              dci_alloc,
                              &phy_vars_eNB->frame_parms,
                              subframe);
  eNB_transport_info[phy_vars_eNB->Mod_id][phy_vars_eNB->CC_id].cntl.cfi=num_pdcch_symbols;

  num_ue_spec_dci = 0;
  num_common_dci = 0;
  for (i = 0; i < num_dci; i++) {
    /* TODO: maybe useless test, to remove? */
    if (!(dci_alloc[i].firstCCE>=0)) abort();
    if (dci_alloc[i].search_space == DCI_COMMON_SPACE)
      num_common_dci++;
    else
      num_ue_spec_dci++;
  }

  memcpy(phy_vars_eNB->dci_alloc[subframe&1],dci_alloc,sizeof(DCI_ALLOC_t)*(num_dci));
  phy_vars_eNB->num_ue_spec_dci[subframe&1]=num_ue_spec_dci;
  phy_vars_eNB->num_common_dci[subframe&1]=num_common_dci;
  eNB_transport_info[phy_vars_eNB->Mod_id][phy_vars_eNB->CC_id].num_ue_spec_dci = num_ue_spec_dci;
  eNB_transport_info[phy_vars_eNB->Mod_id][phy_vars_eNB->CC_id].num_common_dci = num_common_dci;

  LOG_D(PHY,"[eNB %d][DCI][EMUL] CC id %d:  num spec dci %d num comm dci %d num PMCH %d \n",
        phy_vars_eNB->Mod_id, phy_vars_eNB->CC_id, num_ue_spec_dci,num_common_dci,
        eNB_transport_info[phy_vars_eNB->Mod_id][phy_vars_eNB->CC_id].num_pmch);

  if (eNB_transport_info[phy_vars_eNB->Mod_id][phy_vars_eNB->CC_id].cntl.pmch_flag == 1 )
    n_dci_dl = eNB_transport_info[phy_vars_eNB->Mod_id][phy_vars_eNB->CC_id].num_pmch;
  else
    n_dci_dl = 0;

  for (n_dci =0 ;
       n_dci < (eNB_transport_info[phy_vars_eNB->Mod_id][phy_vars_eNB->CC_id].num_ue_spec_dci+ eNB_transport_info[phy_vars_eNB->Mod_id][phy_vars_eNB->CC_id].num_common_dci);
       n_dci++) {

    if (dci_alloc[n_dci].format > 0) { // exclude the uplink dci

      if (dci_alloc[n_dci].rnti == SI_RNTI) {
        dlsch_eNB = PHY_vars_eNB_g[phy_vars_eNB->Mod_id][phy_vars_eNB->CC_id]->dlsch_SI;
        eNB_transport_info[phy_vars_eNB->Mod_id][phy_vars_eNB->CC_id].dlsch_type[n_dci_dl] = 0;//SI;
        eNB_transport_info[phy_vars_eNB->Mod_id][phy_vars_eNB->CC_id].harq_pid[n_dci_dl] = 0;
        eNB_transport_info[phy_vars_eNB->Mod_id][phy_vars_eNB->CC_id].tbs[n_dci_dl] = dlsch_eNB->harq_processes[0]->TBS>>3;
        LOG_D(PHY,"[DCI][EMUL]SI tbs is %d and dci index %d harq pid is %d \n",eNB_transport_info[phy_vars_eNB->Mod_id][phy_vars_eNB->CC_id].tbs[n_dci_dl],n_dci_dl,
              eNB_transport_info[phy_vars_eNB->Mod_id][phy_vars_eNB->CC_id].harq_pid[n_dci_dl]);
      } else if (dci_alloc[n_dci_dl].ra_flag == 1) {
        dlsch_eNB = PHY_vars_eNB_g[phy_vars_eNB->Mod_id][phy_vars_eNB->CC_id]->dlsch_ra;
        eNB_transport_info[phy_vars_eNB->Mod_id][phy_vars_eNB->CC_id].dlsch_type[n_dci_dl] = 1;//RA;
        eNB_transport_info[phy_vars_eNB->Mod_id][phy_vars_eNB->CC_id].harq_pid[n_dci_dl] = 0;
        eNB_transport_info[phy_vars_eNB->Mod_id][phy_vars_eNB->CC_id].tbs[n_dci_dl] = dlsch_eNB->harq_processes[0]->TBS>>3;
        LOG_D(PHY,"[DCI][EMUL] RA  tbs is %d and dci index %d harq pid is %d \n",eNB_transport_info[phy_vars_eNB->Mod_id][phy_vars_eNB->CC_id].tbs[n_dci_dl],n_dci_dl,
              eNB_transport_info[phy_vars_eNB->Mod_id][phy_vars_eNB->CC_id].harq_pid[n_dci_dl]);
      } else {
        ue_id = find_ue(dci_alloc[n_dci_dl].rnti,PHY_vars_eNB_g[phy_vars_eNB->Mod_id][phy_vars_eNB->CC_id]);
        DevAssert( ue_id != (uint8_t)-1 );
        dlsch_eNB = PHY_vars_eNB_g[phy_vars_eNB->Mod_id][phy_vars_eNB->CC_id]->dlsch[ue_id][0];

        eNB_transport_info[phy_vars_eNB->Mod_id][phy_vars_eNB->CC_id].dlsch_type[n_dci_dl] = 2;//TB0;
        eNB_transport_info[phy_vars_eNB->Mod_id][phy_vars_eNB->CC_id].harq_pid[n_dci_dl] = dlsch_eNB->current_harq_pid;
        eNB_transport_info[phy_vars_eNB->Mod_id][phy_vars_eNB->CC_id].ue_id[n_dci_dl] = ue_id;
        eNB_transport_info[phy_vars_eNB->Mod_id][phy_vars_eNB->CC_id].tbs[n_dci_dl] = dlsch_eNB->harq_processes[dlsch_eNB->current_harq_pid]->TBS>>3;
        LOG_D(PHY,"[DCI][EMUL] TB1 tbs is %d and dci index %d harq pid is %d \n",eNB_transport_info[phy_vars_eNB->Mod_id][phy_vars_eNB->CC_id].tbs[n_dci_dl],n_dci_dl,
              eNB_transport_info[phy_vars_eNB->Mod_id][phy_vars_eNB->CC_id].harq_pid[n_dci_dl]);
        // check for TB1 later

      }
    }

    n_dci_dl++;
  }

  memcpy((void *)&eNB_transport_info[phy_vars_eNB->Mod_id][phy_vars_eNB->CC_id].dci_alloc,
         (void *)dci_alloc,
         n_dci*sizeof(DCI_ALLOC_t));

  return(num_pdcch_symbols);
}
#endif

>>>>>>> 1fb76157

void dci_decoding(uint8_t DCI_LENGTH,
                  uint8_t aggregation_level,
                  int8_t *e,
                  uint8_t *decoded_output)
{

  uint8_t dummy_w_rx[3*(MAX_DCI_SIZE_BITS+16+64)];
  int8_t w_rx[3*(MAX_DCI_SIZE_BITS+16+32)],d_rx[96+(3*(MAX_DCI_SIZE_BITS+16))];

  uint16_t RCC;

  uint16_t D=(DCI_LENGTH+16+64);
  uint16_t coded_bits;
#ifdef DEBUG_DCI_DECODING
  int32_t i;
#endif

  AssertFatal(aggregation_level<4,
	      "dci_decoding FATAL, illegal aggregation_level %d\n",aggregation_level);

  coded_bits = 72 * (1<<aggregation_level);

#ifdef DEBUG_DCI_DECODING
  LOG_I(PHY," Doing DCI decoding for %d bits, DCI_LENGTH %d,coded_bits %d, e %p\n",3*(DCI_LENGTH+16),DCI_LENGTH,coded_bits,e);
#endif

  // now do decoding
  memset((void*)dummy_w_rx,0,3*D);
  RCC = generate_dummy_w_cc(DCI_LENGTH+16,
                            dummy_w_rx);



#ifdef DEBUG_DCI_DECODING
  LOG_I(PHY," Doing DCI Rate Matching RCC %d, w %p\n",RCC,w);
#endif

  lte_rate_matching_cc_rx(RCC,coded_bits,w_rx,dummy_w_rx,e);

  sub_block_deinterleaving_cc((uint32_t)(DCI_LENGTH+16),
                              &d_rx[96],
                              &w_rx[0]);

#ifdef DEBUG_DCI_DECODING

  for (i=0; i<16+DCI_LENGTH; i++)
    LOG_I(PHY," DCI %d : (%d,%d,%d)\n",i,*(d_rx+96+(3*i)),*(d_rx+97+(3*i)),*(d_rx+98+(3*i)));

#endif
  memset(decoded_output,0,2+((16+DCI_LENGTH)>>3));

#ifdef DEBUG_DCI_DECODING
  printf("Before Viterbi\n");

  for (i=0; i<16+DCI_LENGTH; i++)
    printf("%d : (%d,%d,%d)\n",i,*(d_rx+96+(3*i)),*(d_rx+97+(3*i)),*(d_rx+98+(3*i)));

#endif
  //debug_printf("Doing DCI Viterbi \n");
  phy_viterbi_lte_sse2(d_rx+96,decoded_output,16+DCI_LENGTH);
  //debug_printf("Done DCI Viterbi \n");
}


static uint8_t dci_decoded_output[RX_NB_TH][(MAX_DCI_SIZE_BITS+64)/8];

uint16_t get_nCCE(uint8_t num_pdcch_symbols,LTE_DL_FRAME_PARMS *frame_parms,uint8_t mi)
{
  return(get_nquad(num_pdcch_symbols,frame_parms,mi)/9);
}

uint16_t get_nquad(uint8_t num_pdcch_symbols,LTE_DL_FRAME_PARMS *frame_parms,uint8_t mi)
{

  uint16_t Nreg=0;
  uint8_t Ngroup_PHICH = (frame_parms->phich_config_common.phich_resource*frame_parms->N_RB_DL)/48;

  if (((frame_parms->phich_config_common.phich_resource*frame_parms->N_RB_DL)%48) > 0)
    Ngroup_PHICH++;

  if (frame_parms->Ncp == 1) {
    Ngroup_PHICH<<=1;
  }

  Ngroup_PHICH*=mi;

  if ((num_pdcch_symbols>0) && (num_pdcch_symbols<4))
    switch (frame_parms->N_RB_DL) {
    case 6:
      Nreg=12+(num_pdcch_symbols-1)*18;
      break;

    case 25:
      Nreg=50+(num_pdcch_symbols-1)*75;
      break;

    case 50:
      Nreg=100+(num_pdcch_symbols-1)*150;
      break;

    case 100:
      Nreg=200+(num_pdcch_symbols-1)*300;
      break;

    default:
      return(0);
    }

  //   printf("Nreg %d (%d)\n",Nreg,Nreg - 4 - (3*Ngroup_PHICH));
  return(Nreg - 4 - (3*Ngroup_PHICH));
}

uint16_t get_nCCE_mac(uint8_t Mod_id,uint8_t CC_id,int num_pdcch_symbols,int subframe)
{

  // check for eNB only !
  return(get_nCCE(num_pdcch_symbols,
		  &RC.eNB[Mod_id][CC_id]->frame_parms,
		  get_mi(&RC.eNB[Mod_id][CC_id]->frame_parms,subframe))); 
}


int get_nCCE_offset_l1(int *CCE_table,
		       const unsigned char L, 
		       const int nCCE, 
		       const int common_dci, 
		       const unsigned short rnti, 
		       const unsigned char subframe)
{

  int search_space_free,m,nb_candidates = 0,l,i;
  unsigned int Yk;
   /*
    printf("CCE Allocation: ");
    for (i=0;i<nCCE;i++)
    printf("%d.",CCE_table[i]);
    printf("\n");
  */
  if (common_dci == 1) {
    // check CCE(0 ... L-1)
    nb_candidates = (L==4) ? 4 : 2;
    nb_candidates = min(nb_candidates,nCCE/L);

    //    printf("Common DCI nb_candidates %d, L %d\n",nb_candidates,L);

    for (m = nb_candidates-1 ; m >=0 ; m--) {

      search_space_free = 1;
      for (l=0; l<L; l++) {

	//	printf("CCE_table[%d] %d\n",(m*L)+l,CCE_table[(m*L)+l]);
        if (CCE_table[(m*L) + l] == 1) {
          search_space_free = 0;
          break;
        }
      }
     
      if (search_space_free == 1) {

	//	printf("returning %d\n",m*L);

        for (l=0; l<L; l++)
          CCE_table[(m*L)+l]=1;
        return(m*L);
      }
    }

    return(-1);

  } else { // Find first available in ue specific search space
    // according to procedure in Section 9.1.1 of 36.213 (v. 8.6)
    // compute Yk
    Yk = (unsigned int)rnti;

    for (i=0; i<=subframe; i++)
      Yk = (Yk*39827)%65537;

    Yk = Yk % (nCCE/L);


    switch (L) {
    case 1:
    case 2:
      nb_candidates = 6;
      break;

    case 4:
    case 8:
      nb_candidates = 2;
      break;

    default:
      DevParam(L, nCCE, rnti);
      break;
    }


    LOG_D(MAC,"rnti %x, Yk = %d, nCCE %d (nCCE/L %d),nb_cand %d\n",rnti,Yk,nCCE,nCCE/L,nb_candidates);

    for (m = 0 ; m < nb_candidates ; m++) {
      search_space_free = 1;

      for (l=0; l<L; l++) {
        int cce = (((Yk+m)%(nCCE/L))*L) + l;
        if (cce >= nCCE || CCE_table[cce] == 1) {
          search_space_free = 0;
          break;
        }
      }

      if (search_space_free == 1) {
        for (l=0; l<L; l++)
          CCE_table[(((Yk+m)%(nCCE/L))*L)+l]=1;

        return(((Yk+m)%(nCCE/L))*L);
      }
    }

    return(-1);
  }
}


void dci_decoding_procedure0(LTE_UE_PDCCH **pdcch_vars,
			     int do_common,
			     dci_detect_mode_t mode,
			     uint8_t subframe,
                             DCI_ALLOC_t *dci_alloc,
                             int16_t eNB_id,
                             uint8_t current_thread_id,
                             LTE_DL_FRAME_PARMS *frame_parms,
                             uint8_t mi,
                             uint16_t si_rnti,
                             uint16_t ra_rnti,
                             uint16_t p_rnti,
                             uint8_t L,
                             uint8_t format_si,
                             uint8_t format_p,
                             uint8_t format_ra,
                             uint8_t format_c,
                             uint8_t sizeof_bits,
                             uint8_t sizeof_bytes,
                             uint8_t *dci_cnt,
                             uint8_t *format0_found,
                             uint8_t *format_c_found,
                             uint32_t *CCEmap0,
                             uint32_t *CCEmap1,
                             uint32_t *CCEmap2)
{

  uint16_t crc,CCEind,nCCE;
  uint32_t *CCEmap=NULL,CCEmap_mask=0;
  int L2=(1<<L);
  unsigned int Yk,nb_candidates = 0,i,m;
  unsigned int CCEmap_cand;

  nCCE = get_nCCE(pdcch_vars[eNB_id]->num_pdcch_symbols,frame_parms,mi);

  if (nCCE > get_nCCE(3,frame_parms,1)) {
    LOG_D(PHY,"skip DCI decoding: nCCE=%d > get_nCCE(3,frame_parms,1)=%d\n", nCCE, get_nCCE(3,frame_parms,1));
    return;
  }

  if (nCCE<L2) {
    LOG_D(PHY,"skip DCI decoding: nCCE=%d < L2=%d\n", nCCE, L2);
    return;
  }

  if (mode == NO_DCI) {
    LOG_D(PHY, "skip DCI decoding: expect no DCIs at subframe %d\n", subframe);
    return;
  }

  if (do_common == 1) {
    nb_candidates = (L2==4) ? 4 : 2;
    Yk=0;
  } else {
    // Find first available in ue specific search space
    // according to procedure in Section 9.1.1 of 36.213 (v. 8.6)
    // compute Yk
    Yk = (unsigned int)pdcch_vars[eNB_id]->crnti;

    for (i=0; i<=subframe; i++)
      Yk = (Yk*39827)%65537;

    Yk = Yk % (nCCE/L2);

    switch (L2) {
    case 1:
    case 2:
      nb_candidates = 6;
      break;

    case 4:
    case 8:
      nb_candidates = 2;
      break;

    default:
      DevParam(L2, do_common, eNB_id);
      break;
    }
  }

  /*  for (CCEind=0;
       CCEind<nCCE2;
       CCEind+=(1<<L)) {*/

  if (nb_candidates*L2 > nCCE)
    nb_candidates = nCCE/L2;

  for (m=0; m<nb_candidates; m++) {

    CCEind = (((Yk+m)%(nCCE/L2))*L2);

    if (CCEind<32)
      CCEmap = CCEmap0;
    else if (CCEind<64)
      CCEmap = CCEmap1;
    else if (CCEind<96)
      CCEmap = CCEmap2;
    else {
      AssertFatal(1==0,
		  "Illegal CCEind %d (Yk %d, m %d, nCCE %d, L2 %d\n",CCEind,Yk,m,nCCE,L2);
    }

    switch (L2) {
    case 1:
      CCEmap_mask = (1<<(CCEind&0x1f));
      break;

    case 2:
      CCEmap_mask = (3<<(CCEind&0x1f));
      break;

    case 4:
      CCEmap_mask = (0xf<<(CCEind&0x1f));
      break;

    case 8:
      CCEmap_mask = (0xff<<(CCEind&0x1f));
      break;

    default:
      AssertFatal(1==0,
		  "Illegal L2 value %d\n", L2 );
    }

    CCEmap_cand = (*CCEmap)&CCEmap_mask;

    // CCE is not allocated yet

    if (CCEmap_cand == 0) {

      if (do_common == 1)
<<<<<<< HEAD
=======
        LOG_I(PHY,"[DCI search nPdcch %d - common] Attempting candidate %d Aggregation Level %d DCI length %d at CCE %d/%d (CCEmap %x,CCEmap_cand %x)\n",
                pdcch_vars[eNB_id]->num_pdcch_symbols,m,L2,sizeof_bits,CCEind,nCCE,*CCEmap,CCEmap_mask);
      else
        LOG_I(PHY,"[DCI search nPdcch %d - ue spec] Attempting candidate %d Aggregation Level %d DCI length %d at CCE %d/%d (CCEmap %x,CCEmap_cand %x) format %d\n",
                pdcch_vars[eNB_id]->num_pdcch_symbols,m,L2,sizeof_bits,CCEind,nCCE,*CCEmap,CCEmap_mask,format_c);
>>>>>>> 1fb76157

        LOG_D(PHY,"[DCI search - common] Attempting candidate %d Aggregation Level %d DCI length %d at CCE %d/%d (CCEmap %x,CCEmap_cand %x)\n",m,L2,sizeof_bits,CCEind,nCCE,*CCEmap,CCEmap_mask);
      else
        LOG_D(PHY,"[DCI search - ue spec] Attempting candidate %d Aggregation Level %d DCI length %d at CCE %d/%d (CCEmap %x,CCEmap_cand %x)\n",m,L2,sizeof_bits,CCEind,nCCE,*CCEmap,CCEmap_mask);

      dci_decoding(sizeof_bits,
                   L,
                   &pdcch_vars[eNB_id]->e_rx[CCEind*72],
                   &dci_decoded_output[current_thread_id][0]);
      /*
        for (i=0;i<3+(sizeof_bits>>3);i++)
        printf("dci_decoded_output[%d] => %x\n",i,dci_decoded_output[i]);
      */
<<<<<<< HEAD
      crc = (crc16(&dci_decoded_output[subframe&0x1][0],sizeof_bits)>>16) ^ extract_crc(&dci_decoded_output[subframe&0x1][0],sizeof_bits);
      //#ifdef DEBUG_DCI_DECODING
      LOG_D(PHY,"crc =>%x\n",crc);
      //#endif
=======
      crc = (crc16(&dci_decoded_output[current_thread_id][0],sizeof_bits)>>16) ^ extract_crc(&dci_decoded_output[current_thread_id][0],sizeof_bits);
#ifdef DEBUG_DCI_DECODING
      printf("crc =>%x\n",crc);
#endif
>>>>>>> 1fb76157

      if (((L>1) && ((crc == si_rnti)||
		     (crc == p_rnti)||
                     (crc == ra_rnti)))||
          (crc == pdcch_vars[eNB_id]->crnti))   {
        dci_alloc[*dci_cnt].dci_length = sizeof_bits;
        dci_alloc[*dci_cnt].rnti       = crc;
        dci_alloc[*dci_cnt].L          = L;
        dci_alloc[*dci_cnt].firstCCE   = CCEind;

        //printf("DCI FOUND !!! crc =>%x,  sizeof_bits %d, sizeof_bytes %d \n",crc, sizeof_bits, sizeof_bytes);
        if (sizeof_bytes<=4) {
          dci_alloc[*dci_cnt].dci_pdu[3] = dci_decoded_output[current_thread_id][0];
          dci_alloc[*dci_cnt].dci_pdu[2] = dci_decoded_output[current_thread_id][1];
          dci_alloc[*dci_cnt].dci_pdu[1] = dci_decoded_output[current_thread_id][2];
          dci_alloc[*dci_cnt].dci_pdu[0] = dci_decoded_output[current_thread_id][3];
#ifdef DEBUG_DCI_DECODING
          printf("DCI => %x,%x,%x,%x\n",dci_decoded_output[current_thread_id][0],
                  dci_decoded_output[current_thread_id][1],
                  dci_decoded_output[current_thread_id][2],
                  dci_decoded_output[current_thread_id][3]);
#endif
        } else {
          dci_alloc[*dci_cnt].dci_pdu[7] = dci_decoded_output[current_thread_id][0];
          dci_alloc[*dci_cnt].dci_pdu[6] = dci_decoded_output[current_thread_id][1];
          dci_alloc[*dci_cnt].dci_pdu[5] = dci_decoded_output[current_thread_id][2];
          dci_alloc[*dci_cnt].dci_pdu[4] = dci_decoded_output[current_thread_id][3];
          dci_alloc[*dci_cnt].dci_pdu[3] = dci_decoded_output[current_thread_id][4];
          dci_alloc[*dci_cnt].dci_pdu[2] = dci_decoded_output[current_thread_id][5];
          dci_alloc[*dci_cnt].dci_pdu[1] = dci_decoded_output[current_thread_id][6];
          dci_alloc[*dci_cnt].dci_pdu[0] = dci_decoded_output[current_thread_id][7];
#ifdef DEBUG_DCI_DECODING
          printf("DCI => %x,%x,%x,%x,%x,%x,%x,%x\n",
              dci_decoded_output[current_thread_id][0],dci_decoded_output[current_thread_id][1],dci_decoded_output[current_thread_id][2],dci_decoded_output[current_thread_id][3],
              dci_decoded_output[current_thread_id][4],dci_decoded_output[current_thread_id][5],dci_decoded_output[current_thread_id][6],dci_decoded_output[current_thread_id][7]);
#endif
        }

        if (crc==si_rnti) {
          dci_alloc[*dci_cnt].format     = format_si;
          *dci_cnt = *dci_cnt+1;
        } else if (crc==p_rnti) {
          dci_alloc[*dci_cnt].format     = format_p;
          *dci_cnt = *dci_cnt+1;
        } else if (crc==ra_rnti) {
          dci_alloc[*dci_cnt].format     = format_ra;
          // store first nCCE of group for PUCCH transmission of ACK/NAK
          pdcch_vars[eNB_id]->nCCE[subframe]=CCEind;
          *dci_cnt = *dci_cnt+1;
        } else if (crc==pdcch_vars[eNB_id]->crnti) {

          if ((mode&UL_DCI)&&(format_c == format0)&&((dci_decoded_output[current_thread_id][0]&0x80)==0)) {// check if pdu is format 0 or 1A
            if (*format0_found == 0) {
              dci_alloc[*dci_cnt].format     = format0;
              *format0_found = 1;
              *dci_cnt = *dci_cnt+1;
              pdcch_vars[eNB_id]->nCCE[subframe]=CCEind;
            }
          } else if (format_c == format0) { // this is a format 1A DCI
            dci_alloc[*dci_cnt].format     = format1A;
            *dci_cnt = *dci_cnt+1;
            pdcch_vars[eNB_id]->nCCE[subframe]=CCEind;
          } else {
            // store first nCCE of group for PUCCH transmission of ACK/NAK
            if (*format_c_found == 0) {
              dci_alloc[*dci_cnt].format     = format_c;
              *dci_cnt = *dci_cnt+1;
              *format_c_found = 1;
              pdcch_vars[eNB_id]->nCCE[subframe]=CCEind;
            }
          }
        }

        //LOG_I(PHY,"DCI decoding CRNTI  [format: %d, nCCE[subframe: %d]: %d ], AggregationLevel %d \n",format_c, subframe, pdcch_vars[eNB_id]->nCCE[subframe],L2);
        //  memcpy(&dci_alloc[*dci_cnt].dci_pdu[0],dci_decoded_output,sizeof_bytes);



        switch (1<<L) {
        case 1:
          *CCEmap|=(1<<(CCEind&0x1f));
          break;

        case 2:
          *CCEmap|=(1<<(CCEind&0x1f));
          break;

        case 4:
          *CCEmap|=(1<<(CCEind&0x1f));
          break;

        case 8:
          *CCEmap|=(1<<(CCEind&0x1f));
          break;
        }

#ifdef DEBUG_DCI_DECODING
        LOG_I(PHY,"[DCI search] Found DCI %d rnti %x Aggregation %d length %d format %s in CCE %d (CCEmap %x) candidate %d / %d \n",
              *dci_cnt,crc,1<<L,sizeof_bits,dci_format_strings[dci_alloc[*dci_cnt-1].format],CCEind,*CCEmap,m,nb_candidates );
        dump_dci(frame_parms,&dci_alloc[*dci_cnt-1]);

#endif
         return;
      } // rnti match
    }  // CCEmap_cand == 0
/*    
	if ( agregationLevel != 0xFF &&
        (format_c == format0 && m==0 && si_rnti != SI_RNTI))
    {
      //Only valid for OAI : Save some processing time when looking for DCI format0. From the log we see the DCI only on candidate 0.
      return;
    }
*/
  } // candidate loop
}

uint16_t dci_CRNTI_decoding_procedure(PHY_VARS_UE *ue,
                                DCI_ALLOC_t *dci_alloc,
                                uint8_t DCIFormat,
                                uint8_t agregationLevel,
                                int16_t eNB_id,
                                uint8_t subframe)
{

  uint8_t  dci_cnt=0,old_dci_cnt=0;
  uint32_t CCEmap0=0,CCEmap1=0,CCEmap2=0;
  LTE_UE_PDCCH **pdcch_vars = ue->pdcch_vars[ue->current_thread_id[subframe]];
  LTE_DL_FRAME_PARMS *frame_parms  = &ue->frame_parms;
  uint8_t mi = get_mi(&ue->frame_parms,subframe);
  uint16_t ra_rnti=99;
  uint8_t format0_found=0,format_c_found=0;
  uint8_t tmode = ue->transmission_mode[eNB_id];
  uint8_t frame_type = frame_parms->frame_type;
  uint8_t format0_size_bits=0,format0_size_bytes=0;
  uint8_t format1_size_bits=0,format1_size_bytes=0;
  dci_detect_mode_t mode = dci_detect_mode_select(&ue->frame_parms,subframe);

  switch (frame_parms->N_RB_DL) {
  case 6:
    if (frame_type == TDD) {
      format0_size_bits  = sizeof_DCI0_1_5MHz_TDD_1_6_t;
      format0_size_bytes = sizeof(DCI0_1_5MHz_TDD_1_6_t);
      format1_size_bits  = sizeof_DCI1_1_5MHz_TDD_t;
      format1_size_bytes = sizeof(DCI1_1_5MHz_TDD_t);

    } else {
      format0_size_bits  = sizeof_DCI0_1_5MHz_FDD_t;
      format0_size_bytes = sizeof(DCI0_1_5MHz_FDD_t);
      format1_size_bits  = sizeof_DCI1_1_5MHz_FDD_t;
      format1_size_bytes = sizeof(DCI1_1_5MHz_FDD_t);
    }

    break;

  case 25:
  default:
    if (frame_type == TDD) {
      format0_size_bits  = sizeof_DCI0_5MHz_TDD_1_6_t;
      format0_size_bytes = sizeof(DCI0_5MHz_TDD_1_6_t);
      format1_size_bits  = sizeof_DCI1_5MHz_TDD_t;
      format1_size_bytes = sizeof(DCI1_5MHz_TDD_t);
    } else {
      format0_size_bits  = sizeof_DCI0_5MHz_FDD_t;
      format0_size_bytes = sizeof(DCI0_5MHz_FDD_t);
      format1_size_bits  = sizeof_DCI1_5MHz_FDD_t;
      format1_size_bytes = sizeof(DCI1_5MHz_FDD_t);
    }

    break;

  case 50:
    if (frame_type == TDD) {
      format0_size_bits  = sizeof_DCI0_10MHz_TDD_1_6_t;
      format0_size_bytes = sizeof(DCI0_10MHz_TDD_1_6_t);
      format1_size_bits  = sizeof_DCI1_10MHz_TDD_t;
      format1_size_bytes = sizeof(DCI1_10MHz_TDD_t);

    } else {
      format0_size_bits  = sizeof_DCI0_10MHz_FDD_t;
      format0_size_bytes = sizeof(DCI0_10MHz_FDD_t);
      format1_size_bits  = sizeof_DCI1_10MHz_FDD_t;
      format1_size_bytes = sizeof(DCI1_10MHz_FDD_t);
    }

    break;

  case 100:
    if (frame_type == TDD) {
      format0_size_bits  = sizeof_DCI0_20MHz_TDD_1_6_t;
      format0_size_bytes = sizeof(DCI0_20MHz_TDD_1_6_t);
      format1_size_bits  = sizeof_DCI1_20MHz_TDD_t;
      format1_size_bytes = sizeof(DCI1_20MHz_TDD_t);
    } else {
      format0_size_bits  = sizeof_DCI0_20MHz_FDD_t;
      format0_size_bytes = sizeof(DCI0_20MHz_FDD_t);
      format1_size_bits  = sizeof_DCI1_20MHz_FDD_t;
      format1_size_bytes = sizeof(DCI1_20MHz_FDD_t);
    }

    break;
  }

  if (ue->prach_resources[eNB_id])
    ra_rnti = ue->prach_resources[eNB_id]->ra_RNTI;

  // Now check UE_SPEC format0/1A ue_spec search spaces at aggregation 8
  dci_decoding_procedure0(pdcch_vars,0,mode,
                          subframe,
                          dci_alloc,
                          eNB_id,
                          ue->current_thread_id[subframe],
                          frame_parms,
                          mi,
                          ((ue->decode_SIB == 1) ? SI_RNTI : 0),
                          ra_rnti,
              P_RNTI,
              agregationLevel,
                          format1A,
                          format1A,
                          format1A,
                          format0,
                          format0_size_bits,
                          format0_size_bytes,
                          &dci_cnt,
                          &format0_found,
                          &format_c_found,
                          &CCEmap0,
                          &CCEmap1,
                          &CCEmap2);

  if ((CCEmap0==0xffff)||
      ((format0_found==1)&&(format_c_found==1)))
    return(dci_cnt);

  if (DCIFormat == 1)
  {
      if ((tmode < 3) || (tmode == 7)) {
          //printf("Crnti decoding frame param agregation %d DCI %d \n",agregationLevel,DCIFormat);

          // Now check UE_SPEC format 1 search spaces at aggregation 1

           //printf("[DCI search] Format 1/1A aggregation 1\n");

          old_dci_cnt=dci_cnt;
          dci_decoding_procedure0(pdcch_vars,0,mode,subframe,
                                  dci_alloc,
                                  eNB_id,
                                  ue->current_thread_id[subframe],
                                  frame_parms,
                                  mi,
                                  ((ue->decode_SIB == 1) ? SI_RNTI : 0),
                                  ra_rnti,
                                  P_RNTI,
                                  0,
                                  format1A,
                                  format1A,
                                  format1A,
                                  format1,
                                  format1_size_bits,
                                  format1_size_bytes,
                                  &dci_cnt,
                                  &format0_found,
                                  &format_c_found,
                                  &CCEmap0,
                                  &CCEmap1,
                                  &CCEmap2);

          if ((CCEmap0==0xffff) ||
              (format_c_found==1))
            return(dci_cnt);

          if (dci_cnt>old_dci_cnt)
            return(dci_cnt);

          //printf("Crnti 1 decoding frame param agregation %d DCI %d \n",agregationLevel,DCIFormat);

      }
      else
      {
          AssertFatal(0,"Other Transmission mode not yet coded\n");
      }
  }
  else
  {
     AssertFatal(0,"DCI format %d not yet implemented \n",DCIFormat);
  }

  return(dci_cnt);

}

uint16_t dci_decoding_procedure(PHY_VARS_UE *ue,
                                DCI_ALLOC_t *dci_alloc,
                                int do_common,
                                int16_t eNB_id,
                                uint8_t subframe)
{

  uint8_t  dci_cnt=0,old_dci_cnt=0;
  uint32_t CCEmap0=0,CCEmap1=0,CCEmap2=0;
  LTE_UE_PDCCH **pdcch_vars = ue->pdcch_vars[ue->current_thread_id[subframe]];
  LTE_DL_FRAME_PARMS *frame_parms  = &ue->frame_parms;
  uint8_t mi = get_mi(&ue->frame_parms,subframe);
  uint16_t ra_rnti=99;
  uint8_t format0_found=0,format_c_found=0;
  uint8_t tmode = ue->transmission_mode[eNB_id];
  uint8_t frame_type = frame_parms->frame_type;
  uint8_t format1A_size_bits=0,format1A_size_bytes=0;
  uint8_t format1C_size_bits=0,format1C_size_bytes=0;
  uint8_t format0_size_bits=0,format0_size_bytes=0;
  uint8_t format1_size_bits=0,format1_size_bytes=0;
  uint8_t format2_size_bits=0,format2_size_bytes=0;
  uint8_t format2A_size_bits=0,format2A_size_bytes=0;
  dci_detect_mode_t mode = dci_detect_mode_select(&ue->frame_parms,subframe);

  switch (frame_parms->N_RB_DL) {
  case 6:
    if (frame_type == TDD) {
      format1A_size_bits  = sizeof_DCI1A_1_5MHz_TDD_1_6_t;
      format1A_size_bytes = sizeof(DCI1A_1_5MHz_TDD_1_6_t);
      format1C_size_bits  = sizeof_DCI1C_1_5MHz_t;
      format1C_size_bytes = sizeof(DCI1C_1_5MHz_t);
      format0_size_bits  = sizeof_DCI0_1_5MHz_TDD_1_6_t;
      format0_size_bytes = sizeof(DCI0_1_5MHz_TDD_1_6_t);
      format1_size_bits  = sizeof_DCI1_1_5MHz_TDD_t;
      format1_size_bytes = sizeof(DCI1_1_5MHz_TDD_t);

      if (frame_parms->nb_antenna_ports_eNB == 2) {
        format2_size_bits  = sizeof_DCI2_1_5MHz_2A_TDD_t;
        format2_size_bytes = sizeof(DCI2_1_5MHz_2A_TDD_t);
        format2A_size_bits  = sizeof_DCI2A_1_5MHz_2A_TDD_t;
        format2A_size_bytes = sizeof(DCI2A_1_5MHz_2A_TDD_t);
      } else if (frame_parms->nb_antenna_ports_eNB == 4) {
        format2_size_bits  = sizeof_DCI2_1_5MHz_4A_TDD_t;
        format2_size_bytes = sizeof(DCI2_1_5MHz_4A_TDD_t);
        format2A_size_bits  = sizeof_DCI2A_1_5MHz_4A_TDD_t;
        format2A_size_bytes = sizeof(DCI2A_1_5MHz_4A_TDD_t);
      }
    } else {
      format1A_size_bits  = sizeof_DCI1A_1_5MHz_FDD_t;
      format1A_size_bytes = sizeof(DCI1A_1_5MHz_FDD_t);
      format1C_size_bits  = sizeof_DCI1C_1_5MHz_t;
      format1C_size_bytes = sizeof(DCI1C_1_5MHz_t);
      format0_size_bits  = sizeof_DCI0_1_5MHz_FDD_t;
      format0_size_bytes = sizeof(DCI0_1_5MHz_FDD_t);
      format1_size_bits  = sizeof_DCI1_1_5MHz_FDD_t;
      format1_size_bytes = sizeof(DCI1_1_5MHz_FDD_t);

      if (frame_parms->nb_antenna_ports_eNB == 2) {
        format2_size_bits  = sizeof_DCI2_1_5MHz_2A_FDD_t;
        format2_size_bytes = sizeof(DCI2_1_5MHz_2A_FDD_t);
        format2A_size_bits  = sizeof_DCI2A_1_5MHz_2A_FDD_t;
        format2A_size_bytes = sizeof(DCI2A_1_5MHz_2A_FDD_t);
      } else if (frame_parms->nb_antenna_ports_eNB == 4) {
        format2_size_bits  = sizeof_DCI2_1_5MHz_4A_FDD_t;
        format2_size_bytes = sizeof(DCI2_1_5MHz_4A_FDD_t);
        format2A_size_bits  = sizeof_DCI2A_1_5MHz_4A_FDD_t;
        format2A_size_bytes = sizeof(DCI2A_1_5MHz_4A_FDD_t);
      }
    }

    break;

  case 25:
  default:
    if (frame_type == TDD) {
      format1A_size_bits  = sizeof_DCI1A_5MHz_TDD_1_6_t;
      format1A_size_bytes = sizeof(DCI1A_5MHz_TDD_1_6_t);
      format1C_size_bits  = sizeof_DCI1C_5MHz_t;
      format1C_size_bytes = sizeof(DCI1C_5MHz_t);
      format0_size_bits  = sizeof_DCI0_5MHz_TDD_1_6_t;
      format0_size_bytes = sizeof(DCI0_5MHz_TDD_1_6_t);
      format1_size_bits  = sizeof_DCI1_5MHz_TDD_t;
      format1_size_bytes = sizeof(DCI1_5MHz_TDD_t);

      if (frame_parms->nb_antenna_ports_eNB == 2) {
        format2_size_bits  = sizeof_DCI2_5MHz_2A_TDD_t;
        format2_size_bytes = sizeof(DCI2_5MHz_2A_TDD_t);
        format2A_size_bits  = sizeof_DCI2A_5MHz_2A_TDD_t;
        format2A_size_bytes = sizeof(DCI2A_5MHz_2A_TDD_t);
      } else if (frame_parms->nb_antenna_ports_eNB == 4) {
        format2_size_bits  = sizeof_DCI2_5MHz_4A_TDD_t;
        format2_size_bytes = sizeof(DCI2_5MHz_4A_TDD_t);
        format2A_size_bits  = sizeof_DCI2A_5MHz_4A_TDD_t;
        format2A_size_bytes = sizeof(DCI2A_5MHz_4A_TDD_t);
      }
    } else {
      format1A_size_bits  = sizeof_DCI1A_5MHz_FDD_t;
      format1A_size_bytes = sizeof(DCI1A_5MHz_FDD_t);
      format1C_size_bits  = sizeof_DCI1C_5MHz_t;
      format1C_size_bytes = sizeof(DCI1C_5MHz_t);
      format0_size_bits  = sizeof_DCI0_5MHz_FDD_t;
      format0_size_bytes = sizeof(DCI0_5MHz_FDD_t);
      format1_size_bits  = sizeof_DCI1_5MHz_FDD_t;
      format1_size_bytes = sizeof(DCI1_5MHz_FDD_t);

      if (frame_parms->nb_antenna_ports_eNB == 2) {
        format2_size_bits  = sizeof_DCI2_5MHz_2A_FDD_t;
        format2_size_bytes = sizeof(DCI2_5MHz_2A_FDD_t);
        format2A_size_bits  = sizeof_DCI2A_5MHz_2A_FDD_t;
        format2A_size_bytes = sizeof(DCI2A_5MHz_2A_FDD_t);
      } else if (frame_parms->nb_antenna_ports_eNB == 4) {
        format2_size_bits  = sizeof_DCI2_5MHz_4A_FDD_t;
        format2_size_bytes = sizeof(DCI2_5MHz_4A_FDD_t);
        format2A_size_bits  = sizeof_DCI2A_5MHz_4A_FDD_t;
        format2A_size_bytes = sizeof(DCI2A_5MHz_4A_FDD_t);
      }
    }

    break;

  case 50:
    if (frame_type == TDD) {
      format1A_size_bits  = sizeof_DCI1A_10MHz_TDD_1_6_t;
      format1A_size_bytes = sizeof(DCI1A_10MHz_TDD_1_6_t);
      format1C_size_bits  = sizeof_DCI1C_10MHz_t;
      format1C_size_bytes = sizeof(DCI1C_10MHz_t);
      format0_size_bits  = sizeof_DCI0_10MHz_TDD_1_6_t;
      format0_size_bytes = sizeof(DCI0_10MHz_TDD_1_6_t);
      format1_size_bits  = sizeof_DCI1_10MHz_TDD_t;
      format1_size_bytes = sizeof(DCI1_10MHz_TDD_t);

      if (frame_parms->nb_antenna_ports_eNB == 2) {
        format2_size_bits  = sizeof_DCI2_10MHz_2A_TDD_t;
        format2_size_bytes = sizeof(DCI2_10MHz_2A_TDD_t);
        format2A_size_bits  = sizeof_DCI2A_10MHz_2A_TDD_t;
        format2A_size_bytes = sizeof(DCI2A_10MHz_2A_TDD_t);
      } else if (frame_parms->nb_antenna_ports_eNB == 4) {
        format2_size_bits  = sizeof_DCI2_10MHz_4A_TDD_t;
        format2_size_bytes = sizeof(DCI2_10MHz_4A_TDD_t);
        format2A_size_bits  = sizeof_DCI2A_10MHz_4A_TDD_t;
        format2A_size_bytes = sizeof(DCI2A_10MHz_4A_TDD_t);
      }
    } else {
      format1A_size_bits  = sizeof_DCI1A_10MHz_FDD_t;
      format1A_size_bytes = sizeof(DCI1A_10MHz_FDD_t);
      format1C_size_bits  = sizeof_DCI1C_10MHz_t;
      format1C_size_bytes = sizeof(DCI1C_10MHz_t);
      format0_size_bits  = sizeof_DCI0_10MHz_FDD_t;
      format0_size_bytes = sizeof(DCI0_10MHz_FDD_t);
      format1_size_bits  = sizeof_DCI1_10MHz_FDD_t;
      format1_size_bytes = sizeof(DCI1_10MHz_FDD_t);

      if (frame_parms->nb_antenna_ports_eNB == 2) {
        format2_size_bits  = sizeof_DCI2_10MHz_2A_FDD_t;
        format2_size_bytes = sizeof(DCI2_10MHz_2A_FDD_t);
        format2A_size_bits  = sizeof_DCI2A_10MHz_2A_FDD_t;
        format2A_size_bytes = sizeof(DCI2A_10MHz_2A_FDD_t);
      } else if (frame_parms->nb_antenna_ports_eNB == 4) {
        format2_size_bits  = sizeof_DCI2_10MHz_4A_FDD_t;
        format2_size_bytes = sizeof(DCI2_10MHz_4A_FDD_t);
        format2A_size_bits  = sizeof_DCI2A_10MHz_4A_FDD_t;
        format2A_size_bytes = sizeof(DCI2A_10MHz_4A_FDD_t);
      }
    }

    break;

  case 100:
    if (frame_type == TDD) {
      format1A_size_bits  = sizeof_DCI1A_20MHz_TDD_1_6_t;
      format1A_size_bytes = sizeof(DCI1A_20MHz_TDD_1_6_t);
      format1C_size_bits  = sizeof_DCI1C_20MHz_t;
      format1C_size_bytes = sizeof(DCI1C_20MHz_t);
      format0_size_bits  = sizeof_DCI0_20MHz_TDD_1_6_t;
      format0_size_bytes = sizeof(DCI0_20MHz_TDD_1_6_t);
      format1_size_bits  = sizeof_DCI1_20MHz_TDD_t;
      format1_size_bytes = sizeof(DCI1_20MHz_TDD_t);

      if (frame_parms->nb_antenna_ports_eNB == 2) {
        format2_size_bits  = sizeof_DCI2_20MHz_2A_TDD_t;
        format2_size_bytes = sizeof(DCI2_20MHz_2A_TDD_t);
        format2A_size_bits  = sizeof_DCI2A_20MHz_2A_TDD_t;
        format2A_size_bytes = sizeof(DCI2A_20MHz_2A_TDD_t);
      } else if (frame_parms->nb_antenna_ports_eNB == 4) {
        format2_size_bits  = sizeof_DCI2_20MHz_4A_TDD_t;
        format2_size_bytes = sizeof(DCI2_20MHz_4A_TDD_t);
        format2A_size_bits  = sizeof_DCI2A_20MHz_4A_TDD_t;
        format2A_size_bytes = sizeof(DCI2A_20MHz_4A_TDD_t);
      }
    } else {
      format1A_size_bits  = sizeof_DCI1A_20MHz_FDD_t;
      format1A_size_bytes = sizeof(DCI1A_20MHz_FDD_t);
      format1C_size_bits  = sizeof_DCI1C_20MHz_t;
      format1C_size_bytes = sizeof(DCI1C_20MHz_t);
      format0_size_bits  = sizeof_DCI0_20MHz_FDD_t;
      format0_size_bytes = sizeof(DCI0_20MHz_FDD_t);
      format1_size_bits  = sizeof_DCI1_20MHz_FDD_t;
      format1_size_bytes = sizeof(DCI1_20MHz_FDD_t);

      if (frame_parms->nb_antenna_ports_eNB == 2) {
        format2_size_bits  = sizeof_DCI2_20MHz_2A_FDD_t;
        format2_size_bytes = sizeof(DCI2_20MHz_2A_FDD_t);
        format2A_size_bits  = sizeof_DCI2A_20MHz_2A_FDD_t;
        format2A_size_bytes = sizeof(DCI2A_20MHz_2A_FDD_t);
      } else if (frame_parms->nb_antenna_ports_eNB == 4) {
        format2_size_bits  = sizeof_DCI2_20MHz_4A_FDD_t;
        format2_size_bytes = sizeof(DCI2_20MHz_4A_FDD_t);
        format2A_size_bits  = sizeof_DCI2A_20MHz_4A_FDD_t;
        format2A_size_bytes = sizeof(DCI2A_20MHz_4A_FDD_t);
      }
    }

    break;
  }

  if (do_common == 1) {
#ifdef DEBUG_DCI_DECODING
    printf("[DCI search] doing common search/format0 aggregation 4\n");
#endif

    if (ue->prach_resources[eNB_id])
      ra_rnti = ue->prach_resources[eNB_id]->ra_RNTI;

    // First check common search spaces at aggregation 4 (SI_RNTI, P_RNTI and RA_RNTI format 0/1A),
    // and UE_SPEC format0 (PUSCH) too while we're at it
    dci_decoding_procedure0(pdcch_vars,1,mode,subframe,
                            dci_alloc,
                            eNB_id,
                            ue->current_thread_id[subframe],
                            frame_parms,
                            mi,
                            ((ue->decode_SIB == 1) ? SI_RNTI : 0) ,
                            ra_rnti,
			    P_RNTI,
                            2,
                            format1A,
                            format1A,
                            format1A,
                            format0,
                            format1A_size_bits,
                            format1A_size_bytes,
                            &dci_cnt,
                            &format0_found,
                            &format_c_found,
                            &CCEmap0,
                            &CCEmap1,
                            &CCEmap2);

    if ((CCEmap0==0xffff) ||
        ((format0_found==1)&&(format_c_found==1)))
      return(dci_cnt);

    // Now check common search spaces at aggregation 4 (SI_RNTI,P_RNTI and RA_RNTI and C-RNTI format 1C),
    // and UE_SPEC format0 (PUSCH) too while we're at it
    dci_decoding_procedure0(pdcch_vars,1,mode,subframe,
                            dci_alloc,
                            eNB_id,
                            ue->current_thread_id[subframe],
                            frame_parms,
                            mi,
                            ((ue->decode_SIB == 1) ? SI_RNTI : 0),
                            ra_rnti,
			    P_RNTI,
                            2,
                            format1C,
                            format1C,
                            format1C,
                            format1C,
                            format1C_size_bits,
                            format1C_size_bytes,
                            &dci_cnt,
                            &format0_found,
                            &format_c_found,
                            &CCEmap0,
                            &CCEmap1,
                            &CCEmap2);

    if ((CCEmap0==0xffff) ||
        ((format0_found==1)&&(format_c_found==1)))
      return(dci_cnt);

    // Now check common search spaces at aggregation 8 (SI_RNTI,P_RNTI and RA_RNTI format 1A),
    // and UE_SPEC format0 (PUSCH) too while we're at it
    //  printf("[DCI search] doing common search/format0 aggregation 3\n");
#ifdef DEBUG_DCI_DECODING
    printf("[DCI search] doing common search/format0 aggregation 8\n");
#endif
    dci_decoding_procedure0(pdcch_vars,1,mode,subframe,
                            dci_alloc,
                            eNB_id,
                            ue->current_thread_id[subframe],
                            frame_parms,
                            mi,
                            ((ue->decode_SIB == 1) ? SI_RNTI : 0),
			    P_RNTI,
                            ra_rnti,
                            3,
                            format1A,
                            format1A,
                            format1A,
                            format0,
                            format1A_size_bits,
                            format1A_size_bytes,
                            &dci_cnt,
                            &format0_found,
                            &format_c_found,
                            &CCEmap0,
                            &CCEmap1,
                            &CCEmap2);

    if ((CCEmap0==0xffff)||
        ((format0_found==1)&&(format_c_found==1)))
      return(dci_cnt);

    // Now check common search spaces at aggregation 8 (SI_RNTI and RA_RNTI and C-RNTI format 1C),
    // and UE_SPEC format0 (PUSCH) too while we're at it
    dci_decoding_procedure0(pdcch_vars,1,mode,subframe,
                            dci_alloc,
                            eNB_id,
                            ue->current_thread_id[subframe],
                            frame_parms,
                            mi,
                            ((ue->decode_SIB == 1) ? SI_RNTI : 0),
                            ra_rnti,
			    P_RNTI,
			    3,
                            format1C,
                            format1C,
                            format1C,
                            format1C,
                            format1C_size_bits,
                            format1C_size_bytes,
                            &dci_cnt,
                            &format0_found,
                            &format_c_found,
                            &CCEmap0,
                            &CCEmap1,
                            &CCEmap2);
    //#endif

  }

  if (ue->UE_mode[eNB_id] <= PRACH)
    return(dci_cnt);

  if (ue->prach_resources[eNB_id])
    ra_rnti = ue->prach_resources[eNB_id]->ra_RNTI;

  // Now check UE_SPEC format0/1A ue_spec search spaces at aggregation 8
  //  printf("[DCI search] Format 0/1A aggregation 8\n");
  dci_decoding_procedure0(pdcch_vars,0,mode,
                          subframe,
                          dci_alloc,
                          eNB_id,
                          ue->current_thread_id[subframe],
                          frame_parms,
                          mi,
                          ((ue->decode_SIB == 1) ? SI_RNTI : 0),
                          ra_rnti,
			  P_RNTI,
			  0,
                          format1A,
                          format1A,
                          format1A,
                          format0,
                          format0_size_bits,
                          format0_size_bytes,
                          &dci_cnt,
                          &format0_found,
                          &format_c_found,
                          &CCEmap0,
                          &CCEmap1,
                          &CCEmap2);

  if ((CCEmap0==0xffff)||
      ((format0_found==1)&&(format_c_found==1)))
    return(dci_cnt);

  //printf("[DCI search] Format 0 aggregation 1 dci_cnt %d\n",dci_cnt);

  if (dci_cnt == 0)
  {
  // Now check UE_SPEC format 0 search spaces at aggregation 4
  dci_decoding_procedure0(pdcch_vars,0,mode,
                          subframe,
                          dci_alloc,
                          eNB_id,
                          ue->current_thread_id[subframe],
                          frame_parms,
                          mi,
                          ((ue->decode_SIB == 1) ? SI_RNTI : 0),
                          ra_rnti,
			  P_RNTI,
			  1,
                          format1A,
                          format1A,
                          format1A,
                          format0,
                          format0_size_bits,
                          format0_size_bytes,
                          &dci_cnt,
                          &format0_found,
                          &format_c_found,
                          &CCEmap0,
                          &CCEmap1,
                          &CCEmap2);

  if ((CCEmap0==0xffff)||
      ((format0_found==1)&&(format_c_found==1)))
    return(dci_cnt);


  //printf("[DCI search] Format 0 aggregation 2 dci_cnt %d\n",dci_cnt);
  }

  if (dci_cnt == 0)
  {
  // Now check UE_SPEC format 0 search spaces at aggregation 2
  dci_decoding_procedure0(pdcch_vars,0,mode,
                          subframe,
                          dci_alloc,
                          eNB_id,
                          ue->current_thread_id[subframe],
                          frame_parms,
                          mi,
                          ((ue->decode_SIB == 1) ? SI_RNTI : 0),
                          ra_rnti,
			  P_RNTI,
                          2,
                          format1A,
                          format1A,
                          format1A,
                          format0,
                          format0_size_bits,
                          format0_size_bytes,
                          &dci_cnt,
                          &format0_found,
                          &format_c_found,
                          &CCEmap0,
                          &CCEmap1,
                          &CCEmap2);

  if ((CCEmap0==0xffff)||
      ((format0_found==1)&&(format_c_found==1)))
    return(dci_cnt);

  //printf("[DCI search] Format 0 aggregation 4 dci_cnt %d\n",dci_cnt);
  }

  if (dci_cnt == 0)
  {
  // Now check UE_SPEC format 0 search spaces at aggregation 1
  dci_decoding_procedure0(pdcch_vars,0,mode,
                          subframe,
                          dci_alloc,
                          eNB_id,
                          ue->current_thread_id[subframe],
                          frame_parms,
                          mi,
                          ((ue->decode_SIB == 1) ? SI_RNTI : 0),
                          ra_rnti,
			  P_RNTI,
                          3,
                          format1A,
                          format1A,
                          format1A,
                          format0,
                          format0_size_bits,
                          format0_size_bytes,
                          &dci_cnt,
                          &format0_found,
                          &format_c_found,
                          &CCEmap0,
                          &CCEmap1,
                          &CCEmap2);

  if ((CCEmap0==0xffff)||
      ((format0_found==1)&&(format_c_found==1)))
    return(dci_cnt);

  //printf("[DCI search] Format 0 aggregation 8 dci_cnt %d\n",dci_cnt);

  }
  // These are for CRNTI based on transmission mode
  if ((tmode < 3) || (tmode == 7)) {
    // Now check UE_SPEC format 1 search spaces at aggregation 1
    old_dci_cnt=dci_cnt;
    dci_decoding_procedure0(pdcch_vars,0,mode,subframe,
                            dci_alloc,
                            eNB_id,
                            ue->current_thread_id[subframe],
                            frame_parms,
                            mi,
                            ((ue->decode_SIB == 1) ? SI_RNTI : 0),
                            ra_rnti,
			    P_RNTI,
                            0,
                            format1A,
                            format1A,
                            format1A,
                            format1,
                            format1_size_bits,
                            format1_size_bytes,
                            &dci_cnt,
                            &format0_found,
                            &format_c_found,
                            &CCEmap0,
                            &CCEmap1,
                            &CCEmap2);
    //printf("[DCI search] Format 1 aggregation 1 dci_cnt %d\n",dci_cnt);

    if ((CCEmap0==0xffff) ||
        (format_c_found==1))
      return(dci_cnt);

    if (dci_cnt>old_dci_cnt)
      return(dci_cnt);

    // Now check UE_SPEC format 1 search spaces at aggregation 2
    old_dci_cnt=dci_cnt;
    dci_decoding_procedure0(pdcch_vars,0,mode,subframe,
                            dci_alloc,
                            eNB_id,
                            ue->current_thread_id[subframe],
                            frame_parms,
                            mi,
                            ((ue->decode_SIB == 1) ? SI_RNTI : 0),
                            ra_rnti,
			    P_RNTI,
                            1,
                            format1A,
                            format1A,
                            format1A,
                            format1,
                            format1_size_bits,
                            format1_size_bytes,
                            &dci_cnt,
                            &format0_found,
                            &format_c_found,
                            &CCEmap0,
                            &CCEmap1,
                            &CCEmap2);
    //printf("[DCI search] Format 1 aggregation 2 dci_cnt %d\n",dci_cnt);

    if ((CCEmap0==0xffff)||
        (format_c_found==1))
      return(dci_cnt);

    if (dci_cnt>old_dci_cnt)
      return(dci_cnt);

    // Now check UE_SPEC format 1 search spaces at aggregation 4
    old_dci_cnt=dci_cnt;
    dci_decoding_procedure0(pdcch_vars,0,mode,subframe,
                            dci_alloc,
                            eNB_id,
                            ue->current_thread_id[subframe],
                            frame_parms,
                            mi,
                            ((ue->decode_SIB == 1) ? SI_RNTI : 0),
                            ra_rnti,
			    P_RNTI,
			    2,
                            format1A,
                            format1A,
                            format1A,
                            format1,
                            format1_size_bits,
                            format1_size_bytes,
                            &dci_cnt,
                            &format0_found,
                            &format_c_found,
                            &CCEmap0,
                            &CCEmap1,
                            &CCEmap2);
    //printf("[DCI search] Format 1 aggregation 4 dci_cnt %d\n",dci_cnt);

    if ((CCEmap0==0xffff)||
        ((format0_found==1)&&(format_c_found==1)))
      return(dci_cnt);

    if (dci_cnt>old_dci_cnt)
      return(dci_cnt);

    //#ifdef ALL_AGGREGATION
    // Now check UE_SPEC format 1 search spaces at aggregation 8
    old_dci_cnt=dci_cnt;
    dci_decoding_procedure0(pdcch_vars,0,mode,subframe,
                            dci_alloc,
                            eNB_id,
                            ue->current_thread_id[subframe],
                            frame_parms,
                            mi,
                            ((ue->decode_SIB == 1) ? SI_RNTI : 0),
                            ra_rnti,
			    P_RNTI,
                            3,
                            format1A,
                            format1A,
                            format1A,
                            format1,
                            format1_size_bits,
                            format1_size_bytes,
                            &dci_cnt,
                            &format0_found,
                            &format_c_found,
                            &CCEmap0,
                            &CCEmap1,
                            &CCEmap2);
    //printf("[DCI search] Format 1 aggregation 8 dci_cnt %d\n",dci_cnt);

    if ((CCEmap0==0xffff)||
        ((format0_found==1)&&(format_c_found==1)))
      return(dci_cnt);

    if (dci_cnt>old_dci_cnt)
      return(dci_cnt);

    //#endif //ALL_AGGREGATION
  } else if (tmode == 3) {


    LOG_D(PHY," Now check UE_SPEC format 2A_2A search aggregation 1 dci length: %d[bits] %d[bytes]\n",format2A_size_bits,format2A_size_bytes);
    // Now check UE_SPEC format 2A_2A search spaces at aggregation 1
    old_dci_cnt=dci_cnt;
    dci_decoding_procedure0(pdcch_vars,0,mode,
                            subframe,
                            dci_alloc,
                            eNB_id,
                            ue->current_thread_id[subframe],
                            frame_parms,
                            mi,
                            ((ue->decode_SIB == 1) ? SI_RNTI : 0),
                            ra_rnti,
                            P_RNTI,
                            0,
                            format1A,
                            format1A,
                            format1A,
                            format2A,
                            format2A_size_bits,
                            format2A_size_bytes,
                            &dci_cnt,
                            &format0_found,
                            &format_c_found,
                            &CCEmap0,
                            &CCEmap1,
                            &CCEmap2);

    LOG_D(PHY," format 2A_2A search CCEmap0 %x, format0_found %d, format_c_found %d \n", CCEmap0, format0_found, format_c_found);
    if ((CCEmap0==0xffff)||
        ((format0_found==1)&&(format_c_found==1)))
      return(dci_cnt);

    LOG_D(PHY," format 2A_2A search dci_cnt %d, old_dci_cn t%d \n", dci_cnt, old_dci_cnt);
    if (dci_cnt>old_dci_cnt)
      return(dci_cnt);

    // Now check UE_SPEC format 2 search spaces at aggregation 2
    LOG_D(PHY," Now check UE_SPEC format 2A_2A search aggregation 2 dci length: %d[bits] %d[bytes]\n",format2A_size_bits,format2A_size_bytes);
    old_dci_cnt=dci_cnt;
    dci_decoding_procedure0(pdcch_vars,0,mode,
                            subframe,
                            dci_alloc,
                            eNB_id,
                            ue->current_thread_id[subframe],
                            frame_parms,
                            mi,
                            ((ue->decode_SIB == 1) ? SI_RNTI : 0),
                            ra_rnti,
			    P_RNTI,
                            1,
                            format1A,
                            format1A,
                            format1A,
                            format2A,
                            format2A_size_bits,
                            format2A_size_bytes,
                            &dci_cnt,
                            &format0_found,
                            &format_c_found,
                            &CCEmap0,
                            &CCEmap1,
                            &CCEmap2);

    if ((CCEmap0==0xffff)||
        ((format0_found==1)&&(format_c_found==1)))
      return(dci_cnt);

    LOG_D(PHY," format 2A_2A search dci_cnt %d, old_dci_cn t%d \n", dci_cnt, old_dci_cnt);
    if (dci_cnt>old_dci_cnt)
      return(dci_cnt);

    // Now check UE_SPEC format 2_2A search spaces at aggregation 4
    LOG_D(PHY," Now check UE_SPEC format 2_2A search spaces at aggregation 4 \n");
    old_dci_cnt=dci_cnt;
    dci_decoding_procedure0(pdcch_vars,0,mode,
                            subframe,
                            dci_alloc,
                            eNB_id,
                            ue->current_thread_id[subframe],
                            frame_parms,
                            mi,
                            ((ue->decode_SIB == 1) ? SI_RNTI : 0),
                            ra_rnti,
                            P_RNTI,
                            2,
                            format1A,
                            format1A,
                            format1A,
                            format2A,
                            format2A_size_bits,
                            format2A_size_bytes,
                            &dci_cnt,
                            &format0_found,
                            &format_c_found,
                            &CCEmap0,
                            &CCEmap1,
                            &CCEmap2);

    if ((CCEmap0==0xffff)||
        ((format0_found==1)&&(format_c_found==1)))
      return(dci_cnt);

    LOG_D(PHY," format 2A_2A search dci_cnt %d, old_dci_cn t%d \n", dci_cnt, old_dci_cnt);
    if (dci_cnt>old_dci_cnt)
      return(dci_cnt);

    //#ifdef ALL_AGGREGATION
    // Now check UE_SPEC format 2_2A search spaces at aggregation 8
    LOG_D(PHY," Now check UE_SPEC format 2_2A search spaces at aggregation 8 dci length: %d[bits] %d[bytes]\n",format2A_size_bits,format2A_size_bytes);
    old_dci_cnt=dci_cnt;
    dci_decoding_procedure0(pdcch_vars,0,mode,
                            subframe,
                            dci_alloc,
                            eNB_id,
                            ue->current_thread_id[subframe],
                            frame_parms,
                            mi,
                            ((ue->decode_SIB == 1) ? SI_RNTI : 0),
                            ra_rnti,
			    P_RNTI,
                            3,
                            format1A,
                            format1A,
                            format1A,
                            format2A,
                            format2A_size_bits,
                            format2A_size_bytes,
                            &dci_cnt,
                            &format0_found,
                            &format_c_found,
                            &CCEmap0,
                            &CCEmap1,
                            &CCEmap2);
    //#endif
    if ((CCEmap0==0xffff)||
        ((format0_found==1)&&(format_c_found==1)))
      return(dci_cnt);

    LOG_D(PHY," format 2A_2A search dci_cnt %d, old_dci_cn t%d \n", dci_cnt, old_dci_cnt);
    if (dci_cnt>old_dci_cnt)
      return(dci_cnt);
  } else if (tmode == 4) {

    // Now check UE_SPEC format 2_2A search spaces at aggregation 1
    old_dci_cnt=dci_cnt;
    dci_decoding_procedure0(pdcch_vars,0,mode,
                            subframe,
                            dci_alloc,
                            eNB_id,
                            ue->current_thread_id[subframe],
                            frame_parms,
                            mi,
                            ((ue->decode_SIB == 1) ? SI_RNTI : 0),
                            ra_rnti,
			    P_RNTI,
                            0,
                            format1A,
                            format1A,
                            format1A,
                            format2,
                            format2_size_bits,
                            format2_size_bytes,
                            &dci_cnt,
                            &format0_found,
                            &format_c_found,
                            &CCEmap0,
                            &CCEmap1,
                            &CCEmap2);

    if ((CCEmap0==0xffff)||
        ((format0_found==1)&&(format_c_found==1)))
      return(dci_cnt);

    if (dci_cnt>old_dci_cnt)
      return(dci_cnt);

    // Now check UE_SPEC format 2 search spaces at aggregation 2
    old_dci_cnt=dci_cnt;
    dci_decoding_procedure0(pdcch_vars,0,mode,
                            subframe,
                            dci_alloc,
                            eNB_id,
                            ue->current_thread_id[subframe],
                            frame_parms,
                            mi,
                            ((ue->decode_SIB == 1) ? SI_RNTI : 0),
                            ra_rnti,
			    P_RNTI,
                            1,
                            format1A,
                            format1A,
                            format1A,
                            format2,
                            format2_size_bits,
                            format2_size_bytes,
                            &dci_cnt,
                            &format0_found,
                            &format_c_found,
                            &CCEmap0,
                            &CCEmap1,
                            &CCEmap2);

    if ((CCEmap0==0xffff)||
        ((format0_found==1)&&(format_c_found==1)))
      return(dci_cnt);

    if (dci_cnt>old_dci_cnt)
      return(dci_cnt);

    // Now check UE_SPEC format 2_2A search spaces at aggregation 4
    old_dci_cnt=dci_cnt;
    dci_decoding_procedure0(pdcch_vars,0,mode,
                            subframe,
                            dci_alloc,
                            eNB_id,
                            ue->current_thread_id[subframe],
                            frame_parms,
                            mi,
                            ((ue->decode_SIB == 1) ? SI_RNTI : 0),
                            ra_rnti,
			    P_RNTI,
                            2,
                            format1A,
                            format1A,
                            format1A,
                            format2,
                            format2_size_bits,
                            format2_size_bytes,
                            &dci_cnt,
                            &format0_found,
                            &format_c_found,
                            &CCEmap0,
                            &CCEmap1,
                            &CCEmap2);

    if ((CCEmap0==0xffff)||
        ((format0_found==1)&&(format_c_found==1)))
      return(dci_cnt);

    if (dci_cnt>old_dci_cnt)
      return(dci_cnt);

    //#ifdef ALL_AGGREGATION
    // Now check UE_SPEC format 2_2A search spaces at aggregation 8
    old_dci_cnt=dci_cnt;
    dci_decoding_procedure0(pdcch_vars,0,mode,
                            subframe,
                            dci_alloc,
                            eNB_id,
                            ue->current_thread_id[subframe],
                            frame_parms,
                            mi,
                            ((ue->decode_SIB == 1) ? SI_RNTI : 0),
                            ra_rnti,
			    P_RNTI,
                            3,
                            format1A,
                            format1A,
                            format1A,
                            format2,
                            format2_size_bits,
                            format2_size_bytes,
                            &dci_cnt,
                            &format0_found,
                            &format_c_found,
                            &CCEmap0,
                            &CCEmap1,
                            &CCEmap2);
    //#endif
  } else if ((tmode==5) || (tmode==6)) { // This is MU-MIMO

    // Now check UE_SPEC format 1E_2A_M10PRB search spaces aggregation 1
#ifdef DEBUG_DCI_DECODING
    LOG_I(PHY," MU-MIMO check UE_SPEC format 1E_2A_M10PRB\n");
#endif
    old_dci_cnt=dci_cnt;
    dci_decoding_procedure0(pdcch_vars,0,mode,
                            subframe,
                            dci_alloc,
                            eNB_id,
                            ue->current_thread_id[subframe],
                            frame_parms,
                            mi,
                            ((ue->decode_SIB == 1) ? SI_RNTI : 0),
                            ra_rnti,
			    P_RNTI,
                            0,
                            format1A,
                            format1A,
                            format1A,
                            format1E_2A_M10PRB,
                            sizeof_DCI1E_5MHz_2A_M10PRB_TDD_t,
                            sizeof(DCI1E_5MHz_2A_M10PRB_TDD_t),
                            &dci_cnt,
                            &format0_found,
                            &format_c_found,
                            &CCEmap0,
                            &CCEmap1,
                            &CCEmap2);


    if ((CCEmap0==0xffff)||
        ((format0_found==1)&&(format_c_found==1)))
      return(dci_cnt);

    if (dci_cnt>old_dci_cnt)
      return(dci_cnt);

    // Now check UE_SPEC format 1E_2A_M10PRB search spaces aggregation 2
    old_dci_cnt=dci_cnt;
    dci_decoding_procedure0(pdcch_vars,0,mode,
                            subframe,
                            dci_alloc,
                            eNB_id,
                            ue->current_thread_id[subframe],
                            frame_parms,
                            mi,
                            ((ue->decode_SIB == 1) ? SI_RNTI : 0),
                            ra_rnti,
			    P_RNTI,
                            1,
                            format1A,
                            format1A,
                            format1A,
                            format1E_2A_M10PRB,
                            sizeof_DCI1E_5MHz_2A_M10PRB_TDD_t,
                            sizeof(DCI1E_5MHz_2A_M10PRB_TDD_t),
                            &dci_cnt,
                            &format0_found,
                            &format_c_found,
                            &CCEmap0,
                            &CCEmap1,
                            &CCEmap2);

    if ((CCEmap0==0xffff)||
        ((format0_found==1)&&(format_c_found==1)))
      return(dci_cnt);

    if (dci_cnt>old_dci_cnt)
      return(dci_cnt);

    // Now check UE_SPEC format 1E_2A_M10PRB search spaces aggregation 4
    old_dci_cnt=dci_cnt;
    dci_decoding_procedure0(pdcch_vars,0,mode,
                            subframe,
                            dci_alloc,
                            eNB_id,
                            ue->current_thread_id[subframe],
                            frame_parms,
                            mi,
                            ((ue->decode_SIB == 1) ? SI_RNTI : 0),
                            ra_rnti,
			    P_RNTI,
                            2,
                            format1A,
                            format1A,
                            format1A,
                            format1E_2A_M10PRB,
                            sizeof_DCI1E_5MHz_2A_M10PRB_TDD_t,
                            sizeof(DCI1E_5MHz_2A_M10PRB_TDD_t),
                            &dci_cnt,
                            &format0_found,
                            &format_c_found,
                            &CCEmap0,
                            &CCEmap1,
                            &CCEmap2);

    if ((CCEmap0==0xffff)||
        ((format0_found==1)&&(format_c_found==1)))
      return(dci_cnt);

    if (dci_cnt>old_dci_cnt)
      return(dci_cnt);

    //#ifdef ALL_AGGREGATION

    // Now check UE_SPEC format 1E_2A_M10PRB search spaces at aggregation 8
    old_dci_cnt=dci_cnt;
    dci_decoding_procedure0(pdcch_vars,0,mode,
                            subframe,
                            dci_alloc,
                            eNB_id,
                            ue->current_thread_id[subframe],
                            frame_parms,
                            mi,
                            ((ue->decode_SIB == 1) ? SI_RNTI : 0),
                            ra_rnti,
			    P_RNTI,
                            3,
                            format1A,
                            format1A,
                            format1A,
                            format1E_2A_M10PRB,
                            sizeof_DCI1E_5MHz_2A_M10PRB_TDD_t,
                            sizeof(DCI1E_5MHz_2A_M10PRB_TDD_t),
                            &dci_cnt,
                            &format0_found,
                            &format_c_found,
                            &CCEmap0,
                            &CCEmap1,
                            &CCEmap2);

    if ((CCEmap0==0xffff)||
        ((format0_found==1)&&(format_c_found==1)))
      return(dci_cnt);

    if (dci_cnt>old_dci_cnt)
      return(dci_cnt);

    //#endif  //ALL_AGGREGATION

  }

  return(dci_cnt);
}

#ifdef PHY_ABSTRACTION
uint16_t dci_decoding_procedure_emul(LTE_UE_PDCCH **pdcch_vars,
                                     uint8_t num_ue_spec_dci,
                                     uint8_t num_common_dci,
                                     DCI_ALLOC_t *dci_alloc_tx,
                                     DCI_ALLOC_t *dci_alloc_rx,
                                     int16_t eNB_id)
{

  uint8_t  dci_cnt=0,i;

  memcpy(dci_alloc_rx,dci_alloc_tx,num_common_dci*sizeof(DCI_ALLOC_t));
  dci_cnt = num_common_dci;
  LOG_D(PHY,"[DCI][EMUL] : num_common_dci %d\n",num_common_dci);

  for (i=num_common_dci; i<(num_ue_spec_dci+num_common_dci); i++) {
    LOG_D(PHY,"[DCI][EMUL] Checking dci %d => %x format %d (bit 0 %d)\n",i,pdcch_vars[eNB_id]->crnti,dci_alloc_tx[i].format,
          dci_alloc_tx[i].dci_pdu[0]&0x80);

    if (dci_alloc_tx[i].rnti == pdcch_vars[eNB_id]->crnti) {
      memcpy(dci_alloc_rx+dci_cnt,dci_alloc_tx+i,sizeof(DCI_ALLOC_t));
      dci_cnt++;
    }
  }


  return(dci_cnt);
}
#endif<|MERGE_RESOLUTION|>--- conflicted
+++ resolved
@@ -2178,11 +2178,8 @@
   }
 
 
-<<<<<<< HEAD
+
   //  LOG_I(PHY," dci.c: get_num_pdcch_symbols subframe %d FATAL, illegal numCCE %d (num_dci %d)\n",subframe,numCCE,num_dci);
-=======
-  LOG_D(PHY," dci.c: get_num_pdcch_symbols subframe %d FATAL, illegal numCCE %d (num_dci %d)\n",subframe,numCCE,num_dci);
->>>>>>> 1fb76157
   //for (i=0;i<num_dci;i++) {
   //  printf("dci_alloc[%d].L = %d\n",i,dci_alloc[i].L);
   //}
@@ -2192,12 +2189,9 @@
 }
 */
 
-<<<<<<< HEAD
+
 uint8_t generate_dci_top(uint8_t num_pdcch_symbols,
 			 uint8_t num_dci,
-=======
-uint8_t generate_dci_top(int num_dci,
->>>>>>> 1fb76157
                          DCI_ALLOC_t *dci_alloc,
                          uint32_t n_rnti,
                          int16_t amp,
@@ -2206,12 +2200,9 @@
                          uint32_t subframe)
 {
 
-<<<<<<< HEAD
+
   uint8_t *e_ptr;
   int8_t L;
-=======
-  uint8_t *e_ptr,num_pdcch_symbols;
->>>>>>> 1fb76157
   uint32_t i, lprime;
   uint32_t gain_lin_QPSK,kprime,kprime_mod12,mprime,nsymb,symbol_offset,tti_offset;
   int16_t re_offset;
@@ -2257,13 +2248,7 @@
     break;
   }
 
-<<<<<<< HEAD
-  
-=======
-  num_pdcch_symbols = get_num_pdcch_symbols(num_dci,dci_alloc,frame_parms,subframe);
-  //  printf("subframe %d in generate_dci_top num_pdcch_symbols = %d, num_dci %d\n",
-  //     subframe,num_pdcch_symbols,num_dci);
->>>>>>> 1fb76157
+
   generate_pcfich(num_pdcch_symbols,
                   amp,
                   frame_parms,
@@ -2282,7 +2267,7 @@
 
   e_ptr = e;
 
-<<<<<<< HEAD
+
   // generate DCIs in order of decreasing aggregation level, then common/ue spec
   // MAC is assumed to have ordered the UE spec DCI according to the RNTI-based randomization
   for (L=8; L>=1; L>>=1) {
@@ -2306,24 +2291,6 @@
                                 dci_alloc[i].rnti);
         }
       }
-=======
-  // generate DCIs
-  for (i=0; i<num_dci; i++) {
-#ifdef DEBUG_DCI_ENCODING
-    printf("Generating %s DCI %d/%d (nCCE %d) of length %d, aggregation %d (%x)\n",
-           dci_alloc[i].search_space == DCI_COMMON_SPACE ? "common" : "UE",
-           i,num_dci,dci_alloc[i].firstCCE,dci_alloc[i].dci_length,1<<dci_alloc[i].L,
-          *(unsigned int*)dci_alloc[i].dci_pdu);
-    dump_dci(frame_parms,&dci_alloc[i]);
-#endif
-
-    if (dci_alloc[i].firstCCE>=0) {
-      e_ptr = generate_dci0(dci_alloc[i].dci_pdu,
-                            e+(72*dci_alloc[i].firstCCE),
-                            dci_alloc[i].dci_length,
-                            dci_alloc[i].L,
-                            dci_alloc[i].rnti);
->>>>>>> 1fb76157
     }
   }
 
@@ -2532,100 +2499,7 @@
   return(num_pdcch_symbols);
 }
 
-<<<<<<< HEAD
-=======
-#ifdef PHY_ABSTRACTION
-uint8_t generate_dci_top_emul(PHY_VARS_eNB *phy_vars_eNB,
-                              int num_dci,
-                              DCI_ALLOC_t *dci_alloc,
-                              uint8_t subframe)
-{
-  int n_dci, n_dci_dl;
-  uint8_t ue_id;
-  LTE_eNB_DLSCH_t *dlsch_eNB;
-  int num_ue_spec_dci;
-  int num_common_dci;
-  int i;
-  uint8_t num_pdcch_symbols = get_num_pdcch_symbols(num_dci,
-                              dci_alloc,
-                              &phy_vars_eNB->frame_parms,
-                              subframe);
-  eNB_transport_info[phy_vars_eNB->Mod_id][phy_vars_eNB->CC_id].cntl.cfi=num_pdcch_symbols;
-
-  num_ue_spec_dci = 0;
-  num_common_dci = 0;
-  for (i = 0; i < num_dci; i++) {
-    /* TODO: maybe useless test, to remove? */
-    if (!(dci_alloc[i].firstCCE>=0)) abort();
-    if (dci_alloc[i].search_space == DCI_COMMON_SPACE)
-      num_common_dci++;
-    else
-      num_ue_spec_dci++;
-  }
-
-  memcpy(phy_vars_eNB->dci_alloc[subframe&1],dci_alloc,sizeof(DCI_ALLOC_t)*(num_dci));
-  phy_vars_eNB->num_ue_spec_dci[subframe&1]=num_ue_spec_dci;
-  phy_vars_eNB->num_common_dci[subframe&1]=num_common_dci;
-  eNB_transport_info[phy_vars_eNB->Mod_id][phy_vars_eNB->CC_id].num_ue_spec_dci = num_ue_spec_dci;
-  eNB_transport_info[phy_vars_eNB->Mod_id][phy_vars_eNB->CC_id].num_common_dci = num_common_dci;
-
-  LOG_D(PHY,"[eNB %d][DCI][EMUL] CC id %d:  num spec dci %d num comm dci %d num PMCH %d \n",
-        phy_vars_eNB->Mod_id, phy_vars_eNB->CC_id, num_ue_spec_dci,num_common_dci,
-        eNB_transport_info[phy_vars_eNB->Mod_id][phy_vars_eNB->CC_id].num_pmch);
-
-  if (eNB_transport_info[phy_vars_eNB->Mod_id][phy_vars_eNB->CC_id].cntl.pmch_flag == 1 )
-    n_dci_dl = eNB_transport_info[phy_vars_eNB->Mod_id][phy_vars_eNB->CC_id].num_pmch;
-  else
-    n_dci_dl = 0;
-
-  for (n_dci =0 ;
-       n_dci < (eNB_transport_info[phy_vars_eNB->Mod_id][phy_vars_eNB->CC_id].num_ue_spec_dci+ eNB_transport_info[phy_vars_eNB->Mod_id][phy_vars_eNB->CC_id].num_common_dci);
-       n_dci++) {
-
-    if (dci_alloc[n_dci].format > 0) { // exclude the uplink dci
-
-      if (dci_alloc[n_dci].rnti == SI_RNTI) {
-        dlsch_eNB = PHY_vars_eNB_g[phy_vars_eNB->Mod_id][phy_vars_eNB->CC_id]->dlsch_SI;
-        eNB_transport_info[phy_vars_eNB->Mod_id][phy_vars_eNB->CC_id].dlsch_type[n_dci_dl] = 0;//SI;
-        eNB_transport_info[phy_vars_eNB->Mod_id][phy_vars_eNB->CC_id].harq_pid[n_dci_dl] = 0;
-        eNB_transport_info[phy_vars_eNB->Mod_id][phy_vars_eNB->CC_id].tbs[n_dci_dl] = dlsch_eNB->harq_processes[0]->TBS>>3;
-        LOG_D(PHY,"[DCI][EMUL]SI tbs is %d and dci index %d harq pid is %d \n",eNB_transport_info[phy_vars_eNB->Mod_id][phy_vars_eNB->CC_id].tbs[n_dci_dl],n_dci_dl,
-              eNB_transport_info[phy_vars_eNB->Mod_id][phy_vars_eNB->CC_id].harq_pid[n_dci_dl]);
-      } else if (dci_alloc[n_dci_dl].ra_flag == 1) {
-        dlsch_eNB = PHY_vars_eNB_g[phy_vars_eNB->Mod_id][phy_vars_eNB->CC_id]->dlsch_ra;
-        eNB_transport_info[phy_vars_eNB->Mod_id][phy_vars_eNB->CC_id].dlsch_type[n_dci_dl] = 1;//RA;
-        eNB_transport_info[phy_vars_eNB->Mod_id][phy_vars_eNB->CC_id].harq_pid[n_dci_dl] = 0;
-        eNB_transport_info[phy_vars_eNB->Mod_id][phy_vars_eNB->CC_id].tbs[n_dci_dl] = dlsch_eNB->harq_processes[0]->TBS>>3;
-        LOG_D(PHY,"[DCI][EMUL] RA  tbs is %d and dci index %d harq pid is %d \n",eNB_transport_info[phy_vars_eNB->Mod_id][phy_vars_eNB->CC_id].tbs[n_dci_dl],n_dci_dl,
-              eNB_transport_info[phy_vars_eNB->Mod_id][phy_vars_eNB->CC_id].harq_pid[n_dci_dl]);
-      } else {
-        ue_id = find_ue(dci_alloc[n_dci_dl].rnti,PHY_vars_eNB_g[phy_vars_eNB->Mod_id][phy_vars_eNB->CC_id]);
-        DevAssert( ue_id != (uint8_t)-1 );
-        dlsch_eNB = PHY_vars_eNB_g[phy_vars_eNB->Mod_id][phy_vars_eNB->CC_id]->dlsch[ue_id][0];
-
-        eNB_transport_info[phy_vars_eNB->Mod_id][phy_vars_eNB->CC_id].dlsch_type[n_dci_dl] = 2;//TB0;
-        eNB_transport_info[phy_vars_eNB->Mod_id][phy_vars_eNB->CC_id].harq_pid[n_dci_dl] = dlsch_eNB->current_harq_pid;
-        eNB_transport_info[phy_vars_eNB->Mod_id][phy_vars_eNB->CC_id].ue_id[n_dci_dl] = ue_id;
-        eNB_transport_info[phy_vars_eNB->Mod_id][phy_vars_eNB->CC_id].tbs[n_dci_dl] = dlsch_eNB->harq_processes[dlsch_eNB->current_harq_pid]->TBS>>3;
-        LOG_D(PHY,"[DCI][EMUL] TB1 tbs is %d and dci index %d harq pid is %d \n",eNB_transport_info[phy_vars_eNB->Mod_id][phy_vars_eNB->CC_id].tbs[n_dci_dl],n_dci_dl,
-              eNB_transport_info[phy_vars_eNB->Mod_id][phy_vars_eNB->CC_id].harq_pid[n_dci_dl]);
-        // check for TB1 later
-
-      }
-    }
-
-    n_dci_dl++;
-  }
-
-  memcpy((void *)&eNB_transport_info[phy_vars_eNB->Mod_id][phy_vars_eNB->CC_id].dci_alloc,
-         (void *)dci_alloc,
-         n_dci*sizeof(DCI_ALLOC_t));
-
-  return(num_pdcch_symbols);
-}
-#endif
-
->>>>>>> 1fb76157
+
 
 void dci_decoding(uint8_t DCI_LENGTH,
                   uint8_t aggregation_level,
@@ -2982,20 +2856,13 @@
     if (CCEmap_cand == 0) {
 
       if (do_common == 1)
-<<<<<<< HEAD
-=======
-        LOG_I(PHY,"[DCI search nPdcch %d - common] Attempting candidate %d Aggregation Level %d DCI length %d at CCE %d/%d (CCEmap %x,CCEmap_cand %x)\n",
+        LOG_D(PHY,"[DCI search nPdcch %d - common] Attempting candidate %d Aggregation Level %d DCI length %d at CCE %d/%d (CCEmap %x,CCEmap_cand %x)\n",
                 pdcch_vars[eNB_id]->num_pdcch_symbols,m,L2,sizeof_bits,CCEind,nCCE,*CCEmap,CCEmap_mask);
       else
-        LOG_I(PHY,"[DCI search nPdcch %d - ue spec] Attempting candidate %d Aggregation Level %d DCI length %d at CCE %d/%d (CCEmap %x,CCEmap_cand %x) format %d\n",
+        LOG_D(PHY,"[DCI search nPdcch %d - ue spec] Attempting candidate %d Aggregation Level %d DCI length %d at CCE %d/%d (CCEmap %x,CCEmap_cand %x) format %d\n",
                 pdcch_vars[eNB_id]->num_pdcch_symbols,m,L2,sizeof_bits,CCEind,nCCE,*CCEmap,CCEmap_mask,format_c);
->>>>>>> 1fb76157
-
-        LOG_D(PHY,"[DCI search - common] Attempting candidate %d Aggregation Level %d DCI length %d at CCE %d/%d (CCEmap %x,CCEmap_cand %x)\n",m,L2,sizeof_bits,CCEind,nCCE,*CCEmap,CCEmap_mask);
-      else
-        LOG_D(PHY,"[DCI search - ue spec] Attempting candidate %d Aggregation Level %d DCI length %d at CCE %d/%d (CCEmap %x,CCEmap_cand %x)\n",m,L2,sizeof_bits,CCEind,nCCE,*CCEmap,CCEmap_mask);
-
-      dci_decoding(sizeof_bits,
+
+       dci_decoding(sizeof_bits,
                    L,
                    &pdcch_vars[eNB_id]->e_rx[CCEind*72],
                    &dci_decoded_output[current_thread_id][0]);
@@ -3003,17 +2870,11 @@
         for (i=0;i<3+(sizeof_bits>>3);i++)
         printf("dci_decoded_output[%d] => %x\n",i,dci_decoded_output[i]);
       */
-<<<<<<< HEAD
-      crc = (crc16(&dci_decoded_output[subframe&0x1][0],sizeof_bits)>>16) ^ extract_crc(&dci_decoded_output[subframe&0x1][0],sizeof_bits);
-      //#ifdef DEBUG_DCI_DECODING
-      LOG_D(PHY,"crc =>%x\n",crc);
-      //#endif
-=======
+
       crc = (crc16(&dci_decoded_output[current_thread_id][0],sizeof_bits)>>16) ^ extract_crc(&dci_decoded_output[current_thread_id][0],sizeof_bits);
 #ifdef DEBUG_DCI_DECODING
       printf("crc =>%x\n",crc);
 #endif
->>>>>>> 1fb76157
 
       if (((L>1) && ((crc == si_rnti)||
 		     (crc == p_rnti)||
