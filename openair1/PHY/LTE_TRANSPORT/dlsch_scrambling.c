/*
 * Licensed to the OpenAirInterface (OAI) Software Alliance under one or more
 * contributor license agreements.  See the NOTICE file distributed with
 * this work for additional information regarding copyright ownership.
 * The OpenAirInterface Software Alliance licenses this file to You under
 * the OAI Public License, Version 1.0  (the "License"); you may not use this file
 * except in compliance with the License.
 * You may obtain a copy of the License at
 *
 *      http://www.openairinterface.org/?page_id=698
 *
 * Unless required by applicable law or agreed to in writing, software
 * distributed under the License is distributed on an "AS IS" BASIS,
 * WITHOUT WARRANTIES OR CONDITIONS OF ANY KIND, either express or implied.
 * See the License for the specific language governing permissions and
 * limitations under the License.
 *-------------------------------------------------------------------------------
 * For more information about the OpenAirInterface (OAI) Software Alliance:
 *      contact@openairinterface.org
 */

/*! \file PHY/LTE_TRANSPORT/dlsch_scrambling.c
* \brief Routines for the scrambling procedure of the PDSCH physical channel from 36-211, V8.6 2009-03
* \author R. Knopp
* \date 2011
* \version 0.1
* \company Eurecom
* \email: knopp@eurecom.fr,florian.kaltenberger@eurecom.fr
* \note
* \warning
*/

//#define DEBUG_SCRAMBLING 1

#include "PHY/defs.h"
#include "PHY/CODING/extern.h"
#include "PHY/CODING/lte_interleaver_inline.h"
#include "defs.h"
#include "extern.h"
#include "PHY/extern.h"
#include "UTIL/LOG/vcd_signal_dumper.h"

static inline unsigned int lte_gold_scram(unsigned int *x1, unsigned int *x2, unsigned char reset) __attribute__((always_inline));
static inline unsigned int lte_gold_scram(unsigned int *x1, unsigned int *x2, unsigned char reset)
{
  int n;

  if (reset) {
    *x1 = 1+ (1<<31);
    *x2=*x2 ^ ((*x2 ^ (*x2>>1) ^ (*x2>>2) ^ (*x2>>3))<<31);

    // skip first 50 double words (1600 bits)
    //      printf("n=0 : x1 %x, x2 %x\n",x1,x2);
    for (n=1; n<50; n++) {
      *x1 = (*x1>>1) ^ (*x1>>4);
      *x1 = *x1 ^ (*x1<<31) ^ (*x1<<28);
      *x2 = (*x2>>1) ^ (*x2>>2) ^ (*x2>>3) ^ (*x2>>4);
      *x2 = *x2 ^ (*x2<<31) ^ (*x2<<30) ^ (*x2<<29) ^ (*x2<<28);
    }
  }

  *x1 = (*x1>>1) ^ (*x1>>4);
  *x1 = *x1 ^ (*x1<<31) ^ (*x1<<28);
  *x2 = (*x2>>1) ^ (*x2>>2) ^ (*x2>>3) ^ (*x2>>4);
  *x2 = *x2 ^ (*x2<<31) ^ (*x2<<30) ^ (*x2<<29) ^ (*x2<<28);
  return(*x1^*x2);
  //  printf("n=%d : c %x\n",n,x1^x2);

}

void dlsch_scrambling(LTE_DL_FRAME_PARMS *frame_parms,
                      int mbsfn_flag,
                      LTE_eNB_DLSCH_t *dlsch,
		      int harq_pid,
                      int G,
                      uint8_t q,
		      uint16_t frame,
                      uint8_t Ns)
{

  int n;
<<<<<<< HEAD
=======

>>>>>>> 5c0ea2b4
  //  uint8_t reset;
  uint32_t x1, x2, s=0;
  uint8_t *dlsch_e=dlsch->harq_processes[harq_pid]->e;
  uint8_t *e=dlsch_e;
#ifdef Rel14
  // Rule for accumulation of subframes for BL/CE UEs
  uint8_t Nacc=4;
  uint16_t j0,j,idelta;
  uint16_t i  = (Ns>>1) + (10*frame);
  uint16_t i0 = dlsch->i0;

  if (dlsch->sib1_br_flag==1)                              Nacc=1;
  else if (dlsch->rnti == 0xFFFF || dlsch->rnti == 0xFFFE) Nacc = (frame_parms->frame_type == TDD) ? 10 : 4;
  // Note: above SC-RNTI will also have to be added when/if implemented
  else if (dlsch->CEmode == CEmodeA)                       Nacc=1;
  else if (dlsch->CEmode == CEmodeB)                       Nacc = (frame_parms->frame_type == TDD) ? 10 : 4;

  if (frame_parms->frame_type == FDD || Nacc == 1) idelta = 0;
  else                                             idelta = Nacc-2;

  j0 = (i0+idelta)/Nacc;
  j  = (i - i0)/Nacc; 
#endif
  VCD_SIGNAL_DUMPER_DUMP_FUNCTION_BY_NAME(VCD_SIGNAL_DUMPER_FUNCTIONS_ENB_DLSCH_SCRAMBLING, VCD_FUNCTION_IN);

#ifdef Rel14
  // Rule for accumulation of subframes for BL/CE UEs
  uint8_t Nacc=4;
  uint16_t j0,j,idelta;
  uint16_t i  = (Ns>>1) + (10*frame);
  uint16_t i0 = dlsch->i0;

  if (dlsch->sib1_br_flag==1)                              Nacc=1;
  else if (dlsch->rnti == 0xFFFF || dlsch->rnti == 0xFFFE) Nacc = (frame_parms->frame_type == TDD) ? 10 : 4;
  // Note: above SC-RNTI will also have to be added when/if implemented
  else if (dlsch->CEmode == CEmodeA)                       Nacc=1;
  else if (dlsch->CEmode == CEmodeB)                       Nacc = (frame_parms->frame_type == TDD) ? 10 : 4;

  if (frame_parms->frame_type == FDD || Nacc == 1) idelta = 0;
  else                                             idelta = Nacc-2;

  j0 = (i0+idelta)/Nacc;
  j  = (i - i0)/Nacc; 
#endif

  //  reset = 1;
  // x1 is set in lte_gold_generic
  if (mbsfn_flag == 0) {
#ifdef Rel14
    if (dlsch->i0 != 0xFFFF) {
      // rule for BL/CE UEs from Section 6.3.1 in 36.211
      x2=  (dlsch->rnti<<14) + (q<<13) + ((((j0+j)*Nacc)%10)<<9) + frame_parms->Nid_cell;
      if ((frame&1023) < 200) LOG_D(PHY,"Scrambling init for (i0 %d, i %d, j0 %d, j %d, Nacc %d) => x2 %d\n",i0,i,j0,j,Nacc,x2);
    }
    else
#endif
    x2 = (dlsch->rnti<<14) + (q<<13) + ((Ns>>1)<<9) + frame_parms->Nid_cell; //this is c_init in 36.211 Sec 6.3.1 for PDSCH
  } else {
    x2 = ((Ns>>1)<<9) + frame_parms->Nid_cell_mbsfn; //this is c_init in 36.211 Sec 6.3.1 for PMCH
  }

#ifdef DEBUG_SCRAMBLING
  printf("scrambling: rnti %x, q %d, Ns %d, Nid_cell %d, length %d\n",dlsch->rnti,q,Ns,frame_parms->Nid_cell, G);
#endif
  s = lte_gold_scram(&x1, &x2, 1);

  for (n=0; n<(1+(G>>5)); n++) {

#ifdef DEBUG_SCRAMBLING
    printf("scrambling %d : %d => ",k,e[k]);
#endif

                
    e[0] = (e[0]) ^ (s&1);      
    e[1] = (e[1]) ^ ((s>>1)&1);      
    e[2] = (e[2]) ^ ((s>>2)&1);      
    e[3] = (e[3]) ^ ((s>>3)&1);      
    e[4] = (e[4]) ^ ((s>>4)&1);      
    e[5] = (e[5]) ^ ((s>>5)&1);      
    e[6] = (e[6]) ^ ((s>>6)&1);      
    e[7] = (e[7]) ^ ((s>>7)&1);      
    e[8] = (e[8]) ^ ((s>>8)&1);      
    e[9] = (e[9]) ^ ((s>>9)&1);      
    e[10] = (e[10]) ^ ((s>>10)&1);      
    e[11] = (e[11]) ^ ((s>>11)&1);      
    e[12] = (e[12]) ^ ((s>>12)&1);      
    e[13] = (e[13]) ^ ((s>>13)&1);      
    e[14] = (e[14]) ^ ((s>>14)&1);      
    e[15] = (e[15]) ^ ((s>>15)&1);      
    e[16] = (e[16]) ^ ((s>>16)&1);      
    e[17] = (e[17]) ^ ((s>>17)&1);      
    e[18] = (e[18]) ^ ((s>>18)&1);      
    e[19] = (e[19]) ^ ((s>>19)&1);      
    e[20] = (e[20]) ^ ((s>>20)&1);      
    e[21] = (e[21]) ^ ((s>>21)&1);      
    e[22] = (e[22]) ^ ((s>>22)&1);      
    e[23] = (e[23]) ^ ((s>>23)&1);      
    e[24] = (e[24]) ^ ((s>>24)&1);      
    e[25] = (e[25]) ^ ((s>>25)&1);      
    e[26] = (e[26]) ^ ((s>>26)&1);      
    e[27] = (e[27]) ^ ((s>>27)&1);      
    e[28] = (e[28]) ^ ((s>>28)&1);      
    e[29] = (e[29]) ^ ((s>>29)&1);      
    e[30] = (e[30]) ^ ((s>>30)&1);      
    e[31] = (e[31]) ^ ((s>>31)&1);      
    
    // This is not faster for some unknown reason
    //    ((__m128i *)e)[0] = _mm_xor_si128(((__m128i *)e)[0],((__m128i *)scrambling_lut)[s&65535]);
    //    ((__m128i *)e)[1] = _mm_xor_si128(((__m128i *)e)[1],((__m128i *)scrambling_lut)[s>>16]);
#ifdef DEBUG_SCRAMBLING
    printf("%d\n",e[k]);
#endif
    
    
    s = lte_gold_scram(&x1, &x2, 0);
    e += 32;
  }

  VCD_SIGNAL_DUMPER_DUMP_FUNCTION_BY_NAME(VCD_SIGNAL_DUMPER_FUNCTIONS_ENB_DLSCH_SCRAMBLING, VCD_FUNCTION_OUT);

}

void dlsch_unscrambling(LTE_DL_FRAME_PARMS *frame_parms,
                        int mbsfn_flag,
                        LTE_UE_DLSCH_t *dlsch,
                        int G,
                        int16_t* llr,
                        uint8_t q,
                        uint8_t Ns)
{

  int i,j,k=0;
  //  uint8_t reset;
  uint32_t x1, x2, s=0;

  //  reset = 1;
  // x1 is set in first call to lte_gold_generic

  if (mbsfn_flag == 0)
    x2 = (dlsch->rnti<<14) + (q<<13) + ((Ns>>1)<<9) + frame_parms->Nid_cell; //this is c_init in 36.211 Sec 6.3.1
  else
    x2 = ((Ns>>1)<<9) + frame_parms->Nid_cell_mbsfn; //this is c_init in 36.211 Sec 6.3.1

#ifdef DEBUG_SCRAMBLING
  printf("unscrambling: rnti %x, q %d, Ns %d, Nid_cell %d length %d\n",dlsch->rnti,q,Ns,frame_parms->Nid_cell,G);
#endif
  s = lte_gold_scram(&x1, &x2, 1);

  for (i=0; i<(1+(G>>5)); i++) {
    for (j=0; j<32; j++,k++) {
#ifdef DEBUG_SCRAMBLING
      printf("unscrambling %d : %d => ",k,llr[k]);
#endif
      llr[k] = ((2*((s>>j)&1))-1)*llr[k];
#ifdef DEBUG_SCRAMBLING
      printf("%d\n",llr[k]);
#endif
    }

    s = lte_gold_scram(&x1, &x2, 0);
  }
}

void init_unscrambling_lut() {

  uint32_t s;
  int i=0,j;

  for (s=0;s<=65535;s++) {
    for (j=0;j<16;j++) {
      unscrambling_lut[i++] = (int16_t)((((s>>j)&1)<<1)-1);
    }
  }
}

void init_scrambling_lut() {

  uint32_t s;
  int i=0,j;

  for (s=0;s<=65535;s++) {
    for (j=0;j<16;j++) {
      scrambling_lut[i++] = (uint8_t)((s>>j)&1);
    }
  }
}<|MERGE_RESOLUTION|>--- conflicted
+++ resolved
@@ -79,10 +79,6 @@
 {
 
   int n;
-<<<<<<< HEAD
-=======
-
->>>>>>> 5c0ea2b4
   //  uint8_t reset;
   uint32_t x1, x2, s=0;
   uint8_t *dlsch_e=dlsch->harq_processes[harq_pid]->e;
