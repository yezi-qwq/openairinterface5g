/*
 * Licensed to the OpenAirInterface (OAI) Software Alliance under one or more
 * contributor license agreements.  See the NOTICE file distributed with
 * this work for additional information regarding copyright ownership.
 * The OpenAirInterface Software Alliance licenses this file to You under
 * the OAI Public License, Version 1.0  (the "License"); you may not use this file
 * except in compliance with the License.
 * You may obtain a copy of the License at
 *
 *      http://www.openairinterface.org/?page_id=698
 *
 * Unless required by applicable law or agreed to in writing, software
 * distributed under the License is distributed on an "AS IS" BASIS,
 * WITHOUT WARRANTIES OR CONDITIONS OF ANY KIND, either express or implied.
 * See the License for the specific language governing permissions and
 * limitations under the License.
 *-------------------------------------------------------------------------------
 * For more information about the OpenAirInterface (OAI) Software Alliance:
 *      contact@openairinterface.org
 */

/*! \file PHY/LTE_TRANSPORT/dci.c
* \brief Implements PDCCH physical channel TX/RX procedures (36.211) and DCI encoding/decoding (36.212/36.213). Current LTE compliance V8.6 2009-03.
* \author R. Knopp
* \date 2011
* \version 0.1
* \company Eurecom
* \email: knopp@eurecom.fr
* \note
* \warning
*/
#ifdef USER_MODE
#include <stdio.h>
#include <stdlib.h>
#include <string.h>
#endif
#include "PHY/defs.h"
#include "PHY/extern.h"
#include "SCHED/defs.h"
#include "SIMULATION/TOOLS/defs.h"      // for taus
#include "PHY/sse_intrin.h"

#include "assertions.h"
#include "T.h"
#include "UTIL/LOG/log.h"

//#define DEBUG_DCI_ENCODING 1
//#define DEBUG_DCI_DECODING 1
//#define DEBUG_PHY

#ifdef Rel14
void
generate_edci_top (PHY_VARS_eNB * eNB, int frame, int subframe)
{

}

void
mpdcch_scrambling (LTE_DL_FRAME_PARMS * frame_parms, mDCI_ALLOC_t * mdci, uint16_t i, uint8_t * e, uint32_t length)
{
  int             n;
  uint8_t         reset;
  uint32_t        x1, x2, s = 0;
  uint8_t         Nacc = 4;
  uint16_t        j0, j, idelta;
  uint16_t        i0 = mdci->i0;

  // Note: we could actually not do anything if i-i0 < Nacc, save it for later

  reset = 1;
  // x1 is set in lte_gold_generic

  if ((mdci->rnti == 0xFFFE) || (mdci->ce_mode == 2))   // CEModeB Note: also for mdci->rnti==SC_RNTI
    Nacc = frame_parms->frame_type == FDD ? 4 : 10;
  else
    Nacc = 1;

  if (frame_parms->frame_type == FDD || Nacc == 1)
    idelta = 0;
  else
    idelta = Nacc - 2;

  j0 = (i0 + idelta) / Nacc;
  j = (i - i0) / Nacc;


  // rule for BL/CE UEs from Section 6.8.B2 in 36.211
  x2 = ((((j0 + j) * Nacc) % 10) << 9) + mdci->dmrs_scrambling_init;

  for (n = 0; n < length; n++) {
    if ((i & 0x1f) == 0) {
      s = lte_gold_generic (&x1, &x2, reset);
      //printf("lte_gold[%d]=%x\n",i,s);
      reset = 0;
    }
    e[i] = (e[i] & 1) ^ ((s >> (i & 0x1f)) & 1);
  }
}

// this table is the allocation of modulated MPDCCH format 5 symbols to REs, antenna ports 107,108
// start symbol is symbol 1 and L'=24 => all 6 PRBs in the set
// 9 symbols without DMRS = 9*12*6 REs = 648 REs
// 4 symbols with DMRS (3 REs stolen per symbol = 4*9*6 REs = 216 REs
// Total = 648+216 = 864 REs = 1728 bits
static uint16_t mpdcch5ss1tab[864];

void init_mpdcch5ss1p107108tab_normal_regular_subframe_evenNRBDL(PHY_VARS_eNB *eNB) {
  int l,k,kmod,re;

  LOG_I(PHY,"Inititalizing mpdcch5tab for normal prefix, normal prefix, no PSS/SSS/PBCH, even N_RB_DL\n");
  for (l=1,re=0;l<14;l++) {
    for (k=0;k<72;k++){
      kmod = k % 12; 
      if (((l!=5) && (l!=6) && (l!=12) && (l!=13)) ||
	  (((l==5)||(l==6)||(l==12)||(l==13))&&(kmod!=0)&&(kmod!=5)&&(kmod!=10)))
	mpdcch5tab[re++]=(l*eNB->frame_parms.ofdm_symbol_size)+k;
    }
  }
  AssertFatal(re==864,"RE count not equal to 864\n");
}

<<<<<<< HEAD
// this table is the allocation of modulated MPDCCH format 5 symbols to REs, antenna ports 107,108
// start symbol is symbol 2 and L'=24 => all 6 PRBs in the set
// 8 symbols without DMRS = 9*12*6 REs = 576 REs
// 4 symbols with DMRS (3 REs stolen per symbol = 4*9*6 REs = 216 REs
// Total = 576+216 = 792 REs = 1584 bits
static uint16_t mpdcch5ss2tab[864];

void init_mpdcch5ss2p107108tab_normal_regular_subframe_evenNRBDL(PHY_VARS_eNB *eNB) {
  int l,k,kmod,re;

  LOG_I(PHY,"Inititalizing mpdcch5tab for normal prefix, normal prefix, no PSS/SSS/PBCH, even N_RB_DL\n");
  for (l=2,re=0;l<14;l++) {
    for (k=0;k<72;k++){
      kmod = k % 12; 
      if (((l!=5) && (l!=6) && (l!=12) && (l!=13)) ||
	  (((l==5)||(l==6)||(l==12)||(l==13))&&(kmod!=0)&&(kmod!=5)&&(kmod!=10)))
	mpdcch5tab[re++]=(l*eNB->frame_parms.ofdm_symbol_size)+k;
    }
  }
}
// this table is the allocation of modulated MPDCCH format 3 symbols to REs, antenna ports 107,108
// with start symbol 1, using L'=16 => first 4 PRBs in the set
// 8 symbols without DMRS = 9*12*4 REs = 432 REs
// 4 symbols with DMRS (3 REs stolen per symbol = 4*9*4 REs = 144 REs
// Total = 432+144 = 576 = 16CCE*36RE/CCE
static uint16_t mpdcch3ss1tab[864];

void init_mpdcch3ss1tab_normal_regular_subframe_evenNRBDL(PHY_VARS_eNB *eNB) {
  int l,k,kmod,re;

  LOG_I(PHY,"Inititalizing mpdcch3ss2tab for normal prefix, normal prefix, no PSS/SSS/PBCH, even N_RB_DL\n");
  for (l=1,re=0;l<14;l++) {
    for (k=0;k<48;k++){
      kmod = k % 12; 
      if (((l!=5) && (l!=6) && (l!=12) && (l!=13)) ||
	  (((l==5)||(l==6)||(l==12)||(l==13))&&(kmod!=0)&&(kmod!=5)&&(kmod!=10)))
	mpdcch5tab[re++]=(l*eNB->frame_parms.ofdm_symbol_size)+k;
    }
  }
  AssertFatal(re==864,"RE count not equal to 864\n");
}

// this table is the allocation of modulated MPDCCH format 2 symbols to REs, antenna ports 107,108
// with start symbol 1, using L'=8 => last 2 PRBs in the set
// 8 symbols without DMRS = 9*12*2 REs = 216 REs
// 4 symbols with DMRS (3 REs stolen per symbol = 4*9*2 REs = 72 REs
// Total = 216+72 = 288 = 8CCE*36RE/CCE
static uint16_t mpdcch2ss1tab[864];

void init_mpdcch2ss1tab_normal_regular_subframe_evenNRBDL(PHY_VARS_eNB *eNB) {
  int l,k,kmod,re;

  LOG_I(PHY,"Inititalizing mpdcch3ss2tab for normal prefix, normal prefix, no PSS/SSS/PBCH, even N_RB_DL\n");
  for (l=1,re=0;l<14;l++) {
    for (k=0;k<48;k++){
      kmod = k % 12; 
      if (((l!=5) && (l!=6) && (l!=12) && (l!=13)) ||
	  (((l==5)||(l==6)||(l==12)||(l==13))&&(kmod!=0)&&(kmod!=5)&&(kmod!=10)))
	mpdcch5tab[re++]=(l*eNB->frame_parms.ofdm_symbol_size)+k;
    }
  }
  AssertFatal(re==864,"RE count not equal to 864\n");
}

extern uint8_t *generate_dci0(uint8_t *dci,
			      uint8_t *e,
			      uint8_t DCI_LENGTH,
			      uint8_t bitsperCCE,
			      uint8_t aggregation_level,
			      uint16_t rnti);
=======
void
init_mpdcch5tab_normal_regular_subframe_evenNRBDL (PHY_VARS_eNB * eNB,int l_MPDCCH_start)
{
  int             l, k, kmod, re;

  LOG_I (PHY, "Inititalizing mpdcch5tab for normal prefix, no PSS/SSS/PBCH, even N_RB_DL\n");
  for (l = l_MPDCCH_start, re = 0; l < 14; l++) {
    for (k = 0; k < 72; k++) {
      kmod = k % 12;
      if (((l != 5) && (l != 6) && (l != 12) && (l != 13)) || (((l == 5) || (l == 6) || (l == 12) || (l == 13)) && (kmod != 0) && (kmod != 5) && (kmod != 10)))
        mpdcch5tab[re++] = (l * eNB->frame_parms.ofdm_symbol_size) + k;
    }
  }
  AssertFatal (re == 720, "RE count %d not equal to 864, l_MPDCCH_start %d\n",re,l_MPDCCH_start);
}

extern uint8_t *generate_dci0 (uint8_t * dci, uint8_t * e, uint8_t DCI_LENGTH, uint8_t aggregation_level, uint16_t rnti);
>>>>>>> 3a434370

void
generate_mdci_top (PHY_VARS_eNB * eNB, int frame, int subframe, int16_t amp, int32_t ** txdataF)
{

<<<<<<< HEAD
  LTE_eNB_MPDCCH *mpdcch= &eNB->mpdcch_vars[subframe&2];
  mDCI_ALLOC_t *mdci;
  int coded_bits;
  LTE_DL_FRAME_PARMS *fp=&eNB->frame_parms;
  int i;
  int gain_lin_QPSK;
  uint8_t bitsperCCE;

  if (mpdcch->start_symbol == 1) 
    bitsperCCE = 72;
  else if (mpdcch->start_symbol == 2)
    bitsperCCE = 66;
  else if (mpdcch->start_symbol == 3)
    bitsperCCE = 60;
      
  for (i=0;i<mpdcch->num_dci;i++) {
=======
  LTE_eNB_MPDCCH *mpdcch = &eNB->mpdcch_vars[subframe & 2];
  mDCI_ALLOC_t   *mdci;
  int             coded_bits;
  LTE_DL_FRAME_PARMS *fp = &eNB->frame_parms;
  int             i;
  int             gain_lin_QPSK;

  for (i = 0; i < mpdcch->num_dci; i++) {
>>>>>>> 3a434370
    mdci = &mpdcch->mdci_alloc[i];


    AssertFatal (fp->frame_type == FDD, "TDD is not yet supported for MPDCCH\n");
    AssertFatal (fp->Ncp == NORMAL, "Extended Prefix not yet supported for MPDCCH\n");
    AssertFatal (mdci->L <= 24, "L is %d\n", mdci->L);
    AssertFatal (fp->N_RB_DL == 50 || fp->N_RB_DL == 100, "Only N_RB_DL=50,100 for MPDCCH\n");
    // Force MPDDCH format 5
    AssertFatal (mdci->number_of_prb_pairs == 6, "2 or 4 PRB pairs not support yet for MPDCCH\n");
    AssertFatal (mdci->reps > 0, "mdci->reps==0\n");

    // 9 REs/EREG * 4 EREG/ECCE => 36 REs/ECCE => 72 bits/ECCE, so same as regular PDCCH channel encoding

    // Note: We only have to run this every Nacc subframes during repetitions, data and scrambling are constant, but we do it for now to simplify during testing

<<<<<<< HEAD
    generate_dci0(mdci->dci_pdu,
		  mpdcch->e+(72*mdci->firstCCE),
		  mdci->dci_length,
		  bitsperCCE,
		  mdci->L,
		  mdci->rnti);

    
    coded_bits = bitsperCCE * mdci->L;
=======
    generate_dci0 (mdci->dci_pdu, mpdcch->e + (72 * mdci->firstCCE), mdci->dci_length, mdci->L, mdci->rnti);


    coded_bits = 72 * mdci->L;
>>>>>>> 3a434370

    // scrambling
    uint16_t        absSF = (frame * 10) + subframe;

    AssertFatal (absSF < 1024, "Absolute subframe %d = %d*10 + %d > 1023\n", absSF, frame, subframe);

<<<<<<< HEAD
    mpdcch_scrambling(fp,
		      mdci,
		      absSF,
		      mpdcch->e+(bitsperCCE*mdci->firstCCE),
		      coded_bits);
=======
    mpdcch_scrambling (fp, mdci, absSF, mpdcch->e + (72 * mdci->firstCCE), coded_bits);
>>>>>>> 3a434370

    // Modulation for PDCCH
    if (fp->nb_antenna_ports_eNB == 1)
      gain_lin_QPSK = (int16_t) ((amp * ONE_OVER_SQRT2_Q15) >> 15);
    else
      gain_lin_QPSK = amp / 2;

    uint8_t        *e_ptr = mpdcch->e;

    //    if (mdci->transmission_type==0) nprime=mdci->rnti&3; // for Localized 2+4 we use 6.8B.5 rule
    // map directly to one antenna port for now
    // Note: aside from the antenna port mapping, there is no difference between localized and distributed transmission for MPDCCH format 5

    // first RE of narrowband
    // mpdcchtab5 below contains the mapping from each coded symbol to relative RE avoiding the DMRS


    int             re_offset = fp->first_carrier_offset + 1 + ((fp->N_RB_DL == 100) ? 1 : 0) + mdci->narrowband * 12 * 6;
    if (re_offset > fp->ofdm_symbol_size)
      re_offset -= (fp->ofdm_symbol_size - 1);
    int32_t        *txF = &txdataF[0][re_offset];
    int32_t         yIQ;

    for (i = 0; i < (coded_bits >> 1); i++) {
      // QPSK modulation to yIQ
      ((int16_t *) & yIQ)[0] = (*e_ptr == 1) ? -gain_lin_QPSK : gain_lin_QPSK;
      e_ptr++;
      ((int16_t *) & yIQ)[1] = (*e_ptr == 1) ? -gain_lin_QPSK : gain_lin_QPSK;
      e_ptr++;
      txF[mpdcch5tab[i + (36 * mdci->firstCCE)]] = yIQ;
    }

  }
}

#endif<|MERGE_RESOLUTION|>--- conflicted
+++ resolved
@@ -119,7 +119,6 @@
   AssertFatal(re==864,"RE count not equal to 864\n");
 }
 
-<<<<<<< HEAD
 // this table is the allocation of modulated MPDCCH format 5 symbols to REs, antenna ports 107,108
 // start symbol is symbol 2 and L'=24 => all 6 PRBs in the set
 // 8 symbols without DMRS = 9*12*6 REs = 576 REs
@@ -190,31 +189,11 @@
 			      uint8_t bitsperCCE,
 			      uint8_t aggregation_level,
 			      uint16_t rnti);
-=======
-void
-init_mpdcch5tab_normal_regular_subframe_evenNRBDL (PHY_VARS_eNB * eNB,int l_MPDCCH_start)
-{
-  int             l, k, kmod, re;
-
-  LOG_I (PHY, "Inititalizing mpdcch5tab for normal prefix, no PSS/SSS/PBCH, even N_RB_DL\n");
-  for (l = l_MPDCCH_start, re = 0; l < 14; l++) {
-    for (k = 0; k < 72; k++) {
-      kmod = k % 12;
-      if (((l != 5) && (l != 6) && (l != 12) && (l != 13)) || (((l == 5) || (l == 6) || (l == 12) || (l == 13)) && (kmod != 0) && (kmod != 5) && (kmod != 10)))
-        mpdcch5tab[re++] = (l * eNB->frame_parms.ofdm_symbol_size) + k;
-    }
-  }
-  AssertFatal (re == 720, "RE count %d not equal to 864, l_MPDCCH_start %d\n",re,l_MPDCCH_start);
-}
-
-extern uint8_t *generate_dci0 (uint8_t * dci, uint8_t * e, uint8_t DCI_LENGTH, uint8_t aggregation_level, uint16_t rnti);
->>>>>>> 3a434370
 
 void
 generate_mdci_top (PHY_VARS_eNB * eNB, int frame, int subframe, int16_t amp, int32_t ** txdataF)
 {
 
-<<<<<<< HEAD
   LTE_eNB_MPDCCH *mpdcch= &eNB->mpdcch_vars[subframe&2];
   mDCI_ALLOC_t *mdci;
   int coded_bits;
@@ -231,16 +210,6 @@
     bitsperCCE = 60;
       
   for (i=0;i<mpdcch->num_dci;i++) {
-=======
-  LTE_eNB_MPDCCH *mpdcch = &eNB->mpdcch_vars[subframe & 2];
-  mDCI_ALLOC_t   *mdci;
-  int             coded_bits;
-  LTE_DL_FRAME_PARMS *fp = &eNB->frame_parms;
-  int             i;
-  int             gain_lin_QPSK;
-
-  for (i = 0; i < mpdcch->num_dci; i++) {
->>>>>>> 3a434370
     mdci = &mpdcch->mdci_alloc[i];
 
 
@@ -256,7 +225,6 @@
 
     // Note: We only have to run this every Nacc subframes during repetitions, data and scrambling are constant, but we do it for now to simplify during testing
 
-<<<<<<< HEAD
     generate_dci0(mdci->dci_pdu,
 		  mpdcch->e+(72*mdci->firstCCE),
 		  mdci->dci_length,
@@ -266,27 +234,17 @@
 
     
     coded_bits = bitsperCCE * mdci->L;
-=======
-    generate_dci0 (mdci->dci_pdu, mpdcch->e + (72 * mdci->firstCCE), mdci->dci_length, mdci->L, mdci->rnti);
-
-
-    coded_bits = 72 * mdci->L;
->>>>>>> 3a434370
 
     // scrambling
     uint16_t        absSF = (frame * 10) + subframe;
 
     AssertFatal (absSF < 1024, "Absolute subframe %d = %d*10 + %d > 1023\n", absSF, frame, subframe);
 
-<<<<<<< HEAD
     mpdcch_scrambling(fp,
 		      mdci,
 		      absSF,
 		      mpdcch->e+(bitsperCCE*mdci->firstCCE),
 		      coded_bits);
-=======
-    mpdcch_scrambling (fp, mdci, absSF, mpdcch->e + (72 * mdci->firstCCE), coded_bits);
->>>>>>> 3a434370
 
     // Modulation for PDCCH
     if (fp->nb_antenna_ports_eNB == 1)
