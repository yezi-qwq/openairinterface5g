/*
 * Licensed to the OpenAirInterface (OAI) Software Alliance under one or more
 * contributor license agreements.  See the NOTICE file distributed with
 * this work for additional information regarding copyright ownership.
 * The OpenAirInterface Software Alliance licenses this file to You under
 * the OAI Public License, Version 1.1  (the "License"); you may not use this file
 * except in compliance with the License.
 * You may obtain a copy of the License at
 *
 *      http://www.openairinterface.org/?page_id=698
 *
 * Unless required by applicable law or agreed to in writing, software
 * distributed under the License is distributed on an "AS IS" BASIS,
 * WITHOUT WARRANTIES OR CONDITIONS OF ANY KIND, either express or implied.
 * See the License for the specific language governing permissions and
 * limitations under the License.
 *-------------------------------------------------------------------------------
 * For more information about the OpenAirInterface (OAI) Software Alliance:
 *      contact@openairinterface.org
 */


/*! \file PHY/LTE_TRANSPORT/edci.c
 * \brief Implements M/EPDCCH physical channel TX/RX procedures (36.211).
 * \author R. Knopp
 * \date 2011
 * \version 0.1
 * \company Eurecom
 * \email: knopp@eurecom.fr
 * \note
 * \warning
 */

#include <stdio.h>
#include <stdlib.h>
#include <string.h>
#include "PHY/defs_eNB.h"
#include "PHY/phy_extern.h"
#include "SCHED/sched_eNB.h"
#include "SIMULATION/TOOLS/sim.h"      // for taus
#include "PHY/sse_intrin.h"
#include "PHY/LTE_REFSIG/lte_refsig.h"

#include "assertions.h"
#include "T.h"
#include "common/utils/LOG/log.h"

//#define DEBUG_DCI_ENCODING 1
//#define DEBUG_DCI_DECODING 1
//#define DEBUG_PHY

#if (LTE_RRC_VERSION >= MAKE_VERSION(14, 0, 0))
void generate_edci_top(PHY_VARS_eNB *eNB, int frame, int subframe) {

}

void mpdcch_scrambling(LTE_DL_FRAME_PARMS * frame_parms, mDCI_ALLOC_t * mdci, uint16_t i, uint8_t * e, uint32_t length)
{
  int             n;
  uint8_t         reset;
  uint32_t        x1, x2, s = 0;
  uint8_t         Nacc = 4;
  uint16_t        j0, j, idelta;
  uint16_t        i0 = mdci->i0;

  // Note: we could actually not do anything if i-i0 < Nacc, save it for later

  reset = 1;
  // x1 is set in lte_gold_generic

  if ((mdci->rnti == 0xFFFE) || (mdci->ce_mode == 2)) // CEModeB Note: also for mdci->rnti==SC_RNTI
    Nacc = frame_parms->frame_type == FDD ? 4 : 10;
  else
    Nacc = 1;

  if (frame_parms->frame_type == FDD || Nacc == 1)
    idelta = 0;
  else
    idelta = Nacc - 2;

  j0 = (i0 + idelta) / Nacc;
  j = (i - i0) / Nacc;


  // rule for BL/CE UEs from Section 6.8.B2 in 36.211
  x2 = ((((j0 + j) * Nacc) % 10) << 9) + mdci->dmrs_scrambling_init;
  LOG_D(PHY,"MPDCCH cinit = %x (mdci->dmrs_scrambling_init = %d), scrambling %d encoded DCI bits\n",
	x2,mdci->dmrs_scrambling_init,length);
  for (n = 0; n < length; n++) {
    if ((n & 0x1f) == 0) {
      s = lte_gold_generic(&x1, &x2, reset);
      //printf("lte_gold[%d]=%x\n",i,s);
      reset = 0;
    }

    e[n] = (e[n] & 1) ^ ((s >> (n & 0x1f)) & 1);

  }
}

// this table is the allocation of modulated MPDCCH format 5 symbols to REs, antenna ports 107,108
// start symbol is symbol 1 and L'=24 => all 6 PRBs in the set
// 9 symbols without DMRS = 9*12*6 REs = 648 REs
// 4 symbols with DMRS (3 REs stolen per symbol = 4*9*6 REs = 216 REs
// Total = 648+216 = 864 REs = 1728 bits
static uint16_t mpdcch5ss1tab[864];

void init_mpdcch5ss1tab_normal_regular_subframe_evenNRBDL(PHY_VARS_eNB * eNB)
{
  int             l, k, kmod, re=0;

  LOG_D(PHY, "Inititalizing mpdcchss15tab for normal prefix, normal prefix, no PSS/SSS/PBCH, even N_RB_DL\n");

  for (l = 1; l < 14; l++) {
    for (k = 0; k < 72; k++) {
      kmod = k % 12;
      if (((l != 5) && (l != 6) && (l != 12) && (l != 13)) || (kmod == 2) || (kmod == 3) || (kmod == 4) || (kmod == 7) || (kmod == 8) || (kmod == 9)) {
	mpdcch5ss1tab[re] = (l * eNB->frame_parms.ofdm_symbol_size) + k;
	re++;
      } else if ((kmod == 0) || (kmod == 5) || (kmod == 10)) {
	mpdcch5ss1tab[re++] = (l * eNB->frame_parms.ofdm_symbol_size) + k;
      }
    }
  }
  AssertFatal(re == 864, "RE count not equal to 864 (%d)\n", re);
}

// this table is the allocation of modulated MPDCCH format 5 symbols to REs, antenna ports 107,108
// start symbol is symbol 2 and L'=24 => all 6 PRBs in the set
// 8 symbols without DMRS = 8*12*6 REs = 576 REs
// 4 symbols with DMRS (3 REs stolen per symbol = 4*9*6 REs = 216 REs
// Total = 576+216 = 792 REs = 1584 bits
static uint16_t mpdcch5ss2tab[792];

void init_mpdcch5ss2tab_normal_regular_subframe_evenNRBDL(PHY_VARS_eNB * eNB)
{
  int             l, k, kmod, re=0;
  int nushift = eNB->frame_parms.Nid_cell % 6;
  int nushiftp3 = (eNB->frame_parms.Nid_cell+3) % 6;
  // NOTE : THIS IS FOR TM1 ONLY FOR NOW!!!!!!!
  LOG_D(PHY, "Inititalizing mpdcch5ss2tab for normal prefix, normal prefix, no PSS/SSS/PBCH, even N_RB_DL\n");
  for (l = 2; l < 14; l++) {
    for (k = 0; k < 72; k++) {
      kmod = k % 12;
      if ((((l == 4)||(l==11)) && (kmod != nushiftp3) && (kmod != (nushiftp3+6))) ||
	  ((l == 7) && (kmod != nushift) &&(kmod != (nushift+6)))) {  // CS RS
	mpdcch5ss2tab[re] = (l * eNB->frame_parms.ofdm_symbol_size) + k;
	re++;
      }
      if (((l!=4)&&(l!=7)&&(l!=11)) &&
	  (((l != 5) && (l != 6) && (l != 12) && (l != 13)) || (kmod == 2) || (kmod == 3) || (kmod == 4) || (kmod == 7) || (kmod == 8) || (kmod == 9))) {
	mpdcch5ss2tab[re] = (l * eNB->frame_parms.ofdm_symbol_size) + k;
	re++;
      }
    }
  }
  AssertFatal(re == 684, "RE count not equal to 684\n");
}

// this table is the allocation of modulated MPDCCH format 5 symbols to REs, antenna ports 107,108
// start symbol is symbol 3 and L'=24 => all 6 PRBs in the set
// 7 symbols without DMRS = 7*12*6 REs = 504 REs
// 4 symbols with DMRS (3 REs stolen per symbol = 4*9*6 REs = 216 REs
// Total = 504+216 = 720 REs = 1440 bits
static uint16_t mpdcch5ss3tab[720];
void init_mpdcch5ss3tab_normal_regular_subframe_evenNRBDL(PHY_VARS_eNB * eNB)
{
  int             l, k, kmod, re=0;

  LOG_D(PHY, "Inititalizing mpdcch5ss3tab for normal prefix, normal prefix, no PSS/SSS/PBCH, even N_RB_DL\n");
  for (l = 3; l < 14; l++) {
    for (k = 0; k < 72; k++) {
      kmod = k % 12;
      if (((l != 5) && (l != 6) && (l != 12) && (l != 13)) || (kmod == 2) || (kmod == 3) || (kmod == 4) || (kmod == 7) || (kmod == 8) || (kmod == 9)) {
	mpdcch5ss3tab[re] = (l * eNB->frame_parms.ofdm_symbol_size) + k;
	re++;
      } else if ((kmod == 0) || (kmod == 5) || (kmod == 10)) {
	mpdcch5ss3tab[re++] = (l * eNB->frame_parms.ofdm_symbol_size) + k;
      }
    }
  }
  AssertFatal(re == 720, "RE count not equal to 792\n");
}

// this table is the allocation of modulated MPDCCH format 3 symbols to REs, antenna ports 107,108
// with start symbol 1, using L'=16 => first 4 PRBs in the set
// 8 symbols without DMRS = 9*12*4 REs = 432 REs
// 4 symbols with DMRS (3 REs stolen per symbol = 4*9*4 REs = 144 REs
// Total = 432+144 = 576 = 16CCE*36RE/CCE
static uint16_t mpdcch3ss1tab[576];

void init_mpdcch3ss1tab_normal_regular_subframe_evenNRBDL(PHY_VARS_eNB * eNB)
{
  int             l, k, kmod, re=0;

  LOG_D(PHY, "Inititalizing mpdcch3ss1tab for normal prefix, normal prefix, no PSS/SSS/PBCH, even N_RB_DL\n");
  for (l = 1, re = 0; l < 14; l++) {
    for (k = 0; k < 48; k++) {
      kmod = k % 12;
      if (((l != 5) && (l != 6) && (l != 12) && (l != 13)) || (((l == 5) || (l == 6) || (l == 12) || (l == 13)) && (kmod != 0) && (kmod != 5) && (kmod != 10))) {
	mpdcch3ss1tab[re] = (l * eNB->frame_parms.ofdm_symbol_size) + k;
	re++;
      }
    }
  }
  AssertFatal(re == 576, "RE count not equal to 864\n");
}

// this table is the allocation of modulated MPDCCH format 2 symbols to REs, antenna ports 107,108
// with start symbol 1, using L'=8 => last 2 PRBs in the set
// 8 symbols without DMRS = 9*12*2 REs = 216 REs
// 4 symbols with DMRS (3 REs stolen per symbol = 4*9*2 REs = 72 REs
// Total = 216+72 = 288 = 8CCE*36RE/CCE
static uint16_t mpdcch2ss1tab[288];

void init_mpdcch2ss1tab_normal_regular_subframe_evenNRBDL(PHY_VARS_eNB * eNB)
{
  int             l, k, kmod, re=0;

  LOG_D(PHY, "Inititalizing mpdcch2ss1tab for normal prefix, normal prefix, no PSS/SSS/PBCH, even N_RB_DL\n");
  for (l = 1, re = 0; l < 14; l++) {
    for (k = 0; k < 24; k++) {
      kmod = k % 12;
      if (((l != 5) && (l != 6) && (l != 12) && (l != 13)) || (((l == 5) || (l == 6) || (l == 12) || (l == 13)) && (kmod != 0) && (kmod != 5) && (kmod != 10))) {
	mpdcch2ss1tab[re] = (l * eNB->frame_parms.ofdm_symbol_size) + k;
	re++;
      }
    }
  }
  AssertFatal(re == 288, "RE count not equal to 288\n");
}




extern uint8_t *generate_dci0(uint8_t * dci, uint8_t * e, uint8_t DCI_LENGTH, uint16_t coded_bits, uint16_t rnti);


uint16_t        mpdcch_dmrs_tab[12 * 6];

void init_mpdcch_dmrs_tab(uint16_t oss)
{

  int             re = 5 * oss;
  int             pos = 0;

  for (int symb = 0; symb < 4; symb++) {
    for (int prb = 0; prb < 6; prb++, re += 12) {
      mpdcch_dmrs_tab[pos++] = re;
      mpdcch_dmrs_tab[pos++] = re + 5;
      mpdcch_dmrs_tab[pos++] = re + 10;
    }
    if (symb == 0)
      re = 6 * oss;
    else if (symb == 1)
      re = 12 * oss;
    else if (symb == 2)
      re = 13 * oss;
  }

}

void generate_mdci_top(PHY_VARS_eNB * eNB, int frame, int subframe, int16_t amp, int32_t ** txdataF)
{

  LTE_eNB_MPDCCH *mpdcch = &eNB->mpdcch_vars[subframe & 1];
  mDCI_ALLOC_t   *mdci;
  int             coded_bits;
  LTE_DL_FRAME_PARMS *fp = &eNB->frame_parms;
  int             i;
  int             gain_lin_QPSK;
  uint16_t       *mpdcchtab;

  uint32_t        x1, x2, s = 0;
  uint8_t         Nacc = 4;
  uint16_t        j0, j, idelta;
  uint16_t        i0;

  int             off=0;

  // Assumption: only handle a single MPDCCH per narrowband

  int nsymb = (fp->Ncp==0) ? 14:12;

  int symbol_offset = (uint32_t)fp->ofdm_symbol_size*(subframe*nsymb);

  int wp[2][4] = {{1,1,1,1},{1,-1,1,-1}};
  int *w;

  LOG_D(PHY, "generate_mdci_top: num_dci %d\n", mpdcch->num_dci);

  for (i = 0; i < mpdcch->num_dci; i++) {
    mdci = &mpdcch->mdci_alloc[i];

    AssertFatal(fp->frame_type == FDD, "TDD is not yet supported for MPDCCH\n");
    AssertFatal(fp->Ncp == NORMAL, "Extended Prefix not yet supported for MPDCCH\n");
    AssertFatal(mdci->L <= 24, "L is %d\n", mdci->L);
    AssertFatal(fp->N_RB_DL == 50 || fp->N_RB_DL == 100, "Only N_RB_DL=50,100 for MPDCCH\n");
    // Force MPDDCH format 5
    AssertFatal(mdci->number_of_prb_pairs == 6, "2 or 4 PRB pairs not support yet for MPDCCH\n");

    // These are to avoid unimplemented things
    AssertFatal(mdci->ce_mode == 1, "CE mode (%d) B not activated yet\n", mdci->ce_mode);
    AssertFatal(mdci->L == 24, "Only 2+4 and aggregation 24 for now\n");
    int     a_index=mdci->rnti & 3;

    i0 = mdci->i0;
    // antenna index

    if (mdci->start_symbol == 1)  {
      mpdcchtab = mpdcch5ss1tab;
      coded_bits = 756*2;
    } else if (mdci->start_symbol == 2) {
      mpdcchtab = mpdcch5ss2tab;
      coded_bits=684*2;
    } else if (mdci->start_symbol == 3) {
      mpdcchtab = mpdcch5ss3tab;
      coded_bits = 612*2;
    } else
      AssertFatal(1 == 0, "Illegal combination start_symbol %d, a_index %d\n", mdci->start_symbol, a_index);

<<<<<<< HEAD
    LOG_I(PHY, "mdci %d, length %d: rnti %x, L %d, prb_pairs %d, ce_mode %d, transmission type %s, i0 %d, ss %d ,coded_bits %d\n",
	  i, mdci->dci_length,mdci->rnti,
	  mdci->L, mdci->number_of_prb_pairs,
	  mdci->ce_mode,
=======
    LOG_D(PHY, "mdci %d, length %d: rnti %x, L %d, prb_pairs %d, ce_mode %d, transmission type %s, i0 %d, ss %d ,coded_bits %d\n", 
	  i, mdci->dci_length,mdci->rnti, 
	  mdci->L, mdci->number_of_prb_pairs, 
	  mdci->ce_mode, 
>>>>>>> b56aef4f
	  mdci->transmission_type == 1? "dist" : "loc",
	  mdci->i0, mdci->start_symbol,
	  coded_bits);

    // Note: We only have to run this every Nacc subframes during repetitions, data and scrambling are constant, but we do it for now to simplify during testing

    generate_dci0(mdci->dci_pdu, mpdcch->e, mdci->dci_length, coded_bits, mdci->rnti);



    // scrambling
    uint16_t        absSF = (frame * 10) + subframe;

    AssertFatal(absSF < 10240, "Absolute subframe %d = %d*10 + %d > 10239\n", absSF, frame, subframe);

    mpdcch_scrambling(fp, mdci, absSF, mpdcch->e, coded_bits);

    // Modulation for PDCCH
    if (fp->nb_antenna_ports_eNB == 1)
      gain_lin_QPSK = (int16_t) ((amp * ONE_OVER_SQRT2_Q15) >> 15);
    else
      gain_lin_QPSK = amp / 2;

    uint8_t        *e_ptr = mpdcch->e;

    //    if (mdci->transmission_type==0) nprime=mdci->rnti&3; // for Localized 2+4 we use 6.8B.5 rule
    // map directly to one antenna port for now
    // Note: aside from the antenna port mapping, there is no difference between localized and distributed transmission for MPDCCH format 5

    // first RE of narrowband
    // mpdcchtab5 below contains the mapping from each coded symbol to relative RE avoiding the DMRS

    int             nb_i0;
    switch (fp->N_RB_DL) {

    case 6:
    case 25:
      nb_i0 = 0;
      break;
    case 15:
    case 50:
    case 75:
      nb_i0 = 1;
      break;
    case 100:
      nb_i0 = 2;
      break;
    default:
      AssertFatal(1 == 0, "Illegal N_RB_DL %d\n", fp->N_RB_DL);
      break;
    }

    int             re_offset = fp->first_carrier_offset + (12 * nb_i0) + (mdci->narrowband * 12 * 6);
    if (re_offset > fp->ofdm_symbol_size)
      re_offset -= (fp->ofdm_symbol_size - 1);
    int32_t        *txF = &txdataF[0][symbol_offset+re_offset];
    int32_t         yIQ;

    for (i = 0; i < (coded_bits >> 1); i++) {
      // QPSK modulation to yIQ
      ((int16_t *) & yIQ)[0] = (*e_ptr == 1) ? -gain_lin_QPSK : gain_lin_QPSK;
      e_ptr++;
      ((int16_t *) & yIQ)[1] = (*e_ptr == 1) ? -gain_lin_QPSK : gain_lin_QPSK;
      e_ptr++;
      txF[mpdcchtab[i]] = yIQ;
      /*
      LOG_I(PHY,"Frame %d, subframe %d: mpdcch pos %d (%d,%d) => (%d,%d)\n",
	    frame,subframe,i,mpdcchtab[i]+re_offset,mpdcchtab[i]/fp->ofdm_symbol_size,
	    ((int16_t *) & yIQ)[0],((int16_t *) & yIQ)[1]);*/
    }

    if (mdci->transmission_type == 1) w=0; // distributed
    else w = wp[a_index&1];
    // pilot scrambling initiatlization (note: this is for a single repetition)

    // x1 is set in lte_gold_generic

    // rule for BL/CE UEs from Section 6.10.3A.1 in 36.211

    if ((mdci->rnti == 0xFFFE) || (mdci->ce_mode == 2))     // CEModeB Note: also for mdci->rnti==SC_RNTI
      Nacc = fp->frame_type == FDD ? 4 : 10;
    else
      Nacc = 1;

    if (fp->frame_type == FDD || Nacc == 1)
      idelta = 0;
    else
      idelta = Nacc - 2;

    j0 = (i0 + idelta) / Nacc;
    j = (absSF - i0) / Nacc;



    uint32_t        a = ((((j0 + j) * Nacc) % 10) + 1);
    uint32_t        b = ((mdci->dmrs_scrambling_init << 1) + 1) << 16;
    x2 = a * b;
    x2 = x2 + 2;
    LOG_D(PHY, "mpdcch_dmrs cinit %x (a=%d,b=%d,i0=%d,j0=%d)\n", x2,a,b,i0,j0);

    // add MPDCCH pilots
    int             reset = 1;

    int first_prb = (mdci->narrowband*6) + nb_i0;
    int last_prb  = (mdci->narrowband*6) + nb_i0 + 5;
    int soffset[4] = {5,6,12,13};


    for (int lprime=0,i=0;lprime<4;lprime++) {
      for (int nprb=0;nprb<110;nprb++) {
	if (nprb<fp->N_RB_DL) {
	  re_offset = fp->first_carrier_offset + (12 * nprb);
	  if (re_offset > fp->ofdm_symbol_size)
	    re_offset -= (fp->ofdm_symbol_size - 1);
	  txF = &txdataF[0][symbol_offset + re_offset + fp->ofdm_symbol_size*soffset[lprime]];
	}
	for (int mprime=0;mprime<3;mprime++,i+=2) {

	  if ((i & 0x1f) == 0) {
	    s = lte_gold_generic(&x1, &x2, reset);
	    reset = 0;
	  }

	  // select PRBs corresponding to narrowband
	  if ((nprb>= first_prb) &&
	      (nprb<= last_prb)) {
	    ((int16_t *) & yIQ)[0] = (((s >> (i & 0x1f)) & 1) == 1) ? -gain_lin_QPSK : gain_lin_QPSK;
	    ((int16_t *) & yIQ)[1] = (((s >> ((i + 1) & 0x1f)) & 1) == 1) ? -gain_lin_QPSK : gain_lin_QPSK;
	    AssertFatal(mdci->transmission_type==1,"transmission_type %d!=1, handle this ...\n",mdci->transmission_type);
	    if (mdci->transmission_type==1) { // same thing on both 107 and 109
	      txF[(5*mprime)] = yIQ;
	      txF[1+(5*mprime)] = yIQ;
	    }
	    else { // put on selected antenna port with w sequence

	      if (((mprime+nprb)&1) == 0)
		txF[off+(5*mprime)] = yIQ*w[lprime];
	      else
		txF[off+(5*mprime)] = yIQ*w[3-lprime];
	    }
	    /*
	    LOG_I(PHY, "mpdcch_dmrs pos (dist %d, l %d,nprb %d,mprime %d) %d  => (%d,%d)\n",
		  mdci->transmission_type, soffset[lprime],nprb,mprime,
		  re_offset + fp->ofdm_symbol_size*soffset[lprime]+(5*mprime),
		  ((int16_t *) & yIQ)[0], ((int16_t *) & yIQ)[1]);*/
	  } // narrowband condition
	} // RE (m') loop
      } // nprb loop
    } // symbol (l') loop
  } // num_dci loop
}

void init_mpdcch(PHY_VARS_eNB * eNB)
{

  init_mpdcch5ss1tab_normal_regular_subframe_evenNRBDL(eNB);
  init_mpdcch5ss2tab_normal_regular_subframe_evenNRBDL(eNB);
  init_mpdcch5ss3tab_normal_regular_subframe_evenNRBDL(eNB);
  init_mpdcch3ss1tab_normal_regular_subframe_evenNRBDL(eNB);
  init_mpdcch2ss1tab_normal_regular_subframe_evenNRBDL(eNB);
  init_mpdcch_dmrs_tab(eNB->frame_parms.ofdm_symbol_size);
}

#endif<|MERGE_RESOLUTION|>--- conflicted
+++ resolved
@@ -142,12 +142,12 @@
   for (l = 2; l < 14; l++) {
     for (k = 0; k < 72; k++) {
       kmod = k % 12;
-      if ((((l == 4)||(l==11)) && (kmod != nushiftp3) && (kmod != (nushiftp3+6))) ||
+      if ((((l == 4)||(l==11)) && (kmod != nushiftp3) && (kmod != (nushiftp3+6))) || 
 	  ((l == 7) && (kmod != nushift) &&(kmod != (nushift+6)))) {  // CS RS
 	mpdcch5ss2tab[re] = (l * eNB->frame_parms.ofdm_symbol_size) + k;
 	re++;
       }
-      if (((l!=4)&&(l!=7)&&(l!=11)) &&
+      if (((l!=4)&&(l!=7)&&(l!=11)) && 
 	  (((l != 5) && (l != 6) && (l != 12) && (l != 13)) || (kmod == 2) || (kmod == 3) || (kmod == 4) || (kmod == 7) || (kmod == 8) || (kmod == 9))) {
 	mpdcch5ss2tab[re] = (l * eNB->frame_parms.ofdm_symbol_size) + k;
 	re++;
@@ -319,17 +319,10 @@
     } else
       AssertFatal(1 == 0, "Illegal combination start_symbol %d, a_index %d\n", mdci->start_symbol, a_index);
 
-<<<<<<< HEAD
-    LOG_I(PHY, "mdci %d, length %d: rnti %x, L %d, prb_pairs %d, ce_mode %d, transmission type %s, i0 %d, ss %d ,coded_bits %d\n",
-	  i, mdci->dci_length,mdci->rnti,
-	  mdci->L, mdci->number_of_prb_pairs,
-	  mdci->ce_mode,
-=======
     LOG_D(PHY, "mdci %d, length %d: rnti %x, L %d, prb_pairs %d, ce_mode %d, transmission type %s, i0 %d, ss %d ,coded_bits %d\n", 
 	  i, mdci->dci_length,mdci->rnti, 
 	  mdci->L, mdci->number_of_prb_pairs, 
 	  mdci->ce_mode, 
->>>>>>> b56aef4f
 	  mdci->transmission_type == 1? "dist" : "loc",
 	  mdci->i0, mdci->start_symbol,
 	  coded_bits);
@@ -346,7 +339,7 @@
     AssertFatal(absSF < 10240, "Absolute subframe %d = %d*10 + %d > 10239\n", absSF, frame, subframe);
 
     mpdcch_scrambling(fp, mdci, absSF, mpdcch->e, coded_bits);
-
+    
     // Modulation for PDCCH
     if (fp->nb_antenna_ports_eNB == 1)
       gain_lin_QPSK = (int16_t) ((amp * ONE_OVER_SQRT2_Q15) >> 15);
@@ -395,7 +388,7 @@
       ((int16_t *) & yIQ)[1] = (*e_ptr == 1) ? -gain_lin_QPSK : gain_lin_QPSK;
       e_ptr++;
       txF[mpdcchtab[i]] = yIQ;
-      /*
+      /*      
       LOG_I(PHY,"Frame %d, subframe %d: mpdcch pos %d (%d,%d) => (%d,%d)\n",
 	    frame,subframe,i,mpdcchtab[i]+re_offset,mpdcchtab[i]/fp->ofdm_symbol_size,
 	    ((int16_t *) & yIQ)[0],((int16_t *) & yIQ)[1]);*/
@@ -447,14 +440,14 @@
 	  txF = &txdataF[0][symbol_offset + re_offset + fp->ofdm_symbol_size*soffset[lprime]];
 	}
 	for (int mprime=0;mprime<3;mprime++,i+=2) {
-
+	
 	  if ((i & 0x1f) == 0) {
 	    s = lte_gold_generic(&x1, &x2, reset);
 	    reset = 0;
 	  }
 
 	  // select PRBs corresponding to narrowband
-	  if ((nprb>= first_prb) &&
+	  if ((nprb>= first_prb) && 
 	      (nprb<= last_prb)) {
 	    ((int16_t *) & yIQ)[0] = (((s >> (i & 0x1f)) & 1) == 1) ? -gain_lin_QPSK : gain_lin_QPSK;
 	    ((int16_t *) & yIQ)[1] = (((s >> ((i + 1) & 0x1f)) & 1) == 1) ? -gain_lin_QPSK : gain_lin_QPSK;
@@ -465,15 +458,15 @@
 	    }
 	    else { // put on selected antenna port with w sequence
 
-	      if (((mprime+nprb)&1) == 0)
+	      if (((mprime+nprb)&1) == 0) 
 		txF[off+(5*mprime)] = yIQ*w[lprime];
 	      else
 		txF[off+(5*mprime)] = yIQ*w[3-lprime];
 	    }
 	    /*
-	    LOG_I(PHY, "mpdcch_dmrs pos (dist %d, l %d,nprb %d,mprime %d) %d  => (%d,%d)\n",
+	    LOG_I(PHY, "mpdcch_dmrs pos (dist %d, l %d,nprb %d,mprime %d) %d  => (%d,%d)\n", 
 		  mdci->transmission_type, soffset[lprime],nprb,mprime,
-		  re_offset + fp->ofdm_symbol_size*soffset[lprime]+(5*mprime),
+		  re_offset + fp->ofdm_symbol_size*soffset[lprime]+(5*mprime), 
 		  ((int16_t *) & yIQ)[0], ((int16_t *) & yIQ)[1]);*/
 	  } // narrowband condition
 	} // RE (m') loop
