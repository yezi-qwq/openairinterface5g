/*******************************************************************************
    OpenAirInterface
    Copyright(c) 1999 - 2014 Eurecom

    OpenAirInterface is free software: you can redistribute it and/or modify
    it under the terms of the GNU General Public License as published by
    the Free Software Foundation, either version 3 of the License, or
    (at your option) any later version.


    OpenAirInterface is distributed in the hope that it will be useful,
    but WITHOUT ANY WARRANTY; without even the implied warranty of
    MERCHANTABILITY or FITNESS FOR A PARTICULAR PURPOSE.  See the
    GNU General Public License for more details.

    You should have received a copy of the GNU General Public License
    along with OpenAirInterface.The full GNU General Public License is
   included in this distribution in the file called "COPYING". If not,
   see <http://www.gnu.org/licenses/>.

  Contact Information
  OpenAirInterface Admin: openair_admin@eurecom.fr
  OpenAirInterface Tech : openair_tech@eurecom.fr
  OpenAirInterface Dev  : openair4g-devel@lists.eurecom.fr

  Address      : Eurecom, Campus SophiaTech, 450 Route des Chappes, CS 50193 - 06904 Biot Sophia Antipolis cedex, FRANCE

 *******************************************************************************/

/*! \file PHY/LTE_TRANSPORT/prach.c
 * \brief Top-level routines for generating and decoding the PRACH physical channel V8.6 2009-03
 * \author R. Knopp
 * \date 2011
 * \version 0.1
 * \company Eurecom
 * \email: knopp@eurecom.fr
 * \note
 * \warning
 */
#include "PHY/sse_intrin.h"
#include "PHY/defs.h"
#include "PHY/extern.h"
//#include "prach.h"
#include "PHY/LTE_TRANSPORT/if4_tools.h"
#include "SCHED/defs.h"
#include "SCHED/extern.h"
#include "UTIL/LOG/vcd_signal_dumper.h"

//#define PRACH_DEBUG 1

uint16_t NCS_unrestricted[16] = {0,13,15,18,22,26,32,38,46,59,76,93,119,167,279,419};
uint16_t NCS_restricted[15]   = {15,18,22,26,32,38,46,55,68,82,100,128,158,202,237}; // high-speed case
uint16_t NCS_4[7]             = {2,4,6,8,10,12,15};

int16_t ru[2*839]; // quantized roots of unity
uint32_t ZC_inv[839]; // multiplicative inverse for roots u
uint16_t du[838];

typedef struct {
  uint8_t f_ra;
  uint8_t t0_ra;
  uint8_t t1_ra;
  uint8_t t2_ra;
} PRACH_TDD_PREAMBLE_MAP_elem;
typedef struct {
  uint8_t num_prach;
  PRACH_TDD_PREAMBLE_MAP_elem map[6];
} PRACH_TDD_PREAMBLE_MAP;

// This is table 5.7.1-4 from 36.211
PRACH_TDD_PREAMBLE_MAP tdd_preamble_map[64][7] = {
  // TDD Configuration Index 0
  { {1,{{0,1,0,2}}},{1,{{0,1,0,1}}}, {1,{{0,1,0,0}}}, {1,{{0,1,0,2}}}, {1,{{0,1,0,1}}}, {1,{{0,1,0,0}}}, {1,{{0,1,0,2}}}},
  // TDD Configuration Index 1
  { {1,{{0,2,0,2}}},{1,{{0,2,0,1}}}, {1,{{0,2,0,0}}}, {1,{{0,2,0,2}}}, {1,{{0,2,0,1}}}, {1,{{0,2,0,0}}}, {1,{{0,2,0,2}}}},
  // TDD Configuration Index 2
  { {1,{{0,1,1,2}}},{1,{{0,1,1,1}}}, {1,{{0,1,1,0}}}, {1,{{0,1,0,1}}}, {1,{{0,1,0,0}}}, {0,{{0,0,0,0}}}, {1,{{0,1,1,1}}}},
  // TDD Configuration Index 3
  { {1,{{0,0,0,2}}},{1,{{0,0,0,1}}}, {1,{{0,0,0,0}}}, {1,{{0,0,0,2}}}, {1,{{0,0,0,1}}}, {1,{{0,0,0,0}}}, {1,{{0,0,0,2}}}},
  // TDD Configuration Index 4
  { {1,{{0,0,1,2}}},{1,{{0,0,1,1}}}, {1,{{0,0,1,0}}}, {1,{{0,0,0,1}}}, {1,{{0,0,0,0}}}, {0,{{0,0,0,0}}}, {1,{{0,0,1,1}}}},
  // TDD Configuration Index 5
  { {1,{{0,0,0,1}}},{1,{{0,0,0,0}}}, {0,{{0,0,0,0}}}, {1,{{0,0,0,0}}}, {0,{{0,0,0,0}}}, {0,{{0,0,0,0}}}, {1,{{0,0,0,1}}}},
  // TDD Configuration Index 6
  { {2,{{0,0,0,2},{0,0,1,2}}}, {2,{{0,0,0,1},{0,0,1,1}}}, {2,{{0,0,0,0},{0,0,1,0}}}, {2,{{0,0,0,1},{0,0,0,2}}}, {2,{{0,0,0,0},{0,0,0,1}}}, {2,{{0,0,0,0},{1,0,0,0}}}, {2,{{0,0,0,2},{0,0,1,1}}}},
  // TDD Configuration Index 7
  { {2,{{0,0,0,1},{0,0,1,1}}}, {2,{{0,0,0,0},{0,0,1,0}}}, {0,{{0,0,0,0},{0,0,0,0}}}, {2,{{0,0,0,0},{0,0,0,2}}}, {0,{{0,0,0,0},{0,0,0,0}}}, {0,{{0,0,0,0},{0,0,0,0}}}, {2,{{0,0,0,1},{0,0,1,0}}}},
  // TDD Configuration Index 8
  { {2,{{0,0,0,0},{0,0,1,0}}}, {0,{{0,0,0,0},{0,0,0,0}}}, {0,{{0,0,0,0},{0,0,0,0}}}, {2,{{0,0,0,0},{0,0,0,1}}}, {0,{{0,0,0,0},{0,0,0,0}}}, {0,{{0,0,0,0},{0,0,0,0}}}, {2,{{0,0,0,0},{0,0,1,1}}}},
  // TDD Configuration Index 9
  { {3,{{0,0,0,1},{0,0,0,2},{0,0,1,2}}}, {3,{{0,0,0,0},{0,0,0,1},{0,0,1,1}}}, {3,{{0,0,0,0},{0,0,1,0},{1,0,0,0}}}, {3,{{0,0,0,0},{0,0,0,1},{0,0,0,2}}}, {3,{{0,0,0,0},{0,0,0,1},{1,0,0,1}}}, {3,{{0,0,0,0},{1,0,0,0},{2,0,0,0}}}, {3,{{0,0,0,1},{0,0,0,2},{0,0,1,1}}}},
  // TDD Configuration Index 10
  { {3,{{0,0,0,0},{0,0,1,0},{0,0,1,1}}}, {3,{{0,0,0,1},{0,0,1,0},{0,0,1,1}}}, {3,{{0,0,0,0},{0,0,1,0},{1,0,1,0}}}, {0,{{0,0,0,0},{0,0,0,0},{0,0,0,0}}}, {3,{{0,0,0,0},{0,0,0,1},{1,0,0,0}}}, {0,{{0,0,0,0},{0,0,0,0},{0,0,0,0}}}, {3,{{0,0,0,0},{0,0,0,2},{0,0,1,0}}}},
  // TDD Configuration Index 11
  { {0,{{0,0,0,0},{0,0,0,0},{0,0,0,0}}}, {3,{{0,0,0,0},{0,0,0,1},{0,0,1,0}}}, {0,{{0,0,0,0},{0,0,0,0},{0,0,0,0}}}, {0,{{0,0,0,0},{0,0,0,0},{0,0,0,0}}}, {0,{{0,0,0,0},{0,0,0,0},{0,0,0,0}}}, {0,{{0,0,0,0},{0,0,0,0},{0,0,0,0}}}, {3,{{0,0,0,1},{0,0,1,0},{0,0,1,1}}}},
  // TDD Configuration Index 12
  { {4,{{0,0,0,1},{0,0,0,2},{0,0,1,1},{0,0,1,2}}}, {4,{{0,0,0,0},{0,0,0,1},{0,0,1,0},{0,0,1,1}}},
    {4,{{0,0,0,0},{0,0,1,0},{1,0,0,0},{1,0,1,0}}},
    {4,{{0,0,0,0},{0,0,0,1},{0,0,0,2},{1,0,0,2}}},
    {4,{{0,0,0,0},{0,0,0,1},{1,0,0,0},{1,0,0,1}}},
    {4,{{0,0,0,0},{1,0,0,0},{2,0,0,0},{3,0,0,0}}},
    {4,{{0,0,0,1},{0,0,0,2},{0,0,1,0},{0,0,1,1}}}
  },
  // TDD Configuration Index 13
  { {4,{{0,0,0,0},{0,0,0,2},{0,0,1,0},{0,0,1,2}}}, {0,{{0,0,0,0},{0,0,0,0},{0,0,0,0},{0,0,0,0}}},
    {0,{{0,0,0,0},{0,0,0,0},{0,0,0,0},{0,0,0,0}}},
    {4,{{0,0,0,0},{0,0,0,1},{0,0,0,2},{1,0,0,1}}},
    {0,{{0,0,0,0},{0,0,0,0},{0,0,0,0},{0,0,0,0}}},
    {0,{{0,0,0,0},{0,0,0,0},{0,0,0,0},{0,0,0,0}}},
    {4,{{0,0,0,0},{0,0,0,1},{0,0,0,2},{0,0,1,1}}}
  },
  // TDD Configuration Index 14
  { {4,{{0,0,0,0},{0,0,0,1},{0,0,1,0},{0,0,1,1}}}, {0,{{0,0,0,0},{0,0,0,0},{0,0,0,0},{0,0,0,0}}},
    {0,{{0,0,0,0},{0,0,0,0},{0,0,0,0},{0,0,0,0}}},
    {4,{{0,0,0,0},{0,0,0,1},{0,0,0,2},{1,0,0,0}}},
    {0,{{0,0,0,0},{0,0,0,0},{0,0,0,0},{0,0,0,0}}},
    {0,{{0,0,0,0},{0,0,0,0},{0,0,0,0},{0,0,0,0}}},
    {4,{{0,0,0,0},{0,0,0,2},{0,0,1,0},{0,0,1,1}}}
  },
  // TDD Configuration Index 15
  { {5,{{0,0,0,0},{0,0,0,1},{0,0,0,2},{0,0,1,1},{0,0,1,2}}}, {5,{{0,0,0,0},{0,0,0,1},{0,0,1,0},{0,0,1,1},{1,0,0,1}}},
    {5,{{0,0,0,0},{0,0,1,0},{1,0,0,0},{1,0,1,0},{2,0,0,0}}}, {5,{{0,0,0,0},{0,0,0,1},{0,0,0,2},{1,0,0,1},{1,0,0,2}}},
    {5,{{0,0,0,0},{0,0,0,1},{1,0,0,0},{1,0,0,1},{2,0,0,1}}}, {5,{{0,0,0,0},{1,0,0,0},{2,0,0,0},{3,0,0,0},{4,0,0,0}}},
    {5,{{0,0,0,0},{0,0,0,1},{0,0,0,2},{0,0,1,0},{0,0,1,1}}}
  },
  // TDD Configuration Index 16
  { {5,{{0,0,0,1},{0,0,0,2},{0,0,1,0},{0,0,1,1},{0,0,1,2}}}, {5,{{0,0,0,0},{0,0,0,1},{0,0,1,0},{0,0,1,1},{1,0,1,1}}},
    {5,{{0,0,0,0},{0,0,1,0},{1,0,0,0},{1,0,1,0},{2,0,1,0}}}, {5,{{0,0,0,0},{0,0,0,1},{0,0,0,2},{1,0,0,0},{1,0,0,2}}},
    {5,{{0,0,0,0},{0,0,0,1},{1,0,0,0},{1,0,0,1},{2,0,0,0}}}, {0,{{0,0,0,0},{0,0,0,0},{0,0,0,0},{0,0,0,0},{0,0,0,0}}},
    {0,{{0,0,0,0},{0,0,0,0},{0,0,0,0},{0,0,0,0},{0,0,0,0}}}
  },
  // TDD Configuration Index 17
  { {5,{{0,0,0,0},{0,0,0,1},{0,0,0,2},{0,0,1,0},{0,0,1,2}}}, {5,{{0,0,0,0},{0,0,0,1},{0,0,1,0},{0,0,1,1},{1,0,0,0}}},
    {0,{{0,0,0,0},{0,0,0,0},{0,0,0,0},{0,0,0,0},{0,0,0,0}}}, {5,{{0,0,0,0},{0,0,0,1},{0,0,0,2},{1,0,0,0},{1,0,0,1}}},
    {0,{{0,0,0,0},{0,0,0,0},{0,0,0,0},{0,0,0,0},{0,0,0,0}}}, {0,{{0,0,0,0},{0,0,0,0},{0,0,0,0},{0,0,0,0},{0,0,0,0}}},
    {0,{{0,0,0,0},{0,0,0,0},{0,0,0,0},{0,0,0,0},{0,0,0,0}}}
  },
  // TDD Configuration Index 18
  { {6,{{0,0,0,0},{0,0,0,1},{0,0,0,2},{0,0,1,0},{0,0,1,1},{0,0,1,2}}},
    {6,{{0,0,0,0},{0,0,0,1},{0,0,1,0},{0,0,1,1},{1,0,0,1},{1,0,1,1}}},
    {6,{{0,0,0,0},{0,0,1,0},{1,0,0,0},{1,0,1,0},{2,0,0,0},{2,0,1,0}}},
    {6,{{0,0,0,0},{0,0,0,1},{0,0,0,2},{1,0,0,0},{1,0,0,1},{1,0,0,2}}},
    {6,{{0,0,0,0},{0,0,0,1},{1,0,0,0},{1,0,0,1},{2,0,0,0},{2,0,0,1}}},
    {6,{{0,0,0,0},{1,0,0,0},{2,0,0,0},{3,0,0,0},{4,0,0,0},{5,0,0,0}}},
    {6,{{0,0,0,0},{0,0,0,1},{0,0,0,2},{0,0,1,0},{0,0,1,1},{1,0,0,2}}}
  },
  // TDD Configuration Index 19
  { {0,{{0,0,0,0},{0,0,0,0},{0,0,0,0},{0,0,0,0},{0,0,0,0},{0,0,0,0}}},
    {6,{{0,0,0,0},{0,0,0,1},{0,0,1,0},{0,0,1,1},{1,0,0,0},{1,0,1,0}}},
    {0,{{0,0,0,0},{0,0,0,0},{0,0,0,0},{0,0,0,0},{0,0,0,0},{0,0,0,0}}},
    {0,{{0,0,0,0},{0,0,0,0},{0,0,0,0},{0,0,0,0},{0,0,0,0},{0,0,0,0}}},
    {0,{{0,0,0,0},{0,0,0,0},{0,0,0,0},{0,0,0,0},{0,0,0,0},{0,0,0,0}}},
    {0,{{0,0,0,0},{0,0,0,0},{0,0,0,0},{0,0,0,0},{0,0,0,0},{0,0,0,0}}},
    {6,{{0,0,0,0},{0,0,0,1},{0,0,0,2},{0,0,1,0},{0,0,1,1},{1,0,1,1}}}
  },
  // TDD Configuration Index 20
  { {1,{{0,1,0,1}}},{1,{{0,1,0,0}}}, {0,{{0,0,0,0}}}, {1,{{0,1,0,1}}}, {1,{{0,1,0,0}}}, {0,{{0,0,0,0}}}, {1,{{0,1,0,1}}}},
  // TDD Configuration Index 21
  { {1,{{0,2,0,1}}},{1,{{0,2,0,0}}}, {0,{{0,0,0,0}}}, {1,{{0,2,0,1}}}, {1,{{0,2,0,0}}}, {0,{{0,0,0,0}}}, {1,{{0,2,0,1}}}},

  // TDD Configuration Index 22
  { {1,{{0,1,1,1}}},{1,{{0,1,1,0}}}, {0,{{0,0,0,0}}}, {0,{{0,0,0,0}}}, {0,{{0,0,0,0}}}, {0,{{0,0,0,0}}}, {1,{{0,1,1,0}}}},

  // TDD Configuration Index 23
  { {1,{{0,0,0,1}}},{1,{{0,0,0,0}}}, {0,{{0,0,0,0}}}, {1,{{0,0,0,1}}}, {1,{{0,0,0,0}}}, {0,{{0,0,0,0}}}, {1,{{0,0,0,1}}}},

  // TDD Configuration Index 24
  { {1,{{0,0,1,1}}},{1,{{0,0,1,0}}}, {0,{{0,0,0,0}}}, {0,{{0,0,0,0}}}, {0,{{0,0,0,0}}}, {0,{{0,0,0,0}}}, {1,{{0,0,1,0}}}},

  // TDD Configuration Index 25
  { {2,{{0,0,0,1},{0,0,1,1}}}, {2,{{0,0,0,0},{0,0,1,0}}}, {0,{{0,0,0,0},{0,0,0,0}}}, {2,{{0,0,0,1},{1,0,0,1}}}, {2,{{0,0,0,0},{1,0,0,0}}}, {0,{{0,0,0,0},{0,0,0,0}}}, {2,{{0,0,0,1},{0,0,1,0}}}},

  // TDD Configuration Index 26
  { {3,{{0,0,0,1},{0,0,1,1},{1,0,0,1}}}, {3,{{0,0,0,0},{0,0,1,0},{1,0,0,0}}}, {0,{{0,0,0,0},{0,0,0,0},{0,0,0,0}}}, {3,{{0,0,0,1},{1,0,0,1},{2,0,0,1}}}, {3,{{0,0,0,0},{1,0,0,0},{2,0,0,0}}}, {0,{{0,0,0,0},{0,0,0,0},{0,0,0,0}}}, {3,{{0,0,0,1},{0,0,1,0},{1,0,0,1}}}},

  // TDD Configuration Index 27
  { {4,{{0,0,0,1},{0,0,1,1},{1,0,0,1},{1,0,1,1}}}, {4,{{0,0,0,0},{0,0,1,0},{1,0,0,0},{1,0,1,0}}},
    {0,{{0,0,0,0},{0,0,0,0},{0,0,0,0},{0,0,0,0}}},
    {4,{{0,0,0,1},{1,0,0,1},{2,0,0,1},{3,0,0,1}}},
    {4,{{0,0,0,0},{1,0,0,0},{2,0,0,0},{3,0,0,0}}},
    {0,{{0,0,0,0},{0,0,0,0},{0,0,0,0},{0,0,0,0}}},
    {4,{{0,0,0,1},{0,0,1,0},{1,0,0,1},{1,0,1,0}}}
  },

  // TDD Configuration Index 28
  { {5,{{0,0,0,1},{0,0,1,1},{1,0,0,1},{1,0,1,1},{2,0,0,1}}}, {5,{{0,0,0,0},{0,0,1,0},{1,0,0,0},{1,0,1,0},{2,0,0,0}}},
    {0,{{0,0,0,0},{0,0,0,0},{0,0,0,0},{0,0,0,0},{0,0,0,0}}}, {5,{{0,0,0,1},{1,0,0,1},{2,0,0,1},{3,0,0,1},{4,0,0,1}}},
    {5,{{0,0,0,0},{1,0,0,0},{2,0,0,0},{3,0,0,0},{4,0,0,0}}}, {0,{{0,0,0,0},{0,0,0,0},{0,0,0,0},{0,0,0,0},{0,0,0,0}}},
    {5,{{0,0,0,1},{0,0,1,0},{1,0,0,1},{1,0,1,0},{2,0,0,1}}}
  },

  // TDD Configuration Index 29
  { {6,{{0,0,0,1},{0,0,1,1},{1,0,0,1},{1,0,1,1},{2,0,0,1},{2,0,1,1}}},
    {6,{{0,0,0,0},{0,0,1,0},{1,0,0,0},{1,0,1,0},{2,0,0,0},{2,0,1,0}}},
    {0,{{0,0,0,0},{0,0,0,0},{0,0,0,0},{0,0,0,0},{0,0,0,0},{0,0,0,0}}},
    {6,{{0,0,0,1},{1,0,0,1},{2,0,0,1},{3,0,0,1},{4,0,0,1},{5,0,0,1}}},
    {6,{{0,0,0,0},{1,0,0,0},{2,0,0,0},{3,0,0,0},{4,0,0,0},{5,0,0,0}}},
    {0,{{0,0,0,0},{0,0,0,0},{0,0,0,0},{0,0,0,0},{0,0,0,0},{0,0,0,0}}},
    {6,{{0,0,0,1},{0,0,1,0},{1,0,0,1},{1,0,1,0},{2,0,0,1},{2,0,1,0}}}
  },


  // TDD Configuration Index 30
  { {1,{{0,1,0,1}}},{1,{{0,1,0,0}}}, {0,{{0,0,0,0}}}, {1,{{0,1,0,1}}}, {1,{{0,1,0,0}}}, {0,{{0,0,0,0}}}, {1,{{0,1,0,1}}}},

  // TDD Configuration Index 31
  { {1,{{0,2,0,1}}},{1,{{0,2,0,0}}}, {0,{{0,0,0,0}}}, {1,{{0,2,0,1}}}, {1,{{0,2,0,0}}}, {0,{{0,0,0,0}}}, {1,{{0,2,0,1}}}},

  // TDD Configuration Index 32
  { {1,{{0,1,1,1}}},{1,{{0,1,1,0}}}, {0,{{0,0,0,0}}}, {0,{{0,0,0,0}}}, {0,{{0,0,0,0}}}, {0,{{0,0,0,0}}}, {1,{{0,1,1,0}}}},

  // TDD Configuration Index 33
  { {1,{{0,0,0,1}}},{1,{{0,0,0,0}}}, {0,{{0,0,0,0}}}, {1,{{0,0,0,1}}}, {1,{{0,0,0,0}}}, {0,{{0,0,0,0}}}, {1,{{0,0,0,1}}}},

  // TDD Configuration Index 34
  { {1,{{0,0,1,1}}},{1,{{0,0,1,0}}}, {0,{{0,0,0,0}}}, {0,{{0,0,0,0}}}, {0,{{0,0,0,0}}}, {0,{{0,0,0,0}}}, {1,{{0,0,1,0}}}},

  // TDD Configuration Index 35
  { {2,{{0,0,0,1},{0,0,1,1}}}, {2,{{0,0,0,0},{0,0,1,0}}}, {0,{{0,0,0,0},{0,0,0,0}}}, {2,{{0,0,0,1},{1,0,0,1}}}, {2,{{0,0,0,0},{1,0,0,0}}}, {0,{{0,0,0,0},{0,0,0,0}}}, {2,{{0,0,0,1},{0,0,1,0}}}},

  // TDD Configuration Index 36
  { {3,{{0,0,0,1},{0,0,1,1},{1,0,0,1}}}, {3,{{0,0,0,0},{0,0,1,0},{1,0,0,0}}}, {0,{{0,0,0,0},{0,0,0,0},{0,0,0,0}}}, {3,{{0,0,0,1},{1,0,0,1},{2,0,0,1}}}, {3,{{0,0,0,0},{1,0,0,0},{2,0,0,0}}}, {0,{{0,0,0,0},{0,0,0,0},{0,0,0,0}}}, {3,{{0,0,0,1},{0,0,1,0},{1,0,0,1}}}},

  // TDD Configuration Index 37
  { {4,{{0,0,0,1},{0,0,1,1},{1,0,0,1},{1,0,1,1}}}, {4,{{0,0,0,0},{0,0,1,0},{1,0,0,0},{1,0,1,0}}},
    {0,{{0,0,0,0},{0,0,0,0},{0,0,0,0},{0,0,0,0}}},
    {4,{{0,0,0,1},{1,0,0,1},{2,0,0,1},{3,0,0,1}}},
    {4,{{0,0,0,0},{1,0,0,0},{2,0,0,0},{3,0,0,0}}},
    {0,{{0,0,0,0},{0,0,0,0},{0,0,0,0},{0,0,0,0}}},
    {4,{{0,0,0,1},{0,0,1,0},{1,0,0,1},{1,0,1,0}}}
  },

  // TDD Configuration Index 38
  { {5,{{0,0,0,1},{0,0,1,1},{1,0,0,1},{1,0,1,1},{2,0,0,1}}}, {5,{{0,0,0,0},{0,0,1,0},{1,0,0,0},{1,0,1,0},{2,0,0,0}}},
    {0,{{0,0,0,0},{0,0,0,0},{0,0,0,0},{0,0,0,0},{0,0,0,0}}}, {5,{{0,0,0,1},{1,0,0,1},{2,0,0,1},{3,0,0,1},{4,0,0,1}}},
    {5,{{0,0,0,0},{1,0,0,0},{2,0,0,0},{3,0,0,0},{4,0,0,0}}}, {0,{{0,0,0,0},{0,0,0,0},{0,0,0,0},{0,0,0,0},{0,0,0,0}}},
    {5,{{0,0,0,1},{0,0,1,0},{1,0,0,1},{1,0,1,0},{2,0,0,1}}}
  },

  // TDD Configuration Index 39
  { {6,{{0,0,0,1},{0,0,1,1},{1,0,0,1},{1,0,1,1},{2,0,0,1},{2,0,1,1}}},
    {6,{{0,0,0,0},{0,0,1,0},{1,0,0,0},{1,0,1,0},{2,0,0,0},{2,0,1,0}}},
    {0,{{0,0,0,0},{0,0,0,0},{0,0,0,0},{0,0,0,0},{0,0,0,0},{0,0,0,0}}},
    {6,{{0,0,0,1},{1,0,0,1},{2,0,0,1},{3,0,0,1},{4,0,0,1},{5,0,0,1}}},
    {6,{{0,0,0,0},{1,0,0,0},{2,0,0,0},{3,0,0,0},{4,0,0,0},{5,0,0,0}}},
    {0,{{0,0,0,0},{0,0,0,0},{0,0,0,0},{0,0,0,0},{0,0,0,0},{0,0,0,0}}},
    {6,{{0,0,0,1},{0,0,1,0},{1,0,0,1},{1,0,1,0},{2,0,0,1},{2,0,1,0}}}
  },

  // TDD Configuration Index 40
  { {1,{{0,1,0,0}}},{0,{{0,0,0,0}}}, {0,{{0,0,0,0}}}, {1,{{0,1,0,0}}}, {0,{{0,0,0,0}}}, {0,{{0,0,0,0}}}, {1,{{0,1,0,0}}}},
  // TDD Configuration Index 41
  { {1,{{0,2,0,0}}},{0,{{0,0,0,0}}}, {0,{{0,0,0,0}}}, {1,{{0,2,0,0}}}, {0,{{0,0,0,0}}}, {0,{{0,0,0,0}}}, {1,{{0,2,0,0}}}},

  // TDD Configuration Index 42
  { {1,{{0,1,1,0}}},{0,{{0,0,0,0}}}, {0,{{0,0,0,0}}}, {0,{{0,0,0,0}}}, {0,{{0,0,0,0}}}, {0,{{0,0,0,0}}}, {0,{{0,0,0,0}}}},

  // TDD Configuration Index 43
  { {1,{{0,0,0,0}}},{0,{{0,0,0,0}}}, {0,{{0,0,0,0}}}, {1,{{0,0,0,0}}}, {0,{{0,0,0,0}}}, {0,{{0,0,0,0}}}, {1,{{0,0,0,0}}}},

  // TDD Configuration Index 44
  { {1,{{0,0,1,0}}},{0,{{0,0,0,0}}}, {0,{{0,0,0,0}}}, {0,{{0,0,0,0}}}, {0,{{0,0,0,0}}}, {0,{{0,0,0,0}}}, {0,{{0,0,0,0}}}},

  // TDD Configuration Index 45
  { {2,{{0,0,0,0},{0,0,1,0}}}, {0,{{0,0,0,0},{0,0,0,0}}}, {0,{{0,0,0,0},{0,0,0,0}}}, {2,{{0,0,0,0},{1,0,0,0}}}, {0,{{0,0,0,0},{0,0,0,0}}}, {0,{{0,0,0,0},{0,0,0,0}}}, {2,{{0,0,0,0},{1,0,0,0}}}},

  // TDD Configuration Index 46
  { {3,{{0,0,0,0},{0,0,1,0},{1,0,0,0}}}, {0,{{0,0,0,0},{0,0,0,0},{0,0,0,0}}}, {0,{{0,0,0,0},{0,0,0,0},{0,0,0,0}}}, {3,{{0,0,0,0},{1,0,0,0},{2,0,0,0}}}, {0,{{0,0,0,0},{0,0,0,0},{0,0,0,0}}}, {0,{{0,0,0,0},{0,0,0,0},{0,0,0,0}}}, {3,{{0,0,0,0},{1,0,0,0},{2,0,0,0}}}},

  // TDD Configuration Index 47
  { {4,{{0,0,0,0},{0,0,1,0},{1,0,0,0},{1,0,1,0}}}, {0,{{0,0,0,0},{0,0,0,0},{0,0,0,0},{0,0,0,0}}},
    {0,{{0,0,0,0},{0,0,0,0},{0,0,0,0},{0,0,0,0}}},
    {4,{{0,0,0,0},{1,0,0,0},{2,0,0,0},{3,0,0,0}}},
    {0,{{0,0,0,0},{0,0,0,0},{0,0,0,0},{0,0,0,0}}},
    {0,{{0,0,0,0},{0,0,0,0},{0,0,0,0},{0,0,0,0}}},
    {4,{{0,0,0,0},{1,0,0,0},{2,0,0,0},{3,0,0,0}}}
  }
};



uint16_t prach_root_sequence_map0_3[838] = { 129, 710, 140, 699, 120, 719, 210, 629, 168, 671, 84, 755, 105, 734, 93, 746, 70, 769, 60, 779,
                                             2, 837, 1, 838,
                                             56, 783, 112, 727, 148, 691,
                                             80, 759, 42, 797, 40, 799,
                                             35, 804, 73, 766, 146, 693,
                                             31, 808, 28, 811, 30, 809, 27, 812, 29, 810,
                                             24, 815, 48, 791, 68, 771, 74, 765, 178, 661, 136, 703,
                                             86, 753, 78, 761, 43, 796, 39, 800, 20, 819, 21, 818,
                                             95, 744, 202, 637, 190, 649, 181, 658, 137, 702, 125, 714, 151, 688,
                                             217, 622, 128, 711, 142, 697, 122, 717, 203, 636, 118, 721, 110, 729, 89, 750, 103, 736, 61,
                                             778, 55, 784, 15, 824, 14, 825,
                                             12, 827, 23, 816, 34, 805, 37, 802, 46, 793, 207, 632, 179, 660, 145, 694, 130, 709, 223, 616,
                                             228, 611, 227, 612, 132, 707, 133, 706, 143, 696, 135, 704, 161, 678, 201, 638, 173, 666, 106,
                                             733, 83, 756, 91, 748, 66, 773, 53, 786, 10, 829, 9, 830,
                                             7, 832, 8, 831, 16, 823, 47, 792, 64, 775, 57, 782, 104, 735, 101, 738, 108, 731, 208, 631, 184,
                                             655, 197, 642, 191, 648, 121, 718, 141, 698, 149, 690, 216, 623, 218, 621,
                                             152, 687, 144, 695, 134, 705, 138, 701, 199, 640, 162, 677, 176, 663, 119, 720, 158, 681, 164,
                                             675, 174, 665, 171, 668, 170, 669, 87, 752, 169, 670, 88, 751, 107, 732, 81, 758, 82, 757, 100,
                                             739, 98, 741, 71, 768, 59, 780, 65, 774, 50, 789, 49, 790, 26, 813, 17, 822, 13, 826, 6, 833,
                                             5, 834, 33, 806, 51, 788, 75, 764, 99, 740, 96, 743, 97, 742, 166, 673, 172, 667, 175, 664, 187,
                                             652, 163, 676, 185, 654, 200, 639, 114, 725, 189, 650, 115, 724, 194, 645, 195, 644, 192, 647,
                                             182, 657, 157, 682, 156, 683, 211, 628, 154, 685, 123, 716, 139, 700, 212, 627, 153, 686, 213,
                                             626, 215, 624, 150, 689,
                                             225, 614, 224, 615, 221, 618, 220, 619, 127, 712, 147, 692, 124, 715, 193, 646, 205, 634, 206,
                                             633, 116, 723, 160, 679, 186, 653, 167, 672, 79, 760, 85, 754, 77, 762, 92, 747, 58, 781, 62,
                                             777, 69, 770, 54, 785, 36, 803, 32, 807, 25, 814, 18, 821, 11, 828, 4, 835,
                                             3, 836, 19, 820, 22, 817, 41, 798, 38, 801, 44, 795, 52, 787, 45, 794, 63, 776, 67, 772, 72,
                                             767, 76, 763, 94, 745, 102, 737, 90, 749, 109, 730, 165, 674, 111, 728, 209, 630, 204, 635, 117,
                                             722, 188, 651, 159, 680, 198, 641, 113, 726, 183, 656, 180, 659, 177, 662, 196, 643, 155, 684,
                                             214, 625, 126, 713, 131, 708, 219, 620, 222, 617, 226, 613,
                                             230, 609, 232, 607, 262, 577, 252, 587, 418, 421, 416, 423, 413, 426, 411, 428, 376, 463, 395,
                                             444, 283, 556, 285, 554, 379, 460, 390, 449, 363, 476, 384, 455, 388, 451, 386, 453, 361, 478,
                                             387, 452, 360, 479, 310, 529, 354, 485, 328, 511, 315, 524, 337, 502, 349, 490, 335, 504, 324,
                                             515,
                                             323, 516, 320, 519, 334, 505, 359, 480, 295, 544, 385, 454, 292, 547, 291, 548, 381, 458, 399,
                                             440, 380, 459, 397, 442, 369, 470, 377, 462, 410, 429, 407, 432, 281, 558, 414, 425, 247, 592,
                                             277, 562, 271, 568, 272, 567, 264, 575, 259, 580,
                                             237, 602, 239, 600, 244, 595, 243, 596, 275, 564, 278, 561, 250, 589, 246, 593, 417, 422, 248,
                                             591, 394, 445, 393, 446, 370, 469, 365, 474, 300, 539, 299, 540, 364, 475, 362, 477, 298, 541,
                                             312, 527, 313, 526, 314, 525, 353, 486, 352, 487, 343, 496, 327, 512, 350, 489, 326, 513, 319,
                                             520, 332, 507, 333, 506, 348, 491, 347, 492, 322, 517,
                                             330, 509, 338, 501, 341, 498, 340, 499, 342, 497, 301, 538, 366, 473, 401, 438, 371, 468, 408,
                                             431, 375, 464, 249, 590, 269, 570, 238, 601, 234, 605,
                                             257, 582, 273, 566, 255, 584, 254, 585, 245, 594, 251, 588, 412, 427, 372, 467, 282, 557, 403,
                                             436, 396, 443, 392, 447, 391, 448, 382, 457, 389, 450, 294, 545, 297, 542, 311, 528, 344, 495,
                                             345, 494, 318, 521, 331, 508, 325, 514, 321, 518,
                                             346, 493, 339, 500, 351, 488, 306, 533, 289, 550, 400, 439, 378, 461, 374, 465, 415, 424, 270,
                                             569, 241, 598,
                                             231, 608, 260, 579, 268, 571, 276, 563, 409, 430, 398, 441, 290, 549, 304, 535, 308, 531, 358,
                                             481, 316, 523,
                                             293, 546, 288, 551, 284, 555, 368, 471, 253, 586, 256, 583, 263, 576,
                                             242, 597, 274, 565, 402, 437, 383, 456, 357, 482, 329, 510,
                                             317, 522, 307, 532, 286, 553, 287, 552, 266, 573, 261, 578,
                                             236, 603, 303, 536, 356, 483,
                                             355, 484, 405, 434, 404, 435, 406, 433,
                                             235, 604, 267, 572, 302, 537,
                                             309, 530, 265, 574, 233, 606,
                                             367, 472, 296, 543,
                                             336, 503, 305, 534, 373, 466, 280, 559, 279, 560, 419, 420, 240, 599, 258, 581, 229, 610
                                           };

uint16_t prach_root_sequence_map4[138] = {  1,138,2,137,3,136,4,135,5,134,6,133,7,132,8,131,9,130,10,129,
                                            11,128,12,127,13,126,14,125,15,124,16,123,17,122,18,121,19,120,20,119,
                                            21,118,22,117,23,116,24,115,25,114,26,113,27,112,28,111,29,110,30,109,
                                            31,108,32,107,33,106,34,105,35,104,36,103,37,102,38,101,39,100,40,99,
                                            41,98,42,97,43,96,44,95,45,94,46,93,47,92,48,91,49,90,50,89,
                                            51,88,52,87,53,86,54,85,55,84,56,83,57,82,58,81,59,80,60,79,
                                            61,78,62,77,63,76,64,75,65,74,66,73,67,72,68,71,69,70
                                         };

#ifdef USER_MODE
void dump_prach_config(LTE_DL_FRAME_PARMS *frame_parms,uint8_t subframe)
{

  FILE *fd;

  fd = fopen("prach_config.txt","w");
  fprintf(fd,"prach_config: subframe          = %d\n",subframe);
  fprintf(fd,"prach_config: N_RB_UL           = %d\n",frame_parms->N_RB_UL);
  fprintf(fd,"prach_config: frame_type        = %s\n",(frame_parms->frame_type==1) ? "TDD":"FDD");

  if(frame_parms->frame_type==1) fprintf(fd,"prach_config: tdd_config        = %d\n",frame_parms->tdd_config);

  fprintf(fd,"prach_config: rootSequenceIndex = %d\n",frame_parms->prach_config_common.rootSequenceIndex);
  fprintf(fd,"prach_config: prach_ConfigIndex = %d\n",frame_parms->prach_config_common.prach_ConfigInfo.prach_ConfigIndex);
  fprintf(fd,"prach_config: Ncs_config        = %d\n",frame_parms->prach_config_common.prach_ConfigInfo.zeroCorrelationZoneConfig);
  fprintf(fd,"prach_config: highSpeedFlag     = %d\n",frame_parms->prach_config_common.prach_ConfigInfo.highSpeedFlag);
  fprintf(fd,"prach_config: n_ra_prboffset    = %d\n",frame_parms->prach_config_common.prach_ConfigInfo.prach_FreqOffset);
  fclose(fd);

}
#endif

// This function computes the du
void fill_du(uint8_t prach_fmt)
{

  uint16_t iu,u,p;
  uint16_t N_ZC;
  uint16_t *prach_root_sequence_map;

  if (prach_fmt<4) {
    N_ZC = 839;
    prach_root_sequence_map = prach_root_sequence_map0_3;
  } else {
    N_ZC = 139;
    prach_root_sequence_map = prach_root_sequence_map4;
  }

  for (iu=0; iu<(N_ZC-1); iu++) {

    u=prach_root_sequence_map[iu];
    p=1;

    while (((u*p)%N_ZC)!=1)
      p++;

    du[u] = ((p<(N_ZC>>1)) ? p : (N_ZC-p));
  }

}

uint8_t get_num_prach_tdd(LTE_DL_FRAME_PARMS *frame_parms)
{

  return(tdd_preamble_map[frame_parms->prach_config_common.prach_ConfigInfo.prach_ConfigIndex][frame_parms->tdd_config].num_prach);
}

uint8_t get_fid_prach_tdd(LTE_DL_FRAME_PARMS *frame_parms,uint8_t tdd_map_index)
{

  return(tdd_preamble_map[frame_parms->prach_config_common.prach_ConfigInfo.prach_ConfigIndex][frame_parms->tdd_config].map[tdd_map_index].f_ra);
}

uint8_t get_prach_fmt(uint8_t prach_ConfigIndex,lte_frame_type_t frame_type)
{

  if (frame_type == FDD) // FDD
    return(prach_ConfigIndex>>4);

  else {
    if (prach_ConfigIndex < 20)
      return (0);

    if (prach_ConfigIndex < 30)
      return (1);

    if (prach_ConfigIndex < 40)
      return (2);

    if (prach_ConfigIndex < 48)
      return (3);
    else
      return (4);
  }
}

uint8_t get_prach_prb_offset(LTE_DL_FRAME_PARMS *frame_parms, uint8_t tdd_mapindex, uint16_t Nf) 
{
  lte_frame_type_t frame_type         = frame_parms->frame_type;
  uint8_t tdd_config         = frame_parms->tdd_config;
  uint8_t prach_ConfigIndex  = frame_parms->prach_config_common.prach_ConfigInfo.prach_ConfigIndex;
  uint8_t n_ra_prboffset     = frame_parms->prach_config_common.prach_ConfigInfo.prach_FreqOffset;
  uint8_t n_ra_prb;
  uint8_t f_ra,t1_ra;
  uint8_t prach_fmt = get_prach_fmt(prach_ConfigIndex,frame_type);
  uint8_t Nsp=2;

  if (frame_type == TDD) { // TDD

    if (tdd_preamble_map[prach_ConfigIndex][tdd_config].num_prach==0) {
      LOG_E(PHY, "Illegal prach_ConfigIndex %"PRIu8"", prach_ConfigIndex);
      return(-1);
    }

    // adjust n_ra_prboffset for frequency multiplexing (p.36 36.211)
    f_ra = tdd_preamble_map[prach_ConfigIndex][tdd_config].map[tdd_mapindex].f_ra;

    if (prach_fmt < 4) {
      if ((f_ra&1) == 0) {
        n_ra_prb = n_ra_prboffset + 6*(f_ra>>1);
      } else {
        n_ra_prb = frame_parms->N_RB_UL - 6 - n_ra_prboffset + 6*(f_ra>>1);
      }
    } else {
      if ((tdd_config >2) && (tdd_config<6))
        Nsp = 2;

      t1_ra = tdd_preamble_map[prach_ConfigIndex][tdd_config].map[0].t1_ra;

      if ((((Nf&1)*(2-Nsp)+t1_ra)&1) == 0) {
        n_ra_prb = 6*f_ra;
      } else {
        n_ra_prb = frame_parms->N_RB_UL - 6*(f_ra+1);
      }
    }
  }
  else { //FDD
    n_ra_prb = n_ra_prboffset;
  }
  return(n_ra_prb);
}

int is_prach_subframe(LTE_DL_FRAME_PARMS *frame_parms,uint32_t frame, uint8_t subframe)
{

  uint8_t prach_ConfigIndex  = frame_parms->prach_config_common.prach_ConfigInfo.prach_ConfigIndex;
  uint8_t tdd_config         = frame_parms->tdd_config;
  uint8_t t0_ra;
  uint8_t t1_ra;
  uint8_t t2_ra;


  if (frame_parms->frame_type == FDD) { //FDD
    //implement Table 5.7.1-2 from 36.211 (Rel-10, p.41)
    if ((((frame&1) == 1) && (subframe < 9)) ||
        (((frame&1) == 0) && (subframe == 9)))  // This is an odd frame, ignore even-only PRACH frames
      if (((prach_ConfigIndex&0xf)<3) || // 0,1,2,16,17,18,32,33,34,48,49,50
          ((prach_ConfigIndex&0x1f)==18) || // 18,50
          ((prach_ConfigIndex&0xf)==15))   // 15,47
        return(0);

    switch (prach_ConfigIndex&0x1f) {
    case 0:
    case 3:
      return(subframe==1);
      break;

    case 1:
    case 4:
      return(subframe==4);
      break;

    case 2:
    case 5:
      return(subframe==7);
      break;

    case 6:
      return((subframe==1) || (subframe==6));
      break;

    case 7:
      return((subframe==2) || (subframe==7));
      break;

    case 8:
      return((subframe==3) || (subframe==8));
      break;

    case 9:
      return((subframe==1) || (subframe==4) || (subframe==7));
      break;

    case 10:
      return((subframe==2) || (subframe==5) || (subframe==8));
      break;

    case 11:
      return((subframe==3) || (subframe==6) || (subframe==9));
      break;

    case 12:
      return((subframe&1)==0);
      break;

    case 13:
      return((subframe&1)==1);
      break;

    case 14:
      return(1==1);
      break;

    case 15:
      return(subframe==9);
      break;
    }
  } else { // TDD

    if (prach_ConfigIndex>=64) {
      LOG_E(PHY,"[PHY] Illegal prach_ConfigIndex %d for ",prach_ConfigIndex);
      return(0);
    }

    if (tdd_preamble_map[prach_ConfigIndex][tdd_config].num_prach==0) {
      LOG_E(PHY,"[PHY] Illegal prach_ConfigIndex %d for ",prach_ConfigIndex);
      return(0);
    }

    t0_ra = tdd_preamble_map[prach_ConfigIndex][tdd_config].map[0].t0_ra;
    t1_ra = tdd_preamble_map[prach_ConfigIndex][tdd_config].map[0].t1_ra;
    t2_ra = tdd_preamble_map[prach_ConfigIndex][tdd_config].map[0].t2_ra;
#ifdef PRACH_DEBUG
    LOG_D(PHY,"[PRACH] Checking for PRACH format (ConfigIndex %d) in TDD subframe %d (%d,%d,%d)\n",
          prach_ConfigIndex,
          subframe,
          t0_ra,t1_ra,t2_ra);
#endif

    if ((((t0_ra == 1) && ((frame &1)==0))||  // frame is even and PRACH is in even frames
         ((t0_ra == 2) && ((frame &1)==1))||  // frame is odd and PRACH is in odd frames
         (t0_ra == 0)) &&                                // PRACH is in all frames
        (((subframe<5)&&(t1_ra==0)) ||                   // PRACH is in 1st half-frame
         (((subframe>4)&&(t1_ra==1))))) {                // PRACH is in 2nd half-frame
      if (prach_ConfigIndex<48)                          // PRACH only in normal UL subframe
        return((((subframe%5)-2)==t2_ra));
      else                                               // PRACH can be in UpPTS
        return((((subframe%5)-1)==t2_ra));
    } else
      return(1==2);
  }

  // shouldn't get here!
  return(2==1);
}

int32_t generate_prach( PHY_VARS_UE *ue, uint8_t eNB_id, uint8_t subframe, uint16_t Nf )
{

  lte_frame_type_t frame_type         = ue->frame_parms.frame_type;
  //uint8_t tdd_config         = ue->frame_parms.tdd_config;
  uint16_t rootSequenceIndex = ue->frame_parms.prach_config_common.rootSequenceIndex;
  uint8_t prach_ConfigIndex  = ue->frame_parms.prach_config_common.prach_ConfigInfo.prach_ConfigIndex;
  uint8_t Ncs_config         = ue->frame_parms.prach_config_common.prach_ConfigInfo.zeroCorrelationZoneConfig;
  uint8_t restricted_set     = ue->frame_parms.prach_config_common.prach_ConfigInfo.highSpeedFlag;
  //uint8_t n_ra_prboffset     = ue->frame_parms.prach_config_common.prach_ConfigInfo.prach_FreqOffset;
  uint8_t preamble_index     = ue->prach_resources[eNB_id]->ra_PreambleIndex;
  uint8_t tdd_mapindex       = ue->prach_resources[eNB_id]->ra_TDD_map_index;
  int16_t *prachF           = ue->prach_vars[eNB_id]->prachF;
  static int16_t prach_tmp[45600*2] __attribute__((aligned(32)));
  int16_t *prach            = prach_tmp;
  int16_t *prach2;
  int16_t amp               = ue->prach_vars[eNB_id]->amp;
  int16_t Ncp;
  uint8_t n_ra_prb;
  uint16_t NCS;
  uint16_t *prach_root_sequence_map;
  uint16_t preamble_offset,preamble_shift;
  uint16_t preamble_index0,n_shift_ra,n_shift_ra_bar;
  uint16_t d_start,numshift;

  uint8_t prach_fmt = get_prach_fmt(prach_ConfigIndex,frame_type);
  //uint8_t Nsp=2;
  //uint8_t f_ra,t1_ra;
  uint16_t N_ZC = (prach_fmt<4)?839:139;
  uint8_t not_found;
  int k;
  int16_t *Xu;
  uint16_t u;
  int32_t Xu_re,Xu_im;
  uint16_t offset,offset2;
  int prach_start;
  int i, prach_len;
  uint16_t first_nonzero_root_idx=0;

#if defined(EXMIMO) || defined(OAI_USRP)
  prach_start =  (ue->rx_offset+subframe*ue->frame_parms.samples_per_tti-ue->hw_timing_advance-ue->N_TA_offset);

  if (prach_start<0)
    prach_start+=(ue->frame_parms.samples_per_tti*LTE_NUMBER_OF_SUBFRAMES_PER_FRAME);

  if (prach_start>=(ue->frame_parms.samples_per_tti*LTE_NUMBER_OF_SUBFRAMES_PER_FRAME))
    prach_start-=(ue->frame_parms.samples_per_tti*LTE_NUMBER_OF_SUBFRAMES_PER_FRAME);

#else //normal case (simulation)
  prach_start = subframe*ue->frame_parms.samples_per_tti-ue->N_TA_offset;
#endif


  // First compute physical root sequence
  if (restricted_set == 0) {
    if (Ncs_config > 15) {
      LOG_E( PHY, "[PHY] FATAL, Illegal Ncs_config for unrestricted format %"PRIu8"\n", Ncs_config );
      mac_xface->macphy_exit("PRACH: Illegal Ncs_config for unrestricted format");
      return 0; // not reached
    }

    NCS = NCS_unrestricted[Ncs_config];
  } else {
    if (Ncs_config > 14) {
      LOG_E( PHY, "[PHY] FATAL, Illegal Ncs_config for restricted format %"PRIu8"\n", Ncs_config );
      mac_xface->macphy_exit("PRACH: Illegal Ncs_config for restricted format");
      return 0; // not reached
    }

    NCS = NCS_restricted[Ncs_config];
  }

  n_ra_prb = get_prach_prb_offset(&(ue->frame_parms), tdd_mapindex, Nf);
  prach_root_sequence_map = (prach_fmt<4) ? prach_root_sequence_map0_3 : prach_root_sequence_map4;

  /*
  // this code is not part of get_prach_prb_offset
  if (frame_type == TDD) { // TDD

    if (tdd_preamble_map[prach_ConfigIndex][tdd_config].num_prach==0) {
      LOG_E( PHY, "[PHY][UE %"PRIu8"] Illegal prach_ConfigIndex %"PRIu8" for ", ue->Mod_id, prach_ConfigIndex );
    }

    // adjust n_ra_prboffset for frequency multiplexing (p.36 36.211)
    f_ra = tdd_preamble_map[prach_ConfigIndex][tdd_config].map[tdd_mapindex].f_ra;

    if (prach_fmt < 4) {
      if ((f_ra&1) == 0) {
        n_ra_prb = n_ra_prboffset + 6*(f_ra>>1);
      } else {
        n_ra_prb = ue->frame_parms.N_RB_UL - 6 - n_ra_prboffset + 6*(f_ra>>1);
      }
    } else {
      if ((tdd_config >2) && (tdd_config<6))
        Nsp = 2;

      t1_ra = tdd_preamble_map[prach_ConfigIndex][tdd_config].map[0].t1_ra;

      if ((((Nf&1)*(2-Nsp)+t1_ra)&1) == 0) {
        n_ra_prb = 6*f_ra;
      } else {
        n_ra_prb = ue->frame_parms.N_RB_UL - 6*(f_ra+1);
      }
    }
  }
  */

  // This is the relative offset (for unrestricted case) in the root sequence table (5.7.2-4 from 36.211) for the given preamble index
  preamble_offset = ((NCS==0)? preamble_index : (preamble_index/(N_ZC/NCS)));

  if (restricted_set == 0) {
    // This is the \nu corresponding to the preamble index
    preamble_shift  = (NCS==0)? 0 : (preamble_index % (N_ZC/NCS));
    preamble_shift *= NCS;
  } else { // This is the high-speed case

#ifdef PRACH_DEBUG
    LOG_D(PHY,"[UE %d] High-speed mode, NCS_config %d\n",ue->Mod_id,Ncs_config);
#endif

    not_found = 1;
    preamble_index0 = preamble_index;
    // set preamble_offset to initial rootSequenceIndex and look if we need more root sequences for this
    // preamble index and find the corresponding cyclic shift
    preamble_offset = 0; // relative rootSequenceIndex;

    while (not_found == 1) {
      // current root depending on rootSequenceIndex and preamble_offset
      int index = (rootSequenceIndex + preamble_offset) % N_ZC;

      if (prach_fmt<4) {
        // prach_root_sequence_map points to prach_root_sequence_map0_3
        DevAssert( index < sizeof(prach_root_sequence_map0_3) / sizeof(prach_root_sequence_map0_3[0]) );
      } else {
        // prach_root_sequence_map points to prach_root_sequence_map4
        DevAssert( index < sizeof(prach_root_sequence_map4) / sizeof(prach_root_sequence_map4[0]) );
      }

      u = prach_root_sequence_map[index];

      uint16_t n_group_ra = 0;

      if ( (du[u]<(N_ZC/3)) && (du[u]>=NCS) ) {
        n_shift_ra     = du[u]/NCS;
        d_start        = (du[u]<<1) + (n_shift_ra * NCS);
        n_group_ra     = N_ZC/d_start;
        n_shift_ra_bar = max(0,(N_ZC-(du[u]<<1)-(n_group_ra*d_start))/N_ZC);
      } else if  ( (du[u]>=(N_ZC/3)) && (du[u]<=((N_ZC - NCS)>>1)) ) {
        n_shift_ra     = (N_ZC - (du[u]<<1))/NCS;
        d_start        = N_ZC - (du[u]<<1) + (n_shift_ra * NCS);
        n_group_ra     = du[u]/d_start;
        n_shift_ra_bar = min(n_shift_ra,max(0,(du[u]- (n_group_ra*d_start))/NCS));
      } else {
        n_shift_ra     = 0;
        n_shift_ra_bar = 0;
      }

      // This is the number of cyclic shifts for the current root u
      numshift = (n_shift_ra*n_group_ra) + n_shift_ra_bar;

      if (numshift>0 && preamble_index0==preamble_index)
        first_nonzero_root_idx = preamble_offset;

      if (preamble_index0 < numshift) {
        not_found      = 0;
        preamble_shift = (d_start * (preamble_index0/n_shift_ra)) + ((preamble_index0%n_shift_ra)*NCS);

      } else { // skip to next rootSequenceIndex and recompute parameters
        preamble_offset++;
        preamble_index0 -= numshift;
      }
    }
  }

  // now generate PRACH signal
#ifdef PRACH_DEBUG

  if (NCS>0)
    LOG_D(PHY,"Generate PRACH for RootSeqIndex %d, Preamble Index %d, NCS %d (NCS_config %d, N_ZC/NCS %d) n_ra_prb %d: Preamble_offset %d, Preamble_shift %d\n",
          rootSequenceIndex,preamble_index,NCS,Ncs_config,N_ZC/NCS,n_ra_prb,
          preamble_offset,preamble_shift);

#endif

  //  nsymb = (frame_parms->Ncp==0) ? 14:12;
  //  subframe_offset = (unsigned int)frame_parms->ofdm_symbol_size*subframe*nsymb;

  k = (12*n_ra_prb) - 6*ue->frame_parms.N_RB_UL;

  if (k<0)
    k+=ue->frame_parms.ofdm_symbol_size;

  k*=12;
  k+=13;

  Xu = (int16_t*)ue->X_u[preamble_offset-first_nonzero_root_idx];

  /*
    k+=(12*ue->frame_parms.first_carrier_offset);
    if (k>(12*ue->frame_parms.ofdm_symbol_size))
    k-=(12*ue->frame_parms.ofdm_symbol_size);
  */
  k*=2;

  switch (ue->frame_parms.N_RB_UL) {
  case 6:
    memset((void*)prachF,0,4*1536);
    break;

  case 15:
    memset((void*)prachF,0,4*3072);
    break;

  case 25:
    memset((void*)prachF,0,4*6144);
    break;

  case 50:
    memset((void*)prachF,0,4*12288);
    break;

  case 75:
    memset((void*)prachF,0,4*19432);
    break;

  case 100:
    memset((void*)prachF,0,4*24576);
    break;
  }

  for (offset=0,offset2=0; offset<N_ZC; offset++,offset2+=preamble_shift) {

    if (offset2 >= N_ZC)
      offset2 -= N_ZC;

    Xu_re = (((int32_t)Xu[offset<<1]*amp)>>15);
    Xu_im = (((int32_t)Xu[1+(offset<<1)]*amp)>>15);
    prachF[k++]= ((Xu_re*ru[offset2<<1]) - (Xu_im*ru[1+(offset2<<1)]))>>15;
    prachF[k++]= ((Xu_im*ru[offset2<<1]) + (Xu_re*ru[1+(offset2<<1)]))>>15;

    if (k==(12*2*ue->frame_parms.ofdm_symbol_size))
      k=0;
  }

  switch (prach_fmt) {
  case 0:
    Ncp = 3168;
    break;

  case 1:
  case 3:
    Ncp = 21024;
    break;

  case 2:
    Ncp = 6240;
    break;

  case 4:
    Ncp = 448;
    break;

  default:
    Ncp = 3168;
    break;
  }

  switch (ue->frame_parms.N_RB_UL) {
  case 6:
    Ncp>>=4;
    prach+=4; // makes prach2 aligned to 128-bit
    break;

  case 15:
    Ncp>>=3;
    break;

  case 25:
    Ncp>>=2;
    break;

  case 50:
    Ncp>>=1;
    break;

  case 75:
    Ncp=(Ncp*3)>>2;
    break;
  }

  prach2 = prach+(Ncp<<1);

  // do IDFT
  switch (ue->frame_parms.N_RB_UL) {
  case 6:
    if (prach_fmt == 4) {
      idft256(prachF,prach2,1);
      memmove( prach, prach+512, Ncp<<2 );
      prach_len = 256+Ncp;
    } else {
      idft1536(prachF,prach2,1);
      memmove( prach, prach+3072, Ncp<<2 );
      prach_len = 1536+Ncp;

      if (prach_fmt>1) {
        memmove( prach2+3072, prach2, 6144 );
        prach_len = 2*1536+Ncp;
      }
    }

    break;

  case 15:
    if (prach_fmt == 4) {
      idft512(prachF,prach2,1);
      //TODO: account for repeated format in dft output
      memmove( prach, prach+1024, Ncp<<2 );
      prach_len = 512+Ncp;
    } else {
      idft3072(prachF,prach2);
      memmove( prach, prach+6144, Ncp<<2 );
      prach_len = 3072+Ncp;

      if (prach_fmt>1) {
        memmove( prach2+6144, prach2, 12288 );
        prach_len = 2*3072+Ncp;
      }
    }

    break;

  case 25:
  default:
    if (prach_fmt == 4) {
      idft1024(prachF,prach2,1);
      memmove( prach, prach+2048, Ncp<<2 );
      prach_len = 1024+Ncp;
    } else {
      idft6144(prachF,prach2);
      /*for (i=0;i<6144*2;i++)
      prach2[i]<<=1;*/
      memmove( prach, prach+12288, Ncp<<2 );
      prach_len = 6144+Ncp;

      if (prach_fmt>1) {
        memmove( prach2+12288, prach2, 24576 );
        prach_len = 2*6144+Ncp;
      }
    }

    break;

  case 50:
    if (prach_fmt == 4) {
      idft2048(prachF,prach2,1);
      memmove( prach, prach+4096, Ncp<<2 );
      prach_len = 2048+Ncp;
    } else {
      idft12288(prachF,prach2);
      memmove( prach, prach+24576, Ncp<<2 );
      prach_len = 12288+Ncp;

      if (prach_fmt>1) {
        memmove( prach2+24576, prach2, 49152 );
        prach_len = 2*12288+Ncp;
      }
    }

    break;

  case 75:
    if (prach_fmt == 4) {
      idft3072(prachF,prach2);
      //TODO: account for repeated format in dft output
      memmove( prach, prach+6144, Ncp<<2 );
      prach_len = 3072+Ncp;
    } else {
      idft18432(prachF,prach2);
      memmove( prach, prach+36864, Ncp<<2 );
      prach_len = 18432+Ncp;

      if (prach_fmt>1) {
        memmove( prach2+36834, prach2, 73728 );
        prach_len = 2*18432+Ncp;
      }
    }

    break;

  case 100:
    if (prach_fmt == 4) {
      idft4096(prachF,prach2,1);
      memmove( prach, prach+8192, Ncp<<2 );
      prach_len = 4096+Ncp;
    } else {
      idft24576(prachF,prach2);
      memmove( prach, prach+49152, Ncp<<2 );
      prach_len = 24576+Ncp;

      if (prach_fmt>1) {
        memmove( prach2+49152, prach2, 98304 );
        prach_len = 2* 24576+Ncp;
      }
    }

    break;
  }

  //LOG_D(PHY,"prach_len=%d\n",prach_len);

  if (prach_fmt==4) {
    LOG_E( PHY, "prach_fmt4 not fully implemented" );
    mac_xface->macphy_exit("prach_fmt4 not fully implemented");
    return 0; // not reached
  } else {
#if defined(EXMIMO) || defined(OAI_USRP)
    int j;
    int overflow = prach_start + prach_len - LTE_NUMBER_OF_SUBFRAMES_PER_FRAME*ue->frame_parms.samples_per_tti;
    LOG_D( PHY, "prach_start=%d, overflow=%d\n", prach_start, overflow );

    for (i=prach_start,j=0; i<min(ue->frame_parms.samples_per_tti*LTE_NUMBER_OF_SUBFRAMES_PER_FRAME,prach_start+prach_len); i++,j++) {
      ((int16_t*)ue->common_vars.txdata[0])[2*i] = prach[2*j]<<4;
      ((int16_t*)ue->common_vars.txdata[0])[2*i+1] = prach[2*j+1]<<4;
    }

    for (i=0; i<overflow; i++,j++) {
      ((int16_t*)ue->common_vars.txdata[0])[2*i] = prach[2*j]<<4;
      ((int16_t*)ue->common_vars.txdata[0])[2*i+1] = prach[2*j+1]<<4;
    }
#if defined(EXMIMO)
	    // handle switch before 1st TX subframe, guarantee that the slot prior to transmission is switch on
	    for (k=prach_start - (ue->frame_parms.samples_per_tti>>1) ; k<prach_start ; k++) {
	      if (k<0)
		ue->common_vars.txdata[0][k+ue->frame_parms.samples_per_tti*LTE_NUMBER_OF_SUBFRAMES_PER_FRAME] &= 0xFFFEFFFE;
	      else if (k>(ue->frame_parms.samples_per_tti*LTE_NUMBER_OF_SUBFRAMES_PER_FRAME))
		ue->common_vars.txdata[0][k-ue->frame_parms.samples_per_tti*LTE_NUMBER_OF_SUBFRAMES_PER_FRAME] &= 0xFFFEFFFE;
	      else
		ue->common_vars.txdata[0][k] &= 0xFFFEFFFE;
	    }
#endif
#else

    for (i=0; i<prach_len; i++) {
      ((int16_t*)(&ue->common_vars.txdata[0][prach_start]))[2*i] = prach[2*i];
      ((int16_t*)(&ue->common_vars.txdata[0][prach_start]))[2*i+1] = prach[2*i+1];
    }

#endif
  }


#ifdef PRACH_DEBUG
  write_output("prach_txF0.m","prachtxF0",prachF,prach_len-Ncp,1,1);
  write_output("prach_tx0.m","prachtx0",prach+(Ncp<<1),prach_len-Ncp,1,1);
#endif

  return signal_energy( (int*)prach, 256 );
}
//__m128i mmtmpX0,mmtmpX1,mmtmpX2,mmtmpX3;

void rx_prach(PHY_VARS_eNB *eNB,
	      uint16_t *preamble_energy_list, 
	      uint16_t *preamble_delay_list, 
	      uint16_t Nf, 
	      uint8_t tdd_mapindex)
{

  int i;
  lte_frame_type_t frame_type = eNB->frame_parms.frame_type;
  int subframe                = eNB->proc.subframe_prach;
  uint16_t rootSequenceIndex  = eNB->frame_parms.prach_config_common.rootSequenceIndex;
  uint8_t prach_ConfigIndex   = eNB->frame_parms.prach_config_common.prach_ConfigInfo.prach_ConfigIndex;
  uint8_t Ncs_config          = eNB->frame_parms.prach_config_common.prach_ConfigInfo.zeroCorrelationZoneConfig;
  uint8_t restricted_set      = eNB->frame_parms.prach_config_common.prach_ConfigInfo.highSpeedFlag;
  int16_t *prachF             = eNB->prach_vars.prachF;
  int16_t **rxsigF            = eNB->prach_vars.rxsigF;
  int16_t **prach_ifft        = eNB->prach_vars.prach_ifft;
  int16_t *prach[eNB->frame_parms.nb_antennas_rx];
  int16_t *prach2;
  uint8_t n_ra_prb;
  uint8_t preamble_index;
  uint16_t NCS,NCS2;
  uint16_t preamble_offset=0,preamble_offset_old;
  int16_t preamble_shift=0;
  uint32_t preamble_shift2;
  uint16_t preamble_index0=0,n_shift_ra=0,n_shift_ra_bar;
  uint16_t d_start=0;
  uint16_t numshift=0;
  uint16_t *prach_root_sequence_map;
  uint8_t prach_fmt = get_prach_fmt(prach_ConfigIndex,frame_type);
  uint16_t N_ZC = (prach_fmt <4)?839:139;
  uint8_t not_found;
  int k;
  uint16_t u;
  int16_t *Xu;
  uint16_t offset;
  int16_t Ncp;
  uint16_t first_nonzero_root_idx=0;
  uint8_t new_dft=0;
  uint8_t aa;
  int32_t lev;
  int16_t levdB;
  int fft_size,log2_ifft_size;
  uint8_t nb_ant_rx = 1; //eNB->frame_parms.nb_antennas_rx;

  //  int en;

  for (aa=0; aa<nb_ant_rx; aa++) {
    prach[aa] = (int16_t*)&eNB->common_vars.rxdata[0][aa][subframe*eNB->frame_parms.samples_per_tti-eNB->N_TA_offset];
  }

  // First compute physical root sequence
  if (restricted_set == 0) {
    if (Ncs_config>15) {
      LOG_E(PHY,"FATAL, Illegal Ncs_config for unrestricted format %d\n",Ncs_config);
      mac_xface->macphy_exit("PRACH Illegal Ncs_config for unrestricted format");
      return; // not reached
    }

    NCS = NCS_unrestricted[Ncs_config];
  } else {
    if (Ncs_config>14) {
      LOG_E(PHY,"FATAL, Illegal Ncs_config for restricted format %d\n",Ncs_config);
      mac_xface->macphy_exit("PRACH Illegal Ncs_config for restricted format");
      return; // not reached
    }

    NCS = NCS_restricted[Ncs_config];
  }

  start_meas(&eNB->rx_prach);

  n_ra_prb = get_prach_prb_offset(&(eNB->frame_parms),tdd_mapindex,Nf);
  prach_root_sequence_map = (prach_fmt < 4) ? prach_root_sequence_map0_3 : prach_root_sequence_map4;

  // PDP is oversampled, e.g. 1024 sample instead of 839
  // Adapt the NCS (zero-correlation zones) with oversampling factor e.g. 1024/839
  NCS2 = (N_ZC==839) ? ((NCS<<10)/839) : ((NCS<<8)/139);

  if (NCS2==0)
    NCS2 = N_ZC;

  switch (prach_fmt) {
  case 0:
    Ncp = 3168;
    break;

  case 1:
  case 3:
    Ncp = 21024;
    break;

  case 2:
    Ncp = 6240;
    break;

  case 4:
    Ncp = 448;
    break;

  default:
    Ncp = 3168;
    break;
  }

  switch (eNB->frame_parms.N_RB_UL) {
  case 6:
    Ncp>>=4;
    break;

  case 15:
    Ncp>>=3;
    break;

  case 25:
    Ncp>>=2;
    break;

  case 50:
    Ncp>>=1;
    break;

  case 75:
    Ncp=(Ncp*3)>>2;
    break;
  }


  if ((eNB->node_function == eNodeB_3GPP) ||
      (eNB->node_function == eNodeB_3GPP_BBU) ||
      (eNB->node_function == NGFI_RRU_IF4p5)) { // compute the DFTs of the PRACH temporal resources
    // Do forward transform
    for (aa=0; aa<nb_ant_rx; aa++) {
      prach2 = prach[aa] + (Ncp<<1);
  
      // do DFT
      switch (eNB->frame_parms.N_RB_UL) {
      case 6:
	if (prach_fmt == 4) {
	  dft256(prach2,rxsigF[aa],1);
	} else {
	  dft1536(prach2,rxsigF[aa],1);
	  
	  if (prach_fmt>1)
	    dft1536(prach2+3072,rxsigF[aa]+3072,1);
	}
	
	break;
	
      case 15:
	if (prach_fmt == 4) {
	  dft256(prach2,rxsigF[aa],1);
	} else {
	  dft3072(prach2,rxsigF[aa]);
	  
	  if (prach_fmt>1)
	    dft3072(prach2+6144,rxsigF[aa]+6144);
	}
	
	break;
	
      case 25:
      default:
	if (prach_fmt == 4) {
	  dft1024(prach2,rxsigF[aa],1);
	  fft_size = 1024;
	} else {
	  dft6144(prach2,rxsigF[aa]);
	  
	  if (prach_fmt>1)
	    dft6144(prach2+12288,rxsigF[aa]+12288);
	  
	  fft_size = 6144;
	}
	
	break;
	
      case 50:
	if (prach_fmt == 4) {
	  dft2048(prach2,rxsigF[aa],1);
	} else {
	  dft12288(prach2,rxsigF[aa]);
	  
	  if (prach_fmt>1)
	    dft12288(prach2+24576,rxsigF[aa]+24576);
	}
	
	break;
	
      case 75:
	if (prach_fmt == 4) {
	  dft3072(prach2,rxsigF[aa]);
	} else {
	  dft18432(prach2,rxsigF[aa]);
	  
	  if (prach_fmt>1)
	    dft18432(prach2+36864,rxsigF[aa]+36864);
	}
	
	break;
	
      case 100:
	if (prach_fmt == 4) {
	  dft4096(prach2,rxsigF[aa],1);
	} else {
	  dft24576(prach2,rxsigF[aa]);
	  
	  if (prach_fmt>1)
	    dft24576(prach2+49152,rxsigF[aa]+49152);
	}
	
	break;
      }
    }
  }

  if (eNB->node_function == NGFI_RRU_IF4p5) {
    k = (12*n_ra_prb) - 6*eNB->frame_parms.N_RB_UL;
    
    if (k<0) {
      k+=(eNB->frame_parms.ofdm_symbol_size);
    }

    k*=12;
    k+=13; 
    k*=2;
    
    /// **** send_IF4 of rxsigF to RCC **** ///    
    send_IF4p5(eNB, eNB->proc.frame_prach, eNB->proc.subframe_prach, IF4p5_PRACH, k);

    //    en = dB_fixed(signal_energy(&rxsigF[0][k],840));
    //    if (en>60)
    //      printf("PRACH: Frame %d, Subframe %d => %d dB\n",eNB->proc.frame_rx,eNB->proc.subframe_rx,en);
    return;
  } else if (eNB->node_function == NGFI_RCC_IF4p5) {
    k = (12*n_ra_prb) - 6*eNB->frame_parms.N_RB_UL;
    
    if (k<0) {
      k+=(eNB->frame_parms.ofdm_symbol_size);
    }

    k*=12;
    k+=13; 
    k*=2;

    // Adjust received rxsigF offset    
    memmove((&rxsigF[0][k]),
            (&rxsigF[0][0]),
            839*2*sizeof(int16_t));

    //en = dB_fixed(signal_energy(&rxsigF[0][k],840));
    //    if (en>60)
    //printf("PRACH: Frame %d, Subframe %d => %d dB\n",eNB->proc.frame_rx,eNB->proc.subframe_rx,en);

  }
  
  // in case of RCC and prach received rx_thread wakes up prach

  // here onwards is for eNodeB_3GPP or NGFI_RCC_IF4p5

  preamble_offset_old = 99;

  for (preamble_index=0 ; preamble_index<64 ; preamble_index++) {
    if (restricted_set == 0) {
      // This is the relative offset in the root sequence table (5.7.2-4 from 36.211) for the given preamble index
      preamble_offset = ((NCS==0)? preamble_index : (preamble_index/(N_ZC/NCS)));
      
      if (preamble_offset != preamble_offset_old) {
        preamble_offset_old = preamble_offset;
        new_dft = 1;
        // This is the \nu corresponding to the preamble index
        preamble_shift  = 0;
      }
      
      else {
        preamble_shift  -= NCS;
	
        if (preamble_shift < 0)
          preamble_shift+=N_ZC;
      }
    } else { // This is the high-speed case
      new_dft = 0;

      // set preamble_offset to initial rootSequenceIndex and look if we need more root sequences for this
      // preamble index and find the corresponding cyclic shift
      // Check if all shifts for that root have been processed
      if (preamble_index0 == numshift) {
        not_found = 1;
        new_dft   = 1;
        preamble_index0 -= numshift;
        (preamble_offset==0 && numshift==0) ? (preamble_offset) : (preamble_offset++);

        while (not_found == 1) {
          // current root depending on rootSequenceIndex
          int index = (rootSequenceIndex + preamble_offset) % N_ZC;

          if (prach_fmt<4) {
            // prach_root_sequence_map points to prach_root_sequence_map0_3
            DevAssert( index < sizeof(prach_root_sequence_map0_3) / sizeof(prach_root_sequence_map0_3[0]) );
          } else {
            // prach_root_sequence_map points to prach_root_sequence_map4
            DevAssert( index < sizeof(prach_root_sequence_map4) / sizeof(prach_root_sequence_map4[0]) );
          }

          u = prach_root_sequence_map[index];

          uint16_t n_group_ra = 0;

          if ( (du[u]<(N_ZC/3)) && (du[u]>=NCS) ) {
            n_shift_ra     = du[u]/NCS;
            d_start        = (du[u]<<1) + (n_shift_ra * NCS);
            n_group_ra     = N_ZC/d_start;
            n_shift_ra_bar = max(0,(N_ZC-(du[u]<<1)-(n_group_ra*d_start))/N_ZC);
          } else if  ( (du[u]>=(N_ZC/3)) && (du[u]<=((N_ZC - NCS)>>1)) ) {
            n_shift_ra     = (N_ZC - (du[u]<<1))/NCS;
            d_start        = N_ZC - (du[u]<<1) + (n_shift_ra * NCS);
            n_group_ra     = du[u]/d_start;
            n_shift_ra_bar = min(n_shift_ra,max(0,(du[u]- (n_group_ra*d_start))/NCS));
          } else {
            n_shift_ra     = 0;
            n_shift_ra_bar = 0;
          }

          // This is the number of cyclic shifts for the current root u
          numshift = (n_shift_ra*n_group_ra) + n_shift_ra_bar;
          // skip to next root and recompute parameters if numshift==0
          (numshift>0) ? (not_found = 0) : (preamble_offset++);
        }
      }

      if (n_shift_ra>0)
        preamble_shift = -((d_start * (preamble_index0/n_shift_ra)) + ((preamble_index0%n_shift_ra)*NCS)); // minus because the channel is h(t -\tau + Cv)
      else
        preamble_shift = 0;

      if (preamble_shift < 0)
        preamble_shift+=N_ZC;

      preamble_index0++;

      if (preamble_index == 0)
        first_nonzero_root_idx = preamble_offset;
    }

    // Compute DFT of RX signal (conjugate input, results in conjugate output) for each new rootSequenceIndex
#ifdef PRACH_DEBUG
    LOG_I(PHY,"preamble index %d: offset %d, preamble shift %d\n",preamble_index,preamble_offset,preamble_shift);
#endif
    log2_ifft_size = 10;
    fft_size = 6144;

    if (new_dft == 1) {
      new_dft = 0;
      Xu=(int16_t*)eNB->X_u[preamble_offset-first_nonzero_root_idx];
      


      
      k = (12*n_ra_prb) - 6*eNB->frame_parms.N_RB_UL;
      
      if (k<0)
	k+=(eNB->frame_parms.ofdm_symbol_size);
      
      k*=12;
      k+=13; // phi + K/2
      //      k+=(12*eNB->frame_parms.first_carrier_offset);
      //      if (k>(12*eNB->frame_parms.ofdm_symbol_size))
      //  k-=(12*eNB->frame_parms.ofdm_symbol_size);
      
      // printf("First prach carrier : k %d\n",k);
      k*=2;
      

      
      memset( prachF, 0, sizeof(int16_t)*2*1024 );
#ifdef PRACH_DEBUG
      write_output("prach_rx0.m","prach_rx0",prach[0],6144+792,1,1);
#endif
      // write_output("prach_rx1.m","prach_rx1",prach[1],6144+792,1,1);
      //       write_output("prach_rxF0.m","prach_rxF0",rxsigF[0],24576,1,1);
      // write_output("prach_rxF1.m","prach_rxF1",rxsigF[1],6144,1,1);

      for (aa=0;aa<nb_ant_rx; aa++) {
      // Do componentwise product with Xu*
	
	for (offset=0; offset<(N_ZC<<1); offset+=2) {
	  prachF[offset]   = (int16_t)(((int32_t)Xu[offset]*rxsigF[aa][k]   + (int32_t)Xu[offset+1]*rxsigF[aa][k+1])>>15);
	  prachF[offset+1] = (int16_t)(((int32_t)Xu[offset]*rxsigF[aa][k+1] - (int32_t)Xu[offset+1]*rxsigF[aa][k])>>15);
	  /*
	    if (offset<16)
	    printf("Xu[%d] %d %d, rxsigF[%d][%d] %d %d\n",offset,Xu[offset],Xu[offset+1],aa,k,rxsigF[aa][k],rxsigF[aa][k+1]);
	  */
	  /*
	    mmtmpX0 = _mm_madd_epi16(*(__m128i*)&Xu[offset],*(__m128i*)&rxsigF[aa][k<<1]);
	    mmtmpX1 = _mm_shufflelo_epi16(*(__m128i*)&Xu[offset],_MM_SHUFFLE(2,3,0,1));
	    mmtmpX1 = _mm_shufflehi_epi16(mmtmpX1,_MM_SHUFFLE(2,3,0,1));
	    mmtmpX1 = _mm_sign_epi16(mmtmpX1,*(__m128i*)&conjugate[0]);
	    mmtmpX1 = _mm_madd_epi16(mmtmpX1,*(__m128i*)&rxsigF[aa][k<<1]);
	    mmtmpX0 = _mm_srai_epi32(mmtmpX0,15);
	    mmtmpX1 = _mm_srai_epi32(mmtmpX1,15);
	    mmtmpX2 = _mm_unpacklo_epi32(mmtmpX0,mmtmpX1);
	    mmtmpX3 = _mm_unpackhi_epi32(mmtmpX0,mmtmpX1);
	    *(__m128i*)&prachF[offset] = _mm_packs_epi32(mmtmpX2,mmtmpX3);
	    */
	  k+=2;
	  
	  if (k==(12*2*eNB->frame_parms.ofdm_symbol_size))
	    k=0;
	}
	
	// Now do IFFT of size 1024 (N_ZC=839) or 256 (N_ZC=139)
	if (N_ZC == 839) {
	  log2_ifft_size = 10;
	  idft1024(prachF,prach_ifft[aa],1);
	} else {
	  idft256(prachF,prach_ifft[aa],1);
	  log2_ifft_size = 8;
	}
#ifdef PRACH_DEBUG
	if (aa==0) write_output("prach_rxF_comp0.m","prach_rxF_comp0",prachF,1024,1,1);
#endif
      // if (aa=1) write_output("prach_rxF_comp1.m","prach_rxF_comp1",prachF,1024,1,1);
      }// antennas_rx

#ifdef PRACH_DEBUG
<<<<<<< HEAD
      
=======
>>>>>>> 240d8b95
      if (en>40) {
	k = (12*n_ra_prb) - 6*eNB->frame_parms.N_RB_UL;
	
	if (k<0)
	  k+=(eNB->frame_parms.ofdm_symbol_size);
	
	k*=12;
	k+=13;
	k*=2;
	printf("Dumping prach, k = %d (n_ra_prb %d)\n",k,n_ra_prb);
	write_output("rxsigF.m","prach_rxF",&rxsigF[0][k],840,1,1);
	write_output("prach_rxF_comp0.m","prach_rxF_comp0",prachF,1024,1,1);
	write_output("prach_ifft0.m","prach_t0",prach_ifft[0],1024,1,1);
<<<<<<< HEAD
      }
#endif
      
=======
	exit(-1);
      }
#endif
>>>>>>> 240d8b95
    } // new dft
    
    // check energy in nth time shift
    preamble_shift2 = ((preamble_shift==0) ? 0 : ((preamble_shift<<log2_ifft_size)/N_ZC));
    preamble_energy_list[preamble_index] = 0;
    
    for (i=0; i<NCS2; i++) {
      lev = 0;
      
      for (aa=0; aa<nb_ant_rx; aa++) {
	lev += (int32_t)prach_ifft[aa][(preamble_shift2+i)<<1]*prach_ifft[aa][(preamble_shift2+i)<<1] + (int32_t)prach_ifft[aa][1+((preamble_shift2+i)<<1)]*prach_ifft[aa][1+((preamble_shift2+i)<<1)];
      }
      
      levdB = dB_fixed_times10(lev);
      
      if (levdB>preamble_energy_list[preamble_index] ) {
	preamble_energy_list[preamble_index]  = levdB;
	preamble_delay_list[preamble_index]   = (i*fft_size)>>log2_ifft_size;
      }
    }
    
#ifdef PRACH_DEBUG
    LOG_D(PHY,"[RAPROC] Preamble %d => %d dB, %d (shift %d (%d), NCS2 %d(%d), Ncp %d)\n",preamble_index,preamble_energy_list[preamble_index],preamble_delay_list[preamble_index],preamble_shift2,
	  preamble_shift, NCS2,NCS,Ncp);
#endif
    //  exit(-1);
  }// preamble_index
  
  stop_meas(&eNB->rx_prach);
  
}

void init_prach_tables(int N_ZC)
{

  int i,m;

  // Compute the modular multiplicative inverse 'iu' of u s.t. iu*u = 1 mod N_ZC
  ZC_inv[0] = 0;
  ZC_inv[1] = 1;

  for (i=2; i<N_ZC; i++) {
    for (m=2; m<N_ZC; m++)
      if (((i*m)%N_ZC) == 1) {
        ZC_inv[i] = m;
        break;
      }

#ifdef PRACH_DEBUG

    if (i<16)
      printf("i %d : inv %d\n",i,ZC_inv[i]);

#endif
  }

  // Compute quantized roots of unity
  for (i=0; i<N_ZC; i++) {
    ru[i<<1]     = (int16_t)(floor(32767.0*cos(2*M_PI*(double)i/N_ZC)));
    ru[1+(i<<1)] = (int16_t)(floor(32767.0*sin(2*M_PI*(double)i/N_ZC)));
#ifdef PRACH_DEBUG

    if (i<16)
      printf("i %d : runity %d,%d\n",i,ru[i<<1],ru[1+(i<<1)]);

#endif
  }
}

void compute_prach_seq(PRACH_CONFIG_COMMON *prach_config_common,
                       lte_frame_type_t frame_type,
                       uint32_t X_u[64][839])
{

  // Compute DFT of x_u => X_u[k] = x_u(inv(u)*k)^* X_u[k] = exp(j\pi u*inv(u)*k*(inv(u)*k+1)/N_ZC)
  unsigned int k,inv_u,i,NCS=0,num_preambles;
  int N_ZC;
  uint8_t prach_fmt = get_prach_fmt(prach_config_common->prach_ConfigInfo.prach_ConfigIndex,frame_type);
  uint16_t *prach_root_sequence_map;
  uint16_t u, preamble_offset;
  uint16_t n_shift_ra,n_shift_ra_bar, d_start,numshift;
  uint8_t not_found;

  VCD_SIGNAL_DUMPER_DUMP_FUNCTION_BY_NAME(VCD_SIGNAL_DUMPER_FUNCTIONS_PHY_UE_COMPUTE_PRACH, VCD_FUNCTION_IN);

#ifdef PRACH_DEBUG
  LOG_I(PHY,"compute_prach_seq: NCS_config %d, prach_fmt %d\n",prach_config_common->prach_ConfigInfo.zeroCorrelationZoneConfig, prach_fmt);
#endif

  if (prach_fmt>=4) {
    LOG_E( PHY, "PRACH sequence is only precomputed for prach_fmt<4 (have %"PRIu8")\n", prach_fmt );
    mac_xface->macphy_exit("PRACH sequence is only precomputed for prach_fmt<4");
    return; // not reached
  }

  N_ZC = (prach_fmt < 4) ? 839 : 139;
  //init_prach_tables(N_ZC); //moved to phy_init_lte_ue/eNB, since it takes to long in real-time

  if (prach_fmt < 4) {
    prach_root_sequence_map = prach_root_sequence_map0_3;
  } else {
    // FIXME cannot be reached
    prach_root_sequence_map = prach_root_sequence_map4;
  }


#ifdef PRACH_DEBUG
  LOG_I( PHY, "compute_prach_seq: done init prach_tables\n" );
#endif

  if (prach_config_common->prach_ConfigInfo.highSpeedFlag== 0) {

#ifdef PRACH_DEBUG
    LOG_I(PHY,"Low speed prach : NCS_config %d\n",prach_config_common->prach_ConfigInfo.zeroCorrelationZoneConfig);
#endif

    if (prach_config_common->prach_ConfigInfo.zeroCorrelationZoneConfig>15) {
      LOG_E( PHY, "FATAL, Illegal Ncs_config for unrestricted format %"PRIu8"\n", prach_config_common->prach_ConfigInfo.zeroCorrelationZoneConfig );
      mac_xface->macphy_exit("PRACH Illegal Ncs_config for unrestricted format");
      return; // not reached
    } else {
      NCS = NCS_unrestricted[prach_config_common->prach_ConfigInfo.zeroCorrelationZoneConfig];
    }

    num_preambles = (NCS==0) ? 64 : ((64*NCS)/N_ZC);

    if (NCS>0) num_preambles++;

    preamble_offset = 0;
  } else {

#ifdef PRACH_DEBUG
    LOG_I( PHY, "high speed prach : NCS_config %"PRIu8"\n", prach_config_common->prach_ConfigInfo.zeroCorrelationZoneConfig );
#endif

    if (prach_config_common->prach_ConfigInfo.zeroCorrelationZoneConfig>14) {
      LOG_E( PHY, "FATAL, Illegal Ncs_config for restricted format %"PRIu8"\n", prach_config_common->prach_ConfigInfo.zeroCorrelationZoneConfig );
      mac_xface->macphy_exit("PRACH Illegal Ncs_config for restricted format");
      return; // not reached
    } else {
      NCS = NCS_restricted[prach_config_common->prach_ConfigInfo.zeroCorrelationZoneConfig];
      fill_du(prach_fmt);
    }

    num_preambles = 64; // compute ZC sequence for 64 possible roots
    // find first non-zero shift root (stored in preamble_offset)
    not_found = 1;
    preamble_offset = 0;

    while (not_found == 1) {
      // current root depending on rootSequenceIndex
      int index = (prach_config_common->rootSequenceIndex + preamble_offset) % N_ZC;

      if (prach_fmt<4) {
        // prach_root_sequence_map points to prach_root_sequence_map0_3
        DevAssert( index < sizeof(prach_root_sequence_map0_3) / sizeof(prach_root_sequence_map0_3[0]) );
      } else {
        // prach_root_sequence_map points to prach_root_sequence_map4
        DevAssert( index < sizeof(prach_root_sequence_map4) / sizeof(prach_root_sequence_map4[0]) );
      }

      u = prach_root_sequence_map[index];

      uint16_t n_group_ra = 0;

      if ( (du[u]<(N_ZC/3)) && (du[u]>=NCS) ) {
        n_shift_ra     = du[u]/NCS;
        d_start        = (du[u]<<1) + (n_shift_ra * NCS);
        n_group_ra     = N_ZC/d_start;
        n_shift_ra_bar = max(0,(N_ZC-(du[u]<<1)-(n_group_ra*d_start))/N_ZC);
      } else if  ( (du[u]>=(N_ZC/3)) && (du[u]<=((N_ZC - NCS)>>1)) ) {
        n_shift_ra     = (N_ZC - (du[u]<<1))/NCS;
        d_start        = N_ZC - (du[u]<<1) + (n_shift_ra * NCS);
        n_group_ra     = du[u]/d_start;
        n_shift_ra_bar = min(n_shift_ra,max(0,(du[u]- (n_group_ra*d_start))/NCS));
      } else {
        n_shift_ra     = 0;
        n_shift_ra_bar = 0;
      }

      // This is the number of cyclic shifts for the current root u
      numshift = (n_shift_ra*n_group_ra) + n_shift_ra_bar;

      // skip to next root and recompute parameters if numshift==0
      if (numshift>0)
        not_found = 0;
      else
        preamble_offset++;
    }
  }

#ifdef PRACH_DEBUG

  if (NCS>0)
    LOG_I( PHY, "Initializing %u preambles for PRACH (NCS_config %"PRIu8", NCS %u, N_ZC/NCS %u)\n",
           num_preambles, prach_config_common->prach_ConfigInfo.zeroCorrelationZoneConfig, NCS, N_ZC/NCS );

#endif

  for (i=0; i<num_preambles; i++) {
    int index = (prach_config_common->rootSequenceIndex+i+preamble_offset) % N_ZC;

    if (prach_fmt<4) {
      // prach_root_sequence_map points to prach_root_sequence_map0_3
      DevAssert( index < sizeof(prach_root_sequence_map0_3) / sizeof(prach_root_sequence_map0_3[0]) );
    } else {
      // prach_root_sequence_map points to prach_root_sequence_map4
      DevAssert( index < sizeof(prach_root_sequence_map4) / sizeof(prach_root_sequence_map4[0]) );
    }

    u = prach_root_sequence_map[index];

    inv_u = ZC_inv[u]; // multiplicative inverse of u


    // X_u[0] stores the first ZC sequence where the root u has a non-zero number of shifts
    // for the unrestricted case X_u[0] is the first root indicated by the rootSequenceIndex

    for (k=0; k<N_ZC; k++) {
      // 420 is the multiplicative inverse of 2 (required since ru is exp[j 2\pi n])
      X_u[i][k] = ((uint32_t*)ru)[(((k*(1+(inv_u*k)))%N_ZC)*420)%N_ZC];
      //        printf("X_u[%d][%d] (%d)(%d)(%d) : %d,%d\n",i,k,u*inv_u*k*(1+(inv_u*k)),u*inv_u*k*(1+(inv_u*k))/2,(u*inv_u*k*(1+(inv_u*k))/2)%N_ZC,((int16_t*)&X_u[i][k])[0],((int16_t*)&X_u[i][k])[1]);
    }
  }

  VCD_SIGNAL_DUMPER_DUMP_FUNCTION_BY_NAME(VCD_SIGNAL_DUMPER_FUNCTIONS_PHY_UE_COMPUTE_PRACH, VCD_FUNCTION_OUT);

}<|MERGE_RESOLUTION|>--- conflicted
+++ resolved
@@ -1481,10 +1481,7 @@
       }// antennas_rx
 
 #ifdef PRACH_DEBUG
-<<<<<<< HEAD
-      
-=======
->>>>>>> 240d8b95
+
       if (en>40) {
 	k = (12*n_ra_prb) - 6*eNB->frame_parms.N_RB_UL;
 	
@@ -1498,15 +1495,9 @@
 	write_output("rxsigF.m","prach_rxF",&rxsigF[0][k],840,1,1);
 	write_output("prach_rxF_comp0.m","prach_rxF_comp0",prachF,1024,1,1);
 	write_output("prach_ifft0.m","prach_t0",prach_ifft[0],1024,1,1);
-<<<<<<< HEAD
-      }
-#endif
-      
-=======
 	exit(-1);
       }
 #endif
->>>>>>> 240d8b95
     } // new dft
     
     // check energy in nth time shift
