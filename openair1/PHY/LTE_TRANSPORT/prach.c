--- conflicted
+++ resolved
@@ -1167,12 +1167,10 @@
   int16_t levdB;
   int fft_size,log2_ifft_size;
 
-<<<<<<< HEAD
+
 #ifdef PRACH_DEBUG
   int en,en0=0;
 #endif
-=======
->>>>>>> 4d58025d
 
   for (aa=0; aa<nb_rx; aa++) {
     if ((eNB==NULL) && 
