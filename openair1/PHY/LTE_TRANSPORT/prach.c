/*
 * Licensed to the OpenAirInterface (OAI) Software Alliance under one or more
 * contributor license agreements.  See the NOTICE file distributed with
 * this work for additional information regarding copyright ownership.
 * The OpenAirInterface Software Alliance licenses this file to You under
 * the OAI Public License, Version 1.1  (the "License"); you may not use this file
 * except in compliance with the License.
 * You may obtain a copy of the License at
 *
 *      http://www.openairinterface.org/?page_id=698
 *
 * Unless required by applicable law or agreed to in writing, software
 * distributed under the License is distributed on an "AS IS" BASIS,
 * WITHOUT WARRANTIES OR CONDITIONS OF ANY KIND, either express or implied.
 * See the License for the specific language governing permissions and
 * limitations under the License.
 *-------------------------------------------------------------------------------
 * For more information about the OpenAirInterface (OAI) Software Alliance:
 *      contact@openairinterface.org
 */

/*! \file PHY/LTE_TRANSPORT/prach.c
 * \brief Top-level routines for generating and decoding the PRACH physical channel V8.6 2009-03
 * \author R. Knopp
 * \date 2011
 * \version 0.1
 * \company Eurecom
 * \email: knopp@eurecom.fr
 * \note
 * \warning
 */
#include "PHY/sse_intrin.h"
#include "PHY/defs_eNB.h"
#include "PHY/phy_extern.h"
//#include "prach.h"
#include "PHY/LTE_TRANSPORT/if4_tools.h"

#include "SCHED/sched_eNB.h"
#include "common/utils/LOG/vcd_signal_dumper.h"
#include "prach_extern.h"
#include <openair1/PHY/LTE_TRANSPORT/transport_proto.h>
#include <executables/split_headers.h>

void rx_prach0(PHY_VARS_eNB *eNB,
               L1_rxtx_proc_t *proc,
               RU_t *ru,
               uint16_t *max_preamble,
               uint16_t *max_preamble_energy,
               uint16_t *max_preamble_delay,
               uint16_t *avg_preamble_energy,
               uint16_t Nf,
               uint8_t tdd_mapindex,
               uint8_t br_flag,
               uint8_t ce_level
              ) {
  int i;
  LTE_DL_FRAME_PARMS *fp=NULL;
  lte_frame_type_t   frame_type;
  uint16_t           rootSequenceIndex;
  uint8_t            prach_ConfigIndex;
  uint8_t            Ncs_config;
  uint8_t            restricted_set;
  uint8_t            n_ra_prb;
  int                subframe;
  int16_t            *prachF=NULL;
  int16_t            **rxsigF=NULL;
  int                nb_rx=0;
  int16_t *prach2;
  uint8_t preamble_index;
  uint16_t NCS,NCS2;
  uint16_t preamble_offset=0,preamble_offset_old;
  int16_t preamble_shift=0;
  uint32_t preamble_shift2;
  uint16_t preamble_index0=0,n_shift_ra=0,n_shift_ra_bar;
  uint16_t d_start=0;
  uint16_t numshift=0;
  uint16_t *prach_root_sequence_map;
  uint8_t not_found;
  int k=0;
  uint16_t u;
  int16_t *Xu=0;
  uint16_t offset;
  int16_t Ncp;
  uint16_t first_nonzero_root_idx=0;
  uint8_t new_dft=0;
  uint8_t aa;
  int32_t lev;
  int16_t levdB;
  int fft_size,log2_ifft_size;
  int16_t prach_ifft_tmp[2048*2] __attribute__((aligned(32)));
  int32_t *prach_ifft=(int32_t *)NULL;
  int32_t **prach_ifftp=(int32_t **)NULL;
  int prach_ifft_cnt=0;

  if(eNB)  {
    fp    = &(eNB->frame_parms);
    nb_rx = fp->nb_antennas_rx;
  } else {
    fp    = (ru->frame_parms);
    nb_rx = ru->nb_rx;
  }

  AssertFatal(fp!=NULL,"rx_prach called without valid RU or eNB descriptor\n");
  frame_type          = fp->frame_type;

  if (br_flag == 1) {
    AssertFatal(fp->prach_emtc_config_common.prach_Config_enabled==1,
                "emtc prach_Config is not enabled\n");
    AssertFatal(fp->prach_emtc_config_common.prach_ConfigInfo.prach_CElevel_enable[ce_level]==1,
                "ce_level %d is not active\n",ce_level);
    rootSequenceIndex   = fp->prach_emtc_config_common.rootSequenceIndex;
    prach_ConfigIndex   = fp->prach_emtc_config_common.prach_ConfigInfo.prach_ConfigIndex[ce_level];
    Ncs_config          = fp->prach_emtc_config_common.prach_ConfigInfo.zeroCorrelationZoneConfig;
    restricted_set      = fp->prach_emtc_config_common.prach_ConfigInfo.highSpeedFlag;
    n_ra_prb            = get_prach_prb_offset(fp,prach_ConfigIndex,
                          fp->prach_emtc_config_common.prach_ConfigInfo.prach_FreqOffset[ce_level],
                          tdd_mapindex,Nf);
    // update pointers to results for ce_level
    max_preamble        += ce_level;
    max_preamble_energy += ce_level;
    max_preamble_delay  += ce_level;
  } else {
    rootSequenceIndex   = fp->prach_config_common.rootSequenceIndex;
    prach_ConfigIndex   = fp->prach_config_common.prach_ConfigInfo.prach_ConfigIndex;
    Ncs_config          = fp->prach_config_common.prach_ConfigInfo.zeroCorrelationZoneConfig;
    restricted_set      = fp->prach_config_common.prach_ConfigInfo.highSpeedFlag;
    n_ra_prb            = get_prach_prb_offset(fp,prach_ConfigIndex,
                          fp->prach_config_common.prach_ConfigInfo.prach_FreqOffset,
                          tdd_mapindex,Nf);
  }

  int16_t *prach[nb_rx];
  uint8_t prach_fmt = get_prach_fmt(prach_ConfigIndex,frame_type);
  uint16_t N_ZC = (prach_fmt <4)?839:139;

  if (eNB) {
    if (br_flag == 1) {
      prach_ifftp         = eNB->prach_vars_br.prach_ifft[ce_level];
      subframe            = proc->subframe_prach_br;
      prachF              = eNB->prach_vars_br.prachF;
      rxsigF              = eNB->prach_vars_br.rxsigF[ce_level];

<<<<<<< HEAD
      if (LOG_DEBUGFLAG(PRACH)){
        if (((proc->frame_prach)&1023) < 20) LOG_I(PHY,"PRACH (eNB) : running rx_prach (br_flag %d, ce_level %d) for frame %d subframe %d, prach_FreqOffset %d, prach_ConfigIndex %d, rootSequenceIndex %d, repetition number %d,numRepetitionsPrePreambleAttempt %d\n",
               br_flag,ce_level,proc->frame_prach,subframe,
				     fp->prach_emtc_config_common.prach_ConfigInfo.prach_FreqOffset[ce_level],
				     prach_ConfigIndex,rootSequenceIndex,
				     eNB->prach_vars_br.repetition_number[ce_level],
				     fp->prach_emtc_config_common.prach_ConfigInfo.prach_numRepetitionPerPreambleAttempt[ce_level]);
      }
    } else
#endif
      {
        prach_ifftp       = eNB->prach_vars.prach_ifft[0];
        subframe          = proc->subframe_prach;
        prachF            = eNB->prach_vars.prachF;
        rxsigF            = eNB->prach_vars.rxsigF[0];
        if (LOG_DEBUGFLAG(PRACH)){
          if (((proc->frame_prach)&1023) < 20) LOG_I(PHY,"PRACH (eNB) : running rx_prach for subframe %d, prach_FreqOffset %d, prach_ConfigIndex %d , rootSequenceIndex %d\n", subframe,fp->prach_config_common.prach_ConfigInfo.prach_FreqOffset,prach_ConfigIndex,rootSequenceIndex);
        }
=======
      if (LOG_DEBUGFLAG(PRACH)) {
        if (((eNB->proc.frame_prach)&1023) < 20) LOG_I(PHY,
              "PRACH (eNB) : running rx_prach (br_flag %d, ce_level %d) for frame %d subframe %d, prach_FreqOffset %d, prach_ConfigIndex %d, rootSequenceIndex %d, repetition number %d,numRepetitionsPrePreambleAttempt %d\n",
              br_flag,ce_level,eNB->proc.frame_prach,subframe,
              fp->prach_emtc_config_common.prach_ConfigInfo.prach_FreqOffset[ce_level],
              prach_ConfigIndex,rootSequenceIndex,
              eNB->prach_vars_br.repetition_number[ce_level],
              fp->prach_emtc_config_common.prach_ConfigInfo.prach_numRepetitionPerPreambleAttempt[ce_level]);
>>>>>>> 4eaadf8d
      }
    } else {
      prach_ifftp       = eNB->prach_vars.prach_ifft[0];
      subframe          = eNB->proc.subframe_prach;
      prachF            = eNB->prach_vars.prachF;
      rxsigF            = eNB->prach_vars.rxsigF[0];

      if (LOG_DEBUGFLAG(PRACH)) {
        if (((eNB->proc.frame_prach)&1023) < 20) LOG_I(PHY,"PRACH (eNB) : running rx_prach for subframe %d, prach_FreqOffset %d, prach_ConfigIndex %d , rootSequenceIndex %d\n", subframe,
              fp->prach_config_common.prach_ConfigInfo.prach_FreqOffset,prach_ConfigIndex,rootSequenceIndex);
      }
    }
  } else {
    if (br_flag == 1) {
      subframe          = proc->subframe_prach_br;
      rxsigF            = ru->prach_rxsigF_br[ce_level];

      if (LOG_DEBUGFLAG(PRACH)) {
        if (((proc->frame_prach)&1023) < 20) LOG_I(PHY,"PRACH (RU) : running rx_prach (br_flag %d, ce_level %d) for frame %d subframe %d, prach_FreqOffset %d, prach_ConfigIndex %d\n",
              br_flag,ce_level,proc->frame_prach,subframe,fp->prach_emtc_config_common.prach_ConfigInfo.prach_FreqOffset[ce_level],prach_ConfigIndex);
      }
<<<<<<< HEAD
    } else
#endif
    {
      subframe          = proc->subframe_prach;
=======
    } else {
      subframe          = ru->proc.subframe_prach;
>>>>>>> 4eaadf8d
      rxsigF            = ru->prach_rxsigF;

    }
  }

  AssertFatal(ru!=NULL,"ru is null\n");

  for (aa=0; aa<nb_rx; aa++) {
    if (ru->if_south == LOCAL_RF) { // set the time-domain signal if we have to use it in this node
      // DJP - indexing below in subframe zero takes us off the beginning of the array???
      prach[aa] = (int16_t *)&ru->common.rxdata[aa][(subframe*fp->samples_per_tti)-ru->N_TA_offset];

      if (LOG_DUMPFLAG(PRACH)) {
        int32_t en0=signal_energy((int32_t *)prach[aa],fp->samples_per_tti);
        int8_t dbEn0 = dB_fixed(en0);
        int8_t rach_dBm = dbEn0 - ru->rx_total_gain_dB;
        char buffer[80];

        if (dbEn0>32 && prach[0]!= NULL) {
          static int counter=0;
          sprintf(buffer, "%s%d", "/tmp/prach_rx",counter);
          LOG_M(buffer,"prach_rx",prach[0],fp->samples_per_tti,1,13);
        }

        if (dB_fixed(en0)>32) {
          sprintf(buffer, "rach_dBm:%d",rach_dBm);

          if (prach[0]!= NULL) LOG_M("prach_rx","prach_rx",prach[0],fp->samples_per_tti,1,1);

          LOG_I(PHY,"RU %d, br_flag %d ce_level %d subframe %d per_tti:%d prach:%p (energy %d) TA:%d %s rxdata:%p index:%d\n",
                ru->idx,br_flag,ce_level,subframe,fp->samples_per_tti,
                prach[aa],dbEn0,ru->N_TA_offset,buffer,ru->common.rxdata[aa],
                (subframe*fp->samples_per_tti)-ru->N_TA_offset);
        }
      }
    }
  }

  // First compute physical root sequence
  if (restricted_set == 0) {
    AssertFatal(Ncs_config<=15,
                "Illegal Ncs_config for unrestricted format %d\n",Ncs_config);
    NCS = NCS_unrestricted[Ncs_config];
  } else {
    AssertFatal(Ncs_config<=14,
                "FATAL, Illegal Ncs_config for restricted format %d\n",Ncs_config);
    NCS = NCS_restricted[Ncs_config];
  }

  if (eNB) start_meas(&eNB->rx_prach);

  prach_root_sequence_map = (prach_fmt < 4) ? prach_root_sequence_map0_3 : prach_root_sequence_map4;
  // PDP is oversampled, e.g. 1024 sample instead of 839
  // Adapt the NCS (zero-correlation zones) with oversampling factor e.g. 1024/839
  NCS2 = (N_ZC==839) ? ((NCS<<10)/839) : ((NCS<<8)/139);

  if (NCS2==0)
    NCS2 = N_ZC;

  switch (prach_fmt) {
    case 0:
      Ncp = 3168;
      break;

    case 1:
    case 3:
      Ncp = 21024;
      break;

    case 2:
      Ncp = 6240;
      break;

    case 4:
      Ncp = 448;
      break;

    default:
      Ncp = 3168;
      break;
  }

  // Adjust CP length based on UL bandwidth
  switch (fp->N_RB_UL) {
    case 6:
      Ncp>>=4;
      break;

    case 15:
      Ncp>>=3;
      break;

    case 25:
      Ncp>>=2;
      break;

    case 50:
      Ncp>>=1;
      break;

    case 75:
      Ncp=(Ncp*3)>>2;
      break;

    case 100:
      if (fp->threequarter_fs == 1)
        Ncp=(Ncp*3)>>2;

      break;
  }

  if (((eNB!=NULL) && (ru->function != NGFI_RAU_IF4p5))||
      ((eNB==NULL) && (ru->function == NGFI_RRU_IF4p5))) { // compute the DFTs of the PRACH temporal resources
    // Do forward transform
    if (LOG_DEBUGFLAG(PRACH)) {
      LOG_D(PHY,"rx_prach: Doing FFT for N_RB_UL %d nb_rx:%d Ncp:%d\n",fp->N_RB_UL, nb_rx, Ncp);
    }

    for (aa=0; aa<nb_rx; aa++) {
      AssertFatal(prach[aa]!=NULL,"prach[%d] is null\n",aa);
      prach2 = prach[aa] + (Ncp<<1);

      // do DFT
      switch (fp->N_RB_UL) {
        case 6:
          if (prach_fmt == 4) {
            dft256(prach2,rxsigF[aa],1);
          } else {
            dft1536(prach2,rxsigF[aa],1);

            if (prach_fmt>1)
              dft1536(prach2+3072,rxsigF[aa]+3072,1);
          }

          break;

        case 15:
          if (prach_fmt == 4) {
            dft256(prach2,rxsigF[aa],1);
          } else {
            dft3072(prach2,rxsigF[aa],1);

            if (prach_fmt>1)
              dft3072(prach2+6144,rxsigF[aa]+6144,1);
          }

          break;

        case 25:
        default:
          if (prach_fmt == 4) {
            dft1024(prach2,rxsigF[aa],1);
            fft_size = 1024;
          } else {
            dft6144(prach2,rxsigF[aa],1);

            if (prach_fmt>1)
              dft6144(prach2+12288,rxsigF[aa]+12288,1);

            fft_size = 6144;
          }

          break;

        case 50:
          if (prach_fmt == 4) {
            dft2048(prach2,rxsigF[aa],1);
          } else {
            dft12288(prach2,rxsigF[aa],1);

            if (prach_fmt>1)
              dft12288(prach2+24576,rxsigF[aa]+24576,1);
          }

          break;

        case 75:
          if (prach_fmt == 4) {
            dft3072(prach2,rxsigF[aa],1);
          } else {
            dft18432(prach2,rxsigF[aa],1);

            if (prach_fmt>1)
              dft18432(prach2+36864,rxsigF[aa]+36864,1);
          }

          break;

        case 100:
          if (fp->threequarter_fs==0) {
            if (prach_fmt == 4) {
              dft4096(prach2,rxsigF[aa],1);
            } else {
              dft24576(prach2,rxsigF[aa],1);

              if (prach_fmt>1)
                dft24576(prach2+49152,rxsigF[aa]+49152,1);
            }
          } else {
            if (prach_fmt == 4) {
              dft3072(prach2,rxsigF[aa],1);
            } else {
              dft18432(prach2,rxsigF[aa],1);

              if (prach_fmt>1)
                dft18432(prach2+36864,rxsigF[aa]+36864,1);
            }
          }

          break;
      }

      k = (12*n_ra_prb) - 6*fp->N_RB_UL;

      if (k<0) {
        k+=(fp->ofdm_symbol_size);
      }

      k*=12;
      k+=13;
      k*=2;
      int dftsize_x2 = fp->ofdm_symbol_size*24;
      //LOG_D(PHY,"Shifting prach_rxF from %d to 0\n",k);

      if ((k+(839*2)) > dftsize_x2) { // PRACH signal is split around DC
        memmove((void *)&rxsigF[aa][dftsize_x2-k],(void *)&rxsigF[aa][0],(k+(839*2)-dftsize_x2)*2);
        memmove((void *)&rxsigF[aa][0],(void *)(&rxsigF[aa][k]),(dftsize_x2-k)*2);
      } else // PRACH signal is not split around DC
        memmove((void *)&rxsigF[aa][0],(void *)(&rxsigF[aa][k]),839*4);
    }
  }

  if ((eNB==NULL)  && ru->function == NGFI_RRU_IF4p5) {
    /// **** send_IF4 of rxsigF to RAU **** ///
<<<<<<< HEAD
#if (LTE_RRC_VERSION >= MAKE_VERSION(14, 0, 0))
    if (br_flag == 1) send_IF4p5(ru, proc->frame_prach, proc->subframe_prach, IF4p5_PRACH+1+ce_level);
    else
#endif
      send_IF4p5(ru, proc->frame_prach, proc->subframe_prach, IF4p5_PRACH);
=======
    if (br_flag == 1)
      send_IF4p5(ru, ru->proc.frame_prach, ru->proc.subframe_prach, IF4p5_PRACH+1+ce_level);
    else
      send_IF4p5(ru, ru->proc.frame_prach, ru->proc.subframe_prach, IF4p5_PRACH);

>>>>>>> 4eaadf8d
    return;
  } else if (eNB!=NULL) {
    if ( LOG_DEBUGFLAG(PRACH)) {
      int en = dB_fixed(signal_energy((int32_t *)&rxsigF[0][0],840));

      if ((en > 60)&&(br_flag==1)) LOG_I(PHY,"PRACH (br_flag %d,ce_level %d, n_ra_prb %d, k %d): Frame %d, Subframe %d => %d dB\n",br_flag,ce_level,n_ra_prb,k,proc->frame_rx,proc->subframe_rx,en);
    }
  }

  // in case of RAU and prach received rx_thread wakes up prach
  // here onwards is for eNodeB_3GPP or NGFI_RAU_IF4p5
  preamble_offset_old = 99;
  uint8_t update_TA  = 4;
  uint8_t update_TA2 = 1;

  switch (eNB->frame_parms.N_RB_DL) {
    case 6:
      update_TA = 16;
      break;

    case 25:
      update_TA = 4;
      break;

    case 50:
      update_TA = 2;
      break;

    case 75:
      update_TA  = 3;
      update_TA2 = 2;
      break;

    case 100:
      update_TA  = 1;
      break;
  }

  *max_preamble_energy=0;
  *avg_preamble_energy=0;
  uint64_t avg_en=0;

  for (preamble_index=0 ; preamble_index<64 ; preamble_index++) {
    if (LOG_DEBUGFLAG(PRACH)) {
      int en = dB_fixed(signal_energy((int32_t *)&rxsigF[0][0],840));

      if (en>60) LOG_I(PHY,"frame %d, subframe %d : Trying preamble %d (br_flag %d)\n",proc->frame_prach,subframe,preamble_index,br_flag);
    }

    if (restricted_set == 0) {
      // This is the relative offset in the root sequence table (5.7.2-4 from 36.211) for the given preamble index
      preamble_offset = ((NCS==0)? preamble_index : (preamble_index/(N_ZC/NCS)));

      if (preamble_offset != preamble_offset_old) {
        preamble_offset_old = preamble_offset;
        new_dft = 1;
        // This is the \nu corresponding to the preamble index
        preamble_shift  = 0;
      } else {
        preamble_shift  -= NCS;

        if (preamble_shift < 0)
          preamble_shift+=N_ZC;
      }
    } else { // This is the high-speed case
      new_dft = 0;

      // set preamble_offset to initial rootSequenceIndex and look if we need more root sequences for this
      // preamble index and find the corresponding cyclic shift
      // Check if all shifts for that root have been processed
      if (preamble_index0 == numshift) {
        not_found = 1;
        new_dft   = 1;
        preamble_index0 -= numshift;
        (preamble_offset==0 && numshift==0) ? (preamble_offset) : (preamble_offset++);

        while (not_found == 1) {
          // current root depending on rootSequenceIndex
          int index = (rootSequenceIndex + preamble_offset) % N_ZC;

          if (prach_fmt<4) {
            // prach_root_sequence_map points to prach_root_sequence_map0_3
            DevAssert( index < sizeof(prach_root_sequence_map0_3) / sizeof(prach_root_sequence_map0_3[0]) );
          } else {
            // prach_root_sequence_map points to prach_root_sequence_map4
            DevAssert( index < sizeof(prach_root_sequence_map4) / sizeof(prach_root_sequence_map4[0]) );
          }

          u = prach_root_sequence_map[index];
          uint16_t n_group_ra = 0;

          if ( (du[u]<(N_ZC/3)) && (du[u]>=NCS) ) {
            n_shift_ra     = du[u]/NCS;
            d_start        = (du[u]<<1) + (n_shift_ra * NCS);
            n_group_ra     = N_ZC/d_start;
            n_shift_ra_bar = max(0,(N_ZC-(du[u]<<1)-(n_group_ra*d_start))/N_ZC);
          } else if  ( (du[u]>=(N_ZC/3)) && (du[u]<=((N_ZC - NCS)>>1)) ) {
            n_shift_ra     = (N_ZC - (du[u]<<1))/NCS;
            d_start        = N_ZC - (du[u]<<1) + (n_shift_ra * NCS);
            n_group_ra     = du[u]/d_start;
            n_shift_ra_bar = min(n_shift_ra,max(0,(du[u]- (n_group_ra*d_start))/NCS));
          } else {
            n_shift_ra     = 0;
            n_shift_ra_bar = 0;
          }

          // This is the number of cyclic shifts for the current root u
          numshift = (n_shift_ra*n_group_ra) + n_shift_ra_bar;
          // skip to next root and recompute parameters if numshift==0
          (numshift>0) ? (not_found = 0) : (preamble_offset++);
        }
      }

      if (n_shift_ra>0)
        preamble_shift = -((d_start * (preamble_index0/n_shift_ra)) + ((preamble_index0%n_shift_ra)*NCS)); // minus because the channel is h(t -\tau + Cv)
      else
        preamble_shift = 0;

      if (preamble_shift < 0)
        preamble_shift+=N_ZC;

      preamble_index0++;

      if (preamble_index == 0)
        first_nonzero_root_idx = preamble_offset;
    }

    // Compute DFT of RX signal (conjugate input, results in conjugate output) for each new rootSequenceIndex
    if (LOG_DEBUGFLAG(PRACH)) {
      int en = dB_fixed(signal_energy((int32_t *)&rxsigF[0][0],840));

      if (en>60) LOG_I(PHY,"frame %d, subframe %d : preamble index %d: offset %d, preamble shift %d (br_flag %d, en %d)\n",
                         proc->frame_prach,subframe,preamble_index,preamble_offset,preamble_shift,br_flag,en);
    }

    log2_ifft_size = 10;
    fft_size = 6144;

    if (new_dft == 1) {
      new_dft = 0;

      if (br_flag == 1) {
        Xu=(int16_t *)eNB->X_u_br[ce_level][preamble_offset-first_nonzero_root_idx];
        prach_ifft = prach_ifftp[prach_ifft_cnt++];

        if (eNB->prach_vars_br.repetition_number[ce_level]==1) memset(prach_ifft,0,((N_ZC==839)?2048:256)*sizeof(int32_t));
      } else {
        Xu=(int16_t *)eNB->X_u[preamble_offset-first_nonzero_root_idx];
        prach_ifft = prach_ifftp[0];
        memset(prach_ifft,0,((N_ZC==839) ? 2048 : 256)*sizeof(int32_t));
      }

      memset(prachF, 0, sizeof(int16_t)*2*1024 );

      if (LOG_DUMPFLAG(PRACH)) {
        if (prach[0]!= NULL) LOG_M("prach_rx0.m","prach_rx0",prach[0],6144+792,1,1);

        LOG_M("prach_rx1.m","prach_rx1",prach[1],6144+792,1,1);
        LOG_M("prach_rxF0.m","prach_rxF0",rxsigF[0],12288,1,1);
        LOG_M("prach_rxF1.m","prach_rxF1",rxsigF[1],12288,1,1);
      }

      for (aa=0; aa<nb_rx; aa++) {
        // Do componentwise product with Xu* on each antenna
        k=0;

        for (offset=0; offset<(N_ZC<<1); offset+=2) {
          prachF[offset]   = (int16_t)(((int32_t)Xu[offset]*rxsigF[aa][k]   + (int32_t)Xu[offset+1]*rxsigF[aa][k+1])>>15);
          prachF[offset+1] = (int16_t)(((int32_t)Xu[offset]*rxsigF[aa][k+1] - (int32_t)Xu[offset+1]*rxsigF[aa][k])>>15);
          k+=2;

          if (k==(12*2*fp->ofdm_symbol_size))
            k=0;
        }

        // Now do IFFT of size 1024 (N_ZC=839) or 256 (N_ZC=139)
        if (N_ZC == 839) {
          log2_ifft_size = 10;
          idft1024(prachF,prach_ifft_tmp,1);

          // compute energy and accumulate over receive antennas and repetitions for BR
          for (i=0; i<2048; i++)
            prach_ifft[i] += (prach_ifft_tmp[i<<1]*prach_ifft_tmp[i<<1] + prach_ifft_tmp[1+(i<<1)]*prach_ifft_tmp[1+(i<<1)])>>9;
        } else {
          idft256(prachF,prach_ifft_tmp,1);
          log2_ifft_size = 8;

          // compute energy and accumulate over receive antennas and repetitions for BR
          for (i=0; i<256; i++)
            prach_ifft[i] += (prach_ifft_tmp[i<<1]*prach_ifft_tmp[(i<<1)] + prach_ifft_tmp[1+(i<<1)]*prach_ifft_tmp[1+(i<<1)])>>9;
        }

        if (LOG_DUMPFLAG(PRACH)) {
          if (aa==0) LOG_M("prach_rxF_comp0.m","prach_rxF_comp0",prachF,1024,1,1);

          if (aa==1) LOG_M("prach_rxF_comp1.m","prach_rxF_comp1",prachF,1024,1,1);
        }
      }// antennas_rx
    } // new dft

    // check energy in nth time shift, for
    if ((br_flag==0) ||
        (eNB->prach_vars_br.repetition_number[ce_level]==
         eNB->frame_parms.prach_emtc_config_common.prach_ConfigInfo.prach_numRepetitionPerPreambleAttempt[ce_level])) {
      if (LOG_DEBUGFLAG(PRACH)) {
        int en = dB_fixed(signal_energy((int32_t *)&rxsigF[0][0],840));

        if (en>60) LOG_I(PHY,"frame %d, subframe %d: Checking for peak in time-domain (br_flag %d, en %d)\n",proc->frame_prach,subframe,br_flag,en);
      }

      preamble_shift2 = ((preamble_shift==0) ? 0 : ((preamble_shift<<log2_ifft_size)/N_ZC));

      for (i=0; i<NCS2; i++) {
<<<<<<< HEAD
	lev = (int32_t)prach_ifft[(preamble_shift2+i)];
	avg_en += lev;
=======
        lev = (int32_t)prach_ifft[(preamble_shift2+i)];
        avg_en += lev;
>>>>>>> 4eaadf8d
        levdB = dB_fixed_times10(lev);

        if (levdB>*max_preamble_energy) {
          *max_preamble_energy  = levdB;
          *max_preamble_delay   = ((i*fft_size)>>log2_ifft_size)*update_TA/update_TA2;
          *max_preamble         = preamble_index;

          if (LOG_DEBUGFLAG(PRACH)) {
            int en = dB_fixed(signal_energy((int32_t *)&rxsigF[0][0],840));

            if ((en>60) && (br_flag==1))
              LOG_D(PHY,"frame %d, subframe %d : max_preamble_energy %d, max_preamble_delay %d, max_preamble %d (br_flag %d,ce_level %d, levdB %d, lev %d)\n",
                    proc->frame_prach,subframe,
                    *max_preamble_energy,*max_preamble_delay,
                    *max_preamble,br_flag,ce_level,levdB,lev);
          }
        }
      } ///ncs2
    }
  }// preamble_index

  *avg_preamble_energy=dB_fixed(avg_en/64);

  if (LOG_DUMPFLAG(PRACH)) {
    int en = dB_fixed(signal_energy((int32_t *)&rxsigF[0][0],840));

    if (en>60) {
      k = (12*n_ra_prb) - 6*fp->N_RB_UL;

      if (k<0) k+=fp->ofdm_symbol_size;

      k*=12;
      k+=13;
      k*=2;

      if (br_flag == 0) {
        LOG_M("rxsigF.m","prach_rxF",&rxsigF[0][0],12288,1,1);
        LOG_M("prach_rxF_comp0.m","prach_rxF_comp0",prachF,1024,1,1);
        LOG_M("Xu.m","xu",Xu,N_ZC,1,1);
        LOG_M("prach_ifft0.m","prach_t0",prach_ifft,1024,1,1);
        exit(-1);
      } else {
        LOG_E(PHY,"Dumping prach (br_flag %d), k = %d (n_ra_prb %d)\n",br_flag,k,n_ra_prb);
        LOG_M("rxsigF_br.m","prach_rxF_br",&rxsigF[0][0],12288,1,1);
        LOG_M("prach_rxF_comp0_br.m","prach_rxF_comp0_br",prachF,1024,1,1);
        LOG_M("Xu_br.m","xu_br",Xu,N_ZC,1,1);
        LOG_M("prach_ifft0_br.m","prach_t0_br",prach_ifft,1024,1,1);
        exit(-1);
      }
    }
  } /* LOG_DUMPFLAG(PRACH) */

  if (eNB) stop_meas(&eNB->rx_prach);
}


void rx_prach(PHY_VARS_eNB *eNB,
              L1_rxtx_proc_t *proc,
              RU_t *ru,
              uint16_t *max_preamble,
              uint16_t *max_preamble_energy,
              uint16_t *max_preamble_delay,
              uint16_t *avg_preamble_energy,
              uint16_t Nf,
              uint8_t tdd_mapindex,
              uint8_t br_flag) {
  int i;
  int prach_mask=0;

  if (br_flag == 0) {
    rx_prach0(eNB,proc, ru,max_preamble,max_preamble_energy,max_preamble_delay,avg_preamble_energy,Nf,tdd_mapindex,0,0);
  } else { // This is procedure for eMTC, basically handling the repetitions
    prach_mask = is_prach_subframe(&eNB->frame_parms,proc->frame_prach_br,proc->subframe_prach_br);

    for (i=0; i<4; i++) {
      if ((eNB->frame_parms.prach_emtc_config_common.prach_ConfigInfo.prach_CElevel_enable[i]==1) &&
          ((prach_mask&(1<<(i+1))) > 0)) { // check that prach CE level is active now

        // if first reception in group of repetitions store frame for later (in RA-RNTI for Msg2)
        if (eNB->prach_vars_br.repetition_number[i]==0) eNB->prach_vars_br.first_frame[i]=proc->frame_prach_br;

        // increment repetition number
        eNB->prach_vars_br.repetition_number[i]++;
        // do basic PRACH reception
        rx_prach0(eNB,proc, ru,max_preamble,max_preamble_energy,max_preamble_delay,avg_preamble_energy,Nf,tdd_mapindex,1,i);

        // if last repetition, clear counter
        if (eNB->prach_vars_br.repetition_number[i] == eNB->frame_parms.prach_emtc_config_common.prach_ConfigInfo.prach_numRepetitionPerPreambleAttempt[i]) {
          eNB->prach_vars_br.repetition_number[i]=0;
        }
      }
    } /* for i ... */
  } /* else br_flag == 0 */
}


<|MERGE_RESOLUTION|>--- conflicted
+++ resolved
@@ -42,8 +42,9 @@
 #include <executables/split_headers.h>
 
 void rx_prach0(PHY_VARS_eNB *eNB,
-               L1_rxtx_proc_t *proc,
                RU_t *ru,
+	       int frame_prach,
+	       int subframe,
                uint16_t *max_preamble,
                uint16_t *max_preamble_energy,
                uint16_t *max_preamble_delay,
@@ -54,17 +55,14 @@
                uint8_t ce_level
               ) {
   int i;
-  LTE_DL_FRAME_PARMS *fp=NULL;
   lte_frame_type_t   frame_type;
   uint16_t           rootSequenceIndex;
   uint8_t            prach_ConfigIndex;
   uint8_t            Ncs_config;
   uint8_t            restricted_set;
   uint8_t            n_ra_prb;
-  int                subframe;
   int16_t            *prachF=NULL;
   int16_t            **rxsigF=NULL;
-  int                nb_rx=0;
   int16_t *prach2;
   uint8_t preamble_index;
   uint16_t NCS,NCS2;
@@ -92,6 +90,8 @@
   int32_t **prach_ifftp=(int32_t **)NULL;
   int prach_ifft_cnt=0;
 
+  LTE_DL_FRAME_PARMS *fp;
+  int nb_rx;
   if(eNB)  {
     fp    = &(eNB->frame_parms);
     nb_rx = fp->nb_antennas_rx;
@@ -99,7 +99,7 @@
     fp    = (ru->frame_parms);
     nb_rx = ru->nb_rx;
   }
-
+  
   AssertFatal(fp!=NULL,"rx_prach called without valid RU or eNB descriptor\n");
   frame_type          = fp->frame_type;
 
@@ -136,71 +136,43 @@
   if (eNB) {
     if (br_flag == 1) {
       prach_ifftp         = eNB->prach_vars_br.prach_ifft[ce_level];
-      subframe            = proc->subframe_prach_br;
       prachF              = eNB->prach_vars_br.prachF;
       rxsigF              = eNB->prach_vars_br.rxsigF[ce_level];
 
-<<<<<<< HEAD
-      if (LOG_DEBUGFLAG(PRACH)){
-        if (((proc->frame_prach)&1023) < 20) LOG_I(PHY,"PRACH (eNB) : running rx_prach (br_flag %d, ce_level %d) for frame %d subframe %d, prach_FreqOffset %d, prach_ConfigIndex %d, rootSequenceIndex %d, repetition number %d,numRepetitionsPrePreambleAttempt %d\n",
-               br_flag,ce_level,proc->frame_prach,subframe,
-				     fp->prach_emtc_config_common.prach_ConfigInfo.prach_FreqOffset[ce_level],
-				     prach_ConfigIndex,rootSequenceIndex,
-				     eNB->prach_vars_br.repetition_number[ce_level],
-				     fp->prach_emtc_config_common.prach_ConfigInfo.prach_numRepetitionPerPreambleAttempt[ce_level]);
-      }
-    } else
-#endif
-      {
-        prach_ifftp       = eNB->prach_vars.prach_ifft[0];
-        subframe          = proc->subframe_prach;
-        prachF            = eNB->prach_vars.prachF;
-        rxsigF            = eNB->prach_vars.rxsigF[0];
-        if (LOG_DEBUGFLAG(PRACH)){
-          if (((proc->frame_prach)&1023) < 20) LOG_I(PHY,"PRACH (eNB) : running rx_prach for subframe %d, prach_FreqOffset %d, prach_ConfigIndex %d , rootSequenceIndex %d\n", subframe,fp->prach_config_common.prach_ConfigInfo.prach_FreqOffset,prach_ConfigIndex,rootSequenceIndex);
-        }
-=======
       if (LOG_DEBUGFLAG(PRACH)) {
-        if (((eNB->proc.frame_prach)&1023) < 20) LOG_I(PHY,
+        if (((frame_prach)&1023) < 20) LOG_I(PHY,
               "PRACH (eNB) : running rx_prach (br_flag %d, ce_level %d) for frame %d subframe %d, prach_FreqOffset %d, prach_ConfigIndex %d, rootSequenceIndex %d, repetition number %d,numRepetitionsPrePreambleAttempt %d\n",
-              br_flag,ce_level,eNB->proc.frame_prach,subframe,
+              br_flag,ce_level,frame_prach,subframe,
               fp->prach_emtc_config_common.prach_ConfigInfo.prach_FreqOffset[ce_level],
               prach_ConfigIndex,rootSequenceIndex,
               eNB->prach_vars_br.repetition_number[ce_level],
               fp->prach_emtc_config_common.prach_ConfigInfo.prach_numRepetitionPerPreambleAttempt[ce_level]);
->>>>>>> 4eaadf8d
       }
     } else {
       prach_ifftp       = eNB->prach_vars.prach_ifft[0];
-      subframe          = eNB->proc.subframe_prach;
       prachF            = eNB->prach_vars.prachF;
       rxsigF            = eNB->prach_vars.rxsigF[0];
 
       if (LOG_DEBUGFLAG(PRACH)) {
-        if (((eNB->proc.frame_prach)&1023) < 20) LOG_I(PHY,"PRACH (eNB) : running rx_prach for subframe %d, prach_FreqOffset %d, prach_ConfigIndex %d , rootSequenceIndex %d\n", subframe,
+        if (((frame_prach)&1023) < 20) LOG_I(PHY,"PRACH (eNB) : running rx_prach for subframe %d, prach_FreqOffset %d, prach_ConfigIndex %d , rootSequenceIndex %d\n", subframe,
               fp->prach_config_common.prach_ConfigInfo.prach_FreqOffset,prach_ConfigIndex,rootSequenceIndex);
       }
     }
   } else {
     if (br_flag == 1) {
-      subframe          = proc->subframe_prach_br;
       rxsigF            = ru->prach_rxsigF_br[ce_level];
 
       if (LOG_DEBUGFLAG(PRACH)) {
-        if (((proc->frame_prach)&1023) < 20) LOG_I(PHY,"PRACH (RU) : running rx_prach (br_flag %d, ce_level %d) for frame %d subframe %d, prach_FreqOffset %d, prach_ConfigIndex %d\n",
-              br_flag,ce_level,proc->frame_prach,subframe,fp->prach_emtc_config_common.prach_ConfigInfo.prach_FreqOffset[ce_level],prach_ConfigIndex);
-      }
-<<<<<<< HEAD
-    } else
-#endif
-    {
-      subframe          = proc->subframe_prach;
-=======
+        if (((frame_prach)&1023) < 20) LOG_I(PHY,"PRACH (RU) : running rx_prach (br_flag %d, ce_level %d) for frame %d subframe %d, prach_FreqOffset %d, prach_ConfigIndex %d\n",
+              br_flag,ce_level,frame_prach,subframe,fp->prach_emtc_config_common.prach_ConfigInfo.prach_FreqOffset[ce_level],prach_ConfigIndex);
+      }
     } else {
-      subframe          = ru->proc.subframe_prach;
->>>>>>> 4eaadf8d
       rxsigF            = ru->prach_rxsigF;
 
+      if (LOG_DEBUGFLAG(PRACH)) {
+        if (((frame_prach)&1023) < 20) LOG_I(PHY,"PRACH (RU) : running rx_prach for subframe %d, prach_FreqOffset %d, prach_ConfigIndex %d\n",
+              subframe,fp->prach_config_common.prach_ConfigInfo.prach_FreqOffset,prach_ConfigIndex);
+      }
     }
   }
 
@@ -228,8 +200,8 @@
 
           if (prach[0]!= NULL) LOG_M("prach_rx","prach_rx",prach[0],fp->samples_per_tti,1,1);
 
-          LOG_I(PHY,"RU %d, br_flag %d ce_level %d subframe %d per_tti:%d prach:%p (energy %d) TA:%d %s rxdata:%p index:%d\n",
-                ru->idx,br_flag,ce_level,subframe,fp->samples_per_tti,
+          LOG_I(PHY,"RU %d, br_flag %d ce_level %d frame %d subframe %d per_tti:%d prach:%p (energy %d) TA:%d %s rxdata:%p index:%d\n",
+                ru->idx,br_flag,ce_level,frame_prach,subframe,fp->samples_per_tti,
                 prach[aa],dbEn0,ru->N_TA_offset,buffer,ru->common.rxdata[aa],
                 (subframe*fp->samples_per_tti)-ru->N_TA_offset);
         }
@@ -433,25 +405,17 @@
 
   if ((eNB==NULL)  && ru->function == NGFI_RRU_IF4p5) {
     /// **** send_IF4 of rxsigF to RAU **** ///
-<<<<<<< HEAD
-#if (LTE_RRC_VERSION >= MAKE_VERSION(14, 0, 0))
-    if (br_flag == 1) send_IF4p5(ru, proc->frame_prach, proc->subframe_prach, IF4p5_PRACH+1+ce_level);
+    if (br_flag == 1)
+      send_IF4p5(ru, frame_prach, subframe, IF4p5_PRACH+1+ce_level);
     else
-#endif
-      send_IF4p5(ru, proc->frame_prach, proc->subframe_prach, IF4p5_PRACH);
-=======
-    if (br_flag == 1)
-      send_IF4p5(ru, ru->proc.frame_prach, ru->proc.subframe_prach, IF4p5_PRACH+1+ce_level);
-    else
-      send_IF4p5(ru, ru->proc.frame_prach, ru->proc.subframe_prach, IF4p5_PRACH);
-
->>>>>>> 4eaadf8d
+      send_IF4p5(ru, frame_prach, subframe, IF4p5_PRACH);
+
     return;
   } else if (eNB!=NULL) {
     if ( LOG_DEBUGFLAG(PRACH)) {
       int en = dB_fixed(signal_energy((int32_t *)&rxsigF[0][0],840));
 
-      if ((en > 60)&&(br_flag==1)) LOG_I(PHY,"PRACH (br_flag %d,ce_level %d, n_ra_prb %d, k %d): Frame %d, Subframe %d => %d dB\n",br_flag,ce_level,n_ra_prb,k,proc->frame_rx,proc->subframe_rx,en);
+      if ((en > 60)&&(br_flag==1)) LOG_I(PHY,"PRACH (br_flag %d,ce_level %d, n_ra_prb %d, k %d): Frame %d, Subframe %d => %d dB\n",br_flag,ce_level,n_ra_prb,k,frame_prach,subframe,en);
     }
   }
 
@@ -492,7 +456,7 @@
     if (LOG_DEBUGFLAG(PRACH)) {
       int en = dB_fixed(signal_energy((int32_t *)&rxsigF[0][0],840));
 
-      if (en>60) LOG_I(PHY,"frame %d, subframe %d : Trying preamble %d (br_flag %d)\n",proc->frame_prach,subframe,preamble_index,br_flag);
+      if (en>60) LOG_I(PHY,"frame %d, subframe %d : Trying preamble %d (br_flag %d)\n",frame_prach,subframe,preamble_index,br_flag);
     }
 
     if (restricted_set == 0) {
@@ -578,7 +542,7 @@
       int en = dB_fixed(signal_energy((int32_t *)&rxsigF[0][0],840));
 
       if (en>60) LOG_I(PHY,"frame %d, subframe %d : preamble index %d: offset %d, preamble shift %d (br_flag %d, en %d)\n",
-                         proc->frame_prach,subframe,preamble_index,preamble_offset,preamble_shift,br_flag,en);
+                         frame_prach,subframe,preamble_index,preamble_offset,preamble_shift,br_flag,en);
     }
 
     log2_ifft_size = 10;
@@ -653,19 +617,14 @@
       if (LOG_DEBUGFLAG(PRACH)) {
         int en = dB_fixed(signal_energy((int32_t *)&rxsigF[0][0],840));
 
-        if (en>60) LOG_I(PHY,"frame %d, subframe %d: Checking for peak in time-domain (br_flag %d, en %d)\n",proc->frame_prach,subframe,br_flag,en);
+        if (en>60) LOG_I(PHY,"frame %d, subframe %d: Checking for peak in time-domain (br_flag %d, en %d)\n",frame_prach,subframe,br_flag,en);
       }
 
       preamble_shift2 = ((preamble_shift==0) ? 0 : ((preamble_shift<<log2_ifft_size)/N_ZC));
 
       for (i=0; i<NCS2; i++) {
-<<<<<<< HEAD
-	lev = (int32_t)prach_ifft[(preamble_shift2+i)];
-	avg_en += lev;
-=======
         lev = (int32_t)prach_ifft[(preamble_shift2+i)];
         avg_en += lev;
->>>>>>> 4eaadf8d
         levdB = dB_fixed_times10(lev);
 
         if (levdB>*max_preamble_energy) {
@@ -678,7 +637,7 @@
 
             if ((en>60) && (br_flag==1))
               LOG_D(PHY,"frame %d, subframe %d : max_preamble_energy %d, max_preamble_delay %d, max_preamble %d (br_flag %d,ce_level %d, levdB %d, lev %d)\n",
-                    proc->frame_prach,subframe,
+                    frame_prach,subframe,
                     *max_preamble_energy,*max_preamble_delay,
                     *max_preamble,br_flag,ce_level,levdB,lev);
           }
@@ -723,7 +682,6 @@
 
 
 void rx_prach(PHY_VARS_eNB *eNB,
-              L1_rxtx_proc_t *proc,
               RU_t *ru,
               uint16_t *max_preamble,
               uint16_t *max_preamble_energy,
@@ -735,22 +693,30 @@
   int i;
   int prach_mask=0;
 
+  int subframe;
+  if (eNB)
+    subframe= br_flag?eNB->proc.subframe_prach_br:eNB->proc.subframe_prach;
+  else 
+    subframe= br_flag?ru->proc.subframe_prach_br:ru->proc.subframe_prach;
+  
+  int frame_prach=eNB?eNB->proc.frame_prach: ru->proc.frame_prach;
+
   if (br_flag == 0) {
-    rx_prach0(eNB,proc, ru,max_preamble,max_preamble_energy,max_preamble_delay,avg_preamble_energy,Nf,tdd_mapindex,0,0);
+    rx_prach0(eNB,ru,frame_prach,subframe,max_preamble,max_preamble_energy,max_preamble_delay,avg_preamble_energy,Nf,tdd_mapindex,0,0);
   } else { // This is procedure for eMTC, basically handling the repetitions
-    prach_mask = is_prach_subframe(&eNB->frame_parms,proc->frame_prach_br,proc->subframe_prach_br);
+    prach_mask = is_prach_subframe(&eNB->frame_parms,eNB->proc.frame_prach_br,eNB->proc.subframe_prach_br);
 
     for (i=0; i<4; i++) {
       if ((eNB->frame_parms.prach_emtc_config_common.prach_ConfigInfo.prach_CElevel_enable[i]==1) &&
           ((prach_mask&(1<<(i+1))) > 0)) { // check that prach CE level is active now
 
         // if first reception in group of repetitions store frame for later (in RA-RNTI for Msg2)
-        if (eNB->prach_vars_br.repetition_number[i]==0) eNB->prach_vars_br.first_frame[i]=proc->frame_prach_br;
+        if (eNB->prach_vars_br.repetition_number[i]==0) eNB->prach_vars_br.first_frame[i]=eNB->proc.frame_prach_br;
 
         // increment repetition number
         eNB->prach_vars_br.repetition_number[i]++;
         // do basic PRACH reception
-        rx_prach0(eNB,proc, ru,max_preamble,max_preamble_energy,max_preamble_delay,avg_preamble_energy,Nf,tdd_mapindex,1,i);
+        rx_prach0(eNB,ru,frame_prach,subframe,max_preamble,max_preamble_energy,max_preamble_delay,avg_preamble_energy,Nf,tdd_mapindex,1,i);
 
         // if last repetition, clear counter
         if (eNB->prach_vars_br.repetition_number[i] == eNB->frame_parms.prach_emtc_config_common.prach_ConfigInfo.prach_numRepetitionPerPreambleAttempt[i]) {
