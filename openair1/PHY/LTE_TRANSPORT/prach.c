--- conflicted
+++ resolved
@@ -88,12 +88,7 @@
   int32_t *prach_ifft=(int32_t *)NULL;
   int32_t **prach_ifftp=(int32_t **)NULL;
   int prach_ifft_cnt=0;
-<<<<<<< HEAD
-#endif
-  nb_rx = ru->nb_rx;
-=======
-
->>>>>>> f8037ab6
+
   if(eNB)  {
     fp    = &(eNB->frame_parms);
     nb_rx = fp->nb_antennas_rx;
