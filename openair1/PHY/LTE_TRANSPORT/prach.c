--- conflicted
+++ resolved
@@ -39,12 +39,7 @@
 #include "common/utils/LOG/vcd_signal_dumper.h"
 #include "prach_extern.h"
 
-<<<<<<< HEAD
-
-#if (RRC_VERSION < MAKE_VERSION(14, 0, 0))
-=======
 #if (LTE_RRC_VERSION < MAKE_VERSION(14, 0, 0))
->>>>>>> c1f7678e
 #define rx_prach0 rx_prach
 #endif
 
