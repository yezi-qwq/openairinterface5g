--- conflicted
+++ resolved
@@ -38,12 +38,7 @@
 #include "common/utils/LOG/vcd_signal_dumper.h"
 #include "prach_extern.h"
 
-<<<<<<< HEAD
-
-#if (RRC_VERSION < MAKE_VERSION(14, 0, 0))
-=======
 #if (LTE_RRC_VERSION < MAKE_VERSION(14, 0, 0))
->>>>>>> 5e35d909
 #define rx_prach0 rx_prach
 #endif
 
@@ -743,9 +738,5 @@
   }
 }
 
-<<<<<<< HEAD
-
-#endif /* #if (RRC_VERSION >= MAKE_VERSION(14, 0, 0)) */
-=======
+
 #endif /* #if (LTE_RRC_VERSION >= MAKE_VERSION(14, 0, 0)) */
->>>>>>> 5e35d909
