--- conflicted
+++ resolved
@@ -41,551 +41,6 @@
 #define PRACH_DEBUG 1
 //#define PRACH_WRITE_OUTPUT_DEBUG 1
 
-<<<<<<< HEAD
-#undef LOG_I
-#define LOG_I(A,B,C...) printf(B,C)
-
-uint16_t NCS_unrestricted[16] = {0,13,15,18,22,26,32,38,46,59,76,93,119,167,279,419};
-uint16_t NCS_restricted[15]   = {15,18,22,26,32,38,46,55,68,82,100,128,158,202,237}; // high-speed case
-uint16_t NCS_4[7]             = {2,4,6,8,10,12,15};
-
-int16_t ru[2*839]; // quantized roots of unity
-uint32_t ZC_inv[839]; // multiplicative inverse for roots u
-uint16_t du[838];
-
-typedef struct {
-  uint8_t f_ra;
-  uint8_t t0_ra;
-  uint8_t t1_ra;
-  uint8_t t2_ra;
-} PRACH_TDD_PREAMBLE_MAP_elem;
-typedef struct {
-  uint8_t num_prach;
-  PRACH_TDD_PREAMBLE_MAP_elem map[6];
-} PRACH_TDD_PREAMBLE_MAP;
-
-// This is table 5.7.1-4 from 36.211
-PRACH_TDD_PREAMBLE_MAP tdd_preamble_map[64][7] = {
-  // TDD Configuration Index 0
-  { {1,{{0,1,0,2}}},{1,{{0,1,0,1}}}, {1,{{0,1,0,0}}}, {1,{{0,1,0,2}}}, {1,{{0,1,0,1}}}, {1,{{0,1,0,0}}}, {1,{{0,1,0,2}}}},
-  // TDD Configuration Index 1
-  { {1,{{0,2,0,2}}},{1,{{0,2,0,1}}}, {1,{{0,2,0,0}}}, {1,{{0,2,0,2}}}, {1,{{0,2,0,1}}}, {1,{{0,2,0,0}}}, {1,{{0,2,0,2}}}},
-  // TDD Configuration Index 2
-  { {1,{{0,1,1,2}}},{1,{{0,1,1,1}}}, {1,{{0,1,1,0}}}, {1,{{0,1,0,1}}}, {1,{{0,1,0,0}}}, {0,{{0,0,0,0}}}, {1,{{0,1,1,1}}}},
-  // TDD Configuration Index 3
-  { {1,{{0,0,0,2}}},{1,{{0,0,0,1}}}, {1,{{0,0,0,0}}}, {1,{{0,0,0,2}}}, {1,{{0,0,0,1}}}, {1,{{0,0,0,0}}}, {1,{{0,0,0,2}}}},
-  // TDD Configuration Index 4
-  { {1,{{0,0,1,2}}},{1,{{0,0,1,1}}}, {1,{{0,0,1,0}}}, {1,{{0,0,0,1}}}, {1,{{0,0,0,0}}}, {0,{{0,0,0,0}}}, {1,{{0,0,1,1}}}},
-  // TDD Configuration Index 5
-  { {1,{{0,0,0,1}}},{1,{{0,0,0,0}}}, {0,{{0,0,0,0}}}, {1,{{0,0,0,0}}}, {0,{{0,0,0,0}}}, {0,{{0,0,0,0}}}, {1,{{0,0,0,1}}}},
-  // TDD Configuration Index 6
-  { {2,{{0,0,0,2},{0,0,1,2}}}, {2,{{0,0,0,1},{0,0,1,1}}}, {2,{{0,0,0,0},{0,0,1,0}}}, {2,{{0,0,0,1},{0,0,0,2}}}, {2,{{0,0,0,0},{0,0,0,1}}}, {2,{{0,0,0,0},{1,0,0,0}}}, {2,{{0,0,0,2},{0,0,1,1}}}},
-  // TDD Configuration Index 7
-  { {2,{{0,0,0,1},{0,0,1,1}}}, {2,{{0,0,0,0},{0,0,1,0}}}, {0,{{0,0,0,0},{0,0,0,0}}}, {2,{{0,0,0,0},{0,0,0,2}}}, {0,{{0,0,0,0},{0,0,0,0}}}, {0,{{0,0,0,0},{0,0,0,0}}}, {2,{{0,0,0,1},{0,0,1,0}}}},
-  // TDD Configuration Index 8
-  { {2,{{0,0,0,0},{0,0,1,0}}}, {0,{{0,0,0,0},{0,0,0,0}}}, {0,{{0,0,0,0},{0,0,0,0}}}, {2,{{0,0,0,0},{0,0,0,1}}}, {0,{{0,0,0,0},{0,0,0,0}}}, {0,{{0,0,0,0},{0,0,0,0}}}, {2,{{0,0,0,0},{0,0,1,1}}}},
-  // TDD Configuration Index 9
-  { {3,{{0,0,0,1},{0,0,0,2},{0,0,1,2}}}, {3,{{0,0,0,0},{0,0,0,1},{0,0,1,1}}}, {3,{{0,0,0,0},{0,0,1,0},{1,0,0,0}}}, {3,{{0,0,0,0},{0,0,0,1},{0,0,0,2}}}, {3,{{0,0,0,0},{0,0,0,1},{1,0,0,1}}}, {3,{{0,0,0,0},{1,0,0,0},{2,0,0,0}}}, {3,{{0,0,0,1},{0,0,0,2},{0,0,1,1}}}},
-  // TDD Configuration Index 10
-  { {3,{{0,0,0,0},{0,0,1,0},{0,0,1,1}}}, {3,{{0,0,0,1},{0,0,1,0},{0,0,1,1}}}, {3,{{0,0,0,0},{0,0,1,0},{1,0,1,0}}}, {0,{{0,0,0,0},{0,0,0,0},{0,0,0,0}}}, {3,{{0,0,0,0},{0,0,0,1},{1,0,0,0}}}, {0,{{0,0,0,0},{0,0,0,0},{0,0,0,0}}}, {3,{{0,0,0,0},{0,0,0,2},{0,0,1,0}}}},
-  // TDD Configuration Index 11
-  { {0,{{0,0,0,0},{0,0,0,0},{0,0,0,0}}}, {3,{{0,0,0,0},{0,0,0,1},{0,0,1,0}}}, {0,{{0,0,0,0},{0,0,0,0},{0,0,0,0}}}, {0,{{0,0,0,0},{0,0,0,0},{0,0,0,0}}}, {0,{{0,0,0,0},{0,0,0,0},{0,0,0,0}}}, {0,{{0,0,0,0},{0,0,0,0},{0,0,0,0}}}, {3,{{0,0,0,1},{0,0,1,0},{0,0,1,1}}}},
-  // TDD Configuration Index 12
-  { {4,{{0,0,0,1},{0,0,0,2},{0,0,1,1},{0,0,1,2}}}, {4,{{0,0,0,0},{0,0,0,1},{0,0,1,0},{0,0,1,1}}},
-    {4,{{0,0,0,0},{0,0,1,0},{1,0,0,0},{1,0,1,0}}},
-    {4,{{0,0,0,0},{0,0,0,1},{0,0,0,2},{1,0,0,2}}},
-    {4,{{0,0,0,0},{0,0,0,1},{1,0,0,0},{1,0,0,1}}},
-    {4,{{0,0,0,0},{1,0,0,0},{2,0,0,0},{3,0,0,0}}},
-    {4,{{0,0,0,1},{0,0,0,2},{0,0,1,0},{0,0,1,1}}}
-  },
-  // TDD Configuration Index 13
-  { {4,{{0,0,0,0},{0,0,0,2},{0,0,1,0},{0,0,1,2}}}, {0,{{0,0,0,0},{0,0,0,0},{0,0,0,0},{0,0,0,0}}},
-    {0,{{0,0,0,0},{0,0,0,0},{0,0,0,0},{0,0,0,0}}},
-    {4,{{0,0,0,0},{0,0,0,1},{0,0,0,2},{1,0,0,1}}},
-    {0,{{0,0,0,0},{0,0,0,0},{0,0,0,0},{0,0,0,0}}},
-    {0,{{0,0,0,0},{0,0,0,0},{0,0,0,0},{0,0,0,0}}},
-    {4,{{0,0,0,0},{0,0,0,1},{0,0,0,2},{0,0,1,1}}}
-  },
-  // TDD Configuration Index 14
-  { {4,{{0,0,0,0},{0,0,0,1},{0,0,1,0},{0,0,1,1}}}, {0,{{0,0,0,0},{0,0,0,0},{0,0,0,0},{0,0,0,0}}},
-    {0,{{0,0,0,0},{0,0,0,0},{0,0,0,0},{0,0,0,0}}},
-    {4,{{0,0,0,0},{0,0,0,1},{0,0,0,2},{1,0,0,0}}},
-    {0,{{0,0,0,0},{0,0,0,0},{0,0,0,0},{0,0,0,0}}},
-    {0,{{0,0,0,0},{0,0,0,0},{0,0,0,0},{0,0,0,0}}},
-    {4,{{0,0,0,0},{0,0,0,2},{0,0,1,0},{0,0,1,1}}}
-  },
-  // TDD Configuration Index 15
-  { {5,{{0,0,0,0},{0,0,0,1},{0,0,0,2},{0,0,1,1},{0,0,1,2}}}, {5,{{0,0,0,0},{0,0,0,1},{0,0,1,0},{0,0,1,1},{1,0,0,1}}},
-    {5,{{0,0,0,0},{0,0,1,0},{1,0,0,0},{1,0,1,0},{2,0,0,0}}}, {5,{{0,0,0,0},{0,0,0,1},{0,0,0,2},{1,0,0,1},{1,0,0,2}}},
-    {5,{{0,0,0,0},{0,0,0,1},{1,0,0,0},{1,0,0,1},{2,0,0,1}}}, {5,{{0,0,0,0},{1,0,0,0},{2,0,0,0},{3,0,0,0},{4,0,0,0}}},
-    {5,{{0,0,0,0},{0,0,0,1},{0,0,0,2},{0,0,1,0},{0,0,1,1}}}
-  },
-  // TDD Configuration Index 16
-  { {5,{{0,0,0,1},{0,0,0,2},{0,0,1,0},{0,0,1,1},{0,0,1,2}}}, {5,{{0,0,0,0},{0,0,0,1},{0,0,1,0},{0,0,1,1},{1,0,1,1}}},
-    {5,{{0,0,0,0},{0,0,1,0},{1,0,0,0},{1,0,1,0},{2,0,1,0}}}, {5,{{0,0,0,0},{0,0,0,1},{0,0,0,2},{1,0,0,0},{1,0,0,2}}},
-    {5,{{0,0,0,0},{0,0,0,1},{1,0,0,0},{1,0,0,1},{2,0,0,0}}}, {0,{{0,0,0,0},{0,0,0,0},{0,0,0,0},{0,0,0,0},{0,0,0,0}}},
-    {0,{{0,0,0,0},{0,0,0,0},{0,0,0,0},{0,0,0,0},{0,0,0,0}}}
-  },
-  // TDD Configuration Index 17
-  { {5,{{0,0,0,0},{0,0,0,1},{0,0,0,2},{0,0,1,0},{0,0,1,2}}}, {5,{{0,0,0,0},{0,0,0,1},{0,0,1,0},{0,0,1,1},{1,0,0,0}}},
-    {0,{{0,0,0,0},{0,0,0,0},{0,0,0,0},{0,0,0,0},{0,0,0,0}}}, {5,{{0,0,0,0},{0,0,0,1},{0,0,0,2},{1,0,0,0},{1,0,0,1}}},
-    {0,{{0,0,0,0},{0,0,0,0},{0,0,0,0},{0,0,0,0},{0,0,0,0}}}, {0,{{0,0,0,0},{0,0,0,0},{0,0,0,0},{0,0,0,0},{0,0,0,0}}},
-    {0,{{0,0,0,0},{0,0,0,0},{0,0,0,0},{0,0,0,0},{0,0,0,0}}}
-  },
-  // TDD Configuration Index 18
-  { {6,{{0,0,0,0},{0,0,0,1},{0,0,0,2},{0,0,1,0},{0,0,1,1},{0,0,1,2}}},
-    {6,{{0,0,0,0},{0,0,0,1},{0,0,1,0},{0,0,1,1},{1,0,0,1},{1,0,1,1}}},
-    {6,{{0,0,0,0},{0,0,1,0},{1,0,0,0},{1,0,1,0},{2,0,0,0},{2,0,1,0}}},
-    {6,{{0,0,0,0},{0,0,0,1},{0,0,0,2},{1,0,0,0},{1,0,0,1},{1,0,0,2}}},
-    {6,{{0,0,0,0},{0,0,0,1},{1,0,0,0},{1,0,0,1},{2,0,0,0},{2,0,0,1}}},
-    {6,{{0,0,0,0},{1,0,0,0},{2,0,0,0},{3,0,0,0},{4,0,0,0},{5,0,0,0}}},
-    {6,{{0,0,0,0},{0,0,0,1},{0,0,0,2},{0,0,1,0},{0,0,1,1},{1,0,0,2}}}
-  },
-  // TDD Configuration Index 19
-  { {0,{{0,0,0,0},{0,0,0,0},{0,0,0,0},{0,0,0,0},{0,0,0,0},{0,0,0,0}}},
-    {6,{{0,0,0,0},{0,0,0,1},{0,0,1,0},{0,0,1,1},{1,0,0,0},{1,0,1,0}}},
-    {0,{{0,0,0,0},{0,0,0,0},{0,0,0,0},{0,0,0,0},{0,0,0,0},{0,0,0,0}}},
-    {0,{{0,0,0,0},{0,0,0,0},{0,0,0,0},{0,0,0,0},{0,0,0,0},{0,0,0,0}}},
-    {0,{{0,0,0,0},{0,0,0,0},{0,0,0,0},{0,0,0,0},{0,0,0,0},{0,0,0,0}}},
-    {0,{{0,0,0,0},{0,0,0,0},{0,0,0,0},{0,0,0,0},{0,0,0,0},{0,0,0,0}}},
-    {6,{{0,0,0,0},{0,0,0,1},{0,0,0,2},{0,0,1,0},{0,0,1,1},{1,0,1,1}}}
-  },
-  // TDD Configuration Index 20
-  { {1,{{0,1,0,1}}},{1,{{0,1,0,0}}}, {0,{{0,0,0,0}}}, {1,{{0,1,0,1}}}, {1,{{0,1,0,0}}}, {0,{{0,0,0,0}}}, {1,{{0,1,0,1}}}},
-  // TDD Configuration Index 21
-  { {1,{{0,2,0,1}}},{1,{{0,2,0,0}}}, {0,{{0,0,0,0}}}, {1,{{0,2,0,1}}}, {1,{{0,2,0,0}}}, {0,{{0,0,0,0}}}, {1,{{0,2,0,1}}}},
-
-  // TDD Configuration Index 22
-  { {1,{{0,1,1,1}}},{1,{{0,1,1,0}}}, {0,{{0,0,0,0}}}, {0,{{0,0,0,0}}}, {0,{{0,0,0,0}}}, {0,{{0,0,0,0}}}, {1,{{0,1,1,0}}}},
-
-  // TDD Configuration Index 23
-  { {1,{{0,0,0,1}}},{1,{{0,0,0,0}}}, {0,{{0,0,0,0}}}, {1,{{0,0,0,1}}}, {1,{{0,0,0,0}}}, {0,{{0,0,0,0}}}, {1,{{0,0,0,1}}}},
-
-  // TDD Configuration Index 24
-  { {1,{{0,0,1,1}}},{1,{{0,0,1,0}}}, {0,{{0,0,0,0}}}, {0,{{0,0,0,0}}}, {0,{{0,0,0,0}}}, {0,{{0,0,0,0}}}, {1,{{0,0,1,0}}}},
-
-  // TDD Configuration Index 25
-  { {2,{{0,0,0,1},{0,0,1,1}}}, {2,{{0,0,0,0},{0,0,1,0}}}, {0,{{0,0,0,0},{0,0,0,0}}}, {2,{{0,0,0,1},{1,0,0,1}}}, {2,{{0,0,0,0},{1,0,0,0}}}, {0,{{0,0,0,0},{0,0,0,0}}}, {2,{{0,0,0,1},{0,0,1,0}}}},
-
-  // TDD Configuration Index 26
-  { {3,{{0,0,0,1},{0,0,1,1},{1,0,0,1}}}, {3,{{0,0,0,0},{0,0,1,0},{1,0,0,0}}}, {0,{{0,0,0,0},{0,0,0,0},{0,0,0,0}}}, {3,{{0,0,0,1},{1,0,0,1},{2,0,0,1}}}, {3,{{0,0,0,0},{1,0,0,0},{2,0,0,0}}}, {0,{{0,0,0,0},{0,0,0,0},{0,0,0,0}}}, {3,{{0,0,0,1},{0,0,1,0},{1,0,0,1}}}},
-
-  // TDD Configuration Index 27
-  { {4,{{0,0,0,1},{0,0,1,1},{1,0,0,1},{1,0,1,1}}}, {4,{{0,0,0,0},{0,0,1,0},{1,0,0,0},{1,0,1,0}}},
-    {0,{{0,0,0,0},{0,0,0,0},{0,0,0,0},{0,0,0,0}}},
-    {4,{{0,0,0,1},{1,0,0,1},{2,0,0,1},{3,0,0,1}}},
-    {4,{{0,0,0,0},{1,0,0,0},{2,0,0,0},{3,0,0,0}}},
-    {0,{{0,0,0,0},{0,0,0,0},{0,0,0,0},{0,0,0,0}}},
-    {4,{{0,0,0,1},{0,0,1,0},{1,0,0,1},{1,0,1,0}}}
-  },
-
-  // TDD Configuration Index 28
-  { {5,{{0,0,0,1},{0,0,1,1},{1,0,0,1},{1,0,1,1},{2,0,0,1}}}, {5,{{0,0,0,0},{0,0,1,0},{1,0,0,0},{1,0,1,0},{2,0,0,0}}},
-    {0,{{0,0,0,0},{0,0,0,0},{0,0,0,0},{0,0,0,0},{0,0,0,0}}}, {5,{{0,0,0,1},{1,0,0,1},{2,0,0,1},{3,0,0,1},{4,0,0,1}}},
-    {5,{{0,0,0,0},{1,0,0,0},{2,0,0,0},{3,0,0,0},{4,0,0,0}}}, {0,{{0,0,0,0},{0,0,0,0},{0,0,0,0},{0,0,0,0},{0,0,0,0}}},
-    {5,{{0,0,0,1},{0,0,1,0},{1,0,0,1},{1,0,1,0},{2,0,0,1}}}
-  },
-
-  // TDD Configuration Index 29
-  { {6,{{0,0,0,1},{0,0,1,1},{1,0,0,1},{1,0,1,1},{2,0,0,1},{2,0,1,1}}},
-    {6,{{0,0,0,0},{0,0,1,0},{1,0,0,0},{1,0,1,0},{2,0,0,0},{2,0,1,0}}},
-    {0,{{0,0,0,0},{0,0,0,0},{0,0,0,0},{0,0,0,0},{0,0,0,0},{0,0,0,0}}},
-    {6,{{0,0,0,1},{1,0,0,1},{2,0,0,1},{3,0,0,1},{4,0,0,1},{5,0,0,1}}},
-    {6,{{0,0,0,0},{1,0,0,0},{2,0,0,0},{3,0,0,0},{4,0,0,0},{5,0,0,0}}},
-    {0,{{0,0,0,0},{0,0,0,0},{0,0,0,0},{0,0,0,0},{0,0,0,0},{0,0,0,0}}},
-    {6,{{0,0,0,1},{0,0,1,0},{1,0,0,1},{1,0,1,0},{2,0,0,1},{2,0,1,0}}}
-  },
-
-
-  // TDD Configuration Index 30
-  { {1,{{0,1,0,1}}},{1,{{0,1,0,0}}}, {0,{{0,0,0,0}}}, {1,{{0,1,0,1}}}, {1,{{0,1,0,0}}}, {0,{{0,0,0,0}}}, {1,{{0,1,0,1}}}},
-
-  // TDD Configuration Index 31
-  { {1,{{0,2,0,1}}},{1,{{0,2,0,0}}}, {0,{{0,0,0,0}}}, {1,{{0,2,0,1}}}, {1,{{0,2,0,0}}}, {0,{{0,0,0,0}}}, {1,{{0,2,0,1}}}},
-
-  // TDD Configuration Index 32
-  { {1,{{0,1,1,1}}},{1,{{0,1,1,0}}}, {0,{{0,0,0,0}}}, {0,{{0,0,0,0}}}, {0,{{0,0,0,0}}}, {0,{{0,0,0,0}}}, {1,{{0,1,1,0}}}},
-
-  // TDD Configuration Index 33
-  { {1,{{0,0,0,1}}},{1,{{0,0,0,0}}}, {0,{{0,0,0,0}}}, {1,{{0,0,0,1}}}, {1,{{0,0,0,0}}}, {0,{{0,0,0,0}}}, {1,{{0,0,0,1}}}},
-
-  // TDD Configuration Index 34
-  { {1,{{0,0,1,1}}},{1,{{0,0,1,0}}}, {0,{{0,0,0,0}}}, {0,{{0,0,0,0}}}, {0,{{0,0,0,0}}}, {0,{{0,0,0,0}}}, {1,{{0,0,1,0}}}},
-
-  // TDD Configuration Index 35
-  { {2,{{0,0,0,1},{0,0,1,1}}}, {2,{{0,0,0,0},{0,0,1,0}}}, {0,{{0,0,0,0},{0,0,0,0}}}, {2,{{0,0,0,1},{1,0,0,1}}}, {2,{{0,0,0,0},{1,0,0,0}}}, {0,{{0,0,0,0},{0,0,0,0}}}, {2,{{0,0,0,1},{0,0,1,0}}}},
-
-  // TDD Configuration Index 36
-  { {3,{{0,0,0,1},{0,0,1,1},{1,0,0,1}}}, {3,{{0,0,0,0},{0,0,1,0},{1,0,0,0}}}, {0,{{0,0,0,0},{0,0,0,0},{0,0,0,0}}}, {3,{{0,0,0,1},{1,0,0,1},{2,0,0,1}}}, {3,{{0,0,0,0},{1,0,0,0},{2,0,0,0}}}, {0,{{0,0,0,0},{0,0,0,0},{0,0,0,0}}}, {3,{{0,0,0,1},{0,0,1,0},{1,0,0,1}}}},
-
-  // TDD Configuration Index 37
-  { {4,{{0,0,0,1},{0,0,1,1},{1,0,0,1},{1,0,1,1}}}, {4,{{0,0,0,0},{0,0,1,0},{1,0,0,0},{1,0,1,0}}},
-    {0,{{0,0,0,0},{0,0,0,0},{0,0,0,0},{0,0,0,0}}},
-    {4,{{0,0,0,1},{1,0,0,1},{2,0,0,1},{3,0,0,1}}},
-    {4,{{0,0,0,0},{1,0,0,0},{2,0,0,0},{3,0,0,0}}},
-    {0,{{0,0,0,0},{0,0,0,0},{0,0,0,0},{0,0,0,0}}},
-    {4,{{0,0,0,1},{0,0,1,0},{1,0,0,1},{1,0,1,0}}}
-  },
-
-  // TDD Configuration Index 38
-  { {5,{{0,0,0,1},{0,0,1,1},{1,0,0,1},{1,0,1,1},{2,0,0,1}}}, {5,{{0,0,0,0},{0,0,1,0},{1,0,0,0},{1,0,1,0},{2,0,0,0}}},
-    {0,{{0,0,0,0},{0,0,0,0},{0,0,0,0},{0,0,0,0},{0,0,0,0}}}, {5,{{0,0,0,1},{1,0,0,1},{2,0,0,1},{3,0,0,1},{4,0,0,1}}},
-    {5,{{0,0,0,0},{1,0,0,0},{2,0,0,0},{3,0,0,0},{4,0,0,0}}}, {0,{{0,0,0,0},{0,0,0,0},{0,0,0,0},{0,0,0,0},{0,0,0,0}}},
-    {5,{{0,0,0,1},{0,0,1,0},{1,0,0,1},{1,0,1,0},{2,0,0,1}}}
-  },
-
-  // TDD Configuration Index 39
-  { {6,{{0,0,0,1},{0,0,1,1},{1,0,0,1},{1,0,1,1},{2,0,0,1},{2,0,1,1}}},
-    {6,{{0,0,0,0},{0,0,1,0},{1,0,0,0},{1,0,1,0},{2,0,0,0},{2,0,1,0}}},
-    {0,{{0,0,0,0},{0,0,0,0},{0,0,0,0},{0,0,0,0},{0,0,0,0},{0,0,0,0}}},
-    {6,{{0,0,0,1},{1,0,0,1},{2,0,0,1},{3,0,0,1},{4,0,0,1},{5,0,0,1}}},
-    {6,{{0,0,0,0},{1,0,0,0},{2,0,0,0},{3,0,0,0},{4,0,0,0},{5,0,0,0}}},
-    {0,{{0,0,0,0},{0,0,0,0},{0,0,0,0},{0,0,0,0},{0,0,0,0},{0,0,0,0}}},
-    {6,{{0,0,0,1},{0,0,1,0},{1,0,0,1},{1,0,1,0},{2,0,0,1},{2,0,1,0}}}
-  },
-
-  // TDD Configuration Index 40
-  { {1,{{0,1,0,0}}},{0,{{0,0,0,0}}}, {0,{{0,0,0,0}}}, {1,{{0,1,0,0}}}, {0,{{0,0,0,0}}}, {0,{{0,0,0,0}}}, {1,{{0,1,0,0}}}},
-  // TDD Configuration Index 41
-  { {1,{{0,2,0,0}}},{0,{{0,0,0,0}}}, {0,{{0,0,0,0}}}, {1,{{0,2,0,0}}}, {0,{{0,0,0,0}}}, {0,{{0,0,0,0}}}, {1,{{0,2,0,0}}}},
-
-  // TDD Configuration Index 42
-  { {1,{{0,1,1,0}}},{0,{{0,0,0,0}}}, {0,{{0,0,0,0}}}, {0,{{0,0,0,0}}}, {0,{{0,0,0,0}}}, {0,{{0,0,0,0}}}, {0,{{0,0,0,0}}}},
-
-  // TDD Configuration Index 43
-  { {1,{{0,0,0,0}}},{0,{{0,0,0,0}}}, {0,{{0,0,0,0}}}, {1,{{0,0,0,0}}}, {0,{{0,0,0,0}}}, {0,{{0,0,0,0}}}, {1,{{0,0,0,0}}}},
-
-  // TDD Configuration Index 44
-  { {1,{{0,0,1,0}}},{0,{{0,0,0,0}}}, {0,{{0,0,0,0}}}, {0,{{0,0,0,0}}}, {0,{{0,0,0,0}}}, {0,{{0,0,0,0}}}, {0,{{0,0,0,0}}}},
-
-  // TDD Configuration Index 45
-  { {2,{{0,0,0,0},{0,0,1,0}}}, {0,{{0,0,0,0},{0,0,0,0}}}, {0,{{0,0,0,0},{0,0,0,0}}}, {2,{{0,0,0,0},{1,0,0,0}}}, {0,{{0,0,0,0},{0,0,0,0}}}, {0,{{0,0,0,0},{0,0,0,0}}}, {2,{{0,0,0,0},{1,0,0,0}}}},
-
-  // TDD Configuration Index 46
-  { {3,{{0,0,0,0},{0,0,1,0},{1,0,0,0}}}, {0,{{0,0,0,0},{0,0,0,0},{0,0,0,0}}}, {0,{{0,0,0,0},{0,0,0,0},{0,0,0,0}}}, {3,{{0,0,0,0},{1,0,0,0},{2,0,0,0}}}, {0,{{0,0,0,0},{0,0,0,0},{0,0,0,0}}}, {0,{{0,0,0,0},{0,0,0,0},{0,0,0,0}}}, {3,{{0,0,0,0},{1,0,0,0},{2,0,0,0}}}},
-
-  // TDD Configuration Index 47
-  { {4,{{0,0,0,0},{0,0,1,0},{1,0,0,0},{1,0,1,0}}}, {0,{{0,0,0,0},{0,0,0,0},{0,0,0,0},{0,0,0,0}}},
-    {0,{{0,0,0,0},{0,0,0,0},{0,0,0,0},{0,0,0,0}}},
-    {4,{{0,0,0,0},{1,0,0,0},{2,0,0,0},{3,0,0,0}}},
-    {0,{{0,0,0,0},{0,0,0,0},{0,0,0,0},{0,0,0,0}}},
-    {0,{{0,0,0,0},{0,0,0,0},{0,0,0,0},{0,0,0,0}}},
-    {4,{{0,0,0,0},{1,0,0,0},{2,0,0,0},{3,0,0,0}}}
-  }
-};
-
-
-
-uint16_t prach_root_sequence_map0_3[838] = { 129, 710, 140, 699, 120, 719, 210, 629, 168, 671, 84, 755, 105, 734, 93, 746, 70, 769, 60, 779,
-                                             2, 837, 1, 838,
-                                             56, 783, 112, 727, 148, 691,
-                                             80, 759, 42, 797, 40, 799,
-                                             35, 804, 73, 766, 146, 693,
-                                             31, 808, 28, 811, 30, 809, 27, 812, 29, 810,
-                                             24, 815, 48, 791, 68, 771, 74, 765, 178, 661, 136, 703,
-                                             86, 753, 78, 761, 43, 796, 39, 800, 20, 819, 21, 818,
-                                             95, 744, 202, 637, 190, 649, 181, 658, 137, 702, 125, 714, 151, 688,
-                                             217, 622, 128, 711, 142, 697, 122, 717, 203, 636, 118, 721, 110, 729, 89, 750, 103, 736, 61,
-                                             778, 55, 784, 15, 824, 14, 825,
-                                             12, 827, 23, 816, 34, 805, 37, 802, 46, 793, 207, 632, 179, 660, 145, 694, 130, 709, 223, 616,
-                                             228, 611, 227, 612, 132, 707, 133, 706, 143, 696, 135, 704, 161, 678, 201, 638, 173, 666, 106,
-                                             733, 83, 756, 91, 748, 66, 773, 53, 786, 10, 829, 9, 830,
-                                             7, 832, 8, 831, 16, 823, 47, 792, 64, 775, 57, 782, 104, 735, 101, 738, 108, 731, 208, 631, 184,
-                                             655, 197, 642, 191, 648, 121, 718, 141, 698, 149, 690, 216, 623, 218, 621,
-                                             152, 687, 144, 695, 134, 705, 138, 701, 199, 640, 162, 677, 176, 663, 119, 720, 158, 681, 164,
-                                             675, 174, 665, 171, 668, 170, 669, 87, 752, 169, 670, 88, 751, 107, 732, 81, 758, 82, 757, 100,
-                                             739, 98, 741, 71, 768, 59, 780, 65, 774, 50, 789, 49, 790, 26, 813, 17, 822, 13, 826, 6, 833,
-                                             5, 834, 33, 806, 51, 788, 75, 764, 99, 740, 96, 743, 97, 742, 166, 673, 172, 667, 175, 664, 187,
-                                             652, 163, 676, 185, 654, 200, 639, 114, 725, 189, 650, 115, 724, 194, 645, 195, 644, 192, 647,
-                                             182, 657, 157, 682, 156, 683, 211, 628, 154, 685, 123, 716, 139, 700, 212, 627, 153, 686, 213,
-                                             626, 215, 624, 150, 689,
-                                             225, 614, 224, 615, 221, 618, 220, 619, 127, 712, 147, 692, 124, 715, 193, 646, 205, 634, 206,
-                                             633, 116, 723, 160, 679, 186, 653, 167, 672, 79, 760, 85, 754, 77, 762, 92, 747, 58, 781, 62,
-                                             777, 69, 770, 54, 785, 36, 803, 32, 807, 25, 814, 18, 821, 11, 828, 4, 835,
-                                             3, 836, 19, 820, 22, 817, 41, 798, 38, 801, 44, 795, 52, 787, 45, 794, 63, 776, 67, 772, 72,
-                                             767, 76, 763, 94, 745, 102, 737, 90, 749, 109, 730, 165, 674, 111, 728, 209, 630, 204, 635, 117,
-                                             722, 188, 651, 159, 680, 198, 641, 113, 726, 183, 656, 180, 659, 177, 662, 196, 643, 155, 684,
-                                             214, 625, 126, 713, 131, 708, 219, 620, 222, 617, 226, 613,
-                                             230, 609, 232, 607, 262, 577, 252, 587, 418, 421, 416, 423, 413, 426, 411, 428, 376, 463, 395,
-                                             444, 283, 556, 285, 554, 379, 460, 390, 449, 363, 476, 384, 455, 388, 451, 386, 453, 361, 478,
-                                             387, 452, 360, 479, 310, 529, 354, 485, 328, 511, 315, 524, 337, 502, 349, 490, 335, 504, 324,
-                                             515,
-                                             323, 516, 320, 519, 334, 505, 359, 480, 295, 544, 385, 454, 292, 547, 291, 548, 381, 458, 399,
-                                             440, 380, 459, 397, 442, 369, 470, 377, 462, 410, 429, 407, 432, 281, 558, 414, 425, 247, 592,
-                                             277, 562, 271, 568, 272, 567, 264, 575, 259, 580,
-                                             237, 602, 239, 600, 244, 595, 243, 596, 275, 564, 278, 561, 250, 589, 246, 593, 417, 422, 248,
-                                             591, 394, 445, 393, 446, 370, 469, 365, 474, 300, 539, 299, 540, 364, 475, 362, 477, 298, 541,
-                                             312, 527, 313, 526, 314, 525, 353, 486, 352, 487, 343, 496, 327, 512, 350, 489, 326, 513, 319,
-                                             520, 332, 507, 333, 506, 348, 491, 347, 492, 322, 517,
-                                             330, 509, 338, 501, 341, 498, 340, 499, 342, 497, 301, 538, 366, 473, 401, 438, 371, 468, 408,
-                                             431, 375, 464, 249, 590, 269, 570, 238, 601, 234, 605,
-                                             257, 582, 273, 566, 255, 584, 254, 585, 245, 594, 251, 588, 412, 427, 372, 467, 282, 557, 403,
-                                             436, 396, 443, 392, 447, 391, 448, 382, 457, 389, 450, 294, 545, 297, 542, 311, 528, 344, 495,
-                                             345, 494, 318, 521, 331, 508, 325, 514, 321, 518,
-                                             346, 493, 339, 500, 351, 488, 306, 533, 289, 550, 400, 439, 378, 461, 374, 465, 415, 424, 270,
-                                             569, 241, 598,
-                                             231, 608, 260, 579, 268, 571, 276, 563, 409, 430, 398, 441, 290, 549, 304, 535, 308, 531, 358,
-                                             481, 316, 523,
-                                             293, 546, 288, 551, 284, 555, 368, 471, 253, 586, 256, 583, 263, 576,
-                                             242, 597, 274, 565, 402, 437, 383, 456, 357, 482, 329, 510,
-                                             317, 522, 307, 532, 286, 553, 287, 552, 266, 573, 261, 578,
-                                             236, 603, 303, 536, 356, 483,
-                                             355, 484, 405, 434, 404, 435, 406, 433,
-                                             235, 604, 267, 572, 302, 537,
-                                             309, 530, 265, 574, 233, 606,
-                                             367, 472, 296, 543,
-                                             336, 503, 305, 534, 373, 466, 280, 559, 279, 560, 419, 420, 240, 599, 258, 581, 229, 610
-                                           };
-
-uint16_t prach_root_sequence_map4[138] = {  1,138,2,137,3,136,4,135,5,134,6,133,7,132,8,131,9,130,10,129,
-                                            11,128,12,127,13,126,14,125,15,124,16,123,17,122,18,121,19,120,20,119,
-                                            21,118,22,117,23,116,24,115,25,114,26,113,27,112,28,111,29,110,30,109,
-                                            31,108,32,107,33,106,34,105,35,104,36,103,37,102,38,101,39,100,40,99,
-                                            41,98,42,97,43,96,44,95,45,94,46,93,47,92,48,91,49,90,50,89,
-                                            51,88,52,87,53,86,54,85,55,84,56,83,57,82,58,81,59,80,60,79,
-                                            61,78,62,77,63,76,64,75,65,74,66,73,67,72,68,71,69,70
-                                         };
-
-void dump_prach_config(LTE_DL_FRAME_PARMS *frame_parms,uint8_t subframe)
-{
-
-  FILE *fd;
-
-  fd = fopen("prach_config.txt","w");
-  fprintf(fd,"prach_config: subframe          = %d\n",subframe);
-  fprintf(fd,"prach_config: N_RB_UL           = %d\n",frame_parms->N_RB_UL);
-  fprintf(fd,"prach_config: frame_type        = %s\n",(frame_parms->frame_type==1) ? "TDD":"FDD");
-
-  if(frame_parms->frame_type==1) fprintf(fd,"prach_config: tdd_config        = %d\n",frame_parms->tdd_config);
-
-  fprintf(fd,"prach_config: rootSequenceIndex = %d\n",frame_parms->prach_config_common.rootSequenceIndex);
-  fprintf(fd,"prach_config: prach_ConfigIndex = %d\n",frame_parms->prach_config_common.prach_ConfigInfo.prach_ConfigIndex);
-  fprintf(fd,"prach_config: Ncs_config        = %d\n",frame_parms->prach_config_common.prach_ConfigInfo.zeroCorrelationZoneConfig);
-  fprintf(fd,"prach_config: highSpeedFlag     = %d\n",frame_parms->prach_config_common.prach_ConfigInfo.highSpeedFlag);
-  fprintf(fd,"prach_config: n_ra_prboffset    = %d\n",frame_parms->prach_config_common.prach_ConfigInfo.prach_FreqOffset);
-  fclose(fd);
-
-}
-
-// This function computes the du
-void fill_du(uint8_t prach_fmt)
-{
-
-  uint16_t iu,u,p;
-  uint16_t N_ZC;
-  uint16_t *prach_root_sequence_map;
-
-  if (prach_fmt<4) {
-    N_ZC = 839;
-    prach_root_sequence_map = prach_root_sequence_map0_3;
-  } else {
-    N_ZC = 139;
-    prach_root_sequence_map = prach_root_sequence_map4;
-  }
-
-  for (iu=0; iu<(N_ZC-1); iu++) {
-
-    u=prach_root_sequence_map[iu];
-    p=1;
-
-    while (((u*p)%N_ZC)!=1)
-      p++;
-
-    du[u] = ((p<(N_ZC>>1)) ? p : (N_ZC-p));
-  }
-
-}
-
-uint8_t get_num_prach_tdd(module_id_t Mod_id)
-{
-  LTE_DL_FRAME_PARMS *fp = &PHY_vars_UE_g[Mod_id][0]->frame_parms;
-  return(tdd_preamble_map[fp->prach_config_common.prach_ConfigInfo.prach_ConfigIndex][fp->tdd_config].num_prach);
-}
-
-uint8_t get_fid_prach_tdd(module_id_t Mod_id,uint8_t tdd_map_index)
-{
-  LTE_DL_FRAME_PARMS *fp = &PHY_vars_UE_g[Mod_id][0]->frame_parms;
-  return(tdd_preamble_map[fp->prach_config_common.prach_ConfigInfo.prach_ConfigIndex][fp->tdd_config].map[tdd_map_index].f_ra);
-}
-
-uint8_t get_prach_fmt(uint8_t prach_ConfigIndex,lte_frame_type_t frame_type)
-{
-
-  if (frame_type == FDD) // FDD
-    return(prach_ConfigIndex>>4);
-
-  else {
-    if (prach_ConfigIndex < 20)
-      return (0);
-
-    if (prach_ConfigIndex < 30)
-      return (1);
-
-    if (prach_ConfigIndex < 40)
-      return (2);
-
-    if (prach_ConfigIndex < 48)
-      return (3);
-    else
-      return (4);
-  }
-}
-
-uint8_t get_prach_prb_offset(LTE_DL_FRAME_PARMS *frame_parms, 
-			     uint8_t prach_ConfigIndex, 
-			     uint8_t n_ra_prboffset,
-			     uint8_t tdd_mapindex, uint16_t Nf) 
-{
-  lte_frame_type_t frame_type         = frame_parms->frame_type;
-  uint8_t tdd_config         = frame_parms->tdd_config;
-
-  uint8_t n_ra_prb;
-  uint8_t f_ra,t1_ra;
-  uint8_t prach_fmt = get_prach_fmt(prach_ConfigIndex,frame_type);
-  uint8_t Nsp=2;
-
-  if (frame_type == TDD) { // TDD
-
-    if (tdd_preamble_map[prach_ConfigIndex][tdd_config].num_prach==0) {
-      LOG_E(PHY, "Illegal prach_ConfigIndex %"PRIu8"", prach_ConfigIndex);
-      return(-1);
-    }
-
-    // adjust n_ra_prboffset for frequency multiplexing (p.36 36.211)
-    f_ra = tdd_preamble_map[prach_ConfigIndex][tdd_config].map[tdd_mapindex].f_ra;
-
-    if (prach_fmt < 4) {
-      if ((f_ra&1) == 0) {
-        n_ra_prb = n_ra_prboffset + 6*(f_ra>>1);
-      } else {
-        n_ra_prb = frame_parms->N_RB_UL - 6 - n_ra_prboffset + 6*(f_ra>>1);
-      }
-    } else {
-      if ((tdd_config >2) && (tdd_config<6))
-        Nsp = 2;
-
-      t1_ra = tdd_preamble_map[prach_ConfigIndex][tdd_config].map[0].t1_ra;
-
-      if ((((Nf&1)*(2-Nsp)+t1_ra)&1) == 0) {
-        n_ra_prb = 6*f_ra;
-      } else {
-        n_ra_prb = frame_parms->N_RB_UL - 6*(f_ra+1);
-      }
-    }
-  }
-  else { //FDD
-    n_ra_prb = n_ra_prboffset;
-  }
-  return(n_ra_prb);
-}
-
-int is_prach_subframe0(LTE_DL_FRAME_PARMS *frame_parms,uint8_t prach_ConfigIndex,uint32_t frame, uint8_t subframe)
-{
-  //  uint8_t prach_ConfigIndex  = frame_parms->prach_config_common.prach_ConfigInfo.prach_ConfigIndex;
-  uint8_t tdd_config         = frame_parms->tdd_config;
-  uint8_t t0_ra;
-  uint8_t t1_ra;
-  uint8_t t2_ra;
-
-  int prach_mask = 0;
-
-  if (frame_parms->frame_type == FDD) { //FDD
-    //implement Table 5.7.1-2 from 36.211 (Rel-10, p.41)
-    if ((((frame&1) == 1) && (subframe < 9)) ||
-        (((frame&1) == 0) && (subframe == 9)))  // This is an odd frame, ignore even-only PRACH frames
-      if (((prach_ConfigIndex&0xf)<3) || // 0,1,2,16,17,18,32,33,34,48,49,50
-          ((prach_ConfigIndex&0x1f)==18) || // 18,50
-          ((prach_ConfigIndex&0xf)==15))   // 15,47
-        return(0);
-
-    switch (prach_ConfigIndex&0x1f) {
-    case 0:
-    case 3:
-      if (subframe==1) prach_mask = 1;
-      break;
-
-    case 1:
-    case 4:
-      if (subframe==4) prach_mask = 1;
-      break;
-
-    case 2:
-    case 5:
-      if (subframe==7) prach_mask = 1;
-      break;
-
-    case 6:
-      if ((subframe==1) || (subframe==6)) prach_mask=1;
-      break;
-
-    case 7:
-      if ((subframe==2) || (subframe==7)) prach_mask=1;
-      break;
-
-    case 8:
-      if ((subframe==3) || (subframe==8)) prach_mask=1;
-      break;
-
-    case 9:
-      if ((subframe==1) || (subframe==4) || (subframe==7)) prach_mask=1;
-      break;
-
-    case 10:
-      if ((subframe==2) || (subframe==5) || (subframe==8)) prach_mask=1;
-      break;
-
-    case 11:
-      if ((subframe==3) || (subframe==6) || (subframe==9)) prach_mask=1;
-      break;
-
-    case 12:
-      if ((subframe&1)==0) prach_mask=1;
-      break;
-
-    case 13:
-      if ((subframe&1)==1) prach_mask=1;
-      break;
-
-    case 14:
-      prach_mask=1;
-      break;
-
-    case 15:
-      if (subframe==9) prach_mask=1;
-      break;
-    }
-  } else { // TDD
-
-    AssertFatal(prach_ConfigIndex<64,
-		"Illegal prach_ConfigIndex %d for ",prach_ConfigIndex);
-    AssertFatal(tdd_preamble_map[prach_ConfigIndex][tdd_config].num_prach>0,
-		"Illegal prach_ConfigIndex %d for ",prach_ConfigIndex);
-
-    t0_ra = tdd_preamble_map[prach_ConfigIndex][tdd_config].map[0].t0_ra;
-    t1_ra = tdd_preamble_map[prach_ConfigIndex][tdd_config].map[0].t1_ra;
-    t2_ra = tdd_preamble_map[prach_ConfigIndex][tdd_config].map[0].t2_ra;
-#ifdef PRACH_DEBUG
-    LOG_I(PHY,"[PRACH] Checking for PRACH format (ConfigIndex %d) in TDD subframe %d (%d,%d,%d)\n",
-          prach_ConfigIndex,
-          subframe,
-          t0_ra,t1_ra,t2_ra);
-#endif
-
-    if ((((t0_ra == 1) && ((frame &1)==0))||  // frame is even and PRACH is in even frames
-         ((t0_ra == 2) && ((frame &1)==1))||  // frame is odd and PRACH is in odd frames
-         (t0_ra == 0)) &&                                // PRACH is in all frames
-        (((subframe<5)&&(t1_ra==0)) ||                   // PRACH is in 1st half-frame
-         (((subframe>4)&&(t1_ra==1))))) {                // PRACH is in 2nd half-frame
-      if ((prach_ConfigIndex<48) &&                          // PRACH only in normal UL subframe
-	  (((subframe%5)-2)==t2_ra)) prach_mask=1;
-      else if ((prach_ConfigIndex>47) && (((subframe%5)-1)==t2_ra)) prach_mask=1;      // PRACH can be in UpPTS
-    }
-  }
-
-  return(prach_mask);
-}
-=======
->>>>>>> c2ad982b
 
 
 #if (RRC_VERSION < MAKE_VERSION(14, 0, 0))
@@ -1311,195 +766,5 @@
   }
 }
 
-<<<<<<< HEAD
-#endif /* Rel14 */
-
-void init_prach_tables(int N_ZC)
-{
-
-  int i,m;
-
-  // Compute the modular multiplicative inverse 'iu' of u s.t. iu*u = 1 mod N_ZC
-  ZC_inv[0] = 0;
-  ZC_inv[1] = 1;
-
-  for (i=2; i<N_ZC; i++) {
-    for (m=2; m<N_ZC; m++)
-      if (((i*m)%N_ZC) == 1) {
-        ZC_inv[i] = m;
-        break;
-      }
-
-#ifdef PRACH_DEBUG
-
-    if (i<16)
-      printf("i %d : inv %d\n",i,ZC_inv[i]);
-
-#endif
-  }
-
-  // Compute quantized roots of unity
-  for (i=0; i<N_ZC; i++) {
-    ru[i<<1]     = (int16_t)(floor(32767.0*cos(2*M_PI*(double)i/N_ZC)));
-    ru[1+(i<<1)] = (int16_t)(floor(32767.0*sin(2*M_PI*(double)i/N_ZC)));
-#ifdef PRACH_DEBUG
-
-    if (i<16)
-      printf("i %d : runity %d,%d\n",i,ru[i<<1],ru[1+(i<<1)]);
-
-#endif
-  }
-}
-
-void compute_prach_seq(uint16_t rootSequenceIndex,
-		       uint8_t prach_ConfigIndex,
-		       uint8_t zeroCorrelationZoneConfig,
-		       uint8_t highSpeedFlag,
-		       lte_frame_type_t frame_type,
-		       uint32_t X_u[64][839])
-{
-
-  // Compute DFT of x_u => X_u[k] = x_u(inv(u)*k)^* X_u[k] = exp(j\pi u*inv(u)*k*(inv(u)*k+1)/N_ZC)
-  unsigned int k,inv_u,i,NCS=0,num_preambles;
-  int N_ZC;
-  uint8_t prach_fmt = get_prach_fmt(prach_ConfigIndex,frame_type);
-  uint16_t *prach_root_sequence_map;
-  uint16_t u, preamble_offset;
-  uint16_t n_shift_ra,n_shift_ra_bar, d_start,numshift;
-  uint8_t not_found;
-
-  VCD_SIGNAL_DUMPER_DUMP_FUNCTION_BY_NAME(VCD_SIGNAL_DUMPER_FUNCTIONS_PHY_UE_COMPUTE_PRACH, VCD_FUNCTION_IN);
-
-#ifdef PRACH_DEBUG
-  LOG_I(PHY,"compute_prach_seq: NCS_config %d, prach_fmt %d\n",zeroCorrelationZoneConfig, prach_fmt);
-#endif
-
-  AssertFatal(prach_fmt<4,
-	      "PRACH sequence is only precomputed for prach_fmt<4 (have %"PRIu8")\n", prach_fmt );
-  N_ZC = (prach_fmt < 4) ? 839 : 139;
-  //init_prach_tables(N_ZC); //moved to phy_init_lte_ue/eNB, since it takes to long in real-time
-
-  if (prach_fmt < 4) {
-    prach_root_sequence_map = prach_root_sequence_map0_3;
-  } else {
-    // FIXME cannot be reached
-    prach_root_sequence_map = prach_root_sequence_map4;
-  }
-
-
-  //#ifdef PRACH_DEBUG
-  //  LOG_I( PHY, "compute_prach_seq: done init prach_tables\n" );
-  //#endif
-
-  if (highSpeedFlag== 0) {
-
-#ifdef PRACH_DEBUG
-    LOG_I(PHY,"Low speed prach : NCS_config %d\n",zeroCorrelationZoneConfig);
-#endif
-
-    AssertFatal(zeroCorrelationZoneConfig<=15,
-		"FATAL, Illegal Ncs_config for unrestricted format %"PRIu8"\n", zeroCorrelationZoneConfig );
-    NCS = NCS_unrestricted[zeroCorrelationZoneConfig];
-
-    num_preambles = (NCS==0) ? 64 : ((64*NCS)/N_ZC);
-
-    if (NCS>0) num_preambles++;
-
-    preamble_offset = 0;
-  } else {
-
-#ifdef PRACH_DEBUG
-    LOG_I( PHY, "high speed prach : NCS_config %"PRIu8"\n", zeroCorrelationZoneConfig );
-#endif
-
-    AssertFatal(zeroCorrelationZoneConfig<=14,
-		"FATAL, Illegal Ncs_config for restricted format %"PRIu8"\n", zeroCorrelationZoneConfig );
-    NCS = NCS_restricted[zeroCorrelationZoneConfig];
-    fill_du(prach_fmt);
-
-    num_preambles = 64; // compute ZC sequence for 64 possible roots
-    // find first non-zero shift root (stored in preamble_offset)
-    not_found = 1;
-    preamble_offset = 0;
-
-    while (not_found == 1) {
-      // current root depending on rootSequenceIndex
-      int index = (rootSequenceIndex + preamble_offset) % N_ZC;
-
-      if (prach_fmt<4) {
-        // prach_root_sequence_map points to prach_root_sequence_map0_3
-        DevAssert( index < sizeof(prach_root_sequence_map0_3) / sizeof(prach_root_sequence_map0_3[0]) );
-      } else {
-        // prach_root_sequence_map points to prach_root_sequence_map4
-        DevAssert( index < sizeof(prach_root_sequence_map4) / sizeof(prach_root_sequence_map4[0]) );
-      }
-
-      u = prach_root_sequence_map[index];
-
-      uint16_t n_group_ra = 0;
-
-      if ( (du[u]<(N_ZC/3)) && (du[u]>=NCS) ) {
-        n_shift_ra     = du[u]/NCS;
-        d_start        = (du[u]<<1) + (n_shift_ra * NCS);
-        n_group_ra     = N_ZC/d_start;
-        n_shift_ra_bar = max(0,(N_ZC-(du[u]<<1)-(n_group_ra*d_start))/N_ZC);
-      } else if  ( (du[u]>=(N_ZC/3)) && (du[u]<=((N_ZC - NCS)>>1)) ) {
-        n_shift_ra     = (N_ZC - (du[u]<<1))/NCS;
-        d_start        = N_ZC - (du[u]<<1) + (n_shift_ra * NCS);
-        n_group_ra     = du[u]/d_start;
-        n_shift_ra_bar = min(n_shift_ra,max(0,(du[u]- (n_group_ra*d_start))/NCS));
-      } else {
-        n_shift_ra     = 0;
-        n_shift_ra_bar = 0;
-      }
-
-      // This is the number of cyclic shifts for the current root u
-      numshift = (n_shift_ra*n_group_ra) + n_shift_ra_bar;
-
-      // skip to next root and recompute parameters if numshift==0
-      if (numshift>0)
-        not_found = 0;
-      else
-        preamble_offset++;
-    }
-  }
-
-#ifdef PRACH_DEBUG
-
-  if (NCS>0)
-    LOG_I( PHY, "Initializing %u preambles for PRACH (NCS_config %"PRIu8", NCS %u, N_ZC/NCS %u)\n",
-           num_preambles, zeroCorrelationZoneConfig, NCS, N_ZC/NCS );
-
-#endif
-
-  for (i=0; i<num_preambles; i++) {
-    int index = (rootSequenceIndex+i+preamble_offset) % N_ZC;
-
-    if (prach_fmt<4) {
-      // prach_root_sequence_map points to prach_root_sequence_map0_3
-      DevAssert( index < sizeof(prach_root_sequence_map0_3) / sizeof(prach_root_sequence_map0_3[0]) );
-    } else {
-      // prach_root_sequence_map points to prach_root_sequence_map4
-      DevAssert( index < sizeof(prach_root_sequence_map4) / sizeof(prach_root_sequence_map4[0]) );
-    }
-
-    u = prach_root_sequence_map[index];
-
-    inv_u = ZC_inv[u]; // multiplicative inverse of u
-
-
-    // X_u[0] stores the first ZC sequence where the root u has a non-zero number of shifts
-    // for the unrestricted case X_u[0] is the first root indicated by the rootSequenceIndex
-
-    for (k=0; k<N_ZC; k++) {
-      // 420 is the multiplicative inverse of 2 (required since ru is exp[j 2\pi n])
-      X_u[i][k] = ((uint32_t*)ru)[(((k*(1+(inv_u*k)))%N_ZC)*420)%N_ZC];
-    }
-  }
-
-  VCD_SIGNAL_DUMPER_DUMP_FUNCTION_BY_NAME(VCD_SIGNAL_DUMPER_FUNCTIONS_PHY_UE_COMPUTE_PRACH, VCD_FUNCTION_OUT);
-
-}
-=======
+
 #endif /* #if (RRC_VERSION >= MAKE_VERSION(14, 0, 0)) */
->>>>>>> c2ad982b
