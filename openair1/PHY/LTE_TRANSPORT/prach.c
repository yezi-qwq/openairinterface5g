/*
 * Licensed to the OpenAirInterface (OAI) Software Alliance under one or more
 * contributor license agreements.  See the NOTICE file distributed with
 * this work for additional information regarding copyright ownership.
 * The OpenAirInterface Software Alliance licenses this file to You under
 * the OAI Public License, Version 1.1  (the "License"); you may not use this file
 * except in compliance with the License.
 * You may obtain a copy of the License at
 *
 *      http://www.openairinterface.org/?page_id=698
 *
 * Unless required by applicable law or agreed to in writing, software
 * distributed under the License is distributed on an "AS IS" BASIS,
 * WITHOUT WARRANTIES OR CONDITIONS OF ANY KIND, either express or implied.
 * See the License for the specific language governing permissions and
 * limitations under the License.
 *-------------------------------------------------------------------------------
 * For more information about the OpenAirInterface (OAI) Software Alliance:
 *      contact@openairinterface.org
 */

/*! \file PHY/LTE_TRANSPORT/prach.c
 * \brief Top-level routines for generating and decoding the PRACH physical channel V8.6 2009-03
 * \author R. Knopp
 * \date 2011
 * \version 0.1
 * \company Eurecom
 * \email: knopp@eurecom.fr
 * \note
 * \warning
 */
#include "PHY/sse_intrin.h"
#include "PHY/defs_eNB.h"
#include "PHY/phy_extern.h"
//#include "prach.h"
#include "PHY/LTE_TRANSPORT/if4_tools.h"
#include "SCHED/sched_eNB.h"
#include "UTIL/LOG/vcd_signal_dumper.h"
#include "prach_extern.h"

//#define PRACH_DEBUG 1
//#define PRACH_WRITE_OUTPUT_DEBUG 1


<<<<<<< HEAD
=======
      if ((((Nf&1)*(2-Nsp)+t1_ra)&1) == 0) {
        n_ra_prb = 6*f_ra;
      } else {
        n_ra_prb = frame_parms->N_RB_UL - 6*(f_ra+1);
      }
    }
  }
  else { //FDD
    n_ra_prb = n_ra_prboffset;
  }
  return(n_ra_prb);
}

int is_prach_subframe0(LTE_DL_FRAME_PARMS *frame_parms,uint8_t prach_ConfigIndex,uint32_t frame, uint8_t subframe)
{
  //  uint8_t prach_ConfigIndex  = frame_parms->prach_config_common.prach_ConfigInfo.prach_ConfigIndex;
  uint8_t tdd_config         = frame_parms->tdd_config;
  uint8_t t0_ra;
  uint8_t t1_ra;
  uint8_t t2_ra;

  int prach_mask = 0;

  if (frame_parms->frame_type == FDD) { //FDD
    //implement Table 5.7.1-2 from 36.211 (Rel-10, p.41)
    if ((((frame&1) == 1) && (subframe < 9)) ||
        (((frame&1) == 0) && (subframe == 9)))  // This is an odd frame, ignore even-only PRACH frames
      if (((prach_ConfigIndex&0xf)<3) || // 0,1,2,16,17,18,32,33,34,48,49,50
          ((prach_ConfigIndex&0x1f)==18) || // 18,50
          ((prach_ConfigIndex&0xf)==15))   // 15,47
        return(0);

    switch (prach_ConfigIndex&0x1f) {
    case 0:
    case 3:
      if (subframe==1) prach_mask = 1;
      break;

    case 1:
    case 4:
      if (subframe==4) prach_mask = 1;
      break;

    case 2:
    case 5:
      if (subframe==7) prach_mask = 1;
      break;

    case 6:
      if ((subframe==1) || (subframe==6)) prach_mask=1;
      break;

    case 7:
      if ((subframe==2) || (subframe==7)) prach_mask=1;
      break;

    case 8:
      if ((subframe==3) || (subframe==8)) prach_mask=1;
      break;

    case 9:
      if ((subframe==1) || (subframe==4) || (subframe==7)) prach_mask=1;
      break;

    case 10:
      if ((subframe==2) || (subframe==5) || (subframe==8)) prach_mask=1;
      break;

    case 11:
      if ((subframe==3) || (subframe==6) || (subframe==9)) prach_mask=1;
      break;

    case 12:
      if ((subframe&1)==0) prach_mask=1;
      break;

    case 13:
      if ((subframe&1)==1) prach_mask=1;
      break;

    case 14:
      prach_mask=1;
      break;

    case 15:
      if (subframe==9) prach_mask=1;
      break;
    }
  } else { // TDD

    AssertFatal(prach_ConfigIndex<64,
		"Illegal prach_ConfigIndex %d for ",prach_ConfigIndex);
    AssertFatal(tdd_preamble_map[prach_ConfigIndex][tdd_config].num_prach>0,
		"Illegal prach_ConfigIndex %d for ",prach_ConfigIndex);

    t0_ra = tdd_preamble_map[prach_ConfigIndex][tdd_config].map[0].t0_ra;
    t1_ra = tdd_preamble_map[prach_ConfigIndex][tdd_config].map[0].t1_ra;
    t2_ra = tdd_preamble_map[prach_ConfigIndex][tdd_config].map[0].t2_ra;
#ifdef PRACH_DEBUG
    LOG_I(PHY,"[PRACH] Checking for PRACH format (ConfigIndex %d) in TDD subframe %d (%d,%d,%d)\n",
          prach_ConfigIndex,
          subframe,
          t0_ra,t1_ra,t2_ra);
#endif

    if ((((t0_ra == 1) && ((frame &1)==0))||  // frame is even and PRACH is in even frames
         ((t0_ra == 2) && ((frame &1)==1))||  // frame is odd and PRACH is in odd frames
         (t0_ra == 0)) &&                                // PRACH is in all frames
        (((subframe<5)&&(t1_ra==0)) ||                   // PRACH is in 1st half-frame
         (((subframe>4)&&(t1_ra==1))))) {                // PRACH is in 2nd half-frame
      if ((prach_ConfigIndex<48) &&                          // PRACH only in normal UL subframe
	  (((subframe%5)-2)==t2_ra)) prach_mask=1;
      else if ((prach_ConfigIndex>47) && (((subframe%5)-1)==t2_ra)) prach_mask=1;      // PRACH can be in UpPTS
    }
  }

  return(prach_mask);
}

int is_prach_subframe(LTE_DL_FRAME_PARMS *frame_parms,uint32_t frame, uint8_t subframe) {
  
  uint8_t prach_ConfigIndex  = frame_parms->prach_config_common.prach_ConfigInfo.prach_ConfigIndex;
  int prach_mask             = is_prach_subframe0(frame_parms,prach_ConfigIndex,frame,subframe);

#if (RRC_VERSION >= MAKE_VERSION(14, 0, 0))
  int i;

  for (i=0;i<4;i++) {
    if (frame_parms->prach_emtc_config_common.prach_ConfigInfo.prach_CElevel_enable[i] == 1) 
      prach_mask|=(is_prach_subframe0(frame_parms,frame_parms->prach_emtc_config_common.prach_ConfigInfo.prach_ConfigIndex[i],frame,subframe)<<(i+1));
  }
#endif
  return(prach_mask);
}

int32_t generate_prach( PHY_VARS_UE *ue, uint8_t eNB_id, uint8_t subframe, uint16_t Nf )
{

  lte_frame_type_t frame_type         = ue->frame_parms.frame_type;
  //uint8_t tdd_config         = ue->frame_parms.tdd_config;
  uint16_t rootSequenceIndex = ue->frame_parms.prach_config_common.rootSequenceIndex;
  uint8_t prach_ConfigIndex  = ue->frame_parms.prach_config_common.prach_ConfigInfo.prach_ConfigIndex;
  uint8_t Ncs_config         = ue->frame_parms.prach_config_common.prach_ConfigInfo.zeroCorrelationZoneConfig;
  uint8_t restricted_set     = ue->frame_parms.prach_config_common.prach_ConfigInfo.highSpeedFlag;
  //uint8_t n_ra_prboffset     = ue->frame_parms.prach_config_common.prach_ConfigInfo.prach_FreqOffset;
  uint8_t preamble_index     = ue->prach_resources[eNB_id]->ra_PreambleIndex;
  uint8_t tdd_mapindex       = ue->prach_resources[eNB_id]->ra_TDD_map_index;
  int16_t *prachF           = ue->prach_vars[eNB_id]->prachF;
  static int16_t prach_tmp[45600*2] __attribute__((aligned(32)));
  int16_t *prach            = prach_tmp;
  int16_t *prach2;
  int16_t amp               = ue->prach_vars[eNB_id]->amp;
  int16_t Ncp;
  uint8_t n_ra_prb;
  uint16_t NCS;
  uint16_t *prach_root_sequence_map;
  uint16_t preamble_offset,preamble_shift;
  uint16_t preamble_index0,n_shift_ra,n_shift_ra_bar;
  uint16_t d_start,numshift;

  uint8_t prach_fmt = get_prach_fmt(prach_ConfigIndex,frame_type);
  //uint8_t Nsp=2;
  //uint8_t f_ra,t1_ra;
  uint16_t N_ZC = (prach_fmt<4)?839:139;
  uint8_t not_found;
  int k;
  int16_t *Xu;
  uint16_t u;
  int32_t Xu_re,Xu_im;
  uint16_t offset,offset2;
  int prach_start;
  int i, prach_len;
  uint16_t first_nonzero_root_idx=0;

#if defined(EXMIMO) || defined(OAI_USRP)
  prach_start =  (ue->rx_offset+subframe*ue->frame_parms.samples_per_tti-ue->hw_timing_advance-ue->N_TA_offset);
#ifdef PRACH_DEBUG
    LOG_I(PHY,"[UE %d] prach_start %d, rx_offset %d, hw_timing_advance %d, N_TA_offset %d\n", ue->Mod_id,
        prach_start,
        ue->rx_offset,
        ue->hw_timing_advance,
        ue->N_TA_offset);
#endif

  if (prach_start<0)
    prach_start+=(ue->frame_parms.samples_per_tti*LTE_NUMBER_OF_SUBFRAMES_PER_FRAME);

  if (prach_start>=(ue->frame_parms.samples_per_tti*LTE_NUMBER_OF_SUBFRAMES_PER_FRAME))
    prach_start-=(ue->frame_parms.samples_per_tti*LTE_NUMBER_OF_SUBFRAMES_PER_FRAME);

#else //normal case (simulation)
  prach_start = subframe*ue->frame_parms.samples_per_tti-ue->N_TA_offset;
  LOG_I(PHY,"[UE %d] prach_start %d, rx_offset %d, hw_timing_advance %d, N_TA_offset %d\n", ue->Mod_id,
    prach_start,
    ue->rx_offset,
    ue->hw_timing_advance,
    ue->N_TA_offset);
  
#endif


  // First compute physical root sequence
  if (restricted_set == 0) {
    AssertFatal(Ncs_config <= 15,
		"[PHY] FATAL, Illegal Ncs_config for unrestricted format %"PRIu8"\n", Ncs_config );
    NCS = NCS_unrestricted[Ncs_config];
  } else {
    AssertFatal(Ncs_config <= 14,
		"[PHY] FATAL, Illegal Ncs_config for restricted format %"PRIu8"\n", Ncs_config );
    NCS = NCS_restricted[Ncs_config];
  }

  n_ra_prb = get_prach_prb_offset(&(ue->frame_parms),
				  ue->frame_parms.prach_config_common.prach_ConfigInfo.prach_ConfigIndex,
				  ue->frame_parms.prach_config_common.prach_ConfigInfo.prach_FreqOffset,
				  tdd_mapindex, Nf);
  prach_root_sequence_map = (prach_fmt<4) ? prach_root_sequence_map0_3 : prach_root_sequence_map4;

  /*
  // this code is not part of get_prach_prb_offset
  if (frame_type == TDD) { // TDD

    if (tdd_preamble_map[prach_ConfigIndex][tdd_config].num_prach==0) {
      LOG_E( PHY, "[PHY][UE %"PRIu8"] Illegal prach_ConfigIndex %"PRIu8" for ", ue->Mod_id, prach_ConfigIndex );
    }

    // adjust n_ra_prboffset for frequency multiplexing (p.36 36.211)
    f_ra = tdd_preamble_map[prach_ConfigIndex][tdd_config].map[tdd_mapindex].f_ra;

    if (prach_fmt < 4) {
      if ((f_ra&1) == 0) {
        n_ra_prb = n_ra_prboffset + 6*(f_ra>>1);
      } else {
        n_ra_prb = ue->frame_parms.N_RB_UL - 6 - n_ra_prboffset + 6*(f_ra>>1);
      }
    } else {
      if ((tdd_config >2) && (tdd_config<6))
        Nsp = 2;

      t1_ra = tdd_preamble_map[prach_ConfigIndex][tdd_config].map[0].t1_ra;

      if ((((Nf&1)*(2-Nsp)+t1_ra)&1) == 0) {
        n_ra_prb = 6*f_ra;
      } else {
        n_ra_prb = ue->frame_parms.N_RB_UL - 6*(f_ra+1);
      }
    }
  }
  */

  // This is the relative offset (for unrestricted case) in the root sequence table (5.7.2-4 from 36.211) for the given preamble index
  preamble_offset = ((NCS==0)? preamble_index : (preamble_index/(N_ZC/NCS)));

  if (restricted_set == 0) {
    // This is the \nu corresponding to the preamble index
    preamble_shift  = (NCS==0)? 0 : (preamble_index % (N_ZC/NCS));
    preamble_shift *= NCS;
  } else { // This is the high-speed case

#ifdef PRACH_DEBUG
    LOG_I(PHY,"[UE %d] High-speed mode, NCS_config %d\n",ue->Mod_id,Ncs_config);
#endif

    not_found = 1;
    preamble_index0 = preamble_index;
    // set preamble_offset to initial rootSequenceIndex and look if we need more root sequences for this
    // preamble index and find the corresponding cyclic shift
    preamble_offset = 0; // relative rootSequenceIndex;

    while (not_found == 1) {
      // current root depending on rootSequenceIndex and preamble_offset
      int index = (rootSequenceIndex + preamble_offset) % N_ZC;

      if (prach_fmt<4) {
        // prach_root_sequence_map points to prach_root_sequence_map0_3
        DevAssert( index < sizeof(prach_root_sequence_map0_3) / sizeof(prach_root_sequence_map0_3[0]) );
      } else {
        // prach_root_sequence_map points to prach_root_sequence_map4
        DevAssert( index < sizeof(prach_root_sequence_map4) / sizeof(prach_root_sequence_map4[0]) );
      }

      u = prach_root_sequence_map[index];

      uint16_t n_group_ra = 0;

      if ( (du[u]<(N_ZC/3)) && (du[u]>=NCS) ) {
        n_shift_ra     = du[u]/NCS;
        d_start        = (du[u]<<1) + (n_shift_ra * NCS);
        n_group_ra     = N_ZC/d_start;
        n_shift_ra_bar = max(0,(N_ZC-(du[u]<<1)-(n_group_ra*d_start))/N_ZC);
      } else if  ( (du[u]>=(N_ZC/3)) && (du[u]<=((N_ZC - NCS)>>1)) ) {
        n_shift_ra     = (N_ZC - (du[u]<<1))/NCS;
        d_start        = N_ZC - (du[u]<<1) + (n_shift_ra * NCS);
        n_group_ra     = du[u]/d_start;
        n_shift_ra_bar = min(n_shift_ra,max(0,(du[u]- (n_group_ra*d_start))/NCS));
      } else {
        n_shift_ra     = 0;
        n_shift_ra_bar = 0;
      }

      // This is the number of cyclic shifts for the current root u
      numshift = (n_shift_ra*n_group_ra) + n_shift_ra_bar;

      if (numshift>0 && preamble_index0==preamble_index)
        first_nonzero_root_idx = preamble_offset;

      if (preamble_index0 < numshift) {
        not_found      = 0;
        preamble_shift = (d_start * (preamble_index0/n_shift_ra)) + ((preamble_index0%n_shift_ra)*NCS);

      } else { // skip to next rootSequenceIndex and recompute parameters
        preamble_offset++;
        preamble_index0 -= numshift;
      }
    }
  }

  // now generate PRACH signal
#ifdef PRACH_DEBUG

  if (NCS>0)
    LOG_I(PHY,"Generate PRACH for RootSeqIndex %d, Preamble Index %d, NCS %d (NCS_config %d, N_ZC/NCS %d) n_ra_prb %d: Preamble_offset %d, Preamble_shift %d\n",
          rootSequenceIndex,preamble_index,NCS,Ncs_config,N_ZC/NCS,n_ra_prb,
          preamble_offset,preamble_shift);

#endif

  //  nsymb = (frame_parms->Ncp==0) ? 14:12;
  //  subframe_offset = (unsigned int)frame_parms->ofdm_symbol_size*subframe*nsymb;

  k = (12*n_ra_prb) - 6*ue->frame_parms.N_RB_UL;

  if (k<0)
    k+=ue->frame_parms.ofdm_symbol_size;

  k*=12;
  k+=13;

  Xu = (int16_t*)ue->X_u[preamble_offset-first_nonzero_root_idx];

  /*
    k+=(12*ue->frame_parms.first_carrier_offset);
    if (k>(12*ue->frame_parms.ofdm_symbol_size))
    k-=(12*ue->frame_parms.ofdm_symbol_size);
  */
  k*=2;

  switch (ue->frame_parms.N_RB_UL) {
  case 6:
    memset((void*)prachF,0,4*1536);
    break;

  case 15:
    memset((void*)prachF,0,4*3072);
    break;

  case 25:
    memset((void*)prachF,0,4*6144);
    break;

  case 50:
    memset((void*)prachF,0,4*12288);
    break;

  case 75:
    memset((void*)prachF,0,4*18432);
    break;

  case 100:
    if (ue->frame_parms.threequarter_fs == 0)
      memset((void*)prachF,0,4*24576);
    else
      memset((void*)prachF,0,4*18432);
    break;
  }

  for (offset=0,offset2=0; offset<N_ZC; offset++,offset2+=preamble_shift) {

    if (offset2 >= N_ZC)
      offset2 -= N_ZC;

    Xu_re = (((int32_t)Xu[offset<<1]*amp)>>15);
    Xu_im = (((int32_t)Xu[1+(offset<<1)]*amp)>>15);
    prachF[k++]= ((Xu_re*ru[offset2<<1]) - (Xu_im*ru[1+(offset2<<1)]))>>15;
    prachF[k++]= ((Xu_im*ru[offset2<<1]) + (Xu_re*ru[1+(offset2<<1)]))>>15;

    if (k==(12*2*ue->frame_parms.ofdm_symbol_size))
      k=0;
  }

  switch (prach_fmt) {
  case 0:
    Ncp = 3168;
    break;

  case 1:
  case 3:
    Ncp = 21024;
    break;

  case 2:
    Ncp = 6240;
    break;

  case 4:
    Ncp = 448;
    break;

  default:
    Ncp = 3168;
    break;
  }

  switch (ue->frame_parms.N_RB_UL) {
  case 6:
    Ncp>>=4;
    prach+=4; // makes prach2 aligned to 128-bit
    break;

  case 15:
    Ncp>>=3;
    break;

  case 25:
    Ncp>>=2;
    break;

  case 50:
    Ncp>>=1;
    break;

  case 75:
    Ncp=(Ncp*3)>>2;
    break;
  }

  if (ue->frame_parms.threequarter_fs == 1)
    Ncp=(Ncp*3)>>2;

  prach2 = prach+(Ncp<<1);

  // do IDFT
  switch (ue->frame_parms.N_RB_UL) {
  case 6:
    if (prach_fmt == 4) {
      idft256(prachF,prach2,1);
      memmove( prach, prach+512, Ncp<<2 );
      prach_len = 256+Ncp;
    } else {
      idft1536(prachF,prach2,1);
      memmove( prach, prach+3072, Ncp<<2 );
      prach_len = 1536+Ncp;

      if (prach_fmt>1) {
        memmove( prach2+3072, prach2, 6144 );
        prach_len = 2*1536+Ncp;
      }
    }

    break;

  case 15:
    if (prach_fmt == 4) {
      idft512(prachF,prach2,1);
      //TODO: account for repeated format in dft output
      memmove( prach, prach+1024, Ncp<<2 );
      prach_len = 512+Ncp;
    } else {
      idft3072(prachF,prach2);
      memmove( prach, prach+6144, Ncp<<2 );
      prach_len = 3072+Ncp;

      if (prach_fmt>1) {
        memmove( prach2+6144, prach2, 12288 );
        prach_len = 2*3072+Ncp;
      }
    }

    break;

  case 25:
  default:
    if (prach_fmt == 4) {
      idft1024(prachF,prach2,1);
      memmove( prach, prach+2048, Ncp<<2 );
      prach_len = 1024+Ncp;
    } else {
      idft6144(prachF,prach2);
      /*for (i=0;i<6144*2;i++)
      prach2[i]<<=1;*/
      memmove( prach, prach+12288, Ncp<<2 );
      prach_len = 6144+Ncp;

      if (prach_fmt>1) {
        memmove( prach2+12288, prach2, 24576 );
        prach_len = 2*6144+Ncp;
      }
    }

    break;

  case 50:
    if (prach_fmt == 4) {
      idft2048(prachF,prach2,1);
      memmove( prach, prach+4096, Ncp<<2 );
      prach_len = 2048+Ncp;
    } else {
      idft12288(prachF,prach2);
      memmove( prach, prach+24576, Ncp<<2 );
      prach_len = 12288+Ncp;

      if (prach_fmt>1) {
        memmove( prach2+24576, prach2, 49152 );
        prach_len = 2*12288+Ncp;
      }
    }

    break;

  case 75:
    if (prach_fmt == 4) {
      idft3072(prachF,prach2);
      //TODO: account for repeated format in dft output
      memmove( prach, prach+6144, Ncp<<2 );
      prach_len = 3072+Ncp;
    } else {
      idft18432(prachF,prach2);
      memmove( prach, prach+36864, Ncp<<2 );
      prach_len = 18432+Ncp;

      if (prach_fmt>1) {
        memmove( prach2+36834, prach2, 73728 );
        prach_len = 2*18432+Ncp;
      }
    }

    break;

  case 100:
    if (ue->frame_parms.threequarter_fs == 0) { 
      if (prach_fmt == 4) {
	idft4096(prachF,prach2,1);
	memmove( prach, prach+8192, Ncp<<2 );
	prach_len = 4096+Ncp;
      } else {
	idft24576(prachF,prach2);
	memmove( prach, prach+49152, Ncp<<2 );
	prach_len = 24576+Ncp;
	
	if (prach_fmt>1) {
	  memmove( prach2+49152, prach2, 98304 );
	  prach_len = 2* 24576+Ncp;
	}
      }
    }
    else {
      if (prach_fmt == 4) {
	idft3072(prachF,prach2);
	//TODO: account for repeated format in dft output
	memmove( prach, prach+6144, Ncp<<2 );
	prach_len = 3072+Ncp;
      } else {
	idft18432(prachF,prach2);
	memmove( prach, prach+36864, Ncp<<2 );
	prach_len = 18432+Ncp;
	printf("Generated prach for 100 PRB, 3/4 sampling\n");
	if (prach_fmt>1) {
	  memmove( prach2+36834, prach2, 73728 );
	  prach_len = 2*18432+Ncp;
	}
      } 
    }

    break;
  }

  //LOG_I(PHY,"prach_len=%d\n",prach_len);

  AssertFatal(prach_fmt<4,
	      "prach_fmt4 not fully implemented" );
#if defined(EXMIMO) || defined(OAI_USRP)
  int j;
  int overflow = prach_start + prach_len - LTE_NUMBER_OF_SUBFRAMES_PER_FRAME*ue->frame_parms.samples_per_tti;
  LOG_I( PHY, "prach_start=%d, overflow=%d\n", prach_start, overflow );
  
  for (i=prach_start,j=0; i<min(ue->frame_parms.samples_per_tti*LTE_NUMBER_OF_SUBFRAMES_PER_FRAME,prach_start+prach_len); i++,j++) {
    ((int16_t*)ue->common_vars.txdata[0])[2*i] = prach[2*j]<<4;
    ((int16_t*)ue->common_vars.txdata[0])[2*i+1] = prach[2*j+1]<<4;
  }
  
  for (i=0; i<overflow; i++,j++) {
    ((int16_t*)ue->common_vars.txdata[0])[2*i] = prach[2*j]<<4;
    ((int16_t*)ue->common_vars.txdata[0])[2*i+1] = prach[2*j+1]<<4;
  }
#if defined(EXMIMO)
  // handle switch before 1st TX subframe, guarantee that the slot prior to transmission is switch on
  for (k=prach_start - (ue->frame_parms.samples_per_tti>>1) ; k<prach_start ; k++) {
    if (k<0)
      ue->common_vars.txdata[0][k+ue->frame_parms.samples_per_tti*LTE_NUMBER_OF_SUBFRAMES_PER_FRAME] &= 0xFFFEFFFE;
    else if (k>(ue->frame_parms.samples_per_tti*LTE_NUMBER_OF_SUBFRAMES_PER_FRAME))
      ue->common_vars.txdata[0][k-ue->frame_parms.samples_per_tti*LTE_NUMBER_OF_SUBFRAMES_PER_FRAME] &= 0xFFFEFFFE;
    else
      ue->common_vars.txdata[0][k] &= 0xFFFEFFFE;
  }
#endif
#else
  
  for (i=0; i<prach_len; i++) {
    ((int16_t*)(&ue->common_vars.txdata[0][prach_start]))[2*i] = prach[2*i];
    ((int16_t*)(&ue->common_vars.txdata[0][prach_start]))[2*i+1] = prach[2*i+1];
  }
  
#endif
  

  
#if defined(PRACH_WRITE_OUTPUT_DEBUG)
  write_output("prach_txF0.m","prachtxF0",prachF,prach_len-Ncp,1,1);
  write_output("prach_tx0.m","prachtx0",prach+(Ncp<<1),prach_len-Ncp,1,1);
  write_output("txsig.m","txs",(int16_t*)(&ue->common_vars.txdata[0][0]),2*ue->frame_parms.samples_per_tti,1,1);
  exit(-1);
#endif

  return signal_energy( (int*)prach, 256 );
}
//__m128i mmtmpX0,mmtmpX1,mmtmpX2,mmtmpX3;
>>>>>>> c03650fd

#if (RRC_VERSION < MAKE_VERSION(14, 0, 0))
#define rx_prach0 rx_prach
#endif

void rx_prach0(PHY_VARS_eNB *eNB,
	       RU_t *ru,
	       uint16_t *max_preamble,
	       uint16_t *max_preamble_energy,
	       uint16_t *max_preamble_delay,
	       uint16_t Nf, 
	       uint8_t tdd_mapindex
#if (RRC_VERSION >= MAKE_VERSION(14, 0, 0))
	       ,uint8_t br_flag,
	       uint8_t ce_level
#endif
	       )
{

  int i;

  LTE_DL_FRAME_PARMS *fp;
  lte_frame_type_t   frame_type;
  uint16_t           rootSequenceIndex;  
  uint8_t            prach_ConfigIndex;   
  uint8_t            Ncs_config;          
  uint8_t            restricted_set;      
  uint8_t            n_ra_prb;

#ifdef PRACH_DEBUG
  int                frame;
#endif
  int                subframe;
  int16_t            *prachF=NULL;
  int16_t            **rxsigF=NULL;
  int                nb_rx;

  int16_t *prach2;
  uint8_t preamble_index;
  uint16_t NCS,NCS2;
  uint16_t preamble_offset=0,preamble_offset_old;
  int16_t preamble_shift=0;
  uint32_t preamble_shift2;
  uint16_t preamble_index0=0,n_shift_ra=0,n_shift_ra_bar;
  uint16_t d_start=0;
  uint16_t numshift=0;
  uint16_t *prach_root_sequence_map;
  uint8_t not_found;
  int k=0;
  uint16_t u;
  int16_t *Xu;
  uint16_t offset;
  int16_t Ncp;
  uint16_t first_nonzero_root_idx=0;
  uint8_t new_dft=0;
  uint8_t aa;
  int32_t lev;
  int16_t levdB;
  int fft_size,log2_ifft_size;
  int16_t prach_ifft_tmp[2048*2] __attribute__((aligned(32)));
  int32_t *prach_ifft=(int32_t*)NULL;
  int32_t **prach_ifftp=(int32_t **)NULL;
#if (RRC_VERSION >= MAKE_VERSION(14, 0, 0))
  int prach_ifft_cnt=0;
#endif
#ifdef PRACH_DEBUG
  int en0=0;
#endif

  if (ru) { 
    fp    = &ru->frame_parms;
    nb_rx = ru->nb_rx;
  }
  else if (eNB) {
    fp    = &eNB->frame_parms;
    nb_rx = fp->nb_antennas_rx;
  }
  else AssertFatal(1==0,"rx_prach called without valid RU or eNB descriptor\n");
  
  frame_type          = fp->frame_type;

#if (RRC_VERSION >= MAKE_VERSION(14, 0, 0))
  if (br_flag == 1) {
    AssertFatal(fp->prach_emtc_config_common.prach_Config_enabled==1,
		"emtc prach_Config is not enabled\n");
    AssertFatal(fp->prach_emtc_config_common.prach_ConfigInfo.prach_CElevel_enable[ce_level]==1,
		"ce_level %d is not active\n",ce_level);
    rootSequenceIndex   = fp->prach_emtc_config_common.rootSequenceIndex;
    prach_ConfigIndex   = fp->prach_emtc_config_common.prach_ConfigInfo.prach_ConfigIndex[ce_level];
    Ncs_config          = fp->prach_emtc_config_common.prach_ConfigInfo.zeroCorrelationZoneConfig;
    restricted_set      = fp->prach_emtc_config_common.prach_ConfigInfo.highSpeedFlag;
    n_ra_prb            = get_prach_prb_offset(fp,prach_ConfigIndex,
					       fp->prach_emtc_config_common.prach_ConfigInfo.prach_FreqOffset[ce_level],
					       tdd_mapindex,Nf);
    // update pointers to results for ce_level
    max_preamble        += ce_level;
    max_preamble_energy += ce_level;
    max_preamble_delay  += ce_level;
  }
  else 
#endif
    {
      rootSequenceIndex   = fp->prach_config_common.rootSequenceIndex;
      prach_ConfigIndex   = fp->prach_config_common.prach_ConfigInfo.prach_ConfigIndex;
      Ncs_config          = fp->prach_config_common.prach_ConfigInfo.zeroCorrelationZoneConfig;
      restricted_set      = fp->prach_config_common.prach_ConfigInfo.highSpeedFlag;
      n_ra_prb            = get_prach_prb_offset(fp,prach_ConfigIndex,
						 fp->prach_config_common.prach_ConfigInfo.prach_FreqOffset,
						 tdd_mapindex,Nf);
    }

  int16_t *prach[nb_rx];
  uint8_t prach_fmt = get_prach_fmt(prach_ConfigIndex,frame_type);
  uint16_t N_ZC = (prach_fmt <4)?839:139;
  
  if (eNB) {
#if (RRC_VERSION >= MAKE_VERSION(14, 0, 0))
    if (br_flag == 1) {
      prach_ifftp         = eNB->prach_vars_br.prach_ifft[ce_level];
#ifdef PRACH_DEBUG
      frame               = eNB->proc.frame_prach_br;
#endif
      subframe            = eNB->proc.subframe_prach_br;
      prachF              = eNB->prach_vars_br.prachF;
      rxsigF              = eNB->prach_vars_br.rxsigF[ce_level];
#ifdef PRACH_DEBUG
      if ((frame&1023) < 20) LOG_I(PHY,"PRACH (eNB) : running rx_prach (br_flag %d, ce_level %d) for frame %d subframe %d, prach_FreqOffset %d, prach_ConfigIndex %d, rootSequenceIndex %d, repetition number %d,numRepetitionsPrePreambleAttempt %d\n",
				   br_flag,ce_level,frame,subframe,
				   fp->prach_emtc_config_common.prach_ConfigInfo.prach_FreqOffset[ce_level],
				   prach_ConfigIndex,rootSequenceIndex,
				   eNB->prach_vars_br.repetition_number[ce_level],
				   fp->prach_emtc_config_common.prach_ConfigInfo.prach_numRepetitionPerPreambleAttempt[ce_level]);
#endif
    }
    else
#endif
      {
        prach_ifftp       = eNB->prach_vars.prach_ifft[0];
#ifdef PRACH_DEBUG
        frame             = eNB->proc.frame_prach;
#endif
        subframe          = eNB->proc.subframe_prach;
        prachF            = eNB->prach_vars.prachF;
        rxsigF            = eNB->prach_vars.rxsigF[0];
#ifdef PRACH_DEBUG
        //if ((frame&1023) < 20) LOG_I(PHY,"PRACH (eNB) : running rx_prach for subframe %d, prach_FreqOffset %d, prach_ConfigIndex %d , rootSequenceIndex %d\n", subframe,fp->prach_config_common.prach_ConfigInfo.prach_FreqOffset,prach_ConfigIndex,rootSequenceIndex);
#endif
      }
  }
  else {
#if (RRC_VERSION >= MAKE_VERSION(14, 0, 0))
    if (br_flag == 1) {
#ifdef PRACH_DEBUG
        frame             = ru->proc.frame_prach_br;
#endif
        subframe          = ru->proc.subframe_prach_br;
        rxsigF            = ru->prach_rxsigF_br[ce_level];
#ifdef PRACH_DEBUG
        if ((frame&1023) < 20) LOG_I(PHY,"PRACH (RU) : running rx_prach (br_flag %d, ce_level %d) for frame %d subframe %d, prach_FreqOffset %d, prach_ConfigIndex %d\n",
				     br_flag,ce_level,frame,subframe,fp->prach_emtc_config_common.prach_ConfigInfo.prach_FreqOffset[ce_level],prach_ConfigIndex);
#endif
    }
    else
#endif
      {
#ifdef PRACH_DEBUG
        frame             = ru->proc.frame_prach;
#endif
        subframe          = ru->proc.subframe_prach;
        rxsigF            = ru->prach_rxsigF;
#ifdef PRACH_DEBUG
        if ((frame&1023) < 20) LOG_I(PHY,"PRACH (RU) : running rx_prach for subframe %d, prach_FreqOffset %d, prach_ConfigIndex %d\n",
	      subframe,fp->prach_config_common.prach_ConfigInfo.prach_FreqOffset,prach_ConfigIndex);
#endif
      }

  }

  AssertFatal(ru!=NULL,"ru is null\n");

  for (aa=0; aa<nb_rx; aa++) {
    if (ru->if_south == LOCAL_RF) { // set the time-domain signal if we have to use it in this node
      // DJP - indexing below in subframe zero takes us off the beginning of the array???
      prach[aa] = (int16_t*)&ru->common.rxdata[aa][(subframe*fp->samples_per_tti)-ru->N_TA_offset];
#ifdef PRACH_DEBUG
      int32_t en0=signal_energy((int32_t*)prach[aa],fp->samples_per_tti);
      int8_t dbEn0 = dB_fixed(en0);
      int8_t rach_dBm = dbEn0 - eNB->rx_total_gain_dB;

#ifdef PRACH_WRITE_OUTPUT_DEBUG
        if (dbEn0>32 && prach[0]!= NULL)
        {
          static int counter=0;

          char buffer[80];
          //counter++;
          sprintf(buffer, "%s%d", "/tmp/prach_rx",counter);
          write_output(buffer,"prach_rx",prach[0],fp->samples_per_tti,1,13);
        }
#endif

      if (dbEn0>32)
      {
#ifdef PRACH_WRITE_OUTPUT_DEBUG
        if (prach[0]!= NULL) write_output("prach_rx","prach_rx",prach[0],fp->samples_per_tti,1,1);
#endif
        LOG_I(PHY,"RU %d, br_flag %d ce_level %d frame %d subframe %d per_tti:%d prach:%p (energy %d) TA:%d rach_dBm:%d rxdata:%p index:%d\n",ru->idx,br_flag,ce_level,frame,subframe,fp->samples_per_tti,prach[aa],dbEn0,ru->N_TA_offset,rach_dBm,ru->common.rxdata[aa], (subframe*fp->samples_per_tti)-ru->N_TA_offset);
        }
#endif
    }
  }

  // First compute physical root sequence
  if (restricted_set == 0) {
    AssertFatal(Ncs_config<=15,
		"Illegal Ncs_config for unrestricted format %d\n",Ncs_config);
    NCS = NCS_unrestricted[Ncs_config];
  } else {
    AssertFatal(Ncs_config<=14,
		"FATAL, Illegal Ncs_config for restricted format %d\n",Ncs_config);
    NCS = NCS_restricted[Ncs_config];
  }

  if (eNB) start_meas(&eNB->rx_prach);


  prach_root_sequence_map = (prach_fmt < 4) ? prach_root_sequence_map0_3 : prach_root_sequence_map4;

  // PDP is oversampled, e.g. 1024 sample instead of 839
  // Adapt the NCS (zero-correlation zones) with oversampling factor e.g. 1024/839
  NCS2 = (N_ZC==839) ? ((NCS<<10)/839) : ((NCS<<8)/139);

  if (NCS2==0)
    NCS2 = N_ZC;

  switch (prach_fmt) {
  case 0:
    Ncp = 3168;
    break;

  case 1:
  case 3:
    Ncp = 21024;
    break;

  case 2:
    Ncp = 6240;
    break;

  case 4:
    Ncp = 448;
    break;

  default:
    Ncp = 3168;
    break;
  }

  // Adjust CP length based on UL bandwidth
  switch (fp->N_RB_UL) {
  case 6:
    Ncp>>=4;
    break;

  case 15:
    Ncp>>=3;
    break;

  case 25:
    Ncp>>=2;
    break;

  case 50:
    Ncp>>=1;
    break;

  case 75:
    Ncp=(Ncp*3)>>2;
    break;

  case 100:
    if (fp->threequarter_fs == 1)
      Ncp=(Ncp*3)>>2;
    break;
  }


  if (((eNB!=NULL) && (ru->function != NGFI_RAU_IF4p5))||
      ((eNB==NULL) && (ru->function == NGFI_RRU_IF4p5))) { // compute the DFTs of the PRACH temporal resources
    // Do forward transform
#ifdef PRACH_DEBUG
    LOG_D(PHY,"rx_prach: Doing FFT for N_RB_UL %d nb_rx:%d Ncp:%d\n",fp->N_RB_UL, nb_rx, Ncp);
#endif
    for (aa=0; aa<nb_rx; aa++) {
      AssertFatal(prach[aa]!=NULL,"prach[%d] is null\n",aa);
      prach2 = prach[aa] + (Ncp<<1);
  
      // do DFT
      switch (fp->N_RB_UL) {
      case 6:
	if (prach_fmt == 4) {
	  dft256(prach2,rxsigF[aa],1);
	} else {
	  dft1536(prach2,rxsigF[aa],1);
	  
	  if (prach_fmt>1)
	    dft1536(prach2+3072,rxsigF[aa]+3072,1);
	}
	
	break;
	
      case 15:
	if (prach_fmt == 4) {
	  dft256(prach2,rxsigF[aa],1);
	} else {
	  dft3072(prach2,rxsigF[aa]);
	  
	  if (prach_fmt>1)
	    dft3072(prach2+6144,rxsigF[aa]+6144);
	}
	
	break;
	
      case 25:
      default:
	if (prach_fmt == 4) {
	  dft1024(prach2,rxsigF[aa],1);
	  fft_size = 1024;
	} else {
	  dft6144(prach2,rxsigF[aa]);
	  
	  if (prach_fmt>1)
	    dft6144(prach2+12288,rxsigF[aa]+12288);
	  
	  fft_size = 6144;
	}
	
	break;
	
      case 50:
	if (prach_fmt == 4) {
	  dft2048(prach2,rxsigF[aa],1);
	} else {
	  dft12288(prach2,rxsigF[aa]);
	  
	  if (prach_fmt>1)
	    dft12288(prach2+24576,rxsigF[aa]+24576);
	}
	
	break;
	
      case 75:
	if (prach_fmt == 4) {
	  dft3072(prach2,rxsigF[aa]);
	} else {
	  dft18432(prach2,rxsigF[aa]);
	  
	  if (prach_fmt>1)
	    dft18432(prach2+36864,rxsigF[aa]+36864);
	}
	
	break;
	
      case 100:
	if (fp->threequarter_fs==0) {
	  if (prach_fmt == 4) {
	    dft4096(prach2,rxsigF[aa],1);
	  } else {
	    dft24576(prach2,rxsigF[aa]);
	    
	    if (prach_fmt>1)
	      dft24576(prach2+49152,rxsigF[aa]+49152);
	  }
	} else {
	  if (prach_fmt == 4) {
	    dft3072(prach2,rxsigF[aa]);
	  } else {
	    dft18432(prach2,rxsigF[aa]);
	    
	    if (prach_fmt>1)
	      dft18432(prach2+36864,rxsigF[aa]+36864);
	  }
	}
	
	break;
      }

      k = (12*n_ra_prb) - 6*fp->N_RB_UL;
      
      if (k<0) {
	k+=(fp->ofdm_symbol_size);
      }
      
      k*=12;
      k+=13; 
      k*=2;
      int dftsize_x2 = fp->ofdm_symbol_size*24;
      //LOG_D(PHY,"Shifting prach_rxF from %d to 0\n",k);

      if ((k+(839*2)) > dftsize_x2) { // PRACH signal is split around DC 
	memmove((void*)&rxsigF[aa][dftsize_x2-k],(void*)&rxsigF[aa][0],(k+(839*2)-dftsize_x2)*2);	
	memmove((void*)&rxsigF[aa][0],(void*)(&rxsigF[aa][k]),(dftsize_x2-k)*2);	
      }
      else  // PRACH signal is not split around DC
	memmove((void*)&rxsigF[aa][0],(void*)(&rxsigF[aa][k]),839*4);	
      
    }
	     
  }

  if ((eNB==NULL) && (ru!=NULL) && ru->function == NGFI_RRU_IF4p5) {

    /// **** send_IF4 of rxsigF to RAU **** ///
#if (RRC_VERSION >= MAKE_VERSION(14, 0, 0))
    if (br_flag == 1) send_IF4p5(ru, ru->proc.frame_prach, ru->proc.subframe_prach, IF4p5_PRACH+1+ce_level);      

    else
#endif
      send_IF4p5(ru, ru->proc.frame_prach, ru->proc.subframe_prach, IF4p5_PRACH);
    
    return;
  } else if (eNB!=NULL) {

#ifdef PRACH_DEBUG
    int en = dB_fixed(signal_energy((int32_t*)&rxsigF[0][0],840));
    if ((en > 60)&&(br_flag==1)) LOG_I(PHY,"PRACH (br_flag %d,ce_level %d, n_ra_prb %d, k %d): Frame %d, Subframe %d => %d dB\n",br_flag,ce_level,n_ra_prb,k,eNB->proc.frame_rx,eNB->proc.subframe_rx,en);
#endif
  }
  
  // in case of RAU and prach received rx_thread wakes up prach

  // here onwards is for eNodeB_3GPP or NGFI_RAU_IF4p5

  preamble_offset_old = 99;

  uint8_t update_TA  = 4;
  uint8_t update_TA2 = 1;
  switch (eNB->frame_parms.N_RB_DL) {
  case 6:
    update_TA = 16;
    break;
    
  case 25:
    update_TA = 4;
    break;
    
  case 50:
    update_TA = 2;
    break;
    
  case 75:
    update_TA  = 3;
    update_TA2 = 2;
  case 100:
    update_TA  = 1;
    break;
  }
  
  *max_preamble_energy=0;
  for (preamble_index=0 ; preamble_index<64 ; preamble_index++) {

#ifdef PRACH_DEBUG
    if (en>60) LOG_I(PHY,"frame %d, subframe %d : Trying preamble %d (br_flag %d)\n",frame,subframe,preamble_index,br_flag);
#endif
    if (restricted_set == 0) {
      // This is the relative offset in the root sequence table (5.7.2-4 from 36.211) for the given preamble index
      preamble_offset = ((NCS==0)? preamble_index : (preamble_index/(N_ZC/NCS)));
      
      if (preamble_offset != preamble_offset_old) {
        preamble_offset_old = preamble_offset;
        new_dft = 1;
        // This is the \nu corresponding to the preamble index
        preamble_shift  = 0;
      }
      
      else {
        preamble_shift  -= NCS;
	
        if (preamble_shift < 0)
          preamble_shift+=N_ZC;
      }
    } else { // This is the high-speed case
      new_dft = 0;

      // set preamble_offset to initial rootSequenceIndex and look if we need more root sequences for this
      // preamble index and find the corresponding cyclic shift
      // Check if all shifts for that root have been processed
      if (preamble_index0 == numshift) {
        not_found = 1;
        new_dft   = 1;
        preamble_index0 -= numshift;
        (preamble_offset==0 && numshift==0) ? (preamble_offset) : (preamble_offset++);

        while (not_found == 1) {
          // current root depending on rootSequenceIndex
          int index = (rootSequenceIndex + preamble_offset) % N_ZC;

          if (prach_fmt<4) {
            // prach_root_sequence_map points to prach_root_sequence_map0_3
            DevAssert( index < sizeof(prach_root_sequence_map0_3) / sizeof(prach_root_sequence_map0_3[0]) );
          } else {
            // prach_root_sequence_map points to prach_root_sequence_map4
            DevAssert( index < sizeof(prach_root_sequence_map4) / sizeof(prach_root_sequence_map4[0]) );
          }

          u = prach_root_sequence_map[index];

          uint16_t n_group_ra = 0;

          if ( (du[u]<(N_ZC/3)) && (du[u]>=NCS) ) {
            n_shift_ra     = du[u]/NCS;
            d_start        = (du[u]<<1) + (n_shift_ra * NCS);
            n_group_ra     = N_ZC/d_start;
            n_shift_ra_bar = max(0,(N_ZC-(du[u]<<1)-(n_group_ra*d_start))/N_ZC);
          } else if  ( (du[u]>=(N_ZC/3)) && (du[u]<=((N_ZC - NCS)>>1)) ) {
            n_shift_ra     = (N_ZC - (du[u]<<1))/NCS;
            d_start        = N_ZC - (du[u]<<1) + (n_shift_ra * NCS);
            n_group_ra     = du[u]/d_start;
            n_shift_ra_bar = min(n_shift_ra,max(0,(du[u]- (n_group_ra*d_start))/NCS));
          } else {
            n_shift_ra     = 0;
            n_shift_ra_bar = 0;
          }

          // This is the number of cyclic shifts for the current root u
          numshift = (n_shift_ra*n_group_ra) + n_shift_ra_bar;
          // skip to next root and recompute parameters if numshift==0
          (numshift>0) ? (not_found = 0) : (preamble_offset++);
        }
      }

      if (n_shift_ra>0)
        preamble_shift = -((d_start * (preamble_index0/n_shift_ra)) + ((preamble_index0%n_shift_ra)*NCS)); // minus because the channel is h(t -\tau + Cv)
      else
        preamble_shift = 0;

      if (preamble_shift < 0)
        preamble_shift+=N_ZC;

      preamble_index0++;

      if (preamble_index == 0)
        first_nonzero_root_idx = preamble_offset;
    }

    // Compute DFT of RX signal (conjugate input, results in conjugate output) for each new rootSequenceIndex
#ifdef PRACH_DEBUG
    if (en>60) LOG_I(PHY,"frame %d, subframe %d : preamble index %d: offset %d, preamble shift %d (br_flag %d, en %d)\n",
		     frame,subframe,preamble_index,preamble_offset,preamble_shift,br_flag,en);
#endif
    log2_ifft_size = 10;
    fft_size = 6144;

    if (new_dft == 1) {
      new_dft = 0;

#if (RRC_VERSION >= MAKE_VERSION(14, 0, 0))
      if (br_flag == 1) {
	Xu=(int16_t*)eNB->X_u_br[ce_level][preamble_offset-first_nonzero_root_idx];
	prach_ifft = prach_ifftp[prach_ifft_cnt++];
	if (eNB->prach_vars_br.repetition_number[ce_level]==1) memset(prach_ifft,0,((N_ZC==839)?2048:256)*sizeof(int32_t));
      }
      else
#endif
	{
	  Xu=(int16_t*)eNB->X_u[preamble_offset-first_nonzero_root_idx];
	  prach_ifft = prach_ifftp[0];
          memset(prach_ifft,0,((N_ZC==839) ? 2048 : 256)*sizeof(int32_t));
	}

      memset(prachF, 0, sizeof(int16_t)*2*1024 );
#if defined(PRACH_WRITE_OUTPUT_DEBUG)
      if (prach[0]!= NULL) write_output("prach_rx0.m","prach_rx0",prach[0],6144+792,1,1);
#endif
      // write_output("prach_rx1.m","prach_rx1",prach[1],6144+792,1,1);
      //       write_output("prach_rxF0.m","prach_rxF0",rxsigF[0],24576,1,1);
      // write_output("prach_rxF1.m","prach_rxF1",rxsigF[1],6144,1,1);

      for (aa=0;aa<nb_rx; aa++) {
      // Do componentwise product with Xu* on each antenna 

	k=0;	
	for (offset=0; offset<(N_ZC<<1); offset+=2) {
	  prachF[offset]   = (int16_t)(((int32_t)Xu[offset]*rxsigF[aa][k]   + (int32_t)Xu[offset+1]*rxsigF[aa][k+1])>>15);
	  prachF[offset+1] = (int16_t)(((int32_t)Xu[offset]*rxsigF[aa][k+1] - (int32_t)Xu[offset+1]*rxsigF[aa][k])>>15);
	  k+=2;
	  if (k==(12*2*fp->ofdm_symbol_size))
	    k=0;
	}
	
	// Now do IFFT of size 1024 (N_ZC=839) or 256 (N_ZC=139)
	if (N_ZC == 839) {
	  log2_ifft_size = 10;
	  idft1024(prachF,prach_ifft_tmp,1);
	  // compute energy and accumulate over receive antennas and repetitions for BR
	  for (i=0;i<2048;i++)
	    prach_ifft[i] += (prach_ifft_tmp[i<<1]*prach_ifft_tmp[i<<1] + prach_ifft_tmp[1+(i<<1)]*prach_ifft_tmp[1+(i<<1)])>>10;
	} else {
	  idft256(prachF,prach_ifft_tmp,1);
	  log2_ifft_size = 8;
	  // compute energy and accumulate over receive antennas and repetitions for BR
	  for (i=0;i<256;i++)
	    prach_ifft[i] += (prach_ifft_tmp[i<<1]*prach_ifft_tmp[(i<<1)] + prach_ifft_tmp[1+(i<<1)]*prach_ifft_tmp[1+(i<<1)])>>10;
	}
	
#if defined(PRACH_WRITE_OUTPUT_DEBUG)
	if (aa==0) write_output("prach_rxF_comp0.m","prach_rxF_comp0",prachF,1024,1,1);
#endif
      // if (aa=1) write_output("prach_rxF_comp1.m","prach_rxF_comp1",prachF,1024,1,1);
      }// antennas_rx
    } // new dft
    
    // check energy in nth time shift, for 
#if (RRC_VERSION >= MAKE_VERSION(14, 0, 0))
    if ((br_flag==0) ||
	(eNB->prach_vars_br.repetition_number[ce_level]==
	 eNB->frame_parms.prach_emtc_config_common.prach_ConfigInfo.prach_numRepetitionPerPreambleAttempt[ce_level]))
#endif
      {
#ifdef PRACH_DEBUG
	if (en>60) LOG_I(PHY,"frame %d, subframe %d: Checking for peak in time-domain (br_flag %d, en %d)\n",frame,subframe,br_flag,en);
#endif
	preamble_shift2 = ((preamble_shift==0) ? 0 : ((preamble_shift<<log2_ifft_size)/N_ZC));

    
	for (i=0; i<NCS2; i++) {
	  lev = (int32_t)prach_ifft[(preamble_shift2+i)];
	  levdB = dB_fixed_times10(lev);
	  
	  if (levdB>*max_preamble_energy) {
	    *max_preamble_energy  = levdB;
	    *max_preamble_delay   = ((i*fft_size)>>log2_ifft_size)*update_TA/update_TA2;
	    *max_preamble         = preamble_index;
#ifdef PRACH_DEBUG
	    if ((en>60) && (br_flag==1)) LOG_D(PHY,"frame %d, subframe %d : max_preamble_energy %d, max_preamble_delay %d, max_preamble %d (br_flag %d,ce_level %d, levdB %d, lev %d)\n",frame,subframe,*max_preamble_energy,*max_preamble_delay,*max_preamble,br_flag,ce_level,levdB,lev);
#endif
	  }
	}

      }
  }// preamble_index

#ifdef PRACH_DEBUG
  
  if (en>60) {
    k = (12*n_ra_prb) - 6*fp->N_RB_UL;
    
    if (k<0) k+=fp->ofdm_symbol_size;
    
    k*=12;
    k+=13;
    k*=2;
    
    if (br_flag == 0) {
#if defined(PRACH_WRITE_OUTPUT_DEBUG)
	write_output("rxsigF.m","prach_rxF",&rxsigF[0][0],12288,1,1);
	write_output("prach_rxF_comp0.m","prach_rxF_comp0",prachF,1024,1,1);
	write_output("Xu.m","xu",Xu,N_ZC,1,1);
	write_output("prach_ifft0.m","prach_t0",prach_ifft,1024,1,1);
#endif
    }
    else {
#if defined(PRACH_WRITE_OUTPUT_DEBUG)
      printf("Dumping prach (br_flag %d), k = %d (n_ra_prb %d)\n",br_flag,k,n_ra_prb);
      write_output("rxsigF_br.m","prach_rxF_br",&rxsigF[0][0],12288,1,1);
      write_output("prach_rxF_comp0_br.m","prach_rxF_comp0_br",prachF,1024,1,1);
      write_output("Xu_br.m","xu_br",Xu,N_ZC,1,1);
      write_output("prach_ifft0_br.m","prach_t0_br",prach_ifft,1024,1,1);
      exit(-1);      
#endif
    }

  }
#endif
  if (eNB) stop_meas(&eNB->rx_prach);

}

<<<<<<< HEAD
#ifdef Rel14
=======


#if (RRC_VERSION >= MAKE_VERSION(14, 0, 0))
>>>>>>> c03650fd

void rx_prach(PHY_VARS_eNB *eNB,
	      RU_t *ru,
	      uint16_t *max_preamble,
	      uint16_t *max_preamble_energy,
	      uint16_t *max_preamble_delay,
	      uint16_t Nf, 
	      uint8_t tdd_mapindex,
	      uint8_t br_flag) {

  int i;
  int prach_mask=0;

  if (br_flag == 0) { 
    rx_prach0(eNB,ru,max_preamble,max_preamble_energy,max_preamble_delay,Nf,tdd_mapindex,0,0);
  }
  else { // This is procedure for eMTC, basically handling the repetitions
    prach_mask = is_prach_subframe(&eNB->frame_parms,eNB->proc.frame_prach_br,eNB->proc.subframe_prach_br);
    for (i=0;i<4;i++) {
      if ((eNB->frame_parms.prach_emtc_config_common.prach_ConfigInfo.prach_CElevel_enable[i]==1) &&
	  ((prach_mask&(1<<(i+1))) > 0)) { // check that prach CE level is active now

	// if first reception in group of repetitions store frame for later (in RA-RNTI for Msg2) 
	if (eNB->prach_vars_br.repetition_number[i]==0) eNB->prach_vars_br.first_frame[i]=eNB->proc.frame_prach_br;

	// increment repetition number
	eNB->prach_vars_br.repetition_number[i]++;

	// do basic PRACH reception
	rx_prach0(eNB,ru,max_preamble,max_preamble_energy,max_preamble_delay,Nf,tdd_mapindex,1,i);
	
	// if last repetition, clear counter
	if (eNB->prach_vars_br.repetition_number[i] == eNB->frame_parms.prach_emtc_config_common.prach_ConfigInfo.prach_numRepetitionPerPreambleAttempt[i]) {
	  eNB->prach_vars_br.repetition_number[i]=0;

	}
      }
    }
  }
}

#endif /* #if (RRC_VERSION >= MAKE_VERSION(14, 0, 0)) */

<|MERGE_RESOLUTION|>--- conflicted
+++ resolved
@@ -42,635 +42,6 @@
 //#define PRACH_WRITE_OUTPUT_DEBUG 1
 
 
-<<<<<<< HEAD
-=======
-      if ((((Nf&1)*(2-Nsp)+t1_ra)&1) == 0) {
-        n_ra_prb = 6*f_ra;
-      } else {
-        n_ra_prb = frame_parms->N_RB_UL - 6*(f_ra+1);
-      }
-    }
-  }
-  else { //FDD
-    n_ra_prb = n_ra_prboffset;
-  }
-  return(n_ra_prb);
-}
-
-int is_prach_subframe0(LTE_DL_FRAME_PARMS *frame_parms,uint8_t prach_ConfigIndex,uint32_t frame, uint8_t subframe)
-{
-  //  uint8_t prach_ConfigIndex  = frame_parms->prach_config_common.prach_ConfigInfo.prach_ConfigIndex;
-  uint8_t tdd_config         = frame_parms->tdd_config;
-  uint8_t t0_ra;
-  uint8_t t1_ra;
-  uint8_t t2_ra;
-
-  int prach_mask = 0;
-
-  if (frame_parms->frame_type == FDD) { //FDD
-    //implement Table 5.7.1-2 from 36.211 (Rel-10, p.41)
-    if ((((frame&1) == 1) && (subframe < 9)) ||
-        (((frame&1) == 0) && (subframe == 9)))  // This is an odd frame, ignore even-only PRACH frames
-      if (((prach_ConfigIndex&0xf)<3) || // 0,1,2,16,17,18,32,33,34,48,49,50
-          ((prach_ConfigIndex&0x1f)==18) || // 18,50
-          ((prach_ConfigIndex&0xf)==15))   // 15,47
-        return(0);
-
-    switch (prach_ConfigIndex&0x1f) {
-    case 0:
-    case 3:
-      if (subframe==1) prach_mask = 1;
-      break;
-
-    case 1:
-    case 4:
-      if (subframe==4) prach_mask = 1;
-      break;
-
-    case 2:
-    case 5:
-      if (subframe==7) prach_mask = 1;
-      break;
-
-    case 6:
-      if ((subframe==1) || (subframe==6)) prach_mask=1;
-      break;
-
-    case 7:
-      if ((subframe==2) || (subframe==7)) prach_mask=1;
-      break;
-
-    case 8:
-      if ((subframe==3) || (subframe==8)) prach_mask=1;
-      break;
-
-    case 9:
-      if ((subframe==1) || (subframe==4) || (subframe==7)) prach_mask=1;
-      break;
-
-    case 10:
-      if ((subframe==2) || (subframe==5) || (subframe==8)) prach_mask=1;
-      break;
-
-    case 11:
-      if ((subframe==3) || (subframe==6) || (subframe==9)) prach_mask=1;
-      break;
-
-    case 12:
-      if ((subframe&1)==0) prach_mask=1;
-      break;
-
-    case 13:
-      if ((subframe&1)==1) prach_mask=1;
-      break;
-
-    case 14:
-      prach_mask=1;
-      break;
-
-    case 15:
-      if (subframe==9) prach_mask=1;
-      break;
-    }
-  } else { // TDD
-
-    AssertFatal(prach_ConfigIndex<64,
-		"Illegal prach_ConfigIndex %d for ",prach_ConfigIndex);
-    AssertFatal(tdd_preamble_map[prach_ConfigIndex][tdd_config].num_prach>0,
-		"Illegal prach_ConfigIndex %d for ",prach_ConfigIndex);
-
-    t0_ra = tdd_preamble_map[prach_ConfigIndex][tdd_config].map[0].t0_ra;
-    t1_ra = tdd_preamble_map[prach_ConfigIndex][tdd_config].map[0].t1_ra;
-    t2_ra = tdd_preamble_map[prach_ConfigIndex][tdd_config].map[0].t2_ra;
-#ifdef PRACH_DEBUG
-    LOG_I(PHY,"[PRACH] Checking for PRACH format (ConfigIndex %d) in TDD subframe %d (%d,%d,%d)\n",
-          prach_ConfigIndex,
-          subframe,
-          t0_ra,t1_ra,t2_ra);
-#endif
-
-    if ((((t0_ra == 1) && ((frame &1)==0))||  // frame is even and PRACH is in even frames
-         ((t0_ra == 2) && ((frame &1)==1))||  // frame is odd and PRACH is in odd frames
-         (t0_ra == 0)) &&                                // PRACH is in all frames
-        (((subframe<5)&&(t1_ra==0)) ||                   // PRACH is in 1st half-frame
-         (((subframe>4)&&(t1_ra==1))))) {                // PRACH is in 2nd half-frame
-      if ((prach_ConfigIndex<48) &&                          // PRACH only in normal UL subframe
-	  (((subframe%5)-2)==t2_ra)) prach_mask=1;
-      else if ((prach_ConfigIndex>47) && (((subframe%5)-1)==t2_ra)) prach_mask=1;      // PRACH can be in UpPTS
-    }
-  }
-
-  return(prach_mask);
-}
-
-int is_prach_subframe(LTE_DL_FRAME_PARMS *frame_parms,uint32_t frame, uint8_t subframe) {
-  
-  uint8_t prach_ConfigIndex  = frame_parms->prach_config_common.prach_ConfigInfo.prach_ConfigIndex;
-  int prach_mask             = is_prach_subframe0(frame_parms,prach_ConfigIndex,frame,subframe);
-
-#if (RRC_VERSION >= MAKE_VERSION(14, 0, 0))
-  int i;
-
-  for (i=0;i<4;i++) {
-    if (frame_parms->prach_emtc_config_common.prach_ConfigInfo.prach_CElevel_enable[i] == 1) 
-      prach_mask|=(is_prach_subframe0(frame_parms,frame_parms->prach_emtc_config_common.prach_ConfigInfo.prach_ConfigIndex[i],frame,subframe)<<(i+1));
-  }
-#endif
-  return(prach_mask);
-}
-
-int32_t generate_prach( PHY_VARS_UE *ue, uint8_t eNB_id, uint8_t subframe, uint16_t Nf )
-{
-
-  lte_frame_type_t frame_type         = ue->frame_parms.frame_type;
-  //uint8_t tdd_config         = ue->frame_parms.tdd_config;
-  uint16_t rootSequenceIndex = ue->frame_parms.prach_config_common.rootSequenceIndex;
-  uint8_t prach_ConfigIndex  = ue->frame_parms.prach_config_common.prach_ConfigInfo.prach_ConfigIndex;
-  uint8_t Ncs_config         = ue->frame_parms.prach_config_common.prach_ConfigInfo.zeroCorrelationZoneConfig;
-  uint8_t restricted_set     = ue->frame_parms.prach_config_common.prach_ConfigInfo.highSpeedFlag;
-  //uint8_t n_ra_prboffset     = ue->frame_parms.prach_config_common.prach_ConfigInfo.prach_FreqOffset;
-  uint8_t preamble_index     = ue->prach_resources[eNB_id]->ra_PreambleIndex;
-  uint8_t tdd_mapindex       = ue->prach_resources[eNB_id]->ra_TDD_map_index;
-  int16_t *prachF           = ue->prach_vars[eNB_id]->prachF;
-  static int16_t prach_tmp[45600*2] __attribute__((aligned(32)));
-  int16_t *prach            = prach_tmp;
-  int16_t *prach2;
-  int16_t amp               = ue->prach_vars[eNB_id]->amp;
-  int16_t Ncp;
-  uint8_t n_ra_prb;
-  uint16_t NCS;
-  uint16_t *prach_root_sequence_map;
-  uint16_t preamble_offset,preamble_shift;
-  uint16_t preamble_index0,n_shift_ra,n_shift_ra_bar;
-  uint16_t d_start,numshift;
-
-  uint8_t prach_fmt = get_prach_fmt(prach_ConfigIndex,frame_type);
-  //uint8_t Nsp=2;
-  //uint8_t f_ra,t1_ra;
-  uint16_t N_ZC = (prach_fmt<4)?839:139;
-  uint8_t not_found;
-  int k;
-  int16_t *Xu;
-  uint16_t u;
-  int32_t Xu_re,Xu_im;
-  uint16_t offset,offset2;
-  int prach_start;
-  int i, prach_len;
-  uint16_t first_nonzero_root_idx=0;
-
-#if defined(EXMIMO) || defined(OAI_USRP)
-  prach_start =  (ue->rx_offset+subframe*ue->frame_parms.samples_per_tti-ue->hw_timing_advance-ue->N_TA_offset);
-#ifdef PRACH_DEBUG
-    LOG_I(PHY,"[UE %d] prach_start %d, rx_offset %d, hw_timing_advance %d, N_TA_offset %d\n", ue->Mod_id,
-        prach_start,
-        ue->rx_offset,
-        ue->hw_timing_advance,
-        ue->N_TA_offset);
-#endif
-
-  if (prach_start<0)
-    prach_start+=(ue->frame_parms.samples_per_tti*LTE_NUMBER_OF_SUBFRAMES_PER_FRAME);
-
-  if (prach_start>=(ue->frame_parms.samples_per_tti*LTE_NUMBER_OF_SUBFRAMES_PER_FRAME))
-    prach_start-=(ue->frame_parms.samples_per_tti*LTE_NUMBER_OF_SUBFRAMES_PER_FRAME);
-
-#else //normal case (simulation)
-  prach_start = subframe*ue->frame_parms.samples_per_tti-ue->N_TA_offset;
-  LOG_I(PHY,"[UE %d] prach_start %d, rx_offset %d, hw_timing_advance %d, N_TA_offset %d\n", ue->Mod_id,
-    prach_start,
-    ue->rx_offset,
-    ue->hw_timing_advance,
-    ue->N_TA_offset);
-  
-#endif
-
-
-  // First compute physical root sequence
-  if (restricted_set == 0) {
-    AssertFatal(Ncs_config <= 15,
-		"[PHY] FATAL, Illegal Ncs_config for unrestricted format %"PRIu8"\n", Ncs_config );
-    NCS = NCS_unrestricted[Ncs_config];
-  } else {
-    AssertFatal(Ncs_config <= 14,
-		"[PHY] FATAL, Illegal Ncs_config for restricted format %"PRIu8"\n", Ncs_config );
-    NCS = NCS_restricted[Ncs_config];
-  }
-
-  n_ra_prb = get_prach_prb_offset(&(ue->frame_parms),
-				  ue->frame_parms.prach_config_common.prach_ConfigInfo.prach_ConfigIndex,
-				  ue->frame_parms.prach_config_common.prach_ConfigInfo.prach_FreqOffset,
-				  tdd_mapindex, Nf);
-  prach_root_sequence_map = (prach_fmt<4) ? prach_root_sequence_map0_3 : prach_root_sequence_map4;
-
-  /*
-  // this code is not part of get_prach_prb_offset
-  if (frame_type == TDD) { // TDD
-
-    if (tdd_preamble_map[prach_ConfigIndex][tdd_config].num_prach==0) {
-      LOG_E( PHY, "[PHY][UE %"PRIu8"] Illegal prach_ConfigIndex %"PRIu8" for ", ue->Mod_id, prach_ConfigIndex );
-    }
-
-    // adjust n_ra_prboffset for frequency multiplexing (p.36 36.211)
-    f_ra = tdd_preamble_map[prach_ConfigIndex][tdd_config].map[tdd_mapindex].f_ra;
-
-    if (prach_fmt < 4) {
-      if ((f_ra&1) == 0) {
-        n_ra_prb = n_ra_prboffset + 6*(f_ra>>1);
-      } else {
-        n_ra_prb = ue->frame_parms.N_RB_UL - 6 - n_ra_prboffset + 6*(f_ra>>1);
-      }
-    } else {
-      if ((tdd_config >2) && (tdd_config<6))
-        Nsp = 2;
-
-      t1_ra = tdd_preamble_map[prach_ConfigIndex][tdd_config].map[0].t1_ra;
-
-      if ((((Nf&1)*(2-Nsp)+t1_ra)&1) == 0) {
-        n_ra_prb = 6*f_ra;
-      } else {
-        n_ra_prb = ue->frame_parms.N_RB_UL - 6*(f_ra+1);
-      }
-    }
-  }
-  */
-
-  // This is the relative offset (for unrestricted case) in the root sequence table (5.7.2-4 from 36.211) for the given preamble index
-  preamble_offset = ((NCS==0)? preamble_index : (preamble_index/(N_ZC/NCS)));
-
-  if (restricted_set == 0) {
-    // This is the \nu corresponding to the preamble index
-    preamble_shift  = (NCS==0)? 0 : (preamble_index % (N_ZC/NCS));
-    preamble_shift *= NCS;
-  } else { // This is the high-speed case
-
-#ifdef PRACH_DEBUG
-    LOG_I(PHY,"[UE %d] High-speed mode, NCS_config %d\n",ue->Mod_id,Ncs_config);
-#endif
-
-    not_found = 1;
-    preamble_index0 = preamble_index;
-    // set preamble_offset to initial rootSequenceIndex and look if we need more root sequences for this
-    // preamble index and find the corresponding cyclic shift
-    preamble_offset = 0; // relative rootSequenceIndex;
-
-    while (not_found == 1) {
-      // current root depending on rootSequenceIndex and preamble_offset
-      int index = (rootSequenceIndex + preamble_offset) % N_ZC;
-
-      if (prach_fmt<4) {
-        // prach_root_sequence_map points to prach_root_sequence_map0_3
-        DevAssert( index < sizeof(prach_root_sequence_map0_3) / sizeof(prach_root_sequence_map0_3[0]) );
-      } else {
-        // prach_root_sequence_map points to prach_root_sequence_map4
-        DevAssert( index < sizeof(prach_root_sequence_map4) / sizeof(prach_root_sequence_map4[0]) );
-      }
-
-      u = prach_root_sequence_map[index];
-
-      uint16_t n_group_ra = 0;
-
-      if ( (du[u]<(N_ZC/3)) && (du[u]>=NCS) ) {
-        n_shift_ra     = du[u]/NCS;
-        d_start        = (du[u]<<1) + (n_shift_ra * NCS);
-        n_group_ra     = N_ZC/d_start;
-        n_shift_ra_bar = max(0,(N_ZC-(du[u]<<1)-(n_group_ra*d_start))/N_ZC);
-      } else if  ( (du[u]>=(N_ZC/3)) && (du[u]<=((N_ZC - NCS)>>1)) ) {
-        n_shift_ra     = (N_ZC - (du[u]<<1))/NCS;
-        d_start        = N_ZC - (du[u]<<1) + (n_shift_ra * NCS);
-        n_group_ra     = du[u]/d_start;
-        n_shift_ra_bar = min(n_shift_ra,max(0,(du[u]- (n_group_ra*d_start))/NCS));
-      } else {
-        n_shift_ra     = 0;
-        n_shift_ra_bar = 0;
-      }
-
-      // This is the number of cyclic shifts for the current root u
-      numshift = (n_shift_ra*n_group_ra) + n_shift_ra_bar;
-
-      if (numshift>0 && preamble_index0==preamble_index)
-        first_nonzero_root_idx = preamble_offset;
-
-      if (preamble_index0 < numshift) {
-        not_found      = 0;
-        preamble_shift = (d_start * (preamble_index0/n_shift_ra)) + ((preamble_index0%n_shift_ra)*NCS);
-
-      } else { // skip to next rootSequenceIndex and recompute parameters
-        preamble_offset++;
-        preamble_index0 -= numshift;
-      }
-    }
-  }
-
-  // now generate PRACH signal
-#ifdef PRACH_DEBUG
-
-  if (NCS>0)
-    LOG_I(PHY,"Generate PRACH for RootSeqIndex %d, Preamble Index %d, NCS %d (NCS_config %d, N_ZC/NCS %d) n_ra_prb %d: Preamble_offset %d, Preamble_shift %d\n",
-          rootSequenceIndex,preamble_index,NCS,Ncs_config,N_ZC/NCS,n_ra_prb,
-          preamble_offset,preamble_shift);
-
-#endif
-
-  //  nsymb = (frame_parms->Ncp==0) ? 14:12;
-  //  subframe_offset = (unsigned int)frame_parms->ofdm_symbol_size*subframe*nsymb;
-
-  k = (12*n_ra_prb) - 6*ue->frame_parms.N_RB_UL;
-
-  if (k<0)
-    k+=ue->frame_parms.ofdm_symbol_size;
-
-  k*=12;
-  k+=13;
-
-  Xu = (int16_t*)ue->X_u[preamble_offset-first_nonzero_root_idx];
-
-  /*
-    k+=(12*ue->frame_parms.first_carrier_offset);
-    if (k>(12*ue->frame_parms.ofdm_symbol_size))
-    k-=(12*ue->frame_parms.ofdm_symbol_size);
-  */
-  k*=2;
-
-  switch (ue->frame_parms.N_RB_UL) {
-  case 6:
-    memset((void*)prachF,0,4*1536);
-    break;
-
-  case 15:
-    memset((void*)prachF,0,4*3072);
-    break;
-
-  case 25:
-    memset((void*)prachF,0,4*6144);
-    break;
-
-  case 50:
-    memset((void*)prachF,0,4*12288);
-    break;
-
-  case 75:
-    memset((void*)prachF,0,4*18432);
-    break;
-
-  case 100:
-    if (ue->frame_parms.threequarter_fs == 0)
-      memset((void*)prachF,0,4*24576);
-    else
-      memset((void*)prachF,0,4*18432);
-    break;
-  }
-
-  for (offset=0,offset2=0; offset<N_ZC; offset++,offset2+=preamble_shift) {
-
-    if (offset2 >= N_ZC)
-      offset2 -= N_ZC;
-
-    Xu_re = (((int32_t)Xu[offset<<1]*amp)>>15);
-    Xu_im = (((int32_t)Xu[1+(offset<<1)]*amp)>>15);
-    prachF[k++]= ((Xu_re*ru[offset2<<1]) - (Xu_im*ru[1+(offset2<<1)]))>>15;
-    prachF[k++]= ((Xu_im*ru[offset2<<1]) + (Xu_re*ru[1+(offset2<<1)]))>>15;
-
-    if (k==(12*2*ue->frame_parms.ofdm_symbol_size))
-      k=0;
-  }
-
-  switch (prach_fmt) {
-  case 0:
-    Ncp = 3168;
-    break;
-
-  case 1:
-  case 3:
-    Ncp = 21024;
-    break;
-
-  case 2:
-    Ncp = 6240;
-    break;
-
-  case 4:
-    Ncp = 448;
-    break;
-
-  default:
-    Ncp = 3168;
-    break;
-  }
-
-  switch (ue->frame_parms.N_RB_UL) {
-  case 6:
-    Ncp>>=4;
-    prach+=4; // makes prach2 aligned to 128-bit
-    break;
-
-  case 15:
-    Ncp>>=3;
-    break;
-
-  case 25:
-    Ncp>>=2;
-    break;
-
-  case 50:
-    Ncp>>=1;
-    break;
-
-  case 75:
-    Ncp=(Ncp*3)>>2;
-    break;
-  }
-
-  if (ue->frame_parms.threequarter_fs == 1)
-    Ncp=(Ncp*3)>>2;
-
-  prach2 = prach+(Ncp<<1);
-
-  // do IDFT
-  switch (ue->frame_parms.N_RB_UL) {
-  case 6:
-    if (prach_fmt == 4) {
-      idft256(prachF,prach2,1);
-      memmove( prach, prach+512, Ncp<<2 );
-      prach_len = 256+Ncp;
-    } else {
-      idft1536(prachF,prach2,1);
-      memmove( prach, prach+3072, Ncp<<2 );
-      prach_len = 1536+Ncp;
-
-      if (prach_fmt>1) {
-        memmove( prach2+3072, prach2, 6144 );
-        prach_len = 2*1536+Ncp;
-      }
-    }
-
-    break;
-
-  case 15:
-    if (prach_fmt == 4) {
-      idft512(prachF,prach2,1);
-      //TODO: account for repeated format in dft output
-      memmove( prach, prach+1024, Ncp<<2 );
-      prach_len = 512+Ncp;
-    } else {
-      idft3072(prachF,prach2);
-      memmove( prach, prach+6144, Ncp<<2 );
-      prach_len = 3072+Ncp;
-
-      if (prach_fmt>1) {
-        memmove( prach2+6144, prach2, 12288 );
-        prach_len = 2*3072+Ncp;
-      }
-    }
-
-    break;
-
-  case 25:
-  default:
-    if (prach_fmt == 4) {
-      idft1024(prachF,prach2,1);
-      memmove( prach, prach+2048, Ncp<<2 );
-      prach_len = 1024+Ncp;
-    } else {
-      idft6144(prachF,prach2);
-      /*for (i=0;i<6144*2;i++)
-      prach2[i]<<=1;*/
-      memmove( prach, prach+12288, Ncp<<2 );
-      prach_len = 6144+Ncp;
-
-      if (prach_fmt>1) {
-        memmove( prach2+12288, prach2, 24576 );
-        prach_len = 2*6144+Ncp;
-      }
-    }
-
-    break;
-
-  case 50:
-    if (prach_fmt == 4) {
-      idft2048(prachF,prach2,1);
-      memmove( prach, prach+4096, Ncp<<2 );
-      prach_len = 2048+Ncp;
-    } else {
-      idft12288(prachF,prach2);
-      memmove( prach, prach+24576, Ncp<<2 );
-      prach_len = 12288+Ncp;
-
-      if (prach_fmt>1) {
-        memmove( prach2+24576, prach2, 49152 );
-        prach_len = 2*12288+Ncp;
-      }
-    }
-
-    break;
-
-  case 75:
-    if (prach_fmt == 4) {
-      idft3072(prachF,prach2);
-      //TODO: account for repeated format in dft output
-      memmove( prach, prach+6144, Ncp<<2 );
-      prach_len = 3072+Ncp;
-    } else {
-      idft18432(prachF,prach2);
-      memmove( prach, prach+36864, Ncp<<2 );
-      prach_len = 18432+Ncp;
-
-      if (prach_fmt>1) {
-        memmove( prach2+36834, prach2, 73728 );
-        prach_len = 2*18432+Ncp;
-      }
-    }
-
-    break;
-
-  case 100:
-    if (ue->frame_parms.threequarter_fs == 0) { 
-      if (prach_fmt == 4) {
-	idft4096(prachF,prach2,1);
-	memmove( prach, prach+8192, Ncp<<2 );
-	prach_len = 4096+Ncp;
-      } else {
-	idft24576(prachF,prach2);
-	memmove( prach, prach+49152, Ncp<<2 );
-	prach_len = 24576+Ncp;
-	
-	if (prach_fmt>1) {
-	  memmove( prach2+49152, prach2, 98304 );
-	  prach_len = 2* 24576+Ncp;
-	}
-      }
-    }
-    else {
-      if (prach_fmt == 4) {
-	idft3072(prachF,prach2);
-	//TODO: account for repeated format in dft output
-	memmove( prach, prach+6144, Ncp<<2 );
-	prach_len = 3072+Ncp;
-      } else {
-	idft18432(prachF,prach2);
-	memmove( prach, prach+36864, Ncp<<2 );
-	prach_len = 18432+Ncp;
-	printf("Generated prach for 100 PRB, 3/4 sampling\n");
-	if (prach_fmt>1) {
-	  memmove( prach2+36834, prach2, 73728 );
-	  prach_len = 2*18432+Ncp;
-	}
-      } 
-    }
-
-    break;
-  }
-
-  //LOG_I(PHY,"prach_len=%d\n",prach_len);
-
-  AssertFatal(prach_fmt<4,
-	      "prach_fmt4 not fully implemented" );
-#if defined(EXMIMO) || defined(OAI_USRP)
-  int j;
-  int overflow = prach_start + prach_len - LTE_NUMBER_OF_SUBFRAMES_PER_FRAME*ue->frame_parms.samples_per_tti;
-  LOG_I( PHY, "prach_start=%d, overflow=%d\n", prach_start, overflow );
-  
-  for (i=prach_start,j=0; i<min(ue->frame_parms.samples_per_tti*LTE_NUMBER_OF_SUBFRAMES_PER_FRAME,prach_start+prach_len); i++,j++) {
-    ((int16_t*)ue->common_vars.txdata[0])[2*i] = prach[2*j]<<4;
-    ((int16_t*)ue->common_vars.txdata[0])[2*i+1] = prach[2*j+1]<<4;
-  }
-  
-  for (i=0; i<overflow; i++,j++) {
-    ((int16_t*)ue->common_vars.txdata[0])[2*i] = prach[2*j]<<4;
-    ((int16_t*)ue->common_vars.txdata[0])[2*i+1] = prach[2*j+1]<<4;
-  }
-#if defined(EXMIMO)
-  // handle switch before 1st TX subframe, guarantee that the slot prior to transmission is switch on
-  for (k=prach_start - (ue->frame_parms.samples_per_tti>>1) ; k<prach_start ; k++) {
-    if (k<0)
-      ue->common_vars.txdata[0][k+ue->frame_parms.samples_per_tti*LTE_NUMBER_OF_SUBFRAMES_PER_FRAME] &= 0xFFFEFFFE;
-    else if (k>(ue->frame_parms.samples_per_tti*LTE_NUMBER_OF_SUBFRAMES_PER_FRAME))
-      ue->common_vars.txdata[0][k-ue->frame_parms.samples_per_tti*LTE_NUMBER_OF_SUBFRAMES_PER_FRAME] &= 0xFFFEFFFE;
-    else
-      ue->common_vars.txdata[0][k] &= 0xFFFEFFFE;
-  }
-#endif
-#else
-  
-  for (i=0; i<prach_len; i++) {
-    ((int16_t*)(&ue->common_vars.txdata[0][prach_start]))[2*i] = prach[2*i];
-    ((int16_t*)(&ue->common_vars.txdata[0][prach_start]))[2*i+1] = prach[2*i+1];
-  }
-  
-#endif
-  
-
-  
-#if defined(PRACH_WRITE_OUTPUT_DEBUG)
-  write_output("prach_txF0.m","prachtxF0",prachF,prach_len-Ncp,1,1);
-  write_output("prach_tx0.m","prachtx0",prach+(Ncp<<1),prach_len-Ncp,1,1);
-  write_output("txsig.m","txs",(int16_t*)(&ue->common_vars.txdata[0][0]),2*ue->frame_parms.samples_per_tti,1,1);
-  exit(-1);
-#endif
-
-  return signal_energy( (int*)prach, 256 );
-}
-//__m128i mmtmpX0,mmtmpX1,mmtmpX2,mmtmpX3;
->>>>>>> c03650fd
 
 #if (RRC_VERSION < MAKE_VERSION(14, 0, 0))
 #define rx_prach0 rx_prach
@@ -1349,13 +720,7 @@
 
 }
 
-<<<<<<< HEAD
-#ifdef Rel14
-=======
-
-
-#if (RRC_VERSION >= MAKE_VERSION(14, 0, 0))
->>>>>>> c03650fd
+#if (RRC_VERSION >= MAKE_VERSION(14, 0, 0))
 
 void rx_prach(PHY_VARS_eNB *eNB,
 	      RU_t *ru,
@@ -1397,5 +762,4 @@
   }
 }
 
-#endif /* #if (RRC_VERSION >= MAKE_VERSION(14, 0, 0)) */
-
+#endif /* #if (RRC_VERSION >= MAKE_VERSION(14, 0, 0)) */