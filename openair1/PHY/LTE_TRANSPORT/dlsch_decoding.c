--- conflicted
+++ resolved
@@ -672,16 +672,10 @@
   frame_rx_prev = frame_rx_prev%1024;
 
   if (err_flag == 1) {
-<<<<<<< HEAD
-    //LOG_I(PHY,"[UE %d] DLSCH: Setting NAK for SFN/SF %d/%d (pid %d, status %d, round %d, TBS %d, mcs %d) Kr %d r %d harq_process->round %d\n",
-    //    phy_vars_ue->Mod_id, frame, subframe, harq_pid,harq_process->status, harq_process->round,harq_process->TBS,harq_process->mcs,Kr,r,harq_process->round);
-
-=======
 #if UE_DEBUG_TRACE
     LOG_I(PHY,"[UE %d] DLSCH: Setting NAK for SFN/SF %d/%d (pid %d, status %d, round %d, TBS %d, mcs %d) Kr %d r %d harq_process->round %d\n",
         phy_vars_ue->Mod_id, frame, subframe, harq_pid,harq_process->status, harq_process->round,harq_process->TBS,harq_process->mcs,Kr,r,harq_process->round);
 #endif
->>>>>>> 1e857d5b
     dlsch->harq_ack[subframe].ack = 0;
     dlsch->harq_ack[subframe].harq_id = harq_pid;
     dlsch->harq_ack[subframe].send_harq_status = 1;
@@ -706,9 +700,6 @@
       LOG_I(PHY,"[UE %d] DLSCH: Setting ACK for subframe %d TBS %d mcs %d nb_rb %d\n",
            phy_vars_ue->Mod_id,subframe,harq_process->TBS,harq_process->mcs,harq_process->nb_rb);
 #endif
-
-      //LOG_I(PHY,"[UE %d] DLSCH: Setting ACK for subframe %d TBS %d harq_process->mcs %d harq_process->nb_rb %d\n",
-                   //phy_vars_ue->Mod_id,subframe,harq_process->TBS,harq_process->mcs,harq_process->nb_rb);
 
     harq_process->status = SCH_IDLE;
     harq_process->round  = 0;
