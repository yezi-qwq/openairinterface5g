/*
 * Licensed to the OpenAirInterface (OAI) Software Alliance under one or more
 * contributor license agreements.  See the NOTICE file distributed with
 * this work for additional information regarding copyright ownership.
 * The OpenAirInterface Software Alliance licenses this file to You under
 * the OAI Public License, Version 1.0  (the "License"); you may not use this file
 * except in compliance with the License.
 * You may obtain a copy of the License at
 *
 *      http://www.openairinterface.org/?page_id=698
 *
 * Unless required by applicable law or agreed to in writing, software
 * distributed under the License is distributed on an "AS IS" BASIS,
 * WITHOUT WARRANTIES OR CONDITIONS OF ANY KIND, either express or implied.
 * See the License for the specific language governing permissions and
 * limitations under the License.
 *-------------------------------------------------------------------------------
 * For more information about the OpenAirInterface (OAI) Software Alliance:
 *      contact@openairinterface.org
 */

<<<<<<< HEAD
#include "PHY/defs.h"
#include "PHY/impl_defs_lte.h"

//#define DEBUG_PC 1

/*
double ratioPB[2][4]={{ 1.0,4.0/5.0,3.0/5.0,2.0/5.0},
          { 5.0/4.0,1.0,3.0/4.0,1.0/2.0}};
*/

double ratioPB[2][4]= {{ 0.00000,  -0.96910,  -2.21849,  -3.97940},
  { 0.96910,   0.00000,  -1.24939,  -3.01030}
};

double pa_values[8]= {-6.0,-4.77,-3.0,-1.77,0.0,1.0,2.0,3.0};

double get_pa_dB(PDSCH_CONFIG_DEDICATED *pdsch_config_dedicated)
{
  return(pa_values[pdsch_config_dedicated->p_a]);
}

double computeRhoA_eNB(PDSCH_CONFIG_DEDICATED *pdsch_config_dedicated,
                       LTE_eNB_DLSCH_t *dlsch_eNB,int dl_power_off)
{
  double rho_a_dB;
  double sqrt_rho_a_lin;

  rho_a_dB = pa_values[ pdsch_config_dedicated->p_a];

  if(!dl_power_off)
    rho_a_dB-=10*log10(2);

  sqrt_rho_a_lin= pow(10,(0.05*rho_a_dB));

  dlsch_eNB->sqrt_rho_a= (short) (sqrt_rho_a_lin*pow(2,13));

#ifdef DEBUG_PC
  printf("sqrt_rho_a(eNB):%d\n",dlsch_eNB->sqrt_rho_a);
#endif

  return(rho_a_dB);
}

double computeRhoB_eNB(PDSCH_CONFIG_DEDICATED  *pdsch_config_dedicated,
                       PDSCH_CONFIG_COMMON *pdsch_config_common,
                       uint8_t n_antenna_port,
                       LTE_eNB_DLSCH_t *dlsch_eNB,
                       int dl_power_off)
{

  double rho_a_dB, rho_b_dB;
  double sqrt_rho_b_lin;

  rho_a_dB= computeRhoA_eNB(pdsch_config_dedicated,dlsch_eNB,dl_power_off);

  if(n_antenna_port>1)
    rho_b_dB= ratioPB[1][pdsch_config_common->p_b] + rho_a_dB;
  else
    rho_b_dB= ratioPB[0][pdsch_config_common->p_b] + rho_a_dB;

  sqrt_rho_b_lin= pow(10,(0.05*rho_b_dB));

  dlsch_eNB->sqrt_rho_b= (short) (sqrt_rho_b_lin*pow(2,13));

#ifdef DEBUG_PC
  printf("sqrt_rho_b(eNB):%d\n",dlsch_eNB->sqrt_rho_b);
#endif
  return(rho_b_dB);
}


double computeRhoA_UE(PDSCH_CONFIG_DEDICATED *pdsch_config_dedicated,
                      LTE_UE_DLSCH_t *dlsch_ue,
                      unsigned char dl_power_off)
{

  double rho_a_dB;
  double sqrt_rho_a_lin;

  rho_a_dB = pa_values[ pdsch_config_dedicated->p_a];

  if(!dl_power_off)
    rho_a_dB-=10*log10(2);

  sqrt_rho_a_lin= pow(10,(0.05*rho_a_dB));

  dlsch_ue->sqrt_rho_a= (short) (sqrt_rho_a_lin*pow(2,13));

#ifdef DEBUG_PC
  printf("p_a %d, rho_a_dB: %f, sqrt_rho_a(ue):%d  \n",pdsch_config_dedicated->p_a, rho_a_dB, dlsch_ue->sqrt_rho_a);
#endif

  return(rho_a_dB);
}

double computeRhoB_UE(PDSCH_CONFIG_DEDICATED  *pdsch_config_dedicated,
                      PDSCH_CONFIG_COMMON *pdsch_config_common,
                      uint8_t n_antenna_port,
                      LTE_UE_DLSCH_t *dlsch_ue,
                      unsigned char dl_power_off)
{

  double rho_a_dB, rho_b_dB;
  double sqrt_rho_b_lin;

  rho_a_dB= computeRhoA_UE(pdsch_config_dedicated,dlsch_ue,dl_power_off);

  if(n_antenna_port>1)
    rho_b_dB= ratioPB[1][pdsch_config_common->p_b] + rho_a_dB;
  else
    rho_b_dB= ratioPB[0][pdsch_config_common->p_b] + rho_a_dB;

  sqrt_rho_b_lin= pow(10,(0.05*rho_b_dB));

  dlsch_ue->sqrt_rho_b= (short) (sqrt_rho_b_lin*pow(2,13));

#ifdef DEBUG_PC
  printf("p_b : %d, rho_b_dB: %f,  sqrt_rho_b(ue):%d\n",pdsch_config_common->p_b, rho_b_dB, dlsch_ue->sqrt_rho_b);
#endif
  return(rho_b_dB);
}

=======
#include "PHY/defs.h"
#include "PHY/impl_defs_lte.h"

//#define DEBUG_PC 0
/*
double ratioPB[2][4]={{ 1.0,4.0/5.0,3.0/5.0,2.0/5.0},
          { 5.0/4.0,1.0,3.0/4.0,1.0/2.0}};
*/

double ratioPB[2][4]={{ 0.00000,  -0.96910,  -2.21849,  -3.97940}, //in db
                      { 0.96910,   0.00000,  -1.24939,  -3.01030}};

double pa_values[8]={-6.0,-4.77,-3.0,-1.77,0.0,1.0,2.0,3.0}; //reported by higher layers

double get_pa_dB(PDSCH_CONFIG_DEDICATED *pdsch_config_dedicated)
{
  if (pdsch_config_dedicated)
    return(pa_values[ pdsch_config_dedicated->p_a]);
  else
    return(0.0);
}

double computeRhoA_eNB(PDSCH_CONFIG_DEDICATED *pdsch_config_dedicated,
                       LTE_eNB_DLSCH_t *dlsch_eNB, int dl_power_off, uint8_t n_antenna_port){
  double rho_a_dB;
  double sqrt_rho_a_lin;

  rho_a_dB = get_pa_dB(pdsch_config_dedicated);

  if(!dl_power_off) //if dl_power_offset is 0, this is for MU-interference, TM5
    rho_a_dB-=10*log10(2);

  if(n_antenna_port==4) // see TS 36.213 Section 5.2
    rho_a_dB=+10*log10(2);

  sqrt_rho_a_lin= pow(10,(0.05*rho_a_dB));

  dlsch_eNB->sqrt_rho_a= (short) (sqrt_rho_a_lin*pow(2,13));

#if DEBUG_PC
  printf("eNB: p_a=%d, value=%f, sqrt_rho_a=%d\n",pdsch_config_dedicated->p_a,pa_values[ pdsch_config_dedicated->p_a],dlsch_eNB->sqrt_rho_a);
#endif

  return(rho_a_dB);
}

double computeRhoB_eNB(PDSCH_CONFIG_DEDICATED  *pdsch_config_dedicated,
                       PDSCH_CONFIG_COMMON *pdsch_config_common,
                       uint8_t n_antenna_port,
                       LTE_eNB_DLSCH_t *dlsch_eNB,
                       int dl_power_off)
{

  double rho_a_dB, rho_b_dB;
  double sqrt_rho_b_lin;

  rho_a_dB= computeRhoA_eNB(pdsch_config_dedicated,dlsch_eNB,dl_power_off, n_antenna_port);

  if(n_antenna_port>1)
    rho_b_dB= ratioPB[1][pdsch_config_common->p_b] + rho_a_dB;
  else
    rho_b_dB= ratioPB[0][pdsch_config_common->p_b] + rho_a_dB;

  sqrt_rho_b_lin= pow(10,(0.05*rho_b_dB));

  dlsch_eNB->sqrt_rho_b= (short) (sqrt_rho_b_lin*pow(2,13));

#ifdef DEBUG_PC
  printf("eNB: n_ant=%d, p_b=%d -> rho_b/rho_a=%f -> sqrt_rho_b=%d\n",n_antenna_port,pdsch_config_common->p_b,ratioPB[1][pdsch_config_common->p_b],dlsch_eNB->sqrt_rho_b);
#endif
  return(rho_b_dB);
}


double computeRhoA_UE(PDSCH_CONFIG_DEDICATED *pdsch_config_dedicated,
                      LTE_UE_DLSCH_t *dlsch_ue,
                      unsigned char dl_power_off,
                      uint8_t n_antenna_port
                    ){

  double rho_a_dB;
  double sqrt_rho_a_lin;

  rho_a_dB = get_pa_dB(pdsch_config_dedicated);

  if(!dl_power_off)
    rho_a_dB-=10*log10(2);
  //if dl_power_offset is 0, this is for MU-interference, TM5. But in practice UE may assume 16 or 64QAM TM4 as multiuser

   if(n_antenna_port==4) // see TS 36.213 Section 5.2
    rho_a_dB=+10*log10(2);

  sqrt_rho_a_lin= pow(10,(0.05*rho_a_dB));

  dlsch_ue->sqrt_rho_a= (short) (sqrt_rho_a_lin*pow(2,13));

#ifdef DEBUG_PC
  printf("UE: p_a=%d, value=%f, dl_power_off=%d, sqrt_rho_a=%d\n",pdsch_config_dedicated->p_a,pa_values[ pdsch_config_dedicated->p_a],dl_power_off,dlsch_ue->sqrt_rho_a);
#endif

  return(rho_a_dB);
}

double computeRhoB_UE(PDSCH_CONFIG_DEDICATED  *pdsch_config_dedicated,
                      PDSCH_CONFIG_COMMON *pdsch_config_common,
                      uint8_t n_antenna_port,
                      LTE_UE_DLSCH_t *dlsch_ue,
                      unsigned char dl_power_off)
{

  double rho_a_dB, rho_b_dB;
  double sqrt_rho_b_lin;

  rho_a_dB= computeRhoA_UE(pdsch_config_dedicated,dlsch_ue,dl_power_off, n_antenna_port);

  if(n_antenna_port>1)
    rho_b_dB= ratioPB[1][pdsch_config_common->p_b] + rho_a_dB;
  else
    rho_b_dB= ratioPB[0][pdsch_config_common->p_b] + rho_a_dB;

  sqrt_rho_b_lin= pow(10,(0.05*rho_b_dB));

  dlsch_ue->sqrt_rho_b= (short) (sqrt_rho_b_lin*pow(2,13));

#ifdef DEBUG_PC
  printf("UE: p_b=%d, n_ant=%d -> ratio=%f -> sqrt_rho_b=%d\n",pdsch_config_common->p_b, n_antenna_port,ratioPB[1][pdsch_config_common->p_b],dlsch_ue->sqrt_rho_b);
#endif
  return(rho_b_dB);
}


>>>>>>> 6ba07564
<|MERGE_RESOLUTION|>--- conflicted
+++ resolved
@@ -19,130 +19,6 @@
  *      contact@openairinterface.org
  */
 
-<<<<<<< HEAD
-#include "PHY/defs.h"
-#include "PHY/impl_defs_lte.h"
-
-//#define DEBUG_PC 1
-
-/*
-double ratioPB[2][4]={{ 1.0,4.0/5.0,3.0/5.0,2.0/5.0},
-          { 5.0/4.0,1.0,3.0/4.0,1.0/2.0}};
-*/
-
-double ratioPB[2][4]= {{ 0.00000,  -0.96910,  -2.21849,  -3.97940},
-  { 0.96910,   0.00000,  -1.24939,  -3.01030}
-};
-
-double pa_values[8]= {-6.0,-4.77,-3.0,-1.77,0.0,1.0,2.0,3.0};
-
-double get_pa_dB(PDSCH_CONFIG_DEDICATED *pdsch_config_dedicated)
-{
-  return(pa_values[pdsch_config_dedicated->p_a]);
-}
-
-double computeRhoA_eNB(PDSCH_CONFIG_DEDICATED *pdsch_config_dedicated,
-                       LTE_eNB_DLSCH_t *dlsch_eNB,int dl_power_off)
-{
-  double rho_a_dB;
-  double sqrt_rho_a_lin;
-
-  rho_a_dB = pa_values[ pdsch_config_dedicated->p_a];
-
-  if(!dl_power_off)
-    rho_a_dB-=10*log10(2);
-
-  sqrt_rho_a_lin= pow(10,(0.05*rho_a_dB));
-
-  dlsch_eNB->sqrt_rho_a= (short) (sqrt_rho_a_lin*pow(2,13));
-
-#ifdef DEBUG_PC
-  printf("sqrt_rho_a(eNB):%d\n",dlsch_eNB->sqrt_rho_a);
-#endif
-
-  return(rho_a_dB);
-}
-
-double computeRhoB_eNB(PDSCH_CONFIG_DEDICATED  *pdsch_config_dedicated,
-                       PDSCH_CONFIG_COMMON *pdsch_config_common,
-                       uint8_t n_antenna_port,
-                       LTE_eNB_DLSCH_t *dlsch_eNB,
-                       int dl_power_off)
-{
-
-  double rho_a_dB, rho_b_dB;
-  double sqrt_rho_b_lin;
-
-  rho_a_dB= computeRhoA_eNB(pdsch_config_dedicated,dlsch_eNB,dl_power_off);
-
-  if(n_antenna_port>1)
-    rho_b_dB= ratioPB[1][pdsch_config_common->p_b] + rho_a_dB;
-  else
-    rho_b_dB= ratioPB[0][pdsch_config_common->p_b] + rho_a_dB;
-
-  sqrt_rho_b_lin= pow(10,(0.05*rho_b_dB));
-
-  dlsch_eNB->sqrt_rho_b= (short) (sqrt_rho_b_lin*pow(2,13));
-
-#ifdef DEBUG_PC
-  printf("sqrt_rho_b(eNB):%d\n",dlsch_eNB->sqrt_rho_b);
-#endif
-  return(rho_b_dB);
-}
-
-
-double computeRhoA_UE(PDSCH_CONFIG_DEDICATED *pdsch_config_dedicated,
-                      LTE_UE_DLSCH_t *dlsch_ue,
-                      unsigned char dl_power_off)
-{
-
-  double rho_a_dB;
-  double sqrt_rho_a_lin;
-
-  rho_a_dB = pa_values[ pdsch_config_dedicated->p_a];
-
-  if(!dl_power_off)
-    rho_a_dB-=10*log10(2);
-
-  sqrt_rho_a_lin= pow(10,(0.05*rho_a_dB));
-
-  dlsch_ue->sqrt_rho_a= (short) (sqrt_rho_a_lin*pow(2,13));
-
-#ifdef DEBUG_PC
-  printf("p_a %d, rho_a_dB: %f, sqrt_rho_a(ue):%d  \n",pdsch_config_dedicated->p_a, rho_a_dB, dlsch_ue->sqrt_rho_a);
-#endif
-
-  return(rho_a_dB);
-}
-
-double computeRhoB_UE(PDSCH_CONFIG_DEDICATED  *pdsch_config_dedicated,
-                      PDSCH_CONFIG_COMMON *pdsch_config_common,
-                      uint8_t n_antenna_port,
-                      LTE_UE_DLSCH_t *dlsch_ue,
-                      unsigned char dl_power_off)
-{
-
-  double rho_a_dB, rho_b_dB;
-  double sqrt_rho_b_lin;
-
-  rho_a_dB= computeRhoA_UE(pdsch_config_dedicated,dlsch_ue,dl_power_off);
-
-  if(n_antenna_port>1)
-    rho_b_dB= ratioPB[1][pdsch_config_common->p_b] + rho_a_dB;
-  else
-    rho_b_dB= ratioPB[0][pdsch_config_common->p_b] + rho_a_dB;
-
-  sqrt_rho_b_lin= pow(10,(0.05*rho_b_dB));
-
-  dlsch_ue->sqrt_rho_b= (short) (sqrt_rho_b_lin*pow(2,13));
-
-#ifdef DEBUG_PC
-  printf("p_b : %d, rho_b_dB: %f,  sqrt_rho_b(ue):%d\n",pdsch_config_common->p_b, rho_b_dB, dlsch_ue->sqrt_rho_b);
-#endif
-  return(rho_b_dB);
-}
-
-=======
 #include "PHY/defs.h"
 #include "PHY/impl_defs_lte.h"
 
@@ -271,7 +147,4 @@
   printf("UE: p_b=%d, n_ant=%d -> ratio=%f -> sqrt_rho_b=%d\n",pdsch_config_common->p_b, n_antenna_port,ratioPB[1][pdsch_config_common->p_b],dlsch_ue->sqrt_rho_b);
 #endif
   return(rho_b_dB);
-}
-
-
->>>>>>> 6ba07564
+}