/*
 * Licensed to the OpenAirInterface (OAI) Software Alliance under one or more
 * contributor license agreements.  See the NOTICE file distributed with
 * this work for additional information regarding copyright ownership.
 * The OpenAirInterface Software Alliance licenses this file to You under
 * the OAI Public License, Version 1.1  (the "License"); you may not use this file
 * except in compliance with the License.
 * You may obtain a copy of the License at
 *
 *      http://www.openairinterface.org/?page_id=698
 *
 * Unless required by applicable law or agreed to in writing, software
 * distributed under the License is distributed on an "AS IS" BASIS,
 * WITHOUT WARRANTIES OR CONDITIONS OF ANY KIND, either express or implied.
 * See the License for the specific language governing permissions and
 * limitations under the License.
 *-------------------------------------------------------------------------------
 * For more information about the OpenAirInterface (OAI) Software Alliance:
 *      contact@openairinterface.org
 */

/*! \file PHY/LTE_TRANSPORT/lte_mcs.c
* \brief Some support routines for MCS computations
* \author R. Knopp
* \date 2011
* \version 0.1
* \company Eurecom
* \email: knopp@eurecom.fr
* \note
* \warning
*/

#include "PHY/defs_common.h"
#include "PHY/phy_extern.h"
#include "PHY/LTE_TRANSPORT/transport_common_proto.h"

unsigned char get_Qm(unsigned char I_MCS) {
  if (I_MCS < 10)
    return(2);
  else if (I_MCS < 17)
    return(4);
  else
    return(6);
}

unsigned char get_Qm_ul(unsigned char I_MCS) {
  if (I_MCS < 11)
    return(2);
  else if (I_MCS < 21)
    return(4);
  else
    return(6);
}

unsigned char get_I_TBS(unsigned char I_MCS) {
  if (I_MCS < 10)
    return(I_MCS);
  else if (I_MCS == 10)
    return(9);
  else if (I_MCS < 17)
    return(I_MCS-1);
  else if (I_MCS == 17)
    return(15);
  else return(I_MCS-2);
}

unsigned char get_I_TBS_UL(unsigned char I_MCS) {
  if (I_MCS <= 10)
    return(I_MCS);
  else if (I_MCS == 10)
    return(10);
  else if (I_MCS < 21)
    return(I_MCS-1);
  else return(I_MCS-2);
}

unsigned char I_TBS2I_MCS(unsigned char I_TBS) {
  unsigned char I_MCS = -1;

  ///note: change from <= to < to go from choosing higher modulation rather than high code-rate
  if (I_TBS <= 9)
    I_MCS = I_TBS;
  else if (I_TBS <= 15)
    I_MCS = I_TBS + 1;
  else if (I_TBS > 15 && I_TBS <= 26)
    I_MCS = I_TBS + 2;

#ifdef OUTPUT_DEBUG
  printf("I_MCS: %d, from mod_order %d and I_TBS %d\n",I_MCS,modOrder(I_MCS,I_TBS),I_TBS);

  if (I_MCS == 0xFF) getchar();

#endif
  return I_MCS;
}

<<<<<<< HEAD
uint32_t get_TBS_DL(uint8_t mcs,
                    uint16_t nb_rb)
{

=======
uint32_t get_TBS_DL(uint8_t mcs, uint16_t nb_rb) {
>>>>>>> b3bc216d
  uint32_t TBS;

  if ((nb_rb > 0) && (mcs < 29)) {
    TBS = TBStable[get_I_TBS(mcs)][nb_rb-1];
    TBS = TBS>>3;
    return(TBS);
  } else {
    return(uint32_t)0;
  }
}

<<<<<<< HEAD
uint32_t get_TBS_UL(uint8_t mcs,
                    uint16_t nb_rb)
{

=======
uint32_t get_TBS_UL(uint8_t mcs, uint16_t nb_rb) {
>>>>>>> b3bc216d
  uint32_t TBS = 0;

  if ((nb_rb > 0) && (mcs < 29)) {
    TBS = TBStable[get_I_TBS_UL(mcs)][nb_rb-1];
    TBS = TBS>>3;
    return(TBS);
  } else {
    return(uint32_t)0;
  }
}


<<<<<<< HEAD
int adjust_G2(LTE_DL_FRAME_PARMS *frame_parms,
              uint32_t *rb_alloc,
              uint8_t mod_order,
              uint8_t subframe,
              uint8_t symbol)
{

=======
int adjust_G2(LTE_DL_FRAME_PARMS *frame_parms,uint32_t *rb_alloc,uint8_t mod_order,uint8_t subframe,uint8_t symbol) {
>>>>>>> b3bc216d
  int rb,re_pbch_sss=0;
  int rb_alloc_ind,nsymb;
  nsymb = (frame_parms->Ncp==NORMAL) ? 14 : 12;

  //      printf("adjust_G2 : symbol %d, subframe %d\n",symbol,subframe);
  if ((subframe!=0) && (subframe!=5) && (subframe!=6))  // if not PBCH/SSS or SSS
    return(0);

  //first half of slot and TDD (no adjustments in first slot except for subframe 6 - PSS)
  if ((symbol<(nsymb>>1))&&
      (frame_parms->frame_type == TDD)&&
      (subframe!=6))
    return(0);

  // after PBCH
  if (frame_parms->frame_type==TDD) { //TDD
    if ((symbol>((nsymb>>1)+3)) &&
        (symbol!=(nsymb-1)))  ///SSS
      return(0);

    if ((subframe==5) && (symbol!=(nsymb-1))) ///SSS
      return(0);

    if ((subframe==6) && (symbol!=2)) /// PSS
      return(0);
  } else { // FDD
    if ((symbol>((nsymb>>1)+3)) ||
        (symbol<((nsymb>>1)-2)))
      return(0);

    if ((subframe==5) && (symbol!=((nsymb>>1)-1))&& (symbol!=((nsymb>>1)-2)))
      return(0);

    if (subframe==6)
      return(0);
  }

  if ((frame_parms->N_RB_DL&1) == 1) { // ODD N_RB_DL
    for (rb=((frame_parms->N_RB_DL>>1)-3);
         rb<=((frame_parms->N_RB_DL>>1)+3);
         rb++) {
      if (rb < 32)
        rb_alloc_ind = (rb_alloc[0]>>rb) & 1;
      else if (rb < 64)
        rb_alloc_ind = (rb_alloc[1]>>(rb-32)) & 1;
      else if (rb < 96)
        rb_alloc_ind = (rb_alloc[2]>>(rb-64)) & 1;
      else if (rb < 100)
        rb_alloc_ind = (rb_alloc[3]>>(rb-96)) & 1;
      else
        rb_alloc_ind = 0;

      if (rb_alloc_ind==1) {
        if ((rb==(frame_parms->N_RB_DL>>1)-3) ||
            (rb==((frame_parms->N_RB_DL>>1)+3))) {
          re_pbch_sss += 6;
        } else
          re_pbch_sss += 12;
      }
    }
  } else {
    for (rb=((frame_parms->N_RB_DL>>1)-3);
         rb<((frame_parms->N_RB_DL>>1)+3);
         rb++) {
      if (rb < 32)
        rb_alloc_ind = (rb_alloc[0]>>rb) & 1;
      else if (rb < 64)
        rb_alloc_ind = (rb_alloc[1]>>(rb-32)) & 1;
      else if (rb < 96)
        rb_alloc_ind = (rb_alloc[2]>>(rb-64)) & 1;
      else if (rb < 100)
        rb_alloc_ind = (rb_alloc[3]>>(rb-96)) & 1;
      else
        rb_alloc_ind = 0;

      if (rb_alloc_ind==1) {
        re_pbch_sss += 12;
      }
    }
  }

  //  printf("re_pbch_sss %d\n",re_pbch_sss);
  return(re_pbch_sss);
}

<<<<<<< HEAD
int adjust_G(LTE_DL_FRAME_PARMS *frame_parms,
             uint32_t *rb_alloc,
             uint8_t mod_order,
             uint8_t subframe)
{

=======
int adjust_G(LTE_DL_FRAME_PARMS *frame_parms,uint32_t *rb_alloc,uint8_t mod_order,uint8_t subframe) {
>>>>>>> b3bc216d
  int rb,re_pbch_sss=0;
  uint8_t rb_alloc_ind;

  if ((subframe!=0) && (subframe!=5) && (subframe!=6))  // if not PBCH/SSS/PSS or SSS/PSS
    return(0);

  if ((frame_parms->N_RB_DL&1) == 1) { // ODD N_RB_DL
    for (rb=((frame_parms->N_RB_DL>>1)-3);
         rb<=((frame_parms->N_RB_DL>>1)+3);
         rb++) {
      if (rb < 32)
        rb_alloc_ind = (rb_alloc[0]>>rb) & 1;
      else if (rb < 64)
        rb_alloc_ind = (rb_alloc[1]>>(rb-32)) & 1;
      else if (rb < 96)
        rb_alloc_ind = (rb_alloc[2]>>(rb-64)) & 1;
      else if (rb < 100)
        rb_alloc_ind = (rb_alloc[3]>>(rb-96)) & 1;
      else
        rb_alloc_ind = 0;

      if (rb_alloc_ind==1) {
        if ((rb==(frame_parms->N_RB_DL>>1)-3) ||
            (rb==((frame_parms->N_RB_DL>>1)+3))) {  //rb taken by PBCH/SSS
          re_pbch_sss += 6;
        } else
          re_pbch_sss += 12;
      }
    }
  } else {
    for (rb=((frame_parms->N_RB_DL>>1)-3);
         rb<((frame_parms->N_RB_DL>>1)+3);
         rb++) {
      if (rb < 32)
        rb_alloc_ind = (rb_alloc[0]>>rb) & 1;
      else if (rb < 64)
        rb_alloc_ind = (rb_alloc[1]>>(rb-32)) & 1;
      else if (rb < 96)
        rb_alloc_ind = (rb_alloc[2]>>(rb-64)) & 1;
      else if (rb < 100)
        rb_alloc_ind = (rb_alloc[3]>>(rb-96)) & 1;
      else
        rb_alloc_ind = 0;

      if (rb_alloc_ind==1) {
        //  printf("Adjust G: rb %d\n",rb);
        re_pbch_sss += 12;
      }
    }
  }

  //    printf("re_pbch_sss %d\n",re_pbch_sss);
  if (subframe==0) {  //PBCH+SSS+PSS
    if (frame_parms->frame_type == TDD) { // TDD
      if (frame_parms->nb_antenna_ports_eNB!=1)
        //2ant so PBCH 3+2/3 symbols, SSS 1 symbol * REs => (14/3)*re_pbch_sss for normal CP,
        // 2+4/3 symbols, SSS 1 symbol => (13/3)*re_pbch_sss for ext. CP
        return((-frame_parms->Ncp+14)*re_pbch_sss * mod_order/3);
      else
        //SISO so PBCH 3+(5/6) symbols, SSS 1 symbol * REs => (29/6)*re_pbch_sss for normal CP,
        // 2+10/6 symbols, SSS 1 symbol => (28/6)*re_pbch_sss for ext. CP
        return((-frame_parms->Ncp+29)*re_pbch_sss * mod_order/6);
    } else { // FDD
      if (frame_parms->nb_antenna_ports_eNB!=1)
        //2ant so PBCH 3+2/3 symbols, PSS+SSS 2 symbols * REs => (17/3)*re_pbch_sss for normal CP,
        // 2+4/3 symbols, PSS+SSS 2 symbols => (16/3)*re_pbch_sss for ext. CP
        return((-frame_parms->Ncp+17)*re_pbch_sss * mod_order/3);
      else
        //SISO so PBCH 3+(5/6) symbols, PSS+SSS 2symbols REs => (35/6)*re_pbch_sss for normal CP,
        // 2+10/6 symbols, SSS+PSS 2 symbols => (34/6)*re_pbch_sss for ext. CP
        return((-frame_parms->Ncp+35)*re_pbch_sss * mod_order/6);
    }
  } else if (subframe == 5) // SSS+PSS for FDD, SSS for TDD
    return(((frame_parms->frame_type==FDD)?2:1)*re_pbch_sss * 1 * mod_order);
  else if ((subframe == 6)&&(frame_parms->frame_type == TDD)) // PSS for TDD
    return(re_pbch_sss * 1 * mod_order);

  return(0);
}

<<<<<<< HEAD
int get_G(LTE_DL_FRAME_PARMS *frame_parms,
          uint16_t nb_rb,
          uint32_t *rb_alloc,
          uint8_t mod_order,
          uint8_t Nl,
          uint8_t num_pdcch_symbols,
          int frame,
          uint8_t subframe,
          uint8_t beamforming_mode)
{
=======
int get_G(LTE_DL_FRAME_PARMS *frame_parms,uint16_t nb_rb,uint32_t *rb_alloc,uint8_t mod_order,uint8_t Nl,uint8_t num_pdcch_symbols,int frame,uint8_t subframe,uint8_t beamforming_mode) {
>>>>>>> b3bc216d
  int G_adj;

  if (is_pmch_subframe(frame,subframe,frame_parms) == 0) {
    G_adj= adjust_G(frame_parms,rb_alloc,mod_order,subframe);

    //printf("get_G subframe %d mod_order %d, nb_rb %d: rb_alloc %x,%x,%x,%x, G_adj %d\n",subframe,mod_order,nb_rb,rb_alloc[3],rb_alloc[2],rb_alloc[1],rb_alloc[0], G_adj);
    if (frame_parms->Ncp==NORMAL) { // normal prefix
      // PDDDPDD PDDDPDD - 13 PDSCH symbols, 10 full, 3 w/ pilots = 10*12 + 3*8
      // PCDDPDD PDDDPDD - 12 PDSCH symbols, 9 full, 3 w/ pilots = 9*12 + 3*8
      // PCCDPDD PDDDPDD - 11 PDSCH symbols, 8 full, 3 w/pilots = 8*12 + 3*8
      if (beamforming_mode==0 && frame_parms->nb_antenna_ports_eNB!=1)
        return((((int)nb_rb * mod_order * ((11-num_pdcch_symbols)*12 + 3*8)) - G_adj)*Nl);
      else if(beamforming_mode==7)
        return(((int)nb_rb * mod_order * ((7-num_pdcch_symbols)*12 + 3*10 + 4*9)) - G_adj);
      else //SISO
        return(((int)nb_rb * mod_order * ((11-num_pdcch_symbols)*12 + 3*10)) - G_adj);
    } else {
      // PDDPDD PDDPDD - 11 PDSCH symbols, 8 full, 3 w/ pilots = 8*12 + 3*8
      // PCDPDD PDDPDD - 10 PDSCH symbols, 7 full, 3 w/ pilots = 7*12 + 3*8
      // PCCPDD PDDPDD - 9 PDSCH symbols, 6 full, 3 w/pilots = 6*12 + 3*8
      if (frame_parms->nb_antenna_ports_eNB!=1)
        return((((int)nb_rb * mod_order * ((9-num_pdcch_symbols)*12 + 3*8)) - G_adj)*Nl);
      else if(beamforming_mode==7)
        return(((int)nb_rb * mod_order * ((5-num_pdcch_symbols)*12 + 3*8 + 4*9)) - G_adj);
      else //SISO
        return(((int)nb_rb * mod_order * ((9-num_pdcch_symbols)*12 + 3*10)) - G_adj);
    }
  } else { // This is an MBSFN subframe
    return((int)frame_parms->N_RB_DL * mod_order * 102);
  }
}


int get_G_khz_1dot25(LTE_DL_FRAME_PARMS *frame_parms,uint16_t nb_rb,uint32_t *rb_alloc,uint8_t mod_order,uint8_t Nl,uint8_t num_pdcch_symbols,int frame,uint8_t subframe,uint8_t beamforming_mode) {
  //int G_adj;
  /*if (is_pmch_subframe(frame,subframe,frame_parms) == 0) {
    G_adj= adjust_G(frame_parms,rb_alloc,mod_order,subframe);

    //printf("get_G subframe %d mod_order %d, nb_rb %d: rb_alloc %x,%x,%x,%x, G_adj %d\n",subframe,mod_order,nb_rb,rb_alloc[3],rb_alloc[2],rb_alloc[1],rb_alloc[0], G_adj);
    if (frame_parms->Ncp==NORMAL) { // normal prefix
      // PDDDPDD PDDDPDD - 13 PDSCH symbols, 10 full, 3 w/ pilots = 10*12 + 3*8
      // PCDDPDD PDDDPDD - 12 PDSCH symbols, 9 full, 3 w/ pilots = 9*12 + 3*8
      // PCCDPDD PDDDPDD - 11 PDSCH symbols, 8 full, 3 w/pilots = 8*12 + 3*8
      if (beamforming_mode==0 && frame_parms->nb_antenna_ports_eNB!=1)
        return((((int)nb_rb * mod_order * ((11-num_pdcch_symbols)*12 + 3*8)) - G_adj)*Nl);
      else if(beamforming_mode==7)
        return(((int)nb_rb * mod_order * ((7-num_pdcch_symbols)*12 + 3*10 + 4*9)) - G_adj);
      else //SISO
        return(((int)nb_rb * mod_order * ((11-num_pdcch_symbols)*12 + 3*10)) - G_adj);
    } else {
      // PDDPDD PDDPDD - 11 PDSCH symbols, 8 full, 3 w/ pilots = 8*12 + 3*8
      // PCDPDD PDDPDD - 10 PDSCH symbols, 7 full, 3 w/ pilots = 7*12 + 3*8
      // PCCPDD PDDPDD - 9 PDSCH symbols, 6 full, 3 w/pilots = 6*12 + 3*8
      if (frame_parms->nb_antenna_ports_eNB!=1)
        return((((int)nb_rb * mod_order * ((9-num_pdcch_symbols)*12 + 3*8)) - G_adj)*Nl);
      else if(beamforming_mode==7)
        return(((int)nb_rb * mod_order * ((5-num_pdcch_symbols)*12 + 3*8 + 4*9)) - G_adj);
      else //SISO
        return(((int)nb_rb * mod_order * ((9-num_pdcch_symbols)*12 + 3*10)) - G_adj);
    }
  } else { // This is an MBSFN subframe
    return((int)frame_parms->N_RB_DL * mod_order * 102);
  }*/
  return((int)frame_parms->N_RB_DL * mod_order * 120);
}


// following function requires dlsch_tbs_full.h
#include "PHY/LTE_TRANSPORT/dlsch_tbs_full.h"

unsigned char SE2I_TBS(float SE,
                       unsigned char N_PRB,
                       unsigned char symbPerRB) {
  unsigned char I_TBS= -1;
  int throughPutGoal = 0;
  short diffOld = TBStable[0][N_PRB-1] - throughPutGoal; // always positive because of unsigned arithmetic
  short diffNew = diffOld;
  int i = 0;
  throughPutGoal = (int)(((SE*1024)*N_PRB*symbPerRB*12)/1024);
#ifdef OUTPUT_DEBUG
  printf("Throughput goal = %d, from SE = %f\n",throughPutGoal,SE);
#endif
  I_TBS = 0;

  for (i = 0; i<TBStable_rowCnt; i++) {
    diffNew = TBStable[i][N_PRB-1] - throughPutGoal; // always positive because of unsigned arithmetic

    if (diffNew <= diffOld) {
      diffOld = diffNew;
      I_TBS = i;
    } else {
#ifdef OUTPUT_DEBUG
      printf("diff neglected: %d\n",diffNew);
#endif
      break; // no need to continue, strictly increasing function...
    }

#ifdef OUTPUT_DEBUG
    printf("abs(%d - %d) = %d, --> I_TBS = %d\n",TBStable[i][N_PRB-1],throughPutGoal,diffNew,I_TBS);
#endif
  }

  return I_TBS;
}

//added for ALU icic purpose
<<<<<<< HEAD
uint8_t Get_SB_size(uint8_t n_rb_dl)
{
=======

uint8_t Get_SB_size(uint8_t n_rb_dl) {
>>>>>>> b3bc216d
  if(n_rb_dl<27)
    return 4;
  else if(n_rb_dl<64)
    return 6;
  else
    return 8;
}
//end ALU's algo<|MERGE_RESOLUTION|>--- conflicted
+++ resolved
@@ -94,14 +94,7 @@
   return I_MCS;
 }
 
-<<<<<<< HEAD
-uint32_t get_TBS_DL(uint8_t mcs,
-                    uint16_t nb_rb)
-{
-
-=======
 uint32_t get_TBS_DL(uint8_t mcs, uint16_t nb_rb) {
->>>>>>> b3bc216d
   uint32_t TBS;
 
   if ((nb_rb > 0) && (mcs < 29)) {
@@ -113,14 +106,7 @@
   }
 }
 
-<<<<<<< HEAD
-uint32_t get_TBS_UL(uint8_t mcs,
-                    uint16_t nb_rb)
-{
-
-=======
 uint32_t get_TBS_UL(uint8_t mcs, uint16_t nb_rb) {
->>>>>>> b3bc216d
   uint32_t TBS = 0;
 
   if ((nb_rb > 0) && (mcs < 29)) {
@@ -132,18 +118,7 @@
   }
 }
 
-
-<<<<<<< HEAD
-int adjust_G2(LTE_DL_FRAME_PARMS *frame_parms,
-              uint32_t *rb_alloc,
-              uint8_t mod_order,
-              uint8_t subframe,
-              uint8_t symbol)
-{
-
-=======
-int adjust_G2(LTE_DL_FRAME_PARMS *frame_parms,uint32_t *rb_alloc,uint8_t mod_order,uint8_t subframe,uint8_t symbol) {
->>>>>>> b3bc216d
+int adjust_G2(LTE_DL_FRAME_PARMS *frame_parms, uint32_t *rb_alloc, uint8_t mod_order, uint8_t subframe, uint8_t symbol) {
   int rb,re_pbch_sss=0;
   int rb_alloc_ind,nsymb;
   nsymb = (frame_parms->Ncp==NORMAL) ? 14 : 12;
@@ -229,16 +204,7 @@
   return(re_pbch_sss);
 }
 
-<<<<<<< HEAD
-int adjust_G(LTE_DL_FRAME_PARMS *frame_parms,
-             uint32_t *rb_alloc,
-             uint8_t mod_order,
-             uint8_t subframe)
-{
-
-=======
-int adjust_G(LTE_DL_FRAME_PARMS *frame_parms,uint32_t *rb_alloc,uint8_t mod_order,uint8_t subframe) {
->>>>>>> b3bc216d
+int adjust_G(LTE_DL_FRAME_PARMS *frame_parms, uint32_t *rb_alloc, uint8_t mod_order, uint8_t subframe) {
   int rb,re_pbch_sss=0;
   uint8_t rb_alloc_ind;
 
@@ -319,7 +285,6 @@
   return(0);
 }
 
-<<<<<<< HEAD
 int get_G(LTE_DL_FRAME_PARMS *frame_parms,
           uint16_t nb_rb,
           uint32_t *rb_alloc,
@@ -330,9 +295,6 @@
           uint8_t subframe,
           uint8_t beamforming_mode)
 {
-=======
-int get_G(LTE_DL_FRAME_PARMS *frame_parms,uint16_t nb_rb,uint32_t *rb_alloc,uint8_t mod_order,uint8_t Nl,uint8_t num_pdcch_symbols,int frame,uint8_t subframe,uint8_t beamforming_mode) {
->>>>>>> b3bc216d
   int G_adj;
 
   if (is_pmch_subframe(frame,subframe,frame_parms) == 0) {
@@ -365,8 +327,16 @@
   }
 }
 
-
-int get_G_khz_1dot25(LTE_DL_FRAME_PARMS *frame_parms,uint16_t nb_rb,uint32_t *rb_alloc,uint8_t mod_order,uint8_t Nl,uint8_t num_pdcch_symbols,int frame,uint8_t subframe,uint8_t beamforming_mode) {
+int get_G_khz_1dot25(LTE_DL_FRAME_PARMS *frame_parms,
+                     uint16_t nb_rb,
+                     uint32_t *rb_alloc,
+                     uint8_t mod_order,
+                     uint8_t Nl,
+                     uint8_t num_pdcch_symbols,
+                     int frame,
+                     uint8_t subframe,
+                     uint8_t beamforming_mode)
+{
   //int G_adj;
   /*if (is_pmch_subframe(frame,subframe,frame_parms) == 0) {
     G_adj= adjust_G(frame_parms,rb_alloc,mod_order,subframe);
@@ -399,13 +369,10 @@
   return((int)frame_parms->N_RB_DL * mod_order * 120);
 }
 
-
 // following function requires dlsch_tbs_full.h
 #include "PHY/LTE_TRANSPORT/dlsch_tbs_full.h"
 
-unsigned char SE2I_TBS(float SE,
-                       unsigned char N_PRB,
-                       unsigned char symbPerRB) {
+unsigned char SE2I_TBS(float SE, unsigned char N_PRB, unsigned char symbPerRB) {
   unsigned char I_TBS= -1;
   int throughPutGoal = 0;
   short diffOld = TBStable[0][N_PRB-1] - throughPutGoal; // always positive because of unsigned arithmetic
@@ -439,13 +406,7 @@
 }
 
 //added for ALU icic purpose
-<<<<<<< HEAD
-uint8_t Get_SB_size(uint8_t n_rb_dl)
-{
-=======
-
 uint8_t Get_SB_size(uint8_t n_rb_dl) {
->>>>>>> b3bc216d
   if(n_rb_dl<27)
     return 4;
   else if(n_rb_dl<64)
