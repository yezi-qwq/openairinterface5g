--- conflicted
+++ resolved
@@ -1839,16 +1839,13 @@
 #endif
 
 
-<<<<<<< HEAD
+
   llrp = (int16_t*)&pusch_vars->llr[0];
-=======
+
   T(T_ENB_PHY_PUSCH_IQ, T_INT(eNB_id), T_INT(UE_id), T_INT(phy_vars_eNB->proc[sched_subframe].frame_rx),
     T_INT(subframe), T_INT(ulsch[UE_id]->harq_processes[harq_pid]->nb_rb),
     T_BUFFER(eNB_pusch_vars->rxdataF_comp[eNB_id][0],
              2 * /* ulsch[UE_id]->harq_processes[harq_pid]->nb_rb */ frame_parms->N_RB_UL *12*frame_parms->symbols_per_tti*2));
-
-  llrp = (int16_t*)&eNB_pusch_vars->llr[0];
->>>>>>> 0c74ab15
 
   for (l=0; l<frame_parms->symbols_per_tti-ulsch[UE_id]->harq_processes[harq_pid]->srs_active; l++) {
 
