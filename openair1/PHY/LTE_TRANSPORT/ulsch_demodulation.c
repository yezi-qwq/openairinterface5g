/*
 * Licensed to the OpenAirInterface (OAI) Software Alliance under one or more
 * contributor license agreements.  See the NOTICE file distributed with
 * this work for additional information regarding copyright ownership.
 * The OpenAirInterface Software Alliance licenses this file to You under
 * the OAI Public License, Version 1.1  (the "License"); you may not use this file
 * except in compliance with the License.
 * You may obtain a copy of the License at
 *
 *      http://www.openairinterface.org/?page_id=698
 *
 * Unless required by applicable law or agreed to in writing, software
 * distributed under the License is distributed on an "AS IS" BASIS,
 * WITHOUT WARRANTIES OR CONDITIONS OF ANY KIND, either express or implied.
 * See the License for the specific language governing permissions and
 * limitations under the License.
 *-------------------------------------------------------------------------------
 * For more information about the OpenAirInterface (OAI) Software Alliance:
 *      contact@openairinterface.org
 */

/*! \file PHY/LTE_TRANSPORT/ulsch_demodulation.c
* \brief Top-level routines for demodulating the PUSCH physical channel from 36.211 V8.6 2009-03
* \author R. Knopp
* \date 2011
* \version 0.1
* \company Eurecom
* \email: knopp@eurecom.fr, florian.kaltenberger@eurecom.fr, ankit.bhamri@eurecom.fr
* \note
* \warning
*/

#include "PHY/defs_eNB.h"
//#include "PHY/phy_extern.h"
#include "transport_eNB.h"
#include "PHY/sse_intrin.h"
#include "transport_common_proto.h"
#include "PHY/LTE_ESTIMATION/lte_estimation.h"
//#include "PHY/MODULATION/modulation_eNB.h"

#include "T.h"

//extern char* namepointer_chMag ;
//eren
//extern int **ulchmag_eren;
//eren

static const short jitter[8]  __attribute__ ((aligned(16))) = {1,0,0,1,0,1,1,0};
static const short jitterc[8] __attribute__ ((aligned(16))) = {0,1,1,0,1,0,0,1};
static const short conjugate[8]__attribute__((aligned(16))) = {-1,1,-1,1,-1,1,-1,1};
static const short conjugate2[8]__attribute__((aligned(16))) = {1,-1,1,-1,1,-1,1,-1};


void lte_idft(LTE_DL_FRAME_PARMS *frame_parms,uint32_t *z, uint16_t Msc_PUSCH) {
#if defined(__x86_64__) || defined(__i386__)
  __m128i idft_in128[3][1200],idft_out128[3][1200];
  __m128i norm128;
#elif defined(__arm__)
  int16x8_t idft_in128[3][1200],idft_out128[3][1200];
  int16x8_t norm128;
#endif
  int16_t *idft_in0=(int16_t *)idft_in128[0],*idft_out0=(int16_t *)idft_out128[0];
  int16_t *idft_in1=(int16_t *)idft_in128[1],*idft_out1=(int16_t *)idft_out128[1];
  int16_t *idft_in2=(int16_t *)idft_in128[2],*idft_out2=(int16_t *)idft_out128[2];
  uint32_t *z0,*z1,*z2,*z3,*z4,*z5,*z6,*z7,*z8,*z9,*z10=NULL,*z11=NULL;
  int i,ip;
  LOG_T(PHY,"Doing lte_idft for Msc_PUSCH %d\n",Msc_PUSCH);

  if (frame_parms->Ncp == 0) { // Normal prefix
    z0 = z;
    z1 = z0+(frame_parms->N_RB_DL*12);
    z2 = z1+(frame_parms->N_RB_DL*12);
    //pilot
    z3 = z2+(2*frame_parms->N_RB_DL*12);
    z4 = z3+(frame_parms->N_RB_DL*12);
    z5 = z4+(frame_parms->N_RB_DL*12);
    z6 = z5+(frame_parms->N_RB_DL*12);
    z7 = z6+(frame_parms->N_RB_DL*12);
    z8 = z7+(frame_parms->N_RB_DL*12);
    //pilot
    z9 = z8+(2*frame_parms->N_RB_DL*12);
    z10 = z9+(frame_parms->N_RB_DL*12);
    // srs
    z11 = z10+(frame_parms->N_RB_DL*12);
  } else { // extended prefix
    z0 = z;
    z1 = z0+(frame_parms->N_RB_DL*12);
    //pilot
    z2 = z1+(2*frame_parms->N_RB_DL*12);
    z3 = z2+(frame_parms->N_RB_DL*12);
    z4 = z3+(frame_parms->N_RB_DL*12);
    z5 = z4+(frame_parms->N_RB_DL*12);
    z6 = z5+(frame_parms->N_RB_DL*12);
    //pilot
    z7 = z6+(2*frame_parms->N_RB_DL*12);
    z8 = z7+(frame_parms->N_RB_DL*12);
    // srs
    z9 = z8+(frame_parms->N_RB_DL*12);
  }

  // conjugate input
  for (i=0; i<(Msc_PUSCH>>2); i++) {
#if defined(__x86_64__)||defined(__i386__)
    * &(((__m128i *)z0)[i])=_mm_sign_epi16( *&(((__m128i *)z0)[i]),*(__m128i *)&conjugate2[0]);
    * &(((__m128i *)z1)[i])=_mm_sign_epi16( *&(((__m128i *)z1)[i]),*(__m128i *)&conjugate2[0]);
    * &(((__m128i *)z2)[i])=_mm_sign_epi16( *&(((__m128i *)z2)[i]),*(__m128i *)&conjugate2[0]);
    * &(((__m128i *)z3)[i])=_mm_sign_epi16( *&(((__m128i *)z3)[i]),*(__m128i *)&conjugate2[0]);
    * &(((__m128i *)z4)[i])=_mm_sign_epi16( *&(((__m128i *)z4)[i]),*(__m128i *)&conjugate2[0]);
    * &(((__m128i *)z5)[i])=_mm_sign_epi16( *&(((__m128i *)z5)[i]),*(__m128i *)&conjugate2[0]);
    * &(((__m128i *)z6)[i])=_mm_sign_epi16( *&(((__m128i *)z6)[i]),*(__m128i *)&conjugate2[0]);
    * &(((__m128i *)z7)[i])=_mm_sign_epi16( *&(((__m128i *)z7)[i]),*(__m128i *)&conjugate2[0]);
    * &(((__m128i *)z8)[i])=_mm_sign_epi16( *&(((__m128i *)z8)[i]),*(__m128i *)&conjugate2[0]);
    * &(((__m128i *)z9)[i])=_mm_sign_epi16( *&(((__m128i *)z9)[i]),*(__m128i *)&conjugate2[0]);

    if (frame_parms->Ncp==NORMAL) {
      * &(((__m128i *)z10)[i])=_mm_sign_epi16( *&(((__m128i *)z10)[i]),*(__m128i *)&conjugate2[0]);
      * &(((__m128i *)z11)[i])=_mm_sign_epi16( *&(((__m128i *)z11)[i]),*(__m128i *)&conjugate2[0]);
    }

#elif defined(__arm__)
    * &(((int16x8_t *)z0)[i])=vmulq_s16( *&(((int16x8_t *)z0)[i]),*(int16x8_t *)&conjugate2[0]);
    * &(((int16x8_t *)z1)[i])=vmulq_s16( *&(((int16x8_t *)z1)[i]),*(int16x8_t *)&conjugate2[0]);
    * &(((int16x8_t *)z2)[i])=vmulq_s16( *&(((int16x8_t *)z2)[i]),*(int16x8_t *)&conjugate2[0]);
    * &(((int16x8_t *)z3)[i])=vmulq_s16( *&(((int16x8_t *)z3)[i]),*(int16x8_t *)&conjugate2[0]);
    * &(((int16x8_t *)z4)[i])=vmulq_s16( *&(((int16x8_t *)z4)[i]),*(int16x8_t *)&conjugate2[0]);
    * &(((int16x8_t *)z5)[i])=vmulq_s16( *&(((int16x8_t *)z5)[i]),*(int16x8_t *)&conjugate2[0]);
    * &(((int16x8_t *)z6)[i])=vmulq_s16( *&(((int16x8_t *)z6)[i]),*(int16x8_t *)&conjugate2[0]);
    * &(((int16x8_t *)z7)[i])=vmulq_s16( *&(((int16x8_t *)z7)[i]),*(int16x8_t *)&conjugate2[0]);
    * &(((int16x8_t *)z8)[i])=vmulq_s16( *&(((int16x8_t *)z8)[i]),*(int16x8_t *)&conjugate2[0]);
    * &(((int16x8_t *)z9)[i])=vmulq_s16( *&(((int16x8_t *)z9)[i]),*(int16x8_t *)&conjugate2[0]);

    if (frame_parms->Ncp==NORMAL) {
      * &(((int16x8_t *)z10)[i])=vmulq_s16( *&(((int16x8_t *)z10)[i]),*(int16x8_t *)&conjugate2[0]);
      * &(((int16x8_t *)z11)[i])=vmulq_s16( *&(((int16x8_t *)z11)[i]),*(int16x8_t *)&conjugate2[0]);
    }

#endif
  }

  for (i=0,ip=0; i<Msc_PUSCH; i++,ip+=4) {
    ((uint32_t *)idft_in0)[ip+0] =  z0[i];
    ((uint32_t *)idft_in0)[ip+1] =  z1[i];
    ((uint32_t *)idft_in0)[ip+2] =  z2[i];
    ((uint32_t *)idft_in0)[ip+3] =  z3[i];
    ((uint32_t *)idft_in1)[ip+0] =  z4[i];
    ((uint32_t *)idft_in1)[ip+1] =  z5[i];
    ((uint32_t *)idft_in1)[ip+2] =  z6[i];
    ((uint32_t *)idft_in1)[ip+3] =  z7[i];
    ((uint32_t *)idft_in2)[ip+0] =  z8[i];
    ((uint32_t *)idft_in2)[ip+1] =  z9[i];

    if (frame_parms->Ncp==0) {
      ((uint32_t *)idft_in2)[ip+2] =  z10[i];
      ((uint32_t *)idft_in2)[ip+3] =  z11[i];
    }
  }

  switch (Msc_PUSCH) {
    case 12:
      dft(DFT_12,(int16_t *)idft_in0,(int16_t *)idft_out0,0);
      dft(DFT_12,(int16_t *)idft_in1,(int16_t *)idft_out1,0);
      dft(DFT_12,(int16_t *)idft_in2,(int16_t *)idft_out2,0);
#if defined(__x86_64__)||defined(__i386__)
      norm128 = _mm_set1_epi16(9459);
#elif defined(__arm__)
      norm128 = vdupq_n_s16(9459);
#endif

      for (i=0; i<12; i++) {
#if defined(__x86_64__)||defined(__i386__)
        ((__m128i *)idft_out0)[i] = _mm_slli_epi16(_mm_mulhi_epi16(((__m128i *)idft_out0)[i],norm128),1);
        ((__m128i *)idft_out1)[i] = _mm_slli_epi16(_mm_mulhi_epi16(((__m128i *)idft_out1)[i],norm128),1);
        ((__m128i *)idft_out2)[i] = _mm_slli_epi16(_mm_mulhi_epi16(((__m128i *)idft_out2)[i],norm128),1);
#elif defined(__arm__)
        ((int16x8_t *)idft_out0)[i] = vqdmulhq_s16(((int16x8_t *)idft_out0)[i],norm128);
        ((int16x8_t *)idft_out1)[i] = vqdmulhq_s16(((int16x8_t *)idft_out1)[i],norm128);
        ((int16x8_t *)idft_out2)[i] = vqdmulhq_s16(((int16x8_t *)idft_out2)[i],norm128);
#endif
      }

      break;

    case 24:
      dft(DFT_24,idft_in0,idft_out0,1);
      dft(DFT_24,idft_in1,idft_out1,1);
      dft(DFT_24,idft_in2,idft_out2,1);
      break;

    case 36:
      dft(DFT_36,idft_in0,idft_out0,1);
      dft(DFT_36,idft_in1,idft_out1,1);
      dft(DFT_36,idft_in2,idft_out2,1);
      break;

    case 48:
      dft(DFT_48,idft_in0,idft_out0,1);
      dft(DFT_48,idft_in1,idft_out1,1);
      dft(DFT_48,idft_in2,idft_out2,1);
      break;

    case 60:
      dft(DFT_60,idft_in0,idft_out0,1);
      dft(DFT_60,idft_in1,idft_out1,1);
      dft(DFT_60,idft_in2,idft_out2,1);
      break;

    case 72:
      dft(DFT_72,idft_in0,idft_out0,1);
      dft(DFT_72,idft_in1,idft_out1,1);
      dft(DFT_72,idft_in2,idft_out2,1);
      break;

    case 96:
      dft(DFT_96,idft_in0,idft_out0,1);
      dft(DFT_96,idft_in1,idft_out1,1);
      dft(DFT_96,idft_in2,idft_out2,1);
      break;

    case 108:
      dft(DFT_108,idft_in0,idft_out0,1);
      dft(DFT_108,idft_in1,idft_out1,1);
      dft(DFT_108,idft_in2,idft_out2,1);
      break;

    case 120:
      dft(DFT_120,idft_in0,idft_out0,1);
      dft(DFT_120,idft_in1,idft_out1,1);
      dft(DFT_120,idft_in2,idft_out2,1);
      break;

    case 144:
      dft(DFT_144,idft_in0,idft_out0,1);
      dft(DFT_144,idft_in1,idft_out1,1);
      dft(DFT_144,idft_in2,idft_out2,1);
      break;

    case 180:
      dft(DFT_180,idft_in0,idft_out0,1);
      dft(DFT_180,idft_in1,idft_out1,1);
      dft(DFT_180,idft_in2,idft_out2,1);
      break;

    case 192:
      dft(DFT_192,idft_in0,idft_out0,1);
      dft(DFT_192,idft_in1,idft_out1,1);
      dft(DFT_192,idft_in2,idft_out2,1);
      break;

    case 216:
      dft(DFT_216,idft_in0,idft_out0,1);
      dft(DFT_216,idft_in1,idft_out1,1);
      dft(DFT_216,idft_in2,idft_out2,1);
      break;

    case 240:
      dft(DFT_240,idft_in0,idft_out0,1);
      dft(DFT_240,idft_in1,idft_out1,1);
      dft(DFT_240,idft_in2,idft_out2,1);
      break;

    case 288:
      dft(DFT_288,idft_in0,idft_out0,1);
      dft(DFT_288,idft_in1,idft_out1,1);
      dft(DFT_288,idft_in2,idft_out2,1);
      break;

    case 300:
      dft(DFT_300,idft_in0,idft_out0,1);
      dft(DFT_300,idft_in1,idft_out1,1);
      dft(DFT_300,idft_in2,idft_out2,1);
      break;

    case 324:
      dft(DFT_324,(int16_t *)idft_in0,(int16_t *)idft_out0,1);
      dft(DFT_324,(int16_t *)idft_in1,(int16_t *)idft_out1,1);
      dft(DFT_324,(int16_t *)idft_in2,(int16_t *)idft_out2,1);
      break;

    case 360:
      dft(DFT_360,(int16_t *)idft_in0,(int16_t *)idft_out0,1);
      dft(DFT_360,(int16_t *)idft_in1,(int16_t *)idft_out1,1);
      dft(DFT_360,(int16_t *)idft_in2,(int16_t *)idft_out2,1);
      break;

    case 384:
      dft(DFT_384,(int16_t *)idft_in0,(int16_t *)idft_out0,1);
      dft(DFT_384,(int16_t *)idft_in1,(int16_t *)idft_out1,1);
      dft(DFT_384,(int16_t *)idft_in2,(int16_t *)idft_out2,1);
      break;

    case 432:
      dft(DFT_432,(int16_t *)idft_in0,(int16_t *)idft_out0,1);
      dft(DFT_432,(int16_t *)idft_in1,(int16_t *)idft_out1,1);
      dft(DFT_432,(int16_t *)idft_in2,(int16_t *)idft_out2,1);
      break;

    case 480:
      dft(DFT_480,(int16_t *)idft_in0,(int16_t *)idft_out0,1);
      dft(DFT_480,(int16_t *)idft_in1,(int16_t *)idft_out1,1);
      dft(DFT_480,(int16_t *)idft_in2,(int16_t *)idft_out2,1);
      break;

    case 540:
      dft(DFT_540,(int16_t *)idft_in0,(int16_t *)idft_out0,1);
      dft(DFT_540,(int16_t *)idft_in1,(int16_t *)idft_out1,1);
      dft(DFT_540,(int16_t *)idft_in2,(int16_t *)idft_out2,1);
      break;

    case 576:
      dft(DFT_576,(int16_t *)idft_in0,(int16_t *)idft_out0,1);
      dft(DFT_576,(int16_t *)idft_in1,(int16_t *)idft_out1,1);
      dft(DFT_576,(int16_t *)idft_in2,(int16_t *)idft_out2,1);
      break;

    case 600:
      dft(DFT_600,(int16_t *)idft_in0,(int16_t *)idft_out0,1);
      dft(DFT_600,(int16_t *)idft_in1,(int16_t *)idft_out1,1);
      dft(DFT_600,(int16_t *)idft_in2,(int16_t *)idft_out2,1);
      break;

    case 648:
      dft(DFT_648,(int16_t *)idft_in0,(int16_t *)idft_out0,1);
      dft(DFT_648,(int16_t *)idft_in1,(int16_t *)idft_out1,1);
      dft(DFT_648,(int16_t *)idft_in2,(int16_t *)idft_out2,1);
      break;

    case 720:
      dft(DFT_720,(int16_t *)idft_in0,(int16_t *)idft_out0,1);
      dft(DFT_720,(int16_t *)idft_in1,(int16_t *)idft_out1,1);
      dft(DFT_720,(int16_t *)idft_in2,(int16_t *)idft_out2,1);
      break;

    case 768:
      dft(DFT_768,(int16_t *)idft_in0,(int16_t *)idft_out0,1);
      dft(DFT_768,(int16_t *)idft_in1,(int16_t *)idft_out1,1);
      dft(DFT_768,(int16_t *)idft_in2,(int16_t *)idft_out2,1);
      break;

    case 864:
      dft(DFT_864,(int16_t *)idft_in0,(int16_t *)idft_out0,1);
      dft(DFT_864,(int16_t *)idft_in1,(int16_t *)idft_out1,1);
      dft(DFT_864,(int16_t *)idft_in2,(int16_t *)idft_out2,1);
      break;

    case 900:
      dft(DFT_900,(int16_t *)idft_in0,(int16_t *)idft_out0,1);
      dft(DFT_900,(int16_t *)idft_in1,(int16_t *)idft_out1,1);
      dft(DFT_900,(int16_t *)idft_in2,(int16_t *)idft_out2,1);
      break;

    case 960:
      dft(DFT_960,(int16_t *)idft_in0,(int16_t *)idft_out0,1);
      dft(DFT_960,(int16_t *)idft_in1,(int16_t *)idft_out1,1);
      dft(DFT_960,(int16_t *)idft_in2,(int16_t *)idft_out2,1);
      break;

    case 972:
      dft(DFT_972,(int16_t *)idft_in0,(int16_t *)idft_out0,1);
      dft(DFT_972,(int16_t *)idft_in1,(int16_t *)idft_out1,1);
      dft(DFT_972,(int16_t *)idft_in2,(int16_t *)idft_out2,1);
      break;

    case 1080:
      dft(DFT_1080,(int16_t *)idft_in0,(int16_t *)idft_out0,1);
      dft(DFT_1080,(int16_t *)idft_in1,(int16_t *)idft_out1,1);
      dft(DFT_1080,(int16_t *)idft_in2,(int16_t *)idft_out2,1);
      break;

    case 1152:
      dft(DFT_1152,(int16_t *)idft_in0,(int16_t *)idft_out0,1);
      dft(DFT_1152,(int16_t *)idft_in1,(int16_t *)idft_out1,1);
      dft(DFT_1152,(int16_t *)idft_in2,(int16_t *)idft_out2,1);
      break;

    case 1200:
      dft(DFT_1200,idft_in0,idft_out0,1);
      dft(DFT_1200,idft_in1,idft_out1,1);
      dft(DFT_1200,idft_in2,idft_out2,1);
      break;

    default:
      // should not be reached
      LOG_E( PHY, "Unsupported Msc_PUSCH value of %"PRIu16"\n", Msc_PUSCH );
      return;
  }

  for (i=0,ip=0; i<Msc_PUSCH; i++,ip+=4) {
    z0[i]     = ((uint32_t *)idft_out0)[ip];

    if(LOG_DEBUGFLAG(DEBUG_ULSCH)) {
      LOG_I(PHY,"out0 (%d,%d),(%d,%d),(%d,%d),(%d,%d)\n",
            ((int16_t *)&idft_out0[ip])[0],((int16_t *)&idft_out0[ip])[1],
            ((int16_t *)&idft_out0[ip+1])[0],((int16_t *)&idft_out0[ip+1])[1],
            ((int16_t *)&idft_out0[ip+2])[0],((int16_t *)&idft_out0[ip+2])[1],
            ((int16_t *)&idft_out0[ip+3])[0],((int16_t *)&idft_out0[ip+3])[1]);
    }

    z1[i]     = ((uint32_t *)idft_out0)[ip+1];
    z2[i]     = ((uint32_t *)idft_out0)[ip+2];
    z3[i]     = ((uint32_t *)idft_out0)[ip+3];
    z4[i]     = ((uint32_t *)idft_out1)[ip+0];
    z5[i]     = ((uint32_t *)idft_out1)[ip+1];
    z6[i]     = ((uint32_t *)idft_out1)[ip+2];
    z7[i]     = ((uint32_t *)idft_out1)[ip+3];
    z8[i]     = ((uint32_t *)idft_out2)[ip];
    z9[i]     = ((uint32_t *)idft_out2)[ip+1];

    if (frame_parms->Ncp==0) {
      z10[i]    = ((uint32_t *)idft_out2)[ip+2];
      z11[i]    = ((uint32_t *)idft_out2)[ip+3];
    }
  }

  // conjugate output
  for (i=0; i<(Msc_PUSCH>>2); i++) {
#if defined(__x86_64__) || defined(__i386__)
    ((__m128i *)z0)[i]=_mm_sign_epi16(((__m128i *)z0)[i],*(__m128i *)&conjugate2[0]);
    ((__m128i *)z1)[i]=_mm_sign_epi16(((__m128i *)z1)[i],*(__m128i *)&conjugate2[0]);
    ((__m128i *)z2)[i]=_mm_sign_epi16(((__m128i *)z2)[i],*(__m128i *)&conjugate2[0]);
    ((__m128i *)z3)[i]=_mm_sign_epi16(((__m128i *)z3)[i],*(__m128i *)&conjugate2[0]);
    ((__m128i *)z4)[i]=_mm_sign_epi16(((__m128i *)z4)[i],*(__m128i *)&conjugate2[0]);
    ((__m128i *)z5)[i]=_mm_sign_epi16(((__m128i *)z5)[i],*(__m128i *)&conjugate2[0]);
    ((__m128i *)z6)[i]=_mm_sign_epi16(((__m128i *)z6)[i],*(__m128i *)&conjugate2[0]);
    ((__m128i *)z7)[i]=_mm_sign_epi16(((__m128i *)z7)[i],*(__m128i *)&conjugate2[0]);
    ((__m128i *)z8)[i]=_mm_sign_epi16(((__m128i *)z8)[i],*(__m128i *)&conjugate2[0]);
    ((__m128i *)z9)[i]=_mm_sign_epi16(((__m128i *)z9)[i],*(__m128i *)&conjugate2[0]);

    if (frame_parms->Ncp==NORMAL) {
      ((__m128i *)z10)[i]=_mm_sign_epi16(((__m128i *)z10)[i],*(__m128i *)&conjugate2[0]);
      ((__m128i *)z11)[i]=_mm_sign_epi16(((__m128i *)z11)[i],*(__m128i *)&conjugate2[0]);
    }

#elif defined(__arm__)
    * &(((int16x8_t *)z0)[i])=vmulq_s16( *&(((int16x8_t *)z0)[i]),*(int16x8_t *)&conjugate2[0]);
    * &(((int16x8_t *)z1)[i])=vmulq_s16( *&(((int16x8_t *)z1)[i]),*(int16x8_t *)&conjugate2[0]);
    * &(((int16x8_t *)z2)[i])=vmulq_s16( *&(((int16x8_t *)z2)[i]),*(int16x8_t *)&conjugate2[0]);
    * &(((int16x8_t *)z3)[i])=vmulq_s16( *&(((int16x8_t *)z3)[i]),*(int16x8_t *)&conjugate2[0]);
    * &(((int16x8_t *)z4)[i])=vmulq_s16( *&(((int16x8_t *)z4)[i]),*(int16x8_t *)&conjugate2[0]);
    * &(((int16x8_t *)z5)[i])=vmulq_s16( *&(((int16x8_t *)z5)[i]),*(int16x8_t *)&conjugate2[0]);
    * &(((int16x8_t *)z6)[i])=vmulq_s16( *&(((int16x8_t *)z6)[i]),*(int16x8_t *)&conjugate2[0]);
    * &(((int16x8_t *)z7)[i])=vmulq_s16( *&(((int16x8_t *)z7)[i]),*(int16x8_t *)&conjugate2[0]);
    * &(((int16x8_t *)z8)[i])=vmulq_s16( *&(((int16x8_t *)z8)[i]),*(int16x8_t *)&conjugate2[0]);
    * &(((int16x8_t *)z9)[i])=vmulq_s16( *&(((int16x8_t *)z9)[i]),*(int16x8_t *)&conjugate2[0]);

    if (frame_parms->Ncp==NORMAL) {
      * &(((int16x8_t *)z10)[i])=vmulq_s16( *&(((int16x8_t *)z10)[i]),*(int16x8_t *)&conjugate2[0]);
      * &(((int16x8_t *)z11)[i])=vmulq_s16( *&(((int16x8_t *)z11)[i]),*(int16x8_t *)&conjugate2[0]);
    }

#endif
  }

#if defined(__x86_64__) || defined(__i386__)
  _mm_empty();
  _m_empty();
#endif
}






int32_t ulsch_qpsk_llr(LTE_DL_FRAME_PARMS *frame_parms,
                       int32_t **rxdataF_comp,
                       int16_t *ulsch_llr,
                       uint8_t symbol,
                       uint16_t nb_rb,
                       int16_t **llrp) {
#if defined(__x86_64__) || defined(__i386__)
  __m128i *rxF=(__m128i *)&rxdataF_comp[0][(symbol*frame_parms->N_RB_DL*12)];
  __m128i **llrp128 = (__m128i **)llrp;
#elif defined(__arm__)
  int16x8_t *rxF= (int16x8_t *)&rxdataF_comp[0][(symbol*frame_parms->N_RB_DL*12)];
  int16x8_t **llrp128 = (int16x8_t **)llrp;
#endif
  int i;

  for (i=0; i<(nb_rb*3); i++) {
    *(*llrp128) = *rxF;
    rxF++;
    (*llrp128)++;
  }

#if defined(__x86_64__) || defined(__i386__)
  _mm_empty();
  _m_empty();
#endif
  return(0);
}

void ulsch_16qam_llr(LTE_DL_FRAME_PARMS *frame_parms,
                     int32_t **rxdataF_comp,
                     int16_t *ulsch_llr,
                     int32_t **ul_ch_mag,
                     uint8_t symbol,
                     uint16_t nb_rb,
                     int16_t **llrp) {
  int i;
#if defined(__x86_64__) || defined(__i386__)
  __m128i *rxF=(__m128i *)&rxdataF_comp[0][(symbol*frame_parms->N_RB_DL*12)];
  __m128i *ch_mag;
  __m128i mmtmpU0;
  __m128i **llrp128=(__m128i **)llrp;
  ch_mag =(__m128i *)&ul_ch_mag[0][(symbol*frame_parms->N_RB_DL*12)];
#elif defined(__arm__)
  int16x8_t *rxF=(int16x8_t *)&rxdataF_comp[0][(symbol*frame_parms->N_RB_DL*12)];
  int16x8_t *ch_mag;
  int16x8_t xmm0;
  int16_t **llrp16=llrp;
  ch_mag =(int16x8_t *)&ul_ch_mag[0][(symbol*frame_parms->N_RB_DL*12)];
#endif

  for (i=0; i<(nb_rb*3); i++) {
#if defined(__x86_64__) || defined(__i386__)
    mmtmpU0 = _mm_abs_epi16(rxF[i]);
    //    print_shorts("tmp0",&tmp0);
    mmtmpU0 = _mm_subs_epi16(ch_mag[i],mmtmpU0);
    (*llrp128)[0] = _mm_unpacklo_epi32(rxF[i],mmtmpU0);
    (*llrp128)[1] = _mm_unpackhi_epi32(rxF[i],mmtmpU0);
    (*llrp128)+=2;
#elif defined(__arm__)
    xmm0 = vabsq_s16(rxF[i]);
    xmm0 = vqsubq_s16(ch_mag[i],xmm0);
    (*llrp16)[0] = vgetq_lane_s16(rxF[i],0);
    (*llrp16)[1] = vgetq_lane_s16(xmm0,0);
    (*llrp16)[2] = vgetq_lane_s16(rxF[i],1);
    (*llrp16)[3] = vgetq_lane_s16(xmm0,1);
    (*llrp16)[4] = vgetq_lane_s16(rxF[i],2);
    (*llrp16)[5] = vgetq_lane_s16(xmm0,2);
    (*llrp16)[6] = vgetq_lane_s16(rxF[i],2);
    (*llrp16)[7] = vgetq_lane_s16(xmm0,3);
    (*llrp16)[8] = vgetq_lane_s16(rxF[i],4);
    (*llrp16)[9] = vgetq_lane_s16(xmm0,4);
    (*llrp16)[10] = vgetq_lane_s16(rxF[i],5);
    (*llrp16)[11] = vgetq_lane_s16(xmm0,5);
    (*llrp16)[12] = vgetq_lane_s16(rxF[i],6);
    (*llrp16)[13] = vgetq_lane_s16(xmm0,6);
    (*llrp16)[14] = vgetq_lane_s16(rxF[i],7);
    (*llrp16)[15] = vgetq_lane_s16(xmm0,7);
    (*llrp16)+=16;
#endif
    //    print_bytes("rxF[i]",&rxF[i]);
    //    print_bytes("rxF[i+1]",&rxF[i+1]);
  }

#if defined(__x86_64__) || defined(__i386__)
  _mm_empty();
  _m_empty();
#endif
}

void ulsch_64qam_llr(LTE_DL_FRAME_PARMS *frame_parms,
                     int32_t **rxdataF_comp,
                     int16_t *ulsch_llr,
                     int32_t **ul_ch_mag,
                     int32_t **ul_ch_magb,
                     uint8_t symbol,
                     uint16_t nb_rb,
                     int16_t **llrp) {
  int i;
  int32_t **llrp32=(int32_t **)llrp;
#if defined(__x86_64__) || defined(__i386)
  __m128i *rxF=(__m128i *)&rxdataF_comp[0][(symbol*frame_parms->N_RB_DL*12)];
  __m128i *ch_mag,*ch_magb;
  __m128i mmtmpU1,mmtmpU2;
  ch_mag =(__m128i *)&ul_ch_mag[0][(symbol*frame_parms->N_RB_DL*12)];
  ch_magb =(__m128i *)&ul_ch_magb[0][(symbol*frame_parms->N_RB_DL*12)];
#elif defined(__arm__)
  int16x8_t *rxF=(int16x8_t *)&rxdataF_comp[0][(symbol*frame_parms->N_RB_DL*12)];
  int16x8_t *ch_mag,*ch_magb;
  int16x8_t mmtmpU1,mmtmpU2;
  ch_mag =(int16x8_t *)&ul_ch_mag[0][(symbol*frame_parms->N_RB_DL*12)];
  ch_magb =(int16x8_t *)&ul_ch_magb[0][(symbol*frame_parms->N_RB_DL*12)];
#endif

  if(LOG_DEBUGFLAG(DEBUG_ULSCH)) {
    LOG_UI(PHY,"symbol %d: mag %d, magb %d\n",symbol,_mm_extract_epi16(ch_mag[0],0),_mm_extract_epi16(ch_magb[0],0));
  }

  for (i=0; i<(nb_rb*3); i++) {
#if defined(__x86_64__) || defined(__i386__)
    mmtmpU1 = _mm_abs_epi16(rxF[i]);
    mmtmpU1  = _mm_subs_epi16(ch_mag[i],mmtmpU1);
    mmtmpU2 = _mm_abs_epi16(mmtmpU1);
    mmtmpU2 = _mm_subs_epi16(ch_magb[i],mmtmpU2);
    (*llrp32)[0]  = _mm_extract_epi32(rxF[i],0);
    (*llrp32)[1]  = _mm_extract_epi32(mmtmpU1,0);
    (*llrp32)[2]  = _mm_extract_epi32(mmtmpU2,0);
    (*llrp32)[3]  = _mm_extract_epi32(rxF[i],1);
    (*llrp32)[4]  = _mm_extract_epi32(mmtmpU1,1);
    (*llrp32)[5]  = _mm_extract_epi32(mmtmpU2,1);
    (*llrp32)[6]  = _mm_extract_epi32(rxF[i],2);
    (*llrp32)[7]  = _mm_extract_epi32(mmtmpU1,2);
    (*llrp32)[8]  = _mm_extract_epi32(mmtmpU2,2);
    (*llrp32)[9]  = _mm_extract_epi32(rxF[i],3);
    (*llrp32)[10] = _mm_extract_epi32(mmtmpU1,3);
    (*llrp32)[11] = _mm_extract_epi32(mmtmpU2,3);
#elif defined(__arm__)
    mmtmpU1 = vabsq_s16(rxF[i]);
    mmtmpU1 = vqsubq_s16(ch_mag[i],mmtmpU1);
    mmtmpU2 = vabsq_s16(mmtmpU1);
    mmtmpU2 = vqsubq_s16(ch_magb[i],mmtmpU2);
    (*llrp32)[0]  = vgetq_lane_s32((int32x4_t)rxF[i],0);
    (*llrp32)[1]  = vgetq_lane_s32((int32x4_t)mmtmpU1,0);
    (*llrp32)[2]  = vgetq_lane_s32((int32x4_t)mmtmpU2,0);
    (*llrp32)[3]  = vgetq_lane_s32((int32x4_t)rxF[i],1);
    (*llrp32)[4]  = vgetq_lane_s32((int32x4_t)mmtmpU1,1);
    (*llrp32)[5]  = vgetq_lane_s32((int32x4_t)mmtmpU2,1);
    (*llrp32)[6]  = vgetq_lane_s32((int32x4_t)rxF[i],2);
    (*llrp32)[7]  = vgetq_lane_s32((int32x4_t)mmtmpU1,2);
    (*llrp32)[8]  = vgetq_lane_s32((int32x4_t)mmtmpU2,2);
    (*llrp32)[9]  = vgetq_lane_s32((int32x4_t)rxF[i],3);
    (*llrp32)[10] = vgetq_lane_s32((int32x4_t)mmtmpU1,3);
    (*llrp32)[11] = vgetq_lane_s32((int32x4_t)mmtmpU2,3);
#endif
    (*llrp32)+=12;
  }

#if defined(__x86_64__) || defined(__i386__)
  _mm_empty();
  _m_empty();
#endif
}

void ulsch_detection_mrc(LTE_DL_FRAME_PARMS *frame_parms,
                         int32_t **rxdataF_comp,
                         int32_t **ul_ch_mag,
                         int32_t **ul_ch_magb,
                         uint8_t symbol,
                         uint16_t nb_rb) {
#if defined(__x86_64__) || defined(__i386__)
  __m128i *rxdataF_comp128_0,*ul_ch_mag128_0,*ul_ch_mag128_0b;
  __m128i *rxdataF_comp128_1,*ul_ch_mag128_1,*ul_ch_mag128_1b;
#elif defined(__arm__)
  int16x8_t *rxdataF_comp128_0,*ul_ch_mag128_0,*ul_ch_mag128_0b;
  int16x8_t *rxdataF_comp128_1,*ul_ch_mag128_1,*ul_ch_mag128_1b;
#endif
  int32_t i;

  if (frame_parms->nb_antennas_rx>1) {
#if defined(__x86_64__) || defined(__i386__)
    rxdataF_comp128_0   = (__m128i *)&rxdataF_comp[0][symbol*frame_parms->N_RB_DL*12];
    rxdataF_comp128_1   = (__m128i *)&rxdataF_comp[1][symbol*frame_parms->N_RB_DL*12];
    ul_ch_mag128_0      = (__m128i *)&ul_ch_mag[0][symbol*frame_parms->N_RB_DL*12];
    ul_ch_mag128_1      = (__m128i *)&ul_ch_mag[1][symbol*frame_parms->N_RB_DL*12];
    ul_ch_mag128_0b     = (__m128i *)&ul_ch_magb[0][symbol*frame_parms->N_RB_DL*12];
    ul_ch_mag128_1b     = (__m128i *)&ul_ch_magb[1][symbol*frame_parms->N_RB_DL*12];

    // MRC on each re of rb, both on MF output and magnitude (for 16QAM/64QAM llr computation)
    for (i=0; i<nb_rb*3; i++) {
      rxdataF_comp128_0[i] = _mm_adds_epi16(_mm_srai_epi16(rxdataF_comp128_0[i],1),_mm_srai_epi16(rxdataF_comp128_1[i],1));
      ul_ch_mag128_0[i]    = _mm_adds_epi16(_mm_srai_epi16(ul_ch_mag128_0[i],1),_mm_srai_epi16(ul_ch_mag128_1[i],1));
      ul_ch_mag128_0b[i]   = _mm_adds_epi16(_mm_srai_epi16(ul_ch_mag128_0b[i],1),_mm_srai_epi16(ul_ch_mag128_1b[i],1));
      rxdataF_comp128_0[i] = _mm_add_epi16(rxdataF_comp128_0[i],(*(__m128i *)&jitterc[0]));
    }

#elif defined(__arm__)
    rxdataF_comp128_0   = (int16x8_t *)&rxdataF_comp[0][symbol*frame_parms->N_RB_DL*12];
    rxdataF_comp128_1   = (int16x8_t *)&rxdataF_comp[1][symbol*frame_parms->N_RB_DL*12];
    ul_ch_mag128_0      = (int16x8_t *)&ul_ch_mag[0][symbol*frame_parms->N_RB_DL*12];
    ul_ch_mag128_1      = (int16x8_t *)&ul_ch_mag[1][symbol*frame_parms->N_RB_DL*12];
    ul_ch_mag128_0b     = (int16x8_t *)&ul_ch_magb[0][symbol*frame_parms->N_RB_DL*12];
    ul_ch_mag128_1b     = (int16x8_t *)&ul_ch_magb[1][symbol*frame_parms->N_RB_DL*12];

    // MRC on each re of rb, both on MF output and magnitude (for 16QAM/64QAM llr computation)
    for (i=0; i<nb_rb*3; i++) {
      rxdataF_comp128_0[i] = vhaddq_s16(rxdataF_comp128_0[i],rxdataF_comp128_1[i]);
      ul_ch_mag128_0[i]    = vhaddq_s16(ul_ch_mag128_0[i],ul_ch_mag128_1[i]);
      ul_ch_mag128_0b[i]   = vhaddq_s16(ul_ch_mag128_0b[i],ul_ch_mag128_1b[i]);
      rxdataF_comp128_0[i] = vqaddq_s16(rxdataF_comp128_0[i],(*(int16x8_t *)&jitterc[0]));
    }

#endif
  }

#if defined(__x86_64__) || defined(__i386__)
  _mm_empty();
  _m_empty();
#endif
}

void ulsch_extract_rbs_single(int32_t **rxdataF,
                              int32_t **rxdataF_ext,
                              uint32_t first_rb,
                              uint32_t nb_rb,
                              uint8_t l,
                              uint8_t Ns,
                              LTE_DL_FRAME_PARMS *frame_parms) {
  uint16_t nb_rb1,nb_rb2;
  uint8_t aarx;
  int32_t *rxF,*rxF_ext;
  //uint8_t symbol = l+Ns*frame_parms->symbols_per_tti/2;
  uint8_t symbol = l+((7-frame_parms->Ncp)*(Ns&1)); ///symbol within sub-frame
  AssertFatal((frame_parms->nb_antennas_rx>0) && (frame_parms->nb_antennas_rx<5),
              "nb_antennas_rx not in (1-4)\n");

  for (aarx=0; aarx<frame_parms->nb_antennas_rx; aarx++) {
    nb_rb1 = cmin(cmax((int)(frame_parms->N_RB_UL) - (int)(2*first_rb),(int)0),(int)(2*nb_rb));    // 2 times no. RBs before the DC
    nb_rb2 = 2*nb_rb - nb_rb1;                                   // 2 times no. RBs after the DC

    if(LOG_DEBUGFLAG(DEBUG_ULSCH)) {
      LOG_UI(PHY,"ulsch_extract_rbs_single: 2*nb_rb1 = %d, 2*nb_rb2 = %d\n",nb_rb1,nb_rb2);
    }

    rxF_ext   = &rxdataF_ext[aarx][(symbol*frame_parms->N_RB_UL*12)];

    if (nb_rb1) {
      rxF = &rxdataF[aarx][(first_rb*12 + frame_parms->first_carrier_offset + symbol*frame_parms->ofdm_symbol_size)];
      memcpy(rxF_ext, rxF, nb_rb1*6*sizeof(int));
      rxF_ext += nb_rb1*6;

      if (nb_rb2)  {
        rxF = &rxdataF[aarx][(symbol*frame_parms->ofdm_symbol_size)];
        memcpy(rxF_ext, rxF, nb_rb2*6*sizeof(int));
        rxF_ext += nb_rb2*6;
      }
    } else { //there is only data in the second half
      rxF = &rxdataF[aarx][(6*(2*first_rb - frame_parms->N_RB_UL) + symbol*frame_parms->ofdm_symbol_size)];
      memcpy(rxF_ext, rxF, nb_rb2*6*sizeof(int));
      rxF_ext += nb_rb2*6;
    }
  }
}

void ulsch_correct_ext(int32_t **rxdataF_ext,
                       int32_t **rxdataF_ext2,
                       uint16_t symbol,
                       LTE_DL_FRAME_PARMS *frame_parms,
                       uint16_t nb_rb) {
  int32_t i,j,aarx;
  int32_t *rxF_ext2,*rxF_ext;

  for (aarx=0; aarx<frame_parms->nb_antennas_rx; aarx++) {
    rxF_ext2 = &rxdataF_ext2[aarx][symbol*12*frame_parms->N_RB_UL];
    rxF_ext  = &rxdataF_ext[aarx][2*symbol*12*frame_parms->N_RB_UL];

    for (i=0,j=0; i<12*nb_rb; i++,j+=2) {
      rxF_ext2[i] = rxF_ext[j];
    }
  }
}



void ulsch_channel_compensation(int32_t **rxdataF_ext,
                                int32_t **ul_ch_estimates_ext,
                                int32_t **ul_ch_mag,
                                int32_t **ul_ch_magb,
                                int32_t **rxdataF_comp,
                                LTE_DL_FRAME_PARMS *frame_parms,
                                uint8_t symbol,
                                uint8_t Qm,
                                uint16_t nb_rb,
                                uint8_t output_shift) {
  uint16_t rb;
#if defined(__x86_64__) || defined(__i386__)
  __m128i *ul_ch128,*ul_ch_mag128,*ul_ch_mag128b,*rxdataF128,*rxdataF_comp128;
  uint8_t aarx;//,symbol_mod;
  __m128i mmtmpU0,mmtmpU1,mmtmpU2,mmtmpU3;

#elif defined(__arm__)
  int16x4_t *ul_ch128,*rxdataF128;
  int16x8_t *ul_ch_mag128,*ul_ch_mag128b,*rxdataF_comp128;
  uint8_t aarx;//,symbol_mod;
  int32x4_t mmtmpU0,mmtmpU1,mmtmpU0b,mmtmpU1b;
  int16_t conj[4]__attribute__((aligned(16))) = {1,-1,1,-1};
  int32x4_t output_shift128 = vmovq_n_s32(-(int32_t)output_shift);

#endif

  for (aarx=0; aarx<frame_parms->nb_antennas_rx; aarx++) {
#if defined(__x86_64__) || defined(__i386__)
    ul_ch128          = (__m128i *)&ul_ch_estimates_ext[aarx][symbol*frame_parms->N_RB_DL*12];
    ul_ch_mag128      = (__m128i *)&ul_ch_mag[aarx][symbol*frame_parms->N_RB_DL*12];
    ul_ch_mag128b     = (__m128i *)&ul_ch_magb[aarx][symbol*frame_parms->N_RB_DL*12];
    rxdataF128        = (__m128i *)&rxdataF_ext[aarx][symbol*frame_parms->N_RB_DL*12];
    rxdataF_comp128   = (__m128i *)&rxdataF_comp[aarx][symbol*frame_parms->N_RB_DL*12];
#elif defined(__arm__)
    ul_ch128          = (int16x4_t *)&ul_ch_estimates_ext[aarx][symbol*frame_parms->N_RB_DL*12];
    ul_ch_mag128      = (int16x8_t *)&ul_ch_mag[aarx][symbol*frame_parms->N_RB_DL*12];
    ul_ch_mag128b     = (int16x8_t *)&ul_ch_magb[aarx][symbol*frame_parms->N_RB_DL*12];
    rxdataF128        = (int16x4_t *)&rxdataF_ext[aarx][symbol*frame_parms->N_RB_DL*12];
    rxdataF_comp128   = (int16x8_t *)&rxdataF_comp[aarx][symbol*frame_parms->N_RB_DL*12];
#endif

    for (rb=0; rb<nb_rb; rb++) {
      // just compute channel magnitude without scaling, this is done after equalization for SC-FDMA
#if defined(__x86_64__) || defined(__i386__)
      mmtmpU0 = _mm_madd_epi16(ul_ch128[0],ul_ch128[0]);
      mmtmpU0 = _mm_srai_epi32(mmtmpU0,output_shift);
      mmtmpU1 = _mm_madd_epi16(ul_ch128[1],ul_ch128[1]);
      mmtmpU1 = _mm_srai_epi32(mmtmpU1,output_shift);
      mmtmpU0 = _mm_packs_epi32(mmtmpU0,mmtmpU1);
      ul_ch_mag128[0] = _mm_unpacklo_epi16(mmtmpU0,mmtmpU0);
      ul_ch_mag128[1] = _mm_unpackhi_epi16(mmtmpU0,mmtmpU0);
      mmtmpU0 = _mm_madd_epi16(ul_ch128[2],ul_ch128[2]);
      mmtmpU0 = _mm_srai_epi32(mmtmpU0,output_shift);
      mmtmpU1 = _mm_packs_epi32(mmtmpU0,mmtmpU0);
      ul_ch_mag128[2] = _mm_unpacklo_epi16(mmtmpU1,mmtmpU1);
      LOG_D(PHY,"comp: symbol %d rb %d => %d,%d,%d (output_shift %d)\n",symbol,rb,*((int16_t *)&ul_ch_mag128[0]),*((int16_t *)&ul_ch_mag128[1]),*((int16_t *)&ul_ch_mag128[2]),output_shift);
#elif defined(__arm__)
      mmtmpU0 = vmull_s16(ul_ch128[0], ul_ch128[0]);
      mmtmpU0 = vqshlq_s32(vqaddq_s32(mmtmpU0,vrev64q_s32(mmtmpU0)),-output_shift128);
      mmtmpU1 = vmull_s16(ul_ch128[1], ul_ch128[1]);
      mmtmpU1 = vqshlq_s32(vqaddq_s32(mmtmpU1,vrev64q_s32(mmtmpU1)),-output_shift128);
      ul_ch_mag128[0] = vcombine_s16(vmovn_s32(mmtmpU0),vmovn_s32(mmtmpU1));
      mmtmpU0 = vmull_s16(ul_ch128[2], ul_ch128[2]);
      mmtmpU0 = vqshlq_s32(vqaddq_s32(mmtmpU0,vrev64q_s32(mmtmpU0)),-output_shift128);
      mmtmpU1 = vmull_s16(ul_ch128[3], ul_ch128[3]);
      mmtmpU1 = vqshlq_s32(vqaddq_s32(mmtmpU1,vrev64q_s32(mmtmpU1)),-output_shift128);
      ul_ch_mag128[1] = vcombine_s16(vmovn_s32(mmtmpU0),vmovn_s32(mmtmpU1));
      mmtmpU0 = vmull_s16(ul_ch128[4], ul_ch128[4]);
      mmtmpU0 = vqshlq_s32(vqaddq_s32(mmtmpU0,vrev64q_s32(mmtmpU0)),-output_shift128);
      mmtmpU1 = vmull_s16(ul_ch128[5], ul_ch128[5]);
      mmtmpU1 = vqshlq_s32(vqaddq_s32(mmtmpU1,vrev64q_s32(mmtmpU1)),-output_shift128);
      ul_ch_mag128[2] = vcombine_s16(vmovn_s32(mmtmpU0),vmovn_s32(mmtmpU1));
#endif
#if defined(__x86_64__) || defined(__i386__)
      // multiply by conjugated channel
      mmtmpU0 = _mm_madd_epi16(ul_ch128[0],rxdataF128[0]);
      //        print_ints("re",&mmtmpU0);
      // mmtmpU0 contains real part of 4 consecutive outputs (32-bit)
      mmtmpU1 = _mm_shufflelo_epi16(ul_ch128[0],_MM_SHUFFLE(2,3,0,1));
      mmtmpU1 = _mm_shufflehi_epi16(mmtmpU1,_MM_SHUFFLE(2,3,0,1));
      mmtmpU1 = _mm_sign_epi16(mmtmpU1,*(__m128i *)&conjugate[0]);
      mmtmpU1 = _mm_madd_epi16(mmtmpU1,rxdataF128[0]);
      //      print_ints("im",&mmtmpU1);
      // mmtmpU1 contains imag part of 4 consecutive outputs (32-bit)
      mmtmpU0 = _mm_srai_epi32(mmtmpU0,output_shift);
      //  print_ints("re(shift)",&mmtmpU0);
      mmtmpU1 = _mm_srai_epi32(mmtmpU1,output_shift);
      //  print_ints("im(shift)",&mmtmpU1);
      mmtmpU2 = _mm_unpacklo_epi32(mmtmpU0,mmtmpU1);
      mmtmpU3 = _mm_unpackhi_epi32(mmtmpU0,mmtmpU1);
      //        print_ints("c0",&mmtmpU2);
      //  print_ints("c1",&mmtmpU3);
      rxdataF_comp128[0] = _mm_packs_epi32(mmtmpU2,mmtmpU3);
      /*
              print_shorts("rx:",&rxdataF128[0]);
              print_shorts("ch:",&ul_ch128[0]);
              print_shorts("pack:",&rxdataF_comp128[0]);
      */
      // multiply by conjugated channel
      mmtmpU0 = _mm_madd_epi16(ul_ch128[1],rxdataF128[1]);
      // mmtmpU0 contains real part of 4 consecutive outputs (32-bit)
      mmtmpU1 = _mm_shufflelo_epi16(ul_ch128[1],_MM_SHUFFLE(2,3,0,1));
      mmtmpU1 = _mm_shufflehi_epi16(mmtmpU1,_MM_SHUFFLE(2,3,0,1));
      mmtmpU1 = _mm_sign_epi16(mmtmpU1,*(__m128i *)conjugate);
      mmtmpU1 = _mm_madd_epi16(mmtmpU1,rxdataF128[1]);
      // mmtmpU1 contains imag part of 4 consecutive outputs (32-bit)
      mmtmpU0 = _mm_srai_epi32(mmtmpU0,output_shift);
      mmtmpU1 = _mm_srai_epi32(mmtmpU1,output_shift);
      mmtmpU2 = _mm_unpacklo_epi32(mmtmpU0,mmtmpU1);
      mmtmpU3 = _mm_unpackhi_epi32(mmtmpU0,mmtmpU1);
      rxdataF_comp128[1] = _mm_packs_epi32(mmtmpU2,mmtmpU3);
      //        print_shorts("rx:",rxdataF128[1]);
      //        print_shorts("ch:",ul_ch128[1]);
      //        print_shorts("pack:",rxdataF_comp128[1]);
      //       multiply by conjugated channel
      mmtmpU0 = _mm_madd_epi16(ul_ch128[2],rxdataF128[2]);
      // mmtmpU0 contains real part of 4 consecutive outputs (32-bit)
      mmtmpU1 = _mm_shufflelo_epi16(ul_ch128[2],_MM_SHUFFLE(2,3,0,1));
      mmtmpU1 = _mm_shufflehi_epi16(mmtmpU1,_MM_SHUFFLE(2,3,0,1));
      mmtmpU1 = _mm_sign_epi16(mmtmpU1,*(__m128i *)conjugate);
      mmtmpU1 = _mm_madd_epi16(mmtmpU1,rxdataF128[2]);
      // mmtmpU1 contains imag part of 4 consecutive outputs (32-bit)
      mmtmpU0 = _mm_srai_epi32(mmtmpU0,output_shift);
      mmtmpU1 = _mm_srai_epi32(mmtmpU1,output_shift);
      mmtmpU2 = _mm_unpacklo_epi32(mmtmpU0,mmtmpU1);
      mmtmpU3 = _mm_unpackhi_epi32(mmtmpU0,mmtmpU1);
      rxdataF_comp128[2] = _mm_packs_epi32(mmtmpU2,mmtmpU3);
      //        print_shorts("rx:",rxdataF128[2]);
      //        print_shorts("ch:",ul_ch128[2]);
      //        print_shorts("pack:",rxdataF_comp128[2]);
      // Add a jitter to compensate for the saturation in "packs" resulting in a bias on the DC after IDFT
      rxdataF_comp128[0] = _mm_add_epi16(rxdataF_comp128[0],(*(__m128i *)&jitter[0]));
      rxdataF_comp128[1] = _mm_add_epi16(rxdataF_comp128[1],(*(__m128i *)&jitter[0]));
      rxdataF_comp128[2] = _mm_add_epi16(rxdataF_comp128[2],(*(__m128i *)&jitter[0]));

      ul_ch128+=3;
      ul_ch_mag128+=3;
      ul_ch_mag128b+=3;
      rxdataF128+=3;
      rxdataF_comp128+=3;
#elif defined(__arm__)
      mmtmpU0 = vmull_s16(ul_ch128[0], rxdataF128[0]);
      //mmtmpU0 = [Re(ch[0])Re(rx[0]) Im(ch[0])Im(ch[0]) Re(ch[1])Re(rx[1]) Im(ch[1])Im(ch[1])]
      mmtmpU1 = vmull_s16(ul_ch128[1], rxdataF128[1]);
      //mmtmpU1 = [Re(ch[2])Re(rx[2]) Im(ch[2])Im(ch[2]) Re(ch[3])Re(rx[3]) Im(ch[3])Im(ch[3])]
      mmtmpU0 = vcombine_s32(vpadd_s32(vget_low_s32(mmtmpU0),vget_high_s32(mmtmpU0)),
                             vpadd_s32(vget_low_s32(mmtmpU1),vget_high_s32(mmtmpU1)));
      //mmtmpU0 = [Re(ch[0])Re(rx[0])+Im(ch[0])Im(ch[0]) Re(ch[1])Re(rx[1])+Im(ch[1])Im(ch[1]) Re(ch[2])Re(rx[2])+Im(ch[2])Im(ch[2]) Re(ch[3])Re(rx[3])+Im(ch[3])Im(ch[3])]
      mmtmpU0b = vmull_s16(vrev32_s16(vmul_s16(ul_ch128[0],*(int16x4_t *)conj)), rxdataF128[0]);
      //mmtmpU0 = [-Im(ch[0])Re(rx[0]) Re(ch[0])Im(rx[0]) -Im(ch[1])Re(rx[1]) Re(ch[1])Im(rx[1])]
      mmtmpU1b = vmull_s16(vrev32_s16(vmul_s16(ul_ch128[1],*(int16x4_t *)conj)), rxdataF128[1]);
      //mmtmpU0 = [-Im(ch[2])Re(rx[2]) Re(ch[2])Im(rx[2]) -Im(ch[3])Re(rx[3]) Re(ch[3])Im(rx[3])]
      mmtmpU1 = vcombine_s32(vpadd_s32(vget_low_s32(mmtmpU0b),vget_high_s32(mmtmpU0b)),
                             vpadd_s32(vget_low_s32(mmtmpU1b),vget_high_s32(mmtmpU1b)));
      //mmtmpU1 = [-Im(ch[0])Re(rx[0])+Re(ch[0])Im(rx[0]) -Im(ch[1])Re(rx[1])+Re(ch[1])Im(rx[1]) -Im(ch[2])Re(rx[2])+Re(ch[2])Im(rx[2]) -Im(ch[3])Re(rx[3])+Re(ch[3])Im(rx[3])]
      mmtmpU0 = vqshlq_s32(mmtmpU0,-output_shift128);
      mmtmpU1 = vqshlq_s32(mmtmpU1,-output_shift128);
      rxdataF_comp128[0] = vcombine_s16(vmovn_s32(mmtmpU0),vmovn_s32(mmtmpU1));
      mmtmpU0 = vmull_s16(ul_ch128[2], rxdataF128[2]);
      mmtmpU1 = vmull_s16(ul_ch128[3], rxdataF128[3]);
      mmtmpU0 = vcombine_s32(vpadd_s32(vget_low_s32(mmtmpU0),vget_high_s32(mmtmpU0)),
                             vpadd_s32(vget_low_s32(mmtmpU1),vget_high_s32(mmtmpU1)));
      mmtmpU0b = vmull_s16(vrev32_s16(vmul_s16(ul_ch128[2],*(int16x4_t *)conj)), rxdataF128[2]);
      mmtmpU1b = vmull_s16(vrev32_s16(vmul_s16(ul_ch128[3],*(int16x4_t *)conj)), rxdataF128[3]);
      mmtmpU1 = vcombine_s32(vpadd_s32(vget_low_s32(mmtmpU0b),vget_high_s32(mmtmpU0b)),
                             vpadd_s32(vget_low_s32(mmtmpU1b),vget_high_s32(mmtmpU1b)));
      mmtmpU0 = vqshlq_s32(mmtmpU0,-output_shift128);
      mmtmpU1 = vqshlq_s32(mmtmpU1,-output_shift128);
      rxdataF_comp128[1] = vcombine_s16(vmovn_s32(mmtmpU0),vmovn_s32(mmtmpU1));
      mmtmpU0 = vmull_s16(ul_ch128[4], rxdataF128[4]);
      mmtmpU1 = vmull_s16(ul_ch128[5], rxdataF128[5]);
      mmtmpU0 = vcombine_s32(vpadd_s32(vget_low_s32(mmtmpU0),vget_high_s32(mmtmpU0)),
                             vpadd_s32(vget_low_s32(mmtmpU1),vget_high_s32(mmtmpU1)));
      mmtmpU0b = vmull_s16(vrev32_s16(vmul_s16(ul_ch128[4],*(int16x4_t *)conj)), rxdataF128[4]);
      mmtmpU1b = vmull_s16(vrev32_s16(vmul_s16(ul_ch128[5],*(int16x4_t *)conj)), rxdataF128[5]);
      mmtmpU1 = vcombine_s32(vpadd_s32(vget_low_s32(mmtmpU0b),vget_high_s32(mmtmpU0b)),
                             vpadd_s32(vget_low_s32(mmtmpU1b),vget_high_s32(mmtmpU1b)));
      mmtmpU0 = vqshlq_s32(mmtmpU0,-output_shift128);
      mmtmpU1 = vqshlq_s32(mmtmpU1,-output_shift128);
      rxdataF_comp128[2] = vcombine_s16(vmovn_s32(mmtmpU0),vmovn_s32(mmtmpU1));
      // Add a jitter to compensate for the saturation in "packs" resulting in a bias on the DC after IDFT
      rxdataF_comp128[0] = vqaddq_s16(rxdataF_comp128[0],(*(int16x8_t*)&jitter[0]));
      rxdataF_comp128[1] = vqaddq_s16(rxdataF_comp128[1],(*(int16x8_t*)&jitter[0]));
      rxdataF_comp128[2] = vqaddq_s16(rxdataF_comp128[2],(*(int16x8_t*)&jitter[0]));
      
      ul_ch128+=6;
      ul_ch_mag128+=3;
      ul_ch_mag128b+=3;
      rxdataF128+=6;
      rxdataF_comp128+=3;
#endif
    }
  }

#if defined(__x86_64__) || defined(__i386__)
  _mm_empty();
  _m_empty();
#endif
}

void ulsch_channel_level(int32_t **drs_ch_estimates_ext,
                         LTE_DL_FRAME_PARMS *frame_parms,
                         int32_t *avg,
                         uint16_t nb_rb) {
  int16_t rb;
  uint8_t aarx;
#if defined(__x86_64__) || defined(__i386__)
  __m128i *ul_ch128;
  __m128 avg128U;
#elif defined(__arm__)
  int32x4_t avg128U;
  int16x4_t *ul_ch128;
#endif

  for (aarx=0; aarx<frame_parms->nb_antennas_rx; aarx++) {
    //clear average level
#if defined(__x86_64__) || defined(__i386__)
    avg128U = _mm_setzero_ps();
    ul_ch128=(__m128i *)drs_ch_estimates_ext[aarx];

    for (rb=0; rb<nb_rb; rb++) {
      avg128U = _mm_add_ps(avg128U,_mm_cvtepi32_ps(_mm_madd_epi16(ul_ch128[0],ul_ch128[0])));
      avg128U = _mm_add_ps(avg128U,_mm_cvtepi32_ps(_mm_madd_epi16(ul_ch128[1],ul_ch128[1])));
      avg128U = _mm_add_ps(avg128U,_mm_cvtepi32_ps(_mm_madd_epi16(ul_ch128[2],ul_ch128[2])));
      ul_ch128+=3;
    }

#elif defined(__arm__)
    avg128U = vdupq_n_s32(0);
    ul_ch128=(int16x4_t *)drs_ch_estimates_ext[aarx];

    for (rb=0; rb<nb_rb; rb++) {
      avg128U = vqaddq_s32(avg128U,vmull_s16(ul_ch128[0],ul_ch128[0]));
      avg128U = vqaddq_s32(avg128U,vmull_s16(ul_ch128[1],ul_ch128[1]));
      avg128U = vqaddq_s32(avg128U,vmull_s16(ul_ch128[2],ul_ch128[2]));
      avg128U = vqaddq_s32(avg128U,vmull_s16(ul_ch128[3],ul_ch128[3]));
      avg128U = vqaddq_s32(avg128U,vmull_s16(ul_ch128[4],ul_ch128[4]));
      avg128U = vqaddq_s32(avg128U,vmull_s16(ul_ch128[5],ul_ch128[5]));
      ul_ch128+=6;
    }

#endif
    DevAssert( nb_rb );
    avg[aarx] = (int)((((float *)&avg128U)[0] +
                       ((float *)&avg128U)[1] +
                       ((float *)&avg128U)[2] +
                       ((float *)&avg128U)[3])/(float)(nb_rb*12));
  }

#if defined(__x86_64__) || defined(__i386__)
  _mm_empty();
  _m_empty();
#endif
}

int ulsch_power_LUT[750];

void init_ulsch_power_LUT(void) {
  int i;

  for (i=0; i<750; i++) ulsch_power_LUT[i] = (int)ceil((pow(2.0,(double)i/100) - 1.0));
}

void rx_ulsch(PHY_VARS_eNB *eNB,
              L1_rxtx_proc_t *proc,
              uint8_t UE_id) {
  LTE_eNB_ULSCH_t **ulsch = eNB->ulsch;
  // flagMag = 0;
  LTE_eNB_COMMON *common_vars = &eNB->common_vars;
  LTE_eNB_PUSCH *pusch_vars = eNB->pusch_vars[UE_id];
  LTE_DL_FRAME_PARMS *frame_parms = &eNB->frame_parms;
  uint32_t l,i;
  int32_t avgs;
  uint8_t log2_maxh=0,aarx;
  int32_t avgU[eNB->frame_parms.nb_antennas_rx];
  //  uint8_t harq_pid = ( ulsch->RRCConnRequest_flag== 0) ? subframe2harq_pid_tdd(frame_parms->tdd_config,subframe) : 0;
  uint8_t harq_pid;
  uint8_t Qm;
  int16_t *llrp;
  int subframe = proc->subframe_rx;

  if (ulsch[UE_id]->ue_type > 0) harq_pid =0;
  else {
    harq_pid = subframe2harq_pid(frame_parms,proc->frame_rx,subframe);
  }

  Qm = ulsch[UE_id]->harq_processes[harq_pid]->Qm;

  if(LOG_DEBUGFLAG(DEBUG_ULSCH)) {
    LOG_I(PHY,"rx_ulsch: harq_pid %d, nb_rb %d first_rb %d\n",harq_pid,ulsch[UE_id]->harq_processes[harq_pid]->nb_rb,ulsch[UE_id]->harq_processes[harq_pid]->first_rb);
  }

  AssertFatal(ulsch[UE_id]->harq_processes[harq_pid]->nb_rb > 0,
              "PUSCH (%d/%x) nb_rb=0!\n", harq_pid,ulsch[UE_id]->rnti);


  for (l=0; l<(frame_parms->symbols_per_tti-ulsch[UE_id]->harq_processes[harq_pid]->srs_active); l++) {
    if(LOG_DEBUGFLAG(DEBUG_ULSCH)) {
      LOG_I(PHY,"rx_ulsch : symbol %d (first_rb %d,nb_rb %d), rxdataF %p, rxdataF_ext %p\n",l,
            ulsch[UE_id]->harq_processes[harq_pid]->first_rb,
            ulsch[UE_id]->harq_processes[harq_pid]->nb_rb,
            common_vars->rxdataF,
            pusch_vars->rxdataF_ext);
    }

    ulsch_extract_rbs_single(common_vars->rxdataF,
                             pusch_vars->rxdataF_ext,
                             ulsch[UE_id]->harq_processes[harq_pid]->first_rb,
                             ulsch[UE_id]->harq_processes[harq_pid]->nb_rb,
                             l%(frame_parms->symbols_per_tti/2),
                             l/(frame_parms->symbols_per_tti/2),
                             frame_parms);
    lte_ul_channel_estimation(&eNB->frame_parms,proc,
		              eNB->ulsch[UE_id],
		              eNB->pusch_vars[UE_id]->drs_ch_estimates,
			      eNB->pusch_vars[UE_id]->drs_ch_estimates_time,
			      eNB->pusch_vars[UE_id]->rxdataF_ext,
                              UE_id,
                              l%(frame_parms->symbols_per_tti/2),
                              l/(frame_parms->symbols_per_tti/2));
  }

  int correction_factor = 1;
  int deltaMCS=1;
  int MPR_times_100Ks;

  if (deltaMCS==1) {
    // Note we're using TBS instead of sumKr, since didn't run segmentation yet!
    MPR_times_100Ks = 500*ulsch[UE_id]->harq_processes[harq_pid]->TBS/(ulsch[UE_id]->harq_processes[harq_pid]->nb_rb*12*4*ulsch[UE_id]->harq_processes[harq_pid]->Nsymb_pusch);

    if ((MPR_times_100Ks > 0)&&(MPR_times_100Ks < 750)){
      correction_factor = ulsch_power_LUT[MPR_times_100Ks];
    }else{
      correction_factor = 1;
    }
  }

  for (i=0; i<frame_parms->nb_antennas_rx; i++) {
<<<<<<< HEAD
    pusch_vars->ulsch_power[i] = signal_energy_nodc(pusch_vars->drs_ch_estimates[i],
                                 ulsch[UE_id]->harq_processes[harq_pid]->nb_rb*12)/correction_factor;
    LOG_D(PHY,"%4.4d.%d power harq_pid %d rb %2.2d TBS %2.2d (MPR_times_Ks %d correction %d)  power %d dBtimes10\n", proc->frame_rx, proc->subframe_rx, harq_pid,
          ulsch[UE_id]->harq_processes[harq_pid]->nb_rb, ulsch[UE_id]->harq_processes[harq_pid]->TBS,MPR_times_100Ks,correction_factor,dB_fixed_times10(pusch_vars->ulsch_power[i]));
    pusch_vars->ulsch_noise_power[i]=0;
    for (int rb=0;rb<ulsch[UE_id]->harq_processes[harq_pid]->nb_rb;rb++)
      pusch_vars->ulsch_noise_power[i]+=eNB->measurements.n0_subband_power[i][rb]/ulsch[UE_id]->harq_processes[harq_pid]->nb_rb;
    LOG_D(PHY,"noise power[%d] %d\n",i,dB_fixed_times10(pusch_vars->ulsch_noise_power[i]));
=======
    //symbol 3
    int symbol_offset = frame_parms->N_RB_UL*12*(3 - frame_parms->Ncp);
    pusch_vars->ulsch_interference_power[i] = interference_power(&pusch_vars->drs_ch_estimates[i][symbol_offset],ulsch[UE_id]->harq_processes[harq_pid]->nb_rb*12);
    pusch_vars->ulsch_power[i] = signal_power(&pusch_vars->drs_ch_estimates[i][symbol_offset],ulsch[UE_id]->harq_processes[harq_pid]->nb_rb*12);
    //symbol 3+7
    symbol_offset = frame_parms->N_RB_UL*12*((3 - frame_parms->Ncp)+(7-frame_parms->Ncp));
    pusch_vars->ulsch_interference_power[i] += interference_power(&pusch_vars->drs_ch_estimates[i][symbol_offset],ulsch[UE_id]->harq_processes[harq_pid]->nb_rb*12);
    pusch_vars->ulsch_power[i] += signal_power(&pusch_vars->drs_ch_estimates[i][symbol_offset],ulsch[UE_id]->harq_processes[harq_pid]->nb_rb*12);

    pusch_vars->ulsch_interference_power[i] = pusch_vars->ulsch_interference_power[i]/correction_factor;
    pusch_vars->ulsch_power[i] = pusch_vars->ulsch_power[i]/correction_factor;

    if(pusch_vars->ulsch_power[i]>0x20000000){
      pusch_vars->ulsch_power[i] = 0x20000000;
      pusch_vars->ulsch_interference_power[i] = 1;
    }else{
      pusch_vars->ulsch_power[i] -=  pusch_vars->ulsch_interference_power[i];
      if(pusch_vars->ulsch_power[i]<1) pusch_vars->ulsch_power[i] = 1;
      if(pusch_vars->ulsch_interference_power[i]<1)pusch_vars->ulsch_interference_power[i] = 1;
    }

    LOG_D(PHY,"%4.4d.%d power harq_pid %d rb %2.2d TBS %2.2d (MPR_times_Ks %d correction %d)  power %d dBtimes10\n", proc->frame_rx, proc->subframe_rx, harq_pid, ulsch[UE_id]->harq_processes[harq_pid]->nb_rb, ulsch[UE_id]->harq_processes[harq_pid]->TBS,MPR_times_100Ks,correction_factor,dB_fixed_x10(pusch_vars->ulsch_power[i]));
     
>>>>>>> 3b2d5037
  }

  ulsch_channel_level(pusch_vars->drs_ch_estimates,
                      frame_parms,
                      avgU,
                      ulsch[UE_id]->harq_processes[harq_pid]->nb_rb);
  LOG_D(PHY,"[ULSCH] avg[0] %d\n",avgU[0]);
  avgs = 0;

  for (aarx=0; aarx<frame_parms->nb_antennas_rx; aarx++)
    avgs = cmax(avgs,avgU[aarx]);

  //      log2_maxh = 4+(log2_approx(avgs)/2);
  log2_maxh = (log2_approx(avgs)/2)+ log2_approx(frame_parms->nb_antennas_rx-1)+4;
  LOG_D(PHY,"[ULSCH] log2_maxh = %d (%d,%d)\n",log2_maxh,avgU[0],avgs);

  for (l=0; l<(frame_parms->symbols_per_tti-ulsch[UE_id]->harq_processes[harq_pid]->srs_active); l++) {
    if (((frame_parms->Ncp == 0) && ((l==3) || (l==10)))||   // skip pilots
        ((frame_parms->Ncp == 1) && ((l==2) || (l==8)))) {
      l++;
    }

    ulsch_channel_compensation(
      pusch_vars->rxdataF_ext,
      pusch_vars->drs_ch_estimates,
      pusch_vars->ul_ch_mag,
      pusch_vars->ul_ch_magb,
      pusch_vars->rxdataF_comp,
      frame_parms,
      l,
      Qm,
      ulsch[UE_id]->harq_processes[harq_pid]->nb_rb,
      log2_maxh); // log2_maxh+I0_shift

    if (frame_parms->nb_antennas_rx > 1)
      ulsch_detection_mrc(frame_parms,
                          pusch_vars->rxdataF_comp,
                          pusch_vars->ul_ch_mag,
                          pusch_vars->ul_ch_magb,
                          l,
                          ulsch[UE_id]->harq_processes[harq_pid]->nb_rb);

    //    if ((eNB->measurements.n0_power_dB[0]+3)<pusch_vars->ulsch_power[0])
    if (23<pusch_vars->ulsch_power[0]) {
      freq_equalization(frame_parms,
                        pusch_vars->rxdataF_comp,
                        pusch_vars->ul_ch_mag,
                        pusch_vars->ul_ch_magb,
                        l,
                        ulsch[UE_id]->harq_processes[harq_pid]->nb_rb*12,
                        Qm);
    }
  }

  lte_idft(frame_parms,
           (uint32_t *)pusch_vars->rxdataF_comp[0],
           ulsch[UE_id]->harq_processes[harq_pid]->nb_rb*12);
  llrp = (int16_t *)&pusch_vars->llr[0];
  T(T_ENB_PHY_PUSCH_IQ, T_INT(0), T_INT(ulsch[UE_id]->rnti), T_INT(proc->frame_rx),
    T_INT(subframe), T_INT(ulsch[UE_id]->harq_processes[harq_pid]->nb_rb),
    T_INT(frame_parms->N_RB_UL), T_INT(frame_parms->symbols_per_tti),
    T_BUFFER(pusch_vars->rxdataF_comp[0],
             2 * /* ulsch[UE_id]->harq_processes[harq_pid]->nb_rb */ frame_parms->N_RB_UL *12*frame_parms->symbols_per_tti*2));

  for (l=0; l<frame_parms->symbols_per_tti-ulsch[UE_id]->harq_processes[harq_pid]->srs_active; l++) {
    if (((frame_parms->Ncp == 0) && ((l==3) || (l==10)))||   // skip pilots
        ((frame_parms->Ncp == 1) && ((l==2) || (l==8)))) {
      l++;
    }

    switch (Qm) {
      case 2 :
        ulsch_qpsk_llr(frame_parms,
                       pusch_vars->rxdataF_comp,
                       pusch_vars->llr,
                       l,
                       ulsch[UE_id]->harq_processes[harq_pid]->nb_rb,
                       &llrp);
        break;

      case 4 :
        ulsch_16qam_llr(frame_parms,
                        pusch_vars->rxdataF_comp,
                        pusch_vars->llr,
                        pusch_vars->ul_ch_mag,
                        l,ulsch[UE_id]->harq_processes[harq_pid]->nb_rb,
                        &llrp);
        break;

      case 6 :
        ulsch_64qam_llr(frame_parms,
                        pusch_vars->rxdataF_comp,
                        pusch_vars->llr,
                        pusch_vars->ul_ch_mag,
                        pusch_vars->ul_ch_magb,
                        l,ulsch[UE_id]->harq_processes[harq_pid]->nb_rb,
                        &llrp);
        break;

      default:
        LOG_E(PHY,"ulsch_demodulation.c (rx_ulsch): Unknown Qm!!!!\n");
        break;
    }
  }
}

void rx_ulsch_emul(PHY_VARS_eNB *eNB,
                   L1_rxtx_proc_t *proc,
                   uint8_t UE_index) {
  LOG_I(PHY,"[PHY] EMUL eNB %d rx_ulsch_emul : subframe %d, UE_index %d\n",eNB->Mod_id,proc->subframe_rx,UE_index);
  eNB->pusch_vars[UE_index]->ulsch_power[0] = 31622; //=45dB;
  eNB->pusch_vars[UE_index]->ulsch_power[1] = 31622; //=45dB;
}


void dump_ulsch(PHY_VARS_eNB *eNB,int frame,int subframe,uint8_t UE_id,int round) {
  uint32_t nsymb = (eNB->frame_parms.Ncp == 0) ? 14 : 12;
  uint8_t harq_pid;
  char fname[100],vname[100];
  harq_pid = subframe2harq_pid(&eNB->frame_parms,frame,subframe);
  LOG_UI(PHY,"Dumping ULSCH in subframe %d with harq_pid %d, round %d for NB_rb %d, first_rb %d, TBS %d, Qm %d, N_symb %d\n",
         subframe,harq_pid,round,eNB->ulsch[UE_id]->harq_processes[harq_pid]->nb_rb,
         eNB->ulsch[UE_id]->harq_processes[harq_pid]->first_rb,
         eNB->ulsch[UE_id]->harq_processes[harq_pid]->TBS,eNB->ulsch[UE_id]->harq_processes[harq_pid]->Qm,
         eNB->ulsch[UE_id]->harq_processes[harq_pid]->Nsymb_pusch);
  for (int aa=0;aa<eNB->frame_parms.nb_antennas_rx;aa++)
     LOG_UI(PHY,"ulsch_power[%d] %d, ulsch_noise_power[%d] %d\n",aa,dB_fixed_times10(eNB->pusch_vars[UE_id]->ulsch_power[aa]),aa,dB_fixed_times10(eNB->pusch_vars[UE_id]->ulsch_noise_power[aa]));
  sprintf(fname,"/tmp/ulsch_r%d_d",round);
  sprintf(vname,"/tmp/ulsch_r%d_dseq",round);
  LOG_UM(fname,vname,&eNB->ulsch[UE_id]->harq_processes[harq_pid]->d[0][96],
         eNB->ulsch[UE_id]->harq_processes[harq_pid]->Kplus*3,1,0);

  if (eNB->common_vars.rxdata) {
    sprintf(fname,"/tmp/rxsig0_r%d.m",round);
    sprintf(vname,"rxs0_r%d",round);
    LOG_UM(fname,vname, &eNB->common_vars.rxdata[0][0],eNB->frame_parms.samples_per_tti*10,1,1);

    if (eNB->frame_parms.nb_antennas_rx>1)
      if (eNB->common_vars.rxdata) {
        sprintf(fname,"/tmp/rxsig1_r%d.m",round);
        sprintf(vname,"rxs1_r%d",round);
        LOG_UM(fname,vname, &eNB->common_vars.rxdata[1][0],eNB->frame_parms.samples_per_tti*10,1,1);
      }
  }

  sprintf(fname,"/tmp/rxsigF0_r%d.m",round);
  sprintf(vname,"rxsF0_r%d",round);
  LOG_UM(fname,vname, (void *)&eNB->common_vars.rxdataF[0][0],eNB->frame_parms.ofdm_symbol_size*nsymb,1,1);

  if (eNB->frame_parms.nb_antennas_rx>1) {
    sprintf(fname,"/tmp/rxsigF1_r%d.m",round);
    sprintf(vname,"rxsF1_r%d",round);
    LOG_UM(vname,fname, &eNB->common_vars.rxdataF[1][0],eNB->frame_parms.ofdm_symbol_size*nsymb,1,1);
  }

  sprintf(fname,"/tmp/rxsigF0_ext_r%d.m",round);
  sprintf(vname,"rxsF0_ext_r%d",round);
  LOG_UM(fname,vname, &eNB->pusch_vars[UE_id]->rxdataF_ext[0][0],eNB->frame_parms.N_RB_UL*12*nsymb,1,1);

  if (eNB->frame_parms.nb_antennas_rx>1) {
    sprintf(fname,"/tmp/rxsigF1_ext_r%d.m",round);
    sprintf(vname,"rxsF1_ext_r%d",round);
    LOG_UM(fname,vname,&eNB->pusch_vars[UE_id]->rxdataF_ext[1][0],eNB->frame_parms.N_RB_UL*12*nsymb,1,1);
  }

  /*
  if (eNB->srs_vars[UE_id].srs_ch_estimates) LOG_UM("/tmp/srs_est0.m","srsest0",eNB->srs_vars[UE_id].srs_ch_estimates[0],eNB->frame_parms.ofdm_symbol_size,1,1);

  if (eNB->frame_parms.nb_antennas_rx>1)
    if (eNB->srs_vars[UE_id].srs_ch_estimates) LOG_UM("/tmp/srs_est1.m","srsest1",eNB->srs_vars[UE_id].srs_ch_estimates[1],eNB->frame_parms.ofdm_symbol_size,1,1);
  */
  sprintf(fname,"/tmp/drs_est0_r%d.m",round);
  sprintf(vname,"drsest0_r%d",round);
  LOG_UM(fname,vname,eNB->pusch_vars[UE_id]->drs_ch_estimates[0],eNB->frame_parms.N_RB_UL*12*nsymb,1,1);

  if (eNB->frame_parms.nb_antennas_rx>1) {
    sprintf(fname,"/tmp/drs_est1_r%d.m",round);
    sprintf(vname,"drsest1_r%d",round);
    LOG_UM(fname,vname,eNB->pusch_vars[UE_id]->drs_ch_estimates[1],eNB->frame_parms.N_RB_UL*12*nsymb,1,1);
  }

  sprintf(fname,"/tmp/ulsch0_rxF_comp0_r%d.m",round);
  sprintf(vname,"ulsch0_rxF_comp0_r%d",round);
  LOG_UM(fname,vname,&eNB->pusch_vars[UE_id]->rxdataF_comp[0][0],eNB->frame_parms.N_RB_UL*12*nsymb,1,1);
  if (eNB->frame_parms.nb_antennas_rx>1) {
    sprintf(fname,"/tmp/ulsch0_rxF_comp1_r%d.m",round);
    sprintf(vname,"ulsch0_rxF_comp1_r%d",round);
    LOG_UM(fname,vname,&eNB->pusch_vars[UE_id]->rxdataF_comp[1][0],eNB->frame_parms.N_RB_UL*12*nsymb,1,1);

  }

  //  LOG_M("ulsch_rxF_comp1.m","ulsch0_rxF_comp1",&eNB->pusch_vars[UE_id]->rxdataF_comp[0][1][0],eNB->frame_parms.N_RB_UL*12*nsymb,1,1);
  sprintf(fname,"/tmp/ulsch_rxF_llr_r%d.m",round);
  sprintf(vname,"ulsch_llr_r%d",round);
  LOG_UM(fname,vname,eNB->pusch_vars[UE_id]->llr,
         eNB->ulsch[UE_id]->harq_processes[harq_pid]->nb_rb*12*eNB->ulsch[UE_id]->harq_processes[harq_pid]->Qm
         *eNB->ulsch[UE_id]->harq_processes[harq_pid]->Nsymb_pusch,1,0);
  sprintf(fname,"/tmp/ulsch_ch_mag_r%d.m",round);
  sprintf(vname,"ulsch_ch_mag_r%d",round);
  LOG_UM(fname,vname,&eNB->pusch_vars[UE_id]->ul_ch_mag[0][0],eNB->frame_parms.N_RB_UL*12*nsymb,1,1);
  //  LOG_UM("ulsch_ch_mag1.m","ulsch_ch_mag1",&eNB->pusch_vars[UE_id]->ul_ch_mag[1][0],eNB->frame_parms.N_RB_UL*12*nsymb,1,1);
  //#endif
}
<|MERGE_RESOLUTION|>--- conflicted
+++ resolved
@@ -1081,7 +1081,6 @@
   }
 
   for (i=0; i<frame_parms->nb_antennas_rx; i++) {
-<<<<<<< HEAD
     pusch_vars->ulsch_power[i] = signal_energy_nodc(pusch_vars->drs_ch_estimates[i],
                                  ulsch[UE_id]->harq_processes[harq_pid]->nb_rb*12)/correction_factor;
     LOG_D(PHY,"%4.4d.%d power harq_pid %d rb %2.2d TBS %2.2d (MPR_times_Ks %d correction %d)  power %d dBtimes10\n", proc->frame_rx, proc->subframe_rx, harq_pid,
@@ -1090,7 +1089,7 @@
     for (int rb=0;rb<ulsch[UE_id]->harq_processes[harq_pid]->nb_rb;rb++)
       pusch_vars->ulsch_noise_power[i]+=eNB->measurements.n0_subband_power[i][rb]/ulsch[UE_id]->harq_processes[harq_pid]->nb_rb;
     LOG_D(PHY,"noise power[%d] %d\n",i,dB_fixed_times10(pusch_vars->ulsch_noise_power[i]));
-=======
+/* Check this modification w.r.t to new PUSCH modifications
     //symbol 3
     int symbol_offset = frame_parms->N_RB_UL*12*(3 - frame_parms->Ncp);
     pusch_vars->ulsch_interference_power[i] = interference_power(&pusch_vars->drs_ch_estimates[i][symbol_offset],ulsch[UE_id]->harq_processes[harq_pid]->nb_rb*12);
@@ -1113,8 +1112,7 @@
     }
 
     LOG_D(PHY,"%4.4d.%d power harq_pid %d rb %2.2d TBS %2.2d (MPR_times_Ks %d correction %d)  power %d dBtimes10\n", proc->frame_rx, proc->subframe_rx, harq_pid, ulsch[UE_id]->harq_processes[harq_pid]->nb_rb, ulsch[UE_id]->harq_processes[harq_pid]->TBS,MPR_times_100Ks,correction_factor,dB_fixed_x10(pusch_vars->ulsch_power[i]));
-     
->>>>>>> 3b2d5037
+  */   
   }
 
   ulsch_channel_level(pusch_vars->drs_ch_estimates,
