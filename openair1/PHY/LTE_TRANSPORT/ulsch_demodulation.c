/*
 * Licensed to the OpenAirInterface (OAI) Software Alliance under one or more
 * contributor license agreements.  See the NOTICE file distributed with
 * this work for additional information regarding copyright ownership.
 * The OpenAirInterface Software Alliance licenses this file to You under
 * the OAI Public License, Version 1.1  (the "License"); you may not use this file
 * except in compliance with the License.
 * You may obtain a copy of the License at
 *
 *      http://www.openairinterface.org/?page_id=698
 *
 * Unless required by applicable law or agreed to in writing, software
 * distributed under the License is distributed on an "AS IS" BASIS,
 * WITHOUT WARRANTIES OR CONDITIONS OF ANY KIND, either express or implied.
 * See the License for the specific language governing permissions and
 * limitations under the License.
 *-------------------------------------------------------------------------------
 * For more information about the OpenAirInterface (OAI) Software Alliance:
 *      contact@openairinterface.org
 */

/*! \file PHY/LTE_TRANSPORT/ulsch_demodulation.c
* \brief Top-level routines for demodulating the PUSCH physical channel from 36.211 V8.6 2009-03
* \author R. Knopp
* \date 2011
* \version 0.1
* \company Eurecom
* \email: knopp@eurecom.fr, florian.kaltenberger@eurecom.fr, ankit.bhamri@eurecom.fr
* \note
* \warning
*/

#include "PHY/defs_eNB.h"
#include "PHY/phy_extern.h"
#include "transport_eNB.h"
#include "PHY/sse_intrin.h"
#include "transport_common_proto.h"
#include "PHY/LTE_ESTIMATION/lte_estimation.h"
#include "PHY/MODULATION/modulation_eNB.h"

#include "T.h"

//extern char* namepointer_chMag ;
//eren
//extern int **ulchmag_eren;
//eren

static short jitter[8]  __attribute__ ((aligned(16))) = {1,0,0,1,0,1,1,0};
static short jitterc[8] __attribute__ ((aligned(16))) = {0,1,1,0,1,0,0,1};

void lte_idft(LTE_DL_FRAME_PARMS *frame_parms,uint32_t *z, uint16_t Msc_PUSCH) {
#if defined(__x86_64__) || defined(__i386__)
  __m128i idft_in128[3][1200],idft_out128[3][1200];
  __m128i norm128;
#elif defined(__arm__)
  int16x8_t idft_in128[3][1200],idft_out128[3][1200];
  int16x8_t norm128;
#endif
  int16_t *idft_in0=(int16_t *)idft_in128[0],*idft_out0=(int16_t *)idft_out128[0];
  int16_t *idft_in1=(int16_t *)idft_in128[1],*idft_out1=(int16_t *)idft_out128[1];
  int16_t *idft_in2=(int16_t *)idft_in128[2],*idft_out2=(int16_t *)idft_out128[2];
  uint32_t *z0,*z1,*z2,*z3,*z4,*z5,*z6,*z7,*z8,*z9,*z10=NULL,*z11=NULL;
  int i,ip;
  LOG_T(PHY,"Doing lte_idft for Msc_PUSCH %d\n",Msc_PUSCH);

  if (frame_parms->Ncp == 0) { // Normal prefix
    z0 = z;
    z1 = z0+(frame_parms->N_RB_DL*12);
    z2 = z1+(frame_parms->N_RB_DL*12);
    //pilot
    z3 = z2+(2*frame_parms->N_RB_DL*12);
    z4 = z3+(frame_parms->N_RB_DL*12);
    z5 = z4+(frame_parms->N_RB_DL*12);
    z6 = z5+(frame_parms->N_RB_DL*12);
    z7 = z6+(frame_parms->N_RB_DL*12);
    z8 = z7+(frame_parms->N_RB_DL*12);
    //pilot
    z9 = z8+(2*frame_parms->N_RB_DL*12);
    z10 = z9+(frame_parms->N_RB_DL*12);
    // srs
    z11 = z10+(frame_parms->N_RB_DL*12);
  } else { // extended prefix
    z0 = z;
    z1 = z0+(frame_parms->N_RB_DL*12);
    //pilot
    z2 = z1+(2*frame_parms->N_RB_DL*12);
    z3 = z2+(frame_parms->N_RB_DL*12);
    z4 = z3+(frame_parms->N_RB_DL*12);
    z5 = z4+(frame_parms->N_RB_DL*12);
    z6 = z5+(frame_parms->N_RB_DL*12);
    //pilot
    z7 = z6+(2*frame_parms->N_RB_DL*12);
    z8 = z7+(frame_parms->N_RB_DL*12);
    // srs
    z9 = z8+(frame_parms->N_RB_DL*12);
  }

  // conjugate input
  for (i=0; i<(Msc_PUSCH>>2); i++) {
#if defined(__x86_64__)||defined(__i386__)
    * &(((__m128i *)z0)[i])=_mm_sign_epi16( *&(((__m128i *)z0)[i]),*(__m128i *)&conjugate2[0]);
    * &(((__m128i *)z1)[i])=_mm_sign_epi16( *&(((__m128i *)z1)[i]),*(__m128i *)&conjugate2[0]);
    * &(((__m128i *)z2)[i])=_mm_sign_epi16( *&(((__m128i *)z2)[i]),*(__m128i *)&conjugate2[0]);
    * &(((__m128i *)z3)[i])=_mm_sign_epi16( *&(((__m128i *)z3)[i]),*(__m128i *)&conjugate2[0]);
    * &(((__m128i *)z4)[i])=_mm_sign_epi16( *&(((__m128i *)z4)[i]),*(__m128i *)&conjugate2[0]);
    * &(((__m128i *)z5)[i])=_mm_sign_epi16( *&(((__m128i *)z5)[i]),*(__m128i *)&conjugate2[0]);
    * &(((__m128i *)z6)[i])=_mm_sign_epi16( *&(((__m128i *)z6)[i]),*(__m128i *)&conjugate2[0]);
    * &(((__m128i *)z7)[i])=_mm_sign_epi16( *&(((__m128i *)z7)[i]),*(__m128i *)&conjugate2[0]);
    * &(((__m128i *)z8)[i])=_mm_sign_epi16( *&(((__m128i *)z8)[i]),*(__m128i *)&conjugate2[0]);
    * &(((__m128i *)z9)[i])=_mm_sign_epi16( *&(((__m128i *)z9)[i]),*(__m128i *)&conjugate2[0]);

    if (frame_parms->Ncp==NORMAL) {
      * &(((__m128i *)z10)[i])=_mm_sign_epi16( *&(((__m128i *)z10)[i]),*(__m128i *)&conjugate2[0]);
      * &(((__m128i *)z11)[i])=_mm_sign_epi16( *&(((__m128i *)z11)[i]),*(__m128i *)&conjugate2[0]);
    }

#elif defined(__arm__)
    * &(((int16x8_t *)z0)[i])=vmulq_s16( *&(((int16x8_t *)z0)[i]),*(int16x8_t *)&conjugate2[0]);
    * &(((int16x8_t *)z1)[i])=vmulq_s16( *&(((int16x8_t *)z1)[i]),*(int16x8_t *)&conjugate2[0]);
    * &(((int16x8_t *)z2)[i])=vmulq_s16( *&(((int16x8_t *)z2)[i]),*(int16x8_t *)&conjugate2[0]);
    * &(((int16x8_t *)z3)[i])=vmulq_s16( *&(((int16x8_t *)z3)[i]),*(int16x8_t *)&conjugate2[0]);
    * &(((int16x8_t *)z4)[i])=vmulq_s16( *&(((int16x8_t *)z4)[i]),*(int16x8_t *)&conjugate2[0]);
    * &(((int16x8_t *)z5)[i])=vmulq_s16( *&(((int16x8_t *)z5)[i]),*(int16x8_t *)&conjugate2[0]);
    * &(((int16x8_t *)z6)[i])=vmulq_s16( *&(((int16x8_t *)z6)[i]),*(int16x8_t *)&conjugate2[0]);
    * &(((int16x8_t *)z7)[i])=vmulq_s16( *&(((int16x8_t *)z7)[i]),*(int16x8_t *)&conjugate2[0]);
    * &(((int16x8_t *)z8)[i])=vmulq_s16( *&(((int16x8_t *)z8)[i]),*(int16x8_t *)&conjugate2[0]);
    * &(((int16x8_t *)z9)[i])=vmulq_s16( *&(((int16x8_t *)z9)[i]),*(int16x8_t *)&conjugate2[0]);

    if (frame_parms->Ncp==NORMAL) {
      * &(((int16x8_t *)z10)[i])=vmulq_s16( *&(((int16x8_t *)z10)[i]),*(int16x8_t *)&conjugate2[0]);
      * &(((int16x8_t *)z11)[i])=vmulq_s16( *&(((int16x8_t *)z11)[i]),*(int16x8_t *)&conjugate2[0]);
    }

#endif
  }

  for (i=0,ip=0; i<Msc_PUSCH; i++,ip+=4) {
    ((uint32_t *)idft_in0)[ip+0] =  z0[i];
    ((uint32_t *)idft_in0)[ip+1] =  z1[i];
    ((uint32_t *)idft_in0)[ip+2] =  z2[i];
    ((uint32_t *)idft_in0)[ip+3] =  z3[i];
    ((uint32_t *)idft_in1)[ip+0] =  z4[i];
    ((uint32_t *)idft_in1)[ip+1] =  z5[i];
    ((uint32_t *)idft_in1)[ip+2] =  z6[i];
    ((uint32_t *)idft_in1)[ip+3] =  z7[i];
    ((uint32_t *)idft_in2)[ip+0] =  z8[i];
    ((uint32_t *)idft_in2)[ip+1] =  z9[i];

    if (frame_parms->Ncp==0) {
      ((uint32_t *)idft_in2)[ip+2] =  z10[i];
      ((uint32_t *)idft_in2)[ip+3] =  z11[i];
    }
  }

  switch (Msc_PUSCH) {
    case 12:
      dft12((int16_t *)idft_in0,(int16_t *)idft_out0);
      dft12((int16_t *)idft_in1,(int16_t *)idft_out1);
      dft12((int16_t *)idft_in2,(int16_t *)idft_out2);
#if defined(__x86_64__)||defined(__i386__)
      norm128 = _mm_set1_epi16(9459);
#elif defined(__arm__)
      norm128 = vdupq_n_s16(9459);
#endif

      for (i=0; i<12; i++) {
#if defined(__x86_64__)||defined(__i386__)
        ((__m128i *)idft_out0)[i] = _mm_slli_epi16(_mm_mulhi_epi16(((__m128i *)idft_out0)[i],norm128),1);
        ((__m128i *)idft_out1)[i] = _mm_slli_epi16(_mm_mulhi_epi16(((__m128i *)idft_out1)[i],norm128),1);
        ((__m128i *)idft_out2)[i] = _mm_slli_epi16(_mm_mulhi_epi16(((__m128i *)idft_out2)[i],norm128),1);
#elif defined(__arm__)
        ((int16x8_t *)idft_out0)[i] = vqdmulhq_s16(((int16x8_t *)idft_out0)[i],norm128);
        ((int16x8_t *)idft_out1)[i] = vqdmulhq_s16(((int16x8_t *)idft_out1)[i],norm128);
        ((int16x8_t *)idft_out2)[i] = vqdmulhq_s16(((int16x8_t *)idft_out2)[i],norm128);
#endif
      }

      break;

    case 24:
      dft24(idft_in0,idft_out0,1);
      dft24(idft_in1,idft_out1,1);
      dft24(idft_in2,idft_out2,1);
      break;

    case 36:
      dft36(idft_in0,idft_out0,1);
      dft36(idft_in1,idft_out1,1);
      dft36(idft_in2,idft_out2,1);
      break;

    case 48:
      dft48(idft_in0,idft_out0,1);
      dft48(idft_in1,idft_out1,1);
      dft48(idft_in2,idft_out2,1);
      break;

    case 60:
      dft60(idft_in0,idft_out0,1);
      dft60(idft_in1,idft_out1,1);
      dft60(idft_in2,idft_out2,1);
      break;

    case 72:
      dft72(idft_in0,idft_out0,1);
      dft72(idft_in1,idft_out1,1);
      dft72(idft_in2,idft_out2,1);
      break;

    case 96:
      dft96(idft_in0,idft_out0,1);
      dft96(idft_in1,idft_out1,1);
      dft96(idft_in2,idft_out2,1);
      break;

    case 108:
      dft108(idft_in0,idft_out0,1);
      dft108(idft_in1,idft_out1,1);
      dft108(idft_in2,idft_out2,1);
      break;

    case 120:
      dft120(idft_in0,idft_out0,1);
      dft120(idft_in1,idft_out1,1);
      dft120(idft_in2,idft_out2,1);
      break;

    case 144:
      dft144(idft_in0,idft_out0,1);
      dft144(idft_in1,idft_out1,1);
      dft144(idft_in2,idft_out2,1);
      break;

    case 180:
      dft180(idft_in0,idft_out0,1);
      dft180(idft_in1,idft_out1,1);
      dft180(idft_in2,idft_out2,1);
      break;

    case 192:
      dft192(idft_in0,idft_out0,1);
      dft192(idft_in1,idft_out1,1);
      dft192(idft_in2,idft_out2,1);
      break;

    case 216:
      dft216(idft_in0,idft_out0,1);
      dft216(idft_in1,idft_out1,1);
      dft216(idft_in2,idft_out2,1);
      break;

    case 240:
      dft240(idft_in0,idft_out0,1);
      dft240(idft_in1,idft_out1,1);
      dft240(idft_in2,idft_out2,1);
      break;

    case 288:
      dft288(idft_in0,idft_out0,1);
      dft288(idft_in1,idft_out1,1);
      dft288(idft_in2,idft_out2,1);
      break;

    case 300:
      dft300(idft_in0,idft_out0,1);
      dft300(idft_in1,idft_out1,1);
      dft300(idft_in2,idft_out2,1);
      break;

    case 324:
      dft324((int16_t *)idft_in0,(int16_t *)idft_out0,1);
      dft324((int16_t *)idft_in1,(int16_t *)idft_out1,1);
      dft324((int16_t *)idft_in2,(int16_t *)idft_out2,1);
      break;

    case 360:
      dft360((int16_t *)idft_in0,(int16_t *)idft_out0,1);
      dft360((int16_t *)idft_in1,(int16_t *)idft_out1,1);
      dft360((int16_t *)idft_in2,(int16_t *)idft_out2,1);
      break;

    case 384:
      dft384((int16_t *)idft_in0,(int16_t *)idft_out0,1);
      dft384((int16_t *)idft_in1,(int16_t *)idft_out1,1);
      dft384((int16_t *)idft_in2,(int16_t *)idft_out2,1);
      break;

    case 432:
      dft432((int16_t *)idft_in0,(int16_t *)idft_out0,1);
      dft432((int16_t *)idft_in1,(int16_t *)idft_out1,1);
      dft432((int16_t *)idft_in2,(int16_t *)idft_out2,1);
      break;

    case 480:
      dft480((int16_t *)idft_in0,(int16_t *)idft_out0,1);
      dft480((int16_t *)idft_in1,(int16_t *)idft_out1,1);
      dft480((int16_t *)idft_in2,(int16_t *)idft_out2,1);
      break;

    case 540:
      dft540((int16_t *)idft_in0,(int16_t *)idft_out0,1);
      dft540((int16_t *)idft_in1,(int16_t *)idft_out1,1);
      dft540((int16_t *)idft_in2,(int16_t *)idft_out2,1);
      break;

    case 576:
      dft576((int16_t *)idft_in0,(int16_t *)idft_out0,1);
      dft576((int16_t *)idft_in1,(int16_t *)idft_out1,1);
      dft576((int16_t *)idft_in2,(int16_t *)idft_out2,1);
      break;

    case 600:
      dft600((int16_t *)idft_in0,(int16_t *)idft_out0,1);
      dft600((int16_t *)idft_in1,(int16_t *)idft_out1,1);
      dft600((int16_t *)idft_in2,(int16_t *)idft_out2,1);
      break;

    case 648:
      dft648((int16_t *)idft_in0,(int16_t *)idft_out0,1);
      dft648((int16_t *)idft_in1,(int16_t *)idft_out1,1);
      dft648((int16_t *)idft_in2,(int16_t *)idft_out2,1);
      break;

    case 720:
      dft720((int16_t *)idft_in0,(int16_t *)idft_out0,1);
      dft720((int16_t *)idft_in1,(int16_t *)idft_out1,1);
      dft720((int16_t *)idft_in2,(int16_t *)idft_out2,1);
      break;

    case 768:
      dft768((int16_t *)idft_in0,(int16_t *)idft_out0,1);
      dft768((int16_t *)idft_in1,(int16_t *)idft_out1,1);
      dft768((int16_t *)idft_in2,(int16_t *)idft_out2,1);
      break;

    case 864:
      dft864((int16_t *)idft_in0,(int16_t *)idft_out0,1);
      dft864((int16_t *)idft_in1,(int16_t *)idft_out1,1);
      dft864((int16_t *)idft_in2,(int16_t *)idft_out2,1);
      break;

    case 900:
      dft900((int16_t *)idft_in0,(int16_t *)idft_out0,1);
      dft900((int16_t *)idft_in1,(int16_t *)idft_out1,1);
      dft900((int16_t *)idft_in2,(int16_t *)idft_out2,1);
      break;

    case 960:
      dft960((int16_t *)idft_in0,(int16_t *)idft_out0,1);
      dft960((int16_t *)idft_in1,(int16_t *)idft_out1,1);
      dft960((int16_t *)idft_in2,(int16_t *)idft_out2,1);
      break;

    case 972:
      dft972((int16_t *)idft_in0,(int16_t *)idft_out0,1);
      dft972((int16_t *)idft_in1,(int16_t *)idft_out1,1);
      dft972((int16_t *)idft_in2,(int16_t *)idft_out2,1);
      break;

    case 1080:
      dft1080((int16_t *)idft_in0,(int16_t *)idft_out0,1);
      dft1080((int16_t *)idft_in1,(int16_t *)idft_out1,1);
      dft1080((int16_t *)idft_in2,(int16_t *)idft_out2,1);
      break;

    case 1152:
      dft1152((int16_t *)idft_in0,(int16_t *)idft_out0,1);
      dft1152((int16_t *)idft_in1,(int16_t *)idft_out1,1);
      dft1152((int16_t *)idft_in2,(int16_t *)idft_out2,1);
      break;

    case 1200:
      dft1200(idft_in0,idft_out0,1);
      dft1200(idft_in1,idft_out1,1);
      dft1200(idft_in2,idft_out2,1);
      break;

    default:
      // should not be reached
      LOG_E( PHY, "Unsupported Msc_PUSCH value of %"PRIu16"\n", Msc_PUSCH );
      return;
  }

  for (i=0,ip=0; i<Msc_PUSCH; i++,ip+=4) {
    z0[i]     = ((uint32_t *)idft_out0)[ip];

    if(LOG_DEBUGFLAG(DEBUG_ULSCH)) {
      LOG_I(PHY,"out0 (%d,%d),(%d,%d),(%d,%d),(%d,%d)\n",
            ((int16_t *)&idft_out0[ip])[0],((int16_t *)&idft_out0[ip])[1],
            ((int16_t *)&idft_out0[ip+1])[0],((int16_t *)&idft_out0[ip+1])[1],
            ((int16_t *)&idft_out0[ip+2])[0],((int16_t *)&idft_out0[ip+2])[1],
            ((int16_t *)&idft_out0[ip+3])[0],((int16_t *)&idft_out0[ip+3])[1]);
    }

    z1[i]     = ((uint32_t *)idft_out0)[ip+1];
    z2[i]     = ((uint32_t *)idft_out0)[ip+2];
    z3[i]     = ((uint32_t *)idft_out0)[ip+3];
    z4[i]     = ((uint32_t *)idft_out1)[ip+0];
    z5[i]     = ((uint32_t *)idft_out1)[ip+1];
    z6[i]     = ((uint32_t *)idft_out1)[ip+2];
    z7[i]     = ((uint32_t *)idft_out1)[ip+3];
    z8[i]     = ((uint32_t *)idft_out2)[ip];
    z9[i]     = ((uint32_t *)idft_out2)[ip+1];

    if (frame_parms->Ncp==0) {
      z10[i]    = ((uint32_t *)idft_out2)[ip+2];
      z11[i]    = ((uint32_t *)idft_out2)[ip+3];
    }
  }

  // conjugate output
  for (i=0; i<(Msc_PUSCH>>2); i++) {
#if defined(__x86_64__) || defined(__i386__)
    ((__m128i *)z0)[i]=_mm_sign_epi16(((__m128i *)z0)[i],*(__m128i *)&conjugate2[0]);
    ((__m128i *)z1)[i]=_mm_sign_epi16(((__m128i *)z1)[i],*(__m128i *)&conjugate2[0]);
    ((__m128i *)z2)[i]=_mm_sign_epi16(((__m128i *)z2)[i],*(__m128i *)&conjugate2[0]);
    ((__m128i *)z3)[i]=_mm_sign_epi16(((__m128i *)z3)[i],*(__m128i *)&conjugate2[0]);
    ((__m128i *)z4)[i]=_mm_sign_epi16(((__m128i *)z4)[i],*(__m128i *)&conjugate2[0]);
    ((__m128i *)z5)[i]=_mm_sign_epi16(((__m128i *)z5)[i],*(__m128i *)&conjugate2[0]);
    ((__m128i *)z6)[i]=_mm_sign_epi16(((__m128i *)z6)[i],*(__m128i *)&conjugate2[0]);
    ((__m128i *)z7)[i]=_mm_sign_epi16(((__m128i *)z7)[i],*(__m128i *)&conjugate2[0]);
    ((__m128i *)z8)[i]=_mm_sign_epi16(((__m128i *)z8)[i],*(__m128i *)&conjugate2[0]);
    ((__m128i *)z9)[i]=_mm_sign_epi16(((__m128i *)z9)[i],*(__m128i *)&conjugate2[0]);

    if (frame_parms->Ncp==NORMAL) {
      ((__m128i *)z10)[i]=_mm_sign_epi16(((__m128i *)z10)[i],*(__m128i *)&conjugate2[0]);
      ((__m128i *)z11)[i]=_mm_sign_epi16(((__m128i *)z11)[i],*(__m128i *)&conjugate2[0]);
    }

#elif defined(__arm__)
    * &(((int16x8_t *)z0)[i])=vmulq_s16( *&(((int16x8_t *)z0)[i]),*(int16x8_t *)&conjugate2[0]);
    * &(((int16x8_t *)z1)[i])=vmulq_s16( *&(((int16x8_t *)z1)[i]),*(int16x8_t *)&conjugate2[0]);
    * &(((int16x8_t *)z2)[i])=vmulq_s16( *&(((int16x8_t *)z2)[i]),*(int16x8_t *)&conjugate2[0]);
    * &(((int16x8_t *)z3)[i])=vmulq_s16( *&(((int16x8_t *)z3)[i]),*(int16x8_t *)&conjugate2[0]);
    * &(((int16x8_t *)z4)[i])=vmulq_s16( *&(((int16x8_t *)z4)[i]),*(int16x8_t *)&conjugate2[0]);
    * &(((int16x8_t *)z5)[i])=vmulq_s16( *&(((int16x8_t *)z5)[i]),*(int16x8_t *)&conjugate2[0]);
    * &(((int16x8_t *)z6)[i])=vmulq_s16( *&(((int16x8_t *)z6)[i]),*(int16x8_t *)&conjugate2[0]);
    * &(((int16x8_t *)z7)[i])=vmulq_s16( *&(((int16x8_t *)z7)[i]),*(int16x8_t *)&conjugate2[0]);
    * &(((int16x8_t *)z8)[i])=vmulq_s16( *&(((int16x8_t *)z8)[i]),*(int16x8_t *)&conjugate2[0]);
    * &(((int16x8_t *)z9)[i])=vmulq_s16( *&(((int16x8_t *)z9)[i]),*(int16x8_t *)&conjugate2[0]);

    if (frame_parms->Ncp==NORMAL) {
      * &(((int16x8_t *)z10)[i])=vmulq_s16( *&(((int16x8_t *)z10)[i]),*(int16x8_t *)&conjugate2[0]);
      * &(((int16x8_t *)z11)[i])=vmulq_s16( *&(((int16x8_t *)z11)[i]),*(int16x8_t *)&conjugate2[0]);
    }

#endif
  }

#if defined(__x86_64__) || defined(__i386__)
  _mm_empty();
  _m_empty();
#endif
}






int32_t ulsch_qpsk_llr(LTE_DL_FRAME_PARMS *frame_parms,
                       int32_t **rxdataF_comp,
                       int16_t *ulsch_llr,
                       uint8_t symbol,
                       uint16_t nb_rb,
                       int16_t **llrp) {
#if defined(__x86_64__) || defined(__i386__)
  __m128i *rxF=(__m128i *)&rxdataF_comp[0][(symbol*frame_parms->N_RB_DL*12)];
  __m128i **llrp128 = (__m128i **)llrp;
#elif defined(__arm__)
  int16x8_t *rxF= (int16x8_t *)&rxdataF_comp[0][(symbol*frame_parms->N_RB_DL*12)];
  int16x8_t **llrp128 = (int16x8_t **)llrp;
#endif
  int i;

  for (i=0; i<(nb_rb*3); i++) {
    *(*llrp128) = *rxF;
    rxF++;
    (*llrp128)++;
  }

#if defined(__x86_64__) || defined(__i386__)
  _mm_empty();
  _m_empty();
#endif
  return(0);
}

void ulsch_16qam_llr(LTE_DL_FRAME_PARMS *frame_parms,
                     int32_t **rxdataF_comp,
                     int16_t *ulsch_llr,
                     int32_t **ul_ch_mag,
                     uint8_t symbol,
                     uint16_t nb_rb,
                     int16_t **llrp) {
  int i;
#if defined(__x86_64__) || defined(__i386__)
  __m128i *rxF=(__m128i *)&rxdataF_comp[0][(symbol*frame_parms->N_RB_DL*12)];
  __m128i *ch_mag;
  __m128i mmtmpU0;
  __m128i **llrp128=(__m128i **)llrp;
  ch_mag =(__m128i *)&ul_ch_mag[0][(symbol*frame_parms->N_RB_DL*12)];
#elif defined(__arm__)
  int16x8_t *rxF=(int16x8_t *)&rxdataF_comp[0][(symbol*frame_parms->N_RB_DL*12)];
  int16x8_t *ch_mag;
  int16x8_t xmm0;
  int16_t **llrp16=llrp;
  ch_mag =(int16x8_t *)&ul_ch_mag[0][(symbol*frame_parms->N_RB_DL*12)];
#endif

  for (i=0; i<(nb_rb*3); i++) {
#if defined(__x86_64__) || defined(__i386__)
    mmtmpU0 = _mm_abs_epi16(rxF[i]);
    //    print_shorts("tmp0",&tmp0);
    mmtmpU0 = _mm_subs_epi16(ch_mag[i],mmtmpU0);
    (*llrp128)[0] = _mm_unpacklo_epi32(rxF[i],mmtmpU0);
    (*llrp128)[1] = _mm_unpackhi_epi32(rxF[i],mmtmpU0);
    (*llrp128)+=2;
#elif defined(__arm__)
    xmm0 = vabsq_s16(rxF[i]);
    xmm0 = vqsubq_s16(ch_mag[i],xmm0);
    (*llrp16)[0] = vgetq_lane_s16(rxF[i],0);
    (*llrp16)[1] = vgetq_lane_s16(xmm0,0);
    (*llrp16)[2] = vgetq_lane_s16(rxF[i],1);
    (*llrp16)[3] = vgetq_lane_s16(xmm0,1);
    (*llrp16)[4] = vgetq_lane_s16(rxF[i],2);
    (*llrp16)[5] = vgetq_lane_s16(xmm0,2);
    (*llrp16)[6] = vgetq_lane_s16(rxF[i],2);
    (*llrp16)[7] = vgetq_lane_s16(xmm0,3);
    (*llrp16)[8] = vgetq_lane_s16(rxF[i],4);
    (*llrp16)[9] = vgetq_lane_s16(xmm0,4);
    (*llrp16)[10] = vgetq_lane_s16(rxF[i],5);
    (*llrp16)[11] = vgetq_lane_s16(xmm0,5);
    (*llrp16)[12] = vgetq_lane_s16(rxF[i],6);
    (*llrp16)[13] = vgetq_lane_s16(xmm0,6);
    (*llrp16)[14] = vgetq_lane_s16(rxF[i],7);
    (*llrp16)[15] = vgetq_lane_s16(xmm0,7);
    (*llrp16)+=16;
#endif
    //    print_bytes("rxF[i]",&rxF[i]);
    //    print_bytes("rxF[i+1]",&rxF[i+1]);
  }

#if defined(__x86_64__) || defined(__i386__)
  _mm_empty();
  _m_empty();
#endif
}

void ulsch_64qam_llr(LTE_DL_FRAME_PARMS *frame_parms,
                     int32_t **rxdataF_comp,
                     int16_t *ulsch_llr,
                     int32_t **ul_ch_mag,
                     int32_t **ul_ch_magb,
                     uint8_t symbol,
                     uint16_t nb_rb,
                     int16_t **llrp) {
  int i;
  int32_t **llrp32=(int32_t **)llrp;
#if defined(__x86_64__) || defined(__i386)
  __m128i *rxF=(__m128i *)&rxdataF_comp[0][(symbol*frame_parms->N_RB_DL*12)];
  __m128i *ch_mag,*ch_magb;
  __m128i mmtmpU1,mmtmpU2;
  ch_mag =(__m128i *)&ul_ch_mag[0][(symbol*frame_parms->N_RB_DL*12)];
  ch_magb =(__m128i *)&ul_ch_magb[0][(symbol*frame_parms->N_RB_DL*12)];
#elif defined(__arm__)
  int16x8_t *rxF=(int16x8_t *)&rxdataF_comp[0][(symbol*frame_parms->N_RB_DL*12)];
  int16x8_t *ch_mag,*ch_magb;
  int16x8_t mmtmpU1,mmtmpU2;
  ch_mag =(int16x8_t *)&ul_ch_mag[0][(symbol*frame_parms->N_RB_DL*12)];
  ch_magb =(int16x8_t *)&ul_ch_magb[0][(symbol*frame_parms->N_RB_DL*12)];
#endif

  if(LOG_DEBUGFLAG(DEBUG_ULSCH)) {
    LOG_UI(PHY,"symbol %d: mag %d, magb %d\n",symbol,_mm_extract_epi16(ch_mag[0],0),_mm_extract_epi16(ch_magb[0],0));
  }

  for (i=0; i<(nb_rb*3); i++) {
#if defined(__x86_64__) || defined(__i386__)
    mmtmpU1 = _mm_abs_epi16(rxF[i]);
    mmtmpU1  = _mm_subs_epi16(ch_mag[i],mmtmpU1);
    mmtmpU2 = _mm_abs_epi16(mmtmpU1);
    mmtmpU2 = _mm_subs_epi16(ch_magb[i],mmtmpU2);
    (*llrp32)[0]  = _mm_extract_epi32(rxF[i],0);
    (*llrp32)[1]  = _mm_extract_epi32(mmtmpU1,0);
    (*llrp32)[2]  = _mm_extract_epi32(mmtmpU2,0);
    (*llrp32)[3]  = _mm_extract_epi32(rxF[i],1);
    (*llrp32)[4]  = _mm_extract_epi32(mmtmpU1,1);
    (*llrp32)[5]  = _mm_extract_epi32(mmtmpU2,1);
    (*llrp32)[6]  = _mm_extract_epi32(rxF[i],2);
    (*llrp32)[7]  = _mm_extract_epi32(mmtmpU1,2);
    (*llrp32)[8]  = _mm_extract_epi32(mmtmpU2,2);
    (*llrp32)[9]  = _mm_extract_epi32(rxF[i],3);
    (*llrp32)[10] = _mm_extract_epi32(mmtmpU1,3);
    (*llrp32)[11] = _mm_extract_epi32(mmtmpU2,3);
#elif defined(__arm__)
    mmtmpU1 = vabsq_s16(rxF[i]);
    mmtmpU1 = vqsubq_s16(ch_mag[i],mmtmpU1);
    mmtmpU2 = vabsq_s16(mmtmpU1);
    mmtmpU2 = vqsubq_s16(ch_magb[i],mmtmpU2);
    (*llrp32)[0]  = vgetq_lane_s32((int32x4_t)rxF[i],0);
    (*llrp32)[1]  = vgetq_lane_s32((int32x4_t)mmtmpU1,0);
    (*llrp32)[2]  = vgetq_lane_s32((int32x4_t)mmtmpU2,0);
    (*llrp32)[3]  = vgetq_lane_s32((int32x4_t)rxF[i],1);
    (*llrp32)[4]  = vgetq_lane_s32((int32x4_t)mmtmpU1,1);
    (*llrp32)[5]  = vgetq_lane_s32((int32x4_t)mmtmpU2,1);
    (*llrp32)[6]  = vgetq_lane_s32((int32x4_t)rxF[i],2);
    (*llrp32)[7]  = vgetq_lane_s32((int32x4_t)mmtmpU1,2);
    (*llrp32)[8]  = vgetq_lane_s32((int32x4_t)mmtmpU2,2);
    (*llrp32)[9]  = vgetq_lane_s32((int32x4_t)rxF[i],3);
    (*llrp32)[10] = vgetq_lane_s32((int32x4_t)mmtmpU1,3);
    (*llrp32)[11] = vgetq_lane_s32((int32x4_t)mmtmpU2,3);
#endif
    (*llrp32)+=12;
  }

#if defined(__x86_64__) || defined(__i386__)
  _mm_empty();
  _m_empty();
#endif
}

void ulsch_detection_mrc(LTE_DL_FRAME_PARMS *frame_parms,
                         int32_t **rxdataF_comp,
                         int32_t **ul_ch_mag,
                         int32_t **ul_ch_magb,
                         uint8_t symbol,
                         uint16_t nb_rb) {
#if defined(__x86_64__) || defined(__i386__)
  __m128i *rxdataF_comp128_0,*ul_ch_mag128_0,*ul_ch_mag128_0b;
  __m128i *rxdataF_comp128_1,*ul_ch_mag128_1,*ul_ch_mag128_1b;
#elif defined(__arm__)
  int16x8_t *rxdataF_comp128_0,*ul_ch_mag128_0,*ul_ch_mag128_0b;
  int16x8_t *rxdataF_comp128_1,*ul_ch_mag128_1,*ul_ch_mag128_1b;
#endif
  int32_t i;

  if (frame_parms->nb_antennas_rx>1) {
#if defined(__x86_64__) || defined(__i386__)
    rxdataF_comp128_0   = (__m128i *)&rxdataF_comp[0][symbol*frame_parms->N_RB_DL*12];
    rxdataF_comp128_1   = (__m128i *)&rxdataF_comp[1][symbol*frame_parms->N_RB_DL*12];
    ul_ch_mag128_0      = (__m128i *)&ul_ch_mag[0][symbol*frame_parms->N_RB_DL*12];
    ul_ch_mag128_1      = (__m128i *)&ul_ch_mag[1][symbol*frame_parms->N_RB_DL*12];
    ul_ch_mag128_0b     = (__m128i *)&ul_ch_magb[0][symbol*frame_parms->N_RB_DL*12];
    ul_ch_mag128_1b     = (__m128i *)&ul_ch_magb[1][symbol*frame_parms->N_RB_DL*12];

    // MRC on each re of rb, both on MF output and magnitude (for 16QAM/64QAM llr computation)
    for (i=0; i<nb_rb*3; i++) {
      rxdataF_comp128_0[i] = _mm_adds_epi16(_mm_srai_epi16(rxdataF_comp128_0[i],1),_mm_srai_epi16(rxdataF_comp128_1[i],1));
      ul_ch_mag128_0[i]    = _mm_adds_epi16(_mm_srai_epi16(ul_ch_mag128_0[i],1),_mm_srai_epi16(ul_ch_mag128_1[i],1));
      ul_ch_mag128_0b[i]   = _mm_adds_epi16(_mm_srai_epi16(ul_ch_mag128_0b[i],1),_mm_srai_epi16(ul_ch_mag128_1b[i],1));
      rxdataF_comp128_0[i] = _mm_add_epi16(rxdataF_comp128_0[i],(*(__m128i *)&jitterc[0]));
    }

#elif defined(__arm__)
    rxdataF_comp128_0   = (int16x8_t *)&rxdataF_comp[0][symbol*frame_parms->N_RB_DL*12];
    rxdataF_comp128_1   = (int16x8_t *)&rxdataF_comp[1][symbol*frame_parms->N_RB_DL*12];
    ul_ch_mag128_0      = (int16x8_t *)&ul_ch_mag[0][symbol*frame_parms->N_RB_DL*12];
    ul_ch_mag128_1      = (int16x8_t *)&ul_ch_mag[1][symbol*frame_parms->N_RB_DL*12];
    ul_ch_mag128_0b     = (int16x8_t *)&ul_ch_magb[0][symbol*frame_parms->N_RB_DL*12];
    ul_ch_mag128_1b     = (int16x8_t *)&ul_ch_magb[1][symbol*frame_parms->N_RB_DL*12];

    // MRC on each re of rb, both on MF output and magnitude (for 16QAM/64QAM llr computation)
    for (i=0; i<nb_rb*3; i++) {
      rxdataF_comp128_0[i] = vhaddq_s16(rxdataF_comp128_0[i],rxdataF_comp128_1[i]);
      ul_ch_mag128_0[i]    = vhaddq_s16(ul_ch_mag128_0[i],ul_ch_mag128_1[i]);
      ul_ch_mag128_0b[i]   = vhaddq_s16(ul_ch_mag128_0b[i],ul_ch_mag128_1b[i]);
      rxdataF_comp128_0[i] = vqaddq_s16(rxdataF_comp128_0[i],(*(int16x8_t *)&jitterc[0]));
    }

#endif
  }

#if defined(__x86_64__) || defined(__i386__)
  _mm_empty();
  _m_empty();
#endif
}

void ulsch_extract_rbs_single(int32_t **rxdataF,
                              int32_t **rxdataF_ext,
                              uint32_t first_rb,
                              uint32_t nb_rb,
                              uint8_t l,
                              uint8_t Ns,
                              LTE_DL_FRAME_PARMS *frame_parms) {
  uint16_t nb_rb1,nb_rb2;
  uint8_t aarx;
  int32_t *rxF,*rxF_ext;
  //uint8_t symbol = l+Ns*frame_parms->symbols_per_tti/2;
  uint8_t symbol = l+((7-frame_parms->Ncp)*(Ns&1)); ///symbol within sub-frame
  AssertFatal((frame_parms->nb_antennas_rx>0) && (frame_parms->nb_antennas_rx<5),
              "nb_antennas_rx not in (1-4)\n");

  for (aarx=0; aarx<frame_parms->nb_antennas_rx; aarx++) {
    nb_rb1 = cmin(cmax((int)(frame_parms->N_RB_UL) - (int)(2*first_rb),(int)0),(int)(2*nb_rb));    // 2 times no. RBs before the DC
    nb_rb2 = 2*nb_rb - nb_rb1;                                   // 2 times no. RBs after the DC

    if(LOG_DEBUGFLAG(DEBUG_ULSCH)) {
      LOG_UI(PHY,"ulsch_extract_rbs_single: 2*nb_rb1 = %d, 2*nb_rb2 = %d\n",nb_rb1,nb_rb2);
    }

    rxF_ext   = &rxdataF_ext[aarx][(symbol*frame_parms->N_RB_UL*12)];

    if (nb_rb1) {
      rxF = &rxdataF[aarx][(first_rb*12 + frame_parms->first_carrier_offset + symbol*frame_parms->ofdm_symbol_size)];
      memcpy(rxF_ext, rxF, nb_rb1*6*sizeof(int));
      rxF_ext += nb_rb1*6;

      if (nb_rb2)  {
        rxF = &rxdataF[aarx][(symbol*frame_parms->ofdm_symbol_size)];
        memcpy(rxF_ext, rxF, nb_rb2*6*sizeof(int));
        rxF_ext += nb_rb2*6;
      }
    } else { //there is only data in the second half
      rxF = &rxdataF[aarx][(6*(2*first_rb - frame_parms->N_RB_UL) + symbol*frame_parms->ofdm_symbol_size)];
      memcpy(rxF_ext, rxF, nb_rb2*6*sizeof(int));
      rxF_ext += nb_rb2*6;
    }
  }
}

void ulsch_correct_ext(int32_t **rxdataF_ext,
                       int32_t **rxdataF_ext2,
                       uint16_t symbol,
                       LTE_DL_FRAME_PARMS *frame_parms,
                       uint16_t nb_rb) {
  int32_t i,j,aarx;
  int32_t *rxF_ext2,*rxF_ext;

  for (aarx=0; aarx<frame_parms->nb_antennas_rx; aarx++) {
    rxF_ext2 = &rxdataF_ext2[aarx][symbol*12*frame_parms->N_RB_UL];
    rxF_ext  = &rxdataF_ext[aarx][2*symbol*12*frame_parms->N_RB_UL];

    for (i=0,j=0; i<12*nb_rb; i++,j+=2) {
      rxF_ext2[i] = rxF_ext[j];
    }
  }
}



void ulsch_channel_compensation(int32_t **rxdataF_ext,
                                int32_t **ul_ch_estimates_ext,
                                int32_t **ul_ch_mag,
                                int32_t **ul_ch_magb,
                                int32_t **rxdataF_comp,
                                LTE_DL_FRAME_PARMS *frame_parms,
                                uint8_t symbol,
                                uint8_t Qm,
                                uint16_t nb_rb,
                                uint8_t output_shift) {
  uint16_t rb;
#if defined(__x86_64__) || defined(__i386__)
  __m128i *ul_ch128,*ul_ch_mag128,*ul_ch_mag128b,*rxdataF128,*rxdataF_comp128;
  uint8_t aarx;//,symbol_mod;
  __m128i mmtmpU0,mmtmpU1,mmtmpU2,mmtmpU3;
#elif defined(__arm__)
  int16x4_t *ul_ch128,*rxdataF128;
  int16x8_t *ul_ch_mag128,*ul_ch_mag128b,*rxdataF_comp128;
  uint8_t aarx;//,symbol_mod;
  int32x4_t mmtmpU0,mmtmpU1,mmtmpU0b,mmtmpU1b;
  int16_t conj[4]__attribute__((aligned(16))) = {1,-1,1,-1};
  int32x4_t output_shift128 = vmovq_n_s32(-(int32_t)output_shift);
#endif

  for (aarx=0; aarx<frame_parms->nb_antennas_rx; aarx++) {
#if defined(__x86_64__) || defined(__i386__)
    ul_ch128          = (__m128i *)&ul_ch_estimates_ext[aarx][symbol*frame_parms->N_RB_DL*12];
    ul_ch_mag128      = (__m128i *)&ul_ch_mag[aarx][symbol*frame_parms->N_RB_DL*12];
    ul_ch_mag128b     = (__m128i *)&ul_ch_magb[aarx][symbol*frame_parms->N_RB_DL*12];
    rxdataF128        = (__m128i *)&rxdataF_ext[aarx][symbol*frame_parms->N_RB_DL*12];
    rxdataF_comp128   = (__m128i *)&rxdataF_comp[aarx][symbol*frame_parms->N_RB_DL*12];
#elif defined(__arm__)
    ul_ch128          = (int16x4_t *)&ul_ch_estimates_ext[aarx][symbol*frame_parms->N_RB_DL*12];
    ul_ch_mag128      = (int16x8_t *)&ul_ch_mag[aarx][symbol*frame_parms->N_RB_DL*12];
    ul_ch_mag128b     = (int16x8_t *)&ul_ch_magb[aarx][symbol*frame_parms->N_RB_DL*12];
    rxdataF128        = (int16x4_t *)&rxdataF_ext[aarx][symbol*frame_parms->N_RB_DL*12];
    rxdataF_comp128   = (int16x8_t *)&rxdataF_comp[aarx][symbol*frame_parms->N_RB_DL*12];
#endif

    for (rb=0; rb<nb_rb; rb++) {
      LOG_D(PHY,"comp: symbol %d rb %d\n",symbol,rb);
      // just compute channel magnitude without scaling, this is done after equalization for SC-FDMA
#if defined(__x86_64__) || defined(__i386__)
      mmtmpU0 = _mm_madd_epi16(ul_ch128[0],ul_ch128[0]);
      mmtmpU0 = _mm_srai_epi32(mmtmpU0,output_shift);
      mmtmpU1 = _mm_madd_epi16(ul_ch128[1],ul_ch128[1]);
      mmtmpU1 = _mm_srai_epi32(mmtmpU1,output_shift);
      mmtmpU0 = _mm_packs_epi32(mmtmpU0,mmtmpU1);
      ul_ch_mag128[0] = _mm_unpacklo_epi16(mmtmpU0,mmtmpU0);
      ul_ch_mag128[1] = _mm_unpackhi_epi16(mmtmpU0,mmtmpU0);
      mmtmpU0 = _mm_madd_epi16(ul_ch128[2],ul_ch128[2]);
      mmtmpU0 = _mm_srai_epi32(mmtmpU0,output_shift);
      mmtmpU1 = _mm_packs_epi32(mmtmpU0,mmtmpU0);
      ul_ch_mag128[2] = _mm_unpacklo_epi16(mmtmpU1,mmtmpU1);
      LOG_D(PHY,"comp: symbol %d rb %d => %d,%d,%d (output_shift %d)\n",symbol,rb,*((int16_t *)&ul_ch_mag128[0]),*((int16_t *)&ul_ch_mag128[1]),*((int16_t *)&ul_ch_mag128[2]),output_shift);
#elif defined(__arm__)
      mmtmpU0 = vmull_s16(ul_ch128[0], ul_ch128[0]);
      mmtmpU0 = vqshlq_s32(vqaddq_s32(mmtmpU0,vrev64q_s32(mmtmpU0)),-output_shift128);
      mmtmpU1 = vmull_s16(ul_ch128[1], ul_ch128[1]);
      mmtmpU1 = vqshlq_s32(vqaddq_s32(mmtmpU1,vrev64q_s32(mmtmpU1)),-output_shift128);
      ul_ch_mag128[0] = vcombine_s16(vmovn_s32(mmtmpU0),vmovn_s32(mmtmpU1));
      mmtmpU0 = vmull_s16(ul_ch128[2], ul_ch128[2]);
      mmtmpU0 = vqshlq_s32(vqaddq_s32(mmtmpU0,vrev64q_s32(mmtmpU0)),-output_shift128);
      mmtmpU1 = vmull_s16(ul_ch128[3], ul_ch128[3]);
      mmtmpU1 = vqshlq_s32(vqaddq_s32(mmtmpU1,vrev64q_s32(mmtmpU1)),-output_shift128);
      ul_ch_mag128[1] = vcombine_s16(vmovn_s32(mmtmpU0),vmovn_s32(mmtmpU1));
      mmtmpU0 = vmull_s16(ul_ch128[4], ul_ch128[4]);
      mmtmpU0 = vqshlq_s32(vqaddq_s32(mmtmpU0,vrev64q_s32(mmtmpU0)),-output_shift128);
      mmtmpU1 = vmull_s16(ul_ch128[5], ul_ch128[5]);
      mmtmpU1 = vqshlq_s32(vqaddq_s32(mmtmpU1,vrev64q_s32(mmtmpU1)),-output_shift128);
      ul_ch_mag128[2] = vcombine_s16(vmovn_s32(mmtmpU0),vmovn_s32(mmtmpU1));
#endif
#if defined(__x86_64__) || defined(__i386__)
      // multiply by conjugated channel
      mmtmpU0 = _mm_madd_epi16(ul_ch128[0],rxdataF128[0]);
      //        print_ints("re",&mmtmpU0);
      // mmtmpU0 contains real part of 4 consecutive outputs (32-bit)
      mmtmpU1 = _mm_shufflelo_epi16(ul_ch128[0],_MM_SHUFFLE(2,3,0,1));
      mmtmpU1 = _mm_shufflehi_epi16(mmtmpU1,_MM_SHUFFLE(2,3,0,1));
      mmtmpU1 = _mm_sign_epi16(mmtmpU1,*(__m128i *)&conjugate[0]);
      mmtmpU1 = _mm_madd_epi16(mmtmpU1,rxdataF128[0]);
      //      print_ints("im",&mmtmpU1);
      // mmtmpU1 contains imag part of 4 consecutive outputs (32-bit)
      mmtmpU0 = _mm_srai_epi32(mmtmpU0,output_shift);
      //  print_ints("re(shift)",&mmtmpU0);
      mmtmpU1 = _mm_srai_epi32(mmtmpU1,output_shift);
      //  print_ints("im(shift)",&mmtmpU1);
      mmtmpU2 = _mm_unpacklo_epi32(mmtmpU0,mmtmpU1);
      mmtmpU3 = _mm_unpackhi_epi32(mmtmpU0,mmtmpU1);
      //        print_ints("c0",&mmtmpU2);
      //  print_ints("c1",&mmtmpU3);
      rxdataF_comp128[0] = _mm_packs_epi32(mmtmpU2,mmtmpU3);
      /*
              print_shorts("rx:",&rxdataF128[0]);
              print_shorts("ch:",&ul_ch128[0]);
              print_shorts("pack:",&rxdataF_comp128[0]);
      */
      // multiply by conjugated channel
      mmtmpU0 = _mm_madd_epi16(ul_ch128[1],rxdataF128[1]);
      // mmtmpU0 contains real part of 4 consecutive outputs (32-bit)
      mmtmpU1 = _mm_shufflelo_epi16(ul_ch128[1],_MM_SHUFFLE(2,3,0,1));
      mmtmpU1 = _mm_shufflehi_epi16(mmtmpU1,_MM_SHUFFLE(2,3,0,1));
      mmtmpU1 = _mm_sign_epi16(mmtmpU1,*(__m128i *)conjugate);
      mmtmpU1 = _mm_madd_epi16(mmtmpU1,rxdataF128[1]);
      // mmtmpU1 contains imag part of 4 consecutive outputs (32-bit)
      mmtmpU0 = _mm_srai_epi32(mmtmpU0,output_shift);
      mmtmpU1 = _mm_srai_epi32(mmtmpU1,output_shift);
      mmtmpU2 = _mm_unpacklo_epi32(mmtmpU0,mmtmpU1);
      mmtmpU3 = _mm_unpackhi_epi32(mmtmpU0,mmtmpU1);
      rxdataF_comp128[1] = _mm_packs_epi32(mmtmpU2,mmtmpU3);
      //        print_shorts("rx:",rxdataF128[1]);
      //        print_shorts("ch:",ul_ch128[1]);
      //        print_shorts("pack:",rxdataF_comp128[1]);
      //       multiply by conjugated channel
      mmtmpU0 = _mm_madd_epi16(ul_ch128[2],rxdataF128[2]);
      // mmtmpU0 contains real part of 4 consecutive outputs (32-bit)
      mmtmpU1 = _mm_shufflelo_epi16(ul_ch128[2],_MM_SHUFFLE(2,3,0,1));
      mmtmpU1 = _mm_shufflehi_epi16(mmtmpU1,_MM_SHUFFLE(2,3,0,1));
      mmtmpU1 = _mm_sign_epi16(mmtmpU1,*(__m128i *)conjugate);
      mmtmpU1 = _mm_madd_epi16(mmtmpU1,rxdataF128[2]);
      // mmtmpU1 contains imag part of 4 consecutive outputs (32-bit)
      mmtmpU0 = _mm_srai_epi32(mmtmpU0,output_shift);
      mmtmpU1 = _mm_srai_epi32(mmtmpU1,output_shift);
      mmtmpU2 = _mm_unpacklo_epi32(mmtmpU0,mmtmpU1);
      mmtmpU3 = _mm_unpackhi_epi32(mmtmpU0,mmtmpU1);
      rxdataF_comp128[2] = _mm_packs_epi32(mmtmpU2,mmtmpU3);
      //        print_shorts("rx:",rxdataF128[2]);
      //        print_shorts("ch:",ul_ch128[2]);
      //        print_shorts("pack:",rxdataF_comp128[2]);
      // Add a jitter to compensate for the saturation in "packs" resulting in a bias on the DC after IDFT
      rxdataF_comp128[0] = _mm_add_epi16(rxdataF_comp128[0],(*(__m128i *)&jitter[0]));
      rxdataF_comp128[1] = _mm_add_epi16(rxdataF_comp128[1],(*(__m128i *)&jitter[0]));
      rxdataF_comp128[2] = _mm_add_epi16(rxdataF_comp128[2],(*(__m128i *)&jitter[0]));
      ul_ch128+=3;
      ul_ch_mag128+=3;
      ul_ch_mag128b+=3;
      rxdataF128+=3;
      rxdataF_comp128+=3;
#elif defined(__arm__)
      mmtmpU0 = vmull_s16(ul_ch128[0], rxdataF128[0]);
      //mmtmpU0 = [Re(ch[0])Re(rx[0]) Im(ch[0])Im(ch[0]) Re(ch[1])Re(rx[1]) Im(ch[1])Im(ch[1])]
      mmtmpU1 = vmull_s16(ul_ch128[1], rxdataF128[1]);
      //mmtmpU1 = [Re(ch[2])Re(rx[2]) Im(ch[2])Im(ch[2]) Re(ch[3])Re(rx[3]) Im(ch[3])Im(ch[3])]
      mmtmpU0 = vcombine_s32(vpadd_s32(vget_low_s32(mmtmpU0),vget_high_s32(mmtmpU0)),
                             vpadd_s32(vget_low_s32(mmtmpU1),vget_high_s32(mmtmpU1)));
      //mmtmpU0 = [Re(ch[0])Re(rx[0])+Im(ch[0])Im(ch[0]) Re(ch[1])Re(rx[1])+Im(ch[1])Im(ch[1]) Re(ch[2])Re(rx[2])+Im(ch[2])Im(ch[2]) Re(ch[3])Re(rx[3])+Im(ch[3])Im(ch[3])]
      mmtmpU0b = vmull_s16(vrev32_s16(vmul_s16(ul_ch128[0],*(int16x4_t *)conj)), rxdataF128[0]);
      //mmtmpU0 = [-Im(ch[0])Re(rx[0]) Re(ch[0])Im(rx[0]) -Im(ch[1])Re(rx[1]) Re(ch[1])Im(rx[1])]
      mmtmpU1b = vmull_s16(vrev32_s16(vmul_s16(ul_ch128[1],*(int16x4_t *)conj)), rxdataF128[1]);
      //mmtmpU0 = [-Im(ch[2])Re(rx[2]) Re(ch[2])Im(rx[2]) -Im(ch[3])Re(rx[3]) Re(ch[3])Im(rx[3])]
      mmtmpU1 = vcombine_s32(vpadd_s32(vget_low_s32(mmtmpU0b),vget_high_s32(mmtmpU0b)),
                             vpadd_s32(vget_low_s32(mmtmpU1b),vget_high_s32(mmtmpU1b)));
      //mmtmpU1 = [-Im(ch[0])Re(rx[0])+Re(ch[0])Im(rx[0]) -Im(ch[1])Re(rx[1])+Re(ch[1])Im(rx[1]) -Im(ch[2])Re(rx[2])+Re(ch[2])Im(rx[2]) -Im(ch[3])Re(rx[3])+Re(ch[3])Im(rx[3])]
      mmtmpU0 = vqshlq_s32(mmtmpU0,-output_shift128);
      mmtmpU1 = vqshlq_s32(mmtmpU1,-output_shift128);
      rxdataF_comp128[0] = vcombine_s16(vmovn_s32(mmtmpU0),vmovn_s32(mmtmpU1));
      mmtmpU0 = vmull_s16(ul_ch128[2], rxdataF128[2]);
      mmtmpU1 = vmull_s16(ul_ch128[3], rxdataF128[3]);
      mmtmpU0 = vcombine_s32(vpadd_s32(vget_low_s32(mmtmpU0),vget_high_s32(mmtmpU0)),
                             vpadd_s32(vget_low_s32(mmtmpU1),vget_high_s32(mmtmpU1)));
      mmtmpU0b = vmull_s16(vrev32_s16(vmul_s16(ul_ch128[2],*(int16x4_t *)conj)), rxdataF128[2]);
      mmtmpU1b = vmull_s16(vrev32_s16(vmul_s16(ul_ch128[3],*(int16x4_t *)conj)), rxdataF128[3]);
      mmtmpU1 = vcombine_s32(vpadd_s32(vget_low_s32(mmtmpU0b),vget_high_s32(mmtmpU0b)),
                             vpadd_s32(vget_low_s32(mmtmpU1b),vget_high_s32(mmtmpU1b)));
      mmtmpU0 = vqshlq_s32(mmtmpU0,-output_shift128);
      mmtmpU1 = vqshlq_s32(mmtmpU1,-output_shift128);
      rxdataF_comp128[1] = vcombine_s16(vmovn_s32(mmtmpU0),vmovn_s32(mmtmpU1));
      mmtmpU0 = vmull_s16(ul_ch128[4], rxdataF128[4]);
      mmtmpU1 = vmull_s16(ul_ch128[5], rxdataF128[5]);
      mmtmpU0 = vcombine_s32(vpadd_s32(vget_low_s32(mmtmpU0),vget_high_s32(mmtmpU0)),
                             vpadd_s32(vget_low_s32(mmtmpU1),vget_high_s32(mmtmpU1)));
      mmtmpU0b = vmull_s16(vrev32_s16(vmul_s16(ul_ch128[4],*(int16x4_t *)conj)), rxdataF128[4]);
      mmtmpU1b = vmull_s16(vrev32_s16(vmul_s16(ul_ch128[5],*(int16x4_t *)conj)), rxdataF128[5]);
      mmtmpU1 = vcombine_s32(vpadd_s32(vget_low_s32(mmtmpU0b),vget_high_s32(mmtmpU0b)),
                             vpadd_s32(vget_low_s32(mmtmpU1b),vget_high_s32(mmtmpU1b)));
      mmtmpU0 = vqshlq_s32(mmtmpU0,-output_shift128);
      mmtmpU1 = vqshlq_s32(mmtmpU1,-output_shift128);
      rxdataF_comp128[2] = vcombine_s16(vmovn_s32(mmtmpU0),vmovn_s32(mmtmpU1));
      // Add a jitter to compensate for the saturation in "packs" resulting in a bias on the DC after IDFT
      rxdataF_comp128[0] = vqaddq_s16(rxdataF_comp128[0],(*(int16x8_t *)&jitter[0]));
      rxdataF_comp128[1] = vqaddq_s16(rxdataF_comp128[1],(*(int16x8_t *)&jitter[0]));
      rxdataF_comp128[2] = vqaddq_s16(rxdataF_comp128[2],(*(int16x8_t *)&jitter[0]));
      ul_ch128+=6;
      ul_ch_mag128+=3;
      ul_ch_mag128b+=3;
      rxdataF128+=6;
      rxdataF_comp128+=3;
#endif
    }
  }

#if defined(__x86_64__) || defined(__i386__)
  _mm_empty();
  _m_empty();
#endif
}

void ulsch_channel_level(int32_t **drs_ch_estimates_ext,
                         LTE_DL_FRAME_PARMS *frame_parms,
                         int32_t *avg,
                         uint16_t nb_rb) {
  int16_t rb;
  uint8_t aarx;
#if defined(__x86_64__) || defined(__i386__)
  __m128i *ul_ch128;
  __m128 avg128U;
#elif defined(__arm__)
  int32x4_t avg128U;
  int16x4_t *ul_ch128;
#endif

  for (aarx=0; aarx<frame_parms->nb_antennas_rx; aarx++) {
    //clear average level
#if defined(__x86_64__) || defined(__i386__)
    avg128U = _mm_setzero_ps();
    ul_ch128=(__m128i *)drs_ch_estimates_ext[aarx];

    for (rb=0; rb<nb_rb; rb++) {
      avg128U = _mm_add_ps(avg128U,_mm_cvtepi32_ps(_mm_madd_epi16(ul_ch128[0],ul_ch128[0])));
      avg128U = _mm_add_ps(avg128U,_mm_cvtepi32_ps(_mm_madd_epi16(ul_ch128[1],ul_ch128[1])));
      avg128U = _mm_add_ps(avg128U,_mm_cvtepi32_ps(_mm_madd_epi16(ul_ch128[2],ul_ch128[2])));
      ul_ch128+=3;
    }

#elif defined(__arm__)
    avg128U = vdupq_n_s32(0);
    ul_ch128=(int16x4_t *)drs_ch_estimates_ext[aarx];

    for (rb=0; rb<nb_rb; rb++) {
      avg128U = vqaddq_s32(avg128U,vmull_s16(ul_ch128[0],ul_ch128[0]));
      avg128U = vqaddq_s32(avg128U,vmull_s16(ul_ch128[1],ul_ch128[1]));
      avg128U = vqaddq_s32(avg128U,vmull_s16(ul_ch128[2],ul_ch128[2]));
      avg128U = vqaddq_s32(avg128U,vmull_s16(ul_ch128[3],ul_ch128[3]));
      avg128U = vqaddq_s32(avg128U,vmull_s16(ul_ch128[4],ul_ch128[4]));
      avg128U = vqaddq_s32(avg128U,vmull_s16(ul_ch128[5],ul_ch128[5]));
      ul_ch128+=6;
    }

#endif
    DevAssert( nb_rb );
    avg[aarx] = (int)((((float *)&avg128U)[0] +
                       ((float *)&avg128U)[1] +
                       ((float *)&avg128U)[2] +
                       ((float *)&avg128U)[3])/(float)(nb_rb*12));
  }

#if defined(__x86_64__) || defined(__i386__)
  _mm_empty();
  _m_empty();
#endif
}

int ulsch_power_LUT[750];

void init_ulsch_power_LUT(void) {
  int i;

  for (i=0; i<750; i++) ulsch_power_LUT[i] = (int)ceil((pow(2.0,(double)i/100) - 1.0));
}

void rx_ulsch(PHY_VARS_eNB *eNB,
              L1_rxtx_proc_t *proc,
              uint8_t UE_id) {
  LTE_eNB_ULSCH_t **ulsch = eNB->ulsch;
  // flagMag = 0;
  LTE_eNB_COMMON *common_vars = &eNB->common_vars;
  LTE_eNB_PUSCH *pusch_vars = eNB->pusch_vars[UE_id];
  LTE_DL_FRAME_PARMS *frame_parms = &eNB->frame_parms;
  uint32_t l,i;
  int32_t avgs;
  uint8_t log2_maxh=0,aarx;
  int32_t avgU[eNB->frame_parms.nb_antennas_rx];
  //  uint8_t harq_pid = ( ulsch->RRCConnRequest_flag== 0) ? subframe2harq_pid_tdd(frame_parms->tdd_config,subframe) : 0;
  uint8_t harq_pid;
  uint8_t Qm;
  int16_t *llrp;
  int subframe = proc->subframe_rx;

  if (ulsch[UE_id]->ue_type > 0) harq_pid =0;
  else {
    harq_pid = subframe2harq_pid(frame_parms,proc->frame_rx,subframe);
  }

  Qm = ulsch[UE_id]->harq_processes[harq_pid]->Qm;

  if(LOG_DEBUGFLAG(DEBUG_ULSCH)) {
    LOG_I(PHY,"rx_ulsch: harq_pid %d, nb_rb %d first_rb %d\n",harq_pid,ulsch[UE_id]->harq_processes[harq_pid]->nb_rb,ulsch[UE_id]->harq_processes[harq_pid]->first_rb);
  }

  AssertFatal(ulsch[UE_id]->harq_processes[harq_pid]->nb_rb > 0,
              "PUSCH (%d/%x) nb_rb=0!\n", harq_pid,ulsch[UE_id]->rnti);

  for (l=0; l<(frame_parms->symbols_per_tti-ulsch[UE_id]->harq_processes[harq_pid]->srs_active); l++) {
    if(LOG_DEBUGFLAG(DEBUG_ULSCH)) {
      LOG_I(PHY,"rx_ulsch : symbol %d (first_rb %d,nb_rb %d), rxdataF %p, rxdataF_ext %p\n",l,
            ulsch[UE_id]->harq_processes[harq_pid]->first_rb,
            ulsch[UE_id]->harq_processes[harq_pid]->nb_rb,
            common_vars->rxdataF,
            pusch_vars->rxdataF_ext);
    }

    ulsch_extract_rbs_single(common_vars->rxdataF,
                             pusch_vars->rxdataF_ext,
                             ulsch[UE_id]->harq_processes[harq_pid]->first_rb,
                             ulsch[UE_id]->harq_processes[harq_pid]->nb_rb,
                             l%(frame_parms->symbols_per_tti/2),
                             l/(frame_parms->symbols_per_tti/2),
                             frame_parms);
    lte_ul_channel_estimation(eNB,proc,
                              UE_id,
                              l%(frame_parms->symbols_per_tti/2),
                              l/(frame_parms->symbols_per_tti/2));
  }

  int correction_factor = 1;
  int deltaMCS=1;
  int MPR_times_100Ks;

  if (deltaMCS==1) {
    // Note we're using TBS instead of sumKr, since didn't run segmentation yet!
    MPR_times_100Ks = 500*ulsch[UE_id]->harq_processes[harq_pid]->TBS/(ulsch[UE_id]->harq_processes[harq_pid]->nb_rb*12*4*ulsch[UE_id]->harq_processes[harq_pid]->Nsymb_pusch);
    AssertFatal(MPR_times_100Ks < 750 && MPR_times_100Ks >= 0,"Impossible value for MPR_times_100Ks %d (TBS %d,Nre %d)\n",
                MPR_times_100Ks,ulsch[UE_id]->harq_processes[harq_pid]->TBS,
                (ulsch[UE_id]->harq_processes[harq_pid]->nb_rb*12*4*ulsch[UE_id]->harq_processes[harq_pid]->Nsymb_pusch));

    if (MPR_times_100Ks > 0) correction_factor = ulsch_power_LUT[MPR_times_100Ks];
  }

  for (i=0; i<frame_parms->nb_antennas_rx; i++) {
    pusch_vars->ulsch_power[i] = signal_energy_nodc(pusch_vars->drs_ch_estimates[i],
                                 ulsch[UE_id]->harq_processes[harq_pid]->nb_rb*12)/correction_factor;
    LOG_D(PHY,"%4.4d.%d power harq_pid %d rb %2.2d TBS %2.2d (MPR_times_Ks %d correction %d)  power %d dBtimes10\n", proc->frame_rx, proc->subframe_rx, harq_pid,
          ulsch[UE_id]->harq_processes[harq_pid]->nb_rb, ulsch[UE_id]->harq_processes[harq_pid]->TBS,MPR_times_100Ks,correction_factor,dB_fixed_times10(pusch_vars->ulsch_power[i]));
  }

  ulsch_channel_level(pusch_vars->drs_ch_estimates,
                      frame_parms,
                      avgU,
                      ulsch[UE_id]->harq_processes[harq_pid]->nb_rb);
  LOG_D(PHY,"[ULSCH] avg[0] %d\n",avgU[0]);
  avgs = 0;

  for (aarx=0; aarx<frame_parms->nb_antennas_rx; aarx++)
    avgs = cmax(avgs,avgU[aarx]);

  //      log2_maxh = 4+(log2_approx(avgs)/2);
  log2_maxh = (log2_approx(avgs)/2)+ log2_approx(frame_parms->nb_antennas_rx-1)+4;
  LOG_D(PHY,"[ULSCH] log2_maxh = %d (%d,%d)\n",log2_maxh,avgU[0],avgs);

  for (l=0; l<(frame_parms->symbols_per_tti-ulsch[UE_id]->harq_processes[harq_pid]->srs_active); l++) {
    if (((frame_parms->Ncp == 0) && ((l==3) || (l==10)))||   // skip pilots
        ((frame_parms->Ncp == 1) && ((l==2) || (l==8)))) {
      l++;
    }

    ulsch_channel_compensation(
      pusch_vars->rxdataF_ext,
      pusch_vars->drs_ch_estimates,
      pusch_vars->ul_ch_mag,
      pusch_vars->ul_ch_magb,
      pusch_vars->rxdataF_comp,
      frame_parms,
      l,
      Qm,
      ulsch[UE_id]->harq_processes[harq_pid]->nb_rb,
      log2_maxh); // log2_maxh+I0_shift

    if (frame_parms->nb_antennas_rx > 1)
      ulsch_detection_mrc(frame_parms,
                          pusch_vars->rxdataF_comp,
                          pusch_vars->ul_ch_mag,
                          pusch_vars->ul_ch_magb,
                          l,
                          ulsch[UE_id]->harq_processes[harq_pid]->nb_rb);

    //    if ((eNB->measurements.n0_power_dB[0]+3)<pusch_vars->ulsch_power[0])
    if (23<pusch_vars->ulsch_power[0]) {
      freq_equalization(frame_parms,
                        pusch_vars->rxdataF_comp,
                        pusch_vars->ul_ch_mag,
                        pusch_vars->ul_ch_magb,
                        l,
                        ulsch[UE_id]->harq_processes[harq_pid]->nb_rb*12,
                        Qm);
    }
  }

  lte_idft(frame_parms,
           (uint32_t *)pusch_vars->rxdataF_comp[0],
           ulsch[UE_id]->harq_processes[harq_pid]->nb_rb*12);
  llrp = (int16_t *)&pusch_vars->llr[0];
  T(T_ENB_PHY_PUSCH_IQ, T_INT(0), T_INT(ulsch[UE_id]->rnti), T_INT(proc->frame_rx),
    T_INT(subframe), T_INT(ulsch[UE_id]->harq_processes[harq_pid]->nb_rb),
    T_INT(frame_parms->N_RB_UL), T_INT(frame_parms->symbols_per_tti),
    T_BUFFER(pusch_vars->rxdataF_comp[0],
             2 * /* ulsch[UE_id]->harq_processes[harq_pid]->nb_rb */ frame_parms->N_RB_UL *12*frame_parms->symbols_per_tti*2));

  for (l=0; l<frame_parms->symbols_per_tti-ulsch[UE_id]->harq_processes[harq_pid]->srs_active; l++) {
    if (((frame_parms->Ncp == 0) && ((l==3) || (l==10)))||   // skip pilots
        ((frame_parms->Ncp == 1) && ((l==2) || (l==8)))) {
      l++;
    }

    switch (Qm) {
      case 2 :
        ulsch_qpsk_llr(frame_parms,
                       pusch_vars->rxdataF_comp,
                       pusch_vars->llr,
                       l,
                       ulsch[UE_id]->harq_processes[harq_pid]->nb_rb,
                       &llrp);
        break;

      case 4 :
        ulsch_16qam_llr(frame_parms,
                        pusch_vars->rxdataF_comp,
                        pusch_vars->llr,
                        pusch_vars->ul_ch_mag,
                        l,ulsch[UE_id]->harq_processes[harq_pid]->nb_rb,
                        &llrp);
        break;

      case 6 :
        ulsch_64qam_llr(frame_parms,
                        pusch_vars->rxdataF_comp,
                        pusch_vars->llr,
                        pusch_vars->ul_ch_mag,
                        pusch_vars->ul_ch_magb,
                        l,ulsch[UE_id]->harq_processes[harq_pid]->nb_rb,
                        &llrp);
        break;

      default:
        LOG_E(PHY,"ulsch_demodulation.c (rx_ulsch): Unknown Qm!!!!\n");
        break;
    }
  }
}

void rx_ulsch_emul(PHY_VARS_eNB *eNB,
                   L1_rxtx_proc_t *proc,
                   uint8_t UE_index) {
  LOG_I(PHY,"[PHY] EMUL eNB %d rx_ulsch_emul : subframe %d, UE_index %d\n",eNB->Mod_id,proc->subframe_rx,UE_index);
  eNB->pusch_vars[UE_index]->ulsch_power[0] = 31622; //=45dB;
  eNB->pusch_vars[UE_index]->ulsch_power[1] = 31622; //=45dB;
}


void dump_ulsch(PHY_VARS_eNB *eNB,int frame,int subframe,uint8_t UE_id,int round) {
  uint32_t nsymb = (eNB->frame_parms.Ncp == 0) ? 14 : 12;
  uint8_t harq_pid;
  char fname[100],vname[100];
  harq_pid = subframe2harq_pid(&eNB->frame_parms,frame,subframe);
  LOG_UI(PHY,"Dumping ULSCH in subframe %d with harq_pid %d, round %d for NB_rb %d, TBS %d, Qm %d, N_symb %d\n",
         subframe,harq_pid,round,eNB->ulsch[UE_id]->harq_processes[harq_pid]->nb_rb,
         eNB->ulsch[UE_id]->harq_processes[harq_pid]->TBS,eNB->ulsch[UE_id]->harq_processes[harq_pid]->Qm,
         eNB->ulsch[UE_id]->harq_processes[harq_pid]->Nsymb_pusch);
  sprintf(fname,"/tmp/ulsch_r%d_d",round);
  sprintf(vname,"/tmp/ulsch_r%d_dseq",round);
<<<<<<< HEAD
=======
  LOG_UM(fname,vname,&eNB->ulsch[UE_id]->harq_processes[harq_pid]->d[0][96],
         eNB->ulsch[UE_id]->harq_processes[harq_pid]->Kplus*3,1,0);

>>>>>>> 4eaadf8d
  if (eNB->common_vars.rxdata) {
    sprintf(fname,"/tmp/rxsig0_r%d.m",round);
    sprintf(vname,"rxs0_r%d",round);
    LOG_UM(fname,vname, &eNB->common_vars.rxdata[0][0],eNB->frame_parms.samples_per_tti*10,1,1);

    if (eNB->frame_parms.nb_antennas_rx>1)
      if (eNB->common_vars.rxdata) {
        sprintf(fname,"/tmp/rxsig1_r%d.m",round);
        sprintf(vname,"rxs1_r%d",round);
        LOG_UM(fname,vname, &eNB->common_vars.rxdata[1][0],eNB->frame_parms.samples_per_tti*10,1,1);
      }
  }

  sprintf(fname,"/tmp/rxsigF0_r%d.m",round);
  sprintf(vname,"rxsF0_r%d",round);
  LOG_UM(fname,vname, (void *)&eNB->common_vars.rxdataF[0][0],eNB->frame_parms.ofdm_symbol_size*nsymb,1,1);

  if (eNB->frame_parms.nb_antennas_rx>1) {
    sprintf(fname,"/tmp/rxsigF1_r%d.m",round);
    sprintf(vname,"rxsF1_r%d",round);
    LOG_UM(vname,fname, &eNB->common_vars.rxdataF[1][0],eNB->frame_parms.ofdm_symbol_size*nsymb,1,1);
  }

  sprintf(fname,"/tmp/rxsigF0_ext_r%d.m",round);
  sprintf(vname,"rxsF0_ext_r%d",round);
  LOG_UM(fname,vname, &eNB->pusch_vars[UE_id]->rxdataF_ext[0][0],eNB->frame_parms.N_RB_UL*12*nsymb,1,1);

  if (eNB->frame_parms.nb_antennas_rx>1) {
    sprintf(fname,"/tmp/rxsigF1_ext_r%d.m",round);
    sprintf(vname,"rxsF1_ext_r%d",round);
    LOG_UM(fname,vname,&eNB->pusch_vars[UE_id]->rxdataF_ext[1][0],eNB->frame_parms.N_RB_UL*12*nsymb,1,1);
  }

  /*
  if (eNB->srs_vars[UE_id].srs_ch_estimates) LOG_UM("/tmp/srs_est0.m","srsest0",eNB->srs_vars[UE_id].srs_ch_estimates[0],eNB->frame_parms.ofdm_symbol_size,1,1);

  if (eNB->frame_parms.nb_antennas_rx>1)
    if (eNB->srs_vars[UE_id].srs_ch_estimates) LOG_UM("/tmp/srs_est1.m","srsest1",eNB->srs_vars[UE_id].srs_ch_estimates[1],eNB->frame_parms.ofdm_symbol_size,1,1);
  */
  sprintf(fname,"/tmp/drs_est0_r%d.m",round);
  sprintf(vname,"drsest0_r%d",round);
  LOG_UM(fname,vname,eNB->pusch_vars[UE_id]->drs_ch_estimates[0],eNB->frame_parms.N_RB_UL*12*nsymb,1,1);

  if (eNB->frame_parms.nb_antennas_rx>1) {
    sprintf(fname,"/tmp/drs_est1_r%d.m",round);
    sprintf(vname,"drsest1_r%d",round);
    LOG_UM(fname,vname,eNB->pusch_vars[UE_id]->drs_ch_estimates[1],eNB->frame_parms.N_RB_UL*12*nsymb,1,1);
  }

  sprintf(fname,"/tmp/ulsch0_rxF_comp0_r%d.m",round);
  sprintf(vname,"ulsch0_rxF_comp0_r%d",round);
  LOG_UM(fname,vname,&eNB->pusch_vars[UE_id]->rxdataF_comp[0][0],eNB->frame_parms.N_RB_UL*12*nsymb,1,1);
  //  LOG_M("ulsch_rxF_comp1.m","ulsch0_rxF_comp1",&eNB->pusch_vars[UE_id]->rxdataF_comp[0][1][0],eNB->frame_parms.N_RB_UL*12*nsymb,1,1);
  sprintf(fname,"/tmp/ulsch_rxF_llr_r%d.m",round);
  sprintf(vname,"ulsch_llr_r%d",round);
  LOG_UM(fname,vname,eNB->pusch_vars[UE_id]->llr,
         eNB->ulsch[UE_id]->harq_processes[harq_pid]->nb_rb*12*eNB->ulsch[UE_id]->harq_processes[harq_pid]->Qm
         *eNB->ulsch[UE_id]->harq_processes[harq_pid]->Nsymb_pusch,1,0);
  sprintf(fname,"/tmp/ulsch_ch_mag_r%d.m",round);
  sprintf(vname,"ulsch_ch_mag_r%d",round);
  LOG_UM(fname,vname,&eNB->pusch_vars[UE_id]->ul_ch_mag[0][0],eNB->frame_parms.N_RB_UL*12*nsymb,1,1);
  //  LOG_UM("ulsch_ch_mag1.m","ulsch_ch_mag1",&eNB->pusch_vars[UE_id]->ul_ch_mag[1][0],eNB->frame_parms.N_RB_UL*12*nsymb,1,1);
  //#endif
}
<|MERGE_RESOLUTION|>--- conflicted
+++ resolved
@@ -1199,12 +1199,10 @@
          eNB->ulsch[UE_id]->harq_processes[harq_pid]->Nsymb_pusch);
   sprintf(fname,"/tmp/ulsch_r%d_d",round);
   sprintf(vname,"/tmp/ulsch_r%d_dseq",round);
-<<<<<<< HEAD
-=======
+
   LOG_UM(fname,vname,&eNB->ulsch[UE_id]->harq_processes[harq_pid]->d[0][96],
          eNB->ulsch[UE_id]->harq_processes[harq_pid]->Kplus*3,1,0);
 
->>>>>>> 4eaadf8d
   if (eNB->common_vars.rxdata) {
     sprintf(fname,"/tmp/rxsig0_r%d.m",round);
     sprintf(vname,"rxs0_r%d",round);
