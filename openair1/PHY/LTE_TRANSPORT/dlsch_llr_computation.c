--- conflicted
+++ resolved
@@ -643,11 +643,7 @@
                    int16_t **llr32p)
 {
 
-<<<<<<< HEAD
-  uint32_t *rxF = (uint32_t*)&rxdataF_comp[0][(((int)symbol)*((int)frame_parms->N_RB_DL)*12)];
-=======
   uint32_t *rxF = (uint32_t*)&rxdataF_comp[0][((int32_t)symbol*frame_parms->N_RB_DL*12)];
->>>>>>> ac3faf6a
   uint32_t *llr32;
   int i,len;
   uint8_t symbol_mod = (symbol >= (7-frame_parms->Ncp))? (symbol-(7-frame_parms->Ncp)) : symbol;
@@ -698,42 +694,6 @@
                      uint8_t first_symbol_flag,
                      uint16_t nb_rb,
                      uint16_t pbch_pss_sss_adjust,
-<<<<<<< HEAD
-                     int16_t **llr32p) {
-
-    __m128i *rxF = (__m128i*)&rxdataF_comp[0][(((int)symbol)*((int)frame_parms->N_RB_DL)*12)];
-    __m128i *ch_mag;
-    __m128i llr128[2];
-    int i,len;
-    unsigned char symbol_mod,len_mod4=0;
-    uint32_t *llr32;
-
-
-    if (first_symbol_flag==1) {
-        llr32 = (uint32_t*)dlsch_llr;
-    }
-    else {
-        llr32 = (uint32_t*)*llr32p;
-    }
-  
-    symbol_mod = (symbol>=(7-frame_parms->Ncp)) ? symbol-(7-frame_parms->Ncp) : symbol;
-    
-    ch_mag = (__m128i*)&dl_ch_mag[0][(((int)symbol)*((int)frame_parms->N_RB_DL)*12)];
-    
-    if ((symbol_mod==0) || (symbol_mod==(4-frame_parms->Ncp))) {
-        if (frame_parms->mode1_flag==0)
-            len = nb_rb*8 - (2*pbch_pss_sss_adjust/3);
-        else
-            len = nb_rb*10 - (5*pbch_pss_sss_adjust/6);
-    }
-    else {
-        len = nb_rb*12 - pbch_pss_sss_adjust;
-    }
-    
-  // update output pointer according to number of REs in this symbol (<<2 because 4 bits per RE)
-    if (first_symbol_flag == 1)
-        *llr32p = dlsch_llr + (len<<2);
-=======
                      int16_t **llr32p)
 {
 
@@ -778,7 +738,6 @@
   if ((symbol_mod==0) || (symbol_mod==(4-frame_parms->Ncp))) {
     if (frame_parms->mode1_flag==0)
       len = nb_rb*8 - (2*pbch_pss_sss_adjust/3);
->>>>>>> ac3faf6a
     else
       len = nb_rb*10 - (5*pbch_pss_sss_adjust/6);
   } else {
@@ -858,95 +817,6 @@
                      uint8_t first_symbol_flag,
                      uint16_t nb_rb,
                      uint16_t pbch_pss_sss_adjust,
-<<<<<<< HEAD
-                     short **llr_save) {
-
-    __m128i *rxF = (__m128i*)&rxdataF_comp[0][(((int)symbol)*((int)frame_parms->N_RB_DL)*12)];
-    __m128i *ch_mag,*ch_magb;
-    int i,len,len2;
-    unsigned char symbol_mod,len_mod4;
-    short *llr;
-    int16_t *llr2;
-    
-    if (first_symbol_flag==1)
-        llr = dlsch_llr;
-    else
-        llr = *llr_save;
-    
-    symbol_mod = (symbol>=(7-frame_parms->Ncp)) ? symbol-(7-frame_parms->Ncp) : symbol;
-    
-    ch_mag = (__m128i*)&dl_ch_mag[0][(((int)symbol)*((int)frame_parms->N_RB_DL)*12)];
-    ch_magb = (__m128i*)&dl_ch_magb[0][(((int)symbol)*((int)frame_parms->N_RB_DL)*12)];
-
-    if ((symbol_mod==0) || (symbol_mod==(4-frame_parms->Ncp))) {
-        if (frame_parms->mode1_flag==0)
-            len = nb_rb*8 - (2*pbch_pss_sss_adjust/3);
-        else
-            len = nb_rb*10 - (5*pbch_pss_sss_adjust/6);
-    }
-    else {
-        len = nb_rb*12 - pbch_pss_sss_adjust;
-    }
-
-    llr2 = llr;
-    llr += (len*6);
-
-    len_mod4 =len&3;
-    len2=len>>2;  // length in quad words (4 REs)
-    len2+=(len_mod4?0:1);
-
-    for (i=0;i<len2;i++) {
-        
-        xmm1 = _mm_abs_epi16(rxF[i]);
-        xmm1 = _mm_subs_epi16(ch_mag[i],xmm1);
-        xmm2 = _mm_abs_epi16(xmm1);
-        xmm2 = _mm_subs_epi16(ch_magb[i],xmm2);
-        
-        // loop over all LLRs in quad word (24 coded bits)
-	/*
-        for (j=0;j<8;j+=2) {
-            llr2[0] = ((short *)&rxF[i])[j];
-            llr2[1] = ((short *)&rxF[i])[j+1];
-            llr2[2] = ((short *)&xmm1)[j];
-            llr2[3] = ((short *)&xmm1)[j+1];
-            llr2[4] = ((short *)&xmm2)[j];
-            llr2[5] = ((short *)&xmm2)[j+1];
-            
-            llr2+=6;
-        }
-	*/
-      llr2[0] = ((short *)&rxF[i])[0];
-      llr2[1] = ((short *)&rxF[i])[1];
-      llr2[2] = _mm_extract_epi16(xmm1,0);
-      llr2[3] = _mm_extract_epi16(xmm1,1);//((short *)&xmm1)[j+1];
-      llr2[4] = _mm_extract_epi16(xmm2,0);//((short *)&xmm2)[j];
-      llr2[5] = _mm_extract_epi16(xmm2,1);//((short *)&xmm2)[j+1];
-      
-      llr2+=6;
-      llr2[0] = ((short *)&rxF[i])[2];
-      llr2[1] = ((short *)&rxF[i])[3];
-      llr2[2] = _mm_extract_epi16(xmm1,2);
-      llr2[3] = _mm_extract_epi16(xmm1,3);//((short *)&xmm1)[j+1];
-      llr2[4] = _mm_extract_epi16(xmm2,2);//((short *)&xmm2)[j];
-      llr2[5] = _mm_extract_epi16(xmm2,3);//((short *)&xmm2)[j+1];
-      
-      llr2+=6;
-      llr2[0] = ((short *)&rxF[i])[4];
-      llr2[1] = ((short *)&rxF[i])[5];
-      llr2[2] = _mm_extract_epi16(xmm1,4);
-      llr2[3] = _mm_extract_epi16(xmm1,5);//((short *)&xmm1)[j+1];
-      llr2[4] = _mm_extract_epi16(xmm2,4);//((short *)&xmm2)[j];
-      llr2[5] = _mm_extract_epi16(xmm2,5);//((short *)&xmm2)[j+1];
-      
-      llr2+=6;
-      llr2[0] = ((short *)&rxF[i])[6];
-      llr2[1] = ((short *)&rxF[i])[7];
-      llr2[2] = _mm_extract_epi16(xmm1,6);
-      llr2[3] = _mm_extract_epi16(xmm1,7);//((short *)&xmm1)[j+1];
-      llr2[4] = _mm_extract_epi16(xmm2,6);//((short *)&xmm2)[j];
-      llr2[5] = _mm_extract_epi16(xmm2,7);//((short *)&xmm2)[j+1];
-      
-=======
                      int16_t **llr_save)
 {
 #if defined(__x86_64__) || defined(__i386__)
@@ -1014,8 +884,7 @@
       llr2[4] = ((short *)&xmm2)[j];
       llr2[5] = ((short *)&xmm2)[j+1];
 
->>>>>>> ac3faf6a
-      llr2+=6;
+     llr2+=6;
       }
     */
     llr2[0] = ((short *)&rxF[i])[0];
@@ -1121,54 +990,6 @@
                         unsigned char first_symbol_flag,
                         unsigned short nb_rb,
                         uint16_t pbch_pss_sss_adjust,
-<<<<<<< HEAD
-                        short **llr16p) {
-    
-    int16_t *rxF=(int16_t*)&rxdataF_comp[0][(((int)symbol)*((int)frame_parms->N_RB_DL)*12)];
-    int16_t *rxF_i=(int16_t*)&rxdataF_comp_i[0][(((int)symbol)*((int)frame_parms->N_RB_DL)*12)];
-    int16_t *rho=(int16_t*)&rho_i[0][(((int)symbol)*((int)frame_parms->N_RB_DL)*12)];
-    int16_t *llr16;
-    int len;
-    uint8_t symbol_mod = (symbol >= (7-frame_parms->Ncp))? (symbol-(7-frame_parms->Ncp)) : symbol;
-    
-    if (first_symbol_flag == 1) {
-        llr16 = (int16_t*)dlsch_llr;
-    }
-    else {
-        llr16 = (int16_t*)(*llr16p);
-    }
-    
-    if (!llr16) {
-        msg("dlsch_qpsk_qpsk_llr: llr is null, symbol %d\n",symbol);
-        return -1;
-    }
-    
-    if ((symbol_mod==0) || (symbol_mod==(4-frame_parms->Ncp))) {
-        // if symbol has pilots
-        if (frame_parms->mode1_flag==0)
-            // in 2 antenna ports we have 8 REs per symbol per RB
-            len = (nb_rb*8) - (2*pbch_pss_sss_adjust/3);
-        else
-            // for 1 antenna port we have 10 REs per symbol per RB 
-            len = (nb_rb*10) - (5*pbch_pss_sss_adjust/6);
-    }
-    else {
-        // symbol has no pilots
-        len = (nb_rb*12) - pbch_pss_sss_adjust;
-    }
-
-    //printf("qpsk_qpsk: len %d, llr16 %p, rho %p\n",len,llr16,rho);
-    qpsk_qpsk((short *)rxF,
-              (short *)rxF_i,
-              (short *)llr16,
-              (short *)rho,
-              len);
-    
-    llr16 += (len<<1);
-    *llr16p = (short *)llr16;
-    
-    return(0);
-=======
                         short **llr16p)
 {
 
@@ -1214,7 +1035,6 @@
   *llr16p = (short *)llr16;
 
   return(0);
->>>>>>> ac3faf6a
 }
 
 //__m128i ONE_OVER_SQRT_8 __attribute__((aligned(16)));
@@ -1307,150 +1127,6 @@
 #elif defined(__arm__)
 
 
-<<<<<<< HEAD
-    int i;
-    ONE_OVER_SQRT_8 = _mm_set1_epi16(23170); //round(2^16/sqrt(8))
-
-    for (i=0;i<length>>2;i+=2) {
-      //printf("%d.",i);
-        // in each iteration, we take 8 complex samples
-
-        xmm0 = rho01_128i[i]; // 4 symbols
-        xmm1 = rho01_128i[i+1]; 
-    
-        // put (rho_r + rho_i)/2sqrt2 in rho_rpi
-        // put (rho_r - rho_i)/2sqrt2 in rho_rmi
-        xmm0 = _mm_shufflelo_epi16(xmm0,0xd8); //_MM_SHUFFLE(0,2,1,3));
-        xmm0 = _mm_shufflehi_epi16(xmm0,0xd8); //_MM_SHUFFLE(0,2,1,3));
-        xmm0 = _mm_shuffle_epi32(xmm0,0xd8); //_MM_SHUFFLE(0,2,1,3));
-        xmm1 = _mm_shufflelo_epi16(xmm1,0xd8); //_MM_SHUFFLE(0,2,1,3));
-        xmm1 = _mm_shufflehi_epi16(xmm1,0xd8); //_MM_SHUFFLE(0,2,1,3));
-        xmm1 = _mm_shuffle_epi32(xmm1,0xd8); //_MM_SHUFFLE(0,2,1,3));
-        //xmm0 = [Re(0,1) Re(2,3) Im(0,1) Im(2,3)]
-        //xmm1 = [Re(4,5) Re(6,7) Im(4,5) Im(6,7)]
-        xmm2 = _mm_unpacklo_epi64(xmm0,xmm1); // Re(rho)
-        xmm3 = _mm_unpackhi_epi64(xmm0,xmm1); // Im(rho)
-        rho_rpi = _mm_adds_epi16(xmm2,xmm3); // rho = Re(rho) + Im(rho)
-        rho_rmi = _mm_subs_epi16(xmm2,xmm3); // rho* = Re(rho) - Im(rho)
-         
-        // divide by sqrt(8), no shift needed ONE_OVER_SQRT_8 = Q1.16
-        rho_rpi = _mm_mulhi_epi16(rho_rpi,ONE_OVER_SQRT_8);
-        rho_rmi = _mm_mulhi_epi16(rho_rmi,ONE_OVER_SQRT_8);
-
-        // Compute LLR for first bit of stream 0
-        
-        // Compute real and imaginary parts of MF output for stream 0
-        xmm0 = stream0_128i_in[i];
-        xmm1 = stream0_128i_in[i+1];
-
-        xmm0 = _mm_shufflelo_epi16(xmm0,0xd8); //_MM_SHUFFLE(0,2,1,3));
-        xmm0 = _mm_shufflehi_epi16(xmm0,0xd8); //_MM_SHUFFLE(0,2,1,3));
-        xmm0 = _mm_shuffle_epi32(xmm0,0xd8); //_MM_SHUFFLE(0,2,1,3));
-        xmm1 = _mm_shufflelo_epi16(xmm1,0xd8); //_MM_SHUFFLE(0,2,1,3));
-        xmm1 = _mm_shufflehi_epi16(xmm1,0xd8); //_MM_SHUFFLE(0,2,1,3));
-        xmm1 = _mm_shuffle_epi32(xmm1,0xd8); //_MM_SHUFFLE(0,2,1,3));
-        //xmm0 = [Re(0,1) Re(2,3) Im(0,1) Im(2,3)]
-        //xmm1 = [Re(4,5) Re(6,7) Im(4,5) Im(6,7)]
-        y0r = _mm_unpacklo_epi64(xmm0,xmm1); // = [y0r(1),y0r(2),y0r(3),y0r(4)]
-        y0i = _mm_unpackhi_epi64(xmm0,xmm1); 
-
-        y0r_over2  = _mm_srai_epi16(y0r,1);   // divide by 2                    
-        y0i_over2  = _mm_srai_epi16(y0i,1);   // divide by 2 
-    
-        // Compute real and imaginary parts of MF output for stream 1
-        xmm0 = stream1_128i_in[i];
-        xmm1 = stream1_128i_in[i+1];
-
-        xmm0 = _mm_shufflelo_epi16(xmm0,0xd8); //_MM_SHUFFLE(0,2,1,3));
-        xmm0 = _mm_shufflehi_epi16(xmm0,0xd8); //_MM_SHUFFLE(0,2,1,3));
-        xmm0 = _mm_shuffle_epi32(xmm0,0xd8); //_MM_SHUFFLE(0,2,1,3));
-        xmm1 = _mm_shufflelo_epi16(xmm1,0xd8); //_MM_SHUFFLE(0,2,1,3));
-        xmm1 = _mm_shufflehi_epi16(xmm1,0xd8); //_MM_SHUFFLE(0,2,1,3));
-        xmm1 = _mm_shuffle_epi32(xmm1,0xd8); //_MM_SHUFFLE(0,2,1,3));
-        //xmm0 = [Re(0,1) Re(2,3) Im(0,1) Im(2,3)]
-        //xmm1 = [Re(4,5) Re(6,7) Im(4,5) Im(6,7)]
-        y1r = _mm_unpacklo_epi64(xmm0,xmm1); //[y1r(1),y1r(2),y1r(3),y1r(4)]
-        y1i = _mm_unpackhi_epi64(xmm0,xmm1); //[y1i(1),y1i(2),y1i(3),y1i(4)]
-        
-        y1r_over2  = _mm_srai_epi16(y1r,1);   // divide by 2                    
-        y1i_over2  = _mm_srai_epi16(y1i,1);   // divide by 2
-    
-        // Compute the terms for the LLR of first bit
-    
-        xmm0 = _mm_setzero_si128(); // ZERO
-    
-        // 1 term for numerator of LLR
-        xmm3 = _mm_subs_epi16(y1r_over2,rho_rpi);
-        A = _mm_abs_epi16(xmm3); // A = |y1r/2 - rho/sqrt(8)|
-        xmm2 = _mm_adds_epi16(A,y0i_over2); // = |y1r/2 - rho/sqrt(8)| + y0i/2
-        xmm3 = _mm_subs_epi16(y1i_over2,rho_rmi); 
-        B = _mm_abs_epi16(xmm3); // B = |y1i/2 - rho*/sqrt(8)|
-        logmax_num_re0 = _mm_adds_epi16(B,xmm2); // = |y1r/2 - rho/sqrt(8)|+|y1i/2 - rho*/sqrt(8)| + y0i/2
-
-        // 2 term for numerator of LLR        
-        xmm3 = _mm_subs_epi16(y1r_over2,rho_rmi); 
-        C = _mm_abs_epi16(xmm3); // C = |y1r/2 - rho*/4|
-        xmm2 = _mm_subs_epi16(C,y0i_over2); // = |y1r/2 - rho*/4| - y0i/2
-        xmm3 = _mm_adds_epi16(y1i_over2,rho_rpi); 
-        D = _mm_abs_epi16(xmm3); // D = |y1i/2 + rho/4|      
-        xmm2 = _mm_adds_epi16(xmm2,D); // |y1r/2 - rho*/4| + |y1i/2 + rho/4| - y0i/2
-        logmax_num_re0 = _mm_max_epi16(logmax_num_re0,xmm2); // max, numerator done
-
-        // 1 term for denominator of LLR
-        xmm3 = _mm_adds_epi16(y1r_over2,rho_rmi); 
-        E = _mm_abs_epi16(xmm3); // E = |y1r/2 + rho*/4|
-        xmm2 = _mm_adds_epi16(E,y0i_over2); // = |y1r/2 + rho*/4| + y0i/2
-        xmm3 = _mm_subs_epi16(y1i_over2,rho_rpi); 
-        F = _mm_abs_epi16(xmm3); // F = |y1i/2 - rho/4|
-        logmax_den_re0 = _mm_adds_epi16(F,xmm2); // = |y1r/2 + rho*/4| + |y1i/2 - rho/4| + y0i/2
-
-        // 2 term for denominator of LLR
-        xmm3 = _mm_adds_epi16(y1r_over2,rho_rpi); 
-        G = _mm_abs_epi16(xmm3); // G = |y1r/2 + rho/4|      
-        xmm2 = _mm_subs_epi16(G,y0i_over2); // = |y1r/2 + rho/4| - y0i/2
-        xmm3 = _mm_adds_epi16(y1i_over2,rho_rmi); 
-        H = _mm_abs_epi16(xmm3); // H = |y1i/2 + rho*/4|
-        xmm2 = _mm_adds_epi16(xmm2,H); // = |y1r/2 + rho/4| + |y1i/2 + rho*/4| - y0i/2    
-        logmax_den_re0 = _mm_max_epi16(logmax_den_re0,xmm2); // max, denominator done
-
-        // Compute the terms for the LLR of first bit
-
-        // 1 term for nominator of LLR    
-        xmm2 = _mm_adds_epi16(A,y0r_over2); 
-        logmax_num_im0 = _mm_adds_epi16(B,xmm2); // = |y1r/2 - rho/4| + |y1i/2 - rho*/4| + y0r/2
- 
-        // 2 term for nominator of LLR
-        xmm2 = _mm_subs_epi16(E,y0r_over2); 
-        xmm2 = _mm_adds_epi16(xmm2,F); // = |y1r/2 + rho*/4| + |y1i/2 - rho/4| - y0r/2
-
-        logmax_num_im0 = _mm_max_epi16(logmax_num_im0,xmm2); // max, nominator done
-    
-        // 1 term for denominator of LLR
-        xmm2 = _mm_adds_epi16(C,y0r_over2); 
-        logmax_den_im0 = _mm_adds_epi16(D,xmm2); // = |y1r/2 - rho*/4| + |y1i/2 + rho/4| - y0r/2
-
-        xmm2 = _mm_subs_epi16(G,y0r_over2); 
-        xmm2 = _mm_adds_epi16(xmm2,H); // = |y1r/2 + rho/4| + |y1i/2 + rho*/4| - y0r/2
-    
-        logmax_den_im0 = _mm_max_epi16(logmax_den_im0,xmm2); // max, denominator done
-
-        // LLR of first bit [L1(1), L1(2), L1(3), L1(4)]
-        y0r = _mm_adds_epi16(y0r,logmax_num_re0);
-        y0r = _mm_subs_epi16(y0r,logmax_den_re0);
-    
-        // LLR of second bit [L2(1), L2(2), L2(3), L2(4)]
-        y0i = _mm_adds_epi16(y0i,logmax_num_im0);
-        y0i = _mm_subs_epi16(y0i,logmax_den_im0);
-
-	_mm_storeu_si128(&stream0_128i_out[i],_mm_unpacklo_epi16(y0r,y0i)); // = [L1(1), L2(1), L1(2), L2(2)]
-	if (i<((length>>1) - 1)) // false if only 2 REs remain
-	  _mm_storeu_si128(&stream0_128i_out[i+1],_mm_unpackhi_epi16(y0r,y0i));
-	
-    }
-    //printf("\n");
-    _mm_empty();
-    _m_empty();
-=======
 #endif
     // Compute real and imaginary parts of MF output for stream 1
 #if defined(__x86_64__) || defined(__i386__)
@@ -1552,7 +1228,6 @@
   _mm_empty();
   _m_empty();
 #endif
->>>>>>> ac3faf6a
 }
 
 int dlsch_qpsk_16qam_llr(LTE_DL_FRAME_PARMS *frame_parms,
@@ -1565,56 +1240,6 @@
                          uint8_t first_symbol_flag,
                          uint16_t nb_rb,
                          uint16_t pbch_pss_sss_adjust,
-<<<<<<< HEAD
-                         short **llr16p) {
-    
-    int16_t *rxF=(int16_t*)&rxdataF_comp[0][(((int)symbol)*((int)frame_parms->N_RB_DL)*12)];
-    int16_t *rxF_i=(int16_t*)&rxdataF_comp_i[0][(((int)symbol)*((int)frame_parms->N_RB_DL)*12)];
-    int16_t *ch_mag_i = (int16_t*)&dl_ch_mag_i[0][(((int)symbol)*((int)frame_parms->N_RB_DL)*12)];
-    int16_t *rho=(int16_t*)&rho_i[0][(((int)symbol)*((int)frame_parms->N_RB_DL)*12)];
-    int16_t *llr16;
-    int len;
-    uint8_t symbol_mod = (symbol >= (7-frame_parms->Ncp))? (symbol-(7-frame_parms->Ncp)) : symbol;
-    
-    if (first_symbol_flag == 1) {
-        llr16 = (int16_t*)dlsch_llr;
-    }
-    else {
-        llr16 = (int16_t*)(*llr16p);
-    }
-    
-    if (!llr16) {
-        msg("dlsch_qpsk_qpsk_llr: llr is null, symbol %d\n",symbol);
-        return -1;
-    }
-    
-    if ((symbol_mod==0) || (symbol_mod==(4-frame_parms->Ncp))) {
-        // if symbol has pilots
-        if (frame_parms->mode1_flag==0)
-            // in 2 antenna ports we have 8 REs per symbol per RB
-            len = (nb_rb*8) - (2*pbch_pss_sss_adjust/3);
-        else
-            // for 1 antenna port we have 10 REs per symbol per RB 
-            len = (nb_rb*10) - (5*pbch_pss_sss_adjust/6);
-    }
-    else {
-        // symbol has no pilots
-        len = (nb_rb*12) - pbch_pss_sss_adjust;
-    }
-    
-    qpsk_qam16((short *)rxF,
-               (short *)rxF_i,
-               (short *)ch_mag_i,
-               (short *)llr16,
-               (short *)rho,
-               len);
-    
-    llr16 += (len<<1);
-    *llr16p = (short *)llr16;
-    
-    return(0);
-}
-=======
                          int16_t **llr16p)
 {
 
@@ -1625,7 +1250,6 @@
   int16_t *llr16;
   int len;
   uint8_t symbol_mod = (symbol >= (7-frame_parms->Ncp))? (symbol-(7-frame_parms->Ncp)) : symbol;
->>>>>>> ac3faf6a
 
   if (first_symbol_flag == 1) {
     llr16 = (int16_t*)dlsch_llr;
@@ -1900,56 +1524,6 @@
                          uint8_t first_symbol_flag,
                          uint16_t nb_rb,
                          uint16_t pbch_pss_sss_adjust,
-<<<<<<< HEAD
-                         short **llr16p) {
-    
-    int16_t *rxF=(int16_t*)&rxdataF_comp[0][(((int)symbol)*((int)frame_parms->N_RB_DL)*12)];
-    int16_t *rxF_i=(int16_t*)&rxdataF_comp_i[0][(((int)symbol)*((int)frame_parms->N_RB_DL)*12)];
-    int16_t *ch_mag_i = (int16_t*)&dl_ch_mag_i[0][(((int)symbol)*((int)frame_parms->N_RB_DL)*12)];
-    int16_t *rho=(int16_t*)&rho_i[0][(((int)symbol)*((int)frame_parms->N_RB_DL)*12)];
-    int16_t *llr16;
-    int len;
-    uint8_t symbol_mod = (symbol >= (7-frame_parms->Ncp))? (symbol-(7-frame_parms->Ncp)) : symbol;
-    
-    if (first_symbol_flag == 1) {
-        llr16 = (int16_t*)dlsch_llr;
-    }
-    else {
-        llr16 = (int16_t*)(*llr16p);
-    }
-    
-    if (!llr16) {
-        msg("dlsch_qpsk_qam64_llr: llr is null, symbol %d\n",symbol);
-        return -1;
-    }
-    
-    if ((symbol_mod==0) || (symbol_mod==(4-frame_parms->Ncp))) {
-        // if symbol has pilots
-        if (frame_parms->mode1_flag==0)
-            // in 2 antenna ports we have 8 REs per symbol per RB
-            len = (nb_rb*8) - (2*pbch_pss_sss_adjust/3);
-        else
-            // for 1 antenna port we have 10 REs per symbol per RB 
-            len = (nb_rb*10) - (5*pbch_pss_sss_adjust/6);
-    }
-    else {
-        // symbol has no pilots
-        len = (nb_rb*12) - pbch_pss_sss_adjust;
-    }
-    
-    qpsk_qam64((short *)rxF,
-               (short *)rxF_i,
-               (short *)ch_mag_i,
-               (short *)llr16,
-               (short *)rho,
-               len);
-    
-    llr16 += (len<<1);
-    *llr16p = (short *)llr16;
-    
-    return(0);
-}
-=======
                          int16_t **llr16p)
 {
 
@@ -1960,7 +1534,7 @@
   int16_t *llr16;
   int len;
   uint8_t symbol_mod = (symbol >= (7-frame_parms->Ncp))? (symbol-(7-frame_parms->Ncp)) : symbol;
->>>>>>> ac3faf6a
+
 
   if (first_symbol_flag == 1) {
     llr16 = (int16_t*)dlsch_llr;
@@ -2719,26 +2293,6 @@
                          uint8_t first_symbol_flag,
                          uint16_t nb_rb,
                          uint16_t pbch_pss_sss_adjust,
-<<<<<<< HEAD
-                         short **llr16p) {
-
-    int16_t *rxF      = (int16_t*)&rxdataF_comp[0][(((int)symbol)*((int)frame_parms->N_RB_DL)*12)];
-    int16_t *rxF_i    = (int16_t*)&rxdataF_comp_i[0][(((int)symbol)*((int)frame_parms->N_RB_DL)*12)];
-    int16_t *ch_mag   = (int16_t*)&dl_ch_mag[0][(((int)symbol)*((int)frame_parms->N_RB_DL)*12)];
-    int16_t *rho      = (int16_t*)&rho_i[0][(((int)symbol)*((int)frame_parms->N_RB_DL)*12)];
-    int16_t *llr16;
-    int len;
-    uint8_t symbol_mod = (symbol >= (7-frame_parms->Ncp))? (symbol-(7-frame_parms->Ncp)) : symbol;
-  
-    // first symbol has different structure due to more pilots
-    if (first_symbol_flag == 1) {
-        llr16 = (int16_t*)dlsch_llr;
-    }
-    else {
-        llr16 = (int16_t*)(*llr16p);
-    }
-  
-=======
                          int16_t **llr16p)
 {
 
@@ -2756,8 +2310,6 @@
   } else {
     llr16 = (int16_t*)(*llr16p);
   }
->>>>>>> ac3faf6a
-
 
   if (!llr16) {
     msg("dlsch_16qam_qpsk_llr: llr is null, symbol %d\n",symbol);
@@ -3297,27 +2849,6 @@
                           uint8_t first_symbol_flag,
                           uint16_t nb_rb,
                           uint16_t pbch_pss_sss_adjust,
-<<<<<<< HEAD
-                          short **llr16p) {
-
-    int16_t *rxF      = (int16_t*)&rxdataF_comp[0][(((int)symbol)*((int)frame_parms->N_RB_DL)*12)];
-    int16_t *rxF_i    = (int16_t*)&rxdataF_comp_i[0][(((int)symbol)*((int)frame_parms->N_RB_DL)*12)];
-    int16_t *ch_mag   = (int16_t*)&dl_ch_mag[0][(((int)symbol)*((int)frame_parms->N_RB_DL)*12)];
-    int16_t *ch_mag_i = (int16_t*)&dl_ch_mag_i[0][(((int)symbol)*((int)frame_parms->N_RB_DL)*12)];
-    int16_t *rho      = (int16_t*)&rho_i[0][(((int)symbol)*((int)frame_parms->N_RB_DL)*12)];
-    int16_t *llr16;
-    int len;
-    uint8_t symbol_mod = (symbol >= (7-frame_parms->Ncp))? (symbol-(7-frame_parms->Ncp)) : symbol;
-  
-    // first symbol has different structure due to more pilots
-    if (first_symbol_flag == 1) {
-        llr16 = (int16_t*)dlsch_llr;
-    }
-    else {
-        llr16 = (int16_t*)(*llr16p);
-    }
-  
-=======
                           int16_t **llr16p)
 {
 
@@ -3329,7 +2860,6 @@
   int16_t *llr16;
   int len;
   uint8_t symbol_mod = (symbol >= (7-frame_parms->Ncp))? (symbol-(7-frame_parms->Ncp)) : symbol;
->>>>>>> ac3faf6a
 
   // first symbol has different structure due to more pilots
   if (first_symbol_flag == 1) {
@@ -3955,27 +3485,6 @@
                           uint8_t first_symbol_flag,
                           uint16_t nb_rb,
                           uint16_t pbch_pss_sss_adjust,
-<<<<<<< HEAD
-                          short **llr16p) {
-
-    int16_t *rxF      = (int16_t*)&rxdataF_comp[0][(((int)symbol)*((int)frame_parms->N_RB_DL)*12)];
-    int16_t *rxF_i    = (int16_t*)&rxdataF_comp_i[0][(((int)symbol)*((int)frame_parms->N_RB_DL)*12)];
-    int16_t *ch_mag   = (int16_t*)&dl_ch_mag[0][(((int)symbol)*((int)frame_parms->N_RB_DL)*12)];
-    int16_t *ch_mag_i = (int16_t*)&dl_ch_mag_i[0][(((int)symbol)*((int)frame_parms->N_RB_DL)*12)];
-    int16_t *rho      = (int16_t*)&rho_i[0][(((int)symbol)*((int)frame_parms->N_RB_DL)*12)];
-    int16_t *llr16;
-    int len;
-    uint8_t symbol_mod = (symbol >= (7-frame_parms->Ncp))? (symbol-(7-frame_parms->Ncp)) : symbol;
-  
-    // first symbol has different structure due to more pilots
-    if (first_symbol_flag == 1) {
-        llr16 = (int16_t*)dlsch_llr;
-    }
-    else {
-        llr16 = (int16_t*)(*llr16p);
-    }
-  
-=======
                           int16_t **llr16p)
 {
 
@@ -3987,7 +3496,6 @@
   int16_t *llr16;
   int len;
   uint8_t symbol_mod = (symbol >= (7-frame_parms->Ncp))? (symbol-(7-frame_parms->Ncp)) : symbol;
->>>>>>> ac3faf6a
 
   // first symbol has different structure due to more pilots
   if (first_symbol_flag == 1) {
@@ -5544,55 +5052,6 @@
                          uint8_t first_symbol_flag,
                          uint16_t nb_rb,
                          uint16_t pbch_pss_sss_adjust,
-<<<<<<< HEAD
-                         short **llr16p) {
-
-    int16_t *rxF      = (int16_t*)&rxdataF_comp[0][(((int)symbol)*((int)frame_parms->N_RB_DL)*12)];
-    int16_t *rxF_i    = (int16_t*)&rxdataF_comp_i[0][(((int)symbol)*((int)frame_parms->N_RB_DL)*12)];
-    int16_t *ch_mag   = (int16_t*)&dl_ch_mag[0][(((int)symbol)*((int)frame_parms->N_RB_DL)*12)];
-    int16_t *rho      = (int16_t*)&rho_i[0][(((int)symbol)*((int)frame_parms->N_RB_DL)*12)];
-    int16_t *llr16;
-    int len;
-    uint8_t symbol_mod = (symbol >= (7-frame_parms->Ncp))? (symbol-(7-frame_parms->Ncp)) : symbol;
-
-    //first symbol has different structure due to more pilots
-    if (first_symbol_flag == 1) {
-        llr16 = (int16_t*)dlsch_llr;
-    }
-    else {
-        llr16 = (int16_t*)(*llr16p);
-    }
-  
-    if (!llr16) {
-        msg("dlsch_64qam_64qam_llr: llr is null, symbol %d\n",symbol);
-        return(-1);
-    }
-
-    if ((symbol_mod==0) || (symbol_mod==(4-frame_parms->Ncp))) {
-        // if symbol has pilots
-        if (frame_parms->mode1_flag==0)
-            // in 2 antenna ports we have 8 REs per symbol per RB
-            len = (nb_rb*8) - (2*pbch_pss_sss_adjust/3);
-        else
-            // for 1 antenna port we have 10 REs per symbol per RB 
-            len = (nb_rb*10) - (5*pbch_pss_sss_adjust/6);
-    }
-    else {
-        // symbol has no pilots
-        len = (nb_rb*12) - pbch_pss_sss_adjust;
-    }
-
-    qam64_qpsk((short *)rxF,
-               (short *)rxF_i,
-               (short *)ch_mag,
-               (short *)llr16,
-               (short *)rho,
-               len);
-
-    llr16 += (6*len);
-    *llr16p = (short *)llr16;
-    return(0);
-=======
                          int16_t **llr16p)
 {
 
@@ -5639,7 +5098,6 @@
   llr16 += (6*len);
   *llr16p = (short *)llr16;
   return(0);
->>>>>>> ac3faf6a
 }
 
 
@@ -7139,57 +6597,6 @@
                           uint8_t first_symbol_flag,
                           uint16_t nb_rb,
                           uint16_t pbch_pss_sss_adjust,
-<<<<<<< HEAD
-                          short **llr16p) {
-
-    int16_t *rxF      = (int16_t*)&rxdataF_comp[0][(((int)symbol)*((int)frame_parms->N_RB_DL)*12)];
-    int16_t *rxF_i    = (int16_t*)&rxdataF_comp_i[0][(((int)symbol)*((int)frame_parms->N_RB_DL)*12)];
-    int16_t *ch_mag   = (int16_t*)&dl_ch_mag[0][(((int)symbol)*((int)frame_parms->N_RB_DL)*12)];
-    int16_t *ch_mag_i = (int16_t*)&dl_ch_mag_i[0][(((int)symbol)*((int)frame_parms->N_RB_DL)*12)];
-    int16_t *rho      = (int16_t*)&rho_i[0][(((int)symbol)*((int)frame_parms->N_RB_DL)*12)];
-    int16_t *llr16;
-    int len;
-    uint8_t symbol_mod = (symbol >= (7-frame_parms->Ncp))? (symbol-(7-frame_parms->Ncp)) : symbol;
-
-    //first symbol has different structure due to more pilots
-    if (first_symbol_flag == 1) {
-        llr16 = (int16_t*)dlsch_llr;
-    }
-    else {
-        llr16 = (int16_t*)(*llr16p);
-    }
-  
-    if (!llr16) {
-        msg("dlsch_64qam_16qam_llr: llr is null, symbol %d\n",symbol);
-        return(-1);
-    }
-
-    if ((symbol_mod==0) || (symbol_mod==(4-frame_parms->Ncp))) {
-        // if symbol has pilots
-        if (frame_parms->mode1_flag==0)
-            // in 2 antenna ports we have 8 REs per symbol per RB
-            len = (nb_rb*8) - (2*pbch_pss_sss_adjust/3);
-        else
-            // for 1 antenna port we have 10 REs per symbol per RB 
-            len = (nb_rb*10) - (5*pbch_pss_sss_adjust/6);
-    }
-    else {
-        // symbol has no pilots
-        len = (nb_rb*12) - pbch_pss_sss_adjust;
-    }
-
-    qam64_qam16((short *)rxF,
-                (short *)rxF_i,
-                (short *)ch_mag,
-                (short *)ch_mag_i,
-                (short *)llr16,
-                (short *)rho,
-                len);
-
-    llr16 += (6*len);
-    *llr16p = (short *)llr16;
-    return(0);
-=======
                           int16_t **llr16p)
 {
 
@@ -7238,7 +6645,6 @@
   llr16 += (6*len);
   *llr16p = (short *)llr16;
   return(0);
->>>>>>> ac3faf6a
 }
 
 void qam64_qam64(short *stream0_in,
@@ -9004,57 +8410,6 @@
                           uint8_t first_symbol_flag,
                           uint16_t nb_rb,
                           uint16_t pbch_pss_sss_adjust,
-<<<<<<< HEAD
-                          short **llr16p) {
-
-    int16_t *rxF      = (int16_t*)&rxdataF_comp[0][(((int)symbol)*((int)frame_parms->N_RB_DL)*12)];
-    int16_t *rxF_i    = (int16_t*)&rxdataF_comp_i[0][(((int)symbol)*((int)frame_parms->N_RB_DL)*12)];
-    int16_t *ch_mag   = (int16_t*)&dl_ch_mag[0][(((int)symbol)*((int)frame_parms->N_RB_DL)*12)];
-    int16_t *ch_mag_i = (int16_t*)&dl_ch_mag_i[0][(((int)symbol)*((int)frame_parms->N_RB_DL)*12)];
-    int16_t *rho      = (int16_t*)&rho_i[0][(((int)symbol)*((int)frame_parms->N_RB_DL)*12)];
-    int16_t *llr16;
-    int len;
-    uint8_t symbol_mod = (symbol >= (7-frame_parms->Ncp))? (symbol-(7-frame_parms->Ncp)) : symbol;
-
-    //first symbol has different structure due to more pilots
-    if (first_symbol_flag == 1) {
-        llr16 = (int16_t*)dlsch_llr;
-    }
-    else {
-        llr16 = (int16_t*)(*llr16p);
-    }
-  
-    if (!llr16) {
-        msg("dlsch_64qam_64qam_llr: llr is null, symbol %d\n",symbol);
-        return(-1);
-    }
-
-    if ((symbol_mod==0) || (symbol_mod==(4-frame_parms->Ncp))) {
-        // if symbol has pilots
-        if (frame_parms->mode1_flag==0)
-            // in 2 antenna ports we have 8 REs per symbol per RB
-            len = (nb_rb*8) - (2*pbch_pss_sss_adjust/3);
-        else
-            // for 1 antenna port we have 10 REs per symbol per RB 
-            len = (nb_rb*10) - (5*pbch_pss_sss_adjust/6);
-    }
-    else {
-        // symbol has no pilots
-        len = (nb_rb*12) - pbch_pss_sss_adjust;
-    }
-
-    qam64_qam64((short *)rxF,
-                (short *)rxF_i,
-                (short *)ch_mag,
-                (short *)ch_mag_i,
-                (short *)llr16,
-                (short *)rho,
-                len);
-
-    llr16 += (6*len);
-    *llr16p = (short *)llr16;
-    return(0);
-=======
                           int16_t **llr16p)
 {
 
@@ -9103,5 +8458,4 @@
   llr16 += (6*len);
   *llr16p = (short *)llr16;
   return(0);
->>>>>>> ac3faf6a
 }