/*******************************************************************************
    OpenAirInterface
    Copyright(c) 1999 - 2014 Eurecom

    OpenAirInterface is free software: you can redistribute it and/or modify
    it under the terms of the GNU General Public License as published by
    the Free Software Foundation, either version 3 of the License, or
    (at your option) any later version.


    OpenAirInterface is distributed in the hope that it will be useful,
    but WITHOUT ANY WARRANTY; without even the implied warranty of
    MERCHANTABILITY or FITNESS FOR A PARTICULAR PURPOSE.  See the
    GNU General Public License for more details.

    You should have received a copy of the GNU General Public License
    along with OpenAirInterface.The full GNU General Public License is
   included in this distribution in the file called "COPYING". If not,
   see <http://www.gnu.org/licenses/>.

  Contact Information
  OpenAirInterface Admin: openair_admin@eurecom.fr
  OpenAirInterface Tech : openair_tech@eurecom.fr
  OpenAirInterface Dev  : openair4g-devel@lists.eurecom.fr

  Address      : Eurecom, Campus SophiaTech, 450 Route des Chappes, CS 50193 - 06904 Biot Sophia Antipolis cedex, FRANCE

*******************************************************************************/

/*! \file PHY/LTE_TRANSPORT/dlsch_llr_computation.c
 * \brief Top-level routines for LLR computation of the PDSCH physical channel from 36-211, V8.6 2009-03
 * \author R. Knopp, F. Kaltenberger,A. Bhamri, S. Aubert, S. Wagner
 * \date 2011
 * \version 0.1
 * \company Eurecom
 * \email: knopp@eurecom.fr,florian.kaltenberger@eurecom.fr,ankit.bhamri@eurecom.fr,sebastien.aubert@eurecom.fr, sebastian.wagner@eurecom.fr
 * \note
 * \warning
 */

#include "PHY/defs.h"
#include "PHY/extern.h"
#include "defs.h"
#include "extern.h"
#include "PHY/sse_intrin.h"

int16_t zero[8] __attribute__ ((aligned(16))) = {0,0,0,0,0,0,0,0};
int16_t ones[8] __attribute__ ((aligned(16))) = {0xffff,0xffff,0xffff,0xffff,0xffff,0xffff,0xffff,0xffff};
#if defined(__x86_64__) || defined(__i386__)
__m128i rho_rpi __attribute__ ((aligned(16)));
__m128i rho_rmi __attribute__ ((aligned(16)));
__m128i rho_rpi_1_1 __attribute__ ((aligned(16)));
__m128i rho_rpi_1_3 __attribute__ ((aligned(16)));
__m128i rho_rpi_1_5 __attribute__ ((aligned(16)));
__m128i rho_rpi_1_7 __attribute__ ((aligned(16)));
__m128i rho_rpi_3_1 __attribute__ ((aligned(16)));
__m128i rho_rpi_3_3 __attribute__ ((aligned(16)));
__m128i rho_rpi_3_5 __attribute__ ((aligned(16)));
__m128i rho_rpi_3_7 __attribute__ ((aligned(16)));
__m128i rho_rpi_5_1 __attribute__ ((aligned(16)));
__m128i rho_rpi_5_3 __attribute__ ((aligned(16)));
__m128i rho_rpi_5_5 __attribute__ ((aligned(16)));
__m128i rho_rpi_5_7 __attribute__ ((aligned(16)));
__m128i rho_rpi_7_1 __attribute__ ((aligned(16)));
__m128i rho_rpi_7_3 __attribute__ ((aligned(16)));
__m128i rho_rpi_7_5 __attribute__ ((aligned(16)));
__m128i rho_rpi_7_7 __attribute__ ((aligned(16)));
__m128i rho_rmi_1_1 __attribute__ ((aligned(16)));
__m128i rho_rmi_1_3 __attribute__ ((aligned(16)));
__m128i rho_rmi_1_5 __attribute__ ((aligned(16)));
__m128i rho_rmi_1_7 __attribute__ ((aligned(16)));
__m128i rho_rmi_3_1 __attribute__ ((aligned(16)));
__m128i rho_rmi_3_3 __attribute__ ((aligned(16)));
__m128i rho_rmi_3_5 __attribute__ ((aligned(16)));
__m128i rho_rmi_3_7 __attribute__ ((aligned(16)));
__m128i rho_rmi_5_1 __attribute__ ((aligned(16)));
__m128i rho_rmi_5_3 __attribute__ ((aligned(16)));
__m128i rho_rmi_5_5 __attribute__ ((aligned(16)));
__m128i rho_rmi_5_7 __attribute__ ((aligned(16)));
__m128i rho_rmi_7_1 __attribute__ ((aligned(16)));
__m128i rho_rmi_7_3 __attribute__ ((aligned(16)));
__m128i rho_rmi_7_5 __attribute__ ((aligned(16)));
__m128i rho_rmi_7_7 __attribute__ ((aligned(16)));

__m128i psi_r_m7_m7 __attribute__ ((aligned(16)));
__m128i psi_r_m7_m5 __attribute__ ((aligned(16)));
__m128i psi_r_m7_m3 __attribute__ ((aligned(16)));
__m128i psi_r_m7_m1 __attribute__ ((aligned(16)));
__m128i psi_r_m7_p1 __attribute__ ((aligned(16)));
__m128i psi_r_m7_p3 __attribute__ ((aligned(16)));
__m128i psi_r_m7_p5 __attribute__ ((aligned(16)));
__m128i psi_r_m7_p7 __attribute__ ((aligned(16)));
__m128i psi_r_m5_m7 __attribute__ ((aligned(16)));
__m128i psi_r_m5_m5 __attribute__ ((aligned(16)));
__m128i psi_r_m5_m3 __attribute__ ((aligned(16)));
__m128i psi_r_m5_m1 __attribute__ ((aligned(16)));
__m128i psi_r_m5_p1 __attribute__ ((aligned(16)));
__m128i psi_r_m5_p3 __attribute__ ((aligned(16)));
__m128i psi_r_m5_p5 __attribute__ ((aligned(16)));
__m128i psi_r_m5_p7 __attribute__ ((aligned(16)));
__m128i psi_r_m3_m7 __attribute__ ((aligned(16)));
__m128i psi_r_m3_m5 __attribute__ ((aligned(16)));
__m128i psi_r_m3_m3 __attribute__ ((aligned(16)));
__m128i psi_r_m3_m1 __attribute__ ((aligned(16)));
__m128i psi_r_m3_p1 __attribute__ ((aligned(16)));
__m128i psi_r_m3_p3 __attribute__ ((aligned(16)));
__m128i psi_r_m3_p5 __attribute__ ((aligned(16)));
__m128i psi_r_m3_p7 __attribute__ ((aligned(16)));
__m128i psi_r_m1_m7 __attribute__ ((aligned(16)));
__m128i psi_r_m1_m5 __attribute__ ((aligned(16)));
__m128i psi_r_m1_m3 __attribute__ ((aligned(16)));
__m128i psi_r_m1_m1 __attribute__ ((aligned(16)));
__m128i psi_r_m1_p1 __attribute__ ((aligned(16)));
__m128i psi_r_m1_p3 __attribute__ ((aligned(16)));
__m128i psi_r_m1_p5 __attribute__ ((aligned(16)));
__m128i psi_r_m1_p7 __attribute__ ((aligned(16)));
__m128i psi_r_p1_m7 __attribute__ ((aligned(16)));
__m128i psi_r_p1_m5 __attribute__ ((aligned(16)));
__m128i psi_r_p1_m3 __attribute__ ((aligned(16)));
__m128i psi_r_p1_m1 __attribute__ ((aligned(16)));
__m128i psi_r_p1_p1 __attribute__ ((aligned(16)));
__m128i psi_r_p1_p3 __attribute__ ((aligned(16)));
__m128i psi_r_p1_p5 __attribute__ ((aligned(16)));
__m128i psi_r_p1_p7 __attribute__ ((aligned(16)));
__m128i psi_r_p3_m7 __attribute__ ((aligned(16)));
__m128i psi_r_p3_m5 __attribute__ ((aligned(16)));
__m128i psi_r_p3_m3 __attribute__ ((aligned(16)));
__m128i psi_r_p3_m1 __attribute__ ((aligned(16)));
__m128i psi_r_p3_p1 __attribute__ ((aligned(16)));
__m128i psi_r_p3_p3 __attribute__ ((aligned(16)));
__m128i psi_r_p3_p5 __attribute__ ((aligned(16)));
__m128i psi_r_p3_p7 __attribute__ ((aligned(16)));
__m128i psi_r_p5_m7 __attribute__ ((aligned(16)));
__m128i psi_r_p5_m5 __attribute__ ((aligned(16)));
__m128i psi_r_p5_m3 __attribute__ ((aligned(16)));
__m128i psi_r_p5_m1 __attribute__ ((aligned(16)));
__m128i psi_r_p5_p1 __attribute__ ((aligned(16)));
__m128i psi_r_p5_p3 __attribute__ ((aligned(16)));
__m128i psi_r_p5_p5 __attribute__ ((aligned(16)));
__m128i psi_r_p5_p7 __attribute__ ((aligned(16)));
__m128i psi_r_p7_m7 __attribute__ ((aligned(16)));
__m128i psi_r_p7_m5 __attribute__ ((aligned(16)));
__m128i psi_r_p7_m3 __attribute__ ((aligned(16)));
__m128i psi_r_p7_m1 __attribute__ ((aligned(16)));
__m128i psi_r_p7_p1 __attribute__ ((aligned(16)));
__m128i psi_r_p7_p3 __attribute__ ((aligned(16)));
__m128i psi_r_p7_p5 __attribute__ ((aligned(16)));
__m128i psi_r_p7_p7 __attribute__ ((aligned(16)));

__m128i psi_i_m7_m7 __attribute__ ((aligned(16)));
__m128i psi_i_m7_m5 __attribute__ ((aligned(16)));
__m128i psi_i_m7_m3 __attribute__ ((aligned(16)));
__m128i psi_i_m7_m1 __attribute__ ((aligned(16)));
__m128i psi_i_m7_p1 __attribute__ ((aligned(16)));
__m128i psi_i_m7_p3 __attribute__ ((aligned(16)));
__m128i psi_i_m7_p5 __attribute__ ((aligned(16)));
__m128i psi_i_m7_p7 __attribute__ ((aligned(16)));
__m128i psi_i_m5_m7 __attribute__ ((aligned(16)));
__m128i psi_i_m5_m5 __attribute__ ((aligned(16)));
__m128i psi_i_m5_m3 __attribute__ ((aligned(16)));
__m128i psi_i_m5_m1 __attribute__ ((aligned(16)));
__m128i psi_i_m5_p1 __attribute__ ((aligned(16)));
__m128i psi_i_m5_p3 __attribute__ ((aligned(16)));
__m128i psi_i_m5_p5 __attribute__ ((aligned(16)));
__m128i psi_i_m5_p7 __attribute__ ((aligned(16)));
__m128i psi_i_m3_m7 __attribute__ ((aligned(16)));
__m128i psi_i_m3_m5 __attribute__ ((aligned(16)));
__m128i psi_i_m3_m3 __attribute__ ((aligned(16)));
__m128i psi_i_m3_m1 __attribute__ ((aligned(16)));
__m128i psi_i_m3_p1 __attribute__ ((aligned(16)));
__m128i psi_i_m3_p3 __attribute__ ((aligned(16)));
__m128i psi_i_m3_p5 __attribute__ ((aligned(16)));
__m128i psi_i_m3_p7 __attribute__ ((aligned(16)));
__m128i psi_i_m1_m7 __attribute__ ((aligned(16)));
__m128i psi_i_m1_m5 __attribute__ ((aligned(16)));
__m128i psi_i_m1_m3 __attribute__ ((aligned(16)));
__m128i psi_i_m1_m1 __attribute__ ((aligned(16)));
__m128i psi_i_m1_p1 __attribute__ ((aligned(16)));
__m128i psi_i_m1_p3 __attribute__ ((aligned(16)));
__m128i psi_i_m1_p5 __attribute__ ((aligned(16)));
__m128i psi_i_m1_p7 __attribute__ ((aligned(16)));
__m128i psi_i_p1_m7 __attribute__ ((aligned(16)));
__m128i psi_i_p1_m5 __attribute__ ((aligned(16)));
__m128i psi_i_p1_m3 __attribute__ ((aligned(16)));
__m128i psi_i_p1_m1 __attribute__ ((aligned(16)));
__m128i psi_i_p1_p1 __attribute__ ((aligned(16)));
__m128i psi_i_p1_p3 __attribute__ ((aligned(16)));
__m128i psi_i_p1_p5 __attribute__ ((aligned(16)));
__m128i psi_i_p1_p7 __attribute__ ((aligned(16)));
__m128i psi_i_p3_m7 __attribute__ ((aligned(16)));
__m128i psi_i_p3_m5 __attribute__ ((aligned(16)));
__m128i psi_i_p3_m3 __attribute__ ((aligned(16)));
__m128i psi_i_p3_m1 __attribute__ ((aligned(16)));
__m128i psi_i_p3_p1 __attribute__ ((aligned(16)));
__m128i psi_i_p3_p3 __attribute__ ((aligned(16)));
__m128i psi_i_p3_p5 __attribute__ ((aligned(16)));
__m128i psi_i_p3_p7 __attribute__ ((aligned(16)));
__m128i psi_i_p5_m7 __attribute__ ((aligned(16)));
__m128i psi_i_p5_m5 __attribute__ ((aligned(16)));
__m128i psi_i_p5_m3 __attribute__ ((aligned(16)));
__m128i psi_i_p5_m1 __attribute__ ((aligned(16)));
__m128i psi_i_p5_p1 __attribute__ ((aligned(16)));
__m128i psi_i_p5_p3 __attribute__ ((aligned(16)));
__m128i psi_i_p5_p5 __attribute__ ((aligned(16)));
__m128i psi_i_p5_p7 __attribute__ ((aligned(16)));
__m128i psi_i_p7_m7 __attribute__ ((aligned(16)));
__m128i psi_i_p7_m5 __attribute__ ((aligned(16)));
__m128i psi_i_p7_m3 __attribute__ ((aligned(16)));
__m128i psi_i_p7_m1 __attribute__ ((aligned(16)));
__m128i psi_i_p7_p1 __attribute__ ((aligned(16)));
__m128i psi_i_p7_p3 __attribute__ ((aligned(16)));
__m128i psi_i_p7_p5 __attribute__ ((aligned(16)));
__m128i psi_i_p7_p7 __attribute__ ((aligned(16)));

__m128i a_r_m7_m7 __attribute__ ((aligned(16)));
__m128i a_r_m7_m5 __attribute__ ((aligned(16)));
__m128i a_r_m7_m3 __attribute__ ((aligned(16)));
__m128i a_r_m7_m1 __attribute__ ((aligned(16)));
__m128i a_r_m7_p1 __attribute__ ((aligned(16)));
__m128i a_r_m7_p3 __attribute__ ((aligned(16)));
__m128i a_r_m7_p5 __attribute__ ((aligned(16)));
__m128i a_r_m7_p7 __attribute__ ((aligned(16)));
__m128i a_r_m5_m7 __attribute__ ((aligned(16)));
__m128i a_r_m5_m5 __attribute__ ((aligned(16)));
__m128i a_r_m5_m3 __attribute__ ((aligned(16)));
__m128i a_r_m5_m1 __attribute__ ((aligned(16)));
__m128i a_r_m5_p1 __attribute__ ((aligned(16)));
__m128i a_r_m5_p3 __attribute__ ((aligned(16)));
__m128i a_r_m5_p5 __attribute__ ((aligned(16)));
__m128i a_r_m5_p7 __attribute__ ((aligned(16)));
__m128i a_r_m3_m7 __attribute__ ((aligned(16)));
__m128i a_r_m3_m5 __attribute__ ((aligned(16)));
__m128i a_r_m3_m3 __attribute__ ((aligned(16)));
__m128i a_r_m3_m1 __attribute__ ((aligned(16)));
__m128i a_r_m3_p1 __attribute__ ((aligned(16)));
__m128i a_r_m3_p3 __attribute__ ((aligned(16)));
__m128i a_r_m3_p5 __attribute__ ((aligned(16)));
__m128i a_r_m3_p7 __attribute__ ((aligned(16)));
__m128i a_r_m1_m7 __attribute__ ((aligned(16)));
__m128i a_r_m1_m5 __attribute__ ((aligned(16)));
__m128i a_r_m1_m3 __attribute__ ((aligned(16)));
__m128i a_r_m1_m1 __attribute__ ((aligned(16)));
__m128i a_r_m1_p1 __attribute__ ((aligned(16)));
__m128i a_r_m1_p3 __attribute__ ((aligned(16)));
__m128i a_r_m1_p5 __attribute__ ((aligned(16)));
__m128i a_r_m1_p7 __attribute__ ((aligned(16)));
__m128i a_r_p1_m7 __attribute__ ((aligned(16)));
__m128i a_r_p1_m5 __attribute__ ((aligned(16)));
__m128i a_r_p1_m3 __attribute__ ((aligned(16)));
__m128i a_r_p1_m1 __attribute__ ((aligned(16)));
__m128i a_r_p1_p1 __attribute__ ((aligned(16)));
__m128i a_r_p1_p3 __attribute__ ((aligned(16)));
__m128i a_r_p1_p5 __attribute__ ((aligned(16)));
__m128i a_r_p1_p7 __attribute__ ((aligned(16)));
__m128i a_r_p3_m7 __attribute__ ((aligned(16)));
__m128i a_r_p3_m5 __attribute__ ((aligned(16)));
__m128i a_r_p3_m3 __attribute__ ((aligned(16)));
__m128i a_r_p3_m1 __attribute__ ((aligned(16)));
__m128i a_r_p3_p1 __attribute__ ((aligned(16)));
__m128i a_r_p3_p3 __attribute__ ((aligned(16)));
__m128i a_r_p3_p5 __attribute__ ((aligned(16)));
__m128i a_r_p3_p7 __attribute__ ((aligned(16)));
__m128i a_r_p5_m7 __attribute__ ((aligned(16)));
__m128i a_r_p5_m5 __attribute__ ((aligned(16)));
__m128i a_r_p5_m3 __attribute__ ((aligned(16)));
__m128i a_r_p5_m1 __attribute__ ((aligned(16)));
__m128i a_r_p5_p1 __attribute__ ((aligned(16)));
__m128i a_r_p5_p3 __attribute__ ((aligned(16)));
__m128i a_r_p5_p5 __attribute__ ((aligned(16)));
__m128i a_r_p5_p7 __attribute__ ((aligned(16)));
__m128i a_r_p7_m7 __attribute__ ((aligned(16)));
__m128i a_r_p7_m5 __attribute__ ((aligned(16)));
__m128i a_r_p7_m3 __attribute__ ((aligned(16)));
__m128i a_r_p7_m1 __attribute__ ((aligned(16)));
__m128i a_r_p7_p1 __attribute__ ((aligned(16)));
__m128i a_r_p7_p3 __attribute__ ((aligned(16)));
__m128i a_r_p7_p5 __attribute__ ((aligned(16)));
__m128i a_r_p7_p7 __attribute__ ((aligned(16)));

__m128i a_i_m7_m7 __attribute__ ((aligned(16)));
__m128i a_i_m7_m5 __attribute__ ((aligned(16)));
__m128i a_i_m7_m3 __attribute__ ((aligned(16)));
__m128i a_i_m7_m1 __attribute__ ((aligned(16)));
__m128i a_i_m7_p1 __attribute__ ((aligned(16)));
__m128i a_i_m7_p3 __attribute__ ((aligned(16)));
__m128i a_i_m7_p5 __attribute__ ((aligned(16)));
__m128i a_i_m7_p7 __attribute__ ((aligned(16)));
__m128i a_i_m5_m7 __attribute__ ((aligned(16)));
__m128i a_i_m5_m5 __attribute__ ((aligned(16)));
__m128i a_i_m5_m3 __attribute__ ((aligned(16)));
__m128i a_i_m5_m1 __attribute__ ((aligned(16)));
__m128i a_i_m5_p1 __attribute__ ((aligned(16)));
__m128i a_i_m5_p3 __attribute__ ((aligned(16)));
__m128i a_i_m5_p5 __attribute__ ((aligned(16)));
__m128i a_i_m5_p7 __attribute__ ((aligned(16)));
__m128i a_i_m3_m7 __attribute__ ((aligned(16)));
__m128i a_i_m3_m5 __attribute__ ((aligned(16)));
__m128i a_i_m3_m3 __attribute__ ((aligned(16)));
__m128i a_i_m3_m1 __attribute__ ((aligned(16)));
__m128i a_i_m3_p1 __attribute__ ((aligned(16)));
__m128i a_i_m3_p3 __attribute__ ((aligned(16)));
__m128i a_i_m3_p5 __attribute__ ((aligned(16)));
__m128i a_i_m3_p7 __attribute__ ((aligned(16)));
__m128i a_i_m1_m7 __attribute__ ((aligned(16)));
__m128i a_i_m1_m5 __attribute__ ((aligned(16)));
__m128i a_i_m1_m3 __attribute__ ((aligned(16)));
__m128i a_i_m1_m1 __attribute__ ((aligned(16)));
__m128i a_i_m1_p1 __attribute__ ((aligned(16)));
__m128i a_i_m1_p3 __attribute__ ((aligned(16)));
__m128i a_i_m1_p5 __attribute__ ((aligned(16)));
__m128i a_i_m1_p7 __attribute__ ((aligned(16)));
__m128i a_i_p1_m7 __attribute__ ((aligned(16)));
__m128i a_i_p1_m5 __attribute__ ((aligned(16)));
__m128i a_i_p1_m3 __attribute__ ((aligned(16)));
__m128i a_i_p1_m1 __attribute__ ((aligned(16)));
__m128i a_i_p1_p1 __attribute__ ((aligned(16)));
__m128i a_i_p1_p3 __attribute__ ((aligned(16)));
__m128i a_i_p1_p5 __attribute__ ((aligned(16)));
__m128i a_i_p1_p7 __attribute__ ((aligned(16)));
__m128i a_i_p3_m7 __attribute__ ((aligned(16)));
__m128i a_i_p3_m5 __attribute__ ((aligned(16)));
__m128i a_i_p3_m3 __attribute__ ((aligned(16)));
__m128i a_i_p3_m1 __attribute__ ((aligned(16)));
__m128i a_i_p3_p1 __attribute__ ((aligned(16)));
__m128i a_i_p3_p3 __attribute__ ((aligned(16)));
__m128i a_i_p3_p5 __attribute__ ((aligned(16)));
__m128i a_i_p3_p7 __attribute__ ((aligned(16)));
__m128i a_i_p5_m7 __attribute__ ((aligned(16)));
__m128i a_i_p5_m5 __attribute__ ((aligned(16)));
__m128i a_i_p5_m3 __attribute__ ((aligned(16)));
__m128i a_i_p5_m1 __attribute__ ((aligned(16)));
__m128i a_i_p5_p1 __attribute__ ((aligned(16)));
__m128i a_i_p5_p3 __attribute__ ((aligned(16)));
__m128i a_i_p5_p5 __attribute__ ((aligned(16)));
__m128i a_i_p5_p7 __attribute__ ((aligned(16)));
__m128i a_i_p7_m7 __attribute__ ((aligned(16)));
__m128i a_i_p7_m5 __attribute__ ((aligned(16)));
__m128i a_i_p7_m3 __attribute__ ((aligned(16)));
__m128i a_i_p7_m1 __attribute__ ((aligned(16)));
__m128i a_i_p7_p1 __attribute__ ((aligned(16)));
__m128i a_i_p7_p3 __attribute__ ((aligned(16)));
__m128i a_i_p7_p5 __attribute__ ((aligned(16)));
__m128i a_i_p7_p7 __attribute__ ((aligned(16)));

__m128i psi_a_m7_m7 __attribute__ ((aligned(16)));
__m128i psi_a_m7_m5 __attribute__ ((aligned(16)));
__m128i psi_a_m7_m3 __attribute__ ((aligned(16)));
__m128i psi_a_m7_m1 __attribute__ ((aligned(16)));
__m128i psi_a_m7_p1 __attribute__ ((aligned(16)));
__m128i psi_a_m7_p3 __attribute__ ((aligned(16)));
__m128i psi_a_m7_p5 __attribute__ ((aligned(16)));
__m128i psi_a_m7_p7 __attribute__ ((aligned(16)));
__m128i psi_a_m5_m7 __attribute__ ((aligned(16)));
__m128i psi_a_m5_m5 __attribute__ ((aligned(16)));
__m128i psi_a_m5_m3 __attribute__ ((aligned(16)));
__m128i psi_a_m5_m1 __attribute__ ((aligned(16)));
__m128i psi_a_m5_p1 __attribute__ ((aligned(16)));
__m128i psi_a_m5_p3 __attribute__ ((aligned(16)));
__m128i psi_a_m5_p5 __attribute__ ((aligned(16)));
__m128i psi_a_m5_p7 __attribute__ ((aligned(16)));
__m128i psi_a_m3_m7 __attribute__ ((aligned(16)));
__m128i psi_a_m3_m5 __attribute__ ((aligned(16)));
__m128i psi_a_m3_m3 __attribute__ ((aligned(16)));
__m128i psi_a_m3_m1 __attribute__ ((aligned(16)));
__m128i psi_a_m3_p1 __attribute__ ((aligned(16)));
__m128i psi_a_m3_p3 __attribute__ ((aligned(16)));
__m128i psi_a_m3_p5 __attribute__ ((aligned(16)));
__m128i psi_a_m3_p7 __attribute__ ((aligned(16)));
__m128i psi_a_m1_m7 __attribute__ ((aligned(16)));
__m128i psi_a_m1_m5 __attribute__ ((aligned(16)));
__m128i psi_a_m1_m3 __attribute__ ((aligned(16)));
__m128i psi_a_m1_m1 __attribute__ ((aligned(16)));
__m128i psi_a_m1_p1 __attribute__ ((aligned(16)));
__m128i psi_a_m1_p3 __attribute__ ((aligned(16)));
__m128i psi_a_m1_p5 __attribute__ ((aligned(16)));
__m128i psi_a_m1_p7 __attribute__ ((aligned(16)));
__m128i psi_a_p1_m7 __attribute__ ((aligned(16)));
__m128i psi_a_p1_m5 __attribute__ ((aligned(16)));
__m128i psi_a_p1_m3 __attribute__ ((aligned(16)));
__m128i psi_a_p1_m1 __attribute__ ((aligned(16)));
__m128i psi_a_p1_p1 __attribute__ ((aligned(16)));
__m128i psi_a_p1_p3 __attribute__ ((aligned(16)));
__m128i psi_a_p1_p5 __attribute__ ((aligned(16)));
__m128i psi_a_p1_p7 __attribute__ ((aligned(16)));
__m128i psi_a_p3_m7 __attribute__ ((aligned(16)));
__m128i psi_a_p3_m5 __attribute__ ((aligned(16)));
__m128i psi_a_p3_m3 __attribute__ ((aligned(16)));
__m128i psi_a_p3_m1 __attribute__ ((aligned(16)));
__m128i psi_a_p3_p1 __attribute__ ((aligned(16)));
__m128i psi_a_p3_p3 __attribute__ ((aligned(16)));
__m128i psi_a_p3_p5 __attribute__ ((aligned(16)));
__m128i psi_a_p3_p7 __attribute__ ((aligned(16)));
__m128i psi_a_p5_m7 __attribute__ ((aligned(16)));
__m128i psi_a_p5_m5 __attribute__ ((aligned(16)));
__m128i psi_a_p5_m3 __attribute__ ((aligned(16)));
__m128i psi_a_p5_m1 __attribute__ ((aligned(16)));
__m128i psi_a_p5_p1 __attribute__ ((aligned(16)));
__m128i psi_a_p5_p3 __attribute__ ((aligned(16)));
__m128i psi_a_p5_p5 __attribute__ ((aligned(16)));
__m128i psi_a_p5_p7 __attribute__ ((aligned(16)));
__m128i psi_a_p7_m7 __attribute__ ((aligned(16)));
__m128i psi_a_p7_m5 __attribute__ ((aligned(16)));
__m128i psi_a_p7_m3 __attribute__ ((aligned(16)));
__m128i psi_a_p7_m1 __attribute__ ((aligned(16)));
__m128i psi_a_p7_p1 __attribute__ ((aligned(16)));
__m128i psi_a_p7_p3 __attribute__ ((aligned(16)));
__m128i psi_a_p7_p5 __attribute__ ((aligned(16)));
__m128i psi_a_p7_p7 __attribute__ ((aligned(16)));

__m128i a_sq_m7_m7 __attribute__ ((aligned(16)));
__m128i a_sq_m7_m5 __attribute__ ((aligned(16)));
__m128i a_sq_m7_m3 __attribute__ ((aligned(16)));
__m128i a_sq_m7_m1 __attribute__ ((aligned(16)));
__m128i a_sq_m7_p1 __attribute__ ((aligned(16)));
__m128i a_sq_m7_p3 __attribute__ ((aligned(16)));
__m128i a_sq_m7_p5 __attribute__ ((aligned(16)));
__m128i a_sq_m7_p7 __attribute__ ((aligned(16)));
__m128i a_sq_m5_m7 __attribute__ ((aligned(16)));
__m128i a_sq_m5_m5 __attribute__ ((aligned(16)));
__m128i a_sq_m5_m3 __attribute__ ((aligned(16)));
__m128i a_sq_m5_m1 __attribute__ ((aligned(16)));
__m128i a_sq_m5_p1 __attribute__ ((aligned(16)));
__m128i a_sq_m5_p3 __attribute__ ((aligned(16)));
__m128i a_sq_m5_p5 __attribute__ ((aligned(16)));
__m128i a_sq_m5_p7 __attribute__ ((aligned(16)));
__m128i a_sq_m3_m7 __attribute__ ((aligned(16)));
__m128i a_sq_m3_m5 __attribute__ ((aligned(16)));
__m128i a_sq_m3_m3 __attribute__ ((aligned(16)));
__m128i a_sq_m3_m1 __attribute__ ((aligned(16)));
__m128i a_sq_m3_p1 __attribute__ ((aligned(16)));
__m128i a_sq_m3_p3 __attribute__ ((aligned(16)));
__m128i a_sq_m3_p5 __attribute__ ((aligned(16)));
__m128i a_sq_m3_p7 __attribute__ ((aligned(16)));
__m128i a_sq_m1_m7 __attribute__ ((aligned(16)));
__m128i a_sq_m1_m5 __attribute__ ((aligned(16)));
__m128i a_sq_m1_m3 __attribute__ ((aligned(16)));
__m128i a_sq_m1_m1 __attribute__ ((aligned(16)));
__m128i a_sq_m1_p1 __attribute__ ((aligned(16)));
__m128i a_sq_m1_p3 __attribute__ ((aligned(16)));
__m128i a_sq_m1_p5 __attribute__ ((aligned(16)));
__m128i a_sq_m1_p7 __attribute__ ((aligned(16)));
__m128i a_sq_p1_m7 __attribute__ ((aligned(16)));
__m128i a_sq_p1_m5 __attribute__ ((aligned(16)));
__m128i a_sq_p1_m3 __attribute__ ((aligned(16)));
__m128i a_sq_p1_m1 __attribute__ ((aligned(16)));
__m128i a_sq_p1_p1 __attribute__ ((aligned(16)));
__m128i a_sq_p1_p3 __attribute__ ((aligned(16)));
__m128i a_sq_p1_p5 __attribute__ ((aligned(16)));
__m128i a_sq_p1_p7 __attribute__ ((aligned(16)));
__m128i a_sq_p3_m7 __attribute__ ((aligned(16)));
__m128i a_sq_p3_m5 __attribute__ ((aligned(16)));
__m128i a_sq_p3_m3 __attribute__ ((aligned(16)));
__m128i a_sq_p3_m1 __attribute__ ((aligned(16)));
__m128i a_sq_p3_p1 __attribute__ ((aligned(16)));
__m128i a_sq_p3_p3 __attribute__ ((aligned(16)));
__m128i a_sq_p3_p5 __attribute__ ((aligned(16)));
__m128i a_sq_p3_p7 __attribute__ ((aligned(16)));
__m128i a_sq_p5_m7 __attribute__ ((aligned(16)));
__m128i a_sq_p5_m5 __attribute__ ((aligned(16)));
__m128i a_sq_p5_m3 __attribute__ ((aligned(16)));
__m128i a_sq_p5_m1 __attribute__ ((aligned(16)));
__m128i a_sq_p5_p1 __attribute__ ((aligned(16)));
__m128i a_sq_p5_p3 __attribute__ ((aligned(16)));
__m128i a_sq_p5_p5 __attribute__ ((aligned(16)));
__m128i a_sq_p5_p7 __attribute__ ((aligned(16)));
__m128i a_sq_p7_m7 __attribute__ ((aligned(16)));
__m128i a_sq_p7_m5 __attribute__ ((aligned(16)));
__m128i a_sq_p7_m3 __attribute__ ((aligned(16)));
__m128i a_sq_p7_m1 __attribute__ ((aligned(16)));
__m128i a_sq_p7_p1 __attribute__ ((aligned(16)));
__m128i a_sq_p7_p3 __attribute__ ((aligned(16)));
__m128i a_sq_p7_p5 __attribute__ ((aligned(16)));
__m128i a_sq_p7_p7 __attribute__ ((aligned(16)));

__m128i bit_met_m7_m7 __attribute__ ((aligned(16)));
__m128i bit_met_m7_m5 __attribute__ ((aligned(16)));
__m128i bit_met_m7_m3 __attribute__ ((aligned(16)));
__m128i bit_met_m7_m1 __attribute__ ((aligned(16)));
__m128i bit_met_m7_p1 __attribute__ ((aligned(16)));
__m128i bit_met_m7_p3 __attribute__ ((aligned(16)));
__m128i bit_met_m7_p5 __attribute__ ((aligned(16)));
__m128i bit_met_m7_p7 __attribute__ ((aligned(16)));
__m128i bit_met_m5_m7 __attribute__ ((aligned(16)));
__m128i bit_met_m5_m5 __attribute__ ((aligned(16)));
__m128i bit_met_m5_m3 __attribute__ ((aligned(16)));
__m128i bit_met_m5_m1 __attribute__ ((aligned(16)));
__m128i bit_met_m5_p1 __attribute__ ((aligned(16)));
__m128i bit_met_m5_p3 __attribute__ ((aligned(16)));
__m128i bit_met_m5_p5 __attribute__ ((aligned(16)));
__m128i bit_met_m5_p7 __attribute__ ((aligned(16)));
__m128i bit_met_m3_m7 __attribute__ ((aligned(16)));
__m128i bit_met_m3_m5 __attribute__ ((aligned(16)));
__m128i bit_met_m3_m3 __attribute__ ((aligned(16)));
__m128i bit_met_m3_m1 __attribute__ ((aligned(16)));
__m128i bit_met_m3_p1 __attribute__ ((aligned(16)));
__m128i bit_met_m3_p3 __attribute__ ((aligned(16)));
__m128i bit_met_m3_p5 __attribute__ ((aligned(16)));
__m128i bit_met_m3_p7 __attribute__ ((aligned(16)));
__m128i bit_met_m1_m7 __attribute__ ((aligned(16)));
__m128i bit_met_m1_m5 __attribute__ ((aligned(16)));
__m128i bit_met_m1_m3 __attribute__ ((aligned(16)));
__m128i bit_met_m1_m1 __attribute__ ((aligned(16)));
__m128i bit_met_m1_p1 __attribute__ ((aligned(16)));
__m128i bit_met_m1_p3 __attribute__ ((aligned(16)));
__m128i bit_met_m1_p5 __attribute__ ((aligned(16)));
__m128i bit_met_m1_p7 __attribute__ ((aligned(16)));
__m128i bit_met_p1_m7 __attribute__ ((aligned(16)));
__m128i bit_met_p1_m5 __attribute__ ((aligned(16)));
__m128i bit_met_p1_m3 __attribute__ ((aligned(16)));
__m128i bit_met_p1_m1 __attribute__ ((aligned(16)));
__m128i bit_met_p1_p1 __attribute__ ((aligned(16)));
__m128i bit_met_p1_p3 __attribute__ ((aligned(16)));
__m128i bit_met_p1_p5 __attribute__ ((aligned(16)));
__m128i bit_met_p1_p7 __attribute__ ((aligned(16)));
__m128i bit_met_p3_m7 __attribute__ ((aligned(16)));
__m128i bit_met_p3_m5 __attribute__ ((aligned(16)));
__m128i bit_met_p3_m3 __attribute__ ((aligned(16)));
__m128i bit_met_p3_m1 __attribute__ ((aligned(16)));
__m128i bit_met_p3_p1 __attribute__ ((aligned(16)));
__m128i bit_met_p3_p3 __attribute__ ((aligned(16)));
__m128i bit_met_p3_p5 __attribute__ ((aligned(16)));
__m128i bit_met_p3_p7 __attribute__ ((aligned(16)));
__m128i bit_met_p5_m7 __attribute__ ((aligned(16)));
__m128i bit_met_p5_m5 __attribute__ ((aligned(16)));
__m128i bit_met_p5_m3 __attribute__ ((aligned(16)));
__m128i bit_met_p5_m1 __attribute__ ((aligned(16)));
__m128i bit_met_p5_p1 __attribute__ ((aligned(16)));
__m128i bit_met_p5_p3 __attribute__ ((aligned(16)));
__m128i bit_met_p5_p5 __attribute__ ((aligned(16)));
__m128i bit_met_p5_p7 __attribute__ ((aligned(16)));
__m128i bit_met_p7_m7 __attribute__ ((aligned(16)));
__m128i bit_met_p7_m5 __attribute__ ((aligned(16)));
__m128i bit_met_p7_m3 __attribute__ ((aligned(16)));
__m128i bit_met_p7_m1 __attribute__ ((aligned(16)));
__m128i bit_met_p7_p1 __attribute__ ((aligned(16)));
__m128i bit_met_p7_p3 __attribute__ ((aligned(16)));
__m128i bit_met_p7_p5 __attribute__ ((aligned(16)));
__m128i bit_met_p7_p7 __attribute__ ((aligned(16)));

__m128i  y0_p_1_1 __attribute__ ((aligned(16)));
__m128i  y0_p_1_3 __attribute__ ((aligned(16)));
__m128i  y0_p_1_5 __attribute__ ((aligned(16)));
__m128i  y0_p_1_7 __attribute__ ((aligned(16)));
__m128i  y0_p_3_1 __attribute__ ((aligned(16)));
__m128i  y0_p_3_3 __attribute__ ((aligned(16)));
__m128i  y0_p_3_5 __attribute__ ((aligned(16)));
__m128i  y0_p_3_7 __attribute__ ((aligned(16)));
__m128i  y0_p_5_1 __attribute__ ((aligned(16)));
__m128i  y0_p_5_3 __attribute__ ((aligned(16)));
__m128i  y0_p_5_5 __attribute__ ((aligned(16)));
__m128i  y0_p_5_7 __attribute__ ((aligned(16)));
__m128i  y0_p_7_1 __attribute__ ((aligned(16)));
__m128i  y0_p_7_3 __attribute__ ((aligned(16)));
__m128i  y0_p_7_5 __attribute__ ((aligned(16)));
__m128i  y0_p_7_7 __attribute__ ((aligned(16)));
__m128i  y0_m_1_1 __attribute__ ((aligned(16)));
__m128i  y0_m_1_3 __attribute__ ((aligned(16)));
__m128i  y0_m_1_5 __attribute__ ((aligned(16)));
__m128i  y0_m_1_7 __attribute__ ((aligned(16)));
__m128i  y0_m_3_1 __attribute__ ((aligned(16)));
__m128i  y0_m_3_3 __attribute__ ((aligned(16)));
__m128i  y0_m_3_5 __attribute__ ((aligned(16)));
__m128i  y0_m_3_7 __attribute__ ((aligned(16)));
__m128i  y0_m_5_1 __attribute__ ((aligned(16)));
__m128i  y0_m_5_3 __attribute__ ((aligned(16)));
__m128i  y0_m_5_5 __attribute__ ((aligned(16)));
__m128i  y0_m_5_7 __attribute__ ((aligned(16)));
__m128i  y0_m_7_1 __attribute__ ((aligned(16)));
__m128i  y0_m_7_3 __attribute__ ((aligned(16)));
__m128i  y0_m_7_5 __attribute__ ((aligned(16)));
__m128i  y0_m_7_7 __attribute__ ((aligned(16)));

__m128i  xmm0 __attribute__ ((aligned(16)));
__m128i  xmm1 __attribute__ ((aligned(16)));
__m128i  xmm2 __attribute__ ((aligned(16)));
__m128i  xmm3 __attribute__ ((aligned(16)));
__m128i  xmm4 __attribute__ ((aligned(16)));
__m128i  xmm5 __attribute__ ((aligned(16)));
__m128i  xmm6 __attribute__ ((aligned(16)));
__m128i  xmm7 __attribute__ ((aligned(16)));
__m128i  xmm8 __attribute__ ((aligned(16)));

__m128i  y0r __attribute__ ((aligned(16)));
__m128i  y0i __attribute__ ((aligned(16)));
__m128i  y1r __attribute__ ((aligned(16)));
__m128i  y1i __attribute__ ((aligned(16)));
__m128i  y2r __attribute__ ((aligned(16)));
__m128i  y2i __attribute__ ((aligned(16)));

__m128i  logmax_num_re0 __attribute__ ((aligned(16)));
__m128i  logmax_num_im0 __attribute__ ((aligned(16)));
__m128i  logmax_den_re0 __attribute__ ((aligned(16)));
__m128i  logmax_den_im0 __attribute__ ((aligned(16)));
__m128i  logmax_num_re1 __attribute__ ((aligned(16)));
__m128i  logmax_num_im1 __attribute__ ((aligned(16)));
__m128i  logmax_den_re1 __attribute__ ((aligned(16)));
__m128i  logmax_den_im1 __attribute__ ((aligned(16)));

__m128i tmp_result  __attribute__ ((aligned(16)));
__m128i tmp_result2 __attribute__ ((aligned(16)));
__m128i tmp_result3 __attribute__ ((aligned(16)));
__m128i tmp_result4 __attribute__ ((aligned(16)));


//==============================================================================================
// Auxiliary Makros

// calculates psi_a = psi_r*a_r + psi_i*a_i
#define prodsum_psi_a_epi16(psi_r,a_r,psi_i,a_i,psi_a) tmp_result = _mm_mulhi_epi16(psi_r,a_r); tmp_result = _mm_slli_epi16(tmp_result,1); tmp_result2 = _mm_mulhi_epi16(psi_i,a_i); tmp_result2 = _mm_slli_epi16(tmp_result2,1); psi_a = _mm_adds_epi16(tmp_result,tmp_result2);

// calculate interference magnitude
#define interference_abs_epi16(psi,int_ch_mag,int_mag,c1,c2) tmp_result = _mm_cmplt_epi16(psi,int_ch_mag); tmp_result2 = _mm_xor_si128(tmp_result,(*(__m128i*)&ones[0])); tmp_result = _mm_and_si128(tmp_result,c1); tmp_result2 = _mm_and_si128(tmp_result2,c2); int_mag = _mm_or_si128(tmp_result,tmp_result2);

// calculate interference magnitude
// tmp_result = ones in shorts corr. to interval 2<=x<=4, tmp_result2 interval < 2, tmp_result3 interval 4<x<6 and tmp_result4 interval x>6
#define interference_abs_64qam_epi16(psi,int_ch_mag,int_two_ch_mag,int_three_ch_mag,a,c1,c3,c5,c7) tmp_result = _mm_cmplt_epi16(psi,int_two_ch_mag); tmp_result3 = _mm_xor_si128(tmp_result,(*(__m128i*)&ones[0])); tmp_result2 = _mm_cmplt_epi16(psi,int_ch_mag); tmp_result = _mm_xor_si128(tmp_result,tmp_result2); tmp_result4 = _mm_cmpgt_epi16(psi,int_three_ch_mag); tmp_result3 = _mm_xor_si128(tmp_result3,tmp_result4); tmp_result = _mm_and_si128(tmp_result,c3); tmp_result2 = _mm_and_si128(tmp_result2,c1); tmp_result3 = _mm_and_si128(tmp_result3,c5); tmp_result4 = _mm_and_si128(tmp_result4,c7); tmp_result = _mm_or_si128(tmp_result,tmp_result2); tmp_result3 = _mm_or_si128(tmp_result3,tmp_result4); a = _mm_or_si128(tmp_result,tmp_result3);

// calculates a_sq = int_ch_mag*(a_r^2 + a_i^2)*scale_factor
#define square_a_epi16(a_r,a_i,int_ch_mag,scale_factor,a_sq) tmp_result = _mm_mulhi_epi16(a_r,a_r); tmp_result = _mm_slli_epi16(tmp_result,1); tmp_result = _mm_mulhi_epi16(tmp_result,scale_factor); tmp_result = _mm_slli_epi16(tmp_result,1); tmp_result = _mm_mulhi_epi16(tmp_result,int_ch_mag); tmp_result = _mm_slli_epi16(tmp_result,1); tmp_result2 = _mm_mulhi_epi16(a_i,a_i); tmp_result2 = _mm_slli_epi16(tmp_result2,1); tmp_result2 = _mm_mulhi_epi16(tmp_result2,scale_factor); tmp_result2 = _mm_slli_epi16(tmp_result2,1); tmp_result2 = _mm_mulhi_epi16(tmp_result2,int_ch_mag); tmp_result2 = _mm_slli_epi16(tmp_result2,1); a_sq = _mm_adds_epi16(tmp_result,tmp_result2);

// calculates a_sq = int_ch_mag*(a_r^2 + a_i^2)*scale_factor for 64-QAM
#define square_a_64qam_epi16(a_r,a_i,int_ch_mag,scale_factor,a_sq)  tmp_result = _mm_mulhi_epi16(a_r,a_r); tmp_result = _mm_slli_epi16(tmp_result,1); tmp_result = _mm_mulhi_epi16(tmp_result,scale_factor); tmp_result = _mm_slli_epi16(tmp_result,3); tmp_result = _mm_mulhi_epi16(tmp_result,int_ch_mag); tmp_result = _mm_slli_epi16(tmp_result,1); tmp_result2 = _mm_mulhi_epi16(a_i,a_i); tmp_result2 = _mm_slli_epi16(tmp_result2,1); tmp_result2 = _mm_mulhi_epi16(tmp_result2,scale_factor); tmp_result2 = _mm_slli_epi16(tmp_result2,3); tmp_result2 = _mm_mulhi_epi16(tmp_result2,int_ch_mag); tmp_result2 = _mm_slli_epi16(tmp_result2,1); a_sq = _mm_adds_epi16(tmp_result,tmp_result2);

#elif defined(__arm__)

#endif

//==============================================================================================
// SINGLE-STREAM
//==============================================================================================

//----------------------------------------------------------------------------------------------
// QPSK
//----------------------------------------------------------------------------------------------

int dlsch_qpsk_llr(LTE_DL_FRAME_PARMS *frame_parms,
                   int32_t **rxdataF_comp,
                   int16_t *dlsch_llr,
                   uint8_t symbol,
                   uint8_t first_symbol_flag,
                   uint16_t nb_rb,
                   uint16_t pbch_pss_sss_adjust,
                   int16_t **llr32p)
{

  uint32_t *rxF = (uint32_t*)&rxdataF_comp[0][((int32_t)symbol*frame_parms->N_RB_DL*12)];
  uint32_t *llr32;
  int i,len;
  uint8_t symbol_mod = (symbol >= (7-frame_parms->Ncp))? (symbol-(7-frame_parms->Ncp)) : symbol;

  if (first_symbol_flag==1) {
    llr32 = (uint32_t*)dlsch_llr;
  } else {
    llr32 = (uint32_t*)(*llr32p);
  }

  if (!llr32) {
    msg("dlsch_qpsk_llr: llr is null, symbol %d, llr32=%p\n",symbol, llr32);
    return(-1);
  }


  if ((symbol_mod==0) || (symbol_mod==(4-frame_parms->Ncp))) {
    if (frame_parms->mode1_flag==0)
      len = (nb_rb*8) - (2*pbch_pss_sss_adjust/3);
    else
      len = (nb_rb*10) - (5*pbch_pss_sss_adjust/6);
  } else {
    len = (nb_rb*12) - pbch_pss_sss_adjust;
  }

<<<<<<< HEAD

  //  printf("dlsch_qpsk_llr: symbol %d,nb_rb %d, len %d,pbch_pss_sss_adjust %d\n",symbol,nb_rb,len,pbch_pss_sss_adjust);
=======
  printf("dlsch_qpsk_llr: symbol %d,nb_rb %d, len %d,pbch_pss_sss_adjust %d\n",symbol,nb_rb,len,pbch_pss_sss_adjust);
>>>>>>> ccef9862
  for (i=0; i<len; i++) {
    *llr32 = *rxF;
    //    printf("llr %d : (%d,%d)\n",i,((int16_t*)llr32)[0],((int16_t*)llr32)[1]);
    rxF++;
    llr32++;
  }

  *llr32p = (int16_t *)llr32;

  return(0);
}

//----------------------------------------------------------------------------------------------
// 16-QAM
//----------------------------------------------------------------------------------------------

void dlsch_16qam_llr(LTE_DL_FRAME_PARMS *frame_parms,
                     int32_t **rxdataF_comp,
                     int16_t *dlsch_llr,
                     int32_t **dl_ch_mag,
                     uint8_t symbol,
                     uint8_t first_symbol_flag,
                     uint16_t nb_rb,
                     uint16_t pbch_pss_sss_adjust,
                     int16_t **llr32p)
{

#if defined(__x86_64__) || defined(__i386__)
  __m128i *rxF = (__m128i*)&rxdataF_comp[0][(symbol*frame_parms->N_RB_DL*12)];
  __m128i *ch_mag;
  __m128i llr128[2];
  uint32_t *llr32;
#elif defined(__arm__)
  int16x8_t *rxF = (int16x8_t*)&rxdataF_comp[0][(symbol*frame_parms->N_RB_DL*12)];
  int16x8_t *ch_mag;
  int16x8_t xmm0;
  int16_t *llr16;
#endif


  int i,len;
  unsigned char symbol_mod,len_mod4=0;


#if defined(__x86_64__) || defined(__i386__)
  if (first_symbol_flag==1) {
    llr32 = (uint32_t*)dlsch_llr;
  } else {
    llr32 = (uint32_t*)*llr32p;
  }
#elif defined(__arm__)
  if (first_symbol_flag==1) {
    llr16 = (int16_t*)dlsch_llr;
  } else {
    llr16 = (int16_t*)*llr32p;
  }
#endif

  symbol_mod = (symbol>=(7-frame_parms->Ncp)) ? symbol-(7-frame_parms->Ncp) : symbol;

#if defined(__x86_64__) || defined(__i386__)
  ch_mag = (__m128i*)&dl_ch_mag[0][(symbol*frame_parms->N_RB_DL*12)];
#elif defined(__arm__)
  ch_mag = (int16x8_t*)&dl_ch_mag[0][(symbol*frame_parms->N_RB_DL*12)];
#endif
  if ((symbol_mod==0) || (symbol_mod==(4-frame_parms->Ncp))) {
    if (frame_parms->mode1_flag==0)
      len = nb_rb*8 - (2*pbch_pss_sss_adjust/3);
    else
      len = nb_rb*10 - (5*pbch_pss_sss_adjust/6);
  } else {
    len = nb_rb*12 - pbch_pss_sss_adjust;
  }

  // update output pointer according to number of REs in this symbol (<<2 because 4 bits per RE)
  if (first_symbol_flag == 1)
    *llr32p = dlsch_llr + (len<<2);
  else
    *llr32p += (len<<2);

  len_mod4 = len&3;
  len>>=2;  // length in quad words (4 REs)
  len+=(len_mod4==0 ? 0 : 1);

  for (i=0; i<len; i++) {

#if defined(__x86_64__) || defined(__i386)
    xmm0 = _mm_abs_epi16(rxF[i]);
    xmm0 = _mm_subs_epi16(ch_mag[i],xmm0);

    // lambda_1=y_R, lambda_2=|y_R|-|h|^2, lamda_3=y_I, lambda_4=|y_I|-|h|^2
    llr128[0] = _mm_unpacklo_epi32(rxF[i],xmm0);
    llr128[1] = _mm_unpackhi_epi32(rxF[i],xmm0);
    llr32[0] = _mm_extract_epi32(llr128[0],0); //((uint32_t *)&llr128[0])[0];
    llr32[1] = _mm_extract_epi32(llr128[0],1); //((uint32_t *)&llr128[0])[1];
    llr32[2] = _mm_extract_epi32(llr128[0],2); //((uint32_t *)&llr128[0])[2];
    llr32[3] = _mm_extract_epi32(llr128[0],3); //((uint32_t *)&llr128[0])[3];
    llr32[4] = _mm_extract_epi32(llr128[1],0); //((uint32_t *)&llr128[1])[0];
    llr32[5] = _mm_extract_epi32(llr128[1],1); //((uint32_t *)&llr128[1])[1];
    llr32[6] = _mm_extract_epi32(llr128[1],2); //((uint32_t *)&llr128[1])[2];
    llr32[7] = _mm_extract_epi32(llr128[1],3); //((uint32_t *)&llr128[1])[3];
    llr32+=8;
#elif defined(__arm__)
    xmm0 = vabsq_s16(rxF[i]);
    xmm0 = vqsubq_s16(ch_mag[i],xmm0);
    // lambda_1=y_R, lambda_2=|y_R|-|h|^2, lamda_3=y_I, lambda_4=|y_I|-|h|^2

    llr16[0] = vgetq_lane_s16(rxF[i],0);
    llr16[1] = vgetq_lane_s16(rxF[i],1);
    llr16[2] = vgetq_lane_s16(xmm0,0);
    llr16[3] = vgetq_lane_s16(xmm0,1);
    llr16[4] = vgetq_lane_s16(rxF[i],2);
    llr16[5] = vgetq_lane_s16(rxF[i],3);
    llr16[6] = vgetq_lane_s16(xmm0,2);
    llr16[7] = vgetq_lane_s16(xmm0,3);
    llr16[8] = vgetq_lane_s16(rxF[i],4);
    llr16[9] = vgetq_lane_s16(rxF[i],5);
    llr16[10] = vgetq_lane_s16(xmm0,4);
    llr16[11] = vgetq_lane_s16(xmm0,5);
    llr16[12] = vgetq_lane_s16(rxF[i],6);
    llr16[13] = vgetq_lane_s16(rxF[i],6);
    llr16[14] = vgetq_lane_s16(xmm0,7);
    llr16[15] = vgetq_lane_s16(xmm0,7);
    llr16+=16;
#endif

  }

#if defined(__x86_64__) || defined(__i386__)
  _mm_empty();
  _m_empty();
#endif
}

//----------------------------------------------------------------------------------------------
// 64-QAM
//----------------------------------------------------------------------------------------------

void dlsch_64qam_llr(LTE_DL_FRAME_PARMS *frame_parms,
                     int32_t **rxdataF_comp,
                     int16_t *dlsch_llr,
                     int32_t **dl_ch_mag,
                     int32_t **dl_ch_magb,
                     uint8_t symbol,
                     uint8_t first_symbol_flag,
                     uint16_t nb_rb,
                     uint16_t pbch_pss_sss_adjust,
                     int16_t **llr_save)
{
#if defined(__x86_64__) || defined(__i386__)
  __m128i *rxF = (__m128i*)&rxdataF_comp[0][(symbol*frame_parms->N_RB_DL*12)];
  __m128i *ch_mag,*ch_magb;
#elif defined(__arm__)
  int16x8_t *rxF = (int16x8_t*)&rxdataF_comp[0][(symbol*frame_parms->N_RB_DL*12)];
  int16x8_t *ch_mag,*ch_magb,xmm1,xmm2;
#endif
  int i,len,len2;
  unsigned char symbol_mod,len_mod4;
  short *llr;
  int16_t *llr2;

  if (first_symbol_flag==1)
    llr = dlsch_llr;
  else
    llr = *llr_save;

  symbol_mod = (symbol>=(7-frame_parms->Ncp)) ? symbol-(7-frame_parms->Ncp) : symbol;

#if defined(__x86_64__) || defined(__i386__)
  ch_mag = (__m128i*)&dl_ch_mag[0][(symbol*frame_parms->N_RB_DL*12)];
  ch_magb = (__m128i*)&dl_ch_magb[0][(symbol*frame_parms->N_RB_DL*12)];
#elif defined(__arm__)
  ch_mag = (int16x8_t*)&dl_ch_mag[0][(symbol*frame_parms->N_RB_DL*12)];
  ch_magb = (int16x8_t*)&dl_ch_magb[0][(symbol*frame_parms->N_RB_DL*12)];
#endif
  if ((symbol_mod==0) || (symbol_mod==(4-frame_parms->Ncp))) {
    if (frame_parms->mode1_flag==0)
      len = nb_rb*8 - (2*pbch_pss_sss_adjust/3);
    else
      len = nb_rb*10 - (5*pbch_pss_sss_adjust/6);
  } else {
    len = nb_rb*12 - pbch_pss_sss_adjust;
  }

  llr2 = llr;
  llr += (len*6);

  len_mod4 =len&3;
  len2=len>>2;  // length in quad words (4 REs)
  len2+=(len_mod4?0:1);

  for (i=0; i<len2; i++) {

#if defined(__x86_64__) || defined(__i386__)
    xmm1 = _mm_abs_epi16(rxF[i]);
    xmm1 = _mm_subs_epi16(ch_mag[i],xmm1);
    xmm2 = _mm_abs_epi16(xmm1);
    xmm2 = _mm_subs_epi16(ch_magb[i],xmm2);
#elif defined(__arm__)
    xmm1 = vabsq_s16(rxF[i]);
    xmm1 = vsubq_s16(ch_mag[i],xmm1);
    xmm2 = vabsq_s16(xmm1);
    xmm2 = vsubq_s16(ch_magb[i],xmm2);
#endif
    // loop over all LLRs in quad word (24 coded bits)
    /*
      for (j=0;j<8;j+=2) {
      llr2[0] = ((short *)&rxF[i])[j];
      llr2[1] = ((short *)&rxF[i])[j+1];
      llr2[2] = ((short *)&xmm1)[j];
      llr2[3] = ((short *)&xmm1)[j+1];
      llr2[4] = ((short *)&xmm2)[j];
      llr2[5] = ((short *)&xmm2)[j+1];

      llr2+=6;
      }
    */
    llr2[0] = ((short *)&rxF[i])[0];
    llr2[1] = ((short *)&rxF[i])[1];
#if defined(__x86_64__) || defined(__i386__)
    llr2[2] = _mm_extract_epi16(xmm1,0);
    llr2[3] = _mm_extract_epi16(xmm1,1);//((short *)&xmm1)[j+1];
    llr2[4] = _mm_extract_epi16(xmm2,0);//((short *)&xmm2)[j];
    llr2[5] = _mm_extract_epi16(xmm2,1);//((short *)&xmm2)[j+1];
#elif defined(__arm__)
    llr2[2] = vgetq_lane_s16(xmm1,0);
    llr2[3] = vgetq_lane_s16(xmm1,1);//((short *)&xmm1)[j+1];
    llr2[4] = vgetq_lane_s16(xmm2,0);//((short *)&xmm2)[j];
    llr2[5] = vgetq_lane_s16(xmm2,1);//((short *)&xmm2)[j+1];
#endif

    llr2+=6;
    llr2[0] = ((short *)&rxF[i])[2];
    llr2[1] = ((short *)&rxF[i])[3];
#if defined(__x86_64__) || defined(__i386__)
    llr2[2] = _mm_extract_epi16(xmm1,2);
    llr2[3] = _mm_extract_epi16(xmm1,3);//((short *)&xmm1)[j+1];
    llr2[4] = _mm_extract_epi16(xmm2,2);//((short *)&xmm2)[j];
    llr2[5] = _mm_extract_epi16(xmm2,3);//((short *)&xmm2)[j+1];
#elif defined(__arm__)
    llr2[2] = vgetq_lane_s16(xmm1,2);
    llr2[3] = vgetq_lane_s16(xmm1,3);//((short *)&xmm1)[j+1];
    llr2[4] = vgetq_lane_s16(xmm2,2);//((short *)&xmm2)[j];
    llr2[5] = vgetq_lane_s16(xmm2,3);//((short *)&xmm2)[j+1];
#endif

    llr2+=6;
    llr2[0] = ((short *)&rxF[i])[4];
    llr2[1] = ((short *)&rxF[i])[5];
#if defined(__x86_64__) || defined(__i386__)
    llr2[2] = _mm_extract_epi16(xmm1,4);
    llr2[3] = _mm_extract_epi16(xmm1,5);//((short *)&xmm1)[j+1];
    llr2[4] = _mm_extract_epi16(xmm2,4);//((short *)&xmm2)[j];
    llr2[5] = _mm_extract_epi16(xmm2,5);//((short *)&xmm2)[j+1];
#elif defined(__arm__)
    llr2[2] = vgetq_lane_s16(xmm1,4);
    llr2[3] = vgetq_lane_s16(xmm1,5);//((short *)&xmm1)[j+1];
    llr2[4] = vgetq_lane_s16(xmm2,4);//((short *)&xmm2)[j];
    llr2[5] = vgetq_lane_s16(xmm2,5);//((short *)&xmm2)[j+1];
#endif
    llr2+=6;
    llr2[0] = ((short *)&rxF[i])[6];
    llr2[1] = ((short *)&rxF[i])[7];
#if defined(__x86_64__) || defined(__i386__)
    llr2[2] = _mm_extract_epi16(xmm1,6);
    llr2[3] = _mm_extract_epi16(xmm1,7);//((short *)&xmm1)[j+1];
    llr2[4] = _mm_extract_epi16(xmm2,6);//((short *)&xmm2)[j];
    llr2[5] = _mm_extract_epi16(xmm2,7);//((short *)&xmm2)[j+1];
#elif defined(__arm__)
    llr2[2] = vgetq_lane_s16(xmm1,6);
    llr2[3] = vgetq_lane_s16(xmm1,7);//((short *)&xmm1)[j+1];
    llr2[4] = vgetq_lane_s16(xmm2,6);//((short *)&xmm2)[j];
    llr2[5] = vgetq_lane_s16(xmm2,7);//((short *)&xmm2)[j+1];
#endif
    llr2+=6;

  }

  *llr_save = llr;
#if defined(__x86_64__) || defined(__i386__)
  _mm_empty();
  _m_empty();
#endif
}


//==============================================================================================
// DUAL-STREAM
//==============================================================================================

//----------------------------------------------------------------------------------------------
// QPSK
//----------------------------------------------------------------------------------------------

#if defined(__x86_64__) || defined(__i386)
__m128i  y0r_over2 __attribute__ ((aligned(16)));
__m128i  y0i_over2 __attribute__ ((aligned(16)));
__m128i  y1r_over2 __attribute__ ((aligned(16)));
__m128i  y1i_over2 __attribute__ ((aligned(16)));

__m128i  A __attribute__ ((aligned(16)));
__m128i  B __attribute__ ((aligned(16)));
__m128i  C __attribute__ ((aligned(16)));
__m128i  D __attribute__ ((aligned(16)));
__m128i  E __attribute__ ((aligned(16)));
__m128i  F __attribute__ ((aligned(16)));
__m128i  G __attribute__ ((aligned(16)));
__m128i  H __attribute__ ((aligned(16)));

#endif

int dlsch_qpsk_qpsk_llr(LTE_DL_FRAME_PARMS *frame_parms,
                        int **rxdataF_comp,
                        int **rxdataF_comp_i,
                        int **rho_i,
                        short *dlsch_llr,
                        unsigned char symbol,
                        unsigned char first_symbol_flag,
                        unsigned short nb_rb,
                        uint16_t pbch_pss_sss_adjust,
                        short **llr16p)
{

  int16_t *rxF=(int16_t*)&rxdataF_comp[0][(symbol*frame_parms->N_RB_DL*12)];
  int16_t *rxF_i=(int16_t*)&rxdataF_comp_i[0][(symbol*frame_parms->N_RB_DL*12)];
  int16_t *rho=(int16_t*)&rho_i[0][(symbol*frame_parms->N_RB_DL*12)];
  int16_t *llr16;
  int len;
  uint8_t symbol_mod = (symbol >= (7-frame_parms->Ncp))? (symbol-(7-frame_parms->Ncp)) : symbol;

  if (first_symbol_flag == 1) {
    llr16 = (int16_t*)dlsch_llr;
  } else {
    llr16 = (int16_t*)(*llr16p);
  }

  if (!llr16) {
    msg("dlsch_qpsk_qpsk_llr: llr is null, symbol %d\n",symbol);
    return -1;
  }

  if ((symbol_mod==0) || (symbol_mod==(4-frame_parms->Ncp))) {
    // if symbol has pilots
    if (frame_parms->mode1_flag==0)
      // in 2 antenna ports we have 8 REs per symbol per RB
      len = (nb_rb*8) - (2*pbch_pss_sss_adjust/3);
    else
      // for 1 antenna port we have 10 REs per symbol per RB
      len = (nb_rb*10) - (5*pbch_pss_sss_adjust/6);
  } else {
    // symbol has no pilots
    len = (nb_rb*12) - pbch_pss_sss_adjust;
  }

  //    printf("qpsk_qpsk: len %d, llr16 %p\n",len,llr16);
  qpsk_qpsk((short *)rxF,
            (short *)rxF_i,
            (short *)llr16,
            (short *)rho,
            len);

  llr16 += (len<<1);
  *llr16p = (short *)llr16;

  return(0);
}

//__m128i ONE_OVER_SQRT_8 __attribute__((aligned(16)));

void qpsk_qpsk(short *stream0_in,
               short *stream1_in,
               short *stream0_out,
               short *rho01,
               int length
	       )
{

  /*
    This function computes the LLRs of stream 0 (s_0) in presence of the interfering stream 1 (s_1) assuming that both symbols are QPSK. It can be used for both MU-MIMO interference-aware receiver or for SU-MIMO receivers.

    Parameters:
    stream0_in = Matched filter output y0' = (h0*g0)*y0
    stream1_in = Matched filter output y1' = (h0*g1)*y0
    stream0_out = LLRs
    rho01 = Correlation between the two effective channels \rho_{10} = (h1*g1)*(h0*g0)
    length = number of resource elements
  */

#if defined(__x86_64__) || defined(__i386__)
  __m128i *rho01_128i = (__m128i *)rho01;
  __m128i *stream0_128i_in = (__m128i *)stream0_in;
  __m128i *stream1_128i_in = (__m128i *)stream1_in;
  __m128i *stream0_128i_out = (__m128i *)stream0_out;
  __m128i ONE_OVER_SQRT_8 = _mm_set1_epi16(23170); //round(2^16/sqrt(8))
#elif defined(__arm__)
  int16x8_t *rho01_128i = (int16x8_t *)rho01;
  int16x8_t *stream0_128i_in = (int16x8_t *)stream0_in;
  int16x8_t *stream1_128i_in = (int16x8_t *)stream1_in;
  int16x8_t *stream0_128i_out = (int16x8_t *)stream0_out;
  int16x8_t ONE_OVER_SQRT_8 = vdupq_n_s16(23170); //round(2^16/sqrt(8))
#endif

  int i;


  for (i=0; i<length>>2; i+=2) {
    // in each iteration, we take 8 complex samples
#if defined(__x86_64__) || defined(__i386__)
    xmm0 = rho01_128i[i]; // 4 symbols
    xmm1 = rho01_128i[i+1];

    // put (rho_r + rho_i)/2sqrt2 in rho_rpi
    // put (rho_r - rho_i)/2sqrt2 in rho_rmi

    xmm0 = _mm_shufflelo_epi16(xmm0,0xd8); //_MM_SHUFFLE(0,2,1,3));
    xmm0 = _mm_shufflehi_epi16(xmm0,0xd8); //_MM_SHUFFLE(0,2,1,3));
    xmm0 = _mm_shuffle_epi32(xmm0,0xd8); //_MM_SHUFFLE(0,2,1,3));
    xmm1 = _mm_shufflelo_epi16(xmm1,0xd8); //_MM_SHUFFLE(0,2,1,3));
    xmm1 = _mm_shufflehi_epi16(xmm1,0xd8); //_MM_SHUFFLE(0,2,1,3));
    xmm1 = _mm_shuffle_epi32(xmm1,0xd8); //_MM_SHUFFLE(0,2,1,3));
    //xmm0 = [Re(0,1) Re(2,3) Im(0,1) Im(2,3)]
    //xmm1 = [Re(4,5) Re(6,7) Im(4,5) Im(6,7)]
    xmm2 = _mm_unpacklo_epi64(xmm0,xmm1); // Re(rho)
    xmm3 = _mm_unpackhi_epi64(xmm0,xmm1); // Im(rho)
    rho_rpi = _mm_adds_epi16(xmm2,xmm3); // rho = Re(rho) + Im(rho)
    rho_rmi = _mm_subs_epi16(xmm2,xmm3); // rho* = Re(rho) - Im(rho)

    // divide by sqrt(8), no shift needed ONE_OVER_SQRT_8 = Q1.16
    rho_rpi = _mm_mulhi_epi16(rho_rpi,ONE_OVER_SQRT_8);
    rho_rmi = _mm_mulhi_epi16(rho_rmi,ONE_OVER_SQRT_8);
#elif defined(__arm__)


#endif
    // Compute LLR for first bit of stream 0

    // Compute real and imaginary parts of MF output for stream 0
#if defined(__x86_64__) || defined(__i386__)
    xmm0 = stream0_128i_in[i];
    xmm1 = stream0_128i_in[i+1];

    xmm0 = _mm_shufflelo_epi16(xmm0,0xd8); //_MM_SHUFFLE(0,2,1,3));
    xmm0 = _mm_shufflehi_epi16(xmm0,0xd8); //_MM_SHUFFLE(0,2,1,3));
    xmm0 = _mm_shuffle_epi32(xmm0,0xd8); //_MM_SHUFFLE(0,2,1,3));
    xmm1 = _mm_shufflelo_epi16(xmm1,0xd8); //_MM_SHUFFLE(0,2,1,3));
    xmm1 = _mm_shufflehi_epi16(xmm1,0xd8); //_MM_SHUFFLE(0,2,1,3));
    xmm1 = _mm_shuffle_epi32(xmm1,0xd8); //_MM_SHUFFLE(0,2,1,3));
    //xmm0 = [Re(0,1) Re(2,3) Im(0,1) Im(2,3)]
    //xmm1 = [Re(4,5) Re(6,7) Im(4,5) Im(6,7)]
    y0r = _mm_unpacklo_epi64(xmm0,xmm1); // = [y0r(1),y0r(2),y0r(3),y0r(4)]
    y0i = _mm_unpackhi_epi64(xmm0,xmm1);

    y0r_over2  = _mm_srai_epi16(y0r,1);   // divide by 2
    y0i_over2  = _mm_srai_epi16(y0i,1);   // divide by 2
#elif defined(__arm__)


#endif
    // Compute real and imaginary parts of MF output for stream 1
#if defined(__x86_64__) || defined(__i386__)
    xmm0 = stream1_128i_in[i];
    xmm1 = stream1_128i_in[i+1];

    xmm0 = _mm_shufflelo_epi16(xmm0,0xd8); //_MM_SHUFFLE(0,2,1,3));
    xmm0 = _mm_shufflehi_epi16(xmm0,0xd8); //_MM_SHUFFLE(0,2,1,3));
    xmm0 = _mm_shuffle_epi32(xmm0,0xd8); //_MM_SHUFFLE(0,2,1,3));
    xmm1 = _mm_shufflelo_epi16(xmm1,0xd8); //_MM_SHUFFLE(0,2,1,3));
    xmm1 = _mm_shufflehi_epi16(xmm1,0xd8); //_MM_SHUFFLE(0,2,1,3));
    xmm1 = _mm_shuffle_epi32(xmm1,0xd8); //_MM_SHUFFLE(0,2,1,3));
    //xmm0 = [Re(0,1) Re(2,3) Im(0,1) Im(2,3)]
    //xmm1 = [Re(4,5) Re(6,7) Im(4,5) Im(6,7)]
    y1r = _mm_unpacklo_epi64(xmm0,xmm1); //[y1r(1),y1r(2),y1r(3),y1r(4)]
    y1i = _mm_unpackhi_epi64(xmm0,xmm1); //[y1i(1),y1i(2),y1i(3),y1i(4)]

    y1r_over2  = _mm_srai_epi16(y1r,1);   // divide by 2
    y1i_over2  = _mm_srai_epi16(y1i,1);   // divide by 2

    // Compute the terms for the LLR of first bit

    xmm0 = _mm_setzero_si128(); // ZERO

    // 1 term for numerator of LLR
    xmm3 = _mm_subs_epi16(y1r_over2,rho_rpi);
    A = _mm_abs_epi16(xmm3); // A = |y1r/2 - rho/sqrt(8)|
    xmm2 = _mm_adds_epi16(A,y0i_over2); // = |y1r/2 - rho/sqrt(8)| + y0i/2
    xmm3 = _mm_subs_epi16(y1i_over2,rho_rmi);
    B = _mm_abs_epi16(xmm3); // B = |y1i/2 - rho*/sqrt(8)|
    logmax_num_re0 = _mm_adds_epi16(B,xmm2); // = |y1r/2 - rho/sqrt(8)|+|y1i/2 - rho*/sqrt(8)| + y0i/2

    // 2 term for numerator of LLR
    xmm3 = _mm_subs_epi16(y1r_over2,rho_rmi);
    C = _mm_abs_epi16(xmm3); // C = |y1r/2 - rho*/4|
    xmm2 = _mm_subs_epi16(C,y0i_over2); // = |y1r/2 - rho*/4| - y0i/2
    xmm3 = _mm_adds_epi16(y1i_over2,rho_rpi);
    D = _mm_abs_epi16(xmm3); // D = |y1i/2 + rho/4|
    xmm2 = _mm_adds_epi16(xmm2,D); // |y1r/2 - rho*/4| + |y1i/2 + rho/4| - y0i/2
    logmax_num_re0 = _mm_max_epi16(logmax_num_re0,xmm2); // max, numerator done

    // 1 term for denominator of LLR
    xmm3 = _mm_adds_epi16(y1r_over2,rho_rmi);
    E = _mm_abs_epi16(xmm3); // E = |y1r/2 + rho*/4|
    xmm2 = _mm_adds_epi16(E,y0i_over2); // = |y1r/2 + rho*/4| + y0i/2
    xmm3 = _mm_subs_epi16(y1i_over2,rho_rpi);
    F = _mm_abs_epi16(xmm3); // F = |y1i/2 - rho/4|
    logmax_den_re0 = _mm_adds_epi16(F,xmm2); // = |y1r/2 + rho*/4| + |y1i/2 - rho/4| + y0i/2

    // 2 term for denominator of LLR
    xmm3 = _mm_adds_epi16(y1r_over2,rho_rpi);
    G = _mm_abs_epi16(xmm3); // G = |y1r/2 + rho/4|
    xmm2 = _mm_subs_epi16(G,y0i_over2); // = |y1r/2 + rho/4| - y0i/2
    xmm3 = _mm_adds_epi16(y1i_over2,rho_rmi);
    H = _mm_abs_epi16(xmm3); // H = |y1i/2 + rho*/4|
    xmm2 = _mm_adds_epi16(xmm2,H); // = |y1r/2 + rho/4| + |y1i/2 + rho*/4| - y0i/2
    logmax_den_re0 = _mm_max_epi16(logmax_den_re0,xmm2); // max, denominator done

    // Compute the terms for the LLR of first bit

    // 1 term for nominator of LLR
    xmm2 = _mm_adds_epi16(A,y0r_over2);
    logmax_num_im0 = _mm_adds_epi16(B,xmm2); // = |y1r/2 - rho/4| + |y1i/2 - rho*/4| + y0r/2

    // 2 term for nominator of LLR
    xmm2 = _mm_subs_epi16(E,y0r_over2);
    xmm2 = _mm_adds_epi16(xmm2,F); // = |y1r/2 + rho*/4| + |y1i/2 - rho/4| - y0r/2

    logmax_num_im0 = _mm_max_epi16(logmax_num_im0,xmm2); // max, nominator done

    // 1 term for denominator of LLR
    xmm2 = _mm_adds_epi16(C,y0r_over2);
    logmax_den_im0 = _mm_adds_epi16(D,xmm2); // = |y1r/2 - rho*/4| + |y1i/2 + rho/4| - y0r/2

    xmm2 = _mm_subs_epi16(G,y0r_over2);
    xmm2 = _mm_adds_epi16(xmm2,H); // = |y1r/2 + rho/4| + |y1i/2 + rho*/4| - y0r/2

    logmax_den_im0 = _mm_max_epi16(logmax_den_im0,xmm2); // max, denominator done

    // LLR of first bit [L1(1), L1(2), L1(3), L1(4)]
    y0r = _mm_adds_epi16(y0r,logmax_num_re0);
    y0r = _mm_subs_epi16(y0r,logmax_den_re0);

    // LLR of second bit [L2(1), L2(2), L2(3), L2(4)]
    y0i = _mm_adds_epi16(y0i,logmax_num_im0);
    y0i = _mm_subs_epi16(y0i,logmax_den_im0);

    _mm_storeu_si128(&stream0_128i_out[i],_mm_unpacklo_epi16(y0r,y0i)); // = [L1(1), L2(1), L1(2), L2(2)]

    if (i<((length>>1) - 1)) // false if only 2 REs remain
      _mm_storeu_si128(&stream0_128i_out[i+1],_mm_unpackhi_epi16(y0r,y0i));

#elif defined(__x86_64__)

#endif
  }

#if defined(__x86_64__) || defined(__i386__)
  _mm_empty();
  _m_empty();
#endif
}

int dlsch_qpsk_16qam_llr(LTE_DL_FRAME_PARMS *frame_parms,
                         int32_t **rxdataF_comp,
                         int32_t **rxdataF_comp_i,
                         int32_t **dl_ch_mag_i, //|h_1|^2*(2/sqrt{10})
                         int32_t **rho_i,
                         int16_t *dlsch_llr,
                         uint8_t symbol,
                         uint8_t first_symbol_flag,
                         uint16_t nb_rb,
                         uint16_t pbch_pss_sss_adjust,
                         int16_t **llr16p)
{

  int16_t *rxF=(int16_t*)&rxdataF_comp[0][(symbol*frame_parms->N_RB_DL*12)];
  int16_t *rxF_i=(int16_t*)&rxdataF_comp_i[0][(symbol*frame_parms->N_RB_DL*12)];
  int16_t *ch_mag_i = (int16_t*)&dl_ch_mag_i[0][(symbol*frame_parms->N_RB_DL*12)];
  int16_t *rho=(int16_t*)&rho_i[0][(symbol*frame_parms->N_RB_DL*12)];
  int16_t *llr16;
  int len;
  uint8_t symbol_mod = (symbol >= (7-frame_parms->Ncp))? (symbol-(7-frame_parms->Ncp)) : symbol;

  if (first_symbol_flag == 1) {
    llr16 = (int16_t*)dlsch_llr;
  } else {
    llr16 = (int16_t*)(*llr16p);
  }

  if (!llr16) {
    msg("dlsch_qpsk_qpsk_llr: llr is null, symbol %d\n",symbol);
    return -1;
  }

  if ((symbol_mod==0) || (symbol_mod==(4-frame_parms->Ncp))) {
    // if symbol has pilots
    if (frame_parms->mode1_flag==0)
      // in 2 antenna ports we have 8 REs per symbol per RB
      len = (nb_rb*8) - (2*pbch_pss_sss_adjust/3);
    else
      // for 1 antenna port we have 10 REs per symbol per RB
      len = (nb_rb*10) - (5*pbch_pss_sss_adjust/6);
  } else {
    // symbol has no pilots
    len = (nb_rb*12) - pbch_pss_sss_adjust;
  }

  qpsk_qam16((short *)rxF,
             (short *)rxF_i,
             (short *)ch_mag_i,
             (short *)llr16,
             (short *)rho,
             len);

  llr16 += (len<<1);
  *llr16p = (short *)llr16;

  return(0);
}

/*
#if defined(__x86_64__) || defined(__i386__)
__m128i ONE_OVER_SQRT_2 __attribute__((aligned(16)));
__m128i ONE_OVER_SQRT_10 __attribute__((aligned(16)));
__m128i THREE_OVER_SQRT_10 __attribute__((aligned(16)));
__m128i ONE_OVER_SQRT_10_Q15 __attribute__((aligned(16)));
__m128i SQRT_10_OVER_FOUR __attribute__((aligned(16)));
__m128i ch_mag_int;
#endif
*/
void qpsk_qam16(int16_t *stream0_in,
                int16_t *stream1_in,
                int16_t *ch_mag_i,
                int16_t *stream0_out,
                int16_t *rho01,
                int32_t length
		)
{
  /*
    This function computes the LLRs of stream 0 (s_0) in presence of the interfering stream 1 (s_1) assuming that both symbols are QPSK. It can be used for both MU-MIMO interference-aware receiver or for SU-MIMO receivers.

    Parameters:
    stream0_in = Matched filter output y0' = (h0*g0)*y0
    stream1_in = Matched filter output y1' = (h0*g1)*y0
    stream0_out = LLRs
    rho01 = Correlation between the two effective channels \rho_{10} = (h1*g1)*(h0*g0)
    length = number of resource elements
  */

#if defined(__x86_64__) || defined(__i386__)
  __m128i *rho01_128i = (__m128i *)rho01;
  __m128i *stream0_128i_in = (__m128i *)stream0_in;
  __m128i *stream1_128i_in = (__m128i *)stream1_in;
  __m128i *stream0_128i_out = (__m128i *)stream0_out;
  __m128i *ch_mag_128i_i    = (__m128i *)ch_mag_i;
  __m128i ONE_OVER_SQRT_2 = _mm_set1_epi16(23170); // round(1/sqrt(2)*2^15)
  __m128i ONE_OVER_SQRT_10_Q15 = _mm_set1_epi16(10362); // round(1/sqrt(10)*2^15)
  __m128i THREE_OVER_SQRT_10 = _mm_set1_epi16(31086); // round(3/sqrt(10)*2^15)
  __m128i SQRT_10_OVER_FOUR = _mm_set1_epi16(25905); // round(sqrt(10)/4*2^15)
  __m128i ch_mag_int __attribute__((aligned(16)));
#elif defined(__arm__)
  int16x8_t *rho01_128i = (int16x8_t *)rho01;
  int16x8_t *stream0_128i_in = (int16x8_t *)stream0_in;
  int16x8_t *stream1_128i_in = (int16x8_t *)stream1_in;
  int16x8_t *stream0_128i_out = (int16x8_t *)stream0_out;
  int16x8_t *ch_mag_128i_i    = (int16x8_t *)ch_mag_i;
  int16x8_t ONE_OVER_SQRT_2 = vdupq_n_s16(23170); // round(1/sqrt(2)*2^15)
  int16x8_t ONE_OVER_SQRT_10_Q15 = vdupq_n_s16(10362); // round(1/sqrt(10)*2^15)
  int16x8_t THREE_OVER_SQRT_10 = vdupq_n_s16(31086); // round(3/sqrt(10)*2^15)
  int16x8_t SQRT_10_OVER_FOUR = vdupq_n_s16(25905); // round(sqrt(10)/4*2^15)
  int16x8_t ch_mag_int __attribute__((aligned(16)));
#endif

#ifdef DEBUG_LLR
  print_shorts2("rho01_128i:\n",rho01_128i);
#endif

  int i;


  for (i=0; i<length>>2; i+=2) {
    // in each iteration, we take 8 complex samples

#if defined(__x86_64__) || defined(__i386__)

    xmm0 = rho01_128i[i]; // 4 symbols
    xmm1 = rho01_128i[i+1];

    // put (rho_r + rho_i)/2sqrt2 in rho_rpi
    // put (rho_r - rho_i)/2sqrt2 in rho_rmi
    xmm0 = _mm_shufflelo_epi16(xmm0,0xd8); //_MM_SHUFFLE(0,2,1,3));
    xmm0 = _mm_shufflehi_epi16(xmm0,0xd8); //_MM_SHUFFLE(0,2,1,3));
    xmm0 = _mm_shuffle_epi32(xmm0,0xd8); //_MM_SHUFFLE(0,2,1,3));
    xmm1 = _mm_shufflelo_epi16(xmm1,0xd8); //_MM_SHUFFLE(0,2,1,3));
    xmm1 = _mm_shufflehi_epi16(xmm1,0xd8); //_MM_SHUFFLE(0,2,1,3));
    xmm1 = _mm_shuffle_epi32(xmm1,0xd8); //_MM_SHUFFLE(0,2,1,3));
    //xmm0 = [Re(0,1) Re(2,3) Im(0,1) Im(2,3)]
    //xmm1 = [Re(4,5) Re(6,7) Im(4,5) Im(6,7)]
    xmm2 = _mm_unpacklo_epi64(xmm0,xmm1); // Re(rho)
    xmm3 = _mm_unpackhi_epi64(xmm0,xmm1); // Im(rho)
    rho_rpi = _mm_adds_epi16(xmm2,xmm3); // rho = Re(rho) + Im(rho)
    rho_rmi = _mm_subs_epi16(xmm2,xmm3); // rho* = Re(rho) - Im(rho)

    // divide by sqrt(2)
    rho_rpi = _mm_mulhi_epi16(rho_rpi, ONE_OVER_SQRT_2);
    rho_rmi = _mm_mulhi_epi16(rho_rmi, ONE_OVER_SQRT_2);
    rho_rpi = _mm_slli_epi16(rho_rpi,1);
    rho_rmi = _mm_slli_epi16(rho_rmi,1);

    // Compute LLR for first bit of stream 0

    // Compute real and imaginary parts of MF output for stream 0
    xmm0 = stream0_128i_in[i];
    xmm1 = stream0_128i_in[i+1];

    xmm0 = _mm_shufflelo_epi16(xmm0,0xd8); //_MM_SHUFFLE(0,2,1,3));
    xmm0 = _mm_shufflehi_epi16(xmm0,0xd8); //_MM_SHUFFLE(0,2,1,3));
    xmm0 = _mm_shuffle_epi32(xmm0,0xd8); //_MM_SHUFFLE(0,2,1,3));
    xmm1 = _mm_shufflelo_epi16(xmm1,0xd8); //_MM_SHUFFLE(0,2,1,3));
    xmm1 = _mm_shufflehi_epi16(xmm1,0xd8); //_MM_SHUFFLE(0,2,1,3));
    xmm1 = _mm_shuffle_epi32(xmm1,0xd8); //_MM_SHUFFLE(0,2,1,3));
    //xmm0 = [Re(0,1) Re(2,3) Im(0,1) Im(2,3)]
    //xmm1 = [Re(4,5) Re(6,7) Im(4,5) Im(6,7)]
    y0r = _mm_unpacklo_epi64(xmm0,xmm1); // = [y0r(1),y0r(2),y0r(3),y0r(4)]
    y0i = _mm_unpackhi_epi64(xmm0,xmm1);

    // divide by sqrt(2)
    y0r_over2 = _mm_mulhi_epi16(y0r, ONE_OVER_SQRT_2);
    y0i_over2 = _mm_mulhi_epi16(y0i, ONE_OVER_SQRT_2);
    y0r_over2  = _mm_slli_epi16(y0r,1);
    y0i_over2  = _mm_slli_epi16(y0i,1);

    y0_p_1_1 = _mm_adds_epi16(y0r_over2, y0i_over2);
    y0_m_1_1 = _mm_subs_epi16(y0r_over2, y0i_over2);

    // Compute real and imaginary parts of MF output for stream 1
    xmm0 = stream1_128i_in[i];
    xmm1 = stream1_128i_in[i+1];

    xmm0 = _mm_shufflelo_epi16(xmm0,0xd8); //_MM_SHUFFLE(0,2,1,3));
    xmm0 = _mm_shufflehi_epi16(xmm0,0xd8); //_MM_SHUFFLE(0,2,1,3));
    xmm0 = _mm_shuffle_epi32(xmm0,0xd8); //_MM_SHUFFLE(0,2,1,3));
    xmm1 = _mm_shufflelo_epi16(xmm1,0xd8); //_MM_SHUFFLE(0,2,1,3));
    xmm1 = _mm_shufflehi_epi16(xmm1,0xd8); //_MM_SHUFFLE(0,2,1,3));
    xmm1 = _mm_shuffle_epi32(xmm1,0xd8); //_MM_SHUFFLE(0,2,1,3));
    //xmm0 = [Re(0,1) Re(2,3) Im(0,1) Im(2,3)]
    //xmm1 = [Re(4,5) Re(6,7) Im(4,5) Im(6,7)]
    y1r = _mm_unpacklo_epi64(xmm0,xmm1); //[y1r(1),y1r(2),y1r(3),y1r(4)]
    y1i = _mm_unpackhi_epi64(xmm0,xmm1); //[y1i(1),y1i(2),y1i(3),y1i(4)]

    xmm0 = _mm_setzero_si128(); // ZERO

    // compute psi
    xmm3 = _mm_subs_epi16(y1r,rho_rpi);
    psi_r_p1_p1 = _mm_abs_epi16(xmm3);
    xmm3 = _mm_subs_epi16(y1i,rho_rmi);
    psi_i_p1_p1 = _mm_abs_epi16(xmm3);
    xmm3 = _mm_subs_epi16(y1r,rho_rmi);
    psi_r_p1_m1 = _mm_abs_epi16(xmm3);
    xmm3 = _mm_adds_epi16(y1i,rho_rpi);
    psi_i_p1_m1 = _mm_abs_epi16(xmm3);
    xmm3 = _mm_adds_epi16(y1r,rho_rmi);
    psi_r_m1_p1 = _mm_abs_epi16(xmm3);
    xmm3 = _mm_subs_epi16(y1i,rho_rpi);
    psi_i_m1_p1 = _mm_abs_epi16(xmm3);
    xmm3 = _mm_adds_epi16(y1r,rho_rpi);
    psi_r_m1_m1 = _mm_abs_epi16(xmm3);
    xmm3 = _mm_adds_epi16(y1i,rho_rmi);
    psi_i_m1_m1 = _mm_abs_epi16(xmm3);

    // Rearrange interfering channel magnitudes
    xmm2 = ch_mag_128i_i[i];
    xmm3 = ch_mag_128i_i[i+1];

    xmm2 = _mm_shufflelo_epi16(xmm2,0xd8); //_MM_SHUFFLE(0,2,1,3));
    xmm2 = _mm_shufflehi_epi16(xmm2,0xd8); //_MM_SHUFFLE(0,2,1,3));
    xmm2 = _mm_shuffle_epi32(xmm2,0xd8); //_MM_SHUFFLE(0,2,1,3));
    xmm3 = _mm_shufflelo_epi16(xmm3,0xd8); //_MM_SHUFFLE(0,2,1,3));
    xmm3 = _mm_shufflehi_epi16(xmm3,0xd8); //_MM_SHUFFLE(0,2,1,3));
    xmm3 = _mm_shuffle_epi32(xmm3,0xd8); //_MM_SHUFFLE(0,2,1,3));

    ch_mag_int = _mm_unpacklo_epi64(xmm2,xmm3);

    // calculate optimal interference amplitudes
    interference_abs_epi16(psi_r_p1_p1 , ch_mag_int, a_r_p1_p1 , ONE_OVER_SQRT_10_Q15, THREE_OVER_SQRT_10);
    interference_abs_epi16(psi_i_p1_p1 , ch_mag_int, a_i_p1_p1 , ONE_OVER_SQRT_10_Q15, THREE_OVER_SQRT_10);
    interference_abs_epi16(psi_r_p1_m1 , ch_mag_int, a_r_p1_m1 , ONE_OVER_SQRT_10_Q15, THREE_OVER_SQRT_10);
    interference_abs_epi16(psi_i_p1_m1 , ch_mag_int, a_i_p1_m1 , ONE_OVER_SQRT_10_Q15, THREE_OVER_SQRT_10);
    interference_abs_epi16(psi_r_m1_p1 , ch_mag_int, a_r_m1_p1 , ONE_OVER_SQRT_10_Q15, THREE_OVER_SQRT_10);
    interference_abs_epi16(psi_i_m1_p1 , ch_mag_int, a_i_m1_p1 , ONE_OVER_SQRT_10_Q15, THREE_OVER_SQRT_10);
    interference_abs_epi16(psi_r_m1_m1 , ch_mag_int, a_r_m1_m1 , ONE_OVER_SQRT_10_Q15, THREE_OVER_SQRT_10);
    interference_abs_epi16(psi_i_m1_m1 , ch_mag_int, a_i_m1_m1 , ONE_OVER_SQRT_10_Q15, THREE_OVER_SQRT_10);

    // prodsum
    prodsum_psi_a_epi16(psi_r_p1_p1, a_r_p1_p1, psi_i_p1_p1, a_i_p1_p1, psi_a_p1_p1);
    prodsum_psi_a_epi16(psi_r_p1_m1, a_r_p1_m1, psi_i_p1_m1, a_i_p1_m1, psi_a_p1_m1);
    prodsum_psi_a_epi16(psi_r_m1_p1, a_r_m1_p1, psi_i_m1_p1, a_i_m1_p1, psi_a_m1_p1);
    prodsum_psi_a_epi16(psi_r_m1_m1, a_r_m1_m1, psi_i_m1_m1, a_i_m1_m1, psi_a_m1_m1);

    // squares
    square_a_epi16(a_r_p1_p1, a_i_p1_p1, ch_mag_int, SQRT_10_OVER_FOUR, a_sq_p1_p1);
    square_a_epi16(a_r_p1_m1, a_i_p1_m1, ch_mag_int, SQRT_10_OVER_FOUR, a_sq_p1_m1);
    square_a_epi16(a_r_m1_p1, a_i_m1_p1, ch_mag_int, SQRT_10_OVER_FOUR, a_sq_m1_p1);
    square_a_epi16(a_r_m1_m1, a_i_m1_m1, ch_mag_int, SQRT_10_OVER_FOUR, a_sq_m1_m1);

    // Computing Metrics
    xmm0 = _mm_subs_epi16(psi_a_p1_p1, a_sq_p1_p1);
    bit_met_p1_p1 = _mm_adds_epi16(xmm0, y0_p_1_1);

    xmm0 = _mm_subs_epi16(psi_a_p1_m1, a_sq_p1_m1);
    bit_met_p1_m1 = _mm_adds_epi16(xmm0, y0_m_1_1);

    xmm0 = _mm_subs_epi16(psi_a_m1_p1, a_sq_m1_p1);
    bit_met_m1_p1 = _mm_subs_epi16(xmm0, y0_m_1_1);

    xmm0 = _mm_subs_epi16(psi_a_m1_m1, a_sq_m1_m1);
    bit_met_m1_m1 = _mm_subs_epi16(xmm0, y0_p_1_1);

    // MSB
    logmax_num_re0 = _mm_max_epi16(bit_met_p1_p1,bit_met_p1_m1); // bit=0
    logmax_den_re0 = _mm_max_epi16(bit_met_m1_p1,bit_met_m1_m1); // bit=1

    y0r = _mm_subs_epi16(logmax_num_re0,logmax_den_re0);

    // LSB
    logmax_num_im0 = _mm_max_epi16(bit_met_p1_p1,bit_met_m1_p1); // bit=0
    logmax_den_im0 = _mm_max_epi16(bit_met_p1_m1,bit_met_m1_m1); // bit=1

    y0i = _mm_subs_epi16(logmax_num_im0,logmax_den_im0);

    stream0_128i_out[i] = _mm_unpacklo_epi16(y0r,y0i); // = [L1(1), L2(1), L1(2), L2(2)]

    if (i<((length>>1) - 1)) // false if only 2 REs remain
      stream0_128i_out[i+1] = _mm_unpackhi_epi16(y0r,y0i);

#elif defined(__arm__)

#endif
  }

#if defined(__x86_64__) || defined(__i386__)
  _mm_empty();
  _m_empty();
#endif
}

int dlsch_qpsk_64qam_llr(LTE_DL_FRAME_PARMS *frame_parms,
                         int32_t **rxdataF_comp,
                         int32_t **rxdataF_comp_i,
                         int32_t **dl_ch_mag_i, //|h_1|^2*(2/sqrt{10})
                         int32_t **rho_i,
                         int16_t *dlsch_llr,
                         uint8_t symbol,
                         uint8_t first_symbol_flag,
                         uint16_t nb_rb,
                         uint16_t pbch_pss_sss_adjust,
                         int16_t **llr16p)
{

  int16_t *rxF=(int16_t*)&rxdataF_comp[0][(symbol*frame_parms->N_RB_DL*12)];
  int16_t *rxF_i=(int16_t*)&rxdataF_comp_i[0][(symbol*frame_parms->N_RB_DL*12)];
  int16_t *ch_mag_i = (int16_t*)&dl_ch_mag_i[0][(symbol*frame_parms->N_RB_DL*12)];
  int16_t *rho=(int16_t*)&rho_i[0][(symbol*frame_parms->N_RB_DL*12)];
  int16_t *llr16;
  int len;
  uint8_t symbol_mod = (symbol >= (7-frame_parms->Ncp))? (symbol-(7-frame_parms->Ncp)) : symbol;

  if (first_symbol_flag == 1) {
    llr16 = (int16_t*)dlsch_llr;
  } else {
    llr16 = (int16_t*)(*llr16p);
  }

  if (!llr16) {
    msg("dlsch_qpsk_qam64_llr: llr is null, symbol %d\n",symbol);
    return -1;
  }

  if ((symbol_mod==0) || (symbol_mod==(4-frame_parms->Ncp))) {
    // if symbol has pilots
    if (frame_parms->mode1_flag==0)
      // in 2 antenna ports we have 8 REs per symbol per RB
      len = (nb_rb*8) - (2*pbch_pss_sss_adjust/3);
    else
      // for 1 antenna port we have 10 REs per symbol per RB
      len = (nb_rb*10) - (5*pbch_pss_sss_adjust/6);
  } else {
    // symbol has no pilots
    len = (nb_rb*12) - pbch_pss_sss_adjust;
  }

  qpsk_qam64((short *)rxF,
             (short *)rxF_i,
             (short *)ch_mag_i,
             (short *)llr16,
             (short *)rho,
             len);

  llr16 += (len<<1);
  *llr16p = (short *)llr16;

  return(0);
}
/*
__m128i ONE_OVER_SQRT_2_42 __attribute__((aligned(16)));
__m128i THREE_OVER_SQRT_2_42 __attribute__((aligned(16)));
__m128i FIVE_OVER_SQRT_2_42 __attribute__((aligned(16)));
__m128i SEVEN_OVER_SQRT_2_42 __attribute__((aligned(16)));

__m128i ch_mag_int_with_sigma2 __attribute__((aligned(16)));
__m128i two_ch_mag_int_with_sigma2 __attribute__((aligned(16)));
__m128i three_ch_mag_int_with_sigma2 __attribute__((aligned(16)));
__m128i SQRT_42_OVER_FOUR __attribute__((aligned(16)));
*/
void qpsk_qam64(short *stream0_in,
                short *stream1_in,
                short *ch_mag_i,
                short *stream0_out,
                short *rho01,
                int length
		)
{

  /*
    This function computes the LLRs of stream 0 (s_0) in presence of the interfering stream 1 (s_1) assuming that both symbols are QPSK. It can be used for both MU-MIMO interference-aware receiver or for SU-MIMO receivers.

    Parameters:
    stream0_in = Matched filter output y0' = (h0*g0)*y0
    stream1_in = Matched filter output y1' = (h0*g1)*y0
    stream0_out = LLRs
    rho01 = Correlation between the two effective channels \rho_{10} = (h1*g1)*(h0*g0)
    length = number of resource elements
  */

#if defined(__x86_64__) || defined(__i386__)
  __m128i *rho01_128i = (__m128i *)rho01;
  __m128i *stream0_128i_in = (__m128i *)stream0_in;
  __m128i *stream1_128i_in = (__m128i *)stream1_in;
  __m128i *stream0_128i_out = (__m128i *)stream0_out;
  __m128i *ch_mag_128i_i    = (__m128i *)ch_mag_i;
  __m128i ONE_OVER_SQRT_2 = _mm_set1_epi16(23170); // round(1/sqrt(2)*2^15)
  __m128i ONE_OVER_SQRT_2_42 = _mm_set1_epi16(3575); // round(1/sqrt(2*42)*2^15)
  __m128i THREE_OVER_SQRT_2_42 = _mm_set1_epi16(10726); // round(3/sqrt(2*42)*2^15)
  __m128i FIVE_OVER_SQRT_2_42 = _mm_set1_epi16(17876); // round(5/sqrt(2*42)*2^15)
  __m128i SEVEN_OVER_SQRT_2_42 = _mm_set1_epi16(25027); // round(7/sqrt(2*42)*2^15)
  __m128i SQRT_42_OVER_FOUR = _mm_set1_epi16(13272); // round(sqrt(42)/4*2^13), Q3.1
  __m128i ch_mag_int;
  __m128i ch_mag_int_with_sigma2;
  __m128i two_ch_mag_int_with_sigma2;
  __m128i three_ch_mag_int_with_sigma2;
#elif defined(__arm__)

#endif

#ifdef DEBUG_LLR
  print_shorts2("rho01_128i:\n",rho01_128i);
#endif

  int i;


  for (i=0; i<length>>2; i+=2) {
    // in each iteration, we take 8 complex samples

#if defined(__x86_64__) || defined(__i386__)

    xmm0 = rho01_128i[i]; // 4 symbols
    xmm1 = rho01_128i[i+1];

    // put (rho_r + rho_i)/sqrt2 in rho_rpi
    // put (rho_r - rho_i)/sqrt2 in rho_rmi
    xmm0 = _mm_shufflelo_epi16(xmm0,0xd8); //_MM_SHUFFLE(0,2,1,3));
    xmm0 = _mm_shufflehi_epi16(xmm0,0xd8); //_MM_SHUFFLE(0,2,1,3));
    xmm0 = _mm_shuffle_epi32(xmm0,0xd8); //_MM_SHUFFLE(0,2,1,3));
    xmm1 = _mm_shufflelo_epi16(xmm1,0xd8); //_MM_SHUFFLE(0,2,1,3));
    xmm1 = _mm_shufflehi_epi16(xmm1,0xd8); //_MM_SHUFFLE(0,2,1,3));
    xmm1 = _mm_shuffle_epi32(xmm1,0xd8); //_MM_SHUFFLE(0,2,1,3));
    //xmm0 = [Re(0,1) Re(2,3) Im(0,1) Im(2,3)]
    //xmm1 = [Re(4,5) Re(6,7) Im(4,5) Im(6,7)]
    xmm2 = _mm_unpacklo_epi64(xmm0,xmm1); // Re(rho)
    xmm3 = _mm_unpackhi_epi64(xmm0,xmm1); // Im(rho)
    rho_rpi = _mm_adds_epi16(xmm2,xmm3); // rho = Re(rho) + Im(rho)
    rho_rmi = _mm_subs_epi16(xmm2,xmm3); // rho* = Re(rho) - Im(rho)

    // divide by sqrt(2)
    rho_rpi = _mm_mulhi_epi16(rho_rpi, ONE_OVER_SQRT_2);
    rho_rmi = _mm_mulhi_epi16(rho_rmi, ONE_OVER_SQRT_2);
    rho_rpi = _mm_slli_epi16(rho_rpi,1);
    rho_rmi = _mm_slli_epi16(rho_rmi,1);

    // Compute LLR for first bit of stream 0

    // Compute real and imaginary parts of MF output for stream 0
    xmm0 = stream0_128i_in[i];
    xmm1 = stream0_128i_in[i+1];

    xmm0 = _mm_shufflelo_epi16(xmm0,0xd8); //_MM_SHUFFLE(0,2,1,3));
    xmm0 = _mm_shufflehi_epi16(xmm0,0xd8); //_MM_SHUFFLE(0,2,1,3));
    xmm0 = _mm_shuffle_epi32(xmm0,0xd8); //_MM_SHUFFLE(0,2,1,3));
    xmm1 = _mm_shufflelo_epi16(xmm1,0xd8); //_MM_SHUFFLE(0,2,1,3));
    xmm1 = _mm_shufflehi_epi16(xmm1,0xd8); //_MM_SHUFFLE(0,2,1,3));
    xmm1 = _mm_shuffle_epi32(xmm1,0xd8); //_MM_SHUFFLE(0,2,1,3));
    //xmm0 = [Re(0,1) Re(2,3) Im(0,1) Im(2,3)]
    //xmm1 = [Re(4,5) Re(6,7) Im(4,5) Im(6,7)]
    y0r = _mm_unpacklo_epi64(xmm0,xmm1); // = [y0r(1),y0r(2),y0r(3),y0r(4)]
    y0i = _mm_unpackhi_epi64(xmm0,xmm1);

    // divide by sqrt(2)
    y0r_over2 = _mm_mulhi_epi16(y0r, ONE_OVER_SQRT_2);
    y0i_over2 = _mm_mulhi_epi16(y0i, ONE_OVER_SQRT_2);
    y0r_over2  = _mm_slli_epi16(y0r,1);
    y0i_over2  = _mm_slli_epi16(y0i,1);

    y0_p_1_1 = _mm_adds_epi16(y0r_over2, y0i_over2);
    y0_m_1_1 = _mm_subs_epi16(y0r_over2, y0i_over2);

    // Compute real and imaginary parts of MF output for stream 1
    xmm0 = stream1_128i_in[i];
    xmm1 = stream1_128i_in[i+1];

    xmm0 = _mm_shufflelo_epi16(xmm0,0xd8); //_MM_SHUFFLE(0,2,1,3));
    xmm0 = _mm_shufflehi_epi16(xmm0,0xd8); //_MM_SHUFFLE(0,2,1,3));
    xmm0 = _mm_shuffle_epi32(xmm0,0xd8); //_MM_SHUFFLE(0,2,1,3));
    xmm1 = _mm_shufflelo_epi16(xmm1,0xd8); //_MM_SHUFFLE(0,2,1,3));
    xmm1 = _mm_shufflehi_epi16(xmm1,0xd8); //_MM_SHUFFLE(0,2,1,3));
    xmm1 = _mm_shuffle_epi32(xmm1,0xd8); //_MM_SHUFFLE(0,2,1,3));
    //xmm0 = [Re(0,1) Re(2,3) Im(0,1) Im(2,3)]
    //xmm1 = [Re(4,5) Re(6,7) Im(4,5) Im(6,7)]
    y1r = _mm_unpacklo_epi64(xmm0,xmm1); //[y1r(1),y1r(2),y1r(3),y1r(4)]
    y1i = _mm_unpackhi_epi64(xmm0,xmm1); //[y1i(1),y1i(2),y1i(3),y1i(4)]

    xmm0 = _mm_setzero_si128(); // ZERO

    // compute psi
    xmm3 = _mm_subs_epi16(y1r,rho_rpi);
    psi_r_p1_p1 = _mm_abs_epi16(xmm3);
    xmm3 = _mm_subs_epi16(y1i,rho_rmi);
    psi_i_p1_p1 = _mm_abs_epi16(xmm3);
    xmm3 = _mm_subs_epi16(y1r,rho_rmi);
    psi_r_p1_m1 = _mm_abs_epi16(xmm3);
    xmm3 = _mm_adds_epi16(y1i,rho_rpi);
    psi_i_p1_m1 = _mm_abs_epi16(xmm3);
    xmm3 = _mm_adds_epi16(y1r,rho_rmi);
    psi_r_m1_p1 = _mm_abs_epi16(xmm3);
    xmm3 = _mm_subs_epi16(y1i,rho_rpi);
    psi_i_m1_p1 = _mm_abs_epi16(xmm3);
    xmm3 = _mm_adds_epi16(y1r,rho_rpi);
    psi_r_m1_m1 = _mm_abs_epi16(xmm3);
    xmm3 = _mm_adds_epi16(y1i,rho_rmi);
    psi_i_m1_m1 = _mm_abs_epi16(xmm3);

    // Rearrange interfering channel magnitudes
    xmm2 = ch_mag_128i_i[i];
    xmm3 = ch_mag_128i_i[i+1];

    xmm2 = _mm_shufflelo_epi16(xmm2,0xd8); //_MM_SHUFFLE(0,2,1,3));
    xmm2 = _mm_shufflehi_epi16(xmm2,0xd8); //_MM_SHUFFLE(0,2,1,3));
    xmm2 = _mm_shuffle_epi32(xmm2,0xd8); //_MM_SHUFFLE(0,2,1,3));
    xmm3 = _mm_shufflelo_epi16(xmm3,0xd8); //_MM_SHUFFLE(0,2,1,3));
    xmm3 = _mm_shufflehi_epi16(xmm3,0xd8); //_MM_SHUFFLE(0,2,1,3));
    xmm3 = _mm_shuffle_epi32(xmm3,0xd8); //_MM_SHUFFLE(0,2,1,3));

    ch_mag_int = _mm_unpacklo_epi64(xmm2,xmm3);
    ch_mag_int_with_sigma2       = _mm_srai_epi16(ch_mag_int, 1); // *2
    two_ch_mag_int_with_sigma2   = ch_mag_int; // *4
    three_ch_mag_int_with_sigma2 = _mm_adds_epi16(ch_mag_int_with_sigma2, two_ch_mag_int_with_sigma2); // *6

    interference_abs_64qam_epi16(psi_r_p1_p1, ch_mag_int_with_sigma2, two_ch_mag_int_with_sigma2, three_ch_mag_int_with_sigma2, a_r_p1_p1, ONE_OVER_SQRT_2_42, THREE_OVER_SQRT_2_42, FIVE_OVER_SQRT_2_42,
                                 SEVEN_OVER_SQRT_2_42);
    interference_abs_64qam_epi16(psi_i_p1_p1, ch_mag_int_with_sigma2, two_ch_mag_int_with_sigma2, three_ch_mag_int_with_sigma2, a_i_p1_p1, ONE_OVER_SQRT_2_42, THREE_OVER_SQRT_2_42, FIVE_OVER_SQRT_2_42,
                                 SEVEN_OVER_SQRT_2_42);
    interference_abs_64qam_epi16(psi_r_p1_m1, ch_mag_int_with_sigma2, two_ch_mag_int_with_sigma2, three_ch_mag_int_with_sigma2, a_r_p1_m1, ONE_OVER_SQRT_2_42, THREE_OVER_SQRT_2_42, FIVE_OVER_SQRT_2_42,
                                 SEVEN_OVER_SQRT_2_42);
    interference_abs_64qam_epi16(psi_i_p1_m1, ch_mag_int_with_sigma2, two_ch_mag_int_with_sigma2, three_ch_mag_int_with_sigma2, a_i_p1_m1, ONE_OVER_SQRT_2_42, THREE_OVER_SQRT_2_42, FIVE_OVER_SQRT_2_42,
                                 SEVEN_OVER_SQRT_2_42);
    interference_abs_64qam_epi16(psi_r_m1_p1, ch_mag_int_with_sigma2, two_ch_mag_int_with_sigma2, three_ch_mag_int_with_sigma2, a_r_m1_p1, ONE_OVER_SQRT_2_42, THREE_OVER_SQRT_2_42, FIVE_OVER_SQRT_2_42,
                                 SEVEN_OVER_SQRT_2_42);
    interference_abs_64qam_epi16(psi_i_m1_p1, ch_mag_int_with_sigma2, two_ch_mag_int_with_sigma2, three_ch_mag_int_with_sigma2, a_i_m1_p1, ONE_OVER_SQRT_2_42, THREE_OVER_SQRT_2_42, FIVE_OVER_SQRT_2_42,
                                 SEVEN_OVER_SQRT_2_42);
    interference_abs_64qam_epi16(psi_r_m1_m1, ch_mag_int_with_sigma2, two_ch_mag_int_with_sigma2, three_ch_mag_int_with_sigma2, a_r_m1_m1, ONE_OVER_SQRT_2_42, THREE_OVER_SQRT_2_42, FIVE_OVER_SQRT_2_42,
                                 SEVEN_OVER_SQRT_2_42);
    interference_abs_64qam_epi16(psi_i_m1_m1, ch_mag_int_with_sigma2, two_ch_mag_int_with_sigma2, three_ch_mag_int_with_sigma2, a_i_m1_m1, ONE_OVER_SQRT_2_42, THREE_OVER_SQRT_2_42, FIVE_OVER_SQRT_2_42,
                                 SEVEN_OVER_SQRT_2_42);

    // prodsum
    prodsum_psi_a_epi16(psi_r_p1_p1, a_r_p1_p1, psi_i_p1_p1, a_i_p1_p1, psi_a_p1_p1);
    prodsum_psi_a_epi16(psi_r_p1_m1, a_r_p1_m1, psi_i_p1_m1, a_i_p1_m1, psi_a_p1_m1);
    prodsum_psi_a_epi16(psi_r_m1_p1, a_r_m1_p1, psi_i_m1_p1, a_i_m1_p1, psi_a_m1_p1);
    prodsum_psi_a_epi16(psi_r_m1_m1, a_r_m1_m1, psi_i_m1_m1, a_i_m1_m1, psi_a_m1_m1);

    // Multiply by sqrt(2)
    psi_a_p1_p1 = _mm_mulhi_epi16(psi_a_p1_p1, ONE_OVER_SQRT_2);
    psi_a_p1_p1 = _mm_slli_epi16(psi_a_p1_p1, 2);
    psi_a_p1_m1 = _mm_mulhi_epi16(psi_a_p1_m1, ONE_OVER_SQRT_2);
    psi_a_p1_m1 = _mm_slli_epi16(psi_a_p1_m1, 2);
    psi_a_m1_p1 = _mm_mulhi_epi16(psi_a_m1_p1, ONE_OVER_SQRT_2);
    psi_a_m1_p1 = _mm_slli_epi16(psi_a_m1_p1, 2);
    psi_a_m1_m1 = _mm_mulhi_epi16(psi_a_m1_m1, ONE_OVER_SQRT_2);
    psi_a_m1_m1 = _mm_slli_epi16(psi_a_m1_m1, 2);

    square_a_64qam_epi16(a_r_p1_p1, a_i_p1_p1, ch_mag_int, SQRT_42_OVER_FOUR, a_sq_p1_p1);
    square_a_64qam_epi16(a_r_p1_m1, a_i_p1_m1, ch_mag_int, SQRT_42_OVER_FOUR, a_sq_p1_m1);
    square_a_64qam_epi16(a_r_m1_p1, a_i_m1_p1, ch_mag_int, SQRT_42_OVER_FOUR, a_sq_m1_p1);
    square_a_64qam_epi16(a_r_m1_m1, a_i_m1_m1, ch_mag_int, SQRT_42_OVER_FOUR, a_sq_m1_m1);

    // Computing Metrics
    xmm0 = _mm_subs_epi16(psi_a_p1_p1, a_sq_p1_p1);
    bit_met_p1_p1 = _mm_adds_epi16(xmm0, y0_p_1_1);

    xmm0 = _mm_subs_epi16(psi_a_p1_m1, a_sq_p1_m1);
    bit_met_p1_m1 = _mm_adds_epi16(xmm0, y0_m_1_1);

    xmm0 = _mm_subs_epi16(psi_a_m1_p1, a_sq_m1_p1);
    bit_met_m1_p1 = _mm_subs_epi16(xmm0, y0_m_1_1);

    xmm0 = _mm_subs_epi16(psi_a_m1_m1, a_sq_m1_m1);
    bit_met_m1_m1 = _mm_subs_epi16(xmm0, y0_p_1_1);

    // MSB
    logmax_num_re0 = _mm_max_epi16(bit_met_p1_p1,bit_met_p1_m1); // bit=0
    logmax_den_re0 = _mm_max_epi16(bit_met_m1_p1,bit_met_m1_m1); // bit=1

    y0r = _mm_subs_epi16(logmax_num_re0,logmax_den_re0);

    // LSB
    logmax_num_im0 = _mm_max_epi16(bit_met_p1_p1,bit_met_m1_p1); // bit=0
    logmax_den_im0 = _mm_max_epi16(bit_met_p1_m1,bit_met_m1_m1); // bit=1

    y0i = _mm_subs_epi16(logmax_num_im0,logmax_den_im0);

    stream0_128i_out[i] = _mm_unpacklo_epi16(y0r,y0i); // = [L1(1), L2(1), L1(2), L2(2)]

    if (i<((length>>1) - 1)) // false if only 2 REs remain
      stream0_128i_out[i+1] = _mm_unpackhi_epi16(y0r,y0i);

#elif defined(__arm__)

#endif
  }

#if defined(__x86_64__) || defined(__i386__)
  _mm_empty();
  _m_empty();
#endif
}


//----------------------------------------------------------------------------------------------
// 16-QAM
//----------------------------------------------------------------------------------------------

/*
__m128i ONE_OVER_TWO_SQRT_10 __attribute__((aligned(16)));
__m128i NINE_OVER_TWO_SQRT_10 __attribute__((aligned(16)));

__m128i  y0r_over_sqrt10 __attribute__ ((aligned(16)));
__m128i  y0i_over_sqrt10 __attribute__ ((aligned(16)));
__m128i  y0r_three_over_sqrt10 __attribute__ ((aligned(16)));
__m128i  y0i_three_over_sqrt10 __attribute__ ((aligned(16)));

__m128i ch_mag_des __attribute__((aligned(16)));
__m128i ch_mag_over_10 __attribute__ ((aligned(16)));
__m128i ch_mag_over_2 __attribute__ ((aligned(16)));
__m128i ch_mag_9_over_10 __attribute__ ((aligned(16)));
*/

void qam16_qpsk(short *stream0_in,
                short *stream1_in,
                short *ch_mag,
                short *stream0_out,
                short *rho01,
                int length
		)
{

  /*
    Author: Sebastian Wagner
    Date: 2012-06-04

    Input:
    stream0_in:  MF filter for 1st stream, i.e., y0=h0'*y
    stream!_in:  MF filter for 2nd stream, i.e., y1=h1'*y
    ch_mag:      2*h0/sqrt(00), [Re0 Im0 Re1 Im1] s.t. Im0=Re0, Im1=Re1, etc
    ch_mag_i:    2*h1/sqrt(00), [Re0 Im0 Re1 Im1] s.t. Im0=Re0, Im1=Re1, etc
    rho01:       Channel cross correlation, i.e., h1'*h0

    Output:
    stream0_out: output LLRs for 1st stream
  */

#if defined(__x86_64__) || defined(__i386__)
  __m128i *rho01_128i       = (__m128i *)rho01;
  __m128i *stream0_128i_in  = (__m128i *)stream0_in;
  __m128i *stream1_128i_in  = (__m128i *)stream1_in;
  __m128i *stream0_128i_out = (__m128i *)stream0_out;
  __m128i *ch_mag_128i      = (__m128i *)ch_mag;
  __m128i ONE_OVER_SQRT_2 = _mm_set1_epi16(23170); // round(1/sqrt(2)*2^15)
  __m128i ONE_OVER_SQRT_10 = _mm_set1_epi16(20724); // round(1/sqrt(10)*2^16)
  __m128i THREE_OVER_SQRT_10 = _mm_set1_epi16(31086); // round(3/sqrt(10)*2^15)
  __m128i SQRT_10_OVER_FOUR = _mm_set1_epi16(25905); // round(sqrt(10)/4*2^15)
  __m128i ONE_OVER_TWO_SQRT_10 = _mm_set1_epi16(10362); // round(1/2/sqrt(10)*2^16)
  __m128i NINE_OVER_TWO_SQRT_10 = _mm_set1_epi16(23315); // round(9/2/sqrt(10)*2^14)
  __m128i  y0r_over_sqrt10;
  __m128i  y0i_over_sqrt10;
  __m128i  y0r_three_over_sqrt10;
  __m128i  y0i_three_over_sqrt10;
  
  __m128i ch_mag_des;
  __m128i ch_mag_over_10;
  __m128i ch_mag_over_2;
  __m128i ch_mag_9_over_10;
#elif defined(__arm__)

#endif

  int i;


  for (i=0; i<length>>2; i+=2) {
    // In one iteration, we deal with 8 REs

#if defined(__x86_64__) || defined(__i386__)
    // Get rho
    xmm0 = rho01_128i[i];
    xmm1 = rho01_128i[i+1];
    xmm0 = _mm_shufflelo_epi16(xmm0,0xd8); //_MM_SHUFFLE(0,2,1,3));
    xmm0 = _mm_shufflehi_epi16(xmm0,0xd8); //_MM_SHUFFLE(0,2,1,3));
    xmm0 = _mm_shuffle_epi32(xmm0,0xd8); //_MM_SHUFFLE(0,2,1,3));
    xmm1 = _mm_shufflelo_epi16(xmm1,0xd8); //_MM_SHUFFLE(0,2,1,3));
    xmm1 = _mm_shufflehi_epi16(xmm1,0xd8); //_MM_SHUFFLE(0,2,1,3));
    xmm1 = _mm_shuffle_epi32(xmm1,0xd8); //_MM_SHUFFLE(0,2,1,3));
    //xmm0 = [Re(0,1) Re(2,3) Im(0,1) Im(2,3)]
    //xmm1 = [Re(4,5) Re(6,7) Im(4,5) Im(6,7)]
    xmm2 = _mm_unpacklo_epi64(xmm0,xmm1); // Re(rho)
    xmm3 = _mm_unpackhi_epi64(xmm0,xmm1); // Im(rho)
    rho_rpi = _mm_adds_epi16(xmm2,xmm3); // rho = Re(rho) + Im(rho)
    rho_rmi = _mm_subs_epi16(xmm2,xmm3); // rho* = Re(rho) - Im(rho)

    // Compute the different rhos
    rho_rpi_1_1 = _mm_mulhi_epi16(rho_rpi,ONE_OVER_SQRT_10);
    rho_rmi_1_1 = _mm_mulhi_epi16(rho_rmi,ONE_OVER_SQRT_10);
    rho_rpi_3_3 = _mm_mulhi_epi16(rho_rpi,THREE_OVER_SQRT_10);
    rho_rmi_3_3 = _mm_mulhi_epi16(rho_rmi,THREE_OVER_SQRT_10);
    rho_rpi_3_3 = _mm_slli_epi16(rho_rpi_3_3,1);
    rho_rmi_3_3 = _mm_slli_epi16(rho_rmi_3_3,1);

    xmm4 = _mm_mulhi_epi16(xmm2,ONE_OVER_SQRT_10); // Re(rho)
    xmm5 = _mm_mulhi_epi16(xmm3,THREE_OVER_SQRT_10); // Im(rho)
    xmm5 = _mm_slli_epi16(xmm5,1);

    rho_rpi_1_3 = _mm_adds_epi16(xmm4,xmm5);
    rho_rmi_1_3 = _mm_subs_epi16(xmm4,xmm5);

    xmm6 = _mm_mulhi_epi16(xmm2,THREE_OVER_SQRT_10); // Re(rho)
    xmm7 = _mm_mulhi_epi16(xmm3,ONE_OVER_SQRT_10); // Im(rho)
    xmm6 = _mm_slli_epi16(xmm6,1);

    rho_rpi_3_1 = _mm_adds_epi16(xmm6,xmm7);
    rho_rmi_3_1 = _mm_subs_epi16(xmm6,xmm7);

    // Rearrange interfering MF output
    xmm0 = stream1_128i_in[i];
    xmm1 = stream1_128i_in[i+1];
    xmm0 = _mm_shufflelo_epi16(xmm0,0xd8); //_MM_SHUFFLE(0,2,1,3));
    xmm0 = _mm_shufflehi_epi16(xmm0,0xd8); //_MM_SHUFFLE(0,2,1,3));
    xmm0 = _mm_shuffle_epi32(xmm0,0xd8); //_MM_SHUFFLE(0,2,1,3));
    xmm1 = _mm_shufflelo_epi16(xmm1,0xd8); //_MM_SHUFFLE(0,2,1,3));
    xmm1 = _mm_shufflehi_epi16(xmm1,0xd8); //_MM_SHUFFLE(0,2,1,3));
    xmm1 = _mm_shuffle_epi32(xmm1,0xd8); //_MM_SHUFFLE(0,2,1,3));
    //xmm0 = [Re(0,1) Re(2,3) Im(0,1) Im(2,3)]
    //xmm1 = [Re(4,5) Re(6,7) Im(4,5) Im(6,7)]
    y1r = _mm_unpacklo_epi64(xmm0,xmm1); //[y1r(1),y1r(2),y1r(3),y1r(4)]
    y1i = _mm_unpackhi_epi64(xmm0,xmm1); //[y1i(1),y1i(2),y1i(3),y1i(4)]

    xmm0 = _mm_setzero_si128(); // ZERO
    xmm2 = _mm_subs_epi16(rho_rpi_1_1,y1r); // = [Re(rho)+ Im(rho)]/sqrt(10) - y1r
    psi_r_p1_p1 = _mm_abs_epi16(xmm2); // = |[Re(rho)+ Im(rho)]/sqrt(10) - y1r|

    xmm2= _mm_subs_epi16(rho_rmi_1_1,y1r);
    psi_r_p1_m1 = _mm_abs_epi16(xmm2);
    xmm2= _mm_subs_epi16(rho_rmi_1_1,y1i);
    psi_i_p1_p1 = _mm_abs_epi16(xmm2);
    xmm2= _mm_subs_epi16(rho_rpi_1_3,y1r);
    psi_r_p1_p3 = _mm_abs_epi16(xmm2);
    xmm2= _mm_subs_epi16(rho_rmi_1_3,y1r);
    psi_r_p1_m3 = _mm_abs_epi16(xmm2);
    xmm2= _mm_subs_epi16(rho_rmi_3_1,y1i);
    psi_i_p1_p3 = _mm_abs_epi16(xmm2);
    xmm2= _mm_subs_epi16(rho_rpi_3_1,y1r);
    psi_r_p3_p1 = _mm_abs_epi16(xmm2);
    xmm2= _mm_subs_epi16(rho_rmi_3_1,y1r);
    psi_r_p3_m1 = _mm_abs_epi16(xmm2);
    xmm2= _mm_subs_epi16(rho_rmi_1_3,y1i);
    psi_i_p3_p1 = _mm_abs_epi16(xmm2);
    xmm2= _mm_subs_epi16(rho_rpi_3_3,y1r);
    psi_r_p3_p3 = _mm_abs_epi16(xmm2);
    xmm2= _mm_subs_epi16(rho_rmi_3_3,y1r);
    psi_r_p3_m3 = _mm_abs_epi16(xmm2);
    xmm2= _mm_subs_epi16(rho_rmi_3_3,y1i);
    psi_i_p3_p3 = _mm_abs_epi16(xmm2);
    xmm2= _mm_subs_epi16(rho_rpi_1_1,y1i);
    psi_i_m1_p1 = _mm_abs_epi16(xmm2);
    xmm2= _mm_subs_epi16(rho_rpi_3_1,y1i);
    psi_i_m1_p3 = _mm_abs_epi16(xmm2);
    xmm2= _mm_subs_epi16(rho_rpi_1_3,y1i);
    psi_i_m3_p1 = _mm_abs_epi16(xmm2);
    xmm2= _mm_subs_epi16(rho_rpi_3_3,y1i);
    psi_i_m3_p3 = _mm_abs_epi16(xmm2);
    xmm2= _mm_adds_epi16(rho_rpi_1_1,y1i);
    psi_i_p1_m1 = _mm_abs_epi16(xmm2);
    xmm2= _mm_adds_epi16(rho_rpi_3_1,y1i);
    psi_i_p1_m3 = _mm_abs_epi16(xmm2);
    xmm2= _mm_adds_epi16(rho_rpi_1_3,y1i);
    psi_i_p3_m1 = _mm_abs_epi16(xmm2);
    xmm2= _mm_adds_epi16(rho_rpi_3_3,y1i);
    psi_i_p3_m3 = _mm_abs_epi16(xmm2);
    xmm2= _mm_adds_epi16(rho_rpi_1_1,y1r);
    psi_r_m1_m1 = _mm_abs_epi16(xmm2);
    xmm2= _mm_adds_epi16(rho_rpi_1_3,y1r);
    psi_r_m1_m3 = _mm_abs_epi16(xmm2);
    xmm2= _mm_adds_epi16(rho_rpi_3_1,y1r);
    psi_r_m3_m1 = _mm_abs_epi16(xmm2);
    xmm2= _mm_adds_epi16(rho_rpi_3_3,y1r);
    psi_r_m3_m3 = _mm_abs_epi16(xmm2);
    xmm2= _mm_adds_epi16(y1r,rho_rmi_1_1);
    psi_r_m1_p1 = _mm_abs_epi16(xmm2);
    xmm2= _mm_adds_epi16(y1r,rho_rmi_1_3);
    psi_r_m1_p3 = _mm_abs_epi16(xmm2);
    xmm2= _mm_adds_epi16(y1i,rho_rmi_1_1);
    psi_i_m1_m1 = _mm_abs_epi16(xmm2);
    xmm2= _mm_adds_epi16(y1i,rho_rmi_3_1);
    psi_i_m1_m3 = _mm_abs_epi16(xmm2);
    xmm2= _mm_adds_epi16(y1r,rho_rmi_3_1);
    psi_r_m3_p1 = _mm_abs_epi16(xmm2);
    xmm2= _mm_adds_epi16(y1r,rho_rmi_3_3);
    psi_r_m3_p3 = _mm_abs_epi16(xmm2);
    xmm2= _mm_adds_epi16(y1i,rho_rmi_1_3);
    psi_i_m3_m1 = _mm_abs_epi16(xmm2);
    xmm2= _mm_adds_epi16(y1i,rho_rmi_3_3);
    psi_i_m3_m3 = _mm_abs_epi16(xmm2);

    // Rearrange desired MF output
    xmm0 = stream0_128i_in[i];
    xmm1 = stream0_128i_in[i+1];
    xmm0 = _mm_shufflelo_epi16(xmm0,0xd8); //_MM_SHUFFLE(0,2,1,3));
    xmm0 = _mm_shufflehi_epi16(xmm0,0xd8); //_MM_SHUFFLE(0,2,1,3));
    xmm0 = _mm_shuffle_epi32(xmm0,0xd8); //_MM_SHUFFLE(0,2,1,3));
    xmm1 = _mm_shufflelo_epi16(xmm1,0xd8); //_MM_SHUFFLE(0,2,1,3));
    xmm1 = _mm_shufflehi_epi16(xmm1,0xd8); //_MM_SHUFFLE(0,2,1,3));
    xmm1 = _mm_shuffle_epi32(xmm1,0xd8); //_MM_SHUFFLE(0,2,1,3));
    //xmm0 = [Re(0,1) Re(2,3) Im(0,1) Im(2,3)]
    //xmm1 = [Re(4,5) Re(6,7) Im(4,5) Im(6,7)]
    y0r = _mm_unpacklo_epi64(xmm0,xmm1); // = [y0r(1),y0r(2),y0r(3),y0r(4)]
    y0i = _mm_unpackhi_epi64(xmm0,xmm1);

    // Rearrange desired channel magnitudes
    xmm2 = ch_mag_128i[i]; // = [|h|^2(1),|h|^2(1),|h|^2(2),|h|^2(2)]*(2/sqrt(10))
    xmm3 = ch_mag_128i[i+1]; // = [|h|^2(3),|h|^2(3),|h|^2(4),|h|^2(4)]*(2/sqrt(10))
    xmm2 = _mm_shufflelo_epi16(xmm2,0xd8); //_MM_SHUFFLE(0,2,1,3));
    xmm2 = _mm_shufflehi_epi16(xmm2,0xd8); //_MM_SHUFFLE(0,2,1,3));
    xmm2 = _mm_shuffle_epi32(xmm2,0xd8); //_MM_SHUFFLE(0,2,1,3));
    xmm3 = _mm_shufflelo_epi16(xmm3,0xd8); //_MM_SHUFFLE(0,2,1,3));
    xmm3 = _mm_shufflehi_epi16(xmm3,0xd8); //_MM_SHUFFLE(0,2,1,3));
    xmm3 = _mm_shuffle_epi32(xmm3,0xd8); //_MM_SHUFFLE(0,2,1,3));

    ch_mag_des = _mm_unpacklo_epi64(xmm2,xmm3); // = [|h|^2(1),|h|^2(2),|h|^2(3),|h|^2(4)]*(2/sqrt(10))

    // Scale MF output of desired signal
    y0r_over_sqrt10 = _mm_mulhi_epi16(y0r,ONE_OVER_SQRT_10);
    y0i_over_sqrt10 = _mm_mulhi_epi16(y0i,ONE_OVER_SQRT_10);
    y0r_three_over_sqrt10 = _mm_mulhi_epi16(y0r,THREE_OVER_SQRT_10);
    y0i_three_over_sqrt10 = _mm_mulhi_epi16(y0i,THREE_OVER_SQRT_10);
    y0r_three_over_sqrt10 = _mm_slli_epi16(y0r_three_over_sqrt10,1);
    y0i_three_over_sqrt10 = _mm_slli_epi16(y0i_three_over_sqrt10,1);

    // Compute necessary combination of required terms
    y0_p_1_1 = _mm_adds_epi16(y0r_over_sqrt10,y0i_over_sqrt10);
    y0_m_1_1 = _mm_subs_epi16(y0r_over_sqrt10,y0i_over_sqrt10);

    y0_p_1_3 = _mm_adds_epi16(y0r_over_sqrt10,y0i_three_over_sqrt10);
    y0_m_1_3 = _mm_subs_epi16(y0r_over_sqrt10,y0i_three_over_sqrt10);

    y0_p_3_1 = _mm_adds_epi16(y0r_three_over_sqrt10,y0i_over_sqrt10);
    y0_m_3_1 = _mm_subs_epi16(y0r_three_over_sqrt10,y0i_over_sqrt10);

    y0_p_3_3 = _mm_adds_epi16(y0r_three_over_sqrt10,y0i_three_over_sqrt10);
    y0_m_3_3 = _mm_subs_epi16(y0r_three_over_sqrt10,y0i_three_over_sqrt10);

    // Add psi
    psi_a_p1_p1 = _mm_adds_epi16(psi_r_p1_p1 ,psi_i_p1_p1);
    psi_a_p1_p3 = _mm_adds_epi16(psi_r_p1_p3 ,psi_i_p1_p3);
    psi_a_p3_p1 = _mm_adds_epi16(psi_r_p3_p1 ,psi_i_p3_p1);
    psi_a_p3_p3 = _mm_adds_epi16(psi_r_p3_p3 ,psi_i_p3_p3);
    psi_a_p1_m1 = _mm_adds_epi16(psi_r_p1_m1 ,psi_i_p1_m1);
    psi_a_p1_m3 = _mm_adds_epi16(psi_r_p1_m3 ,psi_i_p1_m3);
    psi_a_p3_m1 = _mm_adds_epi16(psi_r_p3_m1 ,psi_i_p3_m1);
    psi_a_p3_m3 = _mm_adds_epi16(psi_r_p3_m3 ,psi_i_p3_m3);
    psi_a_m1_p1 = _mm_adds_epi16(psi_r_m1_p1 ,psi_i_m1_p1);
    psi_a_m1_p3 = _mm_adds_epi16(psi_r_m1_p3 ,psi_i_m1_p3);
    psi_a_m3_p1 = _mm_adds_epi16(psi_r_m3_p1 ,psi_i_m3_p1);
    psi_a_m3_p3 = _mm_adds_epi16(psi_r_m3_p3 ,psi_i_m3_p3);
    psi_a_m1_m1 = _mm_adds_epi16(psi_r_m1_m1 ,psi_i_m1_m1);
    psi_a_m1_m3 = _mm_adds_epi16(psi_r_m1_m3 ,psi_i_m1_m3);
    psi_a_m3_m1 = _mm_adds_epi16(psi_r_m3_m1 ,psi_i_m3_m1);
    psi_a_m3_m3 = _mm_adds_epi16(psi_r_m3_m3 ,psi_i_m3_m3);

    // scale by sqrt(2)
    psi_a_p1_p1 = _mm_mulhi_epi16(psi_a_p1_p1,ONE_OVER_SQRT_2);
    psi_a_p1_p1 = _mm_slli_epi16(psi_a_p1_p1,1);
    psi_a_p1_p3 = _mm_mulhi_epi16(psi_a_p1_p3,ONE_OVER_SQRT_2);
    psi_a_p1_p3 = _mm_slli_epi16(psi_a_p1_p3,1);
    psi_a_p3_p1 = _mm_mulhi_epi16(psi_a_p3_p1,ONE_OVER_SQRT_2);
    psi_a_p3_p1 = _mm_slli_epi16(psi_a_p3_p1,1);
    psi_a_p3_p3 = _mm_mulhi_epi16(psi_a_p3_p3,ONE_OVER_SQRT_2);
    psi_a_p3_p3 = _mm_slli_epi16(psi_a_p3_p3,1);

    psi_a_p1_m1 = _mm_mulhi_epi16(psi_a_p1_m1,ONE_OVER_SQRT_2);
    psi_a_p1_m1 = _mm_slli_epi16(psi_a_p1_m1,1);
    psi_a_p1_m3 = _mm_mulhi_epi16(psi_a_p1_m3,ONE_OVER_SQRT_2);
    psi_a_p1_m3 = _mm_slli_epi16(psi_a_p1_m3,1);
    psi_a_p3_m1 = _mm_mulhi_epi16(psi_a_p3_m1,ONE_OVER_SQRT_2);
    psi_a_p3_m1 = _mm_slli_epi16(psi_a_p3_m1,1);
    psi_a_p3_m3 = _mm_mulhi_epi16(psi_a_p3_m3,ONE_OVER_SQRT_2);
    psi_a_p3_m3 = _mm_slli_epi16(psi_a_p3_m3,1);

    psi_a_m1_p1 = _mm_mulhi_epi16(psi_a_m1_p1,ONE_OVER_SQRT_2);
    psi_a_m1_p1 = _mm_slli_epi16(psi_a_m1_p1,1);
    psi_a_m1_p3 = _mm_mulhi_epi16(psi_a_m1_p3,ONE_OVER_SQRT_2);
    psi_a_m1_p3 = _mm_slli_epi16(psi_a_m1_p3,1);
    psi_a_m3_p1 = _mm_mulhi_epi16(psi_a_m3_p1,ONE_OVER_SQRT_2);
    psi_a_m3_p1 = _mm_slli_epi16(psi_a_m3_p1,1);
    psi_a_m3_p3 = _mm_mulhi_epi16(psi_a_m3_p3,ONE_OVER_SQRT_2);
    psi_a_m3_p3 = _mm_slli_epi16(psi_a_m3_p3,1);

    psi_a_m1_m1 = _mm_mulhi_epi16(psi_a_m1_m1,ONE_OVER_SQRT_2);
    psi_a_m1_m1 = _mm_slli_epi16(psi_a_m1_m1,1);
    psi_a_m1_m3 = _mm_mulhi_epi16(psi_a_m1_m3,ONE_OVER_SQRT_2);
    psi_a_m1_m3 = _mm_slli_epi16(psi_a_m1_m3,1);
    psi_a_m3_m1 = _mm_mulhi_epi16(psi_a_m3_m1,ONE_OVER_SQRT_2);
    psi_a_m3_m1 = _mm_slli_epi16(psi_a_m3_m1,1);
    psi_a_m3_m3 = _mm_mulhi_epi16(psi_a_m3_m3,ONE_OVER_SQRT_2);
    psi_a_m3_m3 = _mm_slli_epi16(psi_a_m3_m3,1);

    // Computing different multiples of channel norms
    ch_mag_over_10=_mm_mulhi_epi16(ch_mag_des, ONE_OVER_TWO_SQRT_10);
    ch_mag_over_2=_mm_mulhi_epi16(ch_mag_des, SQRT_10_OVER_FOUR);
    ch_mag_over_2=_mm_slli_epi16(ch_mag_over_2, 1);
    ch_mag_9_over_10=_mm_mulhi_epi16(ch_mag_des, NINE_OVER_TWO_SQRT_10);
    ch_mag_9_over_10=_mm_slli_epi16(ch_mag_9_over_10, 2);

    // Computing Metrics
    xmm1 = _mm_adds_epi16(psi_a_p1_p1, y0_p_1_1);
    bit_met_p1_p1= _mm_subs_epi16(xmm1, ch_mag_over_10);

    xmm1 = _mm_adds_epi16(psi_a_p1_p3, y0_p_1_3);
    bit_met_p1_p3= _mm_subs_epi16(xmm1, ch_mag_over_2);

    xmm1 = _mm_adds_epi16(psi_a_p1_m1, y0_m_1_1);
    bit_met_p1_m1= _mm_subs_epi16(xmm1, ch_mag_over_10);

    xmm1 = _mm_adds_epi16(psi_a_p1_m3, y0_m_1_3);
    bit_met_p1_m3= _mm_subs_epi16(xmm1, ch_mag_over_2);

    xmm1 = _mm_adds_epi16(psi_a_p3_p1, y0_p_3_1);
    bit_met_p3_p1= _mm_subs_epi16(xmm1, ch_mag_over_2);

    xmm1 = _mm_adds_epi16(psi_a_p3_p3, y0_p_3_3);
    bit_met_p3_p3= _mm_subs_epi16(xmm1, ch_mag_9_over_10);

    xmm1 = _mm_adds_epi16(psi_a_p3_m1, y0_m_3_1);
    bit_met_p3_m1= _mm_subs_epi16(xmm1, ch_mag_over_2);

    xmm1 = _mm_adds_epi16(psi_a_p3_m3, y0_m_3_3);
    bit_met_p3_m3= _mm_subs_epi16(xmm1, ch_mag_9_over_10);

    xmm1 = _mm_subs_epi16(psi_a_m1_p1, y0_m_1_1);
    bit_met_m1_p1= _mm_subs_epi16(xmm1, ch_mag_over_10);

    xmm1 = _mm_subs_epi16(psi_a_m1_p3, y0_m_1_3);
    bit_met_m1_p3= _mm_subs_epi16(xmm1, ch_mag_over_2);

    xmm1 = _mm_subs_epi16(psi_a_m1_m1, y0_p_1_1);
    bit_met_m1_m1= _mm_subs_epi16(xmm1, ch_mag_over_10);

    xmm1 = _mm_subs_epi16(psi_a_m1_m3, y0_p_1_3);
    bit_met_m1_m3= _mm_subs_epi16(xmm1, ch_mag_over_2);

    xmm1 = _mm_subs_epi16(psi_a_m3_p1, y0_m_3_1);
    bit_met_m3_p1= _mm_subs_epi16(xmm1, ch_mag_over_2);

    xmm1 = _mm_subs_epi16(psi_a_m3_p3, y0_m_3_3);
    bit_met_m3_p3= _mm_subs_epi16(xmm1, ch_mag_9_over_10);

    xmm1 = _mm_subs_epi16(psi_a_m3_m1, y0_p_3_1);
    bit_met_m3_m1= _mm_subs_epi16(xmm1, ch_mag_over_2);

    xmm1 = _mm_subs_epi16(psi_a_m3_m3, y0_p_3_3);
    bit_met_m3_m3= _mm_subs_epi16(xmm1, ch_mag_9_over_10);

    // LLR of the first bit
    // Bit = 1
    xmm0 = _mm_max_epi16(bit_met_m1_p1,bit_met_m1_p3);
    xmm1 = _mm_max_epi16(bit_met_m1_m1,bit_met_m1_m3);
    xmm2 = _mm_max_epi16(bit_met_m3_p1,bit_met_m3_p3);
    xmm3 = _mm_max_epi16(bit_met_m3_m1,bit_met_m3_m3);
    xmm4 = _mm_max_epi16(xmm0,xmm1);
    xmm5 = _mm_max_epi16(xmm2,xmm3);
    logmax_num_re0= _mm_max_epi16(xmm4,xmm5);

    // Bit = 0
    xmm0 = _mm_max_epi16(bit_met_p1_p1,bit_met_p1_p3);
    xmm1 = _mm_max_epi16(bit_met_p1_m1,bit_met_p1_m3);
    xmm2 = _mm_max_epi16(bit_met_p3_p1,bit_met_p3_p3);
    xmm3 = _mm_max_epi16(bit_met_p3_m1,bit_met_p3_m3);
    xmm4 = _mm_max_epi16(xmm0,xmm1);
    xmm5 = _mm_max_epi16(xmm2,xmm3);
    logmax_den_re0 = _mm_max_epi16(xmm4,xmm5);

    // LLR of first bit [L1(1), L1(2), L1(3), L1(4), L1(5), L1(6), L1(7), L1(8)]
    y0r = _mm_subs_epi16(logmax_den_re0,logmax_num_re0);

    // LLR of the second bit
    // Bit = 1
    xmm0 = _mm_max_epi16(bit_met_p1_m1,bit_met_p3_m1);
    xmm1 = _mm_max_epi16(bit_met_m1_m1,bit_met_m3_m1);
    xmm2 = _mm_max_epi16(bit_met_p1_m3,bit_met_p3_m3);
    xmm3 = _mm_max_epi16(bit_met_m1_m3,bit_met_m3_m3);
    xmm4 = _mm_max_epi16(xmm0,xmm1);
    xmm5 = _mm_max_epi16(xmm2,xmm3);
    logmax_num_re1 = _mm_max_epi16(xmm4,xmm5);

    // Bit = 0
    xmm0 = _mm_max_epi16(bit_met_p1_p1,bit_met_p3_p1);
    xmm1 = _mm_max_epi16(bit_met_m1_p1,bit_met_m3_p1);
    xmm2 = _mm_max_epi16(bit_met_p1_p3,bit_met_p3_p3);
    xmm3 = _mm_max_epi16(bit_met_m1_p3,bit_met_m3_p3);
    xmm4 = _mm_max_epi16(xmm0,xmm1);
    xmm5 = _mm_max_epi16(xmm2,xmm3);
    logmax_den_re1 = _mm_max_epi16(xmm4,xmm5);

    // LLR of second bit [L2(1), L2(2), L2(3), L2(4)]
    y1r = _mm_subs_epi16(logmax_den_re1,logmax_num_re1);

    // LLR of the third bit
    // Bit = 1
    xmm0 = _mm_max_epi16(bit_met_m3_p1,bit_met_m3_p3);
    xmm1 = _mm_max_epi16(bit_met_m3_m1,bit_met_m3_m3);
    xmm2 = _mm_max_epi16(bit_met_p3_p1,bit_met_p3_p3);
    xmm3 = _mm_max_epi16(bit_met_p3_m1,bit_met_p3_m3);
    xmm4 = _mm_max_epi16(xmm0,xmm1);
    xmm5 = _mm_max_epi16(xmm2,xmm3);
    logmax_num_im0 = _mm_max_epi16(xmm4,xmm5);

    // Bit = 0
    xmm0 = _mm_max_epi16(bit_met_m1_p1,bit_met_m1_p3);
    xmm1 = _mm_max_epi16(bit_met_m1_m1,bit_met_m1_m3);
    xmm2 = _mm_max_epi16(bit_met_p1_p1,bit_met_p1_p3);
    xmm3 = _mm_max_epi16(bit_met_p1_m1,bit_met_p1_m3);
    xmm4 = _mm_max_epi16(xmm0,xmm1);
    xmm5 = _mm_max_epi16(xmm2,xmm3);
    logmax_den_im0 = _mm_max_epi16(xmm4,xmm5);

    // LLR of third bit [L3(1), L3(2), L3(3), L3(4)]
    y0i = _mm_subs_epi16(logmax_den_im0,logmax_num_im0);

    // LLR of the fourth bit
    // Bit = 1
    xmm0 = _mm_max_epi16(bit_met_p1_m3,bit_met_p3_m3);
    xmm1 = _mm_max_epi16(bit_met_m1_m3,bit_met_m3_m3);
    xmm2 = _mm_max_epi16(bit_met_p1_p3,bit_met_p3_p3);
    xmm3 = _mm_max_epi16(bit_met_m1_p3,bit_met_m3_p3);
    xmm4 = _mm_max_epi16(xmm0,xmm1);
    xmm5 = _mm_max_epi16(xmm2,xmm3);
    logmax_num_im1 = _mm_max_epi16(xmm4,xmm5);

    // Bit = 0
    xmm0 = _mm_max_epi16(bit_met_p1_m1,bit_met_p3_m1);
    xmm1 = _mm_max_epi16(bit_met_m1_m1,bit_met_m3_m1);
    xmm2 = _mm_max_epi16(bit_met_p1_p1,bit_met_p3_p1);
    xmm3 = _mm_max_epi16(bit_met_m1_p1,bit_met_m3_p1);
    xmm4 = _mm_max_epi16(xmm0,xmm1);
    xmm5 = _mm_max_epi16(xmm2,xmm3);
    logmax_den_im1 = _mm_max_epi16(xmm4,xmm5);

    // LLR of fourth bit [L4(1), L4(2), L4(3), L4(4)]
    y1i = _mm_subs_epi16(logmax_den_im1,logmax_num_im1);

    // Pack LLRs in output
    // [L1(1), L2(1), L1(2), L2(2), L1(3), L2(3), L1(4), L2(4)]
    xmm0 = _mm_unpacklo_epi16(y0r,y1r);
    // [L1(5), L2(5), L1(6), L2(6), L1(7), L2(7), L1(8), L2(8)]
    xmm1 = _mm_unpackhi_epi16(y0r,y1r);
    // [L3(1), L4(1), L3(2), L4(2), L3(3), L4(3), L3(4), L4(4)]
    xmm2 = _mm_unpacklo_epi16(y0i,y1i);
    // [L3(5), L4(5), L3(6), L4(6), L3(7), L4(7), L3(8), L4(8)]
    xmm3 = _mm_unpackhi_epi16(y0i,y1i);

    stream0_128i_out[2*i+0] = _mm_unpacklo_epi32(xmm0,xmm2); // 8LLRs, 2REs
    stream0_128i_out[2*i+1] = _mm_unpackhi_epi32(xmm0,xmm2);
    stream0_128i_out[2*i+2] = _mm_unpacklo_epi32(xmm1,xmm3);
    stream0_128i_out[2*i+3] = _mm_unpackhi_epi32(xmm1,xmm3);

#elif defined(__arm__)

#endif
  }

#if defined(__x86_64__) || defined(__i386__)
  _mm_empty();
  _m_empty();
#endif

}

int dlsch_16qam_qpsk_llr(LTE_DL_FRAME_PARMS *frame_parms,
                         int32_t **rxdataF_comp,
                         int32_t **rxdataF_comp_i,
                         int32_t **dl_ch_mag,   //|h_0|^2*(2/sqrt{10})
                         int32_t **rho_i,
                         int16_t *dlsch_llr,
                         uint8_t symbol,
                         uint8_t first_symbol_flag,
                         uint16_t nb_rb,
                         uint16_t pbch_pss_sss_adjust,
                         int16_t **llr16p)
{

  int16_t *rxF      = (int16_t*)&rxdataF_comp[0][(symbol*frame_parms->N_RB_DL*12)];
  int16_t *rxF_i    = (int16_t*)&rxdataF_comp_i[0][(symbol*frame_parms->N_RB_DL*12)];
  int16_t *ch_mag   = (int16_t*)&dl_ch_mag[0][(symbol*frame_parms->N_RB_DL*12)];
  int16_t *rho      = (int16_t*)&rho_i[0][(symbol*frame_parms->N_RB_DL*12)];
  int16_t *llr16;
  int len;
  uint8_t symbol_mod = (symbol >= (7-frame_parms->Ncp))? (symbol-(7-frame_parms->Ncp)) : symbol;

  // first symbol has different structure due to more pilots
  if (first_symbol_flag == 1) {
    llr16 = (int16_t*)dlsch_llr;
  } else {
    llr16 = (int16_t*)(*llr16p);
  }


  if (!llr16) {
    msg("dlsch_16qam_qpsk_llr: llr is null, symbol %d\n",symbol);
    return(-1);
  }

  if ((symbol_mod==0) || (symbol_mod==(4-frame_parms->Ncp))) {
    // if symbol has pilots
    if (frame_parms->mode1_flag==0)
      // in 2 antenna ports we have 8 REs per symbol per RB
      len = (nb_rb*8) - (2*pbch_pss_sss_adjust/3);
    else
      // for 1 antenna port we have 10 REs per symbol per RB
      len = (nb_rb*10) - (5*pbch_pss_sss_adjust/6);
  } else {
    // symbol has no pilots
    len = (nb_rb*12) - pbch_pss_sss_adjust;
  }

  // printf("symbol %d: qam16_llr, len %d (llr16 %p)\n",symbol,len,llr16);

  qam16_qpsk((short *)rxF,
             (short *)rxF_i,
             (short *)ch_mag,
             (short *)llr16,
             (short *)rho,
             len);

  llr16 += (len<<2);
  *llr16p = (short *)llr16;

  return(0);
}

void qam16_qam16(short *stream0_in,
                 short *stream1_in,
                 short *ch_mag,
                 short *ch_mag_i,
                 short *stream0_out,
                 short *rho01,
                 int length
		 )
{

  /*
    Author: Sebastian Wagner
    Date: 2012-06-04

    Input:
    stream0_in:  MF filter for 1st stream, i.e., y0=h0'*y
    stream!_in:  MF filter for 2nd stream, i.e., y1=h1'*y
    ch_mag:      2*h0/sqrt(00), [Re0 Im0 Re1 Im1] s.t. Im0=Re0, Im1=Re1, etc
    ch_mag_i:    2*h1/sqrt(00), [Re0 Im0 Re1 Im1] s.t. Im0=Re0, Im1=Re1, etc
    rho01:       Channel cross correlation, i.e., h1'*h0

    Output:
    stream0_out: output LLRs for 1st stream
  */
#if defined(__x86_64__) || defined(__i386__)
  __m128i *rho01_128i       = (__m128i *)rho01;
  __m128i *stream0_128i_in  = (__m128i *)stream0_in;
  __m128i *stream1_128i_in  = (__m128i *)stream1_in;
  __m128i *stream0_128i_out = (__m128i *)stream0_out;
  __m128i *ch_mag_128i      = (__m128i *)ch_mag;
  __m128i *ch_mag_128i_i    = (__m128i *)ch_mag_i;



  __m128i ONE_OVER_SQRT_10 = _mm_set1_epi16(20724); // round(1/sqrt(10)*2^16)
  __m128i ONE_OVER_SQRT_10_Q15 = _mm_set1_epi16(10362); // round(1/sqrt(10)*2^15)
  __m128i THREE_OVER_SQRT_10 = _mm_set1_epi16(31086); // round(3/sqrt(10)*2^15)
  __m128i SQRT_10_OVER_FOUR = _mm_set1_epi16(25905); // round(sqrt(10)/4*2^15)
  __m128i ONE_OVER_TWO_SQRT_10 = _mm_set1_epi16(10362); // round(1/2/sqrt(10)*2^16)
  __m128i NINE_OVER_TWO_SQRT_10 = _mm_set1_epi16(23315); // round(9/2/sqrt(10)*2^14)
  __m128i ch_mag_des,ch_mag_int;
  __m128i  y0r_over_sqrt10;
  __m128i  y0i_over_sqrt10;
  __m128i  y0r_three_over_sqrt10;
  __m128i  y0i_three_over_sqrt10;
  __m128i ch_mag_over_10;
  __m128i ch_mag_over_2;
  __m128i ch_mag_9_over_10;
#elif defined(__arm__)

#endif

  int i;

  for (i=0; i<length>>2; i+=2) {
    // In one iteration, we deal with 8 REs

#if defined(__x86_64__) || defined(__i386__)
    // Get rho
    xmm0 = rho01_128i[i];
    xmm1 = rho01_128i[i+1];
    xmm0 = _mm_shufflelo_epi16(xmm0,0xd8); //_MM_SHUFFLE(0,2,1,3));
    xmm0 = _mm_shufflehi_epi16(xmm0,0xd8); //_MM_SHUFFLE(0,2,1,3));
    xmm0 = _mm_shuffle_epi32(xmm0,0xd8); //_MM_SHUFFLE(0,2,1,3));
    xmm1 = _mm_shufflelo_epi16(xmm1,0xd8); //_MM_SHUFFLE(0,2,1,3));
    xmm1 = _mm_shufflehi_epi16(xmm1,0xd8); //_MM_SHUFFLE(0,2,1,3));
    xmm1 = _mm_shuffle_epi32(xmm1,0xd8); //_MM_SHUFFLE(0,2,1,3));
    //xmm0 = [Re(0,1) Re(2,3) Im(0,1) Im(2,3)]
    //xmm1 = [Re(4,5) Re(6,7) Im(4,5) Im(6,7)]
    xmm2 = _mm_unpacklo_epi64(xmm0,xmm1); // Re(rho)
    xmm3 = _mm_unpackhi_epi64(xmm0,xmm1); // Im(rho)
    rho_rpi = _mm_adds_epi16(xmm2,xmm3); // rho = Re(rho) + Im(rho)
    rho_rmi = _mm_subs_epi16(xmm2,xmm3); // rho* = Re(rho) - Im(rho)

    // Compute the different rhos
    rho_rpi_1_1 = _mm_mulhi_epi16(rho_rpi,ONE_OVER_SQRT_10);
    rho_rmi_1_1 = _mm_mulhi_epi16(rho_rmi,ONE_OVER_SQRT_10);
    rho_rpi_3_3 = _mm_mulhi_epi16(rho_rpi,THREE_OVER_SQRT_10);
    rho_rmi_3_3 = _mm_mulhi_epi16(rho_rmi,THREE_OVER_SQRT_10);
    rho_rpi_3_3 = _mm_slli_epi16(rho_rpi_3_3,1);
    rho_rmi_3_3 = _mm_slli_epi16(rho_rmi_3_3,1);

    xmm4 = _mm_mulhi_epi16(xmm2,ONE_OVER_SQRT_10); // Re(rho)
    xmm5 = _mm_mulhi_epi16(xmm3,THREE_OVER_SQRT_10); // Im(rho)
    xmm5 = _mm_slli_epi16(xmm5,1);

    rho_rpi_1_3 = _mm_adds_epi16(xmm4,xmm5);
    rho_rmi_1_3 = _mm_subs_epi16(xmm4,xmm5);

    xmm6 = _mm_mulhi_epi16(xmm2,THREE_OVER_SQRT_10); // Re(rho)
    xmm7 = _mm_mulhi_epi16(xmm3,ONE_OVER_SQRT_10); // Im(rho)
    xmm6 = _mm_slli_epi16(xmm6,1);

    rho_rpi_3_1 = _mm_adds_epi16(xmm6,xmm7);
    rho_rmi_3_1 = _mm_subs_epi16(xmm6,xmm7);

    // Rearrange interfering MF output
    xmm0 = stream1_128i_in[i];
    xmm1 = stream1_128i_in[i+1];
    xmm0 = _mm_shufflelo_epi16(xmm0,0xd8); //_MM_SHUFFLE(0,2,1,3));
    xmm0 = _mm_shufflehi_epi16(xmm0,0xd8); //_MM_SHUFFLE(0,2,1,3));
    xmm0 = _mm_shuffle_epi32(xmm0,0xd8); //_MM_SHUFFLE(0,2,1,3));
    xmm1 = _mm_shufflelo_epi16(xmm1,0xd8); //_MM_SHUFFLE(0,2,1,3));
    xmm1 = _mm_shufflehi_epi16(xmm1,0xd8); //_MM_SHUFFLE(0,2,1,3));
    xmm1 = _mm_shuffle_epi32(xmm1,0xd8); //_MM_SHUFFLE(0,2,1,3));
    //xmm0 = [Re(0,1) Re(2,3) Im(0,1) Im(2,3)]
    //xmm1 = [Re(4,5) Re(6,7) Im(4,5) Im(6,7)]
    y1r = _mm_unpacklo_epi64(xmm0,xmm1); //[y1r(1),y1r(2),y1r(3),y1r(4)]
    y1i = _mm_unpackhi_epi64(xmm0,xmm1); //[y1i(1),y1i(2),y1i(3),y1i(4)]

    xmm0 = _mm_setzero_si128(); // ZERO
    xmm2 = _mm_subs_epi16(rho_rpi_1_1,y1r); // = [Re(rho)+ Im(rho)]/sqrt(10) - y1r
    psi_r_p1_p1 = _mm_abs_epi16(xmm2); // = |[Re(rho)+ Im(rho)]/sqrt(10) - y1r|

    xmm2= _mm_subs_epi16(rho_rmi_1_1,y1r);
    psi_r_p1_m1 = _mm_abs_epi16(xmm2);
    xmm2= _mm_subs_epi16(rho_rmi_1_1,y1i);
    psi_i_p1_p1 = _mm_abs_epi16(xmm2);
    xmm2= _mm_subs_epi16(rho_rpi_1_3,y1r);
    psi_r_p1_p3 = _mm_abs_epi16(xmm2);
    xmm2= _mm_subs_epi16(rho_rmi_1_3,y1r);
    psi_r_p1_m3 = _mm_abs_epi16(xmm2);
    xmm2= _mm_subs_epi16(rho_rmi_3_1,y1i);
    psi_i_p1_p3 = _mm_abs_epi16(xmm2);
    xmm2= _mm_subs_epi16(rho_rpi_3_1,y1r);
    psi_r_p3_p1 = _mm_abs_epi16(xmm2);
    xmm2= _mm_subs_epi16(rho_rmi_3_1,y1r);
    psi_r_p3_m1 = _mm_abs_epi16(xmm2);
    xmm2= _mm_subs_epi16(rho_rmi_1_3,y1i);
    psi_i_p3_p1 = _mm_abs_epi16(xmm2);
    xmm2= _mm_subs_epi16(rho_rpi_3_3,y1r);
    psi_r_p3_p3 = _mm_abs_epi16(xmm2);
    xmm2= _mm_subs_epi16(rho_rmi_3_3,y1r);
    psi_r_p3_m3 = _mm_abs_epi16(xmm2);
    xmm2= _mm_subs_epi16(rho_rmi_3_3,y1i);
    psi_i_p3_p3 = _mm_abs_epi16(xmm2);
    xmm2= _mm_subs_epi16(rho_rpi_1_1,y1i);
    psi_i_m1_p1 = _mm_abs_epi16(xmm2);
    xmm2= _mm_subs_epi16(rho_rpi_3_1,y1i);
    psi_i_m1_p3 = _mm_abs_epi16(xmm2);
    xmm2= _mm_subs_epi16(rho_rpi_1_3,y1i);
    psi_i_m3_p1 = _mm_abs_epi16(xmm2);
    xmm2= _mm_subs_epi16(rho_rpi_3_3,y1i);
    psi_i_m3_p3 = _mm_abs_epi16(xmm2);
    xmm2= _mm_adds_epi16(rho_rpi_1_1,y1i);
    psi_i_p1_m1 = _mm_abs_epi16(xmm2);
    xmm2= _mm_adds_epi16(rho_rpi_3_1,y1i);
    psi_i_p1_m3 = _mm_abs_epi16(xmm2);
    xmm2= _mm_adds_epi16(rho_rpi_1_3,y1i);
    psi_i_p3_m1 = _mm_abs_epi16(xmm2);
    xmm2= _mm_adds_epi16(rho_rpi_3_3,y1i);
    psi_i_p3_m3 = _mm_abs_epi16(xmm2);
    xmm2= _mm_adds_epi16(rho_rpi_1_1,y1r);
    psi_r_m1_m1 = _mm_abs_epi16(xmm2);
    xmm2= _mm_adds_epi16(rho_rpi_1_3,y1r);
    psi_r_m1_m3 = _mm_abs_epi16(xmm2);
    xmm2= _mm_adds_epi16(rho_rpi_3_1,y1r);
    psi_r_m3_m1 = _mm_abs_epi16(xmm2);
    xmm2= _mm_adds_epi16(rho_rpi_3_3,y1r);
    psi_r_m3_m3 = _mm_abs_epi16(xmm2);
    xmm2= _mm_adds_epi16(y1r,rho_rmi_1_1);
    psi_r_m1_p1 = _mm_abs_epi16(xmm2);
    xmm2= _mm_adds_epi16(y1r,rho_rmi_1_3);
    psi_r_m1_p3 = _mm_abs_epi16(xmm2);
    xmm2= _mm_adds_epi16(y1i,rho_rmi_1_1);
    psi_i_m1_m1 = _mm_abs_epi16(xmm2);
    xmm2= _mm_adds_epi16(y1i,rho_rmi_3_1);
    psi_i_m1_m3 = _mm_abs_epi16(xmm2);
    xmm2= _mm_adds_epi16(y1r,rho_rmi_3_1);
    psi_r_m3_p1 = _mm_abs_epi16(xmm2);
    xmm2= _mm_adds_epi16(y1r,rho_rmi_3_3);
    psi_r_m3_p3 = _mm_abs_epi16(xmm2);
    xmm2= _mm_adds_epi16(y1i,rho_rmi_1_3);
    psi_i_m3_m1 = _mm_abs_epi16(xmm2);
    xmm2= _mm_adds_epi16(y1i,rho_rmi_3_3);
    psi_i_m3_m3 = _mm_abs_epi16(xmm2);

    // Rearrange desired MF output
    xmm0 = stream0_128i_in[i];
    xmm1 = stream0_128i_in[i+1];
    xmm0 = _mm_shufflelo_epi16(xmm0,0xd8); //_MM_SHUFFLE(0,2,1,3));
    xmm0 = _mm_shufflehi_epi16(xmm0,0xd8); //_MM_SHUFFLE(0,2,1,3));
    xmm0 = _mm_shuffle_epi32(xmm0,0xd8); //_MM_SHUFFLE(0,2,1,3));
    xmm1 = _mm_shufflelo_epi16(xmm1,0xd8); //_MM_SHUFFLE(0,2,1,3));
    xmm1 = _mm_shufflehi_epi16(xmm1,0xd8); //_MM_SHUFFLE(0,2,1,3));
    xmm1 = _mm_shuffle_epi32(xmm1,0xd8); //_MM_SHUFFLE(0,2,1,3));
    //xmm0 = [Re(0,1) Re(2,3) Im(0,1) Im(2,3)]
    //xmm1 = [Re(4,5) Re(6,7) Im(4,5) Im(6,7)]
    y0r = _mm_unpacklo_epi64(xmm0,xmm1); // = [y0r(1),y0r(2),y0r(3),y0r(4)]
    y0i = _mm_unpackhi_epi64(xmm0,xmm1);

    // Rearrange desired channel magnitudes
    xmm2 = ch_mag_128i[i]; // = [|h|^2(1),|h|^2(1),|h|^2(2),|h|^2(2)]*(2/sqrt(10))
    xmm3 = ch_mag_128i[i+1]; // = [|h|^2(3),|h|^2(3),|h|^2(4),|h|^2(4)]*(2/sqrt(10))
    xmm2 = _mm_shufflelo_epi16(xmm2,0xd8); //_MM_SHUFFLE(0,2,1,3));
    xmm2 = _mm_shufflehi_epi16(xmm2,0xd8); //_MM_SHUFFLE(0,2,1,3));
    xmm2 = _mm_shuffle_epi32(xmm2,0xd8); //_MM_SHUFFLE(0,2,1,3));
    xmm3 = _mm_shufflelo_epi16(xmm3,0xd8); //_MM_SHUFFLE(0,2,1,3));
    xmm3 = _mm_shufflehi_epi16(xmm3,0xd8); //_MM_SHUFFLE(0,2,1,3));
    xmm3 = _mm_shuffle_epi32(xmm3,0xd8); //_MM_SHUFFLE(0,2,1,3));

    ch_mag_des = _mm_unpacklo_epi64(xmm2,xmm3); // = [|h|^2(1),|h|^2(2),|h|^2(3),|h|^2(4)]*(2/sqrt(10))

    // Rearrange interfering channel magnitudes
    xmm2 = ch_mag_128i_i[i];
    xmm3 = ch_mag_128i_i[i+1];

    xmm2 = _mm_shufflelo_epi16(xmm2,0xd8); //_MM_SHUFFLE(0,2,1,3));
    xmm2 = _mm_shufflehi_epi16(xmm2,0xd8); //_MM_SHUFFLE(0,2,1,3));
    xmm2 = _mm_shuffle_epi32(xmm2,0xd8); //_MM_SHUFFLE(0,2,1,3));
    xmm3 = _mm_shufflelo_epi16(xmm3,0xd8); //_MM_SHUFFLE(0,2,1,3));
    xmm3 = _mm_shufflehi_epi16(xmm3,0xd8); //_MM_SHUFFLE(0,2,1,3));
    xmm3 = _mm_shuffle_epi32(xmm3,0xd8); //_MM_SHUFFLE(0,2,1,3));

    ch_mag_int  = _mm_unpacklo_epi64(xmm2,xmm3);

    // Scale MF output of desired signal
    y0r_over_sqrt10 = _mm_mulhi_epi16(y0r,ONE_OVER_SQRT_10);
    y0i_over_sqrt10 = _mm_mulhi_epi16(y0i,ONE_OVER_SQRT_10);
    y0r_three_over_sqrt10 = _mm_mulhi_epi16(y0r,THREE_OVER_SQRT_10);
    y0i_three_over_sqrt10 = _mm_mulhi_epi16(y0i,THREE_OVER_SQRT_10);
    y0r_three_over_sqrt10 = _mm_slli_epi16(y0r_three_over_sqrt10,1);
    y0i_three_over_sqrt10 = _mm_slli_epi16(y0i_three_over_sqrt10,1);

    // Compute necessary combination of required terms
    y0_p_1_1 = _mm_adds_epi16(y0r_over_sqrt10,y0i_over_sqrt10);
    y0_m_1_1 = _mm_subs_epi16(y0r_over_sqrt10,y0i_over_sqrt10);

    y0_p_1_3 = _mm_adds_epi16(y0r_over_sqrt10,y0i_three_over_sqrt10);
    y0_m_1_3 = _mm_subs_epi16(y0r_over_sqrt10,y0i_three_over_sqrt10);

    y0_p_3_1 = _mm_adds_epi16(y0r_three_over_sqrt10,y0i_over_sqrt10);
    y0_m_3_1 = _mm_subs_epi16(y0r_three_over_sqrt10,y0i_over_sqrt10);

    y0_p_3_3 = _mm_adds_epi16(y0r_three_over_sqrt10,y0i_three_over_sqrt10);
    y0_m_3_3 = _mm_subs_epi16(y0r_three_over_sqrt10,y0i_three_over_sqrt10);

    // Compute optimal interfering symbol magnitude
    interference_abs_epi16(psi_r_p1_p1 ,ch_mag_int,a_r_p1_p1,ONE_OVER_SQRT_10_Q15, THREE_OVER_SQRT_10);
    interference_abs_epi16(psi_i_p1_p1 ,ch_mag_int,a_i_p1_p1,ONE_OVER_SQRT_10_Q15, THREE_OVER_SQRT_10);
    interference_abs_epi16(psi_r_p1_p3 ,ch_mag_int,a_r_p1_p3,ONE_OVER_SQRT_10_Q15, THREE_OVER_SQRT_10);
    interference_abs_epi16(psi_i_p1_p3 ,ch_mag_int,a_i_p1_p3,ONE_OVER_SQRT_10_Q15, THREE_OVER_SQRT_10);
    interference_abs_epi16(psi_r_p1_m1 ,ch_mag_int,a_r_p1_m1,ONE_OVER_SQRT_10_Q15, THREE_OVER_SQRT_10);
    interference_abs_epi16(psi_i_p1_m1 ,ch_mag_int,a_i_p1_m1,ONE_OVER_SQRT_10_Q15, THREE_OVER_SQRT_10);
    interference_abs_epi16(psi_r_p1_m3 ,ch_mag_int,a_r_p1_m3,ONE_OVER_SQRT_10_Q15, THREE_OVER_SQRT_10);
    interference_abs_epi16(psi_i_p1_m3 ,ch_mag_int,a_i_p1_m3,ONE_OVER_SQRT_10_Q15, THREE_OVER_SQRT_10);
    interference_abs_epi16(psi_r_p3_p1 ,ch_mag_int,a_r_p3_p1,ONE_OVER_SQRT_10_Q15, THREE_OVER_SQRT_10);
    interference_abs_epi16(psi_i_p3_p1 ,ch_mag_int,a_i_p3_p1,ONE_OVER_SQRT_10_Q15, THREE_OVER_SQRT_10);
    interference_abs_epi16(psi_r_p3_p3 ,ch_mag_int,a_r_p3_p3,ONE_OVER_SQRT_10_Q15, THREE_OVER_SQRT_10);
    interference_abs_epi16(psi_i_p3_p3 ,ch_mag_int,a_i_p3_p3,ONE_OVER_SQRT_10_Q15, THREE_OVER_SQRT_10);
    interference_abs_epi16(psi_r_p3_m1 ,ch_mag_int,a_r_p3_m1,ONE_OVER_SQRT_10_Q15, THREE_OVER_SQRT_10);
    interference_abs_epi16(psi_i_p3_m1 ,ch_mag_int,a_i_p3_m1,ONE_OVER_SQRT_10_Q15, THREE_OVER_SQRT_10);
    interference_abs_epi16(psi_r_p3_m3 ,ch_mag_int,a_r_p3_m3,ONE_OVER_SQRT_10_Q15, THREE_OVER_SQRT_10);
    interference_abs_epi16(psi_i_p3_m3 ,ch_mag_int,a_i_p3_m3,ONE_OVER_SQRT_10_Q15, THREE_OVER_SQRT_10);
    interference_abs_epi16(psi_r_m1_p1 ,ch_mag_int,a_r_m1_p1,ONE_OVER_SQRT_10_Q15, THREE_OVER_SQRT_10);
    interference_abs_epi16(psi_i_m1_p1 ,ch_mag_int,a_i_m1_p1,ONE_OVER_SQRT_10_Q15, THREE_OVER_SQRT_10);
    interference_abs_epi16(psi_r_m1_p3 ,ch_mag_int,a_r_m1_p3,ONE_OVER_SQRT_10_Q15, THREE_OVER_SQRT_10);
    interference_abs_epi16(psi_i_m1_p3 ,ch_mag_int,a_i_m1_p3,ONE_OVER_SQRT_10_Q15, THREE_OVER_SQRT_10);
    interference_abs_epi16(psi_r_m1_m1 ,ch_mag_int,a_r_m1_m1,ONE_OVER_SQRT_10_Q15, THREE_OVER_SQRT_10);
    interference_abs_epi16(psi_i_m1_m1 ,ch_mag_int,a_i_m1_m1,ONE_OVER_SQRT_10_Q15, THREE_OVER_SQRT_10);
    interference_abs_epi16(psi_r_m1_m3 ,ch_mag_int,a_r_m1_m3,ONE_OVER_SQRT_10_Q15, THREE_OVER_SQRT_10);
    interference_abs_epi16(psi_i_m1_m3 ,ch_mag_int,a_i_m1_m3,ONE_OVER_SQRT_10_Q15, THREE_OVER_SQRT_10);
    interference_abs_epi16(psi_r_m3_p1 ,ch_mag_int,a_r_m3_p1,ONE_OVER_SQRT_10_Q15, THREE_OVER_SQRT_10);
    interference_abs_epi16(psi_i_m3_p1 ,ch_mag_int,a_i_m3_p1,ONE_OVER_SQRT_10_Q15, THREE_OVER_SQRT_10);
    interference_abs_epi16(psi_r_m3_p3 ,ch_mag_int,a_r_m3_p3,ONE_OVER_SQRT_10_Q15, THREE_OVER_SQRT_10);
    interference_abs_epi16(psi_i_m3_p3 ,ch_mag_int,a_i_m3_p3,ONE_OVER_SQRT_10_Q15, THREE_OVER_SQRT_10);
    interference_abs_epi16(psi_r_m3_m1 ,ch_mag_int,a_r_m3_m1,ONE_OVER_SQRT_10_Q15, THREE_OVER_SQRT_10);
    interference_abs_epi16(psi_i_m3_m1 ,ch_mag_int,a_i_m3_m1,ONE_OVER_SQRT_10_Q15, THREE_OVER_SQRT_10);
    interference_abs_epi16(psi_r_m3_m3 ,ch_mag_int,a_r_m3_m3,ONE_OVER_SQRT_10_Q15, THREE_OVER_SQRT_10);
    interference_abs_epi16(psi_i_m3_m3 ,ch_mag_int,a_i_m3_m3,ONE_OVER_SQRT_10_Q15, THREE_OVER_SQRT_10);

    // Calculation of groups of two terms in the bit metric involving product of psi and interference magnitude
    prodsum_psi_a_epi16(psi_r_p1_p1,a_r_p1_p1,psi_i_p1_p1,a_i_p1_p1,psi_a_p1_p1);
    prodsum_psi_a_epi16(psi_r_p1_p3,a_r_p1_p3,psi_i_p1_p3,a_i_p1_p3,psi_a_p1_p3);
    prodsum_psi_a_epi16(psi_r_p3_p1,a_r_p3_p1,psi_i_p3_p1,a_i_p3_p1,psi_a_p3_p1);
    prodsum_psi_a_epi16(psi_r_p3_p3,a_r_p3_p3,psi_i_p3_p3,a_i_p3_p3,psi_a_p3_p3);
    prodsum_psi_a_epi16(psi_r_p1_m1,a_r_p1_m1,psi_i_p1_m1,a_i_p1_m1,psi_a_p1_m1);
    prodsum_psi_a_epi16(psi_r_p1_m3,a_r_p1_m3,psi_i_p1_m3,a_i_p1_m3,psi_a_p1_m3);
    prodsum_psi_a_epi16(psi_r_p3_m1,a_r_p3_m1,psi_i_p3_m1,a_i_p3_m1,psi_a_p3_m1);
    prodsum_psi_a_epi16(psi_r_p3_m3,a_r_p3_m3,psi_i_p3_m3,a_i_p3_m3,psi_a_p3_m3);
    prodsum_psi_a_epi16(psi_r_m1_p1,a_r_m1_p1,psi_i_m1_p1,a_i_m1_p1,psi_a_m1_p1);
    prodsum_psi_a_epi16(psi_r_m1_p3,a_r_m1_p3,psi_i_m1_p3,a_i_m1_p3,psi_a_m1_p3);
    prodsum_psi_a_epi16(psi_r_m3_p1,a_r_m3_p1,psi_i_m3_p1,a_i_m3_p1,psi_a_m3_p1);
    prodsum_psi_a_epi16(psi_r_m3_p3,a_r_m3_p3,psi_i_m3_p3,a_i_m3_p3,psi_a_m3_p3);
    prodsum_psi_a_epi16(psi_r_m1_m1,a_r_m1_m1,psi_i_m1_m1,a_i_m1_m1,psi_a_m1_m1);
    prodsum_psi_a_epi16(psi_r_m1_m3,a_r_m1_m3,psi_i_m1_m3,a_i_m1_m3,psi_a_m1_m3);
    prodsum_psi_a_epi16(psi_r_m3_m1,a_r_m3_m1,psi_i_m3_m1,a_i_m3_m1,psi_a_m3_m1);
    prodsum_psi_a_epi16(psi_r_m3_m3,a_r_m3_m3,psi_i_m3_m3,a_i_m3_m3,psi_a_m3_m3);


    // squared interference magnitude times int. ch. power
    square_a_epi16(a_r_p1_p1,a_i_p1_p1,ch_mag_int,SQRT_10_OVER_FOUR,a_sq_p1_p1);
    square_a_epi16(a_r_p1_p3,a_i_p1_p3,ch_mag_int,SQRT_10_OVER_FOUR,a_sq_p1_p3);
    square_a_epi16(a_r_p3_p1,a_i_p3_p1,ch_mag_int,SQRT_10_OVER_FOUR,a_sq_p3_p1);
    square_a_epi16(a_r_p3_p3,a_i_p3_p3,ch_mag_int,SQRT_10_OVER_FOUR,a_sq_p3_p3);
    square_a_epi16(a_r_p1_m1,a_i_p1_m1,ch_mag_int,SQRT_10_OVER_FOUR,a_sq_p1_m1);
    square_a_epi16(a_r_p1_m3,a_i_p1_m3,ch_mag_int,SQRT_10_OVER_FOUR,a_sq_p1_m3);
    square_a_epi16(a_r_p3_m1,a_i_p3_m1,ch_mag_int,SQRT_10_OVER_FOUR,a_sq_p3_m1);
    square_a_epi16(a_r_p3_m3,a_i_p3_m3,ch_mag_int,SQRT_10_OVER_FOUR,a_sq_p3_m3);
    square_a_epi16(a_r_m1_p1,a_i_m1_p1,ch_mag_int,SQRT_10_OVER_FOUR,a_sq_m1_p1);
    square_a_epi16(a_r_m1_p3,a_i_m1_p3,ch_mag_int,SQRT_10_OVER_FOUR,a_sq_m1_p3);
    square_a_epi16(a_r_m3_p1,a_i_m3_p1,ch_mag_int,SQRT_10_OVER_FOUR,a_sq_m3_p1);
    square_a_epi16(a_r_m3_p3,a_i_m3_p3,ch_mag_int,SQRT_10_OVER_FOUR,a_sq_m3_p3);
    square_a_epi16(a_r_m1_m1,a_i_m1_m1,ch_mag_int,SQRT_10_OVER_FOUR,a_sq_m1_m1);
    square_a_epi16(a_r_m1_m3,a_i_m1_m3,ch_mag_int,SQRT_10_OVER_FOUR,a_sq_m1_m3);
    square_a_epi16(a_r_m3_m1,a_i_m3_m1,ch_mag_int,SQRT_10_OVER_FOUR,a_sq_m3_m1);
    square_a_epi16(a_r_m3_m3,a_i_m3_m3,ch_mag_int,SQRT_10_OVER_FOUR,a_sq_m3_m3);

    // Computing different multiples of channel norms
    ch_mag_over_10=_mm_mulhi_epi16(ch_mag_des, ONE_OVER_TWO_SQRT_10);
    ch_mag_over_2=_mm_mulhi_epi16(ch_mag_des, SQRT_10_OVER_FOUR);
    ch_mag_over_2=_mm_slli_epi16(ch_mag_over_2, 1);
    ch_mag_9_over_10=_mm_mulhi_epi16(ch_mag_des, NINE_OVER_TWO_SQRT_10);
    ch_mag_9_over_10=_mm_slli_epi16(ch_mag_9_over_10, 2);

    // Computing Metrics
    xmm0 = _mm_subs_epi16(psi_a_p1_p1,a_sq_p1_p1);
    xmm1 = _mm_adds_epi16(xmm0,y0_p_1_1);
    bit_met_p1_p1= _mm_subs_epi16(xmm1,ch_mag_over_10);

    xmm0 = _mm_subs_epi16(psi_a_p1_p3,a_sq_p1_p3);
    xmm1 = _mm_adds_epi16(xmm0,y0_p_1_3);
    bit_met_p1_p3= _mm_subs_epi16(xmm1,ch_mag_over_2);

    xmm0 = _mm_subs_epi16(psi_a_p1_m1,a_sq_p1_m1);
    xmm1 = _mm_adds_epi16(xmm0,y0_m_1_1);
    bit_met_p1_m1= _mm_subs_epi16(xmm1,ch_mag_over_10);

    xmm0 = _mm_subs_epi16(psi_a_p1_m3,a_sq_p1_m3);
    xmm1 = _mm_adds_epi16(xmm0,y0_m_1_3);
    bit_met_p1_m3= _mm_subs_epi16(xmm1,ch_mag_over_2);

    xmm0 = _mm_subs_epi16(psi_a_p3_p1,a_sq_p3_p1);
    xmm1 = _mm_adds_epi16(xmm0,y0_p_3_1);
    bit_met_p3_p1= _mm_subs_epi16(xmm1,ch_mag_over_2);

    xmm0 = _mm_subs_epi16(psi_a_p3_p3,a_sq_p3_p3);
    xmm1 = _mm_adds_epi16(xmm0,y0_p_3_3);
    bit_met_p3_p3= _mm_subs_epi16(xmm1,ch_mag_9_over_10);

    xmm0 = _mm_subs_epi16(psi_a_p3_m1,a_sq_p3_m1);
    xmm1 = _mm_adds_epi16(xmm0,y0_m_3_1);
    bit_met_p3_m1= _mm_subs_epi16(xmm1,ch_mag_over_2);

    xmm0 = _mm_subs_epi16(psi_a_p3_m3,a_sq_p3_m3);
    xmm1 = _mm_adds_epi16(xmm0,y0_m_3_3);
    bit_met_p3_m3= _mm_subs_epi16(xmm1,ch_mag_9_over_10);

    xmm0 = _mm_subs_epi16(psi_a_m1_p1,a_sq_m1_p1);
    xmm1 = _mm_subs_epi16(xmm0,y0_m_1_1);
    bit_met_m1_p1= _mm_subs_epi16(xmm1,ch_mag_over_10);

    xmm0 = _mm_subs_epi16(psi_a_m1_p3,a_sq_m1_p3);
    xmm1 = _mm_subs_epi16(xmm0,y0_m_1_3);
    bit_met_m1_p3= _mm_subs_epi16(xmm1,ch_mag_over_2);

    xmm0 = _mm_subs_epi16(psi_a_m1_m1,a_sq_m1_m1);
    xmm1 = _mm_subs_epi16(xmm0,y0_p_1_1);
    bit_met_m1_m1= _mm_subs_epi16(xmm1,ch_mag_over_10);

    xmm0 = _mm_subs_epi16(psi_a_m1_m3,a_sq_m1_m3);
    xmm1 = _mm_subs_epi16(xmm0,y0_p_1_3);
    bit_met_m1_m3= _mm_subs_epi16(xmm1,ch_mag_over_2);

    xmm0 = _mm_subs_epi16(psi_a_m3_p1,a_sq_m3_p1);
    xmm1 = _mm_subs_epi16(xmm0,y0_m_3_1);
    bit_met_m3_p1= _mm_subs_epi16(xmm1,ch_mag_over_2);

    xmm0 = _mm_subs_epi16(psi_a_m3_p3,a_sq_m3_p3);
    xmm1 = _mm_subs_epi16(xmm0,y0_m_3_3);
    bit_met_m3_p3= _mm_subs_epi16(xmm1,ch_mag_9_over_10);

    xmm0 = _mm_subs_epi16(psi_a_m3_m1,a_sq_m3_m1);
    xmm1 = _mm_subs_epi16(xmm0,y0_p_3_1);
    bit_met_m3_m1= _mm_subs_epi16(xmm1,ch_mag_over_2);

    xmm0 = _mm_subs_epi16(psi_a_m3_m3,a_sq_m3_m3);
    xmm1 = _mm_subs_epi16(xmm0,y0_p_3_3);
    bit_met_m3_m3= _mm_subs_epi16(xmm1,ch_mag_9_over_10);

    // LLR of the first bit
    // Bit = 1
    xmm0 = _mm_max_epi16(bit_met_m1_p1,bit_met_m1_p3);
    xmm1 = _mm_max_epi16(bit_met_m1_m1,bit_met_m1_m3);
    xmm2 = _mm_max_epi16(bit_met_m3_p1,bit_met_m3_p3);
    xmm3 = _mm_max_epi16(bit_met_m3_m1,bit_met_m3_m3);
    xmm4 = _mm_max_epi16(xmm0,xmm1);
    xmm5 = _mm_max_epi16(xmm2,xmm3);
    logmax_num_re0= _mm_max_epi16(xmm4,xmm5);

    // Bit = 0
    xmm0 = _mm_max_epi16(bit_met_p1_p1,bit_met_p1_p3);
    xmm1 = _mm_max_epi16(bit_met_p1_m1,bit_met_p1_m3);
    xmm2 = _mm_max_epi16(bit_met_p3_p1,bit_met_p3_p3);
    xmm3 = _mm_max_epi16(bit_met_p3_m1,bit_met_p3_m3);
    xmm4 = _mm_max_epi16(xmm0,xmm1);
    xmm5 = _mm_max_epi16(xmm2,xmm3);
    logmax_den_re0 = _mm_max_epi16(xmm4,xmm5);

    // LLR of first bit [L1(1), L1(2), L1(3), L1(4), L1(5), L1(6), L1(7), L1(8)]
    y0r = _mm_subs_epi16(logmax_den_re0,logmax_num_re0);

    // LLR of the second bit
    // Bit = 1
    xmm0 = _mm_max_epi16(bit_met_p1_m1,bit_met_p3_m1);
    xmm1 = _mm_max_epi16(bit_met_m1_m1,bit_met_m3_m1);
    xmm2 = _mm_max_epi16(bit_met_p1_m3,bit_met_p3_m3);
    xmm3 = _mm_max_epi16(bit_met_m1_m3,bit_met_m3_m3);
    xmm4 = _mm_max_epi16(xmm0,xmm1);
    xmm5 = _mm_max_epi16(xmm2,xmm3);
    logmax_num_re1 = _mm_max_epi16(xmm4,xmm5);

    // Bit = 0
    xmm0 = _mm_max_epi16(bit_met_p1_p1,bit_met_p3_p1);
    xmm1 = _mm_max_epi16(bit_met_m1_p1,bit_met_m3_p1);
    xmm2 = _mm_max_epi16(bit_met_p1_p3,bit_met_p3_p3);
    xmm3 = _mm_max_epi16(bit_met_m1_p3,bit_met_m3_p3);
    xmm4 = _mm_max_epi16(xmm0,xmm1);
    xmm5 = _mm_max_epi16(xmm2,xmm3);
    logmax_den_re1 = _mm_max_epi16(xmm4,xmm5);

    // LLR of second bit [L2(1), L2(2), L2(3), L2(4)]
    y1r = _mm_subs_epi16(logmax_den_re1,logmax_num_re1);

    // LLR of the third bit
    // Bit = 1
    xmm0 = _mm_max_epi16(bit_met_m3_p1,bit_met_m3_p3);
    xmm1 = _mm_max_epi16(bit_met_m3_m1,bit_met_m3_m3);
    xmm2 = _mm_max_epi16(bit_met_p3_p1,bit_met_p3_p3);
    xmm3 = _mm_max_epi16(bit_met_p3_m1,bit_met_p3_m3);
    xmm4 = _mm_max_epi16(xmm0,xmm1);
    xmm5 = _mm_max_epi16(xmm2,xmm3);
    logmax_num_im0 = _mm_max_epi16(xmm4,xmm5);

    // Bit = 0
    xmm0 = _mm_max_epi16(bit_met_m1_p1,bit_met_m1_p3);
    xmm1 = _mm_max_epi16(bit_met_m1_m1,bit_met_m1_m3);
    xmm2 = _mm_max_epi16(bit_met_p1_p1,bit_met_p1_p3);
    xmm3 = _mm_max_epi16(bit_met_p1_m1,bit_met_p1_m3);
    xmm4 = _mm_max_epi16(xmm0,xmm1);
    xmm5 = _mm_max_epi16(xmm2,xmm3);
    logmax_den_im0 = _mm_max_epi16(xmm4,xmm5);

    // LLR of third bit [L3(1), L3(2), L3(3), L3(4)]
    y0i = _mm_subs_epi16(logmax_den_im0,logmax_num_im0);

    // LLR of the fourth bit
    // Bit = 1
    xmm0 = _mm_max_epi16(bit_met_p1_m3,bit_met_p3_m3);
    xmm1 = _mm_max_epi16(bit_met_m1_m3,bit_met_m3_m3);
    xmm2 = _mm_max_epi16(bit_met_p1_p3,bit_met_p3_p3);
    xmm3 = _mm_max_epi16(bit_met_m1_p3,bit_met_m3_p3);
    xmm4 = _mm_max_epi16(xmm0,xmm1);
    xmm5 = _mm_max_epi16(xmm2,xmm3);
    logmax_num_im1 = _mm_max_epi16(xmm4,xmm5);

    // Bit = 0
    xmm0 = _mm_max_epi16(bit_met_p1_m1,bit_met_p3_m1);
    xmm1 = _mm_max_epi16(bit_met_m1_m1,bit_met_m3_m1);
    xmm2 = _mm_max_epi16(bit_met_p1_p1,bit_met_p3_p1);
    xmm3 = _mm_max_epi16(bit_met_m1_p1,bit_met_m3_p1);
    xmm4 = _mm_max_epi16(xmm0,xmm1);
    xmm5 = _mm_max_epi16(xmm2,xmm3);
    logmax_den_im1 = _mm_max_epi16(xmm4,xmm5);

    // LLR of fourth bit [L4(1), L4(2), L4(3), L4(4)]
    y1i = _mm_subs_epi16(logmax_den_im1,logmax_num_im1);

    // Pack LLRs in output
    // [L1(1), L2(1), L1(2), L2(2), L1(3), L2(3), L1(4), L2(4)]
    xmm0 = _mm_unpacklo_epi16(y0r,y1r);
    // [L1(5), L2(5), L1(6), L2(6), L1(7), L2(7), L1(8), L2(8)]
    xmm1 = _mm_unpackhi_epi16(y0r,y1r);
    // [L3(1), L4(1), L3(2), L4(2), L3(3), L4(3), L3(4), L4(4)]
    xmm2 = _mm_unpacklo_epi16(y0i,y1i);
    // [L3(5), L4(5), L3(6), L4(6), L3(7), L4(7), L3(8), L4(8)]
    xmm3 = _mm_unpackhi_epi16(y0i,y1i);

    stream0_128i_out[2*i+0] = _mm_unpacklo_epi32(xmm0,xmm2); // 8LLRs, 2REs
    stream0_128i_out[2*i+1] = _mm_unpackhi_epi32(xmm0,xmm2);
    stream0_128i_out[2*i+2] = _mm_unpacklo_epi32(xmm1,xmm3);
    stream0_128i_out[2*i+3] = _mm_unpackhi_epi32(xmm1,xmm3);
#elif defined(__arm__)

#endif

  }

#if defined(__x86_64__) || defined(__i386__)
  _mm_empty();
  _m_empty();
#endif
}

int dlsch_16qam_16qam_llr(LTE_DL_FRAME_PARMS *frame_parms,
                          int32_t **rxdataF_comp,
                          int32_t **rxdataF_comp_i,
                          int32_t **dl_ch_mag,   //|h_0|^2*(2/sqrt{10})
                          int32_t **dl_ch_mag_i, //|h_1|^2*(2/sqrt{10})
                          int32_t **rho_i,
                          int16_t *dlsch_llr,
                          uint8_t symbol,
                          uint8_t first_symbol_flag,
                          uint16_t nb_rb,
                          uint16_t pbch_pss_sss_adjust,
                          int16_t **llr16p)
{

  int16_t *rxF      = (int16_t*)&rxdataF_comp[0][(symbol*frame_parms->N_RB_DL*12)];
  int16_t *rxF_i    = (int16_t*)&rxdataF_comp_i[0][(symbol*frame_parms->N_RB_DL*12)];
  int16_t *ch_mag   = (int16_t*)&dl_ch_mag[0][(symbol*frame_parms->N_RB_DL*12)];
  int16_t *ch_mag_i = (int16_t*)&dl_ch_mag_i[0][(symbol*frame_parms->N_RB_DL*12)];
  int16_t *rho      = (int16_t*)&rho_i[0][(symbol*frame_parms->N_RB_DL*12)];
  int16_t *llr16;
  int len;
  uint8_t symbol_mod = (symbol >= (7-frame_parms->Ncp))? (symbol-(7-frame_parms->Ncp)) : symbol;

  // first symbol has different structure due to more pilots
  if (first_symbol_flag == 1) {
    llr16 = (int16_t*)dlsch_llr;
  } else {
    llr16 = (int16_t*)(*llr16p);
  }


  if (!llr16) {
    msg("dlsch_16qam_16qam_llr: llr is null, symbol %d\n",symbol);
    return(-1);
  }

  if ((symbol_mod==0) || (symbol_mod==(4-frame_parms->Ncp))) {
    // if symbol has pilots
    if (frame_parms->mode1_flag==0)
      // in 2 antenna ports we have 8 REs per symbol per RB
      len = (nb_rb*8) - (2*pbch_pss_sss_adjust/3);
    else
      // for 1 antenna port we have 10 REs per symbol per RB
      len = (nb_rb*10) - (5*pbch_pss_sss_adjust/6);
  } else {
    // symbol has no pilots
    len = (nb_rb*12) - pbch_pss_sss_adjust;
  }

  // printf("symbol %d: qam16_llr, len %d (llr16 %p)\n",symbol,len,llr16);

  qam16_qam16((short *)rxF,
              (short *)rxF_i,
              (short *)ch_mag,
              (short *)ch_mag_i,
              (short *)llr16,
              (short *)rho,
              len);

  llr16 += (len<<2);
  *llr16p = (short *)llr16;

  return(0);
}

void qam16_qam64(int16_t *stream0_in,
                 int16_t *stream1_in,
                 int16_t *ch_mag,
                 int16_t *ch_mag_i,
                 int16_t *stream0_out,
                 int16_t *rho01,
                 int32_t length
		 )
{

  /*
    Author: Sebastian Wagner
    Date: 2012-06-04

    Input:
    stream0_in:  MF filter for 1st stream, i.e., y0=h0'*y
    stream!_in:  MF filter for 2nd stream, i.e., y1=h1'*y
    ch_mag:      2*h0/sqrt(00), [Re0 Im0 Re1 Im1] s.t. Im0=Re0, Im1=Re1, etc
    ch_mag_i:    2*h1/sqrt(00), [Re0 Im0 Re1 Im1] s.t. Im0=Re0, Im1=Re1, etc
    rho01:       Channel cross correlation, i.e., h1'*h0

    Output:
    stream0_out: output LLRs for 1st stream
  */

#if defined(__x86_64__) || defined(__i386__)
  __m128i *rho01_128i       = (__m128i *)rho01;
  __m128i *stream0_128i_in  = (__m128i *)stream0_in;
  __m128i *stream1_128i_in  = (__m128i *)stream1_in;
  __m128i *stream0_128i_out = (__m128i *)stream0_out;
  __m128i *ch_mag_128i      = (__m128i *)ch_mag;
  __m128i *ch_mag_128i_i    = (__m128i *)ch_mag_i;

  
  __m128i ONE_OVER_SQRT_2 = _mm_set1_epi16(23170); // round(1/sqrt(2)*2^15)
  __m128i ONE_OVER_SQRT_10 = _mm_set1_epi16(20724); // round(1/sqrt(10)*2^16)
  __m128i THREE_OVER_SQRT_10 = _mm_set1_epi16(31086); // round(3/sqrt(10)*2^15)
  __m128i SQRT_10_OVER_FOUR = _mm_set1_epi16(25905); // round(sqrt(10)/4*2^15)
  __m128i ONE_OVER_TWO_SQRT_10 = _mm_set1_epi16(10362); // round(1/2/sqrt(10)*2^16)
  __m128i NINE_OVER_TWO_SQRT_10 = _mm_set1_epi16(23315); // round(9/2/sqrt(10)*2^14)
  __m128i ONE_OVER_SQRT_2_42 = _mm_set1_epi16(3575); // round(1/sqrt(2*42)*2^15)
  __m128i THREE_OVER_SQRT_2_42 = _mm_set1_epi16(10726); // round(3/sqrt(2*42)*2^15)
  __m128i FIVE_OVER_SQRT_2_42 = _mm_set1_epi16(17876); // round(5/sqrt(2*42)*2^15)
  __m128i SEVEN_OVER_SQRT_2_42 = _mm_set1_epi16(25027); // round(7/sqrt(2*42)*2^15)
  __m128i SQRT_42_OVER_FOUR = _mm_set1_epi16(13272); // round(sqrt(42)/4*2^13), Q3.
  __m128i ch_mag_des,ch_mag_int;
  __m128i  y0r_over_sqrt10;
  __m128i  y0i_over_sqrt10;
  __m128i  y0r_three_over_sqrt10;
  __m128i  y0i_three_over_sqrt10;
  __m128i ch_mag_over_10;
  __m128i ch_mag_over_2;
  __m128i ch_mag_9_over_10;
  __m128i ch_mag_int_with_sigma2;
  __m128i two_ch_mag_int_with_sigma2;
  __m128i three_ch_mag_int_with_sigma2;

#elif defined(__arm__)

#endif
  int i;

  for (i=0; i<length>>2; i+=2) {
    // In one iteration, we deal with 8 REs

#if defined(__x86_64__) || defined(__i386__)
    // Get rho
    xmm0 = rho01_128i[i];
    xmm1 = rho01_128i[i+1];
    xmm0 = _mm_shufflelo_epi16(xmm0,0xd8); //_MM_SHUFFLE(0,2,1,3));
    xmm0 = _mm_shufflehi_epi16(xmm0,0xd8); //_MM_SHUFFLE(0,2,1,3));
    xmm0 = _mm_shuffle_epi32(xmm0,0xd8); //_MM_SHUFFLE(0,2,1,3));
    xmm1 = _mm_shufflelo_epi16(xmm1,0xd8); //_MM_SHUFFLE(0,2,1,3));
    xmm1 = _mm_shufflehi_epi16(xmm1,0xd8); //_MM_SHUFFLE(0,2,1,3));
    xmm1 = _mm_shuffle_epi32(xmm1,0xd8); //_MM_SHUFFLE(0,2,1,3));
    //xmm0 = [Re(0,1) Re(2,3) Im(0,1) Im(2,3)]
    //xmm1 = [Re(4,5) Re(6,7) Im(4,5) Im(6,7)]
    xmm2 = _mm_unpacklo_epi64(xmm0,xmm1); // Re(rho)
    xmm3 = _mm_unpackhi_epi64(xmm0,xmm1); // Im(rho)
    rho_rpi = _mm_adds_epi16(xmm2,xmm3); // rho = Re(rho) + Im(rho)
    rho_rmi = _mm_subs_epi16(xmm2,xmm3); // rho* = Re(rho) - Im(rho)

    // Compute the different rhos
    rho_rpi_1_1 = _mm_mulhi_epi16(rho_rpi,ONE_OVER_SQRT_10);
    rho_rmi_1_1 = _mm_mulhi_epi16(rho_rmi,ONE_OVER_SQRT_10);
    rho_rpi_3_3 = _mm_mulhi_epi16(rho_rpi,THREE_OVER_SQRT_10);
    rho_rmi_3_3 = _mm_mulhi_epi16(rho_rmi,THREE_OVER_SQRT_10);
    rho_rpi_3_3 = _mm_slli_epi16(rho_rpi_3_3,1);
    rho_rmi_3_3 = _mm_slli_epi16(rho_rmi_3_3,1);

    xmm4 = _mm_mulhi_epi16(xmm2,ONE_OVER_SQRT_10); // Re(rho)
    xmm5 = _mm_mulhi_epi16(xmm3,THREE_OVER_SQRT_10); // Im(rho)
    xmm5 = _mm_slli_epi16(xmm5,1);

    rho_rpi_1_3 = _mm_adds_epi16(xmm4,xmm5);
    rho_rmi_1_3 = _mm_subs_epi16(xmm4,xmm5);

    xmm6 = _mm_mulhi_epi16(xmm2,THREE_OVER_SQRT_10); // Re(rho)
    xmm7 = _mm_mulhi_epi16(xmm3,ONE_OVER_SQRT_10); // Im(rho)
    xmm6 = _mm_slli_epi16(xmm6,1);

    rho_rpi_3_1 = _mm_adds_epi16(xmm6,xmm7);
    rho_rmi_3_1 = _mm_subs_epi16(xmm6,xmm7);

    // Rearrange interfering MF output
    xmm0 = stream1_128i_in[i];
    xmm1 = stream1_128i_in[i+1];
    xmm0 = _mm_shufflelo_epi16(xmm0,0xd8); //_MM_SHUFFLE(0,2,1,3));
    xmm0 = _mm_shufflehi_epi16(xmm0,0xd8); //_MM_SHUFFLE(0,2,1,3));
    xmm0 = _mm_shuffle_epi32(xmm0,0xd8); //_MM_SHUFFLE(0,2,1,3));
    xmm1 = _mm_shufflelo_epi16(xmm1,0xd8); //_MM_SHUFFLE(0,2,1,3));
    xmm1 = _mm_shufflehi_epi16(xmm1,0xd8); //_MM_SHUFFLE(0,2,1,3));
    xmm1 = _mm_shuffle_epi32(xmm1,0xd8); //_MM_SHUFFLE(0,2,1,3));
    //xmm0 = [Re(0,1) Re(2,3) Im(0,1) Im(2,3)]
    //xmm1 = [Re(4,5) Re(6,7) Im(4,5) Im(6,7)]
    y1r = _mm_unpacklo_epi64(xmm0,xmm1); //[y1r(1),y1r(2),y1r(3),y1r(4)]
    y1i = _mm_unpackhi_epi64(xmm0,xmm1); //[y1i(1),y1i(2),y1i(3),y1i(4)]

    xmm0 = _mm_setzero_si128(); // ZERO
    xmm2 = _mm_subs_epi16(rho_rpi_1_1,y1r); // = [Re(rho)+ Im(rho)]/sqrt(10) - y1r
    psi_r_p1_p1 = _mm_abs_epi16(xmm2); // = |[Re(rho)+ Im(rho)]/sqrt(10) - y1r|

    xmm2= _mm_subs_epi16(rho_rmi_1_1,y1r);
    psi_r_p1_m1 = _mm_abs_epi16(xmm2);
    xmm2= _mm_subs_epi16(rho_rmi_1_1,y1i);
    psi_i_p1_p1 = _mm_abs_epi16(xmm2);
    xmm2= _mm_subs_epi16(rho_rpi_1_3,y1r);
    psi_r_p1_p3 = _mm_abs_epi16(xmm2);
    xmm2= _mm_subs_epi16(rho_rmi_1_3,y1r);
    psi_r_p1_m3 = _mm_abs_epi16(xmm2);
    xmm2= _mm_subs_epi16(rho_rmi_3_1,y1i);
    psi_i_p1_p3 = _mm_abs_epi16(xmm2);
    xmm2= _mm_subs_epi16(rho_rpi_3_1,y1r);
    psi_r_p3_p1 = _mm_abs_epi16(xmm2);
    xmm2= _mm_subs_epi16(rho_rmi_3_1,y1r);
    psi_r_p3_m1 = _mm_abs_epi16(xmm2);
    xmm2= _mm_subs_epi16(rho_rmi_1_3,y1i);
    psi_i_p3_p1 = _mm_abs_epi16(xmm2);
    xmm2= _mm_subs_epi16(rho_rpi_3_3,y1r);
    psi_r_p3_p3 = _mm_abs_epi16(xmm2);
    xmm2= _mm_subs_epi16(rho_rmi_3_3,y1r);
    psi_r_p3_m3 = _mm_abs_epi16(xmm2);
    xmm2= _mm_subs_epi16(rho_rmi_3_3,y1i);
    psi_i_p3_p3 = _mm_abs_epi16(xmm2);
    xmm2= _mm_subs_epi16(rho_rpi_1_1,y1i);
    psi_i_m1_p1 = _mm_abs_epi16(xmm2);
    xmm2= _mm_subs_epi16(rho_rpi_3_1,y1i);
    psi_i_m1_p3 = _mm_abs_epi16(xmm2);
    xmm2= _mm_subs_epi16(rho_rpi_1_3,y1i);
    psi_i_m3_p1 = _mm_abs_epi16(xmm2);
    xmm2= _mm_subs_epi16(rho_rpi_3_3,y1i);
    psi_i_m3_p3 = _mm_abs_epi16(xmm2);
    xmm2= _mm_adds_epi16(rho_rpi_1_1,y1i);
    psi_i_p1_m1 = _mm_abs_epi16(xmm2);
    xmm2= _mm_adds_epi16(rho_rpi_3_1,y1i);
    psi_i_p1_m3 = _mm_abs_epi16(xmm2);
    xmm2= _mm_adds_epi16(rho_rpi_1_3,y1i);
    psi_i_p3_m1 = _mm_abs_epi16(xmm2);
    xmm2= _mm_adds_epi16(rho_rpi_3_3,y1i);
    psi_i_p3_m3 = _mm_abs_epi16(xmm2);
    xmm2= _mm_adds_epi16(rho_rpi_1_1,y1r);
    psi_r_m1_m1 = _mm_abs_epi16(xmm2);
    xmm2= _mm_adds_epi16(rho_rpi_1_3,y1r);
    psi_r_m1_m3 = _mm_abs_epi16(xmm2);
    xmm2= _mm_adds_epi16(rho_rpi_3_1,y1r);
    psi_r_m3_m1 = _mm_abs_epi16(xmm2);
    xmm2= _mm_adds_epi16(rho_rpi_3_3,y1r);
    psi_r_m3_m3 = _mm_abs_epi16(xmm2);
    xmm2= _mm_adds_epi16(y1r,rho_rmi_1_1);
    psi_r_m1_p1 = _mm_abs_epi16(xmm2);
    xmm2= _mm_adds_epi16(y1r,rho_rmi_1_3);
    psi_r_m1_p3 = _mm_abs_epi16(xmm2);
    xmm2= _mm_adds_epi16(y1i,rho_rmi_1_1);
    psi_i_m1_m1 = _mm_abs_epi16(xmm2);
    xmm2= _mm_adds_epi16(y1i,rho_rmi_3_1);
    psi_i_m1_m3 = _mm_abs_epi16(xmm2);
    xmm2= _mm_adds_epi16(y1r,rho_rmi_3_1);
    psi_r_m3_p1 = _mm_abs_epi16(xmm2);
    xmm2= _mm_adds_epi16(y1r,rho_rmi_3_3);
    psi_r_m3_p3 = _mm_abs_epi16(xmm2);
    xmm2= _mm_adds_epi16(y1i,rho_rmi_1_3);
    psi_i_m3_m1 = _mm_abs_epi16(xmm2);
    xmm2= _mm_adds_epi16(y1i,rho_rmi_3_3);
    psi_i_m3_m3 = _mm_abs_epi16(xmm2);

    // Rearrange desired MF output
    xmm0 = stream0_128i_in[i];
    xmm1 = stream0_128i_in[i+1];
    xmm0 = _mm_shufflelo_epi16(xmm0,0xd8); //_MM_SHUFFLE(0,2,1,3));
    xmm0 = _mm_shufflehi_epi16(xmm0,0xd8); //_MM_SHUFFLE(0,2,1,3));
    xmm0 = _mm_shuffle_epi32(xmm0,0xd8); //_MM_SHUFFLE(0,2,1,3));
    xmm1 = _mm_shufflelo_epi16(xmm1,0xd8); //_MM_SHUFFLE(0,2,1,3));
    xmm1 = _mm_shufflehi_epi16(xmm1,0xd8); //_MM_SHUFFLE(0,2,1,3));
    xmm1 = _mm_shuffle_epi32(xmm1,0xd8); //_MM_SHUFFLE(0,2,1,3));
    //xmm0 = [Re(0,1) Re(2,3) Im(0,1) Im(2,3)]
    //xmm1 = [Re(4,5) Re(6,7) Im(4,5) Im(6,7)]
    y0r = _mm_unpacklo_epi64(xmm0,xmm1); // = [y0r(1),y0r(2),y0r(3),y0r(4)]
    y0i = _mm_unpackhi_epi64(xmm0,xmm1);

    // Rearrange desired channel magnitudes
    xmm2 = ch_mag_128i[i]; // = [|h|^2(1),|h|^2(1),|h|^2(2),|h|^2(2)]*(2/sqrt(10))
    xmm3 = ch_mag_128i[i+1]; // = [|h|^2(3),|h|^2(3),|h|^2(4),|h|^2(4)]*(2/sqrt(10))
    xmm2 = _mm_shufflelo_epi16(xmm2,0xd8); //_MM_SHUFFLE(0,2,1,3));
    xmm2 = _mm_shufflehi_epi16(xmm2,0xd8); //_MM_SHUFFLE(0,2,1,3));
    xmm2 = _mm_shuffle_epi32(xmm2,0xd8); //_MM_SHUFFLE(0,2,1,3));
    xmm3 = _mm_shufflelo_epi16(xmm3,0xd8); //_MM_SHUFFLE(0,2,1,3));
    xmm3 = _mm_shufflehi_epi16(xmm3,0xd8); //_MM_SHUFFLE(0,2,1,3));
    xmm3 = _mm_shuffle_epi32(xmm3,0xd8); //_MM_SHUFFLE(0,2,1,3));

    ch_mag_des = _mm_unpacklo_epi64(xmm2,xmm3); // = [|h|^2(1),|h|^2(2),|h|^2(3),|h|^2(4)]*(2/sqrt(10))

    // Rearrange interfering channel magnitudes
    xmm2 = ch_mag_128i_i[i];
    xmm3 = ch_mag_128i_i[i+1];

    xmm2 = _mm_shufflelo_epi16(xmm2,0xd8); //_MM_SHUFFLE(0,2,1,3));
    xmm2 = _mm_shufflehi_epi16(xmm2,0xd8); //_MM_SHUFFLE(0,2,1,3));
    xmm2 = _mm_shuffle_epi32(xmm2,0xd8); //_MM_SHUFFLE(0,2,1,3));
    xmm3 = _mm_shufflelo_epi16(xmm3,0xd8); //_MM_SHUFFLE(0,2,1,3));
    xmm3 = _mm_shufflehi_epi16(xmm3,0xd8); //_MM_SHUFFLE(0,2,1,3));
    xmm3 = _mm_shuffle_epi32(xmm3,0xd8); //_MM_SHUFFLE(0,2,1,3));

    ch_mag_int  = _mm_unpacklo_epi64(xmm2,xmm3);

    // Scale MF output of desired signal
    y0r_over_sqrt10 = _mm_mulhi_epi16(y0r,ONE_OVER_SQRT_10);
    y0i_over_sqrt10 = _mm_mulhi_epi16(y0i,ONE_OVER_SQRT_10);
    y0r_three_over_sqrt10 = _mm_mulhi_epi16(y0r,THREE_OVER_SQRT_10);
    y0i_three_over_sqrt10 = _mm_mulhi_epi16(y0i,THREE_OVER_SQRT_10);
    y0r_three_over_sqrt10 = _mm_slli_epi16(y0r_three_over_sqrt10,1);
    y0i_three_over_sqrt10 = _mm_slli_epi16(y0i_three_over_sqrt10,1);

    // Compute necessary combination of required terms
    y0_p_1_1 = _mm_adds_epi16(y0r_over_sqrt10,y0i_over_sqrt10);
    y0_m_1_1 = _mm_subs_epi16(y0r_over_sqrt10,y0i_over_sqrt10);

    y0_p_1_3 = _mm_adds_epi16(y0r_over_sqrt10,y0i_three_over_sqrt10);
    y0_m_1_3 = _mm_subs_epi16(y0r_over_sqrt10,y0i_three_over_sqrt10);

    y0_p_3_1 = _mm_adds_epi16(y0r_three_over_sqrt10,y0i_over_sqrt10);
    y0_m_3_1 = _mm_subs_epi16(y0r_three_over_sqrt10,y0i_over_sqrt10);

    y0_p_3_3 = _mm_adds_epi16(y0r_three_over_sqrt10,y0i_three_over_sqrt10);
    y0_m_3_3 = _mm_subs_epi16(y0r_three_over_sqrt10,y0i_three_over_sqrt10);

    // Compute optimal interfering symbol magnitude
    ch_mag_int_with_sigma2       = _mm_srai_epi16(ch_mag_int, 1); // *2
    two_ch_mag_int_with_sigma2   = ch_mag_int; // *4
    three_ch_mag_int_with_sigma2 = _mm_adds_epi16(ch_mag_int_with_sigma2, two_ch_mag_int_with_sigma2); // *6

    interference_abs_64qam_epi16(psi_r_p1_p1 ,ch_mag_int_with_sigma2, two_ch_mag_int_with_sigma2, three_ch_mag_int_with_sigma2, a_r_p1_p1,ONE_OVER_SQRT_2_42, THREE_OVER_SQRT_2_42,FIVE_OVER_SQRT_2_42,
                                 SEVEN_OVER_SQRT_2_42);
    interference_abs_64qam_epi16(psi_i_p1_p1 ,ch_mag_int_with_sigma2, two_ch_mag_int_with_sigma2, three_ch_mag_int_with_sigma2, a_i_p1_p1,ONE_OVER_SQRT_2_42, THREE_OVER_SQRT_2_42,FIVE_OVER_SQRT_2_42,
                                 SEVEN_OVER_SQRT_2_42);
    interference_abs_64qam_epi16(psi_r_p1_p3 ,ch_mag_int_with_sigma2, two_ch_mag_int_with_sigma2, three_ch_mag_int_with_sigma2, a_r_p1_p3,ONE_OVER_SQRT_2_42, THREE_OVER_SQRT_2_42,FIVE_OVER_SQRT_2_42,
                                 SEVEN_OVER_SQRT_2_42);
    interference_abs_64qam_epi16(psi_i_p1_p3 ,ch_mag_int_with_sigma2, two_ch_mag_int_with_sigma2, three_ch_mag_int_with_sigma2, a_i_p1_p3,ONE_OVER_SQRT_2_42, THREE_OVER_SQRT_2_42,FIVE_OVER_SQRT_2_42,
                                 SEVEN_OVER_SQRT_2_42);
    interference_abs_64qam_epi16(psi_r_p1_m1 ,ch_mag_int_with_sigma2, two_ch_mag_int_with_sigma2, three_ch_mag_int_with_sigma2, a_r_p1_m1,ONE_OVER_SQRT_2_42, THREE_OVER_SQRT_2_42,FIVE_OVER_SQRT_2_42,
                                 SEVEN_OVER_SQRT_2_42);
    interference_abs_64qam_epi16(psi_i_p1_m1 ,ch_mag_int_with_sigma2, two_ch_mag_int_with_sigma2, three_ch_mag_int_with_sigma2, a_i_p1_m1,ONE_OVER_SQRT_2_42, THREE_OVER_SQRT_2_42,FIVE_OVER_SQRT_2_42,
                                 SEVEN_OVER_SQRT_2_42);
    interference_abs_64qam_epi16(psi_r_p1_m3 ,ch_mag_int_with_sigma2, two_ch_mag_int_with_sigma2, three_ch_mag_int_with_sigma2, a_r_p1_m3,ONE_OVER_SQRT_2_42, THREE_OVER_SQRT_2_42,FIVE_OVER_SQRT_2_42,
                                 SEVEN_OVER_SQRT_2_42);
    interference_abs_64qam_epi16(psi_i_p1_m3 ,ch_mag_int_with_sigma2, two_ch_mag_int_with_sigma2, three_ch_mag_int_with_sigma2, a_i_p1_m3,ONE_OVER_SQRT_2_42, THREE_OVER_SQRT_2_42,FIVE_OVER_SQRT_2_42,
                                 SEVEN_OVER_SQRT_2_42);
    interference_abs_64qam_epi16(psi_r_p3_p1 ,ch_mag_int_with_sigma2, two_ch_mag_int_with_sigma2, three_ch_mag_int_with_sigma2, a_r_p3_p1,ONE_OVER_SQRT_2_42, THREE_OVER_SQRT_2_42,FIVE_OVER_SQRT_2_42,
                                 SEVEN_OVER_SQRT_2_42);
    interference_abs_64qam_epi16(psi_i_p3_p1 ,ch_mag_int_with_sigma2, two_ch_mag_int_with_sigma2, three_ch_mag_int_with_sigma2, a_i_p3_p1,ONE_OVER_SQRT_2_42, THREE_OVER_SQRT_2_42,FIVE_OVER_SQRT_2_42,
                                 SEVEN_OVER_SQRT_2_42);
    interference_abs_64qam_epi16(psi_r_p3_p3 ,ch_mag_int_with_sigma2, two_ch_mag_int_with_sigma2, three_ch_mag_int_with_sigma2, a_r_p3_p3,ONE_OVER_SQRT_2_42, THREE_OVER_SQRT_2_42,FIVE_OVER_SQRT_2_42,
                                 SEVEN_OVER_SQRT_2_42);
    interference_abs_64qam_epi16(psi_i_p3_p3 ,ch_mag_int_with_sigma2, two_ch_mag_int_with_sigma2, three_ch_mag_int_with_sigma2, a_i_p3_p3,ONE_OVER_SQRT_2_42, THREE_OVER_SQRT_2_42,FIVE_OVER_SQRT_2_42,
                                 SEVEN_OVER_SQRT_2_42);
    interference_abs_64qam_epi16(psi_r_p3_m1 ,ch_mag_int_with_sigma2, two_ch_mag_int_with_sigma2, three_ch_mag_int_with_sigma2, a_r_p3_m1,ONE_OVER_SQRT_2_42, THREE_OVER_SQRT_2_42,FIVE_OVER_SQRT_2_42,
                                 SEVEN_OVER_SQRT_2_42);
    interference_abs_64qam_epi16(psi_i_p3_m1 ,ch_mag_int_with_sigma2, two_ch_mag_int_with_sigma2, three_ch_mag_int_with_sigma2, a_i_p3_m1,ONE_OVER_SQRT_2_42, THREE_OVER_SQRT_2_42,FIVE_OVER_SQRT_2_42,
                                 SEVEN_OVER_SQRT_2_42);
    interference_abs_64qam_epi16(psi_r_p3_m3 ,ch_mag_int_with_sigma2, two_ch_mag_int_with_sigma2, three_ch_mag_int_with_sigma2, a_r_p3_m3,ONE_OVER_SQRT_2_42, THREE_OVER_SQRT_2_42,FIVE_OVER_SQRT_2_42,
                                 SEVEN_OVER_SQRT_2_42);
    interference_abs_64qam_epi16(psi_i_p3_m3 ,ch_mag_int_with_sigma2, two_ch_mag_int_with_sigma2, three_ch_mag_int_with_sigma2, a_i_p3_m3,ONE_OVER_SQRT_2_42, THREE_OVER_SQRT_2_42,FIVE_OVER_SQRT_2_42,
                                 SEVEN_OVER_SQRT_2_42);
    interference_abs_64qam_epi16(psi_r_m1_p1 ,ch_mag_int_with_sigma2, two_ch_mag_int_with_sigma2, three_ch_mag_int_with_sigma2, a_r_m1_p1,ONE_OVER_SQRT_2_42, THREE_OVER_SQRT_2_42,FIVE_OVER_SQRT_2_42,
                                 SEVEN_OVER_SQRT_2_42);
    interference_abs_64qam_epi16(psi_i_m1_p1 ,ch_mag_int_with_sigma2, two_ch_mag_int_with_sigma2, three_ch_mag_int_with_sigma2, a_i_m1_p1,ONE_OVER_SQRT_2_42, THREE_OVER_SQRT_2_42,FIVE_OVER_SQRT_2_42,
                                 SEVEN_OVER_SQRT_2_42);
    interference_abs_64qam_epi16(psi_r_m1_p3 ,ch_mag_int_with_sigma2, two_ch_mag_int_with_sigma2, three_ch_mag_int_with_sigma2, a_r_m1_p3,ONE_OVER_SQRT_2_42, THREE_OVER_SQRT_2_42,FIVE_OVER_SQRT_2_42,
                                 SEVEN_OVER_SQRT_2_42);
    interference_abs_64qam_epi16(psi_i_m1_p3 ,ch_mag_int_with_sigma2, two_ch_mag_int_with_sigma2, three_ch_mag_int_with_sigma2, a_i_m1_p3,ONE_OVER_SQRT_2_42, THREE_OVER_SQRT_2_42,FIVE_OVER_SQRT_2_42,
                                 SEVEN_OVER_SQRT_2_42);
    interference_abs_64qam_epi16(psi_r_m1_m1 ,ch_mag_int_with_sigma2, two_ch_mag_int_with_sigma2, three_ch_mag_int_with_sigma2, a_r_m1_m1,ONE_OVER_SQRT_2_42, THREE_OVER_SQRT_2_42,FIVE_OVER_SQRT_2_42,
                                 SEVEN_OVER_SQRT_2_42);
    interference_abs_64qam_epi16(psi_i_m1_m1 ,ch_mag_int_with_sigma2, two_ch_mag_int_with_sigma2, three_ch_mag_int_with_sigma2, a_i_m1_m1,ONE_OVER_SQRT_2_42, THREE_OVER_SQRT_2_42,FIVE_OVER_SQRT_2_42,
                                 SEVEN_OVER_SQRT_2_42);
    interference_abs_64qam_epi16(psi_r_m1_m3 ,ch_mag_int_with_sigma2, two_ch_mag_int_with_sigma2, three_ch_mag_int_with_sigma2, a_r_m1_m3,ONE_OVER_SQRT_2_42, THREE_OVER_SQRT_2_42,FIVE_OVER_SQRT_2_42,
                                 SEVEN_OVER_SQRT_2_42);
    interference_abs_64qam_epi16(psi_i_m1_m3 ,ch_mag_int_with_sigma2, two_ch_mag_int_with_sigma2, three_ch_mag_int_with_sigma2, a_i_m1_m3,ONE_OVER_SQRT_2_42, THREE_OVER_SQRT_2_42,FIVE_OVER_SQRT_2_42,
                                 SEVEN_OVER_SQRT_2_42);
    interference_abs_64qam_epi16(psi_r_m3_p1 ,ch_mag_int_with_sigma2, two_ch_mag_int_with_sigma2, three_ch_mag_int_with_sigma2, a_r_m3_p1,ONE_OVER_SQRT_2_42, THREE_OVER_SQRT_2_42,FIVE_OVER_SQRT_2_42,
                                 SEVEN_OVER_SQRT_2_42);
    interference_abs_64qam_epi16(psi_i_m3_p1 ,ch_mag_int_with_sigma2, two_ch_mag_int_with_sigma2, three_ch_mag_int_with_sigma2, a_i_m3_p1,ONE_OVER_SQRT_2_42, THREE_OVER_SQRT_2_42,FIVE_OVER_SQRT_2_42,
                                 SEVEN_OVER_SQRT_2_42);
    interference_abs_64qam_epi16(psi_r_m3_p3 ,ch_mag_int_with_sigma2, two_ch_mag_int_with_sigma2, three_ch_mag_int_with_sigma2, a_r_m3_p3,ONE_OVER_SQRT_2_42, THREE_OVER_SQRT_2_42,FIVE_OVER_SQRT_2_42,
                                 SEVEN_OVER_SQRT_2_42);
    interference_abs_64qam_epi16(psi_i_m3_p3 ,ch_mag_int_with_sigma2, two_ch_mag_int_with_sigma2, three_ch_mag_int_with_sigma2, a_i_m3_p3,ONE_OVER_SQRT_2_42, THREE_OVER_SQRT_2_42,FIVE_OVER_SQRT_2_42,
                                 SEVEN_OVER_SQRT_2_42);
    interference_abs_64qam_epi16(psi_r_m3_m1 ,ch_mag_int_with_sigma2, two_ch_mag_int_with_sigma2, three_ch_mag_int_with_sigma2, a_r_m3_m1,ONE_OVER_SQRT_2_42, THREE_OVER_SQRT_2_42,FIVE_OVER_SQRT_2_42,
                                 SEVEN_OVER_SQRT_2_42);
    interference_abs_64qam_epi16(psi_i_m3_m1 ,ch_mag_int_with_sigma2, two_ch_mag_int_with_sigma2, three_ch_mag_int_with_sigma2, a_i_m3_m1,ONE_OVER_SQRT_2_42, THREE_OVER_SQRT_2_42,FIVE_OVER_SQRT_2_42,
                                 SEVEN_OVER_SQRT_2_42);
    interference_abs_64qam_epi16(psi_r_m3_m3 ,ch_mag_int_with_sigma2, two_ch_mag_int_with_sigma2, three_ch_mag_int_with_sigma2, a_r_m3_m3,ONE_OVER_SQRT_2_42, THREE_OVER_SQRT_2_42,FIVE_OVER_SQRT_2_42,
                                 SEVEN_OVER_SQRT_2_42);
    interference_abs_64qam_epi16(psi_i_m3_m3 ,ch_mag_int_with_sigma2, two_ch_mag_int_with_sigma2, three_ch_mag_int_with_sigma2, a_i_m3_m3,ONE_OVER_SQRT_2_42, THREE_OVER_SQRT_2_42,FIVE_OVER_SQRT_2_42,
                                 SEVEN_OVER_SQRT_2_42);

    // Calculation of groups of two terms in the bit metric involving product of psi and interference magnitude
    prodsum_psi_a_epi16(psi_r_p1_p1,a_r_p1_p1,psi_i_p1_p1,a_i_p1_p1,psi_a_p1_p1);
    prodsum_psi_a_epi16(psi_r_p1_p3,a_r_p1_p3,psi_i_p1_p3,a_i_p1_p3,psi_a_p1_p3);
    prodsum_psi_a_epi16(psi_r_p3_p1,a_r_p3_p1,psi_i_p3_p1,a_i_p3_p1,psi_a_p3_p1);
    prodsum_psi_a_epi16(psi_r_p3_p3,a_r_p3_p3,psi_i_p3_p3,a_i_p3_p3,psi_a_p3_p3);
    prodsum_psi_a_epi16(psi_r_p1_m1,a_r_p1_m1,psi_i_p1_m1,a_i_p1_m1,psi_a_p1_m1);
    prodsum_psi_a_epi16(psi_r_p1_m3,a_r_p1_m3,psi_i_p1_m3,a_i_p1_m3,psi_a_p1_m3);
    prodsum_psi_a_epi16(psi_r_p3_m1,a_r_p3_m1,psi_i_p3_m1,a_i_p3_m1,psi_a_p3_m1);
    prodsum_psi_a_epi16(psi_r_p3_m3,a_r_p3_m3,psi_i_p3_m3,a_i_p3_m3,psi_a_p3_m3);
    prodsum_psi_a_epi16(psi_r_m1_p1,a_r_m1_p1,psi_i_m1_p1,a_i_m1_p1,psi_a_m1_p1);
    prodsum_psi_a_epi16(psi_r_m1_p3,a_r_m1_p3,psi_i_m1_p3,a_i_m1_p3,psi_a_m1_p3);
    prodsum_psi_a_epi16(psi_r_m3_p1,a_r_m3_p1,psi_i_m3_p1,a_i_m3_p1,psi_a_m3_p1);
    prodsum_psi_a_epi16(psi_r_m3_p3,a_r_m3_p3,psi_i_m3_p3,a_i_m3_p3,psi_a_m3_p3);
    prodsum_psi_a_epi16(psi_r_m1_m1,a_r_m1_m1,psi_i_m1_m1,a_i_m1_m1,psi_a_m1_m1);
    prodsum_psi_a_epi16(psi_r_m1_m3,a_r_m1_m3,psi_i_m1_m3,a_i_m1_m3,psi_a_m1_m3);
    prodsum_psi_a_epi16(psi_r_m3_m1,a_r_m3_m1,psi_i_m3_m1,a_i_m3_m1,psi_a_m3_m1);
    prodsum_psi_a_epi16(psi_r_m3_m3,a_r_m3_m3,psi_i_m3_m3,a_i_m3_m3,psi_a_m3_m3);

    // Multiply by sqrt(2)
    psi_a_p1_p1 = _mm_mulhi_epi16(psi_a_p1_p1, ONE_OVER_SQRT_2);
    psi_a_p1_p1 = _mm_slli_epi16(psi_a_p1_p1, 2);
    psi_a_p1_p3 = _mm_mulhi_epi16(psi_a_p1_p3, ONE_OVER_SQRT_2);
    psi_a_p1_p3 = _mm_slli_epi16(psi_a_p1_p3, 2);
    psi_a_p3_p1 = _mm_mulhi_epi16(psi_a_p3_p1, ONE_OVER_SQRT_2);
    psi_a_p3_p1 = _mm_slli_epi16(psi_a_p3_p1, 2);
    psi_a_p3_p3 = _mm_mulhi_epi16(psi_a_p3_p3, ONE_OVER_SQRT_2);
    psi_a_p3_p3 = _mm_slli_epi16(psi_a_p3_p3, 2);
    psi_a_p1_m1 = _mm_mulhi_epi16(psi_a_p1_m1, ONE_OVER_SQRT_2);
    psi_a_p1_m1 = _mm_slli_epi16(psi_a_p1_m1, 2);
    psi_a_p1_m3 = _mm_mulhi_epi16(psi_a_p1_m3, ONE_OVER_SQRT_2);
    psi_a_p1_m3 = _mm_slli_epi16(psi_a_p1_m3, 2);
    psi_a_p3_m1 = _mm_mulhi_epi16(psi_a_p3_m1, ONE_OVER_SQRT_2);
    psi_a_p3_m1 = _mm_slli_epi16(psi_a_p3_m1, 2);
    psi_a_p3_m3 = _mm_mulhi_epi16(psi_a_p3_m3, ONE_OVER_SQRT_2);
    psi_a_p3_m3 = _mm_slli_epi16(psi_a_p3_m3, 2);
    psi_a_m1_p1 = _mm_mulhi_epi16(psi_a_m1_p1, ONE_OVER_SQRT_2);
    psi_a_m1_p1 = _mm_slli_epi16(psi_a_m1_p1, 2);
    psi_a_m1_p3 = _mm_mulhi_epi16(psi_a_m1_p3, ONE_OVER_SQRT_2);
    psi_a_m1_p3 = _mm_slli_epi16(psi_a_m1_p3, 2);
    psi_a_m3_p1 = _mm_mulhi_epi16(psi_a_m3_p1, ONE_OVER_SQRT_2);
    psi_a_m3_p1 = _mm_slli_epi16(psi_a_m3_p1, 2);
    psi_a_m3_p3 = _mm_mulhi_epi16(psi_a_m3_p3, ONE_OVER_SQRT_2);
    psi_a_m3_p3 = _mm_slli_epi16(psi_a_m3_p3, 2);
    psi_a_m1_m1 = _mm_mulhi_epi16(psi_a_m1_m1, ONE_OVER_SQRT_2);
    psi_a_m1_m1 = _mm_slli_epi16(psi_a_m1_m1, 2);
    psi_a_m1_m3 = _mm_mulhi_epi16(psi_a_m1_m3, ONE_OVER_SQRT_2);
    psi_a_m1_m3 = _mm_slli_epi16(psi_a_m1_m3, 2);
    psi_a_m3_m1 = _mm_mulhi_epi16(psi_a_m3_m1, ONE_OVER_SQRT_2);
    psi_a_m3_m1 = _mm_slli_epi16(psi_a_m3_m1, 2);
    psi_a_m3_m3 = _mm_mulhi_epi16(psi_a_m3_m3, ONE_OVER_SQRT_2);
    psi_a_m3_m3 = _mm_slli_epi16(psi_a_m3_m3, 2);

    // squared interference magnitude times int. ch. power
    square_a_64qam_epi16(a_r_p1_p1,a_i_p1_p1,ch_mag_int,SQRT_42_OVER_FOUR,a_sq_p1_p1);
    square_a_64qam_epi16(a_r_p1_p3,a_i_p1_p3,ch_mag_int,SQRT_42_OVER_FOUR,a_sq_p1_p3);
    square_a_64qam_epi16(a_r_p3_p1,a_i_p3_p1,ch_mag_int,SQRT_42_OVER_FOUR,a_sq_p3_p1);
    square_a_64qam_epi16(a_r_p3_p3,a_i_p3_p3,ch_mag_int,SQRT_42_OVER_FOUR,a_sq_p3_p3);
    square_a_64qam_epi16(a_r_p1_m1,a_i_p1_m1,ch_mag_int,SQRT_42_OVER_FOUR,a_sq_p1_m1);
    square_a_64qam_epi16(a_r_p1_m3,a_i_p1_m3,ch_mag_int,SQRT_42_OVER_FOUR,a_sq_p1_m3);
    square_a_64qam_epi16(a_r_p3_m1,a_i_p3_m1,ch_mag_int,SQRT_42_OVER_FOUR,a_sq_p3_m1);
    square_a_64qam_epi16(a_r_p3_m3,a_i_p3_m3,ch_mag_int,SQRT_42_OVER_FOUR,a_sq_p3_m3);
    square_a_64qam_epi16(a_r_m1_p1,a_i_m1_p1,ch_mag_int,SQRT_42_OVER_FOUR,a_sq_m1_p1);
    square_a_64qam_epi16(a_r_m1_p3,a_i_m1_p3,ch_mag_int,SQRT_42_OVER_FOUR,a_sq_m1_p3);
    square_a_64qam_epi16(a_r_m3_p1,a_i_m3_p1,ch_mag_int,SQRT_42_OVER_FOUR,a_sq_m3_p1);
    square_a_64qam_epi16(a_r_m3_p3,a_i_m3_p3,ch_mag_int,SQRT_42_OVER_FOUR,a_sq_m3_p3);
    square_a_64qam_epi16(a_r_m1_m1,a_i_m1_m1,ch_mag_int,SQRT_42_OVER_FOUR,a_sq_m1_m1);
    square_a_64qam_epi16(a_r_m1_m3,a_i_m1_m3,ch_mag_int,SQRT_42_OVER_FOUR,a_sq_m1_m3);
    square_a_64qam_epi16(a_r_m3_m1,a_i_m3_m1,ch_mag_int,SQRT_42_OVER_FOUR,a_sq_m3_m1);
    square_a_64qam_epi16(a_r_m3_m3,a_i_m3_m3,ch_mag_int,SQRT_42_OVER_FOUR,a_sq_m3_m3);

    // Computing different multiples of channel norms
    ch_mag_over_10=_mm_mulhi_epi16(ch_mag_des, ONE_OVER_TWO_SQRT_10);
    ch_mag_over_2=_mm_mulhi_epi16(ch_mag_des, SQRT_10_OVER_FOUR);
    ch_mag_over_2=_mm_slli_epi16(ch_mag_over_2, 1);
    ch_mag_9_over_10=_mm_mulhi_epi16(ch_mag_des, NINE_OVER_TWO_SQRT_10);
    ch_mag_9_over_10=_mm_slli_epi16(ch_mag_9_over_10, 2);

    // Computing Metrics
    xmm0 = _mm_subs_epi16(psi_a_p1_p1,a_sq_p1_p1);
    xmm1 = _mm_adds_epi16(xmm0,y0_p_1_1);
    bit_met_p1_p1= _mm_subs_epi16(xmm1,ch_mag_over_10);

    xmm0 = _mm_subs_epi16(psi_a_p1_p3,a_sq_p1_p3);
    xmm1 = _mm_adds_epi16(xmm0,y0_p_1_3);
    bit_met_p1_p3= _mm_subs_epi16(xmm1,ch_mag_over_2);

    xmm0 = _mm_subs_epi16(psi_a_p1_m1,a_sq_p1_m1);
    xmm1 = _mm_adds_epi16(xmm0,y0_m_1_1);
    bit_met_p1_m1= _mm_subs_epi16(xmm1,ch_mag_over_10);

    xmm0 = _mm_subs_epi16(psi_a_p1_m3,a_sq_p1_m3);
    xmm1 = _mm_adds_epi16(xmm0,y0_m_1_3);
    bit_met_p1_m3= _mm_subs_epi16(xmm1,ch_mag_over_2);

    xmm0 = _mm_subs_epi16(psi_a_p3_p1,a_sq_p3_p1);
    xmm1 = _mm_adds_epi16(xmm0,y0_p_3_1);
    bit_met_p3_p1= _mm_subs_epi16(xmm1,ch_mag_over_2);

    xmm0 = _mm_subs_epi16(psi_a_p3_p3,a_sq_p3_p3);
    xmm1 = _mm_adds_epi16(xmm0,y0_p_3_3);
    bit_met_p3_p3= _mm_subs_epi16(xmm1,ch_mag_9_over_10);

    xmm0 = _mm_subs_epi16(psi_a_p3_m1,a_sq_p3_m1);
    xmm1 = _mm_adds_epi16(xmm0,y0_m_3_1);
    bit_met_p3_m1= _mm_subs_epi16(xmm1,ch_mag_over_2);

    xmm0 = _mm_subs_epi16(psi_a_p3_m3,a_sq_p3_m3);
    xmm1 = _mm_adds_epi16(xmm0,y0_m_3_3);
    bit_met_p3_m3= _mm_subs_epi16(xmm1,ch_mag_9_over_10);

    xmm0 = _mm_subs_epi16(psi_a_m1_p1,a_sq_m1_p1);
    xmm1 = _mm_subs_epi16(xmm0,y0_m_1_1);
    bit_met_m1_p1= _mm_subs_epi16(xmm1,ch_mag_over_10);

    xmm0 = _mm_subs_epi16(psi_a_m1_p3,a_sq_m1_p3);
    xmm1 = _mm_subs_epi16(xmm0,y0_m_1_3);
    bit_met_m1_p3= _mm_subs_epi16(xmm1,ch_mag_over_2);

    xmm0 = _mm_subs_epi16(psi_a_m1_m1,a_sq_m1_m1);
    xmm1 = _mm_subs_epi16(xmm0,y0_p_1_1);
    bit_met_m1_m1= _mm_subs_epi16(xmm1,ch_mag_over_10);

    xmm0 = _mm_subs_epi16(psi_a_m1_m3,a_sq_m1_m3);
    xmm1 = _mm_subs_epi16(xmm0,y0_p_1_3);
    bit_met_m1_m3= _mm_subs_epi16(xmm1,ch_mag_over_2);

    xmm0 = _mm_subs_epi16(psi_a_m3_p1,a_sq_m3_p1);
    xmm1 = _mm_subs_epi16(xmm0,y0_m_3_1);
    bit_met_m3_p1= _mm_subs_epi16(xmm1,ch_mag_over_2);

    xmm0 = _mm_subs_epi16(psi_a_m3_p3,a_sq_m3_p3);
    xmm1 = _mm_subs_epi16(xmm0,y0_m_3_3);
    bit_met_m3_p3= _mm_subs_epi16(xmm1,ch_mag_9_over_10);

    xmm0 = _mm_subs_epi16(psi_a_m3_m1,a_sq_m3_m1);
    xmm1 = _mm_subs_epi16(xmm0,y0_p_3_1);
    bit_met_m3_m1= _mm_subs_epi16(xmm1,ch_mag_over_2);

    xmm0 = _mm_subs_epi16(psi_a_m3_m3,a_sq_m3_m3);
    xmm1 = _mm_subs_epi16(xmm0,y0_p_3_3);
    bit_met_m3_m3= _mm_subs_epi16(xmm1,ch_mag_9_over_10);

    // LLR of the first bit
    // Bit = 1
    xmm0 = _mm_max_epi16(bit_met_m1_p1,bit_met_m1_p3);
    xmm1 = _mm_max_epi16(bit_met_m1_m1,bit_met_m1_m3);
    xmm2 = _mm_max_epi16(bit_met_m3_p1,bit_met_m3_p3);
    xmm3 = _mm_max_epi16(bit_met_m3_m1,bit_met_m3_m3);
    xmm4 = _mm_max_epi16(xmm0,xmm1);
    xmm5 = _mm_max_epi16(xmm2,xmm3);
    logmax_num_re0= _mm_max_epi16(xmm4,xmm5);

    // Bit = 0
    xmm0 = _mm_max_epi16(bit_met_p1_p1,bit_met_p1_p3);
    xmm1 = _mm_max_epi16(bit_met_p1_m1,bit_met_p1_m3);
    xmm2 = _mm_max_epi16(bit_met_p3_p1,bit_met_p3_p3);
    xmm3 = _mm_max_epi16(bit_met_p3_m1,bit_met_p3_m3);
    xmm4 = _mm_max_epi16(xmm0,xmm1);
    xmm5 = _mm_max_epi16(xmm2,xmm3);
    logmax_den_re0 = _mm_max_epi16(xmm4,xmm5);

    // LLR of first bit [L1(1), L1(2), L1(3), L1(4), L1(5), L1(6), L1(7), L1(8)]
    y0r = _mm_subs_epi16(logmax_den_re0,logmax_num_re0);

    // LLR of the second bit
    // Bit = 1
    xmm0 = _mm_max_epi16(bit_met_p1_m1,bit_met_p3_m1);
    xmm1 = _mm_max_epi16(bit_met_m1_m1,bit_met_m3_m1);
    xmm2 = _mm_max_epi16(bit_met_p1_m3,bit_met_p3_m3);
    xmm3 = _mm_max_epi16(bit_met_m1_m3,bit_met_m3_m3);
    xmm4 = _mm_max_epi16(xmm0,xmm1);
    xmm5 = _mm_max_epi16(xmm2,xmm3);
    logmax_num_re1 = _mm_max_epi16(xmm4,xmm5);

    // Bit = 0
    xmm0 = _mm_max_epi16(bit_met_p1_p1,bit_met_p3_p1);
    xmm1 = _mm_max_epi16(bit_met_m1_p1,bit_met_m3_p1);
    xmm2 = _mm_max_epi16(bit_met_p1_p3,bit_met_p3_p3);
    xmm3 = _mm_max_epi16(bit_met_m1_p3,bit_met_m3_p3);
    xmm4 = _mm_max_epi16(xmm0,xmm1);
    xmm5 = _mm_max_epi16(xmm2,xmm3);
    logmax_den_re1 = _mm_max_epi16(xmm4,xmm5);

    // LLR of second bit [L2(1), L2(2), L2(3), L2(4)]
    y1r = _mm_subs_epi16(logmax_den_re1,logmax_num_re1);

    // LLR of the third bit
    // Bit = 1
    xmm0 = _mm_max_epi16(bit_met_m3_p1,bit_met_m3_p3);
    xmm1 = _mm_max_epi16(bit_met_m3_m1,bit_met_m3_m3);
    xmm2 = _mm_max_epi16(bit_met_p3_p1,bit_met_p3_p3);
    xmm3 = _mm_max_epi16(bit_met_p3_m1,bit_met_p3_m3);
    xmm4 = _mm_max_epi16(xmm0,xmm1);
    xmm5 = _mm_max_epi16(xmm2,xmm3);
    logmax_num_im0 = _mm_max_epi16(xmm4,xmm5);

    // Bit = 0
    xmm0 = _mm_max_epi16(bit_met_m1_p1,bit_met_m1_p3);
    xmm1 = _mm_max_epi16(bit_met_m1_m1,bit_met_m1_m3);
    xmm2 = _mm_max_epi16(bit_met_p1_p1,bit_met_p1_p3);
    xmm3 = _mm_max_epi16(bit_met_p1_m1,bit_met_p1_m3);
    xmm4 = _mm_max_epi16(xmm0,xmm1);
    xmm5 = _mm_max_epi16(xmm2,xmm3);
    logmax_den_im0 = _mm_max_epi16(xmm4,xmm5);

    // LLR of third bit [L3(1), L3(2), L3(3), L3(4)]
    y0i = _mm_subs_epi16(logmax_den_im0,logmax_num_im0);

    // LLR of the fourth bit
    // Bit = 1
    xmm0 = _mm_max_epi16(bit_met_p1_m3,bit_met_p3_m3);
    xmm1 = _mm_max_epi16(bit_met_m1_m3,bit_met_m3_m3);
    xmm2 = _mm_max_epi16(bit_met_p1_p3,bit_met_p3_p3);
    xmm3 = _mm_max_epi16(bit_met_m1_p3,bit_met_m3_p3);
    xmm4 = _mm_max_epi16(xmm0,xmm1);
    xmm5 = _mm_max_epi16(xmm2,xmm3);
    logmax_num_im1 = _mm_max_epi16(xmm4,xmm5);

    // Bit = 0
    xmm0 = _mm_max_epi16(bit_met_p1_m1,bit_met_p3_m1);
    xmm1 = _mm_max_epi16(bit_met_m1_m1,bit_met_m3_m1);
    xmm2 = _mm_max_epi16(bit_met_p1_p1,bit_met_p3_p1);
    xmm3 = _mm_max_epi16(bit_met_m1_p1,bit_met_m3_p1);
    xmm4 = _mm_max_epi16(xmm0,xmm1);
    xmm5 = _mm_max_epi16(xmm2,xmm3);
    logmax_den_im1 = _mm_max_epi16(xmm4,xmm5);

    // LLR of fourth bit [L4(1), L4(2), L4(3), L4(4)]
    y1i = _mm_subs_epi16(logmax_den_im1,logmax_num_im1);

    // Pack LLRs in output
    // [L1(1), L2(1), L1(2), L2(2), L1(3), L2(3), L1(4), L2(4)]
    xmm0 = _mm_unpacklo_epi16(y0r,y1r);
    // [L1(5), L2(5), L1(6), L2(6), L1(7), L2(7), L1(8), L2(8)]
    xmm1 = _mm_unpackhi_epi16(y0r,y1r);
    // [L3(1), L4(1), L3(2), L4(2), L3(3), L4(3), L3(4), L4(4)]
    xmm2 = _mm_unpacklo_epi16(y0i,y1i);
    // [L3(5), L4(5), L3(6), L4(6), L3(7), L4(7), L3(8), L4(8)]
    xmm3 = _mm_unpackhi_epi16(y0i,y1i);

    stream0_128i_out[2*i+0] = _mm_unpacklo_epi32(xmm0,xmm2); // 8LLRs, 2REs
    stream0_128i_out[2*i+1] = _mm_unpackhi_epi32(xmm0,xmm2);
    stream0_128i_out[2*i+2] = _mm_unpacklo_epi32(xmm1,xmm3);
    stream0_128i_out[2*i+3] = _mm_unpackhi_epi32(xmm1,xmm3);
#elif defined(__arm__)

#endif

  }

#if defined(__x86_64__) || defined(__i386__)
  _mm_empty();
  _m_empty();
#endif
}

int dlsch_16qam_64qam_llr(LTE_DL_FRAME_PARMS *frame_parms,
                          int32_t **rxdataF_comp,
                          int32_t **rxdataF_comp_i,
                          int32_t **dl_ch_mag,   //|h_0|^2*(2/sqrt{10})
                          int32_t **dl_ch_mag_i, //|h_1|^2*(2/sqrt{10})
                          int32_t **rho_i,
                          int16_t *dlsch_llr,
                          uint8_t symbol,
                          uint8_t first_symbol_flag,
                          uint16_t nb_rb,
                          uint16_t pbch_pss_sss_adjust,
                          int16_t **llr16p)
{

  int16_t *rxF      = (int16_t*)&rxdataF_comp[0][(symbol*frame_parms->N_RB_DL*12)];
  int16_t *rxF_i    = (int16_t*)&rxdataF_comp_i[0][(symbol*frame_parms->N_RB_DL*12)];
  int16_t *ch_mag   = (int16_t*)&dl_ch_mag[0][(symbol*frame_parms->N_RB_DL*12)];
  int16_t *ch_mag_i = (int16_t*)&dl_ch_mag_i[0][(symbol*frame_parms->N_RB_DL*12)];
  int16_t *rho      = (int16_t*)&rho_i[0][(symbol*frame_parms->N_RB_DL*12)];
  int16_t *llr16;
  int len;
  uint8_t symbol_mod = (symbol >= (7-frame_parms->Ncp))? (symbol-(7-frame_parms->Ncp)) : symbol;

  // first symbol has different structure due to more pilots
  if (first_symbol_flag == 1) {
    llr16 = (int16_t*)dlsch_llr;
  } else {
    llr16 = (int16_t*)(*llr16p);
  }


  if (!llr16) {
    msg("dlsch_16qam_64qam_llr: llr is null, symbol %d\n",symbol);
    return(-1);
  }

  if ((symbol_mod==0) || (symbol_mod==(4-frame_parms->Ncp))) {
    // if symbol has pilots
    if (frame_parms->mode1_flag==0)
      // in 2 antenna ports we have 8 REs per symbol per RB
      len = (nb_rb*8) - (2*pbch_pss_sss_adjust/3);
    else
      // for 1 antenna port we have 10 REs per symbol per RB
      len = (nb_rb*10) - (5*pbch_pss_sss_adjust/6);
  } else {
    // symbol has no pilots
    len = (nb_rb*12) - pbch_pss_sss_adjust;
  }

  // printf("symbol %d: qam16_llr, len %d (llr16 %p)\n",symbol,len,llr16);

  qam16_qam64((short *)rxF,
              (short *)rxF_i,
              (short *)ch_mag,
              (short *)ch_mag_i,
              (short *)llr16,
              (short *)rho,
              len);

  llr16 += (len<<2);
  *llr16p = (short *)llr16;

  return(0);
}

//----------------------------------------------------------------------------------------------
// 64-QAM
//----------------------------------------------------------------------------------------------

/*
__m128i ONE_OVER_SQRT_42 __attribute__((aligned(16)));
__m128i THREE_OVER_SQRT_42 __attribute__((aligned(16)));
__m128i FIVE_OVER_SQRT_42 __attribute__((aligned(16)));
__m128i SEVEN_OVER_SQRT_42 __attribute__((aligned(16)));

__m128i FORTYNINE_OVER_FOUR_SQRT_42 __attribute__((aligned(16)));
__m128i THIRTYSEVEN_OVER_FOUR_SQRT_42 __attribute__((aligned(16)));
__m128i TWENTYNINE_OVER_FOUR_SQRT_42 __attribute__((aligned(16)));
__m128i TWENTYFIVE_OVER_FOUR_SQRT_42 __attribute__((aligned(16)));
__m128i SEVENTEEN_OVER_FOUR_SQRT_42 __attribute__((aligned(16)));
__m128i NINE_OVER_FOUR_SQRT_42 __attribute__((aligned(16)));
__m128i THIRTEEN_OVER_FOUR_SQRT_42 __attribute__((aligned(16)));
__m128i FIVE_OVER_FOUR_SQRT_42 __attribute__((aligned(16)));
__m128i ONE_OVER_FOUR_SQRT_42 __attribute__((aligned(16)));

__m128i  y0r_one_over_sqrt_21 __attribute__((aligned(16)));
__m128i  y0r_three_over_sqrt_21 __attribute__((aligned(16)));
__m128i  y0r_five_over_sqrt_21 __attribute__((aligned(16)));
__m128i  y0r_seven_over_sqrt_21 __attribute__((aligned(16)));
__m128i  y0i_one_over_sqrt_21 __attribute__((aligned(16)));
__m128i  y0i_three_over_sqrt_21 __attribute__((aligned(16)));
__m128i  y0i_five_over_sqrt_21 __attribute__((aligned(16)));
__m128i  y0i_seven_over_sqrt_21 __attribute__((aligned(16)));

__m128i ch_mag_98_over_42_with_sigma2 __attribute__((aligned(16)));
__m128i ch_mag_74_over_42_with_sigma2 __attribute__((aligned(16)));
__m128i ch_mag_58_over_42_with_sigma2 __attribute__((aligned(16)));
__m128i ch_mag_50_over_42_with_sigma2 __attribute__((aligned(16)));
__m128i ch_mag_34_over_42_with_sigma2 __attribute__((aligned(16)));
__m128i ch_mag_18_over_42_with_sigma2 __attribute__((aligned(16)));
__m128i ch_mag_26_over_42_with_sigma2 __attribute__((aligned(16)));
__m128i ch_mag_10_over_42_with_sigma2 __attribute__((aligned(16)));
__m128i ch_mag_2_over_42_with_sigma2 __attribute__((aligned(16)));

*/

void qam64_qpsk(int16_t *stream0_in,
                int16_t *stream1_in,
                int16_t *ch_mag,
                int16_t *stream0_out,
                int16_t *rho01,
                int32_t length
		)
{

  /*
    Author: S. Wagner
    Date: 31-07-12

    Input:
    stream0_in:  MF filter for 1st stream, i.e., y0=h0'*y
    stream1_in:  MF filter for 2nd stream, i.e., y1=h1'*y
    ch_mag:      4*h0/sqrt(42), [Re0 Im0 Re1 Im1] s.t. Im0=Re0, Im1=Re1, etc
    ch_mag_i:    4*h1/sqrt(42), [Re0 Im0 Re1 Im1] s.t. Im0=Re0, Im1=Re1, etc
    rho01:       Channel cross correlation, i.e., h1'*h0

    Output:
    stream0_out: output LLRs for 1st stream
  */

#if defined(__x86_64__) || defined(__i386__)
  __m128i *rho01_128i      = (__m128i *)rho01;
  __m128i *stream0_128i_in = (__m128i *)stream0_in;
  __m128i *stream1_128i_in = (__m128i *)stream1_in;
  __m128i *ch_mag_128i     = (__m128i *)ch_mag;


  __m128i ONE_OVER_SQRT_42 = _mm_set1_epi16(10112); // round(1/sqrt(42)*2^16)
  __m128i THREE_OVER_SQRT_42 = _mm_set1_epi16(30337); // round(3/sqrt(42)*2^16)
  __m128i FIVE_OVER_SQRT_42 = _mm_set1_epi16(25281); // round(5/sqrt(42)*2^15)
  __m128i SEVEN_OVER_SQRT_42 = _mm_set1_epi16(17697); // round(5/sqrt(42)*2^15)
  __m128i ONE_OVER_SQRT_2 = _mm_set1_epi16(23170); // round(1/sqrt(2)*2^15)
  __m128i FORTYNINE_OVER_FOUR_SQRT_42 = _mm_set1_epi16(30969); // round(49/(4*sqrt(42))*2^14), Q2.14
  __m128i THIRTYSEVEN_OVER_FOUR_SQRT_42 = _mm_set1_epi16(23385); // round(37/(4*sqrt(42))*2^14), Q2.14
  __m128i TWENTYFIVE_OVER_FOUR_SQRT_42 = _mm_set1_epi16(31601); // round(25/(4*sqrt(42))*2^15)
  __m128i TWENTYNINE_OVER_FOUR_SQRT_42 = _mm_set1_epi16(18329); // round(29/(4*sqrt(42))*2^15), Q2.14
  __m128i SEVENTEEN_OVER_FOUR_SQRT_42 = _mm_set1_epi16(21489); // round(17/(4*sqrt(42))*2^15)
  __m128i NINE_OVER_FOUR_SQRT_42 = _mm_set1_epi16(11376); // round(9/(4*sqrt(42))*2^15)
  __m128i THIRTEEN_OVER_FOUR_SQRT_42 = _mm_set1_epi16(16433); // round(13/(4*sqrt(42))*2^15)
  __m128i FIVE_OVER_FOUR_SQRT_42 = _mm_set1_epi16(6320); // round(5/(4*sqrt(42))*2^15)
  __m128i ONE_OVER_FOUR_SQRT_42 = _mm_set1_epi16(1264); // round(1/(4*sqrt(42))*2^15)


  __m128i ch_mag_des;
  __m128i ch_mag_98_over_42_with_sigma2;
  __m128i ch_mag_74_over_42_with_sigma2;
  __m128i ch_mag_58_over_42_with_sigma2;
  __m128i ch_mag_50_over_42_with_sigma2;
  __m128i ch_mag_34_over_42_with_sigma2;
  __m128i ch_mag_18_over_42_with_sigma2;
  __m128i ch_mag_26_over_42_with_sigma2;
  __m128i ch_mag_10_over_42_with_sigma2;
  __m128i ch_mag_2_over_42_with_sigma2;
  __m128i  y0r_one_over_sqrt_21;
  __m128i  y0r_three_over_sqrt_21;
  __m128i  y0r_five_over_sqrt_21;
  __m128i  y0r_seven_over_sqrt_21;
  __m128i  y0i_one_over_sqrt_21;
  __m128i  y0i_three_over_sqrt_21;
  __m128i  y0i_five_over_sqrt_21;
  __m128i  y0i_seven_over_sqrt_21;
#elif defined(__arm__)

#endif
  
  int i,j;

  for (i=0; i<length>>2; i+=2) {

#if defined(__x86_64) || defined(__i386__)
    // Get rho
    xmm0 = rho01_128i[i];
    xmm1 = rho01_128i[i+1];
    xmm0 = _mm_shufflelo_epi16(xmm0,0xd8); //_MM_SHUFFLE(0,2,1,3));
    xmm0 = _mm_shufflehi_epi16(xmm0,0xd8); //_MM_SHUFFLE(0,2,1,3));
    xmm0 = _mm_shuffle_epi32(xmm0,0xd8); //_MM_SHUFFLE(0,2,1,3));
    xmm1 = _mm_shufflelo_epi16(xmm1,0xd8); //_MM_SHUFFLE(0,2,1,3));
    xmm1 = _mm_shufflehi_epi16(xmm1,0xd8); //_MM_SHUFFLE(0,2,1,3));
    xmm1 = _mm_shuffle_epi32(xmm1,0xd8); //_MM_SHUFFLE(0,2,1,3));
    //xmm0 = [Re(0,1) Re(2,3) Im(0,1) Im(2,3)]
    //xmm1 = [Re(4,5) Re(6,7) Im(4,5) Im(6,7)]
    xmm2 = _mm_unpacklo_epi64(xmm0,xmm1); // Re(rho)
    xmm3 = _mm_unpackhi_epi64(xmm0,xmm1); // Im(rho)
    rho_rpi = _mm_adds_epi16(xmm2,xmm3); // rho = Re(rho) + Im(rho)
    rho_rmi = _mm_subs_epi16(xmm2,xmm3); // rho* = Re(rho) - Im(rho)

    // Compute the different rhos
    rho_rpi_1_1 = _mm_mulhi_epi16(rho_rpi, ONE_OVER_SQRT_42);
    rho_rmi_1_1 = _mm_mulhi_epi16(rho_rmi, ONE_OVER_SQRT_42);
    rho_rpi_3_3 = _mm_mulhi_epi16(rho_rpi, THREE_OVER_SQRT_42);
    rho_rmi_3_3 = _mm_mulhi_epi16(rho_rmi, THREE_OVER_SQRT_42);
    rho_rpi_5_5 = _mm_mulhi_epi16(rho_rpi, FIVE_OVER_SQRT_42);
    rho_rmi_5_5 = _mm_mulhi_epi16(rho_rmi, FIVE_OVER_SQRT_42);
    rho_rpi_7_7 = _mm_mulhi_epi16(rho_rpi, SEVEN_OVER_SQRT_42);
    rho_rmi_7_7 = _mm_mulhi_epi16(rho_rmi, SEVEN_OVER_SQRT_42);

    rho_rpi_5_5 = _mm_slli_epi16(rho_rpi_5_5, 1);
    rho_rmi_5_5 = _mm_slli_epi16(rho_rmi_5_5, 1);
    rho_rpi_7_7 = _mm_slli_epi16(rho_rpi_7_7, 2);
    rho_rmi_7_7 = _mm_slli_epi16(rho_rmi_7_7, 2);

    xmm4 = _mm_mulhi_epi16(xmm2, ONE_OVER_SQRT_42);
    xmm5 = _mm_mulhi_epi16(xmm3, ONE_OVER_SQRT_42);
    xmm6 = _mm_mulhi_epi16(xmm3, THREE_OVER_SQRT_42);
    xmm7 = _mm_mulhi_epi16(xmm3, FIVE_OVER_SQRT_42);
    xmm8 = _mm_mulhi_epi16(xmm3, SEVEN_OVER_SQRT_42);
    xmm7 = _mm_slli_epi16(xmm7, 1);
    xmm8 = _mm_slli_epi16(xmm8, 2);

    rho_rpi_1_3 = _mm_adds_epi16(xmm4, xmm6);
    rho_rmi_1_3 = _mm_subs_epi16(xmm4, xmm6);
    rho_rpi_1_5 = _mm_adds_epi16(xmm4, xmm7);
    rho_rmi_1_5 = _mm_subs_epi16(xmm4, xmm7);
    rho_rpi_1_7 = _mm_adds_epi16(xmm4, xmm8);
    rho_rmi_1_7 = _mm_subs_epi16(xmm4, xmm8);

    xmm4 = _mm_mulhi_epi16(xmm2, THREE_OVER_SQRT_42);
    rho_rpi_3_1 = _mm_adds_epi16(xmm4, xmm5);
    rho_rmi_3_1 = _mm_subs_epi16(xmm4, xmm5);
    rho_rpi_3_5 = _mm_adds_epi16(xmm4, xmm7);
    rho_rmi_3_5 = _mm_subs_epi16(xmm4, xmm7);
    rho_rpi_3_7 = _mm_adds_epi16(xmm4, xmm8);
    rho_rmi_3_7 = _mm_subs_epi16(xmm4, xmm8);

    xmm4 = _mm_mulhi_epi16(xmm2, FIVE_OVER_SQRT_42);
    xmm4 = _mm_slli_epi16(xmm4, 1);
    rho_rpi_5_1 = _mm_adds_epi16(xmm4, xmm5);
    rho_rmi_5_1 = _mm_subs_epi16(xmm4, xmm5);
    rho_rpi_5_3 = _mm_adds_epi16(xmm4, xmm6);
    rho_rmi_5_3 = _mm_subs_epi16(xmm4, xmm6);
    rho_rpi_5_7 = _mm_adds_epi16(xmm4, xmm8);
    rho_rmi_5_7 = _mm_subs_epi16(xmm4, xmm8);

    xmm4 = _mm_mulhi_epi16(xmm2, SEVEN_OVER_SQRT_42);
    xmm4 = _mm_slli_epi16(xmm4, 2);
    rho_rpi_7_1 = _mm_adds_epi16(xmm4, xmm5);
    rho_rmi_7_1 = _mm_subs_epi16(xmm4, xmm5);
    rho_rpi_7_3 = _mm_adds_epi16(xmm4, xmm6);
    rho_rmi_7_3 = _mm_subs_epi16(xmm4, xmm6);
    rho_rpi_7_5 = _mm_adds_epi16(xmm4, xmm7);
    rho_rmi_7_5 = _mm_subs_epi16(xmm4, xmm7);

    // Rearrange interfering MF output
    xmm0 = stream1_128i_in[i];
    xmm1 = stream1_128i_in[i+1];
    xmm0 = _mm_shufflelo_epi16(xmm0,0xd8); //_MM_SHUFFLE(0,2,1,3));
    xmm0 = _mm_shufflehi_epi16(xmm0,0xd8); //_MM_SHUFFLE(0,2,1,3));
    xmm0 = _mm_shuffle_epi32(xmm0,0xd8); //_MM_SHUFFLE(0,2,1,3));
    xmm1 = _mm_shufflelo_epi16(xmm1,0xd8); //_MM_SHUFFLE(0,2,1,3));
    xmm1 = _mm_shufflehi_epi16(xmm1,0xd8); //_MM_SHUFFLE(0,2,1,3));
    xmm1 = _mm_shuffle_epi32(xmm1,0xd8); //_MM_SHUFFLE(0,2,1,3));
    //xmm0 = [Re(0,1) Re(2,3) Im(0,1) Im(2,3)]
    //xmm1 = [Re(4,5) Re(6,7) Im(4,5) Im(6,7)]
    y1r = _mm_unpacklo_epi64(xmm0,xmm1); //[y1r(1),y1r(2),y1r(3),y1r(4)]
    y1i = _mm_unpackhi_epi64(xmm0,xmm1); //[y1i(1),y1i(2),y1i(3),y1i(4)]

    // Psi_r calculation from rho_rpi or rho_rmi
    xmm0 = _mm_setzero_si128(); // ZERO for abs_pi16
    xmm2 = _mm_subs_epi16(rho_rpi_7_7, y1r);
    psi_r_p7_p7 = _mm_abs_epi16(xmm2);
    xmm2 = _mm_subs_epi16(rho_rpi_7_5, y1r);
    psi_r_p7_p5 = _mm_abs_epi16(xmm2);
    xmm2 = _mm_subs_epi16(rho_rpi_7_3, y1r);
    psi_r_p7_p3 = _mm_abs_epi16(xmm2);
    xmm2 = _mm_subs_epi16(rho_rpi_7_1, y1r);
    psi_r_p7_p1 = _mm_abs_epi16(xmm2);
    xmm2 = _mm_subs_epi16(rho_rmi_7_1, y1r);
    psi_r_p7_m1 = _mm_abs_epi16(xmm2);
    xmm2 = _mm_subs_epi16(rho_rmi_7_3, y1r);
    psi_r_p7_m3 = _mm_abs_epi16(xmm2);
    xmm2 = _mm_subs_epi16(rho_rmi_7_5, y1r);
    psi_r_p7_m5 = _mm_abs_epi16(xmm2);
    xmm2 = _mm_subs_epi16(rho_rmi_7_7, y1r);
    psi_r_p7_m7 = _mm_abs_epi16(xmm2);
    xmm2 = _mm_subs_epi16(rho_rpi_5_7, y1r);
    psi_r_p5_p7 = _mm_abs_epi16(xmm2);
    xmm2 = _mm_subs_epi16(rho_rpi_5_5, y1r);
    psi_r_p5_p5 = _mm_abs_epi16(xmm2);
    xmm2 = _mm_subs_epi16(rho_rpi_5_3, y1r);
    psi_r_p5_p3 = _mm_abs_epi16(xmm2);
    xmm2 = _mm_subs_epi16(rho_rpi_5_1, y1r);
    psi_r_p5_p1 = _mm_abs_epi16(xmm2);
    xmm2 = _mm_subs_epi16(rho_rmi_5_1, y1r);
    psi_r_p5_m1 = _mm_abs_epi16(xmm2);
    xmm2 = _mm_subs_epi16(rho_rmi_5_3, y1r);
    psi_r_p5_m3 = _mm_abs_epi16(xmm2);
    xmm2 = _mm_subs_epi16(rho_rmi_5_5, y1r);
    psi_r_p5_m5 = _mm_abs_epi16(xmm2);
    xmm2 = _mm_subs_epi16(rho_rmi_5_7, y1r);
    psi_r_p5_m7 = _mm_abs_epi16(xmm2);
    xmm2 = _mm_subs_epi16(rho_rpi_3_7, y1r);
    psi_r_p3_p7 = _mm_abs_epi16(xmm2);
    xmm2 = _mm_subs_epi16(rho_rpi_3_5, y1r);
    psi_r_p3_p5 = _mm_abs_epi16(xmm2);
    xmm2 = _mm_subs_epi16(rho_rpi_3_3, y1r);
    psi_r_p3_p3 = _mm_abs_epi16(xmm2);
    xmm2 = _mm_subs_epi16(rho_rpi_3_1, y1r);
    psi_r_p3_p1 = _mm_abs_epi16(xmm2);
    xmm2 = _mm_subs_epi16(rho_rmi_3_1, y1r);
    psi_r_p3_m1 = _mm_abs_epi16(xmm2);
    xmm2 = _mm_subs_epi16(rho_rmi_3_3, y1r);
    psi_r_p3_m3 = _mm_abs_epi16(xmm2);
    xmm2 = _mm_subs_epi16(rho_rmi_3_5, y1r);
    psi_r_p3_m5 = _mm_abs_epi16(xmm2);
    xmm2 = _mm_subs_epi16(rho_rmi_3_7, y1r);
    psi_r_p3_m7 = _mm_abs_epi16(xmm2);
    xmm2 = _mm_subs_epi16(rho_rpi_1_7, y1r);
    psi_r_p1_p7 = _mm_abs_epi16(xmm2);
    xmm2 = _mm_subs_epi16(rho_rpi_1_5, y1r);
    psi_r_p1_p5 = _mm_abs_epi16(xmm2);
    xmm2 = _mm_subs_epi16(rho_rpi_1_3, y1r);
    psi_r_p1_p3 = _mm_abs_epi16(xmm2);
    xmm2 = _mm_subs_epi16(rho_rpi_1_1, y1r);
    psi_r_p1_p1 = _mm_abs_epi16(xmm2);
    xmm2 = _mm_subs_epi16(rho_rmi_1_1, y1r);
    psi_r_p1_m1 = _mm_abs_epi16(xmm2);
    xmm2 = _mm_subs_epi16(rho_rmi_1_3, y1r);
    psi_r_p1_m3 = _mm_abs_epi16(xmm2);
    xmm2 = _mm_subs_epi16(rho_rmi_1_5, y1r);
    psi_r_p1_m5 = _mm_abs_epi16(xmm2);
    xmm2 = _mm_subs_epi16(rho_rmi_1_7, y1r);
    psi_r_p1_m7 = _mm_abs_epi16(xmm2);

    xmm2 = _mm_adds_epi16(rho_rmi_1_7, y1r);
    psi_r_m1_p7 = _mm_abs_epi16(xmm2);
    xmm2 = _mm_adds_epi16(rho_rmi_1_5, y1r);
    psi_r_m1_p5 = _mm_abs_epi16(xmm2);
    xmm2 = _mm_adds_epi16(rho_rmi_1_3, y1r);
    psi_r_m1_p3 = _mm_abs_epi16(xmm2);
    xmm2 = _mm_adds_epi16(rho_rmi_1_1, y1r);
    psi_r_m1_p1 = _mm_abs_epi16(xmm2);
    xmm2 = _mm_adds_epi16(rho_rpi_1_1, y1r);
    psi_r_m1_m1 = _mm_abs_epi16(xmm2);
    xmm2 = _mm_adds_epi16(rho_rpi_1_3, y1r);
    psi_r_m1_m3 = _mm_abs_epi16(xmm2);
    xmm2 = _mm_adds_epi16(rho_rpi_1_5, y1r);
    psi_r_m1_m5 = _mm_abs_epi16(xmm2);
    xmm2 = _mm_adds_epi16(rho_rpi_1_7, y1r);
    psi_r_m1_m7 = _mm_abs_epi16(xmm2);
    xmm2 = _mm_adds_epi16(rho_rmi_3_7, y1r);
    psi_r_m3_p7 = _mm_abs_epi16(xmm2);
    xmm2 = _mm_adds_epi16(rho_rmi_3_5, y1r);
    psi_r_m3_p5 = _mm_abs_epi16(xmm2);
    xmm2 = _mm_adds_epi16(rho_rmi_3_3, y1r);
    psi_r_m3_p3 = _mm_abs_epi16(xmm2);
    xmm2 = _mm_adds_epi16(rho_rmi_3_1, y1r);
    psi_r_m3_p1 = _mm_abs_epi16(xmm2);
    xmm2 = _mm_adds_epi16(rho_rpi_3_1, y1r);
    psi_r_m3_m1 = _mm_abs_epi16(xmm2);
    xmm2 = _mm_adds_epi16(rho_rpi_3_3, y1r);
    psi_r_m3_m3 = _mm_abs_epi16(xmm2);
    xmm2 = _mm_adds_epi16(rho_rpi_3_5, y1r);
    psi_r_m3_m5 = _mm_abs_epi16(xmm2);
    xmm2 = _mm_adds_epi16(rho_rpi_3_7, y1r);
    psi_r_m3_m7 = _mm_abs_epi16(xmm2);
    xmm2 = _mm_adds_epi16(rho_rmi_5_7, y1r);
    psi_r_m5_p7 = _mm_abs_epi16(xmm2);
    xmm2 = _mm_adds_epi16(rho_rmi_5_5, y1r);
    psi_r_m5_p5 = _mm_abs_epi16(xmm2);
    xmm2 = _mm_adds_epi16(rho_rmi_5_3, y1r);
    psi_r_m5_p3 = _mm_abs_epi16(xmm2);
    xmm2 = _mm_adds_epi16(rho_rmi_5_1, y1r);
    psi_r_m5_p1 = _mm_abs_epi16(xmm2);
    xmm2 = _mm_adds_epi16(rho_rpi_5_1, y1r);
    psi_r_m5_m1 = _mm_abs_epi16(xmm2);
    xmm2 = _mm_adds_epi16(rho_rpi_5_3, y1r);
    psi_r_m5_m3 = _mm_abs_epi16(xmm2);
    xmm2 = _mm_adds_epi16(rho_rpi_5_5, y1r);
    psi_r_m5_m5 = _mm_abs_epi16(xmm2);
    xmm2 = _mm_adds_epi16(rho_rpi_5_7, y1r);
    psi_r_m5_m7 = _mm_abs_epi16(xmm2);
    xmm2 = _mm_adds_epi16(rho_rmi_7_7, y1r);
    psi_r_m7_p7 = _mm_abs_epi16(xmm2);
    xmm2 = _mm_adds_epi16(rho_rmi_7_5, y1r);
    psi_r_m7_p5 = _mm_abs_epi16(xmm2);
    xmm2 = _mm_adds_epi16(rho_rmi_7_3, y1r);
    psi_r_m7_p3 = _mm_abs_epi16(xmm2);
    xmm2 = _mm_adds_epi16(rho_rmi_7_1, y1r);
    psi_r_m7_p1 = _mm_abs_epi16(xmm2);
    xmm2 = _mm_adds_epi16(rho_rpi_7_1, y1r);
    psi_r_m7_m1 = _mm_abs_epi16(xmm2);
    xmm2 = _mm_adds_epi16(rho_rpi_7_3, y1r);
    psi_r_m7_m3 = _mm_abs_epi16(xmm2);
    xmm2 = _mm_adds_epi16(rho_rpi_7_5, y1r);
    psi_r_m7_m5 = _mm_abs_epi16(xmm2);
    xmm2 = _mm_adds_epi16(rho_rpi_7_7, y1r);
    psi_r_m7_m7 = _mm_abs_epi16(xmm2);

    // Psi_i calculation from rho_rpi or rho_rmi
    xmm2 = _mm_subs_epi16(rho_rmi_7_7, y1i);
    psi_i_p7_p7 = _mm_abs_epi16(xmm2);
    xmm2 = _mm_subs_epi16(rho_rmi_5_7, y1i);
    psi_i_p7_p5 = _mm_abs_epi16(xmm2);
    xmm2 = _mm_subs_epi16(rho_rmi_3_7, y1i);
    psi_i_p7_p3 = _mm_abs_epi16(xmm2);
    xmm2 = _mm_subs_epi16(rho_rmi_1_7, y1i);
    psi_i_p7_p1 = _mm_abs_epi16(xmm2);
    xmm2 = _mm_adds_epi16(rho_rpi_1_7, y1i);
    psi_i_p7_m1 = _mm_abs_epi16(xmm2);
    xmm2 = _mm_adds_epi16(rho_rpi_3_7, y1i);
    psi_i_p7_m3 = _mm_abs_epi16(xmm2);
    xmm2 = _mm_adds_epi16(rho_rpi_5_7, y1i);
    psi_i_p7_m5 = _mm_abs_epi16(xmm2);
    xmm2 = _mm_adds_epi16(rho_rpi_7_7, y1i);
    psi_i_p7_m7 = _mm_abs_epi16(xmm2);
    xmm2 = _mm_subs_epi16(rho_rmi_7_5, y1i);
    psi_i_p5_p7 = _mm_abs_epi16(xmm2);
    xmm2 = _mm_subs_epi16(rho_rmi_5_5, y1i);
    psi_i_p5_p5 = _mm_abs_epi16(xmm2);
    xmm2 = _mm_subs_epi16(rho_rmi_3_5, y1i);
    psi_i_p5_p3 = _mm_abs_epi16(xmm2);
    xmm2 = _mm_subs_epi16(rho_rmi_1_5, y1i);
    psi_i_p5_p1 = _mm_abs_epi16(xmm2);
    xmm2 = _mm_adds_epi16(rho_rpi_1_5, y1i);
    psi_i_p5_m1 = _mm_abs_epi16(xmm2);
    xmm2 = _mm_adds_epi16(rho_rpi_3_5, y1i);
    psi_i_p5_m3 = _mm_abs_epi16(xmm2);
    xmm2 = _mm_adds_epi16(rho_rpi_5_5, y1i);
    psi_i_p5_m5 = _mm_abs_epi16(xmm2);
    xmm2 = _mm_adds_epi16(rho_rpi_7_5, y1i);
    psi_i_p5_m7 = _mm_abs_epi16(xmm2);
    xmm2 = _mm_subs_epi16(rho_rmi_7_3, y1i);
    psi_i_p3_p7 = _mm_abs_epi16(xmm2);
    xmm2 = _mm_subs_epi16(rho_rmi_5_3, y1i);
    psi_i_p3_p5 = _mm_abs_epi16(xmm2);
    xmm2 = _mm_subs_epi16(rho_rmi_3_3, y1i);
    psi_i_p3_p3 = _mm_abs_epi16(xmm2);
    xmm2 = _mm_subs_epi16(rho_rmi_1_3, y1i);
    psi_i_p3_p1 = _mm_abs_epi16(xmm2);
    xmm2 = _mm_adds_epi16(rho_rpi_1_3, y1i);
    psi_i_p3_m1 = _mm_abs_epi16(xmm2);
    xmm2 = _mm_adds_epi16(rho_rpi_3_3, y1i);
    psi_i_p3_m3 = _mm_abs_epi16(xmm2);
    xmm2 = _mm_adds_epi16(rho_rpi_5_3, y1i);
    psi_i_p3_m5 = _mm_abs_epi16(xmm2);
    xmm2 = _mm_adds_epi16(rho_rpi_7_3, y1i);
    psi_i_p3_m7 = _mm_abs_epi16(xmm2);
    xmm2 = _mm_subs_epi16(rho_rmi_7_1, y1i);
    psi_i_p1_p7 = _mm_abs_epi16(xmm2);
    xmm2 = _mm_subs_epi16(rho_rmi_5_1, y1i);
    psi_i_p1_p5 = _mm_abs_epi16(xmm2);
    xmm2 = _mm_subs_epi16(rho_rmi_3_1, y1i);
    psi_i_p1_p3 = _mm_abs_epi16(xmm2);
    xmm2 = _mm_subs_epi16(rho_rmi_1_1, y1i);
    psi_i_p1_p1 = _mm_abs_epi16(xmm2);
    xmm2 = _mm_adds_epi16(rho_rpi_1_1, y1i);
    psi_i_p1_m1 = _mm_abs_epi16(xmm2);
    xmm2 = _mm_adds_epi16(rho_rpi_3_1, y1i);
    psi_i_p1_m3 = _mm_abs_epi16(xmm2);
    xmm2 = _mm_adds_epi16(rho_rpi_5_1, y1i);
    psi_i_p1_m5 = _mm_abs_epi16(xmm2);
    xmm2 = _mm_adds_epi16(rho_rpi_7_1, y1i);
    psi_i_p1_m7 = _mm_abs_epi16(xmm2);

    xmm2 = _mm_subs_epi16(rho_rpi_7_1, y1i);
    psi_i_m1_p7 = _mm_abs_epi16(xmm2);
    xmm2 = _mm_subs_epi16(rho_rpi_5_1, y1i);
    psi_i_m1_p5 = _mm_abs_epi16(xmm2);
    xmm2 = _mm_subs_epi16(rho_rpi_3_1, y1i);
    psi_i_m1_p3 = _mm_abs_epi16(xmm2);
    xmm2 = _mm_subs_epi16(rho_rpi_1_1, y1i);
    psi_i_m1_p1 = _mm_abs_epi16(xmm2);
    xmm2 = _mm_adds_epi16(rho_rmi_1_1, y1i);
    psi_i_m1_m1 = _mm_abs_epi16(xmm2);
    xmm2 = _mm_adds_epi16(rho_rmi_3_1, y1i);
    psi_i_m1_m3 = _mm_abs_epi16(xmm2);
    xmm2 = _mm_adds_epi16(rho_rmi_5_1, y1i);
    psi_i_m1_m5 = _mm_abs_epi16(xmm2);
    xmm2 = _mm_adds_epi16(rho_rmi_7_1, y1i);
    psi_i_m1_m7 = _mm_abs_epi16(xmm2);
    xmm2 = _mm_subs_epi16(rho_rpi_7_3, y1i);
    psi_i_m3_p7 = _mm_abs_epi16(xmm2);
    xmm2 = _mm_subs_epi16(rho_rpi_5_3, y1i);
    psi_i_m3_p5 = _mm_abs_epi16(xmm2);
    xmm2 = _mm_subs_epi16(rho_rpi_3_3, y1i);
    psi_i_m3_p3 = _mm_abs_epi16(xmm2);
    xmm2 = _mm_subs_epi16(rho_rpi_1_3, y1i);
    psi_i_m3_p1 = _mm_abs_epi16(xmm2);
    xmm2 = _mm_adds_epi16(rho_rmi_1_3, y1i);
    psi_i_m3_m1 = _mm_abs_epi16(xmm2);
    xmm2 = _mm_adds_epi16(rho_rmi_3_3, y1i);
    psi_i_m3_m3 = _mm_abs_epi16(xmm2);
    xmm2 = _mm_adds_epi16(rho_rmi_5_3, y1i);
    psi_i_m3_m5 = _mm_abs_epi16(xmm2);
    xmm2 = _mm_adds_epi16(rho_rmi_7_3, y1i);
    psi_i_m3_m7 = _mm_abs_epi16(xmm2);
    xmm2 = _mm_subs_epi16(rho_rpi_7_5, y1i);
    psi_i_m5_p7 = _mm_abs_epi16(xmm2);
    xmm2 = _mm_subs_epi16(rho_rpi_5_5, y1i);
    psi_i_m5_p5 = _mm_abs_epi16(xmm2);
    xmm2 = _mm_subs_epi16(rho_rpi_3_5, y1i);
    psi_i_m5_p3 = _mm_abs_epi16(xmm2);
    xmm2 = _mm_subs_epi16(rho_rpi_1_5, y1i);
    psi_i_m5_p1 = _mm_abs_epi16(xmm2);
    xmm2 = _mm_adds_epi16(rho_rmi_1_5, y1i);
    psi_i_m5_m1 = _mm_abs_epi16(xmm2);
    xmm2 = _mm_adds_epi16(rho_rmi_3_5, y1i);
    psi_i_m5_m3 = _mm_abs_epi16(xmm2);
    xmm2 = _mm_adds_epi16(rho_rmi_5_5, y1i);
    psi_i_m5_m5 = _mm_abs_epi16(xmm2);
    xmm2 = _mm_adds_epi16(rho_rmi_7_5, y1i);
    psi_i_m5_m7 = _mm_abs_epi16(xmm2);
    xmm2 = _mm_subs_epi16(rho_rpi_7_7, y1i);
    psi_i_m7_p7 = _mm_abs_epi16(xmm2);
    xmm2 = _mm_subs_epi16(rho_rpi_5_7, y1i);
    psi_i_m7_p5 = _mm_abs_epi16(xmm2);
    xmm2 = _mm_subs_epi16(rho_rpi_3_7, y1i);
    psi_i_m7_p3 = _mm_abs_epi16(xmm2);
    xmm2 = _mm_subs_epi16(rho_rpi_1_7, y1i);
    psi_i_m7_p1 = _mm_abs_epi16(xmm2);
    xmm2 = _mm_adds_epi16(rho_rmi_1_7, y1i);
    psi_i_m7_m1 = _mm_abs_epi16(xmm2);
    xmm2 = _mm_adds_epi16(rho_rmi_3_7, y1i);
    psi_i_m7_m3 = _mm_abs_epi16(xmm2);
    xmm2 = _mm_adds_epi16(rho_rmi_5_7, y1i);
    psi_i_m7_m5 = _mm_abs_epi16(xmm2);
    xmm2 = _mm_adds_epi16(rho_rmi_7_7, y1i);
    psi_i_m7_m7 = _mm_abs_epi16(xmm2);


    // Rearrange desired MF output
    xmm0 = stream0_128i_in[i];
    xmm1 = stream0_128i_in[i+1];
    xmm0 = _mm_shufflelo_epi16(xmm0,0xd8); //_MM_SHUFFLE(0,2,1,3));
    xmm0 = _mm_shufflehi_epi16(xmm0,0xd8); //_MM_SHUFFLE(0,2,1,3));
    xmm0 = _mm_shuffle_epi32(xmm0,0xd8); //_MM_SHUFFLE(0,2,1,3));
    xmm1 = _mm_shufflelo_epi16(xmm1,0xd8); //_MM_SHUFFLE(0,2,1,3));
    xmm1 = _mm_shufflehi_epi16(xmm1,0xd8); //_MM_SHUFFLE(0,2,1,3));
    xmm1 = _mm_shuffle_epi32(xmm1,0xd8); //_MM_SHUFFLE(0,2,1,3));
    //xmm0 = [Re(0,1) Re(2,3) Im(0,1) Im(2,3)]
    //xmm1 = [Re(4,5) Re(6,7) Im(4,5) Im(6,7)]
    y0r = _mm_unpacklo_epi64(xmm0,xmm1); // = [y0r(1),y0r(2),y0r(3),y0r(4)]
    y0i = _mm_unpackhi_epi64(xmm0,xmm1);

    // Rearrange desired channel magnitudes
    xmm2 = ch_mag_128i[i]; // = [|h|^2(1),|h|^2(1),|h|^2(2),|h|^2(2)]*(2/sqrt(10))
    xmm3 = ch_mag_128i[i+1]; // = [|h|^2(3),|h|^2(3),|h|^2(4),|h|^2(4)]*(2/sqrt(10))
    xmm2 = _mm_shufflelo_epi16(xmm2,0xd8); //_MM_SHUFFLE(0,2,1,3));
    xmm2 = _mm_shufflehi_epi16(xmm2,0xd8); //_MM_SHUFFLE(0,2,1,3));
    xmm2 = _mm_shuffle_epi32(xmm2,0xd8); //_MM_SHUFFLE(0,2,1,3));
    xmm3 = _mm_shufflelo_epi16(xmm3,0xd8); //_MM_SHUFFLE(0,2,1,3));
    xmm3 = _mm_shufflehi_epi16(xmm3,0xd8); //_MM_SHUFFLE(0,2,1,3));
    xmm3 = _mm_shuffle_epi32(xmm3,0xd8); //_MM_SHUFFLE(0,2,1,3));
    ch_mag_des = _mm_unpacklo_epi64(xmm2,xmm3);

    y0r_one_over_sqrt_21   = _mm_mulhi_epi16(y0r, ONE_OVER_SQRT_42);
    y0r_three_over_sqrt_21 = _mm_mulhi_epi16(y0r, THREE_OVER_SQRT_42);
    y0r_five_over_sqrt_21  = _mm_mulhi_epi16(y0r, FIVE_OVER_SQRT_42);
    y0r_five_over_sqrt_21  = _mm_slli_epi16(y0r_five_over_sqrt_21, 1);
    y0r_seven_over_sqrt_21 = _mm_mulhi_epi16(y0r, SEVEN_OVER_SQRT_42);
    y0r_seven_over_sqrt_21 = _mm_slli_epi16(y0r_seven_over_sqrt_21, 2); // Q2.14

    y0i_one_over_sqrt_21   = _mm_mulhi_epi16(y0i, ONE_OVER_SQRT_42);
    y0i_three_over_sqrt_21 = _mm_mulhi_epi16(y0i, THREE_OVER_SQRT_42);
    y0i_five_over_sqrt_21  = _mm_mulhi_epi16(y0i, FIVE_OVER_SQRT_42);
    y0i_five_over_sqrt_21  = _mm_slli_epi16(y0i_five_over_sqrt_21, 1);
    y0i_seven_over_sqrt_21 = _mm_mulhi_epi16(y0i, SEVEN_OVER_SQRT_42);
    y0i_seven_over_sqrt_21 = _mm_slli_epi16(y0i_seven_over_sqrt_21, 2); // Q2.14

    y0_p_7_1 = _mm_adds_epi16(y0r_seven_over_sqrt_21, y0i_one_over_sqrt_21);
    y0_p_7_3 = _mm_adds_epi16(y0r_seven_over_sqrt_21, y0i_three_over_sqrt_21);
    y0_p_7_5 = _mm_adds_epi16(y0r_seven_over_sqrt_21, y0i_five_over_sqrt_21);
    y0_p_7_7 = _mm_adds_epi16(y0r_seven_over_sqrt_21, y0i_seven_over_sqrt_21);
    y0_p_5_1 = _mm_adds_epi16(y0r_five_over_sqrt_21, y0i_one_over_sqrt_21);
    y0_p_5_3 = _mm_adds_epi16(y0r_five_over_sqrt_21, y0i_three_over_sqrt_21);
    y0_p_5_5 = _mm_adds_epi16(y0r_five_over_sqrt_21, y0i_five_over_sqrt_21);
    y0_p_5_7 = _mm_adds_epi16(y0r_five_over_sqrt_21, y0i_seven_over_sqrt_21);
    y0_p_3_1 = _mm_adds_epi16(y0r_three_over_sqrt_21, y0i_one_over_sqrt_21);
    y0_p_3_3 = _mm_adds_epi16(y0r_three_over_sqrt_21, y0i_three_over_sqrt_21);
    y0_p_3_5 = _mm_adds_epi16(y0r_three_over_sqrt_21, y0i_five_over_sqrt_21);
    y0_p_3_7 = _mm_adds_epi16(y0r_three_over_sqrt_21, y0i_seven_over_sqrt_21);
    y0_p_1_1 = _mm_adds_epi16(y0r_one_over_sqrt_21, y0i_one_over_sqrt_21);
    y0_p_1_3 = _mm_adds_epi16(y0r_one_over_sqrt_21, y0i_three_over_sqrt_21);
    y0_p_1_5 = _mm_adds_epi16(y0r_one_over_sqrt_21, y0i_five_over_sqrt_21);
    y0_p_1_7 = _mm_adds_epi16(y0r_one_over_sqrt_21, y0i_seven_over_sqrt_21);

    y0_m_1_1 = _mm_subs_epi16(y0r_one_over_sqrt_21, y0i_one_over_sqrt_21);
    y0_m_1_3 = _mm_subs_epi16(y0r_one_over_sqrt_21, y0i_three_over_sqrt_21);
    y0_m_1_5 = _mm_subs_epi16(y0r_one_over_sqrt_21, y0i_five_over_sqrt_21);
    y0_m_1_7 = _mm_subs_epi16(y0r_one_over_sqrt_21, y0i_seven_over_sqrt_21);
    y0_m_3_1 = _mm_subs_epi16(y0r_three_over_sqrt_21, y0i_one_over_sqrt_21);
    y0_m_3_3 = _mm_subs_epi16(y0r_three_over_sqrt_21, y0i_three_over_sqrt_21);
    y0_m_3_5 = _mm_subs_epi16(y0r_three_over_sqrt_21, y0i_five_over_sqrt_21);
    y0_m_3_7 = _mm_subs_epi16(y0r_three_over_sqrt_21, y0i_seven_over_sqrt_21);
    y0_m_5_1 = _mm_subs_epi16(y0r_five_over_sqrt_21, y0i_one_over_sqrt_21);
    y0_m_5_3 = _mm_subs_epi16(y0r_five_over_sqrt_21, y0i_three_over_sqrt_21);
    y0_m_5_5 = _mm_subs_epi16(y0r_five_over_sqrt_21, y0i_five_over_sqrt_21);
    y0_m_5_7 = _mm_subs_epi16(y0r_five_over_sqrt_21, y0i_seven_over_sqrt_21);
    y0_m_7_1 = _mm_subs_epi16(y0r_seven_over_sqrt_21, y0i_one_over_sqrt_21);
    y0_m_7_3 = _mm_subs_epi16(y0r_seven_over_sqrt_21, y0i_three_over_sqrt_21);
    y0_m_7_5 = _mm_subs_epi16(y0r_seven_over_sqrt_21, y0i_five_over_sqrt_21);
    y0_m_7_7 = _mm_subs_epi16(y0r_seven_over_sqrt_21, y0i_seven_over_sqrt_21);

    // divide by sqrt(2)
    psi_r_p7_p7 = _mm_mulhi_epi16(psi_r_p7_p7, ONE_OVER_SQRT_2);
    psi_r_p7_p7 = _mm_slli_epi16(psi_r_p7_p7, 1);
    psi_r_p7_p5 = _mm_mulhi_epi16(psi_r_p7_p5, ONE_OVER_SQRT_2);
    psi_r_p7_p5 = _mm_slli_epi16(psi_r_p7_p5, 1);
    psi_r_p7_p3 = _mm_mulhi_epi16(psi_r_p7_p3, ONE_OVER_SQRT_2);
    psi_r_p7_p3 = _mm_slli_epi16(psi_r_p7_p3, 1);
    psi_r_p7_p1 = _mm_mulhi_epi16(psi_r_p7_p1, ONE_OVER_SQRT_2);
    psi_r_p7_p1 = _mm_slli_epi16(psi_r_p7_p1, 1);
    psi_r_p7_m1 = _mm_mulhi_epi16(psi_r_p7_m1, ONE_OVER_SQRT_2);
    psi_r_p7_m1 = _mm_slli_epi16(psi_r_p7_m1, 1);
    psi_r_p7_m3 = _mm_mulhi_epi16(psi_r_p7_m3, ONE_OVER_SQRT_2);
    psi_r_p7_m3 = _mm_slli_epi16(psi_r_p7_m3, 1);
    psi_r_p7_m5 = _mm_mulhi_epi16(psi_r_p7_m5, ONE_OVER_SQRT_2);
    psi_r_p7_m5 = _mm_slli_epi16(psi_r_p7_m5, 1);
    psi_r_p7_m7 = _mm_mulhi_epi16(psi_r_p7_m7, ONE_OVER_SQRT_2);
    psi_r_p7_m7 = _mm_slli_epi16(psi_r_p7_m7, 1);
    psi_r_p5_p7 = _mm_mulhi_epi16(psi_r_p5_p7, ONE_OVER_SQRT_2);
    psi_r_p5_p7 = _mm_slli_epi16(psi_r_p5_p7, 1);
    psi_r_p5_p5 = _mm_mulhi_epi16(psi_r_p5_p5, ONE_OVER_SQRT_2);
    psi_r_p5_p5 = _mm_slli_epi16(psi_r_p5_p5, 1);
    psi_r_p5_p3 = _mm_mulhi_epi16(psi_r_p5_p3, ONE_OVER_SQRT_2);
    psi_r_p5_p3 = _mm_slli_epi16(psi_r_p5_p3, 1);
    psi_r_p5_p1 = _mm_mulhi_epi16(psi_r_p5_p1, ONE_OVER_SQRT_2);
    psi_r_p5_p1 = _mm_slli_epi16(psi_r_p5_p1, 1);
    psi_r_p5_m1 = _mm_mulhi_epi16(psi_r_p5_m1, ONE_OVER_SQRT_2);
    psi_r_p5_m1 = _mm_slli_epi16(psi_r_p5_m1, 1);
    psi_r_p5_m3 = _mm_mulhi_epi16(psi_r_p5_m3, ONE_OVER_SQRT_2);
    psi_r_p5_m3 = _mm_slli_epi16(psi_r_p5_m3, 1);
    psi_r_p5_m5 = _mm_mulhi_epi16(psi_r_p5_m5, ONE_OVER_SQRT_2);
    psi_r_p5_m5 = _mm_slli_epi16(psi_r_p5_m5, 1);
    psi_r_p5_m7 = _mm_mulhi_epi16(psi_r_p5_m7, ONE_OVER_SQRT_2);
    psi_r_p5_m7 = _mm_slli_epi16(psi_r_p5_m7, 1);
    psi_r_p3_p7 = _mm_mulhi_epi16(psi_r_p3_p7, ONE_OVER_SQRT_2);
    psi_r_p3_p7 = _mm_slli_epi16(psi_r_p3_p7, 1);
    psi_r_p3_p5 = _mm_mulhi_epi16(psi_r_p3_p5, ONE_OVER_SQRT_2);
    psi_r_p3_p5 = _mm_slli_epi16(psi_r_p3_p5, 1);
    psi_r_p3_p3 = _mm_mulhi_epi16(psi_r_p3_p3, ONE_OVER_SQRT_2);
    psi_r_p3_p3 = _mm_slli_epi16(psi_r_p3_p3, 1);
    psi_r_p3_p1 = _mm_mulhi_epi16(psi_r_p3_p1, ONE_OVER_SQRT_2);
    psi_r_p3_p1 = _mm_slli_epi16(psi_r_p3_p1, 1);
    psi_r_p3_m1 = _mm_mulhi_epi16(psi_r_p3_m1, ONE_OVER_SQRT_2);
    psi_r_p3_m1 = _mm_slli_epi16(psi_r_p3_m1, 1);
    psi_r_p3_m3 = _mm_mulhi_epi16(psi_r_p3_m3, ONE_OVER_SQRT_2);
    psi_r_p3_m3 = _mm_slli_epi16(psi_r_p3_m3, 1);
    psi_r_p3_m5 = _mm_mulhi_epi16(psi_r_p3_m5, ONE_OVER_SQRT_2);
    psi_r_p3_m5 = _mm_slli_epi16(psi_r_p3_m5, 1);
    psi_r_p3_m7 = _mm_mulhi_epi16(psi_r_p3_m7, ONE_OVER_SQRT_2);
    psi_r_p3_m7 = _mm_slli_epi16(psi_r_p3_m7, 1);
    psi_r_p1_p7 = _mm_mulhi_epi16(psi_r_p1_p7, ONE_OVER_SQRT_2);
    psi_r_p1_p7 = _mm_slli_epi16(psi_r_p1_p7, 1);
    psi_r_p1_p5 = _mm_mulhi_epi16(psi_r_p1_p5, ONE_OVER_SQRT_2);
    psi_r_p1_p5 = _mm_slli_epi16(psi_r_p1_p5, 1);
    psi_r_p1_p3 = _mm_mulhi_epi16(psi_r_p1_p3, ONE_OVER_SQRT_2);
    psi_r_p1_p3 = _mm_slli_epi16(psi_r_p1_p3, 1);
    psi_r_p1_p1 = _mm_mulhi_epi16(psi_r_p1_p1, ONE_OVER_SQRT_2);
    psi_r_p1_p1 = _mm_slli_epi16(psi_r_p1_p1, 1);
    psi_r_p1_m1 = _mm_mulhi_epi16(psi_r_p1_m1, ONE_OVER_SQRT_2);
    psi_r_p1_m1 = _mm_slli_epi16(psi_r_p1_m1, 1);
    psi_r_p1_m3 = _mm_mulhi_epi16(psi_r_p1_m3, ONE_OVER_SQRT_2);
    psi_r_p1_m3 = _mm_slli_epi16(psi_r_p1_m3, 1);
    psi_r_p1_m5 = _mm_mulhi_epi16(psi_r_p1_m5, ONE_OVER_SQRT_2);
    psi_r_p1_m5 = _mm_slli_epi16(psi_r_p1_m5, 1);
    psi_r_p1_m7 = _mm_mulhi_epi16(psi_r_p1_m7, ONE_OVER_SQRT_2);
    psi_r_p1_m7 = _mm_slli_epi16(psi_r_p1_m7, 1);
    psi_r_m1_p7 = _mm_mulhi_epi16(psi_r_m1_p7, ONE_OVER_SQRT_2);
    psi_r_m1_p7 = _mm_slli_epi16(psi_r_m1_p7, 1);
    psi_r_m1_p5 = _mm_mulhi_epi16(psi_r_m1_p5, ONE_OVER_SQRT_2);
    psi_r_m1_p5 = _mm_slli_epi16(psi_r_m1_p5, 1);
    psi_r_m1_p3 = _mm_mulhi_epi16(psi_r_m1_p3, ONE_OVER_SQRT_2);
    psi_r_m1_p3 = _mm_slli_epi16(psi_r_m1_p3, 1);
    psi_r_m1_p1 = _mm_mulhi_epi16(psi_r_m1_p1, ONE_OVER_SQRT_2);
    psi_r_m1_p1 = _mm_slli_epi16(psi_r_m1_p1, 1);
    psi_r_m1_m1 = _mm_mulhi_epi16(psi_r_m1_m1, ONE_OVER_SQRT_2);
    psi_r_m1_m1 = _mm_slli_epi16(psi_r_m1_m1, 1);
    psi_r_m1_m3 = _mm_mulhi_epi16(psi_r_m1_m3, ONE_OVER_SQRT_2);
    psi_r_m1_m3 = _mm_slli_epi16(psi_r_m1_m3, 1);
    psi_r_m1_m5 = _mm_mulhi_epi16(psi_r_m1_m5, ONE_OVER_SQRT_2);
    psi_r_m1_m5 = _mm_slli_epi16(psi_r_m1_m5, 1);
    psi_r_m1_m7 = _mm_mulhi_epi16(psi_r_m1_m7, ONE_OVER_SQRT_2);
    psi_r_m1_m7 = _mm_slli_epi16(psi_r_m1_m7, 1);
    psi_r_m3_p7 = _mm_mulhi_epi16(psi_r_m3_p7, ONE_OVER_SQRT_2);
    psi_r_m3_p7 = _mm_slli_epi16(psi_r_m3_p7, 1);
    psi_r_m3_p5 = _mm_mulhi_epi16(psi_r_m3_p5, ONE_OVER_SQRT_2);
    psi_r_m3_p5 = _mm_slli_epi16(psi_r_m3_p5, 1);
    psi_r_m3_p3 = _mm_mulhi_epi16(psi_r_m3_p3, ONE_OVER_SQRT_2);
    psi_r_m3_p3 = _mm_slli_epi16(psi_r_m3_p3, 1);
    psi_r_m3_p1 = _mm_mulhi_epi16(psi_r_m3_p1, ONE_OVER_SQRT_2);
    psi_r_m3_p1 = _mm_slli_epi16(psi_r_m3_p1, 1);
    psi_r_m3_m1 = _mm_mulhi_epi16(psi_r_m3_m1, ONE_OVER_SQRT_2);
    psi_r_m3_m1 = _mm_slli_epi16(psi_r_m3_m1, 1);
    psi_r_m3_m3 = _mm_mulhi_epi16(psi_r_m3_m3, ONE_OVER_SQRT_2);
    psi_r_m3_m3 = _mm_slli_epi16(psi_r_m3_m3, 1);
    psi_r_m3_m5 = _mm_mulhi_epi16(psi_r_m3_m5, ONE_OVER_SQRT_2);
    psi_r_m3_m5 = _mm_slli_epi16(psi_r_m3_m5, 1);
    psi_r_m3_m7 = _mm_mulhi_epi16(psi_r_m3_m7, ONE_OVER_SQRT_2);
    psi_r_m3_m7 = _mm_slli_epi16(psi_r_m3_m7, 1);
    psi_r_m5_p7 = _mm_mulhi_epi16(psi_r_m5_p7, ONE_OVER_SQRT_2);
    psi_r_m5_p7 = _mm_slli_epi16(psi_r_m5_p7, 1);
    psi_r_m5_p5 = _mm_mulhi_epi16(psi_r_m5_p5, ONE_OVER_SQRT_2);
    psi_r_m5_p5 = _mm_slli_epi16(psi_r_m5_p5, 1);
    psi_r_m5_p3 = _mm_mulhi_epi16(psi_r_m5_p3, ONE_OVER_SQRT_2);
    psi_r_m5_p3 = _mm_slli_epi16(psi_r_m5_p3, 1);
    psi_r_m5_p1 = _mm_mulhi_epi16(psi_r_m5_p1, ONE_OVER_SQRT_2);
    psi_r_m5_p1 = _mm_slli_epi16(psi_r_m5_p1, 1);
    psi_r_m5_m1 = _mm_mulhi_epi16(psi_r_m5_m1, ONE_OVER_SQRT_2);
    psi_r_m5_m1 = _mm_slli_epi16(psi_r_m5_m1, 1);
    psi_r_m5_m3 = _mm_mulhi_epi16(psi_r_m5_m3, ONE_OVER_SQRT_2);
    psi_r_m5_m3 = _mm_slli_epi16(psi_r_m5_m3, 1);
    psi_r_m5_m5 = _mm_mulhi_epi16(psi_r_m5_m5, ONE_OVER_SQRT_2);
    psi_r_m5_m5 = _mm_slli_epi16(psi_r_m5_m5, 1);
    psi_r_m5_m7 = _mm_mulhi_epi16(psi_r_m5_m7, ONE_OVER_SQRT_2);
    psi_r_m5_m7 = _mm_slli_epi16(psi_r_m5_m7, 1);
    psi_r_m7_p7 = _mm_mulhi_epi16(psi_r_m7_p7, ONE_OVER_SQRT_2);
    psi_r_m7_p7 = _mm_slli_epi16(psi_r_m7_p7, 1);
    psi_r_m7_p5 = _mm_mulhi_epi16(psi_r_m7_p5, ONE_OVER_SQRT_2);
    psi_r_m7_p5 = _mm_slli_epi16(psi_r_m7_p5, 1);
    psi_r_m7_p3 = _mm_mulhi_epi16(psi_r_m7_p3, ONE_OVER_SQRT_2);
    psi_r_m7_p3 = _mm_slli_epi16(psi_r_m7_p3, 1);
    psi_r_m7_p1 = _mm_mulhi_epi16(psi_r_m7_p1, ONE_OVER_SQRT_2);
    psi_r_m7_p1 = _mm_slli_epi16(psi_r_m7_p1, 1);
    psi_r_m7_m1 = _mm_mulhi_epi16(psi_r_m7_m1, ONE_OVER_SQRT_2);
    psi_r_m7_m1 = _mm_slli_epi16(psi_r_m7_m1, 1);
    psi_r_m7_m3 = _mm_mulhi_epi16(psi_r_m7_m3, ONE_OVER_SQRT_2);
    psi_r_m7_m3 = _mm_slli_epi16(psi_r_m7_m3, 1);
    psi_r_m7_m5 = _mm_mulhi_epi16(psi_r_m7_m5, ONE_OVER_SQRT_2);
    psi_r_m7_m5 = _mm_slli_epi16(psi_r_m7_m5, 1);
    psi_r_m7_m7 = _mm_mulhi_epi16(psi_r_m7_m7, ONE_OVER_SQRT_2);
    psi_r_m7_m7 = _mm_slli_epi16(psi_r_m7_m7, 1);

    psi_i_p7_p7 = _mm_mulhi_epi16(psi_i_p7_p7, ONE_OVER_SQRT_2);
    psi_i_p7_p7 = _mm_slli_epi16(psi_i_p7_p7, 1);
    psi_i_p7_p5 = _mm_mulhi_epi16(psi_i_p7_p5, ONE_OVER_SQRT_2);
    psi_i_p7_p5 = _mm_slli_epi16(psi_i_p7_p5, 1);
    psi_i_p7_p3 = _mm_mulhi_epi16(psi_i_p7_p3, ONE_OVER_SQRT_2);
    psi_i_p7_p3 = _mm_slli_epi16(psi_i_p7_p3, 1);
    psi_i_p7_p1 = _mm_mulhi_epi16(psi_i_p7_p1, ONE_OVER_SQRT_2);
    psi_i_p7_p1 = _mm_slli_epi16(psi_i_p7_p1, 1);
    psi_i_p7_m1 = _mm_mulhi_epi16(psi_i_p7_m1, ONE_OVER_SQRT_2);
    psi_i_p7_m1 = _mm_slli_epi16(psi_i_p7_m1, 1);
    psi_i_p7_m3 = _mm_mulhi_epi16(psi_i_p7_m3, ONE_OVER_SQRT_2);
    psi_i_p7_m3 = _mm_slli_epi16(psi_i_p7_m3, 1);
    psi_i_p7_m5 = _mm_mulhi_epi16(psi_i_p7_m5, ONE_OVER_SQRT_2);
    psi_i_p7_m5 = _mm_slli_epi16(psi_i_p7_m5, 1);
    psi_i_p7_m7 = _mm_mulhi_epi16(psi_i_p7_m7, ONE_OVER_SQRT_2);
    psi_i_p7_m7 = _mm_slli_epi16(psi_i_p7_m7, 1);
    psi_i_p5_p7 = _mm_mulhi_epi16(psi_i_p5_p7, ONE_OVER_SQRT_2);
    psi_i_p5_p7 = _mm_slli_epi16(psi_i_p5_p7, 1);
    psi_i_p5_p5 = _mm_mulhi_epi16(psi_i_p5_p5, ONE_OVER_SQRT_2);
    psi_i_p5_p5 = _mm_slli_epi16(psi_i_p5_p5, 1);
    psi_i_p5_p3 = _mm_mulhi_epi16(psi_i_p5_p3, ONE_OVER_SQRT_2);
    psi_i_p5_p3 = _mm_slli_epi16(psi_i_p5_p3, 1);
    psi_i_p5_p1 = _mm_mulhi_epi16(psi_i_p5_p1, ONE_OVER_SQRT_2);
    psi_i_p5_p1 = _mm_slli_epi16(psi_i_p5_p1, 1);
    psi_i_p5_m1 = _mm_mulhi_epi16(psi_i_p5_m1, ONE_OVER_SQRT_2);
    psi_i_p5_m1 = _mm_slli_epi16(psi_i_p5_m1, 1);
    psi_i_p5_m3 = _mm_mulhi_epi16(psi_i_p5_m3, ONE_OVER_SQRT_2);
    psi_i_p5_m3 = _mm_slli_epi16(psi_i_p5_m3, 1);
    psi_i_p5_m5 = _mm_mulhi_epi16(psi_i_p5_m5, ONE_OVER_SQRT_2);
    psi_i_p5_m5 = _mm_slli_epi16(psi_i_p5_m5, 1);
    psi_i_p5_m7 = _mm_mulhi_epi16(psi_i_p5_m7, ONE_OVER_SQRT_2);
    psi_i_p5_m7 = _mm_slli_epi16(psi_i_p5_m7, 1);
    psi_i_p3_p7 = _mm_mulhi_epi16(psi_i_p3_p7, ONE_OVER_SQRT_2);
    psi_i_p3_p7 = _mm_slli_epi16(psi_i_p3_p7, 1);
    psi_i_p3_p5 = _mm_mulhi_epi16(psi_i_p3_p5, ONE_OVER_SQRT_2);
    psi_i_p3_p5 = _mm_slli_epi16(psi_i_p3_p5, 1);
    psi_i_p3_p3 = _mm_mulhi_epi16(psi_i_p3_p3, ONE_OVER_SQRT_2);
    psi_i_p3_p3 = _mm_slli_epi16(psi_i_p3_p3, 1);
    psi_i_p3_p1 = _mm_mulhi_epi16(psi_i_p3_p1, ONE_OVER_SQRT_2);
    psi_i_p3_p1 = _mm_slli_epi16(psi_i_p3_p1, 1);
    psi_i_p3_m1 = _mm_mulhi_epi16(psi_i_p3_m1, ONE_OVER_SQRT_2);
    psi_i_p3_m1 = _mm_slli_epi16(psi_i_p3_m1, 1);
    psi_i_p3_m3 = _mm_mulhi_epi16(psi_i_p3_m3, ONE_OVER_SQRT_2);
    psi_i_p3_m3 = _mm_slli_epi16(psi_i_p3_m3, 1);
    psi_i_p3_m5 = _mm_mulhi_epi16(psi_i_p3_m5, ONE_OVER_SQRT_2);
    psi_i_p3_m5 = _mm_slli_epi16(psi_i_p3_m5, 1);
    psi_i_p3_m7 = _mm_mulhi_epi16(psi_i_p3_m7, ONE_OVER_SQRT_2);
    psi_i_p3_m7 = _mm_slli_epi16(psi_i_p3_m7, 1);
    psi_i_p1_p7 = _mm_mulhi_epi16(psi_i_p1_p7, ONE_OVER_SQRT_2);
    psi_i_p1_p7 = _mm_slli_epi16(psi_i_p1_p7, 1);
    psi_i_p1_p5 = _mm_mulhi_epi16(psi_i_p1_p5, ONE_OVER_SQRT_2);
    psi_i_p1_p5 = _mm_slli_epi16(psi_i_p1_p5, 1);
    psi_i_p1_p3 = _mm_mulhi_epi16(psi_i_p1_p3, ONE_OVER_SQRT_2);
    psi_i_p1_p3 = _mm_slli_epi16(psi_i_p1_p3, 1);
    psi_i_p1_p1 = _mm_mulhi_epi16(psi_i_p1_p1, ONE_OVER_SQRT_2);
    psi_i_p1_p1 = _mm_slli_epi16(psi_i_p1_p1, 1);
    psi_i_p1_m1 = _mm_mulhi_epi16(psi_i_p1_m1, ONE_OVER_SQRT_2);
    psi_i_p1_m1 = _mm_slli_epi16(psi_i_p1_m1, 1);
    psi_i_p1_m3 = _mm_mulhi_epi16(psi_i_p1_m3, ONE_OVER_SQRT_2);
    psi_i_p1_m3 = _mm_slli_epi16(psi_i_p1_m3, 1);
    psi_i_p1_m5 = _mm_mulhi_epi16(psi_i_p1_m5, ONE_OVER_SQRT_2);
    psi_i_p1_m5 = _mm_slli_epi16(psi_i_p1_m5, 1);
    psi_i_p1_m7 = _mm_mulhi_epi16(psi_i_p1_m7, ONE_OVER_SQRT_2);
    psi_i_p1_m7 = _mm_slli_epi16(psi_i_p1_m7, 1);
    psi_i_m1_p7 = _mm_mulhi_epi16(psi_i_m1_p7, ONE_OVER_SQRT_2);
    psi_i_m1_p7 = _mm_slli_epi16(psi_i_m1_p7, 1);
    psi_i_m1_p5 = _mm_mulhi_epi16(psi_i_m1_p5, ONE_OVER_SQRT_2);
    psi_i_m1_p5 = _mm_slli_epi16(psi_i_m1_p5, 1);
    psi_i_m1_p3 = _mm_mulhi_epi16(psi_i_m1_p3, ONE_OVER_SQRT_2);
    psi_i_m1_p3 = _mm_slli_epi16(psi_i_m1_p3, 1);
    psi_i_m1_p1 = _mm_mulhi_epi16(psi_i_m1_p1, ONE_OVER_SQRT_2);
    psi_i_m1_p1 = _mm_slli_epi16(psi_i_m1_p1, 1);
    psi_i_m1_m1 = _mm_mulhi_epi16(psi_i_m1_m1, ONE_OVER_SQRT_2);
    psi_i_m1_m1 = _mm_slli_epi16(psi_i_m1_m1, 1);
    psi_i_m1_m3 = _mm_mulhi_epi16(psi_i_m1_m3, ONE_OVER_SQRT_2);
    psi_i_m1_m3 = _mm_slli_epi16(psi_i_m1_m3, 1);
    psi_i_m1_m5 = _mm_mulhi_epi16(psi_i_m1_m5, ONE_OVER_SQRT_2);
    psi_i_m1_m5 = _mm_slli_epi16(psi_i_m1_m5, 1);
    psi_i_m1_m7 = _mm_mulhi_epi16(psi_i_m1_m7, ONE_OVER_SQRT_2);
    psi_i_m1_m7 = _mm_slli_epi16(psi_i_m1_m7, 1);
    psi_i_m3_p7 = _mm_mulhi_epi16(psi_i_m3_p7, ONE_OVER_SQRT_2);
    psi_i_m3_p7 = _mm_slli_epi16(psi_i_m3_p7, 1);
    psi_i_m3_p5 = _mm_mulhi_epi16(psi_i_m3_p5, ONE_OVER_SQRT_2);
    psi_i_m3_p5 = _mm_slli_epi16(psi_i_m3_p5, 1);
    psi_i_m3_p3 = _mm_mulhi_epi16(psi_i_m3_p3, ONE_OVER_SQRT_2);
    psi_i_m3_p3 = _mm_slli_epi16(psi_i_m3_p3, 1);
    psi_i_m3_p1 = _mm_mulhi_epi16(psi_i_m3_p1, ONE_OVER_SQRT_2);
    psi_i_m3_p1 = _mm_slli_epi16(psi_i_m3_p1, 1);
    psi_i_m3_m1 = _mm_mulhi_epi16(psi_i_m3_m1, ONE_OVER_SQRT_2);
    psi_i_m3_m1 = _mm_slli_epi16(psi_i_m3_m1, 1);
    psi_i_m3_m3 = _mm_mulhi_epi16(psi_i_m3_m3, ONE_OVER_SQRT_2);
    psi_i_m3_m3 = _mm_slli_epi16(psi_i_m3_m3, 1);
    psi_i_m3_m5 = _mm_mulhi_epi16(psi_i_m3_m5, ONE_OVER_SQRT_2);
    psi_i_m3_m5 = _mm_slli_epi16(psi_i_m3_m5, 1);
    psi_i_m3_m7 = _mm_mulhi_epi16(psi_i_m3_m7, ONE_OVER_SQRT_2);
    psi_i_m3_m7 = _mm_slli_epi16(psi_i_m3_m7, 1);
    psi_i_m5_p7 = _mm_mulhi_epi16(psi_i_m5_p7, ONE_OVER_SQRT_2);
    psi_i_m5_p7 = _mm_slli_epi16(psi_i_m5_p7, 1);
    psi_i_m5_p5 = _mm_mulhi_epi16(psi_i_m5_p5, ONE_OVER_SQRT_2);
    psi_i_m5_p5 = _mm_slli_epi16(psi_i_m5_p5, 1);
    psi_i_m5_p3 = _mm_mulhi_epi16(psi_i_m5_p3, ONE_OVER_SQRT_2);
    psi_i_m5_p3 = _mm_slli_epi16(psi_i_m5_p3, 1);
    psi_i_m5_p1 = _mm_mulhi_epi16(psi_i_m5_p1, ONE_OVER_SQRT_2);
    psi_i_m5_p1 = _mm_slli_epi16(psi_i_m5_p1, 1);
    psi_i_m5_m1 = _mm_mulhi_epi16(psi_i_m5_m1, ONE_OVER_SQRT_2);
    psi_i_m5_m1 = _mm_slli_epi16(psi_i_m5_m1, 1);
    psi_i_m5_m3 = _mm_mulhi_epi16(psi_i_m5_m3, ONE_OVER_SQRT_2);
    psi_i_m5_m3 = _mm_slli_epi16(psi_i_m5_m3, 1);
    psi_i_m5_m5 = _mm_mulhi_epi16(psi_i_m5_m5, ONE_OVER_SQRT_2);
    psi_i_m5_m5 = _mm_slli_epi16(psi_i_m5_m5, 1);
    psi_i_m5_m7 = _mm_mulhi_epi16(psi_i_m5_m7, ONE_OVER_SQRT_2);
    psi_i_m5_m7 = _mm_slli_epi16(psi_i_m5_m7, 1);
    psi_i_m7_p7 = _mm_mulhi_epi16(psi_i_m7_p7, ONE_OVER_SQRT_2);
    psi_i_m7_p7 = _mm_slli_epi16(psi_i_m7_p7, 1);
    psi_i_m7_p5 = _mm_mulhi_epi16(psi_i_m7_p5, ONE_OVER_SQRT_2);
    psi_i_m7_p5 = _mm_slli_epi16(psi_i_m7_p5, 1);
    psi_i_m7_p3 = _mm_mulhi_epi16(psi_i_m7_p3, ONE_OVER_SQRT_2);
    psi_i_m7_p3 = _mm_slli_epi16(psi_i_m7_p3, 1);
    psi_i_m7_p1 = _mm_mulhi_epi16(psi_i_m7_p1, ONE_OVER_SQRT_2);
    psi_i_m7_p1 = _mm_slli_epi16(psi_i_m7_p1, 1);
    psi_i_m7_m1 = _mm_mulhi_epi16(psi_i_m7_m1, ONE_OVER_SQRT_2);
    psi_i_m7_m1 = _mm_slli_epi16(psi_i_m7_m1, 1);
    psi_i_m7_m3 = _mm_mulhi_epi16(psi_i_m7_m3, ONE_OVER_SQRT_2);
    psi_i_m7_m3 = _mm_slli_epi16(psi_i_m7_m3, 1);
    psi_i_m7_m5 = _mm_mulhi_epi16(psi_i_m7_m5, ONE_OVER_SQRT_2);
    psi_i_m7_m5 = _mm_slli_epi16(psi_i_m7_m5, 1);
    psi_i_m7_m7 = _mm_mulhi_epi16(psi_i_m7_m7, ONE_OVER_SQRT_2);
    psi_i_m7_m7 = _mm_slli_epi16(psi_i_m7_m7, 1);

    psi_a_p7_p7 = _mm_adds_epi16(psi_r_p7_p7, psi_i_p7_p7);
    psi_a_p7_p5 = _mm_adds_epi16(psi_r_p7_p5, psi_i_p7_p5);
    psi_a_p7_p3 = _mm_adds_epi16(psi_r_p7_p3, psi_i_p7_p3);
    psi_a_p7_p1 = _mm_adds_epi16(psi_r_p7_p1, psi_i_p7_p1);
    psi_a_p7_m1 = _mm_adds_epi16(psi_r_p7_m1, psi_i_p7_m1);
    psi_a_p7_m3 = _mm_adds_epi16(psi_r_p7_m3, psi_i_p7_m3);
    psi_a_p7_m5 = _mm_adds_epi16(psi_r_p7_m5, psi_i_p7_m5);
    psi_a_p7_m7 = _mm_adds_epi16(psi_r_p7_m7, psi_i_p7_m7);
    psi_a_p5_p7 = _mm_adds_epi16(psi_r_p5_p7, psi_i_p5_p7);
    psi_a_p5_p5 = _mm_adds_epi16(psi_r_p5_p5, psi_i_p5_p5);
    psi_a_p5_p3 = _mm_adds_epi16(psi_r_p5_p3, psi_i_p5_p3);
    psi_a_p5_p1 = _mm_adds_epi16(psi_r_p5_p1, psi_i_p5_p1);
    psi_a_p5_m1 = _mm_adds_epi16(psi_r_p5_m1, psi_i_p5_m1);
    psi_a_p5_m3 = _mm_adds_epi16(psi_r_p5_m3, psi_i_p5_m3);
    psi_a_p5_m5 = _mm_adds_epi16(psi_r_p5_m5, psi_i_p5_m5);
    psi_a_p5_m7 = _mm_adds_epi16(psi_r_p5_m7, psi_i_p5_m7);
    psi_a_p3_p7 = _mm_adds_epi16(psi_r_p3_p7, psi_i_p3_p7);
    psi_a_p3_p5 = _mm_adds_epi16(psi_r_p3_p5, psi_i_p3_p5);
    psi_a_p3_p3 = _mm_adds_epi16(psi_r_p3_p3, psi_i_p3_p3);
    psi_a_p3_p1 = _mm_adds_epi16(psi_r_p3_p1, psi_i_p3_p1);
    psi_a_p3_m1 = _mm_adds_epi16(psi_r_p3_m1, psi_i_p3_m1);
    psi_a_p3_m3 = _mm_adds_epi16(psi_r_p3_m3, psi_i_p3_m3);
    psi_a_p3_m5 = _mm_adds_epi16(psi_r_p3_m5, psi_i_p3_m5);
    psi_a_p3_m7 = _mm_adds_epi16(psi_r_p3_m7, psi_i_p3_m7);
    psi_a_p1_p7 = _mm_adds_epi16(psi_r_p1_p7, psi_i_p1_p7);
    psi_a_p1_p5 = _mm_adds_epi16(psi_r_p1_p5, psi_i_p1_p5);
    psi_a_p1_p3 = _mm_adds_epi16(psi_r_p1_p3, psi_i_p1_p3);
    psi_a_p1_p1 = _mm_adds_epi16(psi_r_p1_p1, psi_i_p1_p1);
    psi_a_p1_m1 = _mm_adds_epi16(psi_r_p1_m1, psi_i_p1_m1);
    psi_a_p1_m3 = _mm_adds_epi16(psi_r_p1_m3, psi_i_p1_m3);
    psi_a_p1_m5 = _mm_adds_epi16(psi_r_p1_m5, psi_i_p1_m5);
    psi_a_p1_m7 = _mm_adds_epi16(psi_r_p1_m7, psi_i_p1_m7);
    psi_a_m1_p7 = _mm_adds_epi16(psi_r_m1_p7, psi_i_m1_p7);
    psi_a_m1_p5 = _mm_adds_epi16(psi_r_m1_p5, psi_i_m1_p5);
    psi_a_m1_p3 = _mm_adds_epi16(psi_r_m1_p3, psi_i_m1_p3);
    psi_a_m1_p1 = _mm_adds_epi16(psi_r_m1_p1, psi_i_m1_p1);
    psi_a_m1_m1 = _mm_adds_epi16(psi_r_m1_m1, psi_i_m1_m1);
    psi_a_m1_m3 = _mm_adds_epi16(psi_r_m1_m3, psi_i_m1_m3);
    psi_a_m1_m5 = _mm_adds_epi16(psi_r_m1_m5, psi_i_m1_m5);
    psi_a_m1_m7 = _mm_adds_epi16(psi_r_m1_m7, psi_i_m1_m7);
    psi_a_m3_p7 = _mm_adds_epi16(psi_r_m3_p7, psi_i_m3_p7);
    psi_a_m3_p5 = _mm_adds_epi16(psi_r_m3_p5, psi_i_m3_p5);
    psi_a_m3_p3 = _mm_adds_epi16(psi_r_m3_p3, psi_i_m3_p3);
    psi_a_m3_p1 = _mm_adds_epi16(psi_r_m3_p1, psi_i_m3_p1);
    psi_a_m3_m1 = _mm_adds_epi16(psi_r_m3_m1, psi_i_m3_m1);
    psi_a_m3_m3 = _mm_adds_epi16(psi_r_m3_m3, psi_i_m3_m3);
    psi_a_m3_m5 = _mm_adds_epi16(psi_r_m3_m5, psi_i_m3_m5);
    psi_a_m3_m7 = _mm_adds_epi16(psi_r_m3_m7, psi_i_m3_m7);
    psi_a_m5_p7 = _mm_adds_epi16(psi_r_m5_p7, psi_i_m5_p7);
    psi_a_m5_p5 = _mm_adds_epi16(psi_r_m5_p5, psi_i_m5_p5);
    psi_a_m5_p3 = _mm_adds_epi16(psi_r_m5_p3, psi_i_m5_p3);
    psi_a_m5_p1 = _mm_adds_epi16(psi_r_m5_p1, psi_i_m5_p1);
    psi_a_m5_m1 = _mm_adds_epi16(psi_r_m5_m1, psi_i_m5_m1);
    psi_a_m5_m3 = _mm_adds_epi16(psi_r_m5_m3, psi_i_m5_m3);
    psi_a_m5_m5 = _mm_adds_epi16(psi_r_m5_m5, psi_i_m5_m5);
    psi_a_m5_m7 = _mm_adds_epi16(psi_r_m5_m7, psi_i_m5_m7);
    psi_a_m7_p7 = _mm_adds_epi16(psi_r_m7_p7, psi_i_m7_p7);
    psi_a_m7_p5 = _mm_adds_epi16(psi_r_m7_p5, psi_i_m7_p5);
    psi_a_m7_p3 = _mm_adds_epi16(psi_r_m7_p3, psi_i_m7_p3);
    psi_a_m7_p1 = _mm_adds_epi16(psi_r_m7_p1, psi_i_m7_p1);
    psi_a_m7_m1 = _mm_adds_epi16(psi_r_m7_m1, psi_i_m7_m1);
    psi_a_m7_m3 = _mm_adds_epi16(psi_r_m7_m3, psi_i_m7_m3);
    psi_a_m7_m5 = _mm_adds_epi16(psi_r_m7_m5, psi_i_m7_m5);
    psi_a_m7_m7 = _mm_adds_epi16(psi_r_m7_m7, psi_i_m7_m7);

    // Computing different multiples of ||h0||^2
    // x=1, y=1
    ch_mag_2_over_42_with_sigma2 = _mm_mulhi_epi16(ch_mag_des,ONE_OVER_FOUR_SQRT_42);
    ch_mag_2_over_42_with_sigma2 = _mm_slli_epi16(ch_mag_2_over_42_with_sigma2,1);
    // x=1, y=3
    ch_mag_10_over_42_with_sigma2 = _mm_mulhi_epi16(ch_mag_des,FIVE_OVER_FOUR_SQRT_42);
    ch_mag_10_over_42_with_sigma2 = _mm_slli_epi16(ch_mag_10_over_42_with_sigma2,1);
    // x=1, x=5
    ch_mag_26_over_42_with_sigma2 = _mm_mulhi_epi16(ch_mag_des,THIRTEEN_OVER_FOUR_SQRT_42);
    ch_mag_26_over_42_with_sigma2 = _mm_slli_epi16(ch_mag_26_over_42_with_sigma2,1);
    // x=1, y=7
    ch_mag_50_over_42_with_sigma2 = _mm_mulhi_epi16(ch_mag_des,TWENTYFIVE_OVER_FOUR_SQRT_42);
    ch_mag_50_over_42_with_sigma2 = _mm_slli_epi16(ch_mag_50_over_42_with_sigma2,1);
    // x=3, y=3
    ch_mag_18_over_42_with_sigma2 = _mm_mulhi_epi16(ch_mag_des,NINE_OVER_FOUR_SQRT_42);
    ch_mag_18_over_42_with_sigma2 = _mm_slli_epi16(ch_mag_18_over_42_with_sigma2,1);
    // x=3, y=5
    ch_mag_34_over_42_with_sigma2 = _mm_mulhi_epi16(ch_mag_des,SEVENTEEN_OVER_FOUR_SQRT_42);
    ch_mag_34_over_42_with_sigma2 = _mm_slli_epi16(ch_mag_34_over_42_with_sigma2,1);
    // x=3, y=7
    ch_mag_58_over_42_with_sigma2 = _mm_mulhi_epi16(ch_mag_des,TWENTYNINE_OVER_FOUR_SQRT_42);
    ch_mag_58_over_42_with_sigma2 = _mm_slli_epi16(ch_mag_58_over_42_with_sigma2,2);
    // x=5, y=5
    ch_mag_50_over_42_with_sigma2 = _mm_mulhi_epi16(ch_mag_des,TWENTYFIVE_OVER_FOUR_SQRT_42);
    ch_mag_50_over_42_with_sigma2 = _mm_slli_epi16(ch_mag_50_over_42_with_sigma2,1);
    // x=5, y=7
    ch_mag_74_over_42_with_sigma2 = _mm_mulhi_epi16(ch_mag_des,THIRTYSEVEN_OVER_FOUR_SQRT_42);
    ch_mag_74_over_42_with_sigma2 = _mm_slli_epi16(ch_mag_74_over_42_with_sigma2,2);
    // x=7, y=7
    ch_mag_98_over_42_with_sigma2 = _mm_mulhi_epi16(ch_mag_des,FORTYNINE_OVER_FOUR_SQRT_42);
    ch_mag_98_over_42_with_sigma2 = _mm_slli_epi16(ch_mag_98_over_42_with_sigma2,2);

    // Computing Metrics
    xmm1 = _mm_adds_epi16(psi_a_p7_p7, y0_p_7_7);
    bit_met_p7_p7 = _mm_subs_epi16(xmm1, ch_mag_98_over_42_with_sigma2);
    xmm1 = _mm_adds_epi16(psi_a_p7_p5, y0_p_7_5);
    bit_met_p7_p5 = _mm_subs_epi16(xmm1, ch_mag_74_over_42_with_sigma2);
    xmm1 = _mm_adds_epi16(psi_a_p7_p3, y0_p_7_3);
    bit_met_p7_p3 = _mm_subs_epi16(xmm1, ch_mag_58_over_42_with_sigma2);
    xmm1 = _mm_adds_epi16(psi_a_p7_p1, y0_p_7_1);
    bit_met_p7_p1 = _mm_subs_epi16(xmm1, ch_mag_50_over_42_with_sigma2);
    xmm1 = _mm_adds_epi16(psi_a_p7_m1, y0_m_7_1);
    bit_met_p7_m1 = _mm_subs_epi16(xmm1, ch_mag_50_over_42_with_sigma2);
    xmm1 = _mm_adds_epi16(psi_a_p7_m3, y0_m_7_3);
    bit_met_p7_m3 = _mm_subs_epi16(xmm1, ch_mag_58_over_42_with_sigma2);
    xmm1 = _mm_adds_epi16(psi_a_p7_m5, y0_m_7_5);
    bit_met_p7_m5 = _mm_subs_epi16(xmm1, ch_mag_74_over_42_with_sigma2);
    xmm1 = _mm_adds_epi16(psi_a_p7_m7, y0_m_7_7);
    bit_met_p7_m7 = _mm_subs_epi16(xmm1, ch_mag_98_over_42_with_sigma2);
    xmm1 = _mm_adds_epi16(psi_a_p5_p7, y0_p_5_7);
    bit_met_p5_p7 = _mm_subs_epi16(xmm1, ch_mag_74_over_42_with_sigma2);
    xmm1 = _mm_adds_epi16(psi_a_p5_p5, y0_p_5_5);
    bit_met_p5_p5 = _mm_subs_epi16(xmm1, ch_mag_50_over_42_with_sigma2);
    xmm1 = _mm_adds_epi16(psi_a_p5_p3, y0_p_5_3);
    bit_met_p5_p3 = _mm_subs_epi16(xmm1, ch_mag_34_over_42_with_sigma2);
    xmm1 = _mm_adds_epi16(psi_a_p5_p1, y0_p_5_1);
    bit_met_p5_p1 = _mm_subs_epi16(xmm1, ch_mag_26_over_42_with_sigma2);
    xmm1 = _mm_adds_epi16(psi_a_p5_m1, y0_m_5_1);
    bit_met_p5_m1 = _mm_subs_epi16(xmm1, ch_mag_26_over_42_with_sigma2);
    xmm1 = _mm_adds_epi16(psi_a_p5_m3, y0_m_5_3);
    bit_met_p5_m3 = _mm_subs_epi16(xmm1, ch_mag_34_over_42_with_sigma2);
    xmm1 = _mm_adds_epi16(psi_a_p5_m5, y0_m_5_5);
    bit_met_p5_m5 = _mm_subs_epi16(xmm1, ch_mag_50_over_42_with_sigma2);
    xmm1 = _mm_adds_epi16(psi_a_p5_m7, y0_m_5_7);
    bit_met_p5_m7 = _mm_subs_epi16(xmm1, ch_mag_74_over_42_with_sigma2);
    xmm1 = _mm_adds_epi16(psi_a_p3_p7, y0_p_3_7);
    bit_met_p3_p7 = _mm_subs_epi16(xmm1, ch_mag_58_over_42_with_sigma2);
    xmm1 = _mm_adds_epi16(psi_a_p3_p5, y0_p_3_5);
    bit_met_p3_p5 = _mm_subs_epi16(xmm1, ch_mag_34_over_42_with_sigma2);
    xmm1 = _mm_adds_epi16(psi_a_p3_p3, y0_p_3_3);
    bit_met_p3_p3 = _mm_subs_epi16(xmm1, ch_mag_18_over_42_with_sigma2);
    xmm1 = _mm_adds_epi16(psi_a_p3_p1, y0_p_3_1);
    bit_met_p3_p1 = _mm_subs_epi16(xmm1, ch_mag_10_over_42_with_sigma2);
    xmm1 = _mm_adds_epi16(psi_a_p3_m1, y0_m_3_1);
    bit_met_p3_m1 = _mm_subs_epi16(xmm1, ch_mag_10_over_42_with_sigma2);
    xmm1 = _mm_adds_epi16(psi_a_p3_m3, y0_m_3_3);
    bit_met_p3_m3 = _mm_subs_epi16(xmm1, ch_mag_18_over_42_with_sigma2);
    xmm1 = _mm_adds_epi16(psi_a_p3_m5, y0_m_3_5);
    bit_met_p3_m5 = _mm_subs_epi16(xmm1, ch_mag_34_over_42_with_sigma2);
    xmm1 = _mm_adds_epi16(psi_a_p3_m7, y0_m_3_7);
    bit_met_p3_m7 = _mm_subs_epi16(xmm1, ch_mag_58_over_42_with_sigma2);
    xmm1 = _mm_adds_epi16(psi_a_p1_p7, y0_p_1_7);
    bit_met_p1_p7 = _mm_subs_epi16(xmm1, ch_mag_50_over_42_with_sigma2);
    xmm1 = _mm_adds_epi16(psi_a_p1_p5, y0_p_1_5);
    bit_met_p1_p5 = _mm_subs_epi16(xmm1, ch_mag_26_over_42_with_sigma2);
    xmm1 = _mm_adds_epi16(psi_a_p1_p3, y0_p_1_3);
    bit_met_p1_p3 = _mm_subs_epi16(xmm1, ch_mag_10_over_42_with_sigma2);
    xmm1 = _mm_adds_epi16(psi_a_p1_p1, y0_p_1_1);
    bit_met_p1_p1 = _mm_subs_epi16(xmm1, ch_mag_2_over_42_with_sigma2);
    xmm1 = _mm_adds_epi16(psi_a_p1_m1, y0_m_1_1);
    bit_met_p1_m1 = _mm_subs_epi16(xmm1, ch_mag_2_over_42_with_sigma2);
    xmm1 = _mm_adds_epi16(psi_a_p1_m3, y0_m_1_3);
    bit_met_p1_m3 = _mm_subs_epi16(xmm1, ch_mag_10_over_42_with_sigma2);
    xmm1 = _mm_adds_epi16(psi_a_p1_m5, y0_m_1_5);
    bit_met_p1_m5 = _mm_subs_epi16(xmm1, ch_mag_26_over_42_with_sigma2);
    xmm1 = _mm_adds_epi16(psi_a_p1_m7, y0_m_1_7);
    bit_met_p1_m7 = _mm_subs_epi16(xmm1, ch_mag_50_over_42_with_sigma2);

    xmm1 = _mm_subs_epi16(psi_a_m1_p7, y0_m_1_7);
    bit_met_m1_p7 = _mm_subs_epi16(xmm1, ch_mag_50_over_42_with_sigma2);
    xmm1 = _mm_subs_epi16(psi_a_m1_p5, y0_m_1_5);
    bit_met_m1_p5 = _mm_subs_epi16(xmm1, ch_mag_26_over_42_with_sigma2);
    xmm1 = _mm_subs_epi16(psi_a_m1_p3, y0_m_1_3);
    bit_met_m1_p3 = _mm_subs_epi16(xmm1, ch_mag_10_over_42_with_sigma2);
    xmm1 = _mm_subs_epi16(psi_a_m1_p1, y0_m_1_1);
    bit_met_m1_p1 = _mm_subs_epi16(xmm1, ch_mag_2_over_42_with_sigma2);
    xmm1 = _mm_subs_epi16(psi_a_m1_m1, y0_p_1_1);
    bit_met_m1_m1 = _mm_subs_epi16(xmm1, ch_mag_2_over_42_with_sigma2);
    xmm1 = _mm_subs_epi16(psi_a_m1_m3, y0_p_1_3);
    bit_met_m1_m3 = _mm_subs_epi16(xmm1, ch_mag_10_over_42_with_sigma2);
    xmm1 = _mm_subs_epi16(psi_a_m1_m5, y0_p_1_5);
    bit_met_m1_m5 = _mm_subs_epi16(xmm1, ch_mag_26_over_42_with_sigma2);
    xmm1 = _mm_subs_epi16(psi_a_m1_m7, y0_p_1_7);
    bit_met_m1_m7 = _mm_subs_epi16(xmm1, ch_mag_50_over_42_with_sigma2);
    xmm1 = _mm_subs_epi16(psi_a_m3_p7, y0_m_3_7);
    bit_met_m3_p7 = _mm_subs_epi16(xmm1, ch_mag_58_over_42_with_sigma2);
    xmm1 = _mm_subs_epi16(psi_a_m3_p5, y0_m_3_5);
    bit_met_m3_p5 = _mm_subs_epi16(xmm1, ch_mag_34_over_42_with_sigma2);
    xmm1 = _mm_subs_epi16(psi_a_m3_p3, y0_m_3_3);
    bit_met_m3_p3 = _mm_subs_epi16(xmm1, ch_mag_18_over_42_with_sigma2);
    xmm1 = _mm_subs_epi16(psi_a_m3_p1, y0_m_3_1);
    bit_met_m3_p1 = _mm_subs_epi16(xmm1, ch_mag_10_over_42_with_sigma2);
    xmm1 = _mm_subs_epi16(psi_a_m3_m1, y0_p_3_1);
    bit_met_m3_m1 = _mm_subs_epi16(xmm1, ch_mag_10_over_42_with_sigma2);
    xmm1 = _mm_subs_epi16(psi_a_m3_m3, y0_p_3_3);
    bit_met_m3_m3 = _mm_subs_epi16(xmm1, ch_mag_18_over_42_with_sigma2);
    xmm1 = _mm_subs_epi16(psi_a_m3_m5, y0_p_3_5);
    bit_met_m3_m5 = _mm_subs_epi16(xmm1, ch_mag_34_over_42_with_sigma2);
    xmm1 = _mm_subs_epi16(psi_a_m3_m7, y0_p_3_7);
    bit_met_m3_m7 = _mm_subs_epi16(xmm1, ch_mag_58_over_42_with_sigma2);
    xmm1 = _mm_subs_epi16(psi_a_m5_p7, y0_m_5_7);
    bit_met_m5_p7 = _mm_subs_epi16(xmm1, ch_mag_74_over_42_with_sigma2);
    xmm1 = _mm_subs_epi16(psi_a_m5_p5, y0_m_5_5);
    bit_met_m5_p5 = _mm_subs_epi16(xmm1, ch_mag_50_over_42_with_sigma2);
    xmm1 = _mm_subs_epi16(psi_a_m5_p3, y0_m_5_3);
    bit_met_m5_p3 = _mm_subs_epi16(xmm1, ch_mag_34_over_42_with_sigma2);
    xmm1 = _mm_subs_epi16(psi_a_m5_p1, y0_m_5_1);
    bit_met_m5_p1 = _mm_subs_epi16(xmm1, ch_mag_26_over_42_with_sigma2);
    xmm1 = _mm_subs_epi16(psi_a_m5_m1, y0_p_5_1);
    bit_met_m5_m1 = _mm_subs_epi16(xmm1, ch_mag_26_over_42_with_sigma2);
    xmm1 = _mm_subs_epi16(psi_a_m5_m3, y0_p_5_3);
    bit_met_m5_m3 = _mm_subs_epi16(xmm1, ch_mag_34_over_42_with_sigma2);
    xmm1 = _mm_subs_epi16(psi_a_m5_m5, y0_p_5_5);
    bit_met_m5_m5 = _mm_subs_epi16(xmm1, ch_mag_50_over_42_with_sigma2);
    xmm1 = _mm_subs_epi16(psi_a_m5_m7, y0_p_5_7);
    bit_met_m5_m7 = _mm_subs_epi16(xmm1, ch_mag_74_over_42_with_sigma2);
    xmm1 = _mm_subs_epi16(psi_a_m7_p7, y0_m_7_7);
    bit_met_m7_p7 = _mm_subs_epi16(xmm1, ch_mag_98_over_42_with_sigma2);
    xmm1 = _mm_subs_epi16(psi_a_m7_p5, y0_m_7_5);
    bit_met_m7_p5 = _mm_subs_epi16(xmm1, ch_mag_74_over_42_with_sigma2);
    xmm1 = _mm_subs_epi16(psi_a_m7_p3, y0_m_7_3);
    bit_met_m7_p3 = _mm_subs_epi16(xmm1, ch_mag_58_over_42_with_sigma2);
    xmm1 = _mm_subs_epi16(psi_a_m7_p1, y0_m_7_1);
    bit_met_m7_p1 = _mm_subs_epi16(xmm1, ch_mag_50_over_42_with_sigma2);
    xmm1 = _mm_subs_epi16(psi_a_m7_m1, y0_p_7_1);
    bit_met_m7_m1 = _mm_subs_epi16(xmm1, ch_mag_50_over_42_with_sigma2);
    xmm1 = _mm_subs_epi16(psi_a_m7_m3, y0_p_7_3);
    bit_met_m7_m3 = _mm_subs_epi16(xmm1, ch_mag_58_over_42_with_sigma2);
    xmm1 = _mm_subs_epi16(psi_a_m7_m5, y0_p_7_5);
    bit_met_m7_m5 = _mm_subs_epi16(xmm1, ch_mag_74_over_42_with_sigma2);
    xmm1 = _mm_subs_epi16(psi_a_m7_m7, y0_p_7_7);
    bit_met_m7_m7 = _mm_subs_epi16(xmm1, ch_mag_98_over_42_with_sigma2);

    // Detection for 1st bit (LTE mapping)
    // bit = 1
    xmm0 = _mm_max_epi16(bit_met_m7_p7, bit_met_m7_p5);
    xmm1 = _mm_max_epi16(bit_met_m7_p3, bit_met_m7_p1);
    xmm2 = _mm_max_epi16(bit_met_m7_m1, bit_met_m7_m3);
    xmm3 = _mm_max_epi16(bit_met_m7_m5, bit_met_m7_m7);
    xmm4 = _mm_max_epi16(xmm0, xmm1);
    xmm5 = _mm_max_epi16(xmm2, xmm3);
    logmax_den_re0 = _mm_max_epi16(xmm4, xmm5);
    xmm0 = _mm_max_epi16(bit_met_m5_p7, bit_met_m5_p5);
    xmm1 = _mm_max_epi16(bit_met_m5_p3, bit_met_m5_p1);
    xmm2 = _mm_max_epi16(bit_met_m5_m1, bit_met_m5_m3);
    xmm3 = _mm_max_epi16(bit_met_m5_m5, bit_met_m5_m7);
    xmm4 = _mm_max_epi16(xmm0, xmm1);
    xmm5 = _mm_max_epi16(xmm2, xmm3);
    logmax_den_re0 = _mm_max_epi16(logmax_den_re0, xmm4);
    logmax_den_re0 = _mm_max_epi16(logmax_den_re0, xmm5);
    xmm0 = _mm_max_epi16(bit_met_m3_p7, bit_met_m3_p5);
    xmm1 = _mm_max_epi16(bit_met_m3_p3, bit_met_m3_p1);
    xmm2 = _mm_max_epi16(bit_met_m3_m1, bit_met_m3_m3);
    xmm3 = _mm_max_epi16(bit_met_m3_m5, bit_met_m3_m7);
    xmm4 = _mm_max_epi16(xmm0, xmm1);
    xmm5 = _mm_max_epi16(xmm2, xmm3);
    logmax_den_re0 = _mm_max_epi16(logmax_den_re0, xmm4);
    logmax_den_re0 = _mm_max_epi16(logmax_den_re0, xmm5);
    xmm0 = _mm_max_epi16(bit_met_m1_p7, bit_met_m1_p5);
    xmm1 = _mm_max_epi16(bit_met_m1_p3, bit_met_m1_p1);
    xmm2 = _mm_max_epi16(bit_met_m1_m1, bit_met_m1_m3);
    xmm3 = _mm_max_epi16(bit_met_m1_m5, bit_met_m1_m7);
    xmm4 = _mm_max_epi16(xmm0, xmm1);
    xmm5 = _mm_max_epi16(xmm2, xmm3);
    logmax_den_re0 = _mm_max_epi16(logmax_den_re0, xmm4);
    logmax_den_re0 = _mm_max_epi16(logmax_den_re0, xmm5);

    // bit = 0
    xmm0 = _mm_max_epi16(bit_met_p7_p7, bit_met_p7_p5);
    xmm1 = _mm_max_epi16(bit_met_p7_p3, bit_met_p7_p1);
    xmm2 = _mm_max_epi16(bit_met_p7_m1, bit_met_p7_m3);
    xmm3 = _mm_max_epi16(bit_met_p7_m5, bit_met_p7_m7);
    xmm4 = _mm_max_epi16(xmm0, xmm1);
    xmm5 = _mm_max_epi16(xmm2, xmm3);
    logmax_num_re0 = _mm_max_epi16(xmm4, xmm5);
    xmm0 = _mm_max_epi16(bit_met_p5_p7, bit_met_p5_p5);
    xmm1 = _mm_max_epi16(bit_met_p5_p3, bit_met_p5_p1);
    xmm2 = _mm_max_epi16(bit_met_p5_m1, bit_met_p5_m3);
    xmm3 = _mm_max_epi16(bit_met_p5_m5, bit_met_p5_m7);
    xmm4 = _mm_max_epi16(xmm0, xmm1);
    xmm5 = _mm_max_epi16(xmm2, xmm3);
    logmax_num_re0 = _mm_max_epi16(logmax_num_re0, xmm4);
    logmax_num_re0 = _mm_max_epi16(logmax_num_re0, xmm5);
    xmm0 = _mm_max_epi16(bit_met_p3_p7, bit_met_p3_p5);
    xmm1 = _mm_max_epi16(bit_met_p3_p3, bit_met_p3_p1);
    xmm2 = _mm_max_epi16(bit_met_p3_m1, bit_met_p3_m3);
    xmm3 = _mm_max_epi16(bit_met_p3_m5, bit_met_p3_m7);
    xmm4 = _mm_max_epi16(xmm0, xmm1);
    xmm5 = _mm_max_epi16(xmm2, xmm3);
    logmax_num_re0 = _mm_max_epi16(logmax_num_re0, xmm4);
    logmax_num_re0 = _mm_max_epi16(logmax_num_re0, xmm5);
    xmm0 = _mm_max_epi16(bit_met_p1_p7, bit_met_p1_p5);
    xmm1 = _mm_max_epi16(bit_met_p1_p3, bit_met_p1_p1);
    xmm2 = _mm_max_epi16(bit_met_p1_m1, bit_met_p1_m3);
    xmm3 = _mm_max_epi16(bit_met_p1_m5, bit_met_p1_m7);
    xmm4 = _mm_max_epi16(xmm0, xmm1);
    xmm5 = _mm_max_epi16(xmm2, xmm3);
    logmax_num_re0 = _mm_max_epi16(logmax_num_re0, xmm4);
    logmax_num_re0 = _mm_max_epi16(logmax_num_re0, xmm5);

    y0r = _mm_subs_epi16(logmax_num_re0, logmax_den_re0);

    // Detection for 2nd bit (LTE mapping)
    // bit = 1
    xmm0 = _mm_max_epi16(bit_met_p7_m1, bit_met_p5_m1);
    xmm1 = _mm_max_epi16(bit_met_p3_m1, bit_met_p1_m1);
    xmm2 = _mm_max_epi16(bit_met_m1_m1, bit_met_m3_m1);
    xmm3 = _mm_max_epi16(bit_met_m5_m1, bit_met_m7_m1);
    xmm4 = _mm_max_epi16(xmm0, xmm1);
    xmm5 = _mm_max_epi16(xmm2, xmm3);
    logmax_den_re0 = _mm_max_epi16(xmm4, xmm5);
    xmm0 = _mm_max_epi16(bit_met_p7_m3, bit_met_p5_m3);
    xmm1 = _mm_max_epi16(bit_met_p3_m3, bit_met_p1_m3);
    xmm2 = _mm_max_epi16(bit_met_m1_m3, bit_met_m3_m3);
    xmm3 = _mm_max_epi16(bit_met_m5_m3, bit_met_m7_m3);
    xmm4 = _mm_max_epi16(xmm0, xmm1);
    xmm5 = _mm_max_epi16(xmm2, xmm3);
    logmax_den_re0 = _mm_max_epi16(logmax_den_re0, xmm4);
    logmax_den_re0 = _mm_max_epi16(logmax_den_re0, xmm5);
    xmm0 = _mm_max_epi16(bit_met_p7_m5, bit_met_p5_m5);
    xmm1 = _mm_max_epi16(bit_met_p3_m5, bit_met_p1_m5);
    xmm2 = _mm_max_epi16(bit_met_m1_m5, bit_met_m3_m5);
    xmm3 = _mm_max_epi16(bit_met_m5_m5, bit_met_m7_m5);
    xmm4 = _mm_max_epi16(xmm0, xmm1);
    xmm5 = _mm_max_epi16(xmm2, xmm3);
    logmax_den_re0 = _mm_max_epi16(logmax_den_re0, xmm4);
    logmax_den_re0 = _mm_max_epi16(logmax_den_re0, xmm5);
    xmm0 = _mm_max_epi16(bit_met_p7_m7, bit_met_p5_m7);
    xmm1 = _mm_max_epi16(bit_met_p3_m7, bit_met_p1_m7);
    xmm2 = _mm_max_epi16(bit_met_m1_m7, bit_met_m3_m7);
    xmm3 = _mm_max_epi16(bit_met_m5_m7, bit_met_m7_m7);
    xmm4 = _mm_max_epi16(xmm0, xmm1);
    xmm5 = _mm_max_epi16(xmm2, xmm3);
    logmax_den_re0 = _mm_max_epi16(logmax_den_re0, xmm4);
    logmax_den_re0 = _mm_max_epi16(logmax_den_re0, xmm5);

    // bit = 0
    xmm0 = _mm_max_epi16(bit_met_p7_p1, bit_met_p5_p1);
    xmm1 = _mm_max_epi16(bit_met_p3_p1, bit_met_p1_p1);
    xmm2 = _mm_max_epi16(bit_met_m1_p1, bit_met_m3_p1);
    xmm3 = _mm_max_epi16(bit_met_m5_p1, bit_met_m7_p1);
    xmm4 = _mm_max_epi16(xmm0, xmm1);
    xmm5 = _mm_max_epi16(xmm2, xmm3);
    logmax_num_re0 = _mm_max_epi16(xmm4, xmm5);
    xmm0 = _mm_max_epi16(bit_met_p7_p3, bit_met_p5_p3);
    xmm1 = _mm_max_epi16(bit_met_p3_p3, bit_met_p1_p3);
    xmm2 = _mm_max_epi16(bit_met_m1_p3, bit_met_m3_p3);
    xmm3 = _mm_max_epi16(bit_met_m5_p3, bit_met_m7_p3);
    xmm4 = _mm_max_epi16(xmm0, xmm1);
    xmm5 = _mm_max_epi16(xmm2, xmm3);
    logmax_num_re0 = _mm_max_epi16(logmax_num_re0, xmm4);
    logmax_num_re0 = _mm_max_epi16(logmax_num_re0, xmm5);
    xmm0 = _mm_max_epi16(bit_met_p7_p5, bit_met_p5_p5);
    xmm1 = _mm_max_epi16(bit_met_p3_p5, bit_met_p1_p5);
    xmm2 = _mm_max_epi16(bit_met_m1_p5, bit_met_m3_p5);
    xmm3 = _mm_max_epi16(bit_met_m5_p5, bit_met_m7_p5);
    xmm4 = _mm_max_epi16(xmm0, xmm1);
    xmm5 = _mm_max_epi16(xmm2, xmm3);
    logmax_num_re0 = _mm_max_epi16(logmax_num_re0, xmm4);
    logmax_num_re0 = _mm_max_epi16(logmax_num_re0, xmm5);
    xmm0 = _mm_max_epi16(bit_met_p7_p7, bit_met_p5_p7);
    xmm1 = _mm_max_epi16(bit_met_p3_p7, bit_met_p1_p7);
    xmm2 = _mm_max_epi16(bit_met_m1_p7, bit_met_m3_p7);
    xmm3 = _mm_max_epi16(bit_met_m5_p7, bit_met_m7_p7);
    xmm4 = _mm_max_epi16(xmm0, xmm1);
    xmm5 = _mm_max_epi16(xmm2, xmm3);
    logmax_num_re0 = _mm_max_epi16(logmax_num_re0, xmm4);
    logmax_num_re0 = _mm_max_epi16(logmax_num_re0, xmm5);

    y1r = _mm_subs_epi16(logmax_num_re0, logmax_den_re0);

    // Detection for 3rd bit (LTE mapping)
    xmm0 = _mm_max_epi16(bit_met_m7_m7, bit_met_m7_m5);
    xmm1 = _mm_max_epi16(bit_met_m7_m3, bit_met_m7_m1);
    xmm2 = _mm_max_epi16(bit_met_m7_p1, bit_met_m7_p3);
    xmm3 = _mm_max_epi16(bit_met_m7_p5, bit_met_m7_p7);
    xmm4 = _mm_max_epi16(xmm0, xmm1);
    xmm5 = _mm_max_epi16(xmm2, xmm3);
    logmax_den_re0 = _mm_max_epi16(xmm4, xmm5);
    xmm0 = _mm_max_epi16(bit_met_m5_m7, bit_met_m5_m5);
    xmm1 = _mm_max_epi16(bit_met_m5_m3, bit_met_m5_m1);
    xmm2 = _mm_max_epi16(bit_met_m5_p1, bit_met_m5_p3);
    xmm3 = _mm_max_epi16(bit_met_m5_p5, bit_met_m5_p7);
    xmm4 = _mm_max_epi16(xmm0, xmm1);
    xmm5 = _mm_max_epi16(xmm2, xmm3);
    logmax_den_re0 = _mm_max_epi16(logmax_den_re0, xmm4);
    logmax_den_re0 = _mm_max_epi16(logmax_den_re0, xmm5);
    xmm0 = _mm_max_epi16(bit_met_p5_m7, bit_met_p5_m5);
    xmm1 = _mm_max_epi16(bit_met_p5_m3, bit_met_p5_m1);
    xmm2 = _mm_max_epi16(bit_met_p5_p1, bit_met_p5_p3);
    xmm3 = _mm_max_epi16(bit_met_p5_p5, bit_met_p5_p7);
    xmm4 = _mm_max_epi16(xmm0, xmm1);
    xmm5 = _mm_max_epi16(xmm2, xmm3);
    logmax_den_re0 = _mm_max_epi16(logmax_den_re0, xmm4);
    logmax_den_re0 = _mm_max_epi16(logmax_den_re0, xmm5);
    xmm0 = _mm_max_epi16(bit_met_p7_m7, bit_met_p7_m5);
    xmm1 = _mm_max_epi16(bit_met_p7_m3, bit_met_p7_m1);
    xmm2 = _mm_max_epi16(bit_met_p7_p1, bit_met_p7_p3);
    xmm3 = _mm_max_epi16(bit_met_p7_p5, bit_met_p7_p7);
    xmm4 = _mm_max_epi16(xmm0, xmm1);
    xmm5 = _mm_max_epi16(xmm2, xmm3);
    logmax_den_re0 = _mm_max_epi16(logmax_den_re0, xmm4);
    logmax_den_re0 = _mm_max_epi16(logmax_den_re0, xmm5);

    xmm0 = _mm_max_epi16(bit_met_m3_m7, bit_met_m3_m5);
    xmm1 = _mm_max_epi16(bit_met_m3_m3, bit_met_m3_m1);
    xmm2 = _mm_max_epi16(bit_met_m3_p1, bit_met_m3_p3);
    xmm3 = _mm_max_epi16(bit_met_m3_p5, bit_met_m3_p7);
    xmm4 = _mm_max_epi16(xmm0, xmm1);
    xmm5 = _mm_max_epi16(xmm2, xmm3);
    logmax_num_re0 = _mm_max_epi16(xmm4, xmm5);
    xmm0 = _mm_max_epi16(bit_met_m1_m7, bit_met_m1_m5);
    xmm1 = _mm_max_epi16(bit_met_m1_m3, bit_met_m1_m1);
    xmm2 = _mm_max_epi16(bit_met_m1_p1, bit_met_m1_p3);
    xmm3 = _mm_max_epi16(bit_met_m1_p5, bit_met_m1_p7);
    xmm4 = _mm_max_epi16(xmm0, xmm1);
    xmm5 = _mm_max_epi16(xmm2, xmm3);
    logmax_num_re0 = _mm_max_epi16(logmax_num_re0, xmm4);
    logmax_num_re0 = _mm_max_epi16(logmax_num_re0, xmm5);
    xmm0 = _mm_max_epi16(bit_met_p1_m7, bit_met_p1_m5);
    xmm1 = _mm_max_epi16(bit_met_p1_m3, bit_met_p1_m1);
    xmm2 = _mm_max_epi16(bit_met_p1_p1, bit_met_p1_p3);
    xmm3 = _mm_max_epi16(bit_met_p1_p5, bit_met_p1_p7);
    xmm4 = _mm_max_epi16(xmm0, xmm1);
    xmm5 = _mm_max_epi16(xmm2, xmm3);
    logmax_num_re0 = _mm_max_epi16(logmax_num_re0, xmm4);
    logmax_num_re0 = _mm_max_epi16(logmax_num_re0, xmm5);
    xmm0 = _mm_max_epi16(bit_met_p3_m7, bit_met_p3_m5);
    xmm1 = _mm_max_epi16(bit_met_p3_m3, bit_met_p3_m1);
    xmm2 = _mm_max_epi16(bit_met_p3_p1, bit_met_p3_p3);
    xmm3 = _mm_max_epi16(bit_met_p3_p5, bit_met_p3_p7);
    xmm4 = _mm_max_epi16(xmm0, xmm1);
    xmm5 = _mm_max_epi16(xmm2, xmm3);
    logmax_num_re0 = _mm_max_epi16(logmax_num_re0, xmm4);
    logmax_num_re0 = _mm_max_epi16(logmax_num_re0, xmm5);

    y2r = _mm_subs_epi16(logmax_num_re0, logmax_den_re0);

    // Detection for 4th bit (LTE mapping)
    xmm0 = _mm_max_epi16(bit_met_p7_p7, bit_met_p5_p7);
    xmm1 = _mm_max_epi16(bit_met_p3_p7, bit_met_p1_p7);
    xmm2 = _mm_max_epi16(bit_met_m1_p7, bit_met_m3_p7);
    xmm3 = _mm_max_epi16(bit_met_m5_p7, bit_met_m7_p7);
    xmm4 = _mm_max_epi16(xmm0, xmm1);
    xmm5 = _mm_max_epi16(xmm2, xmm3);
    logmax_den_re0 = _mm_max_epi16(xmm4, xmm5);
    xmm0 = _mm_max_epi16(bit_met_p7_p5, bit_met_p5_p5);
    xmm1 = _mm_max_epi16(bit_met_p3_p5, bit_met_p1_p5);
    xmm2 = _mm_max_epi16(bit_met_m1_p5, bit_met_m3_p5);
    xmm3 = _mm_max_epi16(bit_met_m5_p5, bit_met_m5_p5);
    xmm4 = _mm_max_epi16(xmm0, xmm1);
    xmm5 = _mm_max_epi16(xmm2, xmm3);
    logmax_den_re0 = _mm_max_epi16(logmax_den_re0, xmm4);
    logmax_den_re0 = _mm_max_epi16(logmax_den_re0, xmm5);
    xmm0 = _mm_max_epi16(bit_met_p7_m5, bit_met_p5_m5);
    xmm1 = _mm_max_epi16(bit_met_p3_m5, bit_met_p1_m5);
    xmm2 = _mm_max_epi16(bit_met_m1_m5, bit_met_m3_m5);
    xmm3 = _mm_max_epi16(bit_met_m5_m5, bit_met_m7_m5);
    xmm4 = _mm_max_epi16(xmm0, xmm1);
    xmm5 = _mm_max_epi16(xmm2, xmm3);
    logmax_den_re0 = _mm_max_epi16(logmax_den_re0, xmm4);
    logmax_den_re0 = _mm_max_epi16(logmax_den_re0, xmm5);
    xmm0 = _mm_max_epi16(bit_met_p7_m7, bit_met_p5_m7);
    xmm1 = _mm_max_epi16(bit_met_p3_m7, bit_met_p1_m7);
    xmm2 = _mm_max_epi16(bit_met_m1_m7, bit_met_m3_m7);
    xmm3 = _mm_max_epi16(bit_met_m5_m7, bit_met_m7_m7);
    xmm4 = _mm_max_epi16(xmm0, xmm1);
    xmm5 = _mm_max_epi16(xmm2, xmm3);
    logmax_den_re0 = _mm_max_epi16(logmax_den_re0, xmm4);
    logmax_den_re0 = _mm_max_epi16(logmax_den_re0, xmm5);

    xmm0 = _mm_max_epi16(bit_met_p7_m1, bit_met_p5_m1);
    xmm1 = _mm_max_epi16(bit_met_p3_m1, bit_met_p1_m1);
    xmm2 = _mm_max_epi16(bit_met_m1_m1, bit_met_m3_m1);
    xmm3 = _mm_max_epi16(bit_met_m5_m1, bit_met_m7_m1);
    xmm4 = _mm_max_epi16(xmm0, xmm1);
    xmm5 = _mm_max_epi16(xmm2, xmm3);
    logmax_num_re0 = _mm_max_epi16(xmm4, xmm5);
    xmm0 = _mm_max_epi16(bit_met_p7_m3, bit_met_p5_m3);
    xmm1 = _mm_max_epi16(bit_met_p3_m3, bit_met_p1_m3);
    xmm2 = _mm_max_epi16(bit_met_m1_m3, bit_met_m3_m3);
    xmm3 = _mm_max_epi16(bit_met_m5_m3, bit_met_m7_m3);
    xmm4 = _mm_max_epi16(xmm0, xmm1);
    xmm5 = _mm_max_epi16(xmm2, xmm3);
    logmax_num_re0 = _mm_max_epi16(logmax_num_re0, xmm4);
    logmax_num_re0 = _mm_max_epi16(logmax_num_re0, xmm5);
    xmm0 = _mm_max_epi16(bit_met_p7_p1, bit_met_p5_p1);
    xmm1 = _mm_max_epi16(bit_met_p3_p1, bit_met_p1_p1);
    xmm2 = _mm_max_epi16(bit_met_m1_p1, bit_met_m3_p1);
    xmm3 = _mm_max_epi16(bit_met_m5_p1, bit_met_m7_p1);
    xmm4 = _mm_max_epi16(xmm0, xmm1);
    xmm5 = _mm_max_epi16(xmm2, xmm3);
    logmax_num_re0 = _mm_max_epi16(logmax_num_re0, xmm4);
    logmax_num_re0 = _mm_max_epi16(logmax_num_re0, xmm5);
    xmm0 = _mm_max_epi16(bit_met_p7_p3, bit_met_p5_p3);
    xmm1 = _mm_max_epi16(bit_met_p3_p3, bit_met_p1_p3);
    xmm2 = _mm_max_epi16(bit_met_m1_p3, bit_met_m3_p3);
    xmm3 = _mm_max_epi16(bit_met_m5_p3, bit_met_m7_p3);
    xmm4 = _mm_max_epi16(xmm0, xmm1);
    xmm5 = _mm_max_epi16(xmm2, xmm3);
    logmax_num_re0 = _mm_max_epi16(logmax_num_re0, xmm4);
    logmax_num_re0 = _mm_max_epi16(logmax_num_re0, xmm5);

    y0i = _mm_subs_epi16(logmax_num_re0, logmax_den_re0);


    // Detection for 5th bit (LTE mapping)
    xmm0 = _mm_max_epi16(bit_met_m7_m7, bit_met_m7_m5);
    xmm1 = _mm_max_epi16(bit_met_m7_m3, bit_met_m7_m1);
    xmm2 = _mm_max_epi16(bit_met_m7_p1, bit_met_m7_p3);
    xmm3 = _mm_max_epi16(bit_met_m7_p5, bit_met_m7_p7);
    xmm4 = _mm_max_epi16(xmm0, xmm1);
    xmm5 = _mm_max_epi16(xmm2, xmm3);
    logmax_den_re0 = _mm_max_epi16(xmm4, xmm5);
    xmm0 = _mm_max_epi16(bit_met_m1_m7, bit_met_m1_m5);
    xmm1 = _mm_max_epi16(bit_met_m1_m3, bit_met_m1_m1);
    xmm2 = _mm_max_epi16(bit_met_m1_p1, bit_met_m1_p3);
    xmm3 = _mm_max_epi16(bit_met_m1_p5, bit_met_m1_p7);
    xmm4 = _mm_max_epi16(xmm0, xmm1);
    xmm5 = _mm_max_epi16(xmm2, xmm3);
    logmax_den_re0 = _mm_max_epi16(logmax_den_re0, xmm4);
    logmax_den_re0 = _mm_max_epi16(logmax_den_re0, xmm5);
    xmm0 = _mm_max_epi16(bit_met_p1_m7, bit_met_p1_m5);
    xmm1 = _mm_max_epi16(bit_met_p1_m3, bit_met_p1_m1);
    xmm2 = _mm_max_epi16(bit_met_p1_p1, bit_met_p1_p3);
    xmm3 = _mm_max_epi16(bit_met_p1_p5, bit_met_p1_p7);
    xmm4 = _mm_max_epi16(xmm0, xmm1);
    xmm5 = _mm_max_epi16(xmm2, xmm3);
    logmax_den_re0 = _mm_max_epi16(logmax_den_re0, xmm4);
    logmax_den_re0 = _mm_max_epi16(logmax_den_re0, xmm5);
    xmm0 = _mm_max_epi16(bit_met_p7_m7, bit_met_p7_m5);
    xmm1 = _mm_max_epi16(bit_met_p7_m3, bit_met_p7_m1);
    xmm2 = _mm_max_epi16(bit_met_p7_p1, bit_met_p7_p3);
    xmm3 = _mm_max_epi16(bit_met_p7_p5, bit_met_p7_p7);
    xmm4 = _mm_max_epi16(xmm0, xmm1);
    xmm5 = _mm_max_epi16(xmm2, xmm3);
    logmax_den_re0 = _mm_max_epi16(logmax_den_re0, xmm4);
    logmax_den_re0 = _mm_max_epi16(logmax_den_re0, xmm5);

    xmm0 = _mm_max_epi16(bit_met_m5_m7, bit_met_m5_m5);
    xmm1 = _mm_max_epi16(bit_met_m5_m3, bit_met_m5_m1);
    xmm2 = _mm_max_epi16(bit_met_m5_p1, bit_met_m5_p3);
    xmm3 = _mm_max_epi16(bit_met_m5_p5, bit_met_m5_p7);
    xmm4 = _mm_max_epi16(xmm0, xmm1);
    xmm5 = _mm_max_epi16(xmm2, xmm3);
    logmax_num_re0 = _mm_max_epi16(xmm4, xmm5);
    xmm0 = _mm_max_epi16(bit_met_m3_m7, bit_met_m3_m5);
    xmm1 = _mm_max_epi16(bit_met_m3_m3, bit_met_m3_m1);
    xmm2 = _mm_max_epi16(bit_met_m3_p1, bit_met_m3_p3);
    xmm3 = _mm_max_epi16(bit_met_m3_p5, bit_met_m3_p7);
    xmm4 = _mm_max_epi16(xmm0, xmm1);
    xmm5 = _mm_max_epi16(xmm2, xmm3);
    logmax_num_re0 = _mm_max_epi16(logmax_num_re0, xmm4);
    logmax_num_re0 = _mm_max_epi16(logmax_num_re0, xmm5);
    xmm0 = _mm_max_epi16(bit_met_p3_m7, bit_met_p3_m5);
    xmm1 = _mm_max_epi16(bit_met_p3_m3, bit_met_p3_m1);
    xmm2 = _mm_max_epi16(bit_met_p3_p1, bit_met_p3_p3);
    xmm3 = _mm_max_epi16(bit_met_p3_p5, bit_met_p3_p7);
    xmm4 = _mm_max_epi16(xmm0, xmm1);
    xmm5 = _mm_max_epi16(xmm2, xmm3);
    logmax_num_re0 = _mm_max_epi16(logmax_num_re0, xmm4);
    logmax_num_re0 = _mm_max_epi16(logmax_num_re0, xmm5);
    xmm0 = _mm_max_epi16(bit_met_p5_m7, bit_met_p5_m5);
    xmm1 = _mm_max_epi16(bit_met_p5_m3, bit_met_p5_m1);
    xmm2 = _mm_max_epi16(bit_met_p5_p1, bit_met_p5_p3);
    xmm3 = _mm_max_epi16(bit_met_p5_p5, bit_met_p5_p7);
    xmm4 = _mm_max_epi16(xmm0, xmm1);
    xmm5 = _mm_max_epi16(xmm2, xmm3);
    logmax_num_re0 = _mm_max_epi16(logmax_num_re0, xmm4);
    logmax_num_re0 = _mm_max_epi16(logmax_num_re0, xmm5);

    y1i = _mm_subs_epi16(logmax_num_re0, logmax_den_re0);

    // Detection for 6th bit (LTE mapping)
    xmm0 = _mm_max_epi16(bit_met_p7_p7, bit_met_p5_p7);
    xmm1 = _mm_max_epi16(bit_met_p3_p7, bit_met_p1_p7);
    xmm2 = _mm_max_epi16(bit_met_m1_p7, bit_met_m3_p7);
    xmm3 = _mm_max_epi16(bit_met_m5_p7, bit_met_m7_p7);
    xmm4 = _mm_max_epi16(xmm0, xmm1);
    xmm5 = _mm_max_epi16(xmm2, xmm3);
    logmax_den_re0 = _mm_max_epi16(xmm4, xmm5);
    xmm0 = _mm_max_epi16(bit_met_p7_p1, bit_met_p5_p1);
    xmm1 = _mm_max_epi16(bit_met_p3_p1, bit_met_p1_p1);
    xmm2 = _mm_max_epi16(bit_met_m1_p1, bit_met_m3_p1);
    xmm3 = _mm_max_epi16(bit_met_m5_p1, bit_met_m5_p1);
    xmm4 = _mm_max_epi16(xmm0, xmm1);
    xmm5 = _mm_max_epi16(xmm2, xmm3);
    logmax_den_re0 = _mm_max_epi16(logmax_den_re0, xmm4);
    logmax_den_re0 = _mm_max_epi16(logmax_den_re0, xmm5);
    xmm0 = _mm_max_epi16(bit_met_p7_m1, bit_met_p5_m1);
    xmm1 = _mm_max_epi16(bit_met_p3_m1, bit_met_p1_m1);
    xmm2 = _mm_max_epi16(bit_met_m1_m1, bit_met_m3_m1);
    xmm3 = _mm_max_epi16(bit_met_m5_m1, bit_met_m7_m1);
    xmm4 = _mm_max_epi16(xmm0, xmm1);
    xmm5 = _mm_max_epi16(xmm2, xmm3);
    logmax_den_re0 = _mm_max_epi16(logmax_den_re0, xmm4);
    logmax_den_re0 = _mm_max_epi16(logmax_den_re0, xmm5);
    xmm0 = _mm_max_epi16(bit_met_p7_m7, bit_met_p5_m7);
    xmm1 = _mm_max_epi16(bit_met_p3_m7, bit_met_p1_m7);
    xmm2 = _mm_max_epi16(bit_met_m1_m7, bit_met_m3_m7);
    xmm3 = _mm_max_epi16(bit_met_m5_m7, bit_met_m7_m7);
    xmm4 = _mm_max_epi16(xmm0, xmm1);
    xmm5 = _mm_max_epi16(xmm2, xmm3);
    logmax_den_re0 = _mm_max_epi16(logmax_den_re0, xmm4);
    logmax_den_re0 = _mm_max_epi16(logmax_den_re0, xmm5);

    xmm0 = _mm_max_epi16(bit_met_p7_m5, bit_met_p5_m5);
    xmm1 = _mm_max_epi16(bit_met_p3_m5, bit_met_p1_m5);
    xmm2 = _mm_max_epi16(bit_met_m1_m5, bit_met_m3_m5);
    xmm3 = _mm_max_epi16(bit_met_m5_m5, bit_met_m7_m5);
    xmm4 = _mm_max_epi16(xmm0, xmm1);
    xmm5 = _mm_max_epi16(xmm2, xmm3);
    logmax_num_re0 = _mm_max_epi16(xmm4, xmm5);
    xmm0 = _mm_max_epi16(bit_met_p7_m3, bit_met_p5_m3);
    xmm1 = _mm_max_epi16(bit_met_p3_m3, bit_met_p1_m3);
    xmm2 = _mm_max_epi16(bit_met_m1_m3, bit_met_m3_m3);
    xmm3 = _mm_max_epi16(bit_met_m5_m3, bit_met_m7_m3);
    xmm4 = _mm_max_epi16(xmm0, xmm1);
    xmm5 = _mm_max_epi16(xmm2, xmm3);
    logmax_num_re0 = _mm_max_epi16(logmax_num_re0, xmm4);
    logmax_num_re0 = _mm_max_epi16(logmax_num_re0, xmm5);
    xmm0 = _mm_max_epi16(bit_met_p7_p3, bit_met_p5_p3);
    xmm1 = _mm_max_epi16(bit_met_p3_p3, bit_met_p1_p3);
    xmm2 = _mm_max_epi16(bit_met_m1_p3, bit_met_m3_p3);
    xmm3 = _mm_max_epi16(bit_met_m5_p3, bit_met_m7_p3);
    xmm4 = _mm_max_epi16(xmm0, xmm1);
    xmm5 = _mm_max_epi16(xmm2, xmm3);
    logmax_num_re0 = _mm_max_epi16(logmax_num_re0, xmm4);
    logmax_num_re0 = _mm_max_epi16(logmax_num_re0, xmm5);
    xmm0 = _mm_max_epi16(bit_met_p7_p5, bit_met_p5_p5);
    xmm1 = _mm_max_epi16(bit_met_p3_p5, bit_met_p1_p5);
    xmm2 = _mm_max_epi16(bit_met_m1_p5, bit_met_m3_p5);
    xmm3 = _mm_max_epi16(bit_met_m5_p5, bit_met_m7_p5);
    xmm4 = _mm_max_epi16(xmm0, xmm1);
    xmm5 = _mm_max_epi16(xmm2, xmm3);
    logmax_num_re0 = _mm_max_epi16(logmax_num_re0, xmm4);
    logmax_num_re0 = _mm_max_epi16(logmax_num_re0, xmm5);

    y2i = _mm_subs_epi16(logmax_num_re0, logmax_den_re0);


    // map to output stream, difficult to do in SIMD since we have 6 16bit LLRs
    // RE 1
    j = 24*i;
    stream0_out[j + 0] = ((short *)&y0r)[0];
    stream0_out[j + 1] = ((short *)&y1r)[0];
    stream0_out[j + 2] = ((short *)&y2r)[0];
    stream0_out[j + 3] = ((short *)&y0i)[0];
    stream0_out[j + 4] = ((short *)&y1i)[0];
    stream0_out[j + 5] = ((short *)&y2i)[0];
    // RE 2
    stream0_out[j + 6] = ((short *)&y0r)[1];
    stream0_out[j + 7] = ((short *)&y1r)[1];
    stream0_out[j + 8] = ((short *)&y2r)[1];
    stream0_out[j + 9] = ((short *)&y0i)[1];
    stream0_out[j + 10] = ((short *)&y1i)[1];
    stream0_out[j + 11] = ((short *)&y2i)[1];
    // RE 3
    stream0_out[j + 12] = ((short *)&y0r)[2];
    stream0_out[j + 13] = ((short *)&y1r)[2];
    stream0_out[j + 14] = ((short *)&y2r)[2];
    stream0_out[j + 15] = ((short *)&y0i)[2];
    stream0_out[j + 16] = ((short *)&y1i)[2];
    stream0_out[j + 17] = ((short *)&y2i)[2];
    // RE 4
    stream0_out[j + 18] = ((short *)&y0r)[3];
    stream0_out[j + 19] = ((short *)&y1r)[3];
    stream0_out[j + 20] = ((short *)&y2r)[3];
    stream0_out[j + 21] = ((short *)&y0i)[3];
    stream0_out[j + 22] = ((short *)&y1i)[3];
    stream0_out[j + 23] = ((short *)&y2i)[3];
    // RE 5
    stream0_out[j + 24] = ((short *)&y0r)[4];
    stream0_out[j + 25] = ((short *)&y1r)[4];
    stream0_out[j + 26] = ((short *)&y2r)[4];
    stream0_out[j + 27] = ((short *)&y0i)[4];
    stream0_out[j + 28] = ((short *)&y1i)[4];
    stream0_out[j + 29] = ((short *)&y2i)[4];
    // RE 6
    stream0_out[j + 30] = ((short *)&y0r)[5];
    stream0_out[j + 31] = ((short *)&y1r)[5];
    stream0_out[j + 32] = ((short *)&y2r)[5];
    stream0_out[j + 33] = ((short *)&y0i)[5];
    stream0_out[j + 34] = ((short *)&y1i)[5];
    stream0_out[j + 35] = ((short *)&y2i)[5];
    // RE 7
    stream0_out[j + 36] = ((short *)&y0r)[6];
    stream0_out[j + 37] = ((short *)&y1r)[6];
    stream0_out[j + 38] = ((short *)&y2r)[6];
    stream0_out[j + 39] = ((short *)&y0i)[6];
    stream0_out[j + 40] = ((short *)&y1i)[6];
    stream0_out[j + 41] = ((short *)&y2i)[6];
    // RE 8
    stream0_out[j + 42] = ((short *)&y0r)[7];
    stream0_out[j + 43] = ((short *)&y1r)[7];
    stream0_out[j + 44] = ((short *)&y2r)[7];
    stream0_out[j + 45] = ((short *)&y0i)[7];
    stream0_out[j + 46] = ((short *)&y1i)[7];
    stream0_out[j + 47] = ((short *)&y2i)[7];
#elif defined(__arm__)

#endif
  }

#if defined(__x86_64__) || defined(__i386__)
  _mm_empty();
  _m_empty();
#endif
}


int dlsch_64qam_qpsk_llr(LTE_DL_FRAME_PARMS *frame_parms,
                         int32_t **rxdataF_comp,
                         int32_t **rxdataF_comp_i,
                         int32_t **dl_ch_mag,
                         int32_t **rho_i,
                         int16_t *dlsch_llr,
                         uint8_t symbol,
                         uint8_t first_symbol_flag,
                         uint16_t nb_rb,
                         uint16_t pbch_pss_sss_adjust,
                         int16_t **llr16p)
{

  int16_t *rxF      = (int16_t*)&rxdataF_comp[0][(symbol*frame_parms->N_RB_DL*12)];
  int16_t *rxF_i    = (int16_t*)&rxdataF_comp_i[0][(symbol*frame_parms->N_RB_DL*12)];
  int16_t *ch_mag   = (int16_t*)&dl_ch_mag[0][(symbol*frame_parms->N_RB_DL*12)];
  int16_t *rho      = (int16_t*)&rho_i[0][(symbol*frame_parms->N_RB_DL*12)];
  int16_t *llr16;
  int len;
  uint8_t symbol_mod = (symbol >= (7-frame_parms->Ncp))? (symbol-(7-frame_parms->Ncp)) : symbol;

  //first symbol has different structure due to more pilots
  if (first_symbol_flag == 1) {
    llr16 = (int16_t*)dlsch_llr;
  } else {
    llr16 = (int16_t*)(*llr16p);
  }

  if (!llr16) {
    msg("dlsch_64qam_64qam_llr: llr is null, symbol %d\n",symbol);
    return(-1);
  }

  if ((symbol_mod==0) || (symbol_mod==(4-frame_parms->Ncp))) {
    // if symbol has pilots
    if (frame_parms->mode1_flag==0)
      // in 2 antenna ports we have 8 REs per symbol per RB
      len = (nb_rb*8) - (2*pbch_pss_sss_adjust/3);
    else
      // for 1 antenna port we have 10 REs per symbol per RB
      len = (nb_rb*10) - (5*pbch_pss_sss_adjust/6);
  } else {
    // symbol has no pilots
    len = (nb_rb*12) - pbch_pss_sss_adjust;
  }

  qam64_qpsk((short *)rxF,
             (short *)rxF_i,
             (short *)ch_mag,
             (short *)llr16,
             (short *)rho,
             len);

  llr16 += (6*len);
  *llr16p = (short *)llr16;
  return(0);
}



void qam64_qam16(short *stream0_in,
                 short *stream1_in,
                 short *ch_mag,
                 short *ch_mag_i,
                 short *stream0_out,
                 short *rho01,
                 int length
		 )
{

  /*
    Author: S. Wagner
    Date: 31-07-12

    Input:
    stream0_in:  MF filter for 1st stream, i.e., y0=h0'*y
    stream1_in:  MF filter for 2nd stream, i.e., y1=h1'*y
    ch_mag:      4*h0/sqrt(42), [Re0 Im0 Re1 Im1] s.t. Im0=Re0, Im1=Re1, etc
    ch_mag_i:    4*h1/sqrt(42), [Re0 Im0 Re1 Im1] s.t. Im0=Re0, Im1=Re1, etc
    rho01:       Channel cross correlation, i.e., h1'*h0

    Output:
    stream0_out: output LLRs for 1st stream
  */

#if defined(__x86_64__) || defined(__i386__)

  __m128i *rho01_128i      = (__m128i *)rho01;
  __m128i *stream0_128i_in = (__m128i *)stream0_in;
  __m128i *stream1_128i_in = (__m128i *)stream1_in;
  __m128i *ch_mag_128i     = (__m128i *)ch_mag;
  __m128i *ch_mag_128i_i   = (__m128i *)ch_mag_i;

  __m128i ONE_OVER_SQRT_42 = _mm_set1_epi16(10112); // round(1/sqrt(42)*2^16)
  __m128i THREE_OVER_SQRT_42 = _mm_set1_epi16(30337); // round(3/sqrt(42)*2^16)
  __m128i FIVE_OVER_SQRT_42 = _mm_set1_epi16(25281); // round(5/sqrt(42)*2^15)
  __m128i SEVEN_OVER_SQRT_42 = _mm_set1_epi16(17697); // round(5/sqrt(42)*2^15)
  __m128i FORTYNINE_OVER_FOUR_SQRT_42 = _mm_set1_epi16(30969); // round(49/(4*sqrt(42))*2^14), Q2.14
  __m128i THIRTYSEVEN_OVER_FOUR_SQRT_42 = _mm_set1_epi16(23385); // round(37/(4*sqrt(42))*2^14), Q2.14
  __m128i TWENTYFIVE_OVER_FOUR_SQRT_42 = _mm_set1_epi16(31601); // round(25/(4*sqrt(42))*2^15)
  __m128i TWENTYNINE_OVER_FOUR_SQRT_42 = _mm_set1_epi16(18329); // round(29/(4*sqrt(42))*2^15), Q2.14
  __m128i SEVENTEEN_OVER_FOUR_SQRT_42 = _mm_set1_epi16(21489); // round(17/(4*sqrt(42))*2^15)
  __m128i NINE_OVER_FOUR_SQRT_42 = _mm_set1_epi16(11376); // round(9/(4*sqrt(42))*2^15)
  __m128i THIRTEEN_OVER_FOUR_SQRT_42 = _mm_set1_epi16(16433); // round(13/(4*sqrt(42))*2^15)
  __m128i FIVE_OVER_FOUR_SQRT_42 = _mm_set1_epi16(6320); // round(5/(4*sqrt(42))*2^15)
  __m128i ONE_OVER_FOUR_SQRT_42 = _mm_set1_epi16(1264); // round(1/(4*sqrt(42))*2^15)
  __m128i ONE_OVER_SQRT_10_Q15 = _mm_set1_epi16(10362); // round(1/sqrt(10)*2^15)
  __m128i THREE_OVER_SQRT_10 = _mm_set1_epi16(31086); // round(3/sqrt(10)*2^15)
  __m128i SQRT_10_OVER_FOUR = _mm_set1_epi16(25905); // round(sqrt(10)/4*2^15)


  __m128i ch_mag_int;
  __m128i ch_mag_des;
  __m128i ch_mag_98_over_42_with_sigma2;
  __m128i ch_mag_74_over_42_with_sigma2;
  __m128i ch_mag_58_over_42_with_sigma2;
  __m128i ch_mag_50_over_42_with_sigma2;
  __m128i ch_mag_34_over_42_with_sigma2;
  __m128i ch_mag_18_over_42_with_sigma2;
  __m128i ch_mag_26_over_42_with_sigma2;
  __m128i ch_mag_10_over_42_with_sigma2;
  __m128i ch_mag_2_over_42_with_sigma2;
  __m128i  y0r_one_over_sqrt_21;
  __m128i  y0r_three_over_sqrt_21;
  __m128i  y0r_five_over_sqrt_21;
  __m128i  y0r_seven_over_sqrt_21;
  __m128i  y0i_one_over_sqrt_21;
  __m128i  y0i_three_over_sqrt_21;
  __m128i  y0i_five_over_sqrt_21;
  __m128i  y0i_seven_over_sqrt_21;
  
#elif defined(__arm__)

#endif
  int i,j;



  for (i=0; i<length>>2; i+=2) {

#if defined(__x86_64__) || defined(__i386__)
    // Get rho
    xmm0 = rho01_128i[i];
    xmm1 = rho01_128i[i+1];
    xmm0 = _mm_shufflelo_epi16(xmm0,0xd8); //_MM_SHUFFLE(0,2,1,3));
    xmm0 = _mm_shufflehi_epi16(xmm0,0xd8); //_MM_SHUFFLE(0,2,1,3));
    xmm0 = _mm_shuffle_epi32(xmm0,0xd8); //_MM_SHUFFLE(0,2,1,3));
    xmm1 = _mm_shufflelo_epi16(xmm1,0xd8); //_MM_SHUFFLE(0,2,1,3));
    xmm1 = _mm_shufflehi_epi16(xmm1,0xd8); //_MM_SHUFFLE(0,2,1,3));
    xmm1 = _mm_shuffle_epi32(xmm1,0xd8); //_MM_SHUFFLE(0,2,1,3));
    //xmm0 = [Re(0,1) Re(2,3) Im(0,1) Im(2,3)]
    //xmm1 = [Re(4,5) Re(6,7) Im(4,5) Im(6,7)]
    xmm2 = _mm_unpacklo_epi64(xmm0,xmm1); // Re(rho)
    xmm3 = _mm_unpackhi_epi64(xmm0,xmm1); // Im(rho)
    rho_rpi = _mm_adds_epi16(xmm2,xmm3); // rho = Re(rho) + Im(rho)
    rho_rmi = _mm_subs_epi16(xmm2,xmm3); // rho* = Re(rho) - Im(rho)

    // Compute the different rhos
    rho_rpi_1_1 = _mm_mulhi_epi16(rho_rpi, ONE_OVER_SQRT_42);
    rho_rmi_1_1 = _mm_mulhi_epi16(rho_rmi, ONE_OVER_SQRT_42);
    rho_rpi_3_3 = _mm_mulhi_epi16(rho_rpi, THREE_OVER_SQRT_42);
    rho_rmi_3_3 = _mm_mulhi_epi16(rho_rmi, THREE_OVER_SQRT_42);
    rho_rpi_5_5 = _mm_mulhi_epi16(rho_rpi, FIVE_OVER_SQRT_42);
    rho_rmi_5_5 = _mm_mulhi_epi16(rho_rmi, FIVE_OVER_SQRT_42);
    rho_rpi_7_7 = _mm_mulhi_epi16(rho_rpi, SEVEN_OVER_SQRT_42);
    rho_rmi_7_7 = _mm_mulhi_epi16(rho_rmi, SEVEN_OVER_SQRT_42);

    rho_rpi_5_5 = _mm_slli_epi16(rho_rpi_5_5, 1);
    rho_rmi_5_5 = _mm_slli_epi16(rho_rmi_5_5, 1);
    rho_rpi_7_7 = _mm_slli_epi16(rho_rpi_7_7, 2);
    rho_rmi_7_7 = _mm_slli_epi16(rho_rmi_7_7, 2);

    xmm4 = _mm_mulhi_epi16(xmm2, ONE_OVER_SQRT_42);
    xmm5 = _mm_mulhi_epi16(xmm3, ONE_OVER_SQRT_42);
    xmm6 = _mm_mulhi_epi16(xmm3, THREE_OVER_SQRT_42);
    xmm7 = _mm_mulhi_epi16(xmm3, FIVE_OVER_SQRT_42);
    xmm8 = _mm_mulhi_epi16(xmm3, SEVEN_OVER_SQRT_42);
    xmm7 = _mm_slli_epi16(xmm7, 1);
    xmm8 = _mm_slli_epi16(xmm8, 2);

    rho_rpi_1_3 = _mm_adds_epi16(xmm4, xmm6);
    rho_rmi_1_3 = _mm_subs_epi16(xmm4, xmm6);
    rho_rpi_1_5 = _mm_adds_epi16(xmm4, xmm7);
    rho_rmi_1_5 = _mm_subs_epi16(xmm4, xmm7);
    rho_rpi_1_7 = _mm_adds_epi16(xmm4, xmm8);
    rho_rmi_1_7 = _mm_subs_epi16(xmm4, xmm8);

    xmm4 = _mm_mulhi_epi16(xmm2, THREE_OVER_SQRT_42);
    rho_rpi_3_1 = _mm_adds_epi16(xmm4, xmm5);
    rho_rmi_3_1 = _mm_subs_epi16(xmm4, xmm5);
    rho_rpi_3_5 = _mm_adds_epi16(xmm4, xmm7);
    rho_rmi_3_5 = _mm_subs_epi16(xmm4, xmm7);
    rho_rpi_3_7 = _mm_adds_epi16(xmm4, xmm8);
    rho_rmi_3_7 = _mm_subs_epi16(xmm4, xmm8);

    xmm4 = _mm_mulhi_epi16(xmm2, FIVE_OVER_SQRT_42);
    xmm4 = _mm_slli_epi16(xmm4, 1);
    rho_rpi_5_1 = _mm_adds_epi16(xmm4, xmm5);
    rho_rmi_5_1 = _mm_subs_epi16(xmm4, xmm5);
    rho_rpi_5_3 = _mm_adds_epi16(xmm4, xmm6);
    rho_rmi_5_3 = _mm_subs_epi16(xmm4, xmm6);
    rho_rpi_5_7 = _mm_adds_epi16(xmm4, xmm8);
    rho_rmi_5_7 = _mm_subs_epi16(xmm4, xmm8);

    xmm4 = _mm_mulhi_epi16(xmm2, SEVEN_OVER_SQRT_42);
    xmm4 = _mm_slli_epi16(xmm4, 2);
    rho_rpi_7_1 = _mm_adds_epi16(xmm4, xmm5);
    rho_rmi_7_1 = _mm_subs_epi16(xmm4, xmm5);
    rho_rpi_7_3 = _mm_adds_epi16(xmm4, xmm6);
    rho_rmi_7_3 = _mm_subs_epi16(xmm4, xmm6);
    rho_rpi_7_5 = _mm_adds_epi16(xmm4, xmm7);
    rho_rmi_7_5 = _mm_subs_epi16(xmm4, xmm7);

    // Rearrange interfering MF output
    xmm0 = stream1_128i_in[i];
    xmm1 = stream1_128i_in[i+1];
    xmm0 = _mm_shufflelo_epi16(xmm0,0xd8); //_MM_SHUFFLE(0,2,1,3));
    xmm0 = _mm_shufflehi_epi16(xmm0,0xd8); //_MM_SHUFFLE(0,2,1,3));
    xmm0 = _mm_shuffle_epi32(xmm0,0xd8); //_MM_SHUFFLE(0,2,1,3));
    xmm1 = _mm_shufflelo_epi16(xmm1,0xd8); //_MM_SHUFFLE(0,2,1,3));
    xmm1 = _mm_shufflehi_epi16(xmm1,0xd8); //_MM_SHUFFLE(0,2,1,3));
    xmm1 = _mm_shuffle_epi32(xmm1,0xd8); //_MM_SHUFFLE(0,2,1,3));
    //xmm0 = [Re(0,1) Re(2,3) Im(0,1) Im(2,3)]
    //xmm1 = [Re(4,5) Re(6,7) Im(4,5) Im(6,7)]
    y1r = _mm_unpacklo_epi64(xmm0,xmm1); //[y1r(1),y1r(2),y1r(3),y1r(4)]
    y1i = _mm_unpackhi_epi64(xmm0,xmm1); //[y1i(1),y1i(2),y1i(3),y1i(4)]

    // Psi_r calculation from rho_rpi or rho_rmi
    xmm0 = _mm_setzero_si128(); // ZERO for abs_pi16
    xmm2 = _mm_subs_epi16(rho_rpi_7_7, y1r);
    psi_r_p7_p7 = _mm_abs_epi16(xmm2);
    xmm2 = _mm_subs_epi16(rho_rpi_7_5, y1r);
    psi_r_p7_p5 = _mm_abs_epi16(xmm2);
    xmm2 = _mm_subs_epi16(rho_rpi_7_3, y1r);
    psi_r_p7_p3 = _mm_abs_epi16(xmm2);
    xmm2 = _mm_subs_epi16(rho_rpi_7_1, y1r);
    psi_r_p7_p1 = _mm_abs_epi16(xmm2);
    xmm2 = _mm_subs_epi16(rho_rmi_7_1, y1r);
    psi_r_p7_m1 = _mm_abs_epi16(xmm2);
    xmm2 = _mm_subs_epi16(rho_rmi_7_3, y1r);
    psi_r_p7_m3 = _mm_abs_epi16(xmm2);
    xmm2 = _mm_subs_epi16(rho_rmi_7_5, y1r);
    psi_r_p7_m5 = _mm_abs_epi16(xmm2);
    xmm2 = _mm_subs_epi16(rho_rmi_7_7, y1r);
    psi_r_p7_m7 = _mm_abs_epi16(xmm2);
    xmm2 = _mm_subs_epi16(rho_rpi_5_7, y1r);
    psi_r_p5_p7 = _mm_abs_epi16(xmm2);
    xmm2 = _mm_subs_epi16(rho_rpi_5_5, y1r);
    psi_r_p5_p5 = _mm_abs_epi16(xmm2);
    xmm2 = _mm_subs_epi16(rho_rpi_5_3, y1r);
    psi_r_p5_p3 = _mm_abs_epi16(xmm2);
    xmm2 = _mm_subs_epi16(rho_rpi_5_1, y1r);
    psi_r_p5_p1 = _mm_abs_epi16(xmm2);
    xmm2 = _mm_subs_epi16(rho_rmi_5_1, y1r);
    psi_r_p5_m1 = _mm_abs_epi16(xmm2);
    xmm2 = _mm_subs_epi16(rho_rmi_5_3, y1r);
    psi_r_p5_m3 = _mm_abs_epi16(xmm2);
    xmm2 = _mm_subs_epi16(rho_rmi_5_5, y1r);
    psi_r_p5_m5 = _mm_abs_epi16(xmm2);
    xmm2 = _mm_subs_epi16(rho_rmi_5_7, y1r);
    psi_r_p5_m7 = _mm_abs_epi16(xmm2);
    xmm2 = _mm_subs_epi16(rho_rpi_3_7, y1r);
    psi_r_p3_p7 = _mm_abs_epi16(xmm2);
    xmm2 = _mm_subs_epi16(rho_rpi_3_5, y1r);
    psi_r_p3_p5 = _mm_abs_epi16(xmm2);
    xmm2 = _mm_subs_epi16(rho_rpi_3_3, y1r);
    psi_r_p3_p3 = _mm_abs_epi16(xmm2);
    xmm2 = _mm_subs_epi16(rho_rpi_3_1, y1r);
    psi_r_p3_p1 = _mm_abs_epi16(xmm2);
    xmm2 = _mm_subs_epi16(rho_rmi_3_1, y1r);
    psi_r_p3_m1 = _mm_abs_epi16(xmm2);
    xmm2 = _mm_subs_epi16(rho_rmi_3_3, y1r);
    psi_r_p3_m3 = _mm_abs_epi16(xmm2);
    xmm2 = _mm_subs_epi16(rho_rmi_3_5, y1r);
    psi_r_p3_m5 = _mm_abs_epi16(xmm2);
    xmm2 = _mm_subs_epi16(rho_rmi_3_7, y1r);
    psi_r_p3_m7 = _mm_abs_epi16(xmm2);
    xmm2 = _mm_subs_epi16(rho_rpi_1_7, y1r);
    psi_r_p1_p7 = _mm_abs_epi16(xmm2);
    xmm2 = _mm_subs_epi16(rho_rpi_1_5, y1r);
    psi_r_p1_p5 = _mm_abs_epi16(xmm2);
    xmm2 = _mm_subs_epi16(rho_rpi_1_3, y1r);
    psi_r_p1_p3 = _mm_abs_epi16(xmm2);
    xmm2 = _mm_subs_epi16(rho_rpi_1_1, y1r);
    psi_r_p1_p1 = _mm_abs_epi16(xmm2);
    xmm2 = _mm_subs_epi16(rho_rmi_1_1, y1r);
    psi_r_p1_m1 = _mm_abs_epi16(xmm2);
    xmm2 = _mm_subs_epi16(rho_rmi_1_3, y1r);
    psi_r_p1_m3 = _mm_abs_epi16(xmm2);
    xmm2 = _mm_subs_epi16(rho_rmi_1_5, y1r);
    psi_r_p1_m5 = _mm_abs_epi16(xmm2);
    xmm2 = _mm_subs_epi16(rho_rmi_1_7, y1r);
    psi_r_p1_m7 = _mm_abs_epi16(xmm2);

    xmm2 = _mm_adds_epi16(rho_rmi_1_7, y1r);
    psi_r_m1_p7 = _mm_abs_epi16(xmm2);
    xmm2 = _mm_adds_epi16(rho_rmi_1_5, y1r);
    psi_r_m1_p5 = _mm_abs_epi16(xmm2);
    xmm2 = _mm_adds_epi16(rho_rmi_1_3, y1r);
    psi_r_m1_p3 = _mm_abs_epi16(xmm2);
    xmm2 = _mm_adds_epi16(rho_rmi_1_1, y1r);
    psi_r_m1_p1 = _mm_abs_epi16(xmm2);
    xmm2 = _mm_adds_epi16(rho_rpi_1_1, y1r);
    psi_r_m1_m1 = _mm_abs_epi16(xmm2);
    xmm2 = _mm_adds_epi16(rho_rpi_1_3, y1r);
    psi_r_m1_m3 = _mm_abs_epi16(xmm2);
    xmm2 = _mm_adds_epi16(rho_rpi_1_5, y1r);
    psi_r_m1_m5 = _mm_abs_epi16(xmm2);
    xmm2 = _mm_adds_epi16(rho_rpi_1_7, y1r);
    psi_r_m1_m7 = _mm_abs_epi16(xmm2);
    xmm2 = _mm_adds_epi16(rho_rmi_3_7, y1r);
    psi_r_m3_p7 = _mm_abs_epi16(xmm2);
    xmm2 = _mm_adds_epi16(rho_rmi_3_5, y1r);
    psi_r_m3_p5 = _mm_abs_epi16(xmm2);
    xmm2 = _mm_adds_epi16(rho_rmi_3_3, y1r);
    psi_r_m3_p3 = _mm_abs_epi16(xmm2);
    xmm2 = _mm_adds_epi16(rho_rmi_3_1, y1r);
    psi_r_m3_p1 = _mm_abs_epi16(xmm2);
    xmm2 = _mm_adds_epi16(rho_rpi_3_1, y1r);
    psi_r_m3_m1 = _mm_abs_epi16(xmm2);
    xmm2 = _mm_adds_epi16(rho_rpi_3_3, y1r);
    psi_r_m3_m3 = _mm_abs_epi16(xmm2);
    xmm2 = _mm_adds_epi16(rho_rpi_3_5, y1r);
    psi_r_m3_m5 = _mm_abs_epi16(xmm2);
    xmm2 = _mm_adds_epi16(rho_rpi_3_7, y1r);
    psi_r_m3_m7 = _mm_abs_epi16(xmm2);
    xmm2 = _mm_adds_epi16(rho_rmi_5_7, y1r);
    psi_r_m5_p7 = _mm_abs_epi16(xmm2);
    xmm2 = _mm_adds_epi16(rho_rmi_5_5, y1r);
    psi_r_m5_p5 = _mm_abs_epi16(xmm2);
    xmm2 = _mm_adds_epi16(rho_rmi_5_3, y1r);
    psi_r_m5_p3 = _mm_abs_epi16(xmm2);
    xmm2 = _mm_adds_epi16(rho_rmi_5_1, y1r);
    psi_r_m5_p1 = _mm_abs_epi16(xmm2);
    xmm2 = _mm_adds_epi16(rho_rpi_5_1, y1r);
    psi_r_m5_m1 = _mm_abs_epi16(xmm2);
    xmm2 = _mm_adds_epi16(rho_rpi_5_3, y1r);
    psi_r_m5_m3 = _mm_abs_epi16(xmm2);
    xmm2 = _mm_adds_epi16(rho_rpi_5_5, y1r);
    psi_r_m5_m5 = _mm_abs_epi16(xmm2);
    xmm2 = _mm_adds_epi16(rho_rpi_5_7, y1r);
    psi_r_m5_m7 = _mm_abs_epi16(xmm2);
    xmm2 = _mm_adds_epi16(rho_rmi_7_7, y1r);
    psi_r_m7_p7 = _mm_abs_epi16(xmm2);
    xmm2 = _mm_adds_epi16(rho_rmi_7_5, y1r);
    psi_r_m7_p5 = _mm_abs_epi16(xmm2);
    xmm2 = _mm_adds_epi16(rho_rmi_7_3, y1r);
    psi_r_m7_p3 = _mm_abs_epi16(xmm2);
    xmm2 = _mm_adds_epi16(rho_rmi_7_1, y1r);
    psi_r_m7_p1 = _mm_abs_epi16(xmm2);
    xmm2 = _mm_adds_epi16(rho_rpi_7_1, y1r);
    psi_r_m7_m1 = _mm_abs_epi16(xmm2);
    xmm2 = _mm_adds_epi16(rho_rpi_7_3, y1r);
    psi_r_m7_m3 = _mm_abs_epi16(xmm2);
    xmm2 = _mm_adds_epi16(rho_rpi_7_5, y1r);
    psi_r_m7_m5 = _mm_abs_epi16(xmm2);
    xmm2 = _mm_adds_epi16(rho_rpi_7_7, y1r);
    psi_r_m7_m7 = _mm_abs_epi16(xmm2);

    // Psi_i calculation from rho_rpi or rho_rmi
    xmm2 = _mm_subs_epi16(rho_rmi_7_7, y1i);
    psi_i_p7_p7 = _mm_abs_epi16(xmm2);
    xmm2 = _mm_subs_epi16(rho_rmi_5_7, y1i);
    psi_i_p7_p5 = _mm_abs_epi16(xmm2);
    xmm2 = _mm_subs_epi16(rho_rmi_3_7, y1i);
    psi_i_p7_p3 = _mm_abs_epi16(xmm2);
    xmm2 = _mm_subs_epi16(rho_rmi_1_7, y1i);
    psi_i_p7_p1 = _mm_abs_epi16(xmm2);
    xmm2 = _mm_adds_epi16(rho_rpi_1_7, y1i);
    psi_i_p7_m1 = _mm_abs_epi16(xmm2);
    xmm2 = _mm_adds_epi16(rho_rpi_3_7, y1i);
    psi_i_p7_m3 = _mm_abs_epi16(xmm2);
    xmm2 = _mm_adds_epi16(rho_rpi_5_7, y1i);
    psi_i_p7_m5 = _mm_abs_epi16(xmm2);
    xmm2 = _mm_adds_epi16(rho_rpi_7_7, y1i);
    psi_i_p7_m7 = _mm_abs_epi16(xmm2);
    xmm2 = _mm_subs_epi16(rho_rmi_7_5, y1i);
    psi_i_p5_p7 = _mm_abs_epi16(xmm2);
    xmm2 = _mm_subs_epi16(rho_rmi_5_5, y1i);
    psi_i_p5_p5 = _mm_abs_epi16(xmm2);
    xmm2 = _mm_subs_epi16(rho_rmi_3_5, y1i);
    psi_i_p5_p3 = _mm_abs_epi16(xmm2);
    xmm2 = _mm_subs_epi16(rho_rmi_1_5, y1i);
    psi_i_p5_p1 = _mm_abs_epi16(xmm2);
    xmm2 = _mm_adds_epi16(rho_rpi_1_5, y1i);
    psi_i_p5_m1 = _mm_abs_epi16(xmm2);
    xmm2 = _mm_adds_epi16(rho_rpi_3_5, y1i);
    psi_i_p5_m3 = _mm_abs_epi16(xmm2);
    xmm2 = _mm_adds_epi16(rho_rpi_5_5, y1i);
    psi_i_p5_m5 = _mm_abs_epi16(xmm2);
    xmm2 = _mm_adds_epi16(rho_rpi_7_5, y1i);
    psi_i_p5_m7 = _mm_abs_epi16(xmm2);
    xmm2 = _mm_subs_epi16(rho_rmi_7_3, y1i);
    psi_i_p3_p7 = _mm_abs_epi16(xmm2);
    xmm2 = _mm_subs_epi16(rho_rmi_5_3, y1i);
    psi_i_p3_p5 = _mm_abs_epi16(xmm2);
    xmm2 = _mm_subs_epi16(rho_rmi_3_3, y1i);
    psi_i_p3_p3 = _mm_abs_epi16(xmm2);
    xmm2 = _mm_subs_epi16(rho_rmi_1_3, y1i);
    psi_i_p3_p1 = _mm_abs_epi16(xmm2);
    xmm2 = _mm_adds_epi16(rho_rpi_1_3, y1i);
    psi_i_p3_m1 = _mm_abs_epi16(xmm2);
    xmm2 = _mm_adds_epi16(rho_rpi_3_3, y1i);
    psi_i_p3_m3 = _mm_abs_epi16(xmm2);
    xmm2 = _mm_adds_epi16(rho_rpi_5_3, y1i);
    psi_i_p3_m5 = _mm_abs_epi16(xmm2);
    xmm2 = _mm_adds_epi16(rho_rpi_7_3, y1i);
    psi_i_p3_m7 = _mm_abs_epi16(xmm2);
    xmm2 = _mm_subs_epi16(rho_rmi_7_1, y1i);
    psi_i_p1_p7 = _mm_abs_epi16(xmm2);
    xmm2 = _mm_subs_epi16(rho_rmi_5_1, y1i);
    psi_i_p1_p5 = _mm_abs_epi16(xmm2);
    xmm2 = _mm_subs_epi16(rho_rmi_3_1, y1i);
    psi_i_p1_p3 = _mm_abs_epi16(xmm2);
    xmm2 = _mm_subs_epi16(rho_rmi_1_1, y1i);
    psi_i_p1_p1 = _mm_abs_epi16(xmm2);
    xmm2 = _mm_adds_epi16(rho_rpi_1_1, y1i);
    psi_i_p1_m1 = _mm_abs_epi16(xmm2);
    xmm2 = _mm_adds_epi16(rho_rpi_3_1, y1i);
    psi_i_p1_m3 = _mm_abs_epi16(xmm2);
    xmm2 = _mm_adds_epi16(rho_rpi_5_1, y1i);
    psi_i_p1_m5 = _mm_abs_epi16(xmm2);
    xmm2 = _mm_adds_epi16(rho_rpi_7_1, y1i);
    psi_i_p1_m7 = _mm_abs_epi16(xmm2);

    xmm2 = _mm_subs_epi16(rho_rpi_7_1, y1i);
    psi_i_m1_p7 = _mm_abs_epi16(xmm2);
    xmm2 = _mm_subs_epi16(rho_rpi_5_1, y1i);
    psi_i_m1_p5 = _mm_abs_epi16(xmm2);
    xmm2 = _mm_subs_epi16(rho_rpi_3_1, y1i);
    psi_i_m1_p3 = _mm_abs_epi16(xmm2);
    xmm2 = _mm_subs_epi16(rho_rpi_1_1, y1i);
    psi_i_m1_p1 = _mm_abs_epi16(xmm2);
    xmm2 = _mm_adds_epi16(rho_rmi_1_1, y1i);
    psi_i_m1_m1 = _mm_abs_epi16(xmm2);
    xmm2 = _mm_adds_epi16(rho_rmi_3_1, y1i);
    psi_i_m1_m3 = _mm_abs_epi16(xmm2);
    xmm2 = _mm_adds_epi16(rho_rmi_5_1, y1i);
    psi_i_m1_m5 = _mm_abs_epi16(xmm2);
    xmm2 = _mm_adds_epi16(rho_rmi_7_1, y1i);
    psi_i_m1_m7 = _mm_abs_epi16(xmm2);
    xmm2 = _mm_subs_epi16(rho_rpi_7_3, y1i);
    psi_i_m3_p7 = _mm_abs_epi16(xmm2);
    xmm2 = _mm_subs_epi16(rho_rpi_5_3, y1i);
    psi_i_m3_p5 = _mm_abs_epi16(xmm2);
    xmm2 = _mm_subs_epi16(rho_rpi_3_3, y1i);
    psi_i_m3_p3 = _mm_abs_epi16(xmm2);
    xmm2 = _mm_subs_epi16(rho_rpi_1_3, y1i);
    psi_i_m3_p1 = _mm_abs_epi16(xmm2);
    xmm2 = _mm_adds_epi16(rho_rmi_1_3, y1i);
    psi_i_m3_m1 = _mm_abs_epi16(xmm2);
    xmm2 = _mm_adds_epi16(rho_rmi_3_3, y1i);
    psi_i_m3_m3 = _mm_abs_epi16(xmm2);
    xmm2 = _mm_adds_epi16(rho_rmi_5_3, y1i);
    psi_i_m3_m5 = _mm_abs_epi16(xmm2);
    xmm2 = _mm_adds_epi16(rho_rmi_7_3, y1i);
    psi_i_m3_m7 = _mm_abs_epi16(xmm2);
    xmm2 = _mm_subs_epi16(rho_rpi_7_5, y1i);
    psi_i_m5_p7 = _mm_abs_epi16(xmm2);
    xmm2 = _mm_subs_epi16(rho_rpi_5_5, y1i);
    psi_i_m5_p5 = _mm_abs_epi16(xmm2);
    xmm2 = _mm_subs_epi16(rho_rpi_3_5, y1i);
    psi_i_m5_p3 = _mm_abs_epi16(xmm2);
    xmm2 = _mm_subs_epi16(rho_rpi_1_5, y1i);
    psi_i_m5_p1 = _mm_abs_epi16(xmm2);
    xmm2 = _mm_adds_epi16(rho_rmi_1_5, y1i);
    psi_i_m5_m1 = _mm_abs_epi16(xmm2);
    xmm2 = _mm_adds_epi16(rho_rmi_3_5, y1i);
    psi_i_m5_m3 = _mm_abs_epi16(xmm2);
    xmm2 = _mm_adds_epi16(rho_rmi_5_5, y1i);
    psi_i_m5_m5 = _mm_abs_epi16(xmm2);
    xmm2 = _mm_adds_epi16(rho_rmi_7_5, y1i);
    psi_i_m5_m7 = _mm_abs_epi16(xmm2);
    xmm2 = _mm_subs_epi16(rho_rpi_7_7, y1i);
    psi_i_m7_p7 = _mm_abs_epi16(xmm2);
    xmm2 = _mm_subs_epi16(rho_rpi_5_7, y1i);
    psi_i_m7_p5 = _mm_abs_epi16(xmm2);
    xmm2 = _mm_subs_epi16(rho_rpi_3_7, y1i);
    psi_i_m7_p3 = _mm_abs_epi16(xmm2);
    xmm2 = _mm_subs_epi16(rho_rpi_1_7, y1i);
    psi_i_m7_p1 = _mm_abs_epi16(xmm2);
    xmm2 = _mm_adds_epi16(rho_rmi_1_7, y1i);
    psi_i_m7_m1 = _mm_abs_epi16(xmm2);
    xmm2 = _mm_adds_epi16(rho_rmi_3_7, y1i);
    psi_i_m7_m3 = _mm_abs_epi16(xmm2);
    xmm2 = _mm_adds_epi16(rho_rmi_5_7, y1i);
    psi_i_m7_m5 = _mm_abs_epi16(xmm2);
    xmm2 = _mm_adds_epi16(rho_rmi_7_7, y1i);
    psi_i_m7_m7 = _mm_abs_epi16(xmm2);


    // Rearrange desired MF output
    xmm0 = stream0_128i_in[i];
    xmm1 = stream0_128i_in[i+1];
    xmm0 = _mm_shufflelo_epi16(xmm0,0xd8); //_MM_SHUFFLE(0,2,1,3));
    xmm0 = _mm_shufflehi_epi16(xmm0,0xd8); //_MM_SHUFFLE(0,2,1,3));
    xmm0 = _mm_shuffle_epi32(xmm0,0xd8); //_MM_SHUFFLE(0,2,1,3));
    xmm1 = _mm_shufflelo_epi16(xmm1,0xd8); //_MM_SHUFFLE(0,2,1,3));
    xmm1 = _mm_shufflehi_epi16(xmm1,0xd8); //_MM_SHUFFLE(0,2,1,3));
    xmm1 = _mm_shuffle_epi32(xmm1,0xd8); //_MM_SHUFFLE(0,2,1,3));
    //xmm0 = [Re(0,1) Re(2,3) Im(0,1) Im(2,3)]
    //xmm1 = [Re(4,5) Re(6,7) Im(4,5) Im(6,7)]
    y0r = _mm_unpacklo_epi64(xmm0,xmm1); // = [y0r(1),y0r(2),y0r(3),y0r(4)]
    y0i = _mm_unpackhi_epi64(xmm0,xmm1);

    // Rearrange desired channel magnitudes
    xmm2 = ch_mag_128i[i]; // = [|h|^2(1),|h|^2(1),|h|^2(2),|h|^2(2)]*(2/sqrt(10))
    xmm3 = ch_mag_128i[i+1]; // = [|h|^2(3),|h|^2(3),|h|^2(4),|h|^2(4)]*(2/sqrt(10))
    xmm2 = _mm_shufflelo_epi16(xmm2,0xd8); //_MM_SHUFFLE(0,2,1,3));
    xmm2 = _mm_shufflehi_epi16(xmm2,0xd8); //_MM_SHUFFLE(0,2,1,3));
    xmm2 = _mm_shuffle_epi32(xmm2,0xd8); //_MM_SHUFFLE(0,2,1,3));
    xmm3 = _mm_shufflelo_epi16(xmm3,0xd8); //_MM_SHUFFLE(0,2,1,3));
    xmm3 = _mm_shufflehi_epi16(xmm3,0xd8); //_MM_SHUFFLE(0,2,1,3));
    xmm3 = _mm_shuffle_epi32(xmm3,0xd8); //_MM_SHUFFLE(0,2,1,3));
    ch_mag_des = _mm_unpacklo_epi64(xmm2,xmm3);

    // Rearrange interfering channel magnitudes
    xmm2 = ch_mag_128i_i[i];
    xmm3 = ch_mag_128i_i[i+1];
    xmm2 = _mm_shufflelo_epi16(xmm2,0xd8); //_MM_SHUFFLE(0,2,1,3));
    xmm2 = _mm_shufflehi_epi16(xmm2,0xd8); //_MM_SHUFFLE(0,2,1,3));
    xmm2 = _mm_shuffle_epi32(xmm2,0xd8); //_MM_SHUFFLE(0,2,1,3));
    xmm3 = _mm_shufflelo_epi16(xmm3,0xd8); //_MM_SHUFFLE(0,2,1,3));
    xmm3 = _mm_shufflehi_epi16(xmm3,0xd8); //_MM_SHUFFLE(0,2,1,3));
    xmm3 = _mm_shuffle_epi32(xmm3,0xd8); //_MM_SHUFFLE(0,2,1,3));
    ch_mag_int  = _mm_unpacklo_epi64(xmm2,xmm3);

    y0r_one_over_sqrt_21   = _mm_mulhi_epi16(y0r, ONE_OVER_SQRT_42);
    y0r_three_over_sqrt_21 = _mm_mulhi_epi16(y0r, THREE_OVER_SQRT_42);
    y0r_five_over_sqrt_21  = _mm_mulhi_epi16(y0r, FIVE_OVER_SQRT_42);
    y0r_five_over_sqrt_21  = _mm_slli_epi16(y0r_five_over_sqrt_21, 1);
    y0r_seven_over_sqrt_21 = _mm_mulhi_epi16(y0r, SEVEN_OVER_SQRT_42);
    y0r_seven_over_sqrt_21 = _mm_slli_epi16(y0r_seven_over_sqrt_21, 2); // Q2.14

    y0i_one_over_sqrt_21   = _mm_mulhi_epi16(y0i, ONE_OVER_SQRT_42);
    y0i_three_over_sqrt_21 = _mm_mulhi_epi16(y0i, THREE_OVER_SQRT_42);
    y0i_five_over_sqrt_21  = _mm_mulhi_epi16(y0i, FIVE_OVER_SQRT_42);
    y0i_five_over_sqrt_21  = _mm_slli_epi16(y0i_five_over_sqrt_21, 1);
    y0i_seven_over_sqrt_21 = _mm_mulhi_epi16(y0i, SEVEN_OVER_SQRT_42);
    y0i_seven_over_sqrt_21 = _mm_slli_epi16(y0i_seven_over_sqrt_21, 2); // Q2.14

    y0_p_7_1 = _mm_adds_epi16(y0r_seven_over_sqrt_21, y0i_one_over_sqrt_21);
    y0_p_7_3 = _mm_adds_epi16(y0r_seven_over_sqrt_21, y0i_three_over_sqrt_21);
    y0_p_7_5 = _mm_adds_epi16(y0r_seven_over_sqrt_21, y0i_five_over_sqrt_21);
    y0_p_7_7 = _mm_adds_epi16(y0r_seven_over_sqrt_21, y0i_seven_over_sqrt_21);
    y0_p_5_1 = _mm_adds_epi16(y0r_five_over_sqrt_21, y0i_one_over_sqrt_21);
    y0_p_5_3 = _mm_adds_epi16(y0r_five_over_sqrt_21, y0i_three_over_sqrt_21);
    y0_p_5_5 = _mm_adds_epi16(y0r_five_over_sqrt_21, y0i_five_over_sqrt_21);
    y0_p_5_7 = _mm_adds_epi16(y0r_five_over_sqrt_21, y0i_seven_over_sqrt_21);
    y0_p_3_1 = _mm_adds_epi16(y0r_three_over_sqrt_21, y0i_one_over_sqrt_21);
    y0_p_3_3 = _mm_adds_epi16(y0r_three_over_sqrt_21, y0i_three_over_sqrt_21);
    y0_p_3_5 = _mm_adds_epi16(y0r_three_over_sqrt_21, y0i_five_over_sqrt_21);
    y0_p_3_7 = _mm_adds_epi16(y0r_three_over_sqrt_21, y0i_seven_over_sqrt_21);
    y0_p_1_1 = _mm_adds_epi16(y0r_one_over_sqrt_21, y0i_one_over_sqrt_21);
    y0_p_1_3 = _mm_adds_epi16(y0r_one_over_sqrt_21, y0i_three_over_sqrt_21);
    y0_p_1_5 = _mm_adds_epi16(y0r_one_over_sqrt_21, y0i_five_over_sqrt_21);
    y0_p_1_7 = _mm_adds_epi16(y0r_one_over_sqrt_21, y0i_seven_over_sqrt_21);

    y0_m_1_1 = _mm_subs_epi16(y0r_one_over_sqrt_21, y0i_one_over_sqrt_21);
    y0_m_1_3 = _mm_subs_epi16(y0r_one_over_sqrt_21, y0i_three_over_sqrt_21);
    y0_m_1_5 = _mm_subs_epi16(y0r_one_over_sqrt_21, y0i_five_over_sqrt_21);
    y0_m_1_7 = _mm_subs_epi16(y0r_one_over_sqrt_21, y0i_seven_over_sqrt_21);
    y0_m_3_1 = _mm_subs_epi16(y0r_three_over_sqrt_21, y0i_one_over_sqrt_21);
    y0_m_3_3 = _mm_subs_epi16(y0r_three_over_sqrt_21, y0i_three_over_sqrt_21);
    y0_m_3_5 = _mm_subs_epi16(y0r_three_over_sqrt_21, y0i_five_over_sqrt_21);
    y0_m_3_7 = _mm_subs_epi16(y0r_three_over_sqrt_21, y0i_seven_over_sqrt_21);
    y0_m_5_1 = _mm_subs_epi16(y0r_five_over_sqrt_21, y0i_one_over_sqrt_21);
    y0_m_5_3 = _mm_subs_epi16(y0r_five_over_sqrt_21, y0i_three_over_sqrt_21);
    y0_m_5_5 = _mm_subs_epi16(y0r_five_over_sqrt_21, y0i_five_over_sqrt_21);
    y0_m_5_7 = _mm_subs_epi16(y0r_five_over_sqrt_21, y0i_seven_over_sqrt_21);
    y0_m_7_1 = _mm_subs_epi16(y0r_seven_over_sqrt_21, y0i_one_over_sqrt_21);
    y0_m_7_3 = _mm_subs_epi16(y0r_seven_over_sqrt_21, y0i_three_over_sqrt_21);
    y0_m_7_5 = _mm_subs_epi16(y0r_seven_over_sqrt_21, y0i_five_over_sqrt_21);
    y0_m_7_7 = _mm_subs_epi16(y0r_seven_over_sqrt_21, y0i_seven_over_sqrt_21);

    interference_abs_epi16(psi_r_p7_p7, ch_mag_int, a_r_p7_p7, ONE_OVER_SQRT_10_Q15, THREE_OVER_SQRT_10);
    interference_abs_epi16(psi_r_p7_p5, ch_mag_int, a_r_p7_p5, ONE_OVER_SQRT_10_Q15, THREE_OVER_SQRT_10);
    interference_abs_epi16(psi_r_p7_p3, ch_mag_int, a_r_p7_p3, ONE_OVER_SQRT_10_Q15, THREE_OVER_SQRT_10);
    interference_abs_epi16(psi_r_p7_p1, ch_mag_int, a_r_p7_p1, ONE_OVER_SQRT_10_Q15, THREE_OVER_SQRT_10);
    interference_abs_epi16(psi_r_p7_m1, ch_mag_int, a_r_p7_m1, ONE_OVER_SQRT_10_Q15, THREE_OVER_SQRT_10);
    interference_abs_epi16(psi_r_p7_m3, ch_mag_int, a_r_p7_m3, ONE_OVER_SQRT_10_Q15, THREE_OVER_SQRT_10);
    interference_abs_epi16(psi_r_p7_m5, ch_mag_int, a_r_p7_m5, ONE_OVER_SQRT_10_Q15, THREE_OVER_SQRT_10);
    interference_abs_epi16(psi_r_p7_m7, ch_mag_int, a_r_p7_m7, ONE_OVER_SQRT_10_Q15, THREE_OVER_SQRT_10);
    interference_abs_epi16(psi_r_p5_p7, ch_mag_int, a_r_p5_p7, ONE_OVER_SQRT_10_Q15, THREE_OVER_SQRT_10);
    interference_abs_epi16(psi_r_p5_p5, ch_mag_int, a_r_p5_p5, ONE_OVER_SQRT_10_Q15, THREE_OVER_SQRT_10);
    interference_abs_epi16(psi_r_p5_p3, ch_mag_int, a_r_p5_p3, ONE_OVER_SQRT_10_Q15, THREE_OVER_SQRT_10);
    interference_abs_epi16(psi_r_p5_p1, ch_mag_int, a_r_p5_p1, ONE_OVER_SQRT_10_Q15, THREE_OVER_SQRT_10);
    interference_abs_epi16(psi_r_p5_m1, ch_mag_int, a_r_p5_m1, ONE_OVER_SQRT_10_Q15, THREE_OVER_SQRT_10);
    interference_abs_epi16(psi_r_p5_m3, ch_mag_int, a_r_p5_m3, ONE_OVER_SQRT_10_Q15, THREE_OVER_SQRT_10);
    interference_abs_epi16(psi_r_p5_m5, ch_mag_int, a_r_p5_m5, ONE_OVER_SQRT_10_Q15, THREE_OVER_SQRT_10);
    interference_abs_epi16(psi_r_p5_m7, ch_mag_int, a_r_p5_m7, ONE_OVER_SQRT_10_Q15, THREE_OVER_SQRT_10);
    interference_abs_epi16(psi_r_p3_p7, ch_mag_int, a_r_p3_p7, ONE_OVER_SQRT_10_Q15, THREE_OVER_SQRT_10);
    interference_abs_epi16(psi_r_p3_p5, ch_mag_int, a_r_p3_p5, ONE_OVER_SQRT_10_Q15, THREE_OVER_SQRT_10);
    interference_abs_epi16(psi_r_p3_p3, ch_mag_int, a_r_p3_p3, ONE_OVER_SQRT_10_Q15, THREE_OVER_SQRT_10);
    interference_abs_epi16(psi_r_p3_p1, ch_mag_int, a_r_p3_p1, ONE_OVER_SQRT_10_Q15, THREE_OVER_SQRT_10);
    interference_abs_epi16(psi_r_p3_m1, ch_mag_int, a_r_p3_m1, ONE_OVER_SQRT_10_Q15, THREE_OVER_SQRT_10);
    interference_abs_epi16(psi_r_p3_m3, ch_mag_int, a_r_p3_m3, ONE_OVER_SQRT_10_Q15, THREE_OVER_SQRT_10);
    interference_abs_epi16(psi_r_p3_m5, ch_mag_int, a_r_p3_m5, ONE_OVER_SQRT_10_Q15, THREE_OVER_SQRT_10);
    interference_abs_epi16(psi_r_p3_m7, ch_mag_int, a_r_p3_m7, ONE_OVER_SQRT_10_Q15, THREE_OVER_SQRT_10);
    interference_abs_epi16(psi_r_p1_p7, ch_mag_int, a_r_p1_p7, ONE_OVER_SQRT_10_Q15, THREE_OVER_SQRT_10);
    interference_abs_epi16(psi_r_p1_p5, ch_mag_int, a_r_p1_p5, ONE_OVER_SQRT_10_Q15, THREE_OVER_SQRT_10);
    interference_abs_epi16(psi_r_p1_p3, ch_mag_int, a_r_p1_p3, ONE_OVER_SQRT_10_Q15, THREE_OVER_SQRT_10);
    interference_abs_epi16(psi_r_p1_p1, ch_mag_int, a_r_p1_p1, ONE_OVER_SQRT_10_Q15, THREE_OVER_SQRT_10);
    interference_abs_epi16(psi_r_p1_m1, ch_mag_int, a_r_p1_m1, ONE_OVER_SQRT_10_Q15, THREE_OVER_SQRT_10);
    interference_abs_epi16(psi_r_p1_m3, ch_mag_int, a_r_p1_m3, ONE_OVER_SQRT_10_Q15, THREE_OVER_SQRT_10);
    interference_abs_epi16(psi_r_p1_m5, ch_mag_int, a_r_p1_m5, ONE_OVER_SQRT_10_Q15, THREE_OVER_SQRT_10);
    interference_abs_epi16(psi_r_p1_m7, ch_mag_int, a_r_p1_m7, ONE_OVER_SQRT_10_Q15, THREE_OVER_SQRT_10);
    interference_abs_epi16(psi_r_m1_p7, ch_mag_int, a_r_m1_p7, ONE_OVER_SQRT_10_Q15, THREE_OVER_SQRT_10);
    interference_abs_epi16(psi_r_m1_p5, ch_mag_int, a_r_m1_p5, ONE_OVER_SQRT_10_Q15, THREE_OVER_SQRT_10);
    interference_abs_epi16(psi_r_m1_p3, ch_mag_int, a_r_m1_p3, ONE_OVER_SQRT_10_Q15, THREE_OVER_SQRT_10);
    interference_abs_epi16(psi_r_m1_p1, ch_mag_int, a_r_m1_p1, ONE_OVER_SQRT_10_Q15, THREE_OVER_SQRT_10);
    interference_abs_epi16(psi_r_m1_m1, ch_mag_int, a_r_m1_m1, ONE_OVER_SQRT_10_Q15, THREE_OVER_SQRT_10);
    interference_abs_epi16(psi_r_m1_m3, ch_mag_int, a_r_m1_m3, ONE_OVER_SQRT_10_Q15, THREE_OVER_SQRT_10);
    interference_abs_epi16(psi_r_m1_m5, ch_mag_int, a_r_m1_m5, ONE_OVER_SQRT_10_Q15, THREE_OVER_SQRT_10);
    interference_abs_epi16(psi_r_m1_m7, ch_mag_int, a_r_m1_m7, ONE_OVER_SQRT_10_Q15, THREE_OVER_SQRT_10);
    interference_abs_epi16(psi_r_m3_p7, ch_mag_int, a_r_m3_p7, ONE_OVER_SQRT_10_Q15, THREE_OVER_SQRT_10);
    interference_abs_epi16(psi_r_m3_p5, ch_mag_int, a_r_m3_p5, ONE_OVER_SQRT_10_Q15, THREE_OVER_SQRT_10);
    interference_abs_epi16(psi_r_m3_p3, ch_mag_int, a_r_m3_p3, ONE_OVER_SQRT_10_Q15, THREE_OVER_SQRT_10);
    interference_abs_epi16(psi_r_m3_p1, ch_mag_int, a_r_m3_p1, ONE_OVER_SQRT_10_Q15, THREE_OVER_SQRT_10);
    interference_abs_epi16(psi_r_m3_m1, ch_mag_int, a_r_m3_m1, ONE_OVER_SQRT_10_Q15, THREE_OVER_SQRT_10);
    interference_abs_epi16(psi_r_m3_m3, ch_mag_int, a_r_m3_m3, ONE_OVER_SQRT_10_Q15, THREE_OVER_SQRT_10);
    interference_abs_epi16(psi_r_m3_m5, ch_mag_int, a_r_m3_m5, ONE_OVER_SQRT_10_Q15, THREE_OVER_SQRT_10);
    interference_abs_epi16(psi_r_m3_m7, ch_mag_int, a_r_m3_m7, ONE_OVER_SQRT_10_Q15, THREE_OVER_SQRT_10);
    interference_abs_epi16(psi_r_m5_p7, ch_mag_int, a_r_m5_p7, ONE_OVER_SQRT_10_Q15, THREE_OVER_SQRT_10);
    interference_abs_epi16(psi_r_m5_p5, ch_mag_int, a_r_m5_p5, ONE_OVER_SQRT_10_Q15, THREE_OVER_SQRT_10);
    interference_abs_epi16(psi_r_m5_p3, ch_mag_int, a_r_m5_p3, ONE_OVER_SQRT_10_Q15, THREE_OVER_SQRT_10);
    interference_abs_epi16(psi_r_m5_p1, ch_mag_int, a_r_m5_p1, ONE_OVER_SQRT_10_Q15, THREE_OVER_SQRT_10);
    interference_abs_epi16(psi_r_m5_m1, ch_mag_int, a_r_m5_m1, ONE_OVER_SQRT_10_Q15, THREE_OVER_SQRT_10);
    interference_abs_epi16(psi_r_m5_m3, ch_mag_int, a_r_m5_m3, ONE_OVER_SQRT_10_Q15, THREE_OVER_SQRT_10);
    interference_abs_epi16(psi_r_m5_m5, ch_mag_int, a_r_m5_m5, ONE_OVER_SQRT_10_Q15, THREE_OVER_SQRT_10);
    interference_abs_epi16(psi_r_m5_m7, ch_mag_int, a_r_m5_m7, ONE_OVER_SQRT_10_Q15, THREE_OVER_SQRT_10);
    interference_abs_epi16(psi_r_m7_p7, ch_mag_int, a_r_m7_p7, ONE_OVER_SQRT_10_Q15, THREE_OVER_SQRT_10);
    interference_abs_epi16(psi_r_m7_p5, ch_mag_int, a_r_m7_p5, ONE_OVER_SQRT_10_Q15, THREE_OVER_SQRT_10);
    interference_abs_epi16(psi_r_m7_p3, ch_mag_int, a_r_m7_p3, ONE_OVER_SQRT_10_Q15, THREE_OVER_SQRT_10);
    interference_abs_epi16(psi_r_m7_p1, ch_mag_int, a_r_m7_p1, ONE_OVER_SQRT_10_Q15, THREE_OVER_SQRT_10);
    interference_abs_epi16(psi_r_m7_m1, ch_mag_int, a_r_m7_m1, ONE_OVER_SQRT_10_Q15, THREE_OVER_SQRT_10);
    interference_abs_epi16(psi_r_m7_m3, ch_mag_int, a_r_m7_m3, ONE_OVER_SQRT_10_Q15, THREE_OVER_SQRT_10);
    interference_abs_epi16(psi_r_m7_m5, ch_mag_int, a_r_m7_m5, ONE_OVER_SQRT_10_Q15, THREE_OVER_SQRT_10);
    interference_abs_epi16(psi_r_m7_m7, ch_mag_int, a_r_m7_m7, ONE_OVER_SQRT_10_Q15, THREE_OVER_SQRT_10);

    interference_abs_epi16(psi_i_p7_p7, ch_mag_int, a_i_p7_p7, ONE_OVER_SQRT_10_Q15, THREE_OVER_SQRT_10);
    interference_abs_epi16(psi_i_p7_p5, ch_mag_int, a_i_p7_p5, ONE_OVER_SQRT_10_Q15, THREE_OVER_SQRT_10);
    interference_abs_epi16(psi_i_p7_p3, ch_mag_int, a_i_p7_p3, ONE_OVER_SQRT_10_Q15, THREE_OVER_SQRT_10);
    interference_abs_epi16(psi_i_p7_p1, ch_mag_int, a_i_p7_p1, ONE_OVER_SQRT_10_Q15, THREE_OVER_SQRT_10);
    interference_abs_epi16(psi_i_p7_m1, ch_mag_int, a_i_p7_m1, ONE_OVER_SQRT_10_Q15, THREE_OVER_SQRT_10);
    interference_abs_epi16(psi_i_p7_m3, ch_mag_int, a_i_p7_m3, ONE_OVER_SQRT_10_Q15, THREE_OVER_SQRT_10);
    interference_abs_epi16(psi_i_p7_m5, ch_mag_int, a_i_p7_m5, ONE_OVER_SQRT_10_Q15, THREE_OVER_SQRT_10);
    interference_abs_epi16(psi_i_p7_m7, ch_mag_int, a_i_p7_m7, ONE_OVER_SQRT_10_Q15, THREE_OVER_SQRT_10);
    interference_abs_epi16(psi_i_p5_p7, ch_mag_int, a_i_p5_p7, ONE_OVER_SQRT_10_Q15, THREE_OVER_SQRT_10);
    interference_abs_epi16(psi_i_p5_p5, ch_mag_int, a_i_p5_p5, ONE_OVER_SQRT_10_Q15, THREE_OVER_SQRT_10);
    interference_abs_epi16(psi_i_p5_p3, ch_mag_int, a_i_p5_p3, ONE_OVER_SQRT_10_Q15, THREE_OVER_SQRT_10);
    interference_abs_epi16(psi_i_p5_p1, ch_mag_int, a_i_p5_p1, ONE_OVER_SQRT_10_Q15, THREE_OVER_SQRT_10);
    interference_abs_epi16(psi_i_p5_m1, ch_mag_int, a_i_p5_m1, ONE_OVER_SQRT_10_Q15, THREE_OVER_SQRT_10);
    interference_abs_epi16(psi_i_p5_m3, ch_mag_int, a_i_p5_m3, ONE_OVER_SQRT_10_Q15, THREE_OVER_SQRT_10);
    interference_abs_epi16(psi_i_p5_m5, ch_mag_int, a_i_p5_m5, ONE_OVER_SQRT_10_Q15, THREE_OVER_SQRT_10);
    interference_abs_epi16(psi_i_p5_m7, ch_mag_int, a_i_p5_m7, ONE_OVER_SQRT_10_Q15, THREE_OVER_SQRT_10);
    interference_abs_epi16(psi_i_p3_p7, ch_mag_int, a_i_p3_p7, ONE_OVER_SQRT_10_Q15, THREE_OVER_SQRT_10);
    interference_abs_epi16(psi_i_p3_p5, ch_mag_int, a_i_p3_p5, ONE_OVER_SQRT_10_Q15, THREE_OVER_SQRT_10);
    interference_abs_epi16(psi_i_p3_p3, ch_mag_int, a_i_p3_p3, ONE_OVER_SQRT_10_Q15, THREE_OVER_SQRT_10);
    interference_abs_epi16(psi_i_p3_p1, ch_mag_int, a_i_p3_p1, ONE_OVER_SQRT_10_Q15, THREE_OVER_SQRT_10);
    interference_abs_epi16(psi_i_p3_m1, ch_mag_int, a_i_p3_m1, ONE_OVER_SQRT_10_Q15, THREE_OVER_SQRT_10);
    interference_abs_epi16(psi_i_p3_m3, ch_mag_int, a_i_p3_m3, ONE_OVER_SQRT_10_Q15, THREE_OVER_SQRT_10);
    interference_abs_epi16(psi_i_p3_m5, ch_mag_int, a_i_p3_m5, ONE_OVER_SQRT_10_Q15, THREE_OVER_SQRT_10);
    interference_abs_epi16(psi_i_p3_m7, ch_mag_int, a_i_p3_m7, ONE_OVER_SQRT_10_Q15, THREE_OVER_SQRT_10);
    interference_abs_epi16(psi_i_p1_p7, ch_mag_int, a_i_p1_p7, ONE_OVER_SQRT_10_Q15, THREE_OVER_SQRT_10);
    interference_abs_epi16(psi_i_p1_p5, ch_mag_int, a_i_p1_p5, ONE_OVER_SQRT_10_Q15, THREE_OVER_SQRT_10);
    interference_abs_epi16(psi_i_p1_p3, ch_mag_int, a_i_p1_p3, ONE_OVER_SQRT_10_Q15, THREE_OVER_SQRT_10);
    interference_abs_epi16(psi_i_p1_p1, ch_mag_int, a_i_p1_p1, ONE_OVER_SQRT_10_Q15, THREE_OVER_SQRT_10);
    interference_abs_epi16(psi_i_p1_m1, ch_mag_int, a_i_p1_m1, ONE_OVER_SQRT_10_Q15, THREE_OVER_SQRT_10);
    interference_abs_epi16(psi_i_p1_m3, ch_mag_int, a_i_p1_m3, ONE_OVER_SQRT_10_Q15, THREE_OVER_SQRT_10);
    interference_abs_epi16(psi_i_p1_m5, ch_mag_int, a_i_p1_m5, ONE_OVER_SQRT_10_Q15, THREE_OVER_SQRT_10);
    interference_abs_epi16(psi_i_p1_m7, ch_mag_int, a_i_p1_m7, ONE_OVER_SQRT_10_Q15, THREE_OVER_SQRT_10);
    interference_abs_epi16(psi_i_m1_p7, ch_mag_int, a_i_m1_p7, ONE_OVER_SQRT_10_Q15, THREE_OVER_SQRT_10);
    interference_abs_epi16(psi_i_m1_p5, ch_mag_int, a_i_m1_p5, ONE_OVER_SQRT_10_Q15, THREE_OVER_SQRT_10);
    interference_abs_epi16(psi_i_m1_p3, ch_mag_int, a_i_m1_p3, ONE_OVER_SQRT_10_Q15, THREE_OVER_SQRT_10);
    interference_abs_epi16(psi_i_m1_p1, ch_mag_int, a_i_m1_p1, ONE_OVER_SQRT_10_Q15, THREE_OVER_SQRT_10);
    interference_abs_epi16(psi_i_m1_m1, ch_mag_int, a_i_m1_m1, ONE_OVER_SQRT_10_Q15, THREE_OVER_SQRT_10);
    interference_abs_epi16(psi_i_m1_m3, ch_mag_int, a_i_m1_m3, ONE_OVER_SQRT_10_Q15, THREE_OVER_SQRT_10);
    interference_abs_epi16(psi_i_m1_m5, ch_mag_int, a_i_m1_m5, ONE_OVER_SQRT_10_Q15, THREE_OVER_SQRT_10);
    interference_abs_epi16(psi_i_m1_m7, ch_mag_int, a_i_m1_m7, ONE_OVER_SQRT_10_Q15, THREE_OVER_SQRT_10);
    interference_abs_epi16(psi_i_m3_p7, ch_mag_int, a_i_m3_p7, ONE_OVER_SQRT_10_Q15, THREE_OVER_SQRT_10);
    interference_abs_epi16(psi_i_m3_p5, ch_mag_int, a_i_m3_p5, ONE_OVER_SQRT_10_Q15, THREE_OVER_SQRT_10);
    interference_abs_epi16(psi_i_m3_p3, ch_mag_int, a_i_m3_p3, ONE_OVER_SQRT_10_Q15, THREE_OVER_SQRT_10);
    interference_abs_epi16(psi_i_m3_p1, ch_mag_int, a_i_m3_p1, ONE_OVER_SQRT_10_Q15, THREE_OVER_SQRT_10);
    interference_abs_epi16(psi_i_m3_m1, ch_mag_int, a_i_m3_m1, ONE_OVER_SQRT_10_Q15, THREE_OVER_SQRT_10);
    interference_abs_epi16(psi_i_m3_m3, ch_mag_int, a_i_m3_m3, ONE_OVER_SQRT_10_Q15, THREE_OVER_SQRT_10);
    interference_abs_epi16(psi_i_m3_m5, ch_mag_int, a_i_m3_m5, ONE_OVER_SQRT_10_Q15, THREE_OVER_SQRT_10);
    interference_abs_epi16(psi_i_m3_m7, ch_mag_int, a_i_m3_m7, ONE_OVER_SQRT_10_Q15, THREE_OVER_SQRT_10);
    interference_abs_epi16(psi_i_m5_p7, ch_mag_int, a_i_m5_p7, ONE_OVER_SQRT_10_Q15, THREE_OVER_SQRT_10);
    interference_abs_epi16(psi_i_m5_p5, ch_mag_int, a_i_m5_p5, ONE_OVER_SQRT_10_Q15, THREE_OVER_SQRT_10);
    interference_abs_epi16(psi_i_m5_p3, ch_mag_int, a_i_m5_p3, ONE_OVER_SQRT_10_Q15, THREE_OVER_SQRT_10);
    interference_abs_epi16(psi_i_m5_p1, ch_mag_int, a_i_m5_p1, ONE_OVER_SQRT_10_Q15, THREE_OVER_SQRT_10);
    interference_abs_epi16(psi_i_m5_m1, ch_mag_int, a_i_m5_m1, ONE_OVER_SQRT_10_Q15, THREE_OVER_SQRT_10);
    interference_abs_epi16(psi_i_m5_m3, ch_mag_int, a_i_m5_m3, ONE_OVER_SQRT_10_Q15, THREE_OVER_SQRT_10);
    interference_abs_epi16(psi_i_m5_m5, ch_mag_int, a_i_m5_m5, ONE_OVER_SQRT_10_Q15, THREE_OVER_SQRT_10);
    interference_abs_epi16(psi_i_m5_m7, ch_mag_int, a_i_m5_m7, ONE_OVER_SQRT_10_Q15, THREE_OVER_SQRT_10);
    interference_abs_epi16(psi_i_m7_p7, ch_mag_int, a_i_m7_p7, ONE_OVER_SQRT_10_Q15, THREE_OVER_SQRT_10);
    interference_abs_epi16(psi_i_m7_p5, ch_mag_int, a_i_m7_p5, ONE_OVER_SQRT_10_Q15, THREE_OVER_SQRT_10);
    interference_abs_epi16(psi_i_m7_p3, ch_mag_int, a_i_m7_p3, ONE_OVER_SQRT_10_Q15, THREE_OVER_SQRT_10);
    interference_abs_epi16(psi_i_m7_p1, ch_mag_int, a_i_m7_p1, ONE_OVER_SQRT_10_Q15, THREE_OVER_SQRT_10);
    interference_abs_epi16(psi_i_m7_m1, ch_mag_int, a_i_m7_m1, ONE_OVER_SQRT_10_Q15, THREE_OVER_SQRT_10);
    interference_abs_epi16(psi_i_m7_m3, ch_mag_int, a_i_m7_m3, ONE_OVER_SQRT_10_Q15, THREE_OVER_SQRT_10);
    interference_abs_epi16(psi_i_m7_m5, ch_mag_int, a_i_m7_m5, ONE_OVER_SQRT_10_Q15, THREE_OVER_SQRT_10);
    interference_abs_epi16(psi_i_m7_m7, ch_mag_int, a_i_m7_m7, ONE_OVER_SQRT_10_Q15, THREE_OVER_SQRT_10);

    // Calculation of a group of two terms in the bit metric involving product of psi and interference
    prodsum_psi_a_epi16(psi_r_p7_p7, a_r_p7_p7, psi_i_p7_p7, a_i_p7_p7, psi_a_p7_p7);
    prodsum_psi_a_epi16(psi_r_p7_p5, a_r_p7_p5, psi_i_p7_p5, a_i_p7_p5, psi_a_p7_p5);
    prodsum_psi_a_epi16(psi_r_p7_p3, a_r_p7_p3, psi_i_p7_p3, a_i_p7_p3, psi_a_p7_p3);
    prodsum_psi_a_epi16(psi_r_p7_p1, a_r_p7_p1, psi_i_p7_p1, a_i_p7_p1, psi_a_p7_p1);
    prodsum_psi_a_epi16(psi_r_p7_m1, a_r_p7_m1, psi_i_p7_m1, a_i_p7_m1, psi_a_p7_m1);
    prodsum_psi_a_epi16(psi_r_p7_m3, a_r_p7_m3, psi_i_p7_m3, a_i_p7_m3, psi_a_p7_m3);
    prodsum_psi_a_epi16(psi_r_p7_m5, a_r_p7_m5, psi_i_p7_m5, a_i_p7_m5, psi_a_p7_m5);
    prodsum_psi_a_epi16(psi_r_p7_m7, a_r_p7_m7, psi_i_p7_m7, a_i_p7_m7, psi_a_p7_m7);
    prodsum_psi_a_epi16(psi_r_p5_p7, a_r_p5_p7, psi_i_p5_p7, a_i_p5_p7, psi_a_p5_p7);
    prodsum_psi_a_epi16(psi_r_p5_p5, a_r_p5_p5, psi_i_p5_p5, a_i_p5_p5, psi_a_p5_p5);
    prodsum_psi_a_epi16(psi_r_p5_p3, a_r_p5_p3, psi_i_p5_p3, a_i_p5_p3, psi_a_p5_p3);
    prodsum_psi_a_epi16(psi_r_p5_p1, a_r_p5_p1, psi_i_p5_p1, a_i_p5_p1, psi_a_p5_p1);
    prodsum_psi_a_epi16(psi_r_p5_m1, a_r_p5_m1, psi_i_p5_m1, a_i_p5_m1, psi_a_p5_m1);
    prodsum_psi_a_epi16(psi_r_p5_m3, a_r_p5_m3, psi_i_p5_m3, a_i_p5_m3, psi_a_p5_m3);
    prodsum_psi_a_epi16(psi_r_p5_m5, a_r_p5_m5, psi_i_p5_m5, a_i_p5_m5, psi_a_p5_m5);
    prodsum_psi_a_epi16(psi_r_p5_m7, a_r_p5_m7, psi_i_p5_m7, a_i_p5_m7, psi_a_p5_m7);
    prodsum_psi_a_epi16(psi_r_p3_p7, a_r_p3_p7, psi_i_p3_p7, a_i_p3_p7, psi_a_p3_p7);
    prodsum_psi_a_epi16(psi_r_p3_p5, a_r_p3_p5, psi_i_p3_p5, a_i_p3_p5, psi_a_p3_p5);
    prodsum_psi_a_epi16(psi_r_p3_p3, a_r_p3_p3, psi_i_p3_p3, a_i_p3_p3, psi_a_p3_p3);
    prodsum_psi_a_epi16(psi_r_p3_p1, a_r_p3_p1, psi_i_p3_p1, a_i_p3_p1, psi_a_p3_p1);
    prodsum_psi_a_epi16(psi_r_p3_m1, a_r_p3_m1, psi_i_p3_m1, a_i_p3_m1, psi_a_p3_m1);
    prodsum_psi_a_epi16(psi_r_p3_m3, a_r_p3_m3, psi_i_p3_m3, a_i_p3_m3, psi_a_p3_m3);
    prodsum_psi_a_epi16(psi_r_p3_m5, a_r_p3_m5, psi_i_p3_m5, a_i_p3_m5, psi_a_p3_m5);
    prodsum_psi_a_epi16(psi_r_p3_m7, a_r_p3_m7, psi_i_p3_m7, a_i_p3_m7, psi_a_p3_m7);
    prodsum_psi_a_epi16(psi_r_p1_p7, a_r_p1_p7, psi_i_p1_p7, a_i_p1_p7, psi_a_p1_p7);
    prodsum_psi_a_epi16(psi_r_p1_p5, a_r_p1_p5, psi_i_p1_p5, a_i_p1_p5, psi_a_p1_p5);
    prodsum_psi_a_epi16(psi_r_p1_p3, a_r_p1_p3, psi_i_p1_p3, a_i_p1_p3, psi_a_p1_p3);
    prodsum_psi_a_epi16(psi_r_p1_p1, a_r_p1_p1, psi_i_p1_p1, a_i_p1_p1, psi_a_p1_p1);
    prodsum_psi_a_epi16(psi_r_p1_m1, a_r_p1_m1, psi_i_p1_m1, a_i_p1_m1, psi_a_p1_m1);
    prodsum_psi_a_epi16(psi_r_p1_m3, a_r_p1_m3, psi_i_p1_m3, a_i_p1_m3, psi_a_p1_m3);
    prodsum_psi_a_epi16(psi_r_p1_m5, a_r_p1_m5, psi_i_p1_m5, a_i_p1_m5, psi_a_p1_m5);
    prodsum_psi_a_epi16(psi_r_p1_m7, a_r_p1_m7, psi_i_p1_m7, a_i_p1_m7, psi_a_p1_m7);
    prodsum_psi_a_epi16(psi_r_m1_p7, a_r_m1_p7, psi_i_m1_p7, a_i_m1_p7, psi_a_m1_p7);
    prodsum_psi_a_epi16(psi_r_m1_p5, a_r_m1_p5, psi_i_m1_p5, a_i_m1_p5, psi_a_m1_p5);
    prodsum_psi_a_epi16(psi_r_m1_p3, a_r_m1_p3, psi_i_m1_p3, a_i_m1_p3, psi_a_m1_p3);
    prodsum_psi_a_epi16(psi_r_m1_p1, a_r_m1_p1, psi_i_m1_p1, a_i_m1_p1, psi_a_m1_p1);
    prodsum_psi_a_epi16(psi_r_m1_m1, a_r_m1_m1, psi_i_m1_m1, a_i_m1_m1, psi_a_m1_m1);
    prodsum_psi_a_epi16(psi_r_m1_m3, a_r_m1_m3, psi_i_m1_m3, a_i_m1_m3, psi_a_m1_m3);
    prodsum_psi_a_epi16(psi_r_m1_m5, a_r_m1_m5, psi_i_m1_m5, a_i_m1_m5, psi_a_m1_m5);
    prodsum_psi_a_epi16(psi_r_m1_m7, a_r_m1_m7, psi_i_m1_m7, a_i_m1_m7, psi_a_m1_m7);
    prodsum_psi_a_epi16(psi_r_m3_p7, a_r_m3_p7, psi_i_m3_p7, a_i_m3_p7, psi_a_m3_p7);
    prodsum_psi_a_epi16(psi_r_m3_p5, a_r_m3_p5, psi_i_m3_p5, a_i_m3_p5, psi_a_m3_p5);
    prodsum_psi_a_epi16(psi_r_m3_p3, a_r_m3_p3, psi_i_m3_p3, a_i_m3_p3, psi_a_m3_p3);
    prodsum_psi_a_epi16(psi_r_m3_p1, a_r_m3_p1, psi_i_m3_p1, a_i_m3_p1, psi_a_m3_p1);
    prodsum_psi_a_epi16(psi_r_m3_m1, a_r_m3_m1, psi_i_m3_m1, a_i_m3_m1, psi_a_m3_m1);
    prodsum_psi_a_epi16(psi_r_m3_m3, a_r_m3_m3, psi_i_m3_m3, a_i_m3_m3, psi_a_m3_m3);
    prodsum_psi_a_epi16(psi_r_m3_m5, a_r_m3_m5, psi_i_m3_m5, a_i_m3_m5, psi_a_m3_m5);
    prodsum_psi_a_epi16(psi_r_m3_m7, a_r_m3_m7, psi_i_m3_m7, a_i_m3_m7, psi_a_m3_m7);
    prodsum_psi_a_epi16(psi_r_m5_p7, a_r_m5_p7, psi_i_m5_p7, a_i_m5_p7, psi_a_m5_p7);
    prodsum_psi_a_epi16(psi_r_m5_p5, a_r_m5_p5, psi_i_m5_p5, a_i_m5_p5, psi_a_m5_p5);
    prodsum_psi_a_epi16(psi_r_m5_p3, a_r_m5_p3, psi_i_m5_p3, a_i_m5_p3, psi_a_m5_p3);
    prodsum_psi_a_epi16(psi_r_m5_p1, a_r_m5_p1, psi_i_m5_p1, a_i_m5_p1, psi_a_m5_p1);
    prodsum_psi_a_epi16(psi_r_m5_m1, a_r_m5_m1, psi_i_m5_m1, a_i_m5_m1, psi_a_m5_m1);
    prodsum_psi_a_epi16(psi_r_m5_m3, a_r_m5_m3, psi_i_m5_m3, a_i_m5_m3, psi_a_m5_m3);
    prodsum_psi_a_epi16(psi_r_m5_m5, a_r_m5_m5, psi_i_m5_m5, a_i_m5_m5, psi_a_m5_m5);
    prodsum_psi_a_epi16(psi_r_m5_m7, a_r_m5_m7, psi_i_m5_m7, a_i_m5_m7, psi_a_m5_m7);
    prodsum_psi_a_epi16(psi_r_m7_p7, a_r_m7_p7, psi_i_m7_p7, a_i_m7_p7, psi_a_m7_p7);
    prodsum_psi_a_epi16(psi_r_m7_p5, a_r_m7_p5, psi_i_m7_p5, a_i_m7_p5, psi_a_m7_p5);
    prodsum_psi_a_epi16(psi_r_m7_p3, a_r_m7_p3, psi_i_m7_p3, a_i_m7_p3, psi_a_m7_p3);
    prodsum_psi_a_epi16(psi_r_m7_p1, a_r_m7_p1, psi_i_m7_p1, a_i_m7_p1, psi_a_m7_p1);
    prodsum_psi_a_epi16(psi_r_m7_m1, a_r_m7_m1, psi_i_m7_m1, a_i_m7_m1, psi_a_m7_m1);
    prodsum_psi_a_epi16(psi_r_m7_m3, a_r_m7_m3, psi_i_m7_m3, a_i_m7_m3, psi_a_m7_m3);
    prodsum_psi_a_epi16(psi_r_m7_m5, a_r_m7_m5, psi_i_m7_m5, a_i_m7_m5, psi_a_m7_m5);
    prodsum_psi_a_epi16(psi_r_m7_m7, a_r_m7_m7, psi_i_m7_m7, a_i_m7_m7, psi_a_m7_m7);

    // Calculation of a group of two terms in the bit metric involving squares of interference
    square_a_epi16(a_r_p7_p7, a_i_p7_p7, ch_mag_int, SQRT_10_OVER_FOUR, a_sq_p7_p7);
    square_a_epi16(a_r_p7_p5, a_i_p7_p5, ch_mag_int, SQRT_10_OVER_FOUR, a_sq_p7_p5);
    square_a_epi16(a_r_p7_p3, a_i_p7_p3, ch_mag_int, SQRT_10_OVER_FOUR, a_sq_p7_p3);
    square_a_epi16(a_r_p7_p1, a_i_p7_p1, ch_mag_int, SQRT_10_OVER_FOUR, a_sq_p7_p1);
    square_a_epi16(a_r_p7_m1, a_i_p7_m1, ch_mag_int, SQRT_10_OVER_FOUR, a_sq_p7_m1);
    square_a_epi16(a_r_p7_m3, a_i_p7_m3, ch_mag_int, SQRT_10_OVER_FOUR, a_sq_p7_m3);
    square_a_epi16(a_r_p7_m5, a_i_p7_m5, ch_mag_int, SQRT_10_OVER_FOUR, a_sq_p7_m5);
    square_a_epi16(a_r_p7_m7, a_i_p7_m7, ch_mag_int, SQRT_10_OVER_FOUR, a_sq_p7_m7);
    square_a_epi16(a_r_p5_p7, a_i_p5_p7, ch_mag_int, SQRT_10_OVER_FOUR, a_sq_p5_p7);
    square_a_epi16(a_r_p5_p5, a_i_p5_p5, ch_mag_int, SQRT_10_OVER_FOUR, a_sq_p5_p5);
    square_a_epi16(a_r_p5_p3, a_i_p5_p3, ch_mag_int, SQRT_10_OVER_FOUR, a_sq_p5_p3);
    square_a_epi16(a_r_p5_p1, a_i_p5_p1, ch_mag_int, SQRT_10_OVER_FOUR, a_sq_p5_p1);
    square_a_epi16(a_r_p5_m1, a_i_p5_m1, ch_mag_int, SQRT_10_OVER_FOUR, a_sq_p5_m1);
    square_a_epi16(a_r_p5_m3, a_i_p5_m3, ch_mag_int, SQRT_10_OVER_FOUR, a_sq_p5_m3);
    square_a_epi16(a_r_p5_m5, a_i_p5_m5, ch_mag_int, SQRT_10_OVER_FOUR, a_sq_p5_m5);
    square_a_epi16(a_r_p5_m7, a_i_p5_m7, ch_mag_int, SQRT_10_OVER_FOUR, a_sq_p5_m7);
    square_a_epi16(a_r_p3_p7, a_i_p3_p7, ch_mag_int, SQRT_10_OVER_FOUR, a_sq_p3_p7);
    square_a_epi16(a_r_p3_p5, a_i_p3_p5, ch_mag_int, SQRT_10_OVER_FOUR, a_sq_p3_p5);
    square_a_epi16(a_r_p3_p3, a_i_p3_p3, ch_mag_int, SQRT_10_OVER_FOUR, a_sq_p3_p3);
    square_a_epi16(a_r_p3_p1, a_i_p3_p1, ch_mag_int, SQRT_10_OVER_FOUR, a_sq_p3_p1);
    square_a_epi16(a_r_p3_m1, a_i_p3_m1, ch_mag_int, SQRT_10_OVER_FOUR, a_sq_p3_m1);
    square_a_epi16(a_r_p3_m3, a_i_p3_m3, ch_mag_int, SQRT_10_OVER_FOUR, a_sq_p3_m3);
    square_a_epi16(a_r_p3_m5, a_i_p3_m5, ch_mag_int, SQRT_10_OVER_FOUR, a_sq_p3_m5);
    square_a_epi16(a_r_p3_m7, a_i_p3_m7, ch_mag_int, SQRT_10_OVER_FOUR, a_sq_p3_m7);
    square_a_epi16(a_r_p1_p7, a_i_p1_p7, ch_mag_int, SQRT_10_OVER_FOUR, a_sq_p1_p7);
    square_a_epi16(a_r_p1_p5, a_i_p1_p5, ch_mag_int, SQRT_10_OVER_FOUR, a_sq_p1_p5);
    square_a_epi16(a_r_p1_p3, a_i_p1_p3, ch_mag_int, SQRT_10_OVER_FOUR, a_sq_p1_p3);
    square_a_epi16(a_r_p1_p1, a_i_p1_p1, ch_mag_int, SQRT_10_OVER_FOUR, a_sq_p1_p1);
    square_a_epi16(a_r_p1_m1, a_i_p1_m1, ch_mag_int, SQRT_10_OVER_FOUR, a_sq_p1_m1);
    square_a_epi16(a_r_p1_m3, a_i_p1_m3, ch_mag_int, SQRT_10_OVER_FOUR, a_sq_p1_m3);
    square_a_epi16(a_r_p1_m5, a_i_p1_m5, ch_mag_int, SQRT_10_OVER_FOUR, a_sq_p1_m5);
    square_a_epi16(a_r_p1_m7, a_i_p1_m7, ch_mag_int, SQRT_10_OVER_FOUR, a_sq_p1_m7);
    square_a_epi16(a_r_m1_p7, a_i_m1_p7, ch_mag_int, SQRT_10_OVER_FOUR, a_sq_m1_p7);
    square_a_epi16(a_r_m1_p5, a_i_m1_p5, ch_mag_int, SQRT_10_OVER_FOUR, a_sq_m1_p5);
    square_a_epi16(a_r_m1_p3, a_i_m1_p3, ch_mag_int, SQRT_10_OVER_FOUR, a_sq_m1_p3);
    square_a_epi16(a_r_m1_p1, a_i_m1_p1, ch_mag_int, SQRT_10_OVER_FOUR, a_sq_m1_p1);
    square_a_epi16(a_r_m1_m1, a_i_m1_m1, ch_mag_int, SQRT_10_OVER_FOUR, a_sq_m1_m1);
    square_a_epi16(a_r_m1_m3, a_i_m1_m3, ch_mag_int, SQRT_10_OVER_FOUR, a_sq_m1_m3);
    square_a_epi16(a_r_m1_m5, a_i_m1_m5, ch_mag_int, SQRT_10_OVER_FOUR, a_sq_m1_m5);
    square_a_epi16(a_r_m1_m7, a_i_m1_m7, ch_mag_int, SQRT_10_OVER_FOUR, a_sq_m1_m7);
    square_a_epi16(a_r_m3_p7, a_i_m3_p7, ch_mag_int, SQRT_10_OVER_FOUR, a_sq_m3_p7);
    square_a_epi16(a_r_m3_p5, a_i_m3_p5, ch_mag_int, SQRT_10_OVER_FOUR, a_sq_m3_p5);
    square_a_epi16(a_r_m3_p3, a_i_m3_p3, ch_mag_int, SQRT_10_OVER_FOUR, a_sq_m3_p3);
    square_a_epi16(a_r_m3_p1, a_i_m3_p1, ch_mag_int, SQRT_10_OVER_FOUR, a_sq_m3_p1);
    square_a_epi16(a_r_m3_m1, a_i_m3_m1, ch_mag_int, SQRT_10_OVER_FOUR, a_sq_m3_m1);
    square_a_epi16(a_r_m3_m3, a_i_m3_m3, ch_mag_int, SQRT_10_OVER_FOUR, a_sq_m3_m3);
    square_a_epi16(a_r_m3_m5, a_i_m3_m5, ch_mag_int, SQRT_10_OVER_FOUR, a_sq_m3_m5);
    square_a_epi16(a_r_m3_m7, a_i_m3_m7, ch_mag_int, SQRT_10_OVER_FOUR, a_sq_m3_m7);
    square_a_epi16(a_r_m5_p7, a_i_m5_p7, ch_mag_int, SQRT_10_OVER_FOUR, a_sq_m5_p7);
    square_a_epi16(a_r_m5_p5, a_i_m5_p5, ch_mag_int, SQRT_10_OVER_FOUR, a_sq_m5_p5);
    square_a_epi16(a_r_m5_p3, a_i_m5_p3, ch_mag_int, SQRT_10_OVER_FOUR, a_sq_m5_p3);
    square_a_epi16(a_r_m5_p1, a_i_m5_p1, ch_mag_int, SQRT_10_OVER_FOUR, a_sq_m5_p1);
    square_a_epi16(a_r_m5_m1, a_i_m5_m1, ch_mag_int, SQRT_10_OVER_FOUR, a_sq_m5_m1);
    square_a_epi16(a_r_m5_m3, a_i_m5_m3, ch_mag_int, SQRT_10_OVER_FOUR, a_sq_m5_m3);
    square_a_epi16(a_r_m5_m5, a_i_m5_m5, ch_mag_int, SQRT_10_OVER_FOUR, a_sq_m5_m5);
    square_a_epi16(a_r_m5_m7, a_i_m5_m7, ch_mag_int, SQRT_10_OVER_FOUR, a_sq_m5_m7);
    square_a_epi16(a_r_m7_p7, a_i_m7_p7, ch_mag_int, SQRT_10_OVER_FOUR, a_sq_m7_p7);
    square_a_epi16(a_r_m7_p5, a_i_m7_p5, ch_mag_int, SQRT_10_OVER_FOUR, a_sq_m7_p5);
    square_a_epi16(a_r_m7_p3, a_i_m7_p3, ch_mag_int, SQRT_10_OVER_FOUR, a_sq_m7_p3);
    square_a_epi16(a_r_m7_p1, a_i_m7_p1, ch_mag_int, SQRT_10_OVER_FOUR, a_sq_m7_p1);
    square_a_epi16(a_r_m7_m1, a_i_m7_m1, ch_mag_int, SQRT_10_OVER_FOUR, a_sq_m7_m1);
    square_a_epi16(a_r_m7_m3, a_i_m7_m3, ch_mag_int, SQRT_10_OVER_FOUR, a_sq_m7_m3);
    square_a_epi16(a_r_m7_m5, a_i_m7_m5, ch_mag_int, SQRT_10_OVER_FOUR, a_sq_m7_m5);
    square_a_epi16(a_r_m7_m7, a_i_m7_m7, ch_mag_int, SQRT_10_OVER_FOUR, a_sq_m7_m7);

    // Computing different multiples of ||h0||^2
    // x=1, y=1
    ch_mag_2_over_42_with_sigma2 = _mm_mulhi_epi16(ch_mag_des,ONE_OVER_FOUR_SQRT_42);
    ch_mag_2_over_42_with_sigma2 = _mm_slli_epi16(ch_mag_2_over_42_with_sigma2,1);
    // x=1, y=3
    ch_mag_10_over_42_with_sigma2 = _mm_mulhi_epi16(ch_mag_des,FIVE_OVER_FOUR_SQRT_42);
    ch_mag_10_over_42_with_sigma2 = _mm_slli_epi16(ch_mag_10_over_42_with_sigma2,1);
    // x=1, x=5
    ch_mag_26_over_42_with_sigma2 = _mm_mulhi_epi16(ch_mag_des,THIRTEEN_OVER_FOUR_SQRT_42);
    ch_mag_26_over_42_with_sigma2 = _mm_slli_epi16(ch_mag_26_over_42_with_sigma2,1);
    // x=1, y=7
    ch_mag_50_over_42_with_sigma2 = _mm_mulhi_epi16(ch_mag_des,TWENTYFIVE_OVER_FOUR_SQRT_42);
    ch_mag_50_over_42_with_sigma2 = _mm_slli_epi16(ch_mag_50_over_42_with_sigma2,1);
    // x=3, y=3
    ch_mag_18_over_42_with_sigma2 = _mm_mulhi_epi16(ch_mag_des,NINE_OVER_FOUR_SQRT_42);
    ch_mag_18_over_42_with_sigma2 = _mm_slli_epi16(ch_mag_18_over_42_with_sigma2,1);
    // x=3, y=5
    ch_mag_34_over_42_with_sigma2 = _mm_mulhi_epi16(ch_mag_des,SEVENTEEN_OVER_FOUR_SQRT_42);
    ch_mag_34_over_42_with_sigma2 = _mm_slli_epi16(ch_mag_34_over_42_with_sigma2,1);
    // x=3, y=7
    ch_mag_58_over_42_with_sigma2 = _mm_mulhi_epi16(ch_mag_des,TWENTYNINE_OVER_FOUR_SQRT_42);
    ch_mag_58_over_42_with_sigma2 = _mm_slli_epi16(ch_mag_58_over_42_with_sigma2,2);
    // x=5, y=5
    ch_mag_50_over_42_with_sigma2 = _mm_mulhi_epi16(ch_mag_des,TWENTYFIVE_OVER_FOUR_SQRT_42);
    ch_mag_50_over_42_with_sigma2 = _mm_slli_epi16(ch_mag_50_over_42_with_sigma2,1);
    // x=5, y=7
    ch_mag_74_over_42_with_sigma2 = _mm_mulhi_epi16(ch_mag_des,THIRTYSEVEN_OVER_FOUR_SQRT_42);
    ch_mag_74_over_42_with_sigma2 = _mm_slli_epi16(ch_mag_74_over_42_with_sigma2,2);
    // x=7, y=7
    ch_mag_98_over_42_with_sigma2 = _mm_mulhi_epi16(ch_mag_des,FORTYNINE_OVER_FOUR_SQRT_42);
    ch_mag_98_over_42_with_sigma2 = _mm_slli_epi16(ch_mag_98_over_42_with_sigma2,2);

    // Computing Metrics
    xmm0 = _mm_subs_epi16(psi_a_p7_p7, a_sq_p7_p7);
    xmm1 = _mm_adds_epi16(xmm0, y0_p_7_7);
    bit_met_p7_p7 = _mm_subs_epi16(xmm1, ch_mag_98_over_42_with_sigma2);
    xmm0 = _mm_subs_epi16(psi_a_p7_p5, a_sq_p7_p5);
    xmm1 = _mm_adds_epi16(xmm0, y0_p_7_5);
    bit_met_p7_p5 = _mm_subs_epi16(xmm1, ch_mag_74_over_42_with_sigma2);
    xmm0 = _mm_subs_epi16(psi_a_p7_p3, a_sq_p7_p3);
    xmm1 = _mm_adds_epi16(xmm0, y0_p_7_3);
    bit_met_p7_p3 = _mm_subs_epi16(xmm1, ch_mag_58_over_42_with_sigma2);
    xmm0 = _mm_subs_epi16(psi_a_p7_p1, a_sq_p7_p1);
    xmm1 = _mm_adds_epi16(xmm0, y0_p_7_1);
    bit_met_p7_p1 = _mm_subs_epi16(xmm1, ch_mag_50_over_42_with_sigma2);
    xmm0 = _mm_subs_epi16(psi_a_p7_m1, a_sq_p7_m1);
    xmm1 = _mm_adds_epi16(xmm0, y0_m_7_1);
    bit_met_p7_m1 = _mm_subs_epi16(xmm1, ch_mag_50_over_42_with_sigma2);
    xmm0 = _mm_subs_epi16(psi_a_p7_m3, a_sq_p7_m3);
    xmm1 = _mm_adds_epi16(xmm0, y0_m_7_3);
    bit_met_p7_m3 = _mm_subs_epi16(xmm1, ch_mag_58_over_42_with_sigma2);
    xmm0 = _mm_subs_epi16(psi_a_p7_m5, a_sq_p7_m5);
    xmm1 = _mm_adds_epi16(xmm0, y0_m_7_5);
    bit_met_p7_m5 = _mm_subs_epi16(xmm1, ch_mag_74_over_42_with_sigma2);
    xmm0 = _mm_subs_epi16(psi_a_p7_m7, a_sq_p7_m7);
    xmm1 = _mm_adds_epi16(xmm0, y0_m_7_7);
    bit_met_p7_m7 = _mm_subs_epi16(xmm1, ch_mag_98_over_42_with_sigma2);
    xmm0 = _mm_subs_epi16(psi_a_p5_p7, a_sq_p5_p7);
    xmm1 = _mm_adds_epi16(xmm0, y0_p_5_7);
    bit_met_p5_p7 = _mm_subs_epi16(xmm1, ch_mag_74_over_42_with_sigma2);
    xmm0 = _mm_subs_epi16(psi_a_p5_p5, a_sq_p5_p5);
    xmm1 = _mm_adds_epi16(xmm0, y0_p_5_5);
    bit_met_p5_p5 = _mm_subs_epi16(xmm1, ch_mag_50_over_42_with_sigma2);
    xmm0 = _mm_subs_epi16(psi_a_p5_p3, a_sq_p5_p3);
    xmm1 = _mm_adds_epi16(xmm0, y0_p_5_3);
    bit_met_p5_p3 = _mm_subs_epi16(xmm1, ch_mag_34_over_42_with_sigma2);
    xmm0 = _mm_subs_epi16(psi_a_p5_p1, a_sq_p5_p1);
    xmm1 = _mm_adds_epi16(xmm0, y0_p_5_1);
    bit_met_p5_p1 = _mm_subs_epi16(xmm1, ch_mag_26_over_42_with_sigma2);
    xmm0 = _mm_subs_epi16(psi_a_p5_m1, a_sq_p5_m1);
    xmm1 = _mm_adds_epi16(xmm0, y0_m_5_1);
    bit_met_p5_m1 = _mm_subs_epi16(xmm1, ch_mag_26_over_42_with_sigma2);
    xmm0 = _mm_subs_epi16(psi_a_p5_m3, a_sq_p5_m3);
    xmm1 = _mm_adds_epi16(xmm0, y0_m_5_3);
    bit_met_p5_m3 = _mm_subs_epi16(xmm1, ch_mag_34_over_42_with_sigma2);
    xmm0 = _mm_subs_epi16(psi_a_p5_m5, a_sq_p5_m5);
    xmm1 = _mm_adds_epi16(xmm0, y0_m_5_5);
    bit_met_p5_m5 = _mm_subs_epi16(xmm1, ch_mag_50_over_42_with_sigma2);
    xmm0 = _mm_subs_epi16(psi_a_p5_m7, a_sq_p5_m7);
    xmm1 = _mm_adds_epi16(xmm0, y0_m_5_7);
    bit_met_p5_m7 = _mm_subs_epi16(xmm1, ch_mag_74_over_42_with_sigma2);
    xmm0 = _mm_subs_epi16(psi_a_p3_p7, a_sq_p3_p7);
    xmm1 = _mm_adds_epi16(xmm0, y0_p_3_7);
    bit_met_p3_p7 = _mm_subs_epi16(xmm1, ch_mag_58_over_42_with_sigma2);
    xmm0 = _mm_subs_epi16(psi_a_p3_p5, a_sq_p3_p5);
    xmm1 = _mm_adds_epi16(xmm0, y0_p_3_5);
    bit_met_p3_p5 = _mm_subs_epi16(xmm1, ch_mag_34_over_42_with_sigma2);
    xmm0 = _mm_subs_epi16(psi_a_p3_p3, a_sq_p3_p3);
    xmm1 = _mm_adds_epi16(xmm0, y0_p_3_3);
    bit_met_p3_p3 = _mm_subs_epi16(xmm1, ch_mag_18_over_42_with_sigma2);
    xmm0 = _mm_subs_epi16(psi_a_p3_p1, a_sq_p3_p1);
    xmm1 = _mm_adds_epi16(xmm0, y0_p_3_1);
    bit_met_p3_p1 = _mm_subs_epi16(xmm1, ch_mag_10_over_42_with_sigma2);
    xmm0 = _mm_subs_epi16(psi_a_p3_m1, a_sq_p3_m1);
    xmm1 = _mm_adds_epi16(xmm0, y0_m_3_1);
    bit_met_p3_m1 = _mm_subs_epi16(xmm1, ch_mag_10_over_42_with_sigma2);
    xmm0 = _mm_subs_epi16(psi_a_p3_m3, a_sq_p3_m3);
    xmm1 = _mm_adds_epi16(xmm0, y0_m_3_3);
    bit_met_p3_m3 = _mm_subs_epi16(xmm1, ch_mag_18_over_42_with_sigma2);
    xmm0 = _mm_subs_epi16(psi_a_p3_m5, a_sq_p3_m5);
    xmm1 = _mm_adds_epi16(xmm0, y0_m_3_5);
    bit_met_p3_m5 = _mm_subs_epi16(xmm1, ch_mag_34_over_42_with_sigma2);
    xmm0 = _mm_subs_epi16(psi_a_p3_m7, a_sq_p3_m7);
    xmm1 = _mm_adds_epi16(xmm0, y0_m_3_7);
    bit_met_p3_m7 = _mm_subs_epi16(xmm1, ch_mag_58_over_42_with_sigma2);
    xmm0 = _mm_subs_epi16(psi_a_p1_p7, a_sq_p1_p7);
    xmm1 = _mm_adds_epi16(xmm0, y0_p_1_7);
    bit_met_p1_p7 = _mm_subs_epi16(xmm1, ch_mag_50_over_42_with_sigma2);
    xmm0 = _mm_subs_epi16(psi_a_p1_p5, a_sq_p1_p5);
    xmm1 = _mm_adds_epi16(xmm0, y0_p_1_5);
    bit_met_p1_p5 = _mm_subs_epi16(xmm1, ch_mag_26_over_42_with_sigma2);
    xmm0 = _mm_subs_epi16(psi_a_p1_p3, a_sq_p1_p3);
    xmm1 = _mm_adds_epi16(xmm0, y0_p_1_3);
    bit_met_p1_p3 = _mm_subs_epi16(xmm1, ch_mag_10_over_42_with_sigma2);
    xmm0 = _mm_subs_epi16(psi_a_p1_p1, a_sq_p1_p1);
    xmm1 = _mm_adds_epi16(xmm0, y0_p_1_1);
    bit_met_p1_p1 = _mm_subs_epi16(xmm1, ch_mag_2_over_42_with_sigma2);
    xmm0 = _mm_subs_epi16(psi_a_p1_m1, a_sq_p1_m1);
    xmm1 = _mm_adds_epi16(xmm0, y0_m_1_1);
    bit_met_p1_m1 = _mm_subs_epi16(xmm1, ch_mag_2_over_42_with_sigma2);
    xmm0 = _mm_subs_epi16(psi_a_p1_m3, a_sq_p1_m3);
    xmm1 = _mm_adds_epi16(xmm0, y0_m_1_3);
    bit_met_p1_m3 = _mm_subs_epi16(xmm1, ch_mag_10_over_42_with_sigma2);
    xmm0 = _mm_subs_epi16(psi_a_p1_m5, a_sq_p1_m5);
    xmm1 = _mm_adds_epi16(xmm0, y0_m_1_5);
    bit_met_p1_m5 = _mm_subs_epi16(xmm1, ch_mag_26_over_42_with_sigma2);
    xmm0 = _mm_subs_epi16(psi_a_p1_m7, a_sq_p1_m7);
    xmm1 = _mm_adds_epi16(xmm0, y0_m_1_7);
    bit_met_p1_m7 = _mm_subs_epi16(xmm1, ch_mag_50_over_42_with_sigma2);

    xmm0 = _mm_subs_epi16(psi_a_m1_p7, a_sq_m1_p7);
    xmm1 = _mm_subs_epi16(xmm0, y0_m_1_7);
    bit_met_m1_p7 = _mm_subs_epi16(xmm1, ch_mag_50_over_42_with_sigma2);
    xmm0 = _mm_subs_epi16(psi_a_m1_p5, a_sq_m1_p5);
    xmm1 = _mm_subs_epi16(xmm0, y0_m_1_5);
    bit_met_m1_p5 = _mm_subs_epi16(xmm1, ch_mag_26_over_42_with_sigma2);
    xmm0 = _mm_subs_epi16(psi_a_m1_p3, a_sq_m1_p3);
    xmm1 = _mm_subs_epi16(xmm0, y0_m_1_3);
    bit_met_m1_p3 = _mm_subs_epi16(xmm1, ch_mag_10_over_42_with_sigma2);
    xmm0 = _mm_subs_epi16(psi_a_m1_p1, a_sq_m1_p1);
    xmm1 = _mm_subs_epi16(xmm0, y0_m_1_1);
    bit_met_m1_p1 = _mm_subs_epi16(xmm1, ch_mag_2_over_42_with_sigma2);
    xmm0 = _mm_subs_epi16(psi_a_m1_m1, a_sq_m1_m1);
    xmm1 = _mm_subs_epi16(xmm0, y0_p_1_1);
    bit_met_m1_m1 = _mm_subs_epi16(xmm1, ch_mag_2_over_42_with_sigma2);
    xmm0 = _mm_subs_epi16(psi_a_m1_m3, a_sq_m1_m3);
    xmm1 = _mm_subs_epi16(xmm0, y0_p_1_3);
    bit_met_m1_m3 = _mm_subs_epi16(xmm1, ch_mag_10_over_42_with_sigma2);
    xmm0 = _mm_subs_epi16(psi_a_m1_m5, a_sq_m1_m5);
    xmm1 = _mm_subs_epi16(xmm0, y0_p_1_5);
    bit_met_m1_m5 = _mm_subs_epi16(xmm1, ch_mag_26_over_42_with_sigma2);
    xmm0 = _mm_subs_epi16(psi_a_m1_m7, a_sq_m1_m7);
    xmm1 = _mm_subs_epi16(xmm0, y0_p_1_7);
    bit_met_m1_m7 = _mm_subs_epi16(xmm1, ch_mag_50_over_42_with_sigma2);
    xmm0 = _mm_subs_epi16(psi_a_m3_p7, a_sq_m3_p7);
    xmm1 = _mm_subs_epi16(xmm0, y0_m_3_7);
    bit_met_m3_p7 = _mm_subs_epi16(xmm1, ch_mag_58_over_42_with_sigma2);
    xmm0 = _mm_subs_epi16(psi_a_m3_p5, a_sq_m3_p5);
    xmm1 = _mm_subs_epi16(xmm0, y0_m_3_5);
    bit_met_m3_p5 = _mm_subs_epi16(xmm1, ch_mag_34_over_42_with_sigma2);
    xmm0 = _mm_subs_epi16(psi_a_m3_p3, a_sq_m3_p3);
    xmm1 = _mm_subs_epi16(xmm0, y0_m_3_3);
    bit_met_m3_p3 = _mm_subs_epi16(xmm1, ch_mag_18_over_42_with_sigma2);
    xmm0 = _mm_subs_epi16(psi_a_m3_p1, a_sq_m3_p1);
    xmm1 = _mm_subs_epi16(xmm0, y0_m_3_1);
    bit_met_m3_p1 = _mm_subs_epi16(xmm1, ch_mag_10_over_42_with_sigma2);
    xmm0 = _mm_subs_epi16(psi_a_m3_m1, a_sq_m3_m1);
    xmm1 = _mm_subs_epi16(xmm0, y0_p_3_1);
    bit_met_m3_m1 = _mm_subs_epi16(xmm1, ch_mag_10_over_42_with_sigma2);
    xmm0 = _mm_subs_epi16(psi_a_m3_m3, a_sq_m3_m3);
    xmm1 = _mm_subs_epi16(xmm0, y0_p_3_3);
    bit_met_m3_m3 = _mm_subs_epi16(xmm1, ch_mag_18_over_42_with_sigma2);
    xmm0 = _mm_subs_epi16(psi_a_m3_m5, a_sq_m3_m5);
    xmm1 = _mm_subs_epi16(xmm0, y0_p_3_5);
    bit_met_m3_m5 = _mm_subs_epi16(xmm1, ch_mag_34_over_42_with_sigma2);
    xmm0 = _mm_subs_epi16(psi_a_m3_m7, a_sq_m3_m7);
    xmm1 = _mm_subs_epi16(xmm0, y0_p_3_7);
    bit_met_m3_m7 = _mm_subs_epi16(xmm1, ch_mag_58_over_42_with_sigma2);
    xmm0 = _mm_subs_epi16(psi_a_m5_p7, a_sq_m5_p7);
    xmm1 = _mm_subs_epi16(xmm0, y0_m_5_7);
    bit_met_m5_p7 = _mm_subs_epi16(xmm1, ch_mag_74_over_42_with_sigma2);
    xmm0 = _mm_subs_epi16(psi_a_m5_p5, a_sq_m5_p5);
    xmm1 = _mm_subs_epi16(xmm0, y0_m_5_5);
    bit_met_m5_p5 = _mm_subs_epi16(xmm1, ch_mag_50_over_42_with_sigma2);
    xmm0 = _mm_subs_epi16(psi_a_m5_p3, a_sq_m5_p3);
    xmm1 = _mm_subs_epi16(xmm0, y0_m_5_3);
    bit_met_m5_p3 = _mm_subs_epi16(xmm1, ch_mag_34_over_42_with_sigma2);
    xmm0 = _mm_subs_epi16(psi_a_m5_p1, a_sq_m5_p1);
    xmm1 = _mm_subs_epi16(xmm0, y0_m_5_1);
    bit_met_m5_p1 = _mm_subs_epi16(xmm1, ch_mag_26_over_42_with_sigma2);
    xmm0 = _mm_subs_epi16(psi_a_m5_m1, a_sq_m5_m1);
    xmm1 = _mm_subs_epi16(xmm0, y0_p_5_1);
    bit_met_m5_m1 = _mm_subs_epi16(xmm1, ch_mag_26_over_42_with_sigma2);
    xmm0 = _mm_subs_epi16(psi_a_m5_m3, a_sq_m5_m3);
    xmm1 = _mm_subs_epi16(xmm0, y0_p_5_3);
    bit_met_m5_m3 = _mm_subs_epi16(xmm1, ch_mag_34_over_42_with_sigma2);
    xmm0 = _mm_subs_epi16(psi_a_m5_m5, a_sq_m5_m5);
    xmm1 = _mm_subs_epi16(xmm0, y0_p_5_5);
    bit_met_m5_m5 = _mm_subs_epi16(xmm1, ch_mag_50_over_42_with_sigma2);
    xmm0 = _mm_subs_epi16(psi_a_m5_m7, a_sq_m5_m7);
    xmm1 = _mm_subs_epi16(xmm0, y0_p_5_7);
    bit_met_m5_m7 = _mm_subs_epi16(xmm1, ch_mag_74_over_42_with_sigma2);
    xmm0 = _mm_subs_epi16(psi_a_m7_p7, a_sq_m7_p7);
    xmm1 = _mm_subs_epi16(xmm0, y0_m_7_7);
    bit_met_m7_p7 = _mm_subs_epi16(xmm1, ch_mag_98_over_42_with_sigma2);
    xmm0 = _mm_subs_epi16(psi_a_m7_p5, a_sq_m7_p5);
    xmm1 = _mm_subs_epi16(xmm0, y0_m_7_5);
    bit_met_m7_p5 = _mm_subs_epi16(xmm1, ch_mag_74_over_42_with_sigma2);
    xmm0 = _mm_subs_epi16(psi_a_m7_p3, a_sq_m7_p3);
    xmm1 = _mm_subs_epi16(xmm0, y0_m_7_3);
    bit_met_m7_p3 = _mm_subs_epi16(xmm1, ch_mag_58_over_42_with_sigma2);
    xmm0 = _mm_subs_epi16(psi_a_m7_p1, a_sq_m7_p1);
    xmm1 = _mm_subs_epi16(xmm0, y0_m_7_1);
    bit_met_m7_p1 = _mm_subs_epi16(xmm1, ch_mag_50_over_42_with_sigma2);
    xmm0 = _mm_subs_epi16(psi_a_m7_m1, a_sq_m7_m1);
    xmm1 = _mm_subs_epi16(xmm0, y0_p_7_1);
    bit_met_m7_m1 = _mm_subs_epi16(xmm1, ch_mag_50_over_42_with_sigma2);
    xmm0 = _mm_subs_epi16(psi_a_m7_m3, a_sq_m7_m3);
    xmm1 = _mm_subs_epi16(xmm0, y0_p_7_3);
    bit_met_m7_m3 = _mm_subs_epi16(xmm1, ch_mag_58_over_42_with_sigma2);
    xmm0 = _mm_subs_epi16(psi_a_m7_m5, a_sq_m7_m5);
    xmm1 = _mm_subs_epi16(xmm0, y0_p_7_5);
    bit_met_m7_m5 = _mm_subs_epi16(xmm1, ch_mag_74_over_42_with_sigma2);
    xmm0 = _mm_subs_epi16(psi_a_m7_m7, a_sq_m7_m7);
    xmm1 = _mm_subs_epi16(xmm0, y0_p_7_7);
    bit_met_m7_m7 = _mm_subs_epi16(xmm1, ch_mag_98_over_42_with_sigma2);

    // Detection for 1st bit (LTE mapping)
    // bit = 1
    xmm0 = _mm_max_epi16(bit_met_m7_p7, bit_met_m7_p5);
    xmm1 = _mm_max_epi16(bit_met_m7_p3, bit_met_m7_p1);
    xmm2 = _mm_max_epi16(bit_met_m7_m1, bit_met_m7_m3);
    xmm3 = _mm_max_epi16(bit_met_m7_m5, bit_met_m7_m7);
    xmm4 = _mm_max_epi16(xmm0, xmm1);
    xmm5 = _mm_max_epi16(xmm2, xmm3);
    logmax_den_re0 = _mm_max_epi16(xmm4, xmm5);
    xmm0 = _mm_max_epi16(bit_met_m5_p7, bit_met_m5_p5);
    xmm1 = _mm_max_epi16(bit_met_m5_p3, bit_met_m5_p1);
    xmm2 = _mm_max_epi16(bit_met_m5_m1, bit_met_m5_m3);
    xmm3 = _mm_max_epi16(bit_met_m5_m5, bit_met_m5_m7);
    xmm4 = _mm_max_epi16(xmm0, xmm1);
    xmm5 = _mm_max_epi16(xmm2, xmm3);
    logmax_den_re0 = _mm_max_epi16(logmax_den_re0, xmm4);
    logmax_den_re0 = _mm_max_epi16(logmax_den_re0, xmm5);
    xmm0 = _mm_max_epi16(bit_met_m3_p7, bit_met_m3_p5);
    xmm1 = _mm_max_epi16(bit_met_m3_p3, bit_met_m3_p1);
    xmm2 = _mm_max_epi16(bit_met_m3_m1, bit_met_m3_m3);
    xmm3 = _mm_max_epi16(bit_met_m3_m5, bit_met_m3_m7);
    xmm4 = _mm_max_epi16(xmm0, xmm1);
    xmm5 = _mm_max_epi16(xmm2, xmm3);
    logmax_den_re0 = _mm_max_epi16(logmax_den_re0, xmm4);
    logmax_den_re0 = _mm_max_epi16(logmax_den_re0, xmm5);
    xmm0 = _mm_max_epi16(bit_met_m1_p7, bit_met_m1_p5);
    xmm1 = _mm_max_epi16(bit_met_m1_p3, bit_met_m1_p1);
    xmm2 = _mm_max_epi16(bit_met_m1_m1, bit_met_m1_m3);
    xmm3 = _mm_max_epi16(bit_met_m1_m5, bit_met_m1_m7);
    xmm4 = _mm_max_epi16(xmm0, xmm1);
    xmm5 = _mm_max_epi16(xmm2, xmm3);
    logmax_den_re0 = _mm_max_epi16(logmax_den_re0, xmm4);
    logmax_den_re0 = _mm_max_epi16(logmax_den_re0, xmm5);

    // bit = 0
    xmm0 = _mm_max_epi16(bit_met_p7_p7, bit_met_p7_p5);
    xmm1 = _mm_max_epi16(bit_met_p7_p3, bit_met_p7_p1);
    xmm2 = _mm_max_epi16(bit_met_p7_m1, bit_met_p7_m3);
    xmm3 = _mm_max_epi16(bit_met_p7_m5, bit_met_p7_m7);
    xmm4 = _mm_max_epi16(xmm0, xmm1);
    xmm5 = _mm_max_epi16(xmm2, xmm3);
    logmax_num_re0 = _mm_max_epi16(xmm4, xmm5);
    xmm0 = _mm_max_epi16(bit_met_p5_p7, bit_met_p5_p5);
    xmm1 = _mm_max_epi16(bit_met_p5_p3, bit_met_p5_p1);
    xmm2 = _mm_max_epi16(bit_met_p5_m1, bit_met_p5_m3);
    xmm3 = _mm_max_epi16(bit_met_p5_m5, bit_met_p5_m7);
    xmm4 = _mm_max_epi16(xmm0, xmm1);
    xmm5 = _mm_max_epi16(xmm2, xmm3);
    logmax_num_re0 = _mm_max_epi16(logmax_num_re0, xmm4);
    logmax_num_re0 = _mm_max_epi16(logmax_num_re0, xmm5);
    xmm0 = _mm_max_epi16(bit_met_p3_p7, bit_met_p3_p5);
    xmm1 = _mm_max_epi16(bit_met_p3_p3, bit_met_p3_p1);
    xmm2 = _mm_max_epi16(bit_met_p3_m1, bit_met_p3_m3);
    xmm3 = _mm_max_epi16(bit_met_p3_m5, bit_met_p3_m7);
    xmm4 = _mm_max_epi16(xmm0, xmm1);
    xmm5 = _mm_max_epi16(xmm2, xmm3);
    logmax_num_re0 = _mm_max_epi16(logmax_num_re0, xmm4);
    logmax_num_re0 = _mm_max_epi16(logmax_num_re0, xmm5);
    xmm0 = _mm_max_epi16(bit_met_p1_p7, bit_met_p1_p5);
    xmm1 = _mm_max_epi16(bit_met_p1_p3, bit_met_p1_p1);
    xmm2 = _mm_max_epi16(bit_met_p1_m1, bit_met_p1_m3);
    xmm3 = _mm_max_epi16(bit_met_p1_m5, bit_met_p1_m7);
    xmm4 = _mm_max_epi16(xmm0, xmm1);
    xmm5 = _mm_max_epi16(xmm2, xmm3);
    logmax_num_re0 = _mm_max_epi16(logmax_num_re0, xmm4);
    logmax_num_re0 = _mm_max_epi16(logmax_num_re0, xmm5);

    y0r = _mm_subs_epi16(logmax_num_re0, logmax_den_re0);

    // Detection for 2nd bit (LTE mapping)
    // bit = 1
    xmm0 = _mm_max_epi16(bit_met_p7_m1, bit_met_p5_m1);
    xmm1 = _mm_max_epi16(bit_met_p3_m1, bit_met_p1_m1);
    xmm2 = _mm_max_epi16(bit_met_m1_m1, bit_met_m3_m1);
    xmm3 = _mm_max_epi16(bit_met_m5_m1, bit_met_m7_m1);
    xmm4 = _mm_max_epi16(xmm0, xmm1);
    xmm5 = _mm_max_epi16(xmm2, xmm3);
    logmax_den_re0 = _mm_max_epi16(xmm4, xmm5);
    xmm0 = _mm_max_epi16(bit_met_p7_m3, bit_met_p5_m3);
    xmm1 = _mm_max_epi16(bit_met_p3_m3, bit_met_p1_m3);
    xmm2 = _mm_max_epi16(bit_met_m1_m3, bit_met_m3_m3);
    xmm3 = _mm_max_epi16(bit_met_m5_m3, bit_met_m7_m3);
    xmm4 = _mm_max_epi16(xmm0, xmm1);
    xmm5 = _mm_max_epi16(xmm2, xmm3);
    logmax_den_re0 = _mm_max_epi16(logmax_den_re0, xmm4);
    logmax_den_re0 = _mm_max_epi16(logmax_den_re0, xmm5);
    xmm0 = _mm_max_epi16(bit_met_p7_m5, bit_met_p5_m5);
    xmm1 = _mm_max_epi16(bit_met_p3_m5, bit_met_p1_m5);
    xmm2 = _mm_max_epi16(bit_met_m1_m5, bit_met_m3_m5);
    xmm3 = _mm_max_epi16(bit_met_m5_m5, bit_met_m7_m5);
    xmm4 = _mm_max_epi16(xmm0, xmm1);
    xmm5 = _mm_max_epi16(xmm2, xmm3);
    logmax_den_re0 = _mm_max_epi16(logmax_den_re0, xmm4);
    logmax_den_re0 = _mm_max_epi16(logmax_den_re0, xmm5);
    xmm0 = _mm_max_epi16(bit_met_p7_m7, bit_met_p5_m7);
    xmm1 = _mm_max_epi16(bit_met_p3_m7, bit_met_p1_m7);
    xmm2 = _mm_max_epi16(bit_met_m1_m7, bit_met_m3_m7);
    xmm3 = _mm_max_epi16(bit_met_m5_m7, bit_met_m7_m7);
    xmm4 = _mm_max_epi16(xmm0, xmm1);
    xmm5 = _mm_max_epi16(xmm2, xmm3);
    logmax_den_re0 = _mm_max_epi16(logmax_den_re0, xmm4);
    logmax_den_re0 = _mm_max_epi16(logmax_den_re0, xmm5);

    // bit = 0
    xmm0 = _mm_max_epi16(bit_met_p7_p1, bit_met_p5_p1);
    xmm1 = _mm_max_epi16(bit_met_p3_p1, bit_met_p1_p1);
    xmm2 = _mm_max_epi16(bit_met_m1_p1, bit_met_m3_p1);
    xmm3 = _mm_max_epi16(bit_met_m5_p1, bit_met_m7_p1);
    xmm4 = _mm_max_epi16(xmm0, xmm1);
    xmm5 = _mm_max_epi16(xmm2, xmm3);
    logmax_num_re0 = _mm_max_epi16(xmm4, xmm5);
    xmm0 = _mm_max_epi16(bit_met_p7_p3, bit_met_p5_p3);
    xmm1 = _mm_max_epi16(bit_met_p3_p3, bit_met_p1_p3);
    xmm2 = _mm_max_epi16(bit_met_m1_p3, bit_met_m3_p3);
    xmm3 = _mm_max_epi16(bit_met_m5_p3, bit_met_m7_p3);
    xmm4 = _mm_max_epi16(xmm0, xmm1);
    xmm5 = _mm_max_epi16(xmm2, xmm3);
    logmax_num_re0 = _mm_max_epi16(logmax_num_re0, xmm4);
    logmax_num_re0 = _mm_max_epi16(logmax_num_re0, xmm5);
    xmm0 = _mm_max_epi16(bit_met_p7_p5, bit_met_p5_p5);
    xmm1 = _mm_max_epi16(bit_met_p3_p5, bit_met_p1_p5);
    xmm2 = _mm_max_epi16(bit_met_m1_p5, bit_met_m3_p5);
    xmm3 = _mm_max_epi16(bit_met_m5_p5, bit_met_m7_p5);
    xmm4 = _mm_max_epi16(xmm0, xmm1);
    xmm5 = _mm_max_epi16(xmm2, xmm3);
    logmax_num_re0 = _mm_max_epi16(logmax_num_re0, xmm4);
    logmax_num_re0 = _mm_max_epi16(logmax_num_re0, xmm5);
    xmm0 = _mm_max_epi16(bit_met_p7_p7, bit_met_p5_p7);
    xmm1 = _mm_max_epi16(bit_met_p3_p7, bit_met_p1_p7);
    xmm2 = _mm_max_epi16(bit_met_m1_p7, bit_met_m3_p7);
    xmm3 = _mm_max_epi16(bit_met_m5_p7, bit_met_m7_p7);
    xmm4 = _mm_max_epi16(xmm0, xmm1);
    xmm5 = _mm_max_epi16(xmm2, xmm3);
    logmax_num_re0 = _mm_max_epi16(logmax_num_re0, xmm4);
    logmax_num_re0 = _mm_max_epi16(logmax_num_re0, xmm5);

    y1r = _mm_subs_epi16(logmax_num_re0, logmax_den_re0);

    // Detection for 3rd bit (LTE mapping)
    xmm0 = _mm_max_epi16(bit_met_m7_m7, bit_met_m7_m5);
    xmm1 = _mm_max_epi16(bit_met_m7_m3, bit_met_m7_m1);
    xmm2 = _mm_max_epi16(bit_met_m7_p1, bit_met_m7_p3);
    xmm3 = _mm_max_epi16(bit_met_m7_p5, bit_met_m7_p7);
    xmm4 = _mm_max_epi16(xmm0, xmm1);
    xmm5 = _mm_max_epi16(xmm2, xmm3);
    logmax_den_re0 = _mm_max_epi16(xmm4, xmm5);
    xmm0 = _mm_max_epi16(bit_met_m5_m7, bit_met_m5_m5);
    xmm1 = _mm_max_epi16(bit_met_m5_m3, bit_met_m5_m1);
    xmm2 = _mm_max_epi16(bit_met_m5_p1, bit_met_m5_p3);
    xmm3 = _mm_max_epi16(bit_met_m5_p5, bit_met_m5_p7);
    xmm4 = _mm_max_epi16(xmm0, xmm1);
    xmm5 = _mm_max_epi16(xmm2, xmm3);
    logmax_den_re0 = _mm_max_epi16(logmax_den_re0, xmm4);
    logmax_den_re0 = _mm_max_epi16(logmax_den_re0, xmm5);
    xmm0 = _mm_max_epi16(bit_met_p5_m7, bit_met_p5_m5);
    xmm1 = _mm_max_epi16(bit_met_p5_m3, bit_met_p5_m1);
    xmm2 = _mm_max_epi16(bit_met_p5_p1, bit_met_p5_p3);
    xmm3 = _mm_max_epi16(bit_met_p5_p5, bit_met_p5_p7);
    xmm4 = _mm_max_epi16(xmm0, xmm1);
    xmm5 = _mm_max_epi16(xmm2, xmm3);
    logmax_den_re0 = _mm_max_epi16(logmax_den_re0, xmm4);
    logmax_den_re0 = _mm_max_epi16(logmax_den_re0, xmm5);
    xmm0 = _mm_max_epi16(bit_met_p7_m7, bit_met_p7_m5);
    xmm1 = _mm_max_epi16(bit_met_p7_m3, bit_met_p7_m1);
    xmm2 = _mm_max_epi16(bit_met_p7_p1, bit_met_p7_p3);
    xmm3 = _mm_max_epi16(bit_met_p7_p5, bit_met_p7_p7);
    xmm4 = _mm_max_epi16(xmm0, xmm1);
    xmm5 = _mm_max_epi16(xmm2, xmm3);
    logmax_den_re0 = _mm_max_epi16(logmax_den_re0, xmm4);
    logmax_den_re0 = _mm_max_epi16(logmax_den_re0, xmm5);

    xmm0 = _mm_max_epi16(bit_met_m3_m7, bit_met_m3_m5);
    xmm1 = _mm_max_epi16(bit_met_m3_m3, bit_met_m3_m1);
    xmm2 = _mm_max_epi16(bit_met_m3_p1, bit_met_m3_p3);
    xmm3 = _mm_max_epi16(bit_met_m3_p5, bit_met_m3_p7);
    xmm4 = _mm_max_epi16(xmm0, xmm1);
    xmm5 = _mm_max_epi16(xmm2, xmm3);
    logmax_num_re0 = _mm_max_epi16(xmm4, xmm5);
    xmm0 = _mm_max_epi16(bit_met_m1_m7, bit_met_m1_m5);
    xmm1 = _mm_max_epi16(bit_met_m1_m3, bit_met_m1_m1);
    xmm2 = _mm_max_epi16(bit_met_m1_p1, bit_met_m1_p3);
    xmm3 = _mm_max_epi16(bit_met_m1_p5, bit_met_m1_p7);
    xmm4 = _mm_max_epi16(xmm0, xmm1);
    xmm5 = _mm_max_epi16(xmm2, xmm3);
    logmax_num_re0 = _mm_max_epi16(logmax_num_re0, xmm4);
    logmax_num_re0 = _mm_max_epi16(logmax_num_re0, xmm5);
    xmm0 = _mm_max_epi16(bit_met_p1_m7, bit_met_p1_m5);
    xmm1 = _mm_max_epi16(bit_met_p1_m3, bit_met_p1_m1);
    xmm2 = _mm_max_epi16(bit_met_p1_p1, bit_met_p1_p3);
    xmm3 = _mm_max_epi16(bit_met_p1_p5, bit_met_p1_p7);
    xmm4 = _mm_max_epi16(xmm0, xmm1);
    xmm5 = _mm_max_epi16(xmm2, xmm3);
    logmax_num_re0 = _mm_max_epi16(logmax_num_re0, xmm4);
    logmax_num_re0 = _mm_max_epi16(logmax_num_re0, xmm5);
    xmm0 = _mm_max_epi16(bit_met_p3_m7, bit_met_p3_m5);
    xmm1 = _mm_max_epi16(bit_met_p3_m3, bit_met_p3_m1);
    xmm2 = _mm_max_epi16(bit_met_p3_p1, bit_met_p3_p3);
    xmm3 = _mm_max_epi16(bit_met_p3_p5, bit_met_p3_p7);
    xmm4 = _mm_max_epi16(xmm0, xmm1);
    xmm5 = _mm_max_epi16(xmm2, xmm3);
    logmax_num_re0 = _mm_max_epi16(logmax_num_re0, xmm4);
    logmax_num_re0 = _mm_max_epi16(logmax_num_re0, xmm5);

    y2r = _mm_subs_epi16(logmax_num_re0, logmax_den_re0);

    // Detection for 4th bit (LTE mapping)
    xmm0 = _mm_max_epi16(bit_met_p7_p7, bit_met_p5_p7);
    xmm1 = _mm_max_epi16(bit_met_p3_p7, bit_met_p1_p7);
    xmm2 = _mm_max_epi16(bit_met_m1_p7, bit_met_m3_p7);
    xmm3 = _mm_max_epi16(bit_met_m5_p7, bit_met_m7_p7);
    xmm4 = _mm_max_epi16(xmm0, xmm1);
    xmm5 = _mm_max_epi16(xmm2, xmm3);
    logmax_den_re0 = _mm_max_epi16(xmm4, xmm5);
    xmm0 = _mm_max_epi16(bit_met_p7_p5, bit_met_p5_p5);
    xmm1 = _mm_max_epi16(bit_met_p3_p5, bit_met_p1_p5);
    xmm2 = _mm_max_epi16(bit_met_m1_p5, bit_met_m3_p5);
    xmm3 = _mm_max_epi16(bit_met_m5_p5, bit_met_m5_p5);
    xmm4 = _mm_max_epi16(xmm0, xmm1);
    xmm5 = _mm_max_epi16(xmm2, xmm3);
    logmax_den_re0 = _mm_max_epi16(logmax_den_re0, xmm4);
    logmax_den_re0 = _mm_max_epi16(logmax_den_re0, xmm5);
    xmm0 = _mm_max_epi16(bit_met_p7_m5, bit_met_p5_m5);
    xmm1 = _mm_max_epi16(bit_met_p3_m5, bit_met_p1_m5);
    xmm2 = _mm_max_epi16(bit_met_m1_m5, bit_met_m3_m5);
    xmm3 = _mm_max_epi16(bit_met_m5_m5, bit_met_m7_m5);
    xmm4 = _mm_max_epi16(xmm0, xmm1);
    xmm5 = _mm_max_epi16(xmm2, xmm3);
    logmax_den_re0 = _mm_max_epi16(logmax_den_re0, xmm4);
    logmax_den_re0 = _mm_max_epi16(logmax_den_re0, xmm5);
    xmm0 = _mm_max_epi16(bit_met_p7_m7, bit_met_p5_m7);
    xmm1 = _mm_max_epi16(bit_met_p3_m7, bit_met_p1_m7);
    xmm2 = _mm_max_epi16(bit_met_m1_m7, bit_met_m3_m7);
    xmm3 = _mm_max_epi16(bit_met_m5_m7, bit_met_m7_m7);
    xmm4 = _mm_max_epi16(xmm0, xmm1);
    xmm5 = _mm_max_epi16(xmm2, xmm3);
    logmax_den_re0 = _mm_max_epi16(logmax_den_re0, xmm4);
    logmax_den_re0 = _mm_max_epi16(logmax_den_re0, xmm5);

    xmm0 = _mm_max_epi16(bit_met_p7_m1, bit_met_p5_m1);
    xmm1 = _mm_max_epi16(bit_met_p3_m1, bit_met_p1_m1);
    xmm2 = _mm_max_epi16(bit_met_m1_m1, bit_met_m3_m1);
    xmm3 = _mm_max_epi16(bit_met_m5_m1, bit_met_m7_m1);
    xmm4 = _mm_max_epi16(xmm0, xmm1);
    xmm5 = _mm_max_epi16(xmm2, xmm3);
    logmax_num_re0 = _mm_max_epi16(xmm4, xmm5);
    xmm0 = _mm_max_epi16(bit_met_p7_m3, bit_met_p5_m3);
    xmm1 = _mm_max_epi16(bit_met_p3_m3, bit_met_p1_m3);
    xmm2 = _mm_max_epi16(bit_met_m1_m3, bit_met_m3_m3);
    xmm3 = _mm_max_epi16(bit_met_m5_m3, bit_met_m7_m3);
    xmm4 = _mm_max_epi16(xmm0, xmm1);
    xmm5 = _mm_max_epi16(xmm2, xmm3);
    logmax_num_re0 = _mm_max_epi16(logmax_num_re0, xmm4);
    logmax_num_re0 = _mm_max_epi16(logmax_num_re0, xmm5);
    xmm0 = _mm_max_epi16(bit_met_p7_p1, bit_met_p5_p1);
    xmm1 = _mm_max_epi16(bit_met_p3_p1, bit_met_p1_p1);
    xmm2 = _mm_max_epi16(bit_met_m1_p1, bit_met_m3_p1);
    xmm3 = _mm_max_epi16(bit_met_m5_p1, bit_met_m7_p1);
    xmm4 = _mm_max_epi16(xmm0, xmm1);
    xmm5 = _mm_max_epi16(xmm2, xmm3);
    logmax_num_re0 = _mm_max_epi16(logmax_num_re0, xmm4);
    logmax_num_re0 = _mm_max_epi16(logmax_num_re0, xmm5);
    xmm0 = _mm_max_epi16(bit_met_p7_p3, bit_met_p5_p3);
    xmm1 = _mm_max_epi16(bit_met_p3_p3, bit_met_p1_p3);
    xmm2 = _mm_max_epi16(bit_met_m1_p3, bit_met_m3_p3);
    xmm3 = _mm_max_epi16(bit_met_m5_p3, bit_met_m7_p3);
    xmm4 = _mm_max_epi16(xmm0, xmm1);
    xmm5 = _mm_max_epi16(xmm2, xmm3);
    logmax_num_re0 = _mm_max_epi16(logmax_num_re0, xmm4);
    logmax_num_re0 = _mm_max_epi16(logmax_num_re0, xmm5);

    y0i = _mm_subs_epi16(logmax_num_re0, logmax_den_re0);


    // Detection for 5th bit (LTE mapping)
    xmm0 = _mm_max_epi16(bit_met_m7_m7, bit_met_m7_m5);
    xmm1 = _mm_max_epi16(bit_met_m7_m3, bit_met_m7_m1);
    xmm2 = _mm_max_epi16(bit_met_m7_p1, bit_met_m7_p3);
    xmm3 = _mm_max_epi16(bit_met_m7_p5, bit_met_m7_p7);
    xmm4 = _mm_max_epi16(xmm0, xmm1);
    xmm5 = _mm_max_epi16(xmm2, xmm3);
    logmax_den_re0 = _mm_max_epi16(xmm4, xmm5);
    xmm0 = _mm_max_epi16(bit_met_m1_m7, bit_met_m1_m5);
    xmm1 = _mm_max_epi16(bit_met_m1_m3, bit_met_m1_m1);
    xmm2 = _mm_max_epi16(bit_met_m1_p1, bit_met_m1_p3);
    xmm3 = _mm_max_epi16(bit_met_m1_p5, bit_met_m1_p7);
    xmm4 = _mm_max_epi16(xmm0, xmm1);
    xmm5 = _mm_max_epi16(xmm2, xmm3);
    logmax_den_re0 = _mm_max_epi16(logmax_den_re0, xmm4);
    logmax_den_re0 = _mm_max_epi16(logmax_den_re0, xmm5);
    xmm0 = _mm_max_epi16(bit_met_p1_m7, bit_met_p1_m5);
    xmm1 = _mm_max_epi16(bit_met_p1_m3, bit_met_p1_m1);
    xmm2 = _mm_max_epi16(bit_met_p1_p1, bit_met_p1_p3);
    xmm3 = _mm_max_epi16(bit_met_p1_p5, bit_met_p1_p7);
    xmm4 = _mm_max_epi16(xmm0, xmm1);
    xmm5 = _mm_max_epi16(xmm2, xmm3);
    logmax_den_re0 = _mm_max_epi16(logmax_den_re0, xmm4);
    logmax_den_re0 = _mm_max_epi16(logmax_den_re0, xmm5);
    xmm0 = _mm_max_epi16(bit_met_p7_m7, bit_met_p7_m5);
    xmm1 = _mm_max_epi16(bit_met_p7_m3, bit_met_p7_m1);
    xmm2 = _mm_max_epi16(bit_met_p7_p1, bit_met_p7_p3);
    xmm3 = _mm_max_epi16(bit_met_p7_p5, bit_met_p7_p7);
    xmm4 = _mm_max_epi16(xmm0, xmm1);
    xmm5 = _mm_max_epi16(xmm2, xmm3);
    logmax_den_re0 = _mm_max_epi16(logmax_den_re0, xmm4);
    logmax_den_re0 = _mm_max_epi16(logmax_den_re0, xmm5);

    xmm0 = _mm_max_epi16(bit_met_m5_m7, bit_met_m5_m5);
    xmm1 = _mm_max_epi16(bit_met_m5_m3, bit_met_m5_m1);
    xmm2 = _mm_max_epi16(bit_met_m5_p1, bit_met_m5_p3);
    xmm3 = _mm_max_epi16(bit_met_m5_p5, bit_met_m5_p7);
    xmm4 = _mm_max_epi16(xmm0, xmm1);
    xmm5 = _mm_max_epi16(xmm2, xmm3);
    logmax_num_re0 = _mm_max_epi16(xmm4, xmm5);
    xmm0 = _mm_max_epi16(bit_met_m3_m7, bit_met_m3_m5);
    xmm1 = _mm_max_epi16(bit_met_m3_m3, bit_met_m3_m1);
    xmm2 = _mm_max_epi16(bit_met_m3_p1, bit_met_m3_p3);
    xmm3 = _mm_max_epi16(bit_met_m3_p5, bit_met_m3_p7);
    xmm4 = _mm_max_epi16(xmm0, xmm1);
    xmm5 = _mm_max_epi16(xmm2, xmm3);
    logmax_num_re0 = _mm_max_epi16(logmax_num_re0, xmm4);
    logmax_num_re0 = _mm_max_epi16(logmax_num_re0, xmm5);
    xmm0 = _mm_max_epi16(bit_met_p3_m7, bit_met_p3_m5);
    xmm1 = _mm_max_epi16(bit_met_p3_m3, bit_met_p3_m1);
    xmm2 = _mm_max_epi16(bit_met_p3_p1, bit_met_p3_p3);
    xmm3 = _mm_max_epi16(bit_met_p3_p5, bit_met_p3_p7);
    xmm4 = _mm_max_epi16(xmm0, xmm1);
    xmm5 = _mm_max_epi16(xmm2, xmm3);
    logmax_num_re0 = _mm_max_epi16(logmax_num_re0, xmm4);
    logmax_num_re0 = _mm_max_epi16(logmax_num_re0, xmm5);
    xmm0 = _mm_max_epi16(bit_met_p5_m7, bit_met_p5_m5);
    xmm1 = _mm_max_epi16(bit_met_p5_m3, bit_met_p5_m1);
    xmm2 = _mm_max_epi16(bit_met_p5_p1, bit_met_p5_p3);
    xmm3 = _mm_max_epi16(bit_met_p5_p5, bit_met_p5_p7);
    xmm4 = _mm_max_epi16(xmm0, xmm1);
    xmm5 = _mm_max_epi16(xmm2, xmm3);
    logmax_num_re0 = _mm_max_epi16(logmax_num_re0, xmm4);
    logmax_num_re0 = _mm_max_epi16(logmax_num_re0, xmm5);

    y1i = _mm_subs_epi16(logmax_num_re0, logmax_den_re0);

    // Detection for 6th bit (LTE mapping)
    xmm0 = _mm_max_epi16(bit_met_p7_p7, bit_met_p5_p7);
    xmm1 = _mm_max_epi16(bit_met_p3_p7, bit_met_p1_p7);
    xmm2 = _mm_max_epi16(bit_met_m1_p7, bit_met_m3_p7);
    xmm3 = _mm_max_epi16(bit_met_m5_p7, bit_met_m7_p7);
    xmm4 = _mm_max_epi16(xmm0, xmm1);
    xmm5 = _mm_max_epi16(xmm2, xmm3);
    logmax_den_re0 = _mm_max_epi16(xmm4, xmm5);
    xmm0 = _mm_max_epi16(bit_met_p7_p1, bit_met_p5_p1);
    xmm1 = _mm_max_epi16(bit_met_p3_p1, bit_met_p1_p1);
    xmm2 = _mm_max_epi16(bit_met_m1_p1, bit_met_m3_p1);
    xmm3 = _mm_max_epi16(bit_met_m5_p1, bit_met_m5_p1);
    xmm4 = _mm_max_epi16(xmm0, xmm1);
    xmm5 = _mm_max_epi16(xmm2, xmm3);
    logmax_den_re0 = _mm_max_epi16(logmax_den_re0, xmm4);
    logmax_den_re0 = _mm_max_epi16(logmax_den_re0, xmm5);
    xmm0 = _mm_max_epi16(bit_met_p7_m1, bit_met_p5_m1);
    xmm1 = _mm_max_epi16(bit_met_p3_m1, bit_met_p1_m1);
    xmm2 = _mm_max_epi16(bit_met_m1_m1, bit_met_m3_m1);
    xmm3 = _mm_max_epi16(bit_met_m5_m1, bit_met_m7_m1);
    xmm4 = _mm_max_epi16(xmm0, xmm1);
    xmm5 = _mm_max_epi16(xmm2, xmm3);
    logmax_den_re0 = _mm_max_epi16(logmax_den_re0, xmm4);
    logmax_den_re0 = _mm_max_epi16(logmax_den_re0, xmm5);
    xmm0 = _mm_max_epi16(bit_met_p7_m7, bit_met_p5_m7);
    xmm1 = _mm_max_epi16(bit_met_p3_m7, bit_met_p1_m7);
    xmm2 = _mm_max_epi16(bit_met_m1_m7, bit_met_m3_m7);
    xmm3 = _mm_max_epi16(bit_met_m5_m7, bit_met_m7_m7);
    xmm4 = _mm_max_epi16(xmm0, xmm1);
    xmm5 = _mm_max_epi16(xmm2, xmm3);
    logmax_den_re0 = _mm_max_epi16(logmax_den_re0, xmm4);
    logmax_den_re0 = _mm_max_epi16(logmax_den_re0, xmm5);

    xmm0 = _mm_max_epi16(bit_met_p7_m5, bit_met_p5_m5);
    xmm1 = _mm_max_epi16(bit_met_p3_m5, bit_met_p1_m5);
    xmm2 = _mm_max_epi16(bit_met_m1_m5, bit_met_m3_m5);
    xmm3 = _mm_max_epi16(bit_met_m5_m5, bit_met_m7_m5);
    xmm4 = _mm_max_epi16(xmm0, xmm1);
    xmm5 = _mm_max_epi16(xmm2, xmm3);
    logmax_num_re0 = _mm_max_epi16(xmm4, xmm5);
    xmm0 = _mm_max_epi16(bit_met_p7_m3, bit_met_p5_m3);
    xmm1 = _mm_max_epi16(bit_met_p3_m3, bit_met_p1_m3);
    xmm2 = _mm_max_epi16(bit_met_m1_m3, bit_met_m3_m3);
    xmm3 = _mm_max_epi16(bit_met_m5_m3, bit_met_m7_m3);
    xmm4 = _mm_max_epi16(xmm0, xmm1);
    xmm5 = _mm_max_epi16(xmm2, xmm3);
    logmax_num_re0 = _mm_max_epi16(logmax_num_re0, xmm4);
    logmax_num_re0 = _mm_max_epi16(logmax_num_re0, xmm5);
    xmm0 = _mm_max_epi16(bit_met_p7_p3, bit_met_p5_p3);
    xmm1 = _mm_max_epi16(bit_met_p3_p3, bit_met_p1_p3);
    xmm2 = _mm_max_epi16(bit_met_m1_p3, bit_met_m3_p3);
    xmm3 = _mm_max_epi16(bit_met_m5_p3, bit_met_m7_p3);
    xmm4 = _mm_max_epi16(xmm0, xmm1);
    xmm5 = _mm_max_epi16(xmm2, xmm3);
    logmax_num_re0 = _mm_max_epi16(logmax_num_re0, xmm4);
    logmax_num_re0 = _mm_max_epi16(logmax_num_re0, xmm5);
    xmm0 = _mm_max_epi16(bit_met_p7_p5, bit_met_p5_p5);
    xmm1 = _mm_max_epi16(bit_met_p3_p5, bit_met_p1_p5);
    xmm2 = _mm_max_epi16(bit_met_m1_p5, bit_met_m3_p5);
    xmm3 = _mm_max_epi16(bit_met_m5_p5, bit_met_m7_p5);
    xmm4 = _mm_max_epi16(xmm0, xmm1);
    xmm5 = _mm_max_epi16(xmm2, xmm3);
    logmax_num_re0 = _mm_max_epi16(logmax_num_re0, xmm4);
    logmax_num_re0 = _mm_max_epi16(logmax_num_re0, xmm5);

    y2i = _mm_subs_epi16(logmax_num_re0, logmax_den_re0);


    // map to output stream, difficult to do in SIMD since we have 6 16bit LLRs
    // RE 1
    j = 24*i;
    stream0_out[j + 0] = ((short *)&y0r)[0];
    stream0_out[j + 1] = ((short *)&y1r)[0];
    stream0_out[j + 2] = ((short *)&y2r)[0];
    stream0_out[j + 3] = ((short *)&y0i)[0];
    stream0_out[j + 4] = ((short *)&y1i)[0];
    stream0_out[j + 5] = ((short *)&y2i)[0];
    // RE 2
    stream0_out[j + 6] = ((short *)&y0r)[1];
    stream0_out[j + 7] = ((short *)&y1r)[1];
    stream0_out[j + 8] = ((short *)&y2r)[1];
    stream0_out[j + 9] = ((short *)&y0i)[1];
    stream0_out[j + 10] = ((short *)&y1i)[1];
    stream0_out[j + 11] = ((short *)&y2i)[1];
    // RE 3
    stream0_out[j + 12] = ((short *)&y0r)[2];
    stream0_out[j + 13] = ((short *)&y1r)[2];
    stream0_out[j + 14] = ((short *)&y2r)[2];
    stream0_out[j + 15] = ((short *)&y0i)[2];
    stream0_out[j + 16] = ((short *)&y1i)[2];
    stream0_out[j + 17] = ((short *)&y2i)[2];
    // RE 4
    stream0_out[j + 18] = ((short *)&y0r)[3];
    stream0_out[j + 19] = ((short *)&y1r)[3];
    stream0_out[j + 20] = ((short *)&y2r)[3];
    stream0_out[j + 21] = ((short *)&y0i)[3];
    stream0_out[j + 22] = ((short *)&y1i)[3];
    stream0_out[j + 23] = ((short *)&y2i)[3];
    // RE 5
    stream0_out[j + 24] = ((short *)&y0r)[4];
    stream0_out[j + 25] = ((short *)&y1r)[4];
    stream0_out[j + 26] = ((short *)&y2r)[4];
    stream0_out[j + 27] = ((short *)&y0i)[4];
    stream0_out[j + 28] = ((short *)&y1i)[4];
    stream0_out[j + 29] = ((short *)&y2i)[4];
    // RE 6
    stream0_out[j + 30] = ((short *)&y0r)[5];
    stream0_out[j + 31] = ((short *)&y1r)[5];
    stream0_out[j + 32] = ((short *)&y2r)[5];
    stream0_out[j + 33] = ((short *)&y0i)[5];
    stream0_out[j + 34] = ((short *)&y1i)[5];
    stream0_out[j + 35] = ((short *)&y2i)[5];
    // RE 7
    stream0_out[j + 36] = ((short *)&y0r)[6];
    stream0_out[j + 37] = ((short *)&y1r)[6];
    stream0_out[j + 38] = ((short *)&y2r)[6];
    stream0_out[j + 39] = ((short *)&y0i)[6];
    stream0_out[j + 40] = ((short *)&y1i)[6];
    stream0_out[j + 41] = ((short *)&y2i)[6];
    // RE 8
    stream0_out[j + 42] = ((short *)&y0r)[7];
    stream0_out[j + 43] = ((short *)&y1r)[7];
    stream0_out[j + 44] = ((short *)&y2r)[7];
    stream0_out[j + 45] = ((short *)&y0i)[7];
    stream0_out[j + 46] = ((short *)&y1i)[7];
    stream0_out[j + 47] = ((short *)&y2i)[7];

#elif defined(__arm__)

#endif
  }

#if defined(__x86_64__) || defined(__i386__)
  _mm_empty();
  _m_empty();
#endif

}


int dlsch_64qam_16qam_llr(LTE_DL_FRAME_PARMS *frame_parms,
                          int32_t **rxdataF_comp,
                          int32_t **rxdataF_comp_i,
                          int32_t **dl_ch_mag,
                          int32_t **dl_ch_mag_i,
                          int32_t **rho_i,
                          int16_t *dlsch_llr,
                          uint8_t symbol,
                          uint8_t first_symbol_flag,
                          uint16_t nb_rb,
                          uint16_t pbch_pss_sss_adjust,
                          int16_t **llr16p)
{

  int16_t *rxF      = (int16_t*)&rxdataF_comp[0][(symbol*frame_parms->N_RB_DL*12)];
  int16_t *rxF_i    = (int16_t*)&rxdataF_comp_i[0][(symbol*frame_parms->N_RB_DL*12)];
  int16_t *ch_mag   = (int16_t*)&dl_ch_mag[0][(symbol*frame_parms->N_RB_DL*12)];
  int16_t *ch_mag_i = (int16_t*)&dl_ch_mag_i[0][(symbol*frame_parms->N_RB_DL*12)];
  int16_t *rho      = (int16_t*)&rho_i[0][(symbol*frame_parms->N_RB_DL*12)];
  int16_t *llr16;
  int len;
  uint8_t symbol_mod = (symbol >= (7-frame_parms->Ncp))? (symbol-(7-frame_parms->Ncp)) : symbol;

  //first symbol has different structure due to more pilots
  if (first_symbol_flag == 1) {
    llr16 = (int16_t*)dlsch_llr;
  } else {
    llr16 = (int16_t*)(*llr16p);
  }

  if (!llr16) {
    msg("dlsch_64qam_16qam_llr: llr is null, symbol %d\n",symbol);
    return(-1);
  }

  if ((symbol_mod==0) || (symbol_mod==(4-frame_parms->Ncp))) {
    // if symbol has pilots
    if (frame_parms->mode1_flag==0)
      // in 2 antenna ports we have 8 REs per symbol per RB
      len = (nb_rb*8) - (2*pbch_pss_sss_adjust/3);
    else
      // for 1 antenna port we have 10 REs per symbol per RB
      len = (nb_rb*10) - (5*pbch_pss_sss_adjust/6);
  } else {
    // symbol has no pilots
    len = (nb_rb*12) - pbch_pss_sss_adjust;
  }

  qam64_qam16((short *)rxF,
              (short *)rxF_i,
              (short *)ch_mag,
              (short *)ch_mag_i,
              (short *)llr16,
              (short *)rho,
              len);

  llr16 += (6*len);
  *llr16p = (short *)llr16;
  return(0);
}

void qam64_qam64(short *stream0_in,
                 short *stream1_in,
                 short *ch_mag,
                 short *ch_mag_i,
                 short *stream0_out,
                 short *rho01,
                 int length
		 )
{

  /*
    Author: S. Wagner
    Date: 31-07-12

    Input:
    stream0_in:  MF filter for 1st stream, i.e., y0=h0'*y
    stream1_in:  MF filter for 2nd stream, i.e., y1=h1'*y
    ch_mag:      4*h0/sqrt(42), [Re0 Im0 Re1 Im1] s.t. Im0=Re0, Im1=Re1, etc
    ch_mag_i:    4*h1/sqrt(42), [Re0 Im0 Re1 Im1] s.t. Im0=Re0, Im1=Re1, etc
    rho01:       Channel cross correlation, i.e., h1'*h0

    Output:
    stream0_out: output LLRs for 1st stream
  */

#if defined(__x86_64__) || defined(__i386__)

  __m128i *rho01_128i      = (__m128i *)rho01;
  __m128i *stream0_128i_in = (__m128i *)stream0_in;
  __m128i *stream1_128i_in = (__m128i *)stream1_in;
  __m128i *ch_mag_128i     = (__m128i *)ch_mag;
  __m128i *ch_mag_128i_i   = (__m128i *)ch_mag_i;

  __m128i ONE_OVER_SQRT_42 = _mm_set1_epi16(10112); // round(1/sqrt(42)*2^16)
  __m128i THREE_OVER_SQRT_42 = _mm_set1_epi16(30337); // round(3/sqrt(42)*2^16)
  __m128i FIVE_OVER_SQRT_42 = _mm_set1_epi16(25281); // round(5/sqrt(42)*2^15)
  __m128i SEVEN_OVER_SQRT_42 = _mm_set1_epi16(17697); // round(7/sqrt(42)*2^14) Q2.14
  __m128i ONE_OVER_SQRT_2 = _mm_set1_epi16(23170); // round(1/sqrt(2)*2^15)
  __m128i ONE_OVER_SQRT_2_42 = _mm_set1_epi16(3575); // round(1/sqrt(2*42)*2^15)
  __m128i THREE_OVER_SQRT_2_42 = _mm_set1_epi16(10726); // round(3/sqrt(2*42)*2^15)
  __m128i FIVE_OVER_SQRT_2_42 = _mm_set1_epi16(17876); // round(5/sqrt(2*42)*2^15)
  __m128i SEVEN_OVER_SQRT_2_42 = _mm_set1_epi16(25027); // round(7/sqrt(2*42)*2^15)
  __m128i FORTYNINE_OVER_FOUR_SQRT_42 = _mm_set1_epi16(30969); // round(49/(4*sqrt(42))*2^14), Q2.14
  __m128i THIRTYSEVEN_OVER_FOUR_SQRT_42 = _mm_set1_epi16(23385); // round(37/(4*sqrt(42))*2^14), Q2.14
  __m128i TWENTYFIVE_OVER_FOUR_SQRT_42 = _mm_set1_epi16(31601); // round(25/(4*sqrt(42))*2^15)
  __m128i TWENTYNINE_OVER_FOUR_SQRT_42 = _mm_set1_epi16(18329); // round(29/(4*sqrt(42))*2^15), Q2.14
  __m128i SEVENTEEN_OVER_FOUR_SQRT_42 = _mm_set1_epi16(21489); // round(17/(4*sqrt(42))*2^15)
  __m128i NINE_OVER_FOUR_SQRT_42 = _mm_set1_epi16(11376); // round(9/(4*sqrt(42))*2^15)
  __m128i THIRTEEN_OVER_FOUR_SQRT_42 = _mm_set1_epi16(16433); // round(13/(4*sqrt(42))*2^15)
  __m128i FIVE_OVER_FOUR_SQRT_42 = _mm_set1_epi16(6320); // round(5/(4*sqrt(42))*2^15)
  __m128i ONE_OVER_FOUR_SQRT_42 = _mm_set1_epi16(1264); // round(1/(4*sqrt(42))*2^15)
  __m128i SQRT_42_OVER_FOUR = _mm_set1_epi16(13272); // round(sqrt(42)/4*2^13), Q3.12

  __m128i ch_mag_des;
  __m128i ch_mag_int;
  __m128i ch_mag_98_over_42_with_sigma2;
  __m128i ch_mag_74_over_42_with_sigma2;
  __m128i ch_mag_58_over_42_with_sigma2;
  __m128i ch_mag_50_over_42_with_sigma2;
  __m128i ch_mag_34_over_42_with_sigma2;
  __m128i ch_mag_18_over_42_with_sigma2;
  __m128i ch_mag_26_over_42_with_sigma2;
  __m128i ch_mag_10_over_42_with_sigma2;
  __m128i ch_mag_2_over_42_with_sigma2;
  __m128i  y0r_one_over_sqrt_21;
  __m128i  y0r_three_over_sqrt_21;
  __m128i  y0r_five_over_sqrt_21;
  __m128i  y0r_seven_over_sqrt_21;
  __m128i  y0i_one_over_sqrt_21;
  __m128i  y0i_three_over_sqrt_21;
  __m128i  y0i_five_over_sqrt_21;
  __m128i  y0i_seven_over_sqrt_21;
  __m128i ch_mag_int_with_sigma2;
  __m128i two_ch_mag_int_with_sigma2;
  __m128i three_ch_mag_int_with_sigma2;  
#elif defined(__arm__)

#endif

  int i,j;


  for (i=0; i<length>>2; i+=2) {

#if defined(__x86_64__) || defined(__i386__)

    // Get rho
    xmm0 = rho01_128i[i];
    xmm1 = rho01_128i[i+1];
    xmm0 = _mm_shufflelo_epi16(xmm0,0xd8); //_MM_SHUFFLE(0,2,1,3));
    xmm0 = _mm_shufflehi_epi16(xmm0,0xd8); //_MM_SHUFFLE(0,2,1,3));
    xmm0 = _mm_shuffle_epi32(xmm0,0xd8); //_MM_SHUFFLE(0,2,1,3));
    xmm1 = _mm_shufflelo_epi16(xmm1,0xd8); //_MM_SHUFFLE(0,2,1,3));
    xmm1 = _mm_shufflehi_epi16(xmm1,0xd8); //_MM_SHUFFLE(0,2,1,3));
    xmm1 = _mm_shuffle_epi32(xmm1,0xd8); //_MM_SHUFFLE(0,2,1,3));
    //xmm0 = [Re(0,1) Re(2,3) Im(0,1) Im(2,3)]
    //xmm1 = [Re(4,5) Re(6,7) Im(4,5) Im(6,7)]
    xmm2 = _mm_unpacklo_epi64(xmm0,xmm1); // Re(rho)
    xmm3 = _mm_unpackhi_epi64(xmm0,xmm1); // Im(rho)
    rho_rpi = _mm_adds_epi16(xmm2,xmm3); // rho = Re(rho) + Im(rho)
    rho_rmi = _mm_subs_epi16(xmm2,xmm3); // rho* = Re(rho) - Im(rho)

    // Compute the different rhos
    rho_rpi_1_1 = _mm_mulhi_epi16(rho_rpi, ONE_OVER_SQRT_42);
    rho_rmi_1_1 = _mm_mulhi_epi16(rho_rmi, ONE_OVER_SQRT_42);
    rho_rpi_3_3 = _mm_mulhi_epi16(rho_rpi, THREE_OVER_SQRT_42);
    rho_rmi_3_3 = _mm_mulhi_epi16(rho_rmi, THREE_OVER_SQRT_42);
    rho_rpi_5_5 = _mm_mulhi_epi16(rho_rpi, FIVE_OVER_SQRT_42);
    rho_rmi_5_5 = _mm_mulhi_epi16(rho_rmi, FIVE_OVER_SQRT_42);
    rho_rpi_7_7 = _mm_mulhi_epi16(rho_rpi, SEVEN_OVER_SQRT_42);
    rho_rmi_7_7 = _mm_mulhi_epi16(rho_rmi, SEVEN_OVER_SQRT_42);

    rho_rpi_5_5 = _mm_slli_epi16(rho_rpi_5_5, 1);
    rho_rmi_5_5 = _mm_slli_epi16(rho_rmi_5_5, 1);
    rho_rpi_7_7 = _mm_slli_epi16(rho_rpi_7_7, 2);
    rho_rmi_7_7 = _mm_slli_epi16(rho_rmi_7_7, 2);

    xmm4 = _mm_mulhi_epi16(xmm2, ONE_OVER_SQRT_42);
    xmm5 = _mm_mulhi_epi16(xmm3, ONE_OVER_SQRT_42);
    xmm6 = _mm_mulhi_epi16(xmm3, THREE_OVER_SQRT_42);
    xmm7 = _mm_mulhi_epi16(xmm3, FIVE_OVER_SQRT_42);
    xmm8 = _mm_mulhi_epi16(xmm3, SEVEN_OVER_SQRT_42);
    xmm7 = _mm_slli_epi16(xmm7, 1);
    xmm8 = _mm_slli_epi16(xmm8, 2);

    rho_rpi_1_3 = _mm_adds_epi16(xmm4, xmm6);
    rho_rmi_1_3 = _mm_subs_epi16(xmm4, xmm6);
    rho_rpi_1_5 = _mm_adds_epi16(xmm4, xmm7);
    rho_rmi_1_5 = _mm_subs_epi16(xmm4, xmm7);
    rho_rpi_1_7 = _mm_adds_epi16(xmm4, xmm8);
    rho_rmi_1_7 = _mm_subs_epi16(xmm4, xmm8);

    xmm4 = _mm_mulhi_epi16(xmm2, THREE_OVER_SQRT_42);
    rho_rpi_3_1 = _mm_adds_epi16(xmm4, xmm5);
    rho_rmi_3_1 = _mm_subs_epi16(xmm4, xmm5);
    rho_rpi_3_5 = _mm_adds_epi16(xmm4, xmm7);
    rho_rmi_3_5 = _mm_subs_epi16(xmm4, xmm7);
    rho_rpi_3_7 = _mm_adds_epi16(xmm4, xmm8);
    rho_rmi_3_7 = _mm_subs_epi16(xmm4, xmm8);

    xmm4 = _mm_mulhi_epi16(xmm2, FIVE_OVER_SQRT_42);
    xmm4 = _mm_slli_epi16(xmm4, 1);
    rho_rpi_5_1 = _mm_adds_epi16(xmm4, xmm5);
    rho_rmi_5_1 = _mm_subs_epi16(xmm4, xmm5);
    rho_rpi_5_3 = _mm_adds_epi16(xmm4, xmm6);
    rho_rmi_5_3 = _mm_subs_epi16(xmm4, xmm6);
    rho_rpi_5_7 = _mm_adds_epi16(xmm4, xmm8);
    rho_rmi_5_7 = _mm_subs_epi16(xmm4, xmm8);

    xmm4 = _mm_mulhi_epi16(xmm2, SEVEN_OVER_SQRT_42);
    xmm4 = _mm_slli_epi16(xmm4, 2);
    rho_rpi_7_1 = _mm_adds_epi16(xmm4, xmm5);
    rho_rmi_7_1 = _mm_subs_epi16(xmm4, xmm5);
    rho_rpi_7_3 = _mm_adds_epi16(xmm4, xmm6);
    rho_rmi_7_3 = _mm_subs_epi16(xmm4, xmm6);
    rho_rpi_7_5 = _mm_adds_epi16(xmm4, xmm7);
    rho_rmi_7_5 = _mm_subs_epi16(xmm4, xmm7);

    // Rearrange interfering MF output
    xmm0 = stream1_128i_in[i];
    xmm1 = stream1_128i_in[i+1];
    xmm0 = _mm_shufflelo_epi16(xmm0,0xd8); //_MM_SHUFFLE(0,2,1,3));
    xmm0 = _mm_shufflehi_epi16(xmm0,0xd8); //_MM_SHUFFLE(0,2,1,3));
    xmm0 = _mm_shuffle_epi32(xmm0,0xd8); //_MM_SHUFFLE(0,2,1,3));
    xmm1 = _mm_shufflelo_epi16(xmm1,0xd8); //_MM_SHUFFLE(0,2,1,3));
    xmm1 = _mm_shufflehi_epi16(xmm1,0xd8); //_MM_SHUFFLE(0,2,1,3));
    xmm1 = _mm_shuffle_epi32(xmm1,0xd8); //_MM_SHUFFLE(0,2,1,3));
    //xmm0 = [Re(0,1) Re(2,3) Im(0,1) Im(2,3)]
    //xmm1 = [Re(4,5) Re(6,7) Im(4,5) Im(6,7)]
    y1r = _mm_unpacklo_epi64(xmm0,xmm1); //[y1r(1),y1r(2),y1r(3),y1r(4)]
    y1i = _mm_unpackhi_epi64(xmm0,xmm1); //[y1i(1),y1i(2),y1i(3),y1i(4)]

    // Psi_r calculation from rho_rpi or rho_rmi
    xmm0 = _mm_setzero_si128(); // ZERO for abs_pi16
    xmm2 = _mm_subs_epi16(rho_rpi_7_7, y1r);
    psi_r_p7_p7 = _mm_abs_epi16(xmm2);
    xmm2 = _mm_subs_epi16(rho_rpi_7_5, y1r);
    psi_r_p7_p5 = _mm_abs_epi16(xmm2);
    xmm2 = _mm_subs_epi16(rho_rpi_7_3, y1r);
    psi_r_p7_p3 = _mm_abs_epi16(xmm2);
    xmm2 = _mm_subs_epi16(rho_rpi_7_1, y1r);
    psi_r_p7_p1 = _mm_abs_epi16(xmm2);
    xmm2 = _mm_subs_epi16(rho_rmi_7_1, y1r);
    psi_r_p7_m1 = _mm_abs_epi16(xmm2);
    xmm2 = _mm_subs_epi16(rho_rmi_7_3, y1r);
    psi_r_p7_m3 = _mm_abs_epi16(xmm2);
    xmm2 = _mm_subs_epi16(rho_rmi_7_5, y1r);
    psi_r_p7_m5 = _mm_abs_epi16(xmm2);
    xmm2 = _mm_subs_epi16(rho_rmi_7_7, y1r);
    psi_r_p7_m7 = _mm_abs_epi16(xmm2);
    xmm2 = _mm_subs_epi16(rho_rpi_5_7, y1r);
    psi_r_p5_p7 = _mm_abs_epi16(xmm2);
    xmm2 = _mm_subs_epi16(rho_rpi_5_5, y1r);
    psi_r_p5_p5 = _mm_abs_epi16(xmm2);
    xmm2 = _mm_subs_epi16(rho_rpi_5_3, y1r);
    psi_r_p5_p3 = _mm_abs_epi16(xmm2);
    xmm2 = _mm_subs_epi16(rho_rpi_5_1, y1r);
    psi_r_p5_p1 = _mm_abs_epi16(xmm2);
    xmm2 = _mm_subs_epi16(rho_rmi_5_1, y1r);
    psi_r_p5_m1 = _mm_abs_epi16(xmm2);
    xmm2 = _mm_subs_epi16(rho_rmi_5_3, y1r);
    psi_r_p5_m3 = _mm_abs_epi16(xmm2);
    xmm2 = _mm_subs_epi16(rho_rmi_5_5, y1r);
    psi_r_p5_m5 = _mm_abs_epi16(xmm2);
    xmm2 = _mm_subs_epi16(rho_rmi_5_7, y1r);
    psi_r_p5_m7 = _mm_abs_epi16(xmm2);
    xmm2 = _mm_subs_epi16(rho_rpi_3_7, y1r);
    psi_r_p3_p7 = _mm_abs_epi16(xmm2);
    xmm2 = _mm_subs_epi16(rho_rpi_3_5, y1r);
    psi_r_p3_p5 = _mm_abs_epi16(xmm2);
    xmm2 = _mm_subs_epi16(rho_rpi_3_3, y1r);
    psi_r_p3_p3 = _mm_abs_epi16(xmm2);
    xmm2 = _mm_subs_epi16(rho_rpi_3_1, y1r);
    psi_r_p3_p1 = _mm_abs_epi16(xmm2);
    xmm2 = _mm_subs_epi16(rho_rmi_3_1, y1r);
    psi_r_p3_m1 = _mm_abs_epi16(xmm2);
    xmm2 = _mm_subs_epi16(rho_rmi_3_3, y1r);
    psi_r_p3_m3 = _mm_abs_epi16(xmm2);
    xmm2 = _mm_subs_epi16(rho_rmi_3_5, y1r);
    psi_r_p3_m5 = _mm_abs_epi16(xmm2);
    xmm2 = _mm_subs_epi16(rho_rmi_3_7, y1r);
    psi_r_p3_m7 = _mm_abs_epi16(xmm2);
    xmm2 = _mm_subs_epi16(rho_rpi_1_7, y1r);
    psi_r_p1_p7 = _mm_abs_epi16(xmm2);
    xmm2 = _mm_subs_epi16(rho_rpi_1_5, y1r);
    psi_r_p1_p5 = _mm_abs_epi16(xmm2);
    xmm2 = _mm_subs_epi16(rho_rpi_1_3, y1r);
    psi_r_p1_p3 = _mm_abs_epi16(xmm2);
    xmm2 = _mm_subs_epi16(rho_rpi_1_1, y1r);
    psi_r_p1_p1 = _mm_abs_epi16(xmm2);
    xmm2 = _mm_subs_epi16(rho_rmi_1_1, y1r);
    psi_r_p1_m1 = _mm_abs_epi16(xmm2);
    xmm2 = _mm_subs_epi16(rho_rmi_1_3, y1r);
    psi_r_p1_m3 = _mm_abs_epi16(xmm2);
    xmm2 = _mm_subs_epi16(rho_rmi_1_5, y1r);
    psi_r_p1_m5 = _mm_abs_epi16(xmm2);
    xmm2 = _mm_subs_epi16(rho_rmi_1_7, y1r);
    psi_r_p1_m7 = _mm_abs_epi16(xmm2);

    xmm2 = _mm_adds_epi16(rho_rmi_1_7, y1r);
    psi_r_m1_p7 = _mm_abs_epi16(xmm2);
    xmm2 = _mm_adds_epi16(rho_rmi_1_5, y1r);
    psi_r_m1_p5 = _mm_abs_epi16(xmm2);
    xmm2 = _mm_adds_epi16(rho_rmi_1_3, y1r);
    psi_r_m1_p3 = _mm_abs_epi16(xmm2);
    xmm2 = _mm_adds_epi16(rho_rmi_1_1, y1r);
    psi_r_m1_p1 = _mm_abs_epi16(xmm2);
    xmm2 = _mm_adds_epi16(rho_rpi_1_1, y1r);
    psi_r_m1_m1 = _mm_abs_epi16(xmm2);
    xmm2 = _mm_adds_epi16(rho_rpi_1_3, y1r);
    psi_r_m1_m3 = _mm_abs_epi16(xmm2);
    xmm2 = _mm_adds_epi16(rho_rpi_1_5, y1r);
    psi_r_m1_m5 = _mm_abs_epi16(xmm2);
    xmm2 = _mm_adds_epi16(rho_rpi_1_7, y1r);
    psi_r_m1_m7 = _mm_abs_epi16(xmm2);
    xmm2 = _mm_adds_epi16(rho_rmi_3_7, y1r);
    psi_r_m3_p7 = _mm_abs_epi16(xmm2);
    xmm2 = _mm_adds_epi16(rho_rmi_3_5, y1r);
    psi_r_m3_p5 = _mm_abs_epi16(xmm2);
    xmm2 = _mm_adds_epi16(rho_rmi_3_3, y1r);
    psi_r_m3_p3 = _mm_abs_epi16(xmm2);
    xmm2 = _mm_adds_epi16(rho_rmi_3_1, y1r);
    psi_r_m3_p1 = _mm_abs_epi16(xmm2);
    xmm2 = _mm_adds_epi16(rho_rpi_3_1, y1r);
    psi_r_m3_m1 = _mm_abs_epi16(xmm2);
    xmm2 = _mm_adds_epi16(rho_rpi_3_3, y1r);
    psi_r_m3_m3 = _mm_abs_epi16(xmm2);
    xmm2 = _mm_adds_epi16(rho_rpi_3_5, y1r);
    psi_r_m3_m5 = _mm_abs_epi16(xmm2);
    xmm2 = _mm_adds_epi16(rho_rpi_3_7, y1r);
    psi_r_m3_m7 = _mm_abs_epi16(xmm2);
    xmm2 = _mm_adds_epi16(rho_rmi_5_7, y1r);
    psi_r_m5_p7 = _mm_abs_epi16(xmm2);
    xmm2 = _mm_adds_epi16(rho_rmi_5_5, y1r);
    psi_r_m5_p5 = _mm_abs_epi16(xmm2);
    xmm2 = _mm_adds_epi16(rho_rmi_5_3, y1r);
    psi_r_m5_p3 = _mm_abs_epi16(xmm2);
    xmm2 = _mm_adds_epi16(rho_rmi_5_1, y1r);
    psi_r_m5_p1 = _mm_abs_epi16(xmm2);
    xmm2 = _mm_adds_epi16(rho_rpi_5_1, y1r);
    psi_r_m5_m1 = _mm_abs_epi16(xmm2);
    xmm2 = _mm_adds_epi16(rho_rpi_5_3, y1r);
    psi_r_m5_m3 = _mm_abs_epi16(xmm2);
    xmm2 = _mm_adds_epi16(rho_rpi_5_5, y1r);
    psi_r_m5_m5 = _mm_abs_epi16(xmm2);
    xmm2 = _mm_adds_epi16(rho_rpi_5_7, y1r);
    psi_r_m5_m7 = _mm_abs_epi16(xmm2);
    xmm2 = _mm_adds_epi16(rho_rmi_7_7, y1r);
    psi_r_m7_p7 = _mm_abs_epi16(xmm2);
    xmm2 = _mm_adds_epi16(rho_rmi_7_5, y1r);
    psi_r_m7_p5 = _mm_abs_epi16(xmm2);
    xmm2 = _mm_adds_epi16(rho_rmi_7_3, y1r);
    psi_r_m7_p3 = _mm_abs_epi16(xmm2);
    xmm2 = _mm_adds_epi16(rho_rmi_7_1, y1r);
    psi_r_m7_p1 = _mm_abs_epi16(xmm2);
    xmm2 = _mm_adds_epi16(rho_rpi_7_1, y1r);
    psi_r_m7_m1 = _mm_abs_epi16(xmm2);
    xmm2 = _mm_adds_epi16(rho_rpi_7_3, y1r);
    psi_r_m7_m3 = _mm_abs_epi16(xmm2);
    xmm2 = _mm_adds_epi16(rho_rpi_7_5, y1r);
    psi_r_m7_m5 = _mm_abs_epi16(xmm2);
    xmm2 = _mm_adds_epi16(rho_rpi_7_7, y1r);
    psi_r_m7_m7 = _mm_abs_epi16(xmm2);

    // Psi_i calculation from rho_rpi or rho_rmi
    xmm2 = _mm_subs_epi16(rho_rmi_7_7, y1i);
    psi_i_p7_p7 = _mm_abs_epi16(xmm2);
    xmm2 = _mm_subs_epi16(rho_rmi_5_7, y1i);
    psi_i_p7_p5 = _mm_abs_epi16(xmm2);
    xmm2 = _mm_subs_epi16(rho_rmi_3_7, y1i);
    psi_i_p7_p3 = _mm_abs_epi16(xmm2);
    xmm2 = _mm_subs_epi16(rho_rmi_1_7, y1i);
    psi_i_p7_p1 = _mm_abs_epi16(xmm2);
    xmm2 = _mm_adds_epi16(rho_rpi_1_7, y1i);
    psi_i_p7_m1 = _mm_abs_epi16(xmm2);
    xmm2 = _mm_adds_epi16(rho_rpi_3_7, y1i);
    psi_i_p7_m3 = _mm_abs_epi16(xmm2);
    xmm2 = _mm_adds_epi16(rho_rpi_5_7, y1i);
    psi_i_p7_m5 = _mm_abs_epi16(xmm2);
    xmm2 = _mm_adds_epi16(rho_rpi_7_7, y1i);
    psi_i_p7_m7 = _mm_abs_epi16(xmm2);
    xmm2 = _mm_subs_epi16(rho_rmi_7_5, y1i);
    psi_i_p5_p7 = _mm_abs_epi16(xmm2);
    xmm2 = _mm_subs_epi16(rho_rmi_5_5, y1i);
    psi_i_p5_p5 = _mm_abs_epi16(xmm2);
    xmm2 = _mm_subs_epi16(rho_rmi_3_5, y1i);
    psi_i_p5_p3 = _mm_abs_epi16(xmm2);
    xmm2 = _mm_subs_epi16(rho_rmi_1_5, y1i);
    psi_i_p5_p1 = _mm_abs_epi16(xmm2);
    xmm2 = _mm_adds_epi16(rho_rpi_1_5, y1i);
    psi_i_p5_m1 = _mm_abs_epi16(xmm2);
    xmm2 = _mm_adds_epi16(rho_rpi_3_5, y1i);
    psi_i_p5_m3 = _mm_abs_epi16(xmm2);
    xmm2 = _mm_adds_epi16(rho_rpi_5_5, y1i);
    psi_i_p5_m5 = _mm_abs_epi16(xmm2);
    xmm2 = _mm_adds_epi16(rho_rpi_7_5, y1i);
    psi_i_p5_m7 = _mm_abs_epi16(xmm2);
    xmm2 = _mm_subs_epi16(rho_rmi_7_3, y1i);
    psi_i_p3_p7 = _mm_abs_epi16(xmm2);
    xmm2 = _mm_subs_epi16(rho_rmi_5_3, y1i);
    psi_i_p3_p5 = _mm_abs_epi16(xmm2);
    xmm2 = _mm_subs_epi16(rho_rmi_3_3, y1i);
    psi_i_p3_p3 = _mm_abs_epi16(xmm2);
    xmm2 = _mm_subs_epi16(rho_rmi_1_3, y1i);
    psi_i_p3_p1 = _mm_abs_epi16(xmm2);
    xmm2 = _mm_adds_epi16(rho_rpi_1_3, y1i);
    psi_i_p3_m1 = _mm_abs_epi16(xmm2);
    xmm2 = _mm_adds_epi16(rho_rpi_3_3, y1i);
    psi_i_p3_m3 = _mm_abs_epi16(xmm2);
    xmm2 = _mm_adds_epi16(rho_rpi_5_3, y1i);
    psi_i_p3_m5 = _mm_abs_epi16(xmm2);
    xmm2 = _mm_adds_epi16(rho_rpi_7_3, y1i);
    psi_i_p3_m7 = _mm_abs_epi16(xmm2);
    xmm2 = _mm_subs_epi16(rho_rmi_7_1, y1i);
    psi_i_p1_p7 = _mm_abs_epi16(xmm2);
    xmm2 = _mm_subs_epi16(rho_rmi_5_1, y1i);
    psi_i_p1_p5 = _mm_abs_epi16(xmm2);
    xmm2 = _mm_subs_epi16(rho_rmi_3_1, y1i);
    psi_i_p1_p3 = _mm_abs_epi16(xmm2);
    xmm2 = _mm_subs_epi16(rho_rmi_1_1, y1i);
    psi_i_p1_p1 = _mm_abs_epi16(xmm2);
    xmm2 = _mm_adds_epi16(rho_rpi_1_1, y1i);
    psi_i_p1_m1 = _mm_abs_epi16(xmm2);
    xmm2 = _mm_adds_epi16(rho_rpi_3_1, y1i);
    psi_i_p1_m3 = _mm_abs_epi16(xmm2);
    xmm2 = _mm_adds_epi16(rho_rpi_5_1, y1i);
    psi_i_p1_m5 = _mm_abs_epi16(xmm2);
    xmm2 = _mm_adds_epi16(rho_rpi_7_1, y1i);
    psi_i_p1_m7 = _mm_abs_epi16(xmm2);

    xmm2 = _mm_subs_epi16(rho_rpi_7_1, y1i);
    psi_i_m1_p7 = _mm_abs_epi16(xmm2);
    xmm2 = _mm_subs_epi16(rho_rpi_5_1, y1i);
    psi_i_m1_p5 = _mm_abs_epi16(xmm2);
    xmm2 = _mm_subs_epi16(rho_rpi_3_1, y1i);
    psi_i_m1_p3 = _mm_abs_epi16(xmm2);
    xmm2 = _mm_subs_epi16(rho_rpi_1_1, y1i);
    psi_i_m1_p1 = _mm_abs_epi16(xmm2);
    xmm2 = _mm_adds_epi16(rho_rmi_1_1, y1i);
    psi_i_m1_m1 = _mm_abs_epi16(xmm2);
    xmm2 = _mm_adds_epi16(rho_rmi_3_1, y1i);
    psi_i_m1_m3 = _mm_abs_epi16(xmm2);
    xmm2 = _mm_adds_epi16(rho_rmi_5_1, y1i);
    psi_i_m1_m5 = _mm_abs_epi16(xmm2);
    xmm2 = _mm_adds_epi16(rho_rmi_7_1, y1i);
    psi_i_m1_m7 = _mm_abs_epi16(xmm2);
    xmm2 = _mm_subs_epi16(rho_rpi_7_3, y1i);
    psi_i_m3_p7 = _mm_abs_epi16(xmm2);
    xmm2 = _mm_subs_epi16(rho_rpi_5_3, y1i);
    psi_i_m3_p5 = _mm_abs_epi16(xmm2);
    xmm2 = _mm_subs_epi16(rho_rpi_3_3, y1i);
    psi_i_m3_p3 = _mm_abs_epi16(xmm2);
    xmm2 = _mm_subs_epi16(rho_rpi_1_3, y1i);
    psi_i_m3_p1 = _mm_abs_epi16(xmm2);
    xmm2 = _mm_adds_epi16(rho_rmi_1_3, y1i);
    psi_i_m3_m1 = _mm_abs_epi16(xmm2);
    xmm2 = _mm_adds_epi16(rho_rmi_3_3, y1i);
    psi_i_m3_m3 = _mm_abs_epi16(xmm2);
    xmm2 = _mm_adds_epi16(rho_rmi_5_3, y1i);
    psi_i_m3_m5 = _mm_abs_epi16(xmm2);
    xmm2 = _mm_adds_epi16(rho_rmi_7_3, y1i);
    psi_i_m3_m7 = _mm_abs_epi16(xmm2);
    xmm2 = _mm_subs_epi16(rho_rpi_7_5, y1i);
    psi_i_m5_p7 = _mm_abs_epi16(xmm2);
    xmm2 = _mm_subs_epi16(rho_rpi_5_5, y1i);
    psi_i_m5_p5 = _mm_abs_epi16(xmm2);
    xmm2 = _mm_subs_epi16(rho_rpi_3_5, y1i);
    psi_i_m5_p3 = _mm_abs_epi16(xmm2);
    xmm2 = _mm_subs_epi16(rho_rpi_1_5, y1i);
    psi_i_m5_p1 = _mm_abs_epi16(xmm2);
    xmm2 = _mm_adds_epi16(rho_rmi_1_5, y1i);
    psi_i_m5_m1 = _mm_abs_epi16(xmm2);
    xmm2 = _mm_adds_epi16(rho_rmi_3_5, y1i);
    psi_i_m5_m3 = _mm_abs_epi16(xmm2);
    xmm2 = _mm_adds_epi16(rho_rmi_5_5, y1i);
    psi_i_m5_m5 = _mm_abs_epi16(xmm2);
    xmm2 = _mm_adds_epi16(rho_rmi_7_5, y1i);
    psi_i_m5_m7 = _mm_abs_epi16(xmm2);
    xmm2 = _mm_subs_epi16(rho_rpi_7_7, y1i);
    psi_i_m7_p7 = _mm_abs_epi16(xmm2);
    xmm2 = _mm_subs_epi16(rho_rpi_5_7, y1i);
    psi_i_m7_p5 = _mm_abs_epi16(xmm2);
    xmm2 = _mm_subs_epi16(rho_rpi_3_7, y1i);
    psi_i_m7_p3 = _mm_abs_epi16(xmm2);
    xmm2 = _mm_subs_epi16(rho_rpi_1_7, y1i);
    psi_i_m7_p1 = _mm_abs_epi16(xmm2);
    xmm2 = _mm_adds_epi16(rho_rmi_1_7, y1i);
    psi_i_m7_m1 = _mm_abs_epi16(xmm2);
    xmm2 = _mm_adds_epi16(rho_rmi_3_7, y1i);
    psi_i_m7_m3 = _mm_abs_epi16(xmm2);
    xmm2 = _mm_adds_epi16(rho_rmi_5_7, y1i);
    psi_i_m7_m5 = _mm_abs_epi16(xmm2);
    xmm2 = _mm_adds_epi16(rho_rmi_7_7, y1i);
    psi_i_m7_m7 = _mm_abs_epi16(xmm2);


    // Rearrange desired MF output
    xmm0 = stream0_128i_in[i];
    xmm1 = stream0_128i_in[i+1];
    xmm0 = _mm_shufflelo_epi16(xmm0,0xd8); //_MM_SHUFFLE(0,2,1,3));
    xmm0 = _mm_shufflehi_epi16(xmm0,0xd8); //_MM_SHUFFLE(0,2,1,3));
    xmm0 = _mm_shuffle_epi32(xmm0,0xd8); //_MM_SHUFFLE(0,2,1,3));
    xmm1 = _mm_shufflelo_epi16(xmm1,0xd8); //_MM_SHUFFLE(0,2,1,3));
    xmm1 = _mm_shufflehi_epi16(xmm1,0xd8); //_MM_SHUFFLE(0,2,1,3));
    xmm1 = _mm_shuffle_epi32(xmm1,0xd8); //_MM_SHUFFLE(0,2,1,3));
    //xmm0 = [Re(0,1) Re(2,3) Im(0,1) Im(2,3)]
    //xmm1 = [Re(4,5) Re(6,7) Im(4,5) Im(6,7)]
    y0r = _mm_unpacklo_epi64(xmm0,xmm1); // = [y0r(1),y0r(2),y0r(3),y0r(4)]
    y0i = _mm_unpackhi_epi64(xmm0,xmm1);

    // Rearrange desired channel magnitudes
    xmm2 = ch_mag_128i[i]; // = [|h|^2(1),|h|^2(1),|h|^2(2),|h|^2(2)]*(2/sqrt(10))
    xmm3 = ch_mag_128i[i+1]; // = [|h|^2(3),|h|^2(3),|h|^2(4),|h|^2(4)]*(2/sqrt(10))
    xmm2 = _mm_shufflelo_epi16(xmm2,0xd8); //_MM_SHUFFLE(0,2,1,3));
    xmm2 = _mm_shufflehi_epi16(xmm2,0xd8); //_MM_SHUFFLE(0,2,1,3));
    xmm2 = _mm_shuffle_epi32(xmm2,0xd8); //_MM_SHUFFLE(0,2,1,3));
    xmm3 = _mm_shufflelo_epi16(xmm3,0xd8); //_MM_SHUFFLE(0,2,1,3));
    xmm3 = _mm_shufflehi_epi16(xmm3,0xd8); //_MM_SHUFFLE(0,2,1,3));
    xmm3 = _mm_shuffle_epi32(xmm3,0xd8); //_MM_SHUFFLE(0,2,1,3));
    ch_mag_des = _mm_unpacklo_epi64(xmm2,xmm3);

    // Rearrange interfering channel magnitudes
    xmm2 = ch_mag_128i_i[i];
    xmm3 = ch_mag_128i_i[i+1];
    xmm2 = _mm_shufflelo_epi16(xmm2,0xd8); //_MM_SHUFFLE(0,2,1,3));
    xmm2 = _mm_shufflehi_epi16(xmm2,0xd8); //_MM_SHUFFLE(0,2,1,3));
    xmm2 = _mm_shuffle_epi32(xmm2,0xd8); //_MM_SHUFFLE(0,2,1,3));
    xmm3 = _mm_shufflelo_epi16(xmm3,0xd8); //_MM_SHUFFLE(0,2,1,3));
    xmm3 = _mm_shufflehi_epi16(xmm3,0xd8); //_MM_SHUFFLE(0,2,1,3));
    xmm3 = _mm_shuffle_epi32(xmm3,0xd8); //_MM_SHUFFLE(0,2,1,3));
    ch_mag_int  = _mm_unpacklo_epi64(xmm2,xmm3);

    y0r_one_over_sqrt_21   = _mm_mulhi_epi16(y0r, ONE_OVER_SQRT_42);
    y0r_three_over_sqrt_21 = _mm_mulhi_epi16(y0r, THREE_OVER_SQRT_42);
    y0r_five_over_sqrt_21  = _mm_mulhi_epi16(y0r, FIVE_OVER_SQRT_42);
    y0r_five_over_sqrt_21  = _mm_slli_epi16(y0r_five_over_sqrt_21, 1);
    y0r_seven_over_sqrt_21 = _mm_mulhi_epi16(y0r, SEVEN_OVER_SQRT_42);
    y0r_seven_over_sqrt_21 = _mm_slli_epi16(y0r_seven_over_sqrt_21, 2); // Q2.14

    y0i_one_over_sqrt_21   = _mm_mulhi_epi16(y0i, ONE_OVER_SQRT_42);
    y0i_three_over_sqrt_21 = _mm_mulhi_epi16(y0i, THREE_OVER_SQRT_42);
    y0i_five_over_sqrt_21  = _mm_mulhi_epi16(y0i, FIVE_OVER_SQRT_42);
    y0i_five_over_sqrt_21  = _mm_slli_epi16(y0i_five_over_sqrt_21, 1);
    y0i_seven_over_sqrt_21 = _mm_mulhi_epi16(y0i, SEVEN_OVER_SQRT_42);
    y0i_seven_over_sqrt_21 = _mm_slli_epi16(y0i_seven_over_sqrt_21, 2); // Q2.14

    y0_p_7_1 = _mm_adds_epi16(y0r_seven_over_sqrt_21, y0i_one_over_sqrt_21);
    y0_p_7_3 = _mm_adds_epi16(y0r_seven_over_sqrt_21, y0i_three_over_sqrt_21);
    y0_p_7_5 = _mm_adds_epi16(y0r_seven_over_sqrt_21, y0i_five_over_sqrt_21);
    y0_p_7_7 = _mm_adds_epi16(y0r_seven_over_sqrt_21, y0i_seven_over_sqrt_21);
    y0_p_5_1 = _mm_adds_epi16(y0r_five_over_sqrt_21, y0i_one_over_sqrt_21);
    y0_p_5_3 = _mm_adds_epi16(y0r_five_over_sqrt_21, y0i_three_over_sqrt_21);
    y0_p_5_5 = _mm_adds_epi16(y0r_five_over_sqrt_21, y0i_five_over_sqrt_21);
    y0_p_5_7 = _mm_adds_epi16(y0r_five_over_sqrt_21, y0i_seven_over_sqrt_21);
    y0_p_3_1 = _mm_adds_epi16(y0r_three_over_sqrt_21, y0i_one_over_sqrt_21);
    y0_p_3_3 = _mm_adds_epi16(y0r_three_over_sqrt_21, y0i_three_over_sqrt_21);
    y0_p_3_5 = _mm_adds_epi16(y0r_three_over_sqrt_21, y0i_five_over_sqrt_21);
    y0_p_3_7 = _mm_adds_epi16(y0r_three_over_sqrt_21, y0i_seven_over_sqrt_21);
    y0_p_1_1 = _mm_adds_epi16(y0r_one_over_sqrt_21, y0i_one_over_sqrt_21);
    y0_p_1_3 = _mm_adds_epi16(y0r_one_over_sqrt_21, y0i_three_over_sqrt_21);
    y0_p_1_5 = _mm_adds_epi16(y0r_one_over_sqrt_21, y0i_five_over_sqrt_21);
    y0_p_1_7 = _mm_adds_epi16(y0r_one_over_sqrt_21, y0i_seven_over_sqrt_21);

    y0_m_1_1 = _mm_subs_epi16(y0r_one_over_sqrt_21, y0i_one_over_sqrt_21);
    y0_m_1_3 = _mm_subs_epi16(y0r_one_over_sqrt_21, y0i_three_over_sqrt_21);
    y0_m_1_5 = _mm_subs_epi16(y0r_one_over_sqrt_21, y0i_five_over_sqrt_21);
    y0_m_1_7 = _mm_subs_epi16(y0r_one_over_sqrt_21, y0i_seven_over_sqrt_21);
    y0_m_3_1 = _mm_subs_epi16(y0r_three_over_sqrt_21, y0i_one_over_sqrt_21);
    y0_m_3_3 = _mm_subs_epi16(y0r_three_over_sqrt_21, y0i_three_over_sqrt_21);
    y0_m_3_5 = _mm_subs_epi16(y0r_three_over_sqrt_21, y0i_five_over_sqrt_21);
    y0_m_3_7 = _mm_subs_epi16(y0r_three_over_sqrt_21, y0i_seven_over_sqrt_21);
    y0_m_5_1 = _mm_subs_epi16(y0r_five_over_sqrt_21, y0i_one_over_sqrt_21);
    y0_m_5_3 = _mm_subs_epi16(y0r_five_over_sqrt_21, y0i_three_over_sqrt_21);
    y0_m_5_5 = _mm_subs_epi16(y0r_five_over_sqrt_21, y0i_five_over_sqrt_21);
    y0_m_5_7 = _mm_subs_epi16(y0r_five_over_sqrt_21, y0i_seven_over_sqrt_21);
    y0_m_7_1 = _mm_subs_epi16(y0r_seven_over_sqrt_21, y0i_one_over_sqrt_21);
    y0_m_7_3 = _mm_subs_epi16(y0r_seven_over_sqrt_21, y0i_three_over_sqrt_21);
    y0_m_7_5 = _mm_subs_epi16(y0r_seven_over_sqrt_21, y0i_five_over_sqrt_21);
    y0_m_7_7 = _mm_subs_epi16(y0r_seven_over_sqrt_21, y0i_seven_over_sqrt_21);

    // Detection of interference term
    ch_mag_int_with_sigma2       = _mm_srai_epi16(ch_mag_int, 1); // *2
    two_ch_mag_int_with_sigma2   = ch_mag_int; // *4
    three_ch_mag_int_with_sigma2 = _mm_adds_epi16(ch_mag_int_with_sigma2, two_ch_mag_int_with_sigma2); // *6

    interference_abs_64qam_epi16(psi_r_p7_p7, ch_mag_int_with_sigma2, two_ch_mag_int_with_sigma2, three_ch_mag_int_with_sigma2, a_r_p7_p7, ONE_OVER_SQRT_2_42, THREE_OVER_SQRT_2_42, FIVE_OVER_SQRT_2_42,
                                 SEVEN_OVER_SQRT_2_42);
    interference_abs_64qam_epi16(psi_r_p7_p5, ch_mag_int_with_sigma2, two_ch_mag_int_with_sigma2, three_ch_mag_int_with_sigma2, a_r_p7_p5, ONE_OVER_SQRT_2_42, THREE_OVER_SQRT_2_42, FIVE_OVER_SQRT_2_42,
                                 SEVEN_OVER_SQRT_2_42);
    interference_abs_64qam_epi16(psi_r_p7_p3, ch_mag_int_with_sigma2, two_ch_mag_int_with_sigma2, three_ch_mag_int_with_sigma2, a_r_p7_p3, ONE_OVER_SQRT_2_42, THREE_OVER_SQRT_2_42, FIVE_OVER_SQRT_2_42,
                                 SEVEN_OVER_SQRT_2_42);
    interference_abs_64qam_epi16(psi_r_p7_p1, ch_mag_int_with_sigma2, two_ch_mag_int_with_sigma2, three_ch_mag_int_with_sigma2, a_r_p7_p1, ONE_OVER_SQRT_2_42, THREE_OVER_SQRT_2_42, FIVE_OVER_SQRT_2_42,
                                 SEVEN_OVER_SQRT_2_42);
    interference_abs_64qam_epi16(psi_r_p7_m1, ch_mag_int_with_sigma2, two_ch_mag_int_with_sigma2, three_ch_mag_int_with_sigma2, a_r_p7_m1, ONE_OVER_SQRT_2_42, THREE_OVER_SQRT_2_42, FIVE_OVER_SQRT_2_42,
                                 SEVEN_OVER_SQRT_2_42);
    interference_abs_64qam_epi16(psi_r_p7_m3, ch_mag_int_with_sigma2, two_ch_mag_int_with_sigma2, three_ch_mag_int_with_sigma2, a_r_p7_m3, ONE_OVER_SQRT_2_42, THREE_OVER_SQRT_2_42, FIVE_OVER_SQRT_2_42,
                                 SEVEN_OVER_SQRT_2_42);
    interference_abs_64qam_epi16(psi_r_p7_m5, ch_mag_int_with_sigma2, two_ch_mag_int_with_sigma2, three_ch_mag_int_with_sigma2, a_r_p7_m5, ONE_OVER_SQRT_2_42, THREE_OVER_SQRT_2_42, FIVE_OVER_SQRT_2_42,
                                 SEVEN_OVER_SQRT_2_42);
    interference_abs_64qam_epi16(psi_r_p7_m7, ch_mag_int_with_sigma2, two_ch_mag_int_with_sigma2, three_ch_mag_int_with_sigma2, a_r_p7_m7, ONE_OVER_SQRT_2_42, THREE_OVER_SQRT_2_42, FIVE_OVER_SQRT_2_42,
                                 SEVEN_OVER_SQRT_2_42);
    interference_abs_64qam_epi16(psi_r_p5_p7, ch_mag_int_with_sigma2, two_ch_mag_int_with_sigma2, three_ch_mag_int_with_sigma2, a_r_p5_p7, ONE_OVER_SQRT_2_42, THREE_OVER_SQRT_2_42, FIVE_OVER_SQRT_2_42,
                                 SEVEN_OVER_SQRT_2_42);
    interference_abs_64qam_epi16(psi_r_p5_p5, ch_mag_int_with_sigma2, two_ch_mag_int_with_sigma2, three_ch_mag_int_with_sigma2, a_r_p5_p5, ONE_OVER_SQRT_2_42, THREE_OVER_SQRT_2_42, FIVE_OVER_SQRT_2_42,
                                 SEVEN_OVER_SQRT_2_42);
    interference_abs_64qam_epi16(psi_r_p5_p3, ch_mag_int_with_sigma2, two_ch_mag_int_with_sigma2, three_ch_mag_int_with_sigma2, a_r_p5_p3, ONE_OVER_SQRT_2_42, THREE_OVER_SQRT_2_42, FIVE_OVER_SQRT_2_42,
                                 SEVEN_OVER_SQRT_2_42);
    interference_abs_64qam_epi16(psi_r_p5_p1, ch_mag_int_with_sigma2, two_ch_mag_int_with_sigma2, three_ch_mag_int_with_sigma2, a_r_p5_p1, ONE_OVER_SQRT_2_42, THREE_OVER_SQRT_2_42, FIVE_OVER_SQRT_2_42,
                                 SEVEN_OVER_SQRT_2_42);
    interference_abs_64qam_epi16(psi_r_p5_m1, ch_mag_int_with_sigma2, two_ch_mag_int_with_sigma2, three_ch_mag_int_with_sigma2, a_r_p5_m1, ONE_OVER_SQRT_2_42, THREE_OVER_SQRT_2_42, FIVE_OVER_SQRT_2_42,
                                 SEVEN_OVER_SQRT_2_42);
    interference_abs_64qam_epi16(psi_r_p5_m3, ch_mag_int_with_sigma2, two_ch_mag_int_with_sigma2, three_ch_mag_int_with_sigma2, a_r_p5_m3, ONE_OVER_SQRT_2_42, THREE_OVER_SQRT_2_42, FIVE_OVER_SQRT_2_42,
                                 SEVEN_OVER_SQRT_2_42);
    interference_abs_64qam_epi16(psi_r_p5_m5, ch_mag_int_with_sigma2, two_ch_mag_int_with_sigma2, three_ch_mag_int_with_sigma2, a_r_p5_m5, ONE_OVER_SQRT_2_42, THREE_OVER_SQRT_2_42, FIVE_OVER_SQRT_2_42,
                                 SEVEN_OVER_SQRT_2_42);
    interference_abs_64qam_epi16(psi_r_p5_m7, ch_mag_int_with_sigma2, two_ch_mag_int_with_sigma2, three_ch_mag_int_with_sigma2, a_r_p5_m7, ONE_OVER_SQRT_2_42, THREE_OVER_SQRT_2_42, FIVE_OVER_SQRT_2_42,
                                 SEVEN_OVER_SQRT_2_42);
    interference_abs_64qam_epi16(psi_r_p3_p7, ch_mag_int_with_sigma2, two_ch_mag_int_with_sigma2, three_ch_mag_int_with_sigma2, a_r_p3_p7, ONE_OVER_SQRT_2_42, THREE_OVER_SQRT_2_42, FIVE_OVER_SQRT_2_42,
                                 SEVEN_OVER_SQRT_2_42);
    interference_abs_64qam_epi16(psi_r_p3_p5, ch_mag_int_with_sigma2, two_ch_mag_int_with_sigma2, three_ch_mag_int_with_sigma2, a_r_p3_p5, ONE_OVER_SQRT_2_42, THREE_OVER_SQRT_2_42, FIVE_OVER_SQRT_2_42,
                                 SEVEN_OVER_SQRT_2_42);
    interference_abs_64qam_epi16(psi_r_p3_p3, ch_mag_int_with_sigma2, two_ch_mag_int_with_sigma2, three_ch_mag_int_with_sigma2, a_r_p3_p3, ONE_OVER_SQRT_2_42, THREE_OVER_SQRT_2_42, FIVE_OVER_SQRT_2_42,
                                 SEVEN_OVER_SQRT_2_42);
    interference_abs_64qam_epi16(psi_r_p3_p1, ch_mag_int_with_sigma2, two_ch_mag_int_with_sigma2, three_ch_mag_int_with_sigma2, a_r_p3_p1, ONE_OVER_SQRT_2_42, THREE_OVER_SQRT_2_42, FIVE_OVER_SQRT_2_42,
                                 SEVEN_OVER_SQRT_2_42);
    interference_abs_64qam_epi16(psi_r_p3_m1, ch_mag_int_with_sigma2, two_ch_mag_int_with_sigma2, three_ch_mag_int_with_sigma2, a_r_p3_m1, ONE_OVER_SQRT_2_42, THREE_OVER_SQRT_2_42, FIVE_OVER_SQRT_2_42,
                                 SEVEN_OVER_SQRT_2_42);
    interference_abs_64qam_epi16(psi_r_p3_m3, ch_mag_int_with_sigma2, two_ch_mag_int_with_sigma2, three_ch_mag_int_with_sigma2, a_r_p3_m3, ONE_OVER_SQRT_2_42, THREE_OVER_SQRT_2_42, FIVE_OVER_SQRT_2_42,
                                 SEVEN_OVER_SQRT_2_42);
    interference_abs_64qam_epi16(psi_r_p3_m5, ch_mag_int_with_sigma2, two_ch_mag_int_with_sigma2, three_ch_mag_int_with_sigma2, a_r_p3_m5, ONE_OVER_SQRT_2_42, THREE_OVER_SQRT_2_42, FIVE_OVER_SQRT_2_42,
                                 SEVEN_OVER_SQRT_2_42);
    interference_abs_64qam_epi16(psi_r_p3_m7, ch_mag_int_with_sigma2, two_ch_mag_int_with_sigma2, three_ch_mag_int_with_sigma2, a_r_p3_m7, ONE_OVER_SQRT_2_42, THREE_OVER_SQRT_2_42, FIVE_OVER_SQRT_2_42,
                                 SEVEN_OVER_SQRT_2_42);
    interference_abs_64qam_epi16(psi_r_p1_p7, ch_mag_int_with_sigma2, two_ch_mag_int_with_sigma2, three_ch_mag_int_with_sigma2, a_r_p1_p7, ONE_OVER_SQRT_2_42, THREE_OVER_SQRT_2_42, FIVE_OVER_SQRT_2_42,
                                 SEVEN_OVER_SQRT_2_42);
    interference_abs_64qam_epi16(psi_r_p1_p5, ch_mag_int_with_sigma2, two_ch_mag_int_with_sigma2, three_ch_mag_int_with_sigma2, a_r_p1_p5, ONE_OVER_SQRT_2_42, THREE_OVER_SQRT_2_42, FIVE_OVER_SQRT_2_42,
                                 SEVEN_OVER_SQRT_2_42);
    interference_abs_64qam_epi16(psi_r_p1_p3, ch_mag_int_with_sigma2, two_ch_mag_int_with_sigma2, three_ch_mag_int_with_sigma2, a_r_p1_p3, ONE_OVER_SQRT_2_42, THREE_OVER_SQRT_2_42, FIVE_OVER_SQRT_2_42,
                                 SEVEN_OVER_SQRT_2_42);
    interference_abs_64qam_epi16(psi_r_p1_p1, ch_mag_int_with_sigma2, two_ch_mag_int_with_sigma2, three_ch_mag_int_with_sigma2, a_r_p1_p1, ONE_OVER_SQRT_2_42, THREE_OVER_SQRT_2_42, FIVE_OVER_SQRT_2_42,
                                 SEVEN_OVER_SQRT_2_42);
    interference_abs_64qam_epi16(psi_r_p1_m1, ch_mag_int_with_sigma2, two_ch_mag_int_with_sigma2, three_ch_mag_int_with_sigma2, a_r_p1_m1, ONE_OVER_SQRT_2_42, THREE_OVER_SQRT_2_42, FIVE_OVER_SQRT_2_42,
                                 SEVEN_OVER_SQRT_2_42);
    interference_abs_64qam_epi16(psi_r_p1_m3, ch_mag_int_with_sigma2, two_ch_mag_int_with_sigma2, three_ch_mag_int_with_sigma2, a_r_p1_m3, ONE_OVER_SQRT_2_42, THREE_OVER_SQRT_2_42, FIVE_OVER_SQRT_2_42,
                                 SEVEN_OVER_SQRT_2_42);
    interference_abs_64qam_epi16(psi_r_p1_m5, ch_mag_int_with_sigma2, two_ch_mag_int_with_sigma2, three_ch_mag_int_with_sigma2, a_r_p1_m5, ONE_OVER_SQRT_2_42, THREE_OVER_SQRT_2_42, FIVE_OVER_SQRT_2_42,
                                 SEVEN_OVER_SQRT_2_42);
    interference_abs_64qam_epi16(psi_r_p1_m7, ch_mag_int_with_sigma2, two_ch_mag_int_with_sigma2, three_ch_mag_int_with_sigma2, a_r_p1_m7, ONE_OVER_SQRT_2_42, THREE_OVER_SQRT_2_42, FIVE_OVER_SQRT_2_42,
                                 SEVEN_OVER_SQRT_2_42);
    interference_abs_64qam_epi16(psi_r_m1_p7, ch_mag_int_with_sigma2, two_ch_mag_int_with_sigma2, three_ch_mag_int_with_sigma2, a_r_m1_p7, ONE_OVER_SQRT_2_42, THREE_OVER_SQRT_2_42, FIVE_OVER_SQRT_2_42,
                                 SEVEN_OVER_SQRT_2_42);
    interference_abs_64qam_epi16(psi_r_m1_p5, ch_mag_int_with_sigma2, two_ch_mag_int_with_sigma2, three_ch_mag_int_with_sigma2, a_r_m1_p5, ONE_OVER_SQRT_2_42, THREE_OVER_SQRT_2_42, FIVE_OVER_SQRT_2_42,
                                 SEVEN_OVER_SQRT_2_42);
    interference_abs_64qam_epi16(psi_r_m1_p3, ch_mag_int_with_sigma2, two_ch_mag_int_with_sigma2, three_ch_mag_int_with_sigma2, a_r_m1_p3, ONE_OVER_SQRT_2_42, THREE_OVER_SQRT_2_42, FIVE_OVER_SQRT_2_42,
                                 SEVEN_OVER_SQRT_2_42);
    interference_abs_64qam_epi16(psi_r_m1_p1, ch_mag_int_with_sigma2, two_ch_mag_int_with_sigma2, three_ch_mag_int_with_sigma2, a_r_m1_p1, ONE_OVER_SQRT_2_42, THREE_OVER_SQRT_2_42, FIVE_OVER_SQRT_2_42,
                                 SEVEN_OVER_SQRT_2_42);
    interference_abs_64qam_epi16(psi_r_m1_m1, ch_mag_int_with_sigma2, two_ch_mag_int_with_sigma2, three_ch_mag_int_with_sigma2, a_r_m1_m1, ONE_OVER_SQRT_2_42, THREE_OVER_SQRT_2_42, FIVE_OVER_SQRT_2_42,
                                 SEVEN_OVER_SQRT_2_42);
    interference_abs_64qam_epi16(psi_r_m1_m3, ch_mag_int_with_sigma2, two_ch_mag_int_with_sigma2, three_ch_mag_int_with_sigma2, a_r_m1_m3, ONE_OVER_SQRT_2_42, THREE_OVER_SQRT_2_42, FIVE_OVER_SQRT_2_42,
                                 SEVEN_OVER_SQRT_2_42);
    interference_abs_64qam_epi16(psi_r_m1_m5, ch_mag_int_with_sigma2, two_ch_mag_int_with_sigma2, three_ch_mag_int_with_sigma2, a_r_m1_m5, ONE_OVER_SQRT_2_42, THREE_OVER_SQRT_2_42, FIVE_OVER_SQRT_2_42,
                                 SEVEN_OVER_SQRT_2_42);
    interference_abs_64qam_epi16(psi_r_m1_m7, ch_mag_int_with_sigma2, two_ch_mag_int_with_sigma2, three_ch_mag_int_with_sigma2, a_r_m1_m7, ONE_OVER_SQRT_2_42, THREE_OVER_SQRT_2_42, FIVE_OVER_SQRT_2_42,
                                 SEVEN_OVER_SQRT_2_42);
    interference_abs_64qam_epi16(psi_r_m3_p7, ch_mag_int_with_sigma2, two_ch_mag_int_with_sigma2, three_ch_mag_int_with_sigma2, a_r_m3_p7, ONE_OVER_SQRT_2_42, THREE_OVER_SQRT_2_42, FIVE_OVER_SQRT_2_42,
                                 SEVEN_OVER_SQRT_2_42);
    interference_abs_64qam_epi16(psi_r_m3_p5, ch_mag_int_with_sigma2, two_ch_mag_int_with_sigma2, three_ch_mag_int_with_sigma2, a_r_m3_p5, ONE_OVER_SQRT_2_42, THREE_OVER_SQRT_2_42, FIVE_OVER_SQRT_2_42,
                                 SEVEN_OVER_SQRT_2_42);
    interference_abs_64qam_epi16(psi_r_m3_p3, ch_mag_int_with_sigma2, two_ch_mag_int_with_sigma2, three_ch_mag_int_with_sigma2, a_r_m3_p3, ONE_OVER_SQRT_2_42, THREE_OVER_SQRT_2_42, FIVE_OVER_SQRT_2_42,
                                 SEVEN_OVER_SQRT_2_42);
    interference_abs_64qam_epi16(psi_r_m3_p1, ch_mag_int_with_sigma2, two_ch_mag_int_with_sigma2, three_ch_mag_int_with_sigma2, a_r_m3_p1, ONE_OVER_SQRT_2_42, THREE_OVER_SQRT_2_42, FIVE_OVER_SQRT_2_42,
                                 SEVEN_OVER_SQRT_2_42);
    interference_abs_64qam_epi16(psi_r_m3_m1, ch_mag_int_with_sigma2, two_ch_mag_int_with_sigma2, three_ch_mag_int_with_sigma2, a_r_m3_m1, ONE_OVER_SQRT_2_42, THREE_OVER_SQRT_2_42, FIVE_OVER_SQRT_2_42,
                                 SEVEN_OVER_SQRT_2_42);
    interference_abs_64qam_epi16(psi_r_m3_m3, ch_mag_int_with_sigma2, two_ch_mag_int_with_sigma2, three_ch_mag_int_with_sigma2, a_r_m3_m3, ONE_OVER_SQRT_2_42, THREE_OVER_SQRT_2_42, FIVE_OVER_SQRT_2_42,
                                 SEVEN_OVER_SQRT_2_42);
    interference_abs_64qam_epi16(psi_r_m3_m5, ch_mag_int_with_sigma2, two_ch_mag_int_with_sigma2, three_ch_mag_int_with_sigma2, a_r_m3_m5, ONE_OVER_SQRT_2_42, THREE_OVER_SQRT_2_42, FIVE_OVER_SQRT_2_42,
                                 SEVEN_OVER_SQRT_2_42);
    interference_abs_64qam_epi16(psi_r_m3_m7, ch_mag_int_with_sigma2, two_ch_mag_int_with_sigma2, three_ch_mag_int_with_sigma2, a_r_m3_m7, ONE_OVER_SQRT_2_42, THREE_OVER_SQRT_2_42, FIVE_OVER_SQRT_2_42,
                                 SEVEN_OVER_SQRT_2_42);
    interference_abs_64qam_epi16(psi_r_m5_p7, ch_mag_int_with_sigma2, two_ch_mag_int_with_sigma2, three_ch_mag_int_with_sigma2, a_r_m5_p7, ONE_OVER_SQRT_2_42, THREE_OVER_SQRT_2_42, FIVE_OVER_SQRT_2_42,
                                 SEVEN_OVER_SQRT_2_42);
    interference_abs_64qam_epi16(psi_r_m5_p5, ch_mag_int_with_sigma2, two_ch_mag_int_with_sigma2, three_ch_mag_int_with_sigma2, a_r_m5_p5, ONE_OVER_SQRT_2_42, THREE_OVER_SQRT_2_42, FIVE_OVER_SQRT_2_42,
                                 SEVEN_OVER_SQRT_2_42);
    interference_abs_64qam_epi16(psi_r_m5_p3, ch_mag_int_with_sigma2, two_ch_mag_int_with_sigma2, three_ch_mag_int_with_sigma2, a_r_m5_p3, ONE_OVER_SQRT_2_42, THREE_OVER_SQRT_2_42, FIVE_OVER_SQRT_2_42,
                                 SEVEN_OVER_SQRT_2_42);
    interference_abs_64qam_epi16(psi_r_m5_p1, ch_mag_int_with_sigma2, two_ch_mag_int_with_sigma2, three_ch_mag_int_with_sigma2, a_r_m5_p1, ONE_OVER_SQRT_2_42, THREE_OVER_SQRT_2_42, FIVE_OVER_SQRT_2_42,
                                 SEVEN_OVER_SQRT_2_42);
    interference_abs_64qam_epi16(psi_r_m5_m1, ch_mag_int_with_sigma2, two_ch_mag_int_with_sigma2, three_ch_mag_int_with_sigma2, a_r_m5_m1, ONE_OVER_SQRT_2_42, THREE_OVER_SQRT_2_42, FIVE_OVER_SQRT_2_42,
                                 SEVEN_OVER_SQRT_2_42);
    interference_abs_64qam_epi16(psi_r_m5_m3, ch_mag_int_with_sigma2, two_ch_mag_int_with_sigma2, three_ch_mag_int_with_sigma2, a_r_m5_m3, ONE_OVER_SQRT_2_42, THREE_OVER_SQRT_2_42, FIVE_OVER_SQRT_2_42,
                                 SEVEN_OVER_SQRT_2_42);
    interference_abs_64qam_epi16(psi_r_m5_m5, ch_mag_int_with_sigma2, two_ch_mag_int_with_sigma2, three_ch_mag_int_with_sigma2, a_r_m5_m5, ONE_OVER_SQRT_2_42, THREE_OVER_SQRT_2_42, FIVE_OVER_SQRT_2_42,
                                 SEVEN_OVER_SQRT_2_42);
    interference_abs_64qam_epi16(psi_r_m5_m7, ch_mag_int_with_sigma2, two_ch_mag_int_with_sigma2, three_ch_mag_int_with_sigma2, a_r_m5_m7, ONE_OVER_SQRT_2_42, THREE_OVER_SQRT_2_42, FIVE_OVER_SQRT_2_42,
                                 SEVEN_OVER_SQRT_2_42);
    interference_abs_64qam_epi16(psi_r_m7_p7, ch_mag_int_with_sigma2, two_ch_mag_int_with_sigma2, three_ch_mag_int_with_sigma2, a_r_m7_p7, ONE_OVER_SQRT_2_42, THREE_OVER_SQRT_2_42, FIVE_OVER_SQRT_2_42,
                                 SEVEN_OVER_SQRT_2_42);
    interference_abs_64qam_epi16(psi_r_m7_p5, ch_mag_int_with_sigma2, two_ch_mag_int_with_sigma2, three_ch_mag_int_with_sigma2, a_r_m7_p5, ONE_OVER_SQRT_2_42, THREE_OVER_SQRT_2_42, FIVE_OVER_SQRT_2_42,
                                 SEVEN_OVER_SQRT_2_42);
    interference_abs_64qam_epi16(psi_r_m7_p3, ch_mag_int_with_sigma2, two_ch_mag_int_with_sigma2, three_ch_mag_int_with_sigma2, a_r_m7_p3, ONE_OVER_SQRT_2_42, THREE_OVER_SQRT_2_42, FIVE_OVER_SQRT_2_42,
                                 SEVEN_OVER_SQRT_2_42);
    interference_abs_64qam_epi16(psi_r_m7_p1, ch_mag_int_with_sigma2, two_ch_mag_int_with_sigma2, three_ch_mag_int_with_sigma2, a_r_m7_p1, ONE_OVER_SQRT_2_42, THREE_OVER_SQRT_2_42, FIVE_OVER_SQRT_2_42,
                                 SEVEN_OVER_SQRT_2_42);
    interference_abs_64qam_epi16(psi_r_m7_m1, ch_mag_int_with_sigma2, two_ch_mag_int_with_sigma2, three_ch_mag_int_with_sigma2, a_r_m7_m1, ONE_OVER_SQRT_2_42, THREE_OVER_SQRT_2_42, FIVE_OVER_SQRT_2_42,
                                 SEVEN_OVER_SQRT_2_42);
    interference_abs_64qam_epi16(psi_r_m7_m3, ch_mag_int_with_sigma2, two_ch_mag_int_with_sigma2, three_ch_mag_int_with_sigma2, a_r_m7_m3, ONE_OVER_SQRT_2_42, THREE_OVER_SQRT_2_42, FIVE_OVER_SQRT_2_42,
                                 SEVEN_OVER_SQRT_2_42);
    interference_abs_64qam_epi16(psi_r_m7_m5, ch_mag_int_with_sigma2, two_ch_mag_int_with_sigma2, three_ch_mag_int_with_sigma2, a_r_m7_m5, ONE_OVER_SQRT_2_42, THREE_OVER_SQRT_2_42, FIVE_OVER_SQRT_2_42,
                                 SEVEN_OVER_SQRT_2_42);
    interference_abs_64qam_epi16(psi_r_m7_m7, ch_mag_int_with_sigma2, two_ch_mag_int_with_sigma2, three_ch_mag_int_with_sigma2, a_r_m7_m7, ONE_OVER_SQRT_2_42, THREE_OVER_SQRT_2_42, FIVE_OVER_SQRT_2_42,
                                 SEVEN_OVER_SQRT_2_42);

    interference_abs_64qam_epi16(psi_i_p7_p7, ch_mag_int_with_sigma2, two_ch_mag_int_with_sigma2, three_ch_mag_int_with_sigma2, a_i_p7_p7, ONE_OVER_SQRT_2_42, THREE_OVER_SQRT_2_42, FIVE_OVER_SQRT_2_42,
                                 SEVEN_OVER_SQRT_2_42);
    interference_abs_64qam_epi16(psi_i_p7_p5, ch_mag_int_with_sigma2, two_ch_mag_int_with_sigma2, three_ch_mag_int_with_sigma2, a_i_p7_p5, ONE_OVER_SQRT_2_42, THREE_OVER_SQRT_2_42, FIVE_OVER_SQRT_2_42,
                                 SEVEN_OVER_SQRT_2_42);
    interference_abs_64qam_epi16(psi_i_p7_p3, ch_mag_int_with_sigma2, two_ch_mag_int_with_sigma2, three_ch_mag_int_with_sigma2, a_i_p7_p3, ONE_OVER_SQRT_2_42, THREE_OVER_SQRT_2_42, FIVE_OVER_SQRT_2_42,
                                 SEVEN_OVER_SQRT_2_42);
    interference_abs_64qam_epi16(psi_i_p7_p1, ch_mag_int_with_sigma2, two_ch_mag_int_with_sigma2, three_ch_mag_int_with_sigma2, a_i_p7_p1, ONE_OVER_SQRT_2_42, THREE_OVER_SQRT_2_42, FIVE_OVER_SQRT_2_42,
                                 SEVEN_OVER_SQRT_2_42);
    interference_abs_64qam_epi16(psi_i_p7_m1, ch_mag_int_with_sigma2, two_ch_mag_int_with_sigma2, three_ch_mag_int_with_sigma2, a_i_p7_m1, ONE_OVER_SQRT_2_42, THREE_OVER_SQRT_2_42, FIVE_OVER_SQRT_2_42,
                                 SEVEN_OVER_SQRT_2_42);
    interference_abs_64qam_epi16(psi_i_p7_m3, ch_mag_int_with_sigma2, two_ch_mag_int_with_sigma2, three_ch_mag_int_with_sigma2, a_i_p7_m3, ONE_OVER_SQRT_2_42, THREE_OVER_SQRT_2_42, FIVE_OVER_SQRT_2_42,
                                 SEVEN_OVER_SQRT_2_42);
    interference_abs_64qam_epi16(psi_i_p7_m5, ch_mag_int_with_sigma2, two_ch_mag_int_with_sigma2, three_ch_mag_int_with_sigma2, a_i_p7_m5, ONE_OVER_SQRT_2_42, THREE_OVER_SQRT_2_42, FIVE_OVER_SQRT_2_42,
                                 SEVEN_OVER_SQRT_2_42);
    interference_abs_64qam_epi16(psi_i_p7_m7, ch_mag_int_with_sigma2, two_ch_mag_int_with_sigma2, three_ch_mag_int_with_sigma2, a_i_p7_m7, ONE_OVER_SQRT_2_42, THREE_OVER_SQRT_2_42, FIVE_OVER_SQRT_2_42,
                                 SEVEN_OVER_SQRT_2_42);
    interference_abs_64qam_epi16(psi_i_p5_p7, ch_mag_int_with_sigma2, two_ch_mag_int_with_sigma2, three_ch_mag_int_with_sigma2, a_i_p5_p7, ONE_OVER_SQRT_2_42, THREE_OVER_SQRT_2_42, FIVE_OVER_SQRT_2_42,
                                 SEVEN_OVER_SQRT_2_42);
    interference_abs_64qam_epi16(psi_i_p5_p5, ch_mag_int_with_sigma2, two_ch_mag_int_with_sigma2, three_ch_mag_int_with_sigma2, a_i_p5_p5, ONE_OVER_SQRT_2_42, THREE_OVER_SQRT_2_42, FIVE_OVER_SQRT_2_42,
                                 SEVEN_OVER_SQRT_2_42);
    interference_abs_64qam_epi16(psi_i_p5_p3, ch_mag_int_with_sigma2, two_ch_mag_int_with_sigma2, three_ch_mag_int_with_sigma2, a_i_p5_p3, ONE_OVER_SQRT_2_42, THREE_OVER_SQRT_2_42, FIVE_OVER_SQRT_2_42,
                                 SEVEN_OVER_SQRT_2_42);
    interference_abs_64qam_epi16(psi_i_p5_p1, ch_mag_int_with_sigma2, two_ch_mag_int_with_sigma2, three_ch_mag_int_with_sigma2, a_i_p5_p1, ONE_OVER_SQRT_2_42, THREE_OVER_SQRT_2_42, FIVE_OVER_SQRT_2_42,
                                 SEVEN_OVER_SQRT_2_42);
    interference_abs_64qam_epi16(psi_i_p5_m1, ch_mag_int_with_sigma2, two_ch_mag_int_with_sigma2, three_ch_mag_int_with_sigma2, a_i_p5_m1, ONE_OVER_SQRT_2_42, THREE_OVER_SQRT_2_42, FIVE_OVER_SQRT_2_42,
                                 SEVEN_OVER_SQRT_2_42);
    interference_abs_64qam_epi16(psi_i_p5_m3, ch_mag_int_with_sigma2, two_ch_mag_int_with_sigma2, three_ch_mag_int_with_sigma2, a_i_p5_m3, ONE_OVER_SQRT_2_42, THREE_OVER_SQRT_2_42, FIVE_OVER_SQRT_2_42,
                                 SEVEN_OVER_SQRT_2_42);
    interference_abs_64qam_epi16(psi_i_p5_m5, ch_mag_int_with_sigma2, two_ch_mag_int_with_sigma2, three_ch_mag_int_with_sigma2, a_i_p5_m5, ONE_OVER_SQRT_2_42, THREE_OVER_SQRT_2_42, FIVE_OVER_SQRT_2_42,
                                 SEVEN_OVER_SQRT_2_42);
    interference_abs_64qam_epi16(psi_i_p5_m7, ch_mag_int_with_sigma2, two_ch_mag_int_with_sigma2, three_ch_mag_int_with_sigma2, a_i_p5_m7, ONE_OVER_SQRT_2_42, THREE_OVER_SQRT_2_42, FIVE_OVER_SQRT_2_42,
                                 SEVEN_OVER_SQRT_2_42);
    interference_abs_64qam_epi16(psi_i_p3_p7, ch_mag_int_with_sigma2, two_ch_mag_int_with_sigma2, three_ch_mag_int_with_sigma2, a_i_p3_p7, ONE_OVER_SQRT_2_42, THREE_OVER_SQRT_2_42, FIVE_OVER_SQRT_2_42,
                                 SEVEN_OVER_SQRT_2_42);
    interference_abs_64qam_epi16(psi_i_p3_p5, ch_mag_int_with_sigma2, two_ch_mag_int_with_sigma2, three_ch_mag_int_with_sigma2, a_i_p3_p5, ONE_OVER_SQRT_2_42, THREE_OVER_SQRT_2_42, FIVE_OVER_SQRT_2_42,
                                 SEVEN_OVER_SQRT_2_42);
    interference_abs_64qam_epi16(psi_i_p3_p3, ch_mag_int_with_sigma2, two_ch_mag_int_with_sigma2, three_ch_mag_int_with_sigma2, a_i_p3_p3, ONE_OVER_SQRT_2_42, THREE_OVER_SQRT_2_42, FIVE_OVER_SQRT_2_42,
                                 SEVEN_OVER_SQRT_2_42);
    interference_abs_64qam_epi16(psi_i_p3_p1, ch_mag_int_with_sigma2, two_ch_mag_int_with_sigma2, three_ch_mag_int_with_sigma2, a_i_p3_p1, ONE_OVER_SQRT_2_42, THREE_OVER_SQRT_2_42, FIVE_OVER_SQRT_2_42,
                                 SEVEN_OVER_SQRT_2_42);
    interference_abs_64qam_epi16(psi_i_p3_m1, ch_mag_int_with_sigma2, two_ch_mag_int_with_sigma2, three_ch_mag_int_with_sigma2, a_i_p3_m1, ONE_OVER_SQRT_2_42, THREE_OVER_SQRT_2_42, FIVE_OVER_SQRT_2_42,
                                 SEVEN_OVER_SQRT_2_42);
    interference_abs_64qam_epi16(psi_i_p3_m3, ch_mag_int_with_sigma2, two_ch_mag_int_with_sigma2, three_ch_mag_int_with_sigma2, a_i_p3_m3, ONE_OVER_SQRT_2_42, THREE_OVER_SQRT_2_42, FIVE_OVER_SQRT_2_42,
                                 SEVEN_OVER_SQRT_2_42);
    interference_abs_64qam_epi16(psi_i_p3_m5, ch_mag_int_with_sigma2, two_ch_mag_int_with_sigma2, three_ch_mag_int_with_sigma2, a_i_p3_m5, ONE_OVER_SQRT_2_42, THREE_OVER_SQRT_2_42, FIVE_OVER_SQRT_2_42,
                                 SEVEN_OVER_SQRT_2_42);
    interference_abs_64qam_epi16(psi_i_p3_m7, ch_mag_int_with_sigma2, two_ch_mag_int_with_sigma2, three_ch_mag_int_with_sigma2, a_i_p3_m7, ONE_OVER_SQRT_2_42, THREE_OVER_SQRT_2_42, FIVE_OVER_SQRT_2_42,
                                 SEVEN_OVER_SQRT_2_42);
    interference_abs_64qam_epi16(psi_i_p1_p7, ch_mag_int_with_sigma2, two_ch_mag_int_with_sigma2, three_ch_mag_int_with_sigma2, a_i_p1_p7, ONE_OVER_SQRT_2_42, THREE_OVER_SQRT_2_42, FIVE_OVER_SQRT_2_42,
                                 SEVEN_OVER_SQRT_2_42);
    interference_abs_64qam_epi16(psi_i_p1_p5, ch_mag_int_with_sigma2, two_ch_mag_int_with_sigma2, three_ch_mag_int_with_sigma2, a_i_p1_p5, ONE_OVER_SQRT_2_42, THREE_OVER_SQRT_2_42, FIVE_OVER_SQRT_2_42,
                                 SEVEN_OVER_SQRT_2_42);
    interference_abs_64qam_epi16(psi_i_p1_p3, ch_mag_int_with_sigma2, two_ch_mag_int_with_sigma2, three_ch_mag_int_with_sigma2, a_i_p1_p3, ONE_OVER_SQRT_2_42, THREE_OVER_SQRT_2_42, FIVE_OVER_SQRT_2_42,
                                 SEVEN_OVER_SQRT_2_42);
    interference_abs_64qam_epi16(psi_i_p1_p1, ch_mag_int_with_sigma2, two_ch_mag_int_with_sigma2, three_ch_mag_int_with_sigma2, a_i_p1_p1, ONE_OVER_SQRT_2_42, THREE_OVER_SQRT_2_42, FIVE_OVER_SQRT_2_42,
                                 SEVEN_OVER_SQRT_2_42);
    interference_abs_64qam_epi16(psi_i_p1_m1, ch_mag_int_with_sigma2, two_ch_mag_int_with_sigma2, three_ch_mag_int_with_sigma2, a_i_p1_m1, ONE_OVER_SQRT_2_42, THREE_OVER_SQRT_2_42, FIVE_OVER_SQRT_2_42,
                                 SEVEN_OVER_SQRT_2_42);
    interference_abs_64qam_epi16(psi_i_p1_m3, ch_mag_int_with_sigma2, two_ch_mag_int_with_sigma2, three_ch_mag_int_with_sigma2, a_i_p1_m3, ONE_OVER_SQRT_2_42, THREE_OVER_SQRT_2_42, FIVE_OVER_SQRT_2_42,
                                 SEVEN_OVER_SQRT_2_42);
    interference_abs_64qam_epi16(psi_i_p1_m5, ch_mag_int_with_sigma2, two_ch_mag_int_with_sigma2, three_ch_mag_int_with_sigma2, a_i_p1_m5, ONE_OVER_SQRT_2_42, THREE_OVER_SQRT_2_42, FIVE_OVER_SQRT_2_42,
                                 SEVEN_OVER_SQRT_2_42);
    interference_abs_64qam_epi16(psi_i_p1_m7, ch_mag_int_with_sigma2, two_ch_mag_int_with_sigma2, three_ch_mag_int_with_sigma2, a_i_p1_m7, ONE_OVER_SQRT_2_42, THREE_OVER_SQRT_2_42, FIVE_OVER_SQRT_2_42,
                                 SEVEN_OVER_SQRT_2_42);
    interference_abs_64qam_epi16(psi_i_m1_p7, ch_mag_int_with_sigma2, two_ch_mag_int_with_sigma2, three_ch_mag_int_with_sigma2, a_i_m1_p7, ONE_OVER_SQRT_2_42, THREE_OVER_SQRT_2_42, FIVE_OVER_SQRT_2_42,
                                 SEVEN_OVER_SQRT_2_42);
    interference_abs_64qam_epi16(psi_i_m1_p5, ch_mag_int_with_sigma2, two_ch_mag_int_with_sigma2, three_ch_mag_int_with_sigma2, a_i_m1_p5, ONE_OVER_SQRT_2_42, THREE_OVER_SQRT_2_42, FIVE_OVER_SQRT_2_42,
                                 SEVEN_OVER_SQRT_2_42);
    interference_abs_64qam_epi16(psi_i_m1_p3, ch_mag_int_with_sigma2, two_ch_mag_int_with_sigma2, three_ch_mag_int_with_sigma2, a_i_m1_p3, ONE_OVER_SQRT_2_42, THREE_OVER_SQRT_2_42, FIVE_OVER_SQRT_2_42,
                                 SEVEN_OVER_SQRT_2_42);
    interference_abs_64qam_epi16(psi_i_m1_p1, ch_mag_int_with_sigma2, two_ch_mag_int_with_sigma2, three_ch_mag_int_with_sigma2, a_i_m1_p1, ONE_OVER_SQRT_2_42, THREE_OVER_SQRT_2_42, FIVE_OVER_SQRT_2_42,
                                 SEVEN_OVER_SQRT_2_42);
    interference_abs_64qam_epi16(psi_i_m1_m1, ch_mag_int_with_sigma2, two_ch_mag_int_with_sigma2, three_ch_mag_int_with_sigma2, a_i_m1_m1, ONE_OVER_SQRT_2_42, THREE_OVER_SQRT_2_42, FIVE_OVER_SQRT_2_42,
                                 SEVEN_OVER_SQRT_2_42);
    interference_abs_64qam_epi16(psi_i_m1_m3, ch_mag_int_with_sigma2, two_ch_mag_int_with_sigma2, three_ch_mag_int_with_sigma2, a_i_m1_m3, ONE_OVER_SQRT_2_42, THREE_OVER_SQRT_2_42, FIVE_OVER_SQRT_2_42,
                                 SEVEN_OVER_SQRT_2_42);
    interference_abs_64qam_epi16(psi_i_m1_m5, ch_mag_int_with_sigma2, two_ch_mag_int_with_sigma2, three_ch_mag_int_with_sigma2, a_i_m1_m5, ONE_OVER_SQRT_2_42, THREE_OVER_SQRT_2_42, FIVE_OVER_SQRT_2_42,
                                 SEVEN_OVER_SQRT_2_42);
    interference_abs_64qam_epi16(psi_i_m1_m7, ch_mag_int_with_sigma2, two_ch_mag_int_with_sigma2, three_ch_mag_int_with_sigma2, a_i_m1_m7, ONE_OVER_SQRT_2_42, THREE_OVER_SQRT_2_42, FIVE_OVER_SQRT_2_42,
                                 SEVEN_OVER_SQRT_2_42);
    interference_abs_64qam_epi16(psi_i_m3_p7, ch_mag_int_with_sigma2, two_ch_mag_int_with_sigma2, three_ch_mag_int_with_sigma2, a_i_m3_p7, ONE_OVER_SQRT_2_42, THREE_OVER_SQRT_2_42, FIVE_OVER_SQRT_2_42,
                                 SEVEN_OVER_SQRT_2_42);
    interference_abs_64qam_epi16(psi_i_m3_p5, ch_mag_int_with_sigma2, two_ch_mag_int_with_sigma2, three_ch_mag_int_with_sigma2, a_i_m3_p5, ONE_OVER_SQRT_2_42, THREE_OVER_SQRT_2_42, FIVE_OVER_SQRT_2_42,
                                 SEVEN_OVER_SQRT_2_42);
    interference_abs_64qam_epi16(psi_i_m3_p3, ch_mag_int_with_sigma2, two_ch_mag_int_with_sigma2, three_ch_mag_int_with_sigma2, a_i_m3_p3, ONE_OVER_SQRT_2_42, THREE_OVER_SQRT_2_42, FIVE_OVER_SQRT_2_42,
                                 SEVEN_OVER_SQRT_2_42);
    interference_abs_64qam_epi16(psi_i_m3_p1, ch_mag_int_with_sigma2, two_ch_mag_int_with_sigma2, three_ch_mag_int_with_sigma2, a_i_m3_p1, ONE_OVER_SQRT_2_42, THREE_OVER_SQRT_2_42, FIVE_OVER_SQRT_2_42,
                                 SEVEN_OVER_SQRT_2_42);
    interference_abs_64qam_epi16(psi_i_m3_m1, ch_mag_int_with_sigma2, two_ch_mag_int_with_sigma2, three_ch_mag_int_with_sigma2, a_i_m3_m1, ONE_OVER_SQRT_2_42, THREE_OVER_SQRT_2_42, FIVE_OVER_SQRT_2_42,
                                 SEVEN_OVER_SQRT_2_42);
    interference_abs_64qam_epi16(psi_i_m3_m3, ch_mag_int_with_sigma2, two_ch_mag_int_with_sigma2, three_ch_mag_int_with_sigma2, a_i_m3_m3, ONE_OVER_SQRT_2_42, THREE_OVER_SQRT_2_42, FIVE_OVER_SQRT_2_42,
                                 SEVEN_OVER_SQRT_2_42);
    interference_abs_64qam_epi16(psi_i_m3_m5, ch_mag_int_with_sigma2, two_ch_mag_int_with_sigma2, three_ch_mag_int_with_sigma2, a_i_m3_m5, ONE_OVER_SQRT_2_42, THREE_OVER_SQRT_2_42, FIVE_OVER_SQRT_2_42,
                                 SEVEN_OVER_SQRT_2_42);
    interference_abs_64qam_epi16(psi_i_m3_m7, ch_mag_int_with_sigma2, two_ch_mag_int_with_sigma2, three_ch_mag_int_with_sigma2, a_i_m3_m7, ONE_OVER_SQRT_2_42, THREE_OVER_SQRT_2_42, FIVE_OVER_SQRT_2_42,
                                 SEVEN_OVER_SQRT_2_42);
    interference_abs_64qam_epi16(psi_i_m5_p7, ch_mag_int_with_sigma2, two_ch_mag_int_with_sigma2, three_ch_mag_int_with_sigma2, a_i_m5_p7, ONE_OVER_SQRT_2_42, THREE_OVER_SQRT_2_42, FIVE_OVER_SQRT_2_42,
                                 SEVEN_OVER_SQRT_2_42);
    interference_abs_64qam_epi16(psi_i_m5_p5, ch_mag_int_with_sigma2, two_ch_mag_int_with_sigma2, three_ch_mag_int_with_sigma2, a_i_m5_p5, ONE_OVER_SQRT_2_42, THREE_OVER_SQRT_2_42, FIVE_OVER_SQRT_2_42,
                                 SEVEN_OVER_SQRT_2_42);
    interference_abs_64qam_epi16(psi_i_m5_p3, ch_mag_int_with_sigma2, two_ch_mag_int_with_sigma2, three_ch_mag_int_with_sigma2, a_i_m5_p3, ONE_OVER_SQRT_2_42, THREE_OVER_SQRT_2_42, FIVE_OVER_SQRT_2_42,
                                 SEVEN_OVER_SQRT_2_42);
    interference_abs_64qam_epi16(psi_i_m5_p1, ch_mag_int_with_sigma2, two_ch_mag_int_with_sigma2, three_ch_mag_int_with_sigma2, a_i_m5_p1, ONE_OVER_SQRT_2_42, THREE_OVER_SQRT_2_42, FIVE_OVER_SQRT_2_42,
                                 SEVEN_OVER_SQRT_2_42);
    interference_abs_64qam_epi16(psi_i_m5_m1, ch_mag_int_with_sigma2, two_ch_mag_int_with_sigma2, three_ch_mag_int_with_sigma2, a_i_m5_m1, ONE_OVER_SQRT_2_42, THREE_OVER_SQRT_2_42, FIVE_OVER_SQRT_2_42,
                                 SEVEN_OVER_SQRT_2_42);
    interference_abs_64qam_epi16(psi_i_m5_m3, ch_mag_int_with_sigma2, two_ch_mag_int_with_sigma2, three_ch_mag_int_with_sigma2, a_i_m5_m3, ONE_OVER_SQRT_2_42, THREE_OVER_SQRT_2_42, FIVE_OVER_SQRT_2_42,
                                 SEVEN_OVER_SQRT_2_42);
    interference_abs_64qam_epi16(psi_i_m5_m5, ch_mag_int_with_sigma2, two_ch_mag_int_with_sigma2, three_ch_mag_int_with_sigma2, a_i_m5_m5, ONE_OVER_SQRT_2_42, THREE_OVER_SQRT_2_42, FIVE_OVER_SQRT_2_42,
                                 SEVEN_OVER_SQRT_2_42);
    interference_abs_64qam_epi16(psi_i_m5_m7, ch_mag_int_with_sigma2, two_ch_mag_int_with_sigma2, three_ch_mag_int_with_sigma2, a_i_m5_m7, ONE_OVER_SQRT_2_42, THREE_OVER_SQRT_2_42, FIVE_OVER_SQRT_2_42,
                                 SEVEN_OVER_SQRT_2_42);
    interference_abs_64qam_epi16(psi_i_m7_p7, ch_mag_int_with_sigma2, two_ch_mag_int_with_sigma2, three_ch_mag_int_with_sigma2, a_i_m7_p7, ONE_OVER_SQRT_2_42, THREE_OVER_SQRT_2_42, FIVE_OVER_SQRT_2_42,
                                 SEVEN_OVER_SQRT_2_42);
    interference_abs_64qam_epi16(psi_i_m7_p5, ch_mag_int_with_sigma2, two_ch_mag_int_with_sigma2, three_ch_mag_int_with_sigma2, a_i_m7_p5, ONE_OVER_SQRT_2_42, THREE_OVER_SQRT_2_42, FIVE_OVER_SQRT_2_42,
                                 SEVEN_OVER_SQRT_2_42);
    interference_abs_64qam_epi16(psi_i_m7_p3, ch_mag_int_with_sigma2, two_ch_mag_int_with_sigma2, three_ch_mag_int_with_sigma2, a_i_m7_p3, ONE_OVER_SQRT_2_42, THREE_OVER_SQRT_2_42, FIVE_OVER_SQRT_2_42,
                                 SEVEN_OVER_SQRT_2_42);
    interference_abs_64qam_epi16(psi_i_m7_p1, ch_mag_int_with_sigma2, two_ch_mag_int_with_sigma2, three_ch_mag_int_with_sigma2, a_i_m7_p1, ONE_OVER_SQRT_2_42, THREE_OVER_SQRT_2_42, FIVE_OVER_SQRT_2_42,
                                 SEVEN_OVER_SQRT_2_42);
    interference_abs_64qam_epi16(psi_i_m7_m1, ch_mag_int_with_sigma2, two_ch_mag_int_with_sigma2, three_ch_mag_int_with_sigma2, a_i_m7_m1, ONE_OVER_SQRT_2_42, THREE_OVER_SQRT_2_42, FIVE_OVER_SQRT_2_42,
                                 SEVEN_OVER_SQRT_2_42);
    interference_abs_64qam_epi16(psi_i_m7_m3, ch_mag_int_with_sigma2, two_ch_mag_int_with_sigma2, three_ch_mag_int_with_sigma2, a_i_m7_m3, ONE_OVER_SQRT_2_42, THREE_OVER_SQRT_2_42, FIVE_OVER_SQRT_2_42,
                                 SEVEN_OVER_SQRT_2_42);
    interference_abs_64qam_epi16(psi_i_m7_m5, ch_mag_int_with_sigma2, two_ch_mag_int_with_sigma2, three_ch_mag_int_with_sigma2, a_i_m7_m5, ONE_OVER_SQRT_2_42, THREE_OVER_SQRT_2_42, FIVE_OVER_SQRT_2_42,
                                 SEVEN_OVER_SQRT_2_42);
    interference_abs_64qam_epi16(psi_i_m7_m7, ch_mag_int_with_sigma2, two_ch_mag_int_with_sigma2, three_ch_mag_int_with_sigma2, a_i_m7_m7, ONE_OVER_SQRT_2_42, THREE_OVER_SQRT_2_42, FIVE_OVER_SQRT_2_42,
                                 SEVEN_OVER_SQRT_2_42);

    // Calculation of a group of two terms in the bit metric involving product of psi and interference
    prodsum_psi_a_epi16(psi_r_p7_p7, a_r_p7_p7, psi_i_p7_p7, a_i_p7_p7, psi_a_p7_p7);
    prodsum_psi_a_epi16(psi_r_p7_p5, a_r_p7_p5, psi_i_p7_p5, a_i_p7_p5, psi_a_p7_p5);
    prodsum_psi_a_epi16(psi_r_p7_p3, a_r_p7_p3, psi_i_p7_p3, a_i_p7_p3, psi_a_p7_p3);
    prodsum_psi_a_epi16(psi_r_p7_p1, a_r_p7_p1, psi_i_p7_p1, a_i_p7_p1, psi_a_p7_p1);
    prodsum_psi_a_epi16(psi_r_p7_m1, a_r_p7_m1, psi_i_p7_m1, a_i_p7_m1, psi_a_p7_m1);
    prodsum_psi_a_epi16(psi_r_p7_m3, a_r_p7_m3, psi_i_p7_m3, a_i_p7_m3, psi_a_p7_m3);
    prodsum_psi_a_epi16(psi_r_p7_m5, a_r_p7_m5, psi_i_p7_m5, a_i_p7_m5, psi_a_p7_m5);
    prodsum_psi_a_epi16(psi_r_p7_m7, a_r_p7_m7, psi_i_p7_m7, a_i_p7_m7, psi_a_p7_m7);
    prodsum_psi_a_epi16(psi_r_p5_p7, a_r_p5_p7, psi_i_p5_p7, a_i_p5_p7, psi_a_p5_p7);
    prodsum_psi_a_epi16(psi_r_p5_p5, a_r_p5_p5, psi_i_p5_p5, a_i_p5_p5, psi_a_p5_p5);
    prodsum_psi_a_epi16(psi_r_p5_p3, a_r_p5_p3, psi_i_p5_p3, a_i_p5_p3, psi_a_p5_p3);
    prodsum_psi_a_epi16(psi_r_p5_p1, a_r_p5_p1, psi_i_p5_p1, a_i_p5_p1, psi_a_p5_p1);
    prodsum_psi_a_epi16(psi_r_p5_m1, a_r_p5_m1, psi_i_p5_m1, a_i_p5_m1, psi_a_p5_m1);
    prodsum_psi_a_epi16(psi_r_p5_m3, a_r_p5_m3, psi_i_p5_m3, a_i_p5_m3, psi_a_p5_m3);
    prodsum_psi_a_epi16(psi_r_p5_m5, a_r_p5_m5, psi_i_p5_m5, a_i_p5_m5, psi_a_p5_m5);
    prodsum_psi_a_epi16(psi_r_p5_m7, a_r_p5_m7, psi_i_p5_m7, a_i_p5_m7, psi_a_p5_m7);
    prodsum_psi_a_epi16(psi_r_p3_p7, a_r_p3_p7, psi_i_p3_p7, a_i_p3_p7, psi_a_p3_p7);
    prodsum_psi_a_epi16(psi_r_p3_p5, a_r_p3_p5, psi_i_p3_p5, a_i_p3_p5, psi_a_p3_p5);
    prodsum_psi_a_epi16(psi_r_p3_p3, a_r_p3_p3, psi_i_p3_p3, a_i_p3_p3, psi_a_p3_p3);
    prodsum_psi_a_epi16(psi_r_p3_p1, a_r_p3_p1, psi_i_p3_p1, a_i_p3_p1, psi_a_p3_p1);
    prodsum_psi_a_epi16(psi_r_p3_m1, a_r_p3_m1, psi_i_p3_m1, a_i_p3_m1, psi_a_p3_m1);
    prodsum_psi_a_epi16(psi_r_p3_m3, a_r_p3_m3, psi_i_p3_m3, a_i_p3_m3, psi_a_p3_m3);
    prodsum_psi_a_epi16(psi_r_p3_m5, a_r_p3_m5, psi_i_p3_m5, a_i_p3_m5, psi_a_p3_m5);
    prodsum_psi_a_epi16(psi_r_p3_m7, a_r_p3_m7, psi_i_p3_m7, a_i_p3_m7, psi_a_p3_m7);
    prodsum_psi_a_epi16(psi_r_p1_p7, a_r_p1_p7, psi_i_p1_p7, a_i_p1_p7, psi_a_p1_p7);
    prodsum_psi_a_epi16(psi_r_p1_p5, a_r_p1_p5, psi_i_p1_p5, a_i_p1_p5, psi_a_p1_p5);
    prodsum_psi_a_epi16(psi_r_p1_p3, a_r_p1_p3, psi_i_p1_p3, a_i_p1_p3, psi_a_p1_p3);
    prodsum_psi_a_epi16(psi_r_p1_p1, a_r_p1_p1, psi_i_p1_p1, a_i_p1_p1, psi_a_p1_p1);
    prodsum_psi_a_epi16(psi_r_p1_m1, a_r_p1_m1, psi_i_p1_m1, a_i_p1_m1, psi_a_p1_m1);
    prodsum_psi_a_epi16(psi_r_p1_m3, a_r_p1_m3, psi_i_p1_m3, a_i_p1_m3, psi_a_p1_m3);
    prodsum_psi_a_epi16(psi_r_p1_m5, a_r_p1_m5, psi_i_p1_m5, a_i_p1_m5, psi_a_p1_m5);
    prodsum_psi_a_epi16(psi_r_p1_m7, a_r_p1_m7, psi_i_p1_m7, a_i_p1_m7, psi_a_p1_m7);
    prodsum_psi_a_epi16(psi_r_m1_p7, a_r_m1_p7, psi_i_m1_p7, a_i_m1_p7, psi_a_m1_p7);
    prodsum_psi_a_epi16(psi_r_m1_p5, a_r_m1_p5, psi_i_m1_p5, a_i_m1_p5, psi_a_m1_p5);
    prodsum_psi_a_epi16(psi_r_m1_p3, a_r_m1_p3, psi_i_m1_p3, a_i_m1_p3, psi_a_m1_p3);
    prodsum_psi_a_epi16(psi_r_m1_p1, a_r_m1_p1, psi_i_m1_p1, a_i_m1_p1, psi_a_m1_p1);
    prodsum_psi_a_epi16(psi_r_m1_m1, a_r_m1_m1, psi_i_m1_m1, a_i_m1_m1, psi_a_m1_m1);
    prodsum_psi_a_epi16(psi_r_m1_m3, a_r_m1_m3, psi_i_m1_m3, a_i_m1_m3, psi_a_m1_m3);
    prodsum_psi_a_epi16(psi_r_m1_m5, a_r_m1_m5, psi_i_m1_m5, a_i_m1_m5, psi_a_m1_m5);
    prodsum_psi_a_epi16(psi_r_m1_m7, a_r_m1_m7, psi_i_m1_m7, a_i_m1_m7, psi_a_m1_m7);
    prodsum_psi_a_epi16(psi_r_m3_p7, a_r_m3_p7, psi_i_m3_p7, a_i_m3_p7, psi_a_m3_p7);
    prodsum_psi_a_epi16(psi_r_m3_p5, a_r_m3_p5, psi_i_m3_p5, a_i_m3_p5, psi_a_m3_p5);
    prodsum_psi_a_epi16(psi_r_m3_p3, a_r_m3_p3, psi_i_m3_p3, a_i_m3_p3, psi_a_m3_p3);
    prodsum_psi_a_epi16(psi_r_m3_p1, a_r_m3_p1, psi_i_m3_p1, a_i_m3_p1, psi_a_m3_p1);
    prodsum_psi_a_epi16(psi_r_m3_m1, a_r_m3_m1, psi_i_m3_m1, a_i_m3_m1, psi_a_m3_m1);
    prodsum_psi_a_epi16(psi_r_m3_m3, a_r_m3_m3, psi_i_m3_m3, a_i_m3_m3, psi_a_m3_m3);
    prodsum_psi_a_epi16(psi_r_m3_m5, a_r_m3_m5, psi_i_m3_m5, a_i_m3_m5, psi_a_m3_m5);
    prodsum_psi_a_epi16(psi_r_m3_m7, a_r_m3_m7, psi_i_m3_m7, a_i_m3_m7, psi_a_m3_m7);
    prodsum_psi_a_epi16(psi_r_m5_p7, a_r_m5_p7, psi_i_m5_p7, a_i_m5_p7, psi_a_m5_p7);
    prodsum_psi_a_epi16(psi_r_m5_p5, a_r_m5_p5, psi_i_m5_p5, a_i_m5_p5, psi_a_m5_p5);
    prodsum_psi_a_epi16(psi_r_m5_p3, a_r_m5_p3, psi_i_m5_p3, a_i_m5_p3, psi_a_m5_p3);
    prodsum_psi_a_epi16(psi_r_m5_p1, a_r_m5_p1, psi_i_m5_p1, a_i_m5_p1, psi_a_m5_p1);
    prodsum_psi_a_epi16(psi_r_m5_m1, a_r_m5_m1, psi_i_m5_m1, a_i_m5_m1, psi_a_m5_m1);
    prodsum_psi_a_epi16(psi_r_m5_m3, a_r_m5_m3, psi_i_m5_m3, a_i_m5_m3, psi_a_m5_m3);
    prodsum_psi_a_epi16(psi_r_m5_m5, a_r_m5_m5, psi_i_m5_m5, a_i_m5_m5, psi_a_m5_m5);
    prodsum_psi_a_epi16(psi_r_m5_m7, a_r_m5_m7, psi_i_m5_m7, a_i_m5_m7, psi_a_m5_m7);
    prodsum_psi_a_epi16(psi_r_m7_p7, a_r_m7_p7, psi_i_m7_p7, a_i_m7_p7, psi_a_m7_p7);
    prodsum_psi_a_epi16(psi_r_m7_p5, a_r_m7_p5, psi_i_m7_p5, a_i_m7_p5, psi_a_m7_p5);
    prodsum_psi_a_epi16(psi_r_m7_p3, a_r_m7_p3, psi_i_m7_p3, a_i_m7_p3, psi_a_m7_p3);
    prodsum_psi_a_epi16(psi_r_m7_p1, a_r_m7_p1, psi_i_m7_p1, a_i_m7_p1, psi_a_m7_p1);
    prodsum_psi_a_epi16(psi_r_m7_m1, a_r_m7_m1, psi_i_m7_m1, a_i_m7_m1, psi_a_m7_m1);
    prodsum_psi_a_epi16(psi_r_m7_m3, a_r_m7_m3, psi_i_m7_m3, a_i_m7_m3, psi_a_m7_m3);
    prodsum_psi_a_epi16(psi_r_m7_m5, a_r_m7_m5, psi_i_m7_m5, a_i_m7_m5, psi_a_m7_m5);
    prodsum_psi_a_epi16(psi_r_m7_m7, a_r_m7_m7, psi_i_m7_m7, a_i_m7_m7, psi_a_m7_m7);

    // Multiply by sqrt(2)
    psi_a_p7_p7 = _mm_mulhi_epi16(psi_a_p7_p7, ONE_OVER_SQRT_2);
    psi_a_p7_p7 = _mm_slli_epi16(psi_a_p7_p7, 2);
    psi_a_p7_p5 = _mm_mulhi_epi16(psi_a_p7_p5, ONE_OVER_SQRT_2);
    psi_a_p7_p5 = _mm_slli_epi16(psi_a_p7_p5, 2);
    psi_a_p7_p3 = _mm_mulhi_epi16(psi_a_p7_p3, ONE_OVER_SQRT_2);
    psi_a_p7_p3 = _mm_slli_epi16(psi_a_p7_p3, 2);
    psi_a_p7_p1 = _mm_mulhi_epi16(psi_a_p7_p1, ONE_OVER_SQRT_2);
    psi_a_p7_p1 = _mm_slli_epi16(psi_a_p7_p1, 2);
    psi_a_p7_m1 = _mm_mulhi_epi16(psi_a_p7_m1, ONE_OVER_SQRT_2);
    psi_a_p7_m1 = _mm_slli_epi16(psi_a_p7_m1, 2);
    psi_a_p7_m3 = _mm_mulhi_epi16(psi_a_p7_m3, ONE_OVER_SQRT_2);
    psi_a_p7_m3 = _mm_slli_epi16(psi_a_p7_m3, 2);
    psi_a_p7_m5 = _mm_mulhi_epi16(psi_a_p7_m5, ONE_OVER_SQRT_2);
    psi_a_p7_m5 = _mm_slli_epi16(psi_a_p7_m5, 2);
    psi_a_p7_m7 = _mm_mulhi_epi16(psi_a_p7_m7, ONE_OVER_SQRT_2);
    psi_a_p7_m7 = _mm_slli_epi16(psi_a_p7_m7, 2);
    psi_a_p5_p7 = _mm_mulhi_epi16(psi_a_p5_p7, ONE_OVER_SQRT_2);
    psi_a_p5_p7 = _mm_slli_epi16(psi_a_p5_p7, 2);
    psi_a_p5_p5 = _mm_mulhi_epi16(psi_a_p5_p5, ONE_OVER_SQRT_2);
    psi_a_p5_p5 = _mm_slli_epi16(psi_a_p5_p5, 2);
    psi_a_p5_p3 = _mm_mulhi_epi16(psi_a_p5_p3, ONE_OVER_SQRT_2);
    psi_a_p5_p3 = _mm_slli_epi16(psi_a_p5_p3, 2);
    psi_a_p5_p1 = _mm_mulhi_epi16(psi_a_p5_p1, ONE_OVER_SQRT_2);
    psi_a_p5_p1 = _mm_slli_epi16(psi_a_p5_p1, 2);
    psi_a_p5_m1 = _mm_mulhi_epi16(psi_a_p5_m1, ONE_OVER_SQRT_2);
    psi_a_p5_m1 = _mm_slli_epi16(psi_a_p5_m1, 2);
    psi_a_p5_m3 = _mm_mulhi_epi16(psi_a_p5_m3, ONE_OVER_SQRT_2);
    psi_a_p5_m3 = _mm_slli_epi16(psi_a_p5_m3, 2);
    psi_a_p5_m5 = _mm_mulhi_epi16(psi_a_p5_m5, ONE_OVER_SQRT_2);
    psi_a_p5_m5 = _mm_slli_epi16(psi_a_p5_m5, 2);
    psi_a_p5_m7 = _mm_mulhi_epi16(psi_a_p5_m7, ONE_OVER_SQRT_2);
    psi_a_p5_m7 = _mm_slli_epi16(psi_a_p5_m7, 2);
    psi_a_p3_p7 = _mm_mulhi_epi16(psi_a_p3_p7, ONE_OVER_SQRT_2);
    psi_a_p3_p7 = _mm_slli_epi16(psi_a_p3_p7, 2);
    psi_a_p3_p5 = _mm_mulhi_epi16(psi_a_p3_p5, ONE_OVER_SQRT_2);
    psi_a_p3_p5 = _mm_slli_epi16(psi_a_p3_p5, 2);
    psi_a_p3_p3 = _mm_mulhi_epi16(psi_a_p3_p3, ONE_OVER_SQRT_2);
    psi_a_p3_p3 = _mm_slli_epi16(psi_a_p3_p3, 2);
    psi_a_p3_p1 = _mm_mulhi_epi16(psi_a_p3_p1, ONE_OVER_SQRT_2);
    psi_a_p3_p1 = _mm_slli_epi16(psi_a_p3_p1, 2);
    psi_a_p3_m1 = _mm_mulhi_epi16(psi_a_p3_m1, ONE_OVER_SQRT_2);
    psi_a_p3_m1 = _mm_slli_epi16(psi_a_p3_m1, 2);
    psi_a_p3_m3 = _mm_mulhi_epi16(psi_a_p3_m3, ONE_OVER_SQRT_2);
    psi_a_p3_m3 = _mm_slli_epi16(psi_a_p3_m3, 2);
    psi_a_p3_m5 = _mm_mulhi_epi16(psi_a_p3_m5, ONE_OVER_SQRT_2);
    psi_a_p3_m5 = _mm_slli_epi16(psi_a_p3_m5, 2);
    psi_a_p3_m7 = _mm_mulhi_epi16(psi_a_p3_m7, ONE_OVER_SQRT_2);
    psi_a_p3_m7 = _mm_slli_epi16(psi_a_p3_m7, 2);
    psi_a_p1_p7 = _mm_mulhi_epi16(psi_a_p1_p7, ONE_OVER_SQRT_2);
    psi_a_p1_p7 = _mm_slli_epi16(psi_a_p1_p7, 2);
    psi_a_p1_p5 = _mm_mulhi_epi16(psi_a_p1_p5, ONE_OVER_SQRT_2);
    psi_a_p1_p5 = _mm_slli_epi16(psi_a_p1_p5, 2);
    psi_a_p1_p3 = _mm_mulhi_epi16(psi_a_p1_p3, ONE_OVER_SQRT_2);
    psi_a_p1_p3 = _mm_slli_epi16(psi_a_p1_p3, 2);
    psi_a_p1_p1 = _mm_mulhi_epi16(psi_a_p1_p1, ONE_OVER_SQRT_2);
    psi_a_p1_p1 = _mm_slli_epi16(psi_a_p1_p1, 2);
    psi_a_p1_m1 = _mm_mulhi_epi16(psi_a_p1_m1, ONE_OVER_SQRT_2);
    psi_a_p1_m1 = _mm_slli_epi16(psi_a_p1_m1, 2);
    psi_a_p1_m3 = _mm_mulhi_epi16(psi_a_p1_m3, ONE_OVER_SQRT_2);
    psi_a_p1_m3 = _mm_slli_epi16(psi_a_p1_m3, 2);
    psi_a_p1_m5 = _mm_mulhi_epi16(psi_a_p1_m5, ONE_OVER_SQRT_2);
    psi_a_p1_m5 = _mm_slli_epi16(psi_a_p1_m5, 2);
    psi_a_p1_m7 = _mm_mulhi_epi16(psi_a_p1_m7, ONE_OVER_SQRT_2);
    psi_a_p1_m7 = _mm_slli_epi16(psi_a_p1_m7, 2);
    psi_a_m1_p7 = _mm_mulhi_epi16(psi_a_m1_p7, ONE_OVER_SQRT_2);
    psi_a_m1_p7 = _mm_slli_epi16(psi_a_m1_p7, 2);
    psi_a_m1_p5 = _mm_mulhi_epi16(psi_a_m1_p5, ONE_OVER_SQRT_2);
    psi_a_m1_p5 = _mm_slli_epi16(psi_a_m1_p5, 2);
    psi_a_m1_p3 = _mm_mulhi_epi16(psi_a_m1_p3, ONE_OVER_SQRT_2);
    psi_a_m1_p3 = _mm_slli_epi16(psi_a_m1_p3, 2);
    psi_a_m1_p1 = _mm_mulhi_epi16(psi_a_m1_p1, ONE_OVER_SQRT_2);
    psi_a_m1_p1 = _mm_slli_epi16(psi_a_m1_p1, 2);
    psi_a_m1_m1 = _mm_mulhi_epi16(psi_a_m1_m1, ONE_OVER_SQRT_2);
    psi_a_m1_m1 = _mm_slli_epi16(psi_a_m1_m1, 2);
    psi_a_m1_m3 = _mm_mulhi_epi16(psi_a_m1_m3, ONE_OVER_SQRT_2);
    psi_a_m1_m3 = _mm_slli_epi16(psi_a_m1_m3, 2);
    psi_a_m1_m5 = _mm_mulhi_epi16(psi_a_m1_m5, ONE_OVER_SQRT_2);
    psi_a_m1_m5 = _mm_slli_epi16(psi_a_m1_m5, 2);
    psi_a_m1_m7 = _mm_mulhi_epi16(psi_a_m1_m7, ONE_OVER_SQRT_2);
    psi_a_m1_m7 = _mm_slli_epi16(psi_a_m1_m7, 2);
    psi_a_m3_p7 = _mm_mulhi_epi16(psi_a_m3_p7, ONE_OVER_SQRT_2);
    psi_a_m3_p7 = _mm_slli_epi16(psi_a_m3_p7, 2);
    psi_a_m3_p5 = _mm_mulhi_epi16(psi_a_m3_p5, ONE_OVER_SQRT_2);
    psi_a_m3_p5 = _mm_slli_epi16(psi_a_m3_p5, 2);
    psi_a_m3_p3 = _mm_mulhi_epi16(psi_a_m3_p3, ONE_OVER_SQRT_2);
    psi_a_m3_p3 = _mm_slli_epi16(psi_a_m3_p3, 2);
    psi_a_m3_p1 = _mm_mulhi_epi16(psi_a_m3_p1, ONE_OVER_SQRT_2);
    psi_a_m3_p1 = _mm_slli_epi16(psi_a_m3_p1, 2);
    psi_a_m3_m1 = _mm_mulhi_epi16(psi_a_m3_m1, ONE_OVER_SQRT_2);
    psi_a_m3_m1 = _mm_slli_epi16(psi_a_m3_m1, 2);
    psi_a_m3_m3 = _mm_mulhi_epi16(psi_a_m3_m3, ONE_OVER_SQRT_2);
    psi_a_m3_m3 = _mm_slli_epi16(psi_a_m3_m3, 2);
    psi_a_m3_m5 = _mm_mulhi_epi16(psi_a_m3_m5, ONE_OVER_SQRT_2);
    psi_a_m3_m5 = _mm_slli_epi16(psi_a_m3_m5, 2);
    psi_a_m3_m7 = _mm_mulhi_epi16(psi_a_m3_m7, ONE_OVER_SQRT_2);
    psi_a_m3_m7 = _mm_slli_epi16(psi_a_m3_m7, 2);
    psi_a_m5_p7 = _mm_mulhi_epi16(psi_a_m5_p7, ONE_OVER_SQRT_2);
    psi_a_m5_p7 = _mm_slli_epi16(psi_a_m5_p7, 2);
    psi_a_m5_p5 = _mm_mulhi_epi16(psi_a_m5_p5, ONE_OVER_SQRT_2);
    psi_a_m5_p5 = _mm_slli_epi16(psi_a_m5_p5, 2);
    psi_a_m5_p3 = _mm_mulhi_epi16(psi_a_m5_p3, ONE_OVER_SQRT_2);
    psi_a_m5_p3 = _mm_slli_epi16(psi_a_m5_p3, 2);
    psi_a_m5_p1 = _mm_mulhi_epi16(psi_a_m5_p1, ONE_OVER_SQRT_2);
    psi_a_m5_p1 = _mm_slli_epi16(psi_a_m5_p1, 2);
    psi_a_m5_m1 = _mm_mulhi_epi16(psi_a_m5_m1, ONE_OVER_SQRT_2);
    psi_a_m5_m1 = _mm_slli_epi16(psi_a_m5_m1, 2);
    psi_a_m5_m3 = _mm_mulhi_epi16(psi_a_m5_m3, ONE_OVER_SQRT_2);
    psi_a_m5_m3 = _mm_slli_epi16(psi_a_m5_m3, 2);
    psi_a_m5_m5 = _mm_mulhi_epi16(psi_a_m5_m5, ONE_OVER_SQRT_2);
    psi_a_m5_m5 = _mm_slli_epi16(psi_a_m5_m5, 2);
    psi_a_m5_m7 = _mm_mulhi_epi16(psi_a_m5_m7, ONE_OVER_SQRT_2);
    psi_a_m5_m7 = _mm_slli_epi16(psi_a_m5_m7, 2);
    psi_a_m7_p7 = _mm_mulhi_epi16(psi_a_m7_p7, ONE_OVER_SQRT_2);
    psi_a_m7_p7 = _mm_slli_epi16(psi_a_m7_p7, 2);
    psi_a_m7_p5 = _mm_mulhi_epi16(psi_a_m7_p5, ONE_OVER_SQRT_2);
    psi_a_m7_p5 = _mm_slli_epi16(psi_a_m7_p5, 2);
    psi_a_m7_p3 = _mm_mulhi_epi16(psi_a_m7_p3, ONE_OVER_SQRT_2);
    psi_a_m7_p3 = _mm_slli_epi16(psi_a_m7_p3, 2);
    psi_a_m7_p1 = _mm_mulhi_epi16(psi_a_m7_p1, ONE_OVER_SQRT_2);
    psi_a_m7_p1 = _mm_slli_epi16(psi_a_m7_p1, 2);
    psi_a_m7_m1 = _mm_mulhi_epi16(psi_a_m7_m1, ONE_OVER_SQRT_2);
    psi_a_m7_m1 = _mm_slli_epi16(psi_a_m7_m1, 2);
    psi_a_m7_m3 = _mm_mulhi_epi16(psi_a_m7_m3, ONE_OVER_SQRT_2);
    psi_a_m7_m3 = _mm_slli_epi16(psi_a_m7_m3, 2);
    psi_a_m7_m5 = _mm_mulhi_epi16(psi_a_m7_m5, ONE_OVER_SQRT_2);
    psi_a_m7_m5 = _mm_slli_epi16(psi_a_m7_m5, 2);
    psi_a_m7_m7 = _mm_mulhi_epi16(psi_a_m7_m7, ONE_OVER_SQRT_2);
    psi_a_m7_m7 = _mm_slli_epi16(psi_a_m7_m7, 2);

    // Calculation of a group of two terms in the bit metric involving squares of interference
    square_a_64qam_epi16(a_r_p7_p7, a_i_p7_p7, ch_mag_int, SQRT_42_OVER_FOUR, a_sq_p7_p7);
    square_a_64qam_epi16(a_r_p7_p5, a_i_p7_p5, ch_mag_int, SQRT_42_OVER_FOUR, a_sq_p7_p5);
    square_a_64qam_epi16(a_r_p7_p3, a_i_p7_p3, ch_mag_int, SQRT_42_OVER_FOUR, a_sq_p7_p3);
    square_a_64qam_epi16(a_r_p7_p1, a_i_p7_p1, ch_mag_int, SQRT_42_OVER_FOUR, a_sq_p7_p1);
    square_a_64qam_epi16(a_r_p7_m1, a_i_p7_m1, ch_mag_int, SQRT_42_OVER_FOUR, a_sq_p7_m1);
    square_a_64qam_epi16(a_r_p7_m3, a_i_p7_m3, ch_mag_int, SQRT_42_OVER_FOUR, a_sq_p7_m3);
    square_a_64qam_epi16(a_r_p7_m5, a_i_p7_m5, ch_mag_int, SQRT_42_OVER_FOUR, a_sq_p7_m5);
    square_a_64qam_epi16(a_r_p7_m7, a_i_p7_m7, ch_mag_int, SQRT_42_OVER_FOUR, a_sq_p7_m7);
    square_a_64qam_epi16(a_r_p5_p7, a_i_p5_p7, ch_mag_int, SQRT_42_OVER_FOUR, a_sq_p5_p7);
    square_a_64qam_epi16(a_r_p5_p5, a_i_p5_p5, ch_mag_int, SQRT_42_OVER_FOUR, a_sq_p5_p5);
    square_a_64qam_epi16(a_r_p5_p3, a_i_p5_p3, ch_mag_int, SQRT_42_OVER_FOUR, a_sq_p5_p3);
    square_a_64qam_epi16(a_r_p5_p1, a_i_p5_p1, ch_mag_int, SQRT_42_OVER_FOUR, a_sq_p5_p1);
    square_a_64qam_epi16(a_r_p5_m1, a_i_p5_m1, ch_mag_int, SQRT_42_OVER_FOUR, a_sq_p5_m1);
    square_a_64qam_epi16(a_r_p5_m3, a_i_p5_m3, ch_mag_int, SQRT_42_OVER_FOUR, a_sq_p5_m3);
    square_a_64qam_epi16(a_r_p5_m5, a_i_p5_m5, ch_mag_int, SQRT_42_OVER_FOUR, a_sq_p5_m5);
    square_a_64qam_epi16(a_r_p5_m7, a_i_p5_m7, ch_mag_int, SQRT_42_OVER_FOUR, a_sq_p5_m7);
    square_a_64qam_epi16(a_r_p3_p7, a_i_p3_p7, ch_mag_int, SQRT_42_OVER_FOUR, a_sq_p3_p7);
    square_a_64qam_epi16(a_r_p3_p5, a_i_p3_p5, ch_mag_int, SQRT_42_OVER_FOUR, a_sq_p3_p5);
    square_a_64qam_epi16(a_r_p3_p3, a_i_p3_p3, ch_mag_int, SQRT_42_OVER_FOUR, a_sq_p3_p3);
    square_a_64qam_epi16(a_r_p3_p1, a_i_p3_p1, ch_mag_int, SQRT_42_OVER_FOUR, a_sq_p3_p1);
    square_a_64qam_epi16(a_r_p3_m1, a_i_p3_m1, ch_mag_int, SQRT_42_OVER_FOUR, a_sq_p3_m1);
    square_a_64qam_epi16(a_r_p3_m3, a_i_p3_m3, ch_mag_int, SQRT_42_OVER_FOUR, a_sq_p3_m3);
    square_a_64qam_epi16(a_r_p3_m5, a_i_p3_m5, ch_mag_int, SQRT_42_OVER_FOUR, a_sq_p3_m5);
    square_a_64qam_epi16(a_r_p3_m7, a_i_p3_m7, ch_mag_int, SQRT_42_OVER_FOUR, a_sq_p3_m7);
    square_a_64qam_epi16(a_r_p1_p7, a_i_p1_p7, ch_mag_int, SQRT_42_OVER_FOUR, a_sq_p1_p7);
    square_a_64qam_epi16(a_r_p1_p5, a_i_p1_p5, ch_mag_int, SQRT_42_OVER_FOUR, a_sq_p1_p5);
    square_a_64qam_epi16(a_r_p1_p3, a_i_p1_p3, ch_mag_int, SQRT_42_OVER_FOUR, a_sq_p1_p3);
    square_a_64qam_epi16(a_r_p1_p1, a_i_p1_p1, ch_mag_int, SQRT_42_OVER_FOUR, a_sq_p1_p1);
    square_a_64qam_epi16(a_r_p1_m1, a_i_p1_m1, ch_mag_int, SQRT_42_OVER_FOUR, a_sq_p1_m1);
    square_a_64qam_epi16(a_r_p1_m3, a_i_p1_m3, ch_mag_int, SQRT_42_OVER_FOUR, a_sq_p1_m3);
    square_a_64qam_epi16(a_r_p1_m5, a_i_p1_m5, ch_mag_int, SQRT_42_OVER_FOUR, a_sq_p1_m5);
    square_a_64qam_epi16(a_r_p1_m7, a_i_p1_m7, ch_mag_int, SQRT_42_OVER_FOUR, a_sq_p1_m7);
    square_a_64qam_epi16(a_r_m1_p7, a_i_m1_p7, ch_mag_int, SQRT_42_OVER_FOUR, a_sq_m1_p7);
    square_a_64qam_epi16(a_r_m1_p5, a_i_m1_p5, ch_mag_int, SQRT_42_OVER_FOUR, a_sq_m1_p5);
    square_a_64qam_epi16(a_r_m1_p3, a_i_m1_p3, ch_mag_int, SQRT_42_OVER_FOUR, a_sq_m1_p3);
    square_a_64qam_epi16(a_r_m1_p1, a_i_m1_p1, ch_mag_int, SQRT_42_OVER_FOUR, a_sq_m1_p1);
    square_a_64qam_epi16(a_r_m1_m1, a_i_m1_m1, ch_mag_int, SQRT_42_OVER_FOUR, a_sq_m1_m1);
    square_a_64qam_epi16(a_r_m1_m3, a_i_m1_m3, ch_mag_int, SQRT_42_OVER_FOUR, a_sq_m1_m3);
    square_a_64qam_epi16(a_r_m1_m5, a_i_m1_m5, ch_mag_int, SQRT_42_OVER_FOUR, a_sq_m1_m5);
    square_a_64qam_epi16(a_r_m1_m7, a_i_m1_m7, ch_mag_int, SQRT_42_OVER_FOUR, a_sq_m1_m7);
    square_a_64qam_epi16(a_r_m3_p7, a_i_m3_p7, ch_mag_int, SQRT_42_OVER_FOUR, a_sq_m3_p7);
    square_a_64qam_epi16(a_r_m3_p5, a_i_m3_p5, ch_mag_int, SQRT_42_OVER_FOUR, a_sq_m3_p5);
    square_a_64qam_epi16(a_r_m3_p3, a_i_m3_p3, ch_mag_int, SQRT_42_OVER_FOUR, a_sq_m3_p3);
    square_a_64qam_epi16(a_r_m3_p1, a_i_m3_p1, ch_mag_int, SQRT_42_OVER_FOUR, a_sq_m3_p1);
    square_a_64qam_epi16(a_r_m3_m1, a_i_m3_m1, ch_mag_int, SQRT_42_OVER_FOUR, a_sq_m3_m1);
    square_a_64qam_epi16(a_r_m3_m3, a_i_m3_m3, ch_mag_int, SQRT_42_OVER_FOUR, a_sq_m3_m3);
    square_a_64qam_epi16(a_r_m3_m5, a_i_m3_m5, ch_mag_int, SQRT_42_OVER_FOUR, a_sq_m3_m5);
    square_a_64qam_epi16(a_r_m3_m7, a_i_m3_m7, ch_mag_int, SQRT_42_OVER_FOUR, a_sq_m3_m7);
    square_a_64qam_epi16(a_r_m5_p7, a_i_m5_p7, ch_mag_int, SQRT_42_OVER_FOUR, a_sq_m5_p7);
    square_a_64qam_epi16(a_r_m5_p5, a_i_m5_p5, ch_mag_int, SQRT_42_OVER_FOUR, a_sq_m5_p5);
    square_a_64qam_epi16(a_r_m5_p3, a_i_m5_p3, ch_mag_int, SQRT_42_OVER_FOUR, a_sq_m5_p3);
    square_a_64qam_epi16(a_r_m5_p1, a_i_m5_p1, ch_mag_int, SQRT_42_OVER_FOUR, a_sq_m5_p1);
    square_a_64qam_epi16(a_r_m5_m1, a_i_m5_m1, ch_mag_int, SQRT_42_OVER_FOUR, a_sq_m5_m1);
    square_a_64qam_epi16(a_r_m5_m3, a_i_m5_m3, ch_mag_int, SQRT_42_OVER_FOUR, a_sq_m5_m3);
    square_a_64qam_epi16(a_r_m5_m5, a_i_m5_m5, ch_mag_int, SQRT_42_OVER_FOUR, a_sq_m5_m5);
    square_a_64qam_epi16(a_r_m5_m7, a_i_m5_m7, ch_mag_int, SQRT_42_OVER_FOUR, a_sq_m5_m7);
    square_a_64qam_epi16(a_r_m7_p7, a_i_m7_p7, ch_mag_int, SQRT_42_OVER_FOUR, a_sq_m7_p7);
    square_a_64qam_epi16(a_r_m7_p5, a_i_m7_p5, ch_mag_int, SQRT_42_OVER_FOUR, a_sq_m7_p5);
    square_a_64qam_epi16(a_r_m7_p3, a_i_m7_p3, ch_mag_int, SQRT_42_OVER_FOUR, a_sq_m7_p3);
    square_a_64qam_epi16(a_r_m7_p1, a_i_m7_p1, ch_mag_int, SQRT_42_OVER_FOUR, a_sq_m7_p1);
    square_a_64qam_epi16(a_r_m7_m1, a_i_m7_m1, ch_mag_int, SQRT_42_OVER_FOUR, a_sq_m7_m1);
    square_a_64qam_epi16(a_r_m7_m3, a_i_m7_m3, ch_mag_int, SQRT_42_OVER_FOUR, a_sq_m7_m3);
    square_a_64qam_epi16(a_r_m7_m5, a_i_m7_m5, ch_mag_int, SQRT_42_OVER_FOUR, a_sq_m7_m5);
    square_a_64qam_epi16(a_r_m7_m7, a_i_m7_m7, ch_mag_int, SQRT_42_OVER_FOUR, a_sq_m7_m7);

    // Computing different multiples of ||h0||^2
    // x=1, y=1
    ch_mag_2_over_42_with_sigma2 = _mm_mulhi_epi16(ch_mag_des,ONE_OVER_FOUR_SQRT_42);
    ch_mag_2_over_42_with_sigma2 = _mm_slli_epi16(ch_mag_2_over_42_with_sigma2,1);
    // x=1, y=3
    ch_mag_10_over_42_with_sigma2 = _mm_mulhi_epi16(ch_mag_des,FIVE_OVER_FOUR_SQRT_42);
    ch_mag_10_over_42_with_sigma2 = _mm_slli_epi16(ch_mag_10_over_42_with_sigma2,1);
    // x=1, x=5
    ch_mag_26_over_42_with_sigma2 = _mm_mulhi_epi16(ch_mag_des,THIRTEEN_OVER_FOUR_SQRT_42);
    ch_mag_26_over_42_with_sigma2 = _mm_slli_epi16(ch_mag_26_over_42_with_sigma2,1);
    // x=1, y=7
    ch_mag_50_over_42_with_sigma2 = _mm_mulhi_epi16(ch_mag_des,TWENTYFIVE_OVER_FOUR_SQRT_42);
    ch_mag_50_over_42_with_sigma2 = _mm_slli_epi16(ch_mag_50_over_42_with_sigma2,1);
    // x=3, y=3
    ch_mag_18_over_42_with_sigma2 = _mm_mulhi_epi16(ch_mag_des,NINE_OVER_FOUR_SQRT_42);
    ch_mag_18_over_42_with_sigma2 = _mm_slli_epi16(ch_mag_18_over_42_with_sigma2,1);
    // x=3, y=5
    ch_mag_34_over_42_with_sigma2 = _mm_mulhi_epi16(ch_mag_des,SEVENTEEN_OVER_FOUR_SQRT_42);
    ch_mag_34_over_42_with_sigma2 = _mm_slli_epi16(ch_mag_34_over_42_with_sigma2,1);
    // x=3, y=7
    ch_mag_58_over_42_with_sigma2 = _mm_mulhi_epi16(ch_mag_des,TWENTYNINE_OVER_FOUR_SQRT_42);
    ch_mag_58_over_42_with_sigma2 = _mm_slli_epi16(ch_mag_58_over_42_with_sigma2,2);
    // x=5, y=5
    ch_mag_50_over_42_with_sigma2 = _mm_mulhi_epi16(ch_mag_des,TWENTYFIVE_OVER_FOUR_SQRT_42);
    ch_mag_50_over_42_with_sigma2 = _mm_slli_epi16(ch_mag_50_over_42_with_sigma2,1);
    // x=5, y=7
    ch_mag_74_over_42_with_sigma2 = _mm_mulhi_epi16(ch_mag_des,THIRTYSEVEN_OVER_FOUR_SQRT_42);
    ch_mag_74_over_42_with_sigma2 = _mm_slli_epi16(ch_mag_74_over_42_with_sigma2,2);
    // x=7, y=7
    ch_mag_98_over_42_with_sigma2 = _mm_mulhi_epi16(ch_mag_des,FORTYNINE_OVER_FOUR_SQRT_42);
    ch_mag_98_over_42_with_sigma2 = _mm_slli_epi16(ch_mag_98_over_42_with_sigma2,2);

    // Computing Metrics
    xmm0 = _mm_subs_epi16(psi_a_p7_p7, a_sq_p7_p7);
    xmm1 = _mm_adds_epi16(xmm0, y0_p_7_7);
    bit_met_p7_p7 = _mm_subs_epi16(xmm1, ch_mag_98_over_42_with_sigma2);
    xmm0 = _mm_subs_epi16(psi_a_p7_p5, a_sq_p7_p5);
    xmm1 = _mm_adds_epi16(xmm0, y0_p_7_5);
    bit_met_p7_p5 = _mm_subs_epi16(xmm1, ch_mag_74_over_42_with_sigma2);
    xmm0 = _mm_subs_epi16(psi_a_p7_p3, a_sq_p7_p3);
    xmm1 = _mm_adds_epi16(xmm0, y0_p_7_3);
    bit_met_p7_p3 = _mm_subs_epi16(xmm1, ch_mag_58_over_42_with_sigma2);
    xmm0 = _mm_subs_epi16(psi_a_p7_p1, a_sq_p7_p1);
    xmm1 = _mm_adds_epi16(xmm0, y0_p_7_1);
    bit_met_p7_p1 = _mm_subs_epi16(xmm1, ch_mag_50_over_42_with_sigma2);
    xmm0 = _mm_subs_epi16(psi_a_p7_m1, a_sq_p7_m1);
    xmm1 = _mm_adds_epi16(xmm0, y0_m_7_1);
    bit_met_p7_m1 = _mm_subs_epi16(xmm1, ch_mag_50_over_42_with_sigma2);
    xmm0 = _mm_subs_epi16(psi_a_p7_m3, a_sq_p7_m3);
    xmm1 = _mm_adds_epi16(xmm0, y0_m_7_3);
    bit_met_p7_m3 = _mm_subs_epi16(xmm1, ch_mag_58_over_42_with_sigma2);
    xmm0 = _mm_subs_epi16(psi_a_p7_m5, a_sq_p7_m5);
    xmm1 = _mm_adds_epi16(xmm0, y0_m_7_5);
    bit_met_p7_m5 = _mm_subs_epi16(xmm1, ch_mag_74_over_42_with_sigma2);
    xmm0 = _mm_subs_epi16(psi_a_p7_m7, a_sq_p7_m7);
    xmm1 = _mm_adds_epi16(xmm0, y0_m_7_7);
    bit_met_p7_m7 = _mm_subs_epi16(xmm1, ch_mag_98_over_42_with_sigma2);
    xmm0 = _mm_subs_epi16(psi_a_p5_p7, a_sq_p5_p7);
    xmm1 = _mm_adds_epi16(xmm0, y0_p_5_7);
    bit_met_p5_p7 = _mm_subs_epi16(xmm1, ch_mag_74_over_42_with_sigma2);
    xmm0 = _mm_subs_epi16(psi_a_p5_p5, a_sq_p5_p5);
    xmm1 = _mm_adds_epi16(xmm0, y0_p_5_5);
    bit_met_p5_p5 = _mm_subs_epi16(xmm1, ch_mag_50_over_42_with_sigma2);
    xmm0 = _mm_subs_epi16(psi_a_p5_p3, a_sq_p5_p3);
    xmm1 = _mm_adds_epi16(xmm0, y0_p_5_3);
    bit_met_p5_p3 = _mm_subs_epi16(xmm1, ch_mag_34_over_42_with_sigma2);
    xmm0 = _mm_subs_epi16(psi_a_p5_p1, a_sq_p5_p1);
    xmm1 = _mm_adds_epi16(xmm0, y0_p_5_1);
    bit_met_p5_p1 = _mm_subs_epi16(xmm1, ch_mag_26_over_42_with_sigma2);
    xmm0 = _mm_subs_epi16(psi_a_p5_m1, a_sq_p5_m1);
    xmm1 = _mm_adds_epi16(xmm0, y0_m_5_1);
    bit_met_p5_m1 = _mm_subs_epi16(xmm1, ch_mag_26_over_42_with_sigma2);
    xmm0 = _mm_subs_epi16(psi_a_p5_m3, a_sq_p5_m3);
    xmm1 = _mm_adds_epi16(xmm0, y0_m_5_3);
    bit_met_p5_m3 = _mm_subs_epi16(xmm1, ch_mag_34_over_42_with_sigma2);
    xmm0 = _mm_subs_epi16(psi_a_p5_m5, a_sq_p5_m5);
    xmm1 = _mm_adds_epi16(xmm0, y0_m_5_5);
    bit_met_p5_m5 = _mm_subs_epi16(xmm1, ch_mag_50_over_42_with_sigma2);
    xmm0 = _mm_subs_epi16(psi_a_p5_m7, a_sq_p5_m7);
    xmm1 = _mm_adds_epi16(xmm0, y0_m_5_7);
    bit_met_p5_m7 = _mm_subs_epi16(xmm1, ch_mag_74_over_42_with_sigma2);
    xmm0 = _mm_subs_epi16(psi_a_p3_p7, a_sq_p3_p7);
    xmm1 = _mm_adds_epi16(xmm0, y0_p_3_7);
    bit_met_p3_p7 = _mm_subs_epi16(xmm1, ch_mag_58_over_42_with_sigma2);
    xmm0 = _mm_subs_epi16(psi_a_p3_p5, a_sq_p3_p5);
    xmm1 = _mm_adds_epi16(xmm0, y0_p_3_5);
    bit_met_p3_p5 = _mm_subs_epi16(xmm1, ch_mag_34_over_42_with_sigma2);
    xmm0 = _mm_subs_epi16(psi_a_p3_p3, a_sq_p3_p3);
    xmm1 = _mm_adds_epi16(xmm0, y0_p_3_3);
    bit_met_p3_p3 = _mm_subs_epi16(xmm1, ch_mag_18_over_42_with_sigma2);
    xmm0 = _mm_subs_epi16(psi_a_p3_p1, a_sq_p3_p1);
    xmm1 = _mm_adds_epi16(xmm0, y0_p_3_1);
    bit_met_p3_p1 = _mm_subs_epi16(xmm1, ch_mag_10_over_42_with_sigma2);
    xmm0 = _mm_subs_epi16(psi_a_p3_m1, a_sq_p3_m1);
    xmm1 = _mm_adds_epi16(xmm0, y0_m_3_1);
    bit_met_p3_m1 = _mm_subs_epi16(xmm1, ch_mag_10_over_42_with_sigma2);
    xmm0 = _mm_subs_epi16(psi_a_p3_m3, a_sq_p3_m3);
    xmm1 = _mm_adds_epi16(xmm0, y0_m_3_3);
    bit_met_p3_m3 = _mm_subs_epi16(xmm1, ch_mag_18_over_42_with_sigma2);
    xmm0 = _mm_subs_epi16(psi_a_p3_m5, a_sq_p3_m5);
    xmm1 = _mm_adds_epi16(xmm0, y0_m_3_5);
    bit_met_p3_m5 = _mm_subs_epi16(xmm1, ch_mag_34_over_42_with_sigma2);
    xmm0 = _mm_subs_epi16(psi_a_p3_m7, a_sq_p3_m7);
    xmm1 = _mm_adds_epi16(xmm0, y0_m_3_7);
    bit_met_p3_m7 = _mm_subs_epi16(xmm1, ch_mag_58_over_42_with_sigma2);
    xmm0 = _mm_subs_epi16(psi_a_p1_p7, a_sq_p1_p7);
    xmm1 = _mm_adds_epi16(xmm0, y0_p_1_7);
    bit_met_p1_p7 = _mm_subs_epi16(xmm1, ch_mag_50_over_42_with_sigma2);
    xmm0 = _mm_subs_epi16(psi_a_p1_p5, a_sq_p1_p5);
    xmm1 = _mm_adds_epi16(xmm0, y0_p_1_5);
    bit_met_p1_p5 = _mm_subs_epi16(xmm1, ch_mag_26_over_42_with_sigma2);
    xmm0 = _mm_subs_epi16(psi_a_p1_p3, a_sq_p1_p3);
    xmm1 = _mm_adds_epi16(xmm0, y0_p_1_3);
    bit_met_p1_p3 = _mm_subs_epi16(xmm1, ch_mag_10_over_42_with_sigma2);
    xmm0 = _mm_subs_epi16(psi_a_p1_p1, a_sq_p1_p1);
    xmm1 = _mm_adds_epi16(xmm0, y0_p_1_1);
    bit_met_p1_p1 = _mm_subs_epi16(xmm1, ch_mag_2_over_42_with_sigma2);
    xmm0 = _mm_subs_epi16(psi_a_p1_m1, a_sq_p1_m1);
    xmm1 = _mm_adds_epi16(xmm0, y0_m_1_1);
    bit_met_p1_m1 = _mm_subs_epi16(xmm1, ch_mag_2_over_42_with_sigma2);
    xmm0 = _mm_subs_epi16(psi_a_p1_m3, a_sq_p1_m3);
    xmm1 = _mm_adds_epi16(xmm0, y0_m_1_3);
    bit_met_p1_m3 = _mm_subs_epi16(xmm1, ch_mag_10_over_42_with_sigma2);
    xmm0 = _mm_subs_epi16(psi_a_p1_m5, a_sq_p1_m5);
    xmm1 = _mm_adds_epi16(xmm0, y0_m_1_5);
    bit_met_p1_m5 = _mm_subs_epi16(xmm1, ch_mag_26_over_42_with_sigma2);
    xmm0 = _mm_subs_epi16(psi_a_p1_m7, a_sq_p1_m7);
    xmm1 = _mm_adds_epi16(xmm0, y0_m_1_7);
    bit_met_p1_m7 = _mm_subs_epi16(xmm1, ch_mag_50_over_42_with_sigma2);

    xmm0 = _mm_subs_epi16(psi_a_m1_p7, a_sq_m1_p7);
    xmm1 = _mm_subs_epi16(xmm0, y0_m_1_7);
    bit_met_m1_p7 = _mm_subs_epi16(xmm1, ch_mag_50_over_42_with_sigma2);
    xmm0 = _mm_subs_epi16(psi_a_m1_p5, a_sq_m1_p5);
    xmm1 = _mm_subs_epi16(xmm0, y0_m_1_5);
    bit_met_m1_p5 = _mm_subs_epi16(xmm1, ch_mag_26_over_42_with_sigma2);
    xmm0 = _mm_subs_epi16(psi_a_m1_p3, a_sq_m1_p3);
    xmm1 = _mm_subs_epi16(xmm0, y0_m_1_3);
    bit_met_m1_p3 = _mm_subs_epi16(xmm1, ch_mag_10_over_42_with_sigma2);
    xmm0 = _mm_subs_epi16(psi_a_m1_p1, a_sq_m1_p1);
    xmm1 = _mm_subs_epi16(xmm0, y0_m_1_1);
    bit_met_m1_p1 = _mm_subs_epi16(xmm1, ch_mag_2_over_42_with_sigma2);
    xmm0 = _mm_subs_epi16(psi_a_m1_m1, a_sq_m1_m1);
    xmm1 = _mm_subs_epi16(xmm0, y0_p_1_1);
    bit_met_m1_m1 = _mm_subs_epi16(xmm1, ch_mag_2_over_42_with_sigma2);
    xmm0 = _mm_subs_epi16(psi_a_m1_m3, a_sq_m1_m3);
    xmm1 = _mm_subs_epi16(xmm0, y0_p_1_3);
    bit_met_m1_m3 = _mm_subs_epi16(xmm1, ch_mag_10_over_42_with_sigma2);
    xmm0 = _mm_subs_epi16(psi_a_m1_m5, a_sq_m1_m5);
    xmm1 = _mm_subs_epi16(xmm0, y0_p_1_5);
    bit_met_m1_m5 = _mm_subs_epi16(xmm1, ch_mag_26_over_42_with_sigma2);
    xmm0 = _mm_subs_epi16(psi_a_m1_m7, a_sq_m1_m7);
    xmm1 = _mm_subs_epi16(xmm0, y0_p_1_7);
    bit_met_m1_m7 = _mm_subs_epi16(xmm1, ch_mag_50_over_42_with_sigma2);
    xmm0 = _mm_subs_epi16(psi_a_m3_p7, a_sq_m3_p7);
    xmm1 = _mm_subs_epi16(xmm0, y0_m_3_7);
    bit_met_m3_p7 = _mm_subs_epi16(xmm1, ch_mag_58_over_42_with_sigma2);
    xmm0 = _mm_subs_epi16(psi_a_m3_p5, a_sq_m3_p5);
    xmm1 = _mm_subs_epi16(xmm0, y0_m_3_5);
    bit_met_m3_p5 = _mm_subs_epi16(xmm1, ch_mag_34_over_42_with_sigma2);
    xmm0 = _mm_subs_epi16(psi_a_m3_p3, a_sq_m3_p3);
    xmm1 = _mm_subs_epi16(xmm0, y0_m_3_3);
    bit_met_m3_p3 = _mm_subs_epi16(xmm1, ch_mag_18_over_42_with_sigma2);
    xmm0 = _mm_subs_epi16(psi_a_m3_p1, a_sq_m3_p1);
    xmm1 = _mm_subs_epi16(xmm0, y0_m_3_1);
    bit_met_m3_p1 = _mm_subs_epi16(xmm1, ch_mag_10_over_42_with_sigma2);
    xmm0 = _mm_subs_epi16(psi_a_m3_m1, a_sq_m3_m1);
    xmm1 = _mm_subs_epi16(xmm0, y0_p_3_1);
    bit_met_m3_m1 = _mm_subs_epi16(xmm1, ch_mag_10_over_42_with_sigma2);
    xmm0 = _mm_subs_epi16(psi_a_m3_m3, a_sq_m3_m3);
    xmm1 = _mm_subs_epi16(xmm0, y0_p_3_3);
    bit_met_m3_m3 = _mm_subs_epi16(xmm1, ch_mag_18_over_42_with_sigma2);
    xmm0 = _mm_subs_epi16(psi_a_m3_m5, a_sq_m3_m5);
    xmm1 = _mm_subs_epi16(xmm0, y0_p_3_5);
    bit_met_m3_m5 = _mm_subs_epi16(xmm1, ch_mag_34_over_42_with_sigma2);
    xmm0 = _mm_subs_epi16(psi_a_m3_m7, a_sq_m3_m7);
    xmm1 = _mm_subs_epi16(xmm0, y0_p_3_7);
    bit_met_m3_m7 = _mm_subs_epi16(xmm1, ch_mag_58_over_42_with_sigma2);
    xmm0 = _mm_subs_epi16(psi_a_m5_p7, a_sq_m5_p7);
    xmm1 = _mm_subs_epi16(xmm0, y0_m_5_7);
    bit_met_m5_p7 = _mm_subs_epi16(xmm1, ch_mag_74_over_42_with_sigma2);
    xmm0 = _mm_subs_epi16(psi_a_m5_p5, a_sq_m5_p5);
    xmm1 = _mm_subs_epi16(xmm0, y0_m_5_5);
    bit_met_m5_p5 = _mm_subs_epi16(xmm1, ch_mag_50_over_42_with_sigma2);
    xmm0 = _mm_subs_epi16(psi_a_m5_p3, a_sq_m5_p3);
    xmm1 = _mm_subs_epi16(xmm0, y0_m_5_3);
    bit_met_m5_p3 = _mm_subs_epi16(xmm1, ch_mag_34_over_42_with_sigma2);
    xmm0 = _mm_subs_epi16(psi_a_m5_p1, a_sq_m5_p1);
    xmm1 = _mm_subs_epi16(xmm0, y0_m_5_1);
    bit_met_m5_p1 = _mm_subs_epi16(xmm1, ch_mag_26_over_42_with_sigma2);
    xmm0 = _mm_subs_epi16(psi_a_m5_m1, a_sq_m5_m1);
    xmm1 = _mm_subs_epi16(xmm0, y0_p_5_1);
    bit_met_m5_m1 = _mm_subs_epi16(xmm1, ch_mag_26_over_42_with_sigma2);
    xmm0 = _mm_subs_epi16(psi_a_m5_m3, a_sq_m5_m3);
    xmm1 = _mm_subs_epi16(xmm0, y0_p_5_3);
    bit_met_m5_m3 = _mm_subs_epi16(xmm1, ch_mag_34_over_42_with_sigma2);
    xmm0 = _mm_subs_epi16(psi_a_m5_m5, a_sq_m5_m5);
    xmm1 = _mm_subs_epi16(xmm0, y0_p_5_5);
    bit_met_m5_m5 = _mm_subs_epi16(xmm1, ch_mag_50_over_42_with_sigma2);
    xmm0 = _mm_subs_epi16(psi_a_m5_m7, a_sq_m5_m7);
    xmm1 = _mm_subs_epi16(xmm0, y0_p_5_7);
    bit_met_m5_m7 = _mm_subs_epi16(xmm1, ch_mag_74_over_42_with_sigma2);
    xmm0 = _mm_subs_epi16(psi_a_m7_p7, a_sq_m7_p7);
    xmm1 = _mm_subs_epi16(xmm0, y0_m_7_7);
    bit_met_m7_p7 = _mm_subs_epi16(xmm1, ch_mag_98_over_42_with_sigma2);
    xmm0 = _mm_subs_epi16(psi_a_m7_p5, a_sq_m7_p5);
    xmm1 = _mm_subs_epi16(xmm0, y0_m_7_5);
    bit_met_m7_p5 = _mm_subs_epi16(xmm1, ch_mag_74_over_42_with_sigma2);
    xmm0 = _mm_subs_epi16(psi_a_m7_p3, a_sq_m7_p3);
    xmm1 = _mm_subs_epi16(xmm0, y0_m_7_3);
    bit_met_m7_p3 = _mm_subs_epi16(xmm1, ch_mag_58_over_42_with_sigma2);
    xmm0 = _mm_subs_epi16(psi_a_m7_p1, a_sq_m7_p1);
    xmm1 = _mm_subs_epi16(xmm0, y0_m_7_1);
    bit_met_m7_p1 = _mm_subs_epi16(xmm1, ch_mag_50_over_42_with_sigma2);
    xmm0 = _mm_subs_epi16(psi_a_m7_m1, a_sq_m7_m1);
    xmm1 = _mm_subs_epi16(xmm0, y0_p_7_1);
    bit_met_m7_m1 = _mm_subs_epi16(xmm1, ch_mag_50_over_42_with_sigma2);
    xmm0 = _mm_subs_epi16(psi_a_m7_m3, a_sq_m7_m3);
    xmm1 = _mm_subs_epi16(xmm0, y0_p_7_3);
    bit_met_m7_m3 = _mm_subs_epi16(xmm1, ch_mag_58_over_42_with_sigma2);
    xmm0 = _mm_subs_epi16(psi_a_m7_m5, a_sq_m7_m5);
    xmm1 = _mm_subs_epi16(xmm0, y0_p_7_5);
    bit_met_m7_m5 = _mm_subs_epi16(xmm1, ch_mag_74_over_42_with_sigma2);
    xmm0 = _mm_subs_epi16(psi_a_m7_m7, a_sq_m7_m7);
    xmm1 = _mm_subs_epi16(xmm0, y0_p_7_7);
    bit_met_m7_m7 = _mm_subs_epi16(xmm1, ch_mag_98_over_42_with_sigma2);

    // Detection for 1st bit (LTE mapping)
    // bit = 1
    xmm0 = _mm_max_epi16(bit_met_m7_p7, bit_met_m7_p5);
    xmm1 = _mm_max_epi16(bit_met_m7_p3, bit_met_m7_p1);
    xmm2 = _mm_max_epi16(bit_met_m7_m1, bit_met_m7_m3);
    xmm3 = _mm_max_epi16(bit_met_m7_m5, bit_met_m7_m7);
    xmm4 = _mm_max_epi16(xmm0, xmm1);
    xmm5 = _mm_max_epi16(xmm2, xmm3);
    logmax_den_re0 = _mm_max_epi16(xmm4, xmm5);
    xmm0 = _mm_max_epi16(bit_met_m5_p7, bit_met_m5_p5);
    xmm1 = _mm_max_epi16(bit_met_m5_p3, bit_met_m5_p1);
    xmm2 = _mm_max_epi16(bit_met_m5_m1, bit_met_m5_m3);
    xmm3 = _mm_max_epi16(bit_met_m5_m5, bit_met_m5_m7);
    xmm4 = _mm_max_epi16(xmm0, xmm1);
    xmm5 = _mm_max_epi16(xmm2, xmm3);
    logmax_den_re0 = _mm_max_epi16(logmax_den_re0, xmm4);
    logmax_den_re0 = _mm_max_epi16(logmax_den_re0, xmm5);
    xmm0 = _mm_max_epi16(bit_met_m3_p7, bit_met_m3_p5);
    xmm1 = _mm_max_epi16(bit_met_m3_p3, bit_met_m3_p1);
    xmm2 = _mm_max_epi16(bit_met_m3_m1, bit_met_m3_m3);
    xmm3 = _mm_max_epi16(bit_met_m3_m5, bit_met_m3_m7);
    xmm4 = _mm_max_epi16(xmm0, xmm1);
    xmm5 = _mm_max_epi16(xmm2, xmm3);
    logmax_den_re0 = _mm_max_epi16(logmax_den_re0, xmm4);
    logmax_den_re0 = _mm_max_epi16(logmax_den_re0, xmm5);
    xmm0 = _mm_max_epi16(bit_met_m1_p7, bit_met_m1_p5);
    xmm1 = _mm_max_epi16(bit_met_m1_p3, bit_met_m1_p1);
    xmm2 = _mm_max_epi16(bit_met_m1_m1, bit_met_m1_m3);
    xmm3 = _mm_max_epi16(bit_met_m1_m5, bit_met_m1_m7);
    xmm4 = _mm_max_epi16(xmm0, xmm1);
    xmm5 = _mm_max_epi16(xmm2, xmm3);
    logmax_den_re0 = _mm_max_epi16(logmax_den_re0, xmm4);
    logmax_den_re0 = _mm_max_epi16(logmax_den_re0, xmm5);

    // bit = 0
    xmm0 = _mm_max_epi16(bit_met_p7_p7, bit_met_p7_p5);
    xmm1 = _mm_max_epi16(bit_met_p7_p3, bit_met_p7_p1);
    xmm2 = _mm_max_epi16(bit_met_p7_m1, bit_met_p7_m3);
    xmm3 = _mm_max_epi16(bit_met_p7_m5, bit_met_p7_m7);
    xmm4 = _mm_max_epi16(xmm0, xmm1);
    xmm5 = _mm_max_epi16(xmm2, xmm3);
    logmax_num_re0 = _mm_max_epi16(xmm4, xmm5);
    xmm0 = _mm_max_epi16(bit_met_p5_p7, bit_met_p5_p5);
    xmm1 = _mm_max_epi16(bit_met_p5_p3, bit_met_p5_p1);
    xmm2 = _mm_max_epi16(bit_met_p5_m1, bit_met_p5_m3);
    xmm3 = _mm_max_epi16(bit_met_p5_m5, bit_met_p5_m7);
    xmm4 = _mm_max_epi16(xmm0, xmm1);
    xmm5 = _mm_max_epi16(xmm2, xmm3);
    logmax_num_re0 = _mm_max_epi16(logmax_num_re0, xmm4);
    logmax_num_re0 = _mm_max_epi16(logmax_num_re0, xmm5);
    xmm0 = _mm_max_epi16(bit_met_p3_p7, bit_met_p3_p5);
    xmm1 = _mm_max_epi16(bit_met_p3_p3, bit_met_p3_p1);
    xmm2 = _mm_max_epi16(bit_met_p3_m1, bit_met_p3_m3);
    xmm3 = _mm_max_epi16(bit_met_p3_m5, bit_met_p3_m7);
    xmm4 = _mm_max_epi16(xmm0, xmm1);
    xmm5 = _mm_max_epi16(xmm2, xmm3);
    logmax_num_re0 = _mm_max_epi16(logmax_num_re0, xmm4);
    logmax_num_re0 = _mm_max_epi16(logmax_num_re0, xmm5);
    xmm0 = _mm_max_epi16(bit_met_p1_p7, bit_met_p1_p5);
    xmm1 = _mm_max_epi16(bit_met_p1_p3, bit_met_p1_p1);
    xmm2 = _mm_max_epi16(bit_met_p1_m1, bit_met_p1_m3);
    xmm3 = _mm_max_epi16(bit_met_p1_m5, bit_met_p1_m7);
    xmm4 = _mm_max_epi16(xmm0, xmm1);
    xmm5 = _mm_max_epi16(xmm2, xmm3);
    logmax_num_re0 = _mm_max_epi16(logmax_num_re0, xmm4);
    logmax_num_re0 = _mm_max_epi16(logmax_num_re0, xmm5);

    y0r = _mm_subs_epi16(logmax_num_re0, logmax_den_re0);

    // Detection for 2nd bit (LTE mapping)
    // bit = 1
    xmm0 = _mm_max_epi16(bit_met_p7_m1, bit_met_p5_m1);
    xmm1 = _mm_max_epi16(bit_met_p3_m1, bit_met_p1_m1);
    xmm2 = _mm_max_epi16(bit_met_m1_m1, bit_met_m3_m1);
    xmm3 = _mm_max_epi16(bit_met_m5_m1, bit_met_m7_m1);
    xmm4 = _mm_max_epi16(xmm0, xmm1);
    xmm5 = _mm_max_epi16(xmm2, xmm3);
    logmax_den_re0 = _mm_max_epi16(xmm4, xmm5);
    xmm0 = _mm_max_epi16(bit_met_p7_m3, bit_met_p5_m3);
    xmm1 = _mm_max_epi16(bit_met_p3_m3, bit_met_p1_m3);
    xmm2 = _mm_max_epi16(bit_met_m1_m3, bit_met_m3_m3);
    xmm3 = _mm_max_epi16(bit_met_m5_m3, bit_met_m7_m3);
    xmm4 = _mm_max_epi16(xmm0, xmm1);
    xmm5 = _mm_max_epi16(xmm2, xmm3);
    logmax_den_re0 = _mm_max_epi16(logmax_den_re0, xmm4);
    logmax_den_re0 = _mm_max_epi16(logmax_den_re0, xmm5);
    xmm0 = _mm_max_epi16(bit_met_p7_m5, bit_met_p5_m5);
    xmm1 = _mm_max_epi16(bit_met_p3_m5, bit_met_p1_m5);
    xmm2 = _mm_max_epi16(bit_met_m1_m5, bit_met_m3_m5);
    xmm3 = _mm_max_epi16(bit_met_m5_m5, bit_met_m7_m5);
    xmm4 = _mm_max_epi16(xmm0, xmm1);
    xmm5 = _mm_max_epi16(xmm2, xmm3);
    logmax_den_re0 = _mm_max_epi16(logmax_den_re0, xmm4);
    logmax_den_re0 = _mm_max_epi16(logmax_den_re0, xmm5);
    xmm0 = _mm_max_epi16(bit_met_p7_m7, bit_met_p5_m7);
    xmm1 = _mm_max_epi16(bit_met_p3_m7, bit_met_p1_m7);
    xmm2 = _mm_max_epi16(bit_met_m1_m7, bit_met_m3_m7);
    xmm3 = _mm_max_epi16(bit_met_m5_m7, bit_met_m7_m7);
    xmm4 = _mm_max_epi16(xmm0, xmm1);
    xmm5 = _mm_max_epi16(xmm2, xmm3);
    logmax_den_re0 = _mm_max_epi16(logmax_den_re0, xmm4);
    logmax_den_re0 = _mm_max_epi16(logmax_den_re0, xmm5);

    // bit = 0
    xmm0 = _mm_max_epi16(bit_met_p7_p1, bit_met_p5_p1);
    xmm1 = _mm_max_epi16(bit_met_p3_p1, bit_met_p1_p1);
    xmm2 = _mm_max_epi16(bit_met_m1_p1, bit_met_m3_p1);
    xmm3 = _mm_max_epi16(bit_met_m5_p1, bit_met_m7_p1);
    xmm4 = _mm_max_epi16(xmm0, xmm1);
    xmm5 = _mm_max_epi16(xmm2, xmm3);
    logmax_num_re0 = _mm_max_epi16(xmm4, xmm5);
    xmm0 = _mm_max_epi16(bit_met_p7_p3, bit_met_p5_p3);
    xmm1 = _mm_max_epi16(bit_met_p3_p3, bit_met_p1_p3);
    xmm2 = _mm_max_epi16(bit_met_m1_p3, bit_met_m3_p3);
    xmm3 = _mm_max_epi16(bit_met_m5_p3, bit_met_m7_p3);
    xmm4 = _mm_max_epi16(xmm0, xmm1);
    xmm5 = _mm_max_epi16(xmm2, xmm3);
    logmax_num_re0 = _mm_max_epi16(logmax_num_re0, xmm4);
    logmax_num_re0 = _mm_max_epi16(logmax_num_re0, xmm5);
    xmm0 = _mm_max_epi16(bit_met_p7_p5, bit_met_p5_p5);
    xmm1 = _mm_max_epi16(bit_met_p3_p5, bit_met_p1_p5);
    xmm2 = _mm_max_epi16(bit_met_m1_p5, bit_met_m3_p5);
    xmm3 = _mm_max_epi16(bit_met_m5_p5, bit_met_m7_p5);
    xmm4 = _mm_max_epi16(xmm0, xmm1);
    xmm5 = _mm_max_epi16(xmm2, xmm3);
    logmax_num_re0 = _mm_max_epi16(logmax_num_re0, xmm4);
    logmax_num_re0 = _mm_max_epi16(logmax_num_re0, xmm5);
    xmm0 = _mm_max_epi16(bit_met_p7_p7, bit_met_p5_p7);
    xmm1 = _mm_max_epi16(bit_met_p3_p7, bit_met_p1_p7);
    xmm2 = _mm_max_epi16(bit_met_m1_p7, bit_met_m3_p7);
    xmm3 = _mm_max_epi16(bit_met_m5_p7, bit_met_m7_p7);
    xmm4 = _mm_max_epi16(xmm0, xmm1);
    xmm5 = _mm_max_epi16(xmm2, xmm3);
    logmax_num_re0 = _mm_max_epi16(logmax_num_re0, xmm4);
    logmax_num_re0 = _mm_max_epi16(logmax_num_re0, xmm5);

    y1r = _mm_subs_epi16(logmax_num_re0, logmax_den_re0);

    // Detection for 3rd bit (LTE mapping)
    xmm0 = _mm_max_epi16(bit_met_m7_m7, bit_met_m7_m5);
    xmm1 = _mm_max_epi16(bit_met_m7_m3, bit_met_m7_m1);
    xmm2 = _mm_max_epi16(bit_met_m7_p1, bit_met_m7_p3);
    xmm3 = _mm_max_epi16(bit_met_m7_p5, bit_met_m7_p7);
    xmm4 = _mm_max_epi16(xmm0, xmm1);
    xmm5 = _mm_max_epi16(xmm2, xmm3);
    logmax_den_re0 = _mm_max_epi16(xmm4, xmm5);
    xmm0 = _mm_max_epi16(bit_met_m5_m7, bit_met_m5_m5);
    xmm1 = _mm_max_epi16(bit_met_m5_m3, bit_met_m5_m1);
    xmm2 = _mm_max_epi16(bit_met_m5_p1, bit_met_m5_p3);
    xmm3 = _mm_max_epi16(bit_met_m5_p5, bit_met_m5_p7);
    xmm4 = _mm_max_epi16(xmm0, xmm1);
    xmm5 = _mm_max_epi16(xmm2, xmm3);
    logmax_den_re0 = _mm_max_epi16(logmax_den_re0, xmm4);
    logmax_den_re0 = _mm_max_epi16(logmax_den_re0, xmm5);
    xmm0 = _mm_max_epi16(bit_met_p5_m7, bit_met_p5_m5);
    xmm1 = _mm_max_epi16(bit_met_p5_m3, bit_met_p5_m1);
    xmm2 = _mm_max_epi16(bit_met_p5_p1, bit_met_p5_p3);
    xmm3 = _mm_max_epi16(bit_met_p5_p5, bit_met_p5_p7);
    xmm4 = _mm_max_epi16(xmm0, xmm1);
    xmm5 = _mm_max_epi16(xmm2, xmm3);
    logmax_den_re0 = _mm_max_epi16(logmax_den_re0, xmm4);
    logmax_den_re0 = _mm_max_epi16(logmax_den_re0, xmm5);
    xmm0 = _mm_max_epi16(bit_met_p7_m7, bit_met_p7_m5);
    xmm1 = _mm_max_epi16(bit_met_p7_m3, bit_met_p7_m1);
    xmm2 = _mm_max_epi16(bit_met_p7_p1, bit_met_p7_p3);
    xmm3 = _mm_max_epi16(bit_met_p7_p5, bit_met_p7_p7);
    xmm4 = _mm_max_epi16(xmm0, xmm1);
    xmm5 = _mm_max_epi16(xmm2, xmm3);
    logmax_den_re0 = _mm_max_epi16(logmax_den_re0, xmm4);
    logmax_den_re0 = _mm_max_epi16(logmax_den_re0, xmm5);

    xmm0 = _mm_max_epi16(bit_met_m3_m7, bit_met_m3_m5);
    xmm1 = _mm_max_epi16(bit_met_m3_m3, bit_met_m3_m1);
    xmm2 = _mm_max_epi16(bit_met_m3_p1, bit_met_m3_p3);
    xmm3 = _mm_max_epi16(bit_met_m3_p5, bit_met_m3_p7);
    xmm4 = _mm_max_epi16(xmm0, xmm1);
    xmm5 = _mm_max_epi16(xmm2, xmm3);
    logmax_num_re0 = _mm_max_epi16(xmm4, xmm5);
    xmm0 = _mm_max_epi16(bit_met_m1_m7, bit_met_m1_m5);
    xmm1 = _mm_max_epi16(bit_met_m1_m3, bit_met_m1_m1);
    xmm2 = _mm_max_epi16(bit_met_m1_p1, bit_met_m1_p3);
    xmm3 = _mm_max_epi16(bit_met_m1_p5, bit_met_m1_p7);
    xmm4 = _mm_max_epi16(xmm0, xmm1);
    xmm5 = _mm_max_epi16(xmm2, xmm3);
    logmax_num_re0 = _mm_max_epi16(logmax_num_re0, xmm4);
    logmax_num_re0 = _mm_max_epi16(logmax_num_re0, xmm5);
    xmm0 = _mm_max_epi16(bit_met_p1_m7, bit_met_p1_m5);
    xmm1 = _mm_max_epi16(bit_met_p1_m3, bit_met_p1_m1);
    xmm2 = _mm_max_epi16(bit_met_p1_p1, bit_met_p1_p3);
    xmm3 = _mm_max_epi16(bit_met_p1_p5, bit_met_p1_p7);
    xmm4 = _mm_max_epi16(xmm0, xmm1);
    xmm5 = _mm_max_epi16(xmm2, xmm3);
    logmax_num_re0 = _mm_max_epi16(logmax_num_re0, xmm4);
    logmax_num_re0 = _mm_max_epi16(logmax_num_re0, xmm5);
    xmm0 = _mm_max_epi16(bit_met_p3_m7, bit_met_p3_m5);
    xmm1 = _mm_max_epi16(bit_met_p3_m3, bit_met_p3_m1);
    xmm2 = _mm_max_epi16(bit_met_p3_p1, bit_met_p3_p3);
    xmm3 = _mm_max_epi16(bit_met_p3_p5, bit_met_p3_p7);
    xmm4 = _mm_max_epi16(xmm0, xmm1);
    xmm5 = _mm_max_epi16(xmm2, xmm3);
    logmax_num_re0 = _mm_max_epi16(logmax_num_re0, xmm4);
    logmax_num_re0 = _mm_max_epi16(logmax_num_re0, xmm5);

    y2r = _mm_subs_epi16(logmax_num_re0, logmax_den_re0);

    // Detection for 4th bit (LTE mapping)
    xmm0 = _mm_max_epi16(bit_met_p7_p7, bit_met_p5_p7);
    xmm1 = _mm_max_epi16(bit_met_p3_p7, bit_met_p1_p7);
    xmm2 = _mm_max_epi16(bit_met_m1_p7, bit_met_m3_p7);
    xmm3 = _mm_max_epi16(bit_met_m5_p7, bit_met_m7_p7);
    xmm4 = _mm_max_epi16(xmm0, xmm1);
    xmm5 = _mm_max_epi16(xmm2, xmm3);
    logmax_den_re0 = _mm_max_epi16(xmm4, xmm5);
    xmm0 = _mm_max_epi16(bit_met_p7_p5, bit_met_p5_p5);
    xmm1 = _mm_max_epi16(bit_met_p3_p5, bit_met_p1_p5);
    xmm2 = _mm_max_epi16(bit_met_m1_p5, bit_met_m3_p5);
    xmm3 = _mm_max_epi16(bit_met_m5_p5, bit_met_m5_p5);
    xmm4 = _mm_max_epi16(xmm0, xmm1);
    xmm5 = _mm_max_epi16(xmm2, xmm3);
    logmax_den_re0 = _mm_max_epi16(logmax_den_re0, xmm4);
    logmax_den_re0 = _mm_max_epi16(logmax_den_re0, xmm5);
    xmm0 = _mm_max_epi16(bit_met_p7_m5, bit_met_p5_m5);
    xmm1 = _mm_max_epi16(bit_met_p3_m5, bit_met_p1_m5);
    xmm2 = _mm_max_epi16(bit_met_m1_m5, bit_met_m3_m5);
    xmm3 = _mm_max_epi16(bit_met_m5_m5, bit_met_m7_m5);
    xmm4 = _mm_max_epi16(xmm0, xmm1);
    xmm5 = _mm_max_epi16(xmm2, xmm3);
    logmax_den_re0 = _mm_max_epi16(logmax_den_re0, xmm4);
    logmax_den_re0 = _mm_max_epi16(logmax_den_re0, xmm5);
    xmm0 = _mm_max_epi16(bit_met_p7_m7, bit_met_p5_m7);
    xmm1 = _mm_max_epi16(bit_met_p3_m7, bit_met_p1_m7);
    xmm2 = _mm_max_epi16(bit_met_m1_m7, bit_met_m3_m7);
    xmm3 = _mm_max_epi16(bit_met_m5_m7, bit_met_m7_m7);
    xmm4 = _mm_max_epi16(xmm0, xmm1);
    xmm5 = _mm_max_epi16(xmm2, xmm3);
    logmax_den_re0 = _mm_max_epi16(logmax_den_re0, xmm4);
    logmax_den_re0 = _mm_max_epi16(logmax_den_re0, xmm5);

    xmm0 = _mm_max_epi16(bit_met_p7_m1, bit_met_p5_m1);
    xmm1 = _mm_max_epi16(bit_met_p3_m1, bit_met_p1_m1);
    xmm2 = _mm_max_epi16(bit_met_m1_m1, bit_met_m3_m1);
    xmm3 = _mm_max_epi16(bit_met_m5_m1, bit_met_m7_m1);
    xmm4 = _mm_max_epi16(xmm0, xmm1);
    xmm5 = _mm_max_epi16(xmm2, xmm3);
    logmax_num_re0 = _mm_max_epi16(xmm4, xmm5);
    xmm0 = _mm_max_epi16(bit_met_p7_m3, bit_met_p5_m3);
    xmm1 = _mm_max_epi16(bit_met_p3_m3, bit_met_p1_m3);
    xmm2 = _mm_max_epi16(bit_met_m1_m3, bit_met_m3_m3);
    xmm3 = _mm_max_epi16(bit_met_m5_m3, bit_met_m7_m3);
    xmm4 = _mm_max_epi16(xmm0, xmm1);
    xmm5 = _mm_max_epi16(xmm2, xmm3);
    logmax_num_re0 = _mm_max_epi16(logmax_num_re0, xmm4);
    logmax_num_re0 = _mm_max_epi16(logmax_num_re0, xmm5);
    xmm0 = _mm_max_epi16(bit_met_p7_p1, bit_met_p5_p1);
    xmm1 = _mm_max_epi16(bit_met_p3_p1, bit_met_p1_p1);
    xmm2 = _mm_max_epi16(bit_met_m1_p1, bit_met_m3_p1);
    xmm3 = _mm_max_epi16(bit_met_m5_p1, bit_met_m7_p1);
    xmm4 = _mm_max_epi16(xmm0, xmm1);
    xmm5 = _mm_max_epi16(xmm2, xmm3);
    logmax_num_re0 = _mm_max_epi16(logmax_num_re0, xmm4);
    logmax_num_re0 = _mm_max_epi16(logmax_num_re0, xmm5);
    xmm0 = _mm_max_epi16(bit_met_p7_p3, bit_met_p5_p3);
    xmm1 = _mm_max_epi16(bit_met_p3_p3, bit_met_p1_p3);
    xmm2 = _mm_max_epi16(bit_met_m1_p3, bit_met_m3_p3);
    xmm3 = _mm_max_epi16(bit_met_m5_p3, bit_met_m7_p3);
    xmm4 = _mm_max_epi16(xmm0, xmm1);
    xmm5 = _mm_max_epi16(xmm2, xmm3);
    logmax_num_re0 = _mm_max_epi16(logmax_num_re0, xmm4);
    logmax_num_re0 = _mm_max_epi16(logmax_num_re0, xmm5);

    y0i = _mm_subs_epi16(logmax_num_re0, logmax_den_re0);


    // Detection for 5th bit (LTE mapping)
    xmm0 = _mm_max_epi16(bit_met_m7_m7, bit_met_m7_m5);
    xmm1 = _mm_max_epi16(bit_met_m7_m3, bit_met_m7_m1);
    xmm2 = _mm_max_epi16(bit_met_m7_p1, bit_met_m7_p3);
    xmm3 = _mm_max_epi16(bit_met_m7_p5, bit_met_m7_p7);
    xmm4 = _mm_max_epi16(xmm0, xmm1);
    xmm5 = _mm_max_epi16(xmm2, xmm3);
    logmax_den_re0 = _mm_max_epi16(xmm4, xmm5);
    xmm0 = _mm_max_epi16(bit_met_m1_m7, bit_met_m1_m5);
    xmm1 = _mm_max_epi16(bit_met_m1_m3, bit_met_m1_m1);
    xmm2 = _mm_max_epi16(bit_met_m1_p1, bit_met_m1_p3);
    xmm3 = _mm_max_epi16(bit_met_m1_p5, bit_met_m1_p7);
    xmm4 = _mm_max_epi16(xmm0, xmm1);
    xmm5 = _mm_max_epi16(xmm2, xmm3);
    logmax_den_re0 = _mm_max_epi16(logmax_den_re0, xmm4);
    logmax_den_re0 = _mm_max_epi16(logmax_den_re0, xmm5);
    xmm0 = _mm_max_epi16(bit_met_p1_m7, bit_met_p1_m5);
    xmm1 = _mm_max_epi16(bit_met_p1_m3, bit_met_p1_m1);
    xmm2 = _mm_max_epi16(bit_met_p1_p1, bit_met_p1_p3);
    xmm3 = _mm_max_epi16(bit_met_p1_p5, bit_met_p1_p7);
    xmm4 = _mm_max_epi16(xmm0, xmm1);
    xmm5 = _mm_max_epi16(xmm2, xmm3);
    logmax_den_re0 = _mm_max_epi16(logmax_den_re0, xmm4);
    logmax_den_re0 = _mm_max_epi16(logmax_den_re0, xmm5);
    xmm0 = _mm_max_epi16(bit_met_p7_m7, bit_met_p7_m5);
    xmm1 = _mm_max_epi16(bit_met_p7_m3, bit_met_p7_m1);
    xmm2 = _mm_max_epi16(bit_met_p7_p1, bit_met_p7_p3);
    xmm3 = _mm_max_epi16(bit_met_p7_p5, bit_met_p7_p7);
    xmm4 = _mm_max_epi16(xmm0, xmm1);
    xmm5 = _mm_max_epi16(xmm2, xmm3);
    logmax_den_re0 = _mm_max_epi16(logmax_den_re0, xmm4);
    logmax_den_re0 = _mm_max_epi16(logmax_den_re0, xmm5);

    xmm0 = _mm_max_epi16(bit_met_m5_m7, bit_met_m5_m5);
    xmm1 = _mm_max_epi16(bit_met_m5_m3, bit_met_m5_m1);
    xmm2 = _mm_max_epi16(bit_met_m5_p1, bit_met_m5_p3);
    xmm3 = _mm_max_epi16(bit_met_m5_p5, bit_met_m5_p7);
    xmm4 = _mm_max_epi16(xmm0, xmm1);
    xmm5 = _mm_max_epi16(xmm2, xmm3);
    logmax_num_re0 = _mm_max_epi16(xmm4, xmm5);
    xmm0 = _mm_max_epi16(bit_met_m3_m7, bit_met_m3_m5);
    xmm1 = _mm_max_epi16(bit_met_m3_m3, bit_met_m3_m1);
    xmm2 = _mm_max_epi16(bit_met_m3_p1, bit_met_m3_p3);
    xmm3 = _mm_max_epi16(bit_met_m3_p5, bit_met_m3_p7);
    xmm4 = _mm_max_epi16(xmm0, xmm1);
    xmm5 = _mm_max_epi16(xmm2, xmm3);
    logmax_num_re0 = _mm_max_epi16(logmax_num_re0, xmm4);
    logmax_num_re0 = _mm_max_epi16(logmax_num_re0, xmm5);
    xmm0 = _mm_max_epi16(bit_met_p3_m7, bit_met_p3_m5);
    xmm1 = _mm_max_epi16(bit_met_p3_m3, bit_met_p3_m1);
    xmm2 = _mm_max_epi16(bit_met_p3_p1, bit_met_p3_p3);
    xmm3 = _mm_max_epi16(bit_met_p3_p5, bit_met_p3_p7);
    xmm4 = _mm_max_epi16(xmm0, xmm1);
    xmm5 = _mm_max_epi16(xmm2, xmm3);
    logmax_num_re0 = _mm_max_epi16(logmax_num_re0, xmm4);
    logmax_num_re0 = _mm_max_epi16(logmax_num_re0, xmm5);
    xmm0 = _mm_max_epi16(bit_met_p5_m7, bit_met_p5_m5);
    xmm1 = _mm_max_epi16(bit_met_p5_m3, bit_met_p5_m1);
    xmm2 = _mm_max_epi16(bit_met_p5_p1, bit_met_p5_p3);
    xmm3 = _mm_max_epi16(bit_met_p5_p5, bit_met_p5_p7);
    xmm4 = _mm_max_epi16(xmm0, xmm1);
    xmm5 = _mm_max_epi16(xmm2, xmm3);
    logmax_num_re0 = _mm_max_epi16(logmax_num_re0, xmm4);
    logmax_num_re0 = _mm_max_epi16(logmax_num_re0, xmm5);

    y1i = _mm_subs_epi16(logmax_num_re0, logmax_den_re0);

    // Detection for 6th bit (LTE mapping)
    xmm0 = _mm_max_epi16(bit_met_p7_p7, bit_met_p5_p7);
    xmm1 = _mm_max_epi16(bit_met_p3_p7, bit_met_p1_p7);
    xmm2 = _mm_max_epi16(bit_met_m1_p7, bit_met_m3_p7);
    xmm3 = _mm_max_epi16(bit_met_m5_p7, bit_met_m7_p7);
    xmm4 = _mm_max_epi16(xmm0, xmm1);
    xmm5 = _mm_max_epi16(xmm2, xmm3);
    logmax_den_re0 = _mm_max_epi16(xmm4, xmm5);
    xmm0 = _mm_max_epi16(bit_met_p7_p1, bit_met_p5_p1);
    xmm1 = _mm_max_epi16(bit_met_p3_p1, bit_met_p1_p1);
    xmm2 = _mm_max_epi16(bit_met_m1_p1, bit_met_m3_p1);
    xmm3 = _mm_max_epi16(bit_met_m5_p1, bit_met_m5_p1);
    xmm4 = _mm_max_epi16(xmm0, xmm1);
    xmm5 = _mm_max_epi16(xmm2, xmm3);
    logmax_den_re0 = _mm_max_epi16(logmax_den_re0, xmm4);
    logmax_den_re0 = _mm_max_epi16(logmax_den_re0, xmm5);
    xmm0 = _mm_max_epi16(bit_met_p7_m1, bit_met_p5_m1);
    xmm1 = _mm_max_epi16(bit_met_p3_m1, bit_met_p1_m1);
    xmm2 = _mm_max_epi16(bit_met_m1_m1, bit_met_m3_m1);
    xmm3 = _mm_max_epi16(bit_met_m5_m1, bit_met_m7_m1);
    xmm4 = _mm_max_epi16(xmm0, xmm1);
    xmm5 = _mm_max_epi16(xmm2, xmm3);
    logmax_den_re0 = _mm_max_epi16(logmax_den_re0, xmm4);
    logmax_den_re0 = _mm_max_epi16(logmax_den_re0, xmm5);
    xmm0 = _mm_max_epi16(bit_met_p7_m7, bit_met_p5_m7);
    xmm1 = _mm_max_epi16(bit_met_p3_m7, bit_met_p1_m7);
    xmm2 = _mm_max_epi16(bit_met_m1_m7, bit_met_m3_m7);
    xmm3 = _mm_max_epi16(bit_met_m5_m7, bit_met_m7_m7);
    xmm4 = _mm_max_epi16(xmm0, xmm1);
    xmm5 = _mm_max_epi16(xmm2, xmm3);
    logmax_den_re0 = _mm_max_epi16(logmax_den_re0, xmm4);
    logmax_den_re0 = _mm_max_epi16(logmax_den_re0, xmm5);

    xmm0 = _mm_max_epi16(bit_met_p7_m5, bit_met_p5_m5);
    xmm1 = _mm_max_epi16(bit_met_p3_m5, bit_met_p1_m5);
    xmm2 = _mm_max_epi16(bit_met_m1_m5, bit_met_m3_m5);
    xmm3 = _mm_max_epi16(bit_met_m5_m5, bit_met_m7_m5);
    xmm4 = _mm_max_epi16(xmm0, xmm1);
    xmm5 = _mm_max_epi16(xmm2, xmm3);
    logmax_num_re0 = _mm_max_epi16(xmm4, xmm5);
    xmm0 = _mm_max_epi16(bit_met_p7_m3, bit_met_p5_m3);
    xmm1 = _mm_max_epi16(bit_met_p3_m3, bit_met_p1_m3);
    xmm2 = _mm_max_epi16(bit_met_m1_m3, bit_met_m3_m3);
    xmm3 = _mm_max_epi16(bit_met_m5_m3, bit_met_m7_m3);
    xmm4 = _mm_max_epi16(xmm0, xmm1);
    xmm5 = _mm_max_epi16(xmm2, xmm3);
    logmax_num_re0 = _mm_max_epi16(logmax_num_re0, xmm4);
    logmax_num_re0 = _mm_max_epi16(logmax_num_re0, xmm5);
    xmm0 = _mm_max_epi16(bit_met_p7_p3, bit_met_p5_p3);
    xmm1 = _mm_max_epi16(bit_met_p3_p3, bit_met_p1_p3);
    xmm2 = _mm_max_epi16(bit_met_m1_p3, bit_met_m3_p3);
    xmm3 = _mm_max_epi16(bit_met_m5_p3, bit_met_m7_p3);
    xmm4 = _mm_max_epi16(xmm0, xmm1);
    xmm5 = _mm_max_epi16(xmm2, xmm3);
    logmax_num_re0 = _mm_max_epi16(logmax_num_re0, xmm4);
    logmax_num_re0 = _mm_max_epi16(logmax_num_re0, xmm5);
    xmm0 = _mm_max_epi16(bit_met_p7_p5, bit_met_p5_p5);
    xmm1 = _mm_max_epi16(bit_met_p3_p5, bit_met_p1_p5);
    xmm2 = _mm_max_epi16(bit_met_m1_p5, bit_met_m3_p5);
    xmm3 = _mm_max_epi16(bit_met_m5_p5, bit_met_m7_p5);
    xmm4 = _mm_max_epi16(xmm0, xmm1);
    xmm5 = _mm_max_epi16(xmm2, xmm3);
    logmax_num_re0 = _mm_max_epi16(logmax_num_re0, xmm4);
    logmax_num_re0 = _mm_max_epi16(logmax_num_re0, xmm5);

    y2i = _mm_subs_epi16(logmax_num_re0, logmax_den_re0);


    // map to output stream, difficult to do in SIMD since we have 6 16bit LLRs
    // RE 1
    j = 24*i;
    stream0_out[j + 0] = ((short *)&y0r)[0];
    stream0_out[j + 1] = ((short *)&y1r)[0];
    stream0_out[j + 2] = ((short *)&y2r)[0];
    stream0_out[j + 3] = ((short *)&y0i)[0];
    stream0_out[j + 4] = ((short *)&y1i)[0];
    stream0_out[j + 5] = ((short *)&y2i)[0];
    // RE 2
    stream0_out[j + 6] = ((short *)&y0r)[1];
    stream0_out[j + 7] = ((short *)&y1r)[1];
    stream0_out[j + 8] = ((short *)&y2r)[1];
    stream0_out[j + 9] = ((short *)&y0i)[1];
    stream0_out[j + 10] = ((short *)&y1i)[1];
    stream0_out[j + 11] = ((short *)&y2i)[1];
    // RE 3
    stream0_out[j + 12] = ((short *)&y0r)[2];
    stream0_out[j + 13] = ((short *)&y1r)[2];
    stream0_out[j + 14] = ((short *)&y2r)[2];
    stream0_out[j + 15] = ((short *)&y0i)[2];
    stream0_out[j + 16] = ((short *)&y1i)[2];
    stream0_out[j + 17] = ((short *)&y2i)[2];
    // RE 4
    stream0_out[j + 18] = ((short *)&y0r)[3];
    stream0_out[j + 19] = ((short *)&y1r)[3];
    stream0_out[j + 20] = ((short *)&y2r)[3];
    stream0_out[j + 21] = ((short *)&y0i)[3];
    stream0_out[j + 22] = ((short *)&y1i)[3];
    stream0_out[j + 23] = ((short *)&y2i)[3];
    // RE 5
    stream0_out[j + 24] = ((short *)&y0r)[4];
    stream0_out[j + 25] = ((short *)&y1r)[4];
    stream0_out[j + 26] = ((short *)&y2r)[4];
    stream0_out[j + 27] = ((short *)&y0i)[4];
    stream0_out[j + 28] = ((short *)&y1i)[4];
    stream0_out[j + 29] = ((short *)&y2i)[4];
    // RE 6
    stream0_out[j + 30] = ((short *)&y0r)[5];
    stream0_out[j + 31] = ((short *)&y1r)[5];
    stream0_out[j + 32] = ((short *)&y2r)[5];
    stream0_out[j + 33] = ((short *)&y0i)[5];
    stream0_out[j + 34] = ((short *)&y1i)[5];
    stream0_out[j + 35] = ((short *)&y2i)[5];
    // RE 7
    stream0_out[j + 36] = ((short *)&y0r)[6];
    stream0_out[j + 37] = ((short *)&y1r)[6];
    stream0_out[j + 38] = ((short *)&y2r)[6];
    stream0_out[j + 39] = ((short *)&y0i)[6];
    stream0_out[j + 40] = ((short *)&y1i)[6];
    stream0_out[j + 41] = ((short *)&y2i)[6];
    // RE 8
    stream0_out[j + 42] = ((short *)&y0r)[7];
    stream0_out[j + 43] = ((short *)&y1r)[7];
    stream0_out[j + 44] = ((short *)&y2r)[7];
    stream0_out[j + 45] = ((short *)&y0i)[7];
    stream0_out[j + 46] = ((short *)&y1i)[7];
    stream0_out[j + 47] = ((short *)&y2i)[7];

#elif defined(__arm__)

#endif

  }

#if defined(__x86_64__) || defined(__i386__)
  _mm_empty();
  _m_empty();
#endif
}


int dlsch_64qam_64qam_llr(LTE_DL_FRAME_PARMS *frame_parms,
                          int32_t **rxdataF_comp,
                          int32_t **rxdataF_comp_i,
                          int32_t **dl_ch_mag,
                          int32_t **dl_ch_mag_i,
                          int32_t **rho_i,
                          int16_t *dlsch_llr,
                          uint8_t symbol,
                          uint8_t first_symbol_flag,
                          uint16_t nb_rb,
                          uint16_t pbch_pss_sss_adjust,
                          int16_t **llr16p)
{

  int16_t *rxF      = (int16_t*)&rxdataF_comp[0][(symbol*frame_parms->N_RB_DL*12)];
  int16_t *rxF_i    = (int16_t*)&rxdataF_comp_i[0][(symbol*frame_parms->N_RB_DL*12)];
  int16_t *ch_mag   = (int16_t*)&dl_ch_mag[0][(symbol*frame_parms->N_RB_DL*12)];
  int16_t *ch_mag_i = (int16_t*)&dl_ch_mag_i[0][(symbol*frame_parms->N_RB_DL*12)];
  int16_t *rho      = (int16_t*)&rho_i[0][(symbol*frame_parms->N_RB_DL*12)];
  int16_t *llr16;
  int len;
  uint8_t symbol_mod = (symbol >= (7-frame_parms->Ncp))? (symbol-(7-frame_parms->Ncp)) : symbol;

  //first symbol has different structure due to more pilots
  if (first_symbol_flag == 1) {
    llr16 = (int16_t*)dlsch_llr;
  } else {
    llr16 = (int16_t*)(*llr16p);
  }

  if (!llr16) {
    msg("dlsch_64qam_64qam_llr: llr is null, symbol %d\n",symbol);
    return(-1);
  }

  if ((symbol_mod==0) || (symbol_mod==(4-frame_parms->Ncp))) {
    // if symbol has pilots
    if (frame_parms->mode1_flag==0)
      // in 2 antenna ports we have 8 REs per symbol per RB
      len = (nb_rb*8) - (2*pbch_pss_sss_adjust/3);
    else
      // for 1 antenna port we have 10 REs per symbol per RB
      len = (nb_rb*10) - (5*pbch_pss_sss_adjust/6);
  } else {
    // symbol has no pilots
    len = (nb_rb*12) - pbch_pss_sss_adjust;
  }

  qam64_qam64((short *)rxF,
              (short *)rxF_i,
              (short *)ch_mag,
              (short *)ch_mag_i,
              (short *)llr16,
              (short *)rho,
              len);

  llr16 += (6*len);
  *llr16p = (short *)llr16;
  return(0);
}<|MERGE_RESOLUTION|>--- conflicted
+++ resolved
@@ -669,12 +669,9 @@
     len = (nb_rb*12) - pbch_pss_sss_adjust;
   }
 
-<<<<<<< HEAD
 
   //  printf("dlsch_qpsk_llr: symbol %d,nb_rb %d, len %d,pbch_pss_sss_adjust %d\n",symbol,nb_rb,len,pbch_pss_sss_adjust);
-=======
-  printf("dlsch_qpsk_llr: symbol %d,nb_rb %d, len %d,pbch_pss_sss_adjust %d\n",symbol,nb_rb,len,pbch_pss_sss_adjust);
->>>>>>> ccef9862
+
   for (i=0; i<len; i++) {
     *llr32 = *rxF;
     //    printf("llr %d : (%d,%d)\n",i,((int16_t*)llr32)[0],((int16_t*)llr32)[1]);
