/*******************************************************************************
    OpenAirInterface
    Copyright(c) 1999 - 2014 Eurecom

    OpenAirInterface is free software: you can redistribute it and/or modify
    it under the terms of the GNU General Public License as published by
    the Free Software Foundation, either version 3 of the License, or
    (at your option) any later version.


    OpenAirInterface is distributed in the hope that it will be useful,
    but WITHOUT ANY WARRANTY; without even the implied warranty of
    MERCHANTABILITY or FITNESS FOR A PARTICULAR PURPOSE.  See the
    GNU General Public License for more details.

    You should have received a copy of the GNU General Public License
    along with OpenAirInterface.The full GNU General Public License is
   included in this distribution in the file called "COPYING". If not,
   see <http://www.gnu.org/licenses/>.

  Contact Information
  OpenAirInterface Admin: openair_admin@eurecom.fr
  OpenAirInterface Tech : openair_tech@eurecom.fr
  OpenAirInterface Dev  : openair4g-devel@lists.eurecom.fr

  Address      : Eurecom, Campus SophiaTech, 450 Route des Chappes, CS 50193 - 06904 Biot Sophia Antipolis cedex, FRANCE

 *******************************************************************************/

/*! \file PHY/LTE_TRANSPORT/print_stats.c
* \brief PHY statstic logging function
* \author R. Knopp, F. Kaltenberger, navid nikaein
* \date 2011
* \version 0.1
* \company Eurecom
* \email: knopp@eurecom.fr,florian.kaltenberger@eurecom.fr, navid.nikaein@eurecom.fr
* \note
* \warning
*/

#include "PHY/LTE_TRANSPORT/proto.h"

#include "PHY/defs.h"
#include "PHY/extern.h"
#include "SCHED/extern.h"

#ifdef OPENAIR2
#include "../openair2/LAYER2/MAC/proto.h"
#include "../openair2/RRC/L2_INTERFACE/openair_rrc_L2_interface.h"
#endif

extern int mac_get_rrc_status(uint8_t Mod_id,uint8_t eNB_flag,uint8_t index);
#if defined(OAI_USRP) || defined(EXMIMO) || defined(OAI_BLADERF) || defined(OAI_LMSSDR)
#include "common_lib.h"
extern openair0_config_t openair0_cfg[];
#endif

int dump_ue_stats(PHY_VARS_UE *phy_vars_ue, char* buffer, int length, runmode_t mode, int input_level_dBm)
{

  uint8_t eNB=0;
  uint32_t RRC_status;
  int len=length;

  if (phy_vars_ue==NULL)
    return 0;

  if ((mode == normal_txrx) || (mode == no_L2_connect)) {
    len += sprintf(&buffer[len], "[UE_PROC] UE %d, RNTI %x\n",phy_vars_ue->Mod_id, phy_vars_ue->lte_ue_pdcch_vars[0]->crnti);
     len += sprintf(&buffer[len],"[UE PROC] RSRP[0] %.2f dBm/RE, RSSI %.2f dBm, RSRQ[0] %.2f dB, N0 %d dBm/RE (NF %.1f dB)\n",
		    10*log10(phy_vars_ue->PHY_measurements.rsrp[0])-phy_vars_ue->rx_total_gain_dB,
		    10*log10(phy_vars_ue->PHY_measurements.rssi)-phy_vars_ue->rx_total_gain_dB, 
		    10*log10(phy_vars_ue->PHY_measurements.rsrq[0]),
		    phy_vars_ue->PHY_measurements.n0_power_tot_dBm,
		    (double)phy_vars_ue->PHY_measurements.n0_power_tot_dBm+132.24);

    /*
    len += sprintf(&buffer[len],
                   "[UE PROC] Frame count: %d\neNB0 RSSI %d dBm/RE (%d dB, %d dB)\neNB1 RSSI %d dBm/RE (%d dB, %d dB)neNB2 RSSI %d dBm/RE (%d dB, %d dB)\nN0 %d dBm/RE, %f dBm/%dPRB (%d dB, %d dB)\n",
                   phy_vars_ue->frame_rx,
                   phy_vars_ue->PHY_measurements.rx_rssi_dBm[0],
                   phy_vars_ue->PHY_measurements.rx_power_dB[0][0],
                   phy_vars_ue->PHY_measurements.rx_power_dB[0][1],
                   phy_vars_ue->PHY_measurements.rx_rssi_dBm[1],
                   phy_vars_ue->PHY_measurements.rx_power_dB[1][0],
                   phy_vars_ue->PHY_measurements.rx_power_dB[1][1],
                   phy_vars_ue->PHY_measurements.rx_rssi_dBm[2],
                   phy_vars_ue->PHY_measurements.rx_power_dB[2][0],
                   phy_vars_ue->PHY_measurements.rx_power_dB[2][1],
                   phy_vars_ue->PHY_measurements.n0_power_tot_dBm,
                   phy_vars_ue->PHY_measurements.n0_power_tot_dBm+10*log10(12*phy_vars_ue->lte_frame_parms.N_RB_DL),
                   phy_vars_ue->lte_frame_parms.N_RB_DL,
                   phy_vars_ue->PHY_measurements.n0_power_dB[0],
                   phy_vars_ue->PHY_measurements.n0_power_dB[1]);
    */

#ifdef EXMIMO
    len += sprintf(&buffer[len], "[UE PROC] RX Gain %d dB (LNA %d, vga %d dB)\n",phy_vars_ue->rx_total_gain_dB, openair0_cfg[0].rxg_mode[0],(int)openair0_cfg[0].rx_gain[0]);
#endif
#if defined(OAI_USRP) || defined(OAI_BLADERF) || defined(OAI_LMSSDR)
    len += sprintf(&buffer[len], "[UE PROC] RX Gain %d dB\n",phy_vars_ue->rx_total_gain_dB);
#endif
#if defined(EXMIMO) || defined(OAI_USRP) || defined(OAI_BLADERF) || defined(OAI_LMSSDR)
    len += sprintf(&buffer[len], "[UE_PROC] Frequency offset %d Hz (%d), estimated carrier frequency %f Hz\n",phy_vars_ue->lte_ue_common_vars.freq_offset,openair_daq_vars.freq_offset,openair0_cfg[0].rx_freq[0]-phy_vars_ue->lte_ue_common_vars.freq_offset);
#endif
    len += sprintf(&buffer[len], "[UE PROC] UE mode = %s (%d)\n",mode_string[phy_vars_ue->UE_mode[0]],phy_vars_ue->UE_mode[0]);
    len += sprintf(&buffer[len], "[UE PROC] timing_advance = %d\n",phy_vars_ue->timing_advance);
    if (phy_vars_ue->UE_mode[0]==PUSCH) {
      len += sprintf(&buffer[len], "[UE PROC] Po_PUSCH = %d dBm (PL %d dB, Po_NOMINAL_PUSCH %d dBm, PHR %d dB)\n", 
		     phy_vars_ue->ulsch_ue[0]->Po_PUSCH,
		     get_PL(phy_vars_ue->Mod_id,phy_vars_ue->CC_id,0),
		     phy_vars_ue->lte_frame_parms.ul_power_control_config_common.p0_NominalPUSCH,
		     phy_vars_ue->ulsch_ue[0]->PHR);
      len += sprintf(&buffer[len], "[UE PROC] Po_PUCCH = %d dBm (Po_NOMINAL_PUCCH %d dBm, g_pucch %d dB)\n", 
		     get_PL(phy_vars_ue->Mod_id,phy_vars_ue->CC_id,0)+
		     phy_vars_ue->lte_frame_parms.ul_power_control_config_common.p0_NominalPUCCH+
		     phy_vars_ue->dlsch_ue[0][0]->g_pucch,
		     phy_vars_ue->lte_frame_parms.ul_power_control_config_common.p0_NominalPUCCH,
		     phy_vars_ue->dlsch_ue[0][0]->g_pucch);
    }
    //for (eNB=0;eNB<NUMBER_OF_eNB_MAX;eNB++) {
    for (eNB=0; eNB<1; eNB++) {
      len += sprintf(&buffer[len], "[UE PROC] RX spatial power eNB%d: [%d %d; %d %d] dB\n",
                     eNB,
                     phy_vars_ue->PHY_measurements.rx_spatial_power_dB[eNB][0][0],
                     phy_vars_ue->PHY_measurements.rx_spatial_power_dB[eNB][0][1],
                     phy_vars_ue->PHY_measurements.rx_spatial_power_dB[eNB][1][0],
                     phy_vars_ue->PHY_measurements.rx_spatial_power_dB[eNB][1][1]);

      len += sprintf(&buffer[len], "[UE PROC] RX total power eNB%d: %d dB, avg: %d dB\n",eNB,phy_vars_ue->PHY_measurements.rx_power_tot_dB[eNB],phy_vars_ue->PHY_measurements.rx_power_avg_dB[eNB]);
      len += sprintf(&buffer[len], "[UE PROC] RX total power lin: %d, avg: %d, RX total noise lin: %d, avg: %d\n",phy_vars_ue->PHY_measurements.rx_power_tot[eNB],
                     phy_vars_ue->PHY_measurements.rx_power_avg[eNB], phy_vars_ue->PHY_measurements.n0_power_tot, phy_vars_ue->PHY_measurements.n0_power_avg);
      len += sprintf(&buffer[len], "[UE PROC] effective SINR %.2f dB\n",phy_vars_ue->sinr_eff);
      len += sprintf(&buffer[len], "[UE PROC] Wideband CQI eNB %d: %d dB, avg: %d dB\n",eNB,phy_vars_ue->PHY_measurements.wideband_cqi_tot[eNB],phy_vars_ue->PHY_measurements.wideband_cqi_avg[eNB]);

      switch (phy_vars_ue->lte_frame_parms.N_RB_DL) {
      case 6:
        len += sprintf(&buffer[len], "[UE PROC] Subband CQI eNB%d (Ant 0): [%d %d %d %d %d %d] dB\n",
                       eNB,
                       phy_vars_ue->PHY_measurements.subband_cqi_dB[eNB][0][0],
                       phy_vars_ue->PHY_measurements.subband_cqi_dB[eNB][0][1],
                       phy_vars_ue->PHY_measurements.subband_cqi_dB[eNB][0][2],
                       phy_vars_ue->PHY_measurements.subband_cqi_dB[eNB][0][3],
                       phy_vars_ue->PHY_measurements.subband_cqi_dB[eNB][0][4],
                       phy_vars_ue->PHY_measurements.subband_cqi_dB[eNB][0][5]);


        len += sprintf(&buffer[len], "[UE PROC] Subband CQI eNB%d (Ant 1): [%d %d %d %d %d %d] dB\n",
                       eNB,
                       phy_vars_ue->PHY_measurements.subband_cqi_dB[eNB][1][0],
                       phy_vars_ue->PHY_measurements.subband_cqi_dB[eNB][1][1],
                       phy_vars_ue->PHY_measurements.subband_cqi_dB[eNB][1][2],
                       phy_vars_ue->PHY_measurements.subband_cqi_dB[eNB][1][3],
                       phy_vars_ue->PHY_measurements.subband_cqi_dB[eNB][1][4],
                       phy_vars_ue->PHY_measurements.subband_cqi_dB[eNB][1][5]);


        len += sprintf(&buffer[len], "[UE PROC] Subband PMI eNB%d (Ant 0): [(%d %d) (%d %d) (%d %d) (%d %d) (%d %d) (%d %d)]\n",
                       eNB,
                       phy_vars_ue->PHY_measurements.subband_pmi_re[eNB][0][0],
                       phy_vars_ue->PHY_measurements.subband_pmi_im[eNB][0][0],
                       phy_vars_ue->PHY_measurements.subband_pmi_re[eNB][1][0],
                       phy_vars_ue->PHY_measurements.subband_pmi_im[eNB][1][0],
                       phy_vars_ue->PHY_measurements.subband_pmi_re[eNB][2][0],
                       phy_vars_ue->PHY_measurements.subband_pmi_im[eNB][2][0],
                       phy_vars_ue->PHY_measurements.subband_pmi_re[eNB][3][0],
                       phy_vars_ue->PHY_measurements.subband_pmi_im[eNB][3][0],
                       phy_vars_ue->PHY_measurements.subband_pmi_re[eNB][4][0],
                       phy_vars_ue->PHY_measurements.subband_pmi_im[eNB][4][0],
                       phy_vars_ue->PHY_measurements.subband_pmi_re[eNB][5][0],
                       phy_vars_ue->PHY_measurements.subband_pmi_im[eNB][5][0]);

        len += sprintf(&buffer[len], "[UE PROC] Subband PMI eNB%d (Ant 1): [(%d %d) (%d %d) (%d %d) (%d %d) (%d %d) (%d %d)]\n",
                       eNB,
                       phy_vars_ue->PHY_measurements.subband_pmi_re[eNB][0][1],
                       phy_vars_ue->PHY_measurements.subband_pmi_im[eNB][0][1],
                       phy_vars_ue->PHY_measurements.subband_pmi_re[eNB][1][1],
                       phy_vars_ue->PHY_measurements.subband_pmi_im[eNB][1][1],
                       phy_vars_ue->PHY_measurements.subband_pmi_re[eNB][2][1],
                       phy_vars_ue->PHY_measurements.subband_pmi_im[eNB][2][1],
                       phy_vars_ue->PHY_measurements.subband_pmi_re[eNB][3][1],
                       phy_vars_ue->PHY_measurements.subband_pmi_im[eNB][3][1],
                       phy_vars_ue->PHY_measurements.subband_pmi_re[eNB][4][1],
                       phy_vars_ue->PHY_measurements.subband_pmi_im[eNB][4][1],
                       phy_vars_ue->PHY_measurements.subband_pmi_re[eNB][5][1],
                       phy_vars_ue->PHY_measurements.subband_pmi_im[eNB][5][1]);

        len += sprintf(&buffer[len], "[UE PROC] PMI Antenna selection eNB%d : [%d %d %d %d %d %d]\n",
                       eNB,
                       phy_vars_ue->PHY_measurements.selected_rx_antennas[eNB][0],
                       phy_vars_ue->PHY_measurements.selected_rx_antennas[eNB][1],
                       phy_vars_ue->PHY_measurements.selected_rx_antennas[eNB][2],
                       phy_vars_ue->PHY_measurements.selected_rx_antennas[eNB][3],
                       phy_vars_ue->PHY_measurements.selected_rx_antennas[eNB][4],
                       phy_vars_ue->PHY_measurements.selected_rx_antennas[eNB][5]);

        len += sprintf(&buffer[len], "[UE PROC] Quantized PMI eNB %d (max): %jx\n",eNB,pmi2hex_2Ar1(quantize_subband_pmi(&phy_vars_ue->PHY_measurements,eNB,6)));
        len += sprintf(&buffer[len], "[UE PROC] Quantized PMI eNB %d (both): %jx,%jx\n",eNB,
                       pmi2hex_2Ar1(quantize_subband_pmi2(&phy_vars_ue->PHY_measurements,eNB,0,6)),
                       pmi2hex_2Ar1(quantize_subband_pmi2(&phy_vars_ue->PHY_measurements,eNB,1,6)));
        break;

      case 25:
        len += sprintf(&buffer[len], "[UE PROC] Subband CQI eNB%d (Ant 0): [%d %d %d %d %d %d %d] dB\n",
                       eNB,
                       phy_vars_ue->PHY_measurements.subband_cqi_dB[eNB][0][0],
                       phy_vars_ue->PHY_measurements.subband_cqi_dB[eNB][0][1],
                       phy_vars_ue->PHY_measurements.subband_cqi_dB[eNB][0][2],
                       phy_vars_ue->PHY_measurements.subband_cqi_dB[eNB][0][3],
                       phy_vars_ue->PHY_measurements.subband_cqi_dB[eNB][0][4],
                       phy_vars_ue->PHY_measurements.subband_cqi_dB[eNB][0][5],
                       phy_vars_ue->PHY_measurements.subband_cqi_dB[eNB][0][6]);

        len += sprintf(&buffer[len], "[UE PROC] Subband CQI eNB%d (Ant 1): [%d %d %d %d %d %d %d] dB\n",
                       eNB,
                       phy_vars_ue->PHY_measurements.subband_cqi_dB[eNB][1][0],
                       phy_vars_ue->PHY_measurements.subband_cqi_dB[eNB][1][1],
                       phy_vars_ue->PHY_measurements.subband_cqi_dB[eNB][1][2],
                       phy_vars_ue->PHY_measurements.subband_cqi_dB[eNB][1][3],
                       phy_vars_ue->PHY_measurements.subband_cqi_dB[eNB][1][4],
                       phy_vars_ue->PHY_measurements.subband_cqi_dB[eNB][1][5],
                       phy_vars_ue->PHY_measurements.subband_cqi_dB[eNB][1][6]);


        len += sprintf(&buffer[len], "[UE PROC] Subband PMI eNB%d (Ant 0): [(%d %d) (%d %d) (%d %d) (%d %d) (%d %d) (%d %d) (%d %d)]\n",
                       eNB,
                       phy_vars_ue->PHY_measurements.subband_pmi_re[eNB][0][0],
                       phy_vars_ue->PHY_measurements.subband_pmi_im[eNB][0][0],
                       phy_vars_ue->PHY_measurements.subband_pmi_re[eNB][1][0],
                       phy_vars_ue->PHY_measurements.subband_pmi_im[eNB][1][0],
                       phy_vars_ue->PHY_measurements.subband_pmi_re[eNB][2][0],
                       phy_vars_ue->PHY_measurements.subband_pmi_im[eNB][2][0],
                       phy_vars_ue->PHY_measurements.subband_pmi_re[eNB][3][0],
                       phy_vars_ue->PHY_measurements.subband_pmi_im[eNB][3][0],
                       phy_vars_ue->PHY_measurements.subband_pmi_re[eNB][4][0],
                       phy_vars_ue->PHY_measurements.subband_pmi_im[eNB][4][0],
                       phy_vars_ue->PHY_measurements.subband_pmi_re[eNB][5][0],
                       phy_vars_ue->PHY_measurements.subband_pmi_im[eNB][5][0],
                       phy_vars_ue->PHY_measurements.subband_pmi_re[eNB][6][0],
                       phy_vars_ue->PHY_measurements.subband_pmi_im[eNB][6][0]);

        len += sprintf(&buffer[len], "[UE PROC] Subband PMI eNB%d (Ant 1): [(%d %d) (%d %d) (%d %d) (%d %d) (%d %d) (%d %d) (%d %d)]\n",
                       eNB,
                       phy_vars_ue->PHY_measurements.subband_pmi_re[eNB][0][1],
                       phy_vars_ue->PHY_measurements.subband_pmi_im[eNB][0][1],
                       phy_vars_ue->PHY_measurements.subband_pmi_re[eNB][1][1],
                       phy_vars_ue->PHY_measurements.subband_pmi_im[eNB][1][1],
                       phy_vars_ue->PHY_measurements.subband_pmi_re[eNB][2][1],
                       phy_vars_ue->PHY_measurements.subband_pmi_im[eNB][2][1],
                       phy_vars_ue->PHY_measurements.subband_pmi_re[eNB][3][1],
                       phy_vars_ue->PHY_measurements.subband_pmi_im[eNB][3][1],
                       phy_vars_ue->PHY_measurements.subband_pmi_re[eNB][4][1],
                       phy_vars_ue->PHY_measurements.subband_pmi_im[eNB][4][1],
                       phy_vars_ue->PHY_measurements.subband_pmi_re[eNB][5][1],
                       phy_vars_ue->PHY_measurements.subband_pmi_im[eNB][5][1],
                       phy_vars_ue->PHY_measurements.subband_pmi_re[eNB][6][1],
                       phy_vars_ue->PHY_measurements.subband_pmi_im[eNB][6][1]);

        len += sprintf(&buffer[len], "[UE PROC] PMI Antenna selection eNB%d : [%d %d %d %d %d %d %d]\n",
                       eNB,
                       phy_vars_ue->PHY_measurements.selected_rx_antennas[eNB][0],
                       phy_vars_ue->PHY_measurements.selected_rx_antennas[eNB][1],
                       phy_vars_ue->PHY_measurements.selected_rx_antennas[eNB][2],
                       phy_vars_ue->PHY_measurements.selected_rx_antennas[eNB][3],
                       phy_vars_ue->PHY_measurements.selected_rx_antennas[eNB][4],
                       phy_vars_ue->PHY_measurements.selected_rx_antennas[eNB][5],
                       phy_vars_ue->PHY_measurements.selected_rx_antennas[eNB][6]);

        len += sprintf(&buffer[len], "[UE PROC] Quantized PMI eNB %d (max): %jx\n",eNB,pmi2hex_2Ar1(quantize_subband_pmi(&phy_vars_ue->PHY_measurements,eNB,7)));
        len += sprintf(&buffer[len], "[UE PROC] Quantized PMI eNB %d (both): %jx,%jx\n",eNB,
                       pmi2hex_2Ar1(quantize_subband_pmi2(&phy_vars_ue->PHY_measurements,eNB,0,7)),
                       pmi2hex_2Ar1(quantize_subband_pmi2(&phy_vars_ue->PHY_measurements,eNB,1,7)));
        break;

      case 50:
        len += sprintf(&buffer[len], "[UE PROC] Subband CQI eNB%d (Ant 0): [%d %d %d %d %d %d %d %d %d] dB\n",
                       eNB,
                       phy_vars_ue->PHY_measurements.subband_cqi_dB[eNB][0][0],
                       phy_vars_ue->PHY_measurements.subband_cqi_dB[eNB][0][1],
                       phy_vars_ue->PHY_measurements.subband_cqi_dB[eNB][0][2],
                       phy_vars_ue->PHY_measurements.subband_cqi_dB[eNB][0][3],
                       phy_vars_ue->PHY_measurements.subband_cqi_dB[eNB][0][4],
                       phy_vars_ue->PHY_measurements.subband_cqi_dB[eNB][0][5],
                       phy_vars_ue->PHY_measurements.subband_cqi_dB[eNB][0][6],
                       phy_vars_ue->PHY_measurements.subband_cqi_dB[eNB][0][7],
                       phy_vars_ue->PHY_measurements.subband_cqi_dB[eNB][0][8]);

        len += sprintf(&buffer[len], "[UE PROC] Subband CQI eNB%d (Ant 1): [%d %d %d %d %d %d %d %d %d] dB\n",
                       eNB,
                       phy_vars_ue->PHY_measurements.subband_cqi_dB[eNB][1][0],
                       phy_vars_ue->PHY_measurements.subband_cqi_dB[eNB][1][1],
                       phy_vars_ue->PHY_measurements.subband_cqi_dB[eNB][1][2],
                       phy_vars_ue->PHY_measurements.subband_cqi_dB[eNB][1][3],
                       phy_vars_ue->PHY_measurements.subband_cqi_dB[eNB][1][4],
                       phy_vars_ue->PHY_measurements.subband_cqi_dB[eNB][1][5],
                       phy_vars_ue->PHY_measurements.subband_cqi_dB[eNB][1][6],
                       phy_vars_ue->PHY_measurements.subband_cqi_dB[eNB][1][7],
                       phy_vars_ue->PHY_measurements.subband_cqi_dB[eNB][1][8]);


        len += sprintf(&buffer[len], "[UE PROC] Subband PMI eNB%d (Ant 0): [(%d %d) (%d %d) (%d %d) (%d %d) (%d %d) (%d %d) (%d %d) (%d %d) (%d %d)]\n",
                       eNB,
                       phy_vars_ue->PHY_measurements.subband_pmi_re[eNB][0][0],
                       phy_vars_ue->PHY_measurements.subband_pmi_im[eNB][0][0],
                       phy_vars_ue->PHY_measurements.subband_pmi_re[eNB][1][0],
                       phy_vars_ue->PHY_measurements.subband_pmi_im[eNB][1][0],
                       phy_vars_ue->PHY_measurements.subband_pmi_re[eNB][2][0],
                       phy_vars_ue->PHY_measurements.subband_pmi_im[eNB][2][0],
                       phy_vars_ue->PHY_measurements.subband_pmi_re[eNB][3][0],
                       phy_vars_ue->PHY_measurements.subband_pmi_im[eNB][3][0],
                       phy_vars_ue->PHY_measurements.subband_pmi_re[eNB][4][0],
                       phy_vars_ue->PHY_measurements.subband_pmi_im[eNB][4][0],
                       phy_vars_ue->PHY_measurements.subband_pmi_re[eNB][5][0],
                       phy_vars_ue->PHY_measurements.subband_pmi_im[eNB][5][0],
                       phy_vars_ue->PHY_measurements.subband_pmi_re[eNB][6][0],
                       phy_vars_ue->PHY_measurements.subband_pmi_im[eNB][6][0],
                       phy_vars_ue->PHY_measurements.subband_pmi_re[eNB][7][0],
                       phy_vars_ue->PHY_measurements.subband_pmi_im[eNB][7][0],
                       phy_vars_ue->PHY_measurements.subband_pmi_re[eNB][8][0],
                       phy_vars_ue->PHY_measurements.subband_pmi_im[eNB][8][0]);

        len += sprintf(&buffer[len], "[UE PROC] Subband PMI eNB%d (Ant 1): [(%d %d) (%d %d) (%d %d) (%d %d) (%d %d) (%d %d) (%d %d) (%d %d) (%d %d)]\n",
                       eNB,
                       phy_vars_ue->PHY_measurements.subband_pmi_re[eNB][0][1],
                       phy_vars_ue->PHY_measurements.subband_pmi_im[eNB][0][1],
                       phy_vars_ue->PHY_measurements.subband_pmi_re[eNB][1][1],
                       phy_vars_ue->PHY_measurements.subband_pmi_im[eNB][1][1],
                       phy_vars_ue->PHY_measurements.subband_pmi_re[eNB][2][1],
                       phy_vars_ue->PHY_measurements.subband_pmi_im[eNB][2][1],
                       phy_vars_ue->PHY_measurements.subband_pmi_re[eNB][3][1],
                       phy_vars_ue->PHY_measurements.subband_pmi_im[eNB][3][1],
                       phy_vars_ue->PHY_measurements.subband_pmi_re[eNB][4][1],
                       phy_vars_ue->PHY_measurements.subband_pmi_im[eNB][4][1],
                       phy_vars_ue->PHY_measurements.subband_pmi_re[eNB][5][1],
                       phy_vars_ue->PHY_measurements.subband_pmi_im[eNB][5][1],
                       phy_vars_ue->PHY_measurements.subband_pmi_re[eNB][6][1],
                       phy_vars_ue->PHY_measurements.subband_pmi_im[eNB][6][1],
                       phy_vars_ue->PHY_measurements.subband_pmi_re[eNB][7][1],
                       phy_vars_ue->PHY_measurements.subband_pmi_im[eNB][7][1],
                       phy_vars_ue->PHY_measurements.subband_pmi_re[eNB][8][1],
                       phy_vars_ue->PHY_measurements.subband_pmi_im[eNB][8][1]);

        len += sprintf(&buffer[len], "[UE PROC] PMI Antenna selection eNB%d : [%d %d %d %d %d %d %d %d %d]\n",
                       eNB,
                       phy_vars_ue->PHY_measurements.selected_rx_antennas[eNB][0],
                       phy_vars_ue->PHY_measurements.selected_rx_antennas[eNB][1],
                       phy_vars_ue->PHY_measurements.selected_rx_antennas[eNB][2],
                       phy_vars_ue->PHY_measurements.selected_rx_antennas[eNB][3],
                       phy_vars_ue->PHY_measurements.selected_rx_antennas[eNB][4],
                       phy_vars_ue->PHY_measurements.selected_rx_antennas[eNB][5],
                       phy_vars_ue->PHY_measurements.selected_rx_antennas[eNB][6],
                       phy_vars_ue->PHY_measurements.selected_rx_antennas[eNB][7],
                       phy_vars_ue->PHY_measurements.selected_rx_antennas[eNB][8]);

        len += sprintf(&buffer[len], "[UE PROC] Quantized PMI eNB %d (max): %jx\n",eNB,pmi2hex_2Ar1(quantize_subband_pmi(&phy_vars_ue->PHY_measurements,eNB,9)));
        len += sprintf(&buffer[len], "[UE PROC] Quantized PMI eNB %d (both): %jx,%jx\n",eNB,
                       pmi2hex_2Ar1(quantize_subband_pmi2(&phy_vars_ue->PHY_measurements,eNB,0,9)),
                       pmi2hex_2Ar1(quantize_subband_pmi2(&phy_vars_ue->PHY_measurements,eNB,1,9)));
        break;

      case 100:
        len += sprintf(&buffer[len], "[UE PROC] Subband CQI eNB%d (Ant 0): [%d %d %d %d %d %d %d %d %d %d %d %d %d] dB\n",
                       eNB,
                       phy_vars_ue->PHY_measurements.subband_cqi_dB[eNB][0][0],
                       phy_vars_ue->PHY_measurements.subband_cqi_dB[eNB][0][1],
                       phy_vars_ue->PHY_measurements.subband_cqi_dB[eNB][0][2],
                       phy_vars_ue->PHY_measurements.subband_cqi_dB[eNB][0][3],
                       phy_vars_ue->PHY_measurements.subband_cqi_dB[eNB][0][4],
                       phy_vars_ue->PHY_measurements.subband_cqi_dB[eNB][0][5],
                       phy_vars_ue->PHY_measurements.subband_cqi_dB[eNB][0][6],
                       phy_vars_ue->PHY_measurements.subband_cqi_dB[eNB][0][7],
                       phy_vars_ue->PHY_measurements.subband_cqi_dB[eNB][0][8],
                       phy_vars_ue->PHY_measurements.subband_cqi_dB[eNB][0][9],
                       phy_vars_ue->PHY_measurements.subband_cqi_dB[eNB][0][10],
                       phy_vars_ue->PHY_measurements.subband_cqi_dB[eNB][0][11],
                       phy_vars_ue->PHY_measurements.subband_cqi_dB[eNB][0][12]);

        len += sprintf(&buffer[len], "[UE PROC] Subband CQI eNB%d (Ant 1): [%d %d %d %d %d %d %d %d %d %d %d %d %d] dB\n",
                       eNB,
                       phy_vars_ue->PHY_measurements.subband_cqi_dB[eNB][1][0],
                       phy_vars_ue->PHY_measurements.subband_cqi_dB[eNB][1][1],
                       phy_vars_ue->PHY_measurements.subband_cqi_dB[eNB][1][2],
                       phy_vars_ue->PHY_measurements.subband_cqi_dB[eNB][1][3],
                       phy_vars_ue->PHY_measurements.subband_cqi_dB[eNB][1][4],
                       phy_vars_ue->PHY_measurements.subband_cqi_dB[eNB][1][5],
                       phy_vars_ue->PHY_measurements.subband_cqi_dB[eNB][1][6],
                       phy_vars_ue->PHY_measurements.subband_cqi_dB[eNB][1][7],
                       phy_vars_ue->PHY_measurements.subband_cqi_dB[eNB][1][8],
                       phy_vars_ue->PHY_measurements.subband_cqi_dB[eNB][1][9],
                       phy_vars_ue->PHY_measurements.subband_cqi_dB[eNB][1][10],
                       phy_vars_ue->PHY_measurements.subband_cqi_dB[eNB][1][11],
                       phy_vars_ue->PHY_measurements.subband_cqi_dB[eNB][1][12]);


        len += sprintf(&buffer[len], "[UE PROC] Subband PMI eNB%d (Ant 0): [(%d %d) (%d %d) (%d %d) (%d %d) (%d %d) (%d %d) (%d %d) (%d %d) (%d %d) (%d %d) (%d %d) (%d %d) (%d %d)]\n",
                       eNB,
                       phy_vars_ue->PHY_measurements.subband_pmi_re[eNB][0][0],
                       phy_vars_ue->PHY_measurements.subband_pmi_im[eNB][0][0],
                       phy_vars_ue->PHY_measurements.subband_pmi_re[eNB][1][0],
                       phy_vars_ue->PHY_measurements.subband_pmi_im[eNB][1][0],
                       phy_vars_ue->PHY_measurements.subband_pmi_re[eNB][2][0],
                       phy_vars_ue->PHY_measurements.subband_pmi_im[eNB][2][0],
                       phy_vars_ue->PHY_measurements.subband_pmi_re[eNB][3][0],
                       phy_vars_ue->PHY_measurements.subband_pmi_im[eNB][3][0],
                       phy_vars_ue->PHY_measurements.subband_pmi_re[eNB][4][0],
                       phy_vars_ue->PHY_measurements.subband_pmi_im[eNB][4][0],
                       phy_vars_ue->PHY_measurements.subband_pmi_re[eNB][5][0],
                       phy_vars_ue->PHY_measurements.subband_pmi_im[eNB][5][0],
                       phy_vars_ue->PHY_measurements.subband_pmi_re[eNB][6][0],
                       phy_vars_ue->PHY_measurements.subband_pmi_im[eNB][6][0],
                       phy_vars_ue->PHY_measurements.subband_pmi_re[eNB][7][0],
                       phy_vars_ue->PHY_measurements.subband_pmi_im[eNB][7][0],
                       phy_vars_ue->PHY_measurements.subband_pmi_re[eNB][8][0],
                       phy_vars_ue->PHY_measurements.subband_pmi_im[eNB][8][0],
                       phy_vars_ue->PHY_measurements.subband_pmi_re[eNB][9][0],
                       phy_vars_ue->PHY_measurements.subband_pmi_im[eNB][9][0],
                       phy_vars_ue->PHY_measurements.subband_pmi_re[eNB][10][0],
                       phy_vars_ue->PHY_measurements.subband_pmi_im[eNB][10][0],
                       phy_vars_ue->PHY_measurements.subband_pmi_re[eNB][11][0],
                       phy_vars_ue->PHY_measurements.subband_pmi_im[eNB][11][0],
                       phy_vars_ue->PHY_measurements.subband_pmi_re[eNB][12][0],
                       phy_vars_ue->PHY_measurements.subband_pmi_im[eNB][12][0]);

        len += sprintf(&buffer[len], "[UE PROC] Subband PMI eNB%d (Ant 1): [(%d %d) (%d %d) (%d %d) (%d %d) (%d %d) (%d %d) (%d %d) (%d %d) (%d %d) (%d %d) (%d %d) (%d %d) (%d %d)]\n",
                       eNB,
                       phy_vars_ue->PHY_measurements.subband_pmi_re[eNB][0][1],
                       phy_vars_ue->PHY_measurements.subband_pmi_im[eNB][0][1],
                       phy_vars_ue->PHY_measurements.subband_pmi_re[eNB][1][1],
                       phy_vars_ue->PHY_measurements.subband_pmi_im[eNB][1][1],
                       phy_vars_ue->PHY_measurements.subband_pmi_re[eNB][2][1],
                       phy_vars_ue->PHY_measurements.subband_pmi_im[eNB][2][1],
                       phy_vars_ue->PHY_measurements.subband_pmi_re[eNB][3][1],
                       phy_vars_ue->PHY_measurements.subband_pmi_im[eNB][3][1],
                       phy_vars_ue->PHY_measurements.subband_pmi_re[eNB][4][1],
                       phy_vars_ue->PHY_measurements.subband_pmi_im[eNB][4][1],
                       phy_vars_ue->PHY_measurements.subband_pmi_re[eNB][5][1],
                       phy_vars_ue->PHY_measurements.subband_pmi_im[eNB][5][1],
                       phy_vars_ue->PHY_measurements.subband_pmi_re[eNB][6][1],
                       phy_vars_ue->PHY_measurements.subband_pmi_im[eNB][6][1],
                       phy_vars_ue->PHY_measurements.subband_pmi_re[eNB][7][1],
                       phy_vars_ue->PHY_measurements.subband_pmi_im[eNB][7][1],
                       phy_vars_ue->PHY_measurements.subband_pmi_re[eNB][8][1],
                       phy_vars_ue->PHY_measurements.subband_pmi_im[eNB][8][1],
                       phy_vars_ue->PHY_measurements.subband_pmi_re[eNB][9][1],
                       phy_vars_ue->PHY_measurements.subband_pmi_im[eNB][9][1],
                       phy_vars_ue->PHY_measurements.subband_pmi_re[eNB][10][1],
                       phy_vars_ue->PHY_measurements.subband_pmi_im[eNB][10][1],
                       phy_vars_ue->PHY_measurements.subband_pmi_re[eNB][11][1],
                       phy_vars_ue->PHY_measurements.subband_pmi_im[eNB][11][1],
                       phy_vars_ue->PHY_measurements.subband_pmi_re[eNB][12][1],
                       phy_vars_ue->PHY_measurements.subband_pmi_im[eNB][12][1]);

        len += sprintf(&buffer[len], "[UE PROC] PMI Antenna selection eNB%d : [%d %d %d %d %d %d %d %d %d %d %d %d %d]\n",
                       eNB,
                       phy_vars_ue->PHY_measurements.selected_rx_antennas[eNB][0],
                       phy_vars_ue->PHY_measurements.selected_rx_antennas[eNB][1],
                       phy_vars_ue->PHY_measurements.selected_rx_antennas[eNB][2],
                       phy_vars_ue->PHY_measurements.selected_rx_antennas[eNB][3],
                       phy_vars_ue->PHY_measurements.selected_rx_antennas[eNB][4],
                       phy_vars_ue->PHY_measurements.selected_rx_antennas[eNB][5],
                       phy_vars_ue->PHY_measurements.selected_rx_antennas[eNB][6],
                       phy_vars_ue->PHY_measurements.selected_rx_antennas[eNB][7],
                       phy_vars_ue->PHY_measurements.selected_rx_antennas[eNB][8],
                       phy_vars_ue->PHY_measurements.selected_rx_antennas[eNB][9],
                       phy_vars_ue->PHY_measurements.selected_rx_antennas[eNB][10],
                       phy_vars_ue->PHY_measurements.selected_rx_antennas[eNB][11],
                       phy_vars_ue->PHY_measurements.selected_rx_antennas[eNB][12]);

        len += sprintf(&buffer[len], "[UE PROC] Quantized PMI eNB %d (max): %jx\n",eNB,pmi2hex_2Ar1(quantize_subband_pmi(&phy_vars_ue->PHY_measurements,eNB,13)));
        len += sprintf(&buffer[len], "[UE PROC] Quantized PMI eNB %d (both): %jx,%jx\n",eNB,
                       pmi2hex_2Ar1(quantize_subband_pmi2(&phy_vars_ue->PHY_measurements,eNB,0,13)),
                       pmi2hex_2Ar1(quantize_subband_pmi2(&phy_vars_ue->PHY_measurements,eNB,1,13)));
        break;
      }

#ifdef OPENAIR2
      RRC_status = mac_UE_get_rrc_status(phy_vars_ue->Mod_id, 0);
      len += sprintf(&buffer[len],"[UE PROC] RRC status = %d\n",RRC_status);
#endif

 
      len += sprintf(&buffer[len], "[UE PROC] Transmission Mode %d (mode1_flag %d)\n",phy_vars_ue->transmission_mode[eNB],phy_vars_ue->lte_frame_parms.mode1_flag);
      len += sprintf(&buffer[len], "[UE PROC] PBCH err conseq %d, PBCH error total %d, PBCH FER %d\n",
                     phy_vars_ue->lte_ue_pbch_vars[eNB]->pdu_errors_conseq,
                     phy_vars_ue->lte_ue_pbch_vars[eNB]->pdu_errors,
                     phy_vars_ue->lte_ue_pbch_vars[eNB]->pdu_fer);

      if (phy_vars_ue->transmission_mode[eNB] == 6)
        len += sprintf(&buffer[len], "[UE PROC] Mode 6 Wideband CQI eNB %d : %d dB\n",eNB,phy_vars_ue->PHY_measurements.precoded_cqi_dB[eNB][0]);

      if (phy_vars_ue->dlsch_ue[0] && phy_vars_ue->dlsch_ue[0][0] && phy_vars_ue->dlsch_ue[0][1]) {
        len += sprintf(&buffer[len], "[UE PROC] Saved PMI for DLSCH eNB %d : %jx (%p)\n",eNB,pmi2hex_2Ar1(phy_vars_ue->dlsch_ue[0][0]->pmi_alloc),phy_vars_ue->dlsch_ue[0][0]);

        len += sprintf(&buffer[len], "[UE PROC] eNB %d: dl_power_off = %d\n",eNB,phy_vars_ue->dlsch_ue[0][0]->harq_processes[0]->dl_power_off);

        len += sprintf(&buffer[len], "[UE PROC] DL mcs1 (dlsch cw1) %d\n",phy_vars_ue->dlsch_ue[0][0]->harq_processes[0]->mcs);
        len += sprintf(&buffer[len], "[UE PROC] DL mcs2 (dlsch cw2) %d\n",phy_vars_ue->dlsch_ue[0][1]->harq_processes[0]->mcs);
      }

      len += sprintf(&buffer[len], "[UE PROC] DLSCH Total %d, Error %d, FER %d\n",phy_vars_ue->dlsch_received[0],phy_vars_ue->dlsch_errors[0],phy_vars_ue->dlsch_fer[0]);
      len += sprintf(&buffer[len], "[UE PROC] DLSCH (SI) Total %d, Error %d\n",phy_vars_ue->dlsch_SI_received[0],phy_vars_ue->dlsch_SI_errors[0]);
      len += sprintf(&buffer[len], "[UE PROC] DLSCH (RA) Total %d, Error %d\n",phy_vars_ue->dlsch_ra_received[0],phy_vars_ue->dlsch_ra_errors[0]);
#ifdef Rel10
      int i=0;

      //len += sprintf(&buffer[len], "[UE PROC] MCH  Total %d\n", phy_vars_ue->dlsch_mch_received[0]);
      for(i=0; i <phy_vars_ue->lte_frame_parms.num_MBSFN_config; i++ ) {
        len += sprintf(&buffer[len], "[UE PROC] MCH (MCCH MBSFN %d) Total %d, Error %d, Trials %d\n",
                       i, phy_vars_ue->dlsch_mcch_received[i][0],phy_vars_ue->dlsch_mcch_errors[i][0],phy_vars_ue->dlsch_mcch_trials[i][0]);
        len += sprintf(&buffer[len], "[UE PROC] MCH (MTCH MBSFN %d) Total %d, Error %d, Trials %d\n",
                       i, phy_vars_ue->dlsch_mtch_received[i][0],phy_vars_ue->dlsch_mtch_errors[i][0],phy_vars_ue->dlsch_mtch_trials[i][0]);
      }

#endif
      len += sprintf(&buffer[len], "[UE PROC] DLSCH Bitrate %dkbps\n",(phy_vars_ue->bitrate[0]/1000));
      len += sprintf(&buffer[len], "[UE PROC] Total Received Bits %dkbits\n",(phy_vars_ue->total_received_bits[0]/1000));
      len += sprintf(&buffer[len], "[UE PROC] IA receiver %d\n",openair_daq_vars.use_ia_receiver);

    }

  } else {
    len += sprintf(&buffer[len], "[UE PROC] Frame count: %d, RSSI %3.2f dB (%d dB, %d dB), N0 %3.2f dB (%d dB, %d dB)\n",
                   phy_vars_ue->frame_rx,
                   10*log10(phy_vars_ue->PHY_measurements.rssi),
                   phy_vars_ue->PHY_measurements.rx_power_dB[0][0],
                   phy_vars_ue->PHY_measurements.rx_power_dB[0][1],
                   10*log10(phy_vars_ue->PHY_measurements.n0_power_tot),
                   phy_vars_ue->PHY_measurements.n0_power_dB[0],
                   phy_vars_ue->PHY_measurements.n0_power_dB[1]);
#ifdef EXMIMO
    phy_vars_ue->rx_total_gain_dB = ((int)(10*log10(phy_vars_ue->PHY_measurements.rssi)))-input_level_dBm;
    len += sprintf(&buffer[len], "[UE PROC] rxg_mode %d, input level (set by user) %d dBm, VGA gain %d dB ==> total gain %3.2f dB, noise figure %3.2f dB\n",
                   openair0_cfg[0].rxg_mode[0],
                   input_level_dBm,
                   (int)openair0_cfg[0].rx_gain[0],
                   10*log10(phy_vars_ue->PHY_measurements.rssi)-input_level_dBm,
                   10*log10(phy_vars_ue->PHY_measurements.n0_power_tot)-phy_vars_ue->rx_total_gain_dB+105);
#endif
  }

  len += sprintf(&buffer[len],"EOF\n");

  return len;
} // is_clusterhead


int dump_eNB_stats(PHY_VARS_eNB *phy_vars_eNB, char* buffer, int length)
{

  unsigned int success=0;
  uint8_t eNB,UE_id,i,j,number_of_cards_l=1;
  uint32_t ulsch_errors=0,dlsch_errors=0;
  uint32_t ulsch_round_attempts[4]= {0,0,0,0},ulsch_round_errors[4]= {0,0,0,0};
  uint32_t dlsch_round_attempts[4]= {0,0,0,0},dlsch_round_errors[4]= {0,0,0,0};
  uint32_t UE_id_mac, RRC_status;

  if (phy_vars_eNB==NULL)
    return 0;

  int len = length;

  //  if(phy_vars_eNB->frame==0){
  phy_vars_eNB->total_dlsch_bitrate = 0;//phy_vars_eNB->eNB_UE_stats[UE_id].dlsch_bitrate + phy_vars_eNB->total_dlsch_bitrate;
  phy_vars_eNB->total_transmitted_bits = 0;// phy_vars_eNB->eNB_UE_stats[UE_id].total_transmitted_bits +  phy_vars_eNB->total_transmitted_bits;
  phy_vars_eNB->total_system_throughput = 0;//phy_vars_eNB->eNB_UE_stats[UE_id].total_transmitted_bits + phy_vars_eNB->total_system_throughput;
  // }

  for (eNB=0; eNB<number_of_cards_l; eNB++) {
    len += sprintf(&buffer[len],"eNB %d/%d Frame %d: RX Gain %d dB, I0 %d dBm (%d,%d) dB \n",
                   eNB,number_of_cards_l,
                   phy_vars_eNB->proc[0].frame_tx,
                   phy_vars_eNB->rx_total_gain_eNB_dB,
                   phy_vars_eNB->PHY_measurements_eNB[eNB].n0_power_tot_dBm,
                   phy_vars_eNB->PHY_measurements_eNB[eNB].n0_power_dB[0],
                   phy_vars_eNB->PHY_measurements_eNB[eNB].n0_power_dB[1]);

    len += sprintf(&buffer[len],"PRB I0 (%X.%X.%X.%X): ",
		   phy_vars_eNB->rb_mask_ul[0],
		   phy_vars_eNB->rb_mask_ul[1],phy_vars_eNB->rb_mask_ul[2],phy_vars_eNB->rb_mask_ul[3]);

    for (i=0; i<phy_vars_eNB->lte_frame_parms.N_RB_UL; i++) {
      len += sprintf(&buffer[len],"%4d ",
                     phy_vars_eNB->PHY_measurements_eNB[eNB].n0_subband_power_tot_dBm[i]);
      if ((i>0) && ((i%25) == 0)) 
	len += sprintf(&buffer[len],"\n");
    }
    len += sprintf(&buffer[len],"\n");
    len += sprintf(&buffer[len],"\nPERFORMANCE PARAMETERS\n");
    /*
    len += sprintf(&buffer[len],"[eNB PROC] Total DLSCH Bitrate for the System %dkbps\n",((phy_vars_eNB->eNB_UE_stats[0].dlsch_bitrate + phy_vars_eNB->eNB_UE_stats[1].dlsch_bitrate)/1000));
    len += sprintf(&buffer[len],"[eNB PROC] Total Bits successfully transitted %dKbits in %dframe(s)\n",((phy_vars_eNB->eNB_UE_stats[0].total_transmitted_bits + phy_vars_eNB->eNB_UE_stats[1].total_transmitted_bits)/1000),phy_vars_eNB->frame+1);
    len += sprintf(&buffer[len],"[eNB PROC] Average System Throughput %dKbps\n",(phy_vars_eNB->eNB_UE_stats[0].total_transmitted_bits + phy_vars_eNB->eNB_UE_stats[1].total_transmitted_bits)/((phy_vars_eNB->frame+1)*10));
    */

    for (UE_id=0; UE_id<NUMBER_OF_UE_MAX; UE_id++) {
      if ((phy_vars_eNB->dlsch_eNB[(uint8_t)UE_id][0]->rnti>0)&&
	  (phy_vars_eNB->eNB_UE_stats[UE_id].mode == PUSCH)) {	

        phy_vars_eNB->total_dlsch_bitrate = phy_vars_eNB->eNB_UE_stats[UE_id].dlsch_bitrate + phy_vars_eNB->total_dlsch_bitrate;
        phy_vars_eNB->total_transmitted_bits = phy_vars_eNB->eNB_UE_stats[UE_id].total_TBS + phy_vars_eNB->total_transmitted_bits;

        //phy_vars_eNB->total_system_throughput = phy_vars_eNB->eNB_UE_stats[UE_id].total_transmitted_bits + phy_vars_eNB->total_system_throughput;
<<<<<<< HEAD
         
	for (i=0; i<8; i++)
	  success = success + (phy_vars_eNB->eNB_UE_stats[UE_id].dlsch_trials[i][0] - phy_vars_eNB->eNB_UE_stats[UE_id].dlsch_l2_errors[i]);

    
	
	len += sprintf(&buffer[len],"Total DLSCH %d kbits / %d frames ",(phy_vars_eNB->total_transmitted_bits/1000),phy_vars_eNB->proc[0].frame_tx+1);
	len += sprintf(&buffer[len],"Total DLSCH throughput %d kbps ",(phy_vars_eNB->total_dlsch_bitrate/1000));
	len += sprintf(&buffer[len],"Total DLSCH trans %d / %d frames\n",success,phy_vars_eNB->proc[0].frame_tx+1);
	//len += sprintf(&buffer[len],"[eNB PROC] FULL MU-MIMO Transmissions/Total Transmissions = %d/%d\n",phy_vars_eNB->FULL_MUMIMO_transmissions,phy_vars_eNB->check_for_total_transmissions);
	//len += sprintf(&buffer[len],"[eNB PROC] MU-MIMO Transmissions/Total Transmissions = %d/%d\n",phy_vars_eNB->check_for_MUMIMO_transmissions,phy_vars_eNB->check_for_total_transmissions);
	//len += sprintf(&buffer[len],"[eNB PROC] SU-MIMO Transmissions/Total Transmissions = %d/%d\n",phy_vars_eNB->check_for_SUMIMO_transmissions,phy_vars_eNB->check_for_total_transmissions);
	
	len += sprintf(&buffer[len],"UE %d (%x) Power: (%d,%d) dB, Po_PUSCH: (%d,%d) dBm, Po_PUCCH (%d/%d) dBm, Po_PUCCH1 (%d,%d) dBm,  PUCCH1 Thres %d dBm \n",
		       UE_id,
		       phy_vars_eNB->eNB_UE_stats[UE_id].crnti,
		       dB_fixed(phy_vars_eNB->lte_eNB_pusch_vars[UE_id]->ulsch_power[0]),
		       dB_fixed(phy_vars_eNB->lte_eNB_pusch_vars[UE_id]->ulsch_power[1]),
		       phy_vars_eNB->eNB_UE_stats[UE_id].UL_rssi[0],
		       phy_vars_eNB->eNB_UE_stats[UE_id].UL_rssi[1],
		       dB_fixed(phy_vars_eNB->eNB_UE_stats[UE_id].Po_PUCCH/phy_vars_eNB->lte_frame_parms.N_RB_UL)-phy_vars_eNB->rx_total_gain_eNB_dB,
		       phy_vars_eNB->lte_frame_parms.ul_power_control_config_common.p0_NominalPUCCH,
		       dB_fixed(phy_vars_eNB->eNB_UE_stats[UE_id].Po_PUCCH1_below/phy_vars_eNB->lte_frame_parms.N_RB_UL)-phy_vars_eNB->rx_total_gain_eNB_dB,
		       dB_fixed(phy_vars_eNB->eNB_UE_stats[UE_id].Po_PUCCH1_above/phy_vars_eNB->lte_frame_parms.N_RB_UL)-phy_vars_eNB->rx_total_gain_eNB_dB,
		       PUCCH1_THRES+phy_vars_eNB->PHY_measurements_eNB[0].n0_power_tot_dBm-dB_fixed(phy_vars_eNB->lte_frame_parms.N_RB_UL),
		       phy_vars_eNB->eNB_UE_stats[UE_id].sector);
	
	len+= sprintf(&buffer[len],"DL mcs %d, UL mcs %d, UL rb %d, delta_TF %d, ",
		      phy_vars_eNB->dlsch_eNB[(uint8_t)UE_id][0]->harq_processes[0]->mcs,
		      phy_vars_eNB->ulsch_eNB[(uint8_t)UE_id]->harq_processes[0]->mcs,
		      phy_vars_eNB->ulsch_eNB[(uint8_t)UE_id]->harq_processes[0]->nb_rb,
		      phy_vars_eNB->ulsch_eNB[(uint8_t)UE_id]->harq_processes[0]->delta_TF);
	
	len += sprintf(&buffer[len],"Wideband CQI: (%d,%d) dB\n",
		       phy_vars_eNB->PHY_measurements_eNB[eNB].wideband_cqi_dB[UE_id][0],
		       phy_vars_eNB->PHY_measurements_eNB[eNB].wideband_cqi_dB[UE_id][1]);
	
	/*	len += sprintf(&buffer[len],"[eNB PROC] Subband CQI:    ");
	
	for (i=0; i<phy_vars_eNB->lte_frame_parms.N_RB_DL; i++)
	  len += sprintf(&buffer[len],"%2d ",
			 phy_vars_eNB->PHY_measurements_eNB[eNB].subband_cqi_tot_dB[UE_id][i]);
	
	len += sprintf(&buffer[len],"\n");
	*/

	len += sprintf(&buffer[len],"DL TM %d, DL_cqi %d, DL_pmi_single %jx ",
		       phy_vars_eNB->transmission_mode[UE_id],
		       phy_vars_eNB->eNB_UE_stats[UE_id].DL_cqi[0],
		       pmi2hex_2Ar1(phy_vars_eNB->eNB_UE_stats[UE_id].DL_pmi_single));

	len += sprintf(&buffer[len],"Timing advance %d samples (%d 16Ts), update %d ",
		       phy_vars_eNB->eNB_UE_stats[UE_id].UE_timing_offset,
		       phy_vars_eNB->eNB_UE_stats[UE_id].UE_timing_offset>>2,
		       phy_vars_eNB->eNB_UE_stats[UE_id].timing_advance_update);
	
	len += sprintf(&buffer[len],"Mode = %s(%d) ",
		       mode_string[phy_vars_eNB->eNB_UE_stats[UE_id].mode],
		       phy_vars_eNB->eNB_UE_stats[UE_id].mode);
	UE_id_mac = find_UE_id(phy_vars_eNB->Mod_id,phy_vars_eNB->dlsch_eNB[(uint8_t)UE_id][0]->rnti);
	
	if (UE_id_mac != -1) {
	  RRC_status = mac_eNB_get_rrc_status(phy_vars_eNB->Mod_id,phy_vars_eNB->dlsch_eNB[(uint8_t)UE_id][0]->rnti);
	  len += sprintf(&buffer[len],"UE_id_mac = %d, RRC status = %d\n",UE_id_mac,RRC_status);
	} else
	  len += sprintf(&buffer[len],"UE_id_mac = -1\n");
	
        len += sprintf(&buffer[len],"SR received/total: %d/%d (diff %d)\n",
=======
        if (phy_vars_eNB->eNB_UE_stats[UE_id].mode == PUSCH)
          for (i=0; i<8; i++)
            success = success + (phy_vars_eNB->eNB_UE_stats[UE_id].dlsch_trials[i][0] - phy_vars_eNB->eNB_UE_stats[UE_id].dlsch_l2_errors[i]);
      }

#else
      phy_vars_eNB->total_dlsch_bitrate = phy_vars_eNB->eNB_UE_stats[UE_id].dlsch_bitrate + phy_vars_eNB->total_dlsch_bitrate;
      phy_vars_eNB->total_transmitted_bits = phy_vars_eNB->eNB_UE_stats[UE_id].total_TBS +  phy_vars_eNB->total_transmitted_bits;

      //phy_vars_eNB->total_system_throughput = phy_vars_eNB->eNB_UE_stats[UE_id].total_transmitted_bits + phy_vars_eNB->total_system_throughput;
      for (i=0; i<8; i++)
        success = success + (phy_vars_eNB->eNB_UE_stats[UE_id].dlsch_trials[i][0] - phy_vars_eNB->eNB_UE_stats[UE_id].dlsch_l2_errors[i]);

#endif
    }

    len += sprintf(&buffer[len],"[eNB PROC] Total DLSCH bits successfully transmitted %d kbits in %d frame(s)\n",(phy_vars_eNB->total_transmitted_bits/1000),phy_vars_eNB->proc[0].frame_tx+1);
    len += sprintf(&buffer[len],"[eNB PROC] Total DLSCH average system throughput %d kbps\n",(phy_vars_eNB->total_dlsch_bitrate/1000));
    len += sprintf(&buffer[len],"[eNB PROC] Total DLSCH successful transmissions %d in %d frame(s)\n",success,phy_vars_eNB->proc[0].frame_tx+1);
    //len += sprintf(&buffer[len],"[eNB PROC] FULL MU-MIMO Transmissions/Total Transmissions = %d/%d\n",phy_vars_eNB->FULL_MUMIMO_transmissions,phy_vars_eNB->check_for_total_transmissions);
    //len += sprintf(&buffer[len],"[eNB PROC] MU-MIMO Transmissions/Total Transmissions = %d/%d\n",phy_vars_eNB->check_for_MUMIMO_transmissions,phy_vars_eNB->check_for_total_transmissions);
    //len += sprintf(&buffer[len],"[eNB PROC] SU-MIMO Transmissions/Total Transmissions = %d/%d\n",phy_vars_eNB->check_for_SUMIMO_transmissions,phy_vars_eNB->check_for_total_transmissions);

  }

  len += sprintf(&buffer[len],"\n");

  for (UE_id=0; UE_id<NUMBER_OF_UE_MAX; UE_id++) {
#ifdef OPENAIR2

    if (phy_vars_eNB->dlsch_eNB[(uint8_t)UE_id][0]->rnti>0) {
#endif
      len += sprintf(&buffer[len],"[eNB PROC] UE %d (%x) Power: (%d,%d) dB, Po_PUSCH: (%d,%d) dBm, Po_PUCCH (%d/%d) dBm, Po_PUCCH1 (%d,%d) dBm,  PUCCH1 Thres %d dBm \n",
                     UE_id,
                     phy_vars_eNB->eNB_UE_stats[UE_id].crnti,
                     dB_fixed(phy_vars_eNB->lte_eNB_pusch_vars[UE_id]->ulsch_power[0]),
                     dB_fixed(phy_vars_eNB->lte_eNB_pusch_vars[UE_id]->ulsch_power[1]),
                     phy_vars_eNB->eNB_UE_stats[UE_id].UL_rssi[0],
                     phy_vars_eNB->eNB_UE_stats[UE_id].UL_rssi[1],
		     dB_fixed(phy_vars_eNB->eNB_UE_stats[UE_id].Po_PUCCH/phy_vars_eNB->lte_frame_parms.N_RB_UL)-phy_vars_eNB->rx_total_gain_eNB_dB,
		     phy_vars_eNB->lte_frame_parms.ul_power_control_config_common.p0_NominalPUCCH,
		     dB_fixed(phy_vars_eNB->eNB_UE_stats[UE_id].Po_PUCCH1_below/phy_vars_eNB->lte_frame_parms.N_RB_UL)-phy_vars_eNB->rx_total_gain_eNB_dB,
		     PUCCH1_THRES+phy_vars_eNB->PHY_measurements_eNB[0].n0_power_tot_dBm-dB_fixed(phy_vars_eNB->lte_frame_parms.N_RB_UL),
                     phy_vars_eNB->eNB_UE_stats[UE_id].sector);

      for(i=0; i<8; i++)
        len+= sprintf(&buffer[len],"   harq %d: DL mcs %d, UL mcs %d, UL rb %d, delta_TF %d\n",
                      i,
                      phy_vars_eNB->dlsch_eNB[(uint8_t)UE_id][0]->harq_processes[i]->mcs,
                      phy_vars_eNB->ulsch_eNB[(uint8_t)UE_id]->harq_processes[i]->mcs,
                      phy_vars_eNB->ulsch_eNB[(uint8_t)UE_id]->harq_processes[i]->nb_rb,
                      phy_vars_eNB->ulsch_eNB[(uint8_t)UE_id]->harq_processes[i]->delta_TF);

      len += sprintf(&buffer[len],"[eNB PROC] Wideband CQI: (%d,%d) dB\n",
                     phy_vars_eNB->PHY_measurements_eNB[eNB].wideband_cqi_dB[UE_id][0],
                     phy_vars_eNB->PHY_measurements_eNB[eNB].wideband_cqi_dB[UE_id][1]);

      len += sprintf(&buffer[len],"[eNB PROC] Subband CQI:    ");

      for (i=0; i<25; i++)
        len += sprintf(&buffer[len],"%2d ",
                       phy_vars_eNB->PHY_measurements_eNB[eNB].subband_cqi_tot_dB[UE_id][i]);

      len += sprintf(&buffer[len],"\n");

      len += sprintf(&buffer[len],"[eNB PROC] DL TM %d, DL_cqi %d, DL_pmi_single %jx\n",
                     phy_vars_eNB->transmission_mode[UE_id],
                     phy_vars_eNB->eNB_UE_stats[UE_id].DL_cqi[0],
                     pmi2hex_2Ar1(phy_vars_eNB->eNB_UE_stats[UE_id].DL_pmi_single));

      len += sprintf(&buffer[len],"[eNB PROC] DL Subband CQI: ");

      for (i=0; i<13; i++)
        len += sprintf(&buffer[len],"%2d ",
                       phy_vars_eNB->eNB_UE_stats[UE_id].DL_subband_cqi[0][i]);

      len += sprintf(&buffer[len],"\n");

      len += sprintf(&buffer[len],"[eNB PROC] Timing advance %d samples (%d 16Ts), update %d\n",
                     phy_vars_eNB->eNB_UE_stats[UE_id].UE_timing_offset,
                     phy_vars_eNB->eNB_UE_stats[UE_id].UE_timing_offset>>2,
                     phy_vars_eNB->eNB_UE_stats[UE_id].timing_advance_update);

      len += sprintf(&buffer[len],"[eNB PROC] Mode = %s(%d)\n",
                     mode_string[phy_vars_eNB->eNB_UE_stats[UE_id].mode],
                     phy_vars_eNB->eNB_UE_stats[UE_id].mode);
#ifdef OPENAIR2
      UE_id_mac = find_UE_id(phy_vars_eNB->Mod_id,phy_vars_eNB->dlsch_eNB[(uint8_t)UE_id][0]->rnti);

      if (UE_id_mac != -1) {
        RRC_status = mac_eNB_get_rrc_status(phy_vars_eNB->Mod_id,phy_vars_eNB->dlsch_eNB[(uint8_t)UE_id][0]->rnti);
        len += sprintf(&buffer[len],"[eNB PROC] UE_id_mac = %d, RRC status = %d\n",UE_id_mac,RRC_status);
      } else
        len += sprintf(&buffer[len],"[eNB PROC] UE_id_mac = -1\n");

#endif

#ifdef OPENAIR2

      if (phy_vars_eNB->eNB_UE_stats[UE_id].mode == PUSCH) {
#endif
        len += sprintf(&buffer[len],"[eNB PROC] SR received/total: %d/%d (diff %d)\n",
>>>>>>> 16b0ec39
                       phy_vars_eNB->eNB_UE_stats[UE_id].sr_received,
                       phy_vars_eNB->eNB_UE_stats[UE_id].sr_total,
                       phy_vars_eNB->eNB_UE_stats[UE_id].sr_total-phy_vars_eNB->eNB_UE_stats[UE_id].sr_received);
	
	len += sprintf(&buffer[len],"DL Subband CQI: ");
	
	for (i=0; i<25; i++)
	  len += sprintf(&buffer[len],"%2d ",
			 phy_vars_eNB->eNB_UE_stats[UE_id].DL_subband_cqi[0][i]);
	
	len += sprintf(&buffer[len],"\n");
	


        ulsch_errors = 0;

        for (j=0; j<4; j++) {
          ulsch_round_attempts[j]=0;
          ulsch_round_errors[j]=0;
        }

        len += sprintf(&buffer[len],"ULSCH errors/attempts per harq (per round): \n");

        for (i=0; i<8; i++) {
          len += sprintf(&buffer[len],"   harq %d: %d/%d (fer %d) (%d/%d, %d/%d, %d/%d, %d/%d) ",
                         i,
                         phy_vars_eNB->eNB_UE_stats[UE_id].ulsch_errors[i],
                         phy_vars_eNB->eNB_UE_stats[UE_id].ulsch_decoding_attempts[i][0],
                         phy_vars_eNB->eNB_UE_stats[UE_id].ulsch_round_fer[i][0],
                         phy_vars_eNB->eNB_UE_stats[UE_id].ulsch_round_errors[i][0],
                         phy_vars_eNB->eNB_UE_stats[UE_id].ulsch_decoding_attempts[i][0],
                         phy_vars_eNB->eNB_UE_stats[UE_id].ulsch_round_errors[i][1],
                         phy_vars_eNB->eNB_UE_stats[UE_id].ulsch_decoding_attempts[i][1],
                         phy_vars_eNB->eNB_UE_stats[UE_id].ulsch_round_errors[i][2],
                         phy_vars_eNB->eNB_UE_stats[UE_id].ulsch_decoding_attempts[i][2],
                         phy_vars_eNB->eNB_UE_stats[UE_id].ulsch_round_errors[i][3],
                         phy_vars_eNB->eNB_UE_stats[UE_id].ulsch_decoding_attempts[i][3]);
	  if ((i&1) == 1)
	    len += sprintf(&buffer[len],"\n");
	    
          ulsch_errors+=phy_vars_eNB->eNB_UE_stats[UE_id].ulsch_errors[i];

          for (j=0; j<4; j++) {
            ulsch_round_attempts[j]+=phy_vars_eNB->eNB_UE_stats[UE_id].ulsch_decoding_attempts[i][j];
            ulsch_round_errors[j]+=phy_vars_eNB->eNB_UE_stats[UE_id].ulsch_round_errors[i][j];
          }
        }

        len += sprintf(&buffer[len],"ULSCH errors/attempts total %d/%d (%d/%d, %d/%d, %d/%d, %d/%d)\n",
                       ulsch_errors,ulsch_round_attempts[0],

                       ulsch_round_errors[0],ulsch_round_attempts[0],
                       ulsch_round_errors[1],ulsch_round_attempts[1],
                       ulsch_round_errors[2],ulsch_round_attempts[2],
                       ulsch_round_errors[3],ulsch_round_attempts[3]);

        dlsch_errors = 0;

        for (j=0; j<4; j++) {
          dlsch_round_attempts[j]=0;
          dlsch_round_errors[j]=0;
        }

        len += sprintf(&buffer[len],"DLSCH errors/attempts per harq (per round): \n");

        for (i=0; i<8; i++) {
          len += sprintf(&buffer[len],"   harq %d: %d/%d (%d/%d/%d, %d/%d/%d, %d/%d/%d, %d/%d/%d) ",
                         i,
                         phy_vars_eNB->eNB_UE_stats[UE_id].dlsch_l2_errors[i],
                         phy_vars_eNB->eNB_UE_stats[UE_id].dlsch_trials[i][0],
                         phy_vars_eNB->eNB_UE_stats[UE_id].dlsch_ACK[i][0],
                         phy_vars_eNB->eNB_UE_stats[UE_id].dlsch_NAK[i][0],
                         phy_vars_eNB->eNB_UE_stats[UE_id].dlsch_trials[i][0],
                         phy_vars_eNB->eNB_UE_stats[UE_id].dlsch_ACK[i][1],
                         phy_vars_eNB->eNB_UE_stats[UE_id].dlsch_NAK[i][1],
                         phy_vars_eNB->eNB_UE_stats[UE_id].dlsch_trials[i][1],
                         phy_vars_eNB->eNB_UE_stats[UE_id].dlsch_ACK[i][2],
                         phy_vars_eNB->eNB_UE_stats[UE_id].dlsch_NAK[i][2],
                         phy_vars_eNB->eNB_UE_stats[UE_id].dlsch_trials[i][2],
                         phy_vars_eNB->eNB_UE_stats[UE_id].dlsch_ACK[i][3],
                         phy_vars_eNB->eNB_UE_stats[UE_id].dlsch_NAK[i][3],
                         phy_vars_eNB->eNB_UE_stats[UE_id].dlsch_trials[i][3]);
	  if ((i&1) == 1)
	    len += sprintf(&buffer[len],"\n");


          dlsch_errors+=phy_vars_eNB->eNB_UE_stats[UE_id].dlsch_l2_errors[i];

          for (j=0; j<4; j++) {
            dlsch_round_attempts[j]+=phy_vars_eNB->eNB_UE_stats[UE_id].dlsch_trials[i][j];
            dlsch_round_errors[j]+=phy_vars_eNB->eNB_UE_stats[UE_id].dlsch_NAK[i][j];
          }
        }

        len += sprintf(&buffer[len],"DLSCH errors/attempts total %d/%d (%d/%d, %d/%d, %d/%d, %d/%d): \n",
                       dlsch_errors,dlsch_round_attempts[0],
                       dlsch_round_errors[0],dlsch_round_attempts[0],
                       dlsch_round_errors[1],dlsch_round_attempts[1],
                       dlsch_round_errors[2],dlsch_round_attempts[2],
                       dlsch_round_errors[3],dlsch_round_attempts[3]);


        len += sprintf(&buffer[len],"DLSCH total bits from MAC: %dkbit ",(phy_vars_eNB->eNB_UE_stats[UE_id].total_TBS_MAC)/1000);
        len += sprintf(&buffer[len],"DLSCH total bits ack'ed: %dkbit ",(phy_vars_eNB->eNB_UE_stats[UE_id].total_TBS)/1000);
        len += sprintf(&buffer[len],"DLSCH Average throughput (100 frames): %dkbps\n",(phy_vars_eNB->eNB_UE_stats[UE_id].dlsch_bitrate/1000));
	//        len += sprintf(&buffer[len],"[eNB PROC] Transmission Mode %d\n",phy_vars_eNB->transmission_mode[UE_id]);
	/*
        if(phy_vars_eNB->transmission_mode[UE_id] == 5) {
          if(phy_vars_eNB->mu_mimo_mode[UE_id].dl_pow_off == 0)
            len += sprintf(&buffer[len],"[eNB PROC] ****UE %d is in MU-MIMO mode****\n",UE_id);
          else if(phy_vars_eNB->mu_mimo_mode[UE_id].dl_pow_off == 1)
            len += sprintf(&buffer[len],"[eNB PROC] ****UE %d is in SU-MIMO mode****\n",UE_id);
          else
            len += sprintf(&buffer[len],"[eNB PROC] ****UE %d is not scheduled****\n",UE_id);
        }
	*/
	/*
        len += sprintf(&buffer[len],"[eNB PROC] RB Allocation on Sub-bands: ");

        //  for (j=0;j< mac_xface->lte_frame_parms->N_RBGS;j++)
        for (j=0; j<7; j++)
          len += sprintf(&buffer[len],"%d ",
                         phy_vars_eNB->mu_mimo_mode[UE_id].rballoc_sub[j]);

        len += sprintf(&buffer[len],"\n");
        len += sprintf(&buffer[len],"[eNB PROC] Total Number of Allocated PRBs = %d\n",phy_vars_eNB->mu_mimo_mode[UE_id].pre_nb_available_rbs);
	*/
      }
    }

    len += sprintf(&buffer[len],"\n");
  }
  
  len += sprintf(&buffer[len],"EOF\n");
  
  return len;
}<|MERGE_RESOLUTION|>--- conflicted
+++ resolved
@@ -600,7 +600,6 @@
         phy_vars_eNB->total_transmitted_bits = phy_vars_eNB->eNB_UE_stats[UE_id].total_TBS + phy_vars_eNB->total_transmitted_bits;
 
         //phy_vars_eNB->total_system_throughput = phy_vars_eNB->eNB_UE_stats[UE_id].total_transmitted_bits + phy_vars_eNB->total_system_throughput;
-<<<<<<< HEAD
          
 	for (i=0; i<8; i++)
 	  success = success + (phy_vars_eNB->eNB_UE_stats[UE_id].dlsch_trials[i][0] - phy_vars_eNB->eNB_UE_stats[UE_id].dlsch_l2_errors[i]);
@@ -669,110 +668,6 @@
 	  len += sprintf(&buffer[len],"UE_id_mac = -1\n");
 	
         len += sprintf(&buffer[len],"SR received/total: %d/%d (diff %d)\n",
-=======
-        if (phy_vars_eNB->eNB_UE_stats[UE_id].mode == PUSCH)
-          for (i=0; i<8; i++)
-            success = success + (phy_vars_eNB->eNB_UE_stats[UE_id].dlsch_trials[i][0] - phy_vars_eNB->eNB_UE_stats[UE_id].dlsch_l2_errors[i]);
-      }
-
-#else
-      phy_vars_eNB->total_dlsch_bitrate = phy_vars_eNB->eNB_UE_stats[UE_id].dlsch_bitrate + phy_vars_eNB->total_dlsch_bitrate;
-      phy_vars_eNB->total_transmitted_bits = phy_vars_eNB->eNB_UE_stats[UE_id].total_TBS +  phy_vars_eNB->total_transmitted_bits;
-
-      //phy_vars_eNB->total_system_throughput = phy_vars_eNB->eNB_UE_stats[UE_id].total_transmitted_bits + phy_vars_eNB->total_system_throughput;
-      for (i=0; i<8; i++)
-        success = success + (phy_vars_eNB->eNB_UE_stats[UE_id].dlsch_trials[i][0] - phy_vars_eNB->eNB_UE_stats[UE_id].dlsch_l2_errors[i]);
-
-#endif
-    }
-
-    len += sprintf(&buffer[len],"[eNB PROC] Total DLSCH bits successfully transmitted %d kbits in %d frame(s)\n",(phy_vars_eNB->total_transmitted_bits/1000),phy_vars_eNB->proc[0].frame_tx+1);
-    len += sprintf(&buffer[len],"[eNB PROC] Total DLSCH average system throughput %d kbps\n",(phy_vars_eNB->total_dlsch_bitrate/1000));
-    len += sprintf(&buffer[len],"[eNB PROC] Total DLSCH successful transmissions %d in %d frame(s)\n",success,phy_vars_eNB->proc[0].frame_tx+1);
-    //len += sprintf(&buffer[len],"[eNB PROC] FULL MU-MIMO Transmissions/Total Transmissions = %d/%d\n",phy_vars_eNB->FULL_MUMIMO_transmissions,phy_vars_eNB->check_for_total_transmissions);
-    //len += sprintf(&buffer[len],"[eNB PROC] MU-MIMO Transmissions/Total Transmissions = %d/%d\n",phy_vars_eNB->check_for_MUMIMO_transmissions,phy_vars_eNB->check_for_total_transmissions);
-    //len += sprintf(&buffer[len],"[eNB PROC] SU-MIMO Transmissions/Total Transmissions = %d/%d\n",phy_vars_eNB->check_for_SUMIMO_transmissions,phy_vars_eNB->check_for_total_transmissions);
-
-  }
-
-  len += sprintf(&buffer[len],"\n");
-
-  for (UE_id=0; UE_id<NUMBER_OF_UE_MAX; UE_id++) {
-#ifdef OPENAIR2
-
-    if (phy_vars_eNB->dlsch_eNB[(uint8_t)UE_id][0]->rnti>0) {
-#endif
-      len += sprintf(&buffer[len],"[eNB PROC] UE %d (%x) Power: (%d,%d) dB, Po_PUSCH: (%d,%d) dBm, Po_PUCCH (%d/%d) dBm, Po_PUCCH1 (%d,%d) dBm,  PUCCH1 Thres %d dBm \n",
-                     UE_id,
-                     phy_vars_eNB->eNB_UE_stats[UE_id].crnti,
-                     dB_fixed(phy_vars_eNB->lte_eNB_pusch_vars[UE_id]->ulsch_power[0]),
-                     dB_fixed(phy_vars_eNB->lte_eNB_pusch_vars[UE_id]->ulsch_power[1]),
-                     phy_vars_eNB->eNB_UE_stats[UE_id].UL_rssi[0],
-                     phy_vars_eNB->eNB_UE_stats[UE_id].UL_rssi[1],
-		     dB_fixed(phy_vars_eNB->eNB_UE_stats[UE_id].Po_PUCCH/phy_vars_eNB->lte_frame_parms.N_RB_UL)-phy_vars_eNB->rx_total_gain_eNB_dB,
-		     phy_vars_eNB->lte_frame_parms.ul_power_control_config_common.p0_NominalPUCCH,
-		     dB_fixed(phy_vars_eNB->eNB_UE_stats[UE_id].Po_PUCCH1_below/phy_vars_eNB->lte_frame_parms.N_RB_UL)-phy_vars_eNB->rx_total_gain_eNB_dB,
-		     PUCCH1_THRES+phy_vars_eNB->PHY_measurements_eNB[0].n0_power_tot_dBm-dB_fixed(phy_vars_eNB->lte_frame_parms.N_RB_UL),
-                     phy_vars_eNB->eNB_UE_stats[UE_id].sector);
-
-      for(i=0; i<8; i++)
-        len+= sprintf(&buffer[len],"   harq %d: DL mcs %d, UL mcs %d, UL rb %d, delta_TF %d\n",
-                      i,
-                      phy_vars_eNB->dlsch_eNB[(uint8_t)UE_id][0]->harq_processes[i]->mcs,
-                      phy_vars_eNB->ulsch_eNB[(uint8_t)UE_id]->harq_processes[i]->mcs,
-                      phy_vars_eNB->ulsch_eNB[(uint8_t)UE_id]->harq_processes[i]->nb_rb,
-                      phy_vars_eNB->ulsch_eNB[(uint8_t)UE_id]->harq_processes[i]->delta_TF);
-
-      len += sprintf(&buffer[len],"[eNB PROC] Wideband CQI: (%d,%d) dB\n",
-                     phy_vars_eNB->PHY_measurements_eNB[eNB].wideband_cqi_dB[UE_id][0],
-                     phy_vars_eNB->PHY_measurements_eNB[eNB].wideband_cqi_dB[UE_id][1]);
-
-      len += sprintf(&buffer[len],"[eNB PROC] Subband CQI:    ");
-
-      for (i=0; i<25; i++)
-        len += sprintf(&buffer[len],"%2d ",
-                       phy_vars_eNB->PHY_measurements_eNB[eNB].subband_cqi_tot_dB[UE_id][i]);
-
-      len += sprintf(&buffer[len],"\n");
-
-      len += sprintf(&buffer[len],"[eNB PROC] DL TM %d, DL_cqi %d, DL_pmi_single %jx\n",
-                     phy_vars_eNB->transmission_mode[UE_id],
-                     phy_vars_eNB->eNB_UE_stats[UE_id].DL_cqi[0],
-                     pmi2hex_2Ar1(phy_vars_eNB->eNB_UE_stats[UE_id].DL_pmi_single));
-
-      len += sprintf(&buffer[len],"[eNB PROC] DL Subband CQI: ");
-
-      for (i=0; i<13; i++)
-        len += sprintf(&buffer[len],"%2d ",
-                       phy_vars_eNB->eNB_UE_stats[UE_id].DL_subband_cqi[0][i]);
-
-      len += sprintf(&buffer[len],"\n");
-
-      len += sprintf(&buffer[len],"[eNB PROC] Timing advance %d samples (%d 16Ts), update %d\n",
-                     phy_vars_eNB->eNB_UE_stats[UE_id].UE_timing_offset,
-                     phy_vars_eNB->eNB_UE_stats[UE_id].UE_timing_offset>>2,
-                     phy_vars_eNB->eNB_UE_stats[UE_id].timing_advance_update);
-
-      len += sprintf(&buffer[len],"[eNB PROC] Mode = %s(%d)\n",
-                     mode_string[phy_vars_eNB->eNB_UE_stats[UE_id].mode],
-                     phy_vars_eNB->eNB_UE_stats[UE_id].mode);
-#ifdef OPENAIR2
-      UE_id_mac = find_UE_id(phy_vars_eNB->Mod_id,phy_vars_eNB->dlsch_eNB[(uint8_t)UE_id][0]->rnti);
-
-      if (UE_id_mac != -1) {
-        RRC_status = mac_eNB_get_rrc_status(phy_vars_eNB->Mod_id,phy_vars_eNB->dlsch_eNB[(uint8_t)UE_id][0]->rnti);
-        len += sprintf(&buffer[len],"[eNB PROC] UE_id_mac = %d, RRC status = %d\n",UE_id_mac,RRC_status);
-      } else
-        len += sprintf(&buffer[len],"[eNB PROC] UE_id_mac = -1\n");
-
-#endif
-
-#ifdef OPENAIR2
-
-      if (phy_vars_eNB->eNB_UE_stats[UE_id].mode == PUSCH) {
-#endif
-        len += sprintf(&buffer[len],"[eNB PROC] SR received/total: %d/%d (diff %d)\n",
->>>>>>> 16b0ec39
                        phy_vars_eNB->eNB_UE_stats[UE_id].sr_received,
                        phy_vars_eNB->eNB_UE_stats[UE_id].sr_total,
                        phy_vars_eNB->eNB_UE_stats[UE_id].sr_total-phy_vars_eNB->eNB_UE_stats[UE_id].sr_received);
