--- conflicted
+++ resolved
@@ -353,17 +353,9 @@
 
 extern int oai_exit;
 void *td_thread(void *param) {
-<<<<<<< HEAD
   PHY_VARS_eNB *eNB = ((td_params *)param)->eNB;
   L1_proc_t *proc  = &eNB->proc;
-  cpu_set_t cpuset;
-  CPU_ZERO(&cpuset);
-  thread_top_init("td_thread",1,200000,250000,500000);
-=======
-  PHY_VARS_eNB *eNB = ((td_params*)param)->eNB;
-  eNB_proc_t *proc  = &eNB->proc;
-  
->>>>>>> 19558fda
+
   pthread_setname_np( pthread_self(),"td processing");
   LOG_I(PHY,"thread td created id=%ld\n", syscall(__NR_gettid));
   //wait_sync("td_thread");
