/*
 * Licensed to the OpenAirInterface (OAI) Software Alliance under one or more
 * contributor license agreements.  See the NOTICE file distributed with
 * this work for additional information regarding copyright ownership.
 * The OpenAirInterface Software Alliance licenses this file to You under
 * the OAI Public License, Version 1.1  (the "License"); you may not use this file
 * except in compliance with the License.
 * You may obtain a copy of the License at
 *
 *      http://www.openairinterface.org/?page_id=698
 *
 * Unless required by applicable law or agreed to in writing, software
 * distributed under the License is distributed on an "AS IS" BASIS,
 * WITHOUT WARRANTIES OR CONDITIONS OF ANY KIND, either express or implied.
 * See the License for the specific language governing permissions and
 * limitations under the License.
 *-------------------------------------------------------------------------------
 * For more information about the OpenAirInterface (OAI) Software Alliance:
 *      contact@openairinterface.org
 */

/*! \file PHY/LTE_TRANSPORT/ulsch_decoding.c
* \brief Top-level routines for decoding  the ULSCH transport channel from 36.212 V8.6 2009-03
* \author R. Knopp
* \date 2011
* \version 0.1
* \company Eurecom
* \email: knopp@eurecom.fr
* \note
* \warning
*/

//#define DEBUG_ULSCH_DECODING

#include <syscall.h>
#include "PHY/defs_eNB.h"
#include "PHY/phy_extern.h"
#include "PHY/CODING/coding_extern.h"
#include "SCHED/sched_eNB.h"
#include "LAYER2/MAC/mac.h"
#include "RRC/LTE/rrc_extern.h"
#include "PHY_INTERFACE/phy_interface.h"
#include "transport_proto.h"
<<<<<<< HEAD
#include <executables/split_headers.h>
=======
#include "common/utils/LOG/vcd_signal_dumper.h"

>>>>>>> 4eaadf8d

extern WORKER_CONF_t get_thread_worker_conf(void);
extern volatile int oai_exit;



void free_eNB_ulsch(LTE_eNB_ULSCH_t *ulsch) {
  int i,r;

  if (ulsch) {
    for (i=0; i<8; i++) {
      if (ulsch->harq_processes[i]) {
        if (ulsch->harq_processes[i]->b) {
          free16(ulsch->harq_processes[i]->b,MAX_ULSCH_PAYLOAD_BYTES);
          ulsch->harq_processes[i]->b = NULL;
        }

        for (r=0; r<MAX_NUM_ULSCH_SEGMENTS; r++) {
          free16(ulsch->harq_processes[i]->c[r],((r==0)?8:0) + 768);
          ulsch->harq_processes[i]->c[r] = NULL;
        }

        for (r=0; r<MAX_NUM_ULSCH_SEGMENTS; r++)
          if (ulsch->harq_processes[i]->d[r]) {
            free16(ulsch->harq_processes[i]->d[r],((3*8*6144)+12+96)*sizeof(short));
            ulsch->harq_processes[i]->d[r] = NULL;
          }

        free16(ulsch->harq_processes[i],sizeof(LTE_UL_eNB_HARQ_t));
        ulsch->harq_processes[i] = NULL;
      }
    }

    free16(ulsch,sizeof(LTE_eNB_ULSCH_t));
  }
}

LTE_eNB_ULSCH_t *new_eNB_ulsch(uint8_t max_turbo_iterations,uint8_t N_RB_UL, uint8_t abstraction_flag) {
  LTE_eNB_ULSCH_t *ulsch;
  uint8_t exit_flag = 0,i,r;
  unsigned char bw_scaling =1;

  switch (N_RB_UL) {
    case 6:
      bw_scaling =16;
      break;

    case 25:
      bw_scaling =4;
      break;

    case 50:
      bw_scaling =2;
      break;

    default:
      bw_scaling =1;
      break;
  }

  ulsch = (LTE_eNB_ULSCH_t *)malloc16(sizeof(LTE_eNB_ULSCH_t));

  if (ulsch) {
    memset(ulsch,0,sizeof(LTE_eNB_ULSCH_t));
    ulsch->max_turbo_iterations = max_turbo_iterations;
    ulsch->Mlimit = 4;

    for (i=0; i<8; i++) {
      //      printf("new_ue_ulsch: Harq process %d\n",i);
      ulsch->harq_processes[i] = (LTE_UL_eNB_HARQ_t *)malloc16(sizeof(LTE_UL_eNB_HARQ_t));

      if (ulsch->harq_processes[i]) {
        memset(ulsch->harq_processes[i],0,sizeof(LTE_UL_eNB_HARQ_t));
        ulsch->harq_processes[i]->b = (uint8_t *)malloc16(MAX_ULSCH_PAYLOAD_BYTES/bw_scaling);

        if (ulsch->harq_processes[i]->b)
          memset(ulsch->harq_processes[i]->b,0,MAX_ULSCH_PAYLOAD_BYTES/bw_scaling);
        else
          exit_flag=3;

        if (abstraction_flag==0) {
          for (r=0; r<MAX_NUM_ULSCH_SEGMENTS/bw_scaling; r++) {
            ulsch->harq_processes[i]->c[r] = (uint8_t *)malloc16(((r==0)?8:0) + 3+768);

            if (ulsch->harq_processes[i]->c[r])
              memset(ulsch->harq_processes[i]->c[r],0,((r==0)?8:0) + 3+768);
            else
              exit_flag=2;

            ulsch->harq_processes[i]->d[r] = (short *)malloc16(((3*8*6144)+12+96)*sizeof(short));

            if (ulsch->harq_processes[i]->d[r])
              memset(ulsch->harq_processes[i]->d[r],0,((3*8*6144)+12+96)*sizeof(short));
            else
              exit_flag=2;
          }
        }
      } else {
        exit_flag=1;
      }
    }

    if (exit_flag==0)
      return(ulsch);
  }

  LOG_E(PHY,"new_ue_ulsch: exit_flag = %d\n",exit_flag);
  free_eNB_ulsch(ulsch);
  return(NULL);
}

void clean_eNb_ulsch(LTE_eNB_ULSCH_t *ulsch) {
  unsigned char i;

  //ulsch = (LTE_eNB_ULSCH_t *)malloc16(sizeof(LTE_eNB_ULSCH_t));
  if (ulsch) {
    ulsch->rnti = 0;
    ulsch->harq_mask = 0;

    for (i=0; i<8; i++) {
      if (ulsch->harq_processes[i]) {
        //    ulsch->harq_processes[i]->Ndi = 0;
        ulsch->harq_processes[i]->status = 0;
        //ulsch->harq_processes[i]->phich_active = 0; //this will be done later after transmission of PHICH
        ulsch->harq_processes[i]->phich_ACK = 0;
        ulsch->harq_processes[i]->round = 0;
        ulsch->harq_processes[i]->rar_alloc = 0;
        ulsch->harq_processes[i]->first_rb = 0;
        ulsch->harq_processes[i]->nb_rb = 0;
        ulsch->harq_processes[i]->TBS = 0;
        ulsch->harq_processes[i]->Or1 = 0;
        ulsch->harq_processes[i]->Or2 = 0;

        for ( int j = 0; j < 2; j++ ) {
          ulsch->harq_processes[i]->o_RI[j] = 0;
        }

        ulsch->harq_processes[i]->O_ACK = 0;
        ulsch->harq_processes[i]->srs_active = 0;
        ulsch->harq_processes[i]->rvidx = 0;
        ulsch->harq_processes[i]->Msc_initial = 0;
        ulsch->harq_processes[i]->Nsymb_initial = 0;
      }
    }

    ulsch->beta_offset_cqi_times8 = 0;
    ulsch->beta_offset_ri_times8 = 0;
    ulsch->beta_offset_harqack_times8 = 0;
    ulsch->Msg3_active = 0;
  }
}


uint8_t extract_cqi_crc(uint8_t *cqi,uint8_t CQI_LENGTH) {
  uint8_t crc;
  crc = cqi[CQI_LENGTH>>3];
  //  printf("crc1: %x, shift %d\n",crc,CQI_LENGTH&0x7);
  crc = (crc<<(CQI_LENGTH&0x7));
  // clear crc bits
  //  ((char *)cqi)[CQI_LENGTH>>3] &= 0xff>>(8-(CQI_LENGTH&0x7));
  //  printf("crc2: %x, cqi0 %x\n",crc,cqi[1+(CQI_LENGTH>>3)]);
  crc |= (cqi[1+(CQI_LENGTH>>3)])>>(8-(CQI_LENGTH&0x7));
  // clear crc bits
  //(((char *)cqi)[1+(CQI_LENGTH>>3)]) = 0;
  //  printf("crc : %x\n",crc);
  return(crc);
}

extern int oai_exit;

void processULSegment(void * arg) {
  turboDecode_t* rdata=(turboDecode_t*) arg;
  PHY_VARS_eNB *eNB=rdata->eNB;
  LTE_UL_eNB_HARQ_t *ulsch_harq=rdata->ulsch_harq;
  int r=rdata->segment_r;
  int G=ulsch_harq->G;
  int Kr_bytes=rdata->Kr>>3;
  int16_t dummy_w[3*(6144+64)];
  
  memset(&dummy_w[0],0,3*(6144+64)*sizeof(short));
  ulsch_harq->RTC[r] = generate_dummy_w(4+(Kr_bytes*8),
                                          (uint8_t *)&dummy_w[0],
                                          (r==0) ? ulsch_harq->F : 0);
  start_meas(&eNB->ulsch_deinterleaving_stats);
  unsigned int E;
   if (lte_rate_matching_turbo_rx(ulsch_harq->RTC[r],
                                   G,
                                   ulsch_harq->w[r],
                                   (uint8_t *) &dummy_w[0],
                                   ulsch_harq->e+rdata->r_offset,
                                   ulsch_harq->C,
                                   NSOFT,
                                   0,   //Uplink
                                   1,
                                   ulsch_harq->rvidx,
                                   (ulsch_harq->rvidx==0)?1:0,  // clear
                                   ulsch_harq->Qm,
                                   1,
                                   r,
                                   &E)==-1) {
      LOG_E(PHY,"ulsch_decoding.c: Problem in rate matching\n");
      return;
   }
   stop_meas(&eNB->ulsch_rate_unmatching_stats);
   int max_Ncb = 3*ulsch_harq->RTC[r]*32 ;

<<<<<<< HEAD
  if(ulsch_harq->repetition_number == 1) {
    memset(ulsch_harq->pusch_rep_buffer[r],0,(sizeof(int32_t)*3*(6144+64))) ;  // reset the buffer every new repetitions
=======
    r_offset += E;
    sub_block_deinterleaving_turbo(4+Kr,
                                   &ulsch_harq->d[r][96],
                                   ulsch_harq->w[r]);

    if (ulsch_harq->C == 1)
      crc_type = CRC24_A;
    else
      crc_type = CRC24_B;

    ret = tc(&ulsch_harq->d[r][96],
             NULL,
             ulsch_harq->c[r],
             NULL,
             Kr,
             ulsch->max_turbo_iterations,//MAX_TURBO_ITERATIONS,
             crc_type,
             (r==0) ? ulsch_harq->F : 0,
             &eNB->ulsch_tc_init_stats,
             &eNB->ulsch_tc_alpha_stats,
             &eNB->ulsch_tc_beta_stats,
             &eNB->ulsch_tc_gamma_stats,
             &eNB->ulsch_tc_ext_stats,
             &eNB->ulsch_tc_intl1_stats,
             &eNB->ulsch_tc_intl2_stats);

    // Reassembly of Transport block here

    if (ret != (1+ulsch->max_turbo_iterations)) {
      if (r<ulsch_harq->Cminus)
        Kr = ulsch_harq->Kminus;
      else
        Kr = ulsch_harq->Kplus;

      Kr_bytes = Kr>>3;
      memcpy(ulsch_harq->b+offset,
             ulsch_harq->c[r],
             Kr_bytes - ((ulsch_harq->C>1)?3:0));
      offset += (Kr_bytes- ((ulsch_harq->C>1)?3:0));
    } else {
      break;
    }
  }

  return(ret);
}


void *td_thread(void *param) {
  PHY_VARS_eNB *eNB = ((td_params *)param)->eNB;
  L1_proc_t *proc  = &eNB->proc;
  pthread_setname_np( pthread_self(),"td processing");
  LOG_I(PHY,"thread td created id=%ld\n", syscall(__NR_gettid));
  //wait_sync("td_thread");

  while (!oai_exit) {
    if (wait_on_condition(&proc->mutex_td,&proc->cond_td,&proc->instance_cnt_td,"td thread")<0) break;

    if(oai_exit) break;

    ((td_params *)param)->ret = ulsch_decoding_data_2thread0((td_params *)param);

    if (release_thread(&proc->mutex_td,&proc->instance_cnt_td,"td thread")<0) break;

    if (pthread_cond_signal(&proc->cond_td) != 0) {
      printf("[eNB] ERROR pthread_cond_signal for td thread exit\n");
      exit_fun( "ERROR pthread_cond_signal" );
      return(NULL);
    }
  }

  return(NULL);
}

int ulsch_decoding_data_2thread(PHY_VARS_eNB *eNB,int UE_id,int harq_pid,int llr8_flag) {
  L1_proc_t *proc = &eNB->proc;
  unsigned int r,r_offset=0,Kr,Kr_bytes;
  uint8_t crc_type;
  int offset = 0;
  int ret = 1;
  int16_t dummy_w[MAX_NUM_ULSCH_SEGMENTS][3*(6144+64)];
  LTE_eNB_ULSCH_t *ulsch = eNB->ulsch[UE_id];
  LTE_UL_eNB_HARQ_t *ulsch_harq = ulsch->harq_processes[harq_pid];
  int G = ulsch_harq->G;
  unsigned int E;
  int Cby2;
  decoder_if_t *tc;
  struct timespec wait;
  wait.tv_sec=0;
  wait.tv_nsec=5000000L;

  if (llr8_flag == 0)
    tc = decoder16;
  else
    tc = decoder8;

  if (ulsch_harq->C>1) { // wakeup worker if more than 1 segment
    if (pthread_mutex_timedlock(&proc->mutex_td,&wait) != 0) {
      printf("[eNB] ERROR pthread_mutex_lock for TD thread (IC %d)\n", proc->instance_cnt_td);
      exit_fun( "error locking mutex_fep" );
      return -1;
    }

    if (proc->instance_cnt_td==0) {
      printf("[eNB] TD thread busy\n");
      exit_fun("TD thread busy");
      pthread_mutex_unlock( &proc->mutex_td );
      return -1;
    }

    ++proc->instance_cnt_td;
    proc->tdp.eNB       = eNB;
    proc->tdp.UE_id     = UE_id;
    proc->tdp.harq_pid  = harq_pid;
    proc->tdp.llr8_flag = llr8_flag;

    // wakeup worker to do second half segments
    if (pthread_cond_signal(&proc->cond_td) != 0) {
      printf("[eNB] ERROR pthread_cond_signal for td thread exit\n");
      exit_fun( "ERROR pthread_cond_signal" );
      return (1+ulsch->max_turbo_iterations);
    }

    pthread_mutex_unlock( &proc->mutex_td );
    Cby2 = ulsch_harq->C/2;
  } else {
    Cby2 = 1;
>>>>>>> 4eaadf8d
  }
  if(ulsch_harq->total_number_of_repetitions > 1) {
    if (ulsch_harq->rvidx==1) {
      LOG_E(PHY,"Adding HARQ data for segment: %d\n", r);
      // Store the result of HARQ combining in the last emtc repetitions of sequence 0,2,3,1
      for (int nn=0; nn<max_Ncb; nn++)
	ulsch_harq->pusch_rep_buffer[r][nn] += ulsch_harq->w[r][nn] ;
    }

    if (ulsch_harq->repetition_number == ulsch_harq->total_number_of_repetitions) {
      LOG_E(PHY,"Will use HARQ data sum up for segment: %d\n", r);
      for (int nn=0; nn<max_Ncb; nn++) 
	ulsch_harq->w[r][nn] =  ulsch_harq->pusch_rep_buffer[r][nn] ;
    }
  }
  int16_t soft_bits[3*8*6144+12+96] __attribute__((aligned(32)));
  sub_block_deinterleaving_turbo(4+rdata->Kr,
				 soft_bits+96,
				 ulsch_harq->w[r]);
  stop_meas(&eNB->ulsch_deinterleaving_stats);
  rdata->decodeIterations = rdata->function( soft_bits+96,
					     NULL,
					     rdata->decoded_bytes,
					     NULL,
					     rdata->Kr,
					     rdata->maxIterations,
					     rdata->nbSegments == 1 ? CRC24_A: CRC24_B,
					     rdata->Fbits,
					     &eNB->ulsch_tc_init_stats,
					     &eNB->ulsch_tc_alpha_stats,
					     &eNB->ulsch_tc_beta_stats,
					     &eNB->ulsch_tc_gamma_stats,
					     &eNB->ulsch_tc_ext_stats,
					     &eNB->ulsch_tc_intl1_stats,
					     &eNB->ulsch_tc_intl2_stats);
  stop_meas(&eNB->ulsch_turbo_decoding_stats);
  
}

int ulsch_decoding_data(PHY_VARS_eNB *eNB, L1_rxtx_proc_t *proc,
			int UE_id,int harq_pid,int llr8_flag) {
  unsigned int r_offset=0;
  int offset = 0;
  LTE_eNB_ULSCH_t *ulsch = eNB->ulsch[UE_id];
  LTE_UL_eNB_HARQ_t *ulsch_harq = ulsch->harq_processes[harq_pid];
  int G = ulsch_harq->G;
  unsigned int E;
  int ret=0;
  
  decoder_if_t * td=llr8_flag == 0 ?
    *decoder16 : *decoder8;
  ulsch_harq->processedSegments=0;
  
  for (int r=0; r<ulsch_harq->C; r++) {
    //    printf("before subblock deinterleaving c[%d] = %p\n",r,ulsch_harq->c[r]);
    // Get Turbo interleaver parameters
    unsigned int Kr= r<ulsch_harq->Cminus ?
      ulsch_harq->Kminus :ulsch_harq->Kplus;
    unsigned int Kr_bytes = Kr>>3;
    
#ifdef DEBUG_ULSCH_DECODING
    printf("Rate Matching Segment %u (coded bits (G) %d,unpunctured/repeated bits %u, Q_m %d, Nl %d, r_offset %d)...\n",
           r, G,
           Kr*3,
           ulsch_harq->Qm,
           ulsch_harq->Nl, r_offset);
#endif
    int Gp=G/ulsch_harq->Qm;
    int GpmodC = Gp%ulsch_harq->C;
    
    if (r < (ulsch_harq->C-(GpmodC)))
      E = ulsch_harq->Qm * (Gp/ulsch_harq->C);
    else
      E = ulsch_harq->Qm * ((GpmodC==0?0:1) + (Gp/ulsch_harq->C));
#ifdef FS6
    if ( getenv("fs6") != NULL && strncasecmp( getenv("fs6"), "du", 2) == 0 ) {

      sendFs6Ul(eNB, UE_id, harq_pid, r, ulsch_harq->e+r_offset, E*sizeof(int16_t), r_offset);
      
      r_offset += E;
      continue;
    }

#endif

    union turboReqUnion id= {.s={ulsch->rnti,proc->frame_rx,proc->subframe_rx,0,0}};
    notifiedFIFO_elt_t *req=newNotifiedFIFO_elt(sizeof(turboDecode_t), id.p, &proc->respDecode, processULSegment);
    turboDecode_t * rdata=(turboDecode_t *) NotifiedFifoData(req);

    rdata->eNB=eNB;
    rdata->frame=proc->frame_rx;
    rdata->subframe=proc->subframe_rx;
    rdata->UEid=UE_id;
    rdata->harq_pid=harq_pid;
    rdata->Kr=Kr;
    rdata->maxIterations=eNB->ulsch[UE_id]->max_turbo_iterations;
    rdata->ulsch_harq=ulsch_harq;
    rdata->eNB=eNB;
    rdata->nbSegments=ulsch_harq->C;
    rdata->segment_r=r;
    rdata->Fbits=(r==0) ? ulsch_harq->F : 0;
    rdata->r_offset=r_offset;
    rdata->offset=offset;
    rdata->function=td;
    int Fbytes=(r==0) ? rdata->Fbits>>3 : 0;
    int sz=Kr_bytes - Fbytes - ((ulsch_harq->C>1)?3:0);
    pushTpool(&proc->threadPool,req);
    proc->nbDecode++;
    LOG_D(PHY,"Added a block to decode, in pipe: %d\n",proc->nbDecode);
    r_offset+=E;
    offset+=sz;	    
  }
  return(ret);
}

int ulsch_decoding_data_all(PHY_VARS_eNB *eNB,L1_rxtx_proc_t *proc,
			    int UE_id,int harq_pid,int llr8_flag) {
  return ulsch_decoding_data(eNB,proc,UE_id,harq_pid,llr8_flag);
}

static inline unsigned int lte_gold_unscram(unsigned int *x1, unsigned int *x2, unsigned char reset) __attribute__((always_inline));
static inline unsigned int lte_gold_unscram(unsigned int *x1, unsigned int *x2, unsigned char reset) {
  int n;

  if (reset) {
    *x1 = 1+ (1<<31);
    *x2=*x2 ^ ((*x2 ^ (*x2>>1) ^ (*x2>>2) ^ (*x2>>3))<<31);

    // skip first 50 double words (1600 bits)
    //      printf("n=0 : x1 %x, x2 %x\n",x1,x2);
    for (n=1; n<50; n++) {
      *x1 = (*x1>>1) ^ (*x1>>4);
      *x1 = *x1 ^ (*x1<<31) ^ (*x1<<28);
      *x2 = (*x2>>1) ^ (*x2>>2) ^ (*x2>>3) ^ (*x2>>4);
      *x2 = *x2 ^ (*x2<<31) ^ (*x2<<30) ^ (*x2<<29) ^ (*x2<<28);
    }
  }

  *x1 = (*x1>>1) ^ (*x1>>4);
  *x1 = *x1 ^ (*x1<<31) ^ (*x1<<28);
  *x2 = (*x2>>1) ^ (*x2>>2) ^ (*x2>>3) ^ (*x2>>4);
  *x2 = *x2 ^ (*x2<<31) ^ (*x2<<30) ^ (*x2<<29) ^ (*x2<<28);
  return(*x1^*x2);
  //  printf("n=%d : c %x\n",n,x1^x2);
}

unsigned int  ulsch_decoding(PHY_VARS_eNB *eNB,
                             L1_rxtx_proc_t *proc,
                             uint8_t UE_id,
                             uint8_t control_only_flag,
                             uint8_t Nbundled,
                             uint8_t llr8_flag)
{
  int16_t *ulsch_llr = eNB->pusch_vars[UE_id]->llr;
  LTE_DL_FRAME_PARMS *frame_parms = &eNB->frame_parms;
  LTE_eNB_ULSCH_t *ulsch = eNB->ulsch[UE_id];
  uint8_t harq_pid;
  unsigned short nb_rb;
  unsigned int A;
  uint8_t Q_m;
  unsigned int i,i2,q,j,j2;
  int iprime;
  unsigned int ret=0;
  //  uint8_t dummy_channel_output[(3*8*block_length)+12];
  int r,Kr;
  uint8_t *columnset;
  unsigned int sumKr=0;
  unsigned int Qprime,L,G,Q_CQI,Q_RI,H,Hprime,Hpp,Cmux,Rmux_prime,O_RCC;
  unsigned int Qprime_ACK,Qprime_RI,len_ACK=0,len_RI=0;
  //  uint8_t q_ACK[MAX_ACK_PAYLOAD],q_RI[MAX_RI_PAYLOAD];
  int metric,metric_new;
  uint32_t x1, x2, s=0;
  int16_t ys,c;
  uint32_t wACK_idx;
  uint8_t dummy_w_cc[3*(MAX_CQI_BITS+8+32)];
  int16_t y[6*14*1200] __attribute__((aligned(32)));
  uint8_t ytag[14*1200];
  //  uint8_t ytag2[6*14*1200],*ytag2_ptr;
  int16_t cseq[6*14*1200] __attribute__((aligned(32)));
  int off;
  int frame = proc->frame_rx;
  int subframe = proc->subframe_rx;
  LTE_UL_eNB_HARQ_t *ulsch_harq;

  LOG_D(PHY,"ue_type %d\n",ulsch->ue_type);

  if (ulsch->ue_type>0)
    harq_pid = 0;
  else
    harq_pid = subframe2harq_pid(frame_parms,proc->frame_rx,subframe);

  VCD_SIGNAL_DUMPER_DUMP_FUNCTION_BY_NAME(VCD_SIGNAL_DUMPER_FUNCTIONS_PHY_ENB_ULSCH_DECODING0+harq_pid,1);
  // x1 is set in lte_gold_generic
  x2 = ((uint32_t)ulsch->rnti<<14) + ((uint32_t)subframe<<9) + frame_parms->Nid_cell; //this is c_init in 36.211 Sec 6.3.1
  ulsch_harq = ulsch->harq_processes[harq_pid];
  AssertFatal(harq_pid!=255,
              "FATAL ERROR: illegal harq_pid, returning\n");
  AssertFatal(ulsch_harq->Nsymb_pusch != 0,
              "FATAL ERROR: harq_pid %d, Nsymb 0!\n",harq_pid);
  nb_rb = ulsch_harq->nb_rb;
  A = ulsch_harq->TBS;
  Q_m = ulsch_harq->Qm;
  G = nb_rb * (12 * Q_m) * ulsch_harq->Nsymb_pusch;
  LOG_D(PHY, "PUSCH nb_rb %d Q_m %d ulsch_harq->Nsymb_pusch %d\n",nb_rb, Q_m, ulsch_harq->Nsymb_pusch);  
  //#ifdef DEBUG_ULSCH_DECODING
  LOG_D(PHY,"[PUSCH harq %d] Frame %d, Subframe %d: ulsch_decoding (Nid_cell %d, rnti %x, x2 %x): TBS %d, round %d, RV %d, O_r1 %d, O_RI %d, O_ACK %d, G %d, Q_m %d Nsymb_pusch %d nb_rb %d\n",
        harq_pid,
        proc->frame_rx,subframe,
        frame_parms->Nid_cell,ulsch->rnti,x2,
        A,
        ulsch_harq->round,
        ulsch_harq->rvidx,
        ulsch_harq->Or1,
        ulsch_harq->O_RI,
        ulsch_harq->O_ACK,
        G,
        ulsch_harq->Qm,
        ulsch_harq->Nsymb_pusch,
        nb_rb);
  //#endif
  //if (ulsch_harq->round == 0) { // delete for RB shortage pattern
  // This is a new packet, so compute quantities regarding segmentation
  ulsch_harq->B = A+24;
  lte_segmentation(NULL,
                   NULL,
                   ulsch_harq->B,
                   &ulsch_harq->C,
                   &ulsch_harq->Cplus,
                   &ulsch_harq->Cminus,
                   &ulsch_harq->Kplus,
                   &ulsch_harq->Kminus,
                   &ulsch_harq->F);
  //  CLEAR LLR's HERE for first packet in process
  //}
  //  printf("after segmentation c[%d] = %p\n",0,ulsch_harq->c[0]);
  sumKr = 0;

  for (r=0; r<ulsch_harq->C; r++) {
    if (r<ulsch_harq->Cminus)
      Kr = ulsch_harq->Kminus;
    else
      Kr = ulsch_harq->Kplus;

    sumKr += Kr;
  }

  AssertFatal(sumKr>0,
              "[eNB] ulsch_decoding.c: FATAL sumKr is 0! (Nid_cell %d, rnti %x, x2 %x): harq_pid %d round %d, RV %d, O_RI %d, O_ACK %d, G %d, subframe %d\n",
              frame_parms->Nid_cell,ulsch->rnti,x2,
              harq_pid,
              ulsch_harq->round,
              ulsch_harq->rvidx,
              ulsch_harq->O_RI,
              ulsch_harq->O_ACK,
              G,
              subframe);
  // Compute Q_ri
  Qprime = ulsch_harq->O_RI*ulsch_harq->Msc_initial*ulsch_harq->Nsymb_initial * ulsch->beta_offset_ri_times8;
  LOG_D(PHY, "Qprime %d, O_RI %d, Msc %d, Nym %d beta %d\n",
		  Qprime,
		  ulsch_harq->O_RI,
		  ulsch_harq->Msc_initial,
		  ulsch_harq->Nsymb_initial,
		  ulsch->beta_offset_ri_times8);

  if (Qprime > 0 ) {
    if ((Qprime % (8*sumKr)) > 0)
      Qprime = 1+(Qprime/(8*sumKr));
    else
      Qprime = Qprime/(8*sumKr);

    if (Qprime > 4*nb_rb * 12)
      Qprime = 4*nb_rb * 12;
  }

  Q_RI = Q_m*Qprime;
  Qprime_RI = Qprime;
  // Compute Q_ack
  Qprime = ulsch_harq->O_ACK*ulsch_harq->Msc_initial*ulsch_harq->Nsymb_initial * ulsch->beta_offset_harqack_times8;

  if (Qprime > 0) {
    if ((Qprime % (8*sumKr)) > 0)
      Qprime = 1+(Qprime/(8*sumKr));
    else
      Qprime = Qprime/(8*sumKr);

    if (Qprime > (4*nb_rb * 12))
      Qprime = 4*nb_rb * 12;
  }

  //  Q_ACK = Qprime * Q_m;
  Qprime_ACK = Qprime;
#ifdef DEBUG_ULSCH_DECODING
  printf("ulsch_decoding.c: Qprime_ACK %u, Msc_initial %d, Nsymb_initial %d, sumKr %u\n",
         Qprime_ACK,ulsch_harq->Msc_initial,ulsch_harq->Nsymb_initial,sumKr);
#endif

  // Compute Q_cqi
  if (ulsch_harq->Or1 < 12)
    L=0;
  else
    L=8;

  // NOTE: we have to handle the case where we have a very small number of bits (condition on pg. 26 36.212)
  if (ulsch_harq->Or1 > 0)
    Qprime = (ulsch_harq->Or1 + L) * ulsch_harq->Msc_initial*ulsch_harq->Nsymb_initial * ulsch->beta_offset_cqi_times8;
  else
    Qprime=0;

  if (Qprime > 0) {  // check if ceiling is larger than floor in Q' expression
    if ((Qprime % (8*sumKr)) > 0)
      Qprime = 1+(Qprime/(8*sumKr));
    else
      Qprime = Qprime/(8*sumKr);
  }

  G = nb_rb * (12 * Q_m) * (ulsch_harq->Nsymb_pusch);
  Q_CQI = Q_m * Qprime;
#ifdef DEBUG_ULSCH_DECODING
  printf("ulsch_decoding: G %u, Q_RI %u, Q_CQI %u (L %u, Or1 %d) O_ACK %d\n",G,Q_RI,Q_CQI,L,ulsch_harq->Or1,ulsch_harq->O_ACK);
#endif
  G = G - Q_RI - Q_CQI;
  ulsch_harq->G = G;
  AssertFatal((int)G > 0,
              "FATAL: ulsch_decoding.c G < 0 (%d) : Q_RI %d, Q_CQI %d\n",G,Q_RI,Q_CQI);
  H = G + Q_CQI;
  Hprime = H/Q_m;
  // Demultiplexing/Deinterleaving of PUSCH/ACK/RI/CQI
  start_meas(&eNB->ulsch_demultiplexing_stats);
  Hpp = Hprime + Qprime_RI;
  Cmux       = ulsch_harq->Nsymb_pusch;
  Rmux_prime = Hpp/Cmux;
  // Clear "tag" interleaving matrix to allow for CQI/DATA identification
  memset(ytag,0,Cmux*Rmux_prime);
  i=0;
  memset(y,LTE_NULL,Q_m*Hpp);
  // read in buffer and unscramble llrs for everything but placeholder bits
  // llrs stored per symbol correspond to columns of interleaving matrix
  s = lte_gold_unscram(&x1, &x2, 1);
  i2=0;

  for (i=0; i<((Hpp*Q_m)>>5); i++) {
    /*
    for (j=0; j<32; j++) {
      cseq[i2++] = (int16_t)((((s>>j)&1)<<1)-1);
    }
    */
#if defined(__x86_64__) || defined(__i386__)
#ifndef __AVX2__
    ((__m128i *)cseq)[i2++] = ((__m128i *)unscrambling_lut)[(s&65535)<<1];
    ((__m128i *)cseq)[i2++] = ((__m128i *)unscrambling_lut)[1+((s&65535)<<1)];
    s>>=16;
    ((__m128i *)cseq)[i2++] = ((__m128i *)unscrambling_lut)[(s&65535)<<1];
    ((__m128i *)cseq)[i2++] = ((__m128i *)unscrambling_lut)[1+((s&65535)<<1)];
#else
    ((__m256i *)cseq)[i2++] = ((__m256i *)unscrambling_lut)[s&65535];
    ((__m256i *)cseq)[i2++] = ((__m256i *)unscrambling_lut)[(s>>16)&65535];
#endif
#elif defined(__arm__)
    ((int16x8_t *)cseq)[i2++] = ((int16x8_t *)unscrambling_lut)[(s&65535)<<1];
    ((int16x8_t *)cseq)[i2++] = ((int16x8_t *)unscrambling_lut)[1+((s&65535)<<1)];
    s>>=16;
    ((int16x8_t *)cseq)[i2++] = ((int16x8_t *)unscrambling_lut)[(s&65535)<<1];
    ((int16x8_t *)cseq)[i2++] = ((int16x8_t *)unscrambling_lut)[1+((s&65535)<<1)];
#endif
    s = lte_gold_unscram(&x1, &x2, 0);
  }

  //  printf("after unscrambling c[%d] = %p\n",0,ulsch_harq->c[0]);

  if (frame_parms->Ncp == 0)
    columnset = cs_ri_normal;
  else
    columnset = cs_ri_extended;

  j=0;

  for (i=0; i<Qprime_RI; i++) {
    r = Rmux_prime - 1 - (i>>2);
    /*
    for (q=0;q<Q_m;q++)
      ytag2[q+(Q_m*((r*Cmux) + columnset[j]))]  = q_RI[(q+(Q_m*i))%len_RI];
    */
    off =((Rmux_prime*Q_m*columnset[j])+(r*Q_m));
    cseq[off+1] = cseq[off];  // PUSCH_y

    for (q=2; q<Q_m; q++)
      cseq[off+q] = -1;    // PUSCH_x

    j=(j+3)&3;
  }

  //  printf("after RI c[%d] = %p\n",0,ulsch_harq->c[0]);

  // HARQ-ACK Bits (Note these overwrite some bits)
  if (frame_parms->Ncp == 0)
    columnset = cs_ack_normal;
  else
    columnset = cs_ack_extended;

  j=0;

  for (i=0; i<Qprime_ACK; i++) {
    r = Rmux_prime - 1 - (i>>2);
    off =((Rmux_prime*Q_m*columnset[j])+(r*Q_m));

    if (ulsch_harq->O_ACK == 1) {
      if (ulsch->bundling==0)
        cseq[off+1] = cseq[off];  // PUSCH_y

      for (q=2; q<Q_m; q++)
        cseq[off+q] = -1;    // PUSCH_x
    } else if (ulsch_harq->O_ACK == 2) {
      for (q=2; q<Q_m; q++)
        cseq[off+q] = -1;    // PUSCH_x
    }

#ifdef DEBUG_ULSCH_DECODING
    printf("ulsch_decoding.c: ACK i %u, r %d, j %u, ColumnSet[j] %d\n",i,r,j,columnset[j]);
#endif
    j=(j+3)&3;
  }

  i=0;

  switch (Q_m) {
    case 2:
      for (j=0; j<Cmux; j++) {
        i2=j<<1;

        for (r=0; r<Rmux_prime; r++) {
          c = cseq[i];
          //  printf("ulsch %d: %d * ",i,c);
          y[i2++] = c*ulsch_llr[i++];
          //  printf("%d\n",ulsch_llr[i-1]);
          c = cseq[i];
          //  printf("ulsch %d: %d * ",i,c);
          y[i2] = c*ulsch_llr[i++];
          //  printf("%d\n",ulsch_llr[i-1]);
          i2=(i2+(Cmux<<1)-1);
        }
      }

      break;

    case 4:
      for (j=0; j<Cmux; j++) {
        i2=j<<2;

        for (r=0; r<Rmux_prime; r++) {
          /*
                c = cseq[i];
                y[i2++] = c*ulsch_llr[i++];
                c = cseq[i];
                y[i2++] = c*ulsch_llr[i++];
                c = cseq[i];
                y[i2++] = c*ulsch_llr[i++];
                c = cseq[i];
                y[i2] = c*ulsch_llr[i++];
                i2=(i2+(Cmux<<2)-3);
          */
          // slightly more optimized version (equivalent to above) for 16QAM to improve computational performance
          *(__m64 *)&y[i2] = _mm_sign_pi16(*(__m64 *)&ulsch_llr[i],*(__m64 *)&cseq[i]);
          i+=4;
          i2+=(Cmux<<2);
        }
      }

      break;

    case 6:
      for (j=0; j<Cmux; j++) {
        i2=j*6;

        for (r=0; r<Rmux_prime; r++) {
          c = cseq[i];
          y[i2++] = c*ulsch_llr[i++];
          c = cseq[i];
          y[i2++] = c*ulsch_llr[i++];
          c = cseq[i];
          y[i2++] = c*ulsch_llr[i++];
          c = cseq[i];
          y[i2++] = c*ulsch_llr[i++];
          c = cseq[i];
          y[i2++] = c*ulsch_llr[i++];
          c = cseq[i];
          y[i2] = c*ulsch_llr[i++];
          i2=(i2+(Cmux*6)-5);
        }
      }

      break;
  }

  if (i!=(H+Q_RI))
    LOG_D(PHY,"ulsch_decoding.c: Error in input buffer length (j %d, H+Q_RI %d)\n",i,H+Q_RI);

  // HARQ-ACK Bits (LLRs are nulled in overwritten bits after copying HARQ-ACK LLR)

  if (frame_parms->Ncp == 0)
    columnset = cs_ack_normal;
  else
    columnset = cs_ack_extended;

  j=0;

  if (ulsch_harq->O_ACK == 1) {
    switch (Q_m) {
      case 2:
        len_ACK = 2;
        break;

      case 4:
        len_ACK = 4;
        break;

      case 6:
        len_ACK = 6;
        break;
    }
  }

  if (ulsch_harq->O_ACK == 2) {
    switch (Q_m) {
      case 2:
        len_ACK = 6;
        break;

      case 4:
        len_ACK = 12;
        break;

      case 6:
        len_ACK = 18;
        break;
    }
  }

  if (ulsch_harq->O_ACK > 2) {
    LOG_E(PHY,"ulsch_decoding: FATAL, ACK cannot be more than 2 bits yet O_ACK:%d SFN/SF:%04d%d UE_id:%d rnti:%x\n",ulsch_harq->O_ACK,proc->frame_rx,proc->subframe_rx,UE_id,ulsch->rnti);
    return(-1);
  }

  for (i=0; i<len_ACK; i++)
    ulsch_harq->q_ACK[i] = 0;

  for (i=0; i<Qprime_ACK; i++) {
    r = Rmux_prime -1 - (i>>2);

    for (q=0; q<Q_m; q++) {
      if (y[q+(Q_m*((r*Cmux) + columnset[j]))]!=0)
        ulsch_harq->q_ACK[(q+(Q_m*i))%len_ACK] += y[q+(Q_m*((r*Cmux) + columnset[j]))];

      y[q+(Q_m*((r*Cmux) + columnset[j]))]=0;  // NULL LLRs in ACK positions
    }

    j=(j+3)&3;
  }

  //  printf("after ACKNAK c[%d] = %p\n",0,ulsch_harq->c[0]);

  // RI BITS

  if (ulsch_harq->O_RI == 1) {
    switch (Q_m) {
      case 2:
        len_RI=2;
        break;

      case 4:
        len_RI=4;
        break;

      case 6:
        len_RI=6;
        break;
    }
  }

  if (ulsch_harq->O_RI > 1) {
    LOG_E(PHY,"ulsch_decoding: FATAL, RI cannot be more than 1 bit yet\n");
    return(-1);
  }

  for (i=0; i<len_RI; i++)
    ulsch_harq->q_RI[i] = 0;

  if (frame_parms->Ncp == 0)
    columnset = cs_ri_normal;
  else
    columnset = cs_ri_extended;

  j=0;

  for (i=0; i<Qprime_RI; i++) {
    r = Rmux_prime -1 - (i>>2);

    for (q=0; q<Q_m; q++)
      ulsch_harq->q_RI[(q+(Q_m*i))%len_RI] += y[q+(Q_m*((r*Cmux) + columnset[j]))];

    ytag[(r*Cmux) + columnset[j]] = LTE_NULL;
    j=(j+3)&3;
  }

  //  printf("after RI2 c[%d] = %p\n",0,ulsch_harq->c[0]);
  // CQI and Data bits
  j=0;
  j2=0;

  //  r=0;
  if (Q_RI>0) {
    for (i=0; i<(Q_CQI/Q_m); i++) {
      while (ytag[j]==LTE_NULL) {
        j++;
        j2+=Q_m;
      }

      for (q=0; q<Q_m; q++) {
        //      ys = y[q+(Q_m*((r*Cmux)+j))];
        ys = y[q+j2];

        if (ys>127)
          ulsch_harq->q[q+(Q_m*i)] = 127;
        else if (ys<-128)
          ulsch_harq->q[q+(Q_m*i)] = -128;
        else
          ulsch_harq->q[q+(Q_m*i)] = ys;
      }

      j2+=Q_m;
    }

    switch (Q_m) {
      case 2:
        for (iprime=0; iprime<G;) {
          while (ytag[j]==LTE_NULL) {
            j++;
            j2+=2;
          }

          ulsch_harq->e[iprime++] = y[j2++];
          ulsch_harq->e[iprime++] = y[j2++];
        }

        break;

      case 4:
        for (iprime=0; iprime<G;) {
          while (ytag[j]==LTE_NULL) {
            j++;
            j2+=4;
          }

          ulsch_harq->e[iprime++] = y[j2++];
          ulsch_harq->e[iprime++] = y[j2++];
          ulsch_harq->e[iprime++] = y[j2++];
          ulsch_harq->e[iprime++] = y[j2++];
        }

        break;

      case 6:
        for (iprime=0; iprime<G;) {
          while (ytag[j]==LTE_NULL) {
            j++;
            j2+=6;
          }

          ulsch_harq->e[iprime++] = y[j2++];
          ulsch_harq->e[iprime++] = y[j2++];
          ulsch_harq->e[iprime++] = y[j2++];
          ulsch_harq->e[iprime++] = y[j2++];
          ulsch_harq->e[iprime++] = y[j2++];
          ulsch_harq->e[iprime++] = y[j2++];
        }

        break;
    }
  } // Q_RI>0
  else {
    for (i=0; i<(Q_CQI/Q_m); i++) {
      for (q=0; q<Q_m; q++) {
        ys = y[q+j2];

        if (ys>127)
          ulsch_harq->q[q+(Q_m*i)] = 127;
        else if (ys<-128)
          ulsch_harq->q[q+(Q_m*i)] = -128;
        else
          ulsch_harq->q[q+(Q_m*i)] = ys;
      }

      j2+=Q_m;
    }

    /* To be improved according to alignment of j2
    #if defined(__x86_64__)||defined(__i386__)
    #ifndef __AVX2__
    for (iprime=0; iprime<G;iprime+=8,j2+=8)
      *((__m128i *)&ulsch_harq->e[iprime]) = *((__m128i *)&y[j2]);
    #else
    for (iprime=0; iprime<G;iprime+=16,j2+=16)
      *((__m256i *)&ulsch_harq->e[iprime]) = *((__m256i *)&y[j2]);
    #endif
    #elif defined(__arm__)
    for (iprime=0; iprime<G;iprime+=8,j2+=8)
      *((int16x8_t *)&ulsch_harq->e[iprime]) = *((int16x8_t *)&y[j2]);
    #endif
    */
    int16_t *yp,*ep;

    for (iprime=0,yp=&y[j2],ep=&ulsch_harq->e[0];
         iprime<G;
         iprime+=8,j2+=8,ep+=8,yp+=8) {
      ep[0] = yp[0];
      ep[1] = yp[1];
      ep[2] = yp[2];
      ep[3] = yp[3];
      ep[4] = yp[4];
      ep[5] = yp[5];
      ep[6] = yp[6];
      ep[7] = yp[7];
    }
  }

  stop_meas(&eNB->ulsch_demultiplexing_stats);
  //  printf("after ACKNAK2 c[%d] = %p (iprime %d, G %d)\n",0,ulsch_harq->c[0],iprime,G);
  // Do CQI/RI/HARQ-ACK Decoding first and pass to MAC
  // HARQ-ACK
  wACK_idx = (ulsch->bundling==0) ? 4 : ((Nbundled-1)&3);

  if (ulsch_harq->O_ACK == 1) {
    ulsch_harq->q_ACK[0] *= wACK_RX[wACK_idx][0];
    ulsch_harq->q_ACK[0] += (ulsch->bundling==0) ? ulsch_harq->q_ACK[1]*wACK_RX[wACK_idx][0] : ulsch_harq->q_ACK[1]*wACK_RX[wACK_idx][1];

    if (ulsch_harq->q_ACK[0] < 0)
      ulsch_harq->o_ACK[0] = 0;
    else
      ulsch_harq->o_ACK[0] = 1;
  }

  if (ulsch_harq->O_ACK == 2) {
    switch (Q_m) {
      case 2:
        ulsch_harq->q_ACK[0] = ulsch_harq->q_ACK[0]*wACK_RX[wACK_idx][0] + ulsch_harq->q_ACK[3]*wACK_RX[wACK_idx][1];
        ulsch_harq->q_ACK[1] = ulsch_harq->q_ACK[1]*wACK_RX[wACK_idx][0] + ulsch_harq->q_ACK[4]*wACK_RX[wACK_idx][1];
        ulsch_harq->q_ACK[2] = ulsch_harq->q_ACK[2]*wACK_RX[wACK_idx][0] + ulsch_harq->q_ACK[5]*wACK_RX[wACK_idx][1];
        break;

      case 4:
        ulsch_harq->q_ACK[0] = ulsch_harq->q_ACK[0]*wACK_RX[wACK_idx][0] + ulsch_harq->q_ACK[5]*wACK_RX[wACK_idx][1];
        ulsch_harq->q_ACK[1] = ulsch_harq->q_ACK[1]*wACK_RX[wACK_idx][0] + ulsch_harq->q_ACK[8]*wACK_RX[wACK_idx][1];
        ulsch_harq->q_ACK[2] = ulsch_harq->q_ACK[4]*wACK_RX[wACK_idx][0] + ulsch_harq->q_ACK[9]*wACK_RX[wACK_idx][1];
        break;

      case 6:
        ulsch_harq->q_ACK[0] =  ulsch_harq->q_ACK[0]*wACK_RX[wACK_idx][0] + ulsch_harq->q_ACK[7]*wACK_RX[wACK_idx][1];
        ulsch_harq->q_ACK[1] =  ulsch_harq->q_ACK[1]*wACK_RX[wACK_idx][0] + ulsch_harq->q_ACK[12]*wACK_RX[wACK_idx][1];
        ulsch_harq->q_ACK[2] =  ulsch_harq->q_ACK[6]*wACK_RX[wACK_idx][0] + ulsch_harq->q_ACK[13]*wACK_RX[wACK_idx][1];
        break;
    }

    ulsch_harq->o_ACK[0] = 1;
    ulsch_harq->o_ACK[1] = 1;
    metric     = ulsch_harq->q_ACK[0]+ulsch_harq->q_ACK[1]-ulsch_harq->q_ACK[2];
    metric_new = -ulsch_harq->q_ACK[0]+ulsch_harq->q_ACK[1]+ulsch_harq->q_ACK[2];

    if (metric_new > metric) {
      ulsch_harq->o_ACK[0]=0;
      ulsch_harq->o_ACK[1]=1;
      metric = metric_new;
    }

    metric_new = ulsch_harq->q_ACK[0]-ulsch_harq->q_ACK[1]+ulsch_harq->q_ACK[2];

    if (metric_new > metric) {
      ulsch_harq->o_ACK[0] = 1;
      ulsch_harq->o_ACK[1] = 0;
      metric = metric_new;
    }

    metric_new = -ulsch_harq->q_ACK[0]-ulsch_harq->q_ACK[1]-ulsch_harq->q_ACK[2];

    if (metric_new > metric) {
      ulsch_harq->o_ACK[0] = 0;
      ulsch_harq->o_ACK[1] = 0;
      metric = metric_new;
    }
  }

  // RI

  // rank 1
  if ((ulsch_harq->O_RI == 1) && (Qprime_RI > 0)) {
    ulsch_harq->o_RI[0] = ((ulsch_harq->q_RI[0] + ulsch_harq->q_RI[Q_m/2]) > 0) ? 0 : 1;
  }

  // CQI
  //  printf("before cqi c[%d] = %p\n",0,ulsch_harq->c[0]);
  ulsch_harq->cqi_crc_status = 0;

  if (Q_CQI>0) {
    memset((void *)&dummy_w_cc[0],0,3*(ulsch_harq->Or1+8+32));
    O_RCC = generate_dummy_w_cc(ulsch_harq->Or1+8,
                                &dummy_w_cc[0]);
    lte_rate_matching_cc_rx(O_RCC,
                            Q_CQI,
                            ulsch_harq->o_w,
                            dummy_w_cc,
                            ulsch_harq->q);
    sub_block_deinterleaving_cc((unsigned int)(ulsch_harq->Or1+8),
                                &ulsch_harq->o_d[96],
                                &ulsch_harq->o_w[0]);
    memset(ulsch_harq->o,0,(7+8+ulsch_harq->Or1) / 8);
    phy_viterbi_lte_sse2(ulsch_harq->o_d+96,ulsch_harq->o,8+ulsch_harq->Or1);

    if (extract_cqi_crc(ulsch_harq->o,ulsch_harq->Or1) == (crc8(ulsch_harq->o,ulsch_harq->Or1)>>24))
      ulsch_harq->cqi_crc_status = 1;

#ifdef DEBUG_ULSCH_DECODING
    printf("ulsch_decoding: Or1=%d\n",ulsch_harq->Or1);

    for (i=0; i<1+((8+ulsch_harq->Or1)/8); i++)
      printf("ulsch_decoding: O[%u] %d\n",i,ulsch_harq->o[i]);

    if (ulsch_harq->cqi_crc_status == 1)
      printf("RX CQI CRC OK (%x)\n",extract_cqi_crc(ulsch_harq->o,ulsch_harq->Or1));
    else
      printf("RX CQI CRC NOT OK (%x)\n",extract_cqi_crc(ulsch_harq->o,ulsch_harq->Or1));

#endif
  }

  LOG_D(PHY,"frame %d subframe %d O_ACK:%d o_ACK[]=%d:%d:%d:%d\n",frame,subframe,ulsch_harq->O_ACK,ulsch_harq->o_ACK[0],ulsch_harq->o_ACK[1],ulsch_harq->o_ACK[2],ulsch_harq->o_ACK[3]);
  // Do ULSCH Decoding for data portion
  ret = ulsch_decoding_data_all(eNB,proc, UE_id,harq_pid,llr8_flag);
  VCD_SIGNAL_DUMPER_DUMP_FUNCTION_BY_NAME(VCD_SIGNAL_DUMPER_FUNCTIONS_PHY_ENB_ULSCH_DECODING0+harq_pid,0);
  return(ret);
}<|MERGE_RESOLUTION|>--- conflicted
+++ resolved
@@ -41,12 +41,7 @@
 #include "RRC/LTE/rrc_extern.h"
 #include "PHY_INTERFACE/phy_interface.h"
 #include "transport_proto.h"
-<<<<<<< HEAD
 #include <executables/split_headers.h>
-=======
-#include "common/utils/LOG/vcd_signal_dumper.h"
-
->>>>>>> 4eaadf8d
 
 extern WORKER_CONF_t get_thread_worker_conf(void);
 extern volatile int oai_exit;
@@ -214,8 +209,6 @@
   //  printf("crc : %x\n",crc);
   return(crc);
 }
-
-extern int oai_exit;
 
 void processULSegment(void * arg) {
   turboDecode_t* rdata=(turboDecode_t*) arg;
@@ -253,138 +246,8 @@
    stop_meas(&eNB->ulsch_rate_unmatching_stats);
    int max_Ncb = 3*ulsch_harq->RTC[r]*32 ;
 
-<<<<<<< HEAD
   if(ulsch_harq->repetition_number == 1) {
     memset(ulsch_harq->pusch_rep_buffer[r],0,(sizeof(int32_t)*3*(6144+64))) ;  // reset the buffer every new repetitions
-=======
-    r_offset += E;
-    sub_block_deinterleaving_turbo(4+Kr,
-                                   &ulsch_harq->d[r][96],
-                                   ulsch_harq->w[r]);
-
-    if (ulsch_harq->C == 1)
-      crc_type = CRC24_A;
-    else
-      crc_type = CRC24_B;
-
-    ret = tc(&ulsch_harq->d[r][96],
-             NULL,
-             ulsch_harq->c[r],
-             NULL,
-             Kr,
-             ulsch->max_turbo_iterations,//MAX_TURBO_ITERATIONS,
-             crc_type,
-             (r==0) ? ulsch_harq->F : 0,
-             &eNB->ulsch_tc_init_stats,
-             &eNB->ulsch_tc_alpha_stats,
-             &eNB->ulsch_tc_beta_stats,
-             &eNB->ulsch_tc_gamma_stats,
-             &eNB->ulsch_tc_ext_stats,
-             &eNB->ulsch_tc_intl1_stats,
-             &eNB->ulsch_tc_intl2_stats);
-
-    // Reassembly of Transport block here
-
-    if (ret != (1+ulsch->max_turbo_iterations)) {
-      if (r<ulsch_harq->Cminus)
-        Kr = ulsch_harq->Kminus;
-      else
-        Kr = ulsch_harq->Kplus;
-
-      Kr_bytes = Kr>>3;
-      memcpy(ulsch_harq->b+offset,
-             ulsch_harq->c[r],
-             Kr_bytes - ((ulsch_harq->C>1)?3:0));
-      offset += (Kr_bytes- ((ulsch_harq->C>1)?3:0));
-    } else {
-      break;
-    }
-  }
-
-  return(ret);
-}
-
-
-void *td_thread(void *param) {
-  PHY_VARS_eNB *eNB = ((td_params *)param)->eNB;
-  L1_proc_t *proc  = &eNB->proc;
-  pthread_setname_np( pthread_self(),"td processing");
-  LOG_I(PHY,"thread td created id=%ld\n", syscall(__NR_gettid));
-  //wait_sync("td_thread");
-
-  while (!oai_exit) {
-    if (wait_on_condition(&proc->mutex_td,&proc->cond_td,&proc->instance_cnt_td,"td thread")<0) break;
-
-    if(oai_exit) break;
-
-    ((td_params *)param)->ret = ulsch_decoding_data_2thread0((td_params *)param);
-
-    if (release_thread(&proc->mutex_td,&proc->instance_cnt_td,"td thread")<0) break;
-
-    if (pthread_cond_signal(&proc->cond_td) != 0) {
-      printf("[eNB] ERROR pthread_cond_signal for td thread exit\n");
-      exit_fun( "ERROR pthread_cond_signal" );
-      return(NULL);
-    }
-  }
-
-  return(NULL);
-}
-
-int ulsch_decoding_data_2thread(PHY_VARS_eNB *eNB,int UE_id,int harq_pid,int llr8_flag) {
-  L1_proc_t *proc = &eNB->proc;
-  unsigned int r,r_offset=0,Kr,Kr_bytes;
-  uint8_t crc_type;
-  int offset = 0;
-  int ret = 1;
-  int16_t dummy_w[MAX_NUM_ULSCH_SEGMENTS][3*(6144+64)];
-  LTE_eNB_ULSCH_t *ulsch = eNB->ulsch[UE_id];
-  LTE_UL_eNB_HARQ_t *ulsch_harq = ulsch->harq_processes[harq_pid];
-  int G = ulsch_harq->G;
-  unsigned int E;
-  int Cby2;
-  decoder_if_t *tc;
-  struct timespec wait;
-  wait.tv_sec=0;
-  wait.tv_nsec=5000000L;
-
-  if (llr8_flag == 0)
-    tc = decoder16;
-  else
-    tc = decoder8;
-
-  if (ulsch_harq->C>1) { // wakeup worker if more than 1 segment
-    if (pthread_mutex_timedlock(&proc->mutex_td,&wait) != 0) {
-      printf("[eNB] ERROR pthread_mutex_lock for TD thread (IC %d)\n", proc->instance_cnt_td);
-      exit_fun( "error locking mutex_fep" );
-      return -1;
-    }
-
-    if (proc->instance_cnt_td==0) {
-      printf("[eNB] TD thread busy\n");
-      exit_fun("TD thread busy");
-      pthread_mutex_unlock( &proc->mutex_td );
-      return -1;
-    }
-
-    ++proc->instance_cnt_td;
-    proc->tdp.eNB       = eNB;
-    proc->tdp.UE_id     = UE_id;
-    proc->tdp.harq_pid  = harq_pid;
-    proc->tdp.llr8_flag = llr8_flag;
-
-    // wakeup worker to do second half segments
-    if (pthread_cond_signal(&proc->cond_td) != 0) {
-      printf("[eNB] ERROR pthread_cond_signal for td thread exit\n");
-      exit_fun( "ERROR pthread_cond_signal" );
-      return (1+ulsch->max_turbo_iterations);
-    }
-
-    pthread_mutex_unlock( &proc->mutex_td );
-    Cby2 = ulsch_harq->C/2;
-  } else {
-    Cby2 = 1;
->>>>>>> 4eaadf8d
   }
   if(ulsch_harq->total_number_of_repetitions > 1) {
     if (ulsch_harq->rvidx==1) {
@@ -422,6 +285,11 @@
 					     &eNB->ulsch_tc_intl2_stats);
   stop_meas(&eNB->ulsch_turbo_decoding_stats);
   
+}
+
+void *td_thread(void *param) {
+
+  return(NULL);
 }
 
 int ulsch_decoding_data(PHY_VARS_eNB *eNB, L1_rxtx_proc_t *proc,
@@ -576,7 +444,6 @@
   else
     harq_pid = subframe2harq_pid(frame_parms,proc->frame_rx,subframe);
 
-  VCD_SIGNAL_DUMPER_DUMP_FUNCTION_BY_NAME(VCD_SIGNAL_DUMPER_FUNCTIONS_PHY_ENB_ULSCH_DECODING0+harq_pid,1);
   // x1 is set in lte_gold_generic
   x2 = ((uint32_t)ulsch->rnti<<14) + ((uint32_t)subframe<<9) + frame_parms->Nid_cell; //this is c_init in 36.211 Sec 6.3.1
   ulsch_harq = ulsch->harq_processes[harq_pid];
@@ -1221,6 +1088,5 @@
   LOG_D(PHY,"frame %d subframe %d O_ACK:%d o_ACK[]=%d:%d:%d:%d\n",frame,subframe,ulsch_harq->O_ACK,ulsch_harq->o_ACK[0],ulsch_harq->o_ACK[1],ulsch_harq->o_ACK[2],ulsch_harq->o_ACK[3]);
   // Do ULSCH Decoding for data portion
   ret = ulsch_decoding_data_all(eNB,proc, UE_id,harq_pid,llr8_flag);
-  VCD_SIGNAL_DUMPER_DUMP_FUNCTION_BY_NAME(VCD_SIGNAL_DUMPER_FUNCTIONS_PHY_ENB_ULSCH_DECODING0+harq_pid,0);
   return(ret);
 }