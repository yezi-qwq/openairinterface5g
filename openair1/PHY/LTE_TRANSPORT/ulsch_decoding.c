/*
 * Licensed to the OpenAirInterface (OAI) Software Alliance under one or more
 * contributor license agreements.  See the NOTICE file distributed with
 * this work for additional information regarding copyright ownership.
 * The OpenAirInterface Software Alliance licenses this file to You under
 * the OAI Public License, Version 1.1  (the "License"); you may not use this file
 * except in compliance with the License.
 * You may obtain a copy of the License at
 *
 *      http://www.openairinterface.org/?page_id=698
 *
 * Unless required by applicable law or agreed to in writing, software
 * distributed under the License is distributed on an "AS IS" BASIS,
 * WITHOUT WARRANTIES OR CONDITIONS OF ANY KIND, either express or implied.
 * See the License for the specific language governing permissions and
 * limitations under the License.
 *-------------------------------------------------------------------------------
 * For more information about the OpenAirInterface (OAI) Software Alliance:
 *      contact@openairinterface.org
 */

/*! \file PHY/LTE_TRANSPORT/ulsch_decoding.c
* \brief Top-level routines for decoding  the ULSCH transport channel from 36.212 V8.6 2009-03
* \author R. Knopp
* \date 2011
* \version 0.1
* \company Eurecom
* \email: knopp@eurecom.fr
* \note
* \warning
*/


#include <syscall.h>
#include "PHY/defs_eNB.h"
#include "PHY/phy_extern.h"
#include "PHY/CODING/coding_extern.h"
#include "SCHED/sched_eNB.h"
#include "LAYER2/MAC/mac.h"
#include "RRC/LTE/rrc_extern.h"
#include "PHY_INTERFACE/phy_interface.h"

#include "common/utils/LOG/vcd_signal_dumper.h"
//#define DEBUG_ULSCH_DECODING
#include "targets/RT/USER/rt_wrapper.h"
#include "transport_proto.h"

extern WORKER_CONF_t get_thread_worker_conf(void);

void free_eNB_ulsch(LTE_eNB_ULSCH_t *ulsch) {
  int i,r;

  if (ulsch) {
    for (i=0; i<8; i++) {
      if (ulsch->harq_processes[i]) {
        if (ulsch->harq_processes[i]->b) {
          free16(ulsch->harq_processes[i]->b,MAX_ULSCH_PAYLOAD_BYTES);
          ulsch->harq_processes[i]->b = NULL;
        }

        for (r=0; r<MAX_NUM_ULSCH_SEGMENTS; r++) {
          free16(ulsch->harq_processes[i]->c[r],((r==0)?8:0) + 768);
          ulsch->harq_processes[i]->c[r] = NULL;
        }

        for (r=0; r<MAX_NUM_ULSCH_SEGMENTS; r++)
          if (ulsch->harq_processes[i]->d[r]) {
            free16(ulsch->harq_processes[i]->d[r],((3*8*6144)+12+96)*sizeof(short));
            ulsch->harq_processes[i]->d[r] = NULL;
          }

        free16(ulsch->harq_processes[i],sizeof(LTE_UL_eNB_HARQ_t));
        ulsch->harq_processes[i] = NULL;
      }
    }

    free16(ulsch,sizeof(LTE_eNB_ULSCH_t));
  }
}

LTE_eNB_ULSCH_t *new_eNB_ulsch(uint8_t max_turbo_iterations,uint8_t N_RB_UL, uint8_t abstraction_flag) {
  LTE_eNB_ULSCH_t *ulsch;
  uint8_t exit_flag = 0,i,r;
  unsigned char bw_scaling =1;

  switch (N_RB_UL) {
    case 6:
      bw_scaling =16;
      break;

    case 25:
      bw_scaling =4;
      break;

    case 50:
      bw_scaling =2;
      break;

    default:
      bw_scaling =1;
      break;
  }

  ulsch = (LTE_eNB_ULSCH_t *)malloc16(sizeof(LTE_eNB_ULSCH_t));

  if (ulsch) {
    memset(ulsch,0,sizeof(LTE_eNB_ULSCH_t));
    ulsch->max_turbo_iterations = max_turbo_iterations;
    ulsch->Mlimit = 4;

    for (i=0; i<8; i++) {
      //      printf("new_ue_ulsch: Harq process %d\n",i);
      ulsch->harq_processes[i] = (LTE_UL_eNB_HARQ_t *)malloc16(sizeof(LTE_UL_eNB_HARQ_t));

      if (ulsch->harq_processes[i]) {
        memset(ulsch->harq_processes[i],0,sizeof(LTE_UL_eNB_HARQ_t));
        ulsch->harq_processes[i]->b = (uint8_t *)malloc16(MAX_ULSCH_PAYLOAD_BYTES/bw_scaling);

        if (ulsch->harq_processes[i]->b)
          memset(ulsch->harq_processes[i]->b,0,MAX_ULSCH_PAYLOAD_BYTES/bw_scaling);
        else
          exit_flag=3;

        if (abstraction_flag==0) {
          for (r=0; r<MAX_NUM_ULSCH_SEGMENTS/bw_scaling; r++) {
            ulsch->harq_processes[i]->c[r] = (uint8_t *)malloc16(((r==0)?8:0) + 3+768);

            if (ulsch->harq_processes[i]->c[r])
              memset(ulsch->harq_processes[i]->c[r],0,((r==0)?8:0) + 3+768);
            else
              exit_flag=2;

            ulsch->harq_processes[i]->d[r] = (short *)malloc16(((3*8*6144)+12+96)*sizeof(short));

            if (ulsch->harq_processes[i]->d[r])
              memset(ulsch->harq_processes[i]->d[r],0,((3*8*6144)+12+96)*sizeof(short));
            else
              exit_flag=2;
          }
        }
      } else {
        exit_flag=1;
      }
    }

    if (exit_flag==0)
      return(ulsch);
  }

  LOG_E(PHY,"new_ue_ulsch: exit_flag = %d\n",exit_flag);
  free_eNB_ulsch(ulsch);
  return(NULL);
}

void clean_eNb_ulsch(LTE_eNB_ULSCH_t *ulsch) {
  unsigned char i;

  //ulsch = (LTE_eNB_ULSCH_t *)malloc16(sizeof(LTE_eNB_ULSCH_t));
  if (ulsch) {
    ulsch->rnti = 0;
    ulsch->harq_mask = 0;

    for (i=0; i<8; i++) {
      if (ulsch->harq_processes[i]) {
        //    ulsch->harq_processes[i]->Ndi = 0;
        ulsch->harq_processes[i]->status = 0;
        //ulsch->harq_processes[i]->phich_active = 0; //this will be done later after transmission of PHICH
        ulsch->harq_processes[i]->phich_ACK = 0;
        ulsch->harq_processes[i]->round = 0;
        ulsch->harq_processes[i]->rar_alloc = 0;
        ulsch->harq_processes[i]->first_rb = 0;
        ulsch->harq_processes[i]->nb_rb = 0;
        ulsch->harq_processes[i]->TBS = 0;
        ulsch->harq_processes[i]->Or1 = 0;
        ulsch->harq_processes[i]->Or2 = 0;

        for ( int j = 0; j < 2; j++ ) {
          ulsch->harq_processes[i]->o_RI[j] = 0;
        }

        ulsch->harq_processes[i]->O_ACK = 0;
        ulsch->harq_processes[i]->srs_active = 0;
        ulsch->harq_processes[i]->rvidx = 0;
        ulsch->harq_processes[i]->Msc_initial = 0;
        ulsch->harq_processes[i]->Nsymb_initial = 0;
      }
    }

    ulsch->beta_offset_cqi_times8 = 0;
    ulsch->beta_offset_ri_times8 = 0;
    ulsch->beta_offset_harqack_times8 = 0;
    ulsch->Msg3_active = 0;
  }
}


uint8_t extract_cqi_crc(uint8_t *cqi,uint8_t CQI_LENGTH) {
  uint8_t crc;
  crc = cqi[CQI_LENGTH>>3];
  //  printf("crc1: %x, shift %d\n",crc,CQI_LENGTH&0x7);
  crc = (crc<<(CQI_LENGTH&0x7));
  // clear crc bits
  //  ((char *)cqi)[CQI_LENGTH>>3] &= 0xff>>(8-(CQI_LENGTH&0x7));
  //  printf("crc2: %x, cqi0 %x\n",crc,cqi[1+(CQI_LENGTH>>3)]);
  crc |= (cqi[1+(CQI_LENGTH>>3)])>>(8-(CQI_LENGTH&0x7));
  // clear crc bits
  //(((char *)cqi)[1+(CQI_LENGTH>>3)]) = 0;
  //  printf("crc : %x\n",crc);
  return(crc);
}




int ulsch_decoding_data_2thread0(td_params *tdp) {
  PHY_VARS_eNB *eNB = tdp->eNB;
  int UE_id         = tdp->UE_id;
  int harq_pid      = tdp->harq_pid;
  int llr8_flag     = tdp->llr8_flag;
  unsigned int r,r_offset=0,Kr,Kr_bytes;
  uint8_t crc_type;
  int offset = 0;
  int ret = 1;
  int16_t dummy_w[MAX_NUM_ULSCH_SEGMENTS][3*(6144+64)];
  LTE_eNB_ULSCH_t *ulsch = eNB->ulsch[UE_id];
  LTE_UL_eNB_HARQ_t *ulsch_harq = ulsch->harq_processes[harq_pid];
  int Q_m = ulsch_harq->Qm;
  int G = ulsch_harq->G;
  uint32_t E=0;
  uint32_t Gp,GpmodC,Nl=1;
  uint32_t C = ulsch_harq->C;
  decoder_if_t *tc;

  if (llr8_flag == 0)
    tc = decoder16;
  else
    tc = decoder8;

  // go through first half of segments to get r_offset
  for (r=0; r<(ulsch_harq->C/2); r++) {
    // Get Turbo interleaver parameters
    if (r<ulsch_harq->Cminus)
      Kr = ulsch_harq->Kminus;
    else
      Kr = ulsch_harq->Kplus;

    Kr_bytes = Kr>>3;
    // This is stolen from rate-matching algorithm to get the value of E
    Gp = G/Nl/Q_m;
    GpmodC = Gp%C;

    if (r < (C-(GpmodC)))
      E = Nl*Q_m * (Gp/C);
    else
      E = Nl*Q_m * ((GpmodC==0?0:1) + (Gp/C));

    r_offset += E;

    if (r==0) {
      offset = Kr_bytes - (ulsch_harq->F>>3) - ((ulsch_harq->C>1)?3:0);
    } else {
      offset += (Kr_bytes- ((ulsch_harq->C>1)?3:0));
    }
  }

  // go through second half of segments
  for (; r<(ulsch_harq->C); r++) {
    //    printf("before subblock deinterleaving c[%d] = %p\n",r,ulsch_harq->c[r]);
    // Get Turbo interleaver parameters
    if (r<ulsch_harq->Cminus)
      Kr = ulsch_harq->Kminus;
    else
      Kr = ulsch_harq->Kplus;

    Kr_bytes = Kr>>3;
    memset(&dummy_w[r][0],0,3*(6144+64)*sizeof(short));
    ulsch_harq->RTC[r] = generate_dummy_w(4+(Kr_bytes*8),
                                          (uint8_t *)&dummy_w[r][0],
                                          (r==0) ? ulsch_harq->F : 0);
#ifdef DEBUG_ULSCH_DECODING
    printf("Rate Matching Segment %u (coded bits (G) %d,unpunctured/repeated bits %u, Q_m %d, nb_rb %d, Nl %d)...\n",
           r, G,
           Kr*3,
           Q_m,
           nb_rb,
           ulsch_harq->Nl);
#endif

    if (lte_rate_matching_turbo_rx(ulsch_harq->RTC[r],
                                   G,
                                   ulsch_harq->w[r],
                                   (uint8_t *) &dummy_w[r][0],
                                   ulsch_harq->e+r_offset,
                                   ulsch_harq->C,
                                   NSOFT,
                                   0,   //Uplink
                                   1,
                                   ulsch_harq->rvidx,
                                   (ulsch_harq->round==0)?1:0,  // clear
                                   ulsch_harq->Qm,
                                   1,
                                   r,
                                   &E)==-1) {
      LOG_E(PHY,"ulsch_decoding.c: Problem in rate matching\n");
      return(-1);
    }

    r_offset += E;
    sub_block_deinterleaving_turbo(4+Kr,
                                   &ulsch_harq->d[r][96],
                                   ulsch_harq->w[r]);

    if (ulsch_harq->C == 1)
      crc_type = CRC24_A;
    else
      crc_type = CRC24_B;

    ret = tc(&ulsch_harq->d[r][96],
             NULL,
             ulsch_harq->c[r],
             NULL,
             Kr,
             ulsch->max_turbo_iterations,//MAX_TURBO_ITERATIONS,
             crc_type,
             (r==0) ? ulsch_harq->F : 0,
             &eNB->ulsch_tc_init_stats,
             &eNB->ulsch_tc_alpha_stats,
             &eNB->ulsch_tc_beta_stats,
             &eNB->ulsch_tc_gamma_stats,
             &eNB->ulsch_tc_ext_stats,
             &eNB->ulsch_tc_intl1_stats,
             &eNB->ulsch_tc_intl2_stats);

    // Reassembly of Transport block here

    if (ret != (1+ulsch->max_turbo_iterations)) {
      if (r<ulsch_harq->Cminus)
        Kr = ulsch_harq->Kminus;
      else
        Kr = ulsch_harq->Kplus;

      Kr_bytes = Kr>>3;
      memcpy(ulsch_harq->b+offset,
             ulsch_harq->c[r],
             Kr_bytes - ((ulsch_harq->C>1)?3:0));
      offset += (Kr_bytes- ((ulsch_harq->C>1)?3:0));
    } else {
      break;
    }
  }

  return(ret);
}

extern int oai_exit;
void *td_thread(void *param) {
  PHY_VARS_eNB *eNB = ((td_params *)param)->eNB;
  L1_proc_t *proc  = &eNB->proc;
  cpu_set_t cpuset;
  CPU_ZERO(&cpuset);
  thread_top_init("td_thread",1,200000,250000,500000);
  pthread_setname_np( pthread_self(),"td processing");
  LOG_I(PHY,"thread td created id=%ld\n", syscall(__NR_gettid));
  //wait_sync("td_thread");

  while (!oai_exit) {
    if (wait_on_condition(&proc->mutex_td,&proc->cond_td,&proc->instance_cnt_td,"td thread")<0) break;

    if(oai_exit) break;

    ((td_params *)param)->ret = ulsch_decoding_data_2thread0((td_params *)param);

    if (release_thread(&proc->mutex_td,&proc->instance_cnt_td,"td thread")<0) break;

    if (pthread_cond_signal(&proc->cond_td) != 0) {
      printf("[eNB] ERROR pthread_cond_signal for td thread exit\n");
      exit_fun( "ERROR pthread_cond_signal" );
      return(NULL);
    }
  }

  return(NULL);
}

int ulsch_decoding_data_2thread(PHY_VARS_eNB *eNB,int UE_id,int harq_pid,int llr8_flag) {
  L1_proc_t *proc = &eNB->proc;
  unsigned int r,r_offset=0,Kr,Kr_bytes;
  uint8_t crc_type;
  int offset = 0;
  int ret = 1;
  int16_t dummy_w[MAX_NUM_ULSCH_SEGMENTS][3*(6144+64)];
  LTE_eNB_ULSCH_t *ulsch = eNB->ulsch[UE_id];
  LTE_UL_eNB_HARQ_t *ulsch_harq = ulsch->harq_processes[harq_pid];
  int G = ulsch_harq->G;
  unsigned int E;
  int Cby2;
  decoder_if_t *tc;
  struct timespec wait;
  wait.tv_sec=0;
  wait.tv_nsec=5000000L;

  if (llr8_flag == 0)
    tc = decoder16;
  else
    tc = decoder8;

  if (ulsch_harq->C>1) { // wakeup worker if more than 1 segment
    if (pthread_mutex_timedlock(&proc->mutex_td,&wait) != 0) {
      printf("[eNB] ERROR pthread_mutex_lock for TD thread (IC %d)\n", proc->instance_cnt_td);
      exit_fun( "error locking mutex_fep" );
      return -1;
    }

    if (proc->instance_cnt_td==0) {
      printf("[eNB] TD thread busy\n");
      exit_fun("TD thread busy");
      pthread_mutex_unlock( &proc->mutex_td );
      return -1;
    }

    ++proc->instance_cnt_td;
    proc->tdp.eNB       = eNB;
    proc->tdp.UE_id     = UE_id;
    proc->tdp.harq_pid  = harq_pid;
    proc->tdp.llr8_flag = llr8_flag;

    // wakeup worker to do second half segments
    if (pthread_cond_signal(&proc->cond_td) != 0) {
      printf("[eNB] ERROR pthread_cond_signal for td thread exit\n");
      exit_fun( "ERROR pthread_cond_signal" );
      return (1+ulsch->max_turbo_iterations);
    }

    pthread_mutex_unlock( &proc->mutex_td );
    Cby2 = ulsch_harq->C/2;
  } else {
    Cby2 = 1;
  }

  // go through first half of segments in main thread
  for (r=0; r<Cby2; r++) {
    //    printf("before subblock deinterleaving c[%d] = %p\n",r,ulsch_harq->c[r]);
    // Get Turbo interleaver parameters
    if (r<ulsch_harq->Cminus)
      Kr = ulsch_harq->Kminus;
    else
      Kr = ulsch_harq->Kplus;

    Kr_bytes = Kr>>3;
    memset(&dummy_w[r][0],0,3*(6144+64)*sizeof(short));
    ulsch_harq->RTC[r] = generate_dummy_w(4+(Kr_bytes*8),
                                          (uint8_t *)&dummy_w[r][0],
                                          (r==0) ? ulsch_harq->F : 0);
#ifdef DEBUG_ULSCH_DECODING
    printf("Rate Matching Segment %u (coded bits (G) %d,unpunctured/repeated bits %u, Q_m %d, nb_rb %d, Nl %d)...\n",
           r, G,
           Kr*3,
           Q_m,
           nb_rb,
           ulsch_harq->Nl);
#endif
    start_meas(&eNB->ulsch_rate_unmatching_stats);

    if (lte_rate_matching_turbo_rx(ulsch_harq->RTC[r],
                                   G,
                                   ulsch_harq->w[r],
                                   (uint8_t *) &dummy_w[r][0],
                                   ulsch_harq->e+r_offset,
                                   ulsch_harq->C,
                                   NSOFT,
                                   0,   //Uplink
                                   1,
                                   ulsch_harq->rvidx,
                                   (ulsch_harq->round==0)?1:0,  // clear
                                   ulsch_harq->Qm,
                                   1,
                                   r,
                                   &E)==-1) {
      LOG_E(PHY,"ulsch_decoding.c: Problem in rate matching\n");
      return(-1);
    }

    stop_meas(&eNB->ulsch_rate_unmatching_stats);
    r_offset += E;
    start_meas(&eNB->ulsch_deinterleaving_stats);
    sub_block_deinterleaving_turbo(4+Kr,
                                   &ulsch_harq->d[r][96],
                                   ulsch_harq->w[r]);
    stop_meas(&eNB->ulsch_deinterleaving_stats);

    if (ulsch_harq->C == 1)
      crc_type = CRC24_A;
    else
      crc_type = CRC24_B;

    start_meas(&eNB->ulsch_turbo_decoding_stats);
    ret = tc(&ulsch_harq->d[r][96],
             NULL,
             ulsch_harq->c[r],
             NULL,
             Kr,
             ulsch->max_turbo_iterations,//MAX_TURBO_ITERATIONS,
             crc_type,
             (r==0) ? ulsch_harq->F : 0,
             &eNB->ulsch_tc_init_stats,
             &eNB->ulsch_tc_alpha_stats,
             &eNB->ulsch_tc_beta_stats,
             &eNB->ulsch_tc_gamma_stats,
             &eNB->ulsch_tc_ext_stats,
             &eNB->ulsch_tc_intl1_stats,
             &eNB->ulsch_tc_intl2_stats);

    // Reassembly of Transport block here

    if (ret != (1+ulsch->max_turbo_iterations)) {
      if (r<ulsch_harq->Cminus)
        Kr = ulsch_harq->Kminus;
      else
        Kr = ulsch_harq->Kplus;

      Kr_bytes = Kr>>3;

      if (r==0) {
        memcpy(ulsch_harq->b,
               &ulsch_harq->c[0][(ulsch_harq->F>>3)],
               Kr_bytes - (ulsch_harq->F>>3) - ((ulsch_harq->C>1)?3:0));
        offset = Kr_bytes - (ulsch_harq->F>>3) - ((ulsch_harq->C>1)?3:0);
      } else {
        memcpy(ulsch_harq->b+offset,
               ulsch_harq->c[r],
               Kr_bytes - ((ulsch_harq->C>1)?3:0));
        offset += (Kr_bytes- ((ulsch_harq->C>1)?3:0));
      }
    } else {
      break;
    }

    stop_meas(&eNB->ulsch_turbo_decoding_stats);
    //printf("/////////////////////////////////////////**************************loop for %d time in ulsch_decoding main\n",r);
  }

  // wait for worker to finish
  wait_on_busy_condition(&proc->mutex_td,&proc->cond_td,&proc->instance_cnt_td,"td thread");
  return( (ret>proc->tdp.ret) ? ret : proc->tdp.ret );
}

int ulsch_decoding_data(PHY_VARS_eNB *eNB,int UE_id,int harq_pid,int llr8_flag) {
  unsigned int r,r_offset=0,Kr,Kr_bytes;
  uint8_t crc_type;
  int offset = 0;
  int ret = 1;
  int16_t dummy_w[MAX_NUM_ULSCH_SEGMENTS][3*(6144+64)];
  LTE_eNB_ULSCH_t *ulsch = eNB->ulsch[UE_id];
  LTE_UL_eNB_HARQ_t *ulsch_harq = ulsch->harq_processes[harq_pid];
  int G = ulsch_harq->G;
  unsigned int E;
  decoder_if_t *tc;

  if (llr8_flag == 0)
    tc = *decoder16;
  else
    tc = *decoder8;

  for (r=0; r<ulsch_harq->C; r++) {
    //    printf("before subblock deinterleaving c[%d] = %p\n",r,ulsch_harq->c[r]);
    // Get Turbo interleaver parameters
    if (r<ulsch_harq->Cminus)
      Kr = ulsch_harq->Kminus;
    else
      Kr = ulsch_harq->Kplus;

    Kr_bytes = Kr>>3;
    memset(&dummy_w[r][0],0,3*(6144+64)*sizeof(short));
    ulsch_harq->RTC[r] = generate_dummy_w(4+(Kr_bytes*8),
                                          (uint8_t *)&dummy_w[r][0],
                                          (r==0) ? ulsch_harq->F : 0);
#ifdef DEBUG_ULSCH_DECODING
    printf("Rate Matching Segment %u (coded bits (G) %d,unpunctured/repeated bits %u, Q_m %d, nb_rb %d, Nl %d)...\n",
           r, G,
           Kr*3,
           Q_m,
           nb_rb,
           ulsch_harq->Nl);
#endif
    start_meas(&eNB->ulsch_rate_unmatching_stats);

    if (lte_rate_matching_turbo_rx(ulsch_harq->RTC[r],
                                   G,
                                   ulsch_harq->w[r],
                                   (uint8_t *) &dummy_w[r][0],
                                   ulsch_harq->e+r_offset,
                                   ulsch_harq->C,
                                   NSOFT,
                                   0,   //Uplink
                                   1,
                                   ulsch_harq->rvidx,
                                   (ulsch_harq->round==0)?1:0,  // clear
                                   ulsch_harq->Qm,
                                   1,
                                   r,
                                   &E)==-1) {
      LOG_E(PHY,"ulsch_decoding.c: Problem in rate matching\n");
      return(-1);
    }

    stop_meas(&eNB->ulsch_rate_unmatching_stats);
    r_offset += E;
    start_meas(&eNB->ulsch_deinterleaving_stats);
    sub_block_deinterleaving_turbo(4+Kr,
                                   &ulsch_harq->d[r][96],
                                   ulsch_harq->w[r]);
    stop_meas(&eNB->ulsch_deinterleaving_stats);

    if (ulsch_harq->C == 1)
      crc_type = CRC24_A;
    else
      crc_type = CRC24_B;

    start_meas(&eNB->ulsch_turbo_decoding_stats);
    ret = tc(&ulsch_harq->d[r][96],
             NULL,
             ulsch_harq->c[r],
             NULL,
             Kr,
             ulsch->max_turbo_iterations,//MAX_TURBO_ITERATIONS,
             crc_type,
             (r==0) ? ulsch_harq->F : 0,
             &eNB->ulsch_tc_init_stats,
             &eNB->ulsch_tc_alpha_stats,
             &eNB->ulsch_tc_beta_stats,
             &eNB->ulsch_tc_gamma_stats,
             &eNB->ulsch_tc_ext_stats,
             &eNB->ulsch_tc_intl1_stats,
             &eNB->ulsch_tc_intl2_stats);
    stop_meas(&eNB->ulsch_turbo_decoding_stats);

    // Reassembly of Transport block here

    if (ret != (1+ulsch->max_turbo_iterations)) {
      if (r<ulsch_harq->Cminus)
        Kr = ulsch_harq->Kminus;
      else
        Kr = ulsch_harq->Kplus;

      Kr_bytes = Kr>>3;

      if (r==0) {
        memcpy(ulsch_harq->b,
               &ulsch_harq->c[0][(ulsch_harq->F>>3)],
               Kr_bytes - (ulsch_harq->F>>3) - ((ulsch_harq->C>1)?3:0));
        offset = Kr_bytes - (ulsch_harq->F>>3) - ((ulsch_harq->C>1)?3:0);
      } else {
        memcpy(ulsch_harq->b+offset,
               ulsch_harq->c[r],
               Kr_bytes - ((ulsch_harq->C>1)?3:0));
        offset += (Kr_bytes- ((ulsch_harq->C>1)?3:0));
      }
    } else {
      break;
    }
  }

  return(ret);
}

int ulsch_decoding_data_all(PHY_VARS_eNB *eNB,int UE_id,int harq_pid,int llr8_flag) {
  int ret = 0;
  /*if(get_thread_worker_conf() == WORKER_ENABLE)
  {
    ret = ulsch_decoding_data_2thread(eNB,UE_id,harq_pid,llr8_flag);
  }
  else*/
  {
    ret = ulsch_decoding_data(eNB,UE_id,harq_pid,llr8_flag);
  }
  return ret;
}

static inline unsigned int lte_gold_unscram(unsigned int *x1, unsigned int *x2, unsigned char reset) __attribute__((always_inline));
static inline unsigned int lte_gold_unscram(unsigned int *x1, unsigned int *x2, unsigned char reset) {
  int n;

  if (reset) {
    *x1 = 1+ (1<<31);
    *x2=*x2 ^ ((*x2 ^ (*x2>>1) ^ (*x2>>2) ^ (*x2>>3))<<31);

    // skip first 50 double words (1600 bits)
    //      printf("n=0 : x1 %x, x2 %x\n",x1,x2);
    for (n=1; n<50; n++) {
      *x1 = (*x1>>1) ^ (*x1>>4);
      *x1 = *x1 ^ (*x1<<31) ^ (*x1<<28);
      *x2 = (*x2>>1) ^ (*x2>>2) ^ (*x2>>3) ^ (*x2>>4);
      *x2 = *x2 ^ (*x2<<31) ^ (*x2<<30) ^ (*x2<<29) ^ (*x2<<28);
    }
  }

  *x1 = (*x1>>1) ^ (*x1>>4);
  *x1 = *x1 ^ (*x1<<31) ^ (*x1<<28);
  *x2 = (*x2>>1) ^ (*x2>>2) ^ (*x2>>3) ^ (*x2>>4);
  *x2 = *x2 ^ (*x2<<31) ^ (*x2<<30) ^ (*x2<<29) ^ (*x2<<28);
  return(*x1^*x2);
  //  printf("n=%d : c %x\n",n,x1^x2);
}

unsigned int  ulsch_decoding(PHY_VARS_eNB *eNB,L1_rxtx_proc_t *proc,
                             uint8_t UE_id,
                             uint8_t control_only_flag,
                             uint8_t Nbundled,
                             uint8_t llr8_flag) {
  int16_t *ulsch_llr = eNB->pusch_vars[UE_id]->llr;
  LTE_DL_FRAME_PARMS *frame_parms = &eNB->frame_parms;
  LTE_eNB_ULSCH_t *ulsch = eNB->ulsch[UE_id];
  uint8_t harq_pid;
  unsigned short nb_rb;
  unsigned int A;
  uint8_t Q_m;
  unsigned int i,i2,q,j,j2;
  int iprime;
  unsigned int ret=0;
  //  uint8_t dummy_channel_output[(3*8*block_length)+12];
  int r,Kr;
  uint8_t *columnset;
  unsigned int sumKr=0;
  unsigned int Qprime,L,G,Q_CQI,Q_RI,H,Hprime,Hpp,Cmux,Rmux_prime,O_RCC;
  unsigned int Qprime_ACK,Qprime_RI,len_ACK=0,len_RI=0;
  //  uint8_t q_ACK[MAX_ACK_PAYLOAD],q_RI[MAX_RI_PAYLOAD];
  int metric,metric_new;
  uint32_t x1, x2, s=0;
  int16_t ys,c;
  uint32_t wACK_idx;
  uint8_t dummy_w_cc[3*(MAX_CQI_BITS+8+32)];
  int16_t y[6*14*1200] __attribute__((aligned(32)));
  uint8_t ytag[14*1200];
  //  uint8_t ytag2[6*14*1200],*ytag2_ptr;
  int16_t cseq[6*14*1200] __attribute__((aligned(32)));
  int off;
  int frame = proc->frame_rx;
  int subframe = proc->subframe_rx;
  LTE_UL_eNB_HARQ_t *ulsch_harq;

#if (LTE_RRC_VERSION >= MAKE_VERSION(14, 0, 0))
<<<<<<< HEAD
=======
  LOG_D(PHY,"ue_type %d\n",ulsch->ue_type);
>>>>>>> b56aef4f
  if (ulsch->ue_type>0)     harq_pid = 0;
  else
#endif
    {
      harq_pid = subframe2harq_pid(frame_parms,proc->frame_rx,subframe);
    }

  VCD_SIGNAL_DUMPER_DUMP_FUNCTION_BY_NAME(VCD_SIGNAL_DUMPER_FUNCTIONS_PHY_ENB_ULSCH_DECODING0+harq_pid,1);

  // x1 is set in lte_gold_generic
  x2 = ((uint32_t)ulsch->rnti<<14) + ((uint32_t)subframe<<9) + frame_parms->Nid_cell; //this is c_init in 36.211 Sec 6.3.1
  ulsch_harq = ulsch->harq_processes[harq_pid];
  AssertFatal(harq_pid!=255,
              "FATAL ERROR: illegal harq_pid, returning\n");
  AssertFatal(ulsch_harq->Nsymb_pusch != 0,
              "FATAL ERROR: harq_pid %d, Nsymb 0!\n",harq_pid);
  nb_rb = ulsch_harq->nb_rb;
  A = ulsch_harq->TBS;
  Q_m = ulsch_harq->Qm;
  G = nb_rb * (12 * Q_m) * ulsch_harq->Nsymb_pusch;
  //#ifdef DEBUG_ULSCH_DECODING
  LOG_D(PHY,"[PUSCH %d] Frame %d, Subframe %d: ulsch_decoding (Nid_cell %d, rnti %x, x2 %x): A %d, round %d, RV %d, O_r1 %d, O_RI %d, O_ACK %d, G %d, Q_m %d Nsymb_pusch %d nb_rb %d\n",
        harq_pid,
        proc->frame_rx,subframe,
        frame_parms->Nid_cell,ulsch->rnti,x2,
        A,
        ulsch_harq->round,
        ulsch_harq->rvidx,
        ulsch_harq->Or1,
        ulsch_harq->O_RI,
        ulsch_harq->O_ACK,
        G,
        ulsch_harq->Qm,
        ulsch_harq->Nsymb_pusch,
        nb_rb);
  //#endif
  //if (ulsch_harq->round == 0) { // delete for RB shortage pattern
  // This is a new packet, so compute quantities regarding segmentation
  ulsch_harq->B = A+24;
  lte_segmentation(NULL,
                   NULL,
                   ulsch_harq->B,
                   &ulsch_harq->C,
                   &ulsch_harq->Cplus,
                   &ulsch_harq->Cminus,
                   &ulsch_harq->Kplus,
                   &ulsch_harq->Kminus,
                   &ulsch_harq->F);
  //  CLEAR LLR's HERE for first packet in process
  //}
  //  printf("after segmentation c[%d] = %p\n",0,ulsch_harq->c[0]);
  sumKr = 0;

  for (r=0; r<ulsch_harq->C; r++) {
    if (r<ulsch_harq->Cminus)
      Kr = ulsch_harq->Kminus;
    else
      Kr = ulsch_harq->Kplus;

    sumKr += Kr;
  }

  AssertFatal(sumKr>0,
              "[eNB] ulsch_decoding.c: FATAL sumKr is 0! (Nid_cell %d, rnti %x, x2 %x): harq_pid %d round %d, RV %d, O_RI %d, O_ACK %d, G %d, subframe %d\n",
              frame_parms->Nid_cell,ulsch->rnti,x2,
              harq_pid,
              ulsch_harq->round,
              ulsch_harq->rvidx,
              ulsch_harq->O_RI,
              ulsch_harq->O_ACK,
              G,
              subframe);
  // Compute Q_ri
  Qprime = ulsch_harq->O_RI*ulsch_harq->Msc_initial*ulsch_harq->Nsymb_initial * ulsch->beta_offset_ri_times8;

  if (Qprime > 0 ) {
    if ((Qprime % (8*sumKr)) > 0)
      Qprime = 1+(Qprime/(8*sumKr));
    else
      Qprime = Qprime/(8*sumKr);

    if (Qprime > 4*nb_rb * 12)
      Qprime = 4*nb_rb * 12;
  }

  Q_RI = Q_m*Qprime;
  Qprime_RI = Qprime;
  // Compute Q_ack
  Qprime = ulsch_harq->O_ACK*ulsch_harq->Msc_initial*ulsch_harq->Nsymb_initial * ulsch->beta_offset_harqack_times8;

  if (Qprime > 0) {
    if ((Qprime % (8*sumKr)) > 0)
      Qprime = 1+(Qprime/(8*sumKr));
    else
      Qprime = Qprime/(8*sumKr);

    if (Qprime > (4*nb_rb * 12))
      Qprime = 4*nb_rb * 12;
  }

  //  Q_ACK = Qprime * Q_m;
  Qprime_ACK = Qprime;
#ifdef DEBUG_ULSCH_DECODING
  printf("ulsch_decoding.c: Qprime_ACK %u, Msc_initial %d, Nsymb_initial %d, sumKr %u\n",
         Qprime_ACK,ulsch_harq->Msc_initial,ulsch_harq->Nsymb_initial,sumKr);
#endif

  // Compute Q_cqi
  if (ulsch_harq->Or1 < 12)
    L=0;
  else
    L=8;

  // NOTE: we have to handle the case where we have a very small number of bits (condition on pg. 26 36.212)
  if (ulsch_harq->Or1 > 0)
    Qprime = (ulsch_harq->Or1 + L) * ulsch_harq->Msc_initial*ulsch_harq->Nsymb_initial * ulsch->beta_offset_cqi_times8;
  else
    Qprime=0;

  if (Qprime > 0) {  // check if ceiling is larger than floor in Q' expression
    if ((Qprime % (8*sumKr)) > 0)
      Qprime = 1+(Qprime/(8*sumKr));
    else
      Qprime = Qprime/(8*sumKr);
  }

  G = nb_rb * (12 * Q_m) * (ulsch_harq->Nsymb_pusch);
  Q_CQI = Q_m * Qprime;
#ifdef DEBUG_ULSCH_DECODING
  printf("ulsch_decoding: G %u, Q_RI %u, Q_CQI %u (L %u, Or1 %d) O_ACK %d\n",G,Q_RI,Q_CQI,L,ulsch_harq->Or1,ulsch_harq->O_ACK);
#endif
  G = G - Q_RI - Q_CQI;
  ulsch_harq->G = G;
  AssertFatal((int)G > 0,
              "FATAL: ulsch_decoding.c G < 0 (%d) : Q_RI %d, Q_CQI %d\n",G,Q_RI,Q_CQI);
  H = G + Q_CQI;
  Hprime = H/Q_m;
  // Demultiplexing/Deinterleaving of PUSCH/ACK/RI/CQI
  start_meas(&eNB->ulsch_demultiplexing_stats);
  Hpp = Hprime + Qprime_RI;
  Cmux       = ulsch_harq->Nsymb_pusch;
  Rmux_prime = Hpp/Cmux;
  // Clear "tag" interleaving matrix to allow for CQI/DATA identification
  memset(ytag,0,Cmux*Rmux_prime);
  i=0;
  memset(y,LTE_NULL,Q_m*Hpp);
  // read in buffer and unscramble llrs for everything but placeholder bits
  // llrs stored per symbol correspond to columns of interleaving matrix
  s = lte_gold_unscram(&x1, &x2, 1);
  i2=0;

  for (i=0; i<((Hpp*Q_m)>>5); i++) {
    /*
    for (j=0; j<32; j++) {
      cseq[i2++] = (int16_t)((((s>>j)&1)<<1)-1);
    }
    */
#if defined(__x86_64__) || defined(__i386__)
#ifndef __AVX2__
    ((__m128i *)cseq)[i2++] = ((__m128i *)unscrambling_lut)[(s&65535)<<1];
    ((__m128i *)cseq)[i2++] = ((__m128i *)unscrambling_lut)[1+((s&65535)<<1)];
    s>>=16;
    ((__m128i *)cseq)[i2++] = ((__m128i *)unscrambling_lut)[(s&65535)<<1];
    ((__m128i *)cseq)[i2++] = ((__m128i *)unscrambling_lut)[1+((s&65535)<<1)];
#else
    ((__m256i *)cseq)[i2++] = ((__m256i *)unscrambling_lut)[s&65535];
    ((__m256i *)cseq)[i2++] = ((__m256i *)unscrambling_lut)[(s>>16)&65535];
#endif
#elif defined(__arm__)
    ((int16x8_t *)cseq)[i2++] = ((int16x8_t *)unscrambling_lut)[(s&65535)<<1];
    ((int16x8_t *)cseq)[i2++] = ((int16x8_t *)unscrambling_lut)[1+((s&65535)<<1)];
    s>>=16;
    ((int16x8_t *)cseq)[i2++] = ((int16x8_t *)unscrambling_lut)[(s&65535)<<1];
    ((int16x8_t *)cseq)[i2++] = ((int16x8_t *)unscrambling_lut)[1+((s&65535)<<1)];
#endif
    s = lte_gold_unscram(&x1, &x2, 0);
  }

  //  printf("after unscrambling c[%d] = %p\n",0,ulsch_harq->c[0]);

  if (frame_parms->Ncp == 0)
    columnset = cs_ri_normal;
  else
    columnset = cs_ri_extended;

  j=0;

  for (i=0; i<Qprime_RI; i++) {
    r = Rmux_prime - 1 - (i>>2);
    /*
    for (q=0;q<Q_m;q++)
      ytag2[q+(Q_m*((r*Cmux) + columnset[j]))]  = q_RI[(q+(Q_m*i))%len_RI];
    */
    off =((Rmux_prime*Q_m*columnset[j])+(r*Q_m));
    cseq[off+1] = cseq[off];  // PUSCH_y

    for (q=2; q<Q_m; q++)
      cseq[off+q] = -1;    // PUSCH_x

    j=(j+3)&3;
  }

  //  printf("after RI c[%d] = %p\n",0,ulsch_harq->c[0]);

  // HARQ-ACK Bits (Note these overwrite some bits)
  if (frame_parms->Ncp == 0)
    columnset = cs_ack_normal;
  else
    columnset = cs_ack_extended;

  j=0;

  for (i=0; i<Qprime_ACK; i++) {
    r = Rmux_prime - 1 - (i>>2);
    off =((Rmux_prime*Q_m*columnset[j])+(r*Q_m));

    if (ulsch_harq->O_ACK == 1) {
      if (ulsch->bundling==0)
        cseq[off+1] = cseq[off];  // PUSCH_y

      for (q=2; q<Q_m; q++)
        cseq[off+q] = -1;    // PUSCH_x
    } else if (ulsch_harq->O_ACK == 2) {
      for (q=2; q<Q_m; q++)
        cseq[off+q] = -1;    // PUSCH_x
    }

#ifdef DEBUG_ULSCH_DECODING
    printf("ulsch_decoding.c: ACK i %u, r %d, j %u, ColumnSet[j] %d\n",i,r,j,columnset[j]);
#endif
    j=(j+3)&3;
  }

  i=0;

  switch (Q_m) {
    case 2:
      for (j=0; j<Cmux; j++) {
        i2=j<<1;

        for (r=0; r<Rmux_prime; r++) {
          c = cseq[i];
          //  printf("ulsch %d: %d * ",i,c);
          y[i2++] = c*ulsch_llr[i++];
          //  printf("%d\n",ulsch_llr[i-1]);
          c = cseq[i];
          //  printf("ulsch %d: %d * ",i,c);
          y[i2] = c*ulsch_llr[i++];
          //  printf("%d\n",ulsch_llr[i-1]);
          i2=(i2+(Cmux<<1)-1);
        }
      }

      break;

    case 4:
      for (j=0; j<Cmux; j++) {
        i2=j<<2;

        for (r=0; r<Rmux_prime; r++) {
          /*
                c = cseq[i];
                y[i2++] = c*ulsch_llr[i++];
                c = cseq[i];
                y[i2++] = c*ulsch_llr[i++];
                c = cseq[i];
                y[i2++] = c*ulsch_llr[i++];
                c = cseq[i];
                y[i2] = c*ulsch_llr[i++];
                i2=(i2+(Cmux<<2)-3);
          */
          // slightly more optimized version (equivalent to above) for 16QAM to improve computational performance
          *(__m64 *)&y[i2] = _mm_sign_pi16(*(__m64 *)&ulsch_llr[i],*(__m64 *)&cseq[i]);
          i+=4;
          i2+=(Cmux<<2);
        }
      }

      break;

    case 6:
      for (j=0; j<Cmux; j++) {
        i2=j*6;

        for (r=0; r<Rmux_prime; r++) {
          c = cseq[i];
          y[i2++] = c*ulsch_llr[i++];
          c = cseq[i];
          y[i2++] = c*ulsch_llr[i++];
          c = cseq[i];
          y[i2++] = c*ulsch_llr[i++];
          c = cseq[i];
          y[i2++] = c*ulsch_llr[i++];
          c = cseq[i];
          y[i2++] = c*ulsch_llr[i++];
          c = cseq[i];
          y[i2] = c*ulsch_llr[i++];
          i2=(i2+(Cmux*6)-5);
        }
      }

      break;
  }

  if (i!=(H+Q_RI))
    LOG_D(PHY,"ulsch_decoding.c: Error in input buffer length (j %d, H+Q_RI %d)\n",i,H+Q_RI);

  // HARQ-ACK Bits (LLRs are nulled in overwritten bits after copying HARQ-ACK LLR)

  if (frame_parms->Ncp == 0)
    columnset = cs_ack_normal;
  else
    columnset = cs_ack_extended;

  j=0;

  if (ulsch_harq->O_ACK == 1) {
    switch (Q_m) {
      case 2:
        len_ACK = 2;
        break;

      case 4:
        len_ACK = 4;
        break;

      case 6:
        len_ACK = 6;
        break;
    }
  }

  if (ulsch_harq->O_ACK == 2) {
    switch (Q_m) {
      case 2:
        len_ACK = 6;
        break;

      case 4:
        len_ACK = 12;
        break;

      case 6:
        len_ACK = 18;
        break;
    }
  }

  if (ulsch_harq->O_ACK > 2) {
    LOG_E(PHY,"ulsch_decoding: FATAL, ACK cannot be more than 2 bits yet O_ACK:%d SFN/SF:%04d%d UE_id:%d rnti:%x\n",ulsch_harq->O_ACK,proc->frame_rx,proc->subframe_rx,UE_id,ulsch->rnti);
    return(-1);
  }

  for (i=0; i<len_ACK; i++)
    ulsch_harq->q_ACK[i] = 0;

  for (i=0; i<Qprime_ACK; i++) {
    r = Rmux_prime -1 - (i>>2);

    for (q=0; q<Q_m; q++) {
      if (y[q+(Q_m*((r*Cmux) + columnset[j]))]!=0)
        ulsch_harq->q_ACK[(q+(Q_m*i))%len_ACK] += y[q+(Q_m*((r*Cmux) + columnset[j]))];

      y[q+(Q_m*((r*Cmux) + columnset[j]))]=0;  // NULL LLRs in ACK positions
    }

    j=(j+3)&3;
  }

  //  printf("after ACKNAK c[%d] = %p\n",0,ulsch_harq->c[0]);

  // RI BITS

  if (ulsch_harq->O_RI == 1) {
    switch (Q_m) {
      case 2:
        len_RI=2;
        break;

      case 4:
        len_RI=4;
        break;

      case 6:
        len_RI=6;
        break;
    }
  }

  if (ulsch_harq->O_RI > 1) {
    LOG_E(PHY,"ulsch_decoding: FATAL, RI cannot be more than 1 bit yet\n");
    return(-1);
  }

  for (i=0; i<len_RI; i++)
    ulsch_harq->q_RI[i] = 0;

  if (frame_parms->Ncp == 0)
    columnset = cs_ri_normal;
  else
    columnset = cs_ri_extended;

  j=0;

  for (i=0; i<Qprime_RI; i++) {
    r = Rmux_prime -1 - (i>>2);

    for (q=0; q<Q_m; q++)
      ulsch_harq->q_RI[(q+(Q_m*i))%len_RI] += y[q+(Q_m*((r*Cmux) + columnset[j]))];

    ytag[(r*Cmux) + columnset[j]] = LTE_NULL;
    j=(j+3)&3;
  }

  //  printf("after RI2 c[%d] = %p\n",0,ulsch_harq->c[0]);
  // CQI and Data bits
  j=0;
  j2=0;

  //  r=0;
  if (Q_RI>0) {
    for (i=0; i<(Q_CQI/Q_m); i++) {
      while (ytag[j]==LTE_NULL) {
        j++;
        j2+=Q_m;
      }

      for (q=0; q<Q_m; q++) {
        //      ys = y[q+(Q_m*((r*Cmux)+j))];
        ys = y[q+j2];

        if (ys>127)
          ulsch_harq->q[q+(Q_m*i)] = 127;
        else if (ys<-128)
          ulsch_harq->q[q+(Q_m*i)] = -128;
        else
          ulsch_harq->q[q+(Q_m*i)] = ys;
      }

      j2+=Q_m;
    }

    switch (Q_m) {
      case 2:
        for (iprime=0; iprime<G;) {
          while (ytag[j]==LTE_NULL) {
            j++;
            j2+=2;
          }

          ulsch_harq->e[iprime++] = y[j2++];
          ulsch_harq->e[iprime++] = y[j2++];
        }

        break;

      case 4:
        for (iprime=0; iprime<G;) {
          while (ytag[j]==LTE_NULL) {
            j++;
            j2+=4;
          }

          ulsch_harq->e[iprime++] = y[j2++];
          ulsch_harq->e[iprime++] = y[j2++];
          ulsch_harq->e[iprime++] = y[j2++];
          ulsch_harq->e[iprime++] = y[j2++];
        }

        break;

      case 6:
        for (iprime=0; iprime<G;) {
          while (ytag[j]==LTE_NULL) {
            j++;
            j2+=6;
          }

          ulsch_harq->e[iprime++] = y[j2++];
          ulsch_harq->e[iprime++] = y[j2++];
          ulsch_harq->e[iprime++] = y[j2++];
          ulsch_harq->e[iprime++] = y[j2++];
          ulsch_harq->e[iprime++] = y[j2++];
          ulsch_harq->e[iprime++] = y[j2++];
        }

        break;
    }
  } // Q_RI>0
  else {
    for (i=0; i<(Q_CQI/Q_m); i++) {
      for (q=0; q<Q_m; q++) {
        ys = y[q+j2];

        if (ys>127)
          ulsch_harq->q[q+(Q_m*i)] = 127;
        else if (ys<-128)
          ulsch_harq->q[q+(Q_m*i)] = -128;
        else
          ulsch_harq->q[q+(Q_m*i)] = ys;
      }

      j2+=Q_m;
    }

    /* To be improved according to alignment of j2
    #if defined(__x86_64__)||defined(__i386__)
    #ifndef __AVX2__
    for (iprime=0; iprime<G;iprime+=8,j2+=8)
      *((__m128i *)&ulsch_harq->e[iprime]) = *((__m128i *)&y[j2]);
    #else
    for (iprime=0; iprime<G;iprime+=16,j2+=16)
      *((__m256i *)&ulsch_harq->e[iprime]) = *((__m256i *)&y[j2]);
    #endif
    #elif defined(__arm__)
    for (iprime=0; iprime<G;iprime+=8,j2+=8)
      *((int16x8_t *)&ulsch_harq->e[iprime]) = *((int16x8_t *)&y[j2]);
    #endif
    */
    int16_t *yp,*ep;

    for (iprime=0,yp=&y[j2],ep=&ulsch_harq->e[0];
         iprime<G;
         iprime+=8,j2+=8,ep+=8,yp+=8) {
      ep[0] = yp[0];
      ep[1] = yp[1];
      ep[2] = yp[2];
      ep[3] = yp[3];
      ep[4] = yp[4];
      ep[5] = yp[5];
      ep[6] = yp[6];
      ep[7] = yp[7];
    }
  }

  stop_meas(&eNB->ulsch_demultiplexing_stats);
  //  printf("after ACKNAK2 c[%d] = %p (iprime %d, G %d)\n",0,ulsch_harq->c[0],iprime,G);
  // Do CQI/RI/HARQ-ACK Decoding first and pass to MAC
  // HARQ-ACK
  wACK_idx = (ulsch->bundling==0) ? 4 : ((Nbundled-1)&3);

  if (ulsch_harq->O_ACK == 1) {
    ulsch_harq->q_ACK[0] *= wACK_RX[wACK_idx][0];
    ulsch_harq->q_ACK[0] += (ulsch->bundling==0) ? ulsch_harq->q_ACK[1]*wACK_RX[wACK_idx][0] : ulsch_harq->q_ACK[1]*wACK_RX[wACK_idx][1];

    if (ulsch_harq->q_ACK[0] < 0)
      ulsch_harq->o_ACK[0] = 0;
    else
      ulsch_harq->o_ACK[0] = 1;
  }

  if (ulsch_harq->O_ACK == 2) {
    switch (Q_m) {
      case 2:
        ulsch_harq->q_ACK[0] = ulsch_harq->q_ACK[0]*wACK_RX[wACK_idx][0] + ulsch_harq->q_ACK[3]*wACK_RX[wACK_idx][1];
        ulsch_harq->q_ACK[1] = ulsch_harq->q_ACK[1]*wACK_RX[wACK_idx][0] + ulsch_harq->q_ACK[4]*wACK_RX[wACK_idx][1];
        ulsch_harq->q_ACK[2] = ulsch_harq->q_ACK[2]*wACK_RX[wACK_idx][0] + ulsch_harq->q_ACK[5]*wACK_RX[wACK_idx][1];
        break;

      case 4:
        ulsch_harq->q_ACK[0] = ulsch_harq->q_ACK[0]*wACK_RX[wACK_idx][0] + ulsch_harq->q_ACK[5]*wACK_RX[wACK_idx][1];
        ulsch_harq->q_ACK[1] = ulsch_harq->q_ACK[1]*wACK_RX[wACK_idx][0] + ulsch_harq->q_ACK[8]*wACK_RX[wACK_idx][1];
        ulsch_harq->q_ACK[2] = ulsch_harq->q_ACK[4]*wACK_RX[wACK_idx][0] + ulsch_harq->q_ACK[9]*wACK_RX[wACK_idx][1];
        break;

      case 6:
        ulsch_harq->q_ACK[0] =  ulsch_harq->q_ACK[0]*wACK_RX[wACK_idx][0] + ulsch_harq->q_ACK[7]*wACK_RX[wACK_idx][1];
        ulsch_harq->q_ACK[1] =  ulsch_harq->q_ACK[1]*wACK_RX[wACK_idx][0] + ulsch_harq->q_ACK[12]*wACK_RX[wACK_idx][1];
        ulsch_harq->q_ACK[2] =  ulsch_harq->q_ACK[6]*wACK_RX[wACK_idx][0] + ulsch_harq->q_ACK[13]*wACK_RX[wACK_idx][1];
        break;
    }

    ulsch_harq->o_ACK[0] = 1;
    ulsch_harq->o_ACK[1] = 1;
    metric     = ulsch_harq->q_ACK[0]+ulsch_harq->q_ACK[1]-ulsch_harq->q_ACK[2];
    metric_new = -ulsch_harq->q_ACK[0]+ulsch_harq->q_ACK[1]+ulsch_harq->q_ACK[2];

    if (metric_new > metric) {
      ulsch_harq->o_ACK[0]=0;
      ulsch_harq->o_ACK[1]=1;
      metric = metric_new;
    }

    metric_new = ulsch_harq->q_ACK[0]-ulsch_harq->q_ACK[1]+ulsch_harq->q_ACK[2];

    if (metric_new > metric) {
      ulsch_harq->o_ACK[0] = 1;
      ulsch_harq->o_ACK[1] = 0;
      metric = metric_new;
    }

    metric_new = -ulsch_harq->q_ACK[0]-ulsch_harq->q_ACK[1]-ulsch_harq->q_ACK[2];

    if (metric_new > metric) {
      ulsch_harq->o_ACK[0] = 0;
      ulsch_harq->o_ACK[1] = 0;
      metric = metric_new;
    }
  }

  // RI

  // rank 1
  if ((ulsch_harq->O_RI == 1) && (Qprime_RI > 0)) {
    ulsch_harq->o_RI[0] = ((ulsch_harq->q_RI[0] + ulsch_harq->q_RI[Q_m/2]) > 0) ? 0 : 1;
  }

  // CQI
  //  printf("before cqi c[%d] = %p\n",0,ulsch_harq->c[0]);
  ulsch_harq->cqi_crc_status = 0;

  if (Q_CQI>0) {
    memset((void *)&dummy_w_cc[0],0,3*(ulsch_harq->Or1+8+32));
    O_RCC = generate_dummy_w_cc(ulsch_harq->Or1+8,
                                &dummy_w_cc[0]);
    lte_rate_matching_cc_rx(O_RCC,
                            Q_CQI,
                            ulsch_harq->o_w,
                            dummy_w_cc,
                            ulsch_harq->q);
    sub_block_deinterleaving_cc((unsigned int)(ulsch_harq->Or1+8),
                                &ulsch_harq->o_d[96],
                                &ulsch_harq->o_w[0]);
    memset(ulsch_harq->o,0,(7+8+ulsch_harq->Or1) / 8);
    phy_viterbi_lte_sse2(ulsch_harq->o_d+96,ulsch_harq->o,8+ulsch_harq->Or1);

    if (extract_cqi_crc(ulsch_harq->o,ulsch_harq->Or1) == (crc8(ulsch_harq->o,ulsch_harq->Or1)>>24))
      ulsch_harq->cqi_crc_status = 1;

#ifdef DEBUG_ULSCH_DECODING
    printf("ulsch_decoding: Or1=%d\n",ulsch_harq->Or1);

    for (i=0; i<1+((8+ulsch_harq->Or1)/8); i++)
      printf("ulsch_decoding: O[%u] %d\n",i,ulsch_harq->o[i]);

    if (ulsch_harq->cqi_crc_status == 1)
      printf("RX CQI CRC OK (%x)\n",extract_cqi_crc(ulsch_harq->o,ulsch_harq->Or1));
    else
      printf("RX CQI CRC NOT OK (%x)\n",extract_cqi_crc(ulsch_harq->o,ulsch_harq->Or1));

#endif
  }

  LOG_D(PHY,"frame %d subframe %d O_ACK:%d o_ACK[]=%d:%d:%d:%d\n",frame,subframe,ulsch_harq->O_ACK,ulsch_harq->o_ACK[0],ulsch_harq->o_ACK[1],ulsch_harq->o_ACK[2],ulsch_harq->o_ACK[3]);
  // Do ULSCH Decoding for data portion
  ret = ulsch_decoding_data_all(eNB,UE_id,harq_pid,llr8_flag);
  VCD_SIGNAL_DUMPER_DUMP_FUNCTION_BY_NAME(VCD_SIGNAL_DUMPER_FUNCTIONS_PHY_ENB_ULSCH_DECODING0+harq_pid,0);
  return(ret);
}<|MERGE_RESOLUTION|>--- conflicted
+++ resolved
@@ -739,10 +739,7 @@
   LTE_UL_eNB_HARQ_t *ulsch_harq;
 
 #if (LTE_RRC_VERSION >= MAKE_VERSION(14, 0, 0))
-<<<<<<< HEAD
-=======
   LOG_D(PHY,"ue_type %d\n",ulsch->ue_type);
->>>>>>> b56aef4f
   if (ulsch->ue_type>0)     harq_pid = 0;
   else
 #endif
