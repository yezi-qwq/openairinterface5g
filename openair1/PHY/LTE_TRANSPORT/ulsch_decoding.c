/*
 * Licensed to the OpenAirInterface (OAI) Software Alliance under one or more
 * contributor license agreements.  See the NOTICE file distributed with
 * this work for additional information regarding copyright ownership.
 * The OpenAirInterface Software Alliance licenses this file to You under
 * the OAI Public License, Version 1.1  (the "License"); you may not use this file
 * except in compliance with the License.
 * You may obtain a copy of the License at
 *
 *      http://www.openairinterface.org/?page_id=698
 *
 * Unless required by applicable law or agreed to in writing, software
 * distributed under the License is distributed on an "AS IS" BASIS,
 * WITHOUT WARRANTIES OR CONDITIONS OF ANY KIND, either express or implied.
 * See the License for the specific language governing permissions and
 * limitations under the License.
 *-------------------------------------------------------------------------------
 * For more information about the OpenAirInterface (OAI) Software Alliance:
 *      contact@openairinterface.org
 */

/*! \file PHY/LTE_TRANSPORT/ulsch_decoding.c
* \brief Top-level routines for decoding  the ULSCH transport channel from 36.212 V8.6 2009-03
* \author R. Knopp
* \date 2011
* \version 0.1
* \company Eurecom
* \email: knopp@eurecom.fr
* \note
* \warning
*/

//#include "defs.h"

#include "PHY/defs.h"
#include "PHY/extern.h"
#include "PHY/CODING/extern.h"
#include "extern.h"
#include "SCHED/extern.h"
#ifdef OPENAIR2
#include "LAYER2/MAC/defs.h"
#include "LAYER2/MAC/extern.h"
#include "RRC/LITE/extern.h"
#include "PHY_INTERFACE/extern.h"
#endif

#include "UTIL/LOG/vcd_signal_dumper.h"
//#define DEBUG_ULSCH_DECODING

void free_eNB_ulsch(LTE_eNB_ULSCH_t *ulsch)
{

  int i,r;

  if (ulsch) {
    for (i=0; i<8; i++) {
      if (ulsch->harq_processes[i]) {
        if (ulsch->harq_processes[i]->b) {
          free16(ulsch->harq_processes[i]->b,MAX_ULSCH_PAYLOAD_BYTES);
          ulsch->harq_processes[i]->b = NULL;
        }

        for (r=0; r<MAX_NUM_ULSCH_SEGMENTS; r++) {
          free16(ulsch->harq_processes[i]->c[r],((r==0)?8:0) + 768);
          ulsch->harq_processes[i]->c[r] = NULL;
        }

        for (r=0; r<MAX_NUM_ULSCH_SEGMENTS; r++)
          if (ulsch->harq_processes[i]->d[r]) {
            free16(ulsch->harq_processes[i]->d[r],((3*8*6144)+12+96)*sizeof(short));
            ulsch->harq_processes[i]->d[r] = NULL;
          }

        free16(ulsch->harq_processes[i],sizeof(LTE_UL_eNB_HARQ_t));
        ulsch->harq_processes[i] = NULL;
      }
    }

    free16(ulsch,sizeof(LTE_eNB_ULSCH_t));
    ulsch = NULL;
  }
}

LTE_eNB_ULSCH_t *new_eNB_ulsch(uint8_t max_turbo_iterations,uint8_t N_RB_UL, uint8_t abstraction_flag)
{

  LTE_eNB_ULSCH_t *ulsch;
  uint8_t exit_flag = 0,i,r;
  unsigned char bw_scaling =1;

  switch (N_RB_UL) {
  case 6:
    bw_scaling =16;
    break;

  case 25:
    bw_scaling =4;
    break;

  case 50:
    bw_scaling =2;
    break;

  default:
    bw_scaling =1;
    break;
  }

  ulsch = (LTE_eNB_ULSCH_t *)malloc16(sizeof(LTE_eNB_ULSCH_t));

  if (ulsch) {
    memset(ulsch,0,sizeof(LTE_eNB_ULSCH_t));
    ulsch->max_turbo_iterations = max_turbo_iterations;
    ulsch->Mlimit = 4;

    for (i=0; i<8; i++) {
      //      printf("new_ue_ulsch: Harq process %d\n",i);
      ulsch->harq_processes[i] = (LTE_UL_eNB_HARQ_t *)malloc16(sizeof(LTE_UL_eNB_HARQ_t));

      if (ulsch->harq_processes[i]) {
        memset(ulsch->harq_processes[i],0,sizeof(LTE_UL_eNB_HARQ_t));
        ulsch->harq_processes[i]->b = (uint8_t*)malloc16(MAX_ULSCH_PAYLOAD_BYTES/bw_scaling);

        if (ulsch->harq_processes[i]->b)
          memset(ulsch->harq_processes[i]->b,0,MAX_ULSCH_PAYLOAD_BYTES/bw_scaling);
        else
          exit_flag=3;

        if (abstraction_flag==0) {
          for (r=0; r<MAX_NUM_ULSCH_SEGMENTS/bw_scaling; r++) {
            ulsch->harq_processes[i]->c[r] = (uint8_t*)malloc16(((r==0)?8:0) + 3+768);
            if (ulsch->harq_processes[i]->c[r])
              memset(ulsch->harq_processes[i]->c[r],0,((r==0)?8:0) + 3+768);
            else
              exit_flag=2;

            ulsch->harq_processes[i]->d[r] = (short*)malloc16(((3*8*6144)+12+96)*sizeof(short));

            if (ulsch->harq_processes[i]->d[r])
              memset(ulsch->harq_processes[i]->d[r],0,((3*8*6144)+12+96)*sizeof(short));
            else
              exit_flag=2;
          }
        }
      } else {
        exit_flag=1;
      }
    }

    if (exit_flag==0)
      return(ulsch);
  }

  LOG_E(PHY,"new_ue_ulsch: exit_flag = %d\n",exit_flag);
  free_eNB_ulsch(ulsch);

  return(NULL);
}

void clean_eNb_ulsch(LTE_eNB_ULSCH_t *ulsch)
{

  unsigned char i;

  //ulsch = (LTE_eNB_ULSCH_t *)malloc16(sizeof(LTE_eNB_ULSCH_t));
  if (ulsch) {
    ulsch->rnti = 0;

    for (i=0; i<8; i++) {
      if (ulsch->harq_processes[i]) {
        //    ulsch->harq_processes[i]->Ndi = 0;
        ulsch->harq_processes[i]->status = 0;
        //ulsch->harq_processes[i]->phich_active = 0; //this will be done later after transmission of PHICH
        ulsch->harq_processes[i]->phich_ACK = 0;
        ulsch->harq_processes[i]->round = 0;
        ulsch->harq_processes[i]->rar_alloc = 0;
        ulsch->harq_processes[i]->first_rb = 0;
        ulsch->harq_processes[i]->nb_rb = 0;
        ulsch->harq_processes[i]->TBS = 0;
        ulsch->harq_processes[i]->Or1 = 0;
        ulsch->harq_processes[i]->Or2 = 0;
        for ( int j = 0; j < 2; j++ ) {
          ulsch->harq_processes[i]->o_RI[j] = 0;
        }
        ulsch->harq_processes[i]->O_ACK = 0;
        ulsch->harq_processes[i]->srs_active = 0;
        ulsch->harq_processes[i]->rvidx = 0;
        ulsch->harq_processes[i]->Msc_initial = 0;
        ulsch->harq_processes[i]->Nsymb_initial = 0;
      }
    }
    ulsch->beta_offset_cqi_times8 = 0;
    ulsch->beta_offset_ri_times8 = 0;
    ulsch->beta_offset_harqack_times8 = 0;
    ulsch->Msg3_active = 0;
  }
}


uint8_t extract_cqi_crc(uint8_t *cqi,uint8_t CQI_LENGTH)
{

  uint8_t crc;

  crc = cqi[CQI_LENGTH>>3];
  //  printf("crc1: %x, shift %d\n",crc,CQI_LENGTH&0x7);
  crc = (crc<<(CQI_LENGTH&0x7));
  // clear crc bits
  //  ((char *)cqi)[CQI_LENGTH>>3] &= 0xff>>(8-(CQI_LENGTH&0x7));
  //  printf("crc2: %x, cqi0 %x\n",crc,cqi[1+(CQI_LENGTH>>3)]);
  crc |= (cqi[1+(CQI_LENGTH>>3)])>>(8-(CQI_LENGTH&0x7));
  // clear crc bits
  //(((char *)cqi)[1+(CQI_LENGTH>>3)]) = 0;

  //  printf("crc : %x\n",crc);
  return(crc);

}






int ulsch_decoding_data_2thread0(td_params* tdp) {

  PHY_VARS_eNB *eNB = tdp->eNB;
  int UE_id         = tdp->UE_id;
  int harq_pid      = tdp->harq_pid;
  int llr8_flag     = tdp->llr8_flag;

  unsigned int r,r_offset=0,Kr,Kr_bytes,iind;
  uint8_t crc_type;
  int offset = 0;
  int ret = 1;
  int16_t dummy_w[MAX_NUM_ULSCH_SEGMENTS][3*(6144+64)];
  LTE_eNB_ULSCH_t *ulsch = eNB->ulsch[UE_id];
  LTE_UL_eNB_HARQ_t *ulsch_harq = ulsch->harq_processes[harq_pid];
  int Q_m = ulsch_harq->Qm;
  int G = ulsch_harq->G;
  uint32_t E=0;
  uint32_t Gp,GpmodC,Nl=1;
  uint32_t C = ulsch_harq->C;

  uint8_t (*tc)(int16_t *y,
                uint8_t *,
                uint16_t,
                uint16_t,
                uint16_t,
                uint8_t,
                uint8_t,
                uint8_t,
                time_stats_t *,
                time_stats_t *,
                time_stats_t *,
                time_stats_t *,
                time_stats_t *,
                time_stats_t *,
                time_stats_t *);

  if (llr8_flag == 0)
    tc = phy_threegpplte_turbo_decoder16;
  else
    tc = phy_threegpplte_turbo_decoder8;



  // go through first half of segments to get r_offset
  for (r=0; r<(ulsch_harq->C/2); r++) {

    // Get Turbo interleaver parameters
    if (r<ulsch_harq->Cminus)
      Kr = ulsch_harq->Kminus;
    else
      Kr = ulsch_harq->Kplus;

    Kr_bytes = Kr>>3;

    if (Kr_bytes<=64)
      iind = (Kr_bytes-5);
    else if (Kr_bytes <=128)
      iind = 59 + ((Kr_bytes-64)>>1);
    else if (Kr_bytes <= 256)
      iind = 91 + ((Kr_bytes-128)>>2);
    else if (Kr_bytes <= 768)
      iind = 123 + ((Kr_bytes-256)>>3);
    else {
      AssertFatal(1==0,"ulsch_decoding: Illegal codeword size %d!!!\n",Kr_bytes);
    }

    // This is stolen from rate-matching algorithm to get the value of E
    
    Gp = G/Nl/Q_m;
    GpmodC = Gp%C;
    
    if (r < (C-(GpmodC)))
      E = Nl*Q_m * (Gp/C);
    else
      E = Nl*Q_m * ((GpmodC==0?0:1) + (Gp/C));
    
    r_offset += E;

    if (r==0) {
      offset = Kr_bytes - (ulsch_harq->F>>3) - ((ulsch_harq->C>1)?3:0);
    } else {
      offset += (Kr_bytes- ((ulsch_harq->C>1)?3:0));
    }
  }

  // go through second half of segments
  for (; r<(ulsch_harq->C); r++) {


    //    printf("before subblock deinterleaving c[%d] = %p\n",r,ulsch_harq->c[r]);
    // Get Turbo interleaver parameters
    if (r<ulsch_harq->Cminus)
      Kr = ulsch_harq->Kminus;
    else
      Kr = ulsch_harq->Kplus;

    Kr_bytes = Kr>>3;

    if (Kr_bytes<=64)
      iind = (Kr_bytes-5);
    else if (Kr_bytes <=128)
      iind = 59 + ((Kr_bytes-64)>>1);
    else if (Kr_bytes <= 256)
      iind = 91 + ((Kr_bytes-128)>>2);
    else if (Kr_bytes <= 768)
      iind = 123 + ((Kr_bytes-256)>>3);
    else {
      LOG_E(PHY,"ulsch_decoding: Illegal codeword size %d!!!\n",Kr_bytes);
      return(-1);
    }

#ifdef DEBUG_ULSCH_DECODING
    printf("f1 %d, f2 %d, F %d\n",f1f2mat_old[2*iind],f1f2mat_old[1+(2*iind)],(r==0) ? ulsch_harq->F : 0);
#endif

    memset(&dummy_w[r][0],0,3*(6144+64)*sizeof(short));
    ulsch_harq->RTC[r] = generate_dummy_w(4+(Kr_bytes*8),
                                          (uint8_t*)&dummy_w[r][0],
                                          (r==0) ? ulsch_harq->F : 0);

#ifdef DEBUG_ULSCH_DECODING
    printf("Rate Matching Segment %d (coded bits (G) %d,unpunctured/repeated bits %d, Q_m %d, nb_rb %d, Nl %d)...\n",
        r, G,
        Kr*3,
        Q_m,
        nb_rb,
        ulsch_harq->Nl);
#endif


    if (lte_rate_matching_turbo_rx(ulsch_harq->RTC[r],
                                   G,
                                   ulsch_harq->w[r],
                                   (uint8_t*) &dummy_w[r][0],
                                   ulsch_harq->e+r_offset,
                                   ulsch_harq->C,
                                   NSOFT,
                                   0,   //Uplink
                                   1,
                                   ulsch_harq->rvidx,
                                   (ulsch_harq->round==0)?1:0,  // clear
                                   ulsch_harq->Qm,
                                   1,
                                   r,
                                   &E)==-1) {
      LOG_E(PHY,"ulsch_decoding.c: Problem in rate matching\n");
      return(-1);
    }

    r_offset += E;

    sub_block_deinterleaving_turbo(4+Kr,
                                   &ulsch_harq->d[r][96],
                                   ulsch_harq->w[r]);

    if (ulsch_harq->C == 1)
      crc_type = CRC24_A;
    else
      crc_type = CRC24_B;
    
    
    ret = tc(&ulsch_harq->d[r][96],
	     ulsch_harq->c[r],
	     Kr,
	     f1f2mat_old[iind*2],
	     f1f2mat_old[(iind*2)+1],
	     ulsch->max_turbo_iterations,//MAX_TURBO_ITERATIONS,
	     crc_type,
	     (r==0) ? ulsch_harq->F : 0,
	     &eNB->ulsch_tc_init_stats,
	     &eNB->ulsch_tc_alpha_stats,
	     &eNB->ulsch_tc_beta_stats,
	     &eNB->ulsch_tc_gamma_stats,
	     &eNB->ulsch_tc_ext_stats,
	     &eNB->ulsch_tc_intl1_stats,
	     &eNB->ulsch_tc_intl2_stats);
    
    // Reassembly of Transport block here

    if (ret != (1+ulsch->max_turbo_iterations)) {
      if (r<ulsch_harq->Cminus)
	Kr = ulsch_harq->Kminus;
      else
	Kr = ulsch_harq->Kplus;
      
      Kr_bytes = Kr>>3;
      
      memcpy(ulsch_harq->b+offset,
	     ulsch_harq->c[r],
	     Kr_bytes - ((ulsch_harq->C>1)?3:0));
      offset += (Kr_bytes- ((ulsch_harq->C>1)?3:0));
      
      
    } else {
      break;
    }
    
  }

  return(ret);
}

extern int oai_exit;
void *td_thread(void *param) {
  pthread_setname_np( pthread_self(), "td processing");
  PHY_VARS_eNB *eNB = ((td_params*)param)->eNB;
  eNB_proc_t *proc  = &eNB->proc;

  while (!oai_exit) {

    if (wait_on_condition(&proc->mutex_td,&proc->cond_td,&proc->instance_cnt_td,"td thread")<0) break;  

    ((td_params*)param)->ret = ulsch_decoding_data_2thread0((td_params*)param);

    if (release_thread(&proc->mutex_td,&proc->instance_cnt_td,"td thread")<0) break;

    if (pthread_cond_signal(&proc->cond_td) != 0) {
      printf("[eNB] ERROR pthread_cond_signal for td thread exit\n");
      exit_fun( "ERROR pthread_cond_signal" );
      return(NULL);
    }
  }

  return(NULL);
}

int ulsch_decoding_data_2thread(PHY_VARS_eNB *eNB,int UE_id,int harq_pid,int llr8_flag) {

  eNB_proc_t *proc = &eNB->proc;
  unsigned int r,r_offset=0,Kr,Kr_bytes,iind;
  uint8_t crc_type;
  int offset = 0;
  int ret = 1;
  int16_t dummy_w[MAX_NUM_ULSCH_SEGMENTS][3*(6144+64)];
  LTE_eNB_ULSCH_t *ulsch = eNB->ulsch[UE_id];
  LTE_UL_eNB_HARQ_t *ulsch_harq = ulsch->harq_processes[harq_pid];

  int G = ulsch_harq->G;
  unsigned int E;
  int Cby2;

  uint8_t (*tc)(int16_t *y,
                uint8_t *,
                uint16_t,
                uint16_t,
                uint16_t,
                uint8_t,
                uint8_t,
                uint8_t,
                time_stats_t *,
                time_stats_t *,
                time_stats_t *,
                time_stats_t *,
                time_stats_t *,
                time_stats_t *,
                time_stats_t *);

  struct timespec wait;

  wait.tv_sec=0;
  wait.tv_nsec=5000000L;


  if (llr8_flag == 0)
    tc = phy_threegpplte_turbo_decoder16;
  else
    tc = phy_threegpplte_turbo_decoder8;

  if (ulsch_harq->C>1) { // wakeup worker if more than 1 segment
    if (pthread_mutex_timedlock(&proc->mutex_td,&wait) != 0) {
      printf("[eNB] ERROR pthread_mutex_lock for TD thread (IC %d)\n", proc->instance_cnt_td);
      exit_fun( "error locking mutex_fep" );
      return -1;
    }
    
    if (proc->instance_cnt_td==0) {
      printf("[eNB] TD thread busy\n");
      exit_fun("TD thread busy");
      pthread_mutex_unlock( &proc->mutex_td );
      return -1;
    }
    
    ++proc->instance_cnt_td;
    
    proc->tdp.eNB       = eNB;
    proc->tdp.UE_id     = UE_id;
    proc->tdp.harq_pid  = harq_pid;
    proc->tdp.llr8_flag = llr8_flag;
    
    
    // wakeup worker to do second half segments 
    if (pthread_cond_signal(&proc->cond_td) != 0) {
      printf("[eNB] ERROR pthread_cond_signal for td thread exit\n");
      exit_fun( "ERROR pthread_cond_signal" );
      return (1+ulsch->max_turbo_iterations);
    }

    pthread_mutex_unlock( &proc->mutex_td );
    Cby2 = ulsch_harq->C/2;
  }
  else {
    Cby2 = 1;
  }

  // go through first half of segments in main thread
  for (r=0; r<Cby2; r++) {

    //    printf("before subblock deinterleaving c[%d] = %p\n",r,ulsch_harq->c[r]);
    // Get Turbo interleaver parameters
    if (r<ulsch_harq->Cminus)
      Kr = ulsch_harq->Kminus;
    else
      Kr = ulsch_harq->Kplus;

    Kr_bytes = Kr>>3;

    if (Kr_bytes<=64)
      iind = (Kr_bytes-5);
    else if (Kr_bytes <=128)
      iind = 59 + ((Kr_bytes-64)>>1);
    else if (Kr_bytes <= 256)
      iind = 91 + ((Kr_bytes-128)>>2);
    else if (Kr_bytes <= 768)
      iind = 123 + ((Kr_bytes-256)>>3);
    else {
      LOG_E(PHY,"ulsch_decoding: Illegal codeword size %d!!!\n",Kr_bytes);
      return(-1);
    }

#ifdef DEBUG_ULSCH_DECODING
    printf("f1 %d, f2 %d, F %d\n",f1f2mat_old[2*iind],f1f2mat_old[1+(2*iind)],(r==0) ? ulsch_harq->F : 0);
#endif

    memset(&dummy_w[r][0],0,3*(6144+64)*sizeof(short));
    ulsch_harq->RTC[r] = generate_dummy_w(4+(Kr_bytes*8),
                                          (uint8_t*)&dummy_w[r][0],
                                          (r==0) ? ulsch_harq->F : 0);

#ifdef DEBUG_ULSCH_DECODING
    printf("Rate Matching Segment %d (coded bits (G) %d,unpunctured/repeated bits %d, Q_m %d, nb_rb %d, Nl %d)...\n",
        r, G,
        Kr*3,
        Q_m,
        nb_rb,
        ulsch_harq->Nl);
#endif

    start_meas(&eNB->ulsch_rate_unmatching_stats);

    if (lte_rate_matching_turbo_rx(ulsch_harq->RTC[r],
                                   G,
                                   ulsch_harq->w[r],
                                   (uint8_t*) &dummy_w[r][0],
                                   ulsch_harq->e+r_offset,
                                   ulsch_harq->C,
                                   NSOFT,
                                   0,   //Uplink
                                   1,
                                   ulsch_harq->rvidx,
                                   (ulsch_harq->round==0)?1:0,  // clear
                                   ulsch_harq->Qm,
                                   1,
                                   r,
                                   &E)==-1) {
      LOG_E(PHY,"ulsch_decoding.c: Problem in rate matching\n");
      return(-1);
    }

    stop_meas(&eNB->ulsch_rate_unmatching_stats);
    r_offset += E;

    start_meas(&eNB->ulsch_deinterleaving_stats);
    sub_block_deinterleaving_turbo(4+Kr,
                                   &ulsch_harq->d[r][96],
                                   ulsch_harq->w[r]);
    stop_meas(&eNB->ulsch_deinterleaving_stats);

    if (ulsch_harq->C == 1)
      crc_type = CRC24_A;
    else
      crc_type = CRC24_B;

    start_meas(&eNB->ulsch_turbo_decoding_stats);
    
    ret = tc(&ulsch_harq->d[r][96],
	     ulsch_harq->c[r],
	     Kr,
	     f1f2mat_old[iind*2],
	     f1f2mat_old[(iind*2)+1],
	     ulsch->max_turbo_iterations,//MAX_TURBO_ITERATIONS,
	     crc_type,
	     (r==0) ? ulsch_harq->F : 0,
	     &eNB->ulsch_tc_init_stats,
	     &eNB->ulsch_tc_alpha_stats,
	     &eNB->ulsch_tc_beta_stats,
	     &eNB->ulsch_tc_gamma_stats,
	     &eNB->ulsch_tc_ext_stats,
	     &eNB->ulsch_tc_intl1_stats,
	     &eNB->ulsch_tc_intl2_stats);

  // Reassembly of Transport block here

    if (ret != (1+ulsch->max_turbo_iterations)) {
      if (r<ulsch_harq->Cminus)
	Kr = ulsch_harq->Kminus;
      else
	Kr = ulsch_harq->Kplus;
      
      Kr_bytes = Kr>>3;
      
      if (r==0) {
	memcpy(ulsch_harq->b,
	       &ulsch_harq->c[0][(ulsch_harq->F>>3)],
	       Kr_bytes - (ulsch_harq->F>>3) - ((ulsch_harq->C>1)?3:0));
	offset = Kr_bytes - (ulsch_harq->F>>3) - ((ulsch_harq->C>1)?3:0);
      } else {
	memcpy(ulsch_harq->b+offset,
	       ulsch_harq->c[r],
	       Kr_bytes - ((ulsch_harq->C>1)?3:0));
	offset += (Kr_bytes- ((ulsch_harq->C>1)?3:0));
      }
      
    } else {
      break;
    }
    stop_meas(&eNB->ulsch_turbo_decoding_stats);    
  }

   // wait for worker to finish

  wait_on_busy_condition(&proc->mutex_td,&proc->cond_td,&proc->instance_cnt_td,"td thread");  

  return( (ret>proc->tdp.ret) ? ret : proc->tdp.ret );
}

int ulsch_decoding_data(PHY_VARS_eNB *eNB,int UE_id,int harq_pid,int llr8_flag) {

  unsigned int r,r_offset=0,Kr,Kr_bytes,iind;
  uint8_t crc_type;
  int offset = 0;
  int ret = 1;
  int16_t dummy_w[MAX_NUM_ULSCH_SEGMENTS][3*(6144+64)];
  LTE_eNB_ULSCH_t *ulsch = eNB->ulsch[UE_id];
  LTE_UL_eNB_HARQ_t *ulsch_harq = ulsch->harq_processes[harq_pid];

  int G = ulsch_harq->G;
  unsigned int E;

  uint8_t (*tc)(int16_t *y,
                uint8_t *,
                uint16_t,
                uint16_t,
                uint16_t,
                uint8_t,
                uint8_t,
                uint8_t,
                time_stats_t *,
                time_stats_t *,
                time_stats_t *,
                time_stats_t *,
                time_stats_t *,
                time_stats_t *,
                time_stats_t *);

  if (llr8_flag == 0)
    tc = phy_threegpplte_turbo_decoder16;
  else
    tc = phy_threegpplte_turbo_decoder8;


  for (r=0; r<ulsch_harq->C; r++) {

    //    printf("before subblock deinterleaving c[%d] = %p\n",r,ulsch_harq->c[r]);
    // Get Turbo interleaver parameters
    if (r<ulsch_harq->Cminus)
      Kr = ulsch_harq->Kminus;
    else
      Kr = ulsch_harq->Kplus;

    Kr_bytes = Kr>>3;

    if (Kr_bytes<=64)
      iind = (Kr_bytes-5);
    else if (Kr_bytes <=128)
      iind = 59 + ((Kr_bytes-64)>>1);
    else if (Kr_bytes <= 256)
      iind = 91 + ((Kr_bytes-128)>>2);
    else if (Kr_bytes <= 768)
      iind = 123 + ((Kr_bytes-256)>>3);
    else {
      LOG_E(PHY,"ulsch_decoding: Illegal codeword size %d!!!\n",Kr_bytes);
      return(-1);
    }

#ifdef DEBUG_ULSCH_DECODING
    printf("f1 %d, f2 %d, F %d\n",f1f2mat_old[2*iind],f1f2mat_old[1+(2*iind)],(r==0) ? ulsch_harq->F : 0);
#endif

    memset(&dummy_w[r][0],0,3*(6144+64)*sizeof(short));
    ulsch_harq->RTC[r] = generate_dummy_w(4+(Kr_bytes*8),
                                          (uint8_t*)&dummy_w[r][0],
                                          (r==0) ? ulsch_harq->F : 0);

#ifdef DEBUG_ULSCH_DECODING
    printf("Rate Matching Segment %d (coded bits (G) %d,unpunctured/repeated bits %d, Q_m %d, nb_rb %d, Nl %d)...\n",
        r, G,
        Kr*3,
        Q_m,
        nb_rb,
        ulsch_harq->Nl);
#endif

    start_meas(&eNB->ulsch_rate_unmatching_stats);

    if (lte_rate_matching_turbo_rx(ulsch_harq->RTC[r],
                                   G,
                                   ulsch_harq->w[r],
                                   (uint8_t*) &dummy_w[r][0],
                                   ulsch_harq->e+r_offset,
                                   ulsch_harq->C,
                                   NSOFT,
                                   0,   //Uplink
                                   1,
                                   ulsch_harq->rvidx,
                                   (ulsch_harq->round==0)?1:0,  // clear
                                   ulsch_harq->Qm,
                                   1,
                                   r,
                                   &E)==-1) {
      LOG_E(PHY,"ulsch_decoding.c: Problem in rate matching\n");
      return(-1);
    }

    stop_meas(&eNB->ulsch_rate_unmatching_stats);
    r_offset += E;

    start_meas(&eNB->ulsch_deinterleaving_stats);
    sub_block_deinterleaving_turbo(4+Kr,
                                   &ulsch_harq->d[r][96],
                                   ulsch_harq->w[r]);
    stop_meas(&eNB->ulsch_deinterleaving_stats);

    if (ulsch_harq->C == 1)
      crc_type = CRC24_A;
    else
      crc_type = CRC24_B;
   
    start_meas(&eNB->ulsch_turbo_decoding_stats);
    
    ret = tc(&ulsch_harq->d[r][96],
	     ulsch_harq->c[r],
	     Kr,
	     f1f2mat_old[iind*2],
	     f1f2mat_old[(iind*2)+1],
	     ulsch->max_turbo_iterations,//MAX_TURBO_ITERATIONS,
	     crc_type,
	     (r==0) ? ulsch_harq->F : 0,
	     &eNB->ulsch_tc_init_stats,
	     &eNB->ulsch_tc_alpha_stats,
	     &eNB->ulsch_tc_beta_stats,
	     &eNB->ulsch_tc_gamma_stats,
	     &eNB->ulsch_tc_ext_stats,
	     &eNB->ulsch_tc_intl1_stats,
	     &eNB->ulsch_tc_intl2_stats);
    
    stop_meas(&eNB->ulsch_turbo_decoding_stats);
    
  // Reassembly of Transport block here

    if (ret != (1+ulsch->max_turbo_iterations)) {
      if (r<ulsch_harq->Cminus)
	Kr = ulsch_harq->Kminus;
      else
	Kr = ulsch_harq->Kplus;
      
      Kr_bytes = Kr>>3;
      
      if (r==0) {
	memcpy(ulsch_harq->b,
	       &ulsch_harq->c[0][(ulsch_harq->F>>3)],
	       Kr_bytes - (ulsch_harq->F>>3) - ((ulsch_harq->C>1)?3:0));
	offset = Kr_bytes - (ulsch_harq->F>>3) - ((ulsch_harq->C>1)?3:0);
      } else {
	memcpy(ulsch_harq->b+offset,
	       ulsch_harq->c[r],
	       Kr_bytes - ((ulsch_harq->C>1)?3:0));
	offset += (Kr_bytes- ((ulsch_harq->C>1)?3:0));
      }
      
    } else {
      break;
    }
    
  }

  return(ret);
}

static inline unsigned int lte_gold_unscram(unsigned int *x1, unsigned int *x2, unsigned char reset) __attribute__((always_inline));
static inline unsigned int lte_gold_unscram(unsigned int *x1, unsigned int *x2, unsigned char reset)
{
  int n;

  if (reset) {
    *x1 = 1+ (1<<31);
    *x2=*x2 ^ ((*x2 ^ (*x2>>1) ^ (*x2>>2) ^ (*x2>>3))<<31);

    // skip first 50 double words (1600 bits)
    //      printf("n=0 : x1 %x, x2 %x\n",x1,x2);
    for (n=1; n<50; n++) {
      *x1 = (*x1>>1) ^ (*x1>>4);
      *x1 = *x1 ^ (*x1<<31) ^ (*x1<<28);
      *x2 = (*x2>>1) ^ (*x2>>2) ^ (*x2>>3) ^ (*x2>>4);
      *x2 = *x2 ^ (*x2<<31) ^ (*x2<<30) ^ (*x2<<29) ^ (*x2<<28);
    }
  }

  *x1 = (*x1>>1) ^ (*x1>>4);
  *x1 = *x1 ^ (*x1<<31) ^ (*x1<<28);
  *x2 = (*x2>>1) ^ (*x2>>2) ^ (*x2>>3) ^ (*x2>>4);
  *x2 = *x2 ^ (*x2<<31) ^ (*x2<<30) ^ (*x2<<29) ^ (*x2<<28);
  return(*x1^*x2);
  //  printf("n=%d : c %x\n",n,x1^x2);

}
  
unsigned int  ulsch_decoding(PHY_VARS_eNB *eNB,eNB_rxtx_proc_t *proc,
                             uint8_t UE_id,
                             uint8_t control_only_flag,
                             uint8_t Nbundled,
                             uint8_t llr8_flag)
{


  int16_t *ulsch_llr = eNB->pusch_vars[UE_id]->llr;
  LTE_DL_FRAME_PARMS *frame_parms = &eNB->frame_parms;
  LTE_eNB_ULSCH_t *ulsch = eNB->ulsch[UE_id];
  uint8_t harq_pid;
  unsigned short nb_rb;
  unsigned int A;
  uint8_t Q_m;
  unsigned int i,i2,q,j,j2;
  int iprime;
  unsigned int ret=0;

  //  uint8_t dummy_channel_output[(3*8*block_length)+12];
  int r,Kr;

  uint8_t *columnset;
  unsigned int sumKr=0;
  unsigned int Qprime,L,G,Q_CQI,Q_RI,H,Hprime,Hpp,Cmux,Rmux_prime,O_RCC;
  unsigned int Qprime_ACK,Qprime_RI,len_ACK=0,len_RI=0;
  //  uint8_t q_ACK[MAX_ACK_PAYLOAD],q_RI[MAX_RI_PAYLOAD];
  int metric,metric_new;
  uint32_t x1, x2, s=0;
  int16_t ys,c;
  uint32_t wACK_idx;
  uint8_t dummy_w_cc[3*(MAX_CQI_BITS+8+32)];
  int16_t y[6*14*1200] __attribute__((aligned(32)));
  uint8_t ytag[14*1200];
  //  uint8_t ytag2[6*14*1200],*ytag2_ptr;
  int16_t cseq[6*14*1200] __attribute__((aligned(32)));
  int off;

  int frame = proc->frame_rx;
  int subframe = proc->subframe_rx;
  LTE_UL_eNB_HARQ_t *ulsch_harq;



  harq_pid = subframe2harq_pid(frame_parms,frame,subframe);

  VCD_SIGNAL_DUMPER_DUMP_FUNCTION_BY_NAME(VCD_SIGNAL_DUMPER_FUNCTIONS_PHY_ENB_ULSCH_DECODING0+harq_pid,1);

  // x1 is set in lte_gold_generic
  x2 = ((uint32_t)ulsch->rnti<<14) + ((uint32_t)subframe<<9) + frame_parms->Nid_cell; //this is c_init in 36.211 Sec 6.3.1
  ulsch_harq = ulsch->harq_processes[harq_pid];

  AssertFatal(harq_pid!=255,
              "FATAL ERROR: illegal harq_pid, returning\n");

  AssertFatal(ulsch_harq->Nsymb_pusch != 0,
              "FATAL ERROR: harq_pid %d, Nsymb 0!\n",harq_pid);


  nb_rb = ulsch_harq->nb_rb;

  A = ulsch_harq->TBS;


  Q_m = ulsch_harq->Qm;
  G = nb_rb * (12 * Q_m) * ulsch_harq->Nsymb_pusch;


  //#ifdef DEBUG_ULSCH_DECODING
  LOG_D(PHY,"[PUSCH %d] Frame %d, Subframe %d: ulsch_decoding (Nid_cell %d, rnti %x, x2 %x): A %d, round %d, RV %d, O_r1 %d, O_RI %d, O_ACK %d, G %d, Q_m %d Nsymb_pusch %d nb_rb %d\n",
      harq_pid,
	proc->frame_rx,subframe,
	frame_parms->Nid_cell,ulsch->rnti,x2,
	A,
	ulsch_harq->round,
	ulsch_harq->rvidx,
	ulsch_harq->Or1,
	ulsch_harq->O_RI,
	ulsch_harq->O_ACK,
	G,
        ulsch_harq->Qm,
        ulsch_harq->Nsymb_pusch,
        nb_rb);
	
  //#endif

  if (ulsch_harq->round == 0) {
    // This is a new packet, so compute quantities regarding segmentation
    ulsch_harq->B = A+24;
    lte_segmentation(NULL,
                     NULL,
                     ulsch_harq->B,
                     &ulsch_harq->C,
                     &ulsch_harq->Cplus,
                     &ulsch_harq->Cminus,
                     &ulsch_harq->Kplus,
                     &ulsch_harq->Kminus,
                     &ulsch_harq->F);
    //  CLEAR LLR's HERE for first packet in process
  }

  //  printf("after segmentation c[%d] = %p\n",0,ulsch_harq->c[0]);

  sumKr = 0;

  for (r=0; r<ulsch_harq->C; r++) {
    if (r<ulsch_harq->Cminus)
      Kr = ulsch_harq->Kminus;
    else
      Kr = ulsch_harq->Kplus;

    sumKr += Kr;
  }

  AssertFatal(sumKr>0,
	      "[eNB] ulsch_decoding.c: FATAL sumKr is 0! (Nid_cell %d, rnti %x, x2 %x): harq_pid %d round %d, RV %d, O_RI %d, O_ACK %d, G %d, subframe %d\n",
	      frame_parms->Nid_cell,ulsch->rnti,x2,
	      harq_pid,
	      ulsch_harq->round,
	      ulsch_harq->rvidx,
	      ulsch_harq->O_RI,
	      ulsch_harq->O_ACK,
	      G,
	      subframe);


  // Compute Q_ri
  Qprime = ulsch_harq->O_RI*ulsch_harq->Msc_initial*ulsch_harq->Nsymb_initial * ulsch->beta_offset_ri_times8;

  if (Qprime > 0 ) {
    if ((Qprime % (8*sumKr)) > 0)
      Qprime = 1+(Qprime/(8*sumKr));
    else
      Qprime = Qprime/(8*sumKr);

    if (Qprime > 4*nb_rb * 12)
      Qprime = 4*nb_rb * 12;
  }

  Q_RI = Q_m*Qprime;
  Qprime_RI = Qprime;


  // Compute Q_ack

  Qprime = ulsch_harq->O_ACK*ulsch_harq->Msc_initial*ulsch_harq->Nsymb_initial * ulsch->beta_offset_harqack_times8;

  if (Qprime > 0) {
    if ((Qprime % (8*sumKr)) > 0)
      Qprime = 1+(Qprime/(8*sumKr));
    else
      Qprime = Qprime/(8*sumKr);

    if (Qprime > (4*nb_rb * 12))
      Qprime = 4*nb_rb * 12;
  }

  //  Q_ACK = Qprime * Q_m;
  Qprime_ACK = Qprime;
#ifdef DEBUG_ULSCH_DECODING
  printf("ulsch_decoding.c: Qprime_ACK %d, Msc_initial %d, Nsymb_initial %d, sumKr %d\n",
      Qprime_ACK,ulsch_harq->Msc_initial,ulsch_harq->Nsymb_initial,sumKr);
#endif

  // Compute Q_cqi
  if (ulsch_harq->Or1 < 12)
    L=0;
  else
    L=8;

  // NOTE: we have to handle the case where we have a very small number of bits (condition on pg. 26 36.212)
  if (ulsch_harq->Or1 > 0)
    Qprime = (ulsch_harq->Or1 + L) * ulsch_harq->Msc_initial*ulsch_harq->Nsymb_initial * ulsch->beta_offset_cqi_times8;
  else
    Qprime=0;

  if (Qprime > 0) {  // check if ceiling is larger than floor in Q' expression
    if ((Qprime % (8*sumKr)) > 0)
      Qprime = 1+(Qprime/(8*sumKr));
    else
      Qprime = Qprime/(8*sumKr);
  }

  G = nb_rb * (12 * Q_m) * (ulsch_harq->Nsymb_pusch);



  Q_CQI = Q_m * Qprime;
#ifdef DEBUG_ULSCH_DECODING
  printf("ulsch_decoding: G %d, Q_RI %d, Q_CQI %d (L %d, Or1 %d) O_ACK %d\n",G,Q_RI,Q_CQI,L,ulsch_harq->Or1,ulsch_harq->O_ACK);
#endif

  G = G - Q_RI - Q_CQI;
  ulsch_harq->G = G;

  AssertFatal((int)G > 0,
              "FATAL: ulsch_decoding.c G < 0 (%d) : Q_RI %d, Q_CQI %d\n",G,Q_RI,Q_CQI);

  H = G + Q_CQI;
  Hprime = H/Q_m;


  // Demultiplexing/Deinterleaving of PUSCH/ACK/RI/CQI
  start_meas(&eNB->ulsch_demultiplexing_stats);
  Hpp = Hprime + Qprime_RI;

  Cmux       = ulsch_harq->Nsymb_pusch;
  Rmux_prime = Hpp/Cmux;

  // Clear "tag" interleaving matrix to allow for CQI/DATA identification
  memset(ytag,0,Cmux*Rmux_prime);



  i=0;
  memset(y,LTE_NULL,Q_m*Hpp);

  // read in buffer and unscramble llrs for everything but placeholder bits
  // llrs stored per symbol correspond to columns of interleaving matrix


  s = lte_gold_unscram(&x1, &x2, 1);
  i2=0;

  for (i=0; i<((Hpp*Q_m)>>5); i++) {
    /*
    for (j=0; j<32; j++) {
      cseq[i2++] = (int16_t)((((s>>j)&1)<<1)-1);
    }
    */
#if defined(__x86_64__) || defined(__i386__)
#ifndef __AVX2__
    ((__m128i*)cseq)[i2++] = ((__m128i*)unscrambling_lut)[(s&65535)<<1];
    ((__m128i*)cseq)[i2++] = ((__m128i*)unscrambling_lut)[1+((s&65535)<<1)];
    s>>=16;
    ((__m128i*)cseq)[i2++] = ((__m128i*)unscrambling_lut)[(s&65535)<<1];
    ((__m128i*)cseq)[i2++] = ((__m128i*)unscrambling_lut)[1+((s&65535)<<1)];
#else
    ((__m256i*)cseq)[i2++] = ((__m256i*)unscrambling_lut)[s&65535];
    ((__m256i*)cseq)[i2++] = ((__m256i*)unscrambling_lut)[(s>>16)&65535];
#endif
#elif defined(__arm__)
    ((int16x8_t*)cseq)[i2++] = ((int16x8_t*)unscrambling_lut)[(s&65535)<<1];
    ((int16x8_t*)cseq)[i2++] = ((int16x8_t*)unscrambling_lut)[1+((s&65535)<<1)];
    s>>=16;
    ((int16x8_t*)cseq)[i2++] = ((int16x8_t*)unscrambling_lut)[(s&65535)<<1];
    ((int16x8_t*)cseq)[i2++] = ((int16x8_t*)unscrambling_lut)[1+((s&65535)<<1)];
#endif
    s = lte_gold_unscram(&x1, &x2, 0);
  }


  //  printf("after unscrambling c[%d] = %p\n",0,ulsch_harq->c[0]);

  if (frame_parms->Ncp == 0)
    columnset = cs_ri_normal;
  else
    columnset = cs_ri_extended;

  j=0;

  for (i=0; i<Qprime_RI; i++) {
    r = Rmux_prime - 1 - (i>>2);
    /*
    for (q=0;q<Q_m;q++)
      ytag2[q+(Q_m*((r*Cmux) + columnset[j]))]  = q_RI[(q+(Q_m*i))%len_RI];
    */
    off =((Rmux_prime*Q_m*columnset[j])+(r*Q_m));
    cseq[off+1] = cseq[off];  // PUSCH_y

    for (q=2; q<Q_m; q++)
      cseq[off+q] = -1;    // PUSCH_x

    j=(j+3)&3;

  }

  //  printf("after RI c[%d] = %p\n",0,ulsch_harq->c[0]);

  // HARQ-ACK Bits (Note these overwrite some bits)
  if (frame_parms->Ncp == 0)
    columnset = cs_ack_normal;
  else
    columnset = cs_ack_extended;

  j=0;

  for (i=0; i<Qprime_ACK; i++) {
    r = Rmux_prime - 1 - (i>>2);
    off =((Rmux_prime*Q_m*columnset[j])+(r*Q_m));

    if (ulsch_harq->O_ACK == 1) {
      if (ulsch->bundling==0)
        cseq[off+1] = cseq[off];  // PUSCH_y

      for (q=2; q<Q_m; q++)
        cseq[off+q] = -1;    // PUSCH_x
    } else if (ulsch_harq->O_ACK == 2) {
      for (q=2; q<Q_m; q++)
        cseq[off+q] = -1;    // PUSCH_x
    }

#ifdef DEBUG_ULSCH_DECODING
    printf("ulsch_decoding.c: ACK i %d, r %d, j %d, ColumnSet[j] %d\n",i,r,j,columnset[j]);
#endif
    j=(j+3)&3;
  }



  i=0;

  switch (Q_m) {
  case 2:
    for (j=0; j<Cmux; j++) {
      i2=j<<1;

      for (r=0; r<Rmux_prime; r++) {
        c = cseq[i];
        //  printf("ulsch %d: %d * ",i,c);
        y[i2++] = c*ulsch_llr[i++];
        //  printf("%d\n",ulsch_llr[i-1]);
        c = cseq[i];
        //  printf("ulsch %d: %d * ",i,c);
        y[i2] = c*ulsch_llr[i++];
        //  printf("%d\n",ulsch_llr[i-1]);
        i2=(i2+(Cmux<<1)-1);
      }
    }

    break;

  case 4:
    for (j=0; j<Cmux; j++) {
      i2=j<<2;

      for (r=0; r<Rmux_prime; r++) {
	/*
        c = cseq[i];
        y[i2++] = c*ulsch_llr[i++];
        c = cseq[i];
        y[i2++] = c*ulsch_llr[i++];
        c = cseq[i];
        y[i2++] = c*ulsch_llr[i++];
        c = cseq[i];
        y[i2] = c*ulsch_llr[i++];
        i2=(i2+(Cmux<<2)-3);
	*/
	// slightly more optimized version (equivalent to above) for 16QAM to improve computational performance
	*(__m64 *)&y[i2] = _mm_sign_pi16(*(__m64*)&ulsch_llr[i],*(__m64*)&cseq[i]);i+=4;i2+=(Cmux<<2);


      }
    }

    break;

  case 6:
    for (j=0; j<Cmux; j++) {
      i2=j*6;

      for (r=0; r<Rmux_prime; r++) {
        c = cseq[i];
        y[i2++] = c*ulsch_llr[i++];
        c = cseq[i];
        y[i2++] = c*ulsch_llr[i++];
        c = cseq[i];
        y[i2++] = c*ulsch_llr[i++];
        c = cseq[i];
        y[i2++] = c*ulsch_llr[i++];
        c = cseq[i];
        y[i2++] = c*ulsch_llr[i++];
        c = cseq[i];
        y[i2] = c*ulsch_llr[i++];
        i2=(i2+(Cmux*6)-5);
      }
    }

    break;
  }




  if (i!=(H+Q_RI))
    LOG_D(PHY,"ulsch_decoding.c: Error in input buffer length (j %d, H+Q_RI %d)\n",i,H+Q_RI);

  // HARQ-ACK Bits (LLRs are nulled in overwritten bits after copying HARQ-ACK LLR)

  if (frame_parms->Ncp == 0)
    columnset = cs_ack_normal;
  else
    columnset = cs_ack_extended;

  j=0;

  if (ulsch_harq->O_ACK == 1) {
    switch (Q_m) {
    case 2:
      len_ACK = 2;
      break;

    case 4:
      len_ACK = 4;
      break;

    case 6:
      len_ACK = 6;
      break;
    }
  }

  if (ulsch_harq->O_ACK == 2) {
    switch (Q_m) {
    case 2:
      len_ACK = 6;
      break;

    case 4:
      len_ACK = 12;
      break;

    case 6:
      len_ACK = 18;
      break;
    }
  }

  if (ulsch_harq->O_ACK > 2) {
    LOG_E(PHY,"ulsch_decoding: FATAL, ACK cannot be more than 2 bits yet O_ACK:%d SFN/SF:%04d%d UE_id:%d rnti:%x\n",ulsch_harq->O_ACK,proc->frame_rx,proc->subframe_rx,UE_id,ulsch->rnti);
    return(-1);
  }

  for (i=0; i<len_ACK; i++)
    ulsch_harq->q_ACK[i] = 0;


  for (i=0; i<Qprime_ACK; i++) {
    r = Rmux_prime -1 - (i>>2);

    for (q=0; q<Q_m; q++) {
      if (y[q+(Q_m*((r*Cmux) + columnset[j]))]!=0)
        ulsch_harq->q_ACK[(q+(Q_m*i))%len_ACK] += y[q+(Q_m*((r*Cmux) + columnset[j]))];
      y[q+(Q_m*((r*Cmux) + columnset[j]))]=0;  // NULL LLRs in ACK positions
    }

    j=(j+3)&3;
  }

  //  printf("after ACKNAK c[%d] = %p\n",0,ulsch_harq->c[0]);

  // RI BITS

  if (ulsch_harq->O_RI == 1) {
    switch (Q_m) {
    case 2:
      len_RI=2;
      break;

    case 4:
      len_RI=4;
      break;

    case 6:
      len_RI=6;
      break;
    }
  }

  if (ulsch_harq->O_RI > 1) {
    LOG_E(PHY,"ulsch_decoding: FATAL, RI cannot be more than 1 bit yet\n");
    return(-1);
  }

  for (i=0; i<len_RI; i++)
    ulsch_harq->q_RI[i] = 0;

  if (frame_parms->Ncp == 0)
    columnset = cs_ri_normal;
  else
    columnset = cs_ri_extended;

  j=0;

  for (i=0; i<Qprime_RI; i++) {
    r = Rmux_prime -1 - (i>>2);

    for (q=0; q<Q_m; q++)
      ulsch_harq->q_RI[(q+(Q_m*i))%len_RI] += y[q+(Q_m*((r*Cmux) + columnset[j]))];

    ytag[(r*Cmux) + columnset[j]] = LTE_NULL;
    j=(j+3)&3;
  }

  //  printf("after RI2 c[%d] = %p\n",0,ulsch_harq->c[0]);

  // CQI and Data bits
  j=0;
  j2=0;

  //  r=0;
  if (Q_RI>0) {
    for (i=0; i<(Q_CQI/Q_m); i++) {
      
      while (ytag[j]==LTE_NULL) {
	j++;
	j2+=Q_m;
      }
      
      for (q=0; q<Q_m; q++) {
	//      ys = y[q+(Q_m*((r*Cmux)+j))];
	ys = y[q+j2];
	
	if (ys>127)
	  ulsch_harq->q[q+(Q_m*i)] = 127;
	else if (ys<-128)
	  ulsch_harq->q[q+(Q_m*i)] = -128;
	else
	  ulsch_harq->q[q+(Q_m*i)] = ys;
      }
      
      j2+=Q_m;
    }
    
        
    switch (Q_m) {
    case 2:
      for (iprime=0; iprime<G;) {
	while (ytag[j]==LTE_NULL) {
	  j++;
	  j2+=2;
	}
	
	ulsch_harq->e[iprime++] = y[j2++];
	ulsch_harq->e[iprime++] = y[j2++];
	
      }
      
      
      break;
      
    case 4:
      for (iprime=0; iprime<G;) {
	while (ytag[j]==LTE_NULL) {
	  j++;
	  j2+=4;
	}
	
	ulsch_harq->e[iprime++] = y[j2++];
	ulsch_harq->e[iprime++] = y[j2++];
	ulsch_harq->e[iprime++] = y[j2++];
	ulsch_harq->e[iprime++] = y[j2++];
	
      }
      
      break;
      
    case 6:
      for (iprime=0; iprime<G;) {
	while (ytag[j]==LTE_NULL) {
	  j++;
	  j2+=6;
	}
	
	ulsch_harq->e[iprime++] = y[j2++];
	ulsch_harq->e[iprime++] = y[j2++];
	ulsch_harq->e[iprime++] = y[j2++];
	ulsch_harq->e[iprime++] = y[j2++];
	ulsch_harq->e[iprime++] = y[j2++];
	ulsch_harq->e[iprime++] = y[j2++];
	
      }
      
      break;

    }
    

  } // Q_RI>0
  else {

    for (i=0; i<(Q_CQI/Q_m); i++) {
      
      for (q=0; q<Q_m; q++) {
	ys = y[q+j2];
	if (ys>127)
	  ulsch_harq->q[q+(Q_m*i)] = 127;
	else if (ys<-128)
	  ulsch_harq->q[q+(Q_m*i)] = -128;
	else
	  ulsch_harq->q[q+(Q_m*i)] = ys;
      }
      
      j2+=Q_m;
    }
    /* To be improved according to alignment of j2
#if defined(__x86_64__)||defined(__i386__)
#ifndef __AVX2__
    for (iprime=0; iprime<G;iprime+=8,j2+=8)
      *((__m128i *)&ulsch_harq->e[iprime]) = *((__m128i *)&y[j2]);
#else
    for (iprime=0; iprime<G;iprime+=16,j2+=16)
      *((__m256i *)&ulsch_harq->e[iprime]) = *((__m256i *)&y[j2]);
#endif
#elif defined(__arm__)
    for (iprime=0; iprime<G;iprime+=8,j2+=8)
      *((int16x8_t *)&ulsch_harq->e[iprime]) = *((int16x8_t *)&y[j2]);
#endif
    */
    int16_t *yp,*ep;
    for (iprime=0,yp=&y[j2],ep=&ulsch_harq->e[0]; 
	 iprime<G;
	 iprime+=8,j2+=8,ep+=8,yp+=8) {
      ep[0] = yp[0];
      ep[1] = yp[1];
      ep[2] = yp[2];
      ep[3] = yp[3];
      ep[4] = yp[4];
      ep[5] = yp[5];
      ep[6] = yp[6];
      ep[7] = yp[7];
    }
  }
    
   
  stop_meas(&eNB->ulsch_demultiplexing_stats);

  //  printf("after ACKNAK2 c[%d] = %p (iprime %d, G %d)\n",0,ulsch_harq->c[0],iprime,G);

  // Do CQI/RI/HARQ-ACK Decoding first and pass to MAC

  // HARQ-ACK
  wACK_idx = (ulsch->bundling==0) ? 4 : ((Nbundled-1)&3);

  if (ulsch_harq->O_ACK == 1) {
    ulsch_harq->q_ACK[0] *= wACK_RX[wACK_idx][0];
    ulsch_harq->q_ACK[0] += (ulsch->bundling==0) ? ulsch_harq->q_ACK[1]*wACK_RX[wACK_idx][0] : ulsch_harq->q_ACK[1]*wACK_RX[wACK_idx][1];

    if (ulsch_harq->q_ACK[0] < 0)
      ulsch_harq->o_ACK[0] = 0;
    else
      ulsch_harq->o_ACK[0] = 1;
  }

  if (ulsch_harq->O_ACK == 2) {
    switch (Q_m) {

    case 2:
      ulsch_harq->q_ACK[0] = ulsch_harq->q_ACK[0]*wACK_RX[wACK_idx][0] + ulsch_harq->q_ACK[3]*wACK_RX[wACK_idx][1];
      ulsch_harq->q_ACK[1] = ulsch_harq->q_ACK[1]*wACK_RX[wACK_idx][0] + ulsch_harq->q_ACK[4]*wACK_RX[wACK_idx][1];
      ulsch_harq->q_ACK[2] = ulsch_harq->q_ACK[2]*wACK_RX[wACK_idx][0] + ulsch_harq->q_ACK[5]*wACK_RX[wACK_idx][1];
      break;
    case 4:
      ulsch_harq->q_ACK[0] = ulsch_harq->q_ACK[0]*wACK_RX[wACK_idx][0] + ulsch_harq->q_ACK[5]*wACK_RX[wACK_idx][1];
      ulsch_harq->q_ACK[1] = ulsch_harq->q_ACK[1]*wACK_RX[wACK_idx][0] + ulsch_harq->q_ACK[8]*wACK_RX[wACK_idx][1];
      ulsch_harq->q_ACK[2] = ulsch_harq->q_ACK[4]*wACK_RX[wACK_idx][0] + ulsch_harq->q_ACK[9]*wACK_RX[wACK_idx][1];
      break;
    case 6:
      ulsch_harq->q_ACK[0] =  ulsch_harq->q_ACK[0]*wACK_RX[wACK_idx][0] + ulsch_harq->q_ACK[7]*wACK_RX[wACK_idx][1];
      ulsch_harq->q_ACK[1] =  ulsch_harq->q_ACK[1]*wACK_RX[wACK_idx][0] + ulsch_harq->q_ACK[12]*wACK_RX[wACK_idx][1];
      ulsch_harq->q_ACK[2] =  ulsch_harq->q_ACK[6]*wACK_RX[wACK_idx][0] + ulsch_harq->q_ACK[13]*wACK_RX[wACK_idx][1];
      break;
    }

    ulsch_harq->o_ACK[0] = 1;
    ulsch_harq->o_ACK[1] = 1;
    metric     = ulsch_harq->q_ACK[0]+ulsch_harq->q_ACK[1]-ulsch_harq->q_ACK[2];
    metric_new = -ulsch_harq->q_ACK[0]+ulsch_harq->q_ACK[1]+ulsch_harq->q_ACK[2];

    if (metric_new > metric) {
      ulsch_harq->o_ACK[0]=0;
      ulsch_harq->o_ACK[1]=1;
      metric = metric_new;
    }

    metric_new = ulsch_harq->q_ACK[0]-ulsch_harq->q_ACK[1]+ulsch_harq->q_ACK[2];


    if (metric_new > metric) {
      ulsch_harq->o_ACK[0] = 1;
      ulsch_harq->o_ACK[1] = 0;
      metric = metric_new;
    }

    metric_new = -ulsch_harq->q_ACK[0]-ulsch_harq->q_ACK[1]-ulsch_harq->q_ACK[2];

    if (metric_new > metric) {
      ulsch_harq->o_ACK[0] = 0;
      ulsch_harq->o_ACK[1] = 0;
      metric = metric_new;
    }
  }

  // RI

  // rank 1
  if ((ulsch_harq->O_RI == 1) && (Qprime_RI > 0)) {
    ulsch_harq->o_RI[0] = ((ulsch_harq->q_RI[0] + ulsch_harq->q_RI[Q_m/2]) > 0) ? 0 : 1;
  }

  // CQI

  //  printf("before cqi c[%d] = %p\n",0,ulsch_harq->c[0]);
  ulsch_harq->cqi_crc_status = 0;
  if (Q_CQI>0) {
    memset((void *)&dummy_w_cc[0],0,3*(ulsch_harq->Or1+8+32));

    O_RCC = generate_dummy_w_cc(ulsch_harq->Or1+8,
                                &dummy_w_cc[0]);


    lte_rate_matching_cc_rx(O_RCC,
                            Q_CQI,
                            ulsch_harq->o_w,
                            dummy_w_cc,
                            ulsch_harq->q);

    sub_block_deinterleaving_cc((unsigned int)(ulsch_harq->Or1+8),
                                &ulsch_harq->o_d[96],
                                &ulsch_harq->o_w[0]);

    memset(ulsch_harq->o,0,(7+8+ulsch_harq->Or1) / 8);
    phy_viterbi_lte_sse2(ulsch_harq->o_d+96,ulsch_harq->o,8+ulsch_harq->Or1);

    if (extract_cqi_crc(ulsch_harq->o,ulsch_harq->Or1) == (crc8(ulsch_harq->o,ulsch_harq->Or1)>>24))
      ulsch_harq->cqi_crc_status = 1;

#ifdef DEBUG_ULSCH_DECODING
    printf("ulsch_decoding: Or1=%d\n",ulsch_harq->Or1);

    for (i=0; i<1+((8+ulsch_harq->Or1)/8); i++)
      printf("ulsch_decoding: O[%d] %d\n",i,ulsch_harq->o[i]);

    if (ulsch_harq->cqi_crc_status == 1)
      printf("RX CQI CRC OK (%x)\n",extract_cqi_crc(ulsch_harq->o,ulsch_harq->Or1));
    else
      printf("RX CQI CRC NOT OK (%x)\n",extract_cqi_crc(ulsch_harq->o,ulsch_harq->Or1));

#endif
  }

  LOG_D(PHY,"frame %d subframe %d O_ACK:%d o_ACK[]=%d:%d:%d:%d\n",frame,subframe,ulsch_harq->O_ACK,ulsch_harq->o_ACK[0],ulsch_harq->o_ACK[1],ulsch_harq->o_ACK[2],ulsch_harq->o_ACK[3]);

  // Do ULSCH Decoding for data portion

  ret = eNB->td(eNB,UE_id,harq_pid,llr8_flag);

  VCD_SIGNAL_DUMPER_DUMP_FUNCTION_BY_NAME(VCD_SIGNAL_DUMPER_FUNCTIONS_PHY_ENB_ULSCH_DECODING0+harq_pid,0);

  return(ret);
}
<<<<<<< HEAD

#ifdef PHY_ABSTRACTION

#ifdef PHY_ABSTRACTION_UL
int ulsch_abstraction(double* sinr_dB, uint8_t TM, uint8_t mcs,uint16_t nrb, uint16_t frb)
{

  int index,ii;
  double sinr_eff = 0;
  int rb_count = 0;
  int offset;
  double bler = 0;
  TM = TM-1;
  sinr_eff = sinr_dB[frb]; //the single sinr_eff value we calculated with MMSE FDE formula in init_snr_up function


  sinr_eff *= 10;
  sinr_eff = floor(sinr_eff);
  sinr_eff /= 10;

  LOG_D(PHY,"[ABSTRACTION] sinr_eff after rounding = %f\n",sinr_eff);

  for (index = 0; index < 16; index++) {
    if(index == 0) {
      if (sinr_eff < sinr_bler_map_up[mcs][0][index]) {
        bler = 1;
        break;
      }
    }

    if (sinr_eff == sinr_bler_map_up[mcs][0][index]) {
      bler = sinr_bler_map_up[mcs][1][index];
    }
  }

#ifdef USER_MODE // need to be adapted for the emulation in the kernel space 

  if (uniformrandom() < bler) {
    LOG_I(OCM,"abstraction_decoding failed (mcs=%d, sinr_eff=%f, bler=%f)\n",mcs,sinr_eff,bler);
    return(0);
  } else {
    LOG_I(OCM,"abstraction_decoding successful (mcs=%d, sinr_eff=%f, bler=%f)\n",mcs,sinr_eff,bler);
    return(1);
  }

#endif
}







int ulsch_abstraction_MIESM(double* sinr_dB,uint8_t TM, uint8_t mcs,uint16_t nrb, uint16_t frb)
{
  int index;
  double sinr_eff = 0;
  double sinr_db1 = 0;
  double sinr_db2 = 0;
  double SI=0;
  double RBIR=0;
  int rb_count = 0;
  int offset, M=0;
  double bler = 0;
  int start,middle,end;
  TM = TM-1;

  for (offset = frb; offset <= (frb + nrb -1); offset++) {

    rb_count++;

    //we need to do the table lookups here for the mutual information corresponding to the certain sinr_dB.

    sinr_db1 = sinr_dB[offset*2];
    sinr_db2 = sinr_dB[offset*2+1];

    printf("sinr_db1=%f\n,sinr_db2=%f\n",sinr_db1,sinr_db2);

    //rounding up for the table lookup
    sinr_db1 *= 10;
    sinr_db2 *= 10;

    sinr_db1 = floor(sinr_db1);
    sinr_db2 = floor(sinr_db2);

    if ((int)sinr_db1%2) {
      sinr_db1 += 1;
    }

    if ((int)sinr_db2%2) {
      sinr_db2 += 1;
    }

    sinr_db1 /= 10;
    sinr_db2 /= 10;

    if(mcs<10) {
      //for sinr_db1
      for (index = 0; index < 162; index++) {
        if (sinr_db1 < MI_map_4qam[0][0]) {
          SI += (MI_map_4qam[1][0]/beta1_dlsch_MI[TM][mcs]);
          M +=2;
          break;
        }

        if (sinr_db1 > MI_map_4qam[0][161]) {
          SI += (MI_map_4qam[1][161]/beta1_dlsch_MI[TM][mcs]);
          M +=2;
          break;
        }

        if (sinr_db1 == MI_map_4qam[0][index]) {
          SI += (MI_map_4qam[1][index]/beta1_dlsch_MI[TM][mcs]);
          M +=2;
          break;
        }
      }

      //for sinr_db2
      for (index = 0; index < 162; index++) {
        if (sinr_db2 < MI_map_4qam[0][0]) {
          SI += (MI_map_4qam[1][0]/beta1_dlsch_MI[TM][mcs]);
          M +=2;
          break;
        }

        if (sinr_db2 > MI_map_4qam[0][161]) {
          SI += (MI_map_4qam[1][161]/beta1_dlsch_MI[TM][mcs]);
          M +=2;
          break;
        }

        if (sinr_db2 == MI_map_4qam[0][index]) {
          SI += (MI_map_4qam[1][index]/beta1_dlsch_MI[TM][mcs]);
          M +=2;
          break;
        }
      }

    } else if(mcs>9 && mcs<17) {
      //for sinr_db1
      for (index = 0; index < 197; index++) {
        if (sinr_db1 < MI_map_16qam[0][0]) {
          SI += (MI_map_16qam[1][0]/beta1_dlsch_MI[TM][mcs]);
          M +=4;
          break;
        }

        if (sinr_db1 > MI_map_16qam[0][196]) {
          SI += (MI_map_16qam[1][196]/beta1_dlsch_MI[TM][mcs]);
          M +=4;
          break;
        }

        if (sinr_db1 == MI_map_16qam[0][index]) {
          SI += (MI_map_16qam[1][index]/beta1_dlsch_MI[TM][mcs]);
          M +=4;
          break;
        }
      }

      //for sinr_db2
      for (index = 0; index < 197; index++) {
        if (sinr_db2 < MI_map_16qam[0][0]) {
          SI += (MI_map_16qam[1][0]/beta1_dlsch_MI[TM][mcs]);
          M +=4;
          break;
        }

        if (sinr_db2 > MI_map_16qam[0][196]) {
          SI += (MI_map_16qam[1][196]/beta1_dlsch_MI[TM][mcs]);
          M +=4;
          break;
        }

        if (sinr_db2 == MI_map_16qam[0][index]) {
          SI += (MI_map_16qam[1][index]/beta1_dlsch_MI[TM][mcs]);
          M +=4;
          break;
        }
      }

    } else if(mcs>16 && mcs<22) {
      //for sinr_db1
      for (index = 0; index < 227; index++) {
        if (sinr_db1 < MI_map_64qam[0][0]) {
          SI += (MI_map_64qam[1][0]/beta1_dlsch_MI[TM][mcs]);
          M +=6;
          break;
        }

        if (sinr_db1 > MI_map_64qam[0][226]) {
          SI += (MI_map_64qam[1][226]/beta1_dlsch_MI[TM][mcs]);
          M +=6;
          break;
        }

        if (sinr_db1 == MI_map_64qam[0][index]) {
          SI += (MI_map_64qam[1][index]/beta1_dlsch_MI[TM][mcs]);
          M +=6;
          break;
        }
      }

      //for sinr_db2
      for (index = 0; index < 227; index++) {
        if (sinr_db2 < MI_map_64qam[0][0]) {
          SI += (MI_map_64qam[1][0]/beta1_dlsch_MI[TM][mcs]);
          M +=6;
          break;
        }

        if (sinr_db2 > MI_map_64qam[0][226]) {
          SI += (MI_map_64qam[1][226]/beta1_dlsch_MI[TM][mcs]);
          M +=6;
          break;
        }

        if (sinr_db2 == MI_map_64qam[0][index]) {
          SI += (MI_map_64qam[1][index]/beta1_dlsch_MI[TM][mcs]);
          M +=6;
          break;
        }
      }
    }
  }

  // }

  RBIR = SI/M;

  //Now RBIR->SINR_effective Mapping
  //binary search method is performed here
  if(mcs<10) {
    start = 0;
    end = 161;
    middle = end/2;

    if (RBIR <= MI_map_4qam[2][start]) {
      sinr_eff =  MI_map_4qam[0][start];
    } else {
      if (RBIR >= MI_map_4qam[2][end])
        sinr_eff =  MI_map_4qam[0][end];
      else {
        //while((end-start > 1) && (RBIR >= MI_map_4qam[2]))
        if (RBIR < MI_map_4qam[2][middle]) {
          end = middle;
          middle = end/2;
        } else {
          start = middle;
          middle = (end-middle)/2;
        }
      }

      for (; end>start; end--) {
        if ((RBIR < MI_map_4qam[2][end]) && (RBIR >  MI_map_4qam[2][end-2])) {
          sinr_eff = MI_map_4qam[0][end-1];
          break;
        }
      }
    }

    sinr_eff = sinr_eff * beta2_dlsch_MI[TM][mcs];
  }



  else if (mcs>9 && mcs<17) {

    start = 0;
    end = 196;
    middle = end/2;

    if (RBIR <= MI_map_16qam[2][start]) {
      sinr_eff =  MI_map_16qam[0][start];
    } else {
      if (RBIR >= MI_map_16qam[2][end])
        sinr_eff =  MI_map_16qam[0][end];
      else {
        //while((end-start > 1) && (RBIR >= MI_map_4qam[2]))
        if (RBIR < MI_map_16qam[2][middle]) {
          end = middle;
          middle = end/2;
        } else {
          start = middle;
          middle = (end-middle)/2;
        }
      }

      for (; end>start; end--) {
        if ((RBIR < MI_map_16qam[2][end]) && (RBIR >  MI_map_16qam[2][end-2])) {
          sinr_eff = MI_map_16qam[0][end-1];
          break;
        }
      }
    }

    sinr_eff = sinr_eff * beta2_dlsch_MI[TM][mcs];
  } else if (mcs>16) {
    start = 0;
    end = 226;
    middle = end/2;

    if (RBIR <= MI_map_64qam[2][start]) {
      sinr_eff =  MI_map_64qam[0][start];
    } else {
      if (RBIR >= MI_map_64qam[2][end])
        sinr_eff =  MI_map_64qam[0][end];
      else {
        //while((end-start > 1) && (RBIR >= MI_map_4qam[2]))
        if (RBIR < MI_map_64qam[2][middle]) {
          end = middle;
          middle = end/2;
        } else {
          start = middle;
          middle = (end-middle)/2;
        }
      }

      for (; end>start; end--) {
        if ((RBIR < MI_map_64qam[2][end]) && (RBIR >  MI_map_64qam[2][end-2])) {
          sinr_eff = MI_map_64qam[0][end-1];
          break;
        }
      }
    }

    sinr_eff = sinr_eff * beta2_dlsch_MI[TM][mcs];
  }

  printf("SINR_Eff = %e\n",sinr_eff);

  sinr_eff *= 10;
  sinr_eff = floor(sinr_eff);
  // if ((int)sinr_eff%2) {
  //   sinr_eff += 1;
  // }
  sinr_eff /= 10;
  printf("sinr_eff after rounding = %f\n",sinr_eff);

  for (index = 0; index < 16; index++) {
    if(index == 0) {
      if (sinr_eff < sinr_bler_map_up[mcs][0][index]) {
        bler = 1;
        break;
      }
    }

    if (sinr_eff == sinr_bler_map_up[mcs][0][index]) {
      bler = sinr_bler_map_up[mcs][1][index];
    }
  }

#ifdef USER_MODE // need to be adapted for the emulation in the kernel space 

  if (uniformrandom() < bler) {
    printf("abstraction_decoding failed (mcs=%d, sinr_eff=%f, bler=%f)\n",mcs,sinr_eff,bler);
    return(0);
  } else {
    printf("abstraction_decoding successful (mcs=%d, sinr_eff=%f, bler=%f)\n",mcs,sinr_eff,bler);
    return(1);
  }

#endif

}

#endif

uint32_t ulsch_decoding_emul(PHY_VARS_eNB *eNB, eNB_rxtx_proc_t *proc,
                             uint8_t UE_index,
                             uint16_t *crnti)
{

  uint8_t UE_id;
  uint16_t rnti;
  int subframe = proc->subframe_rx;
  uint8_t harq_pid;
  uint8_t CC_id = eNB->CC_id;

  harq_pid = subframe2harq_pid(&eNB->frame_parms,proc->frame_rx,subframe);

  rnti = eNB->ulsch[UE_index]->rnti;
#ifdef DEBUG_PHY
  LOG_D(PHY,"[eNB %d] ulsch_decoding_emul : subframe %d UE_index %d harq_pid %d rnti %x\n",eNB->Mod_id,subframe,UE_index,harq_pid,rnti);
#endif

  for (UE_id=0; UE_id<NB_UE_INST; UE_id++) {
    if (rnti == PHY_vars_UE_g[UE_id][CC_id]->pdcch_vars[PHY_vars_UE_g[UE_id][CC_id]->current_thread_id[subframe]][0]->crnti)
      break;

  }

  if (UE_id==NB_UE_INST) {
    LOG_W(PHY,"[eNB %d] ulsch_decoding_emul: FATAL, didn't find UE with rnti %x (UE index %d)\n",
          eNB->Mod_id, rnti, UE_index);
    return(1+eNB->ulsch[UE_id]->max_turbo_iterations);
  } else {
    LOG_D(PHY,"[eNB %d] Found UE with rnti %x => UE_id %d\n",eNB->Mod_id, rnti, UE_id);
  }

  if (PHY_vars_UE_g[UE_id][CC_id]->ulsch[0]->harq_processes[harq_pid]->status == CBA_ACTIVE) {
    *crnti = rnti;
    PHY_vars_UE_g[UE_id][CC_id]->ulsch[0]->harq_processes[harq_pid]->status=IDLE;
  } else
    *crnti = 0x0;

  if (1) {
    LOG_D(PHY,"ulsch_decoding_emul abstraction successful\n");

    memcpy(eNB->ulsch[UE_index]->harq_processes[harq_pid]->b,
           PHY_vars_UE_g[UE_id][CC_id]->ulsch[0]->harq_processes[harq_pid]->b,
           eNB->ulsch[UE_index]->harq_processes[harq_pid]->TBS>>3);

    // get local ue's ack
    if ((UE_index >= oai_emulation.info.first_ue_local) ||(UE_index <(oai_emulation.info.first_ue_local+oai_emulation.info.nb_ue_local))) {
      get_ack(&eNB->frame_parms,
              PHY_vars_UE_g[UE_id][CC_id]->dlsch[0][0][0]->harq_ack,
              proc->subframe_tx,
              proc->subframe_rx,
              eNB->ulsch[UE_index]->harq_processes[harq_pid]->o_ACK,0);
    } else { // get remote UEs' ack
      eNB->ulsch[UE_index]->harq_processes[harq_pid]->o_ACK[0] = PHY_vars_UE_g[UE_id][CC_id]->ulsch[0]->o_ACK[0];
      eNB->ulsch[UE_index]->harq_processes[harq_pid]->o_ACK[1] = PHY_vars_UE_g[UE_id][CC_id]->ulsch[0]->o_ACK[1];
    }

    // Do abstraction of PUSCH feedback
#ifdef DEBUG_PHY
    LOG_D(PHY,"[eNB %d][EMUL] ue index %d UE_id %d: subframe %d : o_ACK (%d %d), cqi (val %d, len %d)\n",
          eNB->Mod_id,UE_index, UE_id, subframe,eNB->ulsch[UE_index]->harq_processes[harq_pid]->o_ACK[0],
          eNB->ulsch[UE_index]->harq_processes[harq_pid]->o_ACK[1],
          ((HLC_subband_cqi_rank1_2A_5MHz *)PHY_vars_UE_g[UE_id][CC_id]->ulsch[0]->o)->cqi1,
          PHY_vars_UE_g[UE_id][CC_id]->ulsch[0]->O);
#endif

    eNB->ulsch[UE_index]->harq_processes[harq_pid]->Or1 = PHY_vars_UE_g[UE_id][CC_id]->ulsch[0]->O;
    eNB->ulsch[UE_index]->harq_processes[harq_pid]->Or2 = PHY_vars_UE_g[UE_id][CC_id]->ulsch[0]->O;

    eNB->ulsch[UE_index]->harq_processes[harq_pid]->uci_format = PHY_vars_UE_g[UE_id][CC_id]->ulsch[0]->uci_format;
    memcpy(eNB->ulsch[UE_index]->harq_processes[harq_pid]->o,PHY_vars_UE_g[UE_id][CC_id]->ulsch[0]->o,MAX_CQI_BYTES);
    memcpy(eNB->ulsch[UE_index]->harq_processes[harq_pid]->o_RI,PHY_vars_UE_g[UE_id][CC_id]->ulsch[0]->o_RI,2);

    eNB->ulsch[UE_index]->harq_processes[harq_pid]->cqi_crc_status = 1;

    return(1);
  } else {
    LOG_W(PHY,"[eNB %d] ulsch_decoding_emul abstraction failed for UE %d\n",eNB->Mod_id,UE_index);

    eNB->ulsch[UE_index]->harq_processes[harq_pid]->cqi_crc_status = 0;

    // retransmission
    return(1+eNB->ulsch[UE_index]->max_turbo_iterations);
  }

}
#endif
=======
>>>>>>> 9c93307a
<|MERGE_RESOLUTION|>--- conflicted
+++ resolved
@@ -1598,464 +1598,4 @@
   VCD_SIGNAL_DUMPER_DUMP_FUNCTION_BY_NAME(VCD_SIGNAL_DUMPER_FUNCTIONS_PHY_ENB_ULSCH_DECODING0+harq_pid,0);
 
   return(ret);
-}
-<<<<<<< HEAD
-
-#ifdef PHY_ABSTRACTION
-
-#ifdef PHY_ABSTRACTION_UL
-int ulsch_abstraction(double* sinr_dB, uint8_t TM, uint8_t mcs,uint16_t nrb, uint16_t frb)
-{
-
-  int index,ii;
-  double sinr_eff = 0;
-  int rb_count = 0;
-  int offset;
-  double bler = 0;
-  TM = TM-1;
-  sinr_eff = sinr_dB[frb]; //the single sinr_eff value we calculated with MMSE FDE formula in init_snr_up function
-
-
-  sinr_eff *= 10;
-  sinr_eff = floor(sinr_eff);
-  sinr_eff /= 10;
-
-  LOG_D(PHY,"[ABSTRACTION] sinr_eff after rounding = %f\n",sinr_eff);
-
-  for (index = 0; index < 16; index++) {
-    if(index == 0) {
-      if (sinr_eff < sinr_bler_map_up[mcs][0][index]) {
-        bler = 1;
-        break;
-      }
-    }
-
-    if (sinr_eff == sinr_bler_map_up[mcs][0][index]) {
-      bler = sinr_bler_map_up[mcs][1][index];
-    }
-  }
-
-#ifdef USER_MODE // need to be adapted for the emulation in the kernel space 
-
-  if (uniformrandom() < bler) {
-    LOG_I(OCM,"abstraction_decoding failed (mcs=%d, sinr_eff=%f, bler=%f)\n",mcs,sinr_eff,bler);
-    return(0);
-  } else {
-    LOG_I(OCM,"abstraction_decoding successful (mcs=%d, sinr_eff=%f, bler=%f)\n",mcs,sinr_eff,bler);
-    return(1);
-  }
-
-#endif
-}
-
-
-
-
-
-
-
-int ulsch_abstraction_MIESM(double* sinr_dB,uint8_t TM, uint8_t mcs,uint16_t nrb, uint16_t frb)
-{
-  int index;
-  double sinr_eff = 0;
-  double sinr_db1 = 0;
-  double sinr_db2 = 0;
-  double SI=0;
-  double RBIR=0;
-  int rb_count = 0;
-  int offset, M=0;
-  double bler = 0;
-  int start,middle,end;
-  TM = TM-1;
-
-  for (offset = frb; offset <= (frb + nrb -1); offset++) {
-
-    rb_count++;
-
-    //we need to do the table lookups here for the mutual information corresponding to the certain sinr_dB.
-
-    sinr_db1 = sinr_dB[offset*2];
-    sinr_db2 = sinr_dB[offset*2+1];
-
-    printf("sinr_db1=%f\n,sinr_db2=%f\n",sinr_db1,sinr_db2);
-
-    //rounding up for the table lookup
-    sinr_db1 *= 10;
-    sinr_db2 *= 10;
-
-    sinr_db1 = floor(sinr_db1);
-    sinr_db2 = floor(sinr_db2);
-
-    if ((int)sinr_db1%2) {
-      sinr_db1 += 1;
-    }
-
-    if ((int)sinr_db2%2) {
-      sinr_db2 += 1;
-    }
-
-    sinr_db1 /= 10;
-    sinr_db2 /= 10;
-
-    if(mcs<10) {
-      //for sinr_db1
-      for (index = 0; index < 162; index++) {
-        if (sinr_db1 < MI_map_4qam[0][0]) {
-          SI += (MI_map_4qam[1][0]/beta1_dlsch_MI[TM][mcs]);
-          M +=2;
-          break;
-        }
-
-        if (sinr_db1 > MI_map_4qam[0][161]) {
-          SI += (MI_map_4qam[1][161]/beta1_dlsch_MI[TM][mcs]);
-          M +=2;
-          break;
-        }
-
-        if (sinr_db1 == MI_map_4qam[0][index]) {
-          SI += (MI_map_4qam[1][index]/beta1_dlsch_MI[TM][mcs]);
-          M +=2;
-          break;
-        }
-      }
-
-      //for sinr_db2
-      for (index = 0; index < 162; index++) {
-        if (sinr_db2 < MI_map_4qam[0][0]) {
-          SI += (MI_map_4qam[1][0]/beta1_dlsch_MI[TM][mcs]);
-          M +=2;
-          break;
-        }
-
-        if (sinr_db2 > MI_map_4qam[0][161]) {
-          SI += (MI_map_4qam[1][161]/beta1_dlsch_MI[TM][mcs]);
-          M +=2;
-          break;
-        }
-
-        if (sinr_db2 == MI_map_4qam[0][index]) {
-          SI += (MI_map_4qam[1][index]/beta1_dlsch_MI[TM][mcs]);
-          M +=2;
-          break;
-        }
-      }
-
-    } else if(mcs>9 && mcs<17) {
-      //for sinr_db1
-      for (index = 0; index < 197; index++) {
-        if (sinr_db1 < MI_map_16qam[0][0]) {
-          SI += (MI_map_16qam[1][0]/beta1_dlsch_MI[TM][mcs]);
-          M +=4;
-          break;
-        }
-
-        if (sinr_db1 > MI_map_16qam[0][196]) {
-          SI += (MI_map_16qam[1][196]/beta1_dlsch_MI[TM][mcs]);
-          M +=4;
-          break;
-        }
-
-        if (sinr_db1 == MI_map_16qam[0][index]) {
-          SI += (MI_map_16qam[1][index]/beta1_dlsch_MI[TM][mcs]);
-          M +=4;
-          break;
-        }
-      }
-
-      //for sinr_db2
-      for (index = 0; index < 197; index++) {
-        if (sinr_db2 < MI_map_16qam[0][0]) {
-          SI += (MI_map_16qam[1][0]/beta1_dlsch_MI[TM][mcs]);
-          M +=4;
-          break;
-        }
-
-        if (sinr_db2 > MI_map_16qam[0][196]) {
-          SI += (MI_map_16qam[1][196]/beta1_dlsch_MI[TM][mcs]);
-          M +=4;
-          break;
-        }
-
-        if (sinr_db2 == MI_map_16qam[0][index]) {
-          SI += (MI_map_16qam[1][index]/beta1_dlsch_MI[TM][mcs]);
-          M +=4;
-          break;
-        }
-      }
-
-    } else if(mcs>16 && mcs<22) {
-      //for sinr_db1
-      for (index = 0; index < 227; index++) {
-        if (sinr_db1 < MI_map_64qam[0][0]) {
-          SI += (MI_map_64qam[1][0]/beta1_dlsch_MI[TM][mcs]);
-          M +=6;
-          break;
-        }
-
-        if (sinr_db1 > MI_map_64qam[0][226]) {
-          SI += (MI_map_64qam[1][226]/beta1_dlsch_MI[TM][mcs]);
-          M +=6;
-          break;
-        }
-
-        if (sinr_db1 == MI_map_64qam[0][index]) {
-          SI += (MI_map_64qam[1][index]/beta1_dlsch_MI[TM][mcs]);
-          M +=6;
-          break;
-        }
-      }
-
-      //for sinr_db2
-      for (index = 0; index < 227; index++) {
-        if (sinr_db2 < MI_map_64qam[0][0]) {
-          SI += (MI_map_64qam[1][0]/beta1_dlsch_MI[TM][mcs]);
-          M +=6;
-          break;
-        }
-
-        if (sinr_db2 > MI_map_64qam[0][226]) {
-          SI += (MI_map_64qam[1][226]/beta1_dlsch_MI[TM][mcs]);
-          M +=6;
-          break;
-        }
-
-        if (sinr_db2 == MI_map_64qam[0][index]) {
-          SI += (MI_map_64qam[1][index]/beta1_dlsch_MI[TM][mcs]);
-          M +=6;
-          break;
-        }
-      }
-    }
-  }
-
-  // }
-
-  RBIR = SI/M;
-
-  //Now RBIR->SINR_effective Mapping
-  //binary search method is performed here
-  if(mcs<10) {
-    start = 0;
-    end = 161;
-    middle = end/2;
-
-    if (RBIR <= MI_map_4qam[2][start]) {
-      sinr_eff =  MI_map_4qam[0][start];
-    } else {
-      if (RBIR >= MI_map_4qam[2][end])
-        sinr_eff =  MI_map_4qam[0][end];
-      else {
-        //while((end-start > 1) && (RBIR >= MI_map_4qam[2]))
-        if (RBIR < MI_map_4qam[2][middle]) {
-          end = middle;
-          middle = end/2;
-        } else {
-          start = middle;
-          middle = (end-middle)/2;
-        }
-      }
-
-      for (; end>start; end--) {
-        if ((RBIR < MI_map_4qam[2][end]) && (RBIR >  MI_map_4qam[2][end-2])) {
-          sinr_eff = MI_map_4qam[0][end-1];
-          break;
-        }
-      }
-    }
-
-    sinr_eff = sinr_eff * beta2_dlsch_MI[TM][mcs];
-  }
-
-
-
-  else if (mcs>9 && mcs<17) {
-
-    start = 0;
-    end = 196;
-    middle = end/2;
-
-    if (RBIR <= MI_map_16qam[2][start]) {
-      sinr_eff =  MI_map_16qam[0][start];
-    } else {
-      if (RBIR >= MI_map_16qam[2][end])
-        sinr_eff =  MI_map_16qam[0][end];
-      else {
-        //while((end-start > 1) && (RBIR >= MI_map_4qam[2]))
-        if (RBIR < MI_map_16qam[2][middle]) {
-          end = middle;
-          middle = end/2;
-        } else {
-          start = middle;
-          middle = (end-middle)/2;
-        }
-      }
-
-      for (; end>start; end--) {
-        if ((RBIR < MI_map_16qam[2][end]) && (RBIR >  MI_map_16qam[2][end-2])) {
-          sinr_eff = MI_map_16qam[0][end-1];
-          break;
-        }
-      }
-    }
-
-    sinr_eff = sinr_eff * beta2_dlsch_MI[TM][mcs];
-  } else if (mcs>16) {
-    start = 0;
-    end = 226;
-    middle = end/2;
-
-    if (RBIR <= MI_map_64qam[2][start]) {
-      sinr_eff =  MI_map_64qam[0][start];
-    } else {
-      if (RBIR >= MI_map_64qam[2][end])
-        sinr_eff =  MI_map_64qam[0][end];
-      else {
-        //while((end-start > 1) && (RBIR >= MI_map_4qam[2]))
-        if (RBIR < MI_map_64qam[2][middle]) {
-          end = middle;
-          middle = end/2;
-        } else {
-          start = middle;
-          middle = (end-middle)/2;
-        }
-      }
-
-      for (; end>start; end--) {
-        if ((RBIR < MI_map_64qam[2][end]) && (RBIR >  MI_map_64qam[2][end-2])) {
-          sinr_eff = MI_map_64qam[0][end-1];
-          break;
-        }
-      }
-    }
-
-    sinr_eff = sinr_eff * beta2_dlsch_MI[TM][mcs];
-  }
-
-  printf("SINR_Eff = %e\n",sinr_eff);
-
-  sinr_eff *= 10;
-  sinr_eff = floor(sinr_eff);
-  // if ((int)sinr_eff%2) {
-  //   sinr_eff += 1;
-  // }
-  sinr_eff /= 10;
-  printf("sinr_eff after rounding = %f\n",sinr_eff);
-
-  for (index = 0; index < 16; index++) {
-    if(index == 0) {
-      if (sinr_eff < sinr_bler_map_up[mcs][0][index]) {
-        bler = 1;
-        break;
-      }
-    }
-
-    if (sinr_eff == sinr_bler_map_up[mcs][0][index]) {
-      bler = sinr_bler_map_up[mcs][1][index];
-    }
-  }
-
-#ifdef USER_MODE // need to be adapted for the emulation in the kernel space 
-
-  if (uniformrandom() < bler) {
-    printf("abstraction_decoding failed (mcs=%d, sinr_eff=%f, bler=%f)\n",mcs,sinr_eff,bler);
-    return(0);
-  } else {
-    printf("abstraction_decoding successful (mcs=%d, sinr_eff=%f, bler=%f)\n",mcs,sinr_eff,bler);
-    return(1);
-  }
-
-#endif
-
-}
-
-#endif
-
-uint32_t ulsch_decoding_emul(PHY_VARS_eNB *eNB, eNB_rxtx_proc_t *proc,
-                             uint8_t UE_index,
-                             uint16_t *crnti)
-{
-
-  uint8_t UE_id;
-  uint16_t rnti;
-  int subframe = proc->subframe_rx;
-  uint8_t harq_pid;
-  uint8_t CC_id = eNB->CC_id;
-
-  harq_pid = subframe2harq_pid(&eNB->frame_parms,proc->frame_rx,subframe);
-
-  rnti = eNB->ulsch[UE_index]->rnti;
-#ifdef DEBUG_PHY
-  LOG_D(PHY,"[eNB %d] ulsch_decoding_emul : subframe %d UE_index %d harq_pid %d rnti %x\n",eNB->Mod_id,subframe,UE_index,harq_pid,rnti);
-#endif
-
-  for (UE_id=0; UE_id<NB_UE_INST; UE_id++) {
-    if (rnti == PHY_vars_UE_g[UE_id][CC_id]->pdcch_vars[PHY_vars_UE_g[UE_id][CC_id]->current_thread_id[subframe]][0]->crnti)
-      break;
-
-  }
-
-  if (UE_id==NB_UE_INST) {
-    LOG_W(PHY,"[eNB %d] ulsch_decoding_emul: FATAL, didn't find UE with rnti %x (UE index %d)\n",
-          eNB->Mod_id, rnti, UE_index);
-    return(1+eNB->ulsch[UE_id]->max_turbo_iterations);
-  } else {
-    LOG_D(PHY,"[eNB %d] Found UE with rnti %x => UE_id %d\n",eNB->Mod_id, rnti, UE_id);
-  }
-
-  if (PHY_vars_UE_g[UE_id][CC_id]->ulsch[0]->harq_processes[harq_pid]->status == CBA_ACTIVE) {
-    *crnti = rnti;
-    PHY_vars_UE_g[UE_id][CC_id]->ulsch[0]->harq_processes[harq_pid]->status=IDLE;
-  } else
-    *crnti = 0x0;
-
-  if (1) {
-    LOG_D(PHY,"ulsch_decoding_emul abstraction successful\n");
-
-    memcpy(eNB->ulsch[UE_index]->harq_processes[harq_pid]->b,
-           PHY_vars_UE_g[UE_id][CC_id]->ulsch[0]->harq_processes[harq_pid]->b,
-           eNB->ulsch[UE_index]->harq_processes[harq_pid]->TBS>>3);
-
-    // get local ue's ack
-    if ((UE_index >= oai_emulation.info.first_ue_local) ||(UE_index <(oai_emulation.info.first_ue_local+oai_emulation.info.nb_ue_local))) {
-      get_ack(&eNB->frame_parms,
-              PHY_vars_UE_g[UE_id][CC_id]->dlsch[0][0][0]->harq_ack,
-              proc->subframe_tx,
-              proc->subframe_rx,
-              eNB->ulsch[UE_index]->harq_processes[harq_pid]->o_ACK,0);
-    } else { // get remote UEs' ack
-      eNB->ulsch[UE_index]->harq_processes[harq_pid]->o_ACK[0] = PHY_vars_UE_g[UE_id][CC_id]->ulsch[0]->o_ACK[0];
-      eNB->ulsch[UE_index]->harq_processes[harq_pid]->o_ACK[1] = PHY_vars_UE_g[UE_id][CC_id]->ulsch[0]->o_ACK[1];
-    }
-
-    // Do abstraction of PUSCH feedback
-#ifdef DEBUG_PHY
-    LOG_D(PHY,"[eNB %d][EMUL] ue index %d UE_id %d: subframe %d : o_ACK (%d %d), cqi (val %d, len %d)\n",
-          eNB->Mod_id,UE_index, UE_id, subframe,eNB->ulsch[UE_index]->harq_processes[harq_pid]->o_ACK[0],
-          eNB->ulsch[UE_index]->harq_processes[harq_pid]->o_ACK[1],
-          ((HLC_subband_cqi_rank1_2A_5MHz *)PHY_vars_UE_g[UE_id][CC_id]->ulsch[0]->o)->cqi1,
-          PHY_vars_UE_g[UE_id][CC_id]->ulsch[0]->O);
-#endif
-
-    eNB->ulsch[UE_index]->harq_processes[harq_pid]->Or1 = PHY_vars_UE_g[UE_id][CC_id]->ulsch[0]->O;
-    eNB->ulsch[UE_index]->harq_processes[harq_pid]->Or2 = PHY_vars_UE_g[UE_id][CC_id]->ulsch[0]->O;
-
-    eNB->ulsch[UE_index]->harq_processes[harq_pid]->uci_format = PHY_vars_UE_g[UE_id][CC_id]->ulsch[0]->uci_format;
-    memcpy(eNB->ulsch[UE_index]->harq_processes[harq_pid]->o,PHY_vars_UE_g[UE_id][CC_id]->ulsch[0]->o,MAX_CQI_BYTES);
-    memcpy(eNB->ulsch[UE_index]->harq_processes[harq_pid]->o_RI,PHY_vars_UE_g[UE_id][CC_id]->ulsch[0]->o_RI,2);
-
-    eNB->ulsch[UE_index]->harq_processes[harq_pid]->cqi_crc_status = 1;
-
-    return(1);
-  } else {
-    LOG_W(PHY,"[eNB %d] ulsch_decoding_emul abstraction failed for UE %d\n",eNB->Mod_id,UE_index);
-
-    eNB->ulsch[UE_index]->harq_processes[harq_pid]->cqi_crc_status = 0;
-
-    // retransmission
-    return(1+eNB->ulsch[UE_index]->max_turbo_iterations);
-  }
-
-}
-#endif
-=======
->>>>>>> 9c93307a
+}