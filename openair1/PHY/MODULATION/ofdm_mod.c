--- conflicted
+++ resolved
@@ -143,25 +143,18 @@
     printf("[PHY] symbol %d/%d offset %d (%p,%p -> %p)\n",i,nb_symbols,i*fftsize+(i*nb_prefix_samples),input,&input[i*fftsize],&output[(i*fftsize) + ((i)*nb_prefix_samples)]);
 #endif
 
-<<<<<<< HEAD
 #ifndef __AVX2__
     // handle 128-bit alignment for 128-bit SIMD (SSE4,NEON,AltiVEC)
     idft((int16_t *)&input[i<<log2fftsize],
-         (log2fftsize==7) ? (int16_t *)temp : (int16_t *)&output[(i<<log2fftsize) + ((1+i)*nb_prefix_samples)],
+         (fftsize==128) ? (int16_t *)temp : (int16_t *)&output[(i*fftsize) + ((1+i)*nb_prefix_samples)],
          1);
 #else
     // on AVX2 need 256-bit alignment
     idft((int16_t *)&input[i<<log2fftsize],
-         (log2fftsize<=9) ? (int16_t *)temp : (int16_t *)&output[(i<<log2fftsize) + ((1+i)*nb_prefix_samples)],
+         (fftsize<=512) ? (int16_t *)temp : (int16_t *)&output[(i*fftsize) + ((1+i)*nb_prefix_samples)],
          1);
 
 #endif
-
-=======
-    idft((int16_t *)&input[i*fftsize],
-         (fftsize==128) ? (int16_t *)temp : (int16_t *)&output[(i*fftsize) + ((1+i)*nb_prefix_samples)],
-         1);
->>>>>>> 16b0ec39
 
     // Copy to frame buffer with Cyclic Extension
     // Note:  will have to adjust for synchronization offset!
@@ -174,30 +167,18 @@
 
       //      msg("Doing cyclic prefix method\n");
 
-<<<<<<< HEAD
 #ifndef __AVX2__
-      if (log2fftsize==7) 
+      if (fftsize==128) 
 #else
-      if (log2fftsize<=9) 
+      if (fftsize<=512) 
 #endif
       {
-        for (j=0; j<((1<<log2fftsize)) ; j++) {
-=======
-      if (fftsize==128) {
         for (j=0; j<fftsize ; j++) {
->>>>>>> 16b0ec39
           output_ptr[j] = temp_ptr[j];
         }
       }
 
-<<<<<<< HEAD
-
-
-
-      j=(1<<log2fftsize);
-=======
       j=fftsize;
->>>>>>> 16b0ec39
 
       for (k=-1; k>=-nb_prefix_samples; k--) {
         output_ptr[k] = output_ptr[--j];
