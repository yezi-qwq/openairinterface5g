/*
 * Licensed to the OpenAirInterface (OAI) Software Alliance under one or more
 * contributor license agreements.  See the NOTICE file distributed with
 * this work for additional information regarding copyright ownership.
 * The OpenAirInterface Software Alliance licenses this file to You under
 * the OAI Public License, Version 1.1  (the "License"); you may not use this file
 * except in compliance with the License.
 * You may obtain a copy of the License at
 *
 *      http://www.openairinterface.org/?page_id=698
 *
 * Unless required by applicable law or agreed to in writing, software
 * distributed under the License is distributed on an "AS IS" BASIS,
 * WITHOUT WARRANTIES OR CONDITIONS OF ANY KIND, either express or implied.
 * See the License for the specific language governing permissions and
 * limitations under the License.
 *-------------------------------------------------------------------------------
 * For more information about the OpenAirInterface (OAI) Software Alliance:
 *      contact@openairinterface.org
 */

#include "PHY/defs_nr_UE.h"
#include "PHY/defs_gNB.h"
#include "modulation_UE.h"
#include "nr_modulation.h"
#include "PHY/LTE_ESTIMATION/lte_estimation.h"
#include "PHY/NR_UE_ESTIMATION/nr_estimation.h"
#include <common/utils/LOG/log.h>

//#define DEBUG_FEP

#define SOFFSET 0

/*#ifdef LOG_I
#undef LOG_I
#define LOG_I(A,B...) printf(A)
#endif*/

int nr_slot_fep(PHY_VARS_NR_UE *ue,
                unsigned char symbol,
                unsigned char Ns,
                int sample_offset,
                int no_prefix)
{
  NR_DL_FRAME_PARMS *frame_parms = &ue->frame_parms;
  NR_UE_COMMON *common_vars   = &ue->common_vars;
  unsigned char aa;
  unsigned int nb_prefix_samples;
  unsigned int nb_prefix_samples0;
  unsigned int abs_symbol;
  if (ue->is_synchronized) {
    nb_prefix_samples = (no_prefix ? 0 : frame_parms->nb_prefix_samples);
    nb_prefix_samples0 = (no_prefix ? 0 : frame_parms->nb_prefix_samples0);
  }
  else {
    nb_prefix_samples = (no_prefix ? 0 : frame_parms->nb_prefix_samples);
    nb_prefix_samples0 = (no_prefix ? 0 : frame_parms->nb_prefix_samples);
  }
  //unsigned int subframe_offset;//,subframe_offset_F;
  unsigned int slot_offset;
  //int i;
  unsigned int frame_length_samples = frame_parms->samples_per_subframe * 10;
  unsigned int rx_offset;


  dft_size_idx_t dftsize;
  int tmp_dft_in[8192] __attribute__ ((aligned (32)));  // This is for misalignment issues for 6 and 15 PRBs

  switch (frame_parms->ofdm_symbol_size) {
  case 128:
    dftsize = DFT_128;
    break;

  case 256:
    dftsize = DFT_256;
    break;

  case 512:
    dftsize = DFT_512;
    break;

  case 1024:
    dftsize = DFT_1024;
    break;

  case 1536:
    dftsize = DFT_1536;
    break;

  case 2048:
    dftsize = DFT_2048;
    break;

  case 3072:
    dftsize = DFT_3072;
    break;

  case 4096:
    dftsize = DFT_4096;
    break;

  case 8192:
    dftsize = DFT_8192;
    break;

  default:
    printf("unsupported ofdm symbol size \n");
    assert(0);
  }

  if (no_prefix) {
    slot_offset = frame_parms->ofdm_symbol_size * (frame_parms->symbols_per_slot) * (Ns);
  } else {
    slot_offset = frame_parms->get_samples_slot_timestamp(Ns,frame_parms,0);
  }

  /*if (l<0 || l>=7-frame_parms->Ncp) {
    printf("slot_fep: l must be between 0 and %d\n",7-frame_parms->Ncp);
    return(-1);
    }*/

  if (Ns<0 || Ns>(frame_parms->slots_per_frame-1)) {
    printf("slot_fep: Ns must be between 0 and %d\n",frame_parms->slots_per_frame-1);
    return(-1);
  }

  for (aa=0; aa<frame_parms->nb_antennas_rx; aa++) {
    memset(&common_vars->common_vars_rx_data_per_thread[ue->current_thread_id[Ns]].rxdataF[aa][frame_parms->ofdm_symbol_size*symbol],0,frame_parms->ofdm_symbol_size*sizeof(int));

    rx_offset = sample_offset + slot_offset - SOFFSET;
    // Align with 256 bit
    //    rx_offset = rx_offset&0xfffffff8;

#ifdef DEBUG_FEP
      //  if (ue->frame <100)
    /*LOG_I(PHY,*/printf("slot_fep: frame %d: slot %d, symbol %d, nb_prefix_samples %u, nb_prefix_samples0 %u, slot_offset %u, sample_offset %d,rx_offset %u, frame_length_samples %u\n",
    		ue->proc.proc_rxtx[(Ns)&1].frame_rx, Ns, symbol, nb_prefix_samples, nb_prefix_samples0, slot_offset, sample_offset, rx_offset, frame_length_samples);
#endif

    abs_symbol = Ns * frame_parms->symbols_per_slot + symbol;
    
    for (int idx_symb = Ns*frame_parms->symbols_per_slot; idx_symb < abs_symbol; idx_symb++)
      rx_offset += (idx_symb%(0x7<<frame_parms->numerology_index)) ? nb_prefix_samples : nb_prefix_samples0;

    rx_offset += frame_parms->ofdm_symbol_size * symbol;

    if (abs_symbol%(0x7<<frame_parms->numerology_index)) {

      rx_offset += nb_prefix_samples;
      if (rx_offset > (frame_length_samples - frame_parms->ofdm_symbol_size))
        memcpy((short*) &common_vars->rxdata[aa][frame_length_samples],
               (short*) &common_vars->rxdata[aa][0],
               frame_parms->ofdm_symbol_size*sizeof(int));

      if ((rx_offset&7)!=0) {  // if input to dft is not 256-bit aligned, issue for size 6,15 and 25 PRBs
        memcpy((void *)tmp_dft_in,
               (void *) &common_vars->rxdata[aa][rx_offset % frame_length_samples],
               frame_parms->ofdm_symbol_size*sizeof(int));
        dft(dftsize,(int16_t *)tmp_dft_in,
            (int16_t *)&common_vars->common_vars_rx_data_per_thread[ue->current_thread_id[Ns]].rxdataF[aa][frame_parms->ofdm_symbol_size*symbol],1);
      } else { // use dft input from RX buffer directly
#if UE_TIMING_TRACE
          start_meas(&ue->rx_dft_stats);
#endif

        dft(dftsize,(int16_t *) &common_vars->rxdata[aa][(rx_offset) % frame_length_samples],
            (int16_t *)&common_vars->common_vars_rx_data_per_thread[ue->current_thread_id[Ns]].rxdataF[aa][frame_parms->ofdm_symbol_size*symbol],1);
#if UE_TIMING_TRACE
        stop_meas(&ue->rx_dft_stats);
#endif
      }
    } else {

      rx_offset += nb_prefix_samples0;
      if (rx_offset > (frame_length_samples - frame_parms->ofdm_symbol_size))
        memcpy((void *) &common_vars->rxdata[aa][frame_length_samples],
               (void *) &common_vars->rxdata[aa][0],
               frame_parms->ofdm_symbol_size*sizeof(int));
#if UE_TIMING_TRACE
      start_meas(&ue->rx_dft_stats);
#endif

      if ((rx_offset&7)!=0) {  // if input to dft is not 128-bit aligned, issue for size 6 and 15 PRBs
        memcpy((void *)tmp_dft_in,
               (void *) &common_vars->rxdata[aa][(rx_offset) % frame_length_samples],
               frame_parms->ofdm_symbol_size*sizeof(int));
        dft(dftsize,(int16_t *)tmp_dft_in,
            (int16_t *)&common_vars->common_vars_rx_data_per_thread[ue->current_thread_id[Ns]].rxdataF[aa][frame_parms->ofdm_symbol_size*symbol],1);
      } else { // use dft input from RX buffer directly

        dft(dftsize,(int16_t *) &common_vars->rxdata[aa][(rx_offset) % frame_length_samples],
            (int16_t *)&common_vars->common_vars_rx_data_per_thread[ue->current_thread_id[Ns]].rxdataF[aa][frame_parms->ofdm_symbol_size*symbol],1);
      }
#if UE_TIMING_TRACE
      stop_meas(&ue->rx_dft_stats);
#endif


    }

    #ifdef DEBUG_FEP
        //  if (ue->frame <100)
        printf("slot_fep: frame %d: symbol %d rx_offset %u\n", ue->proc.proc_rxtx[(Ns)&1].frame_rx, symbol, rx_offset);
    #endif
  }


#ifdef DEBUG_FEP
  printf("slot_fep: done\n");
#endif
  return(0);
}

int nr_slot_fep_init_sync(PHY_VARS_NR_UE *ue,
                          unsigned char symbol,
                          unsigned char Ns,
                          int sample_offset,
                          int no_prefix)
{
  NR_DL_FRAME_PARMS *frame_parms = &ue->frame_parms;
  NR_UE_COMMON *common_vars   = &ue->common_vars;
  unsigned char aa;
  unsigned int nb_prefix_samples;
  unsigned int nb_prefix_samples0;
  unsigned int abs_symbol;
  if (ue->is_synchronized) {
    nb_prefix_samples = (no_prefix ? 0 : frame_parms->nb_prefix_samples);
    nb_prefix_samples0 = (no_prefix ? 0 : frame_parms->nb_prefix_samples0);
  }
  else {
    nb_prefix_samples = (no_prefix ? 0 : frame_parms->nb_prefix_samples);
    nb_prefix_samples0 = (no_prefix ? 0 : frame_parms->nb_prefix_samples);
  }
  //unsigned int subframe_offset;//,subframe_offset_F;
  unsigned int slot_offset;
  //int i;
  unsigned int frame_length_samples = frame_parms->samples_per_subframe * 10;
  unsigned int rx_offset;


  dft_size_idx_t dftsize;
  int tmp_dft_in[8192] __attribute__ ((aligned (32)));  // This is for misalignment issues for 6 and 15 PRBs

  switch (frame_parms->ofdm_symbol_size) {
  case 128:
    dftsize = DFT_128;
    break;

  case 256:
    dftsize = DFT_256;
    break;

  case 512:
    dftsize = DFT_512;
    break;

  case 1024:
    dftsize = DFT_1024;
    break;

  case 1536:
    dftsize = DFT_1536;
    break;

  case 2048:
    dftsize = DFT_2048;
    break;

  case 3072:
    dftsize = DFT_3072;
    break;

  case 4096:
    dftsize = DFT_4096;
    break;

  case 8192:
    dftsize = DFT_8192;
    break;

  default:
    printf("unsupported ofdm symbol size \n");
    assert(0);
  }

  if (no_prefix) {
    slot_offset = frame_parms->ofdm_symbol_size * (frame_parms->symbols_per_slot) * (Ns);
  } else {
    slot_offset = frame_parms->get_samples_slot_timestamp(Ns,frame_parms,0);
  }

  /*if (l<0 || l>=7-frame_parms->Ncp) {
    printf("slot_fep: l must be between 0 and %d\n",7-frame_parms->Ncp);
    return(-1);
    }*/

  if (Ns<0 || Ns>(frame_parms->slots_per_frame-1)) {
    printf("slot_fep: Ns must be between 0 and %d\n",frame_parms->slots_per_frame-1);
    return(-1);
  }

  for (aa=0; aa<frame_parms->nb_antennas_rx; aa++) {
    memset(&common_vars->common_vars_rx_data_per_thread[ue->current_thread_id[Ns]].rxdataF[aa][frame_parms->ofdm_symbol_size*symbol],0,frame_parms->ofdm_symbol_size*sizeof(int));

    rx_offset = sample_offset + slot_offset - SOFFSET;
    // Align with 256 bit
    //    rx_offset = rx_offset&0xfffffff8;

#ifdef DEBUG_FEP
      //  if (ue->frame <100)
    /*LOG_I(PHY,*/printf("slot_fep: frame %d: slot %d, symbol %d, nb_prefix_samples %u, nb_prefix_samples0 %u, slot_offset %u, sample_offset %d,rx_offset %u, frame_length_samples %u\n",
    		ue->proc.proc_rxtx[(Ns)&1].frame_rx, Ns, symbol, nb_prefix_samples, nb_prefix_samples0, slot_offset, sample_offset, rx_offset, frame_length_samples);
#endif

    abs_symbol = Ns * frame_parms->symbols_per_slot + symbol;
    
    for (int idx_symb = Ns*frame_parms->symbols_per_slot; idx_symb < abs_symbol; idx_symb++)
      rx_offset += (abs_symbol%(0x7<<frame_parms->numerology_index)) ? nb_prefix_samples : nb_prefix_samples0;

    rx_offset += frame_parms->ofdm_symbol_size * symbol;

    if (abs_symbol%(0x7<<frame_parms->numerology_index)) {

      rx_offset += nb_prefix_samples;
      if (rx_offset > (frame_length_samples - frame_parms->ofdm_symbol_size))
        memcpy((short*) &common_vars->rxdata[aa][frame_length_samples],
               (short*) &common_vars->rxdata[aa][0],
               frame_parms->ofdm_symbol_size*sizeof(int));

      if ((rx_offset&7)!=0) {  // if input to dft is not 256-bit aligned, issue for size 6,15 and 25 PRBs
        memcpy((void *)tmp_dft_in,
               (void *) &common_vars->rxdata[aa][rx_offset],
               frame_parms->ofdm_symbol_size*sizeof(int));
        dft(dftsize,(int16_t *)tmp_dft_in,
            (int16_t *)&common_vars->common_vars_rx_data_per_thread[ue->current_thread_id[Ns]].rxdataF[aa][frame_parms->ofdm_symbol_size*symbol],1);
      } else { // use dft input from RX buffer directly
#if UE_TIMING_TRACE
          start_meas(&ue->rx_dft_stats);
#endif


        dft(dftsize,(int16_t *) &common_vars->rxdata[aa][rx_offset],
            (int16_t *)&common_vars->common_vars_rx_data_per_thread[ue->current_thread_id[Ns]].rxdataF[aa][frame_parms->ofdm_symbol_size*symbol],1);
#if UE_TIMING_TRACE
        stop_meas(&ue->rx_dft_stats);
#endif
      }
    } else {

      rx_offset += nb_prefix_samples0;
      if (rx_offset > (frame_length_samples - frame_parms->ofdm_symbol_size))
        memcpy((void *) &common_vars->rxdata[aa][frame_length_samples],
               (void *) &common_vars->rxdata[aa][0],
               frame_parms->ofdm_symbol_size*sizeof(int));
#if UE_TIMING_TRACE
      start_meas(&ue->rx_dft_stats);
#endif

      if ((rx_offset&7)!=0) {  // if input to dft is not 128-bit aligned, issue for size 6 and 15 PRBs
        memcpy((void *)tmp_dft_in,
               (void *) &common_vars->rxdata[aa][rx_offset],
               frame_parms->ofdm_symbol_size*sizeof(int));
        dft(dftsize,(int16_t *)tmp_dft_in,
            (int16_t *)&common_vars->common_vars_rx_data_per_thread[ue->current_thread_id[Ns]].rxdataF[aa][frame_parms->ofdm_symbol_size*symbol],1);
      } else { // use dft input from RX buffer directly
        dft(dftsize,(int16_t *) &common_vars->rxdata[aa][rx_offset],
            (int16_t *)&common_vars->common_vars_rx_data_per_thread[ue->current_thread_id[Ns]].rxdataF[aa][frame_parms->ofdm_symbol_size*symbol],1);
      }
#if UE_TIMING_TRACE
      stop_meas(&ue->rx_dft_stats);
#endif


    }

    #ifdef DEBUG_FEP
        //  if (ue->frame <100)
        printf("slot_fep: frame %d: symbol %d rx_offset %u\n", ue->proc.proc_rxtx[(Ns)&1].frame_rx, symbol, rx_offset);
    #endif
  }


#ifdef DEBUG_FEP
  printf("slot_fep: done\n");
#endif
  return(0);
}


int nr_slot_fep_ul(NR_DL_FRAME_PARMS *frame_parms,
                   int32_t *rxdata,
                   int32_t *rxdataF,
                   unsigned char symbol,
                   unsigned char Ns,
                   int sample_offset,
                   int no_prefix)
{
  int32_t slot_offset, rxdata_offset;

  unsigned int nb_prefix_samples  = (no_prefix ? 0 : frame_parms->nb_prefix_samples);
  unsigned int nb_prefix_samples0 = (no_prefix ? 0 : frame_parms->nb_prefix_samples0);
  
  int tmp_dft_in[8192] __attribute__ ((aligned (32)));

  dft_size_idx_t dftsize;

  switch (frame_parms->ofdm_symbol_size) {
    case 128:
      dftsize = DFT_128;
      break;

    case 256:
      dftsize = DFT_256;
      break;

    case 512:
      dftsize = DFT_512;
      break;

    case 1024:
      dftsize = DFT_1024;
      break;

    case 1536:
      dftsize = DFT_1536;
      break;

    case 2048:
      dftsize = DFT_2048;
      break;

    case 4096:
      dftsize = DFT_4096;
      break;

    case 8192:
      dftsize = DFT_8192;
      break;

    default:
      dftsize = DFT_512;
      break;
  }
  
  slot_offset   = frame_parms->get_samples_slot_timestamp(Ns,frame_parms,0);

  if(symbol == 0)
    rxdata_offset = slot_offset + nb_prefix_samples0 - SOFFSET;
  else
    rxdata_offset = slot_offset + nb_prefix_samples0 + (symbol * (frame_parms->ofdm_symbol_size + nb_prefix_samples)) - SOFFSET;

  if(sample_offset>rxdata_offset) {
    memcpy((void *)tmp_dft_in,
           (void *) &rxdata[frame_parms->samples_per_frame-sample_offset+rxdata_offset],
           (sample_offset-rxdata_offset)*sizeof(int));

    memcpy((void *)&tmp_dft_in[sample_offset-rxdata_offset],
           (void *) &rxdata[0],
           (frame_parms->ofdm_symbol_size-sample_offset+rxdata_offset)*sizeof(int));

    dft(dftsize,(int16_t *)&tmp_dft_in,
        (int16_t *)&rxdataF[symbol * frame_parms->ofdm_symbol_size], 1);
  }
  else
    dft(dftsize,(int16_t *)&rxdata[rxdata_offset-sample_offset],
        (int16_t *)&rxdataF[symbol * frame_parms->ofdm_symbol_size], 1);

<<<<<<< HEAD
  LOG_T(PHY,"Ns: %d, symbol: %d dft of size: %d done from %d (energy %d) to %d offsets (energy (%d)\n", 
		  Ns, symbol, dftsize, 
		  rxdata_offset-sample_offset, signal_energy(&rxdata[rxdata_offset-sample_offset], dftsize),
		  symbol * frame_parms->ofdm_symbol_size,  signal_energy(&rxdataF[symbol * frame_parms->ofdm_symbol_size], dftsize)
		  );
=======
  // clear DC carrier from OFDM symbols
  rxdataF[symbol * frame_parms->ofdm_symbol_size] = 0;

>>>>>>> 027853ba
  return(0);
}<|MERGE_RESOLUTION|>--- conflicted
+++ resolved
@@ -465,16 +465,14 @@
     dft(dftsize,(int16_t *)&rxdata[rxdata_offset-sample_offset],
         (int16_t *)&rxdataF[symbol * frame_parms->ofdm_symbol_size], 1);
 
-<<<<<<< HEAD
+  // clear DC carrier from OFDM symbols
+  rxdataF[symbol * frame_parms->ofdm_symbol_size] = 0;
+
   LOG_T(PHY,"Ns: %d, symbol: %d dft of size: %d done from %d (energy %d) to %d offsets (energy (%d)\n", 
 		  Ns, symbol, dftsize, 
 		  rxdata_offset-sample_offset, signal_energy(&rxdata[rxdata_offset-sample_offset], dftsize),
 		  symbol * frame_parms->ofdm_symbol_size,  signal_energy(&rxdataF[symbol * frame_parms->ofdm_symbol_size], dftsize)
 		  );
-=======
-  // clear DC carrier from OFDM symbols
-  rxdataF[symbol * frame_parms->ofdm_symbol_size] = 0;
-
->>>>>>> 027853ba
+
   return(0);
 }