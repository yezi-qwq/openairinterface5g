/*
 * Licensed to the OpenAirInterface (OAI) Software Alliance under one or more
 * contributor license agreements.  See the NOTICE file distributed with
 * this work for additional information regarding copyright ownership.
 * The OpenAirInterface Software Alliance licenses this file to You under
 * the OAI Public License, Version 1.1  (the "License"); you may not use this file
 * except in compliance with the License.
 * You may obtain a copy of the License at
 *
 *      http://www.openairinterface.org/?page_id=698
 *
 * Unless required by applicable law or agreed to in writing, software
 * distributed under the License is distributed on an "AS IS" BASIS,
 * WITHOUT WARRANTIES OR CONDITIONS OF ANY KIND, either express or implied.
 * See the License for the specific language governing permissions and
 * limitations under the License.
 *-------------------------------------------------------------------------------
 * For more information about the OpenAirInterface (OAI) Software Alliance:
 *      contact@openairinterface.org
 */

#include "PHY/defs_UE.h"
#include "PHY/defs_nr_UE.h"
#include "modulation_UE.h"
#include "PHY/LTE_ESTIMATION/lte_estimation.h"
#include "PHY/NR_UE_ESTIMATION/nr_estimation.h"

//#define DEBUG_FEP

#define SOFFSET 0

/*#ifdef LOG_I
#undef LOG_I
#define LOG_I(A,B...) printf(A)
#endif*/

int nr_slot_fep(PHY_VARS_NR_UE *ue,
		unsigned char l,
		unsigned char Ns,
		int sample_offset,
		int no_prefix,
		int reset_freq_est,
		NR_CHANNEL_EST_t channel)
{
  NR_DL_FRAME_PARMS *frame_parms = &ue->frame_parms;
  NR_UE_COMMON *common_vars   = &ue->common_vars;
  uint8_t eNB_id = 0;//ue_common_vars->eNb_id;
  unsigned char aa;
  unsigned char symbol = l;//+((7-frame_parms->Ncp)*(Ns&1)); ///symbol within sub-frame
  unsigned int nb_prefix_samples = (no_prefix ? 0 : frame_parms->nb_prefix_samples);
  unsigned int nb_prefix_samples0 = (no_prefix ? 0 : frame_parms->nb_prefix_samples0);
  //unsigned int subframe_offset;//,subframe_offset_F;
  unsigned int slot_offset;
  //int i;
  unsigned int frame_length_samples = frame_parms->samples_per_subframe * 10;
  unsigned int rx_offset;
  NR_UE_PDCCH *pdcch_vars  = ue->pdcch_vars[ue->current_thread_id[Ns>>1]][0];
  uint16_t coreset_start_subcarrier = frame_parms->first_carrier_offset+((int)floor(frame_parms->ssb_start_subcarrier/NR_NB_SC_PER_RB)+pdcch_vars->coreset[0].rb_offset)*NR_NB_SC_PER_RB;
  uint16_t nb_rb_coreset = 24;
  uint16_t bwp_start_subcarrier = frame_parms->first_carrier_offset+516;
  uint16_t nb_rb_pdsch = 50;
  uint8_t p=0;
  uint8_t l0 = 2;

  void (*dft)(int16_t *,int16_t *, int);
  int tmp_dft_in[8192] __attribute__ ((aligned (32)));  // This is for misalignment issues for 6 and 15 PRBs

  switch (frame_parms->ofdm_symbol_size) {
  case 128:
    dft = dft128;
    break;

  case 256:
    dft = dft256;
    break;

  case 512:
    dft = dft512;
    break;

  case 1024:
    dft = dft1024;
    break;

  case 1536:
    dft = dft1536;
    break;

  case 2048:
    dft = dft2048;
    break;

  case 4096:
    dft = dft4096;
    break;

  case 8192:
    dft = dft8192;
    break;

  default:
    dft = dft512;
    break;
  }

  if (no_prefix) {
    slot_offset = frame_parms->ofdm_symbol_size * (frame_parms->symbols_per_slot*frame_parms->slots_per_subframe) * (Ns>>1);
  } else {
    slot_offset = (frame_parms->samples_per_subframe) * (Ns>>1);
  }

  /*if (l<0 || l>=7-frame_parms->Ncp) {
    printf("slot_fep: l must be between 0 and %d\n",7-frame_parms->Ncp);
    return(-1);
    }*/

  if (Ns<0 || Ns>=20) {
    printf("slot_fep: Ns must be between 0 and 19\n");
    return(-1);
  }



  for (aa=0; aa<frame_parms->nb_antennas_rx; aa++) {
    memset(&common_vars->common_vars_rx_data_per_thread[ue->current_thread_id[Ns>>1]].rxdataF[aa][frame_parms->ofdm_symbol_size*symbol],0,frame_parms->ofdm_symbol_size*sizeof(int));

    rx_offset = sample_offset + slot_offset + nb_prefix_samples0 - SOFFSET;
    // Align with 256 bit
    //    rx_offset = rx_offset&0xfffffff8;

#ifdef DEBUG_FEP
      //  if (ue->frame <100)
    /*LOG_I(PHY,*/printf("slot_fep: frame %d: slot %d, symbol %d, nb_prefix_samples %d, nb_prefix_samples0 %d, slot_offset %d, subframe_offset %d, sample_offset %d,rx_offset %d, frame_length_samples %d\n", ue->proc.proc_rxtx[(Ns>>1)&1].frame_rx,Ns, symbol,
          nb_prefix_samples,nb_prefix_samples0,slot_offset,subframe_offset,sample_offset,rx_offset,frame_length_samples);
#endif

    if (l==0) {

      if (rx_offset > (frame_length_samples - frame_parms->ofdm_symbol_size))
        memcpy((short *)&common_vars->rxdata[aa][frame_length_samples],
               (short *)&common_vars->rxdata[aa][0],
               frame_parms->ofdm_symbol_size*sizeof(int));

      if ((rx_offset&7)!=0) {  // if input to dft is not 256-bit aligned, issue for size 6,15 and 25 PRBs
        memcpy((void *)tmp_dft_in,
               (void *)&common_vars->rxdata[aa][rx_offset % frame_length_samples],
               frame_parms->ofdm_symbol_size*sizeof(int));
        dft((int16_t *)tmp_dft_in,
            (int16_t *)&common_vars->common_vars_rx_data_per_thread[ue->current_thread_id[Ns>>1]].rxdataF[aa][frame_parms->ofdm_symbol_size*symbol],1);
      } else { // use dft input from RX buffer directly
#if UE_TIMING_TRACE
          start_meas(&ue->rx_dft_stats);
#endif

        dft((int16_t *)&common_vars->rxdata[aa][(rx_offset) % frame_length_samples],
            (int16_t *)&common_vars->common_vars_rx_data_per_thread[ue->current_thread_id[Ns>>1]].rxdataF[aa][frame_parms->ofdm_symbol_size*symbol],1);
#if UE_TIMING_TRACE
        stop_meas(&ue->rx_dft_stats);
#endif
      }
    } else {
      rx_offset += (frame_parms->ofdm_symbol_size+nb_prefix_samples)*l;// +
      //                   (frame_parms->ofdm_symbol_size+nb_prefix_samples)*(l-1);

<<<<<<< HEAD
=======
//#ifdef DEBUG_FEP
      //  if (ue->frame <100)
      LOG_D(PHY,"slot_fep: frame %d: slot %d, symbol %d, nb_prefix_samples %d, nb_prefix_samples0 %d, slot_offset %d, sample_offset %d,rx_offset %d, frame_length_samples %d\n", ue->proc.proc_rxtx[(Ns>>1)&1].frame_rx,Ns, symbol,
          nb_prefix_samples,nb_prefix_samples0,slot_offset,sample_offset,rx_offset,frame_length_samples);
//#endif
>>>>>>> 0a183d0e

      if (rx_offset > (frame_length_samples - frame_parms->ofdm_symbol_size))
        memcpy((void *)&common_vars->rxdata[aa][frame_length_samples],
               (void *)&common_vars->rxdata[aa][0],
               frame_parms->ofdm_symbol_size*sizeof(int));
#if UE_TIMING_TRACE
      start_meas(&ue->rx_dft_stats);
#endif

      if ((rx_offset&7)!=0) {  // if input to dft is not 128-bit aligned, issue for size 6 and 15 PRBs
        memcpy((void *)tmp_dft_in,
               (void *)&common_vars->rxdata[aa][(rx_offset) % frame_length_samples],
               frame_parms->ofdm_symbol_size*sizeof(int));
        dft((int16_t *)tmp_dft_in,
            (int16_t *)&common_vars->common_vars_rx_data_per_thread[ue->current_thread_id[Ns>>1]].rxdataF[aa][frame_parms->ofdm_symbol_size*symbol],1);
      } else { // use dft input from RX buffer directly

        dft((int16_t *)&common_vars->rxdata[aa][(rx_offset) % frame_length_samples],
            (int16_t *)&common_vars->common_vars_rx_data_per_thread[ue->current_thread_id[Ns>>1]].rxdataF[aa][frame_parms->ofdm_symbol_size*symbol],1);
      }
#if UE_TIMING_TRACE
      stop_meas(&ue->rx_dft_stats);
#endif


    }

    #ifdef DEBUG_FEP
        //  if (ue->frame <100)
        printf("slot_fep: frame %d: symbol %d rx_offset %d\n", ue->proc.proc_rxtx[(Ns)&1].frame_rx, symbol,rx_offset);
    #endif
  }

  if (ue->perfect_ce == 0) {

  switch(channel){
  case NR_PBCH_EST:

#ifdef DEBUG_FEP
    printf("Channel estimation eNB %d, slot %d, symbol %d\n",eNB_id,Ns,l);
#endif
#if UE_TIMING_TRACE
    start_meas(&ue->dlsch_channel_estimation_stats);
#endif
    nr_pbch_channel_estimation(ue,eNB_id,0,
			       Ns,
			       l,
			       symbol);
      //}
#if UE_TIMING_TRACE
        stop_meas(&ue->dlsch_channel_estimation_stats);
#endif

      // do frequency offset estimation here!
      // use channel estimates from current symbol (=ch_t) and last symbol (ch_{t-1})
#ifdef DEBUG_FEP
      printf("Frequency offset estimation\n");
#endif

      if (l==(4-frame_parms->Ncp)) {

#if UE_TIMING_TRACE
          start_meas(&ue->dlsch_freq_offset_estimation_stats);
#endif

        /*lte_est_freq_offset(common_vars->common_vars_rx_data_per_thread[ue->current_thread_id[Ns>>1]].dl_ch_estimates[0],
                            frame_parms,
                            l,
                            &common_vars->freq_offset,
			    reset_freq_est);*/
#if UE_TIMING_TRACE
        stop_meas(&ue->dlsch_freq_offset_estimation_stats);
#endif

      }

  break;

  case NR_PDCCH_EST:

#ifdef DEBUG_FEP
    printf("PDCCH Channel estimation eNB %d, aatx %d, slot %d, symbol %d start_sc %d\n",eNB_id,aa,Ns,l,coreset_start_subcarrier);
#endif
#if UE_TIMING_TRACE
    start_meas(&ue->dlsch_channel_estimation_stats);
#endif
    nr_pdcch_channel_estimation(ue,eNB_id,0,
				Ns,
				l,
				symbol,
				coreset_start_subcarrier,
				nb_rb_coreset);
#if UE_TIMING_TRACE
    stop_meas(&ue->dlsch_channel_estimation_stats);
#endif
    
    break;
    
  case NR_PDSCH_EST:
#ifdef DEBUG_FEP
    printf("Channel estimation eNB %d, aatx %d, slot %d, symbol %d\n",eNB_id,aa,Ns,l);
#endif
#if UE_TIMING_TRACE
    start_meas(&ue->dlsch_channel_estimation_stats);
#endif

  ue->frame_parms.nushift =  (p>>1)&1;;

    if (symbol ==l0)
    nr_pdsch_channel_estimation(ue,eNB_id,0,
				Ns,
				p,
				l,
				symbol,
				bwp_start_subcarrier,
				nb_rb_pdsch);
				
#if UE_TIMING_TRACE
    stop_meas(&ue->dlsch_channel_estimation_stats);
#endif
    
    break;
    
  case NR_SSS_EST:
  break;

  default:
    LOG_E(PHY,"[UE][FATAL] Unknown channel format %d\n",channel);
    return(-1);
    break;
  }

  }

#ifdef DEBUG_FEP
  printf("slot_fep: done\n");
#endif
  return(0);
}
<|MERGE_RESOLUTION|>--- conflicted
+++ resolved
@@ -162,15 +162,6 @@
       rx_offset += (frame_parms->ofdm_symbol_size+nb_prefix_samples)*l;// +
       //                   (frame_parms->ofdm_symbol_size+nb_prefix_samples)*(l-1);
 
-<<<<<<< HEAD
-=======
-//#ifdef DEBUG_FEP
-      //  if (ue->frame <100)
-      LOG_D(PHY,"slot_fep: frame %d: slot %d, symbol %d, nb_prefix_samples %d, nb_prefix_samples0 %d, slot_offset %d, sample_offset %d,rx_offset %d, frame_length_samples %d\n", ue->proc.proc_rxtx[(Ns>>1)&1].frame_rx,Ns, symbol,
-          nb_prefix_samples,nb_prefix_samples0,slot_offset,sample_offset,rx_offset,frame_length_samples);
-//#endif
->>>>>>> 0a183d0e
-
       if (rx_offset > (frame_length_samples - frame_parms->ofdm_symbol_size))
         memcpy((void *)&common_vars->rxdata[aa][frame_length_samples],
                (void *)&common_vars->rxdata[aa][0],
