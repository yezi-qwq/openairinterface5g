/*
 * Licensed to the OpenAirInterface (OAI) Software Alliance under one or more
 * contributor license agreements.  See the NOTICE file distributed with
 * this work for additional information regarding copyright ownership.
 * The OpenAirInterface Software Alliance licenses this file to You under
 * the OAI Public License, Version 1.1  (the "License"); you may not use this file
 * except in compliance with the License.
 * You may obtain a copy of the License at
 *
 *      http://www.openairinterface.org/?page_id=698
 *
 * Unless required by applicable law or agreed to in writing, software
 * distributed under the License is distributed on an "AS IS" BASIS,
 * WITHOUT WARRANTIES OR CONDITIONS OF ANY KIND, either express or implied.
 * See the License for the specific language governing permissions and
 * limitations under the License.
 *-------------------------------------------------------------------------------
 * For more information about the OpenAirInterface (OAI) Software Alliance:
 *      contact@openairinterface.org
 */

#include "PHY/defs_nr_UE.h"
#include "PHY/defs_gNB.h"
#include "modulation_UE.h"
#include "nr_modulation.h"
#include "PHY/LTE_ESTIMATION/lte_estimation.h"
#include "PHY/NR_UE_ESTIMATION/nr_estimation.h"
#include <common/utils/LOG/log.h>

//#define DEBUG_FEP

/*#ifdef LOG_I
#undef LOG_I
#define LOG_I(A,B...) printf(A)
#endif*/

dft_size_idx_t get_dft_size_idx(uint16_t ofdm_symbol_size)
{
  switch (ofdm_symbol_size) {
  case 128:
    return DFT_128;

  case 256:
    return DFT_256;

  case 512:
    return DFT_512;

  case 1024:
    return DFT_1024;

  case 1536:
    return DFT_1536;

  case 2048:
    return DFT_2048;

  case 3072:
    return DFT_3072;

  case 4096:
    return DFT_4096;

  case 6144:
    return DFT_6144;

  case 8192:
    return DFT_8192;

  default:
    printf("unsupported ofdm symbol size \n");
    assert(0);
  }

  return DFT_SIZE_IDXTABLESIZE;
}

int nr_slot_fep(PHY_VARS_NR_UE *ue,
                UE_nr_rxtx_proc_t *proc,
                unsigned char symbol,
                unsigned char Ns)
{
  NR_DL_FRAME_PARMS *frame_parms = &ue->frame_parms;
  NR_UE_COMMON *common_vars      = &ue->common_vars;

  AssertFatal(symbol < frame_parms->symbols_per_slot, "slot_fep: symbol must be between 0 and %d\n", frame_parms->symbols_per_slot-1);
  AssertFatal(Ns < frame_parms->slots_per_frame, "slot_fep: Ns must be between 0 and %d\n", frame_parms->slots_per_frame-1);

  unsigned int nb_prefix_samples;
  unsigned int nb_prefix_samples0;
  if (ue->is_synchronized) {
    nb_prefix_samples  = frame_parms->nb_prefix_samples;
    nb_prefix_samples0 = frame_parms->nb_prefix_samples0;
  } else {
    nb_prefix_samples  = frame_parms->nb_prefix_samples;
    nb_prefix_samples0 = frame_parms->nb_prefix_samples;
  }

  dft_size_idx_t dftsize = get_dft_size_idx(frame_parms->ofdm_symbol_size);
  // This is for misalignment issues
  int32_t tmp_dft_in[8192] __attribute__ ((aligned (32)));

  unsigned int rx_offset = frame_parms->get_samples_slot_timestamp(Ns,frame_parms,0);
  unsigned int abs_symbol = Ns * frame_parms->symbols_per_slot + symbol;
  for (int idx_symb = Ns*frame_parms->symbols_per_slot; idx_symb <= abs_symbol; idx_symb++)
    rx_offset += (idx_symb%(0x7<<frame_parms->numerology_index)) ? nb_prefix_samples : nb_prefix_samples0;
  rx_offset += frame_parms->ofdm_symbol_size * symbol;

  // use OFDM symbol from within 1/8th of the CP to avoid ISI
  rx_offset -= (nb_prefix_samples / frame_parms->ofdm_offset_divisor);

//#ifdef DEBUG_FEP
  //  if (ue->frame <100)
  LOG_D(PHY,"slot_fep: slot %d, symbol %d, nb_prefix_samples %u, nb_prefix_samples0 %u, rx_offset %u energy %d\n",
  Ns, symbol, nb_prefix_samples, nb_prefix_samples0, rx_offset, dB_fixed(signal_energy(&common_vars->rxdata[0][rx_offset],frame_parms->ofdm_symbol_size)));
  //#endif

  for (unsigned char aa=0; aa<frame_parms->nb_antennas_rx; aa++) {
    memset(&common_vars->common_vars_rx_data_per_thread[proc->thread_id].rxdataF[aa][frame_parms->ofdm_symbol_size*symbol],0,frame_parms->ofdm_symbol_size*sizeof(int32_t));

    int16_t *rxdata_ptr = (int16_t *)&common_vars->rxdata[aa][rx_offset];

    // if input to dft is not 256-bit aligned
    if ((rx_offset & 7) != 0) {
      memcpy((void *)&tmp_dft_in[0],
             (void *)&common_vars->rxdata[aa][rx_offset],
             frame_parms->ofdm_symbol_size * sizeof(int32_t));

      rxdata_ptr = (int16_t *)tmp_dft_in;
    }

#if UE_TIMING_TRACE
    start_meas(&ue->rx_dft_stats);
#endif

    dft(dftsize,
        rxdata_ptr,
        (int16_t *)&common_vars->common_vars_rx_data_per_thread[proc->thread_id].rxdataF[aa][frame_parms->ofdm_symbol_size*symbol],
        1);

#if UE_TIMING_TRACE
    stop_meas(&ue->rx_dft_stats);
#endif

    int symb_offset = (Ns%frame_parms->slots_per_subframe)*frame_parms->symbols_per_slot;
    int32_t rot2 = ((uint32_t*)frame_parms->symbol_rotation[0])[symbol+symb_offset];
    ((int16_t*)&rot2)[1]=-((int16_t*)&rot2)[1];

#ifdef DEBUG_FEP
    //  if (ue->frame <100)
    printf("slot_fep: slot %d, symbol %d rx_offset %u, rotation symbol %d %d.%d\n", Ns,symbol, rx_offset,
	   symbol+symb_offset,((int16_t*)&rot2)[0],((int16_t*)&rot2)[1]);
#endif

    rotate_cpx_vector((int16_t *)&common_vars->common_vars_rx_data_per_thread[proc->thread_id].rxdataF[aa][frame_parms->ofdm_symbol_size*symbol],
		      (int16_t*)&rot2,
		      (int16_t *)&common_vars->common_vars_rx_data_per_thread[proc->thread_id].rxdataF[aa][frame_parms->ofdm_symbol_size*symbol],
		      frame_parms->ofdm_symbol_size,
		      15);

    int16_t *shift_rot = frame_parms->timeshift_symbol_rotation;

    multadd_cpx_vector((int16_t *)&common_vars->common_vars_rx_data_per_thread[proc->thread_id].rxdataF[aa][frame_parms->ofdm_symbol_size*symbol],
          shift_rot,
          (int16_t *)&common_vars->common_vars_rx_data_per_thread[proc->thread_id].rxdataF[aa][frame_parms->ofdm_symbol_size*symbol],
          1,
          frame_parms->ofdm_symbol_size,
          15);
  }

#ifdef DEBUG_FEP
  printf("slot_fep: done\n");
#endif

  return 0;
}

int nr_slot_fep_init_sync(PHY_VARS_NR_UE *ue,
                          UE_nr_rxtx_proc_t *proc,
                          unsigned char symbol,
                          unsigned char Ns,
                          int sample_offset)
{
  NR_DL_FRAME_PARMS *frame_parms = &ue->frame_parms;
  NR_UE_COMMON *common_vars   = &ue->common_vars;

  AssertFatal(symbol < frame_parms->symbols_per_slot, "slot_fep: symbol must be between 0 and %d\n", frame_parms->symbols_per_slot-1);
  AssertFatal(Ns < frame_parms->slots_per_frame, "slot_fep: Ns must be between 0 and %d\n", frame_parms->slots_per_frame-1);

  unsigned int nb_prefix_samples;
  unsigned int nb_prefix_samples0;
  if (ue->is_synchronized) {
    nb_prefix_samples  = frame_parms->nb_prefix_samples;
    nb_prefix_samples0 = frame_parms->nb_prefix_samples0;
  }
  else {
    nb_prefix_samples  = frame_parms->nb_prefix_samples;
    nb_prefix_samples0 = frame_parms->nb_prefix_samples;
  }
  unsigned int frame_length_samples = frame_parms->samples_per_frame;

  dft_size_idx_t dftsize = get_dft_size_idx(frame_parms->ofdm_symbol_size);
  // This is for misalignment issues
  int32_t tmp_dft_in[8192] __attribute__ ((aligned (32)));

  unsigned int slot_offset = frame_parms->get_samples_slot_timestamp(Ns,frame_parms,0);
  unsigned int rx_offset   = sample_offset + slot_offset;
  unsigned int abs_symbol  = Ns * frame_parms->symbols_per_slot + symbol;
  for (int idx_symb = Ns*frame_parms->symbols_per_slot; idx_symb <= abs_symbol; idx_symb++)
    rx_offset += (abs_symbol%(0x7<<frame_parms->numerology_index)) ? nb_prefix_samples : nb_prefix_samples0;
  rx_offset += frame_parms->ofdm_symbol_size * symbol;

#ifdef DEBUG_FEP
  //  if (ue->frame <100)
  printf("slot_fep: slot %d, symbol %d, nb_prefix_samples %u, nb_prefix_samples0 %u, slot_offset %u, sample_offset %d,rx_offset %u, frame_length_samples %u\n",
         Ns, symbol, nb_prefix_samples, nb_prefix_samples0, slot_offset, sample_offset, rx_offset, frame_length_samples);
#endif

  for (unsigned char aa=0; aa<frame_parms->nb_antennas_rx; aa++) {
    memset(&common_vars->common_vars_rx_data_per_thread[proc->thread_id].rxdataF[aa][frame_parms->ofdm_symbol_size*symbol],0,frame_parms->ofdm_symbol_size*sizeof(int32_t));

    int16_t *rxdata_ptr;
    rx_offset%=frame_length_samples*2;

    if (rx_offset+frame_parms->ofdm_symbol_size > frame_length_samples*2 ) {
      // rxdata is 2 frames len
      // we have to wrap on the end

      memcpy((void *)&tmp_dft_in[0],
             (void *)&common_vars->rxdata[aa][rx_offset],
             (frame_length_samples*2 - rx_offset) * sizeof(int32_t));
      memcpy((void *)&tmp_dft_in[frame_length_samples*2 - rx_offset],
             (void *)&common_vars->rxdata[aa][0],
             (frame_parms->ofdm_symbol_size - (frame_length_samples*2 - rx_offset)) * sizeof(int32_t));
      rxdata_ptr = (int16_t *)tmp_dft_in;

    } else if ((rx_offset & 7) != 0) {

      // if input to dft is not 256-bit aligned
      memcpy((void *)&tmp_dft_in[0],
             (void *)&common_vars->rxdata[aa][rx_offset],
             frame_parms->ofdm_symbol_size * sizeof(int32_t));
      rxdata_ptr = (int16_t *)tmp_dft_in;

    } else {

      // use dft input from RX buffer directly
      rxdata_ptr = (int16_t *)&common_vars->rxdata[aa][rx_offset];

    }

#if UE_TIMING_TRACE
    start_meas(&ue->rx_dft_stats);
#endif

    dft(dftsize,
        rxdata_ptr,
        (int16_t *)&common_vars->common_vars_rx_data_per_thread[proc->thread_id].rxdataF[aa][frame_parms->ofdm_symbol_size*symbol],
        1);

#if UE_TIMING_TRACE
    stop_meas(&ue->rx_dft_stats);
#endif

    int symb_offset = (Ns%frame_parms->slots_per_subframe)*frame_parms->symbols_per_slot;
    int32_t rot2 = ((uint32_t*)frame_parms->symbol_rotation[0])[symbol + symb_offset];
    ((int16_t*)&rot2)[1]=-((int16_t*)&rot2)[1];

#ifdef DEBUG_FEP
    //  if (ue->frame <100)
    printf("slot_fep: slot %d, symbol %d rx_offset %u, rotation symbol %d %d.%d\n", Ns,symbol, rx_offset,
	   symbol+symb_offset,((int16_t*)&rot2)[0],((int16_t*)&rot2)[1]);
#endif

    rotate_cpx_vector((int16_t *)&common_vars->common_vars_rx_data_per_thread[proc->thread_id].rxdataF[aa][frame_parms->ofdm_symbol_size*symbol],
		      (int16_t*)&rot2,
		      (int16_t *)&common_vars->common_vars_rx_data_per_thread[proc->thread_id].rxdataF[aa][frame_parms->ofdm_symbol_size*symbol],
		      frame_parms->ofdm_symbol_size,
		      15);
  }

#ifdef DEBUG_FEP
  printf("slot_fep: done\n");
#endif

  return 0;
}


int nr_slot_fep_ul(NR_DL_FRAME_PARMS *frame_parms,
                   int32_t *rxdata,
                   int32_t *rxdataF,
                   unsigned char symbol,
                   unsigned char Ns,
                   int sample_offset)
{
  unsigned int nb_prefix_samples  = frame_parms->nb_prefix_samples;
  unsigned int nb_prefix_samples0 = frame_parms->nb_prefix_samples0;
  
  dft_size_idx_t dftsize = get_dft_size_idx(frame_parms->ofdm_symbol_size);
  // This is for misalignment issues
  int32_t tmp_dft_in[8192] __attribute__ ((aligned (32)));

  // offset of first OFDM symbol
  unsigned int rxdata_offset = frame_parms->get_samples_slot_timestamp(Ns,frame_parms,0);
  unsigned int abs_symbol = Ns * frame_parms->symbols_per_slot + symbol;
  for (int idx_symb = Ns*frame_parms->symbols_per_slot; idx_symb <= abs_symbol; idx_symb++)
    rxdata_offset += (idx_symb%(0x7<<frame_parms->numerology_index)) ? nb_prefix_samples : nb_prefix_samples0;
  rxdata_offset += frame_parms->ofdm_symbol_size * symbol;

  // use OFDM symbol from within 1/8th of the CP to avoid ISI
  rxdata_offset -= (nb_prefix_samples / frame_parms->ofdm_offset_divisor);

  int16_t *rxdata_ptr;

  if(sample_offset > rxdata_offset) {

    memcpy((void *)&tmp_dft_in[0],
           (void *)&rxdata[frame_parms->samples_per_frame - sample_offset + rxdata_offset],
           (sample_offset - rxdata_offset) * sizeof(int32_t));
    memcpy((void *)&tmp_dft_in[sample_offset - rxdata_offset],
           (void *)&rxdata[0],
           (frame_parms->ofdm_symbol_size - sample_offset + rxdata_offset) * sizeof(int32_t));
    rxdata_ptr = (int16_t *)tmp_dft_in;

  } else if (((rxdata_offset - sample_offset) & 7) != 0) {

    // if input to dft is not 256-bit aligned
    memcpy((void *)&tmp_dft_in[0],
           (void *)&rxdata[rxdata_offset - sample_offset],
           (frame_parms->ofdm_symbol_size) * sizeof(int32_t));
    rxdata_ptr = (int16_t *)tmp_dft_in;

  } else {

    // use dft input from RX buffer directly
    rxdata_ptr = (int16_t *)&rxdata[rxdata_offset - sample_offset];

  }

  dft(dftsize,
      rxdata_ptr,
      (int16_t *)&rxdataF[symbol * frame_parms->ofdm_symbol_size],
      1);

  return 0;
}

void apply_nr_rotation_ul(NR_DL_FRAME_PARMS *frame_parms,
			  int32_t *rxdataF,
			  int slot,
			  int first_symbol,
			  int nsymb,
			  int length) {

			  
  int symb_offset = (slot%frame_parms->slots_per_subframe)*frame_parms->symbols_per_slot;
  int soffset = (slot&3)*frame_parms->symbols_per_slot*frame_parms->ofdm_symbol_size;
<<<<<<< HEAD
=======

>>>>>>> 76b0aa1f
  for (int symbol=first_symbol;symbol<nsymb;symbol++) {
    
    uint32_t rot2 = ((uint32_t*)frame_parms->symbol_rotation[1])[symbol + symb_offset];
    ((int16_t*)&rot2)[1]=-((int16_t*)&rot2)[1];
    LOG_D(PHY,"slot %d, symb_offset %d rotating by %d.%d\n",slot,symb_offset,((int16_t*)&rot2)[0],((int16_t*)&rot2)[1]);
    rotate_cpx_vector((int16_t *)&rxdataF[soffset+(frame_parms->ofdm_symbol_size*symbol)],
		      (int16_t*)&rot2,
		      (int16_t *)&rxdataF[soffset+(frame_parms->ofdm_symbol_size*symbol)],
		      length,
		      15);

    int16_t *shift_rot = frame_parms->timeshift_symbol_rotation;

    multadd_cpx_vector((int16_t *)&rxdataF[frame_parms->ofdm_symbol_size*symbol],
          shift_rot,
          (int16_t *)&rxdataF[frame_parms->ofdm_symbol_size*symbol],
          1,
          length,
          15);
  }
}<|MERGE_RESOLUTION|>--- conflicted
+++ resolved
@@ -356,10 +356,7 @@
 			  
   int symb_offset = (slot%frame_parms->slots_per_subframe)*frame_parms->symbols_per_slot;
   int soffset = (slot&3)*frame_parms->symbols_per_slot*frame_parms->ofdm_symbol_size;
-<<<<<<< HEAD
-=======
-
->>>>>>> 76b0aa1f
+
   for (int symbol=first_symbol;symbol<nsymb;symbol++) {
     
     uint32_t rot2 = ((uint32_t*)frame_parms->symbol_rotation[1])[symbol + symb_offset];
