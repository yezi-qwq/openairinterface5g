/*
 * Licensed to the OpenAirInterface (OAI) Software Alliance under one or more
 * contributor license agreements.  See the NOTICE file distributed with
 * this work for additional information regarding copyright ownership.
 * The OpenAirInterface Software Alliance licenses this file to You under
 * the OAI Public License, Version 1.1  (the "License"); you may not use this file
 * except in compliance with the License.
 * You may obtain a copy of the License at
 *
 *      http://www.openairinterface.org/?page_id=698
 *
 * Unless required by applicable law or agreed to in writing, software
 * distributed under the License is distributed on an "AS IS" BASIS,
 * WITHOUT WARRANTIES OR CONDITIONS OF ANY KIND, either express or implied.
 * See the License for the specific language governing permissions and
 * limitations under the License.
 *-------------------------------------------------------------------------------
 * For more information about the OpenAirInterface (OAI) Software Alliance:
 *      contact@openairinterface.org
 */

#include "PHY/defs_nr_UE.h"
#include "PHY/defs_gNB.h"
#include "modulation_UE.h"
#include "nr_modulation.h"
#include "PHY/LTE_ESTIMATION/lte_estimation.h"
#include "PHY/NR_UE_ESTIMATION/nr_estimation.h"

//#define DEBUG_FEP

#define SOFFSET 0

/*#ifdef LOG_I
#undef LOG_I
#define LOG_I(A,B...) printf(A)
#endif*/

int nr_slot_fep(PHY_VARS_NR_UE *ue,
                unsigned char symbol,
                unsigned char Ns,
                int sample_offset,
                int no_prefix)
{
  NR_DL_FRAME_PARMS *frame_parms = &ue->frame_parms;
  NR_UE_COMMON *common_vars   = &ue->common_vars;
  unsigned char aa;
  unsigned int nb_prefix_samples;
  unsigned int nb_prefix_samples0;
  unsigned int abs_symbol;
  if (ue->is_synchronized) {
    nb_prefix_samples = (no_prefix ? 0 : frame_parms->nb_prefix_samples);
    nb_prefix_samples0 = (no_prefix ? 0 : frame_parms->nb_prefix_samples0);
  }
  else {
    nb_prefix_samples = (no_prefix ? 0 : frame_parms->nb_prefix_samples);
    nb_prefix_samples0 = (no_prefix ? 0 : frame_parms->nb_prefix_samples);
  }
  //unsigned int subframe_offset;//,subframe_offset_F;
  unsigned int slot_offset;
  //int i;
  unsigned int frame_length_samples = frame_parms->samples_per_subframe * 10;
  unsigned int rx_offset;


  dft_size_idx_t dftsize;
  int tmp_dft_in[8192] __attribute__ ((aligned (32)));  // This is for misalignment issues for 6 and 15 PRBs

  switch (frame_parms->ofdm_symbol_size) {
  case 128:
    dftsize = DFT_128;
    break;

  case 256:
    dftsize = DFT_256;
    break;

  case 512:
    dftsize = DFT_512;
    break;

  case 1024:
    dftsize = DFT_1024;
    break;

  case 1536:
    dftsize = DFT_1536;
    break;

  case 2048:
    dftsize = DFT_2048;
    break;

  case 3072:
    dftsize = DFT_3072;
    break;

  case 4096:
    dftsize = DFT_4096;
    break;

  case 8192:
    dftsize = DFT_8192;
    break;

  default:
    printf("unsupported ofdm symbol size \n");
    assert(0);
  }

  if (no_prefix) {
    slot_offset = frame_parms->ofdm_symbol_size * (frame_parms->symbols_per_slot) * (Ns);
  } else {
    slot_offset = frame_parms->get_samples_slot_timestamp(Ns,frame_parms,0);
  }

  /*if (l<0 || l>=7-frame_parms->Ncp) {
    printf("slot_fep: l must be between 0 and %d\n",7-frame_parms->Ncp);
    return(-1);
    }*/

  if (Ns<0 || Ns>(frame_parms->slots_per_frame-1)) {
    printf("slot_fep: Ns must be between 0 and %d\n",frame_parms->slots_per_frame-1);
    return(-1);
  }

  for (aa=0; aa<frame_parms->nb_antennas_rx; aa++) {
    memset(&common_vars->common_vars_rx_data_per_thread[ue->current_thread_id[Ns]].rxdataF[aa][frame_parms->ofdm_symbol_size*symbol],0,frame_parms->ofdm_symbol_size*sizeof(int));

    rx_offset = sample_offset + slot_offset - SOFFSET;
    // Align with 256 bit
    //    rx_offset = rx_offset&0xfffffff8;

#ifdef DEBUG_FEP
      //  if (ue->frame <100)
    /*LOG_I(PHY,*/printf("slot_fep: frame %d: slot %d, symbol %d, nb_prefix_samples %u, nb_prefix_samples0 %u, slot_offset %u, sample_offset %d,rx_offset %u, frame_length_samples %u\n",
    		ue->proc.proc_rxtx[(Ns)&1].frame_rx, Ns, symbol, nb_prefix_samples, nb_prefix_samples0, slot_offset, sample_offset, rx_offset, frame_length_samples);
#endif

    abs_symbol = Ns * frame_parms->symbols_per_slot + symbol;
    
    for (int idx_symb = Ns*frame_parms->symbols_per_slot; idx_symb < abs_symbol; idx_symb++)
      rx_offset += (idx_symb%(0x7<<frame_parms->numerology_index)) ? nb_prefix_samples : nb_prefix_samples0;

    rx_offset += frame_parms->ofdm_symbol_size * symbol;

    if (abs_symbol%(0x7<<frame_parms->numerology_index)) {

      rx_offset += nb_prefix_samples;
      if (rx_offset > (frame_length_samples - frame_parms->ofdm_symbol_size))
        memcpy((short*) &common_vars->rxdata[aa][frame_length_samples],
               (short*) &common_vars->rxdata[aa][0],
               frame_parms->ofdm_symbol_size*sizeof(int));

      if ((rx_offset&7)!=0) {  // if input to dft is not 256-bit aligned, issue for size 6,15 and 25 PRBs
        memcpy((void *)tmp_dft_in,
               (void *) &common_vars->rxdata[aa][rx_offset % frame_length_samples],
               frame_parms->ofdm_symbol_size*sizeof(int));
        dft(dftsize,(int16_t *)tmp_dft_in,
            (int16_t *)&common_vars->common_vars_rx_data_per_thread[ue->current_thread_id[Ns]].rxdataF[aa][frame_parms->ofdm_symbol_size*symbol],1);
      } else { // use dft input from RX buffer directly
#if UE_TIMING_TRACE
          start_meas(&ue->rx_dft_stats);
#endif

        dft(dftsize,(int16_t *) &common_vars->rxdata[aa][(rx_offset) % frame_length_samples],
            (int16_t *)&common_vars->common_vars_rx_data_per_thread[ue->current_thread_id[Ns]].rxdataF[aa][frame_parms->ofdm_symbol_size*symbol],1);
#if UE_TIMING_TRACE
        stop_meas(&ue->rx_dft_stats);
#endif
      }
    } else {

      rx_offset += nb_prefix_samples0;
      if (rx_offset > (frame_length_samples - frame_parms->ofdm_symbol_size))
        memcpy((void *) &common_vars->rxdata[aa][frame_length_samples],
               (void *) &common_vars->rxdata[aa][0],
               frame_parms->ofdm_symbol_size*sizeof(int));
#if UE_TIMING_TRACE
      start_meas(&ue->rx_dft_stats);
#endif

      if ((rx_offset&7)!=0) {  // if input to dft is not 128-bit aligned, issue for size 6 and 15 PRBs
        memcpy((void *)tmp_dft_in,
               (void *) &common_vars->rxdata[aa][(rx_offset) % frame_length_samples],
               frame_parms->ofdm_symbol_size*sizeof(int));
        dft(dftsize,(int16_t *)tmp_dft_in,
            (int16_t *)&common_vars->common_vars_rx_data_per_thread[ue->current_thread_id[Ns]].rxdataF[aa][frame_parms->ofdm_symbol_size*symbol],1);
      } else { // use dft input from RX buffer directly

        dft(dftsize,(int16_t *) &common_vars->rxdata[aa][(rx_offset) % frame_length_samples],
            (int16_t *)&common_vars->common_vars_rx_data_per_thread[ue->current_thread_id[Ns]].rxdataF[aa][frame_parms->ofdm_symbol_size*symbol],1);
      }
#if UE_TIMING_TRACE
      stop_meas(&ue->rx_dft_stats);
#endif


    }

    #ifdef DEBUG_FEP
        //  if (ue->frame <100)
        printf("slot_fep: frame %d: symbol %d rx_offset %u\n", ue->proc.proc_rxtx[(Ns)&1].frame_rx, symbol, rx_offset);
    #endif
  }


#ifdef DEBUG_FEP
  printf("slot_fep: done\n");
#endif
  return(0);
}

int nr_slot_fep_init_sync(PHY_VARS_NR_UE *ue,
                unsigned char symbol,
                unsigned char Ns,
                int sample_offset,
                int no_prefix)
{
  NR_DL_FRAME_PARMS *frame_parms = &ue->frame_parms;
  NR_UE_COMMON *common_vars   = &ue->common_vars;
  unsigned char aa;
  unsigned int nb_prefix_samples;
  unsigned int nb_prefix_samples0;
  unsigned int abs_symbol;
  if (ue->is_synchronized) {
    nb_prefix_samples = (no_prefix ? 0 : frame_parms->nb_prefix_samples);
    nb_prefix_samples0 = (no_prefix ? 0 : frame_parms->nb_prefix_samples0);
  }
  else {
    nb_prefix_samples = (no_prefix ? 0 : frame_parms->nb_prefix_samples);
    nb_prefix_samples0 = (no_prefix ? 0 : frame_parms->nb_prefix_samples);
  }
  //unsigned int subframe_offset;//,subframe_offset_F;
  unsigned int slot_offset;
  //int i;
  unsigned int frame_length_samples = frame_parms->samples_per_subframe * 10;
  unsigned int rx_offset;


  dft_size_idx_t dftsize;
  int tmp_dft_in[8192] __attribute__ ((aligned (32)));  // This is for misalignment issues for 6 and 15 PRBs

  switch (frame_parms->ofdm_symbol_size) {
  case 128:
    dftsize = DFT_128;
    break;

  case 256:
    dftsize = DFT_256;
    break;

  case 512:
    dftsize = DFT_512;
    break;

  case 1024:
    dftsize = DFT_1024;
    break;

  case 1536:
    dftsize = DFT_1536;
    break;

  case 2048:
    dftsize = DFT_2048;
    break;

  case 3072:
    dftsize = DFT_3072;
    break;

  case 4096:
    dftsize = DFT_4096;
    break;

  case 8192:
    dftsize = DFT_8192;
    break;

  default:
    printf("unsupported ofdm symbol size \n");
    assert(0);
  }

  if (no_prefix) {
    slot_offset = frame_parms->ofdm_symbol_size * (frame_parms->symbols_per_slot) * (Ns);
  } else {
    slot_offset = frame_parms->get_samples_slot_timestamp(Ns,frame_parms,0);
  }

  /*if (l<0 || l>=7-frame_parms->Ncp) {
    printf("slot_fep: l must be between 0 and %d\n",7-frame_parms->Ncp);
    return(-1);
    }*/

  if (Ns<0 || Ns>(frame_parms->slots_per_frame-1)) {
    printf("slot_fep: Ns must be between 0 and %d\n",frame_parms->slots_per_frame-1);
    return(-1);
  }

  for (aa=0; aa<frame_parms->nb_antennas_rx; aa++) {
    memset(&common_vars->common_vars_rx_data_per_thread[ue->current_thread_id[Ns]].rxdataF[aa][frame_parms->ofdm_symbol_size*symbol],0,frame_parms->ofdm_symbol_size*sizeof(int));

    rx_offset = sample_offset + slot_offset - SOFFSET;
    // Align with 256 bit
    //    rx_offset = rx_offset&0xfffffff8;

#ifdef DEBUG_FEP
      //  if (ue->frame <100)
    /*LOG_I(PHY,*/printf("slot_fep: frame %d: slot %d, symbol %d, nb_prefix_samples %u, nb_prefix_samples0 %u, slot_offset %u, sample_offset %d,rx_offset %u, frame_length_samples %u\n",
    		ue->proc.proc_rxtx[(Ns)&1].frame_rx, Ns, symbol, nb_prefix_samples, nb_prefix_samples0, slot_offset, sample_offset, rx_offset, frame_length_samples);
#endif

    abs_symbol = Ns * frame_parms->symbols_per_slot + symbol;
    
    for (int idx_symb = Ns*frame_parms->symbols_per_slot; idx_symb < abs_symbol; idx_symb++)
      rx_offset += (abs_symbol%(0x7<<frame_parms->numerology_index)) ? nb_prefix_samples : nb_prefix_samples0;

    rx_offset += frame_parms->ofdm_symbol_size * symbol;

    if (abs_symbol%(0x7<<frame_parms->numerology_index)) {

      rx_offset += nb_prefix_samples;
      if (rx_offset > (frame_length_samples - frame_parms->ofdm_symbol_size))
        memcpy((short*) &common_vars->rxdata[aa][frame_length_samples],
               (short*) &common_vars->rxdata[aa][0],
               frame_parms->ofdm_symbol_size*sizeof(int));

      if ((rx_offset&7)!=0) {  // if input to dft is not 256-bit aligned, issue for size 6,15 and 25 PRBs
        memcpy((void *)tmp_dft_in,
               (void *) &common_vars->rxdata[aa][rx_offset],
               frame_parms->ofdm_symbol_size*sizeof(int));
        dft(dftsize,(int16_t *)tmp_dft_in,
            (int16_t *)&common_vars->common_vars_rx_data_per_thread[ue->current_thread_id[Ns]].rxdataF[aa][frame_parms->ofdm_symbol_size*symbol],1);
      } else { // use dft input from RX buffer directly
#if UE_TIMING_TRACE
          start_meas(&ue->rx_dft_stats);
#endif

<<<<<<< HEAD
        dft((int16_t *) &common_vars->rxdata[aa][rx_offset],
=======
        dft(dftsize,(int16_t *) &common_vars->rxdata[aa][(rx_offset) % frame_length_samples],
>>>>>>> 296494ea
            (int16_t *)&common_vars->common_vars_rx_data_per_thread[ue->current_thread_id[Ns]].rxdataF[aa][frame_parms->ofdm_symbol_size*symbol],1);
#if UE_TIMING_TRACE
        stop_meas(&ue->rx_dft_stats);
#endif
      }
    } else {

      rx_offset += nb_prefix_samples0;
      if (rx_offset > (frame_length_samples - frame_parms->ofdm_symbol_size))
        memcpy((void *) &common_vars->rxdata[aa][frame_length_samples],
               (void *) &common_vars->rxdata[aa][0],
               frame_parms->ofdm_symbol_size*sizeof(int));
#if UE_TIMING_TRACE
      start_meas(&ue->rx_dft_stats);
#endif

      if ((rx_offset&7)!=0) {  // if input to dft is not 128-bit aligned, issue for size 6 and 15 PRBs
        memcpy((void *)tmp_dft_in,
               (void *) &common_vars->rxdata[aa][rx_offset],
               frame_parms->ofdm_symbol_size*sizeof(int));
        dft(dftsize,(int16_t *)tmp_dft_in,
            (int16_t *)&common_vars->common_vars_rx_data_per_thread[ue->current_thread_id[Ns]].rxdataF[aa][frame_parms->ofdm_symbol_size*symbol],1);
      } else { // use dft input from RX buffer directly

<<<<<<< HEAD
        dft((int16_t *) &common_vars->rxdata[aa][rx_offset],
=======
        dft(dftsize,(int16_t *) &common_vars->rxdata[aa][(rx_offset) % frame_length_samples],
>>>>>>> 296494ea
            (int16_t *)&common_vars->common_vars_rx_data_per_thread[ue->current_thread_id[Ns]].rxdataF[aa][frame_parms->ofdm_symbol_size*symbol],1);
      }
#if UE_TIMING_TRACE
      stop_meas(&ue->rx_dft_stats);
#endif


    }

    #ifdef DEBUG_FEP
        //  if (ue->frame <100)
        printf("slot_fep: frame %d: symbol %d rx_offset %u\n", ue->proc.proc_rxtx[(Ns)&1].frame_rx, symbol, rx_offset);
    #endif
  }


#ifdef DEBUG_FEP
  printf("slot_fep: done\n");
#endif
  return(0);
}


int nr_slot_fep_ul(NR_DL_FRAME_PARMS *frame_parms,
                   int32_t *rxdata,
                   int32_t *rxdataF,
                   unsigned char symbol,
                   unsigned char Ns,
                   int sample_offset,
                   int no_prefix)
{
  uint32_t slot_offset;
  uint32_t rxdata_offset;

  unsigned int nb_prefix_samples  = (no_prefix ? 0 : frame_parms->nb_prefix_samples);
  unsigned int nb_prefix_samples0 = (no_prefix ? 0 : frame_parms->nb_prefix_samples0);
  
  dft_size_idx_t dftsize;

  switch (frame_parms->ofdm_symbol_size) {
    case 128:
      dftsize = DFT_128;
      break;

    case 256:
      dftsize = DFT_256;
      break;

    case 512:
      dftsize = DFT_512;
      break;

    case 1024:
      dftsize = DFT_1024;
      break;

    case 1536:
      dftsize = DFT_1536;
      break;

    case 2048:
      dftsize = DFT_2048;
      break;

    case 4096:
      dftsize = DFT_4096;
      break;

    case 8192:
      dftsize = DFT_8192;
      break;

    default:
      dftsize = DFT_512;
      break;
  }
  
  slot_offset   = frame_parms->get_samples_slot_timestamp(Ns,frame_parms,0);

  
  if(symbol == 0)
    rxdata_offset = slot_offset + nb_prefix_samples0 - SOFFSET;
  else
    rxdata_offset = slot_offset + nb_prefix_samples0 + (symbol * (frame_parms->ofdm_symbol_size + nb_prefix_samples)) - SOFFSET;

  dft(dftsize,(int16_t *)&rxdata[rxdata_offset],
       (int16_t *)&rxdataF[symbol * frame_parms->ofdm_symbol_size], 1);

  return(0);
}<|MERGE_RESOLUTION|>--- conflicted
+++ resolved
@@ -337,11 +337,8 @@
           start_meas(&ue->rx_dft_stats);
 #endif
 
-<<<<<<< HEAD
-        dft((int16_t *) &common_vars->rxdata[aa][rx_offset],
-=======
+
         dft(dftsize,(int16_t *) &common_vars->rxdata[aa][(rx_offset) % frame_length_samples],
->>>>>>> 296494ea
             (int16_t *)&common_vars->common_vars_rx_data_per_thread[ue->current_thread_id[Ns]].rxdataF[aa][frame_parms->ofdm_symbol_size*symbol],1);
 #if UE_TIMING_TRACE
         stop_meas(&ue->rx_dft_stats);
@@ -365,12 +362,7 @@
         dft(dftsize,(int16_t *)tmp_dft_in,
             (int16_t *)&common_vars->common_vars_rx_data_per_thread[ue->current_thread_id[Ns]].rxdataF[aa][frame_parms->ofdm_symbol_size*symbol],1);
       } else { // use dft input from RX buffer directly
-
-<<<<<<< HEAD
-        dft((int16_t *) &common_vars->rxdata[aa][rx_offset],
-=======
         dft(dftsize,(int16_t *) &common_vars->rxdata[aa][(rx_offset) % frame_length_samples],
->>>>>>> 296494ea
             (int16_t *)&common_vars->common_vars_rx_data_per_thread[ue->current_thread_id[Ns]].rxdataF[aa][frame_parms->ofdm_symbol_size*symbol],1);
       }
 #if UE_TIMING_TRACE
