--- conflicted
+++ resolved
@@ -490,14 +490,7 @@
   // clear DC carrier from OFDM symbols
   rxdataF[symbol * frame_parms->ofdm_symbol_size] = 0;
 
-<<<<<<< HEAD
-  LOG_T(PHY,"Ns: %d, symbol: %d dft of size: %d done from %d (energy %d) to %d offsets (energy (%d)\n", 
-		  Ns, symbol, dftsize, 
-		  rxdata_offset-sample_offset, signal_energy(&rxdata[rxdata_offset-sample_offset], dftsize),
-		  symbol * frame_parms->ofdm_symbol_size,  signal_energy(&rxdataF[symbol * frame_parms->ofdm_symbol_size], dftsize)
-		  );
-
-=======
+
   int symb_offset = (Ns%frame_parms->slots_per_subframe)*frame_parms->symbols_per_slot;
   uint32_t rot2 = ((uint32_t*)frame_parms->symbol_rotation)[symbol+symb_offset];
   ((int16_t*)&rot2)[1]=-((int16_t*)&rot2)[1];
@@ -507,6 +500,6 @@
 		    (int16_t *)&rxdataF[frame_parms->ofdm_symbol_size*symbol],
 		    frame_parms->ofdm_symbol_size,
 		    15);
->>>>>>> 3a7ac982
+
   return(0);
 }