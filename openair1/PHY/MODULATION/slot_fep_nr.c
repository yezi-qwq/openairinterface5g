/*
 * Licensed to the OpenAirInterface (OAI) Software Alliance under one or more
 * contributor license agreements.  See the NOTICE file distributed with
 * this work for additional information regarding copyright ownership.
 * The OpenAirInterface Software Alliance licenses this file to You under
 * the OAI Public License, Version 1.1  (the "License"); you may not use this file
 * except in compliance with the License.
 * You may obtain a copy of the License at
 *
 *      http://www.openairinterface.org/?page_id=698
 *
 * Unless required by applicable law or agreed to in writing, software
 * distributed under the License is distributed on an "AS IS" BASIS,
 * WITHOUT WARRANTIES OR CONDITIONS OF ANY KIND, either express or implied.
 * See the License for the specific language governing permissions and
 * limitations under the License.
 *-------------------------------------------------------------------------------
 * For more information about the OpenAirInterface (OAI) Software Alliance:
 *      contact@openairinterface.org
 */

#include "PHY/defs_nr_UE.h"
#include "PHY/defs_gNB.h"
#include "modulation_UE.h"
#include "nr_modulation.h"
#include "PHY/LTE_ESTIMATION/lte_estimation.h"
#include "PHY/NR_UE_ESTIMATION/nr_estimation.h"
#include <common/utils/LOG/log.h>

//#define DEBUG_FEP

/*#ifdef LOG_I
#undef LOG_I
#define LOG_I(A,B...) printf(A)
#endif*/

dft_size_idx_t get_dft_size_idx(uint16_t ofdm_symbol_size)
{
  switch (ofdm_symbol_size) {
  case 128:
    return DFT_128;

  case 256:
    return DFT_256;

  case 512:
    return DFT_512;

  case 1024:
    return DFT_1024;

  case 1536:
    return DFT_1536;

  case 2048:
    return DFT_2048;

  case 3072:
    return DFT_3072;

  case 4096:
    return DFT_4096;

  case 6144:
    return DFT_6144;

  case 8192:
    return DFT_8192;

  default:
    printf("unsupported ofdm symbol size \n");
    assert(0);
  }

  return DFT_SIZE_IDXTABLESIZE;
}

int nr_slot_fep(PHY_VARS_NR_UE *ue,
                UE_nr_rxtx_proc_t *proc,
                unsigned char symbol,
                unsigned char Ns)
{
  NR_DL_FRAME_PARMS *frame_parms = &ue->frame_parms;
  NR_UE_COMMON *common_vars      = &ue->common_vars;

  AssertFatal(symbol < frame_parms->symbols_per_slot, "slot_fep: symbol must be between 0 and %d\n", frame_parms->symbols_per_slot-1);
  AssertFatal(Ns < frame_parms->slots_per_frame, "slot_fep: Ns must be between 0 and %d\n", frame_parms->slots_per_frame-1);

  unsigned int nb_prefix_samples;
  unsigned int nb_prefix_samples0;
  if (ue->is_synchronized) {
    nb_prefix_samples  = frame_parms->nb_prefix_samples;
    nb_prefix_samples0 = frame_parms->nb_prefix_samples0;
  } else {
    nb_prefix_samples  = frame_parms->nb_prefix_samples;
    nb_prefix_samples0 = frame_parms->nb_prefix_samples;
  }

  dft_size_idx_t dftsize = get_dft_size_idx(frame_parms->ofdm_symbol_size);
  // This is for misalignment issues
  int32_t tmp_dft_in[8192] __attribute__ ((aligned (32)));

  unsigned int rx_offset = frame_parms->get_samples_slot_timestamp(Ns,frame_parms,0);
  unsigned int abs_symbol = Ns * frame_parms->symbols_per_slot + symbol;
  for (int idx_symb = Ns*frame_parms->symbols_per_slot; idx_symb <= abs_symbol; idx_symb++)
    rx_offset += (idx_symb%(0x7<<frame_parms->numerology_index)) ? nb_prefix_samples : nb_prefix_samples0;
  rx_offset += frame_parms->ofdm_symbol_size * symbol;

  // use OFDM symbol from within 1/8th of the CP to avoid ISI
  rx_offset -= nb_prefix_samples / 8;

#ifdef DEBUG_FEP
  //  if (ue->frame <100)
  printf("slot_fep: slot %d, symbol %d, nb_prefix_samples %u, nb_prefix_samples0 %u, rx_offset %u\n",
         Ns, symbol, nb_prefix_samples, nb_prefix_samples0, rx_offset);
#endif

  for (unsigned char aa=0; aa<frame_parms->nb_antennas_rx; aa++) {
    memset(&common_vars->common_vars_rx_data_per_thread[proc->thread_id].rxdataF[aa][frame_parms->ofdm_symbol_size*symbol],0,frame_parms->ofdm_symbol_size*sizeof(int32_t));

    int16_t *rxdata_ptr = (int16_t *)&common_vars->rxdata[aa][rx_offset];

    // if input to dft is not 256-bit aligned
    if ((rx_offset & 7) != 0) {
      memcpy((void *)&tmp_dft_in[0],
             (void *)&common_vars->rxdata[aa][rx_offset],
             frame_parms->ofdm_symbol_size * sizeof(int32_t));

      rxdata_ptr = (int16_t *)tmp_dft_in;
    }

#if UE_TIMING_TRACE
    start_meas(&ue->rx_dft_stats);
#endif

    dft(dftsize,
        rxdata_ptr,
        (int16_t *)&common_vars->common_vars_rx_data_per_thread[proc->thread_id].rxdataF[aa][frame_parms->ofdm_symbol_size*symbol],
        1);

#if UE_TIMING_TRACE
    stop_meas(&ue->rx_dft_stats);
#endif

    int symb_offset = (Ns%frame_parms->slots_per_subframe)*frame_parms->symbols_per_slot;
    int32_t rot2 = ((uint32_t*)frame_parms->symbol_rotation)[symbol+symb_offset];
    ((int16_t*)&rot2)[1]=-((int16_t*)&rot2)[1];

#ifdef DEBUG_FEP
    //  if (ue->frame <100)
    printf("slot_fep: slot %d, symbol %d rx_offset %u, rotation symbol %d %d.%d\n", Ns,symbol, rx_offset,
	   symbol+symb_offset,((int16_t*)&rot2)[0],((int16_t*)&rot2)[1]);
#endif
<<<<<<< HEAD

=======
    
    int symb_offset = (Ns%frame_parms->slots_per_subframe)*frame_parms->symbols_per_slot;
    int32_t rot2 = ((uint32_t*)frame_parms->symbol_rotation[0])[symbol + symb_offset];
    ((int16_t*)&rot2)[1]=-((int16_t*)&rot2)[1];
>>>>>>> fe49a225
    rotate_cpx_vector((int16_t *)&common_vars->common_vars_rx_data_per_thread[proc->thread_id].rxdataF[aa][frame_parms->ofdm_symbol_size*symbol],
		      (int16_t*)&rot2,
		      (int16_t *)&common_vars->common_vars_rx_data_per_thread[proc->thread_id].rxdataF[aa][frame_parms->ofdm_symbol_size*symbol],
		      frame_parms->ofdm_symbol_size,
		      15);
  }

#ifdef DEBUG_FEP
  printf("slot_fep: done\n");
#endif

  return 0;
}

int nr_slot_fep_init_sync(PHY_VARS_NR_UE *ue,
                          UE_nr_rxtx_proc_t *proc,
                          unsigned char symbol,
                          unsigned char Ns,
                          int sample_offset)
{
  NR_DL_FRAME_PARMS *frame_parms = &ue->frame_parms;
  NR_UE_COMMON *common_vars   = &ue->common_vars;

  AssertFatal(symbol < frame_parms->symbols_per_slot, "slot_fep: symbol must be between 0 and %d\n", frame_parms->symbols_per_slot-1);
  AssertFatal(Ns < frame_parms->slots_per_frame, "slot_fep: Ns must be between 0 and %d\n", frame_parms->slots_per_frame-1);

  unsigned int nb_prefix_samples;
  unsigned int nb_prefix_samples0;
  if (ue->is_synchronized) {
    nb_prefix_samples  = frame_parms->nb_prefix_samples;
    nb_prefix_samples0 = frame_parms->nb_prefix_samples0;
  }
  else {
    nb_prefix_samples  = frame_parms->nb_prefix_samples;
    nb_prefix_samples0 = frame_parms->nb_prefix_samples;
  }
  unsigned int frame_length_samples = frame_parms->samples_per_frame;

  dft_size_idx_t dftsize = get_dft_size_idx(frame_parms->ofdm_symbol_size);
  // This is for misalignment issues
  int32_t tmp_dft_in[8192] __attribute__ ((aligned (32)));

  unsigned int slot_offset = frame_parms->get_samples_slot_timestamp(Ns,frame_parms,0);
  unsigned int rx_offset   = sample_offset + slot_offset;
  unsigned int abs_symbol  = Ns * frame_parms->symbols_per_slot + symbol;
  for (int idx_symb = Ns*frame_parms->symbols_per_slot; idx_symb <= abs_symbol; idx_symb++)
    rx_offset += (abs_symbol%(0x7<<frame_parms->numerology_index)) ? nb_prefix_samples : nb_prefix_samples0;
  rx_offset += frame_parms->ofdm_symbol_size * symbol;

#ifdef DEBUG_FEP
  //  if (ue->frame <100)
  printf("slot_fep: slot %d, symbol %d, nb_prefix_samples %u, nb_prefix_samples0 %u, slot_offset %u, sample_offset %d,rx_offset %u, frame_length_samples %u\n",
         Ns, symbol, nb_prefix_samples, nb_prefix_samples0, slot_offset, sample_offset, rx_offset, frame_length_samples);
#endif

  for (unsigned char aa=0; aa<frame_parms->nb_antennas_rx; aa++) {
    memset(&common_vars->common_vars_rx_data_per_thread[proc->thread_id].rxdataF[aa][frame_parms->ofdm_symbol_size*symbol],0,frame_parms->ofdm_symbol_size*sizeof(int32_t));

    int16_t *rxdata_ptr;

    if (frame_length_samples - rx_offset < frame_parms->ofdm_symbol_size) {

      memcpy((void *)&tmp_dft_in[0],
             (void *)&common_vars->rxdata[aa][rx_offset],
             (frame_length_samples - rx_offset) * sizeof(int32_t));
      memcpy((void *)&tmp_dft_in[frame_length_samples - rx_offset],
             (void *)&common_vars->rxdata[aa][0],
             (frame_parms->ofdm_symbol_size - (frame_length_samples - rx_offset)) * sizeof(int32_t));
      rxdata_ptr = (int16_t *)&tmp_dft_in[0];

    } else if ((rx_offset & 7) != 0) {

      // if input to dft is not 256-bit aligned
      memcpy((void *)&tmp_dft_in[0],
             (void *)&common_vars->rxdata[aa][rx_offset],
             frame_parms->ofdm_symbol_size * sizeof(int32_t));
      rxdata_ptr = (int16_t *)&tmp_dft_in[0];

    } else {

      // use dft input from RX buffer directly
      rxdata_ptr = (int16_t *)&common_vars->rxdata[aa][rx_offset];

    }

#if UE_TIMING_TRACE
    start_meas(&ue->rx_dft_stats);
#endif

    dft(dftsize,
        rxdata_ptr,
        (int16_t *)&common_vars->common_vars_rx_data_per_thread[proc->thread_id].rxdataF[aa][frame_parms->ofdm_symbol_size*symbol],
        1);

#if UE_TIMING_TRACE
    stop_meas(&ue->rx_dft_stats);
#endif

    int symb_offset = (Ns%frame_parms->slots_per_subframe)*frame_parms->symbols_per_slot;
    int32_t rot2 = ((uint32_t*)frame_parms->symbol_rotation[0])[symbol + symb_offset];
    ((int16_t*)&rot2)[1]=-((int16_t*)&rot2)[1];

#ifdef DEBUG_FEP
    //  if (ue->frame <100)
    printf("slot_fep: slot %d, symbol %d rx_offset %u, rotation symbol %d %d.%d\n", Ns,symbol, rx_offset,
	   symbol+symb_offset,((int16_t*)&rot2)[0],((int16_t*)&rot2)[1]);
#endif

    rotate_cpx_vector((int16_t *)&common_vars->common_vars_rx_data_per_thread[proc->thread_id].rxdataF[aa][frame_parms->ofdm_symbol_size*symbol],
		      (int16_t*)&rot2,
		      (int16_t *)&common_vars->common_vars_rx_data_per_thread[proc->thread_id].rxdataF[aa][frame_parms->ofdm_symbol_size*symbol],
		      frame_parms->ofdm_symbol_size,
		      15);
  }

#ifdef DEBUG_FEP
  printf("slot_fep: done\n");
#endif

  return 0;
}


int nr_slot_fep_ul(NR_DL_FRAME_PARMS *frame_parms,
                   int32_t *rxdata,
                   int32_t *rxdataF,
                   unsigned char symbol,
                   unsigned char Ns,
                   int sample_offset)
{
  unsigned int nb_prefix_samples  = frame_parms->nb_prefix_samples;
  unsigned int nb_prefix_samples0 = frame_parms->nb_prefix_samples0;
  
  dft_size_idx_t dftsize = get_dft_size_idx(frame_parms->ofdm_symbol_size);
  // This is for misalignment issues
  int32_t tmp_dft_in[8192] __attribute__ ((aligned (32)));

  unsigned int slot_offset = frame_parms->get_samples_slot_timestamp(Ns,frame_parms,0);

  // offset of first OFDM symbol
  int32_t rxdata_offset = slot_offset + nb_prefix_samples0;
  // offset of n-th OFDM symbol
  rxdata_offset += symbol * (frame_parms->ofdm_symbol_size + nb_prefix_samples);
  // use OFDM symbol from within 1/8th of the CP to avoid ISI
  rxdata_offset -= nb_prefix_samples / 8;

  int16_t *rxdata_ptr;

  if(sample_offset > rxdata_offset) {

    memcpy((void *)&tmp_dft_in[0],
           (void *)&rxdata[frame_parms->samples_per_frame - sample_offset + rxdata_offset],
           (sample_offset - rxdata_offset) * sizeof(int32_t));
    memcpy((void *)&tmp_dft_in[sample_offset - rxdata_offset],
           (void *)&rxdata[0],
           (frame_parms->ofdm_symbol_size - sample_offset + rxdata_offset) * sizeof(int32_t));
    rxdata_ptr = (int16_t *)&tmp_dft_in[0];

  } else if (((rxdata_offset - sample_offset) & 7) != 0) {

    // if input to dft is not 256-bit aligned
    memcpy((void *)&tmp_dft_in[0],
           (void *)&rxdata[rxdata_offset - sample_offset],
           (frame_parms->ofdm_symbol_size) * sizeof(int32_t));
    rxdata_ptr = (int16_t *)&tmp_dft_in[0];

  } else {

    // use dft input from RX buffer directly
    rxdata_ptr = (int16_t *)&rxdata[rxdata_offset - sample_offset];

  }

  dft(dftsize,
      rxdata_ptr,
      (int16_t *)&rxdataF[symbol * frame_parms->ofdm_symbol_size],
      1);

  // clear DC carrier from OFDM symbols
  rxdataF[symbol * frame_parms->ofdm_symbol_size] = 0;

  return 0;
}

void apply_nr_rotation_ul(NR_DL_FRAME_PARMS *frame_parms,
			  int32_t *rxdataF,
			  int slot,
			  int first_symbol,
			  int nsymb,
			  int length) {

			  
  int symb_offset = (slot%frame_parms->slots_per_subframe)*frame_parms->symbols_per_slot;

  for (int symbol=0;symbol<nsymb;symbol++) {
    
    uint32_t rot2 = ((uint32_t*)frame_parms->symbol_rotation[1])[symbol + symb_offset];
    ((int16_t*)&rot2)[1]=-((int16_t*)&rot2)[1];
    LOG_D(PHY,"slot %d, symb_offset %d rotating by %d.%d\n",slot,symb_offset,((int16_t*)&rot2)[0],((int16_t*)&rot2)[1]);
    rotate_cpx_vector((int16_t *)&rxdataF[frame_parms->ofdm_symbol_size*symbol],
		      (int16_t*)&rot2,
		      (int16_t *)&rxdataF[frame_parms->ofdm_symbol_size*symbol],
		      length,
		      15);
  }
}<|MERGE_RESOLUTION|>--- conflicted
+++ resolved
@@ -143,7 +143,7 @@
 #endif
 
     int symb_offset = (Ns%frame_parms->slots_per_subframe)*frame_parms->symbols_per_slot;
-    int32_t rot2 = ((uint32_t*)frame_parms->symbol_rotation)[symbol+symb_offset];
+    int32_t rot2 = ((uint32_t*)frame_parms->symbol_rotation[0])[symbol+symb_offset];
     ((int16_t*)&rot2)[1]=-((int16_t*)&rot2)[1];
 
 #ifdef DEBUG_FEP
@@ -151,14 +151,7 @@
     printf("slot_fep: slot %d, symbol %d rx_offset %u, rotation symbol %d %d.%d\n", Ns,symbol, rx_offset,
 	   symbol+symb_offset,((int16_t*)&rot2)[0],((int16_t*)&rot2)[1]);
 #endif
-<<<<<<< HEAD
-
-=======
-    
-    int symb_offset = (Ns%frame_parms->slots_per_subframe)*frame_parms->symbols_per_slot;
-    int32_t rot2 = ((uint32_t*)frame_parms->symbol_rotation[0])[symbol + symb_offset];
-    ((int16_t*)&rot2)[1]=-((int16_t*)&rot2)[1];
->>>>>>> fe49a225
+
     rotate_cpx_vector((int16_t *)&common_vars->common_vars_rx_data_per_thread[proc->thread_id].rxdataF[aa][frame_parms->ofdm_symbol_size*symbol],
 		      (int16_t*)&rot2,
 		      (int16_t *)&common_vars->common_vars_rx_data_per_thread[proc->thread_id].rxdataF[aa][frame_parms->ofdm_symbol_size*symbol],
