--- conflicted
+++ resolved
@@ -187,30 +187,16 @@
 #ifdef DEBUG_FEP
         printf("Channel estimation eNB %d, aatx %d, slot %d, symbol %d\n",eNB_id,aa,Ns,l);
 #endif
-<<<<<<< HEAD
-        start_meas(&phy_vars_ue->dlsch_channel_estimation_stats);
-        lte_dl_channel_estimation(phy_vars_ue,
-				  eNB_id,
-				  0,
-=======
         start_meas(&ue->dlsch_channel_estimation_stats);
         lte_dl_channel_estimation(ue,eNB_id,0,
->>>>>>> e86ec117
                                   Ns,
                                   aa,
                                   l,
                                   symbol);
         stop_meas(&ue->dlsch_channel_estimation_stats);
 
-<<<<<<< HEAD
-        for (i=0; i<phy_vars_ue->PHY_measurements.n_adj_cells; i++) {
-          lte_dl_channel_estimation(phy_vars_ue,
-				    eNB_id,
-				    i+1,
-=======
         for (i=0; i<ue->measurements.n_adj_cells; i++) {
           lte_dl_channel_estimation(ue,eNB_id,i+1,
->>>>>>> e86ec117
                                     Ns,
                                     aa,
                                     l,
