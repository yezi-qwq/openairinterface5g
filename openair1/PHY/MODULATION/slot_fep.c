--- conflicted
+++ resolved
@@ -27,276 +27,6 @@
 
 #define SOFFSET 0
 
-<<<<<<< HEAD
-int nr_slot_fep(PHY_VARS_NR_UE *ue,
-             unsigned char l,
-             unsigned char Ns,
-             int sample_offset,
-             int no_prefix,
-			 int reset_freq_est,
-			 NR_CHANNEL_EST_t channel)
-{
-  NR_DL_FRAME_PARMS *frame_parms = &ue->frame_parms;
-  NR_UE_COMMON *common_vars   = &ue->common_vars;
-  uint8_t eNB_id = 0;//ue_common_vars->eNb_id;
-  unsigned char aa;
-  unsigned char symbol = l;//+((7-frame_parms->Ncp)*(Ns&1)); ///symbol within sub-frame
-  unsigned int nb_prefix_samples = (no_prefix ? 0 : frame_parms->nb_prefix_samples);
-  unsigned int nb_prefix_samples0 = (no_prefix ? 0 : frame_parms->nb_prefix_samples0);
-  unsigned int subframe_offset;//,subframe_offset_F;
-  unsigned int slot_offset;
-  //int i;
-  unsigned int frame_length_samples = frame_parms->samples_per_subframe * 10;
-  unsigned int rx_offset;
-  //NR_UE_PDCCH *pdcch_vars  = ue->pdcch_vars[ue->current_thread_id[Ns>>1]][0];
-  uint16_t coreset_start_subcarrier = frame_parms->first_carrier_offset+516;
-  uint16_t nb_rb_coreset = 24;
-  uint16_t bwp_start_subcarrier = frame_parms->first_carrier_offset;
-  uint16_t nb_rb_pdsch = 100;
-
-  /*LTE_UE_DLSCH_t **dlsch_ue = phy_vars_ue->dlsch_ue[eNB_id];
-  unsigned char harq_pid = dlsch_ue[0]->current_harq_pid;
-  LTE_DL_UE_HARQ_t *dlsch0_harq = dlsch_ue[0]->harq_processes[harq_pid];
-  int uespec_pilot[9][1200];*/
-
-  void (*dft)(int16_t *,int16_t *, int);
-  int tmp_dft_in[2048] __attribute__ ((aligned (32)));  // This is for misalignment issues for 6 and 15 PRBs
-
-  switch (frame_parms->ofdm_symbol_size) {
-  case 128:
-    dft = dft128;
-    break;
-
-  case 256:
-    dft = dft256;
-    break;
-
-  case 512:
-    dft = dft512;
-    break;
-
-  case 1024:
-    dft = dft1024;
-    break;
-
-  case 1536:
-    dft = dft1536;
-    break;
-
-  case 2048:
-    dft = dft2048;
-    break;
-
-  default:
-    dft = dft512;
-    break;
-  }
-
-  if (no_prefix) {
-    subframe_offset = frame_parms->ofdm_symbol_size * frame_parms->symbols_per_tti * (Ns>>1);
-    slot_offset = frame_parms->ofdm_symbol_size * (frame_parms->symbols_per_tti>>1) * (Ns%2);
-  } else {
-    subframe_offset = frame_parms->samples_per_tti * (Ns>>1);
-    slot_offset = (frame_parms->samples_per_tti>>1) * (Ns%2);
-  }
-
-  /*if (l<0 || l>=7-frame_parms->Ncp) {
-    printf("slot_fep: l must be between 0 and %d\n",7-frame_parms->Ncp);
-    return(-1);
-    }*/
-
-  if (Ns<0 || Ns>=20) {
-    printf("slot_fep: Ns must be between 0 and 19\n");
-    return(-1);
-  }
-
-
-
-  for (aa=0; aa<frame_parms->nb_antennas_rx; aa++) {
-    memset(&common_vars->common_vars_rx_data_per_thread[ue->current_thread_id[Ns>>1]].rxdataF[aa][frame_parms->ofdm_symbol_size*symbol],0,frame_parms->ofdm_symbol_size*sizeof(int));
-
-    rx_offset = sample_offset + slot_offset + nb_prefix_samples0 + subframe_offset - SOFFSET;
-    // Align with 256 bit
-    //    rx_offset = rx_offset&0xfffffff8;
-
-    if (l==0) {
-
-      if (rx_offset > (frame_length_samples - frame_parms->ofdm_symbol_size))
-        memcpy((short *)&common_vars->rxdata[aa][frame_length_samples],
-               (short *)&common_vars->rxdata[aa][0],
-               frame_parms->ofdm_symbol_size*sizeof(int));
-
-      if ((rx_offset&7)!=0) {  // if input to dft is not 256-bit aligned, issue for size 6,15 and 25 PRBs
-        memcpy((void *)tmp_dft_in,
-               (void *)&common_vars->rxdata[aa][rx_offset % frame_length_samples],
-               frame_parms->ofdm_symbol_size*sizeof(int));
-        dft((int16_t *)tmp_dft_in,
-            (int16_t *)&common_vars->common_vars_rx_data_per_thread[ue->current_thread_id[Ns>>1]].rxdataF[aa][frame_parms->ofdm_symbol_size*symbol],1);
-      } else { // use dft input from RX buffer directly
-#if UE_TIMING_TRACE
-          start_meas(&ue->rx_dft_stats);
-#endif
-
-        dft((int16_t *)&common_vars->rxdata[aa][(rx_offset) % frame_length_samples],
-            (int16_t *)&common_vars->common_vars_rx_data_per_thread[ue->current_thread_id[Ns>>1]].rxdataF[aa][frame_parms->ofdm_symbol_size*symbol],1);
-#if UE_TIMING_TRACE
-        stop_meas(&ue->rx_dft_stats);
-#endif
-
-      }
-    } else {
-      rx_offset += (frame_parms->ofdm_symbol_size+nb_prefix_samples)*l;// +
-      //                   (frame_parms->ofdm_symbol_size+nb_prefix_samples)*(l-1);
-
-#ifdef DEBUG_FEP
-      //  if (ue->frame <100)
-      LOG_I(PHY,"slot_fep: frame %d: slot %d, symbol %d, nb_prefix_samples %d, nb_prefix_samples0 %d, slot_offset %d, subframe_offset %d, sample_offset %d,rx_offset %d, frame_length_samples %d\n", ue->proc.proc_rxtx[(Ns>>1)&1].frame_rx,Ns, symbol,
-          nb_prefix_samples,nb_prefix_samples0,slot_offset,subframe_offset,sample_offset,rx_offset,frame_length_samples);
-#endif
-
-      if (rx_offset > (frame_length_samples - frame_parms->ofdm_symbol_size))
-        memcpy((void *)&common_vars->rxdata[aa][frame_length_samples],
-               (void *)&common_vars->rxdata[aa][0],
-               frame_parms->ofdm_symbol_size*sizeof(int));
-#if UE_TIMING_TRACE
-      start_meas(&ue->rx_dft_stats);
-#endif
-
-      if ((rx_offset&7)!=0) {  // if input to dft is not 128-bit aligned, issue for size 6 and 15 PRBs
-        memcpy((void *)tmp_dft_in,
-               (void *)&common_vars->rxdata[aa][(rx_offset) % frame_length_samples],
-               frame_parms->ofdm_symbol_size*sizeof(int));
-        dft((int16_t *)tmp_dft_in,
-            (int16_t *)&common_vars->common_vars_rx_data_per_thread[ue->current_thread_id[Ns>>1]].rxdataF[aa][frame_parms->ofdm_symbol_size*symbol],1);
-      } else { // use dft input from RX buffer directly
-
-        dft((int16_t *)&common_vars->rxdata[aa][(rx_offset) % frame_length_samples],
-            (int16_t *)&common_vars->common_vars_rx_data_per_thread[ue->current_thread_id[Ns>>1]].rxdataF[aa][frame_parms->ofdm_symbol_size*symbol],1);
-      }
-#if UE_TIMING_TRACE
-      stop_meas(&ue->rx_dft_stats);
-#endif
-
-
-    }
-
-    #ifdef DEBUG_FEP
-        //  if (ue->frame <100)
-        printf("slot_fep: frame %d: symbol %d rx_offset %d\n", ue->proc.proc_rxtx[(Ns>>1)&1].frame_rx, symbol,rx_offset);
-    #endif
-  }
-
-  if (ue->perfect_ce == 0) {
-
-  switch(channel){
-  case NR_PBCH_EST:
-    //if ((l>4) && (l<8)) {
-      for (aa=0; aa<frame_parms->nb_antenna_ports_eNB; aa++) {
-
-//#ifdef DEBUG_FEP
-        printf("Channel estimation eNB %d, aatx %d, slot %d, symbol %d\n",eNB_id,aa,Ns,l);
-//#endif
-#if UE_TIMING_TRACE
-        start_meas(&ue->dlsch_channel_estimation_stats);
-#endif
-        nr_pbch_channel_estimation(ue,eNB_id,0,
-                                  Ns,
-                                  aa,
-                                  l,
-                                  symbol);
-      //}
-#if UE_TIMING_TRACE
-        stop_meas(&ue->dlsch_channel_estimation_stats);
-#endif
-
-      // do frequency offset estimation here!
-      // use channel estimates from current symbol (=ch_t) and last symbol (ch_{t-1})
-#ifdef DEBUG_FEP
-      printf("Frequency offset estimation\n");
-#endif
-
-      if (l==(4-frame_parms->Ncp)) {
-
-#if UE_TIMING_TRACE
-          start_meas(&ue->dlsch_freq_offset_estimation_stats);
-#endif
-
-        /*lte_est_freq_offset(common_vars->common_vars_rx_data_per_thread[ue->current_thread_id[Ns>>1]].dl_ch_estimates[0],
-                            frame_parms,
-                            l,
-                            &common_vars->freq_offset,
-			    reset_freq_est);*/
-#if UE_TIMING_TRACE
-        stop_meas(&ue->dlsch_freq_offset_estimation_stats);
-#endif
-
-      }
-    }
-  break;
-
-  case NR_PDCCH_EST:
-      for (aa=0; aa<frame_parms->nb_antenna_ports_eNB; aa++) {
-
-#ifdef DEBUG_FEP
-          printf("PDCCH Channel estimation eNB %d, aatx %d, slot %d, symbol %d start_sc %d\n",eNB_id,aa,Ns,l,coreset_start_subcarrier);
-#endif
-#if UE_TIMING_TRACE
-          start_meas(&ue->dlsch_channel_estimation_stats);
-#endif
-          nr_pdcch_channel_estimation(ue,eNB_id,0,
-                                    Ns,
-                                    aa,
-                                    l,
-                                    symbol,
-									coreset_start_subcarrier,
-									nb_rb_coreset);
-#if UE_TIMING_TRACE
-        stop_meas(&ue->dlsch_channel_estimation_stats);
-#endif
-      }
-    break;
-
-  case NR_PDSCH_EST:
-      for (aa=0; aa<frame_parms->nb_antenna_ports_eNB; aa++) {
-
-#ifdef DEBUG_FEP
-          printf("Channel estimation eNB %d, aatx %d, slot %d, symbol %d\n",eNB_id,aa,Ns,l);
-#endif
-#if UE_TIMING_TRACE
-          start_meas(&ue->dlsch_channel_estimation_stats);
-#endif
-          nr_pdsch_channel_estimation(ue,eNB_id,0,
-                                    Ns,
-                                    aa,
-                                    l,
-                                    symbol,
-									bwp_start_subcarrier,
-									nb_rb_pdsch);
-#if UE_TIMING_TRACE
-        stop_meas(&ue->dlsch_channel_estimation_stats);
-#endif
-      }
-    break;
-
-  case NR_SSS_EST:
-  break;
-
-  default:
-    LOG_E(PHY,"[UE][FATAL] Unknown channel format %d\n",channel);
-    return(-1);
-    break;
-  }
-
-  }
-
-#ifdef DEBUG_FEP
-  printf("slot_fep: done\n");
-#endif
-  return(0);
-}
-
-=======
->>>>>>> 34b021e8
 int slot_fep(PHY_VARS_UE *ue,
              unsigned char l,
              unsigned char Ns,
