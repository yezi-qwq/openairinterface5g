--- conflicted
+++ resolved
@@ -414,11 +414,7 @@
   void (*wakeup_prach_eNB)(struct PHY_VARS_eNB_s *eNB,struct RU_t_s *ru,int frame,int subframe);
 
   void (*wakeup_prach_gNB)(struct PHY_VARS_gNB_s *gNB,struct RU_t_s *ru,int frame,int subframe);
-<<<<<<< HEAD
-  #if (RRC_VERSION >= MAKE_VERSION(14, 0, 0))
-=======
-#if (RRC_VERSION >= MAKE_VERSION(14, 0, 0))
->>>>>>> a9cf09ec
+#if (RRC_VERSION >= MAKE_VERSION(14, 0, 0))
   /// function pointer to wakeup routine in lte-enb.
   void (*wakeup_prach_eNB_br)(struct PHY_VARS_eNB_s *eNB,struct RU_t_s *ru,int frame,int subframe);
   #endif
