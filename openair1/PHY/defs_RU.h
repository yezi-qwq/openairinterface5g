--- conflicted
+++ resolved
@@ -572,11 +572,6 @@
   /// RX and TX buffers for precoder output
   RU_COMMON common;
   RU_CALIBRATION calibration;
-<<<<<<< HEAD
-  /// beamforming weight vectors
-  int32_t **beam_weights[NUMBER_OF_eNB_MAX+1][15];
-  /// received frequency-domain signal for PRACH (IF4p5 RRU) 
-=======
   /// beamforming weight list size
   int nb_bfw;
   /// beamforming weight list of values
@@ -584,7 +579,6 @@
   /// beamforming weight vectors
   int32_t **beam_weights[NUMBER_OF_eNB_MAX+1][15];
   /// received frequency-domain signal for PRACH (IF4p5 RRU)
->>>>>>> aab575f6
   int16_t **prach_rxsigF;
   /// received frequency-domain signal for PRACH BR (IF4p5 RRU)
   int16_t **prach_rxsigF_br[4];
