/*
 * Licensed to the OpenAirInterface (OAI) Software Alliance under one or more
 * contributor license agreements.  See the NOTICE file distributed with
 * this work for additional information regarding copyright ownership.
 * The OpenAirInterface Software Alliance licenses this file to You under
 * the OAI Public License, Version 1.1  (the "License"); you may not use this file
 * except in compliance with the License.
 * You may obtain a copy of the License at
 *
 *      http://www.openairinterface.org/?page_id=698
 *
 * Unless required by applicable law or agreed to in writing, software
 * distributed under the License is distributed on an "AS IS" BASIS,
 * WITHOUT WARRANTIES OR CONDITIONS OF ANY KIND, either express or implied.
 * See the License for the specific language governing permissions and
 * limitations under the License.
 *-------------------------------------------------------------------------------
 * For more information about the OpenAirInterface (OAI) Software Alliance:
 *      contact@openairinterface.org
 */

/*! \file PHY/LTE_TRANSPORT/dlsch_demodulation.c
 * \brief Top-level routines for demodulating the PDSCH physical channel from 36-211, V8.6 2009-03
 * \author R. Knopp, F. Kaltenberger,A. Bhamri, S. Aubert, X. Xiang
 * \date 2011
 * \version 0.1
 * \company Eurecom
 * \email: knopp@eurecom.fr,florian.kaltenberger@eurecom.fr,ankit.bhamri@eurecom.fr,sebastien.aubert@eurecom.fr
 * \note
 * \warning
 */
#include "PHY/defs_UE.h"
#include "PHY/phy_extern_ue.h"
#include "SCHED_UE/sched_UE.h"
#include "transport_ue.h"
#include "transport_proto_ue.h"
#include "PHY/sse_intrin.h"
#include "T.h"
#include<stdio.h>
#include<math.h>
#include <stdlib.h>
#include <string.h>
#include <lapacke_utils.h>
#include <lapacke.h>
#include <cblas.h>
#include "linear_preprocessing_rec.h"

#define NOCYGWIN_STATIC
//#define DEBUG_MMSE


/* dynamic shift for LLR computation for TM3/4
 * set as command line argument, see lte-softmodem.c
 * default value: 0
 */
int16_t dlsch_demod_shift = 0;
int16_t interf_unaw_shift = 13;

//#define DEBUG_HARQ

//#define DEBUG_PHY 1
//#define DEBUG_DLSCH_DEMOD 1

//#define DISABLE_LOG_X

// [MCS][i_mod (0,1,2) = (2,4,6)]
unsigned char offset_mumimo_llr_drange_fix=0;
//inferference-free case
unsigned char interf_unaw_shift_tm4_mcs[29]={5, 3, 4, 3, 3, 2, 1, 1, 2, 0, 1, 1, 1, 1, 0, 0,
                                             1, 1, 1, 1, 0, 2, 1, 0, 1, 0, 1, 0, 0} ;
unsigned char interf_unaw_shift_tm1_mcs[29]={5, 5, 4, 3, 3, 3, 2, 2, 4, 4, 2, 3, 3, 3, 1, 1,
                                             0, 1, 1, 2, 5, 4, 4, 6, 5, 1, 0, 5, 6} ; // mcs 21, 26, 28 seem to be errorneous

/*
//original values from sebastion + same hand tuning
unsigned char offset_mumimo_llr_drange[29][3]={{8,8,8},{7,7,7},{7,7,7},{7,7,7},{6,6,6},{6,6,6},{6,6,6},{5,5,5},{4,4,4},{1,2,4}, // QPSK
{5,5,4},{5,5,5},{5,5,5},{3,3,3},{2,2,2},{2,2,2},{2,2,2}, // 16-QAM
{2,2,1},{3,3,3},{3,3,3},{3,3,1},{2,2,2},{2,2,2},{0,0,0},{0,0,0},{0,0,0},{0,0,0},{0,0,0},{0,0,0}}; //64-QAM
*/
 /*
 //first optimization try
 unsigned char offset_mumimo_llr_drange[29][3]={{7, 8, 7},{6, 6, 7},{6, 6, 7},{6, 6, 6},{5, 6, 6},{5, 5, 6},{5, 5, 6},{4, 5, 4},{4, 3, 4},{3, 2, 2},{6, 5, 5},{5, 4, 4},{5, 5, 4},{3, 3, 2},{2, 2, 1},{2, 1, 1},{2, 2, 2},{3, 3, 3},{3, 3, 2},{3, 3, 2},{3, 2, 1},{2, 2, 2},{2, 2, 2},{0, 0, 0},{0, 0, 0},{0, 0, 0},{0, 0, 0},{0, 0, 0}};
 */
 //second optimization try
 /*
   unsigned char offset_mumimo_llr_drange[29][3]={{5, 8, 7},{4, 6, 8},{3, 6, 7},{7, 7, 6},{4, 7, 8},{4, 7, 4},{6, 6, 6},{3, 6, 6},{3, 6, 6},{1, 3, 4},{1, 1, 0},{3, 3, 2},{3, 4, 1},{4, 0, 1},{4, 2, 2},{3, 1, 2},{2, 1, 0},{2, 1, 1},{1, 0, 1},{1, 0, 1},{0, 0, 0},{1, 0, 0},{0, 0, 0},{0, 1, 0},{1, 0, 0},{0, 0, 0},{0, 0, 0},{0, 0, 0},{0, 0, 0}};  w
 */
unsigned char offset_mumimo_llr_drange[29][3]= {{0, 6, 5},{0, 4, 5},{0, 4, 5},{0, 5, 4},{0, 5, 6},{0, 5, 3},{0, 4, 4},{0, 4, 4},{0, 3, 3},{0, 1, 2},{1, 1, 0},{1, 3, 2},{3, 4, 1},{2, 0, 0},{2, 2, 2},{1, 1, 1},{2, 1, 0},{2, 1, 1},{1, 0, 1},{1, 0, 1},{0, 0, 0},{1, 0, 0},{0, 0, 0},{0, 1, 0},{1, 0, 0},{0, 0, 0},{0, 0, 0},{0, 0, 0},{0, 0, 0}};


extern void print_shorts(char *s,int16_t *x);


int rx_pdsch(PHY_VARS_UE *ue,
             PDSCH_t type,
             unsigned char eNB_id,
             unsigned char eNB_id_i, //if this == ue->n_connected_eNB, we assume MU interference
             uint32_t frame,
             uint8_t subframe,
             unsigned char symbol,
             unsigned char first_symbol_flag,
             RX_type_t rx_type,
             unsigned char i_mod,
             unsigned char harq_pid)
{

  LTE_UE_COMMON *common_vars  = &ue->common_vars;
  LTE_UE_PDSCH **pdsch_vars;
  LTE_DL_FRAME_PARMS *frame_parms    = &ue->frame_parms;
  PHY_MEASUREMENTS *measurements = &ue->measurements;
  LTE_UE_DLSCH_t   **dlsch;

  int avg[4];
  int avg_0[2];
  int avg_1[2];
  unsigned short mmse_flag=0;

#if UE_TIMING_TRACE
  uint8_t slot = 0;
#endif

  unsigned char aatx,aarx;

  unsigned short nb_rb = 0, round;
  int avgs = 0, rb;
  LTE_DL_UE_HARQ_t *dlsch0_harq,*dlsch1_harq = 0;

  uint8_t beamforming_mode;
  uint32_t *rballoc;

  int32_t **rxdataF_comp_ptr;
  int32_t **dl_ch_mag_ptr;
  int32_t codeword_TB0 = -1;
  int32_t codeword_TB1 = -1;



  switch (type) {
  case SI_PDSCH:
    pdsch_vars = &ue->pdsch_vars_SI[eNB_id];
    dlsch = &ue->dlsch_SI[eNB_id];
    dlsch0_harq = dlsch[0]->harq_processes[harq_pid];
    beamforming_mode  = 0;
    break;

  case RA_PDSCH:
    pdsch_vars = &ue->pdsch_vars_ra[eNB_id];
    dlsch = &ue->dlsch_ra[eNB_id];
    dlsch0_harq = dlsch[0]->harq_processes[harq_pid];
    beamforming_mode  = 0;
    break;

  case PDSCH:
    pdsch_vars = ue->pdsch_vars[ue->current_thread_id[subframe]];
    dlsch = ue->dlsch[ue->current_thread_id[subframe]][eNB_id];
    //printf("status TB0 = %d, status TB1 = %d \n", dlsch[0]->harq_processes[harq_pid]->status, dlsch[1]->harq_processes[harq_pid]->status);
    LOG_D(PHY,"AbsSubframe %d.%d / Sym %d harq_pid %d,  harq status %d.%d \n",
                   frame,subframe,symbol,harq_pid,
                   dlsch[0]->harq_processes[harq_pid]->status,
                   dlsch[1]->harq_processes[harq_pid]->status);

    if ((dlsch[0]->harq_processes[harq_pid]->status == ACTIVE) &&
        (dlsch[1]->harq_processes[harq_pid]->status == ACTIVE)){
      codeword_TB0 = dlsch[0]->harq_processes[harq_pid]->codeword;
      codeword_TB1 = dlsch[1]->harq_processes[harq_pid]->codeword;
      dlsch0_harq = dlsch[codeword_TB0]->harq_processes[harq_pid];
      dlsch1_harq = dlsch[codeword_TB1]->harq_processes[harq_pid];
#ifdef DEBUG_HARQ
      printf("[DEMOD] I am assuming both TBs are active\n");
#endif
    }
     else if ((dlsch[0]->harq_processes[harq_pid]->status == ACTIVE) &&
              (dlsch[1]->harq_processes[harq_pid]->status != ACTIVE) ) {
      codeword_TB0 = dlsch[0]->harq_processes[harq_pid]->codeword;
      dlsch0_harq = dlsch[0]->harq_processes[harq_pid];
      dlsch1_harq = NULL;
      codeword_TB1 = -1;
#ifdef DEBUG_HARQ
      printf("[DEMOD] I am assuming only TB0 is active\n");
#endif
    }
     else if ((dlsch[0]->harq_processes[harq_pid]->status != ACTIVE) &&
              (dlsch[1]->harq_processes[harq_pid]->status == ACTIVE) ){
      codeword_TB1 = dlsch[1]->harq_processes[harq_pid]->codeword;
      dlsch0_harq  = dlsch[1]->harq_processes[harq_pid];
      dlsch1_harq  = NULL;
      codeword_TB0 = -1;
#ifdef DEBUG_HARQ
      printf("[DEMOD] I am assuming only TB1 is active, it is in cw %d\n", dlsch0_harq->codeword);
#endif
    }
    else {
      LOG_E(PHY,"[UE][FATAL] Frame %d subframe %d: no active DLSCH\n",ue->proc.proc_rxtx[0].frame_rx,subframe);
      return(-1);
    }
    beamforming_mode  = ue->transmission_mode[eNB_id]<7?0:ue->transmission_mode[eNB_id];
    break;

  default:
    LOG_E(PHY,"[UE][FATAL] Frame %d subframe %d: Unknown PDSCH format %d\n",ue->proc.proc_rxtx[0].frame_rx,subframe,type);
    return(-1);
    break;
  }
#ifdef DEBUG_HARQ
  printf("[DEMOD] MIMO mode = %d\n", dlsch0_harq->mimo_mode);
  printf("[DEMOD] cw for TB0 = %d, cw for TB1 = %d\n", codeword_TB0, codeword_TB1);
#endif

  DevAssert(dlsch0_harq);
  round = dlsch0_harq->round;
  //printf("round = %d\n", round);

  if (eNB_id > 2) {
    LOG_W(PHY,"dlsch_demodulation.c: Illegal eNB_id %d\n",eNB_id);
    return(-1);
  }

  if (!common_vars) {
    LOG_W(PHY,"dlsch_demodulation.c: Null common_vars\n");
    return(-1);
  }

  if (!dlsch[0]) {
    LOG_W(PHY,"dlsch_demodulation.c: Null dlsch_ue pointer\n");
    return(-1);
  }

  if (!pdsch_vars) {
    LOG_W(PHY,"dlsch_demodulation.c: Null pdsch_vars pointer\n");
    return(-1);
  }

  if (!frame_parms) {
    LOG_W(PHY,"dlsch_demodulation.c: Null frame_parms\n");
    return(-1);
  }

  if (((frame_parms->Ncp == NORMAL) && (symbol>=7)) ||
      ((frame_parms->Ncp == EXTENDED) && (symbol>=6)))
    rballoc = dlsch0_harq->rb_alloc_odd;
  else
    rballoc = dlsch0_harq->rb_alloc_even;


  if (dlsch0_harq->mimo_mode>DUALSTREAM_PUSCH_PRECODING) {
    LOG_E(PHY,"This transmission mode is not yet supported!\n");
    return(-1);
  }


  if ((dlsch0_harq->mimo_mode==LARGE_CDD) || ((dlsch0_harq->mimo_mode>=DUALSTREAM_UNIFORM_PRECODING1) && (dlsch0_harq->mimo_mode<=DUALSTREAM_PUSCH_PRECODING)))  {
    DevAssert(dlsch1_harq);
    if (eNB_id!=eNB_id_i) {
      LOG_E(PHY,"TM3/TM4 requires to set eNB_id==eNB_id_i!\n");
      return(-1);
    }
  }

#if UE_TIMING_TRACE
  if(symbol > ue->frame_parms.symbols_per_tti>>1)
  {
      slot = 1;
  }
#endif

#ifdef DEBUG_HARQ
  printf("Demod  dlsch0_harq->pmi_alloc %d\n",  dlsch0_harq->pmi_alloc);
#endif

  if (frame_parms->nb_antenna_ports_eNB>1 && beamforming_mode==0) {
#ifdef DEBUG_DLSCH_MOD
    LOG_I(PHY,"dlsch: using pmi %x (%p), rb_alloc %x\n",pmi2hex_2Ar1(dlsch0_harq->pmi_alloc),dlsch[0],dlsch0_harq->rb_alloc_even[0]);
#endif

#if UE_TIMING_TRACE
    start_meas(&ue->generic_stat_bis[ue->current_thread_id[subframe]][slot]);
#endif
    nb_rb = dlsch_extract_rbs_dual(common_vars->common_vars_rx_data_per_thread[ue->current_thread_id[subframe]].rxdataF,
                                   common_vars->common_vars_rx_data_per_thread[ue->current_thread_id[subframe]].dl_ch_estimates[eNB_id],
                                   pdsch_vars[eNB_id]->rxdataF_ext,
                                   pdsch_vars[eNB_id]->dl_ch_estimates_ext,
                                   dlsch0_harq->pmi_alloc,
                                   pdsch_vars[eNB_id]->pmi_ext,
                                   rballoc,
                                   symbol,
                                   subframe,
                                   ue->high_speed_flag,
                                   frame_parms,
                                   dlsch0_harq->mimo_mode);
#ifdef DEBUG_DLSCH_MOD
      printf("dlsch: using pmi %lx, rb_alloc %x, pmi_ext ",pmi2hex_2Ar1(dlsch0_harq->pmi_alloc),*rballoc);
       for (rb=0;rb<nb_rb;rb++)
          printf("%d",pdsch_vars[eNB_id]->pmi_ext[rb]);
       printf("\n");
#endif

   if (rx_type >= rx_IC_single_stream) {
      if (eNB_id_i<ue->n_connected_eNB) // we are in TM5
      nb_rb = dlsch_extract_rbs_dual(common_vars->common_vars_rx_data_per_thread[ue->current_thread_id[subframe]].rxdataF,
                                       common_vars->common_vars_rx_data_per_thread[ue->current_thread_id[subframe]].dl_ch_estimates[eNB_id_i],
                                       pdsch_vars[eNB_id_i]->rxdataF_ext,
                                       pdsch_vars[eNB_id_i]->dl_ch_estimates_ext,
                                       dlsch0_harq->pmi_alloc,
                                       pdsch_vars[eNB_id_i]->pmi_ext,
                                       rballoc,
                                       symbol,
                                       subframe,
                                       ue->high_speed_flag,
                                       frame_parms,
                                       dlsch0_harq->mimo_mode);
      else
        nb_rb = dlsch_extract_rbs_dual(common_vars->common_vars_rx_data_per_thread[ue->current_thread_id[subframe]].rxdataF,
                                       common_vars->common_vars_rx_data_per_thread[ue->current_thread_id[subframe]].dl_ch_estimates[eNB_id],
                                       pdsch_vars[eNB_id_i]->rxdataF_ext,
                                       pdsch_vars[eNB_id_i]->dl_ch_estimates_ext,
                                       dlsch0_harq->pmi_alloc,
                                       pdsch_vars[eNB_id_i]->pmi_ext,
                                       rballoc,
                                       symbol,
                                       subframe,
                                       ue->high_speed_flag,
                                       frame_parms,
                                       dlsch0_harq->mimo_mode);
    }
  } else if (beamforming_mode==0) { //else if nb_antennas_ports_eNB==1 && beamforming_mode == 0
    nb_rb = dlsch_extract_rbs_single(common_vars->common_vars_rx_data_per_thread[ue->current_thread_id[subframe]].rxdataF,
                                     common_vars->common_vars_rx_data_per_thread[ue->current_thread_id[subframe]].dl_ch_estimates[eNB_id],
                                     pdsch_vars[eNB_id]->rxdataF_ext,
                                     pdsch_vars[eNB_id]->dl_ch_estimates_ext,
                                     dlsch0_harq->pmi_alloc,
                                     pdsch_vars[eNB_id]->pmi_ext,
                                     rballoc,
                                     symbol,
                                     subframe,
                                     ue->high_speed_flag,
                                     frame_parms);

   if (rx_type==rx_IC_single_stream) {
     if (eNB_id_i<ue->n_connected_eNB)
        nb_rb = dlsch_extract_rbs_single(common_vars->common_vars_rx_data_per_thread[ue->current_thread_id[subframe]].rxdataF,
                                         common_vars->common_vars_rx_data_per_thread[ue->current_thread_id[subframe]].dl_ch_estimates[eNB_id_i],
                                         pdsch_vars[eNB_id_i]->rxdataF_ext,
                                         pdsch_vars[eNB_id_i]->dl_ch_estimates_ext,
                                         dlsch0_harq->pmi_alloc,
                                         pdsch_vars[eNB_id_i]->pmi_ext,
                                         rballoc,
                                         symbol,
                                         subframe,
                                         ue->high_speed_flag,
                                         frame_parms);
      else
        nb_rb = dlsch_extract_rbs_single(common_vars->common_vars_rx_data_per_thread[ue->current_thread_id[subframe]].rxdataF,
                                         common_vars->common_vars_rx_data_per_thread[ue->current_thread_id[subframe]].dl_ch_estimates[eNB_id],
                                         pdsch_vars[eNB_id_i]->rxdataF_ext,
                                         pdsch_vars[eNB_id_i]->dl_ch_estimates_ext,
                                         dlsch0_harq->pmi_alloc,
                                         pdsch_vars[eNB_id_i]->pmi_ext,
                                         rballoc,
                                         symbol,
                                         subframe,
                                         ue->high_speed_flag,
                                         frame_parms);
    }
  } else if (beamforming_mode==7) { //else if beamforming_mode == 7
    nb_rb = dlsch_extract_rbs_TM7(common_vars->common_vars_rx_data_per_thread[ue->current_thread_id[subframe]].rxdataF,
                                  pdsch_vars[eNB_id]->dl_bf_ch_estimates,
                                  pdsch_vars[eNB_id]->rxdataF_ext,
                                  pdsch_vars[eNB_id]->dl_bf_ch_estimates_ext,
                                  rballoc,
                                  symbol,
                                  subframe,
                                  ue->high_speed_flag,
                                  frame_parms);

  } else if(beamforming_mode>7) {
    LOG_W(PHY,"dlsch_demodulation: beamforming mode not supported yet.\n");
  }

  //printf("nb_rb = %d, eNB_id %d\n",nb_rb,eNB_id);
  if (nb_rb==0) {
    //    LOG_D(PHY,"dlsch_demodulation.c: nb_rb=0\n");
    return(-1);
  }


#if UE_TIMING_TRACE
    stop_meas(&ue->generic_stat_bis[ue->current_thread_id[subframe]][slot]);
#if DISABLE_LOG_X
    printf("[AbsSFN %d.%d] Slot%d Symbol %d Flag %d type %d: Pilot/Data extraction %5.2f \n",frame,subframe,slot,
            symbol,ue->high_speed_flag,type,symbol,ue->generic_stat_bis[ue->current_thread_id[subframe]][slot].p_time/(cpuf*1000.0));
#else
    LOG_I(PHY, "[AbsSFN %d.%d] Slot%d Symbol %d Flag %d type %d: Pilot/Data extraction  %5.2f \n",frame,subframe,slot,symbol,
            ue->high_speed_flag,type,ue->generic_stat_bis[ue->current_thread_id[subframe]][slot].p_time/(cpuf*1000.0));
#endif
#endif


#if UE_TIMING_TRACE
    start_meas(&ue->generic_stat_bis[ue->current_thread_id[subframe]][slot]);
#endif
  aatx = frame_parms->nb_antenna_ports_eNB;
  aarx = frame_parms->nb_antennas_rx;

  dlsch_scale_channel(pdsch_vars[eNB_id]->dl_ch_estimates_ext,
                      frame_parms,
                      dlsch,
                      symbol,
                      nb_rb);

  if ((dlsch0_harq->mimo_mode<DUALSTREAM_UNIFORM_PRECODING1) &&
      (rx_type==rx_IC_single_stream) &&
      (eNB_id_i==ue->n_connected_eNB) &&
      (dlsch0_harq->dl_power_off==0)
     )  // TM5 two-user
  {
    dlsch_scale_channel(pdsch_vars[eNB_id_i]->dl_ch_estimates_ext,
                        frame_parms,
                        dlsch,
                        symbol,
                        nb_rb);
  }

#if UE_TIMING_TRACE
    stop_meas(&ue->generic_stat_bis[ue->current_thread_id[subframe]][slot]);
#if DISABLE_LOG_X
    printf("[AbsSFN %d.%d] Slot%d Symbol %d: Channel Scale %5.2f \n",frame,subframe,slot,symbol,ue->generic_stat_bis[ue->current_thread_id[subframe]][slot].p_time/(cpuf*1000.0));
#else
    LOG_I(PHY, "[AbsSFN %d.%d] Slot%d Symbol %d: Channel Scale  %5.2f \n",frame,subframe,slot,symbol,ue->generic_stat_bis[ue->current_thread_id[subframe]][slot].p_time/(cpuf*1000.0));
#endif
#endif

#if UE_TIMING_TRACE
    start_meas(&ue->generic_stat_bis[ue->current_thread_id[subframe]][slot]);
#endif
  if (first_symbol_flag==1) {
    if (beamforming_mode==0){
      if (dlsch0_harq->mimo_mode<LARGE_CDD) {
        dlsch_channel_level(pdsch_vars[eNB_id]->dl_ch_estimates_ext,
                           frame_parms,
                           avg,
                           symbol,
                           nb_rb);
        avgs = 0;
        for (aatx=0;aatx<frame_parms->nb_antenna_ports_eNB;aatx++)
          for (aarx=0;aarx<frame_parms->nb_antennas_rx;aarx++)
            avgs = cmax(avgs,avg[(aatx<<1)+aarx]);

        pdsch_vars[eNB_id]->log2_maxh = (log2_approx(avgs)/2)+1;
     }
     else if ((dlsch0_harq->mimo_mode == LARGE_CDD) ||
           ((dlsch0_harq->mimo_mode >=DUALSTREAM_UNIFORM_PRECODING1) &&
            (dlsch0_harq->mimo_mode <=DUALSTREAM_PUSCH_PRECODING)))
     {
       dlsch_channel_level_TM34(pdsch_vars[eNB_id]->dl_ch_estimates_ext,
                                  frame_parms,
                                  pdsch_vars[eNB_id]->pmi_ext,
                                  avg_0,
                                  avg_1,
                                  symbol,
                                  nb_rb,
                                  mmse_flag,
                                  dlsch0_harq->mimo_mode);

      LOG_D(PHY,"Channel Level TM34  avg_0 %d, avg_1 %d, rx_type %d, rx_standard %d, dlsch_demod_shift %d \n", avg_0[0],
              avg_1[0], rx_type, rx_standard, dlsch_demod_shift);
        if (rx_type>rx_standard) {
          avg_0[0] = (log2_approx(avg_0[0])/2) + dlsch_demod_shift;// + 2 ;//+ 4;
          avg_1[0] = (log2_approx(avg_1[0])/2) + dlsch_demod_shift;// + 2 ;//+ 4;
          pdsch_vars[eNB_id]->log2_maxh0 = cmax(avg_0[0],0);
          pdsch_vars[eNB_id]->log2_maxh1 = cmax(avg_1[0],0);
         // printf("dlsch_demod_shift  %d\n", dlsch_demod_shift);
         }
          else {
          avg_0[0] = (log2_approx(avg_0[0])/2) - 13 + interf_unaw_shift;
          avg_1[0] = (log2_approx(avg_1[0])/2) - 13 + interf_unaw_shift;
          pdsch_vars[eNB_id]->log2_maxh0 = cmax(avg_0[0],0);
          pdsch_vars[eNB_id]->log2_maxh1 = cmax(avg_1[0],0);
        }
      }
      else if (dlsch0_harq->mimo_mode<DUALSTREAM_UNIFORM_PRECODING1) {// single-layer precoding (TM5, TM6)
        if ((rx_type==rx_IC_single_stream) && (eNB_id_i==ue->n_connected_eNB) && (dlsch0_harq->dl_power_off==0)) {
            dlsch_channel_level_TM56(pdsch_vars[eNB_id]->dl_ch_estimates_ext,
                                frame_parms,
                                pdsch_vars[eNB_id]->pmi_ext,
                                avg,
                                symbol,
                                nb_rb);
            avg[0] = log2_approx(avg[0]) - 13 + offset_mumimo_llr_drange[dlsch0_harq->mcs][(i_mod>>1)-1];
            pdsch_vars[eNB_id]->log2_maxh = cmax(avg[0],0);

        }
        else if (dlsch0_harq->dl_power_off==1) { //TM6

          dlsch_channel_level(pdsch_vars[eNB_id]->dl_ch_estimates_ext,
                                   frame_parms,
                                   avg,
                                   symbol,
                                   nb_rb);

          avgs = 0;
          for (aatx=0;aatx<frame_parms->nb_antenna_ports_eNB;aatx++)
            for (aarx=0;aarx<frame_parms->nb_antennas_rx;aarx++)
              avgs = cmax(avgs,avg[(aatx<<1)+aarx]);

          pdsch_vars[eNB_id]->log2_maxh = (log2_approx(avgs)/2) + 1;
          pdsch_vars[eNB_id]->log2_maxh++;

        }
      }

    }
    else if (beamforming_mode==7)
       dlsch_channel_level_TM7(pdsch_vars[eNB_id]->dl_bf_ch_estimates_ext,
                              frame_parms,
                              avg,
                              symbol,
                              nb_rb);
#ifdef UE_DEBUG_TRACE
    LOG_D(PHY,"[DLSCH] AbsSubframe %d.%d log2_maxh = %d [log2_maxh0 %d log2_maxh1 %d] (%d,%d)\n",
            frame%1024,subframe, pdsch_vars[eNB_id]->log2_maxh,
                                                 pdsch_vars[eNB_id]->log2_maxh0,
                                                 pdsch_vars[eNB_id]->log2_maxh1,
                                                 avg[0],avgs);
    //LOG_D(PHY,"[DLSCH] mimo_mode = %d\n", dlsch0_harq->mimo_mode);
#endif

    //wait until pdcch is decoded
    //proc->channel_level = 1;
  }

  /*
  uint32_t wait = 0;
  while(proc->channel_level == 0)
  {
      usleep(1);
      wait++;
  }
  */

#if T_TRACER
    if (type == PDSCH)
    {
      T(T_UE_PHY_PDSCH_ENERGY, T_INT(eNB_id), T_INT(frame%1024), T_INT(subframe),
                               T_INT(avg[0]), T_INT(avg[1]),     T_INT(avg[2]),   T_INT(avg[3]));
    }
#endif

#if UE_TIMING_TRACE
    stop_meas(&ue->generic_stat_bis[ue->current_thread_id[subframe]][slot]);
#if DISABLE_LOG_X
    printf("[AbsSFN %d.%d] Slot%d Symbol %d first_symbol_flag %d: Channel Level %5.2f \n",frame,subframe,slot,symbol,first_symbol_flag,ue->generic_stat_bis[ue->current_thread_id[subframe]][slot].p_time/(cpuf*1000.0));
#else
    LOG_I(PHY, "[AbsSFN %d.%d] Slot%d Symbol %d first_symbol_flag %d: Channel Level  %5.2f \n",frame,subframe,slot,symbol,first_symbol_flag,ue->generic_stat_bis[ue->current_thread_id[subframe]][slot].p_time/(cpuf*1000.0));
#endif
#endif


#if UE_TIMING_TRACE
    start_meas(&ue->generic_stat_bis[ue->current_thread_id[subframe]][slot]);
#endif

  if (rx_type==rx_IC_dual_stream && mmse_flag==1){

    precode_channel_est(pdsch_vars[eNB_id]->dl_ch_estimates_ext,
                        frame_parms,
                        pdsch_vars[eNB_id],
                        symbol,
                        nb_rb,
                        dlsch0_harq->mimo_mode);

   mmse_processing_oai(pdsch_vars[eNB_id],
                        frame_parms,
                        measurements,
                        first_symbol_flag,
                        dlsch0_harq->mimo_mode,
                        mmse_flag,
                        0.0,
                        symbol,
                        nb_rb);
  }

// Now channel compensation
  if (dlsch0_harq->mimo_mode<LARGE_CDD) {
    dlsch_channel_compensation(pdsch_vars[eNB_id]->rxdataF_ext,
                               pdsch_vars[eNB_id]->dl_ch_estimates_ext,
                               pdsch_vars[eNB_id]->dl_ch_mag0,
                               pdsch_vars[eNB_id]->dl_ch_magb0,
                               pdsch_vars[eNB_id]->rxdataF_comp0,
                               (aatx>1) ? pdsch_vars[eNB_id]->rho : NULL,
                               frame_parms,
                               symbol,
                               first_symbol_flag,
                               dlsch0_harq->Qm,
                               nb_rb,
                               pdsch_vars[eNB_id]->log2_maxh,
                               measurements); // log2_maxh+I0_shift
    if (symbol == 5) {
     LOG_M("rxF_comp_d.m","rxF_c_d",&pdsch_vars[eNB_id]->rxdataF_comp0[0][symbol*frame_parms->N_RB_DL*12],frame_parms->N_RB_DL*12,1,1);
    }

    if ((rx_type==rx_IC_single_stream) &&
        (eNB_id_i<ue->n_connected_eNB)) {
         dlsch_channel_compensation(pdsch_vars[eNB_id_i]->rxdataF_ext,
                                 pdsch_vars[eNB_id_i]->dl_ch_estimates_ext,
                                 pdsch_vars[eNB_id_i]->dl_ch_mag0,
                                 pdsch_vars[eNB_id_i]->dl_ch_magb0,
                                 pdsch_vars[eNB_id_i]->rxdataF_comp0,
                                 (aatx>1) ? pdsch_vars[eNB_id_i]->rho : NULL,
                                 frame_parms,
                                 symbol,
                                 first_symbol_flag,
                                 i_mod,
                                 nb_rb,
                                 pdsch_vars[eNB_id]->log2_maxh,
                                 measurements); // log2_maxh+I0_shift
      if (symbol == 5) {
        LOG_M("rxF_comp_d.m","rxF_c_d",&pdsch_vars[eNB_id]->rxdataF_comp0[0][symbol*frame_parms->N_RB_DL*12],frame_parms->N_RB_DL*12,1,1);
        LOG_M("rxF_comp_i.m","rxF_c_i",&pdsch_vars[eNB_id_i]->rxdataF_comp0[0][symbol*frame_parms->N_RB_DL*12],frame_parms->N_RB_DL*12,1,1);
      }

      dlsch_dual_stream_correlation(frame_parms,
                                    symbol,
                                    nb_rb,
                                    pdsch_vars[eNB_id]->dl_ch_estimates_ext,
                                    pdsch_vars[eNB_id_i]->dl_ch_estimates_ext,
                                    pdsch_vars[eNB_id]->dl_ch_rho_ext[harq_pid][round],
                                    pdsch_vars[eNB_id]->log2_maxh);
    }
  } else if ((dlsch0_harq->mimo_mode == LARGE_CDD) || ((dlsch0_harq->mimo_mode >=DUALSTREAM_UNIFORM_PRECODING1) &&
            (dlsch0_harq->mimo_mode <=DUALSTREAM_PUSCH_PRECODING))){
      dlsch_channel_compensation_TM34(frame_parms,
                                     pdsch_vars[eNB_id],
                                     measurements,
                                     eNB_id,
                                     symbol,
                                     dlsch0_harq->Qm,
                                     dlsch1_harq->Qm,
                                     harq_pid,
                                     dlsch0_harq->round,
                                     dlsch0_harq->mimo_mode,
                                     nb_rb,
                                     mmse_flag,
                                     pdsch_vars[eNB_id]->log2_maxh0,
                                     pdsch_vars[eNB_id]->log2_maxh1);
      if (symbol == 5) {
	LOG_M("rxF_comp_d00.m","rxF_c_d00",&pdsch_vars[eNB_id]->rxdataF_comp0[0][symbol*frame_parms->N_RB_DL*12],frame_parms->N_RB_DL*12,1,1);// should be QAM
	LOG_M("rxF_comp_d01.m","rxF_c_d01",&pdsch_vars[eNB_id]->rxdataF_comp0[1][symbol*frame_parms->N_RB_DL*12],frame_parms->N_RB_DL*12,1,1);//should be almost 0
	LOG_M("rxF_comp_d10.m","rxF_c_d10",&pdsch_vars[eNB_id]->rxdataF_comp1[harq_pid][round][0][symbol*frame_parms->N_RB_DL*12],frame_parms->N_RB_DL*12,1,1);//should be almost 0
	LOG_M("rxF_comp_d11.m","rxF_c_d11",&pdsch_vars[eNB_id]->rxdataF_comp1[harq_pid][round][1][symbol*frame_parms->N_RB_DL*12],frame_parms->N_RB_DL*12,1,1);//should be QAM
      }
      // compute correlation between signal and interference channels (rho12 and rho21)
      dlsch_dual_stream_correlation(frame_parms, // this is doing h11'*h12 and h21'*h22
                                    symbol,
                                    nb_rb,
                                    pdsch_vars[eNB_id]->dl_ch_estimates_ext,
                                    &(pdsch_vars[eNB_id]->dl_ch_estimates_ext[2]),
                                    pdsch_vars[eNB_id]->dl_ch_rho2_ext,
                                    pdsch_vars[eNB_id]->log2_maxh0);
        //printf("rho stream1 =%d\n", &pdsch_vars[eNB_id]->dl_ch_rho_ext[harq_pid][round] );
      //to be optimized (just take complex conjugate)
      dlsch_dual_stream_correlation(frame_parms, // this is doing h12'*h11 and h22'*h21
                                    symbol,
                                    nb_rb,
                                    &(pdsch_vars[eNB_id]->dl_ch_estimates_ext[2]),
                                    pdsch_vars[eNB_id]->dl_ch_estimates_ext,
                                    pdsch_vars[eNB_id]->dl_ch_rho_ext[harq_pid][round],
                                    pdsch_vars[eNB_id]->log2_maxh1);
    //  printf("rho stream2 =%d\n",&pdsch_vars[eNB_id]->dl_ch_rho2_ext );
      //printf("TM3 log2_maxh : %d\n",pdsch_vars[eNB_id]->log2_maxh);
      if (symbol == 5) {
	LOG_M("rho0_0.m","rho0_0",&pdsch_vars[eNB_id]->dl_ch_rho_ext[harq_pid][round][0][symbol*frame_parms->N_RB_DL*12],frame_parms->N_RB_DL*12,1,1);// should be QAM
	LOG_M("rho2_0.m","rho2_0",&pdsch_vars[eNB_id]->dl_ch_rho2_ext[0][symbol*frame_parms->N_RB_DL*12],frame_parms->N_RB_DL*12,1,1);//should be almost 0
	LOG_M("rho0_1.m.m","rho0_1",&pdsch_vars[eNB_id]->dl_ch_rho_ext[harq_pid][round][1][symbol*frame_parms->N_RB_DL*12],frame_parms->N_RB_DL*12,1,1);//should be almost 0
	LOG_M("rho2_1.m","rho2_1",&pdsch_vars[eNB_id]->dl_ch_rho2_ext[1][symbol*frame_parms->N_RB_DL*12],frame_parms->N_RB_DL*12,1,1);//should be QAM
      }
    } else if (dlsch0_harq->mimo_mode<DUALSTREAM_UNIFORM_PRECODING1) {// single-layer precoding (TM5, TM6)
        if ((rx_type==rx_IC_single_stream) && (eNB_id_i==ue->n_connected_eNB) && (dlsch0_harq->dl_power_off==0)) {
          dlsch_channel_compensation_TM56(pdsch_vars[eNB_id]->rxdataF_ext,
                                      pdsch_vars[eNB_id]->dl_ch_estimates_ext,
                                      pdsch_vars[eNB_id]->dl_ch_mag0,
                                      pdsch_vars[eNB_id]->dl_ch_magb0,
                                      pdsch_vars[eNB_id]->rxdataF_comp0,
                                      pdsch_vars[eNB_id]->pmi_ext,
                                      frame_parms,
                                      measurements,
                                      eNB_id,
                                      symbol,
                                      dlsch0_harq->Qm,
                                      nb_rb,
                                      pdsch_vars[eNB_id]->log2_maxh,
                                      dlsch0_harq->dl_power_off);

        for (rb=0; rb<nb_rb; rb++) {
          switch(pdsch_vars[eNB_id]->pmi_ext[rb]) {
          case 0:
            pdsch_vars[eNB_id_i]->pmi_ext[rb]=1;
            break;
         case 1:
            pdsch_vars[eNB_id_i]->pmi_ext[rb]=0;
            break;
         case 2:
            pdsch_vars[eNB_id_i]->pmi_ext[rb]=3;
            break;
          case 3:
            pdsch_vars[eNB_id_i]->pmi_ext[rb]=2;
            break;
          }
       //  if (rb==0)
        //    printf("pmi %d, pmi_i %d\n",pdsch_vars[eNB_id]->pmi_ext[rb],pdsch_vars[eNB_id_i]->pmi_ext[rb]);
      }
      dlsch_channel_compensation_TM56(pdsch_vars[eNB_id_i]->rxdataF_ext,
                                      pdsch_vars[eNB_id_i]->dl_ch_estimates_ext,
                                      pdsch_vars[eNB_id_i]->dl_ch_mag0,
                                      pdsch_vars[eNB_id_i]->dl_ch_magb0,
                                      pdsch_vars[eNB_id_i]->rxdataF_comp0,
                                      pdsch_vars[eNB_id_i]->pmi_ext,
                                      frame_parms,
                                      measurements,
                                      eNB_id_i,
                                      symbol,
                                      i_mod,
                                      nb_rb,
                                      pdsch_vars[eNB_id]->log2_maxh,
                                      dlsch0_harq->dl_power_off);
      if (symbol==5) {
        LOG_M("rxF_comp_d.m","rxF_c_d",&pdsch_vars[eNB_id]->rxdataF_comp0[0][symbol*frame_parms->N_RB_DL*12],frame_parms->N_RB_DL*12,1,1);
	LOG_M("rxF_comp_i.m","rxF_c_i",&pdsch_vars[eNB_id_i]->rxdataF_comp0[0][symbol*frame_parms->N_RB_DL*12],frame_parms->N_RB_DL*12,1,1);
      }

      dlsch_dual_stream_correlation(frame_parms,
                                    symbol,
                                    nb_rb,
                                    pdsch_vars[eNB_id]->dl_ch_estimates_ext,
                                    pdsch_vars[eNB_id_i]->dl_ch_estimates_ext,
                                    pdsch_vars[eNB_id]->dl_ch_rho_ext[harq_pid][round],
                                    pdsch_vars[eNB_id]->log2_maxh);
    }  else if (dlsch0_harq->dl_power_off==1)  {
      dlsch_channel_compensation_TM56(pdsch_vars[eNB_id]->rxdataF_ext,
                                      pdsch_vars[eNB_id]->dl_ch_estimates_ext,
                                      pdsch_vars[eNB_id]->dl_ch_mag0,
                                      pdsch_vars[eNB_id]->dl_ch_magb0,
                                      pdsch_vars[eNB_id]->rxdataF_comp0,
                                      pdsch_vars[eNB_id]->pmi_ext,
                                      frame_parms,
                                      measurements,
                                      eNB_id,
                                      symbol,
                                      dlsch0_harq->Qm,
                                      nb_rb,
                                      pdsch_vars[eNB_id]->log2_maxh,
                                      1);

      }


    } else if (dlsch0_harq->mimo_mode==TM7) { //TM7

      dlsch_channel_compensation(pdsch_vars[eNB_id]->rxdataF_ext,
                                 pdsch_vars[eNB_id]->dl_bf_ch_estimates_ext,
                                 pdsch_vars[eNB_id]->dl_ch_mag0,
                                 pdsch_vars[eNB_id]->dl_ch_magb0,
                                 pdsch_vars[eNB_id]->rxdataF_comp0,
                                 (aatx>1) ? pdsch_vars[eNB_id]->rho : NULL,
                                 frame_parms,
                                 symbol,
                                 first_symbol_flag,
                                 get_Qm(dlsch0_harq->mcs),
                                 nb_rb,
                                 //9,
                                 pdsch_vars[eNB_id]->log2_maxh,
                                 measurements); // log2_maxh+I0_shift
  }

#if UE_TIMING_TRACE
    stop_meas(&ue->generic_stat_bis[ue->current_thread_id[subframe]][slot]);
#if DISABLE_LOG_X
    printf("[AbsSFN %d.%d] Slot%d Symbol %d log2_maxh %d channel_level %d: Channel Comp %5.2f \n",frame,subframe,slot,symbol,pdsch_vars[eNB_id]->log2_maxh,proc->channel_level,ue->generic_stat_bis[ue->current_thread_id[subframe]][slot].p_time/(cpuf*1000.0));
#else
    LOG_I(PHY, "[AbsSFN %d.%d] Slot%d Symbol %d log2_maxh %d channel_level %d: Channel Comp  %5.2f \n",frame,subframe,slot,symbol,pdsch_vars[eNB_id]->log2_maxh,proc->channel_level,ue->generic_stat_bis[ue->current_thread_id[subframe]][slot].p_time/(cpuf*1000.0));
#endif
#endif
// MRC
#if UE_TIMING_TRACE
    start_meas(&ue->generic_stat_bis[ue->current_thread_id[subframe]][slot]);
#endif

   if (frame_parms->nb_antennas_rx > 1) {
    if ((dlsch0_harq->mimo_mode == LARGE_CDD) ||
        ((dlsch0_harq->mimo_mode >=DUALSTREAM_UNIFORM_PRECODING1) &&
         (dlsch0_harq->mimo_mode <=DUALSTREAM_PUSCH_PRECODING))){  // TM3 or TM4
      if (frame_parms->nb_antenna_ports_eNB == 2) {
        dlsch_detection_mrc_TM34(frame_parms,
                                 pdsch_vars[eNB_id],
                                 harq_pid,
                                 dlsch0_harq->round,
                                 symbol,
                                 nb_rb,
                                 1);
	if (symbol == 5) {
	  LOG_M("rho0_mrc.m","rho0_0",&pdsch_vars[eNB_id]->dl_ch_rho_ext[harq_pid][round][0][symbol*frame_parms->N_RB_DL*12],frame_parms->N_RB_DL*12,1,1);// should be QAM
	  LOG_M("rho2_mrc.m","rho2_0",&pdsch_vars[eNB_id]->dl_ch_rho2_ext[0][symbol*frame_parms->N_RB_DL*12],frame_parms->N_RB_DL*12,1,1);//should be almost 0
        }
      }
    } else {
      dlsch_detection_mrc(frame_parms,
                          pdsch_vars[eNB_id]->rxdataF_comp0,
                          pdsch_vars[eNB_id_i]->rxdataF_comp0,
                          pdsch_vars[eNB_id]->rho,
                          pdsch_vars[eNB_id]->dl_ch_rho_ext[harq_pid][round],
                          pdsch_vars[eNB_id]->dl_ch_mag0,
                          pdsch_vars[eNB_id]->dl_ch_magb0,
                          pdsch_vars[eNB_id_i]->dl_ch_mag0,
                          pdsch_vars[eNB_id_i]->dl_ch_magb0,
                          symbol,
                          nb_rb,
                          rx_type==rx_IC_single_stream);
    }
  }
  //  printf("Combining");
  if ((dlsch0_harq->mimo_mode == SISO) ||
      ((dlsch0_harq->mimo_mode >= UNIFORM_PRECODING11) &&
       (dlsch0_harq->mimo_mode <= PUSCH_PRECODING0)) ||
       (dlsch0_harq->mimo_mode == TM7)) {
    /*
      dlsch_siso(frame_parms,
      pdsch_vars[eNB_id]->rxdataF_comp,
      pdsch_vars[eNB_id_i]->rxdataF_comp,
      symbol,
      nb_rb);
    */
  } else if (dlsch0_harq->mimo_mode == ALAMOUTI) {
    dlsch_alamouti(frame_parms,
                   pdsch_vars[eNB_id]->rxdataF_comp0,
                   pdsch_vars[eNB_id]->dl_ch_mag0,
                   pdsch_vars[eNB_id]->dl_ch_magb0,
                   symbol,
                   nb_rb);
  }

  //    printf("LLR");
  if ((dlsch0_harq->mimo_mode == LARGE_CDD) ||
      ((dlsch0_harq->mimo_mode >=DUALSTREAM_UNIFORM_PRECODING1) &&
       (dlsch0_harq->mimo_mode <=DUALSTREAM_PUSCH_PRECODING)))  {
    rxdataF_comp_ptr = pdsch_vars[eNB_id]->rxdataF_comp1[harq_pid][round];
    dl_ch_mag_ptr = pdsch_vars[eNB_id]->dl_ch_mag1[harq_pid][round];
  }
  else {
    rxdataF_comp_ptr = pdsch_vars[eNB_id_i]->rxdataF_comp0;
    dl_ch_mag_ptr = pdsch_vars[eNB_id_i]->dl_ch_mag0;
    //i_mod should have been passed as a parameter
  }

#if UE_TIMING_TRACE
    stop_meas(&ue->generic_stat_bis[ue->current_thread_id[subframe]][slot]);
#if DISABLE_LOG_X
    printf("[AbsSFN %d.%d] Slot%d Symbol %d: Channel Combine %5.2f \n",frame,subframe,slot,symbol,ue->generic_stat_bis[ue->current_thread_id[subframe]][slot].p_time/(cpuf*1000.0));
#else
    LOG_I(PHY, "[AbsSFN %d.%d] Slot%d Symbol %d: Channel Combine  %5.2f \n",frame,subframe,slot,symbol,ue->generic_stat_bis[ue->current_thread_id[subframe]][slot].p_time/(cpuf*1000.0));
#endif
#endif

#if UE_TIMING_TRACE
    start_meas(&ue->generic_stat_bis[ue->current_thread_id[subframe]][slot]);
#endif
  //printf("LLR dlsch0_harq->Qm %d rx_type %d cw0 %d cw1 %d symbol %d \n",dlsch0_harq->Qm,rx_type,codeword_TB0,codeword_TB1,symbol);
  // compute LLRs
  // -> // compute @pointer where llrs should filled for this ofdm-symbol
  int8_t  *pllr_symbol_cw0;
  int8_t  *pllr_symbol_cw1;
  uint32_t llr_offset_symbol;
  llr_offset_symbol = pdsch_vars[eNB_id]->llr_offset[symbol];
  pllr_symbol_cw0  = (int8_t*)pdsch_vars[eNB_id]->llr[0];
  pllr_symbol_cw1  = (int8_t*)pdsch_vars[eNB_id]->llr[1];
  pllr_symbol_cw0 += llr_offset_symbol;
  pllr_symbol_cw1 += llr_offset_symbol;
  /*
  LOG_I(PHY,"compute LLRs [AbsSubframe %d.%d-%d] NbRB %d Qm %d LLRs-Length %d LLR-Offset %d @LLR Buff %p @LLR Buff(symb) %p\n",
             frame, subframe,symbol,
             nb_rb,dlsch0_harq->Qm,
             pdsch_vars[eNB_id]->llr_length[symbol],
             pdsch_vars[eNB_id]->llr_offset[symbol],
             (int16_t*)pdsch_vars[eNB_id]->llr[0],
             pllr_symbol_cw0);
  */
  switch (dlsch0_harq->Qm) {
  case 2 :
    if ((rx_type==rx_standard) || (codeword_TB1 == -1)) {


        dlsch_qpsk_llr(frame_parms,
                       pdsch_vars[eNB_id]->rxdataF_comp0,
                       (int16_t*)pllr_symbol_cw0,
                       symbol,
                       first_symbol_flag,
                       nb_rb,
                       adjust_G2(frame_parms,dlsch0_harq->rb_alloc_even,2,subframe,symbol),
                       beamforming_mode);

    } else if (codeword_TB0 == -1){

        dlsch_qpsk_llr(frame_parms,
                       pdsch_vars[eNB_id]->rxdataF_comp0,
                       (int16_t*)pllr_symbol_cw1,
                       symbol,
                       first_symbol_flag,
                       nb_rb,
                       adjust_G2(frame_parms,dlsch0_harq->rb_alloc_even,2,subframe,symbol),
                       beamforming_mode);
    }
      else if (rx_type >= rx_IC_single_stream) {
        if (dlsch1_harq->Qm == 2) {
          dlsch_qpsk_qpsk_llr(frame_parms,
                              pdsch_vars[eNB_id]->rxdataF_comp0,
                              rxdataF_comp_ptr,
                              pdsch_vars[eNB_id]->dl_ch_rho2_ext,
                              pdsch_vars[eNB_id]->llr[0],
                              symbol,first_symbol_flag,nb_rb,
                              adjust_G2(frame_parms,dlsch0_harq->rb_alloc_even,2,subframe,symbol),
                              pdsch_vars[eNB_id]->llr128);
          if (rx_type==rx_IC_dual_stream) {
            dlsch_qpsk_qpsk_llr(frame_parms,
                                rxdataF_comp_ptr,
                                pdsch_vars[eNB_id]->rxdataF_comp0,
                                pdsch_vars[eNB_id]->dl_ch_rho_ext[harq_pid][round],
                                pdsch_vars[eNB_id]->llr[1],
                                symbol,first_symbol_flag,nb_rb,
                                adjust_G2(frame_parms,dlsch1_harq->rb_alloc_even,2,subframe,symbol),
                                pdsch_vars[eNB_id]->llr128_2ndstream);
          }
        }
        else if (dlsch1_harq->Qm == 4) {
          dlsch_qpsk_16qam_llr(frame_parms,
                               pdsch_vars[eNB_id]->rxdataF_comp0,
                               rxdataF_comp_ptr,//i
                               dl_ch_mag_ptr,//i
                               pdsch_vars[eNB_id]->dl_ch_rho2_ext,
                               pdsch_vars[eNB_id]->llr[0],
                               symbol,first_symbol_flag,nb_rb,
                               adjust_G2(frame_parms,dlsch0_harq->rb_alloc_even,2,subframe,symbol),
                               pdsch_vars[eNB_id]->llr128);
          if (rx_type==rx_IC_dual_stream) {
            dlsch_16qam_qpsk_llr(frame_parms,
                                 rxdataF_comp_ptr,
                                 pdsch_vars[eNB_id]->rxdataF_comp0,//i
                                 dl_ch_mag_ptr,
                                 pdsch_vars[eNB_id]->dl_ch_rho_ext[harq_pid][round],
                                 pdsch_vars[eNB_id]->llr[1],
                                 symbol,first_symbol_flag,nb_rb,
                                 adjust_G2(frame_parms,dlsch1_harq->rb_alloc_even,4,subframe,symbol),
                                 pdsch_vars[eNB_id]->llr128_2ndstream);
          }
        }
        else {
          dlsch_qpsk_64qam_llr(frame_parms,
                               pdsch_vars[eNB_id]->rxdataF_comp0,
                               rxdataF_comp_ptr,//i
                               dl_ch_mag_ptr,//i
                               pdsch_vars[eNB_id]->dl_ch_rho2_ext,
                               pdsch_vars[eNB_id]->llr[0],
                               symbol,first_symbol_flag,nb_rb,
                               adjust_G2(frame_parms,dlsch0_harq->rb_alloc_even,2,subframe,symbol),
                               pdsch_vars[eNB_id]->llr128);
          if (rx_type==rx_IC_dual_stream) {
            dlsch_64qam_qpsk_llr(frame_parms,
                                 rxdataF_comp_ptr,
                                 pdsch_vars[eNB_id]->rxdataF_comp0,//i
                                 dl_ch_mag_ptr,
                                 pdsch_vars[eNB_id]->dl_ch_rho_ext[harq_pid][round],
                                 pdsch_vars[eNB_id]->llr[1],
                                 symbol,first_symbol_flag,nb_rb,
                                 adjust_G2(frame_parms,dlsch1_harq->rb_alloc_even,6,subframe,symbol),
                                 pdsch_vars[eNB_id]->llr128_2ndstream);
          }
        }
      }
    break;
  case 4 :
    if ((rx_type==rx_standard ) || (codeword_TB1 == -1)) {
      dlsch_16qam_llr(frame_parms,
                      pdsch_vars[eNB_id]->rxdataF_comp0,
                      pdsch_vars[eNB_id]->llr[0],
                      pdsch_vars[eNB_id]->dl_ch_mag0,
                      symbol,first_symbol_flag,nb_rb,
                      adjust_G2(frame_parms,dlsch0_harq->rb_alloc_even,4,subframe,symbol),
                      pdsch_vars[eNB_id]->llr128,
                      beamforming_mode);
    } else if (codeword_TB0 == -1){
      dlsch_16qam_llr(frame_parms,
                      pdsch_vars[eNB_id]->rxdataF_comp0,
                      pdsch_vars[eNB_id]->llr[1],
                      pdsch_vars[eNB_id]->dl_ch_mag0,
                      symbol,first_symbol_flag,nb_rb,
                      adjust_G2(frame_parms,dlsch0_harq->rb_alloc_even,4,subframe,symbol),
                      pdsch_vars[eNB_id]->llr128_2ndstream,
                      beamforming_mode);
    }
    else if (rx_type >= rx_IC_single_stream) {
      if (dlsch1_harq->Qm == 2) {
        dlsch_16qam_qpsk_llr(frame_parms,
                             pdsch_vars[eNB_id]->rxdataF_comp0,
                             rxdataF_comp_ptr,//i
                             pdsch_vars[eNB_id]->dl_ch_mag0,
                             pdsch_vars[eNB_id]->dl_ch_rho2_ext,
                             pdsch_vars[eNB_id]->llr[0],
                             symbol,first_symbol_flag,nb_rb,
                             adjust_G2(frame_parms,dlsch0_harq->rb_alloc_even,4,subframe,symbol),
                             pdsch_vars[eNB_id]->llr128);
        if (rx_type==rx_IC_dual_stream) {
          dlsch_qpsk_16qam_llr(frame_parms,
                               rxdataF_comp_ptr,
                               pdsch_vars[eNB_id]->rxdataF_comp0,//i
                               pdsch_vars[eNB_id]->dl_ch_mag0,//i
                               pdsch_vars[eNB_id]->dl_ch_rho_ext[harq_pid][round],
                               pdsch_vars[eNB_id]->llr[1],
                               symbol,first_symbol_flag,nb_rb,
                               adjust_G2(frame_parms,dlsch1_harq->rb_alloc_even,2,subframe,symbol),
                               pdsch_vars[eNB_id]->llr128_2ndstream);
        }
      }
      else if (dlsch1_harq->Qm == 4) {
        dlsch_16qam_16qam_llr(frame_parms,
                              pdsch_vars[eNB_id]->rxdataF_comp0,
                              rxdataF_comp_ptr,//i
                              pdsch_vars[eNB_id]->dl_ch_mag0,
                              dl_ch_mag_ptr,//i
                              pdsch_vars[eNB_id]->dl_ch_rho2_ext,
                              pdsch_vars[eNB_id]->llr[0],
                              symbol,first_symbol_flag,nb_rb,
                              adjust_G2(frame_parms,dlsch0_harq->rb_alloc_even,4,subframe,symbol),
                              pdsch_vars[eNB_id]->llr128);
        if (rx_type==rx_IC_dual_stream) {
          dlsch_16qam_16qam_llr(frame_parms,
                                rxdataF_comp_ptr,
                                pdsch_vars[eNB_id]->rxdataF_comp0,//i
                                dl_ch_mag_ptr,
                                pdsch_vars[eNB_id]->dl_ch_mag0,//i
                                pdsch_vars[eNB_id]->dl_ch_rho_ext[harq_pid][round],
                                pdsch_vars[eNB_id]->llr[1],
                                symbol,first_symbol_flag,nb_rb,
                                adjust_G2(frame_parms,dlsch1_harq->rb_alloc_even,4,subframe,symbol),
                                pdsch_vars[eNB_id]->llr128_2ndstream);
        }
      }
      else {
        dlsch_16qam_64qam_llr(frame_parms,
                              pdsch_vars[eNB_id]->rxdataF_comp0,
                              rxdataF_comp_ptr,//i
                              pdsch_vars[eNB_id]->dl_ch_mag0,
                              dl_ch_mag_ptr,//i
                              pdsch_vars[eNB_id]->dl_ch_rho2_ext,
                              pdsch_vars[eNB_id]->llr[0],
                              symbol,first_symbol_flag,nb_rb,
                              adjust_G2(frame_parms,dlsch0_harq->rb_alloc_even,4,subframe,symbol),
                              pdsch_vars[eNB_id]->llr128);
        if (rx_type==rx_IC_dual_stream) {
          dlsch_64qam_16qam_llr(frame_parms,
                                rxdataF_comp_ptr,
                                pdsch_vars[eNB_id]->rxdataF_comp0,
                                dl_ch_mag_ptr,
                                pdsch_vars[eNB_id]->dl_ch_mag0,
                                pdsch_vars[eNB_id]->dl_ch_rho_ext[harq_pid][round],
                                pdsch_vars[eNB_id]->llr[1],
                                symbol,first_symbol_flag,nb_rb,
                                adjust_G2(frame_parms,dlsch1_harq->rb_alloc_even,6,subframe,symbol),
                                pdsch_vars[eNB_id]->llr128_2ndstream);
        }
      }
    }
    break;
  case 6 :
    if ((rx_type==rx_standard) || (codeword_TB1 == -1))  {
      dlsch_64qam_llr(frame_parms,
                      pdsch_vars[eNB_id]->rxdataF_comp0,
                      (int16_t*)pllr_symbol_cw0,
                      pdsch_vars[eNB_id]->dl_ch_mag0,
                      pdsch_vars[eNB_id]->dl_ch_magb0,
                      symbol,first_symbol_flag,nb_rb,
                      adjust_G2(frame_parms,dlsch0_harq->rb_alloc_even,6,subframe,symbol),
                      pdsch_vars[eNB_id]->llr_offset[symbol],
                      beamforming_mode);
    } else if (codeword_TB0 == -1){
      dlsch_64qam_llr(frame_parms,
                      pdsch_vars[eNB_id]->rxdataF_comp0,
                      (int16_t*)pllr_symbol_cw1,
                      pdsch_vars[eNB_id]->dl_ch_mag0,
                      pdsch_vars[eNB_id]->dl_ch_magb0,
                      symbol,first_symbol_flag,nb_rb,
                      adjust_G2(frame_parms,dlsch0_harq->rb_alloc_even,6,subframe,symbol),
                      pdsch_vars[eNB_id]->llr_offset[symbol],
                      beamforming_mode);
    }
    else if (rx_type >= rx_IC_single_stream) {
      if (dlsch1_harq->Qm == 2) {
        dlsch_64qam_qpsk_llr(frame_parms,
                             pdsch_vars[eNB_id]->rxdataF_comp0,
                             rxdataF_comp_ptr,//i
                             pdsch_vars[eNB_id]->dl_ch_mag0,
                             pdsch_vars[eNB_id]->dl_ch_rho2_ext,
                             pdsch_vars[eNB_id]->llr[0],
                             symbol,first_symbol_flag,nb_rb,
                             adjust_G2(frame_parms,dlsch0_harq->rb_alloc_even,6,subframe,symbol),
                             pdsch_vars[eNB_id]->llr128);
        if (rx_type==rx_IC_dual_stream) {
          dlsch_qpsk_64qam_llr(frame_parms,
                               rxdataF_comp_ptr,
                               pdsch_vars[eNB_id]->rxdataF_comp0,//i
                               pdsch_vars[eNB_id]->dl_ch_mag0,
                               pdsch_vars[eNB_id]->dl_ch_rho_ext[harq_pid][round],
                               pdsch_vars[eNB_id]->llr[1],
                               symbol,first_symbol_flag,nb_rb,
                               adjust_G2(frame_parms,dlsch1_harq->rb_alloc_even,2,subframe,symbol),
                               pdsch_vars[eNB_id]->llr128_2ndstream);
        }
      }
      else if (dlsch1_harq->Qm == 4) {
        dlsch_64qam_16qam_llr(frame_parms,
                              pdsch_vars[eNB_id]->rxdataF_comp0,
                              rxdataF_comp_ptr,//i
                              pdsch_vars[eNB_id]->dl_ch_mag0,
                              dl_ch_mag_ptr,//i
                              pdsch_vars[eNB_id]->dl_ch_rho2_ext,
                              pdsch_vars[eNB_id]->llr[0],
                              symbol,first_symbol_flag,nb_rb,
                              adjust_G2(frame_parms,dlsch0_harq->rb_alloc_even,6,subframe,symbol),
                              pdsch_vars[eNB_id]->llr128);
        if (rx_type==rx_IC_dual_stream) {
          dlsch_16qam_64qam_llr(frame_parms,
                                rxdataF_comp_ptr,
                                pdsch_vars[eNB_id]->rxdataF_comp0,//i
                                dl_ch_mag_ptr,
                                pdsch_vars[eNB_id]->dl_ch_mag0,//i
                                pdsch_vars[eNB_id]->dl_ch_rho_ext[harq_pid][round],
                                pdsch_vars[eNB_id]->llr[1],
                                symbol,first_symbol_flag,nb_rb,
                                adjust_G2(frame_parms,dlsch1_harq->rb_alloc_even,4,subframe,symbol),
                                pdsch_vars[eNB_id]->llr128_2ndstream);
        }
      }
      else {
        dlsch_64qam_64qam_llr(frame_parms,
                              pdsch_vars[eNB_id]->rxdataF_comp0,
                              rxdataF_comp_ptr,//i
                              pdsch_vars[eNB_id]->dl_ch_mag0,
                              dl_ch_mag_ptr,//i
                              pdsch_vars[eNB_id]->dl_ch_rho2_ext,
                              (int16_t*)pllr_symbol_cw0,
                              symbol,first_symbol_flag,nb_rb,
                              adjust_G2(frame_parms,dlsch0_harq->rb_alloc_even,6,subframe,symbol),
                              pdsch_vars[eNB_id]->llr_offset[symbol]);
        if (rx_type==rx_IC_dual_stream) {
          dlsch_64qam_64qam_llr(frame_parms,
                                rxdataF_comp_ptr,
                                pdsch_vars[eNB_id]->rxdataF_comp0,//i
                                dl_ch_mag_ptr,
                                pdsch_vars[eNB_id]->dl_ch_mag0,//i
                                pdsch_vars[eNB_id]->dl_ch_rho_ext[harq_pid][round],
                                (int16_t*)pllr_symbol_cw1,
                                symbol,first_symbol_flag,nb_rb,
                                adjust_G2(frame_parms,dlsch1_harq->rb_alloc_even,6,subframe,symbol),
                                pdsch_vars[eNB_id]->llr_offset[symbol]);
        }
      }
    }
    break;
  default:
    LOG_W(PHY,"rx_dlsch.c : Unknown mod_order!!!!\n");
    return(-1);
    break;
  }
  if (dlsch1_harq) {
  switch (get_Qm(dlsch1_harq->mcs)) {
  case 2 :
    if (rx_type==rx_standard) {
        dlsch_qpsk_llr(frame_parms,
                       pdsch_vars[eNB_id]->rxdataF_comp0,
                       (int16_t*)pllr_symbol_cw0,
                       symbol,first_symbol_flag,nb_rb,
                       adjust_G2(frame_parms,dlsch0_harq->rb_alloc_even,2,subframe,symbol),
                       beamforming_mode);
    }
    break;
  case 4:
    if (rx_type==rx_standard) {
      dlsch_16qam_llr(frame_parms,
                      pdsch_vars[eNB_id]->rxdataF_comp0,
                      pdsch_vars[eNB_id]->llr[0],
                      pdsch_vars[eNB_id]->dl_ch_mag0,
                      symbol,first_symbol_flag,nb_rb,
                      adjust_G2(frame_parms,dlsch0_harq->rb_alloc_even,4,subframe,symbol),
                      pdsch_vars[eNB_id]->llr128,
                      beamforming_mode);
    }
    break;
  case 6 :
    if (rx_type==rx_standard) {
      dlsch_64qam_llr(frame_parms,
                      pdsch_vars[eNB_id]->rxdataF_comp0,
                      (int16_t*)pllr_symbol_cw0,
                      pdsch_vars[eNB_id]->dl_ch_mag0,
                      pdsch_vars[eNB_id]->dl_ch_magb0,
                      symbol,first_symbol_flag,nb_rb,
                      adjust_G2(frame_parms,dlsch0_harq->rb_alloc_even,6,subframe,symbol),
                      pdsch_vars[eNB_id]->llr_offset[symbol],
                      beamforming_mode);
  }
    break;
  default:
    LOG_W(PHY,"rx_dlsch.c : Unknown mod_order!!!!\n");
    return(-1);
    break;
  }
  }

#if UE_TIMING_TRACE
    stop_meas(&ue->generic_stat_bis[ue->current_thread_id[subframe]][slot]);
#if DISABLE_LOG_X
    printf("[AbsSFN %d.%d] Slot%d Symbol %d: LLR Computation %5.2f \n",frame,subframe,slot,symbol,ue->generic_stat_bis[ue->current_thread_id[subframe]][slot].p_time/(cpuf*1000.0));
#else
    LOG_D(PHY, "[AbsSFN %d.%d] Slot%d Symbol %d: LLR Computation  %5.2f \n",frame,subframe,slot,symbol,ue->generic_stat_bis[ue->current_thread_id[subframe]][slot].p_time/(cpuf*1000.0));
#endif
#endif

    // Please keep it: useful for debugging
#if 0
  if( (symbol == 13) && (subframe==0) && (dlsch0_harq->Qm == 6) /*&& (nb_rb==25)*/)
  {
      LOG_E(PHY,"Dump Phy Chan Est \n");
      if(1)
      {
#if 1
      LOG_M("rxdataF0.m"    , "rxdataF0",             &common_vars->common_vars_rx_data_per_thread[ue->current_thread_id[subframe]].rxdataF[0][0],14*frame_parms->ofdm_symbol_size,1,1);
      //LOG_M("rxdataF1.m"    , "rxdataF1",             &common_vars->common_vars_rx_data_per_thread[ue->current_thread_id[subframe]].rxdataF[0][0],14*frame_parms->ofdm_symbol_size,1,1);
      LOG_M("dl_ch_estimates00.m", "dl_ch_estimates00",   &common_vars->common_vars_rx_data_per_thread[ue->current_thread_id[subframe]].dl_ch_estimates[eNB_id][0][0],14*frame_parms->ofdm_symbol_size,1,1);
      //LOG_M("dl_ch_estimates01.m", "dl_ch_estimates01",   &common_vars->common_vars_rx_data_per_thread[ue->current_thread_id[subframe]].dl_ch_estimates[eNB_id][1][0],14*frame_parms->ofdm_symbol_size,1,1);
      //LOG_M("dl_ch_estimates10.m", "dl_ch_estimates10",   &common_vars->common_vars_rx_data_per_thread[ue->current_thread_id[subframe]].dl_ch_estimates[eNB_id][2][0],14*frame_parms->ofdm_symbol_size,1,1);
      //LOG_M("dl_ch_estimates11.m", "dl_ch_estimates11",   &common_vars->common_vars_rx_data_per_thread[ue->current_thread_id[subframe]].dl_ch_estimates[eNB_id][3][0],14*frame_parms->ofdm_symbol_size,1,1);


      //LOG_M("rxdataF_ext00.m"    , "rxdataF_ext00",       &pdsch_vars[eNB_id]->rxdataF_ext[0][0],14*frame_parms->N_RB_DL*12,1,1);
      //LOG_M("rxdataF_ext01.m"    , "rxdataF_ext01",       &pdsch_vars[eNB_id]->rxdataF_ext[1][0],14*frame_parms->N_RB_DL*12,1,1);
      //LOG_M("rxdataF_ext10.m"    , "rxdataF_ext10",       &pdsch_vars[eNB_id]->rxdataF_ext[2][0],14*frame_parms->N_RB_DL*12,1,1);
      //LOG_M("rxdataF_ext11.m"    , "rxdataF_ext11",       &pdsch_vars[eNB_id]->rxdataF_ext[3][0],14*frame_parms->N_RB_DL*12,1,1);
      LOG_M("dl_ch_estimates_ext00.m", "dl_ch_estimates_ext00", &pdsch_vars[eNB_id]->dl_ch_estimates_ext[0][0],14*frame_parms->N_RB_DL*12,1,1);
      //LOG_M("dl_ch_estimates_ext01.m", "dl_ch_estimates_ext01", &pdsch_vars[eNB_id]->dl_ch_estimates_ext[1][0],14*frame_parms->N_RB_DL*12,1,1);
      //LOG_M("dl_ch_estimates_ext10.m", "dl_ch_estimates_ext10", &pdsch_vars[eNB_id]->dl_ch_estimates_ext[2][0],14*frame_parms->N_RB_DL*12,1,1);
      //LOG_M("dl_ch_estimates_ext11.m", "dl_ch_estimates_ext11", &pdsch_vars[eNB_id]->dl_ch_estimates_ext[3][0],14*frame_parms->N_RB_DL*12,1,1);
      LOG_M("rxdataF_comp00.m","rxdataF_comp00",              &pdsch_vars[eNB_id]->rxdataF_comp0[0][0],14*frame_parms->N_RB_DL*12,1,1);
      //LOG_M("rxdataF_comp01.m","rxdataF_comp01",              &pdsch_vars[eNB_id]->rxdataF_comp0[1][0],14*frame_parms->N_RB_DL*12,1,1);
      //LOG_M("rxdataF_comp10.m","rxdataF_comp10",              &pdsch_vars[eNB_id]->rxdataF_comp1[harq_pid][round][0][0],14*frame_parms->N_RB_DL*12,1,1);
      //LOG_M("rxdataF_comp11.m","rxdataF_comp11",              &pdsch_vars[eNB_id]->rxdataF_comp1[harq_pid][round][1][0],14*frame_parms->N_RB_DL*12,1,1);
#endif
      LOG_M("llr0.m","llr0",  &pdsch_vars[eNB_id]->llr[0][0],(14*nb_rb*12*dlsch1_harq->Qm) - 4*(nb_rb*4*dlsch1_harq->Qm),1,0);
      //LOG_M("llr1.m","llr1",  &pdsch_vars[eNB_id]->llr[1][0],(14*nb_rb*12*dlsch1_harq->Qm) - 4*(nb_rb*4*dlsch1_harq->Qm),1,0);


      AssertFatal(0," ");
      }

  }
#endif

  T(T_UE_PHY_PDSCH_IQ, T_INT(eNB_id), T_INT(frame%1024),
    T_INT(subframe), T_INT(nb_rb),
    T_INT(frame_parms->N_RB_UL), T_INT(frame_parms->symbols_per_tti),
    T_BUFFER(&pdsch_vars[eNB_id]->rxdataF_comp0[eNB_id][0],
             2 * /* ulsch[UE_id]->harq_processes[harq_pid]->nb_rb */ frame_parms->N_RB_UL *12*frame_parms->symbols_per_tti*2));

  return 0;
}

//==============================================================================================
// Pre-processing for LLR computation
//==============================================================================================

void dlsch_channel_compensation(int **rxdataF_ext,
                                int **dl_ch_estimates_ext,
                                int **dl_ch_mag,
                                int **dl_ch_magb,
                                int **rxdataF_comp,
                                int **rho,
                                LTE_DL_FRAME_PARMS *frame_parms,
                                unsigned char symbol,
                                uint8_t first_symbol_flag,
                                unsigned char mod_order,
                                unsigned short nb_rb,
                                unsigned char output_shift,
                                PHY_MEASUREMENTS *measurements)
{

#if defined(__i386) || defined(__x86_64)

  unsigned short rb;
  unsigned char aatx,aarx,symbol_mod,pilots=0;
  __m128i *dl_ch128,*dl_ch128_2,*dl_ch_mag128,*dl_ch_mag128b,*rxdataF128,*rxdataF_comp128,*rho128;
  __m128i mmtmpD0,mmtmpD1,mmtmpD2,mmtmpD3,QAM_amp128,QAM_amp128b;

  symbol_mod = (symbol>=(7-frame_parms->Ncp)) ? symbol-(7-frame_parms->Ncp) : symbol;

  if ((symbol_mod == 0) || (symbol_mod == (4-frame_parms->Ncp))) {

    if (frame_parms->nb_antenna_ports_eNB==1) // 10 out of 12 so don't reduce size
      nb_rb=1+(5*nb_rb/6);
    else
      pilots=1;
  }

  for (aatx=0; aatx<frame_parms->nb_antenna_ports_eNB; aatx++) {
    if (mod_order == 4) {
      QAM_amp128 = _mm_set1_epi16(QAM16_n1);  // 2/sqrt(10)
      QAM_amp128b = _mm_setzero_si128();
    } else if (mod_order == 6) {
      QAM_amp128  = _mm_set1_epi16(QAM64_n1); //
      QAM_amp128b = _mm_set1_epi16(QAM64_n2);
    }

    for (aarx=0; aarx<frame_parms->nb_antennas_rx; aarx++) {

      dl_ch128          = (__m128i *)&dl_ch_estimates_ext[aatx*frame_parms->nb_antennas_rx + aarx][symbol*frame_parms->N_RB_DL*12];
      //print_shorts("dl_ch128[0]=",&dl_ch128[0]);*/
      dl_ch_mag128      = (__m128i *)&dl_ch_mag[aatx*frame_parms->nb_antennas_rx + aarx][symbol*frame_parms->N_RB_DL*12];
      dl_ch_mag128b     = (__m128i *)&dl_ch_magb[aatx*frame_parms->nb_antennas_rx + aarx][symbol*frame_parms->N_RB_DL*12];
      rxdataF128        = (__m128i *)&rxdataF_ext[aarx][symbol*frame_parms->N_RB_DL*12];
      rxdataF_comp128   = (__m128i *)&rxdataF_comp[aatx*frame_parms->nb_antennas_rx + aarx][symbol*frame_parms->N_RB_DL*12];

      for (rb=0; rb<nb_rb; rb++) {
        if (mod_order>2) {
          // get channel amplitude if not QPSK

          mmtmpD0 = _mm_madd_epi16(dl_ch128[0],dl_ch128[0]);
          mmtmpD0 = _mm_srai_epi32(mmtmpD0,output_shift);

          mmtmpD1 = _mm_madd_epi16(dl_ch128[1],dl_ch128[1]);
          mmtmpD1 = _mm_srai_epi32(mmtmpD1,output_shift);

          mmtmpD0 = _mm_packs_epi32(mmtmpD0,mmtmpD1);

          // store channel magnitude here in a new field of dlsch

          dl_ch_mag128[0] = _mm_unpacklo_epi16(mmtmpD0,mmtmpD0);
          dl_ch_mag128b[0] = dl_ch_mag128[0];
          dl_ch_mag128[0] = _mm_mulhi_epi16(dl_ch_mag128[0],QAM_amp128);
          dl_ch_mag128[0] = _mm_slli_epi16(dl_ch_mag128[0],1);
          //print_ints("Re(ch):",(int16_t*)&mmtmpD0);
          //print_shorts("QAM_amp:",(int16_t*)&QAM_amp128);
          //print_shorts("mag:",(int16_t*)&dl_ch_mag128[0]);
          dl_ch_mag128[1] = _mm_unpackhi_epi16(mmtmpD0,mmtmpD0);
          dl_ch_mag128b[1] = dl_ch_mag128[1];
          dl_ch_mag128[1] = _mm_mulhi_epi16(dl_ch_mag128[1],QAM_amp128);
          dl_ch_mag128[1] = _mm_slli_epi16(dl_ch_mag128[1],1);

          if (pilots==0) {
            mmtmpD0 = _mm_madd_epi16(dl_ch128[2],dl_ch128[2]);
            mmtmpD0 = _mm_srai_epi32(mmtmpD0,output_shift);
            mmtmpD1 = _mm_packs_epi32(mmtmpD0,mmtmpD0);

            dl_ch_mag128[2] = _mm_unpacklo_epi16(mmtmpD1,mmtmpD1);
            dl_ch_mag128b[2] = dl_ch_mag128[2];

            dl_ch_mag128[2] = _mm_mulhi_epi16(dl_ch_mag128[2],QAM_amp128);
            dl_ch_mag128[2] = _mm_slli_epi16(dl_ch_mag128[2],1);
          }

          dl_ch_mag128b[0] = _mm_mulhi_epi16(dl_ch_mag128b[0],QAM_amp128b);
          dl_ch_mag128b[0] = _mm_slli_epi16(dl_ch_mag128b[0],1);


          dl_ch_mag128b[1] = _mm_mulhi_epi16(dl_ch_mag128b[1],QAM_amp128b);
          dl_ch_mag128b[1] = _mm_slli_epi16(dl_ch_mag128b[1],1);

          if (pilots==0) {
            dl_ch_mag128b[2] = _mm_mulhi_epi16(dl_ch_mag128b[2],QAM_amp128b);
            dl_ch_mag128b[2] = _mm_slli_epi16(dl_ch_mag128b[2],1);
          }
        }

        // multiply by conjugated channel
        mmtmpD0 = _mm_madd_epi16(dl_ch128[0],rxdataF128[0]);

        // mmtmpD0 contains real part of 4 consecutive outputs (32-bit)
        mmtmpD1 = _mm_shufflelo_epi16(dl_ch128[0],_MM_SHUFFLE(2,3,0,1));
        mmtmpD1 = _mm_shufflehi_epi16(mmtmpD1,_MM_SHUFFLE(2,3,0,1));
        mmtmpD1 = _mm_sign_epi16(mmtmpD1,*(__m128i*)&conjugate[0]);
        //  print_ints("im",&mmtmpD1);
        mmtmpD1 = _mm_madd_epi16(mmtmpD1,rxdataF128[0]);
        // mmtmpD1 contains imag part of 4 consecutive outputs (32-bit)
        mmtmpD0 = _mm_srai_epi32(mmtmpD0,output_shift);
        //  print_ints("re(shift)",&mmtmpD0);
        mmtmpD1 = _mm_srai_epi32(mmtmpD1,output_shift);
        //  print_ints("im(shift)",&mmtmpD1);
        mmtmpD2 = _mm_unpacklo_epi32(mmtmpD0,mmtmpD1);
        mmtmpD3 = _mm_unpackhi_epi32(mmtmpD0,mmtmpD1);
        //        print_ints("c0",&mmtmpD2);
        //  print_ints("c1",&mmtmpD3);
        rxdataF_comp128[0] = _mm_packs_epi32(mmtmpD2,mmtmpD3);
        //  print_shorts("rx:",rxdataF128);
        //  print_shorts("ch:",dl_ch128);
        //  print_shorts("pack:",rxdataF_comp128);

        // multiply by conjugated channel
        mmtmpD0 = _mm_madd_epi16(dl_ch128[1],rxdataF128[1]);
        // mmtmpD0 contains real part of 4 consecutive outputs (32-bit)
        mmtmpD1 = _mm_shufflelo_epi16(dl_ch128[1],_MM_SHUFFLE(2,3,0,1));
        mmtmpD1 = _mm_shufflehi_epi16(mmtmpD1,_MM_SHUFFLE(2,3,0,1));
        mmtmpD1 = _mm_sign_epi16(mmtmpD1,*(__m128i*)conjugate);
        mmtmpD1 = _mm_madd_epi16(mmtmpD1,rxdataF128[1]);
        // mmtmpD1 contains imag part of 4 consecutive outputs (32-bit)
        mmtmpD0 = _mm_srai_epi32(mmtmpD0,output_shift);
        mmtmpD1 = _mm_srai_epi32(mmtmpD1,output_shift);
        mmtmpD2 = _mm_unpacklo_epi32(mmtmpD0,mmtmpD1);
        mmtmpD3 = _mm_unpackhi_epi32(mmtmpD0,mmtmpD1);

        rxdataF_comp128[1] = _mm_packs_epi32(mmtmpD2,mmtmpD3);
        //  print_shorts("rx:",rxdataF128+1);
        //  print_shorts("ch:",dl_ch128+1);
        //  print_shorts("pack:",rxdataF_comp128+1);

        if (pilots==0) {
          // multiply by conjugated channel
          mmtmpD0 = _mm_madd_epi16(dl_ch128[2],rxdataF128[2]);
          // mmtmpD0 contains real part of 4 consecutive outputs (32-bit)
          mmtmpD1 = _mm_shufflelo_epi16(dl_ch128[2],_MM_SHUFFLE(2,3,0,1));
          mmtmpD1 = _mm_shufflehi_epi16(mmtmpD1,_MM_SHUFFLE(2,3,0,1));
          mmtmpD1 = _mm_sign_epi16(mmtmpD1,*(__m128i*)conjugate);
          mmtmpD1 = _mm_madd_epi16(mmtmpD1,rxdataF128[2]);
          // mmtmpD1 contains imag part of 4 consecutive outputs (32-bit)
          mmtmpD0 = _mm_srai_epi32(mmtmpD0,output_shift);
          mmtmpD1 = _mm_srai_epi32(mmtmpD1,output_shift);
          mmtmpD2 = _mm_unpacklo_epi32(mmtmpD0,mmtmpD1);
          mmtmpD3 = _mm_unpackhi_epi32(mmtmpD0,mmtmpD1);

          rxdataF_comp128[2] = _mm_packs_epi32(mmtmpD2,mmtmpD3);
          //  print_shorts("rx:",rxdataF128+2);
          //  print_shorts("ch:",dl_ch128+2);
               // print_shorts("pack:",rxdataF_comp128+2);

          dl_ch128+=3;
          dl_ch_mag128+=3;
          dl_ch_mag128b+=3;
          rxdataF128+=3;
          rxdataF_comp128+=3;
        } else { // we have a smaller PDSCH in symbols with pilots so skip last group of 4 REs and increment less
          dl_ch128+=2;
          dl_ch_mag128+=2;
          dl_ch_mag128b+=2;
          rxdataF128+=2;
          rxdataF_comp128+=2;
        }

      }
    }
  }

  if (rho) {


    for (aarx=0; aarx<frame_parms->nb_antennas_rx; aarx++) {
      rho128        = (__m128i *)&rho[aarx][symbol*frame_parms->N_RB_DL*12];
      dl_ch128      = (__m128i *)&dl_ch_estimates_ext[aarx][symbol*frame_parms->N_RB_DL*12];
      dl_ch128_2    = (__m128i *)&dl_ch_estimates_ext[2+aarx][symbol*frame_parms->N_RB_DL*12];

      for (rb=0; rb<nb_rb; rb++) {
        // multiply by conjugated channel
        mmtmpD0 = _mm_madd_epi16(dl_ch128[0],dl_ch128_2[0]);
        //  print_ints("re",&mmtmpD0);

        // mmtmpD0 contains real part of 4 consecutive outputs (32-bit)
        mmtmpD1 = _mm_shufflelo_epi16(dl_ch128[0],_MM_SHUFFLE(2,3,0,1));
        mmtmpD1 = _mm_shufflehi_epi16(mmtmpD1,_MM_SHUFFLE(2,3,0,1));
        mmtmpD1 = _mm_sign_epi16(mmtmpD1,*(__m128i*)&conjugate[0]);
        //  print_ints("im",&mmtmpD1);
        mmtmpD1 = _mm_madd_epi16(mmtmpD1,dl_ch128_2[0]);
        // mmtmpD1 contains imag part of 4 consecutive outputs (32-bit)
        mmtmpD0 = _mm_srai_epi32(mmtmpD0,output_shift);
        //  print_ints("re(shift)",&mmtmpD0);
        mmtmpD1 = _mm_srai_epi32(mmtmpD1,output_shift);
        //  print_ints("im(shift)",&mmtmpD1);
        mmtmpD2 = _mm_unpacklo_epi32(mmtmpD0,mmtmpD1);
        mmtmpD3 = _mm_unpackhi_epi32(mmtmpD0,mmtmpD1);
        //        print_ints("c0",&mmtmpD2);
        //  print_ints("c1",&mmtmpD3);
        rho128[0] = _mm_packs_epi32(mmtmpD2,mmtmpD3);

        //print_shorts("rx:",dl_ch128_2);
        //print_shorts("ch:",dl_ch128);
        //print_shorts("pack:",rho128);

        // multiply by conjugated channel
        mmtmpD0 = _mm_madd_epi16(dl_ch128[1],dl_ch128_2[1]);
        // mmtmpD0 contains real part of 4 consecutive outputs (32-bit)
        mmtmpD1 = _mm_shufflelo_epi16(dl_ch128[1],_MM_SHUFFLE(2,3,0,1));
        mmtmpD1 = _mm_shufflehi_epi16(mmtmpD1,_MM_SHUFFLE(2,3,0,1));
        mmtmpD1 = _mm_sign_epi16(mmtmpD1,*(__m128i*)conjugate);
        mmtmpD1 = _mm_madd_epi16(mmtmpD1,dl_ch128_2[1]);
        // mmtmpD1 contains imag part of 4 consecutive outputs (32-bit)
        mmtmpD0 = _mm_srai_epi32(mmtmpD0,output_shift);
        mmtmpD1 = _mm_srai_epi32(mmtmpD1,output_shift);
        mmtmpD2 = _mm_unpacklo_epi32(mmtmpD0,mmtmpD1);
        mmtmpD3 = _mm_unpackhi_epi32(mmtmpD0,mmtmpD1);


        rho128[1] =_mm_packs_epi32(mmtmpD2,mmtmpD3);
        //print_shorts("rx:",dl_ch128_2+1);
        //print_shorts("ch:",dl_ch128+1);
        //print_shorts("pack:",rho128+1);
        // multiply by conjugated channel
        mmtmpD0 = _mm_madd_epi16(dl_ch128[2],dl_ch128_2[2]);
        // mmtmpD0 contains real part of 4 consecutive outputs (32-bit)
        mmtmpD1 = _mm_shufflelo_epi16(dl_ch128[2],_MM_SHUFFLE(2,3,0,1));
        mmtmpD1 = _mm_shufflehi_epi16(mmtmpD1,_MM_SHUFFLE(2,3,0,1));
        mmtmpD1 = _mm_sign_epi16(mmtmpD1,*(__m128i*)conjugate);
        mmtmpD1 = _mm_madd_epi16(mmtmpD1,dl_ch128_2[2]);
        // mmtmpD1 contains imag part of 4 consecutive outputs (32-bit)
        mmtmpD0 = _mm_srai_epi32(mmtmpD0,output_shift);
        mmtmpD1 = _mm_srai_epi32(mmtmpD1,output_shift);
        mmtmpD2 = _mm_unpacklo_epi32(mmtmpD0,mmtmpD1);
        mmtmpD3 = _mm_unpackhi_epi32(mmtmpD0,mmtmpD1);

        rho128[2] = _mm_packs_epi32(mmtmpD2,mmtmpD3);
        //print_shorts("rx:",dl_ch128_2+2);
        //print_shorts("ch:",dl_ch128+2);
        //print_shorts("pack:",rho128+2);

        dl_ch128+=3;
        dl_ch128_2+=3;
        rho128+=3;

      }

      if (first_symbol_flag==1) {
        measurements->rx_correlation[0][aarx] = signal_energy(&rho[aarx][symbol*frame_parms->N_RB_DL*12],rb*12);
      }
    }
  }

  _mm_empty();
  _m_empty();

#elif defined(__arm__)


  unsigned short rb;
  unsigned char aatx,aarx,symbol_mod,pilots=0;

  int16x4_t *dl_ch128,*dl_ch128_2,*rxdataF128;
  int32x4_t mmtmpD0,mmtmpD1,mmtmpD0b,mmtmpD1b;
  int16x8_t *dl_ch_mag128,*dl_ch_mag128b,mmtmpD2,mmtmpD3,mmtmpD4;
  int16x8_t QAM_amp128,QAM_amp128b;
  int16x4x2_t *rxdataF_comp128,*rho128;

  int16_t conj[4]__attribute__((aligned(16))) = {1,-1,1,-1};
  int32x4_t output_shift128 = vmovq_n_s32(-(int32_t)output_shift);

  symbol_mod = (symbol>=(7-frame_parms->Ncp)) ? symbol-(7-frame_parms->Ncp) : symbol;

  if ((symbol_mod == 0) || (symbol_mod == (4-frame_parms->Ncp))) {
    if (frame_parms->nb_antenna_ports_eNB==1) { // 10 out of 12 so don't reduce size
      nb_rb=1+(5*nb_rb/6);
    }
    else {
      pilots=1;
    }
  }

  for (aatx=0; aatx<frame_parms->nb_antenna_ports_eNB; aatx++) {
    if (mod_order == 4) {
      QAM_amp128  = vmovq_n_s16(QAM16_n1);  // 2/sqrt(10)
      QAM_amp128b = vmovq_n_s16(0);
    } else if (mod_order == 6) {
      QAM_amp128  = vmovq_n_s16(QAM64_n1); //
      QAM_amp128b = vmovq_n_s16(QAM64_n2);
    }
    //    printf("comp: rxdataF_comp %p, symbol %d\n",rxdataF_comp[0],symbol);

    for (aarx=0; aarx<frame_parms->nb_antennas_rx; aarx++) {
      dl_ch128          = (int16x4_t*)&dl_ch_estimates_ext[aatx*frame_parms->nb_antennas_rx + aarx][symbol*frame_parms->N_RB_DL*12];
      dl_ch_mag128      = (int16x8_t*)&dl_ch_mag[aatx*frame_parms->nb_antennas_rx + aarx][symbol*frame_parms->N_RB_DL*12];
      dl_ch_mag128b     = (int16x8_t*)&dl_ch_magb[aatx*frame_parms->nb_antennas_rx + aarx][symbol*frame_parms->N_RB_DL*12];
      rxdataF128        = (int16x4_t*)&rxdataF_ext[aarx][symbol*frame_parms->N_RB_DL*12];
      rxdataF_comp128   = (int16x4x2_t*)&rxdataF_comp[aatx*frame_parms->nb_antennas_rx + aarx][symbol*frame_parms->N_RB_DL*12];

      for (rb=0; rb<nb_rb; rb++) {
  if (mod_order>2) {
    // get channel amplitude if not QPSK
    mmtmpD0 = vmull_s16(dl_ch128[0], dl_ch128[0]);
    // mmtmpD0 = [ch0*ch0,ch1*ch1,ch2*ch2,ch3*ch3];
    mmtmpD0 = vqshlq_s32(vqaddq_s32(mmtmpD0,vrev64q_s32(mmtmpD0)),output_shift128);
    // mmtmpD0 = [ch0*ch0 + ch1*ch1,ch0*ch0 + ch1*ch1,ch2*ch2 + ch3*ch3,ch2*ch2 + ch3*ch3]>>output_shift128 on 32-bits
    mmtmpD1 = vmull_s16(dl_ch128[1], dl_ch128[1]);
    mmtmpD1 = vqshlq_s32(vqaddq_s32(mmtmpD1,vrev64q_s32(mmtmpD1)),output_shift128);
    mmtmpD2 = vcombine_s16(vmovn_s32(mmtmpD0),vmovn_s32(mmtmpD1));
    // mmtmpD2 = [ch0*ch0 + ch1*ch1,ch0*ch0 + ch1*ch1,ch2*ch2 + ch3*ch3,ch2*ch2 + ch3*ch3,ch4*ch4 + ch5*ch5,ch4*ch4 + ch5*ch5,ch6*ch6 + ch7*ch7,ch6*ch6 + ch7*ch7]>>output_shift128 on 16-bits
    mmtmpD0 = vmull_s16(dl_ch128[2], dl_ch128[2]);
    mmtmpD0 = vqshlq_s32(vqaddq_s32(mmtmpD0,vrev64q_s32(mmtmpD0)),output_shift128);
    mmtmpD1 = vmull_s16(dl_ch128[3], dl_ch128[3]);
    mmtmpD1 = vqshlq_s32(vqaddq_s32(mmtmpD1,vrev64q_s32(mmtmpD1)),output_shift128);
    mmtmpD3 = vcombine_s16(vmovn_s32(mmtmpD0),vmovn_s32(mmtmpD1));
    if (pilots==0) {
      mmtmpD0 = vmull_s16(dl_ch128[4], dl_ch128[4]);
      mmtmpD0 = vqshlq_s32(vqaddq_s32(mmtmpD0,vrev64q_s32(mmtmpD0)),output_shift128);
      mmtmpD1 = vmull_s16(dl_ch128[5], dl_ch128[5]);
      mmtmpD1 = vqshlq_s32(vqaddq_s32(mmtmpD1,vrev64q_s32(mmtmpD1)),output_shift128);
      mmtmpD4 = vcombine_s16(vmovn_s32(mmtmpD0),vmovn_s32(mmtmpD1));
    }

    dl_ch_mag128b[0] = vqdmulhq_s16(mmtmpD2,QAM_amp128b);
    dl_ch_mag128b[1] = vqdmulhq_s16(mmtmpD3,QAM_amp128b);
    dl_ch_mag128[0] = vqdmulhq_s16(mmtmpD2,QAM_amp128);
    dl_ch_mag128[1] = vqdmulhq_s16(mmtmpD3,QAM_amp128);

    if (pilots==0) {
      dl_ch_mag128b[2] = vqdmulhq_s16(mmtmpD4,QAM_amp128b);
      dl_ch_mag128[2]  = vqdmulhq_s16(mmtmpD4,QAM_amp128);
    }
  }

  mmtmpD0 = vmull_s16(dl_ch128[0], rxdataF128[0]);
  //mmtmpD0 = [Re(ch[0])Re(rx[0]) Im(ch[0])Im(ch[0]) Re(ch[1])Re(rx[1]) Im(ch[1])Im(ch[1])]
  mmtmpD1 = vmull_s16(dl_ch128[1], rxdataF128[1]);
  //mmtmpD1 = [Re(ch[2])Re(rx[2]) Im(ch[2])Im(ch[2]) Re(ch[3])Re(rx[3]) Im(ch[3])Im(ch[3])]
  mmtmpD0 = vcombine_s32(vpadd_s32(vget_low_s32(mmtmpD0),vget_high_s32(mmtmpD0)),
             vpadd_s32(vget_low_s32(mmtmpD1),vget_high_s32(mmtmpD1)));
  //mmtmpD0 = [Re(ch[0])Re(rx[0])+Im(ch[0])Im(ch[0]) Re(ch[1])Re(rx[1])+Im(ch[1])Im(ch[1]) Re(ch[2])Re(rx[2])+Im(ch[2])Im(ch[2]) Re(ch[3])Re(rx[3])+Im(ch[3])Im(ch[3])]

  mmtmpD0b = vmull_s16(vrev32_s16(vmul_s16(dl_ch128[0],*(int16x4_t*)conj)), rxdataF128[0]);
  //mmtmpD0 = [-Im(ch[0])Re(rx[0]) Re(ch[0])Im(rx[0]) -Im(ch[1])Re(rx[1]) Re(ch[1])Im(rx[1])]
  mmtmpD1b = vmull_s16(vrev32_s16(vmul_s16(dl_ch128[1],*(int16x4_t*)conj)), rxdataF128[1]);
  //mmtmpD0 = [-Im(ch[2])Re(rx[2]) Re(ch[2])Im(rx[2]) -Im(ch[3])Re(rx[3]) Re(ch[3])Im(rx[3])]
  mmtmpD1 = vcombine_s32(vpadd_s32(vget_low_s32(mmtmpD0b),vget_high_s32(mmtmpD0b)),
             vpadd_s32(vget_low_s32(mmtmpD1b),vget_high_s32(mmtmpD1b)));
  //mmtmpD1 = [-Im(ch[0])Re(rx[0])+Re(ch[0])Im(rx[0]) -Im(ch[1])Re(rx[1])+Re(ch[1])Im(rx[1]) -Im(ch[2])Re(rx[2])+Re(ch[2])Im(rx[2]) -Im(ch[3])Re(rx[3])+Re(ch[3])Im(rx[3])]

  mmtmpD0 = vqshlq_s32(mmtmpD0,output_shift128);
  mmtmpD1 = vqshlq_s32(mmtmpD1,output_shift128);
  rxdataF_comp128[0] = vzip_s16(vmovn_s32(mmtmpD0),vmovn_s32(mmtmpD1));
  mmtmpD0 = vmull_s16(dl_ch128[2], rxdataF128[2]);
  mmtmpD1 = vmull_s16(dl_ch128[3], rxdataF128[3]);
  mmtmpD0 = vcombine_s32(vpadd_s32(vget_low_s32(mmtmpD0),vget_high_s32(mmtmpD0)),
             vpadd_s32(vget_low_s32(mmtmpD1),vget_high_s32(mmtmpD1)));
  mmtmpD0b = vmull_s16(vrev32_s16(vmul_s16(dl_ch128[2],*(int16x4_t*)conj)), rxdataF128[2]);
  mmtmpD1b = vmull_s16(vrev32_s16(vmul_s16(dl_ch128[3],*(int16x4_t*)conj)), rxdataF128[3]);
  mmtmpD1 = vcombine_s32(vpadd_s32(vget_low_s32(mmtmpD0b),vget_high_s32(mmtmpD0b)),
             vpadd_s32(vget_low_s32(mmtmpD1b),vget_high_s32(mmtmpD1b)));
  mmtmpD0 = vqshlq_s32(mmtmpD0,output_shift128);
  mmtmpD1 = vqshlq_s32(mmtmpD1,output_shift128);
  rxdataF_comp128[1] = vzip_s16(vmovn_s32(mmtmpD0),vmovn_s32(mmtmpD1));

  if (pilots==0) {
    mmtmpD0 = vmull_s16(dl_ch128[4], rxdataF128[4]);
    mmtmpD1 = vmull_s16(dl_ch128[5], rxdataF128[5]);
    mmtmpD0 = vcombine_s32(vpadd_s32(vget_low_s32(mmtmpD0),vget_high_s32(mmtmpD0)),
         vpadd_s32(vget_low_s32(mmtmpD1),vget_high_s32(mmtmpD1)));

    mmtmpD0b = vmull_s16(vrev32_s16(vmul_s16(dl_ch128[4],*(int16x4_t*)conj)), rxdataF128[4]);
    mmtmpD1b = vmull_s16(vrev32_s16(vmul_s16(dl_ch128[5],*(int16x4_t*)conj)), rxdataF128[5]);
    mmtmpD1 = vcombine_s32(vpadd_s32(vget_low_s32(mmtmpD0b),vget_high_s32(mmtmpD0b)),
         vpadd_s32(vget_low_s32(mmtmpD1b),vget_high_s32(mmtmpD1b)));


    mmtmpD0 = vqshlq_s32(mmtmpD0,output_shift128);
    mmtmpD1 = vqshlq_s32(mmtmpD1,output_shift128);
    rxdataF_comp128[2] = vzip_s16(vmovn_s32(mmtmpD0),vmovn_s32(mmtmpD1));


    dl_ch128+=6;
    dl_ch_mag128+=3;
    dl_ch_mag128b+=3;
    rxdataF128+=6;
    rxdataF_comp128+=3;

  } else { // we have a smaller PDSCH in symbols with pilots so skip last group of 4 REs and increment less
    dl_ch128+=4;
    dl_ch_mag128+=2;
    dl_ch_mag128b+=2;
    rxdataF128+=4;
    rxdataF_comp128+=2;
  }
      }
    }
  }

  if (rho) {
    for (aarx=0; aarx<frame_parms->nb_antennas_rx; aarx++) {
      rho128        = (int16x4x2_t*)&rho[aarx][symbol*frame_parms->N_RB_DL*12];
      dl_ch128      = (int16x4_t*)&dl_ch_estimates_ext[aarx][symbol*frame_parms->N_RB_DL*12];
      dl_ch128_2    = (int16x4_t*)&dl_ch_estimates_ext[2+aarx][symbol*frame_parms->N_RB_DL*12];
      for (rb=0; rb<nb_rb; rb++) {
  mmtmpD0 = vmull_s16(dl_ch128[0], dl_ch128_2[0]);
  mmtmpD1 = vmull_s16(dl_ch128[1], dl_ch128_2[1]);
  mmtmpD0 = vcombine_s32(vpadd_s32(vget_low_s32(mmtmpD0),vget_high_s32(mmtmpD0)),
             vpadd_s32(vget_low_s32(mmtmpD1),vget_high_s32(mmtmpD1)));
  mmtmpD0b = vmull_s16(vrev32_s16(vmul_s16(dl_ch128[0],*(int16x4_t*)conj)), dl_ch128_2[0]);
  mmtmpD1b = vmull_s16(vrev32_s16(vmul_s16(dl_ch128[1],*(int16x4_t*)conj)), dl_ch128_2[1]);
  mmtmpD1 = vcombine_s32(vpadd_s32(vget_low_s32(mmtmpD0b),vget_high_s32(mmtmpD0b)),
             vpadd_s32(vget_low_s32(mmtmpD1b),vget_high_s32(mmtmpD1b)));

  mmtmpD0 = vqshlq_s32(mmtmpD0,output_shift128);
  mmtmpD1 = vqshlq_s32(mmtmpD1,output_shift128);
  rho128[0] = vzip_s16(vmovn_s32(mmtmpD0),vmovn_s32(mmtmpD1));

  mmtmpD0 = vmull_s16(dl_ch128[2], dl_ch128_2[2]);
  mmtmpD1 = vmull_s16(dl_ch128[3], dl_ch128_2[3]);
  mmtmpD0 = vcombine_s32(vpadd_s32(vget_low_s32(mmtmpD0),vget_high_s32(mmtmpD0)),
             vpadd_s32(vget_low_s32(mmtmpD1),vget_high_s32(mmtmpD1)));
  mmtmpD0b = vmull_s16(vrev32_s16(vmul_s16(dl_ch128[2],*(int16x4_t*)conj)), dl_ch128_2[2]);
  mmtmpD1b = vmull_s16(vrev32_s16(vmul_s16(dl_ch128[3],*(int16x4_t*)conj)), dl_ch128_2[3]);
  mmtmpD1 = vcombine_s32(vpadd_s32(vget_low_s32(mmtmpD0b),vget_high_s32(mmtmpD0b)),
             vpadd_s32(vget_low_s32(mmtmpD1b),vget_high_s32(mmtmpD1b)));

  mmtmpD0 = vqshlq_s32(mmtmpD0,output_shift128);
  mmtmpD1 = vqshlq_s32(mmtmpD1,output_shift128);
  rho128[1] = vzip_s16(vmovn_s32(mmtmpD0),vmovn_s32(mmtmpD1));

  mmtmpD0 = vmull_s16(dl_ch128[0], dl_ch128_2[0]);
  mmtmpD1 = vmull_s16(dl_ch128[1], dl_ch128_2[1]);
  mmtmpD0 = vcombine_s32(vpadd_s32(vget_low_s32(mmtmpD0),vget_high_s32(mmtmpD0)),
             vpadd_s32(vget_low_s32(mmtmpD1),vget_high_s32(mmtmpD1)));
  mmtmpD0b = vmull_s16(vrev32_s16(vmul_s16(dl_ch128[4],*(int16x4_t*)conj)), dl_ch128_2[4]);
  mmtmpD1b = vmull_s16(vrev32_s16(vmul_s16(dl_ch128[5],*(int16x4_t*)conj)), dl_ch128_2[5]);
  mmtmpD1 = vcombine_s32(vpadd_s32(vget_low_s32(mmtmpD0b),vget_high_s32(mmtmpD0b)),
             vpadd_s32(vget_low_s32(mmtmpD1b),vget_high_s32(mmtmpD1b)));

  mmtmpD0 = vqshlq_s32(mmtmpD0,output_shift128);
  mmtmpD1 = vqshlq_s32(mmtmpD1,output_shift128);
  rho128[2] = vzip_s16(vmovn_s32(mmtmpD0),vmovn_s32(mmtmpD1));


  dl_ch128+=6;
  dl_ch128_2+=6;
  rho128+=3;
      }

      if (first_symbol_flag==1) {
  measurements->rx_correlation[0][aarx] = signal_energy(&rho[aarx][symbol*frame_parms->N_RB_DL*12],rb*12);
      }
    }
  }
#endif
}

void dlsch_channel_compensation_core(int **rxdataF_ext,
                                     int **dl_ch_estimates_ext,
                                     int **dl_ch_mag,
                                     int **dl_ch_magb,
                                     int **rxdataF_comp,
                                     int **rho,
                                     unsigned char n_tx,
                                     unsigned char n_rx,
                                     unsigned char mod_order,
                                     unsigned char output_shift,
                                     int length,
                                     int start_point)

{

  unsigned short ii;
  int length_mod8 = 0;
  int length2;
  __m128i *dl_ch128,*dl_ch_mag128,*dl_ch_mag128b, *dl_ch128_2, *rxdataF128,*rxdataF_comp128,*rho128;
  __m128i mmtmpD0,mmtmpD1,mmtmpD2,mmtmpD3,QAM_amp128,QAM_amp128b;
  int aatx = 0, aarx = 0;

  for (aatx=0; aatx<n_tx; aatx++) {

    if (mod_order == 4) {
      QAM_amp128 = _mm_set1_epi16(QAM16_n1);  // 2/sqrt(10)
      QAM_amp128b = _mm_setzero_si128();
    } else if (mod_order == 6) {
      QAM_amp128  = _mm_set1_epi16(QAM64_n1); //
      QAM_amp128b = _mm_set1_epi16(QAM64_n2);
    }

    for (aarx=0; aarx<n_rx; aarx++) {

    dl_ch128          = (__m128i *)&dl_ch_estimates_ext[aatx*n_rx + aarx][start_point];
    dl_ch_mag128      = (__m128i *)&dl_ch_mag[aatx*n_rx + aarx][start_point];
    dl_ch_mag128b     = (__m128i *)&dl_ch_magb[aatx*n_rx + aarx][start_point];
    rxdataF128        = (__m128i *)&rxdataF_ext[aarx][start_point];
    rxdataF_comp128   = (__m128i *)&rxdataF_comp[aatx*n_rx + aarx][start_point];

      length_mod8 = length&7;
      if (length_mod8 == 0){
        length2 = length>>3;

        for (ii=0; ii<length2; ++ii) {
          if (mod_order>2) {
            // get channel amplitude if not QPSK

            mmtmpD0 = _mm_madd_epi16(dl_ch128[0],dl_ch128[0]);
            mmtmpD0 = _mm_srai_epi32(mmtmpD0,output_shift);

            mmtmpD1 = _mm_madd_epi16(dl_ch128[1],dl_ch128[1]);
            mmtmpD1 = _mm_srai_epi32(mmtmpD1,output_shift);

            mmtmpD0 = _mm_packs_epi32(mmtmpD0,mmtmpD1);

            // store channel magnitude here in a new field of dlsch

            dl_ch_mag128[0] = _mm_unpacklo_epi16(mmtmpD0,mmtmpD0);
            dl_ch_mag128b[0] = dl_ch_mag128[0];
            dl_ch_mag128[0] = _mm_mulhi_epi16(dl_ch_mag128[0],QAM_amp128);
            dl_ch_mag128[0] = _mm_slli_epi16(dl_ch_mag128[0],1);
            //print_ints("Re(ch):",(int16_t*)&mmtmpD0);
            //print_shorts("QAM_amp:",(int16_t*)&QAM_amp128);
            //print_shorts("mag:",(int16_t*)&dl_ch_mag128[0]);
            dl_ch_mag128[1] = _mm_unpackhi_epi16(mmtmpD0,mmtmpD0);
            dl_ch_mag128b[1] = dl_ch_mag128[1];
            dl_ch_mag128[1] = _mm_mulhi_epi16(dl_ch_mag128[1],QAM_amp128);
            dl_ch_mag128[1] = _mm_slli_epi16(dl_ch_mag128[1],1);

            dl_ch_mag128b[0] = _mm_mulhi_epi16(dl_ch_mag128b[0],QAM_amp128b);
            dl_ch_mag128b[0] = _mm_slli_epi16(dl_ch_mag128b[0],1);

            dl_ch_mag128b[1] = _mm_mulhi_epi16(dl_ch_mag128b[1],QAM_amp128b);
            dl_ch_mag128b[1] = _mm_slli_epi16(dl_ch_mag128b[1],1);

          }

          // multiply by conjugated channel
          mmtmpD0 = _mm_madd_epi16(dl_ch128[0],rxdataF128[0]);

          // mmtmpD0 contains real part of 4 consecutive outputs (32-bit)
          mmtmpD1 = _mm_shufflelo_epi16(dl_ch128[0],_MM_SHUFFLE(2,3,0,1));
          mmtmpD1 = _mm_shufflehi_epi16(mmtmpD1,_MM_SHUFFLE(2,3,0,1));
          mmtmpD1 = _mm_sign_epi16(mmtmpD1,*(__m128i*)&conjugate[0]);
          //  print_ints("im",&mmtmpD1);
          mmtmpD1 = _mm_madd_epi16(mmtmpD1,rxdataF128[0]);
          // mmtmpD1 contains imag part of 4 consecutive outputs (32-bit)
          mmtmpD0 = _mm_srai_epi32(mmtmpD0,output_shift);
          //  print_ints("re(shift)",&mmtmpD0);
          mmtmpD1 = _mm_srai_epi32(mmtmpD1,output_shift);
          //  print_ints("im(shift)",&mmtmpD1);
          mmtmpD2 = _mm_unpacklo_epi32(mmtmpD0,mmtmpD1);
          mmtmpD3 = _mm_unpackhi_epi32(mmtmpD0,mmtmpD1);
          //        print_ints("c0",&mmtmpD2);
          //  print_ints("c1",&mmtmpD3);
          rxdataF_comp128[0] = _mm_packs_epi32(mmtmpD2,mmtmpD3);
          //  print_shorts("rx:",rxdataF128);
          //  print_shorts("ch:",dl_ch128);
          //  print_shorts("pack:",rxdataF_comp128);

          // multiply by conjugated channel
          mmtmpD0 = _mm_madd_epi16(dl_ch128[1],rxdataF128[1]);
          // mmtmpD0 contains real part of 4 consecutive outputs (32-bit)
          mmtmpD1 = _mm_shufflelo_epi16(dl_ch128[1],_MM_SHUFFLE(2,3,0,1));
          mmtmpD1 = _mm_shufflehi_epi16(mmtmpD1,_MM_SHUFFLE(2,3,0,1));
          mmtmpD1 = _mm_sign_epi16(mmtmpD1,*(__m128i*)conjugate);
          mmtmpD1 = _mm_madd_epi16(mmtmpD1,rxdataF128[1]);
          // mmtmpD1 contains imag part of 4 consecutive outputs (32-bit)
          mmtmpD0 = _mm_srai_epi32(mmtmpD0,output_shift);
          mmtmpD1 = _mm_srai_epi32(mmtmpD1,output_shift);
          mmtmpD2 = _mm_unpacklo_epi32(mmtmpD0,mmtmpD1);
          mmtmpD3 = _mm_unpackhi_epi32(mmtmpD0,mmtmpD1);

          rxdataF_comp128[1] = _mm_packs_epi32(mmtmpD2,mmtmpD3);
          //  print_shorts("rx:",rxdataF128+1);
          //  print_shorts("ch:",dl_ch128+1);
          //print_shorts("pack:",rxdataF_comp128+1);

          dl_ch128+=2;
          dl_ch_mag128+=2;
          dl_ch_mag128b+=2;
          rxdataF128+=2;
          rxdataF_comp128+=2;
        }
      }else {
        printf ("Channel Compensation: Received number of subcarriers is not multiple of 8, \n"
                 "need to adapt the code!\n");
      }
    }
  }

/*This part of code makes sense only for processing in 2x2 blocks*/
  if (rho) {


    for (aarx=0; aarx<n_rx; aarx++) {
      rho128        = (__m128i *)&rho[aarx][start_point];
      dl_ch128      = (__m128i *)&dl_ch_estimates_ext[aarx][start_point];
      dl_ch128_2    = (__m128i *)&dl_ch_estimates_ext[2+aarx][start_point];

      if (length_mod8 == 0){
        length2 = length>>3;

        for (ii=0; ii<length2; ++ii) {
          // multiply by conjugated channel
          mmtmpD0 = _mm_madd_epi16(dl_ch128[0],dl_ch128_2[0]);
          //  print_ints("re",&mmtmpD0);

          // mmtmpD0 contains real part of 4 consecutive outputs (32-bit)
          mmtmpD1 = _mm_shufflelo_epi16(dl_ch128[0],_MM_SHUFFLE(2,3,0,1));
          mmtmpD1 = _mm_shufflehi_epi16(mmtmpD1,_MM_SHUFFLE(2,3,0,1));
          mmtmpD1 = _mm_sign_epi16(mmtmpD1,*(__m128i*)&conjugate[0]);
          //  print_ints("im",&mmtmpD1);
          mmtmpD1 = _mm_madd_epi16(mmtmpD1,dl_ch128_2[0]);
          // mmtmpD1 contains imag part of 4 consecutive outputs (32-bit)
          mmtmpD0 = _mm_srai_epi32(mmtmpD0,output_shift);
          //  print_ints("re(shift)",&mmtmpD0);
          mmtmpD1 = _mm_srai_epi32(mmtmpD1,output_shift);
          //  print_ints("im(shift)",&mmtmpD1);
          mmtmpD2 = _mm_unpacklo_epi32(mmtmpD0,mmtmpD1);
          mmtmpD3 = _mm_unpackhi_epi32(mmtmpD0,mmtmpD1);
          //        print_ints("c0",&mmtmpD2);
          //  print_ints("c1",&mmtmpD3);
          rho128[0] = _mm_packs_epi32(mmtmpD2,mmtmpD3);

          //print_shorts("rx:",dl_ch128_2);
          //print_shorts("ch:",dl_ch128);
          //print_shorts("pack:",rho128);

          // multiply by conjugated channel
          mmtmpD0 = _mm_madd_epi16(dl_ch128[1],dl_ch128_2[1]);
          // mmtmpD0 contains real part of 4 consecutive outputs (32-bit)
          mmtmpD1 = _mm_shufflelo_epi16(dl_ch128[1],_MM_SHUFFLE(2,3,0,1));
          mmtmpD1 = _mm_shufflehi_epi16(mmtmpD1,_MM_SHUFFLE(2,3,0,1));
          mmtmpD1 = _mm_sign_epi16(mmtmpD1,*(__m128i*)conjugate);
          mmtmpD1 = _mm_madd_epi16(mmtmpD1,dl_ch128_2[1]);
          // mmtmpD1 contains imag part of 4 consecutive outputs (32-bit)
          mmtmpD0 = _mm_srai_epi32(mmtmpD0,output_shift);
          mmtmpD1 = _mm_srai_epi32(mmtmpD1,output_shift);
          mmtmpD2 = _mm_unpacklo_epi32(mmtmpD0,mmtmpD1);
          mmtmpD3 = _mm_unpackhi_epi32(mmtmpD0,mmtmpD1);

          rho128[1] =_mm_packs_epi32(mmtmpD2,mmtmpD3);
          dl_ch128+=2;
          dl_ch128_2+=2;
          rho128+=2;
        }
      }else {
        printf ("Channel Compensation: Received number of subcarriers is not multiple of 8, \n"
                 "need to adapt the code!\n");
      }
    }
  }
  _mm_empty();
  _m_empty();
}

#if defined(__x86_64__) || defined(__i386__)

void prec2A_TM56_128(unsigned char pmi,__m128i *ch0,__m128i *ch1)
{

  __m128i amp;
  amp = _mm_set1_epi16(ONE_OVER_SQRT2_Q15);

  switch (pmi) {

  case 0 :   // +1 +1
    //    print_shorts("phase 0 :ch0",ch0);
    //    print_shorts("phase 0 :ch1",ch1);
    ch0[0] = _mm_adds_epi16(ch0[0],ch1[0]);
    break;

  case 1 :   // +1 -1
    //    print_shorts("phase 1 :ch0",ch0);
    //    print_shorts("phase 1 :ch1",ch1);
    ch0[0] = _mm_subs_epi16(ch0[0],ch1[0]);
    //    print_shorts("phase 1 :ch0-ch1",ch0);
    break;

  case 2 :   // +1 +j
    ch1[0] = _mm_sign_epi16(ch1[0],*(__m128i*)&conjugate[0]);
    ch1[0] = _mm_shufflelo_epi16(ch1[0],_MM_SHUFFLE(2,3,0,1));
    ch1[0] = _mm_shufflehi_epi16(ch1[0],_MM_SHUFFLE(2,3,0,1));
    ch0[0] = _mm_subs_epi16(ch0[0],ch1[0]);

    break;   // +1 -j

  case 3 :
    ch1[0] = _mm_sign_epi16(ch1[0],*(__m128i*)&conjugate[0]);
    ch1[0] = _mm_shufflelo_epi16(ch1[0],_MM_SHUFFLE(2,3,0,1));
    ch1[0] = _mm_shufflehi_epi16(ch1[0],_MM_SHUFFLE(2,3,0,1));
    ch0[0] = _mm_adds_epi16(ch0[0],ch1[0]);
    break;
  }

  ch0[0] = _mm_mulhi_epi16(ch0[0],amp);
  ch0[0] = _mm_slli_epi16(ch0[0],1);

  _mm_empty();
  _m_empty();
}
#elif defined(__arm__)
void prec2A_TM56_128(unsigned char pmi,__m128i *ch0,__m128i *ch1) {

  // sqrt(2) is already taken into account in computation sqrt_rho_a, sqrt_rho_b,
  //so removed it

  //__m128i amp;
  //amp = _mm_set1_epi16(ONE_OVER_SQRT2_Q15);

  switch (pmi) {

  case 0 :   // +1 +1
    //    print_shorts("phase 0 :ch0",ch0);
    //    print_shorts("phase 0 :ch1",ch1);
    ch0[0] = _mm_adds_epi16(ch0[0],ch1[0]);
    break;
  case 1 :   // +1 -1
    //    print_shorts("phase 1 :ch0",ch0);
    //    print_shorts("phase 1 :ch1",ch1);
    ch0[0] = _mm_subs_epi16(ch0[0],ch1[0]);
    //    print_shorts("phase 1 :ch0-ch1",ch0);
    break;
  case 2 :   // +1 +j
    ch1[0] = _mm_sign_epi16(ch1[0],*(__m128i*)&conjugate[0]);
    ch1[0] = _mm_shufflelo_epi16(ch1[0],_MM_SHUFFLE(2,3,0,1));
    ch1[0] = _mm_shufflehi_epi16(ch1[0],_MM_SHUFFLE(2,3,0,1));
    ch0[0] = _mm_subs_epi16(ch0[0],ch1[0]);

    break;   // +1 -j
  case 3 :
    ch1[0] = _mm_sign_epi16(ch1[0],*(__m128i*)&conjugate[0]);
    ch1[0] = _mm_shufflelo_epi16(ch1[0],_MM_SHUFFLE(2,3,0,1));
    ch1[0] = _mm_shufflehi_epi16(ch1[0],_MM_SHUFFLE(2,3,0,1));
    ch0[0] = _mm_adds_epi16(ch0[0],ch1[0]);
    break;
  }

  //ch0[0] = _mm_mulhi_epi16(ch0[0],amp);
  //ch0[0] = _mm_slli_epi16(ch0[0],1);

  _mm_empty();
  _m_empty();
}
#endif
// precoding is stream 0 .5(1,1)  .5(1,-1) .5(1,1)  .5(1,-1)
//              stream 1 .5(1,-1) .5(1,1)  .5(1,-1) .5(1,1)
// store "precoded" channel for stream 0 in ch0, stream 1 in ch1

short TM3_prec[8]__attribute__((aligned(16))) = {1,1,-1,-1,1,1,-1,-1} ;

void prec2A_TM3_128(__m128i *ch0,__m128i *ch1) {

  __m128i amp = _mm_set1_epi16(ONE_OVER_SQRT2_Q15);

  __m128i tmp0,tmp1;

  //_mm_mulhi_epi16
  //  print_shorts("prec2A_TM3 ch0 (before):",ch0);
  //  print_shorts("prec2A_TM3 ch1 (before):",ch1);

  tmp0 = ch0[0];
  tmp1  = _mm_sign_epi16(ch1[0],((__m128i*)&TM3_prec)[0]);
  //  print_shorts("prec2A_TM3 ch1*s (mid):",(__m128i*)TM3_prec);

  ch0[0] = _mm_adds_epi16(ch0[0],tmp1);
  ch1[0] = _mm_subs_epi16(tmp0,tmp1);

  ch0[0] = _mm_mulhi_epi16(ch0[0],amp);
  ch0[0] = _mm_slli_epi16(ch0[0],1);

  ch1[0] = _mm_mulhi_epi16(ch1[0],amp);
  ch1[0] = _mm_slli_epi16(ch1[0],1);

  //  print_shorts("prec2A_TM3 ch0 (mid):",&tmp0);
  //  print_shorts("prec2A_TM3 ch1 (mid):",ch1);

  //ch0[0] = _mm_mulhi_epi16(ch0[0],amp);
  //ch0[0] = _mm_slli_epi16(ch0[0],1);
  //ch1[0] = _mm_mulhi_epi16(ch1[0],amp);
  //ch1[0] = _mm_slli_epi16(ch1[0],1);

  //ch0[0] = _mm_srai_epi16(ch0[0],1);
  //ch1[0] = _mm_srai_epi16(ch1[0],1);

  //  print_shorts("prec2A_TM3 ch0 (after):",ch0);
  //  print_shorts("prec2A_TM3 ch1 (after):",ch1);

  _mm_empty();
  _m_empty();
}

// pmi = 0 => stream 0 (1,1), stream 1 (1,-1)
// pmi = 1 => stream 0 (1,j), stream 2 (1,-j)

void prec2A_TM4_128(int pmi,__m128i *ch0,__m128i *ch1) {

// sqrt(2) is already taken into account in computation sqrt_rho_a, sqrt_rho_b,
//so divide by 2 is replaced by divide by sqrt(2).

 // printf ("demod pmi=%d\n", pmi);
 __m128i amp;
 amp = _mm_set1_epi16(ONE_OVER_SQRT2_Q15);
  __m128i tmp0,tmp1;

 // print_shorts("prec2A_TM4 ch0 (before):",ch0);
 // print_shorts("prec2A_TM4 ch1 (before):",ch1);

  if (pmi == 0) { //[1 1;1 -1]
    tmp0 = ch0[0];
    tmp1 = ch1[0];
    ch0[0] = _mm_adds_epi16(tmp0,tmp1);
    ch1[0] = _mm_subs_epi16(tmp0,tmp1);
  }
  else { //ch0+j*ch1 ch0-j*ch1
    tmp0 = ch0[0];
    tmp1   = _mm_sign_epi16(ch1[0],*(__m128i*)&conjugate[0]);
    tmp1   = _mm_shufflelo_epi16(tmp1,_MM_SHUFFLE(2,3,0,1));
    tmp1   = _mm_shufflehi_epi16(tmp1,_MM_SHUFFLE(2,3,0,1));
    ch0[0] = _mm_subs_epi16(tmp0,tmp1);
    ch1[0] = _mm_add_epi16(tmp0,tmp1);
  }

  //print_shorts("prec2A_TM4 ch0 (middle):",ch0);
  //print_shorts("prec2A_TM4 ch1 (middle):",ch1);

  ch0[0] = _mm_mulhi_epi16(ch0[0],amp);
  ch0[0] = _mm_slli_epi16(ch0[0],1);
  ch1[0] = _mm_mulhi_epi16(ch1[0],amp);
  ch1[0] = _mm_slli_epi16(ch1[0],1);


 // ch0[0] = _mm_srai_epi16(ch0[0],1); //divide by 2
 // ch1[0] = _mm_srai_epi16(ch1[0],1); //divide by 2
  //print_shorts("prec2A_TM4 ch0 (end):",ch0);
  //print_shorts("prec2A_TM4 ch1 (end):",ch1);
  _mm_empty();
  _m_empty();
 // print_shorts("prec2A_TM4 ch0 (end):",ch0);
  //print_shorts("prec2A_TM4 ch1 (end):",ch1);
}

void dlsch_channel_compensation_TM56(int **rxdataF_ext,
                                     int **dl_ch_estimates_ext,
                                     int **dl_ch_mag,
                                     int **dl_ch_magb,
                                     int **rxdataF_comp,
                                     unsigned char *pmi_ext,
                                     LTE_DL_FRAME_PARMS *frame_parms,
                                     PHY_MEASUREMENTS *measurements,
                                     int eNB_id,
                                     unsigned char symbol,
                                     unsigned char mod_order,
                                     unsigned short nb_rb,
                                     unsigned char output_shift,
                                     unsigned char dl_power_off)
{

#if defined(__x86_64__) || defined(__i386__)

  unsigned short rb,Nre;
  __m128i *dl_ch0_128,*dl_ch1_128,*dl_ch_mag128,*dl_ch_mag128b,*rxdataF128,*rxdataF_comp128;
  unsigned char aarx=0,symbol_mod,pilots=0;
  int precoded_signal_strength=0;
  __m128i mmtmpD0,mmtmpD1,mmtmpD2,mmtmpD3,QAM_amp128,QAM_amp128b;

  symbol_mod = (symbol>=(7-frame_parms->Ncp)) ? symbol-(7-frame_parms->Ncp) : symbol;

  if ((symbol_mod == 0) || (symbol_mod == (4-frame_parms->Ncp)))
    pilots=1;


  //printf("comp prec: symbol %d, pilots %d\n",symbol, pilots);

  if (mod_order == 4) {
    QAM_amp128 = _mm_set1_epi16(QAM16_n1);
    QAM_amp128b = _mm_setzero_si128();
  } else if (mod_order == 6) {
    QAM_amp128  = _mm_set1_epi16(QAM64_n1);
    QAM_amp128b = _mm_set1_epi16(QAM64_n2);
  }

  for (aarx=0; aarx<frame_parms->nb_antennas_rx; aarx++) {

    dl_ch0_128          = (__m128i *)&dl_ch_estimates_ext[aarx][symbol*frame_parms->N_RB_DL*12];
    dl_ch1_128          = (__m128i *)&dl_ch_estimates_ext[2+aarx][symbol*frame_parms->N_RB_DL*12];


    dl_ch_mag128      = (__m128i *)&dl_ch_mag[aarx][symbol*frame_parms->N_RB_DL*12];
    dl_ch_mag128b     = (__m128i *)&dl_ch_magb[aarx][symbol*frame_parms->N_RB_DL*12];
    rxdataF128        = (__m128i *)&rxdataF_ext[aarx][symbol*frame_parms->N_RB_DL*12];
    rxdataF_comp128   = (__m128i *)&rxdataF_comp[aarx][symbol*frame_parms->N_RB_DL*12];


    for (rb=0; rb<nb_rb; rb++) {
      // combine TX channels using precoder from pmi
#ifdef DEBUG_DLSCH_DEMOD
      printf("mode 6 prec: rb %d, pmi->%d\n",rb,pmi_ext[rb]);
#endif
      prec2A_TM56_128(pmi_ext[rb],&dl_ch0_128[0],&dl_ch1_128[0]);
      prec2A_TM56_128(pmi_ext[rb],&dl_ch0_128[1],&dl_ch1_128[1]);

      if (pilots==0) {

        prec2A_TM56_128(pmi_ext[rb],&dl_ch0_128[2],&dl_ch1_128[2]);
      }

      if (mod_order>2) {
        // get channel amplitude if not QPSK

        mmtmpD0 = _mm_madd_epi16(dl_ch0_128[0],dl_ch0_128[0]);
        mmtmpD0 = _mm_srai_epi32(mmtmpD0,output_shift);

        mmtmpD1 = _mm_madd_epi16(dl_ch0_128[1],dl_ch0_128[1]);
        mmtmpD1 = _mm_srai_epi32(mmtmpD1,output_shift);

        mmtmpD0 = _mm_packs_epi32(mmtmpD0,mmtmpD1);

        dl_ch_mag128[0] = _mm_unpacklo_epi16(mmtmpD0,mmtmpD0);
        dl_ch_mag128b[0] = dl_ch_mag128[0];
        dl_ch_mag128[0] = _mm_mulhi_epi16(dl_ch_mag128[0],QAM_amp128);
        dl_ch_mag128[0] = _mm_slli_epi16(dl_ch_mag128[0],1);


        //print_shorts("dl_ch_mag128[0]=",&dl_ch_mag128[0]);

        //print_shorts("dl_ch_mag128[0]=",&dl_ch_mag128[0]);

        dl_ch_mag128[1] = _mm_unpackhi_epi16(mmtmpD0,mmtmpD0);
        dl_ch_mag128b[1] = dl_ch_mag128[1];
        dl_ch_mag128[1] = _mm_mulhi_epi16(dl_ch_mag128[1],QAM_amp128);
        dl_ch_mag128[1] = _mm_slli_epi16(dl_ch_mag128[1],1);

        if (pilots==0) {
          mmtmpD0 = _mm_madd_epi16(dl_ch0_128[2],dl_ch0_128[2]);
          mmtmpD0 = _mm_srai_epi32(mmtmpD0,output_shift);

          mmtmpD1 = _mm_packs_epi32(mmtmpD0,mmtmpD0);

          dl_ch_mag128[2] = _mm_unpacklo_epi16(mmtmpD1,mmtmpD1);
          dl_ch_mag128b[2] = dl_ch_mag128[2];

          dl_ch_mag128[2] = _mm_mulhi_epi16(dl_ch_mag128[2],QAM_amp128);
          dl_ch_mag128[2] = _mm_slli_epi16(dl_ch_mag128[2],1);
        }

        dl_ch_mag128b[0] = _mm_mulhi_epi16(dl_ch_mag128b[0],QAM_amp128b);
        dl_ch_mag128b[0] = _mm_slli_epi16(dl_ch_mag128b[0],1);

        //print_shorts("dl_ch_mag128b[0]=",&dl_ch_mag128b[0]);

        dl_ch_mag128b[1] = _mm_mulhi_epi16(dl_ch_mag128b[1],QAM_amp128b);
        dl_ch_mag128b[1] = _mm_slli_epi16(dl_ch_mag128b[1],1);

        if (pilots==0) {
          dl_ch_mag128b[2] = _mm_mulhi_epi16(dl_ch_mag128b[2],QAM_amp128b);
          dl_ch_mag128b[2] = _mm_slli_epi16(dl_ch_mag128b[2],1);

        }
      }

      // MF multiply by conjugated channel
      mmtmpD0 = _mm_madd_epi16(dl_ch0_128[0],rxdataF128[0]);
      //        print_ints("re",&mmtmpD0);

      // mmtmpD0 contains real part of 4 consecutive outputs (32-bit)
      mmtmpD1 = _mm_shufflelo_epi16(dl_ch0_128[0],_MM_SHUFFLE(2,3,0,1));
      mmtmpD1 = _mm_shufflehi_epi16(mmtmpD1,_MM_SHUFFLE(2,3,0,1));
      mmtmpD1 = _mm_sign_epi16(mmtmpD1,*(__m128i*)&conjugate[0]);

      //        print_ints("im",&mmtmpD1);
      mmtmpD1 = _mm_madd_epi16(mmtmpD1,rxdataF128[0]);
      // mmtmpD1 contains imag part of 4 consecutive outputs (32-bit)
      mmtmpD0 = _mm_srai_epi32(mmtmpD0,output_shift);
      //        print_ints("re(shift)",&mmtmpD0);
      mmtmpD1 = _mm_srai_epi32(mmtmpD1,output_shift);
      //        print_ints("im(shift)",&mmtmpD1);
      mmtmpD2 = _mm_unpacklo_epi32(mmtmpD0,mmtmpD1);
      mmtmpD3 = _mm_unpackhi_epi32(mmtmpD0,mmtmpD1);
      //        print_ints("c0",&mmtmpD2);
      //        print_ints("c1",&mmtmpD3);
      rxdataF_comp128[0] = _mm_packs_epi32(mmtmpD2,mmtmpD3);
      //        print_shorts("rx:",rxdataF128);
      //        print_shorts("ch:",dl_ch128);
      //        print_shorts("pack:",rxdataF_comp128);

      // multiply by conjugated channel
      mmtmpD0 = _mm_madd_epi16(dl_ch0_128[1],rxdataF128[1]);
      // mmtmpD0 contains real part of 4 consecutive outputs (32-bit)
      mmtmpD1 = _mm_shufflelo_epi16(dl_ch0_128[1],_MM_SHUFFLE(2,3,0,1));
      mmtmpD1 = _mm_shufflehi_epi16(mmtmpD1,_MM_SHUFFLE(2,3,0,1));
      mmtmpD1 = _mm_sign_epi16(mmtmpD1,*(__m128i*)conjugate);
      mmtmpD1 = _mm_madd_epi16(mmtmpD1,rxdataF128[1]);
      // mmtmpD1 contains imag part of 4 consecutive outputs (32-bit)
      mmtmpD0 = _mm_srai_epi32(mmtmpD0,output_shift);
      mmtmpD1 = _mm_srai_epi32(mmtmpD1,output_shift);
      mmtmpD2 = _mm_unpacklo_epi32(mmtmpD0,mmtmpD1);
      mmtmpD3 = _mm_unpackhi_epi32(mmtmpD0,mmtmpD1);

      rxdataF_comp128[1] = _mm_packs_epi32(mmtmpD2,mmtmpD3);
      //  print_shorts("rx:",rxdataF128+1);
      //  print_shorts("ch:",dl_ch128+1);
      //  print_shorts("pack:",rxdataF_comp128+1);

      if (pilots==0) {
        // multiply by conjugated channel
        mmtmpD0 = _mm_madd_epi16(dl_ch0_128[2],rxdataF128[2]);
        // mmtmpD0 contains real part of 4 consecutive outputs (32-bit)
        mmtmpD1 = _mm_shufflelo_epi16(dl_ch0_128[2],_MM_SHUFFLE(2,3,0,1));
        mmtmpD1 = _mm_shufflehi_epi16(mmtmpD1,_MM_SHUFFLE(2,3,0,1));
        mmtmpD1 = _mm_sign_epi16(mmtmpD1,*(__m128i*)conjugate);
        mmtmpD1 = _mm_madd_epi16(mmtmpD1,rxdataF128[2]);
        // mmtmpD1 contains imag part of 4 consecutive outputs (32-bit)
        mmtmpD0 = _mm_srai_epi32(mmtmpD0,output_shift);
        mmtmpD1 = _mm_srai_epi32(mmtmpD1,output_shift);
        mmtmpD2 = _mm_unpacklo_epi32(mmtmpD0,mmtmpD1);
        mmtmpD3 = _mm_unpackhi_epi32(mmtmpD0,mmtmpD1);

        rxdataF_comp128[2] = _mm_packs_epi32(mmtmpD2,mmtmpD3);
        //  print_shorts("rx:",rxdataF128+2);
        //  print_shorts("ch:",dl_ch128+2);
        //        print_shorts("pack:",rxdataF_comp128+2);

        dl_ch0_128+=3;
        dl_ch1_128+=3;
        dl_ch_mag128+=3;
        dl_ch_mag128b+=3;
        rxdataF128+=3;
        rxdataF_comp128+=3;
      } else {
        dl_ch0_128+=2;
        dl_ch1_128+=2;
        dl_ch_mag128+=2;
        dl_ch_mag128b+=2;
        rxdataF128+=2;
        rxdataF_comp128+=2;
      }
    }

    Nre = (pilots==0) ? 12 : 8;

    precoded_signal_strength += ((signal_energy_nodc(&dl_ch_estimates_ext[aarx][symbol*frame_parms->N_RB_DL*Nre],
                                                     (nb_rb*Nre))) - (measurements->n0_power[aarx]));
  } // rx_antennas

  measurements->precoded_cqi_dB[eNB_id][0] = dB_fixed2(precoded_signal_strength,measurements->n0_power_tot);

  //printf("eNB_id %d, symbol %d: precoded CQI %d dB\n",eNB_id,symbol,
  //   measurements->precoded_cqi_dB[eNB_id][0]);

#elif defined(__arm__)

  uint32_t rb,Nre;
  uint32_t aarx,symbol_mod,pilots=0;

  int16x4_t *dl_ch0_128,*dl_ch1_128,*rxdataF128;
  int16x8_t *dl_ch0_128b,*dl_ch1_128b;
  int32x4_t mmtmpD0,mmtmpD1,mmtmpD0b,mmtmpD1b;
  int16x8_t *dl_ch_mag128,*dl_ch_mag128b,mmtmpD2,mmtmpD3,mmtmpD4,*rxdataF_comp128;
  int16x8_t QAM_amp128,QAM_amp128b;

  int16_t conj[4]__attribute__((aligned(16))) = {1,-1,1,-1};
  int32x4_t output_shift128 = vmovq_n_s32(-(int32_t)output_shift);
  int32_t precoded_signal_strength=0;

  symbol_mod = (symbol>=(7-frame_parms->Ncp)) ? symbol-(7-frame_parms->Ncp) : symbol;
  if ((symbol_mod == 0) || (symbol_mod == (4-frame_parms->Ncp))) {
    if (frame_parms->nb_antenna_ports_eNB==1) // 10 out of 12 so don't reduce size
      { nb_rb=1+(5*nb_rb/6); }

    else
      { pilots=1; }
  }


  if (mod_order == 4) {
    QAM_amp128  = vmovq_n_s16(QAM16_n1);  // 2/sqrt(10)
    QAM_amp128b = vmovq_n_s16(0);

  } else if (mod_order == 6) {
    QAM_amp128  = vmovq_n_s16(QAM64_n1); //
    QAM_amp128b = vmovq_n_s16(QAM64_n2);
  }

  //    printf("comp: rxdataF_comp %p, symbol %d\n",rxdataF_comp[0],symbol);

  for (aarx=0; aarx<frame_parms->nb_antennas_rx; aarx++) {



    dl_ch0_128          = (int16x4_t*)&dl_ch_estimates_ext[aarx][symbol*frame_parms->N_RB_DL*12];
    dl_ch1_128          = (int16x4_t*)&dl_ch_estimates_ext[2+aarx][symbol*frame_parms->N_RB_DL*12];
    dl_ch0_128b         = (int16x8_t*)&dl_ch_estimates_ext[aarx][symbol*frame_parms->N_RB_DL*12];
    dl_ch1_128b         = (int16x8_t*)&dl_ch_estimates_ext[2+aarx][symbol*frame_parms->N_RB_DL*12];
    dl_ch_mag128        = (int16x8_t*)&dl_ch_mag[aarx][symbol*frame_parms->N_RB_DL*12];
    dl_ch_mag128b       = (int16x8_t*)&dl_ch_magb[aarx][symbol*frame_parms->N_RB_DL*12];
    rxdataF128          = (int16x4_t*)&rxdataF_ext[aarx][symbol*frame_parms->N_RB_DL*12];
    rxdataF_comp128     = (int16x8_t*)&rxdataF_comp[aarx][symbol*frame_parms->N_RB_DL*12];

    for (rb=0; rb<nb_rb; rb++) {
#ifdef DEBUG_DLSCH_DEMOD
      printf("mode 6 prec: rb %d, pmi->%d\n",rb,pmi_ext[rb]);
#endif
      prec2A_TM56_128(pmi_ext[rb],&dl_ch0_128b[0],&dl_ch1_128b[0]);
      prec2A_TM56_128(pmi_ext[rb],&dl_ch0_128b[1],&dl_ch1_128b[1]);

      if (pilots==0) {
        prec2A_TM56_128(pmi_ext[rb],&dl_ch0_128b[2],&dl_ch1_128b[2]);
      }

      if (mod_order>2) {
        // get channel amplitude if not QPSK
        mmtmpD0 = vmull_s16(dl_ch0_128[0], dl_ch0_128[0]);
        // mmtmpD0 = [ch0*ch0,ch1*ch1,ch2*ch2,ch3*ch3];
        mmtmpD0 = vqshlq_s32(vqaddq_s32(mmtmpD0,vrev64q_s32(mmtmpD0)),output_shift128);
        // mmtmpD0 = [ch0*ch0 + ch1*ch1,ch0*ch0 + ch1*ch1,ch2*ch2 + ch3*ch3,ch2*ch2 + ch3*ch3]>>output_shift128 on 32-bits
        mmtmpD1 = vmull_s16(dl_ch0_128[1], dl_ch0_128[1]);
        mmtmpD1 = vqshlq_s32(vqaddq_s32(mmtmpD1,vrev64q_s32(mmtmpD1)),output_shift128);
        mmtmpD2 = vcombine_s16(vmovn_s32(mmtmpD0),vmovn_s32(mmtmpD1));
        // mmtmpD2 = [ch0*ch0 + ch1*ch1,ch0*ch0 + ch1*ch1,ch2*ch2 + ch3*ch3,ch2*ch2 + ch3*ch3,ch4*ch4 + ch5*ch5,ch4*ch4 + ch5*ch5,ch6*ch6 + ch7*ch7,ch6*ch6 + ch7*ch7]>>output_shift128 on 16-bits
        mmtmpD0 = vmull_s16(dl_ch0_128[2], dl_ch0_128[2]);
        mmtmpD0 = vqshlq_s32(vqaddq_s32(mmtmpD0,vrev64q_s32(mmtmpD0)),output_shift128);
        mmtmpD1 = vmull_s16(dl_ch0_128[3], dl_ch0_128[3]);
        mmtmpD1 = vqshlq_s32(vqaddq_s32(mmtmpD1,vrev64q_s32(mmtmpD1)),output_shift128);
        mmtmpD3 = vcombine_s16(vmovn_s32(mmtmpD0),vmovn_s32(mmtmpD1));
        if (pilots==0) {
          mmtmpD0 = vmull_s16(dl_ch0_128[4], dl_ch0_128[4]);
          mmtmpD0 = vqshlq_s32(vqaddq_s32(mmtmpD0,vrev64q_s32(mmtmpD0)),output_shift128);
          mmtmpD1 = vmull_s16(dl_ch0_128[5], dl_ch0_128[5]);
          mmtmpD1 = vqshlq_s32(vqaddq_s32(mmtmpD1,vrev64q_s32(mmtmpD1)),output_shift128);
          mmtmpD4 = vcombine_s16(vmovn_s32(mmtmpD0),vmovn_s32(mmtmpD1));


        }

        dl_ch_mag128b[0] = vqdmulhq_s16(mmtmpD2,QAM_amp128b);
        dl_ch_mag128b[1] = vqdmulhq_s16(mmtmpD3,QAM_amp128b);
        dl_ch_mag128[0] = vqdmulhq_s16(mmtmpD2,QAM_amp128);
        dl_ch_mag128[1] = vqdmulhq_s16(mmtmpD3,QAM_amp128);


        if (pilots==0) {
          dl_ch_mag128b[2] = vqdmulhq_s16(mmtmpD4,QAM_amp128b);
          dl_ch_mag128[2]  = vqdmulhq_s16(mmtmpD4,QAM_amp128);
        }
      }
      mmtmpD0 = vmull_s16(dl_ch0_128[0], rxdataF128[0]);
      //mmtmpD0 = [Re(ch[0])Re(rx[0]) Im(ch[0])Im(ch[0]) Re(ch[1])Re(rx[1]) Im(ch[1])Im(ch[1])]
      mmtmpD1 = vmull_s16(dl_ch0_128[1], rxdataF128[1]);
      //mmtmpD1 = [Re(ch[2])Re(rx[2]) Im(ch[2])Im(ch[2]) Re(ch[3])Re(rx[3]) Im(ch[3])Im(ch[3])]
      mmtmpD0 = vcombine_s32(vpadd_s32(vget_low_s32(mmtmpD0),vget_high_s32(mmtmpD0)),
                             vpadd_s32(vget_low_s32(mmtmpD1),vget_high_s32(mmtmpD1)));
      //mmtmpD0 = [Re(ch[0])Re(rx[0])+Im(ch[0])Im(ch[0]) Re(ch[1])Re(rx[1])+Im(ch[1])Im(ch[1]) Re(ch[2])Re(rx[2])+Im(ch[2])Im(ch[2]) Re(ch[3])Re(rx[3])+Im(ch[3])Im(ch[3])]

      mmtmpD0b = vmull_s16(vrev32_s16(vmul_s16(dl_ch0_128[0],*(int16x4_t*)conj)), rxdataF128[0]);
      //mmtmpD0 = [-Im(ch[0])Re(rx[0]) Re(ch[0])Im(rx[0]) -Im(ch[1])Re(rx[1]) Re(ch[1])Im(rx[1])]
      mmtmpD1b = vmull_s16(vrev32_s16(vmul_s16(dl_ch0_128[1],*(int16x4_t*)conj)), rxdataF128[1]);
      //mmtmpD0 = [-Im(ch[2])Re(rx[2]) Re(ch[2])Im(rx[2]) -Im(ch[3])Re(rx[3]) Re(ch[3])Im(rx[3])]
      mmtmpD1 = vcombine_s32(vpadd_s32(vget_low_s32(mmtmpD0b),vget_high_s32(mmtmpD0b)),
                             vpadd_s32(vget_low_s32(mmtmpD1b),vget_high_s32(mmtmpD1b)));
      //mmtmpD1 = [-Im(ch[0])Re(rx[0])+Re(ch[0])Im(rx[0]) -Im(ch[1])Re(rx[1])+Re(ch[1])Im(rx[1]) -Im(ch[2])Re(rx[2])+Re(ch[2])Im(rx[2]) -Im(ch[3])Re(rx[3])+Re(ch[3])Im(rx[3])]

      mmtmpD0 = vqshlq_s32(mmtmpD0,output_shift128);
      mmtmpD1 = vqshlq_s32(mmtmpD1,output_shift128);
      rxdataF_comp128[0] = vcombine_s16(vmovn_s32(mmtmpD0),vmovn_s32(mmtmpD1));

      mmtmpD0 = vmull_s16(dl_ch0_128[2], rxdataF128[2]);
      mmtmpD1 = vmull_s16(dl_ch0_128[3], rxdataF128[3]);
      mmtmpD0 = vcombine_s32(vpadd_s32(vget_low_s32(mmtmpD0),vget_high_s32(mmtmpD0)),
                             vpadd_s32(vget_low_s32(mmtmpD1),vget_high_s32(mmtmpD1)));

      mmtmpD0b = vmull_s16(vrev32_s16(vmul_s16(dl_ch0_128[2],*(int16x4_t*)conj)), rxdataF128[2]);
      mmtmpD1b = vmull_s16(vrev32_s16(vmul_s16(dl_ch0_128[3],*(int16x4_t*)conj)), rxdataF128[3]);
      mmtmpD1 = vcombine_s32(vpadd_s32(vget_low_s32(mmtmpD0b),vget_high_s32(mmtmpD0b)),
                             vpadd_s32(vget_low_s32(mmtmpD1b),vget_high_s32(mmtmpD1b)));

      mmtmpD0 = vqshlq_s32(mmtmpD0,output_shift128);
      mmtmpD1 = vqshlq_s32(mmtmpD1,output_shift128);
      rxdataF_comp128[1] = vcombine_s16(vmovn_s32(mmtmpD0),vmovn_s32(mmtmpD1));

      if (pilots==0) {
        mmtmpD0 = vmull_s16(dl_ch0_128[4], rxdataF128[4]);
        mmtmpD1 = vmull_s16(dl_ch0_128[5], rxdataF128[5]);
        mmtmpD0 = vcombine_s32(vpadd_s32(vget_low_s32(mmtmpD0),vget_high_s32(mmtmpD0)),
                               vpadd_s32(vget_low_s32(mmtmpD1),vget_high_s32(mmtmpD1)));

        mmtmpD0b = vmull_s16(vrev32_s16(vmul_s16(dl_ch0_128[4],*(int16x4_t*)conj)), rxdataF128[4]);
        mmtmpD1b = vmull_s16(vrev32_s16(vmul_s16(dl_ch0_128[5],*(int16x4_t*)conj)), rxdataF128[5]);
        mmtmpD1 = vcombine_s32(vpadd_s32(vget_low_s32(mmtmpD0b),vget_high_s32(mmtmpD0b)),
                               vpadd_s32(vget_low_s32(mmtmpD1b),vget_high_s32(mmtmpD1b)));


        mmtmpD0 = vqshlq_s32(mmtmpD0,output_shift128);
        mmtmpD1 = vqshlq_s32(mmtmpD1,output_shift128);
        rxdataF_comp128[2] = vcombine_s16(vmovn_s32(mmtmpD0),vmovn_s32(mmtmpD1));


        dl_ch0_128+=6;
        dl_ch1_128+=6;
        dl_ch_mag128+=3;
        dl_ch_mag128b+=3;
        rxdataF128+=6;
        rxdataF_comp128+=3;

      } else { // we have a smaller PDSCH in symbols with pilots so skip last group of 4 REs and increment less
        dl_ch0_128+=4;
        dl_ch1_128+=4;
        dl_ch_mag128+=2;
        dl_ch_mag128b+=2;
        rxdataF128+=4;
        rxdataF_comp128+=2;
      }
    }

    Nre = (pilots==0) ? 12 : 8;


    precoded_signal_strength += ((signal_energy_nodc(&dl_ch_estimates_ext[aarx][symbol*frame_parms->N_RB_DL*Nre],

                                                     (nb_rb*Nre))) - (measurements->n0_power[aarx]));
    // rx_antennas
  }
  measurements->precoded_cqi_dB[eNB_id][0] = dB_fixed2(precoded_signal_strength,measurements->n0_power_tot);

  //printf("eNB_id %d, symbol %d: precoded CQI %d dB\n",eNB_id,symbol,
  //     measurements->precoded_cqi_dB[eNB_id][0]);

#endif
  _mm_empty();
  _m_empty();
}

void precode_channel_est(int32_t **dl_ch_estimates_ext,
                        LTE_DL_FRAME_PARMS *frame_parms,
                        LTE_UE_PDSCH *pdsch_vars,
                        unsigned char symbol,
                        unsigned short nb_rb,
                        MIMO_mode_t mimo_mode){

  unsigned short rb;
  __m128i *dl_ch0_128,*dl_ch1_128;
  unsigned char aarx=0,symbol_mod,pilots=0;
  unsigned char *pmi_ext = pdsch_vars->pmi_ext;

  symbol_mod = (symbol>=(7-frame_parms->Ncp)) ? symbol-(7-frame_parms->Ncp) : symbol;

  if ((symbol_mod == 0) || (symbol_mod == (4-frame_parms->Ncp)))
    pilots=1;

  for (aarx=0;aarx<frame_parms->nb_antennas_rx;aarx++) {

    dl_ch0_128          = (__m128i *)&dl_ch_estimates_ext[aarx][symbol*frame_parms->N_RB_DL*12]; // this is h11
    dl_ch1_128          = (__m128i *)&dl_ch_estimates_ext[2+aarx][symbol*frame_parms->N_RB_DL*12]; // this is h12

    for (rb=0; rb<nb_rb; rb++) {
      if (mimo_mode==LARGE_CDD) {
            prec2A_TM3_128(&dl_ch0_128[0],&dl_ch1_128[0]);
            prec2A_TM3_128(&dl_ch0_128[1],&dl_ch1_128[1]);
            if (pilots==0) {
              prec2A_TM3_128(&dl_ch0_128[2],&dl_ch1_128[2]);
            }
          }else if (mimo_mode==DUALSTREAM_UNIFORM_PRECODING1) {
            prec2A_TM4_128(0,&dl_ch0_128[0],&dl_ch1_128[0]);
            prec2A_TM4_128(0,&dl_ch0_128[1],&dl_ch1_128[1]);
            if (pilots==0) {
              prec2A_TM4_128(0,&dl_ch0_128[2],&dl_ch1_128[2]);
            }
          }else if (mimo_mode==DUALSTREAM_UNIFORM_PRECODINGj) {
            prec2A_TM4_128(1,&dl_ch0_128[0],&dl_ch1_128[0]);
            prec2A_TM4_128(1,&dl_ch0_128[1],&dl_ch1_128[1]);
            if (pilots==0) {
              prec2A_TM4_128(1,&dl_ch0_128[2],&dl_ch1_128[2]);
            }
          }else if (mimo_mode==DUALSTREAM_PUSCH_PRECODING) {
            prec2A_TM4_128(pmi_ext[rb],&dl_ch0_128[0],&dl_ch1_128[0]);
            prec2A_TM4_128(pmi_ext[rb],&dl_ch0_128[1],&dl_ch1_128[1]);
            if (pilots==0) {
              prec2A_TM4_128(pmi_ext[rb],&dl_ch0_128[2],&dl_ch1_128[2]);
            }
          }else {
            LOG_E(PHY,"Unknown MIMO mode\n");
            return;
          }
          if (pilots==0){
            dl_ch0_128+=3;
            dl_ch1_128+=3;
          }else {
            dl_ch0_128+=2;
            dl_ch1_128+=2;
          }
        }

      }
}

void dlsch_channel_compensation_TM34(LTE_DL_FRAME_PARMS *frame_parms,
                                    LTE_UE_PDSCH *pdsch_vars,
                                    PHY_MEASUREMENTS *measurements,
                                    int eNB_id,
                                    unsigned char symbol,
                                    unsigned char mod_order0,
                                    unsigned char mod_order1,
                                    int harq_pid,
                                    int round,
                                    MIMO_mode_t mimo_mode,
                                    unsigned short nb_rb,
                                    unsigned short mmse_flag,
                                    unsigned char output_shift0,
                                    unsigned char output_shift1) {

#if defined(__x86_64__) || defined(__i386__)

  unsigned short rb,Nre;
  __m128i *dl_ch0_128,*dl_ch1_128,*dl_ch_mag0_128,*dl_ch_mag1_128,*dl_ch_mag0_128b,*dl_ch_mag1_128b,*rxdataF128,*rxdataF_comp0_128,*rxdataF_comp1_128;
  unsigned char aarx=0,symbol_mod,pilots=0;
  int precoded_signal_strength0=0,precoded_signal_strength1=0;
  int rx_power_correction;

  int **rxdataF_ext           = pdsch_vars->rxdataF_ext;
  int **dl_ch_estimates_ext   = pdsch_vars->dl_ch_estimates_ext;
  int **dl_ch_mag0            = pdsch_vars->dl_ch_mag0;
  int **dl_ch_mag1            = pdsch_vars->dl_ch_mag1[harq_pid][round];
  int **dl_ch_magb0           = pdsch_vars->dl_ch_magb0;
  int **dl_ch_magb1           = pdsch_vars->dl_ch_magb1[harq_pid][round];
  int **rxdataF_comp0         = pdsch_vars->rxdataF_comp0;
  int **rxdataF_comp1         = pdsch_vars->rxdataF_comp1[harq_pid][round];
  unsigned char *pmi_ext      = pdsch_vars->pmi_ext;
  __m128i mmtmpD0,mmtmpD1,mmtmpD2,mmtmpD3,QAM_amp0_128,QAM_amp0_128b,QAM_amp1_128,QAM_amp1_128b;

  symbol_mod = (symbol>=(7-frame_parms->Ncp)) ? symbol-(7-frame_parms->Ncp) : symbol;

  if ((symbol_mod == 0) || (symbol_mod == (4-frame_parms->Ncp)))
    pilots=1;

  rx_power_correction = 1;

 // printf("comp prec: symbol %d, pilots %d\n",symbol, pilots);

  if (mod_order0 == 4) {
    QAM_amp0_128  = _mm_set1_epi16(QAM16_n1);
    QAM_amp0_128b = _mm_setzero_si128();
  } else if (mod_order0 == 6) {
    QAM_amp0_128  = _mm_set1_epi16(QAM64_n1);
    QAM_amp0_128b = _mm_set1_epi16(QAM64_n2);
  }

  if (mod_order1 == 4) {
    QAM_amp1_128  = _mm_set1_epi16(QAM16_n1);
    QAM_amp1_128b = _mm_setzero_si128();
  } else if (mod_order1 == 6) {
    QAM_amp1_128  = _mm_set1_epi16(QAM64_n1);
    QAM_amp1_128b = _mm_set1_epi16(QAM64_n2);
  }

  for (aarx=0;aarx<frame_parms->nb_antennas_rx;aarx++) {

    dl_ch0_128          = (__m128i *)&dl_ch_estimates_ext[aarx][symbol*frame_parms->N_RB_DL*12]; // this is h11
    dl_ch1_128          = (__m128i *)&dl_ch_estimates_ext[2+aarx][symbol*frame_parms->N_RB_DL*12]; // this is h12
    dl_ch_mag0_128      = (__m128i *)&dl_ch_mag0[aarx][symbol*frame_parms->N_RB_DL*12]; //responsible for x1
    dl_ch_mag0_128b     = (__m128i *)&dl_ch_magb0[aarx][symbol*frame_parms->N_RB_DL*12];//responsible for x1
    dl_ch_mag1_128      = (__m128i *)&dl_ch_mag1[aarx][symbol*frame_parms->N_RB_DL*12];   //responsible for x2. always coming from tx2
    dl_ch_mag1_128b     = (__m128i *)&dl_ch_magb1[aarx][symbol*frame_parms->N_RB_DL*12];  //responsible for x2. always coming from tx2
    rxdataF128          = (__m128i *)&rxdataF_ext[aarx][symbol*frame_parms->N_RB_DL*12]; //received signal on antenna of interest h11*x1+h12*x2
    rxdataF_comp0_128   = (__m128i *)&rxdataF_comp0[aarx][symbol*frame_parms->N_RB_DL*12]; //result of multipl with MF x1 on antenna of interest
    rxdataF_comp1_128   = (__m128i *)&rxdataF_comp1[aarx][symbol*frame_parms->N_RB_DL*12]; //result of multipl with MF x2 on antenna of interest

    for (rb=0; rb<nb_rb; rb++) {
      if (mmse_flag == 0) {
      // combine TX channels using precoder from pmi
        if (mimo_mode==LARGE_CDD) {
          prec2A_TM3_128(&dl_ch0_128[0],&dl_ch1_128[0]);
          prec2A_TM3_128(&dl_ch0_128[1],&dl_ch1_128[1]);
          if (pilots==0) {
            prec2A_TM3_128(&dl_ch0_128[2],&dl_ch1_128[2]);
          }
        }else if (mimo_mode==DUALSTREAM_UNIFORM_PRECODING1) {
          prec2A_TM4_128(0,&dl_ch0_128[0],&dl_ch1_128[0]);
          prec2A_TM4_128(0,&dl_ch0_128[1],&dl_ch1_128[1]);
          if (pilots==0) {
            prec2A_TM4_128(0,&dl_ch0_128[2],&dl_ch1_128[2]);
          }
        }else if (mimo_mode==DUALSTREAM_UNIFORM_PRECODINGj) {
          prec2A_TM4_128(1,&dl_ch0_128[0],&dl_ch1_128[0]);
          prec2A_TM4_128(1,&dl_ch0_128[1],&dl_ch1_128[1]);
          if (pilots==0) {
            prec2A_TM4_128(1,&dl_ch0_128[2],&dl_ch1_128[2]);
          }
        }else if (mimo_mode==DUALSTREAM_PUSCH_PRECODING) {
          prec2A_TM4_128(pmi_ext[rb],&dl_ch0_128[0],&dl_ch1_128[0]);
          prec2A_TM4_128(pmi_ext[rb],&dl_ch0_128[1],&dl_ch1_128[1]);
          if (pilots==0) {
            prec2A_TM4_128(pmi_ext[rb],&dl_ch0_128[2],&dl_ch1_128[2]);
          }
        }else {
          LOG_E(PHY,"Unknown MIMO mode\n");
          return;
        }
      }


      if (mod_order0>2) {
        // get channel amplitude if not QPSK

        mmtmpD0 = _mm_madd_epi16(dl_ch0_128[0],dl_ch0_128[0]);
        mmtmpD0 = _mm_srai_epi32(mmtmpD0,output_shift0);

        mmtmpD1 = _mm_madd_epi16(dl_ch0_128[1],dl_ch0_128[1]);
        mmtmpD1 = _mm_srai_epi32(mmtmpD1,output_shift0);

        mmtmpD0 = _mm_packs_epi32(mmtmpD0,mmtmpD1);

        dl_ch_mag0_128[0] = _mm_unpacklo_epi16(mmtmpD0,mmtmpD0);
        dl_ch_mag0_128b[0] = dl_ch_mag0_128[0];
        dl_ch_mag0_128[0] = _mm_mulhi_epi16(dl_ch_mag0_128[0],QAM_amp0_128);
        dl_ch_mag0_128[0] = _mm_slli_epi16(dl_ch_mag0_128[0],1);

        //  print_shorts("dl_ch_mag0_128[0]=",&dl_ch_mag0_128[0]);


        dl_ch_mag0_128[1] = _mm_unpackhi_epi16(mmtmpD0,mmtmpD0);
        dl_ch_mag0_128b[1] = dl_ch_mag0_128[1];
        dl_ch_mag0_128[1] = _mm_mulhi_epi16(dl_ch_mag0_128[1],QAM_amp0_128);
        dl_ch_mag0_128[1] = _mm_slli_epi16(dl_ch_mag0_128[1],1);

        if (pilots==0) {
          mmtmpD0 = _mm_madd_epi16(dl_ch0_128[2],dl_ch0_128[2]);
          mmtmpD0 = _mm_srai_epi32(mmtmpD0,output_shift0);

          mmtmpD1 = _mm_packs_epi32(mmtmpD0,mmtmpD0);

          dl_ch_mag0_128[2] = _mm_unpacklo_epi16(mmtmpD1,mmtmpD1);
          dl_ch_mag0_128b[2] = dl_ch_mag0_128[2];

          dl_ch_mag0_128[2] = _mm_mulhi_epi16(dl_ch_mag0_128[2],QAM_amp0_128);
          dl_ch_mag0_128[2] = _mm_slli_epi16(dl_ch_mag0_128[2],1);
        }

        dl_ch_mag0_128b[0] = _mm_mulhi_epi16(dl_ch_mag0_128b[0],QAM_amp0_128b);
        dl_ch_mag0_128b[0] = _mm_slli_epi16(dl_ch_mag0_128b[0],1);

       // print_shorts("dl_ch_mag0_128b[0]=",&dl_ch_mag0_128b[0]);

        dl_ch_mag0_128b[1] = _mm_mulhi_epi16(dl_ch_mag0_128b[1],QAM_amp0_128b);
        dl_ch_mag0_128b[1] = _mm_slli_epi16(dl_ch_mag0_128b[1],1);

        if (pilots==0) {
          dl_ch_mag0_128b[2] = _mm_mulhi_epi16(dl_ch_mag0_128b[2],QAM_amp0_128b);
          dl_ch_mag0_128b[2] = _mm_slli_epi16(dl_ch_mag0_128b[2],1);
        }
      }

      if (mod_order1>2) {
        // get channel amplitude if not QPSK

        mmtmpD0 = _mm_madd_epi16(dl_ch1_128[0],dl_ch1_128[0]);
        mmtmpD0 = _mm_srai_epi32(mmtmpD0,output_shift1);

        mmtmpD1 = _mm_madd_epi16(dl_ch1_128[1],dl_ch1_128[1]);
        mmtmpD1 = _mm_srai_epi32(mmtmpD1,output_shift1);

        mmtmpD0 = _mm_packs_epi32(mmtmpD0,mmtmpD1);

        dl_ch_mag1_128[0] = _mm_unpacklo_epi16(mmtmpD0,mmtmpD0);
        dl_ch_mag1_128b[0] = dl_ch_mag1_128[0];
        dl_ch_mag1_128[0] = _mm_mulhi_epi16(dl_ch_mag1_128[0],QAM_amp1_128);
        dl_ch_mag1_128[0] = _mm_slli_epi16(dl_ch_mag1_128[0],1);

       // print_shorts("dl_ch_mag1_128[0]=",&dl_ch_mag1_128[0]);

        dl_ch_mag1_128[1] = _mm_unpackhi_epi16(mmtmpD0,mmtmpD0);
        dl_ch_mag1_128b[1] = dl_ch_mag1_128[1];
        dl_ch_mag1_128[1] = _mm_mulhi_epi16(dl_ch_mag1_128[1],QAM_amp1_128);
        dl_ch_mag1_128[1] = _mm_slli_epi16(dl_ch_mag1_128[1],1);

        if (pilots==0) {
          mmtmpD0 = _mm_madd_epi16(dl_ch1_128[2],dl_ch1_128[2]);
          mmtmpD0 = _mm_srai_epi32(mmtmpD0,output_shift1);

          mmtmpD1 = _mm_packs_epi32(mmtmpD0,mmtmpD0);

          dl_ch_mag1_128[2] = _mm_unpacklo_epi16(mmtmpD1,mmtmpD1);
          dl_ch_mag1_128b[2] = dl_ch_mag1_128[2];

          dl_ch_mag1_128[2] = _mm_mulhi_epi16(dl_ch_mag1_128[2],QAM_amp1_128);
          dl_ch_mag1_128[2] = _mm_slli_epi16(dl_ch_mag1_128[2],1);
        }

        dl_ch_mag1_128b[0] = _mm_mulhi_epi16(dl_ch_mag1_128b[0],QAM_amp1_128b);
        dl_ch_mag1_128b[0] = _mm_slli_epi16(dl_ch_mag1_128b[0],1);

       // print_shorts("dl_ch_mag1_128b[0]=",&dl_ch_mag1_128b[0]);

        dl_ch_mag1_128b[1] = _mm_mulhi_epi16(dl_ch_mag1_128b[1],QAM_amp1_128b);
        dl_ch_mag1_128b[1] = _mm_slli_epi16(dl_ch_mag1_128b[1],1);

        if (pilots==0) {
          dl_ch_mag1_128b[2] = _mm_mulhi_epi16(dl_ch_mag1_128b[2],QAM_amp1_128b);
          dl_ch_mag1_128b[2] = _mm_slli_epi16(dl_ch_mag1_128b[2],1);
        }
      }

      // layer 0
      // MF multiply by conjugated channel
      mmtmpD0 = _mm_madd_epi16(dl_ch0_128[0],rxdataF128[0]);
    //  print_ints("re",&mmtmpD0);

      // mmtmpD0 contains real part of 4 consecutive outputs (32-bit)
      mmtmpD1 = _mm_shufflelo_epi16(dl_ch0_128[0],_MM_SHUFFLE(2,3,0,1));
      mmtmpD1 = _mm_shufflehi_epi16(mmtmpD1,_MM_SHUFFLE(2,3,0,1));
      mmtmpD1 = _mm_sign_epi16(mmtmpD1,*(__m128i*)&conjugate[0]);
      mmtmpD1 = _mm_madd_epi16(mmtmpD1,rxdataF128[0]);
           // print_ints("im",&mmtmpD1);
      // mmtmpD1 contains imag part of 4 consecutive outputs (32-bit)
      mmtmpD0 = _mm_srai_epi32(mmtmpD0,output_shift0);
           // printf("Shift: %d\n",output_shift);
          // print_ints("re(shift)",&mmtmpD0);
      mmtmpD1 = _mm_srai_epi32(mmtmpD1,output_shift0);
           // print_ints("im(shift)",&mmtmpD1);
      mmtmpD2 = _mm_unpacklo_epi32(mmtmpD0,mmtmpD1);
      mmtmpD3 = _mm_unpackhi_epi32(mmtmpD0,mmtmpD1);
          //  print_ints("c0",&mmtmpD2);
          // print_ints("c1",&mmtmpD3);
      rxdataF_comp0_128[0] = _mm_packs_epi32(mmtmpD2,mmtmpD3);

           // print_shorts("rx:",rxdataF128);
           // print_shorts("ch:",dl_ch0_128);
      //print_shorts("pack:",rxdataF_comp0_128);

      // multiply by conjugated channel
      mmtmpD0 = _mm_madd_epi16(dl_ch0_128[1],rxdataF128[1]);
      // mmtmpD0 contains real part of 4 consecutive outputs (32-bit)
      mmtmpD1 = _mm_shufflelo_epi16(dl_ch0_128[1],_MM_SHUFFLE(2,3,0,1));
      mmtmpD1 = _mm_shufflehi_epi16(mmtmpD1,_MM_SHUFFLE(2,3,0,1));
      mmtmpD1 = _mm_sign_epi16(mmtmpD1,*(__m128i*)conjugate);
      mmtmpD1 = _mm_madd_epi16(mmtmpD1,rxdataF128[1]);
      // mmtmpD1 contains imag part of 4 consecutive outputs (32-bit)
      mmtmpD0 = _mm_srai_epi32(mmtmpD0,output_shift0);
      mmtmpD1 = _mm_srai_epi32(mmtmpD1,output_shift0);
      mmtmpD2 = _mm_unpacklo_epi32(mmtmpD0,mmtmpD1);
      mmtmpD3 = _mm_unpackhi_epi32(mmtmpD0,mmtmpD1);

      rxdataF_comp0_128[1] = _mm_packs_epi32(mmtmpD2,mmtmpD3);
           //  print_shorts("rx:",rxdataF128+1);
            //  print_shorts("ch:",dl_ch0_128+1);
            // print_shorts("pack:",rxdataF_comp0_128+1);

      if (pilots==0) {
        // multiply by conjugated channel
        mmtmpD0 = _mm_madd_epi16(dl_ch0_128[2],rxdataF128[2]);
        // mmtmpD0 contains real part of 4 consecutive outputs (32-bit)
        mmtmpD1 = _mm_shufflelo_epi16(dl_ch0_128[2],_MM_SHUFFLE(2,3,0,1));
        mmtmpD1 = _mm_shufflehi_epi16(mmtmpD1,_MM_SHUFFLE(2,3,0,1));
        mmtmpD1 = _mm_sign_epi16(mmtmpD1,*(__m128i*)conjugate);
        mmtmpD1 = _mm_madd_epi16(mmtmpD1,rxdataF128[2]);
        // mmtmpD1 contains imag part of 4 consecutive outputs (32-bit)
        mmtmpD0 = _mm_srai_epi32(mmtmpD0,output_shift0);
        mmtmpD1 = _mm_srai_epi32(mmtmpD1,output_shift0);
        mmtmpD2 = _mm_unpacklo_epi32(mmtmpD0,mmtmpD1);
        mmtmpD3 = _mm_unpackhi_epi32(mmtmpD0,mmtmpD1);

        rxdataF_comp0_128[2] = _mm_packs_epi32(mmtmpD2,mmtmpD3);
           //   print_shorts("rx:",rxdataF128+2);
           //   print_shorts("ch:",dl_ch0_128+2);
            //  print_shorts("pack:",rxdataF_comp0_128+2);

      }


      // layer 1
      // MF multiply by conjugated channel
      mmtmpD0 = _mm_madd_epi16(dl_ch1_128[0],rxdataF128[0]);
           //  print_ints("re",&mmtmpD0);

     // mmtmpD0 contains real part of 4 consecutive outputs (32-bit)
      mmtmpD1 = _mm_shufflelo_epi16(dl_ch1_128[0],_MM_SHUFFLE(2,3,0,1));
      mmtmpD1 = _mm_shufflehi_epi16(mmtmpD1,_MM_SHUFFLE(2,3,0,1));
      mmtmpD1 = _mm_sign_epi16(mmtmpD1,*(__m128i*)&conjugate[0]);
            //  print_ints("im",&mmtmpD1);
      mmtmpD1 = _mm_madd_epi16(mmtmpD1,rxdataF128[0]);
      // mmtmpD1 contains imag part of 4 consecutive outputs (32-bit)
      mmtmpD0 = _mm_srai_epi32(mmtmpD0,output_shift1);
             // print_ints("re(shift)",&mmtmpD0);
      mmtmpD1 = _mm_srai_epi32(mmtmpD1,output_shift1);
             // print_ints("im(shift)",&mmtmpD1);
      mmtmpD2 = _mm_unpacklo_epi32(mmtmpD0,mmtmpD1);
      mmtmpD3 = _mm_unpackhi_epi32(mmtmpD0,mmtmpD1);
             // print_ints("c0",&mmtmpD2);
             // print_ints("c1",&mmtmpD3);
      rxdataF_comp1_128[0] = _mm_packs_epi32(mmtmpD2,mmtmpD3);
            // print_shorts("rx:",rxdataF128);
            //  print_shorts("ch:",dl_ch1_128);
            // print_shorts("pack:",rxdataF_comp1_128);

     // multiply by conjugated channel
      mmtmpD0 = _mm_madd_epi16(dl_ch1_128[1],rxdataF128[1]);
      // mmtmpD0 contains real part of 4 consecutive outputs (32-bit)
      mmtmpD1 = _mm_shufflelo_epi16(dl_ch1_128[1],_MM_SHUFFLE(2,3,0,1));
      mmtmpD1 = _mm_shufflehi_epi16(mmtmpD1,_MM_SHUFFLE(2,3,0,1));
      mmtmpD1 = _mm_sign_epi16(mmtmpD1,*(__m128i*)conjugate);
      mmtmpD1 = _mm_madd_epi16(mmtmpD1,rxdataF128[1]);
      // mmtmpD1 contains imag part of 4 consecutive outputs (32-bit)
      mmtmpD0 = _mm_srai_epi32(mmtmpD0,output_shift1);
      mmtmpD1 = _mm_srai_epi32(mmtmpD1,output_shift1);
      mmtmpD2 = _mm_unpacklo_epi32(mmtmpD0,mmtmpD1);
      mmtmpD3 = _mm_unpackhi_epi32(mmtmpD0,mmtmpD1);

      rxdataF_comp1_128[1] = _mm_packs_epi32(mmtmpD2,mmtmpD3);
            //  print_shorts("rx:",rxdataF128+1);
           // print_shorts("ch:",dl_ch1_128+1);
            // print_shorts("pack:",rxdataF_comp1_128+1);

      if (pilots==0) {
        // multiply by conjugated channel
        mmtmpD0 = _mm_madd_epi16(dl_ch1_128[2],rxdataF128[2]);
        // mmtmpD0 contains real part of 4 consecutive outputs (32-bit)
        mmtmpD1 = _mm_shufflelo_epi16(dl_ch1_128[2],_MM_SHUFFLE(2,3,0,1));
        mmtmpD1 = _mm_shufflehi_epi16(mmtmpD1,_MM_SHUFFLE(2,3,0,1));
        mmtmpD1 = _mm_sign_epi16(mmtmpD1,*(__m128i*)conjugate);
        mmtmpD1 = _mm_madd_epi16(mmtmpD1,rxdataF128[2]);
        // mmtmpD1 contains imag part of 4 consecutive outputs (32-bit)
        mmtmpD0 = _mm_srai_epi32(mmtmpD0,output_shift1);
        mmtmpD1 = _mm_srai_epi32(mmtmpD1,output_shift1);
        mmtmpD2 = _mm_unpacklo_epi32(mmtmpD0,mmtmpD1);
        mmtmpD3 = _mm_unpackhi_epi32(mmtmpD0,mmtmpD1);

        rxdataF_comp1_128[2] = _mm_packs_epi32(mmtmpD2,mmtmpD3);
          //   print_shorts("rx:",rxdataF128+2);
           //  print_shorts("ch:",dl_ch1_128+2);
             //         print_shorts("pack:",rxdataF_comp1_128+2);

        dl_ch0_128+=3;
        dl_ch1_128+=3;
        dl_ch_mag0_128+=3;
        dl_ch_mag1_128+=3;
        dl_ch_mag0_128b+=3;
        dl_ch_mag1_128b+=3;
        rxdataF128+=3;
        rxdataF_comp0_128+=3;
        rxdataF_comp1_128+=3;
      }
      else {
        dl_ch0_128+=2;
        dl_ch1_128+=2;
        dl_ch_mag0_128+=2;
        dl_ch_mag1_128+=2;
        dl_ch_mag0_128b+=2;
        dl_ch_mag1_128b+=2;
        rxdataF128+=2;
        rxdataF_comp0_128+=2;
        rxdataF_comp1_128+=2;
      }

    } // rb loop
    Nre = (pilots==0) ? 12 : 8;

    precoded_signal_strength0 += ((signal_energy_nodc(&dl_ch_estimates_ext[aarx][symbol*frame_parms->N_RB_DL*Nre],
                                                        (nb_rb*Nre))*rx_power_correction) - (measurements->n0_power[aarx]));

    precoded_signal_strength1 += ((signal_energy_nodc(&dl_ch_estimates_ext[aarx+2][symbol*frame_parms->N_RB_DL*Nre],
                                                        (nb_rb*Nre))*rx_power_correction) - (measurements->n0_power[aarx]));
  } // rx_antennas

  measurements->precoded_cqi_dB[eNB_id][0] = dB_fixed2(precoded_signal_strength0,measurements->n0_power_tot);
  measurements->precoded_cqi_dB[eNB_id][1] = dB_fixed2(precoded_signal_strength1,measurements->n0_power_tot);

 // printf("eNB_id %d, symbol %d: precoded CQI %d dB\n",eNB_id,symbol,
     //  measurements->precoded_cqi_dB[eNB_id][0]);

  _mm_empty();
  _m_empty();

  #elif defined(__arm__)

  unsigned short rb,Nre;
  unsigned char aarx,symbol_mod,pilots=0;
  int precoded_signal_strength0=0,precoded_signal_strength1=0, rx_power_correction;
  int16x4_t *dl_ch0_128,*rxdataF128;
  int16x4_t *dl_ch1_128;
  int16x8_t *dl_ch0_128b,*dl_ch1_128b;

  int32x4_t mmtmpD0,mmtmpD1,mmtmpD0b,mmtmpD1b;
  int16x8_t *dl_ch_mag0_128,*dl_ch_mag0_128b,*dl_ch_mag1_128,*dl_ch_mag1_128b,mmtmpD2,mmtmpD3,mmtmpD4,*rxdataF_comp0_128,*rxdataF_comp1_128;
  int16x8_t QAM_amp0_128,QAM_amp0_128b,QAM_amp1_128,QAM_amp1_128b;
  int32x4_t output_shift128 = vmovq_n_s32(-(int32_t)output_shift);

  int **rxdataF_ext           = pdsch_vars->rxdataF_ext;
  int **dl_ch_estimates_ext   = pdsch_vars->dl_ch_estimates_ext;
  int **dl_ch_mag0            = pdsch_vars->dl_ch_mag0;
  int **dl_ch_mag1            = pdsch_vars->dl_ch_mag1[harq_pid][round];
  int **dl_ch_magb0           = pdsch_vars->dl_ch_magb0;
  int **dl_ch_magb1           = pdsch_vars->dl_ch_magb1[harq_pid][round];
  int **rxdataF_comp0         = pdsch_vars->rxdataF_comp0;
  int **rxdataF_comp1         = pdsch_vars->rxdataF_comp1[harq_pid][round];

  int16_t conj[4]__attribute__((aligned(16))) = {1,-1,1,-1};

  symbol_mod = (symbol>=(7-frame_parms->Ncp)) ? symbol-(7-frame_parms->Ncp) : symbol;

  if ((symbol_mod == 0) || (symbol_mod == (4-frame_parms->Ncp))) {
    if (frame_parms->nb_antenna_ports_eNB==1) // 10 out of 12 so don't reduce size
      { nb_rb=1+(5*nb_rb/6); }

    else
      { pilots=1; }
  }

  rx_power_correction=1;

  if (mod_order0 == 4) {
    QAM_amp0_128  = vmovq_n_s16(QAM16_n1);  // 2/sqrt(10)
    QAM_amp0_128b = vmovq_n_s16(0);

  } else if (mod_order0 == 6) {
    QAM_amp0_128  = vmovq_n_s16(QAM64_n1); //
    QAM_amp0_128b = vmovq_n_s16(QAM64_n2);
  }

  if (mod_order1 == 4) {
    QAM_amp1_128  = vmovq_n_s16(QAM16_n1);  // 2/sqrt(10)
    QAM_amp1_128b = vmovq_n_s16(0);

  } else if (mod_order1 == 6) {
    QAM_amp1_128  = vmovq_n_s16(QAM64_n1); //
    QAM_amp1_128b = vmovq_n_s16(QAM64_n2);
  }

  //    printf("comp: rxdataF_comp %p, symbol %d\n",rxdataF_comp[0],symbol);

  for (aarx=0; aarx<frame_parms->nb_antennas_rx; aarx++) {



    dl_ch0_128          = (int16x4_t*)&dl_ch_estimates_ext[aarx][symbol*frame_parms->N_RB_DL*12];
    dl_ch1_128          = (int16x4_t*)&dl_ch_estimates_ext[2+aarx][symbol*frame_parms->N_RB_DL*12];
    dl_ch0_128b          = (int16x8_t*)&dl_ch_estimates_ext[aarx][symbol*frame_parms->N_RB_DL*12];
    dl_ch1_128b          = (int16x8_t*)&dl_ch_estimates_ext[2+aarx][symbol*frame_parms->N_RB_DL*12];
    dl_ch_mag0_128      = (int16x8_t*)&dl_ch_mag0[aarx][symbol*frame_parms->N_RB_DL*12];
    dl_ch_mag0_128b     = (int16x8_t*)&dl_ch_magb0[aarx][symbol*frame_parms->N_RB_DL*12];
    dl_ch_mag1_128      = (int16x8_t*)&dl_ch_mag1[aarx][symbol*frame_parms->N_RB_DL*12];
    dl_ch_mag1_128b     = (int16x8_t*)&dl_ch_magb1[aarx][symbol*frame_parms->N_RB_DL*12];
    rxdataF128          = (int16x4_t*)&rxdataF_ext[aarx][symbol*frame_parms->N_RB_DL*12];
    rxdataF_comp0_128   = (int16x8_t*)&rxdataF_comp0[aarx][symbol*frame_parms->N_RB_DL*12];
    rxdataF_comp1_128   = (int16x8_t*)&rxdataF_comp1[aarx][symbol*frame_parms->N_RB_DL*12];

    for (rb=0; rb<nb_rb; rb++) {
      if (mmse_flag == 0) {
        // combine TX channels using precoder from pmi
        if (mimo_mode==LARGE_CDD) {
          prec2A_TM3_128(&dl_ch0_128[0],&dl_ch1_128[0]);
          prec2A_TM3_128(&dl_ch0_128[1],&dl_ch1_128[1]);
          if (pilots==0) {
            prec2A_TM3_128(&dl_ch0_128[2],&dl_ch1_128[2]);
          }
        }else if (mimo_mode==DUALSTREAM_UNIFORM_PRECODING1) {
          prec2A_TM4_128(0,&dl_ch0_128[0],&dl_ch1_128[0]);
          prec2A_TM4_128(0,&dl_ch0_128[1],&dl_ch1_128[1]);
          if (pilots==0) {
            prec2A_TM4_128(0,&dl_ch0_128[2],&dl_ch1_128[2]);
          }
        }else if (mimo_mode==DUALSTREAM_UNIFORM_PRECODINGj) {
          prec2A_TM4_128(1,&dl_ch0_128[0],&dl_ch1_128[0]);
          prec2A_TM4_128(1,&dl_ch0_128[1],&dl_ch1_128[1]);
          if (pilots==0) {
            prec2A_TM4_128(1,&dl_ch0_128[2],&dl_ch1_128[2]);
          }
        }else {
          LOG_E(PHY,"Unknown MIMO mode\n");
          return;
        }
      }


      if (mod_order0>2) {
        // get channel amplitude if not QPSK
        mmtmpD0 = vmull_s16(dl_ch0_128[0], dl_ch0_128[0]);
        // mmtmpD0 = [ch0*ch0,ch1*ch1,ch2*ch2,ch3*ch3];
        mmtmpD0 = vqshlq_s32(vqaddq_s32(mmtmpD0,vrev64q_s32(mmtmpD0)),output_shift128);
        // mmtmpD0 = [ch0*ch0 + ch1*ch1,ch0*ch0 + ch1*ch1,ch2*ch2 + ch3*ch3,ch2*ch2 + ch3*ch3]>>output_shift128 on 32-bits
        mmtmpD1 = vmull_s16(dl_ch0_128[1], dl_ch0_128[1]);
        mmtmpD1 = vqshlq_s32(vqaddq_s32(mmtmpD1,vrev64q_s32(mmtmpD1)),output_shift128);
        mmtmpD2 = vcombine_s16(vmovn_s32(mmtmpD0),vmovn_s32(mmtmpD1));
        // mmtmpD2 = [ch0*ch0 + ch1*ch1,ch0*ch0 + ch1*ch1,ch2*ch2 + ch3*ch3,ch2*ch2 + ch3*ch3,ch4*ch4 + ch5*ch5,ch4*ch4 + ch5*ch5,ch6*ch6 + ch7*ch7,ch6*ch6 + ch7*ch7]>>output_shift128 on 16-bits
        mmtmpD0 = vmull_s16(dl_ch0_128[2], dl_ch0_128[2]);
        mmtmpD0 = vqshlq_s32(vqaddq_s32(mmtmpD0,vrev64q_s32(mmtmpD0)),output_shift128);
        mmtmpD1 = vmull_s16(dl_ch0_128[3], dl_ch0_128[3]);
        mmtmpD1 = vqshlq_s32(vqaddq_s32(mmtmpD1,vrev64q_s32(mmtmpD1)),output_shift128);
        mmtmpD3 = vcombine_s16(vmovn_s32(mmtmpD0),vmovn_s32(mmtmpD1));

        if (pilots==0) {
          mmtmpD0 = vmull_s16(dl_ch0_128[4], dl_ch0_128[4]);
          mmtmpD0 = vqshlq_s32(vqaddq_s32(mmtmpD0,vrev64q_s32(mmtmpD0)),output_shift128);
          mmtmpD1 = vmull_s16(dl_ch0_128[5], dl_ch0_128[5]);
          mmtmpD1 = vqshlq_s32(vqaddq_s32(mmtmpD1,vrev64q_s32(mmtmpD1)),output_shift128);
          mmtmpD4 = vcombine_s16(vmovn_s32(mmtmpD0),vmovn_s32(mmtmpD1));


        }

        dl_ch_mag0_128b[0] = vqdmulhq_s16(mmtmpD2,QAM_amp0_128b);
        dl_ch_mag0_128b[1] = vqdmulhq_s16(mmtmpD3,QAM_amp0_128b);
        dl_ch_mag0_128[0] = vqdmulhq_s16(mmtmpD2,QAM_amp0_128);
        dl_ch_mag0_128[1] = vqdmulhq_s16(mmtmpD3,QAM_amp0_128);


        if (pilots==0) {
          dl_ch_mag0_128b[2] = vqdmulhq_s16(mmtmpD4,QAM_amp0_128b);
          dl_ch_mag0_128[2]  = vqdmulhq_s16(mmtmpD4,QAM_amp0_128);
        }
      }

      if (mod_order1>2) {
        // get channel amplitude if not QPSK
        mmtmpD0 = vmull_s16(dl_ch1_128[0], dl_ch1_128[0]);
        // mmtmpD0 = [ch0*ch0,ch1*ch1,ch2*ch2,ch3*ch3];
        mmtmpD0 = vqshlq_s32(vqaddq_s32(mmtmpD0,vrev64q_s32(mmtmpD0)),output_shift128);
        // mmtmpD0 = [ch0*ch0 + ch1*ch1,ch0*ch0 + ch1*ch1,ch2*ch2 + ch3*ch3,ch2*ch2 + ch3*ch3]>>output_shift128 on 32-bits
        mmtmpD1 = vmull_s16(dl_ch1_128[1], dl_ch1_128[1]);
        mmtmpD1 = vqshlq_s32(vqaddq_s32(mmtmpD1,vrev64q_s32(mmtmpD1)),output_shift128);
        mmtmpD2 = vcombine_s16(vmovn_s32(mmtmpD0),vmovn_s32(mmtmpD1));
        // mmtmpD2 = [ch0*ch0 + ch1*ch1,ch0*ch0 + ch1*ch1,ch2*ch2 + ch3*ch3,ch2*ch2 + ch3*ch3,ch4*ch4 + ch5*ch5,ch4*ch4 + ch5*ch5,ch6*ch6 + ch7*ch7,ch6*ch6 + ch7*ch7]>>output_shift128 on 16-bits
        mmtmpD0 = vmull_s16(dl_ch1_128[2], dl_ch1_128[2]);
        mmtmpD0 = vqshlq_s32(vqaddq_s32(mmtmpD0,vrev64q_s32(mmtmpD0)),output_shift128);
        mmtmpD1 = vmull_s16(dl_ch1_128[3], dl_ch1_128[3]);
        mmtmpD1 = vqshlq_s32(vqaddq_s32(mmtmpD1,vrev64q_s32(mmtmpD1)),output_shift128);
        mmtmpD3 = vcombine_s16(vmovn_s32(mmtmpD0),vmovn_s32(mmtmpD1));

        if (pilots==0) {
          mmtmpD0 = vmull_s16(dl_ch1_128[4], dl_ch1_128[4]);
          mmtmpD0 = vqshlq_s32(vqaddq_s32(mmtmpD0,vrev64q_s32(mmtmpD0)),output_shift128);
          mmtmpD1 = vmull_s16(dl_ch1_128[5], dl_ch1_128[5]);
          mmtmpD1 = vqshlq_s32(vqaddq_s32(mmtmpD1,vrev64q_s32(mmtmpD1)),output_shift128);
          mmtmpD4 = vcombine_s16(vmovn_s32(mmtmpD0),vmovn_s32(mmtmpD1));


        }

        dl_ch_mag1_128b[0] = vqdmulhq_s16(mmtmpD2,QAM_amp1_128b);
        dl_ch_mag1_128b[1] = vqdmulhq_s16(mmtmpD3,QAM_amp1_128b);
        dl_ch_mag1_128[0] = vqdmulhq_s16(mmtmpD2,QAM_amp1_128);
        dl_ch_mag1_128[1] = vqdmulhq_s16(mmtmpD3,QAM_amp1_128);


        if (pilots==0) {
          dl_ch_mag1_128b[2] = vqdmulhq_s16(mmtmpD4,QAM_amp1_128b);
          dl_ch_mag1_128[2]  = vqdmulhq_s16(mmtmpD4,QAM_amp1_128);
        }
      }

      mmtmpD0 = vmull_s16(dl_ch0_128[0], rxdataF128[0]);
      //mmtmpD0 = [Re(ch[0])Re(rx[0]) Im(ch[0])Im(ch[0]) Re(ch[1])Re(rx[1]) Im(ch[1])Im(ch[1])]
      mmtmpD1 = vmull_s16(dl_ch0_128[1], rxdataF128[1]);
      //mmtmpD1 = [Re(ch[2])Re(rx[2]) Im(ch[2])Im(ch[2]) Re(ch[3])Re(rx[3]) Im(ch[3])Im(ch[3])]
      mmtmpD0 = vcombine_s32(vpadd_s32(vget_low_s32(mmtmpD0),vget_high_s32(mmtmpD0)),
                             vpadd_s32(vget_low_s32(mmtmpD1),vget_high_s32(mmtmpD1)));
      //mmtmpD0 = [Re(ch[0])Re(rx[0])+Im(ch[0])Im(ch[0]) Re(ch[1])Re(rx[1])+Im(ch[1])Im(ch[1]) Re(ch[2])Re(rx[2])+Im(ch[2])Im(ch[2]) Re(ch[3])Re(rx[3])+Im(ch[3])Im(ch[3])]

      mmtmpD0b = vmull_s16(vrev32_s16(vmul_s16(dl_ch0_128[0],*(int16x4_t*)conj)), rxdataF128[0]);
      //mmtmpD0 = [-Im(ch[0])Re(rx[0]) Re(ch[0])Im(rx[0]) -Im(ch[1])Re(rx[1]) Re(ch[1])Im(rx[1])]
      mmtmpD1b = vmull_s16(vrev32_s16(vmul_s16(dl_ch0_128[1],*(int16x4_t*)conj)), rxdataF128[1]);
      //mmtmpD0 = [-Im(ch[2])Re(rx[2]) Re(ch[2])Im(rx[2]) -Im(ch[3])Re(rx[3]) Re(ch[3])Im(rx[3])]
      mmtmpD1 = vcombine_s32(vpadd_s32(vget_low_s32(mmtmpD0b),vget_high_s32(mmtmpD0b)),
                             vpadd_s32(vget_low_s32(mmtmpD1b),vget_high_s32(mmtmpD1b)));
      //mmtmpD1 = [-Im(ch[0])Re(rx[0])+Re(ch[0])Im(rx[0]) -Im(ch[1])Re(rx[1])+Re(ch[1])Im(rx[1]) -Im(ch[2])Re(rx[2])+Re(ch[2])Im(rx[2]) -Im(ch[3])Re(rx[3])+Re(ch[3])Im(rx[3])]

      mmtmpD0 = vqshlq_s32(mmtmpD0,output_shift128);
      mmtmpD1 = vqshlq_s32(mmtmpD1,output_shift128);
      rxdataF_comp0_128[0] = vcombine_s16(vmovn_s32(mmtmpD0),vmovn_s32(mmtmpD1));

      mmtmpD0 = vmull_s16(dl_ch0_128[2], rxdataF128[2]);
      mmtmpD1 = vmull_s16(dl_ch0_128[3], rxdataF128[3]);
      mmtmpD0 = vcombine_s32(vpadd_s32(vget_low_s32(mmtmpD0),vget_high_s32(mmtmpD0)),
                             vpadd_s32(vget_low_s32(mmtmpD1),vget_high_s32(mmtmpD1)));

      mmtmpD0b = vmull_s16(vrev32_s16(vmul_s16(dl_ch0_128[2],*(int16x4_t*)conj)), rxdataF128[2]);
      mmtmpD1b = vmull_s16(vrev32_s16(vmul_s16(dl_ch0_128[3],*(int16x4_t*)conj)), rxdataF128[3]);
      mmtmpD1 = vcombine_s32(vpadd_s32(vget_low_s32(mmtmpD0b),vget_high_s32(mmtmpD0b)),
                             vpadd_s32(vget_low_s32(mmtmpD1b),vget_high_s32(mmtmpD1b)));

      mmtmpD0 = vqshlq_s32(mmtmpD0,output_shift128);
      mmtmpD1 = vqshlq_s32(mmtmpD1,output_shift128);
      rxdataF_comp0_128[1] = vcombine_s16(vmovn_s32(mmtmpD0),vmovn_s32(mmtmpD1));

      // second stream
      mmtmpD0 = vmull_s16(dl_ch1_128[0], rxdataF128[0]);
      mmtmpD1 = vmull_s16(dl_ch1_128[1], rxdataF128[1]);
      mmtmpD0 = vcombine_s32(vpadd_s32(vget_low_s32(mmtmpD0),vget_high_s32(mmtmpD0)),
                             vpadd_s32(vget_low_s32(mmtmpD1),vget_high_s32(mmtmpD1)));
      mmtmpD0b = vmull_s16(vrev32_s16(vmul_s16(dl_ch0_128[0],*(int16x4_t*)conj)), rxdataF128[0]);

      mmtmpD1b = vmull_s16(vrev32_s16(vmul_s16(dl_ch0_128[1],*(int16x4_t*)conj)), rxdataF128[1]);
      //mmtmpD0 = [-Im(ch[2])Re(rx[2]) Re(ch[2])Im(rx[2]) -Im(ch[3])Re(rx[3]) Re(ch[3])Im(rx[3])]
      mmtmpD1 = vcombine_s32(vpadd_s32(vget_low_s32(mmtmpD0b),vget_high_s32(mmtmpD0b)),
                             vpadd_s32(vget_low_s32(mmtmpD1b),vget_high_s32(mmtmpD1b)));
      //mmtmpD1 = [-Im(ch[0])Re(rx[0])+Re(ch[0])Im(rx[0]) -Im(ch[1])Re(rx[1])+Re(ch[1])Im(rx[1]) -Im(ch[2])Re(rx[2])+Re(ch[2])Im(rx[2]) -Im(ch[3])Re(rx[3])+Re(ch[3])Im(rx[3])]

      mmtmpD0 = vqshlq_s32(mmtmpD0,output_shift128);
      mmtmpD1 = vqshlq_s32(mmtmpD1,output_shift128);
      rxdataF_comp1_128[0] = vcombine_s16(vmovn_s32(mmtmpD0),vmovn_s32(mmtmpD1));

      mmtmpD0 = vmull_s16(dl_ch1_128[2], rxdataF128[2]);
      mmtmpD1 = vmull_s16(dl_ch1_128[3], rxdataF128[3]);
      mmtmpD0 = vcombine_s32(vpadd_s32(vget_low_s32(mmtmpD0),vget_high_s32(mmtmpD0)),
                             vpadd_s32(vget_low_s32(mmtmpD1),vget_high_s32(mmtmpD1)));

      mmtmpD0b = vmull_s16(vrev32_s16(vmul_s16(dl_ch0_128[2],*(int16x4_t*)conj)), rxdataF128[2]);
      mmtmpD1b = vmull_s16(vrev32_s16(vmul_s16(dl_ch0_128[3],*(int16x4_t*)conj)), rxdataF128[3]);
      mmtmpD1 = vcombine_s32(vpadd_s32(vget_low_s32(mmtmpD0b),vget_high_s32(mmtmpD0b)),
                             vpadd_s32(vget_low_s32(mmtmpD1b),vget_high_s32(mmtmpD1b)));

      mmtmpD0 = vqshlq_s32(mmtmpD0,output_shift128);
      mmtmpD1 = vqshlq_s32(mmtmpD1,output_shift128);
      rxdataF_comp1_128[1] = vcombine_s16(vmovn_s32(mmtmpD0),vmovn_s32(mmtmpD1));

      if (pilots==0) {
        mmtmpD0 = vmull_s16(dl_ch0_128[4], rxdataF128[4]);
        mmtmpD1 = vmull_s16(dl_ch0_128[5], rxdataF128[5]);
        mmtmpD0 = vcombine_s32(vpadd_s32(vget_low_s32(mmtmpD0),vget_high_s32(mmtmpD0)),
                               vpadd_s32(vget_low_s32(mmtmpD1),vget_high_s32(mmtmpD1)));

        mmtmpD0b = vmull_s16(vrev32_s16(vmul_s16(dl_ch0_128[4],*(int16x4_t*)conj)), rxdataF128[4]);
        mmtmpD1b = vmull_s16(vrev32_s16(vmul_s16(dl_ch0_128[5],*(int16x4_t*)conj)), rxdataF128[5]);
        mmtmpD1 = vcombine_s32(vpadd_s32(vget_low_s32(mmtmpD0b),vget_high_s32(mmtmpD0b)),
                               vpadd_s32(vget_low_s32(mmtmpD1b),vget_high_s32(mmtmpD1b)));


        mmtmpD0 = vqshlq_s32(mmtmpD0,output_shift128);
        mmtmpD1 = vqshlq_s32(mmtmpD1,output_shift128);
        rxdataF_comp0_128[2] = vcombine_s16(vmovn_s32(mmtmpD0),vmovn_s32(mmtmpD1));
        mmtmpD0 = vmull_s16(dl_ch1_128[4], rxdataF128[4]);
        mmtmpD1 = vmull_s16(dl_ch1_128[5], rxdataF128[5]);
        mmtmpD0 = vcombine_s32(vpadd_s32(vget_low_s32(mmtmpD0),vget_high_s32(mmtmpD0)),
                               vpadd_s32(vget_low_s32(mmtmpD1),vget_high_s32(mmtmpD1)));

        mmtmpD0b = vmull_s16(vrev32_s16(vmul_s16(dl_ch1_128[4],*(int16x4_t*)conj)), rxdataF128[4]);
        mmtmpD1b = vmull_s16(vrev32_s16(vmul_s16(dl_ch1_128[5],*(int16x4_t*)conj)), rxdataF128[5]);
        mmtmpD1 = vcombine_s32(vpadd_s32(vget_low_s32(mmtmpD0b),vget_high_s32(mmtmpD0b)),
                               vpadd_s32(vget_low_s32(mmtmpD1b),vget_high_s32(mmtmpD1b)));


        mmtmpD0 = vqshlq_s32(mmtmpD0,output_shift128);
        mmtmpD1 = vqshlq_s32(mmtmpD1,output_shift128);
        rxdataF_comp1_128[2] = vcombine_s16(vmovn_s32(mmtmpD0),vmovn_s32(mmtmpD1));
      }
    }



    Nre = (pilots==0) ? 12 : 8;

    // rx_antennas
  }


  Nre = (pilots==0) ? 12 : 8;

  precoded_signal_strength0 += ((signal_energy_nodc(&dl_ch_estimates_ext[aarx][symbol*frame_parms->N_RB_DL*Nre],
                                                        (nb_rb*Nre))*rx_power_correction) - (measurements->n0_power[aarx]));
  precoded_signal_strength1 += ((signal_energy_nodc(&dl_ch_estimates_ext[aarx+2][symbol*frame_parms->N_RB_DL*Nre],
                                                        (nb_rb*Nre))*rx_power_correction) - (measurements->n0_power[aarx]));

  measurements->precoded_cqi_dB[eNB_id][0] = dB_fixed2(precoded_signal_strength0,measurements->n0_power_tot);
  measurements->precoded_cqi_dB[eNB_id][1] = dB_fixed2(precoded_signal_strength1,measurements->n0_power_tot);

#endif
}


void dlsch_dual_stream_correlation(LTE_DL_FRAME_PARMS *frame_parms,
                                   unsigned char symbol,
                                   unsigned short nb_rb,
                                   int **dl_ch_estimates_ext,
                                   int **dl_ch_estimates_ext_i,
                                   int **dl_ch_rho_ext,
                                   unsigned char output_shift)
{

#if defined(__x86_64__)||defined(__i386__)

  unsigned short rb;
  __m128i *dl_ch128,*dl_ch128i,*dl_ch_rho128,mmtmpD0,mmtmpD1,mmtmpD2,mmtmpD3;
  unsigned char aarx,symbol_mod,pilots=0;

  //    printf("dlsch_dual_stream_correlation: symbol %d\n",symbol);

  symbol_mod = (symbol>=(7-frame_parms->Ncp)) ? symbol-(7-frame_parms->Ncp) : symbol;

  if ((symbol_mod == 0) || (symbol_mod == (4-frame_parms->Ncp))) {
    pilots=1;
  }

  //  printf("Dual stream correlation (%p)\n",dl_ch_estimates_ext_i);

  for (aarx=0; aarx<frame_parms->nb_antennas_rx; aarx++) {

    dl_ch128          = (__m128i *)&dl_ch_estimates_ext[aarx][symbol*frame_parms->N_RB_DL*12];

    if (dl_ch_estimates_ext_i == NULL) // TM3/4
      dl_ch128i         = (__m128i *)&dl_ch_estimates_ext[aarx + frame_parms->nb_antennas_rx][symbol*frame_parms->N_RB_DL*12];
    else
      dl_ch128i         = (__m128i *)&dl_ch_estimates_ext_i[aarx][symbol*frame_parms->N_RB_DL*12];

    dl_ch_rho128      = (__m128i *)&dl_ch_rho_ext[aarx][symbol*frame_parms->N_RB_DL*12];

    for (rb=0; rb<nb_rb; rb++) {
      // multiply by conjugated channel
      mmtmpD0 = _mm_madd_epi16(dl_ch128[0],dl_ch128i[0]);
      //      print_ints("re",&mmtmpD0);
      // mmtmpD0 contains real part of 4 consecutive outputs (32-bit)
      mmtmpD1 = _mm_shufflelo_epi16(dl_ch128[0],_MM_SHUFFLE(2,3,0,1));
      mmtmpD1 = _mm_shufflehi_epi16(mmtmpD1,_MM_SHUFFLE(2,3,0,1));
      mmtmpD1 = _mm_sign_epi16(mmtmpD1,*(__m128i*)&conjugate[0]);
      mmtmpD1 = _mm_madd_epi16(mmtmpD1,dl_ch128i[0]);
      //      print_ints("im",&mmtmpD1);
      // mmtmpD1 contains imag part of 4 consecutive outputs (32-bit)
      mmtmpD0 = _mm_srai_epi32(mmtmpD0,output_shift);
      //      print_ints("re(shift)",&mmtmpD0);
      mmtmpD1 = _mm_srai_epi32(mmtmpD1,output_shift);
      //      print_ints("im(shift)",&mmtmpD1);
      mmtmpD2 = _mm_unpacklo_epi32(mmtmpD0,mmtmpD1);
      mmtmpD3 = _mm_unpackhi_epi32(mmtmpD0,mmtmpD1);
      //      print_ints("c0",&mmtmpD2);
      //      print_ints("c1",&mmtmpD3);
      dl_ch_rho128[0] = _mm_packs_epi32(mmtmpD2,mmtmpD3);
    // print_shorts("rho 0:",dl_ch_rho128);
      // multiply by conjugated channel
      mmtmpD0 = _mm_madd_epi16(dl_ch128[1],dl_ch128i[1]);
      // mmtmpD0 contains real part of 4 consecutive outputs (32-bit)
      mmtmpD1 = _mm_shufflelo_epi16(dl_ch128[1],_MM_SHUFFLE(2,3,0,1));
      mmtmpD1 = _mm_shufflehi_epi16(mmtmpD1,_MM_SHUFFLE(2,3,0,1));
      mmtmpD1 = _mm_sign_epi16(mmtmpD1,*(__m128i*)conjugate);
      mmtmpD1 = _mm_madd_epi16(mmtmpD1,dl_ch128i[1]);
      // mmtmpD1 contains imag part of 4 consecutive outputs (32-bit)
      mmtmpD0 = _mm_srai_epi32(mmtmpD0,output_shift);
      mmtmpD1 = _mm_srai_epi32(mmtmpD1,output_shift);
      mmtmpD2 = _mm_unpacklo_epi32(mmtmpD0,mmtmpD1);
      mmtmpD3 = _mm_unpackhi_epi32(mmtmpD0,mmtmpD1);
      dl_ch_rho128[1] =_mm_packs_epi32(mmtmpD2,mmtmpD3);


      if (pilots==0) {

        // multiply by conjugated channel
        mmtmpD0 = _mm_madd_epi16(dl_ch128[2],dl_ch128i[2]);
        // mmtmpD0 contains real part of 4 consecutive outputs (32-bit)
        mmtmpD1 = _mm_shufflelo_epi16(dl_ch128[2],_MM_SHUFFLE(2,3,0,1));
        mmtmpD1 = _mm_shufflehi_epi16(mmtmpD1,_MM_SHUFFLE(2,3,0,1));
        mmtmpD1 = _mm_sign_epi16(mmtmpD1,*(__m128i*)conjugate);
        mmtmpD1 = _mm_madd_epi16(mmtmpD1,dl_ch128i[2]);
        // mmtmpD1 contains imag part of 4 consecutive outputs (32-bit)
        mmtmpD0 = _mm_srai_epi32(mmtmpD0,output_shift);
        mmtmpD1 = _mm_srai_epi32(mmtmpD1,output_shift);
        mmtmpD2 = _mm_unpacklo_epi32(mmtmpD0,mmtmpD1);
        mmtmpD3 = _mm_unpackhi_epi32(mmtmpD0,mmtmpD1);
        dl_ch_rho128[2] = _mm_packs_epi32(mmtmpD2,mmtmpD3);

       dl_ch128+=3;
        dl_ch128i+=3;
        dl_ch_rho128+=3;
      } else {

        dl_ch128+=2;
        dl_ch128i+=2;
        dl_ch_rho128+=2;
      }
    }

  }

  _mm_empty();
  _m_empty();

#elif defined(__arm__)

#endif
}


void dlsch_detection_mrc(LTE_DL_FRAME_PARMS *frame_parms,
                         int **rxdataF_comp,
                         int **rxdataF_comp_i,
                         int **rho,
                         int **rho_i,
                         int **dl_ch_mag,
                         int **dl_ch_magb,
                         int **dl_ch_mag_i,
                         int **dl_ch_magb_i,
                         unsigned char symbol,
                         unsigned short nb_rb,
                         unsigned char dual_stream_UE)
{

#if defined(__x86_64__)||defined(__i386__)

  unsigned char aatx;
  int i;
  __m128i *rxdataF_comp128_0,*rxdataF_comp128_1,*rxdataF_comp128_i0,*rxdataF_comp128_i1,*dl_ch_mag128_0,*dl_ch_mag128_1,*dl_ch_mag128_0b,*dl_ch_mag128_1b,*rho128_0,*rho128_1,*rho128_i0,*rho128_i1,
    *dl_ch_mag128_i0,*dl_ch_mag128_i1,*dl_ch_mag128_i0b,*dl_ch_mag128_i1b;

  if (frame_parms->nb_antennas_rx>1) {

    for (aatx=0; aatx<frame_parms->nb_antenna_ports_eNB; aatx++) {

      rxdataF_comp128_0   = (__m128i *)&rxdataF_comp[(aatx<<1)][symbol*frame_parms->N_RB_DL*12];
      rxdataF_comp128_1   = (__m128i *)&rxdataF_comp[(aatx<<1)+1][symbol*frame_parms->N_RB_DL*12];
      dl_ch_mag128_0      = (__m128i *)&dl_ch_mag[(aatx<<1)][symbol*frame_parms->N_RB_DL*12];
      dl_ch_mag128_1      = (__m128i *)&dl_ch_mag[(aatx<<1)+1][symbol*frame_parms->N_RB_DL*12];
      dl_ch_mag128_0b     = (__m128i *)&dl_ch_magb[(aatx<<1)][symbol*frame_parms->N_RB_DL*12];
      dl_ch_mag128_1b     = (__m128i *)&dl_ch_magb[(aatx<<1)+1][symbol*frame_parms->N_RB_DL*12];

      // MRC on each re of rb, both on MF output and magnitude (for 16QAM/64QAM llr computation)
      for (i=0;i<nb_rb*3;i++) {
        rxdataF_comp128_0[i] = _mm_adds_epi16(_mm_srai_epi16(rxdataF_comp128_0[i],1),_mm_srai_epi16(rxdataF_comp128_1[i],1));
        dl_ch_mag128_0[i]    = _mm_adds_epi16(_mm_srai_epi16(dl_ch_mag128_0[i],1),_mm_srai_epi16(dl_ch_mag128_1[i],1));
        dl_ch_mag128_0b[i]   = _mm_adds_epi16(_mm_srai_epi16(dl_ch_mag128_0b[i],1),_mm_srai_epi16(dl_ch_mag128_1b[i],1));
          //       print_shorts("mrc comp0:",&rxdataF_comp128_0[i]);
        //       print_shorts("mrc mag0:",&dl_ch_mag128_0[i]);
        //       print_shorts("mrc mag0b:",&dl_ch_mag128_0b[i]);
        //      print_shorts("mrc rho1:",&rho128_1[i]);

      }
    }

    if (rho) {
      rho128_0 = (__m128i *) &rho[0][symbol*frame_parms->N_RB_DL*12];
      rho128_1 = (__m128i *) &rho[1][symbol*frame_parms->N_RB_DL*12];
      for (i=0;i<nb_rb*3;i++) {
        //      print_shorts("mrc rho0:",&rho128_0[i]);
        //      print_shorts("mrc rho1:",&rho128_1[i]);
        rho128_0[i] = _mm_adds_epi16(_mm_srai_epi16(rho128_0[i],1),_mm_srai_epi16(rho128_1[i],1));
      }
    }


    if (dual_stream_UE == 1) {
      rho128_i0 = (__m128i *) &rho_i[0][symbol*frame_parms->N_RB_DL*12];
      rho128_i1 = (__m128i *) &rho_i[1][symbol*frame_parms->N_RB_DL*12];
      rxdataF_comp128_i0   = (__m128i *)&rxdataF_comp_i[0][symbol*frame_parms->N_RB_DL*12];
      rxdataF_comp128_i1   = (__m128i *)&rxdataF_comp_i[1][symbol*frame_parms->N_RB_DL*12];
      dl_ch_mag128_i0      = (__m128i *)&dl_ch_mag_i[0][symbol*frame_parms->N_RB_DL*12];
      dl_ch_mag128_i1      = (__m128i *)&dl_ch_mag_i[1][symbol*frame_parms->N_RB_DL*12];
      dl_ch_mag128_i0b     = (__m128i *)&dl_ch_magb_i[0][symbol*frame_parms->N_RB_DL*12];
      dl_ch_mag128_i1b     = (__m128i *)&dl_ch_magb_i[1][symbol*frame_parms->N_RB_DL*12];

      for (i=0; i<nb_rb*3; i++) {
        rxdataF_comp128_i0[i] = _mm_adds_epi16(_mm_srai_epi16(rxdataF_comp128_i0[i],1),_mm_srai_epi16(rxdataF_comp128_i1[i],1));
        rho128_i0[i]           = _mm_adds_epi16(_mm_srai_epi16(rho128_i0[i],1),_mm_srai_epi16(rho128_i1[i],1));

        dl_ch_mag128_i0[i]    = _mm_adds_epi16(_mm_srai_epi16(dl_ch_mag128_i0[i],1),_mm_srai_epi16(dl_ch_mag128_i1[i],1));
        dl_ch_mag128_i0b[i]    = _mm_adds_epi16(_mm_srai_epi16(dl_ch_mag128_i0b[i],1),_mm_srai_epi16(dl_ch_mag128_i1b[i],1));
      }
    }
  }

  _mm_empty();
  _m_empty();

#elif defined(__arm__)

  unsigned char aatx;
  int i;
  int16x8_t *rxdataF_comp128_0,*rxdataF_comp128_1,*rxdataF_comp128_i0,*rxdataF_comp128_i1,*dl_ch_mag128_0,*dl_ch_mag128_1,*dl_ch_mag128_0b,*dl_ch_mag128_1b,*rho128_0,*rho128_1,*rho128_i0,*rho128_i1,*dl_ch_mag128_i0,*dl_ch_mag128_i1,*dl_ch_mag128_i0b,*dl_ch_mag128_i1b;

  if (frame_parms->nb_antennas_rx>1) {

    for (aatx=0; aatx<frame_parms->nb_antenna_ports_eNB; aatx++) {

      rxdataF_comp128_0   = (int16x8_t *)&rxdataF_comp[(aatx<<1)][symbol*frame_parms->N_RB_DL*12];
      rxdataF_comp128_1   = (int16x8_t *)&rxdataF_comp[(aatx<<1)+1][symbol*frame_parms->N_RB_DL*12];
      dl_ch_mag128_0      = (int16x8_t *)&dl_ch_mag[(aatx<<1)][symbol*frame_parms->N_RB_DL*12];
      dl_ch_mag128_1      = (int16x8_t *)&dl_ch_mag[(aatx<<1)+1][symbol*frame_parms->N_RB_DL*12];
      dl_ch_mag128_0b     = (int16x8_t *)&dl_ch_magb[(aatx<<1)][symbol*frame_parms->N_RB_DL*12];
      dl_ch_mag128_1b     = (int16x8_t *)&dl_ch_magb[(aatx<<1)+1][symbol*frame_parms->N_RB_DL*12];

      // MRC on each re of rb, both on MF output and magnitude (for 16QAM/64QAM llr computation)
      for (i=0; i<nb_rb*3; i++) {
        rxdataF_comp128_0[i] = vhaddq_s16(rxdataF_comp128_0[i],rxdataF_comp128_1[i]);
        dl_ch_mag128_0[i]    = vhaddq_s16(dl_ch_mag128_0[i],dl_ch_mag128_1[i]);
        dl_ch_mag128_0b[i]   = vhaddq_s16(dl_ch_mag128_0b[i],dl_ch_mag128_1b[i]);
      }
    }

    if (rho) {
      rho128_0 = (int16x8_t *) &rho[0][symbol*frame_parms->N_RB_DL*12];
      rho128_1 = (int16x8_t *) &rho[1][symbol*frame_parms->N_RB_DL*12];

      for (i=0; i<nb_rb*3; i++) {
        //  print_shorts("mrc rho0:",&rho128_0[i]);
        //  print_shorts("mrc rho1:",&rho128_1[i]);
        rho128_0[i] = vhaddq_s16(rho128_0[i],rho128_1[i]);
      }
    }


    if (dual_stream_UE == 1) {
      rho128_i0 = (int16x8_t *) &rho_i[0][symbol*frame_parms->N_RB_DL*12];
      rho128_i1 = (int16x8_t *) &rho_i[1][symbol*frame_parms->N_RB_DL*12];
      rxdataF_comp128_i0   = (int16x8_t *)&rxdataF_comp_i[0][symbol*frame_parms->N_RB_DL*12];
      rxdataF_comp128_i1   = (int16x8_t *)&rxdataF_comp_i[1][symbol*frame_parms->N_RB_DL*12];

      dl_ch_mag128_i0      = (int16x8_t *)&dl_ch_mag_i[0][symbol*frame_parms->N_RB_DL*12];
      dl_ch_mag128_i1      = (int16x8_t *)&dl_ch_mag_i[1][symbol*frame_parms->N_RB_DL*12];
      dl_ch_mag128_i0b     = (int16x8_t *)&dl_ch_magb_i[0][symbol*frame_parms->N_RB_DL*12];
      dl_ch_mag128_i1b     = (int16x8_t *)&dl_ch_magb_i[1][symbol*frame_parms->N_RB_DL*12];

      for (i=0; i<nb_rb*3; i++) {
        rxdataF_comp128_i0[i] = vhaddq_s16(rxdataF_comp128_i0[i],rxdataF_comp128_i1[i]);
        rho128_i0[i]          = vhaddq_s16(rho128_i0[i],rho128_i1[i]);

        dl_ch_mag128_i0[i]    = vhaddq_s16(dl_ch_mag128_i0[i],dl_ch_mag128_i1[i]);
        dl_ch_mag128_i0b[i]   = vhaddq_s16(dl_ch_mag128_i0b[i],dl_ch_mag128_i1b[i]);
      }
    }
  }

#endif
}

void dlsch_detection_mrc_TM34(LTE_DL_FRAME_PARMS *frame_parms,
                              LTE_UE_PDSCH *pdsch_vars,
                              int harq_pid,
                              int round,
                              unsigned char symbol,
                              unsigned short nb_rb,
                              unsigned char dual_stream_UE) {

  int i;
  __m128i *rxdataF_comp128_0,*rxdataF_comp128_1;
  __m128i *dl_ch_mag128_0,*dl_ch_mag128_1;
  __m128i *dl_ch_mag128_0b,*dl_ch_mag128_1b;
  __m128i *rho128_0, *rho128_1;


  int **rxdataF_comp0           = pdsch_vars->rxdataF_comp0;
  int **rxdataF_comp1           = pdsch_vars->rxdataF_comp1[harq_pid][round];
  int **dl_ch_rho_ext           = pdsch_vars->dl_ch_rho_ext[harq_pid][round]; //for second stream
  int **dl_ch_rho2_ext          = pdsch_vars->dl_ch_rho2_ext;
  int **dl_ch_mag0              = pdsch_vars->dl_ch_mag0;
  int **dl_ch_mag1              = pdsch_vars->dl_ch_mag1[harq_pid][round];
  int **dl_ch_magb0             = pdsch_vars->dl_ch_magb0;
  int **dl_ch_magb1             = pdsch_vars->dl_ch_magb1[harq_pid][round];

  rxdataF_comp128_0   = (__m128i *)&rxdataF_comp0[0][symbol*frame_parms->N_RB_DL*12];
  rxdataF_comp128_1   = (__m128i *)&rxdataF_comp0[1][symbol*frame_parms->N_RB_DL*12];
  dl_ch_mag128_0      = (__m128i *)&dl_ch_mag0[0][symbol*frame_parms->N_RB_DL*12];
  dl_ch_mag128_1      = (__m128i *)&dl_ch_mag0[1][symbol*frame_parms->N_RB_DL*12];
  dl_ch_mag128_0b     = (__m128i *)&dl_ch_magb0[0][symbol*frame_parms->N_RB_DL*12];
  dl_ch_mag128_1b     = (__m128i *)&dl_ch_magb0[1][symbol*frame_parms->N_RB_DL*12];
  rho128_0 = (__m128i *) &dl_ch_rho2_ext[0][symbol*frame_parms->N_RB_DL*12];
  rho128_1 = (__m128i *) &dl_ch_rho2_ext[1][symbol*frame_parms->N_RB_DL*12];

      // MRC on each re of rb, both on MF output and magnitude (for 16QAM/64QAM llr computation)
  for (i=0;i<nb_rb*3;i++) {
    rxdataF_comp128_0[i] = _mm_adds_epi16(_mm_srai_epi16(rxdataF_comp128_0[i],1),_mm_srai_epi16(rxdataF_comp128_1[i],1));
    dl_ch_mag128_0[i]    = _mm_adds_epi16(_mm_srai_epi16(dl_ch_mag128_0[i],1),_mm_srai_epi16(dl_ch_mag128_1[i],1));
    dl_ch_mag128_0b[i]   = _mm_adds_epi16(_mm_srai_epi16(dl_ch_mag128_0b[i],1),_mm_srai_epi16(dl_ch_mag128_1b[i],1));
    rho128_0[i] = _mm_adds_epi16(_mm_srai_epi16(rho128_0[i],1),_mm_srai_epi16(rho128_1[i],1));

    if (frame_parms->nb_antennas_rx>2) {

      __m128i *rxdataF_comp128_2 = NULL;
      __m128i *rxdataF_comp128_3 = NULL;
      __m128i *dl_ch_mag128_2 = NULL;
      __m128i *dl_ch_mag128_3 = NULL;
      __m128i *dl_ch_mag128_2b = NULL;
      __m128i *dl_ch_mag128_3b = NULL;
      __m128i *rho128_2 = NULL;
      __m128i *rho128_3 = NULL;

      rxdataF_comp128_2   = (__m128i *)&rxdataF_comp0[2][symbol*frame_parms->N_RB_DL*12];
      rxdataF_comp128_3   = (__m128i *)&rxdataF_comp0[3][symbol*frame_parms->N_RB_DL*12];
      dl_ch_mag128_2      = (__m128i *)&dl_ch_mag0[2][symbol*frame_parms->N_RB_DL*12];
      dl_ch_mag128_3      = (__m128i *)&dl_ch_mag0[3][symbol*frame_parms->N_RB_DL*12];
      dl_ch_mag128_2b     = (__m128i *)&dl_ch_magb0[2][symbol*frame_parms->N_RB_DL*12];
      dl_ch_mag128_3b     = (__m128i *)&dl_ch_magb0[3][symbol*frame_parms->N_RB_DL*12];
      rho128_2 = (__m128i *) &dl_ch_rho2_ext[2][symbol*frame_parms->N_RB_DL*12];
      rho128_3 = (__m128i *) &dl_ch_rho2_ext[3][symbol*frame_parms->N_RB_DL*12];
      /*rxdataF_comp*/
      rxdataF_comp128_2[i] = _mm_adds_epi16(_mm_srai_epi16(rxdataF_comp128_2[i],1),_mm_srai_epi16(rxdataF_comp128_3[i],1));
      rxdataF_comp128_0[i] = _mm_adds_epi16(_mm_srai_epi16(rxdataF_comp128_0[i],1),_mm_srai_epi16(rxdataF_comp128_2[i],1));
      /*dl_ch_mag*/
      dl_ch_mag128_2[i] = _mm_adds_epi16(_mm_srai_epi16(dl_ch_mag128_2[i],1),_mm_srai_epi16(dl_ch_mag128_3[i],1));
      dl_ch_mag128_0[i] = _mm_adds_epi16(_mm_srai_epi16(dl_ch_mag128_0[i],1),_mm_srai_epi16(dl_ch_mag128_2[i],1));
      /*dl_ch_mag*/
      dl_ch_mag128_2b[i] = _mm_adds_epi16(_mm_srai_epi16(dl_ch_mag128_2b[i],1),_mm_srai_epi16(dl_ch_mag128_3b[i],1));
      dl_ch_mag128_0b[i] = _mm_adds_epi16(_mm_srai_epi16(dl_ch_mag128_0b[i],1),_mm_srai_epi16(dl_ch_mag128_2b[i],1));
      /*rho*/
      rho128_2[i] = _mm_adds_epi16(_mm_srai_epi16(rho128_2[i],1),_mm_srai_epi16(rho128_3[i],1));
      rho128_0[i] = _mm_adds_epi16(_mm_srai_epi16(rho128_0[i],1),_mm_srai_epi16(rho128_2[i],1));
    }
  }

    if (dual_stream_UE == 1) {

      __m128i *dl_ch_mag128_i0, *dl_ch_mag128_i1;
      __m128i *dl_ch_mag128_i0b, *dl_ch_mag128_i1b;
      __m128i *rho128_i0, *rho128_i1;
      __m128i *rxdataF_comp128_i0, *rxdataF_comp128_i1;

      rxdataF_comp128_i0   = (__m128i *)&rxdataF_comp1[0][symbol*frame_parms->N_RB_DL*12];
      rxdataF_comp128_i1   = (__m128i *)&rxdataF_comp1[1][symbol*frame_parms->N_RB_DL*12];
      dl_ch_mag128_i0      = (__m128i *)&dl_ch_mag1[0][symbol*frame_parms->N_RB_DL*12];
      dl_ch_mag128_i1      = (__m128i *)&dl_ch_mag1[1][symbol*frame_parms->N_RB_DL*12];
      dl_ch_mag128_i0b     = (__m128i *)&dl_ch_magb1[0][symbol*frame_parms->N_RB_DL*12];
      dl_ch_mag128_i1b     = (__m128i *)&dl_ch_magb1[1][symbol*frame_parms->N_RB_DL*12];
      rho128_i0 = (__m128i *) &dl_ch_rho_ext[0][symbol*frame_parms->N_RB_DL*12];
      rho128_i1 = (__m128i *) &dl_ch_rho_ext[1][symbol*frame_parms->N_RB_DL*12];


      for (i=0;i<nb_rb*3;i++) {
        rxdataF_comp128_i0[i] = _mm_adds_epi16(_mm_srai_epi16(rxdataF_comp128_i0[i],1),_mm_srai_epi16(rxdataF_comp128_i1[i],1));
        dl_ch_mag128_i0[i]    = _mm_adds_epi16(_mm_srai_epi16(dl_ch_mag128_i0[i],1),_mm_srai_epi16(dl_ch_mag128_i1[i],1));
        dl_ch_mag128_i0b[i]    = _mm_adds_epi16(_mm_srai_epi16(dl_ch_mag128_i0b[i],1),_mm_srai_epi16(dl_ch_mag128_i1b[i],1));
        rho128_i0[i]           = _mm_adds_epi16(_mm_srai_epi16(rho128_i0[i],1),_mm_srai_epi16(rho128_i1[i],1));

        if (frame_parms->nb_antennas_rx>2) {

          __m128i *rxdataF_comp128_i2 = NULL;
          __m128i *rxdataF_comp128_i3 = NULL;
          __m128i *dl_ch_mag128_i2 = NULL;
          __m128i *dl_ch_mag128_i3 = NULL;
          __m128i *dl_ch_mag128_i2b = NULL;
          __m128i *dl_ch_mag128_i3b = NULL;
          __m128i *rho128_i2 = NULL;
          __m128i *rho128_i3 = NULL;

          rxdataF_comp128_i2   = (__m128i *)&rxdataF_comp1[2][symbol*frame_parms->N_RB_DL*12];
          rxdataF_comp128_i3   = (__m128i *)&rxdataF_comp1[3][symbol*frame_parms->N_RB_DL*12];
          dl_ch_mag128_i2      = (__m128i *)&dl_ch_mag1[2][symbol*frame_parms->N_RB_DL*12];
          dl_ch_mag128_i3      = (__m128i *)&dl_ch_mag1[3][symbol*frame_parms->N_RB_DL*12];
          dl_ch_mag128_i2b     = (__m128i *)&dl_ch_magb1[2][symbol*frame_parms->N_RB_DL*12];
          dl_ch_mag128_i3b     = (__m128i *)&dl_ch_magb1[3][symbol*frame_parms->N_RB_DL*12];
          rho128_i2 = (__m128i *) &dl_ch_rho_ext[2][symbol*frame_parms->N_RB_DL*12];
          rho128_i3 = (__m128i *) &dl_ch_rho_ext[3][symbol*frame_parms->N_RB_DL*12];


         /*rxdataF_comp*/
          rxdataF_comp128_i2[i] = _mm_adds_epi16(_mm_srai_epi16(rxdataF_comp128_i2[i],1),_mm_srai_epi16(rxdataF_comp128_i3[i],1));
          rxdataF_comp128_i0[i] = _mm_adds_epi16(_mm_srai_epi16(rxdataF_comp128_i0[i],1),_mm_srai_epi16(rxdataF_comp128_i2[i],1));
          /*dl_ch_mag*/
          dl_ch_mag128_i2[i] = _mm_adds_epi16(_mm_srai_epi16(dl_ch_mag128_i2[i],1),_mm_srai_epi16(dl_ch_mag128_i3[i],1));
          dl_ch_mag128_i0[i] = _mm_adds_epi16(_mm_srai_epi16(dl_ch_mag128_i0[i],1),_mm_srai_epi16(dl_ch_mag128_i2[i],1));
          /*dl_ch_mag*/
          dl_ch_mag128_i2b[i] = _mm_adds_epi16(_mm_srai_epi16(dl_ch_mag128_i2b[i],1),_mm_srai_epi16(dl_ch_mag128_i3b[i],1));
          dl_ch_mag128_i0b[i] = _mm_adds_epi16(_mm_srai_epi16(dl_ch_mag128_i0b[i],1),_mm_srai_epi16(dl_ch_mag128_i2b[i],1));
          /*rho*/
          rho128_i2[i] = _mm_adds_epi16(_mm_srai_epi16(rho128_i2[i],1),_mm_srai_epi16(rho128_i3[i],1));
          rho128_i0[i] = _mm_adds_epi16(_mm_srai_epi16(rho128_i0[i],1),_mm_srai_epi16(rho128_i2[i],1));
        }
      }
    }

  _mm_empty();
  _m_empty();
}

void dlsch_scale_channel(int **dl_ch_estimates_ext,
                         LTE_DL_FRAME_PARMS *frame_parms,
                         LTE_UE_DLSCH_t **dlsch_ue,
                         uint8_t symbol,
                         unsigned short nb_rb)
{

#if defined(__x86_64__)||defined(__i386__)

  short rb, ch_amp;
  unsigned char aatx,aarx,pilots=0,symbol_mod;
  __m128i *dl_ch128, ch_amp128;

  symbol_mod = (symbol>=(7-frame_parms->Ncp)) ? symbol-(7-frame_parms->Ncp) : symbol;

  if ((symbol_mod == 0) || (symbol_mod == (4-frame_parms->Ncp))) {
    if (frame_parms->nb_antenna_ports_eNB==1) // 10 out of 12 so don't reduce size
      nb_rb=1+(5*nb_rb/6);
    else
      pilots=1;
  }

  // Determine scaling amplitude based the symbol

  ch_amp = ((pilots) ? (dlsch_ue[0]->sqrt_rho_b) : (dlsch_ue[0]->sqrt_rho_a));

  LOG_D(PHY,"Scaling PDSCH Chest in OFDM symbol %d by %d, pilots %d nb_rb %d NCP %d symbol %d\n",symbol_mod,ch_amp,pilots,nb_rb,frame_parms->Ncp,symbol);
   // printf("Scaling PDSCH Chest in OFDM symbol %d by %d\n",symbol_mod,ch_amp);

  ch_amp128 = _mm_set1_epi16(ch_amp); // Q3.13

  for (aatx=0; aatx<frame_parms->nb_antenna_ports_eNB; aatx++) {
    for (aarx=0; aarx<frame_parms->nb_antennas_rx; aarx++) {

      dl_ch128=(__m128i *)&dl_ch_estimates_ext[(aatx<<1)+aarx][symbol*frame_parms->N_RB_DL*12];

      for (rb=0;rb<nb_rb;rb++) {

        dl_ch128[0] = _mm_mulhi_epi16(dl_ch128[0],ch_amp128);
        dl_ch128[0] = _mm_slli_epi16(dl_ch128[0],3);

        dl_ch128[1] = _mm_mulhi_epi16(dl_ch128[1],ch_amp128);
        dl_ch128[1] = _mm_slli_epi16(dl_ch128[1],3);

        if (pilots) {
          dl_ch128+=2;
        } else {
          dl_ch128[2] = _mm_mulhi_epi16(dl_ch128[2],ch_amp128);
          dl_ch128[2] = _mm_slli_epi16(dl_ch128[2],3);
          dl_ch128+=3;

        }
      }
    }
  }

#elif defined(__arm__)

#endif
}

//compute average channel_level on each (TX,RX) antenna pair
void dlsch_channel_level(int **dl_ch_estimates_ext,
                         LTE_DL_FRAME_PARMS *frame_parms,
                         int32_t *avg,
                         uint8_t symbol,
                         unsigned short nb_rb)
{

#if defined(__x86_64__)||defined(__i386__)
  //printf("symbol = %d\n", symbol);

  short rb;
  unsigned char aatx,aarx,nre=12,symbol_mod;
  __m128i *dl_ch128, avg128D;

  symbol_mod = (symbol>=(7-frame_parms->Ncp)) ? symbol-(7-frame_parms->Ncp) : symbol;

  if (((symbol_mod == 0) || (symbol_mod == (frame_parms->Ncp-1)))&&(frame_parms->nb_antenna_ports_eNB!=1))
    nre=8;
  else if (((symbol_mod == 0) || (symbol_mod == (frame_parms->Ncp-1)))&&(frame_parms->nb_antenna_ports_eNB==1))
    nre=10;
  else
    nre=12;

  //nb_rb*nre = y * 2^x
  int16_t x = factor2(nb_rb*nre);
  int16_t y = (nb_rb*nre)>>x;

  for (aatx=0; aatx<frame_parms->nb_antenna_ports_eNB; aatx++)
    for (aarx=0; aarx<frame_parms->nb_antennas_rx; aarx++) {
       //clear average level
      //printf("aatx = %d, aarx = %d, aatx*frame_parms->nb_antennas_rx + aarx] = %d \n", aatx, aarx, aatx*frame_parms->nb_antennas_rx + aarx);

      avg128D = _mm_setzero_si128();
      // 5 is always a symbol with no pilots for both normal and extended prefix


      dl_ch128=(__m128i *)&dl_ch_estimates_ext[aatx*2 + aarx][symbol*frame_parms->N_RB_DL*12];

      for (rb=0;rb<nb_rb;rb++) {

        //printf("rb %d : ",rb);
        avg128D = _mm_add_epi32(avg128D,_mm_srai_epi32(_mm_madd_epi16(dl_ch128[0],dl_ch128[0]),x));
        avg128D = _mm_add_epi32(avg128D,_mm_srai_epi32(_mm_madd_epi16(dl_ch128[1],dl_ch128[1]),x));

        //avg128D = _mm_add_epi32(avg128D,_mm_madd_epi16(dl_ch128[0],_mm_srai_epi16(_mm_mulhi_epi16(dl_ch128[0], coeff128),15)));
        //avg128D = _mm_add_epi32(avg128D,_mm_madd_epi16(dl_ch128[1],_mm_srai_epi16(_mm_mulhi_epi16(dl_ch128[1], coeff128),15)));

        if (((symbol_mod == 0) || (symbol_mod == (frame_parms->Ncp-1)))&&(frame_parms->nb_antenna_ports_eNB!=1)) {
          dl_ch128+=2;
        }
        else {
           avg128D = _mm_add_epi32(avg128D,_mm_srai_epi32(_mm_madd_epi16(dl_ch128[2],dl_ch128[2]),x));
          //avg128D = _mm_add_epi32(avg128D,_mm_madd_epi16(dl_ch128[2],_mm_srai_epi16(_mm_mulhi_epi16(dl_ch128[2], coeff128),15)));
          dl_ch128+=3;
        }

          /*if(rb==0){
            print_shorts("dl_ch128",&dl_ch128[0]);
            print_shorts("dl_ch128",&dl_ch128[1]);
            print_shorts("dl_ch128",&dl_ch128[2]);
          }*/

      }

      avg[aatx*frame_parms->nb_antennas_rx + aarx] =(((int32_t*)&avg128D)[0] +
                                                     ((int32_t*)&avg128D)[1] +
                                                     ((int32_t*)&avg128D)[2] +
                                                     ((int32_t*)&avg128D)[3])/y;
      }

  _mm_empty();
  _m_empty();

#elif defined(__arm__)

  short rb;
  unsigned char aatx,aarx,nre=12,symbol_mod;
  int32x4_t avg128D;
  int16x4_t *dl_ch128;

  symbol_mod = (symbol>=(7-frame_parms->Ncp)) ? symbol-(7-frame_parms->Ncp) : symbol;

  for (aatx=0; aatx<frame_parms->nb_antenna_ports_eNB; aatx++)
    for (aarx=0; aarx<frame_parms->nb_antennas_rx; aarx++) {
      //clear average level
      avg128D = vdupq_n_s32(0);
      // 5 is always a symbol with no pilots for both normal and extended prefix

      dl_ch128=(int16x4_t *)&dl_ch_estimates_ext[aatx*frame_parms->nb_antennas_rx + aarx][symbol*frame_parms->N_RB_DL*12];

      for (rb=0; rb<nb_rb; rb++) {
        //  printf("rb %d : ",rb);
        //  print_shorts("ch",&dl_ch128[0]);
        avg128D = vqaddq_s32(avg128D,vmull_s16(dl_ch128[0],dl_ch128[0]));
        avg128D = vqaddq_s32(avg128D,vmull_s16(dl_ch128[1],dl_ch128[1]));
        avg128D = vqaddq_s32(avg128D,vmull_s16(dl_ch128[2],dl_ch128[2]));
        avg128D = vqaddq_s32(avg128D,vmull_s16(dl_ch128[3],dl_ch128[3]));

        if (((symbol_mod == 0) || (symbol_mod == (frame_parms->Ncp-1)))&&(frame_parms->mode1_flag==0)) {
          dl_ch128+=4;
        } else {
          avg128D = vqaddq_s32(avg128D,vmull_s16(dl_ch128[4],dl_ch128[4]));
          avg128D = vqaddq_s32(avg128D,vmull_s16(dl_ch128[5],dl_ch128[5]));
          dl_ch128+=6;
        }

        /*
          if (rb==0) {
          print_shorts("dl_ch128",&dl_ch128[0]);
          print_shorts("dl_ch128",&dl_ch128[1]);
          print_shorts("dl_ch128",&dl_ch128[2]);
          }
        */
      }

      if (((symbol_mod == 0) || (symbol_mod == (frame_parms->Ncp-1)))&&(frame_parms->mode1_flag==0))
        nre=8;
      else if (((symbol_mod == 0) || (symbol_mod == (frame_parms->Ncp-1)))&&(frame_parms->mode1_flag==1))
        nre=10;
      else
        nre=12;

      avg[aatx*frame_parms->nb_antennas_rx + aarx] = (((int32_t*)&avg128D)[0] +
                                                          ((int32_t*)&avg128D)[1] +
                                                          ((int32_t*)&avg128D)[2] +
                                                          ((int32_t*)&avg128D)[3])/(nb_rb*nre);

      //printf("Channel level : %d\n",avg[aatx*(frame_parms->nb_antennas_rx-1) + aarx]);
    }
#endif

}

void dlsch_channel_level_core(int **dl_ch_estimates_ext,
                              int32_t *avg,
                              int n_tx,
                              int n_rx,
                              int length,
                              int start_point)
{

#if defined(__x86_64__)||defined(__i386__)

  short ii;
  int aatx,aarx;
  int length_mod8;
  int length2;
  __m128i *dl_ch128, avg128D;

  int16_t x = factor2(length);
  int16_t y = (length)>>x;

  for (aatx=0; aatx<n_tx; aatx++)
    for (aarx=0; aarx<n_rx; aarx++) {

      avg128D = _mm_setzero_si128();

      dl_ch128=(__m128i *)&dl_ch_estimates_ext[aatx*2 + aarx][start_point];

      length_mod8=length&7;

      if (length_mod8 == 0){

        length2 = length>>3;

        for (ii=0;ii<length2;ii++) {
          avg128D = _mm_add_epi32(avg128D,_mm_srai_epi32(_mm_madd_epi16(dl_ch128[0],dl_ch128[0]),x));
          avg128D = _mm_add_epi32(avg128D,_mm_srai_epi32(_mm_madd_epi16(dl_ch128[1],dl_ch128[1]),x));

          dl_ch128+=2;
        }
      }else {
        printf ("Channel level: Received number of subcarriers is not multiple of 4, \n"
                 "need to adapt the code!\n");
      }


      avg[aatx*n_rx + aarx] =(((int32_t*)&avg128D)[0] +
                              ((int32_t*)&avg128D)[1] +
                              ((int32_t*)&avg128D)[2] +
                              ((int32_t*)&avg128D)[3])/y;
      //printf("Channel level [%d]: %d\n",aatx*n_rx + aarx, avg[aatx*n_rx + aarx]);
      }

  _mm_empty();
  _m_empty();

 /* FIXME This part needs to be adapted like the one above */
#elif defined(__arm__)

  short rb;
  unsigned char aatx,aarx,nre=12,symbol_mod;
  int32x4_t avg128D;
  int16x4_t *dl_ch128;

  symbol_mod = (symbol>=(7-frame_parms->Ncp)) ? symbol-(7-frame_parms->Ncp) : symbol;

  for (aatx=0; aatx<frame_parms->nb_antenna_ports_eNB; aatx++)
    for (aarx=0; aarx<frame_parms->nb_antennas_rx; aarx++) {
      //clear average level
      avg128D = vdupq_n_s32(0);
      // 5 is always a symbol with no pilots for both normal and extended prefix

      dl_ch128=(int16x4_t *)&dl_ch_estimates_ext[aatx*frame_parms->nb_antennas_rx + aarx][symbol*frame_parms->N_RB_DL*12];

      for (rb=0; rb<nb_rb; rb++) {
        //  printf("rb %d : ",rb);
        //  print_shorts("ch",&dl_ch128[0]);
        avg128D = vqaddq_s32(avg128D,vmull_s16(dl_ch128[0],dl_ch128[0]));
        avg128D = vqaddq_s32(avg128D,vmull_s16(dl_ch128[1],dl_ch128[1]));
        avg128D = vqaddq_s32(avg128D,vmull_s16(dl_ch128[2],dl_ch128[2]));
        avg128D = vqaddq_s32(avg128D,vmull_s16(dl_ch128[3],dl_ch128[3]));

        if (((symbol_mod == 0) || (symbol_mod == (frame_parms->Ncp-1)))&&(frame_parms->nb_antenna_ports_eNB!=1)) {
          dl_ch128+=4;
        } else {
          avg128D = vqaddq_s32(avg128D,vmull_s16(dl_ch128[4],dl_ch128[4]));
          avg128D = vqaddq_s32(avg128D,vmull_s16(dl_ch128[5],dl_ch128[5]));
          dl_ch128+=6;
        }
      }


      if (((symbol_mod == 0) || (symbol_mod == (frame_parms->Ncp-1)))&&(frame_parms->nb_antenna_ports_eNB!=1))
        nre=8;
      else if (((symbol_mod == 0) || (symbol_mod == (frame_parms->Ncp-1)))&&(frame_parms->nb_antenna_ports_eNB==1))
        nre=10;
      else
        nre=12;

      avg[aatx*frame_parms->nb_antennas_rx + aarx] = (((int32_t*)&avg128D)[0] +
                                                          ((int32_t*)&avg128D)[1] +
                                                          ((int32_t*)&avg128D)[2] +
                                                          ((int32_t*)&avg128D)[3])/(nb_rb*nre);

      //printf("Channel level : %d\n",avg[aatx*(frame_parms->nb_antennas_rx-1) + aarx]);
    }
#endif

}

void dlsch_channel_level_median(int **dl_ch_estimates_ext,
                                int32_t *median,
                                int n_tx,
                                int n_rx,
                                int length,
                                int start_point)
{

#if defined(__x86_64__)||defined(__i386__)

  short ii;
  int aatx,aarx;
  int length2;
  int max = 0, min=0;
  int norm_pack;
  __m128i *dl_ch128, norm128D;

  for (aatx=0; aatx<n_tx; aatx++){
    for (aarx=0; aarx<n_rx; aarx++) {
      max = 0;
      min = 0;
      norm128D = _mm_setzero_si128();

      dl_ch128=(__m128i *)&dl_ch_estimates_ext[aatx*2 + aarx][start_point];

      length2 = length>>2;

      for (ii=0;ii<length2;ii++) {
        norm128D = _mm_srai_epi32( _mm_madd_epi16(dl_ch128[0],dl_ch128[0]), 1);
          //print_ints("norm128D",&norm128D[0]);

        norm_pack = ((int32_t*)&norm128D)[0] +
                    ((int32_t*)&norm128D)[1] +
                    ((int32_t*)&norm128D)[2] +
                    ((int32_t*)&norm128D)[3];

<<<<<<< HEAD
        if (ii<1){
//        print_ints("norm128D",&norm128D[0]);
          printf("norm_pack[%d] %d\n", aatx*n_rx + aarx, norm_pack);
        }

=======
>>>>>>> 4b4ded0c
        if (norm_pack > max)
          max = norm_pack;
        if (norm_pack < min)
          min = norm_pack;

          dl_ch128+=1;
      }

        median[aatx*n_rx + aarx]  = (max+min)>>1;

     // printf("Channel level  median [%d]: %d\n",aatx*n_rx + aarx, median[aatx*n_rx + aarx]);
      }
    }

  _mm_empty();
  _m_empty();

#elif defined(__arm__)

  short rb;
  unsigned char aatx,aarx,nre=12,symbol_mod;
  int32x4_t norm128D;
  int16x4_t *dl_ch128;

  for (aatx=0; aatx<frame_parms->nb_antenna_ports_eNB; aatx++){
    for (aarx=0; aarx<frame_parms->nb_antennas_rx; aarx++) {
      max = 0;
      min = 0;
      norm128D = vdupq_n_s32(0);

      dl_ch128=(int16x4_t *)&dl_ch_estimates_ext[aatx*n_rx + aarx][start_point];

      length_mod8=length&3;
      length2 = length>>2;

      for (ii=0;ii<length2;ii++) {
        norm128D = vshrq_n_u32(vmull_s16(dl_ch128[0],dl_ch128[0]), 1);
        norm_pack = ((int32_t*)&norm128D)[0] +
                    ((int32_t*)&norm128D)[1] +
                    ((int32_t*)&norm128D)[2] +
                    ((int32_t*)&norm128D)[3];

        if (norm_pack > max)
          max = norm_pack;
        if (norm_pack < min)
          min = norm_pack;

          dl_ch128+=1;
      }

        median[aatx*n_rx + aarx]  = (max+min)>>1;

      //printf("Channel level  median [%d]: %d\n",aatx*n_rx + aarx, median[aatx*n_rx + aarx]);
      }
    }
#endif

}

void mmse_processing_oai(LTE_UE_PDSCH *pdsch_vars,
                     LTE_DL_FRAME_PARMS *frame_parms,
                     PHY_MEASUREMENTS *measurements,
                     unsigned char first_symbol_flag,
                     MIMO_mode_t mimo_mode,
                     unsigned short mmse_flag,
                     int noise_power,
                     unsigned char symbol,
                     unsigned short nb_rb){

  int **rxdataF_ext           = pdsch_vars->rxdataF_ext;
  int **dl_ch_estimates_ext   = pdsch_vars->dl_ch_estimates_ext;
  unsigned char *pmi_ext      = pdsch_vars->pmi_ext;
  int avg_00[frame_parms->nb_antenna_ports_eNB*frame_parms->nb_antennas_rx];
  int avg_01[frame_parms->nb_antenna_ports_eNB*frame_parms->nb_antennas_rx];
  int symbol_mod, length, start_point, nre;

  symbol_mod = (symbol>=(7-frame_parms->Ncp)) ? symbol-(7-frame_parms->Ncp) : symbol;

  if (((symbol_mod == 0) || (symbol_mod == (frame_parms->Ncp-1)))&&(frame_parms->nb_antenna_ports_eNB!=1))
    nre=8;
  else if (((symbol_mod == 0) || (symbol_mod == (frame_parms->Ncp-1)))&&(frame_parms->nb_antenna_ports_eNB==1))
    nre=10;
  else
    nre=12;

  length  = nre*nb_rb;
  start_point = symbol*nb_rb*12;


  mmse_processing_core(rxdataF_ext,
                       dl_ch_estimates_ext,
                       noise_power,
                       frame_parms->nb_antenna_ports_eNB,
                       frame_parms->nb_antennas_rx,
                       length,
                       start_point);


  /*dlsch_channel_aver_band(dl_ch_estimates_ext,
                          frame_parms,
                          chan_avg,
                          symbol,
                          nb_rb);


   for (aatx=0; aatx<frame_parms->nb_antenna_ports_eNB; aatx++)
     for (aarx=0; aarx<frame_parms->nb_antennas_rx; aarx++) {
       H[aatx*frame_parms->nb_antennas_rx + aarx] = (float)(chan_avg[aatx*frame_parms->nb_antennas_rx + aarx].r/(32768.0)) + I*(float)(chan_avg[aatx*frame_parms->nb_antennas_rx + aarx].i/(32768.0));
      // printf("H [%d] = (%f, %f) \n", aatx*frame_parms->nb_antennas_rx + aarx, creal(H[aatx*frame_parms->nb_antennas_rx + aarx]), cimag(H[aatx*frame_parms->nb_antennas_rx + aarx]));
   }*/

    if (first_symbol_flag == 1){
      dlsch_channel_level_TM34(dl_ch_estimates_ext,
                                 frame_parms,
                                 pmi_ext,
                                 avg_00,
                                 avg_01,
                                 symbol,
                                 nb_rb,
                                 mmse_flag,
                                 mimo_mode);

      avg_00[0] = (log2_approx(avg_00[0])/2) + dlsch_demod_shift+4;// + 2 ;//+ 4;
      avg_01[0] = (log2_approx(avg_01[0])/2) + dlsch_demod_shift+4;// + 2 ;//+ 4;
      pdsch_vars->log2_maxh0 = cmax(avg_00[0],0);
      pdsch_vars->log2_maxh1 = cmax(avg_01[0],0);
  }
}

void mmse_processing_core(int32_t **rxdataF_ext,
                          int32_t **dl_ch_estimates_ext,
                          int noise_power,
                          int n_tx,
                          int n_rx,
                          int length,
                          int start_point){

  int aatx, aarx, re;
  float imag;
  float real;


  float complex **W_MMSE= malloc(n_tx*n_rx*sizeof(float complex*));
   for (int j=0; j<n_tx*n_rx; j++) {
     W_MMSE[j] = malloc(sizeof(float complex)*length);
  }

  float complex *H=  malloc(n_tx*n_rx*sizeof(float complex));
  float complex *W_MMSE_re=  malloc(n_tx*n_rx*sizeof(float complex));

  float complex** dl_ch_estimates_ext_flcpx = malloc(n_tx*n_rx*sizeof(float complex*));
  for (int j=0; j<n_tx*n_rx; j++) {
    dl_ch_estimates_ext_flcpx[j] = malloc(sizeof(float complex)*length);
  }

  float complex** rxdataF_ext_flcpx = malloc(n_rx*sizeof(float complex*));
  for (int j=0; j<n_rx; j++) {
    rxdataF_ext_flcpx[j] = malloc(sizeof(float complex)*length);
  }

  chan_est_to_float(dl_ch_estimates_ext,
                    dl_ch_estimates_ext_flcpx,
                    n_tx,
                    n_rx,
                    length,
                    start_point);

  for (re=0; re<length; re++){
    for (aatx=0; aatx<n_tx; aatx++){
      for (aarx=0; aarx<n_rx; aarx++) {
        imag = cimag(dl_ch_estimates_ext_flcpx[aatx*n_rx + aarx][re]);
        real = creal(dl_ch_estimates_ext_flcpx[aatx*n_rx + aarx][re]);
        H[aatx*n_rx + aarx] = real+ I*imag;
      }
    }
    compute_MMSE(H, n_tx, noise_power, W_MMSE_re);
    for (aatx=0; aatx<n_tx; aatx++){
      for (aarx=0; aarx<n_rx; aarx++) {
        W_MMSE[aatx*n_rx + aarx][re] = W_MMSE_re[aatx*n_rx + aarx];
      }
    }
  }

  rxdataF_to_float(rxdataF_ext,
                   rxdataF_ext_flcpx,
                   n_rx,
                   length,
                   start_point);

  mult_mmse_rxdataF(W_MMSE,
                    rxdataF_ext_flcpx,
                    n_tx,
                    n_rx,
                    length,
                    start_point);


  mult_mmse_chan_est(W_MMSE,
                     dl_ch_estimates_ext_flcpx,
                     n_tx,
                     n_rx,
                     length,
                     start_point);


  float_to_rxdataF(rxdataF_ext,
                   rxdataF_ext_flcpx,
                   n_tx,
                   n_rx,
                   length,
                   start_point);


  float_to_chan_est(dl_ch_estimates_ext,
                    dl_ch_estimates_ext_flcpx,
                    n_tx,
                    n_rx,
                    length,
                    start_point);

free(W_MMSE);
free(H);
free(W_MMSE_re);
free(dl_ch_estimates_ext_flcpx);
free(rxdataF_ext_flcpx);

}


/*THIS FUNCTION TAKES FLOAT_POINT INPUT. SHOULD NOT BE USED WITH OAI*/
void mmse_processing_core_flp(float complex** rxdataF_ext_flcpx,
                              float complex **H,
                              int32_t **rxdataF_ext,
                              int32_t **dl_ch_estimates_ext,
                              float noise_power,
                              int n_tx,
                              int n_rx,
                              int length,
                              int start_point){

  int aatx, aarx, re;
  float max = 0;
  float one_over_max = 0;

  float complex **W_MMSE= malloc(n_tx*n_rx*sizeof(float complex*));
   for (int j=0; j<n_tx*n_rx; j++) {
     W_MMSE[j] = malloc(sizeof(float complex)*length);
  }

  float complex *H_re=  malloc(n_tx*n_rx*sizeof(float complex));
  float complex *W_MMSE_re=  malloc(n_tx*n_rx*sizeof(float complex));

  for (re=0; re<length; re++){
    for (aatx=0; aatx<n_tx; aatx++){
      for (aarx=0; aarx<n_rx; aarx++) {
        H_re[aatx*n_rx + aarx] = H[aatx*n_rx + aarx][re];
#ifdef DEBUG_MMSE
        if (re == 0)
        printf(" H_re[%d]= (%f + i%f)\n", aatx*n_rx + aarx, creal(H_re[aatx*n_rx + aarx]), cimag(H_re[aatx*n_rx + aarx]));
#endif
      }
    }
    compute_MMSE(H_re, n_tx, noise_power, W_MMSE_re);
    for (aatx=0; aatx<n_tx; aatx++){
      for (aarx=0; aarx<n_rx; aarx++) {
        W_MMSE[aatx*n_rx + aarx][re] = W_MMSE_re[aatx*n_rx + aarx];
        if (fabs(creal(W_MMSE_re[aatx*n_rx + aarx])) > max)
          max = fabs(creal(W_MMSE_re[aatx*n_rx + aarx]));
        if (fabs(cimag(W_MMSE_re[aatx*n_rx + aarx])) > max)
          max = fabs(cimag(W_MMSE_re[aatx*n_rx + aarx]));
      }
    }
  }
  one_over_max = 1.0/max;

  for (re=0; re<length; re++)
    for (aatx=0; aatx<n_tx; aatx++)
      for (aarx=0; aarx<n_rx; aarx++){
#ifdef DEBUG_MMSE
        if (re == 0)
          printf(" W_MMSE[%d] = (%f + i%f)\n", aatx*n_rx + aarx, creal(W_MMSE[aatx*n_rx + aarx][re]), cimag(W_MMSE[aatx*n_rx + aarx][re]));
#endif
        W_MMSE[aatx*n_rx + aarx][re] = one_over_max*W_MMSE[aatx*n_rx + aarx][re];
#ifdef DEBUG_MMSE
        if (re == 0)
          printf(" AFTER NORM W_MMSE[%d] = (%f + i%f), max = %f \n", aatx*n_rx + aarx, creal(W_MMSE[aatx*n_rx + aarx][re]), cimag(W_MMSE[aatx*n_rx + aarx][re]), max);
#endif
      }


  mult_mmse_rxdataF(W_MMSE,
                    rxdataF_ext_flcpx,
                    n_tx,
                    n_rx,
                    length,
                    start_point);

  mult_mmse_chan_est(W_MMSE,
                     H,
                     n_tx,
                     n_rx,
                     length,
                     start_point);

  float_to_rxdataF(rxdataF_ext,
                   rxdataF_ext_flcpx,
                   n_tx,
                   n_rx,
                   length,
                   start_point);

  float_to_chan_est(dl_ch_estimates_ext,
                    H,
                    n_tx,
                    n_rx,
                    length,
                    start_point);
  free(H_re);
  free(W_MMSE);
  free(W_MMSE_re);

}


void dlsch_channel_aver_band(int **dl_ch_estimates_ext,
                             LTE_DL_FRAME_PARMS *frame_parms,
                             struct complex32 *chan_avg,
                             unsigned char symbol,
                             unsigned short nb_rb)
{

#if defined(__x86_64__)||defined(__i386__)

  short rb;
  unsigned char aatx,aarx,nre=12,symbol_mod;
  __m128i *dl_ch128, avg128D;
  int32_t chan_est_avg[4];

  symbol_mod = (symbol>=(7-frame_parms->Ncp)) ? symbol-(7-frame_parms->Ncp) : symbol;

  if (((symbol_mod == 0) || (symbol_mod == (frame_parms->Ncp-1)))&&(frame_parms->nb_antenna_ports_eNB!=1))
    nre=8;
  else if (((symbol_mod == 0) || (symbol_mod == (frame_parms->Ncp-1)))&&(frame_parms->nb_antenna_ports_eNB==1))
    nre=10;
  else
    nre=12;

  for (aatx=0; aatx<frame_parms->nb_antennas_tx; aatx++){
    for (aarx=0; aarx<frame_parms->nb_antennas_rx; aarx++) {
      dl_ch128=(__m128i *)&dl_ch_estimates_ext[aatx*frame_parms->nb_antennas_rx + aarx][symbol*frame_parms->N_RB_DL*12];
      avg128D = _mm_setzero_si128();
     //  print_shorts("avg128D 1",&avg128D);

      for (rb=0;rb<nb_rb;rb++) {
        /*  printf("symbol %d, ant %d, nre*nrb %d, rb %d \n", symbol, aatx*frame_parms->nb_antennas_rx + aarx, nb_rb*nre, rb);
          print_shorts("aver dl_ch128",&dl_ch128[0]);
          print_shorts("aver dl_ch128",&dl_ch128[1]);
          print_shorts("aver dl_ch128",&dl_ch128[2]);
        avg128D = _mm_add_epi16(avg128D, dl_ch128[0]);*/
        //print_shorts("avg128D 2",&avg128D);

        avg128D = _mm_add_epi16(avg128D, dl_ch128[1]);
       //  print_shorts("avg128D 3",&avg128D);

        if (((symbol_mod == 0) || (symbol_mod == (frame_parms->Ncp-1)))&&(frame_parms->nb_antenna_ports_eNB!=1)) {
          dl_ch128+=2;
        }else {
          avg128D = _mm_add_epi16(avg128D,dl_ch128[2]);
         //  print_shorts("avg128D 4",&avg128D);
          dl_ch128+=3;
        }
      }

      chan_avg[aatx*frame_parms->nb_antennas_rx + aarx].r =(((int16_t*)&avg128D)[0] +
                                                              ((int16_t*)&avg128D)[2] +
                                                              ((int16_t*)&avg128D)[4] +
                                                              ((int16_t*)&avg128D)[6])/(nb_rb*nre);
    //  printf("symb %d chan_avg re [%d] = %d\n", symbol, aatx*frame_parms->nb_antennas_rx + aarx, chan_avg[aatx*frame_parms->nb_antennas_rx + aarx].r);



      chan_avg[aatx*frame_parms->nb_antennas_rx + aarx].i =(((int16_t*)&avg128D)[1] +
                                                            ((int16_t*)&avg128D)[3] +
                                                            ((int16_t*)&avg128D)[5] +
                                                            ((int16_t*)&avg128D)[7])/(nb_rb*nre);
    //  printf("symb %d chan_avg im [%d] = %d\n", symbol, aatx*frame_parms->nb_antennas_rx + aarx, chan_avg[aatx*frame_parms->nb_antennas_rx + aarx].i);

      //printf("symb %d chan_avg im [%d] = %d\n", symbol, aatx*frame_parms->nb_antennas_rx + aarx, chan_avg[aatx*frame_parms->nb_antennas_rx + aarx].i);


      chan_est_avg[aatx*frame_parms->nb_antennas_rx + aarx] = (((int32_t)chan_avg[aatx*frame_parms->nb_antennas_rx + aarx].i)<<16)|(((int32_t)chan_avg[aatx*frame_parms->nb_antennas_rx + aarx].r) & 0xffff);

      //printf("symb %d chan_est_avg [%d] = %d\n", symbol, aatx*frame_parms->nb_antennas_rx + aarx, chan_est_avg[aatx*frame_parms->nb_antennas_rx + aarx]);

      dl_ch128=(__m128i *)&dl_ch_estimates_ext[aatx*frame_parms->nb_antennas_rx + aarx][symbol*frame_parms->N_RB_DL*12];

      for (rb=0;rb<nb_rb;rb++) {
        dl_ch128[0] = _mm_set1_epi32(chan_est_avg[aatx*frame_parms->nb_antennas_rx + aarx]);
        dl_ch128[1] = _mm_set1_epi32(chan_est_avg[aatx*frame_parms->nb_antennas_rx + aarx]);
        if (((symbol_mod == 0) || (symbol_mod == (frame_parms->Ncp-1)))&&(frame_parms->nb_antenna_ports_eNB!=1)) {
          dl_ch128+=2;
        }else {
        dl_ch128[2] = _mm_set1_epi32(chan_est_avg[aatx*frame_parms->nb_antennas_rx + aarx]);
          dl_ch128+=3;
        }
       }
     }
   }

    _mm_empty();
    _m_empty();

#elif defined(__arm__)
#endif
  }

void rxdataF_to_float(int32_t **rxdataF_ext,
                      float complex **rxdataF_f,
                      int n_rx,
                      int length,
                      int start_point)
{
  short re;
  int aarx;
  int16_t imag;
  int16_t real;

  for (aarx=0; aarx<n_rx; aarx++) {
    for (re=0; re<length; re++){
      imag = (int16_t) (rxdataF_ext[aarx][start_point + re] >> 16);
      real = (int16_t) (rxdataF_ext[aarx][start_point + re] & 0xffff);
      rxdataF_f[aarx][re] = (float)(real/(32768.0)) + I*(float)(imag/(32768.0));
#ifdef DEBUG_MMSE
        if (re==0){
          printf("rxdataF_to_float: aarx = %d, real= %d, imag = %d\n", aarx, real, imag);
          //printf("rxdataF_to_float: rxdataF_ext[%d][%d] = %d\n", aarx, start_point + re, rxdataF_ext[aarx][start_point + re]);
          //printf("rxdataF_to_float: ant %d, re = %d, rxdataF_f real = %f, rxdataF_f imag = %f \n", aarx, re, creal(rxdataF_f[aarx][re]), cimag(rxdataF_f[aarx][re]));
        }
#endif
    }
  }
}



void chan_est_to_float(int32_t **dl_ch_estimates_ext,
                       float complex **dl_ch_estimates_ext_f,
                       int n_tx,
                       int n_rx,
                       int length,
                       int start_point)
{
  short re;
  int aatx,aarx;
  int16_t imag;
  int16_t real;

  for (aatx=0; aatx<n_tx; aatx++){
    for (aarx=0; aarx<n_rx; aarx++) {
      for (re=0; re<length; re++){
        imag = (int16_t) (dl_ch_estimates_ext[aatx*n_rx + aarx][start_point + re] >> 16);
        real = (int16_t) (dl_ch_estimates_ext[aatx*n_rx + aarx][start_point+ re] & 0xffff);
        dl_ch_estimates_ext_f[aatx*n_rx + aarx][re] = (float)(real/(32768.0)) + I*(float)(imag/(32768.0));
#ifdef DEBUG_MMSE
        if (re==0){
          printf("ant %d, re = %d, real = %d, imag = %d \n", aatx*n_rx + aarx, re, real, imag);
          printf("ant %d, re = %d, real = %f, imag = %f \n", aatx*n_rx + aarx, re, creal(dl_ch_estimates_ext_f[aatx*n_rx + aarx][re]), cimag(dl_ch_estimates_ext_f[aatx*n_rx + aarx][re]));
        }
#endif
     }
    }
  }
}

void float_to_chan_est(int32_t **dl_ch_estimates_ext,
                      float complex **dl_ch_estimates_ext_f,
                      int n_tx,
                      int n_rx,
                      int length,
                      int start_point)
{

  short re;
  int aarx, aatx;
  int16_t imag;
  int16_t real;

  for (aatx=0; aatx<n_tx; aatx++){
    for (aarx=0; aarx<n_rx; aarx++) {
      for (re=0; re<length; re++){
        if (cimag(dl_ch_estimates_ext_f[aatx*n_rx + aarx][re])<-1)
           imag = 0x8000;
         else if (cimag(dl_ch_estimates_ext_f[aatx*n_rx + aarx][re])>=1)
           imag = 0x7FFF;
         else
          imag = cimag(dl_ch_estimates_ext_f[aatx*n_rx + aarx][re])*32768;
         if (creal(dl_ch_estimates_ext_f[aatx*n_rx + aarx][re])<-1)
           real = 0x8000;
         else if (creal(dl_ch_estimates_ext_f[aatx*n_rx + aarx][re])>=1)
           real = 0x7FFF;
         else
           real = creal(dl_ch_estimates_ext_f[aatx*n_rx + aarx][re])*32768;

         dl_ch_estimates_ext[aatx*n_rx + aarx][start_point + re] = (((int32_t)imag)<<16)|((int32_t)real & 0xffff);
#ifdef DEBUG_MMSE
        if (re==0){
          printf(" float_to_chan_est: chan est real = %f, chan est imag = %f\n",creal(dl_ch_estimates_ext_f[aatx*n_rx + aarx][re]), cimag(dl_ch_estimates_ext_f[aatx*n_rx + aarx][re]));
          printf("float_to_chan_est: real fixed = %d, imag fixed = %d\n", real, imag);
          printf("float_to_chan_est: ant %d, re = %d, dl_ch_estimates_ext = %d \n", aatx*n_rx + aarx, re,  dl_ch_estimates_ext[aatx*n_rx + aarx][start_point + re]);
        }
#endif
      }
    }
  }
}


void float_to_rxdataF(int32_t **rxdataF_ext,
                      float complex **rxdataF_f,
                      int n_tx,
                      int n_rx,
                      int length,
                      int start_point)
{

  short re;
  int aarx;
  int16_t imag;
  int16_t real;

  for (aarx=0; aarx<n_rx; aarx++) {
    for (re=0; re<length; re++){
      if (cimag(rxdataF_f[aarx][re])<-1)
        imag = 0x8000;
      else if (cimag(rxdataF_f[aarx][re])>=1)
        imag = 0x7FFF;
      else
        imag = cimag(rxdataF_f[aarx][re])*32768;
      if (creal(rxdataF_f[aarx][re])<-1)
        real = 0x8000;
      else if (creal(rxdataF_f[aarx][re])>=1)
        real = 0x7FFF;
      else
        real = creal(rxdataF_f[aarx][re])*32768;
      rxdataF_ext[aarx][start_point + re] = (((int32_t)imag)<<16)|(((int32_t)real) & 0xffff);
#ifdef DEBUG_MMSE
        if (re==0){
          printf(" float_to_rxdataF: real = %f, imag = %f\n",creal(rxdataF_f[aarx][re]), cimag(rxdataF_f[aarx][re]));
          printf("float_to_rxdataF: real fixed = %d, imag fixed = %d\n", real, imag);
          printf("float_to_rxdataF: ant %d, re = %d, rxdataF_ext = %d \n", aarx, re,  rxdataF_ext[aarx][start_point + re]);
        }
#endif
      }
    }
}


void mult_mmse_rxdataF(float complex** Wmmse,
                       float complex** rxdataF_ext_f,
                       int n_tx,
                       int n_rx,
                       int length,
                       int start_point)
{
  short re;
  int aarx, aatx;


  float complex* rxdata_re =  malloc(n_rx*sizeof(float complex));
  float complex* rxdata_mmse_re =  malloc(n_rx*sizeof(float complex));
  float complex* Wmmse_re =  malloc(n_tx*n_rx*sizeof(float complex));

  for (re=0;re<length; re++){
    for (aarx=0; aarx<n_rx; aarx++){
      rxdata_re[aarx] = rxdataF_ext_f[aarx][re];
#ifdef DEBUG_MMSE
      if (re==0)
        printf("mult_mmse_rxdataF before: rxdata_re[%d] = (%f, %f)\n", aarx, creal(rxdata_re[aarx]), cimag(rxdata_re[aarx]));
#endif
     }
    for (aatx=0; aatx<n_tx; aatx++){
      for (aarx=0; aarx<n_rx; aarx++){
        Wmmse_re[aatx*n_rx + aarx] = Wmmse[aatx*n_rx + aarx][re];
      }
    }
    mutl_matrix_matrix_col_based(Wmmse_re, rxdata_re, n_rx, n_tx, n_rx, 1, rxdata_mmse_re);

    for (aarx=0; aarx<n_rx; aarx++){
      rxdataF_ext_f[aarx][re] = rxdata_mmse_re[aarx];
#ifdef DEBUG_MMSE
       if (re==0)
        printf("mult_mmse_rxdataF after: rxdataF_ext_f[%d] = (%f, %f)\n", aarx, creal(rxdataF_ext_f[aarx][re]), cimag(rxdataF_ext_f[aarx][re]));
#endif
    }
  }

  free(rxdata_re);
  free(rxdata_mmse_re);
  free(Wmmse_re);
}

void mult_mmse_chan_est(float complex** Wmmse,
                        float complex** dl_ch_estimates_ext_f,
                        int n_tx,
                        int n_rx,
                        int length,
                        int start_point)
{
  short re;
  int aarx, aatx;

  float complex* chan_est_re =  malloc(n_tx*n_rx*sizeof(float complex));
  float complex* chan_est_mmse_re =  malloc(n_tx*n_rx*sizeof(float complex));
  float complex* Wmmse_re =  malloc(n_tx*n_rx*sizeof(float complex));

  for (re=0;re<length; re++){
    for (aatx=0; aatx<n_tx; aatx++){
      for (aarx=0; aarx<n_rx; aarx++){
        chan_est_re[aatx*n_rx + aarx] = dl_ch_estimates_ext_f[aatx*n_rx + aarx][re];
        Wmmse_re[aatx*n_rx + aarx] = Wmmse[aatx*n_rx + aarx][re];
#ifdef DEBUG_MMSE
        if (re==0)
        printf("mult_mmse_chan_est: chan_est_re[%d] = (%f, %f)\n", aatx*n_rx + aarx, creal(chan_est_re[aatx*n_rx + aarx]), cimag(chan_est_re[aatx*n_rx + aarx]));
#endif
      }
    }
      mutl_matrix_matrix_col_based(Wmmse_re, chan_est_re, n_rx, n_tx, n_rx, n_tx, chan_est_mmse_re);
      for (aatx=0; aatx<n_tx; aatx++){
        for (aarx=0; aarx<n_rx; aarx++){
          dl_ch_estimates_ext_f[aatx*n_rx + aarx][re] = chan_est_mmse_re[aatx*n_rx + aarx];
#ifdef DEBUG_MMSE
          if (re==0)
          printf("mult_mmse_chan_est: dl_ch_estimates_ext_f[%d][%d] = (%f, %f)\n", aatx*n_rx + aarx, re, creal(dl_ch_estimates_ext_f[aatx*n_rx + aarx][re]), cimag(dl_ch_estimates_ext_f[aatx*n_rx + aarx][re]));
#endif
        }
      }
   }
   free(Wmmse_re);
   free(chan_est_re);
   free(chan_est_mmse_re);
}





//compute average channel_level of effective (precoded) channel
void dlsch_channel_level_TM34(int **dl_ch_estimates_ext,
                              LTE_DL_FRAME_PARMS *frame_parms,
                              unsigned char *pmi_ext,
                              int *avg_0,
                              int *avg_1,
                              uint8_t symbol,
                              unsigned short nb_rb,
                              unsigned int mmse_flag,
                              MIMO_mode_t mimo_mode){

#if defined(__x86_64__)||defined(__i386__)

  short rb;
  unsigned char aarx,nre=12,symbol_mod;
  __m128i *dl_ch0_128,*dl_ch1_128, dl_ch0_128_tmp, dl_ch1_128_tmp, avg_0_128D, avg_1_128D;

  symbol_mod = (symbol>=(7-frame_parms->Ncp)) ? symbol-(7-frame_parms->Ncp) : symbol;

  //clear average level
 // avg_0_128D = _mm_setzero_si128();
 // avg_1_128D = _mm_setzero_si128();
  avg_0[0] = 0;
  avg_0[1] = 0;
  avg_1[0] = 0;
  avg_1[1] = 0;
  // 5 is always a symbol with no pilots for both normal and extended prefix

  if (((symbol_mod == 0) || (symbol_mod == (frame_parms->Ncp-1)))&&(frame_parms->nb_antenna_ports_eNB!=1))
    nre=8;
  else if (((symbol_mod == 0) || (symbol_mod == (frame_parms->Ncp-1)))&&(frame_parms->nb_antenna_ports_eNB==1))
    nre=10;
  else
    nre=12;

  for (aarx=0; aarx<frame_parms->nb_antennas_rx; aarx++) {
    dl_ch0_128 = (__m128i *)&dl_ch_estimates_ext[aarx][symbol*frame_parms->N_RB_DL*12];
    dl_ch1_128 = (__m128i *)&dl_ch_estimates_ext[2+aarx][symbol*frame_parms->N_RB_DL*12];

    avg_0_128D = _mm_setzero_si128();
    avg_1_128D = _mm_setzero_si128();
    for (rb=0; rb<nb_rb; rb++) {
              // printf("rb %d : \n",rb);
    //print_shorts("ch0\n",&dl_ch0_128[0]);
    //print_shorts("ch1\n",&dl_ch1_128[0]);
      dl_ch0_128_tmp = _mm_load_si128(&dl_ch0_128[0]);
      dl_ch1_128_tmp = _mm_load_si128(&dl_ch1_128[0]);

      if (mmse_flag == 0){
        if (mimo_mode==LARGE_CDD)
          prec2A_TM3_128(&dl_ch0_128_tmp,&dl_ch1_128_tmp);
        else if (mimo_mode==DUALSTREAM_UNIFORM_PRECODING1)
          prec2A_TM4_128(0,&dl_ch0_128_tmp,&dl_ch1_128_tmp);
        else if (mimo_mode==DUALSTREAM_UNIFORM_PRECODINGj)
          prec2A_TM4_128(1,&dl_ch0_128_tmp,&dl_ch1_128_tmp);
        else if (mimo_mode==DUALSTREAM_PUSCH_PRECODING)
          prec2A_TM4_128(pmi_ext[rb],&dl_ch0_128_tmp,&dl_ch1_128_tmp);
      }

      //      mmtmpD0 = _mm_madd_epi16(dl_ch0_128_tmp,dl_ch0_128_tmp);
      avg_0_128D = _mm_add_epi32(avg_0_128D,_mm_madd_epi16(dl_ch0_128_tmp,dl_ch0_128_tmp));

      avg_1_128D = _mm_add_epi32(avg_1_128D,_mm_madd_epi16(dl_ch1_128_tmp,dl_ch1_128_tmp));

      dl_ch0_128_tmp = _mm_load_si128(&dl_ch0_128[1]);
      dl_ch1_128_tmp = _mm_load_si128(&dl_ch1_128[1]);

      if (mmse_flag == 0){
        if (mimo_mode==LARGE_CDD)
          prec2A_TM3_128(&dl_ch0_128_tmp,&dl_ch1_128_tmp);
        else if (mimo_mode==DUALSTREAM_UNIFORM_PRECODING1)
          prec2A_TM4_128(0,&dl_ch0_128_tmp,&dl_ch1_128_tmp);
        else if (mimo_mode==DUALSTREAM_UNIFORM_PRECODINGj)
          prec2A_TM4_128(1,&dl_ch0_128_tmp,&dl_ch1_128_tmp);
        else if (mimo_mode==DUALSTREAM_PUSCH_PRECODING)
          prec2A_TM4_128(pmi_ext[rb],&dl_ch0_128_tmp,&dl_ch1_128_tmp);
      }

      //      mmtmpD1 = _mm_madd_epi16(dl_ch0_128_tmp,dl_ch0_128_tmp);
      avg_0_128D = _mm_add_epi32(avg_0_128D,_mm_madd_epi16(dl_ch0_128_tmp,dl_ch0_128_tmp));

      avg_1_128D = _mm_add_epi32(avg_1_128D,_mm_madd_epi16(dl_ch1_128_tmp,dl_ch1_128_tmp));

      if (((symbol_mod == 0) || (symbol_mod == (frame_parms->Ncp-1)))&&(frame_parms->nb_antenna_ports_eNB!=1)) {
        dl_ch0_128+=2;
        dl_ch1_128+=2;
      }
      else {
        dl_ch0_128_tmp = _mm_load_si128(&dl_ch0_128[2]);
        dl_ch1_128_tmp = _mm_load_si128(&dl_ch1_128[2]);

        if (mmse_flag == 0){
          if (mimo_mode==LARGE_CDD)
            prec2A_TM3_128(&dl_ch0_128_tmp,&dl_ch1_128_tmp);
          else if (mimo_mode==DUALSTREAM_UNIFORM_PRECODING1)
            prec2A_TM4_128(0,&dl_ch0_128_tmp,&dl_ch1_128_tmp);
          else if (mimo_mode==DUALSTREAM_UNIFORM_PRECODINGj)
            prec2A_TM4_128(1,&dl_ch0_128_tmp,&dl_ch1_128_tmp);
          else if (mimo_mode==DUALSTREAM_PUSCH_PRECODING)
            prec2A_TM4_128(pmi_ext[rb],&dl_ch0_128_tmp,&dl_ch1_128_tmp);
        }
        //      mmtmpD2 = _mm_madd_epi16(dl_ch0_128_tmp,dl_ch0_128_tmp);

        avg_1_128D = _mm_add_epi32(avg_1_128D,_mm_madd_epi16(dl_ch1_128_tmp,dl_ch1_128_tmp));
        avg_0_128D = _mm_add_epi32(avg_0_128D,_mm_madd_epi16(dl_ch0_128_tmp,dl_ch0_128_tmp));

        dl_ch0_128+=3;
        dl_ch1_128+=3;
      }
    }


    avg_0[aarx] = (((int*)&avg_0_128D)[0])/(nb_rb*nre) +
      (((int*)&avg_0_128D)[1])/(nb_rb*nre) +
      (((int*)&avg_0_128D)[2])/(nb_rb*nre) +
      (((int*)&avg_0_128D)[3])/(nb_rb*nre);
    //  printf("From Chan_level aver stream 0 %d =%d\n", aarx, avg_0[aarx]);

    avg_1[aarx] = (((int*)&avg_1_128D)[0])/(nb_rb*nre) +
      (((int*)&avg_1_128D)[1])/(nb_rb*nre) +
      (((int*)&avg_1_128D)[2])/(nb_rb*nre) +
      (((int*)&avg_1_128D)[3])/(nb_rb*nre);
  //    printf("From Chan_level aver stream 1 %d =%d\n", aarx, avg_1[aarx]);
  }
//avg_0[0] = max(avg_0[0],avg_0[1]);
//avg_1[0] = max(avg_1[0],avg_1[1]);
//avg_0[0]= max(avg_0[0], avg_1[0]);

  avg_0[0] = avg_0[0] + avg_0[1];
 // printf("From Chan_level aver stream 0 final =%d\n", avg_0[0]);
  avg_1[0] = avg_1[0] + avg_1[1];
 // printf("From Chan_level aver stream 1 final =%d\n", avg_1[0]);
 avg_0[0] = min (avg_0[0], avg_1[0]);
 avg_1[0] = avg_0[0];

  _mm_empty();
  _m_empty();

#elif defined(__arm__)

#endif
}

//compute average channel_level of effective (precoded) channel
void dlsch_channel_level_TM56(int **dl_ch_estimates_ext,
                              LTE_DL_FRAME_PARMS *frame_parms,
                              unsigned char *pmi_ext,
                              int *avg,
                              uint8_t symbol,
                              unsigned short nb_rb)
{

#if defined(__x86_64__)||defined(__i386__)

  short rb;
  unsigned char aarx,nre=12,symbol_mod;
  __m128i *dl_ch0_128,*dl_ch1_128, dl_ch0_128_tmp, dl_ch1_128_tmp,avg128D;

  symbol_mod = (symbol>=(7-frame_parms->Ncp)) ? symbol-(7-frame_parms->Ncp) : symbol;

  //clear average level
  avg128D = _mm_setzero_si128();
  avg[0] = 0;
  avg[1] = 0;
  // 5 is always a symbol with no pilots for both normal and extended prefix

  if (((symbol_mod == 0) || (symbol_mod == (frame_parms->Ncp-1)))&&(frame_parms->nb_antenna_ports_eNB!=1))
    nre=8;
  else if (((symbol_mod == 0) || (symbol_mod == (frame_parms->Ncp-1)))&&(frame_parms->nb_antenna_ports_eNB==1))
    nre=10;
  else
    nre=12;

  for (aarx=0; aarx<frame_parms->nb_antennas_rx; aarx++) {
    dl_ch0_128 = (__m128i *)&dl_ch_estimates_ext[aarx][symbol*frame_parms->N_RB_DL*12];
    dl_ch1_128 = (__m128i *)&dl_ch_estimates_ext[2+aarx][symbol*frame_parms->N_RB_DL*12];

    for (rb=0; rb<nb_rb; rb++) {

      dl_ch0_128_tmp = _mm_load_si128(&dl_ch0_128[0]);
      dl_ch1_128_tmp = _mm_load_si128(&dl_ch1_128[0]);

      prec2A_TM56_128(pmi_ext[rb],&dl_ch0_128_tmp,&dl_ch1_128_tmp);
      //      mmtmpD0 = _mm_madd_epi16(dl_ch0_128_tmp,dl_ch0_128_tmp);
      avg128D = _mm_add_epi32(avg128D,_mm_madd_epi16(dl_ch0_128_tmp,dl_ch0_128_tmp));

      dl_ch0_128_tmp = _mm_load_si128(&dl_ch0_128[1]);
      dl_ch1_128_tmp = _mm_load_si128(&dl_ch1_128[1]);

      prec2A_TM56_128(pmi_ext[rb],&dl_ch0_128_tmp,&dl_ch1_128_tmp);
      //      mmtmpD1 = _mm_madd_epi16(dl_ch0_128_tmp,dl_ch0_128_tmp);
      avg128D = _mm_add_epi32(avg128D,_mm_madd_epi16(dl_ch0_128_tmp,dl_ch0_128_tmp));

      if (((symbol_mod == 0) || (symbol_mod == (frame_parms->Ncp-1)))&&(frame_parms->nb_antenna_ports_eNB!=1)) {
        dl_ch0_128+=2;
        dl_ch1_128+=2;
      }
      else {
        dl_ch0_128_tmp = _mm_load_si128(&dl_ch0_128[2]);
        dl_ch1_128_tmp = _mm_load_si128(&dl_ch1_128[2]);

        prec2A_TM56_128(pmi_ext[rb],&dl_ch0_128_tmp,&dl_ch1_128_tmp);
        //      mmtmpD2 = _mm_madd_epi16(dl_ch0_128_tmp,dl_ch0_128_tmp);
        avg128D = _mm_add_epi32(avg128D,_mm_madd_epi16(dl_ch0_128_tmp,dl_ch0_128_tmp));

        dl_ch0_128+=3;
        dl_ch1_128+=3;
      }
    }

    avg[aarx] = (((int*)&avg128D)[0])/(nb_rb*nre) +
      (((int*)&avg128D)[1])/(nb_rb*nre) +
      (((int*)&avg128D)[2])/(nb_rb*nre) +
      (((int*)&avg128D)[3])/(nb_rb*nre);
  }

  // choose maximum of the 2 effective channels
  avg[0] = cmax(avg[0],avg[1]);

  _mm_empty();
  _m_empty();

#elif defined(__arm__)


#endif
}

//compute average channel_level for TM7
void dlsch_channel_level_TM7(int **dl_bf_ch_estimates_ext,
                         LTE_DL_FRAME_PARMS *frame_parms,
                         int *avg,
                         uint8_t symbol,
                         unsigned short nb_rb)
{

#if defined(__x86_64__)||defined(__i386__)

  short rb;
  unsigned char aatx,aarx,nre=12,symbol_mod;
  __m128i *dl_ch128,avg128D;

  symbol_mod = (symbol>=(7-frame_parms->Ncp)) ? symbol-(7-frame_parms->Ncp) : symbol;

  for (aatx=0; aatx<frame_parms->nb_antenna_ports_eNB; aatx++)
    for (aarx=0; aarx<frame_parms->nb_antennas_rx; aarx++) {
      //clear average level
      avg128D = _mm_setzero_si128();
      // 5 is always a symbol with no pilots for both normal and extended prefix

      dl_ch128=(__m128i *)&dl_bf_ch_estimates_ext[(aatx<<1)+aarx][symbol*frame_parms->N_RB_DL*12];

      for (rb=0; rb<nb_rb; rb++) {
        //  printf("rb %d : ",rb);
        //  print_shorts("ch",&dl_ch128[0]);
        avg128D = _mm_add_epi32(avg128D,_mm_madd_epi16(dl_ch128[0],dl_ch128[0]));
        avg128D = _mm_add_epi32(avg128D,_mm_madd_epi16(dl_ch128[1],dl_ch128[1]));

        if (((symbol_mod == 0) || (symbol_mod == (frame_parms->Ncp-1)))&&(frame_parms->nb_antenna_ports_eNB!=1)) {
          dl_ch128+=2;
        } else {
          avg128D = _mm_add_epi32(avg128D,_mm_madd_epi16(dl_ch128[2],dl_ch128[2]));
          dl_ch128+=3;
        }

        /*
          if (rb==0) {
          print_shorts("dl_ch128",&dl_ch128[0]);
          print_shorts("dl_ch128",&dl_ch128[1]);
          print_shorts("dl_ch128",&dl_ch128[2]);
          }
        */
      }

      if (((symbol_mod == 0) || (symbol_mod == (frame_parms->Ncp-1))))
        nre=10;
      else if ((frame_parms->Ncp==0) && (symbol==3 || symbol==6 || symbol==9 || symbol==12))
        nre=9;
      else if ((frame_parms->Ncp==1) && (symbol==4 || symbol==7 || symbol==9))
        nre=8;
      else
        nre=12;

      avg[(aatx<<1)+aarx] = (((int*)&avg128D)[0] +
                             ((int*)&avg128D)[1] +
                             ((int*)&avg128D)[2] +
                             ((int*)&avg128D)[3])/(nb_rb*nre);

      //            printf("Channel level : %d\n",avg[(aatx<<1)+aarx]);
    }

  _mm_empty();
  _m_empty();

#elif defined(__arm__)

#endif
}
//#define ONE_OVER_2_Q15 16384
void dlsch_alamouti(LTE_DL_FRAME_PARMS *frame_parms,
                    int **rxdataF_comp,
                    int **dl_ch_mag,
                    int **dl_ch_magb,
                    unsigned char symbol,
                    unsigned short nb_rb)
{

#if defined(__x86_64__)||defined(__i386__)

  short *rxF0,*rxF1;
  __m128i *ch_mag0,*ch_mag1,*ch_mag0b,*ch_mag1b, *rxF0_128;
  unsigned char rb,re;
  int jj = (symbol*frame_parms->N_RB_DL*12);
  uint8_t symbol_mod = (symbol>=(7-frame_parms->Ncp)) ? symbol-(7-frame_parms->Ncp) : symbol;
  uint8_t pilots = ((symbol_mod==0)||(symbol_mod==(4-frame_parms->Ncp))) ? 1 : 0;
  rxF0_128 = (__m128i*) &rxdataF_comp[0][jj];

  //amp = _mm_set1_epi16(ONE_OVER_2_Q15);


  //    printf("Doing alamouti!\n");
  rxF0     = (short*)&rxdataF_comp[0][jj];  //tx antenna 0  h0*y
  rxF1     = (short*)&rxdataF_comp[2][jj];  //tx antenna 1  h1*y
  ch_mag0 = (__m128i *)&dl_ch_mag[0][jj];
  ch_mag1 = (__m128i *)&dl_ch_mag[2][jj];
  ch_mag0b = (__m128i *)&dl_ch_magb[0][jj];
  ch_mag1b = (__m128i *)&dl_ch_magb[2][jj];

  for (rb=0; rb<nb_rb; rb++) {

    for (re=0; re<((pilots==0)?12:8); re+=2) {

      // Alamouti RX combining

      //      printf("Alamouti: symbol %d, rb %d, re %d: rxF0 (%d,%d,%d,%d), rxF1 (%d,%d,%d,%d)\n",symbol,rb,re,rxF0[0],rxF0[1],rxF0[2],rxF0[3],rxF1[0],rxF1[1],rxF1[2],rxF1[3]);
      rxF0[0] = rxF0[0] + rxF1[2];
      rxF0[1] = rxF0[1] - rxF1[3];

      rxF0[2] = rxF0[2] - rxF1[0];
      rxF0[3] = rxF0[3] + rxF1[1];

      //      printf("Alamouti: rxF0 after (%d,%d,%d,%d)\n",rxF0[0],rxF0[1],rxF0[2],rxF0[3]);
      rxF0+=4;
      rxF1+=4;

    }

    // compute levels for 16QAM or 64 QAM llr unit
    ch_mag0[0] = _mm_adds_epi16(ch_mag0[0],ch_mag1[0]);
    ch_mag0[1] = _mm_adds_epi16(ch_mag0[1],ch_mag1[1]);

    ch_mag0b[0] = _mm_adds_epi16(ch_mag0b[0],ch_mag1b[0]);
    ch_mag0b[1] = _mm_adds_epi16(ch_mag0b[1],ch_mag1b[1]);

    // account for 1/sqrt(2) scaling at transmission
    //ch_mag0[0] = _mm_srai_epi16(ch_mag0[0],1);
    //ch_mag0[1] = _mm_srai_epi16(ch_mag0[1],1);
    //ch_mag0b[0] = _mm_srai_epi16(ch_mag0b[0],1);
    //ch_mag0b[1] = _mm_srai_epi16(ch_mag0b[1],1);

    //rxF0_128[0] = _mm_mulhi_epi16(rxF0_128[0],amp);
    //rxF0_128[0] = _mm_slli_epi16(rxF0_128[0],1);
    //rxF0_128[1] = _mm_mulhi_epi16(rxF0_128[1],amp);
    //rxF0_128[1] = _mm_slli_epi16(rxF0_128[1],1);

    //rxF0_128[0] = _mm_srai_epi16(rxF0_128[0],1);
    //rxF0_128[1] = _mm_srai_epi16(rxF0_128[1],1);



    if (pilots==0) {
      ch_mag0[2] = _mm_adds_epi16(ch_mag0[2],ch_mag1[2]);
      ch_mag0b[2] = _mm_adds_epi16(ch_mag0b[2],ch_mag1b[2]);

      //ch_mag0[2] = _mm_srai_epi16(ch_mag0[2],1);
      //ch_mag0b[2] = _mm_srai_epi16(ch_mag0b[2],1);

      //rxF0_128[2] = _mm_mulhi_epi16(rxF0_128[2],amp);
      //rxF0_128[2] = _mm_slli_epi16(rxF0_128[2],1);

      //rxF0_128[2] = _mm_srai_epi16(rxF0_128[2],1);


      ch_mag0+=3;
      ch_mag1+=3;
      ch_mag0b+=3;
      ch_mag1b+=3;
      rxF0_128+=3;
    } else {
      ch_mag0+=2;
      ch_mag1+=2;
      ch_mag0b+=2;
      ch_mag1b+=2;
      rxF0_128+=2;
    }
  }

  _mm_empty();
  _m_empty();

#elif defined(__arm__)

#endif
}


//==============================================================================================
// Extraction functions
//==============================================================================================

unsigned short dlsch_extract_rbs_single(int **rxdataF,
                                        int **dl_ch_estimates,
                                        int **rxdataF_ext,
                                        int **dl_ch_estimates_ext,
                                        unsigned short pmi,
                                        unsigned char *pmi_ext,
                                        unsigned int *rb_alloc,
                                        unsigned char symbol,
                                        unsigned char subframe,
                                        uint32_t high_speed_flag,
                                        LTE_DL_FRAME_PARMS *frame_parms) {



  unsigned short rb,nb_rb=0;
  unsigned char rb_alloc_ind;
  unsigned char i,aarx,l,nsymb,skip_half=0,sss_symb,pss_symb=0;
  int *dl_ch0,*dl_ch0_ext,*rxF,*rxF_ext;



  unsigned char symbol_mod,pilots=0,j=0,poffset=0;

  symbol_mod = (symbol>=(7-frame_parms->Ncp)) ? symbol-(7-frame_parms->Ncp) : symbol;
  pilots = ((symbol_mod==0)||(symbol_mod==(4-frame_parms->Ncp))) ? 1 : 0;
  l=symbol;
  nsymb = (frame_parms->Ncp==NORMAL) ? 14:12;

  if (frame_parms->frame_type == TDD) {  // TDD
    sss_symb = nsymb-1;
    pss_symb = 2;
  } else {
    sss_symb = (nsymb>>1)-2;
    pss_symb = (nsymb>>1)-1;
  }

  if (symbol_mod==(4-frame_parms->Ncp))
    poffset=3;

  for (aarx=0; aarx<frame_parms->nb_antennas_rx; aarx++) {

    if (high_speed_flag == 1)
      dl_ch0     = &dl_ch_estimates[aarx][5+(symbol*(frame_parms->ofdm_symbol_size))];
    else
      dl_ch0     = &dl_ch_estimates[aarx][5];

    dl_ch0_ext = &dl_ch_estimates_ext[aarx][symbol*(frame_parms->N_RB_DL*12)];

    rxF_ext   = &rxdataF_ext[aarx][symbol*(frame_parms->N_RB_DL*12)];
    rxF       = &rxdataF[aarx][(frame_parms->first_carrier_offset + (symbol*(frame_parms->ofdm_symbol_size)))];

    if ((frame_parms->N_RB_DL&1) == 0)  // even number of RBs

      for (rb=0;rb<frame_parms->N_RB_DL;rb++) {

        if (rb < 32)
          rb_alloc_ind = (rb_alloc[0]>>rb) & 1;
        else if (rb < 64)
          rb_alloc_ind = (rb_alloc[1]>>(rb-32)) & 1;
        else if (rb < 96)
          rb_alloc_ind = (rb_alloc[2]>>(rb-64)) & 1;
        else if (rb < 100)
          rb_alloc_ind = (rb_alloc[3]>>(rb-96)) & 1;
        else
          rb_alloc_ind = 0;

        if (rb_alloc_ind == 1)
          nb_rb++;

        // For second half of RBs skip DC carrier
        if (rb==(frame_parms->N_RB_DL>>1)) {
          rxF       = &rxdataF[aarx][(1 + (symbol*(frame_parms->ofdm_symbol_size)))];
          //dl_ch0++;
        }

        // PBCH
        if ((subframe==0) && (rb>=((frame_parms->N_RB_DL>>1)-3)) && (rb<((frame_parms->N_RB_DL>>1)+3)) && (l>=nsymb>>1) && (l<((nsymb>>1) + 4))) {
          rb_alloc_ind = 0;
        }

        //SSS
        if (((subframe==0)||(subframe==5)) && (rb>=((frame_parms->N_RB_DL>>1)-3)) && (rb<((frame_parms->N_RB_DL>>1)+3)) && (l==sss_symb) ) {
          rb_alloc_ind = 0;
        }


        if (frame_parms->frame_type == FDD) {
          //PSS
          if (((subframe==0)||(subframe==5)) && (rb>=((frame_parms->N_RB_DL>>1)-3)) && (rb<((frame_parms->N_RB_DL>>1)+3)) && (l==pss_symb) ) {
            rb_alloc_ind = 0;
          }
        }

        if ((frame_parms->frame_type == TDD) &&
            (subframe==6)) { //TDD Subframe 6
          if ((rb>=((frame_parms->N_RB_DL>>1)-3)) && (rb<((frame_parms->N_RB_DL>>1)+3)) && (l==pss_symb) ) {
            rb_alloc_ind = 0;
          }
        }

        if (rb_alloc_ind==1) {
          *pmi_ext = (pmi>>((rb>>2)<<1))&3;
          memcpy(dl_ch0_ext,dl_ch0,12*sizeof(int));

          /*
            printf("rb %d\n",rb);
            for (i=0;i<12;i++)
            printf("(%d %d)",((short *)dl_ch0)[i<<1],((short*)dl_ch0)[1+(i<<1)]);
            printf("\n");
          */
          if (pilots==0) {
            for (i=0; i<12; i++) {
              rxF_ext[i]=rxF[i];
              /*
                printf("%d : (%d,%d)\n",(rxF+i-&rxdataF[aarx][( (symbol*(frame_parms->ofdm_symbol_size)))]),
                ((short*)&rxF[i])[0],((short*)&rxF[i])[1]);*/
            }

            dl_ch0_ext+=12;
            rxF_ext+=12;
          } else {
            j=0;

            for (i=0; i<12; i++) {
              if ((i!=(frame_parms->nushift+poffset)) &&
                  (i!=((frame_parms->nushift+poffset+6)%12))) {
                rxF_ext[j]=rxF[i];
                //            printf("extract rb %d, re %d => (%d,%d)\n",rb,i,*(short *)&rxF_ext[j],*(1+(short*)&rxF_ext[j]));
                dl_ch0_ext[j++]=dl_ch0[i];

              }
            }

            dl_ch0_ext+=10;
            rxF_ext+=10;
          }


        }

        dl_ch0+=12;
        rxF+=12;

      }
    else {  // Odd number of RBs
      for (rb=0; rb<frame_parms->N_RB_DL>>1; rb++) {
#ifdef DEBUG_DLSCH_DEMOD
        printf("dlch_ext %d\n",dl_ch0_ext-&dl_ch_estimates_ext[aarx][0]);
#endif
        skip_half=0;

        if (rb < 32)
          rb_alloc_ind = (rb_alloc[0]>>rb) & 1;
        else if (rb < 64)
          rb_alloc_ind = (rb_alloc[1]>>(rb-32)) & 1;
        else if (rb < 96)
          rb_alloc_ind = (rb_alloc[2]>>(rb-64)) & 1;
        else if (rb < 100)
          rb_alloc_ind = (rb_alloc[3]>>(rb-96)) & 1;
        else
          rb_alloc_ind = 0;

        if (rb_alloc_ind == 1)
          nb_rb++;


        // PBCH
        if ((subframe==0) && (rb>((frame_parms->N_RB_DL>>1)-3)) && (rb<((frame_parms->N_RB_DL>>1)+3)) && (l>=(nsymb>>1)) && (l<((nsymb>>1) + 4))) {
          rb_alloc_ind = 0;
        }

        //PBCH subframe 0, symbols nsymb>>1 ... nsymb>>1 + 3
        if ((subframe==0) && (rb==((frame_parms->N_RB_DL>>1)-3)) && (l>=(nsymb>>1)) && (l<((nsymb>>1) + 4)))
          skip_half=1;
        else if ((subframe==0) && (rb==((frame_parms->N_RB_DL>>1)+3)) && (l>=(nsymb>>1)) && (l<((nsymb>>1) + 4)))
          skip_half=2;

        //SSS

        if (((subframe==0)||(subframe==5)) &&
            (rb>((frame_parms->N_RB_DL>>1)-3)) &&
            (rb<((frame_parms->N_RB_DL>>1)+3)) &&
            (l==sss_symb) ) {
          rb_alloc_ind = 0;
        }
        //SSS
        if (((subframe==0)||(subframe==5)) &&
            (rb==((frame_parms->N_RB_DL>>1)-3)) &&
            (l==sss_symb))
          skip_half=1;
        else if (((subframe==0)||(subframe==5)) &&
                 (rb==((frame_parms->N_RB_DL>>1)+3)) &&
                 (l==sss_symb))
          skip_half=2;

        //PSS in subframe 0/5 if FDD
        if (frame_parms->frame_type == FDD) {  //FDD

          if (((subframe==0)||(subframe==5)) &&
              (rb>((frame_parms->N_RB_DL>>1)-3)) &&
              (rb<((frame_parms->N_RB_DL>>1)+3)) &&
              (l==pss_symb) ) {
            rb_alloc_ind = 0;
          }

          if (((subframe==0)||(subframe==5)) && (rb==((frame_parms->N_RB_DL>>1)-3)) && (l==pss_symb))
            skip_half=1;
          else if (((subframe==0)||(subframe==5)) && (rb==((frame_parms->N_RB_DL>>1)+3)) && (l==pss_symb))
            skip_half=2;
        }

        if ((frame_parms->frame_type == TDD) &&
            (subframe==6)){  //TDD Subframe 6
          if ((rb>((frame_parms->N_RB_DL>>1)-3)) && (rb<((frame_parms->N_RB_DL>>1)+3)) && (l==pss_symb) ) {
            rb_alloc_ind = 0;
          }
          if ((rb==((frame_parms->N_RB_DL>>1)-3)) && (l==pss_symb))
            skip_half=1;
          else if ((rb==((frame_parms->N_RB_DL>>1)+3)) && (l==pss_symb))
            skip_half=2;
        }


        if (rb_alloc_ind==1) {

#ifdef DEBUG_DLSCH_DEMOD
          printf("rb %d/symbol %d (skip_half %d)\n",rb,l,skip_half);
#endif
          if (pilots==0) {
            //      printf("Extracting w/o pilots (symbol %d, rb %d, skip_half %d)\n",l,rb,skip_half);
            if (skip_half==1) {
              memcpy(dl_ch0_ext,dl_ch0,6*sizeof(int));

              for (i=0; i<6; i++) {
                rxF_ext[i]=rxF[i];
#ifdef DEBUG_DLSCH_DEMOD
                printf("extract rb %d, re %d => (%d,%d)\n",rb,i,*(short *)&rxF_ext[i],*(1+(short*)&rxF_ext[i]));
#endif
              }
              dl_ch0_ext+=6;
              rxF_ext+=6;
            } else if (skip_half==2) {
              memcpy(dl_ch0_ext,dl_ch0+6,6*sizeof(int));

              for (i=0; i<6; i++) {
                rxF_ext[i]=rxF[(i+6)];
#ifdef DEBUG_DLSCH_DEMOD
                printf("extract rb %d, re %d => (%d,%d)\n",rb,i,*(short *)&rxF_ext[i],*(1+(short*)&rxF_ext[i]));
#endif
              }
              dl_ch0_ext+=6;
              rxF_ext+=6;
            } else {
              memcpy(dl_ch0_ext,dl_ch0,12*sizeof(int));

              for (i=0; i<12; i++) {
                rxF_ext[i]=rxF[i];
#ifdef DEBUG_DLSCH_DEMOD
                printf("extract rb %d, re %d => (%d,%d)\n",rb,i,*(short *)&rxF_ext[i],*(1+(short*)&rxF_ext[i]));
#endif
              }
              dl_ch0_ext+=12;
              rxF_ext+=12;
            }
          } else {
            //      printf("Extracting with pilots (symbol %d, rb %d, skip_half %d)\n",l,rb,skip_half);
            j=0;

            if (skip_half==1) {
              for (i=0; i<6; i++) {
                if (i!=((frame_parms->nushift+poffset)%6)) {
                  rxF_ext[j]=rxF[i];
#ifdef DEBUG_DLSCH_DEMOD
                  printf("extract rb %d, re %d => (%d,%d)\n",rb,i,*(short *)&rxF_ext[j],*(1+(short*)&rxF_ext[j]));
#endif
                  dl_ch0_ext[j++]=dl_ch0[i];
                }
              }
              rxF_ext+=5;
              dl_ch0_ext+=5;
            } else if (skip_half==2) {
              for (i=0; i<6; i++) {
                if (i!=((frame_parms->nushift+poffset)%6)) {
                  rxF_ext[j]=rxF[(i+6)];
#ifdef DEBUG_DLSCH_DEMOD
                  printf("extract rb %d, re %d => (%d,%d)\n",rb,i,*(short *)&rxF_ext[j],*(1+(short*)&rxF_ext[j]));
#endif
                  dl_ch0_ext[j++]=dl_ch0[i+6];
                }
              }

              dl_ch0_ext+=5;
              rxF_ext+=5;
            } else {
              for (i=0; i<12; i++) {
                if ((i!=(frame_parms->nushift+poffset)) &&
                    (i!=((frame_parms->nushift+poffset+6)%12))) {
                  rxF_ext[j]=rxF[i];
#ifdef DEBUG_DLSCH_DEMOD
                  printf("extract rb %d, re %d => (%d,%d)\n",rb,i,*(short *)&rxF_ext[j],*(1+(short*)&rxF_ext[j]));
#endif
                  dl_ch0_ext[j++]=dl_ch0[i];

                }
              }

              dl_ch0_ext+=10;
              rxF_ext+=10;
            }
          }
        }
        dl_ch0+=12;
        rxF+=12;
      } // first half loop


      // Do middle RB (around DC)
      if (rb < 32)
        rb_alloc_ind = (rb_alloc[0]>>rb) & 1;
      else if (rb < 64)
        rb_alloc_ind = (rb_alloc[1]>>(rb-32)) & 1;
      else if (rb < 96)
        rb_alloc_ind = (rb_alloc[2]>>(rb-64)) & 1;
      else if (rb < 100)
        rb_alloc_ind = (rb_alloc[3]>>(rb-96)) & 1;
      else
        rb_alloc_ind = 0;


      if (rb_alloc_ind == 1)
        nb_rb++;

      // PBCH

      if ((subframe==0) &&
          (l>=(nsymb>>1)) &&
          (l<((nsymb>>1) + 4))) {
        rb_alloc_ind = 0;
      }

      //SSS
      if (((subframe==0)||(subframe==5)) && (l==sss_symb) ) {
        rb_alloc_ind = 0;
      }

      if (frame_parms->frame_type == FDD) {
        //PSS
        if (((subframe==0)||(subframe==5)) && (l==pss_symb) ) {
          rb_alloc_ind = 0;
        }
      }

      //PSS
      if ((frame_parms->frame_type == TDD) &&
          (subframe==6) &&
          (l==pss_symb) ) {
        rb_alloc_ind = 0;
      }


      //  printf("dlch_ext %d\n",dl_ch0_ext-&dl_ch_estimates_ext[aarx][0]);
      //      printf("DC rb %d (%p)\n",rb,rxF);
      if (rb_alloc_ind==1) {
#ifdef DEBUG_DLSCH_DEMOD
        printf("rb %d/symbol %d (skip_half %d)\n",rb,l,skip_half);
#endif
        if (pilots==0) {
          for (i=0; i<6; i++) {
            dl_ch0_ext[i]=dl_ch0[i];
            rxF_ext[i]=rxF[i];
          }

          rxF       = &rxdataF[aarx][((symbol*(frame_parms->ofdm_symbol_size)))];

          for (; i<12; i++) {
            dl_ch0_ext[i]=dl_ch0[i];
            rxF_ext[i]=rxF[(1+i-6)];
          }

          dl_ch0_ext+=12;
          rxF_ext+=12;
        } else { // pilots==1
          j=0;

          for (i=0; i<6; i++) {
            if (i!=((frame_parms->nushift+poffset)%6)) {
              dl_ch0_ext[j]=dl_ch0[i];
              rxF_ext[j++]=rxF[i];
#ifdef DEBUG_DLSCH_DEMOD
              printf("**extract rb %d, re %d => (%d,%d)\n",rb,i,*(short *)&rxF_ext[j-1],*(1+(short*)&rxF_ext[j-1]));
#endif
            }
          }

          rxF       = &rxdataF[aarx][((symbol*(frame_parms->ofdm_symbol_size)))];

          for (; i<12; i++) {
            if (i!=((frame_parms->nushift+6+poffset)%12)) {
              dl_ch0_ext[j]=dl_ch0[i];
              rxF_ext[j++]=rxF[(1+i-6)];
#ifdef DEBUG_DLSCH_DEMOD
              printf("**extract rb %d, re %d => (%d,%d)\n",rb,i,*(short *)&rxF_ext[j-1],*(1+(short*)&rxF_ext[j-1]));
#endif
            }
          }

          dl_ch0_ext+=10;
          rxF_ext+=10;
        } // symbol_mod==0
      } // rballoc==1
      else {
        rxF       = &rxdataF[aarx][((symbol*(frame_parms->ofdm_symbol_size)))];
      }

      dl_ch0+=12;
      rxF+=7;
      rb++;

      for (;rb<frame_parms->N_RB_DL;rb++) {
        //      printf("dlch_ext %d\n",dl_ch0_ext-&dl_ch_estimates_ext[aarx][0]);
        //      printf("rb %d (%p)\n",rb,rxF);
        skip_half=0;

        if (rb < 32)
          rb_alloc_ind = (rb_alloc[0]>>rb) & 1;
        else if (rb < 64)
          rb_alloc_ind = (rb_alloc[1]>>(rb-32)) & 1;
        else if (rb < 96)
          rb_alloc_ind = (rb_alloc[2]>>(rb-64)) & 1;
        else if (rb < 100)
          rb_alloc_ind = (rb_alloc[3]>>(rb-96)) & 1;
        else
          rb_alloc_ind = 0;

        if (rb_alloc_ind == 1)
          nb_rb++;

        // PBCH
        if ((subframe==0) && (rb>((frame_parms->N_RB_DL>>1)-3)) && (rb<((frame_parms->N_RB_DL>>1)+3)) && (l>=nsymb>>1) && (l<((nsymb>>1) + 4))) {
          rb_alloc_ind = 0;
        }
        //PBCH subframe 0, symbols nsymb>>1 ... nsymb>>1 + 3
        if ((subframe==0) && (rb==((frame_parms->N_RB_DL>>1)-3)) && (l>=(nsymb>>1)) && (l<((nsymb>>1) + 4)))
          skip_half=1;
        else if ((subframe==0) && (rb==((frame_parms->N_RB_DL>>1)+3)) && (l>=(nsymb>>1)) && (l<((nsymb>>1) + 4)))
          skip_half=2;

        //SSS
        if (((subframe==0)||(subframe==5)) && (rb>((frame_parms->N_RB_DL>>1)-3)) && (rb<((frame_parms->N_RB_DL>>1)+3)) && (l==sss_symb) ) {
          rb_alloc_ind = 0;
        }
        //SSS
        if (((subframe==0)||(subframe==5)) && (rb==((frame_parms->N_RB_DL>>1)-3)) && (l==sss_symb))
          skip_half=1;
        else if (((subframe==0)||(subframe==5)) && (rb==((frame_parms->N_RB_DL>>1)+3)) && (l==sss_symb))
          skip_half=2;
        if (frame_parms->frame_type == FDD) {
          //PSS
          if (((subframe==0)||(subframe==5)) && (rb>((frame_parms->N_RB_DL>>1)-3)) && (rb<((frame_parms->N_RB_DL>>1)+3)) && (l==pss_symb) ) {
            rb_alloc_ind = 0;
          }

          //PSS

          if (((subframe==0)||(subframe==5)) && (rb==((frame_parms->N_RB_DL>>1)-3)) && (l==pss_symb))
            skip_half=1;
          else if (((subframe==0)||(subframe==5)) && (rb==((frame_parms->N_RB_DL>>1)+3)) && (l==pss_symb))
            skip_half=2;
        }

        if ((frame_parms->frame_type == TDD) &&

            (subframe==6)) { //TDD Subframe 6
          if ((rb>((frame_parms->N_RB_DL>>1)-3)) && (rb<((frame_parms->N_RB_DL>>1)+3)) && (l==pss_symb) ) {
            rb_alloc_ind = 0;
          }

          if ((rb==((frame_parms->N_RB_DL>>1)-3)) && (l==pss_symb))
            skip_half=1;
          else if ((rb==((frame_parms->N_RB_DL>>1)+3)) && (l==pss_symb))
            skip_half=2;
        }

        if (rb_alloc_ind==1) {
#ifdef DEBUG_DLSCH_DEMOD
          printf("rb %d/symbol %d (skip_half %d)\n",rb,l,skip_half);
#endif
          /*
            printf("rb %d\n",rb);
            for (i=0;i<12;i++)
            printf("(%d %d)",((short *)dl_ch0)[i<<1],((short*)dl_ch0)[1+(i<<1)]);
            printf("\n");
          */
          if (pilots==0) {
            //      printf("Extracting w/o pilots (symbol %d, rb %d, skip_half %d)\n",l,rb,skip_half);
            if (skip_half==1) {
              memcpy(dl_ch0_ext,dl_ch0,6*sizeof(int));

              for (i=0; i<6; i++) {
                rxF_ext[i]=rxF[i];
#ifdef DEBUG_DLSCH_DEMOD
                printf("extract rb %d, re %d => (%d,%d)\n",rb,i,*(short *)&rxF_ext[i],*(1+(short*)&rxF_ext[i]));
#endif
              }
              dl_ch0_ext+=6;
              rxF_ext+=6;

            } else if (skip_half==2) {
              memcpy(dl_ch0_ext,dl_ch0+6,6*sizeof(int));

              for (i=0; i<6; i++) {
                rxF_ext[i]=rxF[(i+6)];
#ifdef DEBUG_DLSCH_DEMOD
                printf("extract rb %d, re %d => (%d,%d)\n",rb,i,*(short *)&rxF_ext[i],*(1+(short*)&rxF_ext[i]));
#endif
              }
              dl_ch0_ext+=6;
              rxF_ext+=6;

            } else {
              memcpy(dl_ch0_ext,dl_ch0,12*sizeof(int));

              for (i=0; i<12; i++) {
                rxF_ext[i]=rxF[i];
#ifdef DEBUG_DLSCH_DEMOD
                printf("extract rb %d, re %d => (%d,%d)\n",rb,i,*(short *)&rxF_ext[i],*(1+(short*)&rxF_ext[i]));
#endif
              }
              dl_ch0_ext+=12;
              rxF_ext+=12;
            }
          } else {
            //      printf("Extracting with pilots (symbol %d, rb %d, skip_half %d)\n",l,rb,skip_half);
            j=0;

            if (skip_half==1) {
              for (i=0; i<6; i++) {
                if (i!=((frame_parms->nushift+poffset)%6)) {
                  rxF_ext[j]=rxF[i];
#ifdef DEBUG_DLSCH_DEMOD
                  printf("extract rb %d, re %d => (%d,%d)\n",rb,i,*(short *)&rxF_ext[j],*(1+(short*)&rxF_ext[j]));
#endif
                  dl_ch0_ext[j++]=dl_ch0[i];
                }
              }

              dl_ch0_ext+=5;
              rxF_ext+=5;
            } else if (skip_half==2) {
              for (i=0; i<6; i++) {
                if (i!=((frame_parms->nushift+poffset)%6)) {
                  rxF_ext[j]=rxF[(i+6)];
#ifdef DEBUG_DLSCH_DEMOD
                  printf("extract rb %d, re %d => (%d,%d)\n",rb,i,*(short *)&rxF_ext[j],*(1+(short*)&rxF_ext[j]));
#endif
                  dl_ch0_ext[j++]=dl_ch0[i+6];
                }
              }

              dl_ch0_ext+=5;
              rxF_ext+=5;
            } else {
              for (i=0; i<12; i++) {
                if ((i!=(frame_parms->nushift+poffset)) &&
                    (i!=((frame_parms->nushift+poffset+6)%12))) {
                  rxF_ext[j]=rxF[i];
#ifdef DEBUG_DLSCH_DEMOD
                  printf("extract rb %d, re %d => (%d,%d)\n",rb,i,*(short *)&rxF_ext[j],*(1+(short*)&rxF_ext[j]));
#endif
                  dl_ch0_ext[j++]=dl_ch0[i];
                }
              }
              dl_ch0_ext+=10;
              rxF_ext+=10;
            }
          } // pilots=0
        }

        dl_ch0+=12;
        rxF+=12;
      }
    }
  }


  return(nb_rb/frame_parms->nb_antennas_rx);
}

unsigned short dlsch_extract_rbs_dual(int **rxdataF,
                                      int **dl_ch_estimates,
                                      int **rxdataF_ext,
                                      int **dl_ch_estimates_ext,
                                      unsigned short pmi,
                                      unsigned char *pmi_ext,
                                      unsigned int *rb_alloc,
                                      unsigned char symbol,
                                      unsigned char subframe,
                                      uint32_t high_speed_flag,
                                      LTE_DL_FRAME_PARMS *frame_parms,
                                      MIMO_mode_t mimo_mode) {

  int prb,nb_rb=0;
  int prb_off,prb_off2;
  int rb_alloc_ind,skip_half=0,sss_symb,pss_symb=0,nsymb,l;
  int i,aarx;
  int32_t *dl_ch0,*dl_ch0p,*dl_ch0_ext,*dl_ch1,*dl_ch1p,*dl_ch1_ext,*rxF,*rxF_ext;
  int symbol_mod,pilots=0,j=0;
  unsigned char *pmi_loc;

  symbol_mod = (symbol>=(7-frame_parms->Ncp)) ? symbol-(7-frame_parms->Ncp) : symbol;
  //  printf("extract_rbs: symbol_mod %d\n",symbol_mod);

  if ((symbol_mod == 0) || (symbol_mod == (4-frame_parms->Ncp)))
    pilots=1;

  nsymb = (frame_parms->Ncp==NORMAL) ? 14:12;
  l=symbol;

  if (frame_parms->frame_type == TDD) {  // TDD
    sss_symb = nsymb-1;
    pss_symb = 2;
  } else {
    sss_symb = (nsymb>>1)-2;
    pss_symb = (nsymb>>1)-1;
  }

  for (aarx=0; aarx<frame_parms->nb_antennas_rx; aarx++) {

    if (high_speed_flag==1) {
      dl_ch0     = &dl_ch_estimates[aarx][5+(symbol*(frame_parms->ofdm_symbol_size))];
      dl_ch1     = &dl_ch_estimates[2+aarx][5+(symbol*(frame_parms->ofdm_symbol_size))];
    } else {
      dl_ch0     = &dl_ch_estimates[aarx][5];
      dl_ch1     = &dl_ch_estimates[2+aarx][5];
    }

    pmi_loc = pmi_ext;

    // pointers to extracted RX signals and channel estimates
    rxF_ext    = &rxdataF_ext[aarx][symbol*(frame_parms->N_RB_DL*12)];
    dl_ch0_ext = &dl_ch_estimates_ext[aarx][symbol*(frame_parms->N_RB_DL*12)];
    dl_ch1_ext = &dl_ch_estimates_ext[2+aarx][symbol*(frame_parms->N_RB_DL*12)];

    for (prb=0; prb<frame_parms->N_RB_DL; prb++) {
      skip_half=0;

      if (prb < 32)
        rb_alloc_ind = (rb_alloc[0]>>prb) & 1;
      else if (prb < 64)
        rb_alloc_ind = (rb_alloc[1]>>(prb-32)) & 1;
      else if (prb < 96)
        rb_alloc_ind = (rb_alloc[2]>>(prb-64)) & 1;
      else if (prb < 100)
        rb_alloc_ind = (rb_alloc[3]>>(prb-96)) & 1;
      else
        rb_alloc_ind = 0;

      if (rb_alloc_ind == 1)
          nb_rb++;


      if ((frame_parms->N_RB_DL&1) == 0) {  // even number of RBs

        // PBCH
        if ((subframe==0) &&
            (prb>=((frame_parms->N_RB_DL>>1)-3)) &&
            (prb<((frame_parms->N_RB_DL>>1)+3)) &&
            (l>=(nsymb>>1)) &&
            (l<((nsymb>>1) + 4))) {
          rb_alloc_ind = 0;
          //    printf("symbol %d / rb %d: skipping PBCH REs\n",symbol,prb);
        }

        //SSS

        if (((subframe==0)||(subframe==5)) &&
            (prb>=((frame_parms->N_RB_DL>>1)-3)) &&
            (prb<((frame_parms->N_RB_DL>>1)+3)) &&
            (l==sss_symb) ) {
          rb_alloc_ind = 0;
          //    printf("symbol %d / rb %d: skipping SSS REs\n",symbol,prb);
        }



        //PSS in subframe 0/5 if FDD
        if (frame_parms->frame_type == FDD) {  //FDD
          if (((subframe==0)||(subframe==5)) &&
              (prb>=((frame_parms->N_RB_DL>>1)-3)) &&
              (prb<((frame_parms->N_RB_DL>>1)+3)) &&
              (l==pss_symb) ) {
            rb_alloc_ind = 0;
            //    printf("symbol %d / rb %d: skipping PSS REs\n",symbol,prb);
          }
        }

        if ((frame_parms->frame_type == TDD) &&
            (subframe==6)) { //TDD Subframe 6
          if ((prb>=((frame_parms->N_RB_DL>>1)-3)) &&
              (prb<((frame_parms->N_RB_DL>>1)+3)) &&
              (l==pss_symb) ) {
            rb_alloc_ind = 0;
          }
        }

        if (rb_alloc_ind==1) {              // PRB is allocated



          prb_off      = 12*prb;
          prb_off2     = 1+(12*(prb-(frame_parms->N_RB_DL>>1)));
          dl_ch0p    = dl_ch0+(12*prb);
          dl_ch1p    = dl_ch1+(12*prb);
          if (prb<(frame_parms->N_RB_DL>>1)){
            rxF      = &rxdataF[aarx][prb_off+
                                      frame_parms->first_carrier_offset +
                                      (symbol*(frame_parms->ofdm_symbol_size))];
          }
          else {
            rxF      = &rxdataF[aarx][prb_off2+
                                      (symbol*(frame_parms->ofdm_symbol_size))];
          }

         /*
         if (mimo_mode <= PUSCH_PRECODING1)
          *pmi_loc = (pmi>>((prb>>2)<<1))&3;
         else
          *pmi_loc=(pmi>>prb)&1;*/

         *pmi_loc = get_pmi(frame_parms->N_RB_DL,mimo_mode,pmi,prb);
          pmi_loc++;


          if (pilots == 0) {

            memcpy(dl_ch0_ext,dl_ch0p,12*sizeof(int));
            memcpy(dl_ch1_ext,dl_ch1p,12*sizeof(int));
            memcpy(rxF_ext,rxF,12*sizeof(int));
            dl_ch0_ext +=12;
            dl_ch1_ext +=12;
            rxF_ext    +=12;
          } else { // pilots==1
            j=0;
            for (i=0; i<12; i++) {
              if ((i!=frame_parms->nushift) &&
                  (i!=frame_parms->nushift+3) &&
                  (i!=frame_parms->nushift+6) &&
                  (i!=((frame_parms->nushift+9)%12))) {
                rxF_ext[j]=rxF[i];
                //        printf("extract rb %d, re %d => (%d,%d)\n",rb,i,*(short *)&rxF_ext[j],*(1+(short*)&rxF_ext[j]));
                dl_ch0_ext[j]=dl_ch0p[i];
                dl_ch1_ext[j++]=dl_ch1p[i];
              }
            }
            dl_ch0_ext+=8;
            dl_ch1_ext+=8;
            rxF_ext+=8;
          } // pilots==1

        }
      } else {  // Odd number of RBs


      // PBCH
        if ((subframe==0) &&
            (prb>((frame_parms->N_RB_DL>>1)-3)) &&
            (prb<((frame_parms->N_RB_DL>>1)+3)) &&
            (l>=(nsymb>>1)) &&
            (l<((nsymb>>1) + 4))) {
          rb_alloc_ind = 0;
          //    printf("symbol %d / rb %d: skipping PBCH REs\n",symbol,prb);
        }

        //SSS

        if (((subframe==0)||(subframe==5)) &&
            (prb>((frame_parms->N_RB_DL>>1)-3)) &&
            (prb<((frame_parms->N_RB_DL>>1)+3)) &&
            (l==sss_symb) ) {
          rb_alloc_ind = 0;
          //    printf("symbol %d / rb %d: skipping SSS REs\n",symbol,prb);
        }



        //PSS in subframe 0/5 if FDD
        if (frame_parms->frame_type == FDD) {  //FDD
          if (((subframe==0)||(subframe==5)) &&
              (prb>((frame_parms->N_RB_DL>>1)-3)) &&
              (prb<((frame_parms->N_RB_DL>>1)+3)) &&
              (l==pss_symb) ) {
            rb_alloc_ind = 0;
            //    printf("symbol %d / rb %d: skipping PSS REs\n",symbol,prb);
          }
        }

        if ((frame_parms->frame_type == TDD) &&
            ((subframe==1) || (subframe==6))) { //TDD Subframe 1-6
          if ((prb>((frame_parms->N_RB_DL>>1)-3)) &&
              (prb<((frame_parms->N_RB_DL>>1)+3)) &&
              (l==pss_symb) ) {
            rb_alloc_ind = 0;
          }
        }

        if (rb_alloc_ind == 1) {
          skip_half=0;

          //Check if we have to drop half a PRB due to PSS/SSS/PBCH
          // skip_half == 0 means full PRB
          // skip_half == 1 means first half is used (leftmost half-PRB from PSS/SSS/PBCH)
          // skip_half == 2 means second half is used (rightmost half-PRB from PSS/SSS/PBCH)
          //PBCH subframe 0, symbols nsymb>>1 ... nsymb>>1 + 3
          if ((subframe==0) &&
              (prb==((frame_parms->N_RB_DL>>1)-3)) &&
              (l>=(nsymb>>1)) &&
              (l<((nsymb>>1) + 4)))
            skip_half=1;
          else if ((subframe==0) &&
                   (prb==((frame_parms->N_RB_DL>>1)+3)) &&
                   (l>=(nsymb>>1)) &&
                   (l<((nsymb>>1) + 4)))
            skip_half=2;

          //SSS
          if (((subframe==0)||(subframe==5)) &&
              (prb==((frame_parms->N_RB_DL>>1)-3)) &&
              (l==sss_symb))
            skip_half=1;
          else if (((subframe==0)||(subframe==5)) &&
                   (prb==((frame_parms->N_RB_DL>>1)+3)) &&
                   (l==sss_symb))
            skip_half=2;

          //PSS Subframe 0,5
          if (((frame_parms->frame_type == FDD) &&
               (((subframe==0)||(subframe==5)))) ||  //FDD Subframes 0,5
              ((frame_parms->frame_type == TDD) &&
               (((subframe==1) || (subframe==6))))) { //TDD Subframes 1,6

            if ((prb==((frame_parms->N_RB_DL>>1)-3)) &&
                (l==pss_symb))
              skip_half=1;
            else if ((prb==((frame_parms->N_RB_DL>>1)+3)) &&
                     (l==pss_symb))
              skip_half=2;
          }


          prb_off      = 12*prb;
          prb_off2     = 7+(12*(prb-(frame_parms->N_RB_DL>>1)-1));
          dl_ch0p      = dl_ch0+(12*prb);
          dl_ch1p      = dl_ch1+(12*prb);

          if (prb<=(frame_parms->N_RB_DL>>1)){
            rxF      = &rxdataF[aarx][prb_off+
                                      frame_parms->first_carrier_offset +
                                      (symbol*(frame_parms->ofdm_symbol_size))];
          }
          else {
            rxF      = &rxdataF[aarx][prb_off2+
                                      (symbol*(frame_parms->ofdm_symbol_size))];
          }
#ifdef DEBUG_DLSCH_DEMOD
          printf("symbol %d / rb %d: alloc %d skip_half %d (rxF %p, rxF_ext %p) prb_off (%d,%d)\n",symbol,prb,rb_alloc_ind,skip_half,rxF,rxF_ext,prb_off,prb_off2);
#endif
         /* if (mimo_mode <= PUSCH_PRECODING1)
           *pmi_loc = (pmi>>((prb>>2)<<1))&3;
          else
           *pmi_loc=(pmi>>prb)&1;
         // printf("symbol_mod %d (pilots %d) rb %d, sb %d, pmi %d (pmi_loc %p,rxF %p, ch00 %p, ch01 %p, rxF_ext %p dl_ch0_ext %p dl_ch1_ext %p)\n",symbol_mod,pilots,prb,prb>>2,*pmi_loc,pmi_loc,rxF,dl_ch0, dl_ch1, rxF_ext,dl_ch0_ext,dl_ch1_ext);
*/
         *pmi_loc = get_pmi(frame_parms->N_RB_DL,mimo_mode,pmi,prb);
          pmi_loc++;

          if (prb != (frame_parms->N_RB_DL>>1)) { // This PRB is not around DC
            if (pilots==0) {
              if (skip_half==1) {
                memcpy(dl_ch0_ext,dl_ch0p,6*sizeof(int32_t));
                memcpy(dl_ch1_ext,dl_ch1p,6*sizeof(int32_t));
                memcpy(rxF_ext,rxF,6*sizeof(int32_t));
#ifdef DEBUG_DLSCH_DEMOD
                for (i=0;i<6;i++)
                  printf("extract rb %d, re %d => (%d,%d)\n",prb,i,*(short *)&rxF_ext[i],*(1+(short*)&rxF_ext[i]));
#endif
                dl_ch0_ext+=6;
                dl_ch1_ext+=6;
                rxF_ext+=6;
              } else if (skip_half==2) {
                memcpy(dl_ch0_ext,dl_ch0p+6,6*sizeof(int32_t));
                memcpy(dl_ch1_ext,dl_ch1p+6,6*sizeof(int32_t));
                memcpy(rxF_ext,rxF+6,6*sizeof(int32_t));
#ifdef DEBUG_DLSCH_DEMOD
                for (i=0;i<6;i++)
                  printf("extract rb %d, re %d => (%d,%d)\n",prb,i,*(short *)&rxF_ext[i],*(1+(short*)&rxF_ext[i]));
#endif
                dl_ch0_ext+=6;
                dl_ch1_ext+=6;
                rxF_ext+=6;
              } else {  // skip_half==0
                memcpy(dl_ch0_ext,dl_ch0p,12*sizeof(int32_t));
                memcpy(dl_ch1_ext,dl_ch1p,12*sizeof(int32_t));
                memcpy(rxF_ext,rxF,12*sizeof(int32_t));
#ifdef DEBUG_DLSCH_DEMOD
                for (i=0;i<12;i++)
                  printf("extract rb %d, re %d => (%d,%d)\n",prb,i,*(short *)&rxF_ext[i],*(1+(short*)&rxF_ext[i]));
#endif
                dl_ch0_ext+=12;
                dl_ch1_ext+=12;
                rxF_ext+=12;
              }
            } else { // pilots=1
              j=0;

              if (skip_half==1) {
                for (i=0; i<6; i++) {
                  if ((i!=frame_parms->nushift) &&
                      (i!=((frame_parms->nushift+3)%6))) {
                    rxF_ext[j]=rxF[i];
#ifdef DEBUG_DLSCH_DEMOD
                    printf("(pilots,skip1)extract rb %d, re %d (%d)=> (%d,%d)\n",prb,i,j,*(short *)&rxF_ext[j],*(1+(short*)&rxF_ext[j]));
#endif
                    dl_ch0_ext[j]=dl_ch0p[i];
                    dl_ch1_ext[j++]=dl_ch1p[i];
                  }
                }
                dl_ch0_ext+=4;
                dl_ch1_ext+=4;
                rxF_ext+=4;
              } else if (skip_half==2) {
                for (i=0; i<6; i++) {
                  if ((i!=frame_parms->nushift) &&
                      (i!=((frame_parms->nushift+3)%6))) {
                    rxF_ext[j]=rxF[(i+6)];
#ifdef DEBUG_DLSCH_DEMOD
                    printf("(pilots,skip2)extract rb %d, re %d (%d) => (%d,%d)\n",prb,i,j,*(short *)&rxF_ext[j],*(1+(short*)&rxF_ext[j]));
#endif
                    dl_ch0_ext[j]=dl_ch0p[i+6];
                    dl_ch1_ext[j++]=dl_ch1p[i+6];
                  }
                }
                dl_ch0_ext+=4;
                dl_ch1_ext+=4;
                rxF_ext+=4;

              } else { //skip_half==0
                for (i=0; i<12; i++) {
                  if ((i!=frame_parms->nushift) &&
                      (i!=frame_parms->nushift+3) &&
                      (i!=frame_parms->nushift+6) &&
                      (i!=((frame_parms->nushift+9)%12))) {
                    rxF_ext[j]=rxF[i];
#ifdef DEBUG_DLSCH_DEMOD
                    printf("(pilots)extract rb %d, re %d => (%d,%d)\n",prb,i,*(short *)&rxF_ext[j],*(1+(short*)&rxF_ext[j]));
#endif
                    dl_ch0_ext[j]  =dl_ch0p[i];
                    dl_ch1_ext[j++]=dl_ch1p[i];
                  }
                }
                dl_ch0_ext+=8;
                dl_ch1_ext+=8;
                rxF_ext+=8;
              } //skip_half==0
            } //pilots==1
          } else {       // Do middle RB (around DC)

            if (pilots==0) {
              memcpy(dl_ch0_ext,dl_ch0p,6*sizeof(int32_t));
              memcpy(dl_ch1_ext,dl_ch1p,6*sizeof(int32_t));
              memcpy(rxF_ext,rxF,6*sizeof(int32_t));
#ifdef DEBUG_DLSCH_DEMOD
              for (i=0; i<6; i++) {
                printf("extract rb %d, re %d => (%d,%d)\n",prb,i,*(short *)&rxF_ext[i],*(1+(short*)&rxF_ext[i]));
              }
#endif
              rxF_ext+=6;
              dl_ch0_ext+=6;
              dl_ch1_ext+=6;
              dl_ch0p+=6;
              dl_ch1p+=6;

              rxF       = &rxdataF[aarx][1+((symbol*(frame_parms->ofdm_symbol_size)))];

              memcpy(dl_ch0_ext,dl_ch0p,6*sizeof(int32_t));
              memcpy(dl_ch1_ext,dl_ch1p,6*sizeof(int32_t));
              memcpy(rxF_ext,rxF,6*sizeof(int32_t));
#ifdef DEBUG_DLSCH_DEMOD
              for (i=0; i<6; i++) {
                printf("extract rb %d, re %d => (%d,%d)\n",prb,i,*(short *)&rxF_ext[i],*(1+(short*)&rxF_ext[i]));
              }
#endif
              rxF_ext+=6;
              dl_ch0_ext+=6;
              dl_ch1_ext+=6;
            } else { // pilots==1
              j=0;

              for (i=0; i<6; i++) {
                if ((i!=frame_parms->nushift) &&
                    (i!=((frame_parms->nushift+3)%6))) {
                  dl_ch0_ext[j]=dl_ch0p[i];
                  dl_ch1_ext[j]=dl_ch1p[i];
                  rxF_ext[j++]=rxF[i];
#ifdef DEBUG_DLSCH_DEMOD
                  printf("(pilots)extract rb %d, re %d (%d) => (%d,%d)\n",prb,i,j,*(short *)&rxF[i],*(1+(short*)&rxF[i]));
#endif
                }
              }
              rxF       = &rxdataF[aarx][1+symbol*(frame_parms->ofdm_symbol_size)];

              for (; i<12; i++) {
                if ((i!=((frame_parms->nushift+6)%12)) &&
                    (i!=((frame_parms->nushift+9)%12))) {
                  dl_ch0_ext[j]=dl_ch0p[i];
                  dl_ch1_ext[j]=dl_ch1p[i];
                  rxF_ext[j++]=rxF[i-6];
#ifdef DEBUG_DLSCH_DEMOD
                  printf("(pilots)extract rb %d, re %d (%d) => (%d,%d)\n",prb,i,j,*(short *)&rxF[1+i-6],*(1+(short*)&rxF[1+i-6]));
#endif
                }
              }

              dl_ch0_ext+=8;
              dl_ch1_ext+=8;
              rxF_ext+=8;
            } //pilots==1
          }  // if Middle PRB
        } // if odd PRB
      } // if rballoc==1
    } // for prb
  } // for aarx
  return(nb_rb/frame_parms->nb_antennas_rx);
}

unsigned short dlsch_extract_rbs_TM7(int **rxdataF,
                                     int **dl_bf_ch_estimates,
                                     int **rxdataF_ext,
                                     int **dl_bf_ch_estimates_ext,
                                     unsigned int *rb_alloc,
                                     unsigned char symbol,
                                     unsigned char subframe,
                                     uint32_t high_speed_flag,
                                     LTE_DL_FRAME_PARMS *frame_parms)
{

  unsigned short rb,nb_rb=0;
  unsigned char rb_alloc_ind;
  unsigned char i,aarx,l,nsymb,skip_half=0,sss_symb,pss_symb=0;
  int *dl_ch0,*dl_ch0_ext,*rxF,*rxF_ext;

  unsigned char symbol_mod,pilots=0,uespec_pilots=0,j=0,poffset=0,uespec_poffset=0;
  int8_t uespec_nushift = frame_parms->Nid_cell%3;

  symbol_mod = (symbol>=(7-frame_parms->Ncp)) ? symbol-(7-frame_parms->Ncp) : symbol;
  pilots = ((symbol_mod==0)||(symbol_mod==(4-frame_parms->Ncp))) ? 1 : 0;
  l=symbol;
  nsymb = (frame_parms->Ncp==NORMAL) ? 14:12;

  if (frame_parms->Ncp==0){
    if (symbol==3 || symbol==6 || symbol==9 || symbol==12)
      uespec_pilots = 1;
  } else{
    if (symbol==4 || symbol==7 || symbol==10)
      uespec_pilots = 1;
  }

  if (frame_parms->frame_type == TDD) {// TDD
    sss_symb = nsymb-1;
    pss_symb = 2;
  } else {
    sss_symb = (nsymb>>1)-2;
    pss_symb = (nsymb>>1)-1;
  }

  if (symbol_mod==(4-frame_parms->Ncp))
    poffset=3;

  if ((frame_parms->Ncp==0 && (symbol==6 ||symbol ==12)) || (frame_parms->Ncp==1 && symbol==7))
    uespec_poffset=2;

  for (aarx=0; aarx<frame_parms->nb_antennas_rx; aarx++) {

    if (high_speed_flag == 1)
      dl_ch0     = &dl_bf_ch_estimates[aarx][symbol*(frame_parms->ofdm_symbol_size)];
    else
      dl_ch0     = &dl_bf_ch_estimates[aarx][0];

    dl_ch0_ext = &dl_bf_ch_estimates_ext[aarx][symbol*(frame_parms->N_RB_DL*12)];

    rxF_ext    = &rxdataF_ext[aarx][symbol*(frame_parms->N_RB_DL*12)];
    rxF        = &rxdataF[aarx][(frame_parms->first_carrier_offset + (symbol*(frame_parms->ofdm_symbol_size)))];

    if ((frame_parms->N_RB_DL&1) == 0)  // even number of RBs
      for (rb=0; rb<frame_parms->N_RB_DL; rb++) {

        if (rb < 32)
          rb_alloc_ind = (rb_alloc[0]>>rb) & 1;
        else if (rb < 64)
          rb_alloc_ind = (rb_alloc[1]>>(rb-32)) & 1;
        else if (rb < 96)
          rb_alloc_ind = (rb_alloc[2]>>(rb-64)) & 1;
        else if (rb < 100)
          rb_alloc_ind = (rb_alloc[3]>>(rb-96)) & 1;
        else
          rb_alloc_ind = 0;

  if (rb_alloc_ind == 1)
          nb_rb++;

        // For second half of RBs skip DC carrier
        if (rb==(frame_parms->N_RB_DL>>1)) {
          rxF       = &rxdataF[aarx][(1 + (symbol*(frame_parms->ofdm_symbol_size)))];
          //dl_ch0++;
        }

        // PBCH
        if ((subframe==0) && (rb>=((frame_parms->N_RB_DL>>1)-3)) && (rb<((frame_parms->N_RB_DL>>1)+3)) && (l>=nsymb>>1) && (l<((nsymb>>1) + 4))) {
          rb_alloc_ind = 0;
        }

        //SSS
        if (((subframe==0)||(subframe==5)) && (rb>=((frame_parms->N_RB_DL>>1)-3)) && (rb<((frame_parms->N_RB_DL>>1)+3)) && (l==sss_symb) ) {
          rb_alloc_ind = 0;
        }


        if (frame_parms->frame_type == FDD) {
          //PSS
          if (((subframe==0)||(subframe==5)) && (rb>=((frame_parms->N_RB_DL>>1)-3)) && (rb<((frame_parms->N_RB_DL>>1)+3)) && (l==pss_symb) ) {
            rb_alloc_ind = 0;
          }
        }

        if ((frame_parms->frame_type == TDD) &&
            (subframe==6)) { //TDD Subframe 6
          if ((rb>=((frame_parms->N_RB_DL>>1)-3)) && (rb<((frame_parms->N_RB_DL>>1)+3)) && (l==pss_symb) ) {
            rb_alloc_ind = 0;
          }
        }

        if (rb_alloc_ind==1) {

          /*
              printf("rb %d\n",rb);
              for (i=0;i<12;i++)
              printf("(%d %d)",((short *)dl_ch0)[i<<1],((short*)dl_ch0)[1+(i<<1)]);
              printf("\n");
          */
          if (pilots==0 && uespec_pilots==0) {
            memcpy(dl_ch0_ext,dl_ch0,12*sizeof(int));

            for (i=0; i<12; i++) {
              rxF_ext[i]=rxF[i];
            }

            dl_ch0_ext+=12;
            rxF_ext+=12;
          } else if(pilots==1 && uespec_pilots==0) {
            j=0;

            for (i=0; i<12; i++) {
              if ((i!=(frame_parms->nushift+poffset)) &&
                  (i!=((frame_parms->nushift+poffset+6)%12))) {
                rxF_ext[j]=rxF[i];
                dl_ch0_ext[j++]=dl_ch0[i];
              }
            }

            dl_ch0_ext+=10;
            rxF_ext+=10;

          } else if (pilots==0 && uespec_pilots==1) {
            j=0;


      for (i=0; i<12; i++){
              if (frame_parms->Ncp==0){
                if (i!=uespec_nushift+uespec_poffset && i!=uespec_nushift+uespec_poffset+4 && i!=(uespec_nushift+uespec_poffset+8)%12){
      rxF_ext[j] = rxF[i];
                  dl_ch0_ext[j++]=dl_ch0[i];
                }
              } else{
                if (i!=uespec_nushift+uespec_poffset && i!=uespec_nushift+uespec_poffset+3 && i!=uespec_nushift+uespec_poffset+6 && i!=(uespec_nushift+uespec_poffset+9)%12){
      rxF_ext[j] = rxF[i];
                  dl_ch0_ext[j++]=dl_ch0[i];
                }
              }

      }

            dl_ch0_ext+=9-frame_parms->Ncp;
            rxF_ext+=9-frame_parms->Ncp;

          } else {
            LOG_E(PHY,"dlsch_extract_rbs_TM7(dl_demodulation.c):pilot or ue spec pilot detection error\n");
            exit(-1);
          }

        }

        dl_ch0+=12;
        rxF+=12;

      }
    else {  // Odd number of RBs
      for (rb=0; rb<frame_parms->N_RB_DL>>1; rb++) {
        skip_half=0;

        if (rb < 32)
          rb_alloc_ind = (rb_alloc[0]>>rb) & 1;
        else if (rb < 64)
          rb_alloc_ind = (rb_alloc[1]>>(rb-32)) & 1;
        else if (rb < 96)
          rb_alloc_ind = (rb_alloc[2]>>(rb-64)) & 1;
        else if (rb < 100)
          rb_alloc_ind = (rb_alloc[3]>>(rb-96)) & 1;
        else
          rb_alloc_ind = 0;

        if (rb_alloc_ind == 1)
          nb_rb++;

        // PBCH
        if ((subframe==0) && (rb>((frame_parms->N_RB_DL>>1)-3)) && (rb<((frame_parms->N_RB_DL>>1)+3)) && (l>=(nsymb>>1)) && (l<((nsymb>>1) + 4))) {
          rb_alloc_ind = 0;
        }

        //PBCH subframe 0, symbols nsymb>>1 ... nsymb>>1 + 3
        if ((subframe==0) && (rb==((frame_parms->N_RB_DL>>1)-3)) && (l>=(nsymb>>1)) && (l<((nsymb>>1) + 4)))
          skip_half=1;
        else if ((subframe==0) && (rb==((frame_parms->N_RB_DL>>1)+3)) && (l>=(nsymb>>1)) && (l<((nsymb>>1) + 4)))
          skip_half=2;

        //SSS

        if (((subframe==0)||(subframe==5)) &&
            (rb>((frame_parms->N_RB_DL>>1)-3)) &&
            (rb<((frame_parms->N_RB_DL>>1)+3)) &&
            (l==sss_symb) ) {
          rb_alloc_ind = 0;
        }

        //SSS
        if (((subframe==0)||(subframe==5)) &&
            (rb==((frame_parms->N_RB_DL>>1)-3)) &&
            (l==sss_symb))
          skip_half=1;
        else if (((subframe==0)||(subframe==5)) &&
                 (rb==((frame_parms->N_RB_DL>>1)+3)) &&
                 (l==sss_symb))
          skip_half=2;

        //PSS in subframe 0/5 if FDD
        if (frame_parms->frame_type == FDD) {  //FDD
          if (((subframe==0)||(subframe==5)) && (rb>((frame_parms->N_RB_DL>>1)-3)) && (rb<((frame_parms->N_RB_DL>>1)+3)) && (l==pss_symb) ) {
            rb_alloc_ind = 0;
          }

          if (((subframe==0)||(subframe==5)) && (rb==((frame_parms->N_RB_DL>>1)-3)) && (l==pss_symb))
            skip_half=1;
          else if (((subframe==0)||(subframe==5)) && (rb==((frame_parms->N_RB_DL>>1)+3)) && (l==pss_symb))
            skip_half=2;
        }

        if ((frame_parms->frame_type == TDD) && ((subframe==1)||(subframe==6))) { //TDD Subframe 1 and 6
          if ((rb>((frame_parms->N_RB_DL>>1)-3)) && (rb<((frame_parms->N_RB_DL>>1)+3)) && (l==pss_symb) ) {
            rb_alloc_ind = 0;
          }

          if ((rb==((frame_parms->N_RB_DL>>1)-3)) && (l==pss_symb))
            skip_half=1;
          else if ((rb==((frame_parms->N_RB_DL>>1)+3)) && (l==pss_symb))
            skip_half=2;
        }


        if (rb_alloc_ind==1) {
#ifdef DEBUG_DLSCH_DEMOD
          printf("rb %d/symbol %d pilots %d, uespec_pilots %d, (skip_half %d)\n",rb,l,pilots,uespec_pilots,skip_half);
#endif

          if (pilots==0 && uespec_pilots==0) {
            //printf("Extracting w/o pilots (symbol %d, rb %d, skip_half %d)\n",l,rb,skip_half);

            if (skip_half==1) {
              memcpy(dl_ch0_ext,dl_ch0,6*sizeof(int));

              for (i=0; i<6; i++) {
                rxF_ext[i]=rxF[i];
#ifdef DEBUG_DLSCH_DEMOD
    printf("extract rb %d, re %d => (%d,%d)\n",rb,i,*(short *)&rxF_ext[i],*(1+(short*)&rxF_ext[i]));
#endif
              }

              dl_ch0_ext+=6;
              rxF_ext+=6;
            } else if (skip_half==2) {
              memcpy(dl_ch0_ext,dl_ch0+6,6*sizeof(int));

              for (i=0; i<6; i++) {
                rxF_ext[i]=rxF[(i+6)];
#ifdef DEBUG_DLSCH_DEMOD
    printf("extract rb %d, re %d => (%d,%d)\n",rb,i,*(short *)&rxF_ext[i],*(1+(short*)&rxF_ext[i]));
#endif
              }

              dl_ch0_ext+=6;
              rxF_ext+=6;
            } else {
              memcpy(dl_ch0_ext,dl_ch0,12*sizeof(int));

              for (i=0; i<12; i++){
                rxF_ext[i]=rxF[i];
#ifdef DEBUG_DLSCH_DEMOD
                printf("extract rb %d, re %d => (%d,%d)\n",symbol,rb,i,*(short *)&rxF[i],*(1+(short*)&rxF[i]));
#endif
              }
              dl_ch0_ext+=12;
              rxF_ext+=12;
            }
          } else if (pilots==1 && uespec_pilots==0) {
            // printf("Extracting with pilots (symbol %d, rb %d, skip_half %d)\n",l,rb,skip_half);
            j=0;

            if (skip_half==1) {
              for (i=0; i<6; i++) {
                if (i!=((frame_parms->nushift+poffset)%6)) {
                  rxF_ext[j]=rxF[i];
                  dl_ch0_ext[j++]=dl_ch0[i];
#ifdef DEBUG_DLSCH_DEMOD
    printf("extract rb %d, re %d => (%d,%d)\n",rb,i,*(short *)&rxF_ext[i],*(1+(short*)&rxF_ext[i]));
#endif
                }
              }

              dl_ch0_ext+=5;
              rxF_ext+=5;
            } else if (skip_half==2) {
              for (i=0; i<6; i++) {
                if (i!=((frame_parms->nushift+poffset)%6)) {
                  rxF_ext[j]=rxF[(i+6)];
                  dl_ch0_ext[j++]=dl_ch0[i+6];
#ifdef DEBUG_DLSCH_DEMOD
    printf("extract rb %d, re %d => (%d,%d)\n",rb,i,*(short *)&rxF_ext[i],*(1+(short*)&rxF_ext[i]));
#endif
                }
              }

              dl_ch0_ext+=5;
              rxF_ext+=5;
            } else {
              for (i=0; i<12; i++) {
                if ((i!=(frame_parms->nushift+poffset)) &&
                    (i!=((frame_parms->nushift+poffset+6)%12))) {
                  rxF_ext[j]=rxF[i];
#ifdef DEBUG_DLSCH_DEMOD
                  printf("extract rb %d, re %d => (%d,%d)\n",rb,i,*(short *)&rxF_ext[j],*(1+(short*)&rxF_ext[j]));
#endif
                  dl_ch0_ext[j++]=dl_ch0[i];

                }
              }

              dl_ch0_ext+=10;
              rxF_ext+=10;
            }
          } else if(pilots==0 && uespec_pilots==1){
            //printf("Extracting with uespec pilots (symbol %d, rb %d, skip_half %d)\n",l,rb,skip_half);
            j=0;

            if (skip_half==1) {
              if (frame_parms->Ncp==0){
                for (i=0; i<6; i++) {
                  if (i!=uespec_nushift+uespec_poffset && i!=uespec_nushift+uespec_poffset+4 && i!=(uespec_nushift+uespec_poffset+8)%12){
                    rxF_ext[j]=rxF[i];
                    dl_ch0_ext[j++]=dl_ch0[i];
#ifdef DEBUG_DLSCH_DEMOD
              printf("extract rb %d, re %d => (%d,%d)\n",rb,i,*(short *)&rxF_ext[i],*(1+(short*)&rxF_ext[i]));
#endif
                  }
                }
                dl_ch0_ext+=6-(uespec_nushift+uespec_poffset<6)-(uespec_nushift+uespec_poffset+4<6)-((uespec_nushift+uespec_poffset+8)%12<6);
                rxF_ext+=6-(uespec_nushift+uespec_poffset<6)-(uespec_nushift+uespec_poffset+4<6)-((uespec_nushift+uespec_poffset+8)%12<6);

              } else{
                for (i=0; i<6; i++) {
                  if (i!=uespec_nushift+uespec_poffset && i!=uespec_nushift+uespec_poffset+3 && i!=uespec_nushift+uespec_poffset+6 && i!=(uespec_nushift+uespec_poffset+9)%12){
                    rxF_ext[j]=rxF[i];
                    dl_ch0_ext[j++]=dl_ch0[i];
#ifdef DEBUG_DLSCH_DEMOD
        printf("extract rb %d, re %d => (%d,%d)\n",rb,i,*(short *)&rxF_ext[i],*(1+(short*)&rxF_ext[i]));
#endif
                  }
                }
                dl_ch0_ext+=4;
                rxF_ext+=4;
              }

            } else if (skip_half==2) {
              if(frame_parms->Ncp==0){
                for (i=0; i<6; i++) {
                  if (i!=uespec_nushift+uespec_poffset && i!=uespec_nushift+uespec_poffset+4 && i!=(uespec_nushift+uespec_poffset+8)%12){
                    rxF_ext[j]=rxF[(i+6)];
                    dl_ch0_ext[j++]=dl_ch0[i+6];
#ifdef DEBUG_DLSCH_DEMOD
              printf("extract rb %d, re %d => (%d,%d)\n",rb,i,*(short *)&rxF_ext[i],*(1+(short*)&rxF_ext[i]));
#endif
                  }
                }
                dl_ch0_ext+=6-(uespec_nushift+uespec_poffset>6)-(uespec_nushift+uespec_poffset+4>6)-((uespec_nushift+uespec_poffset+8)%12>6);
                rxF_ext+=6-(uespec_nushift+uespec_poffset>6)-(uespec_nushift+uespec_poffset+4>6)-((uespec_nushift+uespec_poffset+8)%12>6);

              } else {
                for (i=0; i<6; i++) {
                  if (i!=uespec_nushift+uespec_poffset && i!=uespec_nushift+uespec_poffset+3 && i!=uespec_nushift+uespec_poffset+6 && i!=(uespec_nushift+uespec_poffset+9)%12){
                    rxF_ext[j]=rxF[(i+6)];
                    dl_ch0_ext[j++]=dl_ch0[i+6];
#ifdef DEBUG_DLSCH_DEMOD
        printf("extract rb %d, re %d => (%d,%d)\n",rb,i,*(short *)&rxF_ext[i],*(1+(short*)&rxF_ext[i]));
#endif
                  }
                }
                dl_ch0_ext+=4;
                rxF_ext+=4;
              }

            } else {

        for (i=0; i<12; i++){
                if (frame_parms->Ncp==0){
                  if (i!=uespec_nushift+uespec_poffset && i!=uespec_nushift+uespec_poffset+4 && i!=(uespec_nushift+uespec_poffset+8)%12){
              rxF_ext[j] = rxF[i];
                    dl_ch0_ext[j++] = dl_ch0[i];
#ifdef DEBUG_DLSCH_DEMOD
                    printf("extract rb %d, re %d, j %d => (%d,%d)\n",symbol,rb,i,j-1,*(short *)&dl_ch0[j],*(1+(short*)&dl_ch0[i]));
#endif
                  }
                } else{
                  if (i!=uespec_nushift+uespec_poffset && i!=uespec_nushift+uespec_poffset+3 && i!=uespec_nushift+uespec_poffset+6 && i!=(uespec_nushift+uespec_poffset+9)%12){
              rxF_ext[j] = rxF[i];
                    dl_ch0_ext[j++]=dl_ch0[i];
#ifdef DEBUG_DLSCH_DEMOD
        printf("extract rb %d, re %d => (%d,%d)\n",rb,i,*(short *)&rxF_ext[i],*(1+(short*)&rxF_ext[i]));
#endif
                  }
                }

        }

              dl_ch0_ext+=9-frame_parms->Ncp;
              rxF_ext+=9-frame_parms->Ncp;
      }

          } else {
            LOG_E(PHY,"dlsch_extract_rbs_TM7(dl_demodulation.c):pilot or ue spec pilot detection error\n");
            exit(-1);

          }
        }

        dl_ch0+=12;
        rxF+=12;
      } // first half loop


      // Do middle RB (around DC)
      if (rb < 32)
        rb_alloc_ind = (rb_alloc[0]>>rb) & 1;
      else if (rb < 64)
        rb_alloc_ind = (rb_alloc[1]>>(rb-32)) & 1;
      else if (rb < 96)
        rb_alloc_ind = (rb_alloc[2]>>(rb-64)) & 1;
      else if (rb < 100)
        rb_alloc_ind = (rb_alloc[3]>>(rb-96)) & 1;
      else
        rb_alloc_ind = 0;

      if (rb_alloc_ind == 1)
        nb_rb++;

      // PBCH
      if ((subframe==0) && (rb>=((frame_parms->N_RB_DL>>1)-3)) && (rb<((frame_parms->N_RB_DL>>1)+3)) && (l>=(nsymb>>1)) && (l<((nsymb>>1) + 4))) {
        rb_alloc_ind = 0;
      }

      //SSS
      if (((subframe==0)||(subframe==5)) && (rb>=((frame_parms->N_RB_DL>>1)-3)) && (rb<((frame_parms->N_RB_DL>>1)+3)) && (l==sss_symb) ) {
        rb_alloc_ind = 0;
      }

      if (frame_parms->frame_type == FDD) {
        //PSS
        if (((subframe==0)||(subframe==5)) && (rb>=((frame_parms->N_RB_DL>>1)-3)) && (rb<((frame_parms->N_RB_DL>>1)+3)) && (l==pss_symb) ) {
          rb_alloc_ind = 0;
        }
      }

      if ((frame_parms->frame_type == TDD) && ((subframe==1)||(subframe==6))) {
        //PSS
        if ((rb>((frame_parms->N_RB_DL>>1)-3)) && (rb<((frame_parms->N_RB_DL>>1)+3)) && (l==pss_symb) ) {
          rb_alloc_ind = 0;
        }
      }

      //printf("dlch_ext %d\n",dl_ch0_ext-&dl_ch_estimates_ext[aarx][0]);
      //printf("DC rb %d (%p)\n",rb,rxF);
      if (rb_alloc_ind==1) {
        //printf("rb %d/symbol %d (skip_half %d)\n",rb,l,skip_half);
        if (pilots==0 && uespec_pilots==0) {
          for (i=0; i<6; i++) {
            dl_ch0_ext[i]=dl_ch0[i];
            rxF_ext[i]=rxF[i];
#ifdef DEBUG_DLSCH_DEMOD
      printf("extract rb %d, re %d => (%d,%d)\n",rb,i,*(short *)&rxF_ext[i],*(1+(short*)&rxF_ext[i]));
#endif
          }

          rxF       = &rxdataF[aarx][((symbol*(frame_parms->ofdm_symbol_size)))];

          for (; i<12; i++) {
            dl_ch0_ext[i]=dl_ch0[i];
            rxF_ext[i]=rxF[(1+i-6)];
#ifdef DEBUG_DLSCH_DEMOD
      printf("extract rb %d, re %d => (%d,%d)\n",rb,i,*(short *)&rxF_ext[i],*(1+(short*)&rxF_ext[i]));
#endif
          }

          dl_ch0_ext+=12;
          rxF_ext+=12;
        } else if(pilots==1 && uespec_pilots==0){ // pilots==1
          j=0;

          for (i=0; i<6; i++) {
            if (i!=((frame_parms->nushift+poffset)%6)) {
              dl_ch0_ext[j]=dl_ch0[i];
              rxF_ext[j++]=rxF[i];
#ifdef DEBUG_DLSCH_DEMOD
        printf("extract rb %d, re %d => (%d,%d)\n",rb,i,*(short *)&rxF_ext[i],*(1+(short*)&rxF_ext[i]));
#endif
            }
          }

          rxF       = &rxdataF[aarx][((symbol*(frame_parms->ofdm_symbol_size)))];

          for (; i<12; i++) {
            if (i!=((frame_parms->nushift+6+poffset)%12)) {
              dl_ch0_ext[j]=dl_ch0[i];
              rxF_ext[j++]=rxF[(1+i-6)];
#ifdef DEBUG_DLSCH_DEMOD
        printf("extract rb %d, re %d => (%d,%d)\n",rb,i,*(short *)&rxF_ext[i],*(1+(short*)&rxF_ext[i]));
#endif
            }
          }

          dl_ch0_ext+=10;
          rxF_ext+=10;
        } else if(pilots==0 && uespec_pilots==1) {
          j=0;

    for (i=0; i<6; i++) {
            if (frame_parms->Ncp==0){
              if (i!=uespec_nushift+uespec_poffset && i!=uespec_nushift+uespec_poffset+4 && i!=(uespec_nushift+uespec_poffset+8)%12){
                dl_ch0_ext[j]=dl_ch0[i];
          rxF_ext[j++] = rxF[i];
#ifdef DEBUG_DLSCH_DEMOD
          printf("extract rb %d, re %d => (%d,%d)\n",rb,i,*(short *)&rxF_ext[i],*(1+(short*)&rxF_ext[i]));
#endif
              }
            } else {
              if (i!=uespec_nushift+uespec_poffset && i!=uespec_nushift+uespec_poffset+3 && i!=uespec_nushift+uespec_poffset+6 && i!=(uespec_nushift+uespec_poffset+9)%12){
                dl_ch0_ext[j]=dl_ch0[i];
          rxF_ext[j++] = rxF[i];
#ifdef DEBUG_DLSCH_DEMOD
              printf("extract rb %d, re %d => (%d,%d)\n",rb,i,*(short *)&rxF_ext[i],*(1+(short*)&rxF_ext[i]));
#endif
              }
            }
    }

          rxF       = &rxdataF[aarx][((symbol*(frame_parms->ofdm_symbol_size)))];

          for (; i<12; i++) {
            if (frame_parms->Ncp==0){
              if (i!=uespec_nushift+uespec_poffset && i!=uespec_nushift+uespec_poffset+4 && i!=(uespec_nushift+uespec_poffset+8)%12){
                dl_ch0_ext[j]=dl_ch0[i];
                rxF_ext[j++]=rxF[(1+i-6)];
#ifdef DEBUG_DLSCH_DEMOD
          printf("extract rb %d, re %d => (%d,%d)\n",rb,i,*(short *)&rxF_ext[i],*(1+(short*)&rxF_ext[i]));
#endif
              }
            } else {
              if (i!=uespec_nushift+uespec_poffset && i!=uespec_nushift+uespec_poffset+3 && i!=uespec_nushift+uespec_poffset+6 && i!=(uespec_nushift+uespec_poffset+9)%12){
                dl_ch0_ext[j]=dl_ch0[i];
          rxF_ext[j++] = rxF[(1+i-6)];
#ifdef DEBUG_DLSCH_DEMOD
          printf("extract rb %d, re %d => (%d,%d)\n",rb,i,*(short *)&rxF_ext[i],*(1+(short*)&rxF_ext[i]));
#endif
              }
            }
          }

          dl_ch0_ext+=9-frame_parms->Ncp;
          rxF_ext+=9-frame_parms->Ncp;

  }// symbol_mod==0

      } // rballoc==1
      else {
        rxF       = &rxdataF[aarx][((symbol*(frame_parms->ofdm_symbol_size)))];
      }

      dl_ch0+=12;
      rxF+=7;
      rb++;

      for (; rb<frame_parms->N_RB_DL; rb++) {
        //  printf("dlch_ext %d\n",dl_ch0_ext-&dl_ch_estimates_ext[aarx][0]);
        //  printf("rb %d (%p)\n",rb,rxF);
        skip_half=0;

        if (rb < 32)
          rb_alloc_ind = (rb_alloc[0]>>rb) & 1;
        else if (rb < 64)
          rb_alloc_ind = (rb_alloc[1]>>(rb-32)) & 1;
        else if (rb < 96)
          rb_alloc_ind = (rb_alloc[2]>>(rb-64)) & 1;
        else if (rb < 100)
          rb_alloc_ind = (rb_alloc[3]>>(rb-96)) & 1;
        else
          rb_alloc_ind = 0;

        if (rb_alloc_ind==1)
          nb_rb++;

        // PBCH
        if ((subframe==0) && (rb>((frame_parms->N_RB_DL>>1)-3)) && (rb<((frame_parms->N_RB_DL>>1)+3)) && (l>=nsymb>>1) && (l<((nsymb>>1) + 4))) {
          rb_alloc_ind = 0;
        }

        //PBCH subframe 0, symbols nsymb>>1 ... nsymb>>1 + 3
        if ((subframe==0) && (rb==((frame_parms->N_RB_DL>>1)-3)) && (l>=(nsymb>>1)) && (l<((nsymb>>1) + 4)))
          skip_half=1;
        else if ((subframe==0) && (rb==((frame_parms->N_RB_DL>>1)+3)) && (l>=(nsymb>>1)) && (l<((nsymb>>1) + 4)))
          skip_half=2;

        //SSS
        if (((subframe==0)||(subframe==5)) && (rb>((frame_parms->N_RB_DL>>1)-3)) && (rb<((frame_parms->N_RB_DL>>1)+3)) && (l==sss_symb) ) {
          rb_alloc_ind = 0;
        }

        //SSS
        if (((subframe==0)||(subframe==5)) && (rb==((frame_parms->N_RB_DL>>1)-3)) && (l==sss_symb))
          skip_half=1;
        else if (((subframe==0)||(subframe==5)) && (rb==((frame_parms->N_RB_DL>>1)+3)) && (l==sss_symb))
          skip_half=2;

        //PSS
        if (frame_parms->frame_type == FDD) {
          if (((subframe==0)||(subframe==5)) && (rb>((frame_parms->N_RB_DL>>1)-3)) && (rb<((frame_parms->N_RB_DL>>1)+3)) && (l==pss_symb) ) {
            rb_alloc_ind = 0;
          }

          if (((subframe==0)||(subframe==5)) && (rb==((frame_parms->N_RB_DL>>1)-3)) && (l==pss_symb))
            skip_half=1;
          else if (((subframe==0)||(subframe==5)) && (rb==((frame_parms->N_RB_DL>>1)+3)) && (l==pss_symb))
            skip_half=2;
        }

        if ((frame_parms->frame_type == TDD) && ((subframe==1)||(subframe==6))) { //TDD Subframe 1 and 6
          if ((rb>((frame_parms->N_RB_DL>>1)-3)) && (rb<((frame_parms->N_RB_DL>>1)+3)) && (l==pss_symb) ) {
            rb_alloc_ind = 0;
          }

          if ((rb==((frame_parms->N_RB_DL>>1)-3)) && (l==pss_symb))
            skip_half=1;
          else if ((rb==((frame_parms->N_RB_DL>>1)+3)) && (l==pss_symb))
            skip_half=2;
        }

        if (rb_alloc_ind==1) {
#ifdef DEBUG_DLSCH_DEMOD
           printf("rb %d/symbol %d (skip_half %d)\n",rb,l,skip_half);
#endif
          /*
              printf("rb %d\n",rb);
            for (i=0;i<12;i++)
            printf("(%d %d)",((short *)dl_ch0)[i<<1],((short*)dl_ch0)[1+(i<<1)]);
            printf("\n");
          */
          if (pilots==0 && uespec_pilots==0) {
            //printf("Extracting w/o pilots (symbol %d, rb %d, skip_half %d)\n",l,rb,skip_half);
            if (skip_half==1) {
              memcpy(dl_ch0_ext,dl_ch0,6*sizeof(int));

              for (i=0; i<6; i++) {
                rxF_ext[i]=rxF[i];
#ifdef DEBUG_DLSCH_DEMOD
          printf("extract rb %d, re %d => (%d,%d)\n",rb,i,*(short *)&rxF_ext[i],*(1+(short*)&rxF_ext[i]));
#endif
              }

              dl_ch0_ext+=6;
              rxF_ext+=6;

            } else if (skip_half==2) {
              memcpy(dl_ch0_ext,dl_ch0+6,6*sizeof(int));

              for (i=0; i<6; i++) {
                rxF_ext[i]=rxF[i+6];
#ifdef DEBUG_DLSCH_DEMOD
          printf("extract rb %d, re %d => (%d,%d)\n",rb,i,*(short *)&rxF_ext[i],*(1+(short*)&rxF_ext[i]));
#endif
              }

              dl_ch0_ext+=6;
              rxF_ext+=6;

            } else {
              memcpy(dl_ch0_ext,dl_ch0,12*sizeof(int));
              //printf("symbol %d, extract rb %d, => (%d,%d)\n",symbol,rb,*(short *)&dl_ch0[j],*(1+(short*)&dl_ch0[i]));

              for (i=0; i<12; i++) {
                rxF_ext[i]=rxF[i];
#ifdef DEBUG_DLSCH_DEMOD
          printf("extract rb %d, re %d => (%d,%d)\n",rb,i,*(short *)&rxF_ext[i],*(1+(short*)&rxF_ext[i]));
#endif
              }

              dl_ch0_ext+=12;
              rxF_ext+=12;
            }
          } else if (pilots==1 && uespec_pilots==0){
            //printf("Extracting with pilots (symbol %d, rb %d, skip_half %d)\n",l,rb,skip_half);
            j=0;

            if (skip_half==1) {
              for (i=0; i<6; i++) {
                if (i!=((frame_parms->nushift+poffset)%6)) {
                  rxF_ext[j]=rxF[i];
                  dl_ch0_ext[j++]=dl_ch0[i];
#ifdef DEBUG_DLSCH_DEMOD
            printf("extract rb %d, re %d => (%d,%d)\n",rb,i,*(short *)&rxF_ext[i],*(1+(short*)&rxF_ext[i]));
#endif
                }
              }

              dl_ch0_ext+=5;
              rxF_ext+=5;
            } else if (skip_half==2) {
              for (i=0; i<6; i++) {
                if (i!=((frame_parms->nushift+poffset)%6)) {
                  rxF_ext[j]=rxF[(i+6)];
                  dl_ch0_ext[j++]=dl_ch0[i+6];
#ifdef DEBUG_DLSCH_DEMOD
            printf("extract rb %d, re %d => (%d,%d)\n",rb,i,*(short *)&rxF_ext[i],*(1+(short*)&rxF_ext[i]));
#endif
                }
              }

              dl_ch0_ext+=5;
              rxF_ext+=5;
            } else {
              for (i=0; i<12; i++) {
                if ((i!=(frame_parms->nushift+poffset)) &&
                    (i!=((frame_parms->nushift+poffset+6)%12))) {
                  rxF_ext[j]=rxF[i];
#ifdef DEBUG_DLSCH_DEMOD
                  printf("extract rb %d, re %d => (%d,%d)\n",rb,i,*(short *)&rxF_ext[j],*(1+(short*)&rxF_ext[j]));
#endif
                  dl_ch0_ext[j++]=dl_ch0[i];
                }
              }

              dl_ch0_ext+=10;
              rxF_ext+=10;
            }
          } else if(pilots==0 && uespec_pilots==1) {
            j=0;

            if (skip_half==1) {
              if (frame_parms->Ncp==0){
                for (i=0; i<6; i++) {
                  if (i!=uespec_nushift+uespec_poffset && i!=uespec_nushift+uespec_poffset+4 && i!=(uespec_nushift+uespec_poffset+8)%12){
                    rxF_ext[j]=rxF[i];
                    dl_ch0_ext[j++]=dl_ch0[i];
#ifdef DEBUG_DLSCH_DEMOD
              printf("extract rb %d, re %d => (%d,%d)\n",rb,i,*(short *)&rxF_ext[i],*(1+(short*)&rxF_ext[i]));
#endif
                  }
                }
                dl_ch0_ext+=6-(uespec_nushift+uespec_poffset<6)-(uespec_nushift+uespec_poffset+4<6)-((uespec_nushift+uespec_poffset+8)%12<6);
                rxF_ext+=6-(uespec_nushift+uespec_poffset<6)-(uespec_nushift+uespec_poffset+4<6)-((uespec_nushift+uespec_poffset+8)%12<6);

              } else{
                for (i=0; i<6; i++) {
                  if (i!=uespec_nushift+uespec_poffset && i!=uespec_nushift+uespec_poffset+3 && i!=uespec_nushift+uespec_poffset+6 && i!=(uespec_nushift+uespec_poffset+9)%12){
                    rxF_ext[j]=rxF[i];
                    dl_ch0_ext[j++]=dl_ch0[i];
#ifdef DEBUG_DLSCH_DEMOD
              printf("extract rb %d, re %d => (%d,%d)\n",rb,i,*(short *)&rxF_ext[i],*(1+(short*)&rxF_ext[i]));
#endif
                  }
                }
                dl_ch0_ext+=4;
                rxF_ext+=4;
              }

            } else if (skip_half==2) {
              if(frame_parms->Ncp==0){
                for (i=0; i<6; i++) {
                  if (i!=uespec_nushift+uespec_poffset && i!=uespec_nushift+uespec_poffset+4 && i!=(uespec_nushift+uespec_poffset+8)%12){
                    rxF_ext[j]=rxF[i+6];
                    dl_ch0_ext[j++]=dl_ch0[i+6];
#ifdef DEBUG_DLSCH_DEMOD
              printf("extract rb %d, re %d => (%d,%d)\n",rb,i,*(short *)&rxF_ext[i],*(1+(short*)&rxF_ext[i]));
#endif
                  }
                }
                dl_ch0_ext+=6-(uespec_nushift+uespec_poffset>6)-(uespec_nushift+uespec_poffset+4>6)-((uespec_nushift+uespec_poffset+8)%12>6);
                rxF_ext+=6-(uespec_nushift+uespec_poffset>6)-(uespec_nushift+uespec_poffset+4>6)-((uespec_nushift+uespec_poffset+8)%12>6);

              } else {
                for (i=0; i<6; i++) {
                  if (i!=uespec_nushift+uespec_poffset && i!=uespec_nushift+uespec_poffset+3 && i!=uespec_nushift+uespec_poffset+6 && i!=(uespec_nushift+uespec_poffset+9)%12){
                    rxF_ext[j]=rxF[(i+6)];
                    dl_ch0_ext[j++]=dl_ch0[i+6];
#ifdef DEBUG_DLSCH_DEMOD
              printf("extract rb %d, re %d => (%d,%d)\n",rb,i,*(short *)&rxF_ext[i],*(1+(short*)&rxF_ext[i]));
#endif
                  }
                }
                dl_ch0_ext+=4;
                rxF_ext+=4;
              }

            } else {
        for (i=0; i<12; i++){
                if (frame_parms->Ncp==0){
                  if (i!=uespec_nushift+uespec_poffset && i!=uespec_nushift+uespec_poffset+4 && i!=(uespec_nushift+uespec_poffset+8)%12){
              rxF_ext[j] = rxF[i];
                    dl_ch0_ext[j++]=dl_ch0[i];
#ifdef DEBUG_DLSCH_DEMOD
              printf("extract rb %d, re %d => (%d,%d)\n",rb,i,*(short *)&rxF_ext[i],*(1+(short*)&rxF_ext[i]));
#endif
                  }
                } else{
                  if (i!=uespec_nushift+uespec_poffset && i!=uespec_nushift+uespec_poffset+3 && i!=uespec_nushift+uespec_poffset+6 && i!=(uespec_nushift+uespec_poffset+9)%12){
              rxF_ext[j] = rxF[i];
                    dl_ch0_ext[j++]=dl_ch0[i];
#ifdef DEBUG_DLSCH_DEMOD
              printf("extract rb %d, re %d => (%d,%d)\n",rb,i,*(short *)&rxF_ext[i],*(1+(short*)&rxF_ext[i]));
#endif
                  }
                }
        }

              dl_ch0_ext+=9-frame_parms->Ncp;
              rxF_ext+=9-frame_parms->Ncp;

            }

          }// pilots=0
        }

        dl_ch0+=12;
        rxF+=12;
      }
    }
  }

  _mm_empty();
  _m_empty();

  return(nb_rb/frame_parms->nb_antennas_rx);
}

//==============================================================================================

void dump_dlsch2(PHY_VARS_UE *ue,uint8_t eNB_id,uint8_t subframe,unsigned int *coded_bits_per_codeword,int round,  unsigned char harq_pid)
{
#define NSYMB  ((ue->frame_parms.Ncp == 0) ? 14 : 12)
  char fname[32],vname[32];

  sprintf(fname,"dlsch%d_rxF_r%d_ext0.m",eNB_id,round);
  sprintf(vname,"dl%d_rxF_r%d_ext0",eNB_id,round);
  LOG_M(fname,vname,ue->pdsch_vars[ue->current_thread_id[subframe]][eNB_id]->rxdataF_ext[0],
        12*(ue->frame_parms.N_RB_DL)*NSYMB,1,1);

  if (ue->frame_parms.nb_antennas_rx >1) {
    sprintf(fname,"dlsch%d_rxF_r%d_ext1.m",eNB_id,round);
    sprintf(vname,"dl%d_rxF_r%d_ext1",eNB_id,round);
    LOG_M(fname,vname,ue->pdsch_vars[ue->current_thread_id[subframe]][eNB_id]->rxdataF_ext[1],
          12*(ue->frame_parms.N_RB_DL)*NSYMB,1,1);
  }

  sprintf(fname,"dlsch%d_ch_r%d_ext00.m",eNB_id,round);
  sprintf(vname,"dl%d_ch_r%d_ext00",eNB_id,round);
  LOG_M(fname,vname,ue->pdsch_vars[ue->current_thread_id[subframe]][eNB_id]->dl_ch_estimates_ext[0],
        12*(ue->frame_parms.N_RB_DL)*NSYMB,1,1);

  if (ue->transmission_mode[eNB_id]==7){
    sprintf(fname,"dlsch%d_bf_ch_r%d.m",eNB_id,round);
    sprintf(vname,"dl%d_bf_ch_r%d",eNB_id,round);
    LOG_M(fname,vname,ue->pdsch_vars[ue->current_thread_id[subframe]][eNB_id]->dl_bf_ch_estimates[0],512*NSYMB,1,1);
    //LOG_M(fname,vname,phy_vars_ue->lte_ue_pdsch_vars[eNB_id]->dl_bf_ch_estimates[0],512,1,1);

    sprintf(fname,"dlsch%d_bf_ch_r%d_ext00.m",eNB_id,round);
    sprintf(vname,"dl%d_bf_ch_r%d_ext00",eNB_id,round);
    LOG_M(fname,vname,ue->pdsch_vars[ue->current_thread_id[subframe]][eNB_id]->dl_bf_ch_estimates_ext[0],
          12*(ue->frame_parms.N_RB_DL)*NSYMB,1,1);
  }

  if (ue->frame_parms.nb_antennas_rx == 2) {
    sprintf(fname,"dlsch%d_ch_r%d_ext01.m",eNB_id,round);
    sprintf(vname,"dl%d_ch_r%d_ext01",eNB_id,round);
	    LOG_M(fname,vname,ue->pdsch_vars[ue->current_thread_id[subframe]][eNB_id]->dl_ch_estimates_ext[1],
            12*(ue->frame_parms.N_RB_DL)*NSYMB,1,1);
  }

  if (ue->frame_parms.nb_antenna_ports_eNB == 2) {
    sprintf(fname,"dlsch%d_ch_r%d_ext10.m",eNB_id,round);
    sprintf(vname,"dl%d_ch_r%d_ext10",eNB_id,round);
    LOG_M(fname,vname,ue->pdsch_vars[ue->current_thread_id[subframe]][eNB_id]->dl_ch_estimates_ext[2],
          12*(ue->frame_parms.N_RB_DL)*NSYMB,1,1);

    if (ue->frame_parms.nb_antennas_rx == 2) {
      sprintf(fname,"dlsch%d_ch_r%d_ext11.m",eNB_id,round);
      sprintf(vname,"dl%d_ch_r%d_ext11",eNB_id,round);
      LOG_M(fname,vname,ue->pdsch_vars[ue->current_thread_id[subframe]][eNB_id]->dl_ch_estimates_ext[3],
            12*(ue->frame_parms.N_RB_DL)*NSYMB,1,1);
    }
  }

  sprintf(fname,"dlsch%d_rxF_r%d_uespec0.m",eNB_id,round);
  sprintf(vname,"dl%d_rxF_r%d_uespec0",eNB_id,round);
  LOG_M(fname,vname,ue->pdsch_vars[ue->current_thread_id[subframe]][eNB_id]->rxdataF_uespec_pilots[0],
        12*(ue->frame_parms.N_RB_DL)*NSYMB,1,1);

  /*
    LOG_M("dlsch%d_ch_ext01.m","dl01_ch0_ext",pdsch_vars[eNB_id]->dl_ch_estimates_ext[1],12*N_RB_DL*NSYMB,1,1);
    LOG_M("dlsch%d_ch_ext10.m","dl10_ch0_ext",pdsch_vars[eNB_id]->dl_ch_estimates_ext[2],12*N_RB_DL*NSYMB,1,1);
    LOG_M("dlsch%d_ch_ext11.m","dl11_ch0_ext",pdsch_vars[eNB_id]->dl_ch_estimates_ext[3],12*N_RB_DL*NSYMB,1,1);
  */
  sprintf(fname,"dlsch%d_r%d_rho.m",eNB_id,round);
  sprintf(vname,"dl_rho_r%d_%d",eNB_id,round);

  LOG_M(fname,vname,ue->pdsch_vars[ue->current_thread_id[subframe]][eNB_id]->dl_ch_rho_ext[harq_pid][round][0],
        12*(ue->frame_parms.N_RB_DL)*NSYMB,1,1);

  sprintf(fname,"dlsch%d_r%d_rho2.m",eNB_id,round);
  sprintf(vname,"dl_rho2_r%d_%d",eNB_id,round);

  LOG_M(fname,vname,ue->pdsch_vars[ue->current_thread_id[subframe]][eNB_id]->dl_ch_rho2_ext[0],
        12*(ue->frame_parms.N_RB_DL)*NSYMB,1,1);

  sprintf(fname,"dlsch%d_rxF_r%d_comp0.m",eNB_id,round);
  sprintf(vname,"dl%d_rxF_r%d_comp0",eNB_id,round);
  LOG_M(fname,vname,ue->pdsch_vars[ue->current_thread_id[subframe]][eNB_id]->rxdataF_comp0[0],
        12*(ue->frame_parms.N_RB_DL)*NSYMB,1,1);
  if (ue->frame_parms.nb_antenna_ports_eNB == 2) {
    sprintf(fname,"dlsch%d_rxF_r%d_comp1.m",eNB_id,round);
    sprintf(vname,"dl%d_rxF_r%d_comp1",eNB_id,round);
    LOG_M(fname,vname,ue->pdsch_vars[ue->current_thread_id[subframe]][eNB_id]->rxdataF_comp1[harq_pid][round][0],
          12*(ue->frame_parms.N_RB_DL)*NSYMB,1,1);
  }

  sprintf(fname,"dlsch%d_rxF_r%d_llr.m",eNB_id,round);
  sprintf(vname,"dl%d_r%d_llr",eNB_id,round);
  LOG_M(fname,vname, ue->pdsch_vars[ue->current_thread_id[subframe]][eNB_id]->llr[0],coded_bits_per_codeword[0],1,0);
  sprintf(fname,"dlsch%d_r%d_mag1.m",eNB_id,round);
  sprintf(vname,"dl%d_r%d_mag1",eNB_id,round);
  LOG_M(fname,vname,ue->pdsch_vars[ue->current_thread_id[subframe]][eNB_id]->dl_ch_mag0[0],
         12*(ue->frame_parms.N_RB_DL)*NSYMB,1,1);
  sprintf(fname,"dlsch%d_r%d_mag2.m",eNB_id,round);
  sprintf(vname,"dl%d_r%d_mag2",eNB_id,round);
  LOG_M(fname,vname,ue->pdsch_vars[ue->current_thread_id[subframe]][eNB_id]->dl_ch_magb0[0],
        12*(ue->frame_parms.N_RB_DL)*NSYMB,1,1);

}

<|MERGE_RESOLUTION|>--- conflicted
+++ resolved
@@ -3973,14 +3973,6 @@
                     ((int32_t*)&norm128D)[2] +
                     ((int32_t*)&norm128D)[3];
 
-<<<<<<< HEAD
-        if (ii<1){
-//        print_ints("norm128D",&norm128D[0]);
-          printf("norm_pack[%d] %d\n", aatx*n_rx + aarx, norm_pack);
-        }
-
-=======
->>>>>>> 4b4ded0c
         if (norm_pack > max)
           max = norm_pack;
         if (norm_pack < min)
