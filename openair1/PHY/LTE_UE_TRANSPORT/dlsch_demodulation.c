/*
 * Licensed to the OpenAirInterface (OAI) Software Alliance under one or more
 * contributor license agreements.  See the NOTICE file distributed with
 * this work for additional information regarding copyright ownership.
 * The OpenAirInterface Software Alliance licenses this file to You under
 * the OAI Public License, Version 1.1  (the "License"); you may not use this file
 * except in compliance with the License.
 * You may obtain a copy of the License at
 *
 *      http://www.openairinterface.org/?page_id=698
 *
 * Unless required by applicable law or agreed to in writing, software
 * distributed under the License is distributed on an "AS IS" BASIS,
 * WITHOUT WARRANTIES OR CONDITIONS OF ANY KIND, either express or implied.
 * See the License for the specific language governing permissions and
 * limitations under the License.
 *-------------------------------------------------------------------------------
 * For more information about the OpenAirInterface (OAI) Software Alliance:
 *      contact@openairinterface.org
 */

/*! \file PHY/LTE_TRANSPORT/dlsch_demodulation.c
 * \brief Top-level routines for demodulating the PDSCH physical channel from 36-211, V8.6 2009-03
 * \author R. Knopp, F. Kaltenberger,A. Bhamri, S. Aubert, X. Xiang
 * \date 2011
 * \version 0.1
 * \company Eurecom
 * \email: knopp@eurecom.fr,florian.kaltenberger@eurecom.fr,ankit.bhamri@eurecom.fr,sebastien.aubert@eurecom.fr
 * \note
 * \warning
 */
#include "PHY/defs_UE.h"
#include "PHY/phy_extern_ue.h"
#include "SCHED_UE/sched_UE.h"
#include "transport_ue.h"
#include "transport_proto_ue.h"
#include "PHY/sse_intrin.h"
#include "T.h"
#include<stdio.h>
#include<math.h>
#include <stdlib.h>
#include <string.h>
#include <linux/version.h>
#if RHEL_RELEASE_CODE >= 1796
  #include <lapacke/lapacke_utils.h>
  #include <lapacke/lapacke.h>
#else
  #include <lapacke_utils.h>
  #include <lapacke.h>
#endif
#include <cblas.h>
#include "linear_preprocessing_rec.h"

#define NOCYGWIN_STATIC
//#define DEBUG_MMSE


/* dynamic shift for LLR computation for TM3/4
 * set as command line argument, see lte-softmodem.c
 * default value: 0
 */
int16_t dlsch_demod_shift = 0;
int16_t interf_unaw_shift = 13;

//#define DEBUG_HARQ

//#define DEBUG_PHY 1
//#define DEBUG_DLSCH_DEMOD 1

//#define DISABLE_LOG_X

// [MCS][i_mod (0,1,2) = (2,4,6)]
unsigned char offset_mumimo_llr_drange_fix=0;
//inferference-free case
unsigned char interf_unaw_shift_tm4_mcs[29]= {5, 3, 4, 3, 3, 2, 1, 1, 2, 0, 1, 1, 1, 1, 0, 0,
                                              1, 1, 1, 1, 0, 2, 1, 0, 1, 0, 1, 0, 0
                                             } ;
unsigned char interf_unaw_shift_tm1_mcs[29]= {5, 5, 4, 3, 3, 3, 2, 2, 4, 4, 2, 3, 3, 3, 1, 1,
                                              0, 1, 1, 2, 5, 4, 4, 6, 5, 1, 0, 5, 6
                                             } ; // mcs 21, 26, 28 seem to be errorneous

/*
//original values from sebastion + same hand tuning
unsigned char offset_mumimo_llr_drange[29][3]={{8,8,8},{7,7,7},{7,7,7},{7,7,7},{6,6,6},{6,6,6},{6,6,6},{5,5,5},{4,4,4},{1,2,4}, // QPSK
{5,5,4},{5,5,5},{5,5,5},{3,3,3},{2,2,2},{2,2,2},{2,2,2}, // 16-QAM
{2,2,1},{3,3,3},{3,3,3},{3,3,1},{2,2,2},{2,2,2},{0,0,0},{0,0,0},{0,0,0},{0,0,0},{0,0,0},{0,0,0}}; //64-QAM
*/
/*
//first optimization try
unsigned char offset_mumimo_llr_drange[29][3]={{7, 8, 7},{6, 6, 7},{6, 6, 7},{6, 6, 6},{5, 6, 6},{5, 5, 6},{5, 5, 6},{4, 5, 4},{4, 3, 4},{3, 2, 2},{6, 5, 5},{5, 4, 4},{5, 5, 4},{3, 3, 2},{2, 2, 1},{2, 1, 1},{2, 2, 2},{3, 3, 3},{3, 3, 2},{3, 3, 2},{3, 2, 1},{2, 2, 2},{2, 2, 2},{0, 0, 0},{0, 0, 0},{0, 0, 0},{0, 0, 0},{0, 0, 0}};
*/
//second optimization try
/*
  unsigned char offset_mumimo_llr_drange[29][3]={{5, 8, 7},{4, 6, 8},{3, 6, 7},{7, 7, 6},{4, 7, 8},{4, 7, 4},{6, 6, 6},{3, 6, 6},{3, 6, 6},{1, 3, 4},{1, 1, 0},{3, 3, 2},{3, 4, 1},{4, 0, 1},{4, 2, 2},{3, 1, 2},{2, 1, 0},{2, 1, 1},{1, 0, 1},{1, 0, 1},{0, 0, 0},{1, 0, 0},{0, 0, 0},{0, 1, 0},{1, 0, 0},{0, 0, 0},{0, 0, 0},{0, 0, 0},{0, 0, 0}};  w
*/
unsigned char offset_mumimo_llr_drange[29][3]= {{0, 6, 5},{0, 4, 5},{0, 4, 5},{0, 5, 4},{0, 5, 6},{0, 5, 3},{0, 4, 4},{0, 4, 4},{0, 3, 3},{0, 1, 2},{1, 1, 0},{1, 3, 2},{3, 4, 1},{2, 0, 0},{2, 2, 2},{1, 1, 1},{2, 1, 0},{2, 1, 1},{1, 0, 1},{1, 0, 1},{0, 0, 0},{1, 0, 0},{0, 0, 0},{0, 1, 0},{1, 0, 0},{0, 0, 0},{0, 0, 0},{0, 0, 0},{0, 0, 0}};


extern void print_shorts(char *s,int16_t *x);


int rx_pdsch(PHY_VARS_UE *ue,
             PDSCH_t type,
             unsigned char eNB_id,
             unsigned char eNB_id_i, //if this == ue->n_connected_eNB, we assume MU interference
             uint32_t frame,
             uint8_t subframe,
             unsigned char symbol,
             unsigned char first_symbol_flag,
             RX_type_t rx_type,
             unsigned char i_mod,
             unsigned char harq_pid) {
  LTE_UE_COMMON *common_vars  = &ue->common_vars;
  LTE_UE_PDSCH **pdsch_vars;
  LTE_DL_FRAME_PARMS *frame_parms    = &ue->frame_parms;
  PHY_MEASUREMENTS *measurements = &ue->measurements;
  LTE_UE_DLSCH_t   **dlsch;
  int avg[4];
  int avg_0[2];
  int avg_1[2];
  unsigned short mmse_flag=0;
#if UE_TIMING_TRACE
  uint8_t slot = 0;
#endif
  unsigned char aatx,aarx;
  unsigned short nb_rb = 0, round;
  int avgs = 0, rb;
  LTE_DL_UE_HARQ_t *dlsch0_harq,*dlsch1_harq = 0;
  uint8_t beamforming_mode;
  uint32_t *rballoc;
  int32_t **rxdataF_comp_ptr;
  int32_t **dl_ch_mag_ptr;
  int32_t codeword_TB0 = -1;
  int32_t codeword_TB1 = -1;

  switch (type) {
    case SI_PDSCH:
      pdsch_vars = &ue->pdsch_vars_SI[eNB_id];
      dlsch = &ue->dlsch_SI[eNB_id];
      dlsch0_harq = dlsch[0]->harq_processes[harq_pid];
      beamforming_mode  = 0;
      break;

    case RA_PDSCH:
      pdsch_vars = &ue->pdsch_vars_ra[eNB_id];
      dlsch = &ue->dlsch_ra[eNB_id];
      dlsch0_harq = dlsch[0]->harq_processes[harq_pid];
      beamforming_mode  = 0;
      break;

    case PDSCH:
      pdsch_vars = ue->pdsch_vars[ue->current_thread_id[subframe]];
      dlsch = ue->dlsch[ue->current_thread_id[subframe]][eNB_id];
      //printf("status TB0 = %d, status TB1 = %d \n", dlsch[0]->harq_processes[harq_pid]->status, dlsch[1]->harq_processes[harq_pid]->status);
      LOG_D(PHY,"AbsSubframe %d.%d / Sym %d harq_pid %d,  harq status %d.%d \n",
            frame,subframe,symbol,harq_pid,
            dlsch[0]->harq_processes[harq_pid]->status,
            dlsch[1]->harq_processes[harq_pid]->status);

      if ((dlsch[0]->harq_processes[harq_pid]->status == ACTIVE) &&
          (dlsch[1]->harq_processes[harq_pid]->status == ACTIVE)) {
        codeword_TB0 = dlsch[0]->harq_processes[harq_pid]->codeword;
        codeword_TB1 = dlsch[1]->harq_processes[harq_pid]->codeword;
        dlsch0_harq = dlsch[codeword_TB0]->harq_processes[harq_pid];
        dlsch1_harq = dlsch[codeword_TB1]->harq_processes[harq_pid];
#ifdef DEBUG_HARQ
        printf("[DEMOD] I am assuming both TBs are active\n");
#endif
      } else if ((dlsch[0]->harq_processes[harq_pid]->status == ACTIVE) &&
                 (dlsch[1]->harq_processes[harq_pid]->status != ACTIVE) ) {
        codeword_TB0 = dlsch[0]->harq_processes[harq_pid]->codeword;
        dlsch0_harq = dlsch[0]->harq_processes[harq_pid];
        dlsch1_harq = NULL;
        codeword_TB1 = -1;
#ifdef DEBUG_HARQ
        printf("[DEMOD] I am assuming only TB0 is active\n");
#endif
      } else if ((dlsch[0]->harq_processes[harq_pid]->status != ACTIVE) &&
                 (dlsch[1]->harq_processes[harq_pid]->status == ACTIVE) ) {
        codeword_TB1 = dlsch[1]->harq_processes[harq_pid]->codeword;
        dlsch0_harq  = dlsch[1]->harq_processes[harq_pid];
        dlsch1_harq  = NULL;
        codeword_TB0 = -1;
#ifdef DEBUG_HARQ
        printf("[DEMOD] I am assuming only TB1 is active, it is in cw %d\n", dlsch0_harq->codeword);
#endif
      } else {
        LOG_E(PHY,"[UE][FATAL] Frame %d subframe %d: no active DLSCH\n",ue->proc.proc_rxtx[0].frame_rx,subframe);
        return(-1);
      }

      beamforming_mode  = ue->transmission_mode[eNB_id]<7?0:ue->transmission_mode[eNB_id];
      break;

    default:
      LOG_E(PHY,"[UE][FATAL] Frame %d subframe %d: Unknown PDSCH format %d\n",ue->proc.proc_rxtx[0].frame_rx,subframe,type);
      return(-1);
      break;
  }

#ifdef DEBUG_HARQ
  printf("[DEMOD] MIMO mode = %d\n", dlsch0_harq->mimo_mode);
  printf("[DEMOD] cw for TB0 = %d, cw for TB1 = %d\n", codeword_TB0, codeword_TB1);
#endif
  DevAssert(dlsch0_harq);
  round = dlsch0_harq->round;
  //printf("round = %d\n", round);

  if (eNB_id > 2) {
    LOG_W(PHY,"dlsch_demodulation.c: Illegal eNB_id %d\n",eNB_id);
    return(-1);
  }

  if (!common_vars) {
    LOG_W(PHY,"dlsch_demodulation.c: Null common_vars\n");
    return(-1);
  }

  if (!dlsch[0]) {
    LOG_W(PHY,"dlsch_demodulation.c: Null dlsch_ue pointer\n");
    return(-1);
  }

  if (!pdsch_vars) {
    LOG_W(PHY,"dlsch_demodulation.c: Null pdsch_vars pointer\n");
    return(-1);
  }

  if (!frame_parms) {
    LOG_W(PHY,"dlsch_demodulation.c: Null frame_parms\n");
    return(-1);
  }

  if (((frame_parms->Ncp == NORMAL) && (symbol>=7)) ||
      ((frame_parms->Ncp == EXTENDED) && (symbol>=6)))
    rballoc = dlsch0_harq->rb_alloc_odd;
  else
    rballoc = dlsch0_harq->rb_alloc_even;

  if (dlsch0_harq->mimo_mode>DUALSTREAM_PUSCH_PRECODING) {
    LOG_E(PHY,"This transmission mode is not yet supported!\n");
    return(-1);
  }

  if ((dlsch0_harq->mimo_mode==LARGE_CDD) || ((dlsch0_harq->mimo_mode>=DUALSTREAM_UNIFORM_PRECODING1) && (dlsch0_harq->mimo_mode<=DUALSTREAM_PUSCH_PRECODING)))  {
    DevAssert(dlsch1_harq);

    if (eNB_id!=eNB_id_i) {
      LOG_E(PHY,"TM3/TM4 requires to set eNB_id==eNB_id_i!\n");
      return(-1);
    }
  }

#if UE_TIMING_TRACE

  if(symbol > ue->frame_parms.symbols_per_tti>>1) {
    slot = 1;
  }

#endif
#ifdef DEBUG_HARQ
  printf("Demod  dlsch0_harq->pmi_alloc %d\n",  dlsch0_harq->pmi_alloc);
#endif

  if (frame_parms->nb_antenna_ports_eNB>1 && beamforming_mode==0) {
#ifdef DEBUG_DLSCH_MOD
    LOG_D(PHY,"dlsch: using pmi %x (%p), rb_alloc %x\n",pmi2hex_2Ar1(dlsch0_harq->pmi_alloc),dlsch[0],dlsch0_harq->rb_alloc_even[0]);
#endif
#if UE_TIMING_TRACE
    start_meas(&ue->generic_stat_bis[ue->current_thread_id[subframe]][slot]);
#endif
    nb_rb = dlsch_extract_rbs_dual(common_vars->common_vars_rx_data_per_thread[ue->current_thread_id[subframe]].rxdataF,
                                   common_vars->common_vars_rx_data_per_thread[ue->current_thread_id[subframe]].dl_ch_estimates[eNB_id],
                                   pdsch_vars[eNB_id]->rxdataF_ext,
                                   pdsch_vars[eNB_id]->dl_ch_estimates_ext,
                                   dlsch0_harq->pmi_alloc,
                                   pdsch_vars[eNB_id]->pmi_ext,
                                   rballoc,
                                   symbol,
                                   subframe,
                                   ue->high_speed_flag,
                                   frame_parms,
                                   dlsch0_harq->mimo_mode);
#ifdef DEBUG_DLSCH_MOD
    printf("dlsch: using pmi %lx, rb_alloc %x, pmi_ext ",pmi2hex_2Ar1(dlsch0_harq->pmi_alloc),*rballoc);

    for (rb=0; rb<nb_rb; rb++)
      printf("%d",pdsch_vars[eNB_id]->pmi_ext[rb]);

    printf("\n");
#endif

    if (rx_type >= rx_IC_single_stream) {
      if (eNB_id_i<ue->n_connected_eNB) // we are in TM5
        nb_rb = dlsch_extract_rbs_dual(common_vars->common_vars_rx_data_per_thread[ue->current_thread_id[subframe]].rxdataF,
                                       common_vars->common_vars_rx_data_per_thread[ue->current_thread_id[subframe]].dl_ch_estimates[eNB_id_i],
                                       pdsch_vars[eNB_id_i]->rxdataF_ext,
                                       pdsch_vars[eNB_id_i]->dl_ch_estimates_ext,
                                       dlsch0_harq->pmi_alloc,
                                       pdsch_vars[eNB_id_i]->pmi_ext,
                                       rballoc,
                                       symbol,
                                       subframe,
                                       ue->high_speed_flag,
                                       frame_parms,
                                       dlsch0_harq->mimo_mode);
      else
        nb_rb = dlsch_extract_rbs_dual(common_vars->common_vars_rx_data_per_thread[ue->current_thread_id[subframe]].rxdataF,
                                       common_vars->common_vars_rx_data_per_thread[ue->current_thread_id[subframe]].dl_ch_estimates[eNB_id],
                                       pdsch_vars[eNB_id_i]->rxdataF_ext,
                                       pdsch_vars[eNB_id_i]->dl_ch_estimates_ext,
                                       dlsch0_harq->pmi_alloc,
                                       pdsch_vars[eNB_id_i]->pmi_ext,
                                       rballoc,
                                       symbol,
                                       subframe,
                                       ue->high_speed_flag,
                                       frame_parms,
                                       dlsch0_harq->mimo_mode);
    }
  } else if (beamforming_mode==0) { //else if nb_antennas_ports_eNB==1 && beamforming_mode == 0
    nb_rb = dlsch_extract_rbs_single(common_vars->common_vars_rx_data_per_thread[ue->current_thread_id[subframe]].rxdataF,
                                     common_vars->common_vars_rx_data_per_thread[ue->current_thread_id[subframe]].dl_ch_estimates[eNB_id],
                                     pdsch_vars[eNB_id]->rxdataF_ext,
                                     pdsch_vars[eNB_id]->dl_ch_estimates_ext,
                                     dlsch0_harq->pmi_alloc,
                                     pdsch_vars[eNB_id]->pmi_ext,
                                     rballoc,
                                     symbol,
                                     subframe,
                                     ue->high_speed_flag,
                                     frame_parms);

    if (rx_type==rx_IC_single_stream) {
      if (eNB_id_i<ue->n_connected_eNB)
        nb_rb = dlsch_extract_rbs_single(common_vars->common_vars_rx_data_per_thread[ue->current_thread_id[subframe]].rxdataF,
                                         common_vars->common_vars_rx_data_per_thread[ue->current_thread_id[subframe]].dl_ch_estimates[eNB_id_i],
                                         pdsch_vars[eNB_id_i]->rxdataF_ext,
                                         pdsch_vars[eNB_id_i]->dl_ch_estimates_ext,
                                         dlsch0_harq->pmi_alloc,
                                         pdsch_vars[eNB_id_i]->pmi_ext,
                                         rballoc,
                                         symbol,
                                         subframe,
                                         ue->high_speed_flag,
                                         frame_parms);
      else
        nb_rb = dlsch_extract_rbs_single(common_vars->common_vars_rx_data_per_thread[ue->current_thread_id[subframe]].rxdataF,
                                         common_vars->common_vars_rx_data_per_thread[ue->current_thread_id[subframe]].dl_ch_estimates[eNB_id],
                                         pdsch_vars[eNB_id_i]->rxdataF_ext,
                                         pdsch_vars[eNB_id_i]->dl_ch_estimates_ext,
                                         dlsch0_harq->pmi_alloc,
                                         pdsch_vars[eNB_id_i]->pmi_ext,
                                         rballoc,
                                         symbol,
                                         subframe,
                                         ue->high_speed_flag,
                                         frame_parms);
    }
  } else if (beamforming_mode==7) { //else if beamforming_mode == 7
    nb_rb = dlsch_extract_rbs_TM7(common_vars->common_vars_rx_data_per_thread[ue->current_thread_id[subframe]].rxdataF,
                                  pdsch_vars[eNB_id]->dl_bf_ch_estimates,
                                  pdsch_vars[eNB_id]->rxdataF_ext,
                                  pdsch_vars[eNB_id]->dl_bf_ch_estimates_ext,
                                  rballoc,
                                  symbol,
                                  subframe,
                                  ue->high_speed_flag,
                                  frame_parms);
  } else if(beamforming_mode>7) {
    LOG_W(PHY,"dlsch_demodulation: beamforming mode not supported yet.\n");
  }

  //printf("nb_rb = %d, eNB_id %d\n",nb_rb,eNB_id);
  if (nb_rb==0) {
    //    LOG_D(PHY,"dlsch_demodulation.c: nb_rb=0\n");
    return(-1);
  }

#if UE_TIMING_TRACE
  stop_meas(&ue->generic_stat_bis[ue->current_thread_id[subframe]][slot]);
#if DISABLE_LOG_X
  printf("[AbsSFN %d.%d] Slot%d Symbol %d Flag %d type %d: Pilot/Data extraction %5.2f \n",frame,subframe,slot,
         symbol,ue->high_speed_flag,type,ue->generic_stat_bis[ue->current_thread_id[subframe]][slot].p_time/(cpuf*1000.0));
#else
<<<<<<< HEAD
    LOG_D(PHY, "[AbsSFN %d.%d] Slot%d Symbol %d Flag %d type %d: Pilot/Data extraction  %5.2f \n",frame,subframe,slot,symbol,
            ue->high_speed_flag,type,ue->generic_stat_bis[ue->current_thread_id[subframe]][slot].p_time/(cpuf*1000.0));
=======
  LOG_I(PHY, "[AbsSFN %d.%d] Slot%d Symbol %d Flag %d type %d: Pilot/Data extraction  %5.2f \n",frame,subframe,slot,symbol,
        ue->high_speed_flag,type,ue->generic_stat_bis[ue->current_thread_id[subframe]][slot].p_time/(cpuf*1000.0));
>>>>>>> ee547c1d
#endif
#endif
#if UE_TIMING_TRACE
  start_meas(&ue->generic_stat_bis[ue->current_thread_id[subframe]][slot]);
#endif
  aatx = frame_parms->nb_antenna_ports_eNB;
  aarx = frame_parms->nb_antennas_rx;
  dlsch_scale_channel(pdsch_vars[eNB_id]->dl_ch_estimates_ext,
                      frame_parms,
                      dlsch,
                      symbol,
                      nb_rb);

  if ((dlsch0_harq->mimo_mode<DUALSTREAM_UNIFORM_PRECODING1) &&
      (rx_type==rx_IC_single_stream) &&
      (eNB_id_i==ue->n_connected_eNB) &&
      (dlsch0_harq->dl_power_off==0)
     ) { // TM5 two-user
    dlsch_scale_channel(pdsch_vars[eNB_id_i]->dl_ch_estimates_ext,
                        frame_parms,
                        dlsch,
                        symbol,
                        nb_rb);
  }

#if UE_TIMING_TRACE
  stop_meas(&ue->generic_stat_bis[ue->current_thread_id[subframe]][slot]);
#if DISABLE_LOG_X
  printf("[AbsSFN %d.%d] Slot%d Symbol %d: Channel Scale %5.2f \n",frame,subframe,slot,symbol,ue->generic_stat_bis[ue->current_thread_id[subframe]][slot].p_time/(cpuf*1000.0));
#else
<<<<<<< HEAD
    LOG_D(PHY, "[AbsSFN %d.%d] Slot%d Symbol %d: Channel Scale  %5.2f \n",frame,subframe,slot,symbol,ue->generic_stat_bis[ue->current_thread_id[subframe]][slot].p_time/(cpuf*1000.0));
=======
  LOG_I(PHY, "[AbsSFN %d.%d] Slot%d Symbol %d: Channel Scale  %5.2f \n",frame,subframe,slot,symbol,ue->generic_stat_bis[ue->current_thread_id[subframe]][slot].p_time/(cpuf*1000.0));
>>>>>>> ee547c1d
#endif
#endif
#if UE_TIMING_TRACE
  start_meas(&ue->generic_stat_bis[ue->current_thread_id[subframe]][slot]);
#endif

  if (first_symbol_flag==1) {
    if (beamforming_mode==0) {
      if (dlsch0_harq->mimo_mode<LARGE_CDD) {
        dlsch_channel_level(pdsch_vars[eNB_id]->dl_ch_estimates_ext,
                            frame_parms,
                            avg,
                            symbol,
                            nb_rb);
        avgs = 0;

        for (aatx=0; aatx<frame_parms->nb_antenna_ports_eNB; aatx++)
          for (aarx=0; aarx<frame_parms->nb_antennas_rx; aarx++)
            avgs = cmax(avgs,avg[(aatx<<1)+aarx]);

        pdsch_vars[eNB_id]->log2_maxh = (log2_approx(avgs)/2)+1;
      } else if ((dlsch0_harq->mimo_mode == LARGE_CDD) ||
                 ((dlsch0_harq->mimo_mode >=DUALSTREAM_UNIFORM_PRECODING1) &&
                  (dlsch0_harq->mimo_mode <=DUALSTREAM_PUSCH_PRECODING))) {
        dlsch_channel_level_TM34(pdsch_vars[eNB_id]->dl_ch_estimates_ext,
                                 frame_parms,
                                 pdsch_vars[eNB_id]->pmi_ext,
                                 avg_0,
                                 avg_1,
                                 symbol,
                                 nb_rb,
                                 mmse_flag,
                                 dlsch0_harq->mimo_mode);
        LOG_D(PHY,"Channel Level TM34  avg_0 %d, avg_1 %d, rx_type %d, rx_standard %d, dlsch_demod_shift %d \n", avg_0[0],
              avg_1[0], rx_type, rx_standard, dlsch_demod_shift);

        if (rx_type>rx_standard) {
          avg_0[0] = (log2_approx(avg_0[0])/2) + dlsch_demod_shift;// + 2 ;//+ 4;
          avg_1[0] = (log2_approx(avg_1[0])/2) + dlsch_demod_shift;// + 2 ;//+ 4;
          pdsch_vars[eNB_id]->log2_maxh0 = cmax(avg_0[0],0);
          pdsch_vars[eNB_id]->log2_maxh1 = cmax(avg_1[0],0);
          // printf("dlsch_demod_shift  %d\n", dlsch_demod_shift);
        } else {
          avg_0[0] = (log2_approx(avg_0[0])/2) - 13 + interf_unaw_shift;
          avg_1[0] = (log2_approx(avg_1[0])/2) - 13 + interf_unaw_shift;
          pdsch_vars[eNB_id]->log2_maxh0 = cmax(avg_0[0],0);
          pdsch_vars[eNB_id]->log2_maxh1 = cmax(avg_1[0],0);
        }
      } else if (dlsch0_harq->mimo_mode<DUALSTREAM_UNIFORM_PRECODING1) { // single-layer precoding (TM5, TM6)
        if ((rx_type==rx_IC_single_stream) && (eNB_id_i==ue->n_connected_eNB) && (dlsch0_harq->dl_power_off==0)) {
          dlsch_channel_level_TM56(pdsch_vars[eNB_id]->dl_ch_estimates_ext,
                                   frame_parms,
                                   pdsch_vars[eNB_id]->pmi_ext,
                                   avg,
                                   symbol,
                                   nb_rb);
          avg[0] = log2_approx(avg[0]) - 13 + offset_mumimo_llr_drange[dlsch0_harq->mcs][(i_mod>>1)-1];
          pdsch_vars[eNB_id]->log2_maxh = cmax(avg[0],0);
        } else if (dlsch0_harq->dl_power_off==1) { //TM6
          dlsch_channel_level(pdsch_vars[eNB_id]->dl_ch_estimates_ext,
                              frame_parms,
                              avg,
                              symbol,
                              nb_rb);
          avgs = 0;

          for (aatx=0; aatx<frame_parms->nb_antenna_ports_eNB; aatx++)
            for (aarx=0; aarx<frame_parms->nb_antennas_rx; aarx++)
              avgs = cmax(avgs,avg[(aatx<<1)+aarx]);

          pdsch_vars[eNB_id]->log2_maxh = (log2_approx(avgs)/2) + 1;
          pdsch_vars[eNB_id]->log2_maxh++;
        }
      }
    } else if (beamforming_mode==7)
      dlsch_channel_level_TM7(pdsch_vars[eNB_id]->dl_bf_ch_estimates_ext,
                              frame_parms,
                              avg,
                              symbol,
                              nb_rb);

#ifdef UE_DEBUG_TRACE
    LOG_D(PHY,"[DLSCH] AbsSubframe %d.%d log2_maxh = %d [log2_maxh0 %d log2_maxh1 %d] (%d,%d)\n",
          frame%1024,subframe, pdsch_vars[eNB_id]->log2_maxh,
          pdsch_vars[eNB_id]->log2_maxh0,
          pdsch_vars[eNB_id]->log2_maxh1,
          avg[0],avgs);
    //LOG_D(PHY,"[DLSCH] mimo_mode = %d\n", dlsch0_harq->mimo_mode);
#endif
    //wait until pdcch is decoded
    //proc->channel_level = 1;
  }

  /*
  uint32_t wait = 0;
  while(proc->channel_level == 0)
  {
      usleep(1);
      wait++;
  }
  */
#if T_TRACER

  if (type == PDSCH) {
    T(T_UE_PHY_PDSCH_ENERGY, T_INT(eNB_id), T_INT(frame%1024), T_INT(subframe),
      T_INT(avg[0]), T_INT(avg[1]),     T_INT(avg[2]),   T_INT(avg[3]));
  }

#endif
#if UE_TIMING_TRACE
  stop_meas(&ue->generic_stat_bis[ue->current_thread_id[subframe]][slot]);
#if DISABLE_LOG_X
  printf("[AbsSFN %d.%d] Slot%d Symbol %d first_symbol_flag %d: Channel Level %5.2f \n",frame,subframe,slot,symbol,first_symbol_flag,
         ue->generic_stat_bis[ue->current_thread_id[subframe]][slot].p_time/(cpuf*1000.0));
#else
<<<<<<< HEAD
    LOG_D(PHY, "[AbsSFN %d.%d] Slot%d Symbol %d first_symbol_flag %d: Channel Level  %5.2f \n",frame,subframe,slot,symbol,first_symbol_flag,ue->generic_stat_bis[ue->current_thread_id[subframe]][slot].p_time/(cpuf*1000.0));
=======
  LOG_I(PHY, "[AbsSFN %d.%d] Slot%d Symbol %d first_symbol_flag %d: Channel Level  %5.2f \n",frame,subframe,slot,symbol,first_symbol_flag,
        ue->generic_stat_bis[ue->current_thread_id[subframe]][slot].p_time/(cpuf*1000.0));
>>>>>>> ee547c1d
#endif
#endif
#if UE_TIMING_TRACE
  start_meas(&ue->generic_stat_bis[ue->current_thread_id[subframe]][slot]);
#endif

  if (rx_type==rx_IC_dual_stream && mmse_flag==1) {
    precode_channel_est(pdsch_vars[eNB_id]->dl_ch_estimates_ext,
                        frame_parms,
                        pdsch_vars[eNB_id],
                        symbol,
                        nb_rb,
                        dlsch0_harq->mimo_mode);
    mmse_processing_oai(pdsch_vars[eNB_id],
                        frame_parms,
                        measurements,
                        first_symbol_flag,
                        dlsch0_harq->mimo_mode,
                        mmse_flag,
                        0.0,
                        symbol,
                        nb_rb);
  }

  // Now channel compensation
  if (dlsch0_harq->mimo_mode<LARGE_CDD) {
    dlsch_channel_compensation(pdsch_vars[eNB_id]->rxdataF_ext,
                               pdsch_vars[eNB_id]->dl_ch_estimates_ext,
                               pdsch_vars[eNB_id]->dl_ch_mag0,
                               pdsch_vars[eNB_id]->dl_ch_magb0,
                               pdsch_vars[eNB_id]->rxdataF_comp0,
                               (aatx>1) ? pdsch_vars[eNB_id]->rho : NULL,
                               frame_parms,
                               symbol,
                               first_symbol_flag,
                               dlsch0_harq->Qm,
                               nb_rb,
                               pdsch_vars[eNB_id]->log2_maxh,
                               measurements); // log2_maxh+I0_shift

    if (symbol == 5) {
      LOG_M("rxF_comp_d.m","rxF_c_d",&pdsch_vars[eNB_id]->rxdataF_comp0[0][symbol*frame_parms->N_RB_DL*12],frame_parms->N_RB_DL*12,1,1);
    }

    if ((rx_type==rx_IC_single_stream) &&
        (eNB_id_i<ue->n_connected_eNB)) {
      dlsch_channel_compensation(pdsch_vars[eNB_id_i]->rxdataF_ext,
                                 pdsch_vars[eNB_id_i]->dl_ch_estimates_ext,
                                 pdsch_vars[eNB_id_i]->dl_ch_mag0,
                                 pdsch_vars[eNB_id_i]->dl_ch_magb0,
                                 pdsch_vars[eNB_id_i]->rxdataF_comp0,
                                 (aatx>1) ? pdsch_vars[eNB_id_i]->rho : NULL,
                                 frame_parms,
                                 symbol,
                                 first_symbol_flag,
                                 i_mod,
                                 nb_rb,
                                 pdsch_vars[eNB_id]->log2_maxh,
                                 measurements); // log2_maxh+I0_shift

      if (symbol == 5) {
        LOG_M("rxF_comp_d.m","rxF_c_d",&pdsch_vars[eNB_id]->rxdataF_comp0[0][symbol*frame_parms->N_RB_DL*12],frame_parms->N_RB_DL*12,1,1);
        LOG_M("rxF_comp_i.m","rxF_c_i",&pdsch_vars[eNB_id_i]->rxdataF_comp0[0][symbol*frame_parms->N_RB_DL*12],frame_parms->N_RB_DL*12,1,1);
      }

      dlsch_dual_stream_correlation(frame_parms,
                                    symbol,
                                    nb_rb,
                                    pdsch_vars[eNB_id]->dl_ch_estimates_ext,
                                    pdsch_vars[eNB_id_i]->dl_ch_estimates_ext,
                                    pdsch_vars[eNB_id]->dl_ch_rho_ext[harq_pid][round],
                                    pdsch_vars[eNB_id]->log2_maxh);
    }
  } else if ((dlsch0_harq->mimo_mode == LARGE_CDD) || ((dlsch0_harq->mimo_mode >=DUALSTREAM_UNIFORM_PRECODING1) &&
             (dlsch0_harq->mimo_mode <=DUALSTREAM_PUSCH_PRECODING))) {
    dlsch_channel_compensation_TM34(frame_parms,
                                    pdsch_vars[eNB_id],
                                    measurements,
                                    eNB_id,
                                    symbol,
                                    dlsch0_harq->Qm,
                                    dlsch1_harq->Qm,
                                    harq_pid,
                                    dlsch0_harq->round,
                                    dlsch0_harq->mimo_mode,
                                    nb_rb,
                                    mmse_flag,
                                    pdsch_vars[eNB_id]->log2_maxh0,
                                    pdsch_vars[eNB_id]->log2_maxh1);

    if (symbol == 5) {
      LOG_M("rxF_comp_d00.m","rxF_c_d00",&pdsch_vars[eNB_id]->rxdataF_comp0[0][symbol*frame_parms->N_RB_DL*12],frame_parms->N_RB_DL*12,1,1);// should be QAM
      LOG_M("rxF_comp_d01.m","rxF_c_d01",&pdsch_vars[eNB_id]->rxdataF_comp0[1][symbol*frame_parms->N_RB_DL*12],frame_parms->N_RB_DL*12,1,1);//should be almost 0
      LOG_M("rxF_comp_d10.m","rxF_c_d10",&pdsch_vars[eNB_id]->rxdataF_comp1[harq_pid][round][0][symbol*frame_parms->N_RB_DL*12],frame_parms->N_RB_DL*12,1,1);//should be almost 0
      LOG_M("rxF_comp_d11.m","rxF_c_d11",&pdsch_vars[eNB_id]->rxdataF_comp1[harq_pid][round][1][symbol*frame_parms->N_RB_DL*12],frame_parms->N_RB_DL*12,1,1);//should be QAM
    }

    // compute correlation between signal and interference channels (rho12 and rho21)
    dlsch_dual_stream_correlation(frame_parms, // this is doing h11'*h12 and h21'*h22
                                  symbol,
                                  nb_rb,
                                  pdsch_vars[eNB_id]->dl_ch_estimates_ext,
                                  &(pdsch_vars[eNB_id]->dl_ch_estimates_ext[2]),
                                  pdsch_vars[eNB_id]->dl_ch_rho2_ext,
                                  pdsch_vars[eNB_id]->log2_maxh0);
    //printf("rho stream1 =%d\n", &pdsch_vars[eNB_id]->dl_ch_rho_ext[harq_pid][round] );
    //to be optimized (just take complex conjugate)
    dlsch_dual_stream_correlation(frame_parms, // this is doing h12'*h11 and h22'*h21
                                  symbol,
                                  nb_rb,
                                  &(pdsch_vars[eNB_id]->dl_ch_estimates_ext[2]),
                                  pdsch_vars[eNB_id]->dl_ch_estimates_ext,
                                  pdsch_vars[eNB_id]->dl_ch_rho_ext[harq_pid][round],
                                  pdsch_vars[eNB_id]->log2_maxh1);

    //  printf("rho stream2 =%d\n",&pdsch_vars[eNB_id]->dl_ch_rho2_ext );
    //printf("TM3 log2_maxh : %d\n",pdsch_vars[eNB_id]->log2_maxh);
    if (symbol == 5) {
      LOG_M("rho0_0.m","rho0_0",&pdsch_vars[eNB_id]->dl_ch_rho_ext[harq_pid][round][0][symbol*frame_parms->N_RB_DL*12],frame_parms->N_RB_DL*12,1,1);// should be QAM
      LOG_M("rho2_0.m","rho2_0",&pdsch_vars[eNB_id]->dl_ch_rho2_ext[0][symbol*frame_parms->N_RB_DL*12],frame_parms->N_RB_DL*12,1,1);//should be almost 0
      LOG_M("rho0_1.m.m","rho0_1",&pdsch_vars[eNB_id]->dl_ch_rho_ext[harq_pid][round][1][symbol*frame_parms->N_RB_DL*12],frame_parms->N_RB_DL*12,1,1);//should be almost 0
      LOG_M("rho2_1.m","rho2_1",&pdsch_vars[eNB_id]->dl_ch_rho2_ext[1][symbol*frame_parms->N_RB_DL*12],frame_parms->N_RB_DL*12,1,1);//should be QAM
    }
  } else if (dlsch0_harq->mimo_mode<DUALSTREAM_UNIFORM_PRECODING1) {// single-layer precoding (TM5, TM6)
    if ((rx_type==rx_IC_single_stream) && (eNB_id_i==ue->n_connected_eNB) && (dlsch0_harq->dl_power_off==0)) {
      dlsch_channel_compensation_TM56(pdsch_vars[eNB_id]->rxdataF_ext,
                                      pdsch_vars[eNB_id]->dl_ch_estimates_ext,
                                      pdsch_vars[eNB_id]->dl_ch_mag0,
                                      pdsch_vars[eNB_id]->dl_ch_magb0,
                                      pdsch_vars[eNB_id]->rxdataF_comp0,
                                      pdsch_vars[eNB_id]->pmi_ext,
                                      frame_parms,
                                      measurements,
                                      eNB_id,
                                      symbol,
                                      dlsch0_harq->Qm,
                                      nb_rb,
                                      pdsch_vars[eNB_id]->log2_maxh,
                                      dlsch0_harq->dl_power_off);

      for (rb=0; rb<nb_rb; rb++) {
        switch(pdsch_vars[eNB_id]->pmi_ext[rb]) {
          case 0:
            pdsch_vars[eNB_id_i]->pmi_ext[rb]=1;
            break;

          case 1:
            pdsch_vars[eNB_id_i]->pmi_ext[rb]=0;
            break;

          case 2:
            pdsch_vars[eNB_id_i]->pmi_ext[rb]=3;
            break;

          case 3:
            pdsch_vars[eNB_id_i]->pmi_ext[rb]=2;
            break;
        }

        //  if (rb==0)
        //    printf("pmi %d, pmi_i %d\n",pdsch_vars[eNB_id]->pmi_ext[rb],pdsch_vars[eNB_id_i]->pmi_ext[rb]);
      }

      dlsch_channel_compensation_TM56(pdsch_vars[eNB_id_i]->rxdataF_ext,
                                      pdsch_vars[eNB_id_i]->dl_ch_estimates_ext,
                                      pdsch_vars[eNB_id_i]->dl_ch_mag0,
                                      pdsch_vars[eNB_id_i]->dl_ch_magb0,
                                      pdsch_vars[eNB_id_i]->rxdataF_comp0,
                                      pdsch_vars[eNB_id_i]->pmi_ext,
                                      frame_parms,
                                      measurements,
                                      eNB_id_i,
                                      symbol,
                                      i_mod,
                                      nb_rb,
                                      pdsch_vars[eNB_id]->log2_maxh,
                                      dlsch0_harq->dl_power_off);

      if (symbol==5) {
        LOG_M("rxF_comp_d.m","rxF_c_d",&pdsch_vars[eNB_id]->rxdataF_comp0[0][symbol*frame_parms->N_RB_DL*12],frame_parms->N_RB_DL*12,1,1);
        LOG_M("rxF_comp_i.m","rxF_c_i",&pdsch_vars[eNB_id_i]->rxdataF_comp0[0][symbol*frame_parms->N_RB_DL*12],frame_parms->N_RB_DL*12,1,1);
      }

      dlsch_dual_stream_correlation(frame_parms,
                                    symbol,
                                    nb_rb,
                                    pdsch_vars[eNB_id]->dl_ch_estimates_ext,
                                    pdsch_vars[eNB_id_i]->dl_ch_estimates_ext,
                                    pdsch_vars[eNB_id]->dl_ch_rho_ext[harq_pid][round],
                                    pdsch_vars[eNB_id]->log2_maxh);
    }  else if (dlsch0_harq->dl_power_off==1)  {
      dlsch_channel_compensation_TM56(pdsch_vars[eNB_id]->rxdataF_ext,
                                      pdsch_vars[eNB_id]->dl_ch_estimates_ext,
                                      pdsch_vars[eNB_id]->dl_ch_mag0,
                                      pdsch_vars[eNB_id]->dl_ch_magb0,
                                      pdsch_vars[eNB_id]->rxdataF_comp0,
                                      pdsch_vars[eNB_id]->pmi_ext,
                                      frame_parms,
                                      measurements,
                                      eNB_id,
                                      symbol,
                                      dlsch0_harq->Qm,
                                      nb_rb,
                                      pdsch_vars[eNB_id]->log2_maxh,
                                      1);
    }
  } else if (dlsch0_harq->mimo_mode==TM7) { //TM7
    dlsch_channel_compensation(pdsch_vars[eNB_id]->rxdataF_ext,
                               pdsch_vars[eNB_id]->dl_bf_ch_estimates_ext,
                               pdsch_vars[eNB_id]->dl_ch_mag0,
                               pdsch_vars[eNB_id]->dl_ch_magb0,
                               pdsch_vars[eNB_id]->rxdataF_comp0,
                               (aatx>1) ? pdsch_vars[eNB_id]->rho : NULL,
                               frame_parms,
                               symbol,
                               first_symbol_flag,
                               get_Qm(dlsch0_harq->mcs),
                               nb_rb,
                               //9,
                               pdsch_vars[eNB_id]->log2_maxh,
                               measurements); // log2_maxh+I0_shift
  }

#if UE_TIMING_TRACE
<<<<<<< HEAD
    stop_meas(&ue->generic_stat_bis[ue->current_thread_id[subframe]][slot]);
=======
  stop_meas(&ue->generic_stat_bis[ue->current_thread_id[subframe]][slot]);
#if DISABLE_LOG_X
  printf("[AbsSFN %d.%d] Slot%d Symbol %d log2_maxh %d channel_level %d: Channel Comp %5.2f \n",frame,subframe,slot,symbol,pdsch_vars[eNB_id]->log2_maxh,proc->channel_level,
         ue->generic_stat_bis[ue->current_thread_id[subframe]][slot].p_time/(cpuf*1000.0));
#else
  LOG_I(PHY, "[AbsSFN %d.%d] Slot%d Symbol %d log2_maxh %d Channel Comp  %5.2f \n",frame,subframe,slot,symbol,pdsch_vars[eNB_id]->log2_maxh,
        ue->generic_stat_bis[ue->current_thread_id[subframe]][slot].p_time/(cpuf*1000.0));
#endif
>>>>>>> ee547c1d
#endif
  // MRC
#if UE_TIMING_TRACE
  start_meas(&ue->generic_stat_bis[ue->current_thread_id[subframe]][slot]);
#endif

  if (frame_parms->nb_antennas_rx > 1) {
    if ((dlsch0_harq->mimo_mode == LARGE_CDD) ||
        ((dlsch0_harq->mimo_mode >=DUALSTREAM_UNIFORM_PRECODING1) &&
         (dlsch0_harq->mimo_mode <=DUALSTREAM_PUSCH_PRECODING))) { // TM3 or TM4
      if (frame_parms->nb_antenna_ports_eNB == 2) {
        dlsch_detection_mrc_TM34(frame_parms,
                                 pdsch_vars[eNB_id],
                                 harq_pid,
                                 dlsch0_harq->round,
                                 symbol,
                                 nb_rb,
                                 1);

        if (symbol == 5) {
          LOG_M("rho0_mrc.m","rho0_0",&pdsch_vars[eNB_id]->dl_ch_rho_ext[harq_pid][round][0][symbol*frame_parms->N_RB_DL*12],frame_parms->N_RB_DL*12,1,1);// should be QAM
          LOG_M("rho2_mrc.m","rho2_0",&pdsch_vars[eNB_id]->dl_ch_rho2_ext[0][symbol*frame_parms->N_RB_DL*12],frame_parms->N_RB_DL*12,1,1);//should be almost 0
        }
      }
    } else {
      dlsch_detection_mrc(frame_parms,
                          pdsch_vars[eNB_id]->rxdataF_comp0,
                          pdsch_vars[eNB_id_i]->rxdataF_comp0,
                          pdsch_vars[eNB_id]->rho,
                          pdsch_vars[eNB_id]->dl_ch_rho_ext[harq_pid][round],
                          pdsch_vars[eNB_id]->dl_ch_mag0,
                          pdsch_vars[eNB_id]->dl_ch_magb0,
                          pdsch_vars[eNB_id_i]->dl_ch_mag0,
                          pdsch_vars[eNB_id_i]->dl_ch_magb0,
                          symbol,
                          nb_rb,
                          rx_type==rx_IC_single_stream);
    }
  }

  //  printf("Combining");
  if ((dlsch0_harq->mimo_mode == SISO) ||
      ((dlsch0_harq->mimo_mode >= UNIFORM_PRECODING11) &&
       (dlsch0_harq->mimo_mode <= PUSCH_PRECODING0)) ||
      (dlsch0_harq->mimo_mode == TM7)) {
    /*
      dlsch_siso(frame_parms,
      pdsch_vars[eNB_id]->rxdataF_comp,
      pdsch_vars[eNB_id_i]->rxdataF_comp,
      symbol,
      nb_rb);
    */
  } else if (dlsch0_harq->mimo_mode == ALAMOUTI) {
    dlsch_alamouti(frame_parms,
                   pdsch_vars[eNB_id]->rxdataF_comp0,
                   pdsch_vars[eNB_id]->dl_ch_mag0,
                   pdsch_vars[eNB_id]->dl_ch_magb0,
                   symbol,
                   nb_rb);
  }

  //    printf("LLR");
  if ((dlsch0_harq->mimo_mode == LARGE_CDD) ||
      ((dlsch0_harq->mimo_mode >=DUALSTREAM_UNIFORM_PRECODING1) &&
       (dlsch0_harq->mimo_mode <=DUALSTREAM_PUSCH_PRECODING)))  {
    rxdataF_comp_ptr = pdsch_vars[eNB_id]->rxdataF_comp1[harq_pid][round];
    dl_ch_mag_ptr = pdsch_vars[eNB_id]->dl_ch_mag1[harq_pid][round];
  } else {
    rxdataF_comp_ptr = pdsch_vars[eNB_id_i]->rxdataF_comp0;
    dl_ch_mag_ptr = pdsch_vars[eNB_id_i]->dl_ch_mag0;
    //i_mod should have been passed as a parameter
  }

#if UE_TIMING_TRACE
  stop_meas(&ue->generic_stat_bis[ue->current_thread_id[subframe]][slot]);
#if DISABLE_LOG_X
  printf("[AbsSFN %d.%d] Slot%d Symbol %d: Channel Combine %5.2f \n",frame,subframe,slot,symbol,ue->generic_stat_bis[ue->current_thread_id[subframe]][slot].p_time/(cpuf*1000.0));
#else
<<<<<<< HEAD
    LOG_D(PHY, "[AbsSFN %d.%d] Slot%d Symbol %d: Channel Combine  %5.2f \n",frame,subframe,slot,symbol,ue->generic_stat_bis[ue->current_thread_id[subframe]][slot].p_time/(cpuf*1000.0));
=======
  LOG_I(PHY, "[AbsSFN %d.%d] Slot%d Symbol %d: Channel Combine  %5.2f \n",frame,subframe,slot,symbol,ue->generic_stat_bis[ue->current_thread_id[subframe]][slot].p_time/(cpuf*1000.0));
>>>>>>> ee547c1d
#endif
#endif
#if UE_TIMING_TRACE
  start_meas(&ue->generic_stat_bis[ue->current_thread_id[subframe]][slot]);
#endif
  //printf("LLR dlsch0_harq->Qm %d rx_type %d cw0 %d cw1 %d symbol %d \n",dlsch0_harq->Qm,rx_type,codeword_TB0,codeword_TB1,symbol);
  // compute LLRs
  // -> // compute @pointer where llrs should filled for this ofdm-symbol
  int8_t  *pllr_symbol_cw0;
  int8_t  *pllr_symbol_cw1;
  uint32_t llr_offset_symbol;
  llr_offset_symbol = pdsch_vars[eNB_id]->llr_offset[symbol];
  pllr_symbol_cw0  = (int8_t *)pdsch_vars[eNB_id]->llr[0];
  pllr_symbol_cw1  = (int8_t *)pdsch_vars[eNB_id]->llr[1];
  pllr_symbol_cw0 += llr_offset_symbol;
  pllr_symbol_cw1 += llr_offset_symbol;

<<<<<<< HEAD
  LOG_D(PHY,"compute LLRs [AbsSubframe %d.%d-%d] NbRB %d Qm %d LLRs-Length %d LLR-Offset %d @LLR Buff %p @LLR Buff(symb) %p\n",
=======
  /*
  LOG_I(PHY,"compute LLRs [AbsSubframe %d.%d-%d] NbRB %d Qm %d LLRs-Length %d LLR-Offset %d @LLR Buff %p @LLR Buff(symb) %p\n",
>>>>>>> ee547c1d
             frame, subframe,symbol,
             nb_rb,dlsch0_harq->Qm,
             pdsch_vars[eNB_id]->llr_length[symbol],
             pdsch_vars[eNB_id]->llr_offset[symbol],
             (int16_t*)pdsch_vars[eNB_id]->llr[0],
             pllr_symbol_cw0);
  
  switch (dlsch0_harq->Qm) {
    case 2 :
      if ((rx_type==rx_standard) || (codeword_TB1 == -1)) {
        dlsch_qpsk_llr(frame_parms,
                       pdsch_vars[eNB_id]->rxdataF_comp0,
                       (int16_t *)pllr_symbol_cw0,
                       symbol,
                       first_symbol_flag,
                       nb_rb,
                       adjust_G2(frame_parms,dlsch0_harq->rb_alloc_even,2,subframe,symbol),
                       beamforming_mode);
      } else if (codeword_TB0 == -1) {
        dlsch_qpsk_llr(frame_parms,
                       pdsch_vars[eNB_id]->rxdataF_comp0,
                       (int16_t *)pllr_symbol_cw1,
                       symbol,
                       first_symbol_flag,
                       nb_rb,
                       adjust_G2(frame_parms,dlsch0_harq->rb_alloc_even,2,subframe,symbol),
                       beamforming_mode);
      } else if (rx_type >= rx_IC_single_stream) {
        if (dlsch1_harq->Qm == 2) {
          dlsch_qpsk_qpsk_llr(frame_parms,
                              pdsch_vars[eNB_id]->rxdataF_comp0,
                              rxdataF_comp_ptr,
                              pdsch_vars[eNB_id]->dl_ch_rho2_ext,
                              pdsch_vars[eNB_id]->llr[0],
                              symbol,first_symbol_flag,nb_rb,
                              adjust_G2(frame_parms,dlsch0_harq->rb_alloc_even,2,subframe,symbol),
                              pdsch_vars[eNB_id]->llr128);

          if (rx_type==rx_IC_dual_stream) {
            dlsch_qpsk_qpsk_llr(frame_parms,
                                rxdataF_comp_ptr,
                                pdsch_vars[eNB_id]->rxdataF_comp0,
                                pdsch_vars[eNB_id]->dl_ch_rho_ext[harq_pid][round],
                                pdsch_vars[eNB_id]->llr[1],
                                symbol,first_symbol_flag,nb_rb,
                                adjust_G2(frame_parms,dlsch1_harq->rb_alloc_even,2,subframe,symbol),
                                pdsch_vars[eNB_id]->llr128_2ndstream);
          }
        } else if (dlsch1_harq->Qm == 4) {
          dlsch_qpsk_16qam_llr(frame_parms,
                               pdsch_vars[eNB_id]->rxdataF_comp0,
                               rxdataF_comp_ptr,//i
                               dl_ch_mag_ptr,//i
                               pdsch_vars[eNB_id]->dl_ch_rho2_ext,
                               pdsch_vars[eNB_id]->llr[0],
                               symbol,first_symbol_flag,nb_rb,
                               adjust_G2(frame_parms,dlsch0_harq->rb_alloc_even,2,subframe,symbol),
                               pdsch_vars[eNB_id]->llr128);

          if (rx_type==rx_IC_dual_stream) {
            dlsch_16qam_qpsk_llr(frame_parms,
                                 rxdataF_comp_ptr,
                                 pdsch_vars[eNB_id]->rxdataF_comp0,//i
                                 dl_ch_mag_ptr,
                                 pdsch_vars[eNB_id]->dl_ch_rho_ext[harq_pid][round],
                                 pdsch_vars[eNB_id]->llr[1],
                                 symbol,first_symbol_flag,nb_rb,
                                 adjust_G2(frame_parms,dlsch1_harq->rb_alloc_even,4,subframe,symbol),
                                 pdsch_vars[eNB_id]->llr128_2ndstream);
          }
        } else {
          dlsch_qpsk_64qam_llr(frame_parms,
                               pdsch_vars[eNB_id]->rxdataF_comp0,
                               rxdataF_comp_ptr,//i
                               dl_ch_mag_ptr,//i
                               pdsch_vars[eNB_id]->dl_ch_rho2_ext,
                               pdsch_vars[eNB_id]->llr[0],
                               symbol,first_symbol_flag,nb_rb,
                               adjust_G2(frame_parms,dlsch0_harq->rb_alloc_even,2,subframe,symbol),
                               pdsch_vars[eNB_id]->llr128);

          if (rx_type==rx_IC_dual_stream) {
            dlsch_64qam_qpsk_llr(frame_parms,
                                 rxdataF_comp_ptr,
                                 pdsch_vars[eNB_id]->rxdataF_comp0,//i
                                 dl_ch_mag_ptr,
                                 pdsch_vars[eNB_id]->dl_ch_rho_ext[harq_pid][round],
                                 pdsch_vars[eNB_id]->llr[1],
                                 symbol,first_symbol_flag,nb_rb,
                                 adjust_G2(frame_parms,dlsch1_harq->rb_alloc_even,6,subframe,symbol),
                                 pdsch_vars[eNB_id]->llr128_2ndstream);
          }
        }
      }

      break;

    case 4 :
      if ((rx_type==rx_standard ) || (codeword_TB1 == -1)) {
        dlsch_16qam_llr(frame_parms,
                        pdsch_vars[eNB_id]->rxdataF_comp0,
                        pdsch_vars[eNB_id]->llr[0],
                        pdsch_vars[eNB_id]->dl_ch_mag0,
                        symbol,first_symbol_flag,nb_rb,
                        adjust_G2(frame_parms,dlsch0_harq->rb_alloc_even,4,subframe,symbol),
                        pdsch_vars[eNB_id]->llr128,
                        beamforming_mode);
      } else if (codeword_TB0 == -1) {
        dlsch_16qam_llr(frame_parms,
                        pdsch_vars[eNB_id]->rxdataF_comp0,
                        pdsch_vars[eNB_id]->llr[1],
                        pdsch_vars[eNB_id]->dl_ch_mag0,
                        symbol,first_symbol_flag,nb_rb,
                        adjust_G2(frame_parms,dlsch0_harq->rb_alloc_even,4,subframe,symbol),
                        pdsch_vars[eNB_id]->llr128_2ndstream,
                        beamforming_mode);
      } else if (rx_type >= rx_IC_single_stream) {
        if (dlsch1_harq->Qm == 2) {
          dlsch_16qam_qpsk_llr(frame_parms,
                               pdsch_vars[eNB_id]->rxdataF_comp0,
                               rxdataF_comp_ptr,//i
                               pdsch_vars[eNB_id]->dl_ch_mag0,
                               pdsch_vars[eNB_id]->dl_ch_rho2_ext,
                               pdsch_vars[eNB_id]->llr[0],
                               symbol,first_symbol_flag,nb_rb,
                               adjust_G2(frame_parms,dlsch0_harq->rb_alloc_even,4,subframe,symbol),
                               pdsch_vars[eNB_id]->llr128);

          if (rx_type==rx_IC_dual_stream) {
            dlsch_qpsk_16qam_llr(frame_parms,
                                 rxdataF_comp_ptr,
                                 pdsch_vars[eNB_id]->rxdataF_comp0,//i
                                 pdsch_vars[eNB_id]->dl_ch_mag0,//i
                                 pdsch_vars[eNB_id]->dl_ch_rho_ext[harq_pid][round],
                                 pdsch_vars[eNB_id]->llr[1],
                                 symbol,first_symbol_flag,nb_rb,
                                 adjust_G2(frame_parms,dlsch1_harq->rb_alloc_even,2,subframe,symbol),
                                 pdsch_vars[eNB_id]->llr128_2ndstream);
          }
        } else if (dlsch1_harq->Qm == 4) {
          dlsch_16qam_16qam_llr(frame_parms,
                                pdsch_vars[eNB_id]->rxdataF_comp0,
                                rxdataF_comp_ptr,//i
                                pdsch_vars[eNB_id]->dl_ch_mag0,
                                dl_ch_mag_ptr,//i
                                pdsch_vars[eNB_id]->dl_ch_rho2_ext,
                                pdsch_vars[eNB_id]->llr[0],
                                symbol,first_symbol_flag,nb_rb,
                                adjust_G2(frame_parms,dlsch0_harq->rb_alloc_even,4,subframe,symbol),
                                pdsch_vars[eNB_id]->llr128);

          if (rx_type==rx_IC_dual_stream) {
            dlsch_16qam_16qam_llr(frame_parms,
                                  rxdataF_comp_ptr,
                                  pdsch_vars[eNB_id]->rxdataF_comp0,//i
                                  dl_ch_mag_ptr,
                                  pdsch_vars[eNB_id]->dl_ch_mag0,//i
                                  pdsch_vars[eNB_id]->dl_ch_rho_ext[harq_pid][round],
                                  pdsch_vars[eNB_id]->llr[1],
                                  symbol,first_symbol_flag,nb_rb,
                                  adjust_G2(frame_parms,dlsch1_harq->rb_alloc_even,4,subframe,symbol),
                                  pdsch_vars[eNB_id]->llr128_2ndstream);
          }
        } else {
          dlsch_16qam_64qam_llr(frame_parms,
                                pdsch_vars[eNB_id]->rxdataF_comp0,
                                rxdataF_comp_ptr,//i
                                pdsch_vars[eNB_id]->dl_ch_mag0,
                                dl_ch_mag_ptr,//i
                                pdsch_vars[eNB_id]->dl_ch_rho2_ext,
                                pdsch_vars[eNB_id]->llr[0],
                                symbol,first_symbol_flag,nb_rb,
                                adjust_G2(frame_parms,dlsch0_harq->rb_alloc_even,4,subframe,symbol),
                                pdsch_vars[eNB_id]->llr128);

          if (rx_type==rx_IC_dual_stream) {
            dlsch_64qam_16qam_llr(frame_parms,
                                  rxdataF_comp_ptr,
                                  pdsch_vars[eNB_id]->rxdataF_comp0,
                                  dl_ch_mag_ptr,
                                  pdsch_vars[eNB_id]->dl_ch_mag0,
                                  pdsch_vars[eNB_id]->dl_ch_rho_ext[harq_pid][round],
                                  pdsch_vars[eNB_id]->llr[1],
                                  symbol,first_symbol_flag,nb_rb,
                                  adjust_G2(frame_parms,dlsch1_harq->rb_alloc_even,6,subframe,symbol),
                                  pdsch_vars[eNB_id]->llr128_2ndstream);
          }
        }
      }

      break;

    case 6 :
      if ((rx_type==rx_standard) || (codeword_TB1 == -1))  {
        dlsch_64qam_llr(frame_parms,
                        pdsch_vars[eNB_id]->rxdataF_comp0,
                        (int16_t *)pllr_symbol_cw0,
                        pdsch_vars[eNB_id]->dl_ch_mag0,
                        pdsch_vars[eNB_id]->dl_ch_magb0,
                        symbol,first_symbol_flag,nb_rb,
                        adjust_G2(frame_parms,dlsch0_harq->rb_alloc_even,6,subframe,symbol),
                        pdsch_vars[eNB_id]->llr_offset[symbol],
                        beamforming_mode);
      } else if (codeword_TB0 == -1) {
        dlsch_64qam_llr(frame_parms,
                        pdsch_vars[eNB_id]->rxdataF_comp0,
                        (int16_t *)pllr_symbol_cw1,
                        pdsch_vars[eNB_id]->dl_ch_mag0,
                        pdsch_vars[eNB_id]->dl_ch_magb0,
                        symbol,first_symbol_flag,nb_rb,
                        adjust_G2(frame_parms,dlsch0_harq->rb_alloc_even,6,subframe,symbol),
                        pdsch_vars[eNB_id]->llr_offset[symbol],
                        beamforming_mode);
      } else if (rx_type >= rx_IC_single_stream) {
        if (dlsch1_harq->Qm == 2) {
          dlsch_64qam_qpsk_llr(frame_parms,
                               pdsch_vars[eNB_id]->rxdataF_comp0,
                               rxdataF_comp_ptr,//i
                               pdsch_vars[eNB_id]->dl_ch_mag0,
                               pdsch_vars[eNB_id]->dl_ch_rho2_ext,
                               pdsch_vars[eNB_id]->llr[0],
                               symbol,first_symbol_flag,nb_rb,
                               adjust_G2(frame_parms,dlsch0_harq->rb_alloc_even,6,subframe,symbol),
                               pdsch_vars[eNB_id]->llr128);

          if (rx_type==rx_IC_dual_stream) {
            dlsch_qpsk_64qam_llr(frame_parms,
                                 rxdataF_comp_ptr,
                                 pdsch_vars[eNB_id]->rxdataF_comp0,//i
                                 pdsch_vars[eNB_id]->dl_ch_mag0,
                                 pdsch_vars[eNB_id]->dl_ch_rho_ext[harq_pid][round],
                                 pdsch_vars[eNB_id]->llr[1],
                                 symbol,first_symbol_flag,nb_rb,
                                 adjust_G2(frame_parms,dlsch1_harq->rb_alloc_even,2,subframe,symbol),
                                 pdsch_vars[eNB_id]->llr128_2ndstream);
          }
        } else if (dlsch1_harq->Qm == 4) {
          dlsch_64qam_16qam_llr(frame_parms,
                                pdsch_vars[eNB_id]->rxdataF_comp0,
                                rxdataF_comp_ptr,//i
                                pdsch_vars[eNB_id]->dl_ch_mag0,
                                dl_ch_mag_ptr,//i
                                pdsch_vars[eNB_id]->dl_ch_rho2_ext,
                                pdsch_vars[eNB_id]->llr[0],
                                symbol,first_symbol_flag,nb_rb,
                                adjust_G2(frame_parms,dlsch0_harq->rb_alloc_even,6,subframe,symbol),
                                pdsch_vars[eNB_id]->llr128);

          if (rx_type==rx_IC_dual_stream) {
            dlsch_16qam_64qam_llr(frame_parms,
                                  rxdataF_comp_ptr,
                                  pdsch_vars[eNB_id]->rxdataF_comp0,//i
                                  dl_ch_mag_ptr,
                                  pdsch_vars[eNB_id]->dl_ch_mag0,//i
                                  pdsch_vars[eNB_id]->dl_ch_rho_ext[harq_pid][round],
                                  pdsch_vars[eNB_id]->llr[1],
                                  symbol,first_symbol_flag,nb_rb,
                                  adjust_G2(frame_parms,dlsch1_harq->rb_alloc_even,4,subframe,symbol),
                                  pdsch_vars[eNB_id]->llr128_2ndstream);
          }
        } else {
          dlsch_64qam_64qam_llr(frame_parms,
                                pdsch_vars[eNB_id]->rxdataF_comp0,
                                rxdataF_comp_ptr,//i
                                pdsch_vars[eNB_id]->dl_ch_mag0,
                                dl_ch_mag_ptr,//i
                                pdsch_vars[eNB_id]->dl_ch_rho2_ext,
                                (int16_t *)pllr_symbol_cw0,
                                symbol,first_symbol_flag,nb_rb,
                                adjust_G2(frame_parms,dlsch0_harq->rb_alloc_even,6,subframe,symbol),
                                pdsch_vars[eNB_id]->llr_offset[symbol]);

          if (rx_type==rx_IC_dual_stream) {
            dlsch_64qam_64qam_llr(frame_parms,
                                  rxdataF_comp_ptr,
                                  pdsch_vars[eNB_id]->rxdataF_comp0,//i
                                  dl_ch_mag_ptr,
                                  pdsch_vars[eNB_id]->dl_ch_mag0,//i
                                  pdsch_vars[eNB_id]->dl_ch_rho_ext[harq_pid][round],
                                  (int16_t *)pllr_symbol_cw1,
                                  symbol,first_symbol_flag,nb_rb,
                                  adjust_G2(frame_parms,dlsch1_harq->rb_alloc_even,6,subframe,symbol),
                                  pdsch_vars[eNB_id]->llr_offset[symbol]);
          }
        }
      }

      break;

    default:
      LOG_W(PHY,"rx_dlsch.c : Unknown mod_order!!!!\n");
      return(-1);
      break;
  }

  if (dlsch1_harq) {
    switch (get_Qm(dlsch1_harq->mcs)) {
      case 2 :
        if (rx_type==rx_standard) {
          dlsch_qpsk_llr(frame_parms,
                         pdsch_vars[eNB_id]->rxdataF_comp0,
                         (int16_t *)pllr_symbol_cw0,
                         symbol,first_symbol_flag,nb_rb,
                         adjust_G2(frame_parms,dlsch0_harq->rb_alloc_even,2,subframe,symbol),
                         beamforming_mode);
        }

        break;

      case 4:
        if (rx_type==rx_standard) {
          dlsch_16qam_llr(frame_parms,
                          pdsch_vars[eNB_id]->rxdataF_comp0,
                          pdsch_vars[eNB_id]->llr[0],
                          pdsch_vars[eNB_id]->dl_ch_mag0,
                          symbol,first_symbol_flag,nb_rb,
                          adjust_G2(frame_parms,dlsch0_harq->rb_alloc_even,4,subframe,symbol),
                          pdsch_vars[eNB_id]->llr128,
                          beamforming_mode);
        }

        break;

      case 6 :
        if (rx_type==rx_standard) {
          dlsch_64qam_llr(frame_parms,
                          pdsch_vars[eNB_id]->rxdataF_comp0,
                          (int16_t *)pllr_symbol_cw0,
                          pdsch_vars[eNB_id]->dl_ch_mag0,
                          pdsch_vars[eNB_id]->dl_ch_magb0,
                          symbol,first_symbol_flag,nb_rb,
                          adjust_G2(frame_parms,dlsch0_harq->rb_alloc_even,6,subframe,symbol),
                          pdsch_vars[eNB_id]->llr_offset[symbol],
                          beamforming_mode);
        }

        break;

      default:
        LOG_W(PHY,"rx_dlsch.c : Unknown mod_order!!!!\n");
        return(-1);
        break;
    }
  }

#if UE_TIMING_TRACE
  stop_meas(&ue->generic_stat_bis[ue->current_thread_id[subframe]][slot]);
#if DISABLE_LOG_X
  printf("[AbsSFN %d.%d] Slot%d Symbol %d: LLR Computation %5.2f \n",frame,subframe,slot,symbol,ue->generic_stat_bis[ue->current_thread_id[subframe]][slot].p_time/(cpuf*1000.0));
#else
  LOG_D(PHY, "[AbsSFN %d.%d] Slot%d Symbol %d: LLR Computation  %5.2f \n",frame,subframe,slot,symbol,ue->generic_stat_bis[ue->current_thread_id[subframe]][slot].p_time/(cpuf*1000.0));
#endif
#endif
  // Please keep it: useful for debugging
#if 0

  if( (symbol == 13) && (subframe==0) && (dlsch0_harq->Qm == 6) /*&& (nb_rb==25)*/) {
    LOG_E(PHY,"Dump Phy Chan Est \n");

    if(1) {
#if 1
      LOG_M("rxdataF0.m"    , "rxdataF0",             &common_vars->common_vars_rx_data_per_thread[ue->current_thread_id[subframe]].rxdataF[0][0],14*frame_parms->ofdm_symbol_size,1,1);
      //LOG_M("rxdataF1.m"    , "rxdataF1",             &common_vars->common_vars_rx_data_per_thread[ue->current_thread_id[subframe]].rxdataF[0][0],14*frame_parms->ofdm_symbol_size,1,1);
      LOG_M("dl_ch_estimates00.m", "dl_ch_estimates00",   &common_vars->common_vars_rx_data_per_thread[ue->current_thread_id[subframe]].dl_ch_estimates[eNB_id][0][0],14*frame_parms->ofdm_symbol_size,1,1);
      //LOG_M("dl_ch_estimates01.m", "dl_ch_estimates01",   &common_vars->common_vars_rx_data_per_thread[ue->current_thread_id[subframe]].dl_ch_estimates[eNB_id][1][0],14*frame_parms->ofdm_symbol_size,1,1);
      //LOG_M("dl_ch_estimates10.m", "dl_ch_estimates10",   &common_vars->common_vars_rx_data_per_thread[ue->current_thread_id[subframe]].dl_ch_estimates[eNB_id][2][0],14*frame_parms->ofdm_symbol_size,1,1);
      //LOG_M("dl_ch_estimates11.m", "dl_ch_estimates11",   &common_vars->common_vars_rx_data_per_thread[ue->current_thread_id[subframe]].dl_ch_estimates[eNB_id][3][0],14*frame_parms->ofdm_symbol_size,1,1);
      //LOG_M("rxdataF_ext00.m"    , "rxdataF_ext00",       &pdsch_vars[eNB_id]->rxdataF_ext[0][0],14*frame_parms->N_RB_DL*12,1,1);
      //LOG_M("rxdataF_ext01.m"    , "rxdataF_ext01",       &pdsch_vars[eNB_id]->rxdataF_ext[1][0],14*frame_parms->N_RB_DL*12,1,1);
      //LOG_M("rxdataF_ext10.m"    , "rxdataF_ext10",       &pdsch_vars[eNB_id]->rxdataF_ext[2][0],14*frame_parms->N_RB_DL*12,1,1);
      //LOG_M("rxdataF_ext11.m"    , "rxdataF_ext11",       &pdsch_vars[eNB_id]->rxdataF_ext[3][0],14*frame_parms->N_RB_DL*12,1,1);
      LOG_M("dl_ch_estimates_ext00.m", "dl_ch_estimates_ext00", &pdsch_vars[eNB_id]->dl_ch_estimates_ext[0][0],14*frame_parms->N_RB_DL*12,1,1);
      //LOG_M("dl_ch_estimates_ext01.m", "dl_ch_estimates_ext01", &pdsch_vars[eNB_id]->dl_ch_estimates_ext[1][0],14*frame_parms->N_RB_DL*12,1,1);
      //LOG_M("dl_ch_estimates_ext10.m", "dl_ch_estimates_ext10", &pdsch_vars[eNB_id]->dl_ch_estimates_ext[2][0],14*frame_parms->N_RB_DL*12,1,1);
      //LOG_M("dl_ch_estimates_ext11.m", "dl_ch_estimates_ext11", &pdsch_vars[eNB_id]->dl_ch_estimates_ext[3][0],14*frame_parms->N_RB_DL*12,1,1);
      LOG_M("rxdataF_comp00.m","rxdataF_comp00",              &pdsch_vars[eNB_id]->rxdataF_comp0[0][0],14*frame_parms->N_RB_DL*12,1,1);
      //LOG_M("rxdataF_comp01.m","rxdataF_comp01",              &pdsch_vars[eNB_id]->rxdataF_comp0[1][0],14*frame_parms->N_RB_DL*12,1,1);
      //LOG_M("rxdataF_comp10.m","rxdataF_comp10",              &pdsch_vars[eNB_id]->rxdataF_comp1[harq_pid][round][0][0],14*frame_parms->N_RB_DL*12,1,1);
      //LOG_M("rxdataF_comp11.m","rxdataF_comp11",              &pdsch_vars[eNB_id]->rxdataF_comp1[harq_pid][round][1][0],14*frame_parms->N_RB_DL*12,1,1);
#endif
      LOG_M("llr0.m","llr0",  &pdsch_vars[eNB_id]->llr[0][0],(14*nb_rb*12*dlsch1_harq->Qm) - 4*(nb_rb*4*dlsch1_harq->Qm),1,0);
      //LOG_M("llr1.m","llr1",  &pdsch_vars[eNB_id]->llr[1][0],(14*nb_rb*12*dlsch1_harq->Qm) - 4*(nb_rb*4*dlsch1_harq->Qm),1,0);
      AssertFatal(0," ");
    }
  }

#endif
  T(T_UE_PHY_PDSCH_IQ, T_INT(eNB_id), T_INT(frame%1024),
    T_INT(subframe), T_INT(nb_rb),
    T_INT(frame_parms->N_RB_UL), T_INT(frame_parms->symbols_per_tti),
    T_BUFFER(&pdsch_vars[eNB_id]->rxdataF_comp0[eNB_id][0],
             2 * /* ulsch[UE_id]->harq_processes[harq_pid]->nb_rb */ frame_parms->N_RB_UL *12*frame_parms->symbols_per_tti*2));
  return 0;
}

//==============================================================================================
// Pre-processing for LLR computation
//==============================================================================================

void dlsch_channel_compensation(int **rxdataF_ext,
                                int **dl_ch_estimates_ext,
                                int **dl_ch_mag,
                                int **dl_ch_magb,
                                int **rxdataF_comp,
                                int **rho,
                                LTE_DL_FRAME_PARMS *frame_parms,
                                unsigned char symbol,
                                uint8_t first_symbol_flag,
                                unsigned char mod_order,
                                unsigned short nb_rb,
                                unsigned char output_shift,
                                PHY_MEASUREMENTS *measurements) {
#if defined(__i386) || defined(__x86_64)
  unsigned short rb;
  unsigned char aatx,aarx,symbol_mod,pilots=0;
  __m128i *dl_ch128,*dl_ch128_2,*dl_ch_mag128,*dl_ch_mag128b,*rxdataF128,*rxdataF_comp128,*rho128;
  __m128i mmtmpD0,mmtmpD1,mmtmpD2,mmtmpD3,QAM_amp128;
  symbol_mod = (symbol>=(7-frame_parms->Ncp)) ? symbol-(7-frame_parms->Ncp) : symbol;

  if ((symbol_mod == 0) || (symbol_mod == (4-frame_parms->Ncp))) {
    if (frame_parms->nb_antenna_ports_eNB==1) // 10 out of 12 so don't reduce size
      nb_rb=1+(5*nb_rb/6);
    else
      pilots=1;
  }

  for (aatx=0; aatx<frame_parms->nb_antenna_ports_eNB; aatx++) {
    __m128i QAM_amp128b = _mm_setzero_si128();

    if (mod_order == 4) {
      QAM_amp128 = _mm_set1_epi16(QAM16_n1);  // 2/sqrt(10)
    } else if (mod_order == 6) {
      QAM_amp128  = _mm_set1_epi16(QAM64_n1); //
      QAM_amp128b = _mm_set1_epi16(QAM64_n2);
    }

    for (aarx=0; aarx<frame_parms->nb_antennas_rx; aarx++) {
      /* TODO: hack to be removed. There is crash for 1 antenna case, so
       * for 1 antenna case, I put back the value 2 as it was before
       * Elena's commit.
       */
      int x = frame_parms->nb_antennas_rx > 1 ? frame_parms->nb_antennas_rx : 2;
      dl_ch128          = (__m128i *)&dl_ch_estimates_ext[aatx*x + aarx][symbol*frame_parms->N_RB_DL*12];
      //print_shorts("dl_ch128[0]=",&dl_ch128[0]);*/
      dl_ch_mag128      = (__m128i *)&dl_ch_mag[aatx*x + aarx][symbol*frame_parms->N_RB_DL*12];
      dl_ch_mag128b     = (__m128i *)&dl_ch_magb[aatx*x + aarx][symbol*frame_parms->N_RB_DL*12];
      rxdataF128        = (__m128i *)&rxdataF_ext[aarx][symbol*frame_parms->N_RB_DL*12];
      rxdataF_comp128   = (__m128i *)&rxdataF_comp[aatx*x + aarx][symbol*frame_parms->N_RB_DL*12];

      for (rb=0; rb<nb_rb; rb++) {
        if (mod_order>2) {
          // get channel amplitude if not QPSK
          mmtmpD0 = _mm_madd_epi16(dl_ch128[0],dl_ch128[0]);
          mmtmpD0 = _mm_srai_epi32(mmtmpD0,output_shift);
          mmtmpD1 = _mm_madd_epi16(dl_ch128[1],dl_ch128[1]);
          mmtmpD1 = _mm_srai_epi32(mmtmpD1,output_shift);
          mmtmpD0 = _mm_packs_epi32(mmtmpD0,mmtmpD1);
          // store channel magnitude here in a new field of dlsch
          dl_ch_mag128[0] = _mm_unpacklo_epi16(mmtmpD0,mmtmpD0);
          dl_ch_mag128b[0] = dl_ch_mag128[0];
          dl_ch_mag128[0] = _mm_mulhi_epi16(dl_ch_mag128[0],QAM_amp128);
          dl_ch_mag128[0] = _mm_slli_epi16(dl_ch_mag128[0],1);
          //print_ints("Re(ch):",(int16_t*)&mmtmpD0);
          //print_shorts("QAM_amp:",(int16_t*)&QAM_amp128);
          //print_shorts("mag:",(int16_t*)&dl_ch_mag128[0]);
          dl_ch_mag128[1] = _mm_unpackhi_epi16(mmtmpD0,mmtmpD0);
          dl_ch_mag128b[1] = dl_ch_mag128[1];
          dl_ch_mag128[1] = _mm_mulhi_epi16(dl_ch_mag128[1],QAM_amp128);
          dl_ch_mag128[1] = _mm_slli_epi16(dl_ch_mag128[1],1);

          if (pilots==0) {
            mmtmpD0 = _mm_madd_epi16(dl_ch128[2],dl_ch128[2]);
            mmtmpD0 = _mm_srai_epi32(mmtmpD0,output_shift);
            mmtmpD1 = _mm_packs_epi32(mmtmpD0,mmtmpD0);
            dl_ch_mag128[2] = _mm_unpacklo_epi16(mmtmpD1,mmtmpD1);
            dl_ch_mag128b[2] = dl_ch_mag128[2];
            dl_ch_mag128[2] = _mm_mulhi_epi16(dl_ch_mag128[2],QAM_amp128);
            dl_ch_mag128[2] = _mm_slli_epi16(dl_ch_mag128[2],1);
          }

          dl_ch_mag128b[0] = _mm_mulhi_epi16(dl_ch_mag128b[0],QAM_amp128b);
          dl_ch_mag128b[0] = _mm_slli_epi16(dl_ch_mag128b[0],1);
          dl_ch_mag128b[1] = _mm_mulhi_epi16(dl_ch_mag128b[1],QAM_amp128b);
          dl_ch_mag128b[1] = _mm_slli_epi16(dl_ch_mag128b[1],1);

          if (pilots==0) {
            dl_ch_mag128b[2] = _mm_mulhi_epi16(dl_ch_mag128b[2],QAM_amp128b);
            dl_ch_mag128b[2] = _mm_slli_epi16(dl_ch_mag128b[2],1);
          }
        }

        // multiply by conjugated channel
        mmtmpD0 = _mm_madd_epi16(dl_ch128[0],rxdataF128[0]);
        // mmtmpD0 contains real part of 4 consecutive outputs (32-bit)
        mmtmpD1 = _mm_shufflelo_epi16(dl_ch128[0],_MM_SHUFFLE(2,3,0,1));
        mmtmpD1 = _mm_shufflehi_epi16(mmtmpD1,_MM_SHUFFLE(2,3,0,1));
        mmtmpD1 = _mm_sign_epi16(mmtmpD1,*(__m128i *)&conjugate[0]);
        //  print_ints("im",&mmtmpD1);
        mmtmpD1 = _mm_madd_epi16(mmtmpD1,rxdataF128[0]);
        // mmtmpD1 contains imag part of 4 consecutive outputs (32-bit)
        mmtmpD0 = _mm_srai_epi32(mmtmpD0,output_shift);
        //  print_ints("re(shift)",&mmtmpD0);
        mmtmpD1 = _mm_srai_epi32(mmtmpD1,output_shift);
        //  print_ints("im(shift)",&mmtmpD1);
        mmtmpD2 = _mm_unpacklo_epi32(mmtmpD0,mmtmpD1);
        mmtmpD3 = _mm_unpackhi_epi32(mmtmpD0,mmtmpD1);
        //        print_ints("c0",&mmtmpD2);
        //  print_ints("c1",&mmtmpD3);
        rxdataF_comp128[0] = _mm_packs_epi32(mmtmpD2,mmtmpD3);
        //  print_shorts("rx:",rxdataF128);
        //  print_shorts("ch:",dl_ch128);
        //  print_shorts("pack:",rxdataF_comp128);
        // multiply by conjugated channel
        mmtmpD0 = _mm_madd_epi16(dl_ch128[1],rxdataF128[1]);
        // mmtmpD0 contains real part of 4 consecutive outputs (32-bit)
        mmtmpD1 = _mm_shufflelo_epi16(dl_ch128[1],_MM_SHUFFLE(2,3,0,1));
        mmtmpD1 = _mm_shufflehi_epi16(mmtmpD1,_MM_SHUFFLE(2,3,0,1));
        mmtmpD1 = _mm_sign_epi16(mmtmpD1,*(__m128i *)conjugate);
        mmtmpD1 = _mm_madd_epi16(mmtmpD1,rxdataF128[1]);
        // mmtmpD1 contains imag part of 4 consecutive outputs (32-bit)
        mmtmpD0 = _mm_srai_epi32(mmtmpD0,output_shift);
        mmtmpD1 = _mm_srai_epi32(mmtmpD1,output_shift);
        mmtmpD2 = _mm_unpacklo_epi32(mmtmpD0,mmtmpD1);
        mmtmpD3 = _mm_unpackhi_epi32(mmtmpD0,mmtmpD1);
        rxdataF_comp128[1] = _mm_packs_epi32(mmtmpD2,mmtmpD3);
        //  print_shorts("rx:",rxdataF128+1);
        //  print_shorts("ch:",dl_ch128+1);
        //  print_shorts("pack:",rxdataF_comp128+1);

        if (pilots==0) {
          // multiply by conjugated channel
          mmtmpD0 = _mm_madd_epi16(dl_ch128[2],rxdataF128[2]);
          // mmtmpD0 contains real part of 4 consecutive outputs (32-bit)
          mmtmpD1 = _mm_shufflelo_epi16(dl_ch128[2],_MM_SHUFFLE(2,3,0,1));
          mmtmpD1 = _mm_shufflehi_epi16(mmtmpD1,_MM_SHUFFLE(2,3,0,1));
          mmtmpD1 = _mm_sign_epi16(mmtmpD1,*(__m128i *)conjugate);
          mmtmpD1 = _mm_madd_epi16(mmtmpD1,rxdataF128[2]);
          // mmtmpD1 contains imag part of 4 consecutive outputs (32-bit)
          mmtmpD0 = _mm_srai_epi32(mmtmpD0,output_shift);
          mmtmpD1 = _mm_srai_epi32(mmtmpD1,output_shift);
          mmtmpD2 = _mm_unpacklo_epi32(mmtmpD0,mmtmpD1);
          mmtmpD3 = _mm_unpackhi_epi32(mmtmpD0,mmtmpD1);
          rxdataF_comp128[2] = _mm_packs_epi32(mmtmpD2,mmtmpD3);
          //  print_shorts("rx:",rxdataF128+2);
          //  print_shorts("ch:",dl_ch128+2);
          // print_shorts("pack:",rxdataF_comp128+2);
          dl_ch128+=3;
          dl_ch_mag128+=3;
          dl_ch_mag128b+=3;
          rxdataF128+=3;
          rxdataF_comp128+=3;
        } else { // we have a smaller PDSCH in symbols with pilots so skip last group of 4 REs and increment less
          dl_ch128+=2;
          dl_ch_mag128+=2;
          dl_ch_mag128b+=2;
          rxdataF128+=2;
          rxdataF_comp128+=2;
        }
      }
    }
  }

  if (rho) {
    for (aarx=0; aarx<frame_parms->nb_antennas_rx; aarx++) {
      rho128        = (__m128i *)&rho[aarx][symbol*frame_parms->N_RB_DL*12];
      dl_ch128      = (__m128i *)&dl_ch_estimates_ext[aarx][symbol*frame_parms->N_RB_DL*12];
      dl_ch128_2    = (__m128i *)&dl_ch_estimates_ext[2+aarx][symbol*frame_parms->N_RB_DL*12];

      for (rb=0; rb<nb_rb; rb++) {
        // multiply by conjugated channel
        mmtmpD0 = _mm_madd_epi16(dl_ch128[0],dl_ch128_2[0]);
        //  print_ints("re",&mmtmpD0);
        // mmtmpD0 contains real part of 4 consecutive outputs (32-bit)
        mmtmpD1 = _mm_shufflelo_epi16(dl_ch128[0],_MM_SHUFFLE(2,3,0,1));
        mmtmpD1 = _mm_shufflehi_epi16(mmtmpD1,_MM_SHUFFLE(2,3,0,1));
        mmtmpD1 = _mm_sign_epi16(mmtmpD1,*(__m128i *)&conjugate[0]);
        //  print_ints("im",&mmtmpD1);
        mmtmpD1 = _mm_madd_epi16(mmtmpD1,dl_ch128_2[0]);
        // mmtmpD1 contains imag part of 4 consecutive outputs (32-bit)
        mmtmpD0 = _mm_srai_epi32(mmtmpD0,output_shift);
        //  print_ints("re(shift)",&mmtmpD0);
        mmtmpD1 = _mm_srai_epi32(mmtmpD1,output_shift);
        //  print_ints("im(shift)",&mmtmpD1);
        mmtmpD2 = _mm_unpacklo_epi32(mmtmpD0,mmtmpD1);
        mmtmpD3 = _mm_unpackhi_epi32(mmtmpD0,mmtmpD1);
        //        print_ints("c0",&mmtmpD2);
        //  print_ints("c1",&mmtmpD3);
        rho128[0] = _mm_packs_epi32(mmtmpD2,mmtmpD3);
        //print_shorts("rx:",dl_ch128_2);
        //print_shorts("ch:",dl_ch128);
        //print_shorts("pack:",rho128);
        // multiply by conjugated channel
        mmtmpD0 = _mm_madd_epi16(dl_ch128[1],dl_ch128_2[1]);
        // mmtmpD0 contains real part of 4 consecutive outputs (32-bit)
        mmtmpD1 = _mm_shufflelo_epi16(dl_ch128[1],_MM_SHUFFLE(2,3,0,1));
        mmtmpD1 = _mm_shufflehi_epi16(mmtmpD1,_MM_SHUFFLE(2,3,0,1));
        mmtmpD1 = _mm_sign_epi16(mmtmpD1,*(__m128i *)conjugate);
        mmtmpD1 = _mm_madd_epi16(mmtmpD1,dl_ch128_2[1]);
        // mmtmpD1 contains imag part of 4 consecutive outputs (32-bit)
        mmtmpD0 = _mm_srai_epi32(mmtmpD0,output_shift);
        mmtmpD1 = _mm_srai_epi32(mmtmpD1,output_shift);
        mmtmpD2 = _mm_unpacklo_epi32(mmtmpD0,mmtmpD1);
        mmtmpD3 = _mm_unpackhi_epi32(mmtmpD0,mmtmpD1);
        rho128[1] =_mm_packs_epi32(mmtmpD2,mmtmpD3);
        //print_shorts("rx:",dl_ch128_2+1);
        //print_shorts("ch:",dl_ch128+1);
        //print_shorts("pack:",rho128+1);
        // multiply by conjugated channel
        mmtmpD0 = _mm_madd_epi16(dl_ch128[2],dl_ch128_2[2]);
        // mmtmpD0 contains real part of 4 consecutive outputs (32-bit)
        mmtmpD1 = _mm_shufflelo_epi16(dl_ch128[2],_MM_SHUFFLE(2,3,0,1));
        mmtmpD1 = _mm_shufflehi_epi16(mmtmpD1,_MM_SHUFFLE(2,3,0,1));
        mmtmpD1 = _mm_sign_epi16(mmtmpD1,*(__m128i *)conjugate);
        mmtmpD1 = _mm_madd_epi16(mmtmpD1,dl_ch128_2[2]);
        // mmtmpD1 contains imag part of 4 consecutive outputs (32-bit)
        mmtmpD0 = _mm_srai_epi32(mmtmpD0,output_shift);
        mmtmpD1 = _mm_srai_epi32(mmtmpD1,output_shift);
        mmtmpD2 = _mm_unpacklo_epi32(mmtmpD0,mmtmpD1);
        mmtmpD3 = _mm_unpackhi_epi32(mmtmpD0,mmtmpD1);
        rho128[2] = _mm_packs_epi32(mmtmpD2,mmtmpD3);
        //print_shorts("rx:",dl_ch128_2+2);
        //print_shorts("ch:",dl_ch128+2);
        //print_shorts("pack:",rho128+2);
        dl_ch128+=3;
        dl_ch128_2+=3;
        rho128+=3;
      }

      if (first_symbol_flag==1) {
        measurements->rx_correlation[0][aarx] = signal_energy(&rho[aarx][symbol*frame_parms->N_RB_DL*12],rb*12);
      }
    }
  }

  _mm_empty();
  _m_empty();
#elif defined(__arm__)
  unsigned short rb;
  unsigned char aatx,aarx,symbol_mod,pilots=0;
  int16x4_t *dl_ch128,*dl_ch128_2,*rxdataF128;
  int32x4_t mmtmpD0,mmtmpD1,mmtmpD0b,mmtmpD1b;
  int16x8_t *dl_ch_mag128,*dl_ch_mag128b,mmtmpD2,mmtmpD3,mmtmpD4;
  int16x8_t QAM_amp128,QAM_amp128b;
  int16x4x2_t *rxdataF_comp128,*rho128;
  int16_t conj[4]__attribute__((aligned(16))) = {1,-1,1,-1};
  int32x4_t output_shift128 = vmovq_n_s32(-(int32_t)output_shift);
  symbol_mod = (symbol>=(7-frame_parms->Ncp)) ? symbol-(7-frame_parms->Ncp) : symbol;

  if ((symbol_mod == 0) || (symbol_mod == (4-frame_parms->Ncp))) {
    if (frame_parms->nb_antenna_ports_eNB==1) { // 10 out of 12 so don't reduce size
      nb_rb=1+(5*nb_rb/6);
    } else {
      pilots=1;
    }
  }

  for (aatx=0; aatx<frame_parms->nb_antenna_ports_eNB; aatx++) {
    if (mod_order == 4) {
      QAM_amp128  = vmovq_n_s16(QAM16_n1);  // 2/sqrt(10)
      QAM_amp128b = vmovq_n_s16(0);
    } else if (mod_order == 6) {
      QAM_amp128  = vmovq_n_s16(QAM64_n1); //
      QAM_amp128b = vmovq_n_s16(QAM64_n2);
    }

    //    printf("comp: rxdataF_comp %p, symbol %d\n",rxdataF_comp[0],symbol);

    for (aarx=0; aarx<frame_parms->nb_antennas_rx; aarx++) {
      dl_ch128          = (int16x4_t *)&dl_ch_estimates_ext[aatx*frame_parms->nb_antennas_rx + aarx][symbol*frame_parms->N_RB_DL*12];
      dl_ch_mag128      = (int16x8_t *)&dl_ch_mag[aatx*frame_parms->nb_antennas_rx + aarx][symbol*frame_parms->N_RB_DL*12];
      dl_ch_mag128b     = (int16x8_t *)&dl_ch_magb[aatx*frame_parms->nb_antennas_rx + aarx][symbol*frame_parms->N_RB_DL*12];
      rxdataF128        = (int16x4_t *)&rxdataF_ext[aarx][symbol*frame_parms->N_RB_DL*12];
      rxdataF_comp128   = (int16x4x2_t *)&rxdataF_comp[aatx*frame_parms->nb_antennas_rx + aarx][symbol*frame_parms->N_RB_DL*12];

      for (rb=0; rb<nb_rb; rb++) {
        if (mod_order>2) {
          // get channel amplitude if not QPSK
          mmtmpD0 = vmull_s16(dl_ch128[0], dl_ch128[0]);
          // mmtmpD0 = [ch0*ch0,ch1*ch1,ch2*ch2,ch3*ch3];
          mmtmpD0 = vqshlq_s32(vqaddq_s32(mmtmpD0,vrev64q_s32(mmtmpD0)),output_shift128);
          // mmtmpD0 = [ch0*ch0 + ch1*ch1,ch0*ch0 + ch1*ch1,ch2*ch2 + ch3*ch3,ch2*ch2 + ch3*ch3]>>output_shift128 on 32-bits
          mmtmpD1 = vmull_s16(dl_ch128[1], dl_ch128[1]);
          mmtmpD1 = vqshlq_s32(vqaddq_s32(mmtmpD1,vrev64q_s32(mmtmpD1)),output_shift128);
          mmtmpD2 = vcombine_s16(vmovn_s32(mmtmpD0),vmovn_s32(mmtmpD1));
          // mmtmpD2 = [ch0*ch0 + ch1*ch1,ch0*ch0 + ch1*ch1,ch2*ch2 + ch3*ch3,ch2*ch2 + ch3*ch3,ch4*ch4 + ch5*ch5,ch4*ch4 + ch5*ch5,ch6*ch6 + ch7*ch7,ch6*ch6 + ch7*ch7]>>output_shift128 on 16-bits
          mmtmpD0 = vmull_s16(dl_ch128[2], dl_ch128[2]);
          mmtmpD0 = vqshlq_s32(vqaddq_s32(mmtmpD0,vrev64q_s32(mmtmpD0)),output_shift128);
          mmtmpD1 = vmull_s16(dl_ch128[3], dl_ch128[3]);
          mmtmpD1 = vqshlq_s32(vqaddq_s32(mmtmpD1,vrev64q_s32(mmtmpD1)),output_shift128);
          mmtmpD3 = vcombine_s16(vmovn_s32(mmtmpD0),vmovn_s32(mmtmpD1));

          if (pilots==0) {
            mmtmpD0 = vmull_s16(dl_ch128[4], dl_ch128[4]);
            mmtmpD0 = vqshlq_s32(vqaddq_s32(mmtmpD0,vrev64q_s32(mmtmpD0)),output_shift128);
            mmtmpD1 = vmull_s16(dl_ch128[5], dl_ch128[5]);
            mmtmpD1 = vqshlq_s32(vqaddq_s32(mmtmpD1,vrev64q_s32(mmtmpD1)),output_shift128);
            mmtmpD4 = vcombine_s16(vmovn_s32(mmtmpD0),vmovn_s32(mmtmpD1));
          }

          dl_ch_mag128b[0] = vqdmulhq_s16(mmtmpD2,QAM_amp128b);
          dl_ch_mag128b[1] = vqdmulhq_s16(mmtmpD3,QAM_amp128b);
          dl_ch_mag128[0] = vqdmulhq_s16(mmtmpD2,QAM_amp128);
          dl_ch_mag128[1] = vqdmulhq_s16(mmtmpD3,QAM_amp128);

          if (pilots==0) {
            dl_ch_mag128b[2] = vqdmulhq_s16(mmtmpD4,QAM_amp128b);
            dl_ch_mag128[2]  = vqdmulhq_s16(mmtmpD4,QAM_amp128);
          }
        }

        mmtmpD0 = vmull_s16(dl_ch128[0], rxdataF128[0]);
        //mmtmpD0 = [Re(ch[0])Re(rx[0]) Im(ch[0])Im(ch[0]) Re(ch[1])Re(rx[1]) Im(ch[1])Im(ch[1])]
        mmtmpD1 = vmull_s16(dl_ch128[1], rxdataF128[1]);
        //mmtmpD1 = [Re(ch[2])Re(rx[2]) Im(ch[2])Im(ch[2]) Re(ch[3])Re(rx[3]) Im(ch[3])Im(ch[3])]
        mmtmpD0 = vcombine_s32(vpadd_s32(vget_low_s32(mmtmpD0),vget_high_s32(mmtmpD0)),
                               vpadd_s32(vget_low_s32(mmtmpD1),vget_high_s32(mmtmpD1)));
        //mmtmpD0 = [Re(ch[0])Re(rx[0])+Im(ch[0])Im(ch[0]) Re(ch[1])Re(rx[1])+Im(ch[1])Im(ch[1]) Re(ch[2])Re(rx[2])+Im(ch[2])Im(ch[2]) Re(ch[3])Re(rx[3])+Im(ch[3])Im(ch[3])]
        mmtmpD0b = vmull_s16(vrev32_s16(vmul_s16(dl_ch128[0],*(int16x4_t *)conj)), rxdataF128[0]);
        //mmtmpD0 = [-Im(ch[0])Re(rx[0]) Re(ch[0])Im(rx[0]) -Im(ch[1])Re(rx[1]) Re(ch[1])Im(rx[1])]
        mmtmpD1b = vmull_s16(vrev32_s16(vmul_s16(dl_ch128[1],*(int16x4_t *)conj)), rxdataF128[1]);
        //mmtmpD0 = [-Im(ch[2])Re(rx[2]) Re(ch[2])Im(rx[2]) -Im(ch[3])Re(rx[3]) Re(ch[3])Im(rx[3])]
        mmtmpD1 = vcombine_s32(vpadd_s32(vget_low_s32(mmtmpD0b),vget_high_s32(mmtmpD0b)),
                               vpadd_s32(vget_low_s32(mmtmpD1b),vget_high_s32(mmtmpD1b)));
        //mmtmpD1 = [-Im(ch[0])Re(rx[0])+Re(ch[0])Im(rx[0]) -Im(ch[1])Re(rx[1])+Re(ch[1])Im(rx[1]) -Im(ch[2])Re(rx[2])+Re(ch[2])Im(rx[2]) -Im(ch[3])Re(rx[3])+Re(ch[3])Im(rx[3])]
        mmtmpD0 = vqshlq_s32(mmtmpD0,output_shift128);
        mmtmpD1 = vqshlq_s32(mmtmpD1,output_shift128);
        rxdataF_comp128[0] = vzip_s16(vmovn_s32(mmtmpD0),vmovn_s32(mmtmpD1));
        mmtmpD0 = vmull_s16(dl_ch128[2], rxdataF128[2]);
        mmtmpD1 = vmull_s16(dl_ch128[3], rxdataF128[3]);
        mmtmpD0 = vcombine_s32(vpadd_s32(vget_low_s32(mmtmpD0),vget_high_s32(mmtmpD0)),
                               vpadd_s32(vget_low_s32(mmtmpD1),vget_high_s32(mmtmpD1)));
        mmtmpD0b = vmull_s16(vrev32_s16(vmul_s16(dl_ch128[2],*(int16x4_t *)conj)), rxdataF128[2]);
        mmtmpD1b = vmull_s16(vrev32_s16(vmul_s16(dl_ch128[3],*(int16x4_t *)conj)), rxdataF128[3]);
        mmtmpD1 = vcombine_s32(vpadd_s32(vget_low_s32(mmtmpD0b),vget_high_s32(mmtmpD0b)),
                               vpadd_s32(vget_low_s32(mmtmpD1b),vget_high_s32(mmtmpD1b)));
        mmtmpD0 = vqshlq_s32(mmtmpD0,output_shift128);
        mmtmpD1 = vqshlq_s32(mmtmpD1,output_shift128);
        rxdataF_comp128[1] = vzip_s16(vmovn_s32(mmtmpD0),vmovn_s32(mmtmpD1));

        if (pilots==0) {
          mmtmpD0 = vmull_s16(dl_ch128[4], rxdataF128[4]);
          mmtmpD1 = vmull_s16(dl_ch128[5], rxdataF128[5]);
          mmtmpD0 = vcombine_s32(vpadd_s32(vget_low_s32(mmtmpD0),vget_high_s32(mmtmpD0)),
                                 vpadd_s32(vget_low_s32(mmtmpD1),vget_high_s32(mmtmpD1)));
          mmtmpD0b = vmull_s16(vrev32_s16(vmul_s16(dl_ch128[4],*(int16x4_t *)conj)), rxdataF128[4]);
          mmtmpD1b = vmull_s16(vrev32_s16(vmul_s16(dl_ch128[5],*(int16x4_t *)conj)), rxdataF128[5]);
          mmtmpD1 = vcombine_s32(vpadd_s32(vget_low_s32(mmtmpD0b),vget_high_s32(mmtmpD0b)),
                                 vpadd_s32(vget_low_s32(mmtmpD1b),vget_high_s32(mmtmpD1b)));
          mmtmpD0 = vqshlq_s32(mmtmpD0,output_shift128);
          mmtmpD1 = vqshlq_s32(mmtmpD1,output_shift128);
          rxdataF_comp128[2] = vzip_s16(vmovn_s32(mmtmpD0),vmovn_s32(mmtmpD1));
          dl_ch128+=6;
          dl_ch_mag128+=3;
          dl_ch_mag128b+=3;
          rxdataF128+=6;
          rxdataF_comp128+=3;
        } else { // we have a smaller PDSCH in symbols with pilots so skip last group of 4 REs and increment less
          dl_ch128+=4;
          dl_ch_mag128+=2;
          dl_ch_mag128b+=2;
          rxdataF128+=4;
          rxdataF_comp128+=2;
        }
      }
    }
  }

  if (rho) {
    for (aarx=0; aarx<frame_parms->nb_antennas_rx; aarx++) {
      rho128        = (int16x4x2_t *)&rho[aarx][symbol*frame_parms->N_RB_DL*12];
      dl_ch128      = (int16x4_t *)&dl_ch_estimates_ext[aarx][symbol*frame_parms->N_RB_DL*12];
      dl_ch128_2    = (int16x4_t *)&dl_ch_estimates_ext[2+aarx][symbol*frame_parms->N_RB_DL*12];

      for (rb=0; rb<nb_rb; rb++) {
        mmtmpD0 = vmull_s16(dl_ch128[0], dl_ch128_2[0]);
        mmtmpD1 = vmull_s16(dl_ch128[1], dl_ch128_2[1]);
        mmtmpD0 = vcombine_s32(vpadd_s32(vget_low_s32(mmtmpD0),vget_high_s32(mmtmpD0)),
                               vpadd_s32(vget_low_s32(mmtmpD1),vget_high_s32(mmtmpD1)));
        mmtmpD0b = vmull_s16(vrev32_s16(vmul_s16(dl_ch128[0],*(int16x4_t *)conj)), dl_ch128_2[0]);
        mmtmpD1b = vmull_s16(vrev32_s16(vmul_s16(dl_ch128[1],*(int16x4_t *)conj)), dl_ch128_2[1]);
        mmtmpD1 = vcombine_s32(vpadd_s32(vget_low_s32(mmtmpD0b),vget_high_s32(mmtmpD0b)),
                               vpadd_s32(vget_low_s32(mmtmpD1b),vget_high_s32(mmtmpD1b)));
        mmtmpD0 = vqshlq_s32(mmtmpD0,output_shift128);
        mmtmpD1 = vqshlq_s32(mmtmpD1,output_shift128);
        rho128[0] = vzip_s16(vmovn_s32(mmtmpD0),vmovn_s32(mmtmpD1));
        mmtmpD0 = vmull_s16(dl_ch128[2], dl_ch128_2[2]);
        mmtmpD1 = vmull_s16(dl_ch128[3], dl_ch128_2[3]);
        mmtmpD0 = vcombine_s32(vpadd_s32(vget_low_s32(mmtmpD0),vget_high_s32(mmtmpD0)),
                               vpadd_s32(vget_low_s32(mmtmpD1),vget_high_s32(mmtmpD1)));
        mmtmpD0b = vmull_s16(vrev32_s16(vmul_s16(dl_ch128[2],*(int16x4_t *)conj)), dl_ch128_2[2]);
        mmtmpD1b = vmull_s16(vrev32_s16(vmul_s16(dl_ch128[3],*(int16x4_t *)conj)), dl_ch128_2[3]);
        mmtmpD1 = vcombine_s32(vpadd_s32(vget_low_s32(mmtmpD0b),vget_high_s32(mmtmpD0b)),
                               vpadd_s32(vget_low_s32(mmtmpD1b),vget_high_s32(mmtmpD1b)));
        mmtmpD0 = vqshlq_s32(mmtmpD0,output_shift128);
        mmtmpD1 = vqshlq_s32(mmtmpD1,output_shift128);
        rho128[1] = vzip_s16(vmovn_s32(mmtmpD0),vmovn_s32(mmtmpD1));
        mmtmpD0 = vmull_s16(dl_ch128[0], dl_ch128_2[0]);
        mmtmpD1 = vmull_s16(dl_ch128[1], dl_ch128_2[1]);
        mmtmpD0 = vcombine_s32(vpadd_s32(vget_low_s32(mmtmpD0),vget_high_s32(mmtmpD0)),
                               vpadd_s32(vget_low_s32(mmtmpD1),vget_high_s32(mmtmpD1)));
        mmtmpD0b = vmull_s16(vrev32_s16(vmul_s16(dl_ch128[4],*(int16x4_t *)conj)), dl_ch128_2[4]);
        mmtmpD1b = vmull_s16(vrev32_s16(vmul_s16(dl_ch128[5],*(int16x4_t *)conj)), dl_ch128_2[5]);
        mmtmpD1 = vcombine_s32(vpadd_s32(vget_low_s32(mmtmpD0b),vget_high_s32(mmtmpD0b)),
                               vpadd_s32(vget_low_s32(mmtmpD1b),vget_high_s32(mmtmpD1b)));
        mmtmpD0 = vqshlq_s32(mmtmpD0,output_shift128);
        mmtmpD1 = vqshlq_s32(mmtmpD1,output_shift128);
        rho128[2] = vzip_s16(vmovn_s32(mmtmpD0),vmovn_s32(mmtmpD1));
        dl_ch128+=6;
        dl_ch128_2+=6;
        rho128+=3;
      }

      if (first_symbol_flag==1) {
        measurements->rx_correlation[0][aarx] = signal_energy(&rho[aarx][symbol*frame_parms->N_RB_DL*12],rb*12);
      }
    }
  }

#endif
}

void dlsch_channel_compensation_core(int **rxdataF_ext,
                                     int **dl_ch_estimates_ext,
                                     int **dl_ch_mag,
                                     int **dl_ch_magb,
                                     int **rxdataF_comp,
                                     int **rho,
                                     unsigned char n_tx,
                                     unsigned char n_rx,
                                     unsigned char mod_order,
                                     unsigned char output_shift,
                                     int length,
                                     int start_point)

{
  unsigned short ii;
  int length_mod8 = 0;
  int length2;
  __m128i *dl_ch128,*dl_ch_mag128,*dl_ch_mag128b, *dl_ch128_2, *rxdataF128,*rxdataF_comp128,*rho128;
  __m128i mmtmpD0,mmtmpD1,mmtmpD2,mmtmpD3,QAM_amp128;
  int aatx = 0, aarx = 0;

  for (aatx=0; aatx<n_tx; aatx++) {
    __m128i QAM_amp128b;

    if (mod_order == 4) {
      QAM_amp128 = _mm_set1_epi16(QAM16_n1);  // 2/sqrt(10)
      QAM_amp128b = _mm_setzero_si128();
    } else if (mod_order == 6) {
      QAM_amp128  = _mm_set1_epi16(QAM64_n1); //
      QAM_amp128b = _mm_set1_epi16(QAM64_n2);
    }

    for (aarx=0; aarx<n_rx; aarx++) {
      /* TODO: hack to be removed. There is crash for 1 antenna case, so
       * for 1 antenna case, I put back the value 2 as it was before
       * Elena's commit.
       */
      int x = n_rx > 1 ? n_rx : 2;
      dl_ch128          = (__m128i *)&dl_ch_estimates_ext[aatx*x + aarx][start_point];
      dl_ch_mag128      = (__m128i *)&dl_ch_mag[aatx*x + aarx][start_point];
      dl_ch_mag128b     = (__m128i *)&dl_ch_magb[aatx*x + aarx][start_point];
      rxdataF128        = (__m128i *)&rxdataF_ext[aarx][start_point];
      rxdataF_comp128   = (__m128i *)&rxdataF_comp[aatx*x + aarx][start_point];
      length_mod8 = length&7;

      if (length_mod8 == 0) {
        length2 = length>>3;

        for (ii=0; ii<length2; ++ii) {
          if (mod_order>2) {
            // get channel amplitude if not QPSK
            mmtmpD0 = _mm_madd_epi16(dl_ch128[0],dl_ch128[0]);
            mmtmpD0 = _mm_srai_epi32(mmtmpD0,output_shift);
            mmtmpD1 = _mm_madd_epi16(dl_ch128[1],dl_ch128[1]);
            mmtmpD1 = _mm_srai_epi32(mmtmpD1,output_shift);
            mmtmpD0 = _mm_packs_epi32(mmtmpD0,mmtmpD1);
            // store channel magnitude here in a new field of dlsch
            dl_ch_mag128[0] = _mm_unpacklo_epi16(mmtmpD0,mmtmpD0);
            dl_ch_mag128b[0] = dl_ch_mag128[0];
            dl_ch_mag128[0] = _mm_mulhi_epi16(dl_ch_mag128[0],QAM_amp128);
            dl_ch_mag128[0] = _mm_slli_epi16(dl_ch_mag128[0],1);
            //print_ints("Re(ch):",(int16_t*)&mmtmpD0);
            //print_shorts("QAM_amp:",(int16_t*)&QAM_amp128);
            //print_shorts("mag:",(int16_t*)&dl_ch_mag128[0]);
            dl_ch_mag128[1] = _mm_unpackhi_epi16(mmtmpD0,mmtmpD0);
            dl_ch_mag128b[1] = dl_ch_mag128[1];
            dl_ch_mag128[1] = _mm_mulhi_epi16(dl_ch_mag128[1],QAM_amp128);
            dl_ch_mag128[1] = _mm_slli_epi16(dl_ch_mag128[1],1);
            dl_ch_mag128b[0] = _mm_mulhi_epi16(dl_ch_mag128b[0],QAM_amp128b);
            dl_ch_mag128b[0] = _mm_slli_epi16(dl_ch_mag128b[0],1);
            dl_ch_mag128b[1] = _mm_mulhi_epi16(dl_ch_mag128b[1],QAM_amp128b);
            dl_ch_mag128b[1] = _mm_slli_epi16(dl_ch_mag128b[1],1);
          }

          // multiply by conjugated channel
          mmtmpD0 = _mm_madd_epi16(dl_ch128[0],rxdataF128[0]);
          // mmtmpD0 contains real part of 4 consecutive outputs (32-bit)
          mmtmpD1 = _mm_shufflelo_epi16(dl_ch128[0],_MM_SHUFFLE(2,3,0,1));
          mmtmpD1 = _mm_shufflehi_epi16(mmtmpD1,_MM_SHUFFLE(2,3,0,1));
          mmtmpD1 = _mm_sign_epi16(mmtmpD1,*(__m128i *)&conjugate[0]);
          //  print_ints("im",&mmtmpD1);
          mmtmpD1 = _mm_madd_epi16(mmtmpD1,rxdataF128[0]);
          // mmtmpD1 contains imag part of 4 consecutive outputs (32-bit)
          mmtmpD0 = _mm_srai_epi32(mmtmpD0,output_shift);
          //  print_ints("re(shift)",&mmtmpD0);
          mmtmpD1 = _mm_srai_epi32(mmtmpD1,output_shift);
          //  print_ints("im(shift)",&mmtmpD1);
          mmtmpD2 = _mm_unpacklo_epi32(mmtmpD0,mmtmpD1);
          mmtmpD3 = _mm_unpackhi_epi32(mmtmpD0,mmtmpD1);
          //        print_ints("c0",&mmtmpD2);
          //  print_ints("c1",&mmtmpD3);
          rxdataF_comp128[0] = _mm_packs_epi32(mmtmpD2,mmtmpD3);
          //  print_shorts("rx:",rxdataF128);
          //  print_shorts("ch:",dl_ch128);
          //  print_shorts("pack:",rxdataF_comp128);
          // multiply by conjugated channel
          mmtmpD0 = _mm_madd_epi16(dl_ch128[1],rxdataF128[1]);
          // mmtmpD0 contains real part of 4 consecutive outputs (32-bit)
          mmtmpD1 = _mm_shufflelo_epi16(dl_ch128[1],_MM_SHUFFLE(2,3,0,1));
          mmtmpD1 = _mm_shufflehi_epi16(mmtmpD1,_MM_SHUFFLE(2,3,0,1));
          mmtmpD1 = _mm_sign_epi16(mmtmpD1,*(__m128i *)conjugate);
          mmtmpD1 = _mm_madd_epi16(mmtmpD1,rxdataF128[1]);
          // mmtmpD1 contains imag part of 4 consecutive outputs (32-bit)
          mmtmpD0 = _mm_srai_epi32(mmtmpD0,output_shift);
          mmtmpD1 = _mm_srai_epi32(mmtmpD1,output_shift);
          mmtmpD2 = _mm_unpacklo_epi32(mmtmpD0,mmtmpD1);
          mmtmpD3 = _mm_unpackhi_epi32(mmtmpD0,mmtmpD1);
          rxdataF_comp128[1] = _mm_packs_epi32(mmtmpD2,mmtmpD3);
          //  print_shorts("rx:",rxdataF128+1);
          //  print_shorts("ch:",dl_ch128+1);
          //print_shorts("pack:",rxdataF_comp128+1);
          dl_ch128+=2;
          dl_ch_mag128+=2;
          dl_ch_mag128b+=2;
          rxdataF128+=2;
          rxdataF_comp128+=2;
        }
      } else {
        printf ("Channel Compensation: Received number of subcarriers is not multiple of 8, \n"
                "need to adapt the code!\n");
      }
    }
  }

  /*This part of code makes sense only for processing in 2x2 blocks*/
  if (rho) {
    for (aarx=0; aarx<n_rx; aarx++) {
      rho128        = (__m128i *)&rho[aarx][start_point];
      dl_ch128      = (__m128i *)&dl_ch_estimates_ext[aarx][start_point];
      dl_ch128_2    = (__m128i *)&dl_ch_estimates_ext[2+aarx][start_point];

      if (length_mod8 == 0) {
        length2 = length>>3;

        for (ii=0; ii<length2; ++ii) {
          // multiply by conjugated channel
          mmtmpD0 = _mm_madd_epi16(dl_ch128[0],dl_ch128_2[0]);
          //  print_ints("re",&mmtmpD0);
          // mmtmpD0 contains real part of 4 consecutive outputs (32-bit)
          mmtmpD1 = _mm_shufflelo_epi16(dl_ch128[0],_MM_SHUFFLE(2,3,0,1));
          mmtmpD1 = _mm_shufflehi_epi16(mmtmpD1,_MM_SHUFFLE(2,3,0,1));
          mmtmpD1 = _mm_sign_epi16(mmtmpD1,*(__m128i *)&conjugate[0]);
          //  print_ints("im",&mmtmpD1);
          mmtmpD1 = _mm_madd_epi16(mmtmpD1,dl_ch128_2[0]);
          // mmtmpD1 contains imag part of 4 consecutive outputs (32-bit)
          mmtmpD0 = _mm_srai_epi32(mmtmpD0,output_shift);
          //  print_ints("re(shift)",&mmtmpD0);
          mmtmpD1 = _mm_srai_epi32(mmtmpD1,output_shift);
          //  print_ints("im(shift)",&mmtmpD1);
          mmtmpD2 = _mm_unpacklo_epi32(mmtmpD0,mmtmpD1);
          mmtmpD3 = _mm_unpackhi_epi32(mmtmpD0,mmtmpD1);
          //        print_ints("c0",&mmtmpD2);
          //  print_ints("c1",&mmtmpD3);
          rho128[0] = _mm_packs_epi32(mmtmpD2,mmtmpD3);
          //print_shorts("rx:",dl_ch128_2);
          //print_shorts("ch:",dl_ch128);
          //print_shorts("pack:",rho128);
          // multiply by conjugated channel
          mmtmpD0 = _mm_madd_epi16(dl_ch128[1],dl_ch128_2[1]);
          // mmtmpD0 contains real part of 4 consecutive outputs (32-bit)
          mmtmpD1 = _mm_shufflelo_epi16(dl_ch128[1],_MM_SHUFFLE(2,3,0,1));
          mmtmpD1 = _mm_shufflehi_epi16(mmtmpD1,_MM_SHUFFLE(2,3,0,1));
          mmtmpD1 = _mm_sign_epi16(mmtmpD1,*(__m128i *)conjugate);
          mmtmpD1 = _mm_madd_epi16(mmtmpD1,dl_ch128_2[1]);
          // mmtmpD1 contains imag part of 4 consecutive outputs (32-bit)
          mmtmpD0 = _mm_srai_epi32(mmtmpD0,output_shift);
          mmtmpD1 = _mm_srai_epi32(mmtmpD1,output_shift);
          mmtmpD2 = _mm_unpacklo_epi32(mmtmpD0,mmtmpD1);
          mmtmpD3 = _mm_unpackhi_epi32(mmtmpD0,mmtmpD1);
          rho128[1] =_mm_packs_epi32(mmtmpD2,mmtmpD3);
          dl_ch128+=2;
          dl_ch128_2+=2;
          rho128+=2;
        }
      } else {
        printf ("Channel Compensation: Received number of subcarriers is not multiple of 8, \n"
                "need to adapt the code!\n");
      }
    }
  }

  _mm_empty();
  _m_empty();
}

#if defined(__x86_64__) || defined(__i386__)

void prec2A_TM56_128(unsigned char pmi,__m128i *ch0,__m128i *ch1) {
  __m128i amp;
  amp = _mm_set1_epi16(ONE_OVER_SQRT2_Q15);

  switch (pmi) {
    case 0 :   // +1 +1
      //    print_shorts("phase 0 :ch0",ch0);
      //    print_shorts("phase 0 :ch1",ch1);
      ch0[0] = _mm_adds_epi16(ch0[0],ch1[0]);
      break;

    case 1 :   // +1 -1
      //    print_shorts("phase 1 :ch0",ch0);
      //    print_shorts("phase 1 :ch1",ch1);
      ch0[0] = _mm_subs_epi16(ch0[0],ch1[0]);
      //    print_shorts("phase 1 :ch0-ch1",ch0);
      break;

    case 2 :   // +1 +j
      ch1[0] = _mm_sign_epi16(ch1[0],*(__m128i *)&conjugate[0]);
      ch1[0] = _mm_shufflelo_epi16(ch1[0],_MM_SHUFFLE(2,3,0,1));
      ch1[0] = _mm_shufflehi_epi16(ch1[0],_MM_SHUFFLE(2,3,0,1));
      ch0[0] = _mm_subs_epi16(ch0[0],ch1[0]);
      break;   // +1 -j

    case 3 :
      ch1[0] = _mm_sign_epi16(ch1[0],*(__m128i *)&conjugate[0]);
      ch1[0] = _mm_shufflelo_epi16(ch1[0],_MM_SHUFFLE(2,3,0,1));
      ch1[0] = _mm_shufflehi_epi16(ch1[0],_MM_SHUFFLE(2,3,0,1));
      ch0[0] = _mm_adds_epi16(ch0[0],ch1[0]);
      break;
  }

  ch0[0] = _mm_mulhi_epi16(ch0[0],amp);
  ch0[0] = _mm_slli_epi16(ch0[0],1);
  _mm_empty();
  _m_empty();
}
#elif defined(__arm__)
void prec2A_TM56_128(unsigned char pmi,__m128i *ch0,__m128i *ch1) {
  // sqrt(2) is already taken into account in computation sqrt_rho_a, sqrt_rho_b,
  //so removed it

  //__m128i amp;
  //amp = _mm_set1_epi16(ONE_OVER_SQRT2_Q15);
  switch (pmi) {
    case 0 :   // +1 +1
      //    print_shorts("phase 0 :ch0",ch0);
      //    print_shorts("phase 0 :ch1",ch1);
      ch0[0] = _mm_adds_epi16(ch0[0],ch1[0]);
      break;

    case 1 :   // +1 -1
      //    print_shorts("phase 1 :ch0",ch0);
      //    print_shorts("phase 1 :ch1",ch1);
      ch0[0] = _mm_subs_epi16(ch0[0],ch1[0]);
      //    print_shorts("phase 1 :ch0-ch1",ch0);
      break;

    case 2 :   // +1 +j
      ch1[0] = _mm_sign_epi16(ch1[0],*(__m128i *)&conjugate[0]);
      ch1[0] = _mm_shufflelo_epi16(ch1[0],_MM_SHUFFLE(2,3,0,1));
      ch1[0] = _mm_shufflehi_epi16(ch1[0],_MM_SHUFFLE(2,3,0,1));
      ch0[0] = _mm_subs_epi16(ch0[0],ch1[0]);
      break;   // +1 -j

    case 3 :
      ch1[0] = _mm_sign_epi16(ch1[0],*(__m128i *)&conjugate[0]);
      ch1[0] = _mm_shufflelo_epi16(ch1[0],_MM_SHUFFLE(2,3,0,1));
      ch1[0] = _mm_shufflehi_epi16(ch1[0],_MM_SHUFFLE(2,3,0,1));
      ch0[0] = _mm_adds_epi16(ch0[0],ch1[0]);
      break;
  }

  //ch0[0] = _mm_mulhi_epi16(ch0[0],amp);
  //ch0[0] = _mm_slli_epi16(ch0[0],1);
  _mm_empty();
  _m_empty();
}
#endif
// precoding is stream 0 .5(1,1)  .5(1,-1) .5(1,1)  .5(1,-1)
//              stream 1 .5(1,-1) .5(1,1)  .5(1,-1) .5(1,1)
// store "precoded" channel for stream 0 in ch0, stream 1 in ch1

short TM3_prec[8]__attribute__((aligned(16))) = {1,1,-1,-1,1,1,-1,-1} ;

void prec2A_TM3_128(__m128i *ch0,__m128i *ch1) {
  __m128i amp = _mm_set1_epi16(ONE_OVER_SQRT2_Q15);
  __m128i tmp0,tmp1;
  //_mm_mulhi_epi16
  //  print_shorts("prec2A_TM3 ch0 (before):",ch0);
  //  print_shorts("prec2A_TM3 ch1 (before):",ch1);
  tmp0 = ch0[0];
  tmp1  = _mm_sign_epi16(ch1[0],((__m128i *)&TM3_prec)[0]);
  //  print_shorts("prec2A_TM3 ch1*s (mid):",(__m128i*)TM3_prec);
  ch0[0] = _mm_adds_epi16(ch0[0],tmp1);
  ch1[0] = _mm_subs_epi16(tmp0,tmp1);
  ch0[0] = _mm_mulhi_epi16(ch0[0],amp);
  ch0[0] = _mm_slli_epi16(ch0[0],1);
  ch1[0] = _mm_mulhi_epi16(ch1[0],amp);
  ch1[0] = _mm_slli_epi16(ch1[0],1);
  //  print_shorts("prec2A_TM3 ch0 (mid):",&tmp0);
  //  print_shorts("prec2A_TM3 ch1 (mid):",ch1);
  //ch0[0] = _mm_mulhi_epi16(ch0[0],amp);
  //ch0[0] = _mm_slli_epi16(ch0[0],1);
  //ch1[0] = _mm_mulhi_epi16(ch1[0],amp);
  //ch1[0] = _mm_slli_epi16(ch1[0],1);
  //ch0[0] = _mm_srai_epi16(ch0[0],1);
  //ch1[0] = _mm_srai_epi16(ch1[0],1);
  //  print_shorts("prec2A_TM3 ch0 (after):",ch0);
  //  print_shorts("prec2A_TM3 ch1 (after):",ch1);
  _mm_empty();
  _m_empty();
}

// pmi = 0 => stream 0 (1,1), stream 1 (1,-1)
// pmi = 1 => stream 0 (1,j), stream 2 (1,-j)

void prec2A_TM4_128(int pmi,__m128i *ch0,__m128i *ch1) {
  // sqrt(2) is already taken into account in computation sqrt_rho_a, sqrt_rho_b,
  //so divide by 2 is replaced by divide by sqrt(2).
  // printf ("demod pmi=%d\n", pmi);
  __m128i amp;
  amp = _mm_set1_epi16(ONE_OVER_SQRT2_Q15);
  __m128i tmp0,tmp1;

  // print_shorts("prec2A_TM4 ch0 (before):",ch0);
  // print_shorts("prec2A_TM4 ch1 (before):",ch1);

  if (pmi == 0) { //[1 1;1 -1]
    tmp0 = ch0[0];
    tmp1 = ch1[0];
    ch0[0] = _mm_adds_epi16(tmp0,tmp1);
    ch1[0] = _mm_subs_epi16(tmp0,tmp1);
  } else { //ch0+j*ch1 ch0-j*ch1
    tmp0 = ch0[0];
    tmp1   = _mm_sign_epi16(ch1[0],*(__m128i *)&conjugate[0]);
    tmp1   = _mm_shufflelo_epi16(tmp1,_MM_SHUFFLE(2,3,0,1));
    tmp1   = _mm_shufflehi_epi16(tmp1,_MM_SHUFFLE(2,3,0,1));
    ch0[0] = _mm_subs_epi16(tmp0,tmp1);
    ch1[0] = _mm_add_epi16(tmp0,tmp1);
  }

  //print_shorts("prec2A_TM4 ch0 (middle):",ch0);
  //print_shorts("prec2A_TM4 ch1 (middle):",ch1);
  ch0[0] = _mm_mulhi_epi16(ch0[0],amp);
  ch0[0] = _mm_slli_epi16(ch0[0],1);
  ch1[0] = _mm_mulhi_epi16(ch1[0],amp);
  ch1[0] = _mm_slli_epi16(ch1[0],1);
  // ch0[0] = _mm_srai_epi16(ch0[0],1); //divide by 2
  // ch1[0] = _mm_srai_epi16(ch1[0],1); //divide by 2
  //print_shorts("prec2A_TM4 ch0 (end):",ch0);
  //print_shorts("prec2A_TM4 ch1 (end):",ch1);
  _mm_empty();
  _m_empty();
  // print_shorts("prec2A_TM4 ch0 (end):",ch0);
  //print_shorts("prec2A_TM4 ch1 (end):",ch1);
}

void dlsch_channel_compensation_TM56(int **rxdataF_ext,
                                     int **dl_ch_estimates_ext,
                                     int **dl_ch_mag,
                                     int **dl_ch_magb,
                                     int **rxdataF_comp,
                                     unsigned char *pmi_ext,
                                     LTE_DL_FRAME_PARMS *frame_parms,
                                     PHY_MEASUREMENTS *measurements,
                                     int eNB_id,
                                     unsigned char symbol,
                                     unsigned char mod_order,
                                     unsigned short nb_rb,
                                     unsigned char output_shift,
                                     unsigned char dl_power_off) {
#if defined(__x86_64__) || defined(__i386__)
  unsigned short rb,Nre;
  __m128i *dl_ch0_128,*dl_ch1_128,*dl_ch_mag128,*dl_ch_mag128b,*rxdataF128,*rxdataF_comp128;
  unsigned char aarx=0,symbol_mod,pilots=0;
  int precoded_signal_strength=0;
  __m128i mmtmpD0,mmtmpD1,mmtmpD2,mmtmpD3,QAM_amp128;
  symbol_mod = (symbol>=(7-frame_parms->Ncp)) ? symbol-(7-frame_parms->Ncp) : symbol;

  if ((symbol_mod == 0) || (symbol_mod == (4-frame_parms->Ncp)))
    pilots=1;

  //printf("comp prec: symbol %d, pilots %d\n",symbol, pilots);
  __m128i QAM_amp128b = _mm_setzero_si128();

  if (mod_order == 4) {
    QAM_amp128 = _mm_set1_epi16(QAM16_n1);
  } else if (mod_order == 6) {
    QAM_amp128  = _mm_set1_epi16(QAM64_n1);
    QAM_amp128b = _mm_set1_epi16(QAM64_n2);
  }

  for (aarx=0; aarx<frame_parms->nb_antennas_rx; aarx++) {
    dl_ch0_128          = (__m128i *)&dl_ch_estimates_ext[aarx][symbol*frame_parms->N_RB_DL*12];
    dl_ch1_128          = (__m128i *)&dl_ch_estimates_ext[2+aarx][symbol*frame_parms->N_RB_DL*12];
    dl_ch_mag128      = (__m128i *)&dl_ch_mag[aarx][symbol*frame_parms->N_RB_DL*12];
    dl_ch_mag128b     = (__m128i *)&dl_ch_magb[aarx][symbol*frame_parms->N_RB_DL*12];
    rxdataF128        = (__m128i *)&rxdataF_ext[aarx][symbol*frame_parms->N_RB_DL*12];
    rxdataF_comp128   = (__m128i *)&rxdataF_comp[aarx][symbol*frame_parms->N_RB_DL*12];

    for (rb=0; rb<nb_rb; rb++) {
      // combine TX channels using precoder from pmi
#ifdef DEBUG_DLSCH_DEMOD
      printf("mode 6 prec: rb %d, pmi->%d\n",rb,pmi_ext[rb]);
#endif
      prec2A_TM56_128(pmi_ext[rb],&dl_ch0_128[0],&dl_ch1_128[0]);
      prec2A_TM56_128(pmi_ext[rb],&dl_ch0_128[1],&dl_ch1_128[1]);

      if (pilots==0) {
        prec2A_TM56_128(pmi_ext[rb],&dl_ch0_128[2],&dl_ch1_128[2]);
      }

      if (mod_order>2) {
        // get channel amplitude if not QPSK
        mmtmpD0 = _mm_madd_epi16(dl_ch0_128[0],dl_ch0_128[0]);
        mmtmpD0 = _mm_srai_epi32(mmtmpD0,output_shift);
        mmtmpD1 = _mm_madd_epi16(dl_ch0_128[1],dl_ch0_128[1]);
        mmtmpD1 = _mm_srai_epi32(mmtmpD1,output_shift);
        mmtmpD0 = _mm_packs_epi32(mmtmpD0,mmtmpD1);
        dl_ch_mag128[0] = _mm_unpacklo_epi16(mmtmpD0,mmtmpD0);
        dl_ch_mag128b[0] = dl_ch_mag128[0];
        dl_ch_mag128[0] = _mm_mulhi_epi16(dl_ch_mag128[0],QAM_amp128);
        dl_ch_mag128[0] = _mm_slli_epi16(dl_ch_mag128[0],1);
        //print_shorts("dl_ch_mag128[0]=",&dl_ch_mag128[0]);
        //print_shorts("dl_ch_mag128[0]=",&dl_ch_mag128[0]);
        dl_ch_mag128[1] = _mm_unpackhi_epi16(mmtmpD0,mmtmpD0);
        dl_ch_mag128b[1] = dl_ch_mag128[1];
        dl_ch_mag128[1] = _mm_mulhi_epi16(dl_ch_mag128[1],QAM_amp128);
        dl_ch_mag128[1] = _mm_slli_epi16(dl_ch_mag128[1],1);

        if (pilots==0) {
          mmtmpD0 = _mm_madd_epi16(dl_ch0_128[2],dl_ch0_128[2]);
          mmtmpD0 = _mm_srai_epi32(mmtmpD0,output_shift);
          mmtmpD1 = _mm_packs_epi32(mmtmpD0,mmtmpD0);
          dl_ch_mag128[2] = _mm_unpacklo_epi16(mmtmpD1,mmtmpD1);
          dl_ch_mag128b[2] = dl_ch_mag128[2];
          dl_ch_mag128[2] = _mm_mulhi_epi16(dl_ch_mag128[2],QAM_amp128);
          dl_ch_mag128[2] = _mm_slli_epi16(dl_ch_mag128[2],1);
        }

        dl_ch_mag128b[0] = _mm_mulhi_epi16(dl_ch_mag128b[0],QAM_amp128b);
        dl_ch_mag128b[0] = _mm_slli_epi16(dl_ch_mag128b[0],1);
        //print_shorts("dl_ch_mag128b[0]=",&dl_ch_mag128b[0]);
        dl_ch_mag128b[1] = _mm_mulhi_epi16(dl_ch_mag128b[1],QAM_amp128b);
        dl_ch_mag128b[1] = _mm_slli_epi16(dl_ch_mag128b[1],1);

        if (pilots==0) {
          dl_ch_mag128b[2] = _mm_mulhi_epi16(dl_ch_mag128b[2],QAM_amp128b);
          dl_ch_mag128b[2] = _mm_slli_epi16(dl_ch_mag128b[2],1);
        }
      }

      // MF multiply by conjugated channel
      mmtmpD0 = _mm_madd_epi16(dl_ch0_128[0],rxdataF128[0]);
      //        print_ints("re",&mmtmpD0);
      // mmtmpD0 contains real part of 4 consecutive outputs (32-bit)
      mmtmpD1 = _mm_shufflelo_epi16(dl_ch0_128[0],_MM_SHUFFLE(2,3,0,1));
      mmtmpD1 = _mm_shufflehi_epi16(mmtmpD1,_MM_SHUFFLE(2,3,0,1));
      mmtmpD1 = _mm_sign_epi16(mmtmpD1,*(__m128i *)&conjugate[0]);
      //        print_ints("im",&mmtmpD1);
      mmtmpD1 = _mm_madd_epi16(mmtmpD1,rxdataF128[0]);
      // mmtmpD1 contains imag part of 4 consecutive outputs (32-bit)
      mmtmpD0 = _mm_srai_epi32(mmtmpD0,output_shift);
      //        print_ints("re(shift)",&mmtmpD0);
      mmtmpD1 = _mm_srai_epi32(mmtmpD1,output_shift);
      //        print_ints("im(shift)",&mmtmpD1);
      mmtmpD2 = _mm_unpacklo_epi32(mmtmpD0,mmtmpD1);
      mmtmpD3 = _mm_unpackhi_epi32(mmtmpD0,mmtmpD1);
      //        print_ints("c0",&mmtmpD2);
      //        print_ints("c1",&mmtmpD3);
      rxdataF_comp128[0] = _mm_packs_epi32(mmtmpD2,mmtmpD3);
      //        print_shorts("rx:",rxdataF128);
      //        print_shorts("ch:",dl_ch128);
      //        print_shorts("pack:",rxdataF_comp128);
      // multiply by conjugated channel
      mmtmpD0 = _mm_madd_epi16(dl_ch0_128[1],rxdataF128[1]);
      // mmtmpD0 contains real part of 4 consecutive outputs (32-bit)
      mmtmpD1 = _mm_shufflelo_epi16(dl_ch0_128[1],_MM_SHUFFLE(2,3,0,1));
      mmtmpD1 = _mm_shufflehi_epi16(mmtmpD1,_MM_SHUFFLE(2,3,0,1));
      mmtmpD1 = _mm_sign_epi16(mmtmpD1,*(__m128i *)conjugate);
      mmtmpD1 = _mm_madd_epi16(mmtmpD1,rxdataF128[1]);
      // mmtmpD1 contains imag part of 4 consecutive outputs (32-bit)
      mmtmpD0 = _mm_srai_epi32(mmtmpD0,output_shift);
      mmtmpD1 = _mm_srai_epi32(mmtmpD1,output_shift);
      mmtmpD2 = _mm_unpacklo_epi32(mmtmpD0,mmtmpD1);
      mmtmpD3 = _mm_unpackhi_epi32(mmtmpD0,mmtmpD1);
      rxdataF_comp128[1] = _mm_packs_epi32(mmtmpD2,mmtmpD3);
      //  print_shorts("rx:",rxdataF128+1);
      //  print_shorts("ch:",dl_ch128+1);
      //  print_shorts("pack:",rxdataF_comp128+1);

      if (pilots==0) {
        // multiply by conjugated channel
        mmtmpD0 = _mm_madd_epi16(dl_ch0_128[2],rxdataF128[2]);
        // mmtmpD0 contains real part of 4 consecutive outputs (32-bit)
        mmtmpD1 = _mm_shufflelo_epi16(dl_ch0_128[2],_MM_SHUFFLE(2,3,0,1));
        mmtmpD1 = _mm_shufflehi_epi16(mmtmpD1,_MM_SHUFFLE(2,3,0,1));
        mmtmpD1 = _mm_sign_epi16(mmtmpD1,*(__m128i *)conjugate);
        mmtmpD1 = _mm_madd_epi16(mmtmpD1,rxdataF128[2]);
        // mmtmpD1 contains imag part of 4 consecutive outputs (32-bit)
        mmtmpD0 = _mm_srai_epi32(mmtmpD0,output_shift);
        mmtmpD1 = _mm_srai_epi32(mmtmpD1,output_shift);
        mmtmpD2 = _mm_unpacklo_epi32(mmtmpD0,mmtmpD1);
        mmtmpD3 = _mm_unpackhi_epi32(mmtmpD0,mmtmpD1);
        rxdataF_comp128[2] = _mm_packs_epi32(mmtmpD2,mmtmpD3);
        //  print_shorts("rx:",rxdataF128+2);
        //  print_shorts("ch:",dl_ch128+2);
        //        print_shorts("pack:",rxdataF_comp128+2);
        dl_ch0_128+=3;
        dl_ch1_128+=3;
        dl_ch_mag128+=3;
        dl_ch_mag128b+=3;
        rxdataF128+=3;
        rxdataF_comp128+=3;
      } else {
        dl_ch0_128+=2;
        dl_ch1_128+=2;
        dl_ch_mag128+=2;
        dl_ch_mag128b+=2;
        rxdataF128+=2;
        rxdataF_comp128+=2;
      }
    }

    Nre = (pilots==0) ? 12 : 8;
    precoded_signal_strength += ((signal_energy_nodc(&dl_ch_estimates_ext[aarx][symbol*frame_parms->N_RB_DL*Nre],
                                  (nb_rb*Nre))) - (measurements->n0_power[aarx]));
  } // rx_antennas

  measurements->precoded_cqi_dB[eNB_id][0] = dB_fixed2(precoded_signal_strength,measurements->n0_power_tot);
  //printf("eNB_id %d, symbol %d: precoded CQI %d dB\n",eNB_id,symbol,
  //   measurements->precoded_cqi_dB[eNB_id][0]);
#elif defined(__arm__)
  uint32_t rb,Nre;
  uint32_t aarx,symbol_mod,pilots=0;
  int16x4_t *dl_ch0_128,*dl_ch1_128,*rxdataF128;
  int16x8_t *dl_ch0_128b,*dl_ch1_128b;
  int32x4_t mmtmpD0,mmtmpD1,mmtmpD0b,mmtmpD1b;
  int16x8_t *dl_ch_mag128,*dl_ch_mag128b,mmtmpD2,mmtmpD3,mmtmpD4,*rxdataF_comp128;
  int16x8_t QAM_amp128,QAM_amp128b;
  int16_t conj[4]__attribute__((aligned(16))) = {1,-1,1,-1};
  int32x4_t output_shift128 = vmovq_n_s32(-(int32_t)output_shift);
  int32_t precoded_signal_strength=0;
  symbol_mod = (symbol>=(7-frame_parms->Ncp)) ? symbol-(7-frame_parms->Ncp) : symbol;

  if ((symbol_mod == 0) || (symbol_mod == (4-frame_parms->Ncp))) {
    if (frame_parms->nb_antenna_ports_eNB==1) { // 10 out of 12 so don't reduce size
      nb_rb=1+(5*nb_rb/6);
    } else {
      pilots=1;
    }
  }

  if (mod_order == 4) {
    QAM_amp128  = vmovq_n_s16(QAM16_n1);  // 2/sqrt(10)
    QAM_amp128b = vmovq_n_s16(0);
  } else if (mod_order == 6) {
    QAM_amp128  = vmovq_n_s16(QAM64_n1); //
    QAM_amp128b = vmovq_n_s16(QAM64_n2);
  }

  //    printf("comp: rxdataF_comp %p, symbol %d\n",rxdataF_comp[0],symbol);

  for (aarx=0; aarx<frame_parms->nb_antennas_rx; aarx++) {
    dl_ch0_128          = (int16x4_t *)&dl_ch_estimates_ext[aarx][symbol*frame_parms->N_RB_DL*12];
    dl_ch1_128          = (int16x4_t *)&dl_ch_estimates_ext[2+aarx][symbol*frame_parms->N_RB_DL*12];
    dl_ch0_128b         = (int16x8_t *)&dl_ch_estimates_ext[aarx][symbol*frame_parms->N_RB_DL*12];
    dl_ch1_128b         = (int16x8_t *)&dl_ch_estimates_ext[2+aarx][symbol*frame_parms->N_RB_DL*12];
    dl_ch_mag128        = (int16x8_t *)&dl_ch_mag[aarx][symbol*frame_parms->N_RB_DL*12];
    dl_ch_mag128b       = (int16x8_t *)&dl_ch_magb[aarx][symbol*frame_parms->N_RB_DL*12];
    rxdataF128          = (int16x4_t *)&rxdataF_ext[aarx][symbol*frame_parms->N_RB_DL*12];
    rxdataF_comp128     = (int16x8_t *)&rxdataF_comp[aarx][symbol*frame_parms->N_RB_DL*12];

    for (rb=0; rb<nb_rb; rb++) {
#ifdef DEBUG_DLSCH_DEMOD
      printf("mode 6 prec: rb %d, pmi->%u\n",rb,pmi_ext[rb]);
#endif
      prec2A_TM56_128(pmi_ext[rb],&dl_ch0_128b[0],&dl_ch1_128b[0]);
      prec2A_TM56_128(pmi_ext[rb],&dl_ch0_128b[1],&dl_ch1_128b[1]);

      if (pilots==0) {
        prec2A_TM56_128(pmi_ext[rb],&dl_ch0_128b[2],&dl_ch1_128b[2]);
      }

      if (mod_order>2) {
        // get channel amplitude if not QPSK
        mmtmpD0 = vmull_s16(dl_ch0_128[0], dl_ch0_128[0]);
        // mmtmpD0 = [ch0*ch0,ch1*ch1,ch2*ch2,ch3*ch3];
        mmtmpD0 = vqshlq_s32(vqaddq_s32(mmtmpD0,vrev64q_s32(mmtmpD0)),output_shift128);
        // mmtmpD0 = [ch0*ch0 + ch1*ch1,ch0*ch0 + ch1*ch1,ch2*ch2 + ch3*ch3,ch2*ch2 + ch3*ch3]>>output_shift128 on 32-bits
        mmtmpD1 = vmull_s16(dl_ch0_128[1], dl_ch0_128[1]);
        mmtmpD1 = vqshlq_s32(vqaddq_s32(mmtmpD1,vrev64q_s32(mmtmpD1)),output_shift128);
        mmtmpD2 = vcombine_s16(vmovn_s32(mmtmpD0),vmovn_s32(mmtmpD1));
        // mmtmpD2 = [ch0*ch0 + ch1*ch1,ch0*ch0 + ch1*ch1,ch2*ch2 + ch3*ch3,ch2*ch2 + ch3*ch3,ch4*ch4 + ch5*ch5,ch4*ch4 + ch5*ch5,ch6*ch6 + ch7*ch7,ch6*ch6 + ch7*ch7]>>output_shift128 on 16-bits
        mmtmpD0 = vmull_s16(dl_ch0_128[2], dl_ch0_128[2]);
        mmtmpD0 = vqshlq_s32(vqaddq_s32(mmtmpD0,vrev64q_s32(mmtmpD0)),output_shift128);
        mmtmpD1 = vmull_s16(dl_ch0_128[3], dl_ch0_128[3]);
        mmtmpD1 = vqshlq_s32(vqaddq_s32(mmtmpD1,vrev64q_s32(mmtmpD1)),output_shift128);
        mmtmpD3 = vcombine_s16(vmovn_s32(mmtmpD0),vmovn_s32(mmtmpD1));

        if (pilots==0) {
          mmtmpD0 = vmull_s16(dl_ch0_128[4], dl_ch0_128[4]);
          mmtmpD0 = vqshlq_s32(vqaddq_s32(mmtmpD0,vrev64q_s32(mmtmpD0)),output_shift128);
          mmtmpD1 = vmull_s16(dl_ch0_128[5], dl_ch0_128[5]);
          mmtmpD1 = vqshlq_s32(vqaddq_s32(mmtmpD1,vrev64q_s32(mmtmpD1)),output_shift128);
          mmtmpD4 = vcombine_s16(vmovn_s32(mmtmpD0),vmovn_s32(mmtmpD1));
        }

        dl_ch_mag128b[0] = vqdmulhq_s16(mmtmpD2,QAM_amp128b);
        dl_ch_mag128b[1] = vqdmulhq_s16(mmtmpD3,QAM_amp128b);
        dl_ch_mag128[0] = vqdmulhq_s16(mmtmpD2,QAM_amp128);
        dl_ch_mag128[1] = vqdmulhq_s16(mmtmpD3,QAM_amp128);

        if (pilots==0) {
          dl_ch_mag128b[2] = vqdmulhq_s16(mmtmpD4,QAM_amp128b);
          dl_ch_mag128[2]  = vqdmulhq_s16(mmtmpD4,QAM_amp128);
        }
      }

      mmtmpD0 = vmull_s16(dl_ch0_128[0], rxdataF128[0]);
      //mmtmpD0 = [Re(ch[0])Re(rx[0]) Im(ch[0])Im(ch[0]) Re(ch[1])Re(rx[1]) Im(ch[1])Im(ch[1])]
      mmtmpD1 = vmull_s16(dl_ch0_128[1], rxdataF128[1]);
      //mmtmpD1 = [Re(ch[2])Re(rx[2]) Im(ch[2])Im(ch[2]) Re(ch[3])Re(rx[3]) Im(ch[3])Im(ch[3])]
      mmtmpD0 = vcombine_s32(vpadd_s32(vget_low_s32(mmtmpD0),vget_high_s32(mmtmpD0)),
                             vpadd_s32(vget_low_s32(mmtmpD1),vget_high_s32(mmtmpD1)));
      //mmtmpD0 = [Re(ch[0])Re(rx[0])+Im(ch[0])Im(ch[0]) Re(ch[1])Re(rx[1])+Im(ch[1])Im(ch[1]) Re(ch[2])Re(rx[2])+Im(ch[2])Im(ch[2]) Re(ch[3])Re(rx[3])+Im(ch[3])Im(ch[3])]
      mmtmpD0b = vmull_s16(vrev32_s16(vmul_s16(dl_ch0_128[0],*(int16x4_t *)conj)), rxdataF128[0]);
      //mmtmpD0 = [-Im(ch[0])Re(rx[0]) Re(ch[0])Im(rx[0]) -Im(ch[1])Re(rx[1]) Re(ch[1])Im(rx[1])]
      mmtmpD1b = vmull_s16(vrev32_s16(vmul_s16(dl_ch0_128[1],*(int16x4_t *)conj)), rxdataF128[1]);
      //mmtmpD0 = [-Im(ch[2])Re(rx[2]) Re(ch[2])Im(rx[2]) -Im(ch[3])Re(rx[3]) Re(ch[3])Im(rx[3])]
      mmtmpD1 = vcombine_s32(vpadd_s32(vget_low_s32(mmtmpD0b),vget_high_s32(mmtmpD0b)),
                             vpadd_s32(vget_low_s32(mmtmpD1b),vget_high_s32(mmtmpD1b)));
      //mmtmpD1 = [-Im(ch[0])Re(rx[0])+Re(ch[0])Im(rx[0]) -Im(ch[1])Re(rx[1])+Re(ch[1])Im(rx[1]) -Im(ch[2])Re(rx[2])+Re(ch[2])Im(rx[2]) -Im(ch[3])Re(rx[3])+Re(ch[3])Im(rx[3])]
      mmtmpD0 = vqshlq_s32(mmtmpD0,output_shift128);
      mmtmpD1 = vqshlq_s32(mmtmpD1,output_shift128);
      rxdataF_comp128[0] = vcombine_s16(vmovn_s32(mmtmpD0),vmovn_s32(mmtmpD1));
      mmtmpD0 = vmull_s16(dl_ch0_128[2], rxdataF128[2]);
      mmtmpD1 = vmull_s16(dl_ch0_128[3], rxdataF128[3]);
      mmtmpD0 = vcombine_s32(vpadd_s32(vget_low_s32(mmtmpD0),vget_high_s32(mmtmpD0)),
                             vpadd_s32(vget_low_s32(mmtmpD1),vget_high_s32(mmtmpD1)));
      mmtmpD0b = vmull_s16(vrev32_s16(vmul_s16(dl_ch0_128[2],*(int16x4_t *)conj)), rxdataF128[2]);
      mmtmpD1b = vmull_s16(vrev32_s16(vmul_s16(dl_ch0_128[3],*(int16x4_t *)conj)), rxdataF128[3]);
      mmtmpD1 = vcombine_s32(vpadd_s32(vget_low_s32(mmtmpD0b),vget_high_s32(mmtmpD0b)),
                             vpadd_s32(vget_low_s32(mmtmpD1b),vget_high_s32(mmtmpD1b)));
      mmtmpD0 = vqshlq_s32(mmtmpD0,output_shift128);
      mmtmpD1 = vqshlq_s32(mmtmpD1,output_shift128);
      rxdataF_comp128[1] = vcombine_s16(vmovn_s32(mmtmpD0),vmovn_s32(mmtmpD1));

      if (pilots==0) {
        mmtmpD0 = vmull_s16(dl_ch0_128[4], rxdataF128[4]);
        mmtmpD1 = vmull_s16(dl_ch0_128[5], rxdataF128[5]);
        mmtmpD0 = vcombine_s32(vpadd_s32(vget_low_s32(mmtmpD0),vget_high_s32(mmtmpD0)),
                               vpadd_s32(vget_low_s32(mmtmpD1),vget_high_s32(mmtmpD1)));
        mmtmpD0b = vmull_s16(vrev32_s16(vmul_s16(dl_ch0_128[4],*(int16x4_t *)conj)), rxdataF128[4]);
        mmtmpD1b = vmull_s16(vrev32_s16(vmul_s16(dl_ch0_128[5],*(int16x4_t *)conj)), rxdataF128[5]);
        mmtmpD1 = vcombine_s32(vpadd_s32(vget_low_s32(mmtmpD0b),vget_high_s32(mmtmpD0b)),
                               vpadd_s32(vget_low_s32(mmtmpD1b),vget_high_s32(mmtmpD1b)));
        mmtmpD0 = vqshlq_s32(mmtmpD0,output_shift128);
        mmtmpD1 = vqshlq_s32(mmtmpD1,output_shift128);
        rxdataF_comp128[2] = vcombine_s16(vmovn_s32(mmtmpD0),vmovn_s32(mmtmpD1));
        dl_ch0_128+=6;
        dl_ch1_128+=6;
        dl_ch_mag128+=3;
        dl_ch_mag128b+=3;
        rxdataF128+=6;
        rxdataF_comp128+=3;
      } else { // we have a smaller PDSCH in symbols with pilots so skip last group of 4 REs and increment less
        dl_ch0_128+=4;
        dl_ch1_128+=4;
        dl_ch_mag128+=2;
        dl_ch_mag128b+=2;
        rxdataF128+=4;
        rxdataF_comp128+=2;
      }
    }

    Nre = (pilots==0) ? 12 : 8;
    precoded_signal_strength += ((signal_energy_nodc(&dl_ch_estimates_ext[aarx][symbol*frame_parms->N_RB_DL*Nre],
                                  (nb_rb*Nre))) - (measurements->n0_power[aarx]));
    // rx_antennas
  }

  measurements->precoded_cqi_dB[eNB_id][0] = dB_fixed2(precoded_signal_strength,measurements->n0_power_tot);
  //printf("eNB_id %d, symbol %d: precoded CQI %d dB\n",eNB_id,symbol,
  //     measurements->precoded_cqi_dB[eNB_id][0]);
#endif
  _mm_empty();
  _m_empty();
}

void precode_channel_est(int32_t **dl_ch_estimates_ext,
                         LTE_DL_FRAME_PARMS *frame_parms,
                         LTE_UE_PDSCH *pdsch_vars,
                         unsigned char symbol,
                         unsigned short nb_rb,
                         MIMO_mode_t mimo_mode) {
  unsigned short rb;
  __m128i *dl_ch0_128,*dl_ch1_128;
  unsigned char aarx=0,symbol_mod,pilots=0;
  unsigned char *pmi_ext = pdsch_vars->pmi_ext;
  symbol_mod = (symbol>=(7-frame_parms->Ncp)) ? symbol-(7-frame_parms->Ncp) : symbol;

  if ((symbol_mod == 0) || (symbol_mod == (4-frame_parms->Ncp)))
    pilots=1;

  for (aarx=0; aarx<frame_parms->nb_antennas_rx; aarx++) {
    dl_ch0_128          = (__m128i *)&dl_ch_estimates_ext[aarx][symbol*frame_parms->N_RB_DL*12]; // this is h11
    dl_ch1_128          = (__m128i *)&dl_ch_estimates_ext[2+aarx][symbol*frame_parms->N_RB_DL*12]; // this is h12

    for (rb=0; rb<nb_rb; rb++) {
      if (mimo_mode==LARGE_CDD) {
        prec2A_TM3_128(&dl_ch0_128[0],&dl_ch1_128[0]);
        prec2A_TM3_128(&dl_ch0_128[1],&dl_ch1_128[1]);

        if (pilots==0) {
          prec2A_TM3_128(&dl_ch0_128[2],&dl_ch1_128[2]);
        }
      } else if (mimo_mode==DUALSTREAM_UNIFORM_PRECODING1) {
        prec2A_TM4_128(0,&dl_ch0_128[0],&dl_ch1_128[0]);
        prec2A_TM4_128(0,&dl_ch0_128[1],&dl_ch1_128[1]);

        if (pilots==0) {
          prec2A_TM4_128(0,&dl_ch0_128[2],&dl_ch1_128[2]);
        }
      } else if (mimo_mode==DUALSTREAM_UNIFORM_PRECODINGj) {
        prec2A_TM4_128(1,&dl_ch0_128[0],&dl_ch1_128[0]);
        prec2A_TM4_128(1,&dl_ch0_128[1],&dl_ch1_128[1]);

        if (pilots==0) {
          prec2A_TM4_128(1,&dl_ch0_128[2],&dl_ch1_128[2]);
        }
      } else if (mimo_mode==DUALSTREAM_PUSCH_PRECODING) {
        prec2A_TM4_128(pmi_ext[rb],&dl_ch0_128[0],&dl_ch1_128[0]);
        prec2A_TM4_128(pmi_ext[rb],&dl_ch0_128[1],&dl_ch1_128[1]);

        if (pilots==0) {
          prec2A_TM4_128(pmi_ext[rb],&dl_ch0_128[2],&dl_ch1_128[2]);
        }
      } else {
        LOG_E(PHY,"Unknown MIMO mode\n");
        return;
      }

      if (pilots==0) {
        dl_ch0_128+=3;
        dl_ch1_128+=3;
      } else {
        dl_ch0_128+=2;
        dl_ch1_128+=2;
      }
    }
  }
}

void dlsch_channel_compensation_TM34(LTE_DL_FRAME_PARMS *frame_parms,
                                     LTE_UE_PDSCH *pdsch_vars,
                                     PHY_MEASUREMENTS *measurements,
                                     int eNB_id,
                                     unsigned char symbol,
                                     unsigned char mod_order0,
                                     unsigned char mod_order1,
                                     int harq_pid,
                                     int round,
                                     MIMO_mode_t mimo_mode,
                                     unsigned short nb_rb,
                                     unsigned short mmse_flag,
                                     unsigned char output_shift0,
                                     unsigned char output_shift1) {
#if defined(__x86_64__) || defined(__i386__)
  unsigned short rb,Nre;
  __m128i *dl_ch0_128,*dl_ch1_128,*dl_ch_mag0_128,*dl_ch_mag1_128,*dl_ch_mag0_128b,*dl_ch_mag1_128b,*rxdataF128,*rxdataF_comp0_128,*rxdataF_comp1_128;
  unsigned char aarx=0,symbol_mod,pilots=0;
  int precoded_signal_strength0=0,precoded_signal_strength1=0;
  int rx_power_correction;
  int **rxdataF_ext           = pdsch_vars->rxdataF_ext;
  int **dl_ch_estimates_ext   = pdsch_vars->dl_ch_estimates_ext;
  int **dl_ch_mag0            = pdsch_vars->dl_ch_mag0;
  int **dl_ch_mag1            = pdsch_vars->dl_ch_mag1[harq_pid][round];
  int **dl_ch_magb0           = pdsch_vars->dl_ch_magb0;
  int **dl_ch_magb1           = pdsch_vars->dl_ch_magb1[harq_pid][round];
  int **rxdataF_comp0         = pdsch_vars->rxdataF_comp0;
  int **rxdataF_comp1         = pdsch_vars->rxdataF_comp1[harq_pid][round];
  unsigned char *pmi_ext      = pdsch_vars->pmi_ext;
  __m128i mmtmpD0,mmtmpD1,mmtmpD2,mmtmpD3,QAM_amp0_128,QAM_amp1_128;
  symbol_mod = (symbol>=(7-frame_parms->Ncp)) ? symbol-(7-frame_parms->Ncp) : symbol;

  if ((symbol_mod == 0) || (symbol_mod == (4-frame_parms->Ncp)))
    pilots=1;

  rx_power_correction = 1;
  // printf("comp prec: symbol %d, pilots %d\n",symbol, pilots);
  __m128i  QAM_amp0_128b = _mm_setzero_si128();

  if (mod_order0 == 4) {
    QAM_amp0_128  = _mm_set1_epi16(QAM16_n1);
  } else if (mod_order0 == 6) {
    QAM_amp0_128  = _mm_set1_epi16(QAM64_n1);
    QAM_amp0_128b = _mm_set1_epi16(QAM64_n2);
  }

  __m128i  QAM_amp1_128b = _mm_setzero_si128();

  if (mod_order1 == 4) {
    QAM_amp1_128  = _mm_set1_epi16(QAM16_n1);
  } else if (mod_order1 == 6) {
    QAM_amp1_128  = _mm_set1_epi16(QAM64_n1);
    QAM_amp1_128b = _mm_set1_epi16(QAM64_n2);
  }

  for (aarx=0; aarx<frame_parms->nb_antennas_rx; aarx++) {
    dl_ch0_128          = (__m128i *)&dl_ch_estimates_ext[aarx][symbol*frame_parms->N_RB_DL*12]; // this is h11
    dl_ch1_128          = (__m128i *)&dl_ch_estimates_ext[2+aarx][symbol*frame_parms->N_RB_DL*12]; // this is h12
    dl_ch_mag0_128      = (__m128i *)&dl_ch_mag0[aarx][symbol*frame_parms->N_RB_DL*12]; //responsible for x1
    dl_ch_mag0_128b     = (__m128i *)&dl_ch_magb0[aarx][symbol*frame_parms->N_RB_DL*12];//responsible for x1
    dl_ch_mag1_128      = (__m128i *)&dl_ch_mag1[aarx][symbol*frame_parms->N_RB_DL*12];   //responsible for x2. always coming from tx2
    dl_ch_mag1_128b     = (__m128i *)&dl_ch_magb1[aarx][symbol*frame_parms->N_RB_DL*12];  //responsible for x2. always coming from tx2
    rxdataF128          = (__m128i *)&rxdataF_ext[aarx][symbol*frame_parms->N_RB_DL*12]; //received signal on antenna of interest h11*x1+h12*x2
    rxdataF_comp0_128   = (__m128i *)&rxdataF_comp0[aarx][symbol*frame_parms->N_RB_DL*12]; //result of multipl with MF x1 on antenna of interest
    rxdataF_comp1_128   = (__m128i *)&rxdataF_comp1[aarx][symbol*frame_parms->N_RB_DL*12]; //result of multipl with MF x2 on antenna of interest

    for (rb=0; rb<nb_rb; rb++) {
      if (mmse_flag == 0) {
        // combine TX channels using precoder from pmi
        if (mimo_mode==LARGE_CDD) {
          prec2A_TM3_128(&dl_ch0_128[0],&dl_ch1_128[0]);
          prec2A_TM3_128(&dl_ch0_128[1],&dl_ch1_128[1]);

          if (pilots==0) {
            prec2A_TM3_128(&dl_ch0_128[2],&dl_ch1_128[2]);
          }
        } else if (mimo_mode==DUALSTREAM_UNIFORM_PRECODING1) {
          prec2A_TM4_128(0,&dl_ch0_128[0],&dl_ch1_128[0]);
          prec2A_TM4_128(0,&dl_ch0_128[1],&dl_ch1_128[1]);

          if (pilots==0) {
            prec2A_TM4_128(0,&dl_ch0_128[2],&dl_ch1_128[2]);
          }
        } else if (mimo_mode==DUALSTREAM_UNIFORM_PRECODINGj) {
          prec2A_TM4_128(1,&dl_ch0_128[0],&dl_ch1_128[0]);
          prec2A_TM4_128(1,&dl_ch0_128[1],&dl_ch1_128[1]);

          if (pilots==0) {
            prec2A_TM4_128(1,&dl_ch0_128[2],&dl_ch1_128[2]);
          }
        } else if (mimo_mode==DUALSTREAM_PUSCH_PRECODING) {
          prec2A_TM4_128(pmi_ext[rb],&dl_ch0_128[0],&dl_ch1_128[0]);
          prec2A_TM4_128(pmi_ext[rb],&dl_ch0_128[1],&dl_ch1_128[1]);

          if (pilots==0) {
            prec2A_TM4_128(pmi_ext[rb],&dl_ch0_128[2],&dl_ch1_128[2]);
          }
        } else {
          LOG_E(PHY,"Unknown MIMO mode\n");
          return;
        }
      }

      if (mod_order0>2) {
        // get channel amplitude if not QPSK
        mmtmpD0 = _mm_madd_epi16(dl_ch0_128[0],dl_ch0_128[0]);
        mmtmpD0 = _mm_srai_epi32(mmtmpD0,output_shift0);
        mmtmpD1 = _mm_madd_epi16(dl_ch0_128[1],dl_ch0_128[1]);
        mmtmpD1 = _mm_srai_epi32(mmtmpD1,output_shift0);
        mmtmpD0 = _mm_packs_epi32(mmtmpD0,mmtmpD1);
        dl_ch_mag0_128[0] = _mm_unpacklo_epi16(mmtmpD0,mmtmpD0);
        dl_ch_mag0_128b[0] = dl_ch_mag0_128[0];
        dl_ch_mag0_128[0] = _mm_mulhi_epi16(dl_ch_mag0_128[0],QAM_amp0_128);
        dl_ch_mag0_128[0] = _mm_slli_epi16(dl_ch_mag0_128[0],1);
        //  print_shorts("dl_ch_mag0_128[0]=",&dl_ch_mag0_128[0]);
        dl_ch_mag0_128[1] = _mm_unpackhi_epi16(mmtmpD0,mmtmpD0);
        dl_ch_mag0_128b[1] = dl_ch_mag0_128[1];
        dl_ch_mag0_128[1] = _mm_mulhi_epi16(dl_ch_mag0_128[1],QAM_amp0_128);
        dl_ch_mag0_128[1] = _mm_slli_epi16(dl_ch_mag0_128[1],1);

        if (pilots==0) {
          mmtmpD0 = _mm_madd_epi16(dl_ch0_128[2],dl_ch0_128[2]);
          mmtmpD0 = _mm_srai_epi32(mmtmpD0,output_shift0);
          mmtmpD1 = _mm_packs_epi32(mmtmpD0,mmtmpD0);
          dl_ch_mag0_128[2] = _mm_unpacklo_epi16(mmtmpD1,mmtmpD1);
          dl_ch_mag0_128b[2] = dl_ch_mag0_128[2];
          dl_ch_mag0_128[2] = _mm_mulhi_epi16(dl_ch_mag0_128[2],QAM_amp0_128);
          dl_ch_mag0_128[2] = _mm_slli_epi16(dl_ch_mag0_128[2],1);
        }

        dl_ch_mag0_128b[0] = _mm_mulhi_epi16(dl_ch_mag0_128b[0],QAM_amp0_128b);
        dl_ch_mag0_128b[0] = _mm_slli_epi16(dl_ch_mag0_128b[0],1);
        // print_shorts("dl_ch_mag0_128b[0]=",&dl_ch_mag0_128b[0]);
        dl_ch_mag0_128b[1] = _mm_mulhi_epi16(dl_ch_mag0_128b[1],QAM_amp0_128b);
        dl_ch_mag0_128b[1] = _mm_slli_epi16(dl_ch_mag0_128b[1],1);

        if (pilots==0) {
          dl_ch_mag0_128b[2] = _mm_mulhi_epi16(dl_ch_mag0_128b[2],QAM_amp0_128b);
          dl_ch_mag0_128b[2] = _mm_slli_epi16(dl_ch_mag0_128b[2],1);
        }
      }

      if (mod_order1>2) {
        // get channel amplitude if not QPSK
        mmtmpD0 = _mm_madd_epi16(dl_ch1_128[0],dl_ch1_128[0]);
        mmtmpD0 = _mm_srai_epi32(mmtmpD0,output_shift1);
        mmtmpD1 = _mm_madd_epi16(dl_ch1_128[1],dl_ch1_128[1]);
        mmtmpD1 = _mm_srai_epi32(mmtmpD1,output_shift1);
        mmtmpD0 = _mm_packs_epi32(mmtmpD0,mmtmpD1);
        dl_ch_mag1_128[0] = _mm_unpacklo_epi16(mmtmpD0,mmtmpD0);
        dl_ch_mag1_128b[0] = dl_ch_mag1_128[0];
        dl_ch_mag1_128[0] = _mm_mulhi_epi16(dl_ch_mag1_128[0],QAM_amp1_128);
        dl_ch_mag1_128[0] = _mm_slli_epi16(dl_ch_mag1_128[0],1);
        // print_shorts("dl_ch_mag1_128[0]=",&dl_ch_mag1_128[0]);
        dl_ch_mag1_128[1] = _mm_unpackhi_epi16(mmtmpD0,mmtmpD0);
        dl_ch_mag1_128b[1] = dl_ch_mag1_128[1];
        dl_ch_mag1_128[1] = _mm_mulhi_epi16(dl_ch_mag1_128[1],QAM_amp1_128);
        dl_ch_mag1_128[1] = _mm_slli_epi16(dl_ch_mag1_128[1],1);

        if (pilots==0) {
          mmtmpD0 = _mm_madd_epi16(dl_ch1_128[2],dl_ch1_128[2]);
          mmtmpD0 = _mm_srai_epi32(mmtmpD0,output_shift1);
          mmtmpD1 = _mm_packs_epi32(mmtmpD0,mmtmpD0);
          dl_ch_mag1_128[2] = _mm_unpacklo_epi16(mmtmpD1,mmtmpD1);
          dl_ch_mag1_128b[2] = dl_ch_mag1_128[2];
          dl_ch_mag1_128[2] = _mm_mulhi_epi16(dl_ch_mag1_128[2],QAM_amp1_128);
          dl_ch_mag1_128[2] = _mm_slli_epi16(dl_ch_mag1_128[2],1);
        }

        dl_ch_mag1_128b[0] = _mm_mulhi_epi16(dl_ch_mag1_128b[0],QAM_amp1_128b);
        dl_ch_mag1_128b[0] = _mm_slli_epi16(dl_ch_mag1_128b[0],1);
        // print_shorts("dl_ch_mag1_128b[0]=",&dl_ch_mag1_128b[0]);
        dl_ch_mag1_128b[1] = _mm_mulhi_epi16(dl_ch_mag1_128b[1],QAM_amp1_128b);
        dl_ch_mag1_128b[1] = _mm_slli_epi16(dl_ch_mag1_128b[1],1);

        if (pilots==0) {
          dl_ch_mag1_128b[2] = _mm_mulhi_epi16(dl_ch_mag1_128b[2],QAM_amp1_128b);
          dl_ch_mag1_128b[2] = _mm_slli_epi16(dl_ch_mag1_128b[2],1);
        }
      }

      // layer 0
      // MF multiply by conjugated channel
      mmtmpD0 = _mm_madd_epi16(dl_ch0_128[0],rxdataF128[0]);
      //  print_ints("re",&mmtmpD0);
      // mmtmpD0 contains real part of 4 consecutive outputs (32-bit)
      mmtmpD1 = _mm_shufflelo_epi16(dl_ch0_128[0],_MM_SHUFFLE(2,3,0,1));
      mmtmpD1 = _mm_shufflehi_epi16(mmtmpD1,_MM_SHUFFLE(2,3,0,1));
      mmtmpD1 = _mm_sign_epi16(mmtmpD1,*(__m128i *)&conjugate[0]);
      mmtmpD1 = _mm_madd_epi16(mmtmpD1,rxdataF128[0]);
      // print_ints("im",&mmtmpD1);
      // mmtmpD1 contains imag part of 4 consecutive outputs (32-bit)
      mmtmpD0 = _mm_srai_epi32(mmtmpD0,output_shift0);
      // printf("Shift: %d\n",output_shift);
      // print_ints("re(shift)",&mmtmpD0);
      mmtmpD1 = _mm_srai_epi32(mmtmpD1,output_shift0);
      // print_ints("im(shift)",&mmtmpD1);
      mmtmpD2 = _mm_unpacklo_epi32(mmtmpD0,mmtmpD1);
      mmtmpD3 = _mm_unpackhi_epi32(mmtmpD0,mmtmpD1);
      //  print_ints("c0",&mmtmpD2);
      // print_ints("c1",&mmtmpD3);
      rxdataF_comp0_128[0] = _mm_packs_epi32(mmtmpD2,mmtmpD3);
      // print_shorts("rx:",rxdataF128);
      // print_shorts("ch:",dl_ch0_128);
      //print_shorts("pack:",rxdataF_comp0_128);
      // multiply by conjugated channel
      mmtmpD0 = _mm_madd_epi16(dl_ch0_128[1],rxdataF128[1]);
      // mmtmpD0 contains real part of 4 consecutive outputs (32-bit)
      mmtmpD1 = _mm_shufflelo_epi16(dl_ch0_128[1],_MM_SHUFFLE(2,3,0,1));
      mmtmpD1 = _mm_shufflehi_epi16(mmtmpD1,_MM_SHUFFLE(2,3,0,1));
      mmtmpD1 = _mm_sign_epi16(mmtmpD1,*(__m128i *)conjugate);
      mmtmpD1 = _mm_madd_epi16(mmtmpD1,rxdataF128[1]);
      // mmtmpD1 contains imag part of 4 consecutive outputs (32-bit)
      mmtmpD0 = _mm_srai_epi32(mmtmpD0,output_shift0);
      mmtmpD1 = _mm_srai_epi32(mmtmpD1,output_shift0);
      mmtmpD2 = _mm_unpacklo_epi32(mmtmpD0,mmtmpD1);
      mmtmpD3 = _mm_unpackhi_epi32(mmtmpD0,mmtmpD1);
      rxdataF_comp0_128[1] = _mm_packs_epi32(mmtmpD2,mmtmpD3);
      //  print_shorts("rx:",rxdataF128+1);
      //  print_shorts("ch:",dl_ch0_128+1);
      // print_shorts("pack:",rxdataF_comp0_128+1);

      if (pilots==0) {
        // multiply by conjugated channel
        mmtmpD0 = _mm_madd_epi16(dl_ch0_128[2],rxdataF128[2]);
        // mmtmpD0 contains real part of 4 consecutive outputs (32-bit)
        mmtmpD1 = _mm_shufflelo_epi16(dl_ch0_128[2],_MM_SHUFFLE(2,3,0,1));
        mmtmpD1 = _mm_shufflehi_epi16(mmtmpD1,_MM_SHUFFLE(2,3,0,1));
        mmtmpD1 = _mm_sign_epi16(mmtmpD1,*(__m128i *)conjugate);
        mmtmpD1 = _mm_madd_epi16(mmtmpD1,rxdataF128[2]);
        // mmtmpD1 contains imag part of 4 consecutive outputs (32-bit)
        mmtmpD0 = _mm_srai_epi32(mmtmpD0,output_shift0);
        mmtmpD1 = _mm_srai_epi32(mmtmpD1,output_shift0);
        mmtmpD2 = _mm_unpacklo_epi32(mmtmpD0,mmtmpD1);
        mmtmpD3 = _mm_unpackhi_epi32(mmtmpD0,mmtmpD1);
        rxdataF_comp0_128[2] = _mm_packs_epi32(mmtmpD2,mmtmpD3);
        //   print_shorts("rx:",rxdataF128+2);
        //   print_shorts("ch:",dl_ch0_128+2);
        //  print_shorts("pack:",rxdataF_comp0_128+2);
      }

      // layer 1
      // MF multiply by conjugated channel
      mmtmpD0 = _mm_madd_epi16(dl_ch1_128[0],rxdataF128[0]);
      //  print_ints("re",&mmtmpD0);
      // mmtmpD0 contains real part of 4 consecutive outputs (32-bit)
      mmtmpD1 = _mm_shufflelo_epi16(dl_ch1_128[0],_MM_SHUFFLE(2,3,0,1));
      mmtmpD1 = _mm_shufflehi_epi16(mmtmpD1,_MM_SHUFFLE(2,3,0,1));
      mmtmpD1 = _mm_sign_epi16(mmtmpD1,*(__m128i *)&conjugate[0]);
      //  print_ints("im",&mmtmpD1);
      mmtmpD1 = _mm_madd_epi16(mmtmpD1,rxdataF128[0]);
      // mmtmpD1 contains imag part of 4 consecutive outputs (32-bit)
      mmtmpD0 = _mm_srai_epi32(mmtmpD0,output_shift1);
      // print_ints("re(shift)",&mmtmpD0);
      mmtmpD1 = _mm_srai_epi32(mmtmpD1,output_shift1);
      // print_ints("im(shift)",&mmtmpD1);
      mmtmpD2 = _mm_unpacklo_epi32(mmtmpD0,mmtmpD1);
      mmtmpD3 = _mm_unpackhi_epi32(mmtmpD0,mmtmpD1);
      // print_ints("c0",&mmtmpD2);
      // print_ints("c1",&mmtmpD3);
      rxdataF_comp1_128[0] = _mm_packs_epi32(mmtmpD2,mmtmpD3);
      // print_shorts("rx:",rxdataF128);
      //  print_shorts("ch:",dl_ch1_128);
      // print_shorts("pack:",rxdataF_comp1_128);
      // multiply by conjugated channel
      mmtmpD0 = _mm_madd_epi16(dl_ch1_128[1],rxdataF128[1]);
      // mmtmpD0 contains real part of 4 consecutive outputs (32-bit)
      mmtmpD1 = _mm_shufflelo_epi16(dl_ch1_128[1],_MM_SHUFFLE(2,3,0,1));
      mmtmpD1 = _mm_shufflehi_epi16(mmtmpD1,_MM_SHUFFLE(2,3,0,1));
      mmtmpD1 = _mm_sign_epi16(mmtmpD1,*(__m128i *)conjugate);
      mmtmpD1 = _mm_madd_epi16(mmtmpD1,rxdataF128[1]);
      // mmtmpD1 contains imag part of 4 consecutive outputs (32-bit)
      mmtmpD0 = _mm_srai_epi32(mmtmpD0,output_shift1);
      mmtmpD1 = _mm_srai_epi32(mmtmpD1,output_shift1);
      mmtmpD2 = _mm_unpacklo_epi32(mmtmpD0,mmtmpD1);
      mmtmpD3 = _mm_unpackhi_epi32(mmtmpD0,mmtmpD1);
      rxdataF_comp1_128[1] = _mm_packs_epi32(mmtmpD2,mmtmpD3);
      //  print_shorts("rx:",rxdataF128+1);
      // print_shorts("ch:",dl_ch1_128+1);
      // print_shorts("pack:",rxdataF_comp1_128+1);

      if (pilots==0) {
        // multiply by conjugated channel
        mmtmpD0 = _mm_madd_epi16(dl_ch1_128[2],rxdataF128[2]);
        // mmtmpD0 contains real part of 4 consecutive outputs (32-bit)
        mmtmpD1 = _mm_shufflelo_epi16(dl_ch1_128[2],_MM_SHUFFLE(2,3,0,1));
        mmtmpD1 = _mm_shufflehi_epi16(mmtmpD1,_MM_SHUFFLE(2,3,0,1));
        mmtmpD1 = _mm_sign_epi16(mmtmpD1,*(__m128i *)conjugate);
        mmtmpD1 = _mm_madd_epi16(mmtmpD1,rxdataF128[2]);
        // mmtmpD1 contains imag part of 4 consecutive outputs (32-bit)
        mmtmpD0 = _mm_srai_epi32(mmtmpD0,output_shift1);
        mmtmpD1 = _mm_srai_epi32(mmtmpD1,output_shift1);
        mmtmpD2 = _mm_unpacklo_epi32(mmtmpD0,mmtmpD1);
        mmtmpD3 = _mm_unpackhi_epi32(mmtmpD0,mmtmpD1);
        rxdataF_comp1_128[2] = _mm_packs_epi32(mmtmpD2,mmtmpD3);
        //   print_shorts("rx:",rxdataF128+2);
        //  print_shorts("ch:",dl_ch1_128+2);
        //         print_shorts("pack:",rxdataF_comp1_128+2);
        dl_ch0_128+=3;
        dl_ch1_128+=3;
        dl_ch_mag0_128+=3;
        dl_ch_mag1_128+=3;
        dl_ch_mag0_128b+=3;
        dl_ch_mag1_128b+=3;
        rxdataF128+=3;
        rxdataF_comp0_128+=3;
        rxdataF_comp1_128+=3;
      } else {
        dl_ch0_128+=2;
        dl_ch1_128+=2;
        dl_ch_mag0_128+=2;
        dl_ch_mag1_128+=2;
        dl_ch_mag0_128b+=2;
        dl_ch_mag1_128b+=2;
        rxdataF128+=2;
        rxdataF_comp0_128+=2;
        rxdataF_comp1_128+=2;
      }
    } // rb loop

    Nre = (pilots==0) ? 12 : 8;
    precoded_signal_strength0 += ((signal_energy_nodc(&dl_ch_estimates_ext[aarx][symbol*frame_parms->N_RB_DL*Nre],
                                   (nb_rb*Nre))*rx_power_correction) - (measurements->n0_power[aarx]));
    precoded_signal_strength1 += ((signal_energy_nodc(&dl_ch_estimates_ext[aarx+2][symbol*frame_parms->N_RB_DL*Nre],
                                   (nb_rb*Nre))*rx_power_correction) - (measurements->n0_power[aarx]));
  } // rx_antennas

  measurements->precoded_cqi_dB[eNB_id][0] = dB_fixed2(precoded_signal_strength0,measurements->n0_power_tot);
  measurements->precoded_cqi_dB[eNB_id][1] = dB_fixed2(precoded_signal_strength1,measurements->n0_power_tot);
  // printf("eNB_id %d, symbol %d: precoded CQI %d dB\n",eNB_id,symbol,
  //  measurements->precoded_cqi_dB[eNB_id][0]);
  _mm_empty();
  _m_empty();
#elif defined(__arm__)
  unsigned short rb,Nre;
  unsigned char aarx,symbol_mod,pilots=0;
  int precoded_signal_strength0=0,precoded_signal_strength1=0, rx_power_correction;
  int16x4_t *dl_ch0_128,*rxdataF128;
  int16x4_t *dl_ch1_128;
  int16x8_t *dl_ch0_128b,*dl_ch1_128b;
  int32x4_t mmtmpD0,mmtmpD1,mmtmpD0b,mmtmpD1b;
  int16x8_t *dl_ch_mag0_128,*dl_ch_mag0_128b,*dl_ch_mag1_128,*dl_ch_mag1_128b,mmtmpD2,mmtmpD3,mmtmpD4,*rxdataF_comp0_128,*rxdataF_comp1_128;
  int16x8_t QAM_amp0_128,QAM_amp0_128b,QAM_amp1_128,QAM_amp1_128b;
  int32x4_t output_shift128 = vmovq_n_s32(-(int32_t)output_shift);
  int **rxdataF_ext           = pdsch_vars->rxdataF_ext;
  int **dl_ch_estimates_ext   = pdsch_vars->dl_ch_estimates_ext;
  int **dl_ch_mag0            = pdsch_vars->dl_ch_mag0;
  int **dl_ch_mag1            = pdsch_vars->dl_ch_mag1[harq_pid][round];
  int **dl_ch_magb0           = pdsch_vars->dl_ch_magb0;
  int **dl_ch_magb1           = pdsch_vars->dl_ch_magb1[harq_pid][round];
  int **rxdataF_comp0         = pdsch_vars->rxdataF_comp0;
  int **rxdataF_comp1         = pdsch_vars->rxdataF_comp1[harq_pid][round];
  int16_t conj[4]__attribute__((aligned(16))) = {1,-1,1,-1};
  symbol_mod = (symbol>=(7-frame_parms->Ncp)) ? symbol-(7-frame_parms->Ncp) : symbol;

  if ((symbol_mod == 0) || (symbol_mod == (4-frame_parms->Ncp))) {
    if (frame_parms->nb_antenna_ports_eNB==1) { // 10 out of 12 so don't reduce size
      nb_rb=1+(5*nb_rb/6);
    } else {
      pilots=1;
    }
  }

  rx_power_correction=1;

  if (mod_order0 == 4) {
    QAM_amp0_128  = vmovq_n_s16(QAM16_n1);  // 2/sqrt(10)
    QAM_amp0_128b = vmovq_n_s16(0);
  } else if (mod_order0 == 6) {
    QAM_amp0_128  = vmovq_n_s16(QAM64_n1); //
    QAM_amp0_128b = vmovq_n_s16(QAM64_n2);
  }

  if (mod_order1 == 4) {
    QAM_amp1_128  = vmovq_n_s16(QAM16_n1);  // 2/sqrt(10)
    QAM_amp1_128b = vmovq_n_s16(0);
  } else if (mod_order1 == 6) {
    QAM_amp1_128  = vmovq_n_s16(QAM64_n1); //
    QAM_amp1_128b = vmovq_n_s16(QAM64_n2);
  }

  //    printf("comp: rxdataF_comp %p, symbol %d\n",rxdataF_comp[0],symbol);

  for (aarx=0; aarx<frame_parms->nb_antennas_rx; aarx++) {
    dl_ch0_128          = (int16x4_t *)&dl_ch_estimates_ext[aarx][symbol*frame_parms->N_RB_DL*12];
    dl_ch1_128          = (int16x4_t *)&dl_ch_estimates_ext[2+aarx][symbol*frame_parms->N_RB_DL*12];
    dl_ch0_128b          = (int16x8_t *)&dl_ch_estimates_ext[aarx][symbol*frame_parms->N_RB_DL*12];
    dl_ch1_128b          = (int16x8_t *)&dl_ch_estimates_ext[2+aarx][symbol*frame_parms->N_RB_DL*12];
    dl_ch_mag0_128      = (int16x8_t *)&dl_ch_mag0[aarx][symbol*frame_parms->N_RB_DL*12];
    dl_ch_mag0_128b     = (int16x8_t *)&dl_ch_magb0[aarx][symbol*frame_parms->N_RB_DL*12];
    dl_ch_mag1_128      = (int16x8_t *)&dl_ch_mag1[aarx][symbol*frame_parms->N_RB_DL*12];
    dl_ch_mag1_128b     = (int16x8_t *)&dl_ch_magb1[aarx][symbol*frame_parms->N_RB_DL*12];
    rxdataF128          = (int16x4_t *)&rxdataF_ext[aarx][symbol*frame_parms->N_RB_DL*12];
    rxdataF_comp0_128   = (int16x8_t *)&rxdataF_comp0[aarx][symbol*frame_parms->N_RB_DL*12];
    rxdataF_comp1_128   = (int16x8_t *)&rxdataF_comp1[aarx][symbol*frame_parms->N_RB_DL*12];

    for (rb=0; rb<nb_rb; rb++) {
      if (mmse_flag == 0) {
        // combine TX channels using precoder from pmi
        if (mimo_mode==LARGE_CDD) {
          prec2A_TM3_128(&dl_ch0_128[0],&dl_ch1_128[0]);
          prec2A_TM3_128(&dl_ch0_128[1],&dl_ch1_128[1]);

          if (pilots==0) {
            prec2A_TM3_128(&dl_ch0_128[2],&dl_ch1_128[2]);
          }
        } else if (mimo_mode==DUALSTREAM_UNIFORM_PRECODING1) {
          prec2A_TM4_128(0,&dl_ch0_128[0],&dl_ch1_128[0]);
          prec2A_TM4_128(0,&dl_ch0_128[1],&dl_ch1_128[1]);

          if (pilots==0) {
            prec2A_TM4_128(0,&dl_ch0_128[2],&dl_ch1_128[2]);
          }
        } else if (mimo_mode==DUALSTREAM_UNIFORM_PRECODINGj) {
          prec2A_TM4_128(1,&dl_ch0_128[0],&dl_ch1_128[0]);
          prec2A_TM4_128(1,&dl_ch0_128[1],&dl_ch1_128[1]);

          if (pilots==0) {
            prec2A_TM4_128(1,&dl_ch0_128[2],&dl_ch1_128[2]);
          }
        } else {
          LOG_E(PHY,"Unknown MIMO mode\n");
          return;
        }
      }

      if (mod_order0>2) {
        // get channel amplitude if not QPSK
        mmtmpD0 = vmull_s16(dl_ch0_128[0], dl_ch0_128[0]);
        // mmtmpD0 = [ch0*ch0,ch1*ch1,ch2*ch2,ch3*ch3];
        mmtmpD0 = vqshlq_s32(vqaddq_s32(mmtmpD0,vrev64q_s32(mmtmpD0)),output_shift128);
        // mmtmpD0 = [ch0*ch0 + ch1*ch1,ch0*ch0 + ch1*ch1,ch2*ch2 + ch3*ch3,ch2*ch2 + ch3*ch3]>>output_shift128 on 32-bits
        mmtmpD1 = vmull_s16(dl_ch0_128[1], dl_ch0_128[1]);
        mmtmpD1 = vqshlq_s32(vqaddq_s32(mmtmpD1,vrev64q_s32(mmtmpD1)),output_shift128);
        mmtmpD2 = vcombine_s16(vmovn_s32(mmtmpD0),vmovn_s32(mmtmpD1));
        // mmtmpD2 = [ch0*ch0 + ch1*ch1,ch0*ch0 + ch1*ch1,ch2*ch2 + ch3*ch3,ch2*ch2 + ch3*ch3,ch4*ch4 + ch5*ch5,ch4*ch4 + ch5*ch5,ch6*ch6 + ch7*ch7,ch6*ch6 + ch7*ch7]>>output_shift128 on 16-bits
        mmtmpD0 = vmull_s16(dl_ch0_128[2], dl_ch0_128[2]);
        mmtmpD0 = vqshlq_s32(vqaddq_s32(mmtmpD0,vrev64q_s32(mmtmpD0)),output_shift128);
        mmtmpD1 = vmull_s16(dl_ch0_128[3], dl_ch0_128[3]);
        mmtmpD1 = vqshlq_s32(vqaddq_s32(mmtmpD1,vrev64q_s32(mmtmpD1)),output_shift128);
        mmtmpD3 = vcombine_s16(vmovn_s32(mmtmpD0),vmovn_s32(mmtmpD1));

        if (pilots==0) {
          mmtmpD0 = vmull_s16(dl_ch0_128[4], dl_ch0_128[4]);
          mmtmpD0 = vqshlq_s32(vqaddq_s32(mmtmpD0,vrev64q_s32(mmtmpD0)),output_shift128);
          mmtmpD1 = vmull_s16(dl_ch0_128[5], dl_ch0_128[5]);
          mmtmpD1 = vqshlq_s32(vqaddq_s32(mmtmpD1,vrev64q_s32(mmtmpD1)),output_shift128);
          mmtmpD4 = vcombine_s16(vmovn_s32(mmtmpD0),vmovn_s32(mmtmpD1));
        }

        dl_ch_mag0_128b[0] = vqdmulhq_s16(mmtmpD2,QAM_amp0_128b);
        dl_ch_mag0_128b[1] = vqdmulhq_s16(mmtmpD3,QAM_amp0_128b);
        dl_ch_mag0_128[0] = vqdmulhq_s16(mmtmpD2,QAM_amp0_128);
        dl_ch_mag0_128[1] = vqdmulhq_s16(mmtmpD3,QAM_amp0_128);

        if (pilots==0) {
          dl_ch_mag0_128b[2] = vqdmulhq_s16(mmtmpD4,QAM_amp0_128b);
          dl_ch_mag0_128[2]  = vqdmulhq_s16(mmtmpD4,QAM_amp0_128);
        }
      }

      if (mod_order1>2) {
        // get channel amplitude if not QPSK
        mmtmpD0 = vmull_s16(dl_ch1_128[0], dl_ch1_128[0]);
        // mmtmpD0 = [ch0*ch0,ch1*ch1,ch2*ch2,ch3*ch3];
        mmtmpD0 = vqshlq_s32(vqaddq_s32(mmtmpD0,vrev64q_s32(mmtmpD0)),output_shift128);
        // mmtmpD0 = [ch0*ch0 + ch1*ch1,ch0*ch0 + ch1*ch1,ch2*ch2 + ch3*ch3,ch2*ch2 + ch3*ch3]>>output_shift128 on 32-bits
        mmtmpD1 = vmull_s16(dl_ch1_128[1], dl_ch1_128[1]);
        mmtmpD1 = vqshlq_s32(vqaddq_s32(mmtmpD1,vrev64q_s32(mmtmpD1)),output_shift128);
        mmtmpD2 = vcombine_s16(vmovn_s32(mmtmpD0),vmovn_s32(mmtmpD1));
        // mmtmpD2 = [ch0*ch0 + ch1*ch1,ch0*ch0 + ch1*ch1,ch2*ch2 + ch3*ch3,ch2*ch2 + ch3*ch3,ch4*ch4 + ch5*ch5,ch4*ch4 + ch5*ch5,ch6*ch6 + ch7*ch7,ch6*ch6 + ch7*ch7]>>output_shift128 on 16-bits
        mmtmpD0 = vmull_s16(dl_ch1_128[2], dl_ch1_128[2]);
        mmtmpD0 = vqshlq_s32(vqaddq_s32(mmtmpD0,vrev64q_s32(mmtmpD0)),output_shift128);
        mmtmpD1 = vmull_s16(dl_ch1_128[3], dl_ch1_128[3]);
        mmtmpD1 = vqshlq_s32(vqaddq_s32(mmtmpD1,vrev64q_s32(mmtmpD1)),output_shift128);
        mmtmpD3 = vcombine_s16(vmovn_s32(mmtmpD0),vmovn_s32(mmtmpD1));

        if (pilots==0) {
          mmtmpD0 = vmull_s16(dl_ch1_128[4], dl_ch1_128[4]);
          mmtmpD0 = vqshlq_s32(vqaddq_s32(mmtmpD0,vrev64q_s32(mmtmpD0)),output_shift128);
          mmtmpD1 = vmull_s16(dl_ch1_128[5], dl_ch1_128[5]);
          mmtmpD1 = vqshlq_s32(vqaddq_s32(mmtmpD1,vrev64q_s32(mmtmpD1)),output_shift128);
          mmtmpD4 = vcombine_s16(vmovn_s32(mmtmpD0),vmovn_s32(mmtmpD1));
        }

        dl_ch_mag1_128b[0] = vqdmulhq_s16(mmtmpD2,QAM_amp1_128b);
        dl_ch_mag1_128b[1] = vqdmulhq_s16(mmtmpD3,QAM_amp1_128b);
        dl_ch_mag1_128[0] = vqdmulhq_s16(mmtmpD2,QAM_amp1_128);
        dl_ch_mag1_128[1] = vqdmulhq_s16(mmtmpD3,QAM_amp1_128);

        if (pilots==0) {
          dl_ch_mag1_128b[2] = vqdmulhq_s16(mmtmpD4,QAM_amp1_128b);
          dl_ch_mag1_128[2]  = vqdmulhq_s16(mmtmpD4,QAM_amp1_128);
        }
      }

      mmtmpD0 = vmull_s16(dl_ch0_128[0], rxdataF128[0]);
      //mmtmpD0 = [Re(ch[0])Re(rx[0]) Im(ch[0])Im(ch[0]) Re(ch[1])Re(rx[1]) Im(ch[1])Im(ch[1])]
      mmtmpD1 = vmull_s16(dl_ch0_128[1], rxdataF128[1]);
      //mmtmpD1 = [Re(ch[2])Re(rx[2]) Im(ch[2])Im(ch[2]) Re(ch[3])Re(rx[3]) Im(ch[3])Im(ch[3])]
      mmtmpD0 = vcombine_s32(vpadd_s32(vget_low_s32(mmtmpD0),vget_high_s32(mmtmpD0)),
                             vpadd_s32(vget_low_s32(mmtmpD1),vget_high_s32(mmtmpD1)));
      //mmtmpD0 = [Re(ch[0])Re(rx[0])+Im(ch[0])Im(ch[0]) Re(ch[1])Re(rx[1])+Im(ch[1])Im(ch[1]) Re(ch[2])Re(rx[2])+Im(ch[2])Im(ch[2]) Re(ch[3])Re(rx[3])+Im(ch[3])Im(ch[3])]
      mmtmpD0b = vmull_s16(vrev32_s16(vmul_s16(dl_ch0_128[0],*(int16x4_t *)conj)), rxdataF128[0]);
      //mmtmpD0 = [-Im(ch[0])Re(rx[0]) Re(ch[0])Im(rx[0]) -Im(ch[1])Re(rx[1]) Re(ch[1])Im(rx[1])]
      mmtmpD1b = vmull_s16(vrev32_s16(vmul_s16(dl_ch0_128[1],*(int16x4_t *)conj)), rxdataF128[1]);
      //mmtmpD0 = [-Im(ch[2])Re(rx[2]) Re(ch[2])Im(rx[2]) -Im(ch[3])Re(rx[3]) Re(ch[3])Im(rx[3])]
      mmtmpD1 = vcombine_s32(vpadd_s32(vget_low_s32(mmtmpD0b),vget_high_s32(mmtmpD0b)),
                             vpadd_s32(vget_low_s32(mmtmpD1b),vget_high_s32(mmtmpD1b)));
      //mmtmpD1 = [-Im(ch[0])Re(rx[0])+Re(ch[0])Im(rx[0]) -Im(ch[1])Re(rx[1])+Re(ch[1])Im(rx[1]) -Im(ch[2])Re(rx[2])+Re(ch[2])Im(rx[2]) -Im(ch[3])Re(rx[3])+Re(ch[3])Im(rx[3])]
      mmtmpD0 = vqshlq_s32(mmtmpD0,output_shift128);
      mmtmpD1 = vqshlq_s32(mmtmpD1,output_shift128);
      rxdataF_comp0_128[0] = vcombine_s16(vmovn_s32(mmtmpD0),vmovn_s32(mmtmpD1));
      mmtmpD0 = vmull_s16(dl_ch0_128[2], rxdataF128[2]);
      mmtmpD1 = vmull_s16(dl_ch0_128[3], rxdataF128[3]);
      mmtmpD0 = vcombine_s32(vpadd_s32(vget_low_s32(mmtmpD0),vget_high_s32(mmtmpD0)),
                             vpadd_s32(vget_low_s32(mmtmpD1),vget_high_s32(mmtmpD1)));
      mmtmpD0b = vmull_s16(vrev32_s16(vmul_s16(dl_ch0_128[2],*(int16x4_t *)conj)), rxdataF128[2]);
      mmtmpD1b = vmull_s16(vrev32_s16(vmul_s16(dl_ch0_128[3],*(int16x4_t *)conj)), rxdataF128[3]);
      mmtmpD1 = vcombine_s32(vpadd_s32(vget_low_s32(mmtmpD0b),vget_high_s32(mmtmpD0b)),
                             vpadd_s32(vget_low_s32(mmtmpD1b),vget_high_s32(mmtmpD1b)));
      mmtmpD0 = vqshlq_s32(mmtmpD0,output_shift128);
      mmtmpD1 = vqshlq_s32(mmtmpD1,output_shift128);
      rxdataF_comp0_128[1] = vcombine_s16(vmovn_s32(mmtmpD0),vmovn_s32(mmtmpD1));
      // second stream
      mmtmpD0 = vmull_s16(dl_ch1_128[0], rxdataF128[0]);
      mmtmpD1 = vmull_s16(dl_ch1_128[1], rxdataF128[1]);
      mmtmpD0 = vcombine_s32(vpadd_s32(vget_low_s32(mmtmpD0),vget_high_s32(mmtmpD0)),
                             vpadd_s32(vget_low_s32(mmtmpD1),vget_high_s32(mmtmpD1)));
      mmtmpD0b = vmull_s16(vrev32_s16(vmul_s16(dl_ch0_128[0],*(int16x4_t *)conj)), rxdataF128[0]);
      mmtmpD1b = vmull_s16(vrev32_s16(vmul_s16(dl_ch0_128[1],*(int16x4_t *)conj)), rxdataF128[1]);
      //mmtmpD0 = [-Im(ch[2])Re(rx[2]) Re(ch[2])Im(rx[2]) -Im(ch[3])Re(rx[3]) Re(ch[3])Im(rx[3])]
      mmtmpD1 = vcombine_s32(vpadd_s32(vget_low_s32(mmtmpD0b),vget_high_s32(mmtmpD0b)),
                             vpadd_s32(vget_low_s32(mmtmpD1b),vget_high_s32(mmtmpD1b)));
      //mmtmpD1 = [-Im(ch[0])Re(rx[0])+Re(ch[0])Im(rx[0]) -Im(ch[1])Re(rx[1])+Re(ch[1])Im(rx[1]) -Im(ch[2])Re(rx[2])+Re(ch[2])Im(rx[2]) -Im(ch[3])Re(rx[3])+Re(ch[3])Im(rx[3])]
      mmtmpD0 = vqshlq_s32(mmtmpD0,output_shift128);
      mmtmpD1 = vqshlq_s32(mmtmpD1,output_shift128);
      rxdataF_comp1_128[0] = vcombine_s16(vmovn_s32(mmtmpD0),vmovn_s32(mmtmpD1));
      mmtmpD0 = vmull_s16(dl_ch1_128[2], rxdataF128[2]);
      mmtmpD1 = vmull_s16(dl_ch1_128[3], rxdataF128[3]);
      mmtmpD0 = vcombine_s32(vpadd_s32(vget_low_s32(mmtmpD0),vget_high_s32(mmtmpD0)),
                             vpadd_s32(vget_low_s32(mmtmpD1),vget_high_s32(mmtmpD1)));
      mmtmpD0b = vmull_s16(vrev32_s16(vmul_s16(dl_ch0_128[2],*(int16x4_t *)conj)), rxdataF128[2]);
      mmtmpD1b = vmull_s16(vrev32_s16(vmul_s16(dl_ch0_128[3],*(int16x4_t *)conj)), rxdataF128[3]);
      mmtmpD1 = vcombine_s32(vpadd_s32(vget_low_s32(mmtmpD0b),vget_high_s32(mmtmpD0b)),
                             vpadd_s32(vget_low_s32(mmtmpD1b),vget_high_s32(mmtmpD1b)));
      mmtmpD0 = vqshlq_s32(mmtmpD0,output_shift128);
      mmtmpD1 = vqshlq_s32(mmtmpD1,output_shift128);
      rxdataF_comp1_128[1] = vcombine_s16(vmovn_s32(mmtmpD0),vmovn_s32(mmtmpD1));

      if (pilots==0) {
        mmtmpD0 = vmull_s16(dl_ch0_128[4], rxdataF128[4]);
        mmtmpD1 = vmull_s16(dl_ch0_128[5], rxdataF128[5]);
        mmtmpD0 = vcombine_s32(vpadd_s32(vget_low_s32(mmtmpD0),vget_high_s32(mmtmpD0)),
                               vpadd_s32(vget_low_s32(mmtmpD1),vget_high_s32(mmtmpD1)));
        mmtmpD0b = vmull_s16(vrev32_s16(vmul_s16(dl_ch0_128[4],*(int16x4_t *)conj)), rxdataF128[4]);
        mmtmpD1b = vmull_s16(vrev32_s16(vmul_s16(dl_ch0_128[5],*(int16x4_t *)conj)), rxdataF128[5]);
        mmtmpD1 = vcombine_s32(vpadd_s32(vget_low_s32(mmtmpD0b),vget_high_s32(mmtmpD0b)),
                               vpadd_s32(vget_low_s32(mmtmpD1b),vget_high_s32(mmtmpD1b)));
        mmtmpD0 = vqshlq_s32(mmtmpD0,output_shift128);
        mmtmpD1 = vqshlq_s32(mmtmpD1,output_shift128);
        rxdataF_comp0_128[2] = vcombine_s16(vmovn_s32(mmtmpD0),vmovn_s32(mmtmpD1));
        mmtmpD0 = vmull_s16(dl_ch1_128[4], rxdataF128[4]);
        mmtmpD1 = vmull_s16(dl_ch1_128[5], rxdataF128[5]);
        mmtmpD0 = vcombine_s32(vpadd_s32(vget_low_s32(mmtmpD0),vget_high_s32(mmtmpD0)),
                               vpadd_s32(vget_low_s32(mmtmpD1),vget_high_s32(mmtmpD1)));
        mmtmpD0b = vmull_s16(vrev32_s16(vmul_s16(dl_ch1_128[4],*(int16x4_t *)conj)), rxdataF128[4]);
        mmtmpD1b = vmull_s16(vrev32_s16(vmul_s16(dl_ch1_128[5],*(int16x4_t *)conj)), rxdataF128[5]);
        mmtmpD1 = vcombine_s32(vpadd_s32(vget_low_s32(mmtmpD0b),vget_high_s32(mmtmpD0b)),
                               vpadd_s32(vget_low_s32(mmtmpD1b),vget_high_s32(mmtmpD1b)));
        mmtmpD0 = vqshlq_s32(mmtmpD0,output_shift128);
        mmtmpD1 = vqshlq_s32(mmtmpD1,output_shift128);
        rxdataF_comp1_128[2] = vcombine_s16(vmovn_s32(mmtmpD0),vmovn_s32(mmtmpD1));
      }
    }

    Nre = (pilots==0) ? 12 : 8;
    // rx_antennas
  }

  Nre = (pilots==0) ? 12 : 8;
  precoded_signal_strength0 += ((signal_energy_nodc(&dl_ch_estimates_ext[aarx][symbol*frame_parms->N_RB_DL*Nre],
                                 (nb_rb*Nre))*rx_power_correction) - (measurements->n0_power[aarx]));
  precoded_signal_strength1 += ((signal_energy_nodc(&dl_ch_estimates_ext[aarx+2][symbol*frame_parms->N_RB_DL*Nre],
                                 (nb_rb*Nre))*rx_power_correction) - (measurements->n0_power[aarx]));
  measurements->precoded_cqi_dB[eNB_id][0] = dB_fixed2(precoded_signal_strength0,measurements->n0_power_tot);
  measurements->precoded_cqi_dB[eNB_id][1] = dB_fixed2(precoded_signal_strength1,measurements->n0_power_tot);
#endif
}


void dlsch_dual_stream_correlation(LTE_DL_FRAME_PARMS *frame_parms,
                                   unsigned char symbol,
                                   unsigned short nb_rb,
                                   int **dl_ch_estimates_ext,
                                   int **dl_ch_estimates_ext_i,
                                   int **dl_ch_rho_ext,
                                   unsigned char output_shift) {
#if defined(__x86_64__)||defined(__i386__)
  unsigned short rb;
  __m128i *dl_ch128,*dl_ch128i,*dl_ch_rho128,mmtmpD0,mmtmpD1,mmtmpD2,mmtmpD3;
  unsigned char aarx,symbol_mod,pilots=0;
  //    printf("dlsch_dual_stream_correlation: symbol %d\n",symbol);
  symbol_mod = (symbol>=(7-frame_parms->Ncp)) ? symbol-(7-frame_parms->Ncp) : symbol;

  if ((symbol_mod == 0) || (symbol_mod == (4-frame_parms->Ncp))) {
    pilots=1;
  }

  //  printf("Dual stream correlation (%p)\n",dl_ch_estimates_ext_i);

  for (aarx=0; aarx<frame_parms->nb_antennas_rx; aarx++) {
    dl_ch128          = (__m128i *)&dl_ch_estimates_ext[aarx][symbol*frame_parms->N_RB_DL*12];

    if (dl_ch_estimates_ext_i == NULL) // TM3/4
      dl_ch128i         = (__m128i *)&dl_ch_estimates_ext[aarx + frame_parms->nb_antennas_rx][symbol*frame_parms->N_RB_DL*12];
    else
      dl_ch128i         = (__m128i *)&dl_ch_estimates_ext_i[aarx][symbol*frame_parms->N_RB_DL*12];

    dl_ch_rho128      = (__m128i *)&dl_ch_rho_ext[aarx][symbol*frame_parms->N_RB_DL*12];

    for (rb=0; rb<nb_rb; rb++) {
      // multiply by conjugated channel
      mmtmpD0 = _mm_madd_epi16(dl_ch128[0],dl_ch128i[0]);
      //      print_ints("re",&mmtmpD0);
      // mmtmpD0 contains real part of 4 consecutive outputs (32-bit)
      mmtmpD1 = _mm_shufflelo_epi16(dl_ch128[0],_MM_SHUFFLE(2,3,0,1));
      mmtmpD1 = _mm_shufflehi_epi16(mmtmpD1,_MM_SHUFFLE(2,3,0,1));
      mmtmpD1 = _mm_sign_epi16(mmtmpD1,*(__m128i *)&conjugate[0]);
      mmtmpD1 = _mm_madd_epi16(mmtmpD1,dl_ch128i[0]);
      //      print_ints("im",&mmtmpD1);
      // mmtmpD1 contains imag part of 4 consecutive outputs (32-bit)
      mmtmpD0 = _mm_srai_epi32(mmtmpD0,output_shift);
      //      print_ints("re(shift)",&mmtmpD0);
      mmtmpD1 = _mm_srai_epi32(mmtmpD1,output_shift);
      //      print_ints("im(shift)",&mmtmpD1);
      mmtmpD2 = _mm_unpacklo_epi32(mmtmpD0,mmtmpD1);
      mmtmpD3 = _mm_unpackhi_epi32(mmtmpD0,mmtmpD1);
      //      print_ints("c0",&mmtmpD2);
      //      print_ints("c1",&mmtmpD3);
      dl_ch_rho128[0] = _mm_packs_epi32(mmtmpD2,mmtmpD3);
      // print_shorts("rho 0:",dl_ch_rho128);
      // multiply by conjugated channel
      mmtmpD0 = _mm_madd_epi16(dl_ch128[1],dl_ch128i[1]);
      // mmtmpD0 contains real part of 4 consecutive outputs (32-bit)
      mmtmpD1 = _mm_shufflelo_epi16(dl_ch128[1],_MM_SHUFFLE(2,3,0,1));
      mmtmpD1 = _mm_shufflehi_epi16(mmtmpD1,_MM_SHUFFLE(2,3,0,1));
      mmtmpD1 = _mm_sign_epi16(mmtmpD1,*(__m128i *)conjugate);
      mmtmpD1 = _mm_madd_epi16(mmtmpD1,dl_ch128i[1]);
      // mmtmpD1 contains imag part of 4 consecutive outputs (32-bit)
      mmtmpD0 = _mm_srai_epi32(mmtmpD0,output_shift);
      mmtmpD1 = _mm_srai_epi32(mmtmpD1,output_shift);
      mmtmpD2 = _mm_unpacklo_epi32(mmtmpD0,mmtmpD1);
      mmtmpD3 = _mm_unpackhi_epi32(mmtmpD0,mmtmpD1);
      dl_ch_rho128[1] =_mm_packs_epi32(mmtmpD2,mmtmpD3);

      if (pilots==0) {
        // multiply by conjugated channel
        mmtmpD0 = _mm_madd_epi16(dl_ch128[2],dl_ch128i[2]);
        // mmtmpD0 contains real part of 4 consecutive outputs (32-bit)
        mmtmpD1 = _mm_shufflelo_epi16(dl_ch128[2],_MM_SHUFFLE(2,3,0,1));
        mmtmpD1 = _mm_shufflehi_epi16(mmtmpD1,_MM_SHUFFLE(2,3,0,1));
        mmtmpD1 = _mm_sign_epi16(mmtmpD1,*(__m128i *)conjugate);
        mmtmpD1 = _mm_madd_epi16(mmtmpD1,dl_ch128i[2]);
        // mmtmpD1 contains imag part of 4 consecutive outputs (32-bit)
        mmtmpD0 = _mm_srai_epi32(mmtmpD0,output_shift);
        mmtmpD1 = _mm_srai_epi32(mmtmpD1,output_shift);
        mmtmpD2 = _mm_unpacklo_epi32(mmtmpD0,mmtmpD1);
        mmtmpD3 = _mm_unpackhi_epi32(mmtmpD0,mmtmpD1);
        dl_ch_rho128[2] = _mm_packs_epi32(mmtmpD2,mmtmpD3);
        dl_ch128+=3;
        dl_ch128i+=3;
        dl_ch_rho128+=3;
      } else {
        dl_ch128+=2;
        dl_ch128i+=2;
        dl_ch_rho128+=2;
      }
    }
  }

  _mm_empty();
  _m_empty();
#elif defined(__arm__)
#endif
}


void dlsch_detection_mrc(LTE_DL_FRAME_PARMS *frame_parms,
                         int **rxdataF_comp,
                         int **rxdataF_comp_i,
                         int **rho,
                         int **rho_i,
                         int **dl_ch_mag,
                         int **dl_ch_magb,
                         int **dl_ch_mag_i,
                         int **dl_ch_magb_i,
                         unsigned char symbol,
                         unsigned short nb_rb,
                         unsigned char dual_stream_UE) {
#if defined(__x86_64__)||defined(__i386__)
  unsigned char aatx;
  int i;
  __m128i *rxdataF_comp128_0,*rxdataF_comp128_1,*rxdataF_comp128_i0,*rxdataF_comp128_i1,*dl_ch_mag128_0,*dl_ch_mag128_1,*dl_ch_mag128_0b,*dl_ch_mag128_1b,*rho128_0,*rho128_1,*rho128_i0,*rho128_i1,
          *dl_ch_mag128_i0,*dl_ch_mag128_i1,*dl_ch_mag128_i0b,*dl_ch_mag128_i1b;

  if (frame_parms->nb_antennas_rx>1) {
    for (aatx=0; aatx<frame_parms->nb_antenna_ports_eNB; aatx++) {
      rxdataF_comp128_0   = (__m128i *)&rxdataF_comp[(aatx<<1)][symbol*frame_parms->N_RB_DL*12];
      rxdataF_comp128_1   = (__m128i *)&rxdataF_comp[(aatx<<1)+1][symbol*frame_parms->N_RB_DL*12];
      dl_ch_mag128_0      = (__m128i *)&dl_ch_mag[(aatx<<1)][symbol*frame_parms->N_RB_DL*12];
      dl_ch_mag128_1      = (__m128i *)&dl_ch_mag[(aatx<<1)+1][symbol*frame_parms->N_RB_DL*12];
      dl_ch_mag128_0b     = (__m128i *)&dl_ch_magb[(aatx<<1)][symbol*frame_parms->N_RB_DL*12];
      dl_ch_mag128_1b     = (__m128i *)&dl_ch_magb[(aatx<<1)+1][symbol*frame_parms->N_RB_DL*12];

      // MRC on each re of rb, both on MF output and magnitude (for 16QAM/64QAM llr computation)
      for (i=0; i<nb_rb*3; i++) {
        rxdataF_comp128_0[i] = _mm_adds_epi16(_mm_srai_epi16(rxdataF_comp128_0[i],1),_mm_srai_epi16(rxdataF_comp128_1[i],1));
        dl_ch_mag128_0[i]    = _mm_adds_epi16(_mm_srai_epi16(dl_ch_mag128_0[i],1),_mm_srai_epi16(dl_ch_mag128_1[i],1));
        dl_ch_mag128_0b[i]   = _mm_adds_epi16(_mm_srai_epi16(dl_ch_mag128_0b[i],1),_mm_srai_epi16(dl_ch_mag128_1b[i],1));
        //       print_shorts("mrc comp0:",&rxdataF_comp128_0[i]);
        //       print_shorts("mrc mag0:",&dl_ch_mag128_0[i]);
        //       print_shorts("mrc mag0b:",&dl_ch_mag128_0b[i]);
        //      print_shorts("mrc rho1:",&rho128_1[i]);
      }
    }

    if (rho) {
      rho128_0 = (__m128i *) &rho[0][symbol*frame_parms->N_RB_DL*12];
      rho128_1 = (__m128i *) &rho[1][symbol*frame_parms->N_RB_DL*12];

      for (i=0; i<nb_rb*3; i++) {
        //      print_shorts("mrc rho0:",&rho128_0[i]);
        //      print_shorts("mrc rho1:",&rho128_1[i]);
        rho128_0[i] = _mm_adds_epi16(_mm_srai_epi16(rho128_0[i],1),_mm_srai_epi16(rho128_1[i],1));
      }
    }

    if (dual_stream_UE == 1) {
      rho128_i0 = (__m128i *) &rho_i[0][symbol*frame_parms->N_RB_DL*12];
      rho128_i1 = (__m128i *) &rho_i[1][symbol*frame_parms->N_RB_DL*12];
      rxdataF_comp128_i0   = (__m128i *)&rxdataF_comp_i[0][symbol*frame_parms->N_RB_DL*12];
      rxdataF_comp128_i1   = (__m128i *)&rxdataF_comp_i[1][symbol*frame_parms->N_RB_DL*12];
      dl_ch_mag128_i0      = (__m128i *)&dl_ch_mag_i[0][symbol*frame_parms->N_RB_DL*12];
      dl_ch_mag128_i1      = (__m128i *)&dl_ch_mag_i[1][symbol*frame_parms->N_RB_DL*12];
      dl_ch_mag128_i0b     = (__m128i *)&dl_ch_magb_i[0][symbol*frame_parms->N_RB_DL*12];
      dl_ch_mag128_i1b     = (__m128i *)&dl_ch_magb_i[1][symbol*frame_parms->N_RB_DL*12];

      for (i=0; i<nb_rb*3; i++) {
        rxdataF_comp128_i0[i] = _mm_adds_epi16(_mm_srai_epi16(rxdataF_comp128_i0[i],1),_mm_srai_epi16(rxdataF_comp128_i1[i],1));
        rho128_i0[i]           = _mm_adds_epi16(_mm_srai_epi16(rho128_i0[i],1),_mm_srai_epi16(rho128_i1[i],1));
        dl_ch_mag128_i0[i]    = _mm_adds_epi16(_mm_srai_epi16(dl_ch_mag128_i0[i],1),_mm_srai_epi16(dl_ch_mag128_i1[i],1));
        dl_ch_mag128_i0b[i]    = _mm_adds_epi16(_mm_srai_epi16(dl_ch_mag128_i0b[i],1),_mm_srai_epi16(dl_ch_mag128_i1b[i],1));
      }
    }
  }

  _mm_empty();
  _m_empty();
#elif defined(__arm__)
  unsigned char aatx;
  int i;
  int16x8_t *rxdataF_comp128_0,*rxdataF_comp128_1,*rxdataF_comp128_i0,*rxdataF_comp128_i1,*dl_ch_mag128_0,*dl_ch_mag128_1,*dl_ch_mag128_0b,*dl_ch_mag128_1b,*rho128_0,*rho128_1,*rho128_i0,*rho128_i1,
            *dl_ch_mag128_i0,*dl_ch_mag128_i1,*dl_ch_mag128_i0b,*dl_ch_mag128_i1b;

  if (frame_parms->nb_antennas_rx>1) {
    for (aatx=0; aatx<frame_parms->nb_antenna_ports_eNB; aatx++) {
      rxdataF_comp128_0   = (int16x8_t *)&rxdataF_comp[(aatx<<1)][symbol*frame_parms->N_RB_DL*12];
      rxdataF_comp128_1   = (int16x8_t *)&rxdataF_comp[(aatx<<1)+1][symbol*frame_parms->N_RB_DL*12];
      dl_ch_mag128_0      = (int16x8_t *)&dl_ch_mag[(aatx<<1)][symbol*frame_parms->N_RB_DL*12];
      dl_ch_mag128_1      = (int16x8_t *)&dl_ch_mag[(aatx<<1)+1][symbol*frame_parms->N_RB_DL*12];
      dl_ch_mag128_0b     = (int16x8_t *)&dl_ch_magb[(aatx<<1)][symbol*frame_parms->N_RB_DL*12];
      dl_ch_mag128_1b     = (int16x8_t *)&dl_ch_magb[(aatx<<1)+1][symbol*frame_parms->N_RB_DL*12];

      // MRC on each re of rb, both on MF output and magnitude (for 16QAM/64QAM llr computation)
      for (i=0; i<nb_rb*3; i++) {
        rxdataF_comp128_0[i] = vhaddq_s16(rxdataF_comp128_0[i],rxdataF_comp128_1[i]);
        dl_ch_mag128_0[i]    = vhaddq_s16(dl_ch_mag128_0[i],dl_ch_mag128_1[i]);
        dl_ch_mag128_0b[i]   = vhaddq_s16(dl_ch_mag128_0b[i],dl_ch_mag128_1b[i]);
      }
    }

    if (rho) {
      rho128_0 = (int16x8_t *) &rho[0][symbol*frame_parms->N_RB_DL*12];
      rho128_1 = (int16x8_t *) &rho[1][symbol*frame_parms->N_RB_DL*12];

      for (i=0; i<nb_rb*3; i++) {
        //  print_shorts("mrc rho0:",&rho128_0[i]);
        //  print_shorts("mrc rho1:",&rho128_1[i]);
        rho128_0[i] = vhaddq_s16(rho128_0[i],rho128_1[i]);
      }
    }

    if (dual_stream_UE == 1) {
      rho128_i0 = (int16x8_t *) &rho_i[0][symbol*frame_parms->N_RB_DL*12];
      rho128_i1 = (int16x8_t *) &rho_i[1][symbol*frame_parms->N_RB_DL*12];
      rxdataF_comp128_i0   = (int16x8_t *)&rxdataF_comp_i[0][symbol*frame_parms->N_RB_DL*12];
      rxdataF_comp128_i1   = (int16x8_t *)&rxdataF_comp_i[1][symbol*frame_parms->N_RB_DL*12];
      dl_ch_mag128_i0      = (int16x8_t *)&dl_ch_mag_i[0][symbol*frame_parms->N_RB_DL*12];
      dl_ch_mag128_i1      = (int16x8_t *)&dl_ch_mag_i[1][symbol*frame_parms->N_RB_DL*12];
      dl_ch_mag128_i0b     = (int16x8_t *)&dl_ch_magb_i[0][symbol*frame_parms->N_RB_DL*12];
      dl_ch_mag128_i1b     = (int16x8_t *)&dl_ch_magb_i[1][symbol*frame_parms->N_RB_DL*12];

      for (i=0; i<nb_rb*3; i++) {
        rxdataF_comp128_i0[i] = vhaddq_s16(rxdataF_comp128_i0[i],rxdataF_comp128_i1[i]);
        rho128_i0[i]          = vhaddq_s16(rho128_i0[i],rho128_i1[i]);
        dl_ch_mag128_i0[i]    = vhaddq_s16(dl_ch_mag128_i0[i],dl_ch_mag128_i1[i]);
        dl_ch_mag128_i0b[i]   = vhaddq_s16(dl_ch_mag128_i0b[i],dl_ch_mag128_i1b[i]);
      }
    }
  }

#endif
}

void dlsch_detection_mrc_TM34(LTE_DL_FRAME_PARMS *frame_parms,
                              LTE_UE_PDSCH *pdsch_vars,
                              int harq_pid,
                              int round,
                              unsigned char symbol,
                              unsigned short nb_rb,
                              unsigned char dual_stream_UE) {
  int i;
  __m128i *rxdataF_comp128_0,*rxdataF_comp128_1;
  __m128i *dl_ch_mag128_0,*dl_ch_mag128_1;
  __m128i *dl_ch_mag128_0b,*dl_ch_mag128_1b;
  __m128i *rho128_0, *rho128_1;
  int **rxdataF_comp0           = pdsch_vars->rxdataF_comp0;
  int **rxdataF_comp1           = pdsch_vars->rxdataF_comp1[harq_pid][round];
  int **dl_ch_rho_ext           = pdsch_vars->dl_ch_rho_ext[harq_pid][round]; //for second stream
  int **dl_ch_rho2_ext          = pdsch_vars->dl_ch_rho2_ext;
  int **dl_ch_mag0              = pdsch_vars->dl_ch_mag0;
  int **dl_ch_mag1              = pdsch_vars->dl_ch_mag1[harq_pid][round];
  int **dl_ch_magb0             = pdsch_vars->dl_ch_magb0;
  int **dl_ch_magb1             = pdsch_vars->dl_ch_magb1[harq_pid][round];
  rxdataF_comp128_0   = (__m128i *)&rxdataF_comp0[0][symbol*frame_parms->N_RB_DL*12];
  rxdataF_comp128_1   = (__m128i *)&rxdataF_comp0[1][symbol*frame_parms->N_RB_DL*12];
  dl_ch_mag128_0      = (__m128i *)&dl_ch_mag0[0][symbol*frame_parms->N_RB_DL*12];
  dl_ch_mag128_1      = (__m128i *)&dl_ch_mag0[1][symbol*frame_parms->N_RB_DL*12];
  dl_ch_mag128_0b     = (__m128i *)&dl_ch_magb0[0][symbol*frame_parms->N_RB_DL*12];
  dl_ch_mag128_1b     = (__m128i *)&dl_ch_magb0[1][symbol*frame_parms->N_RB_DL*12];
  rho128_0 = (__m128i *) &dl_ch_rho2_ext[0][symbol*frame_parms->N_RB_DL*12];
  rho128_1 = (__m128i *) &dl_ch_rho2_ext[1][symbol*frame_parms->N_RB_DL*12];

  // MRC on each re of rb, both on MF output and magnitude (for 16QAM/64QAM llr computation)
  for (i=0; i<nb_rb*3; i++) {
    rxdataF_comp128_0[i] = _mm_adds_epi16(_mm_srai_epi16(rxdataF_comp128_0[i],1),_mm_srai_epi16(rxdataF_comp128_1[i],1));
    dl_ch_mag128_0[i]    = _mm_adds_epi16(_mm_srai_epi16(dl_ch_mag128_0[i],1),_mm_srai_epi16(dl_ch_mag128_1[i],1));
    dl_ch_mag128_0b[i]   = _mm_adds_epi16(_mm_srai_epi16(dl_ch_mag128_0b[i],1),_mm_srai_epi16(dl_ch_mag128_1b[i],1));
    rho128_0[i] = _mm_adds_epi16(_mm_srai_epi16(rho128_0[i],1),_mm_srai_epi16(rho128_1[i],1));

    if (frame_parms->nb_antennas_rx>2) {
      __m128i *rxdataF_comp128_2 = NULL;
      __m128i *rxdataF_comp128_3 = NULL;
      __m128i *dl_ch_mag128_2 = NULL;
      __m128i *dl_ch_mag128_3 = NULL;
      __m128i *dl_ch_mag128_2b = NULL;
      __m128i *dl_ch_mag128_3b = NULL;
      __m128i *rho128_2 = NULL;
      __m128i *rho128_3 = NULL;
      rxdataF_comp128_2   = (__m128i *)&rxdataF_comp0[2][symbol*frame_parms->N_RB_DL*12];
      rxdataF_comp128_3   = (__m128i *)&rxdataF_comp0[3][symbol*frame_parms->N_RB_DL*12];
      dl_ch_mag128_2      = (__m128i *)&dl_ch_mag0[2][symbol*frame_parms->N_RB_DL*12];
      dl_ch_mag128_3      = (__m128i *)&dl_ch_mag0[3][symbol*frame_parms->N_RB_DL*12];
      dl_ch_mag128_2b     = (__m128i *)&dl_ch_magb0[2][symbol*frame_parms->N_RB_DL*12];
      dl_ch_mag128_3b     = (__m128i *)&dl_ch_magb0[3][symbol*frame_parms->N_RB_DL*12];
      rho128_2 = (__m128i *) &dl_ch_rho2_ext[2][symbol*frame_parms->N_RB_DL*12];
      rho128_3 = (__m128i *) &dl_ch_rho2_ext[3][symbol*frame_parms->N_RB_DL*12];
      /*rxdataF_comp*/
      rxdataF_comp128_2[i] = _mm_adds_epi16(_mm_srai_epi16(rxdataF_comp128_2[i],1),_mm_srai_epi16(rxdataF_comp128_3[i],1));
      rxdataF_comp128_0[i] = _mm_adds_epi16(_mm_srai_epi16(rxdataF_comp128_0[i],1),_mm_srai_epi16(rxdataF_comp128_2[i],1));
      /*dl_ch_mag*/
      dl_ch_mag128_2[i] = _mm_adds_epi16(_mm_srai_epi16(dl_ch_mag128_2[i],1),_mm_srai_epi16(dl_ch_mag128_3[i],1));
      dl_ch_mag128_0[i] = _mm_adds_epi16(_mm_srai_epi16(dl_ch_mag128_0[i],1),_mm_srai_epi16(dl_ch_mag128_2[i],1));
      /*dl_ch_mag*/
      dl_ch_mag128_2b[i] = _mm_adds_epi16(_mm_srai_epi16(dl_ch_mag128_2b[i],1),_mm_srai_epi16(dl_ch_mag128_3b[i],1));
      dl_ch_mag128_0b[i] = _mm_adds_epi16(_mm_srai_epi16(dl_ch_mag128_0b[i],1),_mm_srai_epi16(dl_ch_mag128_2b[i],1));
      /*rho*/
      rho128_2[i] = _mm_adds_epi16(_mm_srai_epi16(rho128_2[i],1),_mm_srai_epi16(rho128_3[i],1));
      rho128_0[i] = _mm_adds_epi16(_mm_srai_epi16(rho128_0[i],1),_mm_srai_epi16(rho128_2[i],1));
    }
  }

  if (dual_stream_UE == 1) {
    __m128i *dl_ch_mag128_i0, *dl_ch_mag128_i1;
    __m128i *dl_ch_mag128_i0b, *dl_ch_mag128_i1b;
    __m128i *rho128_i0, *rho128_i1;
    __m128i *rxdataF_comp128_i0, *rxdataF_comp128_i1;
    rxdataF_comp128_i0   = (__m128i *)&rxdataF_comp1[0][symbol*frame_parms->N_RB_DL*12];
    rxdataF_comp128_i1   = (__m128i *)&rxdataF_comp1[1][symbol*frame_parms->N_RB_DL*12];
    dl_ch_mag128_i0      = (__m128i *)&dl_ch_mag1[0][symbol*frame_parms->N_RB_DL*12];
    dl_ch_mag128_i1      = (__m128i *)&dl_ch_mag1[1][symbol*frame_parms->N_RB_DL*12];
    dl_ch_mag128_i0b     = (__m128i *)&dl_ch_magb1[0][symbol*frame_parms->N_RB_DL*12];
    dl_ch_mag128_i1b     = (__m128i *)&dl_ch_magb1[1][symbol*frame_parms->N_RB_DL*12];
    rho128_i0 = (__m128i *) &dl_ch_rho_ext[0][symbol*frame_parms->N_RB_DL*12];
    rho128_i1 = (__m128i *) &dl_ch_rho_ext[1][symbol*frame_parms->N_RB_DL*12];

    for (i=0; i<nb_rb*3; i++) {
      rxdataF_comp128_i0[i] = _mm_adds_epi16(_mm_srai_epi16(rxdataF_comp128_i0[i],1),_mm_srai_epi16(rxdataF_comp128_i1[i],1));
      dl_ch_mag128_i0[i]    = _mm_adds_epi16(_mm_srai_epi16(dl_ch_mag128_i0[i],1),_mm_srai_epi16(dl_ch_mag128_i1[i],1));
      dl_ch_mag128_i0b[i]    = _mm_adds_epi16(_mm_srai_epi16(dl_ch_mag128_i0b[i],1),_mm_srai_epi16(dl_ch_mag128_i1b[i],1));
      rho128_i0[i]           = _mm_adds_epi16(_mm_srai_epi16(rho128_i0[i],1),_mm_srai_epi16(rho128_i1[i],1));

      if (frame_parms->nb_antennas_rx>2) {
        __m128i *rxdataF_comp128_i2 = NULL;
        __m128i *rxdataF_comp128_i3 = NULL;
        __m128i *dl_ch_mag128_i2 = NULL;
        __m128i *dl_ch_mag128_i3 = NULL;
        __m128i *dl_ch_mag128_i2b = NULL;
        __m128i *dl_ch_mag128_i3b = NULL;
        __m128i *rho128_i2 = NULL;
        __m128i *rho128_i3 = NULL;
        rxdataF_comp128_i2   = (__m128i *)&rxdataF_comp1[2][symbol*frame_parms->N_RB_DL*12];
        rxdataF_comp128_i3   = (__m128i *)&rxdataF_comp1[3][symbol*frame_parms->N_RB_DL*12];
        dl_ch_mag128_i2      = (__m128i *)&dl_ch_mag1[2][symbol*frame_parms->N_RB_DL*12];
        dl_ch_mag128_i3      = (__m128i *)&dl_ch_mag1[3][symbol*frame_parms->N_RB_DL*12];
        dl_ch_mag128_i2b     = (__m128i *)&dl_ch_magb1[2][symbol*frame_parms->N_RB_DL*12];
        dl_ch_mag128_i3b     = (__m128i *)&dl_ch_magb1[3][symbol*frame_parms->N_RB_DL*12];
        rho128_i2 = (__m128i *) &dl_ch_rho_ext[2][symbol*frame_parms->N_RB_DL*12];
        rho128_i3 = (__m128i *) &dl_ch_rho_ext[3][symbol*frame_parms->N_RB_DL*12];
        /*rxdataF_comp*/
        rxdataF_comp128_i2[i] = _mm_adds_epi16(_mm_srai_epi16(rxdataF_comp128_i2[i],1),_mm_srai_epi16(rxdataF_comp128_i3[i],1));
        rxdataF_comp128_i0[i] = _mm_adds_epi16(_mm_srai_epi16(rxdataF_comp128_i0[i],1),_mm_srai_epi16(rxdataF_comp128_i2[i],1));
        /*dl_ch_mag*/
        dl_ch_mag128_i2[i] = _mm_adds_epi16(_mm_srai_epi16(dl_ch_mag128_i2[i],1),_mm_srai_epi16(dl_ch_mag128_i3[i],1));
        dl_ch_mag128_i0[i] = _mm_adds_epi16(_mm_srai_epi16(dl_ch_mag128_i0[i],1),_mm_srai_epi16(dl_ch_mag128_i2[i],1));
        /*dl_ch_mag*/
        dl_ch_mag128_i2b[i] = _mm_adds_epi16(_mm_srai_epi16(dl_ch_mag128_i2b[i],1),_mm_srai_epi16(dl_ch_mag128_i3b[i],1));
        dl_ch_mag128_i0b[i] = _mm_adds_epi16(_mm_srai_epi16(dl_ch_mag128_i0b[i],1),_mm_srai_epi16(dl_ch_mag128_i2b[i],1));
        /*rho*/
        rho128_i2[i] = _mm_adds_epi16(_mm_srai_epi16(rho128_i2[i],1),_mm_srai_epi16(rho128_i3[i],1));
        rho128_i0[i] = _mm_adds_epi16(_mm_srai_epi16(rho128_i0[i],1),_mm_srai_epi16(rho128_i2[i],1));
      }
    }
  }

  _mm_empty();
  _m_empty();
}

void dlsch_scale_channel(int **dl_ch_estimates_ext,
                         LTE_DL_FRAME_PARMS *frame_parms,
                         LTE_UE_DLSCH_t **dlsch_ue,
                         uint8_t symbol,
                         unsigned short nb_rb) {
#if defined(__x86_64__)||defined(__i386__)
  short rb, ch_amp;
  unsigned char aatx,aarx,pilots=0,symbol_mod;
  __m128i *dl_ch128, ch_amp128;
  symbol_mod = (symbol>=(7-frame_parms->Ncp)) ? symbol-(7-frame_parms->Ncp) : symbol;

  if ((symbol_mod == 0) || (symbol_mod == (4-frame_parms->Ncp))) {
    if (frame_parms->nb_antenna_ports_eNB==1) // 10 out of 12 so don't reduce size
      nb_rb=1+(5*nb_rb/6);
    else
      pilots=1;
  }

  // Determine scaling amplitude based the symbol
  ch_amp = ((pilots) ? (dlsch_ue[0]->sqrt_rho_b) : (dlsch_ue[0]->sqrt_rho_a));
  LOG_D(PHY,"Scaling PDSCH Chest in OFDM symbol %d by %d, pilots %d nb_rb %d NCP %d symbol %d\n",symbol_mod,ch_amp,pilots,nb_rb,frame_parms->Ncp,symbol);
  // printf("Scaling PDSCH Chest in OFDM symbol %d by %d\n",symbol_mod,ch_amp);
  ch_amp128 = _mm_set1_epi16(ch_amp); // Q3.13

  for (aatx=0; aatx<frame_parms->nb_antenna_ports_eNB; aatx++) {
    for (aarx=0; aarx<frame_parms->nb_antennas_rx; aarx++) {
      dl_ch128=(__m128i *)&dl_ch_estimates_ext[(aatx<<1)+aarx][symbol*frame_parms->N_RB_DL*12];

      for (rb=0; rb<nb_rb; rb++) {
        dl_ch128[0] = _mm_mulhi_epi16(dl_ch128[0],ch_amp128);
        dl_ch128[0] = _mm_slli_epi16(dl_ch128[0],3);
        dl_ch128[1] = _mm_mulhi_epi16(dl_ch128[1],ch_amp128);
        dl_ch128[1] = _mm_slli_epi16(dl_ch128[1],3);

        if (pilots) {
          dl_ch128+=2;
        } else {
          dl_ch128[2] = _mm_mulhi_epi16(dl_ch128[2],ch_amp128);
          dl_ch128[2] = _mm_slli_epi16(dl_ch128[2],3);
          dl_ch128+=3;
        }
      }
    }
  }

#elif defined(__arm__)
#endif
}

//compute average channel_level on each (TX,RX) antenna pair
void dlsch_channel_level(int **dl_ch_estimates_ext,
                         LTE_DL_FRAME_PARMS *frame_parms,
                         int32_t *avg,
                         uint8_t symbol,
                         unsigned short nb_rb) {
#if defined(__x86_64__)||defined(__i386__)
  //printf("symbol = %d\n", symbol);
  short rb;
  unsigned char aatx,aarx,nre=12,symbol_mod;
  __m128i *dl_ch128, avg128D;
  symbol_mod = (symbol>=(7-frame_parms->Ncp)) ? symbol-(7-frame_parms->Ncp) : symbol;

  if (((symbol_mod == 0) || (symbol_mod == (frame_parms->Ncp-1)))&&(frame_parms->nb_antenna_ports_eNB!=1))
    nre=8;
  else if (((symbol_mod == 0) || (symbol_mod == (frame_parms->Ncp-1)))&&(frame_parms->nb_antenna_ports_eNB==1))
    nre=10;
  else
    nre=12;

  //nb_rb*nre = y * 2^x
  int16_t x = factor2(nb_rb*nre);
  int16_t y = (nb_rb*nre)>>x;

  for (aatx=0; aatx<frame_parms->nb_antenna_ports_eNB; aatx++)
    for (aarx=0; aarx<frame_parms->nb_antennas_rx; aarx++) {
      //clear average level
      //printf("aatx = %d, aarx = %d, aatx*frame_parms->nb_antennas_rx + aarx] = %d \n", aatx, aarx, aatx*frame_parms->nb_antennas_rx + aarx);
      avg128D = _mm_setzero_si128();
      // 5 is always a symbol with no pilots for both normal and extended prefix
      dl_ch128=(__m128i *)&dl_ch_estimates_ext[aatx*2 + aarx][symbol*frame_parms->N_RB_DL*12];

      for (rb=0; rb<nb_rb; rb++) {
        //printf("rb %d : ",rb);
        avg128D = _mm_add_epi32(avg128D,_mm_srai_epi32(_mm_madd_epi16(dl_ch128[0],dl_ch128[0]),x));
        avg128D = _mm_add_epi32(avg128D,_mm_srai_epi32(_mm_madd_epi16(dl_ch128[1],dl_ch128[1]),x));

        //avg128D = _mm_add_epi32(avg128D,_mm_madd_epi16(dl_ch128[0],_mm_srai_epi16(_mm_mulhi_epi16(dl_ch128[0], coeff128),15)));
        //avg128D = _mm_add_epi32(avg128D,_mm_madd_epi16(dl_ch128[1],_mm_srai_epi16(_mm_mulhi_epi16(dl_ch128[1], coeff128),15)));

        if (((symbol_mod == 0) || (symbol_mod == (frame_parms->Ncp-1)))&&(frame_parms->nb_antenna_ports_eNB!=1)) {
          dl_ch128+=2;
        } else {
          avg128D = _mm_add_epi32(avg128D,_mm_srai_epi32(_mm_madd_epi16(dl_ch128[2],dl_ch128[2]),x));
          //avg128D = _mm_add_epi32(avg128D,_mm_madd_epi16(dl_ch128[2],_mm_srai_epi16(_mm_mulhi_epi16(dl_ch128[2], coeff128),15)));
          dl_ch128+=3;
        }

        /*if(rb==0){
          print_shorts("dl_ch128",&dl_ch128[0]);
          print_shorts("dl_ch128",&dl_ch128[1]);
          print_shorts("dl_ch128",&dl_ch128[2]);
        }*/
      }

      avg[aatx*frame_parms->nb_antennas_rx + aarx] =(((int32_t *)&avg128D)[0] +
          ((int32_t *)&avg128D)[1] +
          ((int32_t *)&avg128D)[2] +
          ((int32_t *)&avg128D)[3])/y;
    }

  _mm_empty();
  _m_empty();
#elif defined(__arm__)
  short rb;
  unsigned char aatx,aarx,nre=12,symbol_mod;
  int32x4_t avg128D;
  int16x4_t *dl_ch128;
  symbol_mod = (symbol>=(7-frame_parms->Ncp)) ? symbol-(7-frame_parms->Ncp) : symbol;

  for (aatx=0; aatx<frame_parms->nb_antenna_ports_eNB; aatx++)
    for (aarx=0; aarx<frame_parms->nb_antennas_rx; aarx++) {
      //clear average level
      avg128D = vdupq_n_s32(0);
      // 5 is always a symbol with no pilots for both normal and extended prefix
      dl_ch128=(int16x4_t *)&dl_ch_estimates_ext[aatx*frame_parms->nb_antennas_rx + aarx][symbol*frame_parms->N_RB_DL*12];

      for (rb=0; rb<nb_rb; rb++) {
        //  printf("rb %d : ",rb);
        //  print_shorts("ch",&dl_ch128[0]);
        avg128D = vqaddq_s32(avg128D,vmull_s16(dl_ch128[0],dl_ch128[0]));
        avg128D = vqaddq_s32(avg128D,vmull_s16(dl_ch128[1],dl_ch128[1]));
        avg128D = vqaddq_s32(avg128D,vmull_s16(dl_ch128[2],dl_ch128[2]));
        avg128D = vqaddq_s32(avg128D,vmull_s16(dl_ch128[3],dl_ch128[3]));

        if (((symbol_mod == 0) || (symbol_mod == (frame_parms->Ncp-1)))&&(frame_parms->mode1_flag==0)) {
          dl_ch128+=4;
        } else {
          avg128D = vqaddq_s32(avg128D,vmull_s16(dl_ch128[4],dl_ch128[4]));
          avg128D = vqaddq_s32(avg128D,vmull_s16(dl_ch128[5],dl_ch128[5]));
          dl_ch128+=6;
        }

        /*
          if (rb==0) {
          print_shorts("dl_ch128",&dl_ch128[0]);
          print_shorts("dl_ch128",&dl_ch128[1]);
          print_shorts("dl_ch128",&dl_ch128[2]);
          }
        */
      }

      if (((symbol_mod == 0) || (symbol_mod == (frame_parms->Ncp-1)))&&(frame_parms->mode1_flag==0))
        nre=8;
      else if (((symbol_mod == 0) || (symbol_mod == (frame_parms->Ncp-1)))&&(frame_parms->mode1_flag==1))
        nre=10;
      else
        nre=12;

      avg[aatx*frame_parms->nb_antennas_rx + aarx] = (((int32_t *)&avg128D)[0] +
          ((int32_t *)&avg128D)[1] +
          ((int32_t *)&avg128D)[2] +
          ((int32_t *)&avg128D)[3])/(nb_rb*nre);
      //printf("Channel level : %d\n",avg[aatx*(frame_parms->nb_antennas_rx-1) + aarx]);
    }

#endif
}

void dlsch_channel_level_core(int **dl_ch_estimates_ext,
                              int32_t *avg,
                              int n_tx,
                              int n_rx,
                              int length,
                              int start_point) {
#if defined(__x86_64__)||defined(__i386__)
  short ii;
  int aatx,aarx;
  int length_mod8;
  int length2;
  __m128i *dl_ch128, avg128D;
  int16_t x = factor2(length);
  int16_t y = (length)>>x;

  for (aatx=0; aatx<n_tx; aatx++)
    for (aarx=0; aarx<n_rx; aarx++) {
      avg128D = _mm_setzero_si128();
      dl_ch128=(__m128i *)&dl_ch_estimates_ext[aatx*2 + aarx][start_point];
      length_mod8=length&7;

      if (length_mod8 == 0) {
        length2 = length>>3;

        for (ii=0; ii<length2; ii++) {
          avg128D = _mm_add_epi32(avg128D,_mm_srai_epi32(_mm_madd_epi16(dl_ch128[0],dl_ch128[0]),x));
          avg128D = _mm_add_epi32(avg128D,_mm_srai_epi32(_mm_madd_epi16(dl_ch128[1],dl_ch128[1]),x));
          dl_ch128+=2;
        }
      } else {
        printf ("Channel level: Received number of subcarriers is not multiple of 4, \n"
                "need to adapt the code!\n");
      }

      avg[aatx*n_rx + aarx] =(((int32_t *)&avg128D)[0] +
                              ((int32_t *)&avg128D)[1] +
                              ((int32_t *)&avg128D)[2] +
                              ((int32_t *)&avg128D)[3])/y;
      //printf("Channel level [%d]: %d\n",aatx*n_rx + aarx, avg[aatx*n_rx + aarx]);
    }

  _mm_empty();
  _m_empty();
  /* FIXME This part needs to be adapted like the one above */
#elif defined(__arm__)
  short rb;
  unsigned char aatx,aarx,nre=12,symbol_mod;
  int32x4_t avg128D;
  int16x4_t *dl_ch128;
  symbol_mod = (symbol>=(7-frame_parms->Ncp)) ? symbol-(7-frame_parms->Ncp) : symbol;

  for (aatx=0; aatx<frame_parms->nb_antenna_ports_eNB; aatx++)
    for (aarx=0; aarx<frame_parms->nb_antennas_rx; aarx++) {
      //clear average level
      avg128D = vdupq_n_s32(0);
      // 5 is always a symbol with no pilots for both normal and extended prefix
      dl_ch128=(int16x4_t *)&dl_ch_estimates_ext[aatx*frame_parms->nb_antennas_rx + aarx][symbol*frame_parms->N_RB_DL*12];

      for (rb=0; rb<nb_rb; rb++) {
        //  printf("rb %d : ",rb);
        //  print_shorts("ch",&dl_ch128[0]);
        avg128D = vqaddq_s32(avg128D,vmull_s16(dl_ch128[0],dl_ch128[0]));
        avg128D = vqaddq_s32(avg128D,vmull_s16(dl_ch128[1],dl_ch128[1]));
        avg128D = vqaddq_s32(avg128D,vmull_s16(dl_ch128[2],dl_ch128[2]));
        avg128D = vqaddq_s32(avg128D,vmull_s16(dl_ch128[3],dl_ch128[3]));

        if (((symbol_mod == 0) || (symbol_mod == (frame_parms->Ncp-1)))&&(frame_parms->nb_antenna_ports_eNB!=1)) {
          dl_ch128+=4;
        } else {
          avg128D = vqaddq_s32(avg128D,vmull_s16(dl_ch128[4],dl_ch128[4]));
          avg128D = vqaddq_s32(avg128D,vmull_s16(dl_ch128[5],dl_ch128[5]));
          dl_ch128+=6;
        }
      }

      if (((symbol_mod == 0) || (symbol_mod == (frame_parms->Ncp-1)))&&(frame_parms->nb_antenna_ports_eNB!=1))
        nre=8;
      else if (((symbol_mod == 0) || (symbol_mod == (frame_parms->Ncp-1)))&&(frame_parms->nb_antenna_ports_eNB==1))
        nre=10;
      else
        nre=12;

      avg[aatx*frame_parms->nb_antennas_rx + aarx] = (((int32_t *)&avg128D)[0] +
          ((int32_t *)&avg128D)[1] +
          ((int32_t *)&avg128D)[2] +
          ((int32_t *)&avg128D)[3])/(nb_rb*nre);
      //printf("Channel level : %d\n",avg[aatx*(frame_parms->nb_antennas_rx-1) + aarx]);
    }

#endif
}

void dlsch_channel_level_median(int **dl_ch_estimates_ext,
                                int32_t *median,
                                int n_tx,
                                int n_rx,
                                int length,
                                int start_point) {
#if defined(__x86_64__)||defined(__i386__)
  short ii;
  int aatx,aarx;
  int length2;
  int max = 0, min=0;
  int norm_pack;
  __m128i *dl_ch128, norm128D;

  for (aatx=0; aatx<n_tx; aatx++) {
    for (aarx=0; aarx<n_rx; aarx++) {
      max = 0;
      min = 0;
      norm128D = _mm_setzero_si128();
      dl_ch128=(__m128i *)&dl_ch_estimates_ext[aatx*2 + aarx][start_point];
      length2 = length>>2;

      for (ii=0; ii<length2; ii++) {
        norm128D = _mm_srai_epi32( _mm_madd_epi16(dl_ch128[0],dl_ch128[0]), 1);
        //print_ints("norm128D",&norm128D[0]);
        norm_pack = ((int32_t *)&norm128D)[0] +
                    ((int32_t *)&norm128D)[1] +
                    ((int32_t *)&norm128D)[2] +
                    ((int32_t *)&norm128D)[3];

        if (norm_pack > max)
          max = norm_pack;

        if (norm_pack < min)
          min = norm_pack;

        dl_ch128+=1;
      }

      median[aatx*n_rx + aarx]  = (max+min)>>1;
      // printf("Channel level  median [%d]: %d\n",aatx*n_rx + aarx, median[aatx*n_rx + aarx]);
    }
  }

  _mm_empty();
  _m_empty();
#elif defined(__arm__)
  short rb;
  unsigned char aatx,aarx,nre=12,symbol_mod;
  int32x4_t norm128D;
  int16x4_t *dl_ch128;

  for (aatx=0; aatx<frame_parms->nb_antenna_ports_eNB; aatx++) {
    for (aarx=0; aarx<frame_parms->nb_antennas_rx; aarx++) {
      max = 0;
      min = 0;
      norm128D = vdupq_n_s32(0);
      dl_ch128=(int16x4_t *)&dl_ch_estimates_ext[aatx*n_rx + aarx][start_point];
      length_mod8=length&3;
      length2 = length>>2;

      for (ii=0; ii<length2; ii++) {
        norm128D = vshrq_n_u32(vmull_s16(dl_ch128[0],dl_ch128[0]), 1);
        norm_pack = ((int32_t *)&norm128D)[0] +
                    ((int32_t *)&norm128D)[1] +
                    ((int32_t *)&norm128D)[2] +
                    ((int32_t *)&norm128D)[3];

        if (norm_pack > max)
          max = norm_pack;

        if (norm_pack < min)
          min = norm_pack;

        dl_ch128+=1;
      }

      median[aatx*n_rx + aarx]  = (max+min)>>1;
      //printf("Channel level  median [%d]: %d\n",aatx*n_rx + aarx, median[aatx*n_rx + aarx]);
    }
  }

#endif
}

void mmse_processing_oai(LTE_UE_PDSCH *pdsch_vars,
                         LTE_DL_FRAME_PARMS *frame_parms,
                         PHY_MEASUREMENTS *measurements,
                         unsigned char first_symbol_flag,
                         MIMO_mode_t mimo_mode,
                         unsigned short mmse_flag,
                         int noise_power,
                         unsigned char symbol,
                         unsigned short nb_rb) {
  int **rxdataF_ext           = pdsch_vars->rxdataF_ext;
  int **dl_ch_estimates_ext   = pdsch_vars->dl_ch_estimates_ext;
  unsigned char *pmi_ext      = pdsch_vars->pmi_ext;
  int avg_00[frame_parms->nb_antenna_ports_eNB*frame_parms->nb_antennas_rx];
  int avg_01[frame_parms->nb_antenna_ports_eNB*frame_parms->nb_antennas_rx];
  int symbol_mod, length, start_point, nre;
  symbol_mod = (symbol>=(7-frame_parms->Ncp)) ? symbol-(7-frame_parms->Ncp) : symbol;

  if (((symbol_mod == 0) || (symbol_mod == (frame_parms->Ncp-1)))&&(frame_parms->nb_antenna_ports_eNB!=1))
    nre=8;
  else if (((symbol_mod == 0) || (symbol_mod == (frame_parms->Ncp-1)))&&(frame_parms->nb_antenna_ports_eNB==1))
    nre=10;
  else
    nre=12;

  length  = nre*nb_rb;
  start_point = symbol*nb_rb*12;
  mmse_processing_core(rxdataF_ext,
                       dl_ch_estimates_ext,
                       noise_power,
                       frame_parms->nb_antenna_ports_eNB,
                       frame_parms->nb_antennas_rx,
                       length,
                       start_point);

  /*dlsch_channel_aver_band(dl_ch_estimates_ext,
                          frame_parms,
                          chan_avg,
                          symbol,
                          nb_rb);


   for (aatx=0; aatx<frame_parms->nb_antenna_ports_eNB; aatx++)
     for (aarx=0; aarx<frame_parms->nb_antennas_rx; aarx++) {
       H[aatx*frame_parms->nb_antennas_rx + aarx] = (float)(chan_avg[aatx*frame_parms->nb_antennas_rx + aarx].r/(32768.0)) + I*(float)(chan_avg[aatx*frame_parms->nb_antennas_rx + aarx].i/(32768.0));
      // printf("H [%d] = (%f, %f) \n", aatx*frame_parms->nb_antennas_rx + aarx, creal(H[aatx*frame_parms->nb_antennas_rx + aarx]), cimag(H[aatx*frame_parms->nb_antennas_rx + aarx]));
   }*/

  if (first_symbol_flag == 1) {
    dlsch_channel_level_TM34(dl_ch_estimates_ext,
                             frame_parms,
                             pmi_ext,
                             avg_00,
                             avg_01,
                             symbol,
                             nb_rb,
                             mmse_flag,
                             mimo_mode);
    avg_00[0] = (log2_approx(avg_00[0])/2) + dlsch_demod_shift+4;// + 2 ;//+ 4;
    avg_01[0] = (log2_approx(avg_01[0])/2) + dlsch_demod_shift+4;// + 2 ;//+ 4;
    pdsch_vars->log2_maxh0 = cmax(avg_00[0],0);
    pdsch_vars->log2_maxh1 = cmax(avg_01[0],0);
  }
}

void mmse_processing_core(int32_t **rxdataF_ext,
                          int32_t **dl_ch_estimates_ext,
                          int noise_power,
                          int n_tx,
                          int n_rx,
                          int length,
                          int start_point) {
  int aatx, aarx, re;
  float imag;
  float real;
  float complex **W_MMSE= malloc(n_tx*n_rx*sizeof(float complex *));

  for (int j=0; j<n_tx*n_rx; j++) {
    W_MMSE[j] = malloc(sizeof(float complex)*length);
  }

  float complex *H=  malloc(n_tx*n_rx*sizeof(float complex));
  float complex *W_MMSE_re=  malloc(n_tx*n_rx*sizeof(float complex));
  float complex **dl_ch_estimates_ext_flcpx = malloc(n_tx*n_rx*sizeof(float complex *));

  for (int j=0; j<n_tx*n_rx; j++) {
    dl_ch_estimates_ext_flcpx[j] = malloc(sizeof(float complex)*length);
  }

  float complex **rxdataF_ext_flcpx = malloc(n_rx*sizeof(float complex *));

  for (int j=0; j<n_rx; j++) {
    rxdataF_ext_flcpx[j] = malloc(sizeof(float complex)*length);
  }

  chan_est_to_float(dl_ch_estimates_ext,
                    dl_ch_estimates_ext_flcpx,
                    n_tx,
                    n_rx,
                    length,
                    start_point);

  for (re=0; re<length; re++) {
    for (aatx=0; aatx<n_tx; aatx++) {
      for (aarx=0; aarx<n_rx; aarx++) {
        imag = cimag(dl_ch_estimates_ext_flcpx[aatx*n_rx + aarx][re]);
        real = creal(dl_ch_estimates_ext_flcpx[aatx*n_rx + aarx][re]);
        H[aatx*n_rx + aarx] = real+ I*imag;
      }
    }

    compute_MMSE(H, n_tx, noise_power, W_MMSE_re);

    for (aatx=0; aatx<n_tx; aatx++) {
      for (aarx=0; aarx<n_rx; aarx++) {
        W_MMSE[aatx*n_rx + aarx][re] = W_MMSE_re[aatx*n_rx + aarx];
      }
    }
  }

  rxdataF_to_float(rxdataF_ext,
                   rxdataF_ext_flcpx,
                   n_rx,
                   length,
                   start_point);
  mult_mmse_rxdataF(W_MMSE,
                    rxdataF_ext_flcpx,
                    n_tx,
                    n_rx,
                    length,
                    start_point);
  mult_mmse_chan_est(W_MMSE,
                     dl_ch_estimates_ext_flcpx,
                     n_tx,
                     n_rx,
                     length,
                     start_point);
  float_to_rxdataF(rxdataF_ext,
                   rxdataF_ext_flcpx,
                   n_tx,
                   n_rx,
                   length,
                   start_point);
  float_to_chan_est(dl_ch_estimates_ext,
                    dl_ch_estimates_ext_flcpx,
                    n_tx,
                    n_rx,
                    length,
                    start_point);
  free(W_MMSE);
  free(H);
  free(W_MMSE_re);
  free(dl_ch_estimates_ext_flcpx);
  free(rxdataF_ext_flcpx);
}


/*THIS FUNCTION TAKES FLOAT_POINT INPUT. SHOULD NOT BE USED WITH OAI*/
void mmse_processing_core_flp(float complex **rxdataF_ext_flcpx,
                              float complex **H,
                              int32_t **rxdataF_ext,
                              int32_t **dl_ch_estimates_ext,
                              float noise_power,
                              int n_tx,
                              int n_rx,
                              int length,
                              int start_point) {
  int aatx, aarx, re;
  float max = 0;
  float one_over_max = 0;
  float complex **W_MMSE= malloc(n_tx*n_rx*sizeof(float complex *));

  for (int j=0; j<n_tx*n_rx; j++) {
    W_MMSE[j] = malloc(sizeof(float complex)*length);
  }

  float complex *H_re=  malloc(n_tx*n_rx*sizeof(float complex));
  float complex *W_MMSE_re=  malloc(n_tx*n_rx*sizeof(float complex));

  for (re=0; re<length; re++) {
    for (aatx=0; aatx<n_tx; aatx++) {
      for (aarx=0; aarx<n_rx; aarx++) {
        H_re[aatx*n_rx + aarx] = H[aatx*n_rx + aarx][re];
#ifdef DEBUG_MMSE

        if (re == 0)
          printf(" H_re[%d]= (%f + i%f)\n", aatx*n_rx + aarx, creal(H_re[aatx*n_rx + aarx]), cimag(H_re[aatx*n_rx + aarx]));

#endif
      }
    }

    compute_MMSE(H_re, n_tx, noise_power, W_MMSE_re);

    for (aatx=0; aatx<n_tx; aatx++) {
      for (aarx=0; aarx<n_rx; aarx++) {
        W_MMSE[aatx*n_rx + aarx][re] = W_MMSE_re[aatx*n_rx + aarx];

        if (fabs(creal(W_MMSE_re[aatx*n_rx + aarx])) > max)
          max = fabs(creal(W_MMSE_re[aatx*n_rx + aarx]));

        if (fabs(cimag(W_MMSE_re[aatx*n_rx + aarx])) > max)
          max = fabs(cimag(W_MMSE_re[aatx*n_rx + aarx]));
      }
    }
  }

  one_over_max = 1.0/max;

  for (re=0; re<length; re++)
    for (aatx=0; aatx<n_tx; aatx++)
      for (aarx=0; aarx<n_rx; aarx++) {
#ifdef DEBUG_MMSE

        if (re == 0)
          printf(" W_MMSE[%d] = (%f + i%f)\n", aatx*n_rx + aarx, creal(W_MMSE[aatx*n_rx + aarx][re]), cimag(W_MMSE[aatx*n_rx + aarx][re]));

#endif
        W_MMSE[aatx*n_rx + aarx][re] = one_over_max*W_MMSE[aatx*n_rx + aarx][re];
#ifdef DEBUG_MMSE

        if (re == 0)
          printf(" AFTER NORM W_MMSE[%d] = (%f + i%f), max = %f \n", aatx*n_rx + aarx, creal(W_MMSE[aatx*n_rx + aarx][re]), cimag(W_MMSE[aatx*n_rx + aarx][re]), max);

#endif
      }

  mult_mmse_rxdataF(W_MMSE,
                    rxdataF_ext_flcpx,
                    n_tx,
                    n_rx,
                    length,
                    start_point);
  mult_mmse_chan_est(W_MMSE,
                     H,
                     n_tx,
                     n_rx,
                     length,
                     start_point);
  float_to_rxdataF(rxdataF_ext,
                   rxdataF_ext_flcpx,
                   n_tx,
                   n_rx,
                   length,
                   start_point);
  float_to_chan_est(dl_ch_estimates_ext,
                    H,
                    n_tx,
                    n_rx,
                    length,
                    start_point);
  free(H_re);
  free(W_MMSE);
  free(W_MMSE_re);
}


void dlsch_channel_aver_band(int **dl_ch_estimates_ext,
                             LTE_DL_FRAME_PARMS *frame_parms,
                             struct complex32 *chan_avg,
                             unsigned char symbol,
                             unsigned short nb_rb) {
#if defined(__x86_64__)||defined(__i386__)
  short rb;
  unsigned char aatx,aarx,nre=12,symbol_mod;
  __m128i *dl_ch128, avg128D;
  int32_t chan_est_avg[4];
  symbol_mod = (symbol>=(7-frame_parms->Ncp)) ? symbol-(7-frame_parms->Ncp) : symbol;

  if (((symbol_mod == 0) || (symbol_mod == (frame_parms->Ncp-1)))&&(frame_parms->nb_antenna_ports_eNB!=1))
    nre=8;
  else if (((symbol_mod == 0) || (symbol_mod == (frame_parms->Ncp-1)))&&(frame_parms->nb_antenna_ports_eNB==1))
    nre=10;
  else
    nre=12;

  for (aatx=0; aatx<frame_parms->nb_antenna_ports_eNB; aatx++) {
    for (aarx=0; aarx<frame_parms->nb_antennas_rx; aarx++) {
      dl_ch128=(__m128i *)&dl_ch_estimates_ext[aatx*frame_parms->nb_antennas_rx + aarx][symbol*frame_parms->N_RB_DL*12];
      avg128D = _mm_setzero_si128();
      //  print_shorts("avg128D 1",&avg128D);

      for (rb=0; rb<nb_rb; rb++) {
        /*  printf("symbol %d, ant %d, nre*nrb %d, rb %d \n", symbol, aatx*frame_parms->nb_antennas_rx + aarx, nb_rb*nre, rb);
          print_shorts("aver dl_ch128",&dl_ch128[0]);
          print_shorts("aver dl_ch128",&dl_ch128[1]);
          print_shorts("aver dl_ch128",&dl_ch128[2]);
        avg128D = _mm_add_epi16(avg128D, dl_ch128[0]);*/
        //print_shorts("avg128D 2",&avg128D);
        avg128D = _mm_add_epi16(avg128D, dl_ch128[1]);
        //  print_shorts("avg128D 3",&avg128D);

        if (((symbol_mod == 0) || (symbol_mod == (frame_parms->Ncp-1)))&&(frame_parms->nb_antenna_ports_eNB!=1)) {
          dl_ch128+=2;
        } else {
          avg128D = _mm_add_epi16(avg128D,dl_ch128[2]);
          //  print_shorts("avg128D 4",&avg128D);
          dl_ch128+=3;
        }
      }

      chan_avg[aatx*frame_parms->nb_antennas_rx + aarx].r =(((int16_t *)&avg128D)[0] +
          ((int16_t *)&avg128D)[2] +
          ((int16_t *)&avg128D)[4] +
          ((int16_t *)&avg128D)[6])/(nb_rb*nre);
      //  printf("symb %d chan_avg re [%d] = %d\n", symbol, aatx*frame_parms->nb_antennas_rx + aarx, chan_avg[aatx*frame_parms->nb_antennas_rx + aarx].r);
      chan_avg[aatx*frame_parms->nb_antennas_rx + aarx].i =(((int16_t *)&avg128D)[1] +
          ((int16_t *)&avg128D)[3] +
          ((int16_t *)&avg128D)[5] +
          ((int16_t *)&avg128D)[7])/(nb_rb*nre);
      //  printf("symb %d chan_avg im [%d] = %d\n", symbol, aatx*frame_parms->nb_antennas_rx + aarx, chan_avg[aatx*frame_parms->nb_antennas_rx + aarx].i);
      //printf("symb %d chan_avg im [%d] = %d\n", symbol, aatx*frame_parms->nb_antennas_rx + aarx, chan_avg[aatx*frame_parms->nb_antennas_rx + aarx].i);
      chan_est_avg[aatx*frame_parms->nb_antennas_rx + aarx] = (((int32_t)chan_avg[aatx*frame_parms->nb_antennas_rx + aarx].i)<<16)|(((int32_t)chan_avg[aatx*frame_parms->nb_antennas_rx + aarx].r) & 0xffff);
      //printf("symb %d chan_est_avg [%d] = %d\n", symbol, aatx*frame_parms->nb_antennas_rx + aarx, chan_est_avg[aatx*frame_parms->nb_antennas_rx + aarx]);
      dl_ch128=(__m128i *)&dl_ch_estimates_ext[aatx*frame_parms->nb_antennas_rx + aarx][symbol*frame_parms->N_RB_DL*12];

      for (rb=0; rb<nb_rb; rb++) {
        dl_ch128[0] = _mm_set1_epi32(chan_est_avg[aatx*frame_parms->nb_antennas_rx + aarx]);
        dl_ch128[1] = _mm_set1_epi32(chan_est_avg[aatx*frame_parms->nb_antennas_rx + aarx]);

        if (((symbol_mod == 0) || (symbol_mod == (frame_parms->Ncp-1)))&&(frame_parms->nb_antenna_ports_eNB!=1)) {
          dl_ch128+=2;
        } else {
          dl_ch128[2] = _mm_set1_epi32(chan_est_avg[aatx*frame_parms->nb_antennas_rx + aarx]);
          dl_ch128+=3;
        }
      }
    }
  }

  _mm_empty();
  _m_empty();
#elif defined(__arm__)
#endif
}

void rxdataF_to_float(int32_t **rxdataF_ext,
                      float complex **rxdataF_f,
                      int n_rx,
                      int length,
                      int start_point) {
  short re;
  int aarx;
  int16_t imag;
  int16_t real;

  for (aarx=0; aarx<n_rx; aarx++) {
    for (re=0; re<length; re++) {
      imag = (int16_t) (rxdataF_ext[aarx][start_point + re] >> 16);
      real = (int16_t) (rxdataF_ext[aarx][start_point + re] & 0xffff);
      rxdataF_f[aarx][re] = (float)(real/(32768.0)) + I*(float)(imag/(32768.0));
#ifdef DEBUG_MMSE

      if (re==0) {
        printf("rxdataF_to_float: aarx = %d, real= %d, imag = %d\n", aarx, real, imag);
        //printf("rxdataF_to_float: rxdataF_ext[%d][%d] = %d\n", aarx, start_point + re, rxdataF_ext[aarx][start_point + re]);
        //printf("rxdataF_to_float: ant %d, re = %d, rxdataF_f real = %f, rxdataF_f imag = %f \n", aarx, re, creal(rxdataF_f[aarx][re]), cimag(rxdataF_f[aarx][re]));
      }

#endif
    }
  }
}



void chan_est_to_float(int32_t **dl_ch_estimates_ext,
                       float complex **dl_ch_estimates_ext_f,
                       int n_tx,
                       int n_rx,
                       int length,
                       int start_point) {
  short re;
  int aatx,aarx;
  int16_t imag;
  int16_t real;

  for (aatx=0; aatx<n_tx; aatx++) {
    for (aarx=0; aarx<n_rx; aarx++) {
      for (re=0; re<length; re++) {
        imag = (int16_t) (dl_ch_estimates_ext[aatx*n_rx + aarx][start_point + re] >> 16);
        real = (int16_t) (dl_ch_estimates_ext[aatx*n_rx + aarx][start_point+ re] & 0xffff);
        dl_ch_estimates_ext_f[aatx*n_rx + aarx][re] = (float)(real/(32768.0)) + I*(float)(imag/(32768.0));
#ifdef DEBUG_MMSE

        if (re==0) {
          printf("ant %d, re = %d, real = %d, imag = %d \n", aatx*n_rx + aarx, re, real, imag);
          printf("ant %d, re = %d, real = %f, imag = %f \n", aatx*n_rx + aarx, re, creal(dl_ch_estimates_ext_f[aatx*n_rx + aarx][re]), cimag(dl_ch_estimates_ext_f[aatx*n_rx + aarx][re]));
        }

#endif
      }
    }
  }
}

void float_to_chan_est(int32_t **dl_ch_estimates_ext,
                       float complex **dl_ch_estimates_ext_f,
                       int n_tx,
                       int n_rx,
                       int length,
                       int start_point) {
  short re;
  int aarx, aatx;
  int16_t imag;
  int16_t real;

  for (aatx=0; aatx<n_tx; aatx++) {
    for (aarx=0; aarx<n_rx; aarx++) {
      for (re=0; re<length; re++) {
        if (cimag(dl_ch_estimates_ext_f[aatx*n_rx + aarx][re])<-1)
          imag = 0x8000;
        else if (cimag(dl_ch_estimates_ext_f[aatx*n_rx + aarx][re])>=1)
          imag = 0x7FFF;
        else
          imag = cimag(dl_ch_estimates_ext_f[aatx*n_rx + aarx][re])*32768;

        if (creal(dl_ch_estimates_ext_f[aatx*n_rx + aarx][re])<-1)
          real = 0x8000;
        else if (creal(dl_ch_estimates_ext_f[aatx*n_rx + aarx][re])>=1)
          real = 0x7FFF;
        else
          real = creal(dl_ch_estimates_ext_f[aatx*n_rx + aarx][re])*32768;

        dl_ch_estimates_ext[aatx*n_rx + aarx][start_point + re] = (((int32_t)imag)<<16)|((int32_t)real & 0xffff);
#ifdef DEBUG_MMSE

        if (re==0) {
          printf(" float_to_chan_est: chan est real = %f, chan est imag = %f\n",creal(dl_ch_estimates_ext_f[aatx*n_rx + aarx][re]), cimag(dl_ch_estimates_ext_f[aatx*n_rx + aarx][re]));
          printf("float_to_chan_est: real fixed = %d, imag fixed = %d\n", real, imag);
          printf("float_to_chan_est: ant %d, re = %d, dl_ch_estimates_ext = %d \n", aatx*n_rx + aarx, re,  dl_ch_estimates_ext[aatx*n_rx + aarx][start_point + re]);
        }

#endif
      }
    }
  }
}


void float_to_rxdataF(int32_t **rxdataF_ext,
                      float complex **rxdataF_f,
                      int n_tx,
                      int n_rx,
                      int length,
                      int start_point) {
  short re;
  int aarx;
  int16_t imag;
  int16_t real;

  for (aarx=0; aarx<n_rx; aarx++) {
    for (re=0; re<length; re++) {
      if (cimag(rxdataF_f[aarx][re])<-1)
        imag = 0x8000;
      else if (cimag(rxdataF_f[aarx][re])>=1)
        imag = 0x7FFF;
      else
        imag = cimag(rxdataF_f[aarx][re])*32768;

      if (creal(rxdataF_f[aarx][re])<-1)
        real = 0x8000;
      else if (creal(rxdataF_f[aarx][re])>=1)
        real = 0x7FFF;
      else
        real = creal(rxdataF_f[aarx][re])*32768;

      rxdataF_ext[aarx][start_point + re] = (((int32_t)imag)<<16)|(((int32_t)real) & 0xffff);
#ifdef DEBUG_MMSE

      if (re==0) {
        printf(" float_to_rxdataF: real = %f, imag = %f\n",creal(rxdataF_f[aarx][re]), cimag(rxdataF_f[aarx][re]));
        printf("float_to_rxdataF: real fixed = %d, imag fixed = %d\n", real, imag);
        printf("float_to_rxdataF: ant %d, re = %d, rxdataF_ext = %d \n", aarx, re,  rxdataF_ext[aarx][start_point + re]);
      }

#endif
    }
  }
}


void mult_mmse_rxdataF(float complex **Wmmse,
                       float complex **rxdataF_ext_f,
                       int n_tx,
                       int n_rx,
                       int length,
                       int start_point) {
  short re;
  int aarx, aatx;
  float complex *rxdata_re =  malloc(n_rx*sizeof(float complex));
  float complex *rxdata_mmse_re =  malloc(n_rx*sizeof(float complex));
  float complex *Wmmse_re =  malloc(n_tx*n_rx*sizeof(float complex));

  for (re=0; re<length; re++) {
    for (aarx=0; aarx<n_rx; aarx++) {
      rxdata_re[aarx] = rxdataF_ext_f[aarx][re];
#ifdef DEBUG_MMSE

      if (re==0)
        printf("mult_mmse_rxdataF before: rxdata_re[%d] = (%f, %f)\n", aarx, creal(rxdata_re[aarx]), cimag(rxdata_re[aarx]));

#endif
    }

    for (aatx=0; aatx<n_tx; aatx++) {
      for (aarx=0; aarx<n_rx; aarx++) {
        Wmmse_re[aatx*n_rx + aarx] = Wmmse[aatx*n_rx + aarx][re];
      }
    }

    mutl_matrix_matrix_col_based(Wmmse_re, rxdata_re, n_rx, n_tx, n_rx, 1, rxdata_mmse_re);

    for (aarx=0; aarx<n_rx; aarx++) {
      rxdataF_ext_f[aarx][re] = rxdata_mmse_re[aarx];
#ifdef DEBUG_MMSE

      if (re==0)
        printf("mult_mmse_rxdataF after: rxdataF_ext_f[%d] = (%f, %f)\n", aarx, creal(rxdataF_ext_f[aarx][re]), cimag(rxdataF_ext_f[aarx][re]));

#endif
    }
  }

  free(rxdata_re);
  free(rxdata_mmse_re);
  free(Wmmse_re);
}

void mult_mmse_chan_est(float complex **Wmmse,
                        float complex **dl_ch_estimates_ext_f,
                        int n_tx,
                        int n_rx,
                        int length,
                        int start_point) {
  short re;
  int aarx, aatx;
  float complex *chan_est_re =  malloc(n_tx*n_rx*sizeof(float complex));
  float complex *chan_est_mmse_re =  malloc(n_tx*n_rx*sizeof(float complex));
  float complex *Wmmse_re =  malloc(n_tx*n_rx*sizeof(float complex));

  for (re=0; re<length; re++) {
    for (aatx=0; aatx<n_tx; aatx++) {
      for (aarx=0; aarx<n_rx; aarx++) {
        chan_est_re[aatx*n_rx + aarx] = dl_ch_estimates_ext_f[aatx*n_rx + aarx][re];
        Wmmse_re[aatx*n_rx + aarx] = Wmmse[aatx*n_rx + aarx][re];
#ifdef DEBUG_MMSE

        if (re==0)
          printf("mult_mmse_chan_est: chan_est_re[%d] = (%f, %f)\n", aatx*n_rx + aarx, creal(chan_est_re[aatx*n_rx + aarx]), cimag(chan_est_re[aatx*n_rx + aarx]));

#endif
      }
    }

    mutl_matrix_matrix_col_based(Wmmse_re, chan_est_re, n_rx, n_tx, n_rx, n_tx, chan_est_mmse_re);

    for (aatx=0; aatx<n_tx; aatx++) {
      for (aarx=0; aarx<n_rx; aarx++) {
        dl_ch_estimates_ext_f[aatx*n_rx + aarx][re] = chan_est_mmse_re[aatx*n_rx + aarx];
#ifdef DEBUG_MMSE

        if (re==0)
          printf("mult_mmse_chan_est: dl_ch_estimates_ext_f[%d][%d] = (%f, %f)\n", aatx*n_rx + aarx, re, creal(dl_ch_estimates_ext_f[aatx*n_rx + aarx][re]), cimag(dl_ch_estimates_ext_f[aatx*n_rx + aarx][re]));

#endif
      }
    }
  }

  free(Wmmse_re);
  free(chan_est_re);
  free(chan_est_mmse_re);
}





//compute average channel_level of effective (precoded) channel
void dlsch_channel_level_TM34(int **dl_ch_estimates_ext,
                              LTE_DL_FRAME_PARMS *frame_parms,
                              unsigned char *pmi_ext,
                              int *avg_0,
                              int *avg_1,
                              uint8_t symbol,
                              unsigned short nb_rb,
                              unsigned int mmse_flag,
                              MIMO_mode_t mimo_mode) {
#if defined(__x86_64__)||defined(__i386__)
  short rb;
  unsigned char aarx,nre=12,symbol_mod;
  __m128i *dl_ch0_128,*dl_ch1_128, dl_ch0_128_tmp, dl_ch1_128_tmp, avg_0_128D, avg_1_128D;
  symbol_mod = (symbol>=(7-frame_parms->Ncp)) ? symbol-(7-frame_parms->Ncp) : symbol;
  //clear average level
  // avg_0_128D = _mm_setzero_si128();
  // avg_1_128D = _mm_setzero_si128();
  avg_0[0] = 0;
  avg_0[1] = 0;
  avg_1[0] = 0;
  avg_1[1] = 0;
  // 5 is always a symbol with no pilots for both normal and extended prefix

  if (((symbol_mod == 0) || (symbol_mod == (frame_parms->Ncp-1)))&&(frame_parms->nb_antenna_ports_eNB!=1))
    nre=8;
  else if (((symbol_mod == 0) || (symbol_mod == (frame_parms->Ncp-1)))&&(frame_parms->nb_antenna_ports_eNB==1))
    nre=10;
  else
    nre=12;

  for (aarx=0; aarx<frame_parms->nb_antennas_rx; aarx++) {
    dl_ch0_128 = (__m128i *)&dl_ch_estimates_ext[aarx][symbol*frame_parms->N_RB_DL*12];
    dl_ch1_128 = (__m128i *)&dl_ch_estimates_ext[2+aarx][symbol*frame_parms->N_RB_DL*12];
    avg_0_128D = _mm_setzero_si128();
    avg_1_128D = _mm_setzero_si128();

    for (rb=0; rb<nb_rb; rb++) {
      // printf("rb %d : \n",rb);
      //print_shorts("ch0\n",&dl_ch0_128[0]);
      //print_shorts("ch1\n",&dl_ch1_128[0]);
      dl_ch0_128_tmp = _mm_load_si128(&dl_ch0_128[0]);
      dl_ch1_128_tmp = _mm_load_si128(&dl_ch1_128[0]);

      if (mmse_flag == 0) {
        if (mimo_mode==LARGE_CDD)
          prec2A_TM3_128(&dl_ch0_128_tmp,&dl_ch1_128_tmp);
        else if (mimo_mode==DUALSTREAM_UNIFORM_PRECODING1)
          prec2A_TM4_128(0,&dl_ch0_128_tmp,&dl_ch1_128_tmp);
        else if (mimo_mode==DUALSTREAM_UNIFORM_PRECODINGj)
          prec2A_TM4_128(1,&dl_ch0_128_tmp,&dl_ch1_128_tmp);
        else if (mimo_mode==DUALSTREAM_PUSCH_PRECODING)
          prec2A_TM4_128(pmi_ext[rb],&dl_ch0_128_tmp,&dl_ch1_128_tmp);
      }

      //      mmtmpD0 = _mm_madd_epi16(dl_ch0_128_tmp,dl_ch0_128_tmp);
      avg_0_128D = _mm_add_epi32(avg_0_128D,_mm_madd_epi16(dl_ch0_128_tmp,dl_ch0_128_tmp));
      avg_1_128D = _mm_add_epi32(avg_1_128D,_mm_madd_epi16(dl_ch1_128_tmp,dl_ch1_128_tmp));
      dl_ch0_128_tmp = _mm_load_si128(&dl_ch0_128[1]);
      dl_ch1_128_tmp = _mm_load_si128(&dl_ch1_128[1]);

      if (mmse_flag == 0) {
        if (mimo_mode==LARGE_CDD)
          prec2A_TM3_128(&dl_ch0_128_tmp,&dl_ch1_128_tmp);
        else if (mimo_mode==DUALSTREAM_UNIFORM_PRECODING1)
          prec2A_TM4_128(0,&dl_ch0_128_tmp,&dl_ch1_128_tmp);
        else if (mimo_mode==DUALSTREAM_UNIFORM_PRECODINGj)
          prec2A_TM4_128(1,&dl_ch0_128_tmp,&dl_ch1_128_tmp);
        else if (mimo_mode==DUALSTREAM_PUSCH_PRECODING)
          prec2A_TM4_128(pmi_ext[rb],&dl_ch0_128_tmp,&dl_ch1_128_tmp);
      }

      //      mmtmpD1 = _mm_madd_epi16(dl_ch0_128_tmp,dl_ch0_128_tmp);
      avg_0_128D = _mm_add_epi32(avg_0_128D,_mm_madd_epi16(dl_ch0_128_tmp,dl_ch0_128_tmp));
      avg_1_128D = _mm_add_epi32(avg_1_128D,_mm_madd_epi16(dl_ch1_128_tmp,dl_ch1_128_tmp));

      if (((symbol_mod == 0) || (symbol_mod == (frame_parms->Ncp-1)))&&(frame_parms->nb_antenna_ports_eNB!=1)) {
        dl_ch0_128+=2;
        dl_ch1_128+=2;
      } else {
        dl_ch0_128_tmp = _mm_load_si128(&dl_ch0_128[2]);
        dl_ch1_128_tmp = _mm_load_si128(&dl_ch1_128[2]);

        if (mmse_flag == 0) {
          if (mimo_mode==LARGE_CDD)
            prec2A_TM3_128(&dl_ch0_128_tmp,&dl_ch1_128_tmp);
          else if (mimo_mode==DUALSTREAM_UNIFORM_PRECODING1)
            prec2A_TM4_128(0,&dl_ch0_128_tmp,&dl_ch1_128_tmp);
          else if (mimo_mode==DUALSTREAM_UNIFORM_PRECODINGj)
            prec2A_TM4_128(1,&dl_ch0_128_tmp,&dl_ch1_128_tmp);
          else if (mimo_mode==DUALSTREAM_PUSCH_PRECODING)
            prec2A_TM4_128(pmi_ext[rb],&dl_ch0_128_tmp,&dl_ch1_128_tmp);
        }

        //      mmtmpD2 = _mm_madd_epi16(dl_ch0_128_tmp,dl_ch0_128_tmp);
        avg_1_128D = _mm_add_epi32(avg_1_128D,_mm_madd_epi16(dl_ch1_128_tmp,dl_ch1_128_tmp));
        avg_0_128D = _mm_add_epi32(avg_0_128D,_mm_madd_epi16(dl_ch0_128_tmp,dl_ch0_128_tmp));
        dl_ch0_128+=3;
        dl_ch1_128+=3;
      }
    }

    avg_0[aarx] = (((int *)&avg_0_128D)[0])/(nb_rb*nre) +
                  (((int *)&avg_0_128D)[1])/(nb_rb*nre) +
                  (((int *)&avg_0_128D)[2])/(nb_rb*nre) +
                  (((int *)&avg_0_128D)[3])/(nb_rb*nre);
    //  printf("From Chan_level aver stream 0 %d =%d\n", aarx, avg_0[aarx]);
    avg_1[aarx] = (((int *)&avg_1_128D)[0])/(nb_rb*nre) +
                  (((int *)&avg_1_128D)[1])/(nb_rb*nre) +
                  (((int *)&avg_1_128D)[2])/(nb_rb*nre) +
                  (((int *)&avg_1_128D)[3])/(nb_rb*nre);
    //    printf("From Chan_level aver stream 1 %d =%d\n", aarx, avg_1[aarx]);
  }

  //avg_0[0] = max(avg_0[0],avg_0[1]);
  //avg_1[0] = max(avg_1[0],avg_1[1]);
  //avg_0[0]= max(avg_0[0], avg_1[0]);
  avg_0[0] = avg_0[0] + avg_0[1];
  // printf("From Chan_level aver stream 0 final =%d\n", avg_0[0]);
  avg_1[0] = avg_1[0] + avg_1[1];
  // printf("From Chan_level aver stream 1 final =%d\n", avg_1[0]);
  avg_0[0] = min (avg_0[0], avg_1[0]);
  avg_1[0] = avg_0[0];
  _mm_empty();
  _m_empty();
#elif defined(__arm__)
#endif
}

//compute average channel_level of effective (precoded) channel
void dlsch_channel_level_TM56(int **dl_ch_estimates_ext,
                              LTE_DL_FRAME_PARMS *frame_parms,
                              unsigned char *pmi_ext,
                              int *avg,
                              uint8_t symbol,
                              unsigned short nb_rb) {
#if defined(__x86_64__)||defined(__i386__)
  short rb;
  unsigned char aarx,nre=12,symbol_mod;
  __m128i *dl_ch0_128,*dl_ch1_128, dl_ch0_128_tmp, dl_ch1_128_tmp,avg128D;
  symbol_mod = (symbol>=(7-frame_parms->Ncp)) ? symbol-(7-frame_parms->Ncp) : symbol;
  //clear average level
  avg128D = _mm_setzero_si128();
  avg[0] = 0;
  avg[1] = 0;
  // 5 is always a symbol with no pilots for both normal and extended prefix

  if (((symbol_mod == 0) || (symbol_mod == (frame_parms->Ncp-1)))&&(frame_parms->nb_antenna_ports_eNB!=1))
    nre=8;
  else if (((symbol_mod == 0) || (symbol_mod == (frame_parms->Ncp-1)))&&(frame_parms->nb_antenna_ports_eNB==1))
    nre=10;
  else
    nre=12;

  for (aarx=0; aarx<frame_parms->nb_antennas_rx; aarx++) {
    dl_ch0_128 = (__m128i *)&dl_ch_estimates_ext[aarx][symbol*frame_parms->N_RB_DL*12];
    dl_ch1_128 = (__m128i *)&dl_ch_estimates_ext[2+aarx][symbol*frame_parms->N_RB_DL*12];

    for (rb=0; rb<nb_rb; rb++) {
      dl_ch0_128_tmp = _mm_load_si128(&dl_ch0_128[0]);
      dl_ch1_128_tmp = _mm_load_si128(&dl_ch1_128[0]);
      prec2A_TM56_128(pmi_ext[rb],&dl_ch0_128_tmp,&dl_ch1_128_tmp);
      //      mmtmpD0 = _mm_madd_epi16(dl_ch0_128_tmp,dl_ch0_128_tmp);
      avg128D = _mm_add_epi32(avg128D,_mm_madd_epi16(dl_ch0_128_tmp,dl_ch0_128_tmp));
      dl_ch0_128_tmp = _mm_load_si128(&dl_ch0_128[1]);
      dl_ch1_128_tmp = _mm_load_si128(&dl_ch1_128[1]);
      prec2A_TM56_128(pmi_ext[rb],&dl_ch0_128_tmp,&dl_ch1_128_tmp);
      //      mmtmpD1 = _mm_madd_epi16(dl_ch0_128_tmp,dl_ch0_128_tmp);
      avg128D = _mm_add_epi32(avg128D,_mm_madd_epi16(dl_ch0_128_tmp,dl_ch0_128_tmp));

      if (((symbol_mod == 0) || (symbol_mod == (frame_parms->Ncp-1)))&&(frame_parms->nb_antenna_ports_eNB!=1)) {
        dl_ch0_128+=2;
        dl_ch1_128+=2;
      } else {
        dl_ch0_128_tmp = _mm_load_si128(&dl_ch0_128[2]);
        dl_ch1_128_tmp = _mm_load_si128(&dl_ch1_128[2]);
        prec2A_TM56_128(pmi_ext[rb],&dl_ch0_128_tmp,&dl_ch1_128_tmp);
        //      mmtmpD2 = _mm_madd_epi16(dl_ch0_128_tmp,dl_ch0_128_tmp);
        avg128D = _mm_add_epi32(avg128D,_mm_madd_epi16(dl_ch0_128_tmp,dl_ch0_128_tmp));
        dl_ch0_128+=3;
        dl_ch1_128+=3;
      }
    }

    avg[aarx] = (((int *)&avg128D)[0])/(nb_rb*nre) +
                (((int *)&avg128D)[1])/(nb_rb*nre) +
                (((int *)&avg128D)[2])/(nb_rb*nre) +
                (((int *)&avg128D)[3])/(nb_rb*nre);
  }

  // choose maximum of the 2 effective channels
  avg[0] = cmax(avg[0],avg[1]);
  _mm_empty();
  _m_empty();
#elif defined(__arm__)
#endif
}

//compute average channel_level for TM7
void dlsch_channel_level_TM7(int **dl_bf_ch_estimates_ext,
                             LTE_DL_FRAME_PARMS *frame_parms,
                             int *avg,
                             uint8_t symbol,
                             unsigned short nb_rb) {
#if defined(__x86_64__)||defined(__i386__)
  short rb;
  unsigned char aatx,aarx,nre=12,symbol_mod;
  __m128i *dl_ch128,avg128D;
  symbol_mod = (symbol>=(7-frame_parms->Ncp)) ? symbol-(7-frame_parms->Ncp) : symbol;

  for (aatx=0; aatx<frame_parms->nb_antenna_ports_eNB; aatx++)
    for (aarx=0; aarx<frame_parms->nb_antennas_rx; aarx++) {
      //clear average level
      avg128D = _mm_setzero_si128();
      // 5 is always a symbol with no pilots for both normal and extended prefix
      dl_ch128=(__m128i *)&dl_bf_ch_estimates_ext[(aatx<<1)+aarx][symbol*frame_parms->N_RB_DL*12];

      for (rb=0; rb<nb_rb; rb++) {
        //  printf("rb %d : ",rb);
        //  print_shorts("ch",&dl_ch128[0]);
        avg128D = _mm_add_epi32(avg128D,_mm_madd_epi16(dl_ch128[0],dl_ch128[0]));
        avg128D = _mm_add_epi32(avg128D,_mm_madd_epi16(dl_ch128[1],dl_ch128[1]));

        if (((symbol_mod == 0) || (symbol_mod == (frame_parms->Ncp-1)))&&(frame_parms->nb_antenna_ports_eNB!=1)) {
          dl_ch128+=2;
        } else {
          avg128D = _mm_add_epi32(avg128D,_mm_madd_epi16(dl_ch128[2],dl_ch128[2]));
          dl_ch128+=3;
        }

        /*
          if (rb==0) {
          print_shorts("dl_ch128",&dl_ch128[0]);
          print_shorts("dl_ch128",&dl_ch128[1]);
          print_shorts("dl_ch128",&dl_ch128[2]);
          }
        */
      }

      if (((symbol_mod == 0) || (symbol_mod == (frame_parms->Ncp-1))))
        nre=10;
      else if ((frame_parms->Ncp==0) && (symbol==3 || symbol==6 || symbol==9 || symbol==12))
        nre=9;
      else if ((frame_parms->Ncp==1) && (symbol==4 || symbol==7 || symbol==9))
        nre=8;
      else
        nre=12;

      avg[(aatx<<1)+aarx] = (((int *)&avg128D)[0] +
                             ((int *)&avg128D)[1] +
                             ((int *)&avg128D)[2] +
                             ((int *)&avg128D)[3])/(nb_rb*nre);
      //            printf("Channel level : %d\n",avg[(aatx<<1)+aarx]);
    }

  _mm_empty();
  _m_empty();
#elif defined(__arm__)
#endif
}
//#define ONE_OVER_2_Q15 16384
void dlsch_alamouti(LTE_DL_FRAME_PARMS *frame_parms,
                    int **rxdataF_comp,
                    int **dl_ch_mag,
                    int **dl_ch_magb,
                    unsigned char symbol,
                    unsigned short nb_rb) {
#if defined(__x86_64__)||defined(__i386__)
  short *rxF0,*rxF1;
  __m128i *ch_mag0,*ch_mag1,*ch_mag0b,*ch_mag1b, *rxF0_128;
  unsigned char rb,re;
  int jj = (symbol*frame_parms->N_RB_DL*12);
  uint8_t symbol_mod = (symbol>=(7-frame_parms->Ncp)) ? symbol-(7-frame_parms->Ncp) : symbol;
  uint8_t pilots = ((symbol_mod==0)||(symbol_mod==(4-frame_parms->Ncp))) ? 1 : 0;
  rxF0_128 = (__m128i *) &rxdataF_comp[0][jj];
  //amp = _mm_set1_epi16(ONE_OVER_2_Q15);
  //    printf("Doing alamouti!\n");
  rxF0     = (short *)&rxdataF_comp[0][jj]; //tx antenna 0  h0*y
  rxF1     = (short *)&rxdataF_comp[2][jj]; //tx antenna 1  h1*y
  ch_mag0 = (__m128i *)&dl_ch_mag[0][jj];
  ch_mag1 = (__m128i *)&dl_ch_mag[2][jj];
  ch_mag0b = (__m128i *)&dl_ch_magb[0][jj];
  ch_mag1b = (__m128i *)&dl_ch_magb[2][jj];

  for (rb=0; rb<nb_rb; rb++) {
    for (re=0; re<((pilots==0)?12:8); re+=2) {
      // Alamouti RX combining
      //      printf("Alamouti: symbol %d, rb %d, re %d: rxF0 (%d,%d,%d,%d), rxF1 (%d,%d,%d,%d)\n",symbol,rb,re,rxF0[0],rxF0[1],rxF0[2],rxF0[3],rxF1[0],rxF1[1],rxF1[2],rxF1[3]);
      rxF0[0] = rxF0[0] + rxF1[2];
      rxF0[1] = rxF0[1] - rxF1[3];
      rxF0[2] = rxF0[2] - rxF1[0];
      rxF0[3] = rxF0[3] + rxF1[1];
      //      printf("Alamouti: rxF0 after (%d,%d,%d,%d)\n",rxF0[0],rxF0[1],rxF0[2],rxF0[3]);
      rxF0+=4;
      rxF1+=4;
    }

    // compute levels for 16QAM or 64 QAM llr unit
    ch_mag0[0] = _mm_adds_epi16(ch_mag0[0],ch_mag1[0]);
    ch_mag0[1] = _mm_adds_epi16(ch_mag0[1],ch_mag1[1]);
    ch_mag0b[0] = _mm_adds_epi16(ch_mag0b[0],ch_mag1b[0]);
    ch_mag0b[1] = _mm_adds_epi16(ch_mag0b[1],ch_mag1b[1]);

    // account for 1/sqrt(2) scaling at transmission
    //ch_mag0[0] = _mm_srai_epi16(ch_mag0[0],1);
    //ch_mag0[1] = _mm_srai_epi16(ch_mag0[1],1);
    //ch_mag0b[0] = _mm_srai_epi16(ch_mag0b[0],1);
    //ch_mag0b[1] = _mm_srai_epi16(ch_mag0b[1],1);

    //rxF0_128[0] = _mm_mulhi_epi16(rxF0_128[0],amp);
    //rxF0_128[0] = _mm_slli_epi16(rxF0_128[0],1);
    //rxF0_128[1] = _mm_mulhi_epi16(rxF0_128[1],amp);
    //rxF0_128[1] = _mm_slli_epi16(rxF0_128[1],1);

    //rxF0_128[0] = _mm_srai_epi16(rxF0_128[0],1);
    //rxF0_128[1] = _mm_srai_epi16(rxF0_128[1],1);

    if (pilots==0) {
      ch_mag0[2] = _mm_adds_epi16(ch_mag0[2],ch_mag1[2]);
      ch_mag0b[2] = _mm_adds_epi16(ch_mag0b[2],ch_mag1b[2]);
      //ch_mag0[2] = _mm_srai_epi16(ch_mag0[2],1);
      //ch_mag0b[2] = _mm_srai_epi16(ch_mag0b[2],1);
      //rxF0_128[2] = _mm_mulhi_epi16(rxF0_128[2],amp);
      //rxF0_128[2] = _mm_slli_epi16(rxF0_128[2],1);
      //rxF0_128[2] = _mm_srai_epi16(rxF0_128[2],1);
      ch_mag0+=3;
      ch_mag1+=3;
      ch_mag0b+=3;
      ch_mag1b+=3;
      rxF0_128+=3;
    } else {
      ch_mag0+=2;
      ch_mag1+=2;
      ch_mag0b+=2;
      ch_mag1b+=2;
      rxF0_128+=2;
    }
  }

  _mm_empty();
  _m_empty();
#elif defined(__arm__)
#endif
}


//==============================================================================================
// Extraction functions
//==============================================================================================

unsigned short dlsch_extract_rbs_single(int **rxdataF,
                                        int **dl_ch_estimates,
                                        int **rxdataF_ext,
                                        int **dl_ch_estimates_ext,
                                        unsigned short pmi,
                                        unsigned char *pmi_ext,
                                        unsigned int *rb_alloc,
                                        unsigned char symbol,
                                        unsigned char subframe,
                                        uint32_t high_speed_flag,
                                        LTE_DL_FRAME_PARMS *frame_parms) {
  unsigned short rb,nb_rb=0;
  unsigned char rb_alloc_ind;
  unsigned char i,aarx,l,nsymb,skip_half=0,sss_symb,pss_symb=0;
  int *dl_ch0,*dl_ch0_ext,*rxF,*rxF_ext;
  unsigned char symbol_mod,pilots=0,j=0,poffset=0;
  symbol_mod = (symbol>=(7-frame_parms->Ncp)) ? symbol-(7-frame_parms->Ncp) : symbol;
  pilots = ((symbol_mod==0)||(symbol_mod==(4-frame_parms->Ncp))) ? 1 : 0;
  l=symbol;
  nsymb = (frame_parms->Ncp==NORMAL) ? 14:12;

  if (frame_parms->frame_type == TDD) {  // TDD
    sss_symb = nsymb-1;
    pss_symb = 2;
  } else {
    sss_symb = (nsymb>>1)-2;
    pss_symb = (nsymb>>1)-1;
  }

  if (symbol_mod==(4-frame_parms->Ncp))
    poffset=3;

  for (aarx=0; aarx<frame_parms->nb_antennas_rx; aarx++) {
    if (high_speed_flag == 1)
      dl_ch0     = &dl_ch_estimates[aarx][5+(symbol*(frame_parms->ofdm_symbol_size))];
    else
      dl_ch0     = &dl_ch_estimates[aarx][5];

    dl_ch0_ext = &dl_ch_estimates_ext[aarx][symbol*(frame_parms->N_RB_DL*12)];
    rxF_ext   = &rxdataF_ext[aarx][symbol*(frame_parms->N_RB_DL*12)];
    rxF       = &rxdataF[aarx][(frame_parms->first_carrier_offset + (symbol*(frame_parms->ofdm_symbol_size)))];

    if ((frame_parms->N_RB_DL&1) == 0)  // even number of RBs
      for (rb=0; rb<frame_parms->N_RB_DL; rb++) {
        if (rb < 32)
          rb_alloc_ind = (rb_alloc[0]>>rb) & 1;
        else if (rb < 64)
          rb_alloc_ind = (rb_alloc[1]>>(rb-32)) & 1;
        else if (rb < 96)
          rb_alloc_ind = (rb_alloc[2]>>(rb-64)) & 1;
        else if (rb < 100)
          rb_alloc_ind = (rb_alloc[3]>>(rb-96)) & 1;
        else
          rb_alloc_ind = 0;

        if (rb_alloc_ind == 1)
          nb_rb++;

        // For second half of RBs skip DC carrier
        if (rb==(frame_parms->N_RB_DL>>1)) {
          rxF       = &rxdataF[aarx][(1 + (symbol*(frame_parms->ofdm_symbol_size)))];
          //dl_ch0++;
        }

        // PBCH
        if ((subframe==0) && (rb>=((frame_parms->N_RB_DL>>1)-3)) && (rb<((frame_parms->N_RB_DL>>1)+3)) && (l>=nsymb>>1) && (l<((nsymb>>1) + 4))) {
          rb_alloc_ind = 0;
        }

        //SSS
        if (((subframe==0)||(subframe==5)) && (rb>=((frame_parms->N_RB_DL>>1)-3)) && (rb<((frame_parms->N_RB_DL>>1)+3)) && (l==sss_symb) ) {
          rb_alloc_ind = 0;
        }

        if (frame_parms->frame_type == FDD) {
          //PSS
          if (((subframe==0)||(subframe==5)) && (rb>=((frame_parms->N_RB_DL>>1)-3)) && (rb<((frame_parms->N_RB_DL>>1)+3)) && (l==pss_symb) ) {
            rb_alloc_ind = 0;
          }
        }

        if ((frame_parms->frame_type == TDD) &&
            (subframe==6)) { //TDD Subframe 6
          if ((rb>=((frame_parms->N_RB_DL>>1)-3)) && (rb<((frame_parms->N_RB_DL>>1)+3)) && (l==pss_symb) ) {
            rb_alloc_ind = 0;
          }
        }

        if (rb_alloc_ind==1) {
          *pmi_ext = (pmi>>((rb>>2)<<1))&3;
          memcpy(dl_ch0_ext,dl_ch0,12*sizeof(int));

          /*
            printf("rb %d\n",rb);
            for (i=0;i<12;i++)
            printf("(%d %d)",((short *)dl_ch0)[i<<1],((short*)dl_ch0)[1+(i<<1)]);
            printf("\n");
          */
          if (pilots==0) {
            for (i=0; i<12; i++) {
              rxF_ext[i]=rxF[i];
              /*
                printf("%d : (%d,%d)\n",(rxF+i-&rxdataF[aarx][( (symbol*(frame_parms->ofdm_symbol_size)))]),
                ((short*)&rxF[i])[0],((short*)&rxF[i])[1]);*/
            }

            dl_ch0_ext+=12;
            rxF_ext+=12;
          } else {
            j=0;

            for (i=0; i<12; i++) {
              if ((i!=(frame_parms->nushift+poffset)) &&
                  (i!=((frame_parms->nushift+poffset+6)%12))) {
                rxF_ext[j]=rxF[i];
                //            printf("extract rb %d, re %d => (%d,%d)\n",rb,i,*(short *)&rxF_ext[j],*(1+(short*)&rxF_ext[j]));
                dl_ch0_ext[j++]=dl_ch0[i];
              }
            }

            dl_ch0_ext+=10;
            rxF_ext+=10;
          }
        }

        dl_ch0+=12;
        rxF+=12;
      }
    else {  // Odd number of RBs
      for (rb=0; rb<frame_parms->N_RB_DL>>1; rb++) {
#ifdef DEBUG_DLSCH_DEMOD
        printf("dlch_ext %u\n",dl_ch0_ext-&dl_ch_estimates_ext[aarx][0]);
#endif
        skip_half=0;

        if (rb < 32)
          rb_alloc_ind = (rb_alloc[0]>>rb) & 1;
        else if (rb < 64)
          rb_alloc_ind = (rb_alloc[1]>>(rb-32)) & 1;
        else if (rb < 96)
          rb_alloc_ind = (rb_alloc[2]>>(rb-64)) & 1;
        else if (rb < 100)
          rb_alloc_ind = (rb_alloc[3]>>(rb-96)) & 1;
        else
          rb_alloc_ind = 0;

        if (rb_alloc_ind == 1)
          nb_rb++;

        // PBCH
        if ((subframe==0) && (rb>((frame_parms->N_RB_DL>>1)-3)) && (rb<((frame_parms->N_RB_DL>>1)+3)) && (l>=(nsymb>>1)) && (l<((nsymb>>1) + 4))) {
          rb_alloc_ind = 0;
        }

        //PBCH subframe 0, symbols nsymb>>1 ... nsymb>>1 + 3
        if ((subframe==0) && (rb==((frame_parms->N_RB_DL>>1)-3)) && (l>=(nsymb>>1)) && (l<((nsymb>>1) + 4)))
          skip_half=1;
        else if ((subframe==0) && (rb==((frame_parms->N_RB_DL>>1)+3)) && (l>=(nsymb>>1)) && (l<((nsymb>>1) + 4)))
          skip_half=2;

        //SSS

        if (((subframe==0)||(subframe==5)) &&
            (rb>((frame_parms->N_RB_DL>>1)-3)) &&
            (rb<((frame_parms->N_RB_DL>>1)+3)) &&
            (l==sss_symb) ) {
          rb_alloc_ind = 0;
        }

        //SSS
        if (((subframe==0)||(subframe==5)) &&
            (rb==((frame_parms->N_RB_DL>>1)-3)) &&
            (l==sss_symb))
          skip_half=1;
        else if (((subframe==0)||(subframe==5)) &&
                 (rb==((frame_parms->N_RB_DL>>1)+3)) &&
                 (l==sss_symb))
          skip_half=2;

        //PSS in subframe 0/5 if FDD
        if (frame_parms->frame_type == FDD) {  //FDD
          if (((subframe==0)||(subframe==5)) &&
              (rb>((frame_parms->N_RB_DL>>1)-3)) &&
              (rb<((frame_parms->N_RB_DL>>1)+3)) &&
              (l==pss_symb) ) {
            rb_alloc_ind = 0;
          }

          if (((subframe==0)||(subframe==5)) && (rb==((frame_parms->N_RB_DL>>1)-3)) && (l==pss_symb))
            skip_half=1;
          else if (((subframe==0)||(subframe==5)) && (rb==((frame_parms->N_RB_DL>>1)+3)) && (l==pss_symb))
            skip_half=2;
        }

        if ((frame_parms->frame_type == TDD) &&
            (subframe==6)) { //TDD Subframe 6
          if ((rb>((frame_parms->N_RB_DL>>1)-3)) && (rb<((frame_parms->N_RB_DL>>1)+3)) && (l==pss_symb) ) {
            rb_alloc_ind = 0;
          }

          if ((rb==((frame_parms->N_RB_DL>>1)-3)) && (l==pss_symb))
            skip_half=1;
          else if ((rb==((frame_parms->N_RB_DL>>1)+3)) && (l==pss_symb))
            skip_half=2;
        }

        if (rb_alloc_ind==1) {
#ifdef DEBUG_DLSCH_DEMOD
          printf("rb %d/symbol %d (skip_half %d)\n",rb,l,skip_half);
#endif

          if (pilots==0) {
            //      printf("Extracting w/o pilots (symbol %d, rb %d, skip_half %d)\n",l,rb,skip_half);
            if (skip_half==1) {
              memcpy(dl_ch0_ext,dl_ch0,6*sizeof(int));

              for (i=0; i<6; i++) {
                rxF_ext[i]=rxF[i];
#ifdef DEBUG_DLSCH_DEMOD
                printf("extract rb %d, re %d => (%d,%d)\n",rb,i,*(short *)&rxF_ext[i],*(1+(short *)&rxF_ext[i]));
#endif
              }

              dl_ch0_ext+=6;
              rxF_ext+=6;
            } else if (skip_half==2) {
              memcpy(dl_ch0_ext,dl_ch0+6,6*sizeof(int));

              for (i=0; i<6; i++) {
                rxF_ext[i]=rxF[(i+6)];
#ifdef DEBUG_DLSCH_DEMOD
                printf("extract rb %d, re %d => (%d,%d)\n",rb,i,*(short *)&rxF_ext[i],*(1+(short *)&rxF_ext[i]));
#endif
              }

              dl_ch0_ext+=6;
              rxF_ext+=6;
            } else {
              memcpy(dl_ch0_ext,dl_ch0,12*sizeof(int));

              for (i=0; i<12; i++) {
                rxF_ext[i]=rxF[i];
#ifdef DEBUG_DLSCH_DEMOD
                printf("extract rb %d, re %d => (%d,%d)\n",rb,i,*(short *)&rxF_ext[i],*(1+(short *)&rxF_ext[i]));
#endif
              }

              dl_ch0_ext+=12;
              rxF_ext+=12;
            }
          } else {
            //      printf("Extracting with pilots (symbol %d, rb %d, skip_half %d)\n",l,rb,skip_half);
            j=0;

            if (skip_half==1) {
              for (i=0; i<6; i++) {
                if (i!=((frame_parms->nushift+poffset)%6)) {
                  rxF_ext[j]=rxF[i];
#ifdef DEBUG_DLSCH_DEMOD
                  printf("extract rb %d, re %d => (%d,%d)\n",rb,i,*(short *)&rxF_ext[j],*(1+(short *)&rxF_ext[j]));
#endif
                  dl_ch0_ext[j++]=dl_ch0[i];
                }
              }

              rxF_ext+=5;
              dl_ch0_ext+=5;
            } else if (skip_half==2) {
              for (i=0; i<6; i++) {
                if (i!=((frame_parms->nushift+poffset)%6)) {
                  rxF_ext[j]=rxF[(i+6)];
#ifdef DEBUG_DLSCH_DEMOD
                  printf("extract rb %d, re %d => (%d,%d)\n",rb,i,*(short *)&rxF_ext[j],*(1+(short *)&rxF_ext[j]));
#endif
                  dl_ch0_ext[j++]=dl_ch0[i+6];
                }
              }

              dl_ch0_ext+=5;
              rxF_ext+=5;
            } else {
              for (i=0; i<12; i++) {
                if ((i!=(frame_parms->nushift+poffset)) &&
                    (i!=((frame_parms->nushift+poffset+6)%12))) {
                  rxF_ext[j]=rxF[i];
#ifdef DEBUG_DLSCH_DEMOD
                  printf("extract rb %d, re %d => (%d,%d)\n",rb,i,*(short *)&rxF_ext[j],*(1+(short *)&rxF_ext[j]));
#endif
                  dl_ch0_ext[j++]=dl_ch0[i];
                }
              }

              dl_ch0_ext+=10;
              rxF_ext+=10;
            }
          }
        }

        dl_ch0+=12;
        rxF+=12;
      } // first half loop

      // Do middle RB (around DC)
      if (rb < 32)
        rb_alloc_ind = (rb_alloc[0]>>rb) & 1;
      else if (rb < 64)
        rb_alloc_ind = (rb_alloc[1]>>(rb-32)) & 1;
      else if (rb < 96)
        rb_alloc_ind = (rb_alloc[2]>>(rb-64)) & 1;
      else if (rb < 100)
        rb_alloc_ind = (rb_alloc[3]>>(rb-96)) & 1;
      else
        rb_alloc_ind = 0;

      if (rb_alloc_ind == 1)
        nb_rb++;

      // PBCH

      if ((subframe==0) &&
          (l>=(nsymb>>1)) &&
          (l<((nsymb>>1) + 4))) {
        rb_alloc_ind = 0;
      }

      //SSS
      if (((subframe==0)||(subframe==5)) && (l==sss_symb) ) {
        rb_alloc_ind = 0;
      }

      if (frame_parms->frame_type == FDD) {
        //PSS
        if (((subframe==0)||(subframe==5)) && (l==pss_symb) ) {
          rb_alloc_ind = 0;
        }
      }

      //PSS
      if ((frame_parms->frame_type == TDD) &&
          (subframe==6) &&
          (l==pss_symb) ) {
        rb_alloc_ind = 0;
      }

      //  printf("dlch_ext %d\n",dl_ch0_ext-&dl_ch_estimates_ext[aarx][0]);
      //      printf("DC rb %d (%p)\n",rb,rxF);
      if (rb_alloc_ind==1) {
#ifdef DEBUG_DLSCH_DEMOD
        printf("rb %d/symbol %d (skip_half %d)\n",rb,l,skip_half);
#endif

        if (pilots==0) {
          for (i=0; i<6; i++) {
            dl_ch0_ext[i]=dl_ch0[i];
            rxF_ext[i]=rxF[i];
          }

          rxF       = &rxdataF[aarx][((symbol*(frame_parms->ofdm_symbol_size)))];

          for (; i<12; i++) {
            dl_ch0_ext[i]=dl_ch0[i];
            rxF_ext[i]=rxF[(1+i-6)];
          }

          dl_ch0_ext+=12;
          rxF_ext+=12;
        } else { // pilots==1
          j=0;

          for (i=0; i<6; i++) {
            if (i!=((frame_parms->nushift+poffset)%6)) {
              dl_ch0_ext[j]=dl_ch0[i];
              rxF_ext[j++]=rxF[i];
#ifdef DEBUG_DLSCH_DEMOD
              printf("**extract rb %d, re %d => (%d,%d)\n",rb,i,*(short *)&rxF_ext[j-1],*(1+(short *)&rxF_ext[j-1]));
#endif
            }
          }

          rxF       = &rxdataF[aarx][((symbol*(frame_parms->ofdm_symbol_size)))];

          for (; i<12; i++) {
            if (i!=((frame_parms->nushift+6+poffset)%12)) {
              dl_ch0_ext[j]=dl_ch0[i];
              rxF_ext[j++]=rxF[(1+i-6)];
#ifdef DEBUG_DLSCH_DEMOD
              printf("**extract rb %d, re %d => (%d,%d)\n",rb,i,*(short *)&rxF_ext[j-1],*(1+(short *)&rxF_ext[j-1]));
#endif
            }
          }

          dl_ch0_ext+=10;
          rxF_ext+=10;
        } // symbol_mod==0
      } // rballoc==1
      else {
        rxF       = &rxdataF[aarx][((symbol*(frame_parms->ofdm_symbol_size)))];
      }

      dl_ch0+=12;
      rxF+=7;
      rb++;

      for (; rb<frame_parms->N_RB_DL; rb++) {
        //      printf("dlch_ext %d\n",dl_ch0_ext-&dl_ch_estimates_ext[aarx][0]);
        //      printf("rb %d (%p)\n",rb,rxF);
        skip_half=0;

        if (rb < 32)
          rb_alloc_ind = (rb_alloc[0]>>rb) & 1;
        else if (rb < 64)
          rb_alloc_ind = (rb_alloc[1]>>(rb-32)) & 1;
        else if (rb < 96)
          rb_alloc_ind = (rb_alloc[2]>>(rb-64)) & 1;
        else if (rb < 100)
          rb_alloc_ind = (rb_alloc[3]>>(rb-96)) & 1;
        else
          rb_alloc_ind = 0;

        if (rb_alloc_ind == 1)
          nb_rb++;

        // PBCH
        if ((subframe==0) && (rb>((frame_parms->N_RB_DL>>1)-3)) && (rb<((frame_parms->N_RB_DL>>1)+3)) && (l>=nsymb>>1) && (l<((nsymb>>1) + 4))) {
          rb_alloc_ind = 0;
        }

        //PBCH subframe 0, symbols nsymb>>1 ... nsymb>>1 + 3
        if ((subframe==0) && (rb==((frame_parms->N_RB_DL>>1)-3)) && (l>=(nsymb>>1)) && (l<((nsymb>>1) + 4)))
          skip_half=1;
        else if ((subframe==0) && (rb==((frame_parms->N_RB_DL>>1)+3)) && (l>=(nsymb>>1)) && (l<((nsymb>>1) + 4)))
          skip_half=2;

        //SSS
        if (((subframe==0)||(subframe==5)) && (rb>((frame_parms->N_RB_DL>>1)-3)) && (rb<((frame_parms->N_RB_DL>>1)+3)) && (l==sss_symb) ) {
          rb_alloc_ind = 0;
        }

        //SSS
        if (((subframe==0)||(subframe==5)) && (rb==((frame_parms->N_RB_DL>>1)-3)) && (l==sss_symb))
          skip_half=1;
        else if (((subframe==0)||(subframe==5)) && (rb==((frame_parms->N_RB_DL>>1)+3)) && (l==sss_symb))
          skip_half=2;

        if (frame_parms->frame_type == FDD) {
          //PSS
          if (((subframe==0)||(subframe==5)) && (rb>((frame_parms->N_RB_DL>>1)-3)) && (rb<((frame_parms->N_RB_DL>>1)+3)) && (l==pss_symb) ) {
            rb_alloc_ind = 0;
          }

          //PSS

          if (((subframe==0)||(subframe==5)) && (rb==((frame_parms->N_RB_DL>>1)-3)) && (l==pss_symb))
            skip_half=1;
          else if (((subframe==0)||(subframe==5)) && (rb==((frame_parms->N_RB_DL>>1)+3)) && (l==pss_symb))
            skip_half=2;
        }

        if ((frame_parms->frame_type == TDD) &&
            (subframe==6)) { //TDD Subframe 6
          if ((rb>((frame_parms->N_RB_DL>>1)-3)) && (rb<((frame_parms->N_RB_DL>>1)+3)) && (l==pss_symb) ) {
            rb_alloc_ind = 0;
          }

          if ((rb==((frame_parms->N_RB_DL>>1)-3)) && (l==pss_symb))
            skip_half=1;
          else if ((rb==((frame_parms->N_RB_DL>>1)+3)) && (l==pss_symb))
            skip_half=2;
        }

        if (rb_alloc_ind==1) {
#ifdef DEBUG_DLSCH_DEMOD
          printf("rb %d/symbol %d (skip_half %d)\n",rb,l,skip_half);
#endif

          /*
            printf("rb %d\n",rb);
            for (i=0;i<12;i++)
            printf("(%d %d)",((short *)dl_ch0)[i<<1],((short*)dl_ch0)[1+(i<<1)]);
            printf("\n");
          */
          if (pilots==0) {
            //      printf("Extracting w/o pilots (symbol %d, rb %d, skip_half %d)\n",l,rb,skip_half);
            if (skip_half==1) {
              memcpy(dl_ch0_ext,dl_ch0,6*sizeof(int));

              for (i=0; i<6; i++) {
                rxF_ext[i]=rxF[i];
#ifdef DEBUG_DLSCH_DEMOD
                printf("extract rb %d, re %d => (%d,%d)\n",rb,i,*(short *)&rxF_ext[i],*(1+(short *)&rxF_ext[i]));
#endif
              }

              dl_ch0_ext+=6;
              rxF_ext+=6;
            } else if (skip_half==2) {
              memcpy(dl_ch0_ext,dl_ch0+6,6*sizeof(int));

              for (i=0; i<6; i++) {
                rxF_ext[i]=rxF[(i+6)];
#ifdef DEBUG_DLSCH_DEMOD
                printf("extract rb %d, re %d => (%d,%d)\n",rb,i,*(short *)&rxF_ext[i],*(1+(short *)&rxF_ext[i]));
#endif
              }

              dl_ch0_ext+=6;
              rxF_ext+=6;
            } else {
              memcpy(dl_ch0_ext,dl_ch0,12*sizeof(int));

              for (i=0; i<12; i++) {
                rxF_ext[i]=rxF[i];
#ifdef DEBUG_DLSCH_DEMOD
                printf("extract rb %d, re %d => (%d,%d)\n",rb,i,*(short *)&rxF_ext[i],*(1+(short *)&rxF_ext[i]));
#endif
              }

              dl_ch0_ext+=12;
              rxF_ext+=12;
            }
          } else {
            //      printf("Extracting with pilots (symbol %d, rb %d, skip_half %d)\n",l,rb,skip_half);
            j=0;

            if (skip_half==1) {
              for (i=0; i<6; i++) {
                if (i!=((frame_parms->nushift+poffset)%6)) {
                  rxF_ext[j]=rxF[i];
#ifdef DEBUG_DLSCH_DEMOD
                  printf("extract rb %d, re %d => (%d,%d)\n",rb,i,*(short *)&rxF_ext[j],*(1+(short *)&rxF_ext[j]));
#endif
                  dl_ch0_ext[j++]=dl_ch0[i];
                }
              }

              dl_ch0_ext+=5;
              rxF_ext+=5;
            } else if (skip_half==2) {
              for (i=0; i<6; i++) {
                if (i!=((frame_parms->nushift+poffset)%6)) {
                  rxF_ext[j]=rxF[(i+6)];
#ifdef DEBUG_DLSCH_DEMOD
                  printf("extract rb %d, re %d => (%d,%d)\n",rb,i,*(short *)&rxF_ext[j],*(1+(short *)&rxF_ext[j]));
#endif
                  dl_ch0_ext[j++]=dl_ch0[i+6];
                }
              }

              dl_ch0_ext+=5;
              rxF_ext+=5;
            } else {
              for (i=0; i<12; i++) {
                if ((i!=(frame_parms->nushift+poffset)) &&
                    (i!=((frame_parms->nushift+poffset+6)%12))) {
                  rxF_ext[j]=rxF[i];
#ifdef DEBUG_DLSCH_DEMOD
                  printf("extract rb %d, re %d => (%d,%d)\n",rb,i,*(short *)&rxF_ext[j],*(1+(short *)&rxF_ext[j]));
#endif
                  dl_ch0_ext[j++]=dl_ch0[i];
                }
              }

              dl_ch0_ext+=10;
              rxF_ext+=10;
            }
          } // pilots=0
        }

        dl_ch0+=12;
        rxF+=12;
      }
    }
  }

  return(nb_rb/frame_parms->nb_antennas_rx);
}

unsigned short dlsch_extract_rbs_dual(int **rxdataF,
                                      int **dl_ch_estimates,
                                      int **rxdataF_ext,
                                      int **dl_ch_estimates_ext,
                                      unsigned short pmi,
                                      unsigned char *pmi_ext,
                                      unsigned int *rb_alloc,
                                      unsigned char symbol,
                                      unsigned char subframe,
                                      uint32_t high_speed_flag,
                                      LTE_DL_FRAME_PARMS *frame_parms,
                                      MIMO_mode_t mimo_mode) {
  int prb,nb_rb=0;
  int prb_off,prb_off2;
  int rb_alloc_ind,skip_half=0,sss_symb,pss_symb=0,nsymb,l;
  int i,aarx;
  int32_t *dl_ch0,*dl_ch0p,*dl_ch0_ext,*dl_ch1,*dl_ch1p,*dl_ch1_ext,*rxF,*rxF_ext;
  int symbol_mod,pilots=0,j=0;
  unsigned char *pmi_loc;
  symbol_mod = (symbol>=(7-frame_parms->Ncp)) ? symbol-(7-frame_parms->Ncp) : symbol;
  //  printf("extract_rbs: symbol_mod %d\n",symbol_mod);

  if ((symbol_mod == 0) || (symbol_mod == (4-frame_parms->Ncp)))
    pilots=1;

  nsymb = (frame_parms->Ncp==NORMAL) ? 14:12;
  l=symbol;

  if (frame_parms->frame_type == TDD) {  // TDD
    sss_symb = nsymb-1;
    pss_symb = 2;
  } else {
    sss_symb = (nsymb>>1)-2;
    pss_symb = (nsymb>>1)-1;
  }

  for (aarx=0; aarx<frame_parms->nb_antennas_rx; aarx++) {
    if (high_speed_flag==1) {
      dl_ch0     = &dl_ch_estimates[aarx][5+(symbol*(frame_parms->ofdm_symbol_size))];
      dl_ch1     = &dl_ch_estimates[2+aarx][5+(symbol*(frame_parms->ofdm_symbol_size))];
    } else {
      dl_ch0     = &dl_ch_estimates[aarx][5];
      dl_ch1     = &dl_ch_estimates[2+aarx][5];
    }

    pmi_loc = pmi_ext;
    // pointers to extracted RX signals and channel estimates
    rxF_ext    = &rxdataF_ext[aarx][symbol*(frame_parms->N_RB_DL*12)];
    dl_ch0_ext = &dl_ch_estimates_ext[aarx][symbol*(frame_parms->N_RB_DL*12)];
    dl_ch1_ext = &dl_ch_estimates_ext[2+aarx][symbol*(frame_parms->N_RB_DL*12)];

    for (prb=0; prb<frame_parms->N_RB_DL; prb++) {
      skip_half=0;

      if (prb < 32)
        rb_alloc_ind = (rb_alloc[0]>>prb) & 1;
      else if (prb < 64)
        rb_alloc_ind = (rb_alloc[1]>>(prb-32)) & 1;
      else if (prb < 96)
        rb_alloc_ind = (rb_alloc[2]>>(prb-64)) & 1;
      else if (prb < 100)
        rb_alloc_ind = (rb_alloc[3]>>(prb-96)) & 1;
      else
        rb_alloc_ind = 0;

      if (rb_alloc_ind == 1)
        nb_rb++;

      if ((frame_parms->N_RB_DL&1) == 0) {  // even number of RBs

        // PBCH
        if ((subframe==0) &&
            (prb>=((frame_parms->N_RB_DL>>1)-3)) &&
            (prb<((frame_parms->N_RB_DL>>1)+3)) &&
            (l>=(nsymb>>1)) &&
            (l<((nsymb>>1) + 4))) {
          rb_alloc_ind = 0;
          //    printf("symbol %d / rb %d: skipping PBCH REs\n",symbol,prb);
        }

        //SSS

        if (((subframe==0)||(subframe==5)) &&
            (prb>=((frame_parms->N_RB_DL>>1)-3)) &&
            (prb<((frame_parms->N_RB_DL>>1)+3)) &&
            (l==sss_symb) ) {
          rb_alloc_ind = 0;
          //    printf("symbol %d / rb %d: skipping SSS REs\n",symbol,prb);
        }

        //PSS in subframe 0/5 if FDD
        if (frame_parms->frame_type == FDD) {  //FDD
          if (((subframe==0)||(subframe==5)) &&
              (prb>=((frame_parms->N_RB_DL>>1)-3)) &&
              (prb<((frame_parms->N_RB_DL>>1)+3)) &&
              (l==pss_symb) ) {
            rb_alloc_ind = 0;
            //    printf("symbol %d / rb %d: skipping PSS REs\n",symbol,prb);
          }
        }

        if ((frame_parms->frame_type == TDD) &&
            (subframe==6)) { //TDD Subframe 6
          if ((prb>=((frame_parms->N_RB_DL>>1)-3)) &&
              (prb<((frame_parms->N_RB_DL>>1)+3)) &&
              (l==pss_symb) ) {
            rb_alloc_ind = 0;
          }
        }

        if (rb_alloc_ind==1) {              // PRB is allocated
          prb_off      = 12*prb;
          prb_off2     = 1+(12*(prb-(frame_parms->N_RB_DL>>1)));
          dl_ch0p    = dl_ch0+(12*prb);
          dl_ch1p    = dl_ch1+(12*prb);

          if (prb<(frame_parms->N_RB_DL>>1)) {
            rxF      = &rxdataF[aarx][prb_off+
                                      frame_parms->first_carrier_offset +
                                      (symbol*(frame_parms->ofdm_symbol_size))];
          } else {
            rxF      = &rxdataF[aarx][prb_off2+
                                      (symbol*(frame_parms->ofdm_symbol_size))];
          }

          /*
          if (mimo_mode <= PUSCH_PRECODING1)
           *pmi_loc = (pmi>>((prb>>2)<<1))&3;
          else
           *pmi_loc=(pmi>>prb)&1;*/
          *pmi_loc = get_pmi(frame_parms->N_RB_DL,mimo_mode,pmi,prb);
          pmi_loc++;

          if (pilots == 0) {
            memcpy(dl_ch0_ext,dl_ch0p,12*sizeof(int));
            memcpy(dl_ch1_ext,dl_ch1p,12*sizeof(int));
            memcpy(rxF_ext,rxF,12*sizeof(int));
            dl_ch0_ext +=12;
            dl_ch1_ext +=12;
            rxF_ext    +=12;
          } else { // pilots==1
            j=0;

            for (i=0; i<12; i++) {
              if ((i!=frame_parms->nushift) &&
                  (i!=frame_parms->nushift+3) &&
                  (i!=frame_parms->nushift+6) &&
                  (i!=((frame_parms->nushift+9)%12))) {
                rxF_ext[j]=rxF[i];
                //        printf("extract rb %d, re %d => (%d,%d)\n",rb,i,*(short *)&rxF_ext[j],*(1+(short*)&rxF_ext[j]));
                dl_ch0_ext[j]=dl_ch0p[i];
                dl_ch1_ext[j++]=dl_ch1p[i];
              }
            }

            dl_ch0_ext+=8;
            dl_ch1_ext+=8;
            rxF_ext+=8;
          } // pilots==1
        }
      } else {  // Odd number of RBs

        // PBCH
        if ((subframe==0) &&
            (prb>((frame_parms->N_RB_DL>>1)-3)) &&
            (prb<((frame_parms->N_RB_DL>>1)+3)) &&
            (l>=(nsymb>>1)) &&
            (l<((nsymb>>1) + 4))) {
          rb_alloc_ind = 0;
          //    printf("symbol %d / rb %d: skipping PBCH REs\n",symbol,prb);
        }

        //SSS

        if (((subframe==0)||(subframe==5)) &&
            (prb>((frame_parms->N_RB_DL>>1)-3)) &&
            (prb<((frame_parms->N_RB_DL>>1)+3)) &&
            (l==sss_symb) ) {
          rb_alloc_ind = 0;
          //    printf("symbol %d / rb %d: skipping SSS REs\n",symbol,prb);
        }

        //PSS in subframe 0/5 if FDD
        if (frame_parms->frame_type == FDD) {  //FDD
          if (((subframe==0)||(subframe==5)) &&
              (prb>((frame_parms->N_RB_DL>>1)-3)) &&
              (prb<((frame_parms->N_RB_DL>>1)+3)) &&
              (l==pss_symb) ) {
            rb_alloc_ind = 0;
            //    printf("symbol %d / rb %d: skipping PSS REs\n",symbol,prb);
          }
        }

        if ((frame_parms->frame_type == TDD) &&
            ((subframe==1) || (subframe==6))) { //TDD Subframe 1-6
          if ((prb>((frame_parms->N_RB_DL>>1)-3)) &&
              (prb<((frame_parms->N_RB_DL>>1)+3)) &&
              (l==pss_symb) ) {
            rb_alloc_ind = 0;
          }
        }

        if (rb_alloc_ind == 1) {
          skip_half=0;

          //Check if we have to drop half a PRB due to PSS/SSS/PBCH
          // skip_half == 0 means full PRB
          // skip_half == 1 means first half is used (leftmost half-PRB from PSS/SSS/PBCH)
          // skip_half == 2 means second half is used (rightmost half-PRB from PSS/SSS/PBCH)
          //PBCH subframe 0, symbols nsymb>>1 ... nsymb>>1 + 3
          if ((subframe==0) &&
              (prb==((frame_parms->N_RB_DL>>1)-3)) &&
              (l>=(nsymb>>1)) &&
              (l<((nsymb>>1) + 4)))
            skip_half=1;
          else if ((subframe==0) &&
                   (prb==((frame_parms->N_RB_DL>>1)+3)) &&
                   (l>=(nsymb>>1)) &&
                   (l<((nsymb>>1) + 4)))
            skip_half=2;

          //SSS
          if (((subframe==0)||(subframe==5)) &&
              (prb==((frame_parms->N_RB_DL>>1)-3)) &&
              (l==sss_symb))
            skip_half=1;
          else if (((subframe==0)||(subframe==5)) &&
                   (prb==((frame_parms->N_RB_DL>>1)+3)) &&
                   (l==sss_symb))
            skip_half=2;

          //PSS Subframe 0,5
          if (((frame_parms->frame_type == FDD) &&
               (((subframe==0)||(subframe==5)))) ||  //FDD Subframes 0,5
              ((frame_parms->frame_type == TDD) &&
               (((subframe==1) || (subframe==6))))) { //TDD Subframes 1,6
            if ((prb==((frame_parms->N_RB_DL>>1)-3)) &&
                (l==pss_symb))
              skip_half=1;
            else if ((prb==((frame_parms->N_RB_DL>>1)+3)) &&
                     (l==pss_symb))
              skip_half=2;
          }

          prb_off      = 12*prb;
          prb_off2     = 7+(12*(prb-(frame_parms->N_RB_DL>>1)-1));
          dl_ch0p      = dl_ch0+(12*prb);
          dl_ch1p      = dl_ch1+(12*prb);

          if (prb<=(frame_parms->N_RB_DL>>1)) {
            rxF      = &rxdataF[aarx][prb_off+
                                      frame_parms->first_carrier_offset +
                                      (symbol*(frame_parms->ofdm_symbol_size))];
          } else {
            rxF      = &rxdataF[aarx][prb_off2+
                                      (symbol*(frame_parms->ofdm_symbol_size))];
          }

#ifdef DEBUG_DLSCH_DEMOD
          printf("symbol %d / rb %d: alloc %d skip_half %d (rxF %p, rxF_ext %p) prb_off (%d,%d)\n",symbol,prb,rb_alloc_ind,skip_half,rxF,rxF_ext,prb_off,prb_off2);
#endif
          /* if (mimo_mode <= PUSCH_PRECODING1)
            *pmi_loc = (pmi>>((prb>>2)<<1))&3;
           else
            *pmi_loc=(pmi>>prb)&1;
          // printf("symbol_mod %d (pilots %d) rb %d, sb %d, pmi %d (pmi_loc %p,rxF %p, ch00 %p, ch01 %p, rxF_ext %p dl_ch0_ext %p dl_ch1_ext %p)\n",symbol_mod,pilots,prb,prb>>2,*pmi_loc,pmi_loc,rxF,dl_ch0, dl_ch1, rxF_ext,dl_ch0_ext,dl_ch1_ext);
          */
          *pmi_loc = get_pmi(frame_parms->N_RB_DL,mimo_mode,pmi,prb);
          pmi_loc++;

          if (prb != (frame_parms->N_RB_DL>>1)) { // This PRB is not around DC
            if (pilots==0) {
              if (skip_half==1) {
                memcpy(dl_ch0_ext,dl_ch0p,6*sizeof(int32_t));
                memcpy(dl_ch1_ext,dl_ch1p,6*sizeof(int32_t));
                memcpy(rxF_ext,rxF,6*sizeof(int32_t));
#ifdef DEBUG_DLSCH_DEMOD

                for (i=0; i<6; i++)
                  printf("extract rb %d, re %d => (%d,%d)\n",prb,i,*(short *)&rxF_ext[i],*(1+(short *)&rxF_ext[i]));

#endif
                dl_ch0_ext+=6;
                dl_ch1_ext+=6;
                rxF_ext+=6;
              } else if (skip_half==2) {
                memcpy(dl_ch0_ext,dl_ch0p+6,6*sizeof(int32_t));
                memcpy(dl_ch1_ext,dl_ch1p+6,6*sizeof(int32_t));
                memcpy(rxF_ext,rxF+6,6*sizeof(int32_t));
#ifdef DEBUG_DLSCH_DEMOD

                for (i=0; i<6; i++)
                  printf("extract rb %d, re %d => (%d,%d)\n",prb,i,*(short *)&rxF_ext[i],*(1+(short *)&rxF_ext[i]));

#endif
                dl_ch0_ext+=6;
                dl_ch1_ext+=6;
                rxF_ext+=6;
              } else {  // skip_half==0
                memcpy(dl_ch0_ext,dl_ch0p,12*sizeof(int32_t));
                memcpy(dl_ch1_ext,dl_ch1p,12*sizeof(int32_t));
                memcpy(rxF_ext,rxF,12*sizeof(int32_t));
#ifdef DEBUG_DLSCH_DEMOD

                for (i=0; i<12; i++)
                  printf("extract rb %d, re %d => (%d,%d)\n",prb,i,*(short *)&rxF_ext[i],*(1+(short *)&rxF_ext[i]));

#endif
                dl_ch0_ext+=12;
                dl_ch1_ext+=12;
                rxF_ext+=12;
              }
            } else { // pilots=1
              j=0;

              if (skip_half==1) {
                for (i=0; i<6; i++) {
                  if ((i!=frame_parms->nushift) &&
                      (i!=((frame_parms->nushift+3)%6))) {
                    rxF_ext[j]=rxF[i];
#ifdef DEBUG_DLSCH_DEMOD
                    printf("(pilots,skip1)extract rb %d, re %d (%d)=> (%d,%d)\n",prb,i,j,*(short *)&rxF_ext[j],*(1+(short *)&rxF_ext[j]));
#endif
                    dl_ch0_ext[j]=dl_ch0p[i];
                    dl_ch1_ext[j++]=dl_ch1p[i];
                  }
                }

                dl_ch0_ext+=4;
                dl_ch1_ext+=4;
                rxF_ext+=4;
              } else if (skip_half==2) {
                for (i=0; i<6; i++) {
                  if ((i!=frame_parms->nushift) &&
                      (i!=((frame_parms->nushift+3)%6))) {
                    rxF_ext[j]=rxF[(i+6)];
#ifdef DEBUG_DLSCH_DEMOD
                    printf("(pilots,skip2)extract rb %d, re %d (%d) => (%d,%d)\n",prb,i,j,*(short *)&rxF_ext[j],*(1+(short *)&rxF_ext[j]));
#endif
                    dl_ch0_ext[j]=dl_ch0p[i+6];
                    dl_ch1_ext[j++]=dl_ch1p[i+6];
                  }
                }

                dl_ch0_ext+=4;
                dl_ch1_ext+=4;
                rxF_ext+=4;
              } else { //skip_half==0
                for (i=0; i<12; i++) {
                  if ((i!=frame_parms->nushift) &&
                      (i!=frame_parms->nushift+3) &&
                      (i!=frame_parms->nushift+6) &&
                      (i!=((frame_parms->nushift+9)%12))) {
                    rxF_ext[j]=rxF[i];
#ifdef DEBUG_DLSCH_DEMOD
                    printf("(pilots)extract rb %d, re %d => (%d,%d)\n",prb,i,*(short *)&rxF_ext[j],*(1+(short *)&rxF_ext[j]));
#endif
                    dl_ch0_ext[j]  =dl_ch0p[i];
                    dl_ch1_ext[j++]=dl_ch1p[i];
                  }
                }

                dl_ch0_ext+=8;
                dl_ch1_ext+=8;
                rxF_ext+=8;
              } //skip_half==0
            } //pilots==1
          } else {       // Do middle RB (around DC)
            if (pilots==0) {
              memcpy(dl_ch0_ext,dl_ch0p,6*sizeof(int32_t));
              memcpy(dl_ch1_ext,dl_ch1p,6*sizeof(int32_t));
              memcpy(rxF_ext,rxF,6*sizeof(int32_t));
#ifdef DEBUG_DLSCH_DEMOD

              for (i=0; i<6; i++) {
                printf("extract rb %d, re %d => (%d,%d)\n",prb,i,*(short *)&rxF_ext[i],*(1+(short *)&rxF_ext[i]));
              }

#endif
              rxF_ext+=6;
              dl_ch0_ext+=6;
              dl_ch1_ext+=6;
              dl_ch0p+=6;
              dl_ch1p+=6;
              rxF       = &rxdataF[aarx][1+((symbol*(frame_parms->ofdm_symbol_size)))];
              memcpy(dl_ch0_ext,dl_ch0p,6*sizeof(int32_t));
              memcpy(dl_ch1_ext,dl_ch1p,6*sizeof(int32_t));
              memcpy(rxF_ext,rxF,6*sizeof(int32_t));
#ifdef DEBUG_DLSCH_DEMOD

              for (i=0; i<6; i++) {
                printf("extract rb %d, re %d => (%d,%d)\n",prb,i,*(short *)&rxF_ext[i],*(1+(short *)&rxF_ext[i]));
              }

#endif
              rxF_ext+=6;
              dl_ch0_ext+=6;
              dl_ch1_ext+=6;
            } else { // pilots==1
              j=0;

              for (i=0; i<6; i++) {
                if ((i!=frame_parms->nushift) &&
                    (i!=((frame_parms->nushift+3)%6))) {
                  dl_ch0_ext[j]=dl_ch0p[i];
                  dl_ch1_ext[j]=dl_ch1p[i];
                  rxF_ext[j++]=rxF[i];
#ifdef DEBUG_DLSCH_DEMOD
                  printf("(pilots)extract rb %d, re %d (%d) => (%d,%d)\n",prb,i,j,*(short *)&rxF[i],*(1+(short *)&rxF[i]));
#endif
                }
              }

              rxF       = &rxdataF[aarx][1+symbol*(frame_parms->ofdm_symbol_size)];

              for (; i<12; i++) {
                if ((i!=((frame_parms->nushift+6)%12)) &&
                    (i!=((frame_parms->nushift+9)%12))) {
                  dl_ch0_ext[j]=dl_ch0p[i];
                  dl_ch1_ext[j]=dl_ch1p[i];
                  rxF_ext[j++]=rxF[i-6];
#ifdef DEBUG_DLSCH_DEMOD
                  printf("(pilots)extract rb %d, re %d (%d) => (%d,%d)\n",prb,i,j,*(short *)&rxF[1+i-6],*(1+(short *)&rxF[1+i-6]));
#endif
                }
              }

              dl_ch0_ext+=8;
              dl_ch1_ext+=8;
              rxF_ext+=8;
            } //pilots==1
          }  // if Middle PRB
        } // if odd PRB
      } // if rballoc==1
    } // for prb
  } // for aarx

  return(nb_rb/frame_parms->nb_antennas_rx);
}

unsigned short dlsch_extract_rbs_TM7(int **rxdataF,
                                     int **dl_bf_ch_estimates,
                                     int **rxdataF_ext,
                                     int **dl_bf_ch_estimates_ext,
                                     unsigned int *rb_alloc,
                                     unsigned char symbol,
                                     unsigned char subframe,
                                     uint32_t high_speed_flag,
                                     LTE_DL_FRAME_PARMS *frame_parms) {
  unsigned short rb,nb_rb=0;
  unsigned char rb_alloc_ind;
  unsigned char i,aarx,l,nsymb,skip_half=0,sss_symb,pss_symb=0;
  int *dl_ch0,*dl_ch0_ext,*rxF,*rxF_ext;
  unsigned char symbol_mod,pilots=0,uespec_pilots=0,j=0,poffset=0,uespec_poffset=0;
  int8_t uespec_nushift = frame_parms->Nid_cell%3;
  symbol_mod = (symbol>=(7-frame_parms->Ncp)) ? symbol-(7-frame_parms->Ncp) : symbol;
  pilots = ((symbol_mod==0)||(symbol_mod==(4-frame_parms->Ncp))) ? 1 : 0;
  l=symbol;
  nsymb = (frame_parms->Ncp==NORMAL) ? 14:12;

  if (frame_parms->Ncp==0) {
    if (symbol==3 || symbol==6 || symbol==9 || symbol==12)
      uespec_pilots = 1;
  } else {
    if (symbol==4 || symbol==7 || symbol==10)
      uespec_pilots = 1;
  }

  if (frame_parms->frame_type == TDD) {// TDD
    sss_symb = nsymb-1;
    pss_symb = 2;
  } else {
    sss_symb = (nsymb>>1)-2;
    pss_symb = (nsymb>>1)-1;
  }

  if (symbol_mod==(4-frame_parms->Ncp))
    poffset=3;

  if ((frame_parms->Ncp==0 && (symbol==6 ||symbol ==12)) || (frame_parms->Ncp==1 && symbol==7))
    uespec_poffset=2;

  for (aarx=0; aarx<frame_parms->nb_antennas_rx; aarx++) {
    if (high_speed_flag == 1)
      dl_ch0     = &dl_bf_ch_estimates[aarx][symbol*(frame_parms->ofdm_symbol_size)];
    else
      dl_ch0     = &dl_bf_ch_estimates[aarx][0];

    dl_ch0_ext = &dl_bf_ch_estimates_ext[aarx][symbol*(frame_parms->N_RB_DL*12)];
    rxF_ext    = &rxdataF_ext[aarx][symbol*(frame_parms->N_RB_DL*12)];
    rxF        = &rxdataF[aarx][(frame_parms->first_carrier_offset + (symbol*(frame_parms->ofdm_symbol_size)))];

    if ((frame_parms->N_RB_DL&1) == 0)  // even number of RBs
      for (rb=0; rb<frame_parms->N_RB_DL; rb++) {
        if (rb < 32)
          rb_alloc_ind = (rb_alloc[0]>>rb) & 1;
        else if (rb < 64)
          rb_alloc_ind = (rb_alloc[1]>>(rb-32)) & 1;
        else if (rb < 96)
          rb_alloc_ind = (rb_alloc[2]>>(rb-64)) & 1;
        else if (rb < 100)
          rb_alloc_ind = (rb_alloc[3]>>(rb-96)) & 1;
        else
          rb_alloc_ind = 0;

        if (rb_alloc_ind == 1)
          nb_rb++;

        // For second half of RBs skip DC carrier
        if (rb==(frame_parms->N_RB_DL>>1)) {
          rxF       = &rxdataF[aarx][(1 + (symbol*(frame_parms->ofdm_symbol_size)))];
          //dl_ch0++;
        }

        // PBCH
        if ((subframe==0) && (rb>=((frame_parms->N_RB_DL>>1)-3)) && (rb<((frame_parms->N_RB_DL>>1)+3)) && (l>=nsymb>>1) && (l<((nsymb>>1) + 4))) {
          rb_alloc_ind = 0;
        }

        //SSS
        if (((subframe==0)||(subframe==5)) && (rb>=((frame_parms->N_RB_DL>>1)-3)) && (rb<((frame_parms->N_RB_DL>>1)+3)) && (l==sss_symb) ) {
          rb_alloc_ind = 0;
        }

        if (frame_parms->frame_type == FDD) {
          //PSS
          if (((subframe==0)||(subframe==5)) && (rb>=((frame_parms->N_RB_DL>>1)-3)) && (rb<((frame_parms->N_RB_DL>>1)+3)) && (l==pss_symb) ) {
            rb_alloc_ind = 0;
          }
        }

        if ((frame_parms->frame_type == TDD) &&
            (subframe==6)) { //TDD Subframe 6
          if ((rb>=((frame_parms->N_RB_DL>>1)-3)) && (rb<((frame_parms->N_RB_DL>>1)+3)) && (l==pss_symb) ) {
            rb_alloc_ind = 0;
          }
        }

        if (rb_alloc_ind==1) {
          /*
              printf("rb %d\n",rb);
              for (i=0;i<12;i++)
              printf("(%d %d)",((short *)dl_ch0)[i<<1],((short*)dl_ch0)[1+(i<<1)]);
              printf("\n");
          */
          if (pilots==0 && uespec_pilots==0) {
            memcpy(dl_ch0_ext,dl_ch0,12*sizeof(int));

            for (i=0; i<12; i++) {
              rxF_ext[i]=rxF[i];
            }

            dl_ch0_ext+=12;
            rxF_ext+=12;
          } else if(pilots==1 && uespec_pilots==0) {
            j=0;

            for (i=0; i<12; i++) {
              if ((i!=(frame_parms->nushift+poffset)) &&
                  (i!=((frame_parms->nushift+poffset+6)%12))) {
                rxF_ext[j]=rxF[i];
                dl_ch0_ext[j++]=dl_ch0[i];
              }
            }

            dl_ch0_ext+=10;
            rxF_ext+=10;
          } else if (pilots==0 && uespec_pilots==1) {
            j=0;

            for (i=0; i<12; i++) {
              if (frame_parms->Ncp==0) {
                if (i!=uespec_nushift+uespec_poffset && i!=uespec_nushift+uespec_poffset+4 && i!=(uespec_nushift+uespec_poffset+8)%12) {
                  rxF_ext[j] = rxF[i];
                  dl_ch0_ext[j++]=dl_ch0[i];
                }
              } else {
                if (i!=uespec_nushift+uespec_poffset && i!=uespec_nushift+uespec_poffset+3 && i!=uespec_nushift+uespec_poffset+6 && i!=(uespec_nushift+uespec_poffset+9)%12) {
                  rxF_ext[j] = rxF[i];
                  dl_ch0_ext[j++]=dl_ch0[i];
                }
              }
            }

            dl_ch0_ext+=9-frame_parms->Ncp;
            rxF_ext+=9-frame_parms->Ncp;
          } else {
            LOG_E(PHY,"dlsch_extract_rbs_TM7(dl_demodulation.c):pilot or ue spec pilot detection error\n");
            exit(-1);
          }
        }

        dl_ch0+=12;
        rxF+=12;
      }
    else {  // Odd number of RBs
      for (rb=0; rb<frame_parms->N_RB_DL>>1; rb++) {
        skip_half=0;

        if (rb < 32)
          rb_alloc_ind = (rb_alloc[0]>>rb) & 1;
        else if (rb < 64)
          rb_alloc_ind = (rb_alloc[1]>>(rb-32)) & 1;
        else if (rb < 96)
          rb_alloc_ind = (rb_alloc[2]>>(rb-64)) & 1;
        else if (rb < 100)
          rb_alloc_ind = (rb_alloc[3]>>(rb-96)) & 1;
        else
          rb_alloc_ind = 0;

        if (rb_alloc_ind == 1)
          nb_rb++;

        // PBCH
        if ((subframe==0) && (rb>((frame_parms->N_RB_DL>>1)-3)) && (rb<((frame_parms->N_RB_DL>>1)+3)) && (l>=(nsymb>>1)) && (l<((nsymb>>1) + 4))) {
          rb_alloc_ind = 0;
        }

        //PBCH subframe 0, symbols nsymb>>1 ... nsymb>>1 + 3
        if ((subframe==0) && (rb==((frame_parms->N_RB_DL>>1)-3)) && (l>=(nsymb>>1)) && (l<((nsymb>>1) + 4)))
          skip_half=1;
        else if ((subframe==0) && (rb==((frame_parms->N_RB_DL>>1)+3)) && (l>=(nsymb>>1)) && (l<((nsymb>>1) + 4)))
          skip_half=2;

        //SSS

        if (((subframe==0)||(subframe==5)) &&
            (rb>((frame_parms->N_RB_DL>>1)-3)) &&
            (rb<((frame_parms->N_RB_DL>>1)+3)) &&
            (l==sss_symb) ) {
          rb_alloc_ind = 0;
        }

        //SSS
        if (((subframe==0)||(subframe==5)) &&
            (rb==((frame_parms->N_RB_DL>>1)-3)) &&
            (l==sss_symb))
          skip_half=1;
        else if (((subframe==0)||(subframe==5)) &&
                 (rb==((frame_parms->N_RB_DL>>1)+3)) &&
                 (l==sss_symb))
          skip_half=2;

        //PSS in subframe 0/5 if FDD
        if (frame_parms->frame_type == FDD) {  //FDD
          if (((subframe==0)||(subframe==5)) && (rb>((frame_parms->N_RB_DL>>1)-3)) && (rb<((frame_parms->N_RB_DL>>1)+3)) && (l==pss_symb) ) {
            rb_alloc_ind = 0;
          }

          if (((subframe==0)||(subframe==5)) && (rb==((frame_parms->N_RB_DL>>1)-3)) && (l==pss_symb))
            skip_half=1;
          else if (((subframe==0)||(subframe==5)) && (rb==((frame_parms->N_RB_DL>>1)+3)) && (l==pss_symb))
            skip_half=2;
        }

        if ((frame_parms->frame_type == TDD) && ((subframe==1)||(subframe==6))) { //TDD Subframe 1 and 6
          if ((rb>((frame_parms->N_RB_DL>>1)-3)) && (rb<((frame_parms->N_RB_DL>>1)+3)) && (l==pss_symb) ) {
            rb_alloc_ind = 0;
          }

          if ((rb==((frame_parms->N_RB_DL>>1)-3)) && (l==pss_symb))
            skip_half=1;
          else if ((rb==((frame_parms->N_RB_DL>>1)+3)) && (l==pss_symb))
            skip_half=2;
        }

        if (rb_alloc_ind==1) {
#ifdef DEBUG_DLSCH_DEMOD
          printf("rb %d/symbol %d pilots %d, uespec_pilots %d, (skip_half %d)\n",rb,l,pilots,uespec_pilots,skip_half);
#endif

          if (pilots==0 && uespec_pilots==0) {
            //printf("Extracting w/o pilots (symbol %d, rb %d, skip_half %d)\n",l,rb,skip_half);
            if (skip_half==1) {
              memcpy(dl_ch0_ext,dl_ch0,6*sizeof(int));

              for (i=0; i<6; i++) {
                rxF_ext[i]=rxF[i];
#ifdef DEBUG_DLSCH_DEMOD
                printf("extract rb %d, re %d => (%d,%d)\n",rb,i,*(short *)&rxF_ext[i],*(1+(short *)&rxF_ext[i]));
#endif
              }

              dl_ch0_ext+=6;
              rxF_ext+=6;
            } else if (skip_half==2) {
              memcpy(dl_ch0_ext,dl_ch0+6,6*sizeof(int));

              for (i=0; i<6; i++) {
                rxF_ext[i]=rxF[(i+6)];
#ifdef DEBUG_DLSCH_DEMOD
                printf("extract rb %d, re %d => (%d,%d)\n",rb,i,*(short *)&rxF_ext[i],*(1+(short *)&rxF_ext[i]));
#endif
              }

              dl_ch0_ext+=6;
              rxF_ext+=6;
            } else {
              memcpy(dl_ch0_ext,dl_ch0,12*sizeof(int));

              for (i=0; i<12; i++) {
                rxF_ext[i]=rxF[i];
#ifdef DEBUG_DLSCH_DEMOD
                printf("extract symbol %d rb %d, re %d => (%d,%d)\n",symbol,rb,i,*(short *)&rxF[i],*(1+(short *)&rxF[i]));
#endif
              }

              dl_ch0_ext+=12;
              rxF_ext+=12;
            }
          } else if (pilots==1 && uespec_pilots==0) {
            // printf("Extracting with pilots (symbol %d, rb %d, skip_half %d)\n",l,rb,skip_half);
            j=0;

            if (skip_half==1) {
              for (i=0; i<6; i++) {
                if (i!=((frame_parms->nushift+poffset)%6)) {
                  rxF_ext[j]=rxF[i];
                  dl_ch0_ext[j++]=dl_ch0[i];
#ifdef DEBUG_DLSCH_DEMOD
                  printf("extract rb %d, re %d => (%d,%d)\n",rb,i,*(short *)&rxF_ext[i],*(1+(short *)&rxF_ext[i]));
#endif
                }
              }

              dl_ch0_ext+=5;
              rxF_ext+=5;
            } else if (skip_half==2) {
              for (i=0; i<6; i++) {
                if (i!=((frame_parms->nushift+poffset)%6)) {
                  rxF_ext[j]=rxF[(i+6)];
                  dl_ch0_ext[j++]=dl_ch0[i+6];
#ifdef DEBUG_DLSCH_DEMOD
                  printf("extract rb %d, re %d => (%d,%d)\n",rb,i,*(short *)&rxF_ext[i],*(1+(short *)&rxF_ext[i]));
#endif
                }
              }

              dl_ch0_ext+=5;
              rxF_ext+=5;
            } else {
              for (i=0; i<12; i++) {
                if ((i!=(frame_parms->nushift+poffset)) &&
                    (i!=((frame_parms->nushift+poffset+6)%12))) {
                  rxF_ext[j]=rxF[i];
#ifdef DEBUG_DLSCH_DEMOD
                  printf("extract rb %d, re %d => (%d,%d)\n",rb,i,*(short *)&rxF_ext[j],*(1+(short *)&rxF_ext[j]));
#endif
                  dl_ch0_ext[j++]=dl_ch0[i];
                }
              }

              dl_ch0_ext+=10;
              rxF_ext+=10;
            }
          } else if(pilots==0 && uespec_pilots==1) {
            //printf("Extracting with uespec pilots (symbol %d, rb %d, skip_half %d)\n",l,rb,skip_half);
            j=0;

            if (skip_half==1) {
              if (frame_parms->Ncp==0) {
                for (i=0; i<6; i++) {
                  if (i!=uespec_nushift+uespec_poffset && i!=uespec_nushift+uespec_poffset+4 && i!=(uespec_nushift+uespec_poffset+8)%12) {
                    rxF_ext[j]=rxF[i];
                    dl_ch0_ext[j++]=dl_ch0[i];
#ifdef DEBUG_DLSCH_DEMOD
                    printf("extract rb %d, re %d => (%d,%d)\n",rb,i,*(short *)&rxF_ext[i],*(1+(short *)&rxF_ext[i]));
#endif
                  }
                }

                dl_ch0_ext+=6-(uespec_nushift+uespec_poffset<6)-(uespec_nushift+uespec_poffset+4<6)-((uespec_nushift+uespec_poffset+8)%12<6);
                rxF_ext+=6-(uespec_nushift+uespec_poffset<6)-(uespec_nushift+uespec_poffset+4<6)-((uespec_nushift+uespec_poffset+8)%12<6);
              } else {
                for (i=0; i<6; i++) {
                  if (i!=uespec_nushift+uespec_poffset && i!=uespec_nushift+uespec_poffset+3 && i!=uespec_nushift+uespec_poffset+6 && i!=(uespec_nushift+uespec_poffset+9)%12) {
                    rxF_ext[j]=rxF[i];
                    dl_ch0_ext[j++]=dl_ch0[i];
#ifdef DEBUG_DLSCH_DEMOD
                    printf("extract rb %d, re %d => (%d,%d)\n",rb,i,*(short *)&rxF_ext[i],*(1+(short *)&rxF_ext[i]));
#endif
                  }
                }

                dl_ch0_ext+=4;
                rxF_ext+=4;
              }
            } else if (skip_half==2) {
              if(frame_parms->Ncp==0) {
                for (i=0; i<6; i++) {
                  if (i!=uespec_nushift+uespec_poffset && i!=uespec_nushift+uespec_poffset+4 && i!=(uespec_nushift+uespec_poffset+8)%12) {
                    rxF_ext[j]=rxF[(i+6)];
                    dl_ch0_ext[j++]=dl_ch0[i+6];
#ifdef DEBUG_DLSCH_DEMOD
                    printf("extract rb %d, re %d => (%d,%d)\n",rb,i,*(short *)&rxF_ext[i],*(1+(short *)&rxF_ext[i]));
#endif
                  }
                }

                dl_ch0_ext+=6-(uespec_nushift+uespec_poffset>6)-(uespec_nushift+uespec_poffset+4>6)-((uespec_nushift+uespec_poffset+8)%12>6);
                rxF_ext+=6-(uespec_nushift+uespec_poffset>6)-(uespec_nushift+uespec_poffset+4>6)-((uespec_nushift+uespec_poffset+8)%12>6);
              } else {
                for (i=0; i<6; i++) {
                  if (i!=uespec_nushift+uespec_poffset && i!=uespec_nushift+uespec_poffset+3 && i!=uespec_nushift+uespec_poffset+6 && i!=(uespec_nushift+uespec_poffset+9)%12) {
                    rxF_ext[j]=rxF[(i+6)];
                    dl_ch0_ext[j++]=dl_ch0[i+6];
#ifdef DEBUG_DLSCH_DEMOD
                    printf("extract rb %d, re %d => (%d,%d)\n",rb,i,*(short *)&rxF_ext[i],*(1+(short *)&rxF_ext[i]));
#endif
                  }
                }

                dl_ch0_ext+=4;
                rxF_ext+=4;
              }
            } else {
              for (i=0; i<12; i++) {
                if (frame_parms->Ncp==0) {
                  if (i!=uespec_nushift+uespec_poffset && i!=uespec_nushift+uespec_poffset+4 && i!=(uespec_nushift+uespec_poffset+8)%12) {
                    rxF_ext[j] = rxF[i];
                    dl_ch0_ext[j++] = dl_ch0[i];
#ifdef DEBUG_DLSCH_DEMOD
                    printf("extract symbol %d, rb %d, re %d, j %d => (%d,%d)\n",
                           symbol,rb,i,j-1,*(short *)&dl_ch0[j],*(1+(short *)&dl_ch0[i]));
#endif
                  }
                } else {
                  if (i!=uespec_nushift+uespec_poffset && i!=uespec_nushift+uespec_poffset+3 && i!=uespec_nushift+uespec_poffset+6 && i!=(uespec_nushift+uespec_poffset+9)%12) {
                    rxF_ext[j] = rxF[i];
                    dl_ch0_ext[j++]=dl_ch0[i];
#ifdef DEBUG_DLSCH_DEMOD
                    printf("extract rb %d, re %d => (%d,%d)\n",rb,i,*(short *)&rxF_ext[i],*(1+(short *)&rxF_ext[i]));
#endif
                  }
                }
              }

              dl_ch0_ext+=9-frame_parms->Ncp;
              rxF_ext+=9-frame_parms->Ncp;
            }
          } else {
            LOG_E(PHY,"dlsch_extract_rbs_TM7(dl_demodulation.c):pilot or ue spec pilot detection error\n");
            exit(-1);
          }
        }

        dl_ch0+=12;
        rxF+=12;
      } // first half loop

      // Do middle RB (around DC)
      if (rb < 32)
        rb_alloc_ind = (rb_alloc[0]>>rb) & 1;
      else if (rb < 64)
        rb_alloc_ind = (rb_alloc[1]>>(rb-32)) & 1;
      else if (rb < 96)
        rb_alloc_ind = (rb_alloc[2]>>(rb-64)) & 1;
      else if (rb < 100)
        rb_alloc_ind = (rb_alloc[3]>>(rb-96)) & 1;
      else
        rb_alloc_ind = 0;

      if (rb_alloc_ind == 1)
        nb_rb++;

      // PBCH
      if ((subframe==0) && (rb>=((frame_parms->N_RB_DL>>1)-3)) && (rb<((frame_parms->N_RB_DL>>1)+3)) && (l>=(nsymb>>1)) && (l<((nsymb>>1) + 4))) {
        rb_alloc_ind = 0;
      }

      //SSS
      if (((subframe==0)||(subframe==5)) && (rb>=((frame_parms->N_RB_DL>>1)-3)) && (rb<((frame_parms->N_RB_DL>>1)+3)) && (l==sss_symb) ) {
        rb_alloc_ind = 0;
      }

      if (frame_parms->frame_type == FDD) {
        //PSS
        if (((subframe==0)||(subframe==5)) && (rb>=((frame_parms->N_RB_DL>>1)-3)) && (rb<((frame_parms->N_RB_DL>>1)+3)) && (l==pss_symb) ) {
          rb_alloc_ind = 0;
        }
      }

      if ((frame_parms->frame_type == TDD) && ((subframe==1)||(subframe==6))) {
        //PSS
        if ((rb>((frame_parms->N_RB_DL>>1)-3)) && (rb<((frame_parms->N_RB_DL>>1)+3)) && (l==pss_symb) ) {
          rb_alloc_ind = 0;
        }
      }

      //printf("dlch_ext %d\n",dl_ch0_ext-&dl_ch_estimates_ext[aarx][0]);
      //printf("DC rb %d (%p)\n",rb,rxF);
      if (rb_alloc_ind==1) {
        //printf("rb %d/symbol %d (skip_half %d)\n",rb,l,skip_half);
        if (pilots==0 && uespec_pilots==0) {
          for (i=0; i<6; i++) {
            dl_ch0_ext[i]=dl_ch0[i];
            rxF_ext[i]=rxF[i];
#ifdef DEBUG_DLSCH_DEMOD
            printf("extract rb %d, re %d => (%d,%d)\n",rb,i,*(short *)&rxF_ext[i],*(1+(short *)&rxF_ext[i]));
#endif
          }

          rxF       = &rxdataF[aarx][((symbol*(frame_parms->ofdm_symbol_size)))];

          for (; i<12; i++) {
            dl_ch0_ext[i]=dl_ch0[i];
            rxF_ext[i]=rxF[(1+i-6)];
#ifdef DEBUG_DLSCH_DEMOD
            printf("extract rb %d, re %d => (%d,%d)\n",rb,i,*(short *)&rxF_ext[i],*(1+(short *)&rxF_ext[i]));
#endif
          }

          dl_ch0_ext+=12;
          rxF_ext+=12;
        } else if(pilots==1 && uespec_pilots==0) { // pilots==1
          j=0;

          for (i=0; i<6; i++) {
            if (i!=((frame_parms->nushift+poffset)%6)) {
              dl_ch0_ext[j]=dl_ch0[i];
              rxF_ext[j++]=rxF[i];
#ifdef DEBUG_DLSCH_DEMOD
              printf("extract rb %d, re %d => (%d,%d)\n",rb,i,*(short *)&rxF_ext[i],*(1+(short *)&rxF_ext[i]));
#endif
            }
          }

          rxF       = &rxdataF[aarx][((symbol*(frame_parms->ofdm_symbol_size)))];

          for (; i<12; i++) {
            if (i!=((frame_parms->nushift+6+poffset)%12)) {
              dl_ch0_ext[j]=dl_ch0[i];
              rxF_ext[j++]=rxF[(1+i-6)];
#ifdef DEBUG_DLSCH_DEMOD
              printf("extract rb %d, re %d => (%d,%d)\n",rb,i,*(short *)&rxF_ext[i],*(1+(short *)&rxF_ext[i]));
#endif
            }
          }

          dl_ch0_ext+=10;
          rxF_ext+=10;
        } else if(pilots==0 && uespec_pilots==1) {
          j=0;

          for (i=0; i<6; i++) {
            if (frame_parms->Ncp==0) {
              if (i!=uespec_nushift+uespec_poffset && i!=uespec_nushift+uespec_poffset+4 && i!=(uespec_nushift+uespec_poffset+8)%12) {
                dl_ch0_ext[j]=dl_ch0[i];
                rxF_ext[j++] = rxF[i];
#ifdef DEBUG_DLSCH_DEMOD
                printf("extract rb %d, re %d => (%d,%d)\n",rb,i,*(short *)&rxF_ext[i],*(1+(short *)&rxF_ext[i]));
#endif
              }
            } else {
              if (i!=uespec_nushift+uespec_poffset && i!=uespec_nushift+uespec_poffset+3 && i!=uespec_nushift+uespec_poffset+6 && i!=(uespec_nushift+uespec_poffset+9)%12) {
                dl_ch0_ext[j]=dl_ch0[i];
                rxF_ext[j++] = rxF[i];
#ifdef DEBUG_DLSCH_DEMOD
                printf("extract rb %d, re %d => (%d,%d)\n",rb,i,*(short *)&rxF_ext[i],*(1+(short *)&rxF_ext[i]));
#endif
              }
            }
          }

          rxF       = &rxdataF[aarx][((symbol*(frame_parms->ofdm_symbol_size)))];

          for (; i<12; i++) {
            if (frame_parms->Ncp==0) {
              if (i!=uespec_nushift+uespec_poffset && i!=uespec_nushift+uespec_poffset+4 && i!=(uespec_nushift+uespec_poffset+8)%12) {
                dl_ch0_ext[j]=dl_ch0[i];
                rxF_ext[j++]=rxF[(1+i-6)];
#ifdef DEBUG_DLSCH_DEMOD
                printf("extract rb %d, re %d => (%d,%d)\n",rb,i,*(short *)&rxF_ext[i],*(1+(short *)&rxF_ext[i]));
#endif
              }
            } else {
              if (i!=uespec_nushift+uespec_poffset && i!=uespec_nushift+uespec_poffset+3 && i!=uespec_nushift+uespec_poffset+6 && i!=(uespec_nushift+uespec_poffset+9)%12) {
                dl_ch0_ext[j]=dl_ch0[i];
                rxF_ext[j++] = rxF[(1+i-6)];
#ifdef DEBUG_DLSCH_DEMOD
                printf("extract rb %d, re %d => (%d,%d)\n",rb,i,*(short *)&rxF_ext[i],*(1+(short *)&rxF_ext[i]));
#endif
              }
            }
          }

          dl_ch0_ext+=9-frame_parms->Ncp;
          rxF_ext+=9-frame_parms->Ncp;
        }// symbol_mod==0
      } // rballoc==1
      else {
        rxF       = &rxdataF[aarx][((symbol*(frame_parms->ofdm_symbol_size)))];
      }

      dl_ch0+=12;
      rxF+=7;
      rb++;

      for (; rb<frame_parms->N_RB_DL; rb++) {
        //  printf("dlch_ext %d\n",dl_ch0_ext-&dl_ch_estimates_ext[aarx][0]);
        //  printf("rb %d (%p)\n",rb,rxF);
        skip_half=0;

        if (rb < 32)
          rb_alloc_ind = (rb_alloc[0]>>rb) & 1;
        else if (rb < 64)
          rb_alloc_ind = (rb_alloc[1]>>(rb-32)) & 1;
        else if (rb < 96)
          rb_alloc_ind = (rb_alloc[2]>>(rb-64)) & 1;
        else if (rb < 100)
          rb_alloc_ind = (rb_alloc[3]>>(rb-96)) & 1;
        else
          rb_alloc_ind = 0;

        if (rb_alloc_ind==1)
          nb_rb++;

        // PBCH
        if ((subframe==0) && (rb>((frame_parms->N_RB_DL>>1)-3)) && (rb<((frame_parms->N_RB_DL>>1)+3)) && (l>=nsymb>>1) && (l<((nsymb>>1) + 4))) {
          rb_alloc_ind = 0;
        }

        //PBCH subframe 0, symbols nsymb>>1 ... nsymb>>1 + 3
        if ((subframe==0) && (rb==((frame_parms->N_RB_DL>>1)-3)) && (l>=(nsymb>>1)) && (l<((nsymb>>1) + 4)))
          skip_half=1;
        else if ((subframe==0) && (rb==((frame_parms->N_RB_DL>>1)+3)) && (l>=(nsymb>>1)) && (l<((nsymb>>1) + 4)))
          skip_half=2;

        //SSS
        if (((subframe==0)||(subframe==5)) && (rb>((frame_parms->N_RB_DL>>1)-3)) && (rb<((frame_parms->N_RB_DL>>1)+3)) && (l==sss_symb) ) {
          rb_alloc_ind = 0;
        }

        //SSS
        if (((subframe==0)||(subframe==5)) && (rb==((frame_parms->N_RB_DL>>1)-3)) && (l==sss_symb))
          skip_half=1;
        else if (((subframe==0)||(subframe==5)) && (rb==((frame_parms->N_RB_DL>>1)+3)) && (l==sss_symb))
          skip_half=2;

        //PSS
        if (frame_parms->frame_type == FDD) {
          if (((subframe==0)||(subframe==5)) && (rb>((frame_parms->N_RB_DL>>1)-3)) && (rb<((frame_parms->N_RB_DL>>1)+3)) && (l==pss_symb) ) {
            rb_alloc_ind = 0;
          }

          if (((subframe==0)||(subframe==5)) && (rb==((frame_parms->N_RB_DL>>1)-3)) && (l==pss_symb))
            skip_half=1;
          else if (((subframe==0)||(subframe==5)) && (rb==((frame_parms->N_RB_DL>>1)+3)) && (l==pss_symb))
            skip_half=2;
        }

        if ((frame_parms->frame_type == TDD) && ((subframe==1)||(subframe==6))) { //TDD Subframe 1 and 6
          if ((rb>((frame_parms->N_RB_DL>>1)-3)) && (rb<((frame_parms->N_RB_DL>>1)+3)) && (l==pss_symb) ) {
            rb_alloc_ind = 0;
          }

          if ((rb==((frame_parms->N_RB_DL>>1)-3)) && (l==pss_symb))
            skip_half=1;
          else if ((rb==((frame_parms->N_RB_DL>>1)+3)) && (l==pss_symb))
            skip_half=2;
        }

        if (rb_alloc_ind==1) {
#ifdef DEBUG_DLSCH_DEMOD
          printf("rb %d/symbol %d (skip_half %d)\n",rb,l,skip_half);
#endif

          /*
              printf("rb %d\n",rb);
            for (i=0;i<12;i++)
            printf("(%d %d)",((short *)dl_ch0)[i<<1],((short*)dl_ch0)[1+(i<<1)]);
            printf("\n");
          */
          if (pilots==0 && uespec_pilots==0) {
            //printf("Extracting w/o pilots (symbol %d, rb %d, skip_half %d)\n",l,rb,skip_half);
            if (skip_half==1) {
              memcpy(dl_ch0_ext,dl_ch0,6*sizeof(int));

              for (i=0; i<6; i++) {
                rxF_ext[i]=rxF[i];
#ifdef DEBUG_DLSCH_DEMOD
                printf("extract rb %d, re %d => (%d,%d)\n",rb,i,*(short *)&rxF_ext[i],*(1+(short *)&rxF_ext[i]));
#endif
              }

              dl_ch0_ext+=6;
              rxF_ext+=6;
            } else if (skip_half==2) {
              memcpy(dl_ch0_ext,dl_ch0+6,6*sizeof(int));

              for (i=0; i<6; i++) {
                rxF_ext[i]=rxF[i+6];
#ifdef DEBUG_DLSCH_DEMOD
                printf("extract rb %d, re %d => (%d,%d)\n",rb,i,*(short *)&rxF_ext[i],*(1+(short *)&rxF_ext[i]));
#endif
              }

              dl_ch0_ext+=6;
              rxF_ext+=6;
            } else {
              memcpy(dl_ch0_ext,dl_ch0,12*sizeof(int));
              //printf("symbol %d, extract rb %d, => (%d,%d)\n",symbol,rb,*(short *)&dl_ch0[j],*(1+(short*)&dl_ch0[i]));

              for (i=0; i<12; i++) {
                rxF_ext[i]=rxF[i];
#ifdef DEBUG_DLSCH_DEMOD
                printf("extract rb %d, re %d => (%d,%d)\n",rb,i,*(short *)&rxF_ext[i],*(1+(short *)&rxF_ext[i]));
#endif
              }

              dl_ch0_ext+=12;
              rxF_ext+=12;
            }
          } else if (pilots==1 && uespec_pilots==0) {
            //printf("Extracting with pilots (symbol %d, rb %d, skip_half %d)\n",l,rb,skip_half);
            j=0;

            if (skip_half==1) {
              for (i=0; i<6; i++) {
                if (i!=((frame_parms->nushift+poffset)%6)) {
                  rxF_ext[j]=rxF[i];
                  dl_ch0_ext[j++]=dl_ch0[i];
#ifdef DEBUG_DLSCH_DEMOD
                  printf("extract rb %d, re %d => (%d,%d)\n",rb,i,*(short *)&rxF_ext[i],*(1+(short *)&rxF_ext[i]));
#endif
                }
              }

              dl_ch0_ext+=5;
              rxF_ext+=5;
            } else if (skip_half==2) {
              for (i=0; i<6; i++) {
                if (i!=((frame_parms->nushift+poffset)%6)) {
                  rxF_ext[j]=rxF[(i+6)];
                  dl_ch0_ext[j++]=dl_ch0[i+6];
#ifdef DEBUG_DLSCH_DEMOD
                  printf("extract rb %d, re %d => (%d,%d)\n",rb,i,*(short *)&rxF_ext[i],*(1+(short *)&rxF_ext[i]));
#endif
                }
              }

              dl_ch0_ext+=5;
              rxF_ext+=5;
            } else {
              for (i=0; i<12; i++) {
                if ((i!=(frame_parms->nushift+poffset)) &&
                    (i!=((frame_parms->nushift+poffset+6)%12))) {
                  rxF_ext[j]=rxF[i];
#ifdef DEBUG_DLSCH_DEMOD
                  printf("extract rb %d, re %d => (%d,%d)\n",rb,i,*(short *)&rxF_ext[j],*(1+(short *)&rxF_ext[j]));
#endif
                  dl_ch0_ext[j++]=dl_ch0[i];
                }
              }

              dl_ch0_ext+=10;
              rxF_ext+=10;
            }
          } else if(pilots==0 && uespec_pilots==1) {
            j=0;

            if (skip_half==1) {
              if (frame_parms->Ncp==0) {
                for (i=0; i<6; i++) {
                  if (i!=uespec_nushift+uespec_poffset && i!=uespec_nushift+uespec_poffset+4 && i!=(uespec_nushift+uespec_poffset+8)%12) {
                    rxF_ext[j]=rxF[i];
                    dl_ch0_ext[j++]=dl_ch0[i];
#ifdef DEBUG_DLSCH_DEMOD
                    printf("extract rb %d, re %d => (%d,%d)\n",rb,i,*(short *)&rxF_ext[i],*(1+(short *)&rxF_ext[i]));
#endif
                  }
                }

                dl_ch0_ext+=6-(uespec_nushift+uespec_poffset<6)-(uespec_nushift+uespec_poffset+4<6)-((uespec_nushift+uespec_poffset+8)%12<6);
                rxF_ext+=6-(uespec_nushift+uespec_poffset<6)-(uespec_nushift+uespec_poffset+4<6)-((uespec_nushift+uespec_poffset+8)%12<6);
              } else {
                for (i=0; i<6; i++) {
                  if (i!=uespec_nushift+uespec_poffset && i!=uespec_nushift+uespec_poffset+3 && i!=uespec_nushift+uespec_poffset+6 && i!=(uespec_nushift+uespec_poffset+9)%12) {
                    rxF_ext[j]=rxF[i];
                    dl_ch0_ext[j++]=dl_ch0[i];
#ifdef DEBUG_DLSCH_DEMOD
                    printf("extract rb %d, re %d => (%d,%d)\n",rb,i,*(short *)&rxF_ext[i],*(1+(short *)&rxF_ext[i]));
#endif
                  }
                }

                dl_ch0_ext+=4;
                rxF_ext+=4;
              }
            } else if (skip_half==2) {
              if(frame_parms->Ncp==0) {
                for (i=0; i<6; i++) {
                  if (i!=uespec_nushift+uespec_poffset && i!=uespec_nushift+uespec_poffset+4 && i!=(uespec_nushift+uespec_poffset+8)%12) {
                    rxF_ext[j]=rxF[i+6];
                    dl_ch0_ext[j++]=dl_ch0[i+6];
#ifdef DEBUG_DLSCH_DEMOD
                    printf("extract rb %d, re %d => (%d,%d)\n",rb,i,*(short *)&rxF_ext[i],*(1+(short *)&rxF_ext[i]));
#endif
                  }
                }

                dl_ch0_ext+=6-(uespec_nushift+uespec_poffset>6)-(uespec_nushift+uespec_poffset+4>6)-((uespec_nushift+uespec_poffset+8)%12>6);
                rxF_ext+=6-(uespec_nushift+uespec_poffset>6)-(uespec_nushift+uespec_poffset+4>6)-((uespec_nushift+uespec_poffset+8)%12>6);
              } else {
                for (i=0; i<6; i++) {
                  if (i!=uespec_nushift+uespec_poffset && i!=uespec_nushift+uespec_poffset+3 && i!=uespec_nushift+uespec_poffset+6 && i!=(uespec_nushift+uespec_poffset+9)%12) {
                    rxF_ext[j]=rxF[(i+6)];
                    dl_ch0_ext[j++]=dl_ch0[i+6];
#ifdef DEBUG_DLSCH_DEMOD
                    printf("extract rb %d, re %d => (%d,%d)\n",rb,i,*(short *)&rxF_ext[i],*(1+(short *)&rxF_ext[i]));
#endif
                  }
                }

                dl_ch0_ext+=4;
                rxF_ext+=4;
              }
            } else {
              for (i=0; i<12; i++) {
                if (frame_parms->Ncp==0) {
                  if (i!=uespec_nushift+uespec_poffset && i!=uespec_nushift+uespec_poffset+4 && i!=(uespec_nushift+uespec_poffset+8)%12) {
                    rxF_ext[j] = rxF[i];
                    dl_ch0_ext[j++]=dl_ch0[i];
#ifdef DEBUG_DLSCH_DEMOD
                    printf("extract rb %d, re %d => (%d,%d)\n",rb,i,*(short *)&rxF_ext[i],*(1+(short *)&rxF_ext[i]));
#endif
                  }
                } else {
                  if (i!=uespec_nushift+uespec_poffset && i!=uespec_nushift+uespec_poffset+3 && i!=uespec_nushift+uespec_poffset+6 && i!=(uespec_nushift+uespec_poffset+9)%12) {
                    rxF_ext[j] = rxF[i];
                    dl_ch0_ext[j++]=dl_ch0[i];
#ifdef DEBUG_DLSCH_DEMOD
                    printf("extract rb %d, re %d => (%d,%d)\n",rb,i,*(short *)&rxF_ext[i],*(1+(short *)&rxF_ext[i]));
#endif
                  }
                }
              }

              dl_ch0_ext+=9-frame_parms->Ncp;
              rxF_ext+=9-frame_parms->Ncp;
            }
          }// pilots=0
        }

        dl_ch0+=12;
        rxF+=12;
      }
    }
  }

  _mm_empty();
  _m_empty();
  return(nb_rb/frame_parms->nb_antennas_rx);
}

//==============================================================================================

void dump_dlsch2(PHY_VARS_UE *ue,uint8_t eNB_id,uint8_t subframe,unsigned int *coded_bits_per_codeword,int round,  unsigned char harq_pid) {
#define NSYMB  ((ue->frame_parms.Ncp == 0) ? 14 : 12)
  char fname[32],vname[32];
  sprintf(fname,"dlsch%d_rxF_r%d_ext0.m",eNB_id,round);
  sprintf(vname,"dl%d_rxF_r%d_ext0",eNB_id,round);
  LOG_M(fname,vname,ue->pdsch_vars[ue->current_thread_id[subframe]][eNB_id]->rxdataF_ext[0],
        12*(ue->frame_parms.N_RB_DL)*NSYMB,1,1);

  if (ue->frame_parms.nb_antennas_rx >1) {
    sprintf(fname,"dlsch%d_rxF_r%d_ext1.m",eNB_id,round);
    sprintf(vname,"dl%d_rxF_r%d_ext1",eNB_id,round);
    LOG_M(fname,vname,ue->pdsch_vars[ue->current_thread_id[subframe]][eNB_id]->rxdataF_ext[1],
          12*(ue->frame_parms.N_RB_DL)*NSYMB,1,1);
  }

  sprintf(fname,"dlsch%d_ch_r%d_ext00.m",eNB_id,round);
  sprintf(vname,"dl%d_ch_r%d_ext00",eNB_id,round);
  LOG_M(fname,vname,ue->pdsch_vars[ue->current_thread_id[subframe]][eNB_id]->dl_ch_estimates_ext[0],
        12*(ue->frame_parms.N_RB_DL)*NSYMB,1,1);

  if (ue->transmission_mode[eNB_id]==7) {
    sprintf(fname,"dlsch%d_bf_ch_r%d.m",eNB_id,round);
    sprintf(vname,"dl%d_bf_ch_r%d",eNB_id,round);
    LOG_M(fname,vname,ue->pdsch_vars[ue->current_thread_id[subframe]][eNB_id]->dl_bf_ch_estimates[0],512*NSYMB,1,1);
    //LOG_M(fname,vname,phy_vars_ue->lte_ue_pdsch_vars[eNB_id]->dl_bf_ch_estimates[0],512,1,1);
    sprintf(fname,"dlsch%d_bf_ch_r%d_ext00.m",eNB_id,round);
    sprintf(vname,"dl%d_bf_ch_r%d_ext00",eNB_id,round);
    LOG_M(fname,vname,ue->pdsch_vars[ue->current_thread_id[subframe]][eNB_id]->dl_bf_ch_estimates_ext[0],
          12*(ue->frame_parms.N_RB_DL)*NSYMB,1,1);
  }

  if (ue->frame_parms.nb_antennas_rx == 2) {
    sprintf(fname,"dlsch%d_ch_r%d_ext01.m",eNB_id,round);
    sprintf(vname,"dl%d_ch_r%d_ext01",eNB_id,round);
    LOG_M(fname,vname,ue->pdsch_vars[ue->current_thread_id[subframe]][eNB_id]->dl_ch_estimates_ext[1],
          12*(ue->frame_parms.N_RB_DL)*NSYMB,1,1);
  }

  if (ue->frame_parms.nb_antenna_ports_eNB == 2) {
    sprintf(fname,"dlsch%d_ch_r%d_ext10.m",eNB_id,round);
    sprintf(vname,"dl%d_ch_r%d_ext10",eNB_id,round);
    LOG_M(fname,vname,ue->pdsch_vars[ue->current_thread_id[subframe]][eNB_id]->dl_ch_estimates_ext[2],
          12*(ue->frame_parms.N_RB_DL)*NSYMB,1,1);

    if (ue->frame_parms.nb_antennas_rx == 2) {
      sprintf(fname,"dlsch%d_ch_r%d_ext11.m",eNB_id,round);
      sprintf(vname,"dl%d_ch_r%d_ext11",eNB_id,round);
      LOG_M(fname,vname,ue->pdsch_vars[ue->current_thread_id[subframe]][eNB_id]->dl_ch_estimates_ext[3],
            12*(ue->frame_parms.N_RB_DL)*NSYMB,1,1);
    }
  }

  sprintf(fname,"dlsch%d_rxF_r%d_uespec0.m",eNB_id,round);
  sprintf(vname,"dl%d_rxF_r%d_uespec0",eNB_id,round);
  LOG_M(fname,vname,ue->pdsch_vars[ue->current_thread_id[subframe]][eNB_id]->rxdataF_uespec_pilots[0],
        12*(ue->frame_parms.N_RB_DL)*NSYMB,1,1);
  /*
    LOG_M("dlsch%d_ch_ext01.m","dl01_ch0_ext",pdsch_vars[eNB_id]->dl_ch_estimates_ext[1],12*N_RB_DL*NSYMB,1,1);
    LOG_M("dlsch%d_ch_ext10.m","dl10_ch0_ext",pdsch_vars[eNB_id]->dl_ch_estimates_ext[2],12*N_RB_DL*NSYMB,1,1);
    LOG_M("dlsch%d_ch_ext11.m","dl11_ch0_ext",pdsch_vars[eNB_id]->dl_ch_estimates_ext[3],12*N_RB_DL*NSYMB,1,1);
  */
  sprintf(fname,"dlsch%d_r%d_rho.m",eNB_id,round);
  sprintf(vname,"dl_rho_r%d_%d",eNB_id,round);
  LOG_M(fname,vname,ue->pdsch_vars[ue->current_thread_id[subframe]][eNB_id]->dl_ch_rho_ext[harq_pid][round][0],
        12*(ue->frame_parms.N_RB_DL)*NSYMB,1,1);
  sprintf(fname,"dlsch%d_r%d_rho2.m",eNB_id,round);
  sprintf(vname,"dl_rho2_r%d_%d",eNB_id,round);
  LOG_M(fname,vname,ue->pdsch_vars[ue->current_thread_id[subframe]][eNB_id]->dl_ch_rho2_ext[0],
        12*(ue->frame_parms.N_RB_DL)*NSYMB,1,1);
  sprintf(fname,"dlsch%d_rxF_r%d_comp0.m",eNB_id,round);
  sprintf(vname,"dl%d_rxF_r%d_comp0",eNB_id,round);
  LOG_M(fname,vname,ue->pdsch_vars[ue->current_thread_id[subframe]][eNB_id]->rxdataF_comp0[0],
        12*(ue->frame_parms.N_RB_DL)*NSYMB,1,1);

  if (ue->frame_parms.nb_antenna_ports_eNB == 2) {
    sprintf(fname,"dlsch%d_rxF_r%d_comp1.m",eNB_id,round);
    sprintf(vname,"dl%d_rxF_r%d_comp1",eNB_id,round);
    LOG_M(fname,vname,ue->pdsch_vars[ue->current_thread_id[subframe]][eNB_id]->rxdataF_comp1[harq_pid][round][0],
          12*(ue->frame_parms.N_RB_DL)*NSYMB,1,1);
  }

  sprintf(fname,"dlsch%d_rxF_r%d_llr.m",eNB_id,round);
  sprintf(vname,"dl%d_r%d_llr",eNB_id,round);
  LOG_M(fname,vname, ue->pdsch_vars[ue->current_thread_id[subframe]][eNB_id]->llr[0],coded_bits_per_codeword[0],1,0);
  sprintf(fname,"dlsch%d_r%d_mag1.m",eNB_id,round);
  sprintf(vname,"dl%d_r%d_mag1",eNB_id,round);
  LOG_M(fname,vname,ue->pdsch_vars[ue->current_thread_id[subframe]][eNB_id]->dl_ch_mag0[0],
        12*(ue->frame_parms.N_RB_DL)*NSYMB,1,1);
  sprintf(fname,"dlsch%d_r%d_mag2.m",eNB_id,round);
  sprintf(vname,"dl%d_r%d_mag2",eNB_id,round);
  LOG_M(fname,vname,ue->pdsch_vars[ue->current_thread_id[subframe]][eNB_id]->dl_ch_magb0[0],
        12*(ue->frame_parms.N_RB_DL)*NSYMB,1,1);
}

<|MERGE_RESOLUTION|>--- conflicted
+++ resolved
@@ -383,13 +383,8 @@
   printf("[AbsSFN %d.%d] Slot%d Symbol %d Flag %d type %d: Pilot/Data extraction %5.2f \n",frame,subframe,slot,
          symbol,ue->high_speed_flag,type,ue->generic_stat_bis[ue->current_thread_id[subframe]][slot].p_time/(cpuf*1000.0));
 #else
-<<<<<<< HEAD
-    LOG_D(PHY, "[AbsSFN %d.%d] Slot%d Symbol %d Flag %d type %d: Pilot/Data extraction  %5.2f \n",frame,subframe,slot,symbol,
-            ue->high_speed_flag,type,ue->generic_stat_bis[ue->current_thread_id[subframe]][slot].p_time/(cpuf*1000.0));
-=======
   LOG_I(PHY, "[AbsSFN %d.%d] Slot%d Symbol %d Flag %d type %d: Pilot/Data extraction  %5.2f \n",frame,subframe,slot,symbol,
         ue->high_speed_flag,type,ue->generic_stat_bis[ue->current_thread_id[subframe]][slot].p_time/(cpuf*1000.0));
->>>>>>> ee547c1d
 #endif
 #endif
 #if UE_TIMING_TRACE
@@ -420,11 +415,7 @@
 #if DISABLE_LOG_X
   printf("[AbsSFN %d.%d] Slot%d Symbol %d: Channel Scale %5.2f \n",frame,subframe,slot,symbol,ue->generic_stat_bis[ue->current_thread_id[subframe]][slot].p_time/(cpuf*1000.0));
 #else
-<<<<<<< HEAD
-    LOG_D(PHY, "[AbsSFN %d.%d] Slot%d Symbol %d: Channel Scale  %5.2f \n",frame,subframe,slot,symbol,ue->generic_stat_bis[ue->current_thread_id[subframe]][slot].p_time/(cpuf*1000.0));
-=======
   LOG_I(PHY, "[AbsSFN %d.%d] Slot%d Symbol %d: Channel Scale  %5.2f \n",frame,subframe,slot,symbol,ue->generic_stat_bis[ue->current_thread_id[subframe]][slot].p_time/(cpuf*1000.0));
->>>>>>> ee547c1d
 #endif
 #endif
 #if UE_TIMING_TRACE
@@ -540,12 +531,8 @@
   printf("[AbsSFN %d.%d] Slot%d Symbol %d first_symbol_flag %d: Channel Level %5.2f \n",frame,subframe,slot,symbol,first_symbol_flag,
          ue->generic_stat_bis[ue->current_thread_id[subframe]][slot].p_time/(cpuf*1000.0));
 #else
-<<<<<<< HEAD
-    LOG_D(PHY, "[AbsSFN %d.%d] Slot%d Symbol %d first_symbol_flag %d: Channel Level  %5.2f \n",frame,subframe,slot,symbol,first_symbol_flag,ue->generic_stat_bis[ue->current_thread_id[subframe]][slot].p_time/(cpuf*1000.0));
-=======
   LOG_I(PHY, "[AbsSFN %d.%d] Slot%d Symbol %d first_symbol_flag %d: Channel Level  %5.2f \n",frame,subframe,slot,symbol,first_symbol_flag,
         ue->generic_stat_bis[ue->current_thread_id[subframe]][slot].p_time/(cpuf*1000.0));
->>>>>>> ee547c1d
 #endif
 #endif
 #if UE_TIMING_TRACE
@@ -770,9 +757,6 @@
   }
 
 #if UE_TIMING_TRACE
-<<<<<<< HEAD
-    stop_meas(&ue->generic_stat_bis[ue->current_thread_id[subframe]][slot]);
-=======
   stop_meas(&ue->generic_stat_bis[ue->current_thread_id[subframe]][slot]);
 #if DISABLE_LOG_X
   printf("[AbsSFN %d.%d] Slot%d Symbol %d log2_maxh %d channel_level %d: Channel Comp %5.2f \n",frame,subframe,slot,symbol,pdsch_vars[eNB_id]->log2_maxh,proc->channel_level,
@@ -781,7 +765,6 @@
   LOG_I(PHY, "[AbsSFN %d.%d] Slot%d Symbol %d log2_maxh %d Channel Comp  %5.2f \n",frame,subframe,slot,symbol,pdsch_vars[eNB_id]->log2_maxh,
         ue->generic_stat_bis[ue->current_thread_id[subframe]][slot].p_time/(cpuf*1000.0));
 #endif
->>>>>>> ee547c1d
 #endif
   // MRC
 #if UE_TIMING_TRACE
@@ -860,11 +843,7 @@
 #if DISABLE_LOG_X
   printf("[AbsSFN %d.%d] Slot%d Symbol %d: Channel Combine %5.2f \n",frame,subframe,slot,symbol,ue->generic_stat_bis[ue->current_thread_id[subframe]][slot].p_time/(cpuf*1000.0));
 #else
-<<<<<<< HEAD
-    LOG_D(PHY, "[AbsSFN %d.%d] Slot%d Symbol %d: Channel Combine  %5.2f \n",frame,subframe,slot,symbol,ue->generic_stat_bis[ue->current_thread_id[subframe]][slot].p_time/(cpuf*1000.0));
-=======
   LOG_I(PHY, "[AbsSFN %d.%d] Slot%d Symbol %d: Channel Combine  %5.2f \n",frame,subframe,slot,symbol,ue->generic_stat_bis[ue->current_thread_id[subframe]][slot].p_time/(cpuf*1000.0));
->>>>>>> ee547c1d
 #endif
 #endif
 #if UE_TIMING_TRACE
@@ -882,12 +861,8 @@
   pllr_symbol_cw0 += llr_offset_symbol;
   pllr_symbol_cw1 += llr_offset_symbol;
 
-<<<<<<< HEAD
-  LOG_D(PHY,"compute LLRs [AbsSubframe %d.%d-%d] NbRB %d Qm %d LLRs-Length %d LLR-Offset %d @LLR Buff %p @LLR Buff(symb) %p\n",
-=======
   /*
   LOG_I(PHY,"compute LLRs [AbsSubframe %d.%d-%d] NbRB %d Qm %d LLRs-Length %d LLR-Offset %d @LLR Buff %p @LLR Buff(symb) %p\n",
->>>>>>> ee547c1d
              frame, subframe,symbol,
              nb_rb,dlsch0_harq->Qm,
              pdsch_vars[eNB_id]->llr_length[symbol],
