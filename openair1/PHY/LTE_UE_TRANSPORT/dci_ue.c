/*
 * Licensed to the OpenAirInterface (OAI) Software Alliance under one or more
 * contributor license agreements.  See the NOTICE file distributed with
 * this work for additional information regarding copyright ownership.
 * The OpenAirInterface Software Alliance licenses this file to You under
 * the OAI Public License, Version 1.1  (the "License"); you may not use this file
 * except in compliance with the License.
 * You may obtain a copy of the License at
 *
 *      http://www.openairinterface.org/?page_id=698
 *
 * Unless required by applicable law or agreed to in writing, software
 * distributed under the License is distributed on an "AS IS" BASIS,
 * WITHOUT WARRANTIES OR CONDITIONS OF ANY KIND, either express or implied.
 * See the License for the specific language governing permissions and
 * limitations under the License.
 *-------------------------------------------------------------------------------
 * For more information about the OpenAirInterface (OAI) Software Alliance:
 *      contact@openairinterface.org
 */

/*! \file PHY/LTE_TRANSPORT/dci.c
* \brief Implements PDCCH physical channel TX/RX procedures (36.211) and DCI encoding/decoding (36.212/36.213). Current LTE compliance V8.6 2009-03.
* \author R. Knopp
* \date 2011
* \version 0.1
* \company Eurecom
* \email: knopp@eurecom.fr
* \note
* \warning
*/
#include <stdio.h>
#include <stdlib.h>
#include <string.h>
#include "PHY/defs_UE.h"
#include "PHY/phy_extern.h"
#include "PHY/LTE_UE_TRANSPORT/transport_proto_ue.h"
#include "SCHED_UE/sched_UE.h"
#include "SIMULATION/TOOLS/sim.h" // for taus
#include "PHY/sse_intrin.h"
#include "PHY/LTE_TRANSPORT/transport_extern.h"

#include "assertions.h"
#include "T.h"
#include "UTIL/LOG/log.h"
#include "UTIL/LOG/vcd_signal_dumper.h"

//#define DEBUG_DCI_ENCODING 1
//#define DEBUG_DCI_DECODING 1
//#define DEBUG_PHY

//#undef ALL_AGGREGATION


<<<<<<< HEAD
=======
#define CCEBITS 72
#define CCEPERSYMBOL 33  // This is for 1200 RE
#define CCEPERSYMBOL0 22  // This is for 1200 RE
#define DCI_BITS_MAX ((2*CCEPERSYMBOL+CCEPERSYMBOL0)*CCEBITS)
#define Msymb (DCI_BITS_MAX/2)
//#define Mquad (Msymb/4)

static uint32_t bitrev_cc_dci[32] = {1,17,9,25,5,21,13,29,3,19,11,27,7,23,15,31,0,16,8,24,4,20,12,28,2,18,10,26,6,22,14,30};

uint32_t check_phich_reg(LTE_DL_FRAME_PARMS *frame_parms,uint32_t kprime,uint8_t lprime,uint8_t mi)
{

  uint16_t i;
  uint16_t Ngroup_PHICH = (frame_parms->phich_config_common.phich_resource*frame_parms->N_RB_DL)/48;
  uint16_t mprime;
  uint16_t *pcfich_reg = frame_parms->pcfich_reg;

  if ((lprime>0) && (frame_parms->Ncp==0) )
    return(0);

  //  printf("check_phich_reg : mi %d\n",mi);

  // compute REG based on symbol
  if ((lprime == 0)||
      ((lprime==1)&&(frame_parms->nb_antenna_ports_eNB == 4)))
    mprime = kprime/6;
  else
    mprime = kprime>>2;

  // check if PCFICH uses mprime
  if ((lprime==0) &&
      ((mprime == pcfich_reg[0]) ||
       (mprime == pcfich_reg[1]) ||
       (mprime == pcfich_reg[2]) ||
       (mprime == pcfich_reg[3]))) {
#ifdef DEBUG_DCI_ENCODING
    printf("[PHY] REG %d allocated to PCFICH\n",mprime);
#endif
    return(1);
  }

  // handle Special subframe case for TDD !!!

  //  printf("Checking phich_reg %d\n",mprime);
  if (mi > 0) {
    if (((frame_parms->phich_config_common.phich_resource*frame_parms->N_RB_DL)%48) > 0)
      Ngroup_PHICH++;

    if (frame_parms->Ncp == 1) {
      Ngroup_PHICH<<=1;
    }



    for (i=0; i<Ngroup_PHICH; i++) {
      if ((mprime == frame_parms->phich_reg[i][0]) ||
          (mprime == frame_parms->phich_reg[i][1]) ||
          (mprime == frame_parms->phich_reg[i][2]))  {
#ifdef DEBUG_DCI_ENCODING
        printf("[PHY] REG %d (lprime %d) allocated to PHICH\n",mprime,lprime);
#endif
        return(1);
      }
    }
  }

  return(0);
}
>>>>>>> 2c837750

uint16_t extract_crc(uint8_t *dci,uint8_t dci_len)
{

  uint16_t crc16;
  //  uint8_t i;

  /*
  uint8_t crc;
  crc = ((uint16_t *)dci)[DCI_LENGTH>>4];
  printf("crc1: %x, shift %d (DCI_LENGTH %d)\n",crc,DCI_LENGTH&0xf,DCI_LENGTH);
  crc = (crc>>(DCI_LENGTH&0xf));
  // clear crc bits
  ((uint16_t *)dci)[DCI_LENGTH>>4] &= (0xffff>>(16-(DCI_LENGTH&0xf)));
  printf("crc2: %x, dci0 %x\n",crc,((int16_t *)dci)[DCI_LENGTH>>4]);
  crc |= (((uint16_t *)dci)[1+(DCI_LENGTH>>4)])<<(16-(DCI_LENGTH&0xf));
  // clear crc bits
  (((uint16_t *)dci)[1+(DCI_LENGTH>>4)]) = 0;
  printf("extract_crc: crc %x\n",crc);
  */
#ifdef DEBUG_DCI_DECODING
  LOG_I(PHY,"dci_crc (%x,%x,%x), dci_len&0x7=%d\n",dci[dci_len>>3],dci[1+(dci_len>>3)],dci[2+(dci_len>>3)],
      dci_len&0x7);
#endif

  if ((dci_len&0x7) > 0) {
    ((uint8_t *)&crc16)[0] = dci[1+(dci_len>>3)]<<(dci_len&0x7) | dci[2+(dci_len>>3)]>>(8-(dci_len&0x7));
    ((uint8_t *)&crc16)[1] = dci[(dci_len>>3)]<<(dci_len&0x7) | dci[1+(dci_len>>3)]>>(8-(dci_len&0x7));
  } else {
    ((uint8_t *)&crc16)[0] = dci[1+(dci_len>>3)];
    ((uint8_t *)&crc16)[1] = dci[(dci_len>>3)];
  }

#ifdef DEBUG_DCI_DECODING
  LOG_I(PHY,"dci_crc =>%x\n",crc16);
#endif

  //  dci[(dci_len>>3)]&=(0xffff<<(dci_len&0xf));
  //  dci[(dci_len>>3)+1] = 0;
  //  dci[(dci_len>>3)+2] = 0;
  return((uint16_t)crc16);

}



void pdcch_demapping(uint16_t *llr,uint16_t *wbar,LTE_DL_FRAME_PARMS *frame_parms,uint8_t num_pdcch_symbols,uint8_t mi)
{

  uint32_t i, lprime;
  uint16_t kprime,kprime_mod12,mprime,symbol_offset,tti_offset,tti_offset0;
  int16_t re_offset,re_offset0;
  uint32_t Msymb=(DCI_BITS_MAX/2);

  // This is the REG allocation algorithm from 36-211, second part of Section 6.8.5

  int Msymb2;

  switch (frame_parms->N_RB_DL) {
  case 100:
    Msymb2 = Msymb;
    break;

  case 75:
    Msymb2 = 3*Msymb/4;
    break;

  case 50:
    Msymb2 = Msymb>>1;
    break;

  case 25:
    Msymb2 = Msymb>>2;
    break;

  case 15:
    Msymb2 = Msymb*15/100;
    break;

  case 6:
    Msymb2 = Msymb*6/100;
    break;

  default:
    Msymb2 = Msymb>>2;
    break;
  }

  mprime=0;


  re_offset = 0;
  re_offset0 = 0; // counter for symbol with pilots (extracted outside!)

  for (kprime=0; kprime<frame_parms->N_RB_DL*12; kprime++) {
    for (lprime=0; lprime<num_pdcch_symbols; lprime++) {

      symbol_offset = (uint32_t)frame_parms->N_RB_DL*12*lprime;

      tti_offset = symbol_offset + re_offset;
      tti_offset0 = symbol_offset + re_offset0;

      // if REG is allocated to PHICH, skip it
      if (check_phich_reg(frame_parms,kprime,lprime,mi) == 1) {
	//        printf("dci_demapping : skipping REG %d (RE %d)\n",(lprime==0)?kprime/6 : kprime>>2,kprime);
	if ((lprime == 0)&&((kprime%6)==0))
	  re_offset0+=4;
      } else { // not allocated to PHICH/PCFICH
	//        printf("dci_demapping: REG %d\n",(lprime==0)?kprime/6 : kprime>>2);
        if (lprime == 0) {
          // first symbol, or second symbol+4 TX antennas skip pilots
          kprime_mod12 = kprime%12;

          if ((kprime_mod12 == 0) || (kprime_mod12 == 6)) {
            // kprime represents REG

            for (i=0; i<4; i++) {
              wbar[mprime] = llr[tti_offset0+i];
#ifdef DEBUG_DCI_DECODING
//              LOG_I(PHY,"PDCCH demapping mprime %d.%d <= llr %d (symbol %d re %d) -> (%d,%d)\n",mprime/4,i,tti_offset0+i,symbol_offset,re_offset0,*(char*)&wbar[mprime],*(1+(char*)&wbar[mprime]));
#endif
              mprime++;
              re_offset0++;
            }
          }
        } else if ((lprime==1)&&(frame_parms->nb_antenna_ports_eNB == 4)) {
          // LATER!!!!
        } else { // no pilots in this symbol
          kprime_mod12 = kprime%12;

          if ((kprime_mod12 == 0) || (kprime_mod12 == 4) || (kprime_mod12 == 8)) {
            // kprime represents REG
            for (i=0; i<4; i++) {
              wbar[mprime] = llr[tti_offset+i];
#ifdef DEBUG_DCI_DECODING
//              LOG_I(PHY,"PDCCH demapping mprime %d.%d <= llr %d (symbol %d re %d) -> (%d,%d)\n",mprime/4,i,tti_offset+i,symbol_offset,re_offset+i,*(char*)&wbar[mprime],*(1+(char*)&wbar[mprime]));
#endif
              mprime++;
            }
          }  // is representative
        } // no pilots case
      } // not allocated to PHICH/PCFICH

      // Stop when all REGs are copied in
      if (mprime>=Msymb2)
        break;
    } //lprime loop

    re_offset++;

  } // kprime loop
}


void pdcch_deinterleaving(LTE_DL_FRAME_PARMS *frame_parms,uint16_t *z, uint16_t *wbar,uint8_t number_pdcch_symbols,uint8_t mi)
{

  uint16_t *wptr,*zptr,*wptr2;
  uint32_t Msymb=(DCI_BITS_MAX/2);
  uint16_t wtemp_rx[Msymb];
  uint16_t Mquad=get_nquad(number_pdcch_symbols,frame_parms,mi);
  uint32_t RCC = (Mquad>>5), ND;
  uint32_t row,col,Kpi,index;
  int32_t i,k;


  //  printf("Mquad %d, RCC %d\n",Mquad,RCC);

  AssertFatal(z!=NULL,"dci.c: pdcch_deinterleaving: FATAL z is Null\n");

  // undo permutation
  for (i=0; i<Mquad; i++) {
    wptr = &wtemp_rx[((i+frame_parms->Nid_cell)%Mquad)<<2];
    wptr2 = &wbar[i<<2];

    wptr[0] = wptr2[0];
    wptr[1] = wptr2[1];
    wptr[2] = wptr2[2];
    wptr[3] = wptr2[3];
    /*
    printf("pdcch_deinterleaving (%p,%p): quad %d (%d) -> (%d,%d %d,%d %d,%d %d,%d)\n",wptr,wptr2,i,(i+frame_parms->Nid_cell)%Mquad,
	   ((char*)wptr2)[0],
	   ((char*)wptr2)[1],
	   ((char*)wptr2)[2],
	   ((char*)wptr2)[3],
	   ((char*)wptr2)[4],
	   ((char*)wptr2)[5],
	   ((char*)wptr2)[6],
	   ((char*)wptr2)[7]);
    */

  }

  if ((Mquad&0x1f) > 0)
    RCC++;

  Kpi = (RCC<<5);
  ND = Kpi - Mquad;

  k=0;

  for (col=0; col<32; col++) {
    index = bitrev_cc_dci[col];

    for (row=0; row<RCC; row++) {
      //      printf("row %d, index %d, Nd %d\n",row,index,ND);
      if (index>=ND) {



        wptr = &wtemp_rx[k<<2];
        zptr = &z[(index-ND)<<2];

        zptr[0] = wptr[0];
        zptr[1] = wptr[1];
        zptr[2] = wptr[2];
        zptr[3] = wptr[3];

	/*
        printf("deinterleaving ; k %d, index-Nd %d  => (%d,%d,%d,%d,%d,%d,%d,%d)\n",k,(index-ND),
               ((int8_t *)wptr)[0],
               ((int8_t *)wptr)[1],
               ((int8_t *)wptr)[2],
               ((int8_t *)wptr)[3],
               ((int8_t *)wptr)[4],
               ((int8_t *)wptr)[5],
               ((int8_t *)wptr)[6],
               ((int8_t *)wptr)[7]);
	*/
        k++;
      }

      index+=32;

    }
  }

  for (i=0; i<Mquad; i++) {
    zptr = &z[i<<2];
    /*
    printf("deinterleaving ; quad %d  => (%d,%d,%d,%d,%d,%d,%d,%d)\n",i,
     ((int8_t *)zptr)[0],
     ((int8_t *)zptr)[1],
     ((int8_t *)zptr)[2],
     ((int8_t *)zptr)[3],
     ((int8_t *)zptr)[4],
     ((int8_t *)zptr)[5],
     ((int8_t *)zptr)[6],
     ((int8_t *)zptr)[7]);
    */
  }

}



int32_t pdcch_llr(LTE_DL_FRAME_PARMS *frame_parms,
                  int32_t **rxdataF_comp,
                  char *pdcch_llr,
                  uint8_t symbol)
{

  int16_t *rxF= (int16_t*) &rxdataF_comp[0][(symbol*frame_parms->N_RB_DL*12)];
  int32_t i;
  char *pdcch_llr8;

  pdcch_llr8 = &pdcch_llr[2*symbol*frame_parms->N_RB_DL*12];

  if (!pdcch_llr8) {
    printf("pdcch_qpsk_llr: llr is null, symbol %d\n",symbol);
    return(-1);
  }

  //    printf("pdcch qpsk llr for symbol %d (pos %d), llr offset %d\n",symbol,(symbol*frame_parms->N_RB_DL*12),pdcch_llr8-pdcch_llr);

  for (i=0; i<(frame_parms->N_RB_DL*((symbol==0) ? 16 : 24)); i++) {

    if (*rxF>31)
      *pdcch_llr8=31;
    else if (*rxF<-32)
      *pdcch_llr8=-32;
    else
      *pdcch_llr8 = (char)(*rxF);

    //    printf("%d %d => %d\n",i,*rxF,*pdcch_llr8);
    rxF++;
    pdcch_llr8++;
  }

  return(0);

}

//__m128i avg128P;

//compute average channel_level on each (TX,RX) antenna pair
void pdcch_channel_level(int32_t **dl_ch_estimates_ext,
                         LTE_DL_FRAME_PARMS *frame_parms,
                         int32_t *avg,
                         uint8_t nb_rb)
{

  int16_t rb;
  uint8_t aatx,aarx;
#if defined(__x86_64__) || defined(__i386__)
  __m128i *dl_ch128;
  __m128i avg128P;
#elif defined(__arm__)
  int16x8_t *dl_ch128;
  int32x4_t *avg128P;
#endif
  for (aatx=0; aatx<frame_parms->nb_antenna_ports_eNB; aatx++)
    for (aarx=0; aarx<frame_parms->nb_antennas_rx; aarx++) {
      //clear average level
#if defined(__x86_64__) || defined(__i386__)
      avg128P = _mm_setzero_si128();
      dl_ch128=(__m128i *)&dl_ch_estimates_ext[(aatx<<1)+aarx][0];
#elif defined(__arm__)

#endif
      for (rb=0; rb<nb_rb; rb++) {

#if defined(__x86_64__) || defined(__i386__)
        avg128P = _mm_add_epi32(avg128P,_mm_madd_epi16(dl_ch128[0],dl_ch128[0]));
        avg128P = _mm_add_epi32(avg128P,_mm_madd_epi16(dl_ch128[1],dl_ch128[1]));
        avg128P = _mm_add_epi32(avg128P,_mm_madd_epi16(dl_ch128[2],dl_ch128[2]));
#elif defined(__arm__)

#endif
        dl_ch128+=3;
        /*
          if (rb==0) {
          print_shorts("dl_ch128",&dl_ch128[0]);
          print_shorts("dl_ch128",&dl_ch128[1]);
          print_shorts("dl_ch128",&dl_ch128[2]);
          }
        */
      }

      DevAssert( nb_rb );
      avg[(aatx<<1)+aarx] = (((int32_t*)&avg128P)[0] +
                             ((int32_t*)&avg128P)[1] +
                             ((int32_t*)&avg128P)[2] +
                             ((int32_t*)&avg128P)[3])/(nb_rb*12);

      //            printf("Channel level : %d\n",avg[(aatx<<1)+aarx]);
    }

#if defined(__x86_64__) || defined(__i386__)
  _mm_empty();
  _m_empty();
#endif

}



void pdcch_detection_mrc_i(LTE_DL_FRAME_PARMS *frame_parms,
                           int32_t **rxdataF_comp,
                           int32_t **rxdataF_comp_i,
                           int32_t **rho,
                           int32_t **rho_i,
                           uint8_t symbol)
{

  uint8_t aatx;

#if defined(__x86_64__) || defined(__i386__)
  __m128i *rxdataF_comp128_0,*rxdataF_comp128_1,*rxdataF_comp128_i0,*rxdataF_comp128_i1,*rho128_0,*rho128_1,*rho128_i0,*rho128_i1;
#elif defined(__arm__)
  int16x8_t *rxdataF_comp128_0,*rxdataF_comp128_1,*rxdataF_comp128_i0,*rxdataF_comp128_i1,*rho128_0,*rho128_1,*rho128_i0,*rho128_i1;
#endif
  int32_t i;

  if (frame_parms->nb_antennas_rx>1) {
    for (aatx=0; aatx<frame_parms->nb_antenna_ports_eNB; aatx++) {
      //if (frame_parms->mode1_flag && (aatx>0)) break;

#if defined(__x86_64__) || defined(__i386__)
      rxdataF_comp128_0   = (__m128i *)&rxdataF_comp[(aatx<<1)][symbol*frame_parms->N_RB_DL*12];
      rxdataF_comp128_1   = (__m128i *)&rxdataF_comp[(aatx<<1)+1][symbol*frame_parms->N_RB_DL*12];
#elif defined(__arm__)
      rxdataF_comp128_0   = (int16x8_t *)&rxdataF_comp[(aatx<<1)][symbol*frame_parms->N_RB_DL*12];
      rxdataF_comp128_1   = (int16x8_t *)&rxdataF_comp[(aatx<<1)+1][symbol*frame_parms->N_RB_DL*12];
#endif
      // MRC on each re of rb on MF output
      for (i=0; i<frame_parms->N_RB_DL*3; i++) {
#if defined(__x86_64__) || defined(__i386__)
        rxdataF_comp128_0[i] = _mm_adds_epi16(_mm_srai_epi16(rxdataF_comp128_0[i],1),_mm_srai_epi16(rxdataF_comp128_1[i],1));
#elif defined(__arm__)
        rxdataF_comp128_0[i] = vhaddq_s16(rxdataF_comp128_0[i],rxdataF_comp128_1[i]);
#endif
      }
    }

#if defined(__x86_64__) || defined(__i386__)
    rho128_0 = (__m128i *) &rho[0][symbol*frame_parms->N_RB_DL*12];
    rho128_1 = (__m128i *) &rho[1][symbol*frame_parms->N_RB_DL*12];
#elif defined(__arm__)
    rho128_0 = (int16x8_t *) &rho[0][symbol*frame_parms->N_RB_DL*12];
    rho128_1 = (int16x8_t *) &rho[1][symbol*frame_parms->N_RB_DL*12];
#endif
    for (i=0; i<frame_parms->N_RB_DL*3; i++) {
#if defined(__x86_64__) || defined(__i386__)
      rho128_0[i] = _mm_adds_epi16(_mm_srai_epi16(rho128_0[i],1),_mm_srai_epi16(rho128_1[i],1));
#elif defined(__arm__)
      rho128_0[i] = vhaddq_s16(rho128_0[i],rho128_1[i]);
#endif
    }

#if defined(__x86_64__) || defined(__i386__)
    rho128_i0 = (__m128i *) &rho_i[0][symbol*frame_parms->N_RB_DL*12];
    rho128_i1 = (__m128i *) &rho_i[1][symbol*frame_parms->N_RB_DL*12];
    rxdataF_comp128_i0   = (__m128i *)&rxdataF_comp_i[0][symbol*frame_parms->N_RB_DL*12];
    rxdataF_comp128_i1   = (__m128i *)&rxdataF_comp_i[1][symbol*frame_parms->N_RB_DL*12];
#elif defined(__arm__)
    rho128_i0 = (int16x8_t*) &rho_i[0][symbol*frame_parms->N_RB_DL*12];
    rho128_i1 = (int16x8_t*) &rho_i[1][symbol*frame_parms->N_RB_DL*12];
    rxdataF_comp128_i0   = (int16x8_t *)&rxdataF_comp_i[0][symbol*frame_parms->N_RB_DL*12];
    rxdataF_comp128_i1   = (int16x8_t *)&rxdataF_comp_i[1][symbol*frame_parms->N_RB_DL*12];

#endif
    // MRC on each re of rb on MF and rho
    for (i=0; i<frame_parms->N_RB_DL*3; i++) {
#if defined(__x86_64__) || defined(__i386__)
      rxdataF_comp128_i0[i] = _mm_adds_epi16(_mm_srai_epi16(rxdataF_comp128_i0[i],1),_mm_srai_epi16(rxdataF_comp128_i1[i],1));
      rho128_i0[i]          = _mm_adds_epi16(_mm_srai_epi16(rho128_i0[i],1),_mm_srai_epi16(rho128_i1[i],1));
#elif defined(__arm__)
      rxdataF_comp128_i0[i] = vhaddq_s16(rxdataF_comp128_i0[i],rxdataF_comp128_i1[i]);
      rho128_i0[i]          = vhaddq_s16(rho128_i0[i],rho128_i1[i]);

#endif
    }
  }

#if defined(__x86_64__) || defined(__i386__)
  _mm_empty();
  _m_empty();
#endif
}


void pdcch_extract_rbs_single(int32_t **rxdataF,
                              int32_t **dl_ch_estimates,
                              int32_t **rxdataF_ext,
                              int32_t **dl_ch_estimates_ext,
                              uint8_t symbol,
                              uint32_t high_speed_flag,
                              LTE_DL_FRAME_PARMS *frame_parms)
{


  uint16_t rb,nb_rb=0;
  uint8_t i,j,aarx;
  int32_t *dl_ch0,*dl_ch0_ext,*rxF,*rxF_ext;


  int nushiftmod3 = frame_parms->nushift%3;
  uint8_t symbol_mod;

  symbol_mod = (symbol>=(7-frame_parms->Ncp)) ? symbol-(7-frame_parms->Ncp) : symbol;
#ifdef DEBUG_DCI_DECODING
  LOG_I(PHY, "extract_rbs_single: symbol_mod %d\n",symbol_mod);
#endif

  for (aarx=0; aarx<frame_parms->nb_antennas_rx; aarx++) {

    if (high_speed_flag == 1)
      dl_ch0     = &dl_ch_estimates[aarx][5+(symbol*(frame_parms->ofdm_symbol_size))];
    else
      dl_ch0     = &dl_ch_estimates[aarx][5];

    dl_ch0_ext = &dl_ch_estimates_ext[aarx][symbol*(frame_parms->N_RB_DL*12)];

    rxF_ext   = &rxdataF_ext[aarx][symbol*(frame_parms->N_RB_DL*12)];

    rxF       = &rxdataF[aarx][(frame_parms->first_carrier_offset + (symbol*(frame_parms->ofdm_symbol_size)))];

    if ((frame_parms->N_RB_DL&1) == 0)  { // even number of RBs
      for (rb=0; rb<frame_parms->N_RB_DL; rb++) {

        // For second half of RBs skip DC carrier
        if (rb==(frame_parms->N_RB_DL>>1)) {
          rxF       = &rxdataF[aarx][(1 + (symbol*(frame_parms->ofdm_symbol_size)))];

          //dl_ch0++;
        }

        if (symbol_mod>0) {
          memcpy(dl_ch0_ext,dl_ch0,12*sizeof(int32_t));

          for (i=0; i<12; i++) {

            rxF_ext[i]=rxF[i];

          }

          nb_rb++;
          dl_ch0_ext+=12;
          rxF_ext+=12;

          dl_ch0+=12;
          rxF+=12;
        } else {
          j=0;

          for (i=0; i<12; i++) {
            if ((i!=nushiftmod3) &&
                (i!=(nushiftmod3+3)) &&
                (i!=(nushiftmod3+6)) &&
                (i!=(nushiftmod3+9))) {
              rxF_ext[j]=rxF[i];
              //                        printf("extract rb %d, re %d => (%d,%d)\n",rb,i,*(short *)&rxF_ext[j],*(1+(short*)&rxF_ext[j]));
              dl_ch0_ext[j++]=dl_ch0[i];
              //                printf("ch %d => (%d,%d)\n",i,*(short *)&dl_ch0[i],*(1+(short*)&dl_ch0[i]));
            }
          }

          nb_rb++;
          dl_ch0_ext+=8;
          rxF_ext+=8;

          dl_ch0+=12;
          rxF+=12;
        }
      }
    } else { // Odd number of RBs
      for (rb=0; rb<frame_parms->N_RB_DL>>1; rb++) {

        if (symbol_mod>0) {
          memcpy(dl_ch0_ext,dl_ch0,12*sizeof(int32_t));

          for (i=0; i<12; i++)
            rxF_ext[i]=rxF[i];

          nb_rb++;
          dl_ch0_ext+=12;
          rxF_ext+=12;

          dl_ch0+=12;
          rxF+=12;
        } else {
          j=0;

          for (i=0; i<12; i++) {
            if ((i!=nushiftmod3) &&
                (i!=(nushiftmod3+3)) &&
                (i!=(nushiftmod3+6)) &&
                (i!=(nushiftmod3+9))) {
              rxF_ext[j]=rxF[i];
              //                        printf("extract rb %d, re %d => (%d,%d)\n",rb,i,*(short *)&rxF_ext[j],*(1+(short*)&rxF_ext[j]));
              dl_ch0_ext[j++]=dl_ch0[i];
              //                printf("ch %d => (%d,%d)\n",i,*(short *)&dl_ch0[i],*(1+(short*)&dl_ch0[i]));
            }
          }

          nb_rb++;
          dl_ch0_ext+=8;
          rxF_ext+=8;

          dl_ch0+=12;
          rxF+=12;
        }
      }

      // Do middle RB (around DC)
      //  printf("dlch_ext %d\n",dl_ch0_ext-&dl_ch_estimates_ext[aarx][0]);

      if (symbol_mod==0) {
        j=0;

        for (i=0; i<6; i++) {
          if ((i!=nushiftmod3) &&
              (i!=(nushiftmod3+3))) {
            dl_ch0_ext[j]=dl_ch0[i];
            rxF_ext[j++]=rxF[i];
            //              printf("**extract rb %d, re %d => (%d,%d)\n",rb,i,*(short *)&rxF_ext[j-1],*(1+(short*)&rxF_ext[j-1]));
          }
        }

        rxF       = &rxdataF[aarx][((symbol*(frame_parms->ofdm_symbol_size)))];

        for (; i<12; i++) {
          if ((i!=(nushiftmod3+6)) &&
              (i!=(nushiftmod3+9))) {
            dl_ch0_ext[j]=dl_ch0[i];
            rxF_ext[j++]=rxF[(1+i-6)];
            //              printf("**extract rb %d, re %d => (%d,%d)\n",rb,i,*(short *)&rxF_ext[j-1],*(1+(short*)&rxF_ext[j-1]));
          }
        }


        nb_rb++;
        dl_ch0_ext+=8;
        rxF_ext+=8;
        dl_ch0+=12;
        rxF+=7;
        rb++;
      } else {
        for (i=0; i<6; i++) {
          dl_ch0_ext[i]=dl_ch0[i];
          rxF_ext[i]=rxF[i];
        }

        rxF       = &rxdataF[aarx][((symbol*(frame_parms->ofdm_symbol_size)))];

        for (; i<12; i++) {
          dl_ch0_ext[i]=dl_ch0[i];
          rxF_ext[i]=rxF[(1+i-6)];
        }


        nb_rb++;
        dl_ch0_ext+=12;
        rxF_ext+=12;
        dl_ch0+=12;
        rxF+=7;
        rb++;
      }

      for (; rb<frame_parms->N_RB_DL; rb++) {
        if (symbol_mod > 0) {
          memcpy(dl_ch0_ext,dl_ch0,12*sizeof(int32_t));

          for (i=0; i<12; i++)
            rxF_ext[i]=rxF[i];

          nb_rb++;
          dl_ch0_ext+=12;
          rxF_ext+=12;

          dl_ch0+=12;
          rxF+=12;
        } else {
          j=0;

          for (i=0; i<12; i++) {
            if ((i!=(nushiftmod3)) &&
                (i!=(nushiftmod3+3)) &&
                (i!=(nushiftmod3+6)) &&
                (i!=(nushiftmod3+9))) {
              rxF_ext[j]=rxF[i];
              //                printf("extract rb %d, re %d => (%d,%d)\n",rb,i,*(short *)&rxF_ext[j],*(1+(short*)&rxF_ext[j]));
              dl_ch0_ext[j++]=dl_ch0[i];
            }
          }

          nb_rb++;
          dl_ch0_ext+=8;
          rxF_ext+=8;

          dl_ch0+=12;
          rxF+=12;
        }
      }
    }
  }
}

void pdcch_extract_rbs_dual(int32_t **rxdataF,
                            int32_t **dl_ch_estimates,
                            int32_t **rxdataF_ext,
                            int32_t **dl_ch_estimates_ext,
                            uint8_t symbol,
                            uint32_t high_speed_flag,
                            LTE_DL_FRAME_PARMS *frame_parms)
{


  uint16_t rb,nb_rb=0;
  uint8_t i,aarx,j;
  int32_t *dl_ch0,*dl_ch0_ext,*dl_ch1,*dl_ch1_ext,*rxF,*rxF_ext;
  uint8_t symbol_mod;
  int nushiftmod3 = frame_parms->nushift%3;

  symbol_mod = (symbol>=(7-frame_parms->Ncp)) ? symbol-(7-frame_parms->Ncp) : symbol;
#ifdef DEBUG_DCI_DECODING
  LOG_I(PHY, "extract_rbs_dual: symbol_mod %d\n",symbol_mod);
#endif

  for (aarx=0; aarx<frame_parms->nb_antennas_rx; aarx++) {

    if (high_speed_flag==1) {
      dl_ch0     = &dl_ch_estimates[aarx][5+(symbol*(frame_parms->ofdm_symbol_size))];
      dl_ch1     = &dl_ch_estimates[2+aarx][5+(symbol*(frame_parms->ofdm_symbol_size))];
    } else {
      dl_ch0     = &dl_ch_estimates[aarx][5];
      dl_ch1     = &dl_ch_estimates[2+aarx][5];
    }

    dl_ch0_ext = &dl_ch_estimates_ext[aarx][symbol*(frame_parms->N_RB_DL*12)];
    dl_ch1_ext = &dl_ch_estimates_ext[2+aarx][symbol*(frame_parms->N_RB_DL*12)];

    //    printf("pdcch extract_rbs: rxF_ext pos %d\n",symbol*(frame_parms->N_RB_DL*12));
    rxF_ext   = &rxdataF_ext[aarx][symbol*(frame_parms->N_RB_DL*12)];

    rxF       = &rxdataF[aarx][(frame_parms->first_carrier_offset + (symbol*(frame_parms->ofdm_symbol_size)))];

    if ((frame_parms->N_RB_DL&1) == 0)  // even number of RBs
      for (rb=0; rb<frame_parms->N_RB_DL; rb++) {

        // For second half of RBs skip DC carrier
        if (rb==(frame_parms->N_RB_DL>>1)) {
          rxF       = &rxdataF[aarx][(1 + (symbol*(frame_parms->ofdm_symbol_size)))];
          //    dl_ch0++;
          //dl_ch1++;
        }

        if (symbol_mod>0) {
          memcpy(dl_ch0_ext,dl_ch0,12*sizeof(int32_t));
          memcpy(dl_ch1_ext,dl_ch1,12*sizeof(int32_t));

          /*
            printf("rb %d\n",rb);
            for (i=0;i<12;i++)
            printf("(%d %d)",((int16_t *)dl_ch0)[i<<1],((int16_t*)dl_ch0)[1+(i<<1)]);
            printf("\n");
          */
          for (i=0; i<12; i++) {
            rxF_ext[i]=rxF[i];
            //      printf("%d : (%d,%d)\n",(rxF+(2*i)-&rxdataF[aarx][( (symbol*(frame_parms->ofdm_symbol_size)))*2])/2,
            //  ((int16_t*)&rxF[i<<1])[0],((int16_t*)&rxF[i<<1])[0]);
          }

          nb_rb++;
          dl_ch0_ext+=12;
          dl_ch1_ext+=12;
          rxF_ext+=12;
        } else {
          j=0;

          for (i=0; i<12; i++) {
            if ((i!=nushiftmod3) &&
                (i!=nushiftmod3+3) &&
                (i!=nushiftmod3+6) &&
                (i!=nushiftmod3+9)) {
              rxF_ext[j]=rxF[i];
              //                            printf("extract rb %d, re %d => (%d,%d)\n",rb,i,*(short *)&rxF_ext[j],*(1+(short*)&rxF_ext[j]));
              dl_ch0_ext[j]  =dl_ch0[i];
              dl_ch1_ext[j++]=dl_ch1[i];
            }
          }

          nb_rb++;
          dl_ch0_ext+=8;
          dl_ch1_ext+=8;
          rxF_ext+=8;
        }

        dl_ch0+=12;
        dl_ch1+=12;
        rxF+=12;
      }

    else {  // Odd number of RBs
      for (rb=0; rb<frame_parms->N_RB_DL>>1; rb++) {

        //  printf("rb %d: %d\n",rb,rxF-&rxdataF[aarx][(symbol*(frame_parms->ofdm_symbol_size))*2]);

        if (symbol_mod>0) {
          memcpy(dl_ch0_ext,dl_ch0,12*sizeof(int32_t));
          memcpy(dl_ch1_ext,dl_ch1,12*sizeof(int32_t));

          for (i=0; i<12; i++)
            rxF_ext[i]=rxF[i];

          nb_rb++;
          dl_ch0_ext+=12;
          dl_ch1_ext+=12;
          rxF_ext+=12;

          dl_ch0+=12;
          dl_ch1+=12;
          rxF+=12;

        } else {
          j=0;

          for (i=0; i<12; i++) {
            if ((i!=nushiftmod3) &&
                (i!=nushiftmod3+3) &&
                (i!=nushiftmod3+6) &&
                (i!=nushiftmod3+9)) {
              rxF_ext[j]=rxF[i];
              //                        printf("extract rb %d, re %d => (%d,%d)\n",rb,i,*(short *)&rxF_ext[j],*(1+(short*)&rxF_ext[j]));
              dl_ch0_ext[j]=dl_ch0[i];
              dl_ch1_ext[j++]=dl_ch1[i];
              //                printf("ch %d => (%d,%d)\n",i,*(short *)&dl_ch0[i],*(1+(short*)&dl_ch0[i]));
            }
          }

          nb_rb++;
          dl_ch0_ext+=8;
          dl_ch1_ext+=8;
          rxF_ext+=8;


          dl_ch0+=12;
          dl_ch1+=12;
          rxF+=12;
        }
      }

      // Do middle RB (around DC)

      if (symbol_mod > 0) {
        for (i=0; i<6; i++) {
          dl_ch0_ext[i]=dl_ch0[i];
          dl_ch1_ext[i]=dl_ch1[i];
          rxF_ext[i]=rxF[i];
        }

        rxF       = &rxdataF[aarx][((symbol*(frame_parms->ofdm_symbol_size)))];

        for (; i<12; i++) {
          dl_ch0_ext[i]=dl_ch0[i];
          dl_ch1_ext[i]=dl_ch1[i];
          rxF_ext[i]=rxF[(1+i)];
        }

        nb_rb++;
        dl_ch0_ext+=12;
        dl_ch1_ext+=12;
        rxF_ext+=12;

        dl_ch0+=12;
        dl_ch1+=12;
        rxF+=7;
        rb++;
      } else {
        j=0;

        for (i=0; i<6; i++) {
          if ((i!=nushiftmod3) &&
              (i!=nushiftmod3+3)) {
            dl_ch0_ext[j]=dl_ch0[i];
            dl_ch1_ext[j]=dl_ch1[i];
            rxF_ext[j++]=rxF[i];
            //              printf("**extract rb %d, re %d => (%d,%d)\n",rb,i,*(short *)&rxF_ext[j-1],*(1+(short*)&rxF_ext[j-1]));
          }
        }

        rxF       = &rxdataF[aarx][((symbol*(frame_parms->ofdm_symbol_size)))];

        for (; i<12; i++) {
          if ((i!=nushiftmod3+6) &&
              (i!=nushiftmod3+9)) {
            dl_ch0_ext[j]=dl_ch0[i];
            dl_ch1_ext[j]=dl_ch1[i];
            rxF_ext[j++]=rxF[(1+i-6)];
            //              printf("**extract rb %d, re %d => (%d,%d)\n",rb,i,*(short *)&rxF_ext[j-1],*(1+(short*)&rxF_ext[j-1]));
          }
        }


        nb_rb++;
        dl_ch0_ext+=8;
        dl_ch1_ext+=8;
        rxF_ext+=8;
        dl_ch0+=12;
        dl_ch1+=12;
        rxF+=7;
        rb++;
      }

      for (; rb<frame_parms->N_RB_DL; rb++) {

        if (symbol_mod>0) {
          //  printf("rb %d: %d\n",rb,rxF-&rxdataF[aarx][(symbol*(frame_parms->ofdm_symbol_size))*2]);
          memcpy(dl_ch0_ext,dl_ch0,12*sizeof(int32_t));
          memcpy(dl_ch1_ext,dl_ch1,12*sizeof(int32_t));

          for (i=0; i<12; i++)
            rxF_ext[i]=rxF[i];

          nb_rb++;
          dl_ch0_ext+=12;
          dl_ch1_ext+=12;
          rxF_ext+=12;

          dl_ch0+=12;
          dl_ch1+=12;
          rxF+=12;
        } else {
          j=0;

          for (i=0; i<12; i++) {
            if ((i!=nushiftmod3) &&
                (i!=nushiftmod3+3) &&
                (i!=nushiftmod3+6) &&
                (i!=nushiftmod3+9)) {
              rxF_ext[j]=rxF[i];
              //                printf("extract rb %d, re %d => (%d,%d)\n",rb,i,*(short *)&rxF_ext[j],*(1+(short*)&rxF_ext[j]));
              dl_ch0_ext[j]=dl_ch0[i];
              dl_ch1_ext[j++]=dl_ch1[i];
            }
          }

          nb_rb++;
          dl_ch0_ext+=8;
          dl_ch1_ext+=8;
          rxF_ext+=8;

          dl_ch0+=12;
          dl_ch1+=12;
          rxF+=12;
        }
      }
    }
  }
}


void pdcch_channel_compensation(int32_t **rxdataF_ext,
                                int32_t **dl_ch_estimates_ext,
                                int32_t **rxdataF_comp,
                                int32_t **rho,
                                LTE_DL_FRAME_PARMS *frame_parms,
                                uint8_t symbol,
                                uint8_t output_shift)
{

  uint16_t rb;

#if defined(__x86_64__) || defined(__i386__)
  __m128i *dl_ch128,*rxdataF128,*rxdataF_comp128;
  __m128i *dl_ch128_2, *rho128;
  __m128i mmtmpPD0,mmtmpPD1,mmtmpPD2,mmtmpPD3;
#elif defined(__arm__)

#endif
  uint8_t aatx,aarx,pilots=0;




#ifdef DEBUG_DCI_DECODING
  LOG_I(PHY, "PDCCH comp: symbol %d\n",symbol);
#endif

  if (symbol==0)
    pilots=1;

  for (aatx=0; aatx<frame_parms->nb_antenna_ports_eNB; aatx++) {
    //if (frame_parms->mode1_flag && aatx>0) break; //if mode1_flag is set then there is only one stream to extract, independent of nb_antenna_ports_eNB

    for (aarx=0; aarx<frame_parms->nb_antennas_rx; aarx++) {

#if defined(__x86_64__) || defined(__i386__)
      dl_ch128          = (__m128i *)&dl_ch_estimates_ext[(aatx<<1)+aarx][symbol*frame_parms->N_RB_DL*12];
      rxdataF128        = (__m128i *)&rxdataF_ext[aarx][symbol*frame_parms->N_RB_DL*12];
      rxdataF_comp128   = (__m128i *)&rxdataF_comp[(aatx<<1)+aarx][symbol*frame_parms->N_RB_DL*12];

#elif defined(__arm__)

#endif

      for (rb=0; rb<frame_parms->N_RB_DL; rb++) {

#if defined(__x86_64__) || defined(__i386__)
        // multiply by conjugated channel
        mmtmpPD0 = _mm_madd_epi16(dl_ch128[0],rxdataF128[0]);
        //  print_ints("re",&mmtmpPD0);

        // mmtmpPD0 contains real part of 4 consecutive outputs (32-bit)
        mmtmpPD1 = _mm_shufflelo_epi16(dl_ch128[0],_MM_SHUFFLE(2,3,0,1));
        mmtmpPD1 = _mm_shufflehi_epi16(mmtmpPD1,_MM_SHUFFLE(2,3,0,1));
        mmtmpPD1 = _mm_sign_epi16(mmtmpPD1,*(__m128i*)&conjugate[0]);
        //  print_ints("im",&mmtmpPD1);
        mmtmpPD1 = _mm_madd_epi16(mmtmpPD1,rxdataF128[0]);
        // mmtmpPD1 contains imag part of 4 consecutive outputs (32-bit)
        mmtmpPD0 = _mm_srai_epi32(mmtmpPD0,output_shift);
        //  print_ints("re(shift)",&mmtmpPD0);
        mmtmpPD1 = _mm_srai_epi32(mmtmpPD1,output_shift);
        //  print_ints("im(shift)",&mmtmpPD1);
        mmtmpPD2 = _mm_unpacklo_epi32(mmtmpPD0,mmtmpPD1);
        mmtmpPD3 = _mm_unpackhi_epi32(mmtmpPD0,mmtmpPD1);
        //        print_ints("c0",&mmtmpPD2);
        //  print_ints("c1",&mmtmpPD3);
        rxdataF_comp128[0] = _mm_packs_epi32(mmtmpPD2,mmtmpPD3);
        //  print_shorts("rx:",rxdataF128);
        //  print_shorts("ch:",dl_ch128);
        //  print_shorts("pack:",rxdataF_comp128);

        // multiply by conjugated channel
        mmtmpPD0 = _mm_madd_epi16(dl_ch128[1],rxdataF128[1]);
        // mmtmpPD0 contains real part of 4 consecutive outputs (32-bit)
        mmtmpPD1 = _mm_shufflelo_epi16(dl_ch128[1],_MM_SHUFFLE(2,3,0,1));
        mmtmpPD1 = _mm_shufflehi_epi16(mmtmpPD1,_MM_SHUFFLE(2,3,0,1));
        mmtmpPD1 = _mm_sign_epi16(mmtmpPD1,*(__m128i*)conjugate);
        mmtmpPD1 = _mm_madd_epi16(mmtmpPD1,rxdataF128[1]);
        // mmtmpPD1 contains imag part of 4 consecutive outputs (32-bit)
        mmtmpPD0 = _mm_srai_epi32(mmtmpPD0,output_shift);
        mmtmpPD1 = _mm_srai_epi32(mmtmpPD1,output_shift);
        mmtmpPD2 = _mm_unpacklo_epi32(mmtmpPD0,mmtmpPD1);
        mmtmpPD3 = _mm_unpackhi_epi32(mmtmpPD0,mmtmpPD1);

        rxdataF_comp128[1] = _mm_packs_epi32(mmtmpPD2,mmtmpPD3);

        //  print_shorts("rx:",rxdataF128+1);
        //  print_shorts("ch:",dl_ch128+1);
        //  print_shorts("pack:",rxdataF_comp128+1);
        // multiply by conjugated channel
        if (pilots == 0) {
          mmtmpPD0 = _mm_madd_epi16(dl_ch128[2],rxdataF128[2]);
          // mmtmpPD0 contains real part of 4 consecutive outputs (32-bit)
          mmtmpPD1 = _mm_shufflelo_epi16(dl_ch128[2],_MM_SHUFFLE(2,3,0,1));
          mmtmpPD1 = _mm_shufflehi_epi16(mmtmpPD1,_MM_SHUFFLE(2,3,0,1));
          mmtmpPD1 = _mm_sign_epi16(mmtmpPD1,*(__m128i*)conjugate);
          mmtmpPD1 = _mm_madd_epi16(mmtmpPD1,rxdataF128[2]);
          // mmtmpPD1 contains imag part of 4 consecutive outputs (32-bit)
          mmtmpPD0 = _mm_srai_epi32(mmtmpPD0,output_shift);
          mmtmpPD1 = _mm_srai_epi32(mmtmpPD1,output_shift);
          mmtmpPD2 = _mm_unpacklo_epi32(mmtmpPD0,mmtmpPD1);
          mmtmpPD3 = _mm_unpackhi_epi32(mmtmpPD0,mmtmpPD1);

          rxdataF_comp128[2] = _mm_packs_epi32(mmtmpPD2,mmtmpPD3);
        }

        //  print_shorts("rx:",rxdataF128+2);
        //  print_shorts("ch:",dl_ch128+2);
        //        print_shorts("pack:",rxdataF_comp128+2);

        if (pilots==0) {
          dl_ch128+=3;
          rxdataF128+=3;
          rxdataF_comp128+=3;
        } else {
          dl_ch128+=2;
          rxdataF128+=2;
          rxdataF_comp128+=2;
        }
#elif defined(__arm__)

#endif
      }
    }
  }


  if (rho) {

    for (aarx=0; aarx<frame_parms->nb_antennas_rx; aarx++) {

#if defined(__x86_64__) || defined(__i386__)
      rho128        = (__m128i *)&rho[aarx][symbol*frame_parms->N_RB_DL*12];
      dl_ch128      = (__m128i *)&dl_ch_estimates_ext[aarx][symbol*frame_parms->N_RB_DL*12];
      dl_ch128_2    = (__m128i *)&dl_ch_estimates_ext[2+aarx][symbol*frame_parms->N_RB_DL*12];

#elif defined(__arm__)

#endif
      for (rb=0; rb<frame_parms->N_RB_DL; rb++) {
#if defined(__x86_64__) || defined(__i386__)

        // multiply by conjugated channel
        mmtmpPD0 = _mm_madd_epi16(dl_ch128[0],dl_ch128_2[0]);
        //  print_ints("re",&mmtmpD0);

        // mmtmpD0 contains real part of 4 consecutive outputs (32-bit)
        mmtmpPD1 = _mm_shufflelo_epi16(dl_ch128[0],_MM_SHUFFLE(2,3,0,1));
        mmtmpPD1 = _mm_shufflehi_epi16(mmtmpPD1,_MM_SHUFFLE(2,3,0,1));
        mmtmpPD1 = _mm_sign_epi16(mmtmpPD1,*(__m128i*)&conjugate[0]);
        //  print_ints("im",&mmtmpPD1);
        mmtmpPD1 = _mm_madd_epi16(mmtmpPD1,dl_ch128_2[0]);
        // mmtmpPD1 contains imag part of 4 consecutive outputs (32-bit)
        mmtmpPD0 = _mm_srai_epi32(mmtmpPD0,output_shift);
        //  print_ints("re(shift)",&mmtmpD0);
        mmtmpPD1 = _mm_srai_epi32(mmtmpPD1,output_shift);
        //  print_ints("im(shift)",&mmtmpD1);
        mmtmpPD2 = _mm_unpacklo_epi32(mmtmpPD0,mmtmpPD1);
        mmtmpPD3 = _mm_unpackhi_epi32(mmtmpPD0,mmtmpPD1);
        //        print_ints("c0",&mmtmpPD2);
        //  print_ints("c1",&mmtmpPD3);
        rho128[0] = _mm_packs_epi32(mmtmpPD2,mmtmpPD3);

        //print_shorts("rx:",dl_ch128_2);
        //print_shorts("ch:",dl_ch128);
        //print_shorts("pack:",rho128);

        // multiply by conjugated channel
        mmtmpPD0 = _mm_madd_epi16(dl_ch128[1],dl_ch128_2[1]);
        // mmtmpD0 contains real part of 4 consecutive outputs (32-bit)
        mmtmpPD1 = _mm_shufflelo_epi16(dl_ch128[1],_MM_SHUFFLE(2,3,0,1));
        mmtmpPD1 = _mm_shufflehi_epi16(mmtmpPD1,_MM_SHUFFLE(2,3,0,1));
        mmtmpPD1 = _mm_sign_epi16(mmtmpPD1,*(__m128i*)conjugate);
        mmtmpPD1 = _mm_madd_epi16(mmtmpPD1,dl_ch128_2[1]);
        // mmtmpD1 contains imag part of 4 consecutive outputs (32-bit)
        mmtmpPD0 = _mm_srai_epi32(mmtmpPD0,output_shift);
        mmtmpPD1 = _mm_srai_epi32(mmtmpPD1,output_shift);
        mmtmpPD2 = _mm_unpacklo_epi32(mmtmpPD0,mmtmpPD1);
        mmtmpPD3 = _mm_unpackhi_epi32(mmtmpPD0,mmtmpPD1);


        rho128[1] =_mm_packs_epi32(mmtmpPD2,mmtmpPD3);
        //print_shorts("rx:",dl_ch128_2+1);
        //print_shorts("ch:",dl_ch128+1);
        //print_shorts("pack:",rho128+1);
        // multiply by conjugated channel
        mmtmpPD0 = _mm_madd_epi16(dl_ch128[2],dl_ch128_2[2]);
        // mmtmpPD0 contains real part of 4 consecutive outputs (32-bit)
        mmtmpPD1 = _mm_shufflelo_epi16(dl_ch128[2],_MM_SHUFFLE(2,3,0,1));
        mmtmpPD1 = _mm_shufflehi_epi16(mmtmpPD1,_MM_SHUFFLE(2,3,0,1));
        mmtmpPD1 = _mm_sign_epi16(mmtmpPD1,*(__m128i*)conjugate);
        mmtmpPD1 = _mm_madd_epi16(mmtmpPD1,dl_ch128_2[2]);
        // mmtmpPD1 contains imag part of 4 consecutive outputs (32-bit)
        mmtmpPD0 = _mm_srai_epi32(mmtmpPD0,output_shift);
        mmtmpPD1 = _mm_srai_epi32(mmtmpPD1,output_shift);
        mmtmpPD2 = _mm_unpacklo_epi32(mmtmpPD0,mmtmpPD1);
        mmtmpPD3 = _mm_unpackhi_epi32(mmtmpPD0,mmtmpPD1);

        rho128[2] = _mm_packs_epi32(mmtmpPD2,mmtmpPD3);
        //print_shorts("rx:",dl_ch128_2+2);
        //print_shorts("ch:",dl_ch128+2);
        //print_shorts("pack:",rho128+2);

        dl_ch128+=3;
        dl_ch128_2+=3;
        rho128+=3;

#elif defined(__arm_)


#endif
      }
    }

  }

#if defined(__x86_64__) || defined(__i386__)
  _mm_empty();
  _m_empty();
#endif
}

void pdcch_detection_mrc(LTE_DL_FRAME_PARMS *frame_parms,
                         int32_t **rxdataF_comp,
                         uint8_t symbol)
{

  uint8_t aatx;

#if defined(__x86_64__) || defined(__i386__)
  __m128i *rxdataF_comp128_0,*rxdataF_comp128_1;
#elif defined(__arm__)
 int16x8_t *rxdataF_comp128_0,*rxdataF_comp128_1;
#endif
  int32_t i;

  if (frame_parms->nb_antennas_rx>1) {
    for (aatx=0; aatx<frame_parms->nb_antenna_ports_eNB; aatx++) {
#if defined(__x86_64__) || defined(__i386__)
      rxdataF_comp128_0   = (__m128i *)&rxdataF_comp[(aatx<<1)][symbol*frame_parms->N_RB_DL*12];
      rxdataF_comp128_1   = (__m128i *)&rxdataF_comp[(aatx<<1)+1][symbol*frame_parms->N_RB_DL*12];
#elif defined(__arm__)
      rxdataF_comp128_0   = (int16x8_t *)&rxdataF_comp[(aatx<<1)][symbol*frame_parms->N_RB_DL*12];
      rxdataF_comp128_1   = (int16x8_t *)&rxdataF_comp[(aatx<<1)+1][symbol*frame_parms->N_RB_DL*12];
#endif
      // MRC on each re of rb
      for (i=0; i<frame_parms->N_RB_DL*3; i++) {
#if defined(__x86_64__) || defined(__i386__)
        rxdataF_comp128_0[i] = _mm_adds_epi16(_mm_srai_epi16(rxdataF_comp128_0[i],1),_mm_srai_epi16(rxdataF_comp128_1[i],1));
#elif defined(__arm__)
        rxdataF_comp128_0[i] = vhaddq_s16(rxdataF_comp128_0[i],rxdataF_comp128_1[i]);
#endif
      }
    }
  }

#if defined(__x86_64__) || defined(__i386__)
  _mm_empty();
  _m_empty();
#endif

}

void pdcch_siso(LTE_DL_FRAME_PARMS *frame_parms,
                int32_t **rxdataF_comp,
                uint8_t l)
{


  uint8_t rb,re,jj,ii;

  jj=0;
  ii=0;

  for (rb=0; rb<frame_parms->N_RB_DL; rb++) {

    for (re=0; re<12; re++) {

      rxdataF_comp[0][jj++] = rxdataF_comp[0][ii];
      ii++;
    }
  }
}


void pdcch_alamouti(LTE_DL_FRAME_PARMS *frame_parms,
                    int32_t **rxdataF_comp,
                    uint8_t symbol)
{


  int16_t *rxF0,*rxF1;
  uint8_t rb,re;
  int32_t jj=(symbol*frame_parms->N_RB_DL*12);

  rxF0     = (int16_t*)&rxdataF_comp[0][jj];  //tx antenna 0  h0*y
  rxF1     = (int16_t*)&rxdataF_comp[2][jj];  //tx antenna 1  h1*y

  for (rb=0; rb<frame_parms->N_RB_DL; rb++) {

    for (re=0; re<12; re+=2) {

      // Alamouti RX combining

      rxF0[0] = rxF0[0] + rxF1[2];
      rxF0[1] = rxF0[1] - rxF1[3];

      rxF0[2] = rxF0[2] - rxF1[0];
      rxF0[3] = rxF0[3] + rxF1[1];

      rxF0+=4;
      rxF1+=4;
    }
  }


}

int32_t avgP[4];

int32_t rx_pdcch(PHY_VARS_UE *ue,
                 uint32_t frame,
                 uint8_t subframe,
                 uint8_t eNB_id,
                 MIMO_mode_t mimo_mode,
                 uint32_t high_speed_flag,
                 uint8_t is_secondary_ue)
{

  LTE_UE_COMMON *common_vars      = &ue->common_vars;
  LTE_DL_FRAME_PARMS *frame_parms = &ue->frame_parms;
  LTE_UE_PDCCH **pdcch_vars       = ue->pdcch_vars[ue->current_thread_id[subframe]];

  uint8_t log2_maxh,aatx,aarx;
  int32_t avgs;
  uint8_t n_pdcch_symbols;
  uint8_t mi = get_mi(frame_parms,subframe);

  //printf("In rx_pdcch, subframe %d, eNB_id %d, pdcch_vars %d \n",subframe,eNB_id,pdcch_vars);
  // procress ofdm symbol 0
    if (is_secondary_ue == 1) {
      pdcch_extract_rbs_single(common_vars->common_vars_rx_data_per_thread[ue->current_thread_id[subframe]].rxdataF,
                               common_vars->common_vars_rx_data_per_thread[ue->current_thread_id[subframe]].dl_ch_estimates[eNB_id+1], //add 1 to eNB_id to compensate for the shifted B/F'd pilots from the SeNB
                               pdcch_vars[eNB_id]->rxdataF_ext,
                               pdcch_vars[eNB_id]->dl_ch_estimates_ext,
                               0,
                               high_speed_flag,
                               frame_parms);
    } else if (frame_parms->nb_antenna_ports_eNB>1) {
      pdcch_extract_rbs_dual(common_vars->common_vars_rx_data_per_thread[ue->current_thread_id[subframe]].rxdataF,
                             common_vars->common_vars_rx_data_per_thread[ue->current_thread_id[subframe]].dl_ch_estimates[eNB_id],
                             pdcch_vars[eNB_id]->rxdataF_ext,
                             pdcch_vars[eNB_id]->dl_ch_estimates_ext,
                             0,
                             high_speed_flag,
                             frame_parms);
    } else {
      pdcch_extract_rbs_single(common_vars->common_vars_rx_data_per_thread[ue->current_thread_id[subframe]].rxdataF,
                               common_vars->common_vars_rx_data_per_thread[ue->current_thread_id[subframe]].dl_ch_estimates[eNB_id],
                               pdcch_vars[eNB_id]->rxdataF_ext,
                               pdcch_vars[eNB_id]->dl_ch_estimates_ext,
                               0,
                               high_speed_flag,
                               frame_parms);
    }


  // compute channel level based on ofdm symbol 0
  pdcch_channel_level(pdcch_vars[eNB_id]->dl_ch_estimates_ext,
                      frame_parms,
                      avgP,
                      frame_parms->N_RB_DL);

  avgs = 0;

  for (aatx=0; aatx<frame_parms->nb_antenna_ports_eNB; aatx++)
    for (aarx=0; aarx<frame_parms->nb_antennas_rx; aarx++)
      avgs = cmax(avgs,avgP[(aarx<<1)+aatx]);

  log2_maxh = (log2_approx(avgs)/2) + 5;  //+frame_parms->nb_antennas_rx;
#ifdef UE_DEBUG_TRACE
  LOG_D(PHY,"subframe %d: pdcch log2_maxh = %d (%d,%d)\n",subframe,log2_maxh,avgP[0],avgs);
#endif

  T(T_UE_PHY_PDCCH_ENERGY, T_INT(eNB_id),  T_INT(frame%1024), T_INT(subframe),
                           T_INT(avgP[0]), T_INT(avgP[1]),    T_INT(avgP[2]),  T_INT(avgP[3]));

  // compute LLRs for ofdm symbol 0 only
  pdcch_channel_compensation(pdcch_vars[eNB_id]->rxdataF_ext,
          pdcch_vars[eNB_id]->dl_ch_estimates_ext,
          pdcch_vars[eNB_id]->rxdataF_comp,
          (aatx>1) ? pdcch_vars[eNB_id]->rho : NULL,
                  frame_parms,
                  0,
                  log2_maxh); // log2_maxh+I0_shift


#ifdef DEBUG_PHY

  if (subframe==5)
      write_output("rxF_comp_d.m","rxF_c_d",&pdcch_vars[eNB_id]->rxdataF_comp[0][s*frame_parms->N_RB_DL*12],frame_parms->N_RB_DL*12,1,1);

#endif

  if (frame_parms->nb_antennas_rx > 1) {
    pdcch_detection_mrc(frame_parms,
			pdcch_vars[eNB_id]->rxdataF_comp,
			0);
  }

  if (mimo_mode == SISO)
      pdcch_siso(frame_parms,pdcch_vars[eNB_id]->rxdataF_comp,0);
  else
      pdcch_alamouti(frame_parms,pdcch_vars[eNB_id]->rxdataF_comp,0);



  // decode pcfich here and find out pdcch ofdm symbol number
  n_pdcch_symbols = rx_pcfich(frame_parms,
                              subframe,
                              pdcch_vars[eNB_id],
                              mimo_mode);


  if (n_pdcch_symbols>3)
    n_pdcch_symbols=1;

#if T_TRACER
  T(T_UE_PHY_PDCCH_IQ, T_INT(frame_parms->N_RB_DL), T_INT(frame_parms->N_RB_DL),
    T_INT(n_pdcch_symbols),
    T_BUFFER(pdcch_vars[eNB_id]->rxdataF_comp, frame_parms->N_RB_DL*12*n_pdcch_symbols* 4));
#endif


#ifdef DEBUG_DCI_DECODING

  LOG_I(PHY,"demapping: subframe %d, mi %d, tdd_config %d\n",subframe,get_mi(frame_parms,subframe),frame_parms->tdd_config);
#endif

  // process pdcch ofdm symbol 1 and 2 if necessary
  for (int s=1; s<n_pdcch_symbols; s++){
      if (is_secondary_ue == 1) {
          pdcch_extract_rbs_single(common_vars->common_vars_rx_data_per_thread[ue->current_thread_id[subframe]].rxdataF,
                  common_vars->common_vars_rx_data_per_thread[ue->current_thread_id[subframe]].dl_ch_estimates[eNB_id+1], //add 1 to eNB_id to compensate for the shifted B/F'd pilots from the SeNB
                  pdcch_vars[eNB_id]->rxdataF_ext,
                  pdcch_vars[eNB_id]->dl_ch_estimates_ext,
                  s,
                  high_speed_flag,
                  frame_parms);
      } else if (frame_parms->nb_antenna_ports_eNB>1) {
          pdcch_extract_rbs_dual(common_vars->common_vars_rx_data_per_thread[ue->current_thread_id[subframe]].rxdataF,
                  common_vars->common_vars_rx_data_per_thread[ue->current_thread_id[subframe]].dl_ch_estimates[eNB_id],
                  pdcch_vars[eNB_id]->rxdataF_ext,
                  pdcch_vars[eNB_id]->dl_ch_estimates_ext,
                  s,
                  high_speed_flag,
                  frame_parms);
      } else {
          pdcch_extract_rbs_single(common_vars->common_vars_rx_data_per_thread[ue->current_thread_id[subframe]].rxdataF,
                  common_vars->common_vars_rx_data_per_thread[ue->current_thread_id[subframe]].dl_ch_estimates[eNB_id],
                  pdcch_vars[eNB_id]->rxdataF_ext,
                  pdcch_vars[eNB_id]->dl_ch_estimates_ext,
                  s,
                  high_speed_flag,
                  frame_parms);
      }


      pdcch_channel_compensation(pdcch_vars[eNB_id]->rxdataF_ext,
              pdcch_vars[eNB_id]->dl_ch_estimates_ext,
              pdcch_vars[eNB_id]->rxdataF_comp,
              (aatx>1) ? pdcch_vars[eNB_id]->rho : NULL,
                      frame_parms,
                      s,
                      log2_maxh); // log2_maxh+I0_shift


#ifdef DEBUG_PHY
      
      if (subframe==5)
	write_output("rxF_comp_d.m","rxF_c_d",&pdcch_vars[eNB_id]->rxdataF_comp[0][s*frame_parms->N_RB_DL*12],frame_parms->N_RB_DL*12,1,1);
      
#endif
      
      
      
      if (frame_parms->nb_antennas_rx > 1) {
        pdcch_detection_mrc(frame_parms,
			    pdcch_vars[eNB_id]->rxdataF_comp,
			    s);
	
      }

 if (mimo_mode == SISO)
   pdcch_siso(frame_parms,pdcch_vars[eNB_id]->rxdataF_comp,s);
 else
   pdcch_alamouti(frame_parms,pdcch_vars[eNB_id]->rxdataF_comp,s);
 


    pdcch_llr(frame_parms,
            pdcch_vars[eNB_id]->rxdataF_comp,
            (char *)pdcch_vars[eNB_id]->llr,
            s);
    /*#ifdef DEBUG_PHY
        write_output("llr8_seq.m","llr8",&pdcch_vars[eNB_id]->llr[s*frame_parms->N_RB_DL*12],frame_parms->N_RB_DL*12,1,4);
        #endif*/

  }

  pdcch_demapping(pdcch_vars[eNB_id]->llr,
                  pdcch_vars[eNB_id]->wbar,
                  frame_parms,
                  n_pdcch_symbols,
                  get_mi(frame_parms,subframe));

  pdcch_deinterleaving(frame_parms,
                       (uint16_t*)pdcch_vars[eNB_id]->e_rx,
                       pdcch_vars[eNB_id]->wbar,
                       n_pdcch_symbols,
                       mi);

  pdcch_unscrambling(frame_parms,
                     subframe,
                     pdcch_vars[eNB_id]->e_rx,
                     get_nCCE(n_pdcch_symbols,frame_parms,mi)*72);

  pdcch_vars[eNB_id]->num_pdcch_symbols = n_pdcch_symbols;

  return(0);
}


void pdcch_unscrambling(LTE_DL_FRAME_PARMS *frame_parms,
                        uint8_t subframe,
                        int8_t* llr,
                        uint32_t length)
{

  int i;
  uint8_t reset;
  uint32_t x1, x2, s=0;

  reset = 1;
  // x1 is set in first call to lte_gold_generic

  x2 = (subframe<<9) + frame_parms->Nid_cell; //this is c_init in 36.211 Sec 6.8.2

  for (i=0; i<length; i++) {
    if ((i&0x1f)==0) {
      s = lte_gold_generic(&x1, &x2, reset);
      //      printf("lte_gold[%d]=%x\n",i,s);
      reset = 0;
    }


    //    printf("unscrambling %d : e %d, c %d => ",i,llr[i],((s>>(i&0x1f))&1));
    if (((s>>(i%32))&1)==0)
      llr[i] = -llr[i];
    //    printf("%d\n",llr[i]);

  }
}

/*
uint8_t get_num_pdcch_symbols(uint8_t num_dci,
                              DCI_ALLOC_t *dci_alloc,
                              LTE_DL_FRAME_PARMS *frame_parms,
                              uint8_t subframe)
{

  uint16_t numCCE = 0;
  uint8_t i;
  uint8_t nCCEmin = 0;
  uint16_t CCE_max_used_index = 0;
  uint16_t firstCCE_max = dci_alloc[0].firstCCE;
  uint8_t  L = dci_alloc[0].L;

  // check pdcch duration imposed by PHICH duration (Section 6.9 of 36-211)
  if (frame_parms->Ncp==1) { // extended prefix
    if ((frame_parms->frame_type == TDD) &&
        ((frame_parms->tdd_config<3)||(frame_parms->tdd_config==6)) &&
        ((subframe==1) || (subframe==6))) // subframes 1 and 6 (S-subframes) for 5ms switching periodicity are 2 symbols
      nCCEmin = 2;
    else {   // 10ms switching periodicity is always 3 symbols, any DL-only subframe is 3 symbols
      nCCEmin = 3;
    }
  }

  // compute numCCE
  for (i=0; i<num_dci; i++) {
    //     printf("dci %d => %d\n",i,dci_alloc[i].L);
    numCCE += (1<<(dci_alloc[i].L));

    if(firstCCE_max < dci_alloc[i].firstCCE) {
      firstCCE_max = dci_alloc[i].firstCCE;
      L            = dci_alloc[i].L;
    }
  }
  CCE_max_used_index = firstCCE_max + (1<<L) - 1;

  //if ((9*numCCE) <= (frame_parms->N_RB_DL*2))
  if (CCE_max_used_index < get_nCCE(1, frame_parms, get_mi(frame_parms, subframe)))
    return(cmax(1,nCCEmin));
  //else if ((9*numCCE) <= (frame_parms->N_RB_DL*((frame_parms->nb_antenna_ports_eNB==4) ? 4 : 5)))
  else if (CCE_max_used_index < get_nCCE(2, frame_parms, get_mi(frame_parms, subframe)))
    return(cmax(2,nCCEmin));
  //else if ((9*numCCE) <= (frame_parms->N_RB_DL*((frame_parms->nb_antenna_ports_eNB==4) ? 7 : 8)))
  else if (CCE_max_used_index < get_nCCE(3, frame_parms, get_mi(frame_parms, subframe)))
    return(cmax(3,nCCEmin));
  else if (frame_parms->N_RB_DL<=10) {
    if (frame_parms->Ncp == 0) { // normal CP
      printf("numCCE %d, N_RB_DL = %d : should be returning 4 PDCCH symbols (%d,%d,%d)\n",numCCE,frame_parms->N_RB_DL,
             get_nCCE(1, frame_parms, get_mi(frame_parms, subframe)),
             get_nCCE(2, frame_parms, get_mi(frame_parms, subframe)),
             get_nCCE(3, frame_parms, get_mi(frame_parms, subframe)));

      if ((9*numCCE) <= (frame_parms->N_RB_DL*((frame_parms->nb_antenna_ports_eNB==4) ? 10 : 11)))
        return(4);
    } else { // extended CP
      if ((9*numCCE) <= (frame_parms->N_RB_DL*((frame_parms->nb_antenna_ports_eNB==4) ? 9 : 10)))
        return(4);
    }
  }



  //  LOG_I(PHY," dci.c: get_num_pdcch_symbols subframe %d FATAL, illegal numCCE %d (num_dci %d)\n",subframe,numCCE,num_dci);
  //for (i=0;i<num_dci;i++) {
  //  printf("dci_alloc[%d].L = %d\n",i,dci_alloc[i].L);
  //}
  //exit(-1);
exit(1);
  return(0);
}
*/



void dci_decoding(uint8_t DCI_LENGTH,
                  uint8_t aggregation_level,
                  int8_t *e,
                  uint8_t *decoded_output)
{

  uint8_t dummy_w_rx[3*(MAX_DCI_SIZE_BITS+16+64)];
  int8_t w_rx[3*(MAX_DCI_SIZE_BITS+16+32)],d_rx[96+(3*(MAX_DCI_SIZE_BITS+16))];

  uint16_t RCC;

  uint16_t D=(DCI_LENGTH+16+64);
  uint16_t coded_bits;
#ifdef DEBUG_DCI_DECODING
  int32_t i;
#endif

  AssertFatal(aggregation_level<4,
	      "dci_decoding FATAL, illegal aggregation_level %d\n",aggregation_level);

  coded_bits = 72 * (1<<aggregation_level);

#ifdef DEBUG_DCI_DECODING
  LOG_I(PHY," Doing DCI decoding for %d bits, DCI_LENGTH %d,coded_bits %d, e %p\n",3*(DCI_LENGTH+16),DCI_LENGTH,coded_bits,e);
#endif

  // now do decoding
  memset((void*)dummy_w_rx,0,3*D);
  RCC = generate_dummy_w_cc(DCI_LENGTH+16,
                            dummy_w_rx);



#ifdef DEBUG_DCI_DECODING
  LOG_I(PHY," Doing DCI Rate Matching RCC %d, w %p\n",RCC,w);
#endif

  lte_rate_matching_cc_rx(RCC,coded_bits,w_rx,dummy_w_rx,e);

  sub_block_deinterleaving_cc((uint32_t)(DCI_LENGTH+16),
                              &d_rx[96],
                              &w_rx[0]);

#ifdef DEBUG_DCI_DECODING

  for (i=0; i<16+DCI_LENGTH; i++)
    LOG_I(PHY," DCI %d : (%d,%d,%d)\n",i,*(d_rx+96+(3*i)),*(d_rx+97+(3*i)),*(d_rx+98+(3*i)));

#endif
  memset(decoded_output,0,2+((16+DCI_LENGTH)>>3));

#ifdef DEBUG_DCI_DECODING
  printf("Before Viterbi\n");

  for (i=0; i<16+DCI_LENGTH; i++)
    printf("%d : (%d,%d,%d)\n",i,*(d_rx+96+(3*i)),*(d_rx+97+(3*i)),*(d_rx+98+(3*i)));

#endif
  //debug_printf("Doing DCI Viterbi \n");
  phy_viterbi_lte_sse2(d_rx+96,decoded_output,16+DCI_LENGTH);
  //debug_printf("Done DCI Viterbi \n");
}


static uint8_t dci_decoded_output[RX_NB_TH][(MAX_DCI_SIZE_BITS+64)/8];




int get_nCCE_offset_l1(int *CCE_table,
		       const unsigned char L,
		       const int nCCE,
		       const int common_dci,
		       const unsigned short rnti,
		       const unsigned char subframe)
{

  int search_space_free,m,nb_candidates = 0,l,i;
  unsigned int Yk;
   /*
    printf("CCE Allocation: ");
    for (i=0;i<nCCE;i++)
    printf("%d.",CCE_table[i]);
    printf("\n");
  */
  if (common_dci == 1) {
    // check CCE(0 ... L-1)
    nb_candidates = (L==4) ? 4 : 2;
    nb_candidates = min(nb_candidates,nCCE/L);

    //    printf("Common DCI nb_candidates %d, L %d\n",nb_candidates,L);

    for (m = nb_candidates-1 ; m >=0 ; m--) {

      search_space_free = 1;
      for (l=0; l<L; l++) {

	//	printf("CCE_table[%d] %d\n",(m*L)+l,CCE_table[(m*L)+l]);
        if (CCE_table[(m*L) + l] == 1) {
          search_space_free = 0;
          break;
        }
      }

      if (search_space_free == 1) {

	//	printf("returning %d\n",m*L);

        for (l=0; l<L; l++)
          CCE_table[(m*L)+l]=1;
        return(m*L);
      }
    }

    return(-1);

  } else { // Find first available in ue specific search space
    // according to procedure in Section 9.1.1 of 36.213 (v. 8.6)
    // compute Yk
    Yk = (unsigned int)rnti;

    for (i=0; i<=subframe; i++)
      Yk = (Yk*39827)%65537;

    Yk = Yk % (nCCE/L);


    switch (L) {
    case 1:
    case 2:
      nb_candidates = 6;
      break;

    case 4:
    case 8:
      nb_candidates = 2;
      break;

    default:
      DevParam(L, nCCE, rnti);
      break;
    }


    LOG_D(MAC,"rnti %x, Yk = %d, nCCE %d (nCCE/L %d),nb_cand %d\n",rnti,Yk,nCCE,nCCE/L,nb_candidates);

    for (m = 0 ; m < nb_candidates ; m++) {
      search_space_free = 1;

      for (l=0; l<L; l++) {
        int cce = (((Yk+m)%(nCCE/L))*L) + l;
        if (cce >= nCCE || CCE_table[cce] == 1) {
          search_space_free = 0;
          break;
        }
      }

      if (search_space_free == 1) {
        for (l=0; l<L; l++)
          CCE_table[(((Yk+m)%(nCCE/L))*L)+l]=1;

        return(((Yk+m)%(nCCE/L))*L);
      }
    }

    return(-1);
  }
}


void dci_decoding_procedure0(LTE_UE_PDCCH **pdcch_vars,
			     int do_common,
			     dci_detect_mode_t mode,
			     uint8_t subframe,
                             DCI_ALLOC_t *dci_alloc,
                             int16_t eNB_id,
                             uint8_t current_thread_id,
                             LTE_DL_FRAME_PARMS *frame_parms,
                             uint8_t mi,
                             uint16_t si_rnti,
                             uint16_t ra_rnti,
                             uint16_t p_rnti,
                             uint8_t L,
                             uint8_t format_si,
                             uint8_t format_p,
                             uint8_t format_ra,
                             uint8_t format_c,
                             uint8_t sizeof_bits,
                             uint8_t sizeof_bytes,
                             uint8_t *dci_cnt,
                             uint8_t *format0_found,
                             uint8_t *format_c_found,
                             uint32_t *CCEmap0,
                             uint32_t *CCEmap1,
                             uint32_t *CCEmap2)
{

  uint16_t crc,CCEind,nCCE;
  uint32_t *CCEmap=NULL,CCEmap_mask=0;
  int L2=(1<<L);
  unsigned int Yk,nb_candidates = 0,i,m;
  unsigned int CCEmap_cand;

  nCCE = get_nCCE(pdcch_vars[eNB_id]->num_pdcch_symbols,frame_parms,mi);

  if (nCCE > get_nCCE(3,frame_parms,1)) {
    LOG_D(PHY,"skip DCI decoding: nCCE=%d > get_nCCE(3,frame_parms,1)=%d\n", nCCE, get_nCCE(3,frame_parms,1));
    return;
  }

  if (nCCE<L2) {
    LOG_D(PHY,"skip DCI decoding: nCCE=%d < L2=%d\n", nCCE, L2);
    return;
  }

  if (mode == NO_DCI) {
    LOG_D(PHY, "skip DCI decoding: expect no DCIs at subframe %d\n", subframe);
    return;
  }

  if (do_common == 1) {
    nb_candidates = (L2==4) ? 4 : 2;
    Yk=0;
  } else {
    // Find first available in ue specific search space
    // according to procedure in Section 9.1.1 of 36.213 (v. 8.6)
    // compute Yk
    Yk = (unsigned int)pdcch_vars[eNB_id]->crnti;

    for (i=0; i<=subframe; i++)
      Yk = (Yk*39827)%65537;

    Yk = Yk % (nCCE/L2);

    switch (L2) {
    case 1:
    case 2:
      nb_candidates = 6;
      break;

    case 4:
    case 8:
      nb_candidates = 2;
      break;

    default:
      DevParam(L2, do_common, eNB_id);
      break;
    }
  }

  /*  for (CCEind=0;
       CCEind<nCCE2;
       CCEind+=(1<<L)) {*/

  if (nb_candidates*L2 > nCCE)
    nb_candidates = nCCE/L2;

  for (m=0; m<nb_candidates; m++) {

    CCEind = (((Yk+m)%(nCCE/L2))*L2);

    if (CCEind<32)
      CCEmap = CCEmap0;
    else if (CCEind<64)
      CCEmap = CCEmap1;
    else if (CCEind<96)
      CCEmap = CCEmap2;
    else {
      AssertFatal(1==0,
		  "Illegal CCEind %d (Yk %d, m %d, nCCE %d, L2 %d\n",CCEind,Yk,m,nCCE,L2);
    }

    switch (L2) {
    case 1:
      CCEmap_mask = (1<<(CCEind&0x1f));
      break;

    case 2:
      CCEmap_mask = (3<<(CCEind&0x1f));
      break;

    case 4:
      CCEmap_mask = (0xf<<(CCEind&0x1f));
      break;

    case 8:
      CCEmap_mask = (0xff<<(CCEind&0x1f));
      break;

    default:
      AssertFatal(1==0,
		  "Illegal L2 value %d\n", L2 );
    }

    CCEmap_cand = (*CCEmap)&CCEmap_mask;

    // CCE is not allocated yet

    if (CCEmap_cand == 0) {

      if (do_common == 1)
        LOG_D(PHY,"[DCI search nPdcch %d - common] Attempting candidate %d Aggregation Level %d DCI length %d at CCE %d/%d (CCEmap %x,CCEmap_cand %x)\n",
                pdcch_vars[eNB_id]->num_pdcch_symbols,m,L2,sizeof_bits,CCEind,nCCE,*CCEmap,CCEmap_mask);
      else
        LOG_D(PHY,"[DCI search nPdcch %d - ue spec %x] Attempting candidate %d Aggregation Level %d DCI length %d at CCE %d/%d (CCEmap %x,CCEmap_cand %x) format %d\n",
	      pdcch_vars[eNB_id]->num_pdcch_symbols,pdcch_vars[eNB_id]->crnti,m,L2,sizeof_bits,CCEind,nCCE,*CCEmap,CCEmap_mask,format_c);

       dci_decoding(sizeof_bits,
                   L,
                   &pdcch_vars[eNB_id]->e_rx[CCEind*72],
                   &dci_decoded_output[current_thread_id][0]);
       /*
        for (i=0;i<3+(sizeof_bits>>3);i++)
	  printf("dci_decoded_output[%d][%d] => %x\n",current_thread_id,i,dci_decoded_output[current_thread_id][i]);
       */

      crc = (crc16(&dci_decoded_output[current_thread_id][0],sizeof_bits)>>16) ^ extract_crc(&dci_decoded_output[current_thread_id][0],sizeof_bits);
#ifdef DEBUG_DCI_DECODING
      printf("crc =>%x\n",crc);
#endif

      if (((L>1) && ((crc == si_rnti)||
		     (crc == p_rnti)||
                     (crc == ra_rnti)))||
          (crc == pdcch_vars[eNB_id]->crnti))   {
        dci_alloc[*dci_cnt].dci_length = sizeof_bits;
        dci_alloc[*dci_cnt].rnti       = crc;
        dci_alloc[*dci_cnt].L          = L;
        dci_alloc[*dci_cnt].firstCCE   = CCEind;

        //printf("DCI FOUND !!! crc =>%x,  sizeof_bits %d, sizeof_bytes %d \n",crc, sizeof_bits, sizeof_bytes);
        if (sizeof_bytes<=4) {
          dci_alloc[*dci_cnt].dci_pdu[3] = dci_decoded_output[current_thread_id][0];
          dci_alloc[*dci_cnt].dci_pdu[2] = dci_decoded_output[current_thread_id][1];
          dci_alloc[*dci_cnt].dci_pdu[1] = dci_decoded_output[current_thread_id][2];
          dci_alloc[*dci_cnt].dci_pdu[0] = dci_decoded_output[current_thread_id][3];
#ifdef DEBUG_DCI_DECODING
          printf("DCI => %x,%x,%x,%x\n",dci_decoded_output[current_thread_id][0],
                  dci_decoded_output[current_thread_id][1],
                  dci_decoded_output[current_thread_id][2],
                  dci_decoded_output[current_thread_id][3]);
#endif
        } else {
          dci_alloc[*dci_cnt].dci_pdu[7] = dci_decoded_output[current_thread_id][0];
          dci_alloc[*dci_cnt].dci_pdu[6] = dci_decoded_output[current_thread_id][1];
          dci_alloc[*dci_cnt].dci_pdu[5] = dci_decoded_output[current_thread_id][2];
          dci_alloc[*dci_cnt].dci_pdu[4] = dci_decoded_output[current_thread_id][3];
          dci_alloc[*dci_cnt].dci_pdu[3] = dci_decoded_output[current_thread_id][4];
          dci_alloc[*dci_cnt].dci_pdu[2] = dci_decoded_output[current_thread_id][5];
          dci_alloc[*dci_cnt].dci_pdu[1] = dci_decoded_output[current_thread_id][6];
          dci_alloc[*dci_cnt].dci_pdu[0] = dci_decoded_output[current_thread_id][7];
#ifdef DEBUG_DCI_DECODING
          printf("DCI => %x,%x,%x,%x,%x,%x,%x,%x\n",
              dci_decoded_output[current_thread_id][0],dci_decoded_output[current_thread_id][1],dci_decoded_output[current_thread_id][2],dci_decoded_output[current_thread_id][3],
              dci_decoded_output[current_thread_id][4],dci_decoded_output[current_thread_id][5],dci_decoded_output[current_thread_id][6],dci_decoded_output[current_thread_id][7]);
#endif
        }

        if (crc==si_rnti) {
          dci_alloc[*dci_cnt].format     = format_si;
          *dci_cnt = *dci_cnt+1;
        } else if (crc==p_rnti) {
          dci_alloc[*dci_cnt].format     = format_p;
          *dci_cnt = *dci_cnt+1;
        } else if (crc==ra_rnti) {
          dci_alloc[*dci_cnt].format     = format_ra;
          // store first nCCE of group for PUCCH transmission of ACK/NAK
          pdcch_vars[eNB_id]->nCCE[subframe]=CCEind;
          *dci_cnt = *dci_cnt+1;
        } else if (crc==pdcch_vars[eNB_id]->crnti) {

          if ((mode&UL_DCI)&&(format_c == format0)&&((dci_decoded_output[current_thread_id][0]&0x80)==0)) {// check if pdu is format 0 or 1A
            if (*format0_found == 0) {
              dci_alloc[*dci_cnt].format     = format0;
              *format0_found = 1;
              *dci_cnt = *dci_cnt+1;
              pdcch_vars[eNB_id]->nCCE[subframe]=CCEind;
            }
          } else if (format_c == format0) { // this is a format 1A DCI
            dci_alloc[*dci_cnt].format     = format1A;
            *dci_cnt = *dci_cnt+1;
            pdcch_vars[eNB_id]->nCCE[subframe]=CCEind;
          } else {
            // store first nCCE of group for PUCCH transmission of ACK/NAK
            if (*format_c_found == 0) {
              dci_alloc[*dci_cnt].format     = format_c;
              *dci_cnt = *dci_cnt+1;
              *format_c_found = 1;
              pdcch_vars[eNB_id]->nCCE[subframe]=CCEind;
            }
          }
        }

        //LOG_I(PHY,"DCI decoding CRNTI  [format: %d, nCCE[subframe: %d]: %d ], AggregationLevel %d \n",format_c, subframe, pdcch_vars[eNB_id]->nCCE[subframe],L2);
        //  memcpy(&dci_alloc[*dci_cnt].dci_pdu[0],dci_decoded_output,sizeof_bytes);



        switch (1<<L) {
        case 1:
          *CCEmap|=(1<<(CCEind&0x1f));
          break;

        case 2:
          *CCEmap|=(1<<(CCEind&0x1f));
          break;

        case 4:
          *CCEmap|=(1<<(CCEind&0x1f));
          break;

        case 8:
          *CCEmap|=(1<<(CCEind&0x1f));
          break;
        }

#ifdef DEBUG_DCI_DECODING
        LOG_I(PHY,"[DCI search] Found DCI %d rnti %x Aggregation %d length %d format %s in CCE %d (CCEmap %x) candidate %d / %d \n",
              *dci_cnt,crc,1<<L,sizeof_bits,dci_format_strings[dci_alloc[*dci_cnt-1].format],CCEind,*CCEmap,m,nb_candidates );
        dump_dci(frame_parms,&dci_alloc[*dci_cnt-1]);

#endif
         return;
      } // rnti match
    }  // CCEmap_cand == 0
/*
	if ( agregationLevel != 0xFF &&
        (format_c == format0 && m==0 && si_rnti != SI_RNTI))
    {
      //Only valid for OAI : Save some processing time when looking for DCI format0. From the log we see the DCI only on candidate 0.
      return;
    }
*/
  } // candidate loop
}

uint16_t dci_CRNTI_decoding_procedure(PHY_VARS_UE *ue,
                                DCI_ALLOC_t *dci_alloc,
                                uint8_t DCIFormat,
                                uint8_t agregationLevel,
                                int16_t eNB_id,
                                uint8_t subframe)
{

  uint8_t  dci_cnt=0,old_dci_cnt=0;
  uint32_t CCEmap0=0,CCEmap1=0,CCEmap2=0;
  LTE_UE_PDCCH **pdcch_vars = ue->pdcch_vars[ue->current_thread_id[subframe]];
  LTE_DL_FRAME_PARMS *frame_parms  = &ue->frame_parms;
  uint8_t mi = get_mi(&ue->frame_parms,subframe);
  uint16_t ra_rnti=99;
  uint8_t format0_found=0,format_c_found=0;
  uint8_t tmode = ue->transmission_mode[eNB_id];
  uint8_t frame_type = frame_parms->frame_type;
  uint8_t format0_size_bits=0,format0_size_bytes=0;
  uint8_t format1_size_bits=0,format1_size_bytes=0;
  dci_detect_mode_t mode = dci_detect_mode_select(&ue->frame_parms,subframe);

  switch (frame_parms->N_RB_DL) {
  case 6:
    if (frame_type == TDD) {
      format0_size_bits  = sizeof_DCI0_1_5MHz_TDD_1_6_t;
      format0_size_bytes = sizeof(DCI0_1_5MHz_TDD_1_6_t);
      format1_size_bits  = sizeof_DCI1_1_5MHz_TDD_t;
      format1_size_bytes = sizeof(DCI1_1_5MHz_TDD_t);

    } else {
      format0_size_bits  = sizeof_DCI0_1_5MHz_FDD_t;
      format0_size_bytes = sizeof(DCI0_1_5MHz_FDD_t);
      format1_size_bits  = sizeof_DCI1_1_5MHz_FDD_t;
      format1_size_bytes = sizeof(DCI1_1_5MHz_FDD_t);
    }

    break;

  case 25:
  default:
    if (frame_type == TDD) {
      format0_size_bits  = sizeof_DCI0_5MHz_TDD_1_6_t;
      format0_size_bytes = sizeof(DCI0_5MHz_TDD_1_6_t);
      format1_size_bits  = sizeof_DCI1_5MHz_TDD_t;
      format1_size_bytes = sizeof(DCI1_5MHz_TDD_t);
    } else {
      format0_size_bits  = sizeof_DCI0_5MHz_FDD_t;
      format0_size_bytes = sizeof(DCI0_5MHz_FDD_t);
      format1_size_bits  = sizeof_DCI1_5MHz_FDD_t;
      format1_size_bytes = sizeof(DCI1_5MHz_FDD_t);
    }

    break;

  case 50:
    if (frame_type == TDD) {
      format0_size_bits  = sizeof_DCI0_10MHz_TDD_1_6_t;
      format0_size_bytes = sizeof(DCI0_10MHz_TDD_1_6_t);
      format1_size_bits  = sizeof_DCI1_10MHz_TDD_t;
      format1_size_bytes = sizeof(DCI1_10MHz_TDD_t);

    } else {
      format0_size_bits  = sizeof_DCI0_10MHz_FDD_t;
      format0_size_bytes = sizeof(DCI0_10MHz_FDD_t);
      format1_size_bits  = sizeof_DCI1_10MHz_FDD_t;
      format1_size_bytes = sizeof(DCI1_10MHz_FDD_t);
    }

    break;

  case 100:
    if (frame_type == TDD) {
      format0_size_bits  = sizeof_DCI0_20MHz_TDD_1_6_t;
      format0_size_bytes = sizeof(DCI0_20MHz_TDD_1_6_t);
      format1_size_bits  = sizeof_DCI1_20MHz_TDD_t;
      format1_size_bytes = sizeof(DCI1_20MHz_TDD_t);
    } else {
      format0_size_bits  = sizeof_DCI0_20MHz_FDD_t;
      format0_size_bytes = sizeof(DCI0_20MHz_FDD_t);
      format1_size_bits  = sizeof_DCI1_20MHz_FDD_t;
      format1_size_bytes = sizeof(DCI1_20MHz_FDD_t);
    }

    break;
  }

  if (ue->prach_resources[eNB_id])
    ra_rnti = ue->prach_resources[eNB_id]->ra_RNTI;

  // Now check UE_SPEC format0/1A ue_spec search spaces at aggregation 8
  dci_decoding_procedure0(pdcch_vars,0,mode,
                          subframe,
                          dci_alloc,
                          eNB_id,
                          ue->current_thread_id[subframe],
                          frame_parms,
                          mi,
                          ((ue->decode_SIB == 1) ? SI_RNTI : 0),
                          ra_rnti,
			  P_RNTI,
			  agregationLevel,
                          format1A,
                          format1A,
                          format1A,
                          format0,
                          format0_size_bits,
                          format0_size_bytes,
                          &dci_cnt,
                          &format0_found,
                          &format_c_found,
                          &CCEmap0,
                          &CCEmap1,
                          &CCEmap2);

  if ((CCEmap0==0xffff)||
      ((format0_found==1)&&(format_c_found==1)))
    return(dci_cnt);

  if (DCIFormat == format1)
  {
      if ((tmode < 3) || (tmode == 7)) {
          //printf("Crnti decoding frame param agregation %d DCI %d \n",agregationLevel,DCIFormat);

          // Now check UE_SPEC format 1 search spaces at aggregation 1

           //printf("[DCI search] Format 1/1A aggregation 1\n");

          old_dci_cnt=dci_cnt;
          dci_decoding_procedure0(pdcch_vars,0,mode,subframe,
                                  dci_alloc,
                                  eNB_id,
                                  ue->current_thread_id[subframe],
                                  frame_parms,
                                  mi,
                                  ((ue->decode_SIB == 1) ? SI_RNTI : 0),
                                  ra_rnti,
                                  P_RNTI,
                                  0,
                                  format1A,
                                  format1A,
                                  format1A,
                                  format1,
                                  format1_size_bits,
                                  format1_size_bytes,
                                  &dci_cnt,
                                  &format0_found,
                                  &format_c_found,
                                  &CCEmap0,
                                  &CCEmap1,
                                  &CCEmap2);

          if ((CCEmap0==0xffff) ||
              (format_c_found==1))
            return(dci_cnt);

          if (dci_cnt>old_dci_cnt)
            return(dci_cnt);

          //printf("Crnti 1 decoding frame param agregation %d DCI %d \n",agregationLevel,DCIFormat);

      }
      else if (DCIFormat == format1A)
      {
          AssertFatal(0,"Other Transmission mode not yet coded\n");
      }
  }
  else
  {
     LOG_W(PHY,"DCI format %d wrong or not yet implemented \n",DCIFormat);
  }

  return(dci_cnt);

}

uint16_t dci_decoding_procedure(PHY_VARS_UE *ue,
                                DCI_ALLOC_t *dci_alloc,
                                int do_common,
                                int16_t eNB_id,
                                uint8_t subframe)
{

  uint8_t  dci_cnt=0,old_dci_cnt=0;
  uint32_t CCEmap0=0,CCEmap1=0,CCEmap2=0;
  LTE_UE_PDCCH **pdcch_vars = ue->pdcch_vars[ue->current_thread_id[subframe]];
  LTE_DL_FRAME_PARMS *frame_parms  = &ue->frame_parms;
  uint8_t mi = get_mi(&ue->frame_parms,subframe);
  uint16_t ra_rnti=99;
  uint8_t format0_found=0,format_c_found=0;
  uint8_t tmode = ue->transmission_mode[eNB_id];
  uint8_t frame_type = frame_parms->frame_type;
  uint8_t format1A_size_bits=0,format1A_size_bytes=0;
  uint8_t format1C_size_bits=0,format1C_size_bytes=0;
  uint8_t format0_size_bits=0,format0_size_bytes=0;
  uint8_t format1_size_bits=0,format1_size_bytes=0;
  uint8_t format2_size_bits=0,format2_size_bytes=0;
  uint8_t format2A_size_bits=0,format2A_size_bytes=0;
  dci_detect_mode_t mode = dci_detect_mode_select(&ue->frame_parms,subframe);

  switch (frame_parms->N_RB_DL) {
  case 6:
    if (frame_type == TDD) {
      format1A_size_bits  = sizeof_DCI1A_1_5MHz_TDD_1_6_t;
      format1A_size_bytes = sizeof(DCI1A_1_5MHz_TDD_1_6_t);
      format1C_size_bits  = sizeof_DCI1C_1_5MHz_t;
      format1C_size_bytes = sizeof(DCI1C_1_5MHz_t);
      format0_size_bits  = sizeof_DCI0_1_5MHz_TDD_1_6_t;
      format0_size_bytes = sizeof(DCI0_1_5MHz_TDD_1_6_t);
      format1_size_bits  = sizeof_DCI1_1_5MHz_TDD_t;
      format1_size_bytes = sizeof(DCI1_1_5MHz_TDD_t);

      if (frame_parms->nb_antenna_ports_eNB == 2) {
        format2_size_bits  = sizeof_DCI2_1_5MHz_2A_TDD_t;
        format2_size_bytes = sizeof(DCI2_1_5MHz_2A_TDD_t);
        format2A_size_bits  = sizeof_DCI2A_1_5MHz_2A_TDD_t;
        format2A_size_bytes = sizeof(DCI2A_1_5MHz_2A_TDD_t);
      } else if (frame_parms->nb_antenna_ports_eNB == 4) {
        format2_size_bits  = sizeof_DCI2_1_5MHz_4A_TDD_t;
        format2_size_bytes = sizeof(DCI2_1_5MHz_4A_TDD_t);
        format2A_size_bits  = sizeof_DCI2A_1_5MHz_4A_TDD_t;
        format2A_size_bytes = sizeof(DCI2A_1_5MHz_4A_TDD_t);
      }
    } else {
      format1A_size_bits  = sizeof_DCI1A_1_5MHz_FDD_t;
      format1A_size_bytes = sizeof(DCI1A_1_5MHz_FDD_t);
      format1C_size_bits  = sizeof_DCI1C_1_5MHz_t;
      format1C_size_bytes = sizeof(DCI1C_1_5MHz_t);
      format0_size_bits  = sizeof_DCI0_1_5MHz_FDD_t;
      format0_size_bytes = sizeof(DCI0_1_5MHz_FDD_t);
      format1_size_bits  = sizeof_DCI1_1_5MHz_FDD_t;
      format1_size_bytes = sizeof(DCI1_1_5MHz_FDD_t);

      if (frame_parms->nb_antenna_ports_eNB == 2) {
        format2_size_bits  = sizeof_DCI2_1_5MHz_2A_FDD_t;
        format2_size_bytes = sizeof(DCI2_1_5MHz_2A_FDD_t);
        format2A_size_bits  = sizeof_DCI2A_1_5MHz_2A_FDD_t;
        format2A_size_bytes = sizeof(DCI2A_1_5MHz_2A_FDD_t);
      } else if (frame_parms->nb_antenna_ports_eNB == 4) {
        format2_size_bits  = sizeof_DCI2_1_5MHz_4A_FDD_t;
        format2_size_bytes = sizeof(DCI2_1_5MHz_4A_FDD_t);
        format2A_size_bits  = sizeof_DCI2A_1_5MHz_4A_FDD_t;
        format2A_size_bytes = sizeof(DCI2A_1_5MHz_4A_FDD_t);
      }
    }

    break;

  case 25:
  default:
    if (frame_type == TDD) {
      format1A_size_bits  = sizeof_DCI1A_5MHz_TDD_1_6_t;
      format1A_size_bytes = sizeof(DCI1A_5MHz_TDD_1_6_t);
      format1C_size_bits  = sizeof_DCI1C_5MHz_t;
      format1C_size_bytes = sizeof(DCI1C_5MHz_t);
      format0_size_bits  = sizeof_DCI0_5MHz_TDD_1_6_t;
      format0_size_bytes = sizeof(DCI0_5MHz_TDD_1_6_t);
      format1_size_bits  = sizeof_DCI1_5MHz_TDD_t;
      format1_size_bytes = sizeof(DCI1_5MHz_TDD_t);

      if (frame_parms->nb_antenna_ports_eNB == 2) {
        format2_size_bits  = sizeof_DCI2_5MHz_2A_TDD_t;
        format2_size_bytes = sizeof(DCI2_5MHz_2A_TDD_t);
        format2A_size_bits  = sizeof_DCI2A_5MHz_2A_TDD_t;
        format2A_size_bytes = sizeof(DCI2A_5MHz_2A_TDD_t);
      } else if (frame_parms->nb_antenna_ports_eNB == 4) {
        format2_size_bits  = sizeof_DCI2_5MHz_4A_TDD_t;
        format2_size_bytes = sizeof(DCI2_5MHz_4A_TDD_t);
        format2A_size_bits  = sizeof_DCI2A_5MHz_4A_TDD_t;
        format2A_size_bytes = sizeof(DCI2A_5MHz_4A_TDD_t);
      }
    } else {
      format1A_size_bits  = sizeof_DCI1A_5MHz_FDD_t;
      format1A_size_bytes = sizeof(DCI1A_5MHz_FDD_t);
      format1C_size_bits  = sizeof_DCI1C_5MHz_t;
      format1C_size_bytes = sizeof(DCI1C_5MHz_t);
      format0_size_bits  = sizeof_DCI0_5MHz_FDD_t;
      format0_size_bytes = sizeof(DCI0_5MHz_FDD_t);
      format1_size_bits  = sizeof_DCI1_5MHz_FDD_t;
      format1_size_bytes = sizeof(DCI1_5MHz_FDD_t);

      if (frame_parms->nb_antenna_ports_eNB == 2) {
        format2_size_bits  = sizeof_DCI2_5MHz_2A_FDD_t;
        format2_size_bytes = sizeof(DCI2_5MHz_2A_FDD_t);
        format2A_size_bits  = sizeof_DCI2A_5MHz_2A_FDD_t;
        format2A_size_bytes = sizeof(DCI2A_5MHz_2A_FDD_t);
      } else if (frame_parms->nb_antenna_ports_eNB == 4) {
        format2_size_bits  = sizeof_DCI2_5MHz_4A_FDD_t;
        format2_size_bytes = sizeof(DCI2_5MHz_4A_FDD_t);
        format2A_size_bits  = sizeof_DCI2A_5MHz_4A_FDD_t;
        format2A_size_bytes = sizeof(DCI2A_5MHz_4A_FDD_t);
      }
    }

    break;

  case 50:
    if (frame_type == TDD) {
      format1A_size_bits  = sizeof_DCI1A_10MHz_TDD_1_6_t;
      format1A_size_bytes = sizeof(DCI1A_10MHz_TDD_1_6_t);
      format1C_size_bits  = sizeof_DCI1C_10MHz_t;
      format1C_size_bytes = sizeof(DCI1C_10MHz_t);
      format0_size_bits  = sizeof_DCI0_10MHz_TDD_1_6_t;
      format0_size_bytes = sizeof(DCI0_10MHz_TDD_1_6_t);
      format1_size_bits  = sizeof_DCI1_10MHz_TDD_t;
      format1_size_bytes = sizeof(DCI1_10MHz_TDD_t);

      if (frame_parms->nb_antenna_ports_eNB == 2) {
        format2_size_bits  = sizeof_DCI2_10MHz_2A_TDD_t;
        format2_size_bytes = sizeof(DCI2_10MHz_2A_TDD_t);
        format2A_size_bits  = sizeof_DCI2A_10MHz_2A_TDD_t;
        format2A_size_bytes = sizeof(DCI2A_10MHz_2A_TDD_t);
      } else if (frame_parms->nb_antenna_ports_eNB == 4) {
        format2_size_bits  = sizeof_DCI2_10MHz_4A_TDD_t;
        format2_size_bytes = sizeof(DCI2_10MHz_4A_TDD_t);
        format2A_size_bits  = sizeof_DCI2A_10MHz_4A_TDD_t;
        format2A_size_bytes = sizeof(DCI2A_10MHz_4A_TDD_t);
      }
    } else {
      format1A_size_bits  = sizeof_DCI1A_10MHz_FDD_t;
      format1A_size_bytes = sizeof(DCI1A_10MHz_FDD_t);
      format1C_size_bits  = sizeof_DCI1C_10MHz_t;
      format1C_size_bytes = sizeof(DCI1C_10MHz_t);
      format0_size_bits  = sizeof_DCI0_10MHz_FDD_t;
      format0_size_bytes = sizeof(DCI0_10MHz_FDD_t);
      format1_size_bits  = sizeof_DCI1_10MHz_FDD_t;
      format1_size_bytes = sizeof(DCI1_10MHz_FDD_t);

      if (frame_parms->nb_antenna_ports_eNB == 2) {
        format2_size_bits  = sizeof_DCI2_10MHz_2A_FDD_t;
        format2_size_bytes = sizeof(DCI2_10MHz_2A_FDD_t);
        format2A_size_bits  = sizeof_DCI2A_10MHz_2A_FDD_t;
        format2A_size_bytes = sizeof(DCI2A_10MHz_2A_FDD_t);
      } else if (frame_parms->nb_antenna_ports_eNB == 4) {
        format2_size_bits  = sizeof_DCI2_10MHz_4A_FDD_t;
        format2_size_bytes = sizeof(DCI2_10MHz_4A_FDD_t);
        format2A_size_bits  = sizeof_DCI2A_10MHz_4A_FDD_t;
        format2A_size_bytes = sizeof(DCI2A_10MHz_4A_FDD_t);
      }
    }

    break;

  case 100:
    if (frame_type == TDD) {
      format1A_size_bits  = sizeof_DCI1A_20MHz_TDD_1_6_t;
      format1A_size_bytes = sizeof(DCI1A_20MHz_TDD_1_6_t);
      format1C_size_bits  = sizeof_DCI1C_20MHz_t;
      format1C_size_bytes = sizeof(DCI1C_20MHz_t);
      format0_size_bits  = sizeof_DCI0_20MHz_TDD_1_6_t;
      format0_size_bytes = sizeof(DCI0_20MHz_TDD_1_6_t);
      format1_size_bits  = sizeof_DCI1_20MHz_TDD_t;
      format1_size_bytes = sizeof(DCI1_20MHz_TDD_t);

      if (frame_parms->nb_antenna_ports_eNB == 2) {
        format2_size_bits  = sizeof_DCI2_20MHz_2A_TDD_t;
        format2_size_bytes = sizeof(DCI2_20MHz_2A_TDD_t);
        format2A_size_bits  = sizeof_DCI2A_20MHz_2A_TDD_t;
        format2A_size_bytes = sizeof(DCI2A_20MHz_2A_TDD_t);
      } else if (frame_parms->nb_antenna_ports_eNB == 4) {
        format2_size_bits  = sizeof_DCI2_20MHz_4A_TDD_t;
        format2_size_bytes = sizeof(DCI2_20MHz_4A_TDD_t);
        format2A_size_bits  = sizeof_DCI2A_20MHz_4A_TDD_t;
        format2A_size_bytes = sizeof(DCI2A_20MHz_4A_TDD_t);
      }
    } else {
      format1A_size_bits  = sizeof_DCI1A_20MHz_FDD_t;
      format1A_size_bytes = sizeof(DCI1A_20MHz_FDD_t);
      format1C_size_bits  = sizeof_DCI1C_20MHz_t;
      format1C_size_bytes = sizeof(DCI1C_20MHz_t);
      format0_size_bits  = sizeof_DCI0_20MHz_FDD_t;
      format0_size_bytes = sizeof(DCI0_20MHz_FDD_t);
      format1_size_bits  = sizeof_DCI1_20MHz_FDD_t;
      format1_size_bytes = sizeof(DCI1_20MHz_FDD_t);

      if (frame_parms->nb_antenna_ports_eNB == 2) {
        format2_size_bits  = sizeof_DCI2_20MHz_2A_FDD_t;
        format2_size_bytes = sizeof(DCI2_20MHz_2A_FDD_t);
        format2A_size_bits  = sizeof_DCI2A_20MHz_2A_FDD_t;
        format2A_size_bytes = sizeof(DCI2A_20MHz_2A_FDD_t);
      } else if (frame_parms->nb_antenna_ports_eNB == 4) {
        format2_size_bits  = sizeof_DCI2_20MHz_4A_FDD_t;
        format2_size_bytes = sizeof(DCI2_20MHz_4A_FDD_t);
        format2A_size_bits  = sizeof_DCI2A_20MHz_4A_FDD_t;
        format2A_size_bytes = sizeof(DCI2A_20MHz_4A_FDD_t);
      }
    }

    break;
  }

  if (do_common == 1) {
#ifdef DEBUG_DCI_DECODING
    printf("[DCI search] subframe %d: doing common search/format0 aggregation 4\n",subframe);
#endif

    if (ue->prach_resources[eNB_id])
      ra_rnti = ue->prach_resources[eNB_id]->ra_RNTI;

    // First check common search spaces at aggregation 4 (SI_RNTI, P_RNTI and RA_RNTI format 0/1A),
    // and UE_SPEC format0 (PUSCH) too while we're at it
    dci_decoding_procedure0(pdcch_vars,1,mode,subframe,
                            dci_alloc,
                            eNB_id,
                            ue->current_thread_id[subframe],
                            frame_parms,
                            mi,
                            ((ue->decode_SIB == 1) ? SI_RNTI : 0) ,
                            ra_rnti,
			    P_RNTI,
                            2,
                            format1A,
                            format1A,
                            format1A,
                            format0,
                            format1A_size_bits,
                            format1A_size_bytes,
                            &dci_cnt,
                            &format0_found,
                            &format_c_found,
                            &CCEmap0,
                            &CCEmap1,
                            &CCEmap2);

    if ((CCEmap0==0xffff) ||
        ((format0_found==1)&&(format_c_found==1)))
      return(dci_cnt);

    // Now check common search spaces at aggregation 4 (SI_RNTI,P_RNTI and RA_RNTI and C-RNTI format 1C),
    // and UE_SPEC format0 (PUSCH) too while we're at it
    dci_decoding_procedure0(pdcch_vars,1,mode,subframe,
                            dci_alloc,
                            eNB_id,
                            ue->current_thread_id[subframe],
                            frame_parms,
                            mi,
                            ((ue->decode_SIB == 1) ? SI_RNTI : 0),
                            ra_rnti,
			    P_RNTI,
                            2,
                            format1C,
                            format1C,
                            format1C,
                            format1C,
                            format1C_size_bits,
                            format1C_size_bytes,
                            &dci_cnt,
                            &format0_found,
                            &format_c_found,
                            &CCEmap0,
                            &CCEmap1,
                            &CCEmap2);

    if ((CCEmap0==0xffff) ||
        ((format0_found==1)&&(format_c_found==1)))
      return(dci_cnt);

    // Now check common search spaces at aggregation 8 (SI_RNTI,P_RNTI and RA_RNTI format 1A),
    // and UE_SPEC format0 (PUSCH) too while we're at it
    //  printf("[DCI search] doing common search/format0 aggregation 3\n");
#ifdef DEBUG_DCI_DECODING
    printf("[DCI search] doing common search/format0 aggregation 8\n");
#endif
    dci_decoding_procedure0(pdcch_vars,1,mode,subframe,
                            dci_alloc,
                            eNB_id,
                            ue->current_thread_id[subframe],
                            frame_parms,
                            mi,
                            ((ue->decode_SIB == 1) ? SI_RNTI : 0),
			    P_RNTI,
                            ra_rnti,
                            3,
                            format1A,
                            format1A,
                            format1A,
                            format0,
                            format1A_size_bits,
                            format1A_size_bytes,
                            &dci_cnt,
                            &format0_found,
                            &format_c_found,
                            &CCEmap0,
                            &CCEmap1,
                            &CCEmap2);

    if ((CCEmap0==0xffff)||
        ((format0_found==1)&&(format_c_found==1)))
      return(dci_cnt);

    // Now check common search spaces at aggregation 8 (SI_RNTI and RA_RNTI and C-RNTI format 1C),
    // and UE_SPEC format0 (PUSCH) too while we're at it
    dci_decoding_procedure0(pdcch_vars,1,mode,subframe,
                            dci_alloc,
                            eNB_id,
                            ue->current_thread_id[subframe],
                            frame_parms,
                            mi,
                            ((ue->decode_SIB == 1) ? SI_RNTI : 0),
                            ra_rnti,
			    P_RNTI,
			    3,
                            format1C,
                            format1C,
                            format1C,
                            format1C,
                            format1C_size_bits,
                            format1C_size_bytes,
                            &dci_cnt,
                            &format0_found,
                            &format_c_found,
                            &CCEmap0,
                            &CCEmap1,
                            &CCEmap2);
    //#endif

  }

  if (ue->UE_mode[eNB_id] <= PRACH)
    return(dci_cnt);

  if (ue->prach_resources[eNB_id])
    ra_rnti = ue->prach_resources[eNB_id]->ra_RNTI;

  // Now check UE_SPEC format0/1A ue_spec search spaces at aggregation 8
  //  printf("[DCI search] Format 0/1A aggregation 8\n");
  dci_decoding_procedure0(pdcch_vars,0,mode,
                          subframe,
                          dci_alloc,
                          eNB_id,
                          ue->current_thread_id[subframe],
                          frame_parms,
                          mi,
                          ((ue->decode_SIB == 1) ? SI_RNTI : 0),
                          ra_rnti,
			  P_RNTI,
			  0,
                          format1A,
                          format1A,
                          format1A,
                          format0,
                          format0_size_bits,
                          format0_size_bytes,
                          &dci_cnt,
                          &format0_found,
                          &format_c_found,
                          &CCEmap0,
                          &CCEmap1,
                          &CCEmap2);

  if ((CCEmap0==0xffff)||
      ((format0_found==1)&&(format_c_found==1)))
    return(dci_cnt);

  //printf("[DCI search] Format 0 aggregation 1 dci_cnt %d\n",dci_cnt);

  if (dci_cnt == 0)
  {
  // Now check UE_SPEC format 0 search spaces at aggregation 4
  dci_decoding_procedure0(pdcch_vars,0,mode,
                          subframe,
                          dci_alloc,
                          eNB_id,
                          ue->current_thread_id[subframe],
                          frame_parms,
                          mi,
                          ((ue->decode_SIB == 1) ? SI_RNTI : 0),
                          ra_rnti,
			  P_RNTI,
			  1,
                          format1A,
                          format1A,
                          format1A,
                          format0,
                          format0_size_bits,
                          format0_size_bytes,
                          &dci_cnt,
                          &format0_found,
                          &format_c_found,
                          &CCEmap0,
                          &CCEmap1,
                          &CCEmap2);

  if ((CCEmap0==0xffff)||
      ((format0_found==1)&&(format_c_found==1)))
    return(dci_cnt);


  //printf("[DCI search] Format 0 aggregation 2 dci_cnt %d\n",dci_cnt);
  }

  if (dci_cnt == 0)
  {
  // Now check UE_SPEC format 0 search spaces at aggregation 2
  dci_decoding_procedure0(pdcch_vars,0,mode,
                          subframe,
                          dci_alloc,
                          eNB_id,
                          ue->current_thread_id[subframe],
                          frame_parms,
                          mi,
                          ((ue->decode_SIB == 1) ? SI_RNTI : 0),
                          ra_rnti,
			  P_RNTI,
                          2,
                          format1A,
                          format1A,
                          format1A,
                          format0,
                          format0_size_bits,
                          format0_size_bytes,
                          &dci_cnt,
                          &format0_found,
                          &format_c_found,
                          &CCEmap0,
                          &CCEmap1,
                          &CCEmap2);

  if ((CCEmap0==0xffff)||
      ((format0_found==1)&&(format_c_found==1)))
    return(dci_cnt);

  //printf("[DCI search] Format 0 aggregation 4 dci_cnt %d\n",dci_cnt);
  }

  if (dci_cnt == 0)
  {
  // Now check UE_SPEC format 0 search spaces at aggregation 1
  dci_decoding_procedure0(pdcch_vars,0,mode,
                          subframe,
                          dci_alloc,
                          eNB_id,
                          ue->current_thread_id[subframe],
                          frame_parms,
                          mi,
                          ((ue->decode_SIB == 1) ? SI_RNTI : 0),
                          ra_rnti,
			  P_RNTI,
                          3,
                          format1A,
                          format1A,
                          format1A,
                          format0,
                          format0_size_bits,
                          format0_size_bytes,
                          &dci_cnt,
                          &format0_found,
                          &format_c_found,
                          &CCEmap0,
                          &CCEmap1,
                          &CCEmap2);

  if ((CCEmap0==0xffff)||
      ((format0_found==1)&&(format_c_found==1)))
    return(dci_cnt);

  //printf("[DCI search] Format 0 aggregation 8 dci_cnt %d\n",dci_cnt);

  }
  // These are for CRNTI based on transmission mode
  if ((tmode < 3) || (tmode == 7)) {
    // Now check UE_SPEC format 1 search spaces at aggregation 1
    old_dci_cnt=dci_cnt;
    dci_decoding_procedure0(pdcch_vars,0,mode,subframe,
                            dci_alloc,
                            eNB_id,
                            ue->current_thread_id[subframe],
                            frame_parms,
                            mi,
                            ((ue->decode_SIB == 1) ? SI_RNTI : 0),
                            ra_rnti,
			    P_RNTI,
                            0,
                            format1A,
                            format1A,
                            format1A,
                            format1,
                            format1_size_bits,
                            format1_size_bytes,
                            &dci_cnt,
                            &format0_found,
                            &format_c_found,
                            &CCEmap0,
                            &CCEmap1,
                            &CCEmap2);
    //printf("[DCI search] Format 1 aggregation 1 dci_cnt %d\n",dci_cnt);

    if ((CCEmap0==0xffff) ||
        (format_c_found==1))
      return(dci_cnt);

    if (dci_cnt>old_dci_cnt)
      return(dci_cnt);

    // Now check UE_SPEC format 1 search spaces at aggregation 2
    old_dci_cnt=dci_cnt;
    dci_decoding_procedure0(pdcch_vars,0,mode,subframe,
                            dci_alloc,
                            eNB_id,
                            ue->current_thread_id[subframe],
                            frame_parms,
                            mi,
                            ((ue->decode_SIB == 1) ? SI_RNTI : 0),
                            ra_rnti,
			    P_RNTI,
                            1,
                            format1A,
                            format1A,
                            format1A,
                            format1,
                            format1_size_bits,
                            format1_size_bytes,
                            &dci_cnt,
                            &format0_found,
                            &format_c_found,
                            &CCEmap0,
                            &CCEmap1,
                            &CCEmap2);
    //printf("[DCI search] Format 1 aggregation 2 dci_cnt %d\n",dci_cnt);

    if ((CCEmap0==0xffff)||
        (format_c_found==1))
      return(dci_cnt);

    if (dci_cnt>old_dci_cnt)
      return(dci_cnt);

    // Now check UE_SPEC format 1 search spaces at aggregation 4
    old_dci_cnt=dci_cnt;
    dci_decoding_procedure0(pdcch_vars,0,mode,subframe,
                            dci_alloc,
                            eNB_id,
                            ue->current_thread_id[subframe],
                            frame_parms,
                            mi,
                            ((ue->decode_SIB == 1) ? SI_RNTI : 0),
                            ra_rnti,
			    P_RNTI,
			    2,
                            format1A,
                            format1A,
                            format1A,
                            format1,
                            format1_size_bits,
                            format1_size_bytes,
                            &dci_cnt,
                            &format0_found,
                            &format_c_found,
                            &CCEmap0,
                            &CCEmap1,
                            &CCEmap2);
    //printf("[DCI search] Format 1 aggregation 4 dci_cnt %d\n",dci_cnt);

    if ((CCEmap0==0xffff)||
        ((format0_found==1)&&(format_c_found==1)))
      return(dci_cnt);

    if (dci_cnt>old_dci_cnt)
      return(dci_cnt);

    //#ifdef ALL_AGGREGATION
    // Now check UE_SPEC format 1 search spaces at aggregation 8
    old_dci_cnt=dci_cnt;
    dci_decoding_procedure0(pdcch_vars,0,mode,subframe,
                            dci_alloc,
                            eNB_id,
                            ue->current_thread_id[subframe],
                            frame_parms,
                            mi,
                            ((ue->decode_SIB == 1) ? SI_RNTI : 0),
                            ra_rnti,
			    P_RNTI,
                            3,
                            format1A,
                            format1A,
                            format1A,
                            format1,
                            format1_size_bits,
                            format1_size_bytes,
                            &dci_cnt,
                            &format0_found,
                            &format_c_found,
                            &CCEmap0,
                            &CCEmap1,
                            &CCEmap2);
    //printf("[DCI search] Format 1 aggregation 8 dci_cnt %d\n",dci_cnt);

    if ((CCEmap0==0xffff)||
        ((format0_found==1)&&(format_c_found==1)))
      return(dci_cnt);

    if (dci_cnt>old_dci_cnt)
      return(dci_cnt);

    //#endif //ALL_AGGREGATION
  } else if (tmode == 3) {


    //    LOG_D(PHY," Now check UE_SPEC format 2A_2A search aggregation 1 dci length: %d[bits] %d[bytes]\n",format2A_size_bits,format2A_size_bytes);
    // Now check UE_SPEC format 2A_2A search spaces at aggregation 1
    old_dci_cnt=dci_cnt;
    dci_decoding_procedure0(pdcch_vars,0,mode,
                            subframe,
                            dci_alloc,
                            eNB_id,
                            ue->current_thread_id[subframe],
                            frame_parms,
                            mi,
                            ((ue->decode_SIB == 1) ? SI_RNTI : 0),
                            ra_rnti,
                            P_RNTI,
                            0,
                            format1A,
                            format1A,
                            format1A,
                            format2A,
                            format2A_size_bits,
                            format2A_size_bytes,
                            &dci_cnt,
                            &format0_found,
                            &format_c_found,
                            &CCEmap0,
                            &CCEmap1,
                            &CCEmap2);

    LOG_D(PHY," format 2A_2A search CCEmap0 %x, format0_found %d, format_c_found %d \n", CCEmap0, format0_found, format_c_found);
    if ((CCEmap0==0xffff)||
        ((format0_found==1)&&(format_c_found==1)))
      return(dci_cnt);

    LOG_D(PHY," format 2A_2A search dci_cnt %d, old_dci_cn t%d \n", dci_cnt, old_dci_cnt);
    if (dci_cnt>old_dci_cnt)
      return(dci_cnt);

    // Now check UE_SPEC format 2 search spaces at aggregation 2
    LOG_D(PHY," Now check UE_SPEC format 2A_2A search aggregation 2 dci length: %d[bits] %d[bytes]\n",format2A_size_bits,format2A_size_bytes);
    old_dci_cnt=dci_cnt;
    dci_decoding_procedure0(pdcch_vars,0,mode,
                            subframe,
                            dci_alloc,
                            eNB_id,
                            ue->current_thread_id[subframe],
                            frame_parms,
                            mi,
                            ((ue->decode_SIB == 1) ? SI_RNTI : 0),
                            ra_rnti,
			    P_RNTI,
                            1,
                            format1A,
                            format1A,
                            format1A,
                            format2A,
                            format2A_size_bits,
                            format2A_size_bytes,
                            &dci_cnt,
                            &format0_found,
                            &format_c_found,
                            &CCEmap0,
                            &CCEmap1,
                            &CCEmap2);

    if ((CCEmap0==0xffff)||
        ((format0_found==1)&&(format_c_found==1)))
      return(dci_cnt);

    LOG_D(PHY," format 2A_2A search dci_cnt %d, old_dci_cn t%d \n", dci_cnt, old_dci_cnt);
    if (dci_cnt>old_dci_cnt)
      return(dci_cnt);

    // Now check UE_SPEC format 2_2A search spaces at aggregation 4
    //    LOG_D(PHY," Now check UE_SPEC format 2_2A search spaces at aggregation 4 \n");
    old_dci_cnt=dci_cnt;
    dci_decoding_procedure0(pdcch_vars,0,mode,
                            subframe,
                            dci_alloc,
                            eNB_id,
                            ue->current_thread_id[subframe],
                            frame_parms,
                            mi,
                            ((ue->decode_SIB == 1) ? SI_RNTI : 0),
                            ra_rnti,
                            P_RNTI,
                            2,
                            format1A,
                            format1A,
                            format1A,
                            format2A,
                            format2A_size_bits,
                            format2A_size_bytes,
                            &dci_cnt,
                            &format0_found,
                            &format_c_found,
                            &CCEmap0,
                            &CCEmap1,
                            &CCEmap2);

    if ((CCEmap0==0xffff)||
        ((format0_found==1)&&(format_c_found==1)))
      return(dci_cnt);

    LOG_D(PHY," format 2A_2A search dci_cnt %d, old_dci_cn t%d \n", dci_cnt, old_dci_cnt);
    if (dci_cnt>old_dci_cnt)
      return(dci_cnt);

    //#ifdef ALL_AGGREGATION
    // Now check UE_SPEC format 2_2A search spaces at aggregation 8
    LOG_D(PHY," Now check UE_SPEC format 2_2A search spaces at aggregation 8 dci length: %d[bits] %d[bytes]\n",format2A_size_bits,format2A_size_bytes);
    old_dci_cnt=dci_cnt;
    dci_decoding_procedure0(pdcch_vars,0,mode,
                            subframe,
                            dci_alloc,
                            eNB_id,
                            ue->current_thread_id[subframe],
                            frame_parms,
                            mi,
                            ((ue->decode_SIB == 1) ? SI_RNTI : 0),
                            ra_rnti,
			    P_RNTI,
                            3,
                            format1A,
                            format1A,
                            format1A,
                            format2A,
                            format2A_size_bits,
                            format2A_size_bytes,
                            &dci_cnt,
                            &format0_found,
                            &format_c_found,
                            &CCEmap0,
                            &CCEmap1,
                            &CCEmap2);
    //#endif
    if ((CCEmap0==0xffff)||
        ((format0_found==1)&&(format_c_found==1)))
      return(dci_cnt);

    LOG_D(PHY," format 2A_2A search dci_cnt %d, old_dci_cn t%d \n", dci_cnt, old_dci_cnt);
    if (dci_cnt>old_dci_cnt)
      return(dci_cnt);
  } else if (tmode == 4) {

    // Now check UE_SPEC format 2_2A search spaces at aggregation 1
    old_dci_cnt=dci_cnt;
    dci_decoding_procedure0(pdcch_vars,0,mode,
                            subframe,
                            dci_alloc,
                            eNB_id,
                            ue->current_thread_id[subframe],
                            frame_parms,
                            mi,
                            ((ue->decode_SIB == 1) ? SI_RNTI : 0),
                            ra_rnti,
			    P_RNTI,
                            0,
                            format1A,
                            format1A,
                            format1A,
                            format2,
                            format2_size_bits,
                            format2_size_bytes,
                            &dci_cnt,
                            &format0_found,
                            &format_c_found,
                            &CCEmap0,
                            &CCEmap1,
                            &CCEmap2);

    if ((CCEmap0==0xffff)||
        ((format0_found==1)&&(format_c_found==1)))
      return(dci_cnt);

    if (dci_cnt>old_dci_cnt)
      return(dci_cnt);

    // Now check UE_SPEC format 2 search spaces at aggregation 2
    old_dci_cnt=dci_cnt;
    dci_decoding_procedure0(pdcch_vars,0,mode,
                            subframe,
                            dci_alloc,
                            eNB_id,
                            ue->current_thread_id[subframe],
                            frame_parms,
                            mi,
                            ((ue->decode_SIB == 1) ? SI_RNTI : 0),
                            ra_rnti,
			    P_RNTI,
                            1,
                            format1A,
                            format1A,
                            format1A,
                            format2,
                            format2_size_bits,
                            format2_size_bytes,
                            &dci_cnt,
                            &format0_found,
                            &format_c_found,
                            &CCEmap0,
                            &CCEmap1,
                            &CCEmap2);

    if ((CCEmap0==0xffff)||
        ((format0_found==1)&&(format_c_found==1)))
      return(dci_cnt);

    if (dci_cnt>old_dci_cnt)
      return(dci_cnt);

    // Now check UE_SPEC format 2_2A search spaces at aggregation 4
    old_dci_cnt=dci_cnt;
    dci_decoding_procedure0(pdcch_vars,0,mode,
                            subframe,
                            dci_alloc,
                            eNB_id,
                            ue->current_thread_id[subframe],
                            frame_parms,
                            mi,
                            ((ue->decode_SIB == 1) ? SI_RNTI : 0),
                            ra_rnti,
			    P_RNTI,
                            2,
                            format1A,
                            format1A,
                            format1A,
                            format2,
                            format2_size_bits,
                            format2_size_bytes,
                            &dci_cnt,
                            &format0_found,
                            &format_c_found,
                            &CCEmap0,
                            &CCEmap1,
                            &CCEmap2);

    if ((CCEmap0==0xffff)||
        ((format0_found==1)&&(format_c_found==1)))
      return(dci_cnt);

    if (dci_cnt>old_dci_cnt)
      return(dci_cnt);

    //#ifdef ALL_AGGREGATION
    // Now check UE_SPEC format 2_2A search spaces at aggregation 8
    old_dci_cnt=dci_cnt;
    dci_decoding_procedure0(pdcch_vars,0,mode,
                            subframe,
                            dci_alloc,
                            eNB_id,
                            ue->current_thread_id[subframe],
                            frame_parms,
                            mi,
                            ((ue->decode_SIB == 1) ? SI_RNTI : 0),
                            ra_rnti,
			    P_RNTI,
                            3,
                            format1A,
                            format1A,
                            format1A,
                            format2,
                            format2_size_bits,
                            format2_size_bytes,
                            &dci_cnt,
                            &format0_found,
                            &format_c_found,
                            &CCEmap0,
                            &CCEmap1,
                            &CCEmap2);
    //#endif
  } else if ((tmode==5) || (tmode==6)) { // This is MU-MIMO

    // Now check UE_SPEC format 1E_2A_M10PRB search spaces aggregation 1
#ifdef DEBUG_DCI_DECODING
    LOG_I(PHY," MU-MIMO check UE_SPEC format 1E_2A_M10PRB\n");
#endif
    old_dci_cnt=dci_cnt;
    dci_decoding_procedure0(pdcch_vars,0,mode,
                            subframe,
                            dci_alloc,
                            eNB_id,
                            ue->current_thread_id[subframe],
                            frame_parms,
                            mi,
                            ((ue->decode_SIB == 1) ? SI_RNTI : 0),
                            ra_rnti,
			    P_RNTI,
                            0,
                            format1A,
                            format1A,
                            format1A,
                            format1E_2A_M10PRB,
                            sizeof_DCI1E_5MHz_2A_M10PRB_TDD_t,
                            sizeof(DCI1E_5MHz_2A_M10PRB_TDD_t),
                            &dci_cnt,
                            &format0_found,
                            &format_c_found,
                            &CCEmap0,
                            &CCEmap1,
                            &CCEmap2);


    if ((CCEmap0==0xffff)||
        ((format0_found==1)&&(format_c_found==1)))
      return(dci_cnt);

    if (dci_cnt>old_dci_cnt)
      return(dci_cnt);

    // Now check UE_SPEC format 1E_2A_M10PRB search spaces aggregation 2
    old_dci_cnt=dci_cnt;
    dci_decoding_procedure0(pdcch_vars,0,mode,
                            subframe,
                            dci_alloc,
                            eNB_id,
                            ue->current_thread_id[subframe],
                            frame_parms,
                            mi,
                            ((ue->decode_SIB == 1) ? SI_RNTI : 0),
                            ra_rnti,
			    P_RNTI,
                            1,
                            format1A,
                            format1A,
                            format1A,
                            format1E_2A_M10PRB,
                            sizeof_DCI1E_5MHz_2A_M10PRB_TDD_t,
                            sizeof(DCI1E_5MHz_2A_M10PRB_TDD_t),
                            &dci_cnt,
                            &format0_found,
                            &format_c_found,
                            &CCEmap0,
                            &CCEmap1,
                            &CCEmap2);

    if ((CCEmap0==0xffff)||
        ((format0_found==1)&&(format_c_found==1)))
      return(dci_cnt);

    if (dci_cnt>old_dci_cnt)
      return(dci_cnt);

    // Now check UE_SPEC format 1E_2A_M10PRB search spaces aggregation 4
    old_dci_cnt=dci_cnt;
    dci_decoding_procedure0(pdcch_vars,0,mode,
                            subframe,
                            dci_alloc,
                            eNB_id,
                            ue->current_thread_id[subframe],
                            frame_parms,
                            mi,
                            ((ue->decode_SIB == 1) ? SI_RNTI : 0),
                            ra_rnti,
			    P_RNTI,
                            2,
                            format1A,
                            format1A,
                            format1A,
                            format1E_2A_M10PRB,
                            sizeof_DCI1E_5MHz_2A_M10PRB_TDD_t,
                            sizeof(DCI1E_5MHz_2A_M10PRB_TDD_t),
                            &dci_cnt,
                            &format0_found,
                            &format_c_found,
                            &CCEmap0,
                            &CCEmap1,
                            &CCEmap2);

    if ((CCEmap0==0xffff)||
        ((format0_found==1)&&(format_c_found==1)))
      return(dci_cnt);

    if (dci_cnt>old_dci_cnt)
      return(dci_cnt);

    //#ifdef ALL_AGGREGATION

    // Now check UE_SPEC format 1E_2A_M10PRB search spaces at aggregation 8
    old_dci_cnt=dci_cnt;
    dci_decoding_procedure0(pdcch_vars,0,mode,
                            subframe,
                            dci_alloc,
                            eNB_id,
                            ue->current_thread_id[subframe],
                            frame_parms,
                            mi,
                            ((ue->decode_SIB == 1) ? SI_RNTI : 0),
                            ra_rnti,
			    P_RNTI,
                            3,
                            format1A,
                            format1A,
                            format1A,
                            format1E_2A_M10PRB,
                            sizeof_DCI1E_5MHz_2A_M10PRB_TDD_t,
                            sizeof(DCI1E_5MHz_2A_M10PRB_TDD_t),
                            &dci_cnt,
                            &format0_found,
                            &format_c_found,
                            &CCEmap0,
                            &CCEmap1,
                            &CCEmap2);

    if ((CCEmap0==0xffff)||
        ((format0_found==1)&&(format_c_found==1)))
      return(dci_cnt);

    if (dci_cnt>old_dci_cnt)
      return(dci_cnt);

    //#endif  //ALL_AGGREGATION

  }

  return(dci_cnt);
}<|MERGE_RESOLUTION|>--- conflicted
+++ resolved
@@ -51,78 +51,6 @@
 
 //#undef ALL_AGGREGATION
 
-
-<<<<<<< HEAD
-=======
-#define CCEBITS 72
-#define CCEPERSYMBOL 33  // This is for 1200 RE
-#define CCEPERSYMBOL0 22  // This is for 1200 RE
-#define DCI_BITS_MAX ((2*CCEPERSYMBOL+CCEPERSYMBOL0)*CCEBITS)
-#define Msymb (DCI_BITS_MAX/2)
-//#define Mquad (Msymb/4)
-
-static uint32_t bitrev_cc_dci[32] = {1,17,9,25,5,21,13,29,3,19,11,27,7,23,15,31,0,16,8,24,4,20,12,28,2,18,10,26,6,22,14,30};
-
-uint32_t check_phich_reg(LTE_DL_FRAME_PARMS *frame_parms,uint32_t kprime,uint8_t lprime,uint8_t mi)
-{
-
-  uint16_t i;
-  uint16_t Ngroup_PHICH = (frame_parms->phich_config_common.phich_resource*frame_parms->N_RB_DL)/48;
-  uint16_t mprime;
-  uint16_t *pcfich_reg = frame_parms->pcfich_reg;
-
-  if ((lprime>0) && (frame_parms->Ncp==0) )
-    return(0);
-
-  //  printf("check_phich_reg : mi %d\n",mi);
-
-  // compute REG based on symbol
-  if ((lprime == 0)||
-      ((lprime==1)&&(frame_parms->nb_antenna_ports_eNB == 4)))
-    mprime = kprime/6;
-  else
-    mprime = kprime>>2;
-
-  // check if PCFICH uses mprime
-  if ((lprime==0) &&
-      ((mprime == pcfich_reg[0]) ||
-       (mprime == pcfich_reg[1]) ||
-       (mprime == pcfich_reg[2]) ||
-       (mprime == pcfich_reg[3]))) {
-#ifdef DEBUG_DCI_ENCODING
-    printf("[PHY] REG %d allocated to PCFICH\n",mprime);
-#endif
-    return(1);
-  }
-
-  // handle Special subframe case for TDD !!!
-
-  //  printf("Checking phich_reg %d\n",mprime);
-  if (mi > 0) {
-    if (((frame_parms->phich_config_common.phich_resource*frame_parms->N_RB_DL)%48) > 0)
-      Ngroup_PHICH++;
-
-    if (frame_parms->Ncp == 1) {
-      Ngroup_PHICH<<=1;
-    }
-
-
-
-    for (i=0; i<Ngroup_PHICH; i++) {
-      if ((mprime == frame_parms->phich_reg[i][0]) ||
-          (mprime == frame_parms->phich_reg[i][1]) ||
-          (mprime == frame_parms->phich_reg[i][2]))  {
-#ifdef DEBUG_DCI_ENCODING
-        printf("[PHY] REG %d (lprime %d) allocated to PHICH\n",mprime,lprime);
-#endif
-        return(1);
-      }
-    }
-  }
-
-  return(0);
-}
->>>>>>> 2c837750
 
 uint16_t extract_crc(uint8_t *dci,uint8_t dci_len)
 {
