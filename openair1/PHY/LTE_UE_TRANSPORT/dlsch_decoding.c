/*
 * Licensed to the OpenAirInterface (OAI) Software Alliance under one or more
 * contributor license agreements.  See the NOTICE file distributed with
 * this work for additional information regarding copyright ownership.
 * The OpenAirInterface Software Alliance licenses this file to You under
 * the OAI Public License, Version 1.1  (the "License"); you may not use this file
 * except in compliance with the License.
 * You may obtain a copy of the License at
 *
 *      http://www.openairinterface.org/?page_id=698
 *
 * Unless required by applicable law or agreed to in writing, software
 * distributed under the License is distributed on an "AS IS" BASIS,
 * WITHOUT WARRANTIES OR CONDITIONS OF ANY KIND, either express or implied.
 * See the License for the specific language governing permissions and
 * limitations under the License.
 *-------------------------------------------------------------------------------
 * For more information about the OpenAirInterface (OAI) Software Alliance:
 *      contact@openairinterface.org
 */

/*! \file PHY/LTE_TRANSPORT/dlsch_decoding.c
* \brief Top-level routines for decoding  Turbo-coded (DLSCH) transport channels from 36-212, V8.6 2009-03
* \author R. Knopp
* \date 2011
* \version 0.1
* \company Eurecom
* \email: knopp@eurecom.fr
* \note
* \warning
*/

//#include "defs.h"
#include "PHY/defs_UE.h"
#include "PHY/CODING/coding_extern.h"
#include "SCHED/sched_common_extern.h"
#include "SIMULATION/TOOLS/sim.h"
#include "UTIL/LOG/vcd_signal_dumper.h"
#include "PHY/LTE_UE_TRANSPORT/transport_proto_ue.h"
//#define DEBUG_DLSCH_DECODING
//#define UE_DEBUG_TRACE 1


void free_ue_dlsch(LTE_UE_DLSCH_t *dlsch)
{

  int i,r;

  if (dlsch) {
    for (i=0; i<dlsch->Mdlharq; i++) {
      if (dlsch->harq_processes[i]) {
        if (dlsch->harq_processes[i]->b) {
          free16(dlsch->harq_processes[i]->b,MAX_DLSCH_PAYLOAD_BYTES);
          dlsch->harq_processes[i]->b = NULL;
        }

        for (r=0; r<MAX_NUM_DLSCH_SEGMENTS; r++) {
          free16(dlsch->harq_processes[i]->c[r],((r==0)?8:0) + 3+768);
          dlsch->harq_processes[i]->c[r] = NULL;
        }

        for (r=0; r<MAX_NUM_DLSCH_SEGMENTS; r++)
          if (dlsch->harq_processes[i]->d[r]) {
            free16(dlsch->harq_processes[i]->d[r],((3*8*6144)+12+96)*sizeof(short));
            dlsch->harq_processes[i]->d[r] = NULL;
          }

        free16(dlsch->harq_processes[i],sizeof(LTE_DL_UE_HARQ_t));
        dlsch->harq_processes[i] = NULL;
      }
    }

    free16(dlsch,sizeof(LTE_UE_DLSCH_t));
    dlsch = NULL;
  }
}

LTE_UE_DLSCH_t *new_ue_dlsch(uint8_t Kmimo,uint8_t Mdlharq,uint32_t Nsoft,uint8_t max_turbo_iterations,uint8_t N_RB_DL, uint8_t abstraction_flag)
{

  LTE_UE_DLSCH_t *dlsch;
  uint8_t exit_flag = 0,i,r;

  unsigned char bw_scaling =1;

  switch (N_RB_DL) {
  case 6:
    bw_scaling =16;
    break;

  case 25:
    bw_scaling =4;
    break;

  case 50:
    bw_scaling =2;
    break;

  default:
    bw_scaling =1;
    break;
  }

  dlsch = (LTE_UE_DLSCH_t *)malloc16(sizeof(LTE_UE_DLSCH_t));

  if (dlsch) {
    memset(dlsch,0,sizeof(LTE_UE_DLSCH_t));
    dlsch->Kmimo = Kmimo;
    dlsch->Mdlharq = Mdlharq;
    dlsch->Nsoft = Nsoft;
    dlsch->max_turbo_iterations = max_turbo_iterations;

    for (i=0; i<Mdlharq; i++) {
      //      printf("new_ue_dlsch: Harq process %d\n",i);
      dlsch->harq_processes[i] = (LTE_DL_UE_HARQ_t *)malloc16(sizeof(LTE_DL_UE_HARQ_t));

      if (dlsch->harq_processes[i]) {
        memset(dlsch->harq_processes[i],0,sizeof(LTE_DL_UE_HARQ_t));
        dlsch->harq_processes[i]->first_tx=1;
        dlsch->harq_processes[i]->b = (uint8_t*)malloc16(MAX_DLSCH_PAYLOAD_BYTES/bw_scaling);

        if (dlsch->harq_processes[i]->b)
          memset(dlsch->harq_processes[i]->b,0,MAX_DLSCH_PAYLOAD_BYTES/bw_scaling);
        else
          exit_flag=3;

        if (abstraction_flag == 0) {
          for (r=0; r<MAX_NUM_DLSCH_SEGMENTS/bw_scaling; r++) {
            dlsch->harq_processes[i]->c[r] = (uint8_t*)malloc16(((r==0)?8:0) + 3+ 768);

            if (dlsch->harq_processes[i]->c[r])
              memset(dlsch->harq_processes[i]->c[r],0,((r==0)?8:0) + 3+ 768);
            else
              exit_flag=2;

            dlsch->harq_processes[i]->d[r] = (short*)malloc16(((3*8*6144)+12+96)*sizeof(short));

            if (dlsch->harq_processes[i]->d[r])
              memset(dlsch->harq_processes[i]->d[r],0,((3*8*6144)+12+96)*sizeof(short));
            else
              exit_flag=2;
          }
        }
      } else {
        exit_flag=1;
      }
    }

    if (exit_flag==0)
      return(dlsch);
  }

  printf("new_ue_dlsch with size %zu: exit_flag = %u\n",sizeof(LTE_DL_UE_HARQ_t), exit_flag);
  free_ue_dlsch(dlsch);

  return(NULL);
}

uint32_t  dlsch_decoding(PHY_VARS_UE *phy_vars_ue,
                         short *dlsch_llr,
                         LTE_DL_FRAME_PARMS *frame_parms,
                         LTE_UE_DLSCH_t *dlsch,
                         LTE_DL_UE_HARQ_t *harq_process,
                         uint32_t frame,
                         uint8_t subframe,
                         uint8_t harq_pid,
                         uint8_t is_crnti,
                         uint8_t llr8_flag)
{

#if UE_TIMING_TRACE
  time_stats_t *dlsch_rate_unmatching_stats=&phy_vars_ue->dlsch_rate_unmatching_stats;
  time_stats_t *dlsch_turbo_decoding_stats=&phy_vars_ue->dlsch_turbo_decoding_stats;
  time_stats_t *dlsch_deinterleaving_stats=&phy_vars_ue->dlsch_deinterleaving_stats;
#endif
  uint32_t A,E;
  uint32_t G;
  uint32_t ret,offset;
  //  uint8_t dummy_channel_output[(3*8*block_length)+12];
  short dummy_w[MAX_NUM_DLSCH_SEGMENTS][3*(6144+64)];
  uint32_t r,r_offset=0,Kr,Kr_bytes,err_flag=0;
  uint8_t crc_type;
#ifdef DEBUG_DLSCH_DECODING
  uint16_t i;
#endif
<<<<<<< HEAD
  //#ifdef __AVX2__
#if 0
  int Kr_last,skipped_last=0;
  uint8_t (*tc_2cw)(int16_t *y,
		    int16_t *y2,
		    uint8_t *,
		    uint8_t *,
		    uint16_t,
		    uint16_t,
		    uint16_t,
		    uint8_t,
		    uint8_t,
		    uint8_t,
		    time_stats_t *,
		    time_stats_t *,
		    time_stats_t *,
		    time_stats_t *,
		    time_stats_t *,
		    time_stats_t *,
		    time_stats_t *);

#endif
decoder_if_t *tc;



=======
  decoder_if_t tc;
>>>>>>> 668c2d8d

  if (!dlsch_llr) {
    printf("dlsch_decoding.c: NULL dlsch_llr pointer\n");
    return(dlsch->max_turbo_iterations);
  }

  if (!harq_process) {
    printf("dlsch_decoding.c: NULL harq_process pointer\n");
    return(dlsch->max_turbo_iterations);
  }

  if (!frame_parms) {
    printf("dlsch_decoding.c: NULL frame_parms pointer\n");
    return(dlsch->max_turbo_iterations);
  }

  if (subframe>9) {
    printf("dlsch_decoding.c: Illegal subframe index %d\n",subframe);
    return(dlsch->max_turbo_iterations);
  }

  if (dlsch->harq_ack[subframe].ack != 2) {
    LOG_D(PHY, "[UE %d] DLSCH @ SF%d : ACK bit is %d instead of DTX even before PDSCH is decoded!\n",
        phy_vars_ue->Mod_id, subframe, dlsch->harq_ack[subframe].ack);
  }

  if (llr8_flag == 0) {
    tc = decoder16;
  }
  else
  {
    AssertFatal (harq_process->TBS >= 256 , "Mismatch flag nbRB=%d TBS=%d mcs=%d Qm=%d RIV=%d round=%d \n",
		 harq_process->nb_rb, harq_process->TBS,harq_process->mcs,harq_process->Qm,harq_process->rvidx,harq_process->round);
    tc = decoder8;
  }


  //  nb_rb = dlsch->nb_rb;

  /*
  if (nb_rb > frame_parms->N_RB_DL) {
    printf("dlsch_decoding.c: Illegal nb_rb %d\n",nb_rb);
    return(max_turbo_iterations);
    }*/

  /*harq_pid = dlsch->current_harq_pid[phy_vars_ue->current_thread_id[subframe]];
  if (harq_pid >= 8) {
    printf("dlsch_decoding.c: Illegal harq_pid %d\n",harq_pid);
    return(max_turbo_iterations);
  }
  */

  harq_process->trials[harq_process->round]++;

  A = harq_process->TBS; //2072 for QPSK 1/3

  ret = dlsch->max_turbo_iterations;


  G = harq_process->G;
  //get_G(frame_parms,nb_rb,dlsch->rb_alloc,mod_order,num_pdcch_symbols,phy_vars_ue->frame,subframe);

  //  printf("DLSCH Decoding, harq_pid %d Ndi %d\n",harq_pid,harq_process->Ndi);

  if (harq_process->round == 0) {
    // This is a new packet, so compute quantities regarding segmentation
    harq_process->B = A+24;
    lte_segmentation(NULL,
                     NULL,
                     harq_process->B,
                     &harq_process->C,
                     &harq_process->Cplus,
                     &harq_process->Cminus,
                     &harq_process->Kplus,
                     &harq_process->Kminus,
                     &harq_process->F);
    //  CLEAR LLR's HERE for first packet in process
  }

  /*
  else {
    printf("dlsch_decoding.c: Ndi>0 not checked yet!!\n");
    return(max_turbo_iterations);
  }
  */
  err_flag = 0;
  r_offset = 0;

  unsigned char bw_scaling =1;

  switch (frame_parms->N_RB_DL) {
  case 6:
    bw_scaling =16;
    break;

  case 25:
    bw_scaling =4;
    break;

  case 50:
    bw_scaling =2;
    break;

  default:
    bw_scaling =1;
    break;
  }

  if (harq_process->C > MAX_NUM_DLSCH_SEGMENTS/bw_scaling) {
    LOG_E(PHY,"Illegal harq_process->C %d > %d\n",harq_process->C,MAX_NUM_DLSCH_SEGMENTS/bw_scaling);
    return((1+dlsch->max_turbo_iterations));
  }
#ifdef DEBUG_DLSCH_DECODING
  printf("Segmentation: C %d, Cminus %d, Kminus %d, Kplus %d\n",harq_process->C,harq_process->Cminus,harq_process->Kminus,harq_process->Kplus);
#endif

  opp_enabled=1;

  for (r=0; r<harq_process->C; r++) {


    // Get Turbo interleaver parameters
    if (r<harq_process->Cminus)
      Kr = harq_process->Kminus;
    else
      Kr = harq_process->Kplus;

    Kr_bytes = Kr>>3;

#if UE_TIMING_TRACE
    start_meas(dlsch_rate_unmatching_stats);
#endif
    memset(&dummy_w[r][0],0,3*(6144+64)*sizeof(short));
    harq_process->RTC[r] = generate_dummy_w(4+(Kr_bytes*8),
                                            (uint8_t*) &dummy_w[r][0],
                                            (r==0) ? harq_process->F : 0);

#ifdef DEBUG_DLSCH_DECODING
    LOG_D(PHY,"HARQ_PID %d Rate Matching Segment %d (coded bits %d,unpunctured/repeated bits %d, TBS %d, mod_order %d, nb_rb %d, Nl %d, rv %d, round %d)...\n",
          harq_pid,r, G,
          Kr*3,
          harq_process->TBS,
          harq_process->Qm,
          harq_process->nb_rb,
          harq_process->Nl,
          harq_process->rvidx,
          harq_process->round);
#endif

#ifdef DEBUG_DLSCH_DECODING
    printf(" in decoding dlsch->harq_processes[harq_pid]->rvidx = %d\n", dlsch->harq_processes[harq_pid]->rvidx);
#endif
    if (lte_rate_matching_turbo_rx(harq_process->RTC[r],
                                   G,
                                   harq_process->w[r],
                                   (uint8_t*)&dummy_w[r][0],
                                   dlsch_llr+r_offset,
                                   harq_process->C,
                                   dlsch->Nsoft,
                                   dlsch->Mdlharq,
                                   dlsch->Kmimo,
                                   harq_process->rvidx,
                                   (harq_process->round==0)?1:0,
                                   harq_process->Qm,
                                   harq_process->Nl,
                                   r,
                                   &E)==-1) {
#if UE_TIMING_TRACE
      stop_meas(dlsch_rate_unmatching_stats);
#endif
      LOG_E(PHY,"dlsch_decoding.c: Problem in rate_matching\n");
      return(dlsch->max_turbo_iterations);
    } else
    {
#if UE_TIMING_TRACE
      stop_meas(dlsch_rate_unmatching_stats);
#endif
    }
    r_offset += E;

    /*
    printf("Subblock deinterleaving, d %p w %p\n",
     harq_process->d[r],
     harq_process->w);
    */
#if UE_TIMING_TRACE
    start_meas(dlsch_deinterleaving_stats);
#endif
    sub_block_deinterleaving_turbo(4+Kr,
                                   &harq_process->d[r][96],

                                   harq_process->w[r]);
#if UE_TIMING_TRACE
    stop_meas(dlsch_deinterleaving_stats);
#endif
#ifdef DEBUG_DLSCH_DECODING
    /*
    if (r==0) {
              LOG_M("decoder_llr.m","decllr",dlsch_llr,G,1,0);
              LOG_M("decoder_in.m","dec",&harq_process->d[0][96],(3*8*Kr_bytes)+12,1,0);
    }

    printf("decoder input(segment %d) :",r);
    int i; for (i=0;i<(3*8*Kr_bytes)+12;i++)
      printf("%d : %d\n",i,harq_process->d[r][96+i]);
      printf("\n");*/
#endif


    //    printf("Clearing c, %p\n",harq_process->c[r]);
    memset(harq_process->c[r],0,Kr_bytes);

    //    printf("done\n");
    if (harq_process->C == 1)
      crc_type = CRC24_A;
    else
      crc_type = CRC24_B;

    /*
    printf("decoder input(segment %d)\n",r);
    for (i=0;i<(3*8*Kr_bytes)+12;i++)
      if ((harq_process->d[r][96+i]>7) ||
    (harq_process->d[r][96+i] < -8))
    printf("%d : %d\n",i,harq_process->d[r][96+i]);
    printf("\n");
    */

    //#ifndef __AVX2__
#if 1
    if (err_flag == 0) {
/*
        LOG_I(PHY, "turbo algo Kr=%d cb_cnt=%d C=%d nbRB=%d crc_type %d TBSInput=%d TBSHarq=%d TBSplus24=%d mcs=%d Qm=%d RIV=%d round=%d maxIter %d\n",
                            Kr,r,harq_process->C,harq_process->nb_rb,crc_type,A,harq_process->TBS,
                            harq_process->B,harq_process->mcs,harq_process->Qm,harq_process->rvidx,harq_process->round,dlsch->max_turbo_iterations);
*/
    	if (llr8_flag) {
    		AssertFatal (Kr >= 256, "turbo algo issue Kr=%d cb_cnt=%d C=%d nbRB=%d TBSInput=%d TBSHarq=%d TBSplus24=%d mcs=%d Qm=%d RIV=%d round=%d\n",
    				Kr,r,harq_process->C,harq_process->nb_rb,A,harq_process->TBS,harq_process->B,harq_process->mcs,harq_process->Qm,harq_process->rvidx,harq_process->round);
    	}
#if UE_TIMING_TRACE
        start_meas(dlsch_turbo_decoding_stats);
#endif
      LOG_D(PHY,"AbsSubframe %d.%d Start turbo segment %d/%d \n",frame%1024,subframe,r,harq_process->C-1);
      ret = tc
            (&harq_process->d[r][96],
             NULL,
             harq_process->c[r],
             NULL,
             Kr,
             dlsch->max_turbo_iterations,
             crc_type,
             (r==0) ? harq_process->F : 0,
             &phy_vars_ue->dlsch_tc_init_stats,
             &phy_vars_ue->dlsch_tc_alpha_stats,
             &phy_vars_ue->dlsch_tc_beta_stats,
             &phy_vars_ue->dlsch_tc_gamma_stats,
             &phy_vars_ue->dlsch_tc_ext_stats,
             &phy_vars_ue->dlsch_tc_intl1_stats,
             &phy_vars_ue->dlsch_tc_intl2_stats); //(is_crnti==0)?harq_pid:harq_pid+1);

#if UE_TIMING_TRACE
      stop_meas(dlsch_turbo_decoding_stats);
#endif
    }
#else
    if ((harq_process->C == 1) ||
	((r==harq_process->C-1) && (skipped_last==0))) { // last segment with odd number of segments

#if UE_TIMING_TRACE
        start_meas(dlsch_turbo_decoding_stats);
#endif
      ret = tc
            (&harq_process->d[r][96],
             harq_process->c[r],
             Kr,
             dlsch->max_turbo_iterations,
             crc_type,
             (r==0) ? harq_process->F : 0,
             &phy_vars_ue->dlsch_tc_init_stats,
             &phy_vars_ue->dlsch_tc_alpha_stats,
             &phy_vars_ue->dlsch_tc_beta_stats,
             &phy_vars_ue->dlsch_tc_gamma_stats,
             &phy_vars_ue->dlsch_tc_ext_stats,
             &phy_vars_ue->dlsch_tc_intl1_stats,
             &phy_vars_ue->dlsch_tc_intl2_stats); //(is_crnti==0)?harq_pid:harq_pid+1);
 #if UE_TIMING_TRACE
      stop_meas(dlsch_turbo_decoding_stats);
#endif
      //      printf("single decode, exit\n");
      //      exit(-1);
    }
    else {
    // we can merge code segments
      if ((skipped_last == 0) && (r<harq_process->C-1)) {
	skipped_last = 1;
	Kr_last = Kr;
      }
      else {
	skipped_last=0;

	if (Kr_last == Kr) { // decode 2 code segments with AVX2 version
#ifdef DEBUG_DLSCH_DECODING
	  printf("single decoding segment %d (%p)\n",r-1,&harq_process->d[r-1][96]);
#endif
#if UE_TIMING_TRACE
	  start_meas(dlsch_turbo_decoding_stats);
#endif
#ifdef DEBUG_DLSCH_DECODING
	  printf("double decoding segments %d,%d (%p,%p)\n",r-1,r,&harq_process->d[r-1][96],&harq_process->d[r][96]);
#endif
	  ret = tc_2cw
            (&harq_process->d[r-1][96],
	     &harq_process->d[r][96],
             harq_process->c[r-1],
             harq_process->c[r],
             Kr,
             dlsch->max_turbo_iterations,
             crc_type,
             (r==0) ? harq_process->F : 0,
             &phy_vars_ue->dlsch_tc_init_stats,
             &phy_vars_ue->dlsch_tc_alpha_stats,
             &phy_vars_ue->dlsch_tc_beta_stats,
             &phy_vars_ue->dlsch_tc_gamma_stats,
             &phy_vars_ue->dlsch_tc_ext_stats,
             &phy_vars_ue->dlsch_tc_intl1_stats,
             &phy_vars_ue->dlsch_tc_intl2_stats); //(is_crnti==0)?harq_pid:harq_pid+1);
	  /*
	  ret = tc
            (&harq_process->d[r-1][96],
             harq_process->c[r-1],
             Kr_last,
             dlsch->max_turbo_iterations,
             crc_type,
             (r==0) ? harq_process->F : 0,
             &phy_vars_ue->dlsch_tc_init_stats,
             &phy_vars_ue->dlsch_tc_alpha_stats,
             &phy_vars_ue->dlsch_tc_beta_stats,
             &phy_vars_ue->dlsch_tc_gamma_stats,
             &phy_vars_ue->dlsch_tc_ext_stats,
             &phy_vars_ue->dlsch_tc_intl1_stats,
             &phy_vars_ue->dlsch_tc_intl2_stats); //(is_crnti==0)?harq_pid:harq_pid+1);

	     exit(-1);*/
#if UE_TIMING_TRACE
      stop_meas(dlsch_turbo_decoding_stats);
#endif
	}
	else { // Kr_last != Kr
#if UE_TIMING_TRACE
	  start_meas(dlsch_turbo_decoding_stats);
#endif
	  ret = tc
            (&harq_process->d[r-1][96],
             harq_process->c[r-1],
             Kr_last,
             dlsch->max_turbo_iterations,
             crc_type,
             (r==0) ? harq_process->F : 0,
             &phy_vars_ue->dlsch_tc_init_stats,
             &phy_vars_ue->dlsch_tc_alpha_stats,
             &phy_vars_ue->dlsch_tc_beta_stats,
             &phy_vars_ue->dlsch_tc_gamma_stats,
             &phy_vars_ue->dlsch_tc_ext_stats,
             &phy_vars_ue->dlsch_tc_intl1_stats,
             &phy_vars_ue->dlsch_tc_intl2_stats); //(is_crnti==0)?harq_pid:harq_pid+1);
#if UE_TIMING_TRACE
      stop_meas(dlsch_turbo_decoding_stats);

	  start_meas(dlsch_turbo_decoding_stats);
#endif

	  ret = tc
            (&harq_process->d[r][96],
             harq_process->c[r],
             Kr,
             dlsch->max_turbo_iterations,
             crc_type,
             (r==0) ? harq_process->F : 0,
             &phy_vars_ue->dlsch_tc_init_stats,
             &phy_vars_ue->dlsch_tc_alpha_stats,
             &phy_vars_ue->dlsch_tc_beta_stats,
             &phy_vars_ue->dlsch_tc_gamma_stats,
             &phy_vars_ue->dlsch_tc_ext_stats,
             &phy_vars_ue->dlsch_tc_intl1_stats,
             &phy_vars_ue->dlsch_tc_intl2_stats); //(is_crnti==0)?harq_pid:harq_pid+1);

#if UE_TIMING_TRACE

	  stop_meas(dlsch_turbo_decoding_stats);

	  /*printf("Segmentation: C %d r %d, dlsch_rate_unmatching_stats %5.3f dlsch_deinterleaving_stats %5.3f  dlsch_turbo_decoding_stats %5.3f \n",
              harq_process->C,
              r,
              dlsch_rate_unmatching_stats->p_time/(cpuf*1000.0),
              dlsch_deinterleaving_stats->p_time/(cpuf*1000.0),
              dlsch_turbo_decoding_stats->p_time/(cpuf*1000.0));*/
#endif
	}
      }
    }
#endif


    if ((err_flag == 0) && (ret>=(1+dlsch->max_turbo_iterations))) {// a Code segment is in error so break;
      LOG_D(PHY,"AbsSubframe %d.%d CRC failed, segment %d/%d \n",frame%1024,subframe,r,harq_process->C-1);
      err_flag = 1;
    }
  }

  int32_t frame_rx_prev = frame;
  int32_t subframe_rx_prev = subframe - 1;
  if (subframe_rx_prev < 0) {
    frame_rx_prev--;
    subframe_rx_prev += 10;
  }
  frame_rx_prev = frame_rx_prev%1024;

  if (err_flag == 1) {
#if UE_DEBUG_TRACE
    LOG_I(PHY,"[UE %d] DLSCH: Setting NAK for SFN/SF %d/%d (pid %d, status %d, round %d, TBS %d, mcs %d) Kr %d r %d harq_process->round %d\n",
        phy_vars_ue->Mod_id, frame, subframe, harq_pid,harq_process->status, harq_process->round,harq_process->TBS,harq_process->mcs,Kr,r,harq_process->round);
#endif
    dlsch->harq_ack[subframe].ack = 0;
    dlsch->harq_ack[subframe].harq_id = harq_pid;
    dlsch->harq_ack[subframe].send_harq_status = 1;
    harq_process->errors[harq_process->round]++;
    harq_process->round++;


    //    printf("Rate: [UE %d] DLSCH: Setting NACK for subframe %d (pid %d, round %d)\n",phy_vars_ue->Mod_id,subframe,harq_pid,harq_process->round);
    if (harq_process->round >= dlsch->Mdlharq) {
      harq_process->status = SCH_IDLE;
      harq_process->round  = 0;
    }
    if(is_crnti)
    {
    LOG_D(PHY,"[UE %d] DLSCH: Setting NACK for subframe %d (pid %d, pid status %d, round %d/Max %d, TBS %d)\n",
               phy_vars_ue->Mod_id,subframe,harq_pid,harq_process->status,harq_process->round,dlsch->Mdlharq,harq_process->TBS);
    }

    return((1+dlsch->max_turbo_iterations));
  } else {
#if UE_DEBUG_TRACE
      LOG_I(PHY,"[UE %d] DLSCH: Setting ACK for subframe %d TBS %d mcs %d nb_rb %d\n",
           phy_vars_ue->Mod_id,subframe,harq_process->TBS,harq_process->mcs,harq_process->nb_rb);
#endif

    harq_process->status = SCH_IDLE;
    harq_process->round  = 0;
    dlsch->harq_ack[subframe].ack = 1;
    dlsch->harq_ack[subframe].harq_id = harq_pid;
    dlsch->harq_ack[subframe].send_harq_status = 1;
    //LOG_I(PHY,"[UE %d] DLSCH: Setting ACK for SFN/SF %d/%d (pid %d, status %d, round %d, TBS %d, mcs %d)\n",
      //  phy_vars_ue->Mod_id, frame, subframe, harq_pid, harq_process->status, harq_process->round,harq_process->TBS,harq_process->mcs);

    if(is_crnti)
    {
    LOG_D(PHY,"[UE %d] DLSCH: Setting ACK for subframe %d (pid %d, round %d, TBS %d)\n",phy_vars_ue->Mod_id,subframe,harq_pid,harq_process->round,harq_process->TBS);
    }
    //LOG_D(PHY,"[UE %d] DLSCH: Setting ACK for subframe %d (pid %d, round %d)\n",phy_vars_ue->Mod_id,subframe,harq_pid,harq_process->round);

  }

  // Reassembly of Transport block here
  offset = 0;

  /*
  printf("harq_pid %d\n",harq_pid);
  printf("F %d, Fbytes %d\n",harq_process->F,harq_process->F>>3);
  printf("C %d\n",harq_process->C);
  */
  for (r=0; r<harq_process->C; r++) {
    if (r<harq_process->Cminus)
      Kr = harq_process->Kminus;
    else
      Kr = harq_process->Kplus;

    Kr_bytes = Kr>>3;

    //    printf("Segment %d : Kr= %d bytes\n",r,Kr_bytes);
    if (r==0) {
      memcpy(harq_process->b,
             &harq_process->c[0][(harq_process->F>>3)],
             Kr_bytes - (harq_process->F>>3)- ((harq_process->C>1)?3:0));
      offset = Kr_bytes - (harq_process->F>>3) - ((harq_process->C>1)?3:0);
      //            printf("copied %d bytes to b sequence (harq_pid %d)\n",
      //          Kr_bytes - (harq_process->F>>3),harq_pid);
      //          printf("b[0] = %x,c[%d] = %x\n",
      //      harq_process->b[0],
      //      harq_process->F>>3,
      //      harq_process->c[0][(harq_process->F>>3)]);
    } else {
      memcpy(harq_process->b+offset,
             harq_process->c[r],
             Kr_bytes- ((harq_process->C>1)?3:0));
      offset += (Kr_bytes - ((harq_process->C>1)?3:0));
    }
  }

  dlsch->last_iteration_cnt = ret;

  return(ret);
}

int dlsch_encoding_SIC(PHY_VARS_UE *ue,
		       unsigned char *a,
		       uint8_t num_pdcch_symbols,
		       LTE_eNB_DLSCH_t *dlsch,
		       int frame,
		       uint8_t subframe,
		       time_stats_t *rm_stats,
		       time_stats_t *te_stats,
		       time_stats_t *i_stats)
{
  
  unsigned int G;
  unsigned int crc=1;

  LTE_DL_FRAME_PARMS *frame_parms = &ue->frame_parms;
  unsigned char harq_pid = ue->dlsch[subframe&2][0][0]->rnti;
  unsigned short nb_rb = dlsch->harq_processes[harq_pid]->nb_rb;
  unsigned int A;
  unsigned char mod_order;
  unsigned int Kr=0,Kr_bytes,r,r_offset=0;
  //  unsigned short m=dlsch->harq_processes[harq_pid]->mcs;
  uint8_t beamforming_mode=0;

  VCD_SIGNAL_DUMPER_DUMP_FUNCTION_BY_NAME(VCD_SIGNAL_DUMPER_FUNCTIONS_ENB_DLSCH_ENCODING, VCD_FUNCTION_IN);

  A = dlsch->harq_processes[harq_pid]->TBS; //6228
  // printf("Encoder: A: %d\n",A);
  mod_order = dlsch->harq_processes[harq_pid]->Qm;

  if(dlsch->harq_processes[harq_pid]->mimo_mode == TM7)
    beamforming_mode = 7;
  else if(dlsch->harq_processes[harq_pid]->mimo_mode == TM8)
    beamforming_mode = 8;
  else if(dlsch->harq_processes[harq_pid]->mimo_mode == TM9_10)
    beamforming_mode = 9;
  G = get_G(frame_parms,nb_rb,dlsch->harq_processes[harq_pid]->rb_alloc,mod_order,dlsch->harq_processes[harq_pid]->Nl,num_pdcch_symbols,frame,subframe,beamforming_mode);


  //  if (dlsch->harq_processes[harq_pid]->Ndi == 1) {  // this is a new packet
  if (dlsch->harq_processes[harq_pid]->round == 0) {  // this is a new packet
#ifdef DEBUG_DLSCH_CODING
  printf("SIC encoding thinks this is a new packet \n");
#endif
    /*
    int i;
    printf("dlsch (tx): \n");
    for (i=0;i<(A>>3);i++)
      printf("%02x.",a[i]);
    printf("\n");
    */
    // Add 24-bit crc (polynomial A) to payload
    crc = crc24a(a,
                 A)>>8;
    a[A>>3] = ((uint8_t*)&crc)[2];
    a[1+(A>>3)] = ((uint8_t*)&crc)[1];
    a[2+(A>>3)] = ((uint8_t*)&crc)[0];
    //    printf("CRC %x (A %d)\n",crc,A);

    dlsch->harq_processes[harq_pid]->B = A+24;
    //    dlsch->harq_processes[harq_pid]->b = a;
    memcpy(dlsch->harq_processes[harq_pid]->b,a,(A/8)+4);

    if (lte_segmentation(dlsch->harq_processes[harq_pid]->b,
                         dlsch->harq_processes[harq_pid]->c,
                         dlsch->harq_processes[harq_pid]->B,
                         &dlsch->harq_processes[harq_pid]->C,
                         &dlsch->harq_processes[harq_pid]->Cplus,
                         &dlsch->harq_processes[harq_pid]->Cminus,
                         &dlsch->harq_processes[harq_pid]->Kplus,
                         &dlsch->harq_processes[harq_pid]->Kminus,
                         &dlsch->harq_processes[harq_pid]->F)<0)
      return(-1);

    for (r=0; r<dlsch->harq_processes[harq_pid]->C; r++) {

      if (r<dlsch->harq_processes[harq_pid]->Cminus)
        Kr = dlsch->harq_processes[harq_pid]->Kminus;
      else
        Kr = dlsch->harq_processes[harq_pid]->Kplus;

      Kr_bytes = Kr>>3;

#ifdef DEBUG_DLSCH_CODING
      printf("Generating Code Segment %d (%d bits)\n",r,Kr);
      // generate codewords

      printf("bits_per_codeword (Kr)= %d, A %d\n",Kr,A);
      printf("N_RB = %d\n",nb_rb);
      printf("Ncp %d\n",frame_parms->Ncp);
      printf("mod_order %d\n",mod_order);
#endif


      start_meas(te_stats);
      encoder(dlsch->harq_processes[harq_pid]->c[r],
              Kr>>3,
              &dlsch->harq_processes[harq_pid]->d[r][96],
              (r==0) ? dlsch->harq_processes[harq_pid]->F : 0
             );
      stop_meas(te_stats);
#ifdef DEBUG_DLSCH_CODING

      if (r==0)
        LOG_M("enc_output0.m","enc0",&dlsch->harq_processes[harq_pid]->d[r][96],(3*8*Kr_bytes)+12,1,4);

#endif
      start_meas(i_stats);
      dlsch->harq_processes[harq_pid]->RTC[r] =
        sub_block_interleaving_turbo(4+(Kr_bytes*8),
                                     &dlsch->harq_processes[harq_pid]->d[r][96],
                                     dlsch->harq_processes[harq_pid]->w[r]);
      stop_meas(i_stats);
    }

  }

  // Fill in the "e"-sequence from 36-212, V8.6 2009-03, p. 16-17 (for each "e") and concatenate the
  // outputs for each code segment, see Section 5.1.5 p.20

  for (r=0; r<dlsch->harq_processes[harq_pid]->C; r++) {
#ifdef DEBUG_DLSCH_CODING
    printf("Rate Matching, Code segment %d (coded bits (G) %d,unpunctured/repeated bits per code segment %d,mod_order %d, nb_rb %d)...\n",
        r,
        G,
        Kr*3,
        mod_order,nb_rb);
#endif

    start_meas(rm_stats);
#ifdef DEBUG_DLSCH_CODING
    printf("rvidx in SIC encoding = %d\n", dlsch->harq_processes[harq_pid]->rvidx);
#endif
    r_offset += lte_rate_matching_turbo(dlsch->harq_processes[harq_pid]->RTC[r],
                                        G,  //G
                                        dlsch->harq_processes[harq_pid]->w[r],
                                        dlsch->harq_processes[harq_pid]->e+r_offset,
                                        dlsch->harq_processes[harq_pid]->C, // C
                                        dlsch->Nsoft,                    // Nsoft,
                                        dlsch->Mdlharq,
                                        dlsch->Kmimo,
                                        dlsch->harq_processes[harq_pid]->rvidx,
                                        dlsch->harq_processes[harq_pid]->Qm,
                                        dlsch->harq_processes[harq_pid]->Nl,
                                        r,
                                        nb_rb);
    //                                        m);                       // r
    stop_meas(rm_stats);
#ifdef DEBUG_DLSCH_CODING

    if (r==dlsch->harq_processes[harq_pid]->C-1)
      LOG_M("enc_output.m","enc",dlsch->harq_processes[harq_pid]->e,r_offset,1,4);

#endif
  }

  VCD_SIGNAL_DUMPER_DUMP_FUNCTION_BY_NAME(VCD_SIGNAL_DUMPER_FUNCTIONS_ENB_DLSCH_ENCODING, VCD_FUNCTION_OUT);

  return(0);
}<|MERGE_RESOLUTION|>--- conflicted
+++ resolved
@@ -183,36 +183,7 @@
 #ifdef DEBUG_DLSCH_DECODING
   uint16_t i;
 #endif
-<<<<<<< HEAD
-  //#ifdef __AVX2__
-#if 0
-  int Kr_last,skipped_last=0;
-  uint8_t (*tc_2cw)(int16_t *y,
-		    int16_t *y2,
-		    uint8_t *,
-		    uint8_t *,
-		    uint16_t,
-		    uint16_t,
-		    uint16_t,
-		    uint8_t,
-		    uint8_t,
-		    uint8_t,
-		    time_stats_t *,
-		    time_stats_t *,
-		    time_stats_t *,
-		    time_stats_t *,
-		    time_stats_t *,
-		    time_stats_t *,
-		    time_stats_t *);
-
-#endif
-decoder_if_t *tc;
-
-
-
-=======
-  decoder_if_t tc;
->>>>>>> 668c2d8d
+  decoder_if_t *tc;
 
   if (!dlsch_llr) {
     printf("dlsch_decoding.c: NULL dlsch_llr pointer\n");
