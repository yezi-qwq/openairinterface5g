/*
 * Licensed to the OpenAirInterface (OAI) Software Alliance under one or more
 * contributor license agreements.  See the NOTICE file distributed with
 * this work for additional information regarding copyright ownership.
 * The OpenAirInterface Software Alliance licenses this file to You under
 * the OAI Public License, Version 1.1  (the "License"); you may not use this file
 * except in compliance with the License.
 * You may obtain a copy of the License at
 *
 *      http://www.openairinterface.org/?page_id=698
 *
 * Unless required by applicable law or agreed to in writing, software
 * distributed under the License is distributed on an "AS IS" BASIS,
 * WITHOUT WARRANTIES OR CONDITIONS OF ANY KIND, either express or implied.
 * See the License for the specific language governing permissions and
 * limitations under the License.
 *-------------------------------------------------------------------------------
 * For more information about the OpenAirInterface (OAI) Software Alliance:
 *      contact@openairinterface.org
 */

/*! \file PHY/LTE_TRANSPORT/pcfich.c
* \brief Top-level routines for generating and decoding  the PCFICH/CFI physical/transport channel V8.6 2009-03
* \author R. Knopp
* \date 2011
* \version 0.1
* \company Eurecom
* \email: knopp@eurecom.fr
* \note
* \warning
*/
#include "PHY/defs_UE.h"
#include "PHY/LTE_REFSIG/lte_refsig.h"

//#define DEBUG_PCFICH

extern uint8_t pcfich_b[4][32];




void pcfich_unscrambling(LTE_DL_FRAME_PARMS *frame_parms,
                         uint8_t subframe,
                         int16_t *d)
{

<<<<<<< HEAD
  uint8_t reset = 1;
  uint32_t x1 = 0;
  uint32_t s = 0;

  // x1 is set in lte_gold_generic
  uint32_t x2 = ((((2*frame_parms->Nid_cell)+1)*(1+subframe))<<9) + frame_parms->Nid_cell; //this is c_init in 36.211 Sec 6.7.1
=======
  uint32_t i;
  uint8_t reset;
  uint32_t x1=0, x2, s=0; // x1 is set in lte_gold_generic

  reset = 1;
  x2 = ((((2*frame_parms->Nid_cell)+1)*(1+subframe))<<9) + frame_parms->Nid_cell; //this is c_init in 36.211 Sec 6.7.1
>>>>>>> a2e0da25

  for (uint32_t i=0; i<32; i++) {
    if ((i&0x1f)==0) {
      s = lte_gold_generic(&x1, &x2, reset);
      //printf("lte_gold[%d]=%x\n",i,s);
      reset = 0;
    }

    if (((s>>(i&0x1f))&1) == 1)
      d[i]=-d[i];

  }
}

uint8_t rx_pcfich(LTE_DL_FRAME_PARMS *frame_parms,
                  uint8_t subframe,
                  LTE_UE_PDCCH *lte_ue_pdcch_vars,
                  MIMO_mode_t mimo_mode)
{

  uint8_t pcfich_quad;
  uint8_t i,j;
  uint16_t reg_offset;

  int32_t **rxdataF_comp = lte_ue_pdcch_vars->rxdataF_comp;
  int16_t pcfich_d[32],*pcfich_d_ptr;
  int32_t metric,old_metric=-16384;
  uint8_t num_pdcch_symbols=3;
  uint16_t *pcfich_reg = frame_parms->pcfich_reg;

  // demapping
  // loop over 4 quadruplets and lookup REGs
  //  m=0;
  pcfich_d_ptr = pcfich_d;

  for (pcfich_quad=0; pcfich_quad<4; pcfich_quad++) {
    reg_offset = (pcfich_reg[pcfich_quad]*4);

    for (i=0; i<4; i++) {

      pcfich_d_ptr[0] = ((int16_t*)&rxdataF_comp[0][reg_offset+i])[0]; // RE component
      pcfich_d_ptr[1] = ((int16_t*)&rxdataF_comp[0][reg_offset+i])[1]; // IM component
#ifdef DEBUG_PCFICH      
      printf("rx_pcfich: quad %d, i %d, offset %d =>  (%d,%d) => pcfich_d_ptr[0] %d \n",pcfich_quad,i,reg_offset+i,
             ((int16_t*)&rxdataF_comp[0][reg_offset+i])[0],
             ((int16_t*)&rxdataF_comp[0][reg_offset+i])[1],
             pcfich_d_ptr[0]);
#endif
      pcfich_d_ptr+=2;
    }

    /*
    }
    else { // ALAMOUTI
    for (i=0;i<4;i+=2) {
    pcfich_d_ptr[0] = 0;
    pcfich_d_ptr[1] = 0;
    pcfich_d_ptr[2] = 0;
    pcfich_d_ptr[3] = 0;
    for (j=0;j<frame_parms->nb_antennas_rx;j++) {

    pcfich_d_ptr[0] += (((int16_t*)&rxdataF_comp[j][reg_offset+i])[0]+
         ((int16_t*)&rxdataF_comp[j+2][reg_offset+i+1])[0]); // RE component
    pcfich_d_ptr[1] += (((int16_t*)&rxdataF_comp[j][reg_offset+i])[1] -
         ((int16_t*)&rxdataF_comp[j+2][reg_offset+i+1])[1]);// IM component

    pcfich_d_ptr[2] += (((int16_t*)&rxdataF_comp[j][reg_offset+i+1])[0]-
         ((int16_t*)&rxdataF_comp[j+2][reg_offset+i])[0]); // RE component
    pcfich_d_ptr[3] += (((int16_t*)&rxdataF_comp[j][reg_offset+i+1])[1] +
         ((int16_t*)&rxdataF_comp[j+2][reg_offset+i])[1]);// IM component


    }

    pcfich_d_ptr+=4;

    }
    */
  }

  // pcfhich unscrambling

  pcfich_unscrambling(frame_parms,subframe,pcfich_d);

  // pcfich detection

  for (i=0; i<3; i++) {
    metric = 0;

    for (j=0; j<32; j++) {
      //      printf("pcfich_b[%d][%d] %d => pcfich_d[%d] %d\n",i,j,pcfich_b[i][j],j,pcfich_d[j]);
      metric += (int32_t)(((pcfich_b[i][j]==0) ? (pcfich_d[j]) : (-pcfich_d[j])));
    }

#ifdef DEBUG_PCFICH
    printf("metric %d : %d\n",i,metric);
#endif

    if (metric > old_metric) {
      num_pdcch_symbols = 1+i;
      old_metric = metric;
    }
  }

#ifdef DEBUG_PCFICH
  printf("[PHY] PCFICH detected for %d PDCCH symbols\n",num_pdcch_symbols);
#endif
  return(num_pdcch_symbols);
}<|MERGE_RESOLUTION|>--- conflicted
+++ resolved
@@ -44,21 +44,11 @@
                          int16_t *d)
 {
 
-<<<<<<< HEAD
   uint8_t reset = 1;
-  uint32_t x1 = 0;
+  uint32_t x1 = 0; // x1 is set in lte_gold_generic
   uint32_t s = 0;
 
-  // x1 is set in lte_gold_generic
   uint32_t x2 = ((((2*frame_parms->Nid_cell)+1)*(1+subframe))<<9) + frame_parms->Nid_cell; //this is c_init in 36.211 Sec 6.7.1
-=======
-  uint32_t i;
-  uint8_t reset;
-  uint32_t x1=0, x2, s=0; // x1 is set in lte_gold_generic
-
-  reset = 1;
-  x2 = ((((2*frame_parms->Nid_cell)+1)*(1+subframe))<<9) + frame_parms->Nid_cell; //this is c_init in 36.211 Sec 6.7.1
->>>>>>> a2e0da25
 
   for (uint32_t i=0; i<32; i++) {
     if ((i&0x1f)==0) {
