--- conflicted
+++ resolved
@@ -44,23 +44,14 @@
                          int16_t *d)
 {
 
-<<<<<<< HEAD
-  uint8_t reset = 1;
-  uint32_t x1 = 0;
-  uint32_t s = 0;
-
-  // x1 is set in lte_gold_generic
-  uint32_t x2 = ((((2*frame_parms->Nid_cell)+1)*(1+subframe))<<9) + frame_parms->Nid_cell; //this is c_init in 36.211 Sec 6.7.1
-=======
   uint32_t i;
   uint8_t reset;
   uint32_t x1=0, x2=0, s=0;
 
   reset = 1;
   x2 = ((((2*frame_parms->Nid_cell)+1)*(1+subframe))<<9) + frame_parms->Nid_cell; //this is c_init in 36.211 Sec 6.7.1
->>>>>>> c555d396
 
-  for (uint32_t i=0; i<32; i++) {
+  for (i=0; i<32; i++) {
     if ((i&0x1f)==0) {
       s = lte_gold_generic(&x1, &x2, reset);
       //printf("lte_gold[%d]=%x\n",i,s);
