/*
 * Licensed to the OpenAirInterface (OAI) Software Alliance under one or more
 * contributor license agreements.  See the NOTICE file distributed with
 * this work for additional information regarding copyright ownership.
 * The OpenAirInterface Software Alliance licenses this file to You under
 * the OAI Public License, Version 1.1  (the "License"); you may not use this file
 * except in compliance with the License.
 * You may obtain a copy of the License at
 *
 *      http://www.openairinterface.org/?page_id=698
 *
 * Unless required by applicable law or agreed to in writing, software
 * distributed under the License is distributed on an "AS IS" BASIS,
 * WITHOUT WARRANTIES OR CONDITIONS OF ANY KIND, either express or implied.
 * See the License for the specific language governing permissions and
 * limitations under the License.
 *-------------------------------------------------------------------------------
 * For more information about the OpenAirInterface (OAI) Software Alliance:
 *      contact@openairinterface.org
 */

/*! \file PHY/LTE_TRANSPORT/pcfich.c
* \brief Top-level routines for generating and decoding  the PCFICH/CFI physical/transport channel V8.6 2009-03
* \author R. Knopp
* \date 2011
* \version 0.1
* \company Eurecom
* \email: knopp@eurecom.fr
* \note
* \warning
*/
#include "PHY/defs_UE.h"
#include "PHY/LTE_REFSIG/lte_refsig.h"

//#define DEBUG_PCFICH

extern uint8_t pcfich_b[4][32];




void pcfich_unscrambling(LTE_DL_FRAME_PARMS *frame_parms,
                         uint8_t subframe,
                         int16_t *d)
{

  uint32_t i;
  uint8_t reset;
<<<<<<< HEAD
  uint32_t x1=0, x2=0, s=0;
=======
  uint32_t x1=0, x2, s=0; // x1 is set in lte_gold_generic
>>>>>>> a2e0da25

  reset = 1;
  x2 = ((((2*frame_parms->Nid_cell)+1)*(1+subframe))<<9) + frame_parms->Nid_cell; //this is c_init in 36.211 Sec 6.7.1

  for (i=0; i<32; i++) {
    if ((i&0x1f)==0) {
      s = lte_gold_generic(&x1, &x2, reset);
      //printf("lte_gold[%d]=%x\n",i,s);
      reset = 0;
    }

    if (((s>>(i&0x1f))&1) == 1)
      d[i]=-d[i];

  }
}

uint8_t rx_pcfich(LTE_DL_FRAME_PARMS *frame_parms,
                  uint8_t subframe,
                  LTE_UE_PDCCH *lte_ue_pdcch_vars,
                  MIMO_mode_t mimo_mode)
{

  uint8_t pcfich_quad;
  uint8_t i,j;
  uint16_t reg_offset;

  int32_t **rxdataF_comp = lte_ue_pdcch_vars->rxdataF_comp;
  int16_t pcfich_d[32],*pcfich_d_ptr;
  int32_t metric,old_metric=-16384;
  uint8_t num_pdcch_symbols=3;
  uint16_t *pcfich_reg = frame_parms->pcfich_reg;

  // demapping
  // loop over 4 quadruplets and lookup REGs
  //  m=0;
  pcfich_d_ptr = pcfich_d;

  for (pcfich_quad=0; pcfich_quad<4; pcfich_quad++) {
    reg_offset = (pcfich_reg[pcfich_quad]*4);

    for (i=0; i<4; i++) {

      pcfich_d_ptr[0] = ((int16_t*)&rxdataF_comp[0][reg_offset+i])[0]; // RE component
      pcfich_d_ptr[1] = ((int16_t*)&rxdataF_comp[0][reg_offset+i])[1]; // IM component
#ifdef DEBUG_PCFICH      
      printf("rx_pcfich: quad %d, i %d, offset %d =>  (%d,%d) => pcfich_d_ptr[0] %d \n",pcfich_quad,i,reg_offset+i,
             ((int16_t*)&rxdataF_comp[0][reg_offset+i])[0],
             ((int16_t*)&rxdataF_comp[0][reg_offset+i])[1],
             pcfich_d_ptr[0]);
#endif
      pcfich_d_ptr+=2;
    }

    /*
    }
    else { // ALAMOUTI
    for (i=0;i<4;i+=2) {
    pcfich_d_ptr[0] = 0;
    pcfich_d_ptr[1] = 0;
    pcfich_d_ptr[2] = 0;
    pcfich_d_ptr[3] = 0;
    for (j=0;j<frame_parms->nb_antennas_rx;j++) {

    pcfich_d_ptr[0] += (((int16_t*)&rxdataF_comp[j][reg_offset+i])[0]+
         ((int16_t*)&rxdataF_comp[j+2][reg_offset+i+1])[0]); // RE component
    pcfich_d_ptr[1] += (((int16_t*)&rxdataF_comp[j][reg_offset+i])[1] -
         ((int16_t*)&rxdataF_comp[j+2][reg_offset+i+1])[1]);// IM component

    pcfich_d_ptr[2] += (((int16_t*)&rxdataF_comp[j][reg_offset+i+1])[0]-
         ((int16_t*)&rxdataF_comp[j+2][reg_offset+i])[0]); // RE component
    pcfich_d_ptr[3] += (((int16_t*)&rxdataF_comp[j][reg_offset+i+1])[1] +
         ((int16_t*)&rxdataF_comp[j+2][reg_offset+i])[1]);// IM component


    }

    pcfich_d_ptr+=4;

    }
    */
  }

  // pcfhich unscrambling

  pcfich_unscrambling(frame_parms,subframe,pcfich_d);

  // pcfich detection

  for (i=0; i<3; i++) {
    metric = 0;

    for (j=0; j<32; j++) {
      //      printf("pcfich_b[%d][%d] %d => pcfich_d[%d] %d\n",i,j,pcfich_b[i][j],j,pcfich_d[j]);
      metric += (int32_t)(((pcfich_b[i][j]==0) ? (pcfich_d[j]) : (-pcfich_d[j])));
    }

#ifdef DEBUG_PCFICH
    printf("metric %d : %d\n",i,metric);
#endif

    if (metric > old_metric) {
      num_pdcch_symbols = 1+i;
      old_metric = metric;
    }
  }

#ifdef DEBUG_PCFICH
  printf("[PHY] PCFICH detected for %d PDCCH symbols\n",num_pdcch_symbols);
#endif
  return(num_pdcch_symbols);
}<|MERGE_RESOLUTION|>--- conflicted
+++ resolved
@@ -46,11 +46,7 @@
 
   uint32_t i;
   uint8_t reset;
-<<<<<<< HEAD
   uint32_t x1=0, x2=0, s=0;
-=======
-  uint32_t x1=0, x2, s=0; // x1 is set in lte_gold_generic
->>>>>>> a2e0da25
 
   reset = 1;
   x2 = ((((2*frame_parms->Nid_cell)+1)*(1+subframe))<<9) + frame_parms->Nid_cell; //this is c_init in 36.211 Sec 6.7.1
