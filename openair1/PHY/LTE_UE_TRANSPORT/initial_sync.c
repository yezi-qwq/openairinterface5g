/*
 * Licensed to the OpenAirInterface (OAI) Software Alliance under one or more
 * contributor license agreements.  See the NOTICE file distributed with
 * this work for additional information regarding copyright ownership.
 * The OpenAirInterface Software Alliance licenses this file to You under
 * the OAI Public License, Version 1.1  (the "License"); you may not use this file
 * except in compliance with the License.
 * You may obtain a copy of the License at
 *
 *      http://www.openairinterface.org/?page_id=698
 *
 * Unless required by applicable law or agreed to in writing, software
 * distributed under the License is distributed on an "AS IS" BASIS,
 * WITHOUT WARRANTIES OR CONDITIONS OF ANY KIND, either express or implied.
 * See the License for the specific language governing permissions and
 * limitations under the License.
 *-------------------------------------------------------------------------------
 * For more information about the OpenAirInterface (OAI) Software Alliance:
 *      contact@openairinterface.org
 */

/*! \file PHY/LTE_TRANSPORT/initial_sync.c
* \brief Routines for initial UE synchronization procedure (PSS,SSS,PBCH and frame format detection)
* \author R. Knopp, F. Kaltenberger
* \date 2011
* \version 0.1
* \company Eurecom
* \email: knopp@eurecom.fr,kaltenberger@eurecom.fr
* \note
* \warning
*/
#include "PHY/types.h"
#include "PHY/defs_UE.h"
#include "targets/RT/USER/lte-softmodem.h"
#include "PHY/phy_extern_ue.h"
#include "SCHED_UE/sched_UE.h"
#include "transport_proto_ue.h"
#include "PHY/MODULATION/modulation_UE.h"
#include "PHY/LTE_ESTIMATION/lte_estimation.h"
#include "PHY/LTE_REFSIG/lte_refsig.h"
#include "openair2/LAYER2/MAC/mac_proto.h"
#include "common_lib.h"
#include "PHY/INIT/phy_init.h"

extern openair0_config_t openair0_cfg[];

//#define DEBUG_INITIAL_SYNCH

int pbch_detection(PHY_VARS_UE *ue, runmode_t mode) {
  uint8_t l,pbch_decoded,frame_mod4,pbch_tx_ant,dummy;
  LTE_DL_FRAME_PARMS *frame_parms=&ue->frame_parms;
  char phich_resource[6];

  LOG_D(PHY,"[UE%d] Initial sync: starting PBCH detection (rx_offset %d)\n",ue->Mod_id,
        ue->rx_offset);

  for (l=0; l<frame_parms->symbols_per_tti/2; l++) {
    slot_fep(ue,
             l,
             0,
             ue->rx_offset,
             0,
             1);
  }

  for (l=0; l<frame_parms->symbols_per_tti/2; l++) {
    slot_fep(ue,
             l,
             1,
             ue->rx_offset,
             0,
             1);
  }

  slot_fep(ue,
           0,
           2,
           ue->rx_offset,
           0,
           1);
  lte_ue_measurements(ue,
                      ue->rx_offset,
                      0,
                      0,
                      0,
                      0);

  if (ue->frame_parms.frame_type == TDD) {
    ue_rrc_measurements(ue,
                        2,
                        0);
  } else {
    ue_rrc_measurements(ue,
                        0,
                        0);
  }


  LOG_D(PHY,"[UE %d] RX RSSI %d dBm, digital (%d, %d) dB, linear (%d, %d), avg rx power %d dB (%d lin), RX gain %d dB\n",
        ue->Mod_id,
        ue->measurements.rx_rssi_dBm[0] - ((ue->frame_parms.nb_antennas_rx==2) ? 3 : 0),
        ue->measurements.rx_power_dB[0][0],
        ue->measurements.rx_power_dB[0][1],
        ue->measurements.rx_power[0][0],
        ue->measurements.rx_power[0][1],
        ue->measurements.rx_power_avg_dB[0],
        ue->measurements.rx_power_avg[0],
        ue->rx_total_gain_dB);

  LOG_D(PHY,"[UE %d] N0 %d dBm digital (%d, %d) dB, linear (%d, %d), avg noise power %d dB (%d lin)\n",
        ue->Mod_id,
        ue->measurements.n0_power_tot_dBm,
        ue->measurements.n0_power_dB[0],
        ue->measurements.n0_power_dB[1],
        ue->measurements.n0_power[0],
        ue->measurements.n0_power[1],
        ue->measurements.n0_power_avg_dB,
        ue->measurements.n0_power_avg);

  pbch_decoded = 0;

  for (frame_mod4=0; frame_mod4<4; frame_mod4++) {
    pbch_tx_ant = rx_pbch(&ue->common_vars,
                          ue->pbch_vars[0],
                          frame_parms,
                          0,
                          SISO,
                          ue->high_speed_flag,
                          frame_mod4);

    if ((pbch_tx_ant>0) && (pbch_tx_ant<=2)) {
      pbch_decoded = 1;
      break;
    }

    pbch_tx_ant = rx_pbch(&ue->common_vars,
                          ue->pbch_vars[0],
                          frame_parms,
                          0,
                          ALAMOUTI,
                          ue->high_speed_flag,
                          frame_mod4);

    if ((pbch_tx_ant>0) && (pbch_tx_ant<=2)) {
      pbch_decoded = 1;
      break;
    }
  }

  if (pbch_decoded) {
    frame_parms->nb_antenna_ports_eNB = pbch_tx_ant;
    // set initial transmission mode to 1 or 2 depending on number of detected TX antennas
    // openair_daq_vars.dlsch_transmission_mode = (pbch_tx_ant>1) ? 2 : 1;
    // flip byte endian on 24-bits for MIB
    //    dummy = ue->pbch_vars[0]->decoded_output[0];
    //    ue->pbch_vars[0]->decoded_output[0] = ue->pbch_vars[0]->decoded_output[2];
    //    ue->pbch_vars[0]->decoded_output[2] = dummy;
    // now check for Bandwidth of Cell
    dummy = (ue->pbch_vars[0]->decoded_output[2]>>5)&7;

    switch (dummy) {
      case 0 :
        frame_parms->N_RB_DL = 6;
        break;

      case 1 :
        frame_parms->N_RB_DL = 15;
        break;

      case 2 :
        frame_parms->N_RB_DL = 25;
        break;

      case 3 :
        frame_parms->N_RB_DL = 50;
        break;

      case 4 :
        frame_parms->N_RB_DL = 75;
        break;

      case 5:
        frame_parms->N_RB_DL = 100;
        break;

      default:
        LOG_E(PHY,"[UE%d] Initial sync: PBCH decoding: Unknown N_RB_DL\n",ue->Mod_id);
        return -1;
        break;
    }

    // now check for PHICH parameters
    frame_parms->phich_config_common.phich_duration = (PHICH_DURATION_t)((ue->pbch_vars[0]->decoded_output[2]>>4)&1);
    dummy = (ue->pbch_vars[0]->decoded_output[2]>>2)&3;

    switch (dummy) {
      case 0:
        frame_parms->phich_config_common.phich_resource = oneSixth;
        sprintf(phich_resource,"1/6");
        break;

      case 1:
        frame_parms->phich_config_common.phich_resource = half;
        sprintf(phich_resource,"1/2");
        break;

      case 2:
        frame_parms->phich_config_common.phich_resource = one;
        sprintf(phich_resource,"1");
        break;

      case 3:
        frame_parms->phich_config_common.phich_resource = two;
        sprintf(phich_resource,"2");
        break;

      default:
        LOG_E(PHY,"[UE%d] Initial sync: Unknown PHICH_DURATION\n",ue->Mod_id);
        return -1;
        break;
    }

    for(int i=0; i<RX_NB_TH; i++) {
      ue->proc.proc_rxtx[i].frame_rx =   (((ue->pbch_vars[0]->decoded_output[2]&3)<<6) + (ue->pbch_vars[0]->decoded_output[1]>>2))<<2;
      ue->proc.proc_rxtx[i].frame_rx =   (((ue->pbch_vars[0]->decoded_output[2]&3)<<6) + (ue->pbch_vars[0]->decoded_output[1]>>2))<<2;
      ue->proc.proc_rxtx[i].frame_tx = ue->proc.proc_rxtx[0].frame_rx;
    }


    LOG_D(PHY,"[UE%d] Initial sync: pbch decoded sucessfully p %d, tx_ant %d, frame %d, N_RB_DL %d, phich_duration %d, phich_resource %s!\n",
          ue->Mod_id,
          frame_parms->nb_antenna_ports_eNB,
          pbch_tx_ant,
          ue->proc.proc_rxtx[0].frame_rx,
          frame_parms->N_RB_DL,
          frame_parms->phich_config_common.phich_duration,
          phich_resource);  //frame_parms->phich_config_common.phich_resource);
    return(0);
  } else {
    return(-1);
  }
}

char phich_string[13][4] = {"","1/6","","1/2","","","one","","","","","","two"};
char duplex_string[2][4] = {"FDD","TDD"};
char prefix_string[2][9] = {"NORMAL","EXTENDED"};

int initial_sync(PHY_VARS_UE *ue, runmode_t mode) {
  int32_t sync_pos,sync_pos2,sync_pos_slot;
  int32_t metric_fdd_ncp=0,metric_fdd_ecp=0,metric_tdd_ncp=0,metric_tdd_ecp=0;
  uint8_t phase_fdd_ncp,phase_fdd_ecp,phase_tdd_ncp,phase_tdd_ecp;
  uint8_t flip_fdd_ncp,flip_fdd_ecp,flip_tdd_ncp,flip_tdd_ecp;
  //  uint16_t Nid_cell_fdd_ncp=0,Nid_cell_fdd_ecp=0,Nid_cell_tdd_ncp=0,Nid_cell_tdd_ecp=0;
  LTE_DL_FRAME_PARMS *frame_parms = &ue->frame_parms;
  int ret=-1;
  int aarx,rx_power=0;
  // First try FDD normal prefix
  frame_parms->Ncp=NORMAL;
  frame_parms->frame_type=FDD;
  frame_parms->nb_antenna_ports_eNB = 2;
  init_frame_parms(frame_parms,1);
  /*
  LOG_M("rxdata0.m","rxd0",ue->common_vars.rxdata[0],10*frame_parms->samples_per_tti,1,1);

  exit(-1);
  */
  sync_pos = lte_sync_time(ue->common_vars.rxdata,
                           frame_parms,
                           (int *)&ue->common_vars.eNb_id);

  //  LOG_M("rxdata1.m","rxd1",ue->common_vars.rxdata[0],10*frame_parms->samples_per_tti,1,1);
  if (sync_pos >= frame_parms->nb_prefix_samples)
    sync_pos2 = sync_pos - frame_parms->nb_prefix_samples;
  else
    sync_pos2 = sync_pos + FRAME_LENGTH_COMPLEX_SAMPLES - frame_parms->nb_prefix_samples;


  LOG_D(PHY,"[UE%d] Initial sync : Estimated PSS position %d, Nid2 %d\n",ue->Mod_id,sync_pos,ue->common_vars.eNb_id);

  // SSS detection
  // PSS is hypothesized in last symbol of first slot in Frame
  sync_pos_slot = (frame_parms->samples_per_tti>>1) - frame_parms->ofdm_symbol_size - frame_parms->nb_prefix_samples;

  if (sync_pos2 >= sync_pos_slot)
    ue->rx_offset = sync_pos2 - sync_pos_slot;
  else
    ue->rx_offset = FRAME_LENGTH_COMPLEX_SAMPLES + sync_pos2 - sync_pos_slot;

  if (((sync_pos2 - sync_pos_slot) >=0 ) &&
      ((sync_pos2 - sync_pos_slot) < ((FRAME_LENGTH_COMPLEX_SAMPLES-frame_parms->samples_per_tti/2)))) {
    LOG_D(PHY,"Calling sss detection (FDD normal CP)\n");
    rx_sss(ue,&metric_fdd_ncp,&flip_fdd_ncp,&phase_fdd_ncp);
    frame_parms->nushift  = frame_parms->Nid_cell%6;

    if (flip_fdd_ncp==1)
      ue->rx_offset += (FRAME_LENGTH_COMPLEX_SAMPLES>>1);

    init_frame_parms(&ue->frame_parms,1);
    lte_gold(frame_parms,ue->lte_gold_table[0],frame_parms->Nid_cell);
    ret = pbch_detection(ue,mode);
    //   LOG_M("rxdata2.m","rxd2",ue->common_vars.rxdata[0],10*frame_parms->samples_per_tti,1,1);

    LOG_D(PHY,"FDD Normal prefix: CellId %d metric %d, phase %d, flip %d, pbch %d\n",

          frame_parms->Nid_cell,metric_fdd_ncp,phase_fdd_ncp,flip_fdd_ncp,ret);
  } else {
    LOG_D(PHY,"FDD Normal prefix: SSS error condition: sync_pos %d, sync_pos_slot %d\n", sync_pos, sync_pos_slot);
  }

  if (ret==-1) {
    // Now FDD extended prefix
    frame_parms->Ncp=EXTENDED;
    frame_parms->frame_type=FDD;
    init_frame_parms(frame_parms,1);

    if (sync_pos < frame_parms->nb_prefix_samples)
      sync_pos2 = sync_pos + FRAME_LENGTH_COMPLEX_SAMPLES - frame_parms->nb_prefix_samples;
    else
      sync_pos2 = sync_pos - frame_parms->nb_prefix_samples;

    // PSS is hypothesized in last symbol of first slot in Frame
    sync_pos_slot = (frame_parms->samples_per_tti>>1) - frame_parms->ofdm_symbol_size - (frame_parms->nb_prefix_samples);

    if (sync_pos2 >= sync_pos_slot)
      ue->rx_offset = sync_pos2 - sync_pos_slot;
    else
      ue->rx_offset = FRAME_LENGTH_COMPLEX_SAMPLES + sync_pos2 - sync_pos_slot;

    //msg("nb_prefix_samples %d, rx_offset %d\n",frame_parms->nb_prefix_samples,ue->rx_offset);

    if (((sync_pos2 - sync_pos_slot) >=0 ) &&
        ((sync_pos2 - sync_pos_slot) < ((FRAME_LENGTH_COMPLEX_SAMPLES-frame_parms->samples_per_tti/2)))) {
      rx_sss(ue,&metric_fdd_ecp,&flip_fdd_ecp,&phase_fdd_ecp);
      frame_parms->nushift  = frame_parms->Nid_cell%6;

      if (flip_fdd_ecp==1)
        ue->rx_offset += (FRAME_LENGTH_COMPLEX_SAMPLES>>1);

      init_frame_parms(&ue->frame_parms,1);
      lte_gold(frame_parms,ue->lte_gold_table[0],frame_parms->Nid_cell);
      ret = pbch_detection(ue,mode);
      //     LOG_M("rxdata3.m","rxd3",ue->common_vars.rxdata[0],10*frame_parms->samples_per_tti,1,1);
      LOG_D(PHY,"FDD Extended prefix: CellId %d metric %d, phase %d, flip %d, pbch %d\n",
            frame_parms->Nid_cell,metric_fdd_ecp,phase_fdd_ecp,flip_fdd_ecp,ret);
    } else {
      LOG_D(PHY,"FDD Extended prefix: SSS error condition: sync_pos %d, sync_pos_slot %d\n", sync_pos, sync_pos_slot);
    }

    if (ret==-1) {
      // Now TDD normal prefix
      frame_parms->Ncp=NORMAL;
      frame_parms->frame_type=TDD;
      frame_parms->tdd_config=1;
      init_frame_parms(frame_parms,1);

      if (sync_pos >= frame_parms->nb_prefix_samples)
        sync_pos2 = sync_pos - frame_parms->nb_prefix_samples;
      else
        sync_pos2 = sync_pos + FRAME_LENGTH_COMPLEX_SAMPLES - frame_parms->nb_prefix_samples;

      // PSS is hypothesized in 2nd symbol of third slot in Frame (S-subframe)
      sync_pos_slot = frame_parms->samples_per_tti +
                      (frame_parms->ofdm_symbol_size<<1) +
                      frame_parms->nb_prefix_samples0 +
                      (frame_parms->nb_prefix_samples);

      if (sync_pos2 >= sync_pos_slot)
        ue->rx_offset = sync_pos2 - sync_pos_slot;
      else
        ue->rx_offset = (FRAME_LENGTH_COMPLEX_SAMPLES>>1) + sync_pos2 - sync_pos_slot;

      rx_sss(ue,&metric_tdd_ncp,&flip_tdd_ncp,&phase_tdd_ncp);

      if (flip_tdd_ncp==1)
        ue->rx_offset += (FRAME_LENGTH_COMPLEX_SAMPLES>>1);

      frame_parms->nushift  = frame_parms->Nid_cell%6;
      init_frame_parms(&ue->frame_parms,1);
      lte_gold(frame_parms,ue->lte_gold_table[0],frame_parms->Nid_cell);
      ret = pbch_detection(ue,mode);
      //      LOG_M("rxdata4.m","rxd4",ue->common_vars.rxdata[0],10*frame_parms->samples_per_tti,1,1);

      LOG_D(PHY,"TDD Normal prefix: CellId %d metric %d, phase %d, flip %d, pbch %d\n",

            frame_parms->Nid_cell,metric_tdd_ncp,phase_tdd_ncp,flip_tdd_ncp,ret);

      if (ret==-1) {
        // Now TDD extended prefix
        frame_parms->Ncp=EXTENDED;
        frame_parms->frame_type=TDD;
        frame_parms->tdd_config=1;
        init_frame_parms(frame_parms,1);
        sync_pos2 = sync_pos - frame_parms->nb_prefix_samples;

        if (sync_pos >= frame_parms->nb_prefix_samples)
          sync_pos2 = sync_pos - frame_parms->nb_prefix_samples;
        else
          sync_pos2 = sync_pos + FRAME_LENGTH_COMPLEX_SAMPLES - frame_parms->nb_prefix_samples;

        // PSS is hypothesized in 2nd symbol of third slot in Frame (S-subframe)
        sync_pos_slot = frame_parms->samples_per_tti + (frame_parms->ofdm_symbol_size<<1) + (frame_parms->nb_prefix_samples<<1);

        if (sync_pos2 >= sync_pos_slot)
          ue->rx_offset = sync_pos2 - sync_pos_slot;
        else
          ue->rx_offset = (FRAME_LENGTH_COMPLEX_SAMPLES>>1) + sync_pos2 - sync_pos_slot;

        rx_sss(ue,&metric_tdd_ecp,&flip_tdd_ecp,&phase_tdd_ecp);
        frame_parms->nushift  = frame_parms->Nid_cell%6;

        if (flip_tdd_ecp==1)
          ue->rx_offset += (FRAME_LENGTH_COMPLEX_SAMPLES>>1);

        init_frame_parms(&ue->frame_parms,1);
        lte_gold(frame_parms,ue->lte_gold_table[0],frame_parms->Nid_cell);
        ret = pbch_detection(ue,mode);
        //  LOG_M("rxdata5.m","rxd5",ue->common_vars.rxdata[0],10*frame_parms->samples_per_tti,1,1);

        LOG_D(PHY,"TDD Extended prefix: CellId %d metric %d, phase %d, flip %d, pbch %d\n",

              frame_parms->Nid_cell,metric_tdd_ecp,phase_tdd_ecp,flip_tdd_ecp,ret);
      }
    }
  }

  /* Consider this is a false detection if the offset is > 1000 Hz */
  if( (abs(ue->common_vars.freq_offset) > 150) && (ret == 0) ) {
    ret=-1;
    LOG_E(HW, "Ignore MIB with high freq offset [%d Hz] estimation \n",ue->common_vars.freq_offset);
  }

  if (ret==0) {  // PBCH found so indicate sync to higher layers and configure frame parameters
    LOG_I(PHY, "[UE%d] In synch, rx_offset %d samples\n",ue->Mod_id, ue->rx_offset);

    if (ue->UE_scan_carrier == 0) {
#if UE_AUTOTEST_TRACE
      LOG_I(PHY,"[UE  %d] AUTOTEST Cell Sync : frame = %d, rx_offset %d, freq_offset %d \n",
            ue->Mod_id,
            ue->proc.proc_rxtx[0].frame_rx,
            ue->rx_offset,
            ue->common_vars.freq_offset );
#endif
      // send sync status to higher layers later when timing offset converge to target timing
      generate_pcfich_reg_mapping(frame_parms);
      generate_phich_reg_mapping(frame_parms);
      ue->pbch_vars[0]->pdu_errors_conseq=0;
    }

    LOG_I(PHY, "[UE %d] Frame %d RRC Measurements => rssi %3.1f dBm (dig %3.1f dB, gain %d), N0 %d dBm,  rsrp %3.1f dBm/RE, rsrq %3.1f dB\n",ue->Mod_id,
          ue->proc.proc_rxtx[0].frame_rx,
          10*log10(ue->measurements.rssi)-ue->rx_total_gain_dB,
          10*log10(ue->measurements.rssi),
          ue->rx_total_gain_dB,
          ue->measurements.n0_power_tot_dBm,
          10*log10(ue->measurements.rsrp[0])-ue->rx_total_gain_dB,
          (10*log10(ue->measurements.rsrq[0])));
    LOG_I(PHY, "[UE %d] Frame %d MIB Information => %s, %s, NidCell %d, N_RB_DL %d, PHICH DURATION %d, PHICH RESOURCE %s, TX_ANT %d\n",
<<<<<<< HEAD
	  ue->Mod_id,
	  ue->proc.proc_rxtx[0].frame_rx,
	  duplex_string[ue->frame_parms.frame_type],
	  prefix_string[ue->frame_parms.Ncp],
	  ue->frame_parms.Nid_cell,
	  ue->frame_parms.N_RB_DL,
	  ue->frame_parms.phich_config_common.phich_duration,
	  phich_string[ue->frame_parms.phich_config_common.phich_resource],
	  ue->frame_parms.nb_antenna_ports_eNB);
#endif

#if defined(OAI_USRP) || defined(EXMIMO) || defined(OAI_BLADERF) || defined(OAI_LMSSDR) || defined(OAI_ADRV9371_ZC706)
#  if DISABLE_LOG_X
    printf("[UE %d] Frame %d Measured Carrier Frequency %.0f Hz (offset %d Hz)\n",
	  ue->Mod_id,
	  ue->proc.proc_rxtx[0].frame_rx,
	  openair0_cfg[0].rx_freq[0]-ue->common_vars.freq_offset,
	  ue->common_vars.freq_offset);
#  else
=======
          ue->Mod_id,
          ue->proc.proc_rxtx[0].frame_rx,
          duplex_string[ue->frame_parms.frame_type],
          prefix_string[ue->frame_parms.Ncp],
          ue->frame_parms.Nid_cell,
          ue->frame_parms.N_RB_DL,
          ue->frame_parms.phich_config_common.phich_duration,
          phich_string[ue->frame_parms.phich_config_common.phich_resource],
          ue->frame_parms.nb_antenna_ports_eNB);
>>>>>>> 71191fb9
    LOG_I(PHY, "[UE %d] Frame %d Measured Carrier Frequency %.0f Hz (offset %d Hz)\n",
          ue->Mod_id,
          ue->proc.proc_rxtx[0].frame_rx,
          openair0_cfg[0].rx_freq[0]-ue->common_vars.freq_offset,
          ue->common_vars.freq_offset);
  } else {
    LOG_D(PHY,"[UE%d] Initial sync : PBCH not ok\n",ue->Mod_id);
    LOG_D(PHY,"[UE%d] Initial sync : Estimated PSS position %d, Nid2 %d\n",ue->Mod_id,sync_pos,ue->common_vars.eNb_id);
    /*      LOG_I(PHY,"[UE%d] Initial sync: (metric fdd_ncp %d (%d), metric fdd_ecp %d (%d), metric_tdd_ncp %d (%d), metric_tdd_ecp %d (%d))\n",
          ue->Mod_id,
          metric_fdd_ncp,Nid_cell_fdd_ncp,
          metric_fdd_ecp,Nid_cell_fdd_ecp,
          metric_tdd_ncp,Nid_cell_tdd_ncp,
          metric_tdd_ecp,Nid_cell_tdd_ecp);*/
    LOG_D(PHY,"[UE%d] Initial sync : Estimated Nid_cell %d, Frame_type %d\n",ue->Mod_id,
          frame_parms->Nid_cell,frame_parms->frame_type);

    ue->UE_mode[0] = NOT_SYNCHED;
    ue->pbch_vars[0]->pdu_errors_last=ue->pbch_vars[0]->pdu_errors;
    ue->pbch_vars[0]->pdu_errors++;
    ue->pbch_vars[0]->pdu_errors_conseq++;
  }

  // gain control
  if (ret!=0) { //we are not synched, so we cannot use rssi measurement (which is based on channel estimates)
    rx_power = 0;

    // do a measurement on the best guess of the PSS
    for (aarx=0; aarx<frame_parms->nb_antennas_rx; aarx++)
      rx_power += signal_energy(&ue->common_vars.rxdata[aarx][sync_pos2],
                                frame_parms->ofdm_symbol_size+frame_parms->nb_prefix_samples);

    /*
    // do a measurement on the full frame
    for (aarx=0; aarx<frame_parms->nb_antennas_rx; aarx++)
      rx_power += signal_energy(&ue->common_vars.rxdata[aarx][0],
        frame_parms->samples_per_tti*10);
    */
    // we might add a low-pass filter here later
    ue->measurements.rx_power_avg[0] = rx_power/frame_parms->nb_antennas_rx;
    ue->measurements.rx_power_avg_dB[0] = dB_fixed(ue->measurements.rx_power_avg[0]);

<<<<<<< HEAD
#ifdef DEBUG_INITIAL_SYNCH
  LOG_I(PHY,"[UE%d] Initial sync : Estimated power: %d dB\n",ue->Mod_id,ue->measurements.rx_power_avg_dB[0] );
#endif

#ifndef OAI_USRP
#ifndef OAI_BLADERF
#ifndef OAI_LMSSDR
#ifndef OAI_ADRV9371_ZC706
  phy_adjust_gain(ue,ue->measurements.rx_power_avg_dB[0],0);
#endif
#endif
#endif
#endif

  }
  else {

#ifndef OAI_USRP
#ifndef OAI_BLADERF
#ifndef OAI_LMSSDR
#ifndef OAI_ADRV9371_ZC706
  phy_adjust_gain(ue,dB_fixed(ue->measurements.rssi),0);
#endif
#endif
#endif
#endif
=======
    LOG_I(PHY,"[UE%d] Initial sync : Estimated power: %d dB\n",ue->Mod_id,ue->measurements.rx_power_avg_dB[0] );

    if (IS_SOFTMODEM_BASICSIM || IS_SOFTMODEM_RFSIM )
      phy_adjust_gain(ue,ue->measurements.rx_power_avg_dB[0],0);
  } else {
    if (IS_SOFTMODEM_BASICSIM || IS_SOFTMODEM_RFSIM )
      phy_adjust_gain(ue,dB_fixed(ue->measurements.rssi),0);
>>>>>>> 71191fb9

  }

  return ret;
}
<|MERGE_RESOLUTION|>--- conflicted
+++ resolved
@@ -455,27 +455,6 @@
           10*log10(ue->measurements.rsrp[0])-ue->rx_total_gain_dB,
           (10*log10(ue->measurements.rsrq[0])));
     LOG_I(PHY, "[UE %d] Frame %d MIB Information => %s, %s, NidCell %d, N_RB_DL %d, PHICH DURATION %d, PHICH RESOURCE %s, TX_ANT %d\n",
-<<<<<<< HEAD
-	  ue->Mod_id,
-	  ue->proc.proc_rxtx[0].frame_rx,
-	  duplex_string[ue->frame_parms.frame_type],
-	  prefix_string[ue->frame_parms.Ncp],
-	  ue->frame_parms.Nid_cell,
-	  ue->frame_parms.N_RB_DL,
-	  ue->frame_parms.phich_config_common.phich_duration,
-	  phich_string[ue->frame_parms.phich_config_common.phich_resource],
-	  ue->frame_parms.nb_antenna_ports_eNB);
-#endif
-
-#if defined(OAI_USRP) || defined(EXMIMO) || defined(OAI_BLADERF) || defined(OAI_LMSSDR) || defined(OAI_ADRV9371_ZC706)
-#  if DISABLE_LOG_X
-    printf("[UE %d] Frame %d Measured Carrier Frequency %.0f Hz (offset %d Hz)\n",
-	  ue->Mod_id,
-	  ue->proc.proc_rxtx[0].frame_rx,
-	  openair0_cfg[0].rx_freq[0]-ue->common_vars.freq_offset,
-	  ue->common_vars.freq_offset);
-#  else
-=======
           ue->Mod_id,
           ue->proc.proc_rxtx[0].frame_rx,
           duplex_string[ue->frame_parms.frame_type],
@@ -485,7 +464,6 @@
           ue->frame_parms.phich_config_common.phich_duration,
           phich_string[ue->frame_parms.phich_config_common.phich_resource],
           ue->frame_parms.nb_antenna_ports_eNB);
->>>>>>> 71191fb9
     LOG_I(PHY, "[UE %d] Frame %d Measured Carrier Frequency %.0f Hz (offset %d Hz)\n",
           ue->Mod_id,
           ue->proc.proc_rxtx[0].frame_rx,
@@ -528,34 +506,6 @@
     ue->measurements.rx_power_avg[0] = rx_power/frame_parms->nb_antennas_rx;
     ue->measurements.rx_power_avg_dB[0] = dB_fixed(ue->measurements.rx_power_avg[0]);
 
-<<<<<<< HEAD
-#ifdef DEBUG_INITIAL_SYNCH
-  LOG_I(PHY,"[UE%d] Initial sync : Estimated power: %d dB\n",ue->Mod_id,ue->measurements.rx_power_avg_dB[0] );
-#endif
-
-#ifndef OAI_USRP
-#ifndef OAI_BLADERF
-#ifndef OAI_LMSSDR
-#ifndef OAI_ADRV9371_ZC706
-  phy_adjust_gain(ue,ue->measurements.rx_power_avg_dB[0],0);
-#endif
-#endif
-#endif
-#endif
-
-  }
-  else {
-
-#ifndef OAI_USRP
-#ifndef OAI_BLADERF
-#ifndef OAI_LMSSDR
-#ifndef OAI_ADRV9371_ZC706
-  phy_adjust_gain(ue,dB_fixed(ue->measurements.rssi),0);
-#endif
-#endif
-#endif
-#endif
-=======
     LOG_I(PHY,"[UE%d] Initial sync : Estimated power: %d dB\n",ue->Mod_id,ue->measurements.rx_power_avg_dB[0] );
 
     if (IS_SOFTMODEM_BASICSIM || IS_SOFTMODEM_RFSIM )
@@ -563,8 +513,6 @@
   } else {
     if (IS_SOFTMODEM_BASICSIM || IS_SOFTMODEM_RFSIM )
       phy_adjust_gain(ue,dB_fixed(ue->measurements.rssi),0);
->>>>>>> 71191fb9
-
   }
 
   return ret;
