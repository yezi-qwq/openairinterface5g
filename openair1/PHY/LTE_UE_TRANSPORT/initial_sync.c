/*
 * Licensed to the OpenAirInterface (OAI) Software Alliance under one or more
 * contributor license agreements.  See the NOTICE file distributed with
 * this work for additional information regarding copyright ownership.
 * The OpenAirInterface Software Alliance licenses this file to You under
 * the OAI Public License, Version 1.1  (the "License"); you may not use this file
 * except in compliance with the License.
 * You may obtain a copy of the License at
 *
 *      http://www.openairinterface.org/?page_id=698
 *
 * Unless required by applicable law or agreed to in writing, software
 * distributed under the License is distributed on an "AS IS" BASIS,
 * WITHOUT WARRANTIES OR CONDITIONS OF ANY KIND, either express or implied.
 * See the License for the specific language governing permissions and
 * limitations under the License.
 *-------------------------------------------------------------------------------
 * For more information about the OpenAirInterface (OAI) Software Alliance:
 *      contact@openairinterface.org
 */

/*! \file PHY/LTE_TRANSPORT/initial_sync.c
* \brief Routines for initial UE synchronization procedure (PSS,SSS,PBCH and frame format detection)
* \author R. Knopp, F. Kaltenberger
* \date 2011
* \version 0.1
* \company Eurecom
* \email: knopp@eurecom.fr,kaltenberger@eurecom.fr
* \note
* \warning
*/
#include "PHY/types.h"
#include "PHY/defs_UE.h"
#include "targets/RT/USER/lte-softmodem.h"
#include "PHY/phy_extern_ue.h"
#include "SCHED_UE/sched_UE.h"
#include "transport_proto_ue.h"
#include "PHY/MODULATION/modulation_UE.h"
#include "PHY/LTE_ESTIMATION/lte_estimation.h"
#include "PHY/LTE_REFSIG/lte_refsig.h"
#include "openair2/LAYER2/MAC/mac_proto.h"
#include "common_lib.h"
#include "PHY/INIT/phy_init.h"

extern openair0_config_t openair0_cfg[];

//#define DEBUG_INITIAL_SYNCH

int pbch_detection(PHY_VARS_UE *ue, runmode_t mode) {
  uint8_t l,pbch_decoded,frame_mod4,pbch_tx_ant,dummy;
  LTE_DL_FRAME_PARMS *frame_parms=&ue->frame_parms;
  char phich_resource[6];

  LOG_D(PHY,"[UE%d] Initial sync: starting PBCH detection (rx_offset %d)\n",ue->Mod_id,
        ue->rx_offset);

  for (l=0; l<frame_parms->symbols_per_tti/2; l++) {
    slot_fep(ue,
             l,
             0,
             ue->rx_offset,
             0,
             1);
  }

  for (l=0; l<frame_parms->symbols_per_tti/2; l++) {
    slot_fep(ue,
             l,
             1,
             ue->rx_offset,
             0,
             1);
  }

  slot_fep(ue,
           0,
           2,
           ue->rx_offset,
           0,
           1);
  lte_ue_measurements(ue,
                      ue->rx_offset,
                      0,
                      0,
                      0,
                      0);

  if (ue->frame_parms.frame_type == TDD) {
    ue_rrc_measurements(ue,
                        2,
                        0);
  } else {
    ue_rrc_measurements(ue,
                        0,
                        0);
  }


  LOG_D(PHY,"[UE %d] RX RSSI %d dBm, digital (%d, %d) dB, linear (%d, %d), avg rx power %d dB (%d lin), RX gain %d dB\n",
        ue->Mod_id,
        ue->measurements.rx_rssi_dBm[0] - ((ue->frame_parms.nb_antennas_rx==2) ? 3 : 0),
        ue->measurements.rx_power_dB[0][0],
        ue->measurements.rx_power_dB[0][1],
        ue->measurements.rx_power[0][0],
        ue->measurements.rx_power[0][1],
        ue->measurements.rx_power_avg_dB[0],
        ue->measurements.rx_power_avg[0],
        ue->rx_total_gain_dB);

  LOG_D(PHY,"[UE %d] N0 %d dBm digital (%d, %d) dB, linear (%d, %d), avg noise power %d dB (%d lin)\n",
        ue->Mod_id,
        ue->measurements.n0_power_tot_dBm,
        ue->measurements.n0_power_dB[0],
        ue->measurements.n0_power_dB[1],
        ue->measurements.n0_power[0],
        ue->measurements.n0_power[1],
        ue->measurements.n0_power_avg_dB,
        ue->measurements.n0_power_avg);

  pbch_decoded = 0;

  for (frame_mod4=0; frame_mod4<4; frame_mod4++) {
#if (LTE_RRC_VERSION >= MAKE_VERSION(14, 0, 0))
    if (ue->FeMBMS_active != 2){	
#endif
    	pbch_tx_ant = rx_pbch(&ue->common_vars,
                          ue->pbch_vars[0],
                          frame_parms,
                          0,
                          SISO,
                          ue->high_speed_flag,
                          frame_mod4);
#if (LTE_RRC_VERSION >= MAKE_VERSION(14, 0, 0))
	}else{
    	pbch_tx_ant = rx_pbch_fembms(&ue->common_vars,
                          ue->pbch_vars[0],
                          frame_parms,
                          0,
                          SISO,
                          ue->high_speed_flag,
                          frame_mod4);
	}
#endif

    	if ((pbch_tx_ant>0) && (pbch_tx_ant<=2)) {
      		pbch_decoded = 1;
      	break;
    }

#if (LTE_RRC_VERSION >= MAKE_VERSION(14, 0, 0))
    if (ue->FeMBMS_active != 2){
#endif
    	pbch_tx_ant = rx_pbch(&ue->common_vars,
                          ue->pbch_vars[0],
                          frame_parms,
                          0,
                          ALAMOUTI,
                          ue->high_speed_flag,
                          frame_mod4);
#if (LTE_RRC_VERSION >= MAKE_VERSION(14, 0, 0))
    }else{
	    pbch_tx_ant = rx_pbch_fembms(&ue->common_vars,
                          ue->pbch_vars[0],
                          frame_parms,
                          0,
                          ALAMOUTI,
                          ue->high_speed_flag,
                          frame_mod4);
    }
#endif

    if ((pbch_tx_ant>0) && (pbch_tx_ant<=2)) {
      pbch_decoded = 1;
      break;
    }
  }

  if (pbch_decoded) {
    frame_parms->nb_antenna_ports_eNB = pbch_tx_ant;
    // set initial transmission mode to 1 or 2 depending on number of detected TX antennas
    // openair_daq_vars.dlsch_transmission_mode = (pbch_tx_ant>1) ? 2 : 1;
    // flip byte endian on 24-bits for MIB
    //    dummy = ue->pbch_vars[0]->decoded_output[0];
    //    ue->pbch_vars[0]->decoded_output[0] = ue->pbch_vars[0]->decoded_output[2];
    //    ue->pbch_vars[0]->decoded_output[2] = dummy;
    // now check for Bandwidth of Cell
    dummy = (ue->pbch_vars[0]->decoded_output[2]>>5)&7;

    switch (dummy) {
      case 0 :
        frame_parms->N_RB_DL = 6;
        break;

      case 1 :
        frame_parms->N_RB_DL = 15;
        break;

      case 2 :
        frame_parms->N_RB_DL = 25;
        break;

      case 3 :
        frame_parms->N_RB_DL = 50;
        break;

      case 4 :
        frame_parms->N_RB_DL = 75;
        break;

      case 5:
        frame_parms->N_RB_DL = 100;
        break;

      default:
        LOG_E(PHY,"[UE%d] Initial sync: PBCH decoding: Unknown N_RB_DL\n",ue->Mod_id);
        return -1;
        break;
    }

<<<<<<< HEAD
#if (LTE_RRC_VERSION >= MAKE_VERSION(14, 0, 0))
  if(ue->FeMBMS_active != 2) {
#endif
=======
>>>>>>> ebd40e8d
    // now check for PHICH parameters
    frame_parms->phich_config_common.phich_duration = (PHICH_DURATION_t)((ue->pbch_vars[0]->decoded_output[2]>>4)&1);
    dummy = (ue->pbch_vars[0]->decoded_output[2]>>2)&3;

    switch (dummy) {
      case 0:
        frame_parms->phich_config_common.phich_resource = oneSixth;
        sprintf(phich_resource,"1/6");
        break;

      case 1:
        frame_parms->phich_config_common.phich_resource = half;
        sprintf(phich_resource,"1/2");
        break;

      case 2:
        frame_parms->phich_config_common.phich_resource = one;
        sprintf(phich_resource,"1");
        break;

      case 3:
        frame_parms->phich_config_common.phich_resource = two;
        sprintf(phich_resource,"2");
        break;

      default:
        LOG_E(PHY,"[UE%d] Initial sync: Unknown PHICH_DURATION\n",ue->Mod_id);
        return -1;
        break;
    }

    for(int i=0; i<RX_NB_TH; i++) {
      ue->proc.proc_rxtx[i].frame_rx =   (((ue->pbch_vars[0]->decoded_output[2]&3)<<6) + (ue->pbch_vars[0]->decoded_output[1]>>2))<<2;
      ue->proc.proc_rxtx[i].frame_rx =   (((ue->pbch_vars[0]->decoded_output[2]&3)<<6) + (ue->pbch_vars[0]->decoded_output[1]>>2))<<2;
      ue->proc.proc_rxtx[i].frame_tx = ue->proc.proc_rxtx[0].frame_rx;
    }


    LOG_D(PHY,"[UE%d] Initial sync: pbch decoded sucessfully p %d, tx_ant %d, frame %d, N_RB_DL %d, phich_duration %d, phich_resource %s!\n",
          ue->Mod_id,
          frame_parms->nb_antenna_ports_eNB,
          pbch_tx_ant,
          ue->proc.proc_rxtx[0].frame_rx,
          frame_parms->N_RB_DL,
          frame_parms->phich_config_common.phich_duration,
          phich_resource);  //frame_parms->phich_config_common.phich_resource);
<<<<<<< HEAD
#endif

#if (LTE_RRC_VERSION >= MAKE_VERSION(14, 0, 0))
 }else{
	for(int i=0; i<RX_NB_TH;i++)
        { 
          ue->proc.proc_rxtx[i].frame_rx =   (((ue->pbch_vars[0]->decoded_output[2]&31)<<1) + (ue->pbch_vars[0]->decoded_output[1]>>7))<<4;
          ue->proc.proc_rxtx[i].frame_tx = ue->proc.proc_rxtx[0].frame_rx;
	}
	#ifdef DEBUG_INITIAL_SYNCH
	LOG_I("[UE%d] Initial sync: FeMBMS pbch decoded sucessfully p %d, tx_ant %d, frame %d, N_RB_DL %d, AdditionalNonMBSFN_SF %d, frame_mod4 %d\n",
            ue->Mod_id,
            frame_parms->nb_antenna_ports_eNB,
            pbch_tx_ant,
            ue->proc.proc_rxtx[0].frame_rx,
            frame_parms->N_RB_DL,
                0,
                frame_mod4
        );
	#endif
	
 }
#endif
=======
>>>>>>> ebd40e8d
    return(0);
  } else {
    return(-1);
  }
}

char phich_string[13][4] = {"","1/6","","1/2","","","one","","","","","","two"};
char duplex_string[2][4] = {"FDD","TDD"};
char prefix_string[2][9] = {"NORMAL","EXTENDED"};

int initial_sync(PHY_VARS_UE *ue, runmode_t mode) {
  int32_t sync_pos,sync_pos2,sync_pos_slot;
  int32_t metric_fdd_ncp=0,metric_fdd_ecp=0,metric_tdd_ncp=0,metric_tdd_ecp=0;
  uint8_t phase_fdd_ncp,phase_fdd_ecp,phase_tdd_ncp,phase_tdd_ecp;
  uint8_t flip_fdd_ncp,flip_fdd_ecp,flip_tdd_ncp,flip_tdd_ecp;
  //  uint16_t Nid_cell_fdd_ncp=0,Nid_cell_fdd_ecp=0,Nid_cell_tdd_ncp=0,Nid_cell_tdd_ecp=0;
  LTE_DL_FRAME_PARMS *frame_parms = &ue->frame_parms;
  int ret=-1;
  int aarx,rx_power=0;
  // First try FDD normal prefix
  frame_parms->Ncp=NORMAL;
  frame_parms->frame_type=FDD;
  frame_parms->nb_antenna_ports_eNB = 2;
  init_frame_parms(frame_parms,1);
  /*
  LOG_M("rxdata0.m","rxd0",ue->common_vars.rxdata[0],10*frame_parms->samples_per_tti,1,1);
  exit(-1);
  */
  sync_pos = lte_sync_time(ue->common_vars.rxdata,
                           frame_parms,
                           (int *)&ue->common_vars.eNb_id);

  //  LOG_M("rxdata1.m","rxd1",ue->common_vars.rxdata[0],10*frame_parms->samples_per_tti,1,1);
  if (sync_pos >= frame_parms->nb_prefix_samples)
    sync_pos2 = sync_pos - frame_parms->nb_prefix_samples;
  else
    sync_pos2 = sync_pos + FRAME_LENGTH_COMPLEX_SAMPLES - frame_parms->nb_prefix_samples;


  LOG_D(PHY,"[UE%d] Initial sync : Estimated PSS position %d, Nid2 %d\n",ue->Mod_id,sync_pos,ue->common_vars.eNb_id);

  // SSS detection
  // PSS is hypothesized in last symbol of first slot in Frame
  sync_pos_slot = (frame_parms->samples_per_tti>>1) - frame_parms->ofdm_symbol_size - frame_parms->nb_prefix_samples;

  if (sync_pos2 >= sync_pos_slot)
    ue->rx_offset = sync_pos2 - sync_pos_slot;
  else
    ue->rx_offset = FRAME_LENGTH_COMPLEX_SAMPLES + sync_pos2 - sync_pos_slot;

  if (((sync_pos2 - sync_pos_slot) >=0 ) &&
      ((sync_pos2 - sync_pos_slot) < ((FRAME_LENGTH_COMPLEX_SAMPLES-frame_parms->samples_per_tti/2)))) {
    LOG_D(PHY,"Calling sss detection (FDD normal CP)\n");
    rx_sss(ue,&metric_fdd_ncp,&flip_fdd_ncp,&phase_fdd_ncp);
    frame_parms->nushift  = frame_parms->Nid_cell%6;

    if (flip_fdd_ncp==1)
      ue->rx_offset += (FRAME_LENGTH_COMPLEX_SAMPLES>>1);

    init_frame_parms(&ue->frame_parms,1);
    lte_gold(frame_parms,ue->lte_gold_table[0],frame_parms->Nid_cell);
    ret = pbch_detection(ue,mode);
    //   LOG_M("rxdata2.m","rxd2",ue->common_vars.rxdata[0],10*frame_parms->samples_per_tti,1,1);

    LOG_D(PHY,"FDD Normal prefix: CellId %d metric %d, phase %d, flip %d, pbch %d\n",

          frame_parms->Nid_cell,metric_fdd_ncp,phase_fdd_ncp,flip_fdd_ncp,ret);
<<<<<<< HEAD
#endif
#if (LTE_RRC_VERSION >= MAKE_VERSION(14, 0, 0))
      if (ret==-1){
	 ue->FeMBMS_active = 2;
	 ret = pbch_detection(ue,mode);
	 if (ret==-1){
		ue->FeMBMS_active = 0;
		frame_parms->FeMBMS_active = 0;
	 }
	 else frame_parms->FeMBMS_active = 1;
#ifdef DEBUG_INITIAL_SYNCH
      LOG_I(PHY,"FeMBMS Normal prefix: CellId %d metric %d, phase %d, flip %d, pbch %d\n",
          frame_parms->Nid_cell,metric_fdd_ncp,phase_fdd_ncp,flip_fdd_ncp,ret);
#endif
      }
#endif
=======
>>>>>>> ebd40e8d
  } else {
    LOG_D(PHY,"FDD Normal prefix: SSS error condition: sync_pos %d, sync_pos_slot %d\n", sync_pos, sync_pos_slot);
  }

  if (ret==-1) {
    // Now FDD extended prefix
    frame_parms->Ncp=EXTENDED;
    frame_parms->frame_type=FDD;
    init_frame_parms(frame_parms,1);

    if (sync_pos < frame_parms->nb_prefix_samples)
      sync_pos2 = sync_pos + FRAME_LENGTH_COMPLEX_SAMPLES - frame_parms->nb_prefix_samples;
    else
      sync_pos2 = sync_pos - frame_parms->nb_prefix_samples;

    // PSS is hypothesized in last symbol of first slot in Frame
    sync_pos_slot = (frame_parms->samples_per_tti>>1) - frame_parms->ofdm_symbol_size - (frame_parms->nb_prefix_samples);

    if (sync_pos2 >= sync_pos_slot)
      ue->rx_offset = sync_pos2 - sync_pos_slot;
    else
      ue->rx_offset = FRAME_LENGTH_COMPLEX_SAMPLES + sync_pos2 - sync_pos_slot;

    //msg("nb_prefix_samples %d, rx_offset %d\n",frame_parms->nb_prefix_samples,ue->rx_offset);

    if (((sync_pos2 - sync_pos_slot) >=0 ) &&
        ((sync_pos2 - sync_pos_slot) < ((FRAME_LENGTH_COMPLEX_SAMPLES-frame_parms->samples_per_tti/2)))) {
      rx_sss(ue,&metric_fdd_ecp,&flip_fdd_ecp,&phase_fdd_ecp);
      frame_parms->nushift  = frame_parms->Nid_cell%6;

      if (flip_fdd_ecp==1)
        ue->rx_offset += (FRAME_LENGTH_COMPLEX_SAMPLES>>1);

      init_frame_parms(&ue->frame_parms,1);
      lte_gold(frame_parms,ue->lte_gold_table[0],frame_parms->Nid_cell);
      ret = pbch_detection(ue,mode);
      //     LOG_M("rxdata3.m","rxd3",ue->common_vars.rxdata[0],10*frame_parms->samples_per_tti,1,1);
      LOG_D(PHY,"FDD Extended prefix: CellId %d metric %d, phase %d, flip %d, pbch %d\n",
            frame_parms->Nid_cell,metric_fdd_ecp,phase_fdd_ecp,flip_fdd_ecp,ret);
<<<<<<< HEAD
#endif
	
#if (LTE_RRC_VERSION >= MAKE_VERSION(14, 0, 0))
      if (ret==-1){
	 ue->FeMBMS_active = 2;
	 ret = pbch_detection(ue,mode);
	 if (ret==-1){
		ue->FeMBMS_active = 0;
		frame_parms->FeMBMS_active = 0;
	 }
	 else frame_parms->FeMBMS_active = 1;
#ifdef DEBUG_INITIAL_SYNCH
      LOG_I(PHY,"FeMBMS CAS Extended prefix: CellId %d metric %d, phase %d, flip %d, pbch %d\n",
            frame_parms->Nid_cell,metric_fdd_ecp,phase_fdd_ecp,flip_fdd_ecp,ret);
#endif

      }
#endif


=======
>>>>>>> ebd40e8d
    } else {
      LOG_D(PHY,"FDD Extended prefix: SSS error condition: sync_pos %d, sync_pos_slot %d\n", sync_pos, sync_pos_slot);
    }

    if (ret==-1) {
      // Now TDD normal prefix
      frame_parms->Ncp=NORMAL;
      frame_parms->frame_type=TDD;
      frame_parms->tdd_config=1;
      init_frame_parms(frame_parms,1);

      if (sync_pos >= frame_parms->nb_prefix_samples)
        sync_pos2 = sync_pos - frame_parms->nb_prefix_samples;
      else
        sync_pos2 = sync_pos + FRAME_LENGTH_COMPLEX_SAMPLES - frame_parms->nb_prefix_samples;

      // PSS is hypothesized in 2nd symbol of third slot in Frame (S-subframe)
      sync_pos_slot = frame_parms->samples_per_tti +
                      (frame_parms->ofdm_symbol_size<<1) +
                      frame_parms->nb_prefix_samples0 +
                      (frame_parms->nb_prefix_samples);

      if (sync_pos2 >= sync_pos_slot)
        ue->rx_offset = sync_pos2 - sync_pos_slot;
      else
        ue->rx_offset = (FRAME_LENGTH_COMPLEX_SAMPLES>>1) + sync_pos2 - sync_pos_slot;

      rx_sss(ue,&metric_tdd_ncp,&flip_tdd_ncp,&phase_tdd_ncp);

      if (flip_tdd_ncp==1)
        ue->rx_offset += (FRAME_LENGTH_COMPLEX_SAMPLES>>1);

      frame_parms->nushift  = frame_parms->Nid_cell%6;
      init_frame_parms(&ue->frame_parms,1);
      lte_gold(frame_parms,ue->lte_gold_table[0],frame_parms->Nid_cell);
      ret = pbch_detection(ue,mode);
      //      LOG_M("rxdata4.m","rxd4",ue->common_vars.rxdata[0],10*frame_parms->samples_per_tti,1,1);

      LOG_D(PHY,"TDD Normal prefix: CellId %d metric %d, phase %d, flip %d, pbch %d\n",

            frame_parms->Nid_cell,metric_tdd_ncp,phase_tdd_ncp,flip_tdd_ncp,ret);

      if (ret==-1) {
        // Now TDD extended prefix
        frame_parms->Ncp=EXTENDED;
        frame_parms->frame_type=TDD;
        frame_parms->tdd_config=1;
        init_frame_parms(frame_parms,1);
        sync_pos2 = sync_pos - frame_parms->nb_prefix_samples;

        if (sync_pos >= frame_parms->nb_prefix_samples)
          sync_pos2 = sync_pos - frame_parms->nb_prefix_samples;
        else
          sync_pos2 = sync_pos + FRAME_LENGTH_COMPLEX_SAMPLES - frame_parms->nb_prefix_samples;

        // PSS is hypothesized in 2nd symbol of third slot in Frame (S-subframe)
        sync_pos_slot = frame_parms->samples_per_tti + (frame_parms->ofdm_symbol_size<<1) + (frame_parms->nb_prefix_samples<<1);

        if (sync_pos2 >= sync_pos_slot)
          ue->rx_offset = sync_pos2 - sync_pos_slot;
        else
          ue->rx_offset = (FRAME_LENGTH_COMPLEX_SAMPLES>>1) + sync_pos2 - sync_pos_slot;

        rx_sss(ue,&metric_tdd_ecp,&flip_tdd_ecp,&phase_tdd_ecp);
        frame_parms->nushift  = frame_parms->Nid_cell%6;

        if (flip_tdd_ecp==1)
          ue->rx_offset += (FRAME_LENGTH_COMPLEX_SAMPLES>>1);

        init_frame_parms(&ue->frame_parms,1);
        lte_gold(frame_parms,ue->lte_gold_table[0],frame_parms->Nid_cell);
        ret = pbch_detection(ue,mode);
        //  LOG_M("rxdata5.m","rxd5",ue->common_vars.rxdata[0],10*frame_parms->samples_per_tti,1,1);

        LOG_D(PHY,"TDD Extended prefix: CellId %d metric %d, phase %d, flip %d, pbch %d\n",

              frame_parms->Nid_cell,metric_tdd_ecp,phase_tdd_ecp,flip_tdd_ecp,ret);
      }
    }
  }

  /* Consider this is a false detection if the offset is > 1000 Hz */
  if( (abs(ue->common_vars.freq_offset) > 150) && (ret == 0) ) {
    ret=-1;
    LOG_E(HW, "Ignore MIB with high freq offset [%d Hz] estimation \n",ue->common_vars.freq_offset);
  }

  if (ret==0) {  // PBCH found so indicate sync to higher layers and configure frame parameters
    LOG_I(PHY, "[UE%d] In synch, rx_offset %d samples\n",ue->Mod_id, ue->rx_offset);

    if (ue->UE_scan_carrier == 0) {
#if UE_AUTOTEST_TRACE
      LOG_I(PHY,"[UE  %d] AUTOTEST Cell Sync : frame = %d, rx_offset %d, freq_offset %d \n",
            ue->Mod_id,
            ue->proc.proc_rxtx[0].frame_rx,
            ue->rx_offset,
            ue->common_vars.freq_offset );
#endif
      // send sync status to higher layers later when timing offset converge to target timing
      generate_pcfich_reg_mapping(frame_parms);
      generate_phich_reg_mapping(frame_parms);
      ue->pbch_vars[0]->pdu_errors_conseq=0;
    }

    LOG_I(PHY, "[UE %d] Frame %d RRC Measurements => rssi %3.1f dBm (dig %3.1f dB, gain %d), N0 %d dBm,  rsrp %3.1f dBm/RE, rsrq %3.1f dB\n",ue->Mod_id,
          ue->proc.proc_rxtx[0].frame_rx,
          10*log10(ue->measurements.rssi)-ue->rx_total_gain_dB,
          10*log10(ue->measurements.rssi),
          ue->rx_total_gain_dB,
          ue->measurements.n0_power_tot_dBm,
          10*log10(ue->measurements.rsrp[0])-ue->rx_total_gain_dB,
          (10*log10(ue->measurements.rsrq[0])));
    LOG_I(PHY, "[UE %d] Frame %d MIB Information => %s, %s, NidCell %d, N_RB_DL %d, PHICH DURATION %d, PHICH RESOURCE %s, TX_ANT %d\n",
          ue->Mod_id,
          ue->proc.proc_rxtx[0].frame_rx,
          duplex_string[ue->frame_parms.frame_type],
          prefix_string[ue->frame_parms.Ncp],
          ue->frame_parms.Nid_cell,
          ue->frame_parms.N_RB_DL,
          ue->frame_parms.phich_config_common.phich_duration,
          phich_string[ue->frame_parms.phich_config_common.phich_resource],
          ue->frame_parms.nb_antenna_ports_eNB);
    LOG_I(PHY, "[UE %d] Frame %d Measured Carrier Frequency %.0f Hz (offset %d Hz)\n",
          ue->Mod_id,
          ue->proc.proc_rxtx[0].frame_rx,
          openair0_cfg[0].rx_freq[0]-ue->common_vars.freq_offset,
          ue->common_vars.freq_offset);
  } else {
    LOG_D(PHY,"[UE%d] Initial sync : PBCH not ok\n",ue->Mod_id);
    LOG_D(PHY,"[UE%d] Initial sync : Estimated PSS position %d, Nid2 %d\n",ue->Mod_id,sync_pos,ue->common_vars.eNb_id);
    /*      LOG_I(PHY,"[UE%d] Initial sync: (metric fdd_ncp %d (%d), metric fdd_ecp %d (%d), metric_tdd_ncp %d (%d), metric_tdd_ecp %d (%d))\n",
          ue->Mod_id,
          metric_fdd_ncp,Nid_cell_fdd_ncp,
          metric_fdd_ecp,Nid_cell_fdd_ecp,
          metric_tdd_ncp,Nid_cell_tdd_ncp,
          metric_tdd_ecp,Nid_cell_tdd_ecp);*/
    LOG_D(PHY,"[UE%d] Initial sync : Estimated Nid_cell %d, Frame_type %d\n",ue->Mod_id,
          frame_parms->Nid_cell,frame_parms->frame_type);

    ue->UE_mode[0] = NOT_SYNCHED;
    ue->pbch_vars[0]->pdu_errors_last=ue->pbch_vars[0]->pdu_errors;
    ue->pbch_vars[0]->pdu_errors++;
    ue->pbch_vars[0]->pdu_errors_conseq++;
  }

  // gain control
  if (ret!=0) { //we are not synched, so we cannot use rssi measurement (which is based on channel estimates)
    rx_power = 0;

    // do a measurement on the best guess of the PSS
    for (aarx=0; aarx<frame_parms->nb_antennas_rx; aarx++)
      rx_power += signal_energy(&ue->common_vars.rxdata[aarx][sync_pos2],
                                frame_parms->ofdm_symbol_size+frame_parms->nb_prefix_samples);

    /*
    // do a measurement on the full frame
    for (aarx=0; aarx<frame_parms->nb_antennas_rx; aarx++)
      rx_power += signal_energy(&ue->common_vars.rxdata[aarx][0],
        frame_parms->samples_per_tti*10);
    */
    // we might add a low-pass filter here later
    ue->measurements.rx_power_avg[0] = rx_power/frame_parms->nb_antennas_rx;
    ue->measurements.rx_power_avg_dB[0] = dB_fixed(ue->measurements.rx_power_avg[0]);

    LOG_I(PHY,"[UE%d] Initial sync : Estimated power: %d dB\n",ue->Mod_id,ue->measurements.rx_power_avg_dB[0] );

    if (IS_SOFTMODEM_BASICSIM || IS_SOFTMODEM_RFSIM )
      phy_adjust_gain(ue,ue->measurements.rx_power_avg_dB[0],0);
  } else {
    if (IS_SOFTMODEM_BASICSIM || IS_SOFTMODEM_RFSIM )
      phy_adjust_gain(ue,dB_fixed(ue->measurements.rssi),0);

  }

  return ret;
}
<|MERGE_RESOLUTION|>--- conflicted
+++ resolved
@@ -217,12 +217,9 @@
         break;
     }
 
-<<<<<<< HEAD
 #if (LTE_RRC_VERSION >= MAKE_VERSION(14, 0, 0))
   if(ue->FeMBMS_active != 2) {
 #endif
-=======
->>>>>>> ebd40e8d
     // now check for PHICH parameters
     frame_parms->phich_config_common.phich_duration = (PHICH_DURATION_t)((ue->pbch_vars[0]->decoded_output[2]>>4)&1);
     dummy = (ue->pbch_vars[0]->decoded_output[2]>>2)&3;
@@ -269,8 +266,6 @@
           frame_parms->N_RB_DL,
           frame_parms->phich_config_common.phich_duration,
           phich_resource);  //frame_parms->phich_config_common.phich_resource);
-<<<<<<< HEAD
-#endif
 
 #if (LTE_RRC_VERSION >= MAKE_VERSION(14, 0, 0))
  }else{
@@ -279,8 +274,7 @@
           ue->proc.proc_rxtx[i].frame_rx =   (((ue->pbch_vars[0]->decoded_output[2]&31)<<1) + (ue->pbch_vars[0]->decoded_output[1]>>7))<<4;
           ue->proc.proc_rxtx[i].frame_tx = ue->proc.proc_rxtx[0].frame_rx;
 	}
-	#ifdef DEBUG_INITIAL_SYNCH
-	LOG_I("[UE%d] Initial sync: FeMBMS pbch decoded sucessfully p %d, tx_ant %d, frame %d, N_RB_DL %d, AdditionalNonMBSFN_SF %d, frame_mod4 %d\n",
+	LOG_D(PHY,"[UE%d] Initial sync: FeMBMS pbch decoded sucessfully p %d, tx_ant %d, frame %d, N_RB_DL %d, AdditionalNonMBSFN_SF %d, frame_mod4 %d\n",
             ue->Mod_id,
             frame_parms->nb_antenna_ports_eNB,
             pbch_tx_ant,
@@ -289,12 +283,9 @@
                 0,
                 frame_mod4
         );
-	#endif
 	
  }
 #endif
-=======
->>>>>>> ebd40e8d
     return(0);
   } else {
     return(-1);
@@ -360,10 +351,8 @@
     //   LOG_M("rxdata2.m","rxd2",ue->common_vars.rxdata[0],10*frame_parms->samples_per_tti,1,1);
 
     LOG_D(PHY,"FDD Normal prefix: CellId %d metric %d, phase %d, flip %d, pbch %d\n",
-
           frame_parms->Nid_cell,metric_fdd_ncp,phase_fdd_ncp,flip_fdd_ncp,ret);
-<<<<<<< HEAD
-#endif
+
 #if (LTE_RRC_VERSION >= MAKE_VERSION(14, 0, 0))
       if (ret==-1){
 	 ue->FeMBMS_active = 2;
@@ -373,14 +362,10 @@
 		frame_parms->FeMBMS_active = 0;
 	 }
 	 else frame_parms->FeMBMS_active = 1;
-#ifdef DEBUG_INITIAL_SYNCH
-      LOG_I(PHY,"FeMBMS Normal prefix: CellId %d metric %d, phase %d, flip %d, pbch %d\n",
+      LOG_D(PHY,"FeMBMS Normal prefix: CellId %d metric %d, phase %d, flip %d, pbch %d\n",
           frame_parms->Nid_cell,metric_fdd_ncp,phase_fdd_ncp,flip_fdd_ncp,ret);
-#endif
       }
 #endif
-=======
->>>>>>> ebd40e8d
   } else {
     LOG_D(PHY,"FDD Normal prefix: SSS error condition: sync_pos %d, sync_pos_slot %d\n", sync_pos, sync_pos_slot);
   }
@@ -420,8 +405,6 @@
       //     LOG_M("rxdata3.m","rxd3",ue->common_vars.rxdata[0],10*frame_parms->samples_per_tti,1,1);
       LOG_D(PHY,"FDD Extended prefix: CellId %d metric %d, phase %d, flip %d, pbch %d\n",
             frame_parms->Nid_cell,metric_fdd_ecp,phase_fdd_ecp,flip_fdd_ecp,ret);
-<<<<<<< HEAD
-#endif
 	
 #if (LTE_RRC_VERSION >= MAKE_VERSION(14, 0, 0))
       if (ret==-1){
@@ -432,17 +415,13 @@
 		frame_parms->FeMBMS_active = 0;
 	 }
 	 else frame_parms->FeMBMS_active = 1;
-#ifdef DEBUG_INITIAL_SYNCH
       LOG_I(PHY,"FeMBMS CAS Extended prefix: CellId %d metric %d, phase %d, flip %d, pbch %d\n",
             frame_parms->Nid_cell,metric_fdd_ecp,phase_fdd_ecp,flip_fdd_ecp,ret);
-#endif
 
       }
 #endif
 
 
-=======
->>>>>>> ebd40e8d
     } else {
       LOG_D(PHY,"FDD Extended prefix: SSS error condition: sync_pos %d, sync_pos_slot %d\n", sync_pos, sync_pos_slot);
     }
