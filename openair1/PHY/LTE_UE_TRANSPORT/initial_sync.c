/*
 * Licensed to the OpenAirInterface (OAI) Software Alliance under one or more
 * contributor license agreements.  See the NOTICE file distributed with
 * this work for additional information regarding copyright ownership.
 * The OpenAirInterface Software Alliance licenses this file to You under
 * the OAI Public License, Version 1.1  (the "License"); you may not use this file
 * except in compliance with the License.
 * You may obtain a copy of the License at
 *
 *      http://www.openairinterface.org/?page_id=698
 *
 * Unless required by applicable law or agreed to in writing, software
 * distributed under the License is distributed on an "AS IS" BASIS,
 * WITHOUT WARRANTIES OR CONDITIONS OF ANY KIND, either express or implied.
 * See the License for the specific language governing permissions and
 * limitations under the License.
 *-------------------------------------------------------------------------------
 * For more information about the OpenAirInterface (OAI) Software Alliance:
 *      contact@openairinterface.org
 */

/*! \file PHY/LTE_TRANSPORT/initial_sync.c
* \brief Routines for initial UE synchronization procedure (PSS,SSS,PBCH and frame format detection)
* \author R. Knopp, F. Kaltenberger
* \date 2011
* \version 0.1
* \company Eurecom
* \email: knopp@eurecom.fr,kaltenberger@eurecom.fr
* \note
* \warning
*/
#include "PHY/types.h"
#include "PHY/defs_UE.h"
#include "PHY/phy_extern_ue.h"
#include "SCHED_UE/sched_UE.h"
#include "transport_proto_ue.h"
#include "PHY/MODULATION/modulation_UE.h"
#include "PHY/LTE_ESTIMATION/lte_estimation.h"
#include "PHY/LTE_REFSIG/lte_refsig.h"
#include "openair2/LAYER2/MAC/mac_proto.h"
#include "common_lib.h"
#include "PHY/INIT/phy_init.h"

extern openair0_config_t openair0_cfg[];

//#define DEBUG_INITIAL_SYNCH

int pbch_detection(PHY_VARS_UE *ue, runmode_t mode)
{

  uint8_t l,pbch_decoded,frame_mod4,pbch_tx_ant,dummy;
  LTE_DL_FRAME_PARMS *frame_parms=&ue->frame_parms;
  char phich_resource[6];

#ifdef DEBUG_INITIAL_SYNCH
  LOG_I(PHY,"[UE%d] Initial sync: starting PBCH detection (rx_offset %d)\n",ue->Mod_id,
        ue->rx_offset);
#endif

  for (l=0; l<frame_parms->symbols_per_tti/2; l++) {

    slot_fep(ue,
	     l,
	     0,
	     ue->rx_offset,
	     0,
	     1);
  }
  for (l=0; l<frame_parms->symbols_per_tti/2; l++) {

    slot_fep(ue,
	     l,
	     1,
	     ue->rx_offset,
	     0,
	     1);
  }
  slot_fep(ue,
	   0,
	   2,
	   ue->rx_offset,
	   0,
	   1);

  lte_ue_measurements(ue,
		      ue->rx_offset,
		      0,
                      0,
		      0,
                      0);


  if (ue->frame_parms.frame_type == TDD) {
    ue_rrc_measurements(ue,
			2,
			0);
  }
  else {
    ue_rrc_measurements(ue,
			0,
			0);
  }
#ifdef DEBUG_INITIAL_SYNCH
  LOG_I(PHY,"[UE %d] RX RSSI %d dBm, digital (%d, %d) dB, linear (%d, %d), avg rx power %d dB (%d lin), RX gain %d dB\n",
        ue->Mod_id,
        ue->measurements.rx_rssi_dBm[0] - ((ue->frame_parms.nb_antennas_rx==2) ? 3 : 0),
        ue->measurements.rx_power_dB[0][0],
        ue->measurements.rx_power_dB[0][1],
        ue->measurements.rx_power[0][0],
        ue->measurements.rx_power[0][1],
        ue->measurements.rx_power_avg_dB[0],
        ue->measurements.rx_power_avg[0],
        ue->rx_total_gain_dB);

  LOG_I(PHY,"[UE %d] N0 %d dBm digital (%d, %d) dB, linear (%d, %d), avg noise power %d dB (%d lin)\n",
        ue->Mod_id,
        ue->measurements.n0_power_tot_dBm,
        ue->measurements.n0_power_dB[0],
        ue->measurements.n0_power_dB[1],
        ue->measurements.n0_power[0],
        ue->measurements.n0_power[1],
        ue->measurements.n0_power_avg_dB,
        ue->measurements.n0_power_avg);
#endif

  pbch_decoded = 0;

  for (frame_mod4=0; frame_mod4<4; frame_mod4++) {
    pbch_tx_ant = rx_pbch(&ue->common_vars,
                          ue->pbch_vars[0],
                          frame_parms,
                          0,
                          SISO,
                          ue->high_speed_flag,
                          frame_mod4);

    if ((pbch_tx_ant>0) && (pbch_tx_ant<=2)) {
      pbch_decoded = 1;
      break;
    }

    pbch_tx_ant = rx_pbch(&ue->common_vars,
                          ue->pbch_vars[0],
                          frame_parms,
                          0,
                          ALAMOUTI,
                          ue->high_speed_flag,
                          frame_mod4);

    if ((pbch_tx_ant>0) && (pbch_tx_ant<=2)) {
      pbch_decoded = 1;
      break;
    }
  }


  if (pbch_decoded) {

    frame_parms->nb_antenna_ports_eNB = pbch_tx_ant;

    // set initial transmission mode to 1 or 2 depending on number of detected TX antennas
    // openair_daq_vars.dlsch_transmission_mode = (pbch_tx_ant>1) ? 2 : 1;


    // flip byte endian on 24-bits for MIB
    //    dummy = ue->pbch_vars[0]->decoded_output[0];
    //    ue->pbch_vars[0]->decoded_output[0] = ue->pbch_vars[0]->decoded_output[2];
    //    ue->pbch_vars[0]->decoded_output[2] = dummy;

    // now check for Bandwidth of Cell
    dummy = (ue->pbch_vars[0]->decoded_output[2]>>5)&7;

    switch (dummy) {

    case 0 :
      frame_parms->N_RB_DL = 6;
      break;

    case 1 :
      frame_parms->N_RB_DL = 15;
      break;

    case 2 :
      frame_parms->N_RB_DL = 25;
      break;

    case 3 :
      frame_parms->N_RB_DL = 50;
      break;

    case 4 :
      frame_parms->N_RB_DL = 75;
      break;

    case 5:
      frame_parms->N_RB_DL = 100;
      break;

    default:
      LOG_E(PHY,"[UE%d] Initial sync: PBCH decoding: Unknown N_RB_DL\n",ue->Mod_id);
      return -1;
      break;
    }


    // now check for PHICH parameters
    frame_parms->phich_config_common.phich_duration = (PHICH_DURATION_t)((ue->pbch_vars[0]->decoded_output[2]>>4)&1);
    dummy = (ue->pbch_vars[0]->decoded_output[2]>>2)&3;

    switch (dummy) {
    case 0:
      frame_parms->phich_config_common.phich_resource = oneSixth;
      sprintf(phich_resource,"1/6");
      break;

    case 1:
      frame_parms->phich_config_common.phich_resource = half;
      sprintf(phich_resource,"1/2");
      break;

    case 2:
      frame_parms->phich_config_common.phich_resource = one;
      sprintf(phich_resource,"1");
      break;

    case 3:
      frame_parms->phich_config_common.phich_resource = two;
      sprintf(phich_resource,"2");
      break;

    default:
      LOG_E(PHY,"[UE%d] Initial sync: Unknown PHICH_DURATION\n",ue->Mod_id);
      return -1;
      break;
    }

    for(int i=0; i<RX_NB_TH;i++)
    {
        ue->proc.proc_rxtx[i].frame_rx =   (((ue->pbch_vars[0]->decoded_output[2]&3)<<6) + (ue->pbch_vars[0]->decoded_output[1]>>2))<<2;
        ue->proc.proc_rxtx[i].frame_rx =   (((ue->pbch_vars[0]->decoded_output[2]&3)<<6) + (ue->pbch_vars[0]->decoded_output[1]>>2))<<2;

        ue->proc.proc_rxtx[i].frame_tx = ue->proc.proc_rxtx[0].frame_rx;
    }
#ifdef DEBUG_INITIAL_SYNCH
    LOG_I(PHY,"[UE%d] Initial sync: pbch decoded sucessfully p %d, tx_ant %d, frame %d, N_RB_DL %d, phich_duration %d, phich_resource %s!\n",
          ue->Mod_id,
          frame_parms->nb_antenna_ports_eNB,
          pbch_tx_ant,
          ue->proc.proc_rxtx[0].frame_rx,
          frame_parms->N_RB_DL,
          frame_parms->phich_config_common.phich_duration,
          phich_resource);  //frame_parms->phich_config_common.phich_resource);
#endif
    return(0);
  } else {
    return(-1);
  }

}

char phich_string[13][4] = {"","1/6","","1/2","","","one","","","","","","two"};
char duplex_string[2][4] = {"FDD","TDD"};
char prefix_string[2][9] = {"NORMAL","EXTENDED"};

int initial_sync(PHY_VARS_UE *ue, runmode_t mode)
{

  int32_t sync_pos,sync_pos2,sync_pos_slot;
  int32_t metric_fdd_ncp=0,metric_fdd_ecp=0,metric_tdd_ncp=0,metric_tdd_ecp=0;
  uint8_t phase_fdd_ncp,phase_fdd_ecp,phase_tdd_ncp,phase_tdd_ecp;
  uint8_t flip_fdd_ncp,flip_fdd_ecp,flip_tdd_ncp,flip_tdd_ecp;
  //  uint16_t Nid_cell_fdd_ncp=0,Nid_cell_fdd_ecp=0,Nid_cell_tdd_ncp=0,Nid_cell_tdd_ecp=0;
  LTE_DL_FRAME_PARMS *frame_parms = &ue->frame_parms;
  int ret=-1;
  int aarx,rx_power=0;
  /*#ifdef OAI_USRP
  __m128i *rxdata128;
  #endif*/
  //  LOG_I(PHY,"**************************************************************\n");
  // First try FDD normal prefix
  frame_parms->Ncp=NORMAL;
  frame_parms->frame_type=FDD;
  frame_parms->nb_antenna_ports_eNB = 2;

  init_frame_parms(frame_parms,1);
<<<<<<< HEAD

/* 
  if (ue->Mod_id == 1) {	 
    write_output("rxdata0.m","rxd0",ue->common_vars.rxdata[0],10*frame_parms->samples_per_tti,1,1);
    exit(-1);
  }
=======
  /*
  LOG_M("rxdata0.m","rxd0",ue->common_vars.rxdata[0],10*frame_parms->samples_per_tti,1,1);
  exit(-1);
>>>>>>> e04b8241
  */
  sync_pos = lte_sync_time(ue->common_vars.rxdata,
                           frame_parms,
                           (int *)&ue->common_vars.eNb_id);

  //  LOG_M("rxdata1.m","rxd1",ue->common_vars.rxdata[0],10*frame_parms->samples_per_tti,1,1);
  if (sync_pos >= frame_parms->nb_prefix_samples)
    sync_pos2 = sync_pos - frame_parms->nb_prefix_samples;
  else
    sync_pos2 = sync_pos + FRAME_LENGTH_COMPLEX_SAMPLES - frame_parms->nb_prefix_samples;

#ifdef DEBUG_INITIAL_SYNCH
  LOG_I(PHY,"[UE%d] Initial sync : Estimated PSS position %d, Nid2 %d\n",ue->Mod_id,sync_pos,ue->common_vars.eNb_id);
#endif

  // SSS detection

  // PSS is hypothesized in last symbol of first slot in Frame
  sync_pos_slot = (frame_parms->samples_per_tti>>1) - frame_parms->ofdm_symbol_size - frame_parms->nb_prefix_samples;

  if (sync_pos2 >= sync_pos_slot)
    ue->rx_offset = sync_pos2 - sync_pos_slot;
  else
    ue->rx_offset = FRAME_LENGTH_COMPLEX_SAMPLES + sync_pos2 - sync_pos_slot;

  if (((sync_pos2 - sync_pos_slot) >=0 ) &&
      ((sync_pos2 - sync_pos_slot) < ((FRAME_LENGTH_COMPLEX_SAMPLES-frame_parms->samples_per_tti/2)))) {
#ifdef DEBUG_INITIAL_SYNCH
    LOG_I(PHY,"Calling sss detection (FDD normal CP)\n");
#endif
    rx_sss(ue,&metric_fdd_ncp,&flip_fdd_ncp,&phase_fdd_ncp);
    frame_parms->nushift  = frame_parms->Nid_cell%6;

    if (flip_fdd_ncp==1)
      ue->rx_offset += (FRAME_LENGTH_COMPLEX_SAMPLES>>1);

    init_frame_parms(&ue->frame_parms,1);
    lte_gold(frame_parms,ue->lte_gold_table[0],frame_parms->Nid_cell);
    ret = pbch_detection(ue,mode);
    //   LOG_M("rxdata2.m","rxd2",ue->common_vars.rxdata[0],10*frame_parms->samples_per_tti,1,1);

#ifdef DEBUG_INITIAL_SYNCH
    LOG_I(PHY,"FDD Normal prefix: CellId %d metric %d, phase %d, flip %d, pbch %d\n",
          frame_parms->Nid_cell,metric_fdd_ncp,phase_fdd_ncp,flip_fdd_ncp,ret);
#endif
  } else {
#ifdef DEBUG_INITIAL_SYNCH
    LOG_I(PHY,"FDD Normal prefix: SSS error condition: sync_pos %d, sync_pos_slot %d\n", sync_pos, sync_pos_slot);
#endif
    //write_output("rxdata.m","rxd",ue->common_vars.rxdata[0],10*frame_parms->samples_per_tti,1,1);
  }


  if (ret==-1) {

    // Now FDD extended prefix
    frame_parms->Ncp=EXTENDED;
    frame_parms->frame_type=FDD;
    init_frame_parms(frame_parms,1);

    if (sync_pos < frame_parms->nb_prefix_samples)
      sync_pos2 = sync_pos + FRAME_LENGTH_COMPLEX_SAMPLES - frame_parms->nb_prefix_samples;
    else
      sync_pos2 = sync_pos - frame_parms->nb_prefix_samples;

    // PSS is hypothesized in last symbol of first slot in Frame
    sync_pos_slot = (frame_parms->samples_per_tti>>1) - frame_parms->ofdm_symbol_size - (frame_parms->nb_prefix_samples);

    if (sync_pos2 >= sync_pos_slot)
      ue->rx_offset = sync_pos2 - sync_pos_slot;
    else
      ue->rx_offset = FRAME_LENGTH_COMPLEX_SAMPLES + sync_pos2 - sync_pos_slot;

    //msg("nb_prefix_samples %d, rx_offset %d\n",frame_parms->nb_prefix_samples,ue->rx_offset);

    if (((sync_pos2 - sync_pos_slot) >=0 ) &&
        ((sync_pos2 - sync_pos_slot) < ((FRAME_LENGTH_COMPLEX_SAMPLES-frame_parms->samples_per_tti/2)))) {

      rx_sss(ue,&metric_fdd_ecp,&flip_fdd_ecp,&phase_fdd_ecp);
      frame_parms->nushift  = frame_parms->Nid_cell%6;

      if (flip_fdd_ecp==1)
        ue->rx_offset += (FRAME_LENGTH_COMPLEX_SAMPLES>>1);

      init_frame_parms(&ue->frame_parms,1);
      lte_gold(frame_parms,ue->lte_gold_table[0],frame_parms->Nid_cell);
      ret = pbch_detection(ue,mode);
      //     LOG_M("rxdata3.m","rxd3",ue->common_vars.rxdata[0],10*frame_parms->samples_per_tti,1,1);
#ifdef DEBUG_INITIAL_SYNCH
      LOG_I(PHY,"FDD Extended prefix: CellId %d metric %d, phase %d, flip %d, pbch %d\n",
            frame_parms->Nid_cell,metric_fdd_ecp,phase_fdd_ecp,flip_fdd_ecp,ret);
#endif
    } else {
#ifdef DEBUG_INITIAL_SYNCH
      LOG_I(PHY,"FDD Extended prefix: SSS error condition: sync_pos %d, sync_pos_slot %d\n", sync_pos, sync_pos_slot);
#endif
    }

    if (ret==-1) {
      // Now TDD normal prefix
      frame_parms->Ncp=NORMAL;
      frame_parms->frame_type=TDD;
      frame_parms->tdd_config=1;
      init_frame_parms(frame_parms,1);

      if (sync_pos >= frame_parms->nb_prefix_samples)
        sync_pos2 = sync_pos - frame_parms->nb_prefix_samples;
      else
        sync_pos2 = sync_pos + FRAME_LENGTH_COMPLEX_SAMPLES - frame_parms->nb_prefix_samples;

      // PSS is hypothesized in 2nd symbol of third slot in Frame (S-subframe)
      sync_pos_slot = frame_parms->samples_per_tti +
                      (frame_parms->ofdm_symbol_size<<1) +
                      frame_parms->nb_prefix_samples0 +
                      (frame_parms->nb_prefix_samples);

      if (sync_pos2 >= sync_pos_slot)
        ue->rx_offset = sync_pos2 - sync_pos_slot;
      else
        ue->rx_offset = (FRAME_LENGTH_COMPLEX_SAMPLES>>1) + sync_pos2 - sync_pos_slot;

      rx_sss(ue,&metric_tdd_ncp,&flip_tdd_ncp,&phase_tdd_ncp);

      if (flip_tdd_ncp==1)
        ue->rx_offset += (FRAME_LENGTH_COMPLEX_SAMPLES>>1);

      frame_parms->nushift  = frame_parms->Nid_cell%6;
      init_frame_parms(&ue->frame_parms,1);

      lte_gold(frame_parms,ue->lte_gold_table[0],frame_parms->Nid_cell);
      ret = pbch_detection(ue,mode);
      //      LOG_M("rxdata4.m","rxd4",ue->common_vars.rxdata[0],10*frame_parms->samples_per_tti,1,1);

#ifdef DEBUG_INITIAL_SYNCH
      LOG_I(PHY,"TDD Normal prefix: CellId %d metric %d, phase %d, flip %d, pbch %d\n",
            frame_parms->Nid_cell,metric_tdd_ncp,phase_tdd_ncp,flip_tdd_ncp,ret);
#endif

      if (ret==-1) {
        // Now TDD extended prefix
        frame_parms->Ncp=EXTENDED;
        frame_parms->frame_type=TDD;
	frame_parms->tdd_config=1;
        init_frame_parms(frame_parms,1);
        sync_pos2 = sync_pos - frame_parms->nb_prefix_samples;

        if (sync_pos >= frame_parms->nb_prefix_samples)
          sync_pos2 = sync_pos - frame_parms->nb_prefix_samples;
        else
          sync_pos2 = sync_pos + FRAME_LENGTH_COMPLEX_SAMPLES - frame_parms->nb_prefix_samples;

        // PSS is hypothesized in 2nd symbol of third slot in Frame (S-subframe)
        sync_pos_slot = frame_parms->samples_per_tti + (frame_parms->ofdm_symbol_size<<1) + (frame_parms->nb_prefix_samples<<1);

        if (sync_pos2 >= sync_pos_slot)
          ue->rx_offset = sync_pos2 - sync_pos_slot;
        else
          ue->rx_offset = (FRAME_LENGTH_COMPLEX_SAMPLES>>1) + sync_pos2 - sync_pos_slot;

        rx_sss(ue,&metric_tdd_ecp,&flip_tdd_ecp,&phase_tdd_ecp);
        frame_parms->nushift  = frame_parms->Nid_cell%6;

        if (flip_tdd_ecp==1)
          ue->rx_offset += (FRAME_LENGTH_COMPLEX_SAMPLES>>1);

        init_frame_parms(&ue->frame_parms,1);
        lte_gold(frame_parms,ue->lte_gold_table[0],frame_parms->Nid_cell);
        ret = pbch_detection(ue,mode);

	//	LOG_M("rxdata5.m","rxd5",ue->common_vars.rxdata[0],10*frame_parms->samples_per_tti,1,1);
#ifdef DEBUG_INITIAL_SYNCH
        LOG_I(PHY,"TDD Extended prefix: CellId %d metric %d, phase %d, flip %d, pbch %d\n",
              frame_parms->Nid_cell,metric_tdd_ecp,phase_tdd_ecp,flip_tdd_ecp,ret);
#endif
      }
    }
  }

  /* Consider this is a false detection if the offset is > 1000 Hz */
  if( (abs(ue->common_vars.freq_offset) > 150) && (ret == 0) )
  {
	  ret=-1;
#if DISABLE_LOG_X
	  printf("Ignore MIB with high freq offset [%d Hz] estimation \n",ue->common_vars.freq_offset);
#else
	  LOG_E(HW, "Ignore MIB with high freq offset [%d Hz] estimation \n",ue->common_vars.freq_offset);
#endif
  }

  if (ret==0) {  // PBCH found so indicate sync to higher layers and configure frame parameters

    //#ifdef DEBUG_INITIAL_SYNCH
#if DISABLE_LOG_X
    printf("[UE%d] In synch, rx_offset %d samples\n",ue->Mod_id, ue->rx_offset);
#else
    LOG_I(PHY, "[UE%d] In synch, rx_offset %d samples\n",ue->Mod_id, ue->rx_offset);
#endif
    //#endif

    if (ue->UE_scan_carrier == 0) {

    #if UE_AUTOTEST_TRACE
      LOG_I(PHY,"[UE  %d] AUTOTEST Cell Sync : frame = %d, rx_offset %d, freq_offset %d \n",
              ue->Mod_id,
              ue->proc.proc_rxtx[0].frame_rx,
              ue->rx_offset,
              ue->common_vars.freq_offset );
    #endif

// send sync status to higher layers later when timing offset converge to target timing

      generate_pcfich_reg_mapping(frame_parms);
      generate_phich_reg_mapping(frame_parms);


      ue->pbch_vars[0]->pdu_errors_conseq=0;

      if (ue->frame_parms.frame_type==FDD) {
	ue->N_TA_offset = 0;
      }
      else {
	if (ue->frame_parms.N_RB_DL == 100)
	  ue->N_TA_offset = 624;
	else if (ue->frame_parms.N_RB_DL == 50)
	  ue->N_TA_offset = 624/2;
	else if (ue->frame_parms.N_RB_DL == 25)
	  ue->N_TA_offset = 624/4;
	  
      }
    }

#if DISABLE_LOG_X
    printf("[UE %d] Frame %d RRC Measurements => rssi %3.1f dBm (dig %3.1f dB, gain %d), N0 %d dBm,  rsrp %3.1f dBm/RE, rsrq %3.1f dB\n",ue->Mod_id,
	  ue->proc.proc_rxtx[0].frame_rx,
	  10*log10(ue->measurements.rssi)-ue->rx_total_gain_dB,
	  10*log10(ue->measurements.rssi),
	  ue->rx_total_gain_dB,
	  ue->measurements.n0_power_tot_dBm,
	  10*log10(ue->measurements.rsrp[0])-ue->rx_total_gain_dB,
	  (10*log10(ue->measurements.rsrq[0])));


    printf("[UE %d] Frame %d MIB Information => %s, %s, NidCell %d, N_RB_DL %d, PHICH DURATION %d, PHICH RESOURCE %s, TX_ANT %d\n",
	  ue->Mod_id,
	  ue->proc.proc_rxtx[0].frame_rx,
	  duplex_string[ue->frame_parms.frame_type],
	  prefix_string[ue->frame_parms.Ncp],
	  ue->frame_parms.Nid_cell,
	  ue->frame_parms.N_RB_DL,
	  ue->frame_parms.phich_config_common.phich_duration,
	  phich_string[ue->frame_parms.phich_config_common.phich_resource],
	  ue->frame_parms.nb_antenna_ports_eNB);
#else
    LOG_I(PHY, "[UE %d] Frame %d RRC Measurements => rssi %3.1f dBm (dig %3.1f dB, gain %d), N0 %d dBm,  rsrp %3.1f dBm/RE, rsrq %3.1f dB\n",ue->Mod_id,
	  ue->proc.proc_rxtx[0].frame_rx,
	  10*log10(ue->measurements.rssi)-ue->rx_total_gain_dB,
	  10*log10(ue->measurements.rssi),
	  ue->rx_total_gain_dB,
	  ue->measurements.n0_power_tot_dBm,
	  10*log10(ue->measurements.rsrp[0])-ue->rx_total_gain_dB,
	  (10*log10(ue->measurements.rsrq[0])));

    LOG_I(PHY, "[UE %d] Frame %d MIB Information => %s, %s, NidCell %d, N_RB_DL %d, PHICH DURATION %d, PHICH RESOURCE %s, TX_ANT %d\n",
	  ue->Mod_id,
	  ue->proc.proc_rxtx[0].frame_rx,
	  duplex_string[ue->frame_parms.frame_type],
	  prefix_string[ue->frame_parms.Ncp],
	  ue->frame_parms.Nid_cell,
	  ue->frame_parms.N_RB_DL,
	  ue->frame_parms.phich_config_common.phich_duration,
	  phich_string[ue->frame_parms.phich_config_common.phich_resource],
	  ue->frame_parms.nb_antenna_ports_eNB);
#endif

#if defined(OAI_USRP) || defined(EXMIMO) || defined(OAI_BLADERF) || defined(OAI_LMSSDR)
#  if DISABLE_LOG_X
    printf("[UE %d] Frame %d Measured Carrier Frequency %.0f Hz (offset %d Hz)\n",
	  ue->Mod_id,
	  ue->proc.proc_rxtx[0].frame_rx,
	  openair0_cfg[0].rx_freq[0]-ue->common_vars.freq_offset,
	  ue->common_vars.freq_offset);
#  else
    LOG_I(PHY, "[UE %d] Frame %d Measured Carrier Frequency %.0f Hz (offset %d Hz)\n",
	  ue->Mod_id,
	  ue->proc.proc_rxtx[0].frame_rx,
	  openair0_cfg[0].rx_freq[0]-ue->common_vars.freq_offset,
	  ue->common_vars.freq_offset);
#  endif
#endif
  } else {
#ifdef DEBUG_INITIAL_SYNC
    LOG_I(PHY,"[UE%d] Initial sync : PBCH not ok\n",ue->Mod_id);
    LOG_I(PHY,"[UE%d] Initial sync : Estimated PSS position %d, Nid2 %d\n",ue->Mod_id,sync_pos,ue->common_vars.eNb_id);
    /*      LOG_I(PHY,"[UE%d] Initial sync: (metric fdd_ncp %d (%d), metric fdd_ecp %d (%d), metric_tdd_ncp %d (%d), metric_tdd_ecp %d (%d))\n",
          ue->Mod_id,
          metric_fdd_ncp,Nid_cell_fdd_ncp,
          metric_fdd_ecp,Nid_cell_fdd_ecp,
          metric_tdd_ncp,Nid_cell_tdd_ncp,
          metric_tdd_ecp,Nid_cell_tdd_ecp);*/
    LOG_I(PHY,"[UE%d] Initial sync : Estimated Nid_cell %d, Frame_type %d\n",ue->Mod_id,
          frame_parms->Nid_cell,frame_parms->frame_type);
#endif

    ue->UE_mode[0] = NOT_SYNCHED;
    ue->pbch_vars[0]->pdu_errors_last=ue->pbch_vars[0]->pdu_errors;
    ue->pbch_vars[0]->pdu_errors++;
    ue->pbch_vars[0]->pdu_errors_conseq++;

  }

  // gain control
  if (ret!=0) { //we are not synched, so we cannot use rssi measurement (which is based on channel estimates)
    rx_power = 0;

    // do a measurement on the best guess of the PSS
    for (aarx=0; aarx<frame_parms->nb_antennas_rx; aarx++)
      rx_power += signal_energy(&ue->common_vars.rxdata[aarx][sync_pos2],
				frame_parms->ofdm_symbol_size+frame_parms->nb_prefix_samples);

    /*
    // do a measurement on the full frame
    for (aarx=0; aarx<frame_parms->nb_antennas_rx; aarx++)
      rx_power += signal_energy(&ue->common_vars.rxdata[aarx][0],
				frame_parms->samples_per_tti*10);
    */

    // we might add a low-pass filter here later
    ue->measurements.rx_power_avg[0] = rx_power/frame_parms->nb_antennas_rx;

    ue->measurements.rx_power_avg_dB[0] = dB_fixed(ue->measurements.rx_power_avg[0]);

#ifdef DEBUG_INITIAL_SYNCH
  LOG_I(PHY,"[UE%d] Initial sync : Estimated power: %d dB\n",ue->Mod_id,ue->measurements.rx_power_avg_dB[0] );
#endif

#ifndef OAI_USRP
#ifndef OAI_BLADERF
#ifndef OAI_LMSSDR
  phy_adjust_gain(ue,ue->measurements.rx_power_avg_dB[0],0);
#endif
#endif
#endif

  }
  else {

#ifndef OAI_USRP
#ifndef OAI_BLADERF
#ifndef OAI_LMSSDR
  phy_adjust_gain(ue,dB_fixed(ue->measurements.rssi),0);
#endif
#endif
#endif

  }

  //  exit_fun("debug exit");
  return ret;
}
<|MERGE_RESOLUTION|>--- conflicted
+++ resolved
@@ -283,18 +283,10 @@
   frame_parms->nb_antenna_ports_eNB = 2;
 
   init_frame_parms(frame_parms,1);
-<<<<<<< HEAD
-
-/* 
-  if (ue->Mod_id == 1) {	 
-    write_output("rxdata0.m","rxd0",ue->common_vars.rxdata[0],10*frame_parms->samples_per_tti,1,1);
-    exit(-1);
-  }
-=======
+
   /*
   LOG_M("rxdata0.m","rxd0",ue->common_vars.rxdata[0],10*frame_parms->samples_per_tti,1,1);
   exit(-1);
->>>>>>> e04b8241
   */
   sync_pos = lte_sync_time(ue->common_vars.rxdata,
                            frame_parms,
